/-
Copyright (c) 2018 Rohan Mitta. All rights reserved.
Released under Apache 2.0 license as described in the file LICENSE.
Authors: Rohan Mitta, Kevin Buzzard, Alistair Tucker, Johannes Hölzl, Yury Kudryashov
-/
import Mathlib.Logic.Function.Iterate
import Mathlib.Data.Set.Intervals.ProjIcc
import Mathlib.Topology.Algebra.Order.Field
import Mathlib.Topology.MetricSpace.Basic
import Mathlib.Topology.Bornology.Hom
import Mathlib.Tactic.GCongr

#align_import topology.metric_space.lipschitz from "leanprover-community/mathlib"@"f2ce6086713c78a7f880485f7917ea547a215982"

/-!
# Lipschitz continuous functions

A map `f : α → β` between two (extended) metric spaces is called *Lipschitz continuous*
with constant `K ≥ 0` if for all `x, y` we have `edist (f x) (f y) ≤ K * edist x y`.
For a metric space, the latter inequality is equivalent to `dist (f x) (f y) ≤ K * dist x y`.
There is also a version asserting this inequality only for `x` and `y` in some set `s`.

In this file we provide various ways to prove that various combinations of Lipschitz continuous
functions are Lipschitz continuous. We also prove that Lipschitz continuous functions are
uniformly continuous.

## Main definitions and lemmas

* `LipschitzWith K f`: states that `f` is Lipschitz with constant `K : ℝ≥0`
* `LipschitzOnWith K f s`: states that `f` is Lipschitz with constant `K : ℝ≥0` on a set `s`
* `LipschitzWith.uniformContinuous`: a Lipschitz function is uniformly continuous
* `LipschitzOnWith.uniformContinuousOn`: a function which is Lipschitz on a set `s` is uniformly
  continuous on `s`.


## Implementation notes

The parameter `K` has type `ℝ≥0`. This way we avoid conjunction in the definition and have
coercions both to `ℝ` and `ℝ≥0∞`. Constructors whose names end with `'` take `K : ℝ` as an
argument, and return `LipschitzWith (Real.toNNReal K) f`.
-/

set_option autoImplicit true


universe u v w x

open Filter Function Set Topology NNReal ENNReal

variable {α : Type u} {β : Type v} {γ : Type w} {ι : Type x}

/-- A function `f` is Lipschitz continuous with constant `K ≥ 0` if for all `x, y`
we have `dist (f x) (f y) ≤ K * dist x y`. -/
def LipschitzWith [PseudoEMetricSpace α] [PseudoEMetricSpace β] (K : ℝ≥0) (f : α → β) :=
  ∀ x y, edist (f x) (f y) ≤ K * edist x y
#align lipschitz_with LipschitzWith

lemma lipschitzWith_iff_dist_le_mul [PseudoMetricSpace α] [PseudoMetricSpace β] {K : ℝ≥0}
    {f : α → β} : LipschitzWith K f ↔ ∀ x y, dist (f x) (f y) ≤ K * dist x y := by
  simp only [LipschitzWith, edist_nndist, dist_nndist]
  norm_cast
#align lipschitz_with_iff_dist_le_mul lipschitzWith_iff_dist_le_mul

alias ⟨LipschitzWith.dist_le_mul, LipschitzWith.of_dist_le_mul⟩ := lipschitzWith_iff_dist_le_mul
#align lipschitz_with.dist_le_mul LipschitzWith.dist_le_mul
#align lipschitz_with.of_dist_le_mul LipschitzWith.of_dist_le_mul

/-- A function `f` is Lipschitz continuous with constant `K ≥ 0` on `s` if for all `x, y` in `s`
we have `dist (f x) (f y) ≤ K * dist x y`. -/
def LipschitzOnWith [PseudoEMetricSpace α] [PseudoEMetricSpace β] (K : ℝ≥0) (f : α → β)
    (s : Set α) :=
  ∀ ⦃x⦄, x ∈ s → ∀ ⦃y⦄, y ∈ s → edist (f x) (f y) ≤ K * edist x y
#align lipschitz_on_with LipschitzOnWith

/-- Every function is Lipschitz on the empty set (with any Lipschitz constant). -/
@[simp]
lemma lipschitzOnWith_empty [PseudoEMetricSpace α] [PseudoEMetricSpace β] (K : ℝ≥0) (f : α → β) :
    LipschitzOnWith K f ∅ := fun _ => False.elim
#align lipschitz_on_with_empty lipschitzOnWith_empty

<<<<<<< HEAD
lemma LipschitzOnWith.mono [PseudoEMetricSpace α] [PseudoEMetricSpace β] {K : ℝ≥0} {s t : Set α}
=======
/-- Being Lipschitz on a set is monotone w.r.t. that set. -/
theorem LipschitzOnWith.mono [PseudoEMetricSpace α] [PseudoEMetricSpace β] {K : ℝ≥0} {s t : Set α}
>>>>>>> eae0fe5d
    {f : α → β} (hf : LipschitzOnWith K f t) (h : s ⊆ t) : LipschitzOnWith K f s :=
  fun _x x_in _y y_in => hf (h x_in) (h y_in)
#align lipschitz_on_with.mono LipschitzOnWith.mono

lemma lipschitzOnWith_iff_dist_le_mul [PseudoMetricSpace α] [PseudoMetricSpace β] {K : ℝ≥0}
    {s : Set α} {f : α → β} :
    LipschitzOnWith K f s ↔ ∀ x ∈ s, ∀ y ∈ s, dist (f x) (f y) ≤ K * dist x y := by
  simp only [LipschitzOnWith, edist_nndist, dist_nndist]
  norm_cast
#align lipschitz_on_with_iff_dist_le_mul lipschitzOnWith_iff_dist_le_mul

alias ⟨LipschitzOnWith.dist_le_mul, LipschitzOnWith.of_dist_le_mul⟩ :=
  lipschitzOnWith_iff_dist_le_mul
#align lipschitz_on_with.dist_le_mul LipschitzOnWith.dist_le_mul
#align lipschitz_on_with.of_dist_le_mul LipschitzOnWith.of_dist_le_mul

/-- `f` is Lipschitz iff it is Lipschitz on the entire space. -/
@[simp]
lemma lipschitzOn_univ [PseudoEMetricSpace α] [PseudoEMetricSpace β] {K : ℝ≥0} {f : α → β} :
    LipschitzOnWith K f univ ↔ LipschitzWith K f := by simp [LipschitzOnWith, LipschitzWith]
#align lipschitz_on_univ lipschitzOn_univ

lemma lipschitzOnWith_iff_restrict [PseudoEMetricSpace α] [PseudoEMetricSpace β] {K : ℝ≥0}
    {f : α → β} {s : Set α} : LipschitzOnWith K f s ↔ LipschitzWith K (s.restrict f) := by
  simp only [LipschitzOnWith, LipschitzWith, SetCoe.forall', restrict, Subtype.edist_eq]
#align lipschitz_on_with_iff_restrict lipschitzOnWith_iff_restrict

alias ⟨LipschitzOnWith.to_restrict, _⟩ := lipschitzOnWith_iff_restrict
#align lipschitz_on_with.to_restrict LipschitzOnWith.to_restrict

lemma MapsTo.lipschitzOnWith_iff_restrict [PseudoEMetricSpace α] [PseudoEMetricSpace β] {K : ℝ≥0}
    {f : α → β} {s : Set α} {t : Set β} (h : MapsTo f s t) :
    LipschitzOnWith K f s ↔ LipschitzWith K (h.restrict f s t) :=
  _root_.lipschitzOnWith_iff_restrict
#align maps_to.lipschitz_on_with_iff_restrict MapsTo.lipschitzOnWith_iff_restrict

alias ⟨LipschitzOnWith.to_restrict_mapsTo, _⟩ := MapsTo.lipschitzOnWith_iff_restrict
#align lipschitz_on_with.to_restrict_maps_to LipschitzOnWith.to_restrict_mapsTo

namespace LipschitzWith

section EMetric

open EMetric

variable [PseudoEMetricSpace α] [PseudoEMetricSpace β] [PseudoEMetricSpace γ]

variable {K : ℝ≥0} {f : α → β} {x y : α} {r : ℝ≥0∞}

protected lemma lipschitzOnWith (h : LipschitzWith K f) (s : Set α) : LipschitzOnWith K f s :=
  fun x _ y _ => h x y
#align lipschitz_with.lipschitz_on_with LipschitzWith.lipschitzOnWith

lemma edist_le_mul (h : LipschitzWith K f) (x y : α) : edist (f x) (f y) ≤ K * edist x y :=
  h x y
#align lipschitz_with.edist_le_mul LipschitzWith.edist_le_mul

lemma edist_le_mul_of_le (h : LipschitzWith K f) (hr : edist x y ≤ r) :
    edist (f x) (f y) ≤ K * r :=
  (h x y).trans <| ENNReal.mul_left_mono hr
#align lipschitz_with.edist_le_mul_of_le LipschitzWith.edist_le_mul_of_le

lemma edist_lt_mul_of_lt (h : LipschitzWith K f) (hK : K ≠ 0) (hr : edist x y < r) :
    edist (f x) (f y) < K * r :=
  (h x y).trans_lt <| (ENNReal.mul_lt_mul_left (ENNReal.coe_ne_zero.2 hK) ENNReal.coe_ne_top).2 hr
#align lipschitz_with.edist_lt_mul_of_lt LipschitzWith.edist_lt_mul_of_lt

lemma mapsTo_emetric_closedBall (h : LipschitzWith K f) (x : α) (r : ℝ≥0∞) :
    MapsTo f (closedBall x r) (closedBall (f x) (K * r)) := fun _y hy => h.edist_le_mul_of_le hy
#align lipschitz_with.maps_to_emetric_closed_ball LipschitzWith.mapsTo_emetric_closedBall

lemma mapsTo_emetric_ball (h : LipschitzWith K f) (hK : K ≠ 0) (x : α) (r : ℝ≥0∞) :
    MapsTo f (ball x r) (ball (f x) (K * r)) := fun _y hy => h.edist_lt_mul_of_lt hK hy
#align lipschitz_with.maps_to_emetric_ball LipschitzWith.mapsTo_emetric_ball

lemma edist_lt_top (hf : LipschitzWith K f) {x y : α} (h : edist x y ≠ ⊤) :
    edist (f x) (f y) < ⊤ :=
  (hf x y).trans_lt <| ENNReal.mul_lt_top ENNReal.coe_ne_top h
#align lipschitz_with.edist_lt_top LipschitzWith.edist_lt_top

lemma mul_edist_le (h : LipschitzWith K f) (x y : α) :
    (K⁻¹ : ℝ≥0∞) * edist (f x) (f y) ≤ edist x y := by
  rw [mul_comm, ← div_eq_mul_inv]
  exact ENNReal.div_le_of_le_mul' (h x y)
#align lipschitz_with.mul_edist_le LipschitzWith.mul_edist_le

protected lemma of_edist_le (h : ∀ x y, edist (f x) (f y) ≤ edist x y) : LipschitzWith 1 f :=
  fun x y => by simp only [ENNReal.coe_one, one_mul, h]
#align lipschitz_with.of_edist_le LipschitzWith.of_edist_le

protected lemma weaken (hf : LipschitzWith K f) {K' : ℝ≥0} (h : K ≤ K') : LipschitzWith K' f :=
  fun x y => le_trans (hf x y) <| ENNReal.mul_right_mono (ENNReal.coe_le_coe.2 h)
#align lipschitz_with.weaken LipschitzWith.weaken

lemma ediam_image_le (hf : LipschitzWith K f) (s : Set α) :
    EMetric.diam (f '' s) ≤ K * EMetric.diam s := by
  apply EMetric.diam_le
  rintro _ ⟨x, hx, rfl⟩ _ ⟨y, hy, rfl⟩
  exact hf.edist_le_mul_of_le (EMetric.edist_le_diam_of_mem hx hy)
#align lipschitz_with.ediam_image_le LipschitzWith.ediam_image_le

lemma edist_lt_of_edist_lt_div (hf : LipschitzWith K f) {x y : α} {d : ℝ≥0∞}
    (h : edist x y < d / K) : edist (f x) (f y) < d :=
  calc
    edist (f x) (f y) ≤ K * edist x y := hf x y
    _ < d := ENNReal.mul_lt_of_lt_div' h
#align lipschitz_with.edist_lt_of_edist_lt_div LipschitzWith.edist_lt_of_edist_lt_div

<<<<<<< HEAD
/-- A Lipschitz function is uniformly continuous -/
protected lemma uniformContinuous (hf : LipschitzWith K f) : UniformContinuous f :=
=======
/-- A Lipschitz function is uniformly continuous. -/
protected theorem uniformContinuous (hf : LipschitzWith K f) : UniformContinuous f :=
>>>>>>> eae0fe5d
  EMetric.uniformContinuous_iff.2 fun ε εpos =>
    ⟨ε / K, ENNReal.div_pos_iff.2 ⟨ne_of_gt εpos, ENNReal.coe_ne_top⟩, hf.edist_lt_of_edist_lt_div⟩
#align lipschitz_with.uniform_continuous LipschitzWith.uniformContinuous

<<<<<<< HEAD
/-- A Lipschitz function is continuous -/
protected lemma continuous (hf : LipschitzWith K f) : Continuous f :=
  hf.uniformContinuous.continuous
#align lipschitz_with.continuous LipschitzWith.continuous

protected lemma const (b : β) : LipschitzWith 0 fun _ : α => b := fun x y => by
=======
/-- A Lipschitz function is continuous. -/
protected theorem continuous (hf : LipschitzWith K f) : Continuous f :=
  hf.uniformContinuous.continuous
#align lipschitz_with.continuous LipschitzWith.continuous

/-- Constant functions are Lipschitz (with any constant). -/
protected theorem const (b : β) : LipschitzWith 0 fun _ : α => b := fun x y => by
>>>>>>> eae0fe5d
  simp only [edist_self, zero_le]
#align lipschitz_with.const LipschitzWith.const

protected lemma const' (b : β) {K : ℝ≥0} : LipschitzWith K fun _ : α => b := fun x y => by
  simp only [edist_self, zero_le]

<<<<<<< HEAD
protected lemma id : LipschitzWith 1 (@id α) :=
=======
/-- The identity is 1-Lipschitz. -/
protected theorem id : LipschitzWith 1 (@id α) :=
>>>>>>> eae0fe5d
  LipschitzWith.of_edist_le fun _ _ => le_rfl
#align lipschitz_with.id LipschitzWith.id

protected lemma subtype_val (s : Set α) : LipschitzWith 1 (Subtype.val : s → α) :=
  LipschitzWith.of_edist_le fun _ _ => le_rfl
#align lipschitz_with.subtype_val LipschitzWith.subtype_val
#align lipschitz_with.subtype_coe LipschitzWith.subtype_val

lemma subtype_mk (hf : LipschitzWith K f) {p : β → Prop} (hp : ∀ x, p (f x)) :
    LipschitzWith K (fun x => ⟨f x, hp x⟩ : α → { y // p y }) :=
  hf
#align lipschitz_with.subtype_mk LipschitzWith.subtype_mk

protected lemma eval {α : ι → Type u} [∀ i, PseudoEMetricSpace (α i)] [Fintype ι] (i : ι) :
    LipschitzWith 1 (Function.eval i : (∀ i, α i) → α i) :=
  LipschitzWith.of_edist_le fun f g => by convert edist_le_pi_edist f g i
#align lipschitz_with.eval LipschitzWith.eval

<<<<<<< HEAD
protected lemma restrict (hf : LipschitzWith K f) (s : Set α) : LipschitzWith K (s.restrict f) :=
  fun x y => hf x y
#align lipschitz_with.restrict LipschitzWith.restrict

protected lemma comp {Kf Kg : ℝ≥0} {f : β → γ} {g : α → β} (hf : LipschitzWith Kf f)
=======
/-- The restriction of a `K`-Lipschitz function is `K`-Lipschitz. -/
protected theorem restrict (hf : LipschitzWith K f) (s : Set α) : LipschitzWith K (s.restrict f) :=
  fun x y => hf x y
#align lipschitz_with.restrict LipschitzWith.restrict

/-- The composition of Lipschitz functions is Lipschitz. -/
protected theorem comp {Kf Kg : ℝ≥0} {f : β → γ} {g : α → β} (hf : LipschitzWith Kf f)
>>>>>>> eae0fe5d
    (hg : LipschitzWith Kg g) : LipschitzWith (Kf * Kg) (f ∘ g) := fun x y =>
  calc
    edist (f (g x)) (f (g y)) ≤ Kf * edist (g x) (g y) := hf _ _
    _ ≤ Kf * (Kg * edist x y) := (ENNReal.mul_left_mono (hg _ _))
    _ = (Kf * Kg : ℝ≥0) * edist x y := by rw [← mul_assoc, ENNReal.coe_mul]
#align lipschitz_with.comp LipschitzWith.comp

lemma comp_lipschitzOnWith {Kf Kg : ℝ≥0} {f : β → γ} {g : α → β} {s : Set α}
    (hf : LipschitzWith Kf f) (hg : LipschitzOnWith Kg g s) : LipschitzOnWith (Kf * Kg) (f ∘ g) s :=
  lipschitzOnWith_iff_restrict.mpr <| hf.comp hg.to_restrict
#align lipschitz_with.comp_lipschitz_on_with LipschitzWith.comp_lipschitzOnWith

protected lemma prod_fst : LipschitzWith 1 (@Prod.fst α β) :=
  LipschitzWith.of_edist_le fun _ _ => le_max_left _ _
#align lipschitz_with.prod_fst LipschitzWith.prod_fst

protected lemma prod_snd : LipschitzWith 1 (@Prod.snd α β) :=
  LipschitzWith.of_edist_le fun _ _ => le_max_right _ _
#align lipschitz_with.prod_snd LipschitzWith.prod_snd

protected lemma prod {f : α → β} {Kf : ℝ≥0} (hf : LipschitzWith Kf f) {g : α → γ} {Kg : ℝ≥0}
    (hg : LipschitzWith Kg g) : LipschitzWith (max Kf Kg) fun x => (f x, g x) := by
  intro x y
  rw [ENNReal.coe_mono.map_max, Prod.edist_eq, ENNReal.max_mul]
  exact max_le_max (hf x y) (hg x y)
#align lipschitz_with.prod LipschitzWith.prod

protected lemma prod_mk_left (a : α) : LipschitzWith 1 (Prod.mk a : β → α × β) := by
  simpa only [max_eq_right zero_le_one] using (LipschitzWith.const a).prod LipschitzWith.id
#align lipschitz_with.prod_mk_left LipschitzWith.prod_mk_left

protected lemma prod_mk_right (b : β) : LipschitzWith 1 fun a : α => (a, b) := by
  simpa only [max_eq_left zero_le_one] using LipschitzWith.id.prod (LipschitzWith.const b)
#align lipschitz_with.prod_mk_right LipschitzWith.prod_mk_right

protected lemma uncurry {f : α → β → γ} {Kα Kβ : ℝ≥0} (hα : ∀ b, LipschitzWith Kα fun a => f a b)
    (hβ : ∀ a, LipschitzWith Kβ (f a)) : LipschitzWith (Kα + Kβ) (Function.uncurry f) := by
  rintro ⟨a₁, b₁⟩ ⟨a₂, b₂⟩
  simp only [Function.uncurry, ENNReal.coe_add, add_mul]
  apply le_trans (edist_triangle _ (f a₂ b₁) _)
  exact
    add_le_add (le_trans (hα _ _ _) <| ENNReal.mul_left_mono <| le_max_left _ _)
      (le_trans (hβ _ _ _) <| ENNReal.mul_left_mono <| le_max_right _ _)
#align lipschitz_with.uncurry LipschitzWith.uncurry

protected lemma iterate {f : α → α} (hf : LipschitzWith K f) : ∀ n, LipschitzWith (K ^ n) f^[n]
  | 0 => by simpa only [pow_zero] using LipschitzWith.id
  | n + 1 => by rw [pow_succ']; exact (LipschitzWith.iterate hf n).comp hf
#align lipschitz_with.iterate LipschitzWith.iterate

lemma edist_iterate_succ_le_geometric {f : α → α} (hf : LipschitzWith K f) (x n) :
    edist (f^[n] x) (f^[n + 1] x) ≤ edist x (f x) * (K : ℝ≥0∞) ^ n := by
  rw [iterate_succ, mul_comm]
  simpa only [ENNReal.coe_pow] using (hf.iterate n) x (f x)
#align lipschitz_with.edist_iterate_succ_le_geometric LipschitzWith.edist_iterate_succ_le_geometric

protected lemma mul {f g : Function.End α} {Kf Kg} (hf : LipschitzWith Kf f)
    (hg : LipschitzWith Kg g) : LipschitzWith (Kf * Kg) (f * g : Function.End α) :=
  hf.comp hg
#align lipschitz_with.mul LipschitzWith.mul

/-- The product of a list of Lipschitz continuous endomorphisms is a Lipschitz continuous
endomorphism. -/
protected lemma list_prod (f : ι → Function.End α) (K : ι → ℝ≥0)
    (h : ∀ i, LipschitzWith (K i) (f i)) : ∀ l : List ι, LipschitzWith (l.map K).prod (l.map f).prod
  | [] => by simpa using LipschitzWith.id
  | i::l => by
    simp only [List.map_cons, List.prod_cons]
    exact (h i).mul (LipschitzWith.list_prod f K h l)
#align lipschitz_with.list_prod LipschitzWith.list_prod

protected lemma pow {f : Function.End α} {K} (h : LipschitzWith K f) :
    ∀ n : ℕ, LipschitzWith (K ^ n) (f ^ n : Function.End α)
  | 0 => by simpa only [pow_zero] using LipschitzWith.id
  | n + 1 => by
    rw [pow_succ, pow_succ]
    exact h.mul (LipschitzWith.pow h n)
#align lipschitz_with.pow LipschitzWith.pow

end EMetric

section Metric

variable [PseudoMetricSpace α] [PseudoMetricSpace β] [PseudoMetricSpace γ] {K : ℝ≥0} {f : α → β}
  {x y : α} {r : ℝ}

protected lemma of_dist_le' {K : ℝ} (h : ∀ x y, dist (f x) (f y) ≤ K * dist x y) :
    LipschitzWith (Real.toNNReal K) f :=
  of_dist_le_mul fun x y =>
    le_trans (h x y) <| by gcongr; apply Real.le_coe_toNNReal
#align lipschitz_with.of_dist_le' LipschitzWith.of_dist_le'

protected lemma mk_one (h : ∀ x y, dist (f x) (f y) ≤ dist x y) : LipschitzWith 1 f :=
  of_dist_le_mul <| by simpa only [NNReal.coe_one, one_mul] using h
#align lipschitz_with.mk_one LipschitzWith.mk_one

/-- For functions to `ℝ`, it suffices to prove `f x ≤ f y + K * dist x y`; this version
doesn't assume `0≤K`. -/
protected lemma of_le_add_mul' {f : α → ℝ} (K : ℝ) (h : ∀ x y, f x ≤ f y + K * dist x y) :
    LipschitzWith (Real.toNNReal K) f :=
  have I : ∀ x y, f x - f y ≤ K * dist x y := fun x y => sub_le_iff_le_add'.2 (h x y)
  LipschitzWith.of_dist_le' fun x y => abs_sub_le_iff.2 ⟨I x y, dist_comm y x ▸ I y x⟩
#align lipschitz_with.of_le_add_mul' LipschitzWith.of_le_add_mul'

/-- For functions to `ℝ`, it suffices to prove `f x ≤ f y + K * dist x y`; this version
assumes `0≤K`. -/
protected lemma of_le_add_mul {f : α → ℝ} (K : ℝ≥0) (h : ∀ x y, f x ≤ f y + K * dist x y) :
    LipschitzWith K f := by simpa only [Real.toNNReal_coe] using LipschitzWith.of_le_add_mul' K h
#align lipschitz_with.of_le_add_mul LipschitzWith.of_le_add_mul

protected lemma of_le_add {f : α → ℝ} (h : ∀ x y, f x ≤ f y + dist x y) : LipschitzWith 1 f :=
  LipschitzWith.of_le_add_mul 1 <| by simpa only [NNReal.coe_one, one_mul]
#align lipschitz_with.of_le_add LipschitzWith.of_le_add

protected lemma le_add_mul {f : α → ℝ} {K : ℝ≥0} (h : LipschitzWith K f) (x y) :
    f x ≤ f y + K * dist x y :=
  sub_le_iff_le_add'.1 <| le_trans (le_abs_self _) <| h.dist_le_mul x y
#align lipschitz_with.le_add_mul LipschitzWith.le_add_mul

protected lemma iff_le_add_mul {f : α → ℝ} {K : ℝ≥0} :
    LipschitzWith K f ↔ ∀ x y, f x ≤ f y + K * dist x y :=
  ⟨LipschitzWith.le_add_mul, LipschitzWith.of_le_add_mul K⟩
#align lipschitz_with.iff_le_add_mul LipschitzWith.iff_le_add_mul

lemma nndist_le (hf : LipschitzWith K f) (x y : α) : nndist (f x) (f y) ≤ K * nndist x y :=
  hf.dist_le_mul x y
#align lipschitz_with.nndist_le LipschitzWith.nndist_le

lemma dist_le_mul_of_le (hf : LipschitzWith K f) (hr : dist x y ≤ r) : dist (f x) (f y) ≤ K * r :=
  (hf.dist_le_mul x y).trans <| by gcongr
#align lipschitz_with.dist_le_mul_of_le LipschitzWith.dist_le_mul_of_le

lemma mapsTo_closedBall (hf : LipschitzWith K f) (x : α) (r : ℝ) :
    MapsTo f (Metric.closedBall x r) (Metric.closedBall (f x) (K * r)) := fun _y hy =>
  hf.dist_le_mul_of_le hy
#align lipschitz_with.maps_to_closed_ball LipschitzWith.mapsTo_closedBall

lemma dist_lt_mul_of_lt (hf : LipschitzWith K f) (hK : K ≠ 0) (hr : dist x y < r) :
    dist (f x) (f y) < K * r :=
  (hf.dist_le_mul x y).trans_lt <| (mul_lt_mul_left <| NNReal.coe_pos.2 hK.bot_lt).2 hr
#align lipschitz_with.dist_lt_mul_of_lt LipschitzWith.dist_lt_mul_of_lt

lemma mapsTo_ball (hf : LipschitzWith K f) (hK : K ≠ 0) (x : α) (r : ℝ) :
    MapsTo f (Metric.ball x r) (Metric.ball (f x) (K * r)) := fun _y hy =>
  hf.dist_lt_mul_of_lt hK hy
#align lipschitz_with.maps_to_ball LipschitzWith.mapsTo_ball

/-- A Lipschitz continuous map is a locally bounded map. -/
def toLocallyBoundedMap (f : α → β) (hf : LipschitzWith K f) : LocallyBoundedMap α β :=
  LocallyBoundedMap.ofMapBounded f fun _s hs =>
    let ⟨C, hC⟩ := Metric.isBounded_iff.1 hs
    Metric.isBounded_iff.2 ⟨K * C, ball_image_iff.2 fun _x hx => ball_image_iff.2 fun _y hy =>
      hf.dist_le_mul_of_le (hC hx hy)⟩
#align lipschitz_with.to_locally_bounded_map LipschitzWith.toLocallyBoundedMap

@[simp]
lemma coe_toLocallyBoundedMap (hf : LipschitzWith K f) : ⇑(hf.toLocallyBoundedMap f) = f :=
  rfl
#align lipschitz_with.coe_to_locally_bounded_map LipschitzWith.coe_toLocallyBoundedMap

lemma comap_cobounded_le (hf : LipschitzWith K f) :
    comap f (Bornology.cobounded β) ≤ Bornology.cobounded α :=
  (hf.toLocallyBoundedMap f).2
#align lipschitz_with.comap_cobounded_le LipschitzWith.comap_cobounded_le

lemma bounded_image (hf : LipschitzWith K f) {s : Set α} (hs : Metric.Bounded s) :
    Metric.Bounded (f '' s) :=
  Metric.bounded_iff_ediam_ne_top.2 <|
    ne_top_of_le_ne_top (ENNReal.mul_ne_top ENNReal.coe_ne_top hs.ediam_ne_top)
      (hf.ediam_image_le s)
#align lipschitz_with.bounded_image LipschitzWith.bounded_image

lemma diam_image_le (hf : LipschitzWith K f) (s : Set α) (hs : Metric.Bounded s) :
    Metric.diam (f '' s) ≤ K * Metric.diam s :=
  Metric.diam_le_of_forall_dist_le (mul_nonneg K.coe_nonneg Metric.diam_nonneg) <|
    ball_image_iff.2 fun _x hx =>
      ball_image_iff.2 fun _y hy => hf.dist_le_mul_of_le <| Metric.dist_le_diam_of_mem hs hx hy
#align lipschitz_with.diam_image_le LipschitzWith.diam_image_le

protected lemma dist_left (y : α) : LipschitzWith 1 (dist · y) :=
  LipschitzWith.mk_one fun _ _ => dist_dist_dist_le_left _ _ _
#align lipschitz_with.dist_left LipschitzWith.dist_left

protected lemma dist_right (x : α) : LipschitzWith 1 (dist x) :=
  LipschitzWith.of_le_add fun _ _ => dist_triangle_right _ _ _
#align lipschitz_with.dist_right LipschitzWith.dist_right

protected lemma dist : LipschitzWith 2 (Function.uncurry <| @dist α _) := by
  rw [← one_add_one_eq_two]
  exact LipschitzWith.uncurry LipschitzWith.dist_left LipschitzWith.dist_right
#align lipschitz_with.dist LipschitzWith.dist

lemma dist_iterate_succ_le_geometric {f : α → α} (hf : LipschitzWith K f) (x n) :
    dist (f^[n] x) (f^[n + 1] x) ≤ dist x (f x) * (K : ℝ) ^ n := by
  rw [iterate_succ, mul_comm]
  simpa only [NNReal.coe_pow] using (hf.iterate n).dist_le_mul x (f x)
#align lipschitz_with.dist_iterate_succ_le_geometric LipschitzWith.dist_iterate_succ_le_geometric

lemma _root_.lipschitzWith_max : LipschitzWith 1 fun p : ℝ × ℝ => max p.1 p.2 :=
  LipschitzWith.of_le_add fun _ _ => sub_le_iff_le_add'.1 <|
    (le_abs_self _).trans (abs_max_sub_max_le_max _ _ _ _)
#align lipschitz_with_max lipschitzWith_max

lemma _root_.lipschitzWith_min : LipschitzWith 1 fun p : ℝ × ℝ => min p.1 p.2 :=
  LipschitzWith.of_le_add fun _ _ => sub_le_iff_le_add'.1 <|
    (le_abs_self _).trans (abs_min_sub_min_le_max _ _ _ _)
#align lipschitz_with_min lipschitzWith_min

end Metric

section EMetric

variable [PseudoEMetricSpace α] {f g : α → ℝ} {Kf Kg : ℝ≥0}

protected lemma max (hf : LipschitzWith Kf f) (hg : LipschitzWith Kg g) :
    LipschitzWith (max Kf Kg) fun x => max (f x) (g x) := by
  simpa only [(· ∘ ·), one_mul] using lipschitzWith_max.comp (hf.prod hg)
#align lipschitz_with.max LipschitzWith.max

protected lemma min (hf : LipschitzWith Kf f) (hg : LipschitzWith Kg g) :
    LipschitzWith (max Kf Kg) fun x => min (f x) (g x) := by
  simpa only [(· ∘ ·), one_mul] using lipschitzWith_min.comp (hf.prod hg)
#align lipschitz_with.min LipschitzWith.min

lemma max_const (hf : LipschitzWith Kf f) (a : ℝ) : LipschitzWith Kf fun x => max (f x) a := by
  simpa only [max_eq_left (zero_le Kf)] using hf.max (LipschitzWith.const a)
#align lipschitz_with.max_const LipschitzWith.max_const

lemma const_max (hf : LipschitzWith Kf f) (a : ℝ) : LipschitzWith Kf fun x => max a (f x) := by
  simpa only [max_comm] using hf.max_const a
#align lipschitz_with.const_max LipschitzWith.const_max

lemma min_const (hf : LipschitzWith Kf f) (a : ℝ) : LipschitzWith Kf fun x => min (f x) a := by
  simpa only [max_eq_left (zero_le Kf)] using hf.min (LipschitzWith.const a)
#align lipschitz_with.min_const LipschitzWith.min_const

lemma const_min (hf : LipschitzWith Kf f) (a : ℝ) : LipschitzWith Kf fun x => min a (f x) := by
  simpa only [min_comm] using hf.min_const a
#align lipschitz_with.const_min LipschitzWith.const_min

end EMetric

protected lemma projIcc {a b : ℝ} (h : a ≤ b) : LipschitzWith 1 (projIcc a b h) :=
  ((LipschitzWith.id.const_min _).const_max _).subtype_mk _
#align lipschitz_with.proj_Icc LipschitzWith.projIcc

end LipschitzWith

namespace Metric

variable [PseudoMetricSpace α] [PseudoMetricSpace β] {s : Set α} {t : Set β}

lemma Bounded.left_of_prod (h : Bounded (s ×ˢ t)) (ht : t.Nonempty) : Bounded s := by
  simpa only [fst_image_prod s ht] using (@LipschitzWith.prod_fst α β _ _).bounded_image h
#align metric.bounded.left_of_prod Metric.Bounded.left_of_prod

lemma Bounded.right_of_prod (h : Bounded (s ×ˢ t)) (hs : s.Nonempty) : Bounded t := by
  simpa only [snd_image_prod hs t] using (@LipschitzWith.prod_snd α β _ _).bounded_image h
#align metric.bounded.right_of_prod Metric.Bounded.right_of_prod

lemma bounded_prod_of_nonempty (hs : s.Nonempty) (ht : t.Nonempty) :
    Bounded (s ×ˢ t) ↔ Bounded s ∧ Bounded t :=
  ⟨fun h => ⟨h.left_of_prod ht, h.right_of_prod hs⟩, fun h => h.1.prod h.2⟩
#align metric.bounded_prod_of_nonempty Metric.bounded_prod_of_nonempty

lemma bounded_prod : Bounded (s ×ˢ t) ↔ s = ∅ ∨ t = ∅ ∨ Bounded s ∧ Bounded t := by
  simp only [bounded_iff_isBounded, Bornology.isBounded_prod]
#align metric.bounded_prod Metric.bounded_prod

end Metric

namespace LipschitzOnWith

section EMetric

variable [PseudoEMetricSpace α] [PseudoEMetricSpace β] [PseudoEMetricSpace γ]

variable {K : ℝ≥0} {s : Set α} {f : α → β}

protected lemma uniformContinuousOn (hf : LipschitzOnWith K f s) : UniformContinuousOn f s :=
  uniformContinuousOn_iff_restrict.mpr (lipschitzOnWith_iff_restrict.mp hf).uniformContinuous
#align lipschitz_on_with.uniform_continuous_on LipschitzOnWith.uniformContinuousOn

protected lemma continuousOn (hf : LipschitzOnWith K f s) : ContinuousOn f s :=
  hf.uniformContinuousOn.continuousOn
#align lipschitz_on_with.continuous_on LipschitzOnWith.continuousOn

lemma edist_le_mul_of_le (h : LipschitzOnWith K f s) (hx : x ∈ s) (hy : y ∈ s)
    (hr : edist x y ≤ r) :
    edist (f x) (f y) ≤ K * r :=
  (h hx hy).trans <| ENNReal.mul_left_mono hr

lemma edist_lt_of_edist_lt_div (hf : LipschitzOnWith K f s) {x y : α} (hx : x ∈ s) (hy : y ∈ s)
    {d : ℝ≥0∞} (hd : edist x y < d / K) : edist (f x) (f y) < d :=
   hf.to_restrict.edist_lt_of_edist_lt_div <|
    show edist (⟨x, hx⟩ : s) ⟨y, hy⟩ < d / K from hd
#align lipschitz_on_with.edist_lt_of_edist_lt_div LipschitzOnWith.edist_lt_of_edist_lt_div

protected lemma comp {g : β → γ} {t : Set β} {Kg : ℝ≥0} (hg : LipschitzOnWith Kg g t)
    (hf : LipschitzOnWith K f s) (hmaps : MapsTo f s t) : LipschitzOnWith (Kg * K) (g ∘ f) s :=
  lipschitzOnWith_iff_restrict.mpr <| hg.to_restrict.comp (hf.to_restrict_mapsTo hmaps)
#align lipschitz_on_with.comp LipschitzOnWith.comp

end EMetric

section Metric

variable [PseudoMetricSpace α] [PseudoMetricSpace β] [PseudoMetricSpace γ]

variable {K : ℝ≥0} {s : Set α} {f : α → β}

protected lemma of_dist_le' {K : ℝ} (h : ∀ x ∈ s, ∀ y ∈ s, dist (f x) (f y) ≤ K * dist x y) :
    LipschitzOnWith (Real.toNNReal K) f s :=
  of_dist_le_mul fun x hx y hy =>
    le_trans (h x hx y hy) <| by gcongr; apply Real.le_coe_toNNReal
#align lipschitz_on_with.of_dist_le' LipschitzOnWith.of_dist_le'

protected lemma mk_one (h : ∀ x ∈ s, ∀ y ∈ s, dist (f x) (f y) ≤ dist x y) :
    LipschitzOnWith 1 f s :=
  of_dist_le_mul <| by simpa only [NNReal.coe_one, one_mul] using h
#align lipschitz_on_with.mk_one LipschitzOnWith.mk_one

/-- For functions to `ℝ`, it suffices to prove `f x ≤ f y + K * dist x y`; this version
doesn't assume `0≤K`. -/
protected lemma of_le_add_mul' {f : α → ℝ} (K : ℝ)
    (h : ∀ x ∈ s, ∀ y ∈ s, f x ≤ f y + K * dist x y) : LipschitzOnWith (Real.toNNReal K) f s :=
  have I : ∀ x ∈ s, ∀ y ∈ s, f x - f y ≤ K * dist x y := fun x hx y hy =>
    sub_le_iff_le_add'.2 (h x hx y hy)
  LipschitzOnWith.of_dist_le' fun x hx y hy =>
    abs_sub_le_iff.2 ⟨I x hx y hy, dist_comm y x ▸ I y hy x hx⟩
#align lipschitz_on_with.of_le_add_mul' LipschitzOnWith.of_le_add_mul'

/-- For functions to `ℝ`, it suffices to prove `f x ≤ f y + K * dist x y`; this version
assumes `0≤K`. -/
protected lemma of_le_add_mul {f : α → ℝ} (K : ℝ≥0)
    (h : ∀ x ∈ s, ∀ y ∈ s, f x ≤ f y + K * dist x y) : LipschitzOnWith K f s := by
  simpa only [Real.toNNReal_coe] using LipschitzOnWith.of_le_add_mul' K h
#align lipschitz_on_with.of_le_add_mul LipschitzOnWith.of_le_add_mul

protected lemma of_le_add {f : α → ℝ} (h : ∀ x ∈ s, ∀ y ∈ s, f x ≤ f y + dist x y) :
    LipschitzOnWith 1 f s :=
  LipschitzOnWith.of_le_add_mul 1 <| by simpa only [NNReal.coe_one, one_mul]
#align lipschitz_on_with.of_le_add LipschitzOnWith.of_le_add

protected lemma le_add_mul {f : α → ℝ} {K : ℝ≥0} (h : LipschitzOnWith K f s) {x : α} (hx : x ∈ s)
    {y : α} (hy : y ∈ s) : f x ≤ f y + K * dist x y :=
  sub_le_iff_le_add'.1 <| le_trans (le_abs_self _) <| h.dist_le_mul x hx y hy
#align lipschitz_on_with.le_add_mul LipschitzOnWith.le_add_mul

protected lemma iff_le_add_mul {f : α → ℝ} {K : ℝ≥0} :
    LipschitzOnWith K f s ↔ ∀ x ∈ s, ∀ y ∈ s, f x ≤ f y + K * dist x y :=
  ⟨LipschitzOnWith.le_add_mul, LipschitzOnWith.of_le_add_mul K⟩
#align lipschitz_on_with.iff_le_add_mul LipschitzOnWith.iff_le_add_mul

end Metric

end LipschitzOnWith

/-- Consider a function `f : α × β → γ`. Suppose that it is continuous on each “vertical fiber”
`{a} × t`, `a ∈ s`, and is Lipschitz continuous on each “horizontal fiber” `s × {b}`, `b ∈ t`
with the same Lipschitz constant `K`. Then it is continuous on `s × t`. Moreover, it suffices
to require continuity on vertical fibers for `a` from a subset `s' ⊆ s` that is dense in `s`.

The actual statement uses (Lipschitz) continuity of `fun y ↦ f (a, y)` and `fun x ↦ f (x, b)`
instead of continuity of `f` on subsets of the product space. -/
lemma continuousOn_prod_of_subset_closure_continuousOn_lipschitzOnWith [PseudoEMetricSpace α]
    [TopologicalSpace β] [PseudoEMetricSpace γ] (f : α × β → γ) {s s' : Set α} {t : Set β}
    (hs' : s' ⊆ s) (hss' : s ⊆ closure s') (K : ℝ≥0)
    (ha : ∀ a ∈ s', ContinuousOn (fun y => f (a, y)) t)
    (hb : ∀ b ∈ t, LipschitzOnWith K (fun x => f (x, b)) s) : ContinuousOn f (s ×ˢ t) := by
  rintro ⟨x, y⟩ ⟨hx : x ∈ s, hy : y ∈ t⟩
  refine' EMetric.nhds_basis_closed_eball.tendsto_right_iff.2 fun ε (ε0 : 0 < ε) => _
  replace ε0 : 0 < ε / 2 := ENNReal.half_pos ε0.ne'
  obtain ⟨δ, δpos, hδ⟩ : ∃ δ : ℝ≥0, 0 < δ ∧ (δ : ℝ≥0∞) * ↑(3 * K) < ε / 2 :=
    ENNReal.exists_nnreal_pos_mul_lt ENNReal.coe_ne_top ε0.ne'
  rw [← ENNReal.coe_pos] at δpos
  rcases EMetric.mem_closure_iff.1 (hss' hx) δ δpos with ⟨x', hx', hxx'⟩
  have A : s ∩ EMetric.ball x δ ∈ 𝓝[s] x :=
    inter_mem_nhdsWithin _ (EMetric.ball_mem_nhds _ δpos)
  have B : t ∩ { b | edist (f (x', b)) (f (x', y)) ≤ ε / 2 } ∈ 𝓝[t] y :=
    inter_mem self_mem_nhdsWithin (ha x' hx' y hy (EMetric.closedBall_mem_nhds (f (x', y)) ε0))
  filter_upwards [nhdsWithin_prod A B] with ⟨a, b⟩ ⟨⟨has, hax⟩, ⟨hbt, hby⟩⟩
  calc
    edist (f (a, b)) (f (x, y)) ≤ edist (f (a, b)) (f (x', b)) + edist (f (x', b)) (f (x', y)) +
        edist (f (x', y)) (f (x, y)) := edist_triangle4 _ _ _ _
    _ ≤ K * (δ + δ) + ε / 2 + K * δ := by
      gcongr
      · refine (hb b hbt).edist_le_mul_of_le has (hs' hx') ?_
        refine (edist_triangle _ _ _).trans (add_le_add (le_of_lt hax) hxx'.le)
      · exact hby
      · exact (hb y hy).edist_le_mul_of_le (hs' hx') hx ((edist_comm _ _).trans_le hxx'.le)
    _ = δ * ↑(3 * K) + ε / 2 := by push_cast; ring
    _ ≤ ε / 2 + ε / 2 := by gcongr
    _ = ε := ENNReal.add_halves _

/-- Consider a function `f : α × β → γ`. Suppose that it is continuous on each “vertical fiber”
`{a} × t`, `a ∈ s`, and is Lipschitz continuous on each “horizontal fiber” `s × {b}`, `b ∈ t`
with the same Lipschitz constant `K`. Then it is continuous on `s × t`.

The actual statement uses (Lipschitz) continuity of `fun y ↦ f (a, y)` and `fun x ↦ f (x, b)`
instead of continuity of `f` on subsets of the product space. -/
lemma continuousOn_prod_of_continuousOn_lipschitzOnWith [PseudoEMetricSpace α]
    [TopologicalSpace β] [PseudoEMetricSpace γ] (f : α × β → γ) {s : Set α} {t : Set β} (K : ℝ≥0)
    (ha : ∀ a ∈ s, ContinuousOn (fun y => f (a, y)) t)
    (hb : ∀ b ∈ t, LipschitzOnWith K (fun x => f (x, b)) s) : ContinuousOn f (s ×ˢ t) :=
  continuousOn_prod_of_subset_closure_continuousOn_lipschitzOnWith
    f Subset.rfl subset_closure K ha hb
#align continuous_on_prod_of_continuous_on_lipschitz_on continuousOn_prod_of_continuousOn_lipschitzOnWith

/-- Consider a function `f : α × β → γ`. Suppose that it is continuous on each “vertical section”
`{a} × univ` for `a : α` from a dense set. Suppose that it is Lipschitz continuous on each
“horizontal section” `univ × {b}`, `b : β` with the same Lipschitz constant `K`. Then it is
continuous.

The actual statement uses (Lipschitz) continuity of `fun y ↦ f (a, y)` and `fun x ↦ f (x, b)`
instead of continuity of `f` on subsets of the product space. -/
lemma continuous_prod_of_dense_continuous_lipschitzWith [PseudoEMetricSpace α]
    [TopologicalSpace β] [PseudoEMetricSpace γ] (f : α × β → γ) (K : ℝ≥0) {s : Set α}
    (hs : Dense s) (ha : ∀ a ∈ s, Continuous fun y => f (a, y))
    (hb : ∀ b, LipschitzWith K fun x => f (x, b)) : Continuous f := by
  simp only [continuous_iff_continuousOn_univ, ← univ_prod_univ, ← lipschitzOn_univ] at *
  exact continuousOn_prod_of_subset_closure_continuousOn_lipschitzOnWith f (subset_univ _)
    hs.closure_eq.ge K ha fun b _ => hb b

/-- Consider a function `f : α × β → γ`. Suppose that it is continuous on each “vertical section”
`{a} × univ`, `a : α`, and is Lipschitz continuous on each “horizontal section”
`univ × {b}`, `b : β` with the same Lipschitz constant `K`. Then it is continuous.

The actual statement uses (Lipschitz) continuity of `fun y ↦ f (a, y)` and `fun x ↦ f (x, b)`
instead of continuity of `f` on subsets of the product space. -/
lemma continuous_prod_of_continuous_lipschitzWith [PseudoEMetricSpace α] [TopologicalSpace β]
    [PseudoEMetricSpace γ] (f : α × β → γ) (K : ℝ≥0) (ha : ∀ a, Continuous fun y => f (a, y))
    (hb : ∀ b, LipschitzWith K fun x => f (x, b)) : Continuous f :=
  continuous_prod_of_dense_continuous_lipschitzWith f K dense_univ (fun _ _ ↦ ha _) hb
#align continuous_prod_of_continuous_lipschitz continuous_prod_of_continuous_lipschitzWith

open Metric

/-- If a function is locally Lipschitz around a point, then it is continuous at this point. -/
lemma continuousAt_of_locally_lipschitz [PseudoMetricSpace α] [PseudoMetricSpace β] {f : α → β}
    {x : α} {r : ℝ} (hr : 0 < r) (K : ℝ) (h : ∀ y, dist y x < r → dist (f y) (f x) ≤ K * dist y x) :
    ContinuousAt f x := by
  -- We use `h` to squeeze `dist (f y) (f x)` between `0` and `K * dist y x`
  refine tendsto_iff_dist_tendsto_zero.2 (squeeze_zero' (eventually_of_forall fun _ => dist_nonneg)
    (mem_of_superset (ball_mem_nhds _ hr) h) ?_)
  -- Then show that `K * dist y x` tends to zero as `y → x`
  refine (continuous_const.mul (continuous_id.dist continuous_const)).tendsto' _ _ ?_
  simp
#align continuous_at_of_locally_lipschitz continuousAt_of_locally_lipschitz

/-- A function `f : α → ℝ` which is `K`-Lipschitz on a subset `s` admits a `K`-Lipschitz extension
to the whole space. -/
lemma LipschitzOnWith.extend_real [PseudoMetricSpace α] {f : α → ℝ} {s : Set α} {K : ℝ≥0}
    (hf : LipschitzOnWith K f s) : ∃ g : α → ℝ, LipschitzWith K g ∧ EqOn f g s := by
  /- An extension is given by `g y = Inf {f x + K * dist y x | x ∈ s}`. Taking `x = y`, one has
    `g y ≤ f y` for `y ∈ s`, and the other inequality holds because `f` is `K`-Lipschitz, so that it
    can not counterbalance the growth of `K * dist y x`. One readily checks from the formula that
    the extended function is also `K`-Lipschitz. -/
  rcases eq_empty_or_nonempty s with (rfl | hs)
  · exact ⟨fun _ => 0, (LipschitzWith.const _).weaken (zero_le _), eqOn_empty _ _⟩
  have : Nonempty s := by simp only [hs, nonempty_coe_sort]
  let g := fun y : α => iInf fun x : s => f x + K * dist y x
  have B : ∀ y : α, BddBelow (range fun x : s => f x + K * dist y x) := fun y => by
    rcases hs with ⟨z, hz⟩
    refine' ⟨f z - K * dist y z, _⟩
    rintro w ⟨t, rfl⟩
    dsimp
    rw [sub_le_iff_le_add, add_assoc, ← mul_add, add_comm (dist y t)]
    calc
      f z ≤ f t + K * dist z t := hf.le_add_mul hz t.2
      _ ≤ f t + K * (dist y z + dist y t) := by gcongr; apply dist_triangle_left
  have E : EqOn f g s := fun x hx => by
    refine' le_antisymm (le_ciInf fun y => hf.le_add_mul hx y.2) _
    simpa only [add_zero, Subtype.coe_mk, mul_zero, dist_self] using ciInf_le (B x) ⟨x, hx⟩
  refine' ⟨g, LipschitzWith.of_le_add_mul K fun x y => _, E⟩
  rw [← sub_le_iff_le_add]
  refine' le_ciInf fun z => _
  rw [sub_le_iff_le_add]
  calc
    g x ≤ f z + K * dist x z := ciInf_le (B x) _
    _ ≤ f z + K * dist y z + K * dist x y := by
      rw [add_assoc, ← mul_add, add_comm (dist y z)]
      gcongr
      apply dist_triangle
#align lipschitz_on_with.extend_real LipschitzOnWith.extend_real

/-- A function `f : α → (ι → ℝ)` which is `K`-Lipschitz on a subset `s` admits a `K`-Lipschitz
extension to the whole space. The same result for the space `ℓ^∞ (ι, ℝ)` over a possibly infinite
type `ι` is implemented in `LipschitzOnWith.extend_lp_infty`.-/
lemma LipschitzOnWith.extend_pi [PseudoMetricSpace α] [Fintype ι] {f : α → ι → ℝ} {s : Set α}
    {K : ℝ≥0} (hf : LipschitzOnWith K f s) : ∃ g : α → ι → ℝ, LipschitzWith K g ∧ EqOn f g s := by
  have : ∀ i, ∃ g : α → ℝ, LipschitzWith K g ∧ EqOn (fun x => f x i) g s := fun i => by
    have : LipschitzOnWith K (fun x : α => f x i) s :=
      LipschitzOnWith.of_dist_le_mul fun x hx y hy =>
        (dist_le_pi_dist _ _ i).trans (hf.dist_le_mul x hx y hy)
    exact this.extend_real
  choose g hg using this
  refine' ⟨fun x i => g i x, LipschitzWith.of_dist_le_mul fun x y => _, _⟩
  · exact (dist_pi_le_iff (mul_nonneg K.2 dist_nonneg)).2 fun i => (hg i).1.dist_le_mul x y
  · intro x hx
    ext1 i
    exact (hg i).2 hx
#align lipschitz_on_with.extend_pi LipschitzOnWith.extend_pi<|MERGE_RESOLUTION|>--- conflicted
+++ resolved
@@ -78,12 +78,8 @@
     LipschitzOnWith K f ∅ := fun _ => False.elim
 #align lipschitz_on_with_empty lipschitzOnWith_empty
 
-<<<<<<< HEAD
+/-- Being Lipschitz on a set is monotone w.r.t. that set. -/
 lemma LipschitzOnWith.mono [PseudoEMetricSpace α] [PseudoEMetricSpace β] {K : ℝ≥0} {s t : Set α}
-=======
-/-- Being Lipschitz on a set is monotone w.r.t. that set. -/
-theorem LipschitzOnWith.mono [PseudoEMetricSpace α] [PseudoEMetricSpace β] {K : ℝ≥0} {s t : Set α}
->>>>>>> eae0fe5d
     {f : α → β} (hf : LipschitzOnWith K f t) (h : s ⊆ t) : LipschitzOnWith K f s :=
   fun _x x_in _y y_in => hf (h x_in) (h y_in)
 #align lipschitz_on_with.mono LipschitzOnWith.mono
@@ -192,45 +188,27 @@
     _ < d := ENNReal.mul_lt_of_lt_div' h
 #align lipschitz_with.edist_lt_of_edist_lt_div LipschitzWith.edist_lt_of_edist_lt_div
 
-<<<<<<< HEAD
-/-- A Lipschitz function is uniformly continuous -/
+/-- A Lipschitz function is uniformly continuous. -/
 protected lemma uniformContinuous (hf : LipschitzWith K f) : UniformContinuous f :=
-=======
-/-- A Lipschitz function is uniformly continuous. -/
-protected theorem uniformContinuous (hf : LipschitzWith K f) : UniformContinuous f :=
->>>>>>> eae0fe5d
   EMetric.uniformContinuous_iff.2 fun ε εpos =>
     ⟨ε / K, ENNReal.div_pos_iff.2 ⟨ne_of_gt εpos, ENNReal.coe_ne_top⟩, hf.edist_lt_of_edist_lt_div⟩
 #align lipschitz_with.uniform_continuous LipschitzWith.uniformContinuous
 
-<<<<<<< HEAD
-/-- A Lipschitz function is continuous -/
+/-- A Lipschitz function is continuous. -/
 protected lemma continuous (hf : LipschitzWith K f) : Continuous f :=
   hf.uniformContinuous.continuous
 #align lipschitz_with.continuous LipschitzWith.continuous
 
+/-- Constant functions are Lipschitz (with any constant). -/
 protected lemma const (b : β) : LipschitzWith 0 fun _ : α => b := fun x y => by
-=======
-/-- A Lipschitz function is continuous. -/
-protected theorem continuous (hf : LipschitzWith K f) : Continuous f :=
-  hf.uniformContinuous.continuous
-#align lipschitz_with.continuous LipschitzWith.continuous
-
-/-- Constant functions are Lipschitz (with any constant). -/
-protected theorem const (b : β) : LipschitzWith 0 fun _ : α => b := fun x y => by
->>>>>>> eae0fe5d
   simp only [edist_self, zero_le]
 #align lipschitz_with.const LipschitzWith.const
 
 protected lemma const' (b : β) {K : ℝ≥0} : LipschitzWith K fun _ : α => b := fun x y => by
   simp only [edist_self, zero_le]
 
-<<<<<<< HEAD
+/-- The identity is 1-Lipschitz. -/
 protected lemma id : LipschitzWith 1 (@id α) :=
-=======
-/-- The identity is 1-Lipschitz. -/
-protected theorem id : LipschitzWith 1 (@id α) :=
->>>>>>> eae0fe5d
   LipschitzWith.of_edist_le fun _ _ => le_rfl
 #align lipschitz_with.id LipschitzWith.id
 
@@ -249,21 +227,13 @@
   LipschitzWith.of_edist_le fun f g => by convert edist_le_pi_edist f g i
 #align lipschitz_with.eval LipschitzWith.eval
 
-<<<<<<< HEAD
+/-- The restriction of a `K`-Lipschitz function is `K`-Lipschitz. -/
 protected lemma restrict (hf : LipschitzWith K f) (s : Set α) : LipschitzWith K (s.restrict f) :=
   fun x y => hf x y
 #align lipschitz_with.restrict LipschitzWith.restrict
 
+/-- The composition of Lipschitz functions is Lipschitz. -/
 protected lemma comp {Kf Kg : ℝ≥0} {f : β → γ} {g : α → β} (hf : LipschitzWith Kf f)
-=======
-/-- The restriction of a `K`-Lipschitz function is `K`-Lipschitz. -/
-protected theorem restrict (hf : LipschitzWith K f) (s : Set α) : LipschitzWith K (s.restrict f) :=
-  fun x y => hf x y
-#align lipschitz_with.restrict LipschitzWith.restrict
-
-/-- The composition of Lipschitz functions is Lipschitz. -/
-protected theorem comp {Kf Kg : ℝ≥0} {f : β → γ} {g : α → β} (hf : LipschitzWith Kf f)
->>>>>>> eae0fe5d
     (hg : LipschitzWith Kg g) : LipschitzWith (Kf * Kg) (f ∘ g) := fun x y =>
   calc
     edist (f (g x)) (f (g y)) ≤ Kf * edist (g x) (g y) := hf _ _
