/-
Copyright (c) 2018 Rohan Mitta. All rights reserved.
Released under Apache 2.0 license as described in the file LICENSE.
Authors: Rohan Mitta, Kevin Buzzard, Alistair Tucker, Johannes Hölzl, Yury Kudryashov
-/
<<<<<<< HEAD
import Mathlib.Topology.MetricSpace.Basic
import Mathlib.Data.Set.Intervals.ProjIcc
import Mathlib.Topology.Algebra.Order.Field
import Mathlib.Topology.Bornology.Hom
import Mathlib.Topology.EMetricSpace.Lipschitz
=======
import Mathlib.Data.Set.Intervals.ProjIcc
import Mathlib.Topology.Algebra.Order.Field
import Mathlib.Topology.Bornology.Hom
import Mathlib.Topology.MetricSpace.Basic
import Mathlib.Topology.MetricSpace.Bounded
>>>>>>> 69917350

#align_import topology.metric_space.lipschitz from "leanprover-community/mathlib"@"c8f305514e0d47dfaa710f5a52f0d21b588e6328"

/-!
# Lipschitz continuous functions

A map `f : α → β` between two (extended) metric spaces is called *Lipschitz continuous*
with constant `K ≥ 0` if for all `x, y` we have `edist (f x) (f y) ≤ K * edist x y`.
For a metric space, the latter inequality is equivalent to `dist (f x) (f y) ≤ K * dist x y`.
There is also a version asserting this inequality only for `x` and `y` in some set `s`.
Finally, `f : α → β` is called *locally Lipschitz continuous* if each `x : α` has a neighbourhood
on which `f` is Lipschitz continuous (with some constant).

In this file we provide various ways to prove that various combinations of Lipschitz continuous
functions are Lipschitz continuous. We also prove that Lipschitz continuous functions are
uniformly continuous, and that locally Lipschitz functions are continuous.

## Main definitions and lemmas

* `LipschitzWith K f`: states that `f` is Lipschitz with constant `K : ℝ≥0`
* `LipschitzOnWith K f s`: states that `f` is Lipschitz with constant `K : ℝ≥0` on a set `s`
* `LipschitzWith.uniformContinuous`: a Lipschitz function is uniformly continuous
* `LipschitzOnWith.uniformContinuousOn`: a function which is Lipschitz on a set `s` is uniformly
  continuous on `s`.
* `LocallyLipschitz f`: states that `f` is locally Lipschitz
* `LocallyLipschitz.continuous`: a locally Lipschitz function is continuous.


## Implementation notes

The parameter `K` has type `ℝ≥0`. This way we avoid conjunction in the definition and have
coercions both to `ℝ` and `ℝ≥0∞`. Constructors whose names end with `'` take `K : ℝ` as an
argument, and return `LipschitzWith (Real.toNNReal K) f`.
-/

set_option autoImplicit true

universe u v w x

open Filter Function Set Topology NNReal ENNReal Bornology

variable {α : Type u} {β : Type v} {γ : Type w} {ι : Type x}

theorem lipschitzWith_iff_dist_le_mul [PseudoMetricSpace α] [PseudoMetricSpace β] {K : ℝ≥0}
    {f : α → β} : LipschitzWith K f ↔ ∀ x y, dist (f x) (f y) ≤ K * dist x y := by
  simp only [LipschitzWith, edist_nndist, dist_nndist]
  norm_cast
#align lipschitz_with_iff_dist_le_mul lipschitzWith_iff_dist_le_mul

alias ⟨LipschitzWith.dist_le_mul, LipschitzWith.of_dist_le_mul⟩ := lipschitzWith_iff_dist_le_mul
#align lipschitz_with.dist_le_mul LipschitzWith.dist_le_mul
#align lipschitz_with.of_dist_le_mul LipschitzWith.of_dist_le_mul

theorem lipschitzOnWith_iff_dist_le_mul [PseudoMetricSpace α] [PseudoMetricSpace β] {K : ℝ≥0}
    {s : Set α} {f : α → β} :
    LipschitzOnWith K f s ↔ ∀ x ∈ s, ∀ y ∈ s, dist (f x) (f y) ≤ K * dist x y := by
  simp only [LipschitzOnWith, edist_nndist, dist_nndist]
  norm_cast
#align lipschitz_on_with_iff_dist_le_mul lipschitzOnWith_iff_dist_le_mul

alias ⟨LipschitzOnWith.dist_le_mul, LipschitzOnWith.of_dist_le_mul⟩ :=
  lipschitzOnWith_iff_dist_le_mul
#align lipschitz_on_with.dist_le_mul LipschitzOnWith.dist_le_mul
#align lipschitz_on_with.of_dist_le_mul LipschitzOnWith.of_dist_le_mul

namespace LipschitzWith

section Metric

variable [PseudoMetricSpace α] [PseudoMetricSpace β] [PseudoMetricSpace γ] {K : ℝ≥0} {f : α → β}
  {x y : α} {r : ℝ}

protected theorem of_dist_le' {K : ℝ} (h : ∀ x y, dist (f x) (f y) ≤ K * dist x y) :
    LipschitzWith (Real.toNNReal K) f :=
  of_dist_le_mul fun x y =>
    le_trans (h x y) <| by gcongr; apply Real.le_coe_toNNReal
#align lipschitz_with.of_dist_le' LipschitzWith.of_dist_le'

protected theorem mk_one (h : ∀ x y, dist (f x) (f y) ≤ dist x y) : LipschitzWith 1 f :=
  of_dist_le_mul <| by simpa only [NNReal.coe_one, one_mul] using h
#align lipschitz_with.mk_one LipschitzWith.mk_one

/-- For functions to `ℝ`, it suffices to prove `f x ≤ f y + K * dist x y`; this version
doesn't assume `0≤K`. -/
protected theorem of_le_add_mul' {f : α → ℝ} (K : ℝ) (h : ∀ x y, f x ≤ f y + K * dist x y) :
    LipschitzWith (Real.toNNReal K) f :=
  have I : ∀ x y, f x - f y ≤ K * dist x y := fun x y => sub_le_iff_le_add'.2 (h x y)
  LipschitzWith.of_dist_le' fun x y => abs_sub_le_iff.2 ⟨I x y, dist_comm y x ▸ I y x⟩
#align lipschitz_with.of_le_add_mul' LipschitzWith.of_le_add_mul'

/-- For functions to `ℝ`, it suffices to prove `f x ≤ f y + K * dist x y`; this version
assumes `0≤K`. -/
protected theorem of_le_add_mul {f : α → ℝ} (K : ℝ≥0) (h : ∀ x y, f x ≤ f y + K * dist x y) :
    LipschitzWith K f := by simpa only [Real.toNNReal_coe] using LipschitzWith.of_le_add_mul' K h
#align lipschitz_with.of_le_add_mul LipschitzWith.of_le_add_mul

protected theorem of_le_add {f : α → ℝ} (h : ∀ x y, f x ≤ f y + dist x y) : LipschitzWith 1 f :=
  LipschitzWith.of_le_add_mul 1 <| by simpa only [NNReal.coe_one, one_mul]
#align lipschitz_with.of_le_add LipschitzWith.of_le_add

protected theorem le_add_mul {f : α → ℝ} {K : ℝ≥0} (h : LipschitzWith K f) (x y) :
    f x ≤ f y + K * dist x y :=
  sub_le_iff_le_add'.1 <| le_trans (le_abs_self _) <| h.dist_le_mul x y
#align lipschitz_with.le_add_mul LipschitzWith.le_add_mul

protected theorem iff_le_add_mul {f : α → ℝ} {K : ℝ≥0} :
    LipschitzWith K f ↔ ∀ x y, f x ≤ f y + K * dist x y :=
  ⟨LipschitzWith.le_add_mul, LipschitzWith.of_le_add_mul K⟩
#align lipschitz_with.iff_le_add_mul LipschitzWith.iff_le_add_mul

theorem nndist_le (hf : LipschitzWith K f) (x y : α) : nndist (f x) (f y) ≤ K * nndist x y :=
  hf.dist_le_mul x y
#align lipschitz_with.nndist_le LipschitzWith.nndist_le

theorem dist_le_mul_of_le (hf : LipschitzWith K f) (hr : dist x y ≤ r) : dist (f x) (f y) ≤ K * r :=
  (hf.dist_le_mul x y).trans <| by gcongr
#align lipschitz_with.dist_le_mul_of_le LipschitzWith.dist_le_mul_of_le

theorem mapsTo_closedBall (hf : LipschitzWith K f) (x : α) (r : ℝ) :
    MapsTo f (Metric.closedBall x r) (Metric.closedBall (f x) (K * r)) := fun _y hy =>
  hf.dist_le_mul_of_le hy
#align lipschitz_with.maps_to_closed_ball LipschitzWith.mapsTo_closedBall

theorem dist_lt_mul_of_lt (hf : LipschitzWith K f) (hK : K ≠ 0) (hr : dist x y < r) :
    dist (f x) (f y) < K * r :=
  (hf.dist_le_mul x y).trans_lt <| (mul_lt_mul_left <| NNReal.coe_pos.2 hK.bot_lt).2 hr
#align lipschitz_with.dist_lt_mul_of_lt LipschitzWith.dist_lt_mul_of_lt

theorem mapsTo_ball (hf : LipschitzWith K f) (hK : K ≠ 0) (x : α) (r : ℝ) :
    MapsTo f (Metric.ball x r) (Metric.ball (f x) (K * r)) := fun _y hy =>
  hf.dist_lt_mul_of_lt hK hy
#align lipschitz_with.maps_to_ball LipschitzWith.mapsTo_ball

/-- A Lipschitz continuous map is a locally bounded map. -/
def toLocallyBoundedMap (f : α → β) (hf : LipschitzWith K f) : LocallyBoundedMap α β :=
  LocallyBoundedMap.ofMapBounded f fun _s hs =>
    let ⟨C, hC⟩ := Metric.isBounded_iff.1 hs
    Metric.isBounded_iff.2 ⟨K * C, ball_image_iff.2 fun _x hx => ball_image_iff.2 fun _y hy =>
      hf.dist_le_mul_of_le (hC hx hy)⟩
#align lipschitz_with.to_locally_bounded_map LipschitzWith.toLocallyBoundedMap

@[simp]
theorem coe_toLocallyBoundedMap (hf : LipschitzWith K f) : ⇑(hf.toLocallyBoundedMap f) = f :=
  rfl
#align lipschitz_with.coe_to_locally_bounded_map LipschitzWith.coe_toLocallyBoundedMap

theorem comap_cobounded_le (hf : LipschitzWith K f) :
    comap f (Bornology.cobounded β) ≤ Bornology.cobounded α :=
  (hf.toLocallyBoundedMap f).2
#align lipschitz_with.comap_cobounded_le LipschitzWith.comap_cobounded_le

/-- The image of a bounded set under a Lipschitz map is bounded. -/
theorem isBounded_image (hf : LipschitzWith K f) {s : Set α} (hs : IsBounded s) :
    IsBounded (f '' s) :=
  hs.image (toLocallyBoundedMap f hf)
#align lipschitz_with.bounded_image LipschitzWith.isBounded_image

theorem diam_image_le (hf : LipschitzWith K f) (s : Set α) (hs : IsBounded s) :
    Metric.diam (f '' s) ≤ K * Metric.diam s :=
  Metric.diam_le_of_forall_dist_le (mul_nonneg K.coe_nonneg Metric.diam_nonneg) <|
    ball_image_iff.2 fun _x hx =>
      ball_image_iff.2 fun _y hy => hf.dist_le_mul_of_le <| Metric.dist_le_diam_of_mem hs hx hy
#align lipschitz_with.diam_image_le LipschitzWith.diam_image_le

protected theorem dist_left (y : α) : LipschitzWith 1 (dist · y) :=
  LipschitzWith.mk_one fun _ _ => dist_dist_dist_le_left _ _ _
#align lipschitz_with.dist_left LipschitzWith.dist_left

protected theorem dist_right (x : α) : LipschitzWith 1 (dist x) :=
  LipschitzWith.of_le_add fun _ _ => dist_triangle_right _ _ _
#align lipschitz_with.dist_right LipschitzWith.dist_right

protected theorem dist : LipschitzWith 2 (Function.uncurry <| @dist α _) := by
  rw [← one_add_one_eq_two]
  exact LipschitzWith.uncurry LipschitzWith.dist_left LipschitzWith.dist_right
#align lipschitz_with.dist LipschitzWith.dist

theorem dist_iterate_succ_le_geometric {f : α → α} (hf : LipschitzWith K f) (x n) :
    dist (f^[n] x) (f^[n + 1] x) ≤ dist x (f x) * (K : ℝ) ^ n := by
  rw [iterate_succ, mul_comm]
  simpa only [NNReal.coe_pow] using (hf.iterate n).dist_le_mul x (f x)
#align lipschitz_with.dist_iterate_succ_le_geometric LipschitzWith.dist_iterate_succ_le_geometric

theorem _root_.lipschitzWith_max : LipschitzWith 1 fun p : ℝ × ℝ => max p.1 p.2 :=
  LipschitzWith.of_le_add fun _ _ => sub_le_iff_le_add'.1 <|
    (le_abs_self _).trans (abs_max_sub_max_le_max _ _ _ _)
#align lipschitz_with_max lipschitzWith_max

theorem _root_.lipschitzWith_min : LipschitzWith 1 fun p : ℝ × ℝ => min p.1 p.2 :=
  LipschitzWith.of_le_add fun _ _ => sub_le_iff_le_add'.1 <|
    (le_abs_self _).trans (abs_min_sub_min_le_max _ _ _ _)
#align lipschitz_with_min lipschitzWith_min

end Metric

section EMetric

variable [PseudoEMetricSpace α] {f g : α → ℝ} {Kf Kg : ℝ≥0}

protected theorem max (hf : LipschitzWith Kf f) (hg : LipschitzWith Kg g) :
    LipschitzWith (max Kf Kg) fun x => max (f x) (g x) := by
  simpa only [(· ∘ ·), one_mul] using lipschitzWith_max.comp (hf.prod hg)
#align lipschitz_with.max LipschitzWith.max

protected theorem min (hf : LipschitzWith Kf f) (hg : LipschitzWith Kg g) :
    LipschitzWith (max Kf Kg) fun x => min (f x) (g x) := by
  simpa only [(· ∘ ·), one_mul] using lipschitzWith_min.comp (hf.prod hg)
#align lipschitz_with.min LipschitzWith.min

theorem max_const (hf : LipschitzWith Kf f) (a : ℝ) : LipschitzWith Kf fun x => max (f x) a := by
  simpa only [max_eq_left (zero_le Kf)] using hf.max (LipschitzWith.const a)
#align lipschitz_with.max_const LipschitzWith.max_const

theorem const_max (hf : LipschitzWith Kf f) (a : ℝ) : LipschitzWith Kf fun x => max a (f x) := by
  simpa only [max_comm] using hf.max_const a
#align lipschitz_with.const_max LipschitzWith.const_max

theorem min_const (hf : LipschitzWith Kf f) (a : ℝ) : LipschitzWith Kf fun x => min (f x) a := by
  simpa only [max_eq_left (zero_le Kf)] using hf.min (LipschitzWith.const a)
#align lipschitz_with.min_const LipschitzWith.min_const

theorem const_min (hf : LipschitzWith Kf f) (a : ℝ) : LipschitzWith Kf fun x => min a (f x) := by
  simpa only [min_comm] using hf.min_const a
#align lipschitz_with.const_min LipschitzWith.const_min

end EMetric

protected theorem projIcc {a b : ℝ} (h : a ≤ b) : LipschitzWith 1 (projIcc a b h) :=
  ((LipschitzWith.id.const_min _).const_max _).subtype_mk _
#align lipschitz_with.proj_Icc LipschitzWith.projIcc

end LipschitzWith

namespace Metric

variable [PseudoMetricSpace α] [PseudoMetricSpace β] {s : Set α} {t : Set β}

#align metric.bounded.left_of_prod Bornology.IsBounded.fst_of_prod
#align metric.bounded.right_of_prod Bornology.IsBounded.snd_of_prod
#align metric.bounded_prod_of_nonempty Bornology.isBounded_prod_of_nonempty
#align metric.bounded_prod Bornology.isBounded_prod

end Metric

namespace LipschitzOnWith

<<<<<<< HEAD
=======
section EMetric

variable [PseudoEMetricSpace α] [PseudoEMetricSpace β] [PseudoEMetricSpace γ]

variable {K : ℝ≥0} {s : Set α} {f : α → β}

protected theorem uniformContinuousOn (hf : LipschitzOnWith K f s) : UniformContinuousOn f s :=
  uniformContinuousOn_iff_restrict.mpr (lipschitzOnWith_iff_restrict.mp hf).uniformContinuous
#align lipschitz_on_with.uniform_continuous_on LipschitzOnWith.uniformContinuousOn

protected theorem continuousOn (hf : LipschitzOnWith K f s) : ContinuousOn f s :=
  hf.uniformContinuousOn.continuousOn
#align lipschitz_on_with.continuous_on LipschitzOnWith.continuousOn

theorem edist_le_mul_of_le (h : LipschitzOnWith K f s) (hx : x ∈ s) (hy : y ∈ s)
    (hr : edist x y ≤ r) :
    edist (f x) (f y) ≤ K * r :=
  (h hx hy).trans <| ENNReal.mul_left_mono hr

theorem edist_lt_of_edist_lt_div (hf : LipschitzOnWith K f s) {x y : α} (hx : x ∈ s) (hy : y ∈ s)
    {d : ℝ≥0∞} (hd : edist x y < d / K) : edist (f x) (f y) < d :=
   hf.to_restrict.edist_lt_of_edist_lt_div <|
    show edist (⟨x, hx⟩ : s) ⟨y, hy⟩ < d / K from hd
#align lipschitz_on_with.edist_lt_of_edist_lt_div LipschitzOnWith.edist_lt_of_edist_lt_div

protected theorem comp {g : β → γ} {t : Set β} {Kg : ℝ≥0} (hg : LipschitzOnWith Kg g t)
    (hf : LipschitzOnWith K f s) (hmaps : MapsTo f s t) : LipschitzOnWith (Kg * K) (g ∘ f) s :=
  lipschitzOnWith_iff_restrict.mpr <| hg.to_restrict.comp (hf.to_restrict_mapsTo hmaps)
#align lipschitz_on_with.comp LipschitzOnWith.comp

/-- If `f` and `g` are Lipschitz on `s`, so is the induced map `f × g` to the product type. -/
protected theorem prod {g : α → γ} {Kf Kg : ℝ≥0} (hf : LipschitzOnWith Kf f s)
    (hg : LipschitzOnWith Kg g s) : LipschitzOnWith (max Kf Kg) (fun x => (f x, g x)) s := by
  intro _ hx _ hy
  rw [ENNReal.coe_mono.map_max, Prod.edist_eq, ENNReal.max_mul]
  exact max_le_max (hf hx hy) (hg hx hy)

theorem ediam_image2_le (f : α → β → γ) {K₁ K₂ : ℝ≥0} (s : Set α) (t : Set β)
    (hf₁ : ∀ b ∈ t, LipschitzOnWith K₁ (fun a => f a b) s)
    (hf₂ : ∀ a ∈ s, LipschitzOnWith K₂ (f a) t) :
    EMetric.diam (Set.image2 f s t) ≤ ↑K₁ * EMetric.diam s + ↑K₂ * EMetric.diam t := by
  apply EMetric.diam_le
  rintro _ ⟨a₁, b₁, ha₁, hb₁, rfl⟩ _ ⟨a₂, b₂, ha₂, hb₂, rfl⟩
  refine' (edist_triangle _ (f a₂ b₁) _).trans _
  exact
    add_le_add
      ((hf₁ b₁ hb₁ ha₁ ha₂).trans <| ENNReal.mul_left_mono <| EMetric.edist_le_diam_of_mem ha₁ ha₂)
      ((hf₂ a₂ ha₂ hb₁ hb₂).trans <| ENNReal.mul_left_mono <| EMetric.edist_le_diam_of_mem hb₁ hb₂)
#align lipschitz_on_with.ediam_image2_le LipschitzOnWith.ediam_image2_le

end EMetric

>>>>>>> 69917350
section Metric

variable [PseudoMetricSpace α] [PseudoMetricSpace β] [PseudoMetricSpace γ]

variable {K : ℝ≥0} {s : Set α} {f : α → β}

protected theorem of_dist_le' {K : ℝ} (h : ∀ x ∈ s, ∀ y ∈ s, dist (f x) (f y) ≤ K * dist x y) :
    LipschitzOnWith (Real.toNNReal K) f s :=
  of_dist_le_mul fun x hx y hy =>
    le_trans (h x hx y hy) <| by gcongr; apply Real.le_coe_toNNReal
#align lipschitz_on_with.of_dist_le' LipschitzOnWith.of_dist_le'

protected theorem mk_one (h : ∀ x ∈ s, ∀ y ∈ s, dist (f x) (f y) ≤ dist x y) :
    LipschitzOnWith 1 f s :=
  of_dist_le_mul <| by simpa only [NNReal.coe_one, one_mul] using h
#align lipschitz_on_with.mk_one LipschitzOnWith.mk_one

/-- For functions to `ℝ`, it suffices to prove `f x ≤ f y + K * dist x y`; this version
doesn't assume `0≤K`. -/
protected theorem of_le_add_mul' {f : α → ℝ} (K : ℝ)
    (h : ∀ x ∈ s, ∀ y ∈ s, f x ≤ f y + K * dist x y) : LipschitzOnWith (Real.toNNReal K) f s :=
  have I : ∀ x ∈ s, ∀ y ∈ s, f x - f y ≤ K * dist x y := fun x hx y hy =>
    sub_le_iff_le_add'.2 (h x hx y hy)
  LipschitzOnWith.of_dist_le' fun x hx y hy =>
    abs_sub_le_iff.2 ⟨I x hx y hy, dist_comm y x ▸ I y hy x hx⟩
#align lipschitz_on_with.of_le_add_mul' LipschitzOnWith.of_le_add_mul'

/-- For functions to `ℝ`, it suffices to prove `f x ≤ f y + K * dist x y`; this version
assumes `0≤K`. -/
protected theorem of_le_add_mul {f : α → ℝ} (K : ℝ≥0)
    (h : ∀ x ∈ s, ∀ y ∈ s, f x ≤ f y + K * dist x y) : LipschitzOnWith K f s := by
  simpa only [Real.toNNReal_coe] using LipschitzOnWith.of_le_add_mul' K h
#align lipschitz_on_with.of_le_add_mul LipschitzOnWith.of_le_add_mul

protected theorem of_le_add {f : α → ℝ} (h : ∀ x ∈ s, ∀ y ∈ s, f x ≤ f y + dist x y) :
    LipschitzOnWith 1 f s :=
  LipschitzOnWith.of_le_add_mul 1 <| by simpa only [NNReal.coe_one, one_mul]
#align lipschitz_on_with.of_le_add LipschitzOnWith.of_le_add

protected theorem le_add_mul {f : α → ℝ} {K : ℝ≥0} (h : LipschitzOnWith K f s) {x : α} (hx : x ∈ s)
    {y : α} (hy : y ∈ s) : f x ≤ f y + K * dist x y :=
  sub_le_iff_le_add'.1 <| le_trans (le_abs_self _) <| h.dist_le_mul x hx y hy
#align lipschitz_on_with.le_add_mul LipschitzOnWith.le_add_mul

protected theorem iff_le_add_mul {f : α → ℝ} {K : ℝ≥0} :
    LipschitzOnWith K f s ↔ ∀ x ∈ s, ∀ y ∈ s, f x ≤ f y + K * dist x y :=
  ⟨LipschitzOnWith.le_add_mul, LipschitzOnWith.of_le_add_mul K⟩
#align lipschitz_on_with.iff_le_add_mul LipschitzOnWith.iff_le_add_mul

theorem isBounded_image2 (f : α → β → γ) {K₁ K₂ : ℝ≥0} {s : Set α} {t : Set β}
    (hs : Bornology.IsBounded s) (ht : Bornology.IsBounded t)
    (hf₁ : ∀ b ∈ t, LipschitzOnWith K₁ (fun a => f a b) s)
    (hf₂ : ∀ a ∈ s, LipschitzOnWith K₂ (f a) t) : Bornology.IsBounded (Set.image2 f s t) :=
  Metric.isBounded_iff_ediam_ne_top.2 <|
    ne_top_of_le_ne_top
      (ENNReal.add_ne_top.mpr
        ⟨ENNReal.mul_ne_top ENNReal.coe_ne_top hs.ediam_ne_top,
          ENNReal.mul_ne_top ENNReal.coe_ne_top ht.ediam_ne_top⟩)
      (ediam_image2_le _ _ _ hf₁ hf₂)
#align lipschitz_on_with.bounded_image2 LipschitzOnWith.isBounded_image2

end Metric

end LipschitzOnWith

namespace LocallyLipschitz
variable [PseudoEMetricSpace α] [PseudoEMetricSpace β] [PseudoEMetricSpace γ] {f : α → β}

section Real
variable {f g : α → ℝ}
/-- The minimum of locally Lipschitz functions is locally Lipschitz. -/
protected lemma min (hf : LocallyLipschitz f) (hg : LocallyLipschitz g) :
    LocallyLipschitz (fun x => min (f x) (g x)) :=
  lipschitzWith_min.locallyLipschitz.comp (hf.prod hg)

/-- The maximum of locally Lipschitz functions is locally Lipschitz. -/
protected lemma max (hf : LocallyLipschitz f) (hg : LocallyLipschitz g) :
    LocallyLipschitz (fun x => max (f x) (g x)) :=
  lipschitzWith_max.locallyLipschitz.comp (hf.prod hg)

theorem max_const (hf : LocallyLipschitz f) (a : ℝ) : LocallyLipschitz fun x => max (f x) a :=
  hf.max (LocallyLipschitz.const a)

theorem const_max (hf : LocallyLipschitz f) (a : ℝ) : LocallyLipschitz fun x => max a (f x) := by
  simpa [max_comm] using (hf.max_const a)

theorem min_const (hf : LocallyLipschitz f) (a : ℝ) : LocallyLipschitz fun x => min (f x) a :=
  hf.min (LocallyLipschitz.const a)

theorem const_min (hf : LocallyLipschitz f) (a : ℝ) : LocallyLipschitz fun x => min a (f x) := by
  simpa [min_comm] using (hf.min_const a)

end Real
end LocallyLipschitz

open Metric

/-- If a function is locally Lipschitz around a point, then it is continuous at this point. -/
theorem continuousAt_of_locally_lipschitz [PseudoMetricSpace α] [PseudoMetricSpace β] {f : α → β}
    {x : α} {r : ℝ} (hr : 0 < r) (K : ℝ) (h : ∀ y, dist y x < r → dist (f y) (f x) ≤ K * dist y x) :
    ContinuousAt f x := by
  -- We use `h` to squeeze `dist (f y) (f x)` between `0` and `K * dist y x`
  refine tendsto_iff_dist_tendsto_zero.2 (squeeze_zero' (eventually_of_forall fun _ => dist_nonneg)
    (mem_of_superset (ball_mem_nhds _ hr) h) ?_)
  -- Then show that `K * dist y x` tends to zero as `y → x`
  refine (continuous_const.mul (continuous_id.dist continuous_const)).tendsto' _ _ ?_
  simp
#align continuous_at_of_locally_lipschitz continuousAt_of_locally_lipschitz

/-- A function `f : α → ℝ` which is `K`-Lipschitz on a subset `s` admits a `K`-Lipschitz extension
to the whole space. -/
theorem LipschitzOnWith.extend_real [PseudoMetricSpace α] {f : α → ℝ} {s : Set α} {K : ℝ≥0}
    (hf : LipschitzOnWith K f s) : ∃ g : α → ℝ, LipschitzWith K g ∧ EqOn f g s := by
  /- An extension is given by `g y = Inf {f x + K * dist y x | x ∈ s}`. Taking `x = y`, one has
    `g y ≤ f y` for `y ∈ s`, and the other inequality holds because `f` is `K`-Lipschitz, so that it
    can not counterbalance the growth of `K * dist y x`. One readily checks from the formula that
    the extended function is also `K`-Lipschitz. -/
  rcases eq_empty_or_nonempty s with (rfl | hs)
  · exact ⟨fun _ => 0, (LipschitzWith.const _).weaken (zero_le _), eqOn_empty _ _⟩
  have : Nonempty s := by simp only [hs, nonempty_coe_sort]
  let g := fun y : α => iInf fun x : s => f x + K * dist y x
  have B : ∀ y : α, BddBelow (range fun x : s => f x + K * dist y x) := fun y => by
    rcases hs with ⟨z, hz⟩
    refine' ⟨f z - K * dist y z, _⟩
    rintro w ⟨t, rfl⟩
    dsimp
    rw [sub_le_iff_le_add, add_assoc, ← mul_add, add_comm (dist y t)]
    calc
      f z ≤ f t + K * dist z t := hf.le_add_mul hz t.2
      _ ≤ f t + K * (dist y z + dist y t) := by gcongr; apply dist_triangle_left
  have E : EqOn f g s := fun x hx => by
    refine' le_antisymm (le_ciInf fun y => hf.le_add_mul hx y.2) _
    simpa only [add_zero, Subtype.coe_mk, mul_zero, dist_self] using ciInf_le (B x) ⟨x, hx⟩
  refine' ⟨g, LipschitzWith.of_le_add_mul K fun x y => _, E⟩
  rw [← sub_le_iff_le_add]
  refine' le_ciInf fun z => _
  rw [sub_le_iff_le_add]
  calc
    g x ≤ f z + K * dist x z := ciInf_le (B x) _
    _ ≤ f z + K * dist y z + K * dist x y := by
      rw [add_assoc, ← mul_add, add_comm (dist y z)]
      gcongr
      apply dist_triangle
#align lipschitz_on_with.extend_real LipschitzOnWith.extend_real

/-- A function `f : α → (ι → ℝ)` which is `K`-Lipschitz on a subset `s` admits a `K`-Lipschitz
extension to the whole space. The same result for the space `ℓ^∞ (ι, ℝ)` over a possibly infinite
type `ι` is implemented in `LipschitzOnWith.extend_lp_infty`.-/
theorem LipschitzOnWith.extend_pi [PseudoMetricSpace α] [Fintype ι] {f : α → ι → ℝ} {s : Set α}
    {K : ℝ≥0} (hf : LipschitzOnWith K f s) : ∃ g : α → ι → ℝ, LipschitzWith K g ∧ EqOn f g s := by
  have : ∀ i, ∃ g : α → ℝ, LipschitzWith K g ∧ EqOn (fun x => f x i) g s := fun i => by
    have : LipschitzOnWith K (fun x : α => f x i) s :=
      LipschitzOnWith.of_dist_le_mul fun x hx y hy =>
        (dist_le_pi_dist _ _ i).trans (hf.dist_le_mul x hx y hy)
    exact this.extend_real
  choose g hg using this
  refine' ⟨fun x i => g i x, LipschitzWith.of_dist_le_mul fun x y => _, _⟩
  · exact (dist_pi_le_iff (mul_nonneg K.2 dist_nonneg)).2 fun i => (hg i).1.dist_le_mul x y
  · intro x hx
    ext1 i
    exact (hg i).2 hx
#align lipschitz_on_with.extend_pi LipschitzOnWith.extend_pi<|MERGE_RESOLUTION|>--- conflicted
+++ resolved
@@ -3,19 +3,12 @@
 Released under Apache 2.0 license as described in the file LICENSE.
 Authors: Rohan Mitta, Kevin Buzzard, Alistair Tucker, Johannes Hölzl, Yury Kudryashov
 -/
-<<<<<<< HEAD
-import Mathlib.Topology.MetricSpace.Basic
 import Mathlib.Data.Set.Intervals.ProjIcc
 import Mathlib.Topology.Algebra.Order.Field
 import Mathlib.Topology.Bornology.Hom
 import Mathlib.Topology.EMetricSpace.Lipschitz
-=======
-import Mathlib.Data.Set.Intervals.ProjIcc
-import Mathlib.Topology.Algebra.Order.Field
-import Mathlib.Topology.Bornology.Hom
 import Mathlib.Topology.MetricSpace.Basic
 import Mathlib.Topology.MetricSpace.Bounded
->>>>>>> 69917350
 
 #align_import topology.metric_space.lipschitz from "leanprover-community/mathlib"@"c8f305514e0d47dfaa710f5a52f0d21b588e6328"
 
@@ -262,61 +255,6 @@
 
 namespace LipschitzOnWith
 
-<<<<<<< HEAD
-=======
-section EMetric
-
-variable [PseudoEMetricSpace α] [PseudoEMetricSpace β] [PseudoEMetricSpace γ]
-
-variable {K : ℝ≥0} {s : Set α} {f : α → β}
-
-protected theorem uniformContinuousOn (hf : LipschitzOnWith K f s) : UniformContinuousOn f s :=
-  uniformContinuousOn_iff_restrict.mpr (lipschitzOnWith_iff_restrict.mp hf).uniformContinuous
-#align lipschitz_on_with.uniform_continuous_on LipschitzOnWith.uniformContinuousOn
-
-protected theorem continuousOn (hf : LipschitzOnWith K f s) : ContinuousOn f s :=
-  hf.uniformContinuousOn.continuousOn
-#align lipschitz_on_with.continuous_on LipschitzOnWith.continuousOn
-
-theorem edist_le_mul_of_le (h : LipschitzOnWith K f s) (hx : x ∈ s) (hy : y ∈ s)
-    (hr : edist x y ≤ r) :
-    edist (f x) (f y) ≤ K * r :=
-  (h hx hy).trans <| ENNReal.mul_left_mono hr
-
-theorem edist_lt_of_edist_lt_div (hf : LipschitzOnWith K f s) {x y : α} (hx : x ∈ s) (hy : y ∈ s)
-    {d : ℝ≥0∞} (hd : edist x y < d / K) : edist (f x) (f y) < d :=
-   hf.to_restrict.edist_lt_of_edist_lt_div <|
-    show edist (⟨x, hx⟩ : s) ⟨y, hy⟩ < d / K from hd
-#align lipschitz_on_with.edist_lt_of_edist_lt_div LipschitzOnWith.edist_lt_of_edist_lt_div
-
-protected theorem comp {g : β → γ} {t : Set β} {Kg : ℝ≥0} (hg : LipschitzOnWith Kg g t)
-    (hf : LipschitzOnWith K f s) (hmaps : MapsTo f s t) : LipschitzOnWith (Kg * K) (g ∘ f) s :=
-  lipschitzOnWith_iff_restrict.mpr <| hg.to_restrict.comp (hf.to_restrict_mapsTo hmaps)
-#align lipschitz_on_with.comp LipschitzOnWith.comp
-
-/-- If `f` and `g` are Lipschitz on `s`, so is the induced map `f × g` to the product type. -/
-protected theorem prod {g : α → γ} {Kf Kg : ℝ≥0} (hf : LipschitzOnWith Kf f s)
-    (hg : LipschitzOnWith Kg g s) : LipschitzOnWith (max Kf Kg) (fun x => (f x, g x)) s := by
-  intro _ hx _ hy
-  rw [ENNReal.coe_mono.map_max, Prod.edist_eq, ENNReal.max_mul]
-  exact max_le_max (hf hx hy) (hg hx hy)
-
-theorem ediam_image2_le (f : α → β → γ) {K₁ K₂ : ℝ≥0} (s : Set α) (t : Set β)
-    (hf₁ : ∀ b ∈ t, LipschitzOnWith K₁ (fun a => f a b) s)
-    (hf₂ : ∀ a ∈ s, LipschitzOnWith K₂ (f a) t) :
-    EMetric.diam (Set.image2 f s t) ≤ ↑K₁ * EMetric.diam s + ↑K₂ * EMetric.diam t := by
-  apply EMetric.diam_le
-  rintro _ ⟨a₁, b₁, ha₁, hb₁, rfl⟩ _ ⟨a₂, b₂, ha₂, hb₂, rfl⟩
-  refine' (edist_triangle _ (f a₂ b₁) _).trans _
-  exact
-    add_le_add
-      ((hf₁ b₁ hb₁ ha₁ ha₂).trans <| ENNReal.mul_left_mono <| EMetric.edist_le_diam_of_mem ha₁ ha₂)
-      ((hf₂ a₂ ha₂ hb₁ hb₂).trans <| ENNReal.mul_left_mono <| EMetric.edist_le_diam_of_mem hb₁ hb₂)
-#align lipschitz_on_with.ediam_image2_le LipschitzOnWith.ediam_image2_le
-
-end EMetric
-
->>>>>>> 69917350
 section Metric
 
 variable [PseudoMetricSpace α] [PseudoMetricSpace β] [PseudoMetricSpace γ]
