--- conflicted
+++ resolved
@@ -49,21 +49,13 @@
 
 @[simp] protected nonrec lemma IsCover.empty : IsCover ε ∅ N := .empty
 
-<<<<<<< HEAD
-@[simp] lemma isCover_empty_right : IsCover ε s ∅ ↔ s = ∅ := by simp [IsCover]
-=======
 @[simp] lemma isCover_empty_right : IsCover ε s ∅ ↔ s = ∅ := SetRel.isCover_empty_right
->>>>>>> 754ca540
 
 protected nonrec lemma IsCover.nonempty (hsN : IsCover ε s N) (hs : s.Nonempty) : N.Nonempty :=
   hsN.nonempty hs
 
-<<<<<<< HEAD
-@[simp] lemma IsCover.self (ε : ℝ≥0) (s : Set X) : IsCover ε s s := fun a ha ↦ ⟨a, ha, by simp⟩
-=======
 @[simp] lemma IsCover.refl (ε : ℝ≥0) (s : Set X) : IsCover ε s s := .rfl
 lemma IsCover.rfl {ε : ℝ≥0} {s : Set X} : IsCover ε s s := refl ε s
->>>>>>> 754ca540
 
 nonrec lemma IsCover.mono (hN : N₁ ⊆ N₂) (h₁ : IsCover ε s N₁) : IsCover ε s N₂ := h₁.mono hN
 
@@ -72,21 +64,10 @@
 lemma IsCover.mono_radius (hεδ : ε ≤ δ) (hε : IsCover ε s N) : IsCover δ s N :=
   hε.mono_entourage fun xy hxy ↦ by dsimp at *; exact le_trans hxy <| mod_cast hεδ
 
-<<<<<<< HEAD
-lemma isCover_singleton_of_ediam_le (hA : EMetric.diam s ≤ ε) (hx : x ∈ s) :
-    IsCover ε s ({x} : Set X) :=
-  fun _ h_mem ↦ ⟨x, by simp, (EMetric.edist_le_diam_of_mem h_mem hx).trans hA⟩
-
-lemma isCover_singleton_finset_of_ediam_le (hA : EMetric.diam s ≤ ε) (hx : x ∈ s) :
-    IsCover ε s ({x} : Finset X) :=
-  fun _ h_mem ↦ ⟨x, by simp, (EMetric.edist_le_diam_of_mem h_mem hx).trans hA⟩
-
-=======
 lemma IsCover.singleton_of_ediam_le (hA : EMetric.diam s ≤ ε) (hx : x ∈ s) :
     IsCover ε s ({x} : Set X) :=
   fun _ h_mem ↦ ⟨x, by simp, (EMetric.edist_le_diam_of_mem h_mem hx).trans hA⟩
 
->>>>>>> 754ca540
 lemma isCover_iff_subset_iUnion_emetricClosedBall :
     IsCover ε s N ↔ s ⊆ ⋃ y ∈ N, EMetric.closedBall y ε := by
   simp [IsCover, SetRel.IsCover, subset_def]
@@ -99,17 +80,10 @@
   .of_maximal_isSeparated <| by simpa [isSeparated_iff_setRelIsSeparated] using hN
 
 /-- A totally bounded set has finite `ε`-covers for all `ε > 0`. -/
-<<<<<<< HEAD
-lemma _root_.TotallyBounded.exists_finite_isCover (hs : TotallyBounded s) (hε : 0 < ε) :
-    ∃ N ⊆ s, N.Finite ∧ IsCover ε s N := by
-  rw [EMetric.totallyBounded_iff'] at hs
-  obtain ⟨N, hNA, hN_finite, hN⟩ := hs ε (mod_cast hε)
-=======
 lemma exists_finite_isCover_of_totallyBounded (hε : ε ≠ 0) (hs : TotallyBounded s) :
     ∃ N ⊆ s, N.Finite ∧ IsCover ε s N := by
   rw [EMetric.totallyBounded_iff'] at hs
   obtain ⟨N, hNA, hN_finite, hN⟩ := hs ε (mod_cast hε.bot_lt)
->>>>>>> 754ca540
   simp only [isCover_iff_subset_iUnion_emetricClosedBall]
   refine ⟨N, by simpa, by simpa, ?_⟩
   · refine hN.trans fun x hx ↦ ?_
@@ -117,32 +91,15 @@
     obtain ⟨y, hyN, hy⟩ := hx
     exact ⟨y, hyN, hy.le⟩
 
-<<<<<<< HEAD
-/-- A totally bounded set has finite `ε`-covers for all `ε > 0`. -/
-lemma _root_.TotallyBounded.exists_finset_isCover (hs : TotallyBounded s) (hε : 0 < ε) :
-    ∃ N : Finset X, ↑N ⊆ s ∧ IsCover ε s (N : Set X) := by
-  obtain ⟨N, hNA, hN_finite, hN⟩ := hs.exists_finite_isCover hε
-  exact ⟨Set.Finite.toFinset hN_finite, by simpa, by simpa⟩
-
-/-- A relatively compact set admits a finite cover. -/
-lemma exists_finite_isCover_of_isCompact_closure (hε : ε ≠ 0) (hs : IsCompact (closure s)) :
-    ∃ N ⊆ s, N.Finite ∧ IsCover ε s N :=
-  (hs.totallyBounded.subset subset_closure).exists_finite_isCover (by positivity)
-=======
 /-- A relatively compact set admits a finite cover. -/
 lemma exists_finite_isCover_of_isCompact_closure (hε : ε ≠ 0) (hs : IsCompact (closure s)) :
     ∃ N ⊆ s, N.Finite ∧ IsCover ε s N :=
   exists_finite_isCover_of_totallyBounded hε (hs.totallyBounded.subset subset_closure)
->>>>>>> 754ca540
 
 /-- A compact set admits a finite cover. -/
 lemma exists_finite_isCover_of_isCompact (hε : ε ≠ 0) (hs : IsCompact s) :
     ∃ N ⊆ s, N.Finite ∧ IsCover ε s N :=
-<<<<<<< HEAD
-  hs.totallyBounded.exists_finite_isCover (by positivity)
-=======
   exists_finite_isCover_of_totallyBounded hε hs.totallyBounded
->>>>>>> 754ca540
 
 end PseudoEMetricSpace
 
