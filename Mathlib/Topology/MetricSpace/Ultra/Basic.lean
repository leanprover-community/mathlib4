--- conflicted
+++ resolved
@@ -150,10 +150,6 @@
     simp [closedBall_eq_empty.mpr h]
   | inr h =>
     rw [isOpen_iff]
-<<<<<<< HEAD
-=======
-    simp only [gt_iff_lt]
->>>>>>> 0a5fe12b
     intro y hy
     cases closedBall_eq_or_disjoint x y r with
     | inl hd =>
