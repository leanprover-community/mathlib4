/-
Copyright (c) 2019 Sébastien Gouëzel. All rights reserved.
Released under Apache 2.0 license as described in the file LICENSE.
Authors: Sébastien Gouëzel
-/
import Mathlib.Topology.MetricSpace.Gluing
import Mathlib.Topology.MetricSpace.HausdorffDistance
import Mathlib.Topology.ContinuousFunction.Bounded

/-!
# The Gromov-Hausdorff distance is realized

In this file, we construct of a good coupling between nonempty compact metric spaces, minimizing
their Hausdorff distance. This construction is instrumental to study the Gromov-Hausdorff
distance between nonempty compact metric spaces.

Given two nonempty compact metric spaces `X` and `Y`, we define `OptimalGHCoupling X Y` as a
compact metric space, together with two isometric embeddings `optimalGHInjl` and `optimalGHInjr`
respectively of `X` and `Y` into `OptimalGHCoupling X Y`. The main property of the optimal
coupling is that the Hausdorff distance between `X` and `Y` in `OptimalGHCoupling X Y` is smaller
than the corresponding distance in any other coupling. We do not prove completely this fact in this
file, but we show a good enough approximation of this fact in `hausdorffDist_optimal_le_HD`, that
will suffice to obtain the full statement once the Gromov-Hausdorff distance is properly defined,
in `hausdorffDist_optimal`.

The key point in the construction is that the set of possible distances coming from isometric
embeddings of `X` and `Y` in metric spaces is a set of equicontinuous functions. By Arzela-Ascoli,
it is compact, and one can find such a distance which is minimal. This distance defines a premetric
space structure on `X ⊕ Y`. The corresponding metric quotient is `OptimalGHCoupling X Y`.
-/


noncomputable section

universe u v w

open Topology NNReal Set Function TopologicalSpace Filter Metric Quotient BoundedContinuousFunction
open Sum (inl inr)

attribute [local instance] metricSpaceSum

namespace GromovHausdorff


section GromovHausdorffRealized

/-! This section shows that the Gromov-Hausdorff distance
is realized. For this, we consider candidate distances on the disjoint union
`X ⊕ Y` of two compact nonempty metric spaces, almost realizing the Gromov-Hausdorff
distance, and show that they form a compact family by applying Arzela-Ascoli
theorem. The existence of a minimizer follows. -/
section Definitions

variable (X : Type u) (Y : Type v) [MetricSpace X] [MetricSpace Y]


private abbrev ProdSpaceFun : Type _ :=
  (X ⊕ Y) × (X ⊕ Y) → ℝ

private abbrev Cb : Type _ :=
  BoundedContinuousFunction ((X ⊕ Y) × (X ⊕ Y)) ℝ

private def maxVar : ℝ≥0 :=
  2 * ⟨diam (univ : Set X), diam_nonneg⟩ + 1 + 2 * ⟨diam (univ : Set Y), diam_nonneg⟩

private theorem one_le_maxVar : 1 ≤ maxVar X Y :=
  calc
    (1 : Real) = 2 * 0 + 1 + 2 * 0 := by simp
    _ ≤ 2 * diam (univ : Set X) + 1 + 2 * diam (univ : Set Y) := by gcongr <;> positivity

/-- The set of functions on `X ⊕ Y` that are candidates distances to realize the
minimum of the Hausdorff distances between `X` and `Y` in a coupling. -/
def candidates : Set (ProdSpaceFun X Y) :=
  { f | (((((∀ x y : X, f (Sum.inl x, Sum.inl y) = dist x y) ∧
      ∀ x y : Y, f (Sum.inr x, Sum.inr y) = dist x y) ∧
      ∀ x y, f (x, y) = f (y, x)) ∧
      ∀ x y z, f (x, z) ≤ f (x, y) + f (y, z)) ∧
      ∀ x, f (x, x) = 0) ∧
      ∀ x y, f (x, y) ≤ maxVar X Y }

/-- Version of the set of candidates in bounded_continuous_functions, to apply Arzela-Ascoli. -/
private def candidatesB : Set (Cb X Y) :=
  { f : Cb X Y | (f : _ → ℝ) ∈ candidates X Y }

end Definitions

section Constructions

variable {X : Type u} {Y : Type v} [MetricSpace X] [MetricSpace Y]
  {f : ProdSpaceFun X Y} {x y z t : X ⊕ Y}

attribute [local instance 10] Classical.inhabited_of_nonempty'

private theorem maxVar_bound [CompactSpace X] [Nonempty X] [CompactSpace Y] [Nonempty Y] :
    dist x y ≤ maxVar X Y :=
  calc
    dist x y ≤ diam (univ : Set (X ⊕ Y)) :=
      dist_le_diam_of_mem isBounded_of_compactSpace (mem_univ _) (mem_univ _)
    _ = diam (range inl ∪ range inr : Set (X ⊕ Y)) := by rw [range_inl_union_range_inr]
    _ ≤ diam (range inl : Set (X ⊕ Y)) + dist (inl default) (inr default) +
        diam (range inr : Set (X ⊕ Y)) :=
      (diam_union (mem_range_self _) (mem_range_self _))
    _ = diam (univ : Set X) + (dist default default + 1 + dist default default) +
        diam (univ : Set Y) := by
      rw [isometry_inl.diam_range, isometry_inr.diam_range]
      rfl
    _ = 1 * diam (univ : Set X) + 1 + 1 * diam (univ : Set Y) := by simp
    _ ≤ 2 * diam (univ : Set X) + 1 + 2 * diam (univ : Set Y) := by gcongr <;> norm_num

private theorem candidates_symm (fA : f ∈ candidates X Y) : f (x, y) = f (y, x) :=
  fA.1.1.1.2 x y

private theorem candidates_triangle (fA : f ∈ candidates X Y) : f (x, z) ≤ f (x, y) + f (y, z) :=
  fA.1.1.2 x y z

private theorem candidates_refl (fA : f ∈ candidates X Y) : f (x, x) = 0 :=
  fA.1.2 x

private theorem candidates_nonneg (fA : f ∈ candidates X Y) : 0 ≤ f (x, y) := by
  have : 0 ≤ 2 * f (x, y) :=
    calc
      0 = f (x, x) := (candidates_refl fA).symm
      _ ≤ f (x, y) + f (y, x) := candidates_triangle fA
      _ = f (x, y) + f (x, y) := by rw [candidates_symm fA]
      _ = 2 * f (x, y) := by ring
  linarith

private theorem candidates_dist_inl (fA : f ∈ candidates X Y) (x y : X) :
    f (inl x, inl y) = dist x y :=
  fA.1.1.1.1.1 x y

private theorem candidates_dist_inr (fA : f ∈ candidates X Y) (x y : Y) :
    f (inr x, inr y) = dist x y :=
  fA.1.1.1.1.2 x y

private theorem candidates_le_maxVar (fA : f ∈ candidates X Y) : f (x, y) ≤ maxVar X Y :=
  fA.2 x y

/-- candidates are bounded by `maxVar X Y` -/
private theorem candidates_dist_bound (fA : f ∈ candidates X Y) :
    ∀ {x y : X ⊕ Y}, f (x, y) ≤ maxVar X Y * dist x y
  | inl x, inl y =>
    calc
      f (inl x, inl y) = dist x y := candidates_dist_inl fA x y
      _ = dist (inl x) (inl y) := by
        rw [@Sum.dist_eq X Y]
        rfl
      _ = 1 * dist (inl x) (inl y) := by ring
      _ ≤ maxVar X Y * dist (inl x) (inl y) := by gcongr; exact one_le_maxVar X Y
  | inl x, inr y =>
    calc
      f (inl x, inr y) ≤ maxVar X Y := candidates_le_maxVar fA
      _ = maxVar X Y * 1 := by simp
      _ ≤ maxVar X Y * dist (inl x) (inr y) := by gcongr; apply Sum.one_le_dist_inl_inr
  | inr x, inl y =>
    calc
      f (inr x, inl y) ≤ maxVar X Y := candidates_le_maxVar fA
      _ = maxVar X Y * 1 := by simp
      _ ≤ maxVar X Y * dist (inl x) (inr y) := by gcongr; apply Sum.one_le_dist_inl_inr
  | inr x, inr y =>
    calc
      f (inr x, inr y) = dist x y := candidates_dist_inr fA x y
      _ = dist (inr x) (inr y) := by
        rw [@Sum.dist_eq X Y]
        rfl
      _ = 1 * dist (inr x) (inr y) := by ring
      _ ≤ maxVar X Y * dist (inr x) (inr y) := by gcongr; exact one_le_maxVar X Y

/-- Technical lemma to prove that candidates are Lipschitz -/
private theorem candidates_lipschitz_aux (fA : f ∈ candidates X Y) :
    f (x, y) - f (z, t) ≤ 2 * maxVar X Y * dist (x, y) (z, t) :=
  calc
    f (x, y) - f (z, t) ≤ f (x, t) + f (t, y) - f (z, t) := by gcongr; exact candidates_triangle fA
    _ ≤ f (x, z) + f (z, t) + f (t, y) - f (z, t) := by gcongr; exact candidates_triangle fA
    _ = f (x, z) + f (t, y) := by simp [sub_eq_add_neg, add_assoc]
    _ ≤ maxVar X Y * dist x z + maxVar X Y * dist t y := by
      gcongr <;> apply candidates_dist_bound fA
    _ ≤ maxVar X Y * max (dist x z) (dist t y) + maxVar X Y * max (dist x z) (dist t y) := by
      gcongr
      · apply le_max_left
      · apply le_max_right
    _ = 2 * maxVar X Y * max (dist x z) (dist y t) := by
      rw [dist_comm t y]
      ring
    _ = 2 * maxVar X Y * dist (x, y) (z, t) := rfl

/-- Candidates are Lipschitz -/
private theorem candidates_lipschitz (fA : f ∈ candidates X Y) :
    LipschitzWith (2 * maxVar X Y) f := by
  apply LipschitzWith.of_dist_le_mul
  rintro ⟨x, y⟩ ⟨z, t⟩
  rw [Real.dist_eq, abs_sub_le_iff]
  use candidates_lipschitz_aux fA
  rw [dist_comm]
  exact candidates_lipschitz_aux fA

<<<<<<< HEAD
variable [CompactSpace X] [CompactSpace Y]

/-- candidates give rise to elements of `BoundedContinuousFunction`s -/
def candidatesBOfCandidates (f : ProdSpaceFun X Y) (fA : f ∈ candidates X Y) : Cb X Y :=
  BoundedContinuousFunction.mkOfCompact ⟨f, (candidates_lipschitz fA).continuous⟩

theorem candidatesBOfCandidates_mem (f : ProdSpaceFun X Y) (fA : f ∈ candidates X Y) :
    candidatesBOfCandidates f fA ∈ candidatesB X Y :=
  fA

variable [Nonempty X] [Nonempty Y]

/-- The distance on `X ⊕ Y` is a candidate -/
private theorem dist_mem_candidates :
    (fun p : (X ⊕ Y) × (X ⊕ Y) => dist p.1 p.2) ∈ candidates X Y := by
  simp_rw [candidates, Set.mem_setOf_eq, dist_comm, dist_triangle, dist_self, maxVar_bound,
    forall_const, and_true]
  exact ⟨fun x y => rfl, fun x y => rfl⟩

/-- The distance on `X ⊕ Y` as a candidate -/
def candidatesBDist (X : Type u) (Y : Type v) [MetricSpace X] [CompactSpace X] [Nonempty X]
    [MetricSpace Y] [CompactSpace Y] [Nonempty Y] : Cb X Y :=
  candidatesBOfCandidates _ dist_mem_candidates

theorem candidatesBDist_mem_candidatesB :
    candidatesBDist X Y ∈ candidatesB X Y :=
  candidatesBOfCandidates_mem _ _

private theorem candidatesB_nonempty : (candidatesB X Y).Nonempty :=
  ⟨_, candidatesBDist_mem_candidatesB⟩

=======
>>>>>>> e860e3b8
/-- To apply Arzela-Ascoli, we need to check that the set of candidates is closed and
equicontinuous. Equicontinuity follows from the Lipschitz control, we check closedness. -/
private theorem closed_candidatesB : IsClosed (candidatesB X Y) := by
  have I1 : ∀ x y, IsClosed { f : Cb X Y | f (inl x, inl y) = dist x y } := fun x y =>
    isClosed_eq continuous_eval_const continuous_const
  have I2 : ∀ x y, IsClosed { f : Cb X Y | f (inr x, inr y) = dist x y } := fun x y =>
    isClosed_eq continuous_eval_const continuous_const
  have I3 : ∀ x y, IsClosed { f : Cb X Y | f (x, y) = f (y, x) } := fun x y =>
    isClosed_eq continuous_eval_const continuous_eval_const
  have I4 : ∀ x y z, IsClosed { f : Cb X Y | f (x, z) ≤ f (x, y) + f (y, z) } := fun x y z =>
    isClosed_le continuous_eval_const (continuous_eval_const.add continuous_eval_const)
  have I5 : ∀ x, IsClosed { f : Cb X Y | f (x, x) = 0 } := fun x =>
    isClosed_eq continuous_eval_const continuous_const
  have I6 : ∀ x y, IsClosed { f : Cb X Y | f (x, y) ≤ maxVar X Y } := fun x y =>
    isClosed_le continuous_eval_const continuous_const
  have : candidatesB X Y = (((((⋂ (x) (y), { f : Cb X Y | f (@inl X Y x, @inl X Y y) = dist x y }) ∩
      ⋂ (x) (y), { f : Cb X Y | f (@inr X Y x, @inr X Y y) = dist x y }) ∩
      ⋂ (x) (y), { f : Cb X Y | f (x, y) = f (y, x) }) ∩
      ⋂ (x) (y) (z), { f : Cb X Y | f (x, z) ≤ f (x, y) + f (y, z) }) ∩
      ⋂ x, { f : Cb X Y | f (x, x) = 0 }) ∩
      ⋂ (x) (y), { f : Cb X Y | f (x, y) ≤ maxVar X Y } := by
    ext
    simp only [candidatesB, candidates, mem_inter_iff, mem_iInter, mem_setOf_eq]
  rw [this]
  repeat'
    first
      |apply IsClosed.inter _ _
      |apply isClosed_iInter _
      |apply I1 _ _|apply I2 _ _|apply I3 _ _|apply I4 _ _ _|apply I5 _|apply I6 _ _|intro x

/-- We will then choose the candidate minimizing the Hausdorff distance. Except that we are not
in a metric space setting, so we need to define our custom version of Hausdorff distance,
called `HD`, and prove its basic properties. -/
def HD (f : Cb X Y) :=
  max (⨆ x, ⨅ y, f (inl x, inr y)) (⨆ y, ⨅ x, f (inl x, inr y))

/- We will show that `HD` is continuous on `BoundedContinuousFunction`s, to deduce that its
minimum on the compact set `candidatesB` is attained. Since it is defined in terms of
infimum and supremum on `ℝ`, which is only conditionally complete, we will need all the time
to check that the defining sets are bounded below or above. This is done in the next few
technical lemmas. -/
theorem HD_below_aux1 {f : Cb X Y} (C : ℝ) {x : X} :
    BddBelow (range fun y : Y => f (inl x, inr y) + C) :=
  let ⟨cf, hcf⟩ := f.isBounded_range.bddBelow
  ⟨cf + C, forall_mem_range.2 fun _ => add_le_add_right ((fun x => hcf (mem_range_self x)) _) _⟩

private theorem HD_bound_aux1 [Nonempty Y] (f : Cb X Y) (C : ℝ) :
    BddAbove (range fun x : X => ⨅ y, f (inl x, inr y) + C) := by
  obtain ⟨Cf, hCf⟩ := f.isBounded_range.bddAbove
  refine ⟨Cf + C, forall_mem_range.2 fun x => ?_⟩
  calc
    ⨅ y, f (inl x, inr y) + C ≤ f (inl x, inr default) + C := ciInf_le (HD_below_aux1 C) default
    _ ≤ Cf + C := add_le_add ((fun x => hCf (mem_range_self x)) _) le_rfl

theorem HD_below_aux2 {f : Cb X Y} (C : ℝ) {y : Y} :
    BddBelow (range fun x : X => f (inl x, inr y) + C) :=
  let ⟨cf, hcf⟩ := f.isBounded_range.bddBelow
  ⟨cf + C, forall_mem_range.2 fun _ => add_le_add_right ((fun x => hcf (mem_range_self x)) _) _⟩

private theorem HD_bound_aux2 [Nonempty X] (f : Cb X Y) (C : ℝ) :
    BddAbove (range fun y : Y => ⨅ x, f (inl x, inr y) + C) := by
  obtain ⟨Cf, hCf⟩ := f.isBounded_range.bddAbove
  refine ⟨Cf + C, forall_mem_range.2 fun y => ?_⟩
  calc
    ⨅ x, f (inl x, inr y) + C ≤ f (inl default, inr y) + C := ciInf_le (HD_below_aux2 C) default
    _ ≤ Cf + C := add_le_add ((fun x => hCf (mem_range_self x)) _) le_rfl

section Nonempty
variable [Nonempty X] [Nonempty Y]

/- To check that `HD` is continuous, we check that it is Lipschitz. As `HD` is a max, we
prove separately inequalities controlling the two terms (relying too heavily on copy-paste...) -/
private theorem HD_lipschitz_aux1 (f g : Cb X Y) :
    (⨆ x, ⨅ y, f (inl x, inr y)) ≤ (⨆ x, ⨅ y, g (inl x, inr y)) + dist f g := by
  obtain ⟨cg, hcg⟩ := g.isBounded_range.bddBelow
  have Hcg : ∀ x, cg ≤ g x := fun x => hcg (mem_range_self x)
  obtain ⟨cf, hcf⟩ := f.isBounded_range.bddBelow
  have Hcf : ∀ x, cf ≤ f x := fun x => hcf (mem_range_self x)
  -- prove the inequality but with `dist f g` inside, by using inequalities comparing
  -- iSup to iSup and iInf to iInf
  have Z : (⨆ x, ⨅ y, f (inl x, inr y)) ≤ ⨆ x, ⨅ y, g (inl x, inr y) + dist f g :=
    ciSup_mono (HD_bound_aux1 _ (dist f g)) fun x =>
      ciInf_mono ⟨cf, forall_mem_range.2 fun i => Hcf _⟩ fun y => coe_le_coe_add_dist
  -- move the `dist f g` out of the infimum and the supremum, arguing that continuous monotone maps
  -- (here the addition of `dist f g`) preserve infimum and supremum
  have E1 : ∀ x, (⨅ y, g (inl x, inr y)) + dist f g = ⨅ y, g (inl x, inr y) + dist f g := by
    intro x
    refine Monotone.map_ciInf_of_continuousAt (continuousAt_id.add continuousAt_const) ?_ ?_
    · intro x y hx
      simpa
    · show BddBelow (range fun y : Y => g (inl x, inr y))
      exact ⟨cg, forall_mem_range.2 fun i => Hcg _⟩
  have E2 : (⨆ x, ⨅ y, g (inl x, inr y)) + dist f g = ⨆ x, (⨅ y, g (inl x, inr y)) + dist f g := by
    refine Monotone.map_ciSup_of_continuousAt (continuousAt_id.add continuousAt_const) ?_ ?_
    · intro x y hx
      simpa
    · simpa using HD_bound_aux1 _ 0
  -- deduce the result from the above two steps
  simpa [E2, E1, Function.comp]

private theorem HD_lipschitz_aux2 (f g : Cb X Y) :
    (⨆ y, ⨅ x, f (inl x, inr y)) ≤ (⨆ y, ⨅ x, g (inl x, inr y)) + dist f g := by
  obtain ⟨cg, hcg⟩ := g.isBounded_range.bddBelow
  have Hcg : ∀ x, cg ≤ g x := fun x => hcg (mem_range_self x)
  obtain ⟨cf, hcf⟩ := f.isBounded_range.bddBelow
  have Hcf : ∀ x, cf ≤ f x := fun x => hcf (mem_range_self x)
  -- prove the inequality but with `dist f g` inside, by using inequalities comparing
  -- iSup to iSup and iInf to iInf
  have Z : (⨆ y, ⨅ x, f (inl x, inr y)) ≤ ⨆ y, ⨅ x, g (inl x, inr y) + dist f g :=
    ciSup_mono (HD_bound_aux2 _ (dist f g)) fun y =>
      ciInf_mono ⟨cf, forall_mem_range.2 fun i => Hcf _⟩ fun y => coe_le_coe_add_dist
  -- move the `dist f g` out of the infimum and the supremum, arguing that continuous monotone maps
  -- (here the addition of `dist f g`) preserve infimum and supremum
  have E1 : ∀ y, (⨅ x, g (inl x, inr y)) + dist f g = ⨅ x, g (inl x, inr y) + dist f g := by
    intro y
    refine Monotone.map_ciInf_of_continuousAt (continuousAt_id.add continuousAt_const) ?_ ?_
    · intro x y hx
      simpa
    · show BddBelow (range fun x : X => g (inl x, inr y))
      exact ⟨cg, forall_mem_range.2 fun i => Hcg _⟩
  have E2 : (⨆ y, ⨅ x, g (inl x, inr y)) + dist f g = ⨆ y, (⨅ x, g (inl x, inr y)) + dist f g := by
    refine Monotone.map_ciSup_of_continuousAt (continuousAt_id.add continuousAt_const) ?_ ?_
    · intro x y hx
      simpa
    · simpa using HD_bound_aux2 _ 0
  -- deduce the result from the above two steps
  simpa [E2, E1]

private theorem HD_lipschitz_aux3 (f g : Cb X Y) :
    HD f ≤ HD g + dist f g :=
  max_le (le_trans (HD_lipschitz_aux1 f g) (add_le_add_right (le_max_left _ _) _))
    (le_trans (HD_lipschitz_aux2 f g) (add_le_add_right (le_max_right _ _) _))

/-- Conclude that `HD`, being Lipschitz, is continuous -/
private theorem HD_continuous : Continuous (HD : Cb X Y → ℝ) :=
  LipschitzWith.continuous (LipschitzWith.of_le_add HD_lipschitz_aux3)

end Nonempty

variable [CompactSpace X] [CompactSpace Y]

/-- Compactness of candidates (in `BoundedContinuousFunction`s) follows. -/
private theorem isCompact_candidatesB : IsCompact (candidatesB X Y) := by
  refine arzela_ascoli₂
      (Icc 0 (maxVar X Y) : Set ℝ) isCompact_Icc (candidatesB X Y) closed_candidatesB ?_ ?_
  · rintro f ⟨x1, x2⟩ hf
    simp only [Set.mem_Icc]
    exact ⟨candidates_nonneg hf, candidates_le_maxVar hf⟩
  · refine equicontinuous_of_continuity_modulus (fun t => 2 * maxVar X Y * t) ?_ _ ?_
    · have : Tendsto (fun t : ℝ => 2 * (maxVar X Y : ℝ) * t) (𝓝 0) (𝓝 (2 * maxVar X Y * 0)) :=
        tendsto_const_nhds.mul tendsto_id
      simpa using this
    · rintro x y ⟨f, hf⟩
      exact (candidates_lipschitz hf).dist_le_mul _ _

/-- candidates give rise to elements of `BoundedContinuousFunction`s -/
def candidatesBOfCandidates (f : ProdSpaceFun X Y) (fA : f ∈ candidates X Y) : Cb X Y :=
  BoundedContinuousFunction.mkOfCompact ⟨f, (candidates_lipschitz fA).continuous⟩

theorem candidatesBOfCandidates_mem (f : ProdSpaceFun X Y) (fA : f ∈ candidates X Y) :
    candidatesBOfCandidates f fA ∈ candidatesB X Y :=
  fA

variable [Nonempty X] [Nonempty Y]

/-- The distance on `X ⊕ Y` is a candidate -/
private theorem dist_mem_candidates :
    (fun p : (X ⊕ Y) × (X ⊕ Y) => dist p.1 p.2) ∈ candidates X Y := by
  simp_rw [candidates, Set.mem_setOf_eq, dist_comm, dist_triangle, dist_self, maxVar_bound,
    forall_const, and_true]
  exact ⟨fun x y => rfl, fun x y => rfl⟩

/-- The distance on `X ⊕ Y` as a candidate -/
def candidatesBDist (X : Type u) (Y : Type v) [MetricSpace X] [CompactSpace X] [Nonempty X]
    [MetricSpace Y] [CompactSpace Y] [Nonempty Y] : Cb X Y :=
  candidatesBOfCandidates _ dist_mem_candidates

theorem candidatesBDist_mem_candidatesB :
    candidatesBDist X Y ∈ candidatesB X Y :=
  candidatesBOfCandidates_mem _ _

private theorem candidatesB_nonempty : (candidatesB X Y).Nonempty :=
  ⟨_, candidatesBDist_mem_candidatesB⟩

/-- Explicit bound on `HD (dist)`. This means that when looking for minimizers it will
be sufficient to look for functions with `HD(f)` bounded by this bound. -/
theorem HD_candidatesBDist_le :
    HD (candidatesBDist X Y) ≤ diam (univ : Set X) + 1 + diam (univ : Set Y) := by
  refine max_le (ciSup_le fun x => ?_) (ciSup_le fun y => ?_)
  · have A : ⨅ y, candidatesBDist X Y (inl x, inr y) ≤ candidatesBDist X Y (inl x, inr default) :=
      ciInf_le (by simpa using HD_below_aux1 0) default
    have B : dist (inl x) (inr default) ≤ diam (univ : Set X) + 1 + diam (univ : Set Y) :=
      calc
        dist (inl x) (inr (default : Y)) = dist x (default : X) + 1 + dist default default := rfl
        _ ≤ diam (univ : Set X) + 1 + diam (univ : Set Y) := by
          gcongr <;>
            exact dist_le_diam_of_mem isBounded_of_compactSpace (mem_univ _) (mem_univ _)
    exact le_trans A B
  · have A : ⨅ x, candidatesBDist X Y (inl x, inr y) ≤ candidatesBDist X Y (inl default, inr y) :=
      ciInf_le (by simpa using HD_below_aux2 0) default
    have B : dist (inl default) (inr y) ≤ diam (univ : Set X) + 1 + diam (univ : Set Y) :=
      calc
        dist (inl (default : X)) (inr y) = dist default default + 1 + dist default y := rfl
        _ ≤ diam (univ : Set X) + 1 + diam (univ : Set Y) := by
          gcongr <;>
            exact dist_le_diam_of_mem isBounded_of_compactSpace (mem_univ _) (mem_univ _)
    exact le_trans A B

end Constructions

section Consequences

variable (X : Type u) (Y : Type v) [MetricSpace X] [CompactSpace X] [Nonempty X] [MetricSpace Y]
  [CompactSpace Y] [Nonempty Y]

/- Now that we have proved that the set of candidates is compact, and that `HD` is continuous,
we can finally select a candidate minimizing `HD`. This will be the candidate realizing the
optimal coupling. -/
private theorem exists_minimizer : ∃ f ∈ candidatesB X Y, ∀ g ∈ candidatesB X Y, HD f ≤ HD g :=
  isCompact_candidatesB.exists_isMinOn candidatesB_nonempty HD_continuous.continuousOn

private def optimalGHDist : Cb X Y :=
  Classical.choose (exists_minimizer X Y)

private theorem optimalGHDist_mem_candidatesB : optimalGHDist X Y ∈ candidatesB X Y := by
  cases Classical.choose_spec (exists_minimizer X Y)
  assumption

private theorem HD_optimalGHDist_le (g : Cb X Y) (hg : g ∈ candidatesB X Y) :
    HD (optimalGHDist X Y) ≤ HD g :=
  let ⟨_, Z2⟩ := Classical.choose_spec (exists_minimizer X Y)
  Z2 g hg

/-- With the optimal candidate, construct a premetric space structure on `X ⊕ Y`, on which the
predistance is given by the candidate. Then, we will identify points at `0` predistance
to obtain a genuine metric space. -/
def premetricOptimalGHDist : PseudoMetricSpace (X ⊕ Y) where
  dist p q := optimalGHDist X Y (p, q)
  dist_self x := candidates_refl (optimalGHDist_mem_candidatesB X Y)
  dist_comm x y := candidates_symm (optimalGHDist_mem_candidatesB X Y)
  dist_triangle x y z := candidates_triangle (optimalGHDist_mem_candidatesB X Y)
  -- Porting note (#10888): added proof for `edist_dist`
  edist_dist x y := by
    simp only
    congr
    simp only [max, left_eq_sup]
    exact candidates_nonneg (optimalGHDist_mem_candidatesB X Y)

attribute [local instance] premetricOptimalGHDist

/-- A metric space which realizes the optimal coupling between `X` and `Y` -/
-- @[nolint has_nonempty_instance] -- Porting note(#5171): This linter does not exist yet.
def OptimalGHCoupling : Type _ :=
  @SeparationQuotient (X ⊕ Y) (premetricOptimalGHDist X Y).toUniformSpace.toTopologicalSpace

instance : MetricSpace (OptimalGHCoupling X Y) := by
  unfold OptimalGHCoupling
  infer_instance

/-- Injection of `X` in the optimal coupling between `X` and `Y` -/
def optimalGHInjl (x : X) : OptimalGHCoupling X Y :=
  Quotient.mk'' (inl x)

/-- The injection of `X` in the optimal coupling between `X` and `Y` is an isometry. -/
theorem isometry_optimalGHInjl : Isometry (optimalGHInjl X Y) :=
  Isometry.of_dist_eq fun _ _ => candidates_dist_inl (optimalGHDist_mem_candidatesB X Y) _ _

/-- Injection of `Y` in the optimal coupling between `X` and `Y` -/
def optimalGHInjr (y : Y) : OptimalGHCoupling X Y :=
  Quotient.mk'' (inr y)

/-- The injection of `Y` in the optimal coupling between `X` and `Y` is an isometry. -/
theorem isometry_optimalGHInjr : Isometry (optimalGHInjr X Y) :=
  Isometry.of_dist_eq fun _ _ => candidates_dist_inr (optimalGHDist_mem_candidatesB X Y) _ _

/-- The optimal coupling between two compact spaces `X` and `Y` is still a compact space -/
instance compactSpace_optimalGHCoupling : CompactSpace (OptimalGHCoupling X Y) := ⟨by
  rw [← range_quotient_mk']
  exact isCompact_range (continuous_sum_dom.2
    ⟨(isometry_optimalGHInjl X Y).continuous, (isometry_optimalGHInjr X Y).continuous⟩)⟩

/-- For any candidate `f`, `HD(f)` is larger than or equal to the Hausdorff distance in the
optimal coupling. This follows from the fact that `HD` of the optimal candidate is exactly
the Hausdorff distance in the optimal coupling, although we only prove here the inequality
we need. -/
theorem hausdorffDist_optimal_le_HD {f} (h : f ∈ candidatesB X Y) :
    hausdorffDist (range (optimalGHInjl X Y)) (range (optimalGHInjr X Y)) ≤ HD f := by
  refine le_trans (le_of_forall_le_of_dense fun r hr => ?_) (HD_optimalGHDist_le X Y f h)
  have A : ∀ x ∈ range (optimalGHInjl X Y), ∃ y ∈ range (optimalGHInjr X Y), dist x y ≤ r := by
    rintro _ ⟨z, rfl⟩
    have I1 : (⨆ x, ⨅ y, optimalGHDist X Y (inl x, inr y)) < r :=
      lt_of_le_of_lt (le_max_left _ _) hr
    have I2 :
        ⨅ y, optimalGHDist X Y (inl z, inr y) ≤ ⨆ x, ⨅ y, optimalGHDist X Y (inl x, inr y) :=
      le_csSup (by simpa using HD_bound_aux1 _ 0) (mem_range_self _)
    have I : ⨅ y, optimalGHDist X Y (inl z, inr y) < r := lt_of_le_of_lt I2 I1
    rcases exists_lt_of_csInf_lt (range_nonempty _) I with ⟨r', ⟨z', rfl⟩, hr'⟩
    exact ⟨optimalGHInjr X Y z', mem_range_self _, le_of_lt hr'⟩
  refine hausdorffDist_le_of_mem_dist ?_ A ?_
  · inhabit X
    rcases A _ (mem_range_self default) with ⟨y, -, hy⟩
    exact le_trans dist_nonneg hy
  · rintro _ ⟨z, rfl⟩
    have I1 : (⨆ y, ⨅ x, optimalGHDist X Y (inl x, inr y)) < r :=
      lt_of_le_of_lt (le_max_right _ _) hr
    have I2 :
        ⨅ x, optimalGHDist X Y (inl x, inr z) ≤ ⨆ y, ⨅ x, optimalGHDist X Y (inl x, inr y) :=
      le_csSup (by simpa using HD_bound_aux2 _ 0) (mem_range_self _)
    have I : ⨅ x, optimalGHDist X Y (inl x, inr z) < r := lt_of_le_of_lt I2 I1
    rcases exists_lt_of_csInf_lt (range_nonempty _) I with ⟨r', ⟨z', rfl⟩, hr'⟩
    refine ⟨optimalGHInjl X Y z', mem_range_self _, le_of_lt ?_⟩
    rwa [dist_comm]

end Consequences

-- We are done with the construction of the optimal coupling
end GromovHausdorffRealized

end GromovHausdorff<|MERGE_RESOLUTION|>--- conflicted
+++ resolved
@@ -194,40 +194,6 @@
   rw [dist_comm]
   exact candidates_lipschitz_aux fA
 
-<<<<<<< HEAD
-variable [CompactSpace X] [CompactSpace Y]
-
-/-- candidates give rise to elements of `BoundedContinuousFunction`s -/
-def candidatesBOfCandidates (f : ProdSpaceFun X Y) (fA : f ∈ candidates X Y) : Cb X Y :=
-  BoundedContinuousFunction.mkOfCompact ⟨f, (candidates_lipschitz fA).continuous⟩
-
-theorem candidatesBOfCandidates_mem (f : ProdSpaceFun X Y) (fA : f ∈ candidates X Y) :
-    candidatesBOfCandidates f fA ∈ candidatesB X Y :=
-  fA
-
-variable [Nonempty X] [Nonempty Y]
-
-/-- The distance on `X ⊕ Y` is a candidate -/
-private theorem dist_mem_candidates :
-    (fun p : (X ⊕ Y) × (X ⊕ Y) => dist p.1 p.2) ∈ candidates X Y := by
-  simp_rw [candidates, Set.mem_setOf_eq, dist_comm, dist_triangle, dist_self, maxVar_bound,
-    forall_const, and_true]
-  exact ⟨fun x y => rfl, fun x y => rfl⟩
-
-/-- The distance on `X ⊕ Y` as a candidate -/
-def candidatesBDist (X : Type u) (Y : Type v) [MetricSpace X] [CompactSpace X] [Nonempty X]
-    [MetricSpace Y] [CompactSpace Y] [Nonempty Y] : Cb X Y :=
-  candidatesBOfCandidates _ dist_mem_candidates
-
-theorem candidatesBDist_mem_candidatesB :
-    candidatesBDist X Y ∈ candidatesB X Y :=
-  candidatesBOfCandidates_mem _ _
-
-private theorem candidatesB_nonempty : (candidatesB X Y).Nonempty :=
-  ⟨_, candidatesBDist_mem_candidatesB⟩
-
-=======
->>>>>>> e860e3b8
 /-- To apply Arzela-Ascoli, we need to check that the set of candidates is closed and
 equicontinuous. Equicontinuity follows from the Lipschitz control, we check closedness. -/
 private theorem closed_candidatesB : IsClosed (candidatesB X Y) := by
