/-
Copyright (c) 2022 Sébastien Gouëzel. All rights reserved.
Released under Apache 2.0 license as described in the file LICENSE.
Authors: Sébastien Gouëzel
-/
import Mathlib.Topology.MetricSpace.PiNat
import Mathlib.Topology.Metrizable.CompletelyMetrizable
import Mathlib.Topology.Sets.Opens

/-!
# Polish spaces

A topological space is Polish if its topology is second-countable and there exists a compatible
complete metric. This is the class of spaces that is well-behaved with respect to measure theory.
In this file, we establish the basic properties of Polish spaces.

## Main definitions and results

* `PolishSpace α` is a mixin typeclass on a topological space, requiring that the topology is
  second-countable and compatible with a complete metric. To endow the space with such a metric,
<<<<<<< HEAD
  use in a proof `letI := upgradeCompletelyMetrizable α`.
=======
  use in a proof `letI := upgradeIsCompletelyMetrizable α`.
>>>>>>> 609bae75
* `IsClosed.polishSpace`: a closed subset of a Polish space is Polish.
* `IsOpen.polishSpace`: an open subset of a Polish space is Polish.
* `exists_nat_nat_continuous_surjective`: any nonempty Polish space is the continuous image
  of the fundamental Polish space `ℕ → ℕ`.

A fundamental property of Polish spaces is that one can put finer topologies, still Polish,
with additional properties:

* `exists_polishSpace_forall_le`: on a topological space, consider countably many topologies
  `t n`, all Polish and finer than the original topology. Then there exists another Polish
  topology which is finer than all the `t n`.
* `IsClopenable s` is a property of a subset `s` of a topological space, requiring that there
  exists a finer topology, which is Polish, for which `s` becomes open and closed. We show that
  this property is satisfied for open sets, closed sets, for complements, and for countable unions.
  Once Borel-measurable sets are defined in later files, it will follow that any Borel-measurable
  set is clopenable. Once the Lusin-Souslin theorem is proved using analytic sets, we will even
  show that a set is clopenable if and only if it is Borel-measurable, see
  `isClopenable_iff_measurableSet`.
-/

noncomputable section

open Filter Function Metric TopologicalSpace Set Topology
open scoped Uniformity

variable {α : Type*} {β : Type*}

/-! ### Basic properties of Polish spaces -/


/-- A Polish space is a topological space with second countable topology, that can be endowed
with a metric for which it is complete.

To endow a Polish space with a complete metric space structure, do
<<<<<<< HEAD
`letI := upgradeCompletelyMetrizable α`.
-/
class PolishSpace (α : Type*) [h : TopologicalSpace α] : Prop
    extends SecondCountableTopology α, CompletelyMetrizableSpace α

instance [TopologicalSpace α] [SeparableSpace α] [CompletelyMetrizableSpace α] :
    PolishSpace α := by
  letI := upgradeCompletelyMetrizable α
=======
`letI := upgradeIsCompletelyMetrizable α`.
-/
class PolishSpace (α : Type*) [h : TopologicalSpace α] : Prop
    extends SecondCountableTopology α, IsCompletelyMetrizableSpace α

instance [TopologicalSpace α] [SeparableSpace α] [IsCompletelyMetrizableSpace α] :
    PolishSpace α := by
  letI := upgradeIsCompletelyMetrizable α
>>>>>>> 609bae75
  haveI := UniformSpace.secondCountable_of_separable α
  constructor

@[deprecated (since := "2025-03-14")] alias UpgradedPolishSpace :=
<<<<<<< HEAD
  UpgradedCompletelyMetrizableSpace
=======
  UpgradedIsCompletelyMetrizableSpace
>>>>>>> 609bae75

@[deprecated (since := "2025-03-14")] alias polishSpaceMetric :=
  completelyMetrizableMetric

@[deprecated (since := "2025-03-14")] alias complete_polishSpaceMetric :=
  complete_completelyMetrizableMetric

@[deprecated (since := "2025-03-14")] alias upgradePolishSpace :=
<<<<<<< HEAD
  upgradeCompletelyMetrizable
=======
  upgradeIsCompletelyMetrizable
>>>>>>> 609bae75

namespace PolishSpace

/-- Any nonempty Polish space is the continuous image of the fundamental space `ℕ → ℕ`. -/
theorem exists_nat_nat_continuous_surjective (α : Type*) [TopologicalSpace α] [PolishSpace α]
    [Nonempty α] : ∃ f : (ℕ → ℕ) → α, Continuous f ∧ Surjective f :=
<<<<<<< HEAD
  letI := upgradeCompletelyMetrizable α
=======
  letI := upgradeIsCompletelyMetrizable α
>>>>>>> 609bae75
  exists_nat_nat_continuous_surjective_of_completeSpace α

/-- Given a closed embedding into a Polish space, the source space is also Polish. -/
theorem _root_.Topology.IsClosedEmbedding.polishSpace [TopologicalSpace α] [TopologicalSpace β]
    [PolishSpace β] {f : α → β} (hf : IsClosedEmbedding f) : PolishSpace α := by
<<<<<<< HEAD
  letI := upgradeCompletelyMetrizable β
=======
  letI := upgradeIsCompletelyMetrizable β
>>>>>>> 609bae75
  letI : MetricSpace α := hf.isEmbedding.comapMetricSpace f
  haveI : SecondCountableTopology α := hf.isEmbedding.secondCountableTopology
  have : CompleteSpace α := by
    rw [completeSpace_iff_isComplete_range hf.isEmbedding.to_isometry.isUniformInducing]
    exact hf.isClosed_range.isComplete
  infer_instance

@[deprecated (since := "2024-10-20")]
alias _root_.ClosedEmbedding.polishSpace := IsClosedEmbedding.polishSpace

/-- Pulling back a Polish topology under an equiv gives again a Polish topology. -/
theorem _root_.Equiv.polishSpace_induced [t : TopologicalSpace β] [PolishSpace β] (f : α ≃ β) :
    @PolishSpace α (t.induced f) :=
  letI : TopologicalSpace α := t.induced f
  (f.toHomeomorphOfIsInducing ⟨rfl⟩).isClosedEmbedding.polishSpace

/-- A closed subset of a Polish space is also Polish. -/
theorem _root_.IsClosed.polishSpace [TopologicalSpace α] [PolishSpace α] {s : Set α}
    (hs : IsClosed s) : PolishSpace s :=
  hs.isClosedEmbedding_subtypeVal.polishSpace

protected theorem _root_.CompletePseudometrizable.iInf {ι : Type*} [Countable ι]
    {t : ι → TopologicalSpace α} (ht₀ : ∃ t₀, @T2Space α t₀ ∧ ∀ i, t i ≤ t₀)
    (ht : ∀ i, ∃ u : UniformSpace α, CompleteSpace α ∧ 𝓤[u].IsCountablyGenerated ∧
      u.toTopologicalSpace = t i) :
    ∃ u : UniformSpace α, CompleteSpace α ∧
      𝓤[u].IsCountablyGenerated ∧ u.toTopologicalSpace = ⨅ i, t i := by
  choose u hcomp hcount hut using ht
  obtain rfl : t = fun i ↦ (u i).toTopologicalSpace := (funext hut).symm
  refine ⟨⨅ i, u i, .iInf hcomp ht₀, ?_, UniformSpace.toTopologicalSpace_iInf⟩
  rw [iInf_uniformity]
  infer_instance

protected theorem iInf {ι : Type*} [Countable ι] {t : ι → TopologicalSpace α}
    (ht₀ : ∃ i₀, ∀ i, t i ≤ t i₀) (ht : ∀ i, @PolishSpace α (t i)) : @PolishSpace α (⨅ i, t i) := by
  rcases ht₀ with ⟨i₀, hi₀⟩
  rcases CompletePseudometrizable.iInf ⟨t i₀, letI := t i₀; haveI := ht i₀; inferInstance, hi₀⟩
    fun i ↦
<<<<<<< HEAD
      letI := t i; haveI := ht i; letI := upgradeCompletelyMetrizable α
=======
      letI := t i; haveI := ht i; letI := upgradeIsCompletelyMetrizable α
>>>>>>> 609bae75
      ⟨inferInstance, inferInstance, inferInstance, rfl⟩
    with ⟨u, hcomp, hcount, htop⟩
  rw [← htop]
  have : @SecondCountableTopology α u.toTopologicalSpace :=
    htop.symm ▸ secondCountableTopology_iInf fun i ↦ letI := t i; (ht i).toSecondCountableTopology
  have : @T1Space α u.toTopologicalSpace :=
    htop.symm ▸ t1Space_antitone (iInf_le _ i₀) (by letI := t i₀; haveI := ht i₀; infer_instance)
  infer_instance

/-- Given a Polish space, and countably many finer Polish topologies, there exists another Polish
topology which is finer than all of them. -/
theorem exists_polishSpace_forall_le {ι : Type*} [Countable ι] [t : TopologicalSpace α]
    [p : PolishSpace α] (m : ι → TopologicalSpace α) (hm : ∀ n, m n ≤ t)
    (h'm : ∀ n, @PolishSpace α (m n)) :
    ∃ t' : TopologicalSpace α, (∀ n, t' ≤ m n) ∧ t' ≤ t ∧ @PolishSpace α t' :=
  ⟨⨅ i : Option ι, i.elim t m, fun i ↦ iInf_le _ (some i), iInf_le _ none,
    .iInf ⟨none, Option.forall.2 ⟨le_rfl, hm⟩⟩ <| Option.forall.2 ⟨p, h'm⟩⟩

instance : PolishSpace ENNReal :=
  ENNReal.orderIsoUnitIntervalBirational.toHomeomorph.isClosedEmbedding.polishSpace

end PolishSpace

/-!
### An open subset of a Polish space is Polish

To prove this fact, one needs to construct another metric, giving rise to the same topology,
for which the open subset is complete. This is not obvious, as for instance `(0,1) ⊆ ℝ` is not
complete for the usual metric of `ℝ`: one should build a new metric that blows up close to the
boundary.
-/

namespace TopologicalSpace.Opens

variable [MetricSpace α] {s : Opens α}

/-- A type synonym for a subset `s` of a metric space, on which we will construct another metric
for which it will be complete. -/
def CompleteCopy {α : Type*} [MetricSpace α] (s : Opens α) : Type _ := s

namespace CompleteCopy

/-- A distance on an open subset `s` of a metric space, designed to make it complete.  It is given
by `dist' x y = dist x y + |1 / dist x sᶜ - 1 / dist y sᶜ|`, where the second term blows up close to
the boundary to ensure that Cauchy sequences for `dist'` remain well inside `s`. -/
instance instDist : Dist (CompleteCopy s) where
  dist x y := dist x.1 y.1 + abs (1 / infDist x.1 sᶜ - 1 / infDist y.1 sᶜ)

theorem dist_eq (x y : CompleteCopy s) :
    dist x y = dist x.1 y.1 + abs (1 / infDist x.1 sᶜ - 1 / infDist y.1 sᶜ) :=
  rfl

theorem dist_val_le_dist (x y : CompleteCopy s) : dist x.1 y.1 ≤ dist x y :=
  le_add_of_nonneg_right (abs_nonneg _)

instance : TopologicalSpace (CompleteCopy s) := inferInstanceAs (TopologicalSpace s)
instance [SecondCountableTopology α] : SecondCountableTopology (CompleteCopy s) :=
  inferInstanceAs (SecondCountableTopology s)
instance : T0Space (CompleteCopy s) := inferInstanceAs (T0Space s)

/--
A metric space structure on a subset `s` of a metric space, designed to make it complete
if `s` is open. It is given by `dist' x y = dist x y + |1 / dist x sᶜ - 1 / dist y sᶜ|`, where the
second term blows up close to the boundary to ensure that Cauchy sequences for `dist'` remain well
inside `s`.

This definition ensures the `TopologicalSpace` structure on
`TopologicalSpace.Opens.CompleteCopy s` is definitionally equal to the original one.
-/
instance instMetricSpace : MetricSpace (CompleteCopy s) := by
  refine @MetricSpace.ofT0PseudoMetricSpace (CompleteCopy s)
    (.ofDistTopology dist (fun _ ↦ ?_) (fun _ _ ↦ ?_) (fun x y z ↦ ?_) fun t ↦ ?_) _
  · simp only [dist_eq, dist_self, one_div, sub_self, abs_zero, add_zero]
  · simp only [dist_eq, dist_comm, abs_sub_comm]
  · calc
      dist x z = dist x.1 z.1 + |1 / infDist x.1 sᶜ - 1 / infDist z.1 sᶜ| := rfl
      _ ≤ dist x.1 y.1 + dist y.1 z.1 + (|1 / infDist x.1 sᶜ - 1 / infDist y.1 sᶜ| +
            |1 / infDist y.1 sᶜ - 1 / infDist z.1 sᶜ|) :=
        add_le_add (dist_triangle _ _ _) (dist_triangle (1 / infDist _ _) _ _)
      _ = dist x y + dist y z := add_add_add_comm ..
  · refine ⟨fun h x hx ↦ ?_, fun h ↦ isOpen_iff_mem_nhds.2 fun x hx ↦ ?_⟩
    · rcases (Metric.isOpen_iff (α := s)).1 h x hx with ⟨ε, ε0, hε⟩
      exact ⟨ε, ε0, fun y hy ↦ hε <| (dist_comm _ _).trans_lt <| (dist_val_le_dist _ _).trans_lt hy⟩
    · rcases h x hx with ⟨ε, ε0, hε⟩
      simp only [dist_eq, one_div] at hε
      have : Tendsto (fun y : s ↦ dist x.1 y.1 + |(infDist x.1 sᶜ)⁻¹ - (infDist y.1 sᶜ)⁻¹|)
          (𝓝 x) (𝓝 (dist x.1 x.1 + |(infDist x.1 sᶜ)⁻¹ - (infDist x.1 sᶜ)⁻¹|)) := by
        refine (tendsto_const_nhds.dist continuous_subtype_val.continuousAt).add
          (tendsto_const_nhds.sub <| ?_).abs
        refine (continuousAt_inv_infDist_pt ?_).comp continuous_subtype_val.continuousAt
        rw [s.isOpen.isClosed_compl.closure_eq, mem_compl_iff, not_not]
        exact x.2
      simp only [dist_self, sub_self, abs_zero, zero_add] at this
      exact mem_of_superset (this <| gt_mem_nhds ε0) hε

instance instCompleteSpace [CompleteSpace α] : CompleteSpace (CompleteCopy s) := by
  refine Metric.complete_of_convergent_controlled_sequences ((1 / 2) ^ ·) (by simp) fun u hu ↦ ?_
  have A : CauchySeq fun n => (u n).1 := by
    refine cauchySeq_of_le_tendsto_0 (fun n : ℕ => (1 / 2) ^ n) (fun n m N hNn hNm => ?_) ?_
    · exact (dist_val_le_dist (u n) (u m)).trans (hu N n m hNn hNm).le
    · exact tendsto_pow_atTop_nhds_zero_of_lt_one (by norm_num) (by norm_num)
  obtain ⟨x, xlim⟩ : ∃ x, Tendsto (fun n => (u n).1) atTop (𝓝 x) := cauchySeq_tendsto_of_complete A
  by_cases xs : x ∈ s
  · exact ⟨⟨x, xs⟩, tendsto_subtype_rng.2 xlim⟩
  obtain ⟨C, hC⟩ : ∃ C, ∀ n, 1 / infDist (u n).1 sᶜ < C := by
    refine ⟨(1 / 2) ^ 0 + 1 / infDist (u 0).1 sᶜ, fun n ↦ ?_⟩
    rw [← sub_lt_iff_lt_add]
    calc
      _ ≤ |1 / infDist (u n).1 sᶜ - 1 / infDist (u 0).1 sᶜ| := le_abs_self _
      _ = |1 / infDist (u 0).1 sᶜ - 1 / infDist (u n).1 sᶜ| := abs_sub_comm _ _
      _ ≤ dist (u 0) (u n) := le_add_of_nonneg_left dist_nonneg
      _ < (1 / 2) ^ 0 := hu 0 0 n le_rfl n.zero_le
  have Cpos : 0 < C := lt_of_le_of_lt (div_nonneg zero_le_one infDist_nonneg) (hC 0)
  have Hmem : ∀ {y}, y ∈ s ↔ 0 < infDist y sᶜ := fun {y} ↦ by
    rw [← s.isOpen.isClosed_compl.not_mem_iff_infDist_pos ⟨x, xs⟩]; exact not_not.symm
  have I : ∀ n, 1 / C ≤ infDist (u n).1 sᶜ := fun n ↦ by
    have : 0 < infDist (u n).1 sᶜ := Hmem.1 (u n).2
    rw [div_le_iff₀' Cpos]
    exact (div_le_iff₀ this).1 (hC n).le
  have I' : 1 / C ≤ infDist x sᶜ :=
    have : Tendsto (fun n => infDist (u n).1 sᶜ) atTop (𝓝 (infDist x sᶜ)) :=
      ((continuous_infDist_pt (sᶜ : Set α)).tendsto x).comp xlim
    ge_of_tendsto' this I
  exact absurd (Hmem.2 <| lt_of_lt_of_le (div_pos one_pos Cpos) I') xs

/-- An open subset of a Polish space is also Polish. -/
theorem _root_.IsOpen.polishSpace {α : Type*} [TopologicalSpace α] [PolishSpace α] {s : Set α}
    (hs : IsOpen s) : PolishSpace s := by
<<<<<<< HEAD
  letI := upgradeCompletelyMetrizable α
=======
  letI := upgradeIsCompletelyMetrizable α
>>>>>>> 609bae75
  lift s to Opens α using hs
  exact inferInstanceAs (PolishSpace s.CompleteCopy)

end CompleteCopy

end TopologicalSpace.Opens

namespace PolishSpace

/-! ### Clopenable sets in Polish spaces -/

/-- A set in a topological space is clopenable if there exists a finer Polish topology for which
this set is open and closed. It turns out that this notion is equivalent to being Borel-measurable,
but this is nontrivial (see `isClopenable_iff_measurableSet`). -/
def IsClopenable [t : TopologicalSpace α] (s : Set α) : Prop :=
  ∃ t' : TopologicalSpace α, t' ≤ t ∧ @PolishSpace α t' ∧ IsClosed[t'] s ∧ IsOpen[t'] s

/-- Given a closed set `s` in a Polish space, one can construct a finer Polish topology for
which `s` is both open and closed. -/
theorem _root_.IsClosed.isClopenable [TopologicalSpace α] [PolishSpace α] {s : Set α}
    (hs : IsClosed s) : IsClopenable s := by
  /- Both sets `s` and `sᶜ` admit a Polish topology. So does their disjoint union `s ⊕ sᶜ`.
    Pulling back this topology by the canonical bijection with `α` gives the desired Polish
    topology in which `s` is both open and closed. -/
  classical
  haveI : PolishSpace s := hs.polishSpace
  let t : Set α := sᶜ
  haveI : PolishSpace t := hs.isOpen_compl.polishSpace
  let f : s ⊕ t ≃ α := Equiv.Set.sumCompl s
  have hle : TopologicalSpace.coinduced f instTopologicalSpaceSum ≤ ‹_› := by
    simp only [instTopologicalSpaceSum, coinduced_sup, coinduced_compose, sup_le_iff,
      ← continuous_iff_coinduced_le]
    exact ⟨continuous_subtype_val, continuous_subtype_val⟩
  refine ⟨.coinduced f instTopologicalSpaceSum, hle, ?_, hs.mono hle, ?_⟩
  · rw [← f.induced_symm]
    exact f.symm.polishSpace_induced
  · rw [isOpen_coinduced, isOpen_sum_iff]
    simp only [preimage_preimage, f]
    have inl (x : s) : (Equiv.Set.sumCompl s) (Sum.inl x) = x := Equiv.Set.sumCompl_apply_inl ..
    have inr (x : ↑sᶜ) : (Equiv.Set.sumCompl s) (Sum.inr x) = x := Equiv.Set.sumCompl_apply_inr ..
    simp_rw [t, inl, inr, Subtype.coe_preimage_self]
    simp only [isOpen_univ, true_and]
    rw [Subtype.preimage_coe_compl']
    simp

theorem IsClopenable.compl [TopologicalSpace α] {s : Set α} (hs : IsClopenable s) :
    IsClopenable sᶜ := by
  rcases hs with ⟨t, t_le, t_polish, h, h'⟩
  exact ⟨t, t_le, t_polish, @IsOpen.isClosed_compl α t s h', @IsClosed.isOpen_compl α t s h⟩

theorem _root_.IsOpen.isClopenable [TopologicalSpace α] [PolishSpace α] {s : Set α}
    (hs : IsOpen s) : IsClopenable s := by
  simpa using hs.isClosed_compl.isClopenable.compl

-- TODO: generalize for free to `[Countable ι] {s : ι → Set α}`
theorem IsClopenable.iUnion [t : TopologicalSpace α] [PolishSpace α] {s : ℕ → Set α}
    (hs : ∀ n, IsClopenable (s n)) : IsClopenable (⋃ n, s n) := by
  choose m mt m_polish _ m_open using hs
  obtain ⟨t', t'm, -, t'_polish⟩ :
      ∃ t' : TopologicalSpace α, (∀ n : ℕ, t' ≤ m n) ∧ t' ≤ t ∧ @PolishSpace α t' :=
    exists_polishSpace_forall_le m mt m_polish
  have A : IsOpen[t'] (⋃ n, s n) := by
    apply isOpen_iUnion
    intro n
    apply t'm n
    exact m_open n
  obtain ⟨t'', t''_le, t''_polish, h1, h2⟩ : ∃ t'' : TopologicalSpace α,
      t'' ≤ t' ∧ @PolishSpace α t'' ∧ IsClosed[t''] (⋃ n, s n) ∧ IsOpen[t''] (⋃ n, s n) :=
    @IsOpen.isClopenable α t' t'_polish _ A
  exact ⟨t'', t''_le.trans ((t'm 0).trans (mt 0)), t''_polish, h1, h2⟩

end PolishSpace<|MERGE_RESOLUTION|>--- conflicted
+++ resolved
@@ -18,11 +18,7 @@
 
 * `PolishSpace α` is a mixin typeclass on a topological space, requiring that the topology is
   second-countable and compatible with a complete metric. To endow the space with such a metric,
-<<<<<<< HEAD
-  use in a proof `letI := upgradeCompletelyMetrizable α`.
-=======
   use in a proof `letI := upgradeIsCompletelyMetrizable α`.
->>>>>>> 609bae75
 * `IsClosed.polishSpace`: a closed subset of a Polish space is Polish.
 * `IsOpen.polishSpace`: an open subset of a Polish space is Polish.
 * `exists_nat_nat_continuous_surjective`: any nonempty Polish space is the continuous image
@@ -57,16 +53,6 @@
 with a metric for which it is complete.
 
 To endow a Polish space with a complete metric space structure, do
-<<<<<<< HEAD
-`letI := upgradeCompletelyMetrizable α`.
--/
-class PolishSpace (α : Type*) [h : TopologicalSpace α] : Prop
-    extends SecondCountableTopology α, CompletelyMetrizableSpace α
-
-instance [TopologicalSpace α] [SeparableSpace α] [CompletelyMetrizableSpace α] :
-    PolishSpace α := by
-  letI := upgradeCompletelyMetrizable α
-=======
 `letI := upgradeIsCompletelyMetrizable α`.
 -/
 class PolishSpace (α : Type*) [h : TopologicalSpace α] : Prop
@@ -75,16 +61,11 @@
 instance [TopologicalSpace α] [SeparableSpace α] [IsCompletelyMetrizableSpace α] :
     PolishSpace α := by
   letI := upgradeIsCompletelyMetrizable α
->>>>>>> 609bae75
   haveI := UniformSpace.secondCountable_of_separable α
   constructor
 
 @[deprecated (since := "2025-03-14")] alias UpgradedPolishSpace :=
-<<<<<<< HEAD
-  UpgradedCompletelyMetrizableSpace
-=======
   UpgradedIsCompletelyMetrizableSpace
->>>>>>> 609bae75
 
 @[deprecated (since := "2025-03-14")] alias polishSpaceMetric :=
   completelyMetrizableMetric
@@ -93,32 +74,20 @@
   complete_completelyMetrizableMetric
 
 @[deprecated (since := "2025-03-14")] alias upgradePolishSpace :=
-<<<<<<< HEAD
-  upgradeCompletelyMetrizable
-=======
   upgradeIsCompletelyMetrizable
->>>>>>> 609bae75
 
 namespace PolishSpace
 
 /-- Any nonempty Polish space is the continuous image of the fundamental space `ℕ → ℕ`. -/
 theorem exists_nat_nat_continuous_surjective (α : Type*) [TopologicalSpace α] [PolishSpace α]
     [Nonempty α] : ∃ f : (ℕ → ℕ) → α, Continuous f ∧ Surjective f :=
-<<<<<<< HEAD
-  letI := upgradeCompletelyMetrizable α
-=======
   letI := upgradeIsCompletelyMetrizable α
->>>>>>> 609bae75
   exists_nat_nat_continuous_surjective_of_completeSpace α
 
 /-- Given a closed embedding into a Polish space, the source space is also Polish. -/
 theorem _root_.Topology.IsClosedEmbedding.polishSpace [TopologicalSpace α] [TopologicalSpace β]
     [PolishSpace β] {f : α → β} (hf : IsClosedEmbedding f) : PolishSpace α := by
-<<<<<<< HEAD
-  letI := upgradeCompletelyMetrizable β
-=======
   letI := upgradeIsCompletelyMetrizable β
->>>>>>> 609bae75
   letI : MetricSpace α := hf.isEmbedding.comapMetricSpace f
   haveI : SecondCountableTopology α := hf.isEmbedding.secondCountableTopology
   have : CompleteSpace α := by
@@ -157,11 +126,7 @@
   rcases ht₀ with ⟨i₀, hi₀⟩
   rcases CompletePseudometrizable.iInf ⟨t i₀, letI := t i₀; haveI := ht i₀; inferInstance, hi₀⟩
     fun i ↦
-<<<<<<< HEAD
-      letI := t i; haveI := ht i; letI := upgradeCompletelyMetrizable α
-=======
       letI := t i; haveI := ht i; letI := upgradeIsCompletelyMetrizable α
->>>>>>> 609bae75
       ⟨inferInstance, inferInstance, inferInstance, rfl⟩
     with ⟨u, hcomp, hcount, htop⟩
   rw [← htop]
@@ -290,11 +255,7 @@
 /-- An open subset of a Polish space is also Polish. -/
 theorem _root_.IsOpen.polishSpace {α : Type*} [TopologicalSpace α] [PolishSpace α] {s : Set α}
     (hs : IsOpen s) : PolishSpace s := by
-<<<<<<< HEAD
-  letI := upgradeCompletelyMetrizable α
-=======
   letI := upgradeIsCompletelyMetrizable α
->>>>>>> 609bae75
   lift s to Opens α using hs
   exact inferInstanceAs (PolishSpace s.CompleteCopy)
 
