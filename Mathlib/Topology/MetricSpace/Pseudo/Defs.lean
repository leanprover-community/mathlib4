--- conflicted
+++ resolved
@@ -223,11 +223,7 @@
   abs_sub_le_iff.2
     ⟨sub_le_iff_le_add.2 (dist_triangle _ _ _), sub_le_iff_le_add.2 (dist_triangle_left _ _ _)⟩
 
-<<<<<<< HEAD
-@[bound, simp]
-=======
 @[simp, bound]
->>>>>>> 3ccdf0c3
 theorem dist_nonneg {x y : α} : 0 ≤ dist x y :=
   dist_nonneg' dist dist_self dist_comm dist_triangle
 
