/-
Copyright (c) 2022 Sébastien Gouëzel. All rights reserved.
Released under Apache 2.0 license as described in the file LICENSE.
Authors: Sébastien Gouëzel
-/
import Mathlib.Topology.MetricSpace.HausdorffDistance

#align_import topology.metric_space.pi_nat from "leanprover-community/mathlib"@"49b7f94aab3a3bdca1f9f34c5d818afb253b3993"

/-!
# Topological study of spaces `Π (n : ℕ), E n`

When `E n` are topological spaces, the space `Π (n : ℕ), E n` is naturally a topological space
(with the product topology). When `E n` are uniform spaces, it also inherits a uniform structure.
However, it does not inherit a canonical metric space structure of the `E n`. Nevertheless, one
can put a noncanonical metric space structure (or rather, several of them). This is done in this
file.

## Main definitions and results

One can define a combinatorial distance on `Π (n : ℕ), E n`, as follows:

* `PiNat.cylinder x n` is the set of points `y` with `x i = y i` for `i < n`.
* `PiNat.firstDiff x y` is the first index at which `x i ≠ y i`.
* `PiNat.dist x y` is equal to `(1/2) ^ (firstDiff x y)`. It defines a distance
  on `Π (n : ℕ), E n`, compatible with the topology when the `E n` have the discrete topology.
* `PiNat.metricSpace`: the metric space structure, given by this distance. Not registered as an
  instance. This space is a complete metric space.
* `PiNat.metricSpaceOfDiscreteUniformity`: the same metric space structure, but adjusting the
  uniformity defeqness when the `E n` already have the discrete uniformity. Not registered as an
  instance
* `PiNat.metricSpaceNatNat`: the particular case of `ℕ → ℕ`, not registered as an instance.

These results are used to construct continuous functions on `Π n, E n`:

* `PiNat.exists_retraction_of_isClosed`: given a nonempty closed subset `s` of `Π (n : ℕ), E n`,
  there exists a retraction onto `s`, i.e., a continuous map from the whole space to `s`
  restricting to the identity on `s`.
* `exists_nat_nat_continuous_surjective_of_completeSpace`: given any nonempty complete metric
  space with second-countable topology, there exists a continuous surjection from `ℕ → ℕ` onto
  this space.

One can also put distances on `Π (i : ι), E i` when the spaces `E i` are metric spaces (not discrete
in general), and `ι` is countable.

* `PiCountable.dist` is the distance on `Π i, E i` given by
    `dist x y = ∑' i, min (1/2)^(encode i) (dist (x i) (y i))`.
* `PiCountable.metricSpace` is the corresponding metric space structure, adjusted so that
  the uniformity is definitionally the product uniformity. Not registered as an instance.
-/


noncomputable section

open Classical Topology Filter

open TopologicalSpace Set Metric Filter Function

attribute [local simp] pow_le_pow_iff one_lt_two inv_le_inv zero_le_two zero_lt_two

variable {E : ℕ → Type*}

namespace PiNat

/-! ### The firstDiff function -/

/-- In a product space `Π n, E n`, then `firstDiff x y` is the first index at which `x` and `y`
differ. If `x = y`, then by convention we set `firstDiff x x = 0`. -/
irreducible_def firstDiff (x y : ∀ n, E n) : ℕ :=
  if h : x ≠ y then Nat.find (ne_iff.1 h) else 0
#align pi_nat.first_diff PiNat.firstDiff

theorem apply_firstDiff_ne {x y : ∀ n, E n} (h : x ≠ y) :
    x (firstDiff x y) ≠ y (firstDiff x y) := by
  rw [firstDiff_def, dif_pos h]
  exact Nat.find_spec (ne_iff.1 h)
#align pi_nat.apply_first_diff_ne PiNat.apply_firstDiff_ne

theorem apply_eq_of_lt_firstDiff {x y : ∀ n, E n} {n : ℕ} (hn : n < firstDiff x y) : x n = y n := by
  rw [firstDiff_def] at hn
  split_ifs at hn with h
  · convert Nat.find_min (ne_iff.1 h) hn
    simp
  · exact (not_lt_zero' hn).elim
#align pi_nat.apply_eq_of_lt_first_diff PiNat.apply_eq_of_lt_firstDiff

theorem firstDiff_comm (x y : ∀ n, E n) : firstDiff x y = firstDiff y x := by
  simp only [firstDiff_def, ne_comm]
#align pi_nat.first_diff_comm PiNat.firstDiff_comm

theorem min_firstDiff_le (x y z : ∀ n, E n) (h : x ≠ z) :
    min (firstDiff x y) (firstDiff y z) ≤ firstDiff x z := by
  by_contra! H
  rw [lt_min_iff] at H
  refine apply_firstDiff_ne h ?_
  calc
    x (firstDiff x z) = y (firstDiff x z) := apply_eq_of_lt_firstDiff H.1
    _ = z (firstDiff x z) := apply_eq_of_lt_firstDiff H.2
#align pi_nat.min_first_diff_le PiNat.min_firstDiff_le

/-! ### Cylinders -/

/-- In a product space `Π n, E n`, the cylinder set of length `n` around `x`, denoted
`cylinder x n`, is the set of sequences `y` that coincide with `x` on the first `n` symbols, i.e.,
such that `y i = x i` for all `i < n`.
-/
def cylinder (x : ∀ n, E n) (n : ℕ) : Set (∀ n, E n) :=
  { y | ∀ i, i < n → y i = x i }
#align pi_nat.cylinder PiNat.cylinder

theorem cylinder_eq_pi (x : ∀ n, E n) (n : ℕ) :
    cylinder x n = Set.pi (Finset.range n : Set ℕ) fun i : ℕ => {x i} := by
  ext y
  simp [cylinder]
#align pi_nat.cylinder_eq_pi PiNat.cylinder_eq_pi

@[simp]
theorem cylinder_zero (x : ∀ n, E n) : cylinder x 0 = univ := by simp [cylinder_eq_pi]
#align pi_nat.cylinder_zero PiNat.cylinder_zero

theorem cylinder_anti (x : ∀ n, E n) {m n : ℕ} (h : m ≤ n) : cylinder x n ⊆ cylinder x m :=
  fun _y hy i hi => hy i (hi.trans_le h)
#align pi_nat.cylinder_anti PiNat.cylinder_anti

@[simp]
theorem mem_cylinder_iff {x y : ∀ n, E n} {n : ℕ} : y ∈ cylinder x n ↔ ∀ i < n, y i = x i :=
  Iff.rfl
#align pi_nat.mem_cylinder_iff PiNat.mem_cylinder_iff

theorem self_mem_cylinder (x : ∀ n, E n) (n : ℕ) : x ∈ cylinder x n := by simp
#align pi_nat.self_mem_cylinder PiNat.self_mem_cylinder

theorem mem_cylinder_iff_eq {x y : ∀ n, E n} {n : ℕ} :
    y ∈ cylinder x n ↔ cylinder y n = cylinder x n := by
  constructor
  · intro hy
    apply Subset.antisymm
    · intro z hz i hi
      rw [← hy i hi]
      exact hz i hi
    · intro z hz i hi
      rw [hy i hi]
      exact hz i hi
  · intro h
    rw [← h]
    exact self_mem_cylinder _ _
#align pi_nat.mem_cylinder_iff_eq PiNat.mem_cylinder_iff_eq

theorem mem_cylinder_comm (x y : ∀ n, E n) (n : ℕ) : y ∈ cylinder x n ↔ x ∈ cylinder y n := by
  simp [mem_cylinder_iff_eq, eq_comm]
#align pi_nat.mem_cylinder_comm PiNat.mem_cylinder_comm

theorem mem_cylinder_iff_le_firstDiff {x y : ∀ n, E n} (hne : x ≠ y) (i : ℕ) :
    x ∈ cylinder y i ↔ i ≤ firstDiff x y := by
  constructor
  · intro h
    by_contra!
    exact apply_firstDiff_ne hne (h _ this)
  · intro hi j hj
    exact apply_eq_of_lt_firstDiff (hj.trans_le hi)
#align pi_nat.mem_cylinder_iff_le_first_diff PiNat.mem_cylinder_iff_le_firstDiff

theorem mem_cylinder_firstDiff (x y : ∀ n, E n) : x ∈ cylinder y (firstDiff x y) := fun _i hi =>
  apply_eq_of_lt_firstDiff hi
#align pi_nat.mem_cylinder_first_diff PiNat.mem_cylinder_firstDiff

theorem cylinder_eq_cylinder_of_le_firstDiff (x y : ∀ n, E n) {n : ℕ} (hn : n ≤ firstDiff x y) :
    cylinder x n = cylinder y n := by
  rw [← mem_cylinder_iff_eq]
  intro i hi
  exact apply_eq_of_lt_firstDiff (hi.trans_le hn)
#align pi_nat.cylinder_eq_cylinder_of_le_first_diff PiNat.cylinder_eq_cylinder_of_le_firstDiff

theorem iUnion_cylinder_update (x : ∀ n, E n) (n : ℕ) :
    ⋃ k, cylinder (update x n k) (n + 1) = cylinder x n := by
  ext y
  simp only [mem_cylinder_iff, mem_iUnion]
  constructor
  · rintro ⟨k, hk⟩ i hi
    simpa [hi.ne] using hk i (Nat.lt_succ_of_lt hi)
  · intro H
    refine' ⟨y n, fun i hi => _⟩
    rcases Nat.lt_succ_iff_lt_or_eq.1 hi with (h'i | rfl)
    · simp [H i h'i, h'i.ne]
    · simp
#align pi_nat.Union_cylinder_update PiNat.iUnion_cylinder_update

theorem update_mem_cylinder (x : ∀ n, E n) (n : ℕ) (y : E n) : update x n y ∈ cylinder x n :=
  mem_cylinder_iff.2 fun i hi => by simp [hi.ne]
#align pi_nat.update_mem_cylinder PiNat.update_mem_cylinder

section Res

variable {α : Type*}

open List

/-- In the case where `E` has constant value `α`,
the cylinder `cylinder x n` can be identified with the element of `List α`
consisting of the first `n` entries of `x`. See `cylinder_eq_res`.
We call this list `res x n`, the restriction of `x` to `n`.-/
def res (x : ℕ → α) : ℕ → List α
  | 0 => nil
  | Nat.succ n => x n :: res x n
#align pi_nat.res PiNat.res

@[simp]
theorem res_zero (x : ℕ → α) : res x 0 = @nil α :=
  rfl
#align pi_nat.res_zero PiNat.res_zero

@[simp]
theorem res_succ (x : ℕ → α) (n : ℕ) : res x n.succ = x n :: res x n :=
  rfl
#align pi_nat.res_succ PiNat.res_succ

@[simp]
theorem res_length (x : ℕ → α) (n : ℕ) : (res x n).length = n := by induction n <;> simp [*]
#align pi_nat.res_length PiNat.res_length

/-- The restrictions of `x` and `y` to `n` are equal if and only if `x m = y m` for all `m < n`.-/
theorem res_eq_res {x y : ℕ → α} {n : ℕ} :
    res x n = res y n ↔ ∀ ⦃m⦄, m < n → x m = y m := by
  constructor <;> intro h <;> induction' n with n ih; · simp
  · intro m hm
    rw [Nat.lt_succ_iff_lt_or_eq] at hm
    simp only [res_succ, cons.injEq] at h
    cases' hm with hm hm
    · exact ih h.2 hm
    rw [hm]
    exact h.1
  · simp
  simp only [res_succ, cons.injEq]
  refine' ⟨h (Nat.lt_succ_self _), ih fun m hm => _⟩
  exact h (hm.trans (Nat.lt_succ_self _))
#align pi_nat.res_eq_res PiNat.res_eq_res

theorem res_injective : Injective (@res α) := by
  intro x y h
  ext n
  apply res_eq_res.mp _ (Nat.lt_succ_self _)
  rw [h]
#align pi_nat.res_injective PiNat.res_injective

/-- `cylinder x n` is equal to the set of sequences `y` with the same restriction to `n` as `x`.-/
theorem cylinder_eq_res (x : ℕ → α) (n : ℕ) :
    cylinder x n = { y | res y n = res x n } := by
  ext y
  dsimp [cylinder]
  rw [res_eq_res]
#align pi_nat.cylinder_eq_res PiNat.cylinder_eq_res

end Res

/-!
### A distance function on `Π n, E n`

We define a distance function on `Π n, E n`, given by `dist x y = (1/2)^n` where `n` is the first
index at which `x` and `y` differ. When each `E n` has the discrete topology, this distance will
define the right topology on the product space. We do not record a global `Dist` instance nor
a `MetricSpace` instance, as other distances may be used on these spaces, but we register them as
local instances in this section.
-/

/-- The distance function on a product space `Π n, E n`, given by `dist x y = (1/2)^n` where `n` is
the first index at which `x` and `y` differ. -/
protected def dist : Dist (∀ n, E n) :=
  ⟨fun x y => if x ≠ y then (1 / 2 : ℝ) ^ firstDiff x y else 0⟩
#align pi_nat.has_dist PiNat.dist

attribute [local instance] PiNat.dist

theorem dist_eq_of_ne {x y : ∀ n, E n} (h : x ≠ y) : dist x y = (1 / 2 : ℝ) ^ firstDiff x y := by
  simp [dist, h]
#align pi_nat.dist_eq_of_ne PiNat.dist_eq_of_ne

protected theorem dist_self (x : ∀ n, E n) : dist x x = 0 := by simp [dist]
#align pi_nat.dist_self PiNat.dist_self

protected theorem dist_comm (x y : ∀ n, E n) : dist x y = dist y x := by
  simp [dist, @eq_comm _ x y, firstDiff_comm]
#align pi_nat.dist_comm PiNat.dist_comm

protected theorem dist_nonneg (x y : ∀ n, E n) : 0 ≤ dist x y := by
  rcases eq_or_ne x y with (rfl | h)
  · simp [dist]
  · simp [dist, h, zero_le_two]
#align pi_nat.dist_nonneg PiNat.dist_nonneg

theorem dist_triangle_nonarch (x y z : ∀ n, E n) : dist x z ≤ max (dist x y) (dist y z) := by
  rcases eq_or_ne x z with (rfl | hxz)
  · simp [PiNat.dist_self x, PiNat.dist_nonneg]
  rcases eq_or_ne x y with (rfl | hxy)
  · simp
  rcases eq_or_ne y z with (rfl | hyz)
  · simp
  simp only [dist_eq_of_ne, hxz, hxy, hyz, inv_le_inv, one_div, inv_pow, zero_lt_two, Ne.def,
    not_false_iff, le_max_iff, pow_le_pow_iff, one_lt_two, pow_pos,
    min_le_iff.1 (min_firstDiff_le x y z hxz)]
#align pi_nat.dist_triangle_nonarch PiNat.dist_triangle_nonarch

protected theorem dist_triangle (x y z : ∀ n, E n) : dist x z ≤ dist x y + dist y z :=
  calc
    dist x z ≤ max (dist x y) (dist y z) := dist_triangle_nonarch x y z
    _ ≤ dist x y + dist y z := max_le_add_of_nonneg (PiNat.dist_nonneg _ _) (PiNat.dist_nonneg _ _)
#align pi_nat.dist_triangle PiNat.dist_triangle

protected theorem eq_of_dist_eq_zero (x y : ∀ n, E n) (hxy : dist x y = 0) : x = y := by
  rcases eq_or_ne x y with (rfl | h); · rfl
<<<<<<< HEAD
  simp only [dist_eq_of_ne h, one_div, inv_pow, inv_eq_zero] at hxy
  exact (two_ne_zero (pow_eq_zero hxy)).elim
=======
  simp [dist_eq_of_ne h] at hxy
>>>>>>> 39229b7d
#align pi_nat.eq_of_dist_eq_zero PiNat.eq_of_dist_eq_zero

theorem mem_cylinder_iff_dist_le {x y : ∀ n, E n} {n : ℕ} :
    y ∈ cylinder x n ↔ dist y x ≤ (1 / 2) ^ n := by
  rcases eq_or_ne y x with (rfl | hne)
  · simp [PiNat.dist_self]
  suffices (∀ i : ℕ, i < n → y i = x i) ↔ n ≤ firstDiff y x by simpa [dist_eq_of_ne hne]
  constructor
  · intro hy
    by_contra! H
    exact apply_firstDiff_ne hne (hy _ H)
  · intro h i hi
    exact apply_eq_of_lt_firstDiff (hi.trans_le h)
#align pi_nat.mem_cylinder_iff_dist_le PiNat.mem_cylinder_iff_dist_le

theorem apply_eq_of_dist_lt {x y : ∀ n, E n} {n : ℕ} (h : dist x y < (1 / 2) ^ n) {i : ℕ}
    (hi : i ≤ n) : x i = y i := by
  rcases eq_or_ne x y with (rfl | hne)
  · rfl
  have : n < firstDiff x y := by
    simpa [dist_eq_of_ne hne, inv_lt_inv, pow_lt_pow_iff, one_lt_two] using h
  exact apply_eq_of_lt_firstDiff (hi.trans_lt this)
#align pi_nat.apply_eq_of_dist_lt PiNat.apply_eq_of_dist_lt

/-- A function to a pseudo-metric-space is `1`-Lipschitz if and only if points in the same cylinder
of length `n` are sent to points within distance `(1/2)^n`.
Not expressed using `LipschitzWith` as we don't have a metric space structure -/
theorem lipschitz_with_one_iff_forall_dist_image_le_of_mem_cylinder {α : Type*}
    [PseudoMetricSpace α] {f : (∀ n, E n) → α} :
    (∀ x y : ∀ n, E n, dist (f x) (f y) ≤ dist x y) ↔
      ∀ x y n, y ∈ cylinder x n → dist (f x) (f y) ≤ (1 / 2) ^ n := by
  constructor
  · intro H x y n hxy
    apply (H x y).trans
    rw [PiNat.dist_comm]
    exact mem_cylinder_iff_dist_le.1 hxy
  · intro H x y
    rcases eq_or_ne x y with (rfl | hne)
    · simp [PiNat.dist_nonneg]
    rw [dist_eq_of_ne hne]
    apply H x y (firstDiff x y)
    rw [firstDiff_comm]
    exact mem_cylinder_firstDiff _ _
#align pi_nat.lipschitz_with_one_iff_forall_dist_image_le_of_mem_cylinder PiNat.lipschitz_with_one_iff_forall_dist_image_le_of_mem_cylinder

variable (E)
variable [∀ n, TopologicalSpace (E n)] [∀ n, DiscreteTopology (E n)]

theorem isOpen_cylinder (x : ∀ n, E n) (n : ℕ) : IsOpen (cylinder x n) := by
  rw [PiNat.cylinder_eq_pi]
  exact isOpen_set_pi (Finset.range n).finite_toSet fun a _ => isOpen_discrete _
#align pi_nat.is_open_cylinder PiNat.isOpen_cylinder

theorem isTopologicalBasis_cylinders :
    IsTopologicalBasis { s : Set (∀ n, E n) | ∃ (x : ∀ n, E n) (n : ℕ), s = cylinder x n } := by
  apply isTopologicalBasis_of_isOpen_of_nhds
  · rintro u ⟨x, n, rfl⟩
    apply isOpen_cylinder
  · intro x u hx u_open
    obtain ⟨v, ⟨U, F, -, rfl⟩, xU, Uu⟩ :
        ∃ v ∈ { S : Set (∀ i : ℕ, E i) | ∃ (U : ∀ i : ℕ, Set (E i)) (F : Finset ℕ),
          (∀ i : ℕ, i ∈ F → U i ∈ { s : Set (E i) | IsOpen s }) ∧ S = (F : Set ℕ).pi U },
        x ∈ v ∧ v ⊆ u :=
      (isTopologicalBasis_pi fun n : ℕ => isTopologicalBasis_opens).exists_subset_of_mem_open hx
        u_open
    rcases Finset.bddAbove F with ⟨n, hn⟩
    refine' ⟨cylinder x (n + 1), ⟨x, n + 1, rfl⟩, self_mem_cylinder _ _, Subset.trans _ Uu⟩
    intro y hy
    suffices ∀ i : ℕ, i ∈ F → y i ∈ U i by simpa
    intro i hi
    have : y i = x i := mem_cylinder_iff.1 hy i ((hn hi).trans_lt (lt_add_one n))
    rw [this]
    simp only [Set.mem_pi, Finset.mem_coe] at xU
    exact xU i hi
#align pi_nat.is_topological_basis_cylinders PiNat.isTopologicalBasis_cylinders

variable {E}

theorem isOpen_iff_dist (s : Set (∀ n, E n)) :
    IsOpen s ↔ ∀ x ∈ s, ∃ ε > 0, ∀ y, dist x y < ε → y ∈ s := by
  constructor
  · intro hs x hx
    obtain ⟨v, ⟨y, n, rfl⟩, h'x, h's⟩ :
        ∃ v ∈ { s | ∃ (x : ∀ n : ℕ, E n) (n : ℕ), s = cylinder x n }, x ∈ v ∧ v ⊆ s :=
      (isTopologicalBasis_cylinders E).exists_subset_of_mem_open hx hs
    rw [← mem_cylinder_iff_eq.1 h'x] at h's
    exact
      ⟨(1 / 2 : ℝ) ^ n, by simp, fun y hy => h's fun i hi => (apply_eq_of_dist_lt hy hi.le).symm⟩
  · intro h
    refine (isTopologicalBasis_cylinders E).isOpen_iff.2 fun x hx => ?_
    rcases h x hx with ⟨ε, εpos, hε⟩
    obtain ⟨n, hn⟩ : ∃ n : ℕ, (1 / 2 : ℝ) ^ n < ε := exists_pow_lt_of_lt_one εpos one_half_lt_one
    refine' ⟨cylinder x n, ⟨x, n, rfl⟩, self_mem_cylinder x n, fun y hy => hε y _⟩
    rw [PiNat.dist_comm]
    exact (mem_cylinder_iff_dist_le.1 hy).trans_lt hn
#align pi_nat.is_open_iff_dist PiNat.isOpen_iff_dist

/-- Metric space structure on `Π (n : ℕ), E n` when the spaces `E n` have the discrete topology,
where the distance is given by `dist x y = (1/2)^n`, where `n` is the smallest index where `x` and
`y` differ. Not registered as a global instance by default.
Warning: this definition makes sure that the topology is defeq to the original product topology,
but it does not take care of a possible uniformity. If the `E n` have a uniform structure, then
there will be two non-defeq uniform structures on `Π n, E n`, the product one and the one coming
from the metric structure. In this case, use `metricSpaceOfDiscreteUniformity` instead. -/
protected def metricSpace : MetricSpace (∀ n, E n) :=
  MetricSpace.ofDistTopology dist PiNat.dist_self PiNat.dist_comm PiNat.dist_triangle
    isOpen_iff_dist PiNat.eq_of_dist_eq_zero
#align pi_nat.metric_space PiNat.metricSpace

/-- Metric space structure on `Π (n : ℕ), E n` when the spaces `E n` have the discrete uniformity,
where the distance is given by `dist x y = (1/2)^n`, where `n` is the smallest index where `x` and
`y` differ. Not registered as a global instance by default. -/
protected def metricSpaceOfDiscreteUniformity {E : ℕ → Type*} [∀ n, UniformSpace (E n)]
    (h : ∀ n, uniformity (E n) = 𝓟 idRel) : MetricSpace (∀ n, E n) :=
  haveI : ∀ n, DiscreteTopology (E n) := fun n => discreteTopology_of_discrete_uniformity (h n)
  { dist_triangle := PiNat.dist_triangle
    dist_comm := PiNat.dist_comm
    dist_self := PiNat.dist_self
    eq_of_dist_eq_zero := PiNat.eq_of_dist_eq_zero _ _
    edist_dist := fun _ _ ↦ by exact ENNReal.coe_nnreal_eq _
    toUniformSpace := Pi.uniformSpace _
    uniformity_dist := by
      simp [Pi.uniformity, comap_iInf, gt_iff_lt, preimage_setOf_eq, comap_principal,
        PseudoMetricSpace.uniformity_dist, h, idRel]
      apply le_antisymm
      · simp only [le_iInf_iff, le_principal_iff]
        intro ε εpos
        obtain ⟨n, hn⟩ : ∃ n, (1 / 2 : ℝ) ^ n < ε := exists_pow_lt_of_lt_one εpos (by norm_num)
        apply
          @mem_iInf_of_iInter _ _ _ _ _ (Finset.range n).finite_toSet fun i =>
            { p : (∀ n : ℕ, E n) × ∀ n : ℕ, E n | p.fst i = p.snd i }
        · simp only [mem_principal, setOf_subset_setOf, imp_self, imp_true_iff]
        · rintro ⟨x, y⟩ hxy
          simp only [Finset.mem_coe, Finset.mem_range, iInter_coe_set, mem_iInter, mem_setOf_eq]
            at hxy
          apply lt_of_le_of_lt _ hn
          rw [← mem_cylinder_iff_dist_le, mem_cylinder_iff]
          exact hxy
      · simp only [le_iInf_iff, le_principal_iff]
        intro n
        refine' mem_iInf_of_mem ((1 / 2) ^ n : ℝ) _
        refine' mem_iInf_of_mem (by positivity) _
        simp only [mem_principal, setOf_subset_setOf, Prod.forall]
        intro x y hxy
        exact apply_eq_of_dist_lt hxy le_rfl }
#align pi_nat.metric_space_of_discrete_uniformity PiNat.metricSpaceOfDiscreteUniformity

/-- Metric space structure on `ℕ → ℕ` where the distance is given by `dist x y = (1/2)^n`,
where `n` is the smallest index where `x` and `y` differ.
Not registered as a global instance by default. -/
def metricSpaceNatNat : MetricSpace (ℕ → ℕ) :=
  PiNat.metricSpaceOfDiscreteUniformity fun _ => rfl
#align pi_nat.metric_space_nat_nat PiNat.metricSpaceNatNat

attribute [local instance] PiNat.metricSpace

protected theorem completeSpace : CompleteSpace (∀ n, E n) := by
  refine' Metric.complete_of_convergent_controlled_sequences (fun n => (1 / 2) ^ n) (by simp) _
  intro u hu
  refine' ⟨fun n => u n n, tendsto_pi_nhds.2 fun i => _⟩
  refine' tendsto_const_nhds.congr' _
  filter_upwards [Filter.Ici_mem_atTop i] with n hn
  exact apply_eq_of_dist_lt (hu i i n le_rfl hn) le_rfl
#align pi_nat.complete_space PiNat.completeSpace

/-!
### Retractions inside product spaces

We show that, in a space `Π (n : ℕ), E n` where each `E n` is discrete, there is a retraction on
any closed nonempty subset `s`, i.e., a continuous map `f` from the whole space to `s` restricting
to the identity on `s`. The map `f` is defined as follows. For `x ∈ s`, let `f x = x`. Otherwise,
consider the longest prefix `w` that `x` shares with an element of `s`, and let `f x = z_w`
where `z_w` is an element of `s` starting with `w`.
-/

theorem exists_disjoint_cylinder {s : Set (∀ n, E n)} (hs : IsClosed s) {x : ∀ n, E n}
    (hx : x ∉ s) : ∃ n, Disjoint s (cylinder x n) := by
  rcases eq_empty_or_nonempty s with (rfl | hne)
  · exact ⟨0, by simp⟩
  have A : 0 < infDist x s := (hs.not_mem_iff_infDist_pos hne).1 hx
  obtain ⟨n, hn⟩ : ∃ n, (1 / 2 : ℝ) ^ n < infDist x s := exists_pow_lt_of_lt_one A one_half_lt_one
  refine' ⟨n, disjoint_left.2 fun y ys hy => ?_⟩
  apply lt_irrefl (infDist x s)
  calc
    infDist x s ≤ dist x y := infDist_le_dist_of_mem ys
    _ ≤ (1 / 2) ^ n := by
      rw [mem_cylinder_comm] at hy
      exact mem_cylinder_iff_dist_le.1 hy
    _ < infDist x s := hn
#align pi_nat.exists_disjoint_cylinder PiNat.exists_disjoint_cylinder

/-- Given a point `x` in a product space `Π (n : ℕ), E n`, and `s` a subset of this space, then
`shortestPrefixDiff x s` if the smallest `n` for which there is no element of `s` having the same
prefix of length `n` as `x`. If there is no such `n`, then use `0` by convention. -/
def shortestPrefixDiff {E : ℕ → Type*} (x : ∀ n, E n) (s : Set (∀ n, E n)) : ℕ :=
  if h : ∃ n, Disjoint s (cylinder x n) then Nat.find h else 0
#align pi_nat.shortest_prefix_diff PiNat.shortestPrefixDiff

theorem firstDiff_lt_shortestPrefixDiff {s : Set (∀ n, E n)} (hs : IsClosed s) {x y : ∀ n, E n}
    (hx : x ∉ s) (hy : y ∈ s) : firstDiff x y < shortestPrefixDiff x s := by
  have A := exists_disjoint_cylinder hs hx
  rw [shortestPrefixDiff, dif_pos A]
  have B := Nat.find_spec A
  contrapose! B
  rw [not_disjoint_iff_nonempty_inter]
  refine' ⟨y, hy, _⟩
  rw [mem_cylinder_comm]
  exact cylinder_anti y B (mem_cylinder_firstDiff x y)
#align pi_nat.first_diff_lt_shortest_prefix_diff PiNat.firstDiff_lt_shortestPrefixDiff

theorem shortestPrefixDiff_pos {s : Set (∀ n, E n)} (hs : IsClosed s) (hne : s.Nonempty)
    {x : ∀ n, E n} (hx : x ∉ s) : 0 < shortestPrefixDiff x s := by
  rcases hne with ⟨y, hy⟩
  exact (zero_le _).trans_lt (firstDiff_lt_shortestPrefixDiff hs hx hy)
#align pi_nat.shortest_prefix_diff_pos PiNat.shortestPrefixDiff_pos

/-- Given a point `x` in a product space `Π (n : ℕ), E n`, and `s` a subset of this space, then
`longestPrefix x s` if the largest `n` for which there is an element of `s` having the same
prefix of length `n` as `x`. If there is no such `n`, use `0` by convention. -/
def longestPrefix {E : ℕ → Type*} (x : ∀ n, E n) (s : Set (∀ n, E n)) : ℕ :=
  shortestPrefixDiff x s - 1
#align pi_nat.longest_prefix PiNat.longestPrefix

theorem firstDiff_le_longestPrefix {s : Set (∀ n, E n)} (hs : IsClosed s) {x y : ∀ n, E n}
    (hx : x ∉ s) (hy : y ∈ s) : firstDiff x y ≤ longestPrefix x s := by
  rw [longestPrefix, le_tsub_iff_right]
  · exact firstDiff_lt_shortestPrefixDiff hs hx hy
  · exact shortestPrefixDiff_pos hs ⟨y, hy⟩ hx
#align pi_nat.first_diff_le_longest_prefix PiNat.firstDiff_le_longestPrefix

theorem inter_cylinder_longestPrefix_nonempty {s : Set (∀ n, E n)} (hs : IsClosed s)
    (hne : s.Nonempty) (x : ∀ n, E n) : (s ∩ cylinder x (longestPrefix x s)).Nonempty := by
  by_cases hx : x ∈ s
  · exact ⟨x, hx, self_mem_cylinder _ _⟩
  have A := exists_disjoint_cylinder hs hx
  have B : longestPrefix x s < shortestPrefixDiff x s :=
    Nat.pred_lt (shortestPrefixDiff_pos hs hne hx).ne'
  rw [longestPrefix, shortestPrefixDiff, dif_pos A] at B ⊢
  obtain ⟨y, ys, hy⟩ : ∃ y : ∀ n : ℕ, E n, y ∈ s ∧ x ∈ cylinder y (Nat.find A - 1) := by
    simpa only [not_disjoint_iff, mem_cylinder_comm] using Nat.find_min A B
  refine' ⟨y, ys, _⟩
  rw [mem_cylinder_iff_eq] at hy ⊢
  rw [hy]
#align pi_nat.inter_cylinder_longest_prefix_nonempty PiNat.inter_cylinder_longestPrefix_nonempty

theorem disjoint_cylinder_of_longestPrefix_lt {s : Set (∀ n, E n)} (hs : IsClosed s) {x : ∀ n, E n}
    (hx : x ∉ s) {n : ℕ} (hn : longestPrefix x s < n) : Disjoint s (cylinder x n) := by
  contrapose! hn
  rcases not_disjoint_iff_nonempty_inter.1 hn with ⟨y, ys, hy⟩
  apply le_trans _ (firstDiff_le_longestPrefix hs hx ys)
  apply (mem_cylinder_iff_le_firstDiff (ne_of_mem_of_not_mem ys hx).symm _).1
  rwa [mem_cylinder_comm]
#align pi_nat.disjoint_cylinder_of_longest_prefix_lt PiNat.disjoint_cylinder_of_longestPrefix_lt

/-- If two points `x, y` coincide up to length `n`, and the longest common prefix of `x` with `s`
is strictly shorter than `n`, then the longest common prefix of `y` with `s` is the same, and both
cylinders of this length based at `x` and `y` coincide. -/
theorem cylinder_longestPrefix_eq_of_longestPrefix_lt_firstDiff {x y : ∀ n, E n}
    {s : Set (∀ n, E n)} (hs : IsClosed s) (hne : s.Nonempty)
    (H : longestPrefix x s < firstDiff x y) (xs : x ∉ s) (ys : y ∉ s) :
    cylinder x (longestPrefix x s) = cylinder y (longestPrefix y s) := by
  have l_eq : longestPrefix y s = longestPrefix x s := by
    rcases lt_trichotomy (longestPrefix y s) (longestPrefix x s) with (L | L | L)
    · have Ax : (s ∩ cylinder x (longestPrefix x s)).Nonempty :=
        inter_cylinder_longestPrefix_nonempty hs hne x
      have Z := disjoint_cylinder_of_longestPrefix_lt hs ys L
      rw [firstDiff_comm] at H
      rw [cylinder_eq_cylinder_of_le_firstDiff _ _ H.le] at Z
      exact (Ax.not_disjoint Z).elim
    · exact L
    · have Ay : (s ∩ cylinder y (longestPrefix y s)).Nonempty :=
        inter_cylinder_longestPrefix_nonempty hs hne y
      have A'y : (s ∩ cylinder y (longestPrefix x s).succ).Nonempty :=
        Ay.mono (inter_subset_inter_right s (cylinder_anti _ L))
      have Z := disjoint_cylinder_of_longestPrefix_lt hs xs (Nat.lt_succ_self _)
      rw [cylinder_eq_cylinder_of_le_firstDiff _ _ H] at Z
      exact (A'y.not_disjoint Z).elim
  rw [l_eq, ← mem_cylinder_iff_eq]
  exact cylinder_anti y H.le (mem_cylinder_firstDiff x y)
#align pi_nat.cylinder_longest_prefix_eq_of_longest_prefix_lt_first_diff PiNat.cylinder_longestPrefix_eq_of_longestPrefix_lt_firstDiff

/-- Given a closed nonempty subset `s` of `Π (n : ℕ), E n`, there exists a Lipschitz retraction
onto this set, i.e., a Lipschitz map with range equal to `s`, equal to the identity on `s`. -/
theorem exists_lipschitz_retraction_of_isClosed {s : Set (∀ n, E n)} (hs : IsClosed s)
    (hne : s.Nonempty) :
    ∃ f : (∀ n, E n) → ∀ n, E n, (∀ x ∈ s, f x = x) ∧ range f = s ∧ LipschitzWith 1 f := by
  /- The map `f` is defined as follows. For `x ∈ s`, let `f x = x`. Otherwise, consider the longest
    prefix `w` that `x` shares with an element of `s`, and let `f x = z_w` where `z_w` is an element
    of `s` starting with `w`. All the desired properties are clear, except the fact that `f` is
    `1`-Lipschitz: if two points `x, y` belong to a common cylinder of length `n`, one should show
    that their images also belong to a common cylinder of length `n`. This is a case analysis:
    * if both `x, y ∈ s`, then this is clear.
    * if `x ∈ s` but `y ∉ s`, then the longest prefix `w` of `y` shared by an element of `s` is of
    length at least `n` (because of `x`), and then `f y` starts with `w` and therefore stays in the
    same length `n` cylinder.
    * if `x ∉ s`, `y ∉ s`, let `w` be the longest prefix of `x` shared by an element of `s`. If its
    length is `< n`, then it is also the longest prefix of `y`, and we get `f x = f y = z_w`.
    Otherwise, `f x` remains in the same `n`-cylinder as `x`. Similarly for `y`. Finally, `f x` and
    `f y` are again in the same `n`-cylinder, as desired. -/
  set f := fun x => if x ∈ s then x else (inter_cylinder_longestPrefix_nonempty hs hne x).some
  have fs : ∀ x ∈ s, f x = x := fun x xs => by simp [xs]
  refine' ⟨f, fs, _, _⟩
  -- check that the range of `f` is `s`.
  · apply Subset.antisymm
    · rintro x ⟨y, rfl⟩
      by_cases hy : y ∈ s
      · rwa [fs y hy]
      simpa [if_neg hy] using (inter_cylinder_longestPrefix_nonempty hs hne y).choose_spec.1
    · intro x hx
      rw [← fs x hx]
      exact mem_range_self _
  -- check that `f` is `1`-Lipschitz, by a case analysis.
  · refine LipschitzWith.mk_one fun x y => ?_
    -- exclude the trivial cases where `x = y`, or `f x = f y`.
    rcases eq_or_ne x y with (rfl | hxy)
    · simp
    rcases eq_or_ne (f x) (f y) with (h' | hfxfy)
    · simp [h', dist_nonneg]
    have I2 : cylinder x (firstDiff x y) = cylinder y (firstDiff x y) := by
      rw [← mem_cylinder_iff_eq]
      apply mem_cylinder_firstDiff
    suffices firstDiff x y ≤ firstDiff (f x) (f y) by
      simpa [dist_eq_of_ne hxy, dist_eq_of_ne hfxfy]
    -- case where `x ∈ s`
    by_cases xs : x ∈ s
    · rw [fs x xs] at hfxfy ⊢
      -- case where `y ∈ s`, trivial
      by_cases ys : y ∈ s
      · rw [fs y ys]
      -- case where `y ∉ s`
      have A : (s ∩ cylinder y (longestPrefix y s)).Nonempty :=
        inter_cylinder_longestPrefix_nonempty hs hne y
      have fy : f y = A.some := by simp_rw [if_neg ys]
      have I : cylinder A.some (firstDiff x y) = cylinder y (firstDiff x y) := by
        rw [← mem_cylinder_iff_eq, firstDiff_comm]
        apply cylinder_anti y _ A.some_mem.2
        exact firstDiff_le_longestPrefix hs ys xs
      rwa [← fy, ← I2, ← mem_cylinder_iff_eq, mem_cylinder_iff_le_firstDiff hfxfy.symm,
        firstDiff_comm _ x] at I
    -- case where `x ∉ s`
    · by_cases ys : y ∈ s
      -- case where `y ∈ s` (similar to the above)
      · have A : (s ∩ cylinder x (longestPrefix x s)).Nonempty :=
          inter_cylinder_longestPrefix_nonempty hs hne x
        have fx : f x = A.some := by simp_rw [if_neg xs]
        have I : cylinder A.some (firstDiff x y) = cylinder x (firstDiff x y) := by
          rw [← mem_cylinder_iff_eq]
          apply cylinder_anti x _ A.some_mem.2
          apply firstDiff_le_longestPrefix hs xs ys
        rw [fs y ys] at hfxfy ⊢
        rwa [← fx, I2, ← mem_cylinder_iff_eq, mem_cylinder_iff_le_firstDiff hfxfy] at I
      -- case where `y ∉ s`
      · have Ax : (s ∩ cylinder x (longestPrefix x s)).Nonempty :=
          inter_cylinder_longestPrefix_nonempty hs hne x
        have fx : f x = Ax.some := by simp_rw [if_neg xs]
        have Ay : (s ∩ cylinder y (longestPrefix y s)).Nonempty :=
          inter_cylinder_longestPrefix_nonempty hs hne y
        have fy : f y = Ay.some := by simp_rw [if_neg ys]
        -- case where the common prefix to `x` and `s`, or `y` and `s`, is shorter than the
        -- common part to `x` and `y` -- then `f x = f y`.
        by_cases H : longestPrefix x s < firstDiff x y ∨ longestPrefix y s < firstDiff x y
        · have : cylinder x (longestPrefix x s) = cylinder y (longestPrefix y s) := by
            cases' H with H H
            · exact cylinder_longestPrefix_eq_of_longestPrefix_lt_firstDiff hs hne H xs ys
            · symm
              rw [firstDiff_comm] at H
              exact cylinder_longestPrefix_eq_of_longestPrefix_lt_firstDiff hs hne H ys xs
          rw [fx, fy] at hfxfy
          apply (hfxfy _).elim
          congr
        -- case where the common prefix to `x` and `s` is long, as well as the common prefix to
        -- `y` and `s`. Then all points remain in the same cylinders.
        · push_neg at H
          have I1 : cylinder Ax.some (firstDiff x y) = cylinder x (firstDiff x y) := by
            rw [← mem_cylinder_iff_eq]
            exact cylinder_anti x H.1 Ax.some_mem.2
          have I3 : cylinder y (firstDiff x y) = cylinder Ay.some (firstDiff x y) := by
            rw [eq_comm, ← mem_cylinder_iff_eq]
            exact cylinder_anti y H.2 Ay.some_mem.2
          have : cylinder Ax.some (firstDiff x y) = cylinder Ay.some (firstDiff x y) := by
            rw [I1, I2, I3]
          rw [← fx, ← fy, ← mem_cylinder_iff_eq, mem_cylinder_iff_le_firstDiff hfxfy] at this
          exact this
#align pi_nat.exists_lipschitz_retraction_of_is_closed PiNat.exists_lipschitz_retraction_of_isClosed

/-- Given a closed nonempty subset `s` of `Π (n : ℕ), E n`, there exists a retraction onto this
set, i.e., a continuous map with range equal to `s`, equal to the identity on `s`. -/
theorem exists_retraction_of_isClosed {s : Set (∀ n, E n)} (hs : IsClosed s) (hne : s.Nonempty) :
    ∃ f : (∀ n, E n) → ∀ n, E n, (∀ x ∈ s, f x = x) ∧ range f = s ∧ Continuous f := by
  rcases exists_lipschitz_retraction_of_isClosed hs hne with ⟨f, fs, frange, hf⟩
  exact ⟨f, fs, frange, hf.continuous⟩
#align pi_nat.exists_retraction_of_is_closed PiNat.exists_retraction_of_isClosed

theorem exists_retraction_subtype_of_isClosed {s : Set (∀ n, E n)} (hs : IsClosed s)
    (hne : s.Nonempty) :
    ∃ f : (∀ n, E n) → s, (∀ x : s, f x = x) ∧ Surjective f ∧ Continuous f := by
  obtain ⟨f, fs, rfl, f_cont⟩ :
    ∃ f : (∀ n, E n) → ∀ n, E n, (∀ x ∈ s, f x = x) ∧ range f = s ∧ Continuous f :=
    exists_retraction_of_isClosed hs hne
  have A : ∀ x : range f, rangeFactorization f x = x := fun x ↦ Subtype.eq <| fs x x.2
  exact ⟨rangeFactorization f, A, fun x => ⟨x, A x⟩, f_cont.subtype_mk _⟩
#align pi_nat.exists_retraction_subtype_of_is_closed PiNat.exists_retraction_subtype_of_isClosed

end PiNat

open PiNat

/-- Any nonempty complete second countable metric space is the continuous image of the
fundamental space `ℕ → ℕ`. For a version of this theorem in the context of Polish spaces, see
`exists_nat_nat_continuous_surjective_of_polishSpace`. -/
theorem exists_nat_nat_continuous_surjective_of_completeSpace (α : Type*) [MetricSpace α]
    [CompleteSpace α] [SecondCountableTopology α] [Nonempty α] :
    ∃ f : (ℕ → ℕ) → α, Continuous f ∧ Surjective f := by
  /- First, we define a surjective map from a closed subset `s` of `ℕ → ℕ`. Then, we compose
    this map with a retraction of `ℕ → ℕ` onto `s` to obtain the desired map.
    Let us consider a dense sequence `u` in `α`. Then `s` is the set of sequences `xₙ` such that the
    balls `closedBall (u xₙ) (1/2^n)` have a nonempty intersection. This set is closed,
    and we define `f x` there to be the unique point in the intersection.
    This function is continuous and surjective by design. -/
  letI : MetricSpace (ℕ → ℕ) := PiNat.metricSpaceNatNat
  have I0 : (0 : ℝ) < 1 / 2 := by norm_num
  have I1 : (1 / 2 : ℝ) < 1 := by norm_num
  rcases exists_dense_seq α with ⟨u, hu⟩
  let s : Set (ℕ → ℕ) := { x | (⋂ n : ℕ, closedBall (u (x n)) ((1 / 2) ^ n)).Nonempty }
  let g : s → α := fun x => x.2.some
  have A : ∀ (x : s) (n : ℕ), dist (g x) (u ((x : ℕ → ℕ) n)) ≤ (1 / 2) ^ n := fun x n =>
    (mem_iInter.1 x.2.some_mem n : _)
  have g_cont : Continuous g := by
    refine continuous_iff_continuousAt.2 fun y => ?_
    refine continuousAt_of_locally_lipschitz zero_lt_one 4 fun x hxy => ?_
    rcases eq_or_ne x y with (rfl | hne)
    · simp
    have hne' : x.1 ≠ y.1 := Subtype.coe_injective.ne hne
    have dist' : dist x y = dist x.1 y.1 := rfl
    let n := firstDiff x.1 y.1 - 1
    have diff_pos : 0 < firstDiff x.1 y.1 := by
      by_contra! h
      apply apply_firstDiff_ne hne'
      rw [le_zero_iff.1 h]
      apply apply_eq_of_dist_lt _ le_rfl
      rw [pow_zero]
      exact hxy
    have hn : firstDiff x.1 y.1 = n + 1 := (Nat.succ_pred_eq_of_pos diff_pos).symm
    rw [dist', dist_eq_of_ne hne', hn]
    have B : x.1 n = y.1 n := mem_cylinder_firstDiff x.1 y.1 n (Nat.pred_lt diff_pos.ne')
    calc
      dist (g x) (g y) ≤ dist (g x) (u (x.1 n)) + dist (g y) (u (x.1 n)) :=
        dist_triangle_right _ _ _
      _ = dist (g x) (u (x.1 n)) + dist (g y) (u (y.1 n)) := by rw [← B]
      _ ≤ (1 / 2) ^ n + (1 / 2) ^ n := (add_le_add (A x n) (A y n))
      _ = 4 * (1 / 2) ^ (n + 1) := by ring
  have g_surj : Surjective g := fun y ↦ by
    have : ∀ n : ℕ, ∃ j, y ∈ closedBall (u j) ((1 / 2) ^ n) := fun n ↦ by
      rcases hu.exists_dist_lt y (by simp : (0 : ℝ) < (1 / 2) ^ n) with ⟨j, hj⟩
      exact ⟨j, hj.le⟩
    choose x hx using this
    have I : (⋂ n : ℕ, closedBall (u (x n)) ((1 / 2) ^ n)).Nonempty := ⟨y, mem_iInter.2 hx⟩
    refine' ⟨⟨x, I⟩, _⟩
    refine' dist_le_zero.1 _
    have J : ∀ n : ℕ, dist (g ⟨x, I⟩) y ≤ (1 / 2) ^ n + (1 / 2) ^ n := fun n =>
      calc
        dist (g ⟨x, I⟩) y ≤ dist (g ⟨x, I⟩) (u (x n)) + dist y (u (x n)) :=
          dist_triangle_right _ _ _
        _ ≤ (1 / 2) ^ n + (1 / 2) ^ n := add_le_add (A ⟨x, I⟩ n) (hx n)
    have L : Tendsto (fun n : ℕ => (1 / 2 : ℝ) ^ n + (1 / 2) ^ n) atTop (𝓝 (0 + 0)) :=
      (tendsto_pow_atTop_nhds_0_of_lt_1 I0.le I1).add (tendsto_pow_atTop_nhds_0_of_lt_1 I0.le I1)
    rw [add_zero] at L
    exact ge_of_tendsto' L J
  have s_closed : IsClosed s := by
    refine isClosed_iff_clusterPt.mpr fun x hx ↦ ?_
    have L : Tendsto (fun n : ℕ => diam (closedBall (u (x n)) ((1 / 2) ^ n))) atTop (𝓝 0) := by
      have : Tendsto (fun n : ℕ => (2 : ℝ) * (1 / 2) ^ n) atTop (𝓝 (2 * 0)) :=
        (tendsto_pow_atTop_nhds_0_of_lt_1 I0.le I1).const_mul _
      rw [mul_zero] at this
      exact
        squeeze_zero (fun n => diam_nonneg) (fun n => diam_closedBall (pow_nonneg I0.le _)) this
    refine nonempty_iInter_of_nonempty_biInter (fun n => isClosed_ball)
      (fun n => isBounded_closedBall) (fun N ↦ ?_) L
    obtain ⟨y, hxy, ys⟩ : ∃ y, y ∈ ball x ((1 / 2) ^ N) ∩ s :=
      clusterPt_principal_iff.1 hx _ (ball_mem_nhds x (pow_pos I0 N))
    have E :
      ⋂ (n : ℕ) (H : n ≤ N), closedBall (u (x n)) ((1 / 2) ^ n) =
        ⋂ (n : ℕ) (H : n ≤ N), closedBall (u (y n)) ((1 / 2) ^ n) := by
      refine iInter_congr fun n ↦ iInter_congr fun hn ↦ ?_
      have : x n = y n := apply_eq_of_dist_lt (mem_ball'.1 hxy) hn
      rw [this]
    rw [E]
    apply Nonempty.mono _ ys
    apply iInter_subset_iInter₂
  obtain ⟨f, -, f_surj, f_cont⟩ :
    ∃ f : (ℕ → ℕ) → s, (∀ x : s, f x = x) ∧ Surjective f ∧ Continuous f := by
    apply exists_retraction_subtype_of_isClosed s_closed
    simpa only [nonempty_coe_sort] using g_surj.nonempty
  exact ⟨g ∘ f, g_cont.comp f_cont, g_surj.comp f_surj⟩
#align exists_nat_nat_continuous_surjective_of_complete_space exists_nat_nat_continuous_surjective_of_completeSpace

namespace PiCountable

/-!
### Products of (possibly non-discrete) metric spaces
-/


variable {ι : Type*} [Encodable ι] {F : ι → Type*} [∀ i, MetricSpace (F i)]

open Encodable

/-- Given a countable family of metric spaces, one may put a distance on their product `Π i, E i`.
It is highly non-canonical, though, and therefore not registered as a global instance.
The distance we use here is `dist x y = ∑' i, min (1/2)^(encode i) (dist (x i) (y i))`. -/
protected def dist : Dist (∀ i, F i) :=
  ⟨fun x y => ∑' i : ι, min ((1 / 2) ^ encode i) (dist (x i) (y i))⟩
#align pi_countable.has_dist PiCountable.dist

attribute [local instance] PiCountable.dist

theorem dist_eq_tsum (x y : ∀ i, F i) :
    dist x y = ∑' i : ι, min ((1 / 2) ^ encode i : ℝ) (dist (x i) (y i)) :=
  rfl
#align pi_countable.dist_eq_tsum PiCountable.dist_eq_tsum

theorem dist_summable (x y : ∀ i, F i) :
    Summable fun i : ι => min ((1 / 2) ^ encode i : ℝ) (dist (x i) (y i)) := by
  refine .of_nonneg_of_le (fun i => ?_) (fun i => min_le_left _ _)
    summable_geometric_two_encode
  exact le_min (pow_nonneg (by norm_num) _) dist_nonneg
#align pi_countable.dist_summable PiCountable.dist_summable

theorem min_dist_le_dist_pi (x y : ∀ i, F i) (i : ι) :
    min ((1 / 2) ^ encode i : ℝ) (dist (x i) (y i)) ≤ dist x y :=
  le_tsum (dist_summable x y) i fun j _ => le_min (by simp) dist_nonneg
#align pi_countable.min_dist_le_dist_pi PiCountable.min_dist_le_dist_pi

theorem dist_le_dist_pi_of_dist_lt {x y : ∀ i, F i} {i : ι} (h : dist x y < (1 / 2) ^ encode i) :
    dist (x i) (y i) ≤ dist x y := by
  simpa only [not_le.2 h, false_or_iff] using min_le_iff.1 (min_dist_le_dist_pi x y i)
#align pi_countable.dist_le_dist_pi_of_dist_lt PiCountable.dist_le_dist_pi_of_dist_lt

open BigOperators Topology Filter NNReal

variable (E)

/-- Given a countable family of metric spaces, one may put a distance on their product `Π i, E i`,
defining the right topology and uniform structure. It is highly non-canonical, though, and therefore
not registered as a global instance.
The distance we use here is `dist x y = ∑' n, min (1/2)^(encode i) (dist (x n) (y n))`. -/
protected def metricSpace : MetricSpace (∀ i, F i) where
  dist_self x := by simp [dist_eq_tsum]
  dist_comm x y := by simp [dist_eq_tsum, dist_comm]
  dist_triangle x y z :=
    have I : ∀ i, min ((1 / 2) ^ encode i : ℝ) (dist (x i) (z i)) ≤
        min ((1 / 2) ^ encode i : ℝ) (dist (x i) (y i)) +
          min ((1 / 2) ^ encode i : ℝ) (dist (y i) (z i)) := fun i =>
      calc
        min ((1 / 2) ^ encode i : ℝ) (dist (x i) (z i)) ≤
            min ((1 / 2) ^ encode i : ℝ) (dist (x i) (y i) + dist (y i) (z i)) :=
          min_le_min le_rfl (dist_triangle _ _ _)
        _ = min ((1 / 2) ^ encode i : ℝ) (min ((1 / 2) ^ encode i : ℝ) (dist (x i) (y i)) +
              min ((1 / 2) ^ encode i : ℝ) (dist (y i) (z i))) := by
          convert congr_arg ((↑) : ℝ≥0 → ℝ)
            (min_add_distrib ((1 / 2 : ℝ≥0) ^ encode i) (nndist (x i) (y i))
              (nndist (y i) (z i)))
        _ ≤ min ((1 / 2) ^ encode i : ℝ) (dist (x i) (y i)) +
              min ((1 / 2) ^ encode i : ℝ) (dist (y i) (z i)) :=
          min_le_right _ _
    calc dist x z ≤ ∑' i, (min ((1 / 2) ^ encode i : ℝ) (dist (x i) (y i)) +
          min ((1 / 2) ^ encode i : ℝ) (dist (y i) (z i))) :=
        tsum_le_tsum I (dist_summable x z) ((dist_summable x y).add (dist_summable y z))
      _ = dist x y + dist y z := tsum_add (dist_summable x y) (dist_summable y z)
  edist_dist _ _ := by exact ENNReal.coe_nnreal_eq _
  eq_of_dist_eq_zero hxy := by
    ext1 n
    rw [← dist_le_zero, ← hxy]
    apply dist_le_dist_pi_of_dist_lt
    rw [hxy]
    simp
  toUniformSpace := Pi.uniformSpace _
  uniformity_dist := by
    simp only [Pi.uniformity, comap_iInf, gt_iff_lt, preimage_setOf_eq, comap_principal,
      PseudoMetricSpace.uniformity_dist]
    apply le_antisymm
    · simp only [le_iInf_iff, le_principal_iff]
      intro ε εpos
      obtain ⟨K, hK⟩ :
        ∃ K : Finset ι, (∑' i : { j // j ∉ K }, (1 / 2 : ℝ) ^ encode (i : ι)) < ε / 2 :=
        ((tendsto_order.1 (tendsto_tsum_compl_atTop_zero fun i : ι => (1 / 2 : ℝ) ^ encode i)).2 _
            (half_pos εpos)).exists
      obtain ⟨δ, δpos, hδ⟩ : ∃ δ : ℝ, 0 < δ ∧ (K.card : ℝ) * δ < ε / 2 :=
        exists_pos_mul_lt (half_pos εpos) _
      apply @mem_iInf_of_iInter _ _ _ _ _ K.finite_toSet fun i =>
          { p : (∀ i : ι, F i) × ∀ i : ι, F i | dist (p.fst i) (p.snd i) < δ }
      · rintro ⟨i, hi⟩
        refine' mem_iInf_of_mem δ (mem_iInf_of_mem δpos _)
        simp only [Prod.forall, imp_self, mem_principal, Subset.rfl]
      · rintro ⟨x, y⟩ hxy
        simp only [mem_iInter, mem_setOf_eq, SetCoe.forall, Finset.mem_range, Finset.mem_coe] at hxy
        calc
          dist x y = ∑' i : ι, min ((1 / 2) ^ encode i : ℝ) (dist (x i) (y i)) := rfl
          _ = (∑ i in K, min ((1 / 2) ^ encode i : ℝ) (dist (x i) (y i))) +
                ∑' i : ↑(K : Set ι)ᶜ, min ((1 / 2) ^ encode (i : ι) : ℝ) (dist (x i) (y i)) :=
            (sum_add_tsum_compl (dist_summable _ _)).symm
          _ ≤ (∑ i in K, dist (x i) (y i)) +
                ∑' i : ↑(K : Set ι)ᶜ, ((1 / 2) ^ encode (i : ι) : ℝ) := by
            refine' add_le_add (Finset.sum_le_sum fun i _ => min_le_right _ _) _
            refine' tsum_le_tsum (fun i => min_le_left _ _) _ _
            · apply Summable.subtype (dist_summable x y) (↑K : Set ι)ᶜ
            · apply Summable.subtype summable_geometric_two_encode (↑K : Set ι)ᶜ
          _ < (∑ _i in K, δ) + ε / 2 := by
            apply add_lt_add_of_le_of_lt _ hK
            refine Finset.sum_le_sum fun i hi => (hxy i ?_).le
            simpa using hi
          _ ≤ ε / 2 + ε / 2 :=
            (add_le_add_right (by simpa only [Finset.sum_const, nsmul_eq_mul] using hδ.le) _)
          _ = ε := add_halves _
    · simp only [le_iInf_iff, le_principal_iff]
      intro i ε εpos
      refine' mem_iInf_of_mem (min ((1 / 2) ^ encode i : ℝ) ε) _
      have : 0 < min ((1 / 2) ^ encode i : ℝ) ε := lt_min (by simp) εpos
      refine' mem_iInf_of_mem this _
      simp only [and_imp, Prod.forall, setOf_subset_setOf, lt_min_iff, mem_principal]
      intro x y hn hε
      calc
        dist (x i) (y i) ≤ dist x y := dist_le_dist_pi_of_dist_lt hn
        _ < ε := hε
#align pi_countable.metric_space PiCountable.metricSpace

end PiCountable<|MERGE_RESOLUTION|>--- conflicted
+++ resolved
@@ -307,12 +307,7 @@
 
 protected theorem eq_of_dist_eq_zero (x y : ∀ n, E n) (hxy : dist x y = 0) : x = y := by
   rcases eq_or_ne x y with (rfl | h); · rfl
-<<<<<<< HEAD
-  simp only [dist_eq_of_ne h, one_div, inv_pow, inv_eq_zero] at hxy
-  exact (two_ne_zero (pow_eq_zero hxy)).elim
-=======
   simp [dist_eq_of_ne h] at hxy
->>>>>>> 39229b7d
 #align pi_nat.eq_of_dist_eq_zero PiNat.eq_of_dist_eq_zero
 
 theorem mem_cylinder_iff_dist_le {x y : ∀ n, E n} {n : ℕ} :
