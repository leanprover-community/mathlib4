--- conflicted
+++ resolved
@@ -893,23 +893,13 @@
 -/
 
 variable {ι : Type*} [Encodable ι] {F : ι → Type*}
-<<<<<<< HEAD
-open Encodable ENNReal
+
 section EDist
 variable [∀ i, EDist (F i)] {x y : ∀ i, F i} {i : ι} {r : ℝ≥0∞}
 
 /-- Given a countable family of extended metric spaces,
 one may put an extended distance on their product `Π i, E i`.
 
-=======
-
-section EDist
-variable [∀ i, EDist (F i)] {x y : ∀ i, F i} {i : ι} {r : ℝ≥0∞}
-
-/-- Given a countable family of extended metric spaces,
-one may put an extended distance on their product `Π i, E i`.
-
->>>>>>> 87e803a2
 It is highly non-canonical, though, and therefore not registered as a global instance.
 The distance we use here is `edist x y = ∑' i, min (1/2)^(encode i) (edist (x i) (y i))`. -/
 protected def edist : EDist (∀ i, F i) where
@@ -952,17 +942,7 @@
         ∑' i, min (2⁻¹ ^ encode i) (edist (x i) (z i))
     _ ≤ ∑' i, (min (2⁻¹ ^ encode i) (edist (x i) (y i)) +
          min (2⁻¹ ^ encode i) (edist (y i) (z i))) := by
-<<<<<<< HEAD
-      gcongr with n
-      calc  min (2⁻¹ ^ encode n) (edist (x n) (z n))
-        _ ≤ min (2⁻¹ ^ encode n) (edist (x n) (y n) + edist (y n) (z n)) := by
-          gcongr; exact edist_triangle _ _ _
-        _ ≤ min (2⁻¹ ^ encode n) (edist (x n) (y n)) +
-              min (2⁻¹ ^ encode n) (edist (y n) (z n)) := by
-          rw [min_add_distrib]; exact min_le_right ..
-=======
       gcongr with n; grw [edist_triangle _ (y n), min_add_distrib, min_le_right]
->>>>>>> 87e803a2
     _ = _ := ENNReal.tsum_add ..
   toUniformSpace := Pi.uniformSpace _
   uniformity_edist := by
@@ -1023,7 +1003,6 @@
   eq_of_edist_eq_zero := by simp [edist_eq_tsum, funext_iff]
 
 end EMetricSpace
-<<<<<<< HEAD
 
 attribute [scoped instance] PiCountable.emetricSpace
 
@@ -1040,22 +1019,20 @@
 
 attribute [scoped instance] PiCountable.dist
 
-theorem dist_eq_tsum (x y : ∀ i, F i) :
-    dist x y = ∑' i, min (2⁻¹ ^ encode i) (dist (x i) (y i)) :=
+lemma dist_eq_tsum (x y : ∀ i, F i) : dist x y = ∑' i, min (2⁻¹ ^ encode i) (dist (x i) (y i)) :=
   rfl
 
-theorem dist_summable (x y : ∀ i, F i) :
-    Summable fun i => min (2⁻¹ ^ encode i) (dist (x i) (y i)) := by
+lemma dist_summable (x y : ∀ i, F i) :
+    Summable fun i ↦ min (2⁻¹ ^ encode i) (dist (x i) (y i)) := by
   refine .of_nonneg_of_le (fun i => ?_) (fun i => min_le_left _ _) <| by
     simpa [one_div] using summable_geometric_two_encode
-  exact le_min (pow_nonneg (by simp) _) dist_nonneg
-
-theorem min_dist_le_dist_pi (x y : ∀ i, F i) (i : ι) :
+  exact le_min (by positivity) dist_nonneg
+
+lemma min_dist_le_dist_pi (x y : ∀ i, F i) (i : ι) :
     min (2⁻¹ ^ encode i) (dist (x i) (y i)) ≤ dist x y :=
   (dist_summable x y).le_tsum i fun j _ => le_min (by simp) dist_nonneg
 
-theorem dist_le_dist_pi_of_dist_lt (h : dist x y < 2⁻¹ ^ encode i) :
-    dist (x i) (y i) ≤ dist x y := by
+lemma dist_le_dist_pi_of_dist_lt (h : dist x y < 2⁻¹ ^ encode i) : dist (x i) (y i) ≤ dist x y := by
   simpa only [not_le.2 h, false_or] using min_le_iff.1 (min_dist_le_dist_pi x y i)
 
 /-- Given a countable family of metric spaces, one may put a distance on their product `Π i, E i`.
@@ -1063,8 +1040,8 @@
 It is highly non-canonical, though, and therefore not registered as a global instance.
 The distance we use here is `dist x y = ∑' i, min (1/2)^(encode i) (dist (x i) (y i))`. -/
 protected def pseudoMetricSpace : PseudoMetricSpace (∀ i, F i) :=
-  PseudoEMetricSpace.toPseudoMetricSpaceOfDist' dist
-    (fun x y ↦ by dsimp [dist_eq_tsum]; positivity) fun x y ↦ by
+  PseudoEMetricSpace.toPseudoMetricSpaceOfDist dist
+    (fun x y ↦ by simp [dist_eq_tsum]; positivity) fun x y ↦ by
       rw [edist_eq_tsum, dist_eq_tsum,
         ENNReal.ofReal_tsum_of_nonneg (fun _ ↦ by positivity) (dist_summable ..)]
       simp [edist, ENNReal.inv_pow]
@@ -1087,19 +1064,13 @@
 end MetricSpace
 end PiCountable
 
-/-!
-# Embedding a countably separated space inside a space of sequences
-
-This file proves that a topological `X` separated by countably many continuous functions `X → Y i`
-where the `Y i` are metric spaces, then `X` can be embedded inside the product `∀ i, Y i`.
--/
-
-open Encodable Function TopologicalSpace Topology
+/-! ### Embedding a countably separated space inside a space of sequences -/
+
+namespace Metric
+
 open scoped PiCountable
 
 variable {ι X : Type*} {Y : ι → Type*} {f : ∀ i, X → Y i}
-
-namespace Metric
 
 include f in
 variable (X Y f) in
@@ -1189,7 +1160,7 @@
 
 end EMetricSpace
 
-open Set
+
 section MetricSpace
 variable [∀ i, MetricSpace (Y i)]
 
@@ -1366,204 +1337,6 @@
   exact Topology.IsEmbedding.comp (g:= secondstep) (isEmbedding_secondstep)
       (Homeomorph.isEmbedding firststep)
 
-=======
-
-attribute [scoped instance] PiCountable.emetricSpace
-
-section PseudoMetricSpace
-variable [∀ i, PseudoMetricSpace (F i)] {x y : ∀ i, F i} {i : ι}
-
-
-/-- Given a countable family of metric spaces, one may put a distance on their product `Π i, E i`.
-
-It is highly non-canonical, though, and therefore not registered as a global instance.
-The distance we use here is `dist x y = ∑' i, min (1/2)^(encode i) (dist (x i) (y i))`. -/
-protected def dist : Dist (∀ i, F i) where
-  dist x y := ∑' i, min (2⁻¹ ^ encode i) (dist (x i) (y i))
-
-attribute [scoped instance] PiCountable.dist
-
-lemma dist_eq_tsum (x y : ∀ i, F i) : dist x y = ∑' i, min (2⁻¹ ^ encode i) (dist (x i) (y i)) :=
-  rfl
-
-lemma dist_summable (x y : ∀ i, F i) :
-    Summable fun i ↦ min (2⁻¹ ^ encode i) (dist (x i) (y i)) := by
-  refine .of_nonneg_of_le (fun i => ?_) (fun i => min_le_left _ _) <| by
-    simpa [one_div] using summable_geometric_two_encode
-  exact le_min (by positivity) dist_nonneg
-
-lemma min_dist_le_dist_pi (x y : ∀ i, F i) (i : ι) :
-    min (2⁻¹ ^ encode i) (dist (x i) (y i)) ≤ dist x y :=
-  (dist_summable x y).le_tsum i fun j _ => le_min (by simp) dist_nonneg
-
-lemma dist_le_dist_pi_of_dist_lt (h : dist x y < 2⁻¹ ^ encode i) : dist (x i) (y i) ≤ dist x y := by
-  simpa only [not_le.2 h, false_or] using min_le_iff.1 (min_dist_le_dist_pi x y i)
-
-/-- Given a countable family of metric spaces, one may put a distance on their product `Π i, E i`.
-
-It is highly non-canonical, though, and therefore not registered as a global instance.
-The distance we use here is `dist x y = ∑' i, min (1/2)^(encode i) (dist (x i) (y i))`. -/
-protected def pseudoMetricSpace : PseudoMetricSpace (∀ i, F i) :=
-  PseudoEMetricSpace.toPseudoMetricSpaceOfDist dist
-    (fun x y ↦ by simp [dist_eq_tsum]; positivity) fun x y ↦ by
-      rw [edist_eq_tsum, dist_eq_tsum,
-        ENNReal.ofReal_tsum_of_nonneg (fun _ ↦ by positivity) (dist_summable ..)]
-      simp [edist, ENNReal.inv_pow]
-      congr! with a
-      exact PseudoMetricSpace.edist_dist (x a) (y a)
-
-end PseudoMetricSpace
-
-attribute [scoped instance] PiCountable.pseudoMetricSpace
-
-section MetricSpace
-variable [∀ i, MetricSpace (F i)]
-/-- Given a countable family of metric spaces, one may put a distance on their product `Π i, E i`.
-
-It is highly non-canonical, though, and therefore not registered as a global instance.
-The distance we use here is edist x y = ∑' i, min (1/2)^(encode i) (edist (x i) (y i))`. -/
-protected def metricSpace : MetricSpace (∀ i, F i) :=
-  EMetricSpace.toMetricSpaceOfDist dist (by simp) (by simp [edist_dist])
-
-end MetricSpace
-end PiCountable
-
-/-! ### Embedding a countably separated space inside a space of sequences -/
-
-namespace Metric
-
-open scoped PiCountable
-
-variable {ι X : Type*} {Y : ι → Type*} {f : ∀ i, X → Y i}
-
-include f in
-variable (X Y f) in
-/-- Given a type `X` and a sequence `Y` of metric spaces and a sequence `f : : ∀ i, X → Y i` of
-separating functions, `PiNatEmbed X Y f` is a type synonym for `X` seen as a subset of `∀ i, Y i`.
--/
-structure PiNatEmbed (X : Type*) (Y : ι → Type*) (f : ∀ i, X → Y i) where
-  /-- The map from `X` to the subset of `∀ i, Y i`. -/
-  toPiNat ::
-  /-- The map from the subset of `∀ i, Y i` to `X`. -/
-  ofPiNat : X
-
-namespace PiNatEmbed
-
-@[ext] lemma ext {x y : PiNatEmbed X Y f} (hxy : x.ofPiNat = y.ofPiNat) : x = y := by
-  cases x; congr!
-
-variable (X Y f) in
-/-- Equivalence between `X` and its embedding into `∀ i, Y i`. -/
-@[simps]
-def toPiNatEquiv : X ≃ PiNatEmbed X Y f where
-  toFun := toPiNat
-  invFun := ofPiNat
-  left_inv _ := rfl
-  right_inv _ := rfl
-
-@[simp] lemma ofPiNat_inj {x y : PiNatEmbed X Y f} :  x.ofPiNat = y.ofPiNat ↔ x = y :=
-  (toPiNatEquiv X Y f).symm.injective.eq_iff
-
-@[simp] lemma «forall» {P : PiNatEmbed X Y f → Prop} : (∀ x, P x) ↔ ∀ x, P (toPiNat x) :=
-  (toPiNatEquiv X Y f).symm.forall_congr_left
-
-variable (X Y f) in
-/-- `X` equipped with the distance coming from `∀ i, Y i` embeds in `∀ i, Y i`. -/
-noncomputable def embed : PiNatEmbed X Y f → ∀ i, Y i := fun x i ↦ f i x.ofPiNat
-
-lemma embed_injective (separating_f : Pairwise fun x y ↦ ∃ i, f i x ≠ f i y) :
-    Injective (embed X Y f) := by
-  simpa [Pairwise, not_imp_comm (a := _ = _), funext_iff, Function.Injective] using separating_f
-
-variable [Encodable ι]
-
-section PseudoEMetricSpace
-variable [∀ i, PseudoEMetricSpace (Y i)]
-
-noncomputable instance : PseudoEMetricSpace (PiNatEmbed X Y f) :=
-  .induced (embed X Y f) PiCountable.pseudoEMetricSpace
-
-lemma edist_def (x y : PiNatEmbed X Y f) :
-    edist x y = ∑' i, min (2⁻¹ ^ encode i) (edist (f i x.ofPiNat) (f i y.ofPiNat)) := rfl
-
-lemma isometry_embed : Isometry (embed X Y f) := PseudoEMetricSpace.isometry_induced _
-
-end PseudoEMetricSpace
-
-section PseudoMetricSpace
-variable [∀ i, PseudoMetricSpace (Y i)]
-
-noncomputable instance : PseudoMetricSpace (PiNatEmbed X Y f) :=
-  .induced (embed X Y f) PiCountable.pseudoMetricSpace
-
-lemma dist_def (x y : PiNatEmbed X Y f) :
-    dist x y = ∑' i, min (2⁻¹ ^ encode i) (dist (f i x.ofPiNat) (f i y.ofPiNat)) := rfl
-
-variable [TopologicalSpace X]
-
-lemma continuous_toPiNat (continuous_f : ∀ i, Continuous (f i)) :
-    Continuous (toPiNat : X → PiNatEmbed X Y f) := by
-  rw [continuous_iff_continuous_dist]
-  simp only [dist_def]
-  apply continuous_tsum (by fun_prop) summable_geometric_two_encode <| by simp [abs_of_nonneg]
-
-end PseudoMetricSpace
-
-section EMetricSpace
-variable [∀ i, EMetricSpace (Y i)]
-
-/-- If the functions `f i : X → Y i` separate points of `X`, then `X` can be embedded into
-`∀ i, Y i`. -/
-noncomputable abbrev emetricSpace (separating_f : Pairwise fun x y ↦ ∃ i, f i x ≠ f i y) :
-    EMetricSpace (PiNatEmbed X Y f) :=
-  .induced (embed X Y f) (embed_injective separating_f) PiCountable.emetricSpace
-
-lemma isUniformEmbedding_embed (separating_f : Pairwise fun x y ↦ ∃ i, f i x ≠ f i y) :
-    IsUniformEmbedding (embed X Y f) :=
-  let := emetricSpace separating_f; isometry_embed.isUniformEmbedding
-
-end EMetricSpace
-
-
-section MetricSpace
-variable [∀ i, MetricSpace (Y i)]
-
-/-- If the functions `f i : X → Y i` separate points of `X`, then `X` can be embedded into
-`∀ i, Y i`. -/
-noncomputable abbrev metricSpace (separating_f : Pairwise fun x y ↦ ∃ i, f i x ≠ f i y) :
-    MetricSpace (PiNatEmbed X Y f) :=
-  (emetricSpace separating_f).toMetricSpace fun x y ↦ by simp [edist_dist]
-
-section CompactSpace
-variable [TopologicalSpace X] [CompactSpace X]
-
-lemma isHomeomorph_toPiNat (continuous_f : ∀ i, Continuous (f i))
-    (separating_f : Pairwise fun x y ↦ ∃ i, f i x ≠ f i y) :
-    IsHomeomorph (toPiNat : X → PiNatEmbed X Y f) := by
-  letI := emetricSpace separating_f
-  rw [isHomeomorph_iff_continuous_bijective]
-  exact ⟨continuous_toPiNat continuous_f, (toPiNatEquiv X Y f).bijective⟩
-
-variable (X Y f) in
-/-- Homeomorphism between `X` and its embedding into `∀ i, Y i` induced by a separating family of
-continuous functions `f i : X → Y i`. -/
-@[simps!]
-noncomputable def toPiNatHomeo (continuous_f : ∀ i, Continuous (f i))
-    (separating_f : Pairwise fun x y ↦ ∃ i, f i x ≠ f i y) :
-    X ≃ₜ PiNatEmbed X Y f :=
-  (toPiNatEquiv X Y f).toHomeomorphOfIsInducing
-    (isHomeomorph_toPiNat continuous_f separating_f).isInducing
-
-/-- If `X` is compact, and there exists a sequence of continuous functions `f i : X → Y i` to
-metric spaces `Y i` that separate points on `X`, then `X` is metrizable. -/
-lemma TopologicalSpace.MetrizableSpace.of_countable_separating (f : ∀ i, X → Y i)
-    (continuous_f : ∀ i, Continuous (f i)) (separating_f : Pairwise fun x y ↦ ∃ i, f i x ≠ f i y) :
-    MetrizableSpace X :=
-  letI := Metric.PiNatEmbed.metricSpace separating_f
-  (Metric.PiNatEmbed.toPiNatHomeo X Y f continuous_f separating_f).isEmbedding.metrizableSpace
-
-end CompactSpace
->>>>>>> 87e803a2
 end MetricSpace
 end PiNatEmbed
 end Metric