/-
Copyright (c) 2015, 2017 Jeremy Avigad. All rights reserved.
Released under Apache 2.0 license as described in the file LICENSE.
Authors: Jeremy Avigad, Robert Y. Lewis, Johannes Hölzl, Mario Carneiro, Sébastien Gouëzel
-/
import Mathlib.Topology.Algebra.Order.Compact
import Mathlib.Topology.EMetricSpace.Basic
import Mathlib.Topology.Bornology.Constructions
import Mathlib.Data.Set.Pointwise.Interval
import Mathlib.Topology.Order.DenselyOrdered

/-!
## Pseudo-metric spaces

This file defines pseudo-metric spaces: these differ from metric spaces by not imposing the
condition `dist x y = 0 → x = y`.
Many definitions and theorems expected on (pseudo-)metric spaces are already introduced on uniform
spaces and topological spaces. For example: open and closed sets, compactness, completeness,
continuity and uniform continuity.

## Main definitions

* `Dist α`: Endows a space `α` with a function `dist a b`.
* `PseudoMetricSpace α`: A space endowed with a distance function, which can
  be zero even if the two elements are non-equal.
* `Metric.ball x ε`: The set of all points `y` with `dist y x < ε`.
* `Metric.Bounded s`: Whether a subset of a `PseudoMetricSpace` is bounded.
* `MetricSpace α`: A `PseudoMetricSpace` with the guarantee `dist x y = 0 → x = y`.

Additional useful definitions:

* `nndist a b`: `dist` as a function to the non-negative reals.
* `Metric.closedBall x ε`: The set of all points `y` with `dist y x ≤ ε`.
* `Metric.sphere x ε`: The set of all points `y` with `dist y x = ε`.

TODO (anyone): Add "Main results" section.

## Tags

pseudo_metric, dist
-/

open Set Filter TopologicalSpace Bornology
open scoped ENNReal NNReal Uniformity Topology

universe u v w

variable {α : Type u} {β : Type v} {X ι : Type*}

theorem UniformSpace.ofDist_aux (ε : ℝ) (hε : 0 < ε) : ∃ δ > (0 : ℝ), ∀ x < δ, ∀ y < δ, x + y < ε :=
  ⟨ε / 2, half_pos hε, fun _x hx _y hy => add_halves ε ▸ add_lt_add hx hy⟩

/-- Construct a uniform structure from a distance function and metric space axioms -/
def UniformSpace.ofDist (dist : α → α → ℝ) (dist_self : ∀ x : α, dist x x = 0)
    (dist_comm : ∀ x y : α, dist x y = dist y x)
    (dist_triangle : ∀ x y z : α, dist x z ≤ dist x y + dist y z) : UniformSpace α :=
  .ofFun dist dist_self dist_comm dist_triangle ofDist_aux
#align uniform_space_of_dist UniformSpace.ofDist

-- Porting note: dropped the `dist_self` argument
/-- Construct a bornology from a distance function and metric space axioms. -/
abbrev Bornology.ofDist {α : Type*} (dist : α → α → ℝ) (dist_comm : ∀ x y, dist x y = dist y x)
    (dist_triangle : ∀ x y z, dist x z ≤ dist x y + dist y z) : Bornology α :=
  Bornology.ofBounded { s : Set α | ∃ C, ∀ ⦃x⦄, x ∈ s → ∀ ⦃y⦄, y ∈ s → dist x y ≤ C }
    ⟨0, fun x hx y => hx.elim⟩ (fun s ⟨c, hc⟩ t h => ⟨c, fun x hx y hy => hc (h hx) (h hy)⟩)
    (fun s hs t ht => by
      rcases s.eq_empty_or_nonempty with rfl | ⟨x, hx⟩
      · rwa [empty_union]
      rcases t.eq_empty_or_nonempty with rfl | ⟨y, hy⟩
      · rwa [union_empty]
      rsuffices ⟨C, hC⟩ : ∃ C, ∀ z ∈ s ∪ t, dist x z ≤ C
      · refine ⟨C + C, fun a ha b hb => (dist_triangle a x b).trans ?_⟩
        simpa only [dist_comm] using add_le_add (hC _ ha) (hC _ hb)
      rcases hs with ⟨Cs, hs⟩; rcases ht with ⟨Ct, ht⟩
      refine ⟨max Cs (dist x y + Ct), fun z hz => hz.elim
        (fun hz => (hs hx hz).trans (le_max_left _ _))
        (fun hz => (dist_triangle x y z).trans <|
          (add_le_add le_rfl (ht hy hz)).trans (le_max_right _ _))⟩)
    fun z => ⟨dist z z, forall_eq.2 <| forall_eq.2 le_rfl⟩
#align bornology.of_dist Bornology.ofDistₓ

/-- The distance function (given an ambient metric space on `α`), which returns
  a nonnegative real number `dist x y` given `x y : α`. -/
@[ext]
class Dist (α : Type*) where
  dist : α → α → ℝ
#align has_dist Dist

export Dist (dist)

-- the uniform structure and the emetric space structure are embedded in the metric space structure
-- to avoid instance diamond issues. See Note [forgetful inheritance].
/-- This is an internal lemma used inside the default of `PseudoMetricSpace.edist`. -/
private theorem dist_nonneg' {α} {x y : α} (dist : α → α → ℝ)
    (dist_self : ∀ x : α, dist x x = 0) (dist_comm : ∀ x y : α, dist x y = dist y x)
    (dist_triangle : ∀ x y z : α, dist x z ≤ dist x y + dist y z) : 0 ≤ dist x y :=
  have : 0 ≤ 2 * dist x y :=
    calc 0 = dist x x := (dist_self _).symm
    _ ≤ dist x y + dist y x := dist_triangle _ _ _
    _ = 2 * dist x y := by rw [two_mul, dist_comm]
  nonneg_of_mul_nonneg_right this two_pos

#noalign pseudo_metric_space.edist_dist_tac -- Porting note (#11215): TODO: restore

/-- Pseudo metric and Metric spaces

A pseudo metric space is endowed with a distance for which the requirement `d(x,y)=0 → x = y` might
not hold. A metric space is a pseudo metric space such that `d(x,y)=0 → x = y`.
Each pseudo metric space induces a canonical `UniformSpace` and hence a canonical
`TopologicalSpace` This is enforced in the type class definition, by extending the `UniformSpace`
structure. When instantiating a `PseudoMetricSpace` structure, the uniformity fields are not
necessary, they will be filled in by default. In the same way, each (pseudo) metric space induces a
(pseudo) emetric space structure. It is included in the structure, but filled in by default.
-/
class PseudoMetricSpace (α : Type u) extends Dist α : Type u where
  dist_self : ∀ x : α, dist x x = 0
  dist_comm : ∀ x y : α, dist x y = dist y x
  dist_triangle : ∀ x y z : α, dist x z ≤ dist x y + dist y z
  edist : α → α → ℝ≥0∞ := fun x y => ENNReal.ofNNReal ⟨dist x y, dist_nonneg' _ ‹_› ‹_› ‹_›⟩
  edist_dist : ∀ x y : α, edist x y = ENNReal.ofReal (dist x y)
  -- Porting note (#11215): TODO: add := by _
  toUniformSpace : UniformSpace α := .ofDist dist dist_self dist_comm dist_triangle
  uniformity_dist : 𝓤 α = ⨅ ε > 0, 𝓟 { p : α × α | dist p.1 p.2 < ε } := by intros; rfl
  toBornology : Bornology α := Bornology.ofDist dist dist_comm dist_triangle
  cobounded_sets : (Bornology.cobounded α).sets =
    { s | ∃ C : ℝ, ∀ x ∈ sᶜ, ∀ y ∈ sᶜ, dist x y ≤ C } := by intros; rfl
#align pseudo_metric_space PseudoMetricSpace

/-- Two pseudo metric space structures with the same distance function coincide. -/
@[ext]
theorem PseudoMetricSpace.ext {α : Type*} {m m' : PseudoMetricSpace α}
    (h : m.toDist = m'.toDist) : m = m' := by
  cases' m with d _ _ _ ed hed U hU B hB
  cases' m' with d' _ _ _ ed' hed' U' hU' B' hB'
  obtain rfl : d = d' := h
  congr
  · ext x y : 2
    rw [hed, hed']
  · exact UniformSpace.ext (hU.trans hU'.symm)
  · ext : 2
    rw [← Filter.mem_sets, ← Filter.mem_sets, hB, hB']
#align pseudo_metric_space.ext PseudoMetricSpace.ext

variable [PseudoMetricSpace α]

attribute [instance] PseudoMetricSpace.toUniformSpace PseudoMetricSpace.toBornology

-- see Note [lower instance priority]
instance (priority := 200) PseudoMetricSpace.toEDist : EDist α :=
  ⟨PseudoMetricSpace.edist⟩
#align pseudo_metric_space.to_has_edist PseudoMetricSpace.toEDist

/-- Construct a pseudo-metric space structure whose underlying topological space structure
(definitionally) agrees which a pre-existing topology which is compatible with a given distance
function. -/
def PseudoMetricSpace.ofDistTopology {α : Type u} [TopologicalSpace α] (dist : α → α → ℝ)
    (dist_self : ∀ x : α, dist x x = 0) (dist_comm : ∀ x y : α, dist x y = dist y x)
    (dist_triangle : ∀ x y z : α, dist x z ≤ dist x y + dist y z)
    (H : ∀ s : Set α, IsOpen s ↔ ∀ x ∈ s, ∃ ε > 0, ∀ y, dist x y < ε → y ∈ s) :
    PseudoMetricSpace α :=
  { dist := dist
    dist_self := dist_self
    dist_comm := dist_comm
    dist_triangle := dist_triangle
    edist_dist := fun x y => by exact ENNReal.coe_nnreal_eq _
    toUniformSpace :=
      (UniformSpace.ofDist dist dist_self dist_comm dist_triangle).replaceTopology <|
        TopologicalSpace.ext_iff.2 fun s ↦ (H s).trans <| forall₂_congr fun x _ ↦
          ((UniformSpace.hasBasis_ofFun (exists_gt (0 : ℝ)) dist dist_self dist_comm dist_triangle
            UniformSpace.ofDist_aux).comap (Prod.mk x)).mem_iff.symm
    uniformity_dist := rfl
    toBornology := Bornology.ofDist dist dist_comm dist_triangle
    cobounded_sets := rfl }
#align pseudo_metric_space.of_dist_topology PseudoMetricSpace.ofDistTopology

@[simp]
theorem dist_self (x : α) : dist x x = 0 :=
  PseudoMetricSpace.dist_self x
#align dist_self dist_self

theorem dist_comm (x y : α) : dist x y = dist y x :=
  PseudoMetricSpace.dist_comm x y
#align dist_comm dist_comm

theorem edist_dist (x y : α) : edist x y = ENNReal.ofReal (dist x y) :=
  PseudoMetricSpace.edist_dist x y
#align edist_dist edist_dist

theorem dist_triangle (x y z : α) : dist x z ≤ dist x y + dist y z :=
  PseudoMetricSpace.dist_triangle x y z
#align dist_triangle dist_triangle

theorem dist_triangle_left (x y z : α) : dist x y ≤ dist z x + dist z y := by
  rw [dist_comm z]; apply dist_triangle
#align dist_triangle_left dist_triangle_left

theorem dist_triangle_right (x y z : α) : dist x y ≤ dist x z + dist y z := by
  rw [dist_comm y]; apply dist_triangle
#align dist_triangle_right dist_triangle_right

theorem dist_triangle4 (x y z w : α) : dist x w ≤ dist x y + dist y z + dist z w :=
  calc
    dist x w ≤ dist x z + dist z w := dist_triangle x z w
    _ ≤ dist x y + dist y z + dist z w := add_le_add_right (dist_triangle x y z) _
#align dist_triangle4 dist_triangle4

theorem dist_triangle4_left (x₁ y₁ x₂ y₂ : α) :
    dist x₂ y₂ ≤ dist x₁ y₁ + (dist x₁ x₂ + dist y₁ y₂) := by
  rw [add_left_comm, dist_comm x₁, ← add_assoc]
  apply dist_triangle4
#align dist_triangle4_left dist_triangle4_left

theorem dist_triangle4_right (x₁ y₁ x₂ y₂ : α) :
    dist x₁ y₁ ≤ dist x₁ x₂ + dist y₁ y₂ + dist x₂ y₂ := by
  rw [add_right_comm, dist_comm y₁]
  apply dist_triangle4
#align dist_triangle4_right dist_triangle4_right

/-- The triangle (polygon) inequality for sequences of points; `Finset.Ico` version. -/
theorem dist_le_Ico_sum_dist (f : ℕ → α) {m n} (h : m ≤ n) :
    dist (f m) (f n) ≤ ∑ i ∈ Finset.Ico m n, dist (f i) (f (i + 1)) := by
  induction n, h using Nat.le_induction with
  | base => rw [Finset.Ico_self, Finset.sum_empty, dist_self]
  | succ n hle ihn =>
    calc
      dist (f m) (f (n + 1)) ≤ dist (f m) (f n) + dist (f n) (f (n + 1)) := dist_triangle _ _ _
      _ ≤ (∑ i ∈ Finset.Ico m n, _) + _ := add_le_add ihn le_rfl
      _ = ∑ i ∈ Finset.Ico m (n + 1), _ := by
      { rw [Nat.Ico_succ_right_eq_insert_Ico hle, Finset.sum_insert, add_comm]; simp }
#align dist_le_Ico_sum_dist dist_le_Ico_sum_dist

/-- The triangle (polygon) inequality for sequences of points; `Finset.range` version. -/
theorem dist_le_range_sum_dist (f : ℕ → α) (n : ℕ) :
    dist (f 0) (f n) ≤ ∑ i ∈ Finset.range n, dist (f i) (f (i + 1)) :=
  Nat.Ico_zero_eq_range ▸ dist_le_Ico_sum_dist f (Nat.zero_le n)
#align dist_le_range_sum_dist dist_le_range_sum_dist

/-- A version of `dist_le_Ico_sum_dist` with each intermediate distance replaced
with an upper estimate. -/
theorem dist_le_Ico_sum_of_dist_le {f : ℕ → α} {m n} (hmn : m ≤ n) {d : ℕ → ℝ}
    (hd : ∀ {k}, m ≤ k → k < n → dist (f k) (f (k + 1)) ≤ d k) :
    dist (f m) (f n) ≤ ∑ i ∈ Finset.Ico m n, d i :=
  le_trans (dist_le_Ico_sum_dist f hmn) <|
    Finset.sum_le_sum fun _k hk => hd (Finset.mem_Ico.1 hk).1 (Finset.mem_Ico.1 hk).2
#align dist_le_Ico_sum_of_dist_le dist_le_Ico_sum_of_dist_le

/-- A version of `dist_le_range_sum_dist` with each intermediate distance replaced
with an upper estimate. -/
theorem dist_le_range_sum_of_dist_le {f : ℕ → α} (n : ℕ) {d : ℕ → ℝ}
    (hd : ∀ {k}, k < n → dist (f k) (f (k + 1)) ≤ d k) :
    dist (f 0) (f n) ≤ ∑ i ∈ Finset.range n, d i :=
  Nat.Ico_zero_eq_range ▸ dist_le_Ico_sum_of_dist_le (zero_le n) fun _ => hd
#align dist_le_range_sum_of_dist_le dist_le_range_sum_of_dist_le

theorem swap_dist : Function.swap (@dist α _) = dist := by funext x y; exact dist_comm _ _
#align swap_dist swap_dist

theorem abs_dist_sub_le (x y z : α) : |dist x z - dist y z| ≤ dist x y :=
  abs_sub_le_iff.2
    ⟨sub_le_iff_le_add.2 (dist_triangle _ _ _), sub_le_iff_le_add.2 (dist_triangle_left _ _ _)⟩
#align abs_dist_sub_le abs_dist_sub_le

theorem dist_nonneg {x y : α} : 0 ≤ dist x y :=
  dist_nonneg' dist dist_self dist_comm dist_triangle
#align dist_nonneg dist_nonneg

namespace Mathlib.Meta.Positivity

open Lean Meta Qq Function

/-- Extension for the `positivity` tactic: distances are nonnegative. -/
@[positivity Dist.dist _ _]
def evalDist : PositivityExt where eval {u α} _zα _pα e := do
  match u, α, e with
  | 0, ~q(ℝ), ~q(@Dist.dist $β $inst $a $b) =>
    let _inst ← synthInstanceQ q(PseudoMetricSpace $β)
    assertInstancesCommute
    pure (.nonnegative q(dist_nonneg))
  | _, _, _ => throwError "not dist"

end Mathlib.Meta.Positivity

example {x y : α} : 0 ≤ dist x y := by positivity

@[simp] theorem abs_dist {a b : α} : |dist a b| = dist a b := abs_of_nonneg dist_nonneg
#align abs_dist abs_dist

/-- A version of `Dist` that takes value in `ℝ≥0`. -/
class NNDist (α : Type*) where
  nndist : α → α → ℝ≥0
#align has_nndist NNDist

export NNDist (nndist)

-- see Note [lower instance priority]
/-- Distance as a nonnegative real number. -/
instance (priority := 100) PseudoMetricSpace.toNNDist : NNDist α :=
  ⟨fun a b => ⟨dist a b, dist_nonneg⟩⟩
#align pseudo_metric_space.to_has_nndist PseudoMetricSpace.toNNDist

/-- Express `dist` in terms of `nndist`-/
theorem dist_nndist (x y : α) : dist x y = nndist x y := rfl
#align dist_nndist dist_nndist

@[simp, norm_cast]
theorem coe_nndist (x y : α) : ↑(nndist x y) = dist x y := rfl
#align coe_nndist coe_nndist

/-- Express `edist` in terms of `nndist`-/
theorem edist_nndist (x y : α) : edist x y = nndist x y := by
  rw [edist_dist, dist_nndist, ENNReal.ofReal_coe_nnreal]
#align edist_nndist edist_nndist

/-- Express `nndist` in terms of `edist`-/
theorem nndist_edist (x y : α) : nndist x y = (edist x y).toNNReal := by
  simp [edist_nndist]
#align nndist_edist nndist_edist

@[simp, norm_cast]
theorem coe_nnreal_ennreal_nndist (x y : α) : ↑(nndist x y) = edist x y :=
  (edist_nndist x y).symm
#align coe_nnreal_ennreal_nndist coe_nnreal_ennreal_nndist

@[simp, norm_cast]
theorem edist_lt_coe {x y : α} {c : ℝ≥0} : edist x y < c ↔ nndist x y < c := by
  rw [edist_nndist, ENNReal.coe_lt_coe]
#align edist_lt_coe edist_lt_coe

@[simp, norm_cast]
theorem edist_le_coe {x y : α} {c : ℝ≥0} : edist x y ≤ c ↔ nndist x y ≤ c := by
  rw [edist_nndist, ENNReal.coe_le_coe]
#align edist_le_coe edist_le_coe

/-- In a pseudometric space, the extended distance is always finite-/
theorem edist_lt_top {α : Type*} [PseudoMetricSpace α] (x y : α) : edist x y < ⊤ :=
  (edist_dist x y).symm ▸ ENNReal.ofReal_lt_top
#align edist_lt_top edist_lt_top

/-- In a pseudometric space, the extended distance is always finite-/
theorem edist_ne_top (x y : α) : edist x y ≠ ⊤ :=
  (edist_lt_top x y).ne
#align edist_ne_top edist_ne_top

/-- `nndist x x` vanishes-/
@[simp] theorem nndist_self (a : α) : nndist a a = 0 := NNReal.coe_eq_zero.1 (dist_self a)
#align nndist_self nndist_self

-- Porting note: `dist_nndist` and `coe_nndist` moved up

@[simp, norm_cast]
theorem dist_lt_coe {x y : α} {c : ℝ≥0} : dist x y < c ↔ nndist x y < c :=
  Iff.rfl
#align dist_lt_coe dist_lt_coe

@[simp, norm_cast]
theorem dist_le_coe {x y : α} {c : ℝ≥0} : dist x y ≤ c ↔ nndist x y ≤ c :=
  Iff.rfl
#align dist_le_coe dist_le_coe

@[simp]
theorem edist_lt_ofReal {x y : α} {r : ℝ} : edist x y < ENNReal.ofReal r ↔ dist x y < r := by
  rw [edist_dist, ENNReal.ofReal_lt_ofReal_iff_of_nonneg dist_nonneg]
#align edist_lt_of_real edist_lt_ofReal

@[simp]
theorem edist_le_ofReal {x y : α} {r : ℝ} (hr : 0 ≤ r) :
    edist x y ≤ ENNReal.ofReal r ↔ dist x y ≤ r := by
  rw [edist_dist, ENNReal.ofReal_le_ofReal_iff hr]
#align edist_le_of_real edist_le_ofReal

/-- Express `nndist` in terms of `dist`-/
theorem nndist_dist (x y : α) : nndist x y = Real.toNNReal (dist x y) := by
  rw [dist_nndist, Real.toNNReal_coe]
#align nndist_dist nndist_dist

theorem nndist_comm (x y : α) : nndist x y = nndist y x := NNReal.eq <| dist_comm x y
#align nndist_comm nndist_comm

/-- Triangle inequality for the nonnegative distance-/
theorem nndist_triangle (x y z : α) : nndist x z ≤ nndist x y + nndist y z :=
  dist_triangle _ _ _
#align nndist_triangle nndist_triangle

theorem nndist_triangle_left (x y z : α) : nndist x y ≤ nndist z x + nndist z y :=
  dist_triangle_left _ _ _
#align nndist_triangle_left nndist_triangle_left

theorem nndist_triangle_right (x y z : α) : nndist x y ≤ nndist x z + nndist y z :=
  dist_triangle_right _ _ _
#align nndist_triangle_right nndist_triangle_right

/-- Express `dist` in terms of `edist`-/
theorem dist_edist (x y : α) : dist x y = (edist x y).toReal := by
  rw [edist_dist, ENNReal.toReal_ofReal dist_nonneg]
#align dist_edist dist_edist

namespace Metric

-- instantiate pseudometric space as a topology
variable {x y z : α} {δ ε ε₁ ε₂ : ℝ} {s : Set α}

/-- `ball x ε` is the set of all points `y` with `dist y x < ε` -/
def ball (x : α) (ε : ℝ) : Set α :=
  { y | dist y x < ε }
#align metric.ball Metric.ball

@[simp]
theorem mem_ball : y ∈ ball x ε ↔ dist y x < ε :=
  Iff.rfl
#align metric.mem_ball Metric.mem_ball

theorem mem_ball' : y ∈ ball x ε ↔ dist x y < ε := by rw [dist_comm, mem_ball]
#align metric.mem_ball' Metric.mem_ball'

theorem pos_of_mem_ball (hy : y ∈ ball x ε) : 0 < ε :=
  dist_nonneg.trans_lt hy
#align metric.pos_of_mem_ball Metric.pos_of_mem_ball

theorem mem_ball_self (h : 0 < ε) : x ∈ ball x ε := by
  rwa [mem_ball, dist_self]
#align metric.mem_ball_self Metric.mem_ball_self

@[simp]
theorem nonempty_ball : (ball x ε).Nonempty ↔ 0 < ε :=
  ⟨fun ⟨_x, hx⟩ => pos_of_mem_ball hx, fun h => ⟨x, mem_ball_self h⟩⟩
#align metric.nonempty_ball Metric.nonempty_ball

@[simp]
theorem ball_eq_empty : ball x ε = ∅ ↔ ε ≤ 0 := by
  rw [← not_nonempty_iff_eq_empty, nonempty_ball, not_lt]
#align metric.ball_eq_empty Metric.ball_eq_empty

@[simp]
theorem ball_zero : ball x 0 = ∅ := by rw [ball_eq_empty]
#align metric.ball_zero Metric.ball_zero

/-- If a point belongs to an open ball, then there is a strictly smaller radius whose ball also
contains it.

See also `exists_lt_subset_ball`. -/
theorem exists_lt_mem_ball_of_mem_ball (h : x ∈ ball y ε) : ∃ ε' < ε, x ∈ ball y ε' := by
  simp only [mem_ball] at h ⊢
  exact ⟨(dist x y + ε) / 2, by linarith, by linarith⟩
#align metric.exists_lt_mem_ball_of_mem_ball Metric.exists_lt_mem_ball_of_mem_ball

theorem ball_eq_ball (ε : ℝ) (x : α) :
    UniformSpace.ball x { p | dist p.2 p.1 < ε } = Metric.ball x ε :=
  rfl
#align metric.ball_eq_ball Metric.ball_eq_ball

theorem ball_eq_ball' (ε : ℝ) (x : α) :
    UniformSpace.ball x { p | dist p.1 p.2 < ε } = Metric.ball x ε := by
  ext
  simp [dist_comm, UniformSpace.ball]
#align metric.ball_eq_ball' Metric.ball_eq_ball'

@[simp]
theorem iUnion_ball_nat (x : α) : ⋃ n : ℕ, ball x n = univ :=
  iUnion_eq_univ_iff.2 fun y => exists_nat_gt (dist y x)
#align metric.Union_ball_nat Metric.iUnion_ball_nat

@[simp]
theorem iUnion_ball_nat_succ (x : α) : ⋃ n : ℕ, ball x (n + 1) = univ :=
  iUnion_eq_univ_iff.2 fun y => (exists_nat_gt (dist y x)).imp fun _ h => h.trans (lt_add_one _)
#align metric.Union_ball_nat_succ Metric.iUnion_ball_nat_succ

/-- `closedBall x ε` is the set of all points `y` with `dist y x ≤ ε` -/
def closedBall (x : α) (ε : ℝ) :=
  { y | dist y x ≤ ε }
#align metric.closed_ball Metric.closedBall

@[simp] theorem mem_closedBall : y ∈ closedBall x ε ↔ dist y x ≤ ε := Iff.rfl
#align metric.mem_closed_ball Metric.mem_closedBall

theorem mem_closedBall' : y ∈ closedBall x ε ↔ dist x y ≤ ε := by rw [dist_comm, mem_closedBall]
#align metric.mem_closed_ball' Metric.mem_closedBall'

/-- `sphere x ε` is the set of all points `y` with `dist y x = ε` -/
def sphere (x : α) (ε : ℝ) := { y | dist y x = ε }
#align metric.sphere Metric.sphere

@[simp] theorem mem_sphere : y ∈ sphere x ε ↔ dist y x = ε := Iff.rfl
#align metric.mem_sphere Metric.mem_sphere

theorem mem_sphere' : y ∈ sphere x ε ↔ dist x y = ε := by rw [dist_comm, mem_sphere]
#align metric.mem_sphere' Metric.mem_sphere'

theorem ne_of_mem_sphere (h : y ∈ sphere x ε) (hε : ε ≠ 0) : y ≠ x :=
  ne_of_mem_of_not_mem h <| by simpa using hε.symm
#align metric.ne_of_mem_sphere Metric.ne_of_mem_sphere

theorem nonneg_of_mem_sphere (hy : y ∈ sphere x ε) : 0 ≤ ε :=
  dist_nonneg.trans_eq hy
#align metric.nonneg_of_mem_sphere Metric.nonneg_of_mem_sphere

@[simp]
theorem sphere_eq_empty_of_neg (hε : ε < 0) : sphere x ε = ∅ :=
  Set.eq_empty_iff_forall_not_mem.mpr fun _y hy => (nonneg_of_mem_sphere hy).not_lt hε
#align metric.sphere_eq_empty_of_neg Metric.sphere_eq_empty_of_neg

theorem sphere_eq_empty_of_subsingleton [Subsingleton α] (hε : ε ≠ 0) : sphere x ε = ∅ :=
  Set.eq_empty_iff_forall_not_mem.mpr fun _ h => ne_of_mem_sphere h hε (Subsingleton.elim _ _)
#align metric.sphere_eq_empty_of_subsingleton Metric.sphere_eq_empty_of_subsingleton

instance sphere_isEmpty_of_subsingleton [Subsingleton α] [NeZero ε] : IsEmpty (sphere x ε) := by
  rw [sphere_eq_empty_of_subsingleton (NeZero.ne ε)]; infer_instance
#align metric.sphere_is_empty_of_subsingleton Metric.sphere_isEmpty_of_subsingleton

theorem mem_closedBall_self (h : 0 ≤ ε) : x ∈ closedBall x ε := by
  rwa [mem_closedBall, dist_self]
#align metric.mem_closed_ball_self Metric.mem_closedBall_self

@[simp]
theorem nonempty_closedBall : (closedBall x ε).Nonempty ↔ 0 ≤ ε :=
  ⟨fun ⟨_x, hx⟩ => dist_nonneg.trans hx, fun h => ⟨x, mem_closedBall_self h⟩⟩
#align metric.nonempty_closed_ball Metric.nonempty_closedBall

@[simp]
theorem closedBall_eq_empty : closedBall x ε = ∅ ↔ ε < 0 := by
  rw [← not_nonempty_iff_eq_empty, nonempty_closedBall, not_le]
#align metric.closed_ball_eq_empty Metric.closedBall_eq_empty

/-- Closed balls and spheres coincide when the radius is non-positive -/
theorem closedBall_eq_sphere_of_nonpos (hε : ε ≤ 0) : closedBall x ε = sphere x ε :=
  Set.ext fun _ => (hε.trans dist_nonneg).le_iff_eq
#align metric.closed_ball_eq_sphere_of_nonpos Metric.closedBall_eq_sphere_of_nonpos

theorem ball_subset_closedBall : ball x ε ⊆ closedBall x ε := fun _y hy =>
  mem_closedBall.2 (le_of_lt hy)
#align metric.ball_subset_closed_ball Metric.ball_subset_closedBall

theorem sphere_subset_closedBall : sphere x ε ⊆ closedBall x ε := fun _ => le_of_eq
#align metric.sphere_subset_closed_ball Metric.sphere_subset_closedBall

lemma sphere_subset_ball {r R : ℝ} (h : r < R) : sphere x r ⊆ ball x R := fun _x hx ↦
  (mem_sphere.1 hx).trans_lt h

theorem closedBall_disjoint_ball (h : δ + ε ≤ dist x y) : Disjoint (closedBall x δ) (ball y ε) :=
  Set.disjoint_left.mpr fun _a ha1 ha2 =>
    (h.trans <| dist_triangle_left _ _ _).not_lt <| add_lt_add_of_le_of_lt ha1 ha2
#align metric.closed_ball_disjoint_ball Metric.closedBall_disjoint_ball

theorem ball_disjoint_closedBall (h : δ + ε ≤ dist x y) : Disjoint (ball x δ) (closedBall y ε) :=
  (closedBall_disjoint_ball <| by rwa [add_comm, dist_comm]).symm
#align metric.ball_disjoint_closed_ball Metric.ball_disjoint_closedBall

theorem ball_disjoint_ball (h : δ + ε ≤ dist x y) : Disjoint (ball x δ) (ball y ε) :=
  (closedBall_disjoint_ball h).mono_left ball_subset_closedBall
#align metric.ball_disjoint_ball Metric.ball_disjoint_ball

theorem closedBall_disjoint_closedBall (h : δ + ε < dist x y) :
    Disjoint (closedBall x δ) (closedBall y ε) :=
  Set.disjoint_left.mpr fun _a ha1 ha2 =>
    h.not_le <| (dist_triangle_left _ _ _).trans <| add_le_add ha1 ha2
#align metric.closed_ball_disjoint_closed_ball Metric.closedBall_disjoint_closedBall

theorem sphere_disjoint_ball : Disjoint (sphere x ε) (ball x ε) :=
  Set.disjoint_left.mpr fun _y hy₁ hy₂ => absurd hy₁ <| ne_of_lt hy₂
#align metric.sphere_disjoint_ball Metric.sphere_disjoint_ball

@[simp]
theorem ball_union_sphere : ball x ε ∪ sphere x ε = closedBall x ε :=
  Set.ext fun _y => (@le_iff_lt_or_eq ℝ _ _ _).symm
#align metric.ball_union_sphere Metric.ball_union_sphere

@[simp]
theorem sphere_union_ball : sphere x ε ∪ ball x ε = closedBall x ε := by
  rw [union_comm, ball_union_sphere]
#align metric.sphere_union_ball Metric.sphere_union_ball

@[simp]
theorem closedBall_diff_sphere : closedBall x ε \ sphere x ε = ball x ε := by
  rw [← ball_union_sphere, Set.union_diff_cancel_right sphere_disjoint_ball.symm.le_bot]
#align metric.closed_ball_diff_sphere Metric.closedBall_diff_sphere

@[simp]
theorem closedBall_diff_ball : closedBall x ε \ ball x ε = sphere x ε := by
  rw [← ball_union_sphere, Set.union_diff_cancel_left sphere_disjoint_ball.symm.le_bot]
#align metric.closed_ball_diff_ball Metric.closedBall_diff_ball

theorem mem_ball_comm : x ∈ ball y ε ↔ y ∈ ball x ε := by rw [mem_ball', mem_ball]
#align metric.mem_ball_comm Metric.mem_ball_comm

theorem mem_closedBall_comm : x ∈ closedBall y ε ↔ y ∈ closedBall x ε := by
  rw [mem_closedBall', mem_closedBall]
#align metric.mem_closed_ball_comm Metric.mem_closedBall_comm

theorem mem_sphere_comm : x ∈ sphere y ε ↔ y ∈ sphere x ε := by rw [mem_sphere', mem_sphere]
#align metric.mem_sphere_comm Metric.mem_sphere_comm

@[gcongr]
theorem ball_subset_ball (h : ε₁ ≤ ε₂) : ball x ε₁ ⊆ ball x ε₂ := fun _y yx =>
  lt_of_lt_of_le (mem_ball.1 yx) h
#align metric.ball_subset_ball Metric.ball_subset_ball

theorem closedBall_eq_bInter_ball : closedBall x ε = ⋂ δ > ε, ball x δ := by
  ext y; rw [mem_closedBall, ← forall_lt_iff_le', mem_iInter₂]; rfl
#align metric.closed_ball_eq_bInter_ball Metric.closedBall_eq_bInter_ball

theorem ball_subset_ball' (h : ε₁ + dist x y ≤ ε₂) : ball x ε₁ ⊆ ball y ε₂ := fun z hz =>
  calc
    dist z y ≤ dist z x + dist x y := dist_triangle _ _ _
    _ < ε₁ + dist x y := add_lt_add_right (mem_ball.1 hz) _
    _ ≤ ε₂ := h
#align metric.ball_subset_ball' Metric.ball_subset_ball'

@[gcongr]
theorem closedBall_subset_closedBall (h : ε₁ ≤ ε₂) : closedBall x ε₁ ⊆ closedBall x ε₂ :=
  fun _y (yx : _ ≤ ε₁) => le_trans yx h
#align metric.closed_ball_subset_closed_ball Metric.closedBall_subset_closedBall

theorem closedBall_subset_closedBall' (h : ε₁ + dist x y ≤ ε₂) :
    closedBall x ε₁ ⊆ closedBall y ε₂ := fun z hz =>
  calc
    dist z y ≤ dist z x + dist x y := dist_triangle _ _ _
    _ ≤ ε₁ + dist x y := add_le_add_right (mem_closedBall.1 hz) _
    _ ≤ ε₂ := h
#align metric.closed_ball_subset_closed_ball' Metric.closedBall_subset_closedBall'

theorem closedBall_subset_ball (h : ε₁ < ε₂) : closedBall x ε₁ ⊆ ball x ε₂ :=
  fun y (yh : dist y x ≤ ε₁) => lt_of_le_of_lt yh h
#align metric.closed_ball_subset_ball Metric.closedBall_subset_ball

theorem closedBall_subset_ball' (h : ε₁ + dist x y < ε₂) :
    closedBall x ε₁ ⊆ ball y ε₂ := fun z hz =>
  calc
    dist z y ≤ dist z x + dist x y := dist_triangle _ _ _
    _ ≤ ε₁ + dist x y := add_le_add_right (mem_closedBall.1 hz) _
    _ < ε₂ := h
#align metric.closed_ball_subset_ball' Metric.closedBall_subset_ball'

theorem dist_le_add_of_nonempty_closedBall_inter_closedBall
    (h : (closedBall x ε₁ ∩ closedBall y ε₂).Nonempty) : dist x y ≤ ε₁ + ε₂ :=
  let ⟨z, hz⟩ := h
  calc
    dist x y ≤ dist z x + dist z y := dist_triangle_left _ _ _
    _ ≤ ε₁ + ε₂ := add_le_add hz.1 hz.2
#align metric.dist_le_add_of_nonempty_closed_ball_inter_closed_ball Metric.dist_le_add_of_nonempty_closedBall_inter_closedBall

theorem dist_lt_add_of_nonempty_closedBall_inter_ball (h : (closedBall x ε₁ ∩ ball y ε₂).Nonempty) :
    dist x y < ε₁ + ε₂ :=
  let ⟨z, hz⟩ := h
  calc
    dist x y ≤ dist z x + dist z y := dist_triangle_left _ _ _
    _ < ε₁ + ε₂ := add_lt_add_of_le_of_lt hz.1 hz.2
#align metric.dist_lt_add_of_nonempty_closed_ball_inter_ball Metric.dist_lt_add_of_nonempty_closedBall_inter_ball

theorem dist_lt_add_of_nonempty_ball_inter_closedBall (h : (ball x ε₁ ∩ closedBall y ε₂).Nonempty) :
    dist x y < ε₁ + ε₂ := by
  rw [inter_comm] at h
  rw [add_comm, dist_comm]
  exact dist_lt_add_of_nonempty_closedBall_inter_ball h
#align metric.dist_lt_add_of_nonempty_ball_inter_closed_ball Metric.dist_lt_add_of_nonempty_ball_inter_closedBall

theorem dist_lt_add_of_nonempty_ball_inter_ball (h : (ball x ε₁ ∩ ball y ε₂).Nonempty) :
    dist x y < ε₁ + ε₂ :=
  dist_lt_add_of_nonempty_closedBall_inter_ball <|
    h.mono (inter_subset_inter ball_subset_closedBall Subset.rfl)
#align metric.dist_lt_add_of_nonempty_ball_inter_ball Metric.dist_lt_add_of_nonempty_ball_inter_ball

@[simp]
theorem iUnion_closedBall_nat (x : α) : ⋃ n : ℕ, closedBall x n = univ :=
  iUnion_eq_univ_iff.2 fun y => exists_nat_ge (dist y x)
#align metric.Union_closed_ball_nat Metric.iUnion_closedBall_nat

theorem iUnion_inter_closedBall_nat (s : Set α) (x : α) : ⋃ n : ℕ, s ∩ closedBall x n = s := by
  rw [← inter_iUnion, iUnion_closedBall_nat, inter_univ]
#align metric.Union_inter_closed_ball_nat Metric.iUnion_inter_closedBall_nat

theorem ball_subset (h : dist x y ≤ ε₂ - ε₁) : ball x ε₁ ⊆ ball y ε₂ := fun z zx => by
  rw [← add_sub_cancel ε₁ ε₂]
  exact lt_of_le_of_lt (dist_triangle z x y) (add_lt_add_of_lt_of_le zx h)
#align metric.ball_subset Metric.ball_subset

theorem ball_half_subset (y) (h : y ∈ ball x (ε / 2)) : ball y (ε / 2) ⊆ ball x ε :=
  ball_subset <| by rw [sub_self_div_two]; exact le_of_lt h
#align metric.ball_half_subset Metric.ball_half_subset

theorem exists_ball_subset_ball (h : y ∈ ball x ε) : ∃ ε' > 0, ball y ε' ⊆ ball x ε :=
  ⟨_, sub_pos.2 h, ball_subset <| by rw [sub_sub_self]⟩
#align metric.exists_ball_subset_ball Metric.exists_ball_subset_ball

/-- If a property holds for all points in closed balls of arbitrarily large radii, then it holds for
all points. -/
theorem forall_of_forall_mem_closedBall (p : α → Prop) (x : α)
    (H : ∃ᶠ R : ℝ in atTop, ∀ y ∈ closedBall x R, p y) (y : α) : p y := by
  obtain ⟨R, hR, h⟩ : ∃ R ≥ dist y x, ∀ z : α, z ∈ closedBall x R → p z :=
    frequently_iff.1 H (Ici_mem_atTop (dist y x))
  exact h _ hR
#align metric.forall_of_forall_mem_closed_ball Metric.forall_of_forall_mem_closedBall

/-- If a property holds for all points in balls of arbitrarily large radii, then it holds for all
points. -/
theorem forall_of_forall_mem_ball (p : α → Prop) (x : α)
    (H : ∃ᶠ R : ℝ in atTop, ∀ y ∈ ball x R, p y) (y : α) : p y := by
  obtain ⟨R, hR, h⟩ : ∃ R > dist y x, ∀ z : α, z ∈ ball x R → p z :=
    frequently_iff.1 H (Ioi_mem_atTop (dist y x))
  exact h _ hR
#align metric.forall_of_forall_mem_ball Metric.forall_of_forall_mem_ball

theorem isBounded_iff {s : Set α} :
    IsBounded s ↔ ∃ C : ℝ, ∀ ⦃x⦄, x ∈ s → ∀ ⦃y⦄, y ∈ s → dist x y ≤ C := by
  rw [isBounded_def, ← Filter.mem_sets, @PseudoMetricSpace.cobounded_sets α, mem_setOf_eq,
    compl_compl]
#align metric.is_bounded_iff Metric.isBounded_iff

theorem isBounded_iff_eventually {s : Set α} :
    IsBounded s ↔ ∀ᶠ C in atTop, ∀ ⦃x⦄, x ∈ s → ∀ ⦃y⦄, y ∈ s → dist x y ≤ C :=
  isBounded_iff.trans
    ⟨fun ⟨C, h⟩ => eventually_atTop.2 ⟨C, fun _C' hC' _x hx _y hy => (h hx hy).trans hC'⟩,
      Eventually.exists⟩
#align metric.is_bounded_iff_eventually Metric.isBounded_iff_eventually

theorem isBounded_iff_exists_ge {s : Set α} (c : ℝ) :
    IsBounded s ↔ ∃ C, c ≤ C ∧ ∀ ⦃x⦄, x ∈ s → ∀ ⦃y⦄, y ∈ s → dist x y ≤ C :=
  ⟨fun h => ((eventually_ge_atTop c).and (isBounded_iff_eventually.1 h)).exists, fun h =>
    isBounded_iff.2 <| h.imp fun _ => And.right⟩
#align metric.is_bounded_iff_exists_ge Metric.isBounded_iff_exists_ge

theorem isBounded_iff_nndist {s : Set α} :
    IsBounded s ↔ ∃ C : ℝ≥0, ∀ ⦃x⦄, x ∈ s → ∀ ⦃y⦄, y ∈ s → nndist x y ≤ C := by
  simp only [isBounded_iff_exists_ge 0, NNReal.exists, ← NNReal.coe_le_coe, ← dist_nndist,
    NNReal.coe_mk, exists_prop]
#align metric.is_bounded_iff_nndist Metric.isBounded_iff_nndist

theorem toUniformSpace_eq :
    ‹PseudoMetricSpace α›.toUniformSpace = .ofDist dist dist_self dist_comm dist_triangle :=
  UniformSpace.ext PseudoMetricSpace.uniformity_dist
#align metric.to_uniform_space_eq Metric.toUniformSpace_eq

theorem uniformity_basis_dist :
    (𝓤 α).HasBasis (fun ε : ℝ => 0 < ε) fun ε => { p : α × α | dist p.1 p.2 < ε } := by
  rw [toUniformSpace_eq]
  exact UniformSpace.hasBasis_ofFun (exists_gt _) _ _ _ _ _
#align metric.uniformity_basis_dist Metric.uniformity_basis_dist

/-- Given `f : β → ℝ`, if `f` sends `{i | p i}` to a set of positive numbers
accumulating to zero, then `f i`-neighborhoods of the diagonal form a basis of `𝓤 α`.

For specific bases see `uniformity_basis_dist`, `uniformity_basis_dist_inv_nat_succ`,
and `uniformity_basis_dist_inv_nat_pos`. -/
protected theorem mk_uniformity_basis {β : Type*} {p : β → Prop} {f : β → ℝ}
    (hf₀ : ∀ i, p i → 0 < f i) (hf : ∀ ⦃ε⦄, 0 < ε → ∃ i, p i ∧ f i ≤ ε) :
    (𝓤 α).HasBasis p fun i => { p : α × α | dist p.1 p.2 < f i } := by
  refine ⟨fun s => uniformity_basis_dist.mem_iff.trans ?_⟩
  constructor
  · rintro ⟨ε, ε₀, hε⟩
    rcases hf ε₀ with ⟨i, hi, H⟩
    exact ⟨i, hi, fun x (hx : _ < _) => hε <| lt_of_lt_of_le hx H⟩
  · exact fun ⟨i, hi, H⟩ => ⟨f i, hf₀ i hi, H⟩
#align metric.mk_uniformity_basis Metric.mk_uniformity_basis

theorem uniformity_basis_dist_rat :
    (𝓤 α).HasBasis (fun r : ℚ => 0 < r) fun r => { p : α × α | dist p.1 p.2 < r } :=
  Metric.mk_uniformity_basis (fun _ => Rat.cast_pos.2) fun _ε hε =>
    let ⟨r, hr0, hrε⟩ := exists_rat_btwn hε
    ⟨r, Rat.cast_pos.1 hr0, hrε.le⟩
#align metric.uniformity_basis_dist_rat Metric.uniformity_basis_dist_rat

theorem uniformity_basis_dist_inv_nat_succ :
    (𝓤 α).HasBasis (fun _ => True) fun n : ℕ => { p : α × α | dist p.1 p.2 < 1 / (↑n + 1) } :=
  Metric.mk_uniformity_basis (fun n _ => div_pos zero_lt_one <| Nat.cast_add_one_pos n) fun _ε ε0 =>
    (exists_nat_one_div_lt ε0).imp fun _n hn => ⟨trivial, le_of_lt hn⟩
#align metric.uniformity_basis_dist_inv_nat_succ Metric.uniformity_basis_dist_inv_nat_succ

theorem uniformity_basis_dist_inv_nat_pos :
    (𝓤 α).HasBasis (fun n : ℕ => 0 < n) fun n : ℕ => { p : α × α | dist p.1 p.2 < 1 / ↑n } :=
  Metric.mk_uniformity_basis (fun _ hn => div_pos zero_lt_one <| Nat.cast_pos.2 hn) fun _ ε0 =>
    let ⟨n, hn⟩ := exists_nat_one_div_lt ε0
    ⟨n + 1, Nat.succ_pos n, mod_cast hn.le⟩
#align metric.uniformity_basis_dist_inv_nat_pos Metric.uniformity_basis_dist_inv_nat_pos

theorem uniformity_basis_dist_pow {r : ℝ} (h0 : 0 < r) (h1 : r < 1) :
    (𝓤 α).HasBasis (fun _ : ℕ => True) fun n : ℕ => { p : α × α | dist p.1 p.2 < r ^ n } :=
  Metric.mk_uniformity_basis (fun _ _ => pow_pos h0 _) fun _ε ε0 =>
    let ⟨n, hn⟩ := exists_pow_lt_of_lt_one ε0 h1
    ⟨n, trivial, hn.le⟩
#align metric.uniformity_basis_dist_pow Metric.uniformity_basis_dist_pow

theorem uniformity_basis_dist_lt {R : ℝ} (hR : 0 < R) :
    (𝓤 α).HasBasis (fun r : ℝ => 0 < r ∧ r < R) fun r => { p : α × α | dist p.1 p.2 < r } :=
  Metric.mk_uniformity_basis (fun _ => And.left) fun r hr =>
    ⟨min r (R / 2), ⟨lt_min hr (half_pos hR), min_lt_iff.2 <| Or.inr (half_lt_self hR)⟩,
      min_le_left _ _⟩
#align metric.uniformity_basis_dist_lt Metric.uniformity_basis_dist_lt

/-- Given `f : β → ℝ`, if `f` sends `{i | p i}` to a set of positive numbers
accumulating to zero, then closed neighborhoods of the diagonal of sizes `{f i | p i}`
form a basis of `𝓤 α`.

Currently we have only one specific basis `uniformity_basis_dist_le` based on this constructor.
More can be easily added if needed in the future. -/
protected theorem mk_uniformity_basis_le {β : Type*} {p : β → Prop} {f : β → ℝ}
    (hf₀ : ∀ x, p x → 0 < f x) (hf : ∀ ε, 0 < ε → ∃ x, p x ∧ f x ≤ ε) :
    (𝓤 α).HasBasis p fun x => { p : α × α | dist p.1 p.2 ≤ f x } := by
  refine ⟨fun s => uniformity_basis_dist.mem_iff.trans ?_⟩
  constructor
  · rintro ⟨ε, ε₀, hε⟩
    rcases exists_between ε₀ with ⟨ε', hε'⟩
    rcases hf ε' hε'.1 with ⟨i, hi, H⟩
    exact ⟨i, hi, fun x (hx : _ ≤ _) => hε <| lt_of_le_of_lt (le_trans hx H) hε'.2⟩
  · exact fun ⟨i, hi, H⟩ => ⟨f i, hf₀ i hi, fun x (hx : _ < _) => H (mem_setOf.2 hx.le)⟩
#align metric.mk_uniformity_basis_le Metric.mk_uniformity_basis_le

/-- Constant size closed neighborhoods of the diagonal form a basis
of the uniformity filter. -/
theorem uniformity_basis_dist_le :
    (𝓤 α).HasBasis ((0 : ℝ) < ·) fun ε => { p : α × α | dist p.1 p.2 ≤ ε } :=
  Metric.mk_uniformity_basis_le (fun _ => id) fun ε ε₀ => ⟨ε, ε₀, le_refl ε⟩
#align metric.uniformity_basis_dist_le Metric.uniformity_basis_dist_le

theorem uniformity_basis_dist_le_pow {r : ℝ} (h0 : 0 < r) (h1 : r < 1) :
    (𝓤 α).HasBasis (fun _ : ℕ => True) fun n : ℕ => { p : α × α | dist p.1 p.2 ≤ r ^ n } :=
  Metric.mk_uniformity_basis_le (fun _ _ => pow_pos h0 _) fun _ε ε0 =>
    let ⟨n, hn⟩ := exists_pow_lt_of_lt_one ε0 h1
    ⟨n, trivial, hn.le⟩
#align metric.uniformity_basis_dist_le_pow Metric.uniformity_basis_dist_le_pow

theorem mem_uniformity_dist {s : Set (α × α)} :
    s ∈ 𝓤 α ↔ ∃ ε > 0, ∀ {a b : α}, dist a b < ε → (a, b) ∈ s :=
  uniformity_basis_dist.mem_uniformity_iff
#align metric.mem_uniformity_dist Metric.mem_uniformity_dist

/-- A constant size neighborhood of the diagonal is an entourage. -/
theorem dist_mem_uniformity {ε : ℝ} (ε0 : 0 < ε) : { p : α × α | dist p.1 p.2 < ε } ∈ 𝓤 α :=
  mem_uniformity_dist.2 ⟨ε, ε0, id⟩
#align metric.dist_mem_uniformity Metric.dist_mem_uniformity

theorem uniformContinuous_iff [PseudoMetricSpace β] {f : α → β} :
    UniformContinuous f ↔ ∀ ε > 0, ∃ δ > 0, ∀ {a b : α}, dist a b < δ → dist (f a) (f b) < ε :=
  uniformity_basis_dist.uniformContinuous_iff uniformity_basis_dist
#align metric.uniform_continuous_iff Metric.uniformContinuous_iff

theorem uniformContinuousOn_iff [PseudoMetricSpace β] {f : α → β} {s : Set α} :
    UniformContinuousOn f s ↔
      ∀ ε > 0, ∃ δ > 0, ∀ x ∈ s, ∀ y ∈ s, dist x y < δ → dist (f x) (f y) < ε :=
  Metric.uniformity_basis_dist.uniformContinuousOn_iff Metric.uniformity_basis_dist
#align metric.uniform_continuous_on_iff Metric.uniformContinuousOn_iff

theorem uniformContinuousOn_iff_le [PseudoMetricSpace β] {f : α → β} {s : Set α} :
    UniformContinuousOn f s ↔
      ∀ ε > 0, ∃ δ > 0, ∀ x ∈ s, ∀ y ∈ s, dist x y ≤ δ → dist (f x) (f y) ≤ ε :=
  Metric.uniformity_basis_dist_le.uniformContinuousOn_iff Metric.uniformity_basis_dist_le
#align metric.uniform_continuous_on_iff_le Metric.uniformContinuousOn_iff_le

nonrec theorem uniformInducing_iff [PseudoMetricSpace β] {f : α → β} :
    UniformInducing f ↔ UniformContinuous f ∧
      ∀ δ > 0, ∃ ε > 0, ∀ {a b : α}, dist (f a) (f b) < ε → dist a b < δ :=
  uniformInducing_iff'.trans <| Iff.rfl.and <|
    ((uniformity_basis_dist.comap _).le_basis_iff uniformity_basis_dist).trans <| by
      simp only [subset_def, Prod.forall, gt_iff_lt, preimage_setOf_eq, Prod_map, mem_setOf]

nonrec theorem uniformEmbedding_iff [PseudoMetricSpace β] {f : α → β} :
    UniformEmbedding f ↔ Function.Injective f ∧ UniformContinuous f ∧
      ∀ δ > 0, ∃ ε > 0, ∀ {a b : α}, dist (f a) (f b) < ε → dist a b < δ := by
  rw [uniformEmbedding_iff, and_comm, uniformInducing_iff]
#align metric.uniform_embedding_iff Metric.uniformEmbedding_iff

/-- If a map between pseudometric spaces is a uniform embedding then the distance between `f x`
and `f y` is controlled in terms of the distance between `x` and `y`. -/
theorem controlled_of_uniformEmbedding [PseudoMetricSpace β] {f : α → β} (h : UniformEmbedding f) :
    (∀ ε > 0, ∃ δ > 0, ∀ {a b : α}, dist a b < δ → dist (f a) (f b) < ε) ∧
      ∀ δ > 0, ∃ ε > 0, ∀ {a b : α}, dist (f a) (f b) < ε → dist a b < δ :=
  ⟨uniformContinuous_iff.1 h.uniformContinuous, (uniformEmbedding_iff.1 h).2.2⟩
#align metric.controlled_of_uniform_embedding Metric.controlled_of_uniformEmbedding

theorem totallyBounded_iff {s : Set α} :
    TotallyBounded s ↔ ∀ ε > 0, ∃ t : Set α, t.Finite ∧ s ⊆ ⋃ y ∈ t, ball y ε :=
  uniformity_basis_dist.totallyBounded_iff
#align metric.totally_bounded_iff Metric.totallyBounded_iff

/-- A pseudometric space is totally bounded if one can reconstruct up to any ε>0 any element of the
space from finitely many data. -/
theorem totallyBounded_of_finite_discretization {s : Set α}
    (H : ∀ ε > (0 : ℝ),
        ∃ (β : Type u) (_ : Fintype β) (F : s → β), ∀ x y, F x = F y → dist (x : α) y < ε) :
    TotallyBounded s := by
  rcases s.eq_empty_or_nonempty with hs | hs
  · rw [hs]
    exact totallyBounded_empty
  rcases hs with ⟨x0, hx0⟩
  haveI : Inhabited s := ⟨⟨x0, hx0⟩⟩
  refine totallyBounded_iff.2 fun ε ε0 => ?_
  rcases H ε ε0 with ⟨β, fβ, F, hF⟩
  let Finv := Function.invFun F
  refine ⟨range (Subtype.val ∘ Finv), finite_range _, fun x xs => ?_⟩
  let x' := Finv (F ⟨x, xs⟩)
  have : F x' = F ⟨x, xs⟩ := Function.invFun_eq ⟨⟨x, xs⟩, rfl⟩
  simp only [Set.mem_iUnion, Set.mem_range]
  exact ⟨_, ⟨F ⟨x, xs⟩, rfl⟩, hF _ _ this.symm⟩
#align metric.totally_bounded_of_finite_discretization Metric.totallyBounded_of_finite_discretization

theorem finite_approx_of_totallyBounded {s : Set α} (hs : TotallyBounded s) :
    ∀ ε > 0, ∃ t, t ⊆ s ∧ Set.Finite t ∧ s ⊆ ⋃ y ∈ t, ball y ε := by
  intro ε ε_pos
  rw [totallyBounded_iff_subset] at hs
  exact hs _ (dist_mem_uniformity ε_pos)
#align metric.finite_approx_of_totally_bounded Metric.finite_approx_of_totallyBounded

/-- Expressing uniform convergence using `dist` -/
theorem tendstoUniformlyOnFilter_iff {F : ι → β → α} {f : β → α} {p : Filter ι} {p' : Filter β} :
    TendstoUniformlyOnFilter F f p p' ↔
      ∀ ε > 0, ∀ᶠ n : ι × β in p ×ˢ p', dist (f n.snd) (F n.fst n.snd) < ε := by
  refine ⟨fun H ε hε => H _ (dist_mem_uniformity hε), fun H u hu => ?_⟩
  rcases mem_uniformity_dist.1 hu with ⟨ε, εpos, hε⟩
  exact (H ε εpos).mono fun n hn => hε hn
#align metric.tendsto_uniformly_on_filter_iff Metric.tendstoUniformlyOnFilter_iff

/-- Expressing locally uniform convergence on a set using `dist`. -/
theorem tendstoLocallyUniformlyOn_iff [TopologicalSpace β] {F : ι → β → α} {f : β → α}
    {p : Filter ι} {s : Set β} :
    TendstoLocallyUniformlyOn F f p s ↔
      ∀ ε > 0, ∀ x ∈ s, ∃ t ∈ 𝓝[s] x, ∀ᶠ n in p, ∀ y ∈ t, dist (f y) (F n y) < ε := by
  refine ⟨fun H ε hε => H _ (dist_mem_uniformity hε), fun H u hu x hx => ?_⟩
  rcases mem_uniformity_dist.1 hu with ⟨ε, εpos, hε⟩
  rcases H ε εpos x hx with ⟨t, ht, Ht⟩
  exact ⟨t, ht, Ht.mono fun n hs x hx => hε (hs x hx)⟩
#align metric.tendsto_locally_uniformly_on_iff Metric.tendstoLocallyUniformlyOn_iff

/-- Expressing uniform convergence on a set using `dist`. -/
theorem tendstoUniformlyOn_iff {F : ι → β → α} {f : β → α} {p : Filter ι} {s : Set β} :
    TendstoUniformlyOn F f p s ↔ ∀ ε > 0, ∀ᶠ n in p, ∀ x ∈ s, dist (f x) (F n x) < ε := by
  refine ⟨fun H ε hε => H _ (dist_mem_uniformity hε), fun H u hu => ?_⟩
  rcases mem_uniformity_dist.1 hu with ⟨ε, εpos, hε⟩
  exact (H ε εpos).mono fun n hs x hx => hε (hs x hx)
#align metric.tendsto_uniformly_on_iff Metric.tendstoUniformlyOn_iff

/-- Expressing locally uniform convergence using `dist`. -/
theorem tendstoLocallyUniformly_iff [TopologicalSpace β] {F : ι → β → α} {f : β → α}
    {p : Filter ι} :
    TendstoLocallyUniformly F f p ↔
      ∀ ε > 0, ∀ x : β, ∃ t ∈ 𝓝 x, ∀ᶠ n in p, ∀ y ∈ t, dist (f y) (F n y) < ε := by
  simp only [← tendstoLocallyUniformlyOn_univ, tendstoLocallyUniformlyOn_iff, nhdsWithin_univ,
    mem_univ, forall_const, exists_prop]
#align metric.tendsto_locally_uniformly_iff Metric.tendstoLocallyUniformly_iff

/-- Expressing uniform convergence using `dist`. -/
theorem tendstoUniformly_iff {F : ι → β → α} {f : β → α} {p : Filter ι} :
    TendstoUniformly F f p ↔ ∀ ε > 0, ∀ᶠ n in p, ∀ x, dist (f x) (F n x) < ε := by
  rw [← tendstoUniformlyOn_univ, tendstoUniformlyOn_iff]
  simp
#align metric.tendsto_uniformly_iff Metric.tendstoUniformly_iff

protected theorem cauchy_iff {f : Filter α} :
    Cauchy f ↔ NeBot f ∧ ∀ ε > 0, ∃ t ∈ f, ∀ x ∈ t, ∀ y ∈ t, dist x y < ε :=
  uniformity_basis_dist.cauchy_iff
#align metric.cauchy_iff Metric.cauchy_iff

theorem nhds_basis_ball : (𝓝 x).HasBasis (0 < ·) (ball x) :=
  nhds_basis_uniformity uniformity_basis_dist
#align metric.nhds_basis_ball Metric.nhds_basis_ball

theorem mem_nhds_iff : s ∈ 𝓝 x ↔ ∃ ε > 0, ball x ε ⊆ s :=
  nhds_basis_ball.mem_iff
#align metric.mem_nhds_iff Metric.mem_nhds_iff

theorem eventually_nhds_iff {p : α → Prop} :
    (∀ᶠ y in 𝓝 x, p y) ↔ ∃ ε > 0, ∀ ⦃y⦄, dist y x < ε → p y :=
  mem_nhds_iff
#align metric.eventually_nhds_iff Metric.eventually_nhds_iff

theorem eventually_nhds_iff_ball {p : α → Prop} :
    (∀ᶠ y in 𝓝 x, p y) ↔ ∃ ε > 0, ∀ y ∈ ball x ε, p y :=
  mem_nhds_iff
#align metric.eventually_nhds_iff_ball Metric.eventually_nhds_iff_ball

/-- A version of `Filter.eventually_prod_iff` where the first filter consists of neighborhoods
in a pseudo-metric space. -/
theorem eventually_nhds_prod_iff {f : Filter ι} {x₀ : α} {p : α × ι → Prop} :
    (∀ᶠ x in 𝓝 x₀ ×ˢ f, p x) ↔ ∃ ε > (0 : ℝ), ∃ pa : ι → Prop, (∀ᶠ i in f, pa i) ∧
      ∀ {x}, dist x x₀ < ε → ∀ {i}, pa i → p (x, i) := by
  refine (nhds_basis_ball.prod f.basis_sets).eventually_iff.trans ?_
  simp only [Prod.exists, forall_prod_set, id, mem_ball, and_assoc, exists_and_left, and_imp]
  rfl
#align metric.eventually_nhds_prod_iff Metric.eventually_nhds_prod_iff

/-- A version of `Filter.eventually_prod_iff` where the second filter consists of neighborhoods
in a pseudo-metric space. -/
theorem eventually_prod_nhds_iff {f : Filter ι} {x₀ : α} {p : ι × α → Prop} :
    (∀ᶠ x in f ×ˢ 𝓝 x₀, p x) ↔ ∃ pa : ι → Prop, (∀ᶠ i in f, pa i) ∧
      ∃ ε > 0, ∀ {i}, pa i → ∀ {x}, dist x x₀ < ε → p (i, x) := by
  rw [eventually_swap_iff, Metric.eventually_nhds_prod_iff]
  constructor <;>
    · rintro ⟨a1, a2, a3, a4, a5⟩
      exact ⟨a3, a4, a1, a2, fun b1 b2 b3 => a5 b3 b1⟩
#align metric.eventually_prod_nhds_iff Metric.eventually_prod_nhds_iff

theorem nhds_basis_closedBall : (𝓝 x).HasBasis (fun ε : ℝ => 0 < ε) (closedBall x) :=
  nhds_basis_uniformity uniformity_basis_dist_le
#align metric.nhds_basis_closed_ball Metric.nhds_basis_closedBall

theorem nhds_basis_ball_inv_nat_succ :
    (𝓝 x).HasBasis (fun _ => True) fun n : ℕ => ball x (1 / (↑n + 1)) :=
  nhds_basis_uniformity uniformity_basis_dist_inv_nat_succ
#align metric.nhds_basis_ball_inv_nat_succ Metric.nhds_basis_ball_inv_nat_succ

theorem nhds_basis_ball_inv_nat_pos :
    (𝓝 x).HasBasis (fun n => 0 < n) fun n : ℕ => ball x (1 / ↑n) :=
  nhds_basis_uniformity uniformity_basis_dist_inv_nat_pos
#align metric.nhds_basis_ball_inv_nat_pos Metric.nhds_basis_ball_inv_nat_pos

theorem nhds_basis_ball_pow {r : ℝ} (h0 : 0 < r) (h1 : r < 1) :
    (𝓝 x).HasBasis (fun _ => True) fun n : ℕ => ball x (r ^ n) :=
  nhds_basis_uniformity (uniformity_basis_dist_pow h0 h1)
#align metric.nhds_basis_ball_pow Metric.nhds_basis_ball_pow

theorem nhds_basis_closedBall_pow {r : ℝ} (h0 : 0 < r) (h1 : r < 1) :
    (𝓝 x).HasBasis (fun _ => True) fun n : ℕ => closedBall x (r ^ n) :=
  nhds_basis_uniformity (uniformity_basis_dist_le_pow h0 h1)
#align metric.nhds_basis_closed_ball_pow Metric.nhds_basis_closedBall_pow

theorem isOpen_iff : IsOpen s ↔ ∀ x ∈ s, ∃ ε > 0, ball x ε ⊆ s := by
  simp only [isOpen_iff_mem_nhds, mem_nhds_iff]
#align metric.is_open_iff Metric.isOpen_iff

theorem isOpen_ball : IsOpen (ball x ε) :=
  isOpen_iff.2 fun _ => exists_ball_subset_ball
#align metric.is_open_ball Metric.isOpen_ball

theorem ball_mem_nhds (x : α) {ε : ℝ} (ε0 : 0 < ε) : ball x ε ∈ 𝓝 x :=
  isOpen_ball.mem_nhds (mem_ball_self ε0)
#align metric.ball_mem_nhds Metric.ball_mem_nhds

theorem closedBall_mem_nhds (x : α) {ε : ℝ} (ε0 : 0 < ε) : closedBall x ε ∈ 𝓝 x :=
  mem_of_superset (ball_mem_nhds x ε0) ball_subset_closedBall
#align metric.closed_ball_mem_nhds Metric.closedBall_mem_nhds

theorem closedBall_mem_nhds_of_mem {x c : α} {ε : ℝ} (h : x ∈ ball c ε) : closedBall c ε ∈ 𝓝 x :=
  mem_of_superset (isOpen_ball.mem_nhds h) ball_subset_closedBall
#align metric.closed_ball_mem_nhds_of_mem Metric.closedBall_mem_nhds_of_mem

theorem nhdsWithin_basis_ball {s : Set α} :
    (𝓝[s] x).HasBasis (fun ε : ℝ => 0 < ε) fun ε => ball x ε ∩ s :=
  nhdsWithin_hasBasis nhds_basis_ball s
#align metric.nhds_within_basis_ball Metric.nhdsWithin_basis_ball

theorem mem_nhdsWithin_iff {t : Set α} : s ∈ 𝓝[t] x ↔ ∃ ε > 0, ball x ε ∩ t ⊆ s :=
  nhdsWithin_basis_ball.mem_iff
#align metric.mem_nhds_within_iff Metric.mem_nhdsWithin_iff

theorem tendsto_nhdsWithin_nhdsWithin [PseudoMetricSpace β] {t : Set β} {f : α → β} {a b} :
    Tendsto f (𝓝[s] a) (𝓝[t] b) ↔
      ∀ ε > 0, ∃ δ > 0, ∀ {x : α}, x ∈ s → dist x a < δ → f x ∈ t ∧ dist (f x) b < ε :=
  (nhdsWithin_basis_ball.tendsto_iff nhdsWithin_basis_ball).trans <| by
    simp only [inter_comm _ s, inter_comm _ t, mem_inter_iff, and_imp, gt_iff_lt, mem_ball]
#align metric.tendsto_nhds_within_nhds_within Metric.tendsto_nhdsWithin_nhdsWithin

theorem tendsto_nhdsWithin_nhds [PseudoMetricSpace β] {f : α → β} {a b} :
    Tendsto f (𝓝[s] a) (𝓝 b) ↔
      ∀ ε > 0, ∃ δ > 0, ∀ {x : α}, x ∈ s → dist x a < δ → dist (f x) b < ε := by
  rw [← nhdsWithin_univ b, tendsto_nhdsWithin_nhdsWithin]
  simp only [mem_univ, true_and_iff]
#align metric.tendsto_nhds_within_nhds Metric.tendsto_nhdsWithin_nhds

theorem tendsto_nhds_nhds [PseudoMetricSpace β] {f : α → β} {a b} :
    Tendsto f (𝓝 a) (𝓝 b) ↔ ∀ ε > 0, ∃ δ > 0, ∀ {x : α}, dist x a < δ → dist (f x) b < ε :=
  nhds_basis_ball.tendsto_iff nhds_basis_ball
#align metric.tendsto_nhds_nhds Metric.tendsto_nhds_nhds

theorem continuousAt_iff [PseudoMetricSpace β] {f : α → β} {a : α} :
    ContinuousAt f a ↔ ∀ ε > 0, ∃ δ > 0, ∀ {x : α}, dist x a < δ → dist (f x) (f a) < ε := by
  rw [ContinuousAt, tendsto_nhds_nhds]
#align metric.continuous_at_iff Metric.continuousAt_iff

theorem continuousWithinAt_iff [PseudoMetricSpace β] {f : α → β} {a : α} {s : Set α} :
    ContinuousWithinAt f s a ↔
      ∀ ε > 0, ∃ δ > 0, ∀ {x : α}, x ∈ s → dist x a < δ → dist (f x) (f a) < ε := by
  rw [ContinuousWithinAt, tendsto_nhdsWithin_nhds]
#align metric.continuous_within_at_iff Metric.continuousWithinAt_iff

theorem continuousOn_iff [PseudoMetricSpace β] {f : α → β} {s : Set α} :
    ContinuousOn f s ↔ ∀ b ∈ s, ∀ ε > 0, ∃ δ > 0, ∀ a ∈ s, dist a b < δ → dist (f a) (f b) < ε := by
  simp [ContinuousOn, continuousWithinAt_iff]
#align metric.continuous_on_iff Metric.continuousOn_iff

theorem continuous_iff [PseudoMetricSpace β] {f : α → β} :
    Continuous f ↔ ∀ b, ∀ ε > 0, ∃ δ > 0, ∀ a, dist a b < δ → dist (f a) (f b) < ε :=
  continuous_iff_continuousAt.trans <| forall_congr' fun _ => tendsto_nhds_nhds
#align metric.continuous_iff Metric.continuous_iff

theorem tendsto_nhds {f : Filter β} {u : β → α} {a : α} :
    Tendsto u f (𝓝 a) ↔ ∀ ε > 0, ∀ᶠ x in f, dist (u x) a < ε :=
  nhds_basis_ball.tendsto_right_iff
#align metric.tendsto_nhds Metric.tendsto_nhds

theorem continuousAt_iff' [TopologicalSpace β] {f : β → α} {b : β} :
    ContinuousAt f b ↔ ∀ ε > 0, ∀ᶠ x in 𝓝 b, dist (f x) (f b) < ε := by
  rw [ContinuousAt, tendsto_nhds]
#align metric.continuous_at_iff' Metric.continuousAt_iff'

theorem continuousWithinAt_iff' [TopologicalSpace β] {f : β → α} {b : β} {s : Set β} :
    ContinuousWithinAt f s b ↔ ∀ ε > 0, ∀ᶠ x in 𝓝[s] b, dist (f x) (f b) < ε := by
  rw [ContinuousWithinAt, tendsto_nhds]
#align metric.continuous_within_at_iff' Metric.continuousWithinAt_iff'

theorem continuousOn_iff' [TopologicalSpace β] {f : β → α} {s : Set β} :
    ContinuousOn f s ↔ ∀ b ∈ s, ∀ ε > 0, ∀ᶠ x in 𝓝[s] b, dist (f x) (f b) < ε := by
  simp [ContinuousOn, continuousWithinAt_iff']
#align metric.continuous_on_iff' Metric.continuousOn_iff'

theorem continuous_iff' [TopologicalSpace β] {f : β → α} :
    Continuous f ↔ ∀ (a), ∀ ε > 0, ∀ᶠ x in 𝓝 a, dist (f x) (f a) < ε :=
  continuous_iff_continuousAt.trans <| forall_congr' fun _ => tendsto_nhds
#align metric.continuous_iff' Metric.continuous_iff'

theorem tendsto_atTop [Nonempty β] [SemilatticeSup β] {u : β → α} {a : α} :
    Tendsto u atTop (𝓝 a) ↔ ∀ ε > 0, ∃ N, ∀ n ≥ N, dist (u n) a < ε :=
  (atTop_basis.tendsto_iff nhds_basis_ball).trans <| by
    simp only [true_and, mem_ball, mem_Ici]
#align metric.tendsto_at_top Metric.tendsto_atTop

/-- A variant of `tendsto_atTop` that
uses `∃ N, ∀ n > N, ...` rather than `∃ N, ∀ n ≥ N, ...`
-/
theorem tendsto_atTop' [Nonempty β] [SemilatticeSup β] [NoMaxOrder β] {u : β → α} {a : α} :
    Tendsto u atTop (𝓝 a) ↔ ∀ ε > 0, ∃ N, ∀ n > N, dist (u n) a < ε :=
  (atTop_basis_Ioi.tendsto_iff nhds_basis_ball).trans <| by
    simp only [true_and, gt_iff_lt, mem_Ioi, mem_ball]
#align metric.tendsto_at_top' Metric.tendsto_atTop'

theorem isOpen_singleton_iff {α : Type*} [PseudoMetricSpace α] {x : α} :
    IsOpen ({x} : Set α) ↔ ∃ ε > 0, ∀ y, dist y x < ε → y = x := by
  simp [isOpen_iff, subset_singleton_iff, mem_ball]
#align metric.is_open_singleton_iff Metric.isOpen_singleton_iff

/-- Given a point `x` in a discrete subset `s` of a pseudometric space, there is an open ball
centered at `x` and intersecting `s` only at `x`. -/
theorem exists_ball_inter_eq_singleton_of_mem_discrete [DiscreteTopology s] {x : α} (hx : x ∈ s) :
    ∃ ε > 0, Metric.ball x ε ∩ s = {x} :=
  nhds_basis_ball.exists_inter_eq_singleton_of_mem_discrete hx
#align metric.exists_ball_inter_eq_singleton_of_mem_discrete Metric.exists_ball_inter_eq_singleton_of_mem_discrete

/-- Given a point `x` in a discrete subset `s` of a pseudometric space, there is a closed ball
of positive radius centered at `x` and intersecting `s` only at `x`. -/
theorem exists_closedBall_inter_eq_singleton_of_discrete [DiscreteTopology s] {x : α} (hx : x ∈ s) :
    ∃ ε > 0, Metric.closedBall x ε ∩ s = {x} :=
  nhds_basis_closedBall.exists_inter_eq_singleton_of_mem_discrete hx
#align metric.exists_closed_ball_inter_eq_singleton_of_discrete Metric.exists_closedBall_inter_eq_singleton_of_discrete

theorem _root_.Dense.exists_dist_lt {s : Set α} (hs : Dense s) (x : α) {ε : ℝ} (hε : 0 < ε) :
    ∃ y ∈ s, dist x y < ε := by
  have : (ball x ε).Nonempty := by simp [hε]
  simpa only [mem_ball'] using hs.exists_mem_open isOpen_ball this
#align dense.exists_dist_lt Dense.exists_dist_lt

nonrec theorem _root_.DenseRange.exists_dist_lt {β : Type*} {f : β → α} (hf : DenseRange f) (x : α)
    {ε : ℝ} (hε : 0 < ε) : ∃ y, dist x (f y) < ε :=
  exists_range_iff.1 (hf.exists_dist_lt x hε)
#align dense_range.exists_dist_lt DenseRange.exists_dist_lt

/-- (Pseudo) metric space has discrete `UniformSpace` structure
iff the distances between distinct points are uniformly bounded away from zero. -/
protected lemma uniformSpace_eq_bot :
    ‹PseudoMetricSpace α›.toUniformSpace = ⊥ ↔
      ∃ r : ℝ, 0 < r ∧ Pairwise (r ≤ dist · · : α → α → Prop) := by
  simp only [uniformity_basis_dist.uniformSpace_eq_bot, mem_setOf_eq, not_lt]

end Metric

open Metric

<<<<<<< HEAD
/-- If the distances between distinct points in a (pseudo) metric space
are uniformly bounded away from zero, then the space has discrete topology. -/
lemma DiscreteTopology.of_forall_le_dist {α} [PseudoMetricSpace α] {r : ℝ} (hpos : 0 < r)
    (hr : Pairwise (r ≤ dist · · : α → α → Prop)) : DiscreteTopology α :=
  ⟨by rw [Metric.uniformSpace_eq_bot.2 ⟨r, hpos, hr⟩, toTopologicalSpace_bot]⟩

/-Instantiate a pseudometric space as a pseudoemetric space. Before we can state the instance,
=======
/- Instantiate a pseudometric space as a pseudoemetric space. Before we can state the instance,
>>>>>>> b1a351c3
we need to show that the uniform structure coming from the edistance and the
distance coincide. -/

-- Porting note (#10756): new theorem
theorem Metric.uniformity_edist_aux {α} (d : α → α → ℝ≥0) :
    ⨅ ε > (0 : ℝ), 𝓟 { p : α × α | ↑(d p.1 p.2) < ε } =
      ⨅ ε > (0 : ℝ≥0∞), 𝓟 { p : α × α | ↑(d p.1 p.2) < ε } := by
  simp only [le_antisymm_iff, le_iInf_iff, le_principal_iff]
  refine ⟨fun ε hε => ?_, fun ε hε => ?_⟩
  · rcases ENNReal.lt_iff_exists_nnreal_btwn.1 hε with ⟨ε', ε'0, ε'ε⟩
    refine mem_iInf_of_mem (ε' : ℝ) (mem_iInf_of_mem (ENNReal.coe_pos.1 ε'0) ?_)
    exact fun x hx => lt_trans (ENNReal.coe_lt_coe.2 hx) ε'ε
  · lift ε to ℝ≥0 using le_of_lt hε
    refine mem_iInf_of_mem (ε : ℝ≥0∞) (mem_iInf_of_mem (ENNReal.coe_pos.2 hε) ?_)
    exact fun _ => ENNReal.coe_lt_coe.1

theorem Metric.uniformity_edist : 𝓤 α = ⨅ ε > 0, 𝓟 { p : α × α | edist p.1 p.2 < ε } := by
  simp only [PseudoMetricSpace.uniformity_dist, dist_nndist, edist_nndist,
    Metric.uniformity_edist_aux]
#align metric.uniformity_edist Metric.uniformity_edist

-- see Note [lower instance priority]
/-- A pseudometric space induces a pseudoemetric space -/
instance (priority := 100) PseudoMetricSpace.toPseudoEMetricSpace : PseudoEMetricSpace α :=
  { ‹PseudoMetricSpace α› with
    edist_self := by simp [edist_dist]
    edist_comm := fun _ _ => by simp only [edist_dist, dist_comm]
    edist_triangle := fun x y z => by
      simp only [edist_dist, ← ENNReal.ofReal_add, dist_nonneg]
      rw [ENNReal.ofReal_le_ofReal_iff _]
      · exact dist_triangle _ _ _
      · simpa using add_le_add (dist_nonneg : 0 ≤ dist x y) dist_nonneg
    uniformity_edist := Metric.uniformity_edist }
#align pseudo_metric_space.to_pseudo_emetric_space PseudoMetricSpace.toPseudoEMetricSpace

/-- Expressing the uniformity in terms of `edist` -/
@[deprecated _root_.uniformity_basis_edist]
protected theorem Metric.uniformity_basis_edist :
    (𝓤 α).HasBasis (fun ε : ℝ≥0∞ => 0 < ε) fun ε => { p | edist p.1 p.2 < ε } :=
  uniformity_basis_edist
#align pseudo_metric.uniformity_basis_edist Metric.uniformity_basis_edist

/-- In a pseudometric space, an open ball of infinite radius is the whole space -/
theorem Metric.eball_top_eq_univ (x : α) : EMetric.ball x ∞ = Set.univ :=
  Set.eq_univ_iff_forall.mpr fun y => edist_lt_top y x
#align metric.eball_top_eq_univ Metric.eball_top_eq_univ

/-- Balls defined using the distance or the edistance coincide -/
@[simp]
theorem Metric.emetric_ball {x : α} {ε : ℝ} : EMetric.ball x (ENNReal.ofReal ε) = ball x ε := by
  ext y
  simp only [EMetric.mem_ball, mem_ball, edist_dist]
  exact ENNReal.ofReal_lt_ofReal_iff_of_nonneg dist_nonneg
#align metric.emetric_ball Metric.emetric_ball

/-- Balls defined using the distance or the edistance coincide -/
@[simp]
theorem Metric.emetric_ball_nnreal {x : α} {ε : ℝ≥0} : EMetric.ball x ε = ball x ε := by
  rw [← Metric.emetric_ball]
  simp
#align metric.emetric_ball_nnreal Metric.emetric_ball_nnreal

/-- Closed balls defined using the distance or the edistance coincide -/
theorem Metric.emetric_closedBall {x : α} {ε : ℝ} (h : 0 ≤ ε) :
    EMetric.closedBall x (ENNReal.ofReal ε) = closedBall x ε := by
  ext y; simp [edist_le_ofReal h]
#align metric.emetric_closed_ball Metric.emetric_closedBall

/-- Closed balls defined using the distance or the edistance coincide -/
@[simp]
theorem Metric.emetric_closedBall_nnreal {x : α} {ε : ℝ≥0} :
    EMetric.closedBall x ε = closedBall x ε := by
  rw [← Metric.emetric_closedBall ε.coe_nonneg, ENNReal.ofReal_coe_nnreal]
#align metric.emetric_closed_ball_nnreal Metric.emetric_closedBall_nnreal

@[simp]
theorem Metric.emetric_ball_top (x : α) : EMetric.ball x ⊤ = univ :=
  eq_univ_of_forall fun _ => edist_lt_top _ _
#align metric.emetric_ball_top Metric.emetric_ball_top

theorem Metric.inseparable_iff {x y : α} : Inseparable x y ↔ dist x y = 0 := by
  rw [EMetric.inseparable_iff, edist_nndist, dist_nndist, ENNReal.coe_eq_zero, NNReal.coe_eq_zero]
#align metric.inseparable_iff Metric.inseparable_iff

/-- Build a new pseudometric space from an old one where the bundled uniform structure is provably
(but typically non-definitionaly) equal to some given uniform structure.
See Note [forgetful inheritance].
-/
abbrev PseudoMetricSpace.replaceUniformity {α} [U : UniformSpace α] (m : PseudoMetricSpace α)
    (H : 𝓤[U] = 𝓤[PseudoEMetricSpace.toUniformSpace]) : PseudoMetricSpace α :=
  { m with
    toUniformSpace := U
    uniformity_dist := H.trans PseudoMetricSpace.uniformity_dist }
#align pseudo_metric_space.replace_uniformity PseudoMetricSpace.replaceUniformity

theorem PseudoMetricSpace.replaceUniformity_eq {α} [U : UniformSpace α] (m : PseudoMetricSpace α)
    (H : 𝓤[U] = 𝓤[PseudoEMetricSpace.toUniformSpace]) : m.replaceUniformity H = m := by
  ext
  rfl
#align pseudo_metric_space.replace_uniformity_eq PseudoMetricSpace.replaceUniformity_eq

-- ensure that the bornology is unchanged when replacing the uniformity.
example {α} [U : UniformSpace α] (m : PseudoMetricSpace α)
    (H : 𝓤[U] = 𝓤[PseudoEMetricSpace.toUniformSpace]) :
  (PseudoMetricSpace.replaceUniformity m H).toBornology = m.toBornology := rfl

/-- Build a new pseudo metric space from an old one where the bundled topological structure is
provably (but typically non-definitionaly) equal to some given topological structure.
See Note [forgetful inheritance].
-/
abbrev PseudoMetricSpace.replaceTopology {γ} [U : TopologicalSpace γ] (m : PseudoMetricSpace γ)
    (H : U = m.toUniformSpace.toTopologicalSpace) : PseudoMetricSpace γ :=
  @PseudoMetricSpace.replaceUniformity γ (m.toUniformSpace.replaceTopology H) m rfl
#align pseudo_metric_space.replace_topology PseudoMetricSpace.replaceTopology

theorem PseudoMetricSpace.replaceTopology_eq {γ} [U : TopologicalSpace γ] (m : PseudoMetricSpace γ)
    (H : U = m.toUniformSpace.toTopologicalSpace) : m.replaceTopology H = m := by
  ext
  rfl
#align pseudo_metric_space.replace_topology_eq PseudoMetricSpace.replaceTopology_eq

/-- One gets a pseudometric space from an emetric space if the edistance
is everywhere finite, by pushing the edistance to reals. We set it up so that the edist and the
uniformity are defeq in the pseudometric space and the pseudoemetric space. In this definition, the
distance is given separately, to be able to prescribe some expression which is not defeq to the
push-forward of the edistance to reals. See note [reducible non-instances]. -/
abbrev PseudoEMetricSpace.toPseudoMetricSpaceOfDist {α : Type u} [e : PseudoEMetricSpace α]
    (dist : α → α → ℝ) (edist_ne_top : ∀ x y : α, edist x y ≠ ⊤)
    (h : ∀ x y, dist x y = ENNReal.toReal (edist x y)) : PseudoMetricSpace α where
  dist := dist
  dist_self x := by simp [h]
  dist_comm x y := by simp [h, edist_comm]
  dist_triangle x y z := by
    simp only [h]
    exact ENNReal.toReal_le_add (edist_triangle _ _ _) (edist_ne_top _ _) (edist_ne_top _ _)
  edist := edist
  edist_dist _ _ := by simp only [h, ENNReal.ofReal_toReal (edist_ne_top _ _)]
  toUniformSpace := e.toUniformSpace
  uniformity_dist := e.uniformity_edist.trans <| by
    simpa only [ENNReal.coe_toNNReal (edist_ne_top _ _), h]
      using (Metric.uniformity_edist_aux fun x y : α => (edist x y).toNNReal).symm
#align pseudo_emetric_space.to_pseudo_metric_space_of_dist PseudoEMetricSpace.toPseudoMetricSpaceOfDist

/-- One gets a pseudometric space from an emetric space if the edistance
is everywhere finite, by pushing the edistance to reals. We set it up so that the edist and the
uniformity are defeq in the pseudometric space and the emetric space. -/
abbrev PseudoEMetricSpace.toPseudoMetricSpace {α : Type u} [PseudoEMetricSpace α]
    (h : ∀ x y : α, edist x y ≠ ⊤) : PseudoMetricSpace α :=
  PseudoEMetricSpace.toPseudoMetricSpaceOfDist (fun x y => ENNReal.toReal (edist x y)) h fun _ _ =>
    rfl
#align pseudo_emetric_space.to_pseudo_metric_space PseudoEMetricSpace.toPseudoMetricSpace

/-- Build a new pseudometric space from an old one where the bundled bornology structure is provably
(but typically non-definitionaly) equal to some given bornology structure.
See Note [forgetful inheritance].
-/
abbrev PseudoMetricSpace.replaceBornology {α} [B : Bornology α] (m : PseudoMetricSpace α)
    (H : ∀ s, @IsBounded _ B s ↔ @IsBounded _ PseudoMetricSpace.toBornology s) :
    PseudoMetricSpace α :=
  { m with
    toBornology := B
    cobounded_sets := Set.ext <| compl_surjective.forall.2 fun s =>
        (H s).trans <| by rw [isBounded_iff, mem_setOf_eq, compl_compl] }
#align pseudo_metric_space.replace_bornology PseudoMetricSpace.replaceBornology

theorem PseudoMetricSpace.replaceBornology_eq {α} [m : PseudoMetricSpace α] [B : Bornology α]
    (H : ∀ s, @IsBounded _ B s ↔ @IsBounded _ PseudoMetricSpace.toBornology s) :
    PseudoMetricSpace.replaceBornology _ H = m := by
  ext
  rfl
#align pseudo_metric_space.replace_bornology_eq PseudoMetricSpace.replaceBornology_eq

-- ensure that the uniformity is unchanged when replacing the bornology.
example {α} [B : Bornology α] (m : PseudoMetricSpace α)
    (H : ∀ s, @IsBounded _ B s ↔ @IsBounded _ PseudoMetricSpace.toBornology s) :
  (PseudoMetricSpace.replaceBornology m H).toUniformSpace = m.toUniformSpace := rfl

section Real

/-- Instantiate the reals as a pseudometric space. -/
instance Real.pseudoMetricSpace : PseudoMetricSpace ℝ where
  dist x y := |x - y|
  dist_self := by simp [abs_zero]
  dist_comm x y := abs_sub_comm _ _
  dist_triangle x y z := abs_sub_le _ _ _
  edist_dist := fun x y => by exact ENNReal.coe_nnreal_eq _
#align real.pseudo_metric_space Real.pseudoMetricSpace

theorem Real.dist_eq (x y : ℝ) : dist x y = |x - y| := rfl
#align real.dist_eq Real.dist_eq

theorem Real.nndist_eq (x y : ℝ) : nndist x y = Real.nnabs (x - y) := rfl
#align real.nndist_eq Real.nndist_eq

theorem Real.nndist_eq' (x y : ℝ) : nndist x y = Real.nnabs (y - x) :=
  nndist_comm _ _
#align real.nndist_eq' Real.nndist_eq'

theorem Real.dist_0_eq_abs (x : ℝ) : dist x 0 = |x| := by simp [Real.dist_eq]
#align real.dist_0_eq_abs Real.dist_0_eq_abs

theorem Real.sub_le_dist (x y : ℝ) : x - y ≤ dist x y := by
  rw [Real.dist_eq, le_abs]
  exact Or.inl (le_refl _)

theorem Real.dist_left_le_of_mem_uIcc {x y z : ℝ} (h : y ∈ uIcc x z) : dist x y ≤ dist x z := by
  simpa only [dist_comm x] using abs_sub_left_of_mem_uIcc h
#align real.dist_left_le_of_mem_uIcc Real.dist_left_le_of_mem_uIcc

theorem Real.dist_right_le_of_mem_uIcc {x y z : ℝ} (h : y ∈ uIcc x z) : dist y z ≤ dist x z := by
  simpa only [dist_comm _ z] using abs_sub_right_of_mem_uIcc h
#align real.dist_right_le_of_mem_uIcc Real.dist_right_le_of_mem_uIcc

theorem Real.dist_le_of_mem_uIcc {x y x' y' : ℝ} (hx : x ∈ uIcc x' y') (hy : y ∈ uIcc x' y') :
    dist x y ≤ dist x' y' :=
  abs_sub_le_of_uIcc_subset_uIcc <| uIcc_subset_uIcc (by rwa [uIcc_comm]) (by rwa [uIcc_comm])
#align real.dist_le_of_mem_uIcc Real.dist_le_of_mem_uIcc

theorem Real.dist_le_of_mem_Icc {x y x' y' : ℝ} (hx : x ∈ Icc x' y') (hy : y ∈ Icc x' y') :
    dist x y ≤ y' - x' := by
  simpa only [Real.dist_eq, abs_of_nonpos (sub_nonpos.2 <| hx.1.trans hx.2), neg_sub] using
    Real.dist_le_of_mem_uIcc (Icc_subset_uIcc hx) (Icc_subset_uIcc hy)
#align real.dist_le_of_mem_Icc Real.dist_le_of_mem_Icc

theorem Real.dist_le_of_mem_Icc_01 {x y : ℝ} (hx : x ∈ Icc (0 : ℝ) 1) (hy : y ∈ Icc (0 : ℝ) 1) :
    dist x y ≤ 1 := by simpa only [sub_zero] using Real.dist_le_of_mem_Icc hx hy
#align real.dist_le_of_mem_Icc_01 Real.dist_le_of_mem_Icc_01

instance : OrderTopology ℝ :=
  orderTopology_of_nhds_abs fun x => by
    simp only [nhds_basis_ball.eq_biInf, ball, Real.dist_eq, abs_sub_comm]

theorem Real.ball_eq_Ioo (x r : ℝ) : ball x r = Ioo (x - r) (x + r) :=
  Set.ext fun y => by
    rw [mem_ball, dist_comm, Real.dist_eq, abs_sub_lt_iff, mem_Ioo, ← sub_lt_iff_lt_add',
      sub_lt_comm]
#align real.ball_eq_Ioo Real.ball_eq_Ioo

theorem Real.closedBall_eq_Icc {x r : ℝ} : closedBall x r = Icc (x - r) (x + r) := by
  ext y
  rw [mem_closedBall, dist_comm, Real.dist_eq, abs_sub_le_iff, mem_Icc, ← sub_le_iff_le_add',
    sub_le_comm]
#align real.closed_ball_eq_Icc Real.closedBall_eq_Icc

theorem Real.Ioo_eq_ball (x y : ℝ) : Ioo x y = ball ((x + y) / 2) ((y - x) / 2) := by
  rw [Real.ball_eq_Ioo, ← sub_div, add_comm, ← sub_add, add_sub_cancel_left, add_self_div_two,
    ← add_div, add_assoc, add_sub_cancel, add_self_div_two]
#align real.Ioo_eq_ball Real.Ioo_eq_ball

theorem Real.Icc_eq_closedBall (x y : ℝ) : Icc x y = closedBall ((x + y) / 2) ((y - x) / 2) := by
  rw [Real.closedBall_eq_Icc, ← sub_div, add_comm, ← sub_add, add_sub_cancel_left, add_self_div_two,
    ← add_div, add_assoc, add_sub_cancel, add_self_div_two]
#align real.Icc_eq_closed_ball Real.Icc_eq_closedBall

section MetricOrdered

variable [Preorder α] [CompactIccSpace α]

theorem totallyBounded_Icc (a b : α) : TotallyBounded (Icc a b) :=
  isCompact_Icc.totallyBounded
#align totally_bounded_Icc totallyBounded_Icc

theorem totallyBounded_Ico (a b : α) : TotallyBounded (Ico a b) :=
  totallyBounded_subset Ico_subset_Icc_self (totallyBounded_Icc a b)
#align totally_bounded_Ico totallyBounded_Ico

theorem totallyBounded_Ioc (a b : α) : TotallyBounded (Ioc a b) :=
  totallyBounded_subset Ioc_subset_Icc_self (totallyBounded_Icc a b)
#align totally_bounded_Ioc totallyBounded_Ioc

theorem totallyBounded_Ioo (a b : α) : TotallyBounded (Ioo a b) :=
  totallyBounded_subset Ioo_subset_Icc_self (totallyBounded_Icc a b)
#align totally_bounded_Ioo totallyBounded_Ioo

end MetricOrdered

/-- Special case of the sandwich theorem; see `tendsto_of_tendsto_of_tendsto_of_le_of_le'` for the
general case. -/
theorem squeeze_zero' {α} {f g : α → ℝ} {t₀ : Filter α} (hf : ∀ᶠ t in t₀, 0 ≤ f t)
    (hft : ∀ᶠ t in t₀, f t ≤ g t) (g0 : Tendsto g t₀ (𝓝 0)) : Tendsto f t₀ (𝓝 0) :=
  tendsto_of_tendsto_of_tendsto_of_le_of_le' tendsto_const_nhds g0 hf hft
#align squeeze_zero' squeeze_zero'

/-- Special case of the sandwich theorem; see `tendsto_of_tendsto_of_tendsto_of_le_of_le`
and `tendsto_of_tendsto_of_tendsto_of_le_of_le'` for the general case. -/
theorem squeeze_zero {α} {f g : α → ℝ} {t₀ : Filter α} (hf : ∀ t, 0 ≤ f t) (hft : ∀ t, f t ≤ g t)
    (g0 : Tendsto g t₀ (𝓝 0)) : Tendsto f t₀ (𝓝 0) :=
  squeeze_zero' (eventually_of_forall hf) (eventually_of_forall hft) g0
#align squeeze_zero squeeze_zero

theorem Metric.uniformity_eq_comap_nhds_zero :
    𝓤 α = comap (fun p : α × α => dist p.1 p.2) (𝓝 (0 : ℝ)) := by
  ext s
  simp only [mem_uniformity_dist, (nhds_basis_ball.comap _).mem_iff]
  simp [subset_def, Real.dist_0_eq_abs]
#align metric.uniformity_eq_comap_nhds_zero Metric.uniformity_eq_comap_nhds_zero

theorem cauchySeq_iff_tendsto_dist_atTop_0 [Nonempty β] [SemilatticeSup β] {u : β → α} :
    CauchySeq u ↔ Tendsto (fun n : β × β => dist (u n.1) (u n.2)) atTop (𝓝 0) := by
  rw [cauchySeq_iff_tendsto, Metric.uniformity_eq_comap_nhds_zero, tendsto_comap_iff,
    Function.comp_def]
  simp_rw [Prod_map]
#align cauchy_seq_iff_tendsto_dist_at_top_0 cauchySeq_iff_tendsto_dist_atTop_0

theorem tendsto_uniformity_iff_dist_tendsto_zero {f : ι → α × α} {p : Filter ι} :
    Tendsto f p (𝓤 α) ↔ Tendsto (fun x => dist (f x).1 (f x).2) p (𝓝 0) := by
  rw [Metric.uniformity_eq_comap_nhds_zero, tendsto_comap_iff, Function.comp_def]
#align tendsto_uniformity_iff_dist_tendsto_zero tendsto_uniformity_iff_dist_tendsto_zero

theorem Filter.Tendsto.congr_dist {f₁ f₂ : ι → α} {p : Filter ι} {a : α}
    (h₁ : Tendsto f₁ p (𝓝 a)) (h : Tendsto (fun x => dist (f₁ x) (f₂ x)) p (𝓝 0)) :
    Tendsto f₂ p (𝓝 a) :=
  h₁.congr_uniformity <| tendsto_uniformity_iff_dist_tendsto_zero.2 h
#align filter.tendsto.congr_dist Filter.Tendsto.congr_dist

alias tendsto_of_tendsto_of_dist := Filter.Tendsto.congr_dist
#align tendsto_of_tendsto_of_dist tendsto_of_tendsto_of_dist

theorem tendsto_iff_of_dist {f₁ f₂ : ι → α} {p : Filter ι} {a : α}
    (h : Tendsto (fun x => dist (f₁ x) (f₂ x)) p (𝓝 0)) : Tendsto f₁ p (𝓝 a) ↔ Tendsto f₂ p (𝓝 a) :=
  Uniform.tendsto_congr <| tendsto_uniformity_iff_dist_tendsto_zero.2 h
#align tendsto_iff_of_dist tendsto_iff_of_dist

/-- If `u` is a neighborhood of `x`, then for small enough `r`, the closed ball
`Metric.closedBall x r` is contained in `u`. -/
theorem eventually_closedBall_subset {x : α} {u : Set α} (hu : u ∈ 𝓝 x) :
    ∀ᶠ r in 𝓝 (0 : ℝ), closedBall x r ⊆ u := by
  obtain ⟨ε, εpos, hε⟩ : ∃ ε, 0 < ε ∧ closedBall x ε ⊆ u := nhds_basis_closedBall.mem_iff.1 hu
  have : Iic ε ∈ 𝓝 (0 : ℝ) := Iic_mem_nhds εpos
  filter_upwards [this] with _ hr using Subset.trans (closedBall_subset_closedBall hr) hε
#align eventually_closed_ball_subset eventually_closedBall_subset

theorem tendsto_closedBall_smallSets (x : α) : Tendsto (closedBall x) (𝓝 0) (𝓝 x).smallSets :=
  tendsto_smallSets_iff.2 fun _ ↦ eventually_closedBall_subset

end Real

/-- Pseudometric space structure pulled back by a function. -/
abbrev PseudoMetricSpace.induced {α β} (f : α → β) (m : PseudoMetricSpace β) :
    PseudoMetricSpace α where
  dist x y := dist (f x) (f y)
  dist_self x := dist_self _
  dist_comm x y := dist_comm _ _
  dist_triangle x y z := dist_triangle _ _ _
  edist x y := edist (f x) (f y)
  edist_dist x y := edist_dist _ _
  toUniformSpace := UniformSpace.comap f m.toUniformSpace
  uniformity_dist := (uniformity_basis_dist.comap _).eq_biInf
  toBornology := Bornology.induced f
  cobounded_sets := Set.ext fun s => mem_comap_iff_compl.trans <| by
    simp only [← isBounded_def, isBounded_iff, forall_mem_image, mem_setOf]
#align pseudo_metric_space.induced PseudoMetricSpace.induced

/-- Pull back a pseudometric space structure by an inducing map. This is a version of
`PseudoMetricSpace.induced` useful in case if the domain already has a `TopologicalSpace`
structure. -/
def Inducing.comapPseudoMetricSpace {α β} [TopologicalSpace α] [m : PseudoMetricSpace β] {f : α → β}
    (hf : Inducing f) : PseudoMetricSpace α :=
  .replaceTopology (.induced f m) hf.induced
#align inducing.comap_pseudo_metric_space Inducing.comapPseudoMetricSpace

/-- Pull back a pseudometric space structure by a uniform inducing map. This is a version of
`PseudoMetricSpace.induced` useful in case if the domain already has a `UniformSpace`
structure. -/
def UniformInducing.comapPseudoMetricSpace {α β} [UniformSpace α] [m : PseudoMetricSpace β]
    (f : α → β) (h : UniformInducing f) : PseudoMetricSpace α :=
  .replaceUniformity (.induced f m) h.comap_uniformity.symm
#align uniform_inducing.comap_pseudo_metric_space UniformInducing.comapPseudoMetricSpace

instance Subtype.pseudoMetricSpace {p : α → Prop} : PseudoMetricSpace (Subtype p) :=
  PseudoMetricSpace.induced Subtype.val ‹_›
#align subtype.pseudo_metric_space Subtype.pseudoMetricSpace

theorem Subtype.dist_eq {p : α → Prop} (x y : Subtype p) : dist x y = dist (x : α) y :=
  rfl
#align subtype.dist_eq Subtype.dist_eq

theorem Subtype.nndist_eq {p : α → Prop} (x y : Subtype p) : nndist x y = nndist (x : α) y :=
  rfl
#align subtype.nndist_eq Subtype.nndist_eq

namespace MulOpposite

@[to_additive]
instance instPseudoMetricSpace : PseudoMetricSpace αᵐᵒᵖ :=
  PseudoMetricSpace.induced MulOpposite.unop ‹_›

@[to_additive (attr := simp)]
theorem dist_unop (x y : αᵐᵒᵖ) : dist (unop x) (unop y) = dist x y := rfl
#align mul_opposite.dist_unop MulOpposite.dist_unop
#align add_opposite.dist_unop AddOpposite.dist_unop

@[to_additive (attr := simp)]
theorem dist_op (x y : α) : dist (op x) (op y) = dist x y := rfl
#align mul_opposite.dist_op MulOpposite.dist_op
#align add_opposite.dist_op AddOpposite.dist_op

@[to_additive (attr := simp)]
theorem nndist_unop (x y : αᵐᵒᵖ) : nndist (unop x) (unop y) = nndist x y := rfl
#align mul_opposite.nndist_unop MulOpposite.nndist_unop
#align add_opposite.nndist_unop AddOpposite.nndist_unop

@[to_additive (attr := simp)]
theorem nndist_op (x y : α) : nndist (op x) (op y) = nndist x y := rfl
#align mul_opposite.nndist_op MulOpposite.nndist_op
#align add_opposite.nndist_op AddOpposite.nndist_op

end MulOpposite

section NNReal

instance : PseudoMetricSpace ℝ≥0 := Subtype.pseudoMetricSpace

theorem NNReal.dist_eq (a b : ℝ≥0) : dist a b = |(a : ℝ) - b| := rfl
#align nnreal.dist_eq NNReal.dist_eq

theorem NNReal.nndist_eq (a b : ℝ≥0) : nndist a b = max (a - b) (b - a) :=
  eq_of_forall_ge_iff fun _ => by
    simp only [max_le_iff, tsub_le_iff_right (α := ℝ≥0)]
    simp only [← NNReal.coe_le_coe, coe_nndist, dist_eq, abs_sub_le_iff,
      tsub_le_iff_right, NNReal.coe_add]
#align nnreal.nndist_eq NNReal.nndist_eq

@[simp]
theorem NNReal.nndist_zero_eq_val (z : ℝ≥0) : nndist 0 z = z := by
  simp only [NNReal.nndist_eq, max_eq_right, tsub_zero, zero_tsub, zero_le']
#align nnreal.nndist_zero_eq_val NNReal.nndist_zero_eq_val

@[simp]
theorem NNReal.nndist_zero_eq_val' (z : ℝ≥0) : nndist z 0 = z := by
  rw [nndist_comm]
  exact NNReal.nndist_zero_eq_val z
#align nnreal.nndist_zero_eq_val' NNReal.nndist_zero_eq_val'

theorem NNReal.le_add_nndist (a b : ℝ≥0) : a ≤ b + nndist a b := by
  suffices (a : ℝ) ≤ (b : ℝ) + dist a b by
    rwa [← NNReal.coe_le_coe, NNReal.coe_add, coe_nndist]
  rw [← sub_le_iff_le_add']
  exact le_of_abs_le (dist_eq a b).ge
#align nnreal.le_add_nndist NNReal.le_add_nndist

lemma NNReal.ball_zero_eq_Ico' (c : ℝ≥0) :
    Metric.ball (0 : ℝ≥0) c.toReal = Set.Ico 0 c := by ext x; simp

lemma NNReal.ball_zero_eq_Ico (c : ℝ) :
    Metric.ball (0 : ℝ≥0) c = Set.Ico 0 c.toNNReal := by
  by_cases c_pos : 0 < c
  · convert NNReal.ball_zero_eq_Ico' ⟨c, c_pos.le⟩
    simp [Real.toNNReal, c_pos.le]
  simp [not_lt.mp c_pos]

lemma NNReal.closedBall_zero_eq_Icc' (c : ℝ≥0) :
    Metric.closedBall (0 : ℝ≥0) c.toReal = Set.Icc 0 c := by ext x; simp

lemma NNReal.closedBall_zero_eq_Icc {c : ℝ} (c_nn : 0 ≤ c) :
    Metric.closedBall (0 : ℝ≥0) c = Set.Icc 0 c.toNNReal := by
  convert NNReal.closedBall_zero_eq_Icc' ⟨c, c_nn⟩
  simp [Real.toNNReal, c_nn]

end NNReal

section ULift

variable [PseudoMetricSpace β]

instance : PseudoMetricSpace (ULift β) :=
  PseudoMetricSpace.induced ULift.down ‹_›

theorem ULift.dist_eq (x y : ULift β) : dist x y = dist x.down y.down := rfl
#align ulift.dist_eq ULift.dist_eq

theorem ULift.nndist_eq (x y : ULift β) : nndist x y = nndist x.down y.down := rfl
#align ulift.nndist_eq ULift.nndist_eq

@[simp]
theorem ULift.dist_up_up (x y : β) : dist (ULift.up x) (ULift.up y) = dist x y := rfl
#align ulift.dist_up_up ULift.dist_up_up

@[simp]
theorem ULift.nndist_up_up (x y : β) : nndist (ULift.up x) (ULift.up y) = nndist x y := rfl
#align ulift.nndist_up_up ULift.nndist_up_up

end ULift

section Prod

variable [PseudoMetricSpace β]

-- Porting note: added `let`, otherwise `simp` failed
instance Prod.pseudoMetricSpaceMax : PseudoMetricSpace (α × β) :=
  let i := PseudoEMetricSpace.toPseudoMetricSpaceOfDist
    (fun x y : α × β => dist x.1 y.1 ⊔ dist x.2 y.2)
    (fun x y => (max_lt (edist_lt_top _ _) (edist_lt_top _ _)).ne) fun x y => by
      simp only [sup_eq_max, dist_edist, ← ENNReal.toReal_max (edist_ne_top _ _) (edist_ne_top _ _),
        Prod.edist_eq]
  i.replaceBornology fun s => by
    simp only [← isBounded_image_fst_and_snd, isBounded_iff_eventually, forall_mem_image, ←
      eventually_and, ← forall_and, ← max_le_iff]
    rfl
#align prod.pseudo_metric_space_max Prod.pseudoMetricSpaceMax

theorem Prod.dist_eq {x y : α × β} : dist x y = max (dist x.1 y.1) (dist x.2 y.2) := rfl
#align prod.dist_eq Prod.dist_eq

@[simp]
theorem dist_prod_same_left {x : α} {y₁ y₂ : β} : dist (x, y₁) (x, y₂) = dist y₁ y₂ := by
  simp [Prod.dist_eq, dist_nonneg]
#align dist_prod_same_left dist_prod_same_left

@[simp]
theorem dist_prod_same_right {x₁ x₂ : α} {y : β} : dist (x₁, y) (x₂, y) = dist x₁ x₂ := by
  simp [Prod.dist_eq, dist_nonneg]
#align dist_prod_same_right dist_prod_same_right

theorem ball_prod_same (x : α) (y : β) (r : ℝ) : ball x r ×ˢ ball y r = ball (x, y) r :=
  ext fun z => by simp [Prod.dist_eq]
#align ball_prod_same ball_prod_same

theorem closedBall_prod_same (x : α) (y : β) (r : ℝ) :
    closedBall x r ×ˢ closedBall y r = closedBall (x, y) r :=
  ext fun z => by simp [Prod.dist_eq]
#align closed_ball_prod_same closedBall_prod_same

theorem sphere_prod (x : α × β) (r : ℝ) :
    sphere x r = sphere x.1 r ×ˢ closedBall x.2 r ∪ closedBall x.1 r ×ˢ sphere x.2 r := by
  obtain hr | rfl | hr := lt_trichotomy r 0
  · simp [hr]
  · cases x
    simp_rw [← closedBall_eq_sphere_of_nonpos le_rfl, union_self, closedBall_prod_same]
  · ext ⟨x', y'⟩
    simp_rw [Set.mem_union, Set.mem_prod, Metric.mem_closedBall, Metric.mem_sphere, Prod.dist_eq,
      max_eq_iff]
    refine or_congr (and_congr_right ?_) (and_comm.trans (and_congr_left ?_))
    all_goals rintro rfl; rfl
#align sphere_prod sphere_prod

end Prod

-- Porting note: 3 new lemmas
theorem dist_dist_dist_le_left (x y z : α) : dist (dist x z) (dist y z) ≤ dist x y :=
  abs_dist_sub_le ..

theorem dist_dist_dist_le_right (x y z : α) : dist (dist x y) (dist x z) ≤ dist y z := by
  simpa only [dist_comm x] using dist_dist_dist_le_left y z x

theorem dist_dist_dist_le (x y x' y' : α) : dist (dist x y) (dist x' y') ≤ dist x x' + dist y y' :=
  (dist_triangle _ _ _).trans <|
    add_le_add (dist_dist_dist_le_left _ _ _) (dist_dist_dist_le_right _ _ _)

theorem uniformContinuous_dist : UniformContinuous fun p : α × α => dist p.1 p.2 :=
  Metric.uniformContinuous_iff.2 fun ε ε0 =>
    ⟨ε / 2, half_pos ε0, fun {a b} h =>
      calc dist (dist a.1 a.2) (dist b.1 b.2) ≤ dist a.1 b.1 + dist a.2 b.2 :=
        dist_dist_dist_le _ _ _ _
      _ ≤ dist a b + dist a b := add_le_add (le_max_left _ _) (le_max_right _ _)
      _ < ε / 2 + ε / 2 := add_lt_add h h
      _ = ε := add_halves ε⟩
#align uniform_continuous_dist uniformContinuous_dist

protected theorem UniformContinuous.dist [UniformSpace β] {f g : β → α} (hf : UniformContinuous f)
    (hg : UniformContinuous g) : UniformContinuous fun b => dist (f b) (g b) :=
  uniformContinuous_dist.comp (hf.prod_mk hg)
#align uniform_continuous.dist UniformContinuous.dist

@[continuity]
theorem continuous_dist : Continuous fun p : α × α => dist p.1 p.2 :=
  uniformContinuous_dist.continuous
#align continuous_dist continuous_dist

@[continuity, fun_prop]
protected theorem Continuous.dist [TopologicalSpace β] {f g : β → α} (hf : Continuous f)
    (hg : Continuous g) : Continuous fun b => dist (f b) (g b) :=
  continuous_dist.comp (hf.prod_mk hg : _)
#align continuous.dist Continuous.dist

protected theorem Filter.Tendsto.dist {f g : β → α} {x : Filter β} {a b : α}
    (hf : Tendsto f x (𝓝 a)) (hg : Tendsto g x (𝓝 b)) :
    Tendsto (fun x => dist (f x) (g x)) x (𝓝 (dist a b)) :=
  (continuous_dist.tendsto (a, b)).comp (hf.prod_mk_nhds hg)
#align filter.tendsto.dist Filter.Tendsto.dist

theorem nhds_comap_dist (a : α) : ((𝓝 (0 : ℝ)).comap (dist · a)) = 𝓝 a := by
  simp only [@nhds_eq_comap_uniformity α, Metric.uniformity_eq_comap_nhds_zero, comap_comap,
    (· ∘ ·), dist_comm]
#align nhds_comap_dist nhds_comap_dist

theorem tendsto_iff_dist_tendsto_zero {f : β → α} {x : Filter β} {a : α} :
    Tendsto f x (𝓝 a) ↔ Tendsto (fun b => dist (f b) a) x (𝓝 0) := by
  rw [← nhds_comap_dist a, tendsto_comap_iff, Function.comp_def]
#align tendsto_iff_dist_tendsto_zero tendsto_iff_dist_tendsto_zero

theorem continuous_iff_continuous_dist [TopologicalSpace β] {f : β → α} :
    Continuous f ↔ Continuous fun x : β × β => dist (f x.1) (f x.2) :=
  ⟨fun h => h.fst'.dist h.snd', fun h =>
    continuous_iff_continuousAt.2 fun _ => tendsto_iff_dist_tendsto_zero.2 <|
      (h.comp (continuous_id.prod_mk continuous_const)).tendsto' _ _ <| dist_self _⟩
#align continuous_iff_continuous_dist continuous_iff_continuous_dist

theorem uniformContinuous_nndist : UniformContinuous fun p : α × α => nndist p.1 p.2 :=
  uniformContinuous_dist.subtype_mk _
#align uniform_continuous_nndist uniformContinuous_nndist

protected theorem UniformContinuous.nndist [UniformSpace β] {f g : β → α} (hf : UniformContinuous f)
    (hg : UniformContinuous g) : UniformContinuous fun b => nndist (f b) (g b) :=
  uniformContinuous_nndist.comp (hf.prod_mk hg)
#align uniform_continuous.nndist UniformContinuous.nndist

theorem continuous_nndist : Continuous fun p : α × α => nndist p.1 p.2 :=
  uniformContinuous_nndist.continuous
#align continuous_nndist continuous_nndist

@[fun_prop]
protected theorem Continuous.nndist [TopologicalSpace β] {f g : β → α} (hf : Continuous f)
    (hg : Continuous g) : Continuous fun b => nndist (f b) (g b) :=
  continuous_nndist.comp (hf.prod_mk hg : _)
#align continuous.nndist Continuous.nndist

protected theorem Filter.Tendsto.nndist {f g : β → α} {x : Filter β} {a b : α}
    (hf : Tendsto f x (𝓝 a)) (hg : Tendsto g x (𝓝 b)) :
    Tendsto (fun x => nndist (f x) (g x)) x (𝓝 (nndist a b)) :=
  (continuous_nndist.tendsto (a, b)).comp (hf.prod_mk_nhds hg)
#align filter.tendsto.nndist Filter.Tendsto.nndist

namespace Metric

variable {x y z : α} {ε ε₁ ε₂ : ℝ} {s : Set α}

theorem isClosed_ball : IsClosed (closedBall x ε) :=
  isClosed_le (continuous_id.dist continuous_const) continuous_const
#align metric.is_closed_ball Metric.isClosed_ball

theorem isClosed_sphere : IsClosed (sphere x ε) :=
  isClosed_eq (continuous_id.dist continuous_const) continuous_const
#align metric.is_closed_sphere Metric.isClosed_sphere

@[simp]
theorem closure_closedBall : closure (closedBall x ε) = closedBall x ε :=
  isClosed_ball.closure_eq
#align metric.closure_closed_ball Metric.closure_closedBall

@[simp]
theorem closure_sphere : closure (sphere x ε) = sphere x ε :=
  isClosed_sphere.closure_eq
#align metric.closure_sphere Metric.closure_sphere

theorem closure_ball_subset_closedBall : closure (ball x ε) ⊆ closedBall x ε :=
  closure_minimal ball_subset_closedBall isClosed_ball
#align metric.closure_ball_subset_closed_ball Metric.closure_ball_subset_closedBall

theorem frontier_ball_subset_sphere : frontier (ball x ε) ⊆ sphere x ε :=
  frontier_lt_subset_eq (continuous_id.dist continuous_const) continuous_const
#align metric.frontier_ball_subset_sphere Metric.frontier_ball_subset_sphere

theorem frontier_closedBall_subset_sphere : frontier (closedBall x ε) ⊆ sphere x ε :=
  frontier_le_subset_eq (continuous_id.dist continuous_const) continuous_const
#align metric.frontier_closed_ball_subset_sphere Metric.frontier_closedBall_subset_sphere

theorem ball_subset_interior_closedBall : ball x ε ⊆ interior (closedBall x ε) :=
  interior_maximal ball_subset_closedBall isOpen_ball
#align metric.ball_subset_interior_closed_ball Metric.ball_subset_interior_closedBall

/-- ε-characterization of the closure in pseudometric spaces-/
theorem mem_closure_iff {s : Set α} {a : α} : a ∈ closure s ↔ ∀ ε > 0, ∃ b ∈ s, dist a b < ε :=
  (mem_closure_iff_nhds_basis nhds_basis_ball).trans <| by simp only [mem_ball, dist_comm]
#align metric.mem_closure_iff Metric.mem_closure_iff

theorem mem_closure_range_iff {e : β → α} {a : α} :
    a ∈ closure (range e) ↔ ∀ ε > 0, ∃ k : β, dist a (e k) < ε := by
  simp only [mem_closure_iff, exists_range_iff]
#align metric.mem_closure_range_iff Metric.mem_closure_range_iff

theorem mem_closure_range_iff_nat {e : β → α} {a : α} :
    a ∈ closure (range e) ↔ ∀ n : ℕ, ∃ k : β, dist a (e k) < 1 / ((n : ℝ) + 1) :=
  (mem_closure_iff_nhds_basis nhds_basis_ball_inv_nat_succ).trans <| by
    simp only [mem_ball, dist_comm, exists_range_iff, forall_const]
#align metric.mem_closure_range_iff_nat Metric.mem_closure_range_iff_nat

theorem mem_of_closed' {s : Set α} (hs : IsClosed s) {a : α} :
    a ∈ s ↔ ∀ ε > 0, ∃ b ∈ s, dist a b < ε := by
  simpa only [hs.closure_eq] using @mem_closure_iff _ _ s a
#align metric.mem_of_closed' Metric.mem_of_closed'

theorem closedBall_zero' (x : α) : closedBall x 0 = closure {x} :=
  Subset.antisymm
    (fun _y hy =>
      mem_closure_iff.2 fun _ε ε0 => ⟨x, mem_singleton x, (mem_closedBall.1 hy).trans_lt ε0⟩)
    (closure_minimal (singleton_subset_iff.2 (dist_self x).le) isClosed_ball)
#align metric.closed_ball_zero' Metric.closedBall_zero'

lemma eventually_isCompact_closedBall [WeaklyLocallyCompactSpace α] (x : α) :
    ∀ᶠ r in 𝓝 (0 : ℝ), IsCompact (closedBall x r) := by
  rcases exists_compact_mem_nhds x with ⟨s, s_compact, hs⟩
  filter_upwards [eventually_closedBall_subset hs] with r hr
  exact IsCompact.of_isClosed_subset s_compact isClosed_ball hr

lemma exists_isCompact_closedBall [WeaklyLocallyCompactSpace α] (x : α) :
    ∃ r, 0 < r ∧ IsCompact (closedBall x r) := by
  have : ∀ᶠ r in 𝓝[>] 0, IsCompact (closedBall x r) :=
    eventually_nhdsWithin_of_eventually_nhds (eventually_isCompact_closedBall x)
  simpa only [and_comm] using (this.and self_mem_nhdsWithin).exists

theorem dense_iff {s : Set α} : Dense s ↔ ∀ x, ∀ r > 0, (ball x r ∩ s).Nonempty :=
  forall_congr' fun x => by
    simp only [mem_closure_iff, Set.Nonempty, exists_prop, mem_inter_iff, mem_ball', and_comm]
#align metric.dense_iff Metric.dense_iff

theorem denseRange_iff {f : β → α} : DenseRange f ↔ ∀ x, ∀ r > 0, ∃ y, dist x (f y) < r :=
  forall_congr' fun x => by simp only [mem_closure_iff, exists_range_iff]
#align metric.dense_range_iff Metric.denseRange_iff

-- Porting note: `TopologicalSpace.IsSeparable.separableSpace` moved to `EMetricSpace`

/-- The preimage of a separable set by an inducing map is separable. -/
protected theorem _root_.Inducing.isSeparable_preimage {f : β → α} [TopologicalSpace β]
    (hf : Inducing f) {s : Set α} (hs : IsSeparable s) : IsSeparable (f ⁻¹' s) := by
  have : SeparableSpace s := hs.separableSpace
  have : SecondCountableTopology s := UniformSpace.secondCountable_of_separable _
  have : Inducing ((mapsTo_preimage f s).restrict _ _ _) :=
    (hf.comp inducing_subtype_val).codRestrict _
  have := this.secondCountableTopology
  exact .of_subtype _
#align inducing.is_separable_preimage Inducing.isSeparable_preimage

protected theorem _root_.Embedding.isSeparable_preimage {f : β → α} [TopologicalSpace β]
    (hf : Embedding f) {s : Set α} (hs : IsSeparable s) : IsSeparable (f ⁻¹' s) :=
  hf.toInducing.isSeparable_preimage hs
#align embedding.is_separable_preimage Embedding.isSeparable_preimage

/-- If a map is continuous on a separable set `s`, then the image of `s` is also separable. -/
theorem _root_.ContinuousOn.isSeparable_image [TopologicalSpace β] {f : α → β} {s : Set α}
    (hf : ContinuousOn f s) (hs : IsSeparable s) : IsSeparable (f '' s) := by
  rw [image_eq_range, ← image_univ]
  exact (isSeparable_univ_iff.2 hs.separableSpace).image hf.restrict
#align continuous_on.is_separable_image ContinuousOn.isSeparable_image

end Metric

/-- A compact set is separable. -/
theorem IsCompact.isSeparable {s : Set α} (hs : IsCompact s) : IsSeparable s :=
  haveI : CompactSpace s := isCompact_iff_compactSpace.mp hs
  .of_subtype s
#align is_compact.is_separable IsCompact.isSeparable

section Pi

open Finset

variable {π : β → Type*} [Fintype β] [∀ b, PseudoMetricSpace (π b)]

/-- A finite product of pseudometric spaces is a pseudometric space, with the sup distance. -/
instance pseudoMetricSpacePi : PseudoMetricSpace (∀ b, π b) := by
  /- we construct the instance from the pseudoemetric space instance to avoid checking again that
    the uniformity is the same as the product uniformity, but we register nevertheless a nice
    formula for the distance -/
  let i := PseudoEMetricSpace.toPseudoMetricSpaceOfDist
    (fun f g : ∀ b, π b => ((sup univ fun b => nndist (f b) (g b) : ℝ≥0) : ℝ))
    (fun f g => ((Finset.sup_lt_iff bot_lt_top).2 fun b _ => edist_lt_top _ _).ne)
    (fun f g => by
      simp only [edist_pi_def, edist_nndist, ← ENNReal.coe_finset_sup, ENNReal.coe_toReal])
  refine i.replaceBornology fun s => ?_
  simp only [← isBounded_def, isBounded_iff_eventually, ← forall_isBounded_image_eval_iff,
    forall_mem_image, ← Filter.eventually_all, Function.eval_apply, @dist_nndist (π _)]
  refine' eventually_congr ((eventually_ge_atTop 0).mono fun C hC => _)
  lift C to ℝ≥0 using hC
  refine ⟨fun H x hx y hy ↦ NNReal.coe_le_coe.2 <| Finset.sup_le fun b _ ↦ H b hx hy,
    fun H b x hx y hy ↦ NNReal.coe_le_coe.2 ?_⟩
  simpa only using Finset.sup_le_iff.1 (NNReal.coe_le_coe.1 <| H hx hy) b (Finset.mem_univ b)
#align pseudo_metric_space_pi pseudoMetricSpacePi

theorem nndist_pi_def (f g : ∀ b, π b) : nndist f g = sup univ fun b => nndist (f b) (g b) :=
  NNReal.eq rfl
#align nndist_pi_def nndist_pi_def

theorem dist_pi_def (f g : ∀ b, π b) : dist f g = (sup univ fun b => nndist (f b) (g b) : ℝ≥0) :=
  rfl
#align dist_pi_def dist_pi_def

theorem nndist_pi_le_iff {f g : ∀ b, π b} {r : ℝ≥0} :
    nndist f g ≤ r ↔ ∀ b, nndist (f b) (g b) ≤ r := by simp [nndist_pi_def]
#align nndist_pi_le_iff nndist_pi_le_iff

theorem nndist_pi_lt_iff {f g : ∀ b, π b} {r : ℝ≥0} (hr : 0 < r) :
    nndist f g < r ↔ ∀ b, nndist (f b) (g b) < r := by
  rw [← bot_eq_zero'] at hr
  simp [nndist_pi_def, Finset.sup_lt_iff hr]
#align nndist_pi_lt_iff nndist_pi_lt_iff

theorem nndist_pi_eq_iff {f g : ∀ b, π b} {r : ℝ≥0} (hr : 0 < r) :
    nndist f g = r ↔ (∃ i, nndist (f i) (g i) = r) ∧ ∀ b, nndist (f b) (g b) ≤ r := by
  rw [eq_iff_le_not_lt, nndist_pi_lt_iff hr, nndist_pi_le_iff, not_forall, and_comm]
  simp_rw [not_lt, and_congr_left_iff, le_antisymm_iff]
  intro h
  refine exists_congr fun b => ?_
  apply (and_iff_right <| h _).symm
#align nndist_pi_eq_iff nndist_pi_eq_iff

theorem dist_pi_lt_iff {f g : ∀ b, π b} {r : ℝ} (hr : 0 < r) :
    dist f g < r ↔ ∀ b, dist (f b) (g b) < r := by
  lift r to ℝ≥0 using hr.le
  exact nndist_pi_lt_iff hr
#align dist_pi_lt_iff dist_pi_lt_iff

theorem dist_pi_le_iff {f g : ∀ b, π b} {r : ℝ} (hr : 0 ≤ r) :
    dist f g ≤ r ↔ ∀ b, dist (f b) (g b) ≤ r := by
  lift r to ℝ≥0 using hr
  exact nndist_pi_le_iff
#align dist_pi_le_iff dist_pi_le_iff

theorem dist_pi_eq_iff {f g : ∀ b, π b} {r : ℝ} (hr : 0 < r) :
    dist f g = r ↔ (∃ i, dist (f i) (g i) = r) ∧ ∀ b, dist (f b) (g b) ≤ r := by
  lift r to ℝ≥0 using hr.le
  simp_rw [← coe_nndist, NNReal.coe_inj, nndist_pi_eq_iff hr, NNReal.coe_le_coe]
#align dist_pi_eq_iff dist_pi_eq_iff

theorem dist_pi_le_iff' [Nonempty β] {f g : ∀ b, π b} {r : ℝ} :
    dist f g ≤ r ↔ ∀ b, dist (f b) (g b) ≤ r := by
  by_cases hr : 0 ≤ r
  · exact dist_pi_le_iff hr
  · exact iff_of_false (fun h => hr <| dist_nonneg.trans h) fun h =>
      hr <| dist_nonneg.trans <| h <| Classical.arbitrary _
#align dist_pi_le_iff' dist_pi_le_iff'

theorem dist_pi_const_le (a b : α) : (dist (fun _ : β => a) fun _ => b) ≤ dist a b :=
  (dist_pi_le_iff dist_nonneg).2 fun _ => le_rfl
#align dist_pi_const_le dist_pi_const_le

theorem nndist_pi_const_le (a b : α) : (nndist (fun _ : β => a) fun _ => b) ≤ nndist a b :=
  nndist_pi_le_iff.2 fun _ => le_rfl
#align nndist_pi_const_le nndist_pi_const_le

@[simp]
theorem dist_pi_const [Nonempty β] (a b : α) : (dist (fun _ : β => a) fun _ => b) = dist a b := by
  simpa only [dist_edist] using congr_arg ENNReal.toReal (edist_pi_const a b)
#align dist_pi_const dist_pi_const

@[simp]
theorem nndist_pi_const [Nonempty β] (a b : α) :
    (nndist (fun _ : β => a) fun _ => b) = nndist a b :=
  NNReal.eq <| dist_pi_const a b
#align nndist_pi_const nndist_pi_const

theorem nndist_le_pi_nndist (f g : ∀ b, π b) (b : β) : nndist (f b) (g b) ≤ nndist f g := by
  rw [← ENNReal.coe_le_coe, ← edist_nndist, ← edist_nndist]
  exact edist_le_pi_edist f g b
#align nndist_le_pi_nndist nndist_le_pi_nndist

theorem dist_le_pi_dist (f g : ∀ b, π b) (b : β) : dist (f b) (g b) ≤ dist f g := by
  simp only [dist_nndist, NNReal.coe_le_coe, nndist_le_pi_nndist f g b]
#align dist_le_pi_dist dist_le_pi_dist

/-- An open ball in a product space is a product of open balls. See also `ball_pi'`
for a version assuming `Nonempty β` instead of `0 < r`. -/
theorem ball_pi (x : ∀ b, π b) {r : ℝ} (hr : 0 < r) :
    ball x r = Set.pi univ fun b => ball (x b) r := by
  ext p
  simp [dist_pi_lt_iff hr]
#align ball_pi ball_pi

/-- An open ball in a product space is a product of open balls. See also `ball_pi`
for a version assuming `0 < r` instead of `Nonempty β`. -/
theorem ball_pi' [Nonempty β] (x : ∀ b, π b) (r : ℝ) :
    ball x r = Set.pi univ fun b => ball (x b) r :=
  (lt_or_le 0 r).elim (ball_pi x) fun hr => by simp [ball_eq_empty.2 hr]
#align ball_pi' ball_pi'

/-- A closed ball in a product space is a product of closed balls. See also `closedBall_pi'`
for a version assuming `Nonempty β` instead of `0 ≤ r`. -/
theorem closedBall_pi (x : ∀ b, π b) {r : ℝ} (hr : 0 ≤ r) :
    closedBall x r = Set.pi univ fun b => closedBall (x b) r := by
  ext p
  simp [dist_pi_le_iff hr]
#align closed_ball_pi closedBall_pi

/-- A closed ball in a product space is a product of closed balls. See also `closedBall_pi`
for a version assuming `0 ≤ r` instead of `Nonempty β`. -/
theorem closedBall_pi' [Nonempty β] (x : ∀ b, π b) (r : ℝ) :
    closedBall x r = Set.pi univ fun b => closedBall (x b) r :=
  (le_or_lt 0 r).elim (closedBall_pi x) fun hr => by simp [closedBall_eq_empty.2 hr]
#align closed_ball_pi' closedBall_pi'

/-- A sphere in a product space is a union of spheres on each component restricted to the closed
ball. -/
theorem sphere_pi (x : ∀ b, π b) {r : ℝ} (h : 0 < r ∨ Nonempty β) :
    sphere x r = (⋃ i : β, Function.eval i ⁻¹' sphere (x i) r) ∩ closedBall x r := by
  obtain hr | rfl | hr := lt_trichotomy r 0
  · simp [hr]
  · rw [closedBall_eq_sphere_of_nonpos le_rfl, eq_comm, Set.inter_eq_right]
    letI := h.resolve_left (lt_irrefl _)
    inhabit β
    refine subset_iUnion_of_subset default ?_
    intro x hx
    replace hx := hx.le
    rw [dist_pi_le_iff le_rfl] at hx
    exact le_antisymm (hx default) dist_nonneg
  · ext
    simp [dist_pi_eq_iff hr, dist_pi_le_iff hr.le]
#align sphere_pi sphere_pi

@[simp]
theorem Fin.nndist_insertNth_insertNth {n : ℕ} {α : Fin (n + 1) → Type*}
    [∀ i, PseudoMetricSpace (α i)] (i : Fin (n + 1)) (x y : α i) (f g : ∀ j, α (i.succAbove j)) :
    nndist (i.insertNth x f) (i.insertNth y g) = max (nndist x y) (nndist f g) :=
  eq_of_forall_ge_iff fun c => by simp [nndist_pi_le_iff, i.forall_iff_succAbove]
#align fin.nndist_insert_nth_insert_nth Fin.nndist_insertNth_insertNth

@[simp]
theorem Fin.dist_insertNth_insertNth {n : ℕ} {α : Fin (n + 1) → Type*}
    [∀ i, PseudoMetricSpace (α i)] (i : Fin (n + 1)) (x y : α i) (f g : ∀ j, α (i.succAbove j)) :
    dist (i.insertNth x f) (i.insertNth y g) = max (dist x y) (dist f g) := by
  simp only [dist_nndist, Fin.nndist_insertNth_insertNth, NNReal.coe_max]
#align fin.dist_insert_nth_insert_nth Fin.dist_insertNth_insertNth

theorem Real.dist_le_of_mem_pi_Icc {x y x' y' : β → ℝ} (hx : x ∈ Icc x' y') (hy : y ∈ Icc x' y') :
    dist x y ≤ dist x' y' := by
  refine (dist_pi_le_iff dist_nonneg).2 fun b =>
    (Real.dist_le_of_mem_uIcc ?_ ?_).trans (dist_le_pi_dist x' y' b) <;> refine Icc_subset_uIcc ?_
  exacts [⟨hx.1 _, hx.2 _⟩, ⟨hy.1 _, hy.2 _⟩]
#align real.dist_le_of_mem_pi_Icc Real.dist_le_of_mem_pi_Icc

end Pi

section Compact

/-- Any compact set in a pseudometric space can be covered by finitely many balls of a given
positive radius -/
theorem finite_cover_balls_of_compact {α : Type u} [PseudoMetricSpace α] {s : Set α}
    (hs : IsCompact s) {e : ℝ} (he : 0 < e) :
    ∃ t, t ⊆ s ∧ Set.Finite t ∧ s ⊆ ⋃ x ∈ t, ball x e :=
  let ⟨t, hts, ht⟩ := hs.elim_nhds_subcover _ (fun x _ => ball_mem_nhds x he)
  ⟨t, hts, t.finite_toSet, ht⟩
#align finite_cover_balls_of_compact finite_cover_balls_of_compact

alias IsCompact.finite_cover_balls := finite_cover_balls_of_compact
#align is_compact.finite_cover_balls IsCompact.finite_cover_balls

end Compact

namespace Metric

section SecondCountable

open TopologicalSpace

/-- A pseudometric space is second countable if, for every `ε > 0`, there is a countable set which
is `ε`-dense. -/
theorem secondCountable_of_almost_dense_set
    (H : ∀ ε > (0 : ℝ), ∃ s : Set α, s.Countable ∧ ∀ x, ∃ y ∈ s, dist x y ≤ ε) :
    SecondCountableTopology α := by
  refine EMetric.secondCountable_of_almost_dense_set fun ε ε0 => ?_
  rcases ENNReal.lt_iff_exists_nnreal_btwn.1 ε0 with ⟨ε', ε'0, ε'ε⟩
  choose s hsc y hys hyx using H ε' (mod_cast ε'0)
  refine ⟨s, hsc, iUnion₂_eq_univ_iff.2 fun x => ⟨y x, hys _, le_trans ?_ ε'ε.le⟩⟩
  exact mod_cast hyx x
#align metric.second_countable_of_almost_dense_set Metric.secondCountable_of_almost_dense_set

end SecondCountable

end Metric

theorem lebesgue_number_lemma_of_metric {s : Set α} {ι : Sort*} {c : ι → Set α} (hs : IsCompact s)
    (hc₁ : ∀ i, IsOpen (c i)) (hc₂ : s ⊆ ⋃ i, c i) : ∃ δ > 0, ∀ x ∈ s, ∃ i, ball x δ ⊆ c i := by
  simpa only [ball, UniformSpace.ball, preimage_setOf_eq, dist_comm]
    using uniformity_basis_dist.lebesgue_number_lemma hs hc₁ hc₂
#align lebesgue_number_lemma_of_metric lebesgue_number_lemma_of_metric

theorem lebesgue_number_lemma_of_metric_sUnion {s : Set α} {c : Set (Set α)} (hs : IsCompact s)
    (hc₁ : ∀ t ∈ c, IsOpen t) (hc₂ : s ⊆ ⋃₀ c) : ∃ δ > 0, ∀ x ∈ s, ∃ t ∈ c, ball x δ ⊆ t := by
  rw [sUnion_eq_iUnion] at hc₂; simpa using lebesgue_number_lemma_of_metric hs (by simpa) hc₂
#align lebesgue_number_lemma_of_metric_sUnion lebesgue_number_lemma_of_metric_sUnion<|MERGE_RESOLUTION|>--- conflicted
+++ resolved
@@ -1159,17 +1159,13 @@
 
 open Metric
 
-<<<<<<< HEAD
 /-- If the distances between distinct points in a (pseudo) metric space
 are uniformly bounded away from zero, then the space has discrete topology. -/
 lemma DiscreteTopology.of_forall_le_dist {α} [PseudoMetricSpace α] {r : ℝ} (hpos : 0 < r)
     (hr : Pairwise (r ≤ dist · · : α → α → Prop)) : DiscreteTopology α :=
   ⟨by rw [Metric.uniformSpace_eq_bot.2 ⟨r, hpos, hr⟩, toTopologicalSpace_bot]⟩
 
-/-Instantiate a pseudometric space as a pseudoemetric space. Before we can state the instance,
-=======
 /- Instantiate a pseudometric space as a pseudoemetric space. Before we can state the instance,
->>>>>>> b1a351c3
 we need to show that the uniform structure coming from the edistance and the
 distance coincide. -/
 
