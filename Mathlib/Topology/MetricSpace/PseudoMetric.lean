/-
Copyright (c) 2015, 2017 Jeremy Avigad. All rights reserved.
Released under Apache 2.0 license as described in the file LICENSE.
Authors: Jeremy Avigad, Robert Y. Lewis, Johannes Hölzl, Mario Carneiro, Sébastien Gouëzel
-/
import Mathlib.Topology.Algebra.Order.Compact
import Mathlib.Topology.EMetricSpace.Basic
import Mathlib.Topology.Bornology.Constructions
import Mathlib.Data.Set.Pointwise.Interval
import Mathlib.Topology.Order.DenselyOrdered

/-!
## Pseudo-metric spaces

This file defines pseudo-metric spaces: these differ from metric spaces by not imposing the
condition `dist x y = 0 → x = y`.
Many definitions and theorems expected on (pseudo-)metric spaces are already introduced on uniform
spaces and topological spaces. For example: open and closed sets, compactness, completeness,
continuity and uniform continuity.

## Main definitions

* `Dist α`: Endows a space `α` with a function `dist a b`.
* `PseudoMetricSpace α`: A space endowed with a distance function, which can
  be zero even if the two elements are non-equal.
* `Metric.ball x ε`: The set of all points `y` with `dist y x < ε`.
* `Metric.Bounded s`: Whether a subset of a `PseudoMetricSpace` is bounded.
* `MetricSpace α`: A `PseudoMetricSpace` with the guarantee `dist x y = 0 → x = y`.

Additional useful definitions:

* `nndist a b`: `dist` as a function to the non-negative reals.
* `Metric.closedBall x ε`: The set of all points `y` with `dist y x ≤ ε`.
* `Metric.sphere x ε`: The set of all points `y` with `dist y x = ε`.

TODO (anyone): Add "Main results" section.

## Tags

pseudo_metric, dist
-/

open Set Filter TopologicalSpace Bornology
open scoped ENNReal NNReal Uniformity Topology

universe u v w

variable {α : Type u} {β : Type v} {X ι : Type*}

theorem UniformSpace.ofDist_aux (ε : ℝ) (hε : 0 < ε) : ∃ δ > (0 : ℝ), ∀ x < δ, ∀ y < δ, x + y < ε :=
  ⟨ε / 2, half_pos hε, fun _x hx _y hy => add_halves ε ▸ add_lt_add hx hy⟩

/-- Construct a uniform structure from a distance function and metric space axioms -/
def UniformSpace.ofDist (dist : α → α → ℝ) (dist_self : ∀ x : α, dist x x = 0)
    (dist_comm : ∀ x y : α, dist x y = dist y x)
    (dist_triangle : ∀ x y z : α, dist x z ≤ dist x y + dist y z) : UniformSpace α :=
  .ofFun dist dist_self dist_comm dist_triangle ofDist_aux
#align uniform_space_of_dist UniformSpace.ofDist

-- Porting note: dropped the `dist_self` argument
/-- Construct a bornology from a distance function and metric space axioms. -/
abbrev Bornology.ofDist {α : Type*} (dist : α → α → ℝ) (dist_comm : ∀ x y, dist x y = dist y x)
    (dist_triangle : ∀ x y z, dist x z ≤ dist x y + dist y z) : Bornology α :=
  Bornology.ofBounded { s : Set α | ∃ C, ∀ ⦃x⦄, x ∈ s → ∀ ⦃y⦄, y ∈ s → dist x y ≤ C }
    ⟨0, fun x hx y => hx.elim⟩ (fun s ⟨c, hc⟩ t h => ⟨c, fun x hx y hy => hc (h hx) (h hy)⟩)
    (fun s hs t ht => by
      rcases s.eq_empty_or_nonempty with rfl | ⟨x, hx⟩
      · rwa [empty_union]
      rcases t.eq_empty_or_nonempty with rfl | ⟨y, hy⟩
      · rwa [union_empty]
      rsuffices ⟨C, hC⟩ : ∃ C, ∀ z ∈ s ∪ t, dist x z ≤ C
      · refine ⟨C + C, fun a ha b hb => (dist_triangle a x b).trans ?_⟩
        simpa only [dist_comm] using add_le_add (hC _ ha) (hC _ hb)
      rcases hs with ⟨Cs, hs⟩; rcases ht with ⟨Ct, ht⟩
      refine ⟨max Cs (dist x y + Ct), fun z hz => hz.elim
        (fun hz => (hs hx hz).trans (le_max_left _ _))
        (fun hz => (dist_triangle x y z).trans <|
          (add_le_add le_rfl (ht hy hz)).trans (le_max_right _ _))⟩)
    fun z => ⟨dist z z, forall_eq.2 <| forall_eq.2 le_rfl⟩
#align bornology.of_dist Bornology.ofDistₓ

/-- The distance function (given an ambient metric space on `α`), which returns
  a nonnegative real number `dist x y` given `x y : α`. -/
@[ext]
class Dist (α : Type*) where
  dist : α → α → ℝ
#align has_dist Dist

export Dist (dist)

-- the uniform structure and the emetric space structure are embedded in the metric space structure
-- to avoid instance diamond issues. See Note [forgetful inheritance].
/-- This is an internal lemma used inside the default of `PseudoMetricSpace.edist`. -/
private theorem dist_nonneg' {α} {x y : α} (dist : α → α → ℝ)
    (dist_self : ∀ x : α, dist x x = 0) (dist_comm : ∀ x y : α, dist x y = dist y x)
    (dist_triangle : ∀ x y z : α, dist x z ≤ dist x y + dist y z) : 0 ≤ dist x y :=
  have : 0 ≤ 2 * dist x y :=
    calc 0 = dist x x := (dist_self _).symm
    _ ≤ dist x y + dist y x := dist_triangle _ _ _
    _ = 2 * dist x y := by rw [two_mul, dist_comm]
  nonneg_of_mul_nonneg_right this two_pos

#noalign pseudo_metric_space.edist_dist_tac -- Porting note (#11215): TODO: restore

/-- Pseudo metric and Metric spaces

A pseudo metric space is endowed with a distance for which the requirement `d(x,y)=0 → x = y` might
not hold. A metric space is a pseudo metric space such that `d(x,y)=0 → x = y`.
Each pseudo metric space induces a canonical `UniformSpace` and hence a canonical
`TopologicalSpace` This is enforced in the type class definition, by extending the `UniformSpace`
structure. When instantiating a `PseudoMetricSpace` structure, the uniformity fields are not
necessary, they will be filled in by default. In the same way, each (pseudo) metric space induces a
(pseudo) emetric space structure. It is included in the structure, but filled in by default.
-/
class PseudoMetricSpace (α : Type u) extends Dist α : Type u where
  dist_self : ∀ x : α, dist x x = 0
  dist_comm : ∀ x y : α, dist x y = dist y x
  dist_triangle : ∀ x y z : α, dist x z ≤ dist x y + dist y z
  edist : α → α → ℝ≥0∞ := fun x y => ENNReal.ofNNReal ⟨dist x y, dist_nonneg' _ ‹_› ‹_› ‹_›⟩
  edist_dist : ∀ x y : α, edist x y = ENNReal.ofReal (dist x y)
  -- Porting note (#11215): TODO: add := by _
  toUniformSpace : UniformSpace α := .ofDist dist dist_self dist_comm dist_triangle
  uniformity_dist : 𝓤 α = ⨅ ε > 0, 𝓟 { p : α × α | dist p.1 p.2 < ε } := by intros; rfl
  toBornology : Bornology α := Bornology.ofDist dist dist_comm dist_triangle
  cobounded_sets : (Bornology.cobounded α).sets =
    { s | ∃ C : ℝ, ∀ x ∈ sᶜ, ∀ y ∈ sᶜ, dist x y ≤ C } := by intros; rfl
#align pseudo_metric_space PseudoMetricSpace

/-- Two pseudo metric space structures with the same distance function coincide. -/
@[ext]
theorem PseudoMetricSpace.ext {α : Type*} {m m' : PseudoMetricSpace α}
    (h : m.toDist = m'.toDist) : m = m' := by
  cases' m with d _ _ _ ed hed U hU B hB
  cases' m' with d' _ _ _ ed' hed' U' hU' B' hB'
  obtain rfl : d = d' := h
  congr
  · ext x y : 2
    rw [hed, hed']
  · exact UniformSpace.ext (hU.trans hU'.symm)
  · ext : 2
    rw [← Filter.mem_sets, ← Filter.mem_sets, hB, hB']
#align pseudo_metric_space.ext PseudoMetricSpace.ext

variable [PseudoMetricSpace α]

attribute [instance] PseudoMetricSpace.toUniformSpace PseudoMetricSpace.toBornology

-- see Note [lower instance priority]
instance (priority := 200) PseudoMetricSpace.toEDist : EDist α :=
  ⟨PseudoMetricSpace.edist⟩
#align pseudo_metric_space.to_has_edist PseudoMetricSpace.toEDist

/-- Construct a pseudo-metric space structure whose underlying topological space structure
(definitionally) agrees which a pre-existing topology which is compatible with a given distance
function. -/
def PseudoMetricSpace.ofDistTopology {α : Type u} [TopologicalSpace α] (dist : α → α → ℝ)
    (dist_self : ∀ x : α, dist x x = 0) (dist_comm : ∀ x y : α, dist x y = dist y x)
    (dist_triangle : ∀ x y z : α, dist x z ≤ dist x y + dist y z)
    (H : ∀ s : Set α, IsOpen s ↔ ∀ x ∈ s, ∃ ε > 0, ∀ y, dist x y < ε → y ∈ s) :
    PseudoMetricSpace α :=
  { dist := dist
    dist_self := dist_self
    dist_comm := dist_comm
    dist_triangle := dist_triangle
    edist_dist := fun x y => by exact ENNReal.coe_nnreal_eq _
    toUniformSpace :=
      (UniformSpace.ofDist dist dist_self dist_comm dist_triangle).replaceTopology <|
        TopologicalSpace.ext_iff.2 fun s ↦ (H s).trans <| forall₂_congr fun x _ ↦
          ((UniformSpace.hasBasis_ofFun (exists_gt (0 : ℝ)) dist dist_self dist_comm dist_triangle
            UniformSpace.ofDist_aux).comap (Prod.mk x)).mem_iff.symm
    uniformity_dist := rfl
    toBornology := Bornology.ofDist dist dist_comm dist_triangle
    cobounded_sets := rfl }
#align pseudo_metric_space.of_dist_topology PseudoMetricSpace.ofDistTopology

@[simp]
theorem dist_self (x : α) : dist x x = 0 :=
  PseudoMetricSpace.dist_self x
#align dist_self dist_self

theorem dist_comm (x y : α) : dist x y = dist y x :=
  PseudoMetricSpace.dist_comm x y
#align dist_comm dist_comm

theorem edist_dist (x y : α) : edist x y = ENNReal.ofReal (dist x y) :=
  PseudoMetricSpace.edist_dist x y
#align edist_dist edist_dist

theorem dist_triangle (x y z : α) : dist x z ≤ dist x y + dist y z :=
  PseudoMetricSpace.dist_triangle x y z
#align dist_triangle dist_triangle

theorem dist_triangle_left (x y z : α) : dist x y ≤ dist z x + dist z y := by
  rw [dist_comm z]; apply dist_triangle
#align dist_triangle_left dist_triangle_left

theorem dist_triangle_right (x y z : α) : dist x y ≤ dist x z + dist y z := by
  rw [dist_comm y]; apply dist_triangle
#align dist_triangle_right dist_triangle_right

theorem dist_triangle4 (x y z w : α) : dist x w ≤ dist x y + dist y z + dist z w :=
  calc
    dist x w ≤ dist x z + dist z w := dist_triangle x z w
    _ ≤ dist x y + dist y z + dist z w := add_le_add_right (dist_triangle x y z) _
#align dist_triangle4 dist_triangle4

theorem dist_triangle4_left (x₁ y₁ x₂ y₂ : α) :
    dist x₂ y₂ ≤ dist x₁ y₁ + (dist x₁ x₂ + dist y₁ y₂) := by
  rw [add_left_comm, dist_comm x₁, ← add_assoc]
  apply dist_triangle4
#align dist_triangle4_left dist_triangle4_left

theorem dist_triangle4_right (x₁ y₁ x₂ y₂ : α) :
    dist x₁ y₁ ≤ dist x₁ x₂ + dist y₁ y₂ + dist x₂ y₂ := by
  rw [add_right_comm, dist_comm y₁]
  apply dist_triangle4
#align dist_triangle4_right dist_triangle4_right

/-- The triangle (polygon) inequality for sequences of points; `Finset.Ico` version. -/
theorem dist_le_Ico_sum_dist (f : ℕ → α) {m n} (h : m ≤ n) :
    dist (f m) (f n) ≤ ∑ i ∈ Finset.Ico m n, dist (f i) (f (i + 1)) := by
  induction n, h using Nat.le_induction with
  | base => rw [Finset.Ico_self, Finset.sum_empty, dist_self]
  | succ n hle ihn =>
    calc
      dist (f m) (f (n + 1)) ≤ dist (f m) (f n) + dist (f n) (f (n + 1)) := dist_triangle _ _ _
      _ ≤ (∑ i ∈ Finset.Ico m n, _) + _ := add_le_add ihn le_rfl
      _ = ∑ i ∈ Finset.Ico m (n + 1), _ := by
      { rw [Nat.Ico_succ_right_eq_insert_Ico hle, Finset.sum_insert, add_comm]; simp }
#align dist_le_Ico_sum_dist dist_le_Ico_sum_dist

/-- The triangle (polygon) inequality for sequences of points; `Finset.range` version. -/
theorem dist_le_range_sum_dist (f : ℕ → α) (n : ℕ) :
    dist (f 0) (f n) ≤ ∑ i ∈ Finset.range n, dist (f i) (f (i + 1)) :=
  Nat.Ico_zero_eq_range ▸ dist_le_Ico_sum_dist f (Nat.zero_le n)
#align dist_le_range_sum_dist dist_le_range_sum_dist

/-- A version of `dist_le_Ico_sum_dist` with each intermediate distance replaced
with an upper estimate. -/
theorem dist_le_Ico_sum_of_dist_le {f : ℕ → α} {m n} (hmn : m ≤ n) {d : ℕ → ℝ}
    (hd : ∀ {k}, m ≤ k → k < n → dist (f k) (f (k + 1)) ≤ d k) :
    dist (f m) (f n) ≤ ∑ i ∈ Finset.Ico m n, d i :=
  le_trans (dist_le_Ico_sum_dist f hmn) <|
    Finset.sum_le_sum fun _k hk => hd (Finset.mem_Ico.1 hk).1 (Finset.mem_Ico.1 hk).2
#align dist_le_Ico_sum_of_dist_le dist_le_Ico_sum_of_dist_le

/-- A version of `dist_le_range_sum_dist` with each intermediate distance replaced
with an upper estimate. -/
theorem dist_le_range_sum_of_dist_le {f : ℕ → α} (n : ℕ) {d : ℕ → ℝ}
    (hd : ∀ {k}, k < n → dist (f k) (f (k + 1)) ≤ d k) :
    dist (f 0) (f n) ≤ ∑ i ∈ Finset.range n, d i :=
  Nat.Ico_zero_eq_range ▸ dist_le_Ico_sum_of_dist_le (zero_le n) fun _ => hd
#align dist_le_range_sum_of_dist_le dist_le_range_sum_of_dist_le

theorem swap_dist : Function.swap (@dist α _) = dist := by funext x y; exact dist_comm _ _
#align swap_dist swap_dist

theorem abs_dist_sub_le (x y z : α) : |dist x z - dist y z| ≤ dist x y :=
  abs_sub_le_iff.2
    ⟨sub_le_iff_le_add.2 (dist_triangle _ _ _), sub_le_iff_le_add.2 (dist_triangle_left _ _ _)⟩
#align abs_dist_sub_le abs_dist_sub_le

theorem dist_nonneg {x y : α} : 0 ≤ dist x y :=
  dist_nonneg' dist dist_self dist_comm dist_triangle
#align dist_nonneg dist_nonneg

namespace Mathlib.Meta.Positivity

open Lean Meta Qq Function

/-- Extension for the `positivity` tactic: distances are nonnegative. -/
@[positivity Dist.dist _ _]
def evalDist : PositivityExt where eval {u α} _zα _pα e := do
  match u, α, e with
  | 0, ~q(ℝ), ~q(@Dist.dist $β $inst $a $b) =>
    let _inst ← synthInstanceQ q(PseudoMetricSpace $β)
    assertInstancesCommute
    pure (.nonnegative q(dist_nonneg))
  | _, _, _ => throwError "not dist"

end Mathlib.Meta.Positivity

example {x y : α} : 0 ≤ dist x y := by positivity

@[simp] theorem abs_dist {a b : α} : |dist a b| = dist a b := abs_of_nonneg dist_nonneg
#align abs_dist abs_dist

/-- A version of `Dist` that takes value in `ℝ≥0`. -/
class NNDist (α : Type*) where
  nndist : α → α → ℝ≥0
#align has_nndist NNDist

export NNDist (nndist)

-- see Note [lower instance priority]
/-- Distance as a nonnegative real number. -/
instance (priority := 100) PseudoMetricSpace.toNNDist : NNDist α :=
  ⟨fun a b => ⟨dist a b, dist_nonneg⟩⟩
#align pseudo_metric_space.to_has_nndist PseudoMetricSpace.toNNDist

/-- Express `dist` in terms of `nndist`-/
theorem dist_nndist (x y : α) : dist x y = nndist x y := rfl
#align dist_nndist dist_nndist

@[simp, norm_cast]
theorem coe_nndist (x y : α) : ↑(nndist x y) = dist x y := rfl
#align coe_nndist coe_nndist

/-- Express `edist` in terms of `nndist`-/
theorem edist_nndist (x y : α) : edist x y = nndist x y := by
  rw [edist_dist, dist_nndist, ENNReal.ofReal_coe_nnreal]
#align edist_nndist edist_nndist

/-- Express `nndist` in terms of `edist`-/
theorem nndist_edist (x y : α) : nndist x y = (edist x y).toNNReal := by
  simp [edist_nndist]
#align nndist_edist nndist_edist

@[simp, norm_cast]
theorem coe_nnreal_ennreal_nndist (x y : α) : ↑(nndist x y) = edist x y :=
  (edist_nndist x y).symm
#align coe_nnreal_ennreal_nndist coe_nnreal_ennreal_nndist

@[simp, norm_cast]
theorem edist_lt_coe {x y : α} {c : ℝ≥0} : edist x y < c ↔ nndist x y < c := by
  rw [edist_nndist, ENNReal.coe_lt_coe]
#align edist_lt_coe edist_lt_coe

@[simp, norm_cast]
theorem edist_le_coe {x y : α} {c : ℝ≥0} : edist x y ≤ c ↔ nndist x y ≤ c := by
  rw [edist_nndist, ENNReal.coe_le_coe]
#align edist_le_coe edist_le_coe

/-- In a pseudometric space, the extended distance is always finite-/
theorem edist_lt_top {α : Type*} [PseudoMetricSpace α] (x y : α) : edist x y < ⊤ :=
  (edist_dist x y).symm ▸ ENNReal.ofReal_lt_top
#align edist_lt_top edist_lt_top

/-- In a pseudometric space, the extended distance is always finite-/
theorem edist_ne_top (x y : α) : edist x y ≠ ⊤ :=
  (edist_lt_top x y).ne
#align edist_ne_top edist_ne_top

/-- `nndist x x` vanishes-/
@[simp] theorem nndist_self (a : α) : nndist a a = 0 := NNReal.coe_eq_zero.1 (dist_self a)
#align nndist_self nndist_self

-- Porting note: `dist_nndist` and `coe_nndist` moved up

@[simp, norm_cast]
theorem dist_lt_coe {x y : α} {c : ℝ≥0} : dist x y < c ↔ nndist x y < c :=
  Iff.rfl
#align dist_lt_coe dist_lt_coe

@[simp, norm_cast]
theorem dist_le_coe {x y : α} {c : ℝ≥0} : dist x y ≤ c ↔ nndist x y ≤ c :=
  Iff.rfl
#align dist_le_coe dist_le_coe

@[simp]
theorem edist_lt_ofReal {x y : α} {r : ℝ} : edist x y < ENNReal.ofReal r ↔ dist x y < r := by
  rw [edist_dist, ENNReal.ofReal_lt_ofReal_iff_of_nonneg dist_nonneg]
#align edist_lt_of_real edist_lt_ofReal

@[simp]
theorem edist_le_ofReal {x y : α} {r : ℝ} (hr : 0 ≤ r) :
    edist x y ≤ ENNReal.ofReal r ↔ dist x y ≤ r := by
  rw [edist_dist, ENNReal.ofReal_le_ofReal_iff hr]
#align edist_le_of_real edist_le_ofReal

/-- Express `nndist` in terms of `dist`-/
theorem nndist_dist (x y : α) : nndist x y = Real.toNNReal (dist x y) := by
  rw [dist_nndist, Real.toNNReal_coe]
#align nndist_dist nndist_dist

theorem nndist_comm (x y : α) : nndist x y = nndist y x := NNReal.eq <| dist_comm x y
#align nndist_comm nndist_comm

/-- Triangle inequality for the nonnegative distance-/
theorem nndist_triangle (x y z : α) : nndist x z ≤ nndist x y + nndist y z :=
  dist_triangle _ _ _
#align nndist_triangle nndist_triangle

theorem nndist_triangle_left (x y z : α) : nndist x y ≤ nndist z x + nndist z y :=
  dist_triangle_left _ _ _
#align nndist_triangle_left nndist_triangle_left

theorem nndist_triangle_right (x y z : α) : nndist x y ≤ nndist x z + nndist y z :=
  dist_triangle_right _ _ _
#align nndist_triangle_right nndist_triangle_right

/-- Express `dist` in terms of `edist`-/
theorem dist_edist (x y : α) : dist x y = (edist x y).toReal := by
  rw [edist_dist, ENNReal.toReal_ofReal dist_nonneg]
#align dist_edist dist_edist

namespace Metric

-- instantiate pseudometric space as a topology
variable {x y z : α} {δ ε ε₁ ε₂ : ℝ} {s : Set α}

/-- `ball x ε` is the set of all points `y` with `dist y x < ε` -/
def ball (x : α) (ε : ℝ) : Set α :=
  { y | dist y x < ε }
#align metric.ball Metric.ball

@[simp]
theorem mem_ball : y ∈ ball x ε ↔ dist y x < ε :=
  Iff.rfl
#align metric.mem_ball Metric.mem_ball

theorem mem_ball' : y ∈ ball x ε ↔ dist x y < ε := by rw [dist_comm, mem_ball]
#align metric.mem_ball' Metric.mem_ball'

theorem pos_of_mem_ball (hy : y ∈ ball x ε) : 0 < ε :=
  dist_nonneg.trans_lt hy
#align metric.pos_of_mem_ball Metric.pos_of_mem_ball

theorem mem_ball_self (h : 0 < ε) : x ∈ ball x ε := by
  rwa [mem_ball, dist_self]
#align metric.mem_ball_self Metric.mem_ball_self

@[simp]
theorem nonempty_ball : (ball x ε).Nonempty ↔ 0 < ε :=
  ⟨fun ⟨_x, hx⟩ => pos_of_mem_ball hx, fun h => ⟨x, mem_ball_self h⟩⟩
#align metric.nonempty_ball Metric.nonempty_ball

@[simp]
theorem ball_eq_empty : ball x ε = ∅ ↔ ε ≤ 0 := by
  rw [← not_nonempty_iff_eq_empty, nonempty_ball, not_lt]
#align metric.ball_eq_empty Metric.ball_eq_empty

@[simp]
theorem ball_zero : ball x 0 = ∅ := by rw [ball_eq_empty]
#align metric.ball_zero Metric.ball_zero

/-- If a point belongs to an open ball, then there is a strictly smaller radius whose ball also
contains it.

See also `exists_lt_subset_ball`. -/
theorem exists_lt_mem_ball_of_mem_ball (h : x ∈ ball y ε) : ∃ ε' < ε, x ∈ ball y ε' := by
  simp only [mem_ball] at h ⊢
  exact ⟨(dist x y + ε) / 2, by linarith, by linarith⟩
#align metric.exists_lt_mem_ball_of_mem_ball Metric.exists_lt_mem_ball_of_mem_ball

theorem ball_eq_ball (ε : ℝ) (x : α) :
    UniformSpace.ball x { p | dist p.2 p.1 < ε } = Metric.ball x ε :=
  rfl
#align metric.ball_eq_ball Metric.ball_eq_ball

theorem ball_eq_ball' (ε : ℝ) (x : α) :
    UniformSpace.ball x { p | dist p.1 p.2 < ε } = Metric.ball x ε := by
  ext
  simp [dist_comm, UniformSpace.ball]
#align metric.ball_eq_ball' Metric.ball_eq_ball'

@[simp]
theorem iUnion_ball_nat (x : α) : ⋃ n : ℕ, ball x n = univ :=
  iUnion_eq_univ_iff.2 fun y => exists_nat_gt (dist y x)
#align metric.Union_ball_nat Metric.iUnion_ball_nat

@[simp]
theorem iUnion_ball_nat_succ (x : α) : ⋃ n : ℕ, ball x (n + 1) = univ :=
  iUnion_eq_univ_iff.2 fun y => (exists_nat_gt (dist y x)).imp fun _ h => h.trans (lt_add_one _)
#align metric.Union_ball_nat_succ Metric.iUnion_ball_nat_succ

/-- `closedBall x ε` is the set of all points `y` with `dist y x ≤ ε` -/
def closedBall (x : α) (ε : ℝ) :=
  { y | dist y x ≤ ε }
#align metric.closed_ball Metric.closedBall

@[simp] theorem mem_closedBall : y ∈ closedBall x ε ↔ dist y x ≤ ε := Iff.rfl
#align metric.mem_closed_ball Metric.mem_closedBall

theorem mem_closedBall' : y ∈ closedBall x ε ↔ dist x y ≤ ε := by rw [dist_comm, mem_closedBall]
#align metric.mem_closed_ball' Metric.mem_closedBall'

/-- `sphere x ε` is the set of all points `y` with `dist y x = ε` -/
def sphere (x : α) (ε : ℝ) := { y | dist y x = ε }
#align metric.sphere Metric.sphere

@[simp] theorem mem_sphere : y ∈ sphere x ε ↔ dist y x = ε := Iff.rfl
#align metric.mem_sphere Metric.mem_sphere

theorem mem_sphere' : y ∈ sphere x ε ↔ dist x y = ε := by rw [dist_comm, mem_sphere]
#align metric.mem_sphere' Metric.mem_sphere'

theorem ne_of_mem_sphere (h : y ∈ sphere x ε) (hε : ε ≠ 0) : y ≠ x :=
  ne_of_mem_of_not_mem h <| by simpa using hε.symm
#align metric.ne_of_mem_sphere Metric.ne_of_mem_sphere

theorem nonneg_of_mem_sphere (hy : y ∈ sphere x ε) : 0 ≤ ε :=
  dist_nonneg.trans_eq hy
#align metric.nonneg_of_mem_sphere Metric.nonneg_of_mem_sphere

@[simp]
theorem sphere_eq_empty_of_neg (hε : ε < 0) : sphere x ε = ∅ :=
  Set.eq_empty_iff_forall_not_mem.mpr fun _y hy => (nonneg_of_mem_sphere hy).not_lt hε
#align metric.sphere_eq_empty_of_neg Metric.sphere_eq_empty_of_neg

theorem sphere_eq_empty_of_subsingleton [Subsingleton α] (hε : ε ≠ 0) : sphere x ε = ∅ :=
  Set.eq_empty_iff_forall_not_mem.mpr fun _ h => ne_of_mem_sphere h hε (Subsingleton.elim _ _)
#align metric.sphere_eq_empty_of_subsingleton Metric.sphere_eq_empty_of_subsingleton

instance sphere_isEmpty_of_subsingleton [Subsingleton α] [NeZero ε] : IsEmpty (sphere x ε) := by
  rw [sphere_eq_empty_of_subsingleton (NeZero.ne ε)]; infer_instance
#align metric.sphere_is_empty_of_subsingleton Metric.sphere_isEmpty_of_subsingleton

theorem mem_closedBall_self (h : 0 ≤ ε) : x ∈ closedBall x ε := by
  rwa [mem_closedBall, dist_self]
#align metric.mem_closed_ball_self Metric.mem_closedBall_self

@[simp]
theorem nonempty_closedBall : (closedBall x ε).Nonempty ↔ 0 ≤ ε :=
  ⟨fun ⟨_x, hx⟩ => dist_nonneg.trans hx, fun h => ⟨x, mem_closedBall_self h⟩⟩
#align metric.nonempty_closed_ball Metric.nonempty_closedBall

@[simp]
theorem closedBall_eq_empty : closedBall x ε = ∅ ↔ ε < 0 := by
  rw [← not_nonempty_iff_eq_empty, nonempty_closedBall, not_le]
#align metric.closed_ball_eq_empty Metric.closedBall_eq_empty

/-- Closed balls and spheres coincide when the radius is non-positive -/
theorem closedBall_eq_sphere_of_nonpos (hε : ε ≤ 0) : closedBall x ε = sphere x ε :=
  Set.ext fun _ => (hε.trans dist_nonneg).le_iff_eq
#align metric.closed_ball_eq_sphere_of_nonpos Metric.closedBall_eq_sphere_of_nonpos

theorem ball_subset_closedBall : ball x ε ⊆ closedBall x ε := fun _y hy =>
  mem_closedBall.2 (le_of_lt hy)
#align metric.ball_subset_closed_ball Metric.ball_subset_closedBall

theorem sphere_subset_closedBall : sphere x ε ⊆ closedBall x ε := fun _ => le_of_eq
#align metric.sphere_subset_closed_ball Metric.sphere_subset_closedBall

lemma sphere_subset_ball {r R : ℝ} (h : r < R) : sphere x r ⊆ ball x R := fun _x hx ↦
  (mem_sphere.1 hx).trans_lt h

theorem closedBall_disjoint_ball (h : δ + ε ≤ dist x y) : Disjoint (closedBall x δ) (ball y ε) :=
  Set.disjoint_left.mpr fun _a ha1 ha2 =>
    (h.trans <| dist_triangle_left _ _ _).not_lt <| add_lt_add_of_le_of_lt ha1 ha2
#align metric.closed_ball_disjoint_ball Metric.closedBall_disjoint_ball

theorem ball_disjoint_closedBall (h : δ + ε ≤ dist x y) : Disjoint (ball x δ) (closedBall y ε) :=
  (closedBall_disjoint_ball <| by rwa [add_comm, dist_comm]).symm
#align metric.ball_disjoint_closed_ball Metric.ball_disjoint_closedBall

theorem ball_disjoint_ball (h : δ + ε ≤ dist x y) : Disjoint (ball x δ) (ball y ε) :=
  (closedBall_disjoint_ball h).mono_left ball_subset_closedBall
#align metric.ball_disjoint_ball Metric.ball_disjoint_ball

theorem closedBall_disjoint_closedBall (h : δ + ε < dist x y) :
    Disjoint (closedBall x δ) (closedBall y ε) :=
  Set.disjoint_left.mpr fun _a ha1 ha2 =>
    h.not_le <| (dist_triangle_left _ _ _).trans <| add_le_add ha1 ha2
#align metric.closed_ball_disjoint_closed_ball Metric.closedBall_disjoint_closedBall

theorem sphere_disjoint_ball : Disjoint (sphere x ε) (ball x ε) :=
  Set.disjoint_left.mpr fun _y hy₁ hy₂ => absurd hy₁ <| ne_of_lt hy₂
#align metric.sphere_disjoint_ball Metric.sphere_disjoint_ball

@[simp]
theorem ball_union_sphere : ball x ε ∪ sphere x ε = closedBall x ε :=
  Set.ext fun _y => (@le_iff_lt_or_eq ℝ _ _ _).symm
#align metric.ball_union_sphere Metric.ball_union_sphere

@[simp]
theorem sphere_union_ball : sphere x ε ∪ ball x ε = closedBall x ε := by
  rw [union_comm, ball_union_sphere]
#align metric.sphere_union_ball Metric.sphere_union_ball

@[simp]
theorem closedBall_diff_sphere : closedBall x ε \ sphere x ε = ball x ε := by
  rw [← ball_union_sphere, Set.union_diff_cancel_right sphere_disjoint_ball.symm.le_bot]
#align metric.closed_ball_diff_sphere Metric.closedBall_diff_sphere

@[simp]
theorem closedBall_diff_ball : closedBall x ε \ ball x ε = sphere x ε := by
  rw [← ball_union_sphere, Set.union_diff_cancel_left sphere_disjoint_ball.symm.le_bot]
#align metric.closed_ball_diff_ball Metric.closedBall_diff_ball

theorem mem_ball_comm : x ∈ ball y ε ↔ y ∈ ball x ε := by rw [mem_ball', mem_ball]
#align metric.mem_ball_comm Metric.mem_ball_comm

theorem mem_closedBall_comm : x ∈ closedBall y ε ↔ y ∈ closedBall x ε := by
  rw [mem_closedBall', mem_closedBall]
#align metric.mem_closed_ball_comm Metric.mem_closedBall_comm

theorem mem_sphere_comm : x ∈ sphere y ε ↔ y ∈ sphere x ε := by rw [mem_sphere', mem_sphere]
#align metric.mem_sphere_comm Metric.mem_sphere_comm

@[gcongr]
theorem ball_subset_ball (h : ε₁ ≤ ε₂) : ball x ε₁ ⊆ ball x ε₂ := fun _y yx =>
  lt_of_lt_of_le (mem_ball.1 yx) h
#align metric.ball_subset_ball Metric.ball_subset_ball

theorem closedBall_eq_bInter_ball : closedBall x ε = ⋂ δ > ε, ball x δ := by
  ext y; rw [mem_closedBall, ← forall_lt_iff_le', mem_iInter₂]; rfl
#align metric.closed_ball_eq_bInter_ball Metric.closedBall_eq_bInter_ball

theorem ball_subset_ball' (h : ε₁ + dist x y ≤ ε₂) : ball x ε₁ ⊆ ball y ε₂ := fun z hz =>
  calc
    dist z y ≤ dist z x + dist x y := dist_triangle _ _ _
    _ < ε₁ + dist x y := add_lt_add_right (mem_ball.1 hz) _
    _ ≤ ε₂ := h
#align metric.ball_subset_ball' Metric.ball_subset_ball'

@[gcongr]
theorem closedBall_subset_closedBall (h : ε₁ ≤ ε₂) : closedBall x ε₁ ⊆ closedBall x ε₂ :=
  fun _y (yx : _ ≤ ε₁) => le_trans yx h
#align metric.closed_ball_subset_closed_ball Metric.closedBall_subset_closedBall

theorem closedBall_subset_closedBall' (h : ε₁ + dist x y ≤ ε₂) :
    closedBall x ε₁ ⊆ closedBall y ε₂ := fun z hz =>
  calc
    dist z y ≤ dist z x + dist x y := dist_triangle _ _ _
    _ ≤ ε₁ + dist x y := add_le_add_right (mem_closedBall.1 hz) _
    _ ≤ ε₂ := h
#align metric.closed_ball_subset_closed_ball' Metric.closedBall_subset_closedBall'

theorem closedBall_subset_ball (h : ε₁ < ε₂) : closedBall x ε₁ ⊆ ball x ε₂ :=
  fun y (yh : dist y x ≤ ε₁) => lt_of_le_of_lt yh h
#align metric.closed_ball_subset_ball Metric.closedBall_subset_ball

theorem closedBall_subset_ball' (h : ε₁ + dist x y < ε₂) :
    closedBall x ε₁ ⊆ ball y ε₂ := fun z hz =>
  calc
    dist z y ≤ dist z x + dist x y := dist_triangle _ _ _
    _ ≤ ε₁ + dist x y := add_le_add_right (mem_closedBall.1 hz) _
    _ < ε₂ := h
#align metric.closed_ball_subset_ball' Metric.closedBall_subset_ball'

theorem dist_le_add_of_nonempty_closedBall_inter_closedBall
    (h : (closedBall x ε₁ ∩ closedBall y ε₂).Nonempty) : dist x y ≤ ε₁ + ε₂ :=
  let ⟨z, hz⟩ := h
  calc
    dist x y ≤ dist z x + dist z y := dist_triangle_left _ _ _
    _ ≤ ε₁ + ε₂ := add_le_add hz.1 hz.2
#align metric.dist_le_add_of_nonempty_closed_ball_inter_closed_ball Metric.dist_le_add_of_nonempty_closedBall_inter_closedBall

theorem dist_lt_add_of_nonempty_closedBall_inter_ball (h : (closedBall x ε₁ ∩ ball y ε₂).Nonempty) :
    dist x y < ε₁ + ε₂ :=
  let ⟨z, hz⟩ := h
  calc
    dist x y ≤ dist z x + dist z y := dist_triangle_left _ _ _
    _ < ε₁ + ε₂ := add_lt_add_of_le_of_lt hz.1 hz.2
#align metric.dist_lt_add_of_nonempty_closed_ball_inter_ball Metric.dist_lt_add_of_nonempty_closedBall_inter_ball

theorem dist_lt_add_of_nonempty_ball_inter_closedBall (h : (ball x ε₁ ∩ closedBall y ε₂).Nonempty) :
    dist x y < ε₁ + ε₂ := by
  rw [inter_comm] at h
  rw [add_comm, dist_comm]
  exact dist_lt_add_of_nonempty_closedBall_inter_ball h
#align metric.dist_lt_add_of_nonempty_ball_inter_closed_ball Metric.dist_lt_add_of_nonempty_ball_inter_closedBall

theorem dist_lt_add_of_nonempty_ball_inter_ball (h : (ball x ε₁ ∩ ball y ε₂).Nonempty) :
    dist x y < ε₁ + ε₂ :=
  dist_lt_add_of_nonempty_closedBall_inter_ball <|
    h.mono (inter_subset_inter ball_subset_closedBall Subset.rfl)
#align metric.dist_lt_add_of_nonempty_ball_inter_ball Metric.dist_lt_add_of_nonempty_ball_inter_ball

@[simp]
theorem iUnion_closedBall_nat (x : α) : ⋃ n : ℕ, closedBall x n = univ :=
  iUnion_eq_univ_iff.2 fun y => exists_nat_ge (dist y x)
#align metric.Union_closed_ball_nat Metric.iUnion_closedBall_nat

theorem iUnion_inter_closedBall_nat (s : Set α) (x : α) : ⋃ n : ℕ, s ∩ closedBall x n = s := by
  rw [← inter_iUnion, iUnion_closedBall_nat, inter_univ]
#align metric.Union_inter_closed_ball_nat Metric.iUnion_inter_closedBall_nat

theorem ball_subset (h : dist x y ≤ ε₂ - ε₁) : ball x ε₁ ⊆ ball y ε₂ := fun z zx => by
  rw [← add_sub_cancel ε₁ ε₂]
  exact lt_of_le_of_lt (dist_triangle z x y) (add_lt_add_of_lt_of_le zx h)
#align metric.ball_subset Metric.ball_subset

theorem ball_half_subset (y) (h : y ∈ ball x (ε / 2)) : ball y (ε / 2) ⊆ ball x ε :=
  ball_subset <| by rw [sub_self_div_two]; exact le_of_lt h
#align metric.ball_half_subset Metric.ball_half_subset

theorem exists_ball_subset_ball (h : y ∈ ball x ε) : ∃ ε' > 0, ball y ε' ⊆ ball x ε :=
  ⟨_, sub_pos.2 h, ball_subset <| by rw [sub_sub_self]⟩
#align metric.exists_ball_subset_ball Metric.exists_ball_subset_ball

/-- If a property holds for all points in closed balls of arbitrarily large radii, then it holds for
all points. -/
theorem forall_of_forall_mem_closedBall (p : α → Prop) (x : α)
    (H : ∃ᶠ R : ℝ in atTop, ∀ y ∈ closedBall x R, p y) (y : α) : p y := by
  obtain ⟨R, hR, h⟩ : ∃ R ≥ dist y x, ∀ z : α, z ∈ closedBall x R → p z :=
    frequently_iff.1 H (Ici_mem_atTop (dist y x))
  exact h _ hR
#align metric.forall_of_forall_mem_closed_ball Metric.forall_of_forall_mem_closedBall

/-- If a property holds for all points in balls of arbitrarily large radii, then it holds for all
points. -/
theorem forall_of_forall_mem_ball (p : α → Prop) (x : α)
    (H : ∃ᶠ R : ℝ in atTop, ∀ y ∈ ball x R, p y) (y : α) : p y := by
  obtain ⟨R, hR, h⟩ : ∃ R > dist y x, ∀ z : α, z ∈ ball x R → p z :=
    frequently_iff.1 H (Ioi_mem_atTop (dist y x))
  exact h _ hR
#align metric.forall_of_forall_mem_ball Metric.forall_of_forall_mem_ball

theorem isBounded_iff {s : Set α} :
    IsBounded s ↔ ∃ C : ℝ, ∀ ⦃x⦄, x ∈ s → ∀ ⦃y⦄, y ∈ s → dist x y ≤ C := by
  rw [isBounded_def, ← Filter.mem_sets, @PseudoMetricSpace.cobounded_sets α, mem_setOf_eq,
    compl_compl]
#align metric.is_bounded_iff Metric.isBounded_iff

theorem isBounded_iff_eventually {s : Set α} :
    IsBounded s ↔ ∀ᶠ C in atTop, ∀ ⦃x⦄, x ∈ s → ∀ ⦃y⦄, y ∈ s → dist x y ≤ C :=
  isBounded_iff.trans
    ⟨fun ⟨C, h⟩ => eventually_atTop.2 ⟨C, fun _C' hC' _x hx _y hy => (h hx hy).trans hC'⟩,
      Eventually.exists⟩
#align metric.is_bounded_iff_eventually Metric.isBounded_iff_eventually

theorem isBounded_iff_exists_ge {s : Set α} (c : ℝ) :
    IsBounded s ↔ ∃ C, c ≤ C ∧ ∀ ⦃x⦄, x ∈ s → ∀ ⦃y⦄, y ∈ s → dist x y ≤ C :=
  ⟨fun h => ((eventually_ge_atTop c).and (isBounded_iff_eventually.1 h)).exists, fun h =>
    isBounded_iff.2 <| h.imp fun _ => And.right⟩
#align metric.is_bounded_iff_exists_ge Metric.isBounded_iff_exists_ge

theorem isBounded_iff_nndist {s : Set α} :
    IsBounded s ↔ ∃ C : ℝ≥0, ∀ ⦃x⦄, x ∈ s → ∀ ⦃y⦄, y ∈ s → nndist x y ≤ C := by
  simp only [isBounded_iff_exists_ge 0, NNReal.exists, ← NNReal.coe_le_coe, ← dist_nndist,
    NNReal.coe_mk, exists_prop]
#align metric.is_bounded_iff_nndist Metric.isBounded_iff_nndist

theorem toUniformSpace_eq :
    ‹PseudoMetricSpace α›.toUniformSpace = .ofDist dist dist_self dist_comm dist_triangle :=
  UniformSpace.ext PseudoMetricSpace.uniformity_dist
#align metric.to_uniform_space_eq Metric.toUniformSpace_eq

theorem uniformity_basis_dist :
    (𝓤 α).HasBasis (fun ε : ℝ => 0 < ε) fun ε => { p : α × α | dist p.1 p.2 < ε } := by
  rw [toUniformSpace_eq]
  exact UniformSpace.hasBasis_ofFun (exists_gt _) _ _ _ _ _
#align metric.uniformity_basis_dist Metric.uniformity_basis_dist

/-- Given `f : β → ℝ`, if `f` sends `{i | p i}` to a set of positive numbers
accumulating to zero, then `f i`-neighborhoods of the diagonal form a basis of `𝓤 α`.

For specific bases see `uniformity_basis_dist`, `uniformity_basis_dist_inv_nat_succ`,
and `uniformity_basis_dist_inv_nat_pos`. -/
protected theorem mk_uniformity_basis {β : Type*} {p : β → Prop} {f : β → ℝ}
    (hf₀ : ∀ i, p i → 0 < f i) (hf : ∀ ⦃ε⦄, 0 < ε → ∃ i, p i ∧ f i ≤ ε) :
    (𝓤 α).HasBasis p fun i => { p : α × α | dist p.1 p.2 < f i } := by
  refine ⟨fun s => uniformity_basis_dist.mem_iff.trans ?_⟩
  constructor
  · rintro ⟨ε, ε₀, hε⟩
    rcases hf ε₀ with ⟨i, hi, H⟩
    exact ⟨i, hi, fun x (hx : _ < _) => hε <| lt_of_lt_of_le hx H⟩
  · exact fun ⟨i, hi, H⟩ => ⟨f i, hf₀ i hi, H⟩
#align metric.mk_uniformity_basis Metric.mk_uniformity_basis

theorem uniformity_basis_dist_rat :
    (𝓤 α).HasBasis (fun r : ℚ => 0 < r) fun r => { p : α × α | dist p.1 p.2 < r } :=
  Metric.mk_uniformity_basis (fun _ => Rat.cast_pos.2) fun _ε hε =>
    let ⟨r, hr0, hrε⟩ := exists_rat_btwn hε
    ⟨r, Rat.cast_pos.1 hr0, hrε.le⟩
#align metric.uniformity_basis_dist_rat Metric.uniformity_basis_dist_rat

theorem uniformity_basis_dist_inv_nat_succ :
    (𝓤 α).HasBasis (fun _ => True) fun n : ℕ => { p : α × α | dist p.1 p.2 < 1 / (↑n + 1) } :=
  Metric.mk_uniformity_basis (fun n _ => div_pos zero_lt_one <| Nat.cast_add_one_pos n) fun _ε ε0 =>
    (exists_nat_one_div_lt ε0).imp fun _n hn => ⟨trivial, le_of_lt hn⟩
#align metric.uniformity_basis_dist_inv_nat_succ Metric.uniformity_basis_dist_inv_nat_succ

theorem uniformity_basis_dist_inv_nat_pos :
    (𝓤 α).HasBasis (fun n : ℕ => 0 < n) fun n : ℕ => { p : α × α | dist p.1 p.2 < 1 / ↑n } :=
  Metric.mk_uniformity_basis (fun _ hn => div_pos zero_lt_one <| Nat.cast_pos.2 hn) fun _ ε0 =>
    let ⟨n, hn⟩ := exists_nat_one_div_lt ε0
    ⟨n + 1, Nat.succ_pos n, mod_cast hn.le⟩
#align metric.uniformity_basis_dist_inv_nat_pos Metric.uniformity_basis_dist_inv_nat_pos

theorem uniformity_basis_dist_pow {r : ℝ} (h0 : 0 < r) (h1 : r < 1) :
    (𝓤 α).HasBasis (fun _ : ℕ => True) fun n : ℕ => { p : α × α | dist p.1 p.2 < r ^ n } :=
  Metric.mk_uniformity_basis (fun _ _ => pow_pos h0 _) fun _ε ε0 =>
    let ⟨n, hn⟩ := exists_pow_lt_of_lt_one ε0 h1
    ⟨n, trivial, hn.le⟩
#align metric.uniformity_basis_dist_pow Metric.uniformity_basis_dist_pow

theorem uniformity_basis_dist_lt {R : ℝ} (hR : 0 < R) :
    (𝓤 α).HasBasis (fun r : ℝ => 0 < r ∧ r < R) fun r => { p : α × α | dist p.1 p.2 < r } :=
  Metric.mk_uniformity_basis (fun _ => And.left) fun r hr =>
    ⟨min r (R / 2), ⟨lt_min hr (half_pos hR), min_lt_iff.2 <| Or.inr (half_lt_self hR)⟩,
      min_le_left _ _⟩
#align metric.uniformity_basis_dist_lt Metric.uniformity_basis_dist_lt

/-- Given `f : β → ℝ`, if `f` sends `{i | p i}` to a set of positive numbers
accumulating to zero, then closed neighborhoods of the diagonal of sizes `{f i | p i}`
form a basis of `𝓤 α`.

Currently we have only one specific basis `uniformity_basis_dist_le` based on this constructor.
More can be easily added if needed in the future. -/
protected theorem mk_uniformity_basis_le {β : Type*} {p : β → Prop} {f : β → ℝ}
    (hf₀ : ∀ x, p x → 0 < f x) (hf : ∀ ε, 0 < ε → ∃ x, p x ∧ f x ≤ ε) :
    (𝓤 α).HasBasis p fun x => { p : α × α | dist p.1 p.2 ≤ f x } := by
  refine ⟨fun s => uniformity_basis_dist.mem_iff.trans ?_⟩
  constructor
  · rintro ⟨ε, ε₀, hε⟩
    rcases exists_between ε₀ with ⟨ε', hε'⟩
    rcases hf ε' hε'.1 with ⟨i, hi, H⟩
    exact ⟨i, hi, fun x (hx : _ ≤ _) => hε <| lt_of_le_of_lt (le_trans hx H) hε'.2⟩
  · exact fun ⟨i, hi, H⟩ => ⟨f i, hf₀ i hi, fun x (hx : _ < _) => H (mem_setOf.2 hx.le)⟩
#align metric.mk_uniformity_basis_le Metric.mk_uniformity_basis_le

/-- Constant size closed neighborhoods of the diagonal form a basis
of the uniformity filter. -/
theorem uniformity_basis_dist_le :
    (𝓤 α).HasBasis ((0 : ℝ) < ·) fun ε => { p : α × α | dist p.1 p.2 ≤ ε } :=
  Metric.mk_uniformity_basis_le (fun _ => id) fun ε ε₀ => ⟨ε, ε₀, le_refl ε⟩
#align metric.uniformity_basis_dist_le Metric.uniformity_basis_dist_le

theorem uniformity_basis_dist_le_pow {r : ℝ} (h0 : 0 < r) (h1 : r < 1) :
    (𝓤 α).HasBasis (fun _ : ℕ => True) fun n : ℕ => { p : α × α | dist p.1 p.2 ≤ r ^ n } :=
  Metric.mk_uniformity_basis_le (fun _ _ => pow_pos h0 _) fun _ε ε0 =>
    let ⟨n, hn⟩ := exists_pow_lt_of_lt_one ε0 h1
    ⟨n, trivial, hn.le⟩
#align metric.uniformity_basis_dist_le_pow Metric.uniformity_basis_dist_le_pow

theorem mem_uniformity_dist {s : Set (α × α)} :
    s ∈ 𝓤 α ↔ ∃ ε > 0, ∀ {a b : α}, dist a b < ε → (a, b) ∈ s :=
  uniformity_basis_dist.mem_uniformity_iff
#align metric.mem_uniformity_dist Metric.mem_uniformity_dist

/-- A constant size neighborhood of the diagonal is an entourage. -/
theorem dist_mem_uniformity {ε : ℝ} (ε0 : 0 < ε) : { p : α × α | dist p.1 p.2 < ε } ∈ 𝓤 α :=
  mem_uniformity_dist.2 ⟨ε, ε0, id⟩
#align metric.dist_mem_uniformity Metric.dist_mem_uniformity

theorem uniformContinuous_iff [PseudoMetricSpace β] {f : α → β} :
    UniformContinuous f ↔ ∀ ε > 0, ∃ δ > 0, ∀ {a b : α}, dist a b < δ → dist (f a) (f b) < ε :=
  uniformity_basis_dist.uniformContinuous_iff uniformity_basis_dist
#align metric.uniform_continuous_iff Metric.uniformContinuous_iff

theorem uniformContinuousOn_iff [PseudoMetricSpace β] {f : α → β} {s : Set α} :
    UniformContinuousOn f s ↔
      ∀ ε > 0, ∃ δ > 0, ∀ x ∈ s, ∀ y ∈ s, dist x y < δ → dist (f x) (f y) < ε :=
  Metric.uniformity_basis_dist.uniformContinuousOn_iff Metric.uniformity_basis_dist
#align metric.uniform_continuous_on_iff Metric.uniformContinuousOn_iff

theorem uniformContinuousOn_iff_le [PseudoMetricSpace β] {f : α → β} {s : Set α} :
    UniformContinuousOn f s ↔
      ∀ ε > 0, ∃ δ > 0, ∀ x ∈ s, ∀ y ∈ s, dist x y ≤ δ → dist (f x) (f y) ≤ ε :=
  Metric.uniformity_basis_dist_le.uniformContinuousOn_iff Metric.uniformity_basis_dist_le
#align metric.uniform_continuous_on_iff_le Metric.uniformContinuousOn_iff_le

nonrec theorem uniformInducing_iff [PseudoMetricSpace β] {f : α → β} :
    UniformInducing f ↔ UniformContinuous f ∧
      ∀ δ > 0, ∃ ε > 0, ∀ {a b : α}, dist (f a) (f b) < ε → dist a b < δ :=
  uniformInducing_iff'.trans <| Iff.rfl.and <|
    ((uniformity_basis_dist.comap _).le_basis_iff uniformity_basis_dist).trans <| by
      simp only [subset_def, Prod.forall, gt_iff_lt, preimage_setOf_eq, Prod_map, mem_setOf]

nonrec theorem uniformEmbedding_iff [PseudoMetricSpace β] {f : α → β} :
    UniformEmbedding f ↔ Function.Injective f ∧ UniformContinuous f ∧
      ∀ δ > 0, ∃ ε > 0, ∀ {a b : α}, dist (f a) (f b) < ε → dist a b < δ := by
  rw [uniformEmbedding_iff, and_comm, uniformInducing_iff]
#align metric.uniform_embedding_iff Metric.uniformEmbedding_iff

/-- If a map between pseudometric spaces is a uniform embedding then the distance between `f x`
and `f y` is controlled in terms of the distance between `x` and `y`. -/
theorem controlled_of_uniformEmbedding [PseudoMetricSpace β] {f : α → β} (h : UniformEmbedding f) :
    (∀ ε > 0, ∃ δ > 0, ∀ {a b : α}, dist a b < δ → dist (f a) (f b) < ε) ∧
      ∀ δ > 0, ∃ ε > 0, ∀ {a b : α}, dist (f a) (f b) < ε → dist a b < δ :=
  ⟨uniformContinuous_iff.1 h.uniformContinuous, (uniformEmbedding_iff.1 h).2.2⟩
#align metric.controlled_of_uniform_embedding Metric.controlled_of_uniformEmbedding

theorem totallyBounded_iff {s : Set α} :
    TotallyBounded s ↔ ∀ ε > 0, ∃ t : Set α, t.Finite ∧ s ⊆ ⋃ y ∈ t, ball y ε :=
  uniformity_basis_dist.totallyBounded_iff
#align metric.totally_bounded_iff Metric.totallyBounded_iff

/-- A pseudometric space is totally bounded if one can reconstruct up to any ε>0 any element of the
space from finitely many data. -/
theorem totallyBounded_of_finite_discretization {s : Set α}
    (H : ∀ ε > (0 : ℝ),
        ∃ (β : Type u) (_ : Fintype β) (F : s → β), ∀ x y, F x = F y → dist (x : α) y < ε) :
    TotallyBounded s := by
  rcases s.eq_empty_or_nonempty with hs | hs
  · rw [hs]
    exact totallyBounded_empty
  rcases hs with ⟨x0, hx0⟩
  haveI : Inhabited s := ⟨⟨x0, hx0⟩⟩
  refine totallyBounded_iff.2 fun ε ε0 => ?_
  rcases H ε ε0 with ⟨β, fβ, F, hF⟩
  let Finv := Function.invFun F
  refine ⟨range (Subtype.val ∘ Finv), finite_range _, fun x xs => ?_⟩
  let x' := Finv (F ⟨x, xs⟩)
  have : F x' = F ⟨x, xs⟩ := Function.invFun_eq ⟨⟨x, xs⟩, rfl⟩
  simp only [Set.mem_iUnion, Set.mem_range]
  exact ⟨_, ⟨F ⟨x, xs⟩, rfl⟩, hF _ _ this.symm⟩
#align metric.totally_bounded_of_finite_discretization Metric.totallyBounded_of_finite_discretization

theorem finite_approx_of_totallyBounded {s : Set α} (hs : TotallyBounded s) :
    ∀ ε > 0, ∃ t, t ⊆ s ∧ Set.Finite t ∧ s ⊆ ⋃ y ∈ t, ball y ε := by
  intro ε ε_pos
  rw [totallyBounded_iff_subset] at hs
  exact hs _ (dist_mem_uniformity ε_pos)
#align metric.finite_approx_of_totally_bounded Metric.finite_approx_of_totallyBounded

/-- Expressing uniform convergence using `dist` -/
theorem tendstoUniformlyOnFilter_iff {F : ι → β → α} {f : β → α} {p : Filter ι} {p' : Filter β} :
    TendstoUniformlyOnFilter F f p p' ↔
      ∀ ε > 0, ∀ᶠ n : ι × β in p ×ˢ p', dist (f n.snd) (F n.fst n.snd) < ε := by
  refine ⟨fun H ε hε => H _ (dist_mem_uniformity hε), fun H u hu => ?_⟩
  rcases mem_uniformity_dist.1 hu with ⟨ε, εpos, hε⟩
  exact (H ε εpos).mono fun n hn => hε hn
#align metric.tendsto_uniformly_on_filter_iff Metric.tendstoUniformlyOnFilter_iff

/-- Expressing locally uniform convergence on a set using `dist`. -/
theorem tendstoLocallyUniformlyOn_iff [TopologicalSpace β] {F : ι → β → α} {f : β → α}
    {p : Filter ι} {s : Set β} :
    TendstoLocallyUniformlyOn F f p s ↔
      ∀ ε > 0, ∀ x ∈ s, ∃ t ∈ 𝓝[s] x, ∀ᶠ n in p, ∀ y ∈ t, dist (f y) (F n y) < ε := by
  refine ⟨fun H ε hε => H _ (dist_mem_uniformity hε), fun H u hu x hx => ?_⟩
  rcases mem_uniformity_dist.1 hu with ⟨ε, εpos, hε⟩
  rcases H ε εpos x hx with ⟨t, ht, Ht⟩
  exact ⟨t, ht, Ht.mono fun n hs x hx => hε (hs x hx)⟩
#align metric.tendsto_locally_uniformly_on_iff Metric.tendstoLocallyUniformlyOn_iff

/-- Expressing uniform convergence on a set using `dist`. -/
theorem tendstoUniformlyOn_iff {F : ι → β → α} {f : β → α} {p : Filter ι} {s : Set β} :
    TendstoUniformlyOn F f p s ↔ ∀ ε > 0, ∀ᶠ n in p, ∀ x ∈ s, dist (f x) (F n x) < ε := by
  refine ⟨fun H ε hε => H _ (dist_mem_uniformity hε), fun H u hu => ?_⟩
  rcases mem_uniformity_dist.1 hu with ⟨ε, εpos, hε⟩
  exact (H ε εpos).mono fun n hs x hx => hε (hs x hx)
#align metric.tendsto_uniformly_on_iff Metric.tendstoUniformlyOn_iff

/-- Expressing locally uniform convergence using `dist`. -/
theorem tendstoLocallyUniformly_iff [TopologicalSpace β] {F : ι → β → α} {f : β → α}
    {p : Filter ι} :
    TendstoLocallyUniformly F f p ↔
      ∀ ε > 0, ∀ x : β, ∃ t ∈ 𝓝 x, ∀ᶠ n in p, ∀ y ∈ t, dist (f y) (F n y) < ε := by
  simp only [← tendstoLocallyUniformlyOn_univ, tendstoLocallyUniformlyOn_iff, nhdsWithin_univ,
    mem_univ, forall_const, exists_prop]
#align metric.tendsto_locally_uniformly_iff Metric.tendstoLocallyUniformly_iff

/-- Expressing uniform convergence using `dist`. -/
theorem tendstoUniformly_iff {F : ι → β → α} {f : β → α} {p : Filter ι} :
    TendstoUniformly F f p ↔ ∀ ε > 0, ∀ᶠ n in p, ∀ x, dist (f x) (F n x) < ε := by
  rw [← tendstoUniformlyOn_univ, tendstoUniformlyOn_iff]
  simp
#align metric.tendsto_uniformly_iff Metric.tendstoUniformly_iff

protected theorem cauchy_iff {f : Filter α} :
    Cauchy f ↔ NeBot f ∧ ∀ ε > 0, ∃ t ∈ f, ∀ x ∈ t, ∀ y ∈ t, dist x y < ε :=
  uniformity_basis_dist.cauchy_iff
#align metric.cauchy_iff Metric.cauchy_iff

theorem nhds_basis_ball : (𝓝 x).HasBasis (0 < ·) (ball x) :=
  nhds_basis_uniformity uniformity_basis_dist
#align metric.nhds_basis_ball Metric.nhds_basis_ball

theorem mem_nhds_iff : s ∈ 𝓝 x ↔ ∃ ε > 0, ball x ε ⊆ s :=
  nhds_basis_ball.mem_iff
#align metric.mem_nhds_iff Metric.mem_nhds_iff

theorem eventually_nhds_iff {p : α → Prop} :
    (∀ᶠ y in 𝓝 x, p y) ↔ ∃ ε > 0, ∀ ⦃y⦄, dist y x < ε → p y :=
  mem_nhds_iff
#align metric.eventually_nhds_iff Metric.eventually_nhds_iff

theorem eventually_nhds_iff_ball {p : α → Prop} :
    (∀ᶠ y in 𝓝 x, p y) ↔ ∃ ε > 0, ∀ y ∈ ball x ε, p y :=
  mem_nhds_iff
#align metric.eventually_nhds_iff_ball Metric.eventually_nhds_iff_ball

/-- A version of `Filter.eventually_prod_iff` where the first filter consists of neighborhoods
in a pseudo-metric space. -/
theorem eventually_nhds_prod_iff {f : Filter ι} {x₀ : α} {p : α × ι → Prop} :
    (∀ᶠ x in 𝓝 x₀ ×ˢ f, p x) ↔ ∃ ε > (0 : ℝ), ∃ pa : ι → Prop, (∀ᶠ i in f, pa i) ∧
      ∀ {x}, dist x x₀ < ε → ∀ {i}, pa i → p (x, i) := by
  refine (nhds_basis_ball.prod f.basis_sets).eventually_iff.trans ?_
  simp only [Prod.exists, forall_prod_set, id, mem_ball, and_assoc, exists_and_left, and_imp]
  rfl
#align metric.eventually_nhds_prod_iff Metric.eventually_nhds_prod_iff

/-- A version of `Filter.eventually_prod_iff` where the second filter consists of neighborhoods
in a pseudo-metric space. -/
theorem eventually_prod_nhds_iff {f : Filter ι} {x₀ : α} {p : ι × α → Prop} :
    (∀ᶠ x in f ×ˢ 𝓝 x₀, p x) ↔ ∃ pa : ι → Prop, (∀ᶠ i in f, pa i) ∧
      ∃ ε > 0, ∀ {i}, pa i → ∀ {x}, dist x x₀ < ε → p (i, x) := by
  rw [eventually_swap_iff, Metric.eventually_nhds_prod_iff]
  constructor <;>
    · rintro ⟨a1, a2, a3, a4, a5⟩
      exact ⟨a3, a4, a1, a2, fun b1 b2 b3 => a5 b3 b1⟩
#align metric.eventually_prod_nhds_iff Metric.eventually_prod_nhds_iff

theorem nhds_basis_closedBall : (𝓝 x).HasBasis (fun ε : ℝ => 0 < ε) (closedBall x) :=
  nhds_basis_uniformity uniformity_basis_dist_le
#align metric.nhds_basis_closed_ball Metric.nhds_basis_closedBall

theorem nhds_basis_ball_inv_nat_succ :
    (𝓝 x).HasBasis (fun _ => True) fun n : ℕ => ball x (1 / (↑n + 1)) :=
  nhds_basis_uniformity uniformity_basis_dist_inv_nat_succ
#align metric.nhds_basis_ball_inv_nat_succ Metric.nhds_basis_ball_inv_nat_succ

theorem nhds_basis_ball_inv_nat_pos :
    (𝓝 x).HasBasis (fun n => 0 < n) fun n : ℕ => ball x (1 / ↑n) :=
  nhds_basis_uniformity uniformity_basis_dist_inv_nat_pos
#align metric.nhds_basis_ball_inv_nat_pos Metric.nhds_basis_ball_inv_nat_pos

theorem nhds_basis_ball_pow {r : ℝ} (h0 : 0 < r) (h1 : r < 1) :
    (𝓝 x).HasBasis (fun _ => True) fun n : ℕ => ball x (r ^ n) :=
  nhds_basis_uniformity (uniformity_basis_dist_pow h0 h1)
#align metric.nhds_basis_ball_pow Metric.nhds_basis_ball_pow

theorem nhds_basis_closedBall_pow {r : ℝ} (h0 : 0 < r) (h1 : r < 1) :
    (𝓝 x).HasBasis (fun _ => True) fun n : ℕ => closedBall x (r ^ n) :=
  nhds_basis_uniformity (uniformity_basis_dist_le_pow h0 h1)
#align metric.nhds_basis_closed_ball_pow Metric.nhds_basis_closedBall_pow

theorem isOpen_iff : IsOpen s ↔ ∀ x ∈ s, ∃ ε > 0, ball x ε ⊆ s := by
  simp only [isOpen_iff_mem_nhds, mem_nhds_iff]
#align metric.is_open_iff Metric.isOpen_iff

theorem isOpen_ball : IsOpen (ball x ε) :=
  isOpen_iff.2 fun _ => exists_ball_subset_ball
#align metric.is_open_ball Metric.isOpen_ball

theorem ball_mem_nhds (x : α) {ε : ℝ} (ε0 : 0 < ε) : ball x ε ∈ 𝓝 x :=
  isOpen_ball.mem_nhds (mem_ball_self ε0)
#align metric.ball_mem_nhds Metric.ball_mem_nhds

theorem closedBall_mem_nhds (x : α) {ε : ℝ} (ε0 : 0 < ε) : closedBall x ε ∈ 𝓝 x :=
  mem_of_superset (ball_mem_nhds x ε0) ball_subset_closedBall
#align metric.closed_ball_mem_nhds Metric.closedBall_mem_nhds

theorem closedBall_mem_nhds_of_mem {x c : α} {ε : ℝ} (h : x ∈ ball c ε) : closedBall c ε ∈ 𝓝 x :=
  mem_of_superset (isOpen_ball.mem_nhds h) ball_subset_closedBall
#align metric.closed_ball_mem_nhds_of_mem Metric.closedBall_mem_nhds_of_mem

theorem nhdsWithin_basis_ball {s : Set α} :
    (𝓝[s] x).HasBasis (fun ε : ℝ => 0 < ε) fun ε => ball x ε ∩ s :=
  nhdsWithin_hasBasis nhds_basis_ball s
#align metric.nhds_within_basis_ball Metric.nhdsWithin_basis_ball

theorem mem_nhdsWithin_iff {t : Set α} : s ∈ 𝓝[t] x ↔ ∃ ε > 0, ball x ε ∩ t ⊆ s :=
  nhdsWithin_basis_ball.mem_iff
#align metric.mem_nhds_within_iff Metric.mem_nhdsWithin_iff

theorem tendsto_nhdsWithin_nhdsWithin [PseudoMetricSpace β] {t : Set β} {f : α → β} {a b} :
    Tendsto f (𝓝[s] a) (𝓝[t] b) ↔
      ∀ ε > 0, ∃ δ > 0, ∀ {x : α}, x ∈ s → dist x a < δ → f x ∈ t ∧ dist (f x) b < ε :=
  (nhdsWithin_basis_ball.tendsto_iff nhdsWithin_basis_ball).trans <| by
    simp only [inter_comm _ s, inter_comm _ t, mem_inter_iff, and_imp, gt_iff_lt, mem_ball]
#align metric.tendsto_nhds_within_nhds_within Metric.tendsto_nhdsWithin_nhdsWithin

theorem tendsto_nhdsWithin_nhds [PseudoMetricSpace β] {f : α → β} {a b} :
    Tendsto f (𝓝[s] a) (𝓝 b) ↔
      ∀ ε > 0, ∃ δ > 0, ∀ {x : α}, x ∈ s → dist x a < δ → dist (f x) b < ε := by
  rw [← nhdsWithin_univ b, tendsto_nhdsWithin_nhdsWithin]
  simp only [mem_univ, true_and_iff]
#align metric.tendsto_nhds_within_nhds Metric.tendsto_nhdsWithin_nhds

theorem tendsto_nhds_nhds [PseudoMetricSpace β] {f : α → β} {a b} :
    Tendsto f (𝓝 a) (𝓝 b) ↔ ∀ ε > 0, ∃ δ > 0, ∀ {x : α}, dist x a < δ → dist (f x) b < ε :=
  nhds_basis_ball.tendsto_iff nhds_basis_ball
#align metric.tendsto_nhds_nhds Metric.tendsto_nhds_nhds

theorem continuousAt_iff [PseudoMetricSpace β] {f : α → β} {a : α} :
    ContinuousAt f a ↔ ∀ ε > 0, ∃ δ > 0, ∀ {x : α}, dist x a < δ → dist (f x) (f a) < ε := by
  rw [ContinuousAt, tendsto_nhds_nhds]
#align metric.continuous_at_iff Metric.continuousAt_iff

theorem continuousWithinAt_iff [PseudoMetricSpace β] {f : α → β} {a : α} {s : Set α} :
    ContinuousWithinAt f s a ↔
      ∀ ε > 0, ∃ δ > 0, ∀ {x : α}, x ∈ s → dist x a < δ → dist (f x) (f a) < ε := by
  rw [ContinuousWithinAt, tendsto_nhdsWithin_nhds]
#align metric.continuous_within_at_iff Metric.continuousWithinAt_iff

theorem continuousOn_iff [PseudoMetricSpace β] {f : α → β} {s : Set α} :
    ContinuousOn f s ↔ ∀ b ∈ s, ∀ ε > 0, ∃ δ > 0, ∀ a ∈ s, dist a b < δ → dist (f a) (f b) < ε := by
  simp [ContinuousOn, continuousWithinAt_iff]
#align metric.continuous_on_iff Metric.continuousOn_iff

theorem continuous_iff [PseudoMetricSpace β] {f : α → β} :
    Continuous f ↔ ∀ b, ∀ ε > 0, ∃ δ > 0, ∀ a, dist a b < δ → dist (f a) (f b) < ε :=
  continuous_iff_continuousAt.trans <| forall_congr' fun _ => tendsto_nhds_nhds
#align metric.continuous_iff Metric.continuous_iff

theorem tendsto_nhds {f : Filter β} {u : β → α} {a : α} :
    Tendsto u f (𝓝 a) ↔ ∀ ε > 0, ∀ᶠ x in f, dist (u x) a < ε :=
  nhds_basis_ball.tendsto_right_iff
#align metric.tendsto_nhds Metric.tendsto_nhds

theorem continuousAt_iff' [TopologicalSpace β] {f : β → α} {b : β} :
    ContinuousAt f b ↔ ∀ ε > 0, ∀ᶠ x in 𝓝 b, dist (f x) (f b) < ε := by
  rw [ContinuousAt, tendsto_nhds]
#align metric.continuous_at_iff' Metric.continuousAt_iff'

theorem continuousWithinAt_iff' [TopologicalSpace β] {f : β → α} {b : β} {s : Set β} :
    ContinuousWithinAt f s b ↔ ∀ ε > 0, ∀ᶠ x in 𝓝[s] b, dist (f x) (f b) < ε := by
  rw [ContinuousWithinAt, tendsto_nhds]
#align metric.continuous_within_at_iff' Metric.continuousWithinAt_iff'

theorem continuousOn_iff' [TopologicalSpace β] {f : β → α} {s : Set β} :
    ContinuousOn f s ↔ ∀ b ∈ s, ∀ ε > 0, ∀ᶠ x in 𝓝[s] b, dist (f x) (f b) < ε := by
  simp [ContinuousOn, continuousWithinAt_iff']
#align metric.continuous_on_iff' Metric.continuousOn_iff'

theorem continuous_iff' [TopologicalSpace β] {f : β → α} :
    Continuous f ↔ ∀ (a), ∀ ε > 0, ∀ᶠ x in 𝓝 a, dist (f x) (f a) < ε :=
  continuous_iff_continuousAt.trans <| forall_congr' fun _ => tendsto_nhds
#align metric.continuous_iff' Metric.continuous_iff'

theorem tendsto_atTop [Nonempty β] [SemilatticeSup β] {u : β → α} {a : α} :
    Tendsto u atTop (𝓝 a) ↔ ∀ ε > 0, ∃ N, ∀ n ≥ N, dist (u n) a < ε :=
  (atTop_basis.tendsto_iff nhds_basis_ball).trans <| by
    simp only [true_and, mem_ball, mem_Ici]
#align metric.tendsto_at_top Metric.tendsto_atTop

/-- A variant of `tendsto_atTop` that
uses `∃ N, ∀ n > N, ...` rather than `∃ N, ∀ n ≥ N, ...`
-/
theorem tendsto_atTop' [Nonempty β] [SemilatticeSup β] [NoMaxOrder β] {u : β → α} {a : α} :
    Tendsto u atTop (𝓝 a) ↔ ∀ ε > 0, ∃ N, ∀ n > N, dist (u n) a < ε :=
  (atTop_basis_Ioi.tendsto_iff nhds_basis_ball).trans <| by
    simp only [true_and, gt_iff_lt, mem_Ioi, mem_ball]
#align metric.tendsto_at_top' Metric.tendsto_atTop'

theorem isOpen_singleton_iff {α : Type*} [PseudoMetricSpace α] {x : α} :
    IsOpen ({x} : Set α) ↔ ∃ ε > 0, ∀ y, dist y x < ε → y = x := by
  simp [isOpen_iff, subset_singleton_iff, mem_ball]
#align metric.is_open_singleton_iff Metric.isOpen_singleton_iff

/-- Given a point `x` in a discrete subset `s` of a pseudometric space, there is an open ball
centered at `x` and intersecting `s` only at `x`. -/
theorem exists_ball_inter_eq_singleton_of_mem_discrete [DiscreteTopology s] {x : α} (hx : x ∈ s) :
    ∃ ε > 0, Metric.ball x ε ∩ s = {x} :=
  nhds_basis_ball.exists_inter_eq_singleton_of_mem_discrete hx
#align metric.exists_ball_inter_eq_singleton_of_mem_discrete Metric.exists_ball_inter_eq_singleton_of_mem_discrete

/-- Given a point `x` in a discrete subset `s` of a pseudometric space, there is a closed ball
of positive radius centered at `x` and intersecting `s` only at `x`. -/
theorem exists_closedBall_inter_eq_singleton_of_discrete [DiscreteTopology s] {x : α} (hx : x ∈ s) :
    ∃ ε > 0, Metric.closedBall x ε ∩ s = {x} :=
  nhds_basis_closedBall.exists_inter_eq_singleton_of_mem_discrete hx
#align metric.exists_closed_ball_inter_eq_singleton_of_discrete Metric.exists_closedBall_inter_eq_singleton_of_discrete

theorem _root_.Dense.exists_dist_lt {s : Set α} (hs : Dense s) (x : α) {ε : ℝ} (hε : 0 < ε) :
    ∃ y ∈ s, dist x y < ε := by
  have : (ball x ε).Nonempty := by simp [hε]
  simpa only [mem_ball'] using hs.exists_mem_open isOpen_ball this
#align dense.exists_dist_lt Dense.exists_dist_lt

nonrec theorem _root_.DenseRange.exists_dist_lt {β : Type*} {f : β → α} (hf : DenseRange f) (x : α)
    {ε : ℝ} (hε : 0 < ε) : ∃ y, dist x (f y) < ε :=
  exists_range_iff.1 (hf.exists_dist_lt x hε)
#align dense_range.exists_dist_lt DenseRange.exists_dist_lt

end Metric

open Metric

/- Instantiate a pseudometric space as a pseudoemetric space. Before we can state the instance,
we need to show that the uniform structure coming from the edistance and the
distance coincide. -/

-- Porting note (#10756): new theorem
theorem Metric.uniformity_edist_aux {α} (d : α → α → ℝ≥0) :
    ⨅ ε > (0 : ℝ), 𝓟 { p : α × α | ↑(d p.1 p.2) < ε } =
      ⨅ ε > (0 : ℝ≥0∞), 𝓟 { p : α × α | ↑(d p.1 p.2) < ε } := by
  simp only [le_antisymm_iff, le_iInf_iff, le_principal_iff]
  refine ⟨fun ε hε => ?_, fun ε hε => ?_⟩
  · rcases ENNReal.lt_iff_exists_nnreal_btwn.1 hε with ⟨ε', ε'0, ε'ε⟩
    refine mem_iInf_of_mem (ε' : ℝ) (mem_iInf_of_mem (ENNReal.coe_pos.1 ε'0) ?_)
    exact fun x hx => lt_trans (ENNReal.coe_lt_coe.2 hx) ε'ε
  · lift ε to ℝ≥0 using le_of_lt hε
    refine mem_iInf_of_mem (ε : ℝ≥0∞) (mem_iInf_of_mem (ENNReal.coe_pos.2 hε) ?_)
    exact fun _ => ENNReal.coe_lt_coe.1

theorem Metric.uniformity_edist : 𝓤 α = ⨅ ε > 0, 𝓟 { p : α × α | edist p.1 p.2 < ε } := by
  simp only [PseudoMetricSpace.uniformity_dist, dist_nndist, edist_nndist,
    Metric.uniformity_edist_aux]
#align metric.uniformity_edist Metric.uniformity_edist

-- see Note [lower instance priority]
/-- A pseudometric space induces a pseudoemetric space -/
instance (priority := 100) PseudoMetricSpace.toPseudoEMetricSpace : PseudoEMetricSpace α :=
  { ‹PseudoMetricSpace α› with
    edist_self := by simp [edist_dist]
    edist_comm := fun _ _ => by simp only [edist_dist, dist_comm]
    edist_triangle := fun x y z => by
      simp only [edist_dist, ← ENNReal.ofReal_add, dist_nonneg]
      rw [ENNReal.ofReal_le_ofReal_iff _]
      · exact dist_triangle _ _ _
      · simpa using add_le_add (dist_nonneg : 0 ≤ dist x y) dist_nonneg
    uniformity_edist := Metric.uniformity_edist }
#align pseudo_metric_space.to_pseudo_emetric_space PseudoMetricSpace.toPseudoEMetricSpace

/-- Expressing the uniformity in terms of `edist` -/
@[deprecated _root_.uniformity_basis_edist]
protected theorem Metric.uniformity_basis_edist :
    (𝓤 α).HasBasis (fun ε : ℝ≥0∞ => 0 < ε) fun ε => { p | edist p.1 p.2 < ε } :=
  uniformity_basis_edist
#align pseudo_metric.uniformity_basis_edist Metric.uniformity_basis_edist

/-- In a pseudometric space, an open ball of infinite radius is the whole space -/
theorem Metric.eball_top_eq_univ (x : α) : EMetric.ball x ∞ = Set.univ :=
  Set.eq_univ_iff_forall.mpr fun y => edist_lt_top y x
#align metric.eball_top_eq_univ Metric.eball_top_eq_univ

/-- Balls defined using the distance or the edistance coincide -/
@[simp]
theorem Metric.emetric_ball {x : α} {ε : ℝ} : EMetric.ball x (ENNReal.ofReal ε) = ball x ε := by
  ext y
  simp only [EMetric.mem_ball, mem_ball, edist_dist]
  exact ENNReal.ofReal_lt_ofReal_iff_of_nonneg dist_nonneg
#align metric.emetric_ball Metric.emetric_ball

/-- Balls defined using the distance or the edistance coincide -/
@[simp]
theorem Metric.emetric_ball_nnreal {x : α} {ε : ℝ≥0} : EMetric.ball x ε = ball x ε := by
  rw [← Metric.emetric_ball]
  simp
#align metric.emetric_ball_nnreal Metric.emetric_ball_nnreal

/-- Closed balls defined using the distance or the edistance coincide -/
theorem Metric.emetric_closedBall {x : α} {ε : ℝ} (h : 0 ≤ ε) :
    EMetric.closedBall x (ENNReal.ofReal ε) = closedBall x ε := by
  ext y; simp [edist_le_ofReal h]
#align metric.emetric_closed_ball Metric.emetric_closedBall

/-- Closed balls defined using the distance or the edistance coincide -/
@[simp]
theorem Metric.emetric_closedBall_nnreal {x : α} {ε : ℝ≥0} :
    EMetric.closedBall x ε = closedBall x ε := by
  rw [← Metric.emetric_closedBall ε.coe_nonneg, ENNReal.ofReal_coe_nnreal]
#align metric.emetric_closed_ball_nnreal Metric.emetric_closedBall_nnreal

@[simp]
theorem Metric.emetric_ball_top (x : α) : EMetric.ball x ⊤ = univ :=
  eq_univ_of_forall fun _ => edist_lt_top _ _
#align metric.emetric_ball_top Metric.emetric_ball_top

theorem Metric.inseparable_iff {x y : α} : Inseparable x y ↔ dist x y = 0 := by
  rw [EMetric.inseparable_iff, edist_nndist, dist_nndist, ENNReal.coe_eq_zero, NNReal.coe_eq_zero]
#align metric.inseparable_iff Metric.inseparable_iff

/-- Build a new pseudometric space from an old one where the bundled uniform structure is provably
(but typically non-definitionaly) equal to some given uniform structure.
See Note [forgetful inheritance].
-/
abbrev PseudoMetricSpace.replaceUniformity {α} [U : UniformSpace α] (m : PseudoMetricSpace α)
    (H : 𝓤[U] = 𝓤[PseudoEMetricSpace.toUniformSpace]) : PseudoMetricSpace α :=
  { m with
    toUniformSpace := U
    uniformity_dist := H.trans PseudoMetricSpace.uniformity_dist }
#align pseudo_metric_space.replace_uniformity PseudoMetricSpace.replaceUniformity

theorem PseudoMetricSpace.replaceUniformity_eq {α} [U : UniformSpace α] (m : PseudoMetricSpace α)
    (H : 𝓤[U] = 𝓤[PseudoEMetricSpace.toUniformSpace]) : m.replaceUniformity H = m := by
  ext
  rfl
#align pseudo_metric_space.replace_uniformity_eq PseudoMetricSpace.replaceUniformity_eq

-- ensure that the bornology is unchanged when replacing the uniformity.
example {α} [U : UniformSpace α] (m : PseudoMetricSpace α)
    (H : 𝓤[U] = 𝓤[PseudoEMetricSpace.toUniformSpace]) :
  (PseudoMetricSpace.replaceUniformity m H).toBornology = m.toBornology := rfl

/-- Build a new pseudo metric space from an old one where the bundled topological structure is
provably (but typically non-definitionaly) equal to some given topological structure.
See Note [forgetful inheritance].
-/
abbrev PseudoMetricSpace.replaceTopology {γ} [U : TopologicalSpace γ] (m : PseudoMetricSpace γ)
    (H : U = m.toUniformSpace.toTopologicalSpace) : PseudoMetricSpace γ :=
  @PseudoMetricSpace.replaceUniformity γ (m.toUniformSpace.replaceTopology H) m rfl
#align pseudo_metric_space.replace_topology PseudoMetricSpace.replaceTopology

theorem PseudoMetricSpace.replaceTopology_eq {γ} [U : TopologicalSpace γ] (m : PseudoMetricSpace γ)
    (H : U = m.toUniformSpace.toTopologicalSpace) : m.replaceTopology H = m := by
  ext
  rfl
#align pseudo_metric_space.replace_topology_eq PseudoMetricSpace.replaceTopology_eq

/-- One gets a pseudometric space from an emetric space if the edistance
is everywhere finite, by pushing the edistance to reals. We set it up so that the edist and the
uniformity are defeq in the pseudometric space and the pseudoemetric space. In this definition, the
distance is given separately, to be able to prescribe some expression which is not defeq to the
push-forward of the edistance to reals. See note [reducible non-instances]. -/
abbrev PseudoEMetricSpace.toPseudoMetricSpaceOfDist {α : Type u} [e : PseudoEMetricSpace α]
    (dist : α → α → ℝ) (edist_ne_top : ∀ x y : α, edist x y ≠ ⊤)
    (h : ∀ x y, dist x y = ENNReal.toReal (edist x y)) : PseudoMetricSpace α where
  dist := dist
  dist_self x := by simp [h]
  dist_comm x y := by simp [h, edist_comm]
  dist_triangle x y z := by
    simp only [h]
    exact ENNReal.toReal_le_add (edist_triangle _ _ _) (edist_ne_top _ _) (edist_ne_top _ _)
  edist := edist
  edist_dist _ _ := by simp only [h, ENNReal.ofReal_toReal (edist_ne_top _ _)]
  toUniformSpace := e.toUniformSpace
  uniformity_dist := e.uniformity_edist.trans <| by
    simpa only [ENNReal.coe_toNNReal (edist_ne_top _ _), h]
      using (Metric.uniformity_edist_aux fun x y : α => (edist x y).toNNReal).symm
#align pseudo_emetric_space.to_pseudo_metric_space_of_dist PseudoEMetricSpace.toPseudoMetricSpaceOfDist

/-- One gets a pseudometric space from an emetric space if the edistance
is everywhere finite, by pushing the edistance to reals. We set it up so that the edist and the
uniformity are defeq in the pseudometric space and the emetric space. -/
abbrev PseudoEMetricSpace.toPseudoMetricSpace {α : Type u} [PseudoEMetricSpace α]
    (h : ∀ x y : α, edist x y ≠ ⊤) : PseudoMetricSpace α :=
  PseudoEMetricSpace.toPseudoMetricSpaceOfDist (fun x y => ENNReal.toReal (edist x y)) h fun _ _ =>
    rfl
#align pseudo_emetric_space.to_pseudo_metric_space PseudoEMetricSpace.toPseudoMetricSpace

/-- Build a new pseudometric space from an old one where the bundled bornology structure is provably
(but typically non-definitionaly) equal to some given bornology structure.
See Note [forgetful inheritance].
-/
abbrev PseudoMetricSpace.replaceBornology {α} [B : Bornology α] (m : PseudoMetricSpace α)
    (H : ∀ s, @IsBounded _ B s ↔ @IsBounded _ PseudoMetricSpace.toBornology s) :
    PseudoMetricSpace α :=
  { m with
    toBornology := B
    cobounded_sets := Set.ext <| compl_surjective.forall.2 fun s =>
        (H s).trans <| by rw [isBounded_iff, mem_setOf_eq, compl_compl] }
#align pseudo_metric_space.replace_bornology PseudoMetricSpace.replaceBornology

theorem PseudoMetricSpace.replaceBornology_eq {α} [m : PseudoMetricSpace α] [B : Bornology α]
    (H : ∀ s, @IsBounded _ B s ↔ @IsBounded _ PseudoMetricSpace.toBornology s) :
    PseudoMetricSpace.replaceBornology _ H = m := by
  ext
  rfl
#align pseudo_metric_space.replace_bornology_eq PseudoMetricSpace.replaceBornology_eq

-- ensure that the uniformity is unchanged when replacing the bornology.
example {α} [B : Bornology α] (m : PseudoMetricSpace α)
    (H : ∀ s, @IsBounded _ B s ↔ @IsBounded _ PseudoMetricSpace.toBornology s) :
  (PseudoMetricSpace.replaceBornology m H).toUniformSpace = m.toUniformSpace := rfl

section Real

/-- Instantiate the reals as a pseudometric space. -/
instance Real.pseudoMetricSpace : PseudoMetricSpace ℝ where
  dist x y := |x - y|
  dist_self := by simp [abs_zero]
  dist_comm x y := abs_sub_comm _ _
  dist_triangle x y z := abs_sub_le _ _ _
  edist_dist := fun x y => by exact ENNReal.coe_nnreal_eq _
#align real.pseudo_metric_space Real.pseudoMetricSpace

theorem Real.dist_eq (x y : ℝ) : dist x y = |x - y| := rfl
#align real.dist_eq Real.dist_eq

theorem Real.nndist_eq (x y : ℝ) : nndist x y = Real.nnabs (x - y) := rfl
#align real.nndist_eq Real.nndist_eq

theorem Real.nndist_eq' (x y : ℝ) : nndist x y = Real.nnabs (y - x) :=
  nndist_comm _ _
#align real.nndist_eq' Real.nndist_eq'

theorem Real.dist_0_eq_abs (x : ℝ) : dist x 0 = |x| := by simp [Real.dist_eq]
#align real.dist_0_eq_abs Real.dist_0_eq_abs

theorem Real.sub_le_dist (x y : ℝ) : x - y ≤ dist x y := by
  rw [Real.dist_eq, le_abs]
  exact Or.inl (le_refl _)

theorem Real.dist_left_le_of_mem_uIcc {x y z : ℝ} (h : y ∈ uIcc x z) : dist x y ≤ dist x z := by
  simpa only [dist_comm x] using abs_sub_left_of_mem_uIcc h
#align real.dist_left_le_of_mem_uIcc Real.dist_left_le_of_mem_uIcc

theorem Real.dist_right_le_of_mem_uIcc {x y z : ℝ} (h : y ∈ uIcc x z) : dist y z ≤ dist x z := by
  simpa only [dist_comm _ z] using abs_sub_right_of_mem_uIcc h
#align real.dist_right_le_of_mem_uIcc Real.dist_right_le_of_mem_uIcc

theorem Real.dist_le_of_mem_uIcc {x y x' y' : ℝ} (hx : x ∈ uIcc x' y') (hy : y ∈ uIcc x' y') :
    dist x y ≤ dist x' y' :=
  abs_sub_le_of_uIcc_subset_uIcc <| uIcc_subset_uIcc (by rwa [uIcc_comm]) (by rwa [uIcc_comm])
#align real.dist_le_of_mem_uIcc Real.dist_le_of_mem_uIcc

theorem Real.dist_le_of_mem_Icc {x y x' y' : ℝ} (hx : x ∈ Icc x' y') (hy : y ∈ Icc x' y') :
    dist x y ≤ y' - x' := by
  simpa only [Real.dist_eq, abs_of_nonpos (sub_nonpos.2 <| hx.1.trans hx.2), neg_sub] using
    Real.dist_le_of_mem_uIcc (Icc_subset_uIcc hx) (Icc_subset_uIcc hy)
#align real.dist_le_of_mem_Icc Real.dist_le_of_mem_Icc

theorem Real.dist_le_of_mem_Icc_01 {x y : ℝ} (hx : x ∈ Icc (0 : ℝ) 1) (hy : y ∈ Icc (0 : ℝ) 1) :
    dist x y ≤ 1 := by simpa only [sub_zero] using Real.dist_le_of_mem_Icc hx hy
#align real.dist_le_of_mem_Icc_01 Real.dist_le_of_mem_Icc_01

instance : OrderTopology ℝ :=
  orderTopology_of_nhds_abs fun x => by
    simp only [nhds_basis_ball.eq_biInf, ball, Real.dist_eq, abs_sub_comm]

theorem Real.ball_eq_Ioo (x r : ℝ) : ball x r = Ioo (x - r) (x + r) :=
  Set.ext fun y => by
    rw [mem_ball, dist_comm, Real.dist_eq, abs_sub_lt_iff, mem_Ioo, ← sub_lt_iff_lt_add',
      sub_lt_comm]
#align real.ball_eq_Ioo Real.ball_eq_Ioo

theorem Real.closedBall_eq_Icc {x r : ℝ} : closedBall x r = Icc (x - r) (x + r) := by
  ext y
  rw [mem_closedBall, dist_comm, Real.dist_eq, abs_sub_le_iff, mem_Icc, ← sub_le_iff_le_add',
    sub_le_comm]
#align real.closed_ball_eq_Icc Real.closedBall_eq_Icc

theorem Real.Ioo_eq_ball (x y : ℝ) : Ioo x y = ball ((x + y) / 2) ((y - x) / 2) := by
  rw [Real.ball_eq_Ioo, ← sub_div, add_comm, ← sub_add, add_sub_cancel_left, add_self_div_two,
    ← add_div, add_assoc, add_sub_cancel, add_self_div_two]
#align real.Ioo_eq_ball Real.Ioo_eq_ball

theorem Real.Icc_eq_closedBall (x y : ℝ) : Icc x y = closedBall ((x + y) / 2) ((y - x) / 2) := by
  rw [Real.closedBall_eq_Icc, ← sub_div, add_comm, ← sub_add, add_sub_cancel_left, add_self_div_two,
    ← add_div, add_assoc, add_sub_cancel, add_self_div_two]
#align real.Icc_eq_closed_ball Real.Icc_eq_closedBall

section MetricOrdered

variable [Preorder α] [CompactIccSpace α]

theorem totallyBounded_Icc (a b : α) : TotallyBounded (Icc a b) :=
  isCompact_Icc.totallyBounded
#align totally_bounded_Icc totallyBounded_Icc

theorem totallyBounded_Ico (a b : α) : TotallyBounded (Ico a b) :=
  totallyBounded_subset Ico_subset_Icc_self (totallyBounded_Icc a b)
#align totally_bounded_Ico totallyBounded_Ico

theorem totallyBounded_Ioc (a b : α) : TotallyBounded (Ioc a b) :=
  totallyBounded_subset Ioc_subset_Icc_self (totallyBounded_Icc a b)
#align totally_bounded_Ioc totallyBounded_Ioc

theorem totallyBounded_Ioo (a b : α) : TotallyBounded (Ioo a b) :=
  totallyBounded_subset Ioo_subset_Icc_self (totallyBounded_Icc a b)
#align totally_bounded_Ioo totallyBounded_Ioo

end MetricOrdered

/-- Special case of the sandwich theorem; see `tendsto_of_tendsto_of_tendsto_of_le_of_le'` for the
general case. -/
theorem squeeze_zero' {α} {f g : α → ℝ} {t₀ : Filter α} (hf : ∀ᶠ t in t₀, 0 ≤ f t)
    (hft : ∀ᶠ t in t₀, f t ≤ g t) (g0 : Tendsto g t₀ (𝓝 0)) : Tendsto f t₀ (𝓝 0) :=
  tendsto_of_tendsto_of_tendsto_of_le_of_le' tendsto_const_nhds g0 hf hft
#align squeeze_zero' squeeze_zero'

/-- Special case of the sandwich theorem; see `tendsto_of_tendsto_of_tendsto_of_le_of_le`
and `tendsto_of_tendsto_of_tendsto_of_le_of_le'` for the general case. -/
theorem squeeze_zero {α} {f g : α → ℝ} {t₀ : Filter α} (hf : ∀ t, 0 ≤ f t) (hft : ∀ t, f t ≤ g t)
    (g0 : Tendsto g t₀ (𝓝 0)) : Tendsto f t₀ (𝓝 0) :=
  squeeze_zero' (eventually_of_forall hf) (eventually_of_forall hft) g0
#align squeeze_zero squeeze_zero

theorem Metric.uniformity_eq_comap_nhds_zero :
    𝓤 α = comap (fun p : α × α => dist p.1 p.2) (𝓝 (0 : ℝ)) := by
  ext s
  simp only [mem_uniformity_dist, (nhds_basis_ball.comap _).mem_iff]
  simp [subset_def, Real.dist_0_eq_abs]
#align metric.uniformity_eq_comap_nhds_zero Metric.uniformity_eq_comap_nhds_zero

theorem cauchySeq_iff_tendsto_dist_atTop_0 [Nonempty β] [SemilatticeSup β] {u : β → α} :
    CauchySeq u ↔ Tendsto (fun n : β × β => dist (u n.1) (u n.2)) atTop (𝓝 0) := by
  rw [cauchySeq_iff_tendsto, Metric.uniformity_eq_comap_nhds_zero, tendsto_comap_iff,
    Function.comp_def]
  simp_rw [Prod_map]
#align cauchy_seq_iff_tendsto_dist_at_top_0 cauchySeq_iff_tendsto_dist_atTop_0

theorem tendsto_uniformity_iff_dist_tendsto_zero {f : ι → α × α} {p : Filter ι} :
    Tendsto f p (𝓤 α) ↔ Tendsto (fun x => dist (f x).1 (f x).2) p (𝓝 0) := by
  rw [Metric.uniformity_eq_comap_nhds_zero, tendsto_comap_iff, Function.comp_def]
#align tendsto_uniformity_iff_dist_tendsto_zero tendsto_uniformity_iff_dist_tendsto_zero

theorem Filter.Tendsto.congr_dist {f₁ f₂ : ι → α} {p : Filter ι} {a : α}
    (h₁ : Tendsto f₁ p (𝓝 a)) (h : Tendsto (fun x => dist (f₁ x) (f₂ x)) p (𝓝 0)) :
    Tendsto f₂ p (𝓝 a) :=
  h₁.congr_uniformity <| tendsto_uniformity_iff_dist_tendsto_zero.2 h
#align filter.tendsto.congr_dist Filter.Tendsto.congr_dist

alias tendsto_of_tendsto_of_dist := Filter.Tendsto.congr_dist
#align tendsto_of_tendsto_of_dist tendsto_of_tendsto_of_dist

theorem tendsto_iff_of_dist {f₁ f₂ : ι → α} {p : Filter ι} {a : α}
    (h : Tendsto (fun x => dist (f₁ x) (f₂ x)) p (𝓝 0)) : Tendsto f₁ p (𝓝 a) ↔ Tendsto f₂ p (𝓝 a) :=
  Uniform.tendsto_congr <| tendsto_uniformity_iff_dist_tendsto_zero.2 h
#align tendsto_iff_of_dist tendsto_iff_of_dist

/-- If `u` is a neighborhood of `x`, then for small enough `r`, the closed ball
`Metric.closedBall x r` is contained in `u`. -/
theorem eventually_closedBall_subset {x : α} {u : Set α} (hu : u ∈ 𝓝 x) :
    ∀ᶠ r in 𝓝 (0 : ℝ), closedBall x r ⊆ u := by
  obtain ⟨ε, εpos, hε⟩ : ∃ ε, 0 < ε ∧ closedBall x ε ⊆ u := nhds_basis_closedBall.mem_iff.1 hu
  have : Iic ε ∈ 𝓝 (0 : ℝ) := Iic_mem_nhds εpos
  filter_upwards [this] with _ hr using Subset.trans (closedBall_subset_closedBall hr) hε
#align eventually_closed_ball_subset eventually_closedBall_subset

theorem tendsto_closedBall_smallSets (x : α) : Tendsto (closedBall x) (𝓝 0) (𝓝 x).smallSets :=
  tendsto_smallSets_iff.2 fun _ ↦ eventually_closedBall_subset

end Real

/-- Pseudometric space structure pulled back by a function. -/
abbrev PseudoMetricSpace.induced {α β} (f : α → β) (m : PseudoMetricSpace β) :
    PseudoMetricSpace α where
  dist x y := dist (f x) (f y)
  dist_self x := dist_self _
  dist_comm x y := dist_comm _ _
  dist_triangle x y z := dist_triangle _ _ _
  edist x y := edist (f x) (f y)
  edist_dist x y := edist_dist _ _
  toUniformSpace := UniformSpace.comap f m.toUniformSpace
  uniformity_dist := (uniformity_basis_dist.comap _).eq_biInf
  toBornology := Bornology.induced f
  cobounded_sets := Set.ext fun s => mem_comap_iff_compl.trans <| by
    simp only [← isBounded_def, isBounded_iff, forall_mem_image, mem_setOf]
#align pseudo_metric_space.induced PseudoMetricSpace.induced

/-- Pull back a pseudometric space structure by an inducing map. This is a version of
`PseudoMetricSpace.induced` useful in case if the domain already has a `TopologicalSpace`
structure. -/
def Inducing.comapPseudoMetricSpace {α β} [TopologicalSpace α] [m : PseudoMetricSpace β] {f : α → β}
    (hf : Inducing f) : PseudoMetricSpace α :=
  .replaceTopology (.induced f m) hf.induced
#align inducing.comap_pseudo_metric_space Inducing.comapPseudoMetricSpace

/-- Pull back a pseudometric space structure by a uniform inducing map. This is a version of
`PseudoMetricSpace.induced` useful in case if the domain already has a `UniformSpace`
structure. -/
def UniformInducing.comapPseudoMetricSpace {α β} [UniformSpace α] [m : PseudoMetricSpace β]
    (f : α → β) (h : UniformInducing f) : PseudoMetricSpace α :=
  .replaceUniformity (.induced f m) h.comap_uniformity.symm
#align uniform_inducing.comap_pseudo_metric_space UniformInducing.comapPseudoMetricSpace

instance Subtype.pseudoMetricSpace {p : α → Prop} : PseudoMetricSpace (Subtype p) :=
  PseudoMetricSpace.induced Subtype.val ‹_›
#align subtype.pseudo_metric_space Subtype.pseudoMetricSpace

theorem Subtype.dist_eq {p : α → Prop} (x y : Subtype p) : dist x y = dist (x : α) y :=
  rfl
#align subtype.dist_eq Subtype.dist_eq

theorem Subtype.nndist_eq {p : α → Prop} (x y : Subtype p) : nndist x y = nndist (x : α) y :=
  rfl
#align subtype.nndist_eq Subtype.nndist_eq

namespace MulOpposite

@[to_additive]
instance instPseudoMetricSpace : PseudoMetricSpace αᵐᵒᵖ :=
  PseudoMetricSpace.induced MulOpposite.unop ‹_›

@[to_additive (attr := simp)]
theorem dist_unop (x y : αᵐᵒᵖ) : dist (unop x) (unop y) = dist x y := rfl
#align mul_opposite.dist_unop MulOpposite.dist_unop
#align add_opposite.dist_unop AddOpposite.dist_unop

@[to_additive (attr := simp)]
theorem dist_op (x y : α) : dist (op x) (op y) = dist x y := rfl
#align mul_opposite.dist_op MulOpposite.dist_op
#align add_opposite.dist_op AddOpposite.dist_op

@[to_additive (attr := simp)]
theorem nndist_unop (x y : αᵐᵒᵖ) : nndist (unop x) (unop y) = nndist x y := rfl
#align mul_opposite.nndist_unop MulOpposite.nndist_unop
#align add_opposite.nndist_unop AddOpposite.nndist_unop

@[to_additive (attr := simp)]
theorem nndist_op (x y : α) : nndist (op x) (op y) = nndist x y := rfl
#align mul_opposite.nndist_op MulOpposite.nndist_op
#align add_opposite.nndist_op AddOpposite.nndist_op

end MulOpposite

section NNReal

instance : PseudoMetricSpace ℝ≥0 := Subtype.pseudoMetricSpace

theorem NNReal.dist_eq (a b : ℝ≥0) : dist a b = |(a : ℝ) - b| := rfl
#align nnreal.dist_eq NNReal.dist_eq

theorem NNReal.nndist_eq (a b : ℝ≥0) : nndist a b = max (a - b) (b - a) :=
  eq_of_forall_ge_iff fun _ => by
    simp only [max_le_iff, tsub_le_iff_right (α := ℝ≥0)]
    simp only [← NNReal.coe_le_coe, coe_nndist, dist_eq, abs_sub_le_iff,
      tsub_le_iff_right, NNReal.coe_add]
#align nnreal.nndist_eq NNReal.nndist_eq

@[simp]
theorem NNReal.nndist_zero_eq_val (z : ℝ≥0) : nndist 0 z = z := by
  simp only [NNReal.nndist_eq, max_eq_right, tsub_zero, zero_tsub, zero_le']
#align nnreal.nndist_zero_eq_val NNReal.nndist_zero_eq_val

@[simp]
theorem NNReal.nndist_zero_eq_val' (z : ℝ≥0) : nndist z 0 = z := by
  rw [nndist_comm]
  exact NNReal.nndist_zero_eq_val z
#align nnreal.nndist_zero_eq_val' NNReal.nndist_zero_eq_val'

theorem NNReal.le_add_nndist (a b : ℝ≥0) : a ≤ b + nndist a b := by
  suffices (a : ℝ) ≤ (b : ℝ) + dist a b by
    rwa [← NNReal.coe_le_coe, NNReal.coe_add, coe_nndist]
  rw [← sub_le_iff_le_add']
  exact le_of_abs_le (dist_eq a b).ge
#align nnreal.le_add_nndist NNReal.le_add_nndist

lemma NNReal.ball_zero_eq_Ico' (c : ℝ≥0) :
    Metric.ball (0 : ℝ≥0) c.toReal = Set.Ico 0 c := by ext x; simp

lemma NNReal.ball_zero_eq_Ico (c : ℝ) :
    Metric.ball (0 : ℝ≥0) c = Set.Ico 0 c.toNNReal := by
  by_cases c_pos : 0 < c
  · convert NNReal.ball_zero_eq_Ico' ⟨c, c_pos.le⟩
    simp [Real.toNNReal, c_pos.le]
  simp [not_lt.mp c_pos]

lemma NNReal.closedBall_zero_eq_Icc' (c : ℝ≥0) :
    Metric.closedBall (0 : ℝ≥0) c.toReal = Set.Icc 0 c := by ext x; simp

lemma NNReal.closedBall_zero_eq_Icc {c : ℝ} (c_nn : 0 ≤ c) :
    Metric.closedBall (0 : ℝ≥0) c = Set.Icc 0 c.toNNReal := by
  convert NNReal.closedBall_zero_eq_Icc' ⟨c, c_nn⟩
  simp [Real.toNNReal, c_nn]

end NNReal

section ULift

variable [PseudoMetricSpace β]

instance : PseudoMetricSpace (ULift β) :=
  PseudoMetricSpace.induced ULift.down ‹_›

theorem ULift.dist_eq (x y : ULift β) : dist x y = dist x.down y.down := rfl
#align ulift.dist_eq ULift.dist_eq

theorem ULift.nndist_eq (x y : ULift β) : nndist x y = nndist x.down y.down := rfl
#align ulift.nndist_eq ULift.nndist_eq

@[simp]
theorem ULift.dist_up_up (x y : β) : dist (ULift.up x) (ULift.up y) = dist x y := rfl
#align ulift.dist_up_up ULift.dist_up_up

@[simp]
theorem ULift.nndist_up_up (x y : β) : nndist (ULift.up x) (ULift.up y) = nndist x y := rfl
#align ulift.nndist_up_up ULift.nndist_up_up

end ULift

section Prod

variable [PseudoMetricSpace β]

-- Porting note: added `let`, otherwise `simp` failed
instance Prod.pseudoMetricSpaceMax : PseudoMetricSpace (α × β) :=
  let i := PseudoEMetricSpace.toPseudoMetricSpaceOfDist
    (fun x y : α × β => dist x.1 y.1 ⊔ dist x.2 y.2)
    (fun x y => (max_lt (edist_lt_top _ _) (edist_lt_top _ _)).ne) fun x y => by
      simp only [sup_eq_max, dist_edist, ← ENNReal.toReal_max (edist_ne_top _ _) (edist_ne_top _ _),
        Prod.edist_eq]
  i.replaceBornology fun s => by
    simp only [← isBounded_image_fst_and_snd, isBounded_iff_eventually, forall_mem_image, ←
      eventually_and, ← forall_and, ← max_le_iff]
    rfl
#align prod.pseudo_metric_space_max Prod.pseudoMetricSpaceMax

theorem Prod.dist_eq {x y : α × β} : dist x y = max (dist x.1 y.1) (dist x.2 y.2) := rfl
#align prod.dist_eq Prod.dist_eq

@[simp]
theorem dist_prod_same_left {x : α} {y₁ y₂ : β} : dist (x, y₁) (x, y₂) = dist y₁ y₂ := by
  simp [Prod.dist_eq, dist_nonneg]
#align dist_prod_same_left dist_prod_same_left

@[simp]
theorem dist_prod_same_right {x₁ x₂ : α} {y : β} : dist (x₁, y) (x₂, y) = dist x₁ x₂ := by
  simp [Prod.dist_eq, dist_nonneg]
#align dist_prod_same_right dist_prod_same_right

theorem ball_prod_same (x : α) (y : β) (r : ℝ) : ball x r ×ˢ ball y r = ball (x, y) r :=
  ext fun z => by simp [Prod.dist_eq]
#align ball_prod_same ball_prod_same

theorem closedBall_prod_same (x : α) (y : β) (r : ℝ) :
    closedBall x r ×ˢ closedBall y r = closedBall (x, y) r :=
  ext fun z => by simp [Prod.dist_eq]
#align closed_ball_prod_same closedBall_prod_same

theorem sphere_prod (x : α × β) (r : ℝ) :
    sphere x r = sphere x.1 r ×ˢ closedBall x.2 r ∪ closedBall x.1 r ×ˢ sphere x.2 r := by
  obtain hr | rfl | hr := lt_trichotomy r 0
  · simp [hr]
  · cases x
    simp_rw [← closedBall_eq_sphere_of_nonpos le_rfl, union_self, closedBall_prod_same]
  · ext ⟨x', y'⟩
    simp_rw [Set.mem_union, Set.mem_prod, Metric.mem_closedBall, Metric.mem_sphere, Prod.dist_eq,
      max_eq_iff]
    refine or_congr (and_congr_right ?_) (and_comm.trans (and_congr_left ?_))
    all_goals rintro rfl; rfl
#align sphere_prod sphere_prod

end Prod

-- Porting note: 3 new lemmas
theorem dist_dist_dist_le_left (x y z : α) : dist (dist x z) (dist y z) ≤ dist x y :=
  abs_dist_sub_le ..

theorem dist_dist_dist_le_right (x y z : α) : dist (dist x y) (dist x z) ≤ dist y z := by
  simpa only [dist_comm x] using dist_dist_dist_le_left y z x

theorem dist_dist_dist_le (x y x' y' : α) : dist (dist x y) (dist x' y') ≤ dist x x' + dist y y' :=
  (dist_triangle _ _ _).trans <|
    add_le_add (dist_dist_dist_le_left _ _ _) (dist_dist_dist_le_right _ _ _)

theorem uniformContinuous_dist : UniformContinuous fun p : α × α => dist p.1 p.2 :=
  Metric.uniformContinuous_iff.2 fun ε ε0 =>
    ⟨ε / 2, half_pos ε0, fun {a b} h =>
      calc dist (dist a.1 a.2) (dist b.1 b.2) ≤ dist a.1 b.1 + dist a.2 b.2 :=
        dist_dist_dist_le _ _ _ _
      _ ≤ dist a b + dist a b := add_le_add (le_max_left _ _) (le_max_right _ _)
      _ < ε / 2 + ε / 2 := add_lt_add h h
      _ = ε := add_halves ε⟩
#align uniform_continuous_dist uniformContinuous_dist

protected theorem UniformContinuous.dist [UniformSpace β] {f g : β → α} (hf : UniformContinuous f)
    (hg : UniformContinuous g) : UniformContinuous fun b => dist (f b) (g b) :=
  uniformContinuous_dist.comp (hf.prod_mk hg)
#align uniform_continuous.dist UniformContinuous.dist

@[continuity]
theorem continuous_dist : Continuous fun p : α × α => dist p.1 p.2 :=
  uniformContinuous_dist.continuous
#align continuous_dist continuous_dist

@[continuity, fun_prop]
protected theorem Continuous.dist [TopologicalSpace β] {f g : β → α} (hf : Continuous f)
    (hg : Continuous g) : Continuous fun b => dist (f b) (g b) :=
  continuous_dist.comp (hf.prod_mk hg : _)
#align continuous.dist Continuous.dist

protected theorem Filter.Tendsto.dist {f g : β → α} {x : Filter β} {a b : α}
    (hf : Tendsto f x (𝓝 a)) (hg : Tendsto g x (𝓝 b)) :
    Tendsto (fun x => dist (f x) (g x)) x (𝓝 (dist a b)) :=
  (continuous_dist.tendsto (a, b)).comp (hf.prod_mk_nhds hg)
#align filter.tendsto.dist Filter.Tendsto.dist

theorem nhds_comap_dist (a : α) : ((𝓝 (0 : ℝ)).comap (dist · a)) = 𝓝 a := by
  simp only [@nhds_eq_comap_uniformity α, Metric.uniformity_eq_comap_nhds_zero, comap_comap,
    (· ∘ ·), dist_comm]
#align nhds_comap_dist nhds_comap_dist

theorem tendsto_iff_dist_tendsto_zero {f : β → α} {x : Filter β} {a : α} :
    Tendsto f x (𝓝 a) ↔ Tendsto (fun b => dist (f b) a) x (𝓝 0) := by
  rw [← nhds_comap_dist a, tendsto_comap_iff, Function.comp_def]
#align tendsto_iff_dist_tendsto_zero tendsto_iff_dist_tendsto_zero

theorem continuous_iff_continuous_dist [TopologicalSpace β] {f : β → α} :
    Continuous f ↔ Continuous fun x : β × β => dist (f x.1) (f x.2) :=
  ⟨fun h => h.fst'.dist h.snd', fun h =>
    continuous_iff_continuousAt.2 fun _ => tendsto_iff_dist_tendsto_zero.2 <|
      (h.comp (continuous_id.prod_mk continuous_const)).tendsto' _ _ <| dist_self _⟩
#align continuous_iff_continuous_dist continuous_iff_continuous_dist

theorem uniformContinuous_nndist : UniformContinuous fun p : α × α => nndist p.1 p.2 :=
  uniformContinuous_dist.subtype_mk _
#align uniform_continuous_nndist uniformContinuous_nndist

protected theorem UniformContinuous.nndist [UniformSpace β] {f g : β → α} (hf : UniformContinuous f)
    (hg : UniformContinuous g) : UniformContinuous fun b => nndist (f b) (g b) :=
  uniformContinuous_nndist.comp (hf.prod_mk hg)
#align uniform_continuous.nndist UniformContinuous.nndist

theorem continuous_nndist : Continuous fun p : α × α => nndist p.1 p.2 :=
  uniformContinuous_nndist.continuous
#align continuous_nndist continuous_nndist

@[fun_prop]
protected theorem Continuous.nndist [TopologicalSpace β] {f g : β → α} (hf : Continuous f)
    (hg : Continuous g) : Continuous fun b => nndist (f b) (g b) :=
  continuous_nndist.comp (hf.prod_mk hg : _)
#align continuous.nndist Continuous.nndist

protected theorem Filter.Tendsto.nndist {f g : β → α} {x : Filter β} {a b : α}
    (hf : Tendsto f x (𝓝 a)) (hg : Tendsto g x (𝓝 b)) :
    Tendsto (fun x => nndist (f x) (g x)) x (𝓝 (nndist a b)) :=
  (continuous_nndist.tendsto (a, b)).comp (hf.prod_mk_nhds hg)
#align filter.tendsto.nndist Filter.Tendsto.nndist

namespace Metric

variable {x y z : α} {ε ε₁ ε₂ : ℝ} {s : Set α}

theorem isClosed_ball : IsClosed (closedBall x ε) :=
  isClosed_le (continuous_id.dist continuous_const) continuous_const
#align metric.is_closed_ball Metric.isClosed_ball

theorem isClosed_sphere : IsClosed (sphere x ε) :=
  isClosed_eq (continuous_id.dist continuous_const) continuous_const
#align metric.is_closed_sphere Metric.isClosed_sphere

@[simp]
theorem closure_closedBall : closure (closedBall x ε) = closedBall x ε :=
  isClosed_ball.closure_eq
#align metric.closure_closed_ball Metric.closure_closedBall

@[simp]
theorem closure_sphere : closure (sphere x ε) = sphere x ε :=
  isClosed_sphere.closure_eq
#align metric.closure_sphere Metric.closure_sphere

theorem closure_ball_subset_closedBall : closure (ball x ε) ⊆ closedBall x ε :=
  closure_minimal ball_subset_closedBall isClosed_ball
#align metric.closure_ball_subset_closed_ball Metric.closure_ball_subset_closedBall

theorem frontier_ball_subset_sphere : frontier (ball x ε) ⊆ sphere x ε :=
  frontier_lt_subset_eq (continuous_id.dist continuous_const) continuous_const
#align metric.frontier_ball_subset_sphere Metric.frontier_ball_subset_sphere

theorem frontier_closedBall_subset_sphere : frontier (closedBall x ε) ⊆ sphere x ε :=
  frontier_le_subset_eq (continuous_id.dist continuous_const) continuous_const
#align metric.frontier_closed_ball_subset_sphere Metric.frontier_closedBall_subset_sphere

theorem ball_subset_interior_closedBall : ball x ε ⊆ interior (closedBall x ε) :=
  interior_maximal ball_subset_closedBall isOpen_ball
#align metric.ball_subset_interior_closed_ball Metric.ball_subset_interior_closedBall

/-- ε-characterization of the closure in pseudometric spaces-/
theorem mem_closure_iff {s : Set α} {a : α} : a ∈ closure s ↔ ∀ ε > 0, ∃ b ∈ s, dist a b < ε :=
  (mem_closure_iff_nhds_basis nhds_basis_ball).trans <| by simp only [mem_ball, dist_comm]
#align metric.mem_closure_iff Metric.mem_closure_iff

theorem mem_closure_range_iff {e : β → α} {a : α} :
    a ∈ closure (range e) ↔ ∀ ε > 0, ∃ k : β, dist a (e k) < ε := by
  simp only [mem_closure_iff, exists_range_iff]
#align metric.mem_closure_range_iff Metric.mem_closure_range_iff

theorem mem_closure_range_iff_nat {e : β → α} {a : α} :
    a ∈ closure (range e) ↔ ∀ n : ℕ, ∃ k : β, dist a (e k) < 1 / ((n : ℝ) + 1) :=
  (mem_closure_iff_nhds_basis nhds_basis_ball_inv_nat_succ).trans <| by
    simp only [mem_ball, dist_comm, exists_range_iff, forall_const]
#align metric.mem_closure_range_iff_nat Metric.mem_closure_range_iff_nat

theorem mem_of_closed' {s : Set α} (hs : IsClosed s) {a : α} :
    a ∈ s ↔ ∀ ε > 0, ∃ b ∈ s, dist a b < ε := by
  simpa only [hs.closure_eq] using @mem_closure_iff _ _ s a
#align metric.mem_of_closed' Metric.mem_of_closed'

theorem closedBall_zero' (x : α) : closedBall x 0 = closure {x} :=
  Subset.antisymm
    (fun _y hy =>
      mem_closure_iff.2 fun _ε ε0 => ⟨x, mem_singleton x, (mem_closedBall.1 hy).trans_lt ε0⟩)
    (closure_minimal (singleton_subset_iff.2 (dist_self x).le) isClosed_ball)
#align metric.closed_ball_zero' Metric.closedBall_zero'

lemma eventually_isCompact_closedBall [WeaklyLocallyCompactSpace α] (x : α) :
    ∀ᶠ r in 𝓝 (0 : ℝ), IsCompact (closedBall x r) := by
  rcases exists_compact_mem_nhds x with ⟨s, s_compact, hs⟩
  filter_upwards [eventually_closedBall_subset hs] with r hr
  exact IsCompact.of_isClosed_subset s_compact isClosed_ball hr

lemma exists_isCompact_closedBall [WeaklyLocallyCompactSpace α] (x : α) :
    ∃ r, 0 < r ∧ IsCompact (closedBall x r) := by
  have : ∀ᶠ r in 𝓝[>] 0, IsCompact (closedBall x r) :=
    eventually_nhdsWithin_of_eventually_nhds (eventually_isCompact_closedBall x)
  simpa only [and_comm] using (this.and self_mem_nhdsWithin).exists

theorem dense_iff {s : Set α} : Dense s ↔ ∀ x, ∀ r > 0, (ball x r ∩ s).Nonempty :=
  forall_congr' fun x => by
    simp only [mem_closure_iff, Set.Nonempty, exists_prop, mem_inter_iff, mem_ball', and_comm]
#align metric.dense_iff Metric.dense_iff

theorem denseRange_iff {f : β → α} : DenseRange f ↔ ∀ x, ∀ r > 0, ∃ y, dist x (f y) < r :=
  forall_congr' fun x => by simp only [mem_closure_iff, exists_range_iff]
#align metric.dense_range_iff Metric.denseRange_iff

-- Porting note: `TopologicalSpace.IsSeparable.separableSpace` moved to `EMetricSpace`

/-- The preimage of a separable set by an inducing map is separable. -/
protected theorem _root_.Inducing.isSeparable_preimage {f : β → α} [TopologicalSpace β]
    (hf : Inducing f) {s : Set α} (hs : IsSeparable s) : IsSeparable (f ⁻¹' s) := by
  have : SeparableSpace s := hs.separableSpace
  have : SecondCountableTopology s := UniformSpace.secondCountable_of_separable _
  have : Inducing ((mapsTo_preimage f s).restrict _ _ _) :=
    (hf.comp inducing_subtype_val).codRestrict _
  have := this.secondCountableTopology
  exact .of_subtype _
#align inducing.is_separable_preimage Inducing.isSeparable_preimage

protected theorem _root_.Embedding.isSeparable_preimage {f : β → α} [TopologicalSpace β]
    (hf : Embedding f) {s : Set α} (hs : IsSeparable s) : IsSeparable (f ⁻¹' s) :=
  hf.toInducing.isSeparable_preimage hs
#align embedding.is_separable_preimage Embedding.isSeparable_preimage

/-- If a map is continuous on a separable set `s`, then the image of `s` is also separable. -/
theorem _root_.ContinuousOn.isSeparable_image [TopologicalSpace β] {f : α → β} {s : Set α}
    (hf : ContinuousOn f s) (hs : IsSeparable s) : IsSeparable (f '' s) := by
  rw [image_eq_range, ← image_univ]
  exact (isSeparable_univ_iff.2 hs.separableSpace).image hf.restrict
#align continuous_on.is_separable_image ContinuousOn.isSeparable_image

end Metric

/-- A compact set is separable. -/
theorem IsCompact.isSeparable {s : Set α} (hs : IsCompact s) : IsSeparable s :=
  haveI : CompactSpace s := isCompact_iff_compactSpace.mp hs
  .of_subtype s
#align is_compact.is_separable IsCompact.isSeparable

section Pi

open Finset

variable {π : β → Type*} [Fintype β] [∀ b, PseudoMetricSpace (π b)]

/-- A finite product of pseudometric spaces is a pseudometric space, with the sup distance. -/
instance pseudoMetricSpacePi : PseudoMetricSpace (∀ b, π b) := by
  /- we construct the instance from the pseudoemetric space instance to avoid checking again that
    the uniformity is the same as the product uniformity, but we register nevertheless a nice
    formula for the distance -/
  let i := PseudoEMetricSpace.toPseudoMetricSpaceOfDist
    (fun f g : ∀ b, π b => ((sup univ fun b => nndist (f b) (g b) : ℝ≥0) : ℝ))
    (fun f g => ((Finset.sup_lt_iff bot_lt_top).2 fun b _ => edist_lt_top _ _).ne)
    (fun f g => by
      simp only [edist_pi_def, edist_nndist, ← ENNReal.coe_finset_sup, ENNReal.coe_toReal])
  refine i.replaceBornology fun s => ?_
  simp only [← isBounded_def, isBounded_iff_eventually, ← forall_isBounded_image_eval_iff,
    forall_mem_image, ← Filter.eventually_all, Function.eval_apply, @dist_nndist (π _)]
<<<<<<< HEAD
  refine eventually_congr ((eventually_ge_atTop 0).mono fun C hC => ?_)
=======
  refine eventually_congr ((eventually_ge_atTop 0).mono fun C hC ↦ ?_)
>>>>>>> e512aa98
  lift C to ℝ≥0 using hC
  refine ⟨fun H x hx y hy ↦ NNReal.coe_le_coe.2 <| Finset.sup_le fun b _ ↦ H b hx hy,
    fun H b x hx y hy ↦ NNReal.coe_le_coe.2 ?_⟩
  simpa only using Finset.sup_le_iff.1 (NNReal.coe_le_coe.1 <| H hx hy) b (Finset.mem_univ b)
#align pseudo_metric_space_pi pseudoMetricSpacePi

theorem nndist_pi_def (f g : ∀ b, π b) : nndist f g = sup univ fun b => nndist (f b) (g b) :=
  NNReal.eq rfl
#align nndist_pi_def nndist_pi_def

theorem dist_pi_def (f g : ∀ b, π b) : dist f g = (sup univ fun b => nndist (f b) (g b) : ℝ≥0) :=
  rfl
#align dist_pi_def dist_pi_def

theorem nndist_pi_le_iff {f g : ∀ b, π b} {r : ℝ≥0} :
    nndist f g ≤ r ↔ ∀ b, nndist (f b) (g b) ≤ r := by simp [nndist_pi_def]
#align nndist_pi_le_iff nndist_pi_le_iff

theorem nndist_pi_lt_iff {f g : ∀ b, π b} {r : ℝ≥0} (hr : 0 < r) :
    nndist f g < r ↔ ∀ b, nndist (f b) (g b) < r := by
  rw [← bot_eq_zero'] at hr
  simp [nndist_pi_def, Finset.sup_lt_iff hr]
#align nndist_pi_lt_iff nndist_pi_lt_iff

theorem nndist_pi_eq_iff {f g : ∀ b, π b} {r : ℝ≥0} (hr : 0 < r) :
    nndist f g = r ↔ (∃ i, nndist (f i) (g i) = r) ∧ ∀ b, nndist (f b) (g b) ≤ r := by
  rw [eq_iff_le_not_lt, nndist_pi_lt_iff hr, nndist_pi_le_iff, not_forall, and_comm]
  simp_rw [not_lt, and_congr_left_iff, le_antisymm_iff]
  intro h
  refine exists_congr fun b => ?_
  apply (and_iff_right <| h _).symm
#align nndist_pi_eq_iff nndist_pi_eq_iff

theorem dist_pi_lt_iff {f g : ∀ b, π b} {r : ℝ} (hr : 0 < r) :
    dist f g < r ↔ ∀ b, dist (f b) (g b) < r := by
  lift r to ℝ≥0 using hr.le
  exact nndist_pi_lt_iff hr
#align dist_pi_lt_iff dist_pi_lt_iff

theorem dist_pi_le_iff {f g : ∀ b, π b} {r : ℝ} (hr : 0 ≤ r) :
    dist f g ≤ r ↔ ∀ b, dist (f b) (g b) ≤ r := by
  lift r to ℝ≥0 using hr
  exact nndist_pi_le_iff
#align dist_pi_le_iff dist_pi_le_iff

theorem dist_pi_eq_iff {f g : ∀ b, π b} {r : ℝ} (hr : 0 < r) :
    dist f g = r ↔ (∃ i, dist (f i) (g i) = r) ∧ ∀ b, dist (f b) (g b) ≤ r := by
  lift r to ℝ≥0 using hr.le
  simp_rw [← coe_nndist, NNReal.coe_inj, nndist_pi_eq_iff hr, NNReal.coe_le_coe]
#align dist_pi_eq_iff dist_pi_eq_iff

theorem dist_pi_le_iff' [Nonempty β] {f g : ∀ b, π b} {r : ℝ} :
    dist f g ≤ r ↔ ∀ b, dist (f b) (g b) ≤ r := by
  by_cases hr : 0 ≤ r
  · exact dist_pi_le_iff hr
  · exact iff_of_false (fun h => hr <| dist_nonneg.trans h) fun h =>
      hr <| dist_nonneg.trans <| h <| Classical.arbitrary _
#align dist_pi_le_iff' dist_pi_le_iff'

theorem dist_pi_const_le (a b : α) : (dist (fun _ : β => a) fun _ => b) ≤ dist a b :=
  (dist_pi_le_iff dist_nonneg).2 fun _ => le_rfl
#align dist_pi_const_le dist_pi_const_le

theorem nndist_pi_const_le (a b : α) : (nndist (fun _ : β => a) fun _ => b) ≤ nndist a b :=
  nndist_pi_le_iff.2 fun _ => le_rfl
#align nndist_pi_const_le nndist_pi_const_le

@[simp]
theorem dist_pi_const [Nonempty β] (a b : α) : (dist (fun _ : β => a) fun _ => b) = dist a b := by
  simpa only [dist_edist] using congr_arg ENNReal.toReal (edist_pi_const a b)
#align dist_pi_const dist_pi_const

@[simp]
theorem nndist_pi_const [Nonempty β] (a b : α) :
    (nndist (fun _ : β => a) fun _ => b) = nndist a b :=
  NNReal.eq <| dist_pi_const a b
#align nndist_pi_const nndist_pi_const

theorem nndist_le_pi_nndist (f g : ∀ b, π b) (b : β) : nndist (f b) (g b) ≤ nndist f g := by
  rw [← ENNReal.coe_le_coe, ← edist_nndist, ← edist_nndist]
  exact edist_le_pi_edist f g b
#align nndist_le_pi_nndist nndist_le_pi_nndist

theorem dist_le_pi_dist (f g : ∀ b, π b) (b : β) : dist (f b) (g b) ≤ dist f g := by
  simp only [dist_nndist, NNReal.coe_le_coe, nndist_le_pi_nndist f g b]
#align dist_le_pi_dist dist_le_pi_dist

/-- An open ball in a product space is a product of open balls. See also `ball_pi'`
for a version assuming `Nonempty β` instead of `0 < r`. -/
theorem ball_pi (x : ∀ b, π b) {r : ℝ} (hr : 0 < r) :
    ball x r = Set.pi univ fun b => ball (x b) r := by
  ext p
  simp [dist_pi_lt_iff hr]
#align ball_pi ball_pi

/-- An open ball in a product space is a product of open balls. See also `ball_pi`
for a version assuming `0 < r` instead of `Nonempty β`. -/
theorem ball_pi' [Nonempty β] (x : ∀ b, π b) (r : ℝ) :
    ball x r = Set.pi univ fun b => ball (x b) r :=
  (lt_or_le 0 r).elim (ball_pi x) fun hr => by simp [ball_eq_empty.2 hr]
#align ball_pi' ball_pi'

/-- A closed ball in a product space is a product of closed balls. See also `closedBall_pi'`
for a version assuming `Nonempty β` instead of `0 ≤ r`. -/
theorem closedBall_pi (x : ∀ b, π b) {r : ℝ} (hr : 0 ≤ r) :
    closedBall x r = Set.pi univ fun b => closedBall (x b) r := by
  ext p
  simp [dist_pi_le_iff hr]
#align closed_ball_pi closedBall_pi

/-- A closed ball in a product space is a product of closed balls. See also `closedBall_pi`
for a version assuming `0 ≤ r` instead of `Nonempty β`. -/
theorem closedBall_pi' [Nonempty β] (x : ∀ b, π b) (r : ℝ) :
    closedBall x r = Set.pi univ fun b => closedBall (x b) r :=
  (le_or_lt 0 r).elim (closedBall_pi x) fun hr => by simp [closedBall_eq_empty.2 hr]
#align closed_ball_pi' closedBall_pi'

/-- A sphere in a product space is a union of spheres on each component restricted to the closed
ball. -/
theorem sphere_pi (x : ∀ b, π b) {r : ℝ} (h : 0 < r ∨ Nonempty β) :
    sphere x r = (⋃ i : β, Function.eval i ⁻¹' sphere (x i) r) ∩ closedBall x r := by
  obtain hr | rfl | hr := lt_trichotomy r 0
  · simp [hr]
  · rw [closedBall_eq_sphere_of_nonpos le_rfl, eq_comm, Set.inter_eq_right]
    letI := h.resolve_left (lt_irrefl _)
    inhabit β
    refine subset_iUnion_of_subset default ?_
    intro x hx
    replace hx := hx.le
    rw [dist_pi_le_iff le_rfl] at hx
    exact le_antisymm (hx default) dist_nonneg
  · ext
    simp [dist_pi_eq_iff hr, dist_pi_le_iff hr.le]
#align sphere_pi sphere_pi

@[simp]
theorem Fin.nndist_insertNth_insertNth {n : ℕ} {α : Fin (n + 1) → Type*}
    [∀ i, PseudoMetricSpace (α i)] (i : Fin (n + 1)) (x y : α i) (f g : ∀ j, α (i.succAbove j)) :
    nndist (i.insertNth x f) (i.insertNth y g) = max (nndist x y) (nndist f g) :=
  eq_of_forall_ge_iff fun c => by simp [nndist_pi_le_iff, i.forall_iff_succAbove]
#align fin.nndist_insert_nth_insert_nth Fin.nndist_insertNth_insertNth

@[simp]
theorem Fin.dist_insertNth_insertNth {n : ℕ} {α : Fin (n + 1) → Type*}
    [∀ i, PseudoMetricSpace (α i)] (i : Fin (n + 1)) (x y : α i) (f g : ∀ j, α (i.succAbove j)) :
    dist (i.insertNth x f) (i.insertNth y g) = max (dist x y) (dist f g) := by
  simp only [dist_nndist, Fin.nndist_insertNth_insertNth, NNReal.coe_max]
#align fin.dist_insert_nth_insert_nth Fin.dist_insertNth_insertNth

theorem Real.dist_le_of_mem_pi_Icc {x y x' y' : β → ℝ} (hx : x ∈ Icc x' y') (hy : y ∈ Icc x' y') :
    dist x y ≤ dist x' y' := by
  refine (dist_pi_le_iff dist_nonneg).2 fun b =>
    (Real.dist_le_of_mem_uIcc ?_ ?_).trans (dist_le_pi_dist x' y' b) <;> refine Icc_subset_uIcc ?_
  exacts [⟨hx.1 _, hx.2 _⟩, ⟨hy.1 _, hy.2 _⟩]
#align real.dist_le_of_mem_pi_Icc Real.dist_le_of_mem_pi_Icc

end Pi

section Compact

/-- Any compact set in a pseudometric space can be covered by finitely many balls of a given
positive radius -/
theorem finite_cover_balls_of_compact {α : Type u} [PseudoMetricSpace α] {s : Set α}
    (hs : IsCompact s) {e : ℝ} (he : 0 < e) :
    ∃ t, t ⊆ s ∧ Set.Finite t ∧ s ⊆ ⋃ x ∈ t, ball x e :=
  let ⟨t, hts, ht⟩ := hs.elim_nhds_subcover _ (fun x _ => ball_mem_nhds x he)
  ⟨t, hts, t.finite_toSet, ht⟩
#align finite_cover_balls_of_compact finite_cover_balls_of_compact

alias IsCompact.finite_cover_balls := finite_cover_balls_of_compact
#align is_compact.finite_cover_balls IsCompact.finite_cover_balls

end Compact

namespace Metric

section SecondCountable

open TopologicalSpace

/-- A pseudometric space is second countable if, for every `ε > 0`, there is a countable set which
is `ε`-dense. -/
theorem secondCountable_of_almost_dense_set
    (H : ∀ ε > (0 : ℝ), ∃ s : Set α, s.Countable ∧ ∀ x, ∃ y ∈ s, dist x y ≤ ε) :
    SecondCountableTopology α := by
  refine EMetric.secondCountable_of_almost_dense_set fun ε ε0 => ?_
  rcases ENNReal.lt_iff_exists_nnreal_btwn.1 ε0 with ⟨ε', ε'0, ε'ε⟩
  choose s hsc y hys hyx using H ε' (mod_cast ε'0)
  refine ⟨s, hsc, iUnion₂_eq_univ_iff.2 fun x => ⟨y x, hys _, le_trans ?_ ε'ε.le⟩⟩
  exact mod_cast hyx x
#align metric.second_countable_of_almost_dense_set Metric.secondCountable_of_almost_dense_set

end SecondCountable

end Metric

theorem lebesgue_number_lemma_of_metric {s : Set α} {ι : Sort*} {c : ι → Set α} (hs : IsCompact s)
    (hc₁ : ∀ i, IsOpen (c i)) (hc₂ : s ⊆ ⋃ i, c i) : ∃ δ > 0, ∀ x ∈ s, ∃ i, ball x δ ⊆ c i := by
  simpa only [ball, UniformSpace.ball, preimage_setOf_eq, dist_comm]
    using uniformity_basis_dist.lebesgue_number_lemma hs hc₁ hc₂
#align lebesgue_number_lemma_of_metric lebesgue_number_lemma_of_metric

theorem lebesgue_number_lemma_of_metric_sUnion {s : Set α} {c : Set (Set α)} (hs : IsCompact s)
    (hc₁ : ∀ t ∈ c, IsOpen t) (hc₂ : s ⊆ ⋃₀ c) : ∃ δ > 0, ∀ x ∈ s, ∃ t ∈ c, ball x δ ⊆ t := by
  rw [sUnion_eq_iUnion] at hc₂; simpa using lebesgue_number_lemma_of_metric hs (by simpa) hc₂
#align lebesgue_number_lemma_of_metric_sUnion lebesgue_number_lemma_of_metric_sUnion<|MERGE_RESOLUTION|>--- conflicted
+++ resolved
@@ -1915,11 +1915,7 @@
   refine i.replaceBornology fun s => ?_
   simp only [← isBounded_def, isBounded_iff_eventually, ← forall_isBounded_image_eval_iff,
     forall_mem_image, ← Filter.eventually_all, Function.eval_apply, @dist_nndist (π _)]
-<<<<<<< HEAD
-  refine eventually_congr ((eventually_ge_atTop 0).mono fun C hC => ?_)
-=======
   refine eventually_congr ((eventually_ge_atTop 0).mono fun C hC ↦ ?_)
->>>>>>> e512aa98
   lift C to ℝ≥0 using hC
   refine ⟨fun H x hx y hy ↦ NNReal.coe_le_coe.2 <| Finset.sup_le fun b _ ↦ H b hx hy,
     fun H b x hx y hy ↦ NNReal.coe_le_coe.2 ?_⟩
