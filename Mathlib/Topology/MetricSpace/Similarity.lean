--- conflicted
+++ resolved
@@ -3,14 +3,10 @@
 Released under Apache 2.0 license as described in the file LICENSE.
 Authors: Jovan Gerbscheid, Newell Jensen
 -/
-<<<<<<< HEAD
+module
+
 import Mathlib.Topology.MetricSpace.Congruence
 import Mathlib.Tactic.FinCases
-=======
-module
-
-public import Mathlib.Topology.MetricSpace.Congruence
->>>>>>> 5db9169e
 
 /-!
 # Similarities
