/-
Copyright (c) 2022 Kalle Kytölä. All rights reserved.
Released under Apache 2.0 license as described in the file LICENSE.
Authors: Kalle Kytölä
-/
import Mathlib.Data.ENNReal.Lemmas
import Mathlib.Topology.MetricSpace.Thickening
import Mathlib.Topology.ContinuousMap.Bounded.Basic

/-!
# Thickened indicators

This file is about thickened indicators of sets in (pseudo e)metric spaces. For a decreasing
sequence of thickening radii tending to 0, the thickened indicators of a closed set form a
decreasing pointwise converging approximation of the indicator function of the set, where the
members of the approximating sequence are nonnegative bounded continuous functions.

## Main definitions

* `thickenedIndicatorAux δ E`: The `δ`-thickened indicator of a set `E` as an
  unbundled `ℝ≥0∞`-valued function.
* `thickenedIndicator δ E`: The `δ`-thickened indicator of a set `E` as a bundled
  bounded continuous `ℝ≥0`-valued function.

## Main results

* For a sequence of thickening radii tending to 0, the `δ`-thickened indicators of a set `E` tend
  pointwise to the indicator of `closure E`.
  - `thickenedIndicatorAux_tendsto_indicator_closure`: The version is for the
    unbundled `ℝ≥0∞`-valued functions.
  - `thickenedIndicator_tendsto_indicator_closure`: The version is for the bundled `ℝ≥0`-valued
    bounded continuous functions.

-/

open NNReal ENNReal Topology BoundedContinuousFunction Set Metric EMetric Filter

noncomputable section thickenedIndicator

variable {α : Type*} [PseudoEMetricSpace α]

/-- The `δ`-thickened indicator of a set `E` is the function that equals `1` on `E`
and `0` outside a `δ`-thickening of `E` and interpolates (continuously) between
these values using `infEdist _ E`.

`thickenedIndicatorAux` is the unbundled `ℝ≥0∞`-valued function. See `thickenedIndicator`
for the (bundled) bounded continuous function with `ℝ≥0`-values. -/
def thickenedIndicatorAux (δ : ℝ) (E : Set α) : α → ℝ≥0∞ :=
  fun x : α => (1 : ℝ≥0∞) - infEdist x E / ENNReal.ofReal δ

theorem continuous_thickenedIndicatorAux {δ : ℝ} (δ_pos : 0 < δ) (E : Set α) :
    Continuous (thickenedIndicatorAux δ E) := by
  unfold thickenedIndicatorAux
  let f := fun x : α => (⟨1, infEdist x E / ENNReal.ofReal δ⟩ : ℝ≥0 × ℝ≥0∞)
  let sub := fun p : ℝ≥0 × ℝ≥0∞ => (p.1 : ℝ≥0∞) - p.2
  rw [show (fun x : α => (1 : ℝ≥0∞) - infEdist x E / ENNReal.ofReal δ) = sub ∘ f by rfl]
  apply (@ENNReal.continuous_nnreal_sub 1).comp
  apply (ENNReal.continuous_div_const (ENNReal.ofReal δ) _).comp continuous_infEdist
  norm_num [δ_pos]

theorem thickenedIndicatorAux_le_one (δ : ℝ) (E : Set α) (x : α) :
    thickenedIndicatorAux δ E x ≤ 1 := by
  apply tsub_le_self (α := ℝ≥0∞)

@[aesop safe (rule_sets := [finiteness])]
theorem thickenedIndicatorAux_lt_top {δ : ℝ} {E : Set α} {x : α} :
    thickenedIndicatorAux δ E x < ∞ :=
  lt_of_le_of_lt (thickenedIndicatorAux_le_one _ _ _) one_lt_top

theorem thickenedIndicatorAux_closure_eq (δ : ℝ) (E : Set α) :
    thickenedIndicatorAux δ (closure E) = thickenedIndicatorAux δ E := by
  simp +unfoldPartialApp only [thickenedIndicatorAux, infEdist_closure]

theorem thickenedIndicatorAux_one (δ : ℝ) (E : Set α) {x : α} (x_in_E : x ∈ E) :
    thickenedIndicatorAux δ E x = 1 := by
  simp [thickenedIndicatorAux, infEdist_zero_of_mem x_in_E, tsub_zero]

theorem thickenedIndicatorAux_one_of_mem_closure (δ : ℝ) (E : Set α) {x : α}
    (x_mem : x ∈ closure E) : thickenedIndicatorAux δ E x = 1 := by
  rw [← thickenedIndicatorAux_closure_eq, thickenedIndicatorAux_one δ (closure E) x_mem]

theorem thickenedIndicatorAux_zero {δ : ℝ} (δ_pos : 0 < δ) (E : Set α) {x : α}
    (x_out : x ∉ thickening δ E) : thickenedIndicatorAux δ E x = 0 := by
  rw [thickening, mem_setOf_eq, not_lt] at x_out
  unfold thickenedIndicatorAux
  apply le_antisymm _ bot_le
  have key := tsub_le_tsub
    (@rfl _ (1 : ℝ≥0∞)).le (ENNReal.div_le_div x_out (@rfl _ (ENNReal.ofReal δ : ℝ≥0∞)).le)
  rw [ENNReal.div_self (ne_of_gt (ENNReal.ofReal_pos.mpr δ_pos)) ofReal_ne_top] at key
  simpa [tsub_self] using key

theorem thickenedIndicatorAux_mono {δ₁ δ₂ : ℝ} (hle : δ₁ ≤ δ₂) (E : Set α) :
    thickenedIndicatorAux δ₁ E ≤ thickenedIndicatorAux δ₂ E :=
  fun _ => tsub_le_tsub (@rfl ℝ≥0∞ 1).le (ENNReal.div_le_div rfl.le (ofReal_le_ofReal hle))

theorem indicator_le_thickenedIndicatorAux (δ : ℝ) (E : Set α) :
    (E.indicator fun _ => (1 : ℝ≥0∞)) ≤ thickenedIndicatorAux δ E := by
  intro a
  by_cases h : a ∈ E
  · simp only [h, indicator_of_mem, thickenedIndicatorAux_one δ E h, le_refl]
  · simp only [h, indicator_of_notMem, not_false_iff, zero_le]

theorem thickenedIndicatorAux_subset (δ : ℝ) {E₁ E₂ : Set α} (subset : E₁ ⊆ E₂) :
    thickenedIndicatorAux δ E₁ ≤ thickenedIndicatorAux δ E₂ :=
  fun _ => tsub_le_tsub (@rfl ℝ≥0∞ 1).le (ENNReal.div_le_div (infEdist_anti subset) rfl.le)

lemma thickenedIndicatorAux_mono_infEdist (δ : ℝ) {E : Set α} {x y : α}
    (h : infEdist x E ≤ infEdist y E) :
    thickenedIndicatorAux δ E y ≤ thickenedIndicatorAux δ E x := by
  simp only [thickenedIndicatorAux]
  rcases le_total (infEdist x E / ENNReal.ofReal δ) 1 with hle | hle
  · rw [ENNReal.sub_le_sub_iff_left hle (by simp)]
    gcongr
  · rw [tsub_eq_zero_of_le hle, tsub_eq_zero_of_le]
    exact hle.trans (by gcongr)

/-- As the thickening radius δ tends to 0, the δ-thickened indicator of a set E (in α) tends
pointwise (i.e., w.r.t. the product topology on `α → ℝ≥0∞`) to the indicator function of the
closure of E.

This statement is for the unbundled `ℝ≥0∞`-valued functions `thickenedIndicatorAux δ E`, see
`thickenedIndicator_tendsto_indicator_closure` for the version for bundled `ℝ≥0`-valued
bounded continuous functions. -/
theorem thickenedIndicatorAux_tendsto_indicator_closure {δseq : ℕ → ℝ}
    (δseq_lim : Tendsto δseq atTop (𝓝 0)) (E : Set α) :
    Tendsto (fun n => thickenedIndicatorAux (δseq n) E) atTop
      (𝓝 (indicator (closure E) fun _ => (1 : ℝ≥0∞))) := by
  rw [tendsto_pi_nhds]
  intro x
  by_cases x_mem_closure : x ∈ closure E
  · simp_rw [thickenedIndicatorAux_one_of_mem_closure _ E x_mem_closure]
    rw [show (indicator (closure E) fun _ => (1 : ℝ≥0∞)) x = 1 by
        simp only [x_mem_closure, indicator_of_mem]]
    exact tendsto_const_nhds
  · rw [show (closure E).indicator (fun _ => (1 : ℝ≥0∞)) x = 0 by
        simp only [x_mem_closure, indicator_of_notMem, not_false_iff]]
    rcases exists_real_pos_lt_infEdist_of_notMem_closure x_mem_closure with ⟨ε, ⟨ε_pos, ε_lt⟩⟩
    rw [Metric.tendsto_nhds] at δseq_lim
    specialize δseq_lim ε ε_pos
    simp only [dist_zero_right, Real.norm_eq_abs, eventually_atTop] at δseq_lim
    rcases δseq_lim with ⟨N, hN⟩
    apply tendsto_atTop_of_eventually_const (i₀ := N)
    intro n n_large
    have key : x ∉ thickening ε E := by simpa only [thickening, mem_setOf_eq, not_lt] using ε_lt.le
    refine le_antisymm ?_ bot_le
    apply (thickenedIndicatorAux_mono (lt_of_abs_lt (hN n n_large)).le E x).trans
    exact (thickenedIndicatorAux_zero ε_pos E key).le

/-- The `δ`-thickened indicator of a set `E` is the function that equals `1` on `E`
and `0` outside a `δ`-thickening of `E` and interpolates (continuously) between
these values using `infEdist _ E`.

`thickenedIndicator` is the (bundled) bounded continuous function with `ℝ≥0`-values.
See `thickenedIndicatorAux` for the unbundled `ℝ≥0∞`-valued function. -/
@[simps]
def thickenedIndicator {δ : ℝ} (δ_pos : 0 < δ) (E : Set α) : α →ᵇ ℝ≥0 where
  toFun := fun x : α => (thickenedIndicatorAux δ E x).toNNReal
  continuous_toFun := by
    apply ContinuousOn.comp_continuous continuousOn_toNNReal
      (continuous_thickenedIndicatorAux δ_pos E)
    intro x
    exact (lt_of_le_of_lt (@thickenedIndicatorAux_le_one _ _ δ E x) one_lt_top).ne
  map_bounded' := by
    use 2
    intro x y
    rw [NNReal.dist_eq]
    apply (abs_sub _ _).trans
    rw [NNReal.abs_eq, NNReal.abs_eq, ← one_add_one_eq_two]
    have key := @thickenedIndicatorAux_le_one _ _ δ E
    apply add_le_add <;>
      · norm_cast
        exact (toNNReal_le_toNNReal (lt_of_le_of_lt (key _) one_lt_top).ne one_ne_top).mpr (key _)

theorem thickenedIndicator.coeFn_eq_comp {δ : ℝ} (δ_pos : 0 < δ) (E : Set α) :
    ⇑(thickenedIndicator δ_pos E) = ENNReal.toNNReal ∘ thickenedIndicatorAux δ E :=
  rfl

theorem thickenedIndicator_le_one {δ : ℝ} (δ_pos : 0 < δ) (E : Set α) (x : α) :
    thickenedIndicator δ_pos E x ≤ 1 := by
  rw [thickenedIndicator.coeFn_eq_comp]
  simpa using (toNNReal_le_toNNReal (by finiteness) one_ne_top).mpr
    (thickenedIndicatorAux_le_one δ E x)

theorem thickenedIndicator_one_of_mem_closure {δ : ℝ} (δ_pos : 0 < δ) (E : Set α) {x : α}
    (x_mem : x ∈ closure E) : thickenedIndicator δ_pos E x = 1 := by
  rw [thickenedIndicator_apply, thickenedIndicatorAux_one_of_mem_closure δ E x_mem, toNNReal_one]

lemma one_le_thickenedIndicator_apply' {X : Type _} [PseudoEMetricSpace X]
    {δ : ℝ} (δ_pos : 0 < δ) {F : Set X} {x : X} (hxF : x ∈ closure F) :
    1 ≤ thickenedIndicator δ_pos F x := by
  rw [thickenedIndicator_one_of_mem_closure δ_pos F hxF]

lemma one_le_thickenedIndicator_apply (X : Type _) [PseudoEMetricSpace X]
    {δ : ℝ} (δ_pos : 0 < δ) {F : Set X} {x : X} (hxF : x ∈ F) :
    1 ≤ thickenedIndicator δ_pos F x :=
  one_le_thickenedIndicator_apply' δ_pos (subset_closure hxF)

theorem thickenedIndicator_one {δ : ℝ} (δ_pos : 0 < δ) (E : Set α) {x : α} (x_in_E : x ∈ E) :
    thickenedIndicator δ_pos E x = 1 :=
  thickenedIndicator_one_of_mem_closure _ _ (subset_closure x_in_E)

theorem thickenedIndicator_zero {δ : ℝ} (δ_pos : 0 < δ) (E : Set α) {x : α}
    (x_out : x ∉ thickening δ E) : thickenedIndicator δ_pos E x = 0 := by
  rw [thickenedIndicator_apply, thickenedIndicatorAux_zero δ_pos E x_out, toNNReal_zero]

theorem indicator_le_thickenedIndicator {δ : ℝ} (δ_pos : 0 < δ) (E : Set α) :
    (E.indicator fun _ => (1 : ℝ≥0)) ≤ thickenedIndicator δ_pos E := by
  intro a
  by_cases h : a ∈ E
  · simp only [h, indicator_of_mem, thickenedIndicator_one δ_pos E h, le_refl]
  · simp only [h, indicator_of_notMem, not_false_iff, zero_le]

theorem thickenedIndicator_mono {δ₁ δ₂ : ℝ} (δ₁_pos : 0 < δ₁) (δ₂_pos : 0 < δ₂) (hle : δ₁ ≤ δ₂)
    (E : Set α) : ⇑(thickenedIndicator δ₁_pos E) ≤ thickenedIndicator δ₂_pos E := by
  intro x
  apply (toNNReal_le_toNNReal (by finiteness) (by finiteness)).mpr
  apply thickenedIndicatorAux_mono hle

theorem thickenedIndicator_subset {δ : ℝ} (δ_pos : 0 < δ) {E₁ E₂ : Set α} (subset : E₁ ⊆ E₂) :
    ⇑(thickenedIndicator δ_pos E₁) ≤ thickenedIndicator δ_pos E₂ := fun x =>
  (toNNReal_le_toNNReal (by finiteness) (by finiteness)).mpr
    (thickenedIndicatorAux_subset δ subset x)

@[gcongr]
lemma thickenedIndicator_mono_infEdist {δ : ℝ} (δ_pos : 0 < δ) {E : Set α} {x y : α}
    (h : infEdist x E ≤ infEdist y E) :
    thickenedIndicator δ_pos E y ≤ thickenedIndicator δ_pos E x := by
  simp only [thickenedIndicator_apply]
  gcongr
  · finiteness
  · exact thickenedIndicatorAux_mono_infEdist δ h

/-- As the thickening radius δ tends to 0, the δ-thickened indicator of a set E (in α) tends
pointwise to the indicator function of the closure of E.

Note: This version is for the bundled bounded continuous functions, but the topology is not
the topology on `α →ᵇ ℝ≥0`. Coercions to functions `α → ℝ≥0` are done first, so the topology
instance is the product topology (the topology of pointwise convergence). -/
theorem thickenedIndicator_tendsto_indicator_closure {δseq : ℕ → ℝ} (δseq_pos : ∀ n, 0 < δseq n)
    (δseq_lim : Tendsto δseq atTop (𝓝 0)) (E : Set α) :
    Tendsto (fun n : ℕ => ((↑) : (α →ᵇ ℝ≥0) → α → ℝ≥0) (thickenedIndicator (δseq_pos n) E)) atTop
      (𝓝 (indicator (closure E) fun _ => (1 : ℝ≥0))) := by
  have key := thickenedIndicatorAux_tendsto_indicator_closure δseq_lim E
  rw [tendsto_pi_nhds] at *
  intro x
  rw [show indicator (closure E) (fun _ => (1 : ℝ≥0)) x =
        (indicator (closure E) (fun _ => (1 : ℝ≥0∞)) x).toNNReal
      by refine (congr_fun (comp_indicator_const 1 ENNReal.toNNReal toNNReal_zero) x).symm]
  refine Tendsto.comp (tendsto_toNNReal ?_) (key x)
  by_cases x_mem : x ∈ closure E <;> simp [x_mem]

<<<<<<< HEAD
lemma ENNReal.sub_sub_sub_cancel_left {a b c : ℝ≥0∞} (ha : a ≠ ∞) (h : b ≤ a) :
    a - c - (a - b) = b - c := by
  have hb : b ≠ ∞ := ne_top_of_le_ne_top ha h
  lift a to ℝ≥0 using ha
  lift b to ℝ≥0 using hb
  cases c
  · simp
  · norm_cast
    rw [tsub_tsub_tsub_cancel_left]
    exact mod_cast h

=======
>>>>>>> 1ddcdac8
lemma lipschitzWith_thickenedIndicator {δ : ℝ} (δ_pos : 0 < δ) (E : Set α) :
    LipschitzWith δ.toNNReal⁻¹ (thickenedIndicator δ_pos E) := by
  intro x y
  wlog h : infEdist x E ≤ infEdist y E generalizing x y
  · specialize this y x (le_of_not_ge h)
    rwa [edist_comm, edist_comm x]
  simp_rw [edist_dist, NNReal.dist_eq, thickenedIndicator_apply, coe_toNNReal_eq_toReal]
<<<<<<< HEAD
  rw [← ENNReal.toReal_sub_of_le]
  rotate_left
  · -- todo: extract lemma
    simp only [thickenedIndicatorAux]
    rcases le_total (infEdist x E / ENNReal.ofReal δ) 1 with hle | hle
    · rw [ENNReal.sub_le_sub_iff_left hle (by simp)]
      gcongr
    · rw [tsub_eq_zero_of_le hle, tsub_eq_zero_of_le]
      exact hle.trans (by gcongr)
  · exact thickenedIndicatorAux_lt_top.ne
=======
  rw [← ENNReal.toReal_sub_of_le (thickenedIndicatorAux_mono_infEdist _ h) (by finiteness)]
>>>>>>> 1ddcdac8
  simp only [thickenedIndicatorAux, abs_toReal, ne_eq, sub_eq_top_iff, one_ne_top, false_and,
    not_false_eq_true, and_true, ofReal_toReal]
  rw [ENNReal.coe_inv (by simp [δ_pos]), ENNReal.ofReal, div_eq_mul_inv, div_eq_mul_inv]
  by_cases h_le : infEdist y E * (↑δ.toNNReal)⁻¹ ≤ 1
  · calc 1 - infEdist x E * (↑δ.toNNReal)⁻¹ - (1 - infEdist y E * (↑δ.toNNReal)⁻¹)
    _ ≤ infEdist y E * (↑δ.toNNReal)⁻¹ - infEdist x E * (↑δ.toNNReal)⁻¹ := by
      rw [ENNReal.sub_sub_sub_cancel_left (by finiteness) h_le]
    _ ≤ (↑δ.toNNReal)⁻¹ * edist x y := by
      rw [← ENNReal.sub_mul (by simp [δ_pos]), mul_comm, edist_comm]
      gcongr
      simp only [tsub_le_iff_right]
      exact infEdist_le_edist_add_infEdist
  · simp only [tsub_le_iff_right]
    rw [tsub_eq_zero_of_le (not_le.mp h_le).le, add_zero, mul_comm]
    calc 1
    _ ≤ infEdist y E * (↑δ.toNNReal)⁻¹ := (not_le.mp h_le).le
    _ ≤ edist x y * (↑δ.toNNReal)⁻¹ + infEdist x E * (↑δ.toNNReal)⁻¹ := by
      rw [← add_mul, edist_comm]
      gcongr
      exact infEdist_le_edist_add_infEdist

end thickenedIndicator

section indicator

variable {α : Type*} [PseudoEMetricSpace α] {β : Type*} [One β]

/-- Pointwise, the multiplicative indicators of δ-thickenings of a set eventually coincide
with the multiplicative indicator of the set as δ>0 tends to zero. -/
@[to_additive /-- Pointwise, the indicators of δ-thickenings of a set eventually coincide
with the indicator of the set as δ>0 tends to zero. -/]
lemma mulIndicator_thickening_eventually_eq_mulIndicator_closure (f : α → β) (E : Set α) (x : α) :
    ∀ᶠ δ in 𝓝[>] (0 : ℝ),
      (Metric.thickening δ E).mulIndicator f x = (closure E).mulIndicator f x := by
  by_cases x_mem_closure : x ∈ closure E
  · filter_upwards [self_mem_nhdsWithin] with δ δ_pos
    simp only [closure_subset_thickening δ_pos E x_mem_closure, mulIndicator_of_mem, x_mem_closure]
  · have obs := eventually_notMem_thickening_of_infEdist_pos x_mem_closure
    filter_upwards [mem_nhdsWithin_of_mem_nhds obs, self_mem_nhdsWithin]
      with δ x_notin_thE _
    simp only [x_notin_thE, not_false_eq_true, mulIndicator_of_notMem, x_mem_closure]

/-- Pointwise, the multiplicative indicators of closed δ-thickenings of a set eventually coincide
with the multiplicative indicator of the set as δ tends to zero. -/
@[to_additive /-- Pointwise, the indicators of closed δ-thickenings of a set eventually coincide
with the indicator of the set as δ tends to zero. -/]
lemma mulIndicator_cthickening_eventually_eq_mulIndicator_closure (f : α → β) (E : Set α) (x : α) :
    ∀ᶠ δ in 𝓝 (0 : ℝ),
      (Metric.cthickening δ E).mulIndicator f x = (closure E).mulIndicator f x := by
  by_cases x_mem_closure : x ∈ closure E
  · filter_upwards [univ_mem] with δ _
    have obs : x ∈ cthickening δ E := closure_subset_cthickening δ E x_mem_closure
    rw [mulIndicator_of_mem obs f, mulIndicator_of_mem x_mem_closure f]
  · filter_upwards [eventually_notMem_cthickening_of_infEdist_pos x_mem_closure] with δ hδ
    simp only [hδ, not_false_eq_true, mulIndicator_of_notMem, x_mem_closure]

variable [TopologicalSpace β]

/-- The multiplicative indicators of δ-thickenings of a set tend pointwise to the multiplicative
indicator of the set, as δ>0 tends to zero. -/
@[to_additive /-- The indicators of δ-thickenings of a set tend pointwise to the indicator of the
set, as δ>0 tends to zero. -/]
lemma tendsto_mulIndicator_thickening_mulIndicator_closure (f : α → β) (E : Set α) :
    Tendsto (fun δ ↦ (Metric.thickening δ E).mulIndicator f) (𝓝[>] 0)
      (𝓝 ((closure E).mulIndicator f)) := by
  rw [tendsto_pi_nhds]
  intro x
  rw [tendsto_congr' (mulIndicator_thickening_eventually_eq_mulIndicator_closure f E x)]
  apply tendsto_const_nhds

/-- The multiplicative indicators of closed δ-thickenings of a set tend pointwise to the
multiplicative indicator of the set, as δ tends to zero. -/
@[to_additive /-- The indicators of closed δ-thickenings of a set tend pointwise to the indicator
of the set, as δ tends to zero. -/]
lemma tendsto_mulIndicator_cthickening_mulIndicator_closure (f : α → β) (E : Set α) :
    Tendsto (fun δ ↦ (Metric.cthickening δ E).mulIndicator f) (𝓝 0)
      (𝓝 ((closure E).mulIndicator f)) := by
  rw [tendsto_pi_nhds]
  intro x
  rw [tendsto_congr' (mulIndicator_cthickening_eventually_eq_mulIndicator_closure f E x)]
  apply tendsto_const_nhds

end indicator<|MERGE_RESOLUTION|>--- conflicted
+++ resolved
@@ -249,20 +249,6 @@
   refine Tendsto.comp (tendsto_toNNReal ?_) (key x)
   by_cases x_mem : x ∈ closure E <;> simp [x_mem]
 
-<<<<<<< HEAD
-lemma ENNReal.sub_sub_sub_cancel_left {a b c : ℝ≥0∞} (ha : a ≠ ∞) (h : b ≤ a) :
-    a - c - (a - b) = b - c := by
-  have hb : b ≠ ∞ := ne_top_of_le_ne_top ha h
-  lift a to ℝ≥0 using ha
-  lift b to ℝ≥0 using hb
-  cases c
-  · simp
-  · norm_cast
-    rw [tsub_tsub_tsub_cancel_left]
-    exact mod_cast h
-
-=======
->>>>>>> 1ddcdac8
 lemma lipschitzWith_thickenedIndicator {δ : ℝ} (δ_pos : 0 < δ) (E : Set α) :
     LipschitzWith δ.toNNReal⁻¹ (thickenedIndicator δ_pos E) := by
   intro x y
@@ -270,20 +256,7 @@
   · specialize this y x (le_of_not_ge h)
     rwa [edist_comm, edist_comm x]
   simp_rw [edist_dist, NNReal.dist_eq, thickenedIndicator_apply, coe_toNNReal_eq_toReal]
-<<<<<<< HEAD
-  rw [← ENNReal.toReal_sub_of_le]
-  rotate_left
-  · -- todo: extract lemma
-    simp only [thickenedIndicatorAux]
-    rcases le_total (infEdist x E / ENNReal.ofReal δ) 1 with hle | hle
-    · rw [ENNReal.sub_le_sub_iff_left hle (by simp)]
-      gcongr
-    · rw [tsub_eq_zero_of_le hle, tsub_eq_zero_of_le]
-      exact hle.trans (by gcongr)
-  · exact thickenedIndicatorAux_lt_top.ne
-=======
   rw [← ENNReal.toReal_sub_of_le (thickenedIndicatorAux_mono_infEdist _ h) (by finiteness)]
->>>>>>> 1ddcdac8
   simp only [thickenedIndicatorAux, abs_toReal, ne_eq, sub_eq_top_iff, one_ne_top, false_and,
     not_false_eq_true, and_true, ofReal_toReal]
   rw [ENNReal.coe_inv (by simp [δ_pos]), ENNReal.ofReal, div_eq_mul_inv, div_eq_mul_inv]
