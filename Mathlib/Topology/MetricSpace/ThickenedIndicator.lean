/-
Copyright (c) 2022 Kalle Kytölä. All rights reserved.
Released under Apache 2.0 license as described in the file LICENSE.
Authors: Kalle Kytölä
-/
import Mathlib.Data.ENNReal.Lemmas
import Mathlib.Topology.MetricSpace.Thickening
import Mathlib.Topology.ContinuousMap.Bounded.Basic

/-!
# Thickened indicators

This file is about thickened indicators of sets in (pseudo e)metric spaces. For a decreasing
sequence of thickening radii tending to 0, the thickened indicators of a closed set form a
decreasing pointwise converging approximation of the indicator function of the set, where the
members of the approximating sequence are nonnegative bounded continuous functions.

## Main definitions

* `thickenedIndicatorAux δ E`: The `δ`-thickened indicator of a set `E` as an
  unbundled `ℝ≥0∞`-valued function.
* `thickenedIndicator δ E`: The `δ`-thickened indicator of a set `E` as a bundled
  bounded continuous `ℝ≥0`-valued function.

## Main results

* For a sequence of thickening radii tending to 0, the `δ`-thickened indicators of a set `E` tend
  pointwise to the indicator of `closure E`.
  - `thickenedIndicatorAux_tendsto_indicator_closure`: The version is for the
    unbundled `ℝ≥0∞`-valued functions.
  - `thickenedIndicator_tendsto_indicator_closure`: The version is for the bundled `ℝ≥0`-valued
    bounded continuous functions.

-/

open NNReal ENNReal Topology BoundedContinuousFunction Set Metric EMetric Filter

noncomputable section thickenedIndicator

variable {α : Type*} [PseudoEMetricSpace α]

/-- The `δ`-thickened indicator of a set `E` is the function that equals `1` on `E`
and `0` outside a `δ`-thickening of `E` and interpolates (continuously) between
these values using `infEdist _ E`.

`thickenedIndicatorAux` is the unbundled `ℝ≥0∞`-valued function. See `thickenedIndicator`
for the (bundled) bounded continuous function with `ℝ≥0`-values. -/
def thickenedIndicatorAux (δ : ℝ) (E : Set α) : α → ℝ≥0∞ :=
  fun x : α => (1 : ℝ≥0∞) - infEdist x E / ENNReal.ofReal δ

theorem continuous_thickenedIndicatorAux {δ : ℝ} (δ_pos : 0 < δ) (E : Set α) :
    Continuous (thickenedIndicatorAux δ E) := by
  unfold thickenedIndicatorAux
  let f := fun x : α => (⟨1, infEdist x E / ENNReal.ofReal δ⟩ : ℝ≥0 × ℝ≥0∞)
  let sub := fun p : ℝ≥0 × ℝ≥0∞ => (p.1 : ℝ≥0∞) - p.2
  rw [show (fun x : α => (1 : ℝ≥0∞) - infEdist x E / ENNReal.ofReal δ) = sub ∘ f by rfl]
  apply (@ENNReal.continuous_nnreal_sub 1).comp
  apply (ENNReal.continuous_div_const (ENNReal.ofReal δ) _).comp continuous_infEdist
  norm_num [δ_pos]

theorem thickenedIndicatorAux_le_one (δ : ℝ) (E : Set α) (x : α) :
    thickenedIndicatorAux δ E x ≤ 1 := by
  apply tsub_le_self (α := ℝ≥0∞)

@[aesop safe (rule_sets := [finiteness])]
theorem thickenedIndicatorAux_lt_top {δ : ℝ} {E : Set α} {x : α} :
    thickenedIndicatorAux δ E x < ∞ :=
  lt_of_le_of_lt (thickenedIndicatorAux_le_one _ _ _) one_lt_top

theorem thickenedIndicatorAux_closure_eq (δ : ℝ) (E : Set α) :
    thickenedIndicatorAux δ (closure E) = thickenedIndicatorAux δ E := by
  simp +unfoldPartialApp only [thickenedIndicatorAux, infEdist_closure]

theorem thickenedIndicatorAux_one (δ : ℝ) (E : Set α) {x : α} (x_in_E : x ∈ E) :
    thickenedIndicatorAux δ E x = 1 := by
  simp [thickenedIndicatorAux, infEdist_zero_of_mem x_in_E, tsub_zero]

theorem thickenedIndicatorAux_one_of_mem_closure (δ : ℝ) (E : Set α) {x : α}
    (x_mem : x ∈ closure E) : thickenedIndicatorAux δ E x = 1 := by
  rw [← thickenedIndicatorAux_closure_eq, thickenedIndicatorAux_one δ (closure E) x_mem]

theorem thickenedIndicatorAux_zero {δ : ℝ} (δ_pos : 0 < δ) (E : Set α) {x : α}
    (x_out : x ∉ thickening δ E) : thickenedIndicatorAux δ E x = 0 := by
  rw [thickening, mem_setOf_eq, not_lt] at x_out
  unfold thickenedIndicatorAux
  apply le_antisymm _ bot_le
  have key := tsub_le_tsub
    (@rfl _ (1 : ℝ≥0∞)).le (ENNReal.div_le_div x_out (@rfl _ (ENNReal.ofReal δ : ℝ≥0∞)).le)
  rw [ENNReal.div_self (ne_of_gt (ENNReal.ofReal_pos.mpr δ_pos)) ofReal_ne_top] at key
  simpa [tsub_self] using key

theorem thickenedIndicatorAux_mono {δ₁ δ₂ : ℝ} (hle : δ₁ ≤ δ₂) (E : Set α) :
    thickenedIndicatorAux δ₁ E ≤ thickenedIndicatorAux δ₂ E :=
  fun _ => tsub_le_tsub (@rfl ℝ≥0∞ 1).le (ENNReal.div_le_div rfl.le (ofReal_le_ofReal hle))

theorem indicator_le_thickenedIndicatorAux (δ : ℝ) (E : Set α) :
    (E.indicator fun _ => (1 : ℝ≥0∞)) ≤ thickenedIndicatorAux δ E := by
  intro a
  by_cases h : a ∈ E
  · simp only [h, indicator_of_mem, thickenedIndicatorAux_one δ E h, le_refl]
  · simp only [h, indicator_of_notMem, not_false_iff, zero_le]

theorem thickenedIndicatorAux_subset (δ : ℝ) {E₁ E₂ : Set α} (subset : E₁ ⊆ E₂) :
    thickenedIndicatorAux δ E₁ ≤ thickenedIndicatorAux δ E₂ :=
  fun _ => tsub_le_tsub (@rfl ℝ≥0∞ 1).le (ENNReal.div_le_div (infEdist_anti subset) rfl.le)

lemma thickenedIndicatorAux_mono_infEdist (δ : ℝ) {E : Set α} {x y : α}
    (h : infEdist x E ≤ infEdist y E) :
    thickenedIndicatorAux δ E y ≤ thickenedIndicatorAux δ E x := by
  simp only [thickenedIndicatorAux]
  rcases le_total (infEdist x E / ENNReal.ofReal δ) 1 with hle | hle
  · rw [ENNReal.sub_le_sub_iff_left hle (by simp)]
    gcongr
  · rw [tsub_eq_zero_of_le hle, tsub_eq_zero_of_le]
    exact hle.trans (by gcongr)

/-- As the thickening radius δ tends to 0, the δ-thickened indicator of a set E (in α) tends
pointwise (i.e., w.r.t. the product topology on `α → ℝ≥0∞`) to the indicator function of the
closure of E.

This statement is for the unbundled `ℝ≥0∞`-valued functions `thickenedIndicatorAux δ E`, see
`thickenedIndicator_tendsto_indicator_closure` for the version for bundled `ℝ≥0`-valued
bounded continuous functions. -/
theorem thickenedIndicatorAux_tendsto_indicator_closure {δseq : ℕ → ℝ}
    (δseq_lim : Tendsto δseq atTop (𝓝 0)) (E : Set α) :
    Tendsto (fun n => thickenedIndicatorAux (δseq n) E) atTop
      (𝓝 (indicator (closure E) fun _ => (1 : ℝ≥0∞))) := by
  rw [tendsto_pi_nhds]
  intro x
  by_cases x_mem_closure : x ∈ closure E
  · simp_rw [thickenedIndicatorAux_one_of_mem_closure _ E x_mem_closure]
    rw [show (indicator (closure E) fun _ => (1 : ℝ≥0∞)) x = 1 by
        simp only [x_mem_closure, indicator_of_mem]]
    exact tendsto_const_nhds
  · rw [show (closure E).indicator (fun _ => (1 : ℝ≥0∞)) x = 0 by
        simp only [x_mem_closure, indicator_of_notMem, not_false_iff]]
    rcases exists_real_pos_lt_infEdist_of_notMem_closure x_mem_closure with ⟨ε, ⟨ε_pos, ε_lt⟩⟩
    rw [Metric.tendsto_nhds] at δseq_lim
    specialize δseq_lim ε ε_pos
    simp only [dist_zero_right, Real.norm_eq_abs, eventually_atTop] at δseq_lim
    rcases δseq_lim with ⟨N, hN⟩
    apply tendsto_atTop_of_eventually_const (i₀ := N)
    intro n n_large
    have key : x ∉ thickening ε E := by simpa only [thickening, mem_setOf_eq, not_lt] using ε_lt.le
    refine le_antisymm ?_ bot_le
    apply (thickenedIndicatorAux_mono (lt_of_abs_lt (hN n n_large)).le E x).trans
    exact (thickenedIndicatorAux_zero ε_pos E key).le

/-- The `δ`-thickened indicator of a set `E` is the function that equals `1` on `E`
and `0` outside a `δ`-thickening of `E` and interpolates (continuously) between
these values using `infEdist _ E`.

`thickenedIndicator` is the (bundled) bounded continuous function with `ℝ≥0`-values.
See `thickenedIndicatorAux` for the unbundled `ℝ≥0∞`-valued function. -/
@[simps]
def thickenedIndicator {δ : ℝ} (δ_pos : 0 < δ) (E : Set α) : α →ᵇ ℝ≥0 where
  toFun := fun x : α => (thickenedIndicatorAux δ E x).toNNReal
  continuous_toFun := by
    apply ContinuousOn.comp_continuous continuousOn_toNNReal
      (continuous_thickenedIndicatorAux δ_pos E)
    intro x
    exact (lt_of_le_of_lt (@thickenedIndicatorAux_le_one _ _ δ E x) one_lt_top).ne
  map_bounded' := by
    use 2
    intro x y
    rw [NNReal.dist_eq]
    apply (abs_sub _ _).trans
    rw [NNReal.abs_eq, NNReal.abs_eq, ← one_add_one_eq_two]
    have key := @thickenedIndicatorAux_le_one _ _ δ E
    apply add_le_add <;>
      · norm_cast
        exact (toNNReal_le_toNNReal (lt_of_le_of_lt (key _) one_lt_top).ne one_ne_top).mpr (key _)

theorem thickenedIndicator.coeFn_eq_comp {δ : ℝ} (δ_pos : 0 < δ) (E : Set α) :
    ⇑(thickenedIndicator δ_pos E) = ENNReal.toNNReal ∘ thickenedIndicatorAux δ E :=
  rfl

theorem thickenedIndicator_le_one {δ : ℝ} (δ_pos : 0 < δ) (E : Set α) (x : α) :
    thickenedIndicator δ_pos E x ≤ 1 := by
  rw [thickenedIndicator.coeFn_eq_comp]
  simpa using (toNNReal_le_toNNReal (by finiteness) one_ne_top).mpr
    (thickenedIndicatorAux_le_one δ E x)

theorem thickenedIndicator_one_of_mem_closure {δ : ℝ} (δ_pos : 0 < δ) (E : Set α) {x : α}
    (x_mem : x ∈ closure E) : thickenedIndicator δ_pos E x = 1 := by
  rw [thickenedIndicator_apply, thickenedIndicatorAux_one_of_mem_closure δ E x_mem, toNNReal_one]

lemma one_le_thickenedIndicator_apply' {X : Type _} [PseudoEMetricSpace X]
    {δ : ℝ} (δ_pos : 0 < δ) {F : Set X} {x : X} (hxF : x ∈ closure F) :
    1 ≤ thickenedIndicator δ_pos F x := by
  rw [thickenedIndicator_one_of_mem_closure δ_pos F hxF]

lemma one_le_thickenedIndicator_apply (X : Type _) [PseudoEMetricSpace X]
    {δ : ℝ} (δ_pos : 0 < δ) {F : Set X} {x : X} (hxF : x ∈ F) :
    1 ≤ thickenedIndicator δ_pos F x :=
  one_le_thickenedIndicator_apply' δ_pos (subset_closure hxF)

theorem thickenedIndicator_one {δ : ℝ} (δ_pos : 0 < δ) (E : Set α) {x : α} (x_in_E : x ∈ E) :
    thickenedIndicator δ_pos E x = 1 :=
  thickenedIndicator_one_of_mem_closure _ _ (subset_closure x_in_E)

theorem thickenedIndicator_zero {δ : ℝ} (δ_pos : 0 < δ) (E : Set α) {x : α}
    (x_out : x ∉ thickening δ E) : thickenedIndicator δ_pos E x = 0 := by
  rw [thickenedIndicator_apply, thickenedIndicatorAux_zero δ_pos E x_out, toNNReal_zero]

theorem indicator_le_thickenedIndicator {δ : ℝ} (δ_pos : 0 < δ) (E : Set α) :
    (E.indicator fun _ => (1 : ℝ≥0)) ≤ thickenedIndicator δ_pos E := by
  intro a
  by_cases h : a ∈ E
  · simp only [h, indicator_of_mem, thickenedIndicator_one δ_pos E h, le_refl]
  · simp only [h, indicator_of_notMem, not_false_iff, zero_le]

theorem thickenedIndicator_mono {δ₁ δ₂ : ℝ} (δ₁_pos : 0 < δ₁) (δ₂_pos : 0 < δ₂) (hle : δ₁ ≤ δ₂)
    (E : Set α) : ⇑(thickenedIndicator δ₁_pos E) ≤ thickenedIndicator δ₂_pos E := by
  intro x
  apply (toNNReal_le_toNNReal (by finiteness) (by finiteness)).mpr
  apply thickenedIndicatorAux_mono hle

theorem thickenedIndicator_subset {δ : ℝ} (δ_pos : 0 < δ) {E₁ E₂ : Set α} (subset : E₁ ⊆ E₂) :
    ⇑(thickenedIndicator δ_pos E₁) ≤ thickenedIndicator δ_pos E₂ := fun x =>
  (toNNReal_le_toNNReal (by finiteness) (by finiteness)).mpr
    (thickenedIndicatorAux_subset δ subset x)

@[gcongr]
lemma thickenedIndicator_mono_infEdist {δ : ℝ} (δ_pos : 0 < δ) {E : Set α} {x y : α}
    (h : infEdist x E ≤ infEdist y E) :
    thickenedIndicator δ_pos E y ≤ thickenedIndicator δ_pos E x := by
  simp only [thickenedIndicator_apply]
  gcongr
  · finiteness
  · exact thickenedIndicatorAux_mono_infEdist δ h

/-- As the thickening radius δ tends to 0, the δ-thickened indicator of a set E (in α) tends
pointwise to the indicator function of the closure of E.

Note: This version is for the bundled bounded continuous functions, but the topology is not
the topology on `α →ᵇ ℝ≥0`. Coercions to functions `α → ℝ≥0` are done first, so the topology
instance is the product topology (the topology of pointwise convergence). -/
theorem thickenedIndicator_tendsto_indicator_closure {δseq : ℕ → ℝ} (δseq_pos : ∀ n, 0 < δseq n)
    (δseq_lim : Tendsto δseq atTop (𝓝 0)) (E : Set α) :
    Tendsto (fun n : ℕ => ((↑) : (α →ᵇ ℝ≥0) → α → ℝ≥0) (thickenedIndicator (δseq_pos n) E)) atTop
      (𝓝 (indicator (closure E) fun _ => (1 : ℝ≥0))) := by
  have key := thickenedIndicatorAux_tendsto_indicator_closure δseq_lim E
  rw [tendsto_pi_nhds] at *
  intro x
  rw [show indicator (closure E) (fun _ => (1 : ℝ≥0)) x =
        (indicator (closure E) (fun _ => (1 : ℝ≥0∞)) x).toNNReal
      by refine (congr_fun (comp_indicator_const 1 ENNReal.toNNReal toNNReal_zero) x).symm]
  refine Tendsto.comp (tendsto_toNNReal ?_) (key x)
  by_cases x_mem : x ∈ closure E <;> simp [x_mem]

lemma lipschitzWith_thickenedIndicator {δ : ℝ} (δ_pos : 0 < δ) (E : Set α) :
    LipschitzWith δ.toNNReal⁻¹ (thickenedIndicator δ_pos E) := by
  intro x y
  wlog h : infEdist x E ≤ infEdist y E generalizing x y
  · specialize this y x (le_of_not_ge h)
    rwa [edist_comm, edist_comm x]
  simp_rw [edist_dist, NNReal.dist_eq, thickenedIndicator_apply, coe_toNNReal_eq_toReal]
<<<<<<< HEAD
  rw [← ENNReal.toReal_sub_of_le]
  rotate_left
  · exact thickenedIndicatorAux_mono_infEdist _ h
  · exact thickenedIndicatorAux_lt_top.ne
=======
  rw [← ENNReal.toReal_sub_of_le (thickenedIndicatorAux_mono_infEdist _ h) (by finiteness)]
>>>>>>> 1ddcdac8
  simp only [thickenedIndicatorAux, abs_toReal, ne_eq, sub_eq_top_iff, one_ne_top, false_and,
    not_false_eq_true, and_true, ofReal_toReal]
  rw [ENNReal.coe_inv (by simp [δ_pos]), ENNReal.ofReal, div_eq_mul_inv, div_eq_mul_inv]
  by_cases h_le : infEdist y E * (↑δ.toNNReal)⁻¹ ≤ 1
  · calc 1 - infEdist x E * (↑δ.toNNReal)⁻¹ - (1 - infEdist y E * (↑δ.toNNReal)⁻¹)
    _ ≤ infEdist y E * (↑δ.toNNReal)⁻¹ - infEdist x E * (↑δ.toNNReal)⁻¹ := by
      rw [ENNReal.sub_sub_sub_cancel_left (by finiteness) h_le]
    _ ≤ (↑δ.toNNReal)⁻¹ * edist x y := by
      rw [← ENNReal.sub_mul (by simp [δ_pos]), mul_comm, edist_comm]
      gcongr
      simp only [tsub_le_iff_right]
      exact infEdist_le_edist_add_infEdist
  · simp only [tsub_le_iff_right]
    rw [tsub_eq_zero_of_le (not_le.mp h_le).le, add_zero, mul_comm]
    calc 1
    _ ≤ infEdist y E * (↑δ.toNNReal)⁻¹ := (not_le.mp h_le).le
    _ ≤ edist x y * (↑δ.toNNReal)⁻¹ + infEdist x E * (↑δ.toNNReal)⁻¹ := by
      rw [← add_mul, edist_comm]
      gcongr
      exact infEdist_le_edist_add_infEdist

end thickenedIndicator

section indicator

variable {α : Type*} [PseudoEMetricSpace α] {β : Type*} [One β]

/-- Pointwise, the multiplicative indicators of δ-thickenings of a set eventually coincide
with the multiplicative indicator of the set as δ>0 tends to zero. -/
@[to_additive /-- Pointwise, the indicators of δ-thickenings of a set eventually coincide
with the indicator of the set as δ>0 tends to zero. -/]
lemma mulIndicator_thickening_eventually_eq_mulIndicator_closure (f : α → β) (E : Set α) (x : α) :
    ∀ᶠ δ in 𝓝[>] (0 : ℝ),
      (Metric.thickening δ E).mulIndicator f x = (closure E).mulIndicator f x := by
  by_cases x_mem_closure : x ∈ closure E
  · filter_upwards [self_mem_nhdsWithin] with δ δ_pos
    simp only [closure_subset_thickening δ_pos E x_mem_closure, mulIndicator_of_mem, x_mem_closure]
  · have obs := eventually_notMem_thickening_of_infEdist_pos x_mem_closure
    filter_upwards [mem_nhdsWithin_of_mem_nhds obs, self_mem_nhdsWithin]
      with δ x_notin_thE _
    simp only [x_notin_thE, not_false_eq_true, mulIndicator_of_notMem, x_mem_closure]

/-- Pointwise, the multiplicative indicators of closed δ-thickenings of a set eventually coincide
with the multiplicative indicator of the set as δ tends to zero. -/
@[to_additive /-- Pointwise, the indicators of closed δ-thickenings of a set eventually coincide
with the indicator of the set as δ tends to zero. -/]
lemma mulIndicator_cthickening_eventually_eq_mulIndicator_closure (f : α → β) (E : Set α) (x : α) :
    ∀ᶠ δ in 𝓝 (0 : ℝ),
      (Metric.cthickening δ E).mulIndicator f x = (closure E).mulIndicator f x := by
  by_cases x_mem_closure : x ∈ closure E
  · filter_upwards [univ_mem] with δ _
    have obs : x ∈ cthickening δ E := closure_subset_cthickening δ E x_mem_closure
    rw [mulIndicator_of_mem obs f, mulIndicator_of_mem x_mem_closure f]
  · filter_upwards [eventually_notMem_cthickening_of_infEdist_pos x_mem_closure] with δ hδ
    simp only [hδ, not_false_eq_true, mulIndicator_of_notMem, x_mem_closure]

variable [TopologicalSpace β]

/-- The multiplicative indicators of δ-thickenings of a set tend pointwise to the multiplicative
indicator of the set, as δ>0 tends to zero. -/
@[to_additive /-- The indicators of δ-thickenings of a set tend pointwise to the indicator of the
set, as δ>0 tends to zero. -/]
lemma tendsto_mulIndicator_thickening_mulIndicator_closure (f : α → β) (E : Set α) :
    Tendsto (fun δ ↦ (Metric.thickening δ E).mulIndicator f) (𝓝[>] 0)
      (𝓝 ((closure E).mulIndicator f)) := by
  rw [tendsto_pi_nhds]
  intro x
  rw [tendsto_congr' (mulIndicator_thickening_eventually_eq_mulIndicator_closure f E x)]
  apply tendsto_const_nhds

/-- The multiplicative indicators of closed δ-thickenings of a set tend pointwise to the
multiplicative indicator of the set, as δ tends to zero. -/
@[to_additive /-- The indicators of closed δ-thickenings of a set tend pointwise to the indicator
of the set, as δ tends to zero. -/]
lemma tendsto_mulIndicator_cthickening_mulIndicator_closure (f : α → β) (E : Set α) :
    Tendsto (fun δ ↦ (Metric.cthickening δ E).mulIndicator f) (𝓝 0)
      (𝓝 ((closure E).mulIndicator f)) := by
  rw [tendsto_pi_nhds]
  intro x
  rw [tendsto_congr' (mulIndicator_cthickening_eventually_eq_mulIndicator_closure f E x)]
  apply tendsto_const_nhds

end indicator<|MERGE_RESOLUTION|>--- conflicted
+++ resolved
@@ -256,14 +256,7 @@
   · specialize this y x (le_of_not_ge h)
     rwa [edist_comm, edist_comm x]
   simp_rw [edist_dist, NNReal.dist_eq, thickenedIndicator_apply, coe_toNNReal_eq_toReal]
-<<<<<<< HEAD
-  rw [← ENNReal.toReal_sub_of_le]
-  rotate_left
-  · exact thickenedIndicatorAux_mono_infEdist _ h
-  · exact thickenedIndicatorAux_lt_top.ne
-=======
   rw [← ENNReal.toReal_sub_of_le (thickenedIndicatorAux_mono_infEdist _ h) (by finiteness)]
->>>>>>> 1ddcdac8
   simp only [thickenedIndicatorAux, abs_toReal, ne_eq, sub_eq_top_iff, one_ne_top, false_and,
     not_false_eq_true, and_true, ofReal_toReal]
   rw [ENNReal.coe_inv (by simp [δ_pos]), ENNReal.ofReal, div_eq_mul_inv, div_eq_mul_inv]
