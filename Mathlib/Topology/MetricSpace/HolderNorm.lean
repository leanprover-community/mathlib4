/-
Copyright (c) 2024 Kexing Ying. All rights reserved.
Released under Apache 2.0 license as described in the file LICENSE.
Authors: Kexing Ying
-/
import Mathlib.Topology.MetricSpace.Holder

/-!
# Hölder norm

This file defines the Hölder (semi-)norm for Hölder functions alongside some basic properties.
The `r`-Hölder norm of a function `f : X → Y` between two metric spaces is the least non-negative
real number `C` for which `f` is `r`-Hölder continuous with constant `C`, i.e. it is the least `C`
for which `WithHolder C r f` is true.

## Main definitions

* `eHolderNorm r f`: `r`-Hölder (semi-)norm in `ℝ≥0∞` of a function `f`.
* `nnHolderNorm r f`: `r`-Hölder (semi-)norm in `ℝ≥0` of a function `f`.
* `MemHolder r f`: Predicate for a function `f` being `r`-Hölder continuous.

## Main results

* `eHolderNorm_eq_zero`: the Hölder norm of a function is zero if and only if it is constant.
* `MemHolder.holderWith`: The Hölder norm of a Hölder function `f` is a Hölder constant of `f`.

## Tags

Hölder norm, Hoelder norm, Holder norm

-/

variable {X Y Z : Type*}

open Filter Set

open NNReal ENNReal Topology

section PseudoEMetricSpace

variable [PseudoEMetricSpace X] [PseudoEMetricSpace Y] {r : ℝ≥0} {f : X → Y}

/-- The `r`-Hölder (semi-)norm in `ℝ≥0∞` of a function `f` is the least non-negative real
number `C` for which `f` is `r`-Hölder continuous with constant `C`. This is `∞` if no such
non-negative real exists. -/
noncomputable
def eHolderNorm (r : ℝ≥0) (f : X → Y) : ℝ≥0∞ := ⨅ (C) (_ : HolderWith C r f), C

/-- The `r`-Hölder (semi)norm in `ℝ≥0`. -/
noncomputable
def nnHolderNorm (r : ℝ≥0) (f : X → Y) : ℝ≥0 := (eHolderNorm r f).toNNReal

/-- A function `f` is `MemHolder r f` if it is Hölder continuous. Namely, `f` has a finite
`r`-Hölder constant. This is equivalent to `f` having finite Hölder norm.
c.f. `memHolder_iff`. -/
def MemHolder (r : ℝ≥0) (f : X → Y) : Prop := ∃ C, HolderWith C r f

lemma HolderWith.memHolder {C : ℝ≥0} (hf : HolderWith C r f) : MemHolder r f := ⟨C, hf⟩

@[simp] lemma eHolderNorm_lt_top : eHolderNorm r f < ∞ ↔ MemHolder r f := by
  refine ⟨fun h => ?_,
    fun hf => let ⟨C, hC⟩ := hf; iInf_lt_top.2 ⟨C, iInf_lt_top.2 ⟨hC, coe_lt_top⟩⟩⟩
  simp_rw [eHolderNorm, iInf_lt_top] at h
  exact let ⟨C, hC, _⟩ := h; ⟨C, hC⟩

lemma eHolderNorm_ne_top : eHolderNorm r f ≠ ∞ ↔ MemHolder r f := by
  rw [← eHolderNorm_lt_top, lt_top_iff_ne_top]

@[simp] lemma eHolderNorm_eq_top : eHolderNorm r f = ∞ ↔ ¬ MemHolder r f := by
  rw [← eHolderNorm_ne_top, not_not]

protected alias ⟨_, MemHolder.eHolderNorm_lt_top⟩ := eHolderNorm_lt_top
protected alias ⟨_, MemHolder.eHolderNorm_ne_top⟩ := eHolderNorm_ne_top

lemma coe_nnHolderNorm_le_eHolderNorm {r : ℝ≥0} {f : X → Y} :
    (nnHolderNorm r f : ℝ≥0∞) ≤ eHolderNorm r f :=
  coe_toNNReal_le_self

variable (X) in
@[simp]
lemma eHolderNorm_const (r : ℝ≥0) (c : Y) : eHolderNorm r (Function.const X c) = 0 := by
  rw [eHolderNorm, ← ENNReal.bot_eq_zero, iInf₂_eq_bot]
  exact fun C' hC' => ⟨0, .const, hC'⟩

variable (X) in
@[simp]
lemma eHolderNorm_zero [Zero Y] (r : ℝ≥0) : eHolderNorm r (0 : X → Y) = 0 :=
  eHolderNorm_const X r 0

<<<<<<< HEAD
variable (X) in
@[simp]
lemma nnHolderNorm_const (r : ℝ≥0) (c : Y) : nnHolderNorm r (Function.const X c) = 0 := by
  refine le_antisymm (ENNReal.coe_le_coe.1 <|
    le_trans coe_nnHolderNorm_le_eHolderNorm ?_) (zero_le _)
  rw [eHolderNorm_const]
  rfl

variable (X) in
@[simp]
lemma nnHolderNorm_zero [Zero Y] (r : ℝ≥0) : nnHolderNorm r (0 : X → Y) = 0 :=
  nnHolderNorm_const X r 0

attribute [simp] eHolderNorm_const eHolderNorm_zero

=======
>>>>>>> 3a2fe441
lemma eHolderNorm_of_isEmpty [hX : IsEmpty X] :
    eHolderNorm r f = 0 := by
  rw [eHolderNorm, ← ENNReal.bot_eq_zero, iInf₂_eq_bot]
  exact fun ε hε => ⟨0, .of_isEmpty, hε⟩

lemma HolderWith.eHolderNorm_le {C : ℝ≥0} (hf : HolderWith C r f) :
    eHolderNorm r f ≤ C :=
  iInf₂_le C hf

@[simp]
lemma memHolder_const {c : Y} : MemHolder r (Function.const X c) :=
  (HolderWith.const (C := 0)).memHolder

@[simp]
lemma memHolder_zero [Zero Y] : MemHolder r (0 : X → Y) :=
  memHolder_const

end PseudoEMetricSpace

section MetricSpace

variable [MetricSpace X] [EMetricSpace Y]

lemma eHolderNorm_eq_zero {r : ℝ≥0} {f : X → Y} :
    eHolderNorm r f = 0 ↔ ∀ x₁ x₂, f x₁ = f x₂ := by
  constructor
  · refine fun h x₁ x₂ => ?_
    by_cases hx : x₁ = x₂
    · rw [hx]
    · rw [eHolderNorm, ← ENNReal.bot_eq_zero, iInf₂_eq_bot] at h
      rw [← edist_eq_zero, ← le_zero_iff]
      refine le_of_forall_lt' fun b hb => ?_
      obtain ⟨C, hC, hC'⟩ := h (b / edist x₁ x₂ ^ (r : ℝ))
        (ENNReal.div_pos hb.ne.symm (ENNReal.rpow_lt_top_of_nonneg zero_le_coe
          (edist_lt_top x₁ x₂).ne).ne)
      exact lt_of_le_of_lt (hC x₁ x₂) <| ENNReal.mul_lt_of_lt_div hC'
  · intro h
    cases' isEmpty_or_nonempty X with hX hX
    · haveI := hX
      exact eHolderNorm_of_isEmpty
    · rw [← eHolderNorm_const X r (f hX.some)]
      congr
      simp [funext_iff, h _ hX.some]

lemma MemHolder.holderWith {r : ℝ≥0} {f : X → Y} (hf : MemHolder r f) :
    HolderWith (nnHolderNorm r f) r f := by
  intros x₁ x₂
  by_cases hx : x₁ = x₂
  · simp only [hx, edist_self, zero_le]
  rw [nnHolderNorm, eHolderNorm, coe_toNNReal]
  swap; exact hf.eHolderNorm_lt_top.ne
  have h₁ : edist x₁ x₂ ^ (r : ℝ) ≠ 0 :=
    (Ne.symm <| ne_of_lt <| ENNReal.rpow_pos (edist_pos.2 hx) (edist_lt_top x₁ x₂).ne)
  have h₂ : edist x₁ x₂ ^ (r : ℝ) ≠ ∞ := by
    simp [(edist_lt_top x₁ x₂).ne]
  rw [← ENNReal.div_le_iff h₁ h₂]
  refine le_iInf₂ fun C hC => ?_
  rw [ENNReal.div_le_iff h₁ h₂]
  exact hC x₁ x₂

lemma memHolder_iff_holderWith {r : ℝ≥0} {f : X → Y} :
    MemHolder r f ↔ HolderWith (nnHolderNorm r f) r f :=
  ⟨MemHolder.holderWith, HolderWith.memHolder⟩

lemma HolderWith.coe_nnHolderNorm_eq_eHolderNorm
    {C r : ℝ≥0} {f : X → Y} (hf : HolderWith C r f) :
    (nnHolderNorm r f : ℝ≥0∞) = eHolderNorm r f := by
  rw [nnHolderNorm, coe_toNNReal]
  exact ne_of_lt <| lt_of_le_of_lt hf.eHolderNorm_le <| coe_lt_top (r := C)

lemma MemHolder.coe_nnHolderNorm_eq_eHolderNorm
    {r : ℝ≥0} {f : X → Y} (hf : MemHolder r f) :
    (nnHolderNorm r f : ℝ≥0∞) = eHolderNorm r f :=
  hf.holderWith.coe_nnHolderNorm_eq_eHolderNorm

lemma HolderWith.nnholderNorm_le {C r : ℝ≥0} {f : X → Y} (hf : HolderWith C r f) :
    nnHolderNorm r f ≤ C := by
  rw [← ENNReal.coe_le_coe, hf.coe_nnHolderNorm_eq_eHolderNorm]
  exact hf.eHolderNorm_le

lemma MemHolder.comp {r s : ℝ≥0} {Z : Type*} [MetricSpace Z] {f : Z → X} {g : X → Y}
    (hf : MemHolder r f) (hg : MemHolder s g) : MemHolder (s * r) (g ∘ f) :=
  (hg.holderWith.comp hf.holderWith).memHolder

lemma MemHolder.nnHolderNorm_eq_zero {r : ℝ≥0} {f : X → Y} (hf : MemHolder r f) :
    nnHolderNorm r f = 0 ↔ ∀ x₁ x₂, f x₁ = f x₂ := by
  rw [← ENNReal.coe_eq_zero, hf.coe_nnHolderNorm_eq_eHolderNorm, eHolderNorm_eq_zero]

end MetricSpace

section SeminormedAddCommGroup

variable [MetricSpace X] [NormedAddCommGroup Y]
variable {C r : ℝ≥0} {f g : X → Y}

lemma MemHolder.add (hf : MemHolder r f) (hg : MemHolder r g) : MemHolder r (f + g) :=
  (hf.holderWith.add hg.holderWith).memHolder

lemma MemHolder.smul {𝕜} [NormedDivisionRing 𝕜] [Module 𝕜 Y] [BoundedSMul 𝕜 Y]
    {c : 𝕜} (hf : MemHolder r f) : MemHolder r (c • f) :=
  (hf.holderWith.smul c).memHolder

lemma MemHolder.nsmul [Module ℝ Y] [BoundedSMul ℝ Y] (n : ℕ) (hf : MemHolder r f) :
    MemHolder r (n • f) := by
  simp [← Nat.cast_smul_eq_nsmul (R := ℝ), hf.smul]

lemma MemHolder.nnHolderNorm_add_le (hf : MemHolder r f) (hg : MemHolder r g) :
    nnHolderNorm r (f + g) ≤ nnHolderNorm r f + nnHolderNorm r g :=
  (hf.add hg).holderWith.nnholderNorm_le.trans <|
    coe_le_coe.2 (hf.holderWith.add hg.holderWith).nnholderNorm_le

lemma eHolderNorm_add_le :
    eHolderNorm r (f + g) ≤ eHolderNorm r f + eHolderNorm r g := by
  by_cases hfg : MemHolder r f  ∧ MemHolder r g
  · obtain ⟨hf, hg⟩ := hfg
    rw [← hf.coe_nnHolderNorm_eq_eHolderNorm, ← hg.coe_nnHolderNorm_eq_eHolderNorm,
      ← (hf.add hg).coe_nnHolderNorm_eq_eHolderNorm, ← coe_add, ENNReal.coe_le_coe]
    exact hf.nnHolderNorm_add_le hg
  · rw [Classical.not_and_iff_or_not_not, ← eHolderNorm_eq_top, ← eHolderNorm_eq_top] at hfg
    obtain (h | h) := hfg
    all_goals simp [h]

lemma eHolderNorm_smul {α} [NormedDivisionRing α] [Module α Y] [BoundedSMul α Y] (c : α) :
    eHolderNorm r (c • f) = ‖c‖₊ * eHolderNorm r f := by
  by_cases hc : ‖c‖₊ = 0
  · rw [nnnorm_eq_zero] at hc
    simp [hc]
  by_cases hf : MemHolder r f
  · refine le_antisymm ((hf.holderWith.smul c).eHolderNorm_le.trans ?_) <| mul_le_of_le_div' ?_
    · rw [coe_mul, hf.coe_nnHolderNorm_eq_eHolderNorm, mul_comm]
    · rw [← (hf.holderWith.smul c).coe_nnHolderNorm_eq_eHolderNorm, ← coe_div hc]
      refine HolderWith.eHolderNorm_le fun x₁ x₂ => ?_
      rw [coe_div hc, ← ENNReal.mul_div_right_comm,
        ENNReal.le_div_iff_mul_le (Or.inl <| coe_ne_zero.2 hc) <| Or.inl coe_ne_top,
        mul_comm, ← smul_eq_mul, ← ENNReal.smul_def, ← edist_smul₀, ← Pi.smul_apply,
        ← Pi.smul_apply]
      exact hf.smul.holderWith x₁ x₂
  · rw [← eHolderNorm_eq_top] at hf
    rw [hf, mul_top <| coe_ne_zero.2 hc, eHolderNorm_eq_top]
    rw [nnnorm_eq_zero] at hc
    intro h
    have := h.smul (c := c⁻¹)
    rw [inv_smul_smul₀ hc] at this
    exact this.eHolderNorm_lt_top.ne hf

lemma MemHolder.nnHolderNorm_smul {α} [NormedDivisionRing α] [Module α Y] [BoundedSMul α Y]
    (hf : MemHolder r f) (c : α) :
    nnHolderNorm r (c • f) = ‖c‖₊ * nnHolderNorm r f := by
  rw [← ENNReal.coe_inj, coe_mul, hf.coe_nnHolderNorm_eq_eHolderNorm,
    hf.smul.coe_nnHolderNorm_eq_eHolderNorm, eHolderNorm_smul]

lemma eHolderNorm_nsmul [Module ℝ Y] [BoundedSMul ℝ Y] (n : ℕ) :
    eHolderNorm r (n • f) = n • eHolderNorm r f := by
  simp [← Nat.cast_smul_eq_nsmul (R := ℝ), eHolderNorm_smul]

lemma MemHolder.nnHolderNorm_nsmul [Module ℝ Y] [BoundedSMul ℝ Y] (n : ℕ) (hf : MemHolder r f) :
    nnHolderNorm r (n • f) = n • nnHolderNorm r f := by
  simp [← Nat.cast_smul_eq_nsmul (R := ℝ), hf.nnHolderNorm_smul]

end SeminormedAddCommGroup<|MERGE_RESOLUTION|>--- conflicted
+++ resolved
@@ -87,7 +87,6 @@
 lemma eHolderNorm_zero [Zero Y] (r : ℝ≥0) : eHolderNorm r (0 : X → Y) = 0 :=
   eHolderNorm_const X r 0
 
-<<<<<<< HEAD
 variable (X) in
 @[simp]
 lemma nnHolderNorm_const (r : ℝ≥0) (c : Y) : nnHolderNorm r (Function.const X c) = 0 := by
@@ -103,8 +102,6 @@
 
 attribute [simp] eHolderNorm_const eHolderNorm_zero
 
-=======
->>>>>>> 3a2fe441
 lemma eHolderNorm_of_isEmpty [hX : IsEmpty X] :
     eHolderNorm r f = 0 := by
   rw [eHolderNorm, ← ENNReal.bot_eq_zero, iInf₂_eq_bot]
