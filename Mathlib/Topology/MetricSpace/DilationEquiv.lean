/-
Copyright (c) 2023 Yury Kudryashov. All rights reserved.
Released under Apache 2.0 license as described in the file LICENSE.
Authors: Yury Kudryashov
-/
import Mathlib.Topology.MetricSpace.Dilation

/-!
# Dilation equivalence

In this file we define `DilationEquiv X Y`, a type of bundled equivalences between `X` and Y` such
that `edist (f x) (f y) = r * edist x y` for some `r : ℝ≥0`, `r ≠ 0`.

We also develop basic API about these equivalences.

## TODO

- Add missing lemmas (compare to other `*Equiv` structures).
- [after-port] Add `DilationEquivInstance` for `IsometryEquiv`.
-/

open scoped NNReal ENNReal
open Function Set Filter Bornology
open Dilation (ratio ratio_ne_zero ratio_pos edist_eq)

section Class

variable (F : Type*) (X Y : outParam (Type*)) [PseudoEMetricSpace X] [PseudoEMetricSpace Y]

/-- Typeclass saying that `F` is a type of bundled equivalences such that all `e : F` are
dilations. -/
class DilationEquivClass [EquivLike F X Y] : Prop where
  edist_eq' : ∀ f : F, ∃ r : ℝ≥0, r ≠ 0 ∧ ∀ x y : X, edist (f x) (f y) = r * edist x y

<<<<<<< HEAD
instance (priority := 100) [EquivLike F X Y] [DilationEquivClass F X Y] : DilationClass F X Y :=
  { inferInstanceAs (FunLike F X fun _ ↦ Y), ‹DilationEquivClass F X Y› with }
=======
instance (priority := 100) [DilationEquivClass F X Y] : DilationClass F X Y :=
  { inferInstanceAs (FunLike F X Y), ‹DilationEquivClass F X Y› with }
>>>>>>> d695407a

end Class

/-- Type of equivalences `X ≃ Y` such that `∀ x y, edist (f x) (f y) = r * edist x y` for some
`r : ℝ≥0`, `r ≠ 0`. -/
structure DilationEquiv (X Y : Type*) [PseudoEMetricSpace X] [PseudoEMetricSpace Y]
    extends X ≃ Y, Dilation X Y

infixl:25 " ≃ᵈ " => DilationEquiv

namespace DilationEquiv

section PseudoEMetricSpace

variable {X Y Z : Type*} [PseudoEMetricSpace X] [PseudoEMetricSpace Y] [PseudoEMetricSpace Z]

instance : EquivLike (X ≃ᵈ Y) X Y where
  coe f := f.1
  inv f := f.1.symm
  left_inv f := f.left_inv'
  right_inv f := f.right_inv'
<<<<<<< HEAD
  coe_injective' := by rintro ⟨⟩ ⟨⟩ h -; congr; exact FunLike.ext' h

instance : DilationEquivClass (X ≃ᵈ Y) X Y where
=======
  coe_injective' := by rintro ⟨⟩ ⟨⟩ h -; congr; exact DFunLike.ext' h
>>>>>>> d695407a
  edist_eq' f := f.edist_eq'

instance : CoeFun (X ≃ᵈ Y) fun _ ↦ (X → Y) where
  coe f := f

@[simp] theorem coe_toEquiv (e : X ≃ᵈ Y) : ⇑e.toEquiv = e := rfl

@[ext]
protected theorem ext {e e' : X ≃ᵈ Y} (h : ∀ x, e x = e' x) : e = e' :=
  DFunLike.ext _ _ h

/-- Inverse `DilationEquiv`. -/
def symm (e : X ≃ᵈ Y) : Y ≃ᵈ X where
  toEquiv := e.1.symm
  edist_eq' := by
    refine ⟨(ratio e)⁻¹, inv_ne_zero <| ratio_ne_zero e, e.surjective.forall₂.2 fun x y ↦ ?_⟩
    simp_rw [Equiv.toFun_as_coe, Equiv.symm_apply_apply, coe_toEquiv, edist_eq]
    rw [← mul_assoc, ← ENNReal.coe_mul, inv_mul_cancel (ratio_ne_zero e),
      ENNReal.coe_one, one_mul]

@[simp] theorem symm_symm (e : X ≃ᵈ Y) : e.symm.symm = e := rfl

theorem symm_bijective : Function.Bijective (DilationEquiv.symm : (X ≃ᵈ Y) → Y ≃ᵈ X) :=
  Function.bijective_iff_has_inverse.mpr ⟨_, symm_symm, symm_symm⟩

@[simp] theorem apply_symm_apply (e : X ≃ᵈ Y) (x : Y) : e (e.symm x) = x := e.right_inv x
@[simp] theorem symm_apply_apply (e : X ≃ᵈ Y) (x : X) : e.symm (e x) = x := e.left_inv x

/-- See Note [custom simps projection]. -/
def Simps.symm_apply (e : X ≃ᵈ Y) : Y → X := e.symm

initialize_simps_projections DilationEquiv (toFun → apply, invFun → symm_apply)

lemma ratio_toDilation (e : X ≃ᵈ Y) : ratio e.toDilation = ratio e := rfl

/-- Identity map as a `DilationEquiv`. -/
@[simps! (config := .asFn) apply]
def refl (X : Type*) [PseudoEMetricSpace X] : X ≃ᵈ X where
  toEquiv := .refl X
  edist_eq' := ⟨1, one_ne_zero, fun _ _ ↦ by simp⟩

@[simp] theorem refl_symm : (refl X).symm = refl X := rfl
@[simp] theorem ratio_refl : ratio (refl X) = 1 := Dilation.ratio_id

/-- Composition of `DilationEquiv`s. -/
@[simps! (config := .asFn) apply]
def trans (e₁ : X ≃ᵈ Y) (e₂ : Y ≃ᵈ Z) : X ≃ᵈ Z where
  toEquiv := e₁.1.trans e₂.1
  __ := e₂.toDilation.comp e₁.toDilation

@[simp] theorem refl_trans (e : X ≃ᵈ Y) : (refl X).trans e = e := rfl
@[simp] theorem trans_refl (e : X ≃ᵈ Y) : e.trans (refl Y) = e := rfl

@[simp] theorem symm_trans_self (e : X ≃ᵈ Y) : e.symm.trans e = refl Y :=
  DilationEquiv.ext e.apply_symm_apply

@[simp] theorem self_trans_symm (e : X ≃ᵈ Y) : e.trans e.symm = refl X :=
  DilationEquiv.ext e.symm_apply_apply

protected theorem surjective (e : X ≃ᵈ Y) : Surjective e := e.1.surjective
protected theorem bijective (e : X ≃ᵈ Y) : Bijective e := e.1.bijective
protected theorem injective (e : X ≃ᵈ Y) : Injective e := e.1.injective

@[simp]
theorem ratio_trans (e : X ≃ᵈ Y) (e' : Y ≃ᵈ Z) : ratio (e.trans e') = ratio e * ratio e' := by
  -- If `X` is trivial, then so is `Y`, otherwise we apply `Dilation.ratio_comp'`
  by_cases hX : ∀ x y : X, edist x y = 0 ∨ edist x y = ∞
  · have hY : ∀ x y : Y, edist x y = 0 ∨ edist x y = ∞ := e.surjective.forall₂.2 fun x y ↦ by
      refine (hX x y).imp (fun h ↦ ?_) fun h ↦ ?_ <;> simp [*, Dilation.ratio_ne_zero]
    simp [Dilation.ratio_of_trivial, *]
  push_neg at hX
  exact (Dilation.ratio_comp' (g := e'.toDilation) (f := e.toDilation) hX).trans (mul_comm _ _)

@[simp]
theorem ratio_symm (e : X ≃ᵈ Y) : ratio e.symm = (ratio e)⁻¹ :=
  eq_inv_of_mul_eq_one_left <| by rw [← ratio_trans, symm_trans_self, ratio_refl]

instance : Group (X ≃ᵈ X) where
  mul e e' := e'.trans e
  mul_assoc _ _ _ := rfl
  one := refl _
  one_mul _ := rfl
  mul_one _ := rfl
  inv := symm
  mul_left_inv := self_trans_symm

theorem mul_def (e e' : X ≃ᵈ X) : e * e' = e'.trans e := rfl
theorem one_def : (1 : X ≃ᵈ X) = refl X := rfl
theorem inv_def (e : X ≃ᵈ X) : e⁻¹ = e.symm := rfl

@[simp] theorem coe_mul (e e' : X ≃ᵈ X) : ⇑(e * e') = e ∘ e' := rfl
@[simp] theorem coe_one : ⇑(1 : X ≃ᵈ X) = id := rfl
theorem coe_inv (e : X ≃ᵈ X) : ⇑(e⁻¹) = e.symm := rfl

/-- `Dilation.ratio` as a monoid homomorphism. -/
noncomputable def ratioHom : (X ≃ᵈ X) →* ℝ≥0 where
  toFun := Dilation.ratio
  map_one' := ratio_refl
  map_mul' _ _ := (ratio_trans _ _).trans (mul_comm _ _)

@[simp]
theorem ratio_inv (e : X ≃ᵈ X) : ratio (e⁻¹) = (ratio e)⁻¹ := ratio_symm e

@[simp]
theorem ratio_pow (e : X ≃ᵈ X) (n : ℕ) : ratio (e ^ n) = ratio e ^ n :=
  ratioHom.map_pow _ _

@[simp]
theorem ratio_zpow (e : X ≃ᵈ X) (n : ℤ) : ratio (e ^ n) = ratio e ^ n :=
  ratioHom.map_zpow _ _

/-- `DilationEquiv.toEquiv` as a monoid homomorphism. -/
@[simps]
def toPerm : (X ≃ᵈ X) →* Equiv.Perm X where
  toFun e := e.1
  map_mul' _ _ := rfl
  map_one' := rfl

@[norm_cast]
theorem coe_pow (e : X ≃ᵈ X) (n : ℕ) : ⇑(e ^ n) = e^[n] := by
  rw [← coe_toEquiv, ← toPerm_apply, map_pow, Equiv.Perm.coe_pow]; rfl

-- TODO: Once `IsometryEquiv` follows the `*EquivClass` pattern, replace this with an instance
-- of `DilationEquivClass` assuming `IsometryEquivClass`.
/-- Every isometry equivalence is a dilation equivalence of ratio `1`. -/
def _root_.IsometryEquiv.toDilationEquiv (e : X ≃ᵢ Y) : X ≃ᵈ Y where
  edist_eq' := ⟨1, one_ne_zero, by simpa using e.isometry⟩
  __ := e.toEquiv

@[simp]
lemma _root_.IsometryEquiv.toDilationEquiv_apply (e : X ≃ᵢ Y) (x : X) :
    e.toDilationEquiv x = e x :=
  rfl

@[simp]
lemma _root_.IsometryEquiv.toDilationEquiv_symm (e : X ≃ᵢ Y) :
    e.toDilationEquiv.symm = e.symm.toDilationEquiv :=
  rfl

@[simp]
lemma _root_.IsometryEquiv.toDilationEquiv_toDilation (e : X ≃ᵢ Y) :
    (e.toDilationEquiv.toDilation : X →ᵈ Y) = e.isometry.toDilation :=
  rfl

@[simp]
lemma _root_.IsometryEquiv.toDilationEquiv_ratio (e : X ≃ᵢ Y) : ratio e.toDilationEquiv = 1 := by
  rw [← ratio_toDilation, IsometryEquiv.toDilationEquiv_toDilation, Isometry.toDilation_ratio]

/-- Reinterpret a `DilationEquiv` as a homeomorphism. -/
def toHomeomorph (e : X ≃ᵈ Y) : X ≃ₜ Y where
  continuous_toFun := Dilation.toContinuous e
  continuous_invFun := Dilation.toContinuous e.symm
  __ := e.toEquiv

@[simp]
lemma coe_toHomeomorph (e : X ≃ᵈ Y) : ⇑e.toHomeomorph = e :=
  rfl

@[simp]
lemma toHomeomorph_symm (e : X ≃ᵈ Y) : e.toHomeomorph.symm = e.symm.toHomeomorph :=
  rfl

end PseudoEMetricSpace

section PseudoMetricSpace

variable {X Y F : Type*} [PseudoMetricSpace X] [PseudoMetricSpace Y]
variable [EquivLike F X Y] [DilationEquivClass F X Y]

@[simp]
lemma map_cobounded (e : F) : map e (cobounded X) = cobounded Y := by
  rw [← Dilation.comap_cobounded e, map_comap_of_surjective (EquivLike.surjective e)]

end PseudoMetricSpace

end DilationEquiv<|MERGE_RESOLUTION|>--- conflicted
+++ resolved
@@ -32,13 +32,8 @@
 class DilationEquivClass [EquivLike F X Y] : Prop where
   edist_eq' : ∀ f : F, ∃ r : ℝ≥0, r ≠ 0 ∧ ∀ x y : X, edist (f x) (f y) = r * edist x y
 
-<<<<<<< HEAD
 instance (priority := 100) [EquivLike F X Y] [DilationEquivClass F X Y] : DilationClass F X Y :=
-  { inferInstanceAs (FunLike F X fun _ ↦ Y), ‹DilationEquivClass F X Y› with }
-=======
-instance (priority := 100) [DilationEquivClass F X Y] : DilationClass F X Y :=
   { inferInstanceAs (FunLike F X Y), ‹DilationEquivClass F X Y› with }
->>>>>>> d695407a
 
 end Class
 
@@ -60,13 +55,9 @@
   inv f := f.1.symm
   left_inv f := f.left_inv'
   right_inv f := f.right_inv'
-<<<<<<< HEAD
-  coe_injective' := by rintro ⟨⟩ ⟨⟩ h -; congr; exact FunLike.ext' h
+  coe_injective' := by rintro ⟨⟩ ⟨⟩ h -; congr; exact DFunLike.ext' h
 
 instance : DilationEquivClass (X ≃ᵈ Y) X Y where
-=======
-  coe_injective' := by rintro ⟨⟩ ⟨⟩ h -; congr; exact DFunLike.ext' h
->>>>>>> d695407a
   edist_eq' f := f.edist_eq'
 
 instance : CoeFun (X ≃ᵈ Y) fun _ ↦ (X → Y) where
