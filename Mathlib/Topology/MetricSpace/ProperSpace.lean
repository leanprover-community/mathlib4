/-
Copyright (c) 2018 Sébastien Gouëzel. All rights reserved.
Released under Apache 2.0 license as described in the file LICENSE.
Authors: Sébastien Gouëzel
-/
import Mathlib.Topology.MetricSpace.PseudoMetric

/-! ## Proper spaces

## Main definitions and results
* `ProperSpace α`: a `PseudoMetricSpace` where all closed balls are compact

* `isCompact_sphere`: any sphere in a proper space is compact.
* `proper_of_compact`: compact spaces are proper.
* `secondCountable_of_proper`: proper spaces are sigma-compact, hence second countable.
* `locally_compact_of_proper`: proper spaces are locally compact.
* `pi_properSpace`: finite products of proper spaces are proper.

-/

open Set Filter

universe u v w

variable {α : Type u} {β : Type v} {X ι : Type*}

section ProperSpace

open Metric

/-- A pseudometric space is proper if all closed balls are compact. -/
class ProperSpace (α : Type u) [PseudoMetricSpace α] : Prop where
  isCompact_closedBall : ∀ x : α, ∀ r, IsCompact (closedBall x r)
#align proper_space ProperSpace

export ProperSpace (isCompact_closedBall)

/-- In a proper pseudometric space, all spheres are compact. -/
theorem isCompact_sphere {α : Type*} [PseudoMetricSpace α] [ProperSpace α] (x : α) (r : ℝ) :
    IsCompact (sphere x r) :=
  (isCompact_closedBall x r).of_isClosed_subset isClosed_sphere sphere_subset_closedBall
#align is_compact_sphere isCompact_sphere

/-- In a proper pseudometric space, any sphere is a `CompactSpace` when considered as a subtype. -/
instance Metric.sphere.compactSpace {α : Type*} [PseudoMetricSpace α] [ProperSpace α]
    (x : α) (r : ℝ) : CompactSpace (sphere x r) :=
  isCompact_iff_compactSpace.mp (isCompact_sphere _ _)

variable [PseudoMetricSpace α]

-- see Note [lower instance priority]
/-- A proper pseudo metric space is sigma compact, and therefore second countable. -/
instance (priority := 100) secondCountable_of_proper [ProperSpace α] :
    SecondCountableTopology α := by
  -- We already have `sigmaCompactSpace_of_locallyCompact_secondCountable`, so we don't
  -- add an instance for `SigmaCompactSpace`.
  suffices SigmaCompactSpace α from EMetric.secondCountable_of_sigmaCompact α
  rcases em (Nonempty α) with (⟨⟨x⟩⟩ | hn)
  · exact ⟨⟨fun n => closedBall x n, fun n => isCompact_closedBall _ _, iUnion_closedBall_nat _⟩⟩
  · exact ⟨⟨fun _ => ∅, fun _ => isCompact_empty, iUnion_eq_univ_iff.2 fun x => (hn ⟨x⟩).elim⟩⟩
#align second_countable_of_proper secondCountable_of_proper

/-- If all closed balls of large enough radius are compact, then the space is proper. Especially
useful when the lower bound for the radius is 0. -/
<<<<<<< HEAD
theorem ProperSpace.of_compact_closedBall_of_le (R : ℝ)
    (h : ∀ x : α, ∀ r, R ≤ r → IsCompact (closedBall x r)) : ProperSpace α :=
  ⟨fun x r => IsCompact.of_isClosed_subset (h x (max r R) (le_max_right _ _)) isClosed_ball
    (closedBall_subset_closedBall <| le_max_left _ _)⟩
#align proper_space_of_compact_closed_ball_of_le ProperSpace.of_compact_closedBall_of_le

/-- If there exists a sequence of compact closed balls with the same center
such that radii tend to infinity, then the space is proper. -/
=======
theorem ProperSpace.of_isCompact_closedBall_of_le (R : ℝ)
    (h : ∀ x : α, ∀ r, R ≤ r → IsCompact (closedBall x r)) : ProperSpace α :=
  ⟨fun x r => IsCompact.of_isClosed_subset (h x (max r R) (le_max_right _ _)) isClosed_ball
    (closedBall_subset_closedBall <| le_max_left _ _)⟩
#align proper_space_of_compact_closed_ball_of_le ProperSpace.of_isCompact_closedBall_of_le

@[deprecated] -- Since 2024/01/31
alias properSpace_of_compact_closedBall_of_le := ProperSpace.of_isCompact_closedBall_of_le

/-- If there exists a sequence of compact closed balls with the same center
such that the radii tend to infinity, then the space is proper. -/
>>>>>>> aa20ff6f
theorem ProperSpace.of_seq_closedBall {β : Type*} {l : Filter β} [NeBot l] {x : α} {r : β → ℝ}
    (hr : Tendsto r l atTop) (hc : ∀ᶠ i in l, IsCompact (closedBall x (r i))) :
    ProperSpace α where
  isCompact_closedBall a r :=
    let ⟨_i, hci, hir⟩ := (hc.and <| hr.eventually_ge_atTop <| r + dist a x).exists
    hci.of_isClosed_subset isClosed_ball <| closedBall_subset_closedBall' hir

-- A compact pseudometric space is proper
-- see Note [lower instance priority]
instance (priority := 100) proper_of_compact [CompactSpace α] : ProperSpace α :=
  ⟨fun _ _ => isClosed_ball.isCompact⟩
#align proper_of_compact proper_of_compact

-- see Note [lower instance priority]
/-- A proper space is locally compact -/
instance (priority := 100) locally_compact_of_proper [ProperSpace α] : LocallyCompactSpace α :=
  .of_hasBasis (fun _ => nhds_basis_closedBall) fun _ _ _ =>
    isCompact_closedBall _ _
#align locally_compact_of_proper locally_compact_of_proper

-- see Note [lower instance priority]
/-- A proper space is complete -/
instance (priority := 100) complete_of_proper [ProperSpace α] : CompleteSpace α :=
  ⟨fun {f} hf => by
    /- We want to show that the Cauchy filter `f` is converging. It suffices to find a closed
      ball (therefore compact by properness) where it is nontrivial. -/
    obtain ⟨t, t_fset, ht⟩ : ∃ t ∈ f, ∀ x ∈ t, ∀ y ∈ t, dist x y < 1 :=
      (Metric.cauchy_iff.1 hf).2 1 zero_lt_one
    rcases hf.1.nonempty_of_mem t_fset with ⟨x, xt⟩
    have : closedBall x 1 ∈ f := mem_of_superset t_fset fun y yt => (ht y yt x xt).le
    rcases (isCompact_iff_totallyBounded_isComplete.1 (isCompact_closedBall x 1)).2 f hf
        (le_principal_iff.2 this) with
      ⟨y, -, hy⟩
    exact ⟨y, hy⟩⟩
#align complete_of_proper complete_of_proper

/-- A binary product of proper spaces is proper. -/
instance prod_properSpace {α : Type*} {β : Type*} [PseudoMetricSpace α] [PseudoMetricSpace β]
    [ProperSpace α] [ProperSpace β] : ProperSpace (α × β) where
  isCompact_closedBall := by
    rintro ⟨x, y⟩ r
    rw [← closedBall_prod_same x y]
    exact (isCompact_closedBall x r).prod (isCompact_closedBall y r)
#align prod_proper_space prod_properSpace

/-- A finite product of proper spaces is proper. -/
instance pi_properSpace {π : β → Type*} [Fintype β] [∀ b, PseudoMetricSpace (π b)]
    [h : ∀ b, ProperSpace (π b)] : ProperSpace (∀ b, π b) := by
<<<<<<< HEAD
  refine' .of_compact_closedBall_of_le 0 fun x r hr => _
=======
  refine .of_isCompact_closedBall_of_le 0 fun x r hr => ?_
>>>>>>> aa20ff6f
  rw [closedBall_pi _ hr]
  exact isCompact_univ_pi fun _ => isCompact_closedBall _ _
#align pi_proper_space pi_properSpace

variable [ProperSpace α] {x : α} {r : ℝ} {s : Set α}

/-- If a nonempty ball in a proper space includes a closed set `s`, then there exists a nonempty
ball with the same center and a strictly smaller radius that includes `s`. -/
theorem exists_pos_lt_subset_ball (hr : 0 < r) (hs : IsClosed s) (h : s ⊆ ball x r) :
    ∃ r' ∈ Ioo 0 r, s ⊆ ball x r' := by
  rcases eq_empty_or_nonempty s with (rfl | hne)
  · exact ⟨r / 2, ⟨half_pos hr, half_lt_self hr⟩, empty_subset _⟩
  have : IsCompact s :=
    (isCompact_closedBall x r).of_isClosed_subset hs (h.trans ball_subset_closedBall)
  obtain ⟨y, hys, hy⟩ : ∃ y ∈ s, s ⊆ closedBall x (dist y x) :=
    this.exists_forall_ge hne (continuous_id.dist continuous_const).continuousOn
  have hyr : dist y x < r := h hys
  rcases exists_between hyr with ⟨r', hyr', hrr'⟩
  exact ⟨r', ⟨dist_nonneg.trans_lt hyr', hrr'⟩, hy.trans <| closedBall_subset_ball hyr'⟩
#align exists_pos_lt_subset_ball exists_pos_lt_subset_ball

/-- If a ball in a proper space includes a closed set `s`, then there exists a ball with the same
center and a strictly smaller radius that includes `s`. -/
theorem exists_lt_subset_ball (hs : IsClosed s) (h : s ⊆ ball x r) : ∃ r' < r, s ⊆ ball x r' := by
  rcases le_or_lt r 0 with hr | hr
  · rw [ball_eq_empty.2 hr, subset_empty_iff] at h
    subst s
    exact (exists_lt r).imp fun r' hr' => ⟨hr', empty_subset _⟩
  · exact (exists_pos_lt_subset_ball hr hs h).imp fun r' hr' => ⟨hr'.1.2, hr'.2⟩
#align exists_lt_subset_ball exists_lt_subset_ball

end ProperSpace

theorem Metric.exists_isLocalMin_mem_ball [PseudoMetricSpace α] [ProperSpace α] [TopologicalSpace β]
    [ConditionallyCompleteLinearOrder β] [OrderTopology β] {f : α → β} {a z : α} {r : ℝ}
    (hf : ContinuousOn f (closedBall a r)) (hz : z ∈ closedBall a r)
    (hf1 : ∀ z' ∈ sphere a r, f z < f z') : ∃ z ∈ ball a r, IsLocalMin f z := by
  simp_rw [← closedBall_diff_ball] at hf1
  exact (isCompact_closedBall a r).exists_isLocalMin_mem_open ball_subset_closedBall hf hz hf1
    isOpen_ball
#align metric.exists_local_min_mem_ball Metric.exists_isLocalMin_mem_ball<|MERGE_RESOLUTION|>--- conflicted
+++ resolved
@@ -62,16 +62,6 @@
 
 /-- If all closed balls of large enough radius are compact, then the space is proper. Especially
 useful when the lower bound for the radius is 0. -/
-<<<<<<< HEAD
-theorem ProperSpace.of_compact_closedBall_of_le (R : ℝ)
-    (h : ∀ x : α, ∀ r, R ≤ r → IsCompact (closedBall x r)) : ProperSpace α :=
-  ⟨fun x r => IsCompact.of_isClosed_subset (h x (max r R) (le_max_right _ _)) isClosed_ball
-    (closedBall_subset_closedBall <| le_max_left _ _)⟩
-#align proper_space_of_compact_closed_ball_of_le ProperSpace.of_compact_closedBall_of_le
-
-/-- If there exists a sequence of compact closed balls with the same center
-such that radii tend to infinity, then the space is proper. -/
-=======
 theorem ProperSpace.of_isCompact_closedBall_of_le (R : ℝ)
     (h : ∀ x : α, ∀ r, R ≤ r → IsCompact (closedBall x r)) : ProperSpace α :=
   ⟨fun x r => IsCompact.of_isClosed_subset (h x (max r R) (le_max_right _ _)) isClosed_ball
@@ -83,7 +73,6 @@
 
 /-- If there exists a sequence of compact closed balls with the same center
 such that the radii tend to infinity, then the space is proper. -/
->>>>>>> aa20ff6f
 theorem ProperSpace.of_seq_closedBall {β : Type*} {l : Filter β} [NeBot l] {x : α} {r : β → ℝ}
     (hr : Tendsto r l atTop) (hc : ∀ᶠ i in l, IsCompact (closedBall x (r i))) :
     ProperSpace α where
@@ -132,11 +121,7 @@
 /-- A finite product of proper spaces is proper. -/
 instance pi_properSpace {π : β → Type*} [Fintype β] [∀ b, PseudoMetricSpace (π b)]
     [h : ∀ b, ProperSpace (π b)] : ProperSpace (∀ b, π b) := by
-<<<<<<< HEAD
-  refine' .of_compact_closedBall_of_le 0 fun x r hr => _
-=======
   refine .of_isCompact_closedBall_of_le 0 fun x r hr => ?_
->>>>>>> aa20ff6f
   rw [closedBall_pi _ hr]
   exact isCompact_univ_pi fun _ => isCompact_closedBall _ _
 #align pi_proper_space pi_properSpace
