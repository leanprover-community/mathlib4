--- conflicted
+++ resolved
@@ -113,15 +113,9 @@
 
 instance [AddZeroClass R] [SemilatticeSup R] [AddLeftMono R] [AddRightMono R] :
     SemilatticeSup (PseudoMetric X R) where
-<<<<<<< HEAD
   max := max
-  le_sup_left := by simp [← PseudoMetric.coe_le_coe, Pi.le_def]
-  le_sup_right := by simp [← PseudoMetric.coe_le_coe, Pi.le_def]
-=======
-  sup := max
   le_sup_left := by simp [← PseudoMetric.coe_le_coe]
   le_sup_right := by simp [← PseudoMetric.coe_le_coe]
->>>>>>> dde1cfff
   sup_le _ _ _ := fun h h' _ _ ↦ sup_le (h _ _) (h' _ _)
 
 section OrderBot
