/-
Copyright (c) 2015, 2017 Jeremy Avigad. All rights reserved.
Released under Apache 2.0 license as described in the file LICENSE.
Authors: Jeremy Avigad, Robert Y. Lewis, Johannes Hölzl, Mario Carneiro, Sébastien Gouëzel
-/
import Mathlib.Topology.MetricSpace.Pseudo.Basic
import Mathlib.Topology.MetricSpace.Pseudo.Lemmas
import Mathlib.Topology.MetricSpace.Pseudo.Pi
import Mathlib.Topology.MetricSpace.Defs

/-!
# Basic properties of metric spaces, and instances.

-/

open Set Filter Bornology
open scoped NNReal Uniformity

universe u v w

variable {α : Type u} {β : Type v} {X : Type*}
variable [PseudoMetricSpace α]
variable {γ : Type w} [MetricSpace γ]

namespace Metric

variable {x : γ} {s : Set γ}

-- see Note [lower instance priority]
instance (priority := 100) _root_.MetricSpace.instT0Space : T0Space γ where
  t0 _ _ h := eq_of_dist_eq_zero <| Metric.inseparable_iff.1 h

/-- A map between metric spaces is a uniform embedding if and only if the distance between `f x`
and `f y` is controlled in terms of the distance between `x` and `y` and conversely. -/
theorem uniformEmbedding_iff' [MetricSpace β] {f : γ → β} :
    UniformEmbedding f ↔
      (∀ ε > 0, ∃ δ > 0, ∀ {a b : γ}, dist a b < δ → dist (f a) (f b) < ε) ∧
        ∀ δ > 0, ∃ ε > 0, ∀ {a b : γ}, dist (f a) (f b) < ε → dist a b < δ := by
  rw [uniformEmbedding_iff_uniformInducing, uniformInducing_iff, uniformContinuous_iff]

/-- If a `PseudoMetricSpace` is a T₀ space, then it is a `MetricSpace`. -/
abbrev _root_.MetricSpace.ofT0PseudoMetricSpace (α : Type*) [PseudoMetricSpace α] [T0Space α] :
    MetricSpace α where
  toPseudoMetricSpace := ‹_›
  eq_of_dist_eq_zero hdist := (Metric.inseparable_iff.2 hdist).eq

-- see Note [lower instance priority]
/-- A metric space induces an emetric space -/
instance (priority := 100) _root_.MetricSpace.toEMetricSpace : EMetricSpace γ :=
  .ofT0PseudoEMetricSpace γ

theorem isClosed_of_pairwise_le_dist {s : Set γ} {ε : ℝ} (hε : 0 < ε)
    (hs : s.Pairwise fun x y => ε ≤ dist x y) : IsClosed s :=
  isClosed_of_spaced_out (dist_mem_uniformity hε) <| by simpa using hs

theorem closedEmbedding_of_pairwise_le_dist {α : Type*} [TopologicalSpace α] [DiscreteTopology α]
    {ε : ℝ} (hε : 0 < ε) {f : α → γ} (hf : Pairwise fun x y => ε ≤ dist (f x) (f y)) :
    ClosedEmbedding f :=
  closedEmbedding_of_spaced_out (dist_mem_uniformity hε) <| by simpa using hf

/-- If `f : β → α` sends any two distinct points to points at distance at least `ε > 0`, then
`f` is a uniform embedding with respect to the discrete uniformity on `β`. -/
theorem uniformEmbedding_bot_of_pairwise_le_dist {β : Type*} {ε : ℝ} (hε : 0 < ε) {f : β → α}
    (hf : Pairwise fun x y => ε ≤ dist (f x) (f y)) :
    @UniformEmbedding _ _ ⊥ (by infer_instance) f :=
  uniformEmbedding_of_spaced_out (dist_mem_uniformity hε) <| by simpa using hf

end Metric

<<<<<<< HEAD
/-- Build a new metric space from an old one where the bundled uniform structure is provably
(but typically non-definitionaly) equal to some given uniform structure.
See Note [forgetful inheritance].
See Note [reducible non-instances].
-/
abbrev MetricSpace.replaceUniformity {γ} [U : UniformSpace γ] (m : MetricSpace γ)
    (H : 𝓤[U] = 𝓤[PseudoEMetricSpace.toUniformSpace]) : MetricSpace γ where
  toPseudoMetricSpace := PseudoMetricSpace.replaceUniformity m.toPseudoMetricSpace H
  eq_of_dist_eq_zero := @eq_of_dist_eq_zero _ _

theorem MetricSpace.replaceUniformity_eq {γ} [U : UniformSpace γ] (m : MetricSpace γ)
    (H : 𝓤[U] = 𝓤[PseudoEMetricSpace.toUniformSpace]) : m.replaceUniformity H = m := by
  ext; rfl

/-- Build a new metric space from an old one where the bundled topological structure is provably
(but typically non-definitionaly) equal to some given topological structure.
See Note [forgetful inheritance].
See Note [reducible non-instances].
-/
abbrev MetricSpace.replaceTopology {γ} [U : TopologicalSpace γ] (m : MetricSpace γ)
    (H : U = m.toPseudoMetricSpace.toUniformSpace.toTopologicalSpace) : MetricSpace γ :=
  @MetricSpace.replaceUniformity γ (m.toUniformSpace.replaceTopology H) m rfl

theorem MetricSpace.replaceTopology_eq {γ} [U : TopologicalSpace γ] (m : MetricSpace γ)
    (H : U = m.toPseudoMetricSpace.toUniformSpace.toTopologicalSpace) :
    m.replaceTopology H = m := by
  ext; rfl

=======
>>>>>>> ee9adf28
/-- One gets a metric space from an emetric space if the edistance
is everywhere finite, by pushing the edistance to reals. We set it up so that the edist and the
uniformity are defeq in the metric space and the emetric space. In this definition, the distance
is given separately, to be able to prescribe some expression which is not defeq to the push-forward
of the edistance to reals. -/
abbrev EMetricSpace.toMetricSpaceOfDist {α : Type u} [EMetricSpace α] (dist : α → α → ℝ)
    (edist_ne_top : ∀ x y : α, edist x y ≠ ⊤) (h : ∀ x y, dist x y = ENNReal.toReal (edist x y)) :
    MetricSpace α :=
  @MetricSpace.ofT0PseudoMetricSpace _
    (PseudoEMetricSpace.toPseudoMetricSpaceOfDist dist edist_ne_top h) _

/-- One gets a metric space from an emetric space if the edistance
is everywhere finite, by pushing the edistance to reals. We set it up so that the edist and the
uniformity are defeq in the metric space and the emetric space. -/
def EMetricSpace.toMetricSpace {α : Type u} [EMetricSpace α] (h : ∀ x y : α, edist x y ≠ ⊤) :
    MetricSpace α :=
  EMetricSpace.toMetricSpaceOfDist (fun x y => ENNReal.toReal (edist x y)) h fun _ _ => rfl

<<<<<<< HEAD
/-- Build a new metric space from an old one where the bundled bornology structure is provably
(but typically non-definitionaly) equal to some given bornology structure.
See Note [forgetful inheritance].
See Note [reducible non-instances].
-/
abbrev MetricSpace.replaceBornology {α} [B : Bornology α] (m : MetricSpace α)
    (H : ∀ s, @IsBounded _ B s ↔ @IsBounded _ PseudoMetricSpace.toBornology s) : MetricSpace α :=
  { PseudoMetricSpace.replaceBornology _ H, m with toBornology := B }

theorem MetricSpace.replaceBornology_eq {α} [m : MetricSpace α] [B : Bornology α]
    (H : ∀ s, @IsBounded _ B s ↔ @IsBounded _ PseudoMetricSpace.toBornology s) :
    MetricSpace.replaceBornology _ H = m := by
  ext
  rfl

=======
>>>>>>> ee9adf28
/-- Metric space structure pulled back by an injective function. Injectivity is necessary to
ensure that `dist x y = 0` only if `x = y`. -/
abbrev MetricSpace.induced {γ β} (f : γ → β) (hf : Function.Injective f) (m : MetricSpace β) :
    MetricSpace γ :=
  { PseudoMetricSpace.induced f m.toPseudoMetricSpace with
    eq_of_dist_eq_zero := fun h => hf (dist_eq_zero.1 h) }

/-- Pull back a metric space structure by a uniform embedding. This is a version of
`MetricSpace.induced` useful in case if the domain already has a `UniformSpace` structure. -/
abbrev UniformEmbedding.comapMetricSpace {α β} [UniformSpace α] [m : MetricSpace β] (f : α → β)
    (h : UniformEmbedding f) : MetricSpace α :=
  .replaceUniformity (.induced f h.inj m) h.comap_uniformity.symm

/-- Pull back a metric space structure by an embedding. This is a version of
`MetricSpace.induced` useful in case if the domain already has a `TopologicalSpace` structure. -/
abbrev Embedding.comapMetricSpace {α β} [TopologicalSpace α] [m : MetricSpace β] (f : α → β)
    (h : Embedding f) : MetricSpace α :=
  .replaceTopology (.induced f h.inj m) h.induced

instance Subtype.metricSpace {α : Type*} {p : α → Prop} [MetricSpace α] :
    MetricSpace (Subtype p) :=
  .induced Subtype.val Subtype.coe_injective ‹_›

@[to_additive]
instance {α : Type*} [MetricSpace α] : MetricSpace αᵐᵒᵖ :=
  MetricSpace.induced MulOpposite.unop MulOpposite.unop_injective ‹_›

section Real

/-- Instantiate the reals as a metric space. -/
instance Real.metricSpace : MetricSpace ℝ := .ofT0PseudoMetricSpace ℝ

end Real

section NNReal

instance : MetricSpace ℝ≥0 :=
  Subtype.metricSpace

end NNReal

instance [MetricSpace β] : MetricSpace (ULift β) :=
  MetricSpace.induced ULift.down ULift.down_injective ‹_›

section Prod

instance Prod.metricSpaceMax [MetricSpace β] : MetricSpace (γ × β) := .ofT0PseudoMetricSpace _

end Prod

section Pi

open Finset

variable {π : β → Type*} [Fintype β] [∀ b, MetricSpace (π b)]

/-- A finite product of metric spaces is a metric space, with the sup distance. -/
instance metricSpacePi : MetricSpace (∀ b, π b) := .ofT0PseudoMetricSpace _

end Pi

namespace Metric

section SecondCountable

open TopologicalSpace

-- Porting note (#11215): TODO: use `Countable` instead of `Encodable`
/-- A metric space is second countable if one can reconstruct up to any `ε>0` any element of the
space from countably many data. -/
theorem secondCountable_of_countable_discretization {α : Type u} [MetricSpace α]
    (H : ∀ ε > (0 : ℝ), ∃ (β : Type*) (_ : Encodable β) (F : α → β),
      ∀ x y, F x = F y → dist x y ≤ ε) :
    SecondCountableTopology α := by
  refine secondCountable_of_almost_dense_set fun ε ε0 => ?_
  rcases H ε ε0 with ⟨β, fβ, F, hF⟩
  let Finv := rangeSplitting F
  refine ⟨range Finv, ⟨countable_range _, fun x => ?_⟩⟩
  let x' := Finv ⟨F x, mem_range_self _⟩
  have : F x' = F x := apply_rangeSplitting F _
  exact ⟨x', mem_range_self _, hF _ _ this.symm⟩

end SecondCountable

end Metric

section EqRel

-- TODO: add `dist_congr` similar to `edist_congr`?
instance SeparationQuotient.instDist {α : Type u} [PseudoMetricSpace α] :
    Dist (SeparationQuotient α) where
  dist := lift₂ dist fun x y x' y' hx hy ↦ by rw [dist_edist, dist_edist, ← edist_mk x,
    ← edist_mk x', mk_eq_mk.2 hx, mk_eq_mk.2 hy]

theorem SeparationQuotient.dist_mk {α : Type u} [PseudoMetricSpace α] (p q : α) :
    dist (mk p) (mk q) = dist p q :=
  rfl

instance SeparationQuotient.instMetricSpace {α : Type u} [PseudoMetricSpace α] :
    MetricSpace (SeparationQuotient α) :=
  EMetricSpace.toMetricSpaceOfDist dist (surjective_mk.forall₂.2 edist_ne_top) <|
    surjective_mk.forall₂.2 dist_edist

end EqRel

/-!
### `Additive`, `Multiplicative`

The distance on those type synonyms is inherited without change.
-/

open Additive Multiplicative

instance [MetricSpace X] : MetricSpace (Additive X) := ‹MetricSpace X›
instance [MetricSpace X] : MetricSpace (Multiplicative X) := ‹MetricSpace X›

instance MulOpposite.instMetricSpace [MetricSpace X] : MetricSpace Xᵐᵒᵖ :=
  MetricSpace.induced unop unop_injective ‹_›

/-!
### Order dual

The distance on this type synonym is inherited without change.
-/

open OrderDual

instance [MetricSpace X] : MetricSpace Xᵒᵈ := ‹MetricSpace X›<|MERGE_RESOLUTION|>--- conflicted
+++ resolved
@@ -67,37 +67,6 @@
 
 end Metric
 
-<<<<<<< HEAD
-/-- Build a new metric space from an old one where the bundled uniform structure is provably
-(but typically non-definitionaly) equal to some given uniform structure.
-See Note [forgetful inheritance].
-See Note [reducible non-instances].
--/
-abbrev MetricSpace.replaceUniformity {γ} [U : UniformSpace γ] (m : MetricSpace γ)
-    (H : 𝓤[U] = 𝓤[PseudoEMetricSpace.toUniformSpace]) : MetricSpace γ where
-  toPseudoMetricSpace := PseudoMetricSpace.replaceUniformity m.toPseudoMetricSpace H
-  eq_of_dist_eq_zero := @eq_of_dist_eq_zero _ _
-
-theorem MetricSpace.replaceUniformity_eq {γ} [U : UniformSpace γ] (m : MetricSpace γ)
-    (H : 𝓤[U] = 𝓤[PseudoEMetricSpace.toUniformSpace]) : m.replaceUniformity H = m := by
-  ext; rfl
-
-/-- Build a new metric space from an old one where the bundled topological structure is provably
-(but typically non-definitionaly) equal to some given topological structure.
-See Note [forgetful inheritance].
-See Note [reducible non-instances].
--/
-abbrev MetricSpace.replaceTopology {γ} [U : TopologicalSpace γ] (m : MetricSpace γ)
-    (H : U = m.toPseudoMetricSpace.toUniformSpace.toTopologicalSpace) : MetricSpace γ :=
-  @MetricSpace.replaceUniformity γ (m.toUniformSpace.replaceTopology H) m rfl
-
-theorem MetricSpace.replaceTopology_eq {γ} [U : TopologicalSpace γ] (m : MetricSpace γ)
-    (H : U = m.toPseudoMetricSpace.toUniformSpace.toTopologicalSpace) :
-    m.replaceTopology H = m := by
-  ext; rfl
-
-=======
->>>>>>> ee9adf28
 /-- One gets a metric space from an emetric space if the edistance
 is everywhere finite, by pushing the edistance to reals. We set it up so that the edist and the
 uniformity are defeq in the metric space and the emetric space. In this definition, the distance
@@ -116,24 +85,6 @@
     MetricSpace α :=
   EMetricSpace.toMetricSpaceOfDist (fun x y => ENNReal.toReal (edist x y)) h fun _ _ => rfl
 
-<<<<<<< HEAD
-/-- Build a new metric space from an old one where the bundled bornology structure is provably
-(but typically non-definitionaly) equal to some given bornology structure.
-See Note [forgetful inheritance].
-See Note [reducible non-instances].
--/
-abbrev MetricSpace.replaceBornology {α} [B : Bornology α] (m : MetricSpace α)
-    (H : ∀ s, @IsBounded _ B s ↔ @IsBounded _ PseudoMetricSpace.toBornology s) : MetricSpace α :=
-  { PseudoMetricSpace.replaceBornology _ H, m with toBornology := B }
-
-theorem MetricSpace.replaceBornology_eq {α} [m : MetricSpace α] [B : Bornology α]
-    (H : ∀ s, @IsBounded _ B s ↔ @IsBounded _ PseudoMetricSpace.toBornology s) :
-    MetricSpace.replaceBornology _ H = m := by
-  ext
-  rfl
-
-=======
->>>>>>> ee9adf28
 /-- Metric space structure pulled back by an injective function. Injectivity is necessary to
 ensure that `dist x y = 0` only if `x = y`. -/
 abbrev MetricSpace.induced {γ β} (f : γ → β) (hf : Function.Injective f) (m : MetricSpace β) :
