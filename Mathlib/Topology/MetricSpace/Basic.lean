/-
Copyright (c) 2015 Jeremy Avigad. All rights reserved.
Released under Apache 2.0 license as described in the file LICENSE.
Authors: Jeremy Avigad, Robert Y. Lewis, Johannes Hölzl, Mario Carneiro, Sébastien Gouëzel
-/
import Mathlib.Topology.MetricSpace.Pseudo.Basic
import Mathlib.Topology.MetricSpace.Pseudo.Lemmas
import Mathlib.Topology.MetricSpace.Pseudo.Pi
import Mathlib.Topology.MetricSpace.Defs

/-!
# Basic properties of metric spaces, and instances.

-/

open Set Filter Bornology Topology
open scoped NNReal Uniformity

universe u v w

variable {α : Type u} {β : Type v} {X : Type*}
variable [PseudoMetricSpace α]
variable {γ : Type w} [MetricSpace γ]

namespace Metric

variable {x : γ} {s : Set γ}

-- see Note [lower instance priority]
instance (priority := 100) _root_.MetricSpace.instT0Space : T0Space γ where
  t0 _ _ h := eq_of_dist_eq_zero <| Metric.inseparable_iff.1 h

/-- A map between metric spaces is a uniform embedding if and only if the distance between `f x`
and `f y` is controlled in terms of the distance between `x` and `y` and conversely. -/
theorem isUniformEmbedding_iff' [PseudoMetricSpace β] {f : γ → β} :
    IsUniformEmbedding f ↔
      (∀ ε > 0, ∃ δ > 0, ∀ {a b : γ}, dist a b < δ → dist (f a) (f b) < ε) ∧
        ∀ δ > 0, ∃ ε > 0, ∀ {a b : γ}, dist (f a) (f b) < ε → dist a b < δ := by
  rw [isUniformEmbedding_iff_isUniformInducing, isUniformInducing_iff, uniformContinuous_iff]

/-- If a `PseudoMetricSpace` is a T₀ space, then it is a `MetricSpace`. -/
abbrev _root_.MetricSpace.ofT0PseudoMetricSpace (α : Type*) [PseudoMetricSpace α] [T0Space α] :
    MetricSpace α where
  toPseudoMetricSpace := ‹_›
  eq_of_dist_eq_zero hdist := (Metric.inseparable_iff.2 hdist).eq

-- see Note [lower instance priority]
/-- A metric space induces an emetric space -/
instance (priority := 100) _root_.MetricSpace.toEMetricSpace : EMetricSpace γ :=
  .ofT0PseudoEMetricSpace γ

theorem isClosed_of_pairwise_le_dist {s : Set γ} {ε : ℝ} (hε : 0 < ε)
    (hs : s.Pairwise fun x y => ε ≤ dist x y) : IsClosed s :=
  isClosed_of_spaced_out (dist_mem_uniformity hε) <| by simpa using hs

theorem isClosedEmbedding_of_pairwise_le_dist {α : Type*} [TopologicalSpace α] [DiscreteTopology α]
    {ε : ℝ} (hε : 0 < ε) {f : α → γ} (hf : Pairwise fun x y => ε ≤ dist (f x) (f y)) :
    IsClosedEmbedding f :=
  isClosedEmbedding_of_spaced_out (dist_mem_uniformity hε) <| by simpa using hf

/-- If `f : β → α` sends any two distinct points to points at distance at least `ε > 0`, then
`f` is a uniform embedding with respect to the discrete uniformity on `β`. -/
theorem isUniformEmbedding_bot_of_pairwise_le_dist {β : Type*} {ε : ℝ} (hε : 0 < ε) {f : β → α}
    (hf : Pairwise fun x y => ε ≤ dist (f x) (f y)) :
    @IsUniformEmbedding _ _ ⊥ (by infer_instance) f :=
  isUniformEmbedding_of_spaced_out (dist_mem_uniformity hε) <| by simpa using hf

end Metric

/-- One gets a metric space from an emetric space if the edistance
is everywhere finite, by pushing the edistance to reals. We set it up so that the edist and the
uniformity are defeq in the metric space and the emetric space. In this definition, the distance
is given separately, to be able to prescribe some expression which is not defeq to the push-forward
of the edistance to reals. -/
abbrev EMetricSpace.toMetricSpaceOfDist {α : Type u} [EMetricSpace α] (dist : α → α → ℝ)
    (dist_nonneg : ∀ x y, 0 ≤ dist x y) (h : ∀ x y, edist x y = .ofReal (dist x y)) :
    MetricSpace α :=
  letI := PseudoEMetricSpace.toPseudoMetricSpaceOfDist dist dist_nonneg h
  MetricSpace.ofT0PseudoMetricSpace _

/-- One gets a metric space from an emetric space if the edistance
is everywhere finite, by pushing the edistance to reals. We set it up so that the edist and the
uniformity are defeq in the metric space and the emetric space. -/
abbrev EMetricSpace.toMetricSpace {α : Type u} [EMetricSpace α] (h : ∀ x y : α, edist x y ≠ ⊤) :
    MetricSpace α :=
  EMetricSpace.toMetricSpaceOfDist (ENNReal.toReal <| edist · ·) (by simp) (by simp [h])

/-- Metric space structure pulled back by an injective function. Injectivity is necessary to
ensure that `dist x y = 0` only if `x = y`. -/
abbrev MetricSpace.induced {γ β} (f : γ → β) (hf : Function.Injective f) (m : MetricSpace β) :
    MetricSpace γ :=
  { PseudoMetricSpace.induced f m.toPseudoMetricSpace with
    eq_of_dist_eq_zero := fun h => hf (dist_eq_zero.1 h) }

/-- Pull back a metric space structure by a uniform embedding. This is a version of
`MetricSpace.induced` useful in case if the domain already has a `UniformSpace` structure. -/
abbrev IsUniformEmbedding.comapMetricSpace {α β} [UniformSpace α] [m : MetricSpace β] (f : α → β)
    (h : IsUniformEmbedding f) : MetricSpace α :=
  .replaceUniformity (.induced f h.injective m) h.comap_uniformity.symm

/-- Pull back a metric space structure by an embedding. This is a version of
`MetricSpace.induced` useful in case if the domain already has a `TopologicalSpace` structure. -/
abbrev Topology.IsEmbedding.comapMetricSpace {α β} [TopologicalSpace α] [m : MetricSpace β]
    (f : α → β) (h : IsEmbedding f) : MetricSpace α :=
  .replaceTopology (.induced f h.injective m) h.eq_induced

instance Subtype.metricSpace {α : Type*} {p : α → Prop} [MetricSpace α] :
    MetricSpace (Subtype p) :=
  .induced Subtype.val Subtype.coe_injective ‹_›

@[to_additive]
instance MulOpposite.instMetricSpace {α : Type*} [MetricSpace α] : MetricSpace αᵐᵒᵖ :=
  MetricSpace.induced MulOpposite.unop MulOpposite.unop_injective ‹_›

section Real

/-- Instantiate the reals as a metric space. -/
instance Real.metricSpace : MetricSpace ℝ := .ofT0PseudoMetricSpace ℝ

end Real

section NNReal

instance : MetricSpace ℝ≥0 :=
  Subtype.metricSpace

end NNReal

instance [MetricSpace β] : MetricSpace (ULift β) :=
  MetricSpace.induced ULift.down ULift.down_injective ‹_›

section Prod

instance Prod.metricSpaceMax [MetricSpace β] : MetricSpace (γ × β) :=
  .ofT0PseudoMetricSpace _

end Prod

section Pi

open Finset

variable {X : β → Type*} [Fintype β] [∀ b, MetricSpace (X b)]

/-- A finite product of metric spaces is a metric space, with the sup distance. -/
instance metricSpacePi : MetricSpace (∀ b, X b) := .ofT0PseudoMetricSpace _

end Pi

namespace Metric

section SecondCountable

open TopologicalSpace

-- TODO: use `Countable` instead of `Encodable`
/-- A metric space is second countable if one can reconstruct up to any `ε>0` any element of the
space from countably many data. -/
theorem secondCountable_of_countable_discretization {α : Type u} [PseudoMetricSpace α]
    (H : ∀ ε > (0 : ℝ), ∃ (β : Type*) (_ : Encodable β) (F : α → β),
      ∀ x y, F x = F y → dist x y ≤ ε) :
    SecondCountableTopology α := by
  refine secondCountable_of_almost_dense_set fun ε ε0 => ?_
  rcases H ε ε0 with ⟨β, fβ, F, hF⟩
  let Finv := rangeSplitting F
  refine ⟨range Finv, ⟨countable_range _, fun x => ?_⟩⟩
  let x' := Finv ⟨F x, mem_range_self _⟩
  have : F x' = F x := apply_rangeSplitting F _
  exact ⟨x', mem_range_self _, hF _ _ this.symm⟩

end SecondCountable

end Metric

section EqRel

-- TODO: add `dist_congr` similar to `edist_congr`?
instance SeparationQuotient.instDist {α : Type u} [PseudoMetricSpace α] :
    Dist (SeparationQuotient α) where
  dist := lift₂ dist fun x y x' y' hx hy ↦ by rw [dist_edist, dist_edist, ← edist_mk x,
    ← edist_mk x', mk_eq_mk.2 hx, mk_eq_mk.2 hy]

theorem SeparationQuotient.dist_mk {α : Type u} [PseudoMetricSpace α] (p q : α) :
    dist (mk p) (mk q) = dist p q :=
  rfl

instance SeparationQuotient.instMetricSpace {α : Type u} [PseudoMetricSpace α] :
    MetricSpace (SeparationQuotient α) :=
  EMetricSpace.toMetricSpaceOfDist dist (surjective_mk.forall₂.2 fun _ _ ↦ dist_nonneg) <|
    surjective_mk.forall₂.2 edist_dist

<<<<<<< HEAD
end EqRel
=======
end EqRel

namespace PseudoEMetricSpace

open ENNReal

variable {X : Type*} (m : PseudoEMetricSpace X) (d : X → X → ℝ≥0∞) (hd : d = edist)

/-- Build new pseudoemetric space from an old one where the edistance is provably (but typically
non-definitionally) equal to some given edistance. We also provide convenience versions for
PseudoMetric, Emetric and Metric spaces. -/
-- See note [forgetful inheritance]
-- See note [reducible non-instances]
abbrev replaceEDist : PseudoEMetricSpace X where
  edist := d
  edist_self := by simp [hd]
  edist_comm := by simp [hd, edist_comm]
  edist_triangle := by simp [hd, edist_triangle]
  uniformity_edist := by simp [hd, uniformity_edist]
  __ := m

lemma replaceEDist_eq : m.replaceEDist d hd = m := by ext : 2; exact hd

-- Check uniformity is unchanged
example : (replaceEDist m d hd).toUniformSpace = m.toUniformSpace := by
  with_reducible dsimp [replaceEDist]

end PseudoEMetricSpace

namespace PseudoMetricSpace
variable {X : Type*} (m : PseudoMetricSpace X) (d : X → X → ℝ) (hd : d = dist)

/-- Build new pseudometric space from an old one where the distance is provably (but typically
non-definitionally) equal to some given distance. We also provide convenience versions for
PseudoEMetric, Emetric and Metric spaces. -/
-- See note [forgetful inheritance]
-- See note [reducible non-instances]
abbrev replaceDist : PseudoMetricSpace X where
  dist := d
  dist_self := by simp [hd]
  dist_comm := by simp [hd, dist_comm]
  dist_triangle := by simp [hd, dist_triangle]
  edist_dist := by simp [hd, edist_dist]
  uniformity_dist := by simp [hd, uniformity_dist]
  cobounded_sets := by simp [hd, cobounded_sets]
  __ := m

lemma replaceDist_eq : m.replaceDist d hd = m := by ext : 2; exact hd

-- Check uniformity is unchanged
example : (replaceDist m d hd).toUniformSpace = m.toUniformSpace := by
  with_reducible dsimp [replaceDist]

-- Check Bornology is unchanged
example : (replaceDist m d hd).toBornology = m.toBornology := by
  with_reducible dsimp [replaceDist]

end PseudoMetricSpace

namespace EMetricSpace

open ENNReal

variable {X : Type*} (m : EMetricSpace X) (d : X → X → ℝ≥0∞) (hd : d = edist)

/-- Build new emetric space from an old one where the edistance is provably (but typically
non-definitionally) equal to some given edistance. We also provide convenience versions for
PseudoEMetric, PseudoMetric and Metric spaces. -/
-- See note [forgetful inheritance]
-- See note [reducible non-instances]
abbrev replaceEDist : EMetricSpace X where
  edist := d
  edist_self := by simp [hd]
  edist_comm := by simp [hd, edist_comm]
  edist_triangle := by simp [hd, edist_triangle]
  eq_of_edist_eq_zero := by simp [hd]

lemma replaceEDist_eq : m.replaceEDist d hd = m := by ext : 2; exact hd

-- Check uniformity is unchanged
example : (replaceEDist m d hd).toUniformSpace = m.toUniformSpace := by
  with_reducible simp [replaceEDist_eq]

end EMetricSpace

namespace MetricSpace
variable {X : Type*} (m : MetricSpace X) (d : X → X → ℝ) (hd : d = dist)

/-- Build new metric space from an old one where the distance is provably (but typically
non-definitionally) equal to some given distance. We also provide convenience versions for
PseudoEMetric, PseudoMatric and EMetric spaces. -/
-- See note [forgetful inheritance]
-- See note [reducible non-instances]
abbrev replaceDist : MetricSpace X where
  dist := d
  dist_self := by simp [hd]
  dist_comm := by simp [hd, dist_comm]
  dist_triangle := by simp [hd, dist_triangle]
  eq_of_dist_eq_zero := by simp [hd]

lemma replaceDist_eq : m.replaceDist d hd = m := by ext : 2; exact hd

-- Check uniformity is unchanged
example : (replaceDist m d hd).toUniformSpace = m.toUniformSpace := by
  with_reducible simp [replaceDist_eq]

-- Check Bornology is unchanged
example : (replaceDist m d hd).toBornology = m.toBornology := by
  with_reducible simp [replaceDist_eq]

end MetricSpace
>>>>>>> 87e803a2
<|MERGE_RESOLUTION|>--- conflicted
+++ resolved
@@ -189,9 +189,6 @@
   EMetricSpace.toMetricSpaceOfDist dist (surjective_mk.forall₂.2 fun _ _ ↦ dist_nonneg) <|
     surjective_mk.forall₂.2 edist_dist
 
-<<<<<<< HEAD
-end EqRel
-=======
 end EqRel
 
 namespace PseudoEMetricSpace
@@ -302,5 +299,4 @@
 example : (replaceDist m d hd).toBornology = m.toBornology := by
   with_reducible simp [replaceDist_eq]
 
-end MetricSpace
->>>>>>> 87e803a2
+end MetricSpace