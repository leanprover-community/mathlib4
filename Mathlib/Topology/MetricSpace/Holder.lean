--- conflicted
+++ resolved
@@ -287,11 +287,7 @@
   refine le_trans (edist_add_add_le _ _ _ _) <| le_trans (add_le_add (hf x₁ x₂) (hg x₁ x₂)) ?_
   rw [coe_add, add_mul]
 
-<<<<<<< HEAD
-lemma smul {α} [NormedRing α] [Module α Y] [NormSMulClass α Y] (a : α)
-=======
 lemma smul {α} [SeminormedAddCommGroup α] [SMulZeroClass α Y] [IsBoundedSMul α Y] (a : α)
->>>>>>> 5b76dec8
     (hf : HolderWith C r f) : HolderWith (C * ‖a‖₊) r (a • f) := fun x₁ x₂ => by
   refine edist_smul_le _ _ _ |>.trans ?_
   rw [coe_mul, ENNReal.smul_def, smul_eq_mul, mul_comm (C : ℝ≥0∞), mul_assoc]
