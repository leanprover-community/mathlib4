--- conflicted
+++ resolved
@@ -376,13 +376,8 @@
 variable {Y : Type*} [PseudoEMetricSpace X] [PseudoEMetricSpace Y] [SMul M X]
   [IsIsometricSMul M X]
 
-<<<<<<< HEAD
-@[to_additive instIsometricVAddProd]
-instance instIsometricSMulProd [SMul M Y] [IsometricSMul M Y] : IsometricSMul M (X × Y) :=
-=======
-@[to_additive]
-instance [SMul M Y] [IsIsometricSMul M Y] : IsIsometricSMul M (X × Y) :=
->>>>>>> 2496b17e
+@[to_additive]
+instance Prod.instIsIsometricSMul [SMul M Y] [IsIsometricSMul M Y] : IsIsometricSMul M (X × Y) :=
   ⟨fun c => (isometry_smul X c).prod_map (isometry_smul Y c)⟩
 
 @[to_additive]
