--- conflicted
+++ resolved
@@ -667,10 +667,6 @@
     (hsurj : Surjective f) (hcont : Continuous f) : IsQuotientMap f :=
   hcont.isClosedMap.isQuotientMap hcont hsurj
 
-<<<<<<< HEAD
-@[deprecated (since := "2024-10-22")]
-alias QuotientMap.of_surjective_continuous := IsQuotientMap.of_surjective_continuous
-
 theorem isPreirreducible_iff_forall_subset_closure_singleton [R1Space X] {S : Set X} :
     IsPreirreducible S ↔ ∀ x ∈ S, S ⊆ closure {x} := by
   constructor
@@ -681,8 +677,6 @@
   · intro h u v hu hv ⟨x, hxs, hxu⟩ ⟨y, hys, hyv⟩
     exact ⟨x, hxs, hxu, (specializes_iff_mem_closure.mpr (h x hxs hys)).mem_open hv hyv⟩
 
-=======
->>>>>>> 595c2c61
 theorem isPreirreducible_iff_subsingleton [T2Space X] {S : Set X} :
     IsPreirreducible S ↔ S.Subsingleton := by
   simp [isPreirreducible_iff_forall_subset_closure_singleton, Set.Subsingleton, eq_comm]
