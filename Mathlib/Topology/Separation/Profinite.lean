/-
Copyright (c) 2017 Johannes Hölzl. All rights reserved.
Released under Apache 2.0 license as described in the file LICENSE.
Authors: Johannes Hölzl, Mario Carneiro
-/
module

public import Mathlib.Data.Fintype.Option
public import Mathlib.Topology.Separation.Regular
public import Mathlib.Topology.Connected.TotallyDisconnected

/-!
# Separation properties: profinite spaces
-/

@[expose] public section

open Function Set Filter Topology TopologicalSpace

universe u v

variable {X : Type*} {Y : Type*} [TopologicalSpace X]

section Profinite

/-- A T0 space with a clopen basis is totally separated. -/
theorem totallySeparatedSpace_of_t0_of_basis_clopen [T0Space X]
    (h : IsTopologicalBasis { s : Set X | IsClopen s }) : TotallySeparatedSpace X := by
  constructor
  rintro x - y - hxy
  choose U hU using exists_isOpen_xor'_mem hxy
  obtain ⟨hU₀, hU₁⟩ := hU
  rcases hU₁ with hx | hy
  · choose V hV using h.isOpen_iff.mp hU₀ x hx.1
    exact ⟨V, Vᶜ, hV.1.isOpen, hV.1.compl.isOpen, hV.2.1, notMem_subset hV.2.2 hx.2,
      (union_compl_self V).superset, disjoint_compl_right⟩
  · choose V hV using h.isOpen_iff.mp hU₀ y hy.1
    exact ⟨Vᶜ, V, hV.1.compl.isOpen, hV.1.isOpen, notMem_subset hV.2.2 hy.2, hV.2.1,
      (union_comm _ _ ▸ union_compl_self V).superset, disjoint_compl_left⟩

@[deprecated (since := "2025-09-11")]
alias totallySeparatedSpace_of_t1_of_basis_clopen := totallySeparatedSpace_of_t0_of_basis_clopen

variable [T2Space X] [CompactSpace X] [TotallyDisconnectedSpace X]

theorem nhds_basis_clopen (x : X) : (𝓝 x).HasBasis (fun s : Set X => x ∈ s ∧ IsClopen s) id :=
  ⟨fun U => by
    constructor
    · have hx : connectedComponent x = {x} :=
        totallyDisconnectedSpace_iff_connectedComponent_singleton.mp ‹_› x
      rw [connectedComponent_eq_iInter_isClopen] at hx
      intro hU
      let N := { s // IsClopen s ∧ x ∈ s }
      rsuffices ⟨⟨s, hs, hs'⟩, hs''⟩ : ∃ s : N, s.val ⊆ U
      · exact ⟨s, ⟨hs', hs⟩, hs''⟩
      haveI : Nonempty N := ⟨⟨univ, isClopen_univ, mem_univ x⟩⟩
      have hNcl : ∀ s : N, IsClosed s.val := fun s => s.property.1.1
      have hdir : Directed Superset fun s : N => s.val := by
        rintro ⟨s, hs, hxs⟩ ⟨t, ht, hxt⟩
        exact ⟨⟨s ∩ t, hs.inter ht, ⟨hxs, hxt⟩⟩, inter_subset_left, inter_subset_right⟩
      have h_nhds : ∀ y ∈ ⋂ s : N, s.val, U ∈ 𝓝 y := fun y y_in => by
        rw [hx, mem_singleton_iff] at y_in
        rwa [y_in]
      exact exists_subset_nhds_of_compactSpace hdir hNcl h_nhds
    · rintro ⟨V, ⟨hxV, -, V_op⟩, hUV : V ⊆ U⟩
      rw [mem_nhds_iff]
      exact ⟨V, hUV, V_op, hxV⟩⟩

theorem isTopologicalBasis_isClopen : IsTopologicalBasis { s : Set X | IsClopen s } := by
  apply isTopologicalBasis_of_isOpen_of_nhds fun U (hU : IsClopen U) => hU.2
  intro x U hxU U_op
  have : U ∈ 𝓝 x := IsOpen.mem_nhds U_op hxU
  rcases (nhds_basis_clopen x).mem_iff.mp this with ⟨V, ⟨hxV, hV⟩, hVU : V ⊆ U⟩
  use V
  tauto

/-- Every member of an open set in a compact Hausdorff totally disconnected space
  is contained in a clopen set contained in the open set. -/
theorem compact_exists_isClopen_in_isOpen {x : X} {U : Set X} (is_open : IsOpen U) (memU : x ∈ U) :
    ∃ V : Set X, IsClopen V ∧ x ∈ V ∧ V ⊆ U :=
  isTopologicalBasis_isClopen.mem_nhds_iff.1 (is_open.mem_nhds memU)

end Profinite

section LocallyCompact

variable {H : Type*} [TopologicalSpace H] [LocallyCompactSpace H] [T2Space H]

/-- A locally compact Hausdorff totally disconnected space has a basis with clopen elements. -/
theorem loc_compact_Haus_tot_disc_of_zero_dim [TotallyDisconnectedSpace H] :
    IsTopologicalBasis { s : Set H | IsClopen s } := by
  refine isTopologicalBasis_of_isOpen_of_nhds (fun u hu => hu.2) fun x U memU hU => ?_
  obtain ⟨s, comp, xs, sU⟩ := exists_compact_subset hU memU
  let u : Set s := ((↑) : s → H) ⁻¹' interior s
  have u_open_in_s : IsOpen u := isOpen_interior.preimage continuous_subtype_val
  lift x to s using interior_subset xs
  haveI : CompactSpace s := isCompact_iff_compactSpace.1 comp
  obtain ⟨V : Set s, VisClopen, Vx, V_sub⟩ := compact_exists_isClopen_in_isOpen u_open_in_s xs
  have VisClopen' : IsClopen (((↑) : s → H) '' V) := by
    refine ⟨comp.isClosed.isClosedEmbedding_subtypeVal.isClosed_iff_image_isClosed.1 VisClopen.1,
      ?_⟩
    let v : Set u := ((↑) : u → s) ⁻¹' V
    have : ((↑) : u → H) = ((↑) : s → H) ∘ ((↑) : u → s) := rfl
    have f0 : IsEmbedding ((↑) : u → H) := IsEmbedding.subtypeVal.comp IsEmbedding.subtypeVal
    have f1 : IsOpenEmbedding ((↑) : u → H) := by
      refine ⟨f0, ?_⟩
      · have : Set.range ((↑) : u → H) = interior s := by
          rw [this, Set.range_comp, Subtype.range_coe, Subtype.image_preimage_coe]
          apply Set.inter_eq_self_of_subset_right interior_subset
        rw [this]
        apply isOpen_interior
    have f2 : IsOpen v := VisClopen.2.preimage continuous_subtype_val
    have f3 : ((↑) : s → H) '' V = ((↑) : u → H) '' v := by
      rw [this, image_comp, Subtype.image_preimage_coe, inter_eq_self_of_subset_right V_sub]
    rw [f3]
    apply f1.isOpenMap v f2
  use (↑) '' V, VisClopen', by simp [Vx], Subset.trans (by simp) sU

/-- A locally compact Hausdorff space is totally disconnected
  if and only if it is totally separated. -/
theorem loc_compact_t2_tot_disc_iff_tot_sep :
    TotallyDisconnectedSpace H ↔ TotallySeparatedSpace H := by
  constructor
  · intro h
    exact totallySeparatedSpace_of_t0_of_basis_clopen loc_compact_Haus_tot_disc_of_zero_dim
  apply TotallySeparatedSpace.totallyDisconnectedSpace

/-- A totally disconnected compact Hausdorff space is totally separated. -/
instance (priority := 100) [TotallyDisconnectedSpace H] : TotallySeparatedSpace H :=
  loc_compact_t2_tot_disc_iff_tot_sep.mp inferInstance

/-- In a totally disconnected compact Hausdorff space `X`, if `Z ⊆ U` are subsets with `Z` closed
and `U` open, there exists a clopen `C` with `Z ⊆ C ⊆ U`. -/
lemma exists_clopen_of_closed_subset_open {X : Type*}
    [TopologicalSpace X] [CompactSpace X] [T2Space X] [TotallyDisconnectedSpace X]
    {Z U : Set X} (hZ : IsClosed Z) (hU : IsOpen U) (hZU : Z ⊆ U) :
    ∃ C : Set X, IsClopen C ∧ Z ⊆ C ∧ C ⊆ U := by
  -- every `z ∈ Z` has clopen neighborhood `V z ⊆ U`
  choose V hV using fun (z : Z) ↦ compact_exists_isClopen_in_isOpen hU (hZU z.property)
  -- the `V z` cover `Z`
  have V_cover : Z ⊆ ⋃ z, V z := fun z hz ↦ mem_iUnion.mpr ⟨⟨z, hz⟩, (hV ⟨z, hz⟩).2.1⟩
  -- choose a finite subcover
  choose I hI using hZ.isCompact.elim_finite_subcover V (fun z ↦ (hV z).1.isOpen) V_cover
  -- the union of this finite subcover does the job
  exact ⟨⋃ (i ∈ I), V i, I.finite_toSet.isClopen_biUnion (fun i _ ↦ (hV i).1), hI, by simp_all⟩

/-- Let `X` be a totally disconnected compact Hausdorff space, `D i ⊆ X` a finite family of clopens,
and `Z i ⊆ D i` closed. Assume that the `Z i` are pairwise disjoint. Then there exist clopens
<<<<<<< HEAD
`Z i ⊆ C i ⊆ D i` with the `C i` disjoint, and such that `∪ C i = ∪ D i`. -/
lemma exists_clopen_partition_of_closed_partition
=======
`Z i ⊆ C i ⊆ D i` with the `C i` disjoint, and such that `∪ D i ⊆ ∪ C i`. -/
lemma exists_clopen_partition_of_clopen_cover
>>>>>>> 25588b65
    {X I : Type*} [TopologicalSpace X] [CompactSpace X] [T2Space X] [TotallyDisconnectedSpace X]
    [Finite I] {Z D : I → Set X}
    (Z_closed : ∀ i, IsClosed (Z i)) (D_clopen : ∀ i, IsClopen (D i))
    (Z_subset_D : ∀ i, Z i ⊆ D i) (Z_disj : univ.PairwiseDisjoint Z) :
    ∃ C : I → Set X, (∀ i, IsClopen (C i)) ∧ (∀ i, Z i ⊆ C i) ∧ (∀ i, C i ⊆ D i) ∧
<<<<<<< HEAD
    (⋃ i, D i) ⊆ (⋃ i, C i)  ∧ (univ.PairwiseDisjoint C) := by
=======
    (⋃ i, D i) ⊆ (⋃ i, C i) ∧ (univ.PairwiseDisjoint C) := by
>>>>>>> 25588b65
  induction I using Finite.induction_empty_option with
  | of_equiv e IH =>
    obtain ⟨C, h1, h2, h3, h4, h5⟩ := IH (Z := Z ∘ e) (D := D ∘ e)
      (fun i ↦ Z_closed (e i)) (fun i ↦ D_clopen (e i))
      (fun i ↦ Z_subset_D (e i)) (by simpa [← e.injective.injOn.pairwiseDisjoint_image])
    refine ⟨C ∘ e.symm, fun i ↦ h1 (e.symm i), fun i ↦ by simpa using h2 (e.symm i),
      fun i ↦ by simpa using h3 (e.symm i), ?_,
      by simpa [← e.symm.injective.injOn.pairwiseDisjoint_image]⟩
    simp only [Function.comp_apply, iUnion_subset_iff] at h4
    simpa [e.symm.surjective.iUnion_comp C] using fun i ↦ h4 (e.symm i)
  | h_empty => exact ⟨fun _ ↦ univ, by simp, by simp, by simp, by simp, fun i ↦ PEmpty.elim i⟩
  | @h_option I _ IH =>
    -- let `Z'` be the restriction of `Z` along `some : I → Option I`
    let Z' : I → Set X := fun i ↦ Z (some i)
    have Z'_closed (i : I) : IsClosed (Z (some i)) := Z_closed (some i)
<<<<<<< HEAD
    have Z'_disj : univ.PairwiseDisjoint (Z ∘ some)  := by
      rw [← (Option.some_injective _).injOn.pairwiseDisjoint_image]
      exact PairwiseDisjoint.subset Z_disj (by simp)
    -- find `Z none ⊆ V ⊆ D none \ ⋃ Z'` using `exists_clopen_of_closed_subset_open`
    let U : Set X  := D none \ ⋃ i, Z (some i)
=======
    have Z'_disj : univ.PairwiseDisjoint (Z ∘ some) := by
      rw [← (Option.some_injective _).injOn.pairwiseDisjoint_image]
      exact PairwiseDisjoint.subset Z_disj (by simp)
    -- find `Z none ⊆ V ⊆ D none \ ⋃ Z'` using `exists_clopen_of_closed_subset_open`
    let U : Set X := D none \ ⋃ i, Z (some i)
>>>>>>> 25588b65
    have U_open : IsOpen U := IsOpen.sdiff (D_clopen none).2
      (isClosed_iUnion_of_finite (fun i ↦ Z_closed (some i)))
    have Z0_subset_U : Z none ⊆ U := by
      rw [subset_diff]
      simpa using ⟨Z_subset_D none, fun i ↦ (by apply Z_disj; all_goals simp)⟩
    obtain ⟨V, V_clopen, Z0_subset_V, V_subset_U⟩ :=
      exists_clopen_of_closed_subset_open (Z_closed none) U_open Z0_subset_U
    have V_subset_D0 : V ⊆ D none := subset_trans V_subset_U diff_subset
    -- choose `Z' i ⊆ C' i ⊆ D' i = D i.succ \ V` using the inductive hypothesis
    let D' : I → Set X := fun i ↦ D (some i) \ V
    have D'_clopen (i : I): IsClopen (D' i) := (D_clopen (some i)).diff V_clopen
    have Z'_subset_D' (i : I) : Z' i ⊆ D' i := by
      rw [subset_diff]
      refine ⟨by grind, Disjoint.mono_right V_subset_U ?_⟩
      exact Disjoint.mono_left (subset_iUnion_of_subset i fun _ h ↦ h) (by grind)
    obtain ⟨C', C'_clopen, Z'_subset_C', C'_subset_D', C'_cover_D', C'_disj⟩ :=
      IH Z'_closed D'_clopen Z'_subset_D' Z'_disj
    -- now choose `C0 = D none \ ⋃ C' i`
    let C0 : Set X := D none \ ⋃ i, C' i
    have : IsClopen C0 := (D_clopen none).diff (isClopen_iUnion_of_finite C'_clopen)
    have : Z none ⊆ C0 := by
      simp only [C0, subset_diff]
      exact ⟨by grind, Disjoint.mono_left Z0_subset_V (by simpa using by grind)⟩
    -- patch together to define `C none := C0`, `C (some i) := C' i`
    -- and verify the needed properties
    let C : Option I → Set X := fun i ↦ Option.casesOn i C0 C'
    refine ⟨C, ?_, ?_, ?_, ?_, ?_⟩
    all_goals try rintro (_ | i); all_goals grind
    · intro x hx
      rw [mem_iUnion] at hx ⊢
      by_cases hx0 : x ∈ C0; { exact ⟨none, hx0⟩ }
      by_cases hxD : x ∈ D none
      · have hxC' : x ∈ ⋃ i, C' i := by grind
        obtain ⟨i, hi⟩ := mem_iUnion.mp hxC'
        exact ⟨some i, hi⟩
      · obtain ⟨none | j, hi⟩ := hx; {grind}
        have hxD' : x ∈ ⋃ i, D' i := mem_iUnion.mpr ⟨j, by grind⟩
        obtain ⟨k, hk⟩ := mem_iUnion.mp <| C'_cover_D' hxD'
        exact ⟨some k, hk⟩
    · rw [Set.pairwiseDisjoint_iff]
      rintro (_ | i) _ (_ | j) _
      · simp
      · simpa [C, C0, Set.not_nonempty_iff_eq_empty, ← Set.disjoint_iff_inter_eq_empty] using
          Disjoint.mono_right (subset_iUnion C' j) disjoint_sdiff_left
      · simpa [C, C0, Set.not_nonempty_iff_eq_empty, ← Set.disjoint_iff_inter_eq_empty] using
          Disjoint.mono_left (subset_iUnion C' i) disjoint_sdiff_right
      · simpa using (Set.pairwiseDisjoint_iff.mp C'_disj) (by trivial) (by trivial)

end LocallyCompact<|MERGE_RESOLUTION|>--- conflicted
+++ resolved
@@ -5,6 +5,7 @@
 -/
 module
 
+public import Mathlib.Data.Fintype.Option
 public import Mathlib.Data.Fintype.Option
 public import Mathlib.Topology.Separation.Regular
 public import Mathlib.Topology.Connected.TotallyDisconnected
@@ -146,23 +147,14 @@
 
 /-- Let `X` be a totally disconnected compact Hausdorff space, `D i ⊆ X` a finite family of clopens,
 and `Z i ⊆ D i` closed. Assume that the `Z i` are pairwise disjoint. Then there exist clopens
-<<<<<<< HEAD
-`Z i ⊆ C i ⊆ D i` with the `C i` disjoint, and such that `∪ C i = ∪ D i`. -/
-lemma exists_clopen_partition_of_closed_partition
-=======
 `Z i ⊆ C i ⊆ D i` with the `C i` disjoint, and such that `∪ D i ⊆ ∪ C i`. -/
 lemma exists_clopen_partition_of_clopen_cover
->>>>>>> 25588b65
     {X I : Type*} [TopologicalSpace X] [CompactSpace X] [T2Space X] [TotallyDisconnectedSpace X]
     [Finite I] {Z D : I → Set X}
     (Z_closed : ∀ i, IsClosed (Z i)) (D_clopen : ∀ i, IsClopen (D i))
     (Z_subset_D : ∀ i, Z i ⊆ D i) (Z_disj : univ.PairwiseDisjoint Z) :
     ∃ C : I → Set X, (∀ i, IsClopen (C i)) ∧ (∀ i, Z i ⊆ C i) ∧ (∀ i, C i ⊆ D i) ∧
-<<<<<<< HEAD
-    (⋃ i, D i) ⊆ (⋃ i, C i)  ∧ (univ.PairwiseDisjoint C) := by
-=======
     (⋃ i, D i) ⊆ (⋃ i, C i) ∧ (univ.PairwiseDisjoint C) := by
->>>>>>> 25588b65
   induction I using Finite.induction_empty_option with
   | of_equiv e IH =>
     obtain ⟨C, h1, h2, h3, h4, h5⟩ := IH (Z := Z ∘ e) (D := D ∘ e)
@@ -178,19 +170,11 @@
     -- let `Z'` be the restriction of `Z` along `some : I → Option I`
     let Z' : I → Set X := fun i ↦ Z (some i)
     have Z'_closed (i : I) : IsClosed (Z (some i)) := Z_closed (some i)
-<<<<<<< HEAD
-    have Z'_disj : univ.PairwiseDisjoint (Z ∘ some)  := by
-      rw [← (Option.some_injective _).injOn.pairwiseDisjoint_image]
-      exact PairwiseDisjoint.subset Z_disj (by simp)
-    -- find `Z none ⊆ V ⊆ D none \ ⋃ Z'` using `exists_clopen_of_closed_subset_open`
-    let U : Set X  := D none \ ⋃ i, Z (some i)
-=======
     have Z'_disj : univ.PairwiseDisjoint (Z ∘ some) := by
       rw [← (Option.some_injective _).injOn.pairwiseDisjoint_image]
       exact PairwiseDisjoint.subset Z_disj (by simp)
     -- find `Z none ⊆ V ⊆ D none \ ⋃ Z'` using `exists_clopen_of_closed_subset_open`
     let U : Set X := D none \ ⋃ i, Z (some i)
->>>>>>> 25588b65
     have U_open : IsOpen U := IsOpen.sdiff (D_clopen none).2
       (isClosed_iUnion_of_finite (fun i ↦ Z_closed (some i)))
     have Z0_subset_U : Z none ⊆ U := by
