--- conflicted
+++ resolved
@@ -2,1576 +2,4 @@
 
 public import Mathlib.Topology.OpenPartialHomeomorph.Constructions
 
-<<<<<<< HEAD
-/-!
-# Partial homeomorphisms
-
-This file defines homeomorphisms between open subsets of topological spaces. An element `e` of
-`OpenPartialHomeomorph X Y` is an extension of `PartialEquiv X Y`, i.e., it is a pair of functions
-`e.toFun` and `e.invFun`, inverse of each other on the sets `e.source` and `e.target`.
-Additionally, we require that these sets are open, and that the functions are continuous on them.
-Equivalently, they are homeomorphisms there.
-
-As in equivs, we register a coercion to functions, and we use `e x` and `e.symm x` throughout
-instead of `e.toFun x` and `e.invFun x`.
-
-## Main definitions
-
-* `Homeomorph.toOpenPartialHomeomorph`: associating an open partial homeomorphism to a
-  homeomorphism, with `source = target = Set.univ`;
-* `OpenPartialHomeomorph.symm`: the inverse of an open partial homeomorphism
-* `OpenPartialHomeomorph.trans`: the composition of two open partial homeomorphisms
-* `OpenPartialHomeomorph.refl`: the identity open partial homeomorphism
-* `OpenPartialHomeomorph.const`: an open partial homeomorphism which is a constant map,
-  whose source and target are necessarily singleton sets
-* `OpenPartialHomeomorph.ofSet`: the identity on a set `s`
-* `OpenPartialHomeomorph.restr s`: restrict an open partial homeomorphism `e` to
-  `e.source ∩ interior s`
-* `OpenPartialHomeomorph.EqOnSource`: equivalence relation describing the "right" notion of equality
-  for open partial homeomorphisms
-* `OpenPartialHomeomorph.prod`: the product of two open partial homeomorphisms,
-  as an open partial homeomorphism on the product space
-* `OpenPartialHomeomorph.pi`: the product of a finite family of open partial homeomorphisms
-* `OpenPartialHomeomorph.disjointUnion`: combine two open partial homeomorphisms with disjoint
-  sources and disjoint targets
-* `OpenPartialHomeomorph.lift_openEmbedding`: extend an open partial homeomorphism `X → Y`
-  under an open embedding `X → X'`, to an open partial homeomorphism `X' → Z`.
-  (This is used to define the disjoint union of charted spaces.)
-
-## Implementation notes
-
-Most statements are copied from their `PartialEquiv` versions, although some care is required
-especially when restricting to subsets, as these should be open subsets.
-
-For design notes, see `PartialEquiv.lean`.
-
-### Local coding conventions
-
-If a lemma deals with the intersection of a set with either source or target of a `PartialEquiv`,
-then it should use `e.source ∩ s` or `e.target ∩ t`, not `s ∩ e.source` or `t ∩ e.target`.
--/
-
-@[expose] public section
-
-open Function Set Filter Topology
-
-variable {X X' : Type*} {Y Y' : Type*} {Z Z' : Type*}
-  [TopologicalSpace X] [TopologicalSpace X'] [TopologicalSpace Y] [TopologicalSpace Y']
-  [TopologicalSpace Z] [TopologicalSpace Z']
-
-/-- Partial homeomorphisms, defined on open subsets of the space -/
-structure OpenPartialHomeomorph (X : Type*) (Y : Type*) [TopologicalSpace X]
-  [TopologicalSpace Y] extends PartialEquiv X Y where
-  open_source : IsOpen source
-  open_target : IsOpen target
-  continuousOn_toFun : ContinuousOn toFun source
-  continuousOn_invFun : ContinuousOn invFun target
-
-@[deprecated (since := "2025-08-29")] alias PartialHomeomorph := OpenPartialHomeomorph
-
-namespace OpenPartialHomeomorph
-
-variable (e : OpenPartialHomeomorph X Y)
-
-/-! Basic properties; inverse (symm instance) -/
-section Basic
-/-- Coercion of an open partial homeomorphisms to a function. We don't use `e.toFun` because it is
-actually `e.toPartialEquiv.toFun`, so `simp` will apply lemmas about `toPartialEquiv`.
-While we may want to switch to this behavior later, doing it mid-port will break a lot of proofs. -/
-@[coe] def toFun' : X → Y := e.toFun
-
-/-- Coercion of an `OpenPartialHomeomorph` to function.
-Note that an `OpenPartialHomeomorph` is not `DFunLike`. -/
-instance : CoeFun (OpenPartialHomeomorph X Y) fun _ => X → Y :=
-  ⟨fun e => e.toFun'⟩
-
-/-- The inverse of an open partial homeomorphism -/
-@[symm]
-protected def symm : OpenPartialHomeomorph Y X where
-  toPartialEquiv := e.toPartialEquiv.symm
-  open_source := e.open_target
-  open_target := e.open_source
-  continuousOn_toFun := e.continuousOn_invFun
-  continuousOn_invFun := e.continuousOn_toFun
-
-/-- See Note [custom simps projection]. We need to specify this projection explicitly in this case,
-  because it is a composition of multiple projections. -/
-def Simps.apply (e : OpenPartialHomeomorph X Y) : X → Y := e
-
-/-- See Note [custom simps projection] -/
-def Simps.symm_apply (e : OpenPartialHomeomorph X Y) : Y → X := e.symm
-
-initialize_simps_projections OpenPartialHomeomorph (toFun → apply, invFun → symm_apply)
-
-protected theorem continuousOn : ContinuousOn e e.source :=
-  e.continuousOn_toFun
-
-theorem continuousOn_symm : ContinuousOn e.symm e.target :=
-  e.continuousOn_invFun
-
-@[simp, mfld_simps]
-theorem mk_coe (e : PartialEquiv X Y) (a b c d) :
-    (OpenPartialHomeomorph.mk e a b c d : X → Y) = e :=
-  rfl
-
-@[simp, mfld_simps]
-theorem mk_coe_symm (e : PartialEquiv X Y) (a b c d) :
-    ((OpenPartialHomeomorph.mk e a b c d).symm : Y → X) = e.symm :=
-  rfl
-
-theorem toPartialEquiv_injective :
-    Injective (toPartialEquiv : OpenPartialHomeomorph X Y → PartialEquiv X Y)
-  | ⟨_, _, _, _, _⟩, ⟨_, _, _, _, _⟩, rfl => rfl
-
-/- Register a few simp lemmas to make sure that `simp` puts the application of a local
-homeomorphism in its normal form, i.e., in terms of its coercion to a function. -/
-@[simp, mfld_simps]
-theorem toFun_eq_coe (e : OpenPartialHomeomorph X Y) : e.toFun = e :=
-  rfl
-
-@[simp, mfld_simps]
-theorem invFun_eq_coe (e : OpenPartialHomeomorph X Y) : e.invFun = e.symm :=
-  rfl
-
-@[simp, mfld_simps]
-theorem coe_coe : (e.toPartialEquiv : X → Y) = e :=
-  rfl
-
-@[simp, mfld_simps]
-theorem coe_coe_symm : (e.toPartialEquiv.symm : Y → X) = e.symm :=
-  rfl
-
-@[simp, mfld_simps]
-theorem map_source {x : X} (h : x ∈ e.source) : e x ∈ e.target :=
-  e.map_source' h
-
-/-- Variant of `map_source`, stated for images of subsets of `source`. -/
-lemma map_source'' : e '' e.source ⊆ e.target :=
-  fun _ ⟨_, hx, hex⟩ ↦ mem_of_eq_of_mem (id hex.symm) (e.map_source' hx)
-
-@[simp, mfld_simps]
-theorem map_target {x : Y} (h : x ∈ e.target) : e.symm x ∈ e.source :=
-  e.map_target' h
-
-@[simp, mfld_simps]
-theorem left_inv {x : X} (h : x ∈ e.source) : e.symm (e x) = x :=
-  e.left_inv' h
-
-@[simp, mfld_simps]
-theorem right_inv {x : Y} (h : x ∈ e.target) : e (e.symm x) = x :=
-  e.right_inv' h
-
-theorem eq_symm_apply {x : X} {y : Y} (hx : x ∈ e.source) (hy : y ∈ e.target) :
-    x = e.symm y ↔ e x = y :=
-  e.toPartialEquiv.eq_symm_apply hx hy
-
-protected theorem mapsTo : MapsTo e e.source e.target := fun _ => e.map_source
-
-protected theorem symm_mapsTo : MapsTo e.symm e.target e.source :=
-  e.symm.mapsTo
-
-protected theorem leftInvOn : LeftInvOn e.symm e e.source := fun _ => e.left_inv
-
-protected theorem rightInvOn : RightInvOn e.symm e e.target := fun _ => e.right_inv
-
-protected theorem invOn : InvOn e.symm e e.source e.target :=
-  ⟨e.leftInvOn, e.rightInvOn⟩
-
-protected theorem injOn : InjOn e e.source :=
-  e.leftInvOn.injOn
-
-protected theorem bijOn : BijOn e e.source e.target :=
-  e.invOn.bijOn e.mapsTo e.symm_mapsTo
-
-protected theorem surjOn : SurjOn e e.source e.target :=
-  e.bijOn.surjOn
-
-end Basic
-
-/-- Interpret a `Homeomorph` as an `OpenPartialHomeomorph` by restricting it
-to an open set `s` in the domain and to `t` in the codomain. -/
-@[simps! -fullyApplied apply symm_apply toPartialEquiv,
-  simps! -isSimp source target]
-def _root_.Homeomorph.toOpenPartialHomeomorphOfImageEq (e : X ≃ₜ Y) (s : Set X) (hs : IsOpen s)
-    (t : Set Y) (h : e '' s = t) : OpenPartialHomeomorph X Y where
-  toPartialEquiv := e.toPartialEquivOfImageEq s t h
-  open_source := hs
-  open_target := by simpa [← h]
-  continuousOn_toFun := e.continuous.continuousOn
-  continuousOn_invFun := e.symm.continuous.continuousOn
-
-@[deprecated (since := "2025-08-29")] alias
-_root_.Homeomorph.toPartialHomeomorphOfImageEq := _root_.Homeomorph.toOpenPartialHomeomorphOfImageEq
-
-/-- A homeomorphism induces an open partial homeomorphism on the whole space -/
-@[simps! (attr := mfld_simps) -fullyApplied]
-def _root_.Homeomorph.toOpenPartialHomeomorph (e : X ≃ₜ Y) : OpenPartialHomeomorph X Y :=
-  e.toOpenPartialHomeomorphOfImageEq univ isOpen_univ univ <|
-    by rw [image_univ, e.surjective.range_eq]
-
-@[deprecated (since := "2025-08-29")] alias
-_root_.Homeomorph.toPartialHomeomorph := _root_.Homeomorph.toOpenPartialHomeomorph
-
-/-- Replace `toPartialEquiv` field to provide better definitional equalities. -/
-def replaceEquiv (e : OpenPartialHomeomorph X Y) (e' : PartialEquiv X Y)
-    (h : e.toPartialEquiv = e') : OpenPartialHomeomorph X Y where
-  toPartialEquiv := e'
-  open_source := h ▸ e.open_source
-  open_target := h ▸ e.open_target
-  continuousOn_toFun := h ▸ e.continuousOn_toFun
-  continuousOn_invFun := h ▸ e.continuousOn_invFun
-
-theorem replaceEquiv_eq_self (e' : PartialEquiv X Y)
-    (h : e.toPartialEquiv = e') : e.replaceEquiv e' h = e := by
-  cases e
-  subst e'
-  rfl
-
-theorem source_preimage_target : e.source ⊆ e ⁻¹' e.target :=
-  e.mapsTo
-
-theorem eventually_left_inverse {x} (hx : x ∈ e.source) :
-    ∀ᶠ y in 𝓝 x, e.symm (e y) = y :=
-  (e.open_source.eventually_mem hx).mono e.left_inv'
-
-theorem eventually_left_inverse' {x} (hx : x ∈ e.target) :
-    ∀ᶠ y in 𝓝 (e.symm x), e.symm (e y) = y :=
-  e.eventually_left_inverse (e.map_target hx)
-
-theorem eventually_right_inverse {x} (hx : x ∈ e.target) :
-    ∀ᶠ y in 𝓝 x, e (e.symm y) = y :=
-  (e.open_target.eventually_mem hx).mono e.right_inv'
-
-theorem eventually_right_inverse' {x} (hx : x ∈ e.source) :
-    ∀ᶠ y in 𝓝 (e x), e (e.symm y) = y :=
-  e.eventually_right_inverse (e.map_source hx)
-
-theorem eventually_ne_nhdsWithin {x} (hx : x ∈ e.source) :
-    ∀ᶠ x' in 𝓝[≠] x, e x' ≠ e x :=
-  eventually_nhdsWithin_iff.2 <|
-    (e.eventually_left_inverse hx).mono fun x' hx' =>
-      mt fun h => by rw [mem_singleton_iff, ← e.left_inv hx, ← h, hx']
-
-theorem nhdsWithin_source_inter {x} (hx : x ∈ e.source) (s : Set X) : 𝓝[e.source ∩ s] x = 𝓝[s] x :=
-  nhdsWithin_inter_of_mem (mem_nhdsWithin_of_mem_nhds <| IsOpen.mem_nhds e.open_source hx)
-
-theorem nhdsWithin_target_inter {x} (hx : x ∈ e.target) (s : Set Y) : 𝓝[e.target ∩ s] x = 𝓝[s] x :=
-  e.symm.nhdsWithin_source_inter hx s
-
-theorem image_eq_target_inter_inv_preimage {s : Set X} (h : s ⊆ e.source) :
-    e '' s = e.target ∩ e.symm ⁻¹' s :=
-  e.toPartialEquiv.image_eq_target_inter_inv_preimage h
-
-theorem image_source_inter_eq' (s : Set X) : e '' (e.source ∩ s) = e.target ∩ e.symm ⁻¹' s :=
-  e.toPartialEquiv.image_source_inter_eq' s
-
-theorem image_source_inter_eq (s : Set X) :
-    e '' (e.source ∩ s) = e.target ∩ e.symm ⁻¹' (e.source ∩ s) :=
-  e.toPartialEquiv.image_source_inter_eq s
-
-theorem symm_image_eq_source_inter_preimage {s : Set Y} (h : s ⊆ e.target) :
-    e.symm '' s = e.source ∩ e ⁻¹' s :=
-  e.symm.image_eq_target_inter_inv_preimage h
-
-theorem symm_image_target_inter_eq (s : Set Y) :
-    e.symm '' (e.target ∩ s) = e.source ∩ e ⁻¹' (e.target ∩ s) :=
-  e.symm.image_source_inter_eq _
-
-theorem source_inter_preimage_inv_preimage (s : Set X) :
-    e.source ∩ e ⁻¹' (e.symm ⁻¹' s) = e.source ∩ s :=
-  e.toPartialEquiv.source_inter_preimage_inv_preimage s
-
-theorem target_inter_inv_preimage_preimage (s : Set Y) :
-    e.target ∩ e.symm ⁻¹' (e ⁻¹' s) = e.target ∩ s :=
-  e.symm.source_inter_preimage_inv_preimage _
-
-theorem source_inter_preimage_target_inter (s : Set Y) :
-    e.source ∩ e ⁻¹' (e.target ∩ s) = e.source ∩ e ⁻¹' s :=
-  e.toPartialEquiv.source_inter_preimage_target_inter s
-
-theorem image_source_eq_target : e '' e.source = e.target :=
-  e.toPartialEquiv.image_source_eq_target
-
-theorem symm_image_target_eq_source : e.symm '' e.target = e.source :=
-  e.symm.image_source_eq_target
-
-/-- Two open partial homeomorphisms are equal when they have equal `toFun`, `invFun` and `source`.
-It is not sufficient to have equal `toFun` and `source`, as this only determines `invFun` on
-the target. This would only be true for a weaker notion of equality, arguably the right one,
-called `EqOnSource`. -/
-@[ext]
-protected theorem ext (e' : OpenPartialHomeomorph X Y) (h : ∀ x, e x = e' x)
-    (hinv : ∀ x, e.symm x = e'.symm x) (hs : e.source = e'.source) : e = e' :=
-  toPartialEquiv_injective (PartialEquiv.ext h hinv hs)
-
-@[simp, mfld_simps]
-theorem symm_toPartialEquiv : e.symm.toPartialEquiv = e.toPartialEquiv.symm :=
-  rfl
-
--- The following lemmas are already simp via `PartialEquiv`
-theorem symm_source : e.symm.source = e.target :=
-  rfl
-
-theorem symm_target : e.symm.target = e.source :=
-  rfl
-
-@[simp, mfld_simps] theorem symm_symm : e.symm.symm = e := rfl
-
-theorem symm_bijective : Function.Bijective
-    (OpenPartialHomeomorph.symm : OpenPartialHomeomorph X Y → OpenPartialHomeomorph Y X) :=
-  Function.bijective_iff_has_inverse.mpr ⟨_, symm_symm, symm_symm⟩
-
-/-- An open partial homeomorphism is continuous at any point of its source -/
-protected theorem continuousAt {x : X} (h : x ∈ e.source) : ContinuousAt e x :=
-  (e.continuousOn x h).continuousAt (e.open_source.mem_nhds h)
-
-/-- An open partial homeomorphism inverse is continuous at any point of its target -/
-theorem continuousAt_symm {x : Y} (h : x ∈ e.target) : ContinuousAt e.symm x :=
-  e.symm.continuousAt h
-
-theorem tendsto_symm {x} (hx : x ∈ e.source) : Tendsto e.symm (𝓝 (e x)) (𝓝 x) := by
-  simpa only [ContinuousAt, e.left_inv hx] using e.continuousAt_symm (e.map_source hx)
-
-theorem map_nhds_eq {x} (hx : x ∈ e.source) : map e (𝓝 x) = 𝓝 (e x) :=
-  le_antisymm (e.continuousAt hx) <|
-    le_map_of_right_inverse (e.eventually_right_inverse' hx) (e.tendsto_symm hx)
-
-theorem symm_map_nhds_eq {x} (hx : x ∈ e.source) : map e.symm (𝓝 (e x)) = 𝓝 x :=
-  (e.symm.map_nhds_eq <| e.map_source hx).trans <| by rw [e.left_inv hx]
-
-theorem image_mem_nhds {x} (hx : x ∈ e.source) {s : Set X} (hs : s ∈ 𝓝 x) : e '' s ∈ 𝓝 (e x) :=
-  e.map_nhds_eq hx ▸ Filter.image_mem_map hs
-
-theorem map_nhdsWithin_eq {x} (hx : x ∈ e.source) (s : Set X) :
-    map e (𝓝[s] x) = 𝓝[e '' (e.source ∩ s)] e x :=
-  calc
-    map e (𝓝[s] x) = map e (𝓝[e.source ∩ s] x) :=
-      congr_arg (map e) (e.nhdsWithin_source_inter hx _).symm
-    _ = 𝓝[e '' (e.source ∩ s)] e x :=
-      (e.leftInvOn.mono inter_subset_left).map_nhdsWithin_eq (e.left_inv hx)
-        (e.continuousAt_symm (e.map_source hx)).continuousWithinAt
-        (e.continuousAt hx).continuousWithinAt
-
-theorem map_nhdsWithin_preimage_eq {x} (hx : x ∈ e.source) (s : Set Y) :
-    map e (𝓝[e ⁻¹' s] x) = 𝓝[s] e x := by
-  rw [e.map_nhdsWithin_eq hx, e.image_source_inter_eq', e.target_inter_inv_preimage_preimage,
-    e.nhdsWithin_target_inter (e.map_source hx)]
-
-theorem eventually_nhds {x : X} (p : Y → Prop) (hx : x ∈ e.source) :
-    (∀ᶠ y in 𝓝 (e x), p y) ↔ ∀ᶠ x in 𝓝 x, p (e x) :=
-  Iff.trans (by rw [e.map_nhds_eq hx]) eventually_map
-
-theorem eventually_nhds' {x : X} (p : X → Prop) (hx : x ∈ e.source) :
-    (∀ᶠ y in 𝓝 (e x), p (e.symm y)) ↔ ∀ᶠ x in 𝓝 x, p x := by
-  rw [e.eventually_nhds _ hx]
-  refine eventually_congr ((e.eventually_left_inverse hx).mono fun y hy => ?_)
-  rw [hy]
-
-theorem eventually_nhdsWithin {x : X} (p : Y → Prop) {s : Set X}
-    (hx : x ∈ e.source) : (∀ᶠ y in 𝓝[e.symm ⁻¹' s] e x, p y) ↔ ∀ᶠ x in 𝓝[s] x, p (e x) := by
-  refine Iff.trans ?_ eventually_map
-  rw [e.map_nhdsWithin_eq hx, e.image_source_inter_eq', e.nhdsWithin_target_inter (e.mapsTo hx)]
-
-theorem eventually_nhdsWithin' {x : X} (p : X → Prop) {s : Set X}
-    (hx : x ∈ e.source) : (∀ᶠ y in 𝓝[e.symm ⁻¹' s] e x, p (e.symm y)) ↔ ∀ᶠ x in 𝓝[s] x, p x := by
-  rw [e.eventually_nhdsWithin _ hx]
-  refine eventually_congr <|
-    (eventually_nhdsWithin_of_eventually_nhds <| e.eventually_left_inverse hx).mono fun y hy => ?_
-  rw [hy]
-
-/-- This lemma is useful in the manifold library in the case that `e` is a chart. It states that
-  locally around `e x` the set `e.symm ⁻¹' s` is the same as the set intersected with the target
-  of `e` and some other neighborhood of `f x` (which will be the source of a chart on `Z`). -/
-theorem preimage_eventuallyEq_target_inter_preimage_inter {e : OpenPartialHomeomorph X Y}
-    {s : Set X} {t : Set Z} {x : X} {f : X → Z} (hf : ContinuousWithinAt f s x) (hxe : x ∈ e.source)
-    (ht : t ∈ 𝓝 (f x)) :
-    e.symm ⁻¹' s =ᶠ[𝓝 (e x)] (e.target ∩ e.symm ⁻¹' (s ∩ f ⁻¹' t) : Set Y) := by
-  rw [eventuallyEq_set, e.eventually_nhds _ hxe]
-  filter_upwards [e.open_source.mem_nhds hxe,
-    mem_nhdsWithin_iff_eventually.mp (hf.preimage_mem_nhdsWithin ht)]
-  intro y hy hyu
-  simp_rw [mem_inter_iff, mem_preimage, mem_inter_iff, e.mapsTo hy, true_and, iff_self_and,
-    e.left_inv hy, iff_true_intro hyu]
-
-theorem isOpen_inter_preimage {s : Set Y} (hs : IsOpen s) : IsOpen (e.source ∩ e ⁻¹' s) :=
-  e.continuousOn.isOpen_inter_preimage e.open_source hs
-
-theorem isOpen_inter_preimage_symm {s : Set X} (hs : IsOpen s) : IsOpen (e.target ∩ e.symm ⁻¹' s) :=
-  e.symm.continuousOn.isOpen_inter_preimage e.open_target hs
-
-/-- An open partial homeomorphism is an open map on its source:
-  the image of an open subset of the source is open. -/
-lemma isOpen_image_of_subset_source {s : Set X} (hs : IsOpen s) (hse : s ⊆ e.source) :
-    IsOpen (e '' s) := by
-  rw [(image_eq_target_inter_inv_preimage (e := e) hse)]
-  exact e.continuousOn_invFun.isOpen_inter_preimage e.open_target hs
-
-/-- The image of the restriction of an open set to the source is open. -/
-theorem isOpen_image_source_inter {s : Set X} (hs : IsOpen s) :
-    IsOpen (e '' (e.source ∩ s)) :=
-  e.isOpen_image_of_subset_source (e.open_source.inter hs) inter_subset_left
-
-/-- The inverse of an open partial homeomorphism `e` is an open map on `e.target`. -/
-lemma isOpen_image_symm_of_subset_target {t : Set Y} (ht : IsOpen t) (hte : t ⊆ e.target) :
-    IsOpen (e.symm '' t) :=
-  isOpen_image_of_subset_source e.symm ht (e.symm_source ▸ hte)
-
-lemma isOpen_symm_image_iff_of_subset_target {t : Set Y} (hs : t ⊆ e.target) :
-    IsOpen (e.symm '' t) ↔ IsOpen t := by
-  refine ⟨fun h ↦ ?_, fun h ↦ e.symm.isOpen_image_of_subset_source h hs⟩
-  have hs' : e.symm '' t ⊆ e.source := by
-    rw [e.symm_image_eq_source_inter_preimage hs]
-    apply Set.inter_subset_left
-  rw [← e.image_symm_image_of_subset_target hs]
-  exact e.isOpen_image_of_subset_source h hs'
-
-theorem isOpen_image_iff_of_subset_source {s : Set X} (hs : s ⊆ e.source) :
-    IsOpen (e '' s) ↔ IsOpen s := by
-  rw [← e.symm.isOpen_symm_image_iff_of_subset_target hs, e.symm_symm]
-
-section IsImage
-
-/-!
-### `OpenPartialHomeomorph.IsImage` relation
-
-We say that `t : Set Y` is an image of `s : Set X` under an open partial homeomorphism `e` if any of
-the following equivalent conditions hold:
-
-* `e '' (e.source ∩ s) = e.target ∩ t`;
-* `e.source ∩ e ⁻¹ t = e.source ∩ s`;
-* `∀ x ∈ e.source, e x ∈ t ↔ x ∈ s` (this one is used in the definition).
-
-This definition is a restatement of `PartialEquiv.IsImage` for open partial homeomorphisms.
-In this section we transfer API about `PartialEquiv.IsImage` to open partial homeomorphisms and
-add a few `OpenPartialHomeomorph`-specific lemmas like `OpenPartialHomeomorph.IsImage.closure`.
--/
-
-/-- We say that `t : Set Y` is an image of `s : Set X` under an open partial homeomorphism `e`
-if any of the following equivalent conditions hold:
-
-* `e '' (e.source ∩ s) = e.target ∩ t`;
-* `e.source ∩ e ⁻¹ t = e.source ∩ s`;
-* `∀ x ∈ e.source, e x ∈ t ↔ x ∈ s` (this one is used in the definition).
--/
-def IsImage (s : Set X) (t : Set Y) : Prop :=
-  ∀ ⦃x⦄, x ∈ e.source → (e x ∈ t ↔ x ∈ s)
-
-namespace IsImage
-
-variable {e} {s : Set X} {t : Set Y} {x : X} {y : Y}
-
-theorem toPartialEquiv (h : e.IsImage s t) : e.toPartialEquiv.IsImage s t :=
-  h
-
-theorem apply_mem_iff (h : e.IsImage s t) (hx : x ∈ e.source) : e x ∈ t ↔ x ∈ s :=
-  h hx
-
-protected theorem symm (h : e.IsImage s t) : e.symm.IsImage t s :=
-  h.toPartialEquiv.symm
-
-theorem symm_apply_mem_iff (h : e.IsImage s t) (hy : y ∈ e.target) : e.symm y ∈ s ↔ y ∈ t :=
-  h.symm hy
-
-@[simp]
-theorem symm_iff : e.symm.IsImage t s ↔ e.IsImage s t :=
-  ⟨fun h => h.symm, fun h => h.symm⟩
-
-protected theorem mapsTo (h : e.IsImage s t) : MapsTo e (e.source ∩ s) (e.target ∩ t) :=
-  h.toPartialEquiv.mapsTo
-
-theorem symm_mapsTo (h : e.IsImage s t) : MapsTo e.symm (e.target ∩ t) (e.source ∩ s) :=
-  h.symm.mapsTo
-
-theorem image_eq (h : e.IsImage s t) : e '' (e.source ∩ s) = e.target ∩ t :=
-  h.toPartialEquiv.image_eq
-
-theorem symm_image_eq (h : e.IsImage s t) : e.symm '' (e.target ∩ t) = e.source ∩ s :=
-  h.symm.image_eq
-
-theorem iff_preimage_eq : e.IsImage s t ↔ e.source ∩ e ⁻¹' t = e.source ∩ s :=
-  PartialEquiv.IsImage.iff_preimage_eq
-
-alias ⟨preimage_eq, of_preimage_eq⟩ := iff_preimage_eq
-
-theorem iff_symm_preimage_eq : e.IsImage s t ↔ e.target ∩ e.symm ⁻¹' s = e.target ∩ t :=
-  symm_iff.symm.trans iff_preimage_eq
-
-alias ⟨symm_preimage_eq, of_symm_preimage_eq⟩ := iff_symm_preimage_eq
-
-theorem iff_symm_preimage_eq' :
-    e.IsImage s t ↔ e.target ∩ e.symm ⁻¹' (e.source ∩ s) = e.target ∩ t := by
-  rw [iff_symm_preimage_eq, ← image_source_inter_eq, ← image_source_inter_eq']
-
-alias ⟨symm_preimage_eq', of_symm_preimage_eq'⟩ := iff_symm_preimage_eq'
-
-theorem iff_preimage_eq' : e.IsImage s t ↔ e.source ∩ e ⁻¹' (e.target ∩ t) = e.source ∩ s :=
-  symm_iff.symm.trans iff_symm_preimage_eq'
-
-alias ⟨preimage_eq', of_preimage_eq'⟩ := iff_preimage_eq'
-
-theorem of_image_eq (h : e '' (e.source ∩ s) = e.target ∩ t) : e.IsImage s t :=
-  PartialEquiv.IsImage.of_image_eq h
-
-theorem of_symm_image_eq (h : e.symm '' (e.target ∩ t) = e.source ∩ s) : e.IsImage s t :=
-  PartialEquiv.IsImage.of_symm_image_eq h
-
-protected theorem compl (h : e.IsImage s t) : e.IsImage sᶜ tᶜ := fun _ hx => (h hx).not
-
-protected theorem inter {s' t'} (h : e.IsImage s t) (h' : e.IsImage s' t') :
-    e.IsImage (s ∩ s') (t ∩ t') := fun _ hx => (h hx).and (h' hx)
-
-protected theorem union {s' t'} (h : e.IsImage s t) (h' : e.IsImage s' t') :
-    e.IsImage (s ∪ s') (t ∪ t') := fun _ hx => (h hx).or (h' hx)
-
-protected theorem diff {s' t'} (h : e.IsImage s t) (h' : e.IsImage s' t') :
-    e.IsImage (s \ s') (t \ t') :=
-  h.inter h'.compl
-
-theorem leftInvOn_piecewise {e' : OpenPartialHomeomorph X Y} [∀ i, Decidable (i ∈ s)]
-    [∀ i, Decidable (i ∈ t)] (h : e.IsImage s t) (h' : e'.IsImage s t) :
-    LeftInvOn (t.piecewise e.symm e'.symm) (s.piecewise e e') (s.ite e.source e'.source) :=
-  h.toPartialEquiv.leftInvOn_piecewise h'
-
-theorem inter_eq_of_inter_eq_of_eqOn {e' : OpenPartialHomeomorph X Y} (h : e.IsImage s t)
-    (h' : e'.IsImage s t) (hs : e.source ∩ s = e'.source ∩ s) (Heq : EqOn e e' (e.source ∩ s)) :
-    e.target ∩ t = e'.target ∩ t :=
-  h.toPartialEquiv.inter_eq_of_inter_eq_of_eqOn h' hs Heq
-
-theorem symm_eqOn_of_inter_eq_of_eqOn {e' : OpenPartialHomeomorph X Y} (h : e.IsImage s t)
-    (hs : e.source ∩ s = e'.source ∩ s) (Heq : EqOn e e' (e.source ∩ s)) :
-    EqOn e.symm e'.symm (e.target ∩ t) :=
-  h.toPartialEquiv.symm_eq_on_of_inter_eq_of_eqOn hs Heq
-
-theorem map_nhdsWithin_eq (h : e.IsImage s t) (hx : x ∈ e.source) : map e (𝓝[s] x) = 𝓝[t] e x := by
-  rw [e.map_nhdsWithin_eq hx, h.image_eq, e.nhdsWithin_target_inter (e.map_source hx)]
-
-protected theorem closure (h : e.IsImage s t) : e.IsImage (closure s) (closure t) := fun x hx => by
-  simp only [mem_closure_iff_nhdsWithin_neBot, ← h.map_nhdsWithin_eq hx, map_neBot_iff]
-
-protected theorem interior (h : e.IsImage s t) : e.IsImage (interior s) (interior t) := by
-  simpa only [closure_compl, compl_compl] using h.compl.closure.compl
-
-protected theorem frontier (h : e.IsImage s t) : e.IsImage (frontier s) (frontier t) :=
-  h.closure.diff h.interior
-
-theorem isOpen_iff (h : e.IsImage s t) : IsOpen (e.source ∩ s) ↔ IsOpen (e.target ∩ t) :=
-  ⟨fun hs => h.symm_preimage_eq' ▸ e.symm.isOpen_inter_preimage hs, fun hs =>
-    h.preimage_eq' ▸ e.isOpen_inter_preimage hs⟩
-
-/-- Restrict an `OpenPartialHomeomorph` to a pair of corresponding open sets. -/
-@[simps toPartialEquiv]
-def restr (h : e.IsImage s t) (hs : IsOpen (e.source ∩ s)) : OpenPartialHomeomorph X Y where
-  toPartialEquiv := h.toPartialEquiv.restr
-  open_source := hs
-  open_target := h.isOpen_iff.1 hs
-  continuousOn_toFun := e.continuousOn.mono inter_subset_left
-  continuousOn_invFun := e.symm.continuousOn.mono inter_subset_left
-
-end IsImage
-
-theorem isImage_source_target : e.IsImage e.source e.target :=
-  e.toPartialEquiv.isImage_source_target
-
-theorem isImage_source_target_of_disjoint (e' : OpenPartialHomeomorph X Y)
-    (hs : Disjoint e.source e'.source) (ht : Disjoint e.target e'.target) :
-    e.IsImage e'.source e'.target :=
-  e.toPartialEquiv.isImage_source_target_of_disjoint e'.toPartialEquiv hs ht
-
-/-- Preimage of interior or interior of preimage coincide for open partial homeomorphisms,
-when restricted to the source. -/
-theorem preimage_interior (s : Set Y) :
-    e.source ∩ e ⁻¹' interior s = e.source ∩ interior (e ⁻¹' s) :=
-  (IsImage.of_preimage_eq rfl).interior.preimage_eq
-
-theorem preimage_closure (s : Set Y) : e.source ∩ e ⁻¹' closure s = e.source ∩ closure (e ⁻¹' s) :=
-  (IsImage.of_preimage_eq rfl).closure.preimage_eq
-
-theorem preimage_frontier (s : Set Y) :
-    e.source ∩ e ⁻¹' frontier s = e.source ∩ frontier (e ⁻¹' s) :=
-  (IsImage.of_preimage_eq rfl).frontier.preimage_eq
-
-end IsImage
-
-/-- A `PartialEquiv` with continuous open forward map and open source is a
-`OpenPartialHomeomorph`. -/
-def ofContinuousOpenRestrict (e : PartialEquiv X Y) (hc : ContinuousOn e e.source)
-    (ho : IsOpenMap (e.source.restrict e)) (hs : IsOpen e.source) : OpenPartialHomeomorph X Y where
-  toPartialEquiv := e
-  open_source := hs
-  open_target := by simpa only [range_restrict, e.image_source_eq_target] using ho.isOpen_range
-  continuousOn_toFun := hc
-  continuousOn_invFun := e.image_source_eq_target ▸ ho.continuousOn_image_of_leftInvOn e.leftInvOn
-
-/-- A `PartialEquiv` with continuous open forward map and open source is a
-`OpenPartialHomeomorph`. -/
-def ofContinuousOpen (e : PartialEquiv X Y) (hc : ContinuousOn e e.source) (ho : IsOpenMap e)
-    (hs : IsOpen e.source) : OpenPartialHomeomorph X Y :=
-  ofContinuousOpenRestrict e hc (ho.restrict hs) hs
-
-/-- Restricting an open partial homeomorphism `e` to `e.source ∩ s` when `s` is open.
-This is sometimes hard to use because of the openness assumption, but it has the advantage that
-when it can be used then its `PartialEquiv` is defeq to `PartialEquiv.restr`. -/
-protected def restrOpen (s : Set X) (hs : IsOpen s) : OpenPartialHomeomorph X Y :=
-  (@IsImage.of_symm_preimage_eq X Y _ _ e s (e.symm ⁻¹' s) rfl).restr
-    (IsOpen.inter e.open_source hs)
-
-@[simp, mfld_simps]
-theorem restrOpen_toPartialEquiv (s : Set X) (hs : IsOpen s) :
-    (e.restrOpen s hs).toPartialEquiv = e.toPartialEquiv.restr s :=
-  rfl
-
--- Already simp via `PartialEquiv`
-theorem restrOpen_source (s : Set X) (hs : IsOpen s) : (e.restrOpen s hs).source = e.source ∩ s :=
-  rfl
-
-/-- Restricting an open partial homeomorphism `e` to `e.source ∩ interior s`. We use the interior to
-make sure that the restriction is well defined whatever the set s, since open partial homeomorphisms
-are by definition defined on open sets. In applications where `s` is open, this coincides with the
-restriction of partial equivalences. -/
-@[simps! (attr := mfld_simps) -fullyApplied apply symm_apply,
-  simps! (attr := grind =) -isSimp source target]
-protected def restr (s : Set X) : OpenPartialHomeomorph X Y :=
-  e.restrOpen (interior s) isOpen_interior
-
-@[simp, mfld_simps]
-theorem restr_toPartialEquiv (s : Set X) :
-    (e.restr s).toPartialEquiv = e.toPartialEquiv.restr (interior s) :=
-  rfl
-
-theorem restr_source' (s : Set X) (hs : IsOpen s) : (e.restr s).source = e.source ∩ s := by
-  grind
-
-theorem restr_toPartialEquiv' (s : Set X) (hs : IsOpen s) :
-    (e.restr s).toPartialEquiv = e.toPartialEquiv.restr s := by
-  rw [e.restr_toPartialEquiv, hs.interior_eq]
-
-theorem restr_eq_of_source_subset {e : OpenPartialHomeomorph X Y} {s : Set X} (h : e.source ⊆ s) :
-    e.restr s = e :=
-  toPartialEquiv_injective <| PartialEquiv.restr_eq_of_source_subset <|
-    interior_maximal h e.open_source
-
-@[simp, mfld_simps]
-theorem restr_univ {e : OpenPartialHomeomorph X Y} : e.restr univ = e :=
-  restr_eq_of_source_subset (subset_univ _)
-
-@[simp, grind =]
-theorem restr_source_inter (s : Set X) : e.restr (e.source ∩ s) = e.restr s := by
-  refine OpenPartialHomeomorph.ext _ _ (fun x => rfl) (fun x => rfl) ?_
-  simp [e.open_source.interior_eq, ← inter_assoc]
-
-/-- The identity on the whole space as an open partial homeomorphism. -/
-@[simps! (attr := mfld_simps) -fullyApplied apply, simps! -isSimp source target]
-protected def refl (X : Type*) [TopologicalSpace X] : OpenPartialHomeomorph X X :=
-  (Homeomorph.refl X).toOpenPartialHomeomorph
-
-@[simp, mfld_simps]
-theorem refl_partialEquiv : (OpenPartialHomeomorph.refl X).toPartialEquiv = PartialEquiv.refl X :=
-  rfl
-
-@[simp, mfld_simps]
-theorem refl_symm : (OpenPartialHomeomorph.refl X).symm = OpenPartialHomeomorph.refl X :=
-  rfl
-
-/-! const: `PartialEquiv.const` as an open partial homeomorphism -/
-section const
-
-variable {a : X} {b : Y}
-
-/--
-This is `PartialEquiv.single` as an open partial homeomorphism: a constant map,
-whose source and target are necessarily singleton sets.
--/
-def const (ha : IsOpen {a}) (hb : IsOpen {b}) : OpenPartialHomeomorph X Y where
-  toPartialEquiv := PartialEquiv.single a b
-  open_source := ha
-  open_target := hb
-  continuousOn_toFun := by simp
-  continuousOn_invFun := by simp
-
-@[simp, mfld_simps]
-lemma const_apply (ha : IsOpen {a}) (hb : IsOpen {b}) (x : X) : (const ha hb) x = b := rfl
-
-@[simp, mfld_simps]
-lemma const_source (ha : IsOpen {a}) (hb : IsOpen {b}) : (const ha hb).source = {a} := rfl
-
-@[simp, mfld_simps]
-lemma const_target (ha : IsOpen {a}) (hb : IsOpen {b}) : (const ha hb).target = {b} := rfl
-
-end const
-
-/-! ofSet: the identity on a set `s` -/
-section ofSet
-
-variable {s : Set X} (hs : IsOpen s)
-
-/-- The identity partial equivalence on a set `s` -/
-@[simps! (attr := mfld_simps) -fullyApplied apply, simps! -isSimp source target]
-def ofSet (s : Set X) (hs : IsOpen s) : OpenPartialHomeomorph X X where
-  toPartialEquiv := PartialEquiv.ofSet s
-  open_source := hs
-  open_target := hs
-  continuousOn_toFun := continuous_id.continuousOn
-  continuousOn_invFun := continuous_id.continuousOn
-
-@[simp, mfld_simps]
-theorem ofSet_toPartialEquiv : (ofSet s hs).toPartialEquiv = PartialEquiv.ofSet s :=
-  rfl
-
-@[simp, mfld_simps]
-theorem ofSet_symm : (ofSet s hs).symm = ofSet s hs :=
-  rfl
-
-@[simp, mfld_simps]
-theorem ofSet_univ_eq_refl : ofSet univ isOpen_univ = OpenPartialHomeomorph.refl X :=
-  by ext <;> simp
-
-end ofSet
-
-/-! `trans`: composition of two open partial homeomorphisms -/
-section trans
-
-variable (e' : OpenPartialHomeomorph Y Z)
-
-/-- Composition of two open partial homeomorphisms when the target of the first and the source of
-the second coincide. -/
-@[simps! apply symm_apply toPartialEquiv, simps! -isSimp source target]
-protected def trans' (h : e.target = e'.source) : OpenPartialHomeomorph X Z where
-  toPartialEquiv := PartialEquiv.trans' e.toPartialEquiv e'.toPartialEquiv h
-  open_source := e.open_source
-  open_target := e'.open_target
-  continuousOn_toFun := e'.continuousOn.comp e.continuousOn <| h ▸ e.mapsTo
-  continuousOn_invFun := e.continuousOn_symm.comp e'.continuousOn_symm <| h.symm ▸ e'.symm_mapsTo
-
-/-- Composing two open partial homeomorphisms, by restricting to the maximal domain where their
-composition is well defined.
-Within the `Manifold` namespace, there is the notation `e ≫ₕ f` for this. -/
-@[trans]
-protected def trans : OpenPartialHomeomorph X Z :=
-  OpenPartialHomeomorph.trans' (e.symm.restrOpen e'.source e'.open_source).symm
-    (e'.restrOpen e.target e.open_target) (by simp [inter_comm])
-
-@[simp, mfld_simps]
-theorem trans_toPartialEquiv :
-    (e.trans e').toPartialEquiv = e.toPartialEquiv.trans e'.toPartialEquiv :=
-  rfl
-
-@[simp, mfld_simps]
-theorem coe_trans : (e.trans e' : X → Z) = e' ∘ e :=
-  rfl
-
-@[simp, mfld_simps]
-theorem coe_trans_symm : ((e.trans e').symm : Z → X) = e.symm ∘ e'.symm :=
-  rfl
-
-theorem trans_apply {x : X} : (e.trans e') x = e' (e x) :=
-  rfl
-
-theorem trans_symm_eq_symm_trans_symm : (e.trans e').symm = e'.symm.trans e.symm := rfl
-
-/- This could be considered as a simp lemma, but there are many situations where it makes something
-simple into something more complicated. -/
-theorem trans_source : (e.trans e').source = e.source ∩ e ⁻¹' e'.source :=
-  PartialEquiv.trans_source e.toPartialEquiv e'.toPartialEquiv
-
-theorem trans_source' : (e.trans e').source = e.source ∩ e ⁻¹' (e.target ∩ e'.source) :=
-  PartialEquiv.trans_source' e.toPartialEquiv e'.toPartialEquiv
-
-theorem trans_source'' : (e.trans e').source = e.symm '' (e.target ∩ e'.source) :=
-  PartialEquiv.trans_source'' e.toPartialEquiv e'.toPartialEquiv
-
-theorem image_trans_source : e '' (e.trans e').source = e.target ∩ e'.source :=
-  PartialEquiv.image_trans_source e.toPartialEquiv e'.toPartialEquiv
-
-theorem trans_target : (e.trans e').target = e'.target ∩ e'.symm ⁻¹' e.target :=
-  rfl
-
-theorem trans_target' : (e.trans e').target = e'.target ∩ e'.symm ⁻¹' (e'.source ∩ e.target) :=
-  trans_source' e'.symm e.symm
-
-theorem trans_target'' : (e.trans e').target = e' '' (e'.source ∩ e.target) :=
-  trans_source'' e'.symm e.symm
-
-theorem inv_image_trans_target : e'.symm '' (e.trans e').target = e'.source ∩ e.target :=
-  image_trans_source e'.symm e.symm
-
-theorem trans_assoc (e'' : OpenPartialHomeomorph Z Z') :
-    (e.trans e').trans e'' = e.trans (e'.trans e'') :=
-  toPartialEquiv_injective <| e.1.trans_assoc _ _
-
-@[simp, mfld_simps]
-theorem trans_refl : e.trans (OpenPartialHomeomorph.refl Y) = e :=
-  toPartialEquiv_injective e.1.trans_refl
-
-@[simp, mfld_simps]
-theorem refl_trans : (OpenPartialHomeomorph.refl X).trans e = e :=
-  toPartialEquiv_injective e.1.refl_trans
-
-theorem trans_ofSet {s : Set Y} (hs : IsOpen s) : e.trans (ofSet s hs) = e.restr (e ⁻¹' s) :=
-  OpenPartialHomeomorph.ext _ _ (fun _ => rfl) (fun _ => rfl) <| by
-    rw [trans_source, restr_source, ofSet_source, ← preimage_interior, hs.interior_eq]
-
-theorem trans_of_set' {s : Set Y} (hs : IsOpen s) :
-    e.trans (ofSet s hs) = e.restr (e.source ∩ e ⁻¹' s) := by rw [trans_ofSet, restr_source_inter]
-
-theorem ofSet_trans {s : Set X} (hs : IsOpen s) : (ofSet s hs).trans e = e.restr s :=
-  OpenPartialHomeomorph.ext _ _ (fun _ => rfl) (fun _ => rfl) <|
-    by simp [hs.interior_eq, inter_comm]
-
-theorem ofSet_trans' {s : Set X} (hs : IsOpen s) :
-    (ofSet s hs).trans e = e.restr (e.source ∩ s) := by
-  rw [ofSet_trans, restr_source_inter]
-
-@[simp, mfld_simps]
-theorem ofSet_trans_ofSet {s : Set X} (hs : IsOpen s) {s' : Set X} (hs' : IsOpen s') :
-    (ofSet s hs).trans (ofSet s' hs') = ofSet (s ∩ s') (IsOpen.inter hs hs') := by
-  rw [(ofSet s hs).trans_ofSet hs']
-  ext <;> simp [hs'.interior_eq]
-
-theorem restr_trans (s : Set X) : (e.restr s).trans e' = (e.trans e').restr s :=
-  toPartialEquiv_injective <|
-    PartialEquiv.restr_trans e.toPartialEquiv e'.toPartialEquiv (interior s)
-
-end trans
-
-/-! `EqOnSource`: equivalence on their source -/
-section EqOnSource
-
-/-- `EqOnSource e e'` means that `e` and `e'` have the same source, and coincide there. They
-should really be considered the same partial equivalence. -/
-def EqOnSource (e e' : OpenPartialHomeomorph X Y) : Prop :=
-  e.source = e'.source ∧ EqOn e e' e.source
-
-theorem eqOnSource_iff (e e' : OpenPartialHomeomorph X Y) :
-    EqOnSource e e' ↔ PartialEquiv.EqOnSource e.toPartialEquiv e'.toPartialEquiv :=
-  Iff.rfl
-
-/-- `EqOnSource` is an equivalence relation. -/
-instance eqOnSourceSetoid : Setoid (OpenPartialHomeomorph X Y) :=
-  { PartialEquiv.eqOnSourceSetoid.comap toPartialEquiv with r := EqOnSource }
-
-theorem eqOnSource_refl : e ≈ e := Setoid.refl _
-
-/-- If two open partial homeomorphisms are equivalent, so are their inverses. -/
-theorem EqOnSource.symm' {e e' : OpenPartialHomeomorph X Y} (h : e ≈ e') : e.symm ≈ e'.symm :=
-  PartialEquiv.EqOnSource.symm' h
-
-/-- Two equivalent open partial homeomorphisms have the same source. -/
-theorem EqOnSource.source_eq {e e' : OpenPartialHomeomorph X Y} (h : e ≈ e') :
-    e.source = e'.source :=
-  h.1
-
-/-- Two equivalent open partial homeomorphisms have the same target. -/
-theorem EqOnSource.target_eq {e e' : OpenPartialHomeomorph X Y} (h : e ≈ e') :
-    e.target = e'.target :=
-  h.symm'.1
-
-/-- Two equivalent open partial homeomorphisms have coinciding `toFun` on the source -/
-theorem EqOnSource.eqOn {e e' : OpenPartialHomeomorph X Y} (h : e ≈ e') : EqOn e e' e.source :=
-  h.2
-
-/-- Two equivalent open partial homeomorphisms have coinciding `invFun` on the target -/
-theorem EqOnSource.symm_eqOn_target {e e' : OpenPartialHomeomorph X Y} (h : e ≈ e') :
-    EqOn e.symm e'.symm e.target :=
-  h.symm'.2
-
-/-- Composition of open partial homeomorphisms respects equivalence. -/
-theorem EqOnSource.trans' {e e' : OpenPartialHomeomorph X Y} {f f' : OpenPartialHomeomorph Y Z}
-    (he : e ≈ e') (hf : f ≈ f') : e.trans f ≈ e'.trans f' :=
-  PartialEquiv.EqOnSource.trans' he hf
-
-/-- Restriction of open partial homeomorphisms respects equivalence -/
-theorem EqOnSource.restr {e e' : OpenPartialHomeomorph X Y} (he : e ≈ e') (s : Set X) :
-    e.restr s ≈ e'.restr s :=
-  PartialEquiv.EqOnSource.restr he _
-
-/-- Two equivalent open partial homeomorphisms are equal when the source and target are `univ`. -/
-theorem Set.EqOn.restr_eqOn_source {e e' : OpenPartialHomeomorph X Y}
-    (h : EqOn e e' (e.source ∩ e'.source)) : e.restr e'.source ≈ e'.restr e.source := by
-  constructor
-  · rw [e'.restr_source' _ e.open_source]
-    rw [e.restr_source' _ e'.open_source]
-    exact Set.inter_comm _ _
-  · rw [e.restr_source' _ e'.open_source]
-    refine (EqOn.trans ?_ h).trans ?_ <;> simp only [mfld_simps, eqOn_refl]
-
-/-- Composition of an open partial homeomorphism and its inverse is equivalent to the restriction of
-the identity to the source -/
-theorem self_trans_symm : e.trans e.symm ≈ OpenPartialHomeomorph.ofSet e.source e.open_source :=
-  PartialEquiv.self_trans_symm _
-
-theorem symm_trans_self : e.symm.trans e ≈ OpenPartialHomeomorph.ofSet e.target e.open_target :=
-  e.symm.self_trans_symm
-
-theorem eq_of_eqOnSource_univ {e e' : OpenPartialHomeomorph X Y} (h : e ≈ e') (s : e.source = univ)
-    (t : e.target = univ) : e = e' :=
-  toPartialEquiv_injective <| PartialEquiv.eq_of_eqOnSource_univ _ _ h s t
-
-variable {s : Set X}
-
-theorem restr_symm_trans {e' : OpenPartialHomeomorph X Y}
-    (hs : IsOpen s) (hs' : IsOpen (e '' s)) (hs'' : s ⊆ e.source) :
-    (e.restr s).symm.trans e' ≈ (e.symm.trans e').restr (e '' s) := by
-  refine ⟨?_, ?_⟩
-  · simp only [trans_toPartialEquiv, symm_toPartialEquiv, restr_toPartialEquiv,
-      PartialEquiv.trans_source, PartialEquiv.symm_source, PartialEquiv.restr_target, coe_coe_symm,
-      PartialEquiv.restr_coe_symm, PartialEquiv.restr_source]
-    rw [interior_eq_iff_isOpen.mpr hs', interior_eq_iff_isOpen.mpr hs]
-    -- Get rid of the middle term, which is merely distracting.
-    rw [inter_assoc, inter_assoc, inter_comm _ (e '' s), ← inter_assoc, ← inter_assoc]
-    congr 1
-    -- Now, just a bunch of rewrites: should this be a separate lemma?
-    rw [← image_source_inter_eq', ← image_source_eq_target]
-    refine image_inter_on ?_
-    intro x hx y hy h
-    rw [← left_inv e hy, ← left_inv e (hs'' hx), h]
-  · simp_rw [coe_trans, restr_symm_apply, restr_apply, coe_trans]
-    intro x hx
-    simp
-
-theorem symm_trans_restr (e' : OpenPartialHomeomorph X Y) (hs : IsOpen s) :
-    e'.symm.trans (e.restr s) ≈ (e'.symm.trans e).restr (e'.target ∩ e'.symm ⁻¹' s) := by
-  have ht : IsOpen (e'.target ∩ e'.symm ⁻¹' s) := by
-    rw [← image_source_inter_eq']
-    exact isOpen_image_source_inter e' hs
-  refine ⟨?_, ?_⟩
-  · simp only [trans_toPartialEquiv, symm_toPartialEquiv, restr_toPartialEquiv,
-      PartialEquiv.trans_source, PartialEquiv.symm_source, coe_coe_symm, PartialEquiv.restr_source,
-      preimage_inter]
-    -- Shuffle the intersections, pull e'.target into the interior and use interior_inter.
-    rw [interior_eq_iff_isOpen.mpr hs,
-      ← inter_assoc, inter_comm e'.target, inter_assoc, inter_assoc]
-    congr 1
-    nth_rw 2 [← interior_eq_iff_isOpen.mpr e'.open_target]
-    rw [← interior_inter, ← inter_assoc, inter_self, interior_eq_iff_isOpen.mpr ht]
-  · simp [Set.eqOn_refl]
-
-lemma restr_eqOnSource_restr {s' : Set X}
-    (hss' : e.source ∩ interior s = e.source ∩ interior s') :
-    e.restr s ≈ e.restr s' := by
-  constructor
-  · simpa [e.restr_source]
-  · simp [Set.eqOn_refl]
-
-lemma restr_inter_source : e.restr (e.source ∩ s) ≈ e.restr s :=
-  e.restr_eqOnSource_restr (by simp [interior_eq_iff_isOpen.mpr e.open_source])
-
-end EqOnSource
-
-/-! product of two open partial homeomorphisms -/
-section Prod
-
-/-- The product of two open partial homeomorphisms, as an open partial homeomorphism on the product
-space. -/
-@[simps! (attr := mfld_simps) -fullyApplied toPartialEquiv apply,
-  simps! -isSimp source target symm_apply]
-def prod (eX : OpenPartialHomeomorph X X') (eY : OpenPartialHomeomorph Y Y') :
-    OpenPartialHomeomorph (X × Y) (X' × Y') where
-  open_source := eX.open_source.prod eY.open_source
-  open_target := eX.open_target.prod eY.open_target
-  continuousOn_toFun := eX.continuousOn.prodMap eY.continuousOn
-  continuousOn_invFun := eX.continuousOn_symm.prodMap eY.continuousOn_symm
-  toPartialEquiv := eX.toPartialEquiv.prod eY.toPartialEquiv
-
-@[simp, mfld_simps]
-theorem prod_symm (eX : OpenPartialHomeomorph X X') (eY : OpenPartialHomeomorph Y Y') :
-    (eX.prod eY).symm = eX.symm.prod eY.symm :=
-  rfl
-
-@[simp]
-theorem refl_prod_refl : (OpenPartialHomeomorph.refl X).prod (OpenPartialHomeomorph.refl Y) =
-    OpenPartialHomeomorph.refl (X × Y) :=
-  OpenPartialHomeomorph.ext _ _ (fun _ => rfl) (fun _ => rfl) univ_prod_univ
-
-@[simp, mfld_simps]
-theorem prod_trans (e : OpenPartialHomeomorph X Y) (f : OpenPartialHomeomorph Y Z)
-    (e' : OpenPartialHomeomorph X' Y') (f' : OpenPartialHomeomorph Y' Z') :
-    (e.prod e').trans (f.prod f') = (e.trans f).prod (e'.trans f') :=
-  toPartialEquiv_injective <| e.1.prod_trans ..
-
-theorem prod_eq_prod_of_nonempty {eX eX' : OpenPartialHomeomorph X X'}
-    {eY eY' : OpenPartialHomeomorph Y Y'} (h : (eX.prod eY).source.Nonempty) :
-    eX.prod eY = eX'.prod eY' ↔ eX = eX' ∧ eY = eY' := by
-  obtain ⟨⟨x, y⟩, -⟩ := id h
-  haveI : Nonempty X := ⟨x⟩
-  haveI : Nonempty X' := ⟨eX x⟩
-  haveI : Nonempty Y := ⟨y⟩
-  haveI : Nonempty Y' := ⟨eY y⟩
-  simp_rw [OpenPartialHomeomorph.ext_iff, prod_apply, prod_symm_apply, prod_source, Prod.ext_iff,
-    Set.prod_eq_prod_iff_of_nonempty h, forall_and, Prod.forall, forall_const,
-    and_assoc, and_left_comm]
-
-theorem prod_eq_prod_of_nonempty'
-    {eX eX' : OpenPartialHomeomorph X X'} {eY eY' : OpenPartialHomeomorph Y Y'}
-    (h : (eX'.prod eY').source.Nonempty) : eX.prod eY = eX'.prod eY' ↔ eX = eX' ∧ eY = eY' := by
-  rw [eq_comm, prod_eq_prod_of_nonempty h, eq_comm, @eq_comm _ eY']
-
-theorem prod_symm_trans_prod
-    (e f : OpenPartialHomeomorph X Y) (e' f' : OpenPartialHomeomorph X' Y') :
-    (e.prod e').symm.trans (f.prod f') = (e.symm.trans f).prod (e'.symm.trans f') := by
-  simp
-
-end Prod
-
-/-! finite product of partial homeomorphisms -/
-section Pi
-
-variable {ι : Type*} [Finite ι] {X Y : ι → Type*} [∀ i, TopologicalSpace (X i)]
-  [∀ i, TopologicalSpace (Y i)] (ei : ∀ i, OpenPartialHomeomorph (X i) (Y i))
-
-/-- The product of a finite family of `OpenPartialHomeomorph`s. -/
-@[simps! toPartialEquiv apply symm_apply source target]
-def pi : OpenPartialHomeomorph (∀ i, X i) (∀ i, Y i) where
-  toPartialEquiv := PartialEquiv.pi fun i => (ei i).toPartialEquiv
-  open_source := isOpen_set_pi finite_univ fun i _ => (ei i).open_source
-  open_target := isOpen_set_pi finite_univ fun i _ => (ei i).open_target
-  continuousOn_toFun := continuousOn_pi.2 fun i =>
-    (ei i).continuousOn.comp (continuous_apply _).continuousOn fun _f hf => hf i trivial
-  continuousOn_invFun := continuousOn_pi.2 fun i =>
-    (ei i).continuousOn_symm.comp (continuous_apply _).continuousOn fun _f hf => hf i trivial
-
-end Pi
-
-/-! combining two partial homeomorphisms using `Set.piecewise` -/
-section Piecewise
-
-/-- Combine two `OpenPartialHomeomorph`s using `Set.piecewise`. The source of the new
-`OpenPartialHomeomorph` is `s.ite e.source e'.source = e.source ∩ s ∪ e'.source \ s`, and similarly
-for target.  The function sends `e.source ∩ s` to `e.target ∩ t` using `e` and
-`e'.source \ s` to `e'.target \ t` using `e'`, and similarly for the inverse function.
-To ensure the maps `toFun` and `invFun` are inverse of each other on the new `source` and `target`,
-the definition assumes that the sets `s` and `t` are related both by `e.is_image` and `e'.is_image`.
-To ensure that the new maps are continuous on `source`/`target`, it also assumes that `e.source` and
-`e'.source` meet `frontier s` on the same set and `e x = e' x` on this intersection. -/
-@[simps! -fullyApplied toPartialEquiv apply]
-def piecewise (e e' : OpenPartialHomeomorph X Y) (s : Set X) (t : Set Y) [∀ x, Decidable (x ∈ s)]
-    [∀ y, Decidable (y ∈ t)] (H : e.IsImage s t) (H' : e'.IsImage s t)
-    (Hs : e.source ∩ frontier s = e'.source ∩ frontier s)
-    (Heq : EqOn e e' (e.source ∩ frontier s)) : OpenPartialHomeomorph X Y where
-  toPartialEquiv := e.toPartialEquiv.piecewise e'.toPartialEquiv s t H H'
-  open_source := e.open_source.ite e'.open_source Hs
-  open_target :=
-    e.open_target.ite e'.open_target <| H.frontier.inter_eq_of_inter_eq_of_eqOn H'.frontier Hs Heq
-  continuousOn_toFun := continuousOn_piecewise_ite e.continuousOn e'.continuousOn Hs Heq
-  continuousOn_invFun :=
-    continuousOn_piecewise_ite e.continuousOn_symm e'.continuousOn_symm
-      (H.frontier.inter_eq_of_inter_eq_of_eqOn H'.frontier Hs Heq)
-      (H.frontier.symm_eqOn_of_inter_eq_of_eqOn Hs Heq)
-
-@[simp]
-theorem symm_piecewise (e e' : OpenPartialHomeomorph X Y) {s : Set X} {t : Set Y}
-    [∀ x, Decidable (x ∈ s)] [∀ y, Decidable (y ∈ t)] (H : e.IsImage s t) (H' : e'.IsImage s t)
-    (Hs : e.source ∩ frontier s = e'.source ∩ frontier s)
-    (Heq : EqOn e e' (e.source ∩ frontier s)) :
-    (e.piecewise e' s t H H' Hs Heq).symm =
-      e.symm.piecewise e'.symm t s H.symm H'.symm
-        (H.frontier.inter_eq_of_inter_eq_of_eqOn H'.frontier Hs Heq)
-        (H.frontier.symm_eqOn_of_inter_eq_of_eqOn Hs Heq) :=
-  rfl
-
-/-- Combine two `OpenPartialHomeomorph`s with disjoint sources and disjoint targets. We reuse
-`OpenPartialHomeomorph.piecewise` then override `toPartialEquiv` to `PartialEquiv.disjointUnion`.
-This way we have better definitional equalities for `source` and `target`. -/
-def disjointUnion (e e' : OpenPartialHomeomorph X Y) [∀ x, Decidable (x ∈ e.source)]
-    [∀ y, Decidable (y ∈ e.target)] (Hs : Disjoint e.source e'.source)
-    (Ht : Disjoint e.target e'.target) : OpenPartialHomeomorph X Y :=
-  (e.piecewise e' e.source e.target e.isImage_source_target
-        (e'.isImage_source_target_of_disjoint e Hs.symm Ht.symm)
-        (by rw [e.open_source.inter_frontier_eq, (Hs.symm.frontier_right e'.open_source).inter_eq])
-        (by
-          rw [e.open_source.inter_frontier_eq]
-          exact eqOn_empty _ _)).replaceEquiv
-    (e.toPartialEquiv.disjointUnion e'.toPartialEquiv Hs Ht)
-    (PartialEquiv.disjointUnion_eq_piecewise _ _ _ _).symm
-
-end Piecewise
-
-section Continuity
-
-/-- Continuity within a set at a point can be read under right composition with a local
-homeomorphism, if the point is in its target -/
-theorem continuousWithinAt_iff_continuousWithinAt_comp_right {f : Y → Z} {s : Set Y} {x : Y}
-    (h : x ∈ e.target) :
-    ContinuousWithinAt f s x ↔ ContinuousWithinAt (f ∘ e) (e ⁻¹' s) (e.symm x) := by
-  simp_rw [ContinuousWithinAt, ← @tendsto_map'_iff _ _ _ _ e,
-    e.map_nhdsWithin_preimage_eq (e.map_target h), (· ∘ ·), e.right_inv h]
-
-/-- Continuity at a point can be read under right composition with an open partial homeomorphism, if
-the point is in its target -/
-theorem continuousAt_iff_continuousAt_comp_right {f : Y → Z} {x : Y} (h : x ∈ e.target) :
-    ContinuousAt f x ↔ ContinuousAt (f ∘ e) (e.symm x) := by
-  rw [← continuousWithinAt_univ, e.continuousWithinAt_iff_continuousWithinAt_comp_right h,
-    preimage_univ, continuousWithinAt_univ]
-
-/-- A function is continuous on a set if and only if its composition with an open partial
-homeomorphism on the right is continuous on the corresponding set. -/
-theorem continuousOn_iff_continuousOn_comp_right {f : Y → Z} {s : Set Y} (h : s ⊆ e.target) :
-    ContinuousOn f s ↔ ContinuousOn (f ∘ e) (e.source ∩ e ⁻¹' s) := by
-  simp only [← e.symm_image_eq_source_inter_preimage h, ContinuousOn, forall_mem_image]
-  refine forall₂_congr fun x hx => ?_
-  rw [e.continuousWithinAt_iff_continuousWithinAt_comp_right (h hx),
-    e.symm_image_eq_source_inter_preimage h, inter_comm, continuousWithinAt_inter]
-  exact IsOpen.mem_nhds e.open_source (e.map_target (h hx))
-
-/-- Continuity within a set at a point can be read under left composition with a local
-homeomorphism if a neighborhood of the initial point is sent to the source of the local
-homeomorphism -/
-theorem continuousWithinAt_iff_continuousWithinAt_comp_left {f : Z → X} {s : Set Z} {x : Z}
-    (hx : f x ∈ e.source) (h : f ⁻¹' e.source ∈ 𝓝[s] x) :
-    ContinuousWithinAt f s x ↔ ContinuousWithinAt (e ∘ f) s x := by
-  refine ⟨(e.continuousAt hx).comp_continuousWithinAt, fun fe_cont => ?_⟩
-  rw [← continuousWithinAt_inter' h] at fe_cont ⊢
-  have : ContinuousWithinAt (e.symm ∘ e ∘ f) (s ∩ f ⁻¹' e.source) x :=
-    haveI : ContinuousWithinAt e.symm univ (e (f x)) :=
-      (e.continuousAt_symm (e.map_source hx)).continuousWithinAt
-    ContinuousWithinAt.comp this fe_cont (subset_univ _)
-  exact this.congr (fun y hy => by simp [e.left_inv hy.2]) (by simp [e.left_inv hx])
-
-/-- Continuity at a point can be read under left composition with an open partial homeomorphism if a
-neighborhood of the initial point is sent to the source of the partial homeomorphism -/
-theorem continuousAt_iff_continuousAt_comp_left {f : Z → X} {x : Z} (h : f ⁻¹' e.source ∈ 𝓝 x) :
-    ContinuousAt f x ↔ ContinuousAt (e ∘ f) x := by
-  have hx : f x ∈ e.source := (mem_of_mem_nhds h :)
-  have h' : f ⁻¹' e.source ∈ 𝓝[univ] x := by rwa [nhdsWithin_univ]
-  rw [← continuousWithinAt_univ, ← continuousWithinAt_univ,
-    e.continuousWithinAt_iff_continuousWithinAt_comp_left hx h']
-
-/-- A function is continuous on a set if and only if its composition with an open partial
-homeomorphism on the left is continuous on the corresponding set. -/
-theorem continuousOn_iff_continuousOn_comp_left {f : Z → X} {s : Set Z} (h : s ⊆ f ⁻¹' e.source) :
-    ContinuousOn f s ↔ ContinuousOn (e ∘ f) s :=
-  forall₂_congr fun _x hx =>
-    e.continuousWithinAt_iff_continuousWithinAt_comp_left (h hx)
-      (mem_of_superset self_mem_nhdsWithin h)
-
-/-- A function is continuous if and only if its composition with an open partial homeomorphism
-on the left is continuous and its image is contained in the source. -/
-theorem continuous_iff_continuous_comp_left {f : Z → X} (h : f ⁻¹' e.source = univ) :
-    Continuous f ↔ Continuous (e ∘ f) := by
-  simp only [← continuousOn_univ]
-  exact e.continuousOn_iff_continuousOn_comp_left (Eq.symm h).subset
-
-end Continuity
-
-/-- The homeomorphism obtained by restricting an `OpenPartialHomeomorph` to a subset of the source.
--/
-@[simps]
-def homeomorphOfImageSubsetSource {s : Set X} {t : Set Y} (hs : s ⊆ e.source) (ht : e '' s = t) :
-    s ≃ₜ t :=
-  have h₁ : MapsTo e s t := mapsTo_iff_image_subset.2 ht.subset
-  have h₂ : t ⊆ e.target := ht ▸ e.image_source_eq_target ▸ image_mono hs
-  have h₃ : MapsTo e.symm t s := ht ▸ forall_mem_image.2 fun _x hx =>
-      (e.left_inv (hs hx)).symm ▸ hx
-  { toFun := MapsTo.restrict e s t h₁
-    invFun := MapsTo.restrict e.symm t s h₃
-    left_inv := fun a => Subtype.ext (e.left_inv (hs a.2))
-    right_inv := fun b => Subtype.ext <| e.right_inv (h₂ b.2)
-    continuous_toFun := (e.continuousOn.mono hs).mapsToRestrict h₁
-    continuous_invFun := (e.continuousOn_symm.mono h₂).mapsToRestrict h₃ }
-
-/-- An open partial homeomorphism defines a homeomorphism between its source and target. -/
-@[simps!]
-def toHomeomorphSourceTarget : e.source ≃ₜ e.target :=
-  e.homeomorphOfImageSubsetSource subset_rfl e.image_source_eq_target
-
-theorem secondCountableTopology_source [SecondCountableTopology Y] :
-    SecondCountableTopology e.source :=
-  e.toHomeomorphSourceTarget.secondCountableTopology
-
-theorem nhds_eq_comap_inf_principal {x} (hx : x ∈ e.source) :
-    𝓝 x = comap e (𝓝 (e x)) ⊓ 𝓟 e.source := by
-  lift x to e.source using hx
-  rw [← e.open_source.nhdsWithin_eq x.2, ← map_nhds_subtype_val, ← map_comap_setCoe_val,
-    e.toHomeomorphSourceTarget.nhds_eq_comap, nhds_subtype_eq_comap]
-  simp only [Function.comp_def, toHomeomorphSourceTarget_apply_coe, comap_comap]
-
-/-- If an open partial homeomorphism has source and target equal to univ, then it induces a
-homeomorphism between the whole spaces, expressed in this definition. -/
-@[simps (attr := mfld_simps) -fullyApplied apply symm_apply]
--- TODO: add a `PartialEquiv` version
-def toHomeomorphOfSourceEqUnivTargetEqUniv (h : e.source = (univ : Set X)) (h' : e.target = univ) :
-    X ≃ₜ Y where
-  toFun := e
-  invFun := e.symm
-  left_inv x :=
-    e.left_inv <| by
-      rw [h]
-      exact mem_univ _
-  right_inv x :=
-    e.right_inv <| by
-      rw [h']
-      exact mem_univ _
-  continuous_toFun := by
-    simpa only [continuousOn_univ, h] using e.continuousOn
-  continuous_invFun := by
-    simpa only [continuousOn_univ, h'] using e.continuousOn_symm
-
-theorem isOpenEmbedding_restrict : IsOpenEmbedding (e.source.restrict e) := by
-  refine .of_continuous_injective_isOpenMap (e.continuousOn.comp_continuous
-    continuous_subtype_val Subtype.prop) e.injOn.injective fun V hV ↦ ?_
-  rw [Set.restrict_eq, Set.image_comp]
-  exact e.isOpen_image_of_subset_source (e.open_source.isOpenMap_subtype_val V hV)
-    fun _ ⟨x, _, h⟩ ↦ h ▸ x.2
-
-/-- An open partial homeomorphism whose source is all of `X` defines an open embedding of `X` into
-`Y`. The converse is also true; see `IsOpenEmbedding.toOpenPartialHomeomorph`. -/
-theorem to_isOpenEmbedding (h : e.source = Set.univ) : IsOpenEmbedding e :=
-  e.isOpenEmbedding_restrict.comp
-    ((Homeomorph.setCongr h).trans <| Homeomorph.Set.univ X).symm.isOpenEmbedding
-
-end OpenPartialHomeomorph
-
-namespace Homeomorph
-
-variable (e : X ≃ₜ Y) (e' : Y ≃ₜ Z)
-
-/- Register as simp lemmas that the fields of an open partial homeomorphism built from a
-homeomorphism correspond to the fields of the original homeomorphism. -/
-@[simp, mfld_simps]
-theorem refl_toOpenPartialHomeomorph :
-    (Homeomorph.refl X).toOpenPartialHomeomorph = OpenPartialHomeomorph.refl X :=
-  rfl
-
-@[deprecated (since := "2025-08-29")] alias
-  refl_toPartialHomeomorph := refl_toOpenPartialHomeomorph
-
-@[simp, mfld_simps]
-theorem symm_toOpenPartialHomeomorph :
-    e.symm.toOpenPartialHomeomorph = e.toOpenPartialHomeomorph.symm :=
-  rfl
-
-@[deprecated (since := "2025-08-29")] alias
-  symm_toPartialHomeomorph := symm_toOpenPartialHomeomorph
-
-@[simp, mfld_simps]
-theorem trans_toOpenPartialHomeomorph : (e.trans e').toOpenPartialHomeomorph =
-    e.toOpenPartialHomeomorph.trans e'.toOpenPartialHomeomorph :=
-  OpenPartialHomeomorph.toPartialEquiv_injective <| Equiv.trans_toPartialEquiv _ _
-
-@[deprecated (since := "2025-08-29")] alias
-  trans_toPartialHomeomorph := trans_toOpenPartialHomeomorph
-
-/-- Precompose an open partial homeomorphism with a homeomorphism.
-We modify the source and target to have better definitional behavior. -/
-@[simps! -fullyApplied]
-def transOpenPartialHomeomorph (e : X ≃ₜ Y) (f' : OpenPartialHomeomorph Y Z) :
-    OpenPartialHomeomorph X Z where
-  toPartialEquiv := e.toEquiv.transPartialEquiv f'.toPartialEquiv
-  open_source := f'.open_source.preimage e.continuous
-  open_target := f'.open_target
-  continuousOn_toFun := f'.continuousOn.comp e.continuous.continuousOn fun _ => id
-  continuousOn_invFun := e.symm.continuous.comp_continuousOn f'.symm.continuousOn
-
-@[deprecated (since := "2025-08-29")] alias
-  transPartialHomeomorph := transOpenPartialHomeomorph
-
-theorem transOpenPartialHomeomorph_eq_trans (e : X ≃ₜ Y) (f' : OpenPartialHomeomorph Y Z) :
-    e.transOpenPartialHomeomorph f' = e.toOpenPartialHomeomorph.trans f' :=
-  OpenPartialHomeomorph.toPartialEquiv_injective <| Equiv.transPartialEquiv_eq_trans _ _
-
-@[deprecated (since := "2025-08-29")] alias
-  transPartialHomeomorph_eq_trans := transOpenPartialHomeomorph_eq_trans
-
-@[simp, mfld_simps]
-theorem transOpenPartialHomeomorph_trans (e : X ≃ₜ Y) (f : OpenPartialHomeomorph Y Z)
-    (f' : OpenPartialHomeomorph Z Z') :
-    (e.transOpenPartialHomeomorph f).trans f' = e.transOpenPartialHomeomorph (f.trans f') := by
-  simp only [transOpenPartialHomeomorph_eq_trans, OpenPartialHomeomorph.trans_assoc]
-
-@[deprecated (since := "2025-08-29")] alias
-  transPartialHomeomorph_trans := transOpenPartialHomeomorph_trans
-
-@[simp, mfld_simps]
-theorem trans_transOpenPartialHomeomorph (e : X ≃ₜ Y) (e' : Y ≃ₜ Z)
-    (f'' : OpenPartialHomeomorph Z Z') : (e.trans e').transOpenPartialHomeomorph f'' =
-      e.transOpenPartialHomeomorph (e'.transOpenPartialHomeomorph f'') := by
-  simp only [transOpenPartialHomeomorph_eq_trans, OpenPartialHomeomorph.trans_assoc,
-    trans_toOpenPartialHomeomorph]
-
-@[deprecated (since := "2025-08-29")] alias
-  trans_transPartialHomeomorph := trans_transOpenPartialHomeomorph
-
-end Homeomorph
-
-namespace Topology.IsOpenEmbedding
-
-variable (f : X → Y) (h : IsOpenEmbedding f)
-
-/-- An open embedding of `X` into `Y`, with `X` nonempty, defines an open partial homeomorphism
-whose source is all of `X`. The converse is also true; see
-`OpenPartialHomeomorph.to_isOpenEmbedding`. -/
-@[simps! (attr := mfld_simps) -fullyApplied apply source target]
-noncomputable def toOpenPartialHomeomorph [Nonempty X] : OpenPartialHomeomorph X Y :=
-  OpenPartialHomeomorph.ofContinuousOpen (h.isEmbedding.injective.injOn.toPartialEquiv f univ)
-    h.continuous.continuousOn h.isOpenMap isOpen_univ
-
-@[deprecated (since := "2025-08-29")] alias toPartialHomeomorph := toOpenPartialHomeomorph
-
-variable [Nonempty X]
-
-lemma toOpenPartialHomeomorph_left_inv {x : X} : (h.toOpenPartialHomeomorph f).symm (f x) = x := by
-  rw [← congr_fun (h.toOpenPartialHomeomorph_apply f), OpenPartialHomeomorph.left_inv]
-  exact Set.mem_univ _
-
-@[deprecated (since := "2025-08-29")] alias
-  toPartialHomeomorph_left_inv := toOpenPartialHomeomorph_left_inv
-
-lemma toOpenPartialHomeomorph_right_inv {x : Y} (hx : x ∈ Set.range f) :
-    f ((h.toOpenPartialHomeomorph f).symm x) = x := by
-  rw [← congr_fun (h.toOpenPartialHomeomorph_apply f), OpenPartialHomeomorph.right_inv]
-  rwa [toOpenPartialHomeomorph_target]
-
-@[deprecated (since := "2025-08-29")] alias
-  toPartialHomeomorph_right_inv := toOpenPartialHomeomorph_right_inv
-
-end Topology.IsOpenEmbedding
-
-/-! inclusion of an open set in a topological space -/
-namespace TopologicalSpace.Opens
-
-/- `Nonempty s` is not a type class argument because `s`, being a subset, rarely comes with a type
-class instance. Then we'd have to manually provide the instance every time we use the following
-lemmas, tediously using `haveI := ...` or `@foobar _ _ _ ...`. -/
-variable (s : Opens X) (hs : Nonempty s)
-
-/-- The inclusion of an open subset `s` of a space `X` into `X` is an open partial homeomorphism
-from the subtype `s` to `X`. -/
-noncomputable def openPartialHomeomorphSubtypeCoe : OpenPartialHomeomorph s X :=
-  IsOpenEmbedding.toOpenPartialHomeomorph _ s.2.isOpenEmbedding_subtypeVal
-
-@[deprecated (since := "2025-08-29")] alias
-  partialHomeomorphSubtypeCoe := openPartialHomeomorphSubtypeCoe
-
-@[simp, mfld_simps]
-theorem openPartialHomeomorphSubtypeCoe_coe :
-    (s.openPartialHomeomorphSubtypeCoe hs : s → X) = (↑) :=
-  rfl
-
-@[deprecated (since := "2025-08-29")] alias
-  partialHomeomorphSubtypeCoe_coe := openPartialHomeomorphSubtypeCoe_coe
-
-@[simp, mfld_simps]
-theorem openPartialHomeomorphSubtypeCoe_source :
-    (s.openPartialHomeomorphSubtypeCoe hs).source = Set.univ :=
-  rfl
-
-@[deprecated (since := "2025-08-29")] alias
-  partialHomeomorphSubtypeCoe_source := openPartialHomeomorphSubtypeCoe_source
-
-@[simp, mfld_simps]
-theorem openPartialHomeomorphSubtypeCoe_target :
-    (s.openPartialHomeomorphSubtypeCoe hs).target = s := by
-  simp only [openPartialHomeomorphSubtypeCoe, Subtype.range_coe_subtype, mfld_simps]
-  rfl
-
-@[deprecated (since := "2025-08-29")] alias
-  partialHomeomorphSubtypeCoe_target := openPartialHomeomorphSubtypeCoe_target
-
-end TopologicalSpace.Opens
-
-namespace OpenPartialHomeomorph
-
-/- post-compose with an open partial homeomorphism -/
-section transHomeomorph
-
-/-- Postcompose an open partial homeomorphism with a homeomorphism.
-We modify the source and target to have better definitional behavior. -/
-@[simps! -fullyApplied]
-def transHomeomorph (e : OpenPartialHomeomorph X Y) (f' : Y ≃ₜ Z) : OpenPartialHomeomorph X Z where
-  toPartialEquiv := e.toPartialEquiv.transEquiv f'.toEquiv
-  open_source := e.open_source
-  open_target := e.open_target.preimage f'.symm.continuous
-  continuousOn_toFun := f'.continuous.comp_continuousOn e.continuousOn
-  continuousOn_invFun := e.symm.continuousOn.comp f'.symm.continuous.continuousOn fun _ => id
-
-theorem transHomeomorph_eq_trans (e : OpenPartialHomeomorph X Y) (f' : Y ≃ₜ Z) :
-    e.transHomeomorph f' = e.trans f'.toOpenPartialHomeomorph :=
-  toPartialEquiv_injective <| PartialEquiv.transEquiv_eq_trans _ _
-
-@[simp, mfld_simps]
-theorem transHomeomorph_transHomeomorph (e : OpenPartialHomeomorph X Y) (f' : Y ≃ₜ Z)
-    (f'' : Z ≃ₜ Z') :
-    (e.transHomeomorph f').transHomeomorph f'' = e.transHomeomorph (f'.trans f'') := by
-  simp only [transHomeomorph_eq_trans, trans_assoc, Homeomorph.trans_toOpenPartialHomeomorph]
-
-@[simp, mfld_simps]
-theorem trans_transHomeomorph (e : OpenPartialHomeomorph X Y) (e' : OpenPartialHomeomorph Y Z)
-    (f'' : Z ≃ₜ Z') :
-    (e.trans e').transHomeomorph f'' = e.trans (e'.transHomeomorph f'') := by
-  simp only [transHomeomorph_eq_trans, trans_assoc]
-
-end transHomeomorph
-
-/-! `subtypeRestr`: restriction to a subtype -/
-section subtypeRestr
-
-open TopologicalSpace
-
-variable (e : OpenPartialHomeomorph X Y)
-variable {s : Opens X} (hs : Nonempty s)
-
-/-- The restriction of an open partial homeomorphism `e` to an open subset `s` of the domain type
-produces an open partial homeomorphism whose domain is the subtype `s`. -/
-noncomputable def subtypeRestr : OpenPartialHomeomorph s Y :=
-  (s.openPartialHomeomorphSubtypeCoe hs).trans e
-
-theorem subtypeRestr_def : e.subtypeRestr hs = (s.openPartialHomeomorphSubtypeCoe hs).trans e :=
-  rfl
-
-@[simp, mfld_simps]
-theorem subtypeRestr_coe :
-    ((e.subtypeRestr hs : OpenPartialHomeomorph s Y) : s → Y) = Set.restrict ↑s (e : X → Y) :=
-  rfl
-
-@[simp, mfld_simps]
-theorem subtypeRestr_source : (e.subtypeRestr hs).source = (↑) ⁻¹' e.source := by
-  simp only [subtypeRestr_def, mfld_simps]
-
-theorem map_subtype_source {x : s} (hxe : (x : X) ∈ e.source) :
-    e x ∈ (e.subtypeRestr hs).target := by
-  refine ⟨e.map_source hxe, ?_⟩
-  rw [s.openPartialHomeomorphSubtypeCoe_target, mem_preimage, e.leftInvOn hxe]
-  exact x.prop
-
-/-- This lemma characterizes the transition functions of an open subset in terms of the transition
-functions of the original space. -/
-theorem subtypeRestr_symm_trans_subtypeRestr (f f' : OpenPartialHomeomorph X Y) :
-    (f.subtypeRestr hs).symm.trans (f'.subtypeRestr hs) ≈
-      (f.symm.trans f').restr (f.target ∩ f.symm ⁻¹' s) := by
-  simp only [subtypeRestr_def, trans_symm_eq_symm_trans_symm]
-  have openness₁ : IsOpen (f.target ∩ f.symm ⁻¹' s) := f.isOpen_inter_preimage_symm s.2
-  rw [← ofSet_trans _ openness₁, ← trans_assoc, ← trans_assoc]
-  refine EqOnSource.trans' ?_ (eqOnSource_refl _)
-  -- f' has been eliminated !!!
-  have set_identity : f.symm.source ∩ (f.target ∩ f.symm ⁻¹' s) = f.symm.source ∩ f.symm ⁻¹' s := by
-    mfld_set_tac
-  have openness₂ : IsOpen (s : Set X) := s.2
-  rw [ofSet_trans', set_identity, ← trans_of_set' _ openness₂, trans_assoc]
-  refine EqOnSource.trans' (eqOnSource_refl _) ?_
-  -- f has been eliminated !!!
-  refine Setoid.trans (symm_trans_self (s.openPartialHomeomorphSubtypeCoe hs)) ?_
-  simp only [mfld_simps, Setoid.refl]
-
-theorem subtypeRestr_symm_eqOn {U : Opens X} (hU : Nonempty U) :
-    EqOn e.symm (Subtype.val ∘ (e.subtypeRestr hU).symm) (e.subtypeRestr hU).target := by
-  intro y hy
-  rw [eq_comm, eq_symm_apply _ _ hy.1]
-  · change restrict _ e _ = _
-    rw [← subtypeRestr_coe _ hU, (e.subtypeRestr hU).right_inv hy]
-  · have := map_target _ hy; rwa [subtypeRestr_source] at this
-
-theorem subtypeRestr_symm_eqOn_of_le {U V : Opens X} (hU : Nonempty U) (hV : Nonempty V)
-    (hUV : U ≤ V) : EqOn (e.subtypeRestr hV).symm (Set.inclusion hUV ∘ (e.subtypeRestr hU).symm)
-      (e.subtypeRestr hU).target := by
-  set i := Set.inclusion hUV
-  intro y hy
-  dsimp [OpenPartialHomeomorph.subtypeRestr_def] at hy ⊢
-  have hyV : e.symm y ∈ (V.openPartialHomeomorphSubtypeCoe hV).target := by
-    rw [Opens.openPartialHomeomorphSubtypeCoe_target] at hy ⊢
-    exact hUV hy.2
-  refine (V.openPartialHomeomorphSubtypeCoe hV).injOn ?_ trivial ?_
-  · rw [← OpenPartialHomeomorph.symm_target]
-    apply OpenPartialHomeomorph.map_source
-    rw [OpenPartialHomeomorph.symm_source]
-    exact hyV
-  · rw [(V.openPartialHomeomorphSubtypeCoe hV).right_inv hyV]
-    change _ = U.openPartialHomeomorphSubtypeCoe hU _
-    rw [(U.openPartialHomeomorphSubtypeCoe hU).right_inv hy.2]
-
-end subtypeRestr
-
-variable {X X' Z : Type*} [TopologicalSpace X] [TopologicalSpace X'] [TopologicalSpace Z]
-  [Nonempty Z] {f : X → X'}
-
-/-- Extend an open partial homeomorphism `e : X → Z` to `X' → Z`, using an open embedding
-`ι : X → X'`. On `ι(X)`, the extension is specified by `e`; its value elsewhere is arbitrary
-(and uninteresting). -/
-noncomputable def lift_openEmbedding (e : OpenPartialHomeomorph X Z) (hf : IsOpenEmbedding f) :
-    OpenPartialHomeomorph X' Z where
-  toFun := extend f e (fun _ ↦ (Classical.arbitrary Z))
-  invFun := f ∘ e.invFun
-  source := f '' e.source
-  target := e.target
-  map_source' := by
-    rintro x ⟨x₀, hx₀, hxx₀⟩
-    rw [← hxx₀, hf.injective.extend_apply e]
-    exact e.map_source' hx₀
-  map_target' z hz := mem_image_of_mem f (e.map_target' hz)
-  left_inv' := by
-    intro x ⟨x₀, hx₀, hxx₀⟩
-    rw [← hxx₀, hf.injective.extend_apply e, comp_apply]
-    congr
-    exact e.left_inv' hx₀
-  right_inv' z hz := by simpa only [comp_apply, hf.injective.extend_apply e] using e.right_inv' hz
-  open_source := hf.isOpenMap _ e.open_source
-  open_target := e.open_target
-  continuousOn_toFun := by
-    by_cases Nonempty X; swap
-    · intro x hx; simp_all
-    set F := (extend f e (fun _ ↦ (Classical.arbitrary Z))) with F_eq
-    have heq : EqOn F (e ∘ (hf.toOpenPartialHomeomorph).symm) (f '' e.source) := by
-      intro x ⟨x₀, hx₀, hxx₀⟩
-      rw [← hxx₀, F_eq, hf.injective.extend_apply e, comp_apply,
-        hf.toOpenPartialHomeomorph_left_inv]
-    have : ContinuousOn (e ∘ (hf.toOpenPartialHomeomorph).symm) (f '' e.source) := by
-      apply e.continuousOn_toFun.comp; swap
-      · intro x' ⟨x, hx, hx'x⟩
-        rw [← hx'x, hf.toOpenPartialHomeomorph_left_inv]; exact hx
-      have : ContinuousOn (hf.toOpenPartialHomeomorph).symm (f '' univ) :=
-        (hf.toOpenPartialHomeomorph).continuousOn_invFun
-      exact this.mono <| image_mono <| subset_univ _
-    exact ContinuousOn.congr this heq
-  continuousOn_invFun := hf.continuous.comp_continuousOn e.continuousOn_invFun
-
-@[simp, mfld_simps]
-lemma lift_openEmbedding_toFun (e : OpenPartialHomeomorph X Z) (hf : IsOpenEmbedding f) :
-    (e.lift_openEmbedding hf) = extend f e (fun _ ↦ (Classical.arbitrary Z)) := rfl
-
-lemma lift_openEmbedding_apply (e : OpenPartialHomeomorph X Z) (hf : IsOpenEmbedding f) {x : X} :
-    (lift_openEmbedding e hf) (f x) = e x := by
-  simp_rw [e.lift_openEmbedding_toFun]
-  apply hf.injective.extend_apply
-
-@[simp, mfld_simps]
-lemma lift_openEmbedding_source (e : OpenPartialHomeomorph X Z) (hf : IsOpenEmbedding f) :
-    (e.lift_openEmbedding hf).source = f '' e.source := rfl
-
-@[simp, mfld_simps]
-lemma lift_openEmbedding_target (e : OpenPartialHomeomorph X Z) (hf : IsOpenEmbedding f) :
-    (e.lift_openEmbedding hf).target = e.target := rfl
-
-@[simp, mfld_simps]
-lemma lift_openEmbedding_symm (e : OpenPartialHomeomorph X Z) (hf : IsOpenEmbedding f) :
-    (e.lift_openEmbedding hf).symm = f ∘ e.symm := rfl
-
-@[simp, mfld_simps]
-lemma lift_openEmbedding_symm_source (e : OpenPartialHomeomorph X Z) (hf : IsOpenEmbedding f) :
-    (e.lift_openEmbedding hf).symm.source = e.target := rfl
-
-@[simp, mfld_simps]
-lemma lift_openEmbedding_symm_target (e : OpenPartialHomeomorph X Z) (hf : IsOpenEmbedding f) :
-    (e.lift_openEmbedding hf).symm.target = f '' e.source := by
-  rw [OpenPartialHomeomorph.symm_target, e.lift_openEmbedding_source]
-
-lemma lift_openEmbedding_trans_apply
-    (e e' : OpenPartialHomeomorph X Z) (hf : IsOpenEmbedding f) (z : Z) :
-    (e.lift_openEmbedding hf).symm.trans (e'.lift_openEmbedding hf) z = (e.symm.trans e') z := by
-  simp [hf.injective.extend_apply e']
-
-@[simp, mfld_simps]
-lemma lift_openEmbedding_trans (e e' : OpenPartialHomeomorph X Z) (hf : IsOpenEmbedding f) :
-    (e.lift_openEmbedding hf).symm.trans (e'.lift_openEmbedding hf) = e.symm.trans e' := by
-  ext z
-  · exact e.lift_openEmbedding_trans_apply e' hf z
-  · simp [hf.injective.extend_apply e]
-  · simp_rw [OpenPartialHomeomorph.trans_source, e.lift_openEmbedding_symm_source, e.symm_source,
-      e.lift_openEmbedding_symm, e'.lift_openEmbedding_source]
-    refine ⟨fun ⟨hx, ⟨y, hy, hxy⟩⟩ ↦ ⟨hx, ?_⟩, fun ⟨hx, hx'⟩ ↦ ⟨hx, mem_image_of_mem f hx'⟩⟩
-    rw [mem_preimage]; rw [comp_apply] at hxy
-    exact (hf.injective hxy) ▸ hy
-
-end OpenPartialHomeomorph
-
-set_option linter.style.longFile 1700
-=======
-deprecated_module (since := "2025-12-08")
->>>>>>> 790901a8
+deprecated_module (since := "2025-12-08")