--- conflicted
+++ resolved
@@ -211,12 +211,7 @@
     ⟨v, v.subset_iUnion, fun i => v.isOpen _, fun i => v.closure_subset (this i)⟩
   refine fun i ↦ by_contra fun hi ↦ ?_
   rcases v.exists_gt hs i hi with ⟨v', hlt⟩
-<<<<<<< HEAD
   exact hv.not_lt hlt
-#align exists_subset_Union_closure_subset exists_subset_iUnion_closure_subset
-=======
-  exact ⟨v', hlt.le, hlt.ne'⟩
->>>>>>> 780b09c2
 
 /-- **Shrinking lemma**. A point-finite open cover of a closed subset of a normal space can be
 "shrunk" to a new closed cover so that each new closed set is contained in the corresponding
