--- conflicted
+++ resolved
@@ -82,11 +82,8 @@
 
 namespace IsCompletelyMetrizableSpace
 
-<<<<<<< HEAD
-=======
 /-- Note: the priority is set to 90 to ensure that this instance is only applied after
 `EMetricSpace.metrizableSpace`. This prevents unnecessary attempts to infer completeness. -/
->>>>>>> 0f424791
 instance (priority := 90) MetrizableSpace [TopologicalSpace X] [IsCompletelyMetrizableSpace X] :
     MetrizableSpace X := by
   letI := upgradeIsCompletelyMetrizable X
