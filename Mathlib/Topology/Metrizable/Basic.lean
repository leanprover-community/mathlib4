/-
Copyright (c) 2021 Yury Kudryashov. All rights reserved.
Released under Apache 2.0 license as described in the file LICENSE.
Authors: Yury Kudryashov
-/
<<<<<<< HEAD
import Mathlib.Topology.UniformSpace.Pi
=======
module

public import Mathlib.Topology.MetricSpace.Basic
>>>>>>> 16e4c581

/-!
# Metrizable Spaces

In this file we define metrizable topological spaces, i.e., topological spaces for which there
exists a metric space structure that generates the same topology.
We define it without any reference to metric spaces in order to avoid importing the real numbers.
For the proof that metrizable spaces admit a compatible metric,
see `Mathlib/Topology/Metrizable/Uniformity`.
-/

<<<<<<< HEAD
assert_not_exists AddMonoidWithOne

open Filter Set Topology
=======
@[expose] public section

open Filter Set Metric Topology
>>>>>>> 16e4c581

namespace TopologicalSpace

variable {ι X Y : Type*} {A : ι → Type*} [TopologicalSpace X] [TopologicalSpace Y] [Finite ι]
  [∀ i, TopologicalSpace (A i)]

/-- A topological space is *pseudo metrizable* if there exists a pseudo metric space structure
compatible with the topology. To endow such a space with a compatible uniformity, use
`letI : UniformSpace X := TopologicalSpace.pseudoMetrizableSpaceUniformity X`.
To endow such a space with a compatible distance, use
`letI : PseudoMetricSpace X := TopologicalSpace.pseudoMetrizableSpacePseudoMetric X`. -/
class PseudoMetrizableSpace (X : Type*) [t : TopologicalSpace X] : Prop where
  exists_countably_generated :
    ∃ u : UniformSpace X, u.toTopologicalSpace = t ∧ (uniformity X).IsCountablyGenerated

/-- A uniform space with countably generated `𝓤 X` is pseudo metrizable. -/
instance (priority := 100) _root_.UniformSpace.pseudoMetrizableSpace {X : Type*}
    [u : UniformSpace X] [hu : IsCountablyGenerated (uniformity X)] : PseudoMetrizableSpace X :=
  ⟨⟨u, rfl, hu⟩⟩

/-- Construct on a pseudometrizable space a countably generated uniformity
compatible with the topology. Use `pseudoMetrizableSpaceUniformity_countably_generated` for a proof
that this uniformity is countably generated. -/
noncomputable def pseudoMetrizableSpaceUniformity (X : Type*) [TopologicalSpace X]
    [h : PseudoMetrizableSpace X] : UniformSpace X :=
  h.exists_countably_generated.choose.replaceTopology
    h.exists_countably_generated.choose_spec.1.symm

/-- The uniformity coming from `pseudoMetrizableSpaceUniformity` is countably generated.. -/
theorem pseudoMetrizableSpaceUniformity_countably_generated
    (X : Type*) [TopologicalSpace X] [h : PseudoMetrizableSpace X] :
    (@uniformity X (pseudoMetrizableSpaceUniformity X)).IsCountablyGenerated :=
  h.exists_countably_generated.choose_spec.2

instance pseudoMetrizableSpace_prod [PseudoMetrizableSpace X] [PseudoMetrizableSpace Y] :
    PseudoMetrizableSpace (X × Y) :=
  let : UniformSpace X := pseudoMetrizableSpaceUniformity X
  have : (uniformity X).IsCountablyGenerated :=
    pseudoMetrizableSpaceUniformity_countably_generated X
  let : UniformSpace Y := pseudoMetrizableSpaceUniformity Y
  have : (uniformity Y).IsCountablyGenerated :=
    pseudoMetrizableSpaceUniformity_countably_generated Y
  inferInstance

/-- Given an inducing map of a topological space into a pseudo metrizable space, the source space
is also pseudo metrizable. -/
theorem _root_.Topology.IsInducing.pseudoMetrizableSpace [PseudoMetrizableSpace Y] {f : X → Y}
    (hf : IsInducing f) : PseudoMetrizableSpace X :=
  let u : UniformSpace Y := pseudoMetrizableSpaceUniformity Y
  have : (uniformity Y).IsCountablyGenerated :=
    pseudoMetrizableSpaceUniformity_countably_generated Y
  ⟨⟨u.comap f, u.toTopologicalSpace_comap.trans hf.eq_induced.symm,
    Filter.comap.isCountablyGenerated (uniformity Y) (Prod.map f f)⟩⟩

/-- Every pseudo-metrizable space is first countable. -/
instance (priority := 100) PseudoMetrizableSpace.firstCountableTopology
    [h : PseudoMetrizableSpace X] : FirstCountableTopology X :=
  let : UniformSpace X := pseudoMetrizableSpaceUniformity X
  have : (uniformity X).IsCountablyGenerated :=
    pseudoMetrizableSpaceUniformity_countably_generated X
  inferInstance

instance PseudoMetrizableSpace.subtype [PseudoMetrizableSpace X] (s : Set X) :
    PseudoMetrizableSpace s :=
  IsInducing.subtypeVal.pseudoMetrizableSpace

instance pseudoMetrizableSpace_pi [∀ i, PseudoMetrizableSpace (A i)] :
    PseudoMetrizableSpace (∀ i, A i) :=
  let := fun i => pseudoMetrizableSpaceUniformity (A i)
  have := fun i => pseudoMetrizableSpaceUniformity_countably_generated (A i)
  inferInstance

instance PseudoMetrizableSpace.regularSpace [PseudoMetrizableSpace X] : RegularSpace X :=
  let := pseudoMetrizableSpaceUniformity X
  inferInstance

/-- A topological space is metrizable if there exists a metric space structure compatible with the
topology. To endow such a space with a compatible uniformity, use
`letI : UniformSpace X := TopologicalSpace.pseudoMetrizableSpaceUniformity X`.
To endow such a space with a compatible distance, use
`letI : MetricSpace X := TopologicalSpace.metrizableSpaceMetric X`. -/
class MetrizableSpace (X : Type*) [t : TopologicalSpace X] : Prop extends
    PseudoMetrizableSpace X, T0Space X

-- See note [lower instance priority]
attribute [instance 100] MetrizableSpace.toT0Space
attribute [instance 100] MetrizableSpace.toPseudoMetrizableSpace

instance (priority := 100) PseudoMetrizableSpace.toMetrizableSpace
    [T0Space X] [h : PseudoMetrizableSpace X] : MetrizableSpace X where

instance (priority := 100) t2Space_of_metrizableSpace [MetrizableSpace X] : T2Space X :=
  letI : UniformSpace X := pseudoMetrizableSpaceUniformity X
  inferInstance

instance metrizableSpace_prod [MetrizableSpace X] [MetrizableSpace Y] :
    MetrizableSpace (X × Y) where

/-- Given an embedding of a topological space into a metrizable space, the source space is also
metrizable. -/
theorem _root_.Topology.IsEmbedding.metrizableSpace [MetrizableSpace Y] {f : X → Y}
    (hf : IsEmbedding f) : MetrizableSpace X where
  toPseudoMetrizableSpace := hf.toIsInducing.pseudoMetrizableSpace
  toT0Space := hf.t0Space

instance MetrizableSpace.subtype [MetrizableSpace X] (s : Set X) : MetrizableSpace s :=
  IsEmbedding.subtypeVal.metrizableSpace

instance metrizableSpace_pi [∀ i, MetrizableSpace (A i)] : MetrizableSpace (∀ i, A i) where

theorem IsSeparable.secondCountableTopology [PseudoMetrizableSpace X] {s : Set X}
    (hs : IsSeparable s) : SecondCountableTopology s :=
  let ⟨u, hu, hs⟩ := hs
  have := hu.to_subtype
  have : SeparableSpace (closure u) :=
    ⟨Set.range (u.inclusion subset_closure), Set.countable_range (u.inclusion subset_closure),
      Subtype.dense_iff.2 <| by rw [← Set.range_comp, Set.val_comp_inclusion, Subtype.range_coe]⟩
  let := pseudoMetrizableSpaceUniformity (closure u)
  have := pseudoMetrizableSpaceUniformity_countably_generated (closure u)
  have := UniformSpace.secondCountable_of_separable (closure u)
  (Topology.IsEmbedding.inclusion hs).secondCountableTopology

instance (X : Type*) [TopologicalSpace X] [LindelofSpace X] [PseudoMetrizableSpace X] :
    SecondCountableTopology X := by
  let := pseudoMetrizableSpaceUniformity X
  have := pseudoMetrizableSpaceUniformity_countably_generated X
  suffices _ : SeparableSpace X from UniformSpace.secondCountable_of_separable X
  obtain ⟨V, hVb, hVs⟩ := UniformSpace.has_seq_basis X
  choose U hUc hUu using fun n =>
    LindelofSpace.elim_nhds_subcover (fun x => UniformSpace.ball x (V n))
      (fun x => UniformSpace.ball_mem_nhds x (hVb.mem n))
  refine ⟨Set.iUnion U, Set.countable_iUnion hUc, fun x => ?_⟩
  rw [mem_closure_iff_frequently, nhds_eq_comap_uniformity, frequently_comap, hVb.frequently_iff]
  intro n _
  obtain ⟨i, hi, hx⟩ := Set.mem_iUnion₂.1 (Set.eq_univ_iff_forall.1 (hUu n) x)
  rw [UniformSpace.ball_eq_of_symmetry (hVs n)] at hx
  exact ⟨(x, i), hx, i, rfl, Set.mem_iUnion_of_mem n hi⟩

instance (priority := 100) DiscreteTopology.metrizableSpace [DiscreteTopology X] :
    MetrizableSpace X where
  exists_countably_generated :=
    ⟨⊥, DiscreteTopology.eq_bot.symm, Filter.isCountablyGenerated_principal idRel⟩

end TopologicalSpace<|MERGE_RESOLUTION|>--- conflicted
+++ resolved
@@ -3,13 +3,9 @@
 Released under Apache 2.0 license as described in the file LICENSE.
 Authors: Yury Kudryashov
 -/
-<<<<<<< HEAD
-import Mathlib.Topology.UniformSpace.Pi
-=======
 module
 
 public import Mathlib.Topology.MetricSpace.Basic
->>>>>>> 16e4c581
 
 /-!
 # Metrizable Spaces
@@ -21,15 +17,12 @@
 see `Mathlib/Topology/Metrizable/Uniformity`.
 -/
 
-<<<<<<< HEAD
+-- don't import the real numbers
 assert_not_exists AddMonoidWithOne
 
-open Filter Set Topology
-=======
 @[expose] public section
 
 open Filter Set Metric Topology
->>>>>>> 16e4c581
 
 namespace TopologicalSpace
 
