--- conflicted
+++ resolved
@@ -86,7 +86,6 @@
     Filter.comap.isCountablyGenerated (uniformity Y) (Prod.map f f)⟩⟩
 
 /-- Every pseudo-metrizable space is first countable. -/
-<<<<<<< HEAD
 instance (priority := 90) PseudoMetrizableSpace.firstCountableTopology
     [h : PseudoMetrizableSpace X] : FirstCountableTopology X := by
   letI : PseudoMetricSpace X := pseudoMetrizableSpacePseudoMetric X
@@ -97,14 +96,6 @@
     [h : PseudoMetrizableSpace X] : RegularSpace X := by
   letI : PseudoMetricSpace X := pseudoMetrizableSpacePseudoMetric X
   infer_instance
-=======
-instance (priority := 100) PseudoMetrizableSpace.firstCountableTopology
-    [h : PseudoMetrizableSpace X] : FirstCountableTopology X :=
-  let : UniformSpace X := pseudoMetrizableSpaceUniformity X
-  have : (uniformity X).IsCountablyGenerated :=
-    pseudoMetrizableSpaceUniformity_countably_generated X
-  inferInstance
->>>>>>> e7e9abd7
 
 instance PseudoMetrizableSpace.subtype [PseudoMetrizableSpace X] (s : Set X) :
     PseudoMetrizableSpace s :=
