--- conflicted
+++ resolved
@@ -287,8 +287,7 @@
 instance (priority := 100) DiscreteTopology.metrizableSpace
     [TopologicalSpace α] [DiscreteTopology α] :
     MetrizableSpace α := by
-<<<<<<< HEAD
-  obtain rfl := DiscreteTopology.eq_bot (α := α)
+  obtain rfl := DiscreteTopology.eq_bot α
   exact @UniformSpace.metrizableSpace α ⊥ (isCountablyGenerated_principal _) _
 
 instance (priority := 100) PseudoEMetricSpace.pseudoMetrizableSpace
@@ -297,8 +296,4 @@
 
 instance (priority := 100) EMetricSpace.metrizableSpace
     [EMetricSpace α] : MetrizableSpace α :=
-  inferInstance
-=======
-  obtain rfl := DiscreteTopology.eq_bot α
-  exact @UniformSpace.metrizableSpace α ⊥ (isCountablyGenerated_principal _) _
->>>>>>> c279bd83
+  inferInstance