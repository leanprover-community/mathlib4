--- conflicted
+++ resolved
@@ -350,11 +350,7 @@
   rcases (hf x) with ⟨K, t, ht, hK⟩
   exact (hK.continuousOn).continuousAt ht
 
-<<<<<<< HEAD
-/-- The composition of locally Lipschitz functions is locally Lipschitz. - -/
-=======
 /-- The composition of locally Lipschitz functions is locally Lipschitz. -/
->>>>>>> c506cdc1
 protected lemma comp  {f : β → γ} {g : α → β}
     (hf : LocallyLipschitz f) (hg : LocallyLipschitz g) : LocallyLipschitz (f ∘ g) := by
   intro x
