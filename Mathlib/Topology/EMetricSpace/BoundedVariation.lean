/-
Copyright (c) 2022 Sébastien Gouëzel. All rights reserved.
Released under Apache 2.0 license as described in the file LICENSE.
Authors: Sébastien Gouëzel
-/
module

public import Mathlib.Order.Interval.Set.ProjIcc
public import Mathlib.Tactic.Finiteness
public import Mathlib.Topology.Semicontinuous
public import Mathlib.Topology.UniformSpace.UniformConvergenceTopology

/-!
# Functions of bounded variation

We study functions of bounded variation. In particular, we show that a bounded variation function
is a difference of monotone functions, and differentiable almost everywhere. This implies that
Lipschitz functions from the real line into finite-dimensional vector space are also differentiable
almost everywhere.

## Main definitions and results

* `eVariationOn f s` is the total variation of the function `f` on the set `s`, in `ℝ≥0∞`.
* `BoundedVariationOn f s` registers that the variation of `f` on `s` is finite.
* `LocallyBoundedVariationOn f s` registers that `f` has finite variation on any compact
  subinterval of `s`.
* `variationOnFromTo f s a b` is the signed variation of `f` on `s ∩ Icc a b`, converted to `ℝ`.

* `eVariationOn.Icc_add_Icc` states that the variation of `f` on `[a, c]` is the sum of its
  variations on `[a, b]` and `[b, c]`.
* `LocallyBoundedVariationOn.exists_monotoneOn_sub_monotoneOn` proves that a function
  with locally bounded variation is the difference of two monotone functions.
* `LipschitzWith.locallyBoundedVariationOn` shows that a Lipschitz function has locally
  bounded variation.

We also give several variations around these results.

## Implementation

We define the variation as an extended nonnegative real, to allow for infinite variation. This makes
it possible to use the complete linear order structure of `ℝ≥0∞`. The proofs would be much
more tedious with an `ℝ`-valued or `ℝ≥0`-valued variation, since one would always need to check
that the sets one uses are nonempty and bounded above as these are only conditionally complete.
-/

@[expose] public section


open scoped NNReal ENNReal Topology UniformConvergence
open Set Filter

variable {α : Type*} [LinearOrder α] {E : Type*} [PseudoEMetricSpace E]

/-- The (extended-real-valued) variation of a function `f` on a set `s` inside a linear order is
the supremum of the sum of `edist (f (u (i+1))) (f (u i))` over all finite increasing
sequences `u` in `s`. -/
noncomputable def eVariationOn (f : α → E) (s : Set α) : ℝ≥0∞ :=
  ⨆ p : ℕ × { u : ℕ → α // Monotone u ∧ ∀ i, u i ∈ s },
    ∑ i ∈ Finset.range p.1, edist (f (p.2.1 (i + 1))) (f (p.2.1 i))

/-- A function has bounded variation on a set `s` if its total variation there is finite. -/
def BoundedVariationOn (f : α → E) (s : Set α) :=
  eVariationOn f s ≠ ∞

/-- A function has locally bounded variation on a set `s` if, given any interval `[a, b]` with
endpoints in `s`, then the function has finite variation on `s ∩ [a, b]`. -/
def LocallyBoundedVariationOn (f : α → E) (s : Set α) :=
  ∀ a b, a ∈ s → b ∈ s → BoundedVariationOn f (s ∩ Icc a b)

/-! ## Basic computations of variation -/

namespace eVariationOn

theorem nonempty_monotone_mem {s : Set α} (hs : s.Nonempty) :
    Nonempty { u // Monotone u ∧ ∀ i : ℕ, u i ∈ s } := by
  obtain ⟨x, hx⟩ := hs
  exact ⟨⟨fun _ => x, fun i j _ => le_rfl, fun _ => hx⟩⟩

theorem eq_of_edist_zero_on {f f' : α → E} {s : Set α} (h : ∀ ⦃x⦄, x ∈ s → edist (f x) (f' x) = 0) :
    eVariationOn f s = eVariationOn f' s := by
  dsimp only [eVariationOn]
  congr 1 with p : 1
  congr 1 with i : 1
  rw [edist_congr_right (h <| p.snd.prop.2 (i + 1)), edist_congr_left (h <| p.snd.prop.2 i)]

theorem eq_of_eqOn {f f' : α → E} {s : Set α} (h : EqOn f f' s) :
    eVariationOn f s = eVariationOn f' s :=
  eq_of_edist_zero_on fun x xs => by rw [h xs, edist_self]

theorem sum_le (f : α → E) {s : Set α} (n : ℕ) {u : ℕ → α} (hu : Monotone u) (us : ∀ i, u i ∈ s) :
    (∑ i ∈ Finset.range n, edist (f (u (i + 1))) (f (u i))) ≤ eVariationOn f s :=
  le_iSup_of_le ⟨n, u, hu, us⟩ le_rfl

theorem sum_le_of_monotoneOn_Icc (f : α → E) {s : Set α} {m n : ℕ} {u : ℕ → α}
    (hu : MonotoneOn u (Icc m n)) (us : ∀ i ∈ Icc m n, u i ∈ s) :
    (∑ i ∈ Finset.Ico m n, edist (f (u (i + 1))) (f (u i))) ≤ eVariationOn f s := by
  rcases le_total n m with hnm | hmn
  · simp [Finset.Ico_eq_empty_of_le hnm]
  let π := projIcc m n hmn
  let v i := u (π i)
  calc
    ∑ i ∈ Finset.Ico m n, edist (f (u (i + 1))) (f (u i))
        = ∑ i ∈ Finset.Ico m n, edist (f (v (i + 1))) (f (v i)) :=
      Finset.sum_congr rfl fun i hi ↦ by
        rw [Finset.mem_Ico] at hi
        simp only [v, π, projIcc_of_mem hmn ⟨hi.1, hi.2.le⟩,
          projIcc_of_mem hmn ⟨hi.1.trans i.le_succ, hi.2⟩]
    _ ≤ ∑ i ∈ Finset.range n, edist (f (v (i + 1))) (f (v i)) :=
      Finset.sum_mono_set _ (Nat.Iio_eq_range ▸ Finset.Ico_subset_Iio_self)
    _ ≤ eVariationOn f s :=
      sum_le _ _ (fun i j h ↦ hu (π i).2 (π j).2 (monotone_projIcc hmn h)) fun i ↦ us _ (π i).2

theorem sum_le_of_monotoneOn_Iic (f : α → E) {s : Set α} {n : ℕ} {u : ℕ → α}
    (hu : MonotoneOn u (Iic n)) (us : ∀ i ≤ n, u i ∈ s) :
    (∑ i ∈ Finset.range n, edist (f (u (i + 1))) (f (u i))) ≤ eVariationOn f s := by
  simpa using sum_le_of_monotoneOn_Icc f (m := 0) (hu.mono Icc_subset_Iic_self) fun i hi ↦ us i hi.2

theorem mono (f : α → E) {s t : Set α} (hst : t ⊆ s) : eVariationOn f t ≤ eVariationOn f s := by
  apply iSup_le _
  rintro ⟨n, ⟨u, hu, ut⟩⟩
  exact sum_le f n hu fun i => hst (ut i)

theorem _root_.BoundedVariationOn.mono {f : α → E} {s : Set α} (h : BoundedVariationOn f s)
    {t : Set α} (ht : t ⊆ s) : BoundedVariationOn f t :=
  ne_top_of_le_ne_top h (eVariationOn.mono f ht)

theorem _root_.BoundedVariationOn.locallyBoundedVariationOn {f : α → E} {s : Set α}
    (h : BoundedVariationOn f s) : LocallyBoundedVariationOn f s := fun _ _ _ _ =>
  h.mono inter_subset_left

theorem edist_le (f : α → E) {s : Set α} {x y : α} (hx : x ∈ s) (hy : y ∈ s) :
    edist (f x) (f y) ≤ eVariationOn f s := by
  wlog hxy : y ≤ x generalizing x y
  · rw [edist_comm]
    exact this hy hx (le_of_not_ge hxy)
  let u : ℕ → α := fun n => if n = 0 then y else x
  have hu : Monotone u := monotone_nat_of_le_succ fun
  | 0 => hxy
  | (_ + 1) => le_rfl
  have us : ∀ i, u i ∈ s := fun
  | 0 => hy
  | (_ + 1) => hx
  simpa only [Finset.sum_range_one] using sum_le f 1 hu us

theorem eq_zero_iff (f : α → E) {s : Set α} :
    eVariationOn f s = 0 ↔ ∀ x ∈ s, ∀ y ∈ s, edist (f x) (f y) = 0 := by
  constructor
  · rintro h x xs y ys
    rw [← le_zero_iff, ← h]
    exact edist_le f xs ys
  · rintro h
    dsimp only [eVariationOn]
    rw [ENNReal.iSup_eq_zero]
    rintro ⟨n, u, um, us⟩
    exact Finset.sum_eq_zero fun i _ => h _ (us i.succ) _ (us i)

theorem constant_on {f : α → E} {s : Set α} (hf : (f '' s).Subsingleton) :
    eVariationOn f s = 0 := by
  rw [eq_zero_iff]
  rintro x xs y ys
  rw [hf ⟨x, xs, rfl⟩ ⟨y, ys, rfl⟩, edist_self]

@[simp]
protected theorem subsingleton (f : α → E) {s : Set α} (hs : s.Subsingleton) :
    eVariationOn f s = 0 :=
  constant_on (hs.image f)

theorem lowerSemicontinuous_aux {ι : Type*} {F : ι → α → E} {p : Filter ι} {f : α → E} {s : Set α}
    (Ffs : ∀ x ∈ s, Tendsto (fun i => F i x) p (𝓝 (f x))) {v : ℝ≥0∞} (hv : v < eVariationOn f s) :
    ∀ᶠ n : ι in p, v < eVariationOn (F n) s := by
  obtain ⟨⟨n, ⟨u, um, us⟩⟩, hlt⟩ :
    ∃ p : ℕ × { u : ℕ → α // Monotone u ∧ ∀ i, u i ∈ s },
      v < ∑ i ∈ Finset.range p.1, edist (f ((p.2 : ℕ → α) (i + 1))) (f ((p.2 : ℕ → α) i)) :=
    lt_iSup_iff.mp hv
  have : Tendsto (fun j => ∑ i ∈ Finset.range n, edist (F j (u (i + 1))) (F j (u i))) p
      (𝓝 (∑ i ∈ Finset.range n, edist (f (u (i + 1))) (f (u i)))) := by
    apply tendsto_finset_sum
    exact fun i _ => Tendsto.edist (Ffs (u i.succ) (us i.succ)) (Ffs (u i) (us i))
  exact (this.eventually_const_lt hlt).mono fun i h => h.trans_le (sum_le (F i) n um us)

/-- The map `(eVariationOn · s)` is lower semicontinuous for pointwise convergence *on `s`*.
Pointwise convergence on `s` is encoded here as uniform convergence on the family consisting of the
singletons of elements of `s`.
-/
protected theorem lowerSemicontinuous (s : Set α) :
    LowerSemicontinuous fun f : α →ᵤ[s.image singleton] E => eVariationOn f s := fun f ↦ by
  apply @lowerSemicontinuous_aux _ _ _ _ (UniformOnFun α E (s.image singleton)) id (𝓝 f) f s _
  simpa only [UniformOnFun.tendsto_iff_tendstoUniformlyOn, mem_image, forall_exists_index, and_imp,
    forall_apply_eq_imp_iff₂, tendstoUniformlyOn_singleton_iff_tendsto] using @tendsto_id _ (𝓝 f)

/-- The map `(eVariationOn · s)` is lower semicontinuous for uniform convergence on `s`. -/
theorem lowerSemicontinuous_uniformOn (s : Set α) :
    LowerSemicontinuous fun f : α →ᵤ[{s}] E => eVariationOn f s := fun f ↦ by
  apply @lowerSemicontinuous_aux _ _ _ _ (UniformOnFun α E {s}) id (𝓝 f) f s _
  have := @tendsto_id _ (𝓝 f)
  rw [UniformOnFun.tendsto_iff_tendstoUniformlyOn] at this
  simp_rw [← tendstoUniformlyOn_singleton_iff_tendsto]
  exact fun x xs => (this s rfl).mono (singleton_subset_iff.mpr xs)

theorem _root_.BoundedVariationOn.dist_le {E : Type*} [PseudoMetricSpace E] {f : α → E}
    {s : Set α} (h : BoundedVariationOn f s) {x y : α} (hx : x ∈ s) (hy : y ∈ s) :
    dist (f x) (f y) ≤ (eVariationOn f s).toReal := by
  rw [← ENNReal.ofReal_le_ofReal_iff ENNReal.toReal_nonneg, ENNReal.ofReal_toReal h, ← edist_dist]
  exact edist_le f hx hy

theorem _root_.BoundedVariationOn.sub_le {f : α → ℝ} {s : Set α} (h : BoundedVariationOn f s)
    {x y : α} (hx : x ∈ s) (hy : y ∈ s) : f x - f y ≤ (eVariationOn f s).toReal := by
  apply (le_abs_self _).trans
  rw [← Real.dist_eq]
  exact h.dist_le hx hy

/-- Consider a monotone function `u` parameterizing some points of a set `s`. Given `x ∈ s`, then
one can find another monotone function `v` parameterizing the same points as `u`, with `x` added.
In particular, the variation of a function along `u` is bounded by its variation along `v`. -/
theorem add_point (f : α → E) {s : Set α} {x : α} (hx : x ∈ s) (u : ℕ → α) (hu : Monotone u)
    (us : ∀ i, u i ∈ s) (n : ℕ) :
    ∃ (v : ℕ → α) (m : ℕ), Monotone v ∧ (∀ i, v i ∈ s) ∧ x ∈ v '' Iio m ∧
      (∑ i ∈ Finset.range n, edist (f (u (i + 1))) (f (u i))) ≤
        ∑ j ∈ Finset.range m, edist (f (v (j + 1))) (f (v j)) := by
  rcases le_or_gt (u n) x with (h | h)
  · let v i := if i ≤ n then u i else x
    have vs : ∀ i, v i ∈ s := fun i ↦ by
      simp only [v]
      split_ifs
      · exact us i
      · exact hx
    have hv : Monotone v := by
      refine monotone_nat_of_le_succ fun i => ?_
      simp only [v]
      rcases lt_trichotomy i n with (hi | rfl | hi)
      · have : i + 1 ≤ n := Nat.succ_le_of_lt hi
        simp only [hi.le, this, if_true]
        exact hu (Nat.le_succ i)
      · simp only [le_refl, if_true, add_le_iff_nonpos_right, Nat.le_zero, Nat.one_ne_zero,
          if_false, h]
      · have A : ¬i ≤ n := hi.not_ge
        have B : ¬i + 1 ≤ n := fun h => A (i.le_succ.trans h)
        simp only [A, B, if_false, le_rfl]
    refine ⟨v, n + 2, hv, vs, (mem_image _ _ _).2 ⟨n + 1, ?_, ?_⟩, ?_⟩
    · rw [mem_Iio]; exact Nat.lt_succ_self (n + 1)
    · have : ¬n + 1 ≤ n := Nat.not_succ_le_self n
      simp only [v, this, ite_eq_right_iff, IsEmpty.forall_iff]
    · calc
        (∑ i ∈ Finset.range n, edist (f (u (i + 1))) (f (u i))) =
            ∑ i ∈ Finset.range n, edist (f (v (i + 1))) (f (v i)) := by
          apply Finset.sum_congr rfl fun i hi => ?_
          simp only [Finset.mem_range] at hi
          have : i + 1 ≤ n := Nat.succ_le_of_lt hi
          simp only [v, hi.le, this, if_true]
        _ ≤ ∑ j ∈ Finset.range (n + 2), edist (f (v (j + 1))) (f (v j)) := by
          gcongr
          apply Nat.le_add_right
  have exists_N : ∃ N, N ≤ n ∧ x < u N := ⟨n, le_rfl, h⟩
  let N := Nat.find exists_N
  have hN : N ≤ n ∧ x < u N := Nat.find_spec exists_N
  let w : ℕ → α := fun i => if i < N then u i else if i = N then x else u (i - 1)
  have ws : ∀ i, w i ∈ s := by grind
  have hw : Monotone w := by
    apply monotone_nat_of_le_succ fun i => ?_
    dsimp only [w]
    rcases lt_trichotomy (i + 1) N with (hi | hi | hi)
    · have : i < N := Nat.lt_of_le_of_lt (Nat.le_succ i) hi
      simp only [hi, this, if_true]
      exact hu (Nat.le_succ _)
    · have A : i < N := hi ▸ i.lt_succ_self
      have B : ¬i + 1 < N := by rw [← hi]; exact fun h => h.ne rfl
      rw [if_pos A, if_neg B, if_pos hi]
      have T := Nat.find_min exists_N A
      push_neg at T
      exact T (A.le.trans hN.1)
    · have A : ¬i < N := (Nat.lt_succ_iff.mp hi).not_gt
      have B : ¬i + 1 < N := hi.not_gt
      have C : ¬i + 1 = N := hi.ne.symm
      have D : i + 1 - 1 = i := Nat.pred_succ i
      rw [if_neg A, if_neg B, if_neg C, D]
      split_ifs
      · exact hN.2.le.trans (hu (le_of_not_gt A))
      · exact hu (Nat.pred_le _)
  refine ⟨w, n + 1, hw, ws, (mem_image _ _ _).2 ⟨N, hN.1.trans_lt (Nat.lt_succ_self n), ?_⟩, ?_⟩
  · dsimp only [w]; rw [if_neg (lt_irrefl N), if_pos rfl]
  rcases eq_or_lt_of_le (zero_le N) with (Npos | Npos)
  · calc
      (∑ i ∈ Finset.range n, edist (f (u (i + 1))) (f (u i))) =
          ∑ i ∈ Finset.range n, edist (f (w (1 + i + 1))) (f (w (1 + i))) := by grind
      _ = ∑ i ∈ Finset.Ico 1 (n + 1), edist (f (w (i + 1))) (f (w i)) := by
        rw [Finset.range_eq_Ico]
        exact Finset.sum_Ico_add (fun i => edist (f (w (i + 1))) (f (w i))) 0 n 1
      _ ≤ ∑ j ∈ Finset.range (n + 1), edist (f (w (j + 1))) (f (w j)) := by
        rw [Finset.range_eq_Ico]
        gcongr
        exact zero_le_one
  · calc
      (∑ i ∈ Finset.range n, edist (f (u (i + 1))) (f (u i))) =
          ((∑ i ∈ Finset.Ico 0 (N - 1), edist (f (u (i + 1))) (f (u i))) +
              ∑ i ∈ Finset.Ico (N - 1) N, edist (f (u (i + 1))) (f (u i))) +
            ∑ i ∈ Finset.Ico N n, edist (f (u (i + 1))) (f (u i)) := by
        rw [Finset.sum_Ico_consecutive, Finset.sum_Ico_consecutive, Finset.range_eq_Ico]
        · exact zero_le _
        · exact hN.1
        · exact zero_le _
        · exact Nat.pred_le _
      _ = (∑ i ∈ Finset.Ico 0 (N - 1), edist (f (w (i + 1))) (f (w i))) +
              edist (f (u N)) (f (u (N - 1))) +
            ∑ i ∈ Finset.Ico N n, edist (f (w (1 + i + 1))) (f (w (1 + i))) := by
        congr 1
        · congr 1
          · grind [Finset.sum_congr]
          · have A : N - 1 + 1 = N := Nat.succ_pred_eq_of_pos Npos
            have : Finset.Ico (N - 1) N = {N - 1} := by rw [← Nat.Ico_succ_singleton, A]
            simp only [this, A, Finset.sum_singleton]
        · grind [Finset.sum_congr]
      _ = (∑ i ∈ Finset.Ico 0 (N - 1), edist (f (w (i + 1))) (f (w i))) +
              edist (f (w (N + 1))) (f (w (N - 1))) +
            ∑ i ∈ Finset.Ico (N + 1) (n + 1), edist (f (w (i + 1))) (f (w i)) := by
        congr 1
        · grind
        · exact Finset.sum_Ico_add (fun i => edist (f (w (i + 1))) (f (w i))) N n 1
      _ ≤ ((∑ i ∈ Finset.Ico 0 (N - 1), edist (f (w (i + 1))) (f (w i))) +
              ∑ i ∈ Finset.Ico (N - 1) (N + 1), edist (f (w (i + 1))) (f (w i))) +
            ∑ i ∈ Finset.Ico (N + 1) (n + 1), edist (f (w (i + 1))) (f (w i)) := by
        refine add_le_add (add_le_add le_rfl ?_) le_rfl
        have A : N - 1 + 1 = N := Nat.succ_pred_eq_of_pos Npos
        have B : N - 1 + 1 < N + 1 := A.symm ▸ N.lt_succ_self
        have C : N - 1 < N + 1 := lt_of_le_of_lt N.pred_le N.lt_succ_self
        rw [Finset.sum_eq_sum_Ico_succ_bot C, Finset.sum_eq_sum_Ico_succ_bot B, A, Finset.Ico_self,
          Finset.sum_empty, add_zero, add_comm (edist _ _)]
        exact edist_triangle _ _ _
      _ = ∑ j ∈ Finset.range (n + 1), edist (f (w (j + 1))) (f (w j)) := by
        rw [Finset.sum_Ico_consecutive, Finset.sum_Ico_consecutive, Finset.range_eq_Ico]
        · exact zero_le _
        · exact Nat.succ_le_succ hN.left
        · exact zero_le _
        · exact N.pred_le.trans N.le_succ

/-- The variation of a function on the union of two sets `s` and `t`, with `s` to the left of `t`,
bounds the sum of the variations along `s` and `t`. -/
theorem add_le_union (f : α → E) {s t : Set α} (h : ∀ x ∈ s, ∀ y ∈ t, x ≤ y) :
    eVariationOn f s + eVariationOn f t ≤ eVariationOn f (s ∪ t) := by
  by_cases hs : s = ∅
  · simp [hs]
  have : Nonempty { u // Monotone u ∧ ∀ i : ℕ, u i ∈ s } :=
    nonempty_monotone_mem (nonempty_iff_ne_empty.2 hs)
  by_cases ht : t = ∅
  · simp [ht]
  have : Nonempty { u // Monotone u ∧ ∀ i : ℕ, u i ∈ t } :=
    nonempty_monotone_mem (nonempty_iff_ne_empty.2 ht)
  refine ENNReal.iSup_add_iSup_le ?_
  /- We start from two sequences `u` and `v` along `s` and `t` respectively, and we build a new
    sequence `w` along `s ∪ t` by juxtaposing them. Its variation is larger than the sum of the
    variations. -/
  rintro ⟨n, ⟨u, hu, us⟩⟩ ⟨m, ⟨v, hv, vt⟩⟩
  let w i := if i ≤ n then u i else v (i - (n + 1))
  have wst : ∀ i, w i ∈ s ∪ t := by
    intro i
    by_cases hi : i ≤ n
    · simp [w, hi, us]
    · simp [w, hi, vt]
  have hw : Monotone w := by
    intro i j hij
    dsimp only [w]
    split_ifs with h_1 h_2 h_2
    · exact hu hij
    · apply h _ (us _) _ (vt _)
    · exfalso; exact h_1 (hij.trans h_2)
    · apply hv (tsub_le_tsub hij le_rfl)
  calc
    ((∑ i ∈ Finset.range n, edist (f (u (i + 1))) (f (u i))) +
          ∑ i ∈ Finset.range m, edist (f (v (i + 1))) (f (v i))) =
        (∑ i ∈ Finset.range n, edist (f (w (i + 1))) (f (w i))) +
          ∑ i ∈ Finset.range m, edist (f (w (n + 1 + i + 1))) (f (w (n + 1 + i))) := by
      dsimp only [w]
      congr 1
      · grind [Finset.sum_congr]
      · grind
    _ = (∑ i ∈ Finset.range n, edist (f (w (i + 1))) (f (w i))) +
          ∑ i ∈ Finset.Ico (n + 1) (n + 1 + m), edist (f (w (i + 1))) (f (w i)) := by
      congr 1
      rw [Finset.range_eq_Ico]
      convert Finset.sum_Ico_add (fun i : ℕ => edist (f (w (i + 1))) (f (w i))) 0 m (n + 1)
        using 3 <;> abel
    _ ≤ ∑ i ∈ Finset.range (n + 1 + m), edist (f (w (i + 1))) (f (w i)) := by
      rw [← Finset.sum_union]
      · gcongr
        rintro i hi
        simp only [Finset.mem_union, Finset.mem_range, Finset.mem_Ico] at hi ⊢
        lia
      · refine Finset.disjoint_left.2 fun i hi h'i => ?_
        simp only [Finset.mem_Ico, Finset.mem_range] at hi h'i
        exact hi.not_gt (Nat.lt_of_succ_le h'i.left)
    _ ≤ eVariationOn f (s ∪ t) := sum_le f _ hw wst

/-- If a set `s` is to the left of a set `t`, and both contain the boundary point `x`, then
the variation of `f` along `s ∪ t` is the sum of the variations. -/
theorem union (f : α → E) {s t : Set α} {x : α} (hs : IsGreatest s x) (ht : IsLeast t x) :
    eVariationOn f (s ∪ t) = eVariationOn f s + eVariationOn f t := by
  classical
  apply le_antisymm _ (eVariationOn.add_le_union f fun a ha b hb => le_trans (hs.2 ha) (ht.2 hb))
  apply iSup_le _
  rintro ⟨n, ⟨u, hu, ust⟩⟩
  obtain ⟨v, m, hv, vst, xv, huv⟩ : ∃ (v : ℕ → α) (m : ℕ),
    Monotone v ∧ (∀ i, v i ∈ s ∪ t) ∧ x ∈ v '' Iio m ∧
      (∑ i ∈ Finset.range n, edist (f (u (i + 1))) (f (u i))) ≤
        ∑ j ∈ Finset.range m, edist (f (v (j + 1))) (f (v j)) :=
    eVariationOn.add_point f (mem_union_left t hs.1) u hu ust n
  obtain ⟨N, hN, Nx⟩ : ∃ N, N < m ∧ v N = x := xv
  calc
    (∑ j ∈ Finset.range n, edist (f (u (j + 1))) (f (u j))) ≤
        ∑ j ∈ Finset.range m, edist (f (v (j + 1))) (f (v j)) :=
      huv
    _ = (∑ j ∈ Finset.Ico 0 N, edist (f (v (j + 1))) (f (v j))) +
          ∑ j ∈ Finset.Ico N m, edist (f (v (j + 1))) (f (v j)) := by
      rw [Finset.range_eq_Ico, Finset.sum_Ico_consecutive _ (zero_le _) hN.le]
    _ ≤ eVariationOn f s + eVariationOn f t := by
      refine add_le_add ?_ ?_
      · apply sum_le_of_monotoneOn_Icc _ (hv.monotoneOn _) fun i hi => ?_
        rcases vst i with (h | h); · exact h
        have : v i = x := by
          apply le_antisymm
          · rw [← Nx]; exact hv hi.2
          · exact ht.2 h
        rw [this]
        exact hs.1
      · apply sum_le_of_monotoneOn_Icc _ (hv.monotoneOn _) fun i hi => ?_
        rcases vst i with (h | h); swap; · exact h
        have : v i = x := by
          apply le_antisymm
          · exact hs.2 h
          · rw [← Nx]; exact hv hi.1
        rw [this]
        exact ht.1

theorem Icc_add_Icc (f : α → E) {s : Set α} {a b c : α} (hab : a ≤ b) (hbc : b ≤ c) (hb : b ∈ s) :
    eVariationOn f (s ∩ Icc a b) + eVariationOn f (s ∩ Icc b c) = eVariationOn f (s ∩ Icc a c) := by
  have A : IsGreatest (s ∩ Icc a b) b :=
    ⟨⟨hb, hab, le_rfl⟩, inter_subset_right.trans Icc_subset_Iic_self⟩
  have B : IsLeast (s ∩ Icc b c) b :=
    ⟨⟨hb, le_rfl, hbc⟩, inter_subset_right.trans Icc_subset_Ici_self⟩
  rw [← eVariationOn.union f A B, ← inter_union_distrib_left, Icc_union_Icc_eq_Icc hab hbc]

theorem sum (f : α → E) {s : Set α} {E : ℕ → α} (hE : Monotone E) {n : ℕ}
    (hn : ∀ i, 0 < i → i < n → E i ∈ s) :
    ∑ i ∈ Finset.range n, eVariationOn f (s ∩ Icc (E i) (E (i + 1))) =
      eVariationOn f (s ∩ Icc (E 0) (E n)) := by
  induction n with
  | zero => simp [eVariationOn.subsingleton f Subsingleton.inter_singleton]
  | succ n ih =>
    by_cases hn₀ : n = 0
    · simp [hn₀]
    rw [← Icc_add_Icc (b := E n)]
<<<<<<< HEAD
    · rw [← ih (by intros; apply hn <;> omega), Finset.sum_range_succ]
    · apply hE; lia
    · apply hE; lia
    · apply hn <;> omega
=======
    · rw [← ih (by intros; apply hn <;> lia), Finset.sum_range_succ]
    · apply hE; lia
    · apply hE; lia
    · apply hn <;> lia
>>>>>>> 26fffffc

theorem sum' (f : α → E) {I : ℕ → α} (hI : Monotone I) {n : ℕ} :
    ∑ i ∈ Finset.range n, eVariationOn f (Icc (I i) (I (i + 1)))
     = eVariationOn f (Icc (I 0) (I n)) := by
  convert sum f hI (s := Icc (I 0) (I n)) (n := n)
    (hn := by intros; rw [mem_Icc]; constructor <;> (apply hI; lia)) with i hi
  · simp only [right_eq_inter]
    gcongr <;> (apply hI; rw [Finset.mem_range] at hi; lia)
  · simp

section Monotone

variable {β : Type*} [LinearOrder β]

theorem comp_le_of_monotoneOn (f : α → E) {s : Set α} {t : Set β} (φ : β → α) (hφ : MonotoneOn φ t)
    (φst : MapsTo φ t s) : eVariationOn (f ∘ φ) t ≤ eVariationOn f s :=
  iSup_le fun ⟨n, u, hu, ut⟩ =>
    le_iSup_of_le ⟨n, φ ∘ u, fun x y xy => hφ (ut x) (ut y) (hu xy), fun i => φst (ut i)⟩ le_rfl

theorem comp_le_of_antitoneOn (f : α → E) {s : Set α} {t : Set β} (φ : β → α) (hφ : AntitoneOn φ t)
    (φst : MapsTo φ t s) : eVariationOn (f ∘ φ) t ≤ eVariationOn f s := by
  refine iSup_le ?_
  rintro ⟨n, u, hu, ut⟩
  rw [← Finset.sum_range_reflect]
  refine (Finset.sum_congr rfl fun x hx => ?_).trans_le <| le_iSup_of_le
    ⟨n, fun i => φ (u <| n - i), fun x y xy => hφ (ut _) (ut _) (hu <| Nat.sub_le_sub_left xy n),
      fun i => φst (ut _)⟩
    le_rfl
  rw [Finset.mem_range] at hx
  dsimp only [Subtype.coe_mk, Function.comp_apply]
  rw [edist_comm]
  congr 4 <;> lia

theorem comp_eq_of_monotoneOn (f : α → E) {t : Set β} (φ : β → α) (hφ : MonotoneOn φ t) :
    eVariationOn (f ∘ φ) t = eVariationOn f (φ '' t) := by
  apply le_antisymm (comp_le_of_monotoneOn f φ hφ (mapsTo_image φ t))
  cases isEmpty_or_nonempty β
  · convert zero_le (_ : ℝ≥0∞)
    exact eVariationOn.subsingleton f <|
      (subsingleton_of_subsingleton.image _).anti (surjOn_image φ t)
  let ψ := φ.invFunOn t
  have ψφs : EqOn (φ ∘ ψ) id (φ '' t) := (surjOn_image φ t).rightInvOn_invFunOn
  have ψts : MapsTo ψ (φ '' t) t := (surjOn_image φ t).mapsTo_invFunOn
  have hψ : MonotoneOn ψ (φ '' t) := Function.monotoneOn_of_rightInvOn_of_mapsTo hφ ψφs ψts
  change eVariationOn (f ∘ id) (φ '' t) ≤ eVariationOn (f ∘ φ) t
  rw [← eq_of_eqOn (ψφs.comp_left : EqOn (f ∘ φ ∘ ψ) (f ∘ id) (φ '' t))]
  exact comp_le_of_monotoneOn _ ψ hψ ψts

theorem comp_inter_Icc_eq_of_monotoneOn (f : α → E) {t : Set β} (φ : β → α) (hφ : MonotoneOn φ t)
    {x y : β} (hx : x ∈ t) (hy : y ∈ t) :
    eVariationOn (f ∘ φ) (t ∩ Icc x y) = eVariationOn f (φ '' t ∩ Icc (φ x) (φ y)) := by
  rcases le_total x y with (h | h)
  · convert comp_eq_of_monotoneOn f φ (hφ.mono Set.inter_subset_left)
    apply le_antisymm
    · rintro _ ⟨⟨u, us, rfl⟩, vφx, vφy⟩
      rcases le_total x u with (xu | ux)
      · rcases le_total u y with (uy | yu)
        · exact ⟨u, ⟨us, ⟨xu, uy⟩⟩, rfl⟩
        · rw [le_antisymm vφy (hφ hy us yu)]
          exact ⟨y, ⟨hy, ⟨h, le_rfl⟩⟩, rfl⟩
      · rw [← le_antisymm vφx (hφ us hx ux)]
        exact ⟨x, ⟨hx, ⟨le_rfl, h⟩⟩, rfl⟩
    · rintro _ ⟨u, ⟨⟨hu, xu, uy⟩, rfl⟩⟩
      exact ⟨⟨u, hu, rfl⟩, ⟨hφ hx hu xu, hφ hu hy uy⟩⟩
  · rw [eVariationOn.subsingleton, eVariationOn.subsingleton]
    exacts [(Set.subsingleton_Icc_of_ge (hφ hy hx h)).anti Set.inter_subset_right,
      (Set.subsingleton_Icc_of_ge h).anti Set.inter_subset_right]

theorem comp_eq_of_antitoneOn (f : α → E) {t : Set β} (φ : β → α) (hφ : AntitoneOn φ t) :
    eVariationOn (f ∘ φ) t = eVariationOn f (φ '' t) := by
  apply le_antisymm (comp_le_of_antitoneOn f φ hφ (mapsTo_image φ t))
  cases isEmpty_or_nonempty β
  · convert zero_le (_ : ℝ≥0∞)
    exact eVariationOn.subsingleton f <| (subsingleton_of_subsingleton.image _).anti
      (surjOn_image φ t)
  let ψ := φ.invFunOn t
  have ψφs : EqOn (φ ∘ ψ) id (φ '' t) := (surjOn_image φ t).rightInvOn_invFunOn
  have ψts := (surjOn_image φ t).mapsTo_invFunOn
  have hψ : AntitoneOn ψ (φ '' t) := Function.antitoneOn_of_rightInvOn_of_mapsTo hφ ψφs ψts
  change eVariationOn (f ∘ id) (φ '' t) ≤ eVariationOn (f ∘ φ) t
  rw [← eq_of_eqOn (ψφs.comp_left : EqOn (f ∘ φ ∘ ψ) (f ∘ id) (φ '' t))]
  exact comp_le_of_antitoneOn _ ψ hψ ψts

open OrderDual

theorem comp_ofDual (f : α → E) (s : Set α) :
    eVariationOn (f ∘ ofDual) (ofDual ⁻¹' s) = eVariationOn f s := by
  convert comp_eq_of_antitoneOn f ofDual fun _ _ _ _ => id
  simp only [Equiv.image_preimage]

end Monotone

end eVariationOn

/-! ## Monotone functions and bounded variation -/

theorem MonotoneOn.eVariationOn_le {f : α → ℝ} {s : Set α} (hf : MonotoneOn f s) {a b : α}
    (as : a ∈ s) (bs : b ∈ s) : eVariationOn f (s ∩ Icc a b) ≤ ENNReal.ofReal (f b - f a) := by
  apply iSup_le _
  rintro ⟨n, ⟨u, hu, us⟩⟩
  calc
    (∑ i ∈ Finset.range n, edist (f (u (i + 1))) (f (u i))) =
        ∑ i ∈ Finset.range n, ENNReal.ofReal (f (u (i + 1)) - f (u i)) := by
      refine Finset.sum_congr rfl fun i hi => ?_
      simp only [Finset.mem_range] at hi
      rw [edist_dist, Real.dist_eq, abs_of_nonneg]
      exact sub_nonneg_of_le (hf (us i).1 (us (i + 1)).1 (hu (Nat.le_succ _)))
    _ = ENNReal.ofReal (∑ i ∈ Finset.range n, (f (u (i + 1)) - f (u i))) := by
      rw [ENNReal.ofReal_sum_of_nonneg]
      intro i _
      exact sub_nonneg_of_le (hf (us i).1 (us (i + 1)).1 (hu (Nat.le_succ _)))
    _ = ENNReal.ofReal (f (u n) - f (u 0)) := by rw [Finset.sum_range_sub fun i => f (u i)]
    _ ≤ ENNReal.ofReal (f b - f a) := by
      apply ENNReal.ofReal_le_ofReal
      exact sub_le_sub (hf (us n).1 bs (us n).2.2) (hf as (us 0).1 (us 0).2.1)

theorem MonotoneOn.locallyBoundedVariationOn {f : α → ℝ} {s : Set α} (hf : MonotoneOn f s) :
    LocallyBoundedVariationOn f s := fun _ _ as bs =>
  ((hf.eVariationOn_le as bs).trans_lt ENNReal.ofReal_lt_top).ne

/-- The **signed** variation of `f` on the interval `Icc a b` intersected with the set `s`,
squashed to a real (therefore only really meaningful if the variation is finite)
-/
noncomputable def variationOnFromTo (f : α → E) (s : Set α) (a b : α) : ℝ :=
  if a ≤ b then (eVariationOn f (s ∩ Icc a b)).toReal else -(eVariationOn f (s ∩ Icc b a)).toReal

namespace variationOnFromTo

variable (f : α → E) (s : Set α)

protected theorem self (a : α) : variationOnFromTo f s a a = 0 := by
  dsimp only [variationOnFromTo]
  rw [if_pos le_rfl, Icc_self, eVariationOn.subsingleton, ENNReal.toReal_zero]
  exact fun x hx y hy => hx.2.trans hy.2.symm

protected theorem nonneg_of_le {a b : α} (h : a ≤ b) : 0 ≤ variationOnFromTo f s a b := by
  simp only [variationOnFromTo, if_pos h, ENNReal.toReal_nonneg]

protected theorem eq_neg_swap (a b : α) :
    variationOnFromTo f s a b = -variationOnFromTo f s b a := by
  rcases lt_trichotomy a b with (ab | rfl | ba)
  · simp only [variationOnFromTo, if_pos ab.le, if_neg ab.not_ge, neg_neg]
  · simp only [variationOnFromTo.self, neg_zero]
  · simp only [variationOnFromTo, if_pos ba.le, if_neg ba.not_ge]

protected theorem nonpos_of_ge {a b : α} (h : b ≤ a) : variationOnFromTo f s a b ≤ 0 := by
  rw [variationOnFromTo.eq_neg_swap]
  exact neg_nonpos_of_nonneg (variationOnFromTo.nonneg_of_le f s h)

protected theorem eq_of_le {a b : α} (h : a ≤ b) :
    variationOnFromTo f s a b = (eVariationOn f (s ∩ Icc a b)).toReal :=
  if_pos h

protected theorem eq_of_ge {a b : α} (h : b ≤ a) :
    variationOnFromTo f s a b = -(eVariationOn f (s ∩ Icc b a)).toReal := by
  rw [variationOnFromTo.eq_neg_swap, neg_inj, variationOnFromTo.eq_of_le f s h]

protected theorem add {f : α → E} {s : Set α} (hf : LocallyBoundedVariationOn f s) {a b c : α}
    (ha : a ∈ s) (hb : b ∈ s) (hc : c ∈ s) :
    variationOnFromTo f s a b + variationOnFromTo f s b c = variationOnFromTo f s a c := by
  symm
  refine additive_of_isTotal (· ≤ · : α → α → Prop) (variationOnFromTo f s) (· ∈ s) ?_ ?_ ha hb hc
  · rintro x y _xs _ys
    simp only [variationOnFromTo.eq_neg_swap f s y x, add_neg_cancel]
  · rintro x y z xy yz xs ys zs
    rw [variationOnFromTo.eq_of_le f s xy, variationOnFromTo.eq_of_le f s yz,
      variationOnFromTo.eq_of_le f s (xy.trans yz),
      ← ENNReal.toReal_add (hf x y xs ys) (hf y z ys zs), eVariationOn.Icc_add_Icc f xy yz ys]

variable {f s} in
protected theorem edist_zero_of_eq_zero (hf : LocallyBoundedVariationOn f s)
    {a b : α} (ha : a ∈ s) (hb : b ∈ s) (h : variationOnFromTo f s a b = 0) :
    edist (f a) (f b) = 0 := by
  wlog h' : a ≤ b
  · rw [edist_comm]
    apply this hf hb ha _ (le_of_not_ge h')
    rw [variationOnFromTo.eq_neg_swap, h, neg_zero]
  · apply le_antisymm _ (zero_le _)
    rw [← ENNReal.ofReal_zero, ← h, variationOnFromTo.eq_of_le f s h',
      ENNReal.ofReal_toReal (hf a b ha hb)]
    apply eVariationOn.edist_le
    exacts [⟨ha, ⟨le_rfl, h'⟩⟩, ⟨hb, ⟨h', le_rfl⟩⟩]

protected theorem eq_left_iff {f : α → E} {s : Set α} (hf : LocallyBoundedVariationOn f s)
    {a b c : α} (ha : a ∈ s) (hb : b ∈ s) (hc : c ∈ s) :
    variationOnFromTo f s a b = variationOnFromTo f s a c ↔ variationOnFromTo f s b c = 0 := by
  simp only [← variationOnFromTo.add hf ha hb hc, left_eq_add]

protected theorem eq_zero_iff_of_le {f : α → E} {s : Set α} (hf : LocallyBoundedVariationOn f s)
    {a b : α} (ha : a ∈ s) (hb : b ∈ s) (ab : a ≤ b) :
    variationOnFromTo f s a b = 0 ↔
      ∀ ⦃x⦄ (_hx : x ∈ s ∩ Icc a b) ⦃y⦄ (_hy : y ∈ s ∩ Icc a b), edist (f x) (f y) = 0 := by
  rw [variationOnFromTo.eq_of_le _ _ ab, ENNReal.toReal_eq_zero_iff, or_iff_left (hf a b ha hb),
    eVariationOn.eq_zero_iff]

protected theorem eq_zero_iff_of_ge {f : α → E} {s : Set α} (hf : LocallyBoundedVariationOn f s)
    {a b : α} (ha : a ∈ s) (hb : b ∈ s) (ba : b ≤ a) :
    variationOnFromTo f s a b = 0 ↔
      ∀ ⦃x⦄ (_hx : x ∈ s ∩ Icc b a) ⦃y⦄ (_hy : y ∈ s ∩ Icc b a), edist (f x) (f y) = 0 := by
  rw [variationOnFromTo.eq_of_ge _ _ ba, neg_eq_zero, ENNReal.toReal_eq_zero_iff,
    or_iff_left (hf b a hb ha), eVariationOn.eq_zero_iff]

protected theorem eq_zero_iff {f : α → E} {s : Set α} (hf : LocallyBoundedVariationOn f s) {a b : α}
    (ha : a ∈ s) (hb : b ∈ s) :
    variationOnFromTo f s a b = 0 ↔
      ∀ ⦃x⦄ (_hx : x ∈ s ∩ uIcc a b) ⦃y⦄ (_hy : y ∈ s ∩ uIcc a b), edist (f x) (f y) = 0 := by
  rcases le_total a b with (ab | ba)
  · rw [uIcc_of_le ab]
    exact variationOnFromTo.eq_zero_iff_of_le hf ha hb ab
  · rw [uIcc_of_ge ba]
    exact variationOnFromTo.eq_zero_iff_of_ge hf ha hb ba

variable {f} {s}

protected theorem monotoneOn (hf : LocallyBoundedVariationOn f s) {a : α} (as : a ∈ s) :
    MonotoneOn (variationOnFromTo f s a) s := by
  rintro b bs c cs bc
  rw [← variationOnFromTo.add hf as bs cs]
  exact le_add_of_nonneg_right (variationOnFromTo.nonneg_of_le f s bc)

protected theorem antitoneOn (hf : LocallyBoundedVariationOn f s) {b : α} (bs : b ∈ s) :
    AntitoneOn (fun a => variationOnFromTo f s a b) s := by
  rintro a as c cs ac
  dsimp only
  rw [← variationOnFromTo.add hf as cs bs]
  exact le_add_of_nonneg_left (variationOnFromTo.nonneg_of_le f s ac)

protected theorem sub_self_monotoneOn {f : α → ℝ} {s : Set α} (hf : LocallyBoundedVariationOn f s)
    {a : α} (as : a ∈ s) : MonotoneOn (variationOnFromTo f s a - f) s := by
  rintro b bs c cs bc
  rw [Pi.sub_apply, Pi.sub_apply, le_sub_iff_add_le, add_comm_sub, ← le_sub_iff_add_le']
  calc
    f c - f b ≤ |f c - f b| := le_abs_self _
    _ = dist (f b) (f c) := by rw [dist_comm, Real.dist_eq]
    _ ≤ variationOnFromTo f s b c := by
      rw [variationOnFromTo.eq_of_le f s bc, dist_edist]
      apply ENNReal.toReal_mono (hf b c bs cs)
      apply eVariationOn.edist_le f
      exacts [⟨bs, le_rfl, bc⟩, ⟨cs, bc, le_rfl⟩]
    _ = variationOnFromTo f s a c - variationOnFromTo f s a b := by
      rw [← variationOnFromTo.add hf as bs cs, add_sub_cancel_left]

protected theorem comp_eq_of_monotoneOn {β : Type*} [LinearOrder β] (f : α → E) {t : Set β}
    (φ : β → α) (hφ : MonotoneOn φ t) {x y : β} (hx : x ∈ t) (hy : y ∈ t) :
    variationOnFromTo (f ∘ φ) t x y = variationOnFromTo f (φ '' t) (φ x) (φ y) := by
  rcases le_total x y with (h | h)
  · rw [variationOnFromTo.eq_of_le _ _ h, variationOnFromTo.eq_of_le _ _ (hφ hx hy h),
      eVariationOn.comp_inter_Icc_eq_of_monotoneOn f φ hφ hx hy]
  · rw [variationOnFromTo.eq_of_ge _ _ h, variationOnFromTo.eq_of_ge _ _ (hφ hy hx h),
      eVariationOn.comp_inter_Icc_eq_of_monotoneOn f φ hφ hy hx]

end variationOnFromTo

/-- If a real-valued function has bounded variation on a set, then it is a difference of monotone
functions there. -/
theorem LocallyBoundedVariationOn.exists_monotoneOn_sub_monotoneOn {f : α → ℝ} {s : Set α}
    (h : LocallyBoundedVariationOn f s) :
    ∃ p q : α → ℝ, MonotoneOn p s ∧ MonotoneOn q s ∧ f = p - q := by
  rcases eq_empty_or_nonempty s with (rfl | ⟨c, cs⟩)
  · exact ⟨f, 0, subsingleton_empty.monotoneOn _, subsingleton_empty.monotoneOn _,
      (sub_zero f).symm⟩
  · exact ⟨_, _, variationOnFromTo.monotoneOn h cs, variationOnFromTo.sub_self_monotoneOn h cs,
      (sub_sub_cancel _ _).symm⟩

/-! ## Lipschitz functions and bounded variation -/

section LipschitzOnWith

variable {F : Type*} [PseudoEMetricSpace F]

theorem LipschitzOnWith.comp_eVariationOn_le {f : E → F} {C : ℝ≥0} {t : Set E}
    (h : LipschitzOnWith C f t) {g : α → E} {s : Set α} (hg : MapsTo g s t) :
    eVariationOn (f ∘ g) s ≤ C * eVariationOn g s := by
  apply iSup_le _
  rintro ⟨n, ⟨u, hu, us⟩⟩
  calc
    (∑ i ∈ Finset.range n, edist (f (g (u (i + 1)))) (f (g (u i)))) ≤
        ∑ i ∈ Finset.range n, C * edist (g (u (i + 1))) (g (u i)) :=
      Finset.sum_le_sum fun i _ => h (hg (us _)) (hg (us _))
    _ = C * ∑ i ∈ Finset.range n, edist (g (u (i + 1))) (g (u i)) := by rw [Finset.mul_sum]
    _ ≤ C * eVariationOn g s := by grw [eVariationOn.sum_le _ _ hu us]

theorem LipschitzOnWith.comp_boundedVariationOn {f : E → F} {C : ℝ≥0} {t : Set E}
    (hf : LipschitzOnWith C f t) {g : α → E} {s : Set α} (hg : MapsTo g s t)
    (h : BoundedVariationOn g s) : BoundedVariationOn (f ∘ g) s :=
  ne_top_of_le_ne_top (by finiteness) (hf.comp_eVariationOn_le hg)

theorem LipschitzOnWith.comp_locallyBoundedVariationOn {f : E → F} {C : ℝ≥0} {t : Set E}
    (hf : LipschitzOnWith C f t) {g : α → E} {s : Set α} (hg : MapsTo g s t)
    (h : LocallyBoundedVariationOn g s) : LocallyBoundedVariationOn (f ∘ g) s :=
  fun x y xs ys =>
  hf.comp_boundedVariationOn (hg.mono_left inter_subset_left) (h x y xs ys)

theorem LipschitzWith.comp_boundedVariationOn {f : E → F} {C : ℝ≥0} (hf : LipschitzWith C f)
    {g : α → E} {s : Set α} (h : BoundedVariationOn g s) : BoundedVariationOn (f ∘ g) s :=
  hf.lipschitzOnWith.comp_boundedVariationOn (mapsTo_univ _ _) h

theorem LipschitzWith.comp_locallyBoundedVariationOn {f : E → F} {C : ℝ≥0}
    (hf : LipschitzWith C f) {g : α → E} {s : Set α} (h : LocallyBoundedVariationOn g s) :
    LocallyBoundedVariationOn (f ∘ g) s :=
  hf.lipschitzOnWith.comp_locallyBoundedVariationOn (mapsTo_univ _ _) h

theorem LipschitzOnWith.locallyBoundedVariationOn {f : ℝ → E} {C : ℝ≥0} {s : Set ℝ}
    (hf : LipschitzOnWith C f s) : LocallyBoundedVariationOn f s :=
  hf.comp_locallyBoundedVariationOn (mapsTo_id _)
    (@monotoneOn_id ℝ _ s).locallyBoundedVariationOn

theorem LipschitzWith.locallyBoundedVariationOn {f : ℝ → E} {C : ℝ≥0} (hf : LipschitzWith C f)
    (s : Set ℝ) : LocallyBoundedVariationOn f s :=
  hf.lipschitzOnWith.locallyBoundedVariationOn

end LipschitzOnWith<|MERGE_RESOLUTION|>--- conflicted
+++ resolved
@@ -447,17 +447,10 @@
     by_cases hn₀ : n = 0
     · simp [hn₀]
     rw [← Icc_add_Icc (b := E n)]
-<<<<<<< HEAD
-    · rw [← ih (by intros; apply hn <;> omega), Finset.sum_range_succ]
-    · apply hE; lia
-    · apply hE; lia
-    · apply hn <;> omega
-=======
     · rw [← ih (by intros; apply hn <;> lia), Finset.sum_range_succ]
     · apply hE; lia
     · apply hE; lia
     · apply hn <;> lia
->>>>>>> 26fffffc
 
 theorem sum' (f : α → E) {I : ℕ → α} (hI : Monotone I) {n : ℕ} :
     ∑ i ∈ Finset.range n, eVariationOn f (Icc (I i) (I (i + 1)))
