/-
Copyright (c) 2015, 2017 Jeremy Avigad. All rights reserved.
Released under Apache 2.0 license as described in the file LICENSE.
Authors: Jeremy Avigad, Robert Y. Lewis, Johannes Hölzl, Mario Carneiro, Sébastien Gouëzel
-/
import Mathlib.Order.Interval.Finset.Nat
import Mathlib.Topology.EMetricSpace.Defs
import Mathlib.Topology.UniformSpace.Pi
import Mathlib.Topology.UniformSpace.UniformConvergence
import Mathlib.Topology.UniformSpace.UniformEmbedding

/-!
# Extended metric spaces

Further results about extended metric spaces.
-/

open Set Filter

universe u v w

variable {α : Type u} {β : Type v} {X : Type*}

open scoped Uniformity Topology NNReal ENNReal Pointwise

variable [PseudoEMetricSpace α]

/-- The triangle (polygon) inequality for sequences of points; `Finset.Ico` version. -/
theorem edist_le_Ico_sum_edist (f : ℕ → α) {m n} (h : m ≤ n) :
    edist (f m) (f n) ≤ ∑ i ∈ Finset.Ico m n, edist (f i) (f (i + 1)) := by
  induction n, h using Nat.le_induction with
  | base => rw [Finset.Ico_self, Finset.sum_empty, edist_self]
  | succ n hle ihn =>
    calc
      edist (f m) (f (n + 1)) ≤ edist (f m) (f n) + edist (f n) (f (n + 1)) := edist_triangle _ _ _
      _ ≤ (∑ i ∈ Finset.Ico m n, _) + _ := add_le_add ihn le_rfl
      _ = ∑ i ∈ Finset.Ico m (n + 1), _ := by
      { rw [Nat.Ico_succ_right_eq_insert_Ico hle, Finset.sum_insert, add_comm]; simp }

/-- The triangle (polygon) inequality for sequences of points; `Finset.range` version. -/
theorem edist_le_range_sum_edist (f : ℕ → α) (n : ℕ) :
    edist (f 0) (f n) ≤ ∑ i ∈ Finset.range n, edist (f i) (f (i + 1)) :=
  Nat.Ico_zero_eq_range ▸ edist_le_Ico_sum_edist f (Nat.zero_le n)

/-- A version of `edist_le_Ico_sum_edist` with each intermediate distance replaced
with an upper estimate. -/
theorem edist_le_Ico_sum_of_edist_le {f : ℕ → α} {m n} (hmn : m ≤ n) {d : ℕ → ℝ≥0∞}
    (hd : ∀ {k}, m ≤ k → k < n → edist (f k) (f (k + 1)) ≤ d k) :
    edist (f m) (f n) ≤ ∑ i ∈ Finset.Ico m n, d i :=
  le_trans (edist_le_Ico_sum_edist f hmn) <|
    Finset.sum_le_sum fun _k hk => hd (Finset.mem_Ico.1 hk).1 (Finset.mem_Ico.1 hk).2

/-- A version of `edist_le_range_sum_edist` with each intermediate distance replaced
with an upper estimate. -/
theorem edist_le_range_sum_of_edist_le {f : ℕ → α} (n : ℕ) {d : ℕ → ℝ≥0∞}
    (hd : ∀ {k}, k < n → edist (f k) (f (k + 1)) ≤ d k) :
    edist (f 0) (f n) ≤ ∑ i ∈ Finset.range n, d i :=
  Nat.Ico_zero_eq_range ▸ edist_le_Ico_sum_of_edist_le (zero_le n) fun _ => hd

namespace EMetric

theorem uniformInducing_iff [PseudoEMetricSpace β] {f : α → β} :
    UniformInducing f ↔ UniformContinuous f ∧
      ∀ δ > 0, ∃ ε > 0, ∀ {a b : α}, edist (f a) (f b) < ε → edist a b < δ :=
  uniformInducing_iff'.trans <| Iff.rfl.and <|
    ((uniformity_basis_edist.comap _).le_basis_iff uniformity_basis_edist).trans <| by
      simp only [subset_def, Prod.forall]; rfl

/-- ε-δ characterization of uniform embeddings on pseudoemetric spaces -/
nonrec theorem uniformEmbedding_iff [PseudoEMetricSpace β] {f : α → β} :
    UniformEmbedding f ↔ Function.Injective f ∧ UniformContinuous f ∧
      ∀ δ > 0, ∃ ε > 0, ∀ {a b : α}, edist (f a) (f b) < ε → edist a b < δ :=
  (uniformEmbedding_iff _).trans <| and_comm.trans <| Iff.rfl.and uniformInducing_iff

/-- If a map between pseudoemetric spaces is a uniform embedding then the edistance between `f x`
and `f y` is controlled in terms of the distance between `x` and `y`.

In fact, this lemma holds for a `UniformInducing` map.
TODO: generalize? -/
theorem controlled_of_uniformEmbedding [PseudoEMetricSpace β] {f : α → β} (h : UniformEmbedding f) :
    (∀ ε > 0, ∃ δ > 0, ∀ {a b : α}, edist a b < δ → edist (f a) (f b) < ε) ∧
      ∀ δ > 0, ∃ ε > 0, ∀ {a b : α}, edist (f a) (f b) < ε → edist a b < δ :=
  ⟨uniformContinuous_iff.1 h.uniformContinuous, (uniformEmbedding_iff.1 h).2.2⟩

/-- ε-δ characterization of Cauchy sequences on pseudoemetric spaces -/
protected theorem cauchy_iff {f : Filter α} :
    Cauchy f ↔ f ≠ ⊥ ∧ ∀ ε > 0, ∃ t ∈ f, ∀ x, x ∈ t → ∀ y, y ∈ t → edist x y < ε := by
  rw [← neBot_iff]; exact uniformity_basis_edist.cauchy_iff

/-- A very useful criterion to show that a space is complete is to show that all sequences
which satisfy a bound of the form `edist (u n) (u m) < B N` for all `n m ≥ N` are
converging. This is often applied for `B N = 2^{-N}`, i.e., with a very fast convergence to
`0`, which makes it possible to use arguments of converging series, while this is impossible
to do in general for arbitrary Cauchy sequences. -/
theorem complete_of_convergent_controlled_sequences (B : ℕ → ℝ≥0∞) (hB : ∀ n, 0 < B n)
    (H : ∀ u : ℕ → α, (∀ N n m : ℕ, N ≤ n → N ≤ m → edist (u n) (u m) < B N) →
      ∃ x, Tendsto u atTop (𝓝 x)) :
    CompleteSpace α :=
  UniformSpace.complete_of_convergent_controlled_sequences
    (fun n => { p : α × α | edist p.1 p.2 < B n }) (fun n => edist_mem_uniformity <| hB n) H

/-- A sequentially complete pseudoemetric space is complete. -/
theorem complete_of_cauchySeq_tendsto :
    (∀ u : ℕ → α, CauchySeq u → ∃ a, Tendsto u atTop (𝓝 a)) → CompleteSpace α :=
  UniformSpace.complete_of_cauchySeq_tendsto

/-- Expressing locally uniform convergence on a set using `edist`. -/
theorem tendstoLocallyUniformlyOn_iff {ι : Type*} [TopologicalSpace β] {F : ι → β → α} {f : β → α}
    {p : Filter ι} {s : Set β} :
    TendstoLocallyUniformlyOn F f p s ↔
      ∀ ε > 0, ∀ x ∈ s, ∃ t ∈ 𝓝[s] x, ∀ᶠ n in p, ∀ y ∈ t, edist (f y) (F n y) < ε := by
  refine ⟨fun H ε hε => H _ (edist_mem_uniformity hε), fun H u hu x hx => ?_⟩
  rcases mem_uniformity_edist.1 hu with ⟨ε, εpos, hε⟩
  rcases H ε εpos x hx with ⟨t, ht, Ht⟩
  exact ⟨t, ht, Ht.mono fun n hs x hx => hε (hs x hx)⟩

/-- Expressing uniform convergence on a set using `edist`. -/
theorem tendstoUniformlyOn_iff {ι : Type*} {F : ι → β → α} {f : β → α} {p : Filter ι} {s : Set β} :
    TendstoUniformlyOn F f p s ↔ ∀ ε > 0, ∀ᶠ n in p, ∀ x ∈ s, edist (f x) (F n x) < ε := by
  refine ⟨fun H ε hε => H _ (edist_mem_uniformity hε), fun H u hu => ?_⟩
  rcases mem_uniformity_edist.1 hu with ⟨ε, εpos, hε⟩
  exact (H ε εpos).mono fun n hs x hx => hε (hs x hx)

/-- Expressing locally uniform convergence using `edist`. -/
theorem tendstoLocallyUniformly_iff {ι : Type*} [TopologicalSpace β] {F : ι → β → α} {f : β → α}
    {p : Filter ι} :
    TendstoLocallyUniformly F f p ↔
      ∀ ε > 0, ∀ x : β, ∃ t ∈ 𝓝 x, ∀ᶠ n in p, ∀ y ∈ t, edist (f y) (F n y) < ε := by
  simp only [← tendstoLocallyUniformlyOn_univ, tendstoLocallyUniformlyOn_iff, mem_univ,
    forall_const, exists_prop, nhdsWithin_univ]

/-- Expressing uniform convergence using `edist`. -/
theorem tendstoUniformly_iff {ι : Type*} {F : ι → β → α} {f : β → α} {p : Filter ι} :
    TendstoUniformly F f p ↔ ∀ ε > 0, ∀ᶠ n in p, ∀ x, edist (f x) (F n x) < ε := by
  simp only [← tendstoUniformlyOn_univ, tendstoUniformlyOn_iff, mem_univ, forall_const]

end EMetric

open EMetric

<<<<<<< HEAD
/-- Auxiliary function to replace the uniformity on a pseudoemetric space with
a uniformity which is equal to the original one, but maybe not defeq.
This is useful if one wants to construct a pseudoemetric space with a
specified uniformity. See Note [forgetful inheritance] explaining why having definitionally
the right uniformity is often important.
See note [reducible non-instances].
-/
abbrev PseudoEMetricSpace.replaceUniformity {α} [U : UniformSpace α] (m : PseudoEMetricSpace α)
    (H : 𝓤[U] = 𝓤[PseudoEMetricSpace.toUniformSpace]) : PseudoEMetricSpace α where
  edist := @edist _ m.toEDist
  edist_self := edist_self
  edist_comm := edist_comm
  edist_triangle := edist_triangle
  toUniformSpace := U
  uniformity_edist := H.trans (@PseudoEMetricSpace.uniformity_edist α _)

/-- The extended pseudometric induced by a function taking values in a pseudoemetric space.
See note [reducible non-instances]. -/
abbrev PseudoEMetricSpace.induced {α β} (f : α → β) (m : PseudoEMetricSpace β) :
    PseudoEMetricSpace α where
  edist x y := edist (f x) (f y)
  edist_self _ := edist_self _
  edist_comm _ _ := edist_comm _ _
  edist_triangle _ _ _ := edist_triangle _ _ _
  toUniformSpace := UniformSpace.comap f m.toUniformSpace
  uniformity_edist := (uniformity_basis_edist.comap (Prod.map f f)).eq_biInf

/-- Pseudoemetric space instance on subsets of pseudoemetric spaces -/
instance {α : Type*} {p : α → Prop} [PseudoEMetricSpace α] : PseudoEMetricSpace (Subtype p) :=
  PseudoEMetricSpace.induced Subtype.val ‹_›

/-- The extended pseudodistance on a subset of a pseudoemetric space is the restriction of
the original pseudodistance, by definition -/
theorem Subtype.edist_eq {p : α → Prop} (x y : Subtype p) : edist x y = edist (x : α) y := rfl

namespace MulOpposite

/-- Pseudoemetric space instance on the multiplicative opposite of a pseudoemetric space. -/
@[to_additive "Pseudoemetric space instance on the additive opposite of a pseudoemetric space."]
instance {α : Type*} [PseudoEMetricSpace α] : PseudoEMetricSpace αᵐᵒᵖ :=
  PseudoEMetricSpace.induced unop ‹_›

@[to_additive]
theorem edist_unop (x y : αᵐᵒᵖ) : edist (unop x) (unop y) = edist x y := rfl

@[to_additive]
theorem edist_op (x y : α) : edist (op x) (op y) = edist x y := rfl

end MulOpposite

section ULift

instance : PseudoEMetricSpace (ULift α) := PseudoEMetricSpace.induced ULift.down ‹_›

theorem ULift.edist_eq (x y : ULift α) : edist x y = edist x.down y.down := rfl

@[simp]
theorem ULift.edist_up_up (x y : α) : edist (ULift.up x) (ULift.up y) = edist x y := rfl

end ULift

/-- The product of two pseudoemetric spaces, with the max distance, is an extended
pseudometric spaces. We make sure that the uniform structure thus constructed is the one
corresponding to the product of uniform spaces, to avoid diamond problems. -/
instance Prod.pseudoEMetricSpaceMax [PseudoEMetricSpace β] : PseudoEMetricSpace (α × β) where
  edist x y := edist x.1 y.1 ⊔ edist x.2 y.2
  edist_self x := by simp
  edist_comm x y := by simp [edist_comm]
  edist_triangle x y z :=
    max_le (le_trans (edist_triangle _ _ _) (add_le_add (le_max_left _ _) (le_max_left _ _)))
      (le_trans (edist_triangle _ _ _) (add_le_add (le_max_right _ _) (le_max_right _ _)))
  uniformity_edist := uniformity_prod.trans <| by
    simp [PseudoEMetricSpace.uniformity_edist, ← iInf_inf_eq, setOf_and]
  toUniformSpace := inferInstance

theorem Prod.edist_eq [PseudoEMetricSpace β] (x y : α × β) :
    edist x y = max (edist x.1 y.1) (edist x.2 y.2) :=
  rfl

=======
>>>>>>> ee9adf28
section Pi

open Finset

variable {π : β → Type*} [Fintype β]

-- Porting note: reordered instances
instance [∀ b, EDist (π b)] : EDist (∀ b, π b) where
  edist f g := Finset.sup univ fun b => edist (f b) (g b)

theorem edist_pi_def [∀ b, EDist (π b)] (f g : ∀ b, π b) :
    edist f g = Finset.sup univ fun b => edist (f b) (g b) :=
  rfl

theorem edist_le_pi_edist [∀ b, EDist (π b)] (f g : ∀ b, π b) (b : β) :
    edist (f b) (g b) ≤ edist f g :=
  le_sup (f := fun b => edist (f b) (g b)) (Finset.mem_univ b)

theorem edist_pi_le_iff [∀ b, EDist (π b)] {f g : ∀ b, π b} {d : ℝ≥0∞} :
    edist f g ≤ d ↔ ∀ b, edist (f b) (g b) ≤ d :=
  Finset.sup_le_iff.trans <| by simp only [Finset.mem_univ, forall_const]

theorem edist_pi_const_le (a b : α) : (edist (fun _ : β => a) fun _ => b) ≤ edist a b :=
  edist_pi_le_iff.2 fun _ => le_rfl

@[simp]
theorem edist_pi_const [Nonempty β] (a b : α) : (edist (fun _ : β => a) fun _ => b) = edist a b :=
  Finset.sup_const univ_nonempty (edist a b)

/-- The product of a finite number of pseudoemetric spaces, with the max distance, is still
a pseudoemetric space.
This construction would also work for infinite products, but it would not give rise
to the product topology. Hence, we only formalize it in the good situation of finitely many
spaces. -/
instance pseudoEMetricSpacePi [∀ b, PseudoEMetricSpace (π b)] : PseudoEMetricSpace (∀ b, π b) where
  edist_self f := bot_unique <| Finset.sup_le <| by simp
  edist_comm f g := by simp [edist_pi_def, edist_comm]
  edist_triangle f g h := edist_pi_le_iff.2 fun b => le_trans (edist_triangle _ (g b) _)
    (add_le_add (edist_le_pi_edist _ _ _) (edist_le_pi_edist _ _ _))
  toUniformSpace := Pi.uniformSpace _
  uniformity_edist := by
    simp only [Pi.uniformity, PseudoEMetricSpace.uniformity_edist, comap_iInf, gt_iff_lt,
      preimage_setOf_eq, comap_principal, edist_pi_def]
    rw [iInf_comm]; congr; funext ε
    rw [iInf_comm]; congr; funext εpos
    simp [setOf_forall, εpos]

end Pi

namespace EMetric

variable {x y z : α} {ε ε₁ ε₂ : ℝ≥0∞} {s t : Set α}

theorem inseparable_iff : Inseparable x y ↔ edist x y = 0 := by
  simp [inseparable_iff_mem_closure, mem_closure_iff, edist_comm, forall_lt_iff_le']

-- see Note [nolint_ge]
/-- In a pseudoemetric space, Cauchy sequences are characterized by the fact that, eventually,
the pseudoedistance between its elements is arbitrarily small -/
theorem cauchySeq_iff [Nonempty β] [SemilatticeSup β] {u : β → α} :
    CauchySeq u ↔ ∀ ε > 0, ∃ N, ∀ m, N ≤ m → ∀ n, N ≤ n → edist (u m) (u n) < ε :=
  uniformity_basis_edist.cauchySeq_iff

/-- A variation around the emetric characterization of Cauchy sequences -/
theorem cauchySeq_iff' [Nonempty β] [SemilatticeSup β] {u : β → α} :
    CauchySeq u ↔ ∀ ε > (0 : ℝ≥0∞), ∃ N, ∀ n ≥ N, edist (u n) (u N) < ε :=
  uniformity_basis_edist.cauchySeq_iff'

/-- A variation of the emetric characterization of Cauchy sequences that deals with
`ℝ≥0` upper bounds. -/
theorem cauchySeq_iff_NNReal [Nonempty β] [SemilatticeSup β] {u : β → α} :
    CauchySeq u ↔ ∀ ε : ℝ≥0, 0 < ε → ∃ N, ∀ n, N ≤ n → edist (u n) (u N) < ε :=
  uniformity_basis_edist_nnreal.cauchySeq_iff'

theorem totallyBounded_iff {s : Set α} :
    TotallyBounded s ↔ ∀ ε > 0, ∃ t : Set α, t.Finite ∧ s ⊆ ⋃ y ∈ t, ball y ε :=
  ⟨fun H _ε ε0 => H _ (edist_mem_uniformity ε0), fun H _r ru =>
    let ⟨ε, ε0, hε⟩ := mem_uniformity_edist.1 ru
    let ⟨t, ft, h⟩ := H ε ε0
    ⟨t, ft, h.trans <| iUnion₂_mono fun _ _ _ => hε⟩⟩

theorem totallyBounded_iff' {s : Set α} :
    TotallyBounded s ↔ ∀ ε > 0, ∃ t, t ⊆ s ∧ Set.Finite t ∧ s ⊆ ⋃ y ∈ t, ball y ε :=
  ⟨fun H _ε ε0 => (totallyBounded_iff_subset.1 H) _ (edist_mem_uniformity ε0), fun H _r ru =>
    let ⟨ε, ε0, hε⟩ := mem_uniformity_edist.1 ru
    let ⟨t, _, ft, h⟩ := H ε ε0
    ⟨t, ft, h.trans <| iUnion₂_mono fun _ _ _ => hε⟩⟩

section Compact

-- Porting note (#11215): TODO: generalize to metrizable spaces
/-- A compact set in a pseudo emetric space is separable, i.e., it is a subset of the closure of a
countable set.  -/
theorem subset_countable_closure_of_compact {s : Set α} (hs : IsCompact s) :
    ∃ t, t ⊆ s ∧ t.Countable ∧ s ⊆ closure t := by
  refine subset_countable_closure_of_almost_dense_set s fun ε hε => ?_
  rcases totallyBounded_iff'.1 hs.totallyBounded ε hε with ⟨t, -, htf, hst⟩
  exact ⟨t, htf.countable, hst.trans <| iUnion₂_mono fun _ _ => ball_subset_closedBall⟩

end Compact

section SecondCountable

open TopologicalSpace

variable (α)

/-- A sigma compact pseudo emetric space has second countable topology. -/
instance (priority := 90) secondCountable_of_sigmaCompact [SigmaCompactSpace α] :
    SecondCountableTopology α := by
  suffices SeparableSpace α by exact UniformSpace.secondCountable_of_separable α
  choose T _ hTc hsubT using fun n =>
    subset_countable_closure_of_compact (isCompact_compactCovering α n)
  refine ⟨⟨⋃ n, T n, countable_iUnion hTc, fun x => ?_⟩⟩
  rcases iUnion_eq_univ_iff.1 (iUnion_compactCovering α) x with ⟨n, hn⟩
  exact closure_mono (subset_iUnion _ n) (hsubT _ hn)

variable {α}

theorem secondCountable_of_almost_dense_set
    (hs : ∀ ε > 0, ∃ t : Set α, t.Countable ∧ ⋃ x ∈ t, closedBall x ε = univ) :
    SecondCountableTopology α := by
  suffices SeparableSpace α from UniformSpace.secondCountable_of_separable α
  have : ∀ ε > 0, ∃ t : Set α, Set.Countable t ∧ univ ⊆ ⋃ x ∈ t, closedBall x ε := by
    simpa only [univ_subset_iff] using hs
  rcases subset_countable_closure_of_almost_dense_set (univ : Set α) this with ⟨t, -, htc, ht⟩
  exact ⟨⟨t, htc, fun x => ht (mem_univ x)⟩⟩

end SecondCountable

end EMetric

variable {γ : Type w} [EMetricSpace γ]

-- see Note [lower instance priority]
/-- An emetric space is separated -/
instance (priority := 100) EMetricSpace.instT0Space : T0Space γ where
  t0 _ _ h := eq_of_edist_eq_zero <| inseparable_iff.1 h

/-- A map between emetric spaces is a uniform embedding if and only if the edistance between `f x`
and `f y` is controlled in terms of the distance between `x` and `y` and conversely. -/
theorem EMetric.uniformEmbedding_iff' [EMetricSpace β] {f : γ → β} :
    UniformEmbedding f ↔
      (∀ ε > 0, ∃ δ > 0, ∀ {a b : γ}, edist a b < δ → edist (f a) (f b) < ε) ∧
        ∀ δ > 0, ∃ ε > 0, ∀ {a b : γ}, edist (f a) (f b) < ε → edist a b < δ := by
  rw [uniformEmbedding_iff_uniformInducing, uniformInducing_iff, uniformContinuous_iff]

/-- If a `PseudoEMetricSpace` is a T₀ space, then it is an `EMetricSpace`. -/
-- Porting note: made `reducible`;
-- Porting note (#11215): TODO: make it an instance?
abbrev EMetricSpace.ofT0PseudoEMetricSpace (α : Type*) [PseudoEMetricSpace α] [T0Space α] :
    EMetricSpace α :=
  { ‹PseudoEMetricSpace α› with
    eq_of_edist_eq_zero := fun h => (EMetric.inseparable_iff.2 h).eq }

<<<<<<< HEAD
/-- Auxiliary function to replace the uniformity on an emetric space with
a uniformity which is equal to the original one, but maybe not defeq.
This is useful if one wants to construct an emetric space with a
specified uniformity. See Note [forgetful inheritance] explaining why having definitionally
the right uniformity is often important.
See note [reducible non-instances].
-/
abbrev EMetricSpace.replaceUniformity {γ} [U : UniformSpace γ] (m : EMetricSpace γ)
    (H : 𝓤[U] = 𝓤[PseudoEMetricSpace.toUniformSpace]) : EMetricSpace γ where
  edist := @edist _ m.toEDist
  edist_self := edist_self
  eq_of_edist_eq_zero := @eq_of_edist_eq_zero _ _
  edist_comm := edist_comm
  edist_triangle := edist_triangle
  toUniformSpace := U
  uniformity_edist := H.trans (@PseudoEMetricSpace.uniformity_edist γ _)

/-- The extended metric induced by an injective function taking values in an emetric space.
See Note [reducible non-instances]. -/
abbrev EMetricSpace.induced {γ β} (f : γ → β) (hf : Function.Injective f) (m : EMetricSpace β) :
    EMetricSpace γ :=
  { PseudoEMetricSpace.induced f m.toPseudoEMetricSpace with
    eq_of_edist_eq_zero := fun h => hf (edist_eq_zero.1 h) }

/-- EMetric space instance on subsets of emetric spaces -/
instance {α : Type*} {p : α → Prop} [EMetricSpace α] : EMetricSpace (Subtype p) :=
  EMetricSpace.induced Subtype.val Subtype.coe_injective ‹_›

/-- EMetric space instance on the multiplicative opposite of an emetric space. -/
@[to_additive "EMetric space instance on the additive opposite of an emetric space."]
instance {α : Type*} [EMetricSpace α] : EMetricSpace αᵐᵒᵖ :=
  EMetricSpace.induced MulOpposite.unop MulOpposite.unop_injective ‹_›

instance {α : Type*} [EMetricSpace α] : EMetricSpace (ULift α) :=
  EMetricSpace.induced ULift.down ULift.down_injective ‹_›

=======
>>>>>>> ee9adf28
/-- The product of two emetric spaces, with the max distance, is an extended
metric spaces. We make sure that the uniform structure thus constructed is the one
corresponding to the product of uniform spaces, to avoid diamond problems. -/
instance Prod.emetricSpaceMax [EMetricSpace β] : EMetricSpace (γ × β) :=
  .ofT0PseudoEMetricSpace _

section Pi

open Finset

variable {π : β → Type*} [Fintype β]

/-- The product of a finite number of emetric spaces, with the max distance, is still
an emetric space.
This construction would also work for infinite products, but it would not give rise
to the product topology. Hence, we only formalize it in the good situation of finitely many
spaces. -/
instance emetricSpacePi [∀ b, EMetricSpace (π b)] : EMetricSpace (∀ b, π b) :=
  .ofT0PseudoEMetricSpace _

end Pi

namespace EMetric

/-- A compact set in an emetric space is separable, i.e., it is the closure of a countable set. -/
theorem countable_closure_of_compact {s : Set γ} (hs : IsCompact s) :
    ∃ t, t ⊆ s ∧ t.Countable ∧ s = closure t := by
  rcases subset_countable_closure_of_compact hs with ⟨t, hts, htc, hsub⟩
  exact ⟨t, hts, htc, hsub.antisymm (closure_minimal hts hs.isClosed)⟩

end EMetric

/-!
### Separation quotient
-/

instance [PseudoEMetricSpace X] : EDist (SeparationQuotient X) where
  edist := SeparationQuotient.lift₂ edist fun _ _ _ _ hx hy =>
    edist_congr (EMetric.inseparable_iff.1 hx) (EMetric.inseparable_iff.1 hy)

@[simp] theorem SeparationQuotient.edist_mk [PseudoEMetricSpace X] (x y : X) :
    edist (mk x) (mk y) = edist x y :=
  rfl

open SeparationQuotient in
instance [PseudoEMetricSpace X] : EMetricSpace (SeparationQuotient X) :=
  @EMetricSpace.ofT0PseudoEMetricSpace (SeparationQuotient X)
    { edist_self := surjective_mk.forall.2 edist_self,
      edist_comm := surjective_mk.forall₂.2 edist_comm,
      edist_triangle := surjective_mk.forall₃.2 edist_triangle,
      toUniformSpace := inferInstance,
      uniformity_edist := comap_injective (surjective_mk.prodMap surjective_mk) <| by
        simp [comap_mk_uniformity, PseudoEMetricSpace.uniformity_edist] } _<|MERGE_RESOLUTION|>--- conflicted
+++ resolved
@@ -138,88 +138,6 @@
 
 open EMetric
 
-<<<<<<< HEAD
-/-- Auxiliary function to replace the uniformity on a pseudoemetric space with
-a uniformity which is equal to the original one, but maybe not defeq.
-This is useful if one wants to construct a pseudoemetric space with a
-specified uniformity. See Note [forgetful inheritance] explaining why having definitionally
-the right uniformity is often important.
-See note [reducible non-instances].
--/
-abbrev PseudoEMetricSpace.replaceUniformity {α} [U : UniformSpace α] (m : PseudoEMetricSpace α)
-    (H : 𝓤[U] = 𝓤[PseudoEMetricSpace.toUniformSpace]) : PseudoEMetricSpace α where
-  edist := @edist _ m.toEDist
-  edist_self := edist_self
-  edist_comm := edist_comm
-  edist_triangle := edist_triangle
-  toUniformSpace := U
-  uniformity_edist := H.trans (@PseudoEMetricSpace.uniformity_edist α _)
-
-/-- The extended pseudometric induced by a function taking values in a pseudoemetric space.
-See note [reducible non-instances]. -/
-abbrev PseudoEMetricSpace.induced {α β} (f : α → β) (m : PseudoEMetricSpace β) :
-    PseudoEMetricSpace α where
-  edist x y := edist (f x) (f y)
-  edist_self _ := edist_self _
-  edist_comm _ _ := edist_comm _ _
-  edist_triangle _ _ _ := edist_triangle _ _ _
-  toUniformSpace := UniformSpace.comap f m.toUniformSpace
-  uniformity_edist := (uniformity_basis_edist.comap (Prod.map f f)).eq_biInf
-
-/-- Pseudoemetric space instance on subsets of pseudoemetric spaces -/
-instance {α : Type*} {p : α → Prop} [PseudoEMetricSpace α] : PseudoEMetricSpace (Subtype p) :=
-  PseudoEMetricSpace.induced Subtype.val ‹_›
-
-/-- The extended pseudodistance on a subset of a pseudoemetric space is the restriction of
-the original pseudodistance, by definition -/
-theorem Subtype.edist_eq {p : α → Prop} (x y : Subtype p) : edist x y = edist (x : α) y := rfl
-
-namespace MulOpposite
-
-/-- Pseudoemetric space instance on the multiplicative opposite of a pseudoemetric space. -/
-@[to_additive "Pseudoemetric space instance on the additive opposite of a pseudoemetric space."]
-instance {α : Type*} [PseudoEMetricSpace α] : PseudoEMetricSpace αᵐᵒᵖ :=
-  PseudoEMetricSpace.induced unop ‹_›
-
-@[to_additive]
-theorem edist_unop (x y : αᵐᵒᵖ) : edist (unop x) (unop y) = edist x y := rfl
-
-@[to_additive]
-theorem edist_op (x y : α) : edist (op x) (op y) = edist x y := rfl
-
-end MulOpposite
-
-section ULift
-
-instance : PseudoEMetricSpace (ULift α) := PseudoEMetricSpace.induced ULift.down ‹_›
-
-theorem ULift.edist_eq (x y : ULift α) : edist x y = edist x.down y.down := rfl
-
-@[simp]
-theorem ULift.edist_up_up (x y : α) : edist (ULift.up x) (ULift.up y) = edist x y := rfl
-
-end ULift
-
-/-- The product of two pseudoemetric spaces, with the max distance, is an extended
-pseudometric spaces. We make sure that the uniform structure thus constructed is the one
-corresponding to the product of uniform spaces, to avoid diamond problems. -/
-instance Prod.pseudoEMetricSpaceMax [PseudoEMetricSpace β] : PseudoEMetricSpace (α × β) where
-  edist x y := edist x.1 y.1 ⊔ edist x.2 y.2
-  edist_self x := by simp
-  edist_comm x y := by simp [edist_comm]
-  edist_triangle x y z :=
-    max_le (le_trans (edist_triangle _ _ _) (add_le_add (le_max_left _ _) (le_max_left _ _)))
-      (le_trans (edist_triangle _ _ _) (add_le_add (le_max_right _ _) (le_max_right _ _)))
-  uniformity_edist := uniformity_prod.trans <| by
-    simp [PseudoEMetricSpace.uniformity_edist, ← iInf_inf_eq, setOf_and]
-  toUniformSpace := inferInstance
-
-theorem Prod.edist_eq [PseudoEMetricSpace β] (x y : α × β) :
-    edist x y = max (edist x.1 y.1) (edist x.2 y.2) :=
-  rfl
-
-=======
->>>>>>> ee9adf28
 section Pi
 
 open Finset
@@ -375,45 +293,6 @@
   { ‹PseudoEMetricSpace α› with
     eq_of_edist_eq_zero := fun h => (EMetric.inseparable_iff.2 h).eq }
 
-<<<<<<< HEAD
-/-- Auxiliary function to replace the uniformity on an emetric space with
-a uniformity which is equal to the original one, but maybe not defeq.
-This is useful if one wants to construct an emetric space with a
-specified uniformity. See Note [forgetful inheritance] explaining why having definitionally
-the right uniformity is often important.
-See note [reducible non-instances].
--/
-abbrev EMetricSpace.replaceUniformity {γ} [U : UniformSpace γ] (m : EMetricSpace γ)
-    (H : 𝓤[U] = 𝓤[PseudoEMetricSpace.toUniformSpace]) : EMetricSpace γ where
-  edist := @edist _ m.toEDist
-  edist_self := edist_self
-  eq_of_edist_eq_zero := @eq_of_edist_eq_zero _ _
-  edist_comm := edist_comm
-  edist_triangle := edist_triangle
-  toUniformSpace := U
-  uniformity_edist := H.trans (@PseudoEMetricSpace.uniformity_edist γ _)
-
-/-- The extended metric induced by an injective function taking values in an emetric space.
-See Note [reducible non-instances]. -/
-abbrev EMetricSpace.induced {γ β} (f : γ → β) (hf : Function.Injective f) (m : EMetricSpace β) :
-    EMetricSpace γ :=
-  { PseudoEMetricSpace.induced f m.toPseudoEMetricSpace with
-    eq_of_edist_eq_zero := fun h => hf (edist_eq_zero.1 h) }
-
-/-- EMetric space instance on subsets of emetric spaces -/
-instance {α : Type*} {p : α → Prop} [EMetricSpace α] : EMetricSpace (Subtype p) :=
-  EMetricSpace.induced Subtype.val Subtype.coe_injective ‹_›
-
-/-- EMetric space instance on the multiplicative opposite of an emetric space. -/
-@[to_additive "EMetric space instance on the additive opposite of an emetric space."]
-instance {α : Type*} [EMetricSpace α] : EMetricSpace αᵐᵒᵖ :=
-  EMetricSpace.induced MulOpposite.unop MulOpposite.unop_injective ‹_›
-
-instance {α : Type*} [EMetricSpace α] : EMetricSpace (ULift α) :=
-  EMetricSpace.induced ULift.down ULift.down_injective ‹_›
-
-=======
->>>>>>> ee9adf28
 /-- The product of two emetric spaces, with the max distance, is an extended
 metric spaces. We make sure that the uniform structure thus constructed is the one
 corresponding to the product of uniform spaces, to avoid diamond problems. -/
