--- conflicted
+++ resolved
@@ -620,16 +620,12 @@
   ⟨h₁, h₂.isOpen_range⟩
 #align open_embedding_of_embedding_open openEmbedding_of_embedding_open
 
-<<<<<<< HEAD
+/-- A surjective embedding is an `OpenEmbedding`. -/
+theorem _root_.Embedding.toOpenEmbedding_of_surjective (hf : Embedding f) (hsurj: f.Surjective) :
+    OpenEmbedding f :=
+  ⟨hf, hsurj.range_eq ▸ isOpen_univ⟩
+
 theorem openEmbedding_iff_embedding_open :
-=======
-/-- A surjective embedding is an `OpenEmbedding`. -/
-theorem _root_.Embedding.toOpenEmbedding_of_surjective {f : α → β}
-    (hf : Embedding f) (hsurj: f.Surjective) : OpenEmbedding f :=
-  ⟨hf, hsurj.range_eq ▸ isOpen_univ⟩
-
-theorem openEmbedding_iff_embedding_open {f : α → β} :
->>>>>>> 93e820f3
     OpenEmbedding f ↔ Embedding f ∧ IsOpenMap f :=
   ⟨fun h => ⟨h.1, h.isOpenMap⟩, fun h => openEmbedding_of_embedding_open h.1 h.2⟩
 #align open_embedding_iff_embedding_open openEmbedding_iff_embedding_open
