--- conflicted
+++ resolved
@@ -1306,9 +1306,7 @@
 theorem continuousOn_piecewise_ite {s s' t : Set α} {f f' : α → β} [∀ x, Decidable (x ∈ t)]
     (h : ContinuousOn f s) (h' : ContinuousOn f' s') (H : s ∩ frontier t = s' ∩ frontier t)
     (Heq : EqOn f f' (s ∩ frontier t)) : ContinuousOn (t.piecewise f f') (t.ite s s') :=
-<<<<<<< HEAD
-  continuousOn_piecewise_ite' (h.mono inter_subset_left) (h'.mono inter_subset_left) H
-    Heq
+  continuousOn_piecewise_ite' (h.mono inter_subset_left) (h'.mono inter_subset_left) H Heq
 
 theorem frontier_inter_open_inter {s t : Set α} (ht : IsOpen t) :
     frontier (s ∩ t) ∩ t = frontier s ∩ t := by
@@ -1362,7 +1360,4 @@
     ContinuousOn f (s ∪ t) :=
   ContinuousAt.continuousOn <| fun _ hx => hx.elim
   (fun h => ContinuousWithinAt.continuousAt (continuousWithinAt hs h) <| IsOpen.mem_nhds s_op h)
-  (ht _)
-=======
-  continuousOn_piecewise_ite' (h.mono inter_subset_left) (h'.mono inter_subset_left) H Heq
->>>>>>> 1b6c758c
+  (ht _)