--- conflicted
+++ resolved
@@ -1417,15 +1417,9 @@
   · rwa [ite_inter_closure_eq_of_inter_frontier_eq H]
   · rwa [ite_inter_closure_compl_eq_of_inter_frontier_eq H]
 
-<<<<<<< HEAD
 theorem continuousOn_piecewise_ite [∀ x, Decidable (x ∈ t)]
     (h : ContinuousOn f s) (h' : ContinuousOn g s') (H : s ∩ frontier t = s' ∩ frontier t)
     (Heq : EqOn f g (s ∩ frontier t)) : ContinuousOn (t.piecewise f g) (t.ite s s') :=
-  continuousOn_piecewise_ite' (h.mono inter_subset_left) (h'.mono inter_subset_left) H Heq
-=======
-theorem continuousOn_piecewise_ite {s s' t : Set α} {f f' : α → β} [∀ x, Decidable (x ∈ t)]
-    (h : ContinuousOn f s) (h' : ContinuousOn f' s') (H : s ∩ frontier t = s' ∩ frontier t)
-    (Heq : EqOn f f' (s ∩ frontier t)) : ContinuousOn (t.piecewise f f') (t.ite s s') :=
   continuousOn_piecewise_ite' (h.mono inter_subset_left) (h'.mono inter_subset_left) H Heq
 
 
@@ -1438,5 +1432,4 @@
     ContinuousOn f (s ∪ t) :=
   ContinuousAt.continuousOn <| fun _ hx => hx.elim
   (fun h => ContinuousWithinAt.continuousAt (continuousWithinAt hs h) <| IsOpen.mem_nhds s_op h)
-  (ht _)
->>>>>>> 9d8ba939
+  (ht _)