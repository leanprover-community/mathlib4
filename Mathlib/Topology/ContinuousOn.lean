--- conflicted
+++ resolved
@@ -1057,11 +1057,7 @@
     ContinuousWithinAt (fun x => (f x, g x)) s x :=
   hf.prodMk_nhds hg
 
-<<<<<<< HEAD
-@[deprecated (since := "2025-02-21")]
-=======
 @[deprecated (since := "2025-03-10")]
->>>>>>> 81960b1a
 alias ContinuousWithinAt.prod := ContinuousWithinAt.prodMk
 
 @[fun_prop]
@@ -1069,11 +1065,7 @@
     (hg : ContinuousOn g s) : ContinuousOn (fun x => (f x, g x)) s := fun x hx =>
   (hf x hx).prodMk (hg x hx)
 
-<<<<<<< HEAD
-@[deprecated (since := "2025-02-21")]
-=======
 @[deprecated (since := "2025-03-10")]
->>>>>>> 81960b1a
 alias ContinuousOn.prod := ContinuousOn.prodMk
 
 theorem continuousOn_fst {s : Set (α × β)} : ContinuousOn Prod.fst s :=
@@ -1117,22 +1109,14 @@
   .prodMk (hf.comp continuousWithinAt_fst mapsTo_fst_prod)
     (hg.comp continuousWithinAt_snd mapsTo_snd_prod)
 
-<<<<<<< HEAD
-@[deprecated (since := "2025-02-21")]
-=======
 @[deprecated (since := "2025-03-10")]
->>>>>>> 81960b1a
 alias ContinuousWithinAt.prod_map := ContinuousWithinAt.prodMap
 
 theorem ContinuousOn.prodMap {f : α → γ} {g : β → δ} {s : Set α} {t : Set β} (hf : ContinuousOn f s)
     (hg : ContinuousOn g t) : ContinuousOn (Prod.map f g) (s ×ˢ t) := fun ⟨x, y⟩ ⟨hx, hy⟩ =>
   (hf x hx).prodMap (hg y hy)
 
-<<<<<<< HEAD
-@[deprecated (since := "2025-02-21")]
-=======
 @[deprecated (since := "2025-03-10")]
->>>>>>> 81960b1a
 alias ContinuousOn.prod_map := ContinuousOn.prodMap
 
 theorem continuousWithinAt_prod_of_discrete_left [DiscreteTopology α]
