--- conflicted
+++ resolved
@@ -1157,11 +1157,7 @@
 
 theorem continuousWithinAt_of_not_mem_closure {f : α → β} {s : Set α} {x : α} (hx : x ∉ closure s) :
     ContinuousWithinAt f s x := by
-<<<<<<< HEAD
-  rw [not_mem_closure_iff_nhdsWithin_eq_bot] at hx
-=======
   rw [mem_closure_iff_nhdsWithin_neBot, not_neBot] at hx
->>>>>>> 077adcc0
   rw [ContinuousWithinAt, hx]
   exact tendsto_bot
 #align continuous_within_at_of_not_mem_closure continuousWithinAt_of_not_mem_closure
