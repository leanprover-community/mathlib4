--- conflicted
+++ resolved
@@ -284,12 +284,7 @@
 @[simp]
 theorem pure_sup_nhdsNE (a : α) : pure a ⊔ 𝓝[≠] a = 𝓝 a := by rw [← sup_comm, nhdsNE_sup_pure]
 
-<<<<<<< HEAD
-lemma continuousAt_iff_punctured_nhds
-    {α β : Type*} [TopologicalSpace α] [TopologicalSpace β] {f : α → β} {a : α} :
-=======
 lemma continuousAt_iff_punctured_nhds [TopologicalSpace β] {f : α → β} {a : α} :
->>>>>>> ea5d843f
     ContinuousAt f a ↔ Tendsto f (𝓝[≠] a) (𝓝 (f a)) := by
   simp [ContinuousAt, - pure_sup_nhdsNE, ← pure_sup_nhdsNE a, tendsto_pure_nhds]
 
