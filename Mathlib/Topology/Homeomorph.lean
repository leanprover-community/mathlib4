/-
Copyright (c) 2019 Reid Barton. All rights reserved.
Released under Apache 2.0 license as described in the file LICENSE.
Authors: Johannes Hölzl, Patrick Massot, Sébastien Gouëzel, Zhouhang Zhou, Reid Barton
-/
import Mathlib.Logic.Equiv.Fin
import Mathlib.Topology.DenseEmbedding
import Mathlib.Topology.Support
import Mathlib.Topology.Connected.LocallyConnected

/-!
# Homeomorphisms

This file defines homeomorphisms between two topological spaces. They are bijections with both
directions continuous. We denote homeomorphisms with the notation `≃ₜ`.

# Main definitions

* `Homeomorph X Y`: The type of homeomorphisms from `X` to `Y`.
  This type can be denoted using the following notation: `X ≃ₜ Y`.

# Main results

* Pretty much every topological property is preserved under homeomorphisms.
* `Homeomorph.homeomorphOfContinuousOpen`: A continuous bijection that is
  an open map is a homeomorphism.

-/

open Set Filter Function

open Topology

variable {X Y W Z : Type*}

-- not all spaces are homeomorphic to each other
/-- Homeomorphism between `X` and `Y`, also called topological isomorphism -/
structure Homeomorph (X : Type*) (Y : Type*) [TopologicalSpace X] [TopologicalSpace Y]
    extends X ≃ Y where
  /-- The forward map of a homeomorphism is a continuous function. -/
  continuous_toFun : Continuous toFun := by continuity
  /-- The inverse map of a homeomorphism is a continuous function. -/
  continuous_invFun : Continuous invFun := by continuity

@[inherit_doc]
infixl:25 " ≃ₜ " => Homeomorph

namespace Homeomorph

variable [TopologicalSpace X] [TopologicalSpace Y] [TopologicalSpace W] [TopologicalSpace Z]
  {X' Y' : Type*} [TopologicalSpace X'] [TopologicalSpace Y']

theorem toEquiv_injective : Function.Injective (toEquiv : X ≃ₜ Y → X ≃ Y)
  | ⟨_, _, _⟩, ⟨_, _, _⟩, rfl => rfl

instance : EquivLike (X ≃ₜ Y) X Y where
  coe h := h.toEquiv
  inv h := h.toEquiv.symm
  left_inv h := h.left_inv
  right_inv h := h.right_inv
  coe_injective' _ _ H _ := toEquiv_injective <| DFunLike.ext' H

@[simp] theorem homeomorph_mk_coe (a : X ≃ Y) (b c) : (Homeomorph.mk a b c : X → Y) = a :=
  rfl

/-- The unique homeomorphism between two empty types. -/
protected def empty [IsEmpty X] [IsEmpty Y] : X ≃ₜ Y where
  __ := Equiv.equivOfIsEmpty X Y

/-- Inverse of a homeomorphism. -/
@[symm]
protected def symm (h : X ≃ₜ Y) : Y ≃ₜ X where
  continuous_toFun := h.continuous_invFun
  continuous_invFun := h.continuous_toFun
  toEquiv := h.toEquiv.symm

@[simp] theorem symm_symm (h : X ≃ₜ Y) : h.symm.symm = h := rfl

theorem symm_bijective : Function.Bijective (Homeomorph.symm : (X ≃ₜ Y) → Y ≃ₜ X) :=
  Function.bijective_iff_has_inverse.mpr ⟨_, symm_symm, symm_symm⟩

/-- See Note [custom simps projection] -/
def Simps.symm_apply (h : X ≃ₜ Y) : Y → X :=
  h.symm

initialize_simps_projections Homeomorph (toFun → apply, invFun → symm_apply)

@[simp]
theorem coe_toEquiv (h : X ≃ₜ Y) : ⇑h.toEquiv = h :=
  rfl

@[simp]
theorem coe_symm_toEquiv (h : X ≃ₜ Y) : ⇑h.toEquiv.symm = h.symm :=
  rfl

@[ext]
theorem ext {h h' : X ≃ₜ Y} (H : ∀ x, h x = h' x) : h = h' :=
  DFunLike.ext _ _ H

/-- Identity map as a homeomorphism. -/
@[simps! (config := .asFn) apply]
protected def refl (X : Type*) [TopologicalSpace X] : X ≃ₜ X where
  continuous_toFun := continuous_id
  continuous_invFun := continuous_id
  toEquiv := Equiv.refl X

/-- Composition of two homeomorphisms. -/
@[trans]
protected def trans (h₁ : X ≃ₜ Y) (h₂ : Y ≃ₜ Z) : X ≃ₜ Z where
  continuous_toFun := h₂.continuous_toFun.comp h₁.continuous_toFun
  continuous_invFun := h₁.continuous_invFun.comp h₂.continuous_invFun
  toEquiv := Equiv.trans h₁.toEquiv h₂.toEquiv

@[simp]
theorem trans_apply (h₁ : X ≃ₜ Y) (h₂ : Y ≃ₜ Z) (x : X) : h₁.trans h₂ x = h₂ (h₁ x) :=
  rfl

@[simp]
theorem symm_trans_apply (f : X ≃ₜ Y) (g : Y ≃ₜ Z) (z : Z) :
    (f.trans g).symm z = f.symm (g.symm z) := rfl

@[simp]
theorem homeomorph_mk_coe_symm (a : X ≃ Y) (b c) :
    ((Homeomorph.mk a b c).symm : Y → X) = a.symm :=
  rfl

@[simp]
theorem refl_symm : (Homeomorph.refl X).symm = Homeomorph.refl X :=
  rfl

@[continuity, fun_prop]
protected theorem continuous (h : X ≃ₜ Y) : Continuous h :=
  h.continuous_toFun

-- otherwise `by continuity` can't prove continuity of `h.to_equiv.symm`
@[continuity]
protected theorem continuous_symm (h : X ≃ₜ Y) : Continuous h.symm :=
  h.continuous_invFun

@[simp]
theorem apply_symm_apply (h : X ≃ₜ Y) (y : Y) : h (h.symm y) = y :=
  h.toEquiv.apply_symm_apply y

@[simp]
theorem symm_apply_apply (h : X ≃ₜ Y) (x : X) : h.symm (h x) = x :=
  h.toEquiv.symm_apply_apply x

@[simp]
theorem self_trans_symm (h : X ≃ₜ Y) : h.trans h.symm = Homeomorph.refl X := by
  ext
  apply symm_apply_apply

@[simp]
theorem symm_trans_self (h : X ≃ₜ Y) : h.symm.trans h = Homeomorph.refl Y := by
  ext
  apply apply_symm_apply

protected theorem bijective (h : X ≃ₜ Y) : Function.Bijective h :=
  h.toEquiv.bijective

protected theorem injective (h : X ≃ₜ Y) : Function.Injective h :=
  h.toEquiv.injective

protected theorem surjective (h : X ≃ₜ Y) : Function.Surjective h :=
  h.toEquiv.surjective

/-- Change the homeomorphism `f` to make the inverse function definitionally equal to `g`. -/
def changeInv (f : X ≃ₜ Y) (g : Y → X) (hg : Function.RightInverse g f) : X ≃ₜ Y :=
  haveI : g = f.symm := (f.left_inv.eq_rightInverse hg).symm
  { toFun := f
    invFun := g
    left_inv := by convert f.left_inv
    right_inv := by convert f.right_inv using 1
    continuous_toFun := f.continuous
    continuous_invFun := by convert f.symm.continuous }

@[simp]
theorem symm_comp_self (h : X ≃ₜ Y) : h.symm ∘ h = id :=
  funext h.symm_apply_apply

@[simp]
theorem self_comp_symm (h : X ≃ₜ Y) : h ∘ h.symm = id :=
  funext h.apply_symm_apply

@[simp]
theorem range_coe (h : X ≃ₜ Y) : range h = univ :=
  h.surjective.range_eq

theorem image_symm (h : X ≃ₜ Y) : image h.symm = preimage h :=
  funext h.symm.toEquiv.image_eq_preimage

theorem preimage_symm (h : X ≃ₜ Y) : preimage h.symm = image h :=
  (funext h.toEquiv.image_eq_preimage).symm

@[simp]
theorem image_preimage (h : X ≃ₜ Y) (s : Set Y) : h '' (h ⁻¹' s) = s :=
  h.toEquiv.image_preimage s

@[simp]
theorem preimage_image (h : X ≃ₜ Y) (s : Set X) : h ⁻¹' (h '' s) = s :=
  h.toEquiv.preimage_image s

lemma image_compl (h : X ≃ₜ Y) (s : Set X) : h '' (sᶜ) = (h '' s)ᶜ :=
  h.toEquiv.image_compl s

lemma isInducing (h : X ≃ₜ Y) : IsInducing h :=
  .of_comp h.continuous h.symm.continuous <| by simp only [symm_comp_self, IsInducing.id]

@[deprecated (since := "2024-10-28")] alias inducing := isInducing

theorem induced_eq (h : X ≃ₜ Y) : TopologicalSpace.induced h ‹_› = ‹_› := h.isInducing.1.symm

theorem isQuotientMap (h : X ≃ₜ Y) : IsQuotientMap h :=
  IsQuotientMap.of_comp h.symm.continuous h.continuous <| by
    simp only [self_comp_symm, IsQuotientMap.id]

@[deprecated (since := "2024-10-22")]
alias quotientMap := isQuotientMap

theorem coinduced_eq (h : X ≃ₜ Y) : TopologicalSpace.coinduced h ‹_› = ‹_› :=
  h.isQuotientMap.2.symm

<<<<<<< HEAD
theorem isEmbedding (h : X ≃ₜ Y) : IsEmbedding h := ⟨h.inducing, h.injective⟩
=======
theorem isEmbedding (h : X ≃ₜ Y) : IsEmbedding h := ⟨h.isInducing, h.injective⟩
>>>>>>> 4efbd2b0

@[deprecated (since := "2024-10-26")]
alias embedding := isEmbedding

/-- Homeomorphism given an embedding. -/
noncomputable def ofIsEmbedding (f : X → Y) (hf : IsEmbedding f) : X ≃ₜ Set.range f where
  continuous_toFun := hf.continuous.subtype_mk _
  continuous_invFun := hf.continuous_iff.2 <| by simp [continuous_subtype_val]
  toEquiv := Equiv.ofInjective f hf.inj

@[deprecated (since := "2024-10-26")]
alias ofEmbedding := ofIsEmbedding

protected theorem secondCountableTopology [SecondCountableTopology Y]
    (h : X ≃ₜ Y) : SecondCountableTopology X :=
  h.isInducing.secondCountableTopology

/-- If `h : X → Y` is a homeomorphism, `h(s)` is compact iff `s` is. -/
@[simp]
theorem isCompact_image {s : Set X} (h : X ≃ₜ Y) : IsCompact (h '' s) ↔ IsCompact s :=
  h.isEmbedding.isCompact_iff.symm

/-- If `h : X → Y` is a homeomorphism, `h⁻¹(s)` is compact iff `s` is. -/
@[simp]
theorem isCompact_preimage {s : Set Y} (h : X ≃ₜ Y) : IsCompact (h ⁻¹' s) ↔ IsCompact s := by
  rw [← image_symm]; exact h.symm.isCompact_image

/-- If `h : X → Y` is a homeomorphism, `s` is σ-compact iff `h(s)` is. -/
@[simp]
theorem isSigmaCompact_image {s : Set X} (h : X ≃ₜ Y) :
    IsSigmaCompact (h '' s) ↔ IsSigmaCompact s :=
  h.isEmbedding.isSigmaCompact_iff.symm

/-- If `h : X → Y` is a homeomorphism, `h⁻¹(s)` is σ-compact iff `s` is. -/
@[simp]
theorem isSigmaCompact_preimage {s : Set Y} (h : X ≃ₜ Y) :
    IsSigmaCompact (h ⁻¹' s) ↔ IsSigmaCompact s := by
  rw [← image_symm]; exact h.symm.isSigmaCompact_image

@[simp]
theorem isPreconnected_image {s : Set X} (h : X ≃ₜ Y) :
    IsPreconnected (h '' s) ↔ IsPreconnected s :=
  ⟨fun hs ↦ by simpa only [image_symm, preimage_image]
    using hs.image _ h.symm.continuous.continuousOn,
    fun hs ↦ hs.image _ h.continuous.continuousOn⟩

@[simp]
theorem isPreconnected_preimage {s : Set Y} (h : X ≃ₜ Y) :
    IsPreconnected (h ⁻¹' s) ↔ IsPreconnected s := by
  rw [← image_symm, isPreconnected_image]

@[simp]
theorem isConnected_image {s : Set X} (h : X ≃ₜ Y) :
    IsConnected (h '' s) ↔ IsConnected s :=
  image_nonempty.and h.isPreconnected_image

@[simp]
theorem isConnected_preimage {s : Set Y} (h : X ≃ₜ Y) :
    IsConnected (h ⁻¹' s) ↔ IsConnected s := by
  rw [← image_symm, isConnected_image]

theorem image_connectedComponentIn {s : Set X} (h : X ≃ₜ Y) {x : X} (hx : x ∈ s) :
    h '' connectedComponentIn s x = connectedComponentIn (h '' s) (h x) := by
  refine (h.continuous.image_connectedComponentIn_subset hx).antisymm ?_
  have := h.symm.continuous.image_connectedComponentIn_subset (mem_image_of_mem h hx)
  rwa [image_subset_iff, h.preimage_symm, h.image_symm, h.preimage_image, h.symm_apply_apply]
    at this

@[simp]
theorem comap_cocompact (h : X ≃ₜ Y) : comap h (cocompact Y) = cocompact X :=
  (comap_cocompact_le h.continuous).antisymm <|
    (hasBasis_cocompact.le_basis_iff (hasBasis_cocompact.comap h)).2 fun K hK =>
      ⟨h ⁻¹' K, h.isCompact_preimage.2 hK, Subset.rfl⟩

@[simp]
theorem map_cocompact (h : X ≃ₜ Y) : map h (cocompact X) = cocompact Y := by
  rw [← h.comap_cocompact, map_comap_of_surjective h.surjective]

protected theorem compactSpace [CompactSpace X] (h : X ≃ₜ Y) : CompactSpace Y where
  isCompact_univ := h.symm.isCompact_preimage.2 isCompact_univ

protected theorem t0Space [T0Space X] (h : X ≃ₜ Y) : T0Space Y := h.symm.isEmbedding.t0Space
protected theorem t1Space [T1Space X] (h : X ≃ₜ Y) : T1Space Y := h.symm.isEmbedding.t1Space
protected theorem t2Space [T2Space X] (h : X ≃ₜ Y) : T2Space Y := h.symm.isEmbedding.t2Space
protected theorem t25Space [T25Space X] (h : X ≃ₜ Y) : T25Space Y := h.symm.isEmbedding.t25Space
protected theorem t3Space [T3Space X] (h : X ≃ₜ Y) : T3Space Y := h.symm.isEmbedding.t3Space

theorem isDenseEmbedding (h : X ≃ₜ Y) : IsDenseEmbedding h :=
  { h.isEmbedding with dense := h.surjective.denseRange }

@[deprecated (since := "2024-09-30")]
alias denseEmbedding := isDenseEmbedding

@[simp]
theorem isOpen_preimage (h : X ≃ₜ Y) {s : Set Y} : IsOpen (h ⁻¹' s) ↔ IsOpen s :=
  h.isQuotientMap.isOpen_preimage

@[simp]
theorem isOpen_image (h : X ≃ₜ Y) {s : Set X} : IsOpen (h '' s) ↔ IsOpen s := by
  rw [← preimage_symm, isOpen_preimage]

protected theorem isOpenMap (h : X ≃ₜ Y) : IsOpenMap h := fun _ => h.isOpen_image.2

@[simp]
theorem isClosed_preimage (h : X ≃ₜ Y) {s : Set Y} : IsClosed (h ⁻¹' s) ↔ IsClosed s := by
  simp only [← isOpen_compl_iff, ← preimage_compl, isOpen_preimage]

@[simp]
theorem isClosed_image (h : X ≃ₜ Y) {s : Set X} : IsClosed (h '' s) ↔ IsClosed s := by
  rw [← preimage_symm, isClosed_preimage]

protected theorem isClosedMap (h : X ≃ₜ Y) : IsClosedMap h := fun _ => h.isClosed_image.2

theorem isOpenEmbedding (h : X ≃ₜ Y) : IsOpenEmbedding h :=
  .of_isEmbedding_isOpenMap h.isEmbedding h.isOpenMap

@[deprecated (since := "2024-10-18")]
alias openEmbedding := isOpenEmbedding

theorem isClosedEmbedding (h : X ≃ₜ Y) : IsClosedEmbedding h :=
  .of_isEmbedding_isClosedMap h.isEmbedding h.isClosedMap

@[deprecated (since := "2024-10-20")]
alias closedEmbedding := isClosedEmbedding

protected theorem normalSpace [NormalSpace X] (h : X ≃ₜ Y) : NormalSpace Y :=
  h.symm.isClosedEmbedding.normalSpace

protected theorem t4Space [T4Space X] (h : X ≃ₜ Y) : T4Space Y := h.symm.isClosedEmbedding.t4Space
protected theorem t5Space [T5Space X] (h : X ≃ₜ Y) : T5Space Y := h.symm.isClosedEmbedding.t5Space

theorem preimage_closure (h : X ≃ₜ Y) (s : Set Y) : h ⁻¹' closure s = closure (h ⁻¹' s) :=
  h.isOpenMap.preimage_closure_eq_closure_preimage h.continuous _

theorem image_closure (h : X ≃ₜ Y) (s : Set X) : h '' closure s = closure (h '' s) := by
  rw [← preimage_symm, preimage_closure]

theorem preimage_interior (h : X ≃ₜ Y) (s : Set Y) : h ⁻¹' interior s = interior (h ⁻¹' s) :=
  h.isOpenMap.preimage_interior_eq_interior_preimage h.continuous _

theorem image_interior (h : X ≃ₜ Y) (s : Set X) : h '' interior s = interior (h '' s) := by
  rw [← preimage_symm, preimage_interior]

theorem preimage_frontier (h : X ≃ₜ Y) (s : Set Y) : h ⁻¹' frontier s = frontier (h ⁻¹' s) :=
  h.isOpenMap.preimage_frontier_eq_frontier_preimage h.continuous _

theorem image_frontier (h : X ≃ₜ Y) (s : Set X) : h '' frontier s = frontier (h '' s) := by
  rw [← preimage_symm, preimage_frontier]

@[to_additive]
theorem _root_.HasCompactMulSupport.comp_homeomorph {M} [One M] {f : Y → M}
    (hf : HasCompactMulSupport f) (φ : X ≃ₜ Y) : HasCompactMulSupport (f ∘ φ) :=
  hf.comp_isClosedEmbedding φ.isClosedEmbedding

@[simp]
theorem map_nhds_eq (h : X ≃ₜ Y) (x : X) : map h (𝓝 x) = 𝓝 (h x) :=
  h.isEmbedding.map_nhds_of_mem _ (by simp)

@[simp]
theorem map_punctured_nhds_eq (h : X ≃ₜ Y) (x : X) : map h (𝓝[≠] x) = 𝓝[≠] (h x) := by
  convert h.isEmbedding.map_nhdsWithin_eq ({x}ᶜ) x
  rw [h.image_compl, Set.image_singleton]

theorem symm_map_nhds_eq (h : X ≃ₜ Y) (x : X) : map h.symm (𝓝 (h x)) = 𝓝 x := by
  rw [h.symm.map_nhds_eq, h.symm_apply_apply]

theorem nhds_eq_comap (h : X ≃ₜ Y) (x : X) : 𝓝 x = comap h (𝓝 (h x)) :=
  h.isInducing.nhds_eq_comap x

@[simp]
theorem comap_nhds_eq (h : X ≃ₜ Y) (y : Y) : comap h (𝓝 y) = 𝓝 (h.symm y) := by
  rw [h.nhds_eq_comap, h.apply_symm_apply]

/-- If the codomain of a homeomorphism is a locally connected space, then the domain is also
a locally connected space. -/
theorem locallyConnectedSpace [i : LocallyConnectedSpace Y] (h : X ≃ₜ Y) :
    LocallyConnectedSpace X := by
  have : ∀ x, (𝓝 x).HasBasis (fun s ↦ IsOpen s ∧ h x ∈ s ∧ IsConnected s)
      (h.symm '' ·) := fun x ↦ by
    rw [← h.symm_map_nhds_eq]
    exact (i.1 _).map _
  refine locallyConnectedSpace_of_connected_bases _ _ this fun _ _ hs ↦ ?_
  exact hs.2.2.2.image _ h.symm.continuous.continuousOn

/-- The codomain of a homeomorphism is a locally compact space if and only if
the domain is a locally compact space. -/
theorem locallyCompactSpace_iff (h : X ≃ₜ Y) :
    LocallyCompactSpace X ↔ LocallyCompactSpace Y := by
  exact ⟨fun _ => h.symm.isOpenEmbedding.locallyCompactSpace,
    fun _ => h.isClosedEmbedding.locallyCompactSpace⟩

/-- If a bijective map `e : X ≃ Y` is continuous and open, then it is a homeomorphism. -/
@[simps toEquiv]
def homeomorphOfContinuousOpen (e : X ≃ Y) (h₁ : Continuous e) (h₂ : IsOpenMap e) : X ≃ₜ Y where
  continuous_toFun := h₁
  continuous_invFun := by
    rw [continuous_def]
    intro s hs
    convert ← h₂ s hs using 1
    apply e.image_eq_preimage
  toEquiv := e

/-- If a bijective map `e : X ≃ Y` is continuous and closed, then it is a homeomorphism. -/
def homeomorphOfContinuousClosed (e : X ≃ Y) (h₁ : Continuous e) (h₂ : IsClosedMap e) : X ≃ₜ Y where
  continuous_toFun := h₁
  continuous_invFun := by
    rw [continuous_iff_isClosed]
    intro s hs
    convert ← h₂ s hs using 1
    apply e.image_eq_preimage
  toEquiv := e

@[simp]
theorem homeomorphOfContinuousOpen_apply (e : X ≃ Y) (h₁ : Continuous e) (h₂ : IsOpenMap e) :
    ⇑(homeomorphOfContinuousOpen e h₁ h₂) = e := rfl

@[simp]
theorem homeomorphOfContinuousOpen_symm_apply (e : X ≃ Y) (h₁ : Continuous e) (h₂ : IsOpenMap e) :
    ⇑(homeomorphOfContinuousOpen e h₁ h₂).symm = e.symm := rfl

@[simp]
theorem comp_continuousOn_iff (h : X ≃ₜ Y) (f : Z → X) (s : Set Z) :
    ContinuousOn (h ∘ f) s ↔ ContinuousOn f s :=
  h.isInducing.continuousOn_iff.symm

@[simp]
theorem comp_continuous_iff (h : X ≃ₜ Y) {f : Z → X} : Continuous (h ∘ f) ↔ Continuous f :=
  h.isInducing.continuous_iff.symm

@[simp]
theorem comp_continuous_iff' (h : X ≃ₜ Y) {f : Y → Z} : Continuous (f ∘ h) ↔ Continuous f :=
  h.isQuotientMap.continuous_iff.symm

theorem comp_continuousAt_iff (h : X ≃ₜ Y) (f : Z → X) (z : Z) :
    ContinuousAt (h ∘ f) z ↔ ContinuousAt f z :=
  h.isInducing.continuousAt_iff.symm

theorem comp_continuousAt_iff' (h : X ≃ₜ Y) (f : Y → Z) (x : X) :
    ContinuousAt (f ∘ h) x ↔ ContinuousAt f (h x) :=
  h.isInducing.continuousAt_iff' (by simp)

theorem comp_continuousWithinAt_iff (h : X ≃ₜ Y) (f : Z → X) (s : Set Z) (z : Z) :
    ContinuousWithinAt f s z ↔ ContinuousWithinAt (h ∘ f) s z :=
  h.isInducing.continuousWithinAt_iff

@[simp]
theorem comp_isOpenMap_iff (h : X ≃ₜ Y) {f : Z → X} : IsOpenMap (h ∘ f) ↔ IsOpenMap f := by
  refine ⟨?_, fun hf => h.isOpenMap.comp hf⟩
  intro hf
  rw [← Function.id_comp f, ← h.symm_comp_self, Function.comp_assoc]
  exact h.symm.isOpenMap.comp hf

@[simp]
theorem comp_isOpenMap_iff' (h : X ≃ₜ Y) {f : Y → Z} : IsOpenMap (f ∘ h) ↔ IsOpenMap f := by
  refine ⟨?_, fun hf => hf.comp h.isOpenMap⟩
  intro hf
  rw [← Function.comp_id f, ← h.self_comp_symm, ← Function.comp_assoc]
  exact hf.comp h.symm.isOpenMap

/-- A homeomorphism `h : X ≃ₜ Y` lifts to a homeomorphism between subtypes corresponding to
predicates `p : X → Prop` and `q : Y → Prop` so long as `p = q ∘ h`. -/
@[simps!]
def subtype {p : X → Prop} {q : Y → Prop} (h : X ≃ₜ Y) (h_iff : ∀ x, p x ↔ q (h x)) :
    {x // p x} ≃ₜ {y // q y} where
  continuous_toFun := by simpa [Equiv.coe_subtypeEquiv_eq_map] using h.continuous.subtype_map _
  continuous_invFun := by simpa [Equiv.coe_subtypeEquiv_eq_map] using
    h.symm.continuous.subtype_map _
  __ := h.subtypeEquiv h_iff

@[simp]
lemma subtype_toEquiv {p : X → Prop} {q : Y → Prop} (h : X ≃ₜ Y) (h_iff : ∀ x, p x ↔ q (h x)) :
    (h.subtype h_iff).toEquiv = h.toEquiv.subtypeEquiv h_iff :=
  rfl

/-- A homeomorphism `h : X ≃ₜ Y` lifts to a homeomorphism between sets `s : Set X` and `t : Set Y`
whenever `h` maps `s` onto `t`. -/
abbrev sets {s : Set X} {t : Set Y} (h : X ≃ₜ Y) (h_eq : s = h ⁻¹' t) : s ≃ₜ t :=
  h.subtype <| Set.ext_iff.mp h_eq

/-- If two sets are equal, then they are homeomorphic. -/
def setCongr {s t : Set X} (h : s = t) : s ≃ₜ t where
  continuous_toFun := continuous_inclusion h.subset
  continuous_invFun := continuous_inclusion h.symm.subset
  toEquiv := Equiv.setCongr h

/-- Sum of two homeomorphisms. -/
def sumCongr (h₁ : X ≃ₜ X') (h₂ : Y ≃ₜ Y') : X ⊕ Y ≃ₜ X' ⊕ Y' where
  continuous_toFun := h₁.continuous.sum_map h₂.continuous
  continuous_invFun := h₁.symm.continuous.sum_map h₂.symm.continuous
  toEquiv := h₁.toEquiv.sumCongr h₂.toEquiv

/-- Product of two homeomorphisms. -/
def prodCongr (h₁ : X ≃ₜ X') (h₂ : Y ≃ₜ Y') : X × Y ≃ₜ X' × Y' where
  toEquiv := h₁.toEquiv.prodCongr h₂.toEquiv

@[simp]
theorem prodCongr_symm (h₁ : X ≃ₜ X') (h₂ : Y ≃ₜ Y') :
    (h₁.prodCongr h₂).symm = h₁.symm.prodCongr h₂.symm :=
  rfl

@[simp]
theorem coe_prodCongr (h₁ : X ≃ₜ X') (h₂ : Y ≃ₜ Y') : ⇑(h₁.prodCongr h₂) = Prod.map h₁ h₂ :=
  rfl

-- Commutativity and associativity of the disjoint union of topological spaces,
-- and the sum with an empty space.
section sum

variable (X Y W Z)

/-- `X ⊕ Y` is homeomorphic to `Y ⊕ X`. -/
def sumComm : X ⊕ Y ≃ₜ Y ⊕ X where
  toEquiv := Equiv.sumComm X Y
  continuous_toFun := continuous_sum_swap
  continuous_invFun := continuous_sum_swap

@[simp]
theorem sumComm_symm : (sumComm X Y).symm = sumComm Y X :=
  rfl

@[simp]
theorem coe_sumComm : ⇑(sumComm X Y) = Sum.swap :=
  rfl

@[continuity, fun_prop]
lemma continuous_sumAssoc : Continuous (Equiv.sumAssoc X Y Z) :=
  Continuous.sum_elim (by fun_prop) (by fun_prop)

@[continuity, fun_prop]
lemma continuous_sumAssoc_symm : Continuous (Equiv.sumAssoc X Y Z).symm :=
  Continuous.sum_elim (by fun_prop) (by fun_prop)

/-- `(X ⊕ Y) ⊕ Z` is homeomorphic to `X ⊕ (Y ⊕ Z)`. -/
def sumAssoc : (X ⊕ Y) ⊕ Z ≃ₜ X ⊕ Y ⊕ Z where
  toEquiv := Equiv.sumAssoc X Y Z
  continuous_toFun := continuous_sumAssoc X Y Z
  continuous_invFun := continuous_sumAssoc_symm X Y Z

@[simp]
lemma sumAssoc_toEquiv : (sumAssoc X Y Z).toEquiv = Equiv.sumAssoc X Y Z := rfl

/-- Four-way commutativity of the disjoint union. The name matches `add_add_add_comm`. -/
def sumSumSumComm : (X ⊕ Y) ⊕ W ⊕ Z ≃ₜ (X ⊕ W) ⊕ Y ⊕ Z where
  toEquiv := Equiv.sumSumSumComm X Y W Z
  continuous_toFun := by
    unfold Equiv.sumSumSumComm
    dsimp only
    have : Continuous (Sum.map (Sum.map (@id X) ⇑(Equiv.sumComm Y W)) (@id Z)) := by continuity
    fun_prop
  continuous_invFun := by
    unfold Equiv.sumSumSumComm
    dsimp only
    have : Continuous (Sum.map (Sum.map (@id X) (Equiv.sumComm Y W).symm) (@id Z)) := by continuity
    fun_prop

@[simp]
lemma sumSumSumComm_toEquiv : (sumSumSumComm X Y W Z).toEquiv = (Equiv.sumSumSumComm X Y W Z) := rfl

@[simp]
lemma sumSumSumComm_symm : (sumSumSumComm X Y W Z).symm = (sumSumSumComm X W Y Z) := rfl

/-- The sum of `X` with any empty topological space is homeomorphic to `X`. -/
@[simps! (config := .asFn) apply]
def sumEmpty [IsEmpty Y] : X ⊕ Y ≃ₜ X where
  toEquiv := Equiv.sumEmpty X Y
  continuous_toFun := Continuous.sum_elim continuous_id (by fun_prop)
  continuous_invFun := continuous_inl

/-- The sum of `X` with any empty topological space is homeomorphic to `X`. -/
def emptySum [IsEmpty Y] : Y ⊕ X ≃ₜ X := (sumComm Y X).trans (sumEmpty X Y)

@[simp] theorem coe_emptySum [IsEmpty Y] : (emptySum X Y).toEquiv = Equiv.emptySum Y X := rfl

end sum

-- Commutativity and associativity of the product of top. spaces, and the product with `PUnit`.
section prod

variable (X Y W Z)

/-- `X × Y` is homeomorphic to `Y × X`. -/
def prodComm : X × Y ≃ₜ Y × X where
  continuous_toFun := continuous_snd.prod_mk continuous_fst
  continuous_invFun := continuous_snd.prod_mk continuous_fst
  toEquiv := Equiv.prodComm X Y

@[simp]
theorem prodComm_symm : (prodComm X Y).symm = prodComm Y X :=
  rfl

@[simp]
theorem coe_prodComm : ⇑(prodComm X Y) = Prod.swap :=
  rfl

/-- `(X × Y) × Z` is homeomorphic to `X × (Y × Z)`. -/
def prodAssoc : (X × Y) × Z ≃ₜ X × Y × Z where
  continuous_toFun := continuous_fst.fst.prod_mk (continuous_fst.snd.prod_mk continuous_snd)
  continuous_invFun := (continuous_fst.prod_mk continuous_snd.fst).prod_mk continuous_snd.snd
  toEquiv := Equiv.prodAssoc X Y Z

@[simp]
lemma prodAssoc_toEquiv : (prodAssoc X Y Z).toEquiv = Equiv.prodAssoc X Y Z := rfl

/-- Four-way commutativity of `prod`. The name matches `mul_mul_mul_comm`. -/
def prodProdProdComm : (X × Y) × W × Z ≃ₜ (X × W) × Y × Z where
  toEquiv := Equiv.prodProdProdComm X Y W Z
  continuous_toFun := by
    unfold Equiv.prodProdProdComm
    dsimp only
    fun_prop
  continuous_invFun := by
    unfold Equiv.prodProdProdComm
    dsimp only
    fun_prop

@[simp]
theorem prodProdProdComm_symm : (prodProdProdComm X Y W Z).symm = prodProdProdComm X W Y Z :=
  rfl

/-- `X × {*}` is homeomorphic to `X`. -/
@[simps! (config := .asFn) apply]
def prodPUnit : X × PUnit ≃ₜ X where
  toEquiv := Equiv.prodPUnit X
  continuous_toFun := continuous_fst
  continuous_invFun := continuous_id.prod_mk continuous_const

/-- `{*} × X` is homeomorphic to `X`. -/
def punitProd : PUnit × X ≃ₜ X :=
  (prodComm _ _).trans (prodPUnit _)

@[simp] theorem coe_punitProd : ⇑(punitProd X) = Prod.snd := rfl

/-- If both `X` and `Y` have a unique element, then `X ≃ₜ Y`. -/
@[simps!]
def homeomorphOfUnique [Unique X] [Unique Y] : X ≃ₜ Y :=
  { Equiv.equivOfUnique X Y with
    continuous_toFun := continuous_const
    continuous_invFun := continuous_const }

end prod

/-- `Equiv.piCongrLeft` as a homeomorphism: this is the natural homeomorphism
`Π i, Y (e i) ≃ₜ Π j, Y j` obtained from a bijection `ι ≃ ι'`. -/
@[simps! apply toEquiv]
def piCongrLeft {ι ι' : Type*} {Y : ι' → Type*} [∀ j, TopologicalSpace (Y j)]
    (e : ι ≃ ι') : (∀ i, Y (e i)) ≃ₜ ∀ j, Y j where
  continuous_toFun := continuous_pi <| e.forall_congr_right.mp fun i ↦ by
    simpa only [Equiv.toFun_as_coe, Equiv.piCongrLeft_apply_apply] using continuous_apply i
  continuous_invFun := Pi.continuous_precomp' e
  toEquiv := Equiv.piCongrLeft _ e

/-- `Equiv.piCongrRight` as a homeomorphism: this is the natural homeomorphism
`Π i, Y₁ i ≃ₜ Π j, Y₂ i` obtained from homeomorphisms `Y₁ i ≃ₜ Y₂ i` for each `i`. -/
@[simps! apply toEquiv]
def piCongrRight {ι : Type*} {Y₁ Y₂ : ι → Type*} [∀ i, TopologicalSpace (Y₁ i)]
    [∀ i, TopologicalSpace (Y₂ i)] (F : ∀ i, Y₁ i ≃ₜ Y₂ i) : (∀ i, Y₁ i) ≃ₜ ∀ i, Y₂ i where
  continuous_toFun := Pi.continuous_postcomp' fun i ↦ (F i).continuous
  continuous_invFun := Pi.continuous_postcomp' fun i ↦ (F i).symm.continuous
  toEquiv := Equiv.piCongrRight fun i => (F i).toEquiv

@[simp]
theorem piCongrRight_symm {ι : Type*} {Y₁ Y₂ : ι → Type*} [∀ i, TopologicalSpace (Y₁ i)]
    [∀ i, TopologicalSpace (Y₂ i)] (F : ∀ i, Y₁ i ≃ₜ Y₂ i) :
    (piCongrRight F).symm = piCongrRight fun i => (F i).symm :=
  rfl

/-- `Equiv.piCongr` as a homeomorphism: this is the natural homeomorphism
`Π i₁, Y₁ i ≃ₜ Π i₂, Y₂ i₂` obtained from a bijection `ι₁ ≃ ι₂` and homeomorphisms
`Y₁ i₁ ≃ₜ Y₂ (e i₁)` for each `i₁ : ι₁`. -/
@[simps! apply toEquiv]
def piCongr {ι₁ ι₂ : Type*} {Y₁ : ι₁ → Type*} {Y₂ : ι₂ → Type*}
    [∀ i₁, TopologicalSpace (Y₁ i₁)] [∀ i₂, TopologicalSpace (Y₂ i₂)]
    (e : ι₁ ≃ ι₂) (F : ∀ i₁, Y₁ i₁ ≃ₜ Y₂ (e i₁)) : (∀ i₁, Y₁ i₁) ≃ₜ ∀ i₂, Y₂ i₂ :=
  (Homeomorph.piCongrRight F).trans (Homeomorph.piCongrLeft e)

-- Porting note (#11215): TODO: align the order of universes with `Equiv.ulift`
/-- `ULift X` is homeomorphic to `X`. -/
def ulift.{u, v} {X : Type u} [TopologicalSpace X] : ULift.{v, u} X ≃ₜ X where
  continuous_toFun := continuous_uLift_down
  continuous_invFun := continuous_uLift_up
  toEquiv := Equiv.ulift

/-- The natural homeomorphism `(ι ⊕ ι' → X) ≃ₜ (ι → X) × (ι' → X)`.
`Equiv.sumArrowEquivProdArrow` as a homeomorphism. -/
@[simps!]
def sumArrowHomeomorphProdArrow {ι ι' : Type*} : (ι ⊕ ι' → X) ≃ₜ (ι → X) × (ι' → X)  where
  toEquiv := Equiv.sumArrowEquivProdArrow _ _ _
  continuous_toFun := by
    simp only [Equiv.sumArrowEquivProdArrow, Equiv.coe_fn_mk, continuous_prod_mk]
    continuity
  continuous_invFun := continuous_pi fun i ↦ match i with
    | .inl i => by apply (continuous_apply _).comp' continuous_fst
    | .inr i => by apply (continuous_apply _).comp' continuous_snd

private theorem _root_.Fin.appendEquiv_eq_Homeomorph (m n : ℕ) : Fin.appendEquiv m n =
    ((sumArrowHomeomorphProdArrow).symm.trans
    (piCongrLeft (Y := fun _ ↦ X) finSumFinEquiv)).toEquiv := by
  ext ⟨x1, x2⟩ l
  simp only [sumArrowHomeomorphProdArrow, Equiv.sumArrowEquivProdArrow,
    finSumFinEquiv, Fin.addCases, Fin.appendEquiv, Fin.append, Equiv.coe_fn_mk]
  by_cases h : l < m
  · simp [h]
  · simp [h]

theorem _root_.Fin.continuous_append (m n : ℕ) :
    Continuous fun (p : (Fin m → X) × (Fin n → X)) ↦ Fin.append p.1 p.2 := by
  suffices Continuous (Fin.appendEquiv m n) by exact this
  rw [Fin.appendEquiv_eq_Homeomorph]
  exact Homeomorph.continuous_toFun _

/-- The natural homeomorphism between `(Fin m → X) × (Fin n → X)` and `Fin (m + n) → X`.
`Fin.appendEquiv` as a homeomorphism.-/
@[simps!]
def _root_.Fin.appendHomeomorph (m n : ℕ) : (Fin m → X) × (Fin n → X) ≃ₜ (Fin (m + n) → X) where
  toEquiv := Fin.appendEquiv m n
  continuous_toFun := Fin.continuous_append m n
  continuous_invFun := by
    rw [Fin.appendEquiv_eq_Homeomorph]
    exact Homeomorph.continuous_invFun _

@[simp]
theorem _root_.Fin.appendHomeomorph_toEquiv (m n : ℕ) :
    (Fin.appendHomeomorph (X := X) m n).toEquiv = Fin.appendEquiv m n :=
  rfl

section Distrib

/-- `(X ⊕ Y) × Z` is homeomorphic to `X × Z ⊕ Y × Z`. -/
@[simps!]
def sumProdDistrib : (X ⊕ Y) × Z ≃ₜ (X × Z) ⊕ (Y × Z) :=
  Homeomorph.symm <|
    homeomorphOfContinuousOpen (Equiv.sumProdDistrib X Y Z).symm
        ((continuous_inl.prodMap continuous_id).sum_elim
          (continuous_inr.prodMap continuous_id)) <|
      (isOpenMap_inl.prodMap IsOpenMap.id).sum_elim (isOpenMap_inr.prodMap IsOpenMap.id)

/-- `X × (Y ⊕ Z)` is homeomorphic to `X × Y ⊕ X × Z`. -/
def prodSumDistrib : X × (Y ⊕ Z) ≃ₜ (X × Y) ⊕ (X × Z) :=
  (prodComm _ _).trans <| sumProdDistrib.trans <| sumCongr (prodComm _ _) (prodComm _ _)

variable {ι : Type*} {X : ι → Type*} [∀ i, TopologicalSpace (X i)]

/-- `(Σ i, X i) × Y` is homeomorphic to `Σ i, (X i × Y)`. -/
@[simps! apply symm_apply toEquiv]
def sigmaProdDistrib : (Σ i, X i) × Y ≃ₜ Σ i, X i × Y :=
  Homeomorph.symm <|
    homeomorphOfContinuousOpen (Equiv.sigmaProdDistrib X Y).symm
      (continuous_sigma fun _ => continuous_sigmaMk.fst'.prod_mk continuous_snd)
      (isOpenMap_sigma.2 fun _ => isOpenMap_sigmaMk.prodMap IsOpenMap.id)

end Distrib

/-- If `ι` has a unique element, then `ι → X` is homeomorphic to `X`. -/
@[simps! (config := .asFn)]
def funUnique (ι X : Type*) [Unique ι] [TopologicalSpace X] : (ι → X) ≃ₜ X where
  toEquiv := Equiv.funUnique ι X
  continuous_toFun := continuous_apply _
  continuous_invFun := continuous_pi fun _ => continuous_id

/-- Homeomorphism between dependent functions `Π i : Fin 2, X i` and `X 0 × X 1`. -/
@[simps! (config := .asFn)]
def piFinTwo.{u} (X : Fin 2 → Type u) [∀ i, TopologicalSpace (X i)] : (∀ i, X i) ≃ₜ X 0 × X 1 where
  toEquiv := piFinTwoEquiv X
  continuous_toFun := (continuous_apply 0).prod_mk (continuous_apply 1)
  continuous_invFun := continuous_pi <| Fin.forall_fin_two.2 ⟨continuous_fst, continuous_snd⟩

/-- Homeomorphism between `X² = Fin 2 → X` and `X × X`. -/
@[simps! (config := .asFn)]
def finTwoArrow : (Fin 2 → X) ≃ₜ X × X :=
  { piFinTwo fun _ => X with toEquiv := finTwoArrowEquiv X }

/-- A subset of a topological space is homeomorphic to its image under a homeomorphism.
-/
@[simps!]
def image (e : X ≃ₜ Y) (s : Set X) : s ≃ₜ e '' s where
  -- Porting note (#11215): TODO: by continuity!
  continuous_toFun := e.continuous.continuousOn.restrict_mapsTo (mapsTo_image _ _)
  continuous_invFun := (e.symm.continuous.comp continuous_subtype_val).codRestrict _
  toEquiv := e.toEquiv.image s

/-- `Set.univ X` is homeomorphic to `X`. -/
@[simps! (config := .asFn)]
def Set.univ (X : Type*) [TopologicalSpace X] : (univ : Set X) ≃ₜ X where
  toEquiv := Equiv.Set.univ X
  continuous_toFun := continuous_subtype_val
  continuous_invFun := continuous_id.subtype_mk _

/-- `s ×ˢ t` is homeomorphic to `s × t`. -/
@[simps!]
def Set.prod (s : Set X) (t : Set Y) : ↥(s ×ˢ t) ≃ₜ s × t where
  toEquiv := Equiv.Set.prod s t
  continuous_toFun :=
    (continuous_subtype_val.fst.subtype_mk _).prod_mk (continuous_subtype_val.snd.subtype_mk _)
  continuous_invFun :=
    (continuous_subtype_val.fst'.prod_mk continuous_subtype_val.snd').subtype_mk _

section

variable {ι : Type*}

/-- The topological space `Π i, Y i` can be split as a product by separating the indices in ι
  depending on whether they satisfy a predicate p or not. -/
@[simps!]
def piEquivPiSubtypeProd (p : ι → Prop) (Y : ι → Type*) [∀ i, TopologicalSpace (Y i)]
    [DecidablePred p] : (∀ i, Y i) ≃ₜ (∀ i : { x // p x }, Y i) × ∀ i : { x // ¬p x }, Y i where
  toEquiv := Equiv.piEquivPiSubtypeProd p Y
  continuous_toFun := by
    apply Continuous.prod_mk <;> exact continuous_pi fun j => continuous_apply j.1
  continuous_invFun :=
    continuous_pi fun j => by
      dsimp only [Equiv.piEquivPiSubtypeProd]; split_ifs
      exacts [(continuous_apply _).comp continuous_fst, (continuous_apply _).comp continuous_snd]

variable [DecidableEq ι] (i : ι)

/-- A product of topological spaces can be split as the binary product of one of the spaces and
  the product of all the remaining spaces. -/
@[simps!]
def piSplitAt (Y : ι → Type*) [∀ j, TopologicalSpace (Y j)] :
    (∀ j, Y j) ≃ₜ Y i × ∀ j : { j // j ≠ i }, Y j where
  toEquiv := Equiv.piSplitAt i Y
  continuous_toFun := (continuous_apply i).prod_mk (continuous_pi fun j => continuous_apply j.1)
  continuous_invFun :=
    continuous_pi fun j => by
      dsimp only [Equiv.piSplitAt]
      split_ifs with h
      · subst h
        exact continuous_fst
      · exact (continuous_apply _).comp continuous_snd

variable (Y)

/-- A product of copies of a topological space can be split as the binary product of one copy and
  the product of all the remaining copies. -/
@[simps!]
def funSplitAt : (ι → Y) ≃ₜ Y × ({ j // j ≠ i } → Y) :=
  piSplitAt i _

end

end Homeomorph

namespace Equiv
variable {Z : Type*} [TopologicalSpace X] [TopologicalSpace Y] [TopologicalSpace Z]

/-- An equiv between topological spaces respecting openness is a homeomorphism. -/
@[simps toEquiv]
def toHomeomorph (e : X ≃ Y) (he : ∀ s, IsOpen (e ⁻¹' s) ↔ IsOpen s) : X ≃ₜ Y where
  toEquiv := e
  continuous_toFun := continuous_def.2 fun _ ↦ (he _).2
  continuous_invFun := continuous_def.2 fun s ↦ by convert (he _).1; simp

@[simp] lemma coe_toHomeomorph (e : X ≃ Y) (he) : ⇑(e.toHomeomorph he) = e := rfl
lemma toHomeomorph_apply (e : X ≃ Y) (he) (x : X) : e.toHomeomorph he x = e x := rfl

@[simp] lemma toHomeomorph_refl :
  (Equiv.refl X).toHomeomorph (fun _s ↦ Iff.rfl) = Homeomorph.refl _ := rfl

@[simp] lemma toHomeomorph_symm (e : X ≃ Y) (he) :
  (e.toHomeomorph he).symm = e.symm.toHomeomorph fun s ↦ by convert (he _).symm; simp := rfl

lemma toHomeomorph_trans (e : X ≃ Y) (f : Y ≃ Z) (he hf) :
    (e.trans f).toHomeomorph (fun _s ↦ (he _).trans (hf _)) =
    (e.toHomeomorph he).trans (f.toHomeomorph hf) := rfl

/-- An inducing equiv between topological spaces is a homeomorphism. -/
@[simps toEquiv] -- Porting note (#11215): TODO: was `@[simps]`
def toHomeomorphOfIsInducing (f : X ≃ Y) (hf : IsInducing f) : X ≃ₜ Y :=
  { f with
    continuous_toFun := hf.continuous
    continuous_invFun := hf.continuous_iff.2 <| by simpa using continuous_id }

@[deprecated (since := "2024-10-28")] alias toHomeomorphOfInducing := toHomeomorphOfIsInducing

end Equiv

namespace Continuous

variable [TopologicalSpace X] [TopologicalSpace Y]

theorem continuous_symm_of_equiv_compact_to_t2 [CompactSpace X] [T2Space Y] {f : X ≃ Y}
    (hf : Continuous f) : Continuous f.symm := by
  rw [continuous_iff_isClosed]
  intro C hC
  have hC' : IsClosed (f '' C) := (hC.isCompact.image hf).isClosed
  rwa [Equiv.image_eq_preimage] at hC'

/-- Continuous equivalences from a compact space to a T2 space are homeomorphisms.

This is not true when T2 is weakened to T1
(see `Continuous.homeoOfEquivCompactToT2.t1_counterexample`). -/
@[simps toEquiv] -- Porting note: was `@[simps]`
def homeoOfEquivCompactToT2 [CompactSpace X] [T2Space Y] {f : X ≃ Y} (hf : Continuous f) : X ≃ₜ Y :=
  { f with
    continuous_toFun := hf
    continuous_invFun := hf.continuous_symm_of_equiv_compact_to_t2 }

end Continuous

variable [TopologicalSpace X] [TopologicalSpace Y] [TopologicalSpace Z]
  {W : Type*} [TopologicalSpace W] {f : X → Y}

/-- Predicate saying that `f` is a homeomorphism.

This should be used only when `f` is a concrete function whose continuous inverse is not easy to
write down. Otherwise, `Homeomorph` should be preferred as it bundles the continuous inverse.

Having both `Homeomorph` and `IsHomeomorph` is justified by the fact that so many function
properties are unbundled in the topology part of the library, and by the fact that a homeomorphism
is not merely a continuous bijection, that is `IsHomeomorph f` is not equivalent to
`Continuous f ∧ Bijective f` but to `Continuous f ∧ Bijective f ∧ IsOpenMap f`. -/
structure IsHomeomorph (f : X → Y) : Prop where
  continuous : Continuous f
  isOpenMap : IsOpenMap f
  bijective : Bijective f

protected theorem Homeomorph.isHomeomorph (h : X ≃ₜ Y) : IsHomeomorph h :=
  ⟨h.continuous, h.isOpenMap, h.bijective⟩

namespace IsHomeomorph
variable (hf : IsHomeomorph f)
include hf

protected lemma injective : Function.Injective f := hf.bijective.injective
protected lemma surjective : Function.Surjective f := hf.bijective.surjective

variable (f) in
/-- Bundled homeomorphism constructed from a map that is a homeomorphism. -/
@[simps! toEquiv apply symm_apply]
noncomputable def homeomorph : X ≃ₜ Y where
  continuous_toFun := hf.1
  continuous_invFun := by
    rw [continuous_iff_continuousOn_univ, ← hf.bijective.2.range_eq]
    exact hf.isOpenMap.continuousOn_range_of_leftInverse (leftInverse_surjInv hf.bijective)
  toEquiv := Equiv.ofBijective f hf.bijective

protected lemma isClosedMap : IsClosedMap f := (hf.homeomorph f).isClosedMap
lemma isInducing : IsInducing f := (hf.homeomorph f).isInducing
lemma isQuotientMap : IsQuotientMap f := (hf.homeomorph f).isQuotientMap
lemma isEmbedding : IsEmbedding f := (hf.homeomorph f).isEmbedding
lemma isOpenEmbedding : IsOpenEmbedding f := (hf.homeomorph f).isOpenEmbedding
lemma isClosedEmbedding : IsClosedEmbedding f := (hf.homeomorph f).isClosedEmbedding
lemma isDenseEmbedding : IsDenseEmbedding f := (hf.homeomorph f).isDenseEmbedding

<<<<<<< HEAD
=======
@[deprecated (since := "2024-10-28")] alias inducing := isInducing

>>>>>>> 4efbd2b0
@[deprecated (since := "2024-10-26")]
alias embedding := isEmbedding

@[deprecated (since := "2024-10-22")]
alias quotientMap := isQuotientMap

@[deprecated (since := "2024-10-20")] alias closedEmbedding := isClosedEmbedding
@[deprecated (since := "2024-10-18")]
alias openEmbedding := isOpenEmbedding

@[deprecated (since := "2024-09-30")]
alias denseEmbedding := isDenseEmbedding

end IsHomeomorph

/-- A map is a homeomorphism iff it is the map underlying a bundled homeomorphism `h : X ≃ₜ Y`. -/
lemma isHomeomorph_iff_exists_homeomorph : IsHomeomorph f ↔ ∃ h : X ≃ₜ Y, h = f :=
  ⟨fun hf => ⟨hf.homeomorph f, rfl⟩, fun ⟨h, h'⟩ => h' ▸ h.isHomeomorph⟩

/-- A map is a homeomorphism iff it is continuous and has a continuous inverse. -/
lemma isHomeomorph_iff_exists_inverse : IsHomeomorph f ↔ Continuous f ∧ ∃ g : Y → X,
    LeftInverse g f ∧ RightInverse g f ∧ Continuous g := by
  refine ⟨fun hf ↦ ⟨hf.continuous, ?_⟩, fun ⟨hf, g, hg⟩ ↦ ?_⟩
  · let h := hf.homeomorph f
    exact ⟨h.symm, h.left_inv, h.right_inv, h.continuous_invFun⟩
  · exact (Homeomorph.mk ⟨f, g, hg.1, hg.2.1⟩ hf hg.2.2).isHomeomorph

/-- A map is a homeomorphism iff it is a surjective embedding. -/
lemma isHomeomorph_iff_isEmbedding_surjective : IsHomeomorph f ↔ IsEmbedding f ∧ Surjective f where
  mp hf := ⟨hf.isEmbedding, hf.surjective⟩
  mpr h := ⟨h.1.continuous, ((isOpenEmbedding_iff f).2 ⟨h.1, h.2.range_eq ▸ isOpen_univ⟩).isOpenMap,
    h.1.inj, h.2⟩

@[deprecated (since := "2024-10-26")]
alias isHomeomorph_iff_embedding_surjective := isHomeomorph_iff_isEmbedding_surjective

/-- A map is a homeomorphism iff it is continuous, closed and bijective. -/
lemma isHomeomorph_iff_continuous_isClosedMap_bijective  : IsHomeomorph f ↔
    Continuous f ∧ IsClosedMap f ∧ Function.Bijective f :=
  ⟨fun hf => ⟨hf.continuous, hf.isClosedMap, hf.bijective⟩, fun ⟨hf, hf', hf''⟩ =>
    ⟨hf, fun _ hu => isClosed_compl_iff.1 (image_compl_eq hf'' ▸ hf' _ hu.isClosed_compl), hf''⟩⟩

/-- A map from a compact space to a T2 space is a homeomorphism iff it is continuous and
  bijective. -/
lemma isHomeomorph_iff_continuous_bijective [CompactSpace X] [T2Space Y] :
    IsHomeomorph f ↔ Continuous f ∧ Bijective f := by
  rw [isHomeomorph_iff_continuous_isClosedMap_bijective]
  refine and_congr_right fun hf ↦ ?_
  rw [eq_true hf.isClosedMap, true_and]

protected lemma IsHomeomorph.id : IsHomeomorph (@id X) := ⟨continuous_id, .id, bijective_id⟩

lemma IsHomeomorph.comp {g : Y → Z} (hg : IsHomeomorph g) (hf : IsHomeomorph f) :
    IsHomeomorph (g ∘ f) := ⟨hg.1.comp hf.1, hg.2.comp hf.2, hg.3.comp hf.3⟩

lemma IsHomeomorph.sumMap {g : Z → W} (hf : IsHomeomorph f) (hg : IsHomeomorph g) :
    IsHomeomorph (Sum.map f g) := ⟨hf.1.sum_map hg.1, hf.2.sumMap hg.2, hf.3.sum_map hg.3⟩

lemma IsHomeomorph.prodMap {g : Z → W} (hf : IsHomeomorph f) (hg : IsHomeomorph g) :
    IsHomeomorph (Prod.map f g) := ⟨hf.1.prodMap hg.1, hf.2.prodMap hg.2, hf.3.prodMap hg.3⟩

lemma IsHomeomorph.sigmaMap {ι κ : Type*} {X : ι → Type*} {Y : κ → Type*}
    [∀ i, TopologicalSpace (X i)] [∀ i, TopologicalSpace (Y i)] {f : ι → κ}
    (hf : Bijective f) {g : (i : ι) → X i → Y (f i)} (hg : ∀ i, IsHomeomorph (g i)) :
    IsHomeomorph (Sigma.map f g) := by
  simp_rw [isHomeomorph_iff_isEmbedding_surjective,] at hg ⊢
  exact ⟨(isEmbedding_sigmaMap hf.1).2 fun i ↦ (hg i).1, hf.2.sigma_map fun i ↦ (hg i).2⟩

lemma IsHomeomorph.pi_map {ι : Type*} {X Y : ι → Type*} [∀ i, TopologicalSpace (X i)]
    [∀ i, TopologicalSpace (Y i)] {f : (i : ι) → X i → Y i} (h : ∀ i, IsHomeomorph (f i)) :
    IsHomeomorph (fun (x : ∀ i, X i) i ↦ f i (x i)) :=
  (Homeomorph.piCongrRight fun i ↦ (h i).homeomorph (f i)).isHomeomorph<|MERGE_RESOLUTION|>--- conflicted
+++ resolved
@@ -220,11 +220,7 @@
 theorem coinduced_eq (h : X ≃ₜ Y) : TopologicalSpace.coinduced h ‹_› = ‹_› :=
   h.isQuotientMap.2.symm
 
-<<<<<<< HEAD
-theorem isEmbedding (h : X ≃ₜ Y) : IsEmbedding h := ⟨h.inducing, h.injective⟩
-=======
 theorem isEmbedding (h : X ≃ₜ Y) : IsEmbedding h := ⟨h.isInducing, h.injective⟩
->>>>>>> 4efbd2b0
 
 @[deprecated (since := "2024-10-26")]
 alias embedding := isEmbedding
@@ -969,11 +965,8 @@
 lemma isClosedEmbedding : IsClosedEmbedding f := (hf.homeomorph f).isClosedEmbedding
 lemma isDenseEmbedding : IsDenseEmbedding f := (hf.homeomorph f).isDenseEmbedding
 
-<<<<<<< HEAD
-=======
 @[deprecated (since := "2024-10-28")] alias inducing := isInducing
 
->>>>>>> 4efbd2b0
 @[deprecated (since := "2024-10-26")]
 alias embedding := isEmbedding
 
