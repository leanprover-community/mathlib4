/-
Copyright (c) 2019 Reid Barton. All rights reserved.
Released under Apache 2.0 license as described in the file LICENSE.
Authors: Johannes Hölzl, Patrick Massot, Sébastien Gouëzel, Zhouhang Zhou, Reid Barton
-/
import Mathlib.Logic.Equiv.Fin
import Mathlib.Topology.Connected.LocallyConnected
import Mathlib.Topology.ContinuousMap.Defs
import Mathlib.Topology.DenseEmbedding

/-!
# Homeomorphisms

This file defines homeomorphisms between two topological spaces. They are bijections with both
directions continuous. We denote homeomorphisms with the notation `≃ₜ`.

# Main definitions

* `Homeomorph X Y`: The type of homeomorphisms from `X` to `Y`.
  This type can be denoted using the following notation: `X ≃ₜ Y`.

# Main results

* Pretty much every topological property is preserved under homeomorphisms.
* `Homeomorph.homeomorphOfContinuousOpen`: A continuous bijection that is
  an open map is a homeomorphism.

-/

assert_not_exists Module MonoidWithZero

open Filter Function Set Topology

variable {X Y W Z : Type*}

-- not all spaces are homeomorphic to each other
/-- Homeomorphism between `X` and `Y`, also called topological isomorphism -/
structure Homeomorph (X : Type*) (Y : Type*) [TopologicalSpace X] [TopologicalSpace Y]
    extends X ≃ Y where
  /-- The forward map of a homeomorphism is a continuous function. -/
  continuous_toFun : Continuous toFun := by continuity
  /-- The inverse map of a homeomorphism is a continuous function. -/
  continuous_invFun : Continuous invFun := by continuity

@[inherit_doc]
infixl:25 " ≃ₜ " => Homeomorph

namespace Homeomorph

variable [TopologicalSpace X] [TopologicalSpace Y] [TopologicalSpace W] [TopologicalSpace Z]
  {X' Y' : Type*} [TopologicalSpace X'] [TopologicalSpace Y']

theorem toEquiv_injective : Function.Injective (toEquiv : X ≃ₜ Y → X ≃ Y)
  | ⟨_, _, _⟩, ⟨_, _, _⟩, rfl => rfl

instance : EquivLike (X ≃ₜ Y) X Y where
  coe h := h.toEquiv
  inv h := h.toEquiv.symm
  left_inv h := h.left_inv
  right_inv h := h.right_inv
  coe_injective' _ _ H _ := toEquiv_injective <| DFunLike.ext' H

@[simp] theorem homeomorph_mk_coe (a : X ≃ Y) (b c) : (Homeomorph.mk a b c : X → Y) = a :=
  rfl

/-- The unique homeomorphism between two empty types. -/
protected def empty [IsEmpty X] [IsEmpty Y] : X ≃ₜ Y where
  __ := Equiv.equivOfIsEmpty X Y

/-- Inverse of a homeomorphism. -/
@[symm]
protected def symm (h : X ≃ₜ Y) : Y ≃ₜ X where
  continuous_toFun := h.continuous_invFun
  continuous_invFun := h.continuous_toFun
  toEquiv := h.toEquiv.symm

@[simp] theorem symm_symm (h : X ≃ₜ Y) : h.symm.symm = h := rfl

theorem symm_bijective : Function.Bijective (Homeomorph.symm : (X ≃ₜ Y) → Y ≃ₜ X) :=
  Function.bijective_iff_has_inverse.mpr ⟨_, symm_symm, symm_symm⟩

/-- See Note [custom simps projection] -/
def Simps.symm_apply (h : X ≃ₜ Y) : Y → X :=
  h.symm

initialize_simps_projections Homeomorph (toFun → apply, invFun → symm_apply)

@[simp]
theorem coe_toEquiv (h : X ≃ₜ Y) : ⇑h.toEquiv = h :=
  rfl

@[simp]
theorem coe_symm_toEquiv (h : X ≃ₜ Y) : ⇑h.toEquiv.symm = h.symm :=
  rfl

@[ext]
theorem ext {h h' : X ≃ₜ Y} (H : ∀ x, h x = h' x) : h = h' :=
  DFunLike.ext _ _ H

/-- Identity map as a homeomorphism. -/
@[simps! -fullyApplied apply]
protected def refl (X : Type*) [TopologicalSpace X] : X ≃ₜ X where
  continuous_toFun := continuous_id
  continuous_invFun := continuous_id
  toEquiv := Equiv.refl X

/-- Composition of two homeomorphisms. -/
@[trans]
protected def trans (h₁ : X ≃ₜ Y) (h₂ : Y ≃ₜ Z) : X ≃ₜ Z where
  continuous_toFun := h₂.continuous_toFun.comp h₁.continuous_toFun
  continuous_invFun := h₁.continuous_invFun.comp h₂.continuous_invFun
  toEquiv := Equiv.trans h₁.toEquiv h₂.toEquiv

@[simp]
theorem trans_apply (h₁ : X ≃ₜ Y) (h₂ : Y ≃ₜ Z) (x : X) : h₁.trans h₂ x = h₂ (h₁ x) :=
  rfl

@[simp]
theorem symm_trans_apply (f : X ≃ₜ Y) (g : Y ≃ₜ Z) (z : Z) :
    (f.trans g).symm z = f.symm (g.symm z) := rfl

@[simp]
theorem homeomorph_mk_coe_symm (a : X ≃ Y) (b c) :
    ((Homeomorph.mk a b c).symm : Y → X) = a.symm :=
  rfl

@[simp]
theorem refl_symm : (Homeomorph.refl X).symm = Homeomorph.refl X :=
  rfl

@[continuity, fun_prop]
protected theorem continuous (h : X ≃ₜ Y) : Continuous h :=
  h.continuous_toFun

-- otherwise `by continuity` can't prove continuity of `h.to_equiv.symm`
@[continuity]
protected theorem continuous_symm (h : X ≃ₜ Y) : Continuous h.symm :=
  h.continuous_invFun

@[simp]
theorem apply_symm_apply (h : X ≃ₜ Y) (y : Y) : h (h.symm y) = y :=
  h.toEquiv.apply_symm_apply y

@[simp]
theorem symm_apply_apply (h : X ≃ₜ Y) (x : X) : h.symm (h x) = x :=
  h.toEquiv.symm_apply_apply x

@[simp]
theorem self_trans_symm (h : X ≃ₜ Y) : h.trans h.symm = Homeomorph.refl X := by
  ext
  apply symm_apply_apply

@[simp]
theorem symm_trans_self (h : X ≃ₜ Y) : h.symm.trans h = Homeomorph.refl Y := by
  ext
  apply apply_symm_apply

protected theorem bijective (h : X ≃ₜ Y) : Function.Bijective h :=
  h.toEquiv.bijective

protected theorem injective (h : X ≃ₜ Y) : Function.Injective h :=
  h.toEquiv.injective

protected theorem surjective (h : X ≃ₜ Y) : Function.Surjective h :=
  h.toEquiv.surjective

/-- Change the homeomorphism `f` to make the inverse function definitionally equal to `g`. -/
def changeInv (f : X ≃ₜ Y) (g : Y → X) (hg : Function.RightInverse g f) : X ≃ₜ Y :=
  haveI : g = f.symm := (f.left_inv.eq_rightInverse hg).symm
  { toFun := f
    invFun := g
    left_inv := by convert f.left_inv
    right_inv := by convert f.right_inv using 1
    continuous_toFun := f.continuous
    continuous_invFun := by convert f.symm.continuous }

@[simp]
theorem symm_comp_self (h : X ≃ₜ Y) : h.symm ∘ h = id :=
  funext h.symm_apply_apply

@[simp]
theorem self_comp_symm (h : X ≃ₜ Y) : h ∘ h.symm = id :=
  funext h.apply_symm_apply

theorem range_coe (h : X ≃ₜ Y) : range h = univ := by simp

theorem image_symm (h : X ≃ₜ Y) : image h.symm = preimage h :=
  funext h.symm.toEquiv.image_eq_preimage

theorem preimage_symm (h : X ≃ₜ Y) : preimage h.symm = image h :=
  (funext h.toEquiv.image_eq_preimage).symm

@[simp]
theorem image_preimage (h : X ≃ₜ Y) (s : Set Y) : h '' (h ⁻¹' s) = s :=
  h.toEquiv.image_preimage s

@[simp]
theorem preimage_image (h : X ≃ₜ Y) (s : Set X) : h ⁻¹' (h '' s) = s :=
  h.toEquiv.preimage_image s

theorem image_eq_preimage (h : X ≃ₜ Y) (s : Set X) : h '' s = h.symm ⁻¹' s :=
  h.toEquiv.image_eq_preimage s

lemma image_compl (h : X ≃ₜ Y) (s : Set X) : h '' (sᶜ) = (h '' s)ᶜ :=
  h.toEquiv.image_compl s

lemma isInducing (h : X ≃ₜ Y) : IsInducing h :=
  .of_comp h.continuous h.symm.continuous <| by simp only [symm_comp_self, IsInducing.id]

@[deprecated (since := "2024-10-28")] alias inducing := isInducing

theorem induced_eq (h : X ≃ₜ Y) : TopologicalSpace.induced h ‹_› = ‹_› := h.isInducing.1.symm

theorem isQuotientMap (h : X ≃ₜ Y) : IsQuotientMap h :=
  IsQuotientMap.of_comp h.symm.continuous h.continuous <| by
    simp only [self_comp_symm, IsQuotientMap.id]

@[deprecated (since := "2024-10-22")]
alias quotientMap := isQuotientMap

theorem coinduced_eq (h : X ≃ₜ Y) : TopologicalSpace.coinduced h ‹_› = ‹_› :=
  h.isQuotientMap.2.symm

theorem isEmbedding (h : X ≃ₜ Y) : IsEmbedding h := ⟨h.isInducing, h.injective⟩

@[deprecated (since := "2024-10-26")]
alias embedding := isEmbedding

/-- Homeomorphism given an embedding. -/
noncomputable def ofIsEmbedding (f : X → Y) (hf : IsEmbedding f) : X ≃ₜ Set.range f where
  continuous_toFun := hf.continuous.subtype_mk _
  continuous_invFun := hf.continuous_iff.2 <| by simp [continuous_subtype_val]
  toEquiv := Equiv.ofInjective f hf.injective

@[deprecated (since := "2024-10-26")]
alias ofEmbedding := ofIsEmbedding

protected theorem secondCountableTopology [SecondCountableTopology Y]
    (h : X ≃ₜ Y) : SecondCountableTopology X :=
  h.isInducing.secondCountableTopology

/-- If `h : X → Y` is a homeomorphism, `h(s)` is compact iff `s` is. -/
@[simp]
theorem isCompact_image {s : Set X} (h : X ≃ₜ Y) : IsCompact (h '' s) ↔ IsCompact s :=
  h.isEmbedding.isCompact_iff.symm

/-- If `h : X → Y` is a homeomorphism, `h⁻¹(s)` is compact iff `s` is. -/
@[simp]
theorem isCompact_preimage {s : Set Y} (h : X ≃ₜ Y) : IsCompact (h ⁻¹' s) ↔ IsCompact s := by
  rw [← image_symm]; exact h.symm.isCompact_image

/-- If `h : X → Y` is a homeomorphism, `s` is σ-compact iff `h(s)` is. -/
@[simp]
theorem isSigmaCompact_image {s : Set X} (h : X ≃ₜ Y) :
    IsSigmaCompact (h '' s) ↔ IsSigmaCompact s :=
  h.isEmbedding.isSigmaCompact_iff.symm

/-- If `h : X → Y` is a homeomorphism, `h⁻¹(s)` is σ-compact iff `s` is. -/
@[simp]
theorem isSigmaCompact_preimage {s : Set Y} (h : X ≃ₜ Y) :
    IsSigmaCompact (h ⁻¹' s) ↔ IsSigmaCompact s := by
  rw [← image_symm]; exact h.symm.isSigmaCompact_image

@[simp]
theorem isPreconnected_image {s : Set X} (h : X ≃ₜ Y) :
    IsPreconnected (h '' s) ↔ IsPreconnected s :=
  ⟨fun hs ↦ by simpa only [image_symm, preimage_image]
    using hs.image _ h.symm.continuous.continuousOn,
    fun hs ↦ hs.image _ h.continuous.continuousOn⟩

@[simp]
theorem isPreconnected_preimage {s : Set Y} (h : X ≃ₜ Y) :
    IsPreconnected (h ⁻¹' s) ↔ IsPreconnected s := by
  rw [← image_symm, isPreconnected_image]

@[simp]
theorem isConnected_image {s : Set X} (h : X ≃ₜ Y) :
    IsConnected (h '' s) ↔ IsConnected s :=
  image_nonempty.and h.isPreconnected_image

@[simp]
theorem isConnected_preimage {s : Set Y} (h : X ≃ₜ Y) :
    IsConnected (h ⁻¹' s) ↔ IsConnected s := by
  rw [← image_symm, isConnected_image]

theorem image_connectedComponentIn {s : Set X} (h : X ≃ₜ Y) {x : X} (hx : x ∈ s) :
    h '' connectedComponentIn s x = connectedComponentIn (h '' s) (h x) := by
  refine (h.continuous.image_connectedComponentIn_subset hx).antisymm ?_
  have := h.symm.continuous.image_connectedComponentIn_subset (mem_image_of_mem h hx)
  rwa [image_subset_iff, h.preimage_symm, h.image_symm, h.preimage_image, h.symm_apply_apply]
    at this

@[simp]
theorem comap_cocompact (h : X ≃ₜ Y) : comap h (cocompact Y) = cocompact X :=
  (comap_cocompact_le h.continuous).antisymm <|
    (hasBasis_cocompact.le_basis_iff (hasBasis_cocompact.comap h)).2 fun K hK =>
      ⟨h ⁻¹' K, h.isCompact_preimage.2 hK, Subset.rfl⟩

@[simp]
theorem map_cocompact (h : X ≃ₜ Y) : map h (cocompact X) = cocompact Y := by
  rw [← h.comap_cocompact, map_comap_of_surjective h.surjective]

protected theorem compactSpace [CompactSpace X] (h : X ≃ₜ Y) : CompactSpace Y where
  isCompact_univ := h.symm.isCompact_preimage.2 isCompact_univ

protected theorem t0Space [T0Space X] (h : X ≃ₜ Y) : T0Space Y := h.symm.isEmbedding.t0Space
protected theorem t1Space [T1Space X] (h : X ≃ₜ Y) : T1Space Y := h.symm.isEmbedding.t1Space
protected theorem t2Space [T2Space X] (h : X ≃ₜ Y) : T2Space Y := h.symm.isEmbedding.t2Space
protected theorem t25Space [T25Space X] (h : X ≃ₜ Y) : T25Space Y := h.symm.isEmbedding.t25Space
protected theorem t3Space [T3Space X] (h : X ≃ₜ Y) : T3Space Y := h.symm.isEmbedding.t3Space

theorem isDenseEmbedding (h : X ≃ₜ Y) : IsDenseEmbedding h :=
  { h.isEmbedding with dense := h.surjective.denseRange }

protected lemma totallyDisconnectedSpace (h : X ≃ₜ Y) [tdc : TotallyDisconnectedSpace X] :
    TotallyDisconnectedSpace Y :=
  (totallyDisconnectedSpace_iff Y).mpr
    (h.range_coe ▸ ((IsEmbedding.isTotallyDisconnected_range h.isEmbedding).mpr tdc))

@[deprecated (since := "2024-09-30")]
alias denseEmbedding := isDenseEmbedding

@[simp]
theorem isOpen_preimage (h : X ≃ₜ Y) {s : Set Y} : IsOpen (h ⁻¹' s) ↔ IsOpen s :=
  h.isQuotientMap.isOpen_preimage

@[simp]
theorem isOpen_image (h : X ≃ₜ Y) {s : Set X} : IsOpen (h '' s) ↔ IsOpen s := by
  rw [← preimage_symm, isOpen_preimage]

protected theorem isOpenMap (h : X ≃ₜ Y) : IsOpenMap h := fun _ => h.isOpen_image.2

@[simp]
theorem isClosed_preimage (h : X ≃ₜ Y) {s : Set Y} : IsClosed (h ⁻¹' s) ↔ IsClosed s := by
  simp only [← isOpen_compl_iff, ← preimage_compl, isOpen_preimage]

@[simp]
theorem isClosed_image (h : X ≃ₜ Y) {s : Set X} : IsClosed (h '' s) ↔ IsClosed s := by
  rw [← preimage_symm, isClosed_preimage]

protected theorem isClosedMap (h : X ≃ₜ Y) : IsClosedMap h := fun _ => h.isClosed_image.2

theorem isOpenEmbedding (h : X ≃ₜ Y) : IsOpenEmbedding h :=
  .of_isEmbedding_isOpenMap h.isEmbedding h.isOpenMap

@[deprecated (since := "2024-10-18")]
alias openEmbedding := isOpenEmbedding

theorem isClosedEmbedding (h : X ≃ₜ Y) : IsClosedEmbedding h :=
  .of_isEmbedding_isClosedMap h.isEmbedding h.isClosedMap

@[deprecated (since := "2024-10-20")]
alias closedEmbedding := isClosedEmbedding

protected theorem normalSpace [NormalSpace X] (h : X ≃ₜ Y) : NormalSpace Y :=
  h.symm.isClosedEmbedding.normalSpace

protected theorem t4Space [T4Space X] (h : X ≃ₜ Y) : T4Space Y := h.symm.isClosedEmbedding.t4Space
protected theorem t5Space [T5Space X] (h : X ≃ₜ Y) : T5Space Y := h.symm.isClosedEmbedding.t5Space

theorem preimage_closure (h : X ≃ₜ Y) (s : Set Y) : h ⁻¹' closure s = closure (h ⁻¹' s) :=
  h.isOpenMap.preimage_closure_eq_closure_preimage h.continuous _

theorem image_closure (h : X ≃ₜ Y) (s : Set X) : h '' closure s = closure (h '' s) := by
  rw [← preimage_symm, preimage_closure]

theorem preimage_interior (h : X ≃ₜ Y) (s : Set Y) : h ⁻¹' interior s = interior (h ⁻¹' s) :=
  h.isOpenMap.preimage_interior_eq_interior_preimage h.continuous _

theorem image_interior (h : X ≃ₜ Y) (s : Set X) : h '' interior s = interior (h '' s) := by
  rw [← preimage_symm, preimage_interior]

theorem preimage_frontier (h : X ≃ₜ Y) (s : Set Y) : h ⁻¹' frontier s = frontier (h ⁻¹' s) :=
  h.isOpenMap.preimage_frontier_eq_frontier_preimage h.continuous _

theorem image_frontier (h : X ≃ₜ Y) (s : Set X) : h '' frontier s = frontier (h '' s) := by
  rw [← preimage_symm, preimage_frontier]

@[simp]
theorem map_nhds_eq (h : X ≃ₜ Y) (x : X) : map h (𝓝 x) = 𝓝 (h x) :=
  h.isEmbedding.map_nhds_of_mem _ (by simp)

@[simp]
theorem map_punctured_nhds_eq (h : X ≃ₜ Y) (x : X) : map h (𝓝[≠] x) = 𝓝[≠] (h x) := by
  convert h.isEmbedding.map_nhdsWithin_eq ({x}ᶜ) x
  rw [h.image_compl, Set.image_singleton]

theorem symm_map_nhds_eq (h : X ≃ₜ Y) (x : X) : map h.symm (𝓝 (h x)) = 𝓝 x := by
  rw [h.symm.map_nhds_eq, h.symm_apply_apply]

theorem nhds_eq_comap (h : X ≃ₜ Y) (x : X) : 𝓝 x = comap h (𝓝 (h x)) :=
  h.isInducing.nhds_eq_comap x

@[simp]
theorem comap_nhds_eq (h : X ≃ₜ Y) (y : Y) : comap h (𝓝 y) = 𝓝 (h.symm y) := by
  rw [h.nhds_eq_comap, h.apply_symm_apply]

@[simp]
theorem comap_coclosedCompact (h : X ≃ₜ Y) : comap h (coclosedCompact Y) = coclosedCompact X :=
  (hasBasis_coclosedCompact.comap h).eq_of_same_basis <| by
    simpa [comp_def] using hasBasis_coclosedCompact.comp_surjective h.injective.preimage_surjective

@[simp]
theorem map_coclosedCompact (h : X ≃ₜ Y) : map h (coclosedCompact X) = coclosedCompact Y := by
  rw [← h.comap_coclosedCompact, map_comap_of_surjective h.surjective]

/-- If the codomain of a homeomorphism is a locally connected space, then the domain is also
a locally connected space. -/
theorem locallyConnectedSpace [i : LocallyConnectedSpace Y] (h : X ≃ₜ Y) :
    LocallyConnectedSpace X := by
  have : ∀ x, (𝓝 x).HasBasis (fun s ↦ IsOpen s ∧ h x ∈ s ∧ IsConnected s)
      (h.symm '' ·) := fun x ↦ by
    rw [← h.symm_map_nhds_eq]
    exact (i.1 _).map _
  refine locallyConnectedSpace_of_connected_bases _ _ this fun _ _ hs ↦ ?_
  exact hs.2.2.2.image _ h.symm.continuous.continuousOn

/-- The codomain of a homeomorphism is a locally compact space if and only if
the domain is a locally compact space. -/
theorem locallyCompactSpace_iff (h : X ≃ₜ Y) :
    LocallyCompactSpace X ↔ LocallyCompactSpace Y := by
  exact ⟨fun _ => h.symm.isOpenEmbedding.locallyCompactSpace,
    fun _ => h.isClosedEmbedding.locallyCompactSpace⟩

/-- If a bijective map `e : X ≃ Y` is continuous and open, then it is a homeomorphism. -/
@[simps toEquiv]
def homeomorphOfContinuousOpen (e : X ≃ Y) (h₁ : Continuous e) (h₂ : IsOpenMap e) : X ≃ₜ Y where
  continuous_toFun := h₁
  continuous_invFun := e.continuous_symm_iff.2 h₂
  toEquiv := e

/-- If a bijective map `e : X ≃ Y` is continuous and closed, then it is a homeomorphism. -/
def homeomorphOfContinuousClosed (e : X ≃ Y) (h₁ : Continuous e) (h₂ : IsClosedMap e) : X ≃ₜ Y where
  continuous_toFun := h₁
  continuous_invFun := by
    rw [continuous_iff_isClosed]
    intro s hs
    convert ← h₂ s hs using 1
    apply e.image_eq_preimage
  toEquiv := e

@[simp]
theorem homeomorphOfContinuousOpen_apply (e : X ≃ Y) (h₁ : Continuous e) (h₂ : IsOpenMap e) :
    ⇑(homeomorphOfContinuousOpen e h₁ h₂) = e := rfl

@[simp]
theorem homeomorphOfContinuousOpen_symm_apply (e : X ≃ Y) (h₁ : Continuous e) (h₂ : IsOpenMap e) :
    ⇑(homeomorphOfContinuousOpen e h₁ h₂).symm = e.symm := rfl

@[simp]
theorem comp_continuousOn_iff (h : X ≃ₜ Y) (f : Z → X) (s : Set Z) :
    ContinuousOn (h ∘ f) s ↔ ContinuousOn f s :=
  h.isInducing.continuousOn_iff.symm

@[simp]
theorem comp_continuous_iff (h : X ≃ₜ Y) {f : Z → X} : Continuous (h ∘ f) ↔ Continuous f :=
  h.isInducing.continuous_iff.symm

@[simp]
theorem comp_continuous_iff' (h : X ≃ₜ Y) {f : Y → Z} : Continuous (f ∘ h) ↔ Continuous f :=
  h.isQuotientMap.continuous_iff.symm

theorem comp_continuousAt_iff (h : X ≃ₜ Y) (f : Z → X) (z : Z) :
    ContinuousAt (h ∘ f) z ↔ ContinuousAt f z :=
  h.isInducing.continuousAt_iff.symm

theorem comp_continuousAt_iff' (h : X ≃ₜ Y) (f : Y → Z) (x : X) :
    ContinuousAt (f ∘ h) x ↔ ContinuousAt f (h x) :=
  h.isInducing.continuousAt_iff' (by simp)

theorem comp_continuousWithinAt_iff (h : X ≃ₜ Y) (f : Z → X) (s : Set Z) (z : Z) :
    ContinuousWithinAt f s z ↔ ContinuousWithinAt (h ∘ f) s z :=
  h.isInducing.continuousWithinAt_iff

@[simp]
theorem comp_isOpenMap_iff (h : X ≃ₜ Y) {f : Z → X} : IsOpenMap (h ∘ f) ↔ IsOpenMap f := by
  refine ⟨?_, fun hf => h.isOpenMap.comp hf⟩
  intro hf
  rw [← Function.id_comp f, ← h.symm_comp_self, Function.comp_assoc]
  exact h.symm.isOpenMap.comp hf

@[simp]
theorem comp_isOpenMap_iff' (h : X ≃ₜ Y) {f : Y → Z} : IsOpenMap (f ∘ h) ↔ IsOpenMap f := by
  refine ⟨?_, fun hf => hf.comp h.isOpenMap⟩
  intro hf
  rw [← Function.comp_id f, ← h.self_comp_symm, ← Function.comp_assoc]
  exact hf.comp h.symm.isOpenMap

/-- A homeomorphism `h : X ≃ₜ Y` lifts to a homeomorphism between subtypes corresponding to
predicates `p : X → Prop` and `q : Y → Prop` so long as `p = q ∘ h`. -/
@[simps!]
def subtype {p : X → Prop} {q : Y → Prop} (h : X ≃ₜ Y) (h_iff : ∀ x, p x ↔ q (h x)) :
    {x // p x} ≃ₜ {y // q y} where
  continuous_toFun := by simpa [Equiv.coe_subtypeEquiv_eq_map] using h.continuous.subtype_map _
  continuous_invFun := by simpa [Equiv.coe_subtypeEquiv_eq_map] using
    h.symm.continuous.subtype_map _
  __ := h.subtypeEquiv h_iff

@[simp]
lemma subtype_toEquiv {p : X → Prop} {q : Y → Prop} (h : X ≃ₜ Y) (h_iff : ∀ x, p x ↔ q (h x)) :
    (h.subtype h_iff).toEquiv = h.toEquiv.subtypeEquiv h_iff :=
  rfl

/-- A homeomorphism `h : X ≃ₜ Y` lifts to a homeomorphism between sets `s : Set X` and `t : Set Y`
whenever `h` maps `s` onto `t`. -/
abbrev sets {s : Set X} {t : Set Y} (h : X ≃ₜ Y) (h_eq : s = h ⁻¹' t) : s ≃ₜ t :=
  h.subtype <| Set.ext_iff.mp h_eq

/-- If two sets are equal, then they are homeomorphic. -/
def setCongr {s t : Set X} (h : s = t) : s ≃ₜ t where
  continuous_toFun := continuous_inclusion h.subset
  continuous_invFun := continuous_inclusion h.symm.subset
  toEquiv := Equiv.setCongr h

/-- Sum of two homeomorphisms. -/
def sumCongr (h₁ : X ≃ₜ X') (h₂ : Y ≃ₜ Y') : X ⊕ Y ≃ₜ X' ⊕ Y' where
  continuous_toFun := h₁.continuous.sumMap h₂.continuous
  continuous_invFun := h₁.symm.continuous.sumMap h₂.symm.continuous
  toEquiv := h₁.toEquiv.sumCongr h₂.toEquiv

@[simp]
lemma sumCongr_symm (h₁ : X ≃ₜ X') (h₂ : Y ≃ₜ Y') :
  (sumCongr h₁ h₂).symm = sumCongr h₁.symm h₂.symm := rfl

@[simp]
theorem sumCongr_refl : sumCongr (.refl X) (.refl Y) = .refl (X ⊕ Y) := by
  ext i
  cases i <;> rfl

@[simp]
theorem sumCongr_trans {X'' Y'' : Type*} [TopologicalSpace X''] [TopologicalSpace Y'']
    (h₁ : X ≃ₜ X') (h₂ : Y ≃ₜ Y') (h₃ : X' ≃ₜ X'') (h₄ : Y' ≃ₜ Y'') :
    (sumCongr h₁ h₂).trans (sumCongr h₃ h₄) = sumCongr (h₁.trans h₃) (h₂.trans h₄) := by
  ext i
  cases i <;> rfl

/-- Product of two homeomorphisms. -/
def prodCongr (h₁ : X ≃ₜ X') (h₂ : Y ≃ₜ Y') : X × Y ≃ₜ X' × Y' where
  toEquiv := h₁.toEquiv.prodCongr h₂.toEquiv

@[simp]
theorem prodCongr_symm (h₁ : X ≃ₜ X') (h₂ : Y ≃ₜ Y') :
    (h₁.prodCongr h₂).symm = h₁.symm.prodCongr h₂.symm :=
  rfl

@[simp]
theorem coe_prodCongr (h₁ : X ≃ₜ X') (h₂ : Y ≃ₜ Y') : ⇑(h₁.prodCongr h₂) = Prod.map h₁ h₂ :=
  rfl

-- Commutativity and associativity of the disjoint union of topological spaces,
-- and the sum with an empty space.
section sum

variable (X Y W Z)

/-- `X ⊕ Y` is homeomorphic to `Y ⊕ X`. -/
def sumComm : X ⊕ Y ≃ₜ Y ⊕ X where
  toEquiv := Equiv.sumComm X Y
  continuous_toFun := continuous_sum_swap
  continuous_invFun := continuous_sum_swap

@[simp]
theorem sumComm_symm : (sumComm X Y).symm = sumComm Y X :=
  rfl

@[simp]
theorem coe_sumComm : ⇑(sumComm X Y) = Sum.swap :=
  rfl

@[continuity, fun_prop]
lemma continuous_sumAssoc : Continuous (Equiv.sumAssoc X Y Z) :=
  Continuous.sumElim (by fun_prop) (by fun_prop)

@[continuity, fun_prop]
lemma continuous_sumAssoc_symm : Continuous (Equiv.sumAssoc X Y Z).symm :=
  Continuous.sumElim (by fun_prop) (by fun_prop)

/-- `(X ⊕ Y) ⊕ Z` is homeomorphic to `X ⊕ (Y ⊕ Z)`. -/
def sumAssoc : (X ⊕ Y) ⊕ Z ≃ₜ X ⊕ Y ⊕ Z where
  toEquiv := Equiv.sumAssoc X Y Z
  continuous_toFun := continuous_sumAssoc X Y Z
  continuous_invFun := continuous_sumAssoc_symm X Y Z

@[simp]
lemma sumAssoc_toEquiv : (sumAssoc X Y Z).toEquiv = Equiv.sumAssoc X Y Z := rfl

/-- Four-way commutativity of the disjoint union. The name matches `add_add_add_comm`. -/
def sumSumSumComm : (X ⊕ Y) ⊕ W ⊕ Z ≃ₜ (X ⊕ W) ⊕ Y ⊕ Z where
  toEquiv := Equiv.sumSumSumComm X Y W Z
  continuous_toFun := by
    unfold Equiv.sumSumSumComm
    dsimp only
    have : Continuous (Sum.map (Sum.map (@id X) ⇑(Equiv.sumComm Y W)) (@id Z)) := by continuity
    fun_prop
  continuous_invFun := by
    unfold Equiv.sumSumSumComm
    dsimp only
    have : Continuous (Sum.map (Sum.map (@id X) (Equiv.sumComm Y W).symm) (@id Z)) := by continuity
    fun_prop

@[simp]
lemma sumSumSumComm_toEquiv : (sumSumSumComm X Y W Z).toEquiv = (Equiv.sumSumSumComm X Y W Z) := rfl

@[simp]
lemma sumSumSumComm_symm : (sumSumSumComm X Y W Z).symm = (sumSumSumComm X W Y Z) := rfl

/-- The sum of `X` with any empty topological space is homeomorphic to `X`. -/
@[simps! -fullyApplied apply]
def sumEmpty [IsEmpty Y] : X ⊕ Y ≃ₜ X where
  toEquiv := Equiv.sumEmpty X Y
  continuous_toFun := Continuous.sumElim continuous_id (by fun_prop)
  continuous_invFun := continuous_inl

/-- The sum of `X` with any empty topological space is homeomorphic to `X`. -/
def emptySum [IsEmpty Y] : Y ⊕ X ≃ₜ X := (sumComm Y X).trans (sumEmpty X Y)

@[simp] theorem coe_emptySum [IsEmpty Y] : (emptySum X Y).toEquiv = Equiv.emptySum Y X := rfl

end sum

-- Commutativity and associativity of the product of top. spaces, and the product with `PUnit`.
section prod

variable (X Y W Z)

/-- `X × Y` is homeomorphic to `Y × X`. -/
def prodComm : X × Y ≃ₜ Y × X where
  continuous_toFun := continuous_snd.prodMk continuous_fst
  continuous_invFun := continuous_snd.prodMk continuous_fst
  toEquiv := Equiv.prodComm X Y

@[simp]
theorem prodComm_symm : (prodComm X Y).symm = prodComm Y X :=
  rfl

@[simp]
theorem coe_prodComm : ⇑(prodComm X Y) = Prod.swap :=
  rfl

/-- `(X × Y) × Z` is homeomorphic to `X × (Y × Z)`. -/
def prodAssoc : (X × Y) × Z ≃ₜ X × Y × Z where
  continuous_toFun := continuous_fst.fst.prodMk (continuous_fst.snd.prodMk continuous_snd)
  continuous_invFun := (continuous_fst.prodMk continuous_snd.fst).prodMk continuous_snd.snd
  toEquiv := Equiv.prodAssoc X Y Z

@[simp]
lemma prodAssoc_toEquiv : (prodAssoc X Y Z).toEquiv = Equiv.prodAssoc X Y Z := rfl

/-- Four-way commutativity of `prod`. The name matches `mul_mul_mul_comm`. -/
def prodProdProdComm : (X × Y) × W × Z ≃ₜ (X × W) × Y × Z where
  toEquiv := Equiv.prodProdProdComm X Y W Z
  continuous_toFun := by
    unfold Equiv.prodProdProdComm
    dsimp only
    fun_prop
  continuous_invFun := by
    unfold Equiv.prodProdProdComm
    dsimp only
    fun_prop

@[simp]
theorem prodProdProdComm_symm : (prodProdProdComm X Y W Z).symm = prodProdProdComm X W Y Z :=
  rfl

/-- `X × {*}` is homeomorphic to `X`. -/
@[simps! -fullyApplied apply]
def prodPUnit : X × PUnit ≃ₜ X where
  toEquiv := Equiv.prodPUnit X
  continuous_toFun := continuous_fst
  continuous_invFun := continuous_id.prodMk continuous_const

/-- `{*} × X` is homeomorphic to `X`. -/
def punitProd : PUnit × X ≃ₜ X :=
  (prodComm _ _).trans (prodPUnit _)

@[simp] theorem coe_punitProd : ⇑(punitProd X) = Prod.snd := rfl

/-- If both `X` and `Y` have a unique element, then `X ≃ₜ Y`. -/
@[simps!]
def homeomorphOfUnique [Unique X] [Unique Y] : X ≃ₜ Y :=
  { Equiv.ofUnique X Y with
    continuous_toFun := continuous_const
    continuous_invFun := continuous_const }

/-- The product over `S ⊕ T` of a family of topological spaces
is homeomorphic to the product of (the product over `S`) and (the product over `T`).

This is `Equiv.sumPiEquivProdPi` as a `Homeomorph`.
-/
def sumPiEquivProdPi (S T : Type*) (A : S ⊕ T → Type*)
    [∀ st, TopologicalSpace (A st)] :
    (Π (st : S ⊕ T), A st) ≃ₜ (Π (s : S), A (.inl s)) × (Π (t : T), A (.inr t)) where
  __ := Equiv.sumPiEquivProdPi _
  continuous_toFun := .prodMk (by fun_prop) (by fun_prop)
  continuous_invFun := continuous_pi <| by rintro (s | t) <;> simp <;> fun_prop

/-- The product `Π t : α, f t` of a family of topological spaces is homeomorphic to the
space `f ⬝` when `α` only contains `⬝`.

This is `Equiv.piUnique` as a `Homeomorph`.
-/
@[simps! -fullyApplied]
def piUnique {α : Type*} [Unique α] (f : α → Type*) [∀ x, TopologicalSpace (f x)] :
    (Π t, f t) ≃ₜ f default :=
  homeomorphOfContinuousOpen (Equiv.piUnique f) (continuous_apply default) (isOpenMap_eval _)

end prod

/-- `Equiv.piCongrLeft` as a homeomorphism: this is the natural homeomorphism
`Π i, Y (e i) ≃ₜ Π j, Y j` obtained from a bijection `ι ≃ ι'`. -/
@[simps! apply toEquiv]
def piCongrLeft {ι ι' : Type*} {Y : ι' → Type*} [∀ j, TopologicalSpace (Y j)]
    (e : ι ≃ ι') : (∀ i, Y (e i)) ≃ₜ ∀ j, Y j where
  continuous_toFun := continuous_pi <| e.forall_congr_right.mp fun i ↦ by
    simpa only [Equiv.toFun_as_coe, Equiv.piCongrLeft_apply_apply] using continuous_apply i
  continuous_invFun := Pi.continuous_precomp' e
  toEquiv := Equiv.piCongrLeft _ e

/-- `Equiv.piCongrRight` as a homeomorphism: this is the natural homeomorphism
`Π i, Y₁ i ≃ₜ Π j, Y₂ i` obtained from homeomorphisms `Y₁ i ≃ₜ Y₂ i` for each `i`. -/
@[simps! apply toEquiv]
def piCongrRight {ι : Type*} {Y₁ Y₂ : ι → Type*} [∀ i, TopologicalSpace (Y₁ i)]
    [∀ i, TopologicalSpace (Y₂ i)] (F : ∀ i, Y₁ i ≃ₜ Y₂ i) : (∀ i, Y₁ i) ≃ₜ ∀ i, Y₂ i where
  continuous_toFun := Pi.continuous_postcomp' fun i ↦ (F i).continuous
  continuous_invFun := Pi.continuous_postcomp' fun i ↦ (F i).symm.continuous
  toEquiv := Equiv.piCongrRight fun i => (F i).toEquiv

@[simp]
theorem piCongrRight_symm {ι : Type*} {Y₁ Y₂ : ι → Type*} [∀ i, TopologicalSpace (Y₁ i)]
    [∀ i, TopologicalSpace (Y₂ i)] (F : ∀ i, Y₁ i ≃ₜ Y₂ i) :
    (piCongrRight F).symm = piCongrRight fun i => (F i).symm :=
  rfl

/-- `Equiv.piCongr` as a homeomorphism: this is the natural homeomorphism
`Π i₁, Y₁ i ≃ₜ Π i₂, Y₂ i₂` obtained from a bijection `ι₁ ≃ ι₂` and homeomorphisms
`Y₁ i₁ ≃ₜ Y₂ (e i₁)` for each `i₁ : ι₁`. -/
@[simps! apply toEquiv]
def piCongr {ι₁ ι₂ : Type*} {Y₁ : ι₁ → Type*} {Y₂ : ι₂ → Type*}
    [∀ i₁, TopologicalSpace (Y₁ i₁)] [∀ i₂, TopologicalSpace (Y₂ i₂)]
    (e : ι₁ ≃ ι₂) (F : ∀ i₁, Y₁ i₁ ≃ₜ Y₂ (e i₁)) : (∀ i₁, Y₁ i₁) ≃ₜ ∀ i₂, Y₂ i₂ :=
  (Homeomorph.piCongrRight F).trans (Homeomorph.piCongrLeft e)

-- Porting note (https://github.com/leanprover-community/mathlib4/issues/11215): TODO: align the order of universes with `Equiv.ulift`
/-- `ULift X` is homeomorphic to `X`. -/
def ulift.{u, v} {X : Type u} [TopologicalSpace X] : ULift.{v, u} X ≃ₜ X where
  continuous_toFun := continuous_uliftDown
  continuous_invFun := continuous_uliftUp
  toEquiv := Equiv.ulift

/-- The natural homeomorphism `(ι ⊕ ι' → X) ≃ₜ (ι → X) × (ι' → X)`.
`Equiv.sumArrowEquivProdArrow` as a homeomorphism. -/
@[simps!]
def sumArrowHomeomorphProdArrow {ι ι' : Type*} : (ι ⊕ ι' → X) ≃ₜ (ι → X) × (ι' → X)  where
  toEquiv := Equiv.sumArrowEquivProdArrow _ _ _
  continuous_toFun := by
<<<<<<< HEAD
    dsimp [Equiv.sumArrowEquivProdArrow]
    fun_prop
=======
    simp only [Equiv.sumArrowEquivProdArrow, Equiv.coe_fn_mk, continuous_prod_mk]
    constructor <;> fun_prop
>>>>>>> 6715e25f
  continuous_invFun := continuous_pi fun i ↦ match i with
    | .inl i => by apply (continuous_apply _).comp' continuous_fst
    | .inr i => by apply (continuous_apply _).comp' continuous_snd

private theorem _root_.Fin.appendEquiv_eq_Homeomorph (m n : ℕ) : Fin.appendEquiv m n =
    ((sumArrowHomeomorphProdArrow).symm.trans
    (piCongrLeft (Y := fun _ ↦ X) finSumFinEquiv)).toEquiv := by
  ext ⟨x1, x2⟩ l
  simp only [sumArrowHomeomorphProdArrow, Equiv.sumArrowEquivProdArrow,
    finSumFinEquiv, Fin.addCases, Fin.appendEquiv, Fin.append, Equiv.coe_fn_mk]
  by_cases h : l < m
  · simp [h]
  · simp [h]

theorem _root_.Fin.continuous_append (m n : ℕ) :
    Continuous fun (p : (Fin m → X) × (Fin n → X)) ↦ Fin.append p.1 p.2 := by
  suffices Continuous (Fin.appendEquiv m n) by exact this
  rw [Fin.appendEquiv_eq_Homeomorph]
  exact Homeomorph.continuous_toFun _

/-- The natural homeomorphism between `(Fin m → X) × (Fin n → X)` and `Fin (m + n) → X`.
`Fin.appendEquiv` as a homeomorphism -/
@[simps!]
def _root_.Fin.appendHomeomorph (m n : ℕ) : (Fin m → X) × (Fin n → X) ≃ₜ (Fin (m + n) → X) where
  toEquiv := Fin.appendEquiv m n
  continuous_toFun := Fin.continuous_append m n
  continuous_invFun := by
    rw [Fin.appendEquiv_eq_Homeomorph]
    exact Homeomorph.continuous_invFun _

@[simp]
theorem _root_.Fin.appendHomeomorph_toEquiv (m n : ℕ) :
    (Fin.appendHomeomorph (X := X) m n).toEquiv = Fin.appendEquiv m n :=
  rfl

section Distrib

/-- `(X ⊕ Y) × Z` is homeomorphic to `X × Z ⊕ Y × Z`. -/
@[simps!]
def sumProdDistrib : (X ⊕ Y) × Z ≃ₜ (X × Z) ⊕ (Y × Z) :=
  Homeomorph.symm <|
    homeomorphOfContinuousOpen (Equiv.sumProdDistrib X Y Z).symm
        ((continuous_inl.prodMap continuous_id).sumElim
          (continuous_inr.prodMap continuous_id)) <|
      (isOpenMap_inl.prodMap IsOpenMap.id).sumElim (isOpenMap_inr.prodMap IsOpenMap.id)

/-- `X × (Y ⊕ Z)` is homeomorphic to `X × Y ⊕ X × Z`. -/
def prodSumDistrib : X × (Y ⊕ Z) ≃ₜ (X × Y) ⊕ (X × Z) :=
  (prodComm _ _).trans <| sumProdDistrib.trans <| sumCongr (prodComm _ _) (prodComm _ _)

variable {ι : Type*} {X : ι → Type*} [∀ i, TopologicalSpace (X i)]

/-- `(Σ i, X i) × Y` is homeomorphic to `Σ i, (X i × Y)`. -/
@[simps! apply symm_apply toEquiv]
def sigmaProdDistrib : (Σ i, X i) × Y ≃ₜ Σ i, X i × Y :=
  Homeomorph.symm <|
    homeomorphOfContinuousOpen (Equiv.sigmaProdDistrib X Y).symm
      (continuous_sigma fun _ => continuous_sigmaMk.fst'.prodMk continuous_snd)
      (isOpenMap_sigma.2 fun _ => isOpenMap_sigmaMk.prodMap IsOpenMap.id)

end Distrib

/-- If `ι` has a unique element, then `ι → X` is homeomorphic to `X`. -/
@[simps! -fullyApplied]
def funUnique (ι X : Type*) [Unique ι] [TopologicalSpace X] : (ι → X) ≃ₜ X where
  toEquiv := Equiv.funUnique ι X
  continuous_toFun := continuous_apply _
  continuous_invFun := continuous_pi fun _ => continuous_id

/-- Homeomorphism between dependent functions `Π i : Fin 2, X i` and `X 0 × X 1`. -/
@[simps! -fullyApplied]
def piFinTwo.{u} (X : Fin 2 → Type u) [∀ i, TopologicalSpace (X i)] : (∀ i, X i) ≃ₜ X 0 × X 1 where
  toEquiv := piFinTwoEquiv X
  continuous_toFun := (continuous_apply 0).prodMk (continuous_apply 1)
  continuous_invFun := continuous_pi <| Fin.forall_fin_two.2 ⟨continuous_fst, continuous_snd⟩

/-- Homeomorphism between `X² = Fin 2 → X` and `X × X`. -/
@[simps! -fullyApplied]
def finTwoArrow : (Fin 2 → X) ≃ₜ X × X :=
  { piFinTwo fun _ => X with toEquiv := finTwoArrowEquiv X }

/-- A subset of a topological space is homeomorphic to its image under a homeomorphism.
-/
@[simps!]
def image (e : X ≃ₜ Y) (s : Set X) : s ≃ₜ e '' s where
  -- Porting note (https://github.com/leanprover-community/mathlib4/issues/11215): TODO: by continuity!
  continuous_toFun := e.continuous.continuousOn.restrict_mapsTo (mapsTo_image _ _)
  continuous_invFun := (e.symm.continuous.comp continuous_subtype_val).codRestrict _
  toEquiv := e.toEquiv.image s

/-- `Set.univ X` is homeomorphic to `X`. -/
@[simps! -fullyApplied]
def Set.univ (X : Type*) [TopologicalSpace X] : (univ : Set X) ≃ₜ X where
  toEquiv := Equiv.Set.univ X
  continuous_toFun := continuous_subtype_val
  continuous_invFun := continuous_id.subtype_mk _

/-- `s ×ˢ t` is homeomorphic to `s × t`. -/
@[simps!]
def Set.prod (s : Set X) (t : Set Y) : ↥(s ×ˢ t) ≃ₜ s × t where
  toEquiv := Equiv.Set.prod s t
  continuous_toFun :=
    (continuous_subtype_val.fst.subtype_mk _).prodMk (continuous_subtype_val.snd.subtype_mk _)
  continuous_invFun :=
    (continuous_subtype_val.fst'.prodMk continuous_subtype_val.snd').subtype_mk _

section

variable {ι : Type*}

/-- The topological space `Π i, Y i` can be split as a product by separating the indices in ι
  depending on whether they satisfy a predicate p or not. -/
@[simps!]
def piEquivPiSubtypeProd (p : ι → Prop) (Y : ι → Type*) [∀ i, TopologicalSpace (Y i)]
    [DecidablePred p] : (∀ i, Y i) ≃ₜ (∀ i : { x // p x }, Y i) × ∀ i : { x // ¬p x }, Y i where
  toEquiv := Equiv.piEquivPiSubtypeProd p Y
  continuous_toFun := by
    apply Continuous.prodMk <;> exact continuous_pi fun j => continuous_apply j.1
  continuous_invFun :=
    continuous_pi fun j => by
      dsimp only [Equiv.piEquivPiSubtypeProd]; split_ifs
      exacts [(continuous_apply _).comp continuous_fst, (continuous_apply _).comp continuous_snd]

variable [DecidableEq ι] (i : ι)

/-- A product of topological spaces can be split as the binary product of one of the spaces and
  the product of all the remaining spaces. -/
@[simps!]
def piSplitAt (Y : ι → Type*) [∀ j, TopologicalSpace (Y j)] :
    (∀ j, Y j) ≃ₜ Y i × ∀ j : { j // j ≠ i }, Y j where
  toEquiv := Equiv.piSplitAt i Y
  continuous_toFun := (continuous_apply i).prodMk (continuous_pi fun j => continuous_apply j.1)
  continuous_invFun :=
    continuous_pi fun j => by
      dsimp only [Equiv.piSplitAt]
      split_ifs with h
      · subst h
        exact continuous_fst
      · exact (continuous_apply _).comp continuous_snd

variable (Y)

/-- A product of copies of a topological space can be split as the binary product of one copy and
  the product of all the remaining copies. -/
@[simps!]
def funSplitAt : (ι → Y) ≃ₜ Y × ({ j // j ≠ i } → Y) :=
  piSplitAt i _

end

end Homeomorph

namespace Equiv
variable {Z : Type*} [TopologicalSpace X] [TopologicalSpace Y] [TopologicalSpace Z]

/-- An equiv between topological spaces respecting openness is a homeomorphism. -/
@[simps toEquiv]
def toHomeomorph (e : X ≃ Y) (he : ∀ s, IsOpen (e ⁻¹' s) ↔ IsOpen s) : X ≃ₜ Y where
  toEquiv := e
  continuous_toFun := continuous_def.2 fun _ ↦ (he _).2
  continuous_invFun := continuous_def.2 fun s ↦ by convert (he _).1; simp

@[simp] lemma coe_toHomeomorph (e : X ≃ Y) (he) : ⇑(e.toHomeomorph he) = e := rfl
lemma toHomeomorph_apply (e : X ≃ Y) (he) (x : X) : e.toHomeomorph he x = e x := rfl

@[simp] lemma toHomeomorph_refl :
  (Equiv.refl X).toHomeomorph (fun _s ↦ Iff.rfl) = Homeomorph.refl _ := rfl

@[simp] lemma toHomeomorph_symm (e : X ≃ Y) (he) :
  (e.toHomeomorph he).symm = e.symm.toHomeomorph fun s ↦ by convert (he _).symm; simp := rfl

lemma toHomeomorph_trans (e : X ≃ Y) (f : Y ≃ Z) (he hf) :
    (e.trans f).toHomeomorph (fun _s ↦ (he _).trans (hf _)) =
    (e.toHomeomorph he).trans (f.toHomeomorph hf) := rfl

/-- An inducing equiv between topological spaces is a homeomorphism. -/
@[simps toEquiv] -- Porting note (https://github.com/leanprover-community/mathlib4/issues/11215): TODO: was `@[simps]`
def toHomeomorphOfIsInducing (f : X ≃ Y) (hf : IsInducing f) : X ≃ₜ Y :=
  { f with
    continuous_toFun := hf.continuous
    continuous_invFun := hf.continuous_iff.2 <| by simpa using continuous_id }

@[deprecated (since := "2024-10-28")] alias toHomeomorphOfInducing := toHomeomorphOfIsInducing

end Equiv

namespace Continuous

variable [TopologicalSpace X] [TopologicalSpace Y]

theorem continuous_symm_of_equiv_compact_to_t2 [CompactSpace X] [T2Space Y] {f : X ≃ Y}
    (hf : Continuous f) : Continuous f.symm := by
  rw [continuous_iff_isClosed]
  intro C hC
  have hC' : IsClosed (f '' C) := (hC.isCompact.image hf).isClosed
  rwa [Equiv.image_eq_preimage] at hC'

/-- Continuous equivalences from a compact space to a T2 space are homeomorphisms.

This is not true when T2 is weakened to T1
(see `Continuous.homeoOfEquivCompactToT2.t1_counterexample`). -/
@[simps toEquiv]
def homeoOfEquivCompactToT2 [CompactSpace X] [T2Space Y] {f : X ≃ Y} (hf : Continuous f) : X ≃ₜ Y :=
  { f with
    continuous_toFun := hf
    continuous_invFun := hf.continuous_symm_of_equiv_compact_to_t2 }

end Continuous

variable [TopologicalSpace X] [TopologicalSpace Y] [TopologicalSpace Z]
  {W : Type*} [TopologicalSpace W] {f : X → Y}

/-- Predicate saying that `f` is a homeomorphism.

This should be used only when `f` is a concrete function whose continuous inverse is not easy to
write down. Otherwise, `Homeomorph` should be preferred as it bundles the continuous inverse.

Having both `Homeomorph` and `IsHomeomorph` is justified by the fact that so many function
properties are unbundled in the topology part of the library, and by the fact that a homeomorphism
is not merely a continuous bijection, that is `IsHomeomorph f` is not equivalent to
`Continuous f ∧ Bijective f` but to `Continuous f ∧ Bijective f ∧ IsOpenMap f`. -/
structure IsHomeomorph (f : X → Y) : Prop where
  continuous : Continuous f
  isOpenMap : IsOpenMap f
  bijective : Bijective f

protected theorem Homeomorph.isHomeomorph (h : X ≃ₜ Y) : IsHomeomorph h :=
  ⟨h.continuous, h.isOpenMap, h.bijective⟩

namespace IsHomeomorph
variable (hf : IsHomeomorph f)
include hf

protected lemma injective : Function.Injective f := hf.bijective.injective
protected lemma surjective : Function.Surjective f := hf.bijective.surjective

variable (f) in
/-- Bundled homeomorphism constructed from a map that is a homeomorphism. -/
@[simps! toEquiv apply symm_apply]
noncomputable def homeomorph : X ≃ₜ Y where
  continuous_toFun := hf.1
  continuous_invFun := by
    rw [continuous_iff_continuousOn_univ, ← hf.bijective.2.range_eq]
    exact hf.isOpenMap.continuousOn_range_of_leftInverse (leftInverse_surjInv hf.bijective)
  toEquiv := Equiv.ofBijective f hf.bijective

protected lemma isClosedMap : IsClosedMap f := (hf.homeomorph f).isClosedMap
lemma isInducing : IsInducing f := (hf.homeomorph f).isInducing
lemma isQuotientMap : IsQuotientMap f := (hf.homeomorph f).isQuotientMap
lemma isEmbedding : IsEmbedding f := (hf.homeomorph f).isEmbedding
lemma isOpenEmbedding : IsOpenEmbedding f := (hf.homeomorph f).isOpenEmbedding
lemma isClosedEmbedding : IsClosedEmbedding f := (hf.homeomorph f).isClosedEmbedding
lemma isDenseEmbedding : IsDenseEmbedding f := (hf.homeomorph f).isDenseEmbedding

@[deprecated (since := "2024-10-28")] alias inducing := isInducing

@[deprecated (since := "2024-10-26")]
alias embedding := isEmbedding

@[deprecated (since := "2024-10-22")]
alias quotientMap := isQuotientMap

@[deprecated (since := "2024-10-20")] alias closedEmbedding := isClosedEmbedding
@[deprecated (since := "2024-10-18")]
alias openEmbedding := isOpenEmbedding

@[deprecated (since := "2024-09-30")]
alias denseEmbedding := isDenseEmbedding

end IsHomeomorph

/-- A map is a homeomorphism iff it is the map underlying a bundled homeomorphism `h : X ≃ₜ Y`. -/
lemma isHomeomorph_iff_exists_homeomorph : IsHomeomorph f ↔ ∃ h : X ≃ₜ Y, h = f :=
  ⟨fun hf => ⟨hf.homeomorph f, rfl⟩, fun ⟨h, h'⟩ => h' ▸ h.isHomeomorph⟩

/-- A map is a homeomorphism iff it is continuous and has a continuous inverse. -/
lemma isHomeomorph_iff_exists_inverse : IsHomeomorph f ↔ Continuous f ∧ ∃ g : Y → X,
    LeftInverse g f ∧ RightInverse g f ∧ Continuous g := by
  refine ⟨fun hf ↦ ⟨hf.continuous, ?_⟩, fun ⟨hf, g, hg⟩ ↦ ?_⟩
  · let h := hf.homeomorph f
    exact ⟨h.symm, h.left_inv, h.right_inv, h.continuous_invFun⟩
  · exact (Homeomorph.mk ⟨f, g, hg.1, hg.2.1⟩ hf hg.2.2).isHomeomorph

/-- A map is a homeomorphism iff it is a surjective embedding. -/
lemma isHomeomorph_iff_isEmbedding_surjective : IsHomeomorph f ↔ IsEmbedding f ∧ Surjective f where
  mp hf := ⟨hf.isEmbedding, hf.surjective⟩
  mpr h := ⟨h.1.continuous, ((isOpenEmbedding_iff f).2 ⟨h.1, h.2.range_eq ▸ isOpen_univ⟩).isOpenMap,
    h.1.injective, h.2⟩

@[deprecated (since := "2024-10-26")]
alias isHomeomorph_iff_embedding_surjective := isHomeomorph_iff_isEmbedding_surjective

/-- A map is a homeomorphism iff it is continuous, closed and bijective. -/
lemma isHomeomorph_iff_continuous_isClosedMap_bijective  : IsHomeomorph f ↔
    Continuous f ∧ IsClosedMap f ∧ Function.Bijective f :=
  ⟨fun hf => ⟨hf.continuous, hf.isClosedMap, hf.bijective⟩, fun ⟨hf, hf', hf''⟩ =>
    ⟨hf, fun _ hu => isClosed_compl_iff.1 (image_compl_eq hf'' ▸ hf' _ hu.isClosed_compl), hf''⟩⟩

/-- A map from a compact space to a T2 space is a homeomorphism iff it is continuous and
  bijective. -/
lemma isHomeomorph_iff_continuous_bijective [CompactSpace X] [T2Space Y] :
    IsHomeomorph f ↔ Continuous f ∧ Bijective f := by
  rw [isHomeomorph_iff_continuous_isClosedMap_bijective]
  refine and_congr_right fun hf ↦ ?_
  rw [eq_true hf.isClosedMap, true_and]

protected lemma IsHomeomorph.id : IsHomeomorph (@id X) := ⟨continuous_id, .id, bijective_id⟩

lemma IsHomeomorph.comp {g : Y → Z} (hg : IsHomeomorph g) (hf : IsHomeomorph f) :
    IsHomeomorph (g ∘ f) := ⟨hg.1.comp hf.1, hg.2.comp hf.2, hg.3.comp hf.3⟩

lemma IsHomeomorph.sumMap {g : Z → W} (hf : IsHomeomorph f) (hg : IsHomeomorph g) :
    IsHomeomorph (Sum.map f g) := ⟨hf.1.sumMap hg.1, hf.2.sumMap hg.2, hf.3.sumMap hg.3⟩

lemma IsHomeomorph.prodMap {g : Z → W} (hf : IsHomeomorph f) (hg : IsHomeomorph g) :
    IsHomeomorph (Prod.map f g) := ⟨hf.1.prodMap hg.1, hf.2.prodMap hg.2, hf.3.prodMap hg.3⟩

lemma IsHomeomorph.sigmaMap {ι κ : Type*} {X : ι → Type*} {Y : κ → Type*}
    [∀ i, TopologicalSpace (X i)] [∀ i, TopologicalSpace (Y i)] {f : ι → κ}
    (hf : Bijective f) {g : (i : ι) → X i → Y (f i)} (hg : ∀ i, IsHomeomorph (g i)) :
    IsHomeomorph (Sigma.map f g) := by
  simp_rw [isHomeomorph_iff_isEmbedding_surjective,] at hg ⊢
  exact ⟨(isEmbedding_sigmaMap hf.1).2 fun i ↦ (hg i).1, hf.2.sigma_map fun i ↦ (hg i).2⟩

lemma IsHomeomorph.pi_map {ι : Type*} {X Y : ι → Type*} [∀ i, TopologicalSpace (X i)]
    [∀ i, TopologicalSpace (Y i)] {f : (i : ι) → X i → Y i} (h : ∀ i, IsHomeomorph (f i)) :
    IsHomeomorph (fun (x : ∀ i, X i) i ↦ f i (x i)) :=
  (Homeomorph.piCongrRight fun i ↦ (h i).homeomorph (f i)).isHomeomorph

/-- `HomeomorphClass F A B` states that `F` is a type of homeomorphisms. -/
class HomeomorphClass (F : Type*) (A B : outParam Type*)
    [TopologicalSpace A] [TopologicalSpace B] [h : EquivLike F A B] : Prop where
  map_continuous : ∀ (f : F), Continuous f
  inv_continuous : ∀ (f : F), Continuous (h.inv f)

namespace HomeomorphClass

variable {F α β : Type*} [TopologicalSpace α] [TopologicalSpace β] [EquivLike F α β]

/-- Turn an element of a type `F` satisfying `HomeomorphClass F α β` into an actual
`Homeomorph`. This is declared as the default coercion from `F` to `α ≃ₜ β`. -/
@[coe]
def toHomeomorph [h : HomeomorphClass F α β] (f : F) : α ≃ₜ β :=
  { (f : α ≃ β) with
    continuous_toFun := h.map_continuous f
    continuous_invFun := h.inv_continuous f }

@[simp]
theorem coe_coe [h : HomeomorphClass F α β] (f : F) : ⇑(h.toHomeomorph f) = ⇑f := rfl

instance [HomeomorphClass F α β] : CoeOut F (α ≃ₜ β) :=
  ⟨HomeomorphClass.toHomeomorph⟩

theorem toHomeomorph_injective [HomeomorphClass F α β] : Function.Injective ((↑) : F → α ≃ₜ β) :=
  fun _ _ e ↦ DFunLike.ext _ _ fun a ↦ congr_arg (fun e : α ≃ₜ β ↦ e.toFun a) e

instance [HomeomorphClass F α β] : ContinuousMapClass F α β where
  map_continuous  f := map_continuous f

instance : HomeomorphClass (α ≃ₜ β) α β where
  map_continuous e := e.continuous_toFun
  inv_continuous e := e.continuous_invFun

end HomeomorphClass<|MERGE_RESOLUTION|>--- conflicted
+++ resolved
@@ -753,13 +753,8 @@
 def sumArrowHomeomorphProdArrow {ι ι' : Type*} : (ι ⊕ ι' → X) ≃ₜ (ι → X) × (ι' → X)  where
   toEquiv := Equiv.sumArrowEquivProdArrow _ _ _
   continuous_toFun := by
-<<<<<<< HEAD
     dsimp [Equiv.sumArrowEquivProdArrow]
     fun_prop
-=======
-    simp only [Equiv.sumArrowEquivProdArrow, Equiv.coe_fn_mk, continuous_prod_mk]
-    constructor <;> fun_prop
->>>>>>> 6715e25f
   continuous_invFun := continuous_pi fun i ↦ match i with
     | .inl i => by apply (continuous_apply _).comp' continuous_fst
     | .inr i => by apply (continuous_apply _).comp' continuous_snd
