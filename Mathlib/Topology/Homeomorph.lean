/-
Copyright (c) 2019 Reid Barton. All rights reserved.
Released under Apache 2.0 license as described in the file LICENSE.
Authors: Johannes Hölzl, Patrick Massot, Sébastien Gouëzel, Zhouhang Zhou, Reid Barton

! This file was ported from Lean 3 source module topology.homeomorph
! leanprover-community/mathlib commit 3b267e70a936eebb21ab546f49a8df34dd300b25
! Please do not edit these lines, except to modify the commit id
! if you have ported upstream changes.
-/
import Mathlib.Logic.Equiv.Fin
import Mathlib.Topology.DenseEmbedding
import Mathlib.Topology.Support

/-!
# Homeomorphisms

This file defines homeomorphisms between two topological spaces. They are bijections with both
directions continuous. We denote homeomorphisms with the notation `≃ₜ`.

# Main definitions

* `Homeomorph α β`: The type of homeomorphisms from `α` to `β`.
  This type can be denoted using the following notation: `α ≃ₜ β`.

# Main results

* Pretty much every topological property is preserved under homeomorphisms.
* `Homeomorph.homeomorphOfContinuousOpen`: A continuous bijection that is
  an open map is a homeomorphism.

-/

open Set Filter

open Topology

variable {α : Type _} {β : Type _} {γ : Type _} {δ : Type _}

-- not all spaces are homeomorphic to each other
/-- Homeomorphism between `α` and `β`, also called topological isomorphism -/
structure Homeomorph (α : Type _) (β : Type _) [TopologicalSpace α] [TopologicalSpace β]
    extends α ≃ β where
  /-- The forward map of a homeomorphism is a continuous function. -/
  continuous_toFun : Continuous toFun := by continuity
  /-- The inverse map of a homeomorphism is a continuous function. -/
  continuous_invFun : Continuous invFun := by continuity
#align homeomorph Homeomorph

@[inherit_doc]
infixl:25 " ≃ₜ " => Homeomorph

namespace Homeomorph

variable [TopologicalSpace α] [TopologicalSpace β] [TopologicalSpace γ] [TopologicalSpace δ]

theorem toEquiv_injective : Function.Injective (toEquiv : α ≃ₜ β → α ≃ β)
  | ⟨_, _, _⟩, ⟨_, _, _⟩, rfl => rfl
#align homeomorph.to_equiv_injective Homeomorph.toEquiv_injective

instance : EquivLike (α ≃ₜ β) α β where
  coe := fun h => h.toEquiv
  inv := fun h => h.toEquiv.symm
  left_inv := fun h => h.left_inv
  right_inv := fun h => h.right_inv
  coe_injective' := fun _ _ H _ => toEquiv_injective <| FunLike.ext' H

@[simp]
theorem homeomorph_mk_coe (a : Equiv α β) (b c) : (Homeomorph.mk a b c : α → β) = a :=
  rfl
#align homeomorph.homeomorph_mk_coe Homeomorph.homeomorph_mk_coe

/-- Inverse of a homeomorphism. -/
protected def symm (h : α ≃ₜ β) : β ≃ₜ α where
  continuous_toFun := h.continuous_invFun
  continuous_invFun := h.continuous_toFun
  toEquiv := h.toEquiv.symm
#align homeomorph.symm Homeomorph.symm

<<<<<<< HEAD
=======
@[simp] theorem symm_symm (h : α ≃ₜ β) : h.symm.symm = h := rfl
#align homeomorph.symm_symm Homeomorph.symm_symm

/-- See Note [custom simps projection]. We need to specify this projection explicitly in this case,
  because it is a composition of multiple projections. -/
def Simps.apply (h : α ≃ₜ β) : α → β :=
  h
#align homeomorph.simps.apply Homeomorph.Simps.apply

>>>>>>> 5c5f9d7e
/-- See Note [custom simps projection] -/
def Simps.symm_apply (h : α ≃ₜ β) : β → α :=
  h.symm
#align homeomorph.simps.symm_apply Homeomorph.Simps.symm_apply

initialize_simps_projections Homeomorph (toFun → apply, invFun → symm_apply)

@[simp]
theorem coe_toEquiv (h : α ≃ₜ β) : ⇑h.toEquiv = h :=
  rfl
#align homeomorph.coe_to_equiv Homeomorph.coe_toEquiv

@[simp]
theorem coe_symm_toEquiv (h : α ≃ₜ β) : ⇑h.toEquiv.symm = h.symm :=
  rfl
#align homeomorph.coe_symm_to_equiv Homeomorph.coe_symm_toEquiv

@[ext]
theorem ext {h h' : α ≃ₜ β} (H : ∀ x, h x = h' x) : h = h' :=
  FunLike.ext _ _ H
#align homeomorph.ext Homeomorph.ext

/-- Identity map as a homeomorphism. -/
@[simps! (config := { fullyApplied := false }) apply]
protected def refl (α : Type _) [TopologicalSpace α] : α ≃ₜ α where
  continuous_toFun := continuous_id
  continuous_invFun := continuous_id
  toEquiv := Equiv.refl α
#align homeomorph.refl Homeomorph.refl

/-- Composition of two homeomorphisms. -/
protected def trans (h₁ : α ≃ₜ β) (h₂ : β ≃ₜ γ) : α ≃ₜ γ where
  continuous_toFun := h₂.continuous_toFun.comp h₁.continuous_toFun
  continuous_invFun := h₁.continuous_invFun.comp h₂.continuous_invFun
  toEquiv := Equiv.trans h₁.toEquiv h₂.toEquiv
#align homeomorph.trans Homeomorph.trans

@[simp]
theorem trans_apply (h₁ : α ≃ₜ β) (h₂ : β ≃ₜ γ) (a : α) : h₁.trans h₂ a = h₂ (h₁ a) :=
  rfl
#align homeomorph.trans_apply Homeomorph.trans_apply

@[simp]
theorem homeomorph_mk_coe_symm (a : Equiv α β) (b c) :
    ((Homeomorph.mk a b c).symm : β → α) = a.symm :=
  rfl
#align homeomorph.homeomorph_mk_coe_symm Homeomorph.homeomorph_mk_coe_symm

@[simp]
theorem refl_symm : (Homeomorph.refl α).symm = Homeomorph.refl α :=
  rfl
#align homeomorph.refl_symm Homeomorph.refl_symm

@[continuity]
protected theorem continuous (h : α ≃ₜ β) : Continuous h :=
  h.continuous_toFun
#align homeomorph.continuous Homeomorph.continuous

-- otherwise `by continuity` can't prove continuity of `h.to_equiv.symm`
@[continuity]
protected theorem continuous_symm (h : α ≃ₜ β) : Continuous h.symm :=
  h.continuous_invFun
#align homeomorph.continuous_symm Homeomorph.continuous_symm

@[simp]
theorem apply_symm_apply (h : α ≃ₜ β) (x : β) : h (h.symm x) = x :=
  h.toEquiv.apply_symm_apply x
#align homeomorph.apply_symm_apply Homeomorph.apply_symm_apply

@[simp]
theorem symm_apply_apply (h : α ≃ₜ β) (x : α) : h.symm (h x) = x :=
  h.toEquiv.symm_apply_apply x
#align homeomorph.symm_apply_apply Homeomorph.symm_apply_apply

@[simp]
theorem self_trans_symm (h : α ≃ₜ β) : h.trans h.symm = Homeomorph.refl α := by
  ext
  apply symm_apply_apply
#align homeomorph.self_trans_symm Homeomorph.self_trans_symm

@[simp]
theorem symm_trans_self (h : α ≃ₜ β) : h.symm.trans h = Homeomorph.refl β := by
  ext
  apply apply_symm_apply
#align homeomorph.symm_trans_self Homeomorph.symm_trans_self

protected theorem bijective (h : α ≃ₜ β) : Function.Bijective h :=
  h.toEquiv.bijective
#align homeomorph.bijective Homeomorph.bijective

protected theorem injective (h : α ≃ₜ β) : Function.Injective h :=
  h.toEquiv.injective
#align homeomorph.injective Homeomorph.injective

protected theorem surjective (h : α ≃ₜ β) : Function.Surjective h :=
  h.toEquiv.surjective
#align homeomorph.surjective Homeomorph.surjective

/-- Change the homeomorphism `f` to make the inverse function definitionally equal to `g`. -/
def changeInv (f : α ≃ₜ β) (g : β → α) (hg : Function.RightInverse g f) : α ≃ₜ β :=
  haveI : g = f.symm := (f.left_inv.eq_rightInverse hg).symm
  { toFun := f
    invFun := g
    left_inv := by convert f.left_inv
    right_inv := by convert f.right_inv using 1
    continuous_toFun := f.continuous
    continuous_invFun := by convert f.symm.continuous }
#align homeomorph.change_inv Homeomorph.changeInv

@[simp]
theorem symm_comp_self (h : α ≃ₜ β) : h.symm ∘ h = id :=
  funext h.symm_apply_apply
#align homeomorph.symm_comp_self Homeomorph.symm_comp_self

@[simp]
theorem self_comp_symm (h : α ≃ₜ β) : h ∘ h.symm = id :=
  funext h.apply_symm_apply
#align homeomorph.self_comp_symm Homeomorph.self_comp_symm

@[simp]
theorem range_coe (h : α ≃ₜ β) : range h = univ :=
  h.surjective.range_eq
#align homeomorph.range_coe Homeomorph.range_coe

theorem image_symm (h : α ≃ₜ β) : image h.symm = preimage h :=
  funext h.symm.toEquiv.image_eq_preimage
#align homeomorph.image_symm Homeomorph.image_symm

theorem preimage_symm (h : α ≃ₜ β) : preimage h.symm = image h :=
  (funext h.toEquiv.image_eq_preimage).symm
#align homeomorph.preimage_symm Homeomorph.preimage_symm

@[simp]
theorem image_preimage (h : α ≃ₜ β) (s : Set β) : h '' (h ⁻¹' s) = s :=
  h.toEquiv.image_preimage s
#align homeomorph.image_preimage Homeomorph.image_preimage

@[simp]
theorem preimage_image (h : α ≃ₜ β) (s : Set α) : h ⁻¹' (h '' s) = s :=
  h.toEquiv.preimage_image s
#align homeomorph.preimage_image Homeomorph.preimage_image

protected theorem inducing (h : α ≃ₜ β) : Inducing h :=
  inducing_of_inducing_compose h.continuous h.symm.continuous <| by
    simp only [symm_comp_self, inducing_id]
#align homeomorph.inducing Homeomorph.inducing

theorem induced_eq (h : α ≃ₜ β) : TopologicalSpace.induced h ‹_› = ‹_› :=
  h.inducing.1.symm
#align homeomorph.induced_eq Homeomorph.induced_eq

protected theorem quotientMap (h : α ≃ₜ β) : QuotientMap h :=
  QuotientMap.of_quotientMap_compose h.symm.continuous h.continuous <| by
    simp only [self_comp_symm, QuotientMap.id]
#align homeomorph.quotient_map Homeomorph.quotientMap

theorem coinduced_eq (h : α ≃ₜ β) : TopologicalSpace.coinduced h ‹_› = ‹_› :=
  h.quotientMap.2.symm
#align homeomorph.coinduced_eq Homeomorph.coinduced_eq

protected theorem embedding (h : α ≃ₜ β) : Embedding h :=
  ⟨h.inducing, h.injective⟩
#align homeomorph.embedding Homeomorph.embedding

/-- Homeomorphism given an embedding. -/
noncomputable def ofEmbedding (f : α → β) (hf : Embedding f) : α ≃ₜ Set.range f where
  continuous_toFun := hf.continuous.subtype_mk _
  continuous_invFun := hf.continuous_iff.2 <| by simp [continuous_subtype_val]
  toEquiv := Equiv.ofInjective f hf.inj
#align homeomorph.of_embedding Homeomorph.ofEmbedding

protected theorem secondCountableTopology [TopologicalSpace.SecondCountableTopology β]
    (h : α ≃ₜ β) : TopologicalSpace.SecondCountableTopology α :=
  h.inducing.secondCountableTopology
#align homeomorph.second_countable_topology Homeomorph.secondCountableTopology

theorem isCompact_image {s : Set α} (h : α ≃ₜ β) : IsCompact (h '' s) ↔ IsCompact s :=
  h.embedding.isCompact_iff_isCompact_image.symm
#align homeomorph.is_compact_image Homeomorph.isCompact_image

theorem isCompact_preimage {s : Set β} (h : α ≃ₜ β) : IsCompact (h ⁻¹' s) ↔ IsCompact s := by
  rw [← image_symm]; exact h.symm.isCompact_image
#align homeomorph.is_compact_preimage Homeomorph.isCompact_preimage

@[simp]
theorem comap_cocompact (h : α ≃ₜ β) : comap h (cocompact β) = cocompact α :=
  (comap_cocompact_le h.continuous).antisymm <|
    (hasBasis_cocompact.le_basis_iff (hasBasis_cocompact.comap h)).2 fun K hK =>
      ⟨h ⁻¹' K, h.isCompact_preimage.2 hK, Subset.rfl⟩
#align homeomorph.comap_cocompact Homeomorph.comap_cocompact

@[simp]
theorem map_cocompact (h : α ≃ₜ β) : map h (cocompact α) = cocompact β := by
  rw [← h.comap_cocompact, map_comap_of_surjective h.surjective]
#align homeomorph.map_cocompact Homeomorph.map_cocompact

protected theorem compactSpace [CompactSpace α] (h : α ≃ₜ β) : CompactSpace β where
  isCompact_univ := h.symm.isCompact_preimage.2 isCompact_univ
#align homeomorph.compact_space Homeomorph.compactSpace

protected theorem t0Space [T0Space α] (h : α ≃ₜ β) : T0Space β :=
  h.symm.embedding.t0Space
#align homeomorph.t0_space Homeomorph.t0Space

protected theorem t1Space [T1Space α] (h : α ≃ₜ β) : T1Space β :=
  h.symm.embedding.t1Space
#align homeomorph.t1_space Homeomorph.t1Space

protected theorem t2Space [T2Space α] (h : α ≃ₜ β) : T2Space β :=
  h.symm.embedding.t2Space
#align homeomorph.t2_space Homeomorph.t2Space

protected theorem t3Space [T3Space α] (h : α ≃ₜ β) : T3Space β :=
  h.symm.embedding.t3Space
#align homeomorph.t3_space Homeomorph.t3Space

protected theorem denseEmbedding (h : α ≃ₜ β) : DenseEmbedding h :=
  { h.embedding with dense := h.surjective.denseRange }
#align homeomorph.dense_embedding Homeomorph.denseEmbedding

@[simp]
theorem isOpen_preimage (h : α ≃ₜ β) {s : Set β} : IsOpen (h ⁻¹' s) ↔ IsOpen s :=
  h.quotientMap.isOpen_preimage
#align homeomorph.is_open_preimage Homeomorph.isOpen_preimage

@[simp]
theorem isOpen_image (h : α ≃ₜ β) {s : Set α} : IsOpen (h '' s) ↔ IsOpen s := by
  rw [← preimage_symm, isOpen_preimage]
#align homeomorph.is_open_image Homeomorph.isOpen_image

protected theorem isOpenMap (h : α ≃ₜ β) : IsOpenMap h := fun _ => h.isOpen_image.2
#align homeomorph.is_open_map Homeomorph.isOpenMap

@[simp]
theorem isClosed_preimage (h : α ≃ₜ β) {s : Set β} : IsClosed (h ⁻¹' s) ↔ IsClosed s := by
  simp only [← isOpen_compl_iff, ← preimage_compl, isOpen_preimage]
#align homeomorph.is_closed_preimage Homeomorph.isClosed_preimage

@[simp]
theorem isClosed_image (h : α ≃ₜ β) {s : Set α} : IsClosed (h '' s) ↔ IsClosed s := by
  rw [← preimage_symm, isClosed_preimage]
#align homeomorph.is_closed_image Homeomorph.isClosed_image

protected theorem isClosedMap (h : α ≃ₜ β) : IsClosedMap h := fun _ => h.isClosed_image.2
#align homeomorph.is_closed_map Homeomorph.isClosedMap

protected theorem openEmbedding (h : α ≃ₜ β) : OpenEmbedding h :=
  openEmbedding_of_embedding_open h.embedding h.isOpenMap
#align homeomorph.open_embedding Homeomorph.openEmbedding

protected theorem closedEmbedding (h : α ≃ₜ β) : ClosedEmbedding h :=
  closedEmbedding_of_embedding_closed h.embedding h.isClosedMap
#align homeomorph.closed_embedding Homeomorph.closedEmbedding

protected theorem normalSpace [NormalSpace α] (h : α ≃ₜ β) : NormalSpace β :=
  h.symm.closedEmbedding.normalSpace
#align homeomorph.normal_space Homeomorph.normalSpace

theorem preimage_closure (h : α ≃ₜ β) (s : Set β) : h ⁻¹' closure s = closure (h ⁻¹' s) :=
  h.isOpenMap.preimage_closure_eq_closure_preimage h.continuous _
#align homeomorph.preimage_closure Homeomorph.preimage_closure

theorem image_closure (h : α ≃ₜ β) (s : Set α) : h '' closure s = closure (h '' s) := by
  rw [← preimage_symm, preimage_closure]
#align homeomorph.image_closure Homeomorph.image_closure

theorem preimage_interior (h : α ≃ₜ β) (s : Set β) : h ⁻¹' interior s = interior (h ⁻¹' s) :=
  h.isOpenMap.preimage_interior_eq_interior_preimage h.continuous _
#align homeomorph.preimage_interior Homeomorph.preimage_interior

theorem image_interior (h : α ≃ₜ β) (s : Set α) : h '' interior s = interior (h '' s) := by
  rw [← preimage_symm, preimage_interior]
#align homeomorph.image_interior Homeomorph.image_interior

theorem preimage_frontier (h : α ≃ₜ β) (s : Set β) : h ⁻¹' frontier s = frontier (h ⁻¹' s) :=
  h.isOpenMap.preimage_frontier_eq_frontier_preimage h.continuous _
#align homeomorph.preimage_frontier Homeomorph.preimage_frontier

theorem image_frontier (h : α ≃ₜ β) (s : Set α) : h '' frontier s = frontier (h '' s) := by
  rw [← preimage_symm, preimage_frontier]
#align homeomorph.image_frontier Homeomorph.image_frontier

@[to_additive]
theorem _root_.HasCompactMulSupport.comp_homeomorph {M} [One M] {f : β → M}
    (hf : HasCompactMulSupport f) (φ : α ≃ₜ β) : HasCompactMulSupport (f ∘ φ) :=
  hf.comp_closedEmbedding φ.closedEmbedding
#align has_compact_mul_support.comp_homeomorph HasCompactMulSupport.comp_homeomorph
#align has_compact_support.comp_homeomorph HasCompactSupport.comp_homeomorph

@[simp]
theorem map_nhds_eq (h : α ≃ₜ β) (x : α) : map h (𝓝 x) = 𝓝 (h x) :=
  h.embedding.map_nhds_of_mem _ (by simp)
#align homeomorph.map_nhds_eq Homeomorph.map_nhds_eq

theorem symm_map_nhds_eq (h : α ≃ₜ β) (x : α) : map h.symm (𝓝 (h x)) = 𝓝 x := by
  rw [h.symm.map_nhds_eq, h.symm_apply_apply]
#align homeomorph.symm_map_nhds_eq Homeomorph.symm_map_nhds_eq

theorem nhds_eq_comap (h : α ≃ₜ β) (x : α) : 𝓝 x = comap h (𝓝 (h x)) :=
  h.inducing.nhds_eq_comap x
#align homeomorph.nhds_eq_comap Homeomorph.nhds_eq_comap

@[simp]
theorem comap_nhds_eq (h : α ≃ₜ β) (y : β) : comap h (𝓝 y) = 𝓝 (h.symm y) := by
  rw [h.nhds_eq_comap, h.apply_symm_apply]
#align homeomorph.comap_nhds_eq Homeomorph.comap_nhds_eq

/-- If an bijective map `e : α ≃ β` is continuous and open, then it is a homeomorphism. -/
def homeomorphOfContinuousOpen (e : α ≃ β) (h₁ : Continuous e) (h₂ : IsOpenMap e) : α ≃ₜ β where
  continuous_toFun := h₁
  continuous_invFun := by
    rw [continuous_def]
    intro s hs
    convert ← h₂ s hs using 1
    apply e.image_eq_preimage
  toEquiv := e
#align homeomorph.homeomorph_of_continuous_open Homeomorph.homeomorphOfContinuousOpen

@[simp]
theorem comp_continuousOn_iff (h : α ≃ₜ β) (f : γ → α) (s : Set γ) :
    ContinuousOn (h ∘ f) s ↔ ContinuousOn f s :=
  h.inducing.continuousOn_iff.symm
#align homeomorph.comp_continuous_on_iff Homeomorph.comp_continuousOn_iff

@[simp]
theorem comp_continuous_iff (h : α ≃ₜ β) {f : γ → α} : Continuous (h ∘ f) ↔ Continuous f :=
  h.inducing.continuous_iff.symm
#align homeomorph.comp_continuous_iff Homeomorph.comp_continuous_iff

@[simp]
theorem comp_continuous_iff' (h : α ≃ₜ β) {f : β → γ} : Continuous (f ∘ h) ↔ Continuous f :=
  h.quotientMap.continuous_iff.symm
#align homeomorph.comp_continuous_iff' Homeomorph.comp_continuous_iff'

theorem comp_continuousAt_iff (h : α ≃ₜ β) (f : γ → α) (x : γ) :
    ContinuousAt (h ∘ f) x ↔ ContinuousAt f x :=
  h.inducing.continuousAt_iff.symm
#align homeomorph.comp_continuous_at_iff Homeomorph.comp_continuousAt_iff

theorem comp_continuousAt_iff' (h : α ≃ₜ β) (f : β → γ) (x : α) :
    ContinuousAt (f ∘ h) x ↔ ContinuousAt f (h x) :=
  h.inducing.continuousAt_iff' (by simp)
#align homeomorph.comp_continuous_at_iff' Homeomorph.comp_continuousAt_iff'

theorem comp_continuousWithinAt_iff (h : α ≃ₜ β) (f : γ → α) (s : Set γ) (x : γ) :
    ContinuousWithinAt f s x ↔ ContinuousWithinAt (h ∘ f) s x :=
  h.inducing.continuousWithinAt_iff
#align homeomorph.comp_continuous_within_at_iff Homeomorph.comp_continuousWithinAt_iff

@[simp]
theorem comp_isOpenMap_iff (h : α ≃ₜ β) {f : γ → α} : IsOpenMap (h ∘ f) ↔ IsOpenMap f := by
  refine' ⟨_, fun hf => h.isOpenMap.comp hf⟩
  intro hf
  rw [← Function.comp.left_id f, ← h.symm_comp_self, Function.comp.assoc]
  exact h.symm.isOpenMap.comp hf
#align homeomorph.comp_is_open_map_iff Homeomorph.comp_isOpenMap_iff

@[simp]
theorem comp_isOpenMap_iff' (h : α ≃ₜ β) {f : β → γ} : IsOpenMap (f ∘ h) ↔ IsOpenMap f := by
  refine' ⟨_, fun hf => hf.comp h.isOpenMap⟩
  intro hf
  rw [← Function.comp.right_id f, ← h.self_comp_symm, ← Function.comp.assoc]
  exact hf.comp h.symm.isOpenMap
#align homeomorph.comp_is_open_map_iff' Homeomorph.comp_isOpenMap_iff'

/-- If two sets are equal, then they are homeomorphic. -/
def setCongr {s t : Set α} (h : s = t) : s ≃ₜ t
    where
  continuous_toFun := continuous_inclusion h.subset
  continuous_invFun := continuous_inclusion h.symm.subset
  toEquiv := Equiv.setCongr h
#align homeomorph.set_congr Homeomorph.setCongr

/-- Sum of two homeomorphisms. -/
def sumCongr (h₁ : α ≃ₜ β) (h₂ : γ ≃ₜ δ) : Sum α γ ≃ₜ Sum β δ where
  continuous_toFun := h₁.continuous.sum_map h₂.continuous
  continuous_invFun := h₁.symm.continuous.sum_map h₂.symm.continuous
  toEquiv := h₁.toEquiv.sumCongr h₂.toEquiv
#align homeomorph.sum_congr Homeomorph.sumCongr

/-- Product of two homeomorphisms. -/
def prodCongr (h₁ : α ≃ₜ β) (h₂ : γ ≃ₜ δ) : α × γ ≃ₜ β × δ where
  continuous_toFun := h₁.continuous.prod_map h₂.continuous
  continuous_invFun := h₁.symm.continuous.prod_map h₂.symm.continuous
  toEquiv := h₁.toEquiv.prodCongr h₂.toEquiv
#align homeomorph.prod_congr Homeomorph.prodCongr

@[simp]
theorem prodCongr_symm (h₁ : α ≃ₜ β) (h₂ : γ ≃ₜ δ) :
    (h₁.prodCongr h₂).symm = h₁.symm.prodCongr h₂.symm :=
  rfl
#align homeomorph.prod_congr_symm Homeomorph.prodCongr_symm

@[simp]
theorem coe_prodCongr (h₁ : α ≃ₜ β) (h₂ : γ ≃ₜ δ) : ⇑(h₁.prodCongr h₂) = Prod.map h₁ h₂ :=
  rfl
#align homeomorph.coe_prod_congr Homeomorph.coe_prodCongr

section

variable (α β γ)

/-- `α × β` is homeomorphic to `β × α`. -/
def prodComm : α × β ≃ₜ β × α where
  continuous_toFun := continuous_snd.prod_mk continuous_fst
  continuous_invFun := continuous_snd.prod_mk continuous_fst
  toEquiv := Equiv.prodComm α β
#align homeomorph.prod_comm Homeomorph.prodComm

@[simp]
theorem prodComm_symm : (prodComm α β).symm = prodComm β α :=
  rfl
#align homeomorph.prod_comm_symm Homeomorph.prodComm_symm

@[simp]
theorem coe_prodComm : ⇑(prodComm α β) = Prod.swap :=
  rfl
#align homeomorph.coe_prod_comm Homeomorph.coe_prodComm

/-- `(α × β) × γ` is homeomorphic to `α × (β × γ)`. -/
def prodAssoc : (α × β) × γ ≃ₜ α × β × γ where
  continuous_toFun := continuous_fst.fst.prod_mk (continuous_fst.snd.prod_mk continuous_snd)
  continuous_invFun := (continuous_fst.prod_mk continuous_snd.fst).prod_mk continuous_snd.snd
  toEquiv := Equiv.prodAssoc α β γ
#align homeomorph.prod_assoc Homeomorph.prodAssoc

/-- `α × {*}` is homeomorphic to `α`. -/
@[simps! (config := { fullyApplied := false }) apply]
def prodPunit : α × PUnit ≃ₜ α where
  toEquiv := Equiv.prodPUnit α
  continuous_toFun := continuous_fst
  continuous_invFun := continuous_id.prod_mk continuous_const
#align homeomorph.prod_punit Homeomorph.prodPunit

/-- `{*} × α` is homeomorphic to `α`. -/
def punitProd : PUnit × α ≃ₜ α :=
  (prodComm _ _).trans (prodPunit _)
#align homeomorph.punit_prod Homeomorph.punitProd

@[simp] theorem coe_punitProd : ⇑(punitProd α) = Prod.snd := rfl
#align homeomorph.coe_punit_prod Homeomorph.coe_punitProd

/-- If both `α` and `β` have a unique element, then `α ≃ₜ β`. -/
@[simps!]
def homeomorphOfUnique [Unique α] [Unique β] : α ≃ₜ β :=
  { Equiv.equivOfUnique α β with
    continuous_toFun := continuous_const
    continuous_invFun := continuous_const }
#align homeomorph.homeomorph_of_unique Homeomorph.homeomorphOfUnique

end

/-- If each `β₁ i` is homeomorphic to `β₂ i`, then `Π i, β₁ i` is homeomorphic to `Π i, β₂ i`. -/
@[simps! apply toEquiv]
def piCongrRight {ι : Type _} {β₁ β₂ : ι → Type _} [∀ i, TopologicalSpace (β₁ i)]
    [∀ i, TopologicalSpace (β₂ i)] (F : ∀ i, β₁ i ≃ₜ β₂ i) : (∀ i, β₁ i) ≃ₜ ∀ i, β₂ i where
  continuous_toFun := continuous_pi fun i => (F i).continuous.comp <| continuous_apply i
  continuous_invFun := continuous_pi fun i => (F i).symm.continuous.comp <| continuous_apply i
  toEquiv := Equiv.piCongrRight fun i => (F i).toEquiv
#align homeomorph.Pi_congr_right Homeomorph.piCongrRight

@[simp]
theorem piCongrRight_symm {ι : Type _} {β₁ β₂ : ι → Type _} [∀ i, TopologicalSpace (β₁ i)]
    [∀ i, TopologicalSpace (β₂ i)] (F : ∀ i, β₁ i ≃ₜ β₂ i) :
    (piCongrRight F).symm = piCongrRight fun i => (F i).symm :=
  rfl
#align homeomorph.Pi_congr_right_symm Homeomorph.piCongrRight_symm

-- porting note: TODO: align the order of universes with `Equiv.ulift`
/-- `ULift α` is homeomorphic to `α`. -/
def ulift.{u, v} {α : Type u} [TopologicalSpace α] : ULift.{v, u} α ≃ₜ α where
  continuous_toFun := continuous_uLift_down
  continuous_invFun := continuous_uLift_up
  toEquiv := Equiv.ulift
#align homeomorph.ulift Homeomorph.ulift

section Distrib

/-- `(α ⊕ β) × γ` is homeomorphic to `α × γ ⊕ β × γ`. -/
def sumProdDistrib : Sum α β × γ ≃ₜ Sum (α × γ) (β × γ) :=
  Homeomorph.symm <|
    homeomorphOfContinuousOpen (Equiv.sumProdDistrib α β γ).symm
        ((continuous_inl.prod_map continuous_id).sum_elim
          (continuous_inr.prod_map continuous_id)) <|
      (isOpenMap_inl.prod IsOpenMap.id).sum_elim (isOpenMap_inr.prod IsOpenMap.id)
#align homeomorph.sum_prod_distrib Homeomorph.sumProdDistrib

/-- `α × (β ⊕ γ)` is homeomorphic to `α × β ⊕ α × γ`. -/
def prodSumDistrib : α × Sum β γ ≃ₜ Sum (α × β) (α × γ) :=
  (prodComm _ _).trans <| sumProdDistrib.trans <| sumCongr (prodComm _ _) (prodComm _ _)
#align homeomorph.prod_sum_distrib Homeomorph.prodSumDistrib

variable {ι : Type _} {σ : ι → Type _} [∀ i, TopologicalSpace (σ i)]

/-- `(Σ i, σ i) × β` is homeomorphic to `Σ i, (σ i × β)`. -/
def sigmaProdDistrib : (Σi, σ i) × β ≃ₜ Σi, σ i × β :=
  Homeomorph.symm <|
    homeomorphOfContinuousOpen (Equiv.sigmaProdDistrib σ β).symm
      (continuous_sigma fun _ => continuous_sigmaMk.fst'.prod_mk continuous_snd)
      (isOpenMap_sigma.2 fun _ => isOpenMap_sigmaMk.prod IsOpenMap.id)
#align homeomorph.sigma_prod_distrib Homeomorph.sigmaProdDistrib

end Distrib

/-- If `ι` has a unique element, then `ι → α` is homeomorphic to `α`. -/
@[simps! (config := { fullyApplied := false })]
def funUnique (ι α : Type _) [Unique ι] [TopologicalSpace α] : (ι → α) ≃ₜ α
    where
  toEquiv := Equiv.funUnique ι α
  continuous_toFun := continuous_apply _
  continuous_invFun := continuous_pi fun _ => continuous_id
#align homeomorph.fun_unique Homeomorph.funUnique

/-- Homeomorphism between dependent functions `Π i : Fin 2, α i` and `α 0 × α 1`. -/
@[simps! (config := { fullyApplied := false })]
def piFinTwo.{u} (α : Fin 2 → Type u) [∀ i, TopologicalSpace (α i)] : (∀ i, α i) ≃ₜ α 0 × α 1
    where
  toEquiv := piFinTwoEquiv α
  continuous_toFun := (continuous_apply 0).prod_mk (continuous_apply 1)
  continuous_invFun := continuous_pi <| Fin.forall_fin_two.2 ⟨continuous_fst, continuous_snd⟩
#align homeomorph.pi_fin_two Homeomorph.piFinTwo

/-- Homeomorphism between `α² = Fin 2 → α` and `α × α`. -/
@[simps! (config := { fullyApplied := false })]
def finTwoArrow : (Fin 2 → α) ≃ₜ α × α :=
  { piFinTwo fun _ => α with toEquiv := finTwoArrowEquiv α }
#align homeomorph.fin_two_arrow Homeomorph.finTwoArrow

/-- A subset of a topological space is homeomorphic to its image under a homeomorphism.
-/
@[simps!]
def image (e : α ≃ₜ β) (s : Set α) : s ≃ₜ e '' s where
  -- porting note: todo: by continuity!
  continuous_toFun := e.continuous.continuousOn.restrict_mapsTo (mapsTo_image _ _)
  continuous_invFun := (e.symm.continuous.comp continuous_subtype_val).codRestrict _
  toEquiv := e.toEquiv.image s
#align homeomorph.image Homeomorph.image

/-- `Set.univ α` is homeomorphic to `α`. -/
@[simps! (config := { fullyApplied := false })]
def Set.univ (α : Type _) [TopologicalSpace α] : (univ : Set α) ≃ₜ α where
  toEquiv := Equiv.Set.univ α
  continuous_toFun := continuous_subtype_val
  continuous_invFun := continuous_id.subtype_mk _
#align homeomorph.set.univ Homeomorph.Set.univ

/-- `s ×ˢ t` is homeomorphic to `s × t`. -/
@[simps!]
def Set.prod (s : Set α) (t : Set β) : ↥(s ×ˢ t) ≃ₜ s × t where
  toEquiv := Equiv.Set.prod s t
  continuous_toFun :=
    (continuous_subtype_val.fst.subtype_mk _).prod_mk (continuous_subtype_val.snd.subtype_mk _)
  continuous_invFun :=
    (continuous_subtype_val.fst'.prod_mk continuous_subtype_val.snd').subtype_mk _
#align homeomorph.set.prod Homeomorph.Set.prod

section

variable {ι : Type _}

/-- The topological space `Π i, β i` can be split as a product by separating the indices in ι
  depending on whether they satisfy a predicate p or not.-/
@[simps!]
def piEquivPiSubtypeProd (p : ι → Prop) (β : ι → Type _) [∀ i, TopologicalSpace (β i)]
    [DecidablePred p] : (∀ i, β i) ≃ₜ (∀ i : { x // p x }, β i) × ∀ i : { x // ¬p x }, β i
    where
  toEquiv := Equiv.piEquivPiSubtypeProd p β
  continuous_toFun := by
    apply Continuous.prod_mk <;> exact continuous_pi fun j => continuous_apply j.1
  continuous_invFun :=
    continuous_pi fun j => by
      dsimp only [Equiv.piEquivPiSubtypeProd]; split_ifs
      exacts [(continuous_apply _).comp continuous_fst, (continuous_apply _).comp continuous_snd]
#align homeomorph.pi_equiv_pi_subtype_prod Homeomorph.piEquivPiSubtypeProd

variable [DecidableEq ι] (i : ι)

/-- A product of topological spaces can be split as the binary product of one of the spaces and
  the product of all the remaining spaces. -/
@[simps!]
def piSplitAt (β : ι → Type _) [∀ j, TopologicalSpace (β j)] :
    (∀ j, β j) ≃ₜ β i × ∀ j : { j // j ≠ i }, β j
    where
  toEquiv := Equiv.piSplitAt i β
  continuous_toFun := (continuous_apply i).prod_mk (continuous_pi fun j => continuous_apply j.1)
  continuous_invFun :=
    continuous_pi fun j => by
      dsimp only [Equiv.piSplitAt]
      split_ifs with h
      subst h
      exacts [continuous_fst, (continuous_apply _).comp continuous_snd]
#align homeomorph.pi_split_at Homeomorph.piSplitAt

/-- A product of copies of a topological space can be split as the binary product of one copy and
  the product of all the remaining copies. -/
@[simps!]
def funSplitAt : (ι → β) ≃ₜ β × ({ j // j ≠ i } → β) :=
  piSplitAt i _
#align homeomorph.fun_split_at Homeomorph.funSplitAt

end

end Homeomorph

/-- An inducing equiv between topological spaces is a homeomorphism. -/
@[simps toEquiv] -- porting note: TODO: was `@[simps]`
def Equiv.toHomeomorphOfInducing [TopologicalSpace α] [TopologicalSpace β] (f : α ≃ β)
    (hf : Inducing f) : α ≃ₜ β :=
  { f with
    continuous_toFun := hf.continuous
    continuous_invFun := hf.continuous_iff.2 <| by simpa using continuous_id }
#align equiv.to_homeomorph_of_inducing Equiv.toHomeomorphOfInducing

namespace Continuous

variable [TopologicalSpace α] [TopologicalSpace β]

theorem continuous_symm_of_equiv_compact_to_t2 [CompactSpace α] [T2Space β] {f : α ≃ β}
    (hf : Continuous f) : Continuous f.symm := by
  rw [continuous_iff_isClosed]
  intro C hC
  have hC' : IsClosed (f '' C) := (hC.isCompact.image hf).isClosed
  rwa [Equiv.image_eq_preimage] at hC'
#align continuous.continuous_symm_of_equiv_compact_to_t2 Continuous.continuous_symm_of_equiv_compact_to_t2

/-- Continuous equivalences from a compact space to a T2 space are homeomorphisms.

This is not true when T2 is weakened to T1
(see `continuous.homeo_of_equiv_compact_to_t2.t1_counterexample`). -/
@[simps toEquiv] -- porting note: was `@[simps]`
def homeoOfEquivCompactToT2 [CompactSpace α] [T2Space β] {f : α ≃ β} (hf : Continuous f) : α ≃ₜ β :=
  { f with
    continuous_toFun := hf
    continuous_invFun := hf.continuous_symm_of_equiv_compact_to_t2 }
#align continuous.homeo_of_equiv_compact_to_t2 Continuous.homeoOfEquivCompactToT2

end Continuous<|MERGE_RESOLUTION|>--- conflicted
+++ resolved
@@ -77,18 +77,9 @@
   toEquiv := h.toEquiv.symm
 #align homeomorph.symm Homeomorph.symm
 
-<<<<<<< HEAD
-=======
 @[simp] theorem symm_symm (h : α ≃ₜ β) : h.symm.symm = h := rfl
 #align homeomorph.symm_symm Homeomorph.symm_symm
 
-/-- See Note [custom simps projection]. We need to specify this projection explicitly in this case,
-  because it is a composition of multiple projections. -/
-def Simps.apply (h : α ≃ₜ β) : α → β :=
-  h
-#align homeomorph.simps.apply Homeomorph.Simps.apply
-
->>>>>>> 5c5f9d7e
 /-- See Note [custom simps projection] -/
 def Simps.symm_apply (h : α ≃ₜ β) : β → α :=
   h.symm
