/-
Copyright (c) 2022 Oliver Nash. All rights reserved.
Released under Apache 2.0 license as described in the file LICENSE.
Authors: Oliver Nash
-/
import Mathlib.Algebra.Order.ToIntervalMod
import Mathlib.Algebra.Ring.AddAut
import Mathlib.Data.Nat.Totient
import Mathlib.GroupTheory.Divisible
import Mathlib.Topology.Connected.PathConnected
import Mathlib.Topology.IsLocalHomeomorph
import Mathlib.Topology.Instances.ZMultiples

/-!
# The additive circle

We define the additive circle `AddCircle p` as the quotient `𝕜 ⧸ (ℤ ∙ p)` for some period `p : 𝕜`.

See also `Circle` and `Real.angle`.  For the normed group structure on `AddCircle`, see
`AddCircle.NormedAddCommGroup` in a later file.

## Main definitions and results:

 * `AddCircle`: the additive circle `𝕜 ⧸ (ℤ ∙ p)` for some period `p : 𝕜`
 * `UnitAddCircle`: the special case `ℝ ⧸ ℤ`
 * `AddCircle.equivAddCircle`: the rescaling equivalence `AddCircle p ≃+ AddCircle q`
 * `AddCircle.equivIco`: the natural equivalence `AddCircle p ≃ Ico a (a + p)`
 * `AddCircle.addOrderOf_div_of_gcd_eq_one`: rational points have finite order
 * `AddCircle.exists_gcd_eq_one_of_isOfFinAddOrder`: finite-order points are rational
 * `AddCircle.homeoIccQuot`: the natural topological equivalence between `AddCircle p` and
   `Icc a (a + p)` with its endpoints identified.
 * `AddCircle.liftIco_continuous`: if `f : ℝ → B` is continuous, and `f a = f (a + p)` for
   some `a`, then there is a continuous function `AddCircle p → B` which agrees with `f` on
   `Icc a (a + p)`.

## Implementation notes:

Although the most important case is `𝕜 = ℝ` we wish to support other types of scalars, such as
the rational circle `AddCircle (1 : ℚ)`, and so we set things up more generally.

## TODO

 * Link with periodicity
 * Lie group structure
 * Exponential equivalence to `Circle`

-/


noncomputable section

open AddCommGroup Set Function AddSubgroup TopologicalSpace

open Topology

variable {𝕜 B : Type*}

section Continuity

variable [AddCommGroup 𝕜] [LinearOrder 𝕜] [IsOrderedAddMonoid 𝕜] [Archimedean 𝕜]
  [TopologicalSpace 𝕜] [OrderTopology 𝕜]
  {p : 𝕜} (hp : 0 < p) (a x : 𝕜)

theorem continuous_right_toIcoMod : ContinuousWithinAt (toIcoMod hp a) (Ici x) x := by
  intro s h
  rw [Filter.mem_map, mem_nhdsWithin_iff_exists_mem_nhds_inter]
  haveI : Nontrivial 𝕜 := ⟨⟨0, p, hp.ne⟩⟩
  simp_rw [mem_nhds_iff_exists_Ioo_subset] at h ⊢
  obtain ⟨l, u, hxI, hIs⟩ := h
  let d := toIcoDiv hp a x • p
  have hd := toIcoMod_mem_Ico hp a x
  simp_rw [subset_def, mem_inter_iff]
  refine ⟨_, ⟨l + d, min (a + p) u + d, ?_, fun x => id⟩, fun y => ?_⟩ <;>
    simp_rw [← sub_mem_Ioo_iff_left, mem_Ioo, lt_min_iff]
  · exact ⟨hxI.1, hd.2, hxI.2⟩
  · rintro ⟨h, h'⟩
    apply hIs
    rw [← toIcoMod_sub_zsmul, (toIcoMod_eq_self _).2]
    exacts [⟨h.1, h.2.2⟩, ⟨hd.1.trans (sub_le_sub_right h' _), h.2.1⟩]

theorem continuous_left_toIocMod : ContinuousWithinAt (toIocMod hp a) (Iic x) x := by
  rw [(funext fun y => Eq.trans (by rw [neg_neg]) <| toIocMod_neg _ _ _ :
      toIocMod hp a = (fun x => p - x) ∘ toIcoMod hp (-a) ∘ Neg.neg)]
  exact
    (continuous_sub_left _).continuousAt.comp_continuousWithinAt <|
      (continuous_right_toIcoMod _ _ _).comp continuous_neg.continuousWithinAt fun y => neg_le_neg

variable {x}

theorem toIcoMod_eventuallyEq_toIocMod (hx : (x : 𝕜 ⧸ zmultiples p) ≠ a) :
    toIcoMod hp a =ᶠ[𝓝 x] toIocMod hp a :=
  IsOpen.mem_nhds
      (by
        rw [Ico_eq_locus_Ioc_eq_iUnion_Ioo]
        exact isOpen_iUnion fun i => isOpen_Ioo) <|
    (not_modEq_iff_toIcoMod_eq_toIocMod hp).1 <| not_modEq_iff_ne_mod_zmultiples.2 hx

theorem continuousAt_toIcoMod (hx : (x : 𝕜 ⧸ zmultiples p) ≠ a) : ContinuousAt (toIcoMod hp a) x :=
  let h := toIcoMod_eventuallyEq_toIocMod hp a hx
  continuousAt_iff_continuous_left_right.2 <|
    ⟨(continuous_left_toIocMod hp a x).congr_of_eventuallyEq (h.filter_mono nhdsWithin_le_nhds)
        h.eq_of_nhds,
      continuous_right_toIcoMod hp a x⟩

theorem continuousAt_toIocMod (hx : (x : 𝕜 ⧸ zmultiples p) ≠ a) : ContinuousAt (toIocMod hp a) x :=
  let h := toIcoMod_eventuallyEq_toIocMod hp a hx
  continuousAt_iff_continuous_left_right.2 <|
    ⟨continuous_left_toIocMod hp a x,
      (continuous_right_toIcoMod hp a x).congr_of_eventuallyEq
        (h.symm.filter_mono nhdsWithin_le_nhds) h.symm.eq_of_nhds⟩

end Continuity

/-- The "additive circle": `𝕜 ⧸ (ℤ ∙ p)`. See also `Circle` and `Real.angle`. -/
abbrev AddCircle [AddCommGroup 𝕜] (p : 𝕜) :=
  𝕜 ⧸ zmultiples p

namespace AddCircle

section LinearOrderedAddCommGroup

variable [AddCommGroup 𝕜] (p : 𝕜)

theorem coe_nsmul {n : ℕ} {x : 𝕜} : (↑(n • x) : AddCircle p) = n • (x : AddCircle p) :=
  rfl

theorem coe_zsmul {n : ℤ} {x : 𝕜} : (↑(n • x) : AddCircle p) = n • (x : AddCircle p) :=
  rfl

theorem coe_add (x y : 𝕜) : (↑(x + y) : AddCircle p) = (x : AddCircle p) + (y : AddCircle p) :=
  rfl

theorem coe_sub (x y : 𝕜) : (↑(x - y) : AddCircle p) = (x : AddCircle p) - (y : AddCircle p) :=
  rfl

theorem coe_neg {x : 𝕜} : (↑(-x) : AddCircle p) = -(x : AddCircle p) :=
  rfl

@[norm_cast]
theorem coe_zero : ↑(0 : 𝕜) = (0 : AddCircle p) :=
  rfl

theorem coe_eq_zero_iff {x : 𝕜} : (x : AddCircle p) = 0 ↔ ∃ n : ℤ, n • p = x := by
  simp [AddSubgroup.mem_zmultiples_iff]

theorem coe_period : (p : AddCircle p) = 0 :=
  (QuotientAddGroup.eq_zero_iff p).2 <| mem_zmultiples p

theorem coe_add_period (x : 𝕜) : ((x + p : 𝕜) : AddCircle p) = x := by
  rw [coe_add, ← eq_sub_iff_add_eq', sub_self, coe_period]

@[continuity, nolint unusedArguments]
protected theorem continuous_mk' [TopologicalSpace 𝕜] :
    Continuous (QuotientAddGroup.mk' (zmultiples p) : 𝕜 → AddCircle p) :=
  continuous_coinduced_rng

variable [LinearOrder 𝕜] [IsOrderedAddMonoid 𝕜]

theorem coe_eq_zero_of_pos_iff (hp : 0 < p) {x : 𝕜} (hx : 0 < x) :
    (x : AddCircle p) = 0 ↔ ∃ n : ℕ, n • p = x := by
  rw [coe_eq_zero_iff]
  constructor <;> rintro ⟨n, rfl⟩
  · replace hx : 0 < n := by
      contrapose! hx
      simpa only [← neg_nonneg, ← zsmul_neg, zsmul_neg'] using zsmul_nonneg hp.le (neg_nonneg.2 hx)
    exact ⟨n.toNat, by rw [← natCast_zsmul, Int.toNat_of_nonneg hx.le]⟩
  · exact ⟨(n : ℤ), by simp⟩

variable [hp : Fact (0 < p)] (a : 𝕜) [Archimedean 𝕜]

/-- The equivalence between `AddCircle p` and the half-open interval `[a, a + p)`, whose inverse
is the natural quotient map. -/
def equivIco : AddCircle p ≃ Ico a (a + p) :=
  QuotientAddGroup.equivIcoMod hp.out a

/-- The equivalence between `AddCircle p` and the half-open interval `(a, a + p]`, whose inverse
is the natural quotient map. -/
def equivIoc : AddCircle p ≃ Ioc a (a + p) :=
  QuotientAddGroup.equivIocMod hp.out a

/-- Given a function on `𝕜`, return the unique function on `AddCircle p` agreeing with `f` on
`[a, a + p)`. -/
def liftIco (f : 𝕜 → B) : AddCircle p → B :=
  restrict _ f ∘ AddCircle.equivIco p a

/-- Given a function on `𝕜`, return the unique function on `AddCircle p` agreeing with `f` on
`(a, a + p]`. -/
def liftIoc (f : 𝕜 → B) : AddCircle p → B :=
  restrict _ f ∘ AddCircle.equivIoc p a

variable {p a}

theorem coe_eq_coe_iff_of_mem_Ico {x y : 𝕜} (hx : x ∈ Ico a (a + p)) (hy : y ∈ Ico a (a + p)) :
    (x : AddCircle p) = y ↔ x = y := by
  refine ⟨fun h => ?_, by tauto⟩
  suffices (⟨x, hx⟩ : Ico a (a + p)) = ⟨y, hy⟩ by exact Subtype.mk.inj this
  apply_fun equivIco p a at h
  rw [← (equivIco p a).right_inv ⟨x, hx⟩, ← (equivIco p a).right_inv ⟨y, hy⟩]
  exact h

theorem liftIco_coe_apply {f : 𝕜 → B} {x : 𝕜} (hx : x ∈ Ico a (a + p)) :
    liftIco p a f ↑x = f x := by
  have : (equivIco p a) x = ⟨x, hx⟩ := by
    rw [Equiv.apply_eq_iff_eq_symm_apply]
    rfl
  rw [liftIco, comp_apply, this]
  rfl

theorem liftIoc_coe_apply {f : 𝕜 → B} {x : 𝕜} (hx : x ∈ Ioc a (a + p)) :
    liftIoc p a f ↑x = f x := by
  have : (equivIoc p a) x = ⟨x, hx⟩ := by
    rw [Equiv.apply_eq_iff_eq_symm_apply]
    rfl
  rw [liftIoc, comp_apply, this]
  rfl

lemma eq_coe_Ico (a : AddCircle p) : ∃ b, b ∈ Ico 0 p ∧ ↑b = a := by
  let b := QuotientAddGroup.equivIcoMod hp.out 0 a
  exact ⟨b.1, by simpa only [zero_add] using b.2,
    (QuotientAddGroup.equivIcoMod hp.out 0).symm_apply_apply a⟩

lemma coe_eq_zero_iff_of_mem_Ico (ha : a ∈ Ico 0 p) :
    (a : AddCircle p) = 0 ↔ a = 0 := by
  have h0 : 0 ∈ Ico 0 (0 + p) := by simpa [zero_add, left_mem_Ico] using hp.out
  have ha' : a ∈ Ico 0 (0 + p) := by rwa [zero_add]
  rw [← AddCircle.coe_eq_coe_iff_of_mem_Ico ha' h0, QuotientAddGroup.mk_zero]

variable (p a)

section Continuity

variable [TopologicalSpace 𝕜]

@[continuity]
theorem continuous_equivIco_symm : Continuous (equivIco p a).symm :=
  continuous_quotient_mk'.comp continuous_subtype_val

@[continuity]
theorem continuous_equivIoc_symm : Continuous (equivIoc p a).symm :=
  continuous_quotient_mk'.comp continuous_subtype_val

variable [OrderTopology 𝕜] {x : AddCircle p}

theorem continuousAt_equivIco (hx : x ≠ a) : ContinuousAt (equivIco p a) x := by
  induction x using QuotientAddGroup.induction_on
  rw [ContinuousAt, Filter.Tendsto, QuotientAddGroup.nhds_eq, Filter.map_map]
  exact (continuousAt_toIcoMod hp.out a hx).codRestrict _

theorem continuousAt_equivIoc (hx : x ≠ a) : ContinuousAt (equivIoc p a) x := by
  induction x using QuotientAddGroup.induction_on
  rw [ContinuousAt, Filter.Tendsto, QuotientAddGroup.nhds_eq, Filter.map_map]
  exact (continuousAt_toIocMod hp.out a hx).codRestrict _

/-- The quotient map `𝕜 → AddCircle p` as a partial homeomorphism. -/
@[simps] def partialHomeomorphCoe [DiscreteTopology (zmultiples p)] :
    PartialHomeomorph 𝕜 (AddCircle p) where
  toFun := (↑)
  invFun := fun x ↦ equivIco p a x
  source := Ioo a (a + p)
  target := {↑a}ᶜ
  map_source' := by
    intro x hx hx'
    exact hx.1.ne' ((coe_eq_coe_iff_of_mem_Ico (Ioo_subset_Ico_self hx)
      (left_mem_Ico.mpr (lt_add_of_pos_right a hp.out))).mp hx')
  map_target' := by
    intro x hx
    exact (eq_left_or_mem_Ioo_of_mem_Ico (equivIco p a x).2).resolve_left
      (hx ∘ ((equivIco p a).symm_apply_apply x).symm.trans ∘ congrArg _)
  left_inv' :=
    fun x hx ↦ congrArg _ ((equivIco p a).apply_symm_apply ⟨x, Ioo_subset_Ico_self hx⟩)
  right_inv' := fun x _ ↦ (equivIco p a).symm_apply_apply x
  open_source := isOpen_Ioo
  open_target := isOpen_compl_singleton
  continuousOn_toFun := (AddCircle.continuous_mk' p).continuousOn
  continuousOn_invFun := by
    exact continuousOn_of_forall_continuousAt
      (fun _ ↦ continuousAt_subtype_val.comp ∘ continuousAt_equivIco p a)

lemma isLocalHomeomorph_coe [DiscreteTopology (zmultiples p)] [DenselyOrdered 𝕜] :
    IsLocalHomeomorph ((↑) : 𝕜 → AddCircle p) := by
  intro a
  obtain ⟨b, hb1, hb2⟩ := exists_between (sub_lt_self a hp.out)
  exact ⟨partialHomeomorphCoe p b, ⟨hb2, lt_add_of_sub_right_lt hb1⟩, rfl⟩

end Continuity

/-- The image of the closed-open interval `[a, a + p)` under the quotient map `𝕜 → AddCircle p` is
the entire space. -/
@[simp]
theorem coe_image_Ico_eq : ((↑) : 𝕜 → AddCircle p) '' Ico a (a + p) = univ := by
  rw [image_eq_range]
  exact (equivIco p a).symm.range_eq_univ

/-- The image of the closed-open interval `[a, a + p)` under the quotient map `𝕜 → AddCircle p` is
the entire space. -/
@[simp]
theorem coe_image_Ioc_eq : ((↑) : 𝕜 → AddCircle p) '' Ioc a (a + p) = univ := by
  rw [image_eq_range]
  exact (equivIoc p a).symm.range_eq_univ

/-- The image of the closed interval `[0, p]` under the quotient map `𝕜 → AddCircle p` is the
entire space. -/
@[simp]
theorem coe_image_Icc_eq : ((↑) : 𝕜 → AddCircle p) '' Icc a (a + p) = univ :=
  eq_top_mono (image_subset _ Ico_subset_Icc_self) <| coe_image_Ico_eq _ _

end LinearOrderedAddCommGroup

section LinearOrderedField

variable [Field 𝕜] (p q : 𝕜)

/-- The rescaling equivalence between additive circles with different periods. -/
def equivAddCircle (hp : p ≠ 0) (hq : q ≠ 0) : AddCircle p ≃+ AddCircle q :=
  QuotientAddGroup.congr _ _ (AddAut.mulRight <| (Units.mk0 p hp)⁻¹ * Units.mk0 q hq) <| by
    rw [AddMonoidHom.map_zmultiples, AddMonoidHom.coe_coe, AddAut.mulRight_apply, Units.val_mul,
      Units.val_mk0, Units.val_inv_eq_inv_val, Units.val_mk0, mul_inv_cancel_left₀ hp]

@[simp]
theorem equivAddCircle_apply_mk (hp : p ≠ 0) (hq : q ≠ 0) (x : 𝕜) :
    equivAddCircle p q hp hq (x : 𝕜) = (x * (p⁻¹ * q) : 𝕜) :=
  rfl

@[simp]
theorem equivAddCircle_symm_apply_mk (hp : p ≠ 0) (hq : q ≠ 0) (x : 𝕜) :
    (equivAddCircle p q hp hq).symm (x : 𝕜) = (x * (q⁻¹ * p) : 𝕜) :=
  rfl

section
variable [LinearOrder 𝕜] [IsStrictOrderedRing 𝕜] [TopologicalSpace 𝕜] [OrderTopology 𝕜]

/-- The rescaling homeomorphism between additive circles with different periods. -/
def homeomorphAddCircle (hp : p ≠ 0) (hq : q ≠ 0) : AddCircle p ≃ₜ AddCircle q :=
  ⟨equivAddCircle p q hp hq,
    (continuous_quotient_mk'.comp (continuous_mul_right (p⁻¹ * q))).quotient_lift _,
    (continuous_quotient_mk'.comp (continuous_mul_right (q⁻¹ * p))).quotient_lift _⟩

@[simp]
theorem homeomorphAddCircle_apply_mk (hp : p ≠ 0) (hq : q ≠ 0) (x : 𝕜) :
    homeomorphAddCircle p q hp hq (x : 𝕜) = (x * (p⁻¹ * q) : 𝕜) :=
  rfl

@[simp]
theorem homeomorphAddCircle_symm_apply_mk (hp : p ≠ 0) (hq : q ≠ 0) (x : 𝕜) :
    (homeomorphAddCircle p q hp hq).symm (x : 𝕜) = (x * (q⁻¹ * p) : 𝕜) :=
  rfl
end

lemma natCast_div_mul_eq_nsmul (r : 𝕜) (m : ℕ) :
    (↑(↑m / q * r) : AddCircle p) = m • (r / q : AddCircle p) := by
  rw [mul_comm_div, ← nsmul_eq_mul, coe_nsmul]

lemma intCast_div_mul_eq_zsmul (r : 𝕜) (m : ℤ) :
    (↑(↑m / q * r) : AddCircle p) = m • (r / q : AddCircle p) := by
  rw [mul_comm_div, ← zsmul_eq_mul, coe_zsmul]

variable [LinearOrder 𝕜] [IsStrictOrderedRing 𝕜] [hp : Fact (0 < p)]

section FloorRing

variable [FloorRing 𝕜]

@[simp]
theorem coe_equivIco_mk_apply (x : 𝕜) :
    (equivIco p 0 <| QuotientAddGroup.mk x : 𝕜) = Int.fract (x / p) * p :=
  toIcoMod_eq_fract_mul _ x

instance : DivisibleBy (AddCircle p) ℤ where
  div x n := (↑((n : 𝕜)⁻¹ * (equivIco p 0 x : 𝕜)) : AddCircle p)
  div_zero x := by
    simp only [algebraMap.coe_zero, Int.cast_zero, inv_zero, zero_mul, QuotientAddGroup.mk_zero]
  div_cancel {n} x hn := by
    replace hn : (n : 𝕜) ≠ 0 := by norm_cast
    change n • QuotientAddGroup.mk' _ ((n : 𝕜)⁻¹ * ↑(equivIco p 0 x)) = x
    rw [← map_zsmul, ← smul_mul_assoc, zsmul_eq_mul, mul_inv_cancel₀ hn, one_mul]
    exact (equivIco p 0).symm_apply_apply x

end FloorRing

section FiniteOrderPoints

variable {p}

theorem addOrderOf_period_div {n : ℕ} (h : 0 < n) : addOrderOf ((p / n : 𝕜) : AddCircle p) = n := by
  rw [addOrderOf_eq_iff h]
  replace h : 0 < (n : 𝕜) := Nat.cast_pos.2 h
  refine ⟨?_, fun m hn h0 => ?_⟩ <;> simp only [Ne, ← coe_nsmul, nsmul_eq_mul]
  · rw [mul_div_cancel₀ _ h.ne', coe_period]
  rw [coe_eq_zero_of_pos_iff p hp.out (mul_pos (Nat.cast_pos.2 h0) <| div_pos hp.out h)]
  rintro ⟨k, hk⟩
  rw [mul_div, eq_div_iff h.ne', nsmul_eq_mul, mul_right_comm, ← Nat.cast_mul,
    (mul_left_injective₀ hp.out.ne').eq_iff, Nat.cast_inj, mul_comm] at hk
  exact (Nat.le_of_dvd h0 ⟨_, hk.symm⟩).not_lt hn

variable (p) in
theorem gcd_mul_addOrderOf_div_eq {n : ℕ} (m : ℕ) (hn : 0 < n) :
    m.gcd n * addOrderOf (↑(↑m / ↑n * p) : AddCircle p) = n := by
  rw [natCast_div_mul_eq_nsmul, IsOfFinAddOrder.addOrderOf_nsmul]
  · rw [addOrderOf_period_div hn, Nat.gcd_comm, Nat.mul_div_cancel']
    exact n.gcd_dvd_left m
  · rwa [← addOrderOf_pos_iff, addOrderOf_period_div hn]

theorem addOrderOf_div_of_gcd_eq_one {m n : ℕ} (hn : 0 < n) (h : m.gcd n = 1) :
    addOrderOf (↑(↑m / ↑n * p) : AddCircle p) = n := by
  convert gcd_mul_addOrderOf_div_eq p m hn
  rw [h, one_mul]

theorem addOrderOf_div_of_gcd_eq_one' {m : ℤ} {n : ℕ} (hn : 0 < n) (h : m.natAbs.gcd n = 1) :
    addOrderOf (↑(↑m / ↑n * p) : AddCircle p) = n := by
  cases m
  · simp only [Int.ofNat_eq_coe, Int.cast_natCast, Int.natAbs_natCast] at h ⊢
    exact addOrderOf_div_of_gcd_eq_one hn h
  · simp only [Int.cast_negSucc, neg_div, neg_mul, coe_neg, addOrderOf_neg]
    exact addOrderOf_div_of_gcd_eq_one hn h

theorem addOrderOf_coe_rat {q : ℚ} : addOrderOf (↑(↑q * p) : AddCircle p) = q.den := by
  have : (↑(q.den : ℤ) : 𝕜) ≠ 0 := by
    norm_cast
    exact q.pos.ne.symm
  rw [← q.num_divInt_den, Rat.cast_divInt_of_ne_zero _ this, Int.cast_natCast, Rat.num_divInt_den,
    addOrderOf_div_of_gcd_eq_one' q.pos q.reduced]

theorem nsmul_eq_zero_iff {u : AddCircle p} {n : ℕ} (h : 0 < n) :
    n • u = 0 ↔ ∃ m < n, ↑(↑m / ↑n * p) = u := by
  refine ⟨QuotientAddGroup.induction_on u fun k hk ↦ ?_, ?_⟩
  · rw [← addOrderOf_dvd_iff_nsmul_eq_zero]
    rintro ⟨m, -, rfl⟩
    constructor; rw [mul_comm, eq_comm]
    exact gcd_mul_addOrderOf_div_eq p m h
  rw [← coe_nsmul, coe_eq_zero_iff] at hk
  obtain ⟨a, ha⟩ := hk
  refine ⟨a.natMod n, Int.natMod_lt h.ne', ?_⟩
  have h0 : (n : 𝕜) ≠ 0 := Nat.cast_ne_zero.2 h.ne'
  rw [nsmul_eq_mul, mul_comm, ← div_eq_iff h0, ← a.ediv_add_emod' n, add_smul, add_div,
    zsmul_eq_mul, Int.cast_mul, Int.cast_natCast, mul_assoc, ← mul_div, mul_comm _ p,
    mul_div_cancel_right₀ p h0] at ha
  rw [← ha, coe_add, ← Int.cast_natCast, Int.natMod, Int.toNat_of_nonneg, zsmul_eq_mul,
    mul_div_right_comm, eq_comm, add_eq_right, ←zsmul_eq_mul, coe_zsmul, coe_period, smul_zero]
  exact Int.emod_nonneg _ (by exact_mod_cast h.ne')

theorem addOrderOf_eq_pos_iff {u : AddCircle p} {n : ℕ} (h : 0 < n) :
    addOrderOf u = n ↔ ∃ m < n, m.gcd n = 1 ∧ ↑(↑m / ↑n * p) = u := by
  refine ⟨QuotientAddGroup.induction_on u ?_, ?_⟩
  · rintro ⟨m, -, h₁, rfl⟩
    exact addOrderOf_div_of_gcd_eq_one h h₁
  rintro k rfl
  obtain ⟨m, hm, hk⟩ := (nsmul_eq_zero_iff h).mp (addOrderOf_nsmul_eq_zero (k : AddCircle p))
  refine ⟨m, hm, mul_right_cancel₀ h.ne' ?_, hk⟩
  convert gcd_mul_addOrderOf_div_eq p m h using 1
  · rw [hk]
  · apply one_mul

theorem exists_gcd_eq_one_of_isOfFinAddOrder {u : AddCircle p} (h : IsOfFinAddOrder u) :
    ∃ m : ℕ, m.gcd (addOrderOf u) = 1 ∧ m < addOrderOf u ∧ ↑((m : 𝕜) / addOrderOf u * p) = u :=
  let ⟨m, hl, hg, he⟩ := (addOrderOf_eq_pos_iff h.addOrderOf_pos).1 rfl
  ⟨m, hg, hl, he⟩

theorem addOrderOf_coe_eq_zero_iff_forall_rat_ne_div {a : 𝕜} :
    addOrderOf (a : AddCircle p) = 0 ↔ ∀ q : ℚ, (q : 𝕜) ≠ a / p := by
  simp only [ne_eq, eq_div_iff (Fact.out : 0 < p).ne']
  constructor
  · rintro h q rfl
    rw [addOrderOf_coe_rat] at h
    exact q.den_ne_zero h
  · rw [addOrderOf_eq_zero_iff']
    intro h n hn han
    simp only [← coe_nsmul, coe_eq_zero_iff, nsmul_eq_mul, zsmul_eq_mul] at han
    rcases han with ⟨m, hm⟩
    apply h (m / n)
    field_simp [hm]

variable (p)

/-- The natural bijection between points of order `n` and natural numbers less than and coprime to
`n`. The inverse of the map sends `m ↦ (m/n * p : AddCircle p)` where `m` is coprime to `n` and
satisfies `0 ≤ m < n`. -/
def setAddOrderOfEquiv {n : ℕ} (hn : 0 < n) :
    { u : AddCircle p | addOrderOf u = n } ≃ { m | m < n ∧ m.gcd n = 1 } :=
  Equiv.symm <|
    Equiv.ofBijective (fun m => ⟨↑((m : 𝕜) / n * p), addOrderOf_div_of_gcd_eq_one hn m.prop.2⟩)
      (by
        refine ⟨fun m₁ m₂ h => Subtype.ext ?_, fun u => ?_⟩
        · simp_rw [Subtype.mk_eq_mk, natCast_div_mul_eq_nsmul] at h
          refine nsmul_injOn_Iio_addOrderOf ?_ ?_ h <;> rw [addOrderOf_period_div hn]
          exacts [m₁.2.1, m₂.2.1]
        · obtain ⟨m, hmn, hg, he⟩ := (addOrderOf_eq_pos_iff hn).mp u.2
          exact ⟨⟨m, hmn, hg⟩, Subtype.ext he⟩)

@[simp]
theorem card_addOrderOf_eq_totient {n : ℕ} :
    Nat.card { u : AddCircle p // addOrderOf u = n } = n.totient := by
  rcases n.eq_zero_or_pos with (rfl | hn)
  · simp only [Nat.totient_zero, addOrderOf_eq_zero_iff]
    rcases em (∃ u : AddCircle p, ¬IsOfFinAddOrder u) with (⟨u, hu⟩ | h)
    · have : Infinite { u : AddCircle p // ¬IsOfFinAddOrder u } := by
        rw [← coe_setOf, infinite_coe_iff]
        exact infinite_not_isOfFinAddOrder hu
      exact Nat.card_eq_zero_of_infinite
    · have : IsEmpty { u : AddCircle p // ¬IsOfFinAddOrder u } := by simpa [isEmpty_subtype] using h
      exact Nat.card_of_isEmpty
  · rw [← coe_setOf, Nat.card_congr (setAddOrderOfEquiv p hn),
      n.totient_eq_card_lt_and_coprime]
    simp only [Nat.gcd_comm]

theorem finite_setOf_addOrderOf_eq {n : ℕ} (hn : 0 < n) :
    {u : AddCircle p | addOrderOf u = n}.Finite :=
  finite_coe_iff.mp <| Nat.finite_of_card_ne_zero <| by simp [hn.ne']

@[deprecated (since := "2025-03-26")]
alias finite_setOf_add_order_eq := finite_setOf_addOrderOf_eq

theorem finite_torsion {n : ℕ} (hn : 0 < n) :
    { u : AddCircle p | n • u = 0 }.Finite := by
  convert Set.finite_range (fun m : Fin n ↦ (↑(↑m / ↑n * p) : AddCircle p))
  simp_rw [nsmul_eq_zero_iff hn, range, Fin.exists_iff, exists_prop]

end FiniteOrderPoints

end LinearOrderedField

variable (p : ℝ)

instance pathConnectedSpace : PathConnectedSpace <| AddCircle p :=
  (inferInstance : PathConnectedSpace (Quotient _))

/-- The "additive circle" `ℝ ⧸ (ℤ ∙ p)` is compact. -/
instance compactSpace [Fact (0 < p)] : CompactSpace <| AddCircle p := by
  rw [← isCompact_univ_iff, ← coe_image_Icc_eq p 0]
  exact isCompact_Icc.image (AddCircle.continuous_mk' p)

/-- The action on `ℝ` by right multiplication of its the subgroup `zmultiples p` (the multiples of
`p:ℝ`) is properly discontinuous. -/
instance : ProperlyDiscontinuousVAdd (zmultiples p).op ℝ :=
  (zmultiples p).properlyDiscontinuousVAdd_opposite_of_tendsto_cofinite
    (AddSubgroup.tendsto_zmultiples_subtype_cofinite p)

end AddCircle

section UnitAddCircle

<<<<<<< HEAD
=======
instance instZeroLTOne [Semiring 𝕜] [PartialOrder 𝕜] [IsStrictOrderedRing 𝕜] : Fact ((0 : 𝕜) < 1) :=
  ⟨zero_lt_one⟩

>>>>>>> 06711512
/-- The unit circle `ℝ ⧸ ℤ`. -/
abbrev UnitAddCircle :=
  AddCircle (1 : ℝ)

end UnitAddCircle

section IdentifyIccEnds

/-! This section proves that for any `a`, the natural map from `[a, a + p] ⊂ 𝕜` to `AddCircle p`
gives an identification of `AddCircle p`, as a topological space, with the quotient of `[a, a + p]`
by the equivalence relation identifying the endpoints. -/


namespace AddCircle

variable [AddCommGroup 𝕜] [LinearOrder 𝕜] [IsOrderedAddMonoid 𝕜] (p a : 𝕜)
  [hp : Fact (0 < p)]

local notation "𝕋" => AddCircle p

/-- The relation identifying the endpoints of `Icc a (a + p)`. -/
inductive EndpointIdent : Icc a (a + p) → Icc a (a + p) → Prop
  | mk :
    EndpointIdent ⟨a, left_mem_Icc.mpr <| le_add_of_nonneg_right hp.out.le⟩
      ⟨a + p, right_mem_Icc.mpr <| le_add_of_nonneg_right hp.out.le⟩

variable [Archimedean 𝕜]

/-- The equivalence between `AddCircle p` and the quotient of `[a, a + p]` by the relation
identifying the endpoints. -/
def equivIccQuot : 𝕋 ≃ Quot (EndpointIdent p a) where
  toFun x := Quot.mk _ <| inclusion Ico_subset_Icc_self (equivIco _ _ x)
  invFun x :=
    Quot.liftOn x (↑) <| by
      rintro _ _ ⟨_⟩
      exact (coe_add_period p a).symm
  left_inv := (equivIco p a).symm_apply_apply
  right_inv :=
    Quot.ind <| by
      rintro ⟨x, hx⟩
      rcases ne_or_eq x (a + p) with (h | rfl)
      · revert x
        dsimp only
        intro x hx h
        congr
        ext1
        apply congr_arg Subtype.val ((equivIco p a).right_inv ⟨x, hx.1, hx.2.lt_of_ne h⟩)
      · rw [← Quot.sound EndpointIdent.mk]
        dsimp only
        congr
        ext1
        apply congr_arg Subtype.val
          ((equivIco p a).right_inv ⟨a, le_refl a, lt_add_of_pos_right a hp.out⟩)

theorem equivIccQuot_comp_mk_eq_toIcoMod :
    equivIccQuot p a ∘ Quotient.mk'' = fun x =>
      Quot.mk _ ⟨toIcoMod hp.out a x, Ico_subset_Icc_self <| toIcoMod_mem_Ico _ _ x⟩ :=
  rfl

theorem equivIccQuot_comp_mk_eq_toIocMod :
    equivIccQuot p a ∘ Quotient.mk'' = fun x =>
      Quot.mk _ ⟨toIocMod hp.out a x, Ioc_subset_Icc_self <| toIocMod_mem_Ioc _ _ x⟩ := by
  rw [equivIccQuot_comp_mk_eq_toIcoMod]
  funext x
  by_cases h : a ≡ x [PMOD p]
  · simp_rw [(modEq_iff_toIcoMod_eq_left hp.out).1 h, (modEq_iff_toIocMod_eq_right hp.out).1 h]
    exact Quot.sound EndpointIdent.mk
  · simp_rw [(not_modEq_iff_toIcoMod_eq_toIocMod hp.out).1 h]

/-- The natural map from `[a, a + p] ⊂ 𝕜` with endpoints identified to `𝕜 / ℤ • p`, as a
homeomorphism of topological spaces. -/
def homeoIccQuot [TopologicalSpace 𝕜] [OrderTopology 𝕜] : 𝕋 ≃ₜ Quot (EndpointIdent p a) where
  toEquiv := equivIccQuot p a
  continuous_toFun := by
    simp_rw [isQuotientMap_quotient_mk'.continuous_iff, continuous_iff_continuousAt,
      continuousAt_iff_continuous_left_right]
    intro x; constructor
    on_goal 1 => erw [equivIccQuot_comp_mk_eq_toIocMod]
    on_goal 2 => erw [equivIccQuot_comp_mk_eq_toIcoMod]
    all_goals
      apply continuous_quot_mk.continuousAt.comp_continuousWithinAt
      rw [IsInducing.subtypeVal.continuousWithinAt_iff]
    · apply continuous_left_toIocMod
    · apply continuous_right_toIcoMod
  continuous_invFun :=
    continuous_quot_lift _ ((AddCircle.continuous_mk' p).comp continuous_subtype_val)

/-! We now show that a continuous function on `[a, a + p]` satisfying `f a = f (a + p)` is the
pullback of a continuous function on `AddCircle p`. -/


variable {p a}

theorem liftIco_eq_lift_Icc {f : 𝕜 → B} (h : f a = f (a + p)) :
    liftIco p a f =
      Quot.lift (restrict (Icc a <| a + p) f)
          (by
            rintro _ _ ⟨_⟩
            exact h) ∘
        equivIccQuot p a :=
  rfl

theorem liftIco_zero_coe_apply {f : 𝕜 → B} {x : 𝕜} (hx : x ∈ Ico 0 p) : liftIco p 0 f ↑x = f x :=
  liftIco_coe_apply (by rwa [zero_add])

variable [TopologicalSpace 𝕜] [OrderTopology 𝕜]

theorem liftIco_continuous [TopologicalSpace B] {f : 𝕜 → B} (hf : f a = f (a + p))
    (hc : ContinuousOn f <| Icc a (a + p)) : Continuous (liftIco p a f) := by
  rw [liftIco_eq_lift_Icc hf]
  refine Continuous.comp ?_ (homeoIccQuot p a).continuous_toFun
  exact continuous_coinduced_dom.mpr (continuousOn_iff_continuous_restrict.mp hc)

theorem liftIco_zero_continuous [TopologicalSpace B] {f : 𝕜 → B} (hf : f 0 = f p)
    (hc : ContinuousOn f <| Icc 0 p) : Continuous (liftIco p 0 f) :=
  liftIco_continuous (by rwa [zero_add] : f 0 = f (0 + p)) (by rwa [zero_add])

@[simp] lemma coe_fract (x : ℝ) : (↑(Int.fract x) : AddCircle (1 : ℝ)) = x := by
  simp [← Int.self_sub_floor]

end AddCircle

end IdentifyIccEnds

namespace ZMod

variable {N : ℕ} [NeZero N]

/-- The `AddMonoidHom` from `ZMod N` to `ℝ / ℤ` sending `j mod N` to `j / N mod 1`. -/
noncomputable def toAddCircle : ZMod N →+ UnitAddCircle :=
  lift N ⟨AddMonoidHom.mk' (fun j ↦ ↑(j / N : ℝ)) (by simp [add_div]),
    by simp [div_self (NeZero.ne _)]⟩

lemma toAddCircle_intCast (j : ℤ) :
    toAddCircle (j : ZMod N) = ↑(j / N : ℝ) := by
  simp [toAddCircle]

lemma toAddCircle_natCast (j : ℕ) :
    toAddCircle (j : ZMod N) = ↑(j / N : ℝ) := by
  simpa using toAddCircle_intCast (N := N) j

/--
Explicit formula for `toCircle j`. Note that this is "evil" because it uses `ZMod.val`. Where
possible, it is recommended to lift `j` to `ℤ` and use `toAddCircle_intCast` instead.
-/
lemma toAddCircle_apply (j : ZMod N) :
    toAddCircle j = ↑(j.val / N : ℝ) := by
  rw [← toAddCircle_natCast, natCast_zmod_val]

variable (N) in
lemma toAddCircle_injective : Function.Injective (toAddCircle : ZMod N → _) := by
  intro x y hxy
  have : (0 : ℝ) < N := Nat.cast_pos.mpr (NeZero.pos _)
  rwa [toAddCircle_apply, toAddCircle_apply, AddCircle.coe_eq_coe_iff_of_mem_Ico
    (hp := Real.fact_zero_lt_one) (a := 0), div_left_inj' this.ne', Nat.cast_inj,
    (val_injective N).eq_iff] at hxy <;>
  exact ⟨by positivity, by simpa only [zero_add, div_lt_one this, Nat.cast_lt] using val_lt _⟩

@[simp] lemma toAddCircle_inj {j k : ZMod N} : toAddCircle j = toAddCircle k ↔ j = k :=
  (toAddCircle_injective N).eq_iff

@[simp] lemma toAddCircle_eq_zero {j : ZMod N} : toAddCircle j = 0 ↔ j = 0 :=
  map_eq_zero_iff _ (toAddCircle_injective N)

end ZMod<|MERGE_RESOLUTION|>--- conflicted
+++ resolved
@@ -538,12 +538,6 @@
 
 section UnitAddCircle
 
-<<<<<<< HEAD
-=======
-instance instZeroLTOne [Semiring 𝕜] [PartialOrder 𝕜] [IsStrictOrderedRing 𝕜] : Fact ((0 : 𝕜) < 1) :=
-  ⟨zero_lt_one⟩
-
->>>>>>> 06711512
 /-- The unit circle `ℝ ⧸ ℤ`. -/
 abbrev UnitAddCircle :=
   AddCircle (1 : ℝ)
