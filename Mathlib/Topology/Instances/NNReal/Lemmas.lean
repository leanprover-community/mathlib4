/-
Copyright (c) 2018 Johan Commelin. All rights reserved.
Released under Apache 2.0 license as described in the file LICENSE.
Authors: Johan Commelin
-/
import Mathlib.Data.NNReal.Basic
import Mathlib.Topology.Algebra.InfiniteSum.Order
import Mathlib.Topology.Algebra.InfiniteSum.Ring
import Mathlib.Topology.Algebra.Ring.Real
import Mathlib.Topology.ContinuousMap.Basic

/-!
# Topology on `ℝ≥0`

The basic lemmas for the natural topology on `ℝ≥0` .

## Main statements

Various mathematically trivial lemmas are proved about the compatibility
of limits and sums in `ℝ≥0` and `ℝ`. For example

* `tendsto_coe {f : Filter α} {m : α → ℝ≥0} {x : ℝ≥0} :
  Filter.Tendsto (fun a, (m a : ℝ)) f (𝓝 (x : ℝ)) ↔ Filter.Tendsto m f (𝓝 x)`

says that the limit of a filter along a map to `ℝ≥0` is the same in `ℝ` and `ℝ≥0`, and

* `coe_tsum {f : α → ℝ≥0} : ((∑'a, f a) : ℝ) = (∑'a, (f a : ℝ))`

says that says that a sum of elements in `ℝ≥0` is the same in `ℝ` and `ℝ≥0`.

Similarly, some mathematically trivial lemmas about infinite sums are proved,
a few of which rely on the fact that subtraction is continuous.

-/

noncomputable section

open Filter Metric Set TopologicalSpace Topology

variable {ι : Sort*} {n : ℕ}

namespace NNReal

variable {α : Type*} {L : SummationFilter α}

section coe

lemma isOpen_Ico_zero {x : NNReal} : IsOpen (Set.Ico 0 x) :=
  Ico_bot (a := x) ▸ isOpen_Iio

open Filter Finset

@[fun_prop]
theorem _root_.continuous_real_toNNReal : Continuous Real.toNNReal :=
  (continuous_id.max continuous_const).subtype_mk _

/-- `Real.toNNReal` bundled as a continuous map for convenience. -/
@[simps -fullyApplied]
noncomputable def _root_.ContinuousMap.realToNNReal : C(ℝ, ℝ≥0) :=
  .mk Real.toNNReal continuous_real_toNNReal

lemma _root_.ContinuousOn.ofReal_map_toNNReal {f : ℝ≥0 → ℝ≥0} {s : Set ℝ} {t : Set ℝ≥0}
    (hf : ContinuousOn f t) (h : Set.MapsTo Real.toNNReal s t) :
    ContinuousOn (fun x ↦ f x.toNNReal : ℝ → ℝ) s :=
  continuous_subtype_val.comp_continuousOn <| hf.comp continuous_real_toNNReal.continuousOn h

@[simp, norm_cast]
theorem tendsto_coe {f : Filter α} {m : α → ℝ≥0} {x : ℝ≥0} :
    Tendsto (fun a => (m a : ℝ)) f (𝓝 (x : ℝ)) ↔ Tendsto m f (𝓝 x) :=
  tendsto_subtype_rng.symm

theorem tendsto_coe' {f : Filter α} [NeBot f] {m : α → ℝ≥0} {x : ℝ} :
    Tendsto (fun a => m a : α → ℝ) f (𝓝 x) ↔ ∃ hx : 0 ≤ x, Tendsto m f (𝓝 ⟨x, hx⟩) :=
  ⟨fun h => ⟨ge_of_tendsto' h fun c => (m c).2, tendsto_coe.1 h⟩, fun ⟨_, hm⟩ => tendsto_coe.2 hm⟩

@[simp] theorem map_coe_atTop : map toReal atTop = atTop := map_val_Ici_atTop 0

@[simp]
theorem comap_coe_atTop : comap toReal atTop = atTop := (atTop_Ici_eq 0).symm

@[simp, norm_cast]
theorem tendsto_coe_atTop {f : Filter α} {m : α → ℝ≥0} :
    Tendsto (fun a => (m a : ℝ)) f atTop ↔ Tendsto m f atTop :=
  tendsto_Ici_atTop.symm

theorem _root_.tendsto_real_toNNReal {f : Filter α} {m : α → ℝ} {x : ℝ} (h : Tendsto m f (𝓝 x)) :
    Tendsto (fun a => Real.toNNReal (m a)) f (𝓝 (Real.toNNReal x)) :=
  (continuous_real_toNNReal.tendsto _).comp h

@[simp]
theorem _root_.Real.map_toNNReal_atTop : map Real.toNNReal atTop = atTop := by
  rw [← map_coe_atTop, Function.LeftInverse.filter_map @Real.toNNReal_coe]

theorem _root_.tendsto_real_toNNReal_atTop : Tendsto Real.toNNReal atTop atTop :=
  Real.map_toNNReal_atTop.le

@[simp]
theorem _root_.Real.comap_toNNReal_atTop : comap Real.toNNReal atTop = atTop := by
  refine le_antisymm ?_ tendsto_real_toNNReal_atTop.le_comap
  refine (atTop_basis_Ioi' 0).ge_iff.2 fun a ha ↦ ?_
  filter_upwards [preimage_mem_comap (Ioi_mem_atTop a.toNNReal)] with x hx
  exact (Real.toNNReal_lt_toNNReal_iff_of_nonneg ha.le).1 hx

@[simp]
theorem _root_.Real.tendsto_toNNReal_atTop_iff {l : Filter α} {f : α → ℝ} :
    Tendsto (fun x ↦ (f x).toNNReal) l atTop ↔ Tendsto f l atTop := by
  rw [← Real.comap_toNNReal_atTop, tendsto_comap_iff, Function.comp_def]

theorem _root_.Real.tendsto_toNNReal_atTop : Tendsto Real.toNNReal atTop atTop :=
  Real.tendsto_toNNReal_atTop_iff.2 tendsto_id

theorem nhds_zero : 𝓝 (0 : ℝ≥0) = ⨅ (a : ℝ≥0) (_ : a ≠ 0), 𝓟 (Iio a) :=
  nhds_bot_order.trans <| by simp only [bot_lt_iff_ne_bot]; rfl

theorem nhds_zero_basis : (𝓝 (0 : ℝ≥0)).HasBasis (fun a : ℝ≥0 => 0 < a) fun a => Iio a :=
  nhds_bot_basis


@[norm_cast]
theorem hasSum_coe {f : α → ℝ≥0} {r : ℝ≥0} :
    HasSum (fun a => (f a : ℝ)) (r : ℝ) L ↔ HasSum f r L := by
  simp only [HasSum, ← coe_sum, tendsto_coe]

<<<<<<< HEAD
protected theorem _root_.HasSum.toNNReal [L.NeBot] {f : α → ℝ} {y : ℝ} (hf₀ : ∀ n, 0 ≤ f n)
    (hy : HasSum f y L) : HasSum (fun x => Real.toNNReal (f x)) y.toNNReal L := by
  lift y to ℝ≥0 using hy.nonneg hf₀
  lift f to α → ℝ≥0 using hf₀
  simpa [hasSum_coe] using hy

theorem hasSum_real_toNNReal_of_nonneg [L.NeBot] {f : α → ℝ} (hf_nonneg : ∀ n, 0 ≤ f n)
=======
protected theorem _root_.HasSum.toNNReal {f : α → ℝ} {y : ℝ} (hf₀ : ∀ n, 0 ≤ f n)
    (hy : HasSum f y L) : HasSum (fun x => Real.toNNReal (f x)) y.toNNReal L := by
  rcases L.neBot_or_eq_bot with _ | hL
  · lift y to ℝ≥0 using hy.nonneg hf₀
    lift f to α → ℝ≥0 using hf₀
    simpa [hasSum_coe] using hy
  · simp [HasSum, hL]

theorem hasSum_real_toNNReal_of_nonneg {f : α → ℝ} (hf_nonneg : ∀ n, 0 ≤ f n)
>>>>>>> cc0d5cbb
    (hf : Summable f L) :
    HasSum (fun n => Real.toNNReal (f n)) (Real.toNNReal (∑'[L] n, f n)) L :=
  hf.hasSum.toNNReal hf_nonneg

@[norm_cast]
<<<<<<< HEAD
theorem summable_coe [L.NeBot] {f : α → ℝ≥0} :
    (Summable (fun a => (f a : ℝ)) L) ↔ Summable f L := by
  constructor
  · exact fun ⟨a, ha⟩ => ⟨⟨a, ha.nonneg fun x => (f x).2⟩, hasSum_coe.1 ha⟩
  · exact fun ⟨a, ha⟩ => ⟨a.1, hasSum_coe.2 ha⟩

theorem summable_mk [L.NeBot] {f : α → ℝ} (hf : ∀ n, 0 ≤ f n) :
=======
theorem summable_coe {f : α → ℝ≥0} :
    (Summable (fun a => (f a : ℝ)) L) ↔ Summable f L := by
  rcases L.neBot_or_eq_bot with _ | hL
  · constructor
    · exact fun ⟨a, ha⟩ => ⟨⟨a, ha.nonneg fun x => (f x).2⟩, hasSum_coe.1 ha⟩
    · exact fun ⟨a, ha⟩ => ⟨a.1, hasSum_coe.2 ha⟩
  · simp [Summable, HasSum, hL]

theorem summable_mk {f : α → ℝ} (hf : ∀ n, 0 ≤ f n) :
>>>>>>> cc0d5cbb
    Summable (fun n ↦ ⟨f n, hf n⟩ : α → ℝ≥0) L ↔ Summable f L :=
  Iff.symm <| summable_coe (f := fun x => ⟨f x, hf x⟩)

@[norm_cast]
<<<<<<< HEAD
theorem coe_tsum [L.NeBot] {f : α → ℝ≥0} : ↑(∑'[L] a, f a) = ∑'[L] a, (f a : ℝ) := by
  classical
  exact if hf : Summable f L then Eq.symm <| (hasSum_coe.2 <| hf.hasSum).tsum_eq
  else by simp [tsum_def, hf, mt summable_coe.1 hf]

theorem coe_tsum_of_nonneg [L.NeBot] {f : α → ℝ} (hf₁ : ∀ n, 0 ≤ f n) :
    (⟨∑'[L] n, f n, tsum_nonneg hf₁⟩ : ℝ≥0) = (∑'[L] n, ⟨f n, hf₁ n⟩ : ℝ≥0) :=
  NNReal.eq <| Eq.symm <| coe_tsum (f := fun x => ⟨f x, hf₁ x⟩)

nonrec theorem tsum_mul_left [L.NeBot] (a : ℝ≥0) (f : α → ℝ≥0) :
    ∑'[L] x, a * f x = a * ∑'[L] x, f x :=
  NNReal.eq <| by simp only [coe_tsum, NNReal.coe_mul, tsum_mul_left]

nonrec theorem tsum_mul_right [L.NeBot] (f : α → ℝ≥0) (a : ℝ≥0) :
=======
theorem coe_tsum {f : α → ℝ≥0} : ↑(∑'[L] a, f a) = ∑'[L] a, (f a : ℝ) :=
  Function.LeftInverse.map_tsum (g := NNReal.toRealHom)
    f NNReal.continuous_coe continuous_real_toNNReal (fun x ↦ by simp)

theorem coe_tsum_of_nonneg {f : α → ℝ} (hf₁ : ∀ n, 0 ≤ f n) :
    (⟨∑'[L] n, f n, tsum_nonneg hf₁⟩ : ℝ≥0) = (∑'[L] n, ⟨f n, hf₁ n⟩ : ℝ≥0) :=
  NNReal.eq <| Eq.symm <| coe_tsum (f := fun x => ⟨f x, hf₁ x⟩)

nonrec theorem tsum_mul_left (a : ℝ≥0) (f : α → ℝ≥0) :
    ∑'[L] x, a * f x = a * ∑'[L] x, f x :=
  NNReal.eq <| by simp only [coe_tsum, NNReal.coe_mul, tsum_mul_left]

nonrec theorem tsum_mul_right (f : α → ℝ≥0) (a : ℝ≥0) :
>>>>>>> cc0d5cbb
    ∑'[L] x, f x * a = (∑'[L] x, f x) * a :=
  NNReal.eq <| by simp only [coe_tsum, NNReal.coe_mul, tsum_mul_right]

theorem summable_comp_injective {β : Type*} {f : α → ℝ≥0} (hf : Summable f) {i : β → α}
    (hi : Function.Injective i) : Summable (f ∘ i) := by
  rw [← summable_coe] at hf ⊢
  exact hf.comp_injective hi

theorem summable_nat_add (f : ℕ → ℝ≥0) (hf : Summable f) (k : ℕ) : Summable fun i => f (i + k) :=
  summable_comp_injective hf <| add_left_injective k

nonrec theorem summable_nat_add_iff {f : ℕ → ℝ≥0} (k : ℕ) :
    (Summable fun i => f (i + k)) ↔ Summable f := by
  rw [← summable_coe, ← summable_coe]
  exact @summable_nat_add_iff ℝ _ _ _ (fun i => (f i : ℝ)) k

nonrec theorem hasSum_nat_add_iff {f : ℕ → ℝ≥0} (k : ℕ) {a : ℝ≥0} :
    HasSum (fun n => f (n + k)) a ↔ HasSum f (a + ∑ i ∈ range k, f i) := by
  rw [← hasSum_coe, hasSum_nat_add_iff (f := fun n => toReal (f n)) k]; norm_cast

theorem sum_add_tsum_nat_add {f : ℕ → ℝ≥0} (k : ℕ) (hf : Summable f) :
    ∑' i, f i = (∑ i ∈ range k, f i) + ∑' i, f (i + k) :=
  (((summable_nat_add_iff k).2 hf).sum_add_tsum_nat_add').symm

theorem iInf_real_pos_eq_iInf_nnreal_pos [CompleteLattice α] {f : ℝ → α} :
    ⨅ (n : ℝ) (_ : 0 < n), f n = ⨅ (n : ℝ≥0) (_ : 0 < n), f n :=
  le_antisymm (iInf_mono' fun r => ⟨r, le_rfl⟩) (iInf₂_mono' fun r hr => ⟨⟨r, hr.le⟩, hr, le_rfl⟩)

end coe

theorem tendsto_cofinite_zero_of_summable {α} {f : α → ℝ≥0} (hf : Summable f) :
    Tendsto f cofinite (𝓝 0) := by
  simp only [← summable_coe, ← tendsto_coe] at hf ⊢
  exact hf.tendsto_cofinite_zero

theorem tendsto_atTop_zero_of_summable {f : ℕ → ℝ≥0} (hf : Summable f) : Tendsto f atTop (𝓝 0) := by
  rw [← Nat.cofinite_eq_atTop]
  exact tendsto_cofinite_zero_of_summable hf

/-- The sum over the complement of a finset tends to `0` when the finset grows to cover the whole
space. This does not need a summability assumption, as otherwise all sums are zero. -/
nonrec theorem tendsto_tsum_compl_atTop_zero {α : Type*} (f : α → ℝ≥0) :
    Tendsto (fun s : Finset α => ∑' b : { x // x ∉ s }, f b) atTop (𝓝 0) := by
  simp_rw [← tendsto_coe, coe_tsum, NNReal.coe_zero]
  exact tendsto_tsum_compl_atTop_zero fun a : α => (f a : ℝ)

/-- `x ↦ x ^ n` as an order isomorphism of `ℝ≥0`. -/
def powOrderIso (n : ℕ) (hn : n ≠ 0) : ℝ≥0 ≃o ℝ≥0 :=
  StrictMono.orderIsoOfSurjective (fun x ↦ x ^ n) (fun x y h =>
      pow_left_strictMonoOn₀ hn (zero_le x) (zero_le y) h) <|
    (continuous_id.pow _).surjective (tendsto_pow_atTop hn) <| by
      simpa [OrderBot.atBot_eq, pos_iff_ne_zero]

section Monotone

/-- A monotone, bounded above sequence `f : ℕ → ℝ` has a finite limit. -/
theorem _root_.Real.tendsto_of_bddAbove_monotone {f : ℕ → ℝ} (h_bdd : BddAbove (Set.range f))
    (h_mon : Monotone f) : ∃ r : ℝ, Tendsto f atTop (𝓝 r) := by
  obtain ⟨B, hB⟩ := Real.exists_isLUB (Set.range_nonempty f) h_bdd
  exact ⟨B, tendsto_atTop_isLUB h_mon hB⟩

/-- An antitone, bounded below sequence `f : ℕ → ℝ` has a finite limit. -/
theorem _root_.Real.tendsto_of_bddBelow_antitone {f : ℕ → ℝ} (h_bdd : BddBelow (Set.range f))
    (h_ant : Antitone f) : ∃ r : ℝ, Tendsto f atTop (𝓝 r) := by
  obtain ⟨B, hB⟩ := Real.exists_isGLB (Set.range_nonempty f) h_bdd
  exact ⟨B, tendsto_atTop_isGLB h_ant hB⟩

/-- An antitone sequence `f : ℕ → ℝ≥0` has a finite limit. -/
theorem tendsto_of_antitone {f : ℕ → ℝ≥0} (h_ant : Antitone f) :
    ∃ r : ℝ≥0, Tendsto f atTop (𝓝 r) := by
  have h_bdd_0 : (0 : ℝ) ∈ lowerBounds (Set.range fun n : ℕ => (f n : ℝ)) := by
    rintro r ⟨n, hn⟩
    simp_rw [← hn]
    exact NNReal.coe_nonneg _
  obtain ⟨L, hL⟩ := Real.tendsto_of_bddBelow_antitone ⟨0, h_bdd_0⟩ h_ant
  have hL0 : 0 ≤ L :=
    haveI h_glb : IsGLB (Set.range fun n => (f n : ℝ)) L := isGLB_of_tendsto_atTop h_ant hL
    (le_isGLB_iff h_glb).mpr h_bdd_0
  exact ⟨⟨L, hL0⟩, NNReal.tendsto_coe.mp hL⟩

end Monotone

lemma iSup_pow_of_ne_zero (hn : n ≠ 0) (f : ι → ℝ≥0) : (⨆ i, f i) ^ n = ⨆ i, f i ^ n :=
  (NNReal.powOrderIso n hn).map_ciSup' _

lemma iSup_pow [Nonempty ι] (f : ι → ℝ≥0) (n : ℕ) : (⨆ i, f i) ^ n = ⨆ i, f i ^ n := by
  by_cases hn : n = 0
  · simp [hn]
  · exact iSup_pow_of_ne_zero hn _

end NNReal

namespace ENNReal

attribute [simp] ENNReal.top_pow

/-- `x ↦ x ^ n` as an order isomorphism of `ℝ≥0∞`.

See also `ENNReal.orderIsoRpow`. -/
def powOrderIso (n : ℕ) (hn : n ≠ 0) : ℝ≥0∞ ≃o ℝ≥0∞ :=
  (NNReal.powOrderIso n hn).withTopCongr.copy (· ^ n) _
    (by cases n; (· cases hn rfl); · ext (_ | _) <;> rfl) rfl

lemma iSup_pow_of_ne_zero (hn : n ≠ 0) (f : ι → ℝ≥0∞) : (⨆ i, f i) ^ n = ⨆ i, f i ^ n :=
  (powOrderIso n hn).map_iSup _

lemma iSup_pow [Nonempty ι] (f : ι → ℝ≥0∞) (n : ℕ) : (⨆ i, f i) ^ n = ⨆ i, f i ^ n := by
  by_cases hn : n = 0
  · simp [hn]
  · exact iSup_pow_of_ne_zero hn _

lemma iSup₂_pow_of_ne_zero {κ : ι → Sort*} (f : (i : ι) → κ i → ℝ≥0∞) {n : ℕ} (hn : n ≠ 0) :
    (⨆ i, ⨆ j, f i j) ^ n = ⨆ i, ⨆ j, f i j ^ n :=
  (powOrderIso n hn).map_iSup₂ f

end ENNReal

open NNReal in
lemma Real.iSup_pow [Nonempty ι] {f : ι → ℝ} (hf : ∀ i, 0 ≤ f i) (n : ℕ) :
    (⨆ i, f i) ^ n = ⨆ i, f i ^ n := by
  lift f to ι → ℝ≥0 using hf; dsimp; exact mod_cast NNReal.iSup_pow f n

lemma Real.iSup_pow_of_ne_zero {f : ι → ℝ} (hf : ∀ i, 0 ≤ f i) (hn : n ≠ 0) :
    (⨆ i, f i) ^ n = ⨆ i, f i ^ n := by
  cases isEmpty_or_nonempty ι
  · simp [hn]
  · exact iSup_pow hf _<|MERGE_RESOLUTION|>--- conflicted
+++ resolved
@@ -121,15 +121,6 @@
     HasSum (fun a => (f a : ℝ)) (r : ℝ) L ↔ HasSum f r L := by
   simp only [HasSum, ← coe_sum, tendsto_coe]
 
-<<<<<<< HEAD
-protected theorem _root_.HasSum.toNNReal [L.NeBot] {f : α → ℝ} {y : ℝ} (hf₀ : ∀ n, 0 ≤ f n)
-    (hy : HasSum f y L) : HasSum (fun x => Real.toNNReal (f x)) y.toNNReal L := by
-  lift y to ℝ≥0 using hy.nonneg hf₀
-  lift f to α → ℝ≥0 using hf₀
-  simpa [hasSum_coe] using hy
-
-theorem hasSum_real_toNNReal_of_nonneg [L.NeBot] {f : α → ℝ} (hf_nonneg : ∀ n, 0 ≤ f n)
-=======
 protected theorem _root_.HasSum.toNNReal {f : α → ℝ} {y : ℝ} (hf₀ : ∀ n, 0 ≤ f n)
     (hy : HasSum f y L) : HasSum (fun x => Real.toNNReal (f x)) y.toNNReal L := by
   rcases L.neBot_or_eq_bot with _ | hL
@@ -139,21 +130,11 @@
   · simp [HasSum, hL]
 
 theorem hasSum_real_toNNReal_of_nonneg {f : α → ℝ} (hf_nonneg : ∀ n, 0 ≤ f n)
->>>>>>> cc0d5cbb
     (hf : Summable f L) :
     HasSum (fun n => Real.toNNReal (f n)) (Real.toNNReal (∑'[L] n, f n)) L :=
   hf.hasSum.toNNReal hf_nonneg
 
 @[norm_cast]
-<<<<<<< HEAD
-theorem summable_coe [L.NeBot] {f : α → ℝ≥0} :
-    (Summable (fun a => (f a : ℝ)) L) ↔ Summable f L := by
-  constructor
-  · exact fun ⟨a, ha⟩ => ⟨⟨a, ha.nonneg fun x => (f x).2⟩, hasSum_coe.1 ha⟩
-  · exact fun ⟨a, ha⟩ => ⟨a.1, hasSum_coe.2 ha⟩
-
-theorem summable_mk [L.NeBot] {f : α → ℝ} (hf : ∀ n, 0 ≤ f n) :
-=======
 theorem summable_coe {f : α → ℝ≥0} :
     (Summable (fun a => (f a : ℝ)) L) ↔ Summable f L := by
   rcases L.neBot_or_eq_bot with _ | hL
@@ -163,27 +144,10 @@
   · simp [Summable, HasSum, hL]
 
 theorem summable_mk {f : α → ℝ} (hf : ∀ n, 0 ≤ f n) :
->>>>>>> cc0d5cbb
     Summable (fun n ↦ ⟨f n, hf n⟩ : α → ℝ≥0) L ↔ Summable f L :=
   Iff.symm <| summable_coe (f := fun x => ⟨f x, hf x⟩)
 
 @[norm_cast]
-<<<<<<< HEAD
-theorem coe_tsum [L.NeBot] {f : α → ℝ≥0} : ↑(∑'[L] a, f a) = ∑'[L] a, (f a : ℝ) := by
-  classical
-  exact if hf : Summable f L then Eq.symm <| (hasSum_coe.2 <| hf.hasSum).tsum_eq
-  else by simp [tsum_def, hf, mt summable_coe.1 hf]
-
-theorem coe_tsum_of_nonneg [L.NeBot] {f : α → ℝ} (hf₁ : ∀ n, 0 ≤ f n) :
-    (⟨∑'[L] n, f n, tsum_nonneg hf₁⟩ : ℝ≥0) = (∑'[L] n, ⟨f n, hf₁ n⟩ : ℝ≥0) :=
-  NNReal.eq <| Eq.symm <| coe_tsum (f := fun x => ⟨f x, hf₁ x⟩)
-
-nonrec theorem tsum_mul_left [L.NeBot] (a : ℝ≥0) (f : α → ℝ≥0) :
-    ∑'[L] x, a * f x = a * ∑'[L] x, f x :=
-  NNReal.eq <| by simp only [coe_tsum, NNReal.coe_mul, tsum_mul_left]
-
-nonrec theorem tsum_mul_right [L.NeBot] (f : α → ℝ≥0) (a : ℝ≥0) :
-=======
 theorem coe_tsum {f : α → ℝ≥0} : ↑(∑'[L] a, f a) = ∑'[L] a, (f a : ℝ) :=
   Function.LeftInverse.map_tsum (g := NNReal.toRealHom)
     f NNReal.continuous_coe continuous_real_toNNReal (fun x ↦ by simp)
@@ -197,7 +161,6 @@
   NNReal.eq <| by simp only [coe_tsum, NNReal.coe_mul, tsum_mul_left]
 
 nonrec theorem tsum_mul_right (f : α → ℝ≥0) (a : ℝ≥0) :
->>>>>>> cc0d5cbb
     ∑'[L] x, f x * a = (∑'[L] x, f x) * a :=
   NNReal.eq <| by simp only [coe_tsum, NNReal.coe_mul, tsum_mul_right]
 
