/-
Copyright (c) 2017 Johannes Hölzl. All rights reserved.
Released under Apache 2.0 license as described in the file LICENSE.
Authors: Johannes Hölzl
-/
import Mathlib.Algebra.BigOperators.Intervals
import Mathlib.Data.ENNReal.BigOperators
import Mathlib.Tactic.Bound
import Mathlib.Topology.Order.LiminfLimsup
import Mathlib.Topology.EMetricSpace.Lipschitz
import Mathlib.Topology.Instances.NNReal.Lemmas
import Mathlib.Topology.MetricSpace.Pseudo.Real
import Mathlib.Topology.MetricSpace.ProperSpace.Real
import Mathlib.Topology.Metrizable.Uniformity

/-!
# Topology on extended non-negative reals
-/

noncomputable section

open Filter Function Metric Set Topology
open scoped Finset ENNReal NNReal

variable {α : Type*} {β : Type*} {γ : Type*}

namespace ENNReal

variable {a b : ℝ≥0∞} {r : ℝ≥0} {x : ℝ≥0∞} {ε : ℝ≥0∞}

section TopologicalSpace

open TopologicalSpace

theorem isOpen_ne_top : IsOpen { a : ℝ≥0∞ | a ≠ ∞ } := isOpen_ne

theorem isOpen_Ico_zero : IsOpen (Ico 0 b) := by
  rw [ENNReal.Ico_eq_Iio]
  exact isOpen_Iio

theorem coe_range_mem_nhds : range ((↑) : ℝ≥0 → ℝ≥0∞) ∈ 𝓝 (r : ℝ≥0∞) :=
  IsOpen.mem_nhds isOpenEmbedding_coe.isOpen_range <| mem_range_self _

@[fun_prop]
theorem continuous_coe : Continuous ((↑) : ℝ≥0 → ℝ≥0∞) :=
  isEmbedding_coe.continuous

lemma tendsto_coe_toNNReal {a : ℝ≥0∞} (ha : a ≠ ⊤) : Tendsto (↑) (𝓝 a.toNNReal) (𝓝 a) := by
  nth_rewrite 2 [← coe_toNNReal ha]
  exact continuous_coe.tendsto _

theorem continuous_coe_iff {α} [TopologicalSpace α] {f : α → ℝ≥0} :
    (Continuous fun a => (f a : ℝ≥0∞)) ↔ Continuous f :=
  isEmbedding_coe.continuous_iff.symm

theorem nhds_coe {r : ℝ≥0} : 𝓝 (r : ℝ≥0∞) = (𝓝 r).map (↑) :=
  (isOpenEmbedding_coe.map_nhds_eq r).symm

theorem tendsto_nhds_coe_iff {α : Type*} {l : Filter α} {x : ℝ≥0} {f : ℝ≥0∞ → α} :
    Tendsto f (𝓝 ↑x) l ↔ Tendsto (f ∘ (↑) : ℝ≥0 → α) (𝓝 x) l := by
  rw [nhds_coe, tendsto_map'_iff]

theorem continuousAt_coe_iff {α : Type*} [TopologicalSpace α] {x : ℝ≥0} {f : ℝ≥0∞ → α} :
    ContinuousAt f ↑x ↔ ContinuousAt (f ∘ (↑) : ℝ≥0 → α) x :=
  tendsto_nhds_coe_iff

theorem continuous_ofReal : Continuous ENNReal.ofReal :=
  (continuous_coe_iff.2 continuous_id).comp continuous_real_toNNReal

theorem tendsto_ofReal {f : Filter α} {m : α → ℝ} {a : ℝ} (h : Tendsto m f (𝓝 a)) :
    Tendsto (fun a => ENNReal.ofReal (m a)) f (𝓝 (ENNReal.ofReal a)) :=
  (continuous_ofReal.tendsto a).comp h

theorem tendsto_toNNReal {a : ℝ≥0∞} (ha : a ≠ ∞) :
    Tendsto ENNReal.toNNReal (𝓝 a) (𝓝 a.toNNReal) := by
  lift a to ℝ≥0 using ha
  rw [nhds_coe, tendsto_map'_iff]
  exact tendsto_id

theorem tendsto_toNNReal_iff {f : α → ℝ≥0∞} {u : Filter α} (ha : a ≠ ∞) (hf : ∀ x, f x ≠ ∞) :
    Tendsto (ENNReal.toNNReal ∘ f) u (𝓝 (a.toNNReal)) ↔ Tendsto f u (𝓝 a) := by
  refine ⟨fun h => ?_, fun h => (ENNReal.tendsto_toNNReal ha).comp h⟩
  rw [← coe_comp_toNNReal_comp hf]
  exact (tendsto_coe_toNNReal ha).comp h

theorem tendsto_toNNReal_iff' {f : α → ℝ≥0∞} {u : Filter α} {a : ℝ≥0} (hf : ∀ x, f x ≠ ∞) :
    Tendsto (ENNReal.toNNReal ∘ f) u (𝓝 a) ↔ Tendsto f u (𝓝 a) := by
  rw [← toNNReal_coe a]
  exact tendsto_toNNReal_iff coe_ne_top hf

theorem eventuallyEq_of_toReal_eventuallyEq {l : Filter α} {f g : α → ℝ≥0∞}
    (hfi : ∀ᶠ x in l, f x ≠ ∞) (hgi : ∀ᶠ x in l, g x ≠ ∞)
    (hfg : (fun x => (f x).toReal) =ᶠ[l] fun x => (g x).toReal) : f =ᶠ[l] g := by
  filter_upwards [hfi, hgi, hfg] with _ hfx hgx _
  rwa [← ENNReal.toReal_eq_toReal hfx hgx]

theorem continuousOn_toNNReal : ContinuousOn ENNReal.toNNReal { a | a ≠ ∞ } := fun _a ha =>
  ContinuousAt.continuousWithinAt (tendsto_toNNReal ha)

theorem tendsto_toReal {a : ℝ≥0∞} (ha : a ≠ ∞) : Tendsto ENNReal.toReal (𝓝 a) (𝓝 a.toReal) :=
  NNReal.tendsto_coe.2 <| tendsto_toNNReal ha

lemma continuousOn_toReal : ContinuousOn ENNReal.toReal { a | a ≠ ∞ } :=
  NNReal.continuous_coe.comp_continuousOn continuousOn_toNNReal

lemma continuousAt_toReal (hx : x ≠ ∞) : ContinuousAt ENNReal.toReal x :=
  continuousOn_toReal.continuousAt (isOpen_ne_top.mem_nhds_iff.mpr hx)

/-- The set of finite `ℝ≥0∞` numbers is homeomorphic to `ℝ≥0`. -/
def neTopHomeomorphNNReal : { a | a ≠ ∞ } ≃ₜ ℝ≥0 where
  toEquiv := neTopEquivNNReal
  continuous_toFun := continuousOn_iff_continuous_restrict.1 continuousOn_toNNReal
  continuous_invFun := continuous_coe.subtype_mk _

/-- The set of finite `ℝ≥0∞` numbers is homeomorphic to `ℝ≥0`. -/
def ltTopHomeomorphNNReal : { a | a < ∞ } ≃ₜ ℝ≥0 := by
  refine (Homeomorph.setCongr ?_).trans neTopHomeomorphNNReal
  simp only [lt_top_iff_ne_top]

theorem nhds_top : 𝓝 ∞ = ⨅ (a) (_ : a ≠ ∞), 𝓟 (Ioi a) :=
  nhds_top_order.trans <| by simp [lt_top_iff_ne_top, Ioi]

theorem nhds_top' : 𝓝 ∞ = ⨅ r : ℝ≥0, 𝓟 (Ioi ↑r) :=
  nhds_top.trans <| iInf_ne_top _

theorem nhds_top_basis : (𝓝 ∞).HasBasis (fun a => a < ∞) fun a => Ioi a :=
  _root_.nhds_top_basis

theorem tendsto_nhds_top_iff_nnreal {m : α → ℝ≥0∞} {f : Filter α} :
    Tendsto m f (𝓝 ∞) ↔ ∀ x : ℝ≥0, ∀ᶠ a in f, ↑x < m a := by
  simp only [nhds_top', tendsto_iInf, tendsto_principal, mem_Ioi]

theorem tendsto_nhds_top_iff_nat {m : α → ℝ≥0∞} {f : Filter α} :
    Tendsto m f (𝓝 ∞) ↔ ∀ n : ℕ, ∀ᶠ a in f, ↑n < m a :=
  tendsto_nhds_top_iff_nnreal.trans
    ⟨fun h n => by simpa only [ENNReal.coe_natCast] using h n, fun h x =>
      let ⟨n, hn⟩ := exists_nat_gt x
      (h n).mono fun _ => lt_trans <| by rwa [← ENNReal.coe_natCast, coe_lt_coe]⟩

theorem tendsto_nhds_top {m : α → ℝ≥0∞} {f : Filter α} (h : ∀ n : ℕ, ∀ᶠ a in f, ↑n < m a) :
    Tendsto m f (𝓝 ∞) :=
  tendsto_nhds_top_iff_nat.2 h

theorem tendsto_nat_nhds_top : Tendsto (fun n : ℕ => ↑n) atTop (𝓝 ∞) :=
  tendsto_nhds_top fun n =>
    mem_atTop_sets.2 ⟨n + 1, fun _m hm => mem_setOf.2 <| Nat.cast_lt.2 <| Nat.lt_of_succ_le hm⟩

@[simp, norm_cast]
theorem tendsto_coe_nhds_top {f : α → ℝ≥0} {l : Filter α} :
    Tendsto (fun x => (f x : ℝ≥0∞)) l (𝓝 ∞) ↔ Tendsto f l atTop := by
  rw [tendsto_nhds_top_iff_nnreal, atTop_basis_Ioi.tendsto_right_iff]; simp

@[simp]
theorem tendsto_ofReal_nhds_top {f : α → ℝ} {l : Filter α} :
    Tendsto (fun x ↦ ENNReal.ofReal (f x)) l (𝓝 ∞) ↔ Tendsto f l atTop :=
  tendsto_coe_nhds_top.trans Real.tendsto_toNNReal_atTop_iff

theorem tendsto_ofReal_atTop : Tendsto ENNReal.ofReal atTop (𝓝 ∞) :=
  tendsto_ofReal_nhds_top.2 tendsto_id

theorem nhds_zero : 𝓝 (0 : ℝ≥0∞) = ⨅ (a) (_ : a ≠ 0), 𝓟 (Iio a) :=
  nhds_bot_order.trans <| by simp [pos_iff_ne_zero, Iio]

theorem nhds_zero_basis : (𝓝 (0 : ℝ≥0∞)).HasBasis (fun a : ℝ≥0∞ => 0 < a) fun a => Iio a :=
  nhds_bot_basis

theorem nhds_zero_basis_Iic : (𝓝 (0 : ℝ≥0∞)).HasBasis (fun a : ℝ≥0∞ => 0 < a) Iic :=
  nhds_bot_basis_Iic

-- TODO: add a TC for `≠ ∞`?
@[instance]
theorem nhdsGT_coe_neBot {r : ℝ≥0} : (𝓝[>] (r : ℝ≥0∞)).NeBot :=
  nhdsGT_neBot_of_exists_gt ⟨∞, ENNReal.coe_lt_top⟩

@[instance] theorem nhdsGT_zero_neBot : (𝓝[>] (0 : ℝ≥0∞)).NeBot := nhdsGT_coe_neBot

@[instance] theorem nhdsGT_one_neBot : (𝓝[>] (1 : ℝ≥0∞)).NeBot := nhdsGT_coe_neBot

@[instance] theorem nhdsGT_nat_neBot (n : ℕ) : (𝓝[>] (n : ℝ≥0∞)).NeBot := nhdsGT_coe_neBot

@[instance]
theorem nhdsGT_ofNat_neBot (n : ℕ) [n.AtLeastTwo] : (𝓝[>] (OfNat.ofNat n : ℝ≥0∞)).NeBot :=
  nhdsGT_coe_neBot

@[instance]
theorem nhdsLT_neBot [NeZero x] : (𝓝[<] x).NeBot :=
  nhdsWithin_Iio_self_neBot' ⟨0, NeZero.pos x⟩

/-- Closed intervals `Set.Icc (x - ε) (x + ε)`, `ε ≠ 0`, form a basis of neighborhoods of an
extended nonnegative real number `x ≠ ∞`. We use `Set.Icc` instead of `Set.Ioo` because this way the
statement works for `x = 0`.
-/
theorem hasBasis_nhds_of_ne_top' (xt : x ≠ ∞) :
    (𝓝 x).HasBasis (· ≠ 0) (fun ε => Icc (x - ε) (x + ε)) := by
  rcases (zero_le x).eq_or_lt with rfl | x0
  · simp_rw [zero_tsub, zero_add, ← bot_eq_zero, Icc_bot, ← bot_lt_iff_ne_bot]
    exact nhds_bot_basis_Iic
  · refine (nhds_basis_Ioo' ⟨_, x0⟩ ⟨_, xt.lt_top⟩).to_hasBasis ?_ fun ε ε0 => ?_
    · rintro ⟨a, b⟩ ⟨ha, hb⟩
      rcases exists_between (tsub_pos_of_lt ha) with ⟨ε, ε0, hε⟩
      rcases lt_iff_exists_add_pos_lt.1 hb with ⟨δ, δ0, hδ⟩
      refine ⟨min ε δ, (lt_min ε0 (coe_pos.2 δ0)).ne', Icc_subset_Ioo ?_ ?_⟩
      · exact lt_tsub_comm.2 ((min_le_left _ _).trans_lt hε)
      · exact (add_le_add_left (min_le_right _ _) _).trans_lt hδ
    · exact ⟨(x - ε, x + ε), ⟨ENNReal.sub_lt_self xt x0.ne' ε0,
        lt_add_right xt ε0⟩, Ioo_subset_Icc_self⟩

theorem hasBasis_nhds_of_ne_top (xt : x ≠ ∞) :
    (𝓝 x).HasBasis (0 < ·) (fun ε => Icc (x - ε) (x + ε)) := by
  simpa only [pos_iff_ne_zero] using hasBasis_nhds_of_ne_top' xt

theorem Icc_mem_nhds (xt : x ≠ ∞) (ε0 : ε ≠ 0) : Icc (x - ε) (x + ε) ∈ 𝓝 x :=
  (hasBasis_nhds_of_ne_top' xt).mem_of_mem ε0

theorem nhds_of_ne_top (xt : x ≠ ∞) : 𝓝 x = ⨅ ε > 0, 𝓟 (Icc (x - ε) (x + ε)) :=
  (hasBasis_nhds_of_ne_top xt).eq_biInf

theorem biInf_le_nhds : ∀ x : ℝ≥0∞, ⨅ ε > 0, 𝓟 (Icc (x - ε) (x + ε)) ≤ 𝓝 x
  | ∞ => iInf₂_le_of_le 1 one_pos <| by
    simpa only [← coe_one, top_sub_coe, top_add, Icc_self, principal_singleton] using pure_le_nhds _
  | (x : ℝ≥0) => (nhds_of_ne_top coe_ne_top).ge

protected theorem tendsto_nhds_of_Icc {f : Filter α} {u : α → ℝ≥0∞} {a : ℝ≥0∞}
    (h : ∀ ε > 0, ∀ᶠ x in f, u x ∈ Icc (a - ε) (a + ε)) : Tendsto u f (𝓝 a) := by
  refine Tendsto.mono_right ?_ (biInf_le_nhds _)
  simpa only [tendsto_iInf, tendsto_principal]

/-- Characterization of neighborhoods for `ℝ≥0∞` numbers. See also `tendsto_order`
for a version with strict inequalities. -/
protected theorem tendsto_nhds {f : Filter α} {u : α → ℝ≥0∞} {a : ℝ≥0∞} (ha : a ≠ ∞) :
    Tendsto u f (𝓝 a) ↔ ∀ ε > 0, ∀ᶠ x in f, u x ∈ Icc (a - ε) (a + ε) := by
  simp only [nhds_of_ne_top ha, tendsto_iInf, tendsto_principal]

protected theorem tendsto_nhds_zero {f : Filter α} {u : α → ℝ≥0∞} :
    Tendsto u f (𝓝 0) ↔ ∀ ε > 0, ∀ᶠ x in f, u x ≤ ε :=
  nhds_zero_basis_Iic.tendsto_right_iff

theorem tendsto_const_sub_nhds_zero_iff {l : Filter α} {f : α → ℝ≥0∞} {a : ℝ≥0∞} (ha : a ≠ ∞)
    (hfa : ∀ n, f n ≤ a) :
    Tendsto (fun n ↦ a - f n) l (𝓝 0) ↔ Tendsto (fun n ↦ f n) l (𝓝 a) := by
  rw [ENNReal.tendsto_nhds_zero, ENNReal.tendsto_nhds ha]
  refine ⟨fun h ε hε ↦ ?_, fun h ε hε ↦ ?_⟩
  · filter_upwards [h ε hε] with n hn
    refine ⟨?_, (hfa n).trans (le_add_right le_rfl)⟩
    rw [tsub_le_iff_right] at hn ⊢
    rwa [add_comm]
  · filter_upwards [h ε hε] with n hn
    have hN_left := hn.1
    rw [tsub_le_iff_right] at hN_left ⊢
    rwa [add_comm]

protected theorem tendsto_atTop [Nonempty β] [SemilatticeSup β] {f : β → ℝ≥0∞} {a : ℝ≥0∞}
    (ha : a ≠ ∞) : Tendsto f atTop (𝓝 a) ↔ ∀ ε > 0, ∃ N, ∀ n ≥ N, f n ∈ Icc (a - ε) (a + ε) :=
  .trans (atTop_basis.tendsto_iff (hasBasis_nhds_of_ne_top ha)) (by simp only [true_and]; rfl)

protected theorem tendsto_atTop_zero [Nonempty β] [SemilatticeSup β] {f : β → ℝ≥0∞} :
    Tendsto f atTop (𝓝 0) ↔ ∀ ε > 0, ∃ N, ∀ n ≥ N, f n ≤ ε :=
  .trans (atTop_basis.tendsto_iff nhds_zero_basis_Iic) (by simp only [true_and]; rfl)

theorem tendsto_atTop_zero_iff_le_of_antitone {β : Type*} [Nonempty β] [SemilatticeSup β]
    {f : β → ℝ≥0∞} (hf : Antitone f) :
    Filter.Tendsto f Filter.atTop (𝓝 0) ↔ ∀ ε, 0 < ε → ∃ n : β, f n ≤ ε := by
  rw [ENNReal.tendsto_atTop_zero]
  refine ⟨fun h ↦ fun ε hε ↦ ?_, fun h ↦ fun ε hε ↦ ?_⟩
  · obtain ⟨n, hn⟩ := h ε hε
    exact ⟨n, hn n le_rfl⟩
  · obtain ⟨n, hn⟩ := h ε hε
    exact ⟨n, fun m hm ↦ (hf hm).trans hn⟩

theorem tendsto_atTop_zero_iff_lt_of_antitone {β : Type*} [Nonempty β] [SemilatticeSup β]
    {f : β → ℝ≥0∞} (hf : Antitone f) :
    Filter.Tendsto f Filter.atTop (𝓝 0) ↔ ∀ ε, 0 < ε → ∃ n : β, f n < ε := by
  rw [ENNReal.tendsto_atTop_zero_iff_le_of_antitone hf]
  constructor <;> intro h ε hε
  · obtain ⟨n, hn⟩ := h (min 1 (ε / 2))
      (lt_min_iff.mpr ⟨zero_lt_one, (ENNReal.div_pos_iff.mpr ⟨ne_of_gt hε, ENNReal.ofNat_ne_top⟩)⟩)
    · refine ⟨n, hn.trans_lt ?_⟩
      by_cases hε_top : ε = ∞
      · rw [hε_top]
        exact (min_le_left _ _).trans_lt ENNReal.one_lt_top
      refine (min_le_right _ _).trans_lt ?_
      rw [ENNReal.div_lt_iff (Or.inr hε.ne') (Or.inr hε_top)]
      conv_lhs => rw [← mul_one ε]
      rw [ENNReal.mul_lt_mul_left hε.ne' hε_top]
      simp
  · obtain ⟨n, hn⟩ := h ε hε
    exact ⟨n, hn.le⟩

theorem tendsto_sub : ∀ {a b : ℝ≥0∞}, (a ≠ ∞ ∨ b ≠ ∞) →
    Tendsto (fun p : ℝ≥0∞ × ℝ≥0∞ => p.1 - p.2) (𝓝 (a, b)) (𝓝 (a - b))
  | ∞, ∞, h => by simp only [ne_eq, not_true_eq_false, or_self] at h
  | ∞, (b : ℝ≥0), _ => by
    rw [top_sub_coe, tendsto_nhds_top_iff_nnreal]
    refine fun x => ((lt_mem_nhds <| @coe_lt_top (b + 1 + x)).prod_nhds
      (ge_mem_nhds <| coe_lt_coe.2 <| lt_add_one b)).mono fun y hy => ?_
    rw [lt_tsub_iff_left]
    calc y.2 + x ≤ ↑(b + 1) + x := add_le_add_right hy.2 _
    _ < y.1 := hy.1
  | (a : ℝ≥0), ∞, _ => by
    rw [sub_top]
    refine (tendsto_pure.2 ?_).mono_right (pure_le_nhds _)
    exact ((gt_mem_nhds <| coe_lt_coe.2 <| lt_add_one a).prod_nhds
      (lt_mem_nhds <| @coe_lt_top (a + 1))).mono fun x hx =>
        tsub_eq_zero_iff_le.2 (hx.1.trans hx.2).le
  | (a : ℝ≥0), (b : ℝ≥0), _ => by
    simp only [nhds_coe_coe, tendsto_map'_iff, ← ENNReal.coe_sub, Function.comp_def, tendsto_coe]
    exact continuous_sub.tendsto (a, b)

protected theorem Tendsto.sub {f : Filter α} {ma : α → ℝ≥0∞} {mb : α → ℝ≥0∞} {a b : ℝ≥0∞}
    (hma : Tendsto ma f (𝓝 a)) (hmb : Tendsto mb f (𝓝 b)) (h : a ≠ ∞ ∨ b ≠ ∞) :
    Tendsto (fun a => ma a - mb a) f (𝓝 (a - b)) :=
  show Tendsto ((fun p : ℝ≥0∞ × ℝ≥0∞ => p.1 - p.2) ∘ fun a => (ma a, mb a)) f (𝓝 (a - b)) from
    Tendsto.comp (ENNReal.tendsto_sub h) (hma.prodMk_nhds hmb)

protected theorem tendsto_mul (ha : a ≠ 0 ∨ b ≠ ∞) (hb : b ≠ 0 ∨ a ≠ ∞) :
    Tendsto (fun p : ℝ≥0∞ × ℝ≥0∞ => p.1 * p.2) (𝓝 (a, b)) (𝓝 (a * b)) := by
  have ht : ∀ b : ℝ≥0∞, b ≠ 0 →
      Tendsto (fun p : ℝ≥0∞ × ℝ≥0∞ => p.1 * p.2) (𝓝 (∞, b)) (𝓝 ∞) := fun b hb => by
    refine tendsto_nhds_top_iff_nnreal.2 fun n => ?_
    rcases lt_iff_exists_nnreal_btwn.1 (pos_iff_ne_zero.2 hb) with ⟨ε, hε, hεb⟩
    have : ∀ᶠ c : ℝ≥0∞ × ℝ≥0∞ in 𝓝 (∞, b), ↑n / ↑ε < c.1 ∧ ↑ε < c.2 :=
      (lt_mem_nhds <| div_lt_top coe_ne_top hε.ne').prod_nhds (lt_mem_nhds hεb)
    refine this.mono fun c hc => ?_
    exact (ENNReal.div_mul_cancel hε.ne' coe_ne_top).symm.trans_lt (mul_lt_mul hc.1 hc.2)
  induction a with
  | top => simp only [ne_eq, or_false, not_true_eq_false] at hb; simp [ht b hb, top_mul hb]
  | coe a =>
    induction b with
    | top =>
      simp only [ne_eq, or_false, not_true_eq_false] at ha
      simpa [Function.comp_def, mul_comm, mul_top ha]
        using (ht a ha).comp (continuous_swap.tendsto (ofNNReal a, ∞))
    | coe b =>
      simp only [nhds_coe_coe, ← coe_mul, tendsto_coe, tendsto_map'_iff, Function.comp_def,
        tendsto_mul]

protected theorem Tendsto.mul {f : Filter α} {ma : α → ℝ≥0∞} {mb : α → ℝ≥0∞} {a b : ℝ≥0∞}
    (hma : Tendsto ma f (𝓝 a)) (ha : a ≠ 0 ∨ b ≠ ∞) (hmb : Tendsto mb f (𝓝 b))
    (hb : b ≠ 0 ∨ a ≠ ∞) : Tendsto (fun a => ma a * mb a) f (𝓝 (a * b)) :=
  show Tendsto ((fun p : ℝ≥0∞ × ℝ≥0∞ => p.1 * p.2) ∘ fun a => (ma a, mb a)) f (𝓝 (a * b)) from
    Tendsto.comp (ENNReal.tendsto_mul ha hb) (hma.prodMk_nhds hmb)

theorem _root_.ContinuousOn.ennreal_mul [TopologicalSpace α] {f g : α → ℝ≥0∞} {s : Set α}
    (hf : ContinuousOn f s) (hg : ContinuousOn g s) (h₁ : ∀ x ∈ s, f x ≠ 0 ∨ g x ≠ ∞)
    (h₂ : ∀ x ∈ s, g x ≠ 0 ∨ f x ≠ ∞) : ContinuousOn (fun x => f x * g x) s := fun x hx =>
  ENNReal.Tendsto.mul (hf x hx) (h₁ x hx) (hg x hx) (h₂ x hx)

theorem _root_.Continuous.ennreal_mul [TopologicalSpace α] {f g : α → ℝ≥0∞} (hf : Continuous f)
    (hg : Continuous g) (h₁ : ∀ x, f x ≠ 0 ∨ g x ≠ ∞) (h₂ : ∀ x, g x ≠ 0 ∨ f x ≠ ∞) :
    Continuous fun x => f x * g x :=
  continuous_iff_continuousAt.2 fun x =>
    ENNReal.Tendsto.mul hf.continuousAt (h₁ x) hg.continuousAt (h₂ x)

protected theorem Tendsto.const_mul {f : Filter α} {m : α → ℝ≥0∞} {a b : ℝ≥0∞}
    (hm : Tendsto m f (𝓝 b)) (hb : b ≠ 0 ∨ a ≠ ∞) : Tendsto (fun b => a * m b) f (𝓝 (a * b)) :=
  by_cases (fun (this : a = 0) => by simp [this, tendsto_const_nhds]) fun ha : a ≠ 0 =>
    ENNReal.Tendsto.mul tendsto_const_nhds (Or.inl ha) hm hb

protected theorem Tendsto.mul_const {f : Filter α} {m : α → ℝ≥0∞} {a b : ℝ≥0∞}
    (hm : Tendsto m f (𝓝 a)) (ha : a ≠ 0 ∨ b ≠ ∞) : Tendsto (fun x => m x * b) f (𝓝 (a * b)) := by
  simpa only [mul_comm] using ENNReal.Tendsto.const_mul hm ha

theorem tendsto_finset_prod_of_ne_top {ι : Type*} {f : ι → α → ℝ≥0∞} {x : Filter α} {a : ι → ℝ≥0∞}
    (s : Finset ι) (h : ∀ i ∈ s, Tendsto (f i) x (𝓝 (a i))) (h' : ∀ i ∈ s, a i ≠ ∞) :
    Tendsto (fun b => ∏ c ∈ s, f c b) x (𝓝 (∏ c ∈ s, a c)) := by
  classical
  induction s using Finset.induction with
  | empty => simp [tendsto_const_nhds]
  | insert _ _ has IH =>
    simp only [Finset.prod_insert has]
    apply Tendsto.mul (h _ (Finset.mem_insert_self _ _))
    · right
      exact prod_ne_top fun i hi => h' _ (Finset.mem_insert_of_mem hi)
    · exact IH (fun i hi => h _ (Finset.mem_insert_of_mem hi)) fun i hi =>
        h' _ (Finset.mem_insert_of_mem hi)
    · exact Or.inr (h' _ (Finset.mem_insert_self _ _))

protected theorem continuousAt_const_mul {a b : ℝ≥0∞} (h : a ≠ ∞ ∨ b ≠ 0) :
    ContinuousAt (a * ·) b :=
  Tendsto.const_mul tendsto_id h.symm

protected theorem continuousAt_mul_const {a b : ℝ≥0∞} (h : a ≠ ∞ ∨ b ≠ 0) :
    ContinuousAt (fun x => x * a) b :=
  Tendsto.mul_const tendsto_id h.symm

@[fun_prop]
protected theorem continuous_const_mul {a : ℝ≥0∞} (ha : a ≠ ∞) : Continuous (a * ·) :=
  continuous_iff_continuousAt.2 fun _ => ENNReal.continuousAt_const_mul (Or.inl ha)

@[fun_prop]
protected theorem continuous_mul_const {a : ℝ≥0∞} (ha : a ≠ ∞) : Continuous fun x => x * a :=
  continuous_iff_continuousAt.2 fun _ => ENNReal.continuousAt_mul_const (Or.inl ha)

@[fun_prop]
protected theorem continuous_div_const (c : ℝ≥0∞) (c_ne_zero : c ≠ 0) :
    Continuous fun x : ℝ≥0∞ => x / c :=
  ENNReal.continuous_mul_const <| ENNReal.inv_ne_top.2 c_ne_zero

@[continuity, fun_prop]
protected theorem continuous_pow (n : ℕ) : Continuous fun a : ℝ≥0∞ => a ^ n := by
  induction n with
  | zero => simp [continuous_const]
  | succ n IH =>
    simp_rw [pow_add, pow_one, continuous_iff_continuousAt]
    intro x
    refine ENNReal.Tendsto.mul (IH.tendsto _) ?_ tendsto_id ?_ <;> by_cases H : x = 0
    · simp only [H, zero_ne_top, Ne, or_true, not_false_iff]
    · exact Or.inl fun h => H (pow_eq_zero h)
    · simp only [H, pow_eq_top_iff, zero_ne_top, false_or, not_true, Ne,
        not_false_iff, false_and]
    · simp only [H, true_or, Ne, not_false_iff]

theorem continuousOn_sub :
    ContinuousOn (fun p : ℝ≥0∞ × ℝ≥0∞ => p.fst - p.snd) { p : ℝ≥0∞ × ℝ≥0∞ | p ≠ ⟨∞, ∞⟩ } := by
  rw [ContinuousOn]
  rintro ⟨x, y⟩ hp
  simp only [Ne, Set.mem_setOf_eq, Prod.mk_inj] at hp
  exact tendsto_nhdsWithin_of_tendsto_nhds (tendsto_sub (not_and_or.mp hp))

theorem continuous_sub_left {a : ℝ≥0∞} (a_ne_top : a ≠ ∞) : Continuous (a - ·) := by
  change Continuous (Function.uncurry Sub.sub ∘ (a, ·))
  refine continuousOn_sub.comp_continuous (.prodMk_right a) fun x => ?_
  simp only [a_ne_top, Ne, mem_setOf_eq, Prod.mk_inj, false_and, not_false_iff]

theorem continuous_nnreal_sub {a : ℝ≥0} : Continuous fun x : ℝ≥0∞ => (a : ℝ≥0∞) - x :=
  continuous_sub_left coe_ne_top

theorem continuousOn_sub_left (a : ℝ≥0∞) : ContinuousOn (a - ·) { x : ℝ≥0∞ | x ≠ ∞ } := by
  rw [show (fun x => a - x) = (fun p : ℝ≥0∞ × ℝ≥0∞ => p.fst - p.snd) ∘ fun x => ⟨a, x⟩ by rfl]
  apply continuousOn_sub.comp (by fun_prop)
  rintro _ h (_ | _)
  exact h none_eq_top

theorem continuous_sub_right (a : ℝ≥0∞) : Continuous fun x : ℝ≥0∞ => x - a := by
  by_cases a_infty : a = ∞
  · simp [a_infty, continuous_const, tsub_eq_zero_of_le]
  · rw [show (fun x => x - a) = (fun p : ℝ≥0∞ × ℝ≥0∞ => p.fst - p.snd) ∘ fun x => ⟨x, a⟩ by rfl]
    apply continuousOn_sub.comp_continuous (by fun_prop)
    intro x
    simp only [a_infty, Ne, mem_setOf_eq, Prod.mk_inj, and_false, not_false_iff]

protected theorem Tendsto.pow {f : Filter α} {m : α → ℝ≥0∞} {a : ℝ≥0∞} {n : ℕ}
    (hm : Tendsto m f (𝓝 a)) : Tendsto (fun x => m x ^ n) f (𝓝 (a ^ n)) :=
  ((ENNReal.continuous_pow n).tendsto a).comp hm

theorem le_of_forall_lt_one_mul_le {x y : ℝ≥0∞} (h : ∀ a < 1, a * x ≤ y) : x ≤ y := by
  have : Tendsto (· * x) (𝓝[<] 1) (𝓝 (1 * x)) :=
    (ENNReal.continuousAt_mul_const (Or.inr one_ne_zero)).mono_left inf_le_left
  rw [one_mul] at this
  exact le_of_tendsto this (eventually_nhdsWithin_iff.2 <| Eventually.of_forall h)

theorem inv_limsup {ι : Sort _} {x : ι → ℝ≥0∞} {l : Filter ι} :
    (limsup x l)⁻¹ = liminf (fun i => (x i)⁻¹) l :=
  OrderIso.invENNReal.limsup_apply

theorem inv_liminf {ι : Sort _} {x : ι → ℝ≥0∞} {l : Filter ι} :
    (liminf x l)⁻¹ = limsup (fun i => (x i)⁻¹) l :=
  OrderIso.invENNReal.liminf_apply

@[fun_prop]
protected theorem continuous_zpow : ∀ n : ℤ, Continuous (· ^ n : ℝ≥0∞ → ℝ≥0∞)
  | (n : ℕ) => mod_cast ENNReal.continuous_pow n
  | .negSucc n => by simpa using (ENNReal.continuous_pow _).inv

@[simp] -- TODO: generalize to `[InvolutiveInv _] [ContinuousInv _]`
protected theorem tendsto_inv_iff {f : Filter α} {m : α → ℝ≥0∞} {a : ℝ≥0∞} :
    Tendsto (fun x => (m x)⁻¹) f (𝓝 a⁻¹) ↔ Tendsto m f (𝓝 a) :=
  ⟨fun h => by simpa only [inv_inv] using Tendsto.inv h, Tendsto.inv⟩

protected theorem Tendsto.div {f : Filter α} {ma : α → ℝ≥0∞} {mb : α → ℝ≥0∞} {a b : ℝ≥0∞}
    (hma : Tendsto ma f (𝓝 a)) (ha : a ≠ 0 ∨ b ≠ 0) (hmb : Tendsto mb f (𝓝 b))
    (hb : b ≠ ∞ ∨ a ≠ ∞) : Tendsto (fun a => ma a / mb a) f (𝓝 (a / b)) := by
  apply Tendsto.mul hma _ (ENNReal.tendsto_inv_iff.2 hmb) _ <;> simp [ha, hb]

protected theorem Tendsto.const_div {f : Filter α} {m : α → ℝ≥0∞} {a b : ℝ≥0∞}
    (hm : Tendsto m f (𝓝 b)) (hb : b ≠ ∞ ∨ a ≠ ∞) : Tendsto (fun b => a / m b) f (𝓝 (a / b)) := by
  apply Tendsto.const_mul (ENNReal.tendsto_inv_iff.2 hm)
  simp [hb]

protected theorem Tendsto.div_const {f : Filter α} {m : α → ℝ≥0∞} {a b : ℝ≥0∞}
    (hm : Tendsto m f (𝓝 a)) (ha : a ≠ 0 ∨ b ≠ 0) : Tendsto (fun x => m x / b) f (𝓝 (a / b)) := by
  apply Tendsto.mul_const hm
  simp [ha]

protected theorem tendsto_inv_nat_nhds_zero : Tendsto (fun n : ℕ => (n : ℝ≥0∞)⁻¹) atTop (𝓝 0) :=
  ENNReal.inv_top ▸ ENNReal.tendsto_inv_iff.2 tendsto_nat_nhds_top

protected theorem tendsto_coe_sub {b : ℝ≥0∞} :
    Tendsto (fun b : ℝ≥0∞ => ↑r - b) (𝓝 b) (𝓝 (↑r - b)) :=
  continuous_nnreal_sub.tendsto _

theorem exists_countable_dense_no_zero_top :
    ∃ s : Set ℝ≥0∞, s.Countable ∧ Dense s ∧ 0 ∉ s ∧ ∞ ∉ s := by
  obtain ⟨s, s_count, s_dense, hs⟩ :
    ∃ s : Set ℝ≥0∞, s.Countable ∧ Dense s ∧ (∀ x, IsBot x → x ∉ s) ∧ ∀ x, IsTop x → x ∉ s :=
    exists_countable_dense_no_bot_top ℝ≥0∞
  exact ⟨s, s_count, s_dense, fun h => hs.1 0 (by simp) h, fun h => hs.2 ∞ (by simp) h⟩

end TopologicalSpace

section Liminf

theorem exists_frequently_lt_of_liminf_ne_top {ι : Type*} {l : Filter ι} {x : ι → ℝ}
    (hx : liminf (fun n => (Real.nnabs (x n) : ℝ≥0∞)) l ≠ ∞) : ∃ R, ∃ᶠ n in l, x n < R := by
  by_contra h
  simp_rw [not_exists, not_frequently, not_lt] at h
  refine hx (ENNReal.eq_top_of_forall_nnreal_le fun r => le_limsInf_of_le (by isBoundedDefault) ?_)
  simp only [eventually_map, ENNReal.coe_le_coe]
  filter_upwards [h r] with i hi using hi.trans (le_abs_self (x i))

theorem exists_frequently_lt_of_liminf_ne_top' {ι : Type*} {l : Filter ι} {x : ι → ℝ}
    (hx : liminf (fun n => (Real.nnabs (x n) : ℝ≥0∞)) l ≠ ∞) : ∃ R, ∃ᶠ n in l, R < x n := by
  by_contra h
  simp_rw [not_exists, not_frequently, not_lt] at h
  refine hx (ENNReal.eq_top_of_forall_nnreal_le fun r => le_limsInf_of_le (by isBoundedDefault) ?_)
  simp only [eventually_map, ENNReal.coe_le_coe]
  filter_upwards [h (-r)] with i hi using(le_neg.1 hi).trans (neg_le_abs _)

theorem exists_upcrossings_of_not_bounded_under {ι : Type*} {l : Filter ι} {x : ι → ℝ}
    (hf : liminf (fun i => (Real.nnabs (x i) : ℝ≥0∞)) l ≠ ∞)
    (hbdd : ¬IsBoundedUnder (· ≤ ·) l fun i => |x i|) :
    ∃ a b : ℚ, a < b ∧ (∃ᶠ i in l, x i < a) ∧ ∃ᶠ i in l, ↑b < x i := by
  rw [isBoundedUnder_le_abs, not_and_or] at hbdd
  obtain hbdd | hbdd := hbdd
  · obtain ⟨R, hR⟩ := exists_frequently_lt_of_liminf_ne_top hf
    obtain ⟨q, hq⟩ := exists_rat_gt R
    refine ⟨q, q + 1, (lt_add_iff_pos_right _).2 zero_lt_one, ?_, ?_⟩
    · refine fun hcon => hR ?_
      filter_upwards [hcon] with x hx using not_lt.2 (lt_of_lt_of_le hq (not_lt.1 hx)).le
    · simp only [IsBoundedUnder, IsBounded, eventually_map, not_exists] at hbdd
      refine fun hcon => hbdd ↑(q + 1) ?_
      filter_upwards [hcon] with x hx using not_lt.1 hx
  · obtain ⟨R, hR⟩ := exists_frequently_lt_of_liminf_ne_top' hf
    obtain ⟨q, hq⟩ := exists_rat_lt R
    refine ⟨q - 1, q, (sub_lt_self_iff _).2 zero_lt_one, ?_, ?_⟩
    · simp only [IsBoundedUnder, IsBounded, eventually_map, not_exists] at hbdd
      refine fun hcon => hbdd ↑(q - 1) ?_
      filter_upwards [hcon] with x hx using not_lt.1 hx
    · refine fun hcon => hR ?_
      filter_upwards [hcon] with x hx using not_lt.2 ((not_lt.1 hx).trans hq.le)

end Liminf

section tsum

variable {f g : α → ℝ≥0∞}

@[norm_cast]
protected theorem hasSum_coe {f : α → ℝ≥0} {r : ℝ≥0} :
    HasSum (fun a => (f a : ℝ≥0∞)) ↑r ↔ HasSum f r := by
  simp only [HasSum, ← coe_finset_sum, tendsto_coe]

protected theorem tsum_coe_eq {f : α → ℝ≥0} (h : HasSum f r) : (∑' a, (f a : ℝ≥0∞)) = r :=
  (ENNReal.hasSum_coe.2 h).tsum_eq

protected theorem coe_tsum {f : α → ℝ≥0} : Summable f → ↑(tsum f) = ∑' a, (f a : ℝ≥0∞)
  | ⟨r, hr⟩ => by rw [hr.tsum_eq, ENNReal.tsum_coe_eq hr]

protected theorem hasSum : HasSum f (⨆ s : Finset α, ∑ a ∈ s, f a) :=
  tendsto_atTop_iSup fun _ _ => Finset.sum_le_sum_of_subset

@[simp]
protected theorem summable : Summable f :=
  ⟨_, ENNReal.hasSum⟩

macro_rules | `(tactic| gcongr_discharger) => `(tactic| apply ENNReal.summable)

theorem tsum_coe_ne_top_iff_summable {f : β → ℝ≥0} : (∑' b, (f b : ℝ≥0∞)) ≠ ∞ ↔ Summable f := by
  refine ⟨fun h => ?_, fun h => ENNReal.coe_tsum h ▸ ENNReal.coe_ne_top⟩
  lift ∑' b, (f b : ℝ≥0∞) to ℝ≥0 using h with a ha
  refine ⟨a, ENNReal.hasSum_coe.1 ?_⟩
  rw [ha]
  exact ENNReal.summable.hasSum

protected theorem tsum_eq_iSup_sum : ∑' a, f a = ⨆ s : Finset α, ∑ a ∈ s, f a :=
  ENNReal.hasSum.tsum_eq

protected theorem tsum_eq_iSup_sum' {ι : Type*} (s : ι → Finset α) (hs : ∀ t, ∃ i, t ⊆ s i) :
    ∑' a, f a = ⨆ i, ∑ a ∈ s i, f a := by
  rw [ENNReal.tsum_eq_iSup_sum]
  symm
  change ⨆ i : ι, (fun t : Finset α => ∑ a ∈ t, f a) (s i) = ⨆ s : Finset α, ∑ a ∈ s, f a
  exact (Finset.sum_mono_set f).iSup_comp_eq hs

protected theorem tsum_sigma {β : α → Type*} (f : ∀ a, β a → ℝ≥0∞) :
    ∑' p : Σ a, β a, f p.1 p.2 = ∑' (a) (b), f a b :=
  ENNReal.summable.tsum_sigma' fun _ => ENNReal.summable

protected theorem tsum_sigma' {β : α → Type*} (f : (Σ a, β a) → ℝ≥0∞) :
    ∑' p : Σ a, β a, f p = ∑' (a) (b), f ⟨a, b⟩ :=
  ENNReal.summable.tsum_sigma' fun _ => ENNReal.summable

protected theorem tsum_biUnion' {ι : Type*} {S : Set ι} {f : α → ENNReal} {t : ι → Set α}
    (h : S.PairwiseDisjoint t) : ∑' x : ⋃ i ∈ S, t i, f x = ∑' (i : S), ∑' (x : t i), f x := by
  simp [← ENNReal.tsum_sigma, ← (Set.biUnionEqSigmaOfDisjoint h).tsum_eq]

protected theorem tsum_biUnion {ι : Type*} {f : α → ENNReal} {t : ι → Set α}
    (h : Set.univ.PairwiseDisjoint t) : ∑' x : ⋃ i, t i, f x = ∑' (i) (x : t i), f x := by
  nth_rw 2 [← tsum_univ]
  rw [← ENNReal.tsum_biUnion' h, Set.biUnion_univ]

protected theorem tsum_prod {f : α → β → ℝ≥0∞} : ∑' p : α × β, f p.1 p.2 = ∑' (a) (b), f a b :=
  ENNReal.summable.tsum_prod' fun _ => ENNReal.summable

protected theorem tsum_prod' {f : α × β → ℝ≥0∞} : ∑' p : α × β, f p = ∑' (a) (b), f (a, b) :=
  ENNReal.summable.tsum_prod' fun _ => ENNReal.summable

protected theorem tsum_comm {f : α → β → ℝ≥0∞} : ∑' a, ∑' b, f a b = ∑' b, ∑' a, f a b :=
  ENNReal.summable.tsum_comm' (fun _ => ENNReal.summable) fun _ => ENNReal.summable

protected theorem tsum_add : ∑' a, (f a + g a) = ∑' a, f a + ∑' a, g a :=
  ENNReal.summable.tsum_add ENNReal.summable

protected theorem tsum_le_tsum (h : ∀ a, f a ≤ g a) : ∑' a, f a ≤ ∑' a, g a :=
  ENNReal.summable.tsum_le_tsum h ENNReal.summable

protected theorem sum_le_tsum {f : α → ℝ≥0∞} (s : Finset α) : ∑ x ∈ s, f x ≤ ∑' x, f x :=
  ENNReal.summable.sum_le_tsum s (fun _ _ => zero_le _)

protected theorem tsum_eq_iSup_nat' {f : ℕ → ℝ≥0∞} {N : ℕ → ℕ} (hN : Tendsto N atTop atTop) :
    ∑' i : ℕ, f i = ⨆ i : ℕ, ∑ a ∈ Finset.range (N i), f a :=
  ENNReal.tsum_eq_iSup_sum' _ fun t =>
    let ⟨n, hn⟩ := t.exists_nat_subset_range
    let ⟨k, _, hk⟩ := exists_le_of_tendsto_atTop hN 0 n
    ⟨k, Finset.Subset.trans hn (Finset.range_mono hk)⟩

protected theorem tsum_eq_iSup_nat {f : ℕ → ℝ≥0∞} :
    ∑' i : ℕ, f i = ⨆ i : ℕ, ∑ a ∈ Finset.range i, f a :=
  ENNReal.tsum_eq_iSup_sum' _ Finset.exists_nat_subset_range

protected theorem tsum_eq_liminf_sum_nat {f : ℕ → ℝ≥0∞} :
    ∑' i, f i = liminf (fun n => ∑ i ∈ Finset.range n, f i) atTop :=
  ENNReal.summable.hasSum.tendsto_sum_nat.liminf_eq.symm

protected theorem tsum_eq_limsup_sum_nat {f : ℕ → ℝ≥0∞} :
    ∑' i, f i = limsup (fun n => ∑ i ∈ Finset.range n, f i) atTop :=
  ENNReal.summable.hasSum.tendsto_sum_nat.limsup_eq.symm

protected theorem le_tsum (a : α) : f a ≤ ∑' a, f a :=
  ENNReal.summable.le_tsum' a

@[simp]
protected theorem tsum_eq_zero : ∑' i, f i = 0 ↔ ∀ i, f i = 0 :=
  ENNReal.summable.tsum_eq_zero_iff

protected theorem tsum_eq_top_of_eq_top : (∃ a, f a = ∞) → ∑' a, f a = ∞
  | ⟨a, ha⟩ => top_unique <| ha ▸ ENNReal.le_tsum a

protected theorem lt_top_of_tsum_ne_top {a : α → ℝ≥0∞} (tsum_ne_top : ∑' i, a i ≠ ∞) (j : α) :
    a j < ∞ := by
  contrapose! tsum_ne_top with h
  exact ENNReal.tsum_eq_top_of_eq_top ⟨j, top_unique h⟩

@[simp]
protected theorem tsum_top [Nonempty α] : ∑' _ : α, ∞ = ∞ :=
  let ⟨a⟩ := ‹Nonempty α›
  ENNReal.tsum_eq_top_of_eq_top ⟨a, rfl⟩

theorem tsum_const_eq_top_of_ne_zero {α : Type*} [Infinite α] {c : ℝ≥0∞} (hc : c ≠ 0) :
    ∑' _ : α, c = ∞ := by
  have A : Tendsto (fun n : ℕ => (n : ℝ≥0∞) * c) atTop (𝓝 (∞ * c)) := by
    apply ENNReal.Tendsto.mul_const tendsto_nat_nhds_top
    simp only [true_or, top_ne_zero, Ne, not_false_iff]
  have B : ∀ n : ℕ, (n : ℝ≥0∞) * c ≤ ∑' _ : α, c := fun n => by
    rcases Infinite.exists_subset_card_eq α n with ⟨s, hs⟩
    simpa [hs] using @ENNReal.sum_le_tsum α (fun _ => c) s
  simpa [hc] using le_of_tendsto' A B

protected theorem ne_top_of_tsum_ne_top (h : ∑' a, f a ≠ ∞) (a : α) : f a ≠ ∞ := fun ha =>
  h <| ENNReal.tsum_eq_top_of_eq_top ⟨a, ha⟩

protected theorem tsum_mul_left : ∑' i, a * f i = a * ∑' i, f i := by
  by_cases hf : ∀ i, f i = 0
  · simp [hf]
  · rw [← ENNReal.tsum_eq_zero] at hf
    have : Tendsto (fun s : Finset α => ∑ j ∈ s, a * f j) atTop (𝓝 (a * ∑' i, f i)) := by
      simp only [← Finset.mul_sum]
      exact ENNReal.Tendsto.const_mul ENNReal.summable.hasSum (Or.inl hf)
    exact HasSum.tsum_eq this

protected theorem tsum_mul_right : ∑' i, f i * a = (∑' i, f i) * a := by
  simp [mul_comm, ENNReal.tsum_mul_left]

protected theorem tsum_const_smul {R} [SMul R ℝ≥0∞] [IsScalarTower R ℝ≥0∞ ℝ≥0∞] (a : R) :
    ∑' i, a • f i = a • ∑' i, f i := by
  simpa only [smul_one_mul] using @ENNReal.tsum_mul_left _ (a • (1 : ℝ≥0∞)) _

@[simp]
theorem tsum_iSup_eq {α : Type*} (a : α) {f : α → ℝ≥0∞} : (∑' b : α, ⨆ _ : a = b, f b) = f a :=
  (tsum_eq_single a fun _ h => by simp [h.symm]).trans <| by simp

theorem hasSum_iff_tendsto_nat {f : ℕ → ℝ≥0∞} (r : ℝ≥0∞) :
    HasSum f r ↔ Tendsto (fun n : ℕ => ∑ i ∈ Finset.range n, f i) atTop (𝓝 r) := by
  refine ⟨HasSum.tendsto_sum_nat, fun h => ?_⟩
  rw [← iSup_eq_of_tendsto _ h, ← ENNReal.tsum_eq_iSup_nat]
  · exact ENNReal.summable.hasSum
  · exact fun s t hst => Finset.sum_le_sum_of_subset (Finset.range_subset_range.2 hst)

theorem tendsto_nat_tsum (f : ℕ → ℝ≥0∞) :
    Tendsto (fun n : ℕ => ∑ i ∈ Finset.range n, f i) atTop (𝓝 (∑' n, f n)) := by
  rw [← hasSum_iff_tendsto_nat]
  exact ENNReal.summable.hasSum

theorem toNNReal_apply_of_tsum_ne_top {α : Type*} {f : α → ℝ≥0∞} (hf : ∑' i, f i ≠ ∞) (x : α) :
    (((ENNReal.toNNReal ∘ f) x : ℝ≥0) : ℝ≥0∞) = f x :=
  coe_toNNReal <| ENNReal.ne_top_of_tsum_ne_top hf _

theorem summable_toNNReal_of_tsum_ne_top {α : Type*} {f : α → ℝ≥0∞} (hf : ∑' i, f i ≠ ∞) :
    Summable (ENNReal.toNNReal ∘ f) := by
  simpa only [← tsum_coe_ne_top_iff_summable, toNNReal_apply_of_tsum_ne_top hf] using hf

theorem tendsto_cofinite_zero_of_tsum_ne_top {α} {f : α → ℝ≥0∞} (hf : ∑' x, f x ≠ ∞) :
    Tendsto f cofinite (𝓝 0) := by
  have f_ne_top : ∀ n, f n ≠ ∞ := ENNReal.ne_top_of_tsum_ne_top hf
  have h_f_coe : f = fun n => ((f n).toNNReal : ENNReal) :=
    funext fun n => (coe_toNNReal (f_ne_top n)).symm
  rw [h_f_coe, ← @coe_zero, tendsto_coe]
  exact NNReal.tendsto_cofinite_zero_of_summable (summable_toNNReal_of_tsum_ne_top hf)

theorem tendsto_atTop_zero_of_tsum_ne_top {f : ℕ → ℝ≥0∞} (hf : ∑' x, f x ≠ ∞) :
    Tendsto f atTop (𝓝 0) := by
  rw [← Nat.cofinite_eq_atTop]
  exact tendsto_cofinite_zero_of_tsum_ne_top hf

/-- The sum over the complement of a finset tends to `0` when the finset grows to cover the whole
space. This does not need a summability assumption, as otherwise all sums are zero. -/
theorem tendsto_tsum_compl_atTop_zero {α : Type*} {f : α → ℝ≥0∞} (hf : ∑' x, f x ≠ ∞) :
    Tendsto (fun s : Finset α => ∑' b : { x // x ∉ s }, f b) atTop (𝓝 0) := by
  lift f to α → ℝ≥0 using ENNReal.ne_top_of_tsum_ne_top hf
  convert ENNReal.tendsto_coe.2 (NNReal.tendsto_tsum_compl_atTop_zero f)
  rw [ENNReal.coe_tsum]
  exact NNReal.summable_comp_injective (tsum_coe_ne_top_iff_summable.1 hf) Subtype.coe_injective

protected theorem tsum_apply {ι α : Type*} {f : ι → α → ℝ≥0∞} {x : α} :
    (∑' i, f i) x = ∑' i, f i x :=
  tsum_apply <| Pi.summable.mpr fun _ => ENNReal.summable

theorem tsum_sub {f : ℕ → ℝ≥0∞} {g : ℕ → ℝ≥0∞} (h₁ : ∑' i, g i ≠ ∞) (h₂ : g ≤ f) :
    ∑' i, (f i - g i) = ∑' i, f i - ∑' i, g i :=
  have : ∀ i, f i - g i + g i = f i := fun i => tsub_add_cancel_of_le (h₂ i)
  ENNReal.eq_sub_of_add_eq h₁ <| by simp only [← ENNReal.tsum_add, this]

theorem tsum_comp_le_tsum_of_injective {f : α → β} (hf : Injective f) (g : β → ℝ≥0∞) :
    ∑' x, g (f x) ≤ ∑' y, g y :=
  ENNReal.summable.tsum_le_tsum_of_inj f hf (fun _ _ => zero_le _) (fun _ => le_rfl)
    ENNReal.summable

theorem tsum_le_tsum_comp_of_surjective {f : α → β} (hf : Surjective f) (g : β → ℝ≥0∞) :
    ∑' y, g y ≤ ∑' x, g (f x) :=
  calc ∑' y, g y = ∑' y, g (f (surjInv hf y)) := by simp only [surjInv_eq hf]
  _ ≤ ∑' x, g (f x) := tsum_comp_le_tsum_of_injective (injective_surjInv hf) _

theorem tsum_mono_subtype (f : α → ℝ≥0∞) {s t : Set α} (h : s ⊆ t) :
    ∑' x : s, f x ≤ ∑' x : t, f x :=
  tsum_comp_le_tsum_of_injective (inclusion_injective h) _

theorem tsum_iUnion_le_tsum {ι : Type*} (f : α → ℝ≥0∞) (t : ι → Set α) :
    ∑' x : ⋃ i, t i, f x ≤ ∑' i, ∑' x : t i, f x :=
  calc ∑' x : ⋃ i, t i, f x ≤ ∑' x : Σ i, t i, f x.2 :=
    tsum_le_tsum_comp_of_surjective (sigmaToiUnion_surjective t) _
  _ = ∑' i, ∑' x : t i, f x := ENNReal.tsum_sigma' _

theorem tsum_biUnion_le_tsum {ι : Type*} (f : α → ℝ≥0∞) (s : Set ι) (t : ι → Set α) :
    ∑' x : ⋃ i ∈ s, t i, f x ≤ ∑' i : s, ∑' x : t i, f x :=
  calc ∑' x : ⋃ i ∈ s, t i, f x = ∑' x : ⋃ i : s, t i, f x := tsum_congr_set_coe _ <| by simp
  _ ≤ ∑' i : s, ∑' x : t i, f x := tsum_iUnion_le_tsum _ _

theorem tsum_biUnion_le {ι : Type*} (f : α → ℝ≥0∞) (s : Finset ι) (t : ι → Set α) :
    ∑' x : ⋃ i ∈ s, t i, f x ≤ ∑ i ∈ s, ∑' x : t i, f x :=
  (tsum_biUnion_le_tsum f s.toSet t).trans_eq (Finset.tsum_subtype s fun i => ∑' x : t i, f x)

theorem tsum_iUnion_le {ι : Type*} [Fintype ι] (f : α → ℝ≥0∞) (t : ι → Set α) :
    ∑' x : ⋃ i, t i, f x ≤ ∑ i, ∑' x : t i, f x := by
<<<<<<< HEAD
  rw [← tsum_fintype (L := unconditional _)]
=======
  rw [← tsum_fintype (L := SummationFilter.unconditional _)]
>>>>>>> cc0d5cbb
  exact tsum_iUnion_le_tsum f t

theorem tsum_union_le (f : α → ℝ≥0∞) (s t : Set α) :
    ∑' x : ↑(s ∪ t), f x ≤ ∑' x : s, f x + ∑' x : t, f x :=
  calc ∑' x : ↑(s ∪ t), f x = ∑' x : ⋃ b, cond b s t, f x := tsum_congr_set_coe _ union_eq_iUnion
  _ ≤ _ := by simpa using tsum_iUnion_le f (cond · s t)

open Classical in
theorem tsum_eq_add_tsum_ite {f : β → ℝ≥0∞} (b : β) :
    ∑' x, f x = f b + ∑' x, ite (x = b) 0 (f x) :=
  ENNReal.summable.tsum_eq_add_tsum_ite' b

theorem tsum_add_one_eq_top {f : ℕ → ℝ≥0∞} (hf : ∑' n, f n = ∞) (hf0 : f 0 ≠ ∞) :
    ∑' n, f (n + 1) = ∞ := by
  rw [tsum_eq_zero_add' ENNReal.summable, add_eq_top] at hf
  exact hf.resolve_left hf0

/-- A sum of extended nonnegative reals which is finite can have only finitely many terms
above any positive threshold. -/
theorem finite_const_le_of_tsum_ne_top {ι : Type*} {a : ι → ℝ≥0∞} (tsum_ne_top : ∑' i, a i ≠ ∞)
    {ε : ℝ≥0∞} (ε_ne_zero : ε ≠ 0) : { i : ι | ε ≤ a i }.Finite := by
  by_contra h
  have := Infinite.to_subtype h
  refine tsum_ne_top (top_unique ?_)
  calc ∞ = ∑' _ : { i | ε ≤ a i }, ε := (tsum_const_eq_top_of_ne_zero ε_ne_zero).symm
  _ ≤ ∑' i, a i := ENNReal.summable.tsum_le_tsum_of_inj (↑)
    Subtype.val_injective (fun _ _ => zero_le _) (fun i => i.2) ENNReal.summable

/-- Markov's inequality for `Finset.card` and `tsum` in `ℝ≥0∞`. -/
theorem finset_card_const_le_le_of_tsum_le {ι : Type*} {a : ι → ℝ≥0∞} {c : ℝ≥0∞} (c_ne_top : c ≠ ∞)
    (tsum_le_c : ∑' i, a i ≤ c) {ε : ℝ≥0∞} (ε_ne_zero : ε ≠ 0) :
    ∃ hf : { i : ι | ε ≤ a i }.Finite, #hf.toFinset ≤ c / ε := by
  have hf : { i : ι | ε ≤ a i }.Finite :=
    finite_const_le_of_tsum_ne_top (ne_top_of_le_ne_top c_ne_top tsum_le_c) ε_ne_zero
  refine ⟨hf, (ENNReal.le_div_iff_mul_le (.inl ε_ne_zero) (.inr c_ne_top)).2 ?_⟩
  calc #hf.toFinset * ε = ∑ _i ∈ hf.toFinset, ε := by rw [Finset.sum_const, nsmul_eq_mul]
    _ ≤ ∑ i ∈ hf.toFinset, a i := Finset.sum_le_sum fun i => hf.mem_toFinset.1
    _ ≤ ∑' i, a i := ENNReal.sum_le_tsum _
    _ ≤ c := tsum_le_c

theorem tsum_fiberwise (f : β → ℝ≥0∞) (g : β → γ) :
    ∑' x, ∑' b : g ⁻¹' {x}, f b = ∑' i, f i := by
  apply HasSum.tsum_eq
  let equiv := Equiv.sigmaFiberEquiv g
  apply (equiv.hasSum_iff.mpr ENNReal.summable.hasSum).sigma
  exact fun _ ↦ ENNReal.summable.hasSum_iff.mpr rfl

end tsum

theorem tendsto_toReal_iff {ι} {fi : Filter ι} {f : ι → ℝ≥0∞} (hf : ∀ i, f i ≠ ∞) {x : ℝ≥0∞}
    (hx : x ≠ ∞) : Tendsto (fun n => (f n).toReal) fi (𝓝 x.toReal) ↔ Tendsto f fi (𝓝 x) := by
  lift f to ι → ℝ≥0 using hf
  lift x to ℝ≥0 using hx
  simp [tendsto_coe]

theorem tsum_coe_ne_top_iff_summable_coe {f : α → ℝ≥0} :
    (∑' a, (f a : ℝ≥0∞)) ≠ ∞ ↔ Summable fun a => (f a : ℝ) := by
  rw [NNReal.summable_coe]
  exact tsum_coe_ne_top_iff_summable

theorem tsum_coe_eq_top_iff_not_summable_coe {f : α → ℝ≥0} :
    (∑' a, (f a : ℝ≥0∞)) = ∞ ↔ ¬Summable fun a => (f a : ℝ) :=
  tsum_coe_ne_top_iff_summable_coe.not_right

theorem hasSum_toReal {f : α → ℝ≥0∞} (hsum : ∑' x, f x ≠ ∞) :
    HasSum (fun x => (f x).toReal) (∑' x, (f x).toReal) := by
  lift f to α → ℝ≥0 using ENNReal.ne_top_of_tsum_ne_top hsum
  simp only [coe_toReal, ← NNReal.coe_tsum, NNReal.hasSum_coe]
  exact (tsum_coe_ne_top_iff_summable.1 hsum).hasSum

theorem summable_toReal {f : α → ℝ≥0∞} (hsum : ∑' x, f x ≠ ∞) : Summable fun x => (f x).toReal :=
  (hasSum_toReal hsum).summable

end ENNReal

namespace NNReal

theorem tsum_eq_toNNReal_tsum {f : β → ℝ≥0} : ∑' b, f b = (∑' b, (f b : ℝ≥0∞)).toNNReal := by
  by_cases h : Summable f
  · rw [← ENNReal.coe_tsum h, ENNReal.toNNReal_coe]
  · have A := tsum_eq_zero_of_not_summable h
    simp only [← ENNReal.tsum_coe_ne_top_iff_summable, Classical.not_not] at h
    simp only [h, ENNReal.toNNReal_top, A]

/-- Comparison test of convergence of `ℝ≥0`-valued series. -/
theorem exists_le_hasSum_of_le {f g : β → ℝ≥0} {r : ℝ≥0} (hgf : ∀ b, g b ≤ f b) (hfr : HasSum f r) :
    ∃ p ≤ r, HasSum g p :=
  have : (∑' b, (g b : ℝ≥0∞)) ≤ r := by
    refine hasSum_le (fun b => ?_) ENNReal.summable.hasSum (ENNReal.hasSum_coe.2 hfr)
    exact ENNReal.coe_le_coe.2 (hgf _)
  let ⟨p, Eq, hpr⟩ := ENNReal.le_coe_iff.1 this
  ⟨p, hpr, ENNReal.hasSum_coe.1 <| Eq ▸ ENNReal.summable.hasSum⟩

/-- Comparison test of convergence of `ℝ≥0`-valued series. -/
theorem summable_of_le {f g : β → ℝ≥0} (hgf : ∀ b, g b ≤ f b) : Summable f → Summable g
  | ⟨_r, hfr⟩ =>
    let ⟨_p, _, hp⟩ := exists_le_hasSum_of_le hgf hfr
    hp.summable

/-- Summable non-negative functions have countable support -/
theorem _root_.Summable.countable_support_nnreal (f : α → ℝ≥0) (h : Summable f) :
    f.support.Countable := by
  rw [← NNReal.summable_coe] at h
  simpa [support] using h.countable_support

/-- A series of non-negative real numbers converges to `r` in the sense of `HasSum` if and only if
the sequence of partial sum converges to `r`. -/
theorem hasSum_iff_tendsto_nat {f : ℕ → ℝ≥0} {r : ℝ≥0} :
    HasSum f r ↔ Tendsto (fun n : ℕ => ∑ i ∈ Finset.range n, f i) atTop (𝓝 r) := by
  rw [← ENNReal.hasSum_coe, ENNReal.hasSum_iff_tendsto_nat]
  simp only [← ENNReal.coe_finset_sum]
  exact ENNReal.tendsto_coe

theorem not_summable_iff_tendsto_nat_atTop {f : ℕ → ℝ≥0} :
    ¬Summable f ↔ Tendsto (fun n : ℕ => ∑ i ∈ Finset.range n, f i) atTop atTop := by
  constructor
  · intro h
    refine ((tendsto_of_monotone ?_).resolve_right h).comp ?_
    exacts [Finset.sum_mono_set _, tendsto_finset_range]
  · rintro hnat ⟨r, hr⟩
    exact not_tendsto_nhds_of_tendsto_atTop hnat _ (hasSum_iff_tendsto_nat.1 hr)

theorem summable_iff_not_tendsto_nat_atTop {f : ℕ → ℝ≥0} :
    Summable f ↔ ¬Tendsto (fun n : ℕ => ∑ i ∈ Finset.range n, f i) atTop atTop := by
  rw [← not_iff_not, Classical.not_not, not_summable_iff_tendsto_nat_atTop]

theorem summable_of_sum_range_le {f : ℕ → ℝ≥0} {c : ℝ≥0}
    (h : ∀ n, ∑ i ∈ Finset.range n, f i ≤ c) : Summable f := by
  refine summable_iff_not_tendsto_nat_atTop.2 fun H => ?_
  rcases exists_lt_of_tendsto_atTop H 0 c with ⟨n, -, hn⟩
  exact lt_irrefl _ (hn.trans_le (h n))

theorem tsum_le_of_sum_range_le {f : ℕ → ℝ≥0} {c : ℝ≥0}
    (h : ∀ n, ∑ i ∈ Finset.range n, f i ≤ c) : ∑' n, f n ≤ c :=
  (summable_of_sum_range_le h).tsum_le_of_sum_range_le h

theorem tsum_comp_le_tsum_of_inj {β : Type*} {f : α → ℝ≥0} (hf : Summable f) {i : β → α}
    (hi : Function.Injective i) : (∑' x, f (i x)) ≤ ∑' x, f x :=
  (summable_comp_injective hf hi).tsum_le_tsum_of_inj i hi (fun _ _ => zero_le _) (fun _ => le_rfl)
    hf

theorem summable_sigma {β : α → Type*} {f : (Σ x, β x) → ℝ≥0} :
    Summable f ↔ (∀ x, Summable fun y => f ⟨x, y⟩) ∧ Summable fun x => ∑' y, f ⟨x, y⟩ := by
  constructor
  · simp only [← NNReal.summable_coe, NNReal.coe_tsum]
    exact fun h => ⟨h.sigma_factor, h.sigma⟩
  · rintro ⟨h₁, h₂⟩
    simpa only [← ENNReal.tsum_coe_ne_top_iff_summable, ENNReal.tsum_sigma',
      ENNReal.coe_tsum (h₁ _)] using h₂

theorem indicator_summable {f : α → ℝ≥0} (hf : Summable f) (s : Set α) :
    Summable (s.indicator f) := by
  classical
  refine NNReal.summable_of_le (fun a => le_trans (le_of_eq (s.indicator_apply f a)) ?_) hf
  split_ifs
  · exact le_refl (f a)
  · exact zero_le_coe

theorem tsum_indicator_ne_zero {f : α → ℝ≥0} (hf : Summable f) {s : Set α} (h : ∃ a ∈ s, f a ≠ 0) :
    (∑' x, (s.indicator f) x) ≠ 0 := fun h' =>
  let ⟨a, ha, hap⟩ := h
  hap ((Set.indicator_apply_eq_self.mpr (absurd ha)).symm.trans
    ((indicator_summable hf s).tsum_eq_zero_iff.1 h' a))

open Finset

/-- For `f : ℕ → ℝ≥0`, then `∑' k, f (k + i)` tends to zero. This does not require a summability
assumption on `f`, as otherwise all sums are zero. -/
theorem tendsto_sum_nat_add (f : ℕ → ℝ≥0) : Tendsto (fun i => ∑' k, f (k + i)) atTop (𝓝 0) := by
  rw [← tendsto_coe]
  convert _root_.tendsto_sum_nat_add fun i => (f i : ℝ)
  norm_cast

nonrec theorem hasSum_lt {f g : α → ℝ≥0} {sf sg : ℝ≥0} {i : α} (h : ∀ a : α, f a ≤ g a)
    (hi : f i < g i) (hf : HasSum f sf) (hg : HasSum g sg) : sf < sg := by
  have A : ∀ a : α, (f a : ℝ) ≤ g a := fun a => NNReal.coe_le_coe.2 (h a)
  have : (sf : ℝ) < sg := hasSum_lt A (NNReal.coe_lt_coe.2 hi) (hasSum_coe.2 hf) (hasSum_coe.2 hg)
  exact NNReal.coe_lt_coe.1 this

@[mono]
theorem hasSum_strict_mono {f g : α → ℝ≥0} {sf sg : ℝ≥0} (hf : HasSum f sf) (hg : HasSum g sg)
    (h : f < g) : sf < sg :=
  let ⟨hle, _i, hi⟩ := Pi.lt_def.mp h
  hasSum_lt hle hi hf hg

theorem tsum_lt_tsum {f g : α → ℝ≥0} {i : α} (h : ∀ a : α, f a ≤ g a) (hi : f i < g i)
    (hg : Summable g) : ∑' n, f n < ∑' n, g n :=
  hasSum_lt h hi (summable_of_le h hg).hasSum hg.hasSum

@[mono]
theorem tsum_strict_mono {f g : α → ℝ≥0} (hg : Summable g) (h : f < g) : ∑' n, f n < ∑' n, g n :=
  let ⟨hle, _i, hi⟩ := Pi.lt_def.mp h
  tsum_lt_tsum hle hi hg

theorem tsum_pos {g : α → ℝ≥0} (hg : Summable g) (i : α) (hi : 0 < g i) : 0 < ∑' b, g b := by
  simpa using tsum_lt_tsum (fun a => zero_le _) hi hg

open Classical in
theorem tsum_eq_add_tsum_ite {f : α → ℝ≥0} (hf : Summable f) (i : α) :
    ∑' x, f x = f i + ∑' x, ite (x = i) 0 (f x) := by
  refine (NNReal.summable_of_le (fun i' => ?_) hf).tsum_eq_add_tsum_ite' i
  rw [Function.update_apply]
  split_ifs <;> simp only [zero_le', le_rfl]

end NNReal

namespace ENNReal

theorem tsum_toNNReal_eq {f : α → ℝ≥0∞} (hf : ∀ a, f a ≠ ∞) :
    (∑' a, f a).toNNReal = ∑' a, (f a).toNNReal :=
  (congr_arg ENNReal.toNNReal (tsum_congr fun x => (coe_toNNReal (hf x)).symm)).trans
    NNReal.tsum_eq_toNNReal_tsum.symm

theorem tsum_toReal_eq {f : α → ℝ≥0∞} (hf : ∀ a, f a ≠ ∞) :
    (∑' a, f a).toReal = ∑' a, (f a).toReal := by
  simp only [ENNReal.toReal, tsum_toNNReal_eq hf, NNReal.coe_tsum]

theorem tendsto_sum_nat_add (f : ℕ → ℝ≥0∞) (hf : ∑' i, f i ≠ ∞) :
    Tendsto (fun i => ∑' k, f (k + i)) atTop (𝓝 0) := by
  lift f to ℕ → ℝ≥0 using ENNReal.ne_top_of_tsum_ne_top hf
  replace hf : Summable f := tsum_coe_ne_top_iff_summable.1 hf
  simp only [← ENNReal.coe_tsum, NNReal.summable_nat_add _ hf, ← ENNReal.coe_zero]
  exact mod_cast NNReal.tendsto_sum_nat_add f

theorem tsum_le_of_sum_range_le {f : ℕ → ℝ≥0∞} {c : ℝ≥0∞}
    (h : ∀ n, ∑ i ∈ Finset.range n, f i ≤ c) : ∑' n, f n ≤ c :=
  ENNReal.summable.tsum_le_of_sum_range_le h

theorem hasSum_lt {f g : α → ℝ≥0∞} {sf sg : ℝ≥0∞} {i : α} (h : ∀ a : α, f a ≤ g a) (hi : f i < g i)
    (hsf : sf ≠ ∞) (hf : HasSum f sf) (hg : HasSum g sg) : sf < sg := by
  by_cases hsg : sg = ∞
  · exact hsg.symm ▸ lt_of_le_of_ne le_top hsf
  · have hg' : ∀ x, g x ≠ ∞ := ENNReal.ne_top_of_tsum_ne_top (hg.tsum_eq.symm ▸ hsg)
    lift f to α → ℝ≥0 using fun x =>
      ne_of_lt (lt_of_le_of_lt (h x) <| lt_of_le_of_ne le_top (hg' x))
    lift g to α → ℝ≥0 using hg'
    lift sf to ℝ≥0 using hsf
    lift sg to ℝ≥0 using hsg
    simp only [coe_le_coe, coe_lt_coe] at h hi ⊢
    exact NNReal.hasSum_lt h hi (ENNReal.hasSum_coe.1 hf) (ENNReal.hasSum_coe.1 hg)

theorem tsum_lt_tsum {f g : α → ℝ≥0∞} {i : α} (hfi : tsum f ≠ ∞) (h : ∀ a : α, f a ≤ g a)
    (hi : f i < g i) : ∑' x, f x < ∑' x, g x :=
  hasSum_lt h hi hfi ENNReal.summable.hasSum ENNReal.summable.hasSum

end ENNReal

theorem tsum_comp_le_tsum_of_inj {β : Type*} {f : α → ℝ} (hf : Summable f) (hn : ∀ a, 0 ≤ f a)
    {i : β → α} (hi : Function.Injective i) : tsum (f ∘ i) ≤ tsum f := by
  lift f to α → ℝ≥0 using hn
  rw [NNReal.summable_coe] at hf
  simpa only [Function.comp_def, ← NNReal.coe_tsum] using NNReal.tsum_comp_le_tsum_of_inj hf hi

/-- Comparison test of convergence of series of non-negative real numbers. -/
theorem Summable.of_nonneg_of_le {f g : β → ℝ} (hg : ∀ b, 0 ≤ g b) (hgf : ∀ b, g b ≤ f b)
    (hf : Summable f) : Summable g := by
  lift f to β → ℝ≥0 using fun b => (hg b).trans (hgf b)
  lift g to β → ℝ≥0 using hg
  rw [NNReal.summable_coe] at hf ⊢
  exact NNReal.summable_of_le (fun b => NNReal.coe_le_coe.1 (hgf b)) hf

theorem Summable.toNNReal {f : α → ℝ} (hf : Summable f) : Summable fun n => (f n).toNNReal := by
  apply NNReal.summable_coe.1
  refine .of_nonneg_of_le (fun n => NNReal.coe_nonneg _) (fun n => ?_) hf.abs
  simp only [le_abs_self, Real.coe_toNNReal', max_le_iff, abs_nonneg, and_self_iff]

lemma Summable.tsum_ofReal_lt_top {f : α → ℝ} (hf : Summable f) : ∑' i, .ofReal (f i) < ∞ := by
  unfold ENNReal.ofReal
  rw [lt_top_iff_ne_top, ENNReal.tsum_coe_ne_top_iff_summable]
  exact hf.toNNReal

lemma Summable.tsum_ofReal_ne_top {f : α → ℝ} (hf : Summable f) : ∑' i, .ofReal (f i) ≠ ∞ :=
  hf.tsum_ofReal_lt_top.ne

/-- Finitely summable non-negative functions have countable support -/
theorem _root_.Summable.countable_support_ennreal {f : α → ℝ≥0∞} (h : ∑' (i : α), f i ≠ ∞) :
    f.support.Countable := by
  lift f to α → ℝ≥0 using ENNReal.ne_top_of_tsum_ne_top h
  simpa [support] using (ENNReal.tsum_coe_ne_top_iff_summable.1 h).countable_support_nnreal

/-- A series of non-negative real numbers converges to `r` in the sense of `HasSum` if and only if
the sequence of partial sum converges to `r`. -/
theorem hasSum_iff_tendsto_nat_of_nonneg {f : ℕ → ℝ} (hf : ∀ i, 0 ≤ f i) (r : ℝ) :
    HasSum f r ↔ Tendsto (fun n : ℕ => ∑ i ∈ Finset.range n, f i) atTop (𝓝 r) := by
  lift f to ℕ → ℝ≥0 using hf
  simp only [HasSum, ← NNReal.coe_sum, NNReal.tendsto_coe']
  exact exists_congr fun hr => NNReal.hasSum_iff_tendsto_nat

theorem ENNReal.ofReal_tsum_of_nonneg {f : α → ℝ} (hf_nonneg : ∀ n, 0 ≤ f n) (hf : Summable f) :
    ENNReal.ofReal (∑' n, f n) = ∑' n, ENNReal.ofReal (f n) := by
  simp_rw [ENNReal.ofReal, ENNReal.tsum_coe_eq (NNReal.hasSum_real_toNNReal_of_nonneg hf_nonneg hf)]

section

variable [EMetricSpace β]

open ENNReal Filter EMetric

/-- In an emetric ball, the distance between points is everywhere finite -/
theorem edist_ne_top_of_mem_ball {a : β} {r : ℝ≥0∞} (x y : ball a r) : edist x.1 y.1 ≠ ∞ :=
  ne_of_lt <|
    calc
      edist x y ≤ edist a x + edist a y := edist_triangle_left x.1 y.1 a
      _ < r + r := by rw [edist_comm a x, edist_comm a y]; exact ENNReal.add_lt_add x.2 y.2
      _ ≤ ∞ := le_top

/-- Each ball in an extended metric space gives us a metric space, as the edist
is everywhere finite. -/
def metricSpaceEMetricBall (a : β) (r : ℝ≥0∞) : MetricSpace (ball a r) :=
  EMetricSpace.toMetricSpace edist_ne_top_of_mem_ball

theorem nhds_eq_nhds_emetric_ball (a x : β) (r : ℝ≥0∞) (h : x ∈ ball a r) :
    𝓝 x = map ((↑) : ball a r → β) (𝓝 ⟨x, h⟩) :=
  (map_nhds_subtype_coe_eq_nhds _ <| IsOpen.mem_nhds EMetric.isOpen_ball h).symm

end

section

variable [PseudoEMetricSpace α]

open EMetric

theorem tendsto_iff_edist_tendsto_0 {l : Filter β} {f : β → α} {y : α} :
    Tendsto f l (𝓝 y) ↔ Tendsto (fun x => edist (f x) y) l (𝓝 0) := by
  simp only [EMetric.nhds_basis_eball.tendsto_right_iff, EMetric.mem_ball,
    @tendsto_order ℝ≥0∞ β _ _, forall_prop_of_false ENNReal.not_lt_zero, forall_const, true_and]

/-- Yet another metric characterization of Cauchy sequences on integers. This one is often the
most efficient. -/
theorem EMetric.cauchySeq_iff_le_tendsto_0 [Nonempty β] [SemilatticeSup β] {s : β → α} :
    CauchySeq s ↔ ∃ b : β → ℝ≥0∞, (∀ n m N : β, N ≤ n → N ≤ m → edist (s n) (s m) ≤ b N) ∧
      Tendsto b atTop (𝓝 0) := EMetric.cauchySeq_iff.trans <| by
  constructor
  · intro hs
    /- `s` is Cauchy sequence. Let `b n` be the diameter of the set `s '' Set.Ici n`. -/
    refine ⟨fun N => EMetric.diam (s '' Ici N), fun n m N hn hm => ?_, ?_⟩
    -- Prove that it bounds the distances of points in the Cauchy sequence
    · exact EMetric.edist_le_diam_of_mem (mem_image_of_mem _ hn) (mem_image_of_mem _ hm)
    -- Prove that it tends to `0`, by using the Cauchy property of `s`
    · refine ENNReal.tendsto_nhds_zero.2 fun ε ε0 => ?_
      rcases hs ε ε0 with ⟨N, hN⟩
      refine (eventually_ge_atTop N).mono fun n hn => EMetric.diam_le ?_
      rintro _ ⟨k, hk, rfl⟩ _ ⟨l, hl, rfl⟩
      exact (hN _ (hn.trans hk) _ (hn.trans hl)).le
  · rintro ⟨b, ⟨b_bound, b_lim⟩⟩ ε εpos
    have : ∀ᶠ n in atTop, b n < ε := b_lim.eventually (gt_mem_nhds εpos)
    rcases this.exists with ⟨N, hN⟩
    refine ⟨N, fun m hm n hn => ?_⟩
    calc edist (s m) (s n) ≤ b N := b_bound m n N hm hn
    _ < ε := hN

theorem continuous_of_le_add_edist {f : α → ℝ≥0∞} (C : ℝ≥0∞) (hC : C ≠ ∞)
    (h : ∀ x y, f x ≤ f y + C * edist x y) : Continuous f := by
  refine continuous_iff_continuousAt.2 fun x => ENNReal.tendsto_nhds_of_Icc fun ε ε0 => ?_
  rcases ENNReal.exists_nnreal_pos_mul_lt hC ε0.ne' with ⟨δ, δ0, hδ⟩
  rw [mul_comm] at hδ
  filter_upwards [EMetric.closedBall_mem_nhds x (ENNReal.coe_pos.2 δ0)] with y hy
  refine ⟨tsub_le_iff_right.2 <| (h x y).trans ?_, (h y x).trans ?_⟩ <;>
    refine add_le_add_left (le_trans (mul_le_mul_left' ?_ _) hδ.le) _
  exacts [EMetric.mem_closedBall'.1 hy, EMetric.mem_closedBall.1 hy]

theorem continuous_edist : Continuous fun p : α × α => edist p.1 p.2 := by
  apply continuous_of_le_add_edist 2 (by decide)
  rintro ⟨x, y⟩ ⟨x', y'⟩
  calc
    edist x y ≤ edist x x' + edist x' y' + edist y' y := edist_triangle4 _ _ _ _
    _ = edist x' y' + (edist x x' + edist y y') := by simp only [edist_comm]; ac_rfl
    _ ≤ edist x' y' + (edist (x, y) (x', y') + edist (x, y) (x', y')) := by
      gcongr <;> apply_rules [le_max_left, le_max_right]
    _ = edist x' y' + 2 * edist (x, y) (x', y') := by rw [← mul_two, mul_comm]

@[continuity, fun_prop]
theorem Continuous.edist [TopologicalSpace β] {f g : β → α} (hf : Continuous f)
    (hg : Continuous g) : Continuous fun b => edist (f b) (g b) :=
  continuous_edist.comp (hf.prodMk hg :)

theorem Filter.Tendsto.edist {f g : β → α} {x : Filter β} {a b : α} (hf : Tendsto f x (𝓝 a))
    (hg : Tendsto g x (𝓝 b)) : Tendsto (fun x => edist (f x) (g x)) x (𝓝 (edist a b)) :=
  (continuous_edist.tendsto (a, b)).comp (hf.prodMk_nhds hg)

/-- If the extended distance between consecutive points of a sequence is estimated
by a summable series of `NNReal`s, then the original sequence is a Cauchy sequence. -/
theorem cauchySeq_of_edist_le_of_summable {f : ℕ → α} (d : ℕ → ℝ≥0)
    (hf : ∀ n, edist (f n) (f n.succ) ≤ d n) (hd : Summable d) : CauchySeq f := by
  refine EMetric.cauchySeq_iff_NNReal.2 fun ε εpos ↦ ?_
  -- Actually we need partial sums of `d` to be a Cauchy sequence.
  replace hd : CauchySeq fun n : ℕ ↦ ∑ x ∈ Finset.range n, d x :=
    let ⟨_, H⟩ := hd
    H.tendsto_sum_nat.cauchySeq
  -- Now we take the same `N` as in one of the definitions of a Cauchy sequence.
  refine (Metric.cauchySeq_iff'.1 hd ε (NNReal.coe_pos.2 εpos)).imp fun N hN n hn ↦ ?_
  specialize hN n hn
  -- We simplify the known inequality.
  rw [dist_nndist, NNReal.nndist_eq, ← Finset.sum_range_add_sum_Ico _ hn, add_tsub_cancel_left,
    NNReal.coe_lt_coe, max_lt_iff] at hN
  rw [edist_comm]
  -- Then use `hf` to simplify the goal to the same form.
  refine lt_of_le_of_lt (edist_le_Ico_sum_of_edist_le hn fun _ _ ↦ hf _) ?_
  exact mod_cast hN.1

theorem cauchySeq_of_edist_le_of_tsum_ne_top {f : ℕ → α} (d : ℕ → ℝ≥0∞)
    (hf : ∀ n, edist (f n) (f n.succ) ≤ d n) (hd : tsum d ≠ ∞) : CauchySeq f := by
  lift d to ℕ → NNReal using fun i => ENNReal.ne_top_of_tsum_ne_top hd i
  rw [ENNReal.tsum_coe_ne_top_iff_summable] at hd
  exact cauchySeq_of_edist_le_of_summable d hf hd

theorem EMetric.isClosed_closedBall {a : α} {r : ℝ≥0∞} : IsClosed (closedBall a r) :=
  isClosed_le (continuous_id.edist continuous_const) continuous_const

@[simp]
theorem EMetric.diam_closure (s : Set α) : diam (closure s) = diam s := by
  refine le_antisymm (diam_le fun x hx y hy => ?_) (diam_mono subset_closure)
  have : edist x y ∈ closure (Iic (diam s)) :=
    map_mem_closure₂ continuous_edist hx hy fun x hx y hy => edist_le_diam_of_mem hx hy
  rwa [closure_Iic] at this

@[simp]
theorem Metric.diam_closure {α : Type*} [PseudoMetricSpace α] (s : Set α) :
    Metric.diam (closure s) = diam s := by simp only [Metric.diam, EMetric.diam_closure]

theorem isClosed_setOf_lipschitzOnWith {α β} [PseudoEMetricSpace α] [PseudoEMetricSpace β] (K : ℝ≥0)
    (s : Set α) : IsClosed { f : α → β | LipschitzOnWith K f s } := by
  simp only [LipschitzOnWith, setOf_forall]
  refine isClosed_biInter fun x _ => isClosed_biInter fun y _ => isClosed_le ?_ ?_
  exacts [.edist (continuous_apply x) (continuous_apply y), continuous_const]

theorem isClosed_setOf_lipschitzWith {α β} [PseudoEMetricSpace α] [PseudoEMetricSpace β] (K : ℝ≥0) :
    IsClosed { f : α → β | LipschitzWith K f } := by
  simp only [← lipschitzOnWith_univ, isClosed_setOf_lipschitzOnWith]

namespace Real

/-- For a bounded set `s : Set ℝ`, its `EMetric.diam` is equal to `sSup s - sInf s` reinterpreted as
`ℝ≥0∞`. -/
theorem ediam_eq {s : Set ℝ} (h : Bornology.IsBounded s) :
    EMetric.diam s = ENNReal.ofReal (sSup s - sInf s) := by
  rcases eq_empty_or_nonempty s with (rfl | hne)
  · simp
  refine le_antisymm (Metric.ediam_le_of_forall_dist_le fun x hx y hy => ?_) ?_
  · exact Real.dist_le_of_mem_Icc (h.subset_Icc_sInf_sSup hx) (h.subset_Icc_sInf_sSup hy)
  · apply ENNReal.ofReal_le_of_le_toReal
    rw [← Metric.diam, ← Metric.diam_closure]
    calc sSup s - sInf s ≤ dist (sSup s) (sInf s) := le_abs_self _
    _ ≤ Metric.diam (closure s) := dist_le_diam_of_mem h.closure (csSup_mem_closure hne h.bddAbove)
        (csInf_mem_closure hne h.bddBelow)

/-- For a bounded set `s : Set ℝ`, its `Metric.diam` is equal to `sSup s - sInf s`. -/
theorem diam_eq {s : Set ℝ} (h : Bornology.IsBounded s) : Metric.diam s = sSup s - sInf s := by
  rw [Metric.diam, Real.ediam_eq h, ENNReal.toReal_ofReal]
  exact sub_nonneg.2 (Real.sInf_le_sSup s h.bddBelow h.bddAbove)

@[simp]
theorem ediam_Ioo (a b : ℝ) : EMetric.diam (Ioo a b) = ENNReal.ofReal (b - a) := by
  rcases le_or_gt b a with (h | h)
  · simp [h]
  · rw [Real.ediam_eq (isBounded_Ioo _ _), csSup_Ioo h, csInf_Ioo h]

@[simp]
theorem ediam_Icc (a b : ℝ) : EMetric.diam (Icc a b) = ENNReal.ofReal (b - a) := by
  rcases le_or_gt a b with (h | h)
  · rw [Real.ediam_eq (isBounded_Icc _ _), csSup_Icc h, csInf_Icc h]
  · simp [h, h.le]

@[simp]
theorem ediam_Ico (a b : ℝ) : EMetric.diam (Ico a b) = ENNReal.ofReal (b - a) :=
  le_antisymm (ediam_Icc a b ▸ diam_mono Ico_subset_Icc_self)
    (ediam_Ioo a b ▸ diam_mono Ioo_subset_Ico_self)

@[simp]
theorem ediam_Ioc (a b : ℝ) : EMetric.diam (Ioc a b) = ENNReal.ofReal (b - a) :=
  le_antisymm (ediam_Icc a b ▸ diam_mono Ioc_subset_Icc_self)
    (ediam_Ioo a b ▸ diam_mono Ioo_subset_Ioc_self)

theorem diam_Icc {a b : ℝ} (h : a ≤ b) : Metric.diam (Icc a b) = b - a := by
  simp [Metric.diam, ENNReal.toReal_ofReal (sub_nonneg.2 h)]

theorem diam_Ico {a b : ℝ} (h : a ≤ b) : Metric.diam (Ico a b) = b - a := by
  simp [Metric.diam, ENNReal.toReal_ofReal (sub_nonneg.2 h)]

theorem diam_Ioc {a b : ℝ} (h : a ≤ b) : Metric.diam (Ioc a b) = b - a := by
  simp [Metric.diam, ENNReal.toReal_ofReal (sub_nonneg.2 h)]

theorem diam_Ioo {a b : ℝ} (h : a ≤ b) : Metric.diam (Ioo a b) = b - a := by
  simp [Metric.diam, ENNReal.toReal_ofReal (sub_nonneg.2 h)]

end Real

/-- If `edist (f n) (f (n+1))` is bounded above by a function `d : ℕ → ℝ≥0∞`,
then the distance from `f n` to the limit is bounded by `∑'_{k=n}^∞ d k`. -/
theorem edist_le_tsum_of_edist_le_of_tendsto {f : ℕ → α} (d : ℕ → ℝ≥0∞)
    (hf : ∀ n, edist (f n) (f n.succ) ≤ d n) {a : α} (ha : Tendsto f atTop (𝓝 a)) (n : ℕ) :
    edist (f n) a ≤ ∑' m, d (n + m) := by
  refine le_of_tendsto (tendsto_const_nhds.edist ha) (mem_atTop_sets.2 ⟨n, fun m hnm => ?_⟩)
  change edist _ _ ≤ _
  refine le_trans (edist_le_Ico_sum_of_edist_le hnm fun _ _ => hf _) ?_
  rw [Finset.sum_Ico_eq_sum_range]
  exact ENNReal.summable.sum_le_tsum _ (fun _ _ => zero_le _)

/-- If `edist (f n) (f (n+1))` is bounded above by a function `d : ℕ → ℝ≥0∞`,
then the distance from `f 0` to the limit is bounded by `∑'_{k=0}^∞ d k`. -/
theorem edist_le_tsum_of_edist_le_of_tendsto₀ {f : ℕ → α} (d : ℕ → ℝ≥0∞)
    (hf : ∀ n, edist (f n) (f n.succ) ≤ d n) {a : α} (ha : Tendsto f atTop (𝓝 a)) :
    edist (f 0) a ≤ ∑' m, d m := by simpa using edist_le_tsum_of_edist_le_of_tendsto d hf ha 0

end

namespace ENNReal

section truncateToReal

/-- With truncation level `t`, the truncated cast `ℝ≥0∞ → ℝ` is given by `x ↦ (min t x).toReal`.
Unlike `ENNReal.toReal`, this cast is continuous and monotone when `t ≠ ∞`. -/
noncomputable def truncateToReal (t x : ℝ≥0∞) : ℝ := (min t x).toReal

lemma truncateToReal_eq_toReal {t x : ℝ≥0∞} (t_ne_top : t ≠ ∞) (x_le : x ≤ t) :
    truncateToReal t x = x.toReal := by
  have x_lt_top : x < ∞ := lt_of_le_of_lt x_le t_ne_top.lt_top
  have obs : min t x ≠ ∞ := by
    simp_all only [ne_eq, min_eq_top, false_and, not_false_eq_true]
  exact (ENNReal.toReal_eq_toReal obs x_lt_top.ne).mpr (min_eq_right x_le)

lemma truncateToReal_le {t : ℝ≥0∞} (t_ne_top : t ≠ ∞) {x : ℝ≥0∞} :
    truncateToReal t x ≤ t.toReal := by
  rw [truncateToReal]
  gcongr
  exacts [t_ne_top, min_le_left t x]

lemma truncateToReal_nonneg {t x : ℝ≥0∞} : 0 ≤ truncateToReal t x := toReal_nonneg

/-- The truncated cast `ENNReal.truncateToReal t : ℝ≥0∞ → ℝ` is monotone when `t ≠ ∞`. -/
lemma monotone_truncateToReal {t : ℝ≥0∞} (t_ne_top : t ≠ ∞) : Monotone (truncateToReal t) := by
  intro x y x_le_y
  simp only [truncateToReal]
  gcongr
  exact ne_top_of_le_ne_top t_ne_top (min_le_left _ _)

/-- The truncated cast `ENNReal.truncateToReal t : ℝ≥0∞ → ℝ` is continuous when `t ≠ ∞`. -/
@[fun_prop]
lemma continuous_truncateToReal {t : ℝ≥0∞} (t_ne_top : t ≠ ∞) : Continuous (truncateToReal t) := by
  apply continuousOn_toReal.comp_continuous (by fun_prop)
  simp [t_ne_top]

end truncateToReal

section LimsupLiminf

variable {ι : Type*} {f : Filter ι} {u v : ι → ℝ≥0∞}

lemma limsup_sub_const (F : Filter ι) (f : ι → ℝ≥0∞) (c : ℝ≥0∞) :
    Filter.limsup (fun i ↦ f i - c) F = Filter.limsup f F - c := by
  rcases F.eq_or_neBot with rfl | _
  · simp only [limsup_bot, bot_eq_zero', zero_le, tsub_eq_zero_of_le]
  · exact (Monotone.map_limsSup_of_continuousAt (F := F.map f) (f := fun (x : ℝ≥0∞) ↦ x - c)
    (fun _ _ h ↦ tsub_le_tsub_right h c) (continuous_sub_right c).continuousAt).symm

lemma liminf_sub_const (F : Filter ι) [NeBot F] (f : ι → ℝ≥0∞) (c : ℝ≥0∞) :
    Filter.liminf (fun i ↦ f i - c) F = Filter.liminf f F - c :=
  (Monotone.map_limsInf_of_continuousAt (F := F.map f) (f := fun (x : ℝ≥0∞) ↦ x - c)
    (fun _ _ h ↦ tsub_le_tsub_right h c) (continuous_sub_right c).continuousAt).symm

lemma limsup_const_sub (F : Filter ι) (f : ι → ℝ≥0∞) {c : ℝ≥0∞} (c_ne_top : c ≠ ∞) :
    Filter.limsup (fun i ↦ c - f i) F = c - Filter.liminf f F := by
  rcases F.eq_or_neBot with rfl | _
  · simp only [limsup_bot, bot_eq_zero', liminf_bot, le_top, tsub_eq_zero_of_le]
  · exact (Antitone.map_limsInf_of_continuousAt (F := F.map f) (f := fun (x : ℝ≥0∞) ↦ c - x)
    (fun _ _ h ↦ tsub_le_tsub_left h c) (continuous_sub_left c_ne_top).continuousAt).symm

lemma liminf_const_sub (F : Filter ι) [NeBot F] (f : ι → ℝ≥0∞) {c : ℝ≥0∞} (c_ne_top : c ≠ ∞) :
    Filter.liminf (fun i ↦ c - f i) F = c - Filter.limsup f F :=
  (Antitone.map_limsSup_of_continuousAt (F := F.map f) (f := fun (x : ℝ≥0∞) ↦ c - x)
    (fun _ _ h ↦ tsub_le_tsub_left h c) (continuous_sub_left c_ne_top).continuousAt).symm

lemma le_limsup_mul : limsup u f * liminf v f ≤ limsup (u * v) f :=
  mul_le_of_forall_lt fun a a_u b b_v ↦ (le_limsup_iff).2 fun c c_ab ↦
    Frequently.mono (Frequently.and_eventually ((frequently_lt_of_lt_limsup) a_u)
    ((eventually_lt_of_lt_liminf) b_v)) fun _ ab_x ↦ c_ab.trans (mul_lt_mul ab_x.1 ab_x.2)

/-- See also `ENNReal.limsup_mul_le`. -/
lemma limsup_mul_le' (h : limsup u f ≠ 0 ∨ limsup v f ≠ ∞) (h' : limsup u f ≠ ∞ ∨ limsup v f ≠ 0) :
    limsup (u * v) f ≤ limsup u f * limsup v f := by
  refine le_mul_of_forall_lt h h' fun a a_u b b_v ↦ (limsup_le_iff).2 fun c c_ab ↦ ?_
  filter_upwards [eventually_lt_of_limsup_lt a_u, eventually_lt_of_limsup_lt b_v] with x a_x b_x
  exact (mul_lt_mul a_x b_x).trans c_ab

lemma le_liminf_mul : liminf u f * liminf v f ≤ liminf (u * v) f := by
  refine mul_le_of_forall_lt fun a a_u b b_v ↦ (le_liminf_iff).2 fun c c_ab ↦ ?_
  filter_upwards [eventually_lt_of_lt_liminf a_u, eventually_lt_of_lt_liminf b_v] with x a_x b_x
  exact c_ab.trans (mul_lt_mul a_x b_x)

lemma liminf_mul_le (h : limsup u f ≠ 0 ∨ liminf v f ≠ ∞) (h' : limsup u f ≠ ∞ ∨ liminf v f ≠ 0) :
    liminf (u * v) f ≤ limsup u f * liminf v f :=
  le_mul_of_forall_lt h h' fun a a_u b b_v ↦ (liminf_le_iff).2 fun c c_ab ↦
    Frequently.mono (((frequently_lt_of_liminf_lt) b_v).and_eventually
    ((eventually_lt_of_limsup_lt) a_u)) fun _ ab_x ↦ (mul_lt_mul ab_x.2 ab_x.1).trans c_ab

/-- If `u : ι → ℝ≥0∞` is bounded, then we have `liminf (toReal ∘ u) = toReal (liminf u)`. -/
lemma liminf_toReal_eq [NeBot f] {b : ℝ≥0∞} (b_ne_top : b ≠ ∞) (le_b : ∀ᶠ i in f, u i ≤ b) :
    f.liminf (fun i ↦ (u i).toReal) = (f.liminf u).toReal := by
  have liminf_le : f.liminf u ≤ b := by
    apply liminf_le_of_le ⟨0, by simp⟩
    intro y h
    obtain ⟨i, hi⟩ := (Eventually.and h le_b).exists
    exact hi.1.trans hi.2
  have aux : ∀ᶠ i in f, (u i).toReal = ENNReal.truncateToReal b (u i) := by
    filter_upwards [le_b] with i i_le_b
    simp only [truncateToReal_eq_toReal b_ne_top i_le_b]
  have aux' : (f.liminf u).toReal = ENNReal.truncateToReal b (f.liminf u) := by
    rw [truncateToReal_eq_toReal b_ne_top liminf_le]
  simp_rw [liminf_congr aux, aux']
  have key := Monotone.map_liminf_of_continuousAt (F := f) (monotone_truncateToReal b_ne_top) u
          (continuous_truncateToReal b_ne_top).continuousAt
          (IsBoundedUnder.isCoboundedUnder_ge ⟨b, by simpa only [eventually_map] using le_b⟩)
          ⟨0, Eventually.of_forall (by simp)⟩
  rw [key]
  rfl

/-- If `u : ι → ℝ≥0∞` is bounded, then we have `liminf (toReal ∘ u) = toReal (liminf u)`. -/
lemma limsup_toReal_eq [NeBot f] {b : ℝ≥0∞} (b_ne_top : b ≠ ∞) (le_b : ∀ᶠ i in f, u i ≤ b) :
    f.limsup (fun i ↦ (u i).toReal) = (f.limsup u).toReal := by
  have aux : ∀ᶠ i in f, (u i).toReal = ENNReal.truncateToReal b (u i) := by
    filter_upwards [le_b] with i i_le_b
    simp only [truncateToReal_eq_toReal b_ne_top i_le_b]
  have aux' : (f.limsup u).toReal = ENNReal.truncateToReal b (f.limsup u) := by
    rw [truncateToReal_eq_toReal b_ne_top (limsup_le_of_le ⟨0, by simp⟩ le_b)]
  simp_rw [limsup_congr aux, aux']
  have key := Monotone.map_limsup_of_continuousAt (F := f) (monotone_truncateToReal b_ne_top) u
          (continuous_truncateToReal b_ne_top).continuousAt
          ⟨b, by simpa only [eventually_map] using le_b⟩
          (IsBoundedUnder.isCoboundedUnder_le ⟨0, Eventually.of_forall (by simp)⟩)
  rw [key]
  rfl

@[simp, norm_cast]
lemma ofNNReal_limsup {u : ι → ℝ≥0} (hf : f.IsBoundedUnder (· ≤ ·) u) :
    limsup u f = limsup (fun i ↦ (u i : ℝ≥0∞)) f := by
  refine eq_of_forall_nnreal_iff fun r ↦ ?_
  rw [coe_le_coe, le_limsup_iff, le_limsup_iff]
  simp [forall_ennreal]

@[simp, norm_cast]
lemma ofNNReal_liminf {u : ι → ℝ≥0} (hf : f.IsCoboundedUnder (· ≥ ·) u) :
    liminf u f = liminf (fun i ↦ (u i : ℝ≥0∞)) f := by
  refine eq_of_forall_nnreal_iff fun r ↦ ?_
  rw [coe_le_coe, le_liminf_iff, le_liminf_iff]
  simp [forall_ennreal]

theorem liminf_add_of_right_tendsto_zero {u : Filter ι} {g : ι → ℝ≥0∞} (hg : u.Tendsto g (𝓝 0))
    (f : ι → ℝ≥0∞) : u.liminf (f + g) = u.liminf f := by
  refine le_antisymm ?_ <| liminf_le_liminf <| .of_forall <| by simp
  refine liminf_le_of_le (by isBoundedDefault) fun b hb ↦ ?_
  rw [Filter.le_liminf_iff']
  rintro a hab
  filter_upwards [hb, ENNReal.tendsto_nhds_zero.1 hg _ <| lt_min (tsub_pos_of_lt hab) one_pos]
    with i hfg hg
  exact ENNReal.le_of_add_le_add_right (hg.trans_lt <| by simp).ne <|
    (add_le_of_le_tsub_left_of_le hab.le <| hg.trans <| min_le_left ..).trans hfg

theorem liminf_add_of_left_tendsto_zero {u : Filter ι} {f : ι → ℝ≥0∞} (hf : u.Tendsto f (𝓝 0))
    (g : ι → ℝ≥0∞) : u.liminf (f + g) = u.liminf g := by
  rw [add_comm, liminf_add_of_right_tendsto_zero hf]

theorem limsup_add_of_right_tendsto_zero {u : Filter ι} {g : ι → ℝ≥0∞} (hg : u.Tendsto g (𝓝 0))
    (f : ι → ℝ≥0∞) : u.limsup (f + g) = u.limsup f := by
  refine le_antisymm ?_ <| limsup_le_limsup <| .of_forall <| by simp
  refine le_limsup_of_le (by isBoundedDefault) fun b hb ↦ ?_
  rw [Filter.limsup_le_iff']
  rintro a hba
  filter_upwards [hb, ENNReal.tendsto_nhds_zero.1 hg _ <| tsub_pos_of_lt hba] with i hf hg
  calc  f i + g i
    _ ≤ b + g i := by gcongr
    _ ≤ a := add_le_of_le_tsub_left_of_le hba.le hg

theorem limsup_add_of_left_tendsto_zero {u : Filter ι} {f : ι → ℝ≥0∞} (hf : u.Tendsto f (𝓝 0))
    (g : ι → ℝ≥0∞) : u.limsup (f + g) = u.limsup g := by
  rw [add_comm, limsup_add_of_right_tendsto_zero hf]

end LimsupLiminf

end ENNReal -- namespace<|MERGE_RESOLUTION|>--- conflicted
+++ resolved
@@ -771,11 +771,7 @@
 
 theorem tsum_iUnion_le {ι : Type*} [Fintype ι] (f : α → ℝ≥0∞) (t : ι → Set α) :
     ∑' x : ⋃ i, t i, f x ≤ ∑ i, ∑' x : t i, f x := by
-<<<<<<< HEAD
-  rw [← tsum_fintype (L := unconditional _)]
-=======
   rw [← tsum_fintype (L := SummationFilter.unconditional _)]
->>>>>>> cc0d5cbb
   exact tsum_iUnion_le_tsum f t
 
 theorem tsum_union_le (f : α → ℝ≥0∞) (s t : Set α) :
