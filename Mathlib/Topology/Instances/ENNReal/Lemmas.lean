/-
Copyright (c) 2017 Johannes Hölzl. All rights reserved.
Released under Apache 2.0 license as described in the file LICENSE.
Authors: Johannes Hölzl
-/
import Mathlib.Algebra.BigOperators.Intervals
import Mathlib.Data.ENNReal.Operations
import Mathlib.Topology.Algebra.Order.LiminfLimsup
import Mathlib.Topology.EMetricSpace.Lipschitz
import Mathlib.Topology.Instances.NNReal.Lemmas
import Mathlib.Topology.MetricSpace.Pseudo.Real
import Mathlib.Topology.MetricSpace.ProperSpace.Real
import Mathlib.Topology.Metrizable.Uniformity

/-!
# Topology on extended non-negative reals
-/

noncomputable section

open Filter Function Metric Set Topology
open scoped Finset ENNReal NNReal

variable {α : Type*} {β : Type*} {γ : Type*}

namespace ENNReal

variable {a b : ℝ≥0∞} {r : ℝ≥0} {x : ℝ≥0∞} {ε : ℝ≥0∞}

section TopologicalSpace

open TopologicalSpace

@[deprecated (since := "2024-10-26")]
alias embedding_coe := isEmbedding_coe

theorem isOpen_ne_top : IsOpen { a : ℝ≥0∞ | a ≠ ∞ } := isOpen_ne

theorem isOpen_Ico_zero : IsOpen (Ico 0 b) := by
  rw [ENNReal.Ico_eq_Iio]
  exact isOpen_Iio

@[deprecated (since := "2024-10-18")]
alias openEmbedding_coe := isOpenEmbedding_coe

theorem coe_range_mem_nhds : range ((↑) : ℝ≥0 → ℝ≥0∞) ∈ 𝓝 (r : ℝ≥0∞) :=
  IsOpen.mem_nhds isOpenEmbedding_coe.isOpen_range <| mem_range_self _

@[fun_prop]
theorem continuous_coe : Continuous ((↑) : ℝ≥0 → ℝ≥0∞) :=
  isEmbedding_coe.continuous

lemma tendsto_coe_toNNReal {a : ℝ≥0∞} (ha : a ≠ ⊤) : Tendsto (↑) (𝓝 a.toNNReal) (𝓝 a) := by
  nth_rewrite 2 [← coe_toNNReal ha]
  exact continuous_coe.tendsto _

theorem continuous_coe_iff {α} [TopologicalSpace α] {f : α → ℝ≥0} :
    (Continuous fun a => (f a : ℝ≥0∞)) ↔ Continuous f :=
  isEmbedding_coe.continuous_iff.symm

theorem nhds_coe {r : ℝ≥0} : 𝓝 (r : ℝ≥0∞) = (𝓝 r).map (↑) :=
  (isOpenEmbedding_coe.map_nhds_eq r).symm

theorem tendsto_nhds_coe_iff {α : Type*} {l : Filter α} {x : ℝ≥0} {f : ℝ≥0∞ → α} :
    Tendsto f (𝓝 ↑x) l ↔ Tendsto (f ∘ (↑) : ℝ≥0 → α) (𝓝 x) l := by
  rw [nhds_coe, tendsto_map'_iff]

theorem continuousAt_coe_iff {α : Type*} [TopologicalSpace α] {x : ℝ≥0} {f : ℝ≥0∞ → α} :
    ContinuousAt f ↑x ↔ ContinuousAt (f ∘ (↑) : ℝ≥0 → α) x :=
  tendsto_nhds_coe_iff

theorem continuous_ofReal : Continuous ENNReal.ofReal :=
  (continuous_coe_iff.2 continuous_id).comp continuous_real_toNNReal

theorem tendsto_ofReal {f : Filter α} {m : α → ℝ} {a : ℝ} (h : Tendsto m f (𝓝 a)) :
    Tendsto (fun a => ENNReal.ofReal (m a)) f (𝓝 (ENNReal.ofReal a)) :=
  (continuous_ofReal.tendsto a).comp h

theorem tendsto_toNNReal {a : ℝ≥0∞} (ha : a ≠ ∞) :
    Tendsto ENNReal.toNNReal (𝓝 a) (𝓝 a.toNNReal) := by
  lift a to ℝ≥0 using ha
  rw [nhds_coe, tendsto_map'_iff]
  exact tendsto_id

theorem tendsto_toNNReal_iff {f : α → ℝ≥0∞} {u : Filter α} (ha : a ≠ ∞) (hf : ∀ x, f x ≠ ∞) :
    Tendsto (ENNReal.toNNReal ∘ f) u (𝓝 (a.toNNReal)) ↔ Tendsto f u (𝓝 a) := by
  refine ⟨fun h => ?_, fun h => (ENNReal.tendsto_toNNReal ha).comp h⟩
  rw [← coe_comp_toNNReal_comp hf]
  exact (tendsto_coe_toNNReal ha).comp h

theorem tendsto_toNNReal_iff' {f : α → ℝ≥0∞} {u : Filter α} {a : ℝ≥0} (hf : ∀ x, f x ≠ ∞) :
    Tendsto (ENNReal.toNNReal ∘ f) u (𝓝 a) ↔ Tendsto f u (𝓝 a) := by
  rw [← toNNReal_coe a]
  exact tendsto_toNNReal_iff coe_ne_top hf

theorem eventuallyEq_of_toReal_eventuallyEq {l : Filter α} {f g : α → ℝ≥0∞}
    (hfi : ∀ᶠ x in l, f x ≠ ∞) (hgi : ∀ᶠ x in l, g x ≠ ∞)
    (hfg : (fun x => (f x).toReal) =ᶠ[l] fun x => (g x).toReal) : f =ᶠ[l] g := by
  filter_upwards [hfi, hgi, hfg] with _ hfx hgx _
  rwa [← ENNReal.toReal_eq_toReal hfx hgx]

theorem continuousOn_toNNReal : ContinuousOn ENNReal.toNNReal { a | a ≠ ∞ } := fun _a ha =>
  ContinuousAt.continuousWithinAt (tendsto_toNNReal ha)

theorem tendsto_toReal {a : ℝ≥0∞} (ha : a ≠ ∞) : Tendsto ENNReal.toReal (𝓝 a) (𝓝 a.toReal) :=
  NNReal.tendsto_coe.2 <| tendsto_toNNReal ha

lemma continuousOn_toReal : ContinuousOn ENNReal.toReal { a | a ≠ ∞ } :=
  NNReal.continuous_coe.comp_continuousOn continuousOn_toNNReal

lemma continuousAt_toReal (hx : x ≠ ∞) : ContinuousAt ENNReal.toReal x :=
  continuousOn_toReal.continuousAt (isOpen_ne_top.mem_nhds_iff.mpr hx)

/-- The set of finite `ℝ≥0∞` numbers is homeomorphic to `ℝ≥0`. -/
def neTopHomeomorphNNReal : { a | a ≠ ∞ } ≃ₜ ℝ≥0 where
  toEquiv := neTopEquivNNReal
  continuous_toFun := continuousOn_iff_continuous_restrict.1 continuousOn_toNNReal
  continuous_invFun := continuous_coe.subtype_mk _

/-- The set of finite `ℝ≥0∞` numbers is homeomorphic to `ℝ≥0`. -/
def ltTopHomeomorphNNReal : { a | a < ∞ } ≃ₜ ℝ≥0 := by
  refine (Homeomorph.setCongr ?_).trans neTopHomeomorphNNReal
  simp only [mem_setOf_eq, lt_top_iff_ne_top]

theorem nhds_top : 𝓝 ∞ = ⨅ (a) (_ : a ≠ ∞), 𝓟 (Ioi a) :=
  nhds_top_order.trans <| by simp [lt_top_iff_ne_top, Ioi]

theorem nhds_top' : 𝓝 ∞ = ⨅ r : ℝ≥0, 𝓟 (Ioi ↑r) :=
  nhds_top.trans <| iInf_ne_top _

theorem nhds_top_basis : (𝓝 ∞).HasBasis (fun a => a < ∞) fun a => Ioi a :=
  _root_.nhds_top_basis

theorem tendsto_nhds_top_iff_nnreal {m : α → ℝ≥0∞} {f : Filter α} :
    Tendsto m f (𝓝 ∞) ↔ ∀ x : ℝ≥0, ∀ᶠ a in f, ↑x < m a := by
  simp only [nhds_top', tendsto_iInf, tendsto_principal, mem_Ioi]

theorem tendsto_nhds_top_iff_nat {m : α → ℝ≥0∞} {f : Filter α} :
    Tendsto m f (𝓝 ∞) ↔ ∀ n : ℕ, ∀ᶠ a in f, ↑n < m a :=
  tendsto_nhds_top_iff_nnreal.trans
    ⟨fun h n => by simpa only [ENNReal.coe_natCast] using h n, fun h x =>
      let ⟨n, hn⟩ := exists_nat_gt x
      (h n).mono fun _ => lt_trans <| by rwa [← ENNReal.coe_natCast, coe_lt_coe]⟩

theorem tendsto_nhds_top {m : α → ℝ≥0∞} {f : Filter α} (h : ∀ n : ℕ, ∀ᶠ a in f, ↑n < m a) :
    Tendsto m f (𝓝 ∞) :=
  tendsto_nhds_top_iff_nat.2 h

theorem tendsto_nat_nhds_top : Tendsto (fun n : ℕ => ↑n) atTop (𝓝 ∞) :=
  tendsto_nhds_top fun n =>
    mem_atTop_sets.2 ⟨n + 1, fun _m hm => mem_setOf.2 <| Nat.cast_lt.2 <| Nat.lt_of_succ_le hm⟩

@[simp, norm_cast]
theorem tendsto_coe_nhds_top {f : α → ℝ≥0} {l : Filter α} :
    Tendsto (fun x => (f x : ℝ≥0∞)) l (𝓝 ∞) ↔ Tendsto f l atTop := by
  rw [tendsto_nhds_top_iff_nnreal, atTop_basis_Ioi.tendsto_right_iff]; simp

@[simp]
theorem tendsto_ofReal_nhds_top {f : α → ℝ} {l : Filter α} :
    Tendsto (fun x ↦ ENNReal.ofReal (f x)) l (𝓝 ∞) ↔ Tendsto f l atTop :=
  tendsto_coe_nhds_top.trans Real.tendsto_toNNReal_atTop_iff

theorem tendsto_ofReal_atTop : Tendsto ENNReal.ofReal atTop (𝓝 ∞) :=
  tendsto_ofReal_nhds_top.2 tendsto_id

theorem nhds_zero : 𝓝 (0 : ℝ≥0∞) = ⨅ (a) (_ : a ≠ 0), 𝓟 (Iio a) :=
  nhds_bot_order.trans <| by simp [pos_iff_ne_zero, Iio]

theorem nhds_zero_basis : (𝓝 (0 : ℝ≥0∞)).HasBasis (fun a : ℝ≥0∞ => 0 < a) fun a => Iio a :=
  nhds_bot_basis

theorem nhds_zero_basis_Iic : (𝓝 (0 : ℝ≥0∞)).HasBasis (fun a : ℝ≥0∞ => 0 < a) Iic :=
  nhds_bot_basis_Iic

-- Porting note (https://github.com/leanprover-community/mathlib4/issues/11215): TODO: add a TC for `≠ ∞`?
@[instance]
theorem nhdsGT_coe_neBot {r : ℝ≥0} : (𝓝[>] (r : ℝ≥0∞)).NeBot :=
  nhdsGT_neBot_of_exists_gt ⟨∞, ENNReal.coe_lt_top⟩

@[deprecated (since := "2024-12-22")] alias nhdsWithin_Ioi_coe_neBot := nhdsGT_coe_neBot

@[instance] theorem nhdsGT_zero_neBot : (𝓝[>] (0 : ℝ≥0∞)).NeBot := nhdsGT_coe_neBot

@[deprecated (since := "2024-12-22")] alias nhdsWithin_Ioi_zero_neBot := nhdsGT_zero_neBot

@[instance] theorem nhdsGT_one_neBot : (𝓝[>] (1 : ℝ≥0∞)).NeBot := nhdsGT_coe_neBot

@[deprecated (since := "2024-12-22")] alias nhdsWithin_Ioi_one_neBot := nhdsGT_one_neBot

@[instance] theorem nhdsGT_nat_neBot (n : ℕ) : (𝓝[>] (n : ℝ≥0∞)).NeBot := nhdsGT_coe_neBot

@[deprecated (since := "2024-12-22")] alias nhdsWithin_Ioi_nat_neBot := nhdsGT_nat_neBot

@[instance]
theorem nhdsGT_ofNat_neBot (n : ℕ) [n.AtLeastTwo] : (𝓝[>] (OfNat.ofNat n : ℝ≥0∞)).NeBot :=
  nhdsGT_coe_neBot

@[deprecated (since := "2024-12-22")] alias nhdsWithin_Ioi_ofNat_nebot := nhdsGT_ofNat_neBot

@[instance]
theorem nhdsLT_neBot [NeZero x] : (𝓝[<] x).NeBot :=
  nhdsWithin_Iio_self_neBot' ⟨0, NeZero.pos x⟩

@[deprecated (since := "2024-12-22")] alias nhdsWithin_Iio_neBot := nhdsLT_neBot

/-- Closed intervals `Set.Icc (x - ε) (x + ε)`, `ε ≠ 0`, form a basis of neighborhoods of an
extended nonnegative real number `x ≠ ∞`. We use `Set.Icc` instead of `Set.Ioo` because this way the
statement works for `x = 0`.
-/
theorem hasBasis_nhds_of_ne_top' (xt : x ≠ ∞) :
    (𝓝 x).HasBasis (· ≠ 0) (fun ε => Icc (x - ε) (x + ε)) := by
  rcases (zero_le x).eq_or_gt with rfl | x0
  · simp_rw [zero_tsub, zero_add, ← bot_eq_zero, Icc_bot, ← bot_lt_iff_ne_bot]
    exact nhds_bot_basis_Iic
  · refine (nhds_basis_Ioo' ⟨_, x0⟩ ⟨_, xt.lt_top⟩).to_hasBasis ?_ fun ε ε0 => ?_
    · rintro ⟨a, b⟩ ⟨ha, hb⟩
      rcases exists_between (tsub_pos_of_lt ha) with ⟨ε, ε0, hε⟩
      rcases lt_iff_exists_add_pos_lt.1 hb with ⟨δ, δ0, hδ⟩
      refine ⟨min ε δ, (lt_min ε0 (coe_pos.2 δ0)).ne', Icc_subset_Ioo ?_ ?_⟩
      · exact lt_tsub_comm.2 ((min_le_left _ _).trans_lt hε)
      · exact (add_le_add_left (min_le_right _ _) _).trans_lt hδ
    · exact ⟨(x - ε, x + ε), ⟨ENNReal.sub_lt_self xt x0.ne' ε0,
        lt_add_right xt ε0⟩, Ioo_subset_Icc_self⟩

theorem hasBasis_nhds_of_ne_top (xt : x ≠ ∞) :
    (𝓝 x).HasBasis (0 < ·) (fun ε => Icc (x - ε) (x + ε)) := by
  simpa only [pos_iff_ne_zero] using hasBasis_nhds_of_ne_top' xt

theorem Icc_mem_nhds (xt : x ≠ ∞) (ε0 : ε ≠ 0) : Icc (x - ε) (x + ε) ∈ 𝓝 x :=
  (hasBasis_nhds_of_ne_top' xt).mem_of_mem ε0

theorem nhds_of_ne_top (xt : x ≠ ∞) : 𝓝 x = ⨅ ε > 0, 𝓟 (Icc (x - ε) (x + ε)) :=
  (hasBasis_nhds_of_ne_top xt).eq_biInf

theorem biInf_le_nhds : ∀ x : ℝ≥0∞, ⨅ ε > 0, 𝓟 (Icc (x - ε) (x + ε)) ≤ 𝓝 x
  | ∞ => iInf₂_le_of_le 1 one_pos <| by
    simpa only [← coe_one, top_sub_coe, top_add, Icc_self, principal_singleton] using pure_le_nhds _
  | (x : ℝ≥0) => (nhds_of_ne_top coe_ne_top).ge

protected theorem tendsto_nhds_of_Icc {f : Filter α} {u : α → ℝ≥0∞} {a : ℝ≥0∞}
    (h : ∀ ε > 0, ∀ᶠ x in f, u x ∈ Icc (a - ε) (a + ε)) : Tendsto u f (𝓝 a) := by
  refine Tendsto.mono_right ?_ (biInf_le_nhds _)
  simpa only [tendsto_iInf, tendsto_principal]

/-- Characterization of neighborhoods for `ℝ≥0∞` numbers. See also `tendsto_order`
for a version with strict inequalities. -/
protected theorem tendsto_nhds {f : Filter α} {u : α → ℝ≥0∞} {a : ℝ≥0∞} (ha : a ≠ ∞) :
    Tendsto u f (𝓝 a) ↔ ∀ ε > 0, ∀ᶠ x in f, u x ∈ Icc (a - ε) (a + ε) := by
  simp only [nhds_of_ne_top ha, tendsto_iInf, tendsto_principal]

protected theorem tendsto_nhds_zero {f : Filter α} {u : α → ℝ≥0∞} :
    Tendsto u f (𝓝 0) ↔ ∀ ε > 0, ∀ᶠ x in f, u x ≤ ε :=
  nhds_zero_basis_Iic.tendsto_right_iff

theorem tendsto_const_sub_nhds_zero_iff {l : Filter α} {f : α → ℝ≥0∞} {a : ℝ≥0∞} (ha : a ≠ ∞)
    (hfa : ∀ n, f n ≤ a) :
    Tendsto (fun n ↦ a - f n) l (𝓝 0) ↔ Tendsto (fun n ↦ f n) l (𝓝 a) := by
  rw [ENNReal.tendsto_nhds_zero, ENNReal.tendsto_nhds ha]
  refine ⟨fun h ε hε ↦ ?_, fun h ε hε ↦ ?_⟩
  · filter_upwards [h ε hε] with n hn
    refine ⟨?_, (hfa n).trans (le_add_right le_rfl)⟩
    rw [tsub_le_iff_right] at hn ⊢
    rwa [add_comm]
  · filter_upwards [h ε hε] with n hn
    have hN_left := hn.1
    rw [tsub_le_iff_right] at hN_left ⊢
    rwa [add_comm]

protected theorem tendsto_atTop [Nonempty β] [SemilatticeSup β] {f : β → ℝ≥0∞} {a : ℝ≥0∞}
    (ha : a ≠ ∞) : Tendsto f atTop (𝓝 a) ↔ ∀ ε > 0, ∃ N, ∀ n ≥ N, f n ∈ Icc (a - ε) (a + ε) :=
  .trans (atTop_basis.tendsto_iff (hasBasis_nhds_of_ne_top ha)) (by simp only [true_and]; rfl)

protected theorem tendsto_atTop_zero [Nonempty β] [SemilatticeSup β] {f : β → ℝ≥0∞} :
    Tendsto f atTop (𝓝 0) ↔ ∀ ε > 0, ∃ N, ∀ n ≥ N, f n ≤ ε :=
  .trans (atTop_basis.tendsto_iff nhds_zero_basis_Iic) (by simp only [true_and]; rfl)

theorem tendsto_atTop_zero_iff_le_of_antitone {β : Type*} [Nonempty β] [SemilatticeSup β]
    {f : β → ℝ≥0∞} (hf : Antitone f) :
    Filter.Tendsto f Filter.atTop (𝓝 0) ↔ ∀ ε, 0 < ε → ∃ n : β, f n ≤ ε := by
  rw [ENNReal.tendsto_atTop_zero]
  refine ⟨fun h ↦ fun ε hε ↦ ?_, fun h ↦ fun ε hε ↦ ?_⟩
  · obtain ⟨n, hn⟩ := h ε hε
    exact ⟨n, hn n le_rfl⟩
  · obtain ⟨n, hn⟩ := h ε hε
    exact ⟨n, fun m hm ↦ (hf hm).trans hn⟩

theorem tendsto_atTop_zero_iff_lt_of_antitone {β : Type*} [Nonempty β] [SemilatticeSup β]
    {f : β → ℝ≥0∞} (hf : Antitone f) :
    Filter.Tendsto f Filter.atTop (𝓝 0) ↔ ∀ ε, 0 < ε → ∃ n : β, f n < ε := by
  rw [ENNReal.tendsto_atTop_zero_iff_le_of_antitone hf]
  constructor <;> intro h ε hε
  · obtain ⟨n, hn⟩ := h (min 1 (ε / 2))
      (lt_min_iff.mpr ⟨zero_lt_one, (ENNReal.div_pos_iff.mpr ⟨ne_of_gt hε, ENNReal.ofNat_ne_top⟩)⟩)
    · refine ⟨n, hn.trans_lt ?_⟩
      by_cases hε_top : ε = ∞
      · rw [hε_top]
        exact (min_le_left _ _).trans_lt ENNReal.one_lt_top
      refine (min_le_right _ _).trans_lt ?_
      rw [ENNReal.div_lt_iff (Or.inr hε.ne') (Or.inr hε_top)]
      conv_lhs => rw [← mul_one ε]
      rw [ENNReal.mul_lt_mul_left hε.ne' hε_top]
      norm_num
  · obtain ⟨n, hn⟩ := h ε hε
    exact ⟨n, hn.le⟩

theorem tendsto_sub : ∀ {a b : ℝ≥0∞}, (a ≠ ∞ ∨ b ≠ ∞) →
    Tendsto (fun p : ℝ≥0∞ × ℝ≥0∞ => p.1 - p.2) (𝓝 (a, b)) (𝓝 (a - b))
  | ∞, ∞, h => by simp only [ne_eq, not_true_eq_false, or_self] at h
  | ∞, (b : ℝ≥0), _ => by
    rw [top_sub_coe, tendsto_nhds_top_iff_nnreal]
    refine fun x => ((lt_mem_nhds <| @coe_lt_top (b + 1 + x)).prod_nhds
      (ge_mem_nhds <| coe_lt_coe.2 <| lt_add_one b)).mono fun y hy => ?_
    rw [lt_tsub_iff_left]
    calc y.2 + x ≤ ↑(b + 1) + x := add_le_add_right hy.2 _
    _ < y.1 := hy.1
  | (a : ℝ≥0), ∞, _ => by
    rw [sub_top]
    refine (tendsto_pure.2 ?_).mono_right (pure_le_nhds _)
    exact ((gt_mem_nhds <| coe_lt_coe.2 <| lt_add_one a).prod_nhds
      (lt_mem_nhds <| @coe_lt_top (a + 1))).mono fun x hx =>
        tsub_eq_zero_iff_le.2 (hx.1.trans hx.2).le
  | (a : ℝ≥0), (b : ℝ≥0), _ => by
    simp only [nhds_coe_coe, tendsto_map'_iff, ← ENNReal.coe_sub, Function.comp_def, tendsto_coe]
    exact continuous_sub.tendsto (a, b)

protected theorem Tendsto.sub {f : Filter α} {ma : α → ℝ≥0∞} {mb : α → ℝ≥0∞} {a b : ℝ≥0∞}
    (hma : Tendsto ma f (𝓝 a)) (hmb : Tendsto mb f (𝓝 b)) (h : a ≠ ∞ ∨ b ≠ ∞) :
    Tendsto (fun a => ma a - mb a) f (𝓝 (a - b)) :=
  show Tendsto ((fun p : ℝ≥0∞ × ℝ≥0∞ => p.1 - p.2) ∘ fun a => (ma a, mb a)) f (𝓝 (a - b)) from
    Tendsto.comp (ENNReal.tendsto_sub h) (hma.prodMk_nhds hmb)

protected theorem tendsto_mul (ha : a ≠ 0 ∨ b ≠ ∞) (hb : b ≠ 0 ∨ a ≠ ∞) :
    Tendsto (fun p : ℝ≥0∞ × ℝ≥0∞ => p.1 * p.2) (𝓝 (a, b)) (𝓝 (a * b)) := by
  have ht : ∀ b : ℝ≥0∞, b ≠ 0 →
      Tendsto (fun p : ℝ≥0∞ × ℝ≥0∞ => p.1 * p.2) (𝓝 (∞, b)) (𝓝 ∞) := fun b hb => by
    refine tendsto_nhds_top_iff_nnreal.2 fun n => ?_
    rcases lt_iff_exists_nnreal_btwn.1 (pos_iff_ne_zero.2 hb) with ⟨ε, hε, hεb⟩
    have : ∀ᶠ c : ℝ≥0∞ × ℝ≥0∞ in 𝓝 (∞, b), ↑n / ↑ε < c.1 ∧ ↑ε < c.2 :=
      (lt_mem_nhds <| div_lt_top coe_ne_top hε.ne').prod_nhds (lt_mem_nhds hεb)
    refine this.mono fun c hc => ?_
    exact (ENNReal.div_mul_cancel hε.ne' coe_ne_top).symm.trans_lt (mul_lt_mul hc.1 hc.2)
  induction a with
  | top => simp only [ne_eq, or_false, not_true_eq_false] at hb; simp [ht b hb, top_mul hb]
  | coe a =>
    induction b with
    | top =>
      simp only [ne_eq, or_false, not_true_eq_false] at ha
      simpa [Function.comp_def, mul_comm, mul_top ha]
        using (ht a ha).comp (continuous_swap.tendsto (ofNNReal a, ∞))
    | coe b =>
      simp only [nhds_coe_coe, ← coe_mul, tendsto_coe, tendsto_map'_iff, Function.comp_def,
        tendsto_mul]

protected theorem Tendsto.mul {f : Filter α} {ma : α → ℝ≥0∞} {mb : α → ℝ≥0∞} {a b : ℝ≥0∞}
    (hma : Tendsto ma f (𝓝 a)) (ha : a ≠ 0 ∨ b ≠ ∞) (hmb : Tendsto mb f (𝓝 b))
    (hb : b ≠ 0 ∨ a ≠ ∞) : Tendsto (fun a => ma a * mb a) f (𝓝 (a * b)) :=
  show Tendsto ((fun p : ℝ≥0∞ × ℝ≥0∞ => p.1 * p.2) ∘ fun a => (ma a, mb a)) f (𝓝 (a * b)) from
    Tendsto.comp (ENNReal.tendsto_mul ha hb) (hma.prodMk_nhds hmb)

theorem _root_.ContinuousOn.ennreal_mul [TopologicalSpace α] {f g : α → ℝ≥0∞} {s : Set α}
    (hf : ContinuousOn f s) (hg : ContinuousOn g s) (h₁ : ∀ x ∈ s, f x ≠ 0 ∨ g x ≠ ∞)
    (h₂ : ∀ x ∈ s, g x ≠ 0 ∨ f x ≠ ∞) : ContinuousOn (fun x => f x * g x) s := fun x hx =>
  ENNReal.Tendsto.mul (hf x hx) (h₁ x hx) (hg x hx) (h₂ x hx)

theorem _root_.Continuous.ennreal_mul [TopologicalSpace α] {f g : α → ℝ≥0∞} (hf : Continuous f)
    (hg : Continuous g) (h₁ : ∀ x, f x ≠ 0 ∨ g x ≠ ∞) (h₂ : ∀ x, g x ≠ 0 ∨ f x ≠ ∞) :
    Continuous fun x => f x * g x :=
  continuous_iff_continuousAt.2 fun x =>
    ENNReal.Tendsto.mul hf.continuousAt (h₁ x) hg.continuousAt (h₂ x)

protected theorem Tendsto.const_mul {f : Filter α} {m : α → ℝ≥0∞} {a b : ℝ≥0∞}
    (hm : Tendsto m f (𝓝 b)) (hb : b ≠ 0 ∨ a ≠ ∞) : Tendsto (fun b => a * m b) f (𝓝 (a * b)) :=
  by_cases (fun (this : a = 0) => by simp [this, tendsto_const_nhds]) fun ha : a ≠ 0 =>
    ENNReal.Tendsto.mul tendsto_const_nhds (Or.inl ha) hm hb

protected theorem Tendsto.mul_const {f : Filter α} {m : α → ℝ≥0∞} {a b : ℝ≥0∞}
    (hm : Tendsto m f (𝓝 a)) (ha : a ≠ 0 ∨ b ≠ ∞) : Tendsto (fun x => m x * b) f (𝓝 (a * b)) := by
  simpa only [mul_comm] using ENNReal.Tendsto.const_mul hm ha

theorem tendsto_finset_prod_of_ne_top {ι : Type*} {f : ι → α → ℝ≥0∞} {x : Filter α} {a : ι → ℝ≥0∞}
    (s : Finset ι) (h : ∀ i ∈ s, Tendsto (f i) x (𝓝 (a i))) (h' : ∀ i ∈ s, a i ≠ ∞) :
    Tendsto (fun b => ∏ c ∈ s, f c b) x (𝓝 (∏ c ∈ s, a c)) := by
  classical
  induction s using Finset.induction with
  | empty => simp [tendsto_const_nhds]
  | insert has IH =>
    simp only [Finset.prod_insert has]
    apply Tendsto.mul (h _ (Finset.mem_insert_self _ _))
    · right
      exact prod_ne_top fun i hi => h' _ (Finset.mem_insert_of_mem hi)
    · exact IH (fun i hi => h _ (Finset.mem_insert_of_mem hi)) fun i hi =>
        h' _ (Finset.mem_insert_of_mem hi)
    · exact Or.inr (h' _ (Finset.mem_insert_self _ _))

protected theorem continuousAt_const_mul {a b : ℝ≥0∞} (h : a ≠ ∞ ∨ b ≠ 0) :
    ContinuousAt (a * ·) b :=
  Tendsto.const_mul tendsto_id h.symm

protected theorem continuousAt_mul_const {a b : ℝ≥0∞} (h : a ≠ ∞ ∨ b ≠ 0) :
    ContinuousAt (fun x => x * a) b :=
  Tendsto.mul_const tendsto_id h.symm

@[fun_prop]
protected theorem continuous_const_mul {a : ℝ≥0∞} (ha : a ≠ ∞) : Continuous (a * ·) :=
  continuous_iff_continuousAt.2 fun _ => ENNReal.continuousAt_const_mul (Or.inl ha)

@[fun_prop]
protected theorem continuous_mul_const {a : ℝ≥0∞} (ha : a ≠ ∞) : Continuous fun x => x * a :=
  continuous_iff_continuousAt.2 fun _ => ENNReal.continuousAt_mul_const (Or.inl ha)

@[fun_prop]
protected theorem continuous_div_const (c : ℝ≥0∞) (c_ne_zero : c ≠ 0) :
    Continuous fun x : ℝ≥0∞ => x / c :=
  ENNReal.continuous_mul_const <| ENNReal.inv_ne_top.2 c_ne_zero

@[continuity, fun_prop]
protected theorem continuous_pow (n : ℕ) : Continuous fun a : ℝ≥0∞ => a ^ n := by
  induction n with
  | zero => simp [continuous_const]
  | succ n IH =>
    simp_rw [pow_add, pow_one, continuous_iff_continuousAt]
    intro x
    refine ENNReal.Tendsto.mul (IH.tendsto _) ?_ tendsto_id ?_ <;> by_cases H : x = 0
    · simp only [H, zero_ne_top, Ne, or_true, not_false_iff]
    · exact Or.inl fun h => H (pow_eq_zero h)
    · simp only [H, pow_eq_top_iff, zero_ne_top, false_or, eq_self_iff_true, not_true, Ne,
        not_false_iff, false_and]
    · simp only [H, true_or, Ne, not_false_iff]

theorem continuousOn_sub :
    ContinuousOn (fun p : ℝ≥0∞ × ℝ≥0∞ => p.fst - p.snd) { p : ℝ≥0∞ × ℝ≥0∞ | p ≠ ⟨∞, ∞⟩ } := by
  rw [ContinuousOn]
  rintro ⟨x, y⟩ hp
  simp only [Ne, Set.mem_setOf_eq, Prod.mk_inj] at hp
  exact tendsto_nhdsWithin_of_tendsto_nhds (tendsto_sub (not_and_or.mp hp))

theorem continuous_sub_left {a : ℝ≥0∞} (a_ne_top : a ≠ ∞) : Continuous (a - ·) := by
  change Continuous (Function.uncurry Sub.sub ∘ (a, ·))
<<<<<<< HEAD
  refine continuousOn_sub.comp_continuous (.prodMk_right a) fun x => ?_
  simp only [a_ne_top, Ne, mem_setOf_eq, Prod.mk.inj_iff, false_and, not_false_iff]
=======
  refine continuousOn_sub.comp_continuous (Continuous.Prod.mk a) fun x => ?_
  simp only [a_ne_top, Ne, mem_setOf_eq, Prod.mk_inj, false_and, not_false_iff]
>>>>>>> 9519368f

theorem continuous_nnreal_sub {a : ℝ≥0} : Continuous fun x : ℝ≥0∞ => (a : ℝ≥0∞) - x :=
  continuous_sub_left coe_ne_top

theorem continuousOn_sub_left (a : ℝ≥0∞) : ContinuousOn (a - ·) { x : ℝ≥0∞ | x ≠ ∞ } := by
  rw [show (fun x => a - x) = (fun p : ℝ≥0∞ × ℝ≥0∞ => p.fst - p.snd) ∘ fun x => ⟨a, x⟩ by rfl]
  apply continuousOn_sub.comp (by fun_prop)
  rintro _ h (_ | _)
  exact h none_eq_top

theorem continuous_sub_right (a : ℝ≥0∞) : Continuous fun x : ℝ≥0∞ => x - a := by
  by_cases a_infty : a = ∞
  · simp [a_infty, continuous_const, tsub_eq_zero_of_le]
  · rw [show (fun x => x - a) = (fun p : ℝ≥0∞ × ℝ≥0∞ => p.fst - p.snd) ∘ fun x => ⟨x, a⟩ by rfl]
    apply continuousOn_sub.comp_continuous (by fun_prop)
    intro x
    simp only [a_infty, Ne, mem_setOf_eq, Prod.mk_inj, and_false, not_false_iff]

protected theorem Tendsto.pow {f : Filter α} {m : α → ℝ≥0∞} {a : ℝ≥0∞} {n : ℕ}
    (hm : Tendsto m f (𝓝 a)) : Tendsto (fun x => m x ^ n) f (𝓝 (a ^ n)) :=
  ((ENNReal.continuous_pow n).tendsto a).comp hm

theorem le_of_forall_lt_one_mul_le {x y : ℝ≥0∞} (h : ∀ a < 1, a * x ≤ y) : x ≤ y := by
  have : Tendsto (· * x) (𝓝[<] 1) (𝓝 (1 * x)) :=
    (ENNReal.continuousAt_mul_const (Or.inr one_ne_zero)).mono_left inf_le_left
  rw [one_mul] at this
  exact le_of_tendsto this (eventually_nhdsWithin_iff.2 <| Eventually.of_forall h)

@[deprecated mul_iInf' (since := "2024-09-12")]
theorem iInf_mul_left' {ι} {f : ι → ℝ≥0∞} {a : ℝ≥0∞} (h : a = ∞ → ⨅ i, f i = 0 → ∃ i, f i = 0)
    (h0 : a = 0 → Nonempty ι) : ⨅ i, a * f i = a * ⨅ i, f i := .symm <| mul_iInf' h h0

@[deprecated mul_iInf (since := "2024-09-12")]
theorem iInf_mul_left {ι} [Nonempty ι] {f : ι → ℝ≥0∞} {a : ℝ≥0∞}
    (h : a = ∞ → ⨅ i, f i = 0 → ∃ i, f i = 0) : ⨅ i, a * f i = a * ⨅ i, f i :=
  .symm <| mul_iInf h

@[deprecated iInf_mul' (since := "2024-09-12")]
theorem iInf_mul_right' {ι} {f : ι → ℝ≥0∞} {a : ℝ≥0∞} (h : a = ∞ → ⨅ i, f i = 0 → ∃ i, f i = 0)
    (h0 : a = 0 → Nonempty ι) : ⨅ i, f i * a = (⨅ i, f i) * a := .symm <| iInf_mul' h h0

@[deprecated iInf_mul (since := "2024-09-12")]
theorem iInf_mul_right {ι} [Nonempty ι] {f : ι → ℝ≥0∞} {a : ℝ≥0∞}
    (h : a = ∞ → ⨅ i, f i = 0 → ∃ i, f i = 0) : ⨅ i, f i * a = (⨅ i, f i) * a := .symm <| iInf_mul h

@[deprecated inv_iInf (since := "2024-09-12")]
theorem inv_map_iInf {ι : Sort*} {x : ι → ℝ≥0∞} : (iInf x)⁻¹ = ⨆ i, (x i)⁻¹ :=
  OrderIso.invENNReal.map_iInf x

@[deprecated inv_iSup (since := "2024-09-12")]
theorem inv_map_iSup {ι : Sort*} {x : ι → ℝ≥0∞} : (iSup x)⁻¹ = ⨅ i, (x i)⁻¹ :=
  OrderIso.invENNReal.map_iSup x

theorem inv_limsup {ι : Sort _} {x : ι → ℝ≥0∞} {l : Filter ι} :
    (limsup x l)⁻¹ = liminf (fun i => (x i)⁻¹) l :=
  OrderIso.invENNReal.limsup_apply

theorem inv_liminf {ι : Sort _} {x : ι → ℝ≥0∞} {l : Filter ι} :
    (liminf x l)⁻¹ = limsup (fun i => (x i)⁻¹) l :=
  OrderIso.invENNReal.liminf_apply

@[fun_prop]
protected theorem continuous_zpow : ∀ n : ℤ, Continuous (· ^ n : ℝ≥0∞ → ℝ≥0∞)
  | (n : ℕ) => mod_cast ENNReal.continuous_pow n
  | .negSucc n => by simpa using (ENNReal.continuous_pow _).inv

@[simp] -- Porting note (https://github.com/leanprover-community/mathlib4/issues/11215): TODO: generalize to `[InvolutiveInv _] [ContinuousInv _]`
protected theorem tendsto_inv_iff {f : Filter α} {m : α → ℝ≥0∞} {a : ℝ≥0∞} :
    Tendsto (fun x => (m x)⁻¹) f (𝓝 a⁻¹) ↔ Tendsto m f (𝓝 a) :=
  ⟨fun h => by simpa only [inv_inv] using Tendsto.inv h, Tendsto.inv⟩

protected theorem Tendsto.div {f : Filter α} {ma : α → ℝ≥0∞} {mb : α → ℝ≥0∞} {a b : ℝ≥0∞}
    (hma : Tendsto ma f (𝓝 a)) (ha : a ≠ 0 ∨ b ≠ 0) (hmb : Tendsto mb f (𝓝 b))
    (hb : b ≠ ∞ ∨ a ≠ ∞) : Tendsto (fun a => ma a / mb a) f (𝓝 (a / b)) := by
  apply Tendsto.mul hma _ (ENNReal.tendsto_inv_iff.2 hmb) _ <;> simp [ha, hb]

protected theorem Tendsto.const_div {f : Filter α} {m : α → ℝ≥0∞} {a b : ℝ≥0∞}
    (hm : Tendsto m f (𝓝 b)) (hb : b ≠ ∞ ∨ a ≠ ∞) : Tendsto (fun b => a / m b) f (𝓝 (a / b)) := by
  apply Tendsto.const_mul (ENNReal.tendsto_inv_iff.2 hm)
  simp [hb]

protected theorem Tendsto.div_const {f : Filter α} {m : α → ℝ≥0∞} {a b : ℝ≥0∞}
    (hm : Tendsto m f (𝓝 a)) (ha : a ≠ 0 ∨ b ≠ 0) : Tendsto (fun x => m x / b) f (𝓝 (a / b)) := by
  apply Tendsto.mul_const hm
  simp [ha]

protected theorem tendsto_inv_nat_nhds_zero : Tendsto (fun n : ℕ => (n : ℝ≥0∞)⁻¹) atTop (𝓝 0) :=
  ENNReal.inv_top ▸ ENNReal.tendsto_inv_iff.2 tendsto_nat_nhds_top

protected theorem tendsto_coe_sub {b : ℝ≥0∞} :
    Tendsto (fun b : ℝ≥0∞ => ↑r - b) (𝓝 b) (𝓝 (↑r - b)) :=
  continuous_nnreal_sub.tendsto _

theorem exists_countable_dense_no_zero_top :
    ∃ s : Set ℝ≥0∞, s.Countable ∧ Dense s ∧ 0 ∉ s ∧ ∞ ∉ s := by
  obtain ⟨s, s_count, s_dense, hs⟩ :
    ∃ s : Set ℝ≥0∞, s.Countable ∧ Dense s ∧ (∀ x, IsBot x → x ∉ s) ∧ ∀ x, IsTop x → x ∉ s :=
    exists_countable_dense_no_bot_top ℝ≥0∞
  exact ⟨s, s_count, s_dense, fun h => hs.1 0 (by simp) h, fun h => hs.2 ∞ (by simp) h⟩

@[deprecated ofReal_iInf (since := "2024-09-12")]
theorem ofReal_cinfi (f : α → ℝ) [Nonempty α] :
    ENNReal.ofReal (⨅ i, f i) = ⨅ i, ENNReal.ofReal (f i) := by
  by_cases hf : BddBelow (range f)
  · exact
      Monotone.map_ciInf_of_continuousAt ENNReal.continuous_ofReal.continuousAt
        (fun i j hij => ENNReal.ofReal_le_ofReal hij) hf
  · symm
    rw [Real.iInf_of_not_bddBelow hf, ENNReal.ofReal_zero, ← ENNReal.bot_eq_zero, iInf_eq_bot]
    obtain ⟨y, hy_mem, hy_neg⟩ := not_bddBelow_iff.mp hf 0
    obtain ⟨i, rfl⟩ := mem_range.mpr hy_mem
    refine fun x hx => ⟨i, ?_⟩
    rwa [ENNReal.ofReal_of_nonpos hy_neg.le]

end TopologicalSpace

section Liminf

theorem exists_frequently_lt_of_liminf_ne_top {ι : Type*} {l : Filter ι} {x : ι → ℝ}
    (hx : liminf (fun n => (Real.nnabs (x n) : ℝ≥0∞)) l ≠ ∞) : ∃ R, ∃ᶠ n in l, x n < R := by
  by_contra h
  simp_rw [not_exists, not_frequently, not_lt] at h
  refine hx (ENNReal.eq_top_of_forall_nnreal_le fun r => le_limsInf_of_le (by isBoundedDefault) ?_)
  simp only [eventually_map, ENNReal.coe_le_coe]
  filter_upwards [h r] with i hi using hi.trans (le_abs_self (x i))

theorem exists_frequently_lt_of_liminf_ne_top' {ι : Type*} {l : Filter ι} {x : ι → ℝ}
    (hx : liminf (fun n => (Real.nnabs (x n) : ℝ≥0∞)) l ≠ ∞) : ∃ R, ∃ᶠ n in l, R < x n := by
  by_contra h
  simp_rw [not_exists, not_frequently, not_lt] at h
  refine hx (ENNReal.eq_top_of_forall_nnreal_le fun r => le_limsInf_of_le (by isBoundedDefault) ?_)
  simp only [eventually_map, ENNReal.coe_le_coe]
  filter_upwards [h (-r)] with i hi using(le_neg.1 hi).trans (neg_le_abs _)

theorem exists_upcrossings_of_not_bounded_under {ι : Type*} {l : Filter ι} {x : ι → ℝ}
    (hf : liminf (fun i => (Real.nnabs (x i) : ℝ≥0∞)) l ≠ ∞)
    (hbdd : ¬IsBoundedUnder (· ≤ ·) l fun i => |x i|) :
    ∃ a b : ℚ, a < b ∧ (∃ᶠ i in l, x i < a) ∧ ∃ᶠ i in l, ↑b < x i := by
  rw [isBoundedUnder_le_abs, not_and_or] at hbdd
  obtain hbdd | hbdd := hbdd
  · obtain ⟨R, hR⟩ := exists_frequently_lt_of_liminf_ne_top hf
    obtain ⟨q, hq⟩ := exists_rat_gt R
    refine ⟨q, q + 1, (lt_add_iff_pos_right _).2 zero_lt_one, ?_, ?_⟩
    · refine fun hcon => hR ?_
      filter_upwards [hcon] with x hx using not_lt.2 (lt_of_lt_of_le hq (not_lt.1 hx)).le
    · simp only [IsBoundedUnder, IsBounded, eventually_map, eventually_atTop, not_exists,
        not_forall, not_le, exists_prop] at hbdd
      refine fun hcon => hbdd ↑(q + 1) ?_
      filter_upwards [hcon] with x hx using not_lt.1 hx
  · obtain ⟨R, hR⟩ := exists_frequently_lt_of_liminf_ne_top' hf
    obtain ⟨q, hq⟩ := exists_rat_lt R
    refine ⟨q - 1, q, (sub_lt_self_iff _).2 zero_lt_one, ?_, ?_⟩
    · simp only [IsBoundedUnder, IsBounded, eventually_map, eventually_atTop, not_exists,
        not_forall, not_le, exists_prop] at hbdd
      refine fun hcon => hbdd ↑(q - 1) ?_
      filter_upwards [hcon] with x hx using not_lt.1 hx
    · refine fun hcon => hR ?_
      filter_upwards [hcon] with x hx using not_lt.2 ((not_lt.1 hx).trans hq.le)

end Liminf

section tsum

variable {f g : α → ℝ≥0∞}

@[norm_cast]
protected theorem hasSum_coe {f : α → ℝ≥0} {r : ℝ≥0} :
    HasSum (fun a => (f a : ℝ≥0∞)) ↑r ↔ HasSum f r := by
  simp only [HasSum, ← coe_finset_sum, tendsto_coe]

protected theorem tsum_coe_eq {f : α → ℝ≥0} (h : HasSum f r) : (∑' a, (f a : ℝ≥0∞)) = r :=
  (ENNReal.hasSum_coe.2 h).tsum_eq

protected theorem coe_tsum {f : α → ℝ≥0} : Summable f → ↑(tsum f) = ∑' a, (f a : ℝ≥0∞)
  | ⟨r, hr⟩ => by rw [hr.tsum_eq, ENNReal.tsum_coe_eq hr]

protected theorem hasSum : HasSum f (⨆ s : Finset α, ∑ a ∈ s, f a) :=
  tendsto_atTop_iSup fun _ _ => Finset.sum_le_sum_of_subset

@[simp]
protected theorem summable : Summable f :=
  ⟨_, ENNReal.hasSum⟩

theorem tsum_coe_ne_top_iff_summable {f : β → ℝ≥0} : (∑' b, (f b : ℝ≥0∞)) ≠ ∞ ↔ Summable f := by
  refine ⟨fun h => ?_, fun h => ENNReal.coe_tsum h ▸ ENNReal.coe_ne_top⟩
  lift ∑' b, (f b : ℝ≥0∞) to ℝ≥0 using h with a ha
  refine ⟨a, ENNReal.hasSum_coe.1 ?_⟩
  rw [ha]
  exact ENNReal.summable.hasSum

protected theorem tsum_eq_iSup_sum : ∑' a, f a = ⨆ s : Finset α, ∑ a ∈ s, f a :=
  ENNReal.hasSum.tsum_eq

protected theorem tsum_eq_iSup_sum' {ι : Type*} (s : ι → Finset α) (hs : ∀ t, ∃ i, t ⊆ s i) :
    ∑' a, f a = ⨆ i, ∑ a ∈ s i, f a := by
  rw [ENNReal.tsum_eq_iSup_sum]
  symm
  change ⨆ i : ι, (fun t : Finset α => ∑ a ∈ t, f a) (s i) = ⨆ s : Finset α, ∑ a ∈ s, f a
  exact (Finset.sum_mono_set f).iSup_comp_eq hs

protected theorem tsum_sigma {β : α → Type*} (f : ∀ a, β a → ℝ≥0∞) :
    ∑' p : Σa, β a, f p.1 p.2 = ∑' (a) (b), f a b :=
  tsum_sigma' (fun _ => ENNReal.summable) ENNReal.summable

protected theorem tsum_sigma' {β : α → Type*} (f : (Σa, β a) → ℝ≥0∞) :
    ∑' p : Σa, β a, f p = ∑' (a) (b), f ⟨a, b⟩ :=
  tsum_sigma' (fun _ => ENNReal.summable) ENNReal.summable

protected theorem tsum_prod {f : α → β → ℝ≥0∞} : ∑' p : α × β, f p.1 p.2 = ∑' (a) (b), f a b :=
  tsum_prod' ENNReal.summable fun _ => ENNReal.summable

protected theorem tsum_prod' {f : α × β → ℝ≥0∞} : ∑' p : α × β, f p = ∑' (a) (b), f (a, b) :=
  tsum_prod' ENNReal.summable fun _ => ENNReal.summable

protected theorem tsum_comm {f : α → β → ℝ≥0∞} : ∑' a, ∑' b, f a b = ∑' b, ∑' a, f a b :=
  tsum_comm' ENNReal.summable (fun _ => ENNReal.summable) fun _ => ENNReal.summable

protected theorem tsum_add : ∑' a, (f a + g a) = ∑' a, f a + ∑' a, g a :=
  tsum_add ENNReal.summable ENNReal.summable

protected theorem tsum_le_tsum (h : ∀ a, f a ≤ g a) : ∑' a, f a ≤ ∑' a, g a :=
  tsum_le_tsum h ENNReal.summable ENNReal.summable

@[gcongr]
protected theorem _root_.GCongr.ennreal_tsum_le_tsum (h : ∀ a, f a ≤ g a) : tsum f ≤ tsum g :=
  ENNReal.tsum_le_tsum h

protected theorem sum_le_tsum {f : α → ℝ≥0∞} (s : Finset α) : ∑ x ∈ s, f x ≤ ∑' x, f x :=
  sum_le_tsum s (fun _ _ => zero_le _) ENNReal.summable

protected theorem tsum_eq_iSup_nat' {f : ℕ → ℝ≥0∞} {N : ℕ → ℕ} (hN : Tendsto N atTop atTop) :
    ∑' i : ℕ, f i = ⨆ i : ℕ, ∑ a ∈ Finset.range (N i), f a :=
  ENNReal.tsum_eq_iSup_sum' _ fun t =>
    let ⟨n, hn⟩ := t.exists_nat_subset_range
    let ⟨k, _, hk⟩ := exists_le_of_tendsto_atTop hN 0 n
    ⟨k, Finset.Subset.trans hn (Finset.range_mono hk)⟩

protected theorem tsum_eq_iSup_nat {f : ℕ → ℝ≥0∞} :
    ∑' i : ℕ, f i = ⨆ i : ℕ, ∑ a ∈ Finset.range i, f a :=
  ENNReal.tsum_eq_iSup_sum' _ Finset.exists_nat_subset_range

protected theorem tsum_eq_liminf_sum_nat {f : ℕ → ℝ≥0∞} :
    ∑' i, f i = liminf (fun n => ∑ i ∈ Finset.range n, f i) atTop :=
  ENNReal.summable.hasSum.tendsto_sum_nat.liminf_eq.symm

protected theorem tsum_eq_limsup_sum_nat {f : ℕ → ℝ≥0∞} :
    ∑' i, f i = limsup (fun n => ∑ i ∈ Finset.range n, f i) atTop :=
  ENNReal.summable.hasSum.tendsto_sum_nat.limsup_eq.symm

protected theorem le_tsum (a : α) : f a ≤ ∑' a, f a :=
  le_tsum' ENNReal.summable a

@[simp]
protected theorem tsum_eq_zero : ∑' i, f i = 0 ↔ ∀ i, f i = 0 :=
  tsum_eq_zero_iff ENNReal.summable

protected theorem tsum_eq_top_of_eq_top : (∃ a, f a = ∞) → ∑' a, f a = ∞
  | ⟨a, ha⟩ => top_unique <| ha ▸ ENNReal.le_tsum a

protected theorem lt_top_of_tsum_ne_top {a : α → ℝ≥0∞} (tsum_ne_top : ∑' i, a i ≠ ∞) (j : α) :
    a j < ∞ := by
  contrapose! tsum_ne_top with h
  exact ENNReal.tsum_eq_top_of_eq_top ⟨j, top_unique h⟩

@[simp]
protected theorem tsum_top [Nonempty α] : ∑' _ : α, ∞ = ∞ :=
  let ⟨a⟩ := ‹Nonempty α›
  ENNReal.tsum_eq_top_of_eq_top ⟨a, rfl⟩

theorem tsum_const_eq_top_of_ne_zero {α : Type*} [Infinite α] {c : ℝ≥0∞} (hc : c ≠ 0) :
    ∑' _ : α, c = ∞ := by
  have A : Tendsto (fun n : ℕ => (n : ℝ≥0∞) * c) atTop (𝓝 (∞ * c)) := by
    apply ENNReal.Tendsto.mul_const tendsto_nat_nhds_top
    simp only [true_or, top_ne_zero, Ne, not_false_iff]
  have B : ∀ n : ℕ, (n : ℝ≥0∞) * c ≤ ∑' _ : α, c := fun n => by
    rcases Infinite.exists_subset_card_eq α n with ⟨s, hs⟩
    simpa [hs] using @ENNReal.sum_le_tsum α (fun _ => c) s
  simpa [hc] using le_of_tendsto' A B

protected theorem ne_top_of_tsum_ne_top (h : ∑' a, f a ≠ ∞) (a : α) : f a ≠ ∞ := fun ha =>
  h <| ENNReal.tsum_eq_top_of_eq_top ⟨a, ha⟩

protected theorem tsum_mul_left : ∑' i, a * f i = a * ∑' i, f i := by
  by_cases hf : ∀ i, f i = 0
  · simp [hf]
  · rw [← ENNReal.tsum_eq_zero] at hf
    have : Tendsto (fun s : Finset α => ∑ j ∈ s, a * f j) atTop (𝓝 (a * ∑' i, f i)) := by
      simp only [← Finset.mul_sum]
      exact ENNReal.Tendsto.const_mul ENNReal.summable.hasSum (Or.inl hf)
    exact HasSum.tsum_eq this

protected theorem tsum_mul_right : ∑' i, f i * a = (∑' i, f i) * a := by
  simp [mul_comm, ENNReal.tsum_mul_left]

protected theorem tsum_const_smul {R} [SMul R ℝ≥0∞] [IsScalarTower R ℝ≥0∞ ℝ≥0∞] (a : R) :
    ∑' i, a • f i = a • ∑' i, f i := by
  simpa only [smul_one_mul] using @ENNReal.tsum_mul_left _ (a • (1 : ℝ≥0∞)) _

@[simp]
theorem tsum_iSup_eq {α : Type*} (a : α) {f : α → ℝ≥0∞} : (∑' b : α, ⨆ _ : a = b, f b) = f a :=
  (tsum_eq_single a fun _ h => by simp [h.symm]).trans <| by simp

theorem hasSum_iff_tendsto_nat {f : ℕ → ℝ≥0∞} (r : ℝ≥0∞) :
    HasSum f r ↔ Tendsto (fun n : ℕ => ∑ i ∈ Finset.range n, f i) atTop (𝓝 r) := by
  refine ⟨HasSum.tendsto_sum_nat, fun h => ?_⟩
  rw [← iSup_eq_of_tendsto _ h, ← ENNReal.tsum_eq_iSup_nat]
  · exact ENNReal.summable.hasSum
  · exact fun s t hst => Finset.sum_le_sum_of_subset (Finset.range_subset.2 hst)

theorem tendsto_nat_tsum (f : ℕ → ℝ≥0∞) :
    Tendsto (fun n : ℕ => ∑ i ∈ Finset.range n, f i) atTop (𝓝 (∑' n, f n)) := by
  rw [← hasSum_iff_tendsto_nat]
  exact ENNReal.summable.hasSum

theorem toNNReal_apply_of_tsum_ne_top {α : Type*} {f : α → ℝ≥0∞} (hf : ∑' i, f i ≠ ∞) (x : α) :
    (((ENNReal.toNNReal ∘ f) x : ℝ≥0) : ℝ≥0∞) = f x :=
  coe_toNNReal <| ENNReal.ne_top_of_tsum_ne_top hf _

theorem summable_toNNReal_of_tsum_ne_top {α : Type*} {f : α → ℝ≥0∞} (hf : ∑' i, f i ≠ ∞) :
    Summable (ENNReal.toNNReal ∘ f) := by
  simpa only [← tsum_coe_ne_top_iff_summable, toNNReal_apply_of_tsum_ne_top hf] using hf

theorem tendsto_cofinite_zero_of_tsum_ne_top {α} {f : α → ℝ≥0∞} (hf : ∑' x, f x ≠ ∞) :
    Tendsto f cofinite (𝓝 0) := by
  have f_ne_top : ∀ n, f n ≠ ∞ := ENNReal.ne_top_of_tsum_ne_top hf
  have h_f_coe : f = fun n => ((f n).toNNReal : ENNReal) :=
    funext fun n => (coe_toNNReal (f_ne_top n)).symm
  rw [h_f_coe, ← @coe_zero, tendsto_coe]
  exact NNReal.tendsto_cofinite_zero_of_summable (summable_toNNReal_of_tsum_ne_top hf)

theorem tendsto_atTop_zero_of_tsum_ne_top {f : ℕ → ℝ≥0∞} (hf : ∑' x, f x ≠ ∞) :
    Tendsto f atTop (𝓝 0) := by
  rw [← Nat.cofinite_eq_atTop]
  exact tendsto_cofinite_zero_of_tsum_ne_top hf

/-- The sum over the complement of a finset tends to `0` when the finset grows to cover the whole
space. This does not need a summability assumption, as otherwise all sums are zero. -/
theorem tendsto_tsum_compl_atTop_zero {α : Type*} {f : α → ℝ≥0∞} (hf : ∑' x, f x ≠ ∞) :
    Tendsto (fun s : Finset α => ∑' b : { x // x ∉ s }, f b) atTop (𝓝 0) := by
  lift f to α → ℝ≥0 using ENNReal.ne_top_of_tsum_ne_top hf
  convert ENNReal.tendsto_coe.2 (NNReal.tendsto_tsum_compl_atTop_zero f)
  rw [ENNReal.coe_tsum]
  exact NNReal.summable_comp_injective (tsum_coe_ne_top_iff_summable.1 hf) Subtype.coe_injective

protected theorem tsum_apply {ι α : Type*} {f : ι → α → ℝ≥0∞} {x : α} :
    (∑' i, f i) x = ∑' i, f i x :=
  tsum_apply <| Pi.summable.mpr fun _ => ENNReal.summable

theorem tsum_sub {f : ℕ → ℝ≥0∞} {g : ℕ → ℝ≥0∞} (h₁ : ∑' i, g i ≠ ∞) (h₂ : g ≤ f) :
    ∑' i, (f i - g i) = ∑' i, f i - ∑' i, g i :=
  have : ∀ i, f i - g i + g i = f i := fun i => tsub_add_cancel_of_le (h₂ i)
  ENNReal.eq_sub_of_add_eq h₁ <| by simp only [← ENNReal.tsum_add, this]

theorem tsum_comp_le_tsum_of_injective {f : α → β} (hf : Injective f) (g : β → ℝ≥0∞) :
    ∑' x, g (f x) ≤ ∑' y, g y :=
  tsum_le_tsum_of_inj f hf (fun _ _ => zero_le _) (fun _ => le_rfl) ENNReal.summable
    ENNReal.summable

theorem tsum_le_tsum_comp_of_surjective {f : α → β} (hf : Surjective f) (g : β → ℝ≥0∞) :
    ∑' y, g y ≤ ∑' x, g (f x) :=
  calc ∑' y, g y = ∑' y, g (f (surjInv hf y)) := by simp only [surjInv_eq hf]
  _ ≤ ∑' x, g (f x) := tsum_comp_le_tsum_of_injective (injective_surjInv hf) _

theorem tsum_mono_subtype (f : α → ℝ≥0∞) {s t : Set α} (h : s ⊆ t) :
    ∑' x : s, f x ≤ ∑' x : t, f x :=
  tsum_comp_le_tsum_of_injective (inclusion_injective h) _

theorem tsum_iUnion_le_tsum {ι : Type*} (f : α → ℝ≥0∞) (t : ι → Set α) :
    ∑' x : ⋃ i, t i, f x ≤ ∑' i, ∑' x : t i, f x :=
  calc ∑' x : ⋃ i, t i, f x ≤ ∑' x : Σ i, t i, f x.2 :=
    tsum_le_tsum_comp_of_surjective (sigmaToiUnion_surjective t) _
  _ = ∑' i, ∑' x : t i, f x := ENNReal.tsum_sigma' _

theorem tsum_biUnion_le_tsum {ι : Type*} (f : α → ℝ≥0∞) (s : Set ι) (t : ι → Set α) :
    ∑' x : ⋃ i ∈ s , t i, f x ≤ ∑' i : s, ∑' x : t i, f x :=
  calc ∑' x : ⋃ i ∈ s, t i, f x = ∑' x : ⋃ i : s, t i, f x := tsum_congr_set_coe _ <| by simp
  _ ≤ ∑' i : s, ∑' x : t i, f x := tsum_iUnion_le_tsum _ _

theorem tsum_biUnion_le {ι : Type*} (f : α → ℝ≥0∞) (s : Finset ι) (t : ι → Set α) :
    ∑' x : ⋃ i ∈ s, t i, f x ≤ ∑ i ∈ s, ∑' x : t i, f x :=
  (tsum_biUnion_le_tsum f s.toSet t).trans_eq (Finset.tsum_subtype s fun i => ∑' x : t i, f x)

theorem tsum_iUnion_le {ι : Type*} [Fintype ι] (f : α → ℝ≥0∞) (t : ι → Set α) :
    ∑' x : ⋃ i, t i, f x ≤ ∑ i, ∑' x : t i, f x := by
  rw [← tsum_fintype]
  exact tsum_iUnion_le_tsum f t

theorem tsum_union_le (f : α → ℝ≥0∞) (s t : Set α) :
    ∑' x : ↑(s ∪ t), f x ≤ ∑' x : s, f x + ∑' x : t, f x :=
  calc ∑' x : ↑(s ∪ t), f x = ∑' x : ⋃ b, cond b s t, f x := tsum_congr_set_coe _ union_eq_iUnion
  _ ≤ _ := by simpa using tsum_iUnion_le f (cond · s t)

open Classical in
theorem tsum_eq_add_tsum_ite {f : β → ℝ≥0∞} (b : β) :
    ∑' x, f x = f b + ∑' x, ite (x = b) 0 (f x) :=
  tsum_eq_add_tsum_ite' b ENNReal.summable

theorem tsum_add_one_eq_top {f : ℕ → ℝ≥0∞} (hf : ∑' n, f n = ∞) (hf0 : f 0 ≠ ∞) :
    ∑' n, f (n + 1) = ∞ := by
  rw [tsum_eq_zero_add' ENNReal.summable, add_eq_top] at hf
  exact hf.resolve_left hf0

/-- A sum of extended nonnegative reals which is finite can have only finitely many terms
above any positive threshold. -/
theorem finite_const_le_of_tsum_ne_top {ι : Type*} {a : ι → ℝ≥0∞} (tsum_ne_top : ∑' i, a i ≠ ∞)
    {ε : ℝ≥0∞} (ε_ne_zero : ε ≠ 0) : { i : ι | ε ≤ a i }.Finite := by
  by_contra h
  have := Infinite.to_subtype h
  refine tsum_ne_top (top_unique ?_)
  calc ∞ = ∑' _ : { i | ε ≤ a i }, ε := (tsum_const_eq_top_of_ne_zero ε_ne_zero).symm
  _ ≤ ∑' i, a i := tsum_le_tsum_of_inj (↑) Subtype.val_injective (fun _ _ => zero_le _)
    (fun i => i.2) ENNReal.summable ENNReal.summable

/-- Markov's inequality for `Finset.card` and `tsum` in `ℝ≥0∞`. -/
theorem finset_card_const_le_le_of_tsum_le {ι : Type*} {a : ι → ℝ≥0∞} {c : ℝ≥0∞} (c_ne_top : c ≠ ∞)
    (tsum_le_c : ∑' i, a i ≤ c) {ε : ℝ≥0∞} (ε_ne_zero : ε ≠ 0) :
    ∃ hf : { i : ι | ε ≤ a i }.Finite, #hf.toFinset ≤ c / ε := by
  have hf : { i : ι | ε ≤ a i }.Finite :=
    finite_const_le_of_tsum_ne_top (ne_top_of_le_ne_top c_ne_top tsum_le_c) ε_ne_zero
  refine ⟨hf, (ENNReal.le_div_iff_mul_le (.inl ε_ne_zero) (.inr c_ne_top)).2 ?_⟩
  calc #hf.toFinset * ε = ∑ _i ∈ hf.toFinset, ε := by rw [Finset.sum_const, nsmul_eq_mul]
    _ ≤ ∑ i ∈ hf.toFinset, a i := Finset.sum_le_sum fun i => hf.mem_toFinset.1
    _ ≤ ∑' i, a i := ENNReal.sum_le_tsum _
    _ ≤ c := tsum_le_c

theorem tsum_fiberwise (f : β → ℝ≥0∞) (g : β → γ) :
    ∑' x, ∑' b : g ⁻¹' {x}, f b = ∑' i, f i := by
  apply HasSum.tsum_eq
  let equiv := Equiv.sigmaFiberEquiv g
  apply (equiv.hasSum_iff.mpr ENNReal.summable.hasSum).sigma
  exact fun _ ↦ ENNReal.summable.hasSum_iff.mpr rfl

end tsum

theorem tendsto_toReal_iff {ι} {fi : Filter ι} {f : ι → ℝ≥0∞} (hf : ∀ i, f i ≠ ∞) {x : ℝ≥0∞}
    (hx : x ≠ ∞) : Tendsto (fun n => (f n).toReal) fi (𝓝 x.toReal) ↔ Tendsto f fi (𝓝 x) := by
  lift f to ι → ℝ≥0 using hf
  lift x to ℝ≥0 using hx
  simp [tendsto_coe]

theorem tsum_coe_ne_top_iff_summable_coe {f : α → ℝ≥0} :
    (∑' a, (f a : ℝ≥0∞)) ≠ ∞ ↔ Summable fun a => (f a : ℝ) := by
  rw [NNReal.summable_coe]
  exact tsum_coe_ne_top_iff_summable

theorem tsum_coe_eq_top_iff_not_summable_coe {f : α → ℝ≥0} :
    (∑' a, (f a : ℝ≥0∞)) = ∞ ↔ ¬Summable fun a => (f a : ℝ) :=
  tsum_coe_ne_top_iff_summable_coe.not_right

theorem hasSum_toReal {f : α → ℝ≥0∞} (hsum : ∑' x, f x ≠ ∞) :
    HasSum (fun x => (f x).toReal) (∑' x, (f x).toReal) := by
  lift f to α → ℝ≥0 using ENNReal.ne_top_of_tsum_ne_top hsum
  simp only [coe_toReal, ← NNReal.coe_tsum, NNReal.hasSum_coe]
  exact (tsum_coe_ne_top_iff_summable.1 hsum).hasSum

theorem summable_toReal {f : α → ℝ≥0∞} (hsum : ∑' x, f x ≠ ∞) : Summable fun x => (f x).toReal :=
  (hasSum_toReal hsum).summable

end ENNReal

namespace NNReal

theorem tsum_eq_toNNReal_tsum {f : β → ℝ≥0} : ∑' b, f b = (∑' b, (f b : ℝ≥0∞)).toNNReal := by
  by_cases h : Summable f
  · rw [← ENNReal.coe_tsum h, ENNReal.toNNReal_coe]
  · have A := tsum_eq_zero_of_not_summable h
    simp only [← ENNReal.tsum_coe_ne_top_iff_summable, Classical.not_not] at h
    simp only [h, ENNReal.top_toNNReal, A]

/-- Comparison test of convergence of `ℝ≥0`-valued series. -/
theorem exists_le_hasSum_of_le {f g : β → ℝ≥0} {r : ℝ≥0} (hgf : ∀ b, g b ≤ f b) (hfr : HasSum f r) :
    ∃ p ≤ r, HasSum g p :=
  have : (∑' b, (g b : ℝ≥0∞)) ≤ r := by
    refine hasSum_le (fun b => ?_) ENNReal.summable.hasSum (ENNReal.hasSum_coe.2 hfr)
    exact ENNReal.coe_le_coe.2 (hgf _)
  let ⟨p, Eq, hpr⟩ := ENNReal.le_coe_iff.1 this
  ⟨p, hpr, ENNReal.hasSum_coe.1 <| Eq ▸ ENNReal.summable.hasSum⟩

/-- Comparison test of convergence of `ℝ≥0`-valued series. -/
theorem summable_of_le {f g : β → ℝ≥0} (hgf : ∀ b, g b ≤ f b) : Summable f → Summable g
  | ⟨_r, hfr⟩ =>
    let ⟨_p, _, hp⟩ := exists_le_hasSum_of_le hgf hfr
    hp.summable

/-- Summable non-negative functions have countable support -/
theorem _root_.Summable.countable_support_nnreal (f : α → ℝ≥0) (h : Summable f) :
    f.support.Countable := by
  rw [← NNReal.summable_coe] at h
  simpa [support] using h.countable_support

/-- A series of non-negative real numbers converges to `r` in the sense of `HasSum` if and only if
the sequence of partial sum converges to `r`. -/
theorem hasSum_iff_tendsto_nat {f : ℕ → ℝ≥0} {r : ℝ≥0} :
    HasSum f r ↔ Tendsto (fun n : ℕ => ∑ i ∈ Finset.range n, f i) atTop (𝓝 r) := by
  rw [← ENNReal.hasSum_coe, ENNReal.hasSum_iff_tendsto_nat]
  simp only [← ENNReal.coe_finset_sum]
  exact ENNReal.tendsto_coe

theorem not_summable_iff_tendsto_nat_atTop {f : ℕ → ℝ≥0} :
    ¬Summable f ↔ Tendsto (fun n : ℕ => ∑ i ∈ Finset.range n, f i) atTop atTop := by
  constructor
  · intro h
    refine ((tendsto_of_monotone ?_).resolve_right h).comp ?_
    exacts [Finset.sum_mono_set _, tendsto_finset_range]
  · rintro hnat ⟨r, hr⟩
    exact not_tendsto_nhds_of_tendsto_atTop hnat _ (hasSum_iff_tendsto_nat.1 hr)

theorem summable_iff_not_tendsto_nat_atTop {f : ℕ → ℝ≥0} :
    Summable f ↔ ¬Tendsto (fun n : ℕ => ∑ i ∈ Finset.range n, f i) atTop atTop := by
  rw [← not_iff_not, Classical.not_not, not_summable_iff_tendsto_nat_atTop]

theorem summable_of_sum_range_le {f : ℕ → ℝ≥0} {c : ℝ≥0}
    (h : ∀ n, ∑ i ∈ Finset.range n, f i ≤ c) : Summable f := by
  refine summable_iff_not_tendsto_nat_atTop.2 fun H => ?_
  rcases exists_lt_of_tendsto_atTop H 0 c with ⟨n, -, hn⟩
  exact lt_irrefl _ (hn.trans_le (h n))

theorem tsum_le_of_sum_range_le {f : ℕ → ℝ≥0} {c : ℝ≥0}
    (h : ∀ n, ∑ i ∈ Finset.range n, f i ≤ c) : ∑' n, f n ≤ c :=
  _root_.tsum_le_of_sum_range_le (summable_of_sum_range_le h) h

theorem tsum_comp_le_tsum_of_inj {β : Type*} {f : α → ℝ≥0} (hf : Summable f) {i : β → α}
    (hi : Function.Injective i) : (∑' x, f (i x)) ≤ ∑' x, f x :=
  tsum_le_tsum_of_inj i hi (fun _ _ => zero_le _) (fun _ => le_rfl) (summable_comp_injective hf hi)
    hf

theorem summable_sigma {β : α → Type*} {f : (Σ x, β x) → ℝ≥0} :
    Summable f ↔ (∀ x, Summable fun y => f ⟨x, y⟩) ∧ Summable fun x => ∑' y, f ⟨x, y⟩ := by
  constructor
  · simp only [← NNReal.summable_coe, NNReal.coe_tsum]
    exact fun h => ⟨h.sigma_factor, h.sigma⟩
  · rintro ⟨h₁, h₂⟩
    simpa only [← ENNReal.tsum_coe_ne_top_iff_summable, ENNReal.tsum_sigma',
      ENNReal.coe_tsum (h₁ _)] using h₂

theorem indicator_summable {f : α → ℝ≥0} (hf : Summable f) (s : Set α) :
    Summable (s.indicator f) := by
  classical
  refine NNReal.summable_of_le (fun a => le_trans (le_of_eq (s.indicator_apply f a)) ?_) hf
  split_ifs
  · exact le_refl (f a)
  · exact zero_le_coe

theorem tsum_indicator_ne_zero {f : α → ℝ≥0} (hf : Summable f) {s : Set α} (h : ∃ a ∈ s, f a ≠ 0) :
    (∑' x, (s.indicator f) x) ≠ 0 := fun h' =>
  let ⟨a, ha, hap⟩ := h
  hap ((Set.indicator_apply_eq_self.mpr (absurd ha)).symm.trans
    ((tsum_eq_zero_iff (indicator_summable hf s)).1 h' a))

open Finset

/-- For `f : ℕ → ℝ≥0`, then `∑' k, f (k + i)` tends to zero. This does not require a summability
assumption on `f`, as otherwise all sums are zero. -/
theorem tendsto_sum_nat_add (f : ℕ → ℝ≥0) : Tendsto (fun i => ∑' k, f (k + i)) atTop (𝓝 0) := by
  rw [← tendsto_coe]
  convert _root_.tendsto_sum_nat_add fun i => (f i : ℝ)
  norm_cast

nonrec theorem hasSum_lt {f g : α → ℝ≥0} {sf sg : ℝ≥0} {i : α} (h : ∀ a : α, f a ≤ g a)
    (hi : f i < g i) (hf : HasSum f sf) (hg : HasSum g sg) : sf < sg := by
  have A : ∀ a : α, (f a : ℝ) ≤ g a := fun a => NNReal.coe_le_coe.2 (h a)
  have : (sf : ℝ) < sg := hasSum_lt A (NNReal.coe_lt_coe.2 hi) (hasSum_coe.2 hf) (hasSum_coe.2 hg)
  exact NNReal.coe_lt_coe.1 this

@[mono]
theorem hasSum_strict_mono {f g : α → ℝ≥0} {sf sg : ℝ≥0} (hf : HasSum f sf) (hg : HasSum g sg)
    (h : f < g) : sf < sg :=
  let ⟨hle, _i, hi⟩ := Pi.lt_def.mp h
  hasSum_lt hle hi hf hg

theorem tsum_lt_tsum {f g : α → ℝ≥0} {i : α} (h : ∀ a : α, f a ≤ g a) (hi : f i < g i)
    (hg : Summable g) : ∑' n, f n < ∑' n, g n :=
  hasSum_lt h hi (summable_of_le h hg).hasSum hg.hasSum

@[mono]
theorem tsum_strict_mono {f g : α → ℝ≥0} (hg : Summable g) (h : f < g) : ∑' n, f n < ∑' n, g n :=
  let ⟨hle, _i, hi⟩ := Pi.lt_def.mp h
  tsum_lt_tsum hle hi hg

theorem tsum_pos {g : α → ℝ≥0} (hg : Summable g) (i : α) (hi : 0 < g i) : 0 < ∑' b, g b := by
  rw [← tsum_zero]
  exact tsum_lt_tsum (fun a => zero_le _) hi hg

open Classical in
theorem tsum_eq_add_tsum_ite {f : α → ℝ≥0} (hf : Summable f) (i : α) :
    ∑' x, f x = f i + ∑' x, ite (x = i) 0 (f x) := by
  refine tsum_eq_add_tsum_ite' i (NNReal.summable_of_le (fun i' => ?_) hf)
  rw [Function.update_apply]
  split_ifs <;> simp only [zero_le', le_rfl]

end NNReal

namespace ENNReal

theorem tsum_toNNReal_eq {f : α → ℝ≥0∞} (hf : ∀ a, f a ≠ ∞) :
    (∑' a, f a).toNNReal = ∑' a, (f a).toNNReal :=
  (congr_arg ENNReal.toNNReal (tsum_congr fun x => (coe_toNNReal (hf x)).symm)).trans
    NNReal.tsum_eq_toNNReal_tsum.symm

theorem tsum_toReal_eq {f : α → ℝ≥0∞} (hf : ∀ a, f a ≠ ∞) :
    (∑' a, f a).toReal = ∑' a, (f a).toReal := by
  simp only [ENNReal.toReal, tsum_toNNReal_eq hf, NNReal.coe_tsum]

theorem tendsto_sum_nat_add (f : ℕ → ℝ≥0∞) (hf : ∑' i, f i ≠ ∞) :
    Tendsto (fun i => ∑' k, f (k + i)) atTop (𝓝 0) := by
  lift f to ℕ → ℝ≥0 using ENNReal.ne_top_of_tsum_ne_top hf
  replace hf : Summable f := tsum_coe_ne_top_iff_summable.1 hf
  simp only [← ENNReal.coe_tsum, NNReal.summable_nat_add _ hf, ← ENNReal.coe_zero]
  exact mod_cast NNReal.tendsto_sum_nat_add f

theorem tsum_le_of_sum_range_le {f : ℕ → ℝ≥0∞} {c : ℝ≥0∞}
    (h : ∀ n, ∑ i ∈ Finset.range n, f i ≤ c) : ∑' n, f n ≤ c :=
  _root_.tsum_le_of_sum_range_le ENNReal.summable h

theorem hasSum_lt {f g : α → ℝ≥0∞} {sf sg : ℝ≥0∞} {i : α} (h : ∀ a : α, f a ≤ g a) (hi : f i < g i)
    (hsf : sf ≠ ∞) (hf : HasSum f sf) (hg : HasSum g sg) : sf < sg := by
  by_cases hsg : sg = ∞
  · exact hsg.symm ▸ lt_of_le_of_ne le_top hsf
  · have hg' : ∀ x, g x ≠ ∞ := ENNReal.ne_top_of_tsum_ne_top (hg.tsum_eq.symm ▸ hsg)
    lift f to α → ℝ≥0 using fun x =>
      ne_of_lt (lt_of_le_of_lt (h x) <| lt_of_le_of_ne le_top (hg' x))
    lift g to α → ℝ≥0 using hg'
    lift sf to ℝ≥0 using hsf
    lift sg to ℝ≥0 using hsg
    simp only [coe_le_coe, coe_lt_coe] at h hi ⊢
    exact NNReal.hasSum_lt h hi (ENNReal.hasSum_coe.1 hf) (ENNReal.hasSum_coe.1 hg)

theorem tsum_lt_tsum {f g : α → ℝ≥0∞} {i : α} (hfi : tsum f ≠ ∞) (h : ∀ a : α, f a ≤ g a)
    (hi : f i < g i) : ∑' x, f x < ∑' x, g x :=
  hasSum_lt h hi hfi ENNReal.summable.hasSum ENNReal.summable.hasSum

end ENNReal

theorem tsum_comp_le_tsum_of_inj {β : Type*} {f : α → ℝ} (hf : Summable f) (hn : ∀ a, 0 ≤ f a)
    {i : β → α} (hi : Function.Injective i) : tsum (f ∘ i) ≤ tsum f := by
  lift f to α → ℝ≥0 using hn
  rw [NNReal.summable_coe] at hf
  simpa only [Function.comp_def, ← NNReal.coe_tsum] using NNReal.tsum_comp_le_tsum_of_inj hf hi

/-- Comparison test of convergence of series of non-negative real numbers. -/
theorem Summable.of_nonneg_of_le {f g : β → ℝ} (hg : ∀ b, 0 ≤ g b) (hgf : ∀ b, g b ≤ f b)
    (hf : Summable f) : Summable g := by
  lift f to β → ℝ≥0 using fun b => (hg b).trans (hgf b)
  lift g to β → ℝ≥0 using hg
  rw [NNReal.summable_coe] at hf ⊢
  exact NNReal.summable_of_le (fun b => NNReal.coe_le_coe.1 (hgf b)) hf

theorem Summable.toNNReal {f : α → ℝ} (hf : Summable f) : Summable fun n => (f n).toNNReal := by
  apply NNReal.summable_coe.1
  refine .of_nonneg_of_le (fun n => NNReal.coe_nonneg _) (fun n => ?_) hf.abs
  simp only [le_abs_self, Real.coe_toNNReal', max_le_iff, abs_nonneg, and_self_iff]

/-- Finitely summable non-negative functions have countable support -/
theorem _root_.Summable.countable_support_ennreal {f : α → ℝ≥0∞} (h : ∑' (i : α), f i ≠ ∞) :
    f.support.Countable := by
  lift f to α → ℝ≥0 using ENNReal.ne_top_of_tsum_ne_top h
  simpa [support] using (ENNReal.tsum_coe_ne_top_iff_summable.1 h).countable_support_nnreal

/-- A series of non-negative real numbers converges to `r` in the sense of `HasSum` if and only if
the sequence of partial sum converges to `r`. -/
theorem hasSum_iff_tendsto_nat_of_nonneg {f : ℕ → ℝ} (hf : ∀ i, 0 ≤ f i) (r : ℝ) :
    HasSum f r ↔ Tendsto (fun n : ℕ => ∑ i ∈ Finset.range n, f i) atTop (𝓝 r) := by
  lift f to ℕ → ℝ≥0 using hf
  simp only [HasSum, ← NNReal.coe_sum, NNReal.tendsto_coe']
  exact exists_congr fun hr => NNReal.hasSum_iff_tendsto_nat

theorem ENNReal.ofReal_tsum_of_nonneg {f : α → ℝ} (hf_nonneg : ∀ n, 0 ≤ f n) (hf : Summable f) :
    ENNReal.ofReal (∑' n, f n) = ∑' n, ENNReal.ofReal (f n) := by
  simp_rw [ENNReal.ofReal, ENNReal.tsum_coe_eq (NNReal.hasSum_real_toNNReal_of_nonneg hf_nonneg hf)]

section

variable [EMetricSpace β]

open ENNReal Filter EMetric

/-- In an emetric ball, the distance between points is everywhere finite -/
theorem edist_ne_top_of_mem_ball {a : β} {r : ℝ≥0∞} (x y : ball a r) : edist x.1 y.1 ≠ ∞ :=
  ne_of_lt <|
    calc
      edist x y ≤ edist a x + edist a y := edist_triangle_left x.1 y.1 a
      _ < r + r := by rw [edist_comm a x, edist_comm a y]; exact ENNReal.add_lt_add x.2 y.2
      _ ≤ ∞ := le_top

/-- Each ball in an extended metric space gives us a metric space, as the edist
is everywhere finite. -/
def metricSpaceEMetricBall (a : β) (r : ℝ≥0∞) : MetricSpace (ball a r) :=
  EMetricSpace.toMetricSpace edist_ne_top_of_mem_ball

theorem nhds_eq_nhds_emetric_ball (a x : β) (r : ℝ≥0∞) (h : x ∈ ball a r) :
    𝓝 x = map ((↑) : ball a r → β) (𝓝 ⟨x, h⟩) :=
  (map_nhds_subtype_coe_eq_nhds _ <| IsOpen.mem_nhds EMetric.isOpen_ball h).symm

end

section

variable [PseudoEMetricSpace α]

open EMetric

theorem tendsto_iff_edist_tendsto_0 {l : Filter β} {f : β → α} {y : α} :
    Tendsto f l (𝓝 y) ↔ Tendsto (fun x => edist (f x) y) l (𝓝 0) := by
  simp only [EMetric.nhds_basis_eball.tendsto_right_iff, EMetric.mem_ball,
    @tendsto_order ℝ≥0∞ β _ _, forall_prop_of_false ENNReal.not_lt_zero, forall_const, true_and]

/-- Yet another metric characterization of Cauchy sequences on integers. This one is often the
most efficient. -/
theorem EMetric.cauchySeq_iff_le_tendsto_0 [Nonempty β] [SemilatticeSup β] {s : β → α} :
    CauchySeq s ↔ ∃ b : β → ℝ≥0∞, (∀ n m N : β, N ≤ n → N ≤ m → edist (s n) (s m) ≤ b N) ∧
      Tendsto b atTop (𝓝 0) := EMetric.cauchySeq_iff.trans <| by
  constructor
  · intro hs
    /- `s` is Cauchy sequence. Let `b n` be the diameter of the set `s '' Set.Ici n`. -/
    refine ⟨fun N => EMetric.diam (s '' Ici N), fun n m N hn hm => ?_, ?_⟩
    -- Prove that it bounds the distances of points in the Cauchy sequence
    · exact EMetric.edist_le_diam_of_mem (mem_image_of_mem _ hn) (mem_image_of_mem _ hm)
    -- Prove that it tends to `0`, by using the Cauchy property of `s`
    · refine ENNReal.tendsto_nhds_zero.2 fun ε ε0 => ?_
      rcases hs ε ε0 with ⟨N, hN⟩
      refine (eventually_ge_atTop N).mono fun n hn => EMetric.diam_le ?_
      rintro _ ⟨k, hk, rfl⟩ _ ⟨l, hl, rfl⟩
      exact (hN _ (hn.trans hk) _ (hn.trans hl)).le
  · rintro ⟨b, ⟨b_bound, b_lim⟩⟩ ε εpos
    have : ∀ᶠ n in atTop, b n < ε := b_lim.eventually (gt_mem_nhds εpos)
    rcases this.exists with ⟨N, hN⟩
    refine ⟨N, fun m hm n hn => ?_⟩
    calc edist (s m) (s n) ≤ b N := b_bound m n N hm hn
    _ < ε := hN

theorem continuous_of_le_add_edist {f : α → ℝ≥0∞} (C : ℝ≥0∞) (hC : C ≠ ∞)
    (h : ∀ x y, f x ≤ f y + C * edist x y) : Continuous f := by
  refine continuous_iff_continuousAt.2 fun x => ENNReal.tendsto_nhds_of_Icc fun ε ε0 => ?_
  rcases ENNReal.exists_nnreal_pos_mul_lt hC ε0.ne' with ⟨δ, δ0, hδ⟩
  rw [mul_comm] at hδ
  filter_upwards [EMetric.closedBall_mem_nhds x (ENNReal.coe_pos.2 δ0)] with y hy
  refine ⟨tsub_le_iff_right.2 <| (h x y).trans ?_, (h y x).trans ?_⟩ <;>
    refine add_le_add_left (le_trans (mul_le_mul_left' ?_ _) hδ.le) _
  exacts [EMetric.mem_closedBall'.1 hy, EMetric.mem_closedBall.1 hy]

theorem continuous_edist : Continuous fun p : α × α => edist p.1 p.2 := by
  apply continuous_of_le_add_edist 2 (by decide)
  rintro ⟨x, y⟩ ⟨x', y'⟩
  calc
    edist x y ≤ edist x x' + edist x' y' + edist y' y := edist_triangle4 _ _ _ _
    _ = edist x' y' + (edist x x' + edist y y') := by simp only [edist_comm]; ac_rfl
    _ ≤ edist x' y' + (edist (x, y) (x', y') + edist (x, y) (x', y')) :=
      (add_le_add_left (add_le_add (le_max_left _ _) (le_max_right _ _)) _)
    _ = edist x' y' + 2 * edist (x, y) (x', y') := by rw [← mul_two, mul_comm]

@[continuity, fun_prop]
theorem Continuous.edist [TopologicalSpace β] {f g : β → α} (hf : Continuous f)
    (hg : Continuous g) : Continuous fun b => edist (f b) (g b) :=
  continuous_edist.comp (hf.prodMk hg :)

theorem Filter.Tendsto.edist {f g : β → α} {x : Filter β} {a b : α} (hf : Tendsto f x (𝓝 a))
    (hg : Tendsto g x (𝓝 b)) : Tendsto (fun x => edist (f x) (g x)) x (𝓝 (edist a b)) :=
  (continuous_edist.tendsto (a, b)).comp (hf.prodMk_nhds hg)

/-- If the extended distance between consecutive points of a sequence is estimated
by a summable series of `NNReal`s, then the original sequence is a Cauchy sequence. -/
theorem cauchySeq_of_edist_le_of_summable {f : ℕ → α} (d : ℕ → ℝ≥0)
    (hf : ∀ n, edist (f n) (f n.succ) ≤ d n) (hd : Summable d) : CauchySeq f := by
  refine EMetric.cauchySeq_iff_NNReal.2 fun ε εpos ↦ ?_
  -- Actually we need partial sums of `d` to be a Cauchy sequence.
  replace hd : CauchySeq fun n : ℕ ↦ ∑ x ∈ Finset.range n, d x :=
    let ⟨_, H⟩ := hd
    H.tendsto_sum_nat.cauchySeq
  -- Now we take the same `N` as in one of the definitions of a Cauchy sequence.
  refine (Metric.cauchySeq_iff'.1 hd ε (NNReal.coe_pos.2 εpos)).imp fun N hN n hn ↦ ?_
  specialize hN n hn
  -- We simplify the known inequality.
  rw [dist_nndist, NNReal.nndist_eq, ← Finset.sum_range_add_sum_Ico _ hn, add_tsub_cancel_left,
    NNReal.coe_lt_coe, max_lt_iff] at hN
  rw [edist_comm]
  -- Then use `hf` to simplify the goal to the same form.
  refine lt_of_le_of_lt (edist_le_Ico_sum_of_edist_le hn fun _ _ ↦ hf _) ?_
  exact mod_cast hN.1

theorem cauchySeq_of_edist_le_of_tsum_ne_top {f : ℕ → α} (d : ℕ → ℝ≥0∞)
    (hf : ∀ n, edist (f n) (f n.succ) ≤ d n) (hd : tsum d ≠ ∞) : CauchySeq f := by
  lift d to ℕ → NNReal using fun i => ENNReal.ne_top_of_tsum_ne_top hd i
  rw [ENNReal.tsum_coe_ne_top_iff_summable] at hd
  exact cauchySeq_of_edist_le_of_summable d hf hd

theorem EMetric.isClosed_closedBall {a : α} {r : ℝ≥0∞} : IsClosed (closedBall a r) :=
  isClosed_le (continuous_id.edist continuous_const) continuous_const

@[simp]
theorem EMetric.diam_closure (s : Set α) : diam (closure s) = diam s := by
  refine le_antisymm (diam_le fun x hx y hy => ?_) (diam_mono subset_closure)
  have : edist x y ∈ closure (Iic (diam s)) :=
    map_mem_closure₂ continuous_edist hx hy fun x hx y hy => edist_le_diam_of_mem hx hy
  rwa [closure_Iic] at this

@[simp]
theorem Metric.diam_closure {α : Type*} [PseudoMetricSpace α] (s : Set α) :
    Metric.diam (closure s) = diam s := by simp only [Metric.diam, EMetric.diam_closure]

theorem isClosed_setOf_lipschitzOnWith {α β} [PseudoEMetricSpace α] [PseudoEMetricSpace β] (K : ℝ≥0)
    (s : Set α) : IsClosed { f : α → β | LipschitzOnWith K f s } := by
  simp only [LipschitzOnWith, setOf_forall]
  refine isClosed_biInter fun x _ => isClosed_biInter fun y _ => isClosed_le ?_ ?_
  exacts [.edist (continuous_apply x) (continuous_apply y), continuous_const]

theorem isClosed_setOf_lipschitzWith {α β} [PseudoEMetricSpace α] [PseudoEMetricSpace β] (K : ℝ≥0) :
    IsClosed { f : α → β | LipschitzWith K f } := by
  simp only [← lipschitzOnWith_univ, isClosed_setOf_lipschitzOnWith]

namespace Real

/-- For a bounded set `s : Set ℝ`, its `EMetric.diam` is equal to `sSup s - sInf s` reinterpreted as
`ℝ≥0∞`. -/
theorem ediam_eq {s : Set ℝ} (h : Bornology.IsBounded s) :
    EMetric.diam s = ENNReal.ofReal (sSup s - sInf s) := by
  rcases eq_empty_or_nonempty s with (rfl | hne)
  · simp
  refine le_antisymm (Metric.ediam_le_of_forall_dist_le fun x hx y hy => ?_) ?_
  · exact Real.dist_le_of_mem_Icc (h.subset_Icc_sInf_sSup hx) (h.subset_Icc_sInf_sSup hy)
  · apply ENNReal.ofReal_le_of_le_toReal
    rw [← Metric.diam, ← Metric.diam_closure]
    calc sSup s - sInf s ≤ dist (sSup s) (sInf s) := le_abs_self _
    _ ≤ Metric.diam (closure s) := dist_le_diam_of_mem h.closure (csSup_mem_closure hne h.bddAbove)
        (csInf_mem_closure hne h.bddBelow)

/-- For a bounded set `s : Set ℝ`, its `Metric.diam` is equal to `sSup s - sInf s`. -/
theorem diam_eq {s : Set ℝ} (h : Bornology.IsBounded s) : Metric.diam s = sSup s - sInf s := by
  rw [Metric.diam, Real.ediam_eq h, ENNReal.toReal_ofReal]
  exact sub_nonneg.2 (Real.sInf_le_sSup s h.bddBelow h.bddAbove)

@[simp]
theorem ediam_Ioo (a b : ℝ) : EMetric.diam (Ioo a b) = ENNReal.ofReal (b - a) := by
  rcases le_or_lt b a with (h | h)
  · simp [h]
  · rw [Real.ediam_eq (isBounded_Ioo _ _), csSup_Ioo h, csInf_Ioo h]

@[simp]
theorem ediam_Icc (a b : ℝ) : EMetric.diam (Icc a b) = ENNReal.ofReal (b - a) := by
  rcases le_or_lt a b with (h | h)
  · rw [Real.ediam_eq (isBounded_Icc _ _), csSup_Icc h, csInf_Icc h]
  · simp [h, h.le]

@[simp]
theorem ediam_Ico (a b : ℝ) : EMetric.diam (Ico a b) = ENNReal.ofReal (b - a) :=
  le_antisymm (ediam_Icc a b ▸ diam_mono Ico_subset_Icc_self)
    (ediam_Ioo a b ▸ diam_mono Ioo_subset_Ico_self)

@[simp]
theorem ediam_Ioc (a b : ℝ) : EMetric.diam (Ioc a b) = ENNReal.ofReal (b - a) :=
  le_antisymm (ediam_Icc a b ▸ diam_mono Ioc_subset_Icc_self)
    (ediam_Ioo a b ▸ diam_mono Ioo_subset_Ioc_self)

theorem diam_Icc {a b : ℝ} (h : a ≤ b) : Metric.diam (Icc a b) = b - a := by
  simp [Metric.diam, ENNReal.toReal_ofReal (sub_nonneg.2 h)]

theorem diam_Ico {a b : ℝ} (h : a ≤ b) : Metric.diam (Ico a b) = b - a := by
  simp [Metric.diam, ENNReal.toReal_ofReal (sub_nonneg.2 h)]

theorem diam_Ioc {a b : ℝ} (h : a ≤ b) : Metric.diam (Ioc a b) = b - a := by
  simp [Metric.diam, ENNReal.toReal_ofReal (sub_nonneg.2 h)]

theorem diam_Ioo {a b : ℝ} (h : a ≤ b) : Metric.diam (Ioo a b) = b - a := by
  simp [Metric.diam, ENNReal.toReal_ofReal (sub_nonneg.2 h)]

end Real

/-- If `edist (f n) (f (n+1))` is bounded above by a function `d : ℕ → ℝ≥0∞`,
then the distance from `f n` to the limit is bounded by `∑'_{k=n}^∞ d k`. -/
theorem edist_le_tsum_of_edist_le_of_tendsto {f : ℕ → α} (d : ℕ → ℝ≥0∞)
    (hf : ∀ n, edist (f n) (f n.succ) ≤ d n) {a : α} (ha : Tendsto f atTop (𝓝 a)) (n : ℕ) :
    edist (f n) a ≤ ∑' m, d (n + m) := by
  refine le_of_tendsto (tendsto_const_nhds.edist ha) (mem_atTop_sets.2 ⟨n, fun m hnm => ?_⟩)
  change edist _ _ ≤ _
  refine le_trans (edist_le_Ico_sum_of_edist_le hnm fun _ _ => hf _) ?_
  rw [Finset.sum_Ico_eq_sum_range]
  exact sum_le_tsum _ (fun _ _ => zero_le _) ENNReal.summable

/-- If `edist (f n) (f (n+1))` is bounded above by a function `d : ℕ → ℝ≥0∞`,
then the distance from `f 0` to the limit is bounded by `∑'_{k=0}^∞ d k`. -/
theorem edist_le_tsum_of_edist_le_of_tendsto₀ {f : ℕ → α} (d : ℕ → ℝ≥0∞)
    (hf : ∀ n, edist (f n) (f n.succ) ≤ d n) {a : α} (ha : Tendsto f atTop (𝓝 a)) :
    edist (f 0) a ≤ ∑' m, d m := by simpa using edist_le_tsum_of_edist_le_of_tendsto d hf ha 0

end

namespace ENNReal

section truncateToReal

/-- With truncation level `t`, the truncated cast `ℝ≥0∞ → ℝ` is given by `x ↦ (min t x).toReal`.
Unlike `ENNReal.toReal`, this cast is continuous and monotone when `t ≠ ∞`. -/
noncomputable def truncateToReal (t x : ℝ≥0∞) : ℝ := (min t x).toReal

lemma truncateToReal_eq_toReal {t x : ℝ≥0∞} (t_ne_top : t ≠ ∞) (x_le : x ≤ t) :
    truncateToReal t x = x.toReal := by
  have x_lt_top : x < ∞ := lt_of_le_of_lt x_le t_ne_top.lt_top
  have obs : min t x ≠ ∞ := by
    simp_all only [ne_eq, min_eq_top, false_and, not_false_eq_true]
  exact (ENNReal.toReal_eq_toReal obs x_lt_top.ne).mpr (min_eq_right x_le)

lemma truncateToReal_le {t : ℝ≥0∞} (t_ne_top : t ≠ ∞) {x : ℝ≥0∞} :
    truncateToReal t x ≤ t.toReal := by
  rw [truncateToReal]
  gcongr
  exacts [t_ne_top, min_le_left t x]

lemma truncateToReal_nonneg {t x : ℝ≥0∞} : 0 ≤ truncateToReal t x := toReal_nonneg

/-- The truncated cast `ENNReal.truncateToReal t : ℝ≥0∞ → ℝ` is monotone when `t ≠ ∞`. -/
lemma monotone_truncateToReal {t : ℝ≥0∞} (t_ne_top : t ≠ ∞) : Monotone (truncateToReal t) := by
  intro x y x_le_y
  simp only [truncateToReal]
  gcongr
  exact ne_top_of_le_ne_top t_ne_top (min_le_left _ _)

/-- The truncated cast `ENNReal.truncateToReal t : ℝ≥0∞ → ℝ` is continuous when `t ≠ ∞`. -/
@[fun_prop]
lemma continuous_truncateToReal {t : ℝ≥0∞} (t_ne_top : t ≠ ∞) : Continuous (truncateToReal t) := by
  apply continuousOn_toReal.comp_continuous (by fun_prop)
  simp [t_ne_top]

end truncateToReal

section LimsupLiminf

variable {ι : Type*} {f : Filter ι} {u v : ι → ℝ≥0∞}

lemma limsup_sub_const (F : Filter ι) (f : ι → ℝ≥0∞) (c : ℝ≥0∞) :
    Filter.limsup (fun i ↦ f i - c) F = Filter.limsup f F - c := by
  rcases F.eq_or_neBot with rfl | _
  · simp only [limsup_bot, bot_eq_zero', zero_le, tsub_eq_zero_of_le]
  · exact (Monotone.map_limsSup_of_continuousAt (F := F.map f) (f := fun (x : ℝ≥0∞) ↦ x - c)
    (fun _ _ h ↦ tsub_le_tsub_right h c) (continuous_sub_right c).continuousAt).symm

lemma liminf_sub_const (F : Filter ι) [NeBot F] (f : ι → ℝ≥0∞) (c : ℝ≥0∞) :
    Filter.liminf (fun i ↦ f i - c) F = Filter.liminf f F - c :=
  (Monotone.map_limsInf_of_continuousAt (F := F.map f) (f := fun (x : ℝ≥0∞) ↦ x - c)
    (fun _ _ h ↦ tsub_le_tsub_right h c) (continuous_sub_right c).continuousAt).symm

lemma limsup_const_sub (F : Filter ι) (f : ι → ℝ≥0∞) {c : ℝ≥0∞} (c_ne_top : c ≠ ∞) :
    Filter.limsup (fun i ↦ c - f i) F = c - Filter.liminf f F := by
  rcases F.eq_or_neBot with rfl | _
  · simp only [limsup_bot, bot_eq_zero', liminf_bot, le_top, tsub_eq_zero_of_le]
  · exact (Antitone.map_limsInf_of_continuousAt (F := F.map f) (f := fun (x : ℝ≥0∞) ↦ c - x)
    (fun _ _ h ↦ tsub_le_tsub_left h c) (continuous_sub_left c_ne_top).continuousAt).symm

lemma liminf_const_sub (F : Filter ι) [NeBot F] (f : ι → ℝ≥0∞) {c : ℝ≥0∞} (c_ne_top : c ≠ ∞) :
    Filter.liminf (fun i ↦ c - f i) F = c - Filter.limsup f F :=
  (Antitone.map_limsSup_of_continuousAt (F := F.map f) (f := fun (x : ℝ≥0∞) ↦ c - x)
    (fun _ _ h ↦ tsub_le_tsub_left h c) (continuous_sub_left c_ne_top).continuousAt).symm

lemma le_limsup_mul : limsup u f * liminf v f ≤ limsup (u * v) f :=
  mul_le_of_forall_lt fun a a_u b b_v ↦ (le_limsup_iff).2 fun c c_ab ↦
    Frequently.mono (Frequently.and_eventually ((frequently_lt_of_lt_limsup) a_u)
    ((eventually_lt_of_lt_liminf) b_v)) fun _ ab_x ↦ c_ab.trans (mul_lt_mul ab_x.1 ab_x.2)

/-- See also `ENNReal.limsup_mul_le`. -/
lemma limsup_mul_le' (h : limsup u f ≠ 0 ∨ limsup v f ≠ ∞) (h' : limsup u f ≠ ∞ ∨ limsup v f ≠ 0) :
    limsup (u * v) f ≤ limsup u f * limsup v f := by
  refine le_mul_of_forall_lt h h' fun a a_u b b_v ↦ (limsup_le_iff).2 fun c c_ab ↦ ?_
  filter_upwards [eventually_lt_of_limsup_lt a_u, eventually_lt_of_limsup_lt b_v] with x a_x b_x
  exact (mul_lt_mul a_x b_x).trans c_ab

lemma le_liminf_mul : liminf u f * liminf v f ≤ liminf (u * v) f := by
  refine mul_le_of_forall_lt fun a a_u b b_v ↦ (le_liminf_iff).2 fun c c_ab ↦ ?_
  filter_upwards [eventually_lt_of_lt_liminf a_u, eventually_lt_of_lt_liminf b_v] with x a_x b_x
  exact c_ab.trans (mul_lt_mul a_x b_x)

lemma liminf_mul_le (h : limsup u f ≠ 0 ∨ liminf v f ≠ ∞) (h' : limsup u f ≠ ∞ ∨ liminf v f ≠ 0) :
    liminf (u * v) f ≤ limsup u f * liminf v f :=
  le_mul_of_forall_lt h h' fun a a_u b b_v ↦ (liminf_le_iff).2 fun c c_ab ↦
    Frequently.mono (((frequently_lt_of_liminf_lt) b_v).and_eventually
    ((eventually_lt_of_limsup_lt) a_u)) fun _ ab_x ↦ (mul_lt_mul ab_x.2 ab_x.1).trans c_ab

/-- If `u : ι → ℝ≥0∞` is bounded, then we have `liminf (toReal ∘ u) = toReal (liminf u)`. -/
lemma liminf_toReal_eq [NeBot f] {b : ℝ≥0∞} (b_ne_top : b ≠ ∞) (le_b : ∀ᶠ i in f, u i ≤ b) :
    f.liminf (fun i ↦ (u i).toReal) = (f.liminf u).toReal := by
  have liminf_le : f.liminf u ≤ b := by
    apply liminf_le_of_le ⟨0, by simp⟩
    intro y h
    obtain ⟨i, hi⟩ := (Eventually.and h le_b).exists
    exact hi.1.trans hi.2
  have aux : ∀ᶠ i in f, (u i).toReal = ENNReal.truncateToReal b (u i) := by
    filter_upwards [le_b] with i i_le_b
    simp only [truncateToReal_eq_toReal b_ne_top i_le_b, implies_true]
  have aux' : (f.liminf u).toReal = ENNReal.truncateToReal b (f.liminf u) := by
    rw [truncateToReal_eq_toReal b_ne_top liminf_le]
  simp_rw [liminf_congr aux, aux']
  have key := Monotone.map_liminf_of_continuousAt (F := f) (monotone_truncateToReal b_ne_top) u
          (continuous_truncateToReal b_ne_top).continuousAt
          (IsBoundedUnder.isCoboundedUnder_ge ⟨b, by simpa only [eventually_map] using le_b⟩)
          ⟨0, Eventually.of_forall (by simp)⟩
  rw [key]
  rfl

/-- If `u : ι → ℝ≥0∞` is bounded, then we have `liminf (toReal ∘ u) = toReal (liminf u)`. -/
lemma limsup_toReal_eq [NeBot f] {b : ℝ≥0∞} (b_ne_top : b ≠ ∞) (le_b : ∀ᶠ i in f, u i ≤ b) :
    f.limsup (fun i ↦ (u i).toReal) = (f.limsup u).toReal := by
  have aux : ∀ᶠ i in f, (u i).toReal = ENNReal.truncateToReal b (u i) := by
    filter_upwards [le_b] with i i_le_b
    simp only [truncateToReal_eq_toReal b_ne_top i_le_b, implies_true]
  have aux' : (f.limsup u).toReal = ENNReal.truncateToReal b (f.limsup u) := by
    rw [truncateToReal_eq_toReal b_ne_top (limsup_le_of_le ⟨0, by simp⟩ le_b)]
  simp_rw [limsup_congr aux, aux']
  have key := Monotone.map_limsup_of_continuousAt (F := f) (monotone_truncateToReal b_ne_top) u
          (continuous_truncateToReal b_ne_top).continuousAt
          ⟨b, by simpa only [eventually_map] using le_b⟩
          (IsBoundedUnder.isCoboundedUnder_le ⟨0, Eventually.of_forall (by simp)⟩)
  rw [key]
  rfl

@[simp, norm_cast]
lemma ofNNReal_limsup {u : ι → ℝ≥0} (hf : f.IsBoundedUnder (· ≤ ·) u) :
    limsup u f = limsup (fun i ↦ (u i : ℝ≥0∞)) f := by
  refine eq_of_forall_nnreal_iff fun r ↦ ?_
  rw [coe_le_coe, le_limsup_iff, le_limsup_iff]
  simp [forall_ennreal]

@[simp, norm_cast]
lemma ofNNReal_liminf {u : ι → ℝ≥0} (hf : f.IsCoboundedUnder (· ≥ ·) u) :
    liminf u f = liminf (fun i ↦ (u i : ℝ≥0∞)) f := by
  refine eq_of_forall_nnreal_iff fun r ↦ ?_
  rw [coe_le_coe, le_liminf_iff, le_liminf_iff]
  simp [forall_ennreal]

end LimsupLiminf

end ENNReal -- namespace<|MERGE_RESOLUTION|>--- conflicted
+++ resolved
@@ -436,13 +436,8 @@
 
 theorem continuous_sub_left {a : ℝ≥0∞} (a_ne_top : a ≠ ∞) : Continuous (a - ·) := by
   change Continuous (Function.uncurry Sub.sub ∘ (a, ·))
-<<<<<<< HEAD
   refine continuousOn_sub.comp_continuous (.prodMk_right a) fun x => ?_
-  simp only [a_ne_top, Ne, mem_setOf_eq, Prod.mk.inj_iff, false_and, not_false_iff]
-=======
-  refine continuousOn_sub.comp_continuous (Continuous.Prod.mk a) fun x => ?_
   simp only [a_ne_top, Ne, mem_setOf_eq, Prod.mk_inj, false_and, not_false_iff]
->>>>>>> 9519368f
 
 theorem continuous_nnreal_sub {a : ℝ≥0} : Continuous fun x : ℝ≥0∞ => (a : ℝ≥0∞) - x :=
   continuous_sub_left coe_ne_top
