--- conflicted
+++ resolved
@@ -220,10 +220,7 @@
   by_cases hb' : b = ⊤
   · convert le_top
     on_goal 1 => rw [hb']
-<<<<<<< HEAD
-=======
     -- This closes both remaining goals at once.
->>>>>>> 7fd56cf8
     exact add_top_of_ne_bot ha.ne_bot
   exact (limsup_add_le_add_limsup (hb ▸ Or.inr hb') (Or.inl ha.ne_top)).trans
     (add_le_add ha.le hb.le)
