--- conflicted
+++ resolved
@@ -384,11 +384,7 @@
   ENNReal.continuous_mul_const <| ENNReal.inv_ne_top.2 c_ne_zero
 
 @[continuity, fun_prop]
-<<<<<<< HEAD
-theorem continuous_pow (n : ℕ) : Continuous fun a : ℝ≥0∞ => a ^ n := by
-=======
 protected theorem continuous_pow (n : ℕ) : Continuous fun a : ℝ≥0∞ => a ^ n := by
->>>>>>> d2126e2b
   induction' n with n IH
   · simp [continuous_const]
   simp_rw [pow_add, pow_one, continuous_iff_continuousAt]
