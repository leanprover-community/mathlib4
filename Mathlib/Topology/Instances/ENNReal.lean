/-
Copyright (c) 2017 Johannes Hölzl. All rights reserved.
Released under Apache 2.0 license as described in the file LICENSE.
Authors: Johannes Hölzl

! This file was ported from Lean 3 source module topology.instances.ennreal
! leanprover-community/mathlib commit ec4b2eeb50364487f80421c0b4c41328a611f30d
! Please do not edit these lines, except to modify the commit id
! if you have ported upstream changes.
-/
import Mathlib.Topology.Instances.NNReal
import Mathlib.Topology.Algebra.Order.MonotoneContinuity
import Mathlib.Topology.Algebra.InfiniteSum.Real
import Mathlib.Topology.Algebra.Order.LiminfLimsup
import Mathlib.Topology.Algebra.Order.T5
import Mathlib.Topology.MetricSpace.Lipschitz

/-!
# Topology on extended non-negative reals
-/

noncomputable section

open Set Filter Metric Function
open scoped Classical Topology ENNReal NNReal BigOperators Filter

variable {α : Type _} {β : Type _} {γ : Type _}

namespace ENNReal

variable {a b c d : ℝ≥0∞} {r p q : ℝ≥0} {x y z : ℝ≥0∞} {ε ε₁ ε₂ : ℝ≥0∞} {s : Set ℝ≥0∞}

section TopologicalSpace

open TopologicalSpace

/-- Topology on `ℝ≥0∞`.

Note: this is different from the `EMetricSpace` topology. The `EMetricSpace` topology has
`IsOpen {⊤}`, while this topology doesn't have singleton elements. -/
instance : TopologicalSpace ℝ≥0∞ := Preorder.topology ℝ≥0∞

instance : OrderTopology ℝ≥0∞ := ⟨rfl⟩

-- short-circuit type class inference
instance : T2Space ℝ≥0∞ := inferInstance
instance : T5Space ℝ≥0∞ := inferInstance
instance : NormalSpace ℝ≥0∞ := inferInstance

instance : SecondCountableTopology ℝ≥0∞ :=
  orderIsoUnitIntervalBirational.toHomeomorph.embedding.secondCountableTopology

theorem embedding_coe : Embedding ((↑) : ℝ≥0 → ℝ≥0∞) :=
  coe_strictMono.embedding_of_ordConnected <| by rw [range_coe']; exact ordConnected_Iio
#align ennreal.embedding_coe ENNReal.embedding_coe

theorem isOpen_ne_top : IsOpen { a : ℝ≥0∞ | a ≠ ⊤ } := isOpen_ne
#align ennreal.is_open_ne_top ENNReal.isOpen_ne_top

theorem isOpen_Ico_zero : IsOpen (Ico 0 b) := by
  rw [ENNReal.Ico_eq_Iio]
  exact isOpen_Iio
#align ennreal.is_open_Ico_zero ENNReal.isOpen_Ico_zero

theorem openEmbedding_coe : OpenEmbedding ((↑) : ℝ≥0 → ℝ≥0∞) :=
  ⟨embedding_coe, by rw [range_coe']; exact isOpen_Iio⟩
#align ennreal.open_embedding_coe ENNReal.openEmbedding_coe

theorem coe_range_mem_nhds : range ((↑) : ℝ≥0 → ℝ≥0∞) ∈ 𝓝 (r : ℝ≥0∞) :=
  IsOpen.mem_nhds openEmbedding_coe.open_range <| mem_range_self _
#align ennreal.coe_range_mem_nhds ENNReal.coe_range_mem_nhds

@[norm_cast]
theorem tendsto_coe {f : Filter α} {m : α → ℝ≥0} {a : ℝ≥0} :
    Tendsto (fun a => (m a : ℝ≥0∞)) f (𝓝 ↑a) ↔ Tendsto m f (𝓝 a) :=
  embedding_coe.tendsto_nhds_iff.symm
#align ennreal.tendsto_coe ENNReal.tendsto_coe

theorem continuous_coe : Continuous ((↑) : ℝ≥0 → ℝ≥0∞) :=
  embedding_coe.continuous
#align ennreal.continuous_coe ENNReal.continuous_coe

theorem continuous_coe_iff {α} [TopologicalSpace α] {f : α → ℝ≥0} :
    (Continuous fun a => (f a : ℝ≥0∞)) ↔ Continuous f :=
  embedding_coe.continuous_iff.symm
#align ennreal.continuous_coe_iff ENNReal.continuous_coe_iff

theorem nhds_coe {r : ℝ≥0} : 𝓝 (r : ℝ≥0∞) = (𝓝 r).map (↑) :=
  (openEmbedding_coe.map_nhds_eq r).symm
#align ennreal.nhds_coe ENNReal.nhds_coe

theorem tendsto_nhds_coe_iff {α : Type _} {l : Filter α} {x : ℝ≥0} {f : ℝ≥0∞ → α} :
    Tendsto f (𝓝 ↑x) l ↔ Tendsto (f ∘ (↑) : ℝ≥0 → α) (𝓝 x) l := by
  rw [nhds_coe, tendsto_map'_iff]
#align ennreal.tendsto_nhds_coe_iff ENNReal.tendsto_nhds_coe_iff

theorem continuousAt_coe_iff {α : Type _} [TopologicalSpace α] {x : ℝ≥0} {f : ℝ≥0∞ → α} :
    ContinuousAt f ↑x ↔ ContinuousAt (f ∘ (↑) : ℝ≥0 → α) x :=
  tendsto_nhds_coe_iff
#align ennreal.continuous_at_coe_iff ENNReal.continuousAt_coe_iff

theorem nhds_coe_coe {r p : ℝ≥0} :
    𝓝 ((r : ℝ≥0∞), (p : ℝ≥0∞)) = (𝓝 (r, p)).map fun p : ℝ≥0 × ℝ≥0 => (↑p.1, ↑p.2) :=
  ((openEmbedding_coe.prod openEmbedding_coe).map_nhds_eq (r, p)).symm
#align ennreal.nhds_coe_coe ENNReal.nhds_coe_coe

theorem continuous_ofReal : Continuous ENNReal.ofReal :=
  (continuous_coe_iff.2 continuous_id).comp continuous_real_toNNReal
#align ennreal.continuous_of_real ENNReal.continuous_ofReal

theorem tendsto_ofReal {f : Filter α} {m : α → ℝ} {a : ℝ} (h : Tendsto m f (𝓝 a)) :
    Tendsto (fun a => ENNReal.ofReal (m a)) f (𝓝 (ENNReal.ofReal a)) :=
  (continuous_ofReal.tendsto a).comp h
#align ennreal.tendsto_of_real ENNReal.tendsto_ofReal

theorem tendsto_toNNReal {a : ℝ≥0∞} (ha : a ≠ ⊤) :
    Tendsto ENNReal.toNNReal (𝓝 a) (𝓝 a.toNNReal) := by
  lift a to ℝ≥0 using ha
  rw [nhds_coe, tendsto_map'_iff]
  exact tendsto_id
#align ennreal.tendsto_to_nnreal ENNReal.tendsto_toNNReal

theorem eventuallyEq_of_toReal_eventuallyEq {l : Filter α} {f g : α → ℝ≥0∞}
    (hfi : ∀ᶠ x in l, f x ≠ ∞) (hgi : ∀ᶠ x in l, g x ≠ ∞)
    (hfg : (fun x => (f x).toReal) =ᶠ[l] fun x => (g x).toReal) : f =ᶠ[l] g := by
  filter_upwards [hfi, hgi, hfg]with _ hfx hgx _
  rwa [← ENNReal.toReal_eq_toReal hfx hgx]
#align ennreal.eventually_eq_of_to_real_eventually_eq ENNReal.eventuallyEq_of_toReal_eventuallyEq

theorem continuousOn_toNNReal : ContinuousOn ENNReal.toNNReal { a | a ≠ ∞ } := fun _a ha =>
  ContinuousAt.continuousWithinAt (tendsto_toNNReal ha)
#align ennreal.continuous_on_to_nnreal ENNReal.continuousOn_toNNReal

theorem tendsto_toReal {a : ℝ≥0∞} (ha : a ≠ ⊤) : Tendsto ENNReal.toReal (𝓝 a) (𝓝 a.toReal) :=
  NNReal.tendsto_coe.2 <| tendsto_toNNReal ha
#align ennreal.tendsto_to_real ENNReal.tendsto_toReal

/-- The set of finite `ℝ≥0∞` numbers is homeomorphic to `ℝ≥0`. -/
def neTopHomeomorphNNReal : { a | a ≠ ∞ } ≃ₜ ℝ≥0 where
  toEquiv := neTopEquivNNReal
  continuous_toFun := continuousOn_iff_continuous_restrict.1 continuousOn_toNNReal
  continuous_invFun := continuous_coe.subtype_mk _
#align ennreal.ne_top_homeomorph_nnreal ENNReal.neTopHomeomorphNNReal

/-- The set of finite `ℝ≥0∞` numbers is homeomorphic to `ℝ≥0`. -/
def ltTopHomeomorphNNReal : { a | a < ∞ } ≃ₜ ℝ≥0 := by
  refine' (Homeomorph.setCongr _).trans neTopHomeomorphNNReal
  simp only [mem_setOf_eq, lt_top_iff_ne_top]
#align ennreal.lt_top_homeomorph_nnreal ENNReal.ltTopHomeomorphNNReal

theorem nhds_top : 𝓝 ∞ = ⨅ (a) (_h : a ≠ ∞), 𝓟 (Ioi a) :=
  nhds_top_order.trans <| by simp [lt_top_iff_ne_top, Ioi]
#align ennreal.nhds_top ENNReal.nhds_top

theorem nhds_top' : 𝓝 ∞ = ⨅ r : ℝ≥0, 𝓟 (Ioi ↑r) :=
  nhds_top.trans <| iInf_ne_top _
#align ennreal.nhds_top' ENNReal.nhds_top'

theorem nhds_top_basis : (𝓝 ∞).HasBasis (fun a => a < ∞) fun a => Ioi a :=
  _root_.nhds_top_basis
#align ennreal.nhds_top_basis ENNReal.nhds_top_basis

theorem tendsto_nhds_top_iff_nnreal {m : α → ℝ≥0∞} {f : Filter α} :
    Tendsto m f (𝓝 ⊤) ↔ ∀ x : ℝ≥0, ∀ᶠ a in f, ↑x < m a := by
  simp only [nhds_top', tendsto_iInf, tendsto_principal, mem_Ioi]
#align ennreal.tendsto_nhds_top_iff_nnreal ENNReal.tendsto_nhds_top_iff_nnreal

theorem tendsto_nhds_top_iff_nat {m : α → ℝ≥0∞} {f : Filter α} :
    Tendsto m f (𝓝 ⊤) ↔ ∀ n : ℕ, ∀ᶠ a in f, ↑n < m a :=
  tendsto_nhds_top_iff_nnreal.trans
    ⟨fun h n => by simpa only [ENNReal.coe_nat] using h n, fun h x =>
      let ⟨n, hn⟩ := exists_nat_gt x
      (h n).mono fun y => lt_trans <| by rwa [← ENNReal.coe_nat, coe_lt_coe]⟩
#align ennreal.tendsto_nhds_top_iff_nat ENNReal.tendsto_nhds_top_iff_nat

theorem tendsto_nhds_top {m : α → ℝ≥0∞} {f : Filter α} (h : ∀ n : ℕ, ∀ᶠ a in f, ↑n < m a) :
    Tendsto m f (𝓝 ⊤) :=
  tendsto_nhds_top_iff_nat.2 h
#align ennreal.tendsto_nhds_top ENNReal.tendsto_nhds_top

theorem tendsto_nat_nhds_top : Tendsto (fun n : ℕ => ↑n) atTop (𝓝 ∞) :=
  tendsto_nhds_top fun n =>
    mem_atTop_sets.2 ⟨n + 1, fun _m hm => mem_setOf.2 <| Nat.cast_lt.2 <| Nat.lt_of_succ_le hm⟩
#align ennreal.tendsto_nat_nhds_top ENNReal.tendsto_nat_nhds_top

@[simp, norm_cast]
theorem tendsto_coe_nhds_top {f : α → ℝ≥0} {l : Filter α} :
    Tendsto (fun x => (f x : ℝ≥0∞)) l (𝓝 ∞) ↔ Tendsto f l atTop := by
  rw [tendsto_nhds_top_iff_nnreal, atTop_basis_Ioi.tendsto_right_iff]; simp
#align ennreal.tendsto_coe_nhds_top ENNReal.tendsto_coe_nhds_top

theorem tendsto_ofReal_atTop : Tendsto ENNReal.ofReal atTop (𝓝 ∞) :=
  tendsto_coe_nhds_top.2 tendsto_real_toNNReal_atTop
#align ennreal.tendsto_of_real_at_top ENNReal.tendsto_ofReal_atTop

theorem nhds_zero : 𝓝 (0 : ℝ≥0∞) = ⨅ (a) (_h : a ≠ 0), 𝓟 (Iio a) :=
  nhds_bot_order.trans <| by simp [pos_iff_ne_zero, Iio]
#align ennreal.nhds_zero ENNReal.nhds_zero

theorem nhds_zero_basis : (𝓝 (0 : ℝ≥0∞)).HasBasis (fun a : ℝ≥0∞ => 0 < a) fun a => Iio a :=
  nhds_bot_basis
#align ennreal.nhds_zero_basis ENNReal.nhds_zero_basis

theorem nhds_zero_basis_Iic : (𝓝 (0 : ℝ≥0∞)).HasBasis (fun a : ℝ≥0∞ => 0 < a) Iic :=
  nhds_bot_basis_Iic
#align ennreal.nhds_zero_basis_Iic ENNReal.nhds_zero_basis_Iic

-- porting note: todo: add a TC for `≠ ∞`?
@[instance]
theorem nhdsWithin_Ioi_coe_neBot {r : ℝ≥0} : (𝓝[>] (r : ℝ≥0∞)).NeBot :=
  nhdsWithin_Ioi_self_neBot' ⟨⊤, ENNReal.coe_lt_top⟩
#align ennreal.nhds_within_Ioi_coe_ne_bot ENNReal.nhdsWithin_Ioi_coe_neBot

@[instance]
theorem nhdsWithin_Ioi_zero_neBot : (𝓝[>] (0 : ℝ≥0∞)).NeBot :=
  nhdsWithin_Ioi_coe_neBot
#align ennreal.nhds_within_Ioi_zero_ne_bot ENNReal.nhdsWithin_Ioi_zero_neBot

@[instance]
theorem nhdsWithin_Ioi_one_neBot : (𝓝[>] (1 : ℝ≥0∞)).NeBot := nhdsWithin_Ioi_coe_neBot

@[instance]
theorem nhdsWithin_Ioi_nat_neBot (n : ℕ) : (𝓝[>] (n : ℝ≥0∞)).NeBot := nhdsWithin_Ioi_coe_neBot

@[instance]
theorem nhdsWithin_Ioi_ofNat_nebot (n : ℕ) [n.AtLeastTwo] :
    (𝓝[>] (OfNat.ofNat n : ℝ≥0∞)).NeBot := nhdsWithin_Ioi_coe_neBot

@[instance]
theorem nhdsWithin_Iio_neBot [NeZero x] : (𝓝[<] x).NeBot :=
  nhdsWithin_Iio_self_neBot' ⟨0, NeZero.pos x⟩

/-- Closed intervals `Set.Icc (x - ε) (x + ε)`, `ε ≠ 0`, form a basis of neighborhoods of an
extended nonnegative real number `x ≠ ∞`. We use `Set.Icc` instead of `Set.Ioo` because this way the
statement works for `x = 0`.
-/
theorem hasBasis_nhds_of_ne_top' (xt : x ≠ ∞) :
    (𝓝 x).HasBasis (· ≠ 0) (fun ε => Icc (x - ε) (x + ε)) := by
  rcases (zero_le x).eq_or_gt with rfl | x0
  · simp_rw [zero_tsub, zero_add, ← bot_eq_zero, Icc_bot, ← bot_lt_iff_ne_bot]
    exact nhds_bot_basis_Iic
  · refine (nhds_basis_Ioo' ⟨_, x0⟩ ⟨_, xt.lt_top⟩).to_hasBasis ?_ fun ε ε0 => ?_
    · rintro ⟨a, b⟩ ⟨ha, hb⟩
      rcases exists_between (tsub_pos_of_lt ha) with ⟨ε, ε0, hε⟩
      rcases lt_iff_exists_add_pos_lt.1 hb with ⟨δ, δ0, hδ⟩
      refine ⟨min ε δ, (lt_min ε0 (coe_pos.2 δ0)).ne', Icc_subset_Ioo ?_ ?_⟩
      · exact lt_tsub_comm.2 ((min_le_left _ _).trans_lt hε)
      · exact (add_le_add_left (min_le_right _ _) _).trans_lt hδ
    · exact ⟨(x - ε, x + ε), ⟨ENNReal.sub_lt_self xt x0.ne' ε0,
        lt_add_right xt ε0⟩, Ioo_subset_Icc_self⟩

theorem hasBasis_nhds_of_ne_top (xt : x ≠ ∞) :
    (𝓝 x).HasBasis (0 < ·) (fun ε => Icc (x - ε) (x + ε)) := by
  simpa only [pos_iff_ne_zero] using hasBasis_nhds_of_ne_top' xt

theorem Icc_mem_nhds (xt : x ≠ ∞) (ε0 : ε ≠ 0) : Icc (x - ε) (x + ε) ∈ 𝓝 x :=
  (hasBasis_nhds_of_ne_top' xt).mem_of_mem ε0
#align ennreal.Icc_mem_nhds ENNReal.Icc_mem_nhds

theorem nhds_of_ne_top (xt : x ≠ ⊤) : 𝓝 x = ⨅ ε > 0, 𝓟 (Icc (x - ε) (x + ε)) :=
  (hasBasis_nhds_of_ne_top xt).eq_biInf
#align ennreal.nhds_of_ne_top ENNReal.nhds_of_ne_top

theorem biInf_le_nhds : ∀ x : ℝ≥0∞, (⨅ ε > 0, 𝓟 (Icc (x - ε) (x + ε))) ≤ 𝓝 x
  | ⊤ => iInf₂_le_of_le 1 one_pos <| by
    simpa only [← coe_one, top_sub_coe, top_add, Icc_self, principal_singleton] using pure_le_nhds _
  | (x : ℝ≥0) => (nhds_of_ne_top coe_ne_top).ge

-- porting note: new lemma
protected theorem tendsto_nhds_of_Icc {f : Filter α} {u : α → ℝ≥0∞} {a : ℝ≥0∞}
    (h : ∀ ε > 0, ∀ᶠ x in f, u x ∈ Icc (a - ε) (a + ε)) : Tendsto u f (𝓝 a) := by
  refine Tendsto.mono_right ?_ (biInf_le_nhds _)
  simpa only [tendsto_iInf, tendsto_principal]

/-- Characterization of neighborhoods for `ℝ≥0∞` numbers. See also `tendsto_order`
for a version with strict inequalities. -/
protected theorem tendsto_nhds {f : Filter α} {u : α → ℝ≥0∞} {a : ℝ≥0∞} (ha : a ≠ ⊤) :
    Tendsto u f (𝓝 a) ↔ ∀ ε > 0, ∀ᶠ x in f, u x ∈ Icc (a - ε) (a + ε) := by
  simp only [nhds_of_ne_top ha, tendsto_iInf, tendsto_principal]
#align ennreal.tendsto_nhds ENNReal.tendsto_nhds

protected theorem tendsto_nhds_zero {f : Filter α} {u : α → ℝ≥0∞} :
    Tendsto u f (𝓝 0) ↔ ∀ ε > 0, ∀ᶠ x in f, u x ≤ ε :=
  nhds_zero_basis_Iic.tendsto_right_iff
#align ennreal.tendsto_nhds_zero ENNReal.tendsto_nhds_zero

protected theorem tendsto_atTop [Nonempty β] [SemilatticeSup β] {f : β → ℝ≥0∞} {a : ℝ≥0∞}
    (ha : a ≠ ⊤) : Tendsto f atTop (𝓝 a) ↔ ∀ ε > 0, ∃ N, ∀ n ≥ N, f n ∈ Icc (a - ε) (a + ε) :=
  .trans (atTop_basis.tendsto_iff (hasBasis_nhds_of_ne_top ha)) (by simp only [true_and]; rfl)
#align ennreal.tendsto_at_top ENNReal.tendsto_atTop

instance : ContinuousAdd ℝ≥0∞ := by
  refine' ⟨continuous_iff_continuousAt.2 _⟩
  rintro ⟨_ | a, b⟩
  · exact tendsto_nhds_top_mono' continuousAt_fst fun p => le_add_right le_rfl
  rcases b with (_ | b)
  · exact tendsto_nhds_top_mono' continuousAt_snd fun p => le_add_left le_rfl
  simp only [ContinuousAt, some_eq_coe, nhds_coe_coe, ← coe_add, tendsto_map'_iff, (· ∘ ·),
    tendsto_coe, tendsto_add]

protected theorem tendsto_atTop_zero [Nonempty β] [SemilatticeSup β] {f : β → ℝ≥0∞} :
    Tendsto f atTop (𝓝 0) ↔ ∀ ε > 0, ∃ N, ∀ n ≥ N, f n ≤ ε :=
  .trans (atTop_basis.tendsto_iff nhds_zero_basis_Iic) (by simp only [true_and]; rfl)
#align ennreal.tendsto_at_top_zero ENNReal.tendsto_atTop_zero

theorem tendsto_sub : ∀ {a b : ℝ≥0∞}, (a ≠ ∞ ∨ b ≠ ∞) →
    Tendsto (fun p : ℝ≥0∞ × ℝ≥0∞ => p.1 - p.2) (𝓝 (a, b)) (𝓝 (a - b))
  | ⊤, ⊤, h => by simp only at h
  | ⊤, (b : ℝ≥0), _ => by
    rw [top_sub_coe, tendsto_nhds_top_iff_nnreal]
    refine fun x => ((lt_mem_nhds <| @coe_lt_top (b + 1 + x)).prod_nhds
      (ge_mem_nhds <| coe_lt_coe.2 <| lt_add_one b)).mono fun y hy => ?_
    rw [lt_tsub_iff_left]
    calc y.2 + x ≤ ↑(b + 1) + x := add_le_add_right hy.2 _
    _ < y.1 := hy.1
  | (a : ℝ≥0), ⊤, _ => by
    rw [sub_top]
    refine (tendsto_pure.2 ?_).mono_right (pure_le_nhds _)
    exact ((gt_mem_nhds <| coe_lt_coe.2 <| lt_add_one a).prod_nhds
      (lt_mem_nhds <| @coe_lt_top (a + 1))).mono fun x hx =>
        tsub_eq_zero_iff_le.2 (hx.1.trans hx.2).le
  | (a : ℝ≥0), (b : ℝ≥0), _ => by
    simp only [nhds_coe_coe, tendsto_map'_iff, ← ENNReal.coe_sub, (· ∘ ·), tendsto_coe]
    exact continuous_sub.tendsto (a, b)
#align ennreal.tendsto_sub ENNReal.tendsto_sub

protected theorem Tendsto.sub {f : Filter α} {ma : α → ℝ≥0∞} {mb : α → ℝ≥0∞} {a b : ℝ≥0∞}
    (hma : Tendsto ma f (𝓝 a)) (hmb : Tendsto mb f (𝓝 b)) (h : a ≠ ∞ ∨ b ≠ ∞) :
    Tendsto (fun a => ma a - mb a) f (𝓝 (a - b)) :=
  show Tendsto ((fun p : ℝ≥0∞ × ℝ≥0∞ => p.1 - p.2) ∘ fun a => (ma a, mb a)) f (𝓝 (a - b)) from
    Tendsto.comp (ENNReal.tendsto_sub h) (hma.prod_mk_nhds hmb)
#align ennreal.tendsto.sub ENNReal.Tendsto.sub

protected theorem tendsto_mul (ha : a ≠ 0 ∨ b ≠ ⊤) (hb : b ≠ 0 ∨ a ≠ ⊤) :
    Tendsto (fun p : ℝ≥0∞ × ℝ≥0∞ => p.1 * p.2) (𝓝 (a, b)) (𝓝 (a * b)) := by
  have ht : ∀ b : ℝ≥0∞, b ≠ 0 →
      Tendsto (fun p : ℝ≥0∞ × ℝ≥0∞ => p.1 * p.2) (𝓝 ((⊤ : ℝ≥0∞), b)) (𝓝 ⊤) := fun b hb => by
    refine' tendsto_nhds_top_iff_nnreal.2 fun n => _
    rcases lt_iff_exists_nnreal_btwn.1 (pos_iff_ne_zero.2 hb) with ⟨ε, hε, hεb⟩
    have : ∀ᶠ c : ℝ≥0∞ × ℝ≥0∞ in 𝓝 (∞, b), ↑n / ↑ε < c.1 ∧ ↑ε < c.2 :=
      (lt_mem_nhds <| div_lt_top coe_ne_top hε.ne').prod_nhds (lt_mem_nhds hεb)
    refine' this.mono fun c hc => _
    exact (ENNReal.div_mul_cancel hε.ne' coe_ne_top).symm.trans_lt (mul_lt_mul hc.1 hc.2)
  induction a using recTopCoe with
  | top => simp only [ne_eq, or_false] at hb; simp [ht b hb, top_mul hb]
  | coe a =>
    induction b using recTopCoe with
    | top =>
      simp only [ne_eq, or_false] at ha
      simpa [(· ∘ ·), mul_comm, mul_top ha]
        using (ht a ha).comp (continuous_swap.tendsto (some a, ⊤))
    | coe b =>
      simp only [nhds_coe_coe, ← coe_mul, tendsto_coe, tendsto_map'_iff, (· ∘ ·), tendsto_mul]
#align ennreal.tendsto_mul ENNReal.tendsto_mul

protected theorem Tendsto.mul {f : Filter α} {ma : α → ℝ≥0∞} {mb : α → ℝ≥0∞} {a b : ℝ≥0∞}
    (hma : Tendsto ma f (𝓝 a)) (ha : a ≠ 0 ∨ b ≠ ⊤) (hmb : Tendsto mb f (𝓝 b))
    (hb : b ≠ 0 ∨ a ≠ ⊤) : Tendsto (fun a => ma a * mb a) f (𝓝 (a * b)) :=
  show Tendsto ((fun p : ℝ≥0∞ × ℝ≥0∞ => p.1 * p.2) ∘ fun a => (ma a, mb a)) f (𝓝 (a * b)) from
    Tendsto.comp (ENNReal.tendsto_mul ha hb) (hma.prod_mk_nhds hmb)
#align ennreal.tendsto.mul ENNReal.Tendsto.mul

theorem _root_.ContinuousOn.ennreal_mul [TopologicalSpace α] {f g : α → ℝ≥0∞} {s : Set α}
    (hf : ContinuousOn f s) (hg : ContinuousOn g s) (h₁ : ∀ x ∈ s, f x ≠ 0 ∨ g x ≠ ∞)
    (h₂ : ∀ x ∈ s, g x ≠ 0 ∨ f x ≠ ∞) : ContinuousOn (fun x => f x * g x) s := fun x hx =>
  ENNReal.Tendsto.mul (hf x hx) (h₁ x hx) (hg x hx) (h₂ x hx)
#align continuous_on.ennreal_mul ContinuousOn.ennreal_mul

theorem _root_.Continuous.ennreal_mul [TopologicalSpace α] {f g : α → ℝ≥0∞} (hf : Continuous f)
    (hg : Continuous g) (h₁ : ∀ x, f x ≠ 0 ∨ g x ≠ ∞) (h₂ : ∀ x, g x ≠ 0 ∨ f x ≠ ∞) :
    Continuous fun x => f x * g x :=
  continuous_iff_continuousAt.2 fun x =>
    ENNReal.Tendsto.mul hf.continuousAt (h₁ x) hg.continuousAt (h₂ x)
#align continuous.ennreal_mul Continuous.ennreal_mul

protected theorem Tendsto.const_mul {f : Filter α} {m : α → ℝ≥0∞} {a b : ℝ≥0∞}
    (hm : Tendsto m f (𝓝 b)) (hb : b ≠ 0 ∨ a ≠ ⊤) : Tendsto (fun b => a * m b) f (𝓝 (a * b)) :=
  by_cases (fun (this : a = 0) => by simp [this, tendsto_const_nhds]) fun ha : a ≠ 0 =>
    ENNReal.Tendsto.mul tendsto_const_nhds (Or.inl ha) hm hb
#align ennreal.tendsto.const_mul ENNReal.Tendsto.const_mul

protected theorem Tendsto.mul_const {f : Filter α} {m : α → ℝ≥0∞} {a b : ℝ≥0∞}
    (hm : Tendsto m f (𝓝 a)) (ha : a ≠ 0 ∨ b ≠ ⊤) : Tendsto (fun x => m x * b) f (𝓝 (a * b)) := by
  simpa only [mul_comm] using ENNReal.Tendsto.const_mul hm ha
#align ennreal.tendsto.mul_const ENNReal.Tendsto.mul_const

theorem tendsto_finset_prod_of_ne_top {ι : Type _} {f : ι → α → ℝ≥0∞} {x : Filter α} {a : ι → ℝ≥0∞}
    (s : Finset ι) (h : ∀ i ∈ s, Tendsto (f i) x (𝓝 (a i))) (h' : ∀ i ∈ s, a i ≠ ∞) :
    Tendsto (fun b => ∏ c in s, f c b) x (𝓝 (∏ c in s, a c)) := by
  induction' s using Finset.induction with a s has IH
  · simp [tendsto_const_nhds]
  simp only [Finset.prod_insert has]
  apply Tendsto.mul (h _ (Finset.mem_insert_self _ _))
  · right
    exact (prod_lt_top fun i hi => h' _ (Finset.mem_insert_of_mem hi)).ne
  · exact IH (fun i hi => h _ (Finset.mem_insert_of_mem hi)) fun i hi =>
      h' _ (Finset.mem_insert_of_mem hi)
  · exact Or.inr (h' _ (Finset.mem_insert_self _ _))
#align ennreal.tendsto_finset_prod_of_ne_top ENNReal.tendsto_finset_prod_of_ne_top

protected theorem continuousAt_const_mul {a b : ℝ≥0∞} (h : a ≠ ⊤ ∨ b ≠ 0) :
    ContinuousAt ((· * ·) a) b :=
  Tendsto.const_mul tendsto_id h.symm
#align ennreal.continuous_at_const_mul ENNReal.continuousAt_const_mul

protected theorem continuousAt_mul_const {a b : ℝ≥0∞} (h : a ≠ ⊤ ∨ b ≠ 0) :
    ContinuousAt (fun x => x * a) b :=
  Tendsto.mul_const tendsto_id h.symm
#align ennreal.continuous_at_mul_const ENNReal.continuousAt_mul_const

protected theorem continuous_const_mul {a : ℝ≥0∞} (ha : a ≠ ⊤) : Continuous ((· * ·) a) :=
  continuous_iff_continuousAt.2 fun _ => ENNReal.continuousAt_const_mul (Or.inl ha)
#align ennreal.continuous_const_mul ENNReal.continuous_const_mul

protected theorem continuous_mul_const {a : ℝ≥0∞} (ha : a ≠ ⊤) : Continuous fun x => x * a :=
  continuous_iff_continuousAt.2 fun _ => ENNReal.continuousAt_mul_const (Or.inl ha)
#align ennreal.continuous_mul_const ENNReal.continuous_mul_const

protected theorem continuous_div_const (c : ℝ≥0∞) (c_ne_zero : c ≠ 0) :
    Continuous fun x : ℝ≥0∞ => x / c := by
  simp_rw [div_eq_mul_inv, continuous_iff_continuousAt]
  intro x
  exact ENNReal.continuousAt_mul_const (Or.intro_left _ (inv_ne_top.mpr c_ne_zero))
#align ennreal.continuous_div_const ENNReal.continuous_div_const

@[continuity]
theorem continuous_pow (n : ℕ) : Continuous fun a : ℝ≥0∞ => a ^ n := by
  induction' n with n IH
  · simp [continuous_const]
  simp_rw [Nat.succ_eq_add_one, pow_add, pow_one, continuous_iff_continuousAt]
  intro x
  refine' ENNReal.Tendsto.mul (IH.tendsto _) _ tendsto_id _ <;> by_cases H : x = 0
  · simp only [H, zero_ne_top, Ne.def, or_true_iff, not_false_iff]
  · exact Or.inl fun h => H (pow_eq_zero h)
  · simp only [H, pow_eq_top_iff, zero_ne_top, false_or_iff, eq_self_iff_true, not_true, Ne.def,
      not_false_iff, false_and_iff]
  · simp only [H, true_or_iff, Ne.def, not_false_iff]
#align ennreal.continuous_pow ENNReal.continuous_pow

theorem continuousOn_sub :
    ContinuousOn (fun p : ℝ≥0∞ × ℝ≥0∞ => p.fst - p.snd) { p : ℝ≥0∞ × ℝ≥0∞ | p ≠ ⟨∞, ∞⟩ } := by
  rw [ContinuousOn]
  rintro ⟨x, y⟩ hp
  simp only [Ne.def, Set.mem_setOf_eq, Prod.mk.inj_iff] at hp
  refine' tendsto_nhdsWithin_of_tendsto_nhds (tendsto_sub (not_and_or.mp hp))
#align ennreal.continuous_on_sub ENNReal.continuousOn_sub

theorem continuous_sub_left {a : ℝ≥0∞} (a_ne_top : a ≠ ⊤) : Continuous (a - ·) := by
  change Continuous (Function.uncurry Sub.sub ∘ (a, ·))
  refine continuousOn_sub.comp_continuous (Continuous.Prod.mk a) fun x => ?_
  simp only [a_ne_top, Ne.def, mem_setOf_eq, Prod.mk.inj_iff, false_and_iff, not_false_iff]
#align ennreal.continuous_sub_left ENNReal.continuous_sub_left

theorem continuous_nnreal_sub {a : ℝ≥0} : Continuous fun x : ℝ≥0∞ => (a : ℝ≥0∞) - x :=
  continuous_sub_left coe_ne_top
#align ennreal.continuous_nnreal_sub ENNReal.continuous_nnreal_sub

theorem continuousOn_sub_left (a : ℝ≥0∞) : ContinuousOn (a - ·) { x : ℝ≥0∞ | x ≠ ∞ } := by
  rw [show (fun x => a - x) = (fun p : ℝ≥0∞ × ℝ≥0∞ => p.fst - p.snd) ∘ fun x => ⟨a, x⟩ by rfl]
  apply ContinuousOn.comp continuousOn_sub (Continuous.continuousOn (Continuous.Prod.mk a))
  rintro _ h (_ | _)
  exact h none_eq_top
#align ennreal.continuous_on_sub_left ENNReal.continuousOn_sub_left

theorem continuous_sub_right (a : ℝ≥0∞) : Continuous fun x : ℝ≥0∞ => x - a := by
  by_cases a_infty : a = ∞
  · simp [a_infty, continuous_const]
  · rw [show (fun x => x - a) = (fun p : ℝ≥0∞ × ℝ≥0∞ => p.fst - p.snd) ∘ fun x => ⟨x, a⟩ by rfl]
    apply ContinuousOn.comp_continuous continuousOn_sub (continuous_id'.prod_mk continuous_const)
    intro x
    simp only [a_infty, Ne.def, mem_setOf_eq, Prod.mk.inj_iff, and_false_iff, not_false_iff]
#align ennreal.continuous_sub_right ENNReal.continuous_sub_right

protected theorem Tendsto.pow {f : Filter α} {m : α → ℝ≥0∞} {a : ℝ≥0∞} {n : ℕ}
    (hm : Tendsto m f (𝓝 a)) : Tendsto (fun x => m x ^ n) f (𝓝 (a ^ n)) :=
  ((continuous_pow n).tendsto a).comp hm
#align ennreal.tendsto.pow ENNReal.Tendsto.pow

theorem le_of_forall_lt_one_mul_le {x y : ℝ≥0∞} (h : ∀ a < 1, a * x ≤ y) : x ≤ y := by
  have : Tendsto (· * x) (𝓝[<] 1) (𝓝 (1 * x)) :=
    (ENNReal.continuousAt_mul_const (Or.inr one_ne_zero)).mono_left inf_le_left
  rw [one_mul] at this
  exact le_of_tendsto this (eventually_nhdsWithin_iff.2 <| eventually_of_forall h)
#align ennreal.le_of_forall_lt_one_mul_le ENNReal.le_of_forall_lt_one_mul_le

theorem iInf_mul_left' {ι} {f : ι → ℝ≥0∞} {a : ℝ≥0∞} (h : a = ⊤ → (⨅ i, f i) = 0 → ∃ i, f i = 0)
    (h0 : a = 0 → Nonempty ι) : (⨅ i, a * f i) = a * ⨅ i, f i := by
  by_cases H : a = ⊤ ∧ (⨅ i, f i) = 0
  · rcases h H.1 H.2 with ⟨i, hi⟩
    rw [H.2, mul_zero, ← bot_eq_zero, iInf_eq_bot]
    exact fun b hb => ⟨i, by rwa [hi, mul_zero, ← bot_eq_zero]⟩
  · rw [not_and_or] at H
    cases isEmpty_or_nonempty ι
    · rw [iInf_of_empty, iInf_of_empty, mul_top]
      exact mt h0 (not_nonempty_iff.2 ‹_›)
    · exact (ENNReal.mul_left_mono.map_iInf_of_continuousAt'
        (ENNReal.continuousAt_const_mul H)).symm
#align ennreal.infi_mul_left' ENNReal.iInf_mul_left'

theorem iInf_mul_left {ι} [Nonempty ι] {f : ι → ℝ≥0∞} {a : ℝ≥0∞}
    (h : a = ⊤ → (⨅ i, f i) = 0 → ∃ i, f i = 0) : (⨅ i, a * f i) = a * ⨅ i, f i :=
  iInf_mul_left' h fun _ => ‹Nonempty ι›
#align ennreal.infi_mul_left ENNReal.iInf_mul_left

theorem iInf_mul_right' {ι} {f : ι → ℝ≥0∞} {a : ℝ≥0∞} (h : a = ⊤ → (⨅ i, f i) = 0 → ∃ i, f i = 0)
    (h0 : a = 0 → Nonempty ι) : (⨅ i, f i * a) = (⨅ i, f i) * a := by
  simpa only [mul_comm a] using iInf_mul_left' h h0
#align ennreal.infi_mul_right' ENNReal.iInf_mul_right'

theorem iInf_mul_right {ι} [Nonempty ι] {f : ι → ℝ≥0∞} {a : ℝ≥0∞}
    (h : a = ⊤ → (⨅ i, f i) = 0 → ∃ i, f i = 0) : (⨅ i, f i * a) = (⨅ i, f i) * a :=
  iInf_mul_right' h fun _ => ‹Nonempty ι›
#align ennreal.infi_mul_right ENNReal.iInf_mul_right

theorem inv_map_iInf {ι : Sort _} {x : ι → ℝ≥0∞} : (iInf x)⁻¹ = ⨆ i, (x i)⁻¹ :=
  OrderIso.invENNReal.map_iInf x
#align ennreal.inv_map_infi ENNReal.inv_map_iInf

theorem inv_map_iSup {ι : Sort _} {x : ι → ℝ≥0∞} : (iSup x)⁻¹ = ⨅ i, (x i)⁻¹ :=
  OrderIso.invENNReal.map_iSup x
#align ennreal.inv_map_supr ENNReal.inv_map_iSup

theorem inv_limsup {ι : Sort _} {x : ι → ℝ≥0∞} {l : Filter ι} :
    (limsup x l)⁻¹ = liminf (fun i => (x i)⁻¹) l :=
  OrderIso.invENNReal.limsup_apply
#align ennreal.inv_limsup ENNReal.inv_limsup

theorem inv_liminf {ι : Sort _} {x : ι → ℝ≥0∞} {l : Filter ι} :
    (liminf x l)⁻¹ = limsup (fun i => (x i)⁻¹) l :=
  OrderIso.invENNReal.liminf_apply
#align ennreal.inv_liminf ENNReal.inv_liminf

instance : ContinuousInv ℝ≥0∞ := ⟨OrderIso.invENNReal.continuous⟩

@[simp] -- porting note: todo: generalize to `[InvolutiveInv _] [ContinuousInv _]`
protected theorem tendsto_inv_iff {f : Filter α} {m : α → ℝ≥0∞} {a : ℝ≥0∞} :
    Tendsto (fun x => (m x)⁻¹) f (𝓝 a⁻¹) ↔ Tendsto m f (𝓝 a) :=
  ⟨fun h => by simpa only [inv_inv] using Tendsto.inv h, Tendsto.inv⟩
#align ennreal.tendsto_inv_iff ENNReal.tendsto_inv_iff

protected theorem Tendsto.div {f : Filter α} {ma : α → ℝ≥0∞} {mb : α → ℝ≥0∞} {a b : ℝ≥0∞}
    (hma : Tendsto ma f (𝓝 a)) (ha : a ≠ 0 ∨ b ≠ 0) (hmb : Tendsto mb f (𝓝 b))
    (hb : b ≠ ⊤ ∨ a ≠ ⊤) : Tendsto (fun a => ma a / mb a) f (𝓝 (a / b)) := by
  apply Tendsto.mul hma _ (ENNReal.tendsto_inv_iff.2 hmb) _ <;> simp [ha, hb]
#align ennreal.tendsto.div ENNReal.Tendsto.div

protected theorem Tendsto.const_div {f : Filter α} {m : α → ℝ≥0∞} {a b : ℝ≥0∞}
    (hm : Tendsto m f (𝓝 b)) (hb : b ≠ ⊤ ∨ a ≠ ⊤) : Tendsto (fun b => a / m b) f (𝓝 (a / b)) := by
  apply Tendsto.const_mul (ENNReal.tendsto_inv_iff.2 hm)
  simp [hb]
#align ennreal.tendsto.const_div ENNReal.Tendsto.const_div

protected theorem Tendsto.div_const {f : Filter α} {m : α → ℝ≥0∞} {a b : ℝ≥0∞}
    (hm : Tendsto m f (𝓝 a)) (ha : a ≠ 0 ∨ b ≠ 0) : Tendsto (fun x => m x / b) f (𝓝 (a / b)) := by
  apply Tendsto.mul_const hm
  simp [ha]
#align ennreal.tendsto.div_const ENNReal.Tendsto.div_const

protected theorem tendsto_inv_nat_nhds_zero : Tendsto (fun n : ℕ => (n : ℝ≥0∞)⁻¹) atTop (𝓝 0) :=
  ENNReal.inv_top ▸ ENNReal.tendsto_inv_iff.2 tendsto_nat_nhds_top
#align ennreal.tendsto_inv_nat_nhds_zero ENNReal.tendsto_inv_nat_nhds_zero

theorem iSup_add {ι : Sort _} {s : ι → ℝ≥0∞} [Nonempty ι] : iSup s + a = ⨆ b, s b + a :=
  Monotone.map_iSup_of_continuousAt' (continuousAt_id.add continuousAt_const) <|
    monotone_id.add monotone_const
#align ennreal.supr_add ENNReal.iSup_add

theorem biSup_add' {ι : Sort _} {p : ι → Prop} (h : ∃ i, p i) {f : ι → ℝ≥0∞} :
    (⨆ (i) (_hi : p i), f i) + a = ⨆ (i) (_hi : p i), f i + a := by
  haveI : Nonempty { i // p i } := nonempty_subtype.2 h
  simp only [iSup_subtype', iSup_add]
#align ennreal.bsupr_add' ENNReal.biSup_add'

theorem add_biSup' {ι : Sort _} {p : ι → Prop} (h : ∃ i, p i) {f : ι → ℝ≥0∞} :
    (a + ⨆ (i) (_hi : p i), f i) = ⨆ (i) (_hi : p i), a + f i := by
  simp only [add_comm a, biSup_add' h]
#align ennreal.add_bsupr' ENNReal.add_biSup'

theorem biSup_add {ι} {s : Set ι} (hs : s.Nonempty) {f : ι → ℝ≥0∞} :
    (⨆ i ∈ s, f i) + a = ⨆ i ∈ s, f i + a :=
  biSup_add' hs
#align ennreal.bsupr_add ENNReal.biSup_add

theorem add_biSup {ι} {s : Set ι} (hs : s.Nonempty) {f : ι → ℝ≥0∞} :
    (a + ⨆ i ∈ s, f i) = ⨆ i ∈ s, a + f i :=
  add_biSup' hs
#align ennreal.add_bsupr ENNReal.add_biSup

theorem sSup_add {s : Set ℝ≥0∞} (hs : s.Nonempty) : sSup s + a = ⨆ b ∈ s, b + a := by
  rw [sSup_eq_iSup, biSup_add hs]
#align ennreal.Sup_add ENNReal.sSup_add

theorem add_iSup {ι : Sort _} {s : ι → ℝ≥0∞} [Nonempty ι] : a + iSup s = ⨆ b, a + s b := by
  rw [add_comm, iSup_add]; simp [add_comm]
#align ennreal.add_supr ENNReal.add_iSup

theorem iSup_add_iSup_le {ι ι' : Sort _} [Nonempty ι] [Nonempty ι'] {f : ι → ℝ≥0∞} {g : ι' → ℝ≥0∞}
    {a : ℝ≥0∞} (h : ∀ i j, f i + g j ≤ a) : iSup f + iSup g ≤ a := by
  simp_rw [iSup_add, add_iSup]; exact iSup₂_le h
#align ennreal.supr_add_supr_le ENNReal.iSup_add_iSup_le

theorem biSup_add_biSup_le' {ι ι'} {p : ι → Prop} {q : ι' → Prop} (hp : ∃ i, p i) (hq : ∃ j, q j)
    {f : ι → ℝ≥0∞} {g : ι' → ℝ≥0∞} {a : ℝ≥0∞} (h : ∀ i, p i → ∀ j, q j → f i + g j ≤ a) :
    ((⨆ (i) (_hi : p i), f i) + ⨆ (j) (_hj : q j), g j) ≤ a := by
  simp_rw [biSup_add' hp, add_biSup' hq]
  exact iSup₂_le fun i hi => iSup₂_le (h i hi)
#align ennreal.bsupr_add_bsupr_le' ENNReal.biSup_add_biSup_le'

theorem biSup_add_biSup_le {ι ι'} {s : Set ι} {t : Set ι'} (hs : s.Nonempty) (ht : t.Nonempty)
    {f : ι → ℝ≥0∞} {g : ι' → ℝ≥0∞} {a : ℝ≥0∞} (h : ∀ i ∈ s, ∀ j ∈ t, f i + g j ≤ a) :
    ((⨆ i ∈ s, f i) + ⨆ j ∈ t, g j) ≤ a :=
  biSup_add_biSup_le' hs ht h
#align ennreal.bsupr_add_bsupr_le ENNReal.biSup_add_biSup_le

theorem iSup_add_iSup {ι : Sort _} {f g : ι → ℝ≥0∞} (h : ∀ i j, ∃ k, f i + g j ≤ f k + g k) :
    iSup f + iSup g = ⨆ a, f a + g a := by
  cases isEmpty_or_nonempty ι
  · simp only [iSup_of_empty, bot_eq_zero, zero_add]
  · refine' le_antisymm _ (iSup_le fun a => add_le_add (le_iSup _ _) (le_iSup _ _))
    refine' iSup_add_iSup_le fun i j => _
    rcases h i j with ⟨k, hk⟩
    exact le_iSup_of_le k hk
#align ennreal.supr_add_supr ENNReal.iSup_add_iSup

theorem iSup_add_iSup_of_monotone {ι : Type _} [SemilatticeSup ι] {f g : ι → ℝ≥0∞} (hf : Monotone f)
    (hg : Monotone g) : iSup f + iSup g = ⨆ a, f a + g a :=
  iSup_add_iSup fun i j => ⟨i ⊔ j, add_le_add (hf <| le_sup_left) (hg <| le_sup_right)⟩
#align ennreal.supr_add_supr_of_monotone ENNReal.iSup_add_iSup_of_monotone

theorem finset_sum_iSup_nat {α} {ι} [SemilatticeSup ι] {s : Finset α} {f : α → ι → ℝ≥0∞}
    (hf : ∀ a, Monotone (f a)) : (∑ a in s, iSup (f a)) = ⨆ n, ∑ a in s, f a n := by
  refine' Finset.induction_on s _ _
  · simp
  · intro a s has ih
    simp only [Finset.sum_insert has]
    rw [ih, iSup_add_iSup_of_monotone (hf a)]
    intro i j h
    exact Finset.sum_le_sum fun a _ => hf a h
#align ennreal.finset_sum_supr_nat ENNReal.finset_sum_iSup_nat

theorem mul_iSup {ι : Sort _} {f : ι → ℝ≥0∞} {a : ℝ≥0∞} : a * iSup f = ⨆ i, a * f i := by
  by_cases hf : ∀ i, f i = 0
  · obtain rfl : f = fun _ => 0
    exact funext hf
    simp only [iSup_zero_eq_zero, mul_zero]
  · refine' (monotone_id.const_mul' _).map_iSup_of_continuousAt _ (mul_zero a)
    refine' ENNReal.Tendsto.const_mul tendsto_id (Or.inl _)
    exact mt iSup_eq_zero.1 hf
#align ennreal.mul_supr ENNReal.mul_iSup

theorem mul_sSup {s : Set ℝ≥0∞} {a : ℝ≥0∞} : a * sSup s = ⨆ i ∈ s, a * i := by
  simp only [sSup_eq_iSup, mul_iSup]
#align ennreal.mul_Sup ENNReal.mul_sSup

theorem iSup_mul {ι : Sort _} {f : ι → ℝ≥0∞} {a : ℝ≥0∞} : iSup f * a = ⨆ i, f i * a := by
  rw [mul_comm, mul_iSup]; congr; funext; rw [mul_comm]
#align ennreal.supr_mul ENNReal.iSup_mul

<<<<<<< HEAD
theorem smul_supᵢ {ι : Sort _} {R} [SMul R ℝ≥0∞] [IsScalarTower R ℝ≥0∞ ℝ≥0∞] (f : ι → ℝ≥0∞)
    (c : R) : (c • ⨆ i, f i) = ⨆ i, c • f i := by
  simp only [← smul_one_mul c (f _), ← smul_one_mul c (supᵢ _), ENNReal.mul_supᵢ]
#align ennreal.smul_supr ENNReal.smul_supᵢ

theorem smul_supₛ {R} [SMul R ℝ≥0∞] [IsScalarTower R ℝ≥0∞ ℝ≥0∞] (s : Set ℝ≥0∞) (c : R) :
    c • supₛ s = ⨆ i ∈ s, c • i := by
  simp_rw [← smul_one_mul c (supₛ _), ENNReal.mul_supₛ, smul_one_mul]
#align ennreal.smul_Sup ENNReal.smul_supₛ

theorem supᵢ_div {ι : Sort _} {f : ι → ℝ≥0∞} {a : ℝ≥0∞} : supᵢ f / a = ⨆ i, f i / a :=
  supᵢ_mul
#align ennreal.supr_div ENNReal.supᵢ_div
=======
theorem iSup_div {ι : Sort _} {f : ι → ℝ≥0∞} {a : ℝ≥0∞} : iSup f / a = ⨆ i, f i / a :=
  iSup_mul
#align ennreal.supr_div ENNReal.iSup_div
>>>>>>> e066c3b8

protected theorem tendsto_coe_sub {b : ℝ≥0∞} :
    Tendsto (fun b : ℝ≥0∞ => ↑r - b) (𝓝 b) (𝓝 (↑r - b)) :=
  continuous_nnreal_sub.tendsto _
#align ennreal.tendsto_coe_sub ENNReal.tendsto_coe_sub

theorem sub_iSup {ι : Sort _} [Nonempty ι] {b : ι → ℝ≥0∞} (hr : a < ⊤) :
    (a - ⨆ i, b i) = ⨅ i, a - b i :=
  antitone_const_tsub.map_iSup_of_continuousAt' (continuous_sub_left hr.ne).continuousAt
#align ennreal.sub_supr ENNReal.sub_iSup

theorem exists_countable_dense_no_zero_top :
    ∃ s : Set ℝ≥0∞, s.Countable ∧ Dense s ∧ 0 ∉ s ∧ ∞ ∉ s := by
  obtain ⟨s, s_count, s_dense, hs⟩ :
    ∃ s : Set ℝ≥0∞, s.Countable ∧ Dense s ∧ (∀ x, IsBot x → x ∉ s) ∧ ∀ x, IsTop x → x ∉ s :=
    exists_countable_dense_no_bot_top ℝ≥0∞
  exact ⟨s, s_count, s_dense, fun h => hs.1 0 (by simp) h, fun h => hs.2 ∞ (by simp) h⟩
#align ennreal.exists_countable_dense_no_zero_top ENNReal.exists_countable_dense_no_zero_top

theorem exists_lt_add_of_lt_add {x y z : ℝ≥0∞} (h : x < y + z) (hy : y ≠ 0) (hz : z ≠ 0) :
    ∃ y' z', y' < y ∧ z' < z ∧ x < y' + z' := by
  have : NeZero y := ⟨hy⟩
  have : NeZero z := ⟨hz⟩
  have A : Tendsto (fun p : ℝ≥0∞ × ℝ≥0∞ => p.1 + p.2) (𝓝[<] y ×ᶠ 𝓝[<] z) (𝓝 (y + z)) := by
    apply Tendsto.mono_left _ (Filter.prod_mono nhdsWithin_le_nhds nhdsWithin_le_nhds)
    rw [← nhds_prod_eq]
    exact tendsto_add
  rcases ((A.eventually (lt_mem_nhds h)).and
      (Filter.prod_mem_prod self_mem_nhdsWithin self_mem_nhdsWithin)).exists with
    ⟨⟨y', z'⟩, hx, hy', hz'⟩
  exact ⟨y', z', hy', hz', hx⟩
#align ennreal.exists_lt_add_of_lt_add ENNReal.exists_lt_add_of_lt_add

end TopologicalSpace

section Liminf

theorem exists_frequently_lt_of_liminf_ne_top {ι : Type _} {l : Filter ι} {x : ι → ℝ}
    (hx : liminf (fun n => (Real.nnabs (x n) : ℝ≥0∞)) l ≠ ∞) : ∃ R, ∃ᶠ n in l, x n < R := by
  by_contra h
  simp_rw [not_exists, not_frequently, not_lt] at h
  refine hx (ENNReal.eq_top_of_forall_nnreal_le fun r => le_limsInf_of_le (by isBoundedDefault) ?_)
  simp only [eventually_map, ENNReal.coe_le_coe]
  filter_upwards [h r] with i hi using hi.trans (le_abs_self (x i))
#align ennreal.exists_frequently_lt_of_liminf_ne_top ENNReal.exists_frequently_lt_of_liminf_ne_top

theorem exists_frequently_lt_of_liminf_ne_top' {ι : Type _} {l : Filter ι} {x : ι → ℝ}
    (hx : liminf (fun n => (Real.nnabs (x n) : ℝ≥0∞)) l ≠ ∞) : ∃ R, ∃ᶠ n in l, R < x n := by
  by_contra h
  simp_rw [not_exists, not_frequently, not_lt] at h
  refine hx (ENNReal.eq_top_of_forall_nnreal_le fun r => le_limsInf_of_le (by isBoundedDefault) ?_)
  simp only [eventually_map, ENNReal.coe_le_coe]
  filter_upwards [h (-r)]with i hi using(le_neg.1 hi).trans (neg_le_abs_self _)
#align ennreal.exists_frequently_lt_of_liminf_ne_top' ENNReal.exists_frequently_lt_of_liminf_ne_top'

theorem exists_upcrossings_of_not_bounded_under {ι : Type _} {l : Filter ι} {x : ι → ℝ}
    (hf : liminf (fun i => (Real.nnabs (x i) : ℝ≥0∞)) l ≠ ∞)
    (hbdd : ¬IsBoundedUnder (· ≤ ·) l fun i => |x i|) :
    ∃ a b : ℚ, a < b ∧ (∃ᶠ i in l, x i < a) ∧ ∃ᶠ i in l, ↑b < x i := by
  rw [isBoundedUnder_le_abs, not_and_or] at hbdd
  obtain hbdd | hbdd := hbdd
  · obtain ⟨R, hR⟩ := exists_frequently_lt_of_liminf_ne_top hf
    obtain ⟨q, hq⟩ := exists_rat_gt R
    refine' ⟨q, q + 1, (lt_add_iff_pos_right _).2 zero_lt_one, _, _⟩
    · refine' fun hcon => hR _
      filter_upwards [hcon]with x hx using not_lt.2 (lt_of_lt_of_le hq (not_lt.1 hx)).le
    · simp only [IsBoundedUnder, IsBounded, eventually_map, eventually_atTop, ge_iff_le,
        not_exists, not_forall, not_le, exists_prop] at hbdd
      refine' fun hcon => hbdd ↑(q + 1) _
      filter_upwards [hcon]with x hx using not_lt.1 hx
  · obtain ⟨R, hR⟩ := exists_frequently_lt_of_liminf_ne_top' hf
    obtain ⟨q, hq⟩ := exists_rat_lt R
    refine' ⟨q - 1, q, (sub_lt_self_iff _).2 zero_lt_one, _, _⟩
    · simp only [IsBoundedUnder, IsBounded, eventually_map, eventually_atTop, ge_iff_le,
        not_exists, not_forall, not_le, exists_prop] at hbdd
      refine' fun hcon => hbdd ↑(q - 1) _
      filter_upwards [hcon]with x hx using not_lt.1 hx
    · refine' fun hcon => hR _
      filter_upwards [hcon]with x hx using not_lt.2 ((not_lt.1 hx).trans hq.le)
#align ennreal.exists_upcrossings_of_not_bounded_under ENNReal.exists_upcrossings_of_not_bounded_under

end Liminf

section tsum

variable {f g : α → ℝ≥0∞}

@[norm_cast]
protected theorem hasSum_coe {f : α → ℝ≥0} {r : ℝ≥0} :
    HasSum (fun a => (f a : ℝ≥0∞)) ↑r ↔ HasSum f r := by
  simp only [HasSum, ← coe_finset_sum, tendsto_coe]
#align ennreal.has_sum_coe ENNReal.hasSum_coe

protected theorem tsum_coe_eq {f : α → ℝ≥0} (h : HasSum f r) : (∑' a, (f a : ℝ≥0∞)) = r :=
  (ENNReal.hasSum_coe.2 h).tsum_eq
#align ennreal.tsum_coe_eq ENNReal.tsum_coe_eq

protected theorem coe_tsum {f : α → ℝ≥0} : Summable f → ↑(tsum f) = ∑' a, (f a : ℝ≥0∞)
  | ⟨r, hr⟩ => by rw [hr.tsum_eq, ENNReal.tsum_coe_eq hr]
#align ennreal.coe_tsum ENNReal.coe_tsum

protected theorem hasSum : HasSum f (⨆ s : Finset α, ∑ a in s, f a) :=
  tendsto_atTop_iSup fun _ _ => Finset.sum_le_sum_of_subset
#align ennreal.has_sum ENNReal.hasSum

@[simp]
protected theorem summable : Summable f :=
  ⟨_, ENNReal.hasSum⟩
#align ennreal.summable ENNReal.summable

theorem tsum_coe_ne_top_iff_summable {f : β → ℝ≥0} : (∑' b, (f b : ℝ≥0∞)) ≠ ∞ ↔ Summable f := by
  refine ⟨fun h => ?_, fun h => ENNReal.coe_tsum h ▸ ENNReal.coe_ne_top⟩
  lift ∑' b, (f b : ℝ≥0∞) to ℝ≥0 using h with a ha
  refine' ⟨a, ENNReal.hasSum_coe.1 _⟩
  rw [ha]
  exact ENNReal.summable.hasSum
#align ennreal.tsum_coe_ne_top_iff_summable ENNReal.tsum_coe_ne_top_iff_summable

protected theorem tsum_eq_iSup_sum : (∑' a, f a) = ⨆ s : Finset α, ∑ a in s, f a :=
  ENNReal.hasSum.tsum_eq
#align ennreal.tsum_eq_supr_sum ENNReal.tsum_eq_iSup_sum

protected theorem tsum_eq_iSup_sum' {ι : Type _} (s : ι → Finset α) (hs : ∀ t, ∃ i, t ⊆ s i) :
    (∑' a, f a) = ⨆ i, ∑ a in s i, f a := by
  rw [ENNReal.tsum_eq_iSup_sum]
  symm
  change (⨆ i : ι, (fun t : Finset α => ∑ a in t, f a) (s i)) = ⨆ s : Finset α, ∑ a in s, f a
  exact (Finset.sum_mono_set f).iSup_comp_eq hs
#align ennreal.tsum_eq_supr_sum' ENNReal.tsum_eq_iSup_sum'

protected theorem tsum_sigma {β : α → Type _} (f : ∀ a, β a → ℝ≥0∞) :
    (∑' p : Σa, β a, f p.1 p.2) = ∑' (a) (b), f a b :=
  tsum_sigma' (fun _ => ENNReal.summable) ENNReal.summable
#align ennreal.tsum_sigma ENNReal.tsum_sigma

protected theorem tsum_sigma' {β : α → Type _} (f : (Σa, β a) → ℝ≥0∞) :
    (∑' p : Σa, β a, f p) = ∑' (a) (b), f ⟨a, b⟩ :=
  tsum_sigma' (fun _ => ENNReal.summable) ENNReal.summable
#align ennreal.tsum_sigma' ENNReal.tsum_sigma'

protected theorem tsum_prod {f : α → β → ℝ≥0∞} : (∑' p : α × β, f p.1 p.2) = ∑' (a) (b), f a b :=
  tsum_prod' ENNReal.summable fun _ => ENNReal.summable
#align ennreal.tsum_prod ENNReal.tsum_prod

protected theorem tsum_prod' {f : α × β → ℝ≥0∞} : (∑' p : α × β, f p) = ∑' (a) (b), f (a, b) :=
  tsum_prod' ENNReal.summable fun _ => ENNReal.summable
#align ennreal.tsum_prod' ENNReal.tsum_prod'

protected theorem tsum_comm {f : α → β → ℝ≥0∞} : (∑' a, ∑' b, f a b) = ∑' b, ∑' a, f a b :=
  tsum_comm' ENNReal.summable (fun _ => ENNReal.summable) fun _ => ENNReal.summable
#align ennreal.tsum_comm ENNReal.tsum_comm

protected theorem tsum_add : (∑' a, f a + g a) = (∑' a, f a) + ∑' a, g a :=
  tsum_add ENNReal.summable ENNReal.summable
#align ennreal.tsum_add ENNReal.tsum_add

protected theorem tsum_le_tsum (h : ∀ a, f a ≤ g a) : (∑' a, f a) ≤ ∑' a, g a :=
  tsum_le_tsum h ENNReal.summable ENNReal.summable
#align ennreal.tsum_le_tsum ENNReal.tsum_le_tsum

protected theorem sum_le_tsum {f : α → ℝ≥0∞} (s : Finset α) : (∑ x in s, f x) ≤ ∑' x, f x :=
  sum_le_tsum s (fun _ _ => zero_le _) ENNReal.summable
#align ennreal.sum_le_tsum ENNReal.sum_le_tsum

protected theorem tsum_eq_iSup_nat' {f : ℕ → ℝ≥0∞} {N : ℕ → ℕ} (hN : Tendsto N atTop atTop) :
    (∑' i : ℕ, f i) = ⨆ i : ℕ, ∑ a in Finset.range (N i), f a :=
  ENNReal.tsum_eq_iSup_sum' _ fun t =>
    let ⟨n, hn⟩ := t.exists_nat_subset_range
    let ⟨k, _, hk⟩ := exists_le_of_tendsto_atTop hN 0 n
    ⟨k, Finset.Subset.trans hn (Finset.range_mono hk)⟩
#align ennreal.tsum_eq_supr_nat' ENNReal.tsum_eq_iSup_nat'

protected theorem tsum_eq_iSup_nat {f : ℕ → ℝ≥0∞} :
    (∑' i : ℕ, f i) = ⨆ i : ℕ, ∑ a in Finset.range i, f a :=
  ENNReal.tsum_eq_iSup_sum' _ Finset.exists_nat_subset_range
#align ennreal.tsum_eq_supr_nat ENNReal.tsum_eq_iSup_nat

protected theorem tsum_eq_liminf_sum_nat {f : ℕ → ℝ≥0∞} :
    (∑' i, f i) = liminf (fun n => ∑ i in Finset.range n, f i) atTop :=
  ENNReal.summable.hasSum.tendsto_sum_nat.liminf_eq.symm
#align ennreal.tsum_eq_liminf_sum_nat ENNReal.tsum_eq_liminf_sum_nat

protected theorem tsum_eq_limsup_sum_nat {f : ℕ → ℝ≥0∞} :
    (∑' i, f i) = limsup (fun n => ∑ i in Finset.range n, f i) atTop :=
  ENNReal.summable.hasSum.tendsto_sum_nat.limsup_eq.symm

protected theorem le_tsum (a : α) : f a ≤ ∑' a, f a :=
  le_tsum' ENNReal.summable a
#align ennreal.le_tsum ENNReal.le_tsum

@[simp]
protected theorem tsum_eq_zero : (∑' i, f i) = 0 ↔ ∀ i, f i = 0 :=
  tsum_eq_zero_iff ENNReal.summable
#align ennreal.tsum_eq_zero ENNReal.tsum_eq_zero

protected theorem tsum_eq_top_of_eq_top : (∃ a, f a = ∞) → (∑' a, f a) = ∞
  | ⟨a, ha⟩ => top_unique <| ha ▸ ENNReal.le_tsum a
#align ennreal.tsum_eq_top_of_eq_top ENNReal.tsum_eq_top_of_eq_top

protected theorem lt_top_of_tsum_ne_top {a : α → ℝ≥0∞} (tsum_ne_top : (∑' i, a i) ≠ ∞) (j : α) :
    a j < ∞ := by
  contrapose! tsum_ne_top with h
  exact ENNReal.tsum_eq_top_of_eq_top ⟨j, top_unique h⟩
#align ennreal.lt_top_of_tsum_ne_top ENNReal.lt_top_of_tsum_ne_top

@[simp]
protected theorem tsum_top [Nonempty α] : (∑' _i : α, ∞) = ∞ :=
  let ⟨a⟩ := ‹Nonempty α›
  ENNReal.tsum_eq_top_of_eq_top ⟨a, rfl⟩
#align ennreal.tsum_top ENNReal.tsum_top

theorem tsum_const_eq_top_of_ne_zero {α : Type _} [Infinite α] {c : ℝ≥0∞} (hc : c ≠ 0) :
    (∑' _a : α, c) = ∞ := by
  have A : Tendsto (fun n : ℕ => (n : ℝ≥0∞) * c) atTop (𝓝 (∞ * c)) := by
    apply ENNReal.Tendsto.mul_const tendsto_nat_nhds_top
    simp only [true_or_iff, top_ne_zero, Ne.def, not_false_iff]
  have B : ∀ n : ℕ, (n : ℝ≥0∞) * c ≤ ∑' _a : α, c := fun n => by
    rcases Infinite.exists_subset_card_eq α n with ⟨s, hs⟩
    simpa [hs] using @ENNReal.sum_le_tsum α (fun _ => c) s
  simpa [hc] using le_of_tendsto' A B
#align ennreal.tsum_const_eq_top_of_ne_zero ENNReal.tsum_const_eq_top_of_ne_zero

protected theorem ne_top_of_tsum_ne_top (h : (∑' a, f a) ≠ ∞) (a : α) : f a ≠ ∞ := fun ha =>
  h <| ENNReal.tsum_eq_top_of_eq_top ⟨a, ha⟩
#align ennreal.ne_top_of_tsum_ne_top ENNReal.ne_top_of_tsum_ne_top

protected theorem tsum_mul_left : (∑' i, a * f i) = a * ∑' i, f i := by
  by_cases hf : ∀ i, f i = 0
  · simp [hf]
  · rw [← ENNReal.tsum_eq_zero] at hf
    have : Tendsto (fun s : Finset α => ∑ j in s, a * f j) atTop (𝓝 (a * ∑' i, f i)) := by
      simp only [← Finset.mul_sum]
      exact ENNReal.Tendsto.const_mul ENNReal.summable.hasSum (Or.inl hf)
    exact HasSum.tsum_eq this
#align ennreal.tsum_mul_left ENNReal.tsum_mul_left

protected theorem tsum_mul_right : (∑' i, f i * a) = (∑' i, f i) * a := by
  simp [mul_comm, ENNReal.tsum_mul_left]
#align ennreal.tsum_mul_right ENNReal.tsum_mul_right

protected theorem tsum_const_smul {R} [SMul R ℝ≥0∞] [IsScalarTower R ℝ≥0∞ ℝ≥0∞] (a : R) :
    (∑' i, a • f i) = a • ∑' i, f i := by
  simpa only [smul_one_mul] using @ENNReal.tsum_mul_left _ (a • (1 : ℝ≥0∞)) _
#align ennreal.tsum_const_smul ENNReal.tsum_const_smul
@[simp]
theorem tsum_iSup_eq {α : Type _} (a : α) {f : α → ℝ≥0∞} : (∑' b : α, ⨆ _h : a = b, f b) = f a :=
  (tsum_eq_single a fun _ h => by simp [h.symm]).trans <| by simp
#align ennreal.tsum_supr_eq ENNReal.tsum_iSup_eq

theorem hasSum_iff_tendsto_nat {f : ℕ → ℝ≥0∞} (r : ℝ≥0∞) :
    HasSum f r ↔ Tendsto (fun n : ℕ => ∑ i in Finset.range n, f i) atTop (𝓝 r) := by
  refine' ⟨HasSum.tendsto_sum_nat, fun h => _⟩
  rw [← iSup_eq_of_tendsto _ h, ← ENNReal.tsum_eq_iSup_nat]
  · exact ENNReal.summable.hasSum
  · exact fun s t hst => Finset.sum_le_sum_of_subset (Finset.range_subset.2 hst)
#align ennreal.has_sum_iff_tendsto_nat ENNReal.hasSum_iff_tendsto_nat

theorem tendsto_nat_tsum (f : ℕ → ℝ≥0∞) :
    Tendsto (fun n : ℕ => ∑ i in Finset.range n, f i) atTop (𝓝 (∑' n, f n)) := by
  rw [← hasSum_iff_tendsto_nat]
  exact ENNReal.summable.hasSum
#align ennreal.tendsto_nat_tsum ENNReal.tendsto_nat_tsum

theorem toNNReal_apply_of_tsum_ne_top {α : Type _} {f : α → ℝ≥0∞} (hf : (∑' i, f i) ≠ ∞) (x : α) :
    (((ENNReal.toNNReal ∘ f) x : ℝ≥0) : ℝ≥0∞) = f x :=
  coe_toNNReal <| ENNReal.ne_top_of_tsum_ne_top hf _
#align ennreal.to_nnreal_apply_of_tsum_ne_top ENNReal.toNNReal_apply_of_tsum_ne_top

theorem summable_toNNReal_of_tsum_ne_top {α : Type _} {f : α → ℝ≥0∞} (hf : (∑' i, f i) ≠ ∞) :
    Summable (ENNReal.toNNReal ∘ f) := by
  simpa only [← tsum_coe_ne_top_iff_summable, toNNReal_apply_of_tsum_ne_top hf] using hf
#align ennreal.summable_to_nnreal_of_tsum_ne_top ENNReal.summable_toNNReal_of_tsum_ne_top

theorem tendsto_cofinite_zero_of_tsum_ne_top {α} {f : α → ℝ≥0∞} (hf : (∑' x, f x) ≠ ∞) :
    Tendsto f cofinite (𝓝 0) := by
  have f_ne_top : ∀ n, f n ≠ ∞ := ENNReal.ne_top_of_tsum_ne_top hf
  have h_f_coe : f = fun n => ((f n).toNNReal : ENNReal) :=
    funext fun n => (coe_toNNReal (f_ne_top n)).symm
  rw [h_f_coe, ← @coe_zero, tendsto_coe]
  exact NNReal.tendsto_cofinite_zero_of_summable (summable_toNNReal_of_tsum_ne_top hf)
#align ennreal.tendsto_cofinite_zero_of_tsum_ne_top ENNReal.tendsto_cofinite_zero_of_tsum_ne_top

theorem tendsto_atTop_zero_of_tsum_ne_top {f : ℕ → ℝ≥0∞} (hf : (∑' x, f x) ≠ ∞) :
    Tendsto f atTop (𝓝 0) := by
  rw [← Nat.cofinite_eq_atTop]
  exact tendsto_cofinite_zero_of_tsum_ne_top hf
#align ennreal.tendsto_at_top_zero_of_tsum_ne_top ENNReal.tendsto_atTop_zero_of_tsum_ne_top

/-- The sum over the complement of a finset tends to `0` when the finset grows to cover the whole
space. This does not need a summability assumption, as otherwise all sums are zero. -/
theorem tendsto_tsum_compl_atTop_zero {α : Type _} {f : α → ℝ≥0∞} (hf : (∑' x, f x) ≠ ∞) :
    Tendsto (fun s : Finset α => ∑' b : { x // x ∉ s }, f b) atTop (𝓝 0) := by
  lift f to α → ℝ≥0 using ENNReal.ne_top_of_tsum_ne_top hf
  convert ENNReal.tendsto_coe.2 (NNReal.tendsto_tsum_compl_atTop_zero f)
  rw [ENNReal.coe_tsum]
  exact NNReal.summable_comp_injective (tsum_coe_ne_top_iff_summable.1 hf) Subtype.coe_injective
#align ennreal.tendsto_tsum_compl_at_top_zero ENNReal.tendsto_tsum_compl_atTop_zero

protected theorem tsum_apply {ι α : Type _} {f : ι → α → ℝ≥0∞} {x : α} :
    (∑' i, f i) x = ∑' i, f i x :=
  tsum_apply <| Pi.summable.mpr fun _ => ENNReal.summable
#align ennreal.tsum_apply ENNReal.tsum_apply

theorem tsum_sub {f : ℕ → ℝ≥0∞} {g : ℕ → ℝ≥0∞} (h₁ : (∑' i, g i) ≠ ∞) (h₂ : g ≤ f) :
    (∑' i, f i - g i) = (∑' i, f i) - ∑' i, g i :=
  have : ∀ i, f i - g i + g i = f i := fun i => tsub_add_cancel_of_le (h₂ i)
  ENNReal.eq_sub_of_add_eq h₁ <| by simp only [← ENNReal.tsum_add, this]
#align ennreal.tsum_sub ENNReal.tsum_sub

theorem tsum_comp_le_tsum_of_injective {f : α → β} (hf : Injective f) (g : β → ℝ≥0∞) :
    (∑' x, g (f x)) ≤ ∑' y, g y :=
  tsum_le_tsum_of_inj f hf (fun _ _ => zero_le _) (fun _ => le_rfl) ENNReal.summable
    ENNReal.summable

theorem tsum_le_tsum_comp_of_surjective {f : α → β} (hf : Surjective f) (g : β → ℝ≥0∞) :
    (∑' y, g y) ≤ ∑' x, g (f x) :=
  calc (∑' y, g y) = ∑' y, g (f (surjInv hf y)) := by simp only [surjInv_eq hf]
  _ ≤ ∑' x, g (f x) := tsum_comp_le_tsum_of_injective (injective_surjInv hf) _

theorem tsum_mono_subtype (f : α → ℝ≥0∞) {s t : Set α} (h : s ⊆ t) :
    (∑' x : s, f x) ≤ ∑' x : t, f x :=
  tsum_comp_le_tsum_of_injective (inclusion_injective h) _
#align ennreal.tsum_mono_subtype ENNReal.tsum_mono_subtype

theorem tsum_iUnion_le_tsum {ι : Type _} (f : α → ℝ≥0∞) (t : ι → Set α) :
    (∑' x : ⋃ i, t i, f x) ≤ ∑' i, ∑' x : t i, f x :=
  calc (∑' x : ⋃ i, t i, f x) ≤ ∑' x : Σ i, t i, f x.2 :=
    tsum_le_tsum_comp_of_surjective (sigmaToiUnion_surjective t) _
  _ = ∑' i, ∑' x : t i, f x := ENNReal.tsum_sigma' _

theorem tsum_biUnion_le_tsum {ι : Type _} (f : α → ℝ≥0∞) (s : Set ι) (t : ι → Set α) :
    (∑' x : ⋃ i ∈ s , t i, f x) ≤ ∑' i : s, ∑' x : t i, f x :=
  calc (∑' x : ⋃ i ∈ s, t i, f x) = ∑' x : ⋃ i : s,  t i, f x := tsum_congr_subtype _ <| by simp
  _ ≤ ∑' i : s, ∑' x : t i, f x := tsum_iUnion_le_tsum _ _

theorem tsum_biUnion_le {ι : Type _} (f : α → ℝ≥0∞) (s : Finset ι) (t : ι → Set α) :
    (∑' x : ⋃ i ∈ s, t i, f x) ≤ ∑ i in s, ∑' x : t i, f x :=
  (tsum_biUnion_le_tsum f s.toSet t).trans_eq (Finset.tsum_subtype s fun i => ∑' x : t i, f x)
#align ennreal.tsum_bUnion_le ENNReal.tsum_biUnion_le

theorem tsum_iUnion_le {ι : Type _} [Fintype ι] (f : α → ℝ≥0∞) (t : ι → Set α) :
    (∑' x : ⋃ i, t i, f x) ≤ ∑ i, ∑' x : t i, f x := by
  rw [← tsum_fintype]
  exact tsum_iUnion_le_tsum f t
#align ennreal.tsum_Union_le ENNReal.tsum_iUnion_le

theorem tsum_union_le (f : α → ℝ≥0∞) (s t : Set α) :
    (∑' x : ↑(s ∪ t), f x) ≤ (∑' x : s, f x) + ∑' x : t, f x :=
  calc (∑' x : ↑(s ∪ t), f x) = ∑' x : ⋃ b, cond b s t, f x := tsum_congr_subtype _ union_eq_iUnion
  _ ≤ _ := by simpa using tsum_iUnion_le f (cond · s t)
#align ennreal.tsum_union_le ENNReal.tsum_union_le

theorem tsum_eq_add_tsum_ite {f : β → ℝ≥0∞} (b : β) :
    (∑' x, f x) = f b + ∑' x, ite (x = b) 0 (f x) :=
  tsum_eq_add_tsum_ite' b ENNReal.summable
#align ennreal.tsum_eq_add_tsum_ite ENNReal.tsum_eq_add_tsum_ite

theorem tsum_add_one_eq_top {f : ℕ → ℝ≥0∞} (hf : (∑' n, f n) = ∞) (hf0 : f 0 ≠ ∞) :
    (∑' n, f (n + 1)) = ∞ := by
  rw [tsum_eq_zero_add' ENNReal.summable, add_eq_top] at hf
  exact hf.resolve_left hf0
#align ennreal.tsum_add_one_eq_top ENNReal.tsum_add_one_eq_top

/-- A sum of extended nonnegative reals which is finite can have only finitely many terms
above any positive threshold.-/
theorem finite_const_le_of_tsum_ne_top {ι : Type _} {a : ι → ℝ≥0∞} (tsum_ne_top : (∑' i, a i) ≠ ∞)
    {ε : ℝ≥0∞} (ε_ne_zero : ε ≠ 0) : { i : ι | ε ≤ a i }.Finite := by
  by_contra h
  have := Infinite.to_subtype h
  refine tsum_ne_top (top_unique ?_)
  calc ⊤ = ∑' _i : { i | ε ≤ a i }, ε := (tsum_const_eq_top_of_ne_zero ε_ne_zero).symm
  _ ≤ ∑' i, a i := tsum_le_tsum_of_inj (↑) Subtype.val_injective (fun _ _ => zero_le _)
    (fun i => i.2) ENNReal.summable ENNReal.summable
#align ennreal.finite_const_le_of_tsum_ne_top ENNReal.finite_const_le_of_tsum_ne_top

/-- Markov's inequality for `Finset.card` and `tsum` in `ℝ≥0∞`. -/
theorem finset_card_const_le_le_of_tsum_le {ι : Type _} {a : ι → ℝ≥0∞} {c : ℝ≥0∞} (c_ne_top : c ≠ ∞)
    (tsum_le_c : (∑' i, a i) ≤ c) {ε : ℝ≥0∞} (ε_ne_zero : ε ≠ 0) :
    ∃ hf : { i : ι | ε ≤ a i }.Finite, ↑hf.toFinset.card ≤ c / ε := by
  have hf : { i : ι | ε ≤ a i }.Finite :=
    finite_const_le_of_tsum_ne_top (ne_top_of_le_ne_top c_ne_top tsum_le_c) ε_ne_zero
  refine ⟨hf, (ENNReal.le_div_iff_mul_le (.inl ε_ne_zero) (.inr c_ne_top)).2 ?_⟩
  calc ↑hf.toFinset.card * ε = ∑ _i in hf.toFinset, ε := by rw [Finset.sum_const, nsmul_eq_mul]
    _ ≤ ∑ i in hf.toFinset, a i := Finset.sum_le_sum fun i => hf.mem_toFinset.1
    _ ≤ ∑' i, a i := ENNReal.sum_le_tsum _
    _ ≤ c := tsum_le_c
#align ennreal.finset_card_const_le_le_of_tsum_le ENNReal.finset_card_const_le_le_of_tsum_le

end tsum

theorem tendsto_toReal_iff {ι} {fi : Filter ι} {f : ι → ℝ≥0∞} (hf : ∀ i, f i ≠ ∞) {x : ℝ≥0∞}
    (hx : x ≠ ∞) : Tendsto (fun n => (f n).toReal) fi (𝓝 x.toReal) ↔ Tendsto f fi (𝓝 x) := by
  lift f to ι → ℝ≥0 using hf
  lift x to ℝ≥0 using hx
  simp [tendsto_coe]
#align ennreal.tendsto_to_real_iff ENNReal.tendsto_toReal_iff

theorem tsum_coe_ne_top_iff_summable_coe {f : α → ℝ≥0} :
    (∑' a, (f a : ℝ≥0∞)) ≠ ∞ ↔ Summable fun a => (f a : ℝ) := by
  rw [NNReal.summable_coe]
  exact tsum_coe_ne_top_iff_summable
#align ennreal.tsum_coe_ne_top_iff_summable_coe ENNReal.tsum_coe_ne_top_iff_summable_coe

theorem tsum_coe_eq_top_iff_not_summable_coe {f : α → ℝ≥0} :
    (∑' a, (f a : ℝ≥0∞)) = ∞ ↔ ¬Summable fun a => (f a : ℝ) :=
  tsum_coe_ne_top_iff_summable_coe.not_right
#align ennreal.tsum_coe_eq_top_iff_not_summable_coe ENNReal.tsum_coe_eq_top_iff_not_summable_coe

theorem hasSum_toReal {f : α → ℝ≥0∞} (hsum : (∑' x, f x) ≠ ∞) :
    HasSum (fun x => (f x).toReal) (∑' x, (f x).toReal) := by
  lift f to α → ℝ≥0 using ENNReal.ne_top_of_tsum_ne_top hsum
  simp only [coe_toReal, ← NNReal.coe_tsum, NNReal.hasSum_coe]
  exact (tsum_coe_ne_top_iff_summable.1 hsum).hasSum
#align ennreal.has_sum_to_real ENNReal.hasSum_toReal

theorem summable_toReal {f : α → ℝ≥0∞} (hsum : (∑' x, f x) ≠ ∞) : Summable fun x => (f x).toReal :=
  (hasSum_toReal hsum).summable
#align ennreal.summable_to_real ENNReal.summable_toReal

end ENNReal

namespace NNReal

theorem tsum_eq_toNNReal_tsum {f : β → ℝ≥0} : (∑' b, f b) = (∑' b, (f b : ℝ≥0∞)).toNNReal := by
  by_cases h : Summable f
  · rw [← ENNReal.coe_tsum h, ENNReal.toNNReal_coe]
  · have A := tsum_eq_zero_of_not_summable h
    simp only [← ENNReal.tsum_coe_ne_top_iff_summable, Classical.not_not] at h
    simp only [h, ENNReal.top_toNNReal, A]
#align nnreal.tsum_eq_to_nnreal_tsum NNReal.tsum_eq_toNNReal_tsum

/-- Comparison test of convergence of `ℝ≥0`-valued series. -/
theorem exists_le_hasSum_of_le {f g : β → ℝ≥0} {r : ℝ≥0} (hgf : ∀ b, g b ≤ f b) (hfr : HasSum f r) :
    ∃ p ≤ r, HasSum g p :=
  have : (∑' b, (g b : ℝ≥0∞)) ≤ r := by
    refine hasSum_le (fun b => ?_) ENNReal.summable.hasSum (ENNReal.hasSum_coe.2 hfr)
    exact ENNReal.coe_le_coe.2 (hgf _)
  let ⟨p, Eq, hpr⟩ := ENNReal.le_coe_iff.1 this
  ⟨p, hpr, ENNReal.hasSum_coe.1 <| Eq ▸ ENNReal.summable.hasSum⟩
#align nnreal.exists_le_has_sum_of_le NNReal.exists_le_hasSum_of_le

/-- Comparison test of convergence of `ℝ≥0`-valued series. -/
theorem summable_of_le {f g : β → ℝ≥0} (hgf : ∀ b, g b ≤ f b) : Summable f → Summable g
  | ⟨_r, hfr⟩ =>
    let ⟨_p, _, hp⟩ := exists_le_hasSum_of_le hgf hfr
    hp.summable
#align nnreal.summable_of_le NNReal.summable_of_le

/-- A series of non-negative real numbers converges to `r` in the sense of `HasSum` if and only if
the sequence of partial sum converges to `r`. -/
theorem hasSum_iff_tendsto_nat {f : ℕ → ℝ≥0} {r : ℝ≥0} :
    HasSum f r ↔ Tendsto (fun n : ℕ => ∑ i in Finset.range n, f i) atTop (𝓝 r) := by
  rw [← ENNReal.hasSum_coe, ENNReal.hasSum_iff_tendsto_nat]
  simp only [← ENNReal.coe_finset_sum]
  exact ENNReal.tendsto_coe
#align nnreal.has_sum_iff_tendsto_nat NNReal.hasSum_iff_tendsto_nat

theorem not_summable_iff_tendsto_nat_atTop {f : ℕ → ℝ≥0} :
    ¬Summable f ↔ Tendsto (fun n : ℕ => ∑ i in Finset.range n, f i) atTop atTop := by
  constructor
  · intro h
    refine' ((tendsto_of_monotone _).resolve_right h).comp _
    exacts[Finset.sum_mono_set _, tendsto_finset_range]
  · rintro hnat ⟨r, hr⟩
    exact not_tendsto_nhds_of_tendsto_atTop hnat _ (hasSum_iff_tendsto_nat.1 hr)
#align nnreal.not_summable_iff_tendsto_nat_at_top NNReal.not_summable_iff_tendsto_nat_atTop

theorem summable_iff_not_tendsto_nat_atTop {f : ℕ → ℝ≥0} :
    Summable f ↔ ¬Tendsto (fun n : ℕ => ∑ i in Finset.range n, f i) atTop atTop := by
  rw [← not_iff_not, Classical.not_not, not_summable_iff_tendsto_nat_atTop]
#align nnreal.summable_iff_not_tendsto_nat_at_top NNReal.summable_iff_not_tendsto_nat_atTop

theorem summable_of_sum_range_le {f : ℕ → ℝ≥0} {c : ℝ≥0}
    (h : ∀ n, (∑ i in Finset.range n, f i) ≤ c) : Summable f := by
  refine summable_iff_not_tendsto_nat_atTop.2 fun H => ?_
  rcases exists_lt_of_tendsto_atTop H 0 c with ⟨n, -, hn⟩
  exact lt_irrefl _ (hn.trans_le (h n))
#align nnreal.summable_of_sum_range_le NNReal.summable_of_sum_range_le

theorem tsum_le_of_sum_range_le {f : ℕ → ℝ≥0} {c : ℝ≥0}
    (h : ∀ n, (∑ i in Finset.range n, f i) ≤ c) : (∑' n, f n) ≤ c :=
  _root_.tsum_le_of_sum_range_le (summable_of_sum_range_le h) h
#align nnreal.tsum_le_of_sum_range_le NNReal.tsum_le_of_sum_range_le

theorem tsum_comp_le_tsum_of_inj {β : Type _} {f : α → ℝ≥0} (hf : Summable f) {i : β → α}
    (hi : Function.Injective i) : (∑' x, f (i x)) ≤ ∑' x, f x :=
  tsum_le_tsum_of_inj i hi (fun _ _ => zero_le _) (fun _ => le_rfl) (summable_comp_injective hf hi)
    hf
#align nnreal.tsum_comp_le_tsum_of_inj NNReal.tsum_comp_le_tsum_of_inj

theorem summable_sigma {β : α → Type _} {f : (Σ x, β x) → ℝ≥0} :
    Summable f ↔ (∀ x, Summable fun y => f ⟨x, y⟩) ∧ Summable fun x => ∑' y, f ⟨x, y⟩ := by
  constructor
  · simp only [← NNReal.summable_coe, NNReal.coe_tsum]
    exact fun h => ⟨h.sigma_factor, h.sigma⟩
  · rintro ⟨h₁, h₂⟩
    simpa only [← ENNReal.tsum_coe_ne_top_iff_summable, ENNReal.tsum_sigma',
      ENNReal.coe_tsum (h₁ _)] using h₂
#align nnreal.summable_sigma NNReal.summable_sigma

theorem indicator_summable {f : α → ℝ≥0} (hf : Summable f) (s : Set α) :
    Summable (s.indicator f) := by
  refine' NNReal.summable_of_le (fun a => le_trans (le_of_eq (s.indicator_apply f a)) _) hf
  split_ifs
  exact le_refl (f a)
  exact zero_le_coe
#align nnreal.indicator_summable NNReal.indicator_summable

theorem tsum_indicator_ne_zero {f : α → ℝ≥0} (hf : Summable f) {s : Set α} (h : ∃ a ∈ s, f a ≠ 0) :
    (∑' x, (s.indicator f) x) ≠ 0 := fun h' =>
  let ⟨a, ha, hap⟩ := h
  hap ((Set.indicator_apply_eq_self.mpr (absurd ha)).symm.trans
    ((tsum_eq_zero_iff (indicator_summable hf s)).1 h' a))
#align nnreal.tsum_indicator_ne_zero NNReal.tsum_indicator_ne_zero

open Finset

/-- For `f : ℕ → ℝ≥0`, then `∑' k, f (k + i)` tends to zero. This does not require a summability
assumption on `f`, as otherwise all sums are zero. -/
theorem tendsto_sum_nat_add (f : ℕ → ℝ≥0) : Tendsto (fun i => ∑' k, f (k + i)) atTop (𝓝 0) := by
  rw [← tendsto_coe]
  convert _root_.tendsto_sum_nat_add fun i => (f i : ℝ)
  norm_cast
#align nnreal.tendsto_sum_nat_add NNReal.tendsto_sum_nat_add

nonrec theorem hasSum_lt {f g : α → ℝ≥0} {sf sg : ℝ≥0} {i : α} (h : ∀ a : α, f a ≤ g a)
    (hi : f i < g i) (hf : HasSum f sf) (hg : HasSum g sg) : sf < sg := by
  have A : ∀ a : α, (f a : ℝ) ≤ g a := fun a => NNReal.coe_le_coe.2 (h a)
  have : (sf : ℝ) < sg := hasSum_lt A (NNReal.coe_lt_coe.2 hi) (hasSum_coe.2 hf) (hasSum_coe.2 hg)
  exact NNReal.coe_lt_coe.1 this
#align nnreal.has_sum_lt NNReal.hasSum_lt

@[mono]
theorem hasSum_strict_mono {f g : α → ℝ≥0} {sf sg : ℝ≥0} (hf : HasSum f sf) (hg : HasSum g sg)
    (h : f < g) : sf < sg :=
  let ⟨hle, _i, hi⟩ := Pi.lt_def.mp h
  hasSum_lt hle hi hf hg
#align nnreal.has_sum_strict_mono NNReal.hasSum_strict_mono

theorem tsum_lt_tsum {f g : α → ℝ≥0} {i : α} (h : ∀ a : α, f a ≤ g a) (hi : f i < g i)
    (hg : Summable g) : (∑' n, f n) < ∑' n, g n :=
  hasSum_lt h hi (summable_of_le h hg).hasSum hg.hasSum
#align nnreal.tsum_lt_tsum NNReal.tsum_lt_tsum

@[mono]
theorem tsum_strict_mono {f g : α → ℝ≥0} (hg : Summable g) (h : f < g) : (∑' n, f n) < ∑' n, g n :=
  let ⟨hle, _i, hi⟩ := Pi.lt_def.mp h
  tsum_lt_tsum hle hi hg
#align nnreal.tsum_strict_mono NNReal.tsum_strict_mono

theorem tsum_pos {g : α → ℝ≥0} (hg : Summable g) (i : α) (hi : 0 < g i) : 0 < ∑' b, g b := by
  rw [← tsum_zero]
  exact tsum_lt_tsum (fun a => zero_le _) hi hg
#align nnreal.tsum_pos NNReal.tsum_pos

theorem tsum_eq_add_tsum_ite {f : α → ℝ≥0} (hf : Summable f) (i : α) :
    (∑' x, f x) = f i + ∑' x, ite (x = i) 0 (f x) := by
  refine' tsum_eq_add_tsum_ite' i (NNReal.summable_of_le (fun i' => _) hf)
  rw [Function.update_apply]
  split_ifs <;> simp only [zero_le', le_rfl]
#align nnreal.tsum_eq_add_tsum_ite NNReal.tsum_eq_add_tsum_ite

end NNReal

namespace ENNReal

theorem tsum_toNNReal_eq {f : α → ℝ≥0∞} (hf : ∀ a, f a ≠ ∞) :
    (∑' a, f a).toNNReal = ∑' a, (f a).toNNReal :=
  (congr_arg ENNReal.toNNReal (tsum_congr fun x => (coe_toNNReal (hf x)).symm)).trans
    NNReal.tsum_eq_toNNReal_tsum.symm
#align ennreal.tsum_to_nnreal_eq ENNReal.tsum_toNNReal_eq

theorem tsum_toReal_eq {f : α → ℝ≥0∞} (hf : ∀ a, f a ≠ ∞) :
    (∑' a, f a).toReal = ∑' a, (f a).toReal := by
  simp only [ENNReal.toReal, tsum_toNNReal_eq hf, NNReal.coe_tsum]
#align ennreal.tsum_to_real_eq ENNReal.tsum_toReal_eq

theorem tendsto_sum_nat_add (f : ℕ → ℝ≥0∞) (hf : (∑' i, f i) ≠ ∞) :
    Tendsto (fun i => ∑' k, f (k + i)) atTop (𝓝 0) := by
  lift f to ℕ → ℝ≥0 using ENNReal.ne_top_of_tsum_ne_top hf
  replace hf : Summable f := tsum_coe_ne_top_iff_summable.1 hf
  simp only [← ENNReal.coe_tsum, NNReal.summable_nat_add _ hf, ← ENNReal.coe_zero]
  exact_mod_cast NNReal.tendsto_sum_nat_add f
#align ennreal.tendsto_sum_nat_add ENNReal.tendsto_sum_nat_add

theorem tsum_le_of_sum_range_le {f : ℕ → ℝ≥0∞} {c : ℝ≥0∞}
    (h : ∀ n, (∑ i in Finset.range n, f i) ≤ c) : (∑' n, f n) ≤ c :=
  _root_.tsum_le_of_sum_range_le ENNReal.summable h
#align ennreal.tsum_le_of_sum_range_le ENNReal.tsum_le_of_sum_range_le

theorem hasSum_lt {f g : α → ℝ≥0∞} {sf sg : ℝ≥0∞} {i : α} (h : ∀ a : α, f a ≤ g a) (hi : f i < g i)
    (hsf : sf ≠ ⊤) (hf : HasSum f sf) (hg : HasSum g sg) : sf < sg := by
  by_cases hsg : sg = ⊤
  · exact hsg.symm ▸ lt_of_le_of_ne le_top hsf
  · have hg' : ∀ x, g x ≠ ⊤ := ENNReal.ne_top_of_tsum_ne_top (hg.tsum_eq.symm ▸ hsg)
    lift f to α → ℝ≥0 using fun x =>
      ne_of_lt (lt_of_le_of_lt (h x) <| lt_of_le_of_ne le_top (hg' x))
    lift g to α → ℝ≥0 using hg'
    lift sf to ℝ≥0 using hsf
    lift sg to ℝ≥0 using hsg
    simp only [coe_le_coe, coe_lt_coe] at h hi⊢
    exact NNReal.hasSum_lt h hi (ENNReal.hasSum_coe.1 hf) (ENNReal.hasSum_coe.1 hg)
#align ennreal.has_sum_lt ENNReal.hasSum_lt

theorem tsum_lt_tsum {f g : α → ℝ≥0∞} {i : α} (hfi : tsum f ≠ ⊤) (h : ∀ a : α, f a ≤ g a)
    (hi : f i < g i) : (∑' x, f x) < ∑' x, g x :=
  hasSum_lt h hi hfi ENNReal.summable.hasSum ENNReal.summable.hasSum
#align ennreal.tsum_lt_tsum ENNReal.tsum_lt_tsum

end ENNReal

theorem tsum_comp_le_tsum_of_inj {β : Type _} {f : α → ℝ} (hf : Summable f) (hn : ∀ a, 0 ≤ f a)
    {i : β → α} (hi : Function.Injective i) : tsum (f ∘ i) ≤ tsum f := by
  lift f to α → ℝ≥0 using hn
  rw [NNReal.summable_coe] at hf
  simpa only [(· ∘ ·), ← NNReal.coe_tsum] using NNReal.tsum_comp_le_tsum_of_inj hf hi
#align tsum_comp_le_tsum_of_inj tsum_comp_le_tsum_of_inj

/-- Comparison test of convergence of series of non-negative real numbers. -/
theorem summable_of_nonneg_of_le {f g : β → ℝ} (hg : ∀ b, 0 ≤ g b) (hgf : ∀ b, g b ≤ f b)
    (hf : Summable f) : Summable g := by
  lift f to β → ℝ≥0 using fun b => (hg b).trans (hgf b)
  lift g to β → ℝ≥0 using hg
  rw [NNReal.summable_coe] at hf⊢
  exact NNReal.summable_of_le (fun b => NNReal.coe_le_coe.1 (hgf b)) hf
#align summable_of_nonneg_of_le summable_of_nonneg_of_le

theorem Summable.toNNReal {f : α → ℝ} (hf : Summable f) : Summable fun n => (f n).toNNReal := by
  apply NNReal.summable_coe.1
  refine' summable_of_nonneg_of_le (fun n => NNReal.coe_nonneg _) (fun n => _) hf.abs
  simp only [le_abs_self, Real.coe_toNNReal', max_le_iff, abs_nonneg, and_self_iff]
#align summable.to_nnreal Summable.toNNReal

/-- A series of non-negative real numbers converges to `r` in the sense of `HasSum` if and only if
the sequence of partial sum converges to `r`. -/
theorem hasSum_iff_tendsto_nat_of_nonneg {f : ℕ → ℝ} (hf : ∀ i, 0 ≤ f i) (r : ℝ) :
    HasSum f r ↔ Tendsto (fun n : ℕ => ∑ i in Finset.range n, f i) atTop (𝓝 r) := by
  lift f to ℕ → ℝ≥0 using hf
  simp only [HasSum, ← NNReal.coe_sum, NNReal.tendsto_coe']
  exact exists_congr fun hr => NNReal.hasSum_iff_tendsto_nat
#align has_sum_iff_tendsto_nat_of_nonneg hasSum_iff_tendsto_nat_of_nonneg

theorem ENNReal.ofReal_tsum_of_nonneg {f : α → ℝ} (hf_nonneg : ∀ n, 0 ≤ f n) (hf : Summable f) :
    ENNReal.ofReal (∑' n, f n) = ∑' n, ENNReal.ofReal (f n) := by
  simp_rw [ENNReal.ofReal, ENNReal.tsum_coe_eq (NNReal.hasSum_real_toNNReal_of_nonneg hf_nonneg hf)]
#align ennreal.of_real_tsum_of_nonneg ENNReal.ofReal_tsum_of_nonneg

theorem not_summable_iff_tendsto_nat_atTop_of_nonneg {f : ℕ → ℝ} (hf : ∀ n, 0 ≤ f n) :
    ¬Summable f ↔ Tendsto (fun n : ℕ => ∑ i in Finset.range n, f i) atTop atTop := by
  lift f to ℕ → ℝ≥0 using hf
  exact_mod_cast NNReal.not_summable_iff_tendsto_nat_atTop
#align not_summable_iff_tendsto_nat_at_top_of_nonneg not_summable_iff_tendsto_nat_atTop_of_nonneg

theorem summable_iff_not_tendsto_nat_atTop_of_nonneg {f : ℕ → ℝ} (hf : ∀ n, 0 ≤ f n) :
    Summable f ↔ ¬Tendsto (fun n : ℕ => ∑ i in Finset.range n, f i) atTop atTop := by
  rw [← not_iff_not, Classical.not_not, not_summable_iff_tendsto_nat_atTop_of_nonneg hf]
#align summable_iff_not_tendsto_nat_at_top_of_nonneg summable_iff_not_tendsto_nat_atTop_of_nonneg

theorem summable_sigma_of_nonneg {β : α → Type _} {f : (Σ x, β x) → ℝ} (hf : ∀ x, 0 ≤ f x) :
    Summable f ↔ (∀ x, Summable fun y => f ⟨x, y⟩) ∧ Summable fun x => ∑' y, f ⟨x, y⟩ := by
  lift f to (Σx, β x) → ℝ≥0 using hf
  exact_mod_cast NNReal.summable_sigma
#align summable_sigma_of_nonneg summable_sigma_of_nonneg

theorem summable_prod_of_nonneg {f : (α × β) → ℝ} (hf : 0 ≤ f) :
    Summable f ↔ (∀ x, Summable fun y ↦ f (x, y)) ∧ Summable fun x ↦ ∑' y, f (x, y) :=
  (Equiv.sigmaEquivProd _ _).summable_iff.symm.trans <| summable_sigma_of_nonneg fun _ ↦ hf _

theorem summable_of_sum_le {ι : Type _} {f : ι → ℝ} {c : ℝ} (hf : 0 ≤ f)
    (h : ∀ u : Finset ι, (∑ x in u, f x) ≤ c) : Summable f :=
  ⟨⨆ u : Finset ι, ∑ x in u, f x,
    tendsto_atTop_ciSup (Finset.sum_mono_set_of_nonneg hf) ⟨c, fun _ ⟨u, hu⟩ => hu ▸ h u⟩⟩
#align summable_of_sum_le summable_of_sum_le

theorem summable_of_sum_range_le {f : ℕ → ℝ} {c : ℝ} (hf : ∀ n, 0 ≤ f n)
    (h : ∀ n, (∑ i in Finset.range n, f i) ≤ c) : Summable f := by
  refine (summable_iff_not_tendsto_nat_atTop_of_nonneg hf).2 fun H => ?_
  rcases exists_lt_of_tendsto_atTop H 0 c with ⟨n, -, hn⟩
  exact lt_irrefl _ (hn.trans_le (h n))
#align summable_of_sum_range_le summable_of_sum_range_le

theorem Real.tsum_le_of_sum_range_le {f : ℕ → ℝ} {c : ℝ} (hf : ∀ n, 0 ≤ f n)
    (h : ∀ n, (∑ i in Finset.range n, f i) ≤ c) : (∑' n, f n) ≤ c :=
  _root_.tsum_le_of_sum_range_le (summable_of_sum_range_le hf h) h
#align real.tsum_le_of_sum_range_le Real.tsum_le_of_sum_range_le

/-- If a sequence `f` with non-negative terms is dominated by a sequence `g` with summable
series and at least one term of `f` is strictly smaller than the corresponding term in `g`,
then the series of `f` is strictly smaller than the series of `g`. -/
theorem tsum_lt_tsum_of_nonneg {i : ℕ} {f g : ℕ → ℝ} (h0 : ∀ b : ℕ, 0 ≤ f b)
    (h : ∀ b : ℕ, f b ≤ g b) (hi : f i < g i) (hg : Summable g) : (∑' n, f n) < ∑' n, g n :=
  tsum_lt_tsum h hi (summable_of_nonneg_of_le h0 h hg) hg
#align tsum_lt_tsum_of_nonneg tsum_lt_tsum_of_nonneg

section

variable [EMetricSpace β]

open ENNReal Filter EMetric

/-- In an emetric ball, the distance between points is everywhere finite -/
theorem edist_ne_top_of_mem_ball {a : β} {r : ℝ≥0∞} (x y : ball a r) : edist x.1 y.1 ≠ ⊤ :=
  ne_of_lt <|
    calc
      edist x y ≤ edist a x + edist a y := edist_triangle_left x.1 y.1 a
      _ < r + r := by rw [edist_comm a x, edist_comm a y]; exact add_lt_add x.2 y.2
      _ ≤ ⊤ := le_top
#align edist_ne_top_of_mem_ball edist_ne_top_of_mem_ball

/-- Each ball in an extended metric space gives us a metric space, as the edist
is everywhere finite. -/
def metricSpaceEMetricBall (a : β) (r : ℝ≥0∞) : MetricSpace (ball a r) :=
  EMetricSpace.toMetricSpace edist_ne_top_of_mem_ball
#align metric_space_emetric_ball metricSpaceEMetricBall

theorem nhds_eq_nhds_emetric_ball (a x : β) (r : ℝ≥0∞) (h : x ∈ ball a r) :
    𝓝 x = map ((↑) : ball a r → β) (𝓝 ⟨x, h⟩) :=
  (map_nhds_subtype_coe_eq_nhds _ <| IsOpen.mem_nhds EMetric.isOpen_ball h).symm
#align nhds_eq_nhds_emetric_ball nhds_eq_nhds_emetric_ball

end

section

variable [PseudoEMetricSpace α]

open EMetric

theorem tendsto_iff_edist_tendsto_0 {l : Filter β} {f : β → α} {y : α} :
    Tendsto f l (𝓝 y) ↔ Tendsto (fun x => edist (f x) y) l (𝓝 0) := by
  simp only [EMetric.nhds_basis_eball.tendsto_right_iff, EMetric.mem_ball,
    @tendsto_order ℝ≥0∞ β _ _, forall_prop_of_false ENNReal.not_lt_zero, forall_const, true_and_iff]
#align tendsto_iff_edist_tendsto_0 tendsto_iff_edist_tendsto_0

/-- Yet another metric characterization of Cauchy sequences on integers. This one is often the
most efficient. -/
theorem EMetric.cauchySeq_iff_le_tendsto_0 [Nonempty β] [SemilatticeSup β] {s : β → α} :
    CauchySeq s ↔ ∃ b : β → ℝ≥0∞, (∀ n m N : β, N ≤ n → N ≤ m → edist (s n) (s m) ≤ b N) ∧
      Tendsto b atTop (𝓝 0) := EMetric.cauchySeq_iff.trans <| by
  constructor
  · intro hs
    /- `s` is Cauchy sequence. Let `b n` be the diameter of the set `s '' Set.Ici n`. -/
    refine ⟨fun N => EMetric.diam (s '' Ici N), fun n m N hn hm => ?_, ?_⟩
    -- Prove that it bounds the distances of points in the Cauchy sequence
    · exact EMetric.edist_le_diam_of_mem (mem_image_of_mem _ hn) (mem_image_of_mem _ hm)
    -- Prove that it tends to `0`, by using the Cauchy property of `s`
    · refine ENNReal.tendsto_nhds_zero.2 fun ε ε0 => ?_
      rcases hs ε ε0 with ⟨N, hN⟩
      refine (eventually_ge_atTop N).mono fun n hn => EMetric.diam_le ?_
      rintro _ ⟨k, hk, rfl⟩ _ ⟨l, hl, rfl⟩
      exact (hN _ (hn.trans hk) _ (hn.trans hl)).le
  · rintro ⟨b, ⟨b_bound, b_lim⟩⟩ ε εpos
    have : ∀ᶠ n in atTop, b n < ε := b_lim.eventually (gt_mem_nhds εpos)
    rcases this.exists with ⟨N, hN⟩
    refine ⟨N, fun m hm n hn => ?_⟩
    calc edist (s m) (s n) ≤ b N := b_bound m n N hm hn
    _ < ε := hN
#align emetric.cauchy_seq_iff_le_tendsto_0 EMetric.cauchySeq_iff_le_tendsto_0

theorem continuous_of_le_add_edist {f : α → ℝ≥0∞} (C : ℝ≥0∞) (hC : C ≠ ⊤)
    (h : ∀ x y, f x ≤ f y + C * edist x y) : Continuous f := by
  refine continuous_iff_continuousAt.2 fun x => ENNReal.tendsto_nhds_of_Icc fun ε ε0 => ?_
  rcases ENNReal.exists_nnreal_pos_mul_lt hC ε0.ne' with ⟨δ, δ0, hδ⟩
  rw [mul_comm] at hδ
  filter_upwards [EMetric.closedBall_mem_nhds x (ENNReal.coe_pos.2 δ0)] with y hy
  refine ⟨tsub_le_iff_right.2 <| (h x y).trans ?_, (h y x).trans ?_⟩ <;>
    refine add_le_add_left (le_trans (mul_le_mul_left' ?_ _) hδ.le) _
  exacts [EMetric.mem_closedBall'.1 hy, EMetric.mem_closedBall.1 hy]
#align continuous_of_le_add_edist continuous_of_le_add_edist

theorem continuous_edist : Continuous fun p : α × α => edist p.1 p.2 := by
  apply continuous_of_le_add_edist 2 (by norm_num)
  rintro ⟨x, y⟩ ⟨x', y'⟩
  calc
    edist x y ≤ edist x x' + edist x' y' + edist y' y := edist_triangle4 _ _ _ _
    _ = edist x' y' + (edist x x' + edist y y') := by simp only [edist_comm]; ac_rfl
    _ ≤ edist x' y' + (edist (x, y) (x', y') + edist (x, y) (x', y')) :=
      (add_le_add_left (add_le_add (le_max_left _ _) (le_max_right _ _)) _)
    _ = edist x' y' + 2 * edist (x, y) (x', y') := by rw [← mul_two, mul_comm]
#align continuous_edist continuous_edist

@[continuity]
theorem Continuous.edist [TopologicalSpace β] {f g : β → α} (hf : Continuous f)
    (hg : Continuous g) : Continuous fun b => edist (f b) (g b) :=
  continuous_edist.comp (hf.prod_mk hg : _)
#align continuous.edist Continuous.edist

theorem Filter.Tendsto.edist {f g : β → α} {x : Filter β} {a b : α} (hf : Tendsto f x (𝓝 a))
    (hg : Tendsto g x (𝓝 b)) : Tendsto (fun x => edist (f x) (g x)) x (𝓝 (edist a b)) :=
  (continuous_edist.tendsto (a, b)).comp (hf.prod_mk_nhds hg)
#align filter.tendsto.edist Filter.Tendsto.edist

theorem cauchySeq_of_edist_le_of_tsum_ne_top {f : ℕ → α} (d : ℕ → ℝ≥0∞)
    (hf : ∀ n, edist (f n) (f n.succ) ≤ d n) (hd : tsum d ≠ ∞) : CauchySeq f := by
  lift d to ℕ → NNReal using fun i => ENNReal.ne_top_of_tsum_ne_top hd i
  rw [ENNReal.tsum_coe_ne_top_iff_summable] at hd
  exact cauchySeq_of_edist_le_of_summable d hf hd
#align cauchy_seq_of_edist_le_of_tsum_ne_top cauchySeq_of_edist_le_of_tsum_ne_top

theorem EMetric.isClosed_ball {a : α} {r : ℝ≥0∞} : IsClosed (closedBall a r) :=
  isClosed_le (continuous_id.edist continuous_const) continuous_const
#align emetric.is_closed_ball EMetric.isClosed_ball

@[simp]
theorem EMetric.diam_closure (s : Set α) : diam (closure s) = diam s := by
  refine' le_antisymm (diam_le fun x hx y hy => _) (diam_mono subset_closure)
  have : edist x y ∈ closure (Iic (diam s)) :=
    map_mem_closure₂ continuous_edist hx hy fun x hx y hy => edist_le_diam_of_mem hx hy
  rwa [closure_Iic] at this
#align emetric.diam_closure EMetric.diam_closure

@[simp]
theorem Metric.diam_closure {α : Type _} [PseudoMetricSpace α] (s : Set α) :
    Metric.diam (closure s) = diam s := by simp only [Metric.diam, EMetric.diam_closure]
#align metric.diam_closure Metric.diam_closure

theorem isClosed_setOf_lipschitzOnWith {α β} [PseudoEMetricSpace α] [PseudoEMetricSpace β] (K : ℝ≥0)
    (s : Set α) : IsClosed { f : α → β | LipschitzOnWith K f s } := by
  simp only [LipschitzOnWith, setOf_forall]
  refine' isClosed_biInter fun x _ => isClosed_biInter fun y _ => isClosed_le _ _
  exacts [.edist (continuous_apply x) (continuous_apply y), continuous_const]
#align is_closed_set_of_lipschitz_on_with isClosed_setOf_lipschitzOnWith

theorem isClosed_setOf_lipschitzWith {α β} [PseudoEMetricSpace α] [PseudoEMetricSpace β] (K : ℝ≥0) :
    IsClosed { f : α → β | LipschitzWith K f } := by
  simp only [← lipschitz_on_univ, isClosed_setOf_lipschitzOnWith]
#align is_closed_set_of_lipschitz_with isClosed_setOf_lipschitzWith

namespace Real

/-- For a bounded set `s : Set ℝ`, its `EMetric.diam` is equal to `sSup s - sInf s` reinterpreted as
`ℝ≥0∞`. -/
theorem ediam_eq {s : Set ℝ} (h : Bounded s) :
    EMetric.diam s = ENNReal.ofReal (sSup s - sInf s) := by
  rcases eq_empty_or_nonempty s with (rfl | hne)
  · simp
  refine' le_antisymm (Metric.ediam_le_of_forall_dist_le fun x hx y hy => _) _
  · have := Real.subset_Icc_sInf_sSup_of_bounded h
    exact Real.dist_le_of_mem_Icc (this hx) (this hy)
  · apply ENNReal.ofReal_le_of_le_toReal
    rw [← Metric.diam, ← Metric.diam_closure]
    have h' := Real.bounded_iff_bddBelow_bddAbove.1 h
    calc sSup s - sInf s ≤ dist (sSup s) (sInf s) := le_abs_self _
    _ ≤ Metric.diam (closure s) := dist_le_diam_of_mem h.closure (csSup_mem_closure hne h'.2)
        (csInf_mem_closure hne h'.1)
#align real.ediam_eq Real.ediam_eq

/-- For a bounded set `s : Set ℝ`, its `Metric.diam` is equal to `sSup s - sInf s`. -/
theorem diam_eq {s : Set ℝ} (h : Bounded s) : Metric.diam s = sSup s - sInf s := by
  rw [Metric.diam, Real.ediam_eq h, ENNReal.toReal_ofReal]
  rw [Real.bounded_iff_bddBelow_bddAbove] at h
  exact sub_nonneg.2 (Real.sInf_le_sSup s h.1 h.2)
#align real.diam_eq Real.diam_eq

@[simp]
theorem ediam_Ioo (a b : ℝ) : EMetric.diam (Ioo a b) = ENNReal.ofReal (b - a) := by
  rcases le_or_lt b a with (h | h)
  · simp [h]
  · rw [Real.ediam_eq (bounded_Ioo _ _), csSup_Ioo h, csInf_Ioo h]
#align real.ediam_Ioo Real.ediam_Ioo

@[simp]
theorem ediam_Icc (a b : ℝ) : EMetric.diam (Icc a b) = ENNReal.ofReal (b - a) := by
  rcases le_or_lt a b with (h | h)
  · rw [Real.ediam_eq (bounded_Icc _ _), csSup_Icc h, csInf_Icc h]
  · simp [h, h.le]
#align real.ediam_Icc Real.ediam_Icc

@[simp]
theorem ediam_Ico (a b : ℝ) : EMetric.diam (Ico a b) = ENNReal.ofReal (b - a) :=
  le_antisymm (ediam_Icc a b ▸ diam_mono Ico_subset_Icc_self)
    (ediam_Ioo a b ▸ diam_mono Ioo_subset_Ico_self)
#align real.ediam_Ico Real.ediam_Ico

@[simp]
theorem ediam_Ioc (a b : ℝ) : EMetric.diam (Ioc a b) = ENNReal.ofReal (b - a) :=
  le_antisymm (ediam_Icc a b ▸ diam_mono Ioc_subset_Icc_self)
    (ediam_Ioo a b ▸ diam_mono Ioo_subset_Ioc_self)
#align real.ediam_Ioc Real.ediam_Ioc

theorem diam_Icc {a b : ℝ} (h : a ≤ b) : Metric.diam (Icc a b) = b - a := by
  simp [Metric.diam, ENNReal.toReal_ofReal (sub_nonneg.2 h)]
#align real.diam_Icc Real.diam_Icc

theorem diam_Ico {a b : ℝ} (h : a ≤ b) : Metric.diam (Ico a b) = b - a := by
  simp [Metric.diam, ENNReal.toReal_ofReal (sub_nonneg.2 h)]
#align real.diam_Ico Real.diam_Ico

theorem diam_Ioc {a b : ℝ} (h : a ≤ b) : Metric.diam (Ioc a b) = b - a := by
  simp [Metric.diam, ENNReal.toReal_ofReal (sub_nonneg.2 h)]
#align real.diam_Ioc Real.diam_Ioc

theorem diam_Ioo {a b : ℝ} (h : a ≤ b) : Metric.diam (Ioo a b) = b - a := by
  simp [Metric.diam, ENNReal.toReal_ofReal (sub_nonneg.2 h)]
#align real.diam_Ioo Real.diam_Ioo

end Real

/-- If `edist (f n) (f (n+1))` is bounded above by a function `d : ℕ → ℝ≥0∞`,
then the distance from `f n` to the limit is bounded by `∑'_{k=n}^∞ d k`. -/
theorem edist_le_tsum_of_edist_le_of_tendsto {f : ℕ → α} (d : ℕ → ℝ≥0∞)
    (hf : ∀ n, edist (f n) (f n.succ) ≤ d n) {a : α} (ha : Tendsto f atTop (𝓝 a)) (n : ℕ) :
    edist (f n) a ≤ ∑' m, d (n + m) := by
  refine' le_of_tendsto (tendsto_const_nhds.edist ha) (mem_atTop_sets.2 ⟨n, fun m hnm => _⟩)
  refine' le_trans (edist_le_Ico_sum_of_edist_le hnm fun _ _ => hf _) _
  rw [Finset.sum_Ico_eq_sum_range]
  exact sum_le_tsum _ (fun _ _ => zero_le _) ENNReal.summable
#align edist_le_tsum_of_edist_le_of_tendsto edist_le_tsum_of_edist_le_of_tendsto

/-- If `edist (f n) (f (n+1))` is bounded above by a function `d : ℕ → ℝ≥0∞`,
then the distance from `f 0` to the limit is bounded by `∑'_{k=0}^∞ d k`. -/
theorem edist_le_tsum_of_edist_le_of_tendsto₀ {f : ℕ → α} (d : ℕ → ℝ≥0∞)
    (hf : ∀ n, edist (f n) (f n.succ) ≤ d n) {a : α} (ha : Tendsto f atTop (𝓝 a)) :
    edist (f 0) a ≤ ∑' m, d m := by simpa using edist_le_tsum_of_edist_le_of_tendsto d hf ha 0
#align edist_le_tsum_of_edist_le_of_tendsto₀ edist_le_tsum_of_edist_le_of_tendsto₀

end<|MERGE_RESOLUTION|>--- conflicted
+++ resolved
@@ -656,25 +656,19 @@
   rw [mul_comm, mul_iSup]; congr; funext; rw [mul_comm]
 #align ennreal.supr_mul ENNReal.iSup_mul
 
-<<<<<<< HEAD
-theorem smul_supᵢ {ι : Sort _} {R} [SMul R ℝ≥0∞] [IsScalarTower R ℝ≥0∞ ℝ≥0∞] (f : ι → ℝ≥0∞)
+theorem smul_iSup {ι : Sort _} {R} [SMul R ℝ≥0∞] [IsScalarTower R ℝ≥0∞ ℝ≥0∞] (f : ι → ℝ≥0∞)
     (c : R) : (c • ⨆ i, f i) = ⨆ i, c • f i := by
-  simp only [← smul_one_mul c (f _), ← smul_one_mul c (supᵢ _), ENNReal.mul_supᵢ]
-#align ennreal.smul_supr ENNReal.smul_supᵢ
-
-theorem smul_supₛ {R} [SMul R ℝ≥0∞] [IsScalarTower R ℝ≥0∞ ℝ≥0∞] (s : Set ℝ≥0∞) (c : R) :
-    c • supₛ s = ⨆ i ∈ s, c • i := by
-  simp_rw [← smul_one_mul c (supₛ _), ENNReal.mul_supₛ, smul_one_mul]
-#align ennreal.smul_Sup ENNReal.smul_supₛ
-
-theorem supᵢ_div {ι : Sort _} {f : ι → ℝ≥0∞} {a : ℝ≥0∞} : supᵢ f / a = ⨆ i, f i / a :=
-  supᵢ_mul
-#align ennreal.supr_div ENNReal.supᵢ_div
-=======
-theorem iSup_div {ι : Sort _} {f : ι → ℝ≥0∞} {a : ℝ≥0∞} : iSup f / a = ⨆ i, f i / a :=
+  simp only [← smul_one_mul c (f _), ← smul_one_mul c (iSup _), ENNReal.mul_iSup]
+#align ennreal.smul_supr ENNReal.smul_iSup
+
+theorem smul_sSup {R} [SMul R ℝ≥0∞] [IsScalarTower R ℝ≥0∞ ℝ≥0∞] (s : Set ℝ≥0∞) (c : R) :
+    c • sSup s = ⨆ i ∈ s, c • i := by
+  simp_rw [← smul_one_mul c (sSup _), ENNReal.mul_sSup, smul_one_mul]
+#align ennreal.smul_Sup ENNReal.smul_sSup
+
+theorem iSup_div {ι : Sort _} {f : ι → ℝ≥0∞} {a : ℝ≥0∞} : supᵢ f / a = ⨆ i, f i / a :=
   iSup_mul
 #align ennreal.supr_div ENNReal.iSup_div
->>>>>>> e066c3b8
 
 protected theorem tendsto_coe_sub {b : ℝ≥0∞} :
     Tendsto (fun b : ℝ≥0∞ => ↑r - b) (𝓝 b) (𝓝 (↑r - b)) :=
