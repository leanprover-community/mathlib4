/-
Copyright (c) 2018 Johan Commelin. All rights reserved.
Released under Apache 2.0 license as described in the file LICENSE.
Authors: Johan Commelin
-/
import Mathlib.Topology.Algebra.InfiniteSum.Order
import Mathlib.Topology.Algebra.InfiniteSum.Ring
import Mathlib.Topology.Instances.Real

#align_import topology.instances.nnreal from "leanprover-community/mathlib"@"32253a1a1071173b33dc7d6a218cf722c6feb514"

/-!
# Topology on `ℝ≥0`

The natural topology on `ℝ≥0` (the one induced from `ℝ`), and a basic API.

## Main definitions

Instances for the following typeclasses are defined:

* `TopologicalSpace ℝ≥0`
* `TopologicalSemiring ℝ≥0`
* `SecondCountableTopology ℝ≥0`
* `OrderTopology ℝ≥0`
* `ContinuousSub ℝ≥0`
* `HasContinuousInv₀ ℝ≥0` (continuity of `x⁻¹` away from `0`)
* `ContinuousSMul ℝ≥0 α` (whenever `α` has a continuous `MulAction ℝ α`)

Everything is inherited from the corresponding structures on the reals.

## Main statements

Various mathematically trivial lemmas are proved about the compatibility
of limits and sums in `ℝ≥0` and `ℝ`. For example

* `tendsto_coe {f : Filter α} {m : α → ℝ≥0} {x : ℝ≥0} :
  Filter.Tendsto (fun a, (m a : ℝ)) f (𝓝 (x : ℝ)) ↔ Filter.Tendsto m f (𝓝 x)`

says that the limit of a filter along a map to `ℝ≥0` is the same in `ℝ` and `ℝ≥0`, and

* `coe_tsum {f : α → ℝ≥0} : ((∑'a, f a) : ℝ) = (∑'a, (f a : ℝ))`

says that says that a sum of elements in `ℝ≥0` is the same in `ℝ` and `ℝ≥0`.

Similarly, some mathematically trivial lemmas about infinite sums are proved,
a few of which rely on the fact that subtraction is continuous.

-/


noncomputable section

open Set TopologicalSpace Metric Filter

open Topology

namespace NNReal

open NNReal BigOperators Filter

instance : TopologicalSpace ℝ≥0 := inferInstance

-- short-circuit type class inference
instance : TopologicalSemiring ℝ≥0 where
  toContinuousAdd := continuousAdd_induced toRealHom
  toContinuousMul := continuousMul_induced toRealHom

instance : SecondCountableTopology ℝ≥0 :=
  inferInstanceAs (SecondCountableTopology { x : ℝ | 0 ≤ x })

instance : OrderTopology ℝ≥0 :=
  orderTopology_of_ordConnected (t := Ici 0)

instance : CompleteSpace ℝ≥0 :=
  isClosed_Ici.completeSpace_coe

instance : ContinuousStar ℝ≥0 where
  continuous_star := continuous_id
section coe

variable {α : Type*}

open Filter Finset

theorem _root_.continuous_real_toNNReal : Continuous Real.toNNReal :=
  (continuous_id.max continuous_const).subtype_mk _
#align continuous_real_to_nnreal continuous_real_toNNReal

/-- `Real.toNNReal` bundled as a continuous map for convenience. -/
@[simps (config := .asFn)]
<<<<<<< HEAD
noncomputable def ContinuousMap.realToNNReal : C(ℝ, ℝ≥0) :=
=======
noncomputable def _root_.ContinuousMap.realToNNReal : C(ℝ, ℝ≥0) :=
>>>>>>> 911c1691
  .mk Real.toNNReal continuous_real_toNNReal

theorem continuous_coe : Continuous ((↑) : ℝ≥0 → ℝ) :=
  continuous_subtype_val
#align nnreal.continuous_coe NNReal.continuous_coe

/-- Embedding of `ℝ≥0` to `ℝ` as a bundled continuous map. -/
@[simps (config := .asFn)]
def _root_.ContinuousMap.coeNNRealReal : C(ℝ≥0, ℝ) :=
  ⟨(↑), continuous_coe⟩
#align continuous_map.coe_nnreal_real ContinuousMap.coeNNRealReal
#align continuous_map.coe_nnreal_real_apply ContinuousMap.coeNNRealReal_apply

instance ContinuousMap.canLift {X : Type*} [TopologicalSpace X] :
    CanLift C(X, ℝ) C(X, ℝ≥0) ContinuousMap.coeNNRealReal.comp fun f => ∀ x, 0 ≤ f x where
  prf f hf := ⟨⟨fun x => ⟨f x, hf x⟩, f.2.subtype_mk _⟩, DFunLike.ext' rfl⟩
#align nnreal.continuous_map.can_lift NNReal.ContinuousMap.canLift

@[simp, norm_cast]
theorem tendsto_coe {f : Filter α} {m : α → ℝ≥0} {x : ℝ≥0} :
    Tendsto (fun a => (m a : ℝ)) f (𝓝 (x : ℝ)) ↔ Tendsto m f (𝓝 x) :=
  tendsto_subtype_rng.symm
#align nnreal.tendsto_coe NNReal.tendsto_coe

theorem tendsto_coe' {f : Filter α} [NeBot f] {m : α → ℝ≥0} {x : ℝ} :
    Tendsto (fun a => m a : α → ℝ) f (𝓝 x) ↔ ∃ hx : 0 ≤ x, Tendsto m f (𝓝 ⟨x, hx⟩) :=
  ⟨fun h => ⟨ge_of_tendsto' h fun c => (m c).2, tendsto_coe.1 h⟩, fun ⟨_, hm⟩ => tendsto_coe.2 hm⟩
#align nnreal.tendsto_coe' NNReal.tendsto_coe'

@[simp] theorem map_coe_atTop : map toReal atTop = atTop := map_val_Ici_atTop 0
#align nnreal.map_coe_at_top NNReal.map_coe_atTop

theorem comap_coe_atTop : comap toReal atTop = atTop := (atTop_Ici_eq 0).symm
#align nnreal.comap_coe_at_top NNReal.comap_coe_atTop

@[simp, norm_cast]
theorem tendsto_coe_atTop {f : Filter α} {m : α → ℝ≥0} :
    Tendsto (fun a => (m a : ℝ)) f atTop ↔ Tendsto m f atTop :=
  tendsto_Ici_atTop.symm
#align nnreal.tendsto_coe_at_top NNReal.tendsto_coe_atTop

theorem _root_.tendsto_real_toNNReal {f : Filter α} {m : α → ℝ} {x : ℝ} (h : Tendsto m f (𝓝 x)) :
    Tendsto (fun a => Real.toNNReal (m a)) f (𝓝 (Real.toNNReal x)) :=
  (continuous_real_toNNReal.tendsto _).comp h
#align tendsto_real_to_nnreal tendsto_real_toNNReal

theorem _root_.tendsto_real_toNNReal_atTop : Tendsto Real.toNNReal atTop atTop := by
  rw [← tendsto_coe_atTop]
  exact tendsto_atTop_mono Real.le_coe_toNNReal tendsto_id
#align tendsto_real_to_nnreal_at_top tendsto_real_toNNReal_atTop

theorem nhds_zero : 𝓝 (0 : ℝ≥0) = ⨅ (a : ℝ≥0) (_ : a ≠ 0), 𝓟 (Iio a) :=
  nhds_bot_order.trans <| by simp only [bot_lt_iff_ne_bot]; rfl
#align nnreal.nhds_zero NNReal.nhds_zero

theorem nhds_zero_basis : (𝓝 (0 : ℝ≥0)).HasBasis (fun a : ℝ≥0 => 0 < a) fun a => Iio a :=
  nhds_bot_basis
#align nnreal.nhds_zero_basis NNReal.nhds_zero_basis

instance : ContinuousSub ℝ≥0 :=
  ⟨((continuous_coe.fst'.sub continuous_coe.snd').max continuous_const).subtype_mk _⟩

instance : HasContinuousInv₀ ℝ≥0 := inferInstance

instance [TopologicalSpace α] [MulAction ℝ α] [ContinuousSMul ℝ α] :
    ContinuousSMul ℝ≥0 α where
  continuous_smul := continuous_induced_dom.fst'.smul continuous_snd

@[norm_cast]
theorem hasSum_coe {f : α → ℝ≥0} {r : ℝ≥0} : HasSum (fun a => (f a : ℝ)) (r : ℝ) ↔ HasSum f r := by
  simp only [HasSum, ← coe_sum, tendsto_coe]
#align nnreal.has_sum_coe NNReal.hasSum_coe

protected theorem _root_.HasSum.toNNReal {f : α → ℝ} {y : ℝ} (hf₀ : ∀ n, 0 ≤ f n)
    (hy : HasSum f y) : HasSum (fun x => Real.toNNReal (f x)) y.toNNReal := by
  lift y to ℝ≥0 using hy.nonneg hf₀
  lift f to α → ℝ≥0 using hf₀
  simpa [hasSum_coe] using hy

theorem hasSum_real_toNNReal_of_nonneg {f : α → ℝ} (hf_nonneg : ∀ n, 0 ≤ f n) (hf : Summable f) :
    HasSum (fun n => Real.toNNReal (f n)) (Real.toNNReal (∑' n, f n)) :=
  hf.hasSum.toNNReal hf_nonneg
#align nnreal.has_sum_real_to_nnreal_of_nonneg NNReal.hasSum_real_toNNReal_of_nonneg

@[norm_cast]
theorem summable_coe {f : α → ℝ≥0} : (Summable fun a => (f a : ℝ)) ↔ Summable f := by
  constructor
  exact fun ⟨a, ha⟩ => ⟨⟨a, ha.nonneg fun x => (f x).2⟩, hasSum_coe.1 ha⟩
  exact fun ⟨a, ha⟩ => ⟨a.1, hasSum_coe.2 ha⟩
#align nnreal.summable_coe NNReal.summable_coe

theorem summable_mk {f : α → ℝ} (hf : ∀ n, 0 ≤ f n) :
    (@Summable ℝ≥0 _ _ _ fun n => ⟨f n, hf n⟩) ↔ Summable f :=
  Iff.symm <| summable_coe (f := fun x => ⟨f x, hf x⟩)
#align nnreal.summable_coe_of_nonneg NNReal.summable_mk

open Classical

@[norm_cast]
theorem coe_tsum {f : α → ℝ≥0} : ↑(∑' a, f a) = ∑' a, (f a : ℝ) :=
  if hf : Summable f then Eq.symm <| (hasSum_coe.2 <| hf.hasSum).tsum_eq
  else by simp [tsum_def, hf, mt summable_coe.1 hf]
#align nnreal.coe_tsum NNReal.coe_tsum

theorem coe_tsum_of_nonneg {f : α → ℝ} (hf₁ : ∀ n, 0 ≤ f n) :
    (⟨∑' n, f n, tsum_nonneg hf₁⟩ : ℝ≥0) = (∑' n, ⟨f n, hf₁ n⟩ : ℝ≥0) :=
  NNReal.eq <| Eq.symm <| coe_tsum (f := fun x => ⟨f x, hf₁ x⟩)
#align nnreal.coe_tsum_of_nonneg NNReal.coe_tsum_of_nonneg

nonrec theorem tsum_mul_left (a : ℝ≥0) (f : α → ℝ≥0) : ∑' x, a * f x = a * ∑' x, f x :=
  NNReal.eq <| by simp only [coe_tsum, NNReal.coe_mul, tsum_mul_left]
#align nnreal.tsum_mul_left NNReal.tsum_mul_left

nonrec theorem tsum_mul_right (f : α → ℝ≥0) (a : ℝ≥0) : ∑' x, f x * a = (∑' x, f x) * a :=
  NNReal.eq <| by simp only [coe_tsum, NNReal.coe_mul, tsum_mul_right]
#align nnreal.tsum_mul_right NNReal.tsum_mul_right

theorem summable_comp_injective {β : Type*} {f : α → ℝ≥0} (hf : Summable f) {i : β → α}
    (hi : Function.Injective i) : Summable (f ∘ i) := by
  rw [← summable_coe] at hf ⊢
  exact hf.comp_injective hi
#align nnreal.summable_comp_injective NNReal.summable_comp_injective

theorem summable_nat_add (f : ℕ → ℝ≥0) (hf : Summable f) (k : ℕ) : Summable fun i => f (i + k) :=
  summable_comp_injective hf <| add_left_injective k
#align nnreal.summable_nat_add NNReal.summable_nat_add

nonrec theorem summable_nat_add_iff {f : ℕ → ℝ≥0} (k : ℕ) :
    (Summable fun i => f (i + k)) ↔ Summable f := by
  rw [← summable_coe, ← summable_coe]
  exact @summable_nat_add_iff ℝ _ _ _ (fun i => (f i : ℝ)) k
#align nnreal.summable_nat_add_iff NNReal.summable_nat_add_iff

nonrec theorem hasSum_nat_add_iff {f : ℕ → ℝ≥0} (k : ℕ) {a : ℝ≥0} :
    HasSum (fun n => f (n + k)) a ↔ HasSum f (a + ∑ i in range k, f i) := by
  rw [← hasSum_coe, hasSum_nat_add_iff (f := fun n => toReal (f n)) k]; norm_cast
#align nnreal.has_sum_nat_add_iff NNReal.hasSum_nat_add_iff

theorem sum_add_tsum_nat_add {f : ℕ → ℝ≥0} (k : ℕ) (hf : Summable f) :
    ∑' i, f i = (∑ i in range k, f i) + ∑' i, f (i + k) :=
  (sum_add_tsum_nat_add' <| (summable_nat_add_iff k).2 hf).symm
#align nnreal.sum_add_tsum_nat_add NNReal.sum_add_tsum_nat_add

theorem iInf_real_pos_eq_iInf_nnreal_pos [CompleteLattice α] {f : ℝ → α} :
    ⨅ (n : ℝ) (_ : 0 < n), f n = ⨅ (n : ℝ≥0) (_ : 0 < n), f n :=
  le_antisymm (iInf_mono' fun r => ⟨r, le_rfl⟩) (iInf₂_mono' fun r hr => ⟨⟨r, hr.le⟩, hr, le_rfl⟩)
#align nnreal.infi_real_pos_eq_infi_nnreal_pos NNReal.iInf_real_pos_eq_iInf_nnreal_pos

end coe

theorem tendsto_cofinite_zero_of_summable {α} {f : α → ℝ≥0} (hf : Summable f) :
    Tendsto f cofinite (𝓝 0) := by
  simp only [← summable_coe, ← tendsto_coe] at hf ⊢
  exact hf.tendsto_cofinite_zero
#align nnreal.tendsto_cofinite_zero_of_summable NNReal.tendsto_cofinite_zero_of_summable

theorem tendsto_atTop_zero_of_summable {f : ℕ → ℝ≥0} (hf : Summable f) : Tendsto f atTop (𝓝 0) := by
  rw [← Nat.cofinite_eq_atTop]
  exact tendsto_cofinite_zero_of_summable hf
#align nnreal.tendsto_at_top_zero_of_summable NNReal.tendsto_atTop_zero_of_summable

/-- The sum over the complement of a finset tends to `0` when the finset grows to cover the whole
space. This does not need a summability assumption, as otherwise all sums are zero. -/
nonrec theorem tendsto_tsum_compl_atTop_zero {α : Type*} (f : α → ℝ≥0) :
    Tendsto (fun s : Finset α => ∑' b : { x // x ∉ s }, f b) atTop (𝓝 0) := by
  simp_rw [← tendsto_coe, coe_tsum, NNReal.coe_zero]
  exact tendsto_tsum_compl_atTop_zero fun a : α => (f a : ℝ)
#align nnreal.tendsto_tsum_compl_at_top_zero NNReal.tendsto_tsum_compl_atTop_zero

/-- `x ↦ x ^ n` as an order isomorphism of `ℝ≥0`. -/
def powOrderIso (n : ℕ) (hn : n ≠ 0) : ℝ≥0 ≃o ℝ≥0 :=
  StrictMono.orderIsoOfSurjective (fun x ↦ x ^ n) (fun x y h =>
      pow_left_strictMonoOn hn (zero_le x) (zero_le y) h) <|
    (continuous_id.pow _).surjective (tendsto_pow_atTop hn) <| by
      simpa [OrderBot.atBot_eq, pos_iff_ne_zero]
#align nnreal.pow_order_iso NNReal.powOrderIso

end NNReal<|MERGE_RESOLUTION|>--- conflicted
+++ resolved
@@ -88,11 +88,7 @@
 
 /-- `Real.toNNReal` bundled as a continuous map for convenience. -/
 @[simps (config := .asFn)]
-<<<<<<< HEAD
-noncomputable def ContinuousMap.realToNNReal : C(ℝ, ℝ≥0) :=
-=======
 noncomputable def _root_.ContinuousMap.realToNNReal : C(ℝ, ℝ≥0) :=
->>>>>>> 911c1691
   .mk Real.toNNReal continuous_real_toNNReal
 
 theorem continuous_coe : Continuous ((↑) : ℝ≥0 → ℝ) :=
