/-
Copyright (c) 2022 Peter Nelson. All rights reserved.
Released under Apache 2.0 license as described in the file LICENSE.
Authors: Peter Nelson
-/
import Mathlib.Data.ENat.Basic
import Mathlib.Topology.Instances.Discrete
import Mathlib.Order.Interval.Set.WithBotTop
import Mathlib.Order.Filter.Pointwise
import Mathlib.Topology.Algebra.Monoid.Defs

/-!
# Topology on extended natural numbers
-/

open Filter Set Topology

namespace ENat

/--
Topology on `ℕ∞`.

Note: this is different from the `EMetricSpace` topology. The `EMetricSpace` topology has
`IsOpen {∞}`, but all neighborhoods of `∞` in `ℕ∞` contain infinite intervals.
-/
instance : TopologicalSpace ℕ∞ := Preorder.topology ℕ∞

instance : OrderTopology ℕ∞ := ⟨rfl⟩

@[simp] theorem range_natCast : range ((↑) : ℕ → ℕ∞) = Iio ⊤ :=
  WithTop.range_coe

theorem isEmbedding_natCast : IsEmbedding ((↑) : ℕ → ℕ∞) :=
  Nat.strictMono_cast.isEmbedding_of_ordConnected <| range_natCast ▸ ordConnected_Iio

theorem isOpenEmbedding_natCast : IsOpenEmbedding ((↑) : ℕ → ℕ∞) :=
  ⟨isEmbedding_natCast, range_natCast ▸ isOpen_Iio⟩

theorem nhds_natCast (n : ℕ) : 𝓝 (n : ℕ∞) = pure (n : ℕ∞) := by
  simp [← isOpenEmbedding_natCast.map_nhds_eq]

@[simp]
protected theorem nhds_eq_pure {n : ℕ∞} (h : n ≠ ⊤) : 𝓝 n = pure n := by
  lift n to ℕ using h
  simp [nhds_natCast]

theorem isOpen_singleton {x : ℕ∞} (hx : x ≠ ⊤) : IsOpen {x} := by
  rw [isOpen_singleton_iff_nhds_eq_pure, ENat.nhds_eq_pure hx]

theorem mem_nhds_iff {x : ℕ∞} {s : Set ℕ∞} (hx : x ≠ ⊤) : s ∈ 𝓝 x ↔ x ∈ s := by
  simp [hx]

theorem mem_nhds_natCast_iff (n : ℕ) {s : Set ℕ∞} : s ∈ 𝓝 (n : ℕ∞) ↔ (n : ℕ∞) ∈ s :=
  mem_nhds_iff (coe_ne_top _)

theorem tendsto_nhds_top_iff_natCast_lt {α : Type*} {l : Filter α} {f : α → ℕ∞} :
    Tendsto f l (𝓝 ⊤) ↔ ∀ n : ℕ, ∀ᶠ a in l, n < f a := by
<<<<<<< HEAD
  simp_rw [nhds_top_order, lt_top_iff_ne_top, tendsto_iInf, tendsto_principal]
  exact WithTop.forall_ne_top
=======
  simp_rw [nhds_top_order, lt_top_iff_ne_top, tendsto_iInf, tendsto_principal, ENat.forall_ne_top,
    mem_Ioi]
>>>>>>> 245959d9

instance : ContinuousAdd ℕ∞ := by
  refine ⟨continuous_iff_continuousAt.2 fun (a, b) ↦ ?_⟩
  match a, b with
  | ⊤, _ =>
    simp only [ContinuousAt, top_add]
    exact tendsto_nhds_top_mono' continuousAt_fst.tendsto fun p ↦ self_le_add_right _ _
  | (a : ℕ), ⊤ => exact tendsto_nhds_top_mono' continuousAt_snd fun p ↦ le_add_left le_rfl
  | (a : ℕ), (b : ℕ) => simp [ContinuousAt, nhds_prod_eq, tendsto_pure_nhds]

instance : ContinuousMul ℕ∞ where
  continuous_mul :=
    have key (a : ℕ∞) : ContinuousAt (· * ·).uncurry (a, ⊤) := by
      rcases (zero_le a).eq_or_lt with rfl | ha
      · simp [ContinuousAt, nhds_prod_eq]
      · simp only [ContinuousAt, Function.uncurry, mul_top ha.ne']
        refine tendsto_nhds_top_mono continuousAt_snd ?_
        filter_upwards [continuousAt_fst (lt_mem_nhds ha)] with (x, y) (hx : 0 < x)
        exact le_mul_of_one_le_left (zero_le y) (Order.one_le_iff_pos.2 hx)
    continuous_iff_continuousAt.2 <| Prod.forall.2 fun
      | (a : ℕ∞), ⊤ => key a
      | ⊤, (b : ℕ∞) =>
        ((key b).comp_of_eq (continuous_swap.tendsto (⊤, b)) rfl).congr <|
          .of_forall fun _ ↦ mul_comm ..
      | (a : ℕ), (b : ℕ) => by
        simp [ContinuousAt, nhds_prod_eq, tendsto_pure_nhds]

protected theorem continuousAt_sub {a b : ℕ∞} (h : a ≠ ⊤ ∨ b ≠ ⊤) :
    ContinuousAt (· - ·).uncurry (a, b) := by
  match a, b, h with
  | (a : ℕ), (b : ℕ), _ => simp [ContinuousAt, nhds_prod_eq]
  | (a : ℕ), ⊤, _ =>
    suffices ∀ᶠ b in 𝓝 ⊤, (a - b : ℕ∞) = 0 by
      simpa [ContinuousAt, nhds_prod_eq, tsub_eq_zero_of_le]
    filter_upwards [le_mem_nhds (WithTop.coe_lt_top a)] with b using tsub_eq_zero_of_le
  | ⊤, (b : ℕ), _ =>
    suffices ∀ n : ℕ, ∀ᶠ a : ℕ∞ in 𝓝 ⊤, b + n < a by
      simpa [ContinuousAt, nhds_prod_eq, (· ∘ ·), lt_tsub_iff_left, tendsto_nhds_top_iff_natCast_lt]
    exact fun n ↦ lt_mem_nhds <| WithTop.coe_lt_top (b + n)

end ENat

theorem Filter.Tendsto.enatSub {α : Type*} {l : Filter α} {f g : α → ℕ∞} {a b : ℕ∞}
    (hf : Tendsto f l (𝓝 a)) (hg : Tendsto g l (𝓝 b)) (h : a ≠ ⊤ ∨ b ≠ ⊤) :
    Tendsto (fun x ↦ f x - g x) l (𝓝 (a - b)) :=
  (ENat.continuousAt_sub h).tendsto.comp (hf.prodMk_nhds hg)

variable {X : Type*} [TopologicalSpace X] {f g : X → ℕ∞} {s : Set X} {x : X}

nonrec theorem ContinuousWithinAt.enatSub
    (hf : ContinuousWithinAt f s x) (hg : ContinuousWithinAt g s x) (h : f x ≠ ⊤ ∨ g x ≠ ⊤) :
    ContinuousWithinAt (fun x ↦ f x - g x) s x :=
  hf.enatSub hg h

nonrec theorem ContinuousAt.enatSub
    (hf : ContinuousAt f x) (hg : ContinuousAt g x) (h : f x ≠ ⊤ ∨ g x ≠ ⊤) :
    ContinuousAt (fun x ↦ f x - g x) x :=
  hf.enatSub hg h

nonrec theorem ContinuousOn.enatSub
    (hf : ContinuousOn f s) (hg : ContinuousOn g s) (h : ∀ x ∈ s, f x ≠ ⊤ ∨ g x ≠ ⊤) :
    ContinuousOn (fun x ↦ f x - g x) s := fun x hx ↦
  (hf x hx).enatSub (hg x hx) (h x hx)

nonrec theorem Continuous.enatSub
    (hf : Continuous f) (hg : Continuous g) (h : ∀ x, f x ≠ ⊤ ∨ g x ≠ ⊤) :
    Continuous (fun x ↦ f x - g x) :=
  continuous_iff_continuousAt.2 fun x ↦ hf.continuousAt.enatSub hg.continuousAt (h x)<|MERGE_RESOLUTION|>--- conflicted
+++ resolved
@@ -55,13 +55,8 @@
 
 theorem tendsto_nhds_top_iff_natCast_lt {α : Type*} {l : Filter α} {f : α → ℕ∞} :
     Tendsto f l (𝓝 ⊤) ↔ ∀ n : ℕ, ∀ᶠ a in l, n < f a := by
-<<<<<<< HEAD
-  simp_rw [nhds_top_order, lt_top_iff_ne_top, tendsto_iInf, tendsto_principal]
-  exact WithTop.forall_ne_top
-=======
   simp_rw [nhds_top_order, lt_top_iff_ne_top, tendsto_iInf, tendsto_principal, ENat.forall_ne_top,
     mem_Ioi]
->>>>>>> 245959d9
 
 instance : ContinuousAdd ℕ∞ := by
   refine ⟨continuous_iff_continuousAt.2 fun (a, b) ↦ ?_⟩
