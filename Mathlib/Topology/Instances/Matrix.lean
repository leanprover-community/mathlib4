/-
Copyright (c) 2021 Oliver Nash. All rights reserved.
Released under Apache 2.0 license as described in the file LICENSE.
Authors: Oliver Nash, Eric Wieser
-/
import Mathlib.Topology.Algebra.InfiniteSum.Basic
import Mathlib.Topology.Algebra.Group.Pointwise
import Mathlib.Topology.Algebra.Ring.Basic
import Mathlib.Topology.Algebra.Star
import Mathlib.LinearAlgebra.Matrix.NonsingularInverse
import Mathlib.LinearAlgebra.Matrix.GeneralLinearGroup.Defs
import Mathlib.LinearAlgebra.Matrix.Trace

/-!
# Topological properties of matrices

This file is a place to collect topological results about matrices.

## Main definitions:

* `Matrix.topologicalRing`: square matrices form a topological ring

## Main results

* Sets of matrices:
  * `IsOpen.matrix`: the set of finite matrices with entries in an open set
    is itself an open set.
  * `IsCompact.matrix`: the set of matrices with entries in a compact set
    is itself a compact set.
* Continuity:
  * `Continuous.matrix_det`: the determinant is continuous over a topological ring.
  * `Continuous.matrix_adjugate`: the adjugate is continuous over a topological ring.
* Infinite sums
  * `Matrix.transpose_tsum`: transpose commutes with infinite sums
  * `Matrix.diagonal_tsum`: diagonal commutes with infinite sums
  * `Matrix.blockDiagonal_tsum`: block diagonal commutes with infinite sums
  * `Matrix.blockDiagonal'_tsum`: non-uniform block diagonal commutes with infinite sums
-/


open Matrix

variable {X α l m n p S R : Type*} {m' n' : l → Type*}

instance [TopologicalSpace R] : TopologicalSpace (Matrix m n R) :=
  Pi.topologicalSpace

instance [TopologicalSpace R] [T2Space R] : T2Space (Matrix m n R) :=
  Pi.t2Space

/-- The topology on finite matrices over a discrete space is discrete. -/
instance [TopologicalSpace R] [Finite m] [Finite n] [DiscreteTopology R] :
    DiscreteTopology (Matrix m n R) :=
  Pi.discreteTopology

section Set

theorem IsOpen.matrix [Finite m] [Finite n]
    [TopologicalSpace R] {S : Set R} (hS : IsOpen S) :
    IsOpen (S.matrix : Set (Matrix m n R)) :=
  Set.matrix_eq_pi ▸
    (isOpen_set_pi Set.finite_univ fun _ _ =>
    isOpen_set_pi Set.finite_univ fun _ _ => hS).preimage continuous_id

theorem IsCompact.matrix [TopologicalSpace R] {S : Set R} (hS : IsCompact S) :
    IsCompact (S.matrix : Set (Matrix m n R)) :=
  isCompact_pi_infinite fun _ => isCompact_pi_infinite fun _ => hS

end Set

/-! ### Lemmas about continuity of operations -/

section Continuity

variable [TopologicalSpace X] [TopologicalSpace R]

instance [SMul α R] [ContinuousConstSMul α R] : ContinuousConstSMul α (Matrix m n R) :=
  inferInstanceAs (ContinuousConstSMul α (m → n → R))

instance [TopologicalSpace α] [SMul α R] [ContinuousSMul α R] : ContinuousSMul α (Matrix m n R) :=
  inferInstanceAs (ContinuousSMul α (m → n → R))

instance [Add R] [ContinuousAdd R] : ContinuousAdd (Matrix m n R) :=
  Pi.continuousAdd

instance [Neg R] [ContinuousNeg R] : ContinuousNeg (Matrix m n R) :=
  Pi.continuousNeg

instance [AddGroup R] [IsTopologicalAddGroup R] : IsTopologicalAddGroup (Matrix m n R) :=
  Pi.topologicalAddGroup

/-- To show a function into matrices is continuous it suffices to show the coefficients of the
resulting matrix are continuous -/
@[continuity]
theorem continuous_matrix [TopologicalSpace α] {f : α → Matrix m n R}
    (h : ∀ i j, Continuous fun a => f a i j) : Continuous f :=
  continuous_pi fun _ => continuous_pi fun _ => h _ _

theorem Continuous.matrix_elem {A : X → Matrix m n R} (hA : Continuous A) (i : m) (j : n) :
    Continuous fun x => A x i j :=
  (continuous_apply_apply i j).comp hA

@[continuity, fun_prop]
theorem Continuous.matrix_map [TopologicalSpace S] {A : X → Matrix m n S} {f : S → R}
    (hA : Continuous A) (hf : Continuous f) : Continuous fun x => (A x).map f :=
  continuous_matrix fun _ _ => hf.comp <| hA.matrix_elem _ _

@[continuity, fun_prop]
theorem Continuous.matrix_transpose {A : X → Matrix m n R} (hA : Continuous A) :
    Continuous fun x => (A x)ᵀ :=
  continuous_matrix fun i j => hA.matrix_elem j i

@[continuity, fun_prop]
theorem Continuous.matrix_conjTranspose [Star R] [ContinuousStar R] {A : X → Matrix m n R}
    (hA : Continuous A) : Continuous fun x => (A x)ᴴ :=
  hA.matrix_transpose.matrix_map continuous_star

instance [Star R] [ContinuousStar R] : ContinuousStar (Matrix m m R) :=
  ⟨continuous_id.matrix_conjTranspose⟩

@[continuity, fun_prop]
theorem Continuous.matrix_replicateCol {ι : Type*} {A : X → n → R} (hA : Continuous A) :
    Continuous fun x => replicateCol ι (A x) :=
  continuous_matrix fun i _ => (continuous_apply i).comp hA

@[deprecated (since := "2025-03-15")] alias Continuous.matrix_col := Continuous.matrix_replicateCol

@[continuity, fun_prop]
theorem Continuous.matrix_replicateRow {ι : Type*} {A : X → n → R} (hA : Continuous A) :
    Continuous fun x => replicateRow ι (A x) :=
  continuous_matrix fun _ _ => (continuous_apply _).comp hA

@[deprecated (since := "2025-03-15")] alias Continuous.matrix_row := Continuous.matrix_replicateRow

@[continuity, fun_prop]
theorem Continuous.matrix_diagonal [Zero R] [DecidableEq n] {A : X → n → R} (hA : Continuous A) :
    Continuous fun x => diagonal (A x) :=
  continuous_matrix fun i _ => ((continuous_apply i).comp hA).if_const _ continuous_zero

@[continuity, fun_prop]
protected theorem Continuous.dotProduct [Fintype n] [Mul R] [AddCommMonoid R] [ContinuousAdd R]
    [ContinuousMul R] {A : X → n → R} {B : X → n → R} (hA : Continuous A) (hB : Continuous B) :
    Continuous fun x => A x ⬝ᵥ B x := by
  dsimp only [dotProduct]
  fun_prop

@[deprecated (since := "2025-05-09")]
alias Continuous.matrix_dotProduct := Continuous.dotProduct

/-- For square matrices the usual `continuous_mul` can be used. -/
@[continuity, fun_prop]
theorem Continuous.matrix_mul [Fintype n] [Mul R] [AddCommMonoid R] [ContinuousAdd R]
    [ContinuousMul R] {A : X → Matrix m n R} {B : X → Matrix n p R} (hA : Continuous A)
    (hB : Continuous B) : Continuous fun x => A x * B x :=
  continuous_matrix fun _ _ =>
    continuous_finset_sum _ fun _ _ => (hA.matrix_elem _ _).mul (hB.matrix_elem _ _)

instance [Fintype n] [Mul R] [AddCommMonoid R] [ContinuousAdd R] [ContinuousMul R] :
    ContinuousMul (Matrix n n R) :=
  ⟨continuous_fst.matrix_mul continuous_snd⟩

instance [Fintype n] [NonUnitalNonAssocSemiring R] [IsTopologicalSemiring R] :
    IsTopologicalSemiring (Matrix n n R) where

instance Matrix.topologicalRing [Fintype n] [NonUnitalNonAssocRing R] [IsTopologicalRing R] :
    IsTopologicalRing (Matrix n n R) where

@[continuity, fun_prop]
theorem Continuous.matrix_vecMulVec [Mul R] [ContinuousMul R] {A : X → m → R} {B : X → n → R}
    (hA : Continuous A) (hB : Continuous B) : Continuous fun x => vecMulVec (A x) (B x) :=
  continuous_matrix fun _ _ => ((continuous_apply _).comp hA).mul ((continuous_apply _).comp hB)

@[continuity, fun_prop]
theorem Continuous.matrix_mulVec [NonUnitalNonAssocSemiring R] [ContinuousAdd R] [ContinuousMul R]
    [Fintype n] {A : X → Matrix m n R} {B : X → n → R} (hA : Continuous A) (hB : Continuous B) :
    Continuous fun x => A x *ᵥ B x :=
  continuous_pi fun i => ((continuous_apply i).comp hA).dotProduct hB

@[continuity, fun_prop]
theorem Continuous.matrix_vecMul [NonUnitalNonAssocSemiring R] [ContinuousAdd R] [ContinuousMul R]
    [Fintype m] {A : X → m → R} {B : X → Matrix m n R} (hA : Continuous A) (hB : Continuous B) :
    Continuous fun x => A x ᵥ* B x :=
  continuous_pi fun _i => hA.dotProduct <| continuous_pi fun _j => hB.matrix_elem _ _

@[continuity, fun_prop]
theorem Continuous.matrix_submatrix {A : X → Matrix l n R} (hA : Continuous A) (e₁ : m → l)
    (e₂ : p → n) : Continuous fun x => (A x).submatrix e₁ e₂ :=
  continuous_matrix fun _i _j => hA.matrix_elem _ _

@[continuity, fun_prop]
theorem Continuous.matrix_reindex {A : X → Matrix l n R} (hA : Continuous A) (e₁ : l ≃ m)
    (e₂ : n ≃ p) : Continuous fun x => reindex e₁ e₂ (A x) :=
  hA.matrix_submatrix _ _

@[continuity, fun_prop]
theorem Continuous.matrix_diag {A : X → Matrix n n R} (hA : Continuous A) :
    Continuous fun x => Matrix.diag (A x) :=
  continuous_pi fun _ => hA.matrix_elem _ _

-- note this doesn't elaborate well from the above
theorem continuous_matrix_diag : Continuous (Matrix.diag : Matrix n n R → n → R) :=
  show Continuous fun x : Matrix n n R => Matrix.diag x from continuous_id.matrix_diag

@[continuity, fun_prop]
theorem Continuous.matrix_trace [Fintype n] [AddCommMonoid R] [ContinuousAdd R]
    {A : X → Matrix n n R} (hA : Continuous A) : Continuous fun x => trace (A x) :=
  continuous_finset_sum _ fun _ _ => hA.matrix_elem _ _

@[continuity, fun_prop]
theorem Continuous.matrix_det [Fintype n] [DecidableEq n] [CommRing R] [IsTopologicalRing R]
    {A : X → Matrix n n R} (hA : Continuous A) : Continuous fun x => (A x).det := by
  simp_rw [Matrix.det_apply]
  refine continuous_finset_sum _ fun l _ => Continuous.const_smul ?_ _
  exact continuous_finset_prod _ fun l _ => hA.matrix_elem _ _

@[continuity, fun_prop]
theorem Continuous.matrix_updateCol [DecidableEq n] (i : n) {A : X → Matrix m n R}
    {B : X → m → R} (hA : Continuous A) (hB : Continuous B) :
    Continuous fun x => (A x).updateCol i (B x) :=
  continuous_matrix fun _j k =>
    (continuous_apply k).comp <|
      ((continuous_apply _).comp hA).update i ((continuous_apply _).comp hB)

@[continuity, fun_prop]
theorem Continuous.matrix_updateRow [DecidableEq m] (i : m) {A : X → Matrix m n R} {B : X → n → R}
    (hA : Continuous A) (hB : Continuous B) : Continuous fun x => (A x).updateRow i (B x) :=
  hA.update i hB

@[continuity, fun_prop]
theorem Continuous.matrix_cramer [Fintype n] [DecidableEq n] [CommRing R] [IsTopologicalRing R]
    {A : X → Matrix n n R} {B : X → n → R} (hA : Continuous A) (hB : Continuous B) :
    Continuous fun x => cramer (A x) (B x) :=
  continuous_pi fun _ => (hA.matrix_updateCol _ hB).matrix_det

@[continuity, fun_prop]
theorem Continuous.matrix_adjugate [Fintype n] [DecidableEq n] [CommRing R] [IsTopologicalRing R]
    {A : X → Matrix n n R} (hA : Continuous A) : Continuous fun x => (A x).adjugate :=
  continuous_matrix fun _j k =>
    (hA.matrix_transpose.matrix_updateCol k continuous_const).matrix_det

/-- When `Ring.inverse` is continuous at the determinant (such as in a `NormedRing`, or a
topological field), so is `Matrix.inv`. -/
theorem continuousAt_matrix_inv [Fintype n] [DecidableEq n] [CommRing R] [IsTopologicalRing R]
    (A : Matrix n n R) (h : ContinuousAt Ring.inverse A.det) : ContinuousAt Inv.inv A :=
  (h.comp continuous_id.matrix_det.continuousAt).smul continuous_id.matrix_adjugate.continuousAt

namespace Topology

variable {m n R S : Type*} [TopologicalSpace R] [TopologicalSpace S] {f : R → S}

lemma IsInducing.matrix_map (hf : IsInducing f) :
    IsInducing (map · f : Matrix m n R → Matrix m n S) :=
  IsInducing.piMap fun _ : m ↦ (IsInducing.piMap fun _ : n ↦ hf)

lemma IsEmbedding.matrix_map (hf : IsEmbedding f) :
    IsEmbedding (map · f : Matrix m n R → Matrix m n S) :=
  IsEmbedding.piMap fun _ : m ↦ (IsEmbedding.piMap fun _ : n ↦ hf)

lemma IsClosedEmbedding.matrix_map (hf : IsClosedEmbedding f) :
    IsClosedEmbedding (map · f : Matrix m n R → Matrix m n S) :=
  IsClosedEmbedding.piMap fun _ : m ↦ (IsClosedEmbedding.piMap fun _ : n ↦ hf)

lemma IsOpenEmbedding.matrix_map [Finite m] [Finite n] (hf : IsOpenEmbedding f) :
    IsOpenEmbedding (map · f : Matrix m n R → Matrix m n S) :=
  IsOpenEmbedding.piMap fun _ : m ↦ (IsOpenEmbedding.piMap fun _ : n ↦ hf)

end Topology

-- lemmas about functions in `Data/Matrix/Block.lean`
section BlockMatrices

@[continuity, fun_prop]
theorem Continuous.matrix_fromBlocks {A : X → Matrix n l R} {B : X → Matrix n m R}
    {C : X → Matrix p l R} {D : X → Matrix p m R} (hA : Continuous A) (hB : Continuous B)
    (hC : Continuous C) (hD : Continuous D) :
    Continuous fun x => Matrix.fromBlocks (A x) (B x) (C x) (D x) :=
  continuous_matrix <| by
    rintro (i | i) (j | j) <;> refine Continuous.matrix_elem ?_ i j <;> assumption

@[continuity, fun_prop]
theorem Continuous.matrix_blockDiagonal [Zero R] [DecidableEq p] {A : X → p → Matrix m n R}
    (hA : Continuous A) : Continuous fun x => blockDiagonal (A x) :=
  continuous_matrix fun ⟨i₁, i₂⟩ ⟨j₁, _j₂⟩ =>
    (((continuous_apply i₂).comp hA).matrix_elem i₁ j₁).if_const _ continuous_zero

@[continuity, fun_prop]
theorem Continuous.matrix_blockDiag {A : X → Matrix (m × p) (n × p) R} (hA : Continuous A) :
    Continuous fun x => blockDiag (A x) :=
  continuous_pi fun _i => continuous_matrix fun _j _k => hA.matrix_elem _ _

@[continuity, fun_prop]
theorem Continuous.matrix_blockDiagonal' [Zero R] [DecidableEq l]
    {A : X → ∀ i, Matrix (m' i) (n' i) R} (hA : Continuous A) :
    Continuous fun x => blockDiagonal' (A x) :=
  continuous_matrix fun ⟨i₁, i₂⟩ ⟨j₁, j₂⟩ => by
    dsimp only [blockDiagonal'_apply']
    split_ifs with h
    · subst h
      exact ((continuous_apply i₁).comp hA).matrix_elem i₂ j₂
    · exact continuous_const

@[continuity, fun_prop]
theorem Continuous.matrix_blockDiag'
    {A : X → Matrix (Σ i, m' i) (Σ i, n' i) R} (hA : Continuous A) :
    Continuous fun x => blockDiag' (A x) :=
  continuous_pi fun _i => continuous_matrix fun _j _k => hA.matrix_elem _ _

end BlockMatrices

end Continuity

/-! ### Lemmas about infinite sums -/


section tsum

variable [AddCommMonoid R] [TopologicalSpace R]

theorem HasSum.matrix_transpose {f : X → Matrix m n R} {a : Matrix m n R} (hf : HasSum f a) :
    HasSum (fun x => (f x)ᵀ) aᵀ :=
  (hf.map (Matrix.transposeAddEquiv m n R) continuous_id.matrix_transpose :)

theorem Summable.matrix_transpose {f : X → Matrix m n R} (hf : Summable f) :
    Summable fun x => (f x)ᵀ :=
  hf.hasSum.matrix_transpose.summable

@[simp]
theorem summable_matrix_transpose {f : X → Matrix m n R} :
    (Summable fun x => (f x)ᵀ) ↔ Summable f :=
  Summable.map_iff_of_equiv (Matrix.transposeAddEquiv m n R)
    continuous_id.matrix_transpose continuous_id.matrix_transpose

theorem Matrix.transpose_tsum [T2Space R] {f : X → Matrix m n R} : (∑' x, f x)ᵀ = ∑' x, (f x)ᵀ := by
  by_cases hf : Summable f
  · exact hf.hasSum.matrix_transpose.tsum_eq.symm
  · have hft := summable_matrix_transpose.not.mpr hf
    rw [tsum_eq_zero_of_not_summable hf, tsum_eq_zero_of_not_summable hft, transpose_zero]

theorem HasSum.matrix_conjTranspose [StarAddMonoid R] [ContinuousStar R] {f : X → Matrix m n R}
    {a : Matrix m n R} (hf : HasSum f a) : HasSum (fun x => (f x)ᴴ) aᴴ :=
  (hf.map (Matrix.conjTransposeAddEquiv m n R) continuous_id.matrix_conjTranspose :)

theorem Summable.matrix_conjTranspose [StarAddMonoid R] [ContinuousStar R] {f : X → Matrix m n R}
    (hf : Summable f) : Summable fun x => (f x)ᴴ :=
  hf.hasSum.matrix_conjTranspose.summable

@[simp]
theorem summable_matrix_conjTranspose [StarAddMonoid R] [ContinuousStar R] {f : X → Matrix m n R} :
    (Summable fun x => (f x)ᴴ) ↔ Summable f :=
  Summable.map_iff_of_equiv (Matrix.conjTransposeAddEquiv m n R)
    continuous_id.matrix_conjTranspose continuous_id.matrix_conjTranspose

theorem Matrix.conjTranspose_tsum [StarAddMonoid R] [ContinuousStar R] [T2Space R]
    {f : X → Matrix m n R} : (∑' x, f x)ᴴ = ∑' x, (f x)ᴴ := by
  by_cases hf : Summable f
  · exact hf.hasSum.matrix_conjTranspose.tsum_eq.symm
  · have hft := summable_matrix_conjTranspose.not.mpr hf
    rw [tsum_eq_zero_of_not_summable hf, tsum_eq_zero_of_not_summable hft, conjTranspose_zero]

theorem HasSum.matrix_diagonal [DecidableEq n] {f : X → n → R} {a : n → R} (hf : HasSum f a) :
    HasSum (fun x => diagonal (f x)) (diagonal a) :=
  hf.map (diagonalAddMonoidHom n R) continuous_id.matrix_diagonal

theorem Summable.matrix_diagonal [DecidableEq n] {f : X → n → R} (hf : Summable f) :
    Summable fun x => diagonal (f x) :=
  hf.hasSum.matrix_diagonal.summable

@[simp]
theorem summable_matrix_diagonal [DecidableEq n] {f : X → n → R} :
    (Summable fun x => diagonal (f x)) ↔ Summable f :=
  Summable.map_iff_of_leftInverse (Matrix.diagonalAddMonoidHom n R) (Matrix.diagAddMonoidHom n R)
    continuous_id.matrix_diagonal continuous_matrix_diag fun A => diag_diagonal A

theorem Matrix.diagonal_tsum [DecidableEq n] [T2Space R] {f : X → n → R} :
    diagonal (∑' x, f x) = ∑' x, diagonal (f x) := by
  by_cases hf : Summable f
  · exact hf.hasSum.matrix_diagonal.tsum_eq.symm
  · have hft := summable_matrix_diagonal.not.mpr hf
    rw [tsum_eq_zero_of_not_summable hf, tsum_eq_zero_of_not_summable hft]
    exact diagonal_zero

theorem HasSum.matrix_diag {f : X → Matrix n n R} {a : Matrix n n R} (hf : HasSum f a) :
    HasSum (fun x => diag (f x)) (diag a) :=
  hf.map (diagAddMonoidHom n R) continuous_matrix_diag

theorem Summable.matrix_diag {f : X → Matrix n n R} (hf : Summable f) :
    Summable fun x => diag (f x) :=
  hf.hasSum.matrix_diag.summable

section BlockMatrices

theorem HasSum.matrix_blockDiagonal [DecidableEq p] {f : X → p → Matrix m n R}
    {a : p → Matrix m n R} (hf : HasSum f a) :
    HasSum (fun x => blockDiagonal (f x)) (blockDiagonal a) :=
  hf.map (blockDiagonalAddMonoidHom m n p R) continuous_id.matrix_blockDiagonal

theorem Summable.matrix_blockDiagonal [DecidableEq p] {f : X → p → Matrix m n R} (hf : Summable f) :
    Summable fun x => blockDiagonal (f x) :=
  hf.hasSum.matrix_blockDiagonal.summable

theorem summable_matrix_blockDiagonal [DecidableEq p] {f : X → p → Matrix m n R} :
    (Summable fun x => blockDiagonal (f x)) ↔ Summable f :=
  Summable.map_iff_of_leftInverse (blockDiagonalAddMonoidHom m n p R)
    (blockDiagAddMonoidHom m n p R) continuous_id.matrix_blockDiagonal
    continuous_id.matrix_blockDiag fun A => blockDiag_blockDiagonal A

theorem Matrix.blockDiagonal_tsum [DecidableEq p] [T2Space R] {f : X → p → Matrix m n R} :
    blockDiagonal (∑' x, f x) = ∑' x, blockDiagonal (f x) := by
  by_cases hf : Summable f
  · exact hf.hasSum.matrix_blockDiagonal.tsum_eq.symm
  · have hft := summable_matrix_blockDiagonal.not.mpr hf
    rw [tsum_eq_zero_of_not_summable hf, tsum_eq_zero_of_not_summable hft]
    exact blockDiagonal_zero

theorem HasSum.matrix_blockDiag {f : X → Matrix (m × p) (n × p) R} {a : Matrix (m × p) (n × p) R}
    (hf : HasSum f a) : HasSum (fun x => blockDiag (f x)) (blockDiag a) :=
  (hf.map (blockDiagAddMonoidHom m n p R) <| Continuous.matrix_blockDiag continuous_id :)

theorem Summable.matrix_blockDiag {f : X → Matrix (m × p) (n × p) R} (hf : Summable f) :
    Summable fun x => blockDiag (f x) :=
  hf.hasSum.matrix_blockDiag.summable

theorem HasSum.matrix_blockDiagonal' [DecidableEq l] {f : X → ∀ i, Matrix (m' i) (n' i) R}
    {a : ∀ i, Matrix (m' i) (n' i) R} (hf : HasSum f a) :
    HasSum (fun x => blockDiagonal' (f x)) (blockDiagonal' a) :=
  hf.map (blockDiagonal'AddMonoidHom m' n' R) continuous_id.matrix_blockDiagonal'

theorem Summable.matrix_blockDiagonal' [DecidableEq l] {f : X → ∀ i, Matrix (m' i) (n' i) R}
    (hf : Summable f) : Summable fun x => blockDiagonal' (f x) :=
  hf.hasSum.matrix_blockDiagonal'.summable

theorem summable_matrix_blockDiagonal' [DecidableEq l] {f : X → ∀ i, Matrix (m' i) (n' i) R} :
    (Summable fun x => blockDiagonal' (f x)) ↔ Summable f :=
  Summable.map_iff_of_leftInverse (blockDiagonal'AddMonoidHom m' n' R)
    (blockDiag'AddMonoidHom m' n' R) continuous_id.matrix_blockDiagonal'
    continuous_id.matrix_blockDiag' fun A => blockDiag'_blockDiagonal' A

theorem Matrix.blockDiagonal'_tsum [DecidableEq l] [T2Space R]
    {f : X → ∀ i, Matrix (m' i) (n' i) R} :
    blockDiagonal' (∑' x, f x) = ∑' x, blockDiagonal' (f x) := by
  by_cases hf : Summable f
  · exact hf.hasSum.matrix_blockDiagonal'.tsum_eq.symm
  · have hft := summable_matrix_blockDiagonal'.not.mpr hf
    rw [tsum_eq_zero_of_not_summable hf, tsum_eq_zero_of_not_summable hft]
    exact blockDiagonal'_zero

theorem HasSum.matrix_blockDiag' {f : X → Matrix (Σ i, m' i) (Σ i, n' i) R}
    {a : Matrix (Σ i, m' i) (Σ i, n' i) R} (hf : HasSum f a) :
    HasSum (fun x => blockDiag' (f x)) (blockDiag' a) :=
  hf.map (blockDiag'AddMonoidHom m' n' R) continuous_id.matrix_blockDiag'

theorem Summable.matrix_blockDiag' {f : X → Matrix (Σ i, m' i) (Σ i, n' i) R} (hf : Summable f) :
    Summable fun x => blockDiag' (f x) :=
  hf.hasSum.matrix_blockDiag'.summable

end BlockMatrices

end tsum

<<<<<<< HEAD
=======
/-! ### Lemmas about matrix groups -/

>>>>>>> f914ea54
section MatrixGroups

variable [Fintype n] [DecidableEq n]
  [CommRing R] [TopologicalSpace R] [IsTopologicalRing R]

namespace Matrix.GeneralLinearGroup

/-- The determinant is continuous as a map from the general linear group to the units. -/
@[continuity, fun_prop] protected lemma continuous_det :
    Continuous (det : GL n R → Rˣ) := by
  simp_rw [Units.continuous_iff, ← map_inv]
  constructor <;> fun_prop

end Matrix.GeneralLinearGroup

namespace Matrix.SpecialLinearGroup

local notation "SL" => SpecialLinearGroup

omit [IsTopologicalRing R] in
instance : TopologicalSpace (SpecialLinearGroup n R) :=
  instTopologicalSpaceSubtype

/-- If `R` is a commutative ring with the discrete topology, then `SL(n, R)` has the discrete
topology. -/
instance [DiscreteTopology R] : DiscreteTopology (SL n R) :=
  instDiscreteTopologySubtype

/-- The special linear group over a topological ring is a topological group. -/
<<<<<<< HEAD
instance topologicalGroup [IsTopologicalRing R] : IsTopologicalGroup (SL n R) where
=======
instance topologicalGroup : IsTopologicalGroup (SL n R) where
>>>>>>> f914ea54
  continuous_inv := by simpa [continuous_induced_rng] using continuous_induced_dom.matrix_adjugate
  continuous_mul := by simpa only [continuous_induced_rng] using
    (continuous_induced_dom.comp continuous_fst).mul (continuous_induced_dom.comp continuous_snd)

section toGL -- results on the map from `SL` to `GL`

/-- The natural map from `SL n A` to `GL n A` is continuous. -/
lemma continuous_toGL : Continuous (toGL : SL n R → GL n R) := by
  simp_rw [Units.continuous_iff, ← map_inv]
  constructor <;> fun_prop

/-- The natural map from `SL n A` to `GL n A` is inducing, i.e. the topology on
`SL n A` is the pullback of the topology from `GL n A`. -/
lemma isInducing_toGL : Topology.IsInducing (toGL : SL n R → GL n R) :=
  .of_comp continuous_toGL Units.continuous_val (Topology.IsInducing.induced _)

/-- The natural map from `SL n A` in `GL n A` is an embedding, i.e. it is an injection and
the topology on `SL n A` coincides with the subspace topology from `GL n A`. -/
lemma isEmbedding_toGL : Topology.IsEmbedding (toGL : SL n R → GL n R) :=
  ⟨isInducing_toGL, toGL_injective⟩

theorem range_toGL {A : Type*} [CommRing A] :
    Set.range (toGL : SL n A → GL n A) = GeneralLinearGroup.det ⁻¹' {1} := by
  ext x
  simpa [Units.ext_iff] using ⟨fun ⟨y, hy⟩ ↦ by simp [← hy], fun hx ↦ ⟨⟨x, hx⟩, rfl⟩⟩

/-- The natural inclusion of `SL n A` in `GL n A` is a closed embedding. -/
lemma isClosedEmbedding_toGL [T0Space R] : Topology.IsClosedEmbedding (toGL : SL n R → GL n R) :=
  ⟨isEmbedding_toGL, by simpa [range_toGL] using isClosed_singleton.preimage <| by fun_prop⟩

end toGL

section mapGL

variable {n : Type*} [Fintype n] [DecidableEq n]
  {A B : Type*} [CommRing A] [CommRing B] [Algebra A B]
  [TopologicalSpace A] [TopologicalSpace B] [IsTopologicalRing B]

lemma isInducing_mapGL (h : Topology.IsInducing (algebraMap A B)) :
    Topology.IsInducing (mapGL B : SL n A → GL n B) := by
  -- TODO: add `IsInducing.units_map` and deduce `IsInducing.generalLinearGroup_map`
  refine isInducing_toGL.comp ?_
  refine .of_comp ?_ continuous_induced_dom (h.matrix_map.comp (Topology.IsInducing.induced _))
  rw [continuous_induced_rng]
  exact continuous_subtype_val.matrix_map h.continuous

lemma isEmbedding_mapGL (h : Topology.IsEmbedding (algebraMap A B)) :
    Topology.IsEmbedding (mapGL B : SL n A → GL n B) :=
  haveI : FaithfulSMul A B := (faithfulSMul_iff_algebraMap_injective _ _).mpr h.2
  ⟨isInducing_mapGL h.isInducing, mapGL_injective⟩

end mapGL

end Matrix.SpecialLinearGroup

end MatrixGroups<|MERGE_RESOLUTION|>--- conflicted
+++ resolved
@@ -457,11 +457,8 @@
 
 end tsum
 
-<<<<<<< HEAD
-=======
 /-! ### Lemmas about matrix groups -/
 
->>>>>>> f914ea54
 section MatrixGroups
 
 variable [Fintype n] [DecidableEq n]
@@ -491,11 +488,7 @@
   instDiscreteTopologySubtype
 
 /-- The special linear group over a topological ring is a topological group. -/
-<<<<<<< HEAD
-instance topologicalGroup [IsTopologicalRing R] : IsTopologicalGroup (SL n R) where
-=======
 instance topologicalGroup : IsTopologicalGroup (SL n R) where
->>>>>>> f914ea54
   continuous_inv := by simpa [continuous_induced_rng] using continuous_induced_dom.matrix_adjugate
   continuous_mul := by simpa only [continuous_induced_rng] using
     (continuous_induced_dom.comp continuous_fst).mul (continuous_induced_dom.comp continuous_snd)
