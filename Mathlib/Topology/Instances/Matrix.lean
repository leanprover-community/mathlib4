--- conflicted
+++ resolved
@@ -97,25 +97,15 @@
 instance [Star R] [ContinuousStar R] : ContinuousStar (Matrix m m R) :=
   ⟨continuous_id.matrix_conjTranspose⟩
 
-<<<<<<< HEAD
-@[fun_prop]
-theorem Continuous.matrix_col {A : X → n → R} (hA : Continuous A) : Continuous fun x => col (A x) :=
-  continuous_matrix fun i _ => (continuous_apply i).comp hA
-#align continuous.matrix_col Continuous.matrix_col
-
-@[fun_prop]
-theorem Continuous.matrix_row {A : X → n → R} (hA : Continuous A) : Continuous fun x => row (A x) :=
-=======
-@[continuity]
+@[fun_prop]
 theorem Continuous.matrix_col {ι : Type*} {A : X → n → R} (hA : Continuous A) :
     Continuous fun x => col ι (A x) :=
   continuous_matrix fun i _ => (continuous_apply i).comp hA
 #align continuous.matrix_col Continuous.matrix_col
 
-@[continuity]
+@[fun_prop]
 theorem Continuous.matrix_row {ι : Type*} {A : X → n → R} (hA : Continuous A) :
     Continuous fun x => row ι (A x) :=
->>>>>>> e19c07e6
   continuous_matrix fun _ _ => (continuous_apply _).comp hA
 #align continuous.matrix_row Continuous.matrix_row
 
