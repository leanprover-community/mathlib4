/-
Copyright (c) 2021 Oliver Nash. All rights reserved.
Released under Apache 2.0 license as described in the file LICENSE.
Authors: Oliver Nash, Eric Wieser
-/
import Mathlib.Topology.Algebra.InfiniteSum.Basic
import Mathlib.Topology.Algebra.Group.Pointwise
import Mathlib.Topology.Algebra.Ring.Basic
import Mathlib.Topology.Algebra.Star
import Mathlib.LinearAlgebra.Matrix.NonsingularInverse
import Mathlib.LinearAlgebra.Matrix.GeneralLinearGroup.Defs
import Mathlib.LinearAlgebra.Matrix.Trace

/-!
# Topological properties of matrices

This file is a place to collect topological results about matrices.

## Main definitions:

* `Matrix.topologicalRing`: square matrices form a topological ring

## Main results

* Sets of matrices:
  * `IsOpen.matrix`: the set of finite matrices with entries in an open set
    is itself an open set.
  * `IsCompact.matrix`: the set of matrices with entries in a compact set
    is itself a compact set.
* Continuity:
  * `Continuous.matrix_det`: the determinant is continuous over a topological ring.
  * `Continuous.matrix_adjugate`: the adjugate is continuous over a topological ring.
* Infinite sums
  * `Matrix.transpose_tsum`: transpose commutes with infinite sums
  * `Matrix.diagonal_tsum`: diagonal commutes with infinite sums
  * `Matrix.blockDiagonal_tsum`: block diagonal commutes with infinite sums
  * `Matrix.blockDiagonal'_tsum`: non-uniform block diagonal commutes with infinite sums
-/


open Matrix

variable {X α l m n p S R : Type*} {m' n' : l → Type*}

instance [TopologicalSpace R] : TopologicalSpace (Matrix m n R) :=
  Pi.topologicalSpace

instance [TopologicalSpace R] [T2Space R] : T2Space (Matrix m n R) :=
  Pi.t2Space

/-- The topology on finite matrices over a discrete space is discrete. -/
instance [TopologicalSpace R] [Finite m] [Finite n] [DiscreteTopology R] :
    DiscreteTopology (Matrix m n R) :=
  Pi.discreteTopology

section Set

theorem IsOpen.matrix [Finite m] [Finite n]
    [TopologicalSpace R] {S : Set R} (hS : IsOpen S) :
    IsOpen (S.matrix : Set (Matrix m n R)) :=
  Set.matrix_eq_pi ▸
    (isOpen_set_pi Set.finite_univ fun _ _ =>
    isOpen_set_pi Set.finite_univ fun _ _ => hS).preimage continuous_id

theorem IsCompact.matrix [TopologicalSpace R] {S : Set R} (hS : IsCompact S) :
    IsCompact (S.matrix : Set (Matrix m n R)) :=
  isCompact_pi_infinite fun _ => isCompact_pi_infinite fun _ => hS

end Set

/-! ### Lemmas about continuity of operations -/

section Continuity

variable [TopologicalSpace X] [TopologicalSpace R]

instance [SMul α R] [ContinuousConstSMul α R] : ContinuousConstSMul α (Matrix m n R) :=
  inferInstanceAs (ContinuousConstSMul α (m → n → R))

instance [TopologicalSpace α] [SMul α R] [ContinuousSMul α R] : ContinuousSMul α (Matrix m n R) :=
  inferInstanceAs (ContinuousSMul α (m → n → R))

instance [Add R] [ContinuousAdd R] : ContinuousAdd (Matrix m n R) :=
  Pi.continuousAdd

instance [Neg R] [ContinuousNeg R] : ContinuousNeg (Matrix m n R) :=
  Pi.continuousNeg

instance [AddGroup R] [IsTopologicalAddGroup R] : IsTopologicalAddGroup (Matrix m n R) :=
  Pi.topologicalAddGroup

/-- To show a function into matrices is continuous it suffices to show the coefficients of the
resulting matrix are continuous -/
@[continuity]
theorem continuous_matrix [TopologicalSpace α] {f : α → Matrix m n R}
    (h : ∀ i j, Continuous fun a => f a i j) : Continuous f :=
  continuous_pi fun _ => continuous_pi fun _ => h _ _

theorem Continuous.matrix_elem {A : X → Matrix m n R} (hA : Continuous A) (i : m) (j : n) :
    Continuous fun x => A x i j :=
  (continuous_apply_apply i j).comp hA

@[continuity, fun_prop]
theorem Continuous.matrix_map [TopologicalSpace S] {A : X → Matrix m n S} {f : S → R}
    (hA : Continuous A) (hf : Continuous f) : Continuous fun x => (A x).map f :=
  continuous_matrix fun _ _ => hf.comp <| hA.matrix_elem _ _

@[continuity, fun_prop]
theorem Continuous.matrix_transpose {A : X → Matrix m n R} (hA : Continuous A) :
    Continuous fun x => (A x)ᵀ :=
  continuous_matrix fun i j => hA.matrix_elem j i

@[continuity, fun_prop]
theorem Continuous.matrix_conjTranspose [Star R] [ContinuousStar R] {A : X → Matrix m n R}
    (hA : Continuous A) : Continuous fun x => (A x)ᴴ :=
  hA.matrix_transpose.matrix_map continuous_star

instance [Star R] [ContinuousStar R] : ContinuousStar (Matrix m m R) :=
  ⟨continuous_id.matrix_conjTranspose⟩

@[continuity, fun_prop]
theorem Continuous.matrix_replicateCol {ι : Type*} {A : X → n → R} (hA : Continuous A) :
    Continuous fun x => replicateCol ι (A x) :=
  continuous_matrix fun i _ => (continuous_apply i).comp hA

@[deprecated (since := "2025-03-15")] alias Continuous.matrix_col := Continuous.matrix_replicateCol

@[continuity, fun_prop]
theorem Continuous.matrix_replicateRow {ι : Type*} {A : X → n → R} (hA : Continuous A) :
    Continuous fun x => replicateRow ι (A x) :=
  continuous_matrix fun _ _ => (continuous_apply _).comp hA

@[deprecated (since := "2025-03-15")] alias Continuous.matrix_row := Continuous.matrix_replicateRow

@[continuity, fun_prop]
theorem Continuous.matrix_diagonal [Zero R] [DecidableEq n] {A : X → n → R} (hA : Continuous A) :
    Continuous fun x => diagonal (A x) :=
  continuous_matrix fun i _ => ((continuous_apply i).comp hA).if_const _ continuous_zero

@[continuity, fun_prop]
protected theorem Continuous.dotProduct [Fintype n] [Mul R] [AddCommMonoid R] [ContinuousAdd R]
    [ContinuousMul R] {A : X → n → R} {B : X → n → R} (hA : Continuous A) (hB : Continuous B) :
    Continuous fun x => A x ⬝ᵥ B x := by
  dsimp only [dotProduct]
  fun_prop

@[deprecated (since := "2025-05-09")]
alias Continuous.matrix_dotProduct := Continuous.dotProduct

/-- For square matrices the usual `continuous_mul` can be used. -/
@[continuity, fun_prop]
theorem Continuous.matrix_mul [Fintype n] [Mul R] [AddCommMonoid R] [ContinuousAdd R]
    [ContinuousMul R] {A : X → Matrix m n R} {B : X → Matrix n p R} (hA : Continuous A)
    (hB : Continuous B) : Continuous fun x => A x * B x :=
  continuous_matrix fun _ _ =>
    continuous_finset_sum _ fun _ _ => (hA.matrix_elem _ _).mul (hB.matrix_elem _ _)

instance [Fintype n] [Mul R] [AddCommMonoid R] [ContinuousAdd R] [ContinuousMul R] :
    ContinuousMul (Matrix n n R) :=
  ⟨continuous_fst.matrix_mul continuous_snd⟩

instance [Fintype n] [NonUnitalNonAssocSemiring R] [IsTopologicalSemiring R] :
    IsTopologicalSemiring (Matrix n n R) where

instance Matrix.topologicalRing [Fintype n] [NonUnitalNonAssocRing R] [IsTopologicalRing R] :
    IsTopologicalRing (Matrix n n R) where

@[continuity, fun_prop]
theorem Continuous.matrix_vecMulVec [Mul R] [ContinuousMul R] {A : X → m → R} {B : X → n → R}
    (hA : Continuous A) (hB : Continuous B) : Continuous fun x => vecMulVec (A x) (B x) :=
  continuous_matrix fun _ _ => ((continuous_apply _).comp hA).mul ((continuous_apply _).comp hB)

@[continuity, fun_prop]
theorem Continuous.matrix_mulVec [NonUnitalNonAssocSemiring R] [ContinuousAdd R] [ContinuousMul R]
    [Fintype n] {A : X → Matrix m n R} {B : X → n → R} (hA : Continuous A) (hB : Continuous B) :
    Continuous fun x => A x *ᵥ B x :=
  continuous_pi fun i => ((continuous_apply i).comp hA).dotProduct hB

@[continuity, fun_prop]
theorem Continuous.matrix_vecMul [NonUnitalNonAssocSemiring R] [ContinuousAdd R] [ContinuousMul R]
    [Fintype m] {A : X → m → R} {B : X → Matrix m n R} (hA : Continuous A) (hB : Continuous B) :
    Continuous fun x => A x ᵥ* B x :=
  continuous_pi fun _i => hA.dotProduct <| continuous_pi fun _j => hB.matrix_elem _ _

@[continuity, fun_prop]
theorem Continuous.matrix_submatrix {A : X → Matrix l n R} (hA : Continuous A) (e₁ : m → l)
    (e₂ : p → n) : Continuous fun x => (A x).submatrix e₁ e₂ :=
  continuous_matrix fun _i _j => hA.matrix_elem _ _

@[continuity, fun_prop]
theorem Continuous.matrix_reindex {A : X → Matrix l n R} (hA : Continuous A) (e₁ : l ≃ m)
    (e₂ : n ≃ p) : Continuous fun x => reindex e₁ e₂ (A x) :=
  hA.matrix_submatrix _ _

@[continuity, fun_prop]
theorem Continuous.matrix_diag {A : X → Matrix n n R} (hA : Continuous A) :
    Continuous fun x => Matrix.diag (A x) :=
  continuous_pi fun _ => hA.matrix_elem _ _

-- note this doesn't elaborate well from the above
theorem continuous_matrix_diag : Continuous (Matrix.diag : Matrix n n R → n → R) :=
  show Continuous fun x : Matrix n n R => Matrix.diag x from continuous_id.matrix_diag

@[continuity, fun_prop]
theorem Continuous.matrix_trace [Fintype n] [AddCommMonoid R] [ContinuousAdd R]
    {A : X → Matrix n n R} (hA : Continuous A) : Continuous fun x => trace (A x) :=
  continuous_finset_sum _ fun _ _ => hA.matrix_elem _ _

@[continuity, fun_prop]
theorem Continuous.matrix_det [Fintype n] [DecidableEq n] [CommRing R] [IsTopologicalRing R]
    {A : X → Matrix n n R} (hA : Continuous A) : Continuous fun x => (A x).det := by
  simp_rw [Matrix.det_apply]
  refine continuous_finset_sum _ fun l _ => Continuous.const_smul ?_ _
  exact continuous_finset_prod _ fun l _ => hA.matrix_elem _ _

@[continuity, fun_prop]
theorem Continuous.matrix_updateCol [DecidableEq n] (i : n) {A : X → Matrix m n R}
    {B : X → m → R} (hA : Continuous A) (hB : Continuous B) :
    Continuous fun x => (A x).updateCol i (B x) :=
  continuous_matrix fun _j k =>
    (continuous_apply k).comp <|
      ((continuous_apply _).comp hA).update i ((continuous_apply _).comp hB)

@[continuity, fun_prop]
theorem Continuous.matrix_updateRow [DecidableEq m] (i : m) {A : X → Matrix m n R} {B : X → n → R}
    (hA : Continuous A) (hB : Continuous B) : Continuous fun x => (A x).updateRow i (B x) :=
  hA.update i hB

@[continuity, fun_prop]
theorem Continuous.matrix_cramer [Fintype n] [DecidableEq n] [CommRing R] [IsTopologicalRing R]
    {A : X → Matrix n n R} {B : X → n → R} (hA : Continuous A) (hB : Continuous B) :
    Continuous fun x => cramer (A x) (B x) :=
  continuous_pi fun _ => (hA.matrix_updateCol _ hB).matrix_det

@[continuity, fun_prop]
theorem Continuous.matrix_adjugate [Fintype n] [DecidableEq n] [CommRing R] [IsTopologicalRing R]
    {A : X → Matrix n n R} (hA : Continuous A) : Continuous fun x => (A x).adjugate :=
  continuous_matrix fun _j k =>
    (hA.matrix_transpose.matrix_updateCol k continuous_const).matrix_det

/-- When `Ring.inverse` is continuous at the determinant (such as in a `NormedRing`, or a
topological field), so is `Matrix.inv`. -/
theorem continuousAt_matrix_inv [Fintype n] [DecidableEq n] [CommRing R] [IsTopologicalRing R]
    (A : Matrix n n R) (h : ContinuousAt Ring.inverse A.det) : ContinuousAt Inv.inv A :=
  (h.comp continuous_id.matrix_det.continuousAt).smul continuous_id.matrix_adjugate.continuousAt

namespace Topology

variable {m n R S : Type*} [TopologicalSpace R] [TopologicalSpace S] {f : R → S}

lemma IsInducing.matrix_map (hf : IsInducing f) :
    IsInducing (map · f : Matrix m n R → Matrix m n S) :=
  IsInducing.piMap fun _ : m ↦ (IsInducing.piMap fun _ : n ↦ hf)

lemma IsEmbedding.matrix_map (hf : IsEmbedding f) :
    IsEmbedding (map · f : Matrix m n R → Matrix m n S) :=
  IsEmbedding.piMap fun _ : m ↦ (IsEmbedding.piMap fun _ : n ↦ hf)

lemma IsClosedEmbedding.matrix_map (hf : IsClosedEmbedding f) :
    IsClosedEmbedding (map · f : Matrix m n R → Matrix m n S) :=
  IsClosedEmbedding.piMap fun _ : m ↦ (IsClosedEmbedding.piMap fun _ : n ↦ hf)

lemma IsOpenEmbedding.matrix_map [Finite m] [Finite n] (hf : IsOpenEmbedding f) :
    IsOpenEmbedding (map · f : Matrix m n R → Matrix m n S) :=
  IsOpenEmbedding.piMap fun _ : m ↦ (IsOpenEmbedding.piMap fun _ : n ↦ hf)

end Topology

-- lemmas about functions in `Data/Matrix/Block.lean`
section BlockMatrices

@[continuity, fun_prop]
theorem Continuous.matrix_fromBlocks {A : X → Matrix n l R} {B : X → Matrix n m R}
    {C : X → Matrix p l R} {D : X → Matrix p m R} (hA : Continuous A) (hB : Continuous B)
    (hC : Continuous C) (hD : Continuous D) :
    Continuous fun x => Matrix.fromBlocks (A x) (B x) (C x) (D x) :=
  continuous_matrix <| by
    rintro (i | i) (j | j) <;> refine Continuous.matrix_elem ?_ i j <;> assumption

@[continuity, fun_prop]
theorem Continuous.matrix_blockDiagonal [Zero R] [DecidableEq p] {A : X → p → Matrix m n R}
    (hA : Continuous A) : Continuous fun x => blockDiagonal (A x) :=
  continuous_matrix fun ⟨i₁, i₂⟩ ⟨j₁, _j₂⟩ =>
    (((continuous_apply i₂).comp hA).matrix_elem i₁ j₁).if_const _ continuous_zero

@[continuity, fun_prop]
theorem Continuous.matrix_blockDiag {A : X → Matrix (m × p) (n × p) R} (hA : Continuous A) :
    Continuous fun x => blockDiag (A x) :=
  continuous_pi fun _i => continuous_matrix fun _j _k => hA.matrix_elem _ _

@[continuity, fun_prop]
theorem Continuous.matrix_blockDiagonal' [Zero R] [DecidableEq l]
    {A : X → ∀ i, Matrix (m' i) (n' i) R} (hA : Continuous A) :
    Continuous fun x => blockDiagonal' (A x) :=
  continuous_matrix fun ⟨i₁, i₂⟩ ⟨j₁, j₂⟩ => by
    dsimp only [blockDiagonal'_apply']
    split_ifs with h
    · subst h
      exact ((continuous_apply i₁).comp hA).matrix_elem i₂ j₂
    · exact continuous_const

@[continuity, fun_prop]
theorem Continuous.matrix_blockDiag'
    {A : X → Matrix (Σ i, m' i) (Σ i, n' i) R} (hA : Continuous A) :
    Continuous fun x => blockDiag' (A x) :=
  continuous_pi fun _i => continuous_matrix fun _j _k => hA.matrix_elem _ _

end BlockMatrices

end Continuity

/-! ### Lemmas about infinite sums -/


section tsum

variable [AddCommMonoid R] [TopologicalSpace R] {L : SummationFilter X}

theorem HasSum.matrix_transpose {f : X → Matrix m n R} {a : Matrix m n R} (hf : HasSum f a L) :
    HasSum (fun x => (f x)ᵀ) aᵀ L :=
  (hf.map (Matrix.transposeAddEquiv m n R) continuous_id.matrix_transpose :)

theorem Summable.matrix_transpose {f : X → Matrix m n R} (hf : Summable f L) :
    Summable (fun x => (f x)ᵀ) L :=
  hf.hasSum.matrix_transpose.summable

@[simp]
theorem summable_matrix_transpose {f : X → Matrix m n R} :
    (Summable (fun x => (f x)ᵀ) L) ↔ Summable f L :=
  Summable.map_iff_of_equiv (Matrix.transposeAddEquiv m n R)
    continuous_id.matrix_transpose continuous_id.matrix_transpose

<<<<<<< HEAD
theorem Matrix.transpose_tsum [L.NeBot] [T2Space R] {f : X → Matrix m n R} :
    (∑'[L] x, f x)ᵀ = ∑'[L] x, (f x)ᵀ := by
  by_cases hf : Summable f L
  · exact hf.hasSum.matrix_transpose.tsum_eq.symm
  · have hft := summable_matrix_transpose.not.mpr hf
    rw [tsum_eq_zero_of_not_summable hf, tsum_eq_zero_of_not_summable hft, transpose_zero]
=======
theorem Matrix.transpose_tsum [T2Space R] {f : X → Matrix m n R} :
    (∑'[L] x, f x)ᵀ = ∑'[L] x, (f x)ᵀ :=
  Function.LeftInverse.map_tsum f (g := transposeAddEquiv m n R) continuous_id.matrix_transpose
    continuous_id.matrix_transpose transpose_transpose
>>>>>>> cc0d5cbb

theorem HasSum.matrix_conjTranspose [StarAddMonoid R] [ContinuousStar R] {f : X → Matrix m n R}
    {a : Matrix m n R} (hf : HasSum f a L) : HasSum (fun x => (f x)ᴴ) aᴴ L :=
  (hf.map (Matrix.conjTransposeAddEquiv m n R) continuous_id.matrix_conjTranspose :)

theorem Summable.matrix_conjTranspose [StarAddMonoid R] [ContinuousStar R] {f : X → Matrix m n R}
    (hf : Summable f L) : Summable (fun x => (f x)ᴴ) L :=
  hf.hasSum.matrix_conjTranspose.summable

@[simp]
theorem summable_matrix_conjTranspose [StarAddMonoid R] [ContinuousStar R] {f : X → Matrix m n R} :
    (Summable (fun x => (f x)ᴴ) L) ↔ Summable f L :=
  Summable.map_iff_of_equiv (Matrix.conjTransposeAddEquiv m n R)
    continuous_id.matrix_conjTranspose continuous_id.matrix_conjTranspose

<<<<<<< HEAD
theorem Matrix.conjTranspose_tsum [L.NeBot] [StarAddMonoid R] [ContinuousStar R] [T2Space R]
    {f : X → Matrix m n R} : (∑'[L] x, f x)ᴴ = ∑'[L] x, (f x)ᴴ := by
  by_cases hf : Summable f L
  · exact hf.hasSum.matrix_conjTranspose.tsum_eq.symm
  · have hft := summable_matrix_conjTranspose.not.mpr hf
    rw [tsum_eq_zero_of_not_summable hf, tsum_eq_zero_of_not_summable hft, conjTranspose_zero]
=======
theorem Matrix.conjTranspose_tsum [StarAddMonoid R] [ContinuousStar R] [T2Space R]
    {f : X → Matrix m n R} : (∑'[L] x, f x)ᴴ = ∑'[L] x, (f x)ᴴ :=
  Function.LeftInverse.map_tsum f (g := conjTransposeAddEquiv m n R)
    continuous_id.matrix_conjTranspose continuous_id.matrix_conjTranspose
    conjTranspose_conjTranspose
>>>>>>> cc0d5cbb

theorem HasSum.matrix_diagonal [DecidableEq n] {f : X → n → R} {a : n → R} (hf : HasSum f a L) :
    HasSum (fun x => diagonal (f x)) (diagonal a) L :=
  hf.map (diagonalAddMonoidHom n R) continuous_id.matrix_diagonal

theorem Summable.matrix_diagonal [DecidableEq n] {f : X → n → R} (hf : Summable f L) :
    Summable (fun x => diagonal (f x)) L :=
  hf.hasSum.matrix_diagonal.summable

@[simp]
theorem summable_matrix_diagonal [DecidableEq n] {f : X → n → R} :
    (Summable (fun x => diagonal (f x)) L) ↔ Summable f L :=
  Summable.map_iff_of_leftInverse (Matrix.diagonalAddMonoidHom n R) (Matrix.diagAddMonoidHom n R)
    continuous_id.matrix_diagonal continuous_matrix_diag fun A => diag_diagonal A

<<<<<<< HEAD
theorem Matrix.diagonal_tsum [L.NeBot] [DecidableEq n] [T2Space R] {f : X → n → R} :
    diagonal (∑'[L] x, f x) = ∑'[L] x, diagonal (f x) := by
  by_cases hf : Summable f L
  · exact hf.hasSum.matrix_diagonal.tsum_eq.symm
  · have hft := summable_matrix_diagonal.not.mpr hf
    rw [tsum_eq_zero_of_not_summable hf, tsum_eq_zero_of_not_summable hft]
    exact diagonal_zero
=======
theorem Matrix.diagonal_tsum [DecidableEq n] [T2Space R] {f : X → n → R} :
    diagonal (∑'[L] x, f x) = ∑'[L] x, diagonal (f x) :=
  Function.LeftInverse.map_tsum f (g := diagonalAddMonoidHom n R)
    continuous_id.matrix_diagonal continuous_matrix_diag diag_diagonal
>>>>>>> cc0d5cbb

theorem HasSum.matrix_diag {f : X → Matrix n n R} {a : Matrix n n R} (hf : HasSum f a L) :
    HasSum (fun x => diag (f x)) (diag a) L :=
  hf.map (diagAddMonoidHom n R) continuous_matrix_diag

theorem Summable.matrix_diag {f : X → Matrix n n R} (hf : Summable f L) :
    Summable (fun x => diag (f x)) L :=
  hf.hasSum.matrix_diag.summable

section BlockMatrices

theorem HasSum.matrix_blockDiagonal [DecidableEq p] {f : X → p → Matrix m n R}
    {a : p → Matrix m n R} (hf : HasSum f a L) :
    HasSum (fun x => blockDiagonal (f x)) (blockDiagonal a) L :=
  hf.map (blockDiagonalAddMonoidHom m n p R) continuous_id.matrix_blockDiagonal

theorem Summable.matrix_blockDiagonal [DecidableEq p] {f : X → p → Matrix m n R}
    (hf : Summable f L) : Summable (fun x => blockDiagonal (f x)) L :=
  hf.hasSum.matrix_blockDiagonal.summable

theorem summable_matrix_blockDiagonal [DecidableEq p] {f : X → p → Matrix m n R} :
    (Summable (fun x => blockDiagonal (f x)) L) ↔ Summable f L :=
  Summable.map_iff_of_leftInverse (blockDiagonalAddMonoidHom m n p R)
    (blockDiagAddMonoidHom m n p R) continuous_id.matrix_blockDiagonal
    continuous_id.matrix_blockDiag fun A => blockDiag_blockDiagonal A

<<<<<<< HEAD
theorem Matrix.blockDiagonal_tsum [L.NeBot] [DecidableEq p] [T2Space R] {f : X → p → Matrix m n R} :
    blockDiagonal (∑'[L] x, f x) = ∑'[L] x, blockDiagonal (f x) := by
  by_cases hf : Summable f L
  · exact hf.hasSum.matrix_blockDiagonal.tsum_eq.symm
  · have hft := summable_matrix_blockDiagonal.not.mpr hf
    rw [tsum_eq_zero_of_not_summable hf, tsum_eq_zero_of_not_summable hft]
    exact blockDiagonal_zero
=======
theorem Matrix.blockDiagonal_tsum [DecidableEq p] [T2Space R] {f : X → p → Matrix m n R} :
    blockDiagonal (∑'[L] x, f x) = ∑'[L] x, blockDiagonal (f x) :=
  Function.LeftInverse.map_tsum (g := blockDiagonalAddMonoidHom m n p R) f
    continuous_id.matrix_blockDiagonal continuous_id.matrix_blockDiag blockDiag_blockDiagonal
>>>>>>> cc0d5cbb

theorem HasSum.matrix_blockDiag {f : X → Matrix (m × p) (n × p) R} {a : Matrix (m × p) (n × p) R}
    (hf : HasSum f a L) : HasSum (fun x => blockDiag (f x)) (blockDiag a) L :=
  (hf.map (blockDiagAddMonoidHom m n p R) <| Continuous.matrix_blockDiag continuous_id :)

theorem Summable.matrix_blockDiag {f : X → Matrix (m × p) (n × p) R} (hf : Summable f L) :
    Summable (fun x => blockDiag (f x)) L :=
  hf.hasSum.matrix_blockDiag.summable

theorem HasSum.matrix_blockDiagonal' [DecidableEq l] {f : X → ∀ i, Matrix (m' i) (n' i) R}
    {a : ∀ i, Matrix (m' i) (n' i) R} (hf : HasSum f a L) :
    HasSum (fun x => blockDiagonal' (f x)) (blockDiagonal' a) L :=
  hf.map (blockDiagonal'AddMonoidHom m' n' R) continuous_id.matrix_blockDiagonal'

theorem Summable.matrix_blockDiagonal' [DecidableEq l] {f : X → ∀ i, Matrix (m' i) (n' i) R}
    (hf : Summable f L) : Summable (fun x => blockDiagonal' (f x)) L :=
  hf.hasSum.matrix_blockDiagonal'.summable

theorem summable_matrix_blockDiagonal' [DecidableEq l] {f : X → ∀ i, Matrix (m' i) (n' i) R} :
    (Summable (fun x => blockDiagonal' (f x)) L) ↔ Summable f L :=
  Summable.map_iff_of_leftInverse (blockDiagonal'AddMonoidHom m' n' R)
    (blockDiag'AddMonoidHom m' n' R) continuous_id.matrix_blockDiagonal'
    continuous_id.matrix_blockDiag' fun A => blockDiag'_blockDiagonal' A

theorem Matrix.blockDiagonal'_tsum [L.NeBot] [DecidableEq l] [T2Space R]
    {f : X → ∀ i, Matrix (m' i) (n' i) R} :
<<<<<<< HEAD
    blockDiagonal' (∑'[L] x, f x) = ∑'[L] x, blockDiagonal' (f x) := by
  by_cases hf : Summable f L
  · exact hf.hasSum.matrix_blockDiagonal'.tsum_eq.symm
  · have hft := summable_matrix_blockDiagonal'.not.mpr hf
    rw [tsum_eq_zero_of_not_summable hf, tsum_eq_zero_of_not_summable hft]
    exact blockDiagonal'_zero
=======
    blockDiagonal' (∑'[L] x, f x) = ∑'[L] x, blockDiagonal' (f x) :=
  Function.LeftInverse.map_tsum (g := blockDiagonal'AddMonoidHom m' n' R) f
    continuous_id.matrix_blockDiagonal' continuous_id.matrix_blockDiag' blockDiag'_blockDiagonal'
>>>>>>> cc0d5cbb

theorem HasSum.matrix_blockDiag' {f : X → Matrix (Σ i, m' i) (Σ i, n' i) R}
    {a : Matrix (Σ i, m' i) (Σ i, n' i) R} (hf : HasSum f a L) :
    HasSum (fun x => blockDiag' (f x)) (blockDiag' a) L :=
  hf.map (blockDiag'AddMonoidHom m' n' R) continuous_id.matrix_blockDiag'

theorem Summable.matrix_blockDiag' {f : X → Matrix (Σ i, m' i) (Σ i, n' i) R} (hf : Summable f L) :
    Summable (fun x => blockDiag' (f x)) L :=
  hf.hasSum.matrix_blockDiag'.summable

end BlockMatrices

end tsum

/-! ### Lemmas about matrix groups -/

section MatrixGroups

variable [Fintype n] [DecidableEq n]
  [CommRing R] [TopologicalSpace R] [IsTopologicalRing R]

namespace Matrix.GeneralLinearGroup

/-- The determinant is continuous as a map from the general linear group to the units. -/
@[continuity, fun_prop] protected lemma continuous_det :
    Continuous (det : GL n R → Rˣ) := by
  simp_rw [Units.continuous_iff, ← map_inv]
  constructor <;> fun_prop

end Matrix.GeneralLinearGroup

namespace Matrix.SpecialLinearGroup

local notation "SL" => SpecialLinearGroup

omit [IsTopologicalRing R] in
instance : TopologicalSpace (SpecialLinearGroup n R) :=
  instTopologicalSpaceSubtype

/-- If `R` is a commutative ring with the discrete topology, then `SL(n, R)` has the discrete
topology. -/
instance [DiscreteTopology R] : DiscreteTopology (SL n R) :=
  instDiscreteTopologySubtype

/-- The special linear group over a topological ring is a topological group. -/
instance topologicalGroup : IsTopologicalGroup (SL n R) where
  continuous_inv := by simpa [continuous_induced_rng] using continuous_induced_dom.matrix_adjugate
  continuous_mul := by simpa only [continuous_induced_rng] using
    (continuous_induced_dom.comp continuous_fst).mul (continuous_induced_dom.comp continuous_snd)

section toGL -- results on the map from `SL` to `GL`

/-- The natural map from `SL n A` to `GL n A` is continuous. -/
lemma continuous_toGL : Continuous (toGL : SL n R → GL n R) := by
  simp_rw [Units.continuous_iff, ← map_inv]
  constructor <;> fun_prop

/-- The natural map from `SL n A` to `GL n A` is inducing, i.e. the topology on
`SL n A` is the pullback of the topology from `GL n A`. -/
lemma isInducing_toGL : Topology.IsInducing (toGL : SL n R → GL n R) :=
  .of_comp continuous_toGL Units.continuous_val (Topology.IsInducing.induced _)

/-- The natural map from `SL n A` in `GL n A` is an embedding, i.e. it is an injection and
the topology on `SL n A` coincides with the subspace topology from `GL n A`. -/
lemma isEmbedding_toGL : Topology.IsEmbedding (toGL : SL n R → GL n R) :=
  ⟨isInducing_toGL, toGL_injective⟩

theorem range_toGL {A : Type*} [CommRing A] :
    Set.range (toGL : SL n A → GL n A) = GeneralLinearGroup.det ⁻¹' {1} := by
  ext x
  simpa [Units.ext_iff] using ⟨fun ⟨y, hy⟩ ↦ by simp [← hy], fun hx ↦ ⟨⟨x, hx⟩, rfl⟩⟩

/-- The natural inclusion of `SL n A` in `GL n A` is a closed embedding. -/
lemma isClosedEmbedding_toGL [T0Space R] : Topology.IsClosedEmbedding (toGL : SL n R → GL n R) :=
  ⟨isEmbedding_toGL, by simpa [range_toGL] using isClosed_singleton.preimage <| by fun_prop⟩

end toGL

section mapGL

variable {n : Type*} [Fintype n] [DecidableEq n]
  {A B : Type*} [CommRing A] [CommRing B] [Algebra A B]
  [TopologicalSpace A] [TopologicalSpace B] [IsTopologicalRing B]

lemma isInducing_mapGL (h : Topology.IsInducing (algebraMap A B)) :
    Topology.IsInducing (mapGL B : SL n A → GL n B) := by
  -- TODO: add `IsInducing.units_map` and deduce `IsInducing.generalLinearGroup_map`
  refine isInducing_toGL.comp ?_
  refine .of_comp ?_ continuous_induced_dom (h.matrix_map.comp (Topology.IsInducing.induced _))
  rw [continuous_induced_rng]
  exact continuous_subtype_val.matrix_map h.continuous

lemma isEmbedding_mapGL (h : Topology.IsEmbedding (algebraMap A B)) :
    Topology.IsEmbedding (mapGL B : SL n A → GL n B) :=
  haveI : FaithfulSMul A B := (faithfulSMul_iff_algebraMap_injective _ _).mpr h.2
  ⟨isInducing_mapGL h.isInducing, mapGL_injective⟩

end mapGL

end Matrix.SpecialLinearGroup

end MatrixGroups<|MERGE_RESOLUTION|>--- conflicted
+++ resolved
@@ -330,19 +330,10 @@
   Summable.map_iff_of_equiv (Matrix.transposeAddEquiv m n R)
     continuous_id.matrix_transpose continuous_id.matrix_transpose
 
-<<<<<<< HEAD
-theorem Matrix.transpose_tsum [L.NeBot] [T2Space R] {f : X → Matrix m n R} :
-    (∑'[L] x, f x)ᵀ = ∑'[L] x, (f x)ᵀ := by
-  by_cases hf : Summable f L
-  · exact hf.hasSum.matrix_transpose.tsum_eq.symm
-  · have hft := summable_matrix_transpose.not.mpr hf
-    rw [tsum_eq_zero_of_not_summable hf, tsum_eq_zero_of_not_summable hft, transpose_zero]
-=======
 theorem Matrix.transpose_tsum [T2Space R] {f : X → Matrix m n R} :
     (∑'[L] x, f x)ᵀ = ∑'[L] x, (f x)ᵀ :=
   Function.LeftInverse.map_tsum f (g := transposeAddEquiv m n R) continuous_id.matrix_transpose
     continuous_id.matrix_transpose transpose_transpose
->>>>>>> cc0d5cbb
 
 theorem HasSum.matrix_conjTranspose [StarAddMonoid R] [ContinuousStar R] {f : X → Matrix m n R}
     {a : Matrix m n R} (hf : HasSum f a L) : HasSum (fun x => (f x)ᴴ) aᴴ L :=
@@ -358,20 +349,11 @@
   Summable.map_iff_of_equiv (Matrix.conjTransposeAddEquiv m n R)
     continuous_id.matrix_conjTranspose continuous_id.matrix_conjTranspose
 
-<<<<<<< HEAD
-theorem Matrix.conjTranspose_tsum [L.NeBot] [StarAddMonoid R] [ContinuousStar R] [T2Space R]
-    {f : X → Matrix m n R} : (∑'[L] x, f x)ᴴ = ∑'[L] x, (f x)ᴴ := by
-  by_cases hf : Summable f L
-  · exact hf.hasSum.matrix_conjTranspose.tsum_eq.symm
-  · have hft := summable_matrix_conjTranspose.not.mpr hf
-    rw [tsum_eq_zero_of_not_summable hf, tsum_eq_zero_of_not_summable hft, conjTranspose_zero]
-=======
 theorem Matrix.conjTranspose_tsum [StarAddMonoid R] [ContinuousStar R] [T2Space R]
     {f : X → Matrix m n R} : (∑'[L] x, f x)ᴴ = ∑'[L] x, (f x)ᴴ :=
   Function.LeftInverse.map_tsum f (g := conjTransposeAddEquiv m n R)
     continuous_id.matrix_conjTranspose continuous_id.matrix_conjTranspose
     conjTranspose_conjTranspose
->>>>>>> cc0d5cbb
 
 theorem HasSum.matrix_diagonal [DecidableEq n] {f : X → n → R} {a : n → R} (hf : HasSum f a L) :
     HasSum (fun x => diagonal (f x)) (diagonal a) L :=
@@ -387,20 +369,10 @@
   Summable.map_iff_of_leftInverse (Matrix.diagonalAddMonoidHom n R) (Matrix.diagAddMonoidHom n R)
     continuous_id.matrix_diagonal continuous_matrix_diag fun A => diag_diagonal A
 
-<<<<<<< HEAD
-theorem Matrix.diagonal_tsum [L.NeBot] [DecidableEq n] [T2Space R] {f : X → n → R} :
-    diagonal (∑'[L] x, f x) = ∑'[L] x, diagonal (f x) := by
-  by_cases hf : Summable f L
-  · exact hf.hasSum.matrix_diagonal.tsum_eq.symm
-  · have hft := summable_matrix_diagonal.not.mpr hf
-    rw [tsum_eq_zero_of_not_summable hf, tsum_eq_zero_of_not_summable hft]
-    exact diagonal_zero
-=======
 theorem Matrix.diagonal_tsum [DecidableEq n] [T2Space R] {f : X → n → R} :
     diagonal (∑'[L] x, f x) = ∑'[L] x, diagonal (f x) :=
   Function.LeftInverse.map_tsum f (g := diagonalAddMonoidHom n R)
     continuous_id.matrix_diagonal continuous_matrix_diag diag_diagonal
->>>>>>> cc0d5cbb
 
 theorem HasSum.matrix_diag {f : X → Matrix n n R} {a : Matrix n n R} (hf : HasSum f a L) :
     HasSum (fun x => diag (f x)) (diag a) L :=
@@ -427,20 +399,10 @@
     (blockDiagAddMonoidHom m n p R) continuous_id.matrix_blockDiagonal
     continuous_id.matrix_blockDiag fun A => blockDiag_blockDiagonal A
 
-<<<<<<< HEAD
-theorem Matrix.blockDiagonal_tsum [L.NeBot] [DecidableEq p] [T2Space R] {f : X → p → Matrix m n R} :
-    blockDiagonal (∑'[L] x, f x) = ∑'[L] x, blockDiagonal (f x) := by
-  by_cases hf : Summable f L
-  · exact hf.hasSum.matrix_blockDiagonal.tsum_eq.symm
-  · have hft := summable_matrix_blockDiagonal.not.mpr hf
-    rw [tsum_eq_zero_of_not_summable hf, tsum_eq_zero_of_not_summable hft]
-    exact blockDiagonal_zero
-=======
 theorem Matrix.blockDiagonal_tsum [DecidableEq p] [T2Space R] {f : X → p → Matrix m n R} :
     blockDiagonal (∑'[L] x, f x) = ∑'[L] x, blockDiagonal (f x) :=
   Function.LeftInverse.map_tsum (g := blockDiagonalAddMonoidHom m n p R) f
     continuous_id.matrix_blockDiagonal continuous_id.matrix_blockDiag blockDiag_blockDiagonal
->>>>>>> cc0d5cbb
 
 theorem HasSum.matrix_blockDiag {f : X → Matrix (m × p) (n × p) R} {a : Matrix (m × p) (n × p) R}
     (hf : HasSum f a L) : HasSum (fun x => blockDiag (f x)) (blockDiag a) L :=
@@ -467,18 +429,9 @@
 
 theorem Matrix.blockDiagonal'_tsum [L.NeBot] [DecidableEq l] [T2Space R]
     {f : X → ∀ i, Matrix (m' i) (n' i) R} :
-<<<<<<< HEAD
-    blockDiagonal' (∑'[L] x, f x) = ∑'[L] x, blockDiagonal' (f x) := by
-  by_cases hf : Summable f L
-  · exact hf.hasSum.matrix_blockDiagonal'.tsum_eq.symm
-  · have hft := summable_matrix_blockDiagonal'.not.mpr hf
-    rw [tsum_eq_zero_of_not_summable hf, tsum_eq_zero_of_not_summable hft]
-    exact blockDiagonal'_zero
-=======
     blockDiagonal' (∑'[L] x, f x) = ∑'[L] x, blockDiagonal' (f x) :=
   Function.LeftInverse.map_tsum (g := blockDiagonal'AddMonoidHom m' n' R) f
     continuous_id.matrix_blockDiagonal' continuous_id.matrix_blockDiag' blockDiag'_blockDiagonal'
->>>>>>> cc0d5cbb
 
 theorem HasSum.matrix_blockDiag' {f : X → Matrix (Σ i, m' i) (Σ i, n' i) R}
     {a : Matrix (Σ i, m' i) (Σ i, n' i) R} (hf : HasSum f a L) :
