--- conflicted
+++ resolved
@@ -290,13 +290,6 @@
 
 section discrete_union
 
-<<<<<<< HEAD
-=======
-lemma compl_mem_codiscrete_iff {S : Set X} :
-    Sᶜ ∈ codiscrete X ↔ IsClosed S ∧ DiscreteTopology ↑S := by
-  rw [mem_codiscrete, compl_compl, ← isDiscrete_iff_discreteTopology, isClosed_and_discrete_iff]
-
->>>>>>> 87c9cf0a
 /-- The union of two discrete closed subsets is discrete. -/
 theorem discreteTopology_union {S T : Set X} (hs : DiscreteTopology S) (ht : DiscreteTopology T)
     (hs' : IsClosed S) (ht' : IsClosed T) : DiscreteTopology ↑(S ∪ T) := by
