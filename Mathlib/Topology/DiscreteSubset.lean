/-
Copyright (c) 2023 Oliver Nash. All rights reserved.
Released under Apache 2.0 license as described in the file LICENSE.
Authors: Oliver Nash, Bhavik Mehta, Daniel Weber, Stefan Kebekus
-/
import Mathlib.Tactic.TautoSet
import Mathlib.Topology.Constructions
import Mathlib.Data.Set.Subset
import Mathlib.Topology.Separation.Basic

/-!
# Discrete subsets of topological spaces

This file contains various additional properties of discrete subsets of topological spaces.

## Discreteness and compact sets

Given a topological space `X` together with a subset `s ⊆ X`, there are two distinct concepts of
"discreteness" which may hold. These are:
  (i) Every point of `s` is isolated (i.e., the subset topology induced on `s` is the discrete
      topology).
 (ii) Every compact subset of `X` meets `s` only finitely often (i.e., the inclusion map `s → X`
      tends to the cocompact filter along the cofinite filter on `s`).

When `s` is closed, the two conditions are equivalent provided `X` is locally compact and T1,
see `IsClosed.tendsto_coe_cofinite_iff`.

### Main statements

* `tendsto_cofinite_cocompact_iff`:
* `IsClosed.tendsto_coe_cofinite_iff`:

## Co-discrete open sets

We define the filter `Filter.codiscreteWithin S`, which is the supremum of all `𝓝[S \ {x}] x`.
This is the filter of all open codiscrete sets within S. We also define `Filter.codiscrete` as
`Filter.codiscreteWithin univ`, which is the filter of all open codiscrete sets in the space.

-/

open Set Filter Function Topology

variable {X Y : Type*} [TopologicalSpace X] [TopologicalSpace Y] {f : X → Y}

theorem discreteTopology_subtype_iff {S : Set Y} :
    DiscreteTopology S ↔ ∀ x ∈ S, 𝓝[≠] x ⊓ 𝓟 S = ⊥ := by
  simp_rw [discreteTopology_iff_nhds_ne, SetCoe.forall', nhds_ne_subtype_eq_bot_iff]

lemma discreteTopology_subtype_iff' {S : Set Y} :
    DiscreteTopology S ↔ ∀ y ∈ S, ∃ U : Set Y, IsOpen U ∧ U ∩ S = {y} := by
  simp [← singletons_open_iff_discrete, isOpen_induced_iff, Set.ext_iff]
  grind

section cofinite_cocompact

omit [TopologicalSpace X] in
lemma tendsto_cofinite_cocompact_iff :
    Tendsto f cofinite (cocompact _) ↔ ∀ K, IsCompact K → Set.Finite (f ⁻¹' K) := by
  rw [hasBasis_cocompact.tendsto_right_iff]
  refine forall₂_congr (fun K _ ↦ ?_)
  simp only [mem_compl_iff, eventually_cofinite, not_not, preimage]

lemma Continuous.discrete_of_tendsto_cofinite_cocompact [T1Space X] [WeaklyLocallyCompactSpace Y]
    (hf' : Continuous f) (hf : Tendsto f cofinite (cocompact _)) :
    DiscreteTopology X := by
  refine singletons_open_iff_discrete.mp (fun x ↦ ?_)
  obtain ⟨K : Set Y, hK : IsCompact K, hK' : K ∈ 𝓝 (f x)⟩ := exists_compact_mem_nhds (f x)
  obtain ⟨U : Set Y, hU₁ : U ⊆ K, hU₂ : IsOpen U, hU₃ : f x ∈ U⟩ := mem_nhds_iff.mp hK'
  have hU₄ : Set.Finite (f⁻¹' U) :=
    Finite.subset (tendsto_cofinite_cocompact_iff.mp hf K hK) (preimage_mono hU₁)
  exact isOpen_singleton_of_finite_mem_nhds _ ((hU₂.preimage hf').mem_nhds hU₃) hU₄

lemma tendsto_cofinite_cocompact_of_discrete [DiscreteTopology X]
    (hf : Tendsto f (cocompact _) (cocompact _)) :
    Tendsto f cofinite (cocompact _) := by
  convert hf
  rw [cocompact_eq_cofinite X]

lemma IsClosed.tendsto_coe_cofinite_of_discreteTopology
    {s : Set X} (hs : IsClosed s) (_hs' : DiscreteTopology s) :
    Tendsto ((↑) : s → X) cofinite (cocompact _) :=
  tendsto_cofinite_cocompact_of_discrete hs.isClosedEmbedding_subtypeVal.tendsto_cocompact

lemma IsClosed.tendsto_coe_cofinite_iff [T1Space X] [WeaklyLocallyCompactSpace X]
    {s : Set X} (hs : IsClosed s) :
    Tendsto ((↑) : s → X) cofinite (cocompact _) ↔ DiscreteTopology s :=
  ⟨continuous_subtype_val.discrete_of_tendsto_cofinite_cocompact,
   fun _ ↦ hs.tendsto_coe_cofinite_of_discreteTopology inferInstance⟩

end cofinite_cocompact

section codiscrete_filter

/-- Criterion for a subset `S ⊆ X` to be closed and discrete in terms of the punctured
neighbourhood filter at an arbitrary point of `X`. (Compare `discreteTopology_subtype_iff`.) -/
theorem isClosed_and_discrete_iff {S : Set X} :
    IsClosed S ∧ DiscreteTopology S ↔ ∀ x, Disjoint (𝓝[≠] x) (𝓟 S) := by
  rw [discreteTopology_subtype_iff, isClosed_iff_clusterPt, ← forall_and]
  congrm (∀ x, ?_)
  rw [← not_imp_not, clusterPt_iff_not_disjoint, not_not, ← disjoint_iff]
  constructor <;> intro H
  · by_cases hx : x ∈ S
    exacts [H.2 hx, (H.1 hx).mono_left nhdsWithin_le_nhds]
  · refine ⟨fun hx ↦ ?_, fun _ ↦ H⟩
    simpa [disjoint_iff, nhdsWithin, inf_assoc, hx] using H

/-- The union of two discrete closed subsets is discrete. -/
theorem discreteTopology_union {S T : Set X} (hs : DiscreteTopology S) (ht : DiscreteTopology T)
    (hs' : IsClosed S) (ht' : IsClosed T) : DiscreteTopology ↑(S ∪ T) := by
  refine (isClosed_and_discrete_iff.mpr fun x ↦ ?_).2
  exact Filter.sup_principal ▸ (isClosed_and_discrete_iff.mp ⟨hs', hs⟩ x).sup_right
    (isClosed_and_discrete_iff.mp ⟨ht', ht⟩ x)

/-- The union of finitely many discrete closed subsets is discrete. -/
theorem discreteTopology_biUnion_finset {ι : Type*} {I : Finset ι} {s : ι → Set X}
    (hs : ∀ i ∈ I, DiscreteTopology (s i)) (hs' : ∀ i ∈ I, IsClosed (s i)) :
    DiscreteTopology (⋃ i ∈ I, s i) := by
  classical
  induction I using Finset.induction_on with
<<<<<<< HEAD
  | empty => rw [show ⋃ i ∈ ∅, s i = ∅ by simp]; infer_instance
  | insert a I _ IH =>
    rw [Finset.forall_mem_insert] at hs hs'
    rw [(by simp : ⋃ i ∈ insert a I, s i = s a ∪ ⋃ i ∈ I, s i)]
=======
  | empty => rw [biUnion_empty_finset]; infer_instance
  | insert a I _ IH =>
    rw [Finset.forall_mem_insert] at hs hs'
    rw [Finset.set_biUnion_insert]
>>>>>>> 5dbc1a57
    exact discreteTopology_union hs.1 (IH hs.2 hs'.2) hs'.1 (isClosed_biUnion_finset hs'.2)

/-- The union of finitely many discrete closed subsets is discrete. -/
theorem discreteTopology_iUnion_fintype {ι : Type*} [Fintype ι] {s : ι → Set X}
    (hs : ∀ i, DiscreteTopology (s i)) (hs' : ∀ i, IsClosed (s i)) :
    DiscreteTopology (⋃ i, s i) := by
  convert discreteTopology_biUnion_finset (I := .univ) (fun i _ ↦ hs i) (fun i _ ↦ hs' i) <;>
    simp

/-- The filter of sets with no accumulation points inside a set `S : Set X`, implemented
as the supremum over all punctured neighborhoods within `S`. -/
def Filter.codiscreteWithin (S : Set X) : Filter X := ⨆ x ∈ S, 𝓝[S \ {x}] x

lemma mem_codiscreteWithin {S T : Set X} :
    S ∈ codiscreteWithin T ↔ ∀ x ∈ T, Disjoint (𝓝[≠] x) (𝓟 (T \ S)) := by
  simp only [codiscreteWithin, mem_iSup, mem_nhdsWithin, disjoint_principal_right, subset_def,
    mem_diff, mem_inter_iff, mem_compl_iff]
  congr! 7 with x - u y
  tauto

/--
A set `s` is codiscrete within `U` iff `s ∪ Uᶜ` is a punctured neighborhood of every point in `U`.
-/
theorem mem_codiscreteWithin_iff_forall_mem_nhdsNE {S T : Set X} :
    S ∈ codiscreteWithin T ↔ ∀ x ∈ T, S ∪ Tᶜ ∈ 𝓝[≠] x := by
  simp_rw [mem_codiscreteWithin, disjoint_principal_right, Set.compl_diff]

lemma mem_codiscreteWithin_accPt {S T : Set X} :
    S ∈ codiscreteWithin T ↔ ∀ x ∈ T, ¬AccPt x (𝓟 (T \ S)) := by
  simp only [mem_codiscreteWithin, disjoint_iff, AccPt, not_neBot]

/-- Any set is codiscrete within itself. -/
@[simp]
theorem Filter.self_mem_codiscreteWithin (U : Set X) :
    U ∈ Filter.codiscreteWithin U := by simp [mem_codiscreteWithin]

/-- If a set is codiscrete within `U`, then it is codiscrete within any subset of `U`. -/
lemma Filter.codiscreteWithin.mono {U₁ U : Set X} (hU : U₁ ⊆ U) :
    codiscreteWithin U₁ ≤ codiscreteWithin U := by
  refine (biSup_mono hU).trans <| iSup₂_mono fun _ _ ↦ ?_
  gcongr

/-- If `s` is codiscrete within `U`, then `sᶜ ∩ U` has discrete topology. -/
theorem discreteTopology_of_codiscreteWithin {U s : Set X} (h : s ∈ Filter.codiscreteWithin U) :
    DiscreteTopology ((sᶜ ∩ U) : Set X) := by
  rw [(by simp : ((sᶜ ∩ U) : Set X) = ((s ∪ Uᶜ)ᶜ : Set X)), discreteTopology_subtype_iff]
  simp_rw [mem_codiscreteWithin, Filter.disjoint_principal_right] at h
  intro x hx
  rw [← Filter.mem_iff_inf_principal_compl, ← Set.compl_diff]
  simp_all only [h x, Set.compl_union, compl_compl, Set.mem_inter_iff, Set.mem_compl_iff]

/-- Helper lemma for `codiscreteWithin_iff_locallyFiniteComplementWithin`: A set `s` is
`codiscreteWithin U` iff every point `z ∈ U` has a punctured neighborhood that does not intersect
`U \ s`. -/
lemma codiscreteWithin_iff_locallyEmptyComplementWithin {s U : Set X} :
    s ∈ codiscreteWithin U ↔ ∀ z ∈ U, ∃ t ∈ 𝓝[≠] z, t ∩ (U \ s) = ∅ := by
  simp only [mem_codiscreteWithin, disjoint_principal_right]
  refine ⟨fun h z hz ↦ ⟨(U \ s)ᶜ, h z hz, by simp⟩, fun h z hz ↦ ?_⟩
  rw [← exists_mem_subset_iff]
  obtain ⟨t, h₁t, h₂t⟩ := h z hz
  use t, h₁t, (disjoint_iff_inter_eq_empty.mpr h₂t).subset_compl_right

/-- If `U` is closed and `s` is codiscrete within `U`, then `U \ s` is closed. -/
theorem isClosed_sdiff_of_codiscreteWithin {s U : Set X} (hs : s ∈ codiscreteWithin U)
    (hU : IsClosed U) :
    IsClosed (U \ s) := by
  rw [← isOpen_compl_iff, isOpen_iff_eventually]
  intro x hx
  by_cases h₁x : x ∈ U
  · rw [mem_codiscreteWithin] at hs
    filter_upwards [eventually_nhdsWithin_iff.1 (disjoint_principal_right.1 (hs x h₁x))]
    intro a ha
    by_cases h₂a : a = x
    · tauto_set
    · specialize ha h₂a
      tauto_set
  · rw [eventually_iff_exists_mem]
    use Uᶜ, hU.compl_mem_nhds h₁x
    intro y hy
    tauto_set

/-- In a T1Space, punctured neighborhoods are stable under removing finite sets of points. -/
theorem nhdsNE_of_nhdsNE_sdiff_finite {X : Type*} [TopologicalSpace X] [T1Space X] {x : X}
    {U s : Set X} (hU : U ∈ 𝓝[≠] x) (hs : Finite s) :
    U \ s ∈ 𝓝[≠] x := by
  rw [mem_nhdsWithin] at hU ⊢
  obtain ⟨t, ht, h₁ts, h₂ts⟩ := hU
  use t \ (s \ {x})
  constructor
  · rw [← isClosed_compl_iff, compl_diff]
    exact s.toFinite.diff.isClosed.union (isClosed_compl_iff.2 ht)
  · tauto_set

@[deprecated (since := "2025-05-22")]
alias nhdNE_of_nhdNE_sdiff_finite := nhdsNE_of_nhdsNE_sdiff_finite

/-- In a T1Space, a set `s` is codiscreteWithin `U` iff it has locally finite complement within `U`.
More precisely: `s` is codiscreteWithin `U` iff every point `z ∈ U` has a punctured neighborhood
intersect `U \ s` in only finitely many points. -/
theorem codiscreteWithin_iff_locallyFiniteComplementWithin [T1Space X] {s U : Set X} :
    s ∈ codiscreteWithin U ↔ ∀ z ∈ U, ∃ t ∈ 𝓝 z, Set.Finite (t ∩ (U \ s)) := by
  rw [codiscreteWithin_iff_locallyEmptyComplementWithin]
  constructor
  · intro h z h₁z
    obtain ⟨t, h₁t, h₂t⟩ := h z h₁z
    use insert z t, insert_mem_nhds_iff.mpr h₁t
    by_cases hz : z ∈ U \ s
    · rw [inter_comm, inter_insert_of_mem hz, inter_comm, h₂t]
      simp
    · rw [inter_comm, inter_insert_of_notMem hz, inter_comm, h₂t]
      simp
  · intro h z h₁z
    obtain ⟨t, h₁t, h₂t⟩ := h z h₁z
    use t \ (t ∩ (U \ s)), nhdsNE_of_nhdsNE_sdiff_finite (mem_nhdsWithin_of_mem_nhds h₁t) h₂t
    simp

/-- In any topological space, the open sets with discrete complement form a filter,
defined as the supremum of all punctured neighborhoods.

See `Filter.mem_codiscrete'` for the equivalence. -/
def Filter.codiscrete (X : Type*) [TopologicalSpace X] : Filter X := codiscreteWithin Set.univ

lemma mem_codiscrete {S : Set X} :
    S ∈ codiscrete X ↔ ∀ x, Disjoint (𝓝[≠] x) (𝓟 Sᶜ) := by
  simp [codiscrete, mem_codiscreteWithin, compl_eq_univ_diff]

lemma mem_codiscrete_accPt {S : Set X} :
    S ∈ codiscrete X ↔ ∀ x, ¬AccPt x (𝓟 Sᶜ) := by
  simp only [mem_codiscrete, disjoint_iff, AccPt, not_neBot]

lemma mem_codiscrete' {S : Set X} :
    S ∈ codiscrete X ↔ IsOpen S ∧ DiscreteTopology ↑Sᶜ := by
  rw [mem_codiscrete, ← isClosed_compl_iff, isClosed_and_discrete_iff]

lemma mem_codiscrete_subtype_iff_mem_codiscreteWithin {S : Set X} {U : Set S} :
    U ∈ codiscrete S ↔ (↑) '' U ∈ codiscreteWithin S := by
  simp [mem_codiscrete, disjoint_principal_right, compl_compl, Subtype.forall,
    mem_codiscreteWithin]
  congr! with x hx
  constructor
  · rw [nhdsWithin_subtype, mem_comap]
    rintro ⟨t, ht1, ht2⟩
    rw [mem_nhdsWithin] at ht1 ⊢
    obtain ⟨u, hu1, hu2, hu3⟩ := ht1
    refine ⟨u, hu1, hu2, fun v hv ↦ ?_⟩
    simpa using fun hv2 ↦ ⟨hv2, ht2 <| hu3 <| by simpa [hv2]⟩
  · suffices Tendsto (↑) (𝓝[≠] (⟨x, hx⟩ : S)) (𝓝[≠] x) by convert tendsto_def.mp this _; ext; simp
    exact tendsto_nhdsWithin_of_tendsto_nhds_of_eventually_within _
      continuous_subtype_val.continuousWithinAt <| eventually_mem_nhdsWithin.mono (by simp)

end codiscrete_filter<|MERGE_RESOLUTION|>--- conflicted
+++ resolved
@@ -117,17 +117,10 @@
     DiscreteTopology (⋃ i ∈ I, s i) := by
   classical
   induction I using Finset.induction_on with
-<<<<<<< HEAD
-  | empty => rw [show ⋃ i ∈ ∅, s i = ∅ by simp]; infer_instance
-  | insert a I _ IH =>
-    rw [Finset.forall_mem_insert] at hs hs'
-    rw [(by simp : ⋃ i ∈ insert a I, s i = s a ∪ ⋃ i ∈ I, s i)]
-=======
   | empty => rw [biUnion_empty_finset]; infer_instance
   | insert a I _ IH =>
     rw [Finset.forall_mem_insert] at hs hs'
     rw [Finset.set_biUnion_insert]
->>>>>>> 5dbc1a57
     exact discreteTopology_union hs.1 (IH hs.2 hs'.2) hs'.1 (isClosed_biUnion_finset hs'.2)
 
 /-- The union of finitely many discrete closed subsets is discrete. -/
