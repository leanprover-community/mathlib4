/-
Copyright (c) 2018 Jan-David Salchow. All rights reserved.
Released under Apache 2.0 license as described in the file LICENSE.
Authors: Jan-David Salchow, Patrick Massot, Yury Kudryashov
-/
<<<<<<< HEAD
import Mathlib.Topology.Defs.Sequences
import Mathlib.Topology.Metrizable.Basic
=======
module

public import Mathlib.Topology.Defs.Sequences
public import Mathlib.Topology.UniformSpace.Cauchy
>>>>>>> 062c4b72

/-!
# Sequences in topological spaces

In this file we prove theorems about relations
between closure/compactness/continuity etc. and their sequential counterparts.

## Main definitions

The following notions are defined in `Topology/Defs/Sequences`.
We build theory about these definitions here, so we remind the definitions.

### Set operation
* `seqClosure s`: sequential closure of a set, the set of limits of sequences of points of `s`;

### Predicates

* `IsSeqClosed s`: predicate saying that a set is sequentially closed, i.e., `seqClosure s ⊆ s`;
* `SeqContinuous f`: predicate saying that a function is sequentially continuous, i.e.,
  for any sequence `u : ℕ → X` that converges to a point `x`, the sequence `f ∘ u` converges to
  `f x`;
* `IsSeqCompact s`: predicate saying that a set is sequentially compact, i.e., every sequence
  taking values in `s` has a converging subsequence.

### Type classes

* `FrechetUrysohnSpace X`: a typeclass saying that a topological space is a *Fréchet-Urysohn
  space*, i.e., the sequential closure of any set is equal to its closure.
* `SequentialSpace X`: a typeclass saying that a topological space is a *sequential space*, i.e.,
  any sequentially closed set in this space is closed. This condition is weaker than being a
  Fréchet-Urysohn space.
* `SeqCompactSpace X`: a typeclass saying that a topological space is sequentially compact, i.e.,
  every sequence in `X` has a converging subsequence.

## Main results

* `seqClosure_subset_closure`: closure of a set includes its sequential closure;
* `IsClosed.isSeqClosed`: a closed set is sequentially closed;
* `IsSeqClosed.seqClosure_eq`: sequential closure of a sequentially closed set `s` is equal
  to `s`;
* `seqClosure_eq_closure`: in a Fréchet-Urysohn space, the sequential closure of a set is equal to
  its closure;
* `tendsto_nhds_iff_seq_tendsto`, `FrechetUrysohnSpace.of_seq_tendsto_imp_tendsto`: a topological
  space is a Fréchet-Urysohn space if and only if sequential convergence implies convergence;
* `FirstCountableTopology.frechetUrysohnSpace`: every topological space with
  first countable topology is a Fréchet-Urysohn space;
* `FrechetUrysohnSpace.to_sequentialSpace`: every Fréchet-Urysohn space is a sequential space;
* `IsSeqCompact.isCompact`: a sequentially compact set in a uniform space with countably
  generated uniformity is compact.

## Tags

sequentially closed, sequentially compact, sequential space
-/

@[expose] public section


open Bornology Filter Function Set TopologicalSpace Topology
open scoped Uniformity

variable {X Y : Type*}

/-! ### Sequential closures, sequential continuity, and sequential spaces. -/

section TopologicalSpace

variable [TopologicalSpace X] [TopologicalSpace Y]

theorem subset_seqClosure {s : Set X} : s ⊆ seqClosure s := fun p hp =>
  ⟨const ℕ p, fun _ => hp, tendsto_const_nhds⟩

/-- The sequential closure of a set is contained in the closure of that set.
The converse is not true. -/
theorem seqClosure_subset_closure {s : Set X} : seqClosure s ⊆ closure s := fun _p ⟨_x, xM, xp⟩ =>
  mem_closure_of_tendsto xp (univ_mem' xM)

/-- The sequential closure of a sequentially closed set is the set itself. -/
theorem IsSeqClosed.seqClosure_eq {s : Set X} (hs : IsSeqClosed s) : seqClosure s = s :=
  Subset.antisymm (fun _p ⟨_x, hx, hp⟩ => hs hx hp) subset_seqClosure

/-- If a set is equal to its sequential closure, then it is sequentially closed. -/
theorem isSeqClosed_of_seqClosure_eq {s : Set X} (hs : seqClosure s = s) : IsSeqClosed s :=
  fun x _p hxs hxp => hs ▸ ⟨x, hxs, hxp⟩

/-- A set is sequentially closed iff it is equal to its sequential closure. -/
theorem isSeqClosed_iff {s : Set X} : IsSeqClosed s ↔ seqClosure s = s :=
  ⟨IsSeqClosed.seqClosure_eq, isSeqClosed_of_seqClosure_eq⟩

/-- A set is sequentially closed if it is closed. -/
protected theorem IsClosed.isSeqClosed {s : Set X} (hc : IsClosed s) : IsSeqClosed s :=
  fun _u _x hu hx => hc.mem_of_tendsto hx (Eventually.of_forall hu)

theorem seqClosure_eq_closure [FrechetUrysohnSpace X] (s : Set X) : seqClosure s = closure s :=
  seqClosure_subset_closure.antisymm <| FrechetUrysohnSpace.closure_subset_seqClosure s

/-- In a Fréchet-Urysohn space, a point belongs to the closure of a set iff it is a limit
of a sequence taking values in this set. -/
theorem mem_closure_iff_seq_limit [FrechetUrysohnSpace X] {s : Set X} {a : X} :
    a ∈ closure s ↔ ∃ x : ℕ → X, (∀ n : ℕ, x n ∈ s) ∧ Tendsto x atTop (𝓝 a) := by
  rw [← seqClosure_eq_closure]
  rfl

/-- If the domain of a function `f : α → β` is a Fréchet-Urysohn space, then convergence
is equivalent to sequential convergence. See also `Filter.tendsto_iff_seq_tendsto` for a version
that works for any pair of filters assuming that the filter in the domain is countably generated.

This property is equivalent to the definition of `FrechetUrysohnSpace`, see
`FrechetUrysohnSpace.of_seq_tendsto_imp_tendsto`. -/
theorem tendsto_nhds_iff_seq_tendsto [FrechetUrysohnSpace X] {f : X → Y} {a : X} {b : Y} :
    Tendsto f (𝓝 a) (𝓝 b) ↔ ∀ u : ℕ → X, Tendsto u atTop (𝓝 a) → Tendsto (f ∘ u) atTop (𝓝 b) := by
  refine
    ⟨fun hf u hu => hf.comp hu, fun h =>
      ((nhds_basis_closeds _).tendsto_iff (nhds_basis_closeds _)).2 ?_⟩
  rintro s ⟨hbs, hsc⟩
  refine ⟨closure (f ⁻¹' s), ⟨mt ?_ hbs, isClosed_closure⟩, fun x => mt fun hx => subset_closure hx⟩
  rw [← seqClosure_eq_closure]
  rintro ⟨u, hus, hu⟩
  exact hsc.mem_of_tendsto (h u hu) (Eventually.of_forall hus)

/-- An alternative construction for `FrechetUrysohnSpace`: if sequential convergence implies
convergence, then the space is a Fréchet-Urysohn space. -/
theorem FrechetUrysohnSpace.of_seq_tendsto_imp_tendsto
    (h : ∀ (f : X → Prop) (a : X),
      (∀ u : ℕ → X, Tendsto u atTop (𝓝 a) → Tendsto (f ∘ u) atTop (𝓝 (f a))) → ContinuousAt f a) :
    FrechetUrysohnSpace X := by
  refine ⟨fun s x hcx => ?_⟩
  by_cases hx : x ∈ s
  · exact subset_seqClosure hx
  · obtain ⟨u, hux, hus⟩ : ∃ u : ℕ → X, Tendsto u atTop (𝓝 x) ∧ ∃ᶠ x in atTop, u x ∈ s := by
      simpa only [ContinuousAt, hx, tendsto_nhds_true, (· ∘ ·), ← not_frequently, exists_prop,
        ← mem_closure_iff_frequently, hcx, imp_false, not_forall, not_not, not_false_eq_true,
        not_true_eq_false] using h (· ∉ s) x
    rcases extraction_of_frequently_atTop hus with ⟨φ, φ_mono, hφ⟩
    exact ⟨u ∘ φ, hφ, hux.comp φ_mono.tendsto_atTop⟩

-- see Note [lower instance priority]
/-- Every first-countable space is a Fréchet-Urysohn space. -/
instance (priority := 100) FirstCountableTopology.frechetUrysohnSpace
    [FirstCountableTopology X] : FrechetUrysohnSpace X :=
  FrechetUrysohnSpace.of_seq_tendsto_imp_tendsto fun _ _ => tendsto_iff_seq_tendsto.2

-- see Note [lower instance priority]
/-- Every Fréchet-Urysohn space is a sequential space. -/
instance (priority := 100) FrechetUrysohnSpace.to_sequentialSpace [FrechetUrysohnSpace X] :
    SequentialSpace X :=
  ⟨fun s hs => by rw [← closure_eq_iff_isClosed, ← seqClosure_eq_closure, hs.seqClosure_eq]⟩

theorem Topology.IsInducing.frechetUrysohnSpace [FrechetUrysohnSpace Y] {f : X → Y}
    (hf : IsInducing f) : FrechetUrysohnSpace X := by
  refine ⟨fun s x hx ↦ ?_⟩
  rw [hf.closure_eq_preimage_closure_image, mem_preimage, mem_closure_iff_seq_limit] at hx
  rcases hx with ⟨u, hus, hu⟩
  choose v hv hvu using hus
  refine ⟨v, hv, ?_⟩
  simpa only [hf.tendsto_nhds_iff, Function.comp_def, hvu]

/-- Subtype of a Fréchet-Urysohn space is a Fréchet-Urysohn space. -/
instance Subtype.instFrechetUrysohnSpace [FrechetUrysohnSpace X] {p : X → Prop} :
    FrechetUrysohnSpace (Subtype p) :=
  IsInducing.subtypeVal.frechetUrysohnSpace

/-- In a sequential space, a set is closed iff it's sequentially closed. -/
theorem isSeqClosed_iff_isClosed [SequentialSpace X] {M : Set X} : IsSeqClosed M ↔ IsClosed M :=
  ⟨IsSeqClosed.isClosed, IsClosed.isSeqClosed⟩

/-- The preimage of a sequentially closed set under a sequentially continuous map is sequentially
closed. -/
theorem IsSeqClosed.preimage {f : X → Y} {s : Set Y} (hs : IsSeqClosed s) (hf : SeqContinuous f) :
    IsSeqClosed (f ⁻¹' s) := fun _x _p hx hp => hs hx (hf hp)

-- A continuous function is sequentially continuous.
protected theorem Continuous.seqContinuous {f : X → Y} (hf : Continuous f) : SeqContinuous f :=
  fun _x p hx => (hf.tendsto p).comp hx

/-- A sequentially continuous function defined on a sequential space is continuous. -/
protected theorem SeqContinuous.continuous [SequentialSpace X] {f : X → Y} (hf : SeqContinuous f) :
    Continuous f :=
  continuous_iff_isClosed.mpr fun _s hs => (hs.isSeqClosed.preimage hf).isClosed

/-- If the domain of a function is a sequential space, then continuity of this function is
equivalent to its sequential continuity. -/
theorem continuous_iff_seqContinuous [SequentialSpace X] {f : X → Y} :
    Continuous f ↔ SeqContinuous f :=
  ⟨Continuous.seqContinuous, SeqContinuous.continuous⟩

theorem SequentialSpace.coinduced [SequentialSpace X] {Y} (f : X → Y) :
    @SequentialSpace Y (.coinduced f ‹_›) :=
  letI : TopologicalSpace Y := .coinduced f ‹_›
  ⟨fun _ hs ↦ isClosed_coinduced.2 (hs.preimage continuous_coinduced_rng.seqContinuous).isClosed⟩

protected theorem SequentialSpace.iSup {X} {ι : Sort*} {t : ι → TopologicalSpace X}
    (h : ∀ i, @SequentialSpace X (t i)) : @SequentialSpace X (⨆ i, t i) := by
  letI : TopologicalSpace X := ⨆ i, t i
  refine ⟨fun s hs ↦ isClosed_iSup_iff.2 fun i ↦ ?_⟩
  letI := t i
  exact IsSeqClosed.isClosed fun u x hus hux ↦ hs hus <| hux.mono_right <| nhds_mono <| le_iSup _ _

protected theorem SequentialSpace.sup {X} {t₁ t₂ : TopologicalSpace X}
    (h₁ : @SequentialSpace X t₁) (h₂ : @SequentialSpace X t₂) :
    @SequentialSpace X (t₁ ⊔ t₂) := by
  rw [sup_eq_iSup]
  exact .iSup <| Bool.forall_bool.2 ⟨h₂, h₁⟩

lemma Topology.IsQuotientMap.sequentialSpace [SequentialSpace X] {f : X → Y}
    (hf : IsQuotientMap f) : SequentialSpace Y := hf.2.symm ▸ .coinduced f

/-- The quotient of a sequential space is a sequential space. -/
instance Quotient.instSequentialSpace [SequentialSpace X] {s : Setoid X} :
    SequentialSpace (Quotient s) :=
  isQuotientMap_quot_mk.sequentialSpace

/-- The sum (disjoint union) of two sequential spaces is a sequential space. -/
instance Sum.instSequentialSpace [SequentialSpace X] [SequentialSpace Y] :
    SequentialSpace (X ⊕ Y) :=
  .sup (.coinduced Sum.inl) (.coinduced Sum.inr)

/-- The disjoint union of an indexed family of sequential spaces is a sequential space. -/
instance Sigma.instSequentialSpace {ι : Type*} {X : ι → Type*}
    [∀ i, TopologicalSpace (X i)] [∀ i, SequentialSpace (X i)] : SequentialSpace (Σ i, X i) :=
  .iSup fun _ ↦ .coinduced _

end TopologicalSpace

section SeqCompact

open TopologicalSpace FirstCountableTopology

variable [TopologicalSpace X]

theorem IsSeqCompact.subseq_of_frequently_in {s : Set X} (hs : IsSeqCompact s) {x : ℕ → X}
    (hx : ∃ᶠ n in atTop, x n ∈ s) :
    ∃ a ∈ s, ∃ φ : ℕ → ℕ, StrictMono φ ∧ Tendsto (x ∘ φ) atTop (𝓝 a) :=
  let ⟨ψ, hψ, huψ⟩ := extraction_of_frequently_atTop hx
  let ⟨a, a_in, φ, hφ, h⟩ := hs huψ
  ⟨a, a_in, ψ ∘ φ, hψ.comp hφ, h⟩

theorem SeqCompactSpace.tendsto_subseq [SeqCompactSpace X] (x : ℕ → X) :
    ∃ (a : X) (φ : ℕ → ℕ), StrictMono φ ∧ Tendsto (x ∘ φ) atTop (𝓝 a) :=
  let ⟨a, _, φ, mono, h⟩ := isSeqCompact_univ fun n => mem_univ (x n)
  ⟨a, φ, mono, h⟩

section FirstCountableTopology

variable [FirstCountableTopology X]

open FirstCountableTopology

protected theorem IsCompact.isSeqCompact {s : Set X} (hs : IsCompact s) : IsSeqCompact s :=
  fun _x x_in =>
  let ⟨a, a_in, ha⟩ := hs (tendsto_principal.mpr (Eventually.of_forall x_in))
  ⟨a, a_in, tendsto_subseq ha⟩

theorem IsCompact.tendsto_subseq' {s : Set X} {x : ℕ → X} (hs : IsCompact s)
    (hx : ∃ᶠ n in atTop, x n ∈ s) :
    ∃ a ∈ s, ∃ φ : ℕ → ℕ, StrictMono φ ∧ Tendsto (x ∘ φ) atTop (𝓝 a) :=
  hs.isSeqCompact.subseq_of_frequently_in hx

theorem IsCompact.tendsto_subseq {s : Set X} {x : ℕ → X} (hs : IsCompact s) (hx : ∀ n, x n ∈ s) :
    ∃ a ∈ s, ∃ φ : ℕ → ℕ, StrictMono φ ∧ Tendsto (x ∘ φ) atTop (𝓝 a) :=
  hs.isSeqCompact hx

-- see Note [lower instance priority]
instance (priority := 100) FirstCountableTopology.seq_compact_of_compact [CompactSpace X] :
    SeqCompactSpace X :=
  ⟨isCompact_univ.isSeqCompact⟩

theorem CompactSpace.tendsto_subseq [CompactSpace X] (x : ℕ → X) :
    ∃ (a : _) (φ : ℕ → ℕ), StrictMono φ ∧ Tendsto (x ∘ φ) atTop (𝓝 a) :=
  SeqCompactSpace.tendsto_subseq x

end FirstCountableTopology

section Image

variable [TopologicalSpace Y] {f : X → Y}

/-- Sequential compactness of sets is preserved under sequentially continuous functions. -/
theorem IsSeqCompact.image (f_cont : SeqContinuous f) {K : Set X} (K_cpt : IsSeqCompact K) :
    IsSeqCompact (f '' K) := by
  intro ys ys_in_fK
  choose xs xs_in_K fxs_eq_ys using ys_in_fK
  obtain ⟨a, a_in_K, phi, phi_mono, xs_phi_lim⟩ := K_cpt xs_in_K
  refine ⟨f a, mem_image_of_mem f a_in_K, phi, phi_mono, ?_⟩
  exact (f_cont xs_phi_lim).congr fun x ↦ fxs_eq_ys (phi x)

/-- The range of sequentially continuous function on a sequentially compact space is sequentially
compact. -/
theorem IsSeqCompact.range [SeqCompactSpace X] (f_cont : SeqContinuous f) :
    IsSeqCompact (Set.range f) := by
  simpa using isSeqCompact_univ.image f_cont

end Image

end SeqCompact

section UniformSpaceSeqCompact

open uniformity

open UniformSpace Prod

variable [UniformSpace X] {s : Set X}

theorem IsSeqCompact.exists_tendsto_of_frequently_mem (hs : IsSeqCompact s) {u : ℕ → X}
    (hu : ∃ᶠ n in atTop, u n ∈ s) (huc : CauchySeq u) : ∃ x ∈ s, Tendsto u atTop (𝓝 x) :=
  let ⟨x, hxs, _φ, φ_mono, hx⟩ := hs.subseq_of_frequently_in hu
  ⟨x, hxs, tendsto_nhds_of_cauchySeq_of_subseq huc φ_mono.tendsto_atTop hx⟩

theorem IsSeqCompact.exists_tendsto (hs : IsSeqCompact s) {u : ℕ → X} (hu : ∀ n, u n ∈ s)
    (huc : CauchySeq u) : ∃ x ∈ s, Tendsto u atTop (𝓝 x) :=
  hs.exists_tendsto_of_frequently_mem (Frequently.of_forall hu) huc

/-- A sequentially compact set in a uniform space is totally bounded. -/
protected theorem IsSeqCompact.totallyBounded (h : IsSeqCompact s) : TotallyBounded s := by
  intro V V_in
  unfold IsSeqCompact at h
  contrapose! h
  obtain ⟨u, u_in, hu⟩ : ∃ u : ℕ → X, (∀ n, u n ∈ s) ∧ ∀ n m, m < n → u m ∉ ball (u n) V := by
    simp only [not_subset, mem_iUnion₂, not_exists, exists_prop] at h
    simpa only [forall_and, forall_mem_image, not_and] using seq_of_forall_finite_exists h
  refine ⟨u, u_in, fun x _ φ hφ huφ => ?_⟩
  obtain ⟨N, hN⟩ : ∃ N, ∀ p q, p ≥ N → q ≥ N → (u (φ p), u (φ q)) ∈ V :=
    huφ.cauchySeq.mem_entourage V_in
  exact hu (φ <| N + 1) (φ N) (hφ <| Nat.lt_add_one N) (hN (N + 1) N N.le_succ le_rfl)

variable [IsCountablyGenerated (𝓤 X)]

/-- A sequentially compact set in a uniform space with countably generated uniformity filter
is complete. -/
protected theorem IsSeqCompact.isComplete (hs : IsSeqCompact s) : IsComplete s := fun l hl hls => by
  have := hl.1
  rcases exists_antitone_basis (𝓤 X) with ⟨V, hV⟩
  choose W hW hWV using fun n => comp_mem_uniformity_sets (hV.mem n)
  have hWV' : ∀ n, W n ⊆ V n := fun n ⟨x, y⟩ hx =>
    @hWV n (x, y) ⟨x, refl_mem_uniformity <| hW _, hx⟩
  obtain ⟨t, ht_anti, htl, htW, hts⟩ :
      ∃ t : ℕ → Set X, Antitone t ∧ (∀ n, t n ∈ l) ∧ (∀ n, t n ×ˢ t n ⊆ W n) ∧ ∀ n, t n ⊆ s := by
    have : ∀ n, ∃ t ∈ l, t ×ˢ t ⊆ W n ∧ t ⊆ s := by
      rw [le_principal_iff] at hls
      have : ∀ n, W n ∩ s ×ˢ s ∈ l ×ˢ l := fun n => inter_mem (hl.2 (hW n)) (prod_mem_prod hls hls)
      simpa only [l.basis_sets.prod_self.mem_iff, true_imp_iff, subset_inter_iff,
        prod_self_subset_prod_self, and_assoc] using this
    choose t htl htW hts using this
    have : ∀ n : ℕ, ⋂ k ≤ n, t k ⊆ t n := fun n => by apply iInter₂_subset; rfl
    exact ⟨fun n => ⋂ k ≤ n, t k, fun m n h =>
      biInter_subset_biInter_left fun k (hk : k ≤ m) => hk.trans h, fun n =>
      (biInter_mem (finite_le_nat n)).2 fun k _ => htl k, fun n =>
      (prod_mono (this n) (this n)).trans (htW n), fun n => (this n).trans (hts n)⟩
  choose u hu using fun n => Filter.nonempty_of_mem (htl n)
  have huc : CauchySeq u := hV.toHasBasis.cauchySeq_iff.2 fun N _ =>
      ⟨N, fun m hm n hn => hWV' _ <| @htW N (_, _) ⟨ht_anti hm (hu _), ht_anti hn (hu _)⟩⟩
  rcases hs.exists_tendsto (fun n => hts n (hu n)) huc with ⟨x, hxs, hx⟩
  refine ⟨x, hxs, (nhds_basis_uniformity' hV.toHasBasis).ge_iff.2 fun N _ => ?_⟩
  obtain ⟨n, hNn, hn⟩ : ∃ n, N ≤ n ∧ u n ∈ ball x (W N) :=
    ((eventually_ge_atTop N).and (hx <| ball_mem_nhds x (hW N))).exists
  refine mem_of_superset (htl n) fun y hy => hWV N ⟨u n, hn, htW N ?_⟩
  exact ⟨ht_anti hNn (hu n), ht_anti hNn hy⟩

end UniformSpaceSeqCompact

section MetrizableSpaceSeqCompact

variable [TopologicalSpace X] [PseudoMetrizableSpace X] {s : Set X}

/-- If `𝓤 β` is countably generated, then any sequentially compact set is compact. -/
protected theorem IsSeqCompact.isCompact (hs : IsSeqCompact s) : IsCompact s :=
  letI := pseudoMetrizableSpacePseudoMetric X
  isCompact_iff_totallyBounded_isComplete.2 ⟨hs.totallyBounded, hs.isComplete⟩

/-- A version of Bolzano-Weierstrass: in a uniform space with countably generated uniformity filter
(e.g., in a metric space), a set is compact if and only if it is sequentially compact. -/
theorem isCompact_iff_isSeqCompact : IsCompact s ↔ IsSeqCompact s :=
  ⟨fun H => H.isSeqCompact, fun H => H.isCompact⟩

@[deprecated (since := "2025-10-05")]
protected alias UniformSpace.isCompact_iff_isSeqCompact := isCompact_iff_isSeqCompact

theorem compactSpace_iff_seqCompactSpace : CompactSpace X ↔ SeqCompactSpace X := by
  simp only [← isCompact_univ_iff, seqCompactSpace_iff, isCompact_iff_isSeqCompact]

@[deprecated (since := "2025-10-05")]
protected alias UniformSpace.compactSpace_iff_seqCompactSpace := compactSpace_iff_seqCompactSpace

end MetrizableSpaceSeqCompact<|MERGE_RESOLUTION|>--- conflicted
+++ resolved
@@ -3,15 +3,10 @@
 Released under Apache 2.0 license as described in the file LICENSE.
 Authors: Jan-David Salchow, Patrick Massot, Yury Kudryashov
 -/
-<<<<<<< HEAD
-import Mathlib.Topology.Defs.Sequences
-import Mathlib.Topology.Metrizable.Basic
-=======
 module
 
 public import Mathlib.Topology.Defs.Sequences
-public import Mathlib.Topology.UniformSpace.Cauchy
->>>>>>> 062c4b72
+public import Mathlib.Topology.Metrizable.Basic
 
 /-!
 # Sequences in topological spaces
