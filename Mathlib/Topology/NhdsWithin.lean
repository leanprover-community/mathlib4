--- conflicted
+++ resolved
@@ -23,11 +23,7 @@
 * `𝓝 x`: the filter of neighborhoods of a point `x`;
 * `𝓟 s`: the principal filter of a set `s`;
 * `𝓝[s] x`: the filter `nhdsWithin x s` of neighborhoods of a point `x` within a set `s`;
-<<<<<<< HEAD
-* `𝓝ˢ[t] s`: the filter `nhdsWithin s t` of neighborhoods of a set `s` within a set `t`.
-=======
 * `𝓝ˢ[t] s`: the filter `nhdsSetWithin s t` of neighborhoods of a set `s` within a set `t`.
->>>>>>> 95f10948
 
 -/
 
@@ -557,12 +553,9 @@
 lemma nhdsSetWithin_self {s : Set α} : 𝓝ˢ[s] s = 𝓟 s := by
   simp [nhdsSetWithin, principal_le_nhdsSet]
 
-<<<<<<< HEAD
-=======
 lemma nhdsSetWithin_eq_principal_of_subset {s t : Set α} (h : t ⊆ s) : 𝓝ˢ[t] s = 𝓟 t := by
   simp [nhdsSetWithin, (principal_mono.2 h).trans principal_le_nhdsSet]
 
->>>>>>> 95f10948
 @[simp]
 lemma nhdsSetWithin_empty {s : Set α} : 𝓝ˢ[∅] s = ⊥ := by
   simp [nhdsSetWithin]
@@ -578,11 +571,7 @@
     𝓝ˢ[s' ×ˢ t'] (s ×ˢ t) ≤ 𝓝ˢ[s'] s ×ˢ 𝓝ˢ[t'] t := by
   simpa [nhdsSetWithin, ← prod_inf_prod] using inf_le_of_left_le <| nhdsSet_prod_le _ _
 
-<<<<<<< HEAD
-theorem mem_nhdsSet_induced {α β : Type*} {t : TopologicalSpace β} (f : α → β) (s u : Set α) :
-=======
 lemma mem_nhdsSet_induced {α β : Type*} {t : TopologicalSpace β} (f : α → β) (s u : Set α) :
->>>>>>> 95f10948
     u ∈ @nhdsSet α (t.induced f) s ↔ ∃ v ∈ 𝓝ˢ (f '' s), f ⁻¹' v ⊆ u := by
   letI := t.induced f
   simp_rw [mem_nhdsSet_iff_exists, isOpen_induced_iff]
@@ -591,20 +580,12 @@
     exact (image_mono hv.1).trans (by simp [hv'])
   · exact ⟨f ⁻¹' v', ⟨v', hv'.1, rfl⟩, image_subset_iff.1 hv'.2.1, (preimage_mono hv'.2.2).trans hv⟩
 
-<<<<<<< HEAD
-theorem nhdsSet_induced {α β : Type*} {t : TopologicalSpace β} (f : α → β) (s : Set α) :
-=======
 lemma nhdsSet_induced {α β : Type*} {t : TopologicalSpace β} (f : α → β) (s : Set α) :
->>>>>>> 95f10948
     @nhdsSet α (t.induced f) s = comap f (𝓝ˢ (f '' s)) := by
   ext s
   rw [mem_nhdsSet_induced, mem_comap]
 
-<<<<<<< HEAD
-theorem map_nhdsSet_induced_eq {α β : Type*} {t : TopologicalSpace β} {f : α → β} (s : Set α) :
-=======
 lemma map_nhdsSet_induced_eq {α β : Type*} {t : TopologicalSpace β} {f : α → β} (s : Set α) :
->>>>>>> 95f10948
     map f (@nhdsSet α (t.induced f) s) = 𝓝ˢ[range f] (f '' s) := by
   rw [nhdsSet_induced, Filter.map_comap, nhdsSetWithin]
 
