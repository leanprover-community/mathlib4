--- conflicted
+++ resolved
@@ -206,7 +206,6 @@
 
 theorem stalkPushforward_iso_of_inducing {f : X ⟶ Y} (hf : Inducing f)
     (F : X.Presheaf C) (x : X) : IsIso (F.stalkPushforward _ f x) := by
-<<<<<<< HEAD
   haveI := Functor.initial_of_adjunction (hf.adjunctionNhds x)
   convert (Functor.Final.colimitIso (OpenNhds.map f x).op ((OpenNhds.inclusion x).op ⋙ F)).isIso_hom
   refine stalk_hom_ext _ fun U hU ↦ (stalkPushforward_germ _ f F _ x hU).trans ?_
@@ -215,32 +214,6 @@
 
 @[deprecated (since := "2024-10-27")]
 alias stalkPushforward_iso_of_isOpenEmbedding := stalkPushforward_iso_of_inducing
-=======
-  haveI := Functor.initial_of_adjunction (hf.isOpenMap.adjunctionNhds x)
-  convert
-      ((Functor.Final.colimitIso (hf.isOpenMap.functorNhds x).op
-              ((OpenNhds.inclusion (f x)).op ⋙ f _* F) :
-            _).symm ≪≫
-        colim.mapIso _).isIso_hom
-  swap
-  · fapply NatIso.ofComponents
-    · intro U
-      refine F.mapIso (eqToIso ?_)
-      dsimp only [Functor.op]
-      exact congr_arg op (Opens.ext <| Set.preimage_image_eq (unop U).1.1 hf.injective)
-    · intro U V i; erw [← F.map_comp, ← F.map_comp]; congr 1
-  · change (_ : colimit _ ⟶ _) = (_ : colimit _ ⟶ _)
-    ext U
-    rw [← Iso.comp_inv_eq]
-    erw [colimit.ι_map_assoc]
-    rw [colimit.ι_pre, Category.assoc]
-    erw [colimit.ι_map_assoc, colimit.ι_pre, ← F.map_comp_assoc]
-    apply colimit.w ((OpenNhds.inclusion (f x)).op ⋙ f _* F) _
-    dsimp only [Functor.op]
-    refine ((homOfLE ?_).op : op (unop U) ⟶ _)
-    exact Set.image_preimage_subset _ _
-
->>>>>>> aa88497d
 @[deprecated (since := "2024-10-18")]
 alias stalkPushforward_iso_of_openEmbedding := stalkPushforward_iso_of_inducing
 
