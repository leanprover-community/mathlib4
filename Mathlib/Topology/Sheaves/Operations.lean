/-
Copyright (c) 2022 Andrew Yang. All rights reserved.
Released under Apache 2.0 license as described in the file LICENSE.
Authors: Andrew Yang
-/
import Mathlib.Algebra.Category.Ring.Instances
import Mathlib.Algebra.Category.Ring.FilteredColimits
import Mathlib.RingTheory.Localization.Basic
import Mathlib.Topology.Sheaves.Stalks

/-!

# Operations on sheaves

## Main definition

- `SubmonoidPresheaf` : A subpresheaf with a submonoid structure on each of the components.
- `LocalizationPresheaf` : The localization of a presheaf of commrings at a `SubmonoidPresheaf`.
- `TotalQuotientPresheaf` : The presheaf of total quotient rings.

-/


open scoped nonZeroDivisors

open TopologicalSpace Opposite CategoryTheory

universe v u w

namespace TopCat

namespace Presheaf

variable {X : TopCat.{w}} {C : Type u} [Category.{v} C] [ConcreteCategory C]

attribute [local instance 1000] ConcreteCategory.hasCoeToSort ConcreteCategory.instFunLike

/-- A subpresheaf with a submonoid structure on each of the components. -/
structure SubmonoidPresheaf [∀ X : C, MulOneClass X] [∀ X Y : C, MonoidHomClass (X ⟶ Y) X Y]
    (F : X.Presheaf C) where
  obj : ∀ U, Submonoid (F.obj U)
  map : ∀ {U V : (Opens X)ᵒᵖ} (i : U ⟶ V), obj U ≤ (obj V).comap (F.map i)

variable {F : X.Presheaf CommRingCat.{w}} (G : F.SubmonoidPresheaf)

/-- The localization of a presheaf of `CommRing`s with respect to a `SubmonoidPresheaf`. -/
protected noncomputable def SubmonoidPresheaf.localizationPresheaf : X.Presheaf CommRingCat where
  obj U := CommRingCat.of <| Localization (G.obj U)
  map {U V} i := CommRingCat.ofHom <| IsLocalization.map _ (F.map i) (G.map i)
  map_id U := by
    simp_rw [F.map_id]
    ext x
    -- Porting note: `M` and `S` needs to be specified manually
    exact IsLocalization.map_id (M := G.obj U) (S := Localization (G.obj U)) x
  map_comp {U V W} i j := by
    delta CommRingCat.ofHom CommRingCat.of Bundled.of
    simp_rw [F.map_comp, CommRingCat.comp_eq_ring_hom_comp]
    rw [IsLocalization.map_comp_map]

-- Porting note: this instance can't be synthesized
instance (U) : Algebra ((forget CommRingCat).obj (F.obj U)) (G.localizationPresheaf.obj U) :=
  show Algebra _ (Localization (G.obj U)) from inferInstance

-- Porting note: this instance can't be synthesized
instance (U) : IsLocalization (G.obj U) (G.localizationPresheaf.obj U) :=
  show IsLocalization (G.obj U) (Localization (G.obj U)) from inferInstance

/-- The map into the localization presheaf. -/
@[simps app]
def SubmonoidPresheaf.toLocalizationPresheaf : F ⟶ G.localizationPresheaf where
  app U := CommRingCat.ofHom <| algebraMap (F.obj U) (Localization <| G.obj U)
  naturality {_ _} i := (IsLocalization.map_comp (G.map i)).symm

instance epi_toLocalizationPresheaf : Epi G.toLocalizationPresheaf :=
  @NatTrans.epi_of_epi_app _ _ _ _ _ _ G.toLocalizationPresheaf fun U => Localization.epi' (G.obj U)

variable (F)

/-- Given a submonoid at each of the stalks, we may define a submonoid presheaf consisting of
sections whose restriction onto each stalk falls in the given submonoid. -/
@[simps]
noncomputable def submonoidPresheafOfStalk (S : ∀ x : X, Submonoid (F.stalk x)) :
    F.SubmonoidPresheaf where
  obj U := ⨅ x : U.unop, Submonoid.comap (F.germ U.unop x.1 x.2) (S x)
  map {U V} i := by
    intro s hs
    simp only [Submonoid.mem_comap, Submonoid.mem_iInf] at hs ⊢
    intro x
    change (F.map i.unop.op ≫ F.germ V.unop x.1 x.2) s ∈ _
    rw [F.germ_res]
<<<<<<< HEAD
    exact hs ⟨_, i.unop.le x.2⟩
=======
    exact hs ⟨_,_⟩
>>>>>>> d369bba5

noncomputable instance : Inhabited F.SubmonoidPresheaf :=
  ⟨F.submonoidPresheafOfStalk fun _ => ⊥⟩

/-- The localization of a presheaf of `CommRing`s at locally non-zero-divisor sections. -/
noncomputable def totalQuotientPresheaf : X.Presheaf CommRingCat.{w} :=
  (F.submonoidPresheafOfStalk fun x => (F.stalk x)⁰).localizationPresheaf

/-- The map into the presheaf of total quotient rings -/
noncomputable def toTotalQuotientPresheaf : F ⟶ F.totalQuotientPresheaf :=
  SubmonoidPresheaf.toLocalizationPresheaf _

-- Porting note: deriving `Epi` failed
instance : Epi (toTotalQuotientPresheaf F) := epi_toLocalizationPresheaf _

instance (F : X.Sheaf CommRingCat.{w}) : Mono F.presheaf.toTotalQuotientPresheaf := by
  -- Porting note: was an `apply (config := { instances := false })`
  -- See https://github.com/leanprover/lean4/issues/2273
  suffices ∀ (U : (Opens ↑X)ᵒᵖ), Mono (F.presheaf.toTotalQuotientPresheaf.app U) from
    NatTrans.mono_of_mono_app _
  intro U
  apply ConcreteCategory.mono_of_injective
  dsimp [toTotalQuotientPresheaf, CommRingCat.ofHom]
  -- Porting note: this is a hack to make the `refine` below works
  set m := _
  change Function.Injective (algebraMap _ (Localization m))
  change Function.Injective (algebraMap (F.presheaf.obj U) _)
  haveI : IsLocalization _ (Localization m) := Localization.isLocalization
  -- Porting note: `M` and `S` need to be specified manually, so used a hack to save some typing
  refine IsLocalization.injective (M := m) (S := Localization m) ?_
  intro s hs t e
  apply section_ext F (unop U)
  intro x hx
  rw [map_zero]
  apply Submonoid.mem_iInf.mp hs ⟨x, hx⟩
  rw [← map_mul, e, map_zero]

end Presheaf

end TopCat<|MERGE_RESOLUTION|>--- conflicted
+++ resolved
@@ -88,11 +88,7 @@
     intro x
     change (F.map i.unop.op ≫ F.germ V.unop x.1 x.2) s ∈ _
     rw [F.germ_res]
-<<<<<<< HEAD
-    exact hs ⟨_, i.unop.le x.2⟩
-=======
     exact hs ⟨_,_⟩
->>>>>>> d369bba5
 
 noncomputable instance : Inhabited F.SubmonoidPresheaf :=
   ⟨F.submonoidPresheafOfStalk fun _ => ⊥⟩
