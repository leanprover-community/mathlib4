/-
Copyright (c) 2020 Scott Morrison. All rights reserved.
Released under Apache 2.0 license as described in the file LICENSE.
Authors: Johan Commelin, Scott Morrison, Adam Topaz
-/
import Mathlib.Topology.Sheaves.SheafOfFunctions
import Mathlib.Topology.Sheaves.Stalks
import Mathlib.Topology.Sheaves.SheafCondition.UniqueGluing

/-!
# Functions satisfying a local predicate form a sheaf.

At this stage, in `Mathlib/Topology/Sheaves/SheafOfFunctions.lean`
we've proved that not-necessarily-continuous functions from a topological space
into some type (or type family) form a sheaf.

Why do the continuous functions form a sheaf?
The point is just that continuity is a local condition,
so one can use the lifting condition for functions to provide a candidate lift,
then verify that the lift is actually continuous by using the factorisation condition for the lift
(which guarantees that on each open set it agrees with the functions being lifted,
which were assumed to be continuous).

This file abstracts this argument to work for
any collection of dependent functions on a topological space
satisfying a "local predicate".

As an application, we check that continuity is a local predicate in this sense, and provide
* `TopCat.sheafToTop`: continuous functions into a topological space form a sheaf

A sheaf constructed in this way has a natural map `stalkToFiber` from the stalks
to the types in the ambient type family.

We give conditions sufficient to show that this map is injective and/or surjective.
-/


universe v

noncomputable section

variable {X : TopCat.{v}}
variable (T : X → Type v)

open TopologicalSpace

open Opposite

open CategoryTheory

open CategoryTheory.Limits

open CategoryTheory.Limits.Types

namespace TopCat

/-- Given a topological space `X : TopCat` and a type family `T : X → Type`,
a `P : PrelocalPredicate T` consists of:
* a family of predicates `P.pred`, one for each `U : Opens X`, of the form `(Π x : U, T x) → Prop`
* a proof that if `f : Π x : V, T x` satisfies the predicate on `V : Opens X`, then
  the restriction of `f` to any open subset `U` also satisfies the predicate.
-/
structure PrelocalPredicate where
  /-- The underlying predicate of a prelocal predicate -/
  pred : ∀ {U : Opens X}, (∀ x : U, T x) → Prop
  /-- The underlying predicate should be invariant under restriction -/
  res : ∀ {U V : Opens X} (i : U ⟶ V) (f : ∀ x : V, T x) (_ : pred f), pred fun x : U => f (i x)

variable (X)

/-- Continuity is a "prelocal" predicate on functions to a fixed topological space `T`.
-/
@[simps!]
def continuousPrelocal (T : TopCat.{v}) : PrelocalPredicate fun _ : X => T where
  pred {_} f := Continuous f
  res {_ _} i _ h := Continuous.comp h (Opens.openEmbedding_of_le i.le).continuous

/-- Satisfying the inhabited linter. -/
instance inhabitedPrelocalPredicate (T : TopCat.{v}) :
    Inhabited (PrelocalPredicate fun _ : X => T) :=
  ⟨continuousPrelocal X T⟩

variable {X}

/-- Given a topological space `X : TopCat` and a type family `T : X → Type`,
a `P : LocalPredicate T` consists of:
* a family of predicates `P.pred`, one for each `U : Opens X`, of the form `(Π x : U, T x) → Prop`
* a proof that if `f : Π x : V, T x` satisfies the predicate on `V : Opens X`, then
  the restriction of `f` to any open subset `U` also satisfies the predicate, and
* a proof that given some `f : Π x : U, T x`,
  if for every `x : U` we can find an open set `x ∈ V ≤ U`
  so that the restriction of `f` to `V` satisfies the predicate,
  then `f` itself satisfies the predicate.
-/
structure LocalPredicate extends PrelocalPredicate T where
  /-- A local predicate must be local --- provided that it is locally satisfied, it is also globally
    satisfied -/
  locality :
    ∀ {U : Opens X} (f : ∀ x : U, T x)
      (_ : ∀ x : U, ∃ (V : Opens X) (_ : x.1 ∈ V) (i : V ⟶ U),
        pred fun x : V => f (i x : U)), pred f

variable (X)

/-- Continuity is a "local" predicate on functions to a fixed topological space `T`.
-/
def continuousLocal (T : TopCat.{v}) : LocalPredicate fun _ : X => T :=
  { continuousPrelocal X T with
    locality := fun {U} f w => by
      apply continuous_iff_continuousAt.2
      intro x
      specialize w x
      rcases w with ⟨V, m, i, w⟩
      dsimp at w
      rw [continuous_iff_continuousAt] at w
      specialize w ⟨x, m⟩
      simpa using (Opens.openEmbedding_of_le i.le).continuousAt_iff.1 w }

/-- Satisfying the inhabited linter. -/
instance inhabitedLocalPredicate (T : TopCat.{v}) : Inhabited (LocalPredicate fun _ : X => T) :=
  ⟨continuousLocal X T⟩

variable {X T}

/-- Given a `P : PrelocalPredicate`, we can always construct a `LocalPredicate`
by asking that the condition from `P` holds locally near every point.
-/
def PrelocalPredicate.sheafify {T : X → Type v} (P : PrelocalPredicate T) : LocalPredicate T where
  pred {U} f := ∀ x : U, ∃ (V : Opens X) (_ : x.1 ∈ V) (i : V ⟶ U), P.pred fun x : V => f (i x : U)
  res {V U} i f w x := by
    specialize w (i x)
    rcases w with ⟨V', m', i', p⟩
    refine ⟨V ⊓ V', ⟨x.2, m'⟩, Opens.infLELeft _ _, ?_⟩
    convert P.res (Opens.infLERight V V') _ p
  locality {U} f w x := by
    specialize w x
    rcases w with ⟨V, m, i, p⟩
    specialize p ⟨x.1, m⟩
    rcases p with ⟨V', m', i', p'⟩
    exact ⟨V', m', i' ≫ i, p'⟩

theorem PrelocalPredicate.sheafifyOf {T : X → Type v} {P : PrelocalPredicate T} {U : Opens X}
    {f : ∀ x : U, T x} (h : P.pred f) : P.sheafify.pred f := fun x =>
  ⟨U, x.2, 𝟙 _, by convert h⟩

/-- The subpresheaf of dependent functions on `X` satisfying the "pre-local" predicate `P`.
-/
@[simps!]
def subpresheafToTypes (P : PrelocalPredicate T) : Presheaf (Type v) X where
  obj U := { f : ∀ x : U.unop , T x // P.pred f }
  map {U V} i f := ⟨fun x => f.1 (i.unop x), P.res i.unop f.1 f.2⟩

namespace subpresheafToTypes

variable (P : PrelocalPredicate T)

/-- The natural transformation including the subpresheaf of functions satisfying a local predicate
into the presheaf of all functions.
-/
def subtype : subpresheafToTypes P ⟶ presheafToTypes X T where app U f := f.1

open TopCat.Presheaf

/-- The functions satisfying a local predicate satisfy the sheaf condition.
-/
theorem isSheaf (P : LocalPredicate T) : (subpresheafToTypes P.toPrelocalPredicate).IsSheaf :=
  Presheaf.isSheaf_of_isSheafUniqueGluing_types.{v} _ fun ι U sf sf_comp => by
    -- We show the sheaf condition in terms of unique gluing.
    -- First we obtain a family of sections for the underlying sheaf of functions,
    -- by forgetting that the predicate holds
    let sf' : ∀ i : ι, (presheafToTypes X T).obj (op (U i)) := fun i => (sf i).val
    -- Since our original family is compatible, this one is as well
    have sf'_comp : (presheafToTypes X T).IsCompatible U sf' := fun i j =>
      congr_arg Subtype.val (sf_comp i j)
    -- So, we can obtain a unique gluing
    obtain ⟨gl, gl_spec, gl_uniq⟩ := (sheafToTypes X T).existsUnique_gluing U sf' sf'_comp
    refine ⟨⟨gl, ?_⟩, ?_, ?_⟩
    · -- Our first goal is to show that this chosen gluing satisfies the
      -- predicate. Of course, we use locality of the predicate.
      apply P.locality
      rintro ⟨x, mem⟩
      -- Once we're at a particular point `x`, we can select some open set `x ∈ U i`.
      choose i hi using Opens.mem_iSup.mp mem
      -- We claim that the predicate holds in `U i`
      use U i, hi, Opens.leSupr U i
      -- This follows, since our original family `sf` satisfies the predicate
      convert (sf i).property using 1
      exact gl_spec i

    -- It remains to show that the chosen lift is really a gluing for the subsheaf and
    -- that it is unique. Both of which follow immediately from the corresponding facts
    -- in the sheaf of functions without the local predicate.
    · exact fun i => Subtype.ext (gl_spec i)
    · intro gl' hgl'
      refine Subtype.ext ?_
      exact gl_uniq gl'.1 fun i => congr_arg Subtype.val (hgl' i)

end subpresheafToTypes

/-- The subsheaf of the sheaf of all dependently typed functions satisfying the local predicate `P`.
-/
@[simps]
def subsheafToTypes (P : LocalPredicate T) : Sheaf (Type v) X :=
  ⟨subpresheafToTypes P.toPrelocalPredicate, subpresheafToTypes.isSheaf P⟩

/-- There is a canonical map from the stalk to the original fiber, given by evaluating sections.
-/
def stalkToFiber (P : LocalPredicate T) (x : X) : (subsheafToTypes P).presheaf.stalk x ⟶ T x := by
  refine
    colimit.desc _
      { pt := T x
        ι :=
          { app := fun U f => ?_
            naturality := ?_ } }
  · exact f.1 ⟨x, (unop U).2⟩
  · aesop

-- Porting note (#11119): removed `simp` attribute,
-- due to left hand side is not in simple normal form.
theorem stalkToFiber_germ (P : LocalPredicate T) (U : Opens X) (x : U) (f) :
    stalkToFiber P x ((subsheafToTypes P).presheaf.germ x f) = f.1 x := by
  dsimp [Presheaf.germ, stalkToFiber]
  cases x
  simp

/-- The `stalkToFiber` map is surjective at `x` if
every point in the fiber `T x` has an allowed section passing through it.
-/
theorem stalkToFiber_surjective (P : LocalPredicate T) (x : X)
    (w : ∀ t : T x, ∃ (U : OpenNhds x) (f : ∀ y : U.1, T y) (_ : P.pred f), f ⟨x, U.2⟩ = t) :
    Function.Surjective (stalkToFiber P x) := fun t => by
  rcases w t with ⟨U, f, h, rfl⟩
  fconstructor
  · exact (subsheafToTypes P).presheaf.germ ⟨x, U.2⟩ ⟨f, h⟩
  · exact stalkToFiber_germ _ U.1 ⟨x, U.2⟩ ⟨f, h⟩

/-- The `stalkToFiber` map is injective at `x` if any two allowed sections which agree at `x`
agree on some neighborhood of `x`.
-/
theorem stalkToFiber_injective (P : LocalPredicate T) (x : X)
    (w :
      ∀ (U V : OpenNhds x) (fU : ∀ y : U.1, T y) (_ : P.pred fU) (fV : ∀ y : V.1, T y)
        (_ : P.pred fV) (_ : fU ⟨x, U.2⟩ = fV ⟨x, V.2⟩),
        ∃ (W : OpenNhds x) (iU : W ⟶ U) (iV : W ⟶ V), ∀ w : W.1,
          fU (iU w : U.1) = fV (iV w : V.1)) :
    Function.Injective (stalkToFiber P x) := fun tU tV h => by
  -- We promise to provide all the ingredients of the proof later:
  let Q :
    ∃ (W : (OpenNhds x)ᵒᵖ) (s : ∀ w : (unop W).1, T w) (hW : P.pred s),
      tU = (subsheafToTypes P).presheaf.germ ⟨x, (unop W).2⟩ ⟨s, hW⟩ ∧
        tV = (subsheafToTypes P).presheaf.germ ⟨x, (unop W).2⟩ ⟨s, hW⟩ :=
    ?_
  · choose W s hW e using Q
    exact e.1.trans e.2.symm
  -- Then use induction to pick particular representatives of `tU tV : stalk x`
  obtain ⟨U, ⟨fU, hU⟩, rfl⟩ := jointly_surjective'.{v, v} tU
  obtain ⟨V, ⟨fV, hV⟩, rfl⟩ := jointly_surjective'.{v, v} tV
  -- Decompose everything into its constituent parts:
  dsimp
  simp only [stalkToFiber, Types.Colimit.ι_desc_apply'] at h
  specialize w (unop U) (unop V) fU hU fV hV h
  rcases w with ⟨W, iU, iV, w⟩
  -- and put it back together again in the correct order.
<<<<<<< HEAD
  refine' ⟨op W, fun w => fU (iU w : (unop U).1), P.res _ _ hU, _⟩
  · rcases W with ⟨W, m⟩
    exact iU
  · exact ⟨colimit_sound iU.op (Subtype.eq rfl), colimit_sound iV.op (Subtype.eq (funext w).symm)⟩
set_option linter.uppercaseLean3 false in
#align Top.stalk_to_fiber_injective TopCat.stalkToFiber_injective
=======
  refine ⟨op W, fun w => fU (iU w : (unop U).1), P.res ?_ _ hU, ?_⟩
  · rcases W with ⟨W, m⟩
    exact iU
  · exact ⟨colimit_sound iU.op (Subtype.eq rfl), colimit_sound iV.op (Subtype.eq (funext w).symm)⟩
>>>>>>> 99508fb5

/-- Some repackaging:
the presheaf of functions satisfying `continuousPrelocal` is just the same thing as
the presheaf of continuous functions.
-/
def subpresheafContinuousPrelocalIsoPresheafToTop (T : TopCat.{v}) :
    subpresheafToTypes (continuousPrelocal X T) ≅ presheafToTop X T :=
  NatIso.ofComponents fun X =>
    { hom := by rintro ⟨f, c⟩; exact ⟨f, c⟩
      inv := by rintro ⟨f, c⟩; exact ⟨f, c⟩ }

/-- The sheaf of continuous functions on `X` with values in a space `T`.
-/
def sheafToTop (T : TopCat.{v}) : Sheaf (Type v) X :=
  ⟨presheafToTop X T,
    Presheaf.isSheaf_of_iso (subpresheafContinuousPrelocalIsoPresheafToTop T)
      (subpresheafToTypes.isSheaf (continuousLocal X T))⟩

end TopCat<|MERGE_RESOLUTION|>--- conflicted
+++ resolved
@@ -261,19 +261,10 @@
   specialize w (unop U) (unop V) fU hU fV hV h
   rcases w with ⟨W, iU, iV, w⟩
   -- and put it back together again in the correct order.
-<<<<<<< HEAD
-  refine' ⟨op W, fun w => fU (iU w : (unop U).1), P.res _ _ hU, _⟩
-  · rcases W with ⟨W, m⟩
-    exact iU
-  · exact ⟨colimit_sound iU.op (Subtype.eq rfl), colimit_sound iV.op (Subtype.eq (funext w).symm)⟩
-set_option linter.uppercaseLean3 false in
-#align Top.stalk_to_fiber_injective TopCat.stalkToFiber_injective
-=======
   refine ⟨op W, fun w => fU (iU w : (unop U).1), P.res ?_ _ hU, ?_⟩
   · rcases W with ⟨W, m⟩
     exact iU
   · exact ⟨colimit_sound iU.op (Subtype.eq rfl), colimit_sound iV.op (Subtype.eq (funext w).symm)⟩
->>>>>>> 99508fb5
 
 /-- Some repackaging:
 the presheaf of functions satisfying `continuousPrelocal` is just the same thing as
