--- conflicted
+++ resolved
@@ -133,31 +133,6 @@
 lemma eventually_norm_symmL_trivializationAt_self_comp_lt (x : B) {r : ℝ} (hr : 1 < r) :
     ∀ᶠ y in 𝓝 x, ‖((trivializationAt F E x).symmL ℝ x)
       ∘L ((trivializationAt F E x).continuousLinearMapAt ℝ y)‖ < r := by
-<<<<<<< HEAD
-  obtain ⟨r', hr', r'r⟩ : ∃ r', 1 < r' ∧ r' < r := exists_between hr
-  have h'x : x ∈ (trivializationAt F E x).baseSet := FiberBundle.mem_baseSet_trivializationAt' x
-  let G := (trivializationAt F E x).continuousLinearEquivAt ℝ x h'x
-  obtain ⟨δ, δpos, hδ, h'δ⟩ : ∃ δ, 0 < δ ∧ 0 < 1 - δ * (‖(G : E x →L[ℝ] F)‖) ^ 2
-      ∧ (1 - δ * (‖(G : E x →L[ℝ] F)‖) ^ 2) ⁻¹ < r' ^ 2 := by
-    have A : ∀ᶠ δ in 𝓝[>] (0 : ℝ), 0 < δ := self_mem_nhdsWithin
-    have B : Tendsto (fun δ ↦ 1 - δ * (‖(G : E x →L[ℝ] F)‖) ^ 2)
-        (𝓝[>] 0) (𝓝 (1 - 0 * (‖(G : E x →L[ℝ] F)‖) ^ 2)) := by
-      apply tendsto_inf_left
-      exact tendsto_const_nhds.sub (tendsto_id.mul tendsto_const_nhds)
-    have B' : ∀ᶠ δ in 𝓝[>] 0, 0 < 1 - δ * (‖(G : E x →L[ℝ] F)‖) ^ 2 :=
-      (tendsto_order.1 B).1 _ (by simp)
-    have C : Tendsto (fun δ ↦ (1 - δ * (‖(G : E x →L[ℝ] F)‖) ^ 2) ⁻¹) (𝓝[>] 0)
-        (𝓝 ((1 - 0 * (‖(G : E x →L[ℝ] F)‖) ^ 2) ⁻¹)) := by
-      apply tendsto_inf_left
-      exact (tendsto_const_nhds.sub (tendsto_id.mul tendsto_const_nhds)).inv₀ (by simp)
-    have C' : ∀ᶠ δ in 𝓝[>] 0, (1 - δ * (‖(G : E x →L[ℝ] F)‖) ^ 2) ⁻¹ < r' ^ 2 := by
-      apply (tendsto_order.1 C).2
-      simpa using hr'.trans_le (le_abs_self _)
-    exact (A.and (B'.and C')).exists
-  rcases h.exists_continuous with ⟨g, g_cont, hg⟩
-  let g' : B → F →L[ℝ] F →L[ℝ] ℝ := fun x_1 ↦
-    inCoordinates F E (F →L[ℝ] ℝ) (fun x ↦ E x →L[ℝ] ℝ) x x_1 x x_1 (g x_1)
-=======
   /- We will expand the definition of continuity of the inner product structure, in the chart.
   Denote `g' x` the metric in the fiber of `x`, read in the chart. For `y` close to `x`, then
   `g' y` and `g' x` are close. The inequality we have to prove reduces to comparing
@@ -185,7 +160,6 @@
   rcases h.exists_continuous with ⟨g, g_cont, hg⟩
   let g' : B → F →L[ℝ] F →L[ℝ] ℝ := fun y ↦
     inCoordinates F E (F →L[ℝ] ℝ) (fun x ↦ E x →L[ℝ] ℝ) x y x y (g y)
->>>>>>> 2aea8b5b
   have hg' : ContinuousAt g' x := by
     have W := g_cont.continuousAt (x := x)
     simp only [continuousAt_hom_bundle] at W
@@ -195,14 +169,10 @@
     apply hg' _ δpos
   filter_upwards [this, (trivializationAt F E x).open_baseSet.mem_nhds h'x] with y hy h'y
   have : ‖g' x - g' y‖ ≤ δ := by rw [← dist_eq_norm']; exact hy.le
-<<<<<<< HEAD
-  apply (opNorm_le_bound _ (by linarith) (fun v ↦ ?_)).trans_lt r'r
-=======
   -- To show that the norm of the composition is bounded by `r'`, we start from a vector
   -- `‖v‖`. We will show that its image has a controlled norm.
   apply (opNorm_le_bound _ (by linarith) (fun v ↦ ?_)).trans_lt r'r
   -- rewrite the norm of `‖v‖` and of its image in terms of norms in the model space
->>>>>>> 2aea8b5b
   let w := (trivializationAt F E x).continuousLinearMapAt ℝ y v
   suffices ‖((trivializationAt F E x).symmL ℝ x) w‖ ^ 2 ≤ r' ^ 2 * ‖v‖ ^ 2 from
     le_of_sq_le_sq (by simpa [mul_pow]) (by positivity)
@@ -220,12 +190,8 @@
     rw [inCoordinates_apply_eq₂ h'x h'x (Set.mem_univ _)]
     simp
   rw [hgx, hgy]
-<<<<<<< HEAD
-  have : g' x w w ≤ δ * (‖(G : E x →L[ℝ] F)‖) ^ 2 * g' x w w + g' y w w := calc
-=======
   -- get a good control for the norms of `w` in the model space, using continuity
   have : g' x w w ≤ δ * C * g' x w w + g' y w w := calc
->>>>>>> 2aea8b5b
         g' x w w
     _ = (g' x - g' y) w w + g' y w w := by simp
     _ ≤ ‖g' x - g' y‖ * ‖w‖ * ‖w‖ + g' y w w := by
@@ -237,19 +203,6 @@
       have : w = G (G.symm w) := by simp
       conv_lhs => rw [this]
       exact le_opNorm (G : E x →L[ℝ] F) (G.symm w)
-<<<<<<< HEAD
-    _ = δ * (‖(G : E x →L[ℝ] F)‖) ^ 2 * ‖G.symm w‖^2 + g' y w w := by ring
-    _ = δ * (‖(G : E x →L[ℝ] F)‖) ^ 2 * g x (G.symm w) (G.symm w) + g' y w w := by
-      simp [← real_inner_self_eq_norm_sq, hg]
-    _ = δ * (‖(G : E x →L[ℝ] F)‖) ^ 2 * g' x w w + g' y w w := by
-      rw [← hgx]; rfl
-  have : (1 - δ * (‖(G : E x →L[ℝ] F)‖) ^ 2) * g' x w w ≤ g' y w w := by linarith
-  rw [← (le_div_iff₀' hδ), div_eq_inv_mul] at this
-  apply this.trans
-  gcongr
-  rw [← hgy, ← hg,real_inner_self_eq_norm_sq]
-  positivity
-=======
     _ = δ * C * ‖G.symm w‖^2 + g' y w w := by ring
     _ = δ * C * g x (G.symm w) (G.symm w) + g' y w w := by
       simp [← real_inner_self_eq_norm_sq, hg]
@@ -262,7 +215,6 @@
   · rw [← hgy, ← hg,real_inner_self_eq_norm_sq]
     positivity
   · exact inv_le_of_inv_le₀ (by positivity) hδ.le
->>>>>>> 2aea8b5b
 
 /-- In a continuous Riemannian bundle, the trivialization at a point is locally bounded in norm. -/
 lemma eventually_norm_trivializationAt_lt (x : B) :
@@ -291,25 +243,6 @@
 lemma eventually_norm_symmL_trivializationAt_comp_self_lt (x : B) {r : ℝ} (hr : 1 < r) :
     ∀ᶠ y in 𝓝 x, ‖((trivializationAt F E x).symmL ℝ y)
       ∘L ((trivializationAt F E x).continuousLinearMapAt ℝ x)‖ < r := by
-<<<<<<< HEAD
-  obtain ⟨r', hr', r'r⟩ : ∃ r', 1 < r' ∧ r' < r := exists_between hr
-  have h'x : x ∈ (trivializationAt F E x).baseSet := FiberBundle.mem_baseSet_trivializationAt' x
-  let G := (trivializationAt F E x).continuousLinearEquivAt ℝ x h'x
-  obtain ⟨δ, δpos, h'δ⟩ : ∃ δ, 0 < δ
-      ∧ (1 + δ * (‖(G : E x →L[ℝ] F)‖) ^ 2) < r' ^ 2 := by
-    have A : ∀ᶠ δ in 𝓝[>] (0 : ℝ), 0 < δ := self_mem_nhdsWithin
-    have C : Tendsto (fun δ ↦ 1 + δ * (‖(G : E x →L[ℝ] F)‖) ^ 2) (𝓝[>] 0)
-        (𝓝 (1 + 0 * (‖(G : E x →L[ℝ] F)‖) ^ 2)) := by
-      apply tendsto_inf_left
-      exact tendsto_const_nhds.add (tendsto_id.mul tendsto_const_nhds)
-    have C' : ∀ᶠ δ in 𝓝[>] 0, 1 + δ * (‖(G : E x →L[ℝ] F)‖) ^ 2 < r' ^ 2 := by
-      apply (tendsto_order.1 C).2
-      simpa using hr'.trans_le (le_abs_self _)
-    exact (A.and C').exists
-  rcases h.exists_continuous with ⟨g, g_cont, hg⟩
-  let g' : B → F →L[ℝ] F →L[ℝ] ℝ := fun x_1 ↦
-    inCoordinates F E (F →L[ℝ] ℝ) (fun x ↦ E x →L[ℝ] ℝ) x x_1 x x_1 (g x_1)
-=======
   /- We will expand the definition of continuity of the inner product structure, in the chart.
   Denote `g' x` the metric in the fiber of `x`, read in the chart. For `y` close to `x`, then
   `g' y` and `g' x` are close. The inequality we have to prove reduces to comparing
@@ -337,7 +270,6 @@
   rcases h.exists_continuous with ⟨g, g_cont, hg⟩
   let g' : B → F →L[ℝ] F →L[ℝ] ℝ := fun y ↦
     inCoordinates F E (F →L[ℝ] ℝ) (fun x ↦ E x →L[ℝ] ℝ) x y x y (g y)
->>>>>>> 2aea8b5b
   have hg' : ContinuousAt g' x := by
     have W := g_cont.continuousAt (x := x)
     simp only [continuousAt_hom_bundle] at W
@@ -347,14 +279,10 @@
     apply hg' _ δpos
   filter_upwards [this, (trivializationAt F E x).open_baseSet.mem_nhds h'x] with y hy h'y
   have : ‖g' y - g' x‖ ≤ δ := by rw [← dist_eq_norm]; exact hy.le
-<<<<<<< HEAD
-  apply (opNorm_le_bound _ (by linarith) (fun v ↦ ?_)).trans_lt r'r
-=======
   -- To show that the norm of the composition is bounded by `r'`, we start from a vector
   -- `‖v‖`. We will show that its image has a controlled norm.
   apply (opNorm_le_bound _ (by linarith) (fun v ↦ ?_)).trans_lt r'r
   -- rewrite the norm of `‖v‖` and of its image in terms of norms in the model space
->>>>>>> 2aea8b5b
   let w := (trivializationAt F E x).continuousLinearMapAt ℝ x v
   suffices ‖((trivializationAt F E x).symmL ℝ y) w‖ ^ 2 ≤ r' ^ 2 * ‖v‖ ^ 2 from
     le_of_sq_le_sq (by simpa [mul_pow]) (by positivity)
@@ -372,10 +300,7 @@
     rw [inCoordinates_apply_eq₂ h'y h'y (Set.mem_univ _)]
     simp
   rw [hgx, hgy]
-<<<<<<< HEAD
-=======
   -- get a good control for the norms of `w` in the model space, using continuity
->>>>>>> 2aea8b5b
   calc g' y w w
     _ = (g' y - g' x) w w + g' x w w := by simp
     _ ≤ ‖g' y - g' x‖ * ‖w‖ * ‖w‖ + g' x w w := by
@@ -387,27 +312,16 @@
       have : w = G (G.symm w) := by simp
       conv_lhs => rw [this]
       exact le_opNorm (G : E x →L[ℝ] F) (G.symm w)
-<<<<<<< HEAD
-    _ = δ * (‖(G : E x →L[ℝ] F)‖) ^ 2 * ‖G.symm w‖^2 + g' x w w := by ring
-    _ = δ * (‖(G : E x →L[ℝ] F)‖) ^ 2 * g x (G.symm w) (G.symm w) + g' x w w := by
-      simp [← real_inner_self_eq_norm_sq, hg]
-    _ = δ * (‖(G : E x →L[ℝ] F)‖) ^ 2 * g' x w w + g' x w w := by
-=======
     _ = δ * C * ‖G.symm w‖^2 + g' x w w := by ring
     _ = δ * C * g x (G.symm w) (G.symm w) + g' x w w := by
       simp [← real_inner_self_eq_norm_sq, hg]
     _ = δ * C * g' x w w + g' x w w := by
->>>>>>> 2aea8b5b
       congr
       rw [inCoordinates_apply_eq₂ h'x h'x (Set.mem_univ _)]
       simp only [Trivial.fiberBundle_trivializationAt', Trivial.linearMapAt_trivialization,
         LinearMap.id_coe, id_eq, w]
       rfl
-<<<<<<< HEAD
-    _ = (1 + δ * (‖(G : E x →L[ℝ] F)‖) ^ 2) * g' x w w := by ring
-=======
     _ = (1 + δ * C) * g' x w w := by ring
->>>>>>> 2aea8b5b
     _ ≤ r' ^ 2 * g' x w w := by
       gcongr
       rw [← hgx, ← hg,real_inner_self_eq_norm_sq]
