--- conflicted
+++ resolved
@@ -43,15 +43,12 @@
 variable {F₂ : Type*} [NormedAddCommGroup F₂] [NormedSpace 𝕜₂ F₂] (E₂ : B → Type*)
   [∀ x, AddCommGroup (E₂ x)] [∀ x, Module 𝕜₂ (E₂ x)] [TopologicalSpace (TotalSpace F₂ E₂)]
 
-<<<<<<< HEAD
-=======
 /-- A reducible type synonym for the bundle of continuous (semi)linear maps. -/
 @[deprecated "Use the plain bundle syntax `fun (b : B) ↦ E₁ b →SL[σ] E₂ b` or
 `fun (b : B) ↦ E₁ b →L[𝕜] E₂ b` instead" (since := "2025-06-12")]
 protected abbrev Bundle.ContinuousLinearMap [∀ x, TopologicalSpace (E₁ x)]
     [∀ x, TopologicalSpace (E₂ x)] : B → Type _ := fun x ↦ E₁ x →SL[σ] E₂ x
 
->>>>>>> 30eab675
 variable {E₁ E₂}
 variable [TopologicalSpace B] (e₁ e₁' : Trivialization F₁ (π F₁ E₁))
   (e₂ e₂' : Trivialization F₂ (π F₂ E₂))
@@ -185,11 +182,7 @@
 `VectorBundle` instance, in which the pretrivializations are collated but no topology
 on the total space is yet provided). -/
 def Bundle.ContinuousLinearMap.vectorPrebundle :
-<<<<<<< HEAD
-    VectorPrebundle 𝕜₂ (F₁ →SL[σ] F₂) ( (fun x ↦ E₁ x →SL[σ] E₂ x)) where
-=======
     VectorPrebundle 𝕜₂ (F₁ →SL[σ] F₂) (fun x ↦ E₁ x →SL[σ] E₂ x) where
->>>>>>> 30eab675
   pretrivializationAtlas :=
     {e | ∃ (e₁ : Trivialization F₁ (π F₁ E₁)) (e₂ : Trivialization F₂ (π F₂ E₂))
       (_ : MemTrivializationAtlas e₁) (_ : MemTrivializationAtlas e₂),
@@ -271,11 +264,7 @@
 
 theorem hom_trivializationAt_apply (x₀ : B)
     (x : TotalSpace (F₁ →SL[σ] F₂) (fun x ↦ E₁ x →SL[σ] E₂ x)) :
-<<<<<<< HEAD
-    trivializationAt (F₁ →SL[σ] F₂) (fun x => E₁ x →SL[σ] E₂ x) x₀ x =
-=======
     trivializationAt (F₁ →SL[σ] F₂) (fun x ↦ E₁ x →SL[σ] E₂ x) x₀ x =
->>>>>>> 30eab675
       ⟨x.1, inCoordinates F₁ E₁ F₂ E₂ x₀ x.1 x₀ x.1 x.2⟩ :=
   rfl
 
@@ -301,29 +290,17 @@
 theorem continuousWithinAt_hom_bundle {M : Type*} [TopologicalSpace M]
     (f : M → TotalSpace (F₁ →SL[σ] F₂) (fun x ↦ E₁ x →SL[σ] E₂ x)) {s : Set M} {x₀ : M} :
     ContinuousWithinAt f s x₀ ↔
-<<<<<<< HEAD
-      ContinuousWithinAt (fun x => (f x).1) s x₀ ∧
-        ContinuousWithinAt
-          (fun x => inCoordinates F₁ E₁ F₂ E₂ (f x₀).1 (f x).1 (f x₀).1 (f x).1 (f x).2) s x₀ :=
-=======
       ContinuousWithinAt (fun x ↦ (f x).1) s x₀ ∧
         ContinuousWithinAt
           (fun x ↦ inCoordinates F₁ E₁ F₂ E₂ (f x₀).1 (f x).1 (f x₀).1 (f x).1 (f x).2) s x₀ :=
->>>>>>> 30eab675
   FiberBundle.continuousWithinAt_totalSpace ..
 
 theorem continuousAt_hom_bundle {M : Type*} [TopologicalSpace M]
     (f : M → TotalSpace (F₁ →SL[σ] F₂) (fun x ↦ E₁ x →SL[σ] E₂ x)) {x₀ : M} :
     ContinuousAt f x₀ ↔
-<<<<<<< HEAD
-      ContinuousAt (fun x => (f x).1) x₀ ∧
-        ContinuousAt
-          (fun x => inCoordinates F₁ E₁ F₂ E₂ (f x₀).1 (f x).1 (f x₀).1 (f x).1 (f x).2) x₀ :=
-=======
       ContinuousAt (fun x ↦ (f x).1) x₀ ∧
         ContinuousAt
           (fun x ↦ inCoordinates F₁ E₁ F₂ E₂ (f x₀).1 (f x).1 (f x₀).1 (f x).1 (f x).2) x₀ :=
->>>>>>> 30eab675
   FiberBundle.continuousAt_totalSpace ..
 
 section
@@ -349,15 +326,9 @@
 continuously on `m`, one can apply `ϕ m` to `g m`, and the resulting map is continuous.
 
 Note that the continuity of `ϕ` can not be always be stated as continuity of a map into a bundle,
-<<<<<<< HEAD
-as the pullback bundles `b₁ *ᵖ E₁` and `b₂ *ᵖ E₂` only make sense when `b₁` and `b₂` are globally
-continuous, but we want to apply this lemma with only local information. Therefore, we formulate it
-using continuity of `ϕ` read in coordinates.
-=======
 as the pullback bundles `b₁ *ᵖ E₁` and `b₂ *ᵖ E₂` only have a nice topology when `b₁` and `b₂` are
 globally continuous, but we want to apply this lemma with only local information. Therefore, we
 formulate it using continuity of `ϕ` read in coordinates.
->>>>>>> 30eab675
 
 Version for `ContinuousWithinAt`. We also give a version for `ContinuousAt`, but no version for
 `ContinuousOn` or `Continuous` as our assumption, written in coordinates, only makes sense around
@@ -385,17 +356,9 @@
     apply (trivializationAt F₂ E₂ (b₂ m₀)).open_baseSet.mem_nhds
     exact FiberBundle.mem_baseSet_trivializationAt' (b₂ m₀)
   filter_upwards [A, A'] with m hm h'm
-<<<<<<< HEAD
-  rw [inCoordinates_eq hm h'm]
-  simp only [coe_comp', ContinuousLinearEquiv.coe_coe, Trivialization.continuousLinearEquivAt_apply,
-    Trivialization.continuousLinearEquivAt_symm_apply, Function.comp_apply]
-  congr
-  rw [Trivialization.symm_apply_apply_mk (trivializationAt F₁ E₁ (b₁ m₀)) hm (v m)]
-=======
   simp [inCoordinates_eq hm h'm,
         Trivialization.symm_apply_apply_mk (trivializationAt F₁ E₁ (b₁ m₀)) hm (v m)]
 
->>>>>>> 30eab675
 
 /-- Consider a continuous map `v : M → E₁` to a vector bundle, over a base map `b₁ : M → B₁`, and
 another basemap `b₂ : M → B₂`. Given linear maps `ϕ m : E₁ (b₁ m) → E₂ (b₂ m)` depending
@@ -420,11 +383,7 @@
     (hb₂ : ContinuousAt b₂ m₀) :
     ContinuousAt (fun m ↦ (ϕ m (v m) : TotalSpace F₂ E₂)) m₀ := by
   rw [← continuousWithinAt_univ] at hϕ hv hb₂ ⊢
-<<<<<<< HEAD
-  exact ContinuousWithinAt.clm_apply_of_inCoordinates hϕ hv hb₂
-=======
   exact hϕ.clm_apply_of_inCoordinates hv hb₂
->>>>>>> 30eab675
 
 end
 
@@ -465,15 +424,9 @@
       s x)
     (hv : ContinuousWithinAt (fun m ↦ TotalSpace.mk' F₁ (b m) (v m)) s x) :
     ContinuousWithinAt
-<<<<<<< HEAD
-      (fun m ↦ TotalSpace.mk' F₂ (b m) ((ϕ m) (v m))) s x := by
-  simp only [continuousWithinAt_hom_bundle] at hϕ
-  exact ContinuousWithinAt.clm_apply_of_inCoordinates hϕ.2 hv hϕ.1
-=======
       (fun m ↦ TotalSpace.mk' F₂ (b m) (ϕ m (v m))) s x := by
   simp only [continuousWithinAt_hom_bundle] at hϕ
   exact hϕ.2.clm_apply_of_inCoordinates hv hϕ.1
->>>>>>> 30eab675
 
 /-- Consider a `C^n` map `v : M → E₁` to a vector bundle, over a basemap `b : M → B`, and
 linear maps `ϕ m : E₁ (b m) → E₂ (b m)` depending smoothly on `m`.
@@ -482,15 +435,9 @@
     (hϕ : ContinuousAt
       (fun m ↦ TotalSpace.mk' (F₁ →L[𝕜] F₂) (E := fun (x : B) ↦ (E₁ x →L[𝕜] E₂ x)) (b m) (ϕ m)) x)
     (hv : ContinuousAt (fun m ↦ TotalSpace.mk' F₁ (b m) (v m)) x) :
-<<<<<<< HEAD
-    ContinuousAt (fun m ↦ TotalSpace.mk' F₂ (b m) ((ϕ m) (v m))) x := by
-  simp only [← continuousWithinAt_univ] at hϕ hv ⊢
-  exact ContinuousWithinAt.clm_bundle_apply hϕ hv
-=======
     ContinuousAt (fun m ↦ TotalSpace.mk' F₂ (b m) (ϕ m (v m))) x := by
   simp only [← continuousWithinAt_univ] at hϕ hv ⊢
   exact hϕ.clm_bundle_apply hv
->>>>>>> 30eab675
 
 /-- Consider a `C^n` map `v : M → E₁` to a vector bundle, over a basemap `b : M → B`, and
 linear maps `ϕ m : E₁ (b m) → E₂ (b m)` depending smoothly on `m`.
@@ -499,13 +446,8 @@
     (hϕ : ContinuousOn
       (fun m ↦ TotalSpace.mk' (F₁ →L[𝕜] F₂) (E := fun (x : B) ↦ (E₁ x →L[𝕜] E₂ x)) (b m) (ϕ m)) s)
     (hv : ContinuousOn (fun m ↦ TotalSpace.mk' F₁ (b m) (v m)) s) :
-<<<<<<< HEAD
-    ContinuousOn (fun m ↦ TotalSpace.mk' F₂ (b m) ((ϕ m) (v m))) s :=
-  fun x hx ↦ ContinuousWithinAt.clm_bundle_apply (hϕ x hx) (hv x hx)
-=======
     ContinuousOn (fun m ↦ TotalSpace.mk' F₂ (b m) (ϕ m (v m))) s :=
   fun x hx ↦ (hϕ x hx).clm_bundle_apply (hv x hx)
->>>>>>> 30eab675
 
 /-- Consider a `C^n` map `v : M → E₁` to a vector bundle, over a basemap `b : M → B`, and
 linear maps `ϕ m : E₁ (b m) → E₂ (b m)` depending smoothly on `m`.
@@ -514,15 +456,9 @@
     (hϕ : Continuous
       (fun m ↦ TotalSpace.mk' (F₁ →L[𝕜] F₂) (E := fun (x : B) ↦ (E₁ x →L[𝕜] E₂ x)) (b m) (ϕ m)))
     (hv : Continuous (fun m ↦ TotalSpace.mk' F₁ (b m) (v m))) :
-<<<<<<< HEAD
-    Continuous (fun m ↦ TotalSpace.mk' F₂ (b m) ((ϕ m) (v m))) := by
-  simp only [continuous_iff_continuousOn_univ] at hϕ hv ⊢
-  exact ContinuousOn.clm_bundle_apply hϕ hv
-=======
     Continuous (fun m ↦ TotalSpace.mk' F₂ (b m) (ϕ m (v m))) := by
   simp only [continuous_iff_continuousOn_univ] at hϕ hv ⊢
   exact hϕ.clm_bundle_apply hv
->>>>>>> 30eab675
 
 end OneVariable
 
@@ -539,15 +475,8 @@
       (E := fun (x : B) ↦ (E₁ x →L[𝕜] E₂ x →L[𝕜] E₃ x)) (b m) (ψ m)) s x)
     (hv : ContinuousWithinAt (fun m ↦ TotalSpace.mk' F₁ (b m) (v m)) s x)
     (hw : ContinuousWithinAt (fun m ↦ TotalSpace.mk' F₂ (b m) (w m)) s x) :
-<<<<<<< HEAD
-    ContinuousWithinAt
-      (fun m ↦ TotalSpace.mk' F₃ (b m) ((ψ m) (v m) (w m))) s x := by
-  have := ContinuousWithinAt.clm_bundle_apply (E₂ := fun x ↦ (E₂ x →L[𝕜] E₃ x)) hψ hv
-  exact ContinuousWithinAt.clm_bundle_apply this hw
-=======
     ContinuousWithinAt (fun m ↦ TotalSpace.mk' F₃ (b m) (ψ m (v m) (w m))) s x :=
   (hψ.clm_bundle_apply hv).clm_bundle_apply hw
->>>>>>> 30eab675
 
 /-- Consider `C^n` maps `v : M → E₁` and `v : M → E₂` to vector bundles, over a basemap
 `b : M → B`, and bilinear maps `ψ m : E₁ (b m) → E₂ (b m) → E₃ (b m)` depending smoothly on `m`.
@@ -557,14 +486,8 @@
       (E := fun (x : B) ↦ (E₁ x →L[𝕜] E₂ x →L[𝕜] E₃ x)) (b m) (ψ m)) x)
     (hv : ContinuousAt (fun m ↦ TotalSpace.mk' F₁ (b m) (v m)) x)
     (hw : ContinuousAt (fun m ↦ TotalSpace.mk' F₂ (b m) (w m)) x) :
-<<<<<<< HEAD
-    ContinuousAt (fun m ↦ TotalSpace.mk' F₃ (b m) ((ψ m) (v m) (w m))) x := by
-  have := ContinuousAt.clm_bundle_apply (E₂ := fun x ↦ (E₂ x →L[𝕜] E₃ x)) hψ hv
-  exact ContinuousAt.clm_bundle_apply this hw
-=======
     ContinuousAt (fun m ↦ TotalSpace.mk' F₃ (b m) (ψ m (v m) (w m))) x :=
   (hψ.clm_bundle_apply hv).clm_bundle_apply hw
->>>>>>> 30eab675
 
 /-- Consider `C^n` maps `v : M → E₁` and `v : M → E₂` to vector bundles, over a basemap
 `b : M → B`, and bilinear maps `ψ m : E₁ (b m) → E₂ (b m) → E₃ (b m)` depending smoothly on `m`.
@@ -575,13 +498,8 @@
       (E := fun (x : B) ↦ (E₁ x →L[𝕜] E₂ x →L[𝕜] E₃ x)) (b m) (ψ m)) s)
     (hv : ContinuousOn (fun m ↦ TotalSpace.mk' F₁ (b m) (v m)) s)
     (hw : ContinuousOn (fun m ↦ TotalSpace.mk' F₂ (b m) (w m)) s) :
-<<<<<<< HEAD
-    ContinuousOn (fun m ↦ TotalSpace.mk' F₃ (b m) ((ψ m) (v m) (w m))) s :=
-  fun x hx ↦ ContinuousWithinAt.clm_bundle_apply₂ (hψ x hx) (hv x hx) (hw x hx)
-=======
     ContinuousOn (fun m ↦ TotalSpace.mk' F₃ (b m) (ψ m (v m) (w m))) s :=
   fun x hx ↦ (hψ x hx).clm_bundle_apply₂ (hv x hx) (hw x hx)
->>>>>>> 30eab675
 
 /-- Consider `C^n` maps `v : M → E₁` and `v : M → E₂` to vector bundles, over a basemap
 `b : M → B`, and bilinear maps `ψ m : E₁ (b m) → E₂ (b m) → E₃ (b m)` depending smoothly on `m`.
@@ -591,15 +509,9 @@
       (E := fun (x : B) ↦ (E₁ x →L[𝕜] E₂ x →L[𝕜] E₃ x)) (b m) (ψ m)))
     (hv : Continuous (fun m ↦ TotalSpace.mk' F₁ (b m) (v m)))
     (hw : Continuous (fun m ↦ TotalSpace.mk' F₂ (b m) (w m))) :
-<<<<<<< HEAD
-    Continuous (fun m ↦ TotalSpace.mk' F₃ (b m) ((ψ m) (v m) (w m))) := by
-  simp only [continuous_iff_continuousOn_univ] at hψ hv hw ⊢
-  exact ContinuousOn.clm_bundle_apply₂ hψ hv hw
-=======
     Continuous (fun m ↦ TotalSpace.mk' F₃ (b m) (ψ m (v m) (w m))) := by
   simp only [continuous_iff_continuousOn_univ] at hψ hv hw ⊢
   exact hψ.clm_bundle_apply₂ hv hw
->>>>>>> 30eab675
 
 end TwoVariables
 
