--- conflicted
+++ resolved
@@ -55,11 +55,6 @@
 instance Finite.toAlexandrovDiscrete [Finite α] : AlexandrovDiscrete α where
   isOpen_sInter S := (toFinite S).isOpen_sInter
 
-<<<<<<< HEAD
-variable {ι : Sort*} {α : Type*} [TopologicalSpace α]
-
-=======
->>>>>>> b2dbb2c6
 section AlexandrovDiscrete
 variable [AlexandrovDiscrete α] {S : Set (Set α)} {f : ι → Set α}
 
@@ -98,38 +93,23 @@
 lemma isClopen_iUnion (hf : ∀ i, IsClopen (f i)) : IsClopen (⋃ i, f i) :=
 ⟨isOpen_iUnion λ i ↦ (hf i).1, isClosed_iUnion λ i ↦ (hf i).2⟩
 
-<<<<<<< HEAD
-=======
 lemma isClopen_iUnion₂ {f : ∀ i, κ i → Set α} (hf : ∀ i j, IsClopen (f i j)) :
-  IsClopen (⋃ i, ⋃ j, f i j) :=
-isClopen_iUnion λ _ ↦ isClopen_iUnion $ hf _
-
->>>>>>> b2dbb2c6
+    IsClopen (⋃ i, ⋃ j, f i j) := isClopen_iUnion λ _ ↦ isClopen_iUnion $ hf _
+
 lemma interior_iInter (f : ι → Set α) : interior (⋂ i, f i) = ⋂ i, interior (f i) :=
 (interior_maximal (iInter_mono λ _ ↦ interior_subset) $ isOpen_iInter λ _ ↦
   isOpen_interior).antisymm' $ subset_iInter λ _ ↦ interior_mono $ iInter_subset _ _
-
 lemma interior_sInter (S : Set (Set α)) : interior (⋂₀ S) = ⋂ s ∈ S, interior s := by
   simp_rw [sInter_eq_biInter, interior_iInter]
 
 lemma closure_iUnion (f : ι → Set α) : closure (⋃ i, f i) = ⋃ i, closure (f i) :=
-<<<<<<< HEAD
-compl_injective $ by simpa only [←interior_compl, compl_iUnion] using interior_iInter λ i ↦ (f i)ᶜ
-=======
   compl_injective $ by simpa only [←interior_compl, compl_iUnion] using interior_iInter λ i ↦ (f i)ᶜ
->>>>>>> b2dbb2c6
 
 lemma closure_sUnion (S : Set (Set α)) : closure (⋃₀ S) = ⋃ s ∈ S, closure s := by
   simp_rw [sUnion_eq_biUnion, closure_iUnion]
 
 end AlexandrovDiscrete
 
-<<<<<<< HEAD
-variable {s t : Set α} {x y : α}
-
-/-- The *exterior* of a set is the intersection of all its neighborhoods. In an Alexandrov-discrete
-space, this is the smallest neighborhood of the set. -/
-=======
 variable {s t : Set α} {a x y : α}
 
 /-- The *exterior* of a set is the intersection of all its neighborhoods. In an Alexandrov-discrete
@@ -137,34 +117,18 @@
 
 Note that this construction is unnamed in the literature. We choose the name in analogy to
 `interior`. -/
->>>>>>> b2dbb2c6
 def exterior (s : Set α) : Set α := (𝓝ˢ s).ker
 
 lemma exterior_singleton_eq_ker_nhds (a : α) : exterior {a} = (𝓝 a).ker := by simp [exterior]
 
-<<<<<<< HEAD
-lemma exterior_def (s : Set α) : exterior s = ⋂₀ {t : Set α | IsOpen t ∧ s ⊆ t} := by
-  ext a
-  simp only [exterior, mem_ker, mem_sInter, mem_setOf_eq, and_imp, mem_nhdsSet_iff_forall]
-  refine' ⟨λ hs t ht hts ↦ hs _ λ b hb ↦ ht.mem_nhds $ hts hb, λ hs t ht ↦ interior_subset $
-    hs (interior t) isOpen_interior _⟩
-  simpa only [←mem_interior_iff_mem_nhds] using ht
-=======
 lemma exterior_def (s : Set α) : exterior s = ⋂₀ {t : Set α | IsOpen t ∧ s ⊆ t} :=
   (hasBasis_nhdsSet _).ker.trans sInter_eq_biInter.symm
 
 lemma mem_exterior : a ∈ exterior s ↔ ∀ U, IsOpen U → s ⊆ U → a ∈ U := by simp [exterior_def]
->>>>>>> b2dbb2c6
 
 lemma subset_exterior_iff : s ⊆ exterior t ↔ ∀ U, IsOpen U → t ⊆ U → s ⊆ U := by
   simp [exterior_def]
 
-<<<<<<< HEAD
-lemma interior_subset_iff : interior s ⊆ t ↔ ∀ U, IsOpen U → U ⊆ s → U ⊆ t := by
-  simp [interior]
-
-=======
->>>>>>> b2dbb2c6
 lemma subset_exterior : s ⊆ exterior s := subset_exterior_iff.2 $ λ _ _ ↦ id
 
 lemma exterior_minimal (h₁ : s ⊆ t) (h₂ : IsOpen t) : exterior s ⊆ t := by
@@ -185,53 +149,13 @@
 @[simp] lemma exterior_eq_empty : exterior s = ∅ ↔ s = ∅ :=
 ⟨eq_bot_mono subset_exterior, by rintro rfl; exact exterior_empty⟩
 
-<<<<<<< HEAD
-variable [AlexandrovDiscrete α]
-=======
 variable [AlexandrovDiscrete α] [AlexandrovDiscrete β]
->>>>>>> b2dbb2c6
 
 @[simp] lemma isOpen_exterior : IsOpen (exterior s) := by
   rw [exterior_def]; exact isOpen_sInter $ λ _ ↦ And.left
 
-<<<<<<< HEAD
-=======
 lemma exterior_mem_nhdsSet : exterior s ∈ 𝓝ˢ s := isOpen_exterior.mem_nhdsSet.2 subset_exterior
 
->>>>>>> b2dbb2c6
-@[simp] lemma exterior_eq_iff_isOpen : exterior s = s ↔ IsOpen s :=
-  ⟨λ h ↦ h ▸ isOpen_exterior, IsOpen.exterior_eq⟩
-
-@[simp] lemma exterior_subset_iff_isOpen : exterior s ⊆ s ↔ IsOpen s := by
-  simp only [exterior_eq_iff_isOpen.symm, Subset.antisymm_iff, subset_exterior, and_true]
-
-<<<<<<< HEAD
-lemma exterior_subset : exterior s ⊆ t ↔ ∃ U, IsOpen U ∧ s ⊆ U ∧ U ⊆ t :=
-⟨λ h ↦ ⟨exterior s, isOpen_exterior, subset_exterior, h⟩,
-  λ ⟨_U, hU, hsU, hUt⟩ ↦ (exterior_minimal hsU hU).trans hUt⟩
-
-lemma exterior_subset_iff_mem_nhds : exterior s ⊆ t ↔ t ∈ 𝓝ˢ s :=
-exterior_subset.trans mem_nhdsSet_iff_exists.symm
-
-lemma IsOpen.exterior_subset (ht : IsOpen t) : exterior s ⊆ t ↔ s ⊆ t :=
-⟨subset_exterior.trans, λ h ↦ exterior_minimal h ht⟩
-
-lemma gc_exterior_interior : GaloisConnection (exterior : Set α → Set α) interior :=
-λ s t ↦ by simp [exterior_subset, subset_interior_iff]
-
-@[simp] lemma exterior_exterior (s : Set α) : exterior (exterior s) = exterior s :=
-isOpen_exterior.exterior_eq
-
-@[simp] lemma exterior_union (s t : Set α) : exterior (s ∪ t) = exterior s ∪ exterior t :=
-gc_exterior_interior.l_sup
-
-@[simp] lemma nhdsSet_exterior (s : Set α) : 𝓝ˢ (exterior s) = 𝓟 (exterior s) :=
-isOpen_exterior.nhdsSet_eq
-
-@[simp] lemma exterior_subset_exterior : exterior s ⊆ exterior t ↔ 𝓝ˢ s ≤ 𝓝ˢ t := by
-  refine ⟨?_, λ h ↦ ker_mono h⟩
-  simp_rw [le_def, ←exterior_subset_iff_mem_nhds]
-=======
 lemma exterior_subset_iff : exterior s ⊆ t ↔ ∃ U, IsOpen U ∧ s ⊆ U ∧ U ⊆ t :=
   ⟨λ h ↦ ⟨exterior s, isOpen_exterior, subset_exterior, h⟩,
     λ ⟨_U, hU, hsU, hUt⟩ ↦ (exterior_minimal hsU hU).trans hUt⟩
@@ -263,7 +187,6 @@
 @[simp] lemma exterior_subset_exterior : exterior s ⊆ exterior t ↔ 𝓝ˢ s ≤ 𝓝ˢ t := by
   refine ⟨?_, λ h ↦ ker_mono h⟩
   simp_rw [le_def, ←exterior_subset_iff_mem_nhdsSet]
->>>>>>> b2dbb2c6
   exact λ h u ↦ h.trans
 
 lemma specializes_iff_exterior_subset : x ⤳ y ↔ exterior {x} ⊆ exterior {y} := by
@@ -275,9 +198,6 @@
   simp_rw [isOpen_iff_mem_nhds, mem_nhds_iff]
   rintro a ha
   refine ⟨_, λ b hb ↦ hs _ _ ?_ ha, isOpen_exterior, subset_exterior $ mem_singleton _⟩
-<<<<<<< HEAD
-  rwa [isOpen_exterior.exterior_subset, singleton_subset_iff]
-=======
   rwa [isOpen_exterior.exterior_subset, singleton_subset_iff]
 
 lemma Set.Finite.isCompact_exterior (hs : s.Finite) : IsCompact (exterior s) := by
@@ -333,5 +253,4 @@
 
 instance Sigma.instAlexandrovDiscrete {ι : Type*} {π : ι → Type*} [∀ i, TopologicalSpace (π i)]
   [∀ i, AlexandrovDiscrete (π i)] : AlexandrovDiscrete (Σ i, π i) :=
-alexandrovDiscrete_iSup λ _ ↦ alexandrovDiscrete_coinduced
->>>>>>> b2dbb2c6
+alexandrovDiscrete_iSup λ _ ↦ alexandrovDiscrete_coinduced