--- conflicted
+++ resolved
@@ -106,13 +106,8 @@
   simp_rw [sInter_eq_biInter, interior_iInter]
 
 lemma closure_iUnion (f : ι → Set α) : closure (⋃ i, f i) = ⋃ i, closure (f i) :=
-<<<<<<< HEAD
-  compl_injective $ by
-    simpa only [← interior_compl, compl_iUnion] using interior_iInter λ i ↦ (f i)ᶜ
-=======
   compl_injective <| by
     simpa only [←interior_compl, compl_iUnion] using interior_iInter fun i ↦ (f i)ᶜ
->>>>>>> 909a2b4a
 
 lemma closure_sUnion (S : Set (Set α)) : closure (⋃₀ S) = ⋃ s ∈ S, closure s := by
   simp_rw [sUnion_eq_biUnion, closure_iUnion]
@@ -200,15 +195,9 @@
   rw [← nhdsSet_exterior, isOpen_exterior.nhdsSet_eq]
 
 @[simp] lemma exterior_subset_exterior : exterior s ⊆ exterior t ↔ 𝓝ˢ s ≤ 𝓝ˢ t := by
-<<<<<<< HEAD
-  refine ⟨?_, λ h ↦ ker_mono h⟩
-  simp_rw [le_def, ← exterior_subset_iff_mem_nhdsSet]
-  exact λ h u ↦ h.trans
-=======
   refine ⟨?_, fun h ↦ ker_mono h⟩
   simp_rw [le_def, ←exterior_subset_iff_mem_nhdsSet]
   exact fun h u ↦ h.trans
->>>>>>> 909a2b4a
 
 lemma specializes_iff_exterior_subset : x ⤳ y ↔ exterior {x} ⊆ exterior {y} := by
   simp [Specializes]
