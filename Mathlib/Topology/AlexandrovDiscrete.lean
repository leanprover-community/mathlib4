--- conflicted
+++ resolved
@@ -161,30 +161,6 @@
     fun ⟨_U, hU, hsU, hUt⟩ ↦ (nhdsKer_minimal hsU hU).trans hUt⟩
 
 @[deprecated (since := "2025-07-09")] alias exterior_subset_iff := nhdsKer_subset_iff
-<<<<<<< HEAD
-
-lemma nhdsKer_subset_iff_mem_nhdsSet : nhdsKer s ⊆ t ↔ t ∈ 𝓝ˢ s :=
-  nhdsKer_subset_iff.trans mem_nhdsSet_iff_exists.symm
-
-@[deprecated (since := "2025-07-09")]
-alias exterior_subset_iff_mem_nhdsSet := nhdsKer_subset_iff_mem_nhdsSet
-
-lemma nhdsKer_singleton_subset_iff_mem_nhds : nhdsKer {a} ⊆ t ↔ t ∈ 𝓝 a := by
-  simp [nhdsKer_subset_iff_mem_nhdsSet]
-
-@[deprecated (since := "2025-07-09")]
-alias exterior_singleton_subset_iff_mem_nhds := nhdsKer_singleton_subset_iff_mem_nhds
-
-lemma gc_nhdsKer_interior : GaloisConnection (nhdsKer : Set α → Set α) interior :=
-  fun s t ↦ by simp [nhdsKer_subset_iff, subset_interior_iff]
-
-@[deprecated (since := "2025-07-09")] alias gc_exterior_interior := gc_nhdsKer_interior
-
-@[simp] lemma principal_nhdsKer (s : Set α) : 𝓟 (nhdsKer s) = 𝓝ˢ s := by
-  rw [← nhdsSet_nhdsKer, isOpen_nhdsKer.nhdsSet_eq]
-
-@[deprecated (since := "2025-07-09")] alias principal_exterior := principal_nhdsKer
-=======
 
 lemma nhdsKer_subset_iff_mem_nhdsSet : nhdsKer s ⊆ t ↔ t ∈ 𝓝ˢ s :=
   nhdsKer_subset_iff.trans mem_nhdsSet_iff_exists.symm
@@ -218,7 +194,6 @@
 lemma nhds_basis_nhdsKer_singleton (a : α) :
     (𝓝 a).HasBasis (fun _ : Unit => True) (fun _ => nhdsKer {a}) :=
   principal_nhdsKer_singleton a ▸ hasBasis_principal (nhdsKer {a})
->>>>>>> 2ab7d6ed
 
 lemma isOpen_iff_forall_specializes : IsOpen s ↔ ∀ x y, x ⤳ y → y ∈ s → x ∈ s := by
   simp only [← nhdsKer_subset_iff_isOpen, Set.subset_def, mem_nhdsKer_iff_specializes, exists_imp,
