--- conflicted
+++ resolved
@@ -480,9 +480,6 @@
     IsOpen (e.symm '' t) :=
   isOpen_image_of_subset_source e.symm ht (e.symm_source ▸ hte)
 
-<<<<<<< HEAD
-section IsImage
-=======
 lemma isOpen_symm_image_iff_of_subset_target {t : Set β} (hs : t ⊆ e.target) :
     IsOpen (e.symm '' t) ↔ IsOpen t := by
   refine ⟨fun h ↦ ?_, fun h ↦ e.symm.isOpen_image_of_subset_source h hs⟩
@@ -496,7 +493,8 @@
     IsOpen (e '' s) ↔ IsOpen s := by
   rw [← e.symm.isOpen_symm_image_iff_of_subset_target hs, e.symm_symm]
 
->>>>>>> 33a5585b
+section IsImage
+
 /-!
 ### `PartialHomeomorph.IsImage` relation
 
@@ -697,28 +695,8 @@
     e.source ∩ e ⁻¹' frontier s = e.source ∩ frontier (e ⁻¹' s) :=
   (IsImage.of_preimage_eq rfl).frontier.preimage_eq
 #align local_homeomorph.preimage_frontier PartialHomeomorph.preimage_frontier
-
-<<<<<<< HEAD
-theorem isOpen_inter_preimage_symm {s : Set α} (hs : IsOpen s) : IsOpen (e.target ∩ e.symm ⁻¹' s) :=
-  e.symm.continuousOn.isOpen_inter_preimage e.open_target hs
-#align local_homeomorph.preimage_open_of_open_symm PartialHomeomorph.isOpen_inter_preimage_symm
-
-/-- The image of an open set in the source is open. -/
-theorem image_isOpen_of_isOpen {s : Set α} (hs : IsOpen s) (h : s ⊆ e.source) :
-    IsOpen (e '' s) := by
-  have : e '' s = e.target ∩ e.symm ⁻¹' s := e.toPartialEquiv.image_eq_target_inter_inv_preimage h
-  rw [this]
-  exact e.continuousOn_symm.isOpen_inter_preimage e.open_target hs
-#align local_homeomorph.image_open_of_open PartialHomeomorph.image_isOpen_of_isOpen
-
-/-- The image of the restriction of an open set to the source is open. -/
-theorem image_isOpen_of_isOpen' {s : Set α} (hs : IsOpen s) : IsOpen (e '' (e.source ∩ s)) :=
-  image_isOpen_of_isOpen _ (IsOpen.inter e.open_source hs) (inter_subset_left _ _)
-#align local_homeomorph.image_open_of_open' PartialHomeomorph.image_isOpen_of_isOpen'
 end IsImage
 
-=======
->>>>>>> 33a5585b
 /-- A `PartialEquiv` with continuous open forward map and open source is a `PartialHomeomorph`. -/
 def ofContinuousOpenRestrict (e : PartialEquiv α β) (hc : ContinuousOn e e.source)
     (ho : IsOpenMap (e.source.restrict e)) (hs : IsOpen e.source) : PartialHomeomorph α β where
