--- conflicted
+++ resolved
@@ -1393,13 +1393,7 @@
 /- inclusion of an open set in a topological space -/
 namespace TopologicalSpace.Opens
 
-<<<<<<< HEAD
-open TopologicalSpace
-
 variable (s : Opens α) (hs : (s : Set α).Nonempty)
-=======
-variable (s : Opens α) [Nonempty s]
->>>>>>> 7466efcf
 
 /-- The inclusion of an open subset `s` of a space `α` into `α` is a partial homeomorphism from the
 subtype `s` to `α`. -/
@@ -1490,17 +1484,10 @@
   simp only [subtypeRestr_def, mfld_simps]
 #align local_homeomorph.subtype_restr_source PartialHomeomorph.subtypeRestr_source
 
-<<<<<<< HEAD
-variable {s}
-
+variable {s} in
 theorem map_subtype_source {x : s} (hxe : (x : α) ∈ e.source) :
     e x ∈ (e.subtypeRestr s hs).target := by
   refine ⟨e.map_source hxe, ?_⟩
-=======
-variable {s} in
-theorem map_subtype_source {x : s} (hxe : (x : α) ∈ e.source): e x ∈ (e.subtypeRestr s).target := by
-  refine' ⟨e.map_source hxe, _⟩
->>>>>>> 7466efcf
   rw [s.partialHomeomorphSubtypeCoe_target, mem_preimage, e.leftInvOn hxe]
   exact x.prop
 #align local_homeomorph.map_subtype_source PartialHomeomorph.map_subtype_source
