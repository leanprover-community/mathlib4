/-
Copyright (c) 2019 Sébastien Gouëzel. All rights reserved.
Released under Apache 2.0 license as described in the file LICENSE.
Authors: Sébastien Gouëzel
-/
import Mathlib.Logic.Equiv.PartialEquiv
import Mathlib.Topology.Sets.Opens

#align_import topology.local_homeomorph from "leanprover-community/mathlib"@"431589bce478b2229eba14b14a283250428217db"

/-!
# Partial homeomorphisms

This file defines homeomorphisms between open subsets of topological spaces. An element `e` of
`PartialHomeomorph X Y` is an extension of `PartialEquiv X Y`, i.e., it is a pair of functions
`e.toFun` and `e.invFun`, inverse of each other on the sets `e.source` and `e.target`.
Additionally, we require that these sets are open, and that the functions are continuous on them.
Equivalently, they are homeomorphisms there.

As in equivs, we register a coercion to functions, and we use `e x` and `e.symm x` throughout
instead of `e.toFun x` and `e.invFun x`.

## Main definitions

* `Homeomorph.toPartialHomeomorph`: associating a partial homeomorphism to a homeomorphism, with
  `source = target = Set.univ`;
* `PartialHomeomorph.symm`: the inverse of a partial homeomorphism
* `PartialHomeomorph.trans`: the composition of two partial homeomorphisms
* `PartialHomeomorph.refl`: the identity partial homeomorphism
* `PartialHomeomorph.ofSet`: the identity on a set `s`
* `PartialHomeomorph.EqOnSource`: equivalence relation describing the "right" notion of equality
  for partial homeomorphisms

## Implementation notes

Most statements are copied from their `PartialEquiv` versions, although some care is required
especially when restricting to subsets, as these should be open subsets.

For design notes, see `PartialEquiv.lean`.

### Local coding conventions

If a lemma deals with the intersection of a set with either source or target of a `PartialEquiv`,
then it should use `e.source ∩ s` or `e.target ∩ t`, not `s ∩ e.source` or `t ∩ e.target`.
-/

open Function Set Filter Topology

variable {X : Type*} {Y : Type*} {Z : Type*} {Z' Z'' Z''' : Type*} [TopologicalSpace X]
  [TopologicalSpace Y] [TopologicalSpace Z]
  [TopologicalSpace Z'] [TopologicalSpace Z''] [TopologicalSpace Z''']

/-- Partial homeomorphisms, defined on open subsets of the space -/
-- porting note: commented @[nolint has_nonempty_instance]
structure PartialHomeomorph (X : Type*) (Y : Type*) [TopologicalSpace X]
  [TopologicalSpace Y] extends PartialEquiv X Y where
  open_source : IsOpen source
  open_target : IsOpen target
  continuousOn_toFun : ContinuousOn toFun source
  continuousOn_invFun : ContinuousOn invFun target
#align local_homeomorph PartialHomeomorph

namespace PartialHomeomorph

<<<<<<< HEAD
variable (e : PartialHomeomorph X Y)
=======
variable (e : PartialHomeomorph α β)

/- Basic properties; inverse (symm instance) -/
section Basic
>>>>>>> eb34a25d

/- Basic properties; inverse (symm instance) -/
section Basic
/-- Coercion of a partial homeomorphisms to a function. We don't use `e.toFun` because it is
actually `e.toPartialEquiv.toFun`, so `simp` will apply lemmas about `toPartialEquiv`.
While we may want to switch to this behavior later, doing it mid-port will break a lot of proofs. -/
@[coe] def toFun' : X → Y := e.toFun

/-- Coercion of a `PartialHomeomorph` to function.
Note that a `PartialHomeomorph` is not `DFunLike`. -/
instance : CoeFun (PartialHomeomorph X Y) fun _ => X → Y :=
  ⟨fun e => e.toFun'⟩

/-- The inverse of a partial homeomorphism -/
@[symm]
protected def symm : PartialHomeomorph Y X where
  toPartialEquiv := e.toPartialEquiv.symm
  open_source := e.open_target
  open_target := e.open_source
  continuousOn_toFun := e.continuousOn_invFun
  continuousOn_invFun := e.continuousOn_toFun
#align local_homeomorph.symm PartialHomeomorph.symm

/-- See Note [custom simps projection]. We need to specify this projection explicitly in this case,
  because it is a composition of multiple projections. -/
def Simps.apply (e : PartialHomeomorph X Y) : X → Y := e
#align local_homeomorph.simps.apply PartialHomeomorph.Simps.apply

/-- See Note [custom simps projection] -/
def Simps.symm_apply (e : PartialHomeomorph X Y) : Y → X := e.symm
#align local_homeomorph.simps.symm_apply PartialHomeomorph.Simps.symm_apply

initialize_simps_projections PartialHomeomorph (toFun → apply, invFun → symm_apply)

protected theorem continuousOn : ContinuousOn e e.source :=
  e.continuousOn_toFun
#align local_homeomorph.continuous_on PartialHomeomorph.continuousOn

theorem continuousOn_symm : ContinuousOn e.symm e.target :=
  e.continuousOn_invFun
#align local_homeomorph.continuous_on_symm PartialHomeomorph.continuousOn_symm

@[simp, mfld_simps]
theorem mk_coe (e : PartialEquiv X Y) (a b c d) : (PartialHomeomorph.mk e a b c d : X → Y) = e :=
  rfl
#align local_homeomorph.mk_coe PartialHomeomorph.mk_coe

@[simp, mfld_simps]
theorem mk_coe_symm (e : PartialEquiv X Y) (a b c d) :
    ((PartialHomeomorph.mk e a b c d).symm : Y → X) = e.symm :=
  rfl
#align local_homeomorph.mk_coe_symm PartialHomeomorph.mk_coe_symm

theorem toPartialEquiv_injective :
    Injective (toPartialEquiv : PartialHomeomorph X Y → PartialEquiv X Y)
  | ⟨_, _, _, _, _⟩, ⟨_, _, _, _, _⟩, rfl => rfl
#align local_homeomorph.to_local_equiv_injective PartialHomeomorph.toPartialEquiv_injective

/- Register a few simp lemmas to make sure that `simp` puts the application of a local
homeomorphism in its normal form, i.e., in terms of its coercion to a function. -/
@[simp, mfld_simps]
theorem toFun_eq_coe (e : PartialHomeomorph X Y) : e.toFun = e :=
  rfl
#align local_homeomorph.to_fun_eq_coe PartialHomeomorph.toFun_eq_coe

@[simp, mfld_simps]
theorem invFun_eq_coe (e : PartialHomeomorph X Y) : e.invFun = e.symm :=
  rfl
#align local_homeomorph.inv_fun_eq_coe PartialHomeomorph.invFun_eq_coe

@[simp, mfld_simps]
theorem coe_coe : (e.toPartialEquiv : X → Y) = e :=
  rfl
#align local_homeomorph.coe_coe PartialHomeomorph.coe_coe

@[simp, mfld_simps]
theorem coe_coe_symm : (e.toPartialEquiv.symm : Y → X) = e.symm :=
  rfl
#align local_homeomorph.coe_coe_symm PartialHomeomorph.coe_coe_symm

@[simp, mfld_simps]
theorem map_source {x : X} (h : x ∈ e.source) : e x ∈ e.target :=
  e.map_source' h
#align local_homeomorph.map_source PartialHomeomorph.map_source

/-- Variant of `map_source`, stated for images of subsets of `source`. -/
lemma map_source'' : e '' e.source ⊆ e.target :=
  fun _ ⟨_, hx, hex⟩ ↦ mem_of_eq_of_mem (id hex.symm) (e.map_source' hx)

@[simp, mfld_simps]
theorem map_target {x : Y} (h : x ∈ e.target) : e.symm x ∈ e.source :=
  e.map_target' h
#align local_homeomorph.map_target PartialHomeomorph.map_target

@[simp, mfld_simps]
theorem left_inv {x : X} (h : x ∈ e.source) : e.symm (e x) = x :=
  e.left_inv' h
#align local_homeomorph.left_inv PartialHomeomorph.left_inv

@[simp, mfld_simps]
theorem right_inv {x : Y} (h : x ∈ e.target) : e (e.symm x) = x :=
  e.right_inv' h
#align local_homeomorph.right_inv PartialHomeomorph.right_inv

theorem eq_symm_apply {x : X} {y : Y} (hx : x ∈ e.source) (hy : y ∈ e.target) :
    x = e.symm y ↔ e x = y :=
  e.toPartialEquiv.eq_symm_apply hx hy
#align local_homeomorph.eq_symm_apply PartialHomeomorph.eq_symm_apply

protected theorem mapsTo : MapsTo e e.source e.target := fun _ => e.map_source
#align local_homeomorph.maps_to PartialHomeomorph.mapsTo

protected theorem symm_mapsTo : MapsTo e.symm e.target e.source :=
  e.symm.mapsTo
#align local_homeomorph.symm_maps_to PartialHomeomorph.symm_mapsTo

protected theorem leftInvOn : LeftInvOn e.symm e e.source := fun _ => e.left_inv
#align local_homeomorph.left_inv_on PartialHomeomorph.leftInvOn

protected theorem rightInvOn : RightInvOn e.symm e e.target := fun _ => e.right_inv
#align local_homeomorph.right_inv_on PartialHomeomorph.rightInvOn

protected theorem invOn : InvOn e.symm e e.source e.target :=
  ⟨e.leftInvOn, e.rightInvOn⟩
#align local_homeomorph.inv_on PartialHomeomorph.invOn

protected theorem injOn : InjOn e e.source :=
  e.leftInvOn.injOn
#align local_homeomorph.inj_on PartialHomeomorph.injOn

protected theorem bijOn : BijOn e e.source e.target :=
  e.invOn.bijOn e.mapsTo e.symm_mapsTo
#align local_homeomorph.bij_on PartialHomeomorph.bijOn

protected theorem surjOn : SurjOn e e.source e.target :=
  e.bijOn.surjOn
#align local_homeomorph.surj_on PartialHomeomorph.surjOn
end Basic

end Basic

/-- Interpret a `Homeomorph` as a `PartialHomeomorph` by restricting it
to an open set `s` in the domain and to `t` in the codomain. -/
@[simps! (config := .asFn) apply symm_apply toPartialEquiv,
  simps! (config := .lemmasOnly) source target]
def _root_.Homeomorph.toPartialHomeomorphOfImageEq (e : X ≃ₜ Y) (s : Set X) (hs : IsOpen s)
    (t : Set Y) (h : e '' s = t) : PartialHomeomorph X Y where
  toPartialEquiv := e.toPartialEquivOfImageEq s t h
  open_source := hs
  open_target := by simpa [← h]
  continuousOn_toFun := e.continuous.continuousOn
  continuousOn_invFun := e.symm.continuous.continuousOn

/-- A homeomorphism induces a partial homeomorphism on the whole space -/
@[simps! (config := mfld_cfg)]
def _root_.Homeomorph.toPartialHomeomorph (e : X ≃ₜ Y) : PartialHomeomorph X Y :=
  e.toPartialHomeomorphOfImageEq univ isOpen_univ univ <| by rw [image_univ, e.surjective.range_eq]
#align homeomorph.to_local_homeomorph Homeomorph.toPartialHomeomorph

/-- Replace `toPartialEquiv` field to provide better definitional equalities. -/
def replaceEquiv (e : PartialHomeomorph X Y) (e' : PartialEquiv X Y) (h : e.toPartialEquiv = e') :
    PartialHomeomorph X Y where
  toPartialEquiv := e'
  open_source := h ▸ e.open_source
  open_target := h ▸ e.open_target
  continuousOn_toFun := h ▸ e.continuousOn_toFun
  continuousOn_invFun := h ▸ e.continuousOn_invFun
#align local_homeomorph.replace_equiv PartialHomeomorph.replaceEquiv

theorem replaceEquiv_eq_self (e' : PartialEquiv X Y)
    (h : e.toPartialEquiv = e') : e.replaceEquiv e' h = e := by
  cases e
  subst e'
  rfl
#align local_homeomorph.replace_equiv_eq_self PartialHomeomorph.replaceEquiv_eq_self

theorem source_preimage_target : e.source ⊆ e ⁻¹' e.target :=
  e.mapsTo
#align local_homeomorph.source_preimage_target PartialHomeomorph.source_preimage_target

@[deprecated toPartialEquiv_injective]
theorem eq_of_partialEquiv_eq {e e' : PartialHomeomorph X Y}
    (h : e.toPartialEquiv = e'.toPartialEquiv) : e = e' :=
  toPartialEquiv_injective h
#align local_homeomorph.eq_of_local_equiv_eq PartialHomeomorph.eq_of_partialEquiv_eq

theorem eventually_left_inverse {x} (hx : x ∈ e.source) :
    ∀ᶠ y in 𝓝 x, e.symm (e y) = y :=
  (e.open_source.eventually_mem hx).mono e.left_inv'
#align local_homeomorph.eventually_left_inverse PartialHomeomorph.eventually_left_inverse

theorem eventually_left_inverse' {x} (hx : x ∈ e.target) :
    ∀ᶠ y in 𝓝 (e.symm x), e.symm (e y) = y :=
  e.eventually_left_inverse (e.map_target hx)
#align local_homeomorph.eventually_left_inverse' PartialHomeomorph.eventually_left_inverse'

theorem eventually_right_inverse {x} (hx : x ∈ e.target) :
    ∀ᶠ y in 𝓝 x, e (e.symm y) = y :=
  (e.open_target.eventually_mem hx).mono e.right_inv'
#align local_homeomorph.eventually_right_inverse PartialHomeomorph.eventually_right_inverse

theorem eventually_right_inverse' {x} (hx : x ∈ e.source) :
    ∀ᶠ y in 𝓝 (e x), e (e.symm y) = y :=
  e.eventually_right_inverse (e.map_source hx)
#align local_homeomorph.eventually_right_inverse' PartialHomeomorph.eventually_right_inverse'

theorem eventually_ne_nhdsWithin {x} (hx : x ∈ e.source) :
    ∀ᶠ x' in 𝓝[≠] x, e x' ≠ e x :=
  eventually_nhdsWithin_iff.2 <|
    (e.eventually_left_inverse hx).mono fun x' hx' =>
      mt fun h => by rw [mem_singleton_iff, ← e.left_inv hx, ← h, hx']
#align local_homeomorph.eventually_ne_nhds_within PartialHomeomorph.eventually_ne_nhdsWithin

theorem nhdsWithin_source_inter {x} (hx : x ∈ e.source) (s : Set X) : 𝓝[e.source ∩ s] x = 𝓝[s] x :=
  nhdsWithin_inter_of_mem (mem_nhdsWithin_of_mem_nhds <| IsOpen.mem_nhds e.open_source hx)
#align local_homeomorph.nhds_within_source_inter PartialHomeomorph.nhdsWithin_source_inter

theorem nhdsWithin_target_inter {x} (hx : x ∈ e.target) (s : Set Y) : 𝓝[e.target ∩ s] x = 𝓝[s] x :=
  e.symm.nhdsWithin_source_inter hx s
#align local_homeomorph.nhds_within_target_inter PartialHomeomorph.nhdsWithin_target_inter

theorem image_eq_target_inter_inv_preimage {s : Set X} (h : s ⊆ e.source) :
    e '' s = e.target ∩ e.symm ⁻¹' s :=
  e.toPartialEquiv.image_eq_target_inter_inv_preimage h
#align local_homeomorph.image_eq_target_inter_inv_preimage PartialHomeomorph.image_eq_target_inter_inv_preimage

theorem image_source_inter_eq' (s : Set X) : e '' (e.source ∩ s) = e.target ∩ e.symm ⁻¹' s :=
  e.toPartialEquiv.image_source_inter_eq' s
#align local_homeomorph.image_source_inter_eq' PartialHomeomorph.image_source_inter_eq'

theorem image_source_inter_eq (s : Set X) :
    e '' (e.source ∩ s) = e.target ∩ e.symm ⁻¹' (e.source ∩ s) :=
  e.toPartialEquiv.image_source_inter_eq s
#align local_homeomorph.image_source_inter_eq PartialHomeomorph.image_source_inter_eq

theorem symm_image_eq_source_inter_preimage {s : Set Y} (h : s ⊆ e.target) :
    e.symm '' s = e.source ∩ e ⁻¹' s :=
  e.symm.image_eq_target_inter_inv_preimage h
#align local_homeomorph.symm_image_eq_source_inter_preimage PartialHomeomorph.symm_image_eq_source_inter_preimage

theorem symm_image_target_inter_eq (s : Set Y) :
    e.symm '' (e.target ∩ s) = e.source ∩ e ⁻¹' (e.target ∩ s) :=
  e.symm.image_source_inter_eq _
#align local_homeomorph.symm_image_target_inter_eq PartialHomeomorph.symm_image_target_inter_eq

theorem source_inter_preimage_inv_preimage (s : Set X) :
    e.source ∩ e ⁻¹' (e.symm ⁻¹' s) = e.source ∩ s :=
  e.toPartialEquiv.source_inter_preimage_inv_preimage s
#align local_homeomorph.source_inter_preimage_inv_preimage PartialHomeomorph.source_inter_preimage_inv_preimage

theorem target_inter_inv_preimage_preimage (s : Set Y) :
    e.target ∩ e.symm ⁻¹' (e ⁻¹' s) = e.target ∩ s :=
  e.symm.source_inter_preimage_inv_preimage _
#align local_homeomorph.target_inter_inv_preimage_preimage PartialHomeomorph.target_inter_inv_preimage_preimage

theorem source_inter_preimage_target_inter (s : Set Y) :
    e.source ∩ e ⁻¹' (e.target ∩ s) = e.source ∩ e ⁻¹' s :=
  e.toPartialEquiv.source_inter_preimage_target_inter s
#align local_homeomorph.source_inter_preimage_target_inter PartialHomeomorph.source_inter_preimage_target_inter

theorem image_source_eq_target : e '' e.source = e.target :=
  e.toPartialEquiv.image_source_eq_target
#align local_homeomorph.image_source_eq_target PartialHomeomorph.image_source_eq_target

theorem symm_image_target_eq_source : e.symm '' e.target = e.source :=
  e.symm.image_source_eq_target
#align local_homeomorph.symm_image_target_eq_source PartialHomeomorph.symm_image_target_eq_source

/-- Two partial homeomorphisms are equal when they have equal `toFun`, `invFun` and `source`.
It is not sufficient to have equal `toFun` and `source`, as this only determines `invFun` on
the target. This would only be true for a weaker notion of equality, arguably the right one,
called `EqOnSource`. -/
@[ext]
protected theorem ext (e' : PartialHomeomorph X Y) (h : ∀ x, e x = e' x)
    (hinv : ∀ x, e.symm x = e'.symm x) (hs : e.source = e'.source) : e = e' :=
  toPartialEquiv_injective (PartialEquiv.ext h hinv hs)
#align local_homeomorph.ext PartialHomeomorph.ext

protected theorem ext_iff {e e' : PartialHomeomorph X Y} :
    e = e' ↔ (∀ x, e x = e' x) ∧ (∀ x, e.symm x = e'.symm x) ∧ e.source = e'.source :=
  ⟨by
    rintro rfl
    exact ⟨fun x => rfl, fun x => rfl, rfl⟩, fun h => e.ext e' h.1 h.2.1 h.2.2⟩
#align local_homeomorph.ext_iff PartialHomeomorph.ext_iff

@[simp, mfld_simps]
theorem symm_toPartialEquiv : e.symm.toPartialEquiv = e.toPartialEquiv.symm :=
  rfl
#align local_homeomorph.symm_to_local_equiv PartialHomeomorph.symm_toPartialEquiv

-- The following lemmas are already simp via `PartialEquiv`
theorem symm_source : e.symm.source = e.target :=
  rfl
#align local_homeomorph.symm_source PartialHomeomorph.symm_source

theorem symm_target : e.symm.target = e.source :=
  rfl
#align local_homeomorph.symm_target PartialHomeomorph.symm_target

@[simp, mfld_simps] theorem symm_symm : e.symm.symm = e := rfl
#align local_homeomorph.symm_symm PartialHomeomorph.symm_symm

theorem symm_bijective : Function.Bijective
    (PartialHomeomorph.symm : PartialHomeomorph X Y → PartialHomeomorph Y X) :=
  Function.bijective_iff_has_inverse.mpr ⟨_, symm_symm, symm_symm⟩

/-- A partial homeomorphism is continuous at any point of its source -/
protected theorem continuousAt {x : X} (h : x ∈ e.source) : ContinuousAt e x :=
  (e.continuousOn x h).continuousAt (e.open_source.mem_nhds h)
#align local_homeomorph.continuous_at PartialHomeomorph.continuousAt

/-- A partial homeomorphism inverse is continuous at any point of its target -/
theorem continuousAt_symm {x : Y} (h : x ∈ e.target) : ContinuousAt e.symm x :=
  e.symm.continuousAt h
#align local_homeomorph.continuous_at_symm PartialHomeomorph.continuousAt_symm

theorem tendsto_symm {x} (hx : x ∈ e.source) : Tendsto e.symm (𝓝 (e x)) (𝓝 x) := by
  simpa only [ContinuousAt, e.left_inv hx] using e.continuousAt_symm (e.map_source hx)
#align local_homeomorph.tendsto_symm PartialHomeomorph.tendsto_symm

theorem map_nhds_eq {x} (hx : x ∈ e.source) : map e (𝓝 x) = 𝓝 (e x) :=
  le_antisymm (e.continuousAt hx) <|
    le_map_of_right_inverse (e.eventually_right_inverse' hx) (e.tendsto_symm hx)
#align local_homeomorph.map_nhds_eq PartialHomeomorph.map_nhds_eq

theorem symm_map_nhds_eq {x} (hx : x ∈ e.source) : map e.symm (𝓝 (e x)) = 𝓝 x :=
  (e.symm.map_nhds_eq <| e.map_source hx).trans <| by rw [e.left_inv hx]
#align local_homeomorph.symm_map_nhds_eq PartialHomeomorph.symm_map_nhds_eq

theorem image_mem_nhds {x} (hx : x ∈ e.source) {s : Set X} (hs : s ∈ 𝓝 x) : e '' s ∈ 𝓝 (e x) :=
  e.map_nhds_eq hx ▸ Filter.image_mem_map hs
#align local_homeomorph.image_mem_nhds PartialHomeomorph.image_mem_nhds

theorem map_nhdsWithin_eq {x} (hx : x ∈ e.source) (s : Set X) :
    map e (𝓝[s] x) = 𝓝[e '' (e.source ∩ s)] e x :=
  calc
    map e (𝓝[s] x) = map e (𝓝[e.source ∩ s] x) :=
      congr_arg (map e) (e.nhdsWithin_source_inter hx _).symm
    _ = 𝓝[e '' (e.source ∩ s)] e x :=
      (e.leftInvOn.mono <| inter_subset_left _ _).map_nhdsWithin_eq (e.left_inv hx)
        (e.continuousAt_symm (e.map_source hx)).continuousWithinAt
        (e.continuousAt hx).continuousWithinAt
#align local_homeomorph.map_nhds_within_eq PartialHomeomorph.map_nhdsWithin_eq

theorem map_nhdsWithin_preimage_eq {x} (hx : x ∈ e.source) (s : Set Y) :
    map e (𝓝[e ⁻¹' s] x) = 𝓝[s] e x := by
  rw [e.map_nhdsWithin_eq hx, e.image_source_inter_eq', e.target_inter_inv_preimage_preimage,
    e.nhdsWithin_target_inter (e.map_source hx)]
#align local_homeomorph.map_nhds_within_preimage_eq PartialHomeomorph.map_nhdsWithin_preimage_eq

theorem eventually_nhds {x : X} (p : Y → Prop) (hx : x ∈ e.source) :
    (∀ᶠ y in 𝓝 (e x), p y) ↔ ∀ᶠ x in 𝓝 x, p (e x) :=
  Iff.trans (by rw [e.map_nhds_eq hx]) eventually_map
#align local_homeomorph.eventually_nhds PartialHomeomorph.eventually_nhds

theorem eventually_nhds' {x : X} (p : X → Prop) (hx : x ∈ e.source) :
    (∀ᶠ y in 𝓝 (e x), p (e.symm y)) ↔ ∀ᶠ x in 𝓝 x, p x := by
  rw [e.eventually_nhds _ hx]
  refine' eventually_congr ((e.eventually_left_inverse hx).mono fun y hy => _)
  rw [hy]
#align local_homeomorph.eventually_nhds' PartialHomeomorph.eventually_nhds'

theorem eventually_nhdsWithin {x : X} (p : Y → Prop) {s : Set X}
    (hx : x ∈ e.source) : (∀ᶠ y in 𝓝[e.symm ⁻¹' s] e x, p y) ↔ ∀ᶠ x in 𝓝[s] x, p (e x) := by
  refine' Iff.trans _ eventually_map
  rw [e.map_nhdsWithin_eq hx, e.image_source_inter_eq', e.nhdsWithin_target_inter (e.mapsTo hx)]
#align local_homeomorph.eventually_nhds_within PartialHomeomorph.eventually_nhdsWithin

theorem eventually_nhdsWithin' {x : X} (p : X → Prop) {s : Set X}
    (hx : x ∈ e.source) : (∀ᶠ y in 𝓝[e.symm ⁻¹' s] e x, p (e.symm y)) ↔ ∀ᶠ x in 𝓝[s] x, p x := by
  rw [e.eventually_nhdsWithin _ hx]
  refine eventually_congr <|
    (eventually_nhdsWithin_of_eventually_nhds <| e.eventually_left_inverse hx).mono fun y hy => ?_
  rw [hy]
#align local_homeomorph.eventually_nhds_within' PartialHomeomorph.eventually_nhdsWithin'

/-- This lemma is useful in the manifold library in the case that `e` is a chart. It states that
  locally around `e x` the set `e.symm ⁻¹' s` is the same as the set intersected with the target
  of `e` and some other neighborhood of `f x` (which will be the source of a chart on `Z`).  -/
theorem preimage_eventuallyEq_target_inter_preimage_inter {e : PartialHomeomorph X Y} {s : Set X}
    {t : Set Z} {x : X} {f : X → Z} (hf : ContinuousWithinAt f s x) (hxe : x ∈ e.source)
    (ht : t ∈ 𝓝 (f x)) :
    e.symm ⁻¹' s =ᶠ[𝓝 (e x)] (e.target ∩ e.symm ⁻¹' (s ∩ f ⁻¹' t) : Set Y) := by
  rw [eventuallyEq_set, e.eventually_nhds _ hxe]
  filter_upwards [e.open_source.mem_nhds hxe,
    mem_nhdsWithin_iff_eventually.mp (hf.preimage_mem_nhdsWithin ht)]
  intro y hy hyu
  simp_rw [mem_inter_iff, mem_preimage, mem_inter_iff, e.mapsTo hy, true_and_iff, iff_self_and,
    e.left_inv hy, iff_true_intro hyu]
#align local_homeomorph.preimage_eventually_eq_target_inter_preimage_inter PartialHomeomorph.preimage_eventuallyEq_target_inter_preimage_inter

theorem isOpen_inter_preimage {s : Set Y} (hs : IsOpen s) : IsOpen (e.source ∩ e ⁻¹' s) :=
  e.continuousOn.isOpen_inter_preimage e.open_source hs
#align local_homeomorph.preimage_open_of_open PartialHomeomorph.isOpen_inter_preimage

theorem isOpen_inter_preimage_symm {s : Set X} (hs : IsOpen s) : IsOpen (e.target ∩ e.symm ⁻¹' s) :=
  e.symm.continuousOn.isOpen_inter_preimage e.open_target hs
#align local_homeomorph.preimage_open_of_open_symm PartialHomeomorph.isOpen_inter_preimage_symm

/-- A partial homeomorphism is an open map on its source:
  the image of an open subset of the source is open. -/
lemma isOpen_image_of_subset_source {s : Set X} (hs : IsOpen s) (hse : s ⊆ e.source) :
    IsOpen (e '' s) := by
  rw [(image_eq_target_inter_inv_preimage (e := e) hse)]
  exact e.continuousOn_invFun.isOpen_inter_preimage e.open_target hs
#align local_homeomorph.image_open_of_open PartialHomeomorph.isOpen_image_of_subset_source

/-- The image of the restriction of an open set to the source is open. -/
theorem isOpen_image_source_inter {s : Set X} (hs : IsOpen s) :
    IsOpen (e '' (e.source ∩ s)) :=
  e.isOpen_image_of_subset_source (e.open_source.inter hs) (inter_subset_left _ _)
#align local_homeomorph.image_open_of_open' PartialHomeomorph.isOpen_image_source_inter

/-- The inverse of a partial homeomorphism `e` is an open map on `e.target`. -/
lemma isOpen_image_symm_of_subset_target {t : Set Y} (ht : IsOpen t) (hte : t ⊆ e.target) :
    IsOpen (e.symm '' t) :=
  isOpen_image_of_subset_source e.symm ht (e.symm_source ▸ hte)

lemma isOpen_symm_image_iff_of_subset_target {t : Set Y} (hs : t ⊆ e.target) :
    IsOpen (e.symm '' t) ↔ IsOpen t := by
  refine ⟨fun h ↦ ?_, fun h ↦ e.symm.isOpen_image_of_subset_source h hs⟩
  have hs' : e.symm '' t ⊆ e.source := by
    rw [e.symm_image_eq_source_inter_preimage hs]
    apply Set.inter_subset_left
  rw [← e.image_symm_image_of_subset_target hs]
  exact e.isOpen_image_of_subset_source h hs'

theorem isOpen_image_iff_of_subset_source {s : Set X} (hs : s ⊆ e.source) :
    IsOpen (e '' s) ↔ IsOpen s := by
  rw [← e.symm.isOpen_symm_image_iff_of_subset_target hs, e.symm_symm]

section IsImage

/-!
### `PartialHomeomorph.IsImage` relation

We say that `t : Set Y` is an image of `s : Set X` under a partial homeomorphism `e` if any of the
following equivalent conditions hold:

* `e '' (e.source ∩ s) = e.target ∩ t`;
* `e.source ∩ e ⁻¹ t = e.source ∩ s`;
* `∀ x ∈ e.source, e x ∈ t ↔ x ∈ s` (this one is used in the definition).

This definition is a restatement of `PartialEquiv.IsImage` for partial homeomorphisms.
In this section we transfer API about `PartialEquiv.IsImage` to partial homeomorphisms and
add a few `PartialHomeomorph`-specific lemmas like `PartialHomeomorph.IsImage.closure`.
-/

/-- We say that `t : Set Y` is an image of `s : Set X` under a partial homeomorphism `e`
if any of the following equivalent conditions hold:

* `e '' (e.source ∩ s) = e.target ∩ t`;
* `e.source ∩ e ⁻¹ t = e.source ∩ s`;
* `∀ x ∈ e.source, e x ∈ t ↔ x ∈ s` (this one is used in the definition).
-/
def IsImage (s : Set X) (t : Set Y) : Prop :=
  ∀ ⦃x⦄, x ∈ e.source → (e x ∈ t ↔ x ∈ s)
#align local_homeomorph.is_image PartialHomeomorph.IsImage

namespace IsImage

variable {e} {s : Set X} {t : Set Y} {x : X} {y : Y}

theorem toPartialEquiv (h : e.IsImage s t) : e.toPartialEquiv.IsImage s t :=
  h
#align local_homeomorph.is_image.to_local_equiv PartialHomeomorph.IsImage.toPartialEquiv

theorem apply_mem_iff (h : e.IsImage s t) (hx : x ∈ e.source) : e x ∈ t ↔ x ∈ s :=
  h hx
#align local_homeomorph.is_image.apply_mem_iff PartialHomeomorph.IsImage.apply_mem_iff

protected theorem symm (h : e.IsImage s t) : e.symm.IsImage t s :=
  h.toPartialEquiv.symm
#align local_homeomorph.is_image.symm PartialHomeomorph.IsImage.symm

theorem symm_apply_mem_iff (h : e.IsImage s t) (hy : y ∈ e.target) : e.symm y ∈ s ↔ y ∈ t :=
  h.symm hy
#align local_homeomorph.is_image.symm_apply_mem_iff PartialHomeomorph.IsImage.symm_apply_mem_iff

@[simp]
theorem symm_iff : e.symm.IsImage t s ↔ e.IsImage s t :=
  ⟨fun h => h.symm, fun h => h.symm⟩
#align local_homeomorph.is_image.symm_iff PartialHomeomorph.IsImage.symm_iff

protected theorem mapsTo (h : e.IsImage s t) : MapsTo e (e.source ∩ s) (e.target ∩ t) :=
  h.toPartialEquiv.mapsTo
#align local_homeomorph.is_image.maps_to PartialHomeomorph.IsImage.mapsTo

theorem symm_mapsTo (h : e.IsImage s t) : MapsTo e.symm (e.target ∩ t) (e.source ∩ s) :=
  h.symm.mapsTo
#align local_homeomorph.is_image.symm_maps_to PartialHomeomorph.IsImage.symm_mapsTo

theorem image_eq (h : e.IsImage s t) : e '' (e.source ∩ s) = e.target ∩ t :=
  h.toPartialEquiv.image_eq
#align local_homeomorph.is_image.image_eq PartialHomeomorph.IsImage.image_eq

theorem symm_image_eq (h : e.IsImage s t) : e.symm '' (e.target ∩ t) = e.source ∩ s :=
  h.symm.image_eq
#align local_homeomorph.is_image.symm_image_eq PartialHomeomorph.IsImage.symm_image_eq

theorem iff_preimage_eq : e.IsImage s t ↔ e.source ∩ e ⁻¹' t = e.source ∩ s :=
  PartialEquiv.IsImage.iff_preimage_eq
#align local_homeomorph.is_image.iff_preimage_eq PartialHomeomorph.IsImage.iff_preimage_eq

alias ⟨preimage_eq, of_preimage_eq⟩ := iff_preimage_eq
#align local_homeomorph.is_image.preimage_eq PartialHomeomorph.IsImage.preimage_eq
#align local_homeomorph.is_image.of_preimage_eq PartialHomeomorph.IsImage.of_preimage_eq

theorem iff_symm_preimage_eq : e.IsImage s t ↔ e.target ∩ e.symm ⁻¹' s = e.target ∩ t :=
  symm_iff.symm.trans iff_preimage_eq
#align local_homeomorph.is_image.iff_symm_preimage_eq PartialHomeomorph.IsImage.iff_symm_preimage_eq

alias ⟨symm_preimage_eq, of_symm_preimage_eq⟩ := iff_symm_preimage_eq
#align local_homeomorph.is_image.symm_preimage_eq PartialHomeomorph.IsImage.symm_preimage_eq
#align local_homeomorph.is_image.of_symm_preimage_eq PartialHomeomorph.IsImage.of_symm_preimage_eq

theorem iff_symm_preimage_eq' :
    e.IsImage s t ↔ e.target ∩ e.symm ⁻¹' (e.source ∩ s) = e.target ∩ t := by
  rw [iff_symm_preimage_eq, ← image_source_inter_eq, ← image_source_inter_eq']
#align local_homeomorph.is_image.iff_symm_preimage_eq' PartialHomeomorph.IsImage.iff_symm_preimage_eq'

alias ⟨symm_preimage_eq', of_symm_preimage_eq'⟩ := iff_symm_preimage_eq'
#align local_homeomorph.is_image.symm_preimage_eq' PartialHomeomorph.IsImage.symm_preimage_eq'
#align local_homeomorph.is_image.of_symm_preimage_eq' PartialHomeomorph.IsImage.of_symm_preimage_eq'

theorem iff_preimage_eq' : e.IsImage s t ↔ e.source ∩ e ⁻¹' (e.target ∩ t) = e.source ∩ s :=
  symm_iff.symm.trans iff_symm_preimage_eq'
#align local_homeomorph.is_image.iff_preimage_eq' PartialHomeomorph.IsImage.iff_preimage_eq'

alias ⟨preimage_eq', of_preimage_eq'⟩ := iff_preimage_eq'
#align local_homeomorph.is_image.preimage_eq' PartialHomeomorph.IsImage.preimage_eq'
#align local_homeomorph.is_image.of_preimage_eq' PartialHomeomorph.IsImage.of_preimage_eq'

theorem of_image_eq (h : e '' (e.source ∩ s) = e.target ∩ t) : e.IsImage s t :=
  PartialEquiv.IsImage.of_image_eq h
#align local_homeomorph.is_image.of_image_eq PartialHomeomorph.IsImage.of_image_eq

theorem of_symm_image_eq (h : e.symm '' (e.target ∩ t) = e.source ∩ s) : e.IsImage s t :=
  PartialEquiv.IsImage.of_symm_image_eq h
#align local_homeomorph.is_image.of_symm_image_eq PartialHomeomorph.IsImage.of_symm_image_eq

protected theorem compl (h : e.IsImage s t) : e.IsImage sᶜ tᶜ := fun _ hx => (h hx).not
#align local_homeomorph.is_image.compl PartialHomeomorph.IsImage.compl

protected theorem inter {s' t'} (h : e.IsImage s t) (h' : e.IsImage s' t') :
    e.IsImage (s ∩ s') (t ∩ t') := fun _ hx => (h hx).and (h' hx)
#align local_homeomorph.is_image.inter PartialHomeomorph.IsImage.inter

protected theorem union {s' t'} (h : e.IsImage s t) (h' : e.IsImage s' t') :
    e.IsImage (s ∪ s') (t ∪ t') := fun _ hx => (h hx).or (h' hx)
#align local_homeomorph.is_image.union PartialHomeomorph.IsImage.union

protected theorem diff {s' t'} (h : e.IsImage s t) (h' : e.IsImage s' t') :
    e.IsImage (s \ s') (t \ t') :=
  h.inter h'.compl
#align local_homeomorph.is_image.diff PartialHomeomorph.IsImage.diff

theorem leftInvOn_piecewise {e' : PartialHomeomorph X Y} [∀ i, Decidable (i ∈ s)]
    [∀ i, Decidable (i ∈ t)] (h : e.IsImage s t) (h' : e'.IsImage s t) :
    LeftInvOn (t.piecewise e.symm e'.symm) (s.piecewise e e') (s.ite e.source e'.source) :=
  h.toPartialEquiv.leftInvOn_piecewise h'
#align local_homeomorph.is_image.left_inv_on_piecewise PartialHomeomorph.IsImage.leftInvOn_piecewise

theorem inter_eq_of_inter_eq_of_eqOn {e' : PartialHomeomorph X Y} (h : e.IsImage s t)
    (h' : e'.IsImage s t) (hs : e.source ∩ s = e'.source ∩ s) (Heq : EqOn e e' (e.source ∩ s)) :
    e.target ∩ t = e'.target ∩ t :=
  h.toPartialEquiv.inter_eq_of_inter_eq_of_eqOn h' hs Heq
#align local_homeomorph.is_image.inter_eq_of_inter_eq_of_eq_on PartialHomeomorph.IsImage.inter_eq_of_inter_eq_of_eqOn

theorem symm_eqOn_of_inter_eq_of_eqOn {e' : PartialHomeomorph X Y} (h : e.IsImage s t)
    (hs : e.source ∩ s = e'.source ∩ s) (Heq : EqOn e e' (e.source ∩ s)) :
    EqOn e.symm e'.symm (e.target ∩ t) :=
  h.toPartialEquiv.symm_eq_on_of_inter_eq_of_eqOn hs Heq
#align local_homeomorph.is_image.symm_eq_on_of_inter_eq_of_eq_on PartialHomeomorph.IsImage.symm_eqOn_of_inter_eq_of_eqOn

theorem map_nhdsWithin_eq (h : e.IsImage s t) (hx : x ∈ e.source) : map e (𝓝[s] x) = 𝓝[t] e x := by
  rw [e.map_nhdsWithin_eq hx, h.image_eq, e.nhdsWithin_target_inter (e.map_source hx)]
#align local_homeomorph.is_image.map_nhds_within_eq PartialHomeomorph.IsImage.map_nhdsWithin_eq

protected theorem closure (h : e.IsImage s t) : e.IsImage (closure s) (closure t) := fun x hx => by
  simp only [mem_closure_iff_nhdsWithin_neBot, ← h.map_nhdsWithin_eq hx, map_neBot_iff]
#align local_homeomorph.is_image.closure PartialHomeomorph.IsImage.closure

protected theorem interior (h : e.IsImage s t) : e.IsImage (interior s) (interior t) := by
  simpa only [closure_compl, compl_compl] using h.compl.closure.compl
#align local_homeomorph.is_image.interior PartialHomeomorph.IsImage.interior

protected theorem frontier (h : e.IsImage s t) : e.IsImage (frontier s) (frontier t) :=
  h.closure.diff h.interior
#align local_homeomorph.is_image.frontier PartialHomeomorph.IsImage.frontier

theorem isOpen_iff (h : e.IsImage s t) : IsOpen (e.source ∩ s) ↔ IsOpen (e.target ∩ t) :=
  ⟨fun hs => h.symm_preimage_eq' ▸ e.symm.isOpen_inter_preimage hs, fun hs =>
    h.preimage_eq' ▸ e.isOpen_inter_preimage hs⟩
#align local_homeomorph.is_image.is_open_iff PartialHomeomorph.IsImage.isOpen_iff

/-- Restrict a `PartialHomeomorph` to a pair of corresponding open sets. -/
@[simps toPartialEquiv]
def restr (h : e.IsImage s t) (hs : IsOpen (e.source ∩ s)) : PartialHomeomorph X Y where
  toPartialEquiv := h.toPartialEquiv.restr
  open_source := hs
  open_target := h.isOpen_iff.1 hs
  continuousOn_toFun := e.continuousOn.mono (inter_subset_left _ _)
  continuousOn_invFun := e.symm.continuousOn.mono (inter_subset_left _ _)
#align local_homeomorph.is_image.restr PartialHomeomorph.IsImage.restr

end IsImage

theorem isImage_source_target : e.IsImage e.source e.target :=
  e.toPartialEquiv.isImage_source_target
#align local_homeomorph.is_image_source_target PartialHomeomorph.isImage_source_target

theorem isImage_source_target_of_disjoint (e' : PartialHomeomorph X Y)
    (hs : Disjoint e.source e'.source) (ht : Disjoint e.target e'.target) :
    e.IsImage e'.source e'.target :=
  e.toPartialEquiv.isImage_source_target_of_disjoint e'.toPartialEquiv hs ht
#align local_homeomorph.is_image_source_target_of_disjoint PartialHomeomorph.isImage_source_target_of_disjoint

/-- Preimage of interior or interior of preimage coincide for partial homeomorphisms,
when restricted to the source. -/
theorem preimage_interior (s : Set Y) :
    e.source ∩ e ⁻¹' interior s = e.source ∩ interior (e ⁻¹' s) :=
  (IsImage.of_preimage_eq rfl).interior.preimage_eq
#align local_homeomorph.preimage_interior PartialHomeomorph.preimage_interior

theorem preimage_closure (s : Set Y) : e.source ∩ e ⁻¹' closure s = e.source ∩ closure (e ⁻¹' s) :=
  (IsImage.of_preimage_eq rfl).closure.preimage_eq
#align local_homeomorph.preimage_closure PartialHomeomorph.preimage_closure

theorem preimage_frontier (s : Set Y) :
    e.source ∩ e ⁻¹' frontier s = e.source ∩ frontier (e ⁻¹' s) :=
  (IsImage.of_preimage_eq rfl).frontier.preimage_eq
#align local_homeomorph.preimage_frontier PartialHomeomorph.preimage_frontier

end IsImage

/-- A `PartialEquiv` with continuous open forward map and open source is a `PartialHomeomorph`. -/
def ofContinuousOpenRestrict (e : PartialEquiv X Y) (hc : ContinuousOn e e.source)
    (ho : IsOpenMap (e.source.restrict e)) (hs : IsOpen e.source) : PartialHomeomorph X Y where
  toPartialEquiv := e
  open_source := hs
  open_target := by simpa only [range_restrict, e.image_source_eq_target] using ho.isOpen_range
  continuousOn_toFun := hc
  continuousOn_invFun := e.image_source_eq_target ▸ ho.continuousOn_image_of_leftInvOn e.leftInvOn
#align local_homeomorph.of_continuous_open_restrict PartialHomeomorph.ofContinuousOpenRestrict

/-- A `PartialEquiv` with continuous open forward map and open source is a `PartialHomeomorph`. -/
def ofContinuousOpen (e : PartialEquiv X Y) (hc : ContinuousOn e e.source) (ho : IsOpenMap e)
    (hs : IsOpen e.source) : PartialHomeomorph X Y :=
  ofContinuousOpenRestrict e hc (ho.restrict hs) hs
#align local_homeomorph.of_continuous_open PartialHomeomorph.ofContinuousOpen

/-- Restricting a partial homeomorphism `e` to `e.source ∩ s` when `s` is open.
This is sometimes hard to use because of the openness assumption, but it has the advantage that
when it can be used then its `PartialEquiv` is defeq to `PartialEquiv.restr`. -/
protected def restrOpen (s : Set X) (hs : IsOpen s) : PartialHomeomorph X Y :=
  (@IsImage.of_symm_preimage_eq X Y _ _ e s (e.symm ⁻¹' s) rfl).restr
    (IsOpen.inter e.open_source hs)
#align local_homeomorph.restr_open PartialHomeomorph.restrOpen

@[simp, mfld_simps]
theorem restrOpen_toPartialEquiv (s : Set X) (hs : IsOpen s) :
    (e.restrOpen s hs).toPartialEquiv = e.toPartialEquiv.restr s :=
  rfl
#align local_homeomorph.restr_open_to_local_equiv PartialHomeomorph.restrOpen_toPartialEquiv

-- Already simp via `PartialEquiv`
theorem restrOpen_source (s : Set X) (hs : IsOpen s) : (e.restrOpen s hs).source = e.source ∩ s :=
  rfl
#align local_homeomorph.restr_open_source PartialHomeomorph.restrOpen_source

/-- Restricting a partial homeomorphism `e` to `e.source ∩ interior s`. We use the interior to make
sure that the restriction is well defined whatever the set s, since partial homeomorphisms are by
definition defined on open sets. In applications where `s` is open, this coincides with the
restriction of partial equivalences -/
@[simps! (config := mfld_cfg) apply symm_apply, simps! (config := .lemmasOnly) source target]
protected def restr (s : Set X) : PartialHomeomorph X Y :=
  e.restrOpen (interior s) isOpen_interior
#align local_homeomorph.restr PartialHomeomorph.restr

@[simp, mfld_simps]
theorem restr_toPartialEquiv (s : Set X) :
    (e.restr s).toPartialEquiv = e.toPartialEquiv.restr (interior s) :=
  rfl
#align local_homeomorph.restr_to_local_equiv PartialHomeomorph.restr_toPartialEquiv

theorem restr_source' (s : Set X) (hs : IsOpen s) : (e.restr s).source = e.source ∩ s := by
  rw [e.restr_source, hs.interior_eq]
#align local_homeomorph.restr_source' PartialHomeomorph.restr_source'

theorem restr_toPartialEquiv' (s : Set X) (hs : IsOpen s) :
    (e.restr s).toPartialEquiv = e.toPartialEquiv.restr s := by
  rw [e.restr_toPartialEquiv, hs.interior_eq]
#align local_homeomorph.restr_to_local_equiv' PartialHomeomorph.restr_toPartialEquiv'

theorem restr_eq_of_source_subset {e : PartialHomeomorph X Y} {s : Set X} (h : e.source ⊆ s) :
    e.restr s = e :=
  toPartialEquiv_injective <| PartialEquiv.restr_eq_of_source_subset <|
    interior_maximal h e.open_source
#align local_homeomorph.restr_eq_of_source_subset PartialHomeomorph.restr_eq_of_source_subset

@[simp, mfld_simps]
theorem restr_univ {e : PartialHomeomorph X Y} : e.restr univ = e :=
  restr_eq_of_source_subset (subset_univ _)
#align local_homeomorph.restr_univ PartialHomeomorph.restr_univ

theorem restr_source_inter (s : Set X) : e.restr (e.source ∩ s) = e.restr s := by
  refine' PartialHomeomorph.ext _ _ (fun x => rfl) (fun x => rfl) _
  simp [e.open_source.interior_eq, ← inter_assoc]
#align local_homeomorph.restr_source_inter PartialHomeomorph.restr_source_inter

/-- The identity on the whole space as a partial homeomorphism. -/
@[simps! (config := mfld_cfg) apply, simps! (config := .lemmasOnly) source target]
protected def refl (X : Type*) [TopologicalSpace X] : PartialHomeomorph X X :=
  (Homeomorph.refl X).toPartialHomeomorph
#align local_homeomorph.refl PartialHomeomorph.refl

@[simp, mfld_simps]
theorem refl_partialEquiv : (PartialHomeomorph.refl X).toPartialEquiv = PartialEquiv.refl X :=
  rfl
#align local_homeomorph.refl_local_equiv PartialHomeomorph.refl_partialEquiv

@[simp, mfld_simps]
theorem refl_symm : (PartialHomeomorph.refl X).symm = PartialHomeomorph.refl X :=
  rfl
#align local_homeomorph.refl_symm PartialHomeomorph.refl_symm

/- ofSet: the identity on a set `s` -/
section ofSet

variable {s : Set X} (hs : IsOpen s)

/-- The identity partial equivalence on a set `s` -/
@[simps! (config := mfld_cfg) apply, simps! (config := .lemmasOnly) source target]
def ofSet (s : Set X) (hs : IsOpen s) : PartialHomeomorph X X where
  toPartialEquiv := PartialEquiv.ofSet s
  open_source := hs
  open_target := hs
  continuousOn_toFun := continuous_id.continuousOn
  continuousOn_invFun := continuous_id.continuousOn
#align local_homeomorph.of_set PartialHomeomorph.ofSet

@[simp, mfld_simps]
theorem ofSet_toPartialEquiv : (ofSet s hs).toPartialEquiv = PartialEquiv.ofSet s :=
  rfl
#align local_homeomorph.of_set_to_local_equiv PartialHomeomorph.ofSet_toPartialEquiv

@[simp, mfld_simps]
theorem ofSet_symm : (ofSet s hs).symm = ofSet s hs :=
  rfl
#align local_homeomorph.of_set_symm PartialHomeomorph.ofSet_symm

@[simp, mfld_simps]
theorem ofSet_univ_eq_refl : ofSet univ isOpen_univ = PartialHomeomorph.refl X := by ext <;> simp
#align local_homeomorph.of_set_univ_eq_refl PartialHomeomorph.ofSet_univ_eq_refl

end ofSet
<<<<<<< HEAD
=======

/- `trans`: composition of two partial homeomorphisms -/
section trans

variable (e' : PartialHomeomorph β γ)
>>>>>>> eb34a25d

/- `trans`: composition of two partial homeomorphisms -/
section trans
variable (e' : PartialHomeomorph Y Z)
/-- Composition of two partial homeomorphisms when the target of the first and the source of
the second coincide. -/
@[simps! apply symm_apply toPartialEquiv, simps! (config := .lemmasOnly) source target]
protected def trans' (h : e.target = e'.source) : PartialHomeomorph X Z where
  toPartialEquiv := PartialEquiv.trans' e.toPartialEquiv e'.toPartialEquiv h
  open_source := e.open_source
  open_target := e'.open_target
  continuousOn_toFun := e'.continuousOn.comp e.continuousOn <| h ▸ e.mapsTo
  continuousOn_invFun := e.continuousOn_symm.comp e'.continuousOn_symm <| h.symm ▸ e'.symm_mapsTo
#align local_homeomorph.trans' PartialHomeomorph.trans'

/-- Composing two partial homeomorphisms, by restricting to the maximal domain where their
composition is well defined. -/
@[trans]
protected def trans : PartialHomeomorph X Z :=
  PartialHomeomorph.trans' (e.symm.restrOpen e'.source e'.open_source).symm
    (e'.restrOpen e.target e.open_target) (by simp [inter_comm])
#align local_homeomorph.trans PartialHomeomorph.trans

@[simp, mfld_simps]
theorem trans_toPartialEquiv :
    (e.trans e').toPartialEquiv = e.toPartialEquiv.trans e'.toPartialEquiv :=
  rfl
#align local_homeomorph.trans_to_local_equiv PartialHomeomorph.trans_toPartialEquiv

@[simp, mfld_simps]
theorem coe_trans : (e.trans e' : X → Z) = e' ∘ e :=
  rfl
#align local_homeomorph.coe_trans PartialHomeomorph.coe_trans

@[simp, mfld_simps]
theorem coe_trans_symm : ((e.trans e').symm : Z → X) = e.symm ∘ e'.symm :=
  rfl
#align local_homeomorph.coe_trans_symm PartialHomeomorph.coe_trans_symm

theorem trans_apply {x : X} : (e.trans e') x = e' (e x) :=
  rfl
#align local_homeomorph.trans_apply PartialHomeomorph.trans_apply

theorem trans_symm_eq_symm_trans_symm : (e.trans e').symm = e'.symm.trans e.symm := rfl
#align local_homeomorph.trans_symm_eq_symm_trans_symm PartialHomeomorph.trans_symm_eq_symm_trans_symm

/- This could be considered as a simp lemma, but there are many situations where it makes something
simple into something more complicated. -/
theorem trans_source : (e.trans e').source = e.source ∩ e ⁻¹' e'.source :=
  PartialEquiv.trans_source e.toPartialEquiv e'.toPartialEquiv
#align local_homeomorph.trans_source PartialHomeomorph.trans_source

theorem trans_source' : (e.trans e').source = e.source ∩ e ⁻¹' (e.target ∩ e'.source) :=
  PartialEquiv.trans_source' e.toPartialEquiv e'.toPartialEquiv
#align local_homeomorph.trans_source' PartialHomeomorph.trans_source'

theorem trans_source'' : (e.trans e').source = e.symm '' (e.target ∩ e'.source) :=
  PartialEquiv.trans_source'' e.toPartialEquiv e'.toPartialEquiv
#align local_homeomorph.trans_source'' PartialHomeomorph.trans_source''

theorem image_trans_source : e '' (e.trans e').source = e.target ∩ e'.source :=
  PartialEquiv.image_trans_source e.toPartialEquiv e'.toPartialEquiv
#align local_homeomorph.image_trans_source PartialHomeomorph.image_trans_source

theorem trans_target : (e.trans e').target = e'.target ∩ e'.symm ⁻¹' e.target :=
  rfl
#align local_homeomorph.trans_target PartialHomeomorph.trans_target

theorem trans_target' : (e.trans e').target = e'.target ∩ e'.symm ⁻¹' (e'.source ∩ e.target) :=
  trans_source' e'.symm e.symm
#align local_homeomorph.trans_target' PartialHomeomorph.trans_target'

theorem trans_target'' : (e.trans e').target = e' '' (e'.source ∩ e.target) :=
  trans_source'' e'.symm e.symm
#align local_homeomorph.trans_target'' PartialHomeomorph.trans_target''

theorem inv_image_trans_target : e'.symm '' (e.trans e').target = e'.source ∩ e.target :=
  image_trans_source e'.symm e.symm
#align local_homeomorph.inv_image_trans_target PartialHomeomorph.inv_image_trans_target

theorem trans_assoc (e'' : PartialHomeomorph Z Z') :
    (e.trans e').trans e'' = e.trans (e'.trans e'') :=
  toPartialEquiv_injective <| e.1.trans_assoc _ _
#align local_homeomorph.trans_assoc PartialHomeomorph.trans_assoc

@[simp, mfld_simps]
theorem trans_refl : e.trans (PartialHomeomorph.refl Y) = e :=
  toPartialEquiv_injective e.1.trans_refl
#align local_homeomorph.trans_refl PartialHomeomorph.trans_refl

@[simp, mfld_simps]
theorem refl_trans : (PartialHomeomorph.refl X).trans e = e :=
  toPartialEquiv_injective e.1.refl_trans
#align local_homeomorph.refl_trans PartialHomeomorph.refl_trans

theorem trans_ofSet {s : Set Y} (hs : IsOpen s) : e.trans (ofSet s hs) = e.restr (e ⁻¹' s) :=
  PartialHomeomorph.ext _ _ (fun _ => rfl) (fun _ => rfl) <| by
    rw [trans_source, restr_source, ofSet_source, ← preimage_interior, hs.interior_eq]
#align local_homeomorph.trans_of_set PartialHomeomorph.trans_ofSet

theorem trans_of_set' {s : Set Y} (hs : IsOpen s) :
    e.trans (ofSet s hs) = e.restr (e.source ∩ e ⁻¹' s) := by rw [trans_ofSet, restr_source_inter]
#align local_homeomorph.trans_of_set' PartialHomeomorph.trans_of_set'

theorem ofSet_trans {s : Set X} (hs : IsOpen s) : (ofSet s hs).trans e = e.restr s :=
  PartialHomeomorph.ext _ _ (fun x => rfl) (fun x => rfl) <| by simp [hs.interior_eq, inter_comm]
#align local_homeomorph.of_set_trans PartialHomeomorph.ofSet_trans

theorem ofSet_trans' {s : Set X} (hs : IsOpen s) :
    (ofSet s hs).trans e = e.restr (e.source ∩ s) := by
  rw [ofSet_trans, restr_source_inter]
#align local_homeomorph.of_set_trans' PartialHomeomorph.ofSet_trans'

@[simp, mfld_simps]
theorem ofSet_trans_ofSet {s : Set X} (hs : IsOpen s) {s' : Set X} (hs' : IsOpen s') :
    (ofSet s hs).trans (ofSet s' hs') = ofSet (s ∩ s') (IsOpen.inter hs hs') := by
  rw [(ofSet s hs).trans_ofSet hs']
  ext <;> simp [hs'.interior_eq]
#align local_homeomorph.of_set_trans_of_set PartialHomeomorph.ofSet_trans_ofSet

theorem restr_trans (s : Set X) : (e.restr s).trans e' = (e.trans e').restr s :=
  toPartialEquiv_injective <|
    PartialEquiv.restr_trans e.toPartialEquiv e'.toPartialEquiv (interior s)
#align local_homeomorph.restr_trans PartialHomeomorph.restr_trans
end trans

/- `EqOnSource`: equivalence on their source -/
section EqOnSource

end trans

/- `EqOnSource`: equivalence on their source -/
section EqOnSource

/-- `EqOnSource e e'` means that `e` and `e'` have the same source, and coincide there. They
should really be considered the same partial equivalence. -/
def EqOnSource (e e' : PartialHomeomorph X Y) : Prop :=
  e.source = e'.source ∧ EqOn e e' e.source
#align local_homeomorph.eq_on_source PartialHomeomorph.EqOnSource

theorem eqOnSource_iff (e e' : PartialHomeomorph X Y) :
    EqOnSource e e' ↔ PartialEquiv.EqOnSource e.toPartialEquiv e'.toPartialEquiv :=
  Iff.rfl
#align local_homeomorph.eq_on_source_iff PartialHomeomorph.eqOnSource_iff

/-- `EqOnSource` is an equivalence relation. -/
instance eqOnSourceSetoid : Setoid (PartialHomeomorph X Y) :=
  { PartialEquiv.eqOnSourceSetoid.comap toPartialEquiv with r := EqOnSource }

theorem eqOnSource_refl : e ≈ e := Setoid.refl _
#align local_homeomorph.eq_on_source_refl PartialHomeomorph.eqOnSource_refl

/-- If two partial homeomorphisms are equivalent, so are their inverses. -/
theorem EqOnSource.symm' {e e' : PartialHomeomorph X Y} (h : e ≈ e') : e.symm ≈ e'.symm :=
  PartialEquiv.EqOnSource.symm' h
#align local_homeomorph.eq_on_source.symm' PartialHomeomorph.EqOnSource.symm'

/-- Two equivalent partial homeomorphisms have the same source. -/
theorem EqOnSource.source_eq {e e' : PartialHomeomorph X Y} (h : e ≈ e') : e.source = e'.source :=
  h.1
#align local_homeomorph.eq_on_source.source_eq PartialHomeomorph.EqOnSource.source_eq

/-- Two equivalent partial homeomorphisms have the same target. -/
theorem EqOnSource.target_eq {e e' : PartialHomeomorph X Y} (h : e ≈ e') : e.target = e'.target :=
  h.symm'.1
#align local_homeomorph.eq_on_source.target_eq PartialHomeomorph.EqOnSource.target_eq

/-- Two equivalent partial homeomorphisms have coinciding `toFun` on the source -/
theorem EqOnSource.eqOn {e e' : PartialHomeomorph X Y} (h : e ≈ e') : EqOn e e' e.source :=
  h.2
#align local_homeomorph.eq_on_source.eq_on PartialHomeomorph.EqOnSource.eqOn

/-- Two equivalent partial homeomorphisms have coinciding `invFun` on the target -/
theorem EqOnSource.symm_eqOn_target {e e' : PartialHomeomorph X Y} (h : e ≈ e') :
    EqOn e.symm e'.symm e.target :=
  h.symm'.2
#align local_homeomorph.eq_on_source.symm_eq_on_target PartialHomeomorph.EqOnSource.symm_eqOn_target

/-- Composition of partial homeomorphisms respects equivalence. -/
theorem EqOnSource.trans' {e e' : PartialHomeomorph X Y} {f f' : PartialHomeomorph Y Z}
    (he : e ≈ e') (hf : f ≈ f') : e.trans f ≈ e'.trans f' :=
  PartialEquiv.EqOnSource.trans' he hf
#align local_homeomorph.eq_on_source.trans' PartialHomeomorph.EqOnSource.trans'

/-- Restriction of partial homeomorphisms respects equivalence -/
theorem EqOnSource.restr {e e' : PartialHomeomorph X Y} (he : e ≈ e') (s : Set X) :
    e.restr s ≈ e'.restr s :=
  PartialEquiv.EqOnSource.restr he _
#align local_homeomorph.eq_on_source.restr PartialHomeomorph.EqOnSource.restr

/- Two equivalent partial homeomorphisms are equal when the source and target are `univ`. -/
theorem Set.EqOn.restr_eqOn_source {e e' : PartialHomeomorph X Y}
    (h : EqOn e e' (e.source ∩ e'.source)) : e.restr e'.source ≈ e'.restr e.source := by
  constructor
  · rw [e'.restr_source' _ e.open_source]
    rw [e.restr_source' _ e'.open_source]
    exact Set.inter_comm _ _
  · rw [e.restr_source' _ e'.open_source]
    refine' (EqOn.trans _ h).trans _ <;> simp only [mfld_simps, eqOn_refl]
#align local_homeomorph.set.eq_on.restr_eq_on_source PartialHomeomorph.Set.EqOn.restr_eqOn_source

/-- Composition of a partial homeomorphism and its inverse is equivalent to the restriction of the
identity to the source -/
theorem self_trans_symm : e.trans e.symm ≈ PartialHomeomorph.ofSet e.source e.open_source :=
  PartialEquiv.self_trans_symm _
#align local_homeomorph.self_trans_symm PartialHomeomorph.self_trans_symm

theorem symm_trans_self : e.symm.trans e ≈ PartialHomeomorph.ofSet e.target e.open_target :=
  e.symm.self_trans_symm
#align local_homeomorph.symm_trans_self PartialHomeomorph.symm_trans_self

theorem eq_of_eqOnSource_univ {e e' : PartialHomeomorph X Y} (h : e ≈ e') (s : e.source = univ)
    (t : e.target = univ) : e = e' :=
  toPartialEquiv_injective <| PartialEquiv.eq_of_eqOnSource_univ _ _ h s t
#align local_homeomorph.eq_of_eq_on_source_univ PartialHomeomorph.eq_of_eqOnSource_univ

end EqOnSource

/- product of two partial homeomorphisms -/
section Prod

/-- The product of two partial homeomorphisms, as a partial homeomorphism on the product space. -/
@[simps! (config := mfld_cfg) toPartialEquiv apply,
  simps! (config := .lemmasOnly) source target symm_apply]
def prod (e : PartialHomeomorph X Y) (e' : PartialHomeomorph Z Z') :
    PartialHomeomorph (X × Z) (Y × Z') where
  open_source := e.open_source.prod e'.open_source
  open_target := e.open_target.prod e'.open_target
  continuousOn_toFun := e.continuousOn.prod_map e'.continuousOn
  continuousOn_invFun := e.continuousOn_symm.prod_map e'.continuousOn_symm
  toPartialEquiv := e.toPartialEquiv.prod e'.toPartialEquiv
#align local_homeomorph.prod PartialHomeomorph.prod

@[simp, mfld_simps]
theorem prod_symm (e : PartialHomeomorph X Y) (e' : PartialHomeomorph Z Z') :
    (e.prod e').symm = e.symm.prod e'.symm :=
  rfl
#align local_homeomorph.prod_symm PartialHomeomorph.prod_symm

@[simp]
theorem refl_prod_refl :
    (PartialHomeomorph.refl X).prod (PartialHomeomorph.refl Y) = PartialHomeomorph.refl (X × Y) :=
  PartialHomeomorph.ext _ _ (fun _ => rfl) (fun _ => rfl) univ_prod_univ
#align local_homeomorph.refl_prod_refl PartialHomeomorph.refl_prod_refl

@[simp, mfld_simps]
theorem prod_trans (e : PartialHomeomorph X Y) (f : PartialHomeomorph Y Z)
    (e' : PartialHomeomorph Z' Z'') (f' : PartialHomeomorph Z'' Z''') :
    (e.prod e').trans (f.prod f') = (e.trans f).prod (e'.trans f') :=
  toPartialEquiv_injective <| e.1.prod_trans ..
#align local_homeomorph.prod_trans PartialHomeomorph.prod_trans

theorem prod_eq_prod_of_nonempty {e₁ e₁' : PartialHomeomorph X Y} {e₂ e₂' : PartialHomeomorph Z Z'}
    (h : (e₁.prod e₂).source.Nonempty) : e₁.prod e₂ = e₁'.prod e₂' ↔ e₁ = e₁' ∧ e₂ = e₂' := by
  obtain ⟨⟨x, y⟩, -⟩ := id h
  haveI : Nonempty X := ⟨x⟩
  haveI : Nonempty Y := ⟨e₁ x⟩
  haveI : Nonempty Z := ⟨y⟩
  haveI : Nonempty Z' := ⟨e₂ y⟩
  simp_rw [PartialHomeomorph.ext_iff, prod_apply, prod_symm_apply, prod_source, Prod.ext_iff,
    Set.prod_eq_prod_iff_of_nonempty h, forall_and, Prod.forall, forall_const,
    and_assoc, and_left_comm]
#align local_homeomorph.prod_eq_prod_of_nonempty PartialHomeomorph.prod_eq_prod_of_nonempty

theorem prod_eq_prod_of_nonempty' {e₁ e₁' : PartialHomeomorph X Y} {e₂ e₂' : PartialHomeomorph Z Z'}
    (h : (e₁'.prod e₂').source.Nonempty) : e₁.prod e₂ = e₁'.prod e₂' ↔ e₁ = e₁' ∧ e₂ = e₂' := by
  rw [eq_comm, prod_eq_prod_of_nonempty h, eq_comm, @eq_comm _ e₂']
#align local_homeomorph.prod_eq_prod_of_nonempty' PartialHomeomorph.prod_eq_prod_of_nonempty'

end Prod

/- finite product of partial homeomorphisms -/
section Pi

<<<<<<< HEAD
variable {ι : Type*} [Fintype ι] {X Y : ι → Type*} [∀ i, TopologicalSpace (X i)]
  [∀ i, TopologicalSpace (Y i)] (ei : ∀ i, PartialHomeomorph (X i) (Y i))

/-- The product of a finite family of `PartialHomeomorph`s. -/
@[simps toPartialEquiv]
def pi : PartialHomeomorph (∀ i, X i) (∀ i, Y i) where
=======
variable {ι : Type*} [Fintype ι] {Xi Yi : ι → Type*} [∀ i, TopologicalSpace (Xi i)]
  [∀ i, TopologicalSpace (Yi i)] (ei : ∀ i, PartialHomeomorph (Xi i) (Yi i))

/-- The product of a finite family of `PartialHomeomorph`s. -/
@[simps toPartialEquiv]
def pi : PartialHomeomorph (∀ i, Xi i) (∀ i, Yi i) where
>>>>>>> eb34a25d
  toPartialEquiv := PartialEquiv.pi fun i => (ei i).toPartialEquiv
  open_source := isOpen_set_pi finite_univ fun i _ => (ei i).open_source
  open_target := isOpen_set_pi finite_univ fun i _ => (ei i).open_target
  continuousOn_toFun := continuousOn_pi.2 fun i =>
    (ei i).continuousOn.comp (continuous_apply _).continuousOn fun _f hf => hf i trivial
  continuousOn_invFun := continuousOn_pi.2 fun i =>
    (ei i).continuousOn_symm.comp (continuous_apply _).continuousOn fun _f hf => hf i trivial
#align local_homeomorph.pi PartialHomeomorph.pi

end Pi

/- combining two partial homeomorphisms using `Set.piecewise` -/
section Piecewise

/-- Combine two `PartialHomeomorph`s using `Set.piecewise`. The source of the new
`PartialHomeomorph` is `s.ite e.source e'.source = e.source ∩ s ∪ e'.source \ s`, and similarly for
target.  The function sends `e.source ∩ s` to `e.target ∩ t` using `e` and
`e'.source \ s` to `e'.target \ t` using `e'`, and similarly for the inverse function.
To ensure the maps `toFun` and `invFun` are inverse of each other on the new `source` and `target`,
the definition assumes that the sets `s` and `t` are related both by `e.is_image` and `e'.is_image`.
To ensure that the new maps are continuous on `source`/`target`, it also assumes that `e.source` and
`e'.source` meet `frontier s` on the same set and `e x = e' x` on this intersection. -/
@[simps! (config := .asFn) toPartialEquiv apply]
def piecewise (e e' : PartialHomeomorph X Y) (s : Set X) (t : Set Y) [∀ x, Decidable (x ∈ s)]
    [∀ y, Decidable (y ∈ t)] (H : e.IsImage s t) (H' : e'.IsImage s t)
    (Hs : e.source ∩ frontier s = e'.source ∩ frontier s)
    (Heq : EqOn e e' (e.source ∩ frontier s)) : PartialHomeomorph X Y where
  toPartialEquiv := e.toPartialEquiv.piecewise e'.toPartialEquiv s t H H'
  open_source := e.open_source.ite e'.open_source Hs
  open_target :=
    e.open_target.ite e'.open_target <| H.frontier.inter_eq_of_inter_eq_of_eqOn H'.frontier Hs Heq
  continuousOn_toFun := continuousOn_piecewise_ite e.continuousOn e'.continuousOn Hs Heq
  continuousOn_invFun :=
    continuousOn_piecewise_ite e.continuousOn_symm e'.continuousOn_symm
      (H.frontier.inter_eq_of_inter_eq_of_eqOn H'.frontier Hs Heq)
      (H.frontier.symm_eqOn_of_inter_eq_of_eqOn Hs Heq)
#align local_homeomorph.piecewise PartialHomeomorph.piecewise

@[simp]
theorem symm_piecewise (e e' : PartialHomeomorph X Y) {s : Set X} {t : Set Y}
    [∀ x, Decidable (x ∈ s)] [∀ y, Decidable (y ∈ t)] (H : e.IsImage s t) (H' : e'.IsImage s t)
    (Hs : e.source ∩ frontier s = e'.source ∩ frontier s)
    (Heq : EqOn e e' (e.source ∩ frontier s)) :
    (e.piecewise e' s t H H' Hs Heq).symm =
      e.symm.piecewise e'.symm t s H.symm H'.symm
        (H.frontier.inter_eq_of_inter_eq_of_eqOn H'.frontier Hs Heq)
        (H.frontier.symm_eqOn_of_inter_eq_of_eqOn Hs Heq) :=
  rfl
#align local_homeomorph.symm_piecewise PartialHomeomorph.symm_piecewise

/-- Combine two `PartialHomeomorph`s with disjoint sources and disjoint targets. We reuse
`PartialHomeomorph.piecewise` then override `toPartialEquiv` to `PartialEquiv.disjointUnion`.
This way we have better definitional equalities for `source` and `target`. -/
def disjointUnion (e e' : PartialHomeomorph X Y) [∀ x, Decidable (x ∈ e.source)]
    [∀ y, Decidable (y ∈ e.target)] (Hs : Disjoint e.source e'.source)
    (Ht : Disjoint e.target e'.target) : PartialHomeomorph X Y :=
  (e.piecewise e' e.source e.target e.isImage_source_target
        (e'.isImage_source_target_of_disjoint e Hs.symm Ht.symm)
        (by rw [e.open_source.inter_frontier_eq, (Hs.symm.frontier_right e'.open_source).inter_eq])
        (by
          rw [e.open_source.inter_frontier_eq]
          exact eqOn_empty _ _)).replaceEquiv
    (e.toPartialEquiv.disjointUnion e'.toPartialEquiv Hs Ht)
    (PartialEquiv.disjointUnion_eq_piecewise _ _ _ _).symm
#align local_homeomorph.disjoint_union PartialHomeomorph.disjointUnion

end Piecewise

section Continuity

/-- Continuity within a set at a point can be read under right composition with a local
homeomorphism, if the point is in its target -/
theorem continuousWithinAt_iff_continuousWithinAt_comp_right {f : Y → Z} {s : Set Y} {x : Y}
    (h : x ∈ e.target) :
    ContinuousWithinAt f s x ↔ ContinuousWithinAt (f ∘ e) (e ⁻¹' s) (e.symm x) := by
  simp_rw [ContinuousWithinAt, ← @tendsto_map'_iff _ _ _ _ e,
    e.map_nhdsWithin_preimage_eq (e.map_target h), (· ∘ ·), e.right_inv h]
#align local_homeomorph.continuous_within_at_iff_continuous_within_at_comp_right PartialHomeomorph.continuousWithinAt_iff_continuousWithinAt_comp_right

/-- Continuity at a point can be read under right composition with a partial homeomorphism, if the
point is in its target -/
theorem continuousAt_iff_continuousAt_comp_right {f : Y → Z} {x : Y} (h : x ∈ e.target) :
    ContinuousAt f x ↔ ContinuousAt (f ∘ e) (e.symm x) := by
  rw [← continuousWithinAt_univ, e.continuousWithinAt_iff_continuousWithinAt_comp_right h,
    preimage_univ, continuousWithinAt_univ]
#align local_homeomorph.continuous_at_iff_continuous_at_comp_right PartialHomeomorph.continuousAt_iff_continuousAt_comp_right

/-- A function is continuous on a set if and only if its composition with a partial homeomorphism
on the right is continuous on the corresponding set. -/
theorem continuousOn_iff_continuousOn_comp_right {f : Y → Z} {s : Set Y} (h : s ⊆ e.target) :
    ContinuousOn f s ↔ ContinuousOn (f ∘ e) (e.source ∩ e ⁻¹' s) := by
  simp only [← e.symm_image_eq_source_inter_preimage h, ContinuousOn, ball_image_iff]
  refine' forall₂_congr fun x hx => _
  rw [e.continuousWithinAt_iff_continuousWithinAt_comp_right (h hx),
    e.symm_image_eq_source_inter_preimage h, inter_comm, continuousWithinAt_inter]
  exact IsOpen.mem_nhds e.open_source (e.map_target (h hx))
#align local_homeomorph.continuous_on_iff_continuous_on_comp_right PartialHomeomorph.continuousOn_iff_continuousOn_comp_right

/-- Continuity within a set at a point can be read under left composition with a local
homeomorphism if a neighborhood of the initial point is sent to the source of the local
homeomorphism-/
theorem continuousWithinAt_iff_continuousWithinAt_comp_left {f : Z → X} {s : Set Z} {x : Z}
    (hx : f x ∈ e.source) (h : f ⁻¹' e.source ∈ 𝓝[s] x) :
    ContinuousWithinAt f s x ↔ ContinuousWithinAt (e ∘ f) s x := by
  refine' ⟨(e.continuousAt hx).comp_continuousWithinAt, fun fe_cont => _⟩
  rw [← continuousWithinAt_inter' h] at fe_cont ⊢
  have : ContinuousWithinAt (e.symm ∘ e ∘ f) (s ∩ f ⁻¹' e.source) x :=
    haveI : ContinuousWithinAt e.symm univ (e (f x)) :=
      (e.continuousAt_symm (e.map_source hx)).continuousWithinAt
    ContinuousWithinAt.comp this fe_cont (subset_univ _)
  exact this.congr (fun y hy => by simp [e.left_inv hy.2]) (by simp [e.left_inv hx])
#align local_homeomorph.continuous_within_at_iff_continuous_within_at_comp_left PartialHomeomorph.continuousWithinAt_iff_continuousWithinAt_comp_left

/-- Continuity at a point can be read under left composition with a partial homeomorphism if a
neighborhood of the initial point is sent to the source of the partial homeomorphism-/
theorem continuousAt_iff_continuousAt_comp_left {f : Z → X} {x : Z} (h : f ⁻¹' e.source ∈ 𝓝 x) :
    ContinuousAt f x ↔ ContinuousAt (e ∘ f) x := by
  have hx : f x ∈ e.source := (mem_of_mem_nhds h : _)
  have h' : f ⁻¹' e.source ∈ 𝓝[univ] x := by rwa [nhdsWithin_univ]
  rw [← continuousWithinAt_univ, ← continuousWithinAt_univ,
    e.continuousWithinAt_iff_continuousWithinAt_comp_left hx h']
#align local_homeomorph.continuous_at_iff_continuous_at_comp_left PartialHomeomorph.continuousAt_iff_continuousAt_comp_left

/-- A function is continuous on a set if and only if its composition with a partial homeomorphism
on the left is continuous on the corresponding set. -/
theorem continuousOn_iff_continuousOn_comp_left {f : Z → X} {s : Set Z} (h : s ⊆ f ⁻¹' e.source) :
    ContinuousOn f s ↔ ContinuousOn (e ∘ f) s :=
  forall₂_congr fun _x hx =>
    e.continuousWithinAt_iff_continuousWithinAt_comp_left (h hx)
      (mem_of_superset self_mem_nhdsWithin h)
#align local_homeomorph.continuous_on_iff_continuous_on_comp_left PartialHomeomorph.continuousOn_iff_continuousOn_comp_left

/-- A function is continuous if and only if its composition with a partial homeomorphism
on the left is continuous and its image is contained in the source. -/
theorem continuous_iff_continuous_comp_left {f : Z → X} (h : f ⁻¹' e.source = univ) :
    Continuous f ↔ Continuous (e ∘ f) := by
  simp only [continuous_iff_continuousOn_univ]
  exact e.continuousOn_iff_continuousOn_comp_left (Eq.symm h).subset
#align local_homeomorph.continuous_iff_continuous_comp_left PartialHomeomorph.continuous_iff_continuous_comp_left

end Continuity

/-- The homeomorphism obtained by restricting a `PartialHomeomorph` to a subset of the source. -/
@[simps]
def homeomorphOfImageSubsetSource {s : Set X} {t : Set Y} (hs : s ⊆ e.source) (ht : e '' s = t) :
    s ≃ₜ t :=
  have h₁ : MapsTo e s t := mapsTo'.2 ht.subset
  have h₂ : t ⊆ e.target := ht ▸ e.image_source_eq_target ▸ image_subset e hs
  have h₃ : MapsTo e.symm t s := ht ▸ ball_image_iff.2 fun _x hx =>
      (e.left_inv (hs hx)).symm ▸ hx
  { toFun := MapsTo.restrict e s t h₁
    invFun := MapsTo.restrict e.symm t s h₃
    left_inv := fun a => Subtype.ext (e.left_inv (hs a.2))
    right_inv := fun b => Subtype.eq <| e.right_inv (h₂ b.2)
    continuous_toFun := (e.continuousOn.mono hs).restrict_mapsTo h₁
    continuous_invFun := (e.continuousOn_symm.mono h₂).restrict_mapsTo h₃ }
#align local_homeomorph.homeomorph_of_image_subset_source PartialHomeomorph.homeomorphOfImageSubsetSource

/-- A partial homeomorphism defines a homeomorphism between its source and target. -/
@[simps!] -- porting note: new `simps`
def toHomeomorphSourceTarget : e.source ≃ₜ e.target :=
  e.homeomorphOfImageSubsetSource subset_rfl e.image_source_eq_target
#align local_homeomorph.to_homeomorph_source_target PartialHomeomorph.toHomeomorphSourceTarget

theorem secondCountableTopology_source [SecondCountableTopology Y] :
    SecondCountableTopology e.source :=
  e.toHomeomorphSourceTarget.secondCountableTopology
#align local_homeomorph.second_countable_topology_source PartialHomeomorph.secondCountableTopology_source

theorem nhds_eq_comap_inf_principal {x} (hx : x ∈ e.source) :
    𝓝 x = comap e (𝓝 (e x)) ⊓ 𝓟 e.source := by
  lift x to e.source using hx
  rw [← e.open_source.nhdsWithin_eq x.2, ← map_nhds_subtype_val, ← map_comap_setCoe_val,
    e.toHomeomorphSourceTarget.nhds_eq_comap, nhds_subtype_eq_comap]
  simp only [(· ∘ ·), toHomeomorphSourceTarget_apply_coe, comap_comap]

/-- If a partial homeomorphism has source and target equal to univ, then it induces a homeomorphism
between the whole spaces, expressed in this definition. -/
@[simps (config := mfld_cfg) apply symm_apply] -- porting note: todo: add a `PartialEquiv` version
def toHomeomorphOfSourceEqUnivTargetEqUniv (h : e.source = (univ : Set X)) (h' : e.target = univ) :
    X ≃ₜ Y where
  toFun := e
  invFun := e.symm
  left_inv x :=
    e.left_inv <| by
      rw [h]
      exact mem_univ _
  right_inv x :=
    e.right_inv <| by
      rw [h']
      exact mem_univ _
  continuous_toFun := by
    simpa only [continuous_iff_continuousOn_univ, h] using e.continuousOn
  continuous_invFun := by
    simpa only [continuous_iff_continuousOn_univ, h'] using e.continuousOn_symm
#align local_homeomorph.to_homeomorph_of_source_eq_univ_target_eq_univ PartialHomeomorph.toHomeomorphOfSourceEqUnivTargetEqUniv

theorem openEmbedding_restrict : OpenEmbedding (e.source.restrict e) := by
  refine openEmbedding_of_continuous_injective_open (e.continuousOn.comp_continuous
    continuous_subtype_val Subtype.prop) e.injOn.injective fun V hV ↦ ?_
  rw [Set.restrict_eq, Set.image_comp]
  exact e.isOpen_image_of_subset_source (e.open_source.isOpenMap_subtype_val V hV)
    fun _ ⟨x, _, h⟩ ↦ h ▸ x.2

/-- A partial homeomorphism whose source is all of `X` defines an open embedding of `X` into `Y`.
The converse is also true; see `OpenEmbedding.toPartialHomeomorph`. -/
theorem to_openEmbedding (h : e.source = Set.univ) : OpenEmbedding e :=
  e.openEmbedding_restrict.comp
    ((Homeomorph.setCongr h).trans <| Homeomorph.Set.univ X).symm.openEmbedding

#align local_homeomorph.to_open_embedding PartialHomeomorph.to_openEmbedding

end PartialHomeomorph

namespace Homeomorph

variable (e : X ≃ₜ Y) (e' : Y ≃ₜ Z)

/- Register as simp lemmas that the fields of a partial homeomorphism built from a homeomorphism
correspond to the fields of the original homeomorphism. -/
@[simp, mfld_simps]
theorem refl_toPartialHomeomorph :
    (Homeomorph.refl X).toPartialHomeomorph = PartialHomeomorph.refl X :=
  rfl
#align homeomorph.refl_to_local_homeomorph Homeomorph.refl_toPartialHomeomorph

@[simp, mfld_simps]
theorem symm_toPartialHomeomorph : e.symm.toPartialHomeomorph = e.toPartialHomeomorph.symm :=
  rfl
#align homeomorph.symm_to_local_homeomorph Homeomorph.symm_toPartialHomeomorph

@[simp, mfld_simps]
theorem trans_toPartialHomeomorph :
    (e.trans e').toPartialHomeomorph = e.toPartialHomeomorph.trans e'.toPartialHomeomorph :=
  PartialHomeomorph.toPartialEquiv_injective <| Equiv.trans_toPartialEquiv _ _
#align homeomorph.trans_to_local_homeomorph Homeomorph.trans_toPartialHomeomorph

/-- Precompose a partial homeomorphism with a homeomorphism.
We modify the source and target to have better definitional behavior. -/
@[simps! (config := .asFn)]
def transPartialHomeomorph (e : X ≃ₜ Y) (f' : PartialHomeomorph Y Z) : PartialHomeomorph X Z where
  toPartialEquiv := e.toEquiv.transPartialEquiv f'.toPartialEquiv
  open_source := f'.open_source.preimage e.continuous
  open_target := f'.open_target
  continuousOn_toFun := f'.continuousOn.comp e.continuous.continuousOn fun _ => id
  continuousOn_invFun := e.symm.continuous.comp_continuousOn f'.symm.continuousOn
#align homeomorph.trans_local_homeomorph Homeomorph.transPartialHomeomorph

theorem transPartialHomeomorph_eq_trans (e : X ≃ₜ Y) (f' : PartialHomeomorph Y Z) :
    e.transPartialHomeomorph f' = e.toPartialHomeomorph.trans f' :=
  PartialHomeomorph.toPartialEquiv_injective <| Equiv.transPartialEquiv_eq_trans _ _
#align homeomorph.trans_local_homeomorph_eq_trans Homeomorph.transPartialHomeomorph_eq_trans

@[simp, mfld_simps]
theorem transPartialHomeomorph_trans (e : X ≃ₜ Y) (f : PartialHomeomorph Y Z)
    (f' : PartialHomeomorph Z Z') :
    (e.transPartialHomeomorph f).trans f' = e.transPartialHomeomorph (f.trans f') := by
  simp only [transPartialHomeomorph_eq_trans, PartialHomeomorph.trans_assoc]

@[simp, mfld_simps]
theorem trans_transPartialHomeomorph (e : X ≃ₜ Y) (e' : Y ≃ₜ Z) (f'' : PartialHomeomorph Z Z') :
    (e.trans e').transPartialHomeomorph f'' =
      e.transPartialHomeomorph (e'.transPartialHomeomorph f'') := by
  simp only [transPartialHomeomorph_eq_trans, PartialHomeomorph.trans_assoc,
    trans_toPartialHomeomorph]

end Homeomorph

section OpenEmbedding
namespace OpenEmbedding

variable (f : X → Y) (h : OpenEmbedding f)

/-- An open embedding of `X` into `Y`, with `X` nonempty, defines a partial homeomorphism
whose source is all of `X`. The converse is also true; see `PartialHomeomorph.to_openEmbedding`. -/
@[simps! (config := mfld_cfg) apply source target]
noncomputable def toPartialHomeomorph [Nonempty X] : PartialHomeomorph X Y :=
  PartialHomeomorph.ofContinuousOpen ((h.toEmbedding.inj.injOn univ).toPartialEquiv _ _)
    h.continuous.continuousOn h.isOpenMap isOpen_univ
#align open_embedding.to_local_homeomorph OpenEmbedding.toPartialHomeomorph

variable [Nonempty X]

lemma toPartialHomeomorph_left_inv {x : X} : (h.toPartialHomeomorph f).symm (f x) = x := by
  rw [← congr_fun (h.toPartialHomeomorph_apply f), PartialHomeomorph.left_inv]
  exact Set.mem_univ _

lemma toPartialHomeomorph_right_inv {x : Y} (hx : x ∈ Set.range f) :
    f ((h.toPartialHomeomorph f).symm x) = x := by
  rw [← congr_fun (h.toPartialHomeomorph_apply f), PartialHomeomorph.right_inv]
  rwa [toPartialHomeomorph_target]

end OpenEmbedding
end OpenEmbedding

/- inclusion of an open set in a topological space -/
<<<<<<< HEAD
section openInclusion
namespace TopologicalSpace.Opens

open TopologicalSpace

variable (s : Opens X) [Nonempty s]
=======
namespace TopologicalSpace.Opens

variable (s : Opens α) [Nonempty s]
>>>>>>> eb34a25d

/-- The inclusion of an open subset `s` of a space `X` into `X` is a partial homeomorphism from the
subtype `s` to `X`. -/
noncomputable def partialHomeomorphSubtypeCoe : PartialHomeomorph s X :=
  OpenEmbedding.toPartialHomeomorph _ s.2.openEmbedding_subtype_val
#align topological_space.opens.local_homeomorph_subtype_coe TopologicalSpace.Opens.partialHomeomorphSubtypeCoe

@[simp, mfld_simps]
theorem partialHomeomorphSubtypeCoe_coe : (s.partialHomeomorphSubtypeCoe : s → X) = (↑) :=
  rfl
#align topological_space.opens.local_homeomorph_subtype_coe_coe TopologicalSpace.Opens.partialHomeomorphSubtypeCoe_coe

@[simp, mfld_simps]
theorem partialHomeomorphSubtypeCoe_source : s.partialHomeomorphSubtypeCoe.source = Set.univ :=
  rfl
#align topological_space.opens.local_homeomorph_subtype_coe_source TopologicalSpace.Opens.partialHomeomorphSubtypeCoe_source

@[simp, mfld_simps]
theorem partialHomeomorphSubtypeCoe_target : s.partialHomeomorphSubtypeCoe.target = s := by
  simp only [partialHomeomorphSubtypeCoe, Subtype.range_coe_subtype, mfld_simps]
  rfl
#align topological_space.opens.local_homeomorph_subtype_coe_target TopologicalSpace.Opens.partialHomeomorphSubtypeCoe_target

end TopologicalSpace.Opens
end openInclusion

namespace PartialHomeomorph
/- post-compose with a partial homeomorphism -/
section transHomeomorph

/- post-compose with a partial homeomorphism -/
section transHomeomorph

/-- Postcompose a partial homeomorphism with a homeomorphism.
We modify the source and target to have better definitional behavior. -/
@[simps! (config := .asFn)]
def transHomeomorph (e : PartialHomeomorph X Y) (f' : Y ≃ₜ Z) : PartialHomeomorph X Z where
  toPartialEquiv := e.toPartialEquiv.transEquiv f'.toEquiv
  open_source := e.open_source
  open_target := e.open_target.preimage f'.symm.continuous
  continuousOn_toFun := f'.continuous.comp_continuousOn e.continuousOn
  continuousOn_invFun := e.symm.continuousOn.comp f'.symm.continuous.continuousOn fun _ => id
#align local_homeomorph.trans_homeomorph PartialHomeomorph.transHomeomorph

theorem transHomeomorph_eq_trans (e : PartialHomeomorph X Y) (f' : Y ≃ₜ Z) :
    e.transHomeomorph f' = e.trans f'.toPartialHomeomorph :=
  toPartialEquiv_injective <| PartialEquiv.transEquiv_eq_trans _ _
#align local_homeomorph.trans_equiv_eq_trans PartialHomeomorph.transHomeomorph_eq_trans

@[simp, mfld_simps]
theorem transHomeomorph_transHomeomorph (e : PartialHomeomorph X Y) (f' : Y ≃ₜ Z) (f'' : Z ≃ₜ Z') :
    (e.transHomeomorph f').transHomeomorph f'' = e.transHomeomorph (f'.trans f'') := by
  simp only [transHomeomorph_eq_trans, trans_assoc, Homeomorph.trans_toPartialHomeomorph]

@[simp, mfld_simps]
theorem trans_transHomeomorph (e : PartialHomeomorph X Y) (e' : PartialHomeomorph Y Z)
    (f'' : Z ≃ₜ Z') :
    (e.trans e').transHomeomorph f'' = e.trans (e'.transHomeomorph f'') := by
  simp only [transHomeomorph_eq_trans, trans_assoc, Homeomorph.trans_toPartialHomeomorph]
end transHomeomorph

<<<<<<< HEAD
=======
end transHomeomorph

>>>>>>> eb34a25d
/- `subtypeRestr`: restriction to a subtype -/
section subtypeRestr
open TopologicalSpace

variable (e : PartialHomeomorph X Y)

variable (s : Opens X) [Nonempty s]

/-- The restriction of a partial homeomorphism `e` to an open subset `s` of the domain type
produces a partial homeomorphism whose domain is the subtype `s`. -/
noncomputable def subtypeRestr : PartialHomeomorph s Y :=
  s.partialHomeomorphSubtypeCoe.trans e
#align local_homeomorph.subtype_restr PartialHomeomorph.subtypeRestr

theorem subtypeRestr_def : e.subtypeRestr s = s.partialHomeomorphSubtypeCoe.trans e :=
  rfl
#align local_homeomorph.subtype_restr_def PartialHomeomorph.subtypeRestr_def

@[simp, mfld_simps]
theorem subtypeRestr_coe :
    ((e.subtypeRestr s : PartialHomeomorph s Y) : s → Y) = Set.restrict ↑s (e : X → Y) :=
  rfl
#align local_homeomorph.subtype_restr_coe PartialHomeomorph.subtypeRestr_coe

@[simp, mfld_simps]
theorem subtypeRestr_source : (e.subtypeRestr s).source = (↑) ⁻¹' e.source := by
  simp only [subtypeRestr_def, mfld_simps]
#align local_homeomorph.subtype_restr_source PartialHomeomorph.subtypeRestr_source

variable {s} in
<<<<<<< HEAD
theorem map_subtype_source {x : s} (hxe : (x : X) ∈ e.source): e x ∈ (e.subtypeRestr s).target := by
=======
theorem map_subtype_source {x : s} (hxe : (x : α) ∈ e.source): e x ∈ (e.subtypeRestr s).target := by
>>>>>>> eb34a25d
  refine' ⟨e.map_source hxe, _⟩
  rw [s.partialHomeomorphSubtypeCoe_target, mem_preimage, e.leftInvOn hxe]
  exact x.prop
#align local_homeomorph.map_subtype_source PartialHomeomorph.map_subtype_source

/- This lemma characterizes the transition functions of an open subset in terms of the transition
functions of the original space. -/
theorem subtypeRestr_symm_trans_subtypeRestr (f f' : PartialHomeomorph X Y) :
    (f.subtypeRestr s).symm.trans (f'.subtypeRestr s) ≈
      (f.symm.trans f').restr (f.target ∩ f.symm ⁻¹' s) := by
  simp only [subtypeRestr_def, trans_symm_eq_symm_trans_symm]
  have openness₁ : IsOpen (f.target ∩ f.symm ⁻¹' s) := f.isOpen_inter_preimage_symm s.2
  rw [← ofSet_trans _ openness₁, ← trans_assoc, ← trans_assoc]
  refine' EqOnSource.trans' _ (eqOnSource_refl _)
  -- f' has been eliminated !!!
  have sets_identity : f.symm.source ∩ (f.target ∩ f.symm ⁻¹' s) = f.symm.source ∩ f.symm ⁻¹' s :=
    by mfld_set_tac
  have openness₂ : IsOpen (s : Set X) := s.2
  rw [ofSet_trans', sets_identity, ← trans_of_set' _ openness₂, trans_assoc]
  refine' EqOnSource.trans' (eqOnSource_refl _) _
  -- f has been eliminated !!!
  refine' Setoid.trans (symm_trans_self s.partialHomeomorphSubtypeCoe) _
  simp only [mfld_simps, Setoid.refl]
#align local_homeomorph.subtype_restr_symm_trans_subtype_restr PartialHomeomorph.subtypeRestr_symm_trans_subtypeRestr

theorem subtypeRestr_symm_eqOn (U : Opens X) [Nonempty U] :
    EqOn e.symm (Subtype.val ∘ (e.subtypeRestr U).symm) (e.subtypeRestr U).target := by
  intro y hy
  rw [eq_comm, eq_symm_apply _ _ hy.1]
  · change restrict _ e _ = _
    rw [← subtypeRestr_coe, (e.subtypeRestr U).right_inv hy]
  · have := map_target _ hy; rwa [subtypeRestr_source] at this

theorem subtypeRestr_symm_eqOn_of_le {U V : Opens X} [Nonempty U] [Nonempty V] (hUV : U ≤ V) :
    EqOn (e.subtypeRestr V).symm (Set.inclusion hUV ∘ (e.subtypeRestr U).symm)
      (e.subtypeRestr U).target := by
  set i := Set.inclusion hUV
  intro y hy
  dsimp [PartialHomeomorph.subtypeRestr_def] at hy ⊢
  have hyV : e.symm y ∈ V.partialHomeomorphSubtypeCoe.target := by
    rw [Opens.partialHomeomorphSubtypeCoe_target] at hy ⊢
    exact hUV hy.2
  refine' V.partialHomeomorphSubtypeCoe.injOn _ trivial _
  · rw [← PartialHomeomorph.symm_target]
    apply PartialHomeomorph.map_source
    rw [PartialHomeomorph.symm_source]
    exact hyV
  · rw [V.partialHomeomorphSubtypeCoe.right_inv hyV]
    show _ = U.partialHomeomorphSubtypeCoe _
    rw [U.partialHomeomorphSubtypeCoe.right_inv hy.2]
#align local_homeomorph.subtype_restr_symm_eq_on_of_le PartialHomeomorph.subtypeRestr_symm_eqOn_of_le
end subtypeRestr

end subtypeRestr

end PartialHomeomorph<|MERGE_RESOLUTION|>--- conflicted
+++ resolved
@@ -62,14 +62,7 @@
 
 namespace PartialHomeomorph
 
-<<<<<<< HEAD
 variable (e : PartialHomeomorph X Y)
-=======
-variable (e : PartialHomeomorph α β)
-
-/- Basic properties; inverse (symm instance) -/
-section Basic
->>>>>>> eb34a25d
 
 /- Basic properties; inverse (symm instance) -/
 section Basic
@@ -207,7 +200,6 @@
 protected theorem surjOn : SurjOn e e.source e.target :=
   e.bijOn.surjOn
 #align local_homeomorph.surj_on PartialHomeomorph.surjOn
-end Basic
 
 end Basic
 
@@ -827,18 +819,12 @@
 #align local_homeomorph.of_set_univ_eq_refl PartialHomeomorph.ofSet_univ_eq_refl
 
 end ofSet
-<<<<<<< HEAD
-=======
 
 /- `trans`: composition of two partial homeomorphisms -/
 section trans
 
-variable (e' : PartialHomeomorph β γ)
->>>>>>> eb34a25d
-
-/- `trans`: composition of two partial homeomorphisms -/
-section trans
 variable (e' : PartialHomeomorph Y Z)
+
 /-- Composition of two partial homeomorphisms when the target of the first and the source of
 the second coincide. -/
 @[simps! apply symm_apply toPartialEquiv, simps! (config := .lemmasOnly) source target]
@@ -959,10 +945,6 @@
   toPartialEquiv_injective <|
     PartialEquiv.restr_trans e.toPartialEquiv e'.toPartialEquiv (interior s)
 #align local_homeomorph.restr_trans PartialHomeomorph.restr_trans
-end trans
-
-/- `EqOnSource`: equivalence on their source -/
-section EqOnSource
 
 end trans
 
@@ -1109,21 +1091,12 @@
 /- finite product of partial homeomorphisms -/
 section Pi
 
-<<<<<<< HEAD
 variable {ι : Type*} [Fintype ι] {X Y : ι → Type*} [∀ i, TopologicalSpace (X i)]
   [∀ i, TopologicalSpace (Y i)] (ei : ∀ i, PartialHomeomorph (X i) (Y i))
 
 /-- The product of a finite family of `PartialHomeomorph`s. -/
 @[simps toPartialEquiv]
 def pi : PartialHomeomorph (∀ i, X i) (∀ i, Y i) where
-=======
-variable {ι : Type*} [Fintype ι] {Xi Yi : ι → Type*} [∀ i, TopologicalSpace (Xi i)]
-  [∀ i, TopologicalSpace (Yi i)] (ei : ∀ i, PartialHomeomorph (Xi i) (Yi i))
-
-/-- The product of a finite family of `PartialHomeomorph`s. -/
-@[simps toPartialEquiv]
-def pi : PartialHomeomorph (∀ i, Xi i) (∀ i, Yi i) where
->>>>>>> eb34a25d
   toPartialEquiv := PartialEquiv.pi fun i => (ei i).toPartialEquiv
   open_source := isOpen_set_pi finite_univ fun i _ => (ei i).open_source
   open_target := isOpen_set_pi finite_univ fun i _ => (ei i).open_target
@@ -1392,7 +1365,6 @@
 
 end Homeomorph
 
-section OpenEmbedding
 namespace OpenEmbedding
 
 variable (f : X → Y) (h : OpenEmbedding f)
@@ -1417,21 +1389,11 @@
   rwa [toPartialHomeomorph_target]
 
 end OpenEmbedding
-end OpenEmbedding
 
 /- inclusion of an open set in a topological space -/
-<<<<<<< HEAD
-section openInclusion
 namespace TopologicalSpace.Opens
 
-open TopologicalSpace
-
 variable (s : Opens X) [Nonempty s]
-=======
-namespace TopologicalSpace.Opens
-
-variable (s : Opens α) [Nonempty s]
->>>>>>> eb34a25d
 
 /-- The inclusion of an open subset `s` of a space `X` into `X` is a partial homeomorphism from the
 subtype `s` to `X`. -/
@@ -1456,11 +1418,8 @@
 #align topological_space.opens.local_homeomorph_subtype_coe_target TopologicalSpace.Opens.partialHomeomorphSubtypeCoe_target
 
 end TopologicalSpace.Opens
-end openInclusion
 
 namespace PartialHomeomorph
-/- post-compose with a partial homeomorphism -/
-section transHomeomorph
 
 /- post-compose with a partial homeomorphism -/
 section transHomeomorph
@@ -1491,15 +1450,12 @@
     (f'' : Z ≃ₜ Z') :
     (e.trans e').transHomeomorph f'' = e.trans (e'.transHomeomorph f'') := by
   simp only [transHomeomorph_eq_trans, trans_assoc, Homeomorph.trans_toPartialHomeomorph]
+
 end transHomeomorph
 
-<<<<<<< HEAD
-=======
-end transHomeomorph
-
->>>>>>> eb34a25d
 /- `subtypeRestr`: restriction to a subtype -/
 section subtypeRestr
+
 open TopologicalSpace
 
 variable (e : PartialHomeomorph X Y)
@@ -1528,11 +1484,7 @@
 #align local_homeomorph.subtype_restr_source PartialHomeomorph.subtypeRestr_source
 
 variable {s} in
-<<<<<<< HEAD
 theorem map_subtype_source {x : s} (hxe : (x : X) ∈ e.source): e x ∈ (e.subtypeRestr s).target := by
-=======
-theorem map_subtype_source {x : s} (hxe : (x : α) ∈ e.source): e x ∈ (e.subtypeRestr s).target := by
->>>>>>> eb34a25d
   refine' ⟨e.map_source hxe, _⟩
   rw [s.partialHomeomorphSubtypeCoe_target, mem_preimage, e.leftInvOn hxe]
   exact x.prop
@@ -1584,8 +1536,7 @@
     show _ = U.partialHomeomorphSubtypeCoe _
     rw [U.partialHomeomorphSubtypeCoe.right_inv hy.2]
 #align local_homeomorph.subtype_restr_symm_eq_on_of_le PartialHomeomorph.subtypeRestr_symm_eqOn_of_le
+
 end subtypeRestr
 
-end subtypeRestr
-
 end PartialHomeomorph