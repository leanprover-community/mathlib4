--- conflicted
+++ resolved
@@ -1339,7 +1339,6 @@
     h.continuous.continuousOn h.isOpenMap isOpen_univ
 #align open_embedding.to_local_homeomorph OpenEmbedding.toLocalHomeomorph
 
-<<<<<<< HEAD
 theorem continuousAt_iff {f : α → β} {g : β → γ} (hf : OpenEmbedding f) {x : α} :
     ContinuousAt (g ∘ f) x ↔ ContinuousAt g (f x) :=
   hf.tendsto_nhds_iff'
@@ -1356,8 +1355,6 @@
   rw [←congr_fun (h.toLocalHomeomorph_apply f), LocalHomeomorph.right_inv]
   rwa [toLocalHomeomorph_target]
 
-=======
->>>>>>> 027651aa
 end OpenEmbedding
 
 namespace TopologicalSpace.Opens
