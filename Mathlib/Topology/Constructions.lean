/-
Copyright (c) 2017 Johannes Hölzl. All rights reserved.
Released under Apache 2.0 license as described in the file LICENSE.
Authors: Johannes Hölzl, Mario Carneiro, Patrick Massot
-/
import Mathlib.Algebra.Group.TypeTags.Basic
import Mathlib.Data.Fin.VecNotation
import Mathlib.Data.Finset.Piecewise
import Mathlib.Order.Filter.Cofinite
import Mathlib.Order.Filter.Curry
import Mathlib.Topology.Maps.Basic
import Mathlib.Topology.NhdsSet

/-!
# Constructions of new topological spaces from old ones

This file constructs products, sums, subtypes and quotients of topological spaces
and sets up their basic theory, such as criteria for maps into or out of these
constructions to be continuous; descriptions of the open sets, neighborhood filters,
and generators of these constructions; and their behavior with respect to embeddings
and other specific classes of maps.

## Implementation note

The constructed topologies are defined using induced and coinduced topologies
along with the complete lattice structure on topologies. Their universal properties
(for example, a map `X → Y × Z` is continuous if and only if both projections
`X → Y`, `X → Z` are) follow easily using order-theoretic descriptions of
continuity. With more work we can also extract descriptions of the open sets,
neighborhood filters and so on.

## Tags

product, sum, disjoint union, subspace, quotient space

-/

noncomputable section

open Topology TopologicalSpace Set Filter Function
open scoped Set.Notation

universe u v u' v'

variable {X : Type u} {Y : Type v} {Z W ε ζ : Type*}

section Constructions

instance {r : X → X → Prop} [t : TopologicalSpace X] : TopologicalSpace (Quot r) :=
  coinduced (Quot.mk r) t

instance instTopologicalSpaceQuotient {s : Setoid X} [t : TopologicalSpace X] :
    TopologicalSpace (Quotient s) :=
  coinduced Quotient.mk' t

instance instTopologicalSpaceProd [t₁ : TopologicalSpace X] [t₂ : TopologicalSpace Y] :
    TopologicalSpace (X × Y) :=
  induced Prod.fst t₁ ⊓ induced Prod.snd t₂

instance instTopologicalSpaceSum [t₁ : TopologicalSpace X] [t₂ : TopologicalSpace Y] :
    TopologicalSpace (X ⊕ Y) :=
  coinduced Sum.inl t₁ ⊔ coinduced Sum.inr t₂

instance instTopologicalSpaceSigma {ι : Type*} {X : ι → Type v} [t₂ : ∀ i, TopologicalSpace (X i)] :
    TopologicalSpace (Sigma X) :=
  ⨆ i, coinduced (Sigma.mk i) (t₂ i)

instance Pi.topologicalSpace {ι : Type*} {Y : ι → Type v} [t₂ : (i : ι) → TopologicalSpace (Y i)] :
    TopologicalSpace ((i : ι) → Y i) :=
  ⨅ i, induced (fun f => f i) (t₂ i)

instance ULift.topologicalSpace [t : TopologicalSpace X] : TopologicalSpace (ULift.{v, u} X) :=
  t.induced ULift.down

/-!
### `Additive`, `Multiplicative`

The topology on those type synonyms is inherited without change.
-/

section

variable [TopologicalSpace X]

open Additive Multiplicative

instance : TopologicalSpace (Additive X) := ‹TopologicalSpace X›
instance : TopologicalSpace (Multiplicative X) := ‹TopologicalSpace X›

instance [DiscreteTopology X] : DiscreteTopology (Additive X) := ‹DiscreteTopology X›
instance [DiscreteTopology X] : DiscreteTopology (Multiplicative X) := ‹DiscreteTopology X›

theorem continuous_ofMul : Continuous (ofMul : X → Additive X) := continuous_id

theorem continuous_toMul : Continuous (toMul : Additive X → X) := continuous_id

theorem continuous_ofAdd : Continuous (ofAdd : X → Multiplicative X) := continuous_id

theorem continuous_toAdd : Continuous (toAdd : Multiplicative X → X) := continuous_id

theorem isOpenMap_ofMul : IsOpenMap (ofMul : X → Additive X) := IsOpenMap.id

theorem isOpenMap_toMul : IsOpenMap (toMul : Additive X → X) := IsOpenMap.id

theorem isOpenMap_ofAdd : IsOpenMap (ofAdd : X → Multiplicative X) := IsOpenMap.id

theorem isOpenMap_toAdd : IsOpenMap (toAdd : Multiplicative X → X) := IsOpenMap.id

theorem isClosedMap_ofMul : IsClosedMap (ofMul : X → Additive X) := IsClosedMap.id

theorem isClosedMap_toMul : IsClosedMap (toMul : Additive X → X) := IsClosedMap.id

theorem isClosedMap_ofAdd : IsClosedMap (ofAdd : X → Multiplicative X) := IsClosedMap.id

theorem isClosedMap_toAdd : IsClosedMap (toAdd : Multiplicative X → X) := IsClosedMap.id

theorem nhds_ofMul (x : X) : 𝓝 (ofMul x) = map ofMul (𝓝 x) := rfl

theorem nhds_ofAdd (x : X) : 𝓝 (ofAdd x) = map ofAdd (𝓝 x) := rfl

theorem nhds_toMul (x : Additive X) : 𝓝 x.toMul = map toMul (𝓝 x) := rfl

theorem nhds_toAdd (x : Multiplicative X) : 𝓝 x.toAdd = map toAdd (𝓝 x) := rfl

end

/-!
### Order dual

The topology on this type synonym is inherited without change.
-/


section

variable [TopologicalSpace X]

open OrderDual

instance OrderDual.instTopologicalSpace : TopologicalSpace Xᵒᵈ := ‹_›
instance OrderDual.instDiscreteTopology [DiscreteTopology X] : DiscreteTopology Xᵒᵈ := ‹_›

theorem continuous_toDual : Continuous (toDual : X → Xᵒᵈ) := continuous_id

theorem continuous_ofDual : Continuous (ofDual : Xᵒᵈ → X) := continuous_id

theorem isOpenMap_toDual : IsOpenMap (toDual : X → Xᵒᵈ) := IsOpenMap.id

theorem isOpenMap_ofDual : IsOpenMap (ofDual : Xᵒᵈ → X) := IsOpenMap.id

theorem isClosedMap_toDual : IsClosedMap (toDual : X → Xᵒᵈ) := IsClosedMap.id

theorem isClosedMap_ofDual : IsClosedMap (ofDual : Xᵒᵈ → X) := IsClosedMap.id

theorem nhds_toDual (x : X) : 𝓝 (toDual x) = map toDual (𝓝 x) := rfl

theorem nhds_ofDual (x : X) : 𝓝 (ofDual x) = map ofDual (𝓝 x) := rfl

variable [Preorder X] {x : X}

instance OrderDual.instNeBotNhdsWithinIoi [(𝓝[<] x).NeBot] : (𝓝[>] toDual x).NeBot := ‹_›
instance OrderDual.instNeBotNhdsWithinIio [(𝓝[>] x).NeBot] : (𝓝[<] toDual x).NeBot := ‹_›

end

theorem Quotient.preimage_mem_nhds [TopologicalSpace X] [s : Setoid X] {V : Set <| Quotient s}
    {x : X} (hs : V ∈ 𝓝 (Quotient.mk' x)) : Quotient.mk' ⁻¹' V ∈ 𝓝 x :=
  preimage_nhds_coinduced hs

/-- The image of a dense set under `Quotient.mk'` is a dense set. -/
theorem Dense.quotient [Setoid X] [TopologicalSpace X] {s : Set X} (H : Dense s) :
    Dense (Quotient.mk' '' s) :=
  Quotient.mk''_surjective.denseRange.dense_image continuous_coinduced_rng H

/-- The composition of `Quotient.mk'` and a function with dense range has dense range. -/
theorem DenseRange.quotient [Setoid X] [TopologicalSpace X] {f : Y → X} (hf : DenseRange f) :
    DenseRange (Quotient.mk' ∘ f) :=
  Quotient.mk''_surjective.denseRange.comp hf continuous_coinduced_rng

theorem continuous_map_of_le {α : Type*} [TopologicalSpace α]
    {s t : Setoid α} (h : s ≤ t) : Continuous (Setoid.map_of_le h) :=
  continuous_coinduced_rng

theorem continuous_map_sInf {α : Type*} [TopologicalSpace α]
    {S : Set (Setoid α)} {s : Setoid α} (h : s ∈ S) : Continuous (Setoid.map_sInf h) :=
  continuous_coinduced_rng

instance {p : X → Prop} [TopologicalSpace X] [DiscreteTopology X] : DiscreteTopology (Subtype p) :=
  ⟨bot_unique fun s _ => ⟨(↑) '' s, isOpen_discrete _, preimage_image_eq _ Subtype.val_injective⟩⟩

instance Sum.discreteTopology [TopologicalSpace X] [TopologicalSpace Y] [h : DiscreteTopology X]
    [hY : DiscreteTopology Y] : DiscreteTopology (X ⊕ Y) :=
  ⟨sup_eq_bot_iff.2 <| by simp [h.eq_bot, hY.eq_bot]⟩

instance Sigma.discreteTopology {ι : Type*} {Y : ι → Type v} [∀ i, TopologicalSpace (Y i)]
    [h : ∀ i, DiscreteTopology (Y i)] : DiscreteTopology (Sigma Y) :=
  ⟨iSup_eq_bot.2 fun _ => by simp only [(h _).eq_bot, coinduced_bot]⟩

@[simp] lemma comap_nhdsWithin_range {α β} [TopologicalSpace β] (f : α → β) (y : β) :
    comap f (𝓝[range f] y) = comap f (𝓝 y) := comap_inf_principal_range

section Top

variable [TopologicalSpace X]

/-
The 𝓝 filter and the subspace topology.
-/
theorem mem_nhds_subtype (s : Set X) (x : { x // x ∈ s }) (t : Set { x // x ∈ s }) :
    t ∈ 𝓝 x ↔ ∃ u ∈ 𝓝 (x : X), Subtype.val ⁻¹' u ⊆ t :=
  mem_nhds_induced _ x t

theorem nhds_subtype (s : Set X) (x : { x // x ∈ s }) : 𝓝 x = comap (↑) (𝓝 (x : X)) :=
  nhds_induced _ x

lemma nhds_subtype_eq_comap_nhdsWithin (s : Set X) (x : { x // x ∈ s }) :
    𝓝 x = comap (↑) (𝓝[s] (x : X)) := by
  rw [nhds_subtype, ← comap_nhdsWithin_range, Subtype.range_val]

theorem nhdsWithin_subtype_eq_bot_iff {s t : Set X} {x : s} :
    𝓝[((↑) : s → X) ⁻¹' t] x = ⊥ ↔ 𝓝[t] (x : X) ⊓ 𝓟 s = ⊥ := by
  rw [inf_principal_eq_bot_iff_comap, nhdsWithin, nhdsWithin, comap_inf, comap_principal,
    nhds_induced]

theorem nhds_ne_subtype_eq_bot_iff {S : Set X} {x : S} :
    𝓝[≠] x = ⊥ ↔ 𝓝[≠] (x : X) ⊓ 𝓟 S = ⊥ := by
  rw [← nhdsWithin_subtype_eq_bot_iff, preimage_compl, ← image_singleton,
    Subtype.coe_injective.preimage_image]

theorem nhds_ne_subtype_neBot_iff {S : Set X} {x : S} :
    (𝓝[≠] x).NeBot ↔ (𝓝[≠] (x : X) ⊓ 𝓟 S).NeBot := by
  rw [neBot_iff, neBot_iff, not_iff_not, nhds_ne_subtype_eq_bot_iff]

theorem discreteTopology_subtype_iff {S : Set X} :
    DiscreteTopology S ↔ ∀ x ∈ S, 𝓝[≠] x ⊓ 𝓟 S = ⊥ := by
  simp_rw [discreteTopology_iff_nhds_ne, SetCoe.forall', nhds_ne_subtype_eq_bot_iff]

end Top

/-- A type synonym equipped with the topology whose open sets are the empty set and the sets with
finite complements. -/
def CofiniteTopology (X : Type*) := X

namespace CofiniteTopology

/-- The identity equivalence between `` and `CofiniteTopology `. -/
def of : X ≃ CofiniteTopology X :=
  Equiv.refl X

instance [Inhabited X] : Inhabited (CofiniteTopology X) where default := of default

instance : TopologicalSpace (CofiniteTopology X) where
  IsOpen s := s.Nonempty → Set.Finite sᶜ
  isOpen_univ := by simp
  isOpen_inter s t := by
    rintro hs ht ⟨x, hxs, hxt⟩
    rw [compl_inter]
    exact (hs ⟨x, hxs⟩).union (ht ⟨x, hxt⟩)
  isOpen_sUnion := by
    rintro s h ⟨x, t, hts, hzt⟩
    rw [compl_sUnion]
    exact Finite.sInter (mem_image_of_mem _ hts) (h t hts ⟨x, hzt⟩)

theorem isOpen_iff {s : Set (CofiniteTopology X)} : IsOpen s ↔ s.Nonempty → sᶜ.Finite :=
  Iff.rfl

theorem isOpen_iff' {s : Set (CofiniteTopology X)} : IsOpen s ↔ s = ∅ ∨ sᶜ.Finite := by
  simp only [isOpen_iff, nonempty_iff_ne_empty, or_iff_not_imp_left]

theorem isClosed_iff {s : Set (CofiniteTopology X)} : IsClosed s ↔ s = univ ∨ s.Finite := by
  simp only [← isOpen_compl_iff, isOpen_iff', compl_compl, compl_empty_iff]

theorem nhds_eq (x : CofiniteTopology X) : 𝓝 x = pure x ⊔ cofinite := by
  ext U
  rw [mem_nhds_iff]
  constructor
  · rintro ⟨V, hVU, V_op, haV⟩
    exact mem_sup.mpr ⟨hVU haV, mem_of_superset (V_op ⟨_, haV⟩) hVU⟩
  · rintro ⟨hU : x ∈ U, hU' : Uᶜ.Finite⟩
    exact ⟨U, Subset.rfl, fun _ => hU', hU⟩

theorem mem_nhds_iff {x : CofiniteTopology X} {s : Set (CofiniteTopology X)} :
    s ∈ 𝓝 x ↔ x ∈ s ∧ sᶜ.Finite := by simp [nhds_eq]

end CofiniteTopology

end Constructions

section Prod

variable [TopologicalSpace X] [TopologicalSpace Y] [TopologicalSpace Z] [TopologicalSpace W]
  [TopologicalSpace ε] [TopologicalSpace ζ]

<<<<<<< HEAD
@[simp]
theorem continuous_prodMk {f : X → Y} {g : X → Z} :
    (Continuous fun x => (f x, g x)) ↔ Continuous f ∧ Continuous g :=
  continuous_inf_rng.trans <| continuous_induced_rng.and continuous_induced_rng

@[deprecated (since := "2025-03-10")]
alias continuous_prod_mk := continuous_prodMk
=======
@[simp] theorem continuous_prod_mk {f : X → Y} {g : X → Z} :
    (Continuous fun x => (f x, g x)) ↔ Continuous f ∧ Continuous g :=
  continuous_inf_rng.trans <|
    continuous_induced_rng.and continuous_induced_rng
>>>>>>> 357276c9

@[continuity]
theorem continuous_fst : Continuous (@Prod.fst X Y) :=
  (continuous_prodMk.1 continuous_id).1

/-- Postcomposing `f` with `Prod.fst` is continuous -/
@[fun_prop]
theorem Continuous.fst {f : X → Y × Z} (hf : Continuous f) : Continuous fun x : X => (f x).1 :=
  continuous_fst.comp hf

/-- Precomposing `f` with `Prod.fst` is continuous -/
theorem Continuous.fst' {f : X → Z} (hf : Continuous f) : Continuous fun x : X × Y => f x.fst :=
  hf.comp continuous_fst

theorem continuousAt_fst {p : X × Y} : ContinuousAt Prod.fst p :=
  continuous_fst.continuousAt

/-- Postcomposing `f` with `Prod.fst` is continuous at `x` -/
@[fun_prop]
theorem ContinuousAt.fst {f : X → Y × Z} {x : X} (hf : ContinuousAt f x) :
    ContinuousAt (fun x : X => (f x).1) x :=
  continuousAt_fst.comp hf

/-- Precomposing `f` with `Prod.fst` is continuous at `(x, y)` -/
theorem ContinuousAt.fst' {f : X → Z} {x : X} {y : Y} (hf : ContinuousAt f x) :
    ContinuousAt (fun x : X × Y => f x.fst) (x, y) :=
  ContinuousAt.comp hf continuousAt_fst

/-- Precomposing `f` with `Prod.fst` is continuous at `x : X × Y` -/
theorem ContinuousAt.fst'' {f : X → Z} {x : X × Y} (hf : ContinuousAt f x.fst) :
    ContinuousAt (fun x : X × Y => f x.fst) x :=
  hf.comp continuousAt_fst

theorem Filter.Tendsto.fst_nhds {X} {l : Filter X} {f : X → Y × Z} {p : Y × Z}
    (h : Tendsto f l (𝓝 p)) : Tendsto (fun a ↦ (f a).1) l (𝓝 <| p.1) :=
  continuousAt_fst.tendsto.comp h

@[continuity]
theorem continuous_snd : Continuous (@Prod.snd X Y) :=
  (continuous_prodMk.1 continuous_id).2

/-- Postcomposing `f` with `Prod.snd` is continuous -/
@[fun_prop]
theorem Continuous.snd {f : X → Y × Z} (hf : Continuous f) : Continuous fun x : X => (f x).2 :=
  continuous_snd.comp hf

/-- Precomposing `f` with `Prod.snd` is continuous -/
theorem Continuous.snd' {f : Y → Z} (hf : Continuous f) : Continuous fun x : X × Y => f x.snd :=
  hf.comp continuous_snd

theorem continuousAt_snd {p : X × Y} : ContinuousAt Prod.snd p :=
  continuous_snd.continuousAt

/-- Postcomposing `f` with `Prod.snd` is continuous at `x` -/
@[fun_prop]
theorem ContinuousAt.snd {f : X → Y × Z} {x : X} (hf : ContinuousAt f x) :
    ContinuousAt (fun x : X => (f x).2) x :=
  continuousAt_snd.comp hf

/-- Precomposing `f` with `Prod.snd` is continuous at `(x, y)` -/
theorem ContinuousAt.snd' {f : Y → Z} {x : X} {y : Y} (hf : ContinuousAt f y) :
    ContinuousAt (fun x : X × Y => f x.snd) (x, y) :=
  ContinuousAt.comp hf continuousAt_snd

/-- Precomposing `f` with `Prod.snd` is continuous at `x : X × Y` -/
theorem ContinuousAt.snd'' {f : Y → Z} {x : X × Y} (hf : ContinuousAt f x.snd) :
    ContinuousAt (fun x : X × Y => f x.snd) x :=
  hf.comp continuousAt_snd

theorem Filter.Tendsto.snd_nhds {X} {l : Filter X} {f : X → Y × Z} {p : Y × Z}
    (h : Tendsto f l (𝓝 p)) : Tendsto (fun a ↦ (f a).2) l (𝓝 <| p.2) :=
  continuousAt_snd.tendsto.comp h

@[continuity, fun_prop]
theorem Continuous.prodMk {f : Z → X} {g : Z → Y} (hf : Continuous f) (hg : Continuous g) :
    Continuous fun x => (f x, g x) :=
  continuous_prodMk.2 ⟨hf, hg⟩

@[deprecated (since := "2025-03-10")]
alias Continuous.prod_mk := Continuous.prodMk

@[continuity]
theorem Continuous.prodMk_right (x : X) : Continuous fun y : Y => (x, y) := by fun_prop

@[deprecated (since := "2025-03-10")]
alias Continuous.Prod.mk := Continuous.prodMk_right

@[continuity]
theorem Continuous.prodMk_left (y : Y) : Continuous fun x : X => (x, y) := by fun_prop

@[deprecated (since := "2025-03-10")]
alias Continuous.Prod.mk_left := Continuous.prodMk_left

/-- If `f x y` is continuous in `x` for all `y ∈ s`,
then the set of `x` such that `f x` maps `s` to `t` is closed. -/
lemma IsClosed.setOf_mapsTo {α : Type*} {f : X → α → Z} {s : Set α} {t : Set Z} (ht : IsClosed t)
    (hf : ∀ a ∈ s, Continuous (f · a)) : IsClosed {x | MapsTo (f x) s t} := by
  simpa only [MapsTo, setOf_forall] using isClosed_biInter fun y hy ↦ ht.preimage (hf y hy)

theorem Continuous.comp₂ {g : X × Y → Z} (hg : Continuous g) {e : W → X} (he : Continuous e)
    {f : W → Y} (hf : Continuous f) : Continuous fun w => g (e w, f w) :=
  hg.comp <| he.prodMk hf

theorem Continuous.comp₃ {g : X × Y × Z → ε} (hg : Continuous g) {e : W → X} (he : Continuous e)
    {f : W → Y} (hf : Continuous f) {k : W → Z} (hk : Continuous k) :
    Continuous fun w => g (e w, f w, k w) :=
  hg.comp₂ he <| hf.prodMk hk

theorem Continuous.comp₄ {g : X × Y × Z × ζ → ε} (hg : Continuous g) {e : W → X} (he : Continuous e)
    {f : W → Y} (hf : Continuous f) {k : W → Z} (hk : Continuous k) {l : W → ζ}
    (hl : Continuous l) : Continuous fun w => g (e w, f w, k w, l w) :=
  hg.comp₃ he hf <| hk.prodMk hl

@[continuity, fun_prop]
theorem Continuous.prodMap {f : Z → X} {g : W → Y} (hf : Continuous f) (hg : Continuous g) :
    Continuous (Prod.map f g) :=
  hf.fst'.prodMk hg.snd'

@[deprecated (since := "2024-10-05")] alias Continuous.prod_map := Continuous.prodMap

/-- A version of `continuous_inf_dom_left` for binary functions -/
theorem continuous_inf_dom_left₂ {X Y Z} {f : X → Y → Z} {ta1 ta2 : TopologicalSpace X}
    {tb1 tb2 : TopologicalSpace Y} {tc1 : TopologicalSpace Z}
    (h : by haveI := ta1; haveI := tb1; exact Continuous fun p : X × Y => f p.1 p.2) : by
    haveI := ta1 ⊓ ta2; haveI := tb1 ⊓ tb2; exact Continuous fun p : X × Y => f p.1 p.2 := by
  have ha := @continuous_inf_dom_left _ _ id ta1 ta2 ta1 (@continuous_id _ (id _))
  have hb := @continuous_inf_dom_left _ _ id tb1 tb2 tb1 (@continuous_id _ (id _))
  have h_continuous_id := @Continuous.prodMap _ _ _ _ ta1 tb1 (ta1 ⊓ ta2) (tb1 ⊓ tb2) _ _ ha hb
  exact @Continuous.comp _ _ _ (id _) (id _) _ _ _ h h_continuous_id

/-- A version of `continuous_inf_dom_right` for binary functions -/
theorem continuous_inf_dom_right₂ {X Y Z} {f : X → Y → Z} {ta1 ta2 : TopologicalSpace X}
    {tb1 tb2 : TopologicalSpace Y} {tc1 : TopologicalSpace Z}
    (h : by haveI := ta2; haveI := tb2; exact Continuous fun p : X × Y => f p.1 p.2) : by
    haveI := ta1 ⊓ ta2; haveI := tb1 ⊓ tb2; exact Continuous fun p : X × Y => f p.1 p.2 := by
  have ha := @continuous_inf_dom_right _ _ id ta1 ta2 ta2 (@continuous_id _ (id _))
  have hb := @continuous_inf_dom_right _ _ id tb1 tb2 tb2 (@continuous_id _ (id _))
  have h_continuous_id := @Continuous.prodMap _ _ _ _ ta2 tb2 (ta1 ⊓ ta2) (tb1 ⊓ tb2) _ _ ha hb
  exact @Continuous.comp _ _ _ (id _) (id _) _ _ _ h h_continuous_id

/-- A version of `continuous_sInf_dom` for binary functions -/
theorem continuous_sInf_dom₂ {X Y Z} {f : X → Y → Z} {tas : Set (TopologicalSpace X)}
    {tbs : Set (TopologicalSpace Y)} {tX : TopologicalSpace X} {tY : TopologicalSpace Y}
    {tc : TopologicalSpace Z} (hX : tX ∈ tas) (hY : tY ∈ tbs)
    (hf : Continuous fun p : X × Y => f p.1 p.2) : by
    haveI := sInf tas; haveI := sInf tbs
    exact @Continuous _ _ _ tc fun p : X × Y => f p.1 p.2 := by
  have hX := continuous_sInf_dom hX continuous_id
  have hY := continuous_sInf_dom hY continuous_id
  have h_continuous_id := @Continuous.prodMap _ _ _ _ tX tY (sInf tas) (sInf tbs) _ _ hX hY
  exact @Continuous.comp _ _ _ (id _) (id _) _ _ _ hf h_continuous_id

theorem Filter.Eventually.prod_inl_nhds {p : X → Prop} {x : X} (h : ∀ᶠ x in 𝓝 x, p x) (y : Y) :
    ∀ᶠ x in 𝓝 (x, y), p (x : X × Y).1 :=
  continuousAt_fst h

theorem Filter.Eventually.prod_inr_nhds {p : Y → Prop} {y : Y} (h : ∀ᶠ x in 𝓝 y, p x) (x : X) :
    ∀ᶠ x in 𝓝 (x, y), p (x : X × Y).2 :=
  continuousAt_snd h

theorem Filter.Eventually.prodMk_nhds {px : X → Prop} {x} (hx : ∀ᶠ x in 𝓝 x, px x) {py : Y → Prop}
    {y} (hy : ∀ᶠ y in 𝓝 y, py y) : ∀ᶠ p in 𝓝 (x, y), px (p : X × Y).1 ∧ py p.2 :=
  (hx.prod_inl_nhds y).and (hy.prod_inr_nhds x)

@[deprecated (since := "2025-03-10")]
alias Filter.Eventually.prod_mk_nhds := Filter.Eventually.prodMk_nhds

theorem continuous_swap : Continuous (Prod.swap : X × Y → Y × X) :=
  continuous_snd.prodMk continuous_fst

lemma isClosedMap_swap : IsClosedMap (Prod.swap : X × Y → Y × X) := fun s hs ↦ by
  rw [image_swap_eq_preimage_swap]
  exact hs.preimage continuous_swap

theorem Continuous.uncurry_left {f : X → Y → Z} (x : X) (h : Continuous (uncurry f)) :
    Continuous (f x) :=
  h.comp (.prodMk_right _)

theorem Continuous.uncurry_right {f : X → Y → Z} (y : Y) (h : Continuous (uncurry f)) :
    Continuous fun a => f a y :=
  h.comp (.prodMk_left _)

theorem continuous_curry {g : X × Y → Z} (x : X) (h : Continuous g) : Continuous (curry g x) :=
  Continuous.uncurry_left x h

theorem IsOpen.prod {s : Set X} {t : Set Y} (hs : IsOpen s) (ht : IsOpen t) : IsOpen (s ×ˢ t) :=
  (hs.preimage continuous_fst).inter (ht.preimage continuous_snd)

-- Porting note (https://github.com/leanprover-community/mathlib4/issues/11215): TODO: Lean fails to find `t₁` and `t₂` by unification
theorem nhds_prod_eq {x : X} {y : Y} : 𝓝 (x, y) = 𝓝 x ×ˢ 𝓝 y := by
  rw [prod_eq_inf, instTopologicalSpaceProd, nhds_inf (t₁ := TopologicalSpace.induced Prod.fst _)
    (t₂ := TopologicalSpace.induced Prod.snd _), nhds_induced, nhds_induced]

theorem nhdsWithin_prod_eq (x : X) (y : Y) (s : Set X) (t : Set Y) :
    𝓝[s ×ˢ t] (x, y) = 𝓝[s] x ×ˢ 𝓝[t] y := by
  simp only [nhdsWithin, nhds_prod_eq, ← prod_inf_prod, prod_principal_principal]

instance Prod.instNeBotNhdsWithinIio [Preorder X] [Preorder Y] {x : X × Y}
    [hx₁ : (𝓝[<] x.1).NeBot] [hx₂ : (𝓝[<] x.2).NeBot] : (𝓝[<] x).NeBot := by
  refine (hx₁.prod hx₂).mono ?_
  rw [← nhdsWithin_prod_eq]
  exact nhdsWithin_mono _ fun _ ⟨h₁, h₂⟩ ↦ Prod.lt_iff.2 <| .inl ⟨h₁, h₂.le⟩

instance Prod.instNeBotNhdsWithinIoi [Preorder X] [Preorder Y] {x : X × Y}
    [(𝓝[>] x.1).NeBot] [(𝓝[>] x.2).NeBot] : (𝓝[>] x).NeBot :=
  Prod.instNeBotNhdsWithinIio (X := Xᵒᵈ) (Y := Yᵒᵈ)
    (x := (OrderDual.toDual x.1, OrderDual.toDual x.2))

theorem mem_nhds_prod_iff {x : X} {y : Y} {s : Set (X × Y)} :
    s ∈ 𝓝 (x, y) ↔ ∃ u ∈ 𝓝 x, ∃ v ∈ 𝓝 y, u ×ˢ v ⊆ s := by rw [nhds_prod_eq, mem_prod_iff]

theorem mem_nhdsWithin_prod_iff {x : X} {y : Y} {s : Set (X × Y)} {tx : Set X} {ty : Set Y} :
    s ∈ 𝓝[tx ×ˢ ty] (x, y) ↔ ∃ u ∈ 𝓝[tx] x, ∃ v ∈ 𝓝[ty] y, u ×ˢ v ⊆ s := by
  rw [nhdsWithin_prod_eq, mem_prod_iff]

theorem Filter.HasBasis.prod_nhds {ιX ιY : Type*} {px : ιX → Prop} {py : ιY → Prop}
    {sx : ιX → Set X} {sy : ιY → Set Y} {x : X} {y : Y} (hx : (𝓝 x).HasBasis px sx)
    (hy : (𝓝 y).HasBasis py sy) :
    (𝓝 (x, y)).HasBasis (fun i : ιX × ιY => px i.1 ∧ py i.2) fun i => sx i.1 ×ˢ sy i.2 := by
  rw [nhds_prod_eq]
  exact hx.prod hy

theorem Filter.HasBasis.prod_nhds' {ιX ιY : Type*} {pX : ιX → Prop} {pY : ιY → Prop}
    {sx : ιX → Set X} {sy : ιY → Set Y} {p : X × Y} (hx : (𝓝 p.1).HasBasis pX sx)
    (hy : (𝓝 p.2).HasBasis pY sy) :
    (𝓝 p).HasBasis (fun i : ιX × ιY => pX i.1 ∧ pY i.2) fun i => sx i.1 ×ˢ sy i.2 :=
  hx.prod_nhds hy

theorem MapClusterPt.curry_prodMap {α β : Type*}
    {f : α → X} {g : β → Y} {la : Filter α} {lb : Filter β} {x : X} {y : Y}
    (hf : MapClusterPt x la f) (hg : MapClusterPt y lb g) :
    MapClusterPt (x, y) (la.curry lb) (.map f g) := by
  rw [mapClusterPt_iff] at hf hg
  rw [((𝓝 x).basis_sets.prod_nhds (𝓝 y).basis_sets).mapClusterPt_iff_frequently]
  rintro ⟨s, t⟩ ⟨hs, ht⟩
  rw [frequently_curry_iff]
  exact (hf s hs).mono fun x hx ↦ (hg t ht).mono fun y hy ↦ ⟨hx, hy⟩

theorem MapClusterPt.prodMap {α β : Type*}
    {f : α → X} {g : β → Y} {la : Filter α} {lb : Filter β} {x : X} {y : Y}
    (hf : MapClusterPt x la f) (hg : MapClusterPt y lb g) :
    MapClusterPt (x, y) (la ×ˢ lb) (.map f g) :=
  (hf.curry_prodMap hg).mono <| map_mono curry_le_prod

theorem mem_nhds_prod_iff' {x : X} {y : Y} {s : Set (X × Y)} :
    s ∈ 𝓝 (x, y) ↔ ∃ u v, IsOpen u ∧ x ∈ u ∧ IsOpen v ∧ y ∈ v ∧ u ×ˢ v ⊆ s :=
  ((nhds_basis_opens x).prod_nhds (nhds_basis_opens y)).mem_iff.trans <| by
    simp only [Prod.exists, and_comm, and_assoc, and_left_comm]

theorem Prod.tendsto_iff {X} (seq : X → Y × Z) {f : Filter X} (p : Y × Z) :
    Tendsto seq f (𝓝 p) ↔
      Tendsto (fun n => (seq n).fst) f (𝓝 p.fst) ∧ Tendsto (fun n => (seq n).snd) f (𝓝 p.snd) := by
  rw [nhds_prod_eq, Filter.tendsto_prod_iff']

instance [DiscreteTopology X] [DiscreteTopology Y] : DiscreteTopology (X × Y) :=
  discreteTopology_iff_nhds.2 fun (a, b) => by
    rw [nhds_prod_eq, nhds_discrete X, nhds_discrete Y, prod_pure_pure]

theorem prod_mem_nhds_iff {s : Set X} {t : Set Y} {x : X} {y : Y} :
    s ×ˢ t ∈ 𝓝 (x, y) ↔ s ∈ 𝓝 x ∧ t ∈ 𝓝 y := by rw [nhds_prod_eq, prod_mem_prod_iff]

theorem prod_mem_nhds {s : Set X} {t : Set Y} {x : X} {y : Y} (hx : s ∈ 𝓝 x) (hy : t ∈ 𝓝 y) :
    s ×ˢ t ∈ 𝓝 (x, y) :=
  prod_mem_nhds_iff.2 ⟨hx, hy⟩

theorem isOpen_setOf_disjoint_nhds_nhds : IsOpen { p : X × X | Disjoint (𝓝 p.1) (𝓝 p.2) } := by
  simp only [isOpen_iff_mem_nhds, Prod.forall, mem_setOf_eq]
  intro x y h
  obtain ⟨U, hU, V, hV, hd⟩ := ((nhds_basis_opens x).disjoint_iff (nhds_basis_opens y)).mp h
  exact mem_nhds_prod_iff'.mpr ⟨U, V, hU.2, hU.1, hV.2, hV.1, fun ⟨x', y'⟩ ⟨hx', hy'⟩ =>
    disjoint_of_disjoint_of_mem hd (hU.2.mem_nhds hx') (hV.2.mem_nhds hy')⟩

theorem Filter.Eventually.prod_nhds {p : X → Prop} {q : Y → Prop} {x : X} {y : Y}
    (hx : ∀ᶠ x in 𝓝 x, p x) (hy : ∀ᶠ y in 𝓝 y, q y) : ∀ᶠ z : X × Y in 𝓝 (x, y), p z.1 ∧ q z.2 :=
  prod_mem_nhds hx hy

theorem Filter.EventuallyEq.prodMap_nhds {α β : Type*} {f₁ f₂ : X → α} {g₁ g₂ : Y → β}
    {x : X} {y : Y} (hf : f₁ =ᶠ[𝓝 x] f₂) (hg : g₁ =ᶠ[𝓝 y] g₂) :
    Prod.map f₁ g₁ =ᶠ[𝓝 (x, y)] Prod.map f₂ g₂ := by
  rw [nhds_prod_eq]
  exact hf.prodMap hg

theorem Filter.EventuallyLE.prodMap_nhds {α β : Type*} [LE α] [LE β] {f₁ f₂ : X → α} {g₁ g₂ : Y → β}
    {x : X} {y : Y} (hf : f₁ ≤ᶠ[𝓝 x] f₂) (hg : g₁ ≤ᶠ[𝓝 y] g₂) :
    Prod.map f₁ g₁ ≤ᶠ[𝓝 (x, y)] Prod.map f₂ g₂ := by
  rw [nhds_prod_eq]
  exact hf.prodMap hg

theorem nhds_swap (x : X) (y : Y) : 𝓝 (x, y) = (𝓝 (y, x)).map Prod.swap := by
  rw [nhds_prod_eq, Filter.prod_comm, nhds_prod_eq]; rfl

theorem Filter.Tendsto.prodMk_nhds {γ} {x : X} {y : Y} {f : Filter γ} {mx : γ → X} {my : γ → Y}
    (hx : Tendsto mx f (𝓝 x)) (hy : Tendsto my f (𝓝 y)) :
    Tendsto (fun c => (mx c, my c)) f (𝓝 (x, y)) := by
  rw [nhds_prod_eq]
  exact Filter.Tendsto.prodMk hx hy

@[deprecated (since := "2025-03-10")]
alias Filter.Tendsto.prod_mk_nhds := Filter.Tendsto.prodMk_nhds

theorem Filter.Tendsto.prodMap_nhds {x : X} {y : Y} {z : Z} {w : W} {f : X → Y} {g : Z → W}
    (hf : Tendsto f (𝓝 x) (𝓝 y)) (hg : Tendsto g (𝓝 z) (𝓝 w)) :
    Tendsto (Prod.map f g) (𝓝 (x, z)) (𝓝 (y, w)) := by
  rw [nhds_prod_eq, nhds_prod_eq]
  exact hf.prodMap hg

theorem Filter.Eventually.curry_nhds {p : X × Y → Prop} {x : X} {y : Y}
    (h : ∀ᶠ x in 𝓝 (x, y), p x) : ∀ᶠ x' in 𝓝 x, ∀ᶠ y' in 𝓝 y, p (x', y') := by
  rw [nhds_prod_eq] at h
  exact h.curry

@[fun_prop]
theorem ContinuousAt.prodMk {f : X → Y} {g : X → Z} {x : X} (hf : ContinuousAt f x)
    (hg : ContinuousAt g x) : ContinuousAt (fun x => (f x, g x)) x :=
  hf.prodMk_nhds hg

@[deprecated (since := "2025-03-10")]
alias ContinuousAt.prod := ContinuousAt.prodMk

theorem ContinuousAt.prodMap {f : X → Z} {g : Y → W} {p : X × Y} (hf : ContinuousAt f p.fst)
    (hg : ContinuousAt g p.snd) : ContinuousAt (Prod.map f g) p :=
  hf.fst''.prodMk hg.snd''

@[deprecated (since := "2024-10-05")] alias ContinuousAt.prod_map := ContinuousAt.prodMap

/-- A version of `ContinuousAt.prodMap` that avoids `Prod.fst`/`Prod.snd`
by assuming that the point is `(x, y)`. -/
theorem ContinuousAt.prodMap' {f : X → Z} {g : Y → W} {x : X} {y : Y} (hf : ContinuousAt f x)
    (hg : ContinuousAt g y) : ContinuousAt (Prod.map f g) (x, y) :=
  hf.prodMap hg

@[deprecated (since := "2024-10-05")] alias ContinuousAt.prod_map' := ContinuousAt.prodMap'

theorem ContinuousAt.comp₂ {f : Y × Z → W} {g : X → Y} {h : X → Z} {x : X}
    (hf : ContinuousAt f (g x, h x)) (hg : ContinuousAt g x) (hh : ContinuousAt h x) :
    ContinuousAt (fun x ↦ f (g x, h x)) x :=
  ContinuousAt.comp hf (hg.prodMk hh)

theorem ContinuousAt.comp₂_of_eq {f : Y × Z → W} {g : X → Y} {h : X → Z} {x : X} {y : Y × Z}
    (hf : ContinuousAt f y) (hg : ContinuousAt g x) (hh : ContinuousAt h x) (e : (g x, h x) = y) :
    ContinuousAt (fun x ↦ f (g x, h x)) x := by
  rw [← e] at hf
  exact hf.comp₂ hg hh

/-- Continuous functions on products are continuous in their first argument -/
theorem Continuous.curry_left {f : X × Y → Z} (hf : Continuous f) {y : Y} :
    Continuous fun x ↦ f (x, y) :=
  hf.comp (.prodMk_left _)
alias Continuous.along_fst := Continuous.curry_left

/-- Continuous functions on products are continuous in their second argument -/
theorem Continuous.curry_right {f : X × Y → Z} (hf : Continuous f) {x : X} :
    Continuous fun y ↦ f (x, y) :=
  hf.comp (.prodMk_right _)
alias Continuous.along_snd := Continuous.curry_right

-- todo: prove a version of `generateFrom_union` with `image2 (∩) s t` in the LHS and use it here
theorem prod_generateFrom_generateFrom_eq {X Y : Type*} {s : Set (Set X)} {t : Set (Set Y)}
    (hs : ⋃₀ s = univ) (ht : ⋃₀ t = univ) :
    @instTopologicalSpaceProd X Y (generateFrom s) (generateFrom t) =
      generateFrom (image2 (·  ×ˢ ·) s t) :=
  let G := generateFrom (image2  (·  ×ˢ ·) s t)
  le_antisymm
    (le_generateFrom fun _ ⟨_, hu, _, hv, g_eq⟩ =>
      g_eq.symm ▸
        @IsOpen.prod _ _ (generateFrom s) (generateFrom t) _ _ (GenerateOpen.basic _ hu)
          (GenerateOpen.basic _ hv))
    (le_inf
      (coinduced_le_iff_le_induced.mp <|
        le_generateFrom fun u hu =>
          have : ⋃ v ∈ t, u ×ˢ v = Prod.fst ⁻¹' u := by
            simp_rw [← prod_iUnion, ← sUnion_eq_biUnion, ht, prod_univ]
          show G.IsOpen (Prod.fst ⁻¹' u) by
            rw [← this]
            exact
              isOpen_iUnion fun v =>
                isOpen_iUnion fun hv => GenerateOpen.basic _ ⟨_, hu, _, hv, rfl⟩)
      (coinduced_le_iff_le_induced.mp <|
        le_generateFrom fun v hv =>
          have : ⋃ u ∈ s, u ×ˢ v = Prod.snd ⁻¹' v := by
            simp_rw [← iUnion_prod_const, ← sUnion_eq_biUnion, hs, univ_prod]
          show G.IsOpen (Prod.snd ⁻¹' v) by
            rw [← this]
            exact
              isOpen_iUnion fun u =>
                isOpen_iUnion fun hu => GenerateOpen.basic _ ⟨_, hu, _, hv, rfl⟩))

theorem prod_eq_generateFrom :
    instTopologicalSpaceProd =
      generateFrom { g | ∃ (s : Set X) (t : Set Y), IsOpen s ∧ IsOpen t ∧ g = s ×ˢ t } :=
  le_antisymm (le_generateFrom fun _ ⟨_, _, hs, ht, g_eq⟩ => g_eq.symm ▸ hs.prod ht)
    (le_inf
      (forall_mem_image.2 fun t ht =>
        GenerateOpen.basic _ ⟨t, univ, by simpa [Set.prod_eq] using ht⟩)
      (forall_mem_image.2 fun t ht =>
        GenerateOpen.basic _ ⟨univ, t, by simpa [Set.prod_eq] using ht⟩))

-- TODO: align with `mem_nhds_prod_iff'`
theorem isOpen_prod_iff {s : Set (X × Y)} :
    IsOpen s ↔ ∀ a b, (a, b) ∈ s →
      ∃ u v, IsOpen u ∧ IsOpen v ∧ a ∈ u ∧ b ∈ v ∧ u ×ˢ v ⊆ s :=
  isOpen_iff_mem_nhds.trans <| by simp_rw [Prod.forall, mem_nhds_prod_iff', and_left_comm]

/-- A product of induced topologies is induced by the product map -/
theorem prod_induced_induced {X Z} (f : X → Y) (g : Z → W) :
    @instTopologicalSpaceProd X Z (induced f ‹_›) (induced g ‹_›) =
      induced (fun p => (f p.1, g p.2)) instTopologicalSpaceProd := by
  delta instTopologicalSpaceProd
  simp_rw [induced_inf, induced_compose]
  rfl

/-- Given a neighborhood `s` of `(x, x)`, then `(x, x)` has a square open neighborhood
  that is a subset of `s`. -/
theorem exists_nhds_square {s : Set (X × X)} {x : X} (hx : s ∈ 𝓝 (x, x)) :
    ∃ U : Set X, IsOpen U ∧ x ∈ U ∧ U ×ˢ U ⊆ s := by
  simpa [nhds_prod_eq, (nhds_basis_opens x).prod_self.mem_iff, and_assoc, and_left_comm] using hx

/-- `Prod.fst` maps neighborhood of `x : X × Y` within the section `Prod.snd ⁻¹' {x.2}`
to `𝓝 x.1`. -/
theorem map_fst_nhdsWithin (x : X × Y) : map Prod.fst (𝓝[Prod.snd ⁻¹' {x.2}] x) = 𝓝 x.1 := by
  refine le_antisymm (continuousAt_fst.mono_left inf_le_left) fun s hs => ?_
  rcases x with ⟨x, y⟩
  rw [mem_map, nhdsWithin, mem_inf_principal, mem_nhds_prod_iff] at hs
  rcases hs with ⟨u, hu, v, hv, H⟩
  simp only [prod_subset_iff, mem_singleton_iff, mem_setOf_eq, mem_preimage] at H
  exact mem_of_superset hu fun z hz => H _ hz _ (mem_of_mem_nhds hv) rfl

@[simp]
theorem map_fst_nhds (x : X × Y) : map Prod.fst (𝓝 x) = 𝓝 x.1 :=
  le_antisymm continuousAt_fst <| (map_fst_nhdsWithin x).symm.trans_le (map_mono inf_le_left)

/-- The first projection in a product of topological spaces sends open sets to open sets. -/
theorem isOpenMap_fst : IsOpenMap (@Prod.fst X Y) :=
  isOpenMap_iff_nhds_le.2 fun x => (map_fst_nhds x).ge

/-- `Prod.snd` maps neighborhood of `x : X × Y` within the section `Prod.fst ⁻¹' {x.1}`
to `𝓝 x.2`. -/
theorem map_snd_nhdsWithin (x : X × Y) : map Prod.snd (𝓝[Prod.fst ⁻¹' {x.1}] x) = 𝓝 x.2 := by
  refine le_antisymm (continuousAt_snd.mono_left inf_le_left) fun s hs => ?_
  rcases x with ⟨x, y⟩
  rw [mem_map, nhdsWithin, mem_inf_principal, mem_nhds_prod_iff] at hs
  rcases hs with ⟨u, hu, v, hv, H⟩
  simp only [prod_subset_iff, mem_singleton_iff, mem_setOf_eq, mem_preimage] at H
  exact mem_of_superset hv fun z hz => H _ (mem_of_mem_nhds hu) _ hz rfl

@[simp]
theorem map_snd_nhds (x : X × Y) : map Prod.snd (𝓝 x) = 𝓝 x.2 :=
  le_antisymm continuousAt_snd <| (map_snd_nhdsWithin x).symm.trans_le (map_mono inf_le_left)

/-- The second projection in a product of topological spaces sends open sets to open sets. -/
theorem isOpenMap_snd : IsOpenMap (@Prod.snd X Y) :=
  isOpenMap_iff_nhds_le.2 fun x => (map_snd_nhds x).ge

/-- A product set is open in a product space if and only if each factor is open, or one of them is
empty -/
theorem isOpen_prod_iff' {s : Set X} {t : Set Y} :
    IsOpen (s ×ˢ t) ↔ IsOpen s ∧ IsOpen t ∨ s = ∅ ∨ t = ∅ := by
  rcases (s ×ˢ t).eq_empty_or_nonempty with h | h
  · simp [h, prod_eq_empty_iff.1 h]
  · have st : s.Nonempty ∧ t.Nonempty := prod_nonempty_iff.1 h
    constructor
    · intro (H : IsOpen (s ×ˢ t))
      refine Or.inl ⟨?_, ?_⟩
      · simpa only [fst_image_prod _ st.2] using isOpenMap_fst _ H
      · simpa only [snd_image_prod st.1 t] using isOpenMap_snd _ H
    · intro H
      simp only [st.1.ne_empty, st.2.ne_empty, not_false_iff, or_false] at H
      exact H.1.prod H.2

theorem isQuotientMap_fst [Nonempty Y] : IsQuotientMap (Prod.fst : X × Y → X) :=
  isOpenMap_fst.isQuotientMap continuous_fst Prod.fst_surjective

@[deprecated (since := "2024-10-22")]
alias quotientMap_fst := isQuotientMap_fst

theorem isQuotientMap_snd [Nonempty X] : IsQuotientMap (Prod.snd : X × Y → Y) :=
  isOpenMap_snd.isQuotientMap continuous_snd Prod.snd_surjective

@[deprecated (since := "2024-10-22")]
alias quotientMap_snd := isQuotientMap_snd

theorem closure_prod_eq {s : Set X} {t : Set Y} : closure (s ×ˢ t) = closure s ×ˢ closure t :=
  ext fun ⟨a, b⟩ => by
    simp_rw [mem_prod, mem_closure_iff_nhdsWithin_neBot, nhdsWithin_prod_eq, prod_neBot]

theorem interior_prod_eq (s : Set X) (t : Set Y) : interior (s ×ˢ t) = interior s ×ˢ interior t :=
  ext fun ⟨a, b⟩ => by simp only [mem_interior_iff_mem_nhds, mem_prod, prod_mem_nhds_iff]

theorem frontier_prod_eq (s : Set X) (t : Set Y) :
    frontier (s ×ˢ t) = closure s ×ˢ frontier t ∪ frontier s ×ˢ closure t := by
  simp only [frontier, closure_prod_eq, interior_prod_eq, prod_diff_prod]

@[simp]
theorem frontier_prod_univ_eq (s : Set X) :
    frontier (s ×ˢ (univ : Set Y)) = frontier s ×ˢ univ := by
  simp [frontier_prod_eq]

@[simp]
theorem frontier_univ_prod_eq (s : Set Y) :
    frontier ((univ : Set X) ×ˢ s) = univ ×ˢ frontier s := by
  simp [frontier_prod_eq]

theorem map_mem_closure₂ {f : X → Y → Z} {x : X} {y : Y} {s : Set X} {t : Set Y} {u : Set Z}
    (hf : Continuous (uncurry f)) (hx : x ∈ closure s) (hy : y ∈ closure t)
    (h : ∀ a ∈ s, ∀ b ∈ t, f a b ∈ u) : f x y ∈ closure u :=
  have H₁ : (x, y) ∈ closure (s ×ˢ t) := by simpa only [closure_prod_eq] using mk_mem_prod hx hy
  have H₂ : MapsTo (uncurry f) (s ×ˢ t) u := forall_prod_set.2 h
  H₂.closure hf H₁

theorem IsClosed.prod {s₁ : Set X} {s₂ : Set Y} (h₁ : IsClosed s₁) (h₂ : IsClosed s₂) :
    IsClosed (s₁ ×ˢ s₂) :=
  closure_eq_iff_isClosed.mp <| by simp only [h₁.closure_eq, h₂.closure_eq, closure_prod_eq]

/-- The product of two dense sets is a dense set. -/
theorem Dense.prod {s : Set X} {t : Set Y} (hs : Dense s) (ht : Dense t) : Dense (s ×ˢ t) :=
  fun x => by
  rw [closure_prod_eq]
  exact ⟨hs x.1, ht x.2⟩

/-- If `f` and `g` are maps with dense range, then `Prod.map f g` has dense range. -/
theorem DenseRange.prodMap {ι : Type*} {κ : Type*} {f : ι → Y} {g : κ → Z} (hf : DenseRange f)
    (hg : DenseRange g) : DenseRange (Prod.map f g) := by
  simpa only [DenseRange, prod_range_range_eq] using hf.prod hg

@[deprecated (since := "2024-10-05")] alias DenseRange.prod_map := DenseRange.prodMap

lemma Topology.IsInducing.prodMap {f : X → Y} {g : Z → W} (hf : IsInducing f) (hg : IsInducing g) :
    IsInducing (Prod.map f g) :=
  isInducing_iff_nhds.2 fun (x, z) => by simp_rw [Prod.map_def, nhds_prod_eq, hf.nhds_eq_comap,
    hg.nhds_eq_comap, prod_comap_comap_eq]

@[deprecated (since := "2024-10-28")] alias Inducing.prodMap := IsInducing.prodMap

@[deprecated (since := "2024-10-05")] alias Inducing.prod_map := IsInducing.prodMap

@[simp]
lemma Topology.isInducing_const_prod {x : X} {f : Y → Z} :
    IsInducing (fun x' => (x, f x')) ↔ IsInducing f := by
  simp_rw [isInducing_iff, instTopologicalSpaceProd, induced_inf, induced_compose,
    Function.comp_def, induced_const, top_inf_eq]

@[deprecated (since := "2024-10-28")] alias inducing_const_prod := isInducing_const_prod

@[simp]
lemma Topology.isInducing_prod_const {y : Y} {f : X → Z} :
    IsInducing (fun x => (f x, y)) ↔ IsInducing f := by
  simp_rw [isInducing_iff, instTopologicalSpaceProd, induced_inf, induced_compose,
    Function.comp_def, induced_const, inf_top_eq]

@[deprecated (since := "2024-10-28")] alias inducing_prod_const := isInducing_prod_const

lemma Topology.IsEmbedding.prodMap {f : X → Y} {g : Z → W} (hf : IsEmbedding f)
    (hg : IsEmbedding g) : IsEmbedding (Prod.map f g) where
  toIsInducing := hf.isInducing.prodMap hg.isInducing
  injective := hf.injective.prodMap hg.injective

@[deprecated (since := "2024-10-08")] alias Embedding.prodMap := Topology.IsEmbedding.prodMap
@[deprecated (since := "2024-10-05")] alias Embedding.prod_map := Topology.IsEmbedding.prodMap

protected theorem IsOpenMap.prodMap {f : X → Y} {g : Z → W} (hf : IsOpenMap f) (hg : IsOpenMap g) :
    IsOpenMap (Prod.map f g) := by
  rw [isOpenMap_iff_nhds_le]
  rintro ⟨a, b⟩
  rw [nhds_prod_eq, nhds_prod_eq, ← Filter.prod_map_map_eq']
  exact Filter.prod_mono (hf.nhds_le a) (hg.nhds_le b)

@[deprecated (since := "2024-10-05")] alias IsOpenMap.prod := IsOpenMap.prodMap

protected lemma Topology.IsOpenEmbedding.prodMap {f : X → Y} {g : Z → W} (hf : IsOpenEmbedding f)
    (hg : IsOpenEmbedding g) : IsOpenEmbedding (Prod.map f g) :=
  .of_isEmbedding_isOpenMap (hf.1.prodMap hg.1) (hf.isOpenMap.prodMap hg.isOpenMap)

@[deprecated (since := "2024-10-18")]
alias OpenEmbedding.prodMap := IsOpenEmbedding.prodMap

@[deprecated (since := "2024-10-05")] alias IsOpenEmbedding.prod := IsOpenEmbedding.prodMap

lemma isEmbedding_graph {f : X → Y} (hf : Continuous f) : IsEmbedding fun x => (x, f x) :=
  .of_comp (continuous_id.prodMk hf) continuous_fst .id

@[deprecated (since := "2024-10-26")]
alias embedding_graph := isEmbedding_graph

lemma isEmbedding_prodMk (x : X) : IsEmbedding (Prod.mk x : Y → X × Y) :=
  .of_comp (.prodMk_right x) continuous_snd .id

@[deprecated (since := "2024-10-26")]
alias embedding_prod_mk := isEmbedding_prodMk

theorem IsOpenQuotientMap.prodMap {f : X → Y} {g : Z → W} (hf : IsOpenQuotientMap f)
    (hg : IsOpenQuotientMap g) : IsOpenQuotientMap (Prod.map f g) :=
  ⟨.prodMap hf.1 hg.1, .prodMap hf.2 hg.2, .prodMap hf.3 hg.3⟩

end Prod

section Bool

lemma continuous_bool_rng [TopologicalSpace X] {f : X → Bool} (b : Bool) :
    Continuous f ↔ IsClopen (f ⁻¹' {b}) := by
  rw [continuous_discrete_rng, Bool.forall_bool' b, IsClopen, ← isOpen_compl_iff, ← preimage_compl,
    Bool.compl_singleton, and_comm]

end Bool

section Sum

open Sum

variable [TopologicalSpace X] [TopologicalSpace Y] [TopologicalSpace Z] [TopologicalSpace W]

theorem continuous_sum_dom {f : X ⊕ Y → Z} :
    Continuous f ↔ Continuous (f ∘ Sum.inl) ∧ Continuous (f ∘ Sum.inr) :=
  (continuous_sup_dom (t₁ := TopologicalSpace.coinduced Sum.inl _)
    (t₂ := TopologicalSpace.coinduced Sum.inr _)).trans <|
    continuous_coinduced_dom.and continuous_coinduced_dom

theorem continuous_sumElim {f : X → Z} {g : Y → Z} :
    Continuous (Sum.elim f g) ↔ Continuous f ∧ Continuous g :=
  continuous_sum_dom

@[deprecated (since := "2025-02-20")] alias continuous_sum_elim := continuous_sumElim

@[continuity, fun_prop]
theorem Continuous.sumElim {f : X → Z} {g : Y → Z} (hf : Continuous f) (hg : Continuous g) :
    Continuous (Sum.elim f g) :=
  continuous_sumElim.2 ⟨hf, hg⟩

@[deprecated (since := "2025-02-20")] alias Continuous.sum_elim := Continuous.sumElim

@[continuity, fun_prop]
theorem continuous_isLeft : Continuous (isLeft : X ⊕ Y → Bool) :=
  continuous_sum_dom.2 ⟨continuous_const, continuous_const⟩

@[continuity, fun_prop]
theorem continuous_isRight : Continuous (isRight : X ⊕ Y → Bool) :=
  continuous_sum_dom.2 ⟨continuous_const, continuous_const⟩

@[continuity, fun_prop]
theorem continuous_inl : Continuous (@inl X Y) := ⟨fun _ => And.left⟩

@[continuity, fun_prop]
theorem continuous_inr : Continuous (@inr X Y) := ⟨fun _ => And.right⟩

@[fun_prop, continuity]
lemma continuous_sum_swap : Continuous (@Sum.swap X Y) :=
  Continuous.sumElim continuous_inr continuous_inl

theorem isOpen_sum_iff {s : Set (X ⊕ Y)} : IsOpen s ↔ IsOpen (inl ⁻¹' s) ∧ IsOpen (inr ⁻¹' s) :=
  Iff.rfl

theorem isClosed_sum_iff {s : Set (X ⊕ Y)} :
    IsClosed s ↔ IsClosed (inl ⁻¹' s) ∧ IsClosed (inr ⁻¹' s) := by
  simp only [← isOpen_compl_iff, isOpen_sum_iff, preimage_compl]

theorem isOpenMap_inl : IsOpenMap (@inl X Y) := fun u hu => by
  simpa [isOpen_sum_iff, preimage_image_eq u Sum.inl_injective]

theorem isOpenMap_inr : IsOpenMap (@inr X Y) := fun u hu => by
  simpa [isOpen_sum_iff, preimage_image_eq u Sum.inr_injective]

theorem isClosedMap_inl : IsClosedMap (@inl X Y) := fun u hu ↦ by
  simpa [isClosed_sum_iff, preimage_image_eq u Sum.inl_injective]

theorem isClosedMap_inr : IsClosedMap (@inr X Y) := fun u hu ↦ by
  simpa [isClosed_sum_iff, preimage_image_eq u Sum.inr_injective]

protected lemma Topology.IsOpenEmbedding.inl : IsOpenEmbedding (@inl X Y) :=
  .of_continuous_injective_isOpenMap continuous_inl inl_injective isOpenMap_inl

@[deprecated (since := "2024-10-30")] alias isOpenEmbedding_inl := IsOpenEmbedding.inl

@[deprecated (since := "2024-10-18")]
alias openEmbedding_inl := IsOpenEmbedding.inl

protected lemma Topology.IsOpenEmbedding.inr : IsOpenEmbedding (@inr X Y) :=
  .of_continuous_injective_isOpenMap continuous_inr inr_injective isOpenMap_inr

@[deprecated (since := "2024-10-30")] alias isOpenEmbedding_inr := IsOpenEmbedding.inr

@[deprecated (since := "2024-10-18")]
alias openEmbedding_inr := IsOpenEmbedding.inr

protected lemma Topology.IsEmbedding.inl : IsEmbedding (@inl X Y) := IsOpenEmbedding.inl.1
protected lemma Topology.IsEmbedding.inr : IsEmbedding (@inr X Y) := IsOpenEmbedding.inr.1

@[deprecated (since := "2024-10-26")]
alias embedding_inr := IsEmbedding.inr

lemma isOpen_range_inl : IsOpen (range (inl : X → X ⊕ Y)) := IsOpenEmbedding.inl.2
lemma isOpen_range_inr : IsOpen (range (inr : Y → X ⊕ Y)) := IsOpenEmbedding.inr.2

theorem isClosed_range_inl : IsClosed (range (inl : X → X ⊕ Y)) := by
  rw [← isOpen_compl_iff, compl_range_inl]
  exact isOpen_range_inr

theorem isClosed_range_inr : IsClosed (range (inr : Y → X ⊕ Y)) := by
  rw [← isOpen_compl_iff, compl_range_inr]
  exact isOpen_range_inl

theorem Topology.IsClosedEmbedding.inl : IsClosedEmbedding (inl : X → X ⊕ Y) :=
  ⟨.inl, isClosed_range_inl⟩

@[deprecated (since := "2024-10-30")] alias isClosedEmbedding_inl := IsClosedEmbedding.inl

@[deprecated (since := "2024-10-20")]
alias closedEmbedding_inl := IsClosedEmbedding.inl

theorem Topology.IsClosedEmbedding.inr : IsClosedEmbedding (inr : Y → X ⊕ Y) :=
  ⟨.inr, isClosed_range_inr⟩

@[deprecated (since := "2024-10-30")] alias isClosedEmbedding_inr := IsClosedEmbedding.inr

@[deprecated (since := "2024-10-20")]
alias closedEmbedding_inr := IsClosedEmbedding.inr

theorem nhds_inl (x : X) : 𝓝 (inl x : X ⊕ Y) = map inl (𝓝 x) :=
  (IsOpenEmbedding.inl.map_nhds_eq _).symm

theorem nhds_inr (y : Y) : 𝓝 (inr y : X ⊕ Y) = map inr (𝓝 y) :=
  (IsOpenEmbedding.inr.map_nhds_eq _).symm

@[simp]
theorem continuous_sumMap {f : X → Y} {g : Z → W} :
    Continuous (Sum.map f g) ↔ Continuous f ∧ Continuous g :=
  continuous_sumElim.trans <|
    IsEmbedding.inl.continuous_iff.symm.and IsEmbedding.inr.continuous_iff.symm

@[deprecated (since := "2025-02-21")] alias continuous_sum_map := continuous_sumMap

@[continuity, fun_prop]
theorem Continuous.sumMap {f : X → Y} {g : Z → W} (hf : Continuous f) (hg : Continuous g) :
    Continuous (Sum.map f g) :=
  continuous_sumMap.2 ⟨hf, hg⟩

@[deprecated (since := "2025-02-21")] alias Continuous.sum_map := Continuous.sumMap

theorem isOpenMap_sum {f : X ⊕ Y → Z} :
    IsOpenMap f ↔ (IsOpenMap fun a => f (inl a)) ∧ IsOpenMap fun b => f (inr b) := by
  simp only [isOpenMap_iff_nhds_le, Sum.forall, nhds_inl, nhds_inr, Filter.map_map, comp_def]

theorem IsOpenMap.sumMap {f : X → Y} {g : Z → W} (hf : IsOpenMap f) (hg : IsOpenMap g) :
    IsOpenMap (Sum.map f g) :=
  isOpenMap_sum.2 ⟨isOpenMap_inl.comp hf, isOpenMap_inr.comp hg⟩

@[simp]
theorem isOpenMap_sumElim {f : X → Z} {g : Y → Z} :
    IsOpenMap (Sum.elim f g) ↔ IsOpenMap f ∧ IsOpenMap g := by
  simp only [isOpenMap_sum, elim_inl, elim_inr]

@[deprecated (since := "2025-02-20")] alias isOpenMap_sum_elim := isOpenMap_sumElim

theorem IsOpenMap.sumElim {f : X → Z} {g : Y → Z} (hf : IsOpenMap f) (hg : IsOpenMap g) :
    IsOpenMap (Sum.elim f g) :=
  isOpenMap_sumElim.2 ⟨hf, hg⟩

@[deprecated (since := "2025-02-20")] alias IsOpenMap.sum_elim := IsOpenMap.sumElim

lemma IsOpenEmbedding.sumElim {f : X → Z} {g : Y → Z}
    (hf : IsOpenEmbedding f) (hg : IsOpenEmbedding g) (h : Injective (Sum.elim f g)) :
    IsOpenEmbedding (Sum.elim f g) := by
  rw [isOpenEmbedding_iff_continuous_injective_isOpenMap] at hf hg ⊢
  exact ⟨hf.1.sumElim hg.1, h, hf.2.2.sumElim hg.2.2⟩

theorem isClosedMap_sum {f : X ⊕ Y → Z} :
    IsClosedMap f ↔ (IsClosedMap fun a => f (.inl a)) ∧ IsClosedMap fun b => f (.inr b) := by
  constructor
  · intro h
    exact ⟨h.comp IsClosedEmbedding.inl.isClosedMap, h.comp IsClosedEmbedding.inr.isClosedMap⟩
  · rintro h Z hZ
    rw [isClosed_sum_iff] at hZ
    convert (h.1 _ hZ.1).union (h.2 _ hZ.2)
    ext
    simp only [mem_image, Sum.exists, mem_union, mem_preimage]

theorem IsClosedMap.sumMap {f : X → Y} {g : Z → W} (hf : IsClosedMap f) (hg : IsClosedMap g) :
    IsClosedMap (Sum.map f g) :=
  isClosedMap_sum.2 ⟨isClosedMap_inl.comp hf, isClosedMap_inr.comp hg⟩

@[simp]
theorem isClosedMap_sumElim {f : X → Z} {g : Y → Z} :
    IsClosedMap (Sum.elim f g) ↔ IsClosedMap f ∧ IsClosedMap g := by
  simp only [isClosedMap_sum, Sum.elim_inl, Sum.elim_inr]

theorem IsClosedMap.sumElim {f : X → Z} {g : Y → Z} (hf : IsClosedMap f) (hg : IsClosedMap g) :
    IsClosedMap (Sum.elim f g) :=
  isClosedMap_sumElim.2 ⟨hf, hg⟩

lemma IsClosedEmbedding.sumElim {f : X → Z} {g : Y → Z}
    (hf : IsClosedEmbedding f) (hg : IsClosedEmbedding g) (h : Injective (Sum.elim f g)) :
    IsClosedEmbedding (Sum.elim f g) := by
  rw [IsClosedEmbedding.isClosedEmbedding_iff_continuous_injective_isClosedMap] at hf hg ⊢
  exact ⟨hf.1.sumElim hg.1, h, hf.2.2.sumElim hg.2.2⟩

end Sum

section Subtype

variable [TopologicalSpace X] [TopologicalSpace Y] {p : X → Prop}

lemma Topology.IsInducing.subtypeVal {t : Set Y} : IsInducing ((↑) : t → Y) := ⟨rfl⟩

@[deprecated (since := "2024-10-28")] alias inducing_subtype_val := IsInducing.subtypeVal

lemma Topology.IsInducing.of_codRestrict {f : X → Y} {t : Set Y} (ht : ∀ x, f x ∈ t)
    (h : IsInducing (t.codRestrict f ht)) : IsInducing f := subtypeVal.comp h

@[deprecated (since := "2024-10-28")] alias Inducing.of_codRestrict := IsInducing.of_codRestrict

lemma Topology.IsEmbedding.subtypeVal : IsEmbedding ((↑) : Subtype p → X) :=
  ⟨.subtypeVal, Subtype.coe_injective⟩

@[deprecated (since := "2024-10-26")] alias embedding_subtype_val := IsEmbedding.subtypeVal

theorem Topology.IsClosedEmbedding.subtypeVal (h : IsClosed {a | p a}) :
    IsClosedEmbedding ((↑) : Subtype p → X) :=
  ⟨.subtypeVal, by rwa [Subtype.range_coe_subtype]⟩

@[deprecated (since := "2024-10-20")]
alias closedEmbedding_subtype_val := IsClosedEmbedding.subtypeVal

@[continuity, fun_prop]
theorem continuous_subtype_val : Continuous (@Subtype.val X p) :=
  continuous_induced_dom

theorem Continuous.subtype_val {f : Y → Subtype p} (hf : Continuous f) :
    Continuous fun x => (f x : X) :=
  continuous_subtype_val.comp hf

theorem IsOpen.isOpenEmbedding_subtypeVal {s : Set X} (hs : IsOpen s) :
    IsOpenEmbedding ((↑) : s → X) :=
  ⟨.subtypeVal, (@Subtype.range_coe _ s).symm ▸ hs⟩

@[deprecated (since := "2024-10-18")]
alias IsOpen.openEmbedding_subtype_val := IsOpen.isOpenEmbedding_subtypeVal

theorem IsOpen.isOpenMap_subtype_val {s : Set X} (hs : IsOpen s) : IsOpenMap ((↑) : s → X) :=
  hs.isOpenEmbedding_subtypeVal.isOpenMap

theorem IsOpenMap.restrict {f : X → Y} (hf : IsOpenMap f) {s : Set X} (hs : IsOpen s) :
    IsOpenMap (s.restrict f) :=
  hf.comp hs.isOpenMap_subtype_val

lemma IsClosed.isClosedEmbedding_subtypeVal {s : Set X} (hs : IsClosed s) :
    IsClosedEmbedding ((↑) : s → X) := .subtypeVal hs

@[deprecated (since := "2024-10-20")]
alias IsClosed.closedEmbedding_subtype_val := IsClosed.isClosedEmbedding_subtypeVal

theorem IsClosed.isClosedMap_subtype_val {s : Set X} (hs : IsClosed s) :
    IsClosedMap ((↑) : s → X) :=
  hs.isClosedEmbedding_subtypeVal.isClosedMap

@[continuity, fun_prop]
theorem Continuous.subtype_mk {f : Y → X} (h : Continuous f) (hp : ∀ x, p (f x)) :
    Continuous fun x => (⟨f x, hp x⟩ : Subtype p) :=
  continuous_induced_rng.2 h

theorem Continuous.subtype_map {f : X → Y} (h : Continuous f) {q : Y → Prop}
    (hpq : ∀ x, p x → q (f x)) : Continuous (Subtype.map f hpq) :=
  (h.comp continuous_subtype_val).subtype_mk _

theorem continuous_inclusion {s t : Set X} (h : s ⊆ t) : Continuous (inclusion h) :=
  continuous_id.subtype_map h

theorem continuousAt_subtype_val {p : X → Prop} {x : Subtype p} :
    ContinuousAt ((↑) : Subtype p → X) x :=
  continuous_subtype_val.continuousAt

theorem Subtype.dense_iff {s : Set X} {t : Set s} : Dense t ↔ s ⊆ closure ((↑) '' t) := by
  rw [IsInducing.subtypeVal.dense_iff, SetCoe.forall]
  rfl

theorem map_nhds_subtype_val {s : Set X} (x : s) : map ((↑) : s → X) (𝓝 x) = 𝓝[s] ↑x := by
  rw [IsInducing.subtypeVal.map_nhds_eq, Subtype.range_val]

theorem map_nhds_subtype_coe_eq_nhds {x : X} (hx : p x) (h : ∀ᶠ x in 𝓝 x, p x) :
    map ((↑) : Subtype p → X) (𝓝 ⟨x, hx⟩) = 𝓝 x :=
  map_nhds_induced_of_mem <| by rw [Subtype.range_val]; exact h

theorem nhds_subtype_eq_comap {x : X} {h : p x} : 𝓝 (⟨x, h⟩ : Subtype p) = comap (↑) (𝓝 x) :=
  nhds_induced _ _

theorem tendsto_subtype_rng {Y : Type*} {p : X → Prop} {l : Filter Y} {f : Y → Subtype p} :
    ∀ {x : Subtype p}, Tendsto f l (𝓝 x) ↔ Tendsto (fun x => (f x : X)) l (𝓝 (x : X))
  | ⟨a, ha⟩ => by rw [nhds_subtype_eq_comap, tendsto_comap_iff]; rfl

theorem closure_subtype {x : { a // p a }} {s : Set { a // p a }} :
    x ∈ closure s ↔ (x : X) ∈ closure (((↑) : _ → X) '' s) :=
  closure_induced

@[simp]
theorem continuousAt_codRestrict_iff {f : X → Y} {t : Set Y} (h1 : ∀ x, f x ∈ t) {x : X} :
    ContinuousAt (codRestrict f t h1) x ↔ ContinuousAt f x :=
  IsInducing.subtypeVal.continuousAt_iff

alias ⟨_, ContinuousAt.codRestrict⟩ := continuousAt_codRestrict_iff

theorem ContinuousAt.restrict {f : X → Y} {s : Set X} {t : Set Y} (h1 : MapsTo f s t) {x : s}
    (h2 : ContinuousAt f x) : ContinuousAt (h1.restrict f s t) x :=
  (h2.comp continuousAt_subtype_val).codRestrict _

theorem ContinuousAt.restrictPreimage {f : X → Y} {s : Set Y} {x : f ⁻¹' s} (h : ContinuousAt f x) :
    ContinuousAt (s.restrictPreimage f) x :=
  h.restrict _

@[continuity, fun_prop]
theorem Continuous.codRestrict {f : X → Y} {s : Set Y} (hf : Continuous f) (hs : ∀ a, f a ∈ s) :
    Continuous (s.codRestrict f hs) :=
  hf.subtype_mk hs

@[continuity, fun_prop]
theorem Continuous.restrict {f : X → Y} {s : Set X} {t : Set Y} (h1 : MapsTo f s t)
    (h2 : Continuous f) : Continuous (h1.restrict f s t) :=
  (h2.comp continuous_subtype_val).codRestrict _

@[continuity, fun_prop]
theorem Continuous.restrictPreimage {f : X → Y} {s : Set Y} (h : Continuous f) :
    Continuous (s.restrictPreimage f) :=
  h.restrict _

theorem Topology.IsInducing.codRestrict {e : X → Y} (he : IsInducing e) {s : Set Y}
    (hs : ∀ x, e x ∈ s) : IsInducing (codRestrict e s hs) :=
  he.of_comp (he.continuous.codRestrict hs) continuous_subtype_val

@[deprecated (since := "2024-10-28")] alias Inducing.codRestrict := IsInducing.codRestrict

protected lemma Topology.IsEmbedding.codRestrict {e : X → Y} (he : IsEmbedding e) (s : Set Y)
    (hs : ∀ x, e x ∈ s) : IsEmbedding (codRestrict e s hs) :=
  he.of_comp (he.continuous.codRestrict hs) continuous_subtype_val

@[deprecated (since := "2024-10-26")]
alias Embedding.codRestrict := IsEmbedding.codRestrict

variable {s t : Set X}

protected lemma Topology.IsEmbedding.inclusion (h : s ⊆ t) :
    IsEmbedding (inclusion h) := IsEmbedding.subtypeVal.codRestrict _ _

protected lemma Topology.IsOpenEmbedding.inclusion (hst : s ⊆ t) (hs : IsOpen (t ↓∩ s)) :
    IsOpenEmbedding (inclusion hst) where
  toIsEmbedding := .inclusion _
  isOpen_range := by rwa [range_inclusion]

protected lemma Topology.IsClosedEmbedding.inclusion (hst : s ⊆ t) (hs : IsClosed (t ↓∩ s)) :
    IsClosedEmbedding (inclusion hst) where
  toIsEmbedding := .inclusion _
  isClosed_range := by rwa [range_inclusion]

@[deprecated (since := "2024-10-26")]
alias embedding_inclusion := IsEmbedding.inclusion

/-- Let `s, t ⊆ X` be two subsets of a topological space `X`.  If `t ⊆ s` and the topology induced
by `X`on `s` is discrete, then also the topology induces on `t` is discrete. -/
theorem DiscreteTopology.of_subset {X : Type*} [TopologicalSpace X] {s t : Set X}
    (_ : DiscreteTopology s) (ts : t ⊆ s) : DiscreteTopology t :=
  (IsEmbedding.inclusion ts).discreteTopology

/-- Let `s` be a discrete subset of a topological space. Then the preimage of `s` by
a continuous injective map is also discrete. -/
theorem DiscreteTopology.preimage_of_continuous_injective {X Y : Type*} [TopologicalSpace X]
    [TopologicalSpace Y] (s : Set Y) [DiscreteTopology s] {f : X → Y} (hc : Continuous f)
    (hinj : Function.Injective f) : DiscreteTopology (f ⁻¹' s) :=
  DiscreteTopology.of_continuous_injective (β := s) (Continuous.restrict
    (by exact fun _ x ↦ x) hc) ((MapsTo.restrict_inj _).mpr hinj.injOn)

/-- If `f : X → Y` is a quotient map,
then its restriction to the preimage of an open set is a quotient map too. -/
theorem Topology.IsQuotientMap.restrictPreimage_isOpen {f : X → Y} (hf : IsQuotientMap f)
    {s : Set Y} (hs : IsOpen s) : IsQuotientMap (s.restrictPreimage f) := by
  refine isQuotientMap_iff.2 ⟨hf.surjective.restrictPreimage _, fun U ↦ ?_⟩
  rw [hs.isOpenEmbedding_subtypeVal.isOpen_iff_image_isOpen, ← hf.isOpen_preimage,
    (hs.preimage hf.continuous).isOpenEmbedding_subtypeVal.isOpen_iff_image_isOpen,
    image_val_preimage_restrictPreimage]

@[deprecated (since := "2024-10-22")]
alias QuotientMap.restrictPreimage_isOpen := IsQuotientMap.restrictPreimage_isOpen

open scoped Set.Notation in
lemma isClosed_preimage_val {s t : Set X} : IsClosed (s ↓∩ t) ↔ s ∩ closure (s ∩ t) ⊆ t := by
  rw [← closure_eq_iff_isClosed, IsEmbedding.subtypeVal.closure_eq_preimage_closure_image,
    ← Subtype.val_injective.image_injective.eq_iff, Subtype.image_preimage_coe,
    Subtype.image_preimage_coe, subset_antisymm_iff, and_iff_left, Set.subset_inter_iff,
    and_iff_right]
  exacts [Set.inter_subset_left, Set.subset_inter Set.inter_subset_left subset_closure]

theorem frontier_inter_open_inter {s t : Set X} (ht : IsOpen t) :
    frontier (s ∩ t) ∩ t = frontier s ∩ t := by
  simp only [Set.inter_comm _ t, ← Subtype.preimage_coe_eq_preimage_coe_iff,
    ht.isOpenMap_subtype_val.preimage_frontier_eq_frontier_preimage continuous_subtype_val,
    Subtype.preimage_coe_self_inter]

section SetNotation

open scoped Set.Notation

lemma IsOpen.preimage_val {s t : Set X} (ht : IsOpen t) : IsOpen (s ↓∩ t) :=
  ht.preimage continuous_subtype_val

lemma IsClosed.preimage_val {s t : Set X} (ht : IsClosed t) : IsClosed (s ↓∩ t) :=
  ht.preimage continuous_subtype_val

@[simp] lemma IsOpen.inter_preimage_val_iff {s t : Set X} (hs : IsOpen s) :
    IsOpen (s ↓∩ t) ↔ IsOpen (s ∩ t) :=
  ⟨fun h ↦ by simpa using hs.isOpenMap_subtype_val _ h,
    fun h ↦ (Subtype.preimage_coe_self_inter _ _).symm ▸ h.preimage_val⟩

@[simp] lemma IsClosed.inter_preimage_val_iff {s t : Set X} (hs : IsClosed s) :
    IsClosed (s ↓∩ t) ↔ IsClosed (s ∩ t) :=
  ⟨fun h ↦ by simpa using hs.isClosedMap_subtype_val _ h,
    fun h ↦ (Subtype.preimage_coe_self_inter _ _).symm ▸ h.preimage_val⟩

end SetNotation

end Subtype

section Quotient

variable [TopologicalSpace X] [TopologicalSpace Y]
variable {r : X → X → Prop} {s : Setoid X}

theorem isQuotientMap_quot_mk : IsQuotientMap (@Quot.mk X r) :=
  ⟨Quot.exists_rep, rfl⟩

@[deprecated (since := "2024-10-22")]
alias quotientMap_quot_mk := isQuotientMap_quot_mk

@[continuity, fun_prop]
theorem continuous_quot_mk : Continuous (@Quot.mk X r) :=
  continuous_coinduced_rng

@[continuity, fun_prop]
theorem continuous_quot_lift {f : X → Y} (hr : ∀ a b, r a b → f a = f b) (h : Continuous f) :
    Continuous (Quot.lift f hr : Quot r → Y) :=
  continuous_coinduced_dom.2 h

theorem isQuotientMap_quotient_mk' : IsQuotientMap (@Quotient.mk' X s) :=
  isQuotientMap_quot_mk

@[deprecated (since := "2024-10-22")]
alias quotientMap_quotient_mk' := isQuotientMap_quotient_mk'

theorem continuous_quotient_mk' : Continuous (@Quotient.mk' X s) :=
  continuous_coinduced_rng

theorem Continuous.quotient_lift {f : X → Y} (h : Continuous f) (hs : ∀ a b, a ≈ b → f a = f b) :
    Continuous (Quotient.lift f hs : Quotient s → Y) :=
  continuous_coinduced_dom.2 h

theorem Continuous.quotient_liftOn' {f : X → Y} (h : Continuous f)
    (hs : ∀ a b, s a b → f a = f b) :
    Continuous (fun x => Quotient.liftOn' x f hs : Quotient s → Y) :=
  h.quotient_lift hs

open scoped Relator in
@[continuity, fun_prop]
theorem Continuous.quotient_map' {t : Setoid Y} {f : X → Y} (hf : Continuous f)
    (H : (s.r ⇒ t.r) f f) : Continuous (Quotient.map' f H) :=
  (continuous_quotient_mk'.comp hf).quotient_lift _

end Quotient

section Pi

variable {ι : Type*} {π : ι → Type*} {κ : Type*} [TopologicalSpace X]
  [T : ∀ i, TopologicalSpace (π i)] {f : X → ∀ i : ι, π i}

theorem continuous_pi_iff : Continuous f ↔ ∀ i, Continuous fun a => f a i := by
  simp only [continuous_iInf_rng, continuous_induced_rng, comp_def]

@[continuity, fun_prop]
theorem continuous_pi (h : ∀ i, Continuous fun a => f a i) : Continuous f :=
  continuous_pi_iff.2 h

@[continuity, fun_prop]
theorem continuous_apply (i : ι) : Continuous fun p : ∀ i, π i => p i :=
  continuous_iInf_dom continuous_induced_dom

@[continuity]
theorem continuous_apply_apply {ρ : κ → ι → Type*} [∀ j i, TopologicalSpace (ρ j i)] (j : κ)
    (i : ι) : Continuous fun p : ∀ j, ∀ i, ρ j i => p j i :=
  (continuous_apply i).comp (continuous_apply j)

theorem continuousAt_apply (i : ι) (x : ∀ i, π i) : ContinuousAt (fun p : ∀ i, π i => p i) x :=
  (continuous_apply i).continuousAt

theorem Filter.Tendsto.apply_nhds {l : Filter Y} {f : Y → ∀ i, π i} {x : ∀ i, π i}
    (h : Tendsto f l (𝓝 x)) (i : ι) : Tendsto (fun a => f a i) l (𝓝 <| x i) :=
  (continuousAt_apply i _).tendsto.comp h

@[fun_prop]
protected theorem Continuous.piMap {Y : ι → Type*} [∀ i, TopologicalSpace (Y i)]
    {f : ∀ i, π i → Y i} (hf : ∀ i, Continuous (f i)) : Continuous (Pi.map f) :=
  continuous_pi fun i ↦ (hf i).comp (continuous_apply i)

theorem nhds_pi {a : ∀ i, π i} : 𝓝 a = pi fun i => 𝓝 (a i) := by
  simp only [nhds_iInf, nhds_induced, Filter.pi]

protected theorem IsOpenMap.piMap {Y : ι → Type*} [∀ i, TopologicalSpace (Y i)] {f : ∀ i, π i → Y i}
    (hfo : ∀ i, IsOpenMap (f i)) (hsurj : ∀ᶠ i in cofinite, Surjective (f i)) :
    IsOpenMap (Pi.map f) := by
  refine IsOpenMap.of_nhds_le fun x ↦ ?_
  rw [nhds_pi, nhds_pi, map_piMap_pi hsurj]
  exact Filter.pi_mono fun i ↦ (hfo i).nhds_le _

protected theorem IsOpenQuotientMap.piMap {Y : ι → Type*} [∀ i, TopologicalSpace (Y i)]
    {f : ∀ i, π i → Y i} (hf : ∀ i, IsOpenQuotientMap (f i)) : IsOpenQuotientMap (Pi.map f) :=
  ⟨.piMap fun i ↦ (hf i).1, .piMap fun i ↦ (hf i).2, .piMap (fun i ↦ (hf i).3) <|
    .of_forall fun i ↦ (hf i).1⟩

theorem tendsto_pi_nhds {f : Y → ∀ i, π i} {g : ∀ i, π i} {u : Filter Y} :
    Tendsto f u (𝓝 g) ↔ ∀ x, Tendsto (fun i => f i x) u (𝓝 (g x)) := by
  rw [nhds_pi, Filter.tendsto_pi]

theorem continuousAt_pi {f : X → ∀ i, π i} {x : X} :
    ContinuousAt f x ↔ ∀ i, ContinuousAt (fun y => f y i) x :=
  tendsto_pi_nhds

@[fun_prop]
theorem continuousAt_pi' {f : X → ∀ i, π i} {x : X} (hf : ∀ i, ContinuousAt (fun y => f y i) x) :
    ContinuousAt f x :=
  continuousAt_pi.2 hf

@[fun_prop]
protected theorem ContinuousAt.piMap {Y : ι → Type*} [∀ i, TopologicalSpace (Y i)]
    {f : ∀ i, π i → Y i} {x : ∀ i, π i} (hf : ∀ i, ContinuousAt (f i) (x i)) :
    ContinuousAt (Pi.map f) x :=
  continuousAt_pi.2 fun i ↦ (hf i).comp (continuousAt_apply i x)

theorem Pi.continuous_precomp' {ι' : Type*} (φ : ι' → ι) :
    Continuous (fun (f : (∀ i, π i)) (j : ι') ↦ f (φ j)) :=
  continuous_pi fun j ↦ continuous_apply (φ j)

theorem Pi.continuous_precomp {ι' : Type*} (φ : ι' → ι) :
    Continuous (· ∘ φ : (ι → X) → (ι' → X)) :=
  Pi.continuous_precomp' φ

theorem Pi.continuous_postcomp' {X : ι → Type*} [∀ i, TopologicalSpace (X i)]
    {g : ∀ i, π i → X i} (hg : ∀ i, Continuous (g i)) :
    Continuous (fun (f : (∀ i, π i)) (i : ι) ↦ g i (f i)) :=
  continuous_pi fun i ↦ (hg i).comp <| continuous_apply i

theorem Pi.continuous_postcomp [TopologicalSpace Y] {g : X → Y} (hg : Continuous g) :
    Continuous (g ∘ · : (ι → X) → (ι → Y)) :=
  Pi.continuous_postcomp' fun _ ↦ hg

lemma Pi.induced_precomp' {ι' : Type*} (φ : ι' → ι) :
    induced (fun (f : (∀ i, π i)) (j : ι') ↦ f (φ j)) Pi.topologicalSpace =
    ⨅ i', induced (eval (φ i')) (T (φ i')) := by
  simp [Pi.topologicalSpace, induced_iInf, induced_compose, comp_def]

lemma Pi.induced_precomp [TopologicalSpace Y] {ι' : Type*} (φ : ι' → ι) :
    induced (· ∘ φ) Pi.topologicalSpace =
    ⨅ i', induced (eval (φ i')) ‹TopologicalSpace Y› :=
  induced_precomp' φ

@[continuity, fun_prop]
lemma Pi.continuous_restrict (S : Set ι) :
    Continuous (S.restrict : (∀ i : ι, π i) → (∀ i : S, π i)) :=
  Pi.continuous_precomp' ((↑) : S → ι)

@[continuity, fun_prop]
lemma Pi.continuous_restrict₂ {s t : Set ι} (hst : s ⊆ t) : Continuous (restrict₂ (π := π) hst) :=
  continuous_pi fun _ ↦ continuous_apply _

@[continuity, fun_prop]
theorem Finset.continuous_restrict (s : Finset ι) : Continuous (s.restrict (π := π)) :=
  continuous_pi fun _ ↦ continuous_apply _

@[continuity, fun_prop]
theorem Finset.continuous_restrict₂ {s t : Finset ι} (hst : s ⊆ t) :
    Continuous (Finset.restrict₂ (π := π) hst) :=
  continuous_pi fun _ ↦ continuous_apply _

variable [TopologicalSpace Z]

@[continuity, fun_prop]
theorem Pi.continuous_restrict_apply (s : Set X) {f : X → Z} (hf : Continuous f) :
    Continuous (s.restrict f) := hf.comp continuous_subtype_val

@[continuity, fun_prop]
theorem Pi.continuous_restrict₂_apply {s t : Set X} (hst : s ⊆ t)
    {f : t → Z} (hf : Continuous f) :
    Continuous (restrict₂ (π := fun _ ↦ Z) hst f) := hf.comp (continuous_inclusion hst)

@[continuity, fun_prop]
theorem Finset.continuous_restrict_apply (s : Finset X) {f : X → Z} (hf : Continuous f) :
    Continuous (s.restrict f) := hf.comp continuous_subtype_val

@[continuity, fun_prop]
theorem Finset.continuous_restrict₂_apply {s t : Finset X} (hst : s ⊆ t)
    {f : t → Z} (hf : Continuous f) :
    Continuous (restrict₂ (π := fun _ ↦ Z) hst f) := hf.comp (continuous_inclusion hst)

lemma Pi.induced_restrict (S : Set ι) :
    induced (S.restrict) Pi.topologicalSpace =
    ⨅ i ∈ S, induced (eval i) (T i) := by
  simp (config := { unfoldPartialApp := true }) [← iInf_subtype'', ← induced_precomp' ((↑) : S → ι),
    restrict]

lemma Pi.induced_restrict_sUnion (𝔖 : Set (Set ι)) :
    induced (⋃₀ 𝔖).restrict (Pi.topologicalSpace (Y := fun i : (⋃₀ 𝔖) ↦ π i)) =
    ⨅ S ∈ 𝔖, induced S.restrict Pi.topologicalSpace := by
  simp_rw [Pi.induced_restrict, iInf_sUnion]

theorem Filter.Tendsto.update [DecidableEq ι] {l : Filter Y} {f : Y → ∀ i, π i} {x : ∀ i, π i}
    (hf : Tendsto f l (𝓝 x)) (i : ι) {g : Y → π i} {xi : π i} (hg : Tendsto g l (𝓝 xi)) :
    Tendsto (fun a => update (f a) i (g a)) l (𝓝 <| update x i xi) :=
  tendsto_pi_nhds.2 fun j => by rcases eq_or_ne j i with (rfl | hj) <;> simp [*, hf.apply_nhds]

theorem ContinuousAt.update [DecidableEq ι] {x : X} (hf : ContinuousAt f x) (i : ι) {g : X → π i}
    (hg : ContinuousAt g x) : ContinuousAt (fun a => update (f a) i (g a)) x :=
  hf.tendsto.update i hg

theorem Continuous.update [DecidableEq ι] (hf : Continuous f) (i : ι) {g : X → π i}
    (hg : Continuous g) : Continuous fun a => update (f a) i (g a) :=
  continuous_iff_continuousAt.2 fun _ => hf.continuousAt.update i hg.continuousAt

/-- `Function.update f i x` is continuous in `(f, x)`. -/
@[continuity, fun_prop]
theorem continuous_update [DecidableEq ι] (i : ι) :
    Continuous fun f : (∀ j, π j) × π i => update f.1 i f.2 :=
  continuous_fst.update i continuous_snd

/-- `Pi.mulSingle i x` is continuous in `x`. -/
@[to_additive (attr := continuity) "`Pi.single i x` is continuous in `x`."]
theorem continuous_mulSingle [∀ i, One (π i)] [DecidableEq ι] (i : ι) :
    Continuous fun x => (Pi.mulSingle i x : ∀ i, π i) :=
  continuous_const.update _ continuous_id

section Fin
variable {n : ℕ} {π : Fin (n + 1) → Type*} [∀ i, TopologicalSpace (π i)]

theorem Filter.Tendsto.finCons
    {f : Y → π 0} {g : Y → ∀ j : Fin n, π j.succ} {l : Filter Y} {x : π 0} {y : ∀ j, π (Fin.succ j)}
    (hf : Tendsto f l (𝓝 x)) (hg : Tendsto g l (𝓝 y)) :
    Tendsto (fun a => Fin.cons (f a) (g a)) l (𝓝 <| Fin.cons x y) :=
  tendsto_pi_nhds.2 fun j => Fin.cases (by simpa) (by simpa using tendsto_pi_nhds.1 hg) j

theorem ContinuousAt.finCons {f : X → π 0} {g : X → ∀ j : Fin n, π (Fin.succ j)} {x : X}
    (hf : ContinuousAt f x) (hg : ContinuousAt g x) :
    ContinuousAt (fun a => Fin.cons (f a) (g a)) x :=
  hf.tendsto.finCons hg

theorem Continuous.finCons {f : X → π 0} {g : X → ∀ j : Fin n, π (Fin.succ j)}
    (hf : Continuous f) (hg : Continuous g) : Continuous fun a => Fin.cons (f a) (g a) :=
  continuous_iff_continuousAt.2 fun _ => hf.continuousAt.finCons hg.continuousAt

theorem Filter.Tendsto.matrixVecCons
    {f : Y → Z} {g : Y → Fin n → Z} {l : Filter Y} {x : Z} {y : Fin n → Z}
    (hf : Tendsto f l (𝓝 x)) (hg : Tendsto g l (𝓝 y)) :
    Tendsto (fun a => Matrix.vecCons (f a) (g a)) l (𝓝 <| Matrix.vecCons x y) :=
  hf.finCons hg

theorem ContinuousAt.matrixVecCons
    {f : X → Z} {g : X → Fin n → Z} {x : X} (hf : ContinuousAt f x) (hg : ContinuousAt g x) :
    ContinuousAt (fun a => Matrix.vecCons (f a) (g a)) x :=
  hf.finCons hg

theorem Continuous.matrixVecCons
    {f : X → Z} {g : X → Fin n → Z} (hf : Continuous f) (hg : Continuous g) :
    Continuous fun a => Matrix.vecCons (f a) (g a) :=
  hf.finCons hg

theorem Filter.Tendsto.finSnoc
    {f : Y → ∀ j : Fin n, π j.castSucc} {g : Y → π (Fin.last _)}
    {l : Filter Y} {x : ∀ j, π (Fin.castSucc j)} {y : π (Fin.last _)}
    (hf : Tendsto f l (𝓝 x)) (hg : Tendsto g l (𝓝 y)) :
    Tendsto (fun a => Fin.snoc (f a) (g a)) l (𝓝 <| Fin.snoc x y) :=
  tendsto_pi_nhds.2 fun j => Fin.lastCases (by simpa) (by simpa using tendsto_pi_nhds.1 hf) j

theorem ContinuousAt.finSnoc {f : X → ∀ j : Fin n, π j.castSucc} {g : X → π (Fin.last _)} {x : X}
    (hf : ContinuousAt f x) (hg : ContinuousAt g x) :
    ContinuousAt (fun a => Fin.snoc (f a) (g a)) x :=
  hf.tendsto.finSnoc hg

theorem Continuous.finSnoc {f : X → ∀ j : Fin n, π j.castSucc} {g : X → π (Fin.last _)}
    (hf : Continuous f) (hg : Continuous g) : Continuous fun a => Fin.snoc (f a) (g a) :=
  continuous_iff_continuousAt.2 fun _ => hf.continuousAt.finSnoc hg.continuousAt

theorem Filter.Tendsto.finInsertNth
    (i : Fin (n + 1)) {f : Y → π i} {g : Y → ∀ j : Fin n, π (i.succAbove j)} {l : Filter Y}
    {x : π i} {y : ∀ j, π (i.succAbove j)} (hf : Tendsto f l (𝓝 x)) (hg : Tendsto g l (𝓝 y)) :
    Tendsto (fun a => i.insertNth (f a) (g a)) l (𝓝 <| i.insertNth x y) :=
  tendsto_pi_nhds.2 fun j => Fin.succAboveCases i (by simpa) (by simpa using tendsto_pi_nhds.1 hg) j

@[deprecated (since := "2025-01-02")]
alias Filter.Tendsto.fin_insertNth := Filter.Tendsto.finInsertNth

theorem ContinuousAt.finInsertNth
    (i : Fin (n + 1)) {f : X → π i} {g : X → ∀ j : Fin n, π (i.succAbove j)} {x : X}
    (hf : ContinuousAt f x) (hg : ContinuousAt g x) :
    ContinuousAt (fun a => i.insertNth (f a) (g a)) x :=
  hf.tendsto.finInsertNth i hg

@[deprecated (since := "2025-01-02")]
alias ContinuousAt.fin_insertNth := ContinuousAt.finInsertNth

theorem Continuous.finInsertNth
    (i : Fin (n + 1)) {f : X → π i} {g : X → ∀ j : Fin n, π (i.succAbove j)}
    (hf : Continuous f) (hg : Continuous g) : Continuous fun a => i.insertNth (f a) (g a) :=
  continuous_iff_continuousAt.2 fun _ => hf.continuousAt.finInsertNth i hg.continuousAt

@[deprecated (since := "2025-01-02")]
alias Continuous.fin_insertNth := Continuous.finInsertNth

end Fin

theorem isOpen_set_pi {i : Set ι} {s : ∀ a, Set (π a)} (hi : i.Finite)
    (hs : ∀ a ∈ i, IsOpen (s a)) : IsOpen (pi i s) := by
  rw [pi_def]; exact hi.isOpen_biInter fun a ha => (hs _ ha).preimage (continuous_apply _)

theorem isOpen_pi_iff {s : Set (∀ a, π a)} :
    IsOpen s ↔
      ∀ f, f ∈ s → ∃ (I : Finset ι) (u : ∀ a, Set (π a)),
        (∀ a, a ∈ I → IsOpen (u a) ∧ f a ∈ u a) ∧ (I : Set ι).pi u ⊆ s := by
  rw [isOpen_iff_nhds]
  simp_rw [le_principal_iff, nhds_pi, Filter.mem_pi', mem_nhds_iff]
  refine forall₂_congr fun a _ => ⟨?_, ?_⟩
  · rintro ⟨I, t, ⟨h1, h2⟩⟩
    refine ⟨I, fun a => eval a '' (I : Set ι).pi fun a => (h1 a).choose, fun i hi => ?_, ?_⟩
    · simp_rw [eval_image_pi (Finset.mem_coe.mpr hi)
          (pi_nonempty_iff.mpr fun i => ⟨_, fun _ => (h1 i).choose_spec.2.2⟩)]
      exact (h1 i).choose_spec.2
    · exact Subset.trans
        (pi_mono fun i hi => (eval_image_pi_subset hi).trans (h1 i).choose_spec.1) h2
  · rintro ⟨I, t, ⟨h1, h2⟩⟩
    classical
    refine ⟨I, fun a => ite (a ∈ I) (t a) univ, fun i => ?_, ?_⟩
    · by_cases hi : i ∈ I
      · use t i
        simp_rw [if_pos hi]
        exact ⟨Subset.rfl, (h1 i) hi⟩
      · use univ
        simp_rw [if_neg hi]
        exact ⟨Subset.rfl, isOpen_univ, mem_univ _⟩
    · rw [← univ_pi_ite]
      simp only [← ite_and, ← Finset.mem_coe, and_self_iff, univ_pi_ite, h2]

theorem isOpen_pi_iff' [Finite ι] {s : Set (∀ a, π a)} :
    IsOpen s ↔
      ∀ f, f ∈ s → ∃ u : ∀ a, Set (π a), (∀ a, IsOpen (u a) ∧ f a ∈ u a) ∧ univ.pi u ⊆ s := by
  cases nonempty_fintype ι
  rw [isOpen_iff_nhds]
  simp_rw [le_principal_iff, nhds_pi, Filter.mem_pi', mem_nhds_iff]
  refine forall₂_congr fun a _ => ⟨?_, ?_⟩
  · rintro ⟨I, t, ⟨h1, h2⟩⟩
    refine
      ⟨fun i => (h1 i).choose,
        ⟨fun i => (h1 i).choose_spec.2,
          (pi_mono fun i _ => (h1 i).choose_spec.1).trans (Subset.trans ?_ h2)⟩⟩
    rw [← pi_inter_compl (I : Set ι)]
    exact inter_subset_left
  · exact fun ⟨u, ⟨h1, _⟩⟩ =>
      ⟨Finset.univ, u, ⟨fun i => ⟨u i, ⟨rfl.subset, h1 i⟩⟩, by rwa [Finset.coe_univ]⟩⟩

theorem isClosed_set_pi {i : Set ι} {s : ∀ a, Set (π a)} (hs : ∀ a ∈ i, IsClosed (s a)) :
    IsClosed (pi i s) := by
  rw [pi_def]; exact isClosed_biInter fun a ha => (hs _ ha).preimage (continuous_apply _)

theorem mem_nhds_of_pi_mem_nhds {I : Set ι} {s : ∀ i, Set (π i)} (a : ∀ i, π i) (hs : I.pi s ∈ 𝓝 a)
    {i : ι} (hi : i ∈ I) : s i ∈ 𝓝 (a i) := by
  rw [nhds_pi] at hs; exact mem_of_pi_mem_pi hs hi

theorem set_pi_mem_nhds {i : Set ι} {s : ∀ a, Set (π a)} {x : ∀ a, π a} (hi : i.Finite)
    (hs : ∀ a ∈ i, s a ∈ 𝓝 (x a)) : pi i s ∈ 𝓝 x := by
  rw [pi_def, biInter_mem hi]
  exact fun a ha => (continuous_apply a).continuousAt (hs a ha)

theorem set_pi_mem_nhds_iff {I : Set ι} (hI : I.Finite) {s : ∀ i, Set (π i)} (a : ∀ i, π i) :
    I.pi s ∈ 𝓝 a ↔ ∀ i : ι, i ∈ I → s i ∈ 𝓝 (a i) := by
  rw [nhds_pi, pi_mem_pi_iff hI]

theorem interior_pi_set {I : Set ι} (hI : I.Finite) {s : ∀ i, Set (π i)} :
    interior (pi I s) = I.pi fun i => interior (s i) := by
  ext a
  simp only [Set.mem_pi, mem_interior_iff_mem_nhds, set_pi_mem_nhds_iff hI]

theorem exists_finset_piecewise_mem_of_mem_nhds [DecidableEq ι] {s : Set (∀ a, π a)} {x : ∀ a, π a}
    (hs : s ∈ 𝓝 x) (y : ∀ a, π a) : ∃ I : Finset ι, I.piecewise x y ∈ s := by
  simp only [nhds_pi, Filter.mem_pi'] at hs
  rcases hs with ⟨I, t, htx, hts⟩
  refine ⟨I, hts fun i hi => ?_⟩
  simpa [Finset.mem_coe.1 hi] using mem_of_mem_nhds (htx i)

theorem pi_generateFrom_eq {π : ι → Type*} {g : ∀ a, Set (Set (π a))} :
    (@Pi.topologicalSpace ι π fun a => generateFrom (g a)) =
      generateFrom
        { t | ∃ (s : ∀ a, Set (π a)) (i : Finset ι), (∀ a ∈ i, s a ∈ g a) ∧ t = pi (↑i) s } := by
  refine le_antisymm ?_ ?_
  · apply le_generateFrom
    rintro _ ⟨s, i, hi, rfl⟩
    letI := fun a => generateFrom (g a)
    exact isOpen_set_pi i.finite_toSet (fun a ha => GenerateOpen.basic _ (hi a ha))
  · classical
    refine le_iInf fun i => coinduced_le_iff_le_induced.1 <| le_generateFrom fun s hs => ?_
    refine GenerateOpen.basic _ ⟨update (fun i => univ) i s, {i}, ?_⟩
    simp [hs]

theorem pi_eq_generateFrom :
    Pi.topologicalSpace =
      generateFrom
        { g | ∃ (s : ∀ a, Set (π a)) (i : Finset ι), (∀ a ∈ i, IsOpen (s a)) ∧ g = pi (↑i) s } :=
  calc Pi.topologicalSpace
  _ = @Pi.topologicalSpace ι π fun _ => generateFrom { s | IsOpen s } := by
    simp only [generateFrom_setOf_isOpen]
  _ = _ := pi_generateFrom_eq

theorem pi_generateFrom_eq_finite {π : ι → Type*} {g : ∀ a, Set (Set (π a))} [Finite ι]
    (hg : ∀ a, ⋃₀ g a = univ) :
    (@Pi.topologicalSpace ι π fun a => generateFrom (g a)) =
      generateFrom { t | ∃ s : ∀ a, Set (π a), (∀ a, s a ∈ g a) ∧ t = pi univ s } := by
  cases nonempty_fintype ι
  rw [pi_generateFrom_eq]
  refine le_antisymm (generateFrom_anti ?_) (le_generateFrom ?_)
  · exact fun s ⟨t, ht, Eq⟩ => ⟨t, Finset.univ, by simp [ht, Eq]⟩
  · rintro s ⟨t, i, ht, rfl⟩
    letI := generateFrom { t | ∃ s : ∀ a, Set (π a), (∀ a, s a ∈ g a) ∧ t = pi univ s }
    refine isOpen_iff_forall_mem_open.2 fun f hf => ?_
    choose c hcg hfc using fun a => sUnion_eq_univ_iff.1 (hg a) (f a)
    refine ⟨pi i t ∩ pi ((↑i)ᶜ : Set ι) c, inter_subset_left, ?_, ⟨hf, fun a _ => hfc a⟩⟩
    classical
    rw [← univ_pi_piecewise]
    refine GenerateOpen.basic _ ⟨_, fun a => ?_, rfl⟩
    by_cases a ∈ i <;> simp [*]

theorem induced_to_pi {X : Type*} (f : X → ∀ i, π i) :
    induced f Pi.topologicalSpace = ⨅ i, induced (f · i) inferInstance := by
  simp_rw [Pi.topologicalSpace, induced_iInf, induced_compose, Function.comp_def]

/-- Suppose `π i` is a family of topological spaces indexed by `i : ι`, and `X` is a type
endowed with a family of maps `f i : X → π i` for every `i : ι`, hence inducing a
map `g : X → Π i, π i`. This lemma shows that infimum of the topologies on `X` induced by
the `f i` as `i : ι` varies is simply the topology on `X` induced by `g : X → Π i, π i`
where `Π i, π i` is endowed with the usual product topology. -/
theorem inducing_iInf_to_pi {X : Type*} (f : ∀ i, X → π i) :
    @IsInducing X (∀ i, π i) (⨅ i, induced (f i) inferInstance) _ fun x i => f i x :=
  letI := ⨅ i, induced (f i) inferInstance; ⟨(induced_to_pi _).symm⟩

variable [Finite ι] [∀ i, DiscreteTopology (π i)]

/-- A finite product of discrete spaces is discrete. -/
instance Pi.discreteTopology : DiscreteTopology (∀ i, π i) :=
  singletons_open_iff_discrete.mp fun x => by
    rw [← univ_pi_singleton]
    exact isOpen_set_pi finite_univ fun i _ => (isOpen_discrete {x i})

end Pi

section Sigma

variable {ι κ : Type*} {σ : ι → Type*} {τ : κ → Type*} [∀ i, TopologicalSpace (σ i)]
  [∀ k, TopologicalSpace (τ k)] [TopologicalSpace X]

@[continuity, fun_prop]
theorem continuous_sigmaMk {i : ι} : Continuous (@Sigma.mk ι σ i) :=
  continuous_iSup_rng continuous_coinduced_rng

theorem isOpen_sigma_iff {s : Set (Sigma σ)} : IsOpen s ↔ ∀ i, IsOpen (Sigma.mk i ⁻¹' s) := by
  rw [isOpen_iSup_iff]
  rfl

theorem isClosed_sigma_iff {s : Set (Sigma σ)} : IsClosed s ↔ ∀ i, IsClosed (Sigma.mk i ⁻¹' s) := by
  simp only [← isOpen_compl_iff, isOpen_sigma_iff, preimage_compl]

theorem isOpenMap_sigmaMk {i : ι} : IsOpenMap (@Sigma.mk ι σ i) := by
  intro s hs
  rw [isOpen_sigma_iff]
  intro j
  rcases eq_or_ne j i with (rfl | hne)
  · rwa [preimage_image_eq _ sigma_mk_injective]
  · rw [preimage_image_sigmaMk_of_ne hne]
    exact isOpen_empty

theorem isOpen_range_sigmaMk {i : ι} : IsOpen (range (@Sigma.mk ι σ i)) :=
  isOpenMap_sigmaMk.isOpen_range

theorem isClosedMap_sigmaMk {i : ι} : IsClosedMap (@Sigma.mk ι σ i) := by
  intro s hs
  rw [isClosed_sigma_iff]
  intro j
  rcases eq_or_ne j i with (rfl | hne)
  · rwa [preimage_image_eq _ sigma_mk_injective]
  · rw [preimage_image_sigmaMk_of_ne hne]
    exact isClosed_empty

theorem isClosed_range_sigmaMk {i : ι} : IsClosed (range (@Sigma.mk ι σ i)) :=
  isClosedMap_sigmaMk.isClosed_range

lemma Topology.IsOpenEmbedding.sigmaMk {i : ι} : IsOpenEmbedding (@Sigma.mk ι σ i) :=
  .of_continuous_injective_isOpenMap continuous_sigmaMk sigma_mk_injective isOpenMap_sigmaMk

@[deprecated (since := "2024-10-30")] alias isOpenEmbedding_sigmaMk := IsOpenEmbedding.sigmaMk

@[deprecated (since := "2024-10-18")]
alias openEmbedding_sigmaMk := IsOpenEmbedding.sigmaMk

lemma Topology.IsClosedEmbedding.sigmaMk {i : ι} : IsClosedEmbedding (@Sigma.mk ι σ i) :=
  .of_continuous_injective_isClosedMap continuous_sigmaMk sigma_mk_injective isClosedMap_sigmaMk

@[deprecated (since := "2024-10-30")] alias isClosedEmbedding_sigmaMk := IsClosedEmbedding.sigmaMk

@[deprecated (since := "2024-10-20")]
alias closedEmbedding_sigmaMk := IsClosedEmbedding.sigmaMk

lemma Topology.IsEmbedding.sigmaMk {i : ι} : IsEmbedding (@Sigma.mk ι σ i) :=
  IsClosedEmbedding.sigmaMk.1

@[deprecated (since := "2024-10-26")]
alias embedding_sigmaMk := IsEmbedding.sigmaMk

theorem Sigma.nhds_mk (i : ι) (x : σ i) : 𝓝 (⟨i, x⟩ : Sigma σ) = Filter.map (Sigma.mk i) (𝓝 x) :=
  (IsOpenEmbedding.sigmaMk.map_nhds_eq x).symm

theorem Sigma.nhds_eq (x : Sigma σ) : 𝓝 x = Filter.map (Sigma.mk x.1) (𝓝 x.2) := by
  cases x
  apply Sigma.nhds_mk

theorem comap_sigmaMk_nhds (i : ι) (x : σ i) : comap (Sigma.mk i) (𝓝 ⟨i, x⟩) = 𝓝 x :=
  (IsEmbedding.sigmaMk.nhds_eq_comap _).symm

theorem isOpen_sigma_fst_preimage (s : Set ι) : IsOpen (Sigma.fst ⁻¹' s : Set (Σ a, σ a)) := by
  rw [← biUnion_of_singleton s, preimage_iUnion₂]
  simp only [← range_sigmaMk]
  exact isOpen_biUnion fun _ _ => isOpen_range_sigmaMk

/-- A map out of a sum type is continuous iff its restriction to each summand is. -/
@[simp]
theorem continuous_sigma_iff {f : Sigma σ → X} :
    Continuous f ↔ ∀ i, Continuous fun a => f ⟨i, a⟩ := by
  delta instTopologicalSpaceSigma
  rw [continuous_iSup_dom]
  exact forall_congr' fun _ => continuous_coinduced_dom

/-- A map out of a sum type is continuous if its restriction to each summand is. -/
@[continuity, fun_prop]
theorem continuous_sigma {f : Sigma σ → X} (hf : ∀ i, Continuous fun a => f ⟨i, a⟩) :
    Continuous f :=
  continuous_sigma_iff.2 hf

/-- A map defined on a sigma type (a.k.a. the disjoint union of an indexed family of topological
spaces) is inducing iff its restriction to each component is inducing and each the image of each
component under `f` can be separated from the images of all other components by an open set. -/
theorem inducing_sigma {f : Sigma σ → X} :
    IsInducing f ↔ (∀ i, IsInducing (f ∘ Sigma.mk i)) ∧
      (∀ i, ∃ U, IsOpen U ∧ ∀ x, f x ∈ U ↔ x.1 = i) := by
  refine ⟨fun h ↦ ⟨fun i ↦ h.comp IsEmbedding.sigmaMk.1, fun i ↦ ?_⟩, ?_⟩
  · rcases h.isOpen_iff.1 (isOpen_range_sigmaMk (i := i)) with ⟨U, hUo, hU⟩
    refine ⟨U, hUo, ?_⟩
    simpa [Set.ext_iff] using hU
  · refine fun ⟨h₁, h₂⟩ ↦ isInducing_iff_nhds.2 fun ⟨i, x⟩ ↦ ?_
    rw [Sigma.nhds_mk, (h₁ i).nhds_eq_comap, comp_apply, ← comap_comap, map_comap_of_mem]
    rcases h₂ i with ⟨U, hUo, hU⟩
    filter_upwards [preimage_mem_comap <| hUo.mem_nhds <| (hU _).2 rfl] with y hy
    simpa [hU] using hy

@[simp 1100]
theorem continuous_sigma_map {f₁ : ι → κ} {f₂ : ∀ i, σ i → τ (f₁ i)} :
    Continuous (Sigma.map f₁ f₂) ↔ ∀ i, Continuous (f₂ i) :=
  continuous_sigma_iff.trans <| by
    simp only [Sigma.map, IsEmbedding.sigmaMk.continuous_iff, comp_def]

@[continuity, fun_prop]
theorem Continuous.sigma_map {f₁ : ι → κ} {f₂ : ∀ i, σ i → τ (f₁ i)} (hf : ∀ i, Continuous (f₂ i)) :
    Continuous (Sigma.map f₁ f₂) :=
  continuous_sigma_map.2 hf

theorem isOpenMap_sigma {f : Sigma σ → X} : IsOpenMap f ↔ ∀ i, IsOpenMap fun a => f ⟨i, a⟩ := by
  simp only [isOpenMap_iff_nhds_le, Sigma.forall, Sigma.nhds_eq, map_map, comp_def]

theorem isOpenMap_sigma_map {f₁ : ι → κ} {f₂ : ∀ i, σ i → τ (f₁ i)} :
    IsOpenMap (Sigma.map f₁ f₂) ↔ ∀ i, IsOpenMap (f₂ i) :=
  isOpenMap_sigma.trans <|
    forall_congr' fun i => (@IsOpenEmbedding.sigmaMk _ _ _ (f₁ i)).isOpenMap_iff.symm

lemma Topology.isInducing_sigmaMap {f₁ : ι → κ} {f₂ : ∀ i, σ i → τ (f₁ i)}
    (h₁ : Injective f₁) : IsInducing (Sigma.map f₁ f₂) ↔ ∀ i, IsInducing (f₂ i) := by
  simp only [isInducing_iff_nhds, Sigma.forall, Sigma.nhds_mk, Sigma.map_mk,
    ← map_sigma_mk_comap h₁, map_inj sigma_mk_injective]

@[deprecated (since := "2024-10-28")] alias inducing_sigma_map := isInducing_sigmaMap

lemma Topology.isEmbedding_sigmaMap {f₁ : ι → κ} {f₂ : ∀ i, σ i → τ (f₁ i)}
    (h : Injective f₁) : IsEmbedding (Sigma.map f₁ f₂) ↔ ∀ i, IsEmbedding (f₂ i) := by
  simp only [isEmbedding_iff, Injective.sigma_map, isInducing_sigmaMap h, forall_and,
    h.sigma_map_iff]

@[deprecated (since := "2024-10-26")]
alias embedding_sigma_map := isEmbedding_sigmaMap

lemma Topology.isOpenEmbedding_sigmaMap {f₁ : ι → κ} {f₂ : ∀ i, σ i → τ (f₁ i)} (h : Injective f₁) :
    IsOpenEmbedding (Sigma.map f₁ f₂) ↔ ∀ i, IsOpenEmbedding (f₂ i) := by
  simp only [isOpenEmbedding_iff_isEmbedding_isOpenMap, isOpenMap_sigma_map, isEmbedding_sigmaMap h,
    forall_and]

@[deprecated (since := "2024-10-30")] alias isOpenEmbedding_sigma_map := isOpenEmbedding_sigmaMap

@[deprecated (since := "2024-10-18")]
alias openEmbedding_sigma_map := isOpenEmbedding_sigmaMap

end Sigma

section ULift

theorem ULift.isOpen_iff [TopologicalSpace X] {s : Set (ULift.{v} X)} :
    IsOpen s ↔ IsOpen (ULift.up ⁻¹' s) := by
  rw [ULift.topologicalSpace, ← Equiv.ulift_apply, ← Equiv.ulift.coinduced_symm, ← isOpen_coinduced]

theorem ULift.isClosed_iff [TopologicalSpace X] {s : Set (ULift.{v} X)} :
    IsClosed s ↔ IsClosed (ULift.up ⁻¹' s) := by
  rw [← isOpen_compl_iff, ← isOpen_compl_iff, isOpen_iff, preimage_compl]

@[continuity, fun_prop]
theorem continuous_uliftDown [TopologicalSpace X] : Continuous (ULift.down : ULift.{v, u} X → X) :=
  continuous_induced_dom

@[continuity, fun_prop]
theorem continuous_uliftUp [TopologicalSpace X] : Continuous (ULift.up : X → ULift.{v, u} X) :=
  continuous_induced_rng.2 continuous_id

@[deprecated (since := "2025-02-10")] alias continuous_uLift_down := continuous_uliftDown
@[deprecated (since := "2025-02-10")] alias continuous_uLift_up := continuous_uliftUp

@[continuity, fun_prop]
theorem continuous_uliftMap [TopologicalSpace X] [TopologicalSpace Y]
    (f : X → Y) (hf : Continuous f) :
    Continuous (ULift.map f : ULift.{u'} X → ULift.{v'} Y) := by
  change Continuous (ULift.up ∘ f ∘ ULift.down)
  fun_prop

lemma Topology.IsEmbedding.uliftDown [TopologicalSpace X] :
    IsEmbedding (ULift.down : ULift.{v, u} X → X) := ⟨⟨rfl⟩, ULift.down_injective⟩

@[deprecated (since := "2024-10-26")]
alias embedding_uLift_down := IsEmbedding.uliftDown

lemma Topology.IsClosedEmbedding.uliftDown [TopologicalSpace X] :
    IsClosedEmbedding (ULift.down : ULift.{v, u} X → X) :=
  ⟨.uliftDown, by simp only [ULift.down_surjective.range_eq, isClosed_univ]⟩

@[deprecated (since := "2024-10-30")]
alias ULift.isClosedEmbedding_down := IsClosedEmbedding.uliftDown

@[deprecated (since := "2024-10-20")]
alias ULift.closedEmbedding_down := IsClosedEmbedding.uliftDown

instance [TopologicalSpace X] [DiscreteTopology X] : DiscreteTopology (ULift X) :=
  IsEmbedding.uliftDown.discreteTopology

end ULift

section Monad

variable [TopologicalSpace X] {s : Set X} {t : Set s}

theorem IsOpen.trans (ht : IsOpen t) (hs : IsOpen s) : IsOpen (t : Set X) := by
  rcases isOpen_induced_iff.mp ht with ⟨s', hs', rfl⟩
  rw [Subtype.image_preimage_coe]
  exact hs.inter hs'

theorem IsClosed.trans (ht : IsClosed t) (hs : IsClosed s) : IsClosed (t : Set X) := by
  rcases isClosed_induced_iff.mp ht with ⟨s', hs', rfl⟩
  rw [Subtype.image_preimage_coe]
  exact hs.inter hs'

end Monad

section NhdsSet
variable [TopologicalSpace X] [TopologicalSpace Y]
  {s : Set X} {t : Set Y}

/-- The product of a neighborhood of `s` and a neighborhood of `t` is a neighborhood of `s ×ˢ t`,
formulated in terms of a filter inequality. -/
theorem nhdsSet_prod_le (s : Set X) (t : Set Y) : 𝓝ˢ (s ×ˢ t) ≤ 𝓝ˢ s ×ˢ 𝓝ˢ t :=
  ((hasBasis_nhdsSet _).prod (hasBasis_nhdsSet _)).ge_iff.2 fun (_u, _v) ⟨⟨huo, hsu⟩, hvo, htv⟩ ↦
    (huo.prod hvo).mem_nhdsSet.2 <| prod_mono hsu htv

theorem Filter.eventually_nhdsSet_prod_iff {p : X × Y → Prop} :
    (∀ᶠ q in 𝓝ˢ (s ×ˢ t), p q) ↔
      ∀ x ∈ s, ∀ y ∈ t,
          ∃ px : X → Prop, (∀ᶠ x' in 𝓝 x, px x') ∧ ∃ py : Y → Prop, (∀ᶠ y' in 𝓝 y, py y') ∧
            ∀ {x : X}, px x → ∀ {y : Y}, py y → p (x, y) := by
  simp_rw [eventually_nhdsSet_iff_forall, forall_prod_set, nhds_prod_eq, eventually_prod_iff]

theorem Filter.Eventually.prod_nhdsSet {p : X × Y → Prop} {px : X → Prop} {py : Y → Prop}
    (hp : ∀ {x : X}, px x → ∀ {y : Y}, py y → p (x, y)) (hs : ∀ᶠ x in 𝓝ˢ s, px x)
    (ht : ∀ᶠ y in 𝓝ˢ t, py y) : ∀ᶠ q in 𝓝ˢ (s ×ˢ t), p q :=
  nhdsSet_prod_le _ _ (mem_of_superset (prod_mem_prod hs ht) fun _ ⟨hx, hy⟩ ↦ hp hx hy)

end NhdsSet

set_option linter.style.longFile 2100<|MERGE_RESOLUTION|>--- conflicted
+++ resolved
@@ -291,7 +291,6 @@
 variable [TopologicalSpace X] [TopologicalSpace Y] [TopologicalSpace Z] [TopologicalSpace W]
   [TopologicalSpace ε] [TopologicalSpace ζ]
 
-<<<<<<< HEAD
 @[simp]
 theorem continuous_prodMk {f : X → Y} {g : X → Z} :
     (Continuous fun x => (f x, g x)) ↔ Continuous f ∧ Continuous g :=
@@ -299,12 +298,6 @@
 
 @[deprecated (since := "2025-03-10")]
 alias continuous_prod_mk := continuous_prodMk
-=======
-@[simp] theorem continuous_prod_mk {f : X → Y} {g : X → Z} :
-    (Continuous fun x => (f x, g x)) ↔ Continuous f ∧ Continuous g :=
-  continuous_inf_rng.trans <|
-    continuous_induced_rng.and continuous_induced_rng
->>>>>>> 357276c9
 
 @[continuity]
 theorem continuous_fst : Continuous (@Prod.fst X Y) :=
