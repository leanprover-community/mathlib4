--- conflicted
+++ resolved
@@ -4,11 +4,7 @@
 Authors: Johannes Hölzl, Mario Carneiro, Patrick Massot
 
 ! This file was ported from Lean 3 source module topology.constructions
-<<<<<<< HEAD
-! leanprover-community/mathlib commit dde670c9a3f503647fd5bfdf1037bad526d3397a
-=======
 ! leanprover-community/mathlib commit dc6c365e751e34d100e80fe6e314c3c3e0fd2988
->>>>>>> 10bfe189
 ! Please do not edit these lines, except to modify the commit id
 ! if you have ported upstream changes.
 -/
