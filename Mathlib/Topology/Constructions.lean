/-
Copyright (c) 2017 Johannes Hölzl. All rights reserved.
Released under Apache 2.0 license as described in the file LICENSE.
Authors: Johannes Hölzl, Mario Carneiro, Patrick Massot
-/
import Mathlib.Algebra.Group.TypeTags.Basic
import Mathlib.Data.Fin.VecNotation
import Mathlib.Data.Finset.Piecewise
import Mathlib.Order.Filter.Cofinite
import Mathlib.Order.Filter.Curry
import Mathlib.Topology.Constructions.SumProd
import Mathlib.Topology.NhdsSet

/-!
# Constructions of new topological spaces from old ones

This file constructs pi types, subtypes and quotients of topological spaces
and sets up their basic theory, such as criteria for maps into or out of these
constructions to be continuous; descriptions of the open sets, neighborhood filters,
and generators of these constructions; and their behavior with respect to embeddings
and other specific classes of maps.

## Implementation note

The constructed topologies are defined using induced and coinduced topologies
along with the complete lattice structure on topologies. Their universal properties
(for example, a map `X → Y × Z` is continuous if and only if both projections
`X → Y`, `X → Z` are) follow easily using order-theoretic descriptions of
continuity. With more work we can also extract descriptions of the open sets,
neighborhood filters and so on.

## Tags

product, subspace, quotient space

-/

noncomputable section

open Topology TopologicalSpace Set Filter Function
open scoped Set.Notation

universe u v u' v'

variable {X : Type u} {Y : Type v} {Z W ε ζ : Type*}

section Constructions

instance {r : X → X → Prop} [t : TopologicalSpace X] : TopologicalSpace (Quot r) :=
  coinduced (Quot.mk r) t

instance instTopologicalSpaceQuotient {s : Setoid X} [t : TopologicalSpace X] :
    TopologicalSpace (Quotient s) :=
  coinduced Quotient.mk' t

instance instTopologicalSpaceSigma {ι : Type*} {X : ι → Type v} [t₂ : ∀ i, TopologicalSpace (X i)] :
    TopologicalSpace (Sigma X) :=
  ⨆ i, coinduced (Sigma.mk i) (t₂ i)

instance Pi.topologicalSpace {ι : Type*} {Y : ι → Type v} [t₂ : (i : ι) → TopologicalSpace (Y i)] :
    TopologicalSpace ((i : ι) → Y i) :=
  ⨅ i, induced (fun f => f i) (t₂ i)

instance ULift.topologicalSpace [t : TopologicalSpace X] : TopologicalSpace (ULift.{v, u} X) :=
  t.induced ULift.down

/-!
### `Additive`, `Multiplicative`

The topology on those type synonyms is inherited without change.
-/

section

variable [TopologicalSpace X]

open Additive Multiplicative

instance : TopologicalSpace (Additive X) := ‹TopologicalSpace X›
instance : TopologicalSpace (Multiplicative X) := ‹TopologicalSpace X›

instance [DiscreteTopology X] : DiscreteTopology (Additive X) := ‹DiscreteTopology X›
instance [DiscreteTopology X] : DiscreteTopology (Multiplicative X) := ‹DiscreteTopology X›

instance [CompactSpace X] : CompactSpace (Additive X) := ‹CompactSpace X›
instance [CompactSpace X] : CompactSpace (Multiplicative X) := ‹CompactSpace X›

instance [NoncompactSpace X] : NoncompactSpace (Additive X) := ‹NoncompactSpace X›
instance [NoncompactSpace X] : NoncompactSpace (Multiplicative X) := ‹NoncompactSpace X›

instance [WeaklyLocallyCompactSpace X] : WeaklyLocallyCompactSpace (Additive X) :=
  ‹WeaklyLocallyCompactSpace X›
instance [WeaklyLocallyCompactSpace X] : WeaklyLocallyCompactSpace (Multiplicative X) :=
  ‹WeaklyLocallyCompactSpace X›

instance [LocallyCompactSpace X] : LocallyCompactSpace (Additive X) := ‹LocallyCompactSpace X›
instance [LocallyCompactSpace X] : LocallyCompactSpace (Multiplicative X) := ‹LocallyCompactSpace X›

theorem continuous_ofMul : Continuous (ofMul : X → Additive X) := continuous_id

theorem continuous_toMul : Continuous (toMul : Additive X → X) := continuous_id

theorem continuous_ofAdd : Continuous (ofAdd : X → Multiplicative X) := continuous_id

theorem continuous_toAdd : Continuous (toAdd : Multiplicative X → X) := continuous_id

theorem isOpenMap_ofMul : IsOpenMap (ofMul : X → Additive X) := IsOpenMap.id

theorem isOpenMap_toMul : IsOpenMap (toMul : Additive X → X) := IsOpenMap.id

theorem isOpenMap_ofAdd : IsOpenMap (ofAdd : X → Multiplicative X) := IsOpenMap.id

theorem isOpenMap_toAdd : IsOpenMap (toAdd : Multiplicative X → X) := IsOpenMap.id

theorem isClosedMap_ofMul : IsClosedMap (ofMul : X → Additive X) := IsClosedMap.id

theorem isClosedMap_toMul : IsClosedMap (toMul : Additive X → X) := IsClosedMap.id

theorem isClosedMap_ofAdd : IsClosedMap (ofAdd : X → Multiplicative X) := IsClosedMap.id

theorem isClosedMap_toAdd : IsClosedMap (toAdd : Multiplicative X → X) := IsClosedMap.id

theorem nhds_ofMul (x : X) : 𝓝 (ofMul x) = map ofMul (𝓝 x) := rfl

theorem nhds_ofAdd (x : X) : 𝓝 (ofAdd x) = map ofAdd (𝓝 x) := rfl

theorem nhds_toMul (x : Additive X) : 𝓝 x.toMul = map toMul (𝓝 x) := rfl

theorem nhds_toAdd (x : Multiplicative X) : 𝓝 x.toAdd = map toAdd (𝓝 x) := rfl

end

/-!
### Order dual

The topology on this type synonym is inherited without change.
-/


section

variable [TopologicalSpace X]

open OrderDual

instance OrderDual.instTopologicalSpace : TopologicalSpace Xᵒᵈ := ‹_›
instance OrderDual.instDiscreteTopology [DiscreteTopology X] : DiscreteTopology Xᵒᵈ := ‹_›

theorem continuous_toDual : Continuous (toDual : X → Xᵒᵈ) := continuous_id

theorem continuous_ofDual : Continuous (ofDual : Xᵒᵈ → X) := continuous_id

theorem isOpenMap_toDual : IsOpenMap (toDual : X → Xᵒᵈ) := IsOpenMap.id

theorem isOpenMap_ofDual : IsOpenMap (ofDual : Xᵒᵈ → X) := IsOpenMap.id

theorem isClosedMap_toDual : IsClosedMap (toDual : X → Xᵒᵈ) := IsClosedMap.id

theorem isClosedMap_ofDual : IsClosedMap (ofDual : Xᵒᵈ → X) := IsClosedMap.id

theorem nhds_toDual (x : X) : 𝓝 (toDual x) = map toDual (𝓝 x) := rfl

theorem nhds_ofDual (x : X) : 𝓝 (ofDual x) = map ofDual (𝓝 x) := rfl

variable [Preorder X] {x : X}

instance OrderDual.instNeBotNhdsWithinIoi [(𝓝[<] x).NeBot] : (𝓝[>] toDual x).NeBot := ‹_›
instance OrderDual.instNeBotNhdsWithinIio [(𝓝[>] x).NeBot] : (𝓝[<] toDual x).NeBot := ‹_›

end

theorem Quotient.preimage_mem_nhds [TopologicalSpace X] [s : Setoid X] {V : Set <| Quotient s}
    {x : X} (hs : V ∈ 𝓝 (Quotient.mk' x)) : Quotient.mk' ⁻¹' V ∈ 𝓝 x :=
  preimage_nhds_coinduced hs

/-- The image of a dense set under `Quotient.mk'` is a dense set. -/
theorem Dense.quotient [Setoid X] [TopologicalSpace X] {s : Set X} (H : Dense s) :
    Dense (Quotient.mk' '' s) :=
  Quotient.mk''_surjective.denseRange.dense_image continuous_coinduced_rng H

/-- The composition of `Quotient.mk'` and a function with dense range has dense range. -/
theorem DenseRange.quotient [Setoid X] [TopologicalSpace X] {f : Y → X} (hf : DenseRange f) :
    DenseRange (Quotient.mk' ∘ f) :=
  Quotient.mk''_surjective.denseRange.comp hf continuous_coinduced_rng

theorem continuous_map_of_le {α : Type*} [TopologicalSpace α]
    {s t : Setoid α} (h : s ≤ t) : Continuous (Setoid.map_of_le h) :=
  continuous_coinduced_rng

theorem continuous_map_sInf {α : Type*} [TopologicalSpace α]
    {S : Set (Setoid α)} {s : Setoid α} (h : s ∈ S) : Continuous (Setoid.map_sInf h) :=
  continuous_coinduced_rng

instance {p : X → Prop} [TopologicalSpace X] [DiscreteTopology X] : DiscreteTopology (Subtype p) :=
  ⟨bot_unique fun s _ => ⟨(↑) '' s, isOpen_discrete _, preimage_image_eq _ Subtype.val_injective⟩⟩

instance Sum.discreteTopology [TopologicalSpace X] [TopologicalSpace Y] [h : DiscreteTopology X]
    [hY : DiscreteTopology Y] : DiscreteTopology (X ⊕ Y) :=
  ⟨sup_eq_bot_iff.2 <| by simp [h.eq_bot, hY.eq_bot]⟩

instance Sigma.discreteTopology {ι : Type*} {Y : ι → Type v} [∀ i, TopologicalSpace (Y i)]
    [h : ∀ i, DiscreteTopology (Y i)] : DiscreteTopology (Sigma Y) :=
  ⟨iSup_eq_bot.2 fun _ => by simp only [(h _).eq_bot, coinduced_bot]⟩

@[simp] lemma comap_nhdsWithin_range {α β} [TopologicalSpace β] (f : α → β) (y : β) :
    comap f (𝓝[range f] y) = comap f (𝓝 y) := comap_inf_principal_range

section Top

variable [TopologicalSpace X]

/-
The 𝓝 filter and the subspace topology.
-/
theorem mem_nhds_subtype (s : Set X) (x : { x // x ∈ s }) (t : Set { x // x ∈ s }) :
    t ∈ 𝓝 x ↔ ∃ u ∈ 𝓝 (x : X), Subtype.val ⁻¹' u ⊆ t :=
  mem_nhds_induced _ x t

theorem nhds_subtype (s : Set X) (x : { x // x ∈ s }) : 𝓝 x = comap (↑) (𝓝 (x : X)) :=
  nhds_induced _ x

lemma nhds_subtype_eq_comap_nhdsWithin (s : Set X) (x : { x // x ∈ s }) :
    𝓝 x = comap (↑) (𝓝[s] (x : X)) := by
  rw [nhds_subtype, ← comap_nhdsWithin_range, Subtype.range_val]

theorem nhdsWithin_subtype_eq_bot_iff {s t : Set X} {x : s} :
    𝓝[((↑) : s → X) ⁻¹' t] x = ⊥ ↔ 𝓝[t] (x : X) ⊓ 𝓟 s = ⊥ := by
  rw [inf_principal_eq_bot_iff_comap, nhdsWithin, nhdsWithin, comap_inf, comap_principal,
    nhds_induced]

theorem nhds_ne_subtype_eq_bot_iff {S : Set X} {x : S} :
    𝓝[≠] x = ⊥ ↔ 𝓝[≠] (x : X) ⊓ 𝓟 S = ⊥ := by
  rw [← nhdsWithin_subtype_eq_bot_iff, preimage_compl, ← image_singleton,
    Subtype.coe_injective.preimage_image]

theorem nhds_ne_subtype_neBot_iff {S : Set X} {x : S} :
    (𝓝[≠] x).NeBot ↔ (𝓝[≠] (x : X) ⊓ 𝓟 S).NeBot := by
  rw [neBot_iff, neBot_iff, not_iff_not, nhds_ne_subtype_eq_bot_iff]

theorem discreteTopology_subtype_iff {S : Set X} :
    DiscreteTopology S ↔ ∀ x ∈ S, 𝓝[≠] x ⊓ 𝓟 S = ⊥ := by
  simp_rw [discreteTopology_iff_nhds_ne, SetCoe.forall', nhds_ne_subtype_eq_bot_iff]

end Top

/-- A type synonym equipped with the topology whose open sets are the empty set and the sets with
finite complements. -/
def CofiniteTopology (X : Type*) := X

namespace CofiniteTopology

/-- The identity equivalence between `` and `CofiniteTopology `. -/
def of : X ≃ CofiniteTopology X :=
  Equiv.refl X

instance [Inhabited X] : Inhabited (CofiniteTopology X) where default := of default

instance : TopologicalSpace (CofiniteTopology X) where
  IsOpen s := s.Nonempty → Set.Finite sᶜ
  isOpen_univ := by simp
  isOpen_inter s t := by
    rintro hs ht ⟨x, hxs, hxt⟩
    rw [compl_inter]
    exact (hs ⟨x, hxs⟩).union (ht ⟨x, hxt⟩)
  isOpen_sUnion := by
    rintro s h ⟨x, t, hts, hzt⟩
    rw [compl_sUnion]
    exact Finite.sInter (mem_image_of_mem _ hts) (h t hts ⟨x, hzt⟩)

theorem isOpen_iff {s : Set (CofiniteTopology X)} : IsOpen s ↔ s.Nonempty → sᶜ.Finite :=
  Iff.rfl

theorem isOpen_iff' {s : Set (CofiniteTopology X)} : IsOpen s ↔ s = ∅ ∨ sᶜ.Finite := by
  simp only [isOpen_iff, nonempty_iff_ne_empty, or_iff_not_imp_left]

theorem isClosed_iff {s : Set (CofiniteTopology X)} : IsClosed s ↔ s = univ ∨ s.Finite := by
  simp only [← isOpen_compl_iff, isOpen_iff', compl_compl, compl_empty_iff]

theorem nhds_eq (x : CofiniteTopology X) : 𝓝 x = pure x ⊔ cofinite := by
  ext U
  rw [mem_nhds_iff]
  constructor
  · rintro ⟨V, hVU, V_op, haV⟩
    exact mem_sup.mpr ⟨hVU haV, mem_of_superset (V_op ⟨_, haV⟩) hVU⟩
  · rintro ⟨hU : x ∈ U, hU' : Uᶜ.Finite⟩
    exact ⟨U, Subset.rfl, fun _ => hU', hU⟩

theorem mem_nhds_iff {x : CofiniteTopology X} {s : Set (CofiniteTopology X)} :
    s ∈ 𝓝 x ↔ x ∈ s ∧ sᶜ.Finite := by simp [nhds_eq]

end CofiniteTopology

end Constructions

section Prod

variable [TopologicalSpace X] [TopologicalSpace Y]

theorem MapClusterPt.curry_prodMap {α β : Type*}
    {f : α → X} {g : β → Y} {la : Filter α} {lb : Filter β} {x : X} {y : Y}
    (hf : MapClusterPt x la f) (hg : MapClusterPt y lb g) :
    MapClusterPt (x, y) (la.curry lb) (.map f g) := by
  rw [mapClusterPt_iff_frequently] at hf hg
  rw [((𝓝 x).basis_sets.prod_nhds (𝓝 y).basis_sets).mapClusterPt_iff_frequently]
  rintro ⟨s, t⟩ ⟨hs, ht⟩
  rw [frequently_curry_iff]
  exact (hf s hs).mono fun x hx ↦ (hg t ht).mono fun y hy ↦ ⟨hx, hy⟩

theorem MapClusterPt.prodMap {α β : Type*}
    {f : α → X} {g : β → Y} {la : Filter α} {lb : Filter β} {x : X} {y : Y}
    (hf : MapClusterPt x la f) (hg : MapClusterPt y lb g) :
    MapClusterPt (x, y) (la ×ˢ lb) (.map f g) :=
  (hf.curry_prodMap hg).mono <| map_mono curry_le_prod

end Prod

section Bool

lemma continuous_bool_rng [TopologicalSpace X] {f : X → Bool} (b : Bool) :
    Continuous f ↔ IsClopen (f ⁻¹' {b}) := by
  rw [continuous_discrete_rng, Bool.forall_bool' b, IsClopen, ← isOpen_compl_iff, ← preimage_compl,
    Bool.compl_singleton, and_comm]

end Bool

section Subtype

variable [TopologicalSpace X] [TopologicalSpace Y] {p : X → Prop}

lemma Topology.IsInducing.subtypeVal {t : Set Y} : IsInducing ((↑) : t → Y) := ⟨rfl⟩

lemma Topology.IsInducing.of_codRestrict {f : X → Y} {t : Set Y} (ht : ∀ x, f x ∈ t)
    (h : IsInducing (t.codRestrict f ht)) : IsInducing f := subtypeVal.comp h

lemma Topology.IsEmbedding.subtypeVal : IsEmbedding ((↑) : Subtype p → X) :=
  ⟨.subtypeVal, Subtype.coe_injective⟩

theorem Topology.IsClosedEmbedding.subtypeVal (h : IsClosed {a | p a}) :
    IsClosedEmbedding ((↑) : Subtype p → X) :=
  ⟨.subtypeVal, by rwa [Subtype.range_coe_subtype]⟩

@[continuity, fun_prop]
theorem continuous_subtype_val : Continuous (@Subtype.val X p) :=
  continuous_induced_dom

theorem Continuous.subtype_val {f : Y → Subtype p} (hf : Continuous f) :
    Continuous fun x => (f x : X) :=
  continuous_subtype_val.comp hf

theorem IsOpen.isOpenEmbedding_subtypeVal {s : Set X} (hs : IsOpen s) :
    IsOpenEmbedding ((↑) : s → X) :=
  ⟨.subtypeVal, (@Subtype.range_coe _ s).symm ▸ hs⟩

theorem IsOpen.isOpenMap_subtype_val {s : Set X} (hs : IsOpen s) : IsOpenMap ((↑) : s → X) :=
  hs.isOpenEmbedding_subtypeVal.isOpenMap

theorem IsOpenMap.restrict {f : X → Y} (hf : IsOpenMap f) {s : Set X} (hs : IsOpen s) :
    IsOpenMap (s.restrict f) :=
  hf.comp hs.isOpenMap_subtype_val

lemma IsClosed.isClosedEmbedding_subtypeVal {s : Set X} (hs : IsClosed s) :
    IsClosedEmbedding ((↑) : s → X) := .subtypeVal hs

theorem IsClosed.isClosedMap_subtype_val {s : Set X} (hs : IsClosed s) :
    IsClosedMap ((↑) : s → X) :=
  hs.isClosedEmbedding_subtypeVal.isClosedMap

theorem IsClosedMap.restrict {f : X → Y} (hf : IsClosedMap f) {s : Set X} (hs : IsClosed s) :
    IsClosedMap (s.restrict f) :=
  hf.comp hs.isClosedMap_subtype_val

@[continuity, fun_prop]
theorem Continuous.subtype_mk {f : Y → X} (h : Continuous f) (hp : ∀ x, p (f x)) :
    Continuous fun x => (⟨f x, hp x⟩ : Subtype p) :=
  continuous_induced_rng.2 h

theorem IsOpenMap.subtype_mk {f : Y → X} (hf : IsOpenMap f) {s : Set X} (hfs : ∀ x, f x ∈ s) :
    IsOpenMap fun x ↦ (⟨f x, hfs x⟩ : Subtype s) := fun u hu ↦ by
  convert (hf u hu).preimage continuous_subtype_val
  exact Set.ext fun _ ↦ exists_congr fun _ ↦ and_congr_right' Subtype.ext_iff

theorem IsClosedMap.subtype_mk {f : Y → X} (hf : IsClosedMap f) {s : Set X} (hfs : ∀ x, f x ∈ s) :
    IsClosedMap fun x ↦ (⟨f x, hfs x⟩ : Subtype s) := fun u hu ↦ by
  convert (hf u hu).preimage continuous_subtype_val
  exact Set.ext fun _ ↦ exists_congr fun _ ↦ and_congr_right' Subtype.ext_iff

theorem Continuous.subtype_map {f : X → Y} (h : Continuous f) {q : Y → Prop}
    (hpq : ∀ x, p x → q (f x)) : Continuous (Subtype.map f hpq) :=
  (h.comp continuous_subtype_val).subtype_mk _

theorem IsOpenMap.subtype_map {f : X → Y} (hf : IsOpenMap f) {s : Set X} {t : Set Y} (hs : IsOpen s)
    (hst : ∀ x, s x → t (f x)) : IsOpenMap (Subtype.map f hst) :=
  (hf.comp hs.isOpenMap_subtype_val).subtype_mk _

theorem IsClosedMap.subtype_map {f : X → Y} (hf : IsClosedMap f) {s : Set X} {t : Set Y}
    (hs : IsClosed s) (hst : ∀ x, s x → t (f x)) : IsClosedMap (Subtype.map f hst) :=
  (hf.comp hs.isClosedMap_subtype_val).subtype_mk _

theorem continuous_inclusion {s t : Set X} (h : s ⊆ t) : Continuous (inclusion h) :=
  continuous_id.subtype_map h

<<<<<<< HEAD
theorem IsOpen.isOpenMap_inclusion {s t : Set X} (hs : IsOpen s) (h : s ⊆ t) :
    IsOpenMap (inclusion h) :=
  IsOpenMap.id.subtype_map hs h

theorem IsClosed.isClosedMap_inclusion {s t : Set X} (hs : IsClosed s) (h : s ⊆ t) :
    IsClosedMap (inclusion h) :=
  IsClosedMap.id.subtype_map hs h
=======
@[simp]
theorem continuous_rangeFactorization_iff {f : X → Y} :
    Continuous (rangeFactorization f) ↔ Continuous f :=
  IsInducing.subtypeVal.continuous_iff

@[continuity, fun_prop]
theorem Continuous.rangeFactorization {f : X → Y} (hf : Continuous f) :
    Continuous (rangeFactorization f) :=
  continuous_rangeFactorization_iff.mpr hf
>>>>>>> 71e57acb

theorem continuousAt_subtype_val {p : X → Prop} {x : Subtype p} :
    ContinuousAt ((↑) : Subtype p → X) x :=
  continuous_subtype_val.continuousAt

theorem Subtype.dense_iff {s : Set X} {t : Set s} : Dense t ↔ s ⊆ closure ((↑) '' t) := by
  rw [IsInducing.subtypeVal.dense_iff, SetCoe.forall]
  rfl

@[simp]
theorem denseRange_inclusion_iff {s t : Set X} (hst : s ⊆ t) :
    DenseRange (inclusion hst) ↔ t ⊆ closure s := by
  rw [DenseRange, Subtype.dense_iff, ← range_comp, val_comp_inclusion, Subtype.range_coe]

theorem map_nhds_subtype_val {s : Set X} (x : s) : map ((↑) : s → X) (𝓝 x) = 𝓝[s] ↑x := by
  rw [IsInducing.subtypeVal.map_nhds_eq, Subtype.range_val]

theorem map_nhds_subtype_coe_eq_nhds {x : X} (hx : p x) (h : ∀ᶠ x in 𝓝 x, p x) :
    map ((↑) : Subtype p → X) (𝓝 ⟨x, hx⟩) = 𝓝 x :=
  map_nhds_induced_of_mem <| by rw [Subtype.range_val]; exact h

theorem nhds_subtype_eq_comap {x : X} {h : p x} : 𝓝 (⟨x, h⟩ : Subtype p) = comap (↑) (𝓝 x) :=
  nhds_induced _ _

theorem tendsto_subtype_rng {Y : Type*} {p : X → Prop} {l : Filter Y} {f : Y → Subtype p} :
    ∀ {x : Subtype p}, Tendsto f l (𝓝 x) ↔ Tendsto (fun x => (f x : X)) l (𝓝 (x : X))
  | ⟨a, ha⟩ => by rw [nhds_subtype_eq_comap, tendsto_comap_iff]; rfl

theorem closure_subtype {x : { a // p a }} {s : Set { a // p a }} :
    x ∈ closure s ↔ (x : X) ∈ closure (((↑) : _ → X) '' s) :=
  closure_induced

@[simp]
theorem continuousAt_codRestrict_iff {f : X → Y} {t : Set Y} (h1 : ∀ x, f x ∈ t) {x : X} :
    ContinuousAt (codRestrict f t h1) x ↔ ContinuousAt f x :=
  IsInducing.subtypeVal.continuousAt_iff

alias ⟨_, ContinuousAt.codRestrict⟩ := continuousAt_codRestrict_iff

theorem ContinuousAt.restrict {f : X → Y} {s : Set X} {t : Set Y} (h1 : MapsTo f s t) {x : s}
    (h2 : ContinuousAt f x) : ContinuousAt (h1.restrict f s t) x :=
  (h2.comp continuousAt_subtype_val).codRestrict _

theorem ContinuousAt.restrictPreimage {f : X → Y} {s : Set Y} {x : f ⁻¹' s} (h : ContinuousAt f x) :
    ContinuousAt (s.restrictPreimage f) x :=
  h.restrict _

@[continuity, fun_prop]
theorem Continuous.codRestrict {f : X → Y} {s : Set Y} (hf : Continuous f) (hs : ∀ a, f a ∈ s) :
    Continuous (s.codRestrict f hs) :=
  hf.subtype_mk hs

theorem IsOpenMap.codRestrict {f : X → Y} (hf : IsOpenMap f) {s : Set Y} (hs : ∀ a, f a ∈ s) :
    IsOpenMap (s.codRestrict f hs) :=
  hf.subtype_mk hs

theorem IsClosedMap.codRestrict {f : X → Y} (hf : IsClosedMap f) {s : Set Y} (hs : ∀ a, f a ∈ s) :
    IsClosedMap (s.codRestrict f hs) :=
  hf.subtype_mk hs

@[continuity, fun_prop]
theorem Continuous.restrict {f : X → Y} {s : Set X} {t : Set Y} (h1 : MapsTo f s t)
    (h2 : Continuous f) : Continuous (h1.restrict f s t) :=
  (h2.comp continuous_subtype_val).codRestrict _

lemma IsOpenMap.restrict_mapsTo {f : X → Y} (hf : IsOpenMap f) {s : Set X} {t : Set Y}
    (hs : IsOpen s) (ht : MapsTo f s t) : IsOpenMap ht.restrict :=
  (hf.restrict hs).codRestrict _

lemma IsClosedMap.restrict_mapsTo {f : X → Y} (hf : IsClosedMap f) {s : Set X} {t : Set Y}
    (hs : IsClosed s) (ht : MapsTo f s t) : IsClosedMap ht.restrict :=
  (hf.restrict hs).codRestrict _

@[continuity, fun_prop]
theorem Continuous.restrictPreimage {f : X → Y} {s : Set Y} (h : Continuous f) :
    Continuous (s.restrictPreimage f) :=
  h.restrict _

lemma Topology.IsEmbedding.restrict {f : X → Y}
    (hf : IsEmbedding f) {s : Set X} {t : Set Y} (H : s.MapsTo f t) :
    IsEmbedding H.restrict :=
  .of_comp (hf.continuous.restrict H) continuous_subtype_val (hf.comp .subtypeVal)

lemma Topology.IsOpenEmbedding.restrict {f : X → Y}
    (hf : IsOpenEmbedding f) {s : Set X} {t : Set Y} (H : s.MapsTo f t) (hs : IsOpen s) :
    IsOpenEmbedding H.restrict :=
  ⟨hf.isEmbedding.restrict H, (by
    rw [MapsTo.range_restrict]
    exact continuous_subtype_val.1 _ (hf.isOpenMap _ hs))⟩

theorem Topology.IsInducing.codRestrict {e : X → Y} (he : IsInducing e) {s : Set Y}
    (hs : ∀ x, e x ∈ s) : IsInducing (codRestrict e s hs) :=
  he.of_comp (he.continuous.codRestrict hs) continuous_subtype_val

protected lemma Topology.IsEmbedding.codRestrict {e : X → Y} (he : IsEmbedding e) (s : Set Y)
    (hs : ∀ x, e x ∈ s) : IsEmbedding (codRestrict e s hs) :=
  he.of_comp (he.continuous.codRestrict hs) continuous_subtype_val

variable {s t : Set X}

protected lemma Topology.IsEmbedding.inclusion (h : s ⊆ t) :
    IsEmbedding (inclusion h) := IsEmbedding.subtypeVal.codRestrict _ _

protected lemma Topology.IsOpenEmbedding.inclusion (hst : s ⊆ t) (hs : IsOpen (t ↓∩ s)) :
    IsOpenEmbedding (inclusion hst) where
  toIsEmbedding := .inclusion _
  isOpen_range := by rwa [range_inclusion]

protected lemma Topology.IsClosedEmbedding.inclusion (hst : s ⊆ t) (hs : IsClosed (t ↓∩ s)) :
    IsClosedEmbedding (inclusion hst) where
  toIsEmbedding := .inclusion _
  isClosed_range := by rwa [range_inclusion]

/-- Let `s, t ⊆ X` be two subsets of a topological space `X`.  If `t ⊆ s` and the topology induced
by `X`on `s` is discrete, then also the topology induces on `t` is discrete. -/
theorem DiscreteTopology.of_subset {X : Type*} [TopologicalSpace X] {s t : Set X}
    (_ : DiscreteTopology s) (ts : t ⊆ s) : DiscreteTopology t :=
  (IsEmbedding.inclusion ts).discreteTopology

/-- Let `s` be a discrete subset of a topological space. Then the preimage of `s` by
a continuous injective map is also discrete. -/
theorem DiscreteTopology.preimage_of_continuous_injective {X Y : Type*} [TopologicalSpace X]
    [TopologicalSpace Y] (s : Set Y) [DiscreteTopology s] {f : X → Y} (hc : Continuous f)
    (hinj : Function.Injective f) : DiscreteTopology (f ⁻¹' s) :=
  DiscreteTopology.of_continuous_injective (β := s) (Continuous.restrict
    (by exact fun _ x ↦ x) hc) ((MapsTo.restrict_inj _).mpr hinj.injOn)

/-- If `f : X → Y` is a quotient map,
then its restriction to the preimage of an open set is a quotient map too. -/
theorem Topology.IsQuotientMap.restrictPreimage_isOpen {f : X → Y} (hf : IsQuotientMap f)
    {s : Set Y} (hs : IsOpen s) : IsQuotientMap (s.restrictPreimage f) := by
  refine isQuotientMap_iff.2 ⟨hf.surjective.restrictPreimage _, fun U ↦ ?_⟩
  rw [hs.isOpenEmbedding_subtypeVal.isOpen_iff_image_isOpen, ← hf.isOpen_preimage,
    (hs.preimage hf.continuous).isOpenEmbedding_subtypeVal.isOpen_iff_image_isOpen,
    image_val_preimage_restrictPreimage]

open scoped Set.Notation in
lemma isClosed_preimage_val {s t : Set X} : IsClosed (s ↓∩ t) ↔ s ∩ closure (s ∩ t) ⊆ t := by
  rw [← closure_eq_iff_isClosed, IsEmbedding.subtypeVal.closure_eq_preimage_closure_image,
    ← Subtype.val_injective.image_injective.eq_iff, Subtype.image_preimage_coe,
    Subtype.image_preimage_coe, subset_antisymm_iff, and_iff_left, Set.subset_inter_iff,
    and_iff_right]
  exacts [Set.inter_subset_left, Set.subset_inter Set.inter_subset_left subset_closure]

theorem frontier_inter_open_inter {s t : Set X} (ht : IsOpen t) :
    frontier (s ∩ t) ∩ t = frontier s ∩ t := by
  simp only [Set.inter_comm _ t, ← Subtype.preimage_coe_eq_preimage_coe_iff,
    ht.isOpenMap_subtype_val.preimage_frontier_eq_frontier_preimage continuous_subtype_val,
    Subtype.preimage_coe_self_inter]

section SetNotation

open scoped Set.Notation

lemma IsOpen.preimage_val {s t : Set X} (ht : IsOpen t) : IsOpen (s ↓∩ t) :=
  ht.preimage continuous_subtype_val

lemma IsClosed.preimage_val {s t : Set X} (ht : IsClosed t) : IsClosed (s ↓∩ t) :=
  ht.preimage continuous_subtype_val

@[simp] lemma IsOpen.inter_preimage_val_iff {s t : Set X} (hs : IsOpen s) :
    IsOpen (s ↓∩ t) ↔ IsOpen (s ∩ t) :=
  ⟨fun h ↦ by simpa using hs.isOpenMap_subtype_val _ h,
    fun h ↦ (Subtype.preimage_coe_self_inter _ _).symm ▸ h.preimage_val⟩

@[simp] lemma IsClosed.inter_preimage_val_iff {s t : Set X} (hs : IsClosed s) :
    IsClosed (s ↓∩ t) ↔ IsClosed (s ∩ t) :=
  ⟨fun h ↦ by simpa using hs.isClosedMap_subtype_val _ h,
    fun h ↦ (Subtype.preimage_coe_self_inter _ _).symm ▸ h.preimage_val⟩

end SetNotation

end Subtype

section Quotient

variable [TopologicalSpace X] [TopologicalSpace Y]
variable {r : X → X → Prop} {s : Setoid X}

theorem isQuotientMap_quot_mk : IsQuotientMap (@Quot.mk X r) :=
  ⟨Quot.exists_rep, rfl⟩

@[continuity, fun_prop]
theorem continuous_quot_mk : Continuous (@Quot.mk X r) :=
  continuous_coinduced_rng

@[continuity, fun_prop]
theorem continuous_quot_lift {f : X → Y} (hr : ∀ a b, r a b → f a = f b) (h : Continuous f) :
    Continuous (Quot.lift f hr : Quot r → Y) :=
  continuous_coinduced_dom.2 h

theorem isQuotientMap_quotient_mk' : IsQuotientMap (@Quotient.mk' X s) :=
  isQuotientMap_quot_mk

theorem continuous_quotient_mk' : Continuous (@Quotient.mk' X s) :=
  continuous_coinduced_rng

theorem Continuous.quotient_lift {f : X → Y} (h : Continuous f) (hs : ∀ a b, a ≈ b → f a = f b) :
    Continuous (Quotient.lift f hs : Quotient s → Y) :=
  continuous_coinduced_dom.2 h

theorem Continuous.quotient_liftOn' {f : X → Y} (h : Continuous f)
    (hs : ∀ a b, s a b → f a = f b) :
    Continuous (fun x => Quotient.liftOn' x f hs : Quotient s → Y) :=
  h.quotient_lift hs

open scoped Relator in
@[continuity, fun_prop]
theorem Continuous.quotient_map' {t : Setoid Y} {f : X → Y} (hf : Continuous f)
    (H : (s.r ⇒ t.r) f f) : Continuous (Quotient.map' f H) :=
  (continuous_quotient_mk'.comp hf).quotient_lift _

end Quotient

section Pi

variable {ι : Type*} {A : ι → Type*} {κ : Type*} [TopologicalSpace X]
  [T : ∀ i, TopologicalSpace (A i)] {f : X → ∀ i : ι, A i}

theorem continuous_pi_iff : Continuous f ↔ ∀ i, Continuous fun a => f a i := by
  simp only [continuous_iInf_rng, continuous_induced_rng, comp_def]

@[continuity, fun_prop]
theorem continuous_pi (h : ∀ i, Continuous fun a => f a i) : Continuous f :=
  continuous_pi_iff.2 h

@[continuity, fun_prop]
theorem continuous_apply (i : ι) : Continuous fun p : ∀ i, A i => p i :=
  continuous_iInf_dom continuous_induced_dom

@[continuity]
theorem continuous_apply_apply {ρ : κ → ι → Type*} [∀ j i, TopologicalSpace (ρ j i)] (j : κ)
    (i : ι) : Continuous fun p : ∀ j, ∀ i, ρ j i => p j i :=
  (continuous_apply i).comp (continuous_apply j)

theorem continuousAt_apply (i : ι) (x : ∀ i, A i) : ContinuousAt (fun p : ∀ i, A i => p i) x :=
  (continuous_apply i).continuousAt

theorem Filter.Tendsto.apply_nhds {l : Filter Y} {f : Y → ∀ i, A i} {x : ∀ i, A i}
    (h : Tendsto f l (𝓝 x)) (i : ι) : Tendsto (fun a => f a i) l (𝓝 <| x i) :=
  (continuousAt_apply i _).tendsto.comp h

@[fun_prop]
protected theorem Continuous.piMap {Y : ι → Type*} [∀ i, TopologicalSpace (Y i)]
    {f : ∀ i, A i → Y i} (hf : ∀ i, Continuous (f i)) : Continuous (Pi.map f) :=
  continuous_pi fun i ↦ (hf i).comp (continuous_apply i)

theorem nhds_pi {a : ∀ i, A i} : 𝓝 a = pi fun i => 𝓝 (a i) := by
  simp only [nhds_iInf, nhds_induced, Filter.pi]

protected theorem IsOpenMap.piMap {Y : ι → Type*} [∀ i, TopologicalSpace (Y i)] {f : ∀ i, A i → Y i}
    (hfo : ∀ i, IsOpenMap (f i)) (hsurj : ∀ᶠ i in cofinite, Surjective (f i)) :
    IsOpenMap (Pi.map f) := by
  refine IsOpenMap.of_nhds_le fun x ↦ ?_
  rw [nhds_pi, nhds_pi, map_piMap_pi hsurj]
  exact Filter.pi_mono fun i ↦ (hfo i).nhds_le _

protected theorem IsOpenQuotientMap.piMap {Y : ι → Type*} [∀ i, TopologicalSpace (Y i)]
    {f : ∀ i, A i → Y i} (hf : ∀ i, IsOpenQuotientMap (f i)) : IsOpenQuotientMap (Pi.map f) :=
  ⟨.piMap fun i ↦ (hf i).1, .piMap fun i ↦ (hf i).2, .piMap (fun i ↦ (hf i).3) <|
    .of_forall fun i ↦ (hf i).1⟩

theorem tendsto_pi_nhds {f : Y → ∀ i, A i} {g : ∀ i, A i} {u : Filter Y} :
    Tendsto f u (𝓝 g) ↔ ∀ x, Tendsto (fun i => f i x) u (𝓝 (g x)) := by
  rw [nhds_pi, Filter.tendsto_pi]

theorem continuousAt_pi {f : X → ∀ i, A i} {x : X} :
    ContinuousAt f x ↔ ∀ i, ContinuousAt (fun y => f y i) x :=
  tendsto_pi_nhds

@[fun_prop]
theorem continuousAt_pi' {f : X → ∀ i, A i} {x : X} (hf : ∀ i, ContinuousAt (fun y => f y i) x) :
    ContinuousAt f x :=
  continuousAt_pi.2 hf

@[fun_prop]
protected theorem ContinuousAt.piMap {Y : ι → Type*} [∀ i, TopologicalSpace (Y i)]
    {f : ∀ i, A i → Y i} {x : ∀ i, A i} (hf : ∀ i, ContinuousAt (f i) (x i)) :
    ContinuousAt (Pi.map f) x :=
  continuousAt_pi.2 fun i ↦ (hf i).comp (continuousAt_apply i x)

theorem Pi.continuous_precomp' {ι' : Type*} (φ : ι' → ι) :
    Continuous (fun (f : (∀ i, A i)) (j : ι') ↦ f (φ j)) :=
  continuous_pi fun j ↦ continuous_apply (φ j)

theorem Pi.continuous_precomp {ι' : Type*} (φ : ι' → ι) :
    Continuous (· ∘ φ : (ι → X) → (ι' → X)) :=
  Pi.continuous_precomp' φ

theorem Pi.continuous_postcomp' {X : ι → Type*} [∀ i, TopologicalSpace (X i)]
    {g : ∀ i, A i → X i} (hg : ∀ i, Continuous (g i)) :
    Continuous (fun (f : (∀ i, A i)) (i : ι) ↦ g i (f i)) :=
  continuous_pi fun i ↦ (hg i).comp <| continuous_apply i

theorem Pi.continuous_postcomp [TopologicalSpace Y] {g : X → Y} (hg : Continuous g) :
    Continuous (g ∘ · : (ι → X) → (ι → Y)) :=
  Pi.continuous_postcomp' fun _ ↦ hg

lemma Pi.induced_precomp' {ι' : Type*} (φ : ι' → ι) :
    induced (fun (f : (∀ i, A i)) (j : ι') ↦ f (φ j)) Pi.topologicalSpace =
    ⨅ i', induced (eval (φ i')) (T (φ i')) := by
  simp [Pi.topologicalSpace, induced_iInf, induced_compose, comp_def]

lemma Pi.induced_precomp [TopologicalSpace Y] {ι' : Type*} (φ : ι' → ι) :
    induced (· ∘ φ) Pi.topologicalSpace =
    ⨅ i', induced (eval (φ i')) ‹TopologicalSpace Y› :=
  induced_precomp' φ

@[continuity, fun_prop]
lemma Pi.continuous_restrict (S : Set ι) :
    Continuous (S.restrict : (∀ i : ι, A i) → (∀ i : S, A i)) :=
  Pi.continuous_precomp' ((↑) : S → ι)

@[continuity, fun_prop]
lemma Pi.continuous_restrict₂ {s t : Set ι} (hst : s ⊆ t) : Continuous (restrict₂ (π := A) hst) :=
  continuous_pi fun _ ↦ continuous_apply _

@[continuity, fun_prop]
theorem Finset.continuous_restrict (s : Finset ι) : Continuous (s.restrict (π := A)) :=
  continuous_pi fun _ ↦ continuous_apply _

@[continuity, fun_prop]
theorem Finset.continuous_restrict₂ {s t : Finset ι} (hst : s ⊆ t) :
    Continuous (Finset.restrict₂ (π := A) hst) :=
  continuous_pi fun _ ↦ continuous_apply _

variable [TopologicalSpace Z]

@[continuity, fun_prop]
theorem Pi.continuous_restrict_apply (s : Set X) {f : X → Z} (hf : Continuous f) :
    Continuous (s.restrict f) := hf.comp continuous_subtype_val

@[continuity, fun_prop]
theorem Pi.continuous_restrict₂_apply {s t : Set X} (hst : s ⊆ t)
    {f : t → Z} (hf : Continuous f) :
    Continuous (restrict₂ (π := fun _ ↦ Z) hst f) := hf.comp (continuous_inclusion hst)

@[continuity, fun_prop]
theorem Finset.continuous_restrict_apply (s : Finset X) {f : X → Z} (hf : Continuous f) :
    Continuous (s.restrict f) := hf.comp continuous_subtype_val

@[continuity, fun_prop]
theorem Finset.continuous_restrict₂_apply {s t : Finset X} (hst : s ⊆ t)
    {f : t → Z} (hf : Continuous f) :
    Continuous (restrict₂ (π := fun _ ↦ Z) hst f) := hf.comp (continuous_inclusion hst)

lemma Pi.induced_restrict (S : Set ι) :
    induced (S.restrict) Pi.topologicalSpace =
    ⨅ i ∈ S, induced (eval i) (T i) := by
  simp +unfoldPartialApp [← iInf_subtype'', ← induced_precomp' ((↑) : S → ι),
    restrict]

lemma Pi.induced_restrict_sUnion (𝔖 : Set (Set ι)) :
    induced (⋃₀ 𝔖).restrict (Pi.topologicalSpace (Y := fun i : (⋃₀ 𝔖) ↦ A i)) =
    ⨅ S ∈ 𝔖, induced S.restrict Pi.topologicalSpace := by
  simp_rw [Pi.induced_restrict, iInf_sUnion]

theorem Filter.Tendsto.update [DecidableEq ι] {l : Filter Y} {f : Y → ∀ i, A i} {x : ∀ i, A i}
    (hf : Tendsto f l (𝓝 x)) (i : ι) {g : Y → A i} {xi : A i} (hg : Tendsto g l (𝓝 xi)) :
    Tendsto (fun a => update (f a) i (g a)) l (𝓝 <| update x i xi) :=
  tendsto_pi_nhds.2 fun j => by rcases eq_or_ne j i with (rfl | hj) <;> simp [*, hf.apply_nhds]

theorem ContinuousAt.update [DecidableEq ι] {x : X} (hf : ContinuousAt f x) (i : ι) {g : X → A i}
    (hg : ContinuousAt g x) : ContinuousAt (fun a => update (f a) i (g a)) x :=
  hf.tendsto.update i hg

theorem Continuous.update [DecidableEq ι] (hf : Continuous f) (i : ι) {g : X → A i}
    (hg : Continuous g) : Continuous fun a => update (f a) i (g a) :=
  continuous_iff_continuousAt.2 fun _ => hf.continuousAt.update i hg.continuousAt

/-- `Function.update f i x` is continuous in `(f, x)`. -/
@[continuity, fun_prop]
theorem continuous_update [DecidableEq ι] (i : ι) :
    Continuous fun f : (∀ j, A j) × A i => update f.1 i f.2 :=
  continuous_fst.update i continuous_snd

/-- `Pi.mulSingle i x` is continuous in `x`. -/
@[to_additive (attr := continuity) /-- `Pi.single i x` is continuous in `x`. -/]
theorem continuous_mulSingle [∀ i, One (A i)] [DecidableEq ι] (i : ι) :
    Continuous fun x => (Pi.mulSingle i x : ∀ i, A i) :=
  continuous_const.update _ continuous_id

section Fin
variable {n : ℕ} {A : Fin (n + 1) → Type*} [∀ i, TopologicalSpace (A i)]

theorem Filter.Tendsto.finCons
    {f : Y → A 0} {g : Y → ∀ j : Fin n, A j.succ} {l : Filter Y} {x : A 0} {y : ∀ j, A (Fin.succ j)}
    (hf : Tendsto f l (𝓝 x)) (hg : Tendsto g l (𝓝 y)) :
    Tendsto (fun a => Fin.cons (f a) (g a)) l (𝓝 <| Fin.cons x y) :=
  tendsto_pi_nhds.2 fun j => Fin.cases (by simpa) (by simpa using tendsto_pi_nhds.1 hg) j

theorem ContinuousAt.finCons {f : X → A 0} {g : X → ∀ j : Fin n, A (Fin.succ j)} {x : X}
    (hf : ContinuousAt f x) (hg : ContinuousAt g x) :
    ContinuousAt (fun a => Fin.cons (f a) (g a)) x :=
  hf.tendsto.finCons hg

theorem Continuous.finCons {f : X → A 0} {g : X → ∀ j : Fin n, A (Fin.succ j)}
    (hf : Continuous f) (hg : Continuous g) : Continuous fun a => Fin.cons (f a) (g a) :=
  continuous_iff_continuousAt.2 fun _ => hf.continuousAt.finCons hg.continuousAt

theorem Filter.Tendsto.matrixVecCons
    {f : Y → Z} {g : Y → Fin n → Z} {l : Filter Y} {x : Z} {y : Fin n → Z}
    (hf : Tendsto f l (𝓝 x)) (hg : Tendsto g l (𝓝 y)) :
    Tendsto (fun a => Matrix.vecCons (f a) (g a)) l (𝓝 <| Matrix.vecCons x y) :=
  hf.finCons hg

theorem ContinuousAt.matrixVecCons
    {f : X → Z} {g : X → Fin n → Z} {x : X} (hf : ContinuousAt f x) (hg : ContinuousAt g x) :
    ContinuousAt (fun a => Matrix.vecCons (f a) (g a)) x :=
  hf.finCons hg

theorem Continuous.matrixVecCons
    {f : X → Z} {g : X → Fin n → Z} (hf : Continuous f) (hg : Continuous g) :
    Continuous fun a => Matrix.vecCons (f a) (g a) :=
  hf.finCons hg

theorem Filter.Tendsto.finSnoc
    {f : Y → ∀ j : Fin n, A j.castSucc} {g : Y → A (Fin.last _)}
    {l : Filter Y} {x : ∀ j, A (Fin.castSucc j)} {y : A (Fin.last _)}
    (hf : Tendsto f l (𝓝 x)) (hg : Tendsto g l (𝓝 y)) :
    Tendsto (fun a => Fin.snoc (f a) (g a)) l (𝓝 <| Fin.snoc x y) :=
  tendsto_pi_nhds.2 fun j => Fin.lastCases (by simpa) (by simpa using tendsto_pi_nhds.1 hf) j

theorem ContinuousAt.finSnoc {f : X → ∀ j : Fin n, A j.castSucc} {g : X → A (Fin.last _)} {x : X}
    (hf : ContinuousAt f x) (hg : ContinuousAt g x) :
    ContinuousAt (fun a => Fin.snoc (f a) (g a)) x :=
  hf.tendsto.finSnoc hg

theorem Continuous.finSnoc {f : X → ∀ j : Fin n, A j.castSucc} {g : X → A (Fin.last _)}
    (hf : Continuous f) (hg : Continuous g) : Continuous fun a => Fin.snoc (f a) (g a) :=
  continuous_iff_continuousAt.2 fun _ => hf.continuousAt.finSnoc hg.continuousAt

theorem Filter.Tendsto.finInsertNth
    (i : Fin (n + 1)) {f : Y → A i} {g : Y → ∀ j : Fin n, A (i.succAbove j)} {l : Filter Y}
    {x : A i} {y : ∀ j, A (i.succAbove j)} (hf : Tendsto f l (𝓝 x)) (hg : Tendsto g l (𝓝 y)) :
    Tendsto (fun a => i.insertNth (f a) (g a)) l (𝓝 <| i.insertNth x y) :=
  tendsto_pi_nhds.2 fun j => Fin.succAboveCases i (by simpa) (by simpa using tendsto_pi_nhds.1 hg) j

theorem ContinuousAt.finInsertNth
    (i : Fin (n + 1)) {f : X → A i} {g : X → ∀ j : Fin n, A (i.succAbove j)} {x : X}
    (hf : ContinuousAt f x) (hg : ContinuousAt g x) :
    ContinuousAt (fun a => i.insertNth (f a) (g a)) x :=
  hf.tendsto.finInsertNth i hg

theorem Continuous.finInsertNth
    (i : Fin (n + 1)) {f : X → A i} {g : X → ∀ j : Fin n, A (i.succAbove j)}
    (hf : Continuous f) (hg : Continuous g) : Continuous fun a => i.insertNth (f a) (g a) :=
  continuous_iff_continuousAt.2 fun _ => hf.continuousAt.finInsertNth i hg.continuousAt

theorem Filter.Tendsto.finInit {f : Y → ∀ j : Fin (n + 1), A j} {l : Filter Y} {x : ∀ j, A j}
    (hg : Tendsto f l (𝓝 x)) : Tendsto (fun a ↦ Fin.init (f a)) l (𝓝 <| Fin.init x) :=
  tendsto_pi_nhds.2 fun j ↦ apply_nhds hg j.castSucc

@[fun_prop]
theorem ContinuousAt.finInit {f : X → ∀ j : Fin (n + 1), A j} {x : X}
    (hf : ContinuousAt f x) : ContinuousAt (fun a ↦ Fin.init (f a)) x :=
  hf.tendsto.finInit

@[fun_prop]
theorem Continuous.finInit {f : X → ∀ j : Fin (n + 1), A j} (hf : Continuous f) :
    Continuous fun a ↦ Fin.init (f a) :=
  continuous_iff_continuousAt.2 fun _ ↦ hf.continuousAt.finInit

theorem Filter.Tendsto.finTail {f : Y → ∀ j : Fin (n + 1), A j} {l : Filter Y} {x : ∀ j, A j}
    (hg : Tendsto f l (𝓝 x)) : Tendsto (fun a ↦ Fin.tail (f a)) l (𝓝 <| Fin.tail x) :=
  tendsto_pi_nhds.2 fun j ↦ apply_nhds hg j.succ

@[fun_prop]
theorem ContinuousAt.finTail {f : X → ∀ j : Fin (n + 1), A j} {x : X}
    (hf : ContinuousAt f x) : ContinuousAt (fun a ↦ Fin.tail (f a)) x :=
  hf.tendsto.finTail

@[fun_prop]
theorem Continuous.finTail {f : X → ∀ j : Fin (n + 1), A j} (hf : Continuous f) :
    Continuous fun a ↦ Fin.tail (f a) :=
  continuous_iff_continuousAt.2 fun _ ↦ hf.continuousAt.finTail

end Fin

theorem isOpen_set_pi {i : Set ι} {s : ∀ a, Set (A a)} (hi : i.Finite)
    (hs : ∀ a ∈ i, IsOpen (s a)) : IsOpen (pi i s) := by
  rw [pi_def]; exact hi.isOpen_biInter fun a ha => (hs _ ha).preimage (continuous_apply _)

theorem isOpen_pi_iff {s : Set (∀ a, A a)} :
    IsOpen s ↔
      ∀ f, f ∈ s → ∃ (I : Finset ι) (u : ∀ a, Set (A a)),
        (∀ a, a ∈ I → IsOpen (u a) ∧ f a ∈ u a) ∧ (I : Set ι).pi u ⊆ s := by
  rw [isOpen_iff_nhds]
  simp_rw [le_principal_iff, nhds_pi, Filter.mem_pi', mem_nhds_iff]
  refine forall₂_congr fun a _ => ⟨?_, ?_⟩
  · rintro ⟨I, t, ⟨h1, h2⟩⟩
    refine ⟨I, fun a => eval a '' (I : Set ι).pi fun a => (h1 a).choose, fun i hi => ?_, ?_⟩
    · simp_rw [eval_image_pi (Finset.mem_coe.mpr hi)
          (pi_nonempty_iff.mpr fun i => ⟨_, fun _ => (h1 i).choose_spec.2.2⟩)]
      exact (h1 i).choose_spec.2
    · exact Subset.trans
        (pi_mono fun i hi => (eval_image_pi_subset hi).trans (h1 i).choose_spec.1) h2
  · rintro ⟨I, t, ⟨h1, h2⟩⟩
    classical
    refine ⟨I, fun a => ite (a ∈ I) (t a) univ, fun i => ?_, ?_⟩
    · by_cases hi : i ∈ I
      · use t i
        simp_rw [if_pos hi]
        exact ⟨Subset.rfl, (h1 i) hi⟩
      · use univ
        simp_rw [if_neg hi]
        exact ⟨Subset.rfl, isOpen_univ, mem_univ _⟩
    · rw [← univ_pi_ite]
      simp only [← ite_and, ← Finset.mem_coe, and_self_iff, univ_pi_ite, h2]

theorem isOpen_pi_iff' [Finite ι] {s : Set (∀ a, A a)} :
    IsOpen s ↔
      ∀ f, f ∈ s → ∃ u : ∀ a, Set (A a), (∀ a, IsOpen (u a) ∧ f a ∈ u a) ∧ univ.pi u ⊆ s := by
  cases nonempty_fintype ι
  rw [isOpen_iff_nhds]
  simp_rw [le_principal_iff, nhds_pi, Filter.mem_pi', mem_nhds_iff]
  refine forall₂_congr fun a _ => ⟨?_, ?_⟩
  · rintro ⟨I, t, ⟨h1, h2⟩⟩
    refine
      ⟨fun i => (h1 i).choose,
        ⟨fun i => (h1 i).choose_spec.2,
          (pi_mono fun i _ => (h1 i).choose_spec.1).trans (Subset.trans ?_ h2)⟩⟩
    rw [← pi_inter_compl (I : Set ι)]
    exact inter_subset_left
  · exact fun ⟨u, ⟨h1, _⟩⟩ =>
      ⟨Finset.univ, u, ⟨fun i => ⟨u i, ⟨rfl.subset, h1 i⟩⟩, by rwa [Finset.coe_univ]⟩⟩

theorem isClosed_set_pi {i : Set ι} {s : ∀ a, Set (A a)} (hs : ∀ a ∈ i, IsClosed (s a)) :
    IsClosed (pi i s) := by
  rw [pi_def]; exact isClosed_biInter fun a ha => (hs _ ha).preimage (continuous_apply _)

theorem mem_nhds_of_pi_mem_nhds {I : Set ι} {s : ∀ i, Set (A i)} (a : ∀ i, A i) (hs : I.pi s ∈ 𝓝 a)
    {i : ι} (hi : i ∈ I) : s i ∈ 𝓝 (a i) := by
  rw [nhds_pi] at hs; exact mem_of_pi_mem_pi hs hi

theorem set_pi_mem_nhds {i : Set ι} {s : ∀ a, Set (A a)} {x : ∀ a, A a} (hi : i.Finite)
    (hs : ∀ a ∈ i, s a ∈ 𝓝 (x a)) : pi i s ∈ 𝓝 x := by
  rw [pi_def, biInter_mem hi]
  exact fun a ha => (continuous_apply a).continuousAt (hs a ha)

theorem set_pi_mem_nhds_iff {I : Set ι} (hI : I.Finite) {s : ∀ i, Set (A i)} (a : ∀ i, A i) :
    I.pi s ∈ 𝓝 a ↔ ∀ i : ι, i ∈ I → s i ∈ 𝓝 (a i) := by
  rw [nhds_pi, pi_mem_pi_iff hI]

theorem interior_pi_set {I : Set ι} (hI : I.Finite) {s : ∀ i, Set (A i)} :
    interior (pi I s) = I.pi fun i => interior (s i) := by
  ext a
  simp only [Set.mem_pi, mem_interior_iff_mem_nhds, set_pi_mem_nhds_iff hI]

theorem exists_finset_piecewise_mem_of_mem_nhds [DecidableEq ι] {s : Set (∀ a, A a)} {x : ∀ a, A a}
    (hs : s ∈ 𝓝 x) (y : ∀ a, A a) : ∃ I : Finset ι, I.piecewise x y ∈ s := by
  simp only [nhds_pi, Filter.mem_pi'] at hs
  rcases hs with ⟨I, t, htx, hts⟩
  refine ⟨I, hts fun i hi => ?_⟩
  simpa [Finset.mem_coe.1 hi] using mem_of_mem_nhds (htx i)

theorem pi_generateFrom_eq {A : ι → Type*} {g : ∀ a, Set (Set (A a))} :
    (@Pi.topologicalSpace ι A fun a => generateFrom (g a)) =
      generateFrom
        { t | ∃ (s : ∀ a, Set (A a)) (i : Finset ι), (∀ a ∈ i, s a ∈ g a) ∧ t = pi (↑i) s } := by
  refine le_antisymm ?_ ?_
  · apply le_generateFrom
    rintro _ ⟨s, i, hi, rfl⟩
    letI := fun a => generateFrom (g a)
    exact isOpen_set_pi i.finite_toSet (fun a ha => GenerateOpen.basic _ (hi a ha))
  · classical
    refine le_iInf fun i => coinduced_le_iff_le_induced.1 <| le_generateFrom fun s hs => ?_
    refine GenerateOpen.basic _ ⟨update (fun i => univ) i s, {i}, ?_⟩
    simp [hs]

theorem pi_eq_generateFrom :
    Pi.topologicalSpace =
      generateFrom
        { g | ∃ (s : ∀ a, Set (A a)) (i : Finset ι), (∀ a ∈ i, IsOpen (s a)) ∧ g = pi (↑i) s } :=
  calc Pi.topologicalSpace
  _ = @Pi.topologicalSpace ι A fun _ => generateFrom { s | IsOpen s } := by
    simp only [generateFrom_setOf_isOpen]
  _ = _ := pi_generateFrom_eq

theorem pi_generateFrom_eq_finite {X : ι → Type*} {g : ∀ a, Set (Set (X a))} [Finite ι]
    (hg : ∀ a, ⋃₀ g a = univ) :
    (@Pi.topologicalSpace ι X fun a => generateFrom (g a)) =
      generateFrom { t | ∃ s : ∀ a, Set (X a), (∀ a, s a ∈ g a) ∧ t = pi univ s } := by
  cases nonempty_fintype ι
  rw [pi_generateFrom_eq]
  refine le_antisymm (generateFrom_anti ?_) (le_generateFrom ?_)
  · exact fun s ⟨t, ht, Eq⟩ => ⟨t, Finset.univ, by simp [ht, Eq]⟩
  · rintro s ⟨t, i, ht, rfl⟩
    letI := generateFrom { t | ∃ s : ∀ a, Set (X a), (∀ a, s a ∈ g a) ∧ t = pi univ s }
    refine isOpen_iff_forall_mem_open.2 fun f hf => ?_
    choose c hcg hfc using fun a => sUnion_eq_univ_iff.1 (hg a) (f a)
    refine ⟨pi i t ∩ pi ((↑i)ᶜ : Set ι) c, inter_subset_left, ?_, ⟨hf, fun a _ => hfc a⟩⟩
    classical
    rw [← univ_pi_piecewise]
    refine GenerateOpen.basic _ ⟨_, fun a => ?_, rfl⟩
    by_cases a ∈ i <;> simp [*]

theorem induced_to_pi {X : Type*} (f : X → ∀ i, A i) :
    induced f Pi.topologicalSpace = ⨅ i, induced (f · i) inferInstance := by
  simp_rw [Pi.topologicalSpace, induced_iInf, induced_compose, Function.comp_def]

/-- Suppose `A i` is a family of topological spaces indexed by `i : ι`, and `X` is a type
endowed with a family of maps `f i : X → A i` for every `i : ι`, hence inducing a
map `g : X → Π i, A i`. This lemma shows that infimum of the topologies on `X` induced by
the `f i` as `i : ι` varies is simply the topology on `X` induced by `g : X → Π i, A i`
where `Π i, A i` is endowed with the usual product topology. -/
theorem inducing_iInf_to_pi {X : Type*} (f : ∀ i, X → A i) :
    @IsInducing X (∀ i, A i) (⨅ i, induced (f i) inferInstance) _ fun x i => f i x :=
  letI := ⨅ i, induced (f i) inferInstance; ⟨(induced_to_pi _).symm⟩

variable [Finite ι] [∀ i, DiscreteTopology (A i)]

/-- A finite product of discrete spaces is discrete. -/
instance Pi.discreteTopology : DiscreteTopology (∀ i, A i) :=
  singletons_open_iff_discrete.mp fun x => by
    rw [← univ_pi_singleton]
    exact isOpen_set_pi finite_univ fun i _ => (isOpen_discrete {x i})

lemma Function.Surjective.isEmbedding_comp {n m : Type*} (f : m → n) (hf : Function.Surjective f) :
    IsEmbedding ((· ∘ f) : (n → X) → (m → X)) := by
  refine ⟨isInducing_iff_nhds.mpr fun x ↦ ?_, hf.injective_comp_right⟩
  simp only [nhds_pi, Filter.pi, Filter.comap_iInf, ← hf.iInf_congr, Filter.comap_comap,
    Function.comp_def]

end Pi

section Sigma

variable {ι κ : Type*} {σ : ι → Type*} {τ : κ → Type*} [∀ i, TopologicalSpace (σ i)]
  [∀ k, TopologicalSpace (τ k)] [TopologicalSpace X]

@[continuity, fun_prop]
theorem continuous_sigmaMk {i : ι} : Continuous (@Sigma.mk ι σ i) :=
  continuous_iSup_rng continuous_coinduced_rng

theorem isOpen_sigma_iff {s : Set (Sigma σ)} : IsOpen s ↔ ∀ i, IsOpen (Sigma.mk i ⁻¹' s) := by
  rw [isOpen_iSup_iff]
  rfl

theorem isClosed_sigma_iff {s : Set (Sigma σ)} : IsClosed s ↔ ∀ i, IsClosed (Sigma.mk i ⁻¹' s) := by
  simp only [← isOpen_compl_iff, isOpen_sigma_iff, preimage_compl]

theorem isOpenMap_sigmaMk {i : ι} : IsOpenMap (@Sigma.mk ι σ i) := by
  intro s hs
  rw [isOpen_sigma_iff]
  intro j
  rcases eq_or_ne j i with (rfl | hne)
  · rwa [preimage_image_eq _ sigma_mk_injective]
  · rw [preimage_image_sigmaMk_of_ne hne]
    exact isOpen_empty

theorem isOpen_range_sigmaMk {i : ι} : IsOpen (range (@Sigma.mk ι σ i)) :=
  isOpenMap_sigmaMk.isOpen_range

theorem isClosedMap_sigmaMk {i : ι} : IsClosedMap (@Sigma.mk ι σ i) := by
  intro s hs
  rw [isClosed_sigma_iff]
  intro j
  rcases eq_or_ne j i with (rfl | hne)
  · rwa [preimage_image_eq _ sigma_mk_injective]
  · rw [preimage_image_sigmaMk_of_ne hne]
    exact isClosed_empty

theorem isClosed_range_sigmaMk {i : ι} : IsClosed (range (@Sigma.mk ι σ i)) :=
  isClosedMap_sigmaMk.isClosed_range

lemma Topology.IsOpenEmbedding.sigmaMk {i : ι} : IsOpenEmbedding (@Sigma.mk ι σ i) :=
  .of_continuous_injective_isOpenMap continuous_sigmaMk sigma_mk_injective isOpenMap_sigmaMk

lemma Topology.IsClosedEmbedding.sigmaMk {i : ι} : IsClosedEmbedding (@Sigma.mk ι σ i) :=
  .of_continuous_injective_isClosedMap continuous_sigmaMk sigma_mk_injective isClosedMap_sigmaMk

lemma Topology.IsEmbedding.sigmaMk {i : ι} : IsEmbedding (@Sigma.mk ι σ i) :=
  IsClosedEmbedding.sigmaMk.1

theorem Sigma.nhds_mk (i : ι) (x : σ i) : 𝓝 (⟨i, x⟩ : Sigma σ) = Filter.map (Sigma.mk i) (𝓝 x) :=
  (IsOpenEmbedding.sigmaMk.map_nhds_eq x).symm

theorem Sigma.nhds_eq (x : Sigma σ) : 𝓝 x = Filter.map (Sigma.mk x.1) (𝓝 x.2) := by
  cases x
  apply Sigma.nhds_mk

theorem comap_sigmaMk_nhds (i : ι) (x : σ i) : comap (Sigma.mk i) (𝓝 ⟨i, x⟩) = 𝓝 x :=
  (IsEmbedding.sigmaMk.nhds_eq_comap _).symm

theorem isOpen_sigma_fst_preimage (s : Set ι) : IsOpen (Sigma.fst ⁻¹' s : Set (Σ a, σ a)) := by
  rw [← biUnion_of_singleton s, preimage_iUnion₂]
  simp only [← range_sigmaMk]
  exact isOpen_biUnion fun _ _ => isOpen_range_sigmaMk

/-- A map out of a sum type is continuous iff its restriction to each summand is. -/
@[simp]
theorem continuous_sigma_iff {f : Sigma σ → X} :
    Continuous f ↔ ∀ i, Continuous fun a => f ⟨i, a⟩ := by
  delta instTopologicalSpaceSigma
  rw [continuous_iSup_dom]
  exact forall_congr' fun _ => continuous_coinduced_dom

/-- A map out of a sum type is continuous if its restriction to each summand is. -/
@[continuity, fun_prop]
theorem continuous_sigma {f : Sigma σ → X} (hf : ∀ i, Continuous fun a => f ⟨i, a⟩) :
    Continuous f :=
  continuous_sigma_iff.2 hf

/-- A map defined on a sigma type (a.k.a. the disjoint union of an indexed family of topological
spaces) is inducing iff its restriction to each component is inducing and each the image of each
component under `f` can be separated from the images of all other components by an open set. -/
theorem inducing_sigma {f : Sigma σ → X} :
    IsInducing f ↔ (∀ i, IsInducing (f ∘ Sigma.mk i)) ∧
      (∀ i, ∃ U, IsOpen U ∧ ∀ x, f x ∈ U ↔ x.1 = i) := by
  refine ⟨fun h ↦ ⟨fun i ↦ h.comp IsEmbedding.sigmaMk.1, fun i ↦ ?_⟩, ?_⟩
  · rcases h.isOpen_iff.1 (isOpen_range_sigmaMk (i := i)) with ⟨U, hUo, hU⟩
    refine ⟨U, hUo, ?_⟩
    simpa [Set.ext_iff] using hU
  · refine fun ⟨h₁, h₂⟩ ↦ isInducing_iff_nhds.2 fun ⟨i, x⟩ ↦ ?_
    rw [Sigma.nhds_mk, (h₁ i).nhds_eq_comap, comp_apply, ← comap_comap, map_comap_of_mem]
    rcases h₂ i with ⟨U, hUo, hU⟩
    filter_upwards [preimage_mem_comap <| hUo.mem_nhds <| (hU _).2 rfl] with y hy
    simpa [hU] using hy

@[simp 1100]
theorem continuous_sigma_map {f₁ : ι → κ} {f₂ : ∀ i, σ i → τ (f₁ i)} :
    Continuous (Sigma.map f₁ f₂) ↔ ∀ i, Continuous (f₂ i) :=
  continuous_sigma_iff.trans <| by
    simp only [Sigma.map, IsEmbedding.sigmaMk.continuous_iff, comp_def]

@[continuity, fun_prop]
theorem Continuous.sigma_map {f₁ : ι → κ} {f₂ : ∀ i, σ i → τ (f₁ i)} (hf : ∀ i, Continuous (f₂ i)) :
    Continuous (Sigma.map f₁ f₂) :=
  continuous_sigma_map.2 hf

theorem isOpenMap_sigma {f : Sigma σ → X} : IsOpenMap f ↔ ∀ i, IsOpenMap fun a => f ⟨i, a⟩ := by
  simp only [isOpenMap_iff_nhds_le, Sigma.forall, Sigma.nhds_eq, map_map, comp_def]

theorem isOpenMap_sigma_map {f₁ : ι → κ} {f₂ : ∀ i, σ i → τ (f₁ i)} :
    IsOpenMap (Sigma.map f₁ f₂) ↔ ∀ i, IsOpenMap (f₂ i) :=
  isOpenMap_sigma.trans <|
    forall_congr' fun i => (@IsOpenEmbedding.sigmaMk _ _ _ (f₁ i)).isOpenMap_iff.symm

lemma Topology.isInducing_sigmaMap {f₁ : ι → κ} {f₂ : ∀ i, σ i → τ (f₁ i)}
    (h₁ : Injective f₁) : IsInducing (Sigma.map f₁ f₂) ↔ ∀ i, IsInducing (f₂ i) := by
  simp only [isInducing_iff_nhds, Sigma.forall, Sigma.nhds_mk, Sigma.map_mk,
    ← map_sigma_mk_comap h₁, map_inj sigma_mk_injective]

lemma Topology.isEmbedding_sigmaMap {f₁ : ι → κ} {f₂ : ∀ i, σ i → τ (f₁ i)}
    (h : Injective f₁) : IsEmbedding (Sigma.map f₁ f₂) ↔ ∀ i, IsEmbedding (f₂ i) := by
  simp only [isEmbedding_iff, isInducing_sigmaMap h, forall_and,
    h.sigma_map_iff]

lemma Topology.isOpenEmbedding_sigmaMap {f₁ : ι → κ} {f₂ : ∀ i, σ i → τ (f₁ i)} (h : Injective f₁) :
    IsOpenEmbedding (Sigma.map f₁ f₂) ↔ ∀ i, IsOpenEmbedding (f₂ i) := by
  simp only [isOpenEmbedding_iff_isEmbedding_isOpenMap, isOpenMap_sigma_map, isEmbedding_sigmaMap h,
    forall_and]

end Sigma

section ULift

theorem ULift.isOpen_iff [TopologicalSpace X] {s : Set (ULift.{v} X)} :
    IsOpen s ↔ IsOpen (ULift.up ⁻¹' s) := by
  rw [ULift.topologicalSpace, ← Equiv.ulift_apply, ← Equiv.ulift.coinduced_symm, ← isOpen_coinduced]

theorem ULift.isClosed_iff [TopologicalSpace X] {s : Set (ULift.{v} X)} :
    IsClosed s ↔ IsClosed (ULift.up ⁻¹' s) := by
  rw [← isOpen_compl_iff, ← isOpen_compl_iff, isOpen_iff, preimage_compl]

@[continuity, fun_prop]
theorem continuous_uliftDown [TopologicalSpace X] : Continuous (ULift.down : ULift.{v, u} X → X) :=
  continuous_induced_dom

@[continuity, fun_prop]
theorem continuous_uliftUp [TopologicalSpace X] : Continuous (ULift.up : X → ULift.{v, u} X) :=
  continuous_induced_rng.2 continuous_id

@[deprecated (since := "2025-02-10")] alias continuous_uLift_down := continuous_uliftDown
@[deprecated (since := "2025-02-10")] alias continuous_uLift_up := continuous_uliftUp

@[continuity, fun_prop]
theorem continuous_uliftMap [TopologicalSpace X] [TopologicalSpace Y]
    (f : X → Y) (hf : Continuous f) :
    Continuous (ULift.map f : ULift.{u'} X → ULift.{v'} Y) := by
  change Continuous (ULift.up ∘ f ∘ ULift.down)
  fun_prop

lemma Topology.IsEmbedding.uliftDown [TopologicalSpace X] :
    IsEmbedding (ULift.down : ULift.{v, u} X → X) := ⟨⟨rfl⟩, ULift.down_injective⟩

lemma Topology.IsClosedEmbedding.uliftDown [TopologicalSpace X] :
    IsClosedEmbedding (ULift.down : ULift.{v, u} X → X) :=
  ⟨.uliftDown, by simp only [ULift.down_surjective.range_eq, isClosed_univ]⟩

instance [TopologicalSpace X] [DiscreteTopology X] : DiscreteTopology (ULift X) :=
  IsEmbedding.uliftDown.discreteTopology

end ULift

section Monad

variable [TopologicalSpace X] {s : Set X} {t : Set s}

theorem IsOpen.trans (ht : IsOpen t) (hs : IsOpen s) : IsOpen (t : Set X) := by
  rcases isOpen_induced_iff.mp ht with ⟨s', hs', rfl⟩
  rw [Subtype.image_preimage_coe]
  exact hs.inter hs'

theorem IsClosed.trans (ht : IsClosed t) (hs : IsClosed s) : IsClosed (t : Set X) := by
  rcases isClosed_induced_iff.mp ht with ⟨s', hs', rfl⟩
  rw [Subtype.image_preimage_coe]
  exact hs.inter hs'

end Monad

section NhdsSet
variable [TopologicalSpace X] [TopologicalSpace Y]
  {s : Set X} {t : Set Y}

/-- The product of a neighborhood of `s` and a neighborhood of `t` is a neighborhood of `s ×ˢ t`,
formulated in terms of a filter inequality. -/
theorem nhdsSet_prod_le (s : Set X) (t : Set Y) : 𝓝ˢ (s ×ˢ t) ≤ 𝓝ˢ s ×ˢ 𝓝ˢ t :=
  ((hasBasis_nhdsSet _).prod (hasBasis_nhdsSet _)).ge_iff.2 fun (_u, _v) ⟨⟨huo, hsu⟩, hvo, htv⟩ ↦
    (huo.prod hvo).mem_nhdsSet.2 <| prod_mono hsu htv

theorem Filter.eventually_nhdsSet_prod_iff {p : X × Y → Prop} :
    (∀ᶠ q in 𝓝ˢ (s ×ˢ t), p q) ↔
      ∀ x ∈ s, ∀ y ∈ t,
          ∃ px : X → Prop, (∀ᶠ x' in 𝓝 x, px x') ∧ ∃ py : Y → Prop, (∀ᶠ y' in 𝓝 y, py y') ∧
            ∀ {x : X}, px x → ∀ {y : Y}, py y → p (x, y) := by
  simp_rw [eventually_nhdsSet_iff_forall, forall_prod_set, nhds_prod_eq, eventually_prod_iff]

theorem Filter.Eventually.prod_nhdsSet {p : X × Y → Prop} {px : X → Prop} {py : Y → Prop}
    (hp : ∀ {x : X}, px x → ∀ {y : Y}, py y → p (x, y)) (hs : ∀ᶠ x in 𝓝ˢ s, px x)
    (ht : ∀ᶠ y in 𝓝ˢ t, py y) : ∀ᶠ q in 𝓝ˢ (s ×ˢ t), p q :=
  nhdsSet_prod_le _ _ (mem_of_superset (prod_mem_prod hs ht) fun _ ⟨hx, hy⟩ ↦ hp hx hy)

end NhdsSet<|MERGE_RESOLUTION|>--- conflicted
+++ resolved
@@ -399,7 +399,6 @@
 theorem continuous_inclusion {s t : Set X} (h : s ⊆ t) : Continuous (inclusion h) :=
   continuous_id.subtype_map h
 
-<<<<<<< HEAD
 theorem IsOpen.isOpenMap_inclusion {s t : Set X} (hs : IsOpen s) (h : s ⊆ t) :
     IsOpenMap (inclusion h) :=
   IsOpenMap.id.subtype_map hs h
@@ -407,7 +406,7 @@
 theorem IsClosed.isClosedMap_inclusion {s t : Set X} (hs : IsClosed s) (h : s ⊆ t) :
     IsClosedMap (inclusion h) :=
   IsClosedMap.id.subtype_map hs h
-=======
+
 @[simp]
 theorem continuous_rangeFactorization_iff {f : X → Y} :
     Continuous (rangeFactorization f) ↔ Continuous f :=
@@ -417,7 +416,6 @@
 theorem Continuous.rangeFactorization {f : X → Y} (hf : Continuous f) :
     Continuous (rangeFactorization f) :=
   continuous_rangeFactorization_iff.mpr hf
->>>>>>> 71e57acb
 
 theorem continuousAt_subtype_val {p : X → Prop} {x : Subtype p} :
     ContinuousAt ((↑) : Subtype p → X) x :=
