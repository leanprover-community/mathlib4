/-
Copyright (c) 2017 Johannes Hölzl. All rights reserved.
Released under Apache 2.0 license as described in the file LICENSE.
Authors: Johannes Hölzl, Mario Carneiro, Patrick Massot
-/
import Mathlib.Topology.Maps
import Mathlib.Topology.NhdsSet

#align_import topology.constructions from "leanprover-community/mathlib"@"f7ebde7ee0d1505dfccac8644ae12371aa3c1c9f"

/-!
# Constructions of new topological spaces from old ones

This file constructs products, sums, subtypes and quotients of topological spaces
and sets up their basic theory, such as criteria for maps into or out of these
constructions to be continuous; descriptions of the open sets, neighborhood filters,
and generators of these constructions; and their behavior with respect to embeddings
and other specific classes of maps.

## Implementation note

The constructed topologies are defined using induced and coinduced topologies
along with the complete lattice structure on topologies. Their universal properties
(for example, a map `X → Y × Z` is continuous if and only if both projections
`X → Y`, `X → Z` are) follow easily using order-theoretic descriptions of
continuity. With more work we can also extract descriptions of the open sets,
neighborhood filters and so on.

## Tags

product, sum, disjoint union, subspace, quotient space

-/


noncomputable section

open scoped Classical
open Topology TopologicalSpace Set Filter Function

universe u v

variable {X : Type u} {Y : Type v} {Z W ε ζ : Type*}

section Constructions

instance {r : X → X → Prop} [t : TopologicalSpace X] : TopologicalSpace (Quot r) :=
  coinduced (Quot.mk r) t

instance instTopologicalSpaceQuotient {s : Setoid X} [t : TopologicalSpace X] :
    TopologicalSpace (Quotient s) :=
  coinduced Quotient.mk' t

instance instTopologicalSpaceProd [t₁ : TopologicalSpace X] [t₂ : TopologicalSpace Y] :
    TopologicalSpace (X × Y) :=
  induced Prod.fst t₁ ⊓ induced Prod.snd t₂

instance instTopologicalSpaceSum [t₁ : TopologicalSpace X] [t₂ : TopologicalSpace Y] :
    TopologicalSpace (X ⊕ Y) :=
  coinduced Sum.inl t₁ ⊔ coinduced Sum.inr t₂

instance instTopologicalSpaceSigma {ι : Type*} {X : ι → Type v} [t₂ : ∀ i, TopologicalSpace (X i)] :
    TopologicalSpace (Sigma X) :=
  ⨆ i, coinduced (Sigma.mk i) (t₂ i)

instance Pi.topologicalSpace {ι : Type*} {Y : ι → Type v} [t₂ : (i : ι) → TopologicalSpace (Y i)] :
    TopologicalSpace ((i : ι) → Y i) :=
  ⨅ i, induced (fun f => f i) (t₂ i)
#align Pi.topological_space Pi.topologicalSpace

instance ULift.topologicalSpace [t : TopologicalSpace X] : TopologicalSpace (ULift.{v, u} X) :=
  t.induced ULift.down
#align ulift.topological_space ULift.topologicalSpace

/-!
### `Additive`, `Multiplicative`

The topology on those type synonyms is inherited without change.
-/

section

variable [TopologicalSpace X]

open Additive Multiplicative

instance : TopologicalSpace (Additive X) := ‹TopologicalSpace X›
instance : TopologicalSpace (Multiplicative X) := ‹TopologicalSpace X›

instance [DiscreteTopology X] : DiscreteTopology (Additive X) := ‹DiscreteTopology X›
instance [DiscreteTopology X] : DiscreteTopology (Multiplicative X) := ‹DiscreteTopology X›

theorem continuous_ofMul : Continuous (ofMul : X → Additive X) := continuous_id
#align continuous_of_mul continuous_ofMul

theorem continuous_toMul : Continuous (toMul : Additive X → X) := continuous_id
#align continuous_to_mul continuous_toMul

theorem continuous_ofAdd : Continuous (ofAdd : X → Multiplicative X) := continuous_id
#align continuous_of_add continuous_ofAdd

theorem continuous_toAdd : Continuous (toAdd : Multiplicative X → X) := continuous_id
#align continuous_to_add continuous_toAdd

theorem isOpenMap_ofMul : IsOpenMap (ofMul : X → Additive X) := IsOpenMap.id
#align is_open_map_of_mul isOpenMap_ofMul

theorem isOpenMap_toMul : IsOpenMap (toMul : Additive X → X) := IsOpenMap.id
#align is_open_map_to_mul isOpenMap_toMul

theorem isOpenMap_ofAdd : IsOpenMap (ofAdd : X → Multiplicative X) := IsOpenMap.id
#align is_open_map_of_add isOpenMap_ofAdd

theorem isOpenMap_toAdd : IsOpenMap (toAdd : Multiplicative X → X) := IsOpenMap.id
#align is_open_map_to_add isOpenMap_toAdd

theorem isClosedMap_ofMul : IsClosedMap (ofMul : X → Additive X) := IsClosedMap.id
#align is_closed_map_of_mul isClosedMap_ofMul

theorem isClosedMap_toMul : IsClosedMap (toMul : Additive X → X) := IsClosedMap.id
#align is_closed_map_to_mul isClosedMap_toMul

theorem isClosedMap_ofAdd : IsClosedMap (ofAdd : X → Multiplicative X) := IsClosedMap.id
#align is_closed_map_of_add isClosedMap_ofAdd

theorem isClosedMap_toAdd : IsClosedMap (toAdd : Multiplicative X → X) := IsClosedMap.id
#align is_closed_map_to_add isClosedMap_toAdd

theorem nhds_ofMul (x : X) : 𝓝 (ofMul x) = map ofMul (𝓝 x) := rfl
#align nhds_of_mul nhds_ofMul

theorem nhds_ofAdd (x : X) : 𝓝 (ofAdd x) = map ofAdd (𝓝 x) := rfl
#align nhds_of_add nhds_ofAdd

theorem nhds_toMul (x : Additive X) : 𝓝 (toMul x) = map toMul (𝓝 x) := rfl
#align nhds_to_mul nhds_toMul

theorem nhds_toAdd (x : Multiplicative X) : 𝓝 (toAdd x) = map toAdd (𝓝 x) := rfl
#align nhds_to_add nhds_toAdd

end

/-!
### Order dual

The topology on this type synonym is inherited without change.
-/


section

variable [TopologicalSpace X]

open OrderDual

instance OrderDual.instTopologicalSpace : TopologicalSpace Xᵒᵈ := ‹_›
instance OrderDual.instDiscreteTopology [DiscreteTopology X] : DiscreteTopology Xᵒᵈ := ‹_›

theorem continuous_toDual : Continuous (toDual : X → Xᵒᵈ) := continuous_id
#align continuous_to_dual continuous_toDual

theorem continuous_ofDual : Continuous (ofDual : Xᵒᵈ → X) := continuous_id
#align continuous_of_dual continuous_ofDual

theorem isOpenMap_toDual : IsOpenMap (toDual : X → Xᵒᵈ) := IsOpenMap.id
#align is_open_map_to_dual isOpenMap_toDual

theorem isOpenMap_ofDual : IsOpenMap (ofDual : Xᵒᵈ → X) := IsOpenMap.id
#align is_open_map_of_dual isOpenMap_ofDual

theorem isClosedMap_toDual : IsClosedMap (toDual : X → Xᵒᵈ) := IsClosedMap.id
#align is_closed_map_to_dual isClosedMap_toDual

theorem isClosedMap_ofDual : IsClosedMap (ofDual : Xᵒᵈ → X) := IsClosedMap.id
#align is_closed_map_of_dual isClosedMap_ofDual

theorem nhds_toDual (x : X) : 𝓝 (toDual x) = map toDual (𝓝 x) := rfl
#align nhds_to_dual nhds_toDual

theorem nhds_ofDual (x : X) : 𝓝 (ofDual x) = map ofDual (𝓝 x) := rfl
#align nhds_of_dual nhds_ofDual

variable [Preorder X] {x : X}

instance OrderDual.instNeBotNhdsWithinIoi [(𝓝[<] x).NeBot] : (𝓝[>] toDual x).NeBot := ‹_›
instance OrderDual.instNeBotNhdsWithinIio [(𝓝[>] x).NeBot] : (𝓝[<] toDual x).NeBot := ‹_›

end

theorem Quotient.preimage_mem_nhds [TopologicalSpace X] [s : Setoid X] {V : Set <| Quotient s}
    {x : X} (hs : V ∈ 𝓝 (Quotient.mk' x)) : Quotient.mk' ⁻¹' V ∈ 𝓝 x :=
  preimage_nhds_coinduced hs
#align quotient.preimage_mem_nhds Quotient.preimage_mem_nhds

/-- The image of a dense set under `Quotient.mk'` is a dense set. -/
theorem Dense.quotient [Setoid X] [TopologicalSpace X] {s : Set X} (H : Dense s) :
    Dense (Quotient.mk' '' s) :=
  Quotient.surjective_Quotient_mk''.denseRange.dense_image continuous_coinduced_rng H
#align dense.quotient Dense.quotient

/-- The composition of `Quotient.mk'` and a function with dense range has dense range. -/
theorem DenseRange.quotient [Setoid X] [TopologicalSpace X] {f : Y → X} (hf : DenseRange f) :
    DenseRange (Quotient.mk' ∘ f) :=
  Quotient.surjective_Quotient_mk''.denseRange.comp hf continuous_coinduced_rng
#align dense_range.quotient DenseRange.quotient

theorem continuous_map_of_le {α : Type*} [TopologicalSpace α]
    {s t : Setoid α} (h : s ≤ t) : Continuous (Setoid.map_of_le h) :=
  continuous_coinduced_rng

theorem continuous_map_sInf {α : Type*} [TopologicalSpace α]
    {S : Set (Setoid α)} {s : Setoid α} (h : s ∈ S) : Continuous (Setoid.map_sInf h) :=
  continuous_coinduced_rng

instance {p : X → Prop} [TopologicalSpace X] [DiscreteTopology X] : DiscreteTopology (Subtype p) :=
  ⟨bot_unique fun s _ => ⟨(↑) '' s, isOpen_discrete _, preimage_image_eq _ Subtype.val_injective⟩⟩

instance Sum.discreteTopology [TopologicalSpace X] [TopologicalSpace Y] [h : DiscreteTopology X]
    [hY : DiscreteTopology Y] : DiscreteTopology (X ⊕ Y) :=
  ⟨sup_eq_bot_iff.2 <| by simp [h.eq_bot, hY.eq_bot]⟩
#align sum.discrete_topology Sum.discreteTopology

instance Sigma.discreteTopology {ι : Type*} {Y : ι → Type v} [∀ i, TopologicalSpace (Y i)]
    [h : ∀ i, DiscreteTopology (Y i)] : DiscreteTopology (Sigma Y) :=
  ⟨iSup_eq_bot.2 fun _ => by simp only [(h _).eq_bot, coinduced_bot]⟩
#align sigma.discrete_topology Sigma.discreteTopology

section Top

variable [TopologicalSpace X]

/-
The 𝓝 filter and the subspace topology.
-/
theorem mem_nhds_subtype (s : Set X) (x : { x // x ∈ s }) (t : Set { x // x ∈ s }) :
    t ∈ 𝓝 x ↔ ∃ u ∈ 𝓝 (x : X), Subtype.val ⁻¹' u ⊆ t :=
  mem_nhds_induced _ x t
#align mem_nhds_subtype mem_nhds_subtype

theorem nhds_subtype (s : Set X) (x : { x // x ∈ s }) : 𝓝 x = comap (↑) (𝓝 (x : X)) :=
  nhds_induced _ x
#align nhds_subtype nhds_subtype

theorem nhdsWithin_subtype_eq_bot_iff {s t : Set X} {x : s} :
    𝓝[((↑) : s → X) ⁻¹' t] x = ⊥ ↔ 𝓝[t] (x : X) ⊓ 𝓟 s = ⊥ := by
  rw [inf_principal_eq_bot_iff_comap, nhdsWithin, nhdsWithin, comap_inf, comap_principal,
    nhds_induced]
#align nhds_within_subtype_eq_bot_iff nhdsWithin_subtype_eq_bot_iff

theorem nhds_ne_subtype_eq_bot_iff {S : Set X} {x : S} :
    𝓝[≠] x = ⊥ ↔ 𝓝[≠] (x : X) ⊓ 𝓟 S = ⊥ := by
  rw [← nhdsWithin_subtype_eq_bot_iff, preimage_compl, ← image_singleton,
    Subtype.coe_injective.preimage_image]
#align nhds_ne_subtype_eq_bot_iff nhds_ne_subtype_eq_bot_iff

theorem nhds_ne_subtype_neBot_iff {S : Set X} {x : S} :
    (𝓝[≠] x).NeBot ↔ (𝓝[≠] (x : X) ⊓ 𝓟 S).NeBot := by
  rw [neBot_iff, neBot_iff, not_iff_not, nhds_ne_subtype_eq_bot_iff]
#align nhds_ne_subtype_ne_bot_iff nhds_ne_subtype_neBot_iff

theorem discreteTopology_subtype_iff {S : Set X} :
    DiscreteTopology S ↔ ∀ x ∈ S, 𝓝[≠] x ⊓ 𝓟 S = ⊥ := by
  simp_rw [discreteTopology_iff_nhds_ne, SetCoe.forall', nhds_ne_subtype_eq_bot_iff]
#align discrete_topology_subtype_iff discreteTopology_subtype_iff

end Top

/-- A type synonym equipped with the topology whose open sets are the empty set and the sets with
finite complements. -/
def CofiniteTopology (X : Type*) := X

#align cofinite_topology CofiniteTopology

namespace CofiniteTopology

/-- The identity equivalence between `` and `CofiniteTopology `. -/
def of : X ≃ CofiniteTopology X :=
  Equiv.refl X
#align cofinite_topology.of CofiniteTopology.of

instance [Inhabited X] : Inhabited (CofiniteTopology X) where default := of default

instance : TopologicalSpace (CofiniteTopology X) where
  IsOpen s := s.Nonempty → Set.Finite sᶜ
  isOpen_univ := by simp
  isOpen_inter s t := by
    rintro hs ht ⟨x, hxs, hxt⟩
    rw [compl_inter]
    exact (hs ⟨x, hxs⟩).union (ht ⟨x, hxt⟩)
  isOpen_sUnion := by
    rintro s h ⟨x, t, hts, hzt⟩
    rw [compl_sUnion]
    exact Finite.sInter (mem_image_of_mem _ hts) (h t hts ⟨x, hzt⟩)

theorem isOpen_iff {s : Set (CofiniteTopology X)} : IsOpen s ↔ s.Nonempty → sᶜ.Finite :=
  Iff.rfl
#align cofinite_topology.is_open_iff CofiniteTopology.isOpen_iff

theorem isOpen_iff' {s : Set (CofiniteTopology X)} : IsOpen s ↔ s = ∅ ∨ sᶜ.Finite := by
  simp only [isOpen_iff, nonempty_iff_ne_empty, or_iff_not_imp_left]
#align cofinite_topology.is_open_iff' CofiniteTopology.isOpen_iff'

theorem isClosed_iff {s : Set (CofiniteTopology X)} : IsClosed s ↔ s = univ ∨ s.Finite := by
  simp only [← isOpen_compl_iff, isOpen_iff', compl_compl, compl_empty_iff]
#align cofinite_topology.is_closed_iff CofiniteTopology.isClosed_iff

theorem nhds_eq (x : CofiniteTopology X) : 𝓝 x = pure x ⊔ cofinite := by
  ext U
  rw [mem_nhds_iff]
  constructor
  · rintro ⟨V, hVU, V_op, haV⟩
    exact mem_sup.mpr ⟨hVU haV, mem_of_superset (V_op ⟨_, haV⟩) hVU⟩
  · rintro ⟨hU : x ∈ U, hU' : Uᶜ.Finite⟩
    exact ⟨U, Subset.rfl, fun _ => hU', hU⟩
#align cofinite_topology.nhds_eq CofiniteTopology.nhds_eq

theorem mem_nhds_iff {x : CofiniteTopology X} {s : Set (CofiniteTopology X)} :
    s ∈ 𝓝 x ↔ x ∈ s ∧ sᶜ.Finite := by simp [nhds_eq]
#align cofinite_topology.mem_nhds_iff CofiniteTopology.mem_nhds_iff

end CofiniteTopology

end Constructions

section Prod

variable [TopologicalSpace X] [TopologicalSpace Y] [TopologicalSpace Z] [TopologicalSpace W]
  [TopologicalSpace ε] [TopologicalSpace ζ]

-- Porting note (#11215): TODO: Lean 4 fails to deduce implicit args
@[simp] theorem continuous_prod_mk {f : X → Y} {g : X → Z} :
    (Continuous fun x => (f x, g x)) ↔ Continuous f ∧ Continuous g :=
  (@continuous_inf_rng X (Y × Z) _ _ (TopologicalSpace.induced Prod.fst _)
    (TopologicalSpace.induced Prod.snd _)).trans <|
    continuous_induced_rng.and continuous_induced_rng
#align continuous_prod_mk continuous_prod_mk

@[continuity]
theorem continuous_fst : Continuous (@Prod.fst X Y) :=
  (continuous_prod_mk.1 continuous_id).1
#align continuous_fst continuous_fst

/-- Postcomposing `f` with `Prod.fst` is continuous -/
@[fun_prop]
theorem Continuous.fst {f : X → Y × Z} (hf : Continuous f) : Continuous fun x : X => (f x).1 :=
  continuous_fst.comp hf
#align continuous.fst Continuous.fst

/-- Precomposing `f` with `Prod.fst` is continuous -/
theorem Continuous.fst' {f : X → Z} (hf : Continuous f) : Continuous fun x : X × Y => f x.fst :=
  hf.comp continuous_fst
#align continuous.fst' Continuous.fst'

theorem continuousAt_fst {p : X × Y} : ContinuousAt Prod.fst p :=
  continuous_fst.continuousAt
#align continuous_at_fst continuousAt_fst

/-- Postcomposing `f` with `Prod.fst` is continuous at `x` -/
@[fun_prop]
theorem ContinuousAt.fst {f : X → Y × Z} {x : X} (hf : ContinuousAt f x) :
    ContinuousAt (fun x : X => (f x).1) x :=
  continuousAt_fst.comp hf
#align continuous_at.fst ContinuousAt.fst

/-- Precomposing `f` with `Prod.fst` is continuous at `(x, y)` -/
theorem ContinuousAt.fst' {f : X → Z} {x : X} {y : Y} (hf : ContinuousAt f x) :
    ContinuousAt (fun x : X × Y => f x.fst) (x, y) :=
  ContinuousAt.comp hf continuousAt_fst
#align continuous_at.fst' ContinuousAt.fst'

/-- Precomposing `f` with `Prod.fst` is continuous at `x : X × Y` -/
theorem ContinuousAt.fst'' {f : X → Z} {x : X × Y} (hf : ContinuousAt f x.fst) :
    ContinuousAt (fun x : X × Y => f x.fst) x :=
  hf.comp continuousAt_fst
#align continuous_at.fst'' ContinuousAt.fst''

theorem Filter.Tendsto.fst_nhds {l : Filter X} {f : X → Y × Z} {p : Y × Z}
    (h : Tendsto f l (𝓝 p)) : Tendsto (fun a ↦ (f a).1) l (𝓝 <| p.1) :=
  continuousAt_fst.tendsto.comp h

@[continuity]
theorem continuous_snd : Continuous (@Prod.snd X Y) :=
  (continuous_prod_mk.1 continuous_id).2
#align continuous_snd continuous_snd

/-- Postcomposing `f` with `Prod.snd` is continuous -/
@[fun_prop]
theorem Continuous.snd {f : X → Y × Z} (hf : Continuous f) : Continuous fun x : X => (f x).2 :=
  continuous_snd.comp hf
#align continuous.snd Continuous.snd

/-- Precomposing `f` with `Prod.snd` is continuous -/
theorem Continuous.snd' {f : Y → Z} (hf : Continuous f) : Continuous fun x : X × Y => f x.snd :=
  hf.comp continuous_snd
#align continuous.snd' Continuous.snd'

theorem continuousAt_snd {p : X × Y} : ContinuousAt Prod.snd p :=
  continuous_snd.continuousAt
#align continuous_at_snd continuousAt_snd

/-- Postcomposing `f` with `Prod.snd` is continuous at `x` -/
@[fun_prop]
theorem ContinuousAt.snd {f : X → Y × Z} {x : X} (hf : ContinuousAt f x) :
    ContinuousAt (fun x : X => (f x).2) x :=
  continuousAt_snd.comp hf
#align continuous_at.snd ContinuousAt.snd

/-- Precomposing `f` with `Prod.snd` is continuous at `(x, y)` -/
theorem ContinuousAt.snd' {f : Y → Z} {x : X} {y : Y} (hf : ContinuousAt f y) :
    ContinuousAt (fun x : X × Y => f x.snd) (x, y) :=
  ContinuousAt.comp hf continuousAt_snd
#align continuous_at.snd' ContinuousAt.snd'

/-- Precomposing `f` with `Prod.snd` is continuous at `x : X × Y` -/
theorem ContinuousAt.snd'' {f : Y → Z} {x : X × Y} (hf : ContinuousAt f x.snd) :
    ContinuousAt (fun x : X × Y => f x.snd) x :=
  hf.comp continuousAt_snd
#align continuous_at.snd'' ContinuousAt.snd''

theorem Filter.Tendsto.snd_nhds {l : Filter X} {f : X → Y × Z} {p : Y × Z}
    (h : Tendsto f l (𝓝 p)) : Tendsto (fun a ↦ (f a).2) l (𝓝 <| p.2) :=
  continuousAt_snd.tendsto.comp h

@[continuity, fun_prop]
theorem Continuous.prod_mk {f : Z → X} {g : Z → Y} (hf : Continuous f) (hg : Continuous g) :
    Continuous fun x => (f x, g x) :=
  continuous_prod_mk.2 ⟨hf, hg⟩
#align continuous.prod_mk Continuous.prod_mk

@[continuity]
theorem Continuous.Prod.mk (x : X) : Continuous fun y : Y => (x, y) :=
  continuous_const.prod_mk continuous_id
#align continuous.prod.mk Continuous.Prod.mk

@[continuity]
theorem Continuous.Prod.mk_left (y : Y) : Continuous fun x : X => (x, y) :=
  continuous_id.prod_mk continuous_const
#align continuous.prod.mk_left Continuous.Prod.mk_left

/-- If `f x y` is continuous in `x` for all `y ∈ s`,
then the set of `x` such that `f x` maps `s` to `t` is closed. -/
lemma IsClosed.setOf_mapsTo {α : Type*} {f : X → α → Z} {s : Set α} {t : Set Z} (ht : IsClosed t)
    (hf : ∀ a ∈ s, Continuous (f · a)) : IsClosed {x | MapsTo (f x) s t} := by
  simpa only [MapsTo, setOf_forall] using isClosed_biInter fun y hy ↦ ht.preimage (hf y hy)

theorem Continuous.comp₂ {g : X × Y → Z} (hg : Continuous g) {e : W → X} (he : Continuous e)
    {f : W → Y} (hf : Continuous f) : Continuous fun w => g (e w, f w) :=
  hg.comp <| he.prod_mk hf
#align continuous.comp₂ Continuous.comp₂

theorem Continuous.comp₃ {g : X × Y × Z → ε} (hg : Continuous g) {e : W → X} (he : Continuous e)
    {f : W → Y} (hf : Continuous f) {k : W → Z} (hk : Continuous k) :
    Continuous fun w => g (e w, f w, k w) :=
  hg.comp₂ he <| hf.prod_mk hk
#align continuous.comp₃ Continuous.comp₃

theorem Continuous.comp₄ {g : X × Y × Z × ζ → ε} (hg : Continuous g) {e : W → X} (he : Continuous e)
    {f : W → Y} (hf : Continuous f) {k : W → Z} (hk : Continuous k) {l : W → ζ}
    (hl : Continuous l) : Continuous fun w => g (e w, f w, k w, l w) :=
  hg.comp₃ he hf <| hk.prod_mk hl
#align continuous.comp₄ Continuous.comp₄

@[continuity]
theorem Continuous.prod_map {f : Z → X} {g : W → Y} (hf : Continuous f) (hg : Continuous g) :
    Continuous fun p : Z × W => (f p.1, g p.2) :=
  hf.fst'.prod_mk hg.snd'
#align continuous.prod_map Continuous.prod_map

/-- A version of `continuous_inf_dom_left` for binary functions -/
theorem continuous_inf_dom_left₂ {X Y Z} {f : X → Y → Z} {ta1 ta2 : TopologicalSpace X}
    {tb1 tb2 : TopologicalSpace Y} {tc1 : TopologicalSpace Z}
    (h : by haveI := ta1; haveI := tb1; exact Continuous fun p : X × Y => f p.1 p.2) : by
    haveI := ta1 ⊓ ta2; haveI := tb1 ⊓ tb2; exact Continuous fun p : X × Y => f p.1 p.2 := by
  have ha := @continuous_inf_dom_left _ _ id ta1 ta2 ta1 (@continuous_id _ (id _))
  have hb := @continuous_inf_dom_left _ _ id tb1 tb2 tb1 (@continuous_id _ (id _))
  have h_continuous_id := @Continuous.prod_map _ _ _ _ ta1 tb1 (ta1 ⊓ ta2) (tb1 ⊓ tb2) _ _ ha hb
  exact @Continuous.comp _ _ _ (id _) (id _) _ _ _ h h_continuous_id
#align continuous_inf_dom_left₂ continuous_inf_dom_left₂

/-- A version of `continuous_inf_dom_right` for binary functions -/
theorem continuous_inf_dom_right₂ {X Y Z} {f : X → Y → Z} {ta1 ta2 : TopologicalSpace X}
    {tb1 tb2 : TopologicalSpace Y} {tc1 : TopologicalSpace Z}
    (h : by haveI := ta2; haveI := tb2; exact Continuous fun p : X × Y => f p.1 p.2) : by
    haveI := ta1 ⊓ ta2; haveI := tb1 ⊓ tb2; exact Continuous fun p : X × Y => f p.1 p.2 := by
  have ha := @continuous_inf_dom_right _ _ id ta1 ta2 ta2 (@continuous_id _ (id _))
  have hb := @continuous_inf_dom_right _ _ id tb1 tb2 tb2 (@continuous_id _ (id _))
  have h_continuous_id := @Continuous.prod_map _ _ _ _ ta2 tb2 (ta1 ⊓ ta2) (tb1 ⊓ tb2) _ _ ha hb
  exact @Continuous.comp _ _ _ (id _) (id _) _ _ _ h h_continuous_id
#align continuous_inf_dom_right₂ continuous_inf_dom_right₂

/-- A version of `continuous_sInf_dom` for binary functions -/
theorem continuous_sInf_dom₂ {X Y Z} {f : X → Y → Z} {tas : Set (TopologicalSpace X)}
    {tbs : Set (TopologicalSpace Y)} {tX : TopologicalSpace X} {tY : TopologicalSpace Y}
    {tc : TopologicalSpace Z} (hX : tX ∈ tas) (hY : tY ∈ tbs)
    (hf : Continuous fun p : X × Y => f p.1 p.2) : by
    haveI := sInf tas; haveI := sInf tbs;
    exact @Continuous _ _ _ tc fun p : X × Y => f p.1 p.2 := by
  have hX := continuous_sInf_dom hX continuous_id
  have hY := continuous_sInf_dom hY continuous_id
  have h_continuous_id := @Continuous.prod_map _ _ _ _ tX tY (sInf tas) (sInf tbs) _ _ hX hY
  exact @Continuous.comp _ _ _ (id _) (id _) _ _ _ hf h_continuous_id
#align continuous_Inf_dom₂ continuous_sInf_dom₂

theorem Filter.Eventually.prod_inl_nhds {p : X → Prop} {x : X} (h : ∀ᶠ x in 𝓝 x, p x) (y : Y) :
    ∀ᶠ x in 𝓝 (x, y), p (x : X × Y).1 :=
  continuousAt_fst h
#align filter.eventually.prod_inl_nhds Filter.Eventually.prod_inl_nhds

theorem Filter.Eventually.prod_inr_nhds {p : Y → Prop} {y : Y} (h : ∀ᶠ x in 𝓝 y, p x) (x : X) :
    ∀ᶠ x in 𝓝 (x, y), p (x : X × Y).2 :=
  continuousAt_snd h
#align filter.eventually.prod_inr_nhds Filter.Eventually.prod_inr_nhds

theorem Filter.Eventually.prod_mk_nhds {px : X → Prop} {x} (hx : ∀ᶠ x in 𝓝 x, px x) {py : Y → Prop}
    {y} (hy : ∀ᶠ y in 𝓝 y, py y) : ∀ᶠ p in 𝓝 (x, y), px (p : X × Y).1 ∧ py p.2 :=
  (hx.prod_inl_nhds y).and (hy.prod_inr_nhds x)
#align filter.eventually.prod_mk_nhds Filter.Eventually.prod_mk_nhds

theorem continuous_swap : Continuous (Prod.swap : X × Y → Y × X) :=
  continuous_snd.prod_mk continuous_fst
#align continuous_swap continuous_swap

lemma isClosedMap_swap : IsClosedMap (Prod.swap : X × Y → Y × X) := fun s hs ↦ by
  rw [image_swap_eq_preimage_swap]
  exact hs.preimage continuous_swap

theorem Continuous.uncurry_left {f : X → Y → Z} (x : X) (h : Continuous (uncurry f)) :
    Continuous (f x) :=
  h.comp (Continuous.Prod.mk _)
#align continuous_uncurry_left Continuous.uncurry_left

theorem Continuous.uncurry_right {f : X → Y → Z} (y : Y) (h : Continuous (uncurry f)) :
    Continuous fun a => f a y :=
  h.comp (Continuous.Prod.mk_left _)
#align continuous_uncurry_right Continuous.uncurry_right

@[deprecated (since := "2024-03-09")] alias continuous_uncurry_left := Continuous.uncurry_left
@[deprecated (since := "2024-03-09")] alias continuous_uncurry_right := Continuous.uncurry_right

theorem continuous_curry {g : X × Y → Z} (x : X) (h : Continuous g) : Continuous (curry g x) :=
  Continuous.uncurry_left x h
#align continuous_curry continuous_curry

theorem IsOpen.prod {s : Set X} {t : Set Y} (hs : IsOpen s) (ht : IsOpen t) : IsOpen (s ×ˢ t) :=
  (hs.preimage continuous_fst).inter (ht.preimage continuous_snd)
#align is_open.prod IsOpen.prod

-- Porting note (#11215): TODO: Lean fails to find `t₁` and `t₂` by unification
theorem nhds_prod_eq {x : X} {y : Y} : 𝓝 (x, y) = 𝓝 x ×ˢ 𝓝 y := by
  dsimp only [SProd.sprod]
  rw [Filter.prod, instTopologicalSpaceProd, nhds_inf (t₁ := TopologicalSpace.induced Prod.fst _)
    (t₂ := TopologicalSpace.induced Prod.snd _), nhds_induced, nhds_induced]
#align nhds_prod_eq nhds_prod_eq

-- Porting note: moved from `Topology.ContinuousOn`
theorem nhdsWithin_prod_eq (x : X) (y : Y) (s : Set X) (t : Set Y) :
    𝓝[s ×ˢ t] (x, y) = 𝓝[s] x ×ˢ 𝓝[t] y := by
  simp only [nhdsWithin, nhds_prod_eq, ← prod_inf_prod, prod_principal_principal]
#align nhds_within_prod_eq nhdsWithin_prod_eq

instance Prod.instNeBotNhdsWithinIio [Preorder X] [Preorder Y] {x : X × Y}
    [hx₁ : (𝓝[<] x.1).NeBot] [hx₂ : (𝓝[<] x.2).NeBot] : (𝓝[<] x).NeBot := by
  refine (hx₁.prod hx₂).mono ?_
  rw [← nhdsWithin_prod_eq]
  exact nhdsWithin_mono _ fun _ ⟨h₁, h₂⟩ ↦ Prod.lt_iff.2 <| .inl ⟨h₁, h₂.le⟩

instance Prod.instNeBotNhdsWithinIoi [Preorder X] [Preorder Y] {x : X × Y}
    [(𝓝[>] x.1).NeBot] [(𝓝[>] x.2).NeBot] : (𝓝[>] x).NeBot :=
  Prod.instNeBotNhdsWithinIio (X := Xᵒᵈ) (Y := Yᵒᵈ)
    (x := (OrderDual.toDual x.1, OrderDual.toDual x.2))

#noalign continuous_uncurry_of_discrete_topology

theorem mem_nhds_prod_iff {x : X} {y : Y} {s : Set (X × Y)} :
    s ∈ 𝓝 (x, y) ↔ ∃ u ∈ 𝓝 x, ∃ v ∈ 𝓝 y, u ×ˢ v ⊆ s := by rw [nhds_prod_eq, mem_prod_iff]
#align mem_nhds_prod_iff mem_nhds_prod_iff

theorem mem_nhdsWithin_prod_iff {x : X} {y : Y} {s : Set (X × Y)} {tx : Set X} {ty : Set Y} :
    s ∈ 𝓝[tx ×ˢ ty] (x, y) ↔ ∃ u ∈ 𝓝[tx] x, ∃ v ∈ 𝓝[ty] y, u ×ˢ v ⊆ s := by
  rw [nhdsWithin_prod_eq, mem_prod_iff]

-- Porting note: moved up
theorem Filter.HasBasis.prod_nhds {ιX ιY : Type*} {px : ιX → Prop} {py : ιY → Prop}
    {sx : ιX → Set X} {sy : ιY → Set Y} {x : X} {y : Y} (hx : (𝓝 x).HasBasis px sx)
    (hy : (𝓝 y).HasBasis py sy) :
    (𝓝 (x, y)).HasBasis (fun i : ιX × ιY => px i.1 ∧ py i.2) fun i => sx i.1 ×ˢ sy i.2 := by
  rw [nhds_prod_eq]
  exact hx.prod hy
#align filter.has_basis.prod_nhds Filter.HasBasis.prod_nhds

-- Porting note: moved up
theorem Filter.HasBasis.prod_nhds' {ιX ιY : Type*} {pX : ιX → Prop} {pY : ιY → Prop}
    {sx : ιX → Set X} {sy : ιY → Set Y} {p : X × Y} (hx : (𝓝 p.1).HasBasis pX sx)
    (hy : (𝓝 p.2).HasBasis pY sy) :
    (𝓝 p).HasBasis (fun i : ιX × ιY => pX i.1 ∧ pY i.2) fun i => sx i.1 ×ˢ sy i.2 :=
  hx.prod_nhds hy
#align filter.has_basis.prod_nhds' Filter.HasBasis.prod_nhds'

theorem mem_nhds_prod_iff' {x : X} {y : Y} {s : Set (X × Y)} :
    s ∈ 𝓝 (x, y) ↔ ∃ u v, IsOpen u ∧ x ∈ u ∧ IsOpen v ∧ y ∈ v ∧ u ×ˢ v ⊆ s :=
  ((nhds_basis_opens x).prod_nhds (nhds_basis_opens y)).mem_iff.trans <| by
    simp only [Prod.exists, and_comm, and_assoc, and_left_comm]
#align mem_nhds_prod_iff' mem_nhds_prod_iff'

theorem Prod.tendsto_iff {X} (seq : X → Y × Z) {f : Filter X} (p : Y × Z) :
    Tendsto seq f (𝓝 p) ↔
      Tendsto (fun n => (seq n).fst) f (𝓝 p.fst) ∧ Tendsto (fun n => (seq n).snd) f (𝓝 p.snd) := by
  rw [nhds_prod_eq, Filter.tendsto_prod_iff']
#align prod.tendsto_iff Prod.tendsto_iff

instance [DiscreteTopology X] [DiscreteTopology Y] : DiscreteTopology (X × Y) :=
  discreteTopology_iff_nhds.2 fun (a, b) => by
    rw [nhds_prod_eq, nhds_discrete X, nhds_discrete Y, prod_pure_pure]

theorem prod_mem_nhds_iff {s : Set X} {t : Set Y} {x : X} {y : Y} :
    s ×ˢ t ∈ 𝓝 (x, y) ↔ s ∈ 𝓝 x ∧ t ∈ 𝓝 y := by rw [nhds_prod_eq, prod_mem_prod_iff]
#align prod_mem_nhds_iff prod_mem_nhds_iff

theorem prod_mem_nhds {s : Set X} {t : Set Y} {x : X} {y : Y} (hx : s ∈ 𝓝 x) (hy : t ∈ 𝓝 y) :
    s ×ˢ t ∈ 𝓝 (x, y) :=
  prod_mem_nhds_iff.2 ⟨hx, hy⟩
#align prod_mem_nhds prod_mem_nhds

theorem isOpen_setOf_disjoint_nhds_nhds : IsOpen { p : X × X | Disjoint (𝓝 p.1) (𝓝 p.2) } := by
  simp only [isOpen_iff_mem_nhds, Prod.forall, mem_setOf_eq]
  intro x y h
  obtain ⟨U, hU, V, hV, hd⟩ := ((nhds_basis_opens x).disjoint_iff (nhds_basis_opens y)).mp h
  exact mem_nhds_prod_iff'.mpr ⟨U, V, hU.2, hU.1, hV.2, hV.1, fun ⟨x', y'⟩ ⟨hx', hy'⟩ =>
    disjoint_of_disjoint_of_mem hd (hU.2.mem_nhds hx') (hV.2.mem_nhds hy')⟩
#align is_open_set_of_disjoint_nhds_nhds isOpen_setOf_disjoint_nhds_nhds

theorem Filter.Eventually.prod_nhds {p : X → Prop} {q : Y → Prop} {x : X} {y : Y}
    (hx : ∀ᶠ x in 𝓝 x, p x) (hy : ∀ᶠ y in 𝓝 y, q y) : ∀ᶠ z : X × Y in 𝓝 (x, y), p z.1 ∧ q z.2 :=
  prod_mem_nhds hx hy
#align filter.eventually.prod_nhds Filter.Eventually.prod_nhds

theorem nhds_swap (x : X) (y : Y) : 𝓝 (x, y) = (𝓝 (y, x)).map Prod.swap := by
  rw [nhds_prod_eq, Filter.prod_comm, nhds_prod_eq]; rfl
#align nhds_swap nhds_swap

theorem Filter.Tendsto.prod_mk_nhds {γ} {x : X} {y : Y} {f : Filter γ} {mx : γ → X} {my : γ → Y}
    (hx : Tendsto mx f (𝓝 x)) (hy : Tendsto my f (𝓝 y)) :
    Tendsto (fun c => (mx c, my c)) f (𝓝 (x, y)) := by
  rw [nhds_prod_eq]; exact Filter.Tendsto.prod_mk hx hy
#align filter.tendsto.prod_mk_nhds Filter.Tendsto.prod_mk_nhds

theorem Filter.Eventually.curry_nhds {p : X × Y → Prop} {x : X} {y : Y}
    (h : ∀ᶠ x in 𝓝 (x, y), p x) : ∀ᶠ x' in 𝓝 x, ∀ᶠ y' in 𝓝 y, p (x', y') := by
  rw [nhds_prod_eq] at h
  exact h.curry
#align filter.eventually.curry_nhds Filter.Eventually.curry_nhds

@[fun_prop]
theorem ContinuousAt.prod {f : X → Y} {g : X → Z} {x : X} (hf : ContinuousAt f x)
    (hg : ContinuousAt g x) : ContinuousAt (fun x => (f x, g x)) x :=
  hf.prod_mk_nhds hg
#align continuous_at.prod ContinuousAt.prod

theorem ContinuousAt.prod_map {f : X → Z} {g : Y → W} {p : X × Y} (hf : ContinuousAt f p.fst)
    (hg : ContinuousAt g p.snd) : ContinuousAt (fun p : X × Y => (f p.1, g p.2)) p :=
  hf.fst''.prod hg.snd''
#align continuous_at.prod_map ContinuousAt.prod_map

theorem ContinuousAt.prod_map' {f : X → Z} {g : Y → W} {x : X} {y : Y} (hf : ContinuousAt f x)
    (hg : ContinuousAt g y) : ContinuousAt (fun p : X × Y => (f p.1, g p.2)) (x, y) :=
  hf.fst'.prod hg.snd'
#align continuous_at.prod_map' ContinuousAt.prod_map'

theorem ContinuousAt.comp₂ {f : Y × Z → W} {g : X → Y} {h : X → Z} {x : X}
    (hf : ContinuousAt f (g x, h x)) (hg : ContinuousAt g x) (hh : ContinuousAt h x) :
    ContinuousAt (fun x ↦ f (g x, h x)) x :=
  ContinuousAt.comp hf (hg.prod hh)

theorem ContinuousAt.comp₂_of_eq {f : Y × Z → W} {g : X → Y} {h : X → Z} {x : X} {y : Y × Z}
    (hf : ContinuousAt f y) (hg : ContinuousAt g x) (hh : ContinuousAt h x) (e : (g x, h x) = y) :
    ContinuousAt (fun x ↦ f (g x, h x)) x := by
  rw [← e] at hf
  exact hf.comp₂ hg hh

/-- Continuous functions on products are continuous in their first argument -/
theorem Continuous.curry_left {f : X × Y → Z} (hf : Continuous f) {y : Y} :
    Continuous fun x ↦ f (x, y) :=
  hf.comp (continuous_id.prod_mk continuous_const)
alias Continuous.along_fst := Continuous.curry_left

/-- Continuous functions on products are continuous in their second argument -/
theorem Continuous.curry_right {f : X × Y → Z} (hf : Continuous f) {x : X} :
    Continuous fun y ↦ f (x, y) :=
  hf.comp (continuous_const.prod_mk continuous_id)
alias Continuous.along_snd := Continuous.curry_right

-- todo: prove a version of `generateFrom_union` with `image2 (∩) s t` in the LHS and use it here
theorem prod_generateFrom_generateFrom_eq {X Y : Type*} {s : Set (Set X)} {t : Set (Set Y)}
    (hs : ⋃₀ s = univ) (ht : ⋃₀ t = univ) :
    @instTopologicalSpaceProd X Y (generateFrom s) (generateFrom t) =
      generateFrom (image2 (·  ×ˢ ·) s t) :=
  let G := generateFrom  (image2  (·  ×ˢ ·) s t)
  le_antisymm
    (le_generateFrom fun g ⟨u, hu, v, hv, g_eq⟩ =>
      g_eq.symm ▸
        @IsOpen.prod _ _ (generateFrom s) (generateFrom t) _ _ (GenerateOpen.basic _ hu)
          (GenerateOpen.basic _ hv))
    (le_inf
      (coinduced_le_iff_le_induced.mp <|
        le_generateFrom fun u hu =>
          have : ⋃ v ∈ t, u ×ˢ v = Prod.fst ⁻¹' u := by
            simp_rw [← prod_iUnion, ← sUnion_eq_biUnion, ht, prod_univ]
          show G.IsOpen (Prod.fst ⁻¹' u) by
            rw [← this]
            exact
              isOpen_iUnion fun v =>
                isOpen_iUnion fun hv => GenerateOpen.basic _ ⟨_, hu, _, hv, rfl⟩)
      (coinduced_le_iff_le_induced.mp <|
        le_generateFrom fun v hv =>
          have : ⋃ u ∈ s, u ×ˢ v = Prod.snd ⁻¹' v := by
            simp_rw [← iUnion_prod_const, ← sUnion_eq_biUnion, hs, univ_prod]
          show G.IsOpen (Prod.snd ⁻¹' v) by
            rw [← this]
            exact
              isOpen_iUnion fun u =>
                isOpen_iUnion fun hu => GenerateOpen.basic _ ⟨_, hu, _, hv, rfl⟩))
#align prod_generate_from_generate_from_eq prod_generateFrom_generateFrom_eq

-- todo: use the previous lemma?
theorem prod_eq_generateFrom :
    instTopologicalSpaceProd =
      generateFrom { g | ∃ (s : Set X) (t : Set Y), IsOpen s ∧ IsOpen t ∧ g = s ×ˢ t } :=
  le_antisymm (le_generateFrom fun g ⟨s, t, hs, ht, g_eq⟩ => g_eq.symm ▸ hs.prod ht)
    (le_inf
      (forall_mem_image.2 fun t ht =>
        GenerateOpen.basic _ ⟨t, univ, by simpa [Set.prod_eq] using ht⟩)
      (forall_mem_image.2 fun t ht =>
        GenerateOpen.basic _ ⟨univ, t, by simpa [Set.prod_eq] using ht⟩))
#align prod_eq_generate_from prod_eq_generateFrom

-- Porting note (#11215): TODO: align with `mem_nhds_prod_iff'`
theorem isOpen_prod_iff {s : Set (X × Y)} :
    IsOpen s ↔ ∀ a b, (a, b) ∈ s →
      ∃ u v, IsOpen u ∧ IsOpen v ∧ a ∈ u ∧ b ∈ v ∧ u ×ˢ v ⊆ s :=
  isOpen_iff_mem_nhds.trans <| by simp_rw [Prod.forall, mem_nhds_prod_iff', and_left_comm]
#align is_open_prod_iff isOpen_prod_iff

/-- A product of induced topologies is induced by the product map -/
theorem prod_induced_induced (f : X → Y) (g : Z → W) :
    @instTopologicalSpaceProd X Z (induced f ‹_›) (induced g ‹_›) =
      induced (fun p => (f p.1, g p.2)) instTopologicalSpaceProd := by
  delta instTopologicalSpaceProd
  simp_rw [induced_inf, induced_compose]
  rfl
#align prod_induced_induced prod_induced_induced

#noalign continuous_uncurry_of_discrete_topology_left

/-- Given a neighborhood `s` of `(x, x)`, then `(x, x)` has a square open neighborhood
  that is a subset of `s`. -/
theorem exists_nhds_square {s : Set (X × X)} {x : X} (hx : s ∈ 𝓝 (x, x)) :
    ∃ U : Set X, IsOpen U ∧ x ∈ U ∧ U ×ˢ U ⊆ s := by
  simpa [nhds_prod_eq, (nhds_basis_opens x).prod_self.mem_iff, and_assoc, and_left_comm] using hx
#align exists_nhds_square exists_nhds_square

/-- `Prod.fst` maps neighborhood of `x : X × Y` within the section `Prod.snd ⁻¹' {x.2}`
to `𝓝 x.1`. -/
theorem map_fst_nhdsWithin (x : X × Y) : map Prod.fst (𝓝[Prod.snd ⁻¹' {x.2}] x) = 𝓝 x.1 := by
  refine le_antisymm (continuousAt_fst.mono_left inf_le_left) fun s hs => ?_
  rcases x with ⟨x, y⟩
  rw [mem_map, nhdsWithin, mem_inf_principal, mem_nhds_prod_iff] at hs
  rcases hs with ⟨u, hu, v, hv, H⟩
  simp only [prod_subset_iff, mem_singleton_iff, mem_setOf_eq, mem_preimage] at H
  exact mem_of_superset hu fun z hz => H _ hz _ (mem_of_mem_nhds hv) rfl
#align map_fst_nhds_within map_fst_nhdsWithin

@[simp]
theorem map_fst_nhds (x : X × Y) : map Prod.fst (𝓝 x) = 𝓝 x.1 :=
  le_antisymm continuousAt_fst <| (map_fst_nhdsWithin x).symm.trans_le (map_mono inf_le_left)
#align map_fst_nhds map_fst_nhds

/-- The first projection in a product of topological spaces sends open sets to open sets. -/
theorem isOpenMap_fst : IsOpenMap (@Prod.fst X Y) :=
  isOpenMap_iff_nhds_le.2 fun x => (map_fst_nhds x).ge
#align is_open_map_fst isOpenMap_fst

/-- `Prod.snd` maps neighborhood of `x : X × Y` within the section `Prod.fst ⁻¹' {x.1}`
to `𝓝 x.2`. -/
theorem map_snd_nhdsWithin (x : X × Y) : map Prod.snd (𝓝[Prod.fst ⁻¹' {x.1}] x) = 𝓝 x.2 := by
  refine le_antisymm (continuousAt_snd.mono_left inf_le_left) fun s hs => ?_
  rcases x with ⟨x, y⟩
  rw [mem_map, nhdsWithin, mem_inf_principal, mem_nhds_prod_iff] at hs
  rcases hs with ⟨u, hu, v, hv, H⟩
  simp only [prod_subset_iff, mem_singleton_iff, mem_setOf_eq, mem_preimage] at H
  exact mem_of_superset hv fun z hz => H _ (mem_of_mem_nhds hu) _ hz rfl
#align map_snd_nhds_within map_snd_nhdsWithin

@[simp]
theorem map_snd_nhds (x : X × Y) : map Prod.snd (𝓝 x) = 𝓝 x.2 :=
  le_antisymm continuousAt_snd <| (map_snd_nhdsWithin x).symm.trans_le (map_mono inf_le_left)
#align map_snd_nhds map_snd_nhds

/-- The second projection in a product of topological spaces sends open sets to open sets. -/
theorem isOpenMap_snd : IsOpenMap (@Prod.snd X Y) :=
  isOpenMap_iff_nhds_le.2 fun x => (map_snd_nhds x).ge
#align is_open_map_snd isOpenMap_snd

/-- A product set is open in a product space if and only if each factor is open, or one of them is
empty -/
theorem isOpen_prod_iff' {s : Set X} {t : Set Y} :
    IsOpen (s ×ˢ t) ↔ IsOpen s ∧ IsOpen t ∨ s = ∅ ∨ t = ∅ := by
  rcases (s ×ˢ t).eq_empty_or_nonempty with h | h
  · simp [h, prod_eq_empty_iff.1 h]
  · have st : s.Nonempty ∧ t.Nonempty := prod_nonempty_iff.1 h
    constructor
    · intro (H : IsOpen (s ×ˢ t))
      refine Or.inl ⟨?_, ?_⟩
      · show IsOpen s
        rw [← fst_image_prod s st.2]
        exact isOpenMap_fst _ H
      · show IsOpen t
        rw [← snd_image_prod st.1 t]
        exact isOpenMap_snd _ H
    · intro H
      simp only [st.1.ne_empty, st.2.ne_empty, not_false_iff, or_false_iff] at H
      exact H.1.prod H.2
#align is_open_prod_iff' isOpen_prod_iff'

theorem closure_prod_eq {s : Set X} {t : Set Y} : closure (s ×ˢ t) = closure s ×ˢ closure t :=
  ext fun ⟨a, b⟩ => by
    simp_rw [mem_prod, mem_closure_iff_nhdsWithin_neBot, nhdsWithin_prod_eq, prod_neBot]
#align closure_prod_eq closure_prod_eq

theorem interior_prod_eq (s : Set X) (t : Set Y) : interior (s ×ˢ t) = interior s ×ˢ interior t :=
  ext fun ⟨a, b⟩ => by simp only [mem_interior_iff_mem_nhds, mem_prod, prod_mem_nhds_iff]
#align interior_prod_eq interior_prod_eq

theorem frontier_prod_eq (s : Set X) (t : Set Y) :
    frontier (s ×ˢ t) = closure s ×ˢ frontier t ∪ frontier s ×ˢ closure t := by
  simp only [frontier, closure_prod_eq, interior_prod_eq, prod_diff_prod]
#align frontier_prod_eq frontier_prod_eq

@[simp]
theorem frontier_prod_univ_eq (s : Set X) :
    frontier (s ×ˢ (univ : Set Y)) = frontier s ×ˢ univ := by
  simp [frontier_prod_eq]
#align frontier_prod_univ_eq frontier_prod_univ_eq

@[simp]
theorem frontier_univ_prod_eq (s : Set Y) :
    frontier ((univ : Set X) ×ˢ s) = univ ×ˢ frontier s := by
  simp [frontier_prod_eq]
#align frontier_univ_prod_eq frontier_univ_prod_eq

theorem map_mem_closure₂ {f : X → Y → Z} {x : X} {y : Y} {s : Set X} {t : Set Y} {u : Set Z}
    (hf : Continuous (uncurry f)) (hx : x ∈ closure s) (hy : y ∈ closure t)
    (h : ∀ a ∈ s, ∀ b ∈ t, f a b ∈ u) : f x y ∈ closure u :=
  have H₁ : (x, y) ∈ closure (s ×ˢ t) := by simpa only [closure_prod_eq] using mk_mem_prod hx hy
  have H₂ : MapsTo (uncurry f) (s ×ˢ t) u := forall_prod_set.2 h
  H₂.closure hf H₁
#align map_mem_closure₂ map_mem_closure₂

theorem IsClosed.prod {s₁ : Set X} {s₂ : Set Y} (h₁ : IsClosed s₁) (h₂ : IsClosed s₂) :
    IsClosed (s₁ ×ˢ s₂) :=
  closure_eq_iff_isClosed.mp <| by simp only [h₁.closure_eq, h₂.closure_eq, closure_prod_eq]
#align is_closed.prod IsClosed.prod

/-- The product of two dense sets is a dense set. -/
theorem Dense.prod {s : Set X} {t : Set Y} (hs : Dense s) (ht : Dense t) : Dense (s ×ˢ t) :=
  fun x => by
  rw [closure_prod_eq]
  exact ⟨hs x.1, ht x.2⟩
#align dense.prod Dense.prod

/-- If `f` and `g` are maps with dense range, then `Prod.map f g` has dense range. -/
theorem DenseRange.prod_map {ι : Type*} {κ : Type*} {f : ι → Y} {g : κ → Z} (hf : DenseRange f)
    (hg : DenseRange g) : DenseRange (Prod.map f g) := by
  simpa only [DenseRange, prod_range_range_eq] using hf.prod hg
#align dense_range.prod_map DenseRange.prod_map

theorem Inducing.prod_map {f : X → Y} {g : Z → W} (hf : Inducing f) (hg : Inducing g) :
    Inducing (Prod.map f g) :=
  inducing_iff_nhds.2 fun (x, z) => by simp_rw [Prod.map_def, nhds_prod_eq, hf.nhds_eq_comap,
    hg.nhds_eq_comap, prod_comap_comap_eq]
#align inducing.prod_mk Inducing.prod_map

@[simp]
theorem inducing_const_prod {x : X} {f : Y → Z} : (Inducing fun x' => (x, f x')) ↔ Inducing f := by
  simp_rw [inducing_iff, instTopologicalSpaceProd, induced_inf, induced_compose, Function.comp,
    induced_const, top_inf_eq]
#align inducing_const_prod inducing_const_prod

@[simp]
theorem inducing_prod_const {y : Y} {f : X → Z} : (Inducing fun x => (f x, y)) ↔ Inducing f := by
  simp_rw [inducing_iff, instTopologicalSpaceProd, induced_inf, induced_compose, Function.comp,
    induced_const, inf_top_eq]
#align inducing_prod_const inducing_prod_const

theorem Embedding.prod_map {f : X → Y} {g : Z → W} (hf : Embedding f) (hg : Embedding g) :
    Embedding (Prod.map f g) :=
  { hf.toInducing.prod_map hg.toInducing with
    inj := fun ⟨x₁, z₁⟩ ⟨x₂, z₂⟩ => by simp [hf.inj.eq_iff, hg.inj.eq_iff] }
#align embedding.prod_mk Embedding.prod_map

protected theorem IsOpenMap.prod {f : X → Y} {g : Z → W} (hf : IsOpenMap f) (hg : IsOpenMap g) :
    IsOpenMap fun p : X × Z => (f p.1, g p.2) := by
  rw [isOpenMap_iff_nhds_le]
  rintro ⟨a, b⟩
  rw [nhds_prod_eq, nhds_prod_eq, ← Filter.prod_map_map_eq]
  exact Filter.prod_mono (hf.nhds_le a) (hg.nhds_le b)
#align is_open_map.prod IsOpenMap.prod

protected theorem OpenEmbedding.prod {f : X → Y} {g : Z → W} (hf : OpenEmbedding f)
    (hg : OpenEmbedding g) : OpenEmbedding fun x : X × Z => (f x.1, g x.2) :=
  openEmbedding_of_embedding_open (hf.1.prod_map hg.1) (hf.isOpenMap.prod hg.isOpenMap)
#align open_embedding.prod OpenEmbedding.prod

theorem embedding_graph {f : X → Y} (hf : Continuous f) : Embedding fun x => (x, f x) :=
  embedding_of_embedding_compose (continuous_id.prod_mk hf) continuous_fst embedding_id
#align embedding_graph embedding_graph

theorem embedding_prod_mk (x : X) : Embedding (Prod.mk x : Y → X × Y) :=
  embedding_of_embedding_compose (Continuous.Prod.mk x) continuous_snd embedding_id

end Prod

section Bool

lemma continuous_bool_rng [TopologicalSpace X] {f : X → Bool} (b : Bool) :
    Continuous f ↔ IsClopen (f ⁻¹' {b}) := by
  rw [continuous_discrete_rng, Bool.forall_bool' b, IsClopen, ← isOpen_compl_iff, ← preimage_compl,
    Bool.compl_singleton, and_comm]

end Bool

section Sum

open Sum

variable [TopologicalSpace X] [TopologicalSpace Y] [TopologicalSpace Z] [TopologicalSpace W]

theorem continuous_sum_dom {f : X ⊕ Y → Z} :
    Continuous f ↔ Continuous (f ∘ Sum.inl) ∧ Continuous (f ∘ Sum.inr) :=
  (continuous_sup_dom (t₁ := TopologicalSpace.coinduced Sum.inl _)
    (t₂ := TopologicalSpace.coinduced Sum.inr _)).trans <|
    continuous_coinduced_dom.and continuous_coinduced_dom
#align continuous_sum_dom continuous_sum_dom

theorem continuous_sum_elim {f : X → Z} {g : Y → Z} :
    Continuous (Sum.elim f g) ↔ Continuous f ∧ Continuous g :=
  continuous_sum_dom
#align continuous_sum_elim continuous_sum_elim

@[continuity, fun_prop]
theorem Continuous.sum_elim {f : X → Z} {g : Y → Z} (hf : Continuous f) (hg : Continuous g) :
    Continuous (Sum.elim f g) :=
  continuous_sum_elim.2 ⟨hf, hg⟩
#align continuous.sum_elim Continuous.sum_elim

@[continuity, fun_prop]
theorem continuous_isLeft : Continuous (isLeft : X ⊕ Y → Bool) :=
  continuous_sum_dom.2 ⟨continuous_const, continuous_const⟩

@[continuity, fun_prop]
theorem continuous_isRight : Continuous (isRight : X ⊕ Y → Bool) :=
  continuous_sum_dom.2 ⟨continuous_const, continuous_const⟩

@[continuity, fun_prop]
-- Porting note: the proof was `continuous_sup_rng_left continuous_coinduced_rng`
theorem continuous_inl : Continuous (@inl X Y) := ⟨fun _ => And.left⟩
#align continuous_inl continuous_inl

@[continuity, fun_prop]
-- Porting note: the proof was `continuous_sup_rng_right continuous_coinduced_rng`
theorem continuous_inr : Continuous (@inr X Y) := ⟨fun _ => And.right⟩
#align continuous_inr continuous_inr

theorem isOpen_sum_iff {s : Set (X ⊕ Y)} : IsOpen s ↔ IsOpen (inl ⁻¹' s) ∧ IsOpen (inr ⁻¹' s) :=
  Iff.rfl
#align is_open_sum_iff isOpen_sum_iff

theorem isClosed_sum_iff {s : Set (X ⊕ Y)} :
    IsClosed s ↔ IsClosed (inl ⁻¹' s) ∧ IsClosed (inr ⁻¹' s) := by
  simp only [← isOpen_compl_iff, isOpen_sum_iff, preimage_compl]

theorem isOpenMap_inl : IsOpenMap (@inl X Y) := fun u hu => by
  simpa [isOpen_sum_iff, preimage_image_eq u Sum.inl_injective]
#align is_open_map_inl isOpenMap_inl

theorem isOpenMap_inr : IsOpenMap (@inr X Y) := fun u hu => by
  simpa [isOpen_sum_iff, preimage_image_eq u Sum.inr_injective]
#align is_open_map_inr isOpenMap_inr

theorem openEmbedding_inl : OpenEmbedding (@inl X Y) :=
  openEmbedding_of_continuous_injective_open continuous_inl inl_injective isOpenMap_inl
#align open_embedding_inl openEmbedding_inl

theorem openEmbedding_inr : OpenEmbedding (@inr X Y) :=
  openEmbedding_of_continuous_injective_open continuous_inr inr_injective isOpenMap_inr
#align open_embedding_inr openEmbedding_inr

theorem embedding_inl : Embedding (@inl X Y) :=
  openEmbedding_inl.1
#align embedding_inl embedding_inl

theorem embedding_inr : Embedding (@inr X Y) :=
  openEmbedding_inr.1
#align embedding_inr embedding_inr

theorem isOpen_range_inl : IsOpen (range (inl : X → X ⊕ Y)) :=
  openEmbedding_inl.2
#align is_open_range_inl isOpen_range_inl

theorem isOpen_range_inr : IsOpen (range (inr : Y → X ⊕ Y)) :=
  openEmbedding_inr.2
#align is_open_range_inr isOpen_range_inr

theorem isClosed_range_inl : IsClosed (range (inl : X → X ⊕ Y)) := by
  rw [← isOpen_compl_iff, compl_range_inl]
  exact isOpen_range_inr
#align is_closed_range_inl isClosed_range_inl

theorem isClosed_range_inr : IsClosed (range (inr : Y → X ⊕ Y)) := by
  rw [← isOpen_compl_iff, compl_range_inr]
  exact isOpen_range_inl
#align is_closed_range_inr isClosed_range_inr

theorem closedEmbedding_inl : ClosedEmbedding (inl : X → X ⊕ Y) :=
  ⟨embedding_inl, isClosed_range_inl⟩
#align closed_embedding_inl closedEmbedding_inl

theorem closedEmbedding_inr : ClosedEmbedding (inr : Y → X ⊕ Y) :=
  ⟨embedding_inr, isClosed_range_inr⟩
#align closed_embedding_inr closedEmbedding_inr

theorem nhds_inl (x : X) : 𝓝 (inl x : X ⊕ Y) = map inl (𝓝 x) :=
  (openEmbedding_inl.map_nhds_eq _).symm
#align nhds_inl nhds_inl

theorem nhds_inr (y : Y) : 𝓝 (inr y : X ⊕ Y) = map inr (𝓝 y) :=
  (openEmbedding_inr.map_nhds_eq _).symm
#align nhds_inr nhds_inr

@[simp]
theorem continuous_sum_map {f : X → Y} {g : Z → W} :
    Continuous (Sum.map f g) ↔ Continuous f ∧ Continuous g :=
  continuous_sum_elim.trans <|
    embedding_inl.continuous_iff.symm.and embedding_inr.continuous_iff.symm
#align continuous_sum_map continuous_sum_map

@[continuity, fun_prop]
theorem Continuous.sum_map {f : X → Y} {g : Z → W} (hf : Continuous f) (hg : Continuous g) :
    Continuous (Sum.map f g) :=
  continuous_sum_map.2 ⟨hf, hg⟩
#align continuous.sum_map Continuous.sum_map

theorem isOpenMap_sum {f : X ⊕ Y → Z} :
    IsOpenMap f ↔ (IsOpenMap fun a => f (inl a)) ∧ IsOpenMap fun b => f (inr b) := by
  simp only [isOpenMap_iff_nhds_le, Sum.forall, nhds_inl, nhds_inr, Filter.map_map, comp]
#align is_open_map_sum isOpenMap_sum

@[simp]
theorem isOpenMap_sum_elim {f : X → Z} {g : Y → Z} :
    IsOpenMap (Sum.elim f g) ↔ IsOpenMap f ∧ IsOpenMap g := by
  simp only [isOpenMap_sum, elim_inl, elim_inr]
#align is_open_map_sum_elim isOpenMap_sum_elim

theorem IsOpenMap.sum_elim {f : X → Z} {g : Y → Z} (hf : IsOpenMap f) (hg : IsOpenMap g) :
    IsOpenMap (Sum.elim f g) :=
  isOpenMap_sum_elim.2 ⟨hf, hg⟩
#align is_open_map.sum_elim IsOpenMap.sum_elim

theorem isClosedMap_sum {f : X ⊕ Y → Z} :
    IsClosedMap f ↔ (IsClosedMap fun a => f (.inl a)) ∧ IsClosedMap fun b => f (.inr b) := by
  constructor
  · intro h
    exact ⟨h.comp closedEmbedding_inl.isClosedMap, h.comp closedEmbedding_inr.isClosedMap⟩
  · rintro h Z hZ
    rw [isClosed_sum_iff] at hZ
    convert (h.1 _ hZ.1).union (h.2 _ hZ.2)
    ext
    simp only [mem_image, Sum.exists, mem_union, mem_preimage]

end Sum

section Subtype

variable [TopologicalSpace X] [TopologicalSpace Y] [TopologicalSpace Z] {p : X → Prop}

theorem inducing_subtype_val {t : Set Y} : Inducing ((↑) : t → Y) := ⟨rfl⟩
#align inducing_coe inducing_subtype_val

theorem Inducing.of_codRestrict {f : X → Y} {t : Set Y} (ht : ∀ x, f x ∈ t)
    (h : Inducing (t.codRestrict f ht)) : Inducing f :=
  inducing_subtype_val.comp h
#align inducing.of_cod_restrict Inducing.of_codRestrict

theorem embedding_subtype_val : Embedding ((↑) : Subtype p → X) :=
  ⟨inducing_subtype_val, Subtype.coe_injective⟩
#align embedding_subtype_coe embedding_subtype_val

theorem closedEmbedding_subtype_val (h : IsClosed { a | p a }) :
    ClosedEmbedding ((↑) : Subtype p → X) :=
  ⟨embedding_subtype_val, by rwa [Subtype.range_coe_subtype]⟩
#align closed_embedding_subtype_coe closedEmbedding_subtype_val

@[continuity, fun_prop]
theorem continuous_subtype_val : Continuous (@Subtype.val X p) :=
  continuous_induced_dom
#align continuous_subtype_val continuous_subtype_val
#align continuous_subtype_coe continuous_subtype_val

theorem Continuous.subtype_val {f : Y → Subtype p} (hf : Continuous f) :
    Continuous fun x => (f x : X) :=
  continuous_subtype_val.comp hf
#align continuous.subtype_coe Continuous.subtype_val

theorem IsOpen.openEmbedding_subtype_val {s : Set X} (hs : IsOpen s) :
    OpenEmbedding ((↑) : s → X) :=
  ⟨embedding_subtype_val, (@Subtype.range_coe _ s).symm ▸ hs⟩
#align is_open.open_embedding_subtype_coe IsOpen.openEmbedding_subtype_val

theorem IsOpen.isOpenMap_subtype_val {s : Set X} (hs : IsOpen s) : IsOpenMap ((↑) : s → X) :=
  hs.openEmbedding_subtype_val.isOpenMap
#align is_open.is_open_map_subtype_coe IsOpen.isOpenMap_subtype_val

theorem IsOpenMap.restrict {f : X → Y} (hf : IsOpenMap f) {s : Set X} (hs : IsOpen s) :
    IsOpenMap (s.restrict f) :=
  hf.comp hs.isOpenMap_subtype_val
#align is_open_map.restrict IsOpenMap.restrict

nonrec theorem IsClosed.closedEmbedding_subtype_val {s : Set X} (hs : IsClosed s) :
    ClosedEmbedding ((↑) : s → X) :=
  closedEmbedding_subtype_val hs
#align is_closed.closed_embedding_subtype_coe IsClosed.closedEmbedding_subtype_val

@[continuity, fun_prop]
theorem Continuous.subtype_mk {f : Y → X} (h : Continuous f) (hp : ∀ x, p (f x)) :
    Continuous fun x => (⟨f x, hp x⟩ : Subtype p) :=
  continuous_induced_rng.2 h
#align continuous.subtype_mk Continuous.subtype_mk

theorem Continuous.subtype_map {f : X → Y} (h : Continuous f) {q : Y → Prop}
    (hpq : ∀ x, p x → q (f x)) : Continuous (Subtype.map f hpq) :=
  (h.comp continuous_subtype_val).subtype_mk _
#align continuous.subtype_map Continuous.subtype_map

theorem continuous_inclusion {s t : Set X} (h : s ⊆ t) : Continuous (inclusion h) :=
  continuous_id.subtype_map h
#align continuous_inclusion continuous_inclusion

theorem continuousAt_subtype_val {p : X → Prop} {x : Subtype p} :
    ContinuousAt ((↑) : Subtype p → X) x :=
  continuous_subtype_val.continuousAt
#align continuous_at_subtype_coe continuousAt_subtype_val

theorem Subtype.dense_iff {s : Set X} {t : Set s} : Dense t ↔ s ⊆ closure ((↑) '' t) := by
  rw [inducing_subtype_val.dense_iff, SetCoe.forall]
  rfl
#align subtype.dense_iff Subtype.dense_iff

theorem map_nhds_subtype_val {s : Set X} (x : s) : map ((↑) : s → X) (𝓝 x) = 𝓝[s] ↑x := by
  rw [inducing_subtype_val.map_nhds_eq, Subtype.range_val]

theorem map_nhds_subtype_coe_eq_nhds {x : X} (hx : p x) (h : ∀ᶠ x in 𝓝 x, p x) :
    map ((↑) : Subtype p → X) (𝓝 ⟨x, hx⟩) = 𝓝 x :=
  map_nhds_induced_of_mem <| by rw [Subtype.range_val]; exact h
#align map_nhds_subtype_coe_eq map_nhds_subtype_coe_eq_nhds

theorem nhds_subtype_eq_comap {x : X} {h : p x} : 𝓝 (⟨x, h⟩ : Subtype p) = comap (↑) (𝓝 x) :=
  nhds_induced _ _
#align nhds_subtype_eq_comap nhds_subtype_eq_comap

theorem tendsto_subtype_rng {Y : Type*} {p : X → Prop} {l : Filter Y} {f : Y → Subtype p} :
    ∀ {x : Subtype p}, Tendsto f l (𝓝 x) ↔ Tendsto (fun x => (f x : X)) l (𝓝 (x : X))
  | ⟨a, ha⟩ => by rw [nhds_subtype_eq_comap, tendsto_comap_iff]; rfl
#align tendsto_subtype_rng tendsto_subtype_rng

theorem closure_subtype {x : { a // p a }} {s : Set { a // p a }} :
    x ∈ closure s ↔ (x : X) ∈ closure (((↑) : _ → X) '' s) :=
  closure_induced
#align closure_subtype closure_subtype

@[simp]
theorem continuousAt_codRestrict_iff {f : X → Y} {t : Set Y} (h1 : ∀ x, f x ∈ t) {x : X} :
    ContinuousAt (codRestrict f t h1) x ↔ ContinuousAt f x :=
  inducing_subtype_val.continuousAt_iff
#align continuous_at_cod_restrict_iff continuousAt_codRestrict_iff

alias ⟨_, ContinuousAt.codRestrict⟩ := continuousAt_codRestrict_iff
#align continuous_at.cod_restrict ContinuousAt.codRestrict

theorem ContinuousAt.restrict {f : X → Y} {s : Set X} {t : Set Y} (h1 : MapsTo f s t) {x : s}
    (h2 : ContinuousAt f x) : ContinuousAt (h1.restrict f s t) x :=
  (h2.comp continuousAt_subtype_val).codRestrict _
#align continuous_at.restrict ContinuousAt.restrict

theorem ContinuousAt.restrictPreimage {f : X → Y} {s : Set Y} {x : f ⁻¹' s} (h : ContinuousAt f x) :
    ContinuousAt (s.restrictPreimage f) x :=
  h.restrict _
#align continuous_at.restrict_preimage ContinuousAt.restrictPreimage

@[continuity, fun_prop]
theorem Continuous.codRestrict {f : X → Y} {s : Set Y} (hf : Continuous f) (hs : ∀ a, f a ∈ s) :
    Continuous (s.codRestrict f hs) :=
  hf.subtype_mk hs
#align continuous.cod_restrict Continuous.codRestrict

@[continuity, fun_prop]
theorem Continuous.restrict {f : X → Y} {s : Set X} {t : Set Y} (h1 : MapsTo f s t)
    (h2 : Continuous f) : Continuous (h1.restrict f s t) :=
  (h2.comp continuous_subtype_val).codRestrict _

@[continuity, fun_prop]
theorem Continuous.restrictPreimage {f : X → Y} {s : Set Y} (h : Continuous f) :
    Continuous (s.restrictPreimage f) :=
  h.restrict _

theorem Inducing.codRestrict {e : X → Y} (he : Inducing e) {s : Set Y} (hs : ∀ x, e x ∈ s) :
    Inducing (codRestrict e s hs) :=
  inducing_of_inducing_compose (he.continuous.codRestrict hs) continuous_subtype_val he
#align inducing.cod_restrict Inducing.codRestrict

theorem Embedding.codRestrict {e : X → Y} (he : Embedding e) (s : Set Y) (hs : ∀ x, e x ∈ s) :
    Embedding (codRestrict e s hs) :=
  embedding_of_embedding_compose (he.continuous.codRestrict hs) continuous_subtype_val he
#align embedding.cod_restrict Embedding.codRestrict

theorem embedding_inclusion {s t : Set X} (h : s ⊆ t) : Embedding (inclusion h) :=
  embedding_subtype_val.codRestrict _ _
#align embedding_inclusion embedding_inclusion

/-- Let `s, t ⊆ X` be two subsets of a topological space `X`.  If `t ⊆ s` and the topology induced
by `X`on `s` is discrete, then also the topology induces on `t` is discrete.  -/
theorem DiscreteTopology.of_subset {X : Type*} [TopologicalSpace X] {s t : Set X}
    (_ : DiscreteTopology s) (ts : t ⊆ s) : DiscreteTopology t :=
  (embedding_inclusion ts).discreteTopology
#align discrete_topology.of_subset DiscreteTopology.of_subset

/-- Let `s` be a discrete subset of a topological space. Then the preimage of `s` by
a continuous injective map is also discrete. -/
theorem DiscreteTopology.preimage_of_continuous_injective {X Y : Type*} [TopologicalSpace X]
    [TopologicalSpace Y] (s : Set Y) [DiscreteTopology s] {f : X → Y} (hc : Continuous f)
    (hinj : Function.Injective f) : DiscreteTopology (f ⁻¹' s) :=
  DiscreteTopology.of_continuous_injective (β := s) (Continuous.restrict
    (by exact fun _ x ↦ x) hc) ((MapsTo.restrict_inj _).mpr hinj.injOn)

<<<<<<< HEAD
open scoped Topology Set.Notation in
lemma isClosed_preimage_val {s t : Set X} : IsClosed (s ↓∩ t) ↔ s ∩ closure (s ∩ t) ⊆ t := by
  rw [← closure_eq_iff_isClosed, embedding_subtype_val.closure_eq_preimage_closure_image,
    ← Subtype.val_injective.image_injective.eq_iff, Subtype.image_preimage_coe,
    Subtype.image_preimage_coe, subset_antisymm_iff, and_iff_left, Set.subset_inter_iff,
    and_iff_right]
  exacts [Set.inter_subset_left, Set.subset_inter Set.inter_subset_left subset_closure]
=======
/-- If `f : X → Y` is a quotient map,
then its restriction to the preimage of an open set is a quotient map too. -/
theorem QuotientMap.restrictPreimage_isOpen {f : X → Y} (hf : QuotientMap f)
    {s : Set Y} (hs : IsOpen s) : QuotientMap (s.restrictPreimage f) := by
  refine quotientMap_iff.2 ⟨hf.surjective.restrictPreimage _, fun U ↦ ?_⟩
  rw [hs.openEmbedding_subtype_val.open_iff_image_open, ← hf.isOpen_preimage,
    (hs.preimage hf.continuous).openEmbedding_subtype_val.open_iff_image_open,
    image_val_preimage_restrictPreimage]
>>>>>>> b4502d4e

end Subtype

section Quotient

variable [TopologicalSpace X] [TopologicalSpace Y] [TopologicalSpace Z]
variable {r : X → X → Prop} {s : Setoid X}

theorem quotientMap_quot_mk : QuotientMap (@Quot.mk X r) :=
  ⟨Quot.exists_rep, rfl⟩
#align quotient_map_quot_mk quotientMap_quot_mk

@[continuity, fun_prop]
theorem continuous_quot_mk : Continuous (@Quot.mk X r) :=
  continuous_coinduced_rng
#align continuous_quot_mk continuous_quot_mk

@[continuity, fun_prop]
theorem continuous_quot_lift {f : X → Y} (hr : ∀ a b, r a b → f a = f b) (h : Continuous f) :
    Continuous (Quot.lift f hr : Quot r → Y) :=
  continuous_coinduced_dom.2 h
#align continuous_quot_lift continuous_quot_lift

theorem quotientMap_quotient_mk' : QuotientMap (@Quotient.mk' X s) :=
  quotientMap_quot_mk
#align quotient_map_quotient_mk quotientMap_quotient_mk'

theorem continuous_quotient_mk' : Continuous (@Quotient.mk' X s) :=
  continuous_coinduced_rng
#align continuous_quotient_mk continuous_quotient_mk'

theorem Continuous.quotient_lift {f : X → Y} (h : Continuous f) (hs : ∀ a b, a ≈ b → f a = f b) :
    Continuous (Quotient.lift f hs : Quotient s → Y) :=
  continuous_coinduced_dom.2 h
#align continuous.quotient_lift Continuous.quotient_lift

theorem Continuous.quotient_liftOn' {f : X → Y} (h : Continuous f)
    (hs : ∀ a b, @Setoid.r _ s a b → f a = f b) :
    Continuous (fun x => Quotient.liftOn' x f hs : Quotient s → Y) :=
  h.quotient_lift hs
#align continuous.quotient_lift_on' Continuous.quotient_liftOn'

@[continuity, fun_prop]
theorem Continuous.quotient_map' {t : Setoid Y} {f : X → Y} (hf : Continuous f)
    (H : (s.r ⇒ t.r) f f) : Continuous (Quotient.map' f H) :=
  (continuous_quotient_mk'.comp hf).quotient_lift _
#align continuous.quotient_map' Continuous.quotient_map'

end Quotient

section Pi

variable {ι : Type*} {π : ι → Type*} {κ : Type*} [TopologicalSpace X]
  [T : ∀ i, TopologicalSpace (π i)] {f : X → ∀ i : ι, π i}

theorem continuous_pi_iff : Continuous f ↔ ∀ i, Continuous fun a => f a i := by
  simp only [continuous_iInf_rng, continuous_induced_rng, comp]
#align continuous_pi_iff continuous_pi_iff

@[continuity, fun_prop]
theorem continuous_pi (h : ∀ i, Continuous fun a => f a i) : Continuous f :=
  continuous_pi_iff.2 h
#align continuous_pi continuous_pi

@[continuity, fun_prop]
theorem continuous_apply (i : ι) : Continuous fun p : ∀ i, π i => p i :=
  continuous_iInf_dom continuous_induced_dom
#align continuous_apply continuous_apply

@[continuity]
theorem continuous_apply_apply {ρ : κ → ι → Type*} [∀ j i, TopologicalSpace (ρ j i)] (j : κ)
    (i : ι) : Continuous fun p : ∀ j, ∀ i, ρ j i => p j i :=
  (continuous_apply i).comp (continuous_apply j)
#align continuous_apply_apply continuous_apply_apply

theorem continuousAt_apply (i : ι) (x : ∀ i, π i) : ContinuousAt (fun p : ∀ i, π i => p i) x :=
  (continuous_apply i).continuousAt
#align continuous_at_apply continuousAt_apply

theorem Filter.Tendsto.apply_nhds {l : Filter Y} {f : Y → ∀ i, π i} {x : ∀ i, π i}
    (h : Tendsto f l (𝓝 x)) (i : ι) : Tendsto (fun a => f a i) l (𝓝 <| x i) :=
  (continuousAt_apply i _).tendsto.comp h
#align filter.tendsto.apply Filter.Tendsto.apply_nhds

theorem nhds_pi {a : ∀ i, π i} : 𝓝 a = pi fun i => 𝓝 (a i) := by
  simp only [nhds_iInf, nhds_induced, Filter.pi]
#align nhds_pi nhds_pi

theorem tendsto_pi_nhds {f : Y → ∀ i, π i} {g : ∀ i, π i} {u : Filter Y} :
    Tendsto f u (𝓝 g) ↔ ∀ x, Tendsto (fun i => f i x) u (𝓝 (g x)) := by
  rw [nhds_pi, Filter.tendsto_pi]
#align tendsto_pi_nhds tendsto_pi_nhds

theorem continuousAt_pi {f : X → ∀ i, π i} {x : X} :
    ContinuousAt f x ↔ ∀ i, ContinuousAt (fun y => f y i) x :=
  tendsto_pi_nhds
#align continuous_at_pi continuousAt_pi

@[fun_prop]
theorem continuousAt_pi' {f : X → ∀ i, π i} {x : X} (hf : ∀ i, ContinuousAt (fun y => f y i) x) :
    ContinuousAt f x :=
  continuousAt_pi.2 hf

theorem Pi.continuous_precomp' {ι' : Type*} (φ : ι' → ι) :
    Continuous (fun (f : (∀ i, π i)) (j : ι') ↦ f (φ j)) :=
  continuous_pi fun j ↦ continuous_apply (φ j)

theorem Pi.continuous_precomp {ι' : Type*} (φ : ι' → ι) :
    Continuous (· ∘ φ : (ι → X) → (ι' → X)) :=
  Pi.continuous_precomp' φ

theorem Pi.continuous_postcomp' {X : ι → Type*} [∀ i, TopologicalSpace (X i)]
    {g : ∀ i, π i → X i} (hg : ∀ i, Continuous (g i)) :
    Continuous (fun (f : (∀ i, π i)) (i : ι) ↦ g i (f i)) :=
  continuous_pi fun i ↦ (hg i).comp <| continuous_apply i

theorem Pi.continuous_postcomp [TopologicalSpace Y] {g : X → Y} (hg : Continuous g) :
    Continuous (g ∘ · : (ι → X) → (ι → Y)) :=
  Pi.continuous_postcomp' fun _ ↦ hg

lemma Pi.induced_precomp' {ι' : Type*} (φ : ι' → ι) :
    induced (fun (f : (∀ i, π i)) (j : ι') ↦ f (φ j)) Pi.topologicalSpace =
    ⨅ i', induced (eval (φ i')) (T (φ i')) := by
  simp [Pi.topologicalSpace, induced_iInf, induced_compose, comp]

lemma Pi.induced_precomp [TopologicalSpace Y] {ι' : Type*} (φ : ι' → ι) :
    induced (· ∘ φ) Pi.topologicalSpace =
    ⨅ i', induced (eval (φ i')) ‹TopologicalSpace Y› :=
  induced_precomp' φ

lemma Pi.continuous_restrict (S : Set ι) :
    Continuous (S.restrict : (∀ i : ι, π i) → (∀ i : S, π i)) :=
  Pi.continuous_precomp' ((↑) : S → ι)

lemma Pi.induced_restrict (S : Set ι) :
    induced (S.restrict) Pi.topologicalSpace =
    ⨅ i ∈ S, induced (eval i) (T i) := by
  simp (config := { unfoldPartialApp := true }) [← iInf_subtype'', ← induced_precomp' ((↑) : S → ι),
    restrict]

lemma Pi.induced_restrict_sUnion (𝔖 : Set (Set ι)) :
    induced (⋃₀ 𝔖).restrict (Pi.topologicalSpace (Y := fun i : (⋃₀ 𝔖) ↦ π i)) =
    ⨅ S ∈ 𝔖, induced S.restrict Pi.topologicalSpace := by
  simp_rw [Pi.induced_restrict, iInf_sUnion]

theorem Filter.Tendsto.update [DecidableEq ι] {l : Filter Y} {f : Y → ∀ i, π i} {x : ∀ i, π i}
    (hf : Tendsto f l (𝓝 x)) (i : ι) {g : Y → π i} {xi : π i} (hg : Tendsto g l (𝓝 xi)) :
    Tendsto (fun a => update (f a) i (g a)) l (𝓝 <| update x i xi) :=
  tendsto_pi_nhds.2 fun j => by rcases eq_or_ne j i with (rfl | hj) <;> simp [*, hf.apply_nhds]
#align filter.tendsto.update Filter.Tendsto.update

theorem ContinuousAt.update [DecidableEq ι] {x : X} (hf : ContinuousAt f x) (i : ι) {g : X → π i}
    (hg : ContinuousAt g x) : ContinuousAt (fun a => update (f a) i (g a)) x :=
  hf.tendsto.update i hg
#align continuous_at.update ContinuousAt.update

theorem Continuous.update [DecidableEq ι] (hf : Continuous f) (i : ι) {g : X → π i}
    (hg : Continuous g) : Continuous fun a => update (f a) i (g a) :=
  continuous_iff_continuousAt.2 fun _ => hf.continuousAt.update i hg.continuousAt
#align continuous.update Continuous.update

/-- `Function.update f i x` is continuous in `(f, x)`. -/
@[continuity, fun_prop]
theorem continuous_update [DecidableEq ι] (i : ι) :
    Continuous fun f : (∀ j, π j) × π i => update f.1 i f.2 :=
  continuous_fst.update i continuous_snd
#align continuous_update continuous_update

/-- `Pi.mulSingle i x` is continuous in `x`. -/
-- Porting note (#11215): TODO: restore @[continuity]
@[to_additive "`Pi.single i x` is continuous in `x`."]
theorem continuous_mulSingle [∀ i, One (π i)] [DecidableEq ι] (i : ι) :
    Continuous fun x => (Pi.mulSingle i x : ∀ i, π i) :=
  continuous_const.update _ continuous_id
#align continuous_mul_single continuous_mulSingle
#align continuous_single continuous_single

theorem Filter.Tendsto.fin_insertNth {n} {π : Fin (n + 1) → Type*} [∀ i, TopologicalSpace (π i)]
    (i : Fin (n + 1)) {f : Y → π i} {l : Filter Y} {x : π i} (hf : Tendsto f l (𝓝 x))
    {g : Y → ∀ j : Fin n, π (i.succAbove j)} {y : ∀ j, π (i.succAbove j)} (hg : Tendsto g l (𝓝 y)) :
    Tendsto (fun a => i.insertNth (f a) (g a)) l (𝓝 <| i.insertNth x y) :=
  tendsto_pi_nhds.2 fun j => Fin.succAboveCases i (by simpa) (by simpa using tendsto_pi_nhds.1 hg) j
#align filter.tendsto.fin_insert_nth Filter.Tendsto.fin_insertNth

theorem ContinuousAt.fin_insertNth {n} {π : Fin (n + 1) → Type*} [∀ i, TopologicalSpace (π i)]
    (i : Fin (n + 1)) {f : X → π i} {x : X} (hf : ContinuousAt f x)
    {g : X → ∀ j : Fin n, π (i.succAbove j)} (hg : ContinuousAt g x) :
    ContinuousAt (fun a => i.insertNth (f a) (g a)) x :=
  hf.tendsto.fin_insertNth i hg
#align continuous_at.fin_insert_nth ContinuousAt.fin_insertNth

theorem Continuous.fin_insertNth {n} {π : Fin (n + 1) → Type*} [∀ i, TopologicalSpace (π i)]
    (i : Fin (n + 1)) {f : X → π i} (hf : Continuous f) {g : X → ∀ j : Fin n, π (i.succAbove j)}
    (hg : Continuous g) : Continuous fun a => i.insertNth (f a) (g a) :=
  continuous_iff_continuousAt.2 fun _ => hf.continuousAt.fin_insertNth i hg.continuousAt
#align continuous.fin_insert_nth Continuous.fin_insertNth

theorem isOpen_set_pi {i : Set ι} {s : ∀ a, Set (π a)} (hi : i.Finite)
    (hs : ∀ a ∈ i, IsOpen (s a)) : IsOpen (pi i s) := by
  rw [pi_def]; exact hi.isOpen_biInter fun a ha => (hs _ ha).preimage (continuous_apply _)
#align is_open_set_pi isOpen_set_pi

theorem isOpen_pi_iff {s : Set (∀ a, π a)} :
    IsOpen s ↔
      ∀ f, f ∈ s → ∃ (I : Finset ι) (u : ∀ a, Set (π a)),
        (∀ a, a ∈ I → IsOpen (u a) ∧ f a ∈ u a) ∧ (I : Set ι).pi u ⊆ s := by
  rw [isOpen_iff_nhds]
  simp_rw [le_principal_iff, nhds_pi, Filter.mem_pi', mem_nhds_iff]
  refine forall₂_congr fun a _ => ⟨?_, ?_⟩
  · rintro ⟨I, t, ⟨h1, h2⟩⟩
    refine ⟨I, fun a => eval a '' (I : Set ι).pi fun a => (h1 a).choose, fun i hi => ?_, ?_⟩
    · simp_rw [eval_image_pi (Finset.mem_coe.mpr hi)
          (pi_nonempty_iff.mpr fun i => ⟨_, fun _ => (h1 i).choose_spec.2.2⟩)]
      exact (h1 i).choose_spec.2
    · exact Subset.trans
        (pi_mono fun i hi => (eval_image_pi_subset hi).trans (h1 i).choose_spec.1) h2
  · rintro ⟨I, t, ⟨h1, h2⟩⟩
    refine ⟨I, fun a => ite (a ∈ I) (t a) univ, fun i => ?_, ?_⟩
    · by_cases hi : i ∈ I
      · use t i
        simp_rw [if_pos hi]
        exact ⟨Subset.rfl, (h1 i) hi⟩
      · use univ
        simp_rw [if_neg hi]
        exact ⟨Subset.rfl, isOpen_univ, mem_univ _⟩
    · rw [← univ_pi_ite]
      simp only [← ite_and, ← Finset.mem_coe, and_self_iff, univ_pi_ite, h2]
#align is_open_pi_iff isOpen_pi_iff

theorem isOpen_pi_iff' [Finite ι] {s : Set (∀ a, π a)} :
    IsOpen s ↔
      ∀ f, f ∈ s → ∃ u : ∀ a, Set (π a), (∀ a, IsOpen (u a) ∧ f a ∈ u a) ∧ univ.pi u ⊆ s := by
  cases nonempty_fintype ι
  rw [isOpen_iff_nhds]
  simp_rw [le_principal_iff, nhds_pi, Filter.mem_pi', mem_nhds_iff]
  refine forall₂_congr fun a _ => ⟨?_, ?_⟩
  · rintro ⟨I, t, ⟨h1, h2⟩⟩
    refine
      ⟨fun i => (h1 i).choose,
        ⟨fun i => (h1 i).choose_spec.2,
          (pi_mono fun i _ => (h1 i).choose_spec.1).trans (Subset.trans ?_ h2)⟩⟩
    rw [← pi_inter_compl (I : Set ι)]
    exact inter_subset_left
  · exact fun ⟨u, ⟨h1, _⟩⟩ =>
      ⟨Finset.univ, u, ⟨fun i => ⟨u i, ⟨rfl.subset, h1 i⟩⟩, by rwa [Finset.coe_univ]⟩⟩
#align is_open_pi_iff' isOpen_pi_iff'

theorem isClosed_set_pi {i : Set ι} {s : ∀ a, Set (π a)} (hs : ∀ a ∈ i, IsClosed (s a)) :
    IsClosed (pi i s) := by
  rw [pi_def]; exact isClosed_biInter fun a ha => (hs _ ha).preimage (continuous_apply _)
#align is_closed_set_pi isClosed_set_pi

theorem mem_nhds_of_pi_mem_nhds {I : Set ι} {s : ∀ i, Set (π i)} (a : ∀ i, π i) (hs : I.pi s ∈ 𝓝 a)
    {i : ι} (hi : i ∈ I) : s i ∈ 𝓝 (a i) := by
  rw [nhds_pi] at hs; exact mem_of_pi_mem_pi hs hi
#align mem_nhds_of_pi_mem_nhds mem_nhds_of_pi_mem_nhds

theorem set_pi_mem_nhds {i : Set ι} {s : ∀ a, Set (π a)} {x : ∀ a, π a} (hi : i.Finite)
    (hs : ∀ a ∈ i, s a ∈ 𝓝 (x a)) : pi i s ∈ 𝓝 x := by
  rw [pi_def, biInter_mem hi]
  exact fun a ha => (continuous_apply a).continuousAt (hs a ha)
#align set_pi_mem_nhds set_pi_mem_nhds

theorem set_pi_mem_nhds_iff {I : Set ι} (hI : I.Finite) {s : ∀ i, Set (π i)} (a : ∀ i, π i) :
    I.pi s ∈ 𝓝 a ↔ ∀ i : ι, i ∈ I → s i ∈ 𝓝 (a i) := by
  rw [nhds_pi, pi_mem_pi_iff hI]
#align set_pi_mem_nhds_iff set_pi_mem_nhds_iff

theorem interior_pi_set {I : Set ι} (hI : I.Finite) {s : ∀ i, Set (π i)} :
    interior (pi I s) = I.pi fun i => interior (s i) := by
  ext a
  simp only [Set.mem_pi, mem_interior_iff_mem_nhds, set_pi_mem_nhds_iff hI]
#align interior_pi_set interior_pi_set

theorem exists_finset_piecewise_mem_of_mem_nhds [DecidableEq ι] {s : Set (∀ a, π a)} {x : ∀ a, π a}
    (hs : s ∈ 𝓝 x) (y : ∀ a, π a) : ∃ I : Finset ι, I.piecewise x y ∈ s := by
  simp only [nhds_pi, Filter.mem_pi'] at hs
  rcases hs with ⟨I, t, htx, hts⟩
  refine ⟨I, hts fun i hi => ?_⟩
  simpa [Finset.mem_coe.1 hi] using mem_of_mem_nhds (htx i)
#align exists_finset_piecewise_mem_of_mem_nhds exists_finset_piecewise_mem_of_mem_nhds

theorem pi_generateFrom_eq {π : ι → Type*} {g : ∀ a, Set (Set (π a))} :
    (@Pi.topologicalSpace ι π fun a => generateFrom (g a)) =
      generateFrom
        { t | ∃ (s : ∀ a, Set (π a)) (i : Finset ι), (∀ a ∈ i, s a ∈ g a) ∧ t = pi (↑i) s } := by
  refine le_antisymm ?_ ?_
  · apply le_generateFrom
    rintro _ ⟨s, i, hi, rfl⟩
    letI := fun a => generateFrom (g a)
    exact isOpen_set_pi i.finite_toSet (fun a ha => GenerateOpen.basic _ (hi a ha))
  · refine le_iInf fun i => coinduced_le_iff_le_induced.1 <| le_generateFrom fun s hs => ?_
    refine GenerateOpen.basic _ ⟨update (fun i => univ) i s, {i}, ?_⟩
    simp [hs]
#align pi_generate_from_eq pi_generateFrom_eq

theorem pi_eq_generateFrom :
    Pi.topologicalSpace =
      generateFrom
        { g | ∃ (s : ∀ a, Set (π a)) (i : Finset ι), (∀ a ∈ i, IsOpen (s a)) ∧ g = pi (↑i) s } :=
  calc Pi.topologicalSpace
  _ = @Pi.topologicalSpace ι π fun a => generateFrom { s | IsOpen s } := by
    simp only [generateFrom_setOf_isOpen]
  _ = _ := pi_generateFrom_eq
#align pi_eq_generate_from pi_eq_generateFrom

theorem pi_generateFrom_eq_finite {π : ι → Type*} {g : ∀ a, Set (Set (π a))} [Finite ι]
    (hg : ∀ a, ⋃₀ g a = univ) :
    (@Pi.topologicalSpace ι π fun a => generateFrom (g a)) =
      generateFrom { t | ∃ s : ∀ a, Set (π a), (∀ a, s a ∈ g a) ∧ t = pi univ s } := by
  cases nonempty_fintype ι
  rw [pi_generateFrom_eq]
  refine le_antisymm (generateFrom_anti ?_) (le_generateFrom ?_)
  · exact fun s ⟨t, ht, Eq⟩ => ⟨t, Finset.univ, by simp [ht, Eq]⟩
  · rintro s ⟨t, i, ht, rfl⟩
    letI := generateFrom { t | ∃ s : ∀ a, Set (π a), (∀ a, s a ∈ g a) ∧ t = pi univ s }
    refine isOpen_iff_forall_mem_open.2 fun f hf => ?_
    choose c hcg hfc using fun a => sUnion_eq_univ_iff.1 (hg a) (f a)
    refine ⟨pi i t ∩ pi ((↑i)ᶜ : Set ι) c, inter_subset_left, ?_, ⟨hf, fun a _ => hfc a⟩⟩
    rw [← univ_pi_piecewise]
    refine GenerateOpen.basic _ ⟨_, fun a => ?_, rfl⟩
    by_cases a ∈ i <;> simp [*]
#align pi_generate_from_eq_finite pi_generateFrom_eq_finite

theorem induced_to_pi {X : Type*} (f : X → ∀ i, π i) :
    induced f Pi.topologicalSpace = ⨅ i, induced (f · i) inferInstance := by
  simp_rw [Pi.topologicalSpace, induced_iInf, induced_compose, Function.comp]

/-- Suppose `π i` is a family of topological spaces indexed by `i : ι`, and `X` is a type
endowed with a family of maps `f i : X → π i` for every `i : ι`, hence inducing a
map `g : X → Π i, π i`. This lemma shows that infimum of the topologies on `X` induced by
the `f i` as `i : ι` varies is simply the topology on `X` induced by `g : X → Π i, π i`
where `Π i, π i` is endowed with the usual product topology. -/
theorem inducing_iInf_to_pi {X : Type*} (f : ∀ i, X → π i) :
    @Inducing X (∀ i, π i) (⨅ i, induced (f i) inferInstance) _ fun x i => f i x :=
  letI := ⨅ i, induced (f i) inferInstance; ⟨(induced_to_pi _).symm⟩
#align inducing_infi_to_pi inducing_iInf_to_pi

variable [Finite ι] [∀ i, DiscreteTopology (π i)]

/-- A finite product of discrete spaces is discrete. -/
instance Pi.discreteTopology : DiscreteTopology (∀ i, π i) :=
  singletons_open_iff_discrete.mp fun x => by
    rw [← univ_pi_singleton]
    exact isOpen_set_pi finite_univ fun i _ => (isOpen_discrete {x i})
#align Pi.discrete_topology Pi.discreteTopology

end Pi

section Sigma

variable {ι κ : Type*} {σ : ι → Type*} {τ : κ → Type*} [∀ i, TopologicalSpace (σ i)]
  [∀ k, TopologicalSpace (τ k)] [TopologicalSpace X]

@[continuity, fun_prop]
theorem continuous_sigmaMk {i : ι} : Continuous (@Sigma.mk ι σ i) :=
  continuous_iSup_rng continuous_coinduced_rng
#align continuous_sigma_mk continuous_sigmaMk

-- Porting note: the proof was `by simp only [isOpen_iSup_iff, isOpen_coinduced]`
theorem isOpen_sigma_iff {s : Set (Sigma σ)} : IsOpen s ↔ ∀ i, IsOpen (Sigma.mk i ⁻¹' s) := by
  delta instTopologicalSpaceSigma
  rw [isOpen_iSup_iff]
  rfl
#align is_open_sigma_iff isOpen_sigma_iff

theorem isClosed_sigma_iff {s : Set (Sigma σ)} : IsClosed s ↔ ∀ i, IsClosed (Sigma.mk i ⁻¹' s) := by
  simp only [← isOpen_compl_iff, isOpen_sigma_iff, preimage_compl]
#align is_closed_sigma_iff isClosed_sigma_iff

theorem isOpenMap_sigmaMk {i : ι} : IsOpenMap (@Sigma.mk ι σ i) := by
  intro s hs
  rw [isOpen_sigma_iff]
  intro j
  rcases eq_or_ne j i with (rfl | hne)
  · rwa [preimage_image_eq _ sigma_mk_injective]
  · rw [preimage_image_sigmaMk_of_ne hne]
    exact isOpen_empty
#align is_open_map_sigma_mk isOpenMap_sigmaMk

theorem isOpen_range_sigmaMk {i : ι} : IsOpen (range (@Sigma.mk ι σ i)) :=
  isOpenMap_sigmaMk.isOpen_range
#align is_open_range_sigma_mk isOpen_range_sigmaMk

theorem isClosedMap_sigmaMk {i : ι} : IsClosedMap (@Sigma.mk ι σ i) := by
  intro s hs
  rw [isClosed_sigma_iff]
  intro j
  rcases eq_or_ne j i with (rfl | hne)
  · rwa [preimage_image_eq _ sigma_mk_injective]
  · rw [preimage_image_sigmaMk_of_ne hne]
    exact isClosed_empty
#align is_closed_map_sigma_mk isClosedMap_sigmaMk

theorem isClosed_range_sigmaMk {i : ι} : IsClosed (range (@Sigma.mk ι σ i)) :=
  isClosedMap_sigmaMk.isClosed_range
#align is_closed_range_sigma_mk isClosed_range_sigmaMk

theorem openEmbedding_sigmaMk {i : ι} : OpenEmbedding (@Sigma.mk ι σ i) :=
  openEmbedding_of_continuous_injective_open continuous_sigmaMk sigma_mk_injective
    isOpenMap_sigmaMk
#align open_embedding_sigma_mk openEmbedding_sigmaMk

theorem closedEmbedding_sigmaMk {i : ι} : ClosedEmbedding (@Sigma.mk ι σ i) :=
  closedEmbedding_of_continuous_injective_closed continuous_sigmaMk sigma_mk_injective
    isClosedMap_sigmaMk
#align closed_embedding_sigma_mk closedEmbedding_sigmaMk

theorem embedding_sigmaMk {i : ι} : Embedding (@Sigma.mk ι σ i) :=
  closedEmbedding_sigmaMk.1
#align embedding_sigma_mk embedding_sigmaMk

theorem Sigma.nhds_mk (i : ι) (x : σ i) : 𝓝 (⟨i, x⟩ : Sigma σ) = Filter.map (Sigma.mk i) (𝓝 x) :=
  (openEmbedding_sigmaMk.map_nhds_eq x).symm
#align sigma.nhds_mk Sigma.nhds_mk

theorem Sigma.nhds_eq (x : Sigma σ) : 𝓝 x = Filter.map (Sigma.mk x.1) (𝓝 x.2) := by
  cases x
  apply Sigma.nhds_mk
#align sigma.nhds_eq Sigma.nhds_eq

theorem comap_sigmaMk_nhds (i : ι) (x : σ i) : comap (Sigma.mk i) (𝓝 ⟨i, x⟩) = 𝓝 x :=
  (embedding_sigmaMk.nhds_eq_comap _).symm
#align comap_sigma_mk_nhds comap_sigmaMk_nhds

theorem isOpen_sigma_fst_preimage (s : Set ι) : IsOpen (Sigma.fst ⁻¹' s : Set (Σ a, σ a)) := by
  rw [← biUnion_of_singleton s, preimage_iUnion₂]
  simp only [← range_sigmaMk]
  exact isOpen_biUnion fun _ _ => isOpen_range_sigmaMk
#align is_open_sigma_fst_preimage isOpen_sigma_fst_preimage

/-- A map out of a sum type is continuous iff its restriction to each summand is. -/
@[simp]
theorem continuous_sigma_iff {f : Sigma σ → X} :
    Continuous f ↔ ∀ i, Continuous fun a => f ⟨i, a⟩ := by
  delta instTopologicalSpaceSigma
  rw [continuous_iSup_dom]
  exact forall_congr' fun _ => continuous_coinduced_dom
#align continuous_sigma_iff continuous_sigma_iff

/-- A map out of a sum type is continuous if its restriction to each summand is. -/
@[continuity, fun_prop]
theorem continuous_sigma {f : Sigma σ → X} (hf : ∀ i, Continuous fun a => f ⟨i, a⟩) :
    Continuous f :=
  continuous_sigma_iff.2 hf
#align continuous_sigma continuous_sigma

/-- A map defined on a sigma type (a.k.a. the disjoint union of an indexed family of topological
spaces) is inducing iff its restriction to each component is inducing and each the image of each
component under `f` can be separated from the images of all other components by an open set. -/
theorem inducing_sigma {f : Sigma σ → X} :
    Inducing f ↔ (∀ i, Inducing (f ∘ Sigma.mk i)) ∧
      (∀ i, ∃ U, IsOpen U ∧ ∀ x, f x ∈ U ↔ x.1 = i) := by
  refine ⟨fun h ↦ ⟨fun i ↦ h.comp embedding_sigmaMk.1, fun i ↦ ?_⟩, ?_⟩
  · rcases h.isOpen_iff.1 (isOpen_range_sigmaMk (i := i)) with ⟨U, hUo, hU⟩
    refine ⟨U, hUo, ?_⟩
    simpa [ext_iff] using hU
  · refine fun ⟨h₁, h₂⟩ ↦ inducing_iff_nhds.2 fun ⟨i, x⟩ ↦ ?_
    rw [Sigma.nhds_mk, (h₁ i).nhds_eq_comap, comp_apply, ← comap_comap, map_comap_of_mem]
    rcases h₂ i with ⟨U, hUo, hU⟩
    filter_upwards [preimage_mem_comap <| hUo.mem_nhds <| (hU _).2 rfl] with y hy
    simpa [hU] using hy

@[simp 1100]
theorem continuous_sigma_map {f₁ : ι → κ} {f₂ : ∀ i, σ i → τ (f₁ i)} :
    Continuous (Sigma.map f₁ f₂) ↔ ∀ i, Continuous (f₂ i) :=
  continuous_sigma_iff.trans <| by simp only [Sigma.map, embedding_sigmaMk.continuous_iff, comp]
#align continuous_sigma_map continuous_sigma_map

@[continuity, fun_prop]
theorem Continuous.sigma_map {f₁ : ι → κ} {f₂ : ∀ i, σ i → τ (f₁ i)} (hf : ∀ i, Continuous (f₂ i)) :
    Continuous (Sigma.map f₁ f₂) :=
  continuous_sigma_map.2 hf
#align continuous.sigma_map Continuous.sigma_map

theorem isOpenMap_sigma {f : Sigma σ → X} : IsOpenMap f ↔ ∀ i, IsOpenMap fun a => f ⟨i, a⟩ := by
  simp only [isOpenMap_iff_nhds_le, Sigma.forall, Sigma.nhds_eq, map_map, comp]
#align is_open_map_sigma isOpenMap_sigma

theorem isOpenMap_sigma_map {f₁ : ι → κ} {f₂ : ∀ i, σ i → τ (f₁ i)} :
    IsOpenMap (Sigma.map f₁ f₂) ↔ ∀ i, IsOpenMap (f₂ i) :=
  isOpenMap_sigma.trans <|
    forall_congr' fun i => (@openEmbedding_sigmaMk _ _ _ (f₁ i)).isOpenMap_iff.symm
#align is_open_map_sigma_map isOpenMap_sigma_map

theorem inducing_sigma_map {f₁ : ι → κ} {f₂ : ∀ i, σ i → τ (f₁ i)} (h₁ : Injective f₁) :
    Inducing (Sigma.map f₁ f₂) ↔ ∀ i, Inducing (f₂ i) := by
  simp only [inducing_iff_nhds, Sigma.forall, Sigma.nhds_mk, Sigma.map_mk, ← map_sigma_mk_comap h₁,
    map_inj sigma_mk_injective]
#align inducing_sigma_map inducing_sigma_map

theorem embedding_sigma_map {f₁ : ι → κ} {f₂ : ∀ i, σ i → τ (f₁ i)} (h : Injective f₁) :
    Embedding (Sigma.map f₁ f₂) ↔ ∀ i, Embedding (f₂ i) := by
  simp only [embedding_iff, Injective.sigma_map, inducing_sigma_map h, forall_and, h.sigma_map_iff]
#align embedding_sigma_map embedding_sigma_map

theorem openEmbedding_sigma_map {f₁ : ι → κ} {f₂ : ∀ i, σ i → τ (f₁ i)} (h : Injective f₁) :
    OpenEmbedding (Sigma.map f₁ f₂) ↔ ∀ i, OpenEmbedding (f₂ i) := by
  simp only [openEmbedding_iff_embedding_open, isOpenMap_sigma_map, embedding_sigma_map h,
    forall_and]
#align open_embedding_sigma_map openEmbedding_sigma_map

end Sigma

section ULift

theorem ULift.isOpen_iff [TopologicalSpace X] {s : Set (ULift.{v} X)} :
    IsOpen s ↔ IsOpen (ULift.up ⁻¹' s) := by
  rw [ULift.topologicalSpace, ← Equiv.ulift_apply, ← Equiv.ulift.coinduced_symm, ← isOpen_coinduced]

theorem ULift.isClosed_iff [TopologicalSpace X] {s : Set (ULift.{v} X)} :
    IsClosed s ↔ IsClosed (ULift.up ⁻¹' s) := by
  rw [← isOpen_compl_iff, ← isOpen_compl_iff, isOpen_iff, preimage_compl]

@[continuity]
theorem continuous_uLift_down [TopologicalSpace X] : Continuous (ULift.down : ULift.{v, u} X → X) :=
  continuous_induced_dom
#align continuous_ulift_down continuous_uLift_down

@[continuity]
theorem continuous_uLift_up [TopologicalSpace X] : Continuous (ULift.up : X → ULift.{v, u} X) :=
  continuous_induced_rng.2 continuous_id
#align continuous_ulift_up continuous_uLift_up

theorem embedding_uLift_down [TopologicalSpace X] : Embedding (ULift.down : ULift.{v, u} X → X) :=
  ⟨⟨rfl⟩, ULift.down_injective⟩
#align embedding_ulift_down embedding_uLift_down

theorem ULift.closedEmbedding_down [TopologicalSpace X] :
    ClosedEmbedding (ULift.down : ULift.{v, u} X → X) :=
  ⟨embedding_uLift_down, by simp only [ULift.down_surjective.range_eq, isClosed_univ]⟩
#align ulift.closed_embedding_down ULift.closedEmbedding_down

instance [TopologicalSpace X] [DiscreteTopology X] : DiscreteTopology (ULift X) :=
  embedding_uLift_down.discreteTopology

end ULift

section Monad

variable [TopologicalSpace X] {s : Set X} {t : Set s}

theorem IsOpen.trans (ht : IsOpen t) (hs : IsOpen s) : IsOpen (t : Set X) := by
  rcases isOpen_induced_iff.mp ht with ⟨s', hs', rfl⟩
  rw [Subtype.image_preimage_coe]
  exact hs.inter hs'

theorem IsClosed.trans (ht : IsClosed t) (hs : IsClosed s) : IsClosed (t : Set X) := by
  rcases isClosed_induced_iff.mp ht with ⟨s', hs', rfl⟩
  rw [Subtype.image_preimage_coe]
  exact hs.inter hs'

end Monad

section NhdsSet
variable {X Y : Type*} [TopologicalSpace X] [TopologicalSpace Y] {f : Filter X}
  {s : Set X} {t : Set Y} {x : X}

/-- The product of a neighborhood of `s` and a neighborhood of `t` is a neighborhood of `s ×ˢ t`,
formulated in terms of a filter inequality. -/
theorem nhdsSet_prod_le (s : Set X) (t : Set Y) : 𝓝ˢ (s ×ˢ t) ≤ 𝓝ˢ s ×ˢ 𝓝ˢ t :=
  ((hasBasis_nhdsSet _).prod (hasBasis_nhdsSet _)).ge_iff.2 fun (_u, _v) ⟨⟨huo, hsu⟩, hvo, htv⟩ ↦
    (huo.prod hvo).mem_nhdsSet.2 <| prod_mono hsu htv

theorem Filter.eventually_nhdsSet_prod_iff {p : X × Y → Prop} :
    (∀ᶠ q in 𝓝ˢ (s ×ˢ t), p q) ↔
      ∀ x ∈ s, ∀ y ∈ t,
          ∃ px : X → Prop, (∀ᶠ x' in 𝓝 x, px x') ∧ ∃ py : Y → Prop, (∀ᶠ y' in 𝓝 y, py y') ∧
            ∀ {x : X}, px x → ∀ {y : Y}, py y → p (x, y) := by
  simp_rw [eventually_nhdsSet_iff_forall, forall_prod_set, nhds_prod_eq, eventually_prod_iff]

theorem Filter.Eventually.prod_nhdsSet {p : X × Y → Prop} {px : X → Prop} {py : Y → Prop}
    (hp : ∀ {x : X}, px x → ∀ {y : Y}, py y → p (x, y)) (hs : ∀ᶠ x in 𝓝ˢ s, px x)
    (ht : ∀ᶠ y in 𝓝ˢ t, py y) : ∀ᶠ q in 𝓝ˢ (s ×ˢ t), p q :=
  nhdsSet_prod_le _ _ (mem_of_superset (prod_mem_prod hs ht) fun _ ⟨hx, hy⟩ ↦ hp hx hy)

end NhdsSet<|MERGE_RESOLUTION|>--- conflicted
+++ resolved
@@ -1240,15 +1240,6 @@
   DiscreteTopology.of_continuous_injective (β := s) (Continuous.restrict
     (by exact fun _ x ↦ x) hc) ((MapsTo.restrict_inj _).mpr hinj.injOn)
 
-<<<<<<< HEAD
-open scoped Topology Set.Notation in
-lemma isClosed_preimage_val {s t : Set X} : IsClosed (s ↓∩ t) ↔ s ∩ closure (s ∩ t) ⊆ t := by
-  rw [← closure_eq_iff_isClosed, embedding_subtype_val.closure_eq_preimage_closure_image,
-    ← Subtype.val_injective.image_injective.eq_iff, Subtype.image_preimage_coe,
-    Subtype.image_preimage_coe, subset_antisymm_iff, and_iff_left, Set.subset_inter_iff,
-    and_iff_right]
-  exacts [Set.inter_subset_left, Set.subset_inter Set.inter_subset_left subset_closure]
-=======
 /-- If `f : X → Y` is a quotient map,
 then its restriction to the preimage of an open set is a quotient map too. -/
 theorem QuotientMap.restrictPreimage_isOpen {f : X → Y} (hf : QuotientMap f)
@@ -1257,8 +1248,14 @@
   rw [hs.openEmbedding_subtype_val.open_iff_image_open, ← hf.isOpen_preimage,
     (hs.preimage hf.continuous).openEmbedding_subtype_val.open_iff_image_open,
     image_val_preimage_restrictPreimage]
->>>>>>> b4502d4e
-
+
+open scoped Set.Notation in
+lemma isClosed_preimage_val {s t : Set X} : IsClosed (s ↓∩ t) ↔ s ∩ closure (s ∩ t) ⊆ t := by
+  rw [← closure_eq_iff_isClosed, embedding_subtype_val.closure_eq_preimage_closure_image,
+    ← Subtype.val_injective.image_injective.eq_iff, Subtype.image_preimage_coe,
+    Subtype.image_preimage_coe, subset_antisymm_iff, and_iff_left, Set.subset_inter_iff,
+    and_iff_right]
+  exacts [Set.inter_subset_left, Set.subset_inter Set.inter_subset_left subset_closure]
 end Subtype
 
 section Quotient
