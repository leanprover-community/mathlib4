/-
Copyright (c) 2024 Yoh Tanimoto. All rights reserved.
Released under Apache 2.0 license as described in the file LICENSE.
Authors: Yoh Tanimoto
-/
import Mathlib.Topology.Algebra.Order.Support
import Mathlib.Topology.ContinuousMap.ZeroAtInfty

/-!
# Compactly supported continuous functions

In this file, we define the type `C_c(α, β)` of compactly supported continuous functions and the
class `CompactlySupportedContinuousMapClass`, and prove basic properties.

## Main definitions and results

This file contains various instances such as `Add`, `Mul`, `SMul F C_c(α, β)` when `F` is a class of
continuous functions.
When `β` has more structures, `C_c(α, β)` inherits such structures as `AddCommGroup`,
`NonUnitalRing` and `StarRing`.

When the domain `α` is compact, `ContinuousMap.liftCompactlySupported` gives the identification
`C(α, β) ≃ C_c(α, β)`.

-/

variable {F α β γ : Type*} [TopologicalSpace α]

/-- `C_c(α, β)` is the type of continuous functions `α → β` with compact support from a topological
space to a topological space with a zero element.

When possible, instead of parametrizing results over `f : C_c(α, β)`,
you should parametrize over `{F : Type*} [CompactlySupportedContinuousMapClass F α β] (f : F)`.

When you extend this structure, make sure to extend `CompactlySupportedContinuousMapClass`. -/
structure CompactlySupportedContinuousMap (α β : Type*) [TopologicalSpace α] [Zero β]
    [TopologicalSpace β] extends ContinuousMap α β where
  /-- The function has compact support . -/
  hasCompactSupport' : HasCompactSupport toFun

@[inherit_doc]
scoped[CompactlySupported] notation (priority := 2000)
  "C_c(" α ", " β ")" => CompactlySupportedContinuousMap α β

@[inherit_doc]
scoped[CompactlySupported] notation α " →C_c " β => CompactlySupportedContinuousMap α β

open CompactlySupported

section

/-- `CompactlySupportedContinuousMapClass F α β` states that `F` is a type of continuous maps with
compact support.

You should also extend this typeclass when you extend `CompactlySupportedContinuousMap`. -/
class CompactlySupportedContinuousMapClass (F : Type*) (α β : outParam <| Type*)
    [TopologicalSpace α] [Zero β] [TopologicalSpace β] [FunLike F α β]
    extends ContinuousMapClass F α β : Prop where
  /-- Each member of the class has compact support. -/
  hasCompactSupport (f : F) : HasCompactSupport f

end

namespace CompactlySupportedContinuousMap

section Basics

variable [TopologicalSpace β] [Zero β]

instance : FunLike C_c(α, β) α β where
  coe f := f.toFun
  coe_injective' f g h := by
    obtain ⟨⟨_, _⟩, _⟩ := f
    obtain ⟨⟨_, _⟩, _⟩ := g
    congr

protected lemma hasCompactSupport (f : C_c(α, β)) : HasCompactSupport f := f.hasCompactSupport'

instance : CompactlySupportedContinuousMapClass C_c(α, β) α β where
  map_continuous f := f.continuous_toFun
  hasCompactSupport f := f.hasCompactSupport'

@[simp]
theorem coe_toContinuousMap (f : C_c(α, β)) : (f.toContinuousMap : α → β) = f :=
  rfl

@[ext]
theorem ext {f g : C_c(α, β)} (h : ∀ x, f x = g x) : f = g :=
  DFunLike.ext _ _ h

@[simp]
theorem coe_mk (f : C(α, β)) (h : HasCompactSupport f) : ⇑(⟨f, h⟩ : C_c(α, β)) = f :=
  rfl

/-- Copy of a `CompactlySupportedContinuousMap` with a new `toFun` equal to the old one. Useful
to fix definitional equalities. -/
protected def copy (f : C_c(α, β)) (f' : α → β) (h : f' = f) : C_c(α, β) where
  toFun := f'
  continuous_toFun := by
    rw [h]
    exact f.continuous_toFun
  hasCompactSupport' := by
    simp_rw [h]
    exact f.hasCompactSupport'

@[simp]
theorem coe_copy (f : C_c(α, β)) (f' : α → β) (h : f' = f) : ⇑(f.copy f' h) = f' :=
  rfl

theorem copy_eq (f : C_c(α, β)) (f' : α → β) (h : f' = f) : f.copy f' h = f :=
  DFunLike.ext' h

theorem eq_of_empty [IsEmpty α] (f g : C_c(α, β)) : f = g :=
  ext <| IsEmpty.elim ‹_›

/-- A continuous function on a compact space automatically has compact support. -/
@[simps]
def ContinuousMap.liftCompactlySupported [CompactSpace α] : C(α, β) ≃ C_c(α, β) where
  toFun f :=
    { toFun := f
      hasCompactSupport' := HasCompactSupport.of_compactSpace f }
  invFun f := f
  left_inv _ := rfl
  right_inv _ := rfl

variable {γ : Type*} [TopologicalSpace γ] [Zero γ]

/-- Composition of a continuous function `f` with compact support with another continuous function
`g` sending `0` to `0` from the left yields another continuous function `g ∘ f` with compact
support.

If `g` doesn't send `0` to `0`, `f.compLeft g` defaults to `0`. -/
noncomputable def compLeft (g : C(β, γ)) (f : C_c(α, β)) : C_c(α, γ) where
  toContinuousMap := by classical exact if g 0 = 0 then g.comp f else 0
  hasCompactSupport' := by
    split_ifs with hg
    · exact f.hasCompactSupport'.comp_left hg
    · exact .zero

lemma toContinuousMap_compLeft {g : C(β, γ)} (hg : g 0 = 0) (f : C_c(α, β)) :
    (f.compLeft g).toContinuousMap = g.comp f := if_pos hg

lemma coe_compLeft {g : C(β, γ)} (hg : g 0 = 0) (f : C_c(α, β)) : f.compLeft g = g ∘ f := by
  simp [compLeft, if_pos hg]

lemma compLeft_apply {g : C(β, γ)} (hg : g 0 = 0) (f : C_c(α, β)) (a : α) :
    f.compLeft g a = g (f a) := by simp [coe_compLeft hg f]

end Basics

/-! ### Algebraic structure

Whenever `β` has the structure of continuous additive monoid and a compatible topological structure,
then `C_c(α, β)` inherits a corresponding algebraic structure. The primary exception to this is that
`C_c(α, β)` will not have a multiplicative identity.
-/

section AlgebraicStructure

variable [TopologicalSpace β] (x : α)

instance [Zero β] : Zero C_c(α, β) where
  zero := { toFun := (0 : C(α, β))
            continuous_toFun := (0 : C(α, β)).2
            hasCompactSupport' := by simp [HasCompactSupport, tsupport] }

instance [Zero β] : Inhabited C_c(α, β) :=
  ⟨0⟩

@[simp]
theorem coe_zero [Zero β] : ⇑(0 : C_c(α, β)) = 0 :=
  rfl

theorem zero_apply [Zero β] : (0 : C_c(α, β)) x = 0 :=
  rfl

instance [MulZeroClass β] [ContinuousMul β] : Mul C_c(α, β) :=
  ⟨fun f g => ⟨f * g, HasCompactSupport.mul_left g.2⟩⟩

@[simp]
theorem coe_mul [MulZeroClass β] [ContinuousMul β] (f g : C_c(α, β)) : ⇑(f * g) = f * g :=
  rfl

theorem mul_apply [MulZeroClass β] [ContinuousMul β] (f g : C_c(α, β)) : (f * g) x = f x * g x :=
  rfl

/-- the product of `f : F` assuming `ContinuousMapClass F α γ` and `ContinuousSMul γ β` and
`g : C_c(α, β)` is in `C_c(α, β)` -/
instance [Zero β] [TopologicalSpace γ] [SMulZeroClass γ β] [ContinuousSMul γ β]
    {F : Type*} [FunLike F α γ] [ContinuousMapClass F α γ] : SMul F C_c(α, β) where
  smul f g :=
    ⟨⟨fun x ↦ f x • g x, (map_continuous f).smul (map_continuous g)⟩, g.hasCompactSupport.smul_left⟩

@[simp]
theorem coe_smulc [Zero β] [TopologicalSpace γ] [SMulZeroClass γ β] [ContinuousSMul γ β]
    {F : Type*} [FunLike F α γ] [ContinuousMapClass F α γ] (f : F) (g : C_c(α, β)) :
    ⇑(f • g) = fun x => f x • g x :=
  rfl

theorem smulc_apply [Zero β] [TopologicalSpace γ] [SMulZeroClass γ β] [ContinuousSMul γ β]
    {F : Type*} [FunLike F α γ] [ContinuousMapClass F α γ] (f : F) (g : C_c(α, β)) (x : α) :
    (f • g) x = f x • g x :=
  rfl

instance [MulZeroClass β] [ContinuousMul β] : MulZeroClass C_c(α, β) :=
  DFunLike.coe_injective.mulZeroClass _ coe_zero coe_mul

instance [SemigroupWithZero β] [ContinuousMul β] :
    SemigroupWithZero C_c(α, β) :=
  DFunLike.coe_injective.semigroupWithZero _ coe_zero coe_mul

instance [AddZeroClass β] [ContinuousAdd β] : Add C_c(α, β) :=
  ⟨fun f g => ⟨f + g, HasCompactSupport.add f.2 g.2⟩⟩

@[simp]
theorem coe_add [AddZeroClass β] [ContinuousAdd β] (f g : C_c(α, β)) : ⇑(f + g) = f + g :=
  rfl

theorem add_apply [AddZeroClass β] [ContinuousAdd β] (f g : C_c(α, β)) : (f + g) x = f x + g x :=
  rfl

instance [AddZeroClass β] [ContinuousAdd β] : AddZeroClass C_c(α, β) :=
  DFunLike.coe_injective.addZeroClass _ coe_zero coe_add

/-- Coercion to a function as a `AddMonoidHom`. Similar to `AddMonoidHom.coeFn`. -/
def coeFnMonoidHom [AddMonoid β] [ContinuousAdd β] : C_c(α, β) →+ α → β where
  toFun f := f
  map_zero' := coe_zero
  map_add' := coe_add

instance [Zero β] {R : Type*} [SMulZeroClass R β] [ContinuousConstSMul R β] :
    SMul R C_c(α, β) :=
  ⟨fun r f => ⟨⟨r • ⇑f, (map_continuous f).const_smul r⟩, HasCompactSupport.smul_left f.2⟩⟩

@[simp, norm_cast]
theorem coe_smul [Zero β] {R : Type*} [SMulZeroClass R β] [ContinuousConstSMul R β] (r : R)
    (f : C_c(α, β)) : ⇑(r • f) = r • ⇑f :=
  rfl

theorem smul_apply [Zero β] {R : Type*} [SMulZeroClass R β] [ContinuousConstSMul R β] (r : R)
    (f : C_c(α, β)) (x : α) : (r • f) x = r • f x :=
  rfl

section AddMonoid

instance [AddMonoid β] [ContinuousAdd β] : AddMonoid C_c(α, β) :=
  DFunLike.coe_injective.addMonoid _ coe_zero coe_add fun _ _ => rfl

end AddMonoid

instance [AddCommMonoid β] [ContinuousAdd β] : AddCommMonoid C_c(α, β) :=
  DFunLike.coe_injective.addCommMonoid _ coe_zero coe_add fun _ _ => rfl

@[simp]
theorem coe_sum [AddCommMonoid β] [ContinuousAdd β] {ι : Type*} (s : Finset ι) (f : ι → C_c(α, β)) :
    ⇑(∑ i ∈ s, f i) = ∑ i ∈ s, (f i : α → β) :=
  map_sum coeFnMonoidHom f s

theorem sum_apply [AddCommMonoid β] [ContinuousAdd β] {ι : Type*} (s : Finset ι) (f : ι → C_c(α, β))
    (a : α) : (∑ i ∈ s, f i) a = ∑ i ∈ s, f i a := by simp

section AddGroup

variable [AddGroup β] [TopologicalAddGroup β] (f g : C_c(α, β))

instance : Neg C_c(α, β) where
  neg f := { toFun := -f.1
             continuous_toFun := map_continuous (-f.1)
             hasCompactSupport' := by simpa [HasCompactSupport, tsupport] using f.2 }

@[simp]
theorem coe_neg : ⇑(-f) = -f :=
  rfl

theorem neg_apply : (-f) x = -f x :=
  rfl

instance : Sub C_c(α, β) where
  sub f g := { toFun := f.1 - g.1
               continuous_toFun := map_continuous (f.1 - g.1)
               hasCompactSupport' := by
                 simpa [sub_eq_add_neg] using HasCompactSupport.add f.2 (-g).2 }

@[simp]
theorem coe_sub : ⇑(f - g) = f - g :=
  rfl

theorem sub_apply : (f - g) x = f x - g x :=
  rfl

instance : AddGroup C_c(α, β) :=
  DFunLike.coe_injective.addGroup _ coe_zero coe_add coe_neg coe_sub (fun _ _ => rfl) fun _ _ => rfl

end AddGroup

instance [AddCommGroup β] [TopologicalAddGroup β] : AddCommGroup C_c(α, β) :=
  DFunLike.coe_injective.addCommGroup _ coe_zero coe_add coe_neg coe_sub (fun _ _ => rfl) fun _ _ =>
    rfl

instance [Zero β] {R : Type*} [Zero R] [SMulWithZero R β] [SMulWithZero Rᵐᵒᵖ β]
    [ContinuousConstSMul R β] [IsCentralScalar R β] : IsCentralScalar R C_c(α, β) :=
  ⟨fun _ _ => ext fun _ => op_smul_eq_smul _ _⟩

instance [Zero β] {R : Type*} [Zero R] [SMulWithZero R β]
    [ContinuousConstSMul R β] : SMulWithZero R C_c(α, β) :=
  Function.Injective.smulWithZero ⟨_, coe_zero⟩ DFunLike.coe_injective coe_smul

instance [Zero β] {R : Type*} [MonoidWithZero R] [MulActionWithZero R β]
    [ContinuousConstSMul R β] : MulActionWithZero R C_c(α, β) :=
  Function.Injective.mulActionWithZero ⟨_, coe_zero⟩ DFunLike.coe_injective coe_smul

instance [AddCommMonoid β] [ContinuousAdd β] {R : Type*} [Semiring R] [Module R β]
    [ContinuousConstSMul R β] : Module R C_c(α, β) :=
  Function.Injective.module R ⟨⟨_, coe_zero⟩, coe_add⟩ DFunLike.coe_injective coe_smul

instance [NonUnitalNonAssocSemiring β] [TopologicalSemiring β] :
    NonUnitalNonAssocSemiring C_c(α, β) :=
  DFunLike.coe_injective.nonUnitalNonAssocSemiring _ coe_zero coe_add coe_mul fun _ _ => rfl

instance [NonUnitalSemiring β] [TopologicalSemiring β] :
    NonUnitalSemiring C_c(α, β) :=
  DFunLike.coe_injective.nonUnitalSemiring _ coe_zero coe_add coe_mul fun _ _ => rfl

instance [NonUnitalCommSemiring β] [TopologicalSemiring β] :
    NonUnitalCommSemiring C_c(α, β) :=
  DFunLike.coe_injective.nonUnitalCommSemiring _ coe_zero coe_add coe_mul fun _ _ => rfl

instance [NonUnitalNonAssocRing β] [TopologicalRing β] :
    NonUnitalNonAssocRing C_c(α, β) :=
  DFunLike.coe_injective.nonUnitalNonAssocRing _ coe_zero coe_add coe_mul coe_neg coe_sub
    (fun _ _ => rfl) fun _ _ => rfl

instance [NonUnitalRing β] [TopologicalRing β] : NonUnitalRing C_c(α, β) :=
  DFunLike.coe_injective.nonUnitalRing _ coe_zero coe_add coe_mul coe_neg coe_sub (fun _ _ => rfl)
    fun _ _ => rfl

instance [NonUnitalCommRing β] [TopologicalRing β] :
    NonUnitalCommRing C_c(α, β) :=
  DFunLike.coe_injective.nonUnitalCommRing _ coe_zero coe_add coe_mul coe_neg coe_sub
    (fun _ _ => rfl) fun _ _ => rfl

instance {R : Type*} [Semiring R] [NonUnitalNonAssocSemiring β]
    [TopologicalSemiring β] [Module R β] [ContinuousConstSMul R β] [IsScalarTower R β β] :
    IsScalarTower R C_c(α, β) C_c(α, β) where
  smul_assoc r f g := by
    ext
    simp only [smul_eq_mul, coe_mul, coe_smul, Pi.mul_apply, Pi.smul_apply]
    rw [← smul_eq_mul, ← smul_eq_mul, smul_assoc]

instance {R : Type*} [Semiring R] [NonUnitalNonAssocSemiring β]
    [TopologicalSemiring β] [Module R β] [ContinuousConstSMul R β] [SMulCommClass R β β] :
    SMulCommClass R C_c(α, β) C_c(α, β) where
  smul_comm r f g := by
    ext
    simp only [smul_eq_mul, coe_smul, coe_mul, Pi.smul_apply, Pi.mul_apply]
    rw [← smul_eq_mul, ← smul_eq_mul, smul_comm]

end AlgebraicStructure

section Star

/-! ### Star structure

It is possible to equip `C_c(α, β)` with a pointwise `star` operation whenever there is a continuous
`star : β → β` for which `star (0 : β) = 0`. We don't have quite this weak a typeclass, but
`StarAddMonoid` is close enough.

The `StarAddMonoid` class on `C_c(α, β)` is inherited from their counterparts on `α →ᵇ β`.
-/


variable [TopologicalSpace β] [AddMonoid β] [StarAddMonoid β] [ContinuousStar β]

instance : Star C_c(α, β) where
  star f :=
    { toFun := fun x => star (f x)
      continuous_toFun := (map_continuous f).star
      hasCompactSupport' := by
        rw [HasCompactSupport, tsupport]
        simp only
        have support_star : (Function.support fun (x : α) => star (f x)) = Function.support f := by
          ext x
          simp only [Function.mem_support, ne_eq, star_eq_zero]
        rw [support_star]
        exact f.2 }

@[simp]
theorem coe_star (f : C_c(α, β)) : ⇑(star f) = star (⇑f) :=
  rfl

theorem star_apply (f : C_c(α, β)) (x : α) : (star f) x = star (f x) :=
  rfl

instance [TrivialStar β] : TrivialStar C_c(α, β) where
    star_trivial f := ext fun x => star_trivial (f x)

instance [ContinuousAdd β] : StarAddMonoid C_c(α, β) where
  star_involutive f := ext fun x => star_star (f x)
  star_add f g := ext fun x => star_add (f x) (g x)

end Star

section StarModule

variable {𝕜 : Type*} [Zero 𝕜] [Star 𝕜] [AddMonoid β] [StarAddMonoid β] [TopologicalSpace β]
  [ContinuousStar β] [SMulWithZero 𝕜 β] [ContinuousConstSMul 𝕜 β] [StarModule 𝕜 β]

instance : StarModule 𝕜 C_c(α, β) where
  star_smul k f := ext fun x => star_smul k (f x)

end StarModule

section StarRing

variable [NonUnitalSemiring β] [StarRing β] [TopologicalSpace β] [ContinuousStar β]
  [TopologicalSemiring β]

instance : StarRing C_c(α, β) :=
  { CompactlySupportedContinuousMap.instStarAddMonoid with
    star_mul := fun f g => ext fun x => star_mul (f x) (g x) }

end StarRing

section PartialOrder

/-! ### The partial order in `C_c`
When `β` is equipped with a partial order, `C_c(α, β)` is given the pointwise partial order.
-/

variable {β : Type*} [TopologicalSpace β] [Zero β] [PartialOrder β]

instance partialOrder : PartialOrder C_c(α, β) := PartialOrder.lift (⇑) DFunLike.coe_injective

theorem le_def {f g : C_c(α, β)} : f ≤ g ↔ ∀ a, f a ≤ g a := Pi.le_def

theorem lt_def {f g : C_c(α, β)} : f < g ↔ (∀ a, f a ≤ g a) ∧ ∃ a, f a < g a := Pi.lt_def

end PartialOrder

section SemilatticeSup

variable [SemilatticeSup β] [Zero β] [TopologicalSpace β] [ContinuousSup β]

instance instSup : Max C_c(α, β) where max f g :=
  { toFun := f ⊔ g
    continuous_toFun := Continuous.sup f.continuous g.continuous
    hasCompactSupport' := f.hasCompactSupport.sup g.hasCompactSupport }

@[simp, norm_cast] lemma coe_sup (f g : C_c(α, β)) : ⇑(f ⊔ g) = ⇑f ⊔ g := rfl

@[simp] lemma sup_apply (f g : C_c(α, β)) (a : α) : (f ⊔ g) a = f a ⊔ g a := rfl

instance semilatticeSup : SemilatticeSup C_c(α, β) :=
  DFunLike.coe_injective.semilatticeSup _ coe_sup

lemma finsetSup'_apply {ι : Type*} {s : Finset ι} (H : s.Nonempty) (f : ι → C_c(α, β)) (a : α) :
    s.sup' H f a = s.sup' H fun i ↦ f i a :=
  Finset.comp_sup'_eq_sup'_comp H (fun g : C_c(α, β) ↦ g a) fun _ _ ↦ rfl

@[simp, norm_cast]
lemma coe_finsetSup' {ι : Type*} {s : Finset ι} (H : s.Nonempty) (f : ι → C_c(α, β)) :
    ⇑(s.sup' H f) = s.sup' H fun i ↦ ⇑(f i) := by ext; simp [finsetSup'_apply]

end SemilatticeSup

section SemilatticeInf

variable [SemilatticeInf β] [Zero β] [TopologicalSpace β] [ContinuousInf β]

instance instInf : Min C_c(α, β) where min f g :=
  { toFun := f ⊓ g
    continuous_toFun := Continuous.inf f.continuous g.continuous
    hasCompactSupport' := f.hasCompactSupport.inf g.hasCompactSupport }

@[simp, norm_cast] lemma coe_inf (f g : C_c(α, β)) : ⇑(f ⊓ g) = ⇑f ⊓ g := rfl

@[simp] lemma inf_apply (f g : C_c(α, β)) (a : α) : (f ⊓ g) a = f a ⊓ g a := rfl

instance semilatticeInf : SemilatticeInf C_c(α, β) :=
  DFunLike.coe_injective.semilatticeInf _ coe_inf

lemma finsetInf'_apply {ι : Type*} {s : Finset ι} (H : s.Nonempty) (f : ι → C_c(α, β)) (a : α) :
    s.inf' H f a = s.inf' H fun i ↦ f i a :=
  Finset.comp_inf'_eq_inf'_comp H (fun g : C_c(α, β) ↦ g a) fun _ _ ↦ rfl

@[simp, norm_cast]
lemma coe_finsetInf' {ι : Type*} {s : Finset ι} (H : s.Nonempty) (f : ι → C_c(α, β)) :
    ⇑(s.inf' H f) = s.inf' H fun i ↦ ⇑(f i) := by ext; simp [finsetInf'_apply]

end SemilatticeInf

section Lattice

instance [Lattice β] [TopologicalSpace β] [TopologicalLattice β] [Zero β] :
    Lattice C_c(α, β) :=
  DFunLike.coe_injective.lattice _ coe_sup coe_inf

-- TODO transfer this lattice structure to `BoundedContinuousFunction`

end Lattice

/-! ### `C_c` as a functor

For each `β` with sufficient structure, there is a contravariant functor `C_c(-, β)` from the
category of topological spaces with morphisms given by `CocompactMap`s.
-/


variable {δ : Type*} [TopologicalSpace β] [TopologicalSpace γ] [TopologicalSpace δ]

local notation α " →co " β => CocompactMap α β

section

variable [Zero δ]

/-- Composition of a continuous function with compact support with a cocompact map
yields another continuous function with compact support. -/
def comp (f : C_c(γ, δ)) (g : β →co γ) : C_c(β, δ) where
  toContinuousMap := (f : C(γ, δ)).comp g
  hasCompactSupport' := by
    apply IsCompact.of_isClosed_subset (g.isCompact_preimage_of_isClosed f.2 (isClosed_tsupport _))
      (isClosed_tsupport (f ∘ g))
    intro x hx
    rw [tsupport, Set.mem_preimage, _root_.mem_closure_iff]
    intro o ho hgxo
    rw [tsupport, _root_.mem_closure_iff] at hx
    obtain ⟨y, hy⟩ := hx (g ⁻¹' o) (IsOpen.preimage g.1.2 ho) hgxo
    exact ⟨g y, hy⟩

@[simp]
theorem coe_comp_to_continuous_fun (f : C_c(γ, δ)) (g : β →co γ) : ((f.comp g) : β → δ) = f ∘ g :=
  rfl

@[simp]
theorem comp_id (f : C_c(γ, δ)) : f.comp (CocompactMap.id γ) = f :=
  ext fun _ => rfl

@[simp]
theorem comp_assoc (f : C_c(γ, δ)) (g : β →co γ) (h : α →co β) :
    (f.comp g).comp h = f.comp (g.comp h) :=
  rfl

@[simp]
theorem zero_comp (g : β →co γ) : (0 : C_c(γ, δ)).comp g = 0 :=
  rfl

end

/-- Composition as an additive monoid homomorphism. -/
def compAddMonoidHom [AddMonoid δ] [ContinuousAdd δ] (g : β →co γ) : C_c(γ, δ) →+ C_c(β, δ) where
  toFun f := f.comp g
  map_zero' := zero_comp g
  map_add' _ _ := rfl

/-- Composition as a semigroup homomorphism. -/
def compMulHom [MulZeroClass δ] [ContinuousMul δ] (g : β →co γ) : C_c(γ, δ) →ₙ* C_c(β, δ) where
  toFun f := f.comp g
  map_mul' _ _ := rfl

/-- Composition as a linear map. -/
def compLinearMap [AddCommMonoid δ] [ContinuousAdd δ] {R : Type*} [Semiring R] [Module R δ]
    [ContinuousConstSMul R δ] (g : β →co γ) : C_c(γ, δ) →ₗ[R] C_c(β, δ) where
  toFun f := f.comp g
  map_add' _ _ := rfl
  map_smul' _ _ := rfl

/-- Composition as a non-unital algebra homomorphism. -/
def compNonUnitalAlgHom {R : Type*} [Semiring R] [NonUnitalNonAssocSemiring δ]
    [TopologicalSemiring δ] [Module R δ] [ContinuousConstSMul R δ] (g : β →co γ) :
    C_c(γ, δ) →ₙₐ[R] C_c(β, δ) where
  toFun f := f.comp g
  map_smul' _ _ := rfl
  map_zero' := rfl
  map_add' _ _ := rfl
  map_mul' _ _ := rfl

end CompactlySupportedContinuousMap

namespace CompactlySupportedContinuousMapClass

section Basic

variable [Zero β] [TopologicalSpace β] [FunLike F α β] [CompactlySupportedContinuousMapClass F α β]

instance : CoeTC F (CompactlySupportedContinuousMap α β) :=
  ⟨fun f =>
    { toFun := f
      continuous_toFun := map_continuous f
      hasCompactSupport' := hasCompactSupport f }⟩

/-- A continuous function on a compact space has automatically compact support. This is not an
instance to avoid type class loops. -/
lemma of_compactSpace (G : Type*) [FunLike G α β]
    [ContinuousMapClass G α β] [CompactSpace α] : CompactlySupportedContinuousMapClass G α β where
  map_continuous := map_continuous
  hasCompactSupport := by
    intro f
    exact HasCompactSupport.of_compactSpace f

end Basic

section Uniform

variable [UniformSpace β] [UniformSpace γ] [Zero γ] [FunLike F β γ]
  [CompactlySupportedContinuousMapClass F β γ]

theorem uniformContinuous (f : F) : UniformContinuous (f : β → γ) :=
  (map_continuous f).uniformContinuous_of_tendsto_cocompact
  (HasCompactSupport.is_zero_at_infty (hasCompactSupport f))

end Uniform

section ZeroAtInfty

variable [TopologicalSpace β] [TopologicalSpace γ] [Zero γ]
  [FunLike F β γ] [CompactlySupportedContinuousMapClass F β γ]

instance : ZeroAtInftyContinuousMapClass F β γ where
  zero_at_infty f := HasCompactSupport.is_zero_at_infty (hasCompactSupport f)

end ZeroAtInfty

end CompactlySupportedContinuousMapClass

section NonnegativePart

open NNReal

namespace CompactlySupportedContinuousMap

/-- The nonnegative part of a bounded continuous `ℝ`-valued function as a bounded
continuous `ℝ≥0`-valued function. -/
noncomputable def nnrealPart (f : C_c(α, ℝ)) : C_c(α, ℝ≥0) where
  toFun := Real.toNNReal.comp f.toFun
  continuous_toFun := Continuous.comp continuous_real_toNNReal f.continuous
  hasCompactSupport' := by
    apply HasCompactSupport.comp_left f.hasCompactSupport' Real.toNNReal_zero

@[simp]
lemma nnrealPart_apply (f : C_c(α, ℝ)) (x : α) :
    f.nnrealPart x = Real.toNNReal (f x) := rfl

<<<<<<< HEAD
protected lemma exists_add_of_le {f₁ f₂ : C_c(α, ℝ≥0)} (h : f₁ ≤ f₂) : ∃ (g : C_c(α, ℝ≥0)),
    f₁ + g = f₂ := by
  refine ⟨⟨f₂.1 - f₁.1, ?_⟩, ?_⟩
  · apply (f₁.hasCompactSupport'.union f₂.hasCompactSupport').of_isClosed_subset isClosed_closure
    rw [tsupport, tsupport, ← closure_union]
    apply closure_mono
    intro x hx
    contrapose! hx
    simp only [ContinuousMap.toFun_eq_coe, coe_toContinuousMap, Set.mem_union, Function.mem_support,
      ne_eq, not_or, Decidable.not_not, ContinuousMap.coe_sub, Pi.sub_apply] at hx ⊢
    simp [hx.1, hx.2]
  · ext x
    simpa [← NNReal.coe_add] using add_tsub_cancel_of_le (h x)
=======
/-- The compactly supported continuous `ℝ≥0`-valued function as a compactly supported `ℝ`-valued
function. -/
noncomputable def toReal (f : C_c(α, ℝ≥0)) : C_c(α, ℝ) :=
  f.compLeft ContinuousMap.coeNNRealReal

@[simp]
lemma toReal_apply (f : C_c(α, ℝ≥0)) (x : α) : f.toReal x = f x := compLeft_apply rfl _ _

@[simp] lemma toReal_nonneg {f : C_c(α, ℝ≥0)} : 0 ≤ f.toReal := fun _ ↦ by simp

@[simp] lemma toReal_add (f g : C_c(α, ℝ≥0)) : (f + g).toReal = f.toReal + g.toReal := by ext; simp
@[simp] lemma toReal_smul (r : ℝ≥0) (f : C_c(α, ℝ≥0)) : (r • f).toReal = r • f.toReal := by
  ext; simp [NNReal.smul_def]

lemma nnrealPart_sub_nnrealPart_neg (f : C_c(α, ℝ)) :
    (nnrealPart f).toReal - (nnrealPart (-f)).toReal = f := by
  ext x
  simp

/-- The compactly supported continuous `ℝ≥0`-valued function as a compactly supported `ℝ`-valued
function. -/
noncomputable def toRealLinearMap : C_c(α, ℝ≥0) →ₗ[ℝ≥0] C_c(α, ℝ) where
  toFun := toReal
  map_add' f g := by ext x; simp
  map_smul' a f := by ext x; simp [NNReal.smul_def]

@[simp, norm_cast]
lemma coe_toRealLinearMap : (toRealLinearMap : C_c(α, ℝ≥0) → C_c(α, ℝ)) = toReal := rfl

lemma toRealLinearMap_apply (f : C_c(α, ℝ≥0)) : toRealLinearMap f = f.toReal := rfl

lemma toRealLinearMap_apply_apply (f : C_c(α, ℝ≥0)) (x : α) :
    toRealLinearMap f x = (f x).toReal := by simp

/-- For a positive linear functional `Λ : C_c(α, ℝ) → ℝ`, define a `ℝ≥0`-linear map. -/
noncomputable def toNNRealLinear (Λ : C_c(α, ℝ) →ₗ[ℝ] ℝ) (hΛ : ∀ f, 0 ≤ f → 0 ≤ Λ f) :
    C_c(α, ℝ≥0) →ₗ[ℝ≥0] ℝ≥0 where
  toFun f := ⟨Λ (toRealLinearMap f), hΛ _ <| by simp⟩
  map_add' f g := by ext; simp
  map_smul' a f := by ext; simp [NNReal.smul_def]

@[simp]
lemma toNNRealLinear_apply (Λ : C_c(α, ℝ) →ₗ[ℝ] ℝ) (hΛ) (f : C_c(α, ℝ≥0)) :
    toNNRealLinear Λ hΛ f = Λ (toReal f) := rfl

@[simp] lemma toNNRealLinear_inj (Λ₁ Λ₂ : C_c(α, ℝ) →ₗ[ℝ] ℝ) (hΛ₁ hΛ₂) :
    toNNRealLinear Λ₁ hΛ₁ = toNNRealLinear Λ₂ hΛ₂ ↔ Λ₁ = Λ₂ := by
  simp only [LinearMap.ext_iff, NNReal.eq_iff, toNNRealLinear_apply]
  refine ⟨fun h f ↦ ?_, fun h f ↦ by rw [LinearMap.ext h]⟩
  rw [← nnrealPart_sub_nnrealPart_neg f]
  simp_rw [map_sub, h]
>>>>>>> 96a5ba5c

end CompactlySupportedContinuousMap

end NonnegativePart<|MERGE_RESOLUTION|>--- conflicted
+++ resolved
@@ -629,19 +629,6 @@
 
 namespace CompactlySupportedContinuousMap
 
-/-- The nonnegative part of a bounded continuous `ℝ`-valued function as a bounded
-continuous `ℝ≥0`-valued function. -/
-noncomputable def nnrealPart (f : C_c(α, ℝ)) : C_c(α, ℝ≥0) where
-  toFun := Real.toNNReal.comp f.toFun
-  continuous_toFun := Continuous.comp continuous_real_toNNReal f.continuous
-  hasCompactSupport' := by
-    apply HasCompactSupport.comp_left f.hasCompactSupport' Real.toNNReal_zero
-
-@[simp]
-lemma nnrealPart_apply (f : C_c(α, ℝ)) (x : α) :
-    f.nnrealPart x = Real.toNNReal (f x) := rfl
-
-<<<<<<< HEAD
 protected lemma exists_add_of_le {f₁ f₂ : C_c(α, ℝ≥0)} (h : f₁ ≤ f₂) : ∃ (g : C_c(α, ℝ≥0)),
     f₁ + g = f₂ := by
   refine ⟨⟨f₂.1 - f₁.1, ?_⟩, ?_⟩
@@ -655,7 +642,19 @@
     simp [hx.1, hx.2]
   · ext x
     simpa [← NNReal.coe_add] using add_tsub_cancel_of_le (h x)
-=======
+
+/-- The nonnegative part of a bounded continuous `ℝ`-valued function as a bounded
+continuous `ℝ≥0`-valued function. -/
+noncomputable def nnrealPart (f : C_c(α, ℝ)) : C_c(α, ℝ≥0) where
+  toFun := Real.toNNReal.comp f.toFun
+  continuous_toFun := Continuous.comp continuous_real_toNNReal f.continuous
+  hasCompactSupport' := by
+    apply HasCompactSupport.comp_left f.hasCompactSupport' Real.toNNReal_zero
+
+@[simp]
+lemma nnrealPart_apply (f : C_c(α, ℝ)) (x : α) :
+    f.nnrealPart x = Real.toNNReal (f x) := rfl
+
 /-- The compactly supported continuous `ℝ≥0`-valued function as a compactly supported `ℝ`-valued
 function. -/
 noncomputable def toReal (f : C_c(α, ℝ≥0)) : C_c(α, ℝ) :=
@@ -707,7 +706,6 @@
   refine ⟨fun h f ↦ ?_, fun h f ↦ by rw [LinearMap.ext h]⟩
   rw [← nnrealPart_sub_nnrealPart_neg f]
   simp_rw [map_sub, h]
->>>>>>> 96a5ba5c
 
 end CompactlySupportedContinuousMap
 
