--- conflicted
+++ resolved
@@ -3,11 +3,7 @@
 Released under Apache 2.0 license as described in the file LICENSE.
 Authors: Yoh Tanimoto
 -/
-<<<<<<< HEAD
-import Mathlib.Topology.ContinuousMap.Ordered
-=======
 import Mathlib.Topology.Algebra.Order.Support
->>>>>>> da0385c6
 import Mathlib.Topology.ContinuousMap.ZeroAtInfty
 
 /-!
@@ -127,16 +123,6 @@
   left_inv _ := rfl
   right_inv _ := rfl
 
-<<<<<<< HEAD
-/-- Composition of a continuous function `f` with compact support with another continuous function
-`g` from the left yields another continuous function `g ∘ f` with compact support. -/
-def comp_left {γ : Type*} [TopologicalSpace γ] [Zero γ] {g : C(β, γ)} (f : C_c(α, β))
-    (hg : g 0 = 0) : C_c(α, γ) where
-  toContinuousMap := g.comp f
-  hasCompactSupport' := by
-    simp only [ContinuousMap.toFun_eq_coe, ContinuousMap.coe_comp, ContinuousMap.coe_coe]
-    exact HasCompactSupport.comp_left f.hasCompactSupport' hg
-=======
 variable {γ : Type*} [TopologicalSpace γ] [Zero γ]
 
 /-- Composition of a continuous function `f` with compact support with another continuous function
@@ -159,7 +145,6 @@
 
 lemma compLeft_apply {g : C(β, γ)} (hg : g 0 = 0) (f : C_c(α, β)) (a : α) :
     f.compLeft g a = g (f a) := by simp [coe_compLeft hg f]
->>>>>>> da0385c6
 
 end Basics
 
