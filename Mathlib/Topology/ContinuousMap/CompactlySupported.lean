/-
Copyright (c) 2024 Yoh Tanimoto. All rights reserved.
Released under Apache 2.0 license as described in the file LICENSE.
Authors: Yoh Tanimoto
-/
import Mathlib.Topology.Algebra.Order.Support
import Mathlib.Topology.ContinuousMap.ZeroAtInfty

/-!
# Compactly supported continuous functions

In this file, we define the type `C_c(α, β)` of compactly supported continuous functions and the
class `CompactlySupportedContinuousMapClass`, and prove basic properties.

## Main definitions and results

This file contains various instances such as `Add`, `Mul`, `SMul F C_c(α, β)` when `F` is a class of
continuous functions.
When `β` has more structures, `C_c(α, β)` inherits such structures as `AddCommGroup`,
`NonUnitalRing` and `StarRing`.

When the domain `α` is compact, `ContinuousMap.liftCompactlySupported` gives the identification
`C(α, β) ≃ C_c(α, β)`.

-/

variable {F α β γ : Type*} [TopologicalSpace α]

/-- `C_c(α, β)` is the type of continuous functions `α → β` with compact support from a topological
space to a topological space with a zero element.

When possible, instead of parametrizing results over `f : C_c(α, β)`,
you should parametrize over `{F : Type*} [CompactlySupportedContinuousMapClass F α β] (f : F)`.

When you extend this structure, make sure to extend `CompactlySupportedContinuousMapClass`. -/
structure CompactlySupportedContinuousMap (α β : Type*) [TopologicalSpace α] [Zero β]
    [TopologicalSpace β] extends ContinuousMap α β where
  /-- The function has compact support . -/
  hasCompactSupport' : HasCompactSupport toFun

@[inherit_doc]
scoped[CompactlySupported] notation (priority := 2000)
  "C_c(" α ", " β ")" => CompactlySupportedContinuousMap α β

@[inherit_doc]
scoped[CompactlySupported] notation α " →C_c " β => CompactlySupportedContinuousMap α β

open CompactlySupported

section

/-- `CompactlySupportedContinuousMapClass F α β` states that `F` is a type of continuous maps with
compact support.

You should also extend this typeclass when you extend `CompactlySupportedContinuousMap`. -/
class CompactlySupportedContinuousMapClass (F : Type*) (α β : outParam <| Type*)
    [TopologicalSpace α] [Zero β] [TopologicalSpace β] [FunLike F α β]
    extends ContinuousMapClass F α β : Prop where
  /-- Each member of the class has compact support. -/
  hasCompactSupport (f : F) : HasCompactSupport f

end

namespace CompactlySupportedContinuousMap

section Basics

variable [TopologicalSpace β] [Zero β]

instance : FunLike C_c(α, β) α β where
  coe f := f.toFun
  coe_injective' f g h := by
    obtain ⟨⟨_, _⟩, _⟩ := f
    obtain ⟨⟨_, _⟩, _⟩ := g
    congr

protected lemma hasCompactSupport (f : C_c(α, β)) : HasCompactSupport f := f.hasCompactSupport'

instance : CompactlySupportedContinuousMapClass C_c(α, β) α β where
  map_continuous f := f.continuous_toFun
  hasCompactSupport f := f.hasCompactSupport'

@[simp]
theorem coe_toContinuousMap (f : C_c(α, β)) : (f.toContinuousMap : α → β) = f :=
  rfl

@[ext]
theorem ext {f g : C_c(α, β)} (h : ∀ x, f x = g x) : f = g :=
  DFunLike.ext _ _ h

@[simp]
theorem coe_mk (f : C(α, β)) (h : HasCompactSupport f) : ⇑(⟨f, h⟩ : C_c(α, β)) = f :=
  rfl

/-- Copy of a `CompactlySupportedContinuousMap` with a new `toFun` equal to the old one. Useful
to fix definitional equalities. -/
protected def copy (f : C_c(α, β)) (f' : α → β) (h : f' = f) : C_c(α, β) where
  toFun := f'
  continuous_toFun := by
    rw [h]
    exact f.continuous_toFun
  hasCompactSupport' := by
    simp_rw [h]
    exact f.hasCompactSupport'

@[simp]
theorem coe_copy (f : C_c(α, β)) (f' : α → β) (h : f' = f) : ⇑(f.copy f' h) = f' :=
  rfl

theorem copy_eq (f : C_c(α, β)) (f' : α → β) (h : f' = f) : f.copy f' h = f :=
  DFunLike.ext' h

theorem eq_of_empty [IsEmpty α] (f g : C_c(α, β)) : f = g :=
  ext <| IsEmpty.elim ‹_›

/-- A continuous function on a compact space automatically has compact support. -/
@[simps]
def ContinuousMap.liftCompactlySupported [CompactSpace α] : C(α, β) ≃ C_c(α, β) where
  toFun f :=
    { toFun := f
      hasCompactSupport' := HasCompactSupport.of_compactSpace f }
  invFun f := f
  left_inv _ := rfl
  right_inv _ := rfl

variable {γ : Type*} [TopologicalSpace γ] [Zero γ]

/-- Composition of a continuous function `f` with compact support with another continuous function
`g` sending `0` to `0` from the left yields another continuous function `g ∘ f` with compact
support.

If `g` doesn't send `0` to `0`, `f.compLeft g` defaults to `0`. -/
noncomputable def compLeft (g : C(β, γ)) (f : C_c(α, β)) : C_c(α, γ) where
  toContinuousMap := by classical exact if g 0 = 0 then g.comp f else 0
  hasCompactSupport' := by
    split_ifs with hg
    · exact f.hasCompactSupport'.comp_left hg
    · exact .zero

lemma toContinuousMap_compLeft {g : C(β, γ)} (hg : g 0 = 0) (f : C_c(α, β)) :
    (f.compLeft g).toContinuousMap = g.comp f := if_pos hg

lemma coe_compLeft {g : C(β, γ)} (hg : g 0 = 0) (f : C_c(α, β)) : f.compLeft g = g ∘ f := by
  simp [compLeft, if_pos hg]

lemma compLeft_apply {g : C(β, γ)} (hg : g 0 = 0) (f : C_c(α, β)) (a : α) :
    f.compLeft g a = g (f a) := by simp [coe_compLeft hg f]

end Basics

/-! ### Algebraic structure

Whenever `β` has the structure of continuous additive monoid and a compatible topological structure,
then `C_c(α, β)` inherits a corresponding algebraic structure. The primary exception to this is that
`C_c(α, β)` will not have a multiplicative identity.
-/

section AlgebraicStructure

variable [TopologicalSpace β] (x : α)

instance [Zero β] : Zero C_c(α, β) where
  zero := { toFun := (0 : C(α, β))
            continuous_toFun := (0 : C(α, β)).2
            hasCompactSupport' := by simp [HasCompactSupport, tsupport] }

instance [Zero β] : Inhabited C_c(α, β) :=
  ⟨0⟩

@[simp]
theorem coe_zero [Zero β] : ⇑(0 : C_c(α, β)) = 0 :=
  rfl

theorem zero_apply [Zero β] : (0 : C_c(α, β)) x = 0 :=
  rfl

instance [MulZeroClass β] [ContinuousMul β] : Mul C_c(α, β) :=
  ⟨fun f g => ⟨f * g, HasCompactSupport.mul_left g.2⟩⟩

@[simp]
theorem coe_mul [MulZeroClass β] [ContinuousMul β] (f g : C_c(α, β)) : ⇑(f * g) = f * g :=
  rfl

theorem mul_apply [MulZeroClass β] [ContinuousMul β] (f g : C_c(α, β)) : (f * g) x = f x * g x :=
  rfl

/-- the product of `f : F` assuming `ContinuousMapClass F α γ` and `ContinuousSMul γ β` and
`g : C_c(α, β)` is in `C_c(α, β)` -/
instance [Zero β] [TopologicalSpace γ] [SMulZeroClass γ β] [ContinuousSMul γ β]
    {F : Type*} [FunLike F α γ] [ContinuousMapClass F α γ] : SMul F C_c(α, β) where
  smul f g :=
    ⟨⟨fun x ↦ f x • g x, (map_continuous f).smul (map_continuous g)⟩, g.hasCompactSupport.smul_left⟩

@[simp]
theorem coe_smulc [Zero β] [TopologicalSpace γ] [SMulZeroClass γ β] [ContinuousSMul γ β]
    {F : Type*} [FunLike F α γ] [ContinuousMapClass F α γ] (f : F) (g : C_c(α, β)) :
    ⇑(f • g) = fun x => f x • g x :=
  rfl

theorem smulc_apply [Zero β] [TopologicalSpace γ] [SMulZeroClass γ β] [ContinuousSMul γ β]
    {F : Type*} [FunLike F α γ] [ContinuousMapClass F α γ] (f : F) (g : C_c(α, β)) (x : α) :
    (f • g) x = f x • g x :=
  rfl

instance [MulZeroClass β] [ContinuousMul β] : MulZeroClass C_c(α, β) :=
  DFunLike.coe_injective.mulZeroClass _ coe_zero coe_mul

instance [SemigroupWithZero β] [ContinuousMul β] :
    SemigroupWithZero C_c(α, β) :=
  DFunLike.coe_injective.semigroupWithZero _ coe_zero coe_mul

instance [AddZeroClass β] [ContinuousAdd β] : Add C_c(α, β) :=
  ⟨fun f g => ⟨f + g, HasCompactSupport.add f.2 g.2⟩⟩

@[simp]
theorem coe_add [AddZeroClass β] [ContinuousAdd β] (f g : C_c(α, β)) : ⇑(f + g) = f + g :=
  rfl

theorem add_apply [AddZeroClass β] [ContinuousAdd β] (f g : C_c(α, β)) : (f + g) x = f x + g x :=
  rfl

instance [AddZeroClass β] [ContinuousAdd β] : AddZeroClass C_c(α, β) :=
  DFunLike.coe_injective.addZeroClass _ coe_zero coe_add

/-- Coercion to a function as a `AddMonoidHom`. Similar to `AddMonoidHom.coeFn`. -/
def coeFnMonoidHom [AddMonoid β] [ContinuousAdd β] : C_c(α, β) →+ α → β where
  toFun f := f
  map_zero' := coe_zero
  map_add' := coe_add

instance [Zero β] {R : Type*} [SMulZeroClass R β] [ContinuousConstSMul R β] :
    SMul R C_c(α, β) :=
  ⟨fun r f => ⟨⟨r • ⇑f, (map_continuous f).const_smul r⟩, HasCompactSupport.smul_left f.2⟩⟩

@[simp, norm_cast]
theorem coe_smul [Zero β] {R : Type*} [SMulZeroClass R β] [ContinuousConstSMul R β] (r : R)
    (f : C_c(α, β)) : ⇑(r • f) = r • ⇑f :=
  rfl

theorem smul_apply [Zero β] {R : Type*} [SMulZeroClass R β] [ContinuousConstSMul R β] (r : R)
    (f : C_c(α, β)) (x : α) : (r • f) x = r • f x :=
  rfl

section AddMonoid

instance [AddMonoid β] [ContinuousAdd β] : AddMonoid C_c(α, β) :=
  DFunLike.coe_injective.addMonoid _ coe_zero coe_add fun _ _ => rfl

end AddMonoid

instance [AddCommMonoid β] [ContinuousAdd β] : AddCommMonoid C_c(α, β) :=
  DFunLike.coe_injective.addCommMonoid _ coe_zero coe_add fun _ _ => rfl

@[simp]
theorem coe_sum [AddCommMonoid β] [ContinuousAdd β] {ι : Type*} (s : Finset ι) (f : ι → C_c(α, β)) :
    ⇑(∑ i ∈ s, f i) = ∑ i ∈ s, (f i : α → β) :=
  map_sum coeFnMonoidHom f s

theorem sum_apply [AddCommMonoid β] [ContinuousAdd β] {ι : Type*} (s : Finset ι) (f : ι → C_c(α, β))
    (a : α) : (∑ i ∈ s, f i) a = ∑ i ∈ s, f i a := by simp

section AddGroup

variable [AddGroup β] [TopologicalAddGroup β] (f g : C_c(α, β))

instance : Neg C_c(α, β) where
  neg f := { toFun := -f.1
             continuous_toFun := map_continuous (-f.1)
             hasCompactSupport' := by simpa [HasCompactSupport, tsupport] using f.2 }

@[simp]
theorem coe_neg : ⇑(-f) = -f :=
  rfl

theorem neg_apply : (-f) x = -f x :=
  rfl

instance : Sub C_c(α, β) where
  sub f g := { toFun := f.1 - g.1
               continuous_toFun := map_continuous (f.1 - g.1)
               hasCompactSupport' := by
                 simpa [sub_eq_add_neg] using HasCompactSupport.add f.2 (-g).2 }

@[simp]
theorem coe_sub : ⇑(f - g) = f - g :=
  rfl

theorem sub_apply : (f - g) x = f x - g x :=
  rfl

instance : AddGroup C_c(α, β) :=
  DFunLike.coe_injective.addGroup _ coe_zero coe_add coe_neg coe_sub (fun _ _ => rfl) fun _ _ => rfl

end AddGroup

instance [AddCommGroup β] [TopologicalAddGroup β] : AddCommGroup C_c(α, β) :=
  DFunLike.coe_injective.addCommGroup _ coe_zero coe_add coe_neg coe_sub (fun _ _ => rfl) fun _ _ =>
    rfl

instance [Zero β] {R : Type*} [Zero R] [SMulWithZero R β] [SMulWithZero Rᵐᵒᵖ β]
    [ContinuousConstSMul R β] [IsCentralScalar R β] : IsCentralScalar R C_c(α, β) :=
  ⟨fun _ _ => ext fun _ => op_smul_eq_smul _ _⟩

instance [Zero β] {R : Type*} [Zero R] [SMulWithZero R β]
    [ContinuousConstSMul R β] : SMulWithZero R C_c(α, β) :=
  Function.Injective.smulWithZero ⟨_, coe_zero⟩ DFunLike.coe_injective coe_smul

instance [Zero β] {R : Type*} [MonoidWithZero R] [MulActionWithZero R β]
    [ContinuousConstSMul R β] : MulActionWithZero R C_c(α, β) :=
  Function.Injective.mulActionWithZero ⟨_, coe_zero⟩ DFunLike.coe_injective coe_smul

instance [AddCommMonoid β] [ContinuousAdd β] {R : Type*} [Semiring R] [Module R β]
    [ContinuousConstSMul R β] : Module R C_c(α, β) :=
  Function.Injective.module R ⟨⟨_, coe_zero⟩, coe_add⟩ DFunLike.coe_injective coe_smul

instance [NonUnitalNonAssocSemiring β] [TopologicalSemiring β] :
    NonUnitalNonAssocSemiring C_c(α, β) :=
  DFunLike.coe_injective.nonUnitalNonAssocSemiring _ coe_zero coe_add coe_mul fun _ _ => rfl

instance [NonUnitalSemiring β] [TopologicalSemiring β] :
    NonUnitalSemiring C_c(α, β) :=
  DFunLike.coe_injective.nonUnitalSemiring _ coe_zero coe_add coe_mul fun _ _ => rfl

instance [NonUnitalCommSemiring β] [TopologicalSemiring β] :
    NonUnitalCommSemiring C_c(α, β) :=
  DFunLike.coe_injective.nonUnitalCommSemiring _ coe_zero coe_add coe_mul fun _ _ => rfl

instance [NonUnitalNonAssocRing β] [TopologicalRing β] :
    NonUnitalNonAssocRing C_c(α, β) :=
  DFunLike.coe_injective.nonUnitalNonAssocRing _ coe_zero coe_add coe_mul coe_neg coe_sub
    (fun _ _ => rfl) fun _ _ => rfl

instance [NonUnitalRing β] [TopologicalRing β] : NonUnitalRing C_c(α, β) :=
  DFunLike.coe_injective.nonUnitalRing _ coe_zero coe_add coe_mul coe_neg coe_sub (fun _ _ => rfl)
    fun _ _ => rfl

instance [NonUnitalCommRing β] [TopologicalRing β] :
    NonUnitalCommRing C_c(α, β) :=
  DFunLike.coe_injective.nonUnitalCommRing _ coe_zero coe_add coe_mul coe_neg coe_sub
    (fun _ _ => rfl) fun _ _ => rfl

instance {R : Type*} [Semiring R] [NonUnitalNonAssocSemiring β]
    [TopologicalSemiring β] [Module R β] [ContinuousConstSMul R β] [IsScalarTower R β β] :
    IsScalarTower R C_c(α, β) C_c(α, β) where
  smul_assoc r f g := by
    ext
    simp only [smul_eq_mul, coe_mul, coe_smul, Pi.mul_apply, Pi.smul_apply]
    rw [← smul_eq_mul, ← smul_eq_mul, smul_assoc]

instance {R : Type*} [Semiring R] [NonUnitalNonAssocSemiring β]
    [TopologicalSemiring β] [Module R β] [ContinuousConstSMul R β] [SMulCommClass R β β] :
    SMulCommClass R C_c(α, β) C_c(α, β) where
  smul_comm r f g := by
    ext
    simp only [smul_eq_mul, coe_smul, coe_mul, Pi.smul_apply, Pi.mul_apply]
    rw [← smul_eq_mul, ← smul_eq_mul, smul_comm]

end AlgebraicStructure

section Star

/-! ### Star structure

It is possible to equip `C_c(α, β)` with a pointwise `star` operation whenever there is a continuous
`star : β → β` for which `star (0 : β) = 0`. We don't have quite this weak a typeclass, but
`StarAddMonoid` is close enough.

The `StarAddMonoid` class on `C_c(α, β)` is inherited from their counterparts on `α →ᵇ β`.
-/


variable [TopologicalSpace β] [AddMonoid β] [StarAddMonoid β] [ContinuousStar β]

instance : Star C_c(α, β) where
  star f :=
    { toFun := fun x => star (f x)
      continuous_toFun := (map_continuous f).star
      hasCompactSupport' := by
        rw [HasCompactSupport, tsupport]
        simp only
        have support_star : (Function.support fun (x : α) => star (f x)) = Function.support f := by
          ext x
          simp only [Function.mem_support, ne_eq, star_eq_zero]
        rw [support_star]
        exact f.2 }

@[simp]
theorem coe_star (f : C_c(α, β)) : ⇑(star f) = star (⇑f) :=
  rfl

theorem star_apply (f : C_c(α, β)) (x : α) : (star f) x = star (f x) :=
  rfl

instance [TrivialStar β] : TrivialStar C_c(α, β) where
    star_trivial f := ext fun x => star_trivial (f x)

instance [ContinuousAdd β] : StarAddMonoid C_c(α, β) where
  star_involutive f := ext fun x => star_star (f x)
  star_add f g := ext fun x => star_add (f x) (g x)

end Star

section StarModule

variable {𝕜 : Type*} [Zero 𝕜] [Star 𝕜] [AddMonoid β] [StarAddMonoid β] [TopologicalSpace β]
  [ContinuousStar β] [SMulWithZero 𝕜 β] [ContinuousConstSMul 𝕜 β] [StarModule 𝕜 β]

instance : StarModule 𝕜 C_c(α, β) where
  star_smul k f := ext fun x => star_smul k (f x)

end StarModule

section StarRing

variable [NonUnitalSemiring β] [StarRing β] [TopologicalSpace β] [ContinuousStar β]
  [TopologicalSemiring β]

instance : StarRing C_c(α, β) :=
  { CompactlySupportedContinuousMap.instStarAddMonoid with
    star_mul := fun f g => ext fun x => star_mul (f x) (g x) }

end StarRing

section PartialOrder

/-! ### The partial order in `C_c`
When `β` is equipped with a partial order, `C_c(α, β)` is given the pointwise partial order.
-/

variable {β : Type*} [TopologicalSpace β] [Zero β] [PartialOrder β]

instance partialOrder : PartialOrder C_c(α, β) := PartialOrder.lift (⇑) DFunLike.coe_injective

theorem le_def {f g : C_c(α, β)} : f ≤ g ↔ ∀ a, f a ≤ g a := Pi.le_def

theorem lt_def {f g : C_c(α, β)} : f < g ↔ (∀ a, f a ≤ g a) ∧ ∃ a, f a < g a := Pi.lt_def

end PartialOrder

section SemilatticeSup

variable [SemilatticeSup β] [Zero β] [TopologicalSpace β] [ContinuousSup β]

instance instSup : Max C_c(α, β) where max f g :=
  { toFun := f ⊔ g
    continuous_toFun := Continuous.sup f.continuous g.continuous
    hasCompactSupport' := f.hasCompactSupport.sup g.hasCompactSupport }

@[simp, norm_cast] lemma coe_sup (f g : C_c(α, β)) : ⇑(f ⊔ g) = ⇑f ⊔ g := rfl

@[simp] lemma sup_apply (f g : C_c(α, β)) (a : α) : (f ⊔ g) a = f a ⊔ g a := rfl

instance semilatticeSup : SemilatticeSup C_c(α, β) :=
  DFunLike.coe_injective.semilatticeSup _ coe_sup

lemma finsetSup'_apply {ι : Type*} {s : Finset ι} (H : s.Nonempty) (f : ι → C_c(α, β)) (a : α) :
    s.sup' H f a = s.sup' H fun i ↦ f i a :=
  Finset.comp_sup'_eq_sup'_comp H (fun g : C_c(α, β) ↦ g a) fun _ _ ↦ rfl

@[simp, norm_cast]
lemma coe_finsetSup' {ι : Type*} {s : Finset ι} (H : s.Nonempty) (f : ι → C_c(α, β)) :
    ⇑(s.sup' H f) = s.sup' H fun i ↦ ⇑(f i) := by ext; simp [finsetSup'_apply]

end SemilatticeSup

section SemilatticeInf

variable [SemilatticeInf β] [Zero β] [TopologicalSpace β] [ContinuousInf β]

instance instInf : Min C_c(α, β) where min f g :=
  { toFun := f ⊓ g
    continuous_toFun := Continuous.inf f.continuous g.continuous
    hasCompactSupport' := f.hasCompactSupport.inf g.hasCompactSupport }

@[simp, norm_cast] lemma coe_inf (f g : C_c(α, β)) : ⇑(f ⊓ g) = ⇑f ⊓ g := rfl

@[simp] lemma inf_apply (f g : C_c(α, β)) (a : α) : (f ⊓ g) a = f a ⊓ g a := rfl

instance semilatticeInf : SemilatticeInf C_c(α, β) :=
  DFunLike.coe_injective.semilatticeInf _ coe_inf

lemma finsetInf'_apply {ι : Type*} {s : Finset ι} (H : s.Nonempty) (f : ι → C_c(α, β)) (a : α) :
    s.inf' H f a = s.inf' H fun i ↦ f i a :=
  Finset.comp_inf'_eq_inf'_comp H (fun g : C_c(α, β) ↦ g a) fun _ _ ↦ rfl

@[simp, norm_cast]
lemma coe_finsetInf' {ι : Type*} {s : Finset ι} (H : s.Nonempty) (f : ι → C_c(α, β)) :
    ⇑(s.inf' H f) = s.inf' H fun i ↦ ⇑(f i) := by ext; simp [finsetInf'_apply]

end SemilatticeInf

section Lattice

instance [Lattice β] [TopologicalSpace β] [TopologicalLattice β] [Zero β] :
    Lattice C_c(α, β) :=
  DFunLike.coe_injective.lattice _ coe_sup coe_inf

-- TODO transfer this lattice structure to `BoundedContinuousFunction`

end Lattice

/-! ### `C_c` as a functor

For each `β` with sufficient structure, there is a contravariant functor `C_c(-, β)` from the
category of topological spaces with morphisms given by `CocompactMap`s.
-/


variable {δ : Type*} [TopologicalSpace β] [TopologicalSpace γ] [TopologicalSpace δ]

local notation α " →co " β => CocompactMap α β

section

variable [Zero δ]

/-- Composition of a continuous function with compact support with a cocompact map
yields another continuous function with compact support. -/
def comp (f : C_c(γ, δ)) (g : β →co γ) : C_c(β, δ) where
  toContinuousMap := (f : C(γ, δ)).comp g
  hasCompactSupport' := by
    apply IsCompact.of_isClosed_subset (g.isCompact_preimage_of_isClosed f.2 (isClosed_tsupport _))
      (isClosed_tsupport (f ∘ g))
    intro x hx
    rw [tsupport, Set.mem_preimage, _root_.mem_closure_iff]
    intro o ho hgxo
    rw [tsupport, _root_.mem_closure_iff] at hx
    obtain ⟨y, hy⟩ := hx (g ⁻¹' o) (IsOpen.preimage g.1.2 ho) hgxo
    exact ⟨g y, hy⟩

@[simp]
theorem coe_comp_to_continuous_fun (f : C_c(γ, δ)) (g : β →co γ) : ((f.comp g) : β → δ) = f ∘ g :=
  rfl

@[simp]
theorem comp_id (f : C_c(γ, δ)) : f.comp (CocompactMap.id γ) = f :=
  ext fun _ => rfl

@[simp]
theorem comp_assoc (f : C_c(γ, δ)) (g : β →co γ) (h : α →co β) :
    (f.comp g).comp h = f.comp (g.comp h) :=
  rfl

@[simp]
theorem zero_comp (g : β →co γ) : (0 : C_c(γ, δ)).comp g = 0 :=
  rfl

end

/-- Composition as an additive monoid homomorphism. -/
def compAddMonoidHom [AddMonoid δ] [ContinuousAdd δ] (g : β →co γ) : C_c(γ, δ) →+ C_c(β, δ) where
  toFun f := f.comp g
  map_zero' := zero_comp g
  map_add' _ _ := rfl

/-- Composition as a semigroup homomorphism. -/
def compMulHom [MulZeroClass δ] [ContinuousMul δ] (g : β →co γ) : C_c(γ, δ) →ₙ* C_c(β, δ) where
  toFun f := f.comp g
  map_mul' _ _ := rfl

/-- Composition as a linear map. -/
def compLinearMap [AddCommMonoid δ] [ContinuousAdd δ] {R : Type*} [Semiring R] [Module R δ]
    [ContinuousConstSMul R δ] (g : β →co γ) : C_c(γ, δ) →ₗ[R] C_c(β, δ) where
  toFun f := f.comp g
  map_add' _ _ := rfl
  map_smul' _ _ := rfl

/-- Composition as a non-unital algebra homomorphism. -/
def compNonUnitalAlgHom {R : Type*} [Semiring R] [NonUnitalNonAssocSemiring δ]
    [TopologicalSemiring δ] [Module R δ] [ContinuousConstSMul R δ] (g : β →co γ) :
    C_c(γ, δ) →ₙₐ[R] C_c(β, δ) where
  toFun f := f.comp g
  map_smul' _ _ := rfl
  map_zero' := rfl
  map_add' _ _ := rfl
  map_mul' _ _ := rfl

end CompactlySupportedContinuousMap

namespace CompactlySupportedContinuousMapClass

section Basic

variable [Zero β] [TopologicalSpace β] [FunLike F α β] [CompactlySupportedContinuousMapClass F α β]

instance : CoeTC F (CompactlySupportedContinuousMap α β) :=
  ⟨fun f =>
    { toFun := f
      continuous_toFun := map_continuous f
      hasCompactSupport' := hasCompactSupport f }⟩

/-- A continuous function on a compact space has automatically compact support. This is not an
instance to avoid type class loops. -/
lemma of_compactSpace (G : Type*) [FunLike G α β]
    [ContinuousMapClass G α β] [CompactSpace α] : CompactlySupportedContinuousMapClass G α β where
  map_continuous := map_continuous
  hasCompactSupport := by
    intro f
    exact HasCompactSupport.of_compactSpace f

end Basic

section Uniform

variable [UniformSpace β] [UniformSpace γ] [Zero γ] [FunLike F β γ]
  [CompactlySupportedContinuousMapClass F β γ]

theorem uniformContinuous (f : F) : UniformContinuous (f : β → γ) :=
  (map_continuous f).uniformContinuous_of_tendsto_cocompact
  (HasCompactSupport.is_zero_at_infty (hasCompactSupport f))

end Uniform

section ZeroAtInfty

variable [TopologicalSpace β] [TopologicalSpace γ] [Zero γ]
  [FunLike F β γ] [CompactlySupportedContinuousMapClass F β γ]

instance : ZeroAtInftyContinuousMapClass F β γ where
  zero_at_infty f := HasCompactSupport.is_zero_at_infty (hasCompactSupport f)

end ZeroAtInfty

end CompactlySupportedContinuousMapClass

section NonnegativePart

open NNReal

namespace CompactlySupportedContinuousMap

/-- The nonnegative part of a bounded continuous `ℝ`-valued function as a bounded
continuous `ℝ≥0`-valued function. -/
noncomputable def nnrealPart (f : C_c(α, ℝ)) : C_c(α, ℝ≥0) where
  toFun := Real.toNNReal.comp f.toFun
  continuous_toFun := Continuous.comp continuous_real_toNNReal f.continuous
  hasCompactSupport' := by
    apply HasCompactSupport.comp_left f.hasCompactSupport' Real.toNNReal_zero

@[simp]
lemma nnrealPart_apply (f : C_c(α, ℝ)) (x : α) :
    f.nnrealPart x = Real.toNNReal (f x) := rfl

/-- The compactly supported continuous `ℝ≥0`-valued function as a compactly supported `ℝ`-valued
function. -/
noncomputable def toReal (f : C_c(α, ℝ≥0)) : C_c(α, ℝ) :=
  f.compLeft ContinuousMap.coeNNRealReal

@[simp]
lemma toReal_apply (f : C_c(α, ℝ≥0)) (x : α) : f.toReal x = f x := by
  rw [toReal, compLeft_apply coeNNRealReal_zero]
  rfl

lemma eq_nnrealPart_neg_nnrealPart (f : C_c(α, ℝ)) :
    f = (nnrealPart f).toReal - (nnrealPart (-f)).toReal := by
  ext x
  simp

/-- The compactly supported continuous `ℝ≥0`-valued function as a compactly supported `ℝ`-valued
function. -/
noncomputable def toRealLinearMap : C_c(α, ℝ≥0) →ₗ[ℝ≥0] C_c(α, ℝ) where
<<<<<<< HEAD
  toFun f := toReal f
=======
  toFun := toReal
>>>>>>> 78a368ad
  map_add' f g := by ext x; simp
  map_smul' a f := by ext x; simp [NNReal.smul_def]

@[simp]
lemma toRealLinearMap_apply (f : C_c(α, ℝ≥0)) (x : α) :
    toRealLinearMap f x = (f x).toReal := by
  rw [toRealLinearMap]
  simp

lemma toRealLinearMap_coe (f : C_c(α, ℝ≥0)) :
    toRealLinearMap f = f.toReal := by
  ext x
  simp

/-- For a positive linear functional `Λ : C_c(α, ℝ) → ℝ`, define a `ℝ≥0`-linear map. -/
noncomputable def toNNRealLinear (Λ : C_c(α, ℝ) →ₗ[ℝ] ℝ) (hΛ : ∀ f, 0 ≤ f → 0 ≤ Λ f) :
    C_c(α, ℝ≥0) →ₗ[ℝ≥0] ℝ≥0 where
  toFun f := ⟨Λ (toRealLinearMap f),
              by
              apply hΛ (toRealLinearMap f)
              intro x
              simp⟩
  map_add' f g := by
    simp only [map_add]
    exact rfl
  map_smul' a f := by
    simp only [map_smul, LinearMap.map_smul_of_tower, RingHom.id_apply, smul_eq_mul]
    exact rfl

@[simp]
lemma toNNRealLinear_apply {Λ : C_c(α, ℝ) →ₗ[ℝ] ℝ} (hΛ : ∀ f, 0 ≤ f → 0 ≤ Λ f) (f : C_c(α, ℝ≥0)) :
    toNNRealLinear Λ hΛ f = Λ (toReal f) := by
  rw [toNNRealLinear]
  simp only [LinearMap.coe_mk, AddHom.coe_mk, NNReal.coe_mk]
  congr

lemma eq_toNNRealLinear_nnrealPart_sub {Λ : C_c(α, ℝ) →ₗ[ℝ] ℝ}
    (hΛ : ∀ f, 0 ≤ f → 0 ≤ Λ f) (f : C_c(α, ℝ)) :
    Λ f = toNNRealLinear Λ hΛ (nnrealPart f)
            - toNNRealLinear Λ hΛ (nnrealPart (-f)) := by
  simp only [toNNRealLinear_apply]
  rw [← LinearMap.map_sub, ← toRealLinearMap_coe, ← toRealLinearMap_coe]
  congr
  ext x
  simp

@[simp] lemma toNNRealLinear_inj {Λ₁ Λ₂ : C_c(α, ℝ) →ₗ[ℝ] ℝ} (hΛ₁ hΛ₂) :
    toNNRealLinear Λ₁ hΛ₁ = toNNRealLinear Λ₂ hΛ₂ ↔ Λ₁ = Λ₂ := by
  constructor
  · intro h
    ext f
    simp only [toNNRealLinear_apply, Real.coe_toNNReal'] at h
    exact congrFun (congrArg DFunLike.coe h) (toReal f)
  · intro h
    ext f
    simp only [toNNRealLinear_apply]
    rw [h]

end CompactlySupportedContinuousMap

end NonnegativePart<|MERGE_RESOLUTION|>--- conflicted
+++ resolved
@@ -659,11 +659,7 @@
 /-- The compactly supported continuous `ℝ≥0`-valued function as a compactly supported `ℝ`-valued
 function. -/
 noncomputable def toRealLinearMap : C_c(α, ℝ≥0) →ₗ[ℝ≥0] C_c(α, ℝ) where
-<<<<<<< HEAD
   toFun f := toReal f
-=======
-  toFun := toReal
->>>>>>> 78a368ad
   map_add' f g := by ext x; simp
   map_smul' a f := by ext x; simp [NNReal.smul_def]
 
@@ -715,8 +711,7 @@
   constructor
   · intro h
     ext f
-    simp only [toNNRealLinear_apply, Real.coe_toNNReal'] at h
-    exact congrFun (congrArg DFunLike.coe h) (toReal f)
+    rw [eq_toNNRealLinear_nnrealPart_sub hΛ₁, eq_toNNRealLinear_nnrealPart_sub hΛ₂, h]
   · intro h
     ext f
     simp only [toNNRealLinear_apply]
