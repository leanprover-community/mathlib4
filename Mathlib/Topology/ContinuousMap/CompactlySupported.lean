--- conflicted
+++ resolved
@@ -3,13 +3,7 @@
 Released under Apache 2.0 license as described in the file LICENSE.
 Authors: Yoh Tanimoto
 -/
-<<<<<<< HEAD
-import Mathlib.Topology.Algebra.Support
-import Mathlib.Topology.ContinuousMap.CocompactMap
-import Mathlib.Topology.ContinuousMap.Ordered
-=======
 import Mathlib.Topology.Algebra.Order.Support
->>>>>>> 347a323d
 import Mathlib.Topology.ContinuousMap.ZeroAtInfty
 
 /-!
@@ -430,25 +424,6 @@
 section PartialOrder
 
 /-! ### The partial order in `C_c`
-<<<<<<< HEAD
-
-When `β` is equipped with a partial order, `C_c(α, β)` is given the pointwise partial order.
--/
-
-variable {β : Type*} [TopologicalSpace β] [Zero β]
-
-instance partialOrder [PartialOrder β] : PartialOrder C_c(α, β) :=
-  PartialOrder.lift (fun f => f.toFun) (fun f g _ => by aesop)
-
-theorem le_def [PartialOrder β] {f g : C_c(α, β)} : f ≤ g ↔ ∀ a, f a ≤ g a :=
-  Pi.le_def
-
-theorem lt_def [PartialOrder β] {f g : C_c(α, β)} : f < g ↔ (∀ a, f a ≤ g a) ∧ ∃ a, f a < g a :=
-  Pi.lt_def
-
-end PartialOrder
-
-=======
 When `β` is equipped with a partial order, `C_c(α, β)` is given the pointwise partial order.
 -/
 
@@ -524,7 +499,6 @@
 
 end Lattice
 
->>>>>>> 347a323d
 /-! ### `C_c` as a functor
 
 For each `β` with sufficient structure, there is a contravariant functor `C_c(-, β)` from the
@@ -667,7 +641,7 @@
 lemma nnrealPart_apply (f : C_c(α, ℝ)) (x : α) :
     f.nnrealPart x = Real.toNNReal (f x) := rfl
 
-lemma exist_add_eq {f₁ f₂ : C_c(α, ℝ≥0)} (h : f₁.1 ≤ f₂.1) : ∃ (g : C_c(α, ℝ≥0)), f₁ + g = f₂ := by
+lemma exist_add_eq {f₁ f₂ : C_c(α, ℝ≥0)} (h : f₁ ≤ f₂) : ∃ (g : C_c(α, ℝ≥0)), f₁ + g = f₂ := by
   refine ⟨⟨f₂.1 - f₁.1, ?_⟩, ?_⟩
   · apply (f₁.hasCompactSupport'.union f₂.hasCompactSupport').of_isClosed_subset isClosed_closure
     rw [tsupport, tsupport, ← closure_union]
