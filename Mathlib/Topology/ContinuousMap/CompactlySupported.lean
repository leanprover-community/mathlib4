/-
Copyright (c) 2024 Yoh Tanimoto. All rights reserved.
Released under Apache 2.0 license as described in the file LICENSE.
Authors: Yoh Tanimoto
-/
import Mathlib.Topology.Algebra.Order.Support
import Mathlib.Topology.ContinuousMap.ZeroAtInfty

/-!
# Compactly supported continuous functions

In this file, we define the type `C_c(α, β)` of compactly supported continuous functions and the
class `CompactlySupportedContinuousMapClass`, and prove basic properties.

## Main definitions and results

This file contains various instances such as `Add`, `Mul`, `SMul F C_c(α, β)` when `F` is a class of
continuous functions.
When `β` has more structures, `C_c(α, β)` inherits such structures as `AddCommGroup`,
`NonUnitalRing` and `StarRing`.

When the domain `α` is compact, `ContinuousMap.liftCompactlySupported` gives the identification
`C(α, β) ≃ C_c(α, β)`.

-/

variable {F α β γ : Type*} [TopologicalSpace α]

/-- `C_c(α, β)` is the type of continuous functions `α → β` with compact support from a topological
space to a topological space with a zero element.

When possible, instead of parametrizing results over `f : C_c(α, β)`,
you should parametrize over `{F : Type*} [CompactlySupportedContinuousMapClass F α β] (f : F)`.

When you extend this structure, make sure to extend `CompactlySupportedContinuousMapClass`. -/
structure CompactlySupportedContinuousMap (α β : Type*) [TopologicalSpace α] [Zero β]
    [TopologicalSpace β] extends ContinuousMap α β where
  /-- The function has compact support . -/
  hasCompactSupport' : HasCompactSupport toFun

@[inherit_doc]
scoped[CompactlySupported] notation (priority := 2000)
  "C_c(" α ", " β ")" => CompactlySupportedContinuousMap α β

@[inherit_doc]
scoped[CompactlySupported] notation α " →C_c " β => CompactlySupportedContinuousMap α β

open CompactlySupported

section

/-- `CompactlySupportedContinuousMapClass F α β` states that `F` is a type of continuous maps with
compact support.

You should also extend this typeclass when you extend `CompactlySupportedContinuousMap`. -/
class CompactlySupportedContinuousMapClass (F : Type*) (α β : outParam <| Type*)
    [TopologicalSpace α] [Zero β] [TopologicalSpace β] [FunLike F α β]
    extends ContinuousMapClass F α β : Prop where
  /-- Each member of the class has compact support. -/
  hasCompactSupport (f : F) : HasCompactSupport f

end

namespace CompactlySupportedContinuousMap

section Basics

variable [TopologicalSpace β] [Zero β]

instance : FunLike C_c(α, β) α β where
  coe f := f.toFun
  coe_injective' f g h := by
    obtain ⟨⟨_, _⟩, _⟩ := f
    obtain ⟨⟨_, _⟩, _⟩ := g
    congr

protected lemma hasCompactSupport (f : C_c(α, β)) : HasCompactSupport f := f.hasCompactSupport'

instance : CompactlySupportedContinuousMapClass C_c(α, β) α β where
  map_continuous f := f.continuous_toFun
  hasCompactSupport f := f.hasCompactSupport'

@[simp]
theorem coe_toContinuousMap (f : C_c(α, β)) : (f.toContinuousMap : α → β) = f :=
  rfl

@[ext]
theorem ext {f g : C_c(α, β)} (h : ∀ x, f x = g x) : f = g :=
  DFunLike.ext _ _ h

@[simp]
theorem coe_mk (f : C(α, β)) (h : HasCompactSupport f) : ⇑(⟨f, h⟩ : C_c(α, β)) = f :=
  rfl

/-- Copy of a `CompactlySupportedContinuousMap` with a new `toFun` equal to the old one. Useful
to fix definitional equalities. -/
protected def copy (f : C_c(α, β)) (f' : α → β) (h : f' = f) : C_c(α, β) where
  toFun := f'
  continuous_toFun := by
    rw [h]
    exact f.continuous_toFun
  hasCompactSupport' := by
    simp_rw [h]
    exact f.hasCompactSupport'

@[simp]
theorem coe_copy (f : C_c(α, β)) (f' : α → β) (h : f' = f) : ⇑(f.copy f' h) = f' :=
  rfl

theorem copy_eq (f : C_c(α, β)) (f' : α → β) (h : f' = f) : f.copy f' h = f :=
  DFunLike.ext' h

theorem eq_of_empty [IsEmpty α] (f g : C_c(α, β)) : f = g :=
  ext <| IsEmpty.elim ‹_›

/-- A continuous function on a compact space automatically has compact support. -/
@[simps]
def ContinuousMap.liftCompactlySupported [CompactSpace α] : C(α, β) ≃ C_c(α, β) where
  toFun f :=
    { toFun := f
      hasCompactSupport' := HasCompactSupport.of_compactSpace f }
  invFun f := f
  left_inv _ := rfl
  right_inv _ := rfl

variable {γ : Type*} [TopologicalSpace γ] [Zero γ]

/-- Composition of a continuous function `f` with compact support with another continuous function
`g` sending `0` to `0` from the left yields another continuous function `g ∘ f` with compact
support.

If `g` doesn't send `0` to `0`, `f.compLeft g` defaults to `0`. -/
noncomputable def compLeft (g : C(β, γ)) (f : C_c(α, β)) : C_c(α, γ) where
  toContinuousMap := by classical exact if g 0 = 0 then g.comp f else 0
  hasCompactSupport' := by
    split_ifs with hg
    · exact f.hasCompactSupport'.comp_left hg
    · exact .zero

lemma toContinuousMap_compLeft {g : C(β, γ)} (hg : g 0 = 0) (f : C_c(α, β)) :
    (f.compLeft g).toContinuousMap = g.comp f := if_pos hg

lemma coe_compLeft {g : C(β, γ)} (hg : g 0 = 0) (f : C_c(α, β)) : f.compLeft g = g ∘ f := by
  simp [compLeft, if_pos hg]

lemma compLeft_apply {g : C(β, γ)} (hg : g 0 = 0) (f : C_c(α, β)) (a : α) :
    f.compLeft g a = g (f a) := by simp [coe_compLeft hg f]

end Basics

/-! ### Algebraic structure

Whenever `β` has the structure of continuous additive monoid and a compatible topological structure,
then `C_c(α, β)` inherits a corresponding algebraic structure. The primary exception to this is that
`C_c(α, β)` will not have a multiplicative identity.
-/

section AlgebraicStructure

variable [TopologicalSpace β] (x : α)

instance [Zero β] : Zero C_c(α, β) where
  zero := { toFun := (0 : C(α, β))
            continuous_toFun := (0 : C(α, β)).2
            hasCompactSupport' := by simp [HasCompactSupport, tsupport] }

instance [Zero β] : Inhabited C_c(α, β) :=
  ⟨0⟩

@[simp]
theorem coe_zero [Zero β] : ⇑(0 : C_c(α, β)) = 0 :=
  rfl

theorem zero_apply [Zero β] : (0 : C_c(α, β)) x = 0 :=
  rfl

instance [MulZeroClass β] [ContinuousMul β] : Mul C_c(α, β) :=
  ⟨fun f g => ⟨f * g, HasCompactSupport.mul_left g.2⟩⟩

@[simp]
theorem coe_mul [MulZeroClass β] [ContinuousMul β] (f g : C_c(α, β)) : ⇑(f * g) = f * g :=
  rfl

theorem mul_apply [MulZeroClass β] [ContinuousMul β] (f g : C_c(α, β)) : (f * g) x = f x * g x :=
  rfl

/-- the product of `f : F` assuming `ContinuousMapClass F α γ` and `ContinuousSMul γ β` and
`g : C_c(α, β)` is in `C_c(α, β)` -/
instance [Zero β] [TopologicalSpace γ] [SMulZeroClass γ β] [ContinuousSMul γ β]
    {F : Type*} [FunLike F α γ] [ContinuousMapClass F α γ] : SMul F C_c(α, β) where
  smul f g :=
    ⟨⟨fun x ↦ f x • g x, (map_continuous f).smul (map_continuous g)⟩, g.hasCompactSupport.smul_left⟩

@[simp]
theorem coe_smulc [Zero β] [TopologicalSpace γ] [SMulZeroClass γ β] [ContinuousSMul γ β]
    {F : Type*} [FunLike F α γ] [ContinuousMapClass F α γ] (f : F) (g : C_c(α, β)) :
    ⇑(f • g) = fun x => f x • g x :=
  rfl

theorem smulc_apply [Zero β] [TopologicalSpace γ] [SMulZeroClass γ β] [ContinuousSMul γ β]
    {F : Type*} [FunLike F α γ] [ContinuousMapClass F α γ] (f : F) (g : C_c(α, β)) (x : α) :
    (f • g) x = f x • g x :=
  rfl

instance [MulZeroClass β] [ContinuousMul β] : MulZeroClass C_c(α, β) :=
  DFunLike.coe_injective.mulZeroClass _ coe_zero coe_mul

instance [SemigroupWithZero β] [ContinuousMul β] :
    SemigroupWithZero C_c(α, β) :=
  DFunLike.coe_injective.semigroupWithZero _ coe_zero coe_mul

instance [AddZeroClass β] [ContinuousAdd β] : Add C_c(α, β) :=
  ⟨fun f g => ⟨f + g, HasCompactSupport.add f.2 g.2⟩⟩

@[simp]
theorem coe_add [AddZeroClass β] [ContinuousAdd β] (f g : C_c(α, β)) : ⇑(f + g) = f + g :=
  rfl

theorem add_apply [AddZeroClass β] [ContinuousAdd β] (f g : C_c(α, β)) : (f + g) x = f x + g x :=
  rfl

instance [AddZeroClass β] [ContinuousAdd β] : AddZeroClass C_c(α, β) :=
  DFunLike.coe_injective.addZeroClass _ coe_zero coe_add

/-- Coercion to a function as a `AddMonoidHom`. Similar to `AddMonoidHom.coeFn`. -/
def coeFnMonoidHom [AddMonoid β] [ContinuousAdd β] : C_c(α, β) →+ α → β where
  toFun f := f
  map_zero' := coe_zero
  map_add' := coe_add

instance [Zero β] {R : Type*} [SMulZeroClass R β] [ContinuousConstSMul R β] :
    SMul R C_c(α, β) :=
  ⟨fun r f => ⟨⟨r • ⇑f, (map_continuous f).const_smul r⟩, HasCompactSupport.smul_left f.2⟩⟩

@[simp, norm_cast]
theorem coe_smul [Zero β] {R : Type*} [SMulZeroClass R β] [ContinuousConstSMul R β] (r : R)
    (f : C_c(α, β)) : ⇑(r • f) = r • ⇑f :=
  rfl

theorem smul_apply [Zero β] {R : Type*} [SMulZeroClass R β] [ContinuousConstSMul R β] (r : R)
    (f : C_c(α, β)) (x : α) : (r • f) x = r • f x :=
  rfl

section AddMonoid

instance [AddMonoid β] [ContinuousAdd β] : AddMonoid C_c(α, β) :=
  DFunLike.coe_injective.addMonoid _ coe_zero coe_add fun _ _ => rfl

end AddMonoid

instance [AddCommMonoid β] [ContinuousAdd β] : AddCommMonoid C_c(α, β) :=
  DFunLike.coe_injective.addCommMonoid _ coe_zero coe_add fun _ _ => rfl

@[simp]
theorem coe_sum [AddCommMonoid β] [ContinuousAdd β] {ι : Type*} (s : Finset ι) (f : ι → C_c(α, β)) :
    ⇑(∑ i ∈ s, f i) = ∑ i ∈ s, (f i : α → β) :=
  map_sum coeFnMonoidHom f s

theorem sum_apply [AddCommMonoid β] [ContinuousAdd β] {ι : Type*} (s : Finset ι) (f : ι → C_c(α, β))
    (a : α) : (∑ i ∈ s, f i) a = ∑ i ∈ s, f i a := by simp

section AddGroup

variable [AddGroup β] [TopologicalAddGroup β] (f g : C_c(α, β))

instance : Neg C_c(α, β) where
  neg f := { toFun := -f.1
             continuous_toFun := map_continuous (-f.1)
             hasCompactSupport' := by simpa [HasCompactSupport, tsupport] using f.2 }

@[simp]
theorem coe_neg : ⇑(-f) = -f :=
  rfl

theorem neg_apply : (-f) x = -f x :=
  rfl

instance : Sub C_c(α, β) where
  sub f g := { toFun := f.1 - g.1
               continuous_toFun := map_continuous (f.1 - g.1)
               hasCompactSupport' := by
                 simpa [sub_eq_add_neg] using HasCompactSupport.add f.2 (-g).2 }

@[simp]
theorem coe_sub : ⇑(f - g) = f - g :=
  rfl

theorem sub_apply : (f - g) x = f x - g x :=
  rfl

instance : AddGroup C_c(α, β) :=
  DFunLike.coe_injective.addGroup _ coe_zero coe_add coe_neg coe_sub (fun _ _ => rfl) fun _ _ => rfl

end AddGroup

instance [AddCommGroup β] [TopologicalAddGroup β] : AddCommGroup C_c(α, β) :=
  DFunLike.coe_injective.addCommGroup _ coe_zero coe_add coe_neg coe_sub (fun _ _ => rfl) fun _ _ =>
    rfl

instance [Zero β] {R : Type*} [Zero R] [SMulWithZero R β] [SMulWithZero Rᵐᵒᵖ β]
    [ContinuousConstSMul R β] [IsCentralScalar R β] : IsCentralScalar R C_c(α, β) :=
  ⟨fun _ _ => ext fun _ => op_smul_eq_smul _ _⟩

instance [Zero β] {R : Type*} [Zero R] [SMulWithZero R β]
    [ContinuousConstSMul R β] : SMulWithZero R C_c(α, β) :=
  Function.Injective.smulWithZero ⟨_, coe_zero⟩ DFunLike.coe_injective coe_smul

instance [Zero β] {R : Type*} [MonoidWithZero R] [MulActionWithZero R β]
    [ContinuousConstSMul R β] : MulActionWithZero R C_c(α, β) :=
  Function.Injective.mulActionWithZero ⟨_, coe_zero⟩ DFunLike.coe_injective coe_smul

instance [AddCommMonoid β] [ContinuousAdd β] {R : Type*} [Semiring R] [Module R β]
    [ContinuousConstSMul R β] : Module R C_c(α, β) :=
  Function.Injective.module R ⟨⟨_, coe_zero⟩, coe_add⟩ DFunLike.coe_injective coe_smul

instance [NonUnitalNonAssocSemiring β] [TopologicalSemiring β] :
    NonUnitalNonAssocSemiring C_c(α, β) :=
  DFunLike.coe_injective.nonUnitalNonAssocSemiring _ coe_zero coe_add coe_mul fun _ _ => rfl

instance [NonUnitalSemiring β] [TopologicalSemiring β] :
    NonUnitalSemiring C_c(α, β) :=
  DFunLike.coe_injective.nonUnitalSemiring _ coe_zero coe_add coe_mul fun _ _ => rfl

instance [NonUnitalCommSemiring β] [TopologicalSemiring β] :
    NonUnitalCommSemiring C_c(α, β) :=
  DFunLike.coe_injective.nonUnitalCommSemiring _ coe_zero coe_add coe_mul fun _ _ => rfl

instance [NonUnitalNonAssocRing β] [TopologicalRing β] :
    NonUnitalNonAssocRing C_c(α, β) :=
  DFunLike.coe_injective.nonUnitalNonAssocRing _ coe_zero coe_add coe_mul coe_neg coe_sub
    (fun _ _ => rfl) fun _ _ => rfl

instance [NonUnitalRing β] [TopologicalRing β] : NonUnitalRing C_c(α, β) :=
  DFunLike.coe_injective.nonUnitalRing _ coe_zero coe_add coe_mul coe_neg coe_sub (fun _ _ => rfl)
    fun _ _ => rfl

instance [NonUnitalCommRing β] [TopologicalRing β] :
    NonUnitalCommRing C_c(α, β) :=
  DFunLike.coe_injective.nonUnitalCommRing _ coe_zero coe_add coe_mul coe_neg coe_sub
    (fun _ _ => rfl) fun _ _ => rfl

instance {R : Type*} [Semiring R] [NonUnitalNonAssocSemiring β]
    [TopologicalSemiring β] [Module R β] [ContinuousConstSMul R β] [IsScalarTower R β β] :
    IsScalarTower R C_c(α, β) C_c(α, β) where
  smul_assoc r f g := by
    ext
    simp only [smul_eq_mul, coe_mul, coe_smul, Pi.mul_apply, Pi.smul_apply]
    rw [← smul_eq_mul, ← smul_eq_mul, smul_assoc]

instance {R : Type*} [Semiring R] [NonUnitalNonAssocSemiring β]
    [TopologicalSemiring β] [Module R β] [ContinuousConstSMul R β] [SMulCommClass R β β] :
    SMulCommClass R C_c(α, β) C_c(α, β) where
  smul_comm r f g := by
    ext
    simp only [smul_eq_mul, coe_smul, coe_mul, Pi.smul_apply, Pi.mul_apply]
    rw [← smul_eq_mul, ← smul_eq_mul, smul_comm]

end AlgebraicStructure

section Star

/-! ### Star structure

It is possible to equip `C_c(α, β)` with a pointwise `star` operation whenever there is a continuous
`star : β → β` for which `star (0 : β) = 0`. We don't have quite this weak a typeclass, but
`StarAddMonoid` is close enough.

The `StarAddMonoid` class on `C_c(α, β)` is inherited from their counterparts on `α →ᵇ β`.
-/


variable [TopologicalSpace β] [AddMonoid β] [StarAddMonoid β] [ContinuousStar β]

instance : Star C_c(α, β) where
  star f :=
    { toFun := fun x => star (f x)
      continuous_toFun := (map_continuous f).star
      hasCompactSupport' := by
        rw [HasCompactSupport, tsupport]
        simp only
        have support_star : (Function.support fun (x : α) => star (f x)) = Function.support f := by
          ext x
          simp only [Function.mem_support, ne_eq, star_eq_zero]
        rw [support_star]
        exact f.2 }

@[simp]
theorem coe_star (f : C_c(α, β)) : ⇑(star f) = star (⇑f) :=
  rfl

theorem star_apply (f : C_c(α, β)) (x : α) : (star f) x = star (f x) :=
  rfl

instance [TrivialStar β] : TrivialStar C_c(α, β) where
    star_trivial f := ext fun x => star_trivial (f x)

instance [ContinuousAdd β] : StarAddMonoid C_c(α, β) where
  star_involutive f := ext fun x => star_star (f x)
  star_add f g := ext fun x => star_add (f x) (g x)

end Star

section StarModule

variable {𝕜 : Type*} [Zero 𝕜] [Star 𝕜] [AddMonoid β] [StarAddMonoid β] [TopologicalSpace β]
  [ContinuousStar β] [SMulWithZero 𝕜 β] [ContinuousConstSMul 𝕜 β] [StarModule 𝕜 β]

instance : StarModule 𝕜 C_c(α, β) where
  star_smul k f := ext fun x => star_smul k (f x)

end StarModule

section StarRing

variable [NonUnitalSemiring β] [StarRing β] [TopologicalSpace β] [ContinuousStar β]
  [TopologicalSemiring β]

instance : StarRing C_c(α, β) :=
  { CompactlySupportedContinuousMap.instStarAddMonoid with
    star_mul := fun f g => ext fun x => star_mul (f x) (g x) }

end StarRing

section PartialOrder

/-! ### The partial order in `C_c`
When `β` is equipped with a partial order, `C_c(α, β)` is given the pointwise partial order.
-/

variable {β : Type*} [TopologicalSpace β] [Zero β] [PartialOrder β]

instance partialOrder : PartialOrder C_c(α, β) := PartialOrder.lift (⇑) DFunLike.coe_injective

theorem le_def {f g : C_c(α, β)} : f ≤ g ↔ ∀ a, f a ≤ g a := Pi.le_def

theorem lt_def {f g : C_c(α, β)} : f < g ↔ (∀ a, f a ≤ g a) ∧ ∃ a, f a < g a := Pi.lt_def

end PartialOrder

section SemilatticeSup

variable [SemilatticeSup β] [Zero β] [TopologicalSpace β] [ContinuousSup β]

instance instSup : Max C_c(α, β) where max f g :=
  { toFun := f ⊔ g
    continuous_toFun := Continuous.sup f.continuous g.continuous
    hasCompactSupport' := f.hasCompactSupport.sup g.hasCompactSupport }

@[simp, norm_cast] lemma coe_sup (f g : C_c(α, β)) : ⇑(f ⊔ g) = ⇑f ⊔ g := rfl

@[simp] lemma sup_apply (f g : C_c(α, β)) (a : α) : (f ⊔ g) a = f a ⊔ g a := rfl

instance semilatticeSup : SemilatticeSup C_c(α, β) :=
  DFunLike.coe_injective.semilatticeSup _ coe_sup

lemma finsetSup'_apply {ι : Type*} {s : Finset ι} (H : s.Nonempty) (f : ι → C_c(α, β)) (a : α) :
    s.sup' H f a = s.sup' H fun i ↦ f i a :=
  Finset.comp_sup'_eq_sup'_comp H (fun g : C_c(α, β) ↦ g a) fun _ _ ↦ rfl

@[simp, norm_cast]
lemma coe_finsetSup' {ι : Type*} {s : Finset ι} (H : s.Nonempty) (f : ι → C_c(α, β)) :
    ⇑(s.sup' H f) = s.sup' H fun i ↦ ⇑(f i) := by ext; simp [finsetSup'_apply]

end SemilatticeSup

section SemilatticeInf

variable [SemilatticeInf β] [Zero β] [TopologicalSpace β] [ContinuousInf β]

instance instInf : Min C_c(α, β) where min f g :=
  { toFun := f ⊓ g
    continuous_toFun := Continuous.inf f.continuous g.continuous
    hasCompactSupport' := f.hasCompactSupport.inf g.hasCompactSupport }

@[simp, norm_cast] lemma coe_inf (f g : C_c(α, β)) : ⇑(f ⊓ g) = ⇑f ⊓ g := rfl

@[simp] lemma inf_apply (f g : C_c(α, β)) (a : α) : (f ⊓ g) a = f a ⊓ g a := rfl

instance semilatticeInf : SemilatticeInf C_c(α, β) :=
  DFunLike.coe_injective.semilatticeInf _ coe_inf

lemma finsetInf'_apply {ι : Type*} {s : Finset ι} (H : s.Nonempty) (f : ι → C_c(α, β)) (a : α) :
    s.inf' H f a = s.inf' H fun i ↦ f i a :=
  Finset.comp_inf'_eq_inf'_comp H (fun g : C_c(α, β) ↦ g a) fun _ _ ↦ rfl

@[simp, norm_cast]
lemma coe_finsetInf' {ι : Type*} {s : Finset ι} (H : s.Nonempty) (f : ι → C_c(α, β)) :
    ⇑(s.inf' H f) = s.inf' H fun i ↦ ⇑(f i) := by ext; simp [finsetInf'_apply]

end SemilatticeInf

section Lattice

instance [Lattice β] [TopologicalSpace β] [TopologicalLattice β] [Zero β] :
    Lattice C_c(α, β) :=
  DFunLike.coe_injective.lattice _ coe_sup coe_inf

-- TODO transfer this lattice structure to `BoundedContinuousFunction`

end Lattice

/-! ### `C_c` as a functor

For each `β` with sufficient structure, there is a contravariant functor `C_c(-, β)` from the
category of topological spaces with morphisms given by `CocompactMap`s.
-/


variable {δ : Type*} [TopologicalSpace β] [TopologicalSpace γ] [TopologicalSpace δ]

local notation α " →co " β => CocompactMap α β

section

variable [Zero δ]

/-- Composition of a continuous function with compact support with a cocompact map
yields another continuous function with compact support. -/
def comp (f : C_c(γ, δ)) (g : β →co γ) : C_c(β, δ) where
  toContinuousMap := (f : C(γ, δ)).comp g
  hasCompactSupport' := by
    apply IsCompact.of_isClosed_subset (g.isCompact_preimage_of_isClosed f.2 (isClosed_tsupport _))
      (isClosed_tsupport (f ∘ g))
    intro x hx
    rw [tsupport, Set.mem_preimage, _root_.mem_closure_iff]
    intro o ho hgxo
    rw [tsupport, _root_.mem_closure_iff] at hx
    obtain ⟨y, hy⟩ := hx (g ⁻¹' o) (IsOpen.preimage g.1.2 ho) hgxo
    exact ⟨g y, hy⟩

@[simp]
theorem coe_comp_to_continuous_fun (f : C_c(γ, δ)) (g : β →co γ) : ((f.comp g) : β → δ) = f ∘ g :=
  rfl

@[simp]
theorem comp_id (f : C_c(γ, δ)) : f.comp (CocompactMap.id γ) = f :=
  ext fun _ => rfl

@[simp]
theorem comp_assoc (f : C_c(γ, δ)) (g : β →co γ) (h : α →co β) :
    (f.comp g).comp h = f.comp (g.comp h) :=
  rfl

@[simp]
theorem zero_comp (g : β →co γ) : (0 : C_c(γ, δ)).comp g = 0 :=
  rfl

end

/-- Composition as an additive monoid homomorphism. -/
def compAddMonoidHom [AddMonoid δ] [ContinuousAdd δ] (g : β →co γ) : C_c(γ, δ) →+ C_c(β, δ) where
  toFun f := f.comp g
  map_zero' := zero_comp g
  map_add' _ _ := rfl

/-- Composition as a semigroup homomorphism. -/
def compMulHom [MulZeroClass δ] [ContinuousMul δ] (g : β →co γ) : C_c(γ, δ) →ₙ* C_c(β, δ) where
  toFun f := f.comp g
  map_mul' _ _ := rfl

/-- Composition as a linear map. -/
def compLinearMap [AddCommMonoid δ] [ContinuousAdd δ] {R : Type*} [Semiring R] [Module R δ]
    [ContinuousConstSMul R δ] (g : β →co γ) : C_c(γ, δ) →ₗ[R] C_c(β, δ) where
  toFun f := f.comp g
  map_add' _ _ := rfl
  map_smul' _ _ := rfl

/-- Composition as a non-unital algebra homomorphism. -/
def compNonUnitalAlgHom {R : Type*} [Semiring R] [NonUnitalNonAssocSemiring δ]
    [TopologicalSemiring δ] [Module R δ] [ContinuousConstSMul R δ] (g : β →co γ) :
    C_c(γ, δ) →ₙₐ[R] C_c(β, δ) where
  toFun f := f.comp g
  map_smul' _ _ := rfl
  map_zero' := rfl
  map_add' _ _ := rfl
  map_mul' _ _ := rfl

end CompactlySupportedContinuousMap

namespace CompactlySupportedContinuousMapClass

section Basic

variable [Zero β] [TopologicalSpace β] [FunLike F α β] [CompactlySupportedContinuousMapClass F α β]

instance : CoeTC F (CompactlySupportedContinuousMap α β) :=
  ⟨fun f =>
    { toFun := f
      continuous_toFun := map_continuous f
      hasCompactSupport' := hasCompactSupport f }⟩

/-- A continuous function on a compact space has automatically compact support. This is not an
instance to avoid type class loops. -/
lemma of_compactSpace (G : Type*) [FunLike G α β]
    [ContinuousMapClass G α β] [CompactSpace α] : CompactlySupportedContinuousMapClass G α β where
  map_continuous := map_continuous
  hasCompactSupport := by
    intro f
    exact HasCompactSupport.of_compactSpace f

end Basic

section Uniform

variable [UniformSpace β] [UniformSpace γ] [Zero γ] [FunLike F β γ]
  [CompactlySupportedContinuousMapClass F β γ]

theorem uniformContinuous (f : F) : UniformContinuous (f : β → γ) :=
  (map_continuous f).uniformContinuous_of_tendsto_cocompact
  (HasCompactSupport.is_zero_at_infty (hasCompactSupport f))

end Uniform

section ZeroAtInfty

variable [TopologicalSpace β] [TopologicalSpace γ] [Zero γ]
  [FunLike F β γ] [CompactlySupportedContinuousMapClass F β γ]

instance : ZeroAtInftyContinuousMapClass F β γ where
  zero_at_infty f := HasCompactSupport.is_zero_at_infty (hasCompactSupport f)

end ZeroAtInfty

end CompactlySupportedContinuousMapClass

section NonnegativePart

open NNReal

namespace CompactlySupportedContinuousMap

protected lemma exists_add_of_le {f₁ f₂ : C_c(α, ℝ≥0)} (h : f₁ ≤ f₂) : ∃ (g : C_c(α, ℝ≥0)),
    f₁ + g = f₂ := by
  refine ⟨⟨f₂.1 - f₁.1, ?_⟩, ?_⟩
  · apply (f₁.hasCompactSupport'.union f₂.hasCompactSupport').of_isClosed_subset isClosed_closure
    rw [tsupport, tsupport, ← closure_union]
    apply closure_mono
    intro x hx
    contrapose! hx
    simp only [ContinuousMap.toFun_eq_coe, coe_toContinuousMap, Set.mem_union, Function.mem_support,
      ne_eq, not_or, Decidable.not_not, ContinuousMap.coe_sub, Pi.sub_apply] at hx ⊢
    simp [hx.1, hx.2]
  · ext x
    simpa [← NNReal.coe_add] using add_tsub_cancel_of_le (h x)

/-- The nonnegative part of a bounded continuous `ℝ`-valued function as a bounded
continuous `ℝ≥0`-valued function. -/
noncomputable def nnrealPart (f : C_c(α, ℝ)) : C_c(α, ℝ≥0) where
  toFun := Real.toNNReal.comp f.toFun
  continuous_toFun := Continuous.comp continuous_real_toNNReal f.continuous
  hasCompactSupport' := by
    apply HasCompactSupport.comp_left f.hasCompactSupport' Real.toNNReal_zero

@[simp]
lemma nnrealPart_apply (f : C_c(α, ℝ)) (x : α) :
    f.nnrealPart x = Real.toNNReal (f x) := rfl

<<<<<<< HEAD
lemma nnrealPart_neg_eq_zero_of_nonneg (f : C_c(α, ℝ)) (hf : 0 ≤ f.1) : (-f).nnrealPart = 0 := by
  ext x
  simp only [nnrealPart_apply, coe_neg, Pi.neg_apply, Real.coe_toNNReal', coe_zero, Pi.zero_apply,
    NNReal.coe_zero, sup_eq_right, Left.neg_nonpos_iff]
  exact hf x

lemma nnrealPart_smul_pos (f : C_c(α, ℝ)) (a : ℝ) (ha : 0 < a):
    (a • f).nnrealPart = a.toNNReal • f.nnrealPart := by
  ext x
  simp only [nnrealPart_apply, coe_smul, Pi.smul_apply, Real.coe_toNNReal', smul_eq_mul,
    NNReal.coe_mul]
  by_cases hfx : 0 ≤ f x
  · rw [sup_of_le_left _, sup_of_le_left hfx]
    · rw [sup_of_le_left (le_of_lt ha)]
    · exact mul_nonneg (le_of_lt ha) hfx
  · push_neg at hfx
    rw [sup_of_le_right, sup_of_le_right (le_of_lt hfx)]
    · simp only [mul_zero]
    apply mul_nonpos_iff.mpr
    left
    exact ⟨(le_of_lt ha), le_of_lt hfx⟩

lemma nnrealPart_smul_neg (f : C_c(α, ℝ)) (a : ℝ) (ha : a < 0):
    (a • f).nnrealPart = (-a).toNNReal • (-f).nnrealPart := by
  ext x
  simp only [nnrealPart_apply, coe_smul, Pi.smul_apply, smul_eq_mul, Real.coe_toNNReal', coe_neg,
    Pi.neg_apply, NNReal.coe_mul]
  by_cases hfx : 0 ≤ f x
  · rw [sup_of_le_right _, sup_of_le_left (neg_nonneg.mpr (le_of_lt ha)),
      sup_of_le_right (neg_nonpos.mpr hfx)]
    · simp only [mul_zero]
    apply mul_nonpos_iff.mpr
    right
    exact ⟨le_of_lt ha, hfx⟩
  · push_neg at hfx
    rw [sup_of_le_left _, sup_of_le_left (neg_nonneg.mpr (le_of_lt ha)),
      sup_of_le_left (neg_nonneg.mpr (le_of_lt hfx))]
    · ring
    exact mul_nonneg_of_nonpos_of_nonpos (le_of_lt ha) (le_of_lt hfx)

lemma add_nnrealPart_le_nnrealPart_add (f g : C_c(α, ℝ)) :
    (f + g).nnrealPart.1 ≤ f.nnrealPart.1 + g.nnrealPart.1 := by
  intro x
  simp only [ContinuousMap.toFun_eq_coe, coe_toContinuousMap, nnrealPart_apply, coe_add,
    Pi.add_apply, ContinuousMap.add_apply]
  exact Real.toNNReal_add_le

lemma exist_add_eq (f₁ f₂ : C_c(α, ℝ≥0)) (h : f₁.1 ≤ f₂.1)  : ∃ (g : C_c(α, ℝ≥0)), f₁ + g = f₂ := by
  set g_cf := f₂.1 - f₁.1 with hg_cf
  have g_cp : HasCompactSupport g_cf := by
    apply IsCompact.of_isClosed_subset
      (IsCompact.union f₁.hasCompactSupport' f₂.hasCompactSupport') isClosed_closure
    rw [tsupport, tsupport, ← closure_union]
    apply closure_mono
    intro x
    simp only [Function.mem_support, ne_eq, ContinuousMap.toFun_eq_coe,
      CompactlySupportedContinuousMap.coe_toContinuousMap, Set.mem_union, hg_cf,
      ContinuousMap.sub_apply, CompactlySupportedContinuousMap.coe_toContinuousMap]
    by_contra!
    rw [this.2.1, this.2.2] at this
    simp only [tsub_self, ne_eq, not_true_eq_false, and_self, and_true] at this
  use ⟨g_cf, g_cp⟩
  ext x
  simp only [CompactlySupportedContinuousMap.coe_add, CompactlySupportedContinuousMap.coe_mk,
    Pi.add_apply, NNReal.coe_inj, hg_cf, ContinuousMap.sub_apply,
    CompactlySupportedContinuousMap.coe_toContinuousMap]
  exact add_tsub_cancel_of_le (h x)

lemma exist_add_nnrealPart_add_eq (f g : C_c(α, ℝ)) : ∃ (h : C_c(α, ℝ≥0)),
    (f + g).nnrealPart + h = f.nnrealPart + g.nnrealPart ∧
    (-f + -g).nnrealPart + h = (-f).nnrealPart + (-g).nnrealPart := by
  obtain ⟨h, hh⟩ := exist_add_eq (f + g).nnrealPart (f.nnrealPart + g.nnrealPart)
    (add_nnrealPart_le_nnrealPart_add f g)
  use h
  refine ⟨hh, ?_⟩
  ext x
  simp only [coe_add, Pi.add_apply, nnrealPart_apply, coe_neg, Pi.neg_apply, NNReal.coe_add,
    Real.coe_toNNReal']
  have hhx : (f x + g x) ⊔ 0 + ↑(h x) = f x ⊔ 0 + g x ⊔ 0 := by
    have hhx' : ((f + g).nnrealPart + h) x = (f.nnrealPart + g.nnrealPart) x := by
      congr
    simp only [coe_add, Pi.add_apply, nnrealPart_apply, Real.coe_toNNReal'] at hhx'
    rw [← Real.coe_toNNReal', ← Real.coe_toNNReal', ← Real.coe_toNNReal', ← NNReal.coe_add,
      ← NNReal.coe_add]
    exact congrArg toReal hhx'
  rw [← neg_add]
  by_cases hfx : 0 ≤ f x
  · by_cases hgx : 0 ≤ g x
    · rw [sup_eq_left.mpr hfx, sup_eq_left.mpr hgx, sup_eq_left.mpr (add_nonneg hfx hgx)] at hhx
      simp only [add_right_eq_self, coe_eq_zero] at hhx
      rw [sup_eq_right.mpr (neg_nonpos.mpr hfx), sup_eq_right.mpr (neg_nonpos.mpr hgx),
        sup_eq_right.mpr (neg_nonpos.mpr (add_nonneg hfx hgx))]
      simp only [zero_add, add_zero, coe_eq_zero]
      exact hhx
    · push_neg at hgx
      by_cases hfgx : 0 ≤ f x + g x
      · rw [sup_eq_left.mpr hfx, sup_eq_right.mpr (le_of_lt hgx), sup_eq_left.mpr hfgx] at hhx
        simp only [add_zero, add_assoc, add_right_eq_self] at hhx
        rw [sup_eq_right.mpr (neg_nonpos.mpr hfx), sup_eq_left.mpr (le_of_lt (neg_pos.mpr hgx)),
          sup_eq_right.mpr (neg_nonpos.mpr hfgx)]
        ring_nf
        exact Eq.symm (neg_eq_of_add_eq_zero_right hhx)
      · push_neg at hfgx
        rw [sup_eq_left.mpr hfx, sup_eq_right.mpr (le_of_lt hgx), sup_eq_right.mpr (le_of_lt hfgx)]
          at hhx
        simp only [zero_add, add_zero] at hhx
        rw [sup_eq_right.mpr (neg_nonpos.mpr hfx), sup_eq_left.mpr (le_of_lt (neg_pos.mpr hgx)),
          sup_eq_left.mpr (neg_nonneg.mpr (le_of_lt hfgx)), hhx]
        ring
  · push_neg at hfx
    by_cases hgx : 0 ≤ g x
    · by_cases hfgx : 0 ≤ f x + g x
      · rw [sup_eq_right.mpr (le_of_lt hfx), sup_eq_left.mpr hgx, sup_eq_left.mpr hfgx, zero_add,
          add_comm, ← add_assoc] at hhx
        simp only [add_left_eq_self] at hhx
        rw [sup_eq_left.mpr (neg_nonneg.mpr (le_of_lt hfx)), sup_eq_right.mpr (neg_nonpos.mpr hgx),
          sup_eq_right.mpr (neg_nonpos.mpr hfgx)]
        simp only [zero_add, add_zero]
        exact eq_neg_of_add_eq_zero_left hhx
      · push_neg at hfgx
        rw [sup_eq_right.mpr (le_of_lt hfx), sup_eq_left.mpr hgx, sup_eq_right.mpr (le_of_lt hfgx),
          zero_add, add_comm, add_zero] at hhx
        rw [sup_eq_left.mpr (neg_nonneg.mpr (le_of_lt hfx)), sup_eq_right.mpr (neg_nonpos.mpr hgx),
          sup_eq_left.mpr (neg_nonneg.mpr (le_of_lt hfgx)), hhx]
        simp only [neg_add_rev, neg_add_cancel_comm, add_zero]
    · push_neg at hgx
      rw [sup_eq_right.mpr (le_of_lt hfx), sup_eq_right.mpr (le_of_lt hgx),
        sup_eq_right.mpr (le_of_lt (add_neg hfx hgx))] at hhx
      simp only [zero_add, add_zero, coe_eq_zero] at hhx
      rw [sup_eq_left.mpr (neg_nonneg.mpr (le_of_lt hfx)),
        sup_eq_left.mpr (le_of_lt (neg_pos.mpr hgx)),
        sup_eq_left.mpr (neg_nonneg.mpr (le_of_lt (add_neg hfx hgx))), hhx]
      simp only [neg_add_rev, NNReal.coe_zero, add_zero]
      exact AddCommMagma.add_comm (-g x) (-f x)

instance : Coe C(α, ℝ≥0) C(α, ℝ) where
  coe := fun f => ⟨fun x => NNReal.toReal (f.toFun x), by continuity⟩

instance : Coe C_c(α, ℝ≥0) C_c(α, ℝ) where
  coe := fun f => ⟨f.toContinuousMap,
                  by
                  simp only [ContinuousMap.toFun_eq_coe,
                    CompactlySupportedContinuousMap.coe_toContinuousMap]
                  apply HasCompactSupport.comp_left f.hasCompactSupport' rfl⟩

lemma eq_nnrealPart_neg_nnrealPart (f : C_c(α, ℝ)) : f = nnrealPart f - nnrealPart (-f) := by
  ext x
  simp only [ContinuousMap.toFun_eq_coe, CompactlySupportedContinuousMap.coe_toContinuousMap,
    nnrealPart_apply, Real.coe_toNNReal', CompactlySupportedContinuousMap.coe_neg,
    Pi.neg_apply, CompactlySupportedContinuousMap.coe_sub, CompactlySupportedContinuousMap.coe_mk,
    ContinuousMap.coe_mk, Pi.sub_apply, max_zero_sub_max_neg_zero_eq_self]

=======
>>>>>>> 5817acd8
/-- The compactly supported continuous `ℝ≥0`-valued function as a compactly supported `ℝ`-valued
function. -/
noncomputable def toReal (f : C_c(α, ℝ≥0)) : C_c(α, ℝ) :=
  f.compLeft ContinuousMap.coeNNRealReal

@[simp]
lemma toReal_apply (f : C_c(α, ℝ≥0)) (x : α) : f.toReal x = f x := compLeft_apply rfl _ _

@[simp] lemma toReal_nonneg {f : C_c(α, ℝ≥0)} : 0 ≤ f.toReal := fun _ ↦ by simp

@[simp] lemma toReal_add (f g : C_c(α, ℝ≥0)) : (f + g).toReal = f.toReal + g.toReal := by ext; simp
@[simp] lemma toReal_smul (r : ℝ≥0) (f : C_c(α, ℝ≥0)) : (r • f).toReal = r • f.toReal := by
  ext; simp [NNReal.smul_def]

lemma nnrealPart_sub_nnrealPart_neg (f : C_c(α, ℝ)) :
    (nnrealPart f).toReal - (nnrealPart (-f)).toReal = f := by
  ext x
  simp

/-- The compactly supported continuous `ℝ≥0`-valued function as a compactly supported `ℝ`-valued
function. -/
noncomputable def toRealLinearMap : C_c(α, ℝ≥0) →ₗ[ℝ≥0] C_c(α, ℝ) where
  toFun := toReal
  map_add' f g := by ext x; simp
  map_smul' a f := by ext x; simp [NNReal.smul_def]

@[simp, norm_cast]
lemma coe_toRealLinearMap : (toRealLinearMap : C_c(α, ℝ≥0) → C_c(α, ℝ)) = toReal := rfl

lemma toRealLinearMap_apply (f : C_c(α, ℝ≥0)) : toRealLinearMap f = f.toReal := rfl

lemma toRealLinearMap_apply_apply (f : C_c(α, ℝ≥0)) (x : α) :
    toRealLinearMap f x = (f x).toReal := by simp

@[simp]
lemma nnrealPart_toReal_eq (f : C_c(α, ℝ≥0)) : nnrealPart (toReal f) = f := by
  ext x
  simp only [nnrealPart_apply, toReal_apply, Real.toNNReal_coe]

@[simp]
lemma nnrealPart_neg_toReal_eq (f : C_c(α, ℝ≥0)) : nnrealPart (- toReal f) = 0 := by
  ext x
  simp only [nnrealPart_apply, coe_neg, Pi.neg_apply, toReal_apply, Real.coe_toNNReal',
    Left.neg_nonpos_iff, zero_le_coe, sup_of_le_right, coe_zero, Pi.zero_apply, NNReal.coe_zero]

section toNNRealLinear

/-- For a positive linear functional `Λ : C_c(α, ℝ) → ℝ`, define a `ℝ≥0`-linear map. -/
noncomputable def toNNRealLinear (Λ : C_c(α, ℝ) →ₗ[ℝ] ℝ) (hΛ : ∀ f, 0 ≤ f → 0 ≤ Λ f) :
    C_c(α, ℝ≥0) →ₗ[ℝ≥0] ℝ≥0 where
  toFun f := ⟨Λ (toRealLinearMap f), hΛ _ <| by simp⟩
  map_add' f g := by ext; simp
  map_smul' a f := by ext; simp [NNReal.smul_def]

@[simp]
lemma toNNRealLinear_apply (Λ : C_c(α, ℝ) →ₗ[ℝ] ℝ) (hΛ) (f : C_c(α, ℝ≥0)) :
    toNNRealLinear Λ hΛ f = Λ (toReal f) := rfl

@[simp] lemma toNNRealLinear_inj (Λ₁ Λ₂ : C_c(α, ℝ) →ₗ[ℝ] ℝ) (hΛ₁ hΛ₂) :
    toNNRealLinear Λ₁ hΛ₁ = toNNRealLinear Λ₂ hΛ₂ ↔ Λ₁ = Λ₂ := by
  simp only [LinearMap.ext_iff, NNReal.eq_iff, toNNRealLinear_apply]
  refine ⟨fun h f ↦ ?_, fun h f ↦ by rw [LinearMap.ext h]⟩
  rw [← nnrealPart_sub_nnrealPart_neg f]
  simp_rw [map_sub, h]

end toNNRealLinear

section toRealLinear

/-- For a positive linear functional `Λ : C_c(α, ℝ≥0) → ℝ≥0`, define a `ℝ`-linear map. -/
noncomputable def toRealLinear (Λ : C_c(α, ℝ≥0) →ₗ[ℝ≥0] ℝ≥0) : C_c(α, ℝ) →ₗ[ℝ] ℝ where
  toFun := fun f => Λ (nnrealPart f) - Λ (nnrealPart (- f))
  map_add' f g := by
    simp only [neg_add_rev]
    obtain ⟨h, hh⟩ := exist_add_nnrealPart_add_eq f g
    rw [← add_zero ((Λ (f + g).nnrealPart).toReal - (Λ (-g + -f).nnrealPart).toReal),
      ← sub_self (Λ h).toReal, sub_add_sub_comm, ← NNReal.coe_add, ← NNReal.coe_add,
      ← LinearMap.map_add, ← LinearMap.map_add, hh.1, add_comm (-g) (-f), hh.2]
    simp only [map_add, NNReal.coe_add]
    ring
  map_smul' a f := by
    apply Or.elim3 (lt_trichotomy 0 a)
    · intro ha
      simp only [RingHom.id_apply, smul_eq_mul]
      rw [← (smul_neg a f)]
      rw [nnrealPart_smul_pos f a ha, nnrealPart_smul_pos (-f) a ha]
      simp only [map_smul, smul_eq_mul, NNReal.coe_mul, Real.coe_toNNReal']
      rw [sup_of_le_left (le_of_lt ha)]
      rw [mul_sub]
    · intro ha
      rw [← ha]
      simp only [zero_smul, neg_zero, sub_self, RingHom.id_apply, smul_eq_mul, zero_mul]
    · intro ha
      simp only [RingHom.id_apply, smul_eq_mul]
      rw [← (smul_neg a f)]
      rw [nnrealPart_smul_neg f a ha, nnrealPart_smul_neg (-f) a ha]
      simp only [map_smul, smul_eq_mul, NNReal.coe_mul, Real.coe_toNNReal', neg_neg]
      rw [sup_of_le_left (neg_nonneg.mpr (le_of_lt ha))]
      ring

lemma toRealLinear_apply {Λ : C_c(α, ℝ≥0) →ₗ[ℝ≥0] ℝ≥0} (f : C_c(α, ℝ)) :
    (toRealLinear Λ) f = Λ (nnrealPart f) - Λ (nnrealPart (-f)) := by rfl

lemma nonneg_toRealLinear (Λ : C_c(α, ℝ≥0) →ₗ[ℝ≥0] ℝ≥0) (g : C_c(α, ℝ)) (hg : 0 ≤ g.1) :
    0 ≤ toRealLinear Λ g := by
  rw [toRealLinear_apply]
  simp only [sub_nonneg, coe_le_coe]
  rw [nnrealPart_neg_eq_zero_of_nonneg g hg]
  simp only [map_zero, zero_le]

lemma eq_toRealLinear_toReal {Λ : C_c(α, ℝ≥0) →ₗ[ℝ≥0] ℝ≥0} (f : C_c(α, ℝ≥0)) :
    Λ f = (toRealLinear Λ) (toReal f) := by
  rw [toRealLinear_apply]
  simp only [nnrealPart_toReal_eq, nnrealPart_neg_toReal_eq, map_zero, NNReal.coe_zero, sub_zero]

lemma eq_toNNRealLinear_toRealLinear (Λ : C_c(α, ℝ≥0) →ₗ[ℝ≥0] ℝ≥0) :
    Λ = (toNNRealLinear (nonneg_toRealLinear Λ)) := by
  ext f
  rw [toNNRealLinear_apply]
  exact eq_toRealLinear_toReal f

end toRealLinear

end CompactlySupportedContinuousMap

end NonnegativePart<|MERGE_RESOLUTION|>--- conflicted
+++ resolved
@@ -655,8 +655,7 @@
 lemma nnrealPart_apply (f : C_c(α, ℝ)) (x : α) :
     f.nnrealPart x = Real.toNNReal (f x) := rfl
 
-<<<<<<< HEAD
-lemma nnrealPart_neg_eq_zero_of_nonneg (f : C_c(α, ℝ)) (hf : 0 ≤ f.1) : (-f).nnrealPart = 0 := by
+lemma nnrealPart_neg_eq_zero_of_nonneg (f : C_c(α, ℝ)) (hf : 0 ≤ f) : (-f).nnrealPart = 0 := by
   ext x
   simp only [nnrealPart_apply, coe_neg, Pi.neg_apply, Real.coe_toNNReal', coe_zero, Pi.zero_apply,
     NNReal.coe_zero, sup_eq_right, Left.neg_nonpos_iff]
@@ -697,13 +696,13 @@
     exact mul_nonneg_of_nonpos_of_nonpos (le_of_lt ha) (le_of_lt hfx)
 
 lemma add_nnrealPart_le_nnrealPart_add (f g : C_c(α, ℝ)) :
-    (f + g).nnrealPart.1 ≤ f.nnrealPart.1 + g.nnrealPart.1 := by
+    (f + g).nnrealPart ≤ f.nnrealPart + g.nnrealPart := by
   intro x
   simp only [ContinuousMap.toFun_eq_coe, coe_toContinuousMap, nnrealPart_apply, coe_add,
     Pi.add_apply, ContinuousMap.add_apply]
   exact Real.toNNReal_add_le
 
-lemma exist_add_eq (f₁ f₂ : C_c(α, ℝ≥0)) (h : f₁.1 ≤ f₂.1)  : ∃ (g : C_c(α, ℝ≥0)), f₁ + g = f₂ := by
+lemma exist_add_eq (f₁ f₂ : C_c(α, ℝ≥0)) (h : f₁ ≤ f₂)  : ∃ (g : C_c(α, ℝ≥0)), f₁ + g = f₂ := by
   set g_cf := f₂.1 - f₁.1 with hg_cf
   have g_cp : HasCompactSupport g_cf := by
     apply IsCompact.of_isClosed_subset
@@ -808,8 +807,6 @@
     Pi.neg_apply, CompactlySupportedContinuousMap.coe_sub, CompactlySupportedContinuousMap.coe_mk,
     ContinuousMap.coe_mk, Pi.sub_apply, max_zero_sub_max_neg_zero_eq_self]
 
-=======
->>>>>>> 5817acd8
 /-- The compactly supported continuous `ℝ≥0`-valued function as a compactly supported `ℝ`-valued
 function. -/
 noncomputable def toReal (f : C_c(α, ℝ≥0)) : C_c(α, ℝ) :=
@@ -913,7 +910,7 @@
 lemma toRealLinear_apply {Λ : C_c(α, ℝ≥0) →ₗ[ℝ≥0] ℝ≥0} (f : C_c(α, ℝ)) :
     (toRealLinear Λ) f = Λ (nnrealPart f) - Λ (nnrealPart (-f)) := by rfl
 
-lemma nonneg_toRealLinear (Λ : C_c(α, ℝ≥0) →ₗ[ℝ≥0] ℝ≥0) (g : C_c(α, ℝ)) (hg : 0 ≤ g.1) :
+lemma nonneg_toRealLinear (Λ : C_c(α, ℝ≥0) →ₗ[ℝ≥0] ℝ≥0) (g : C_c(α, ℝ)) (hg : 0 ≤ g) :
     0 ≤ toRealLinear Λ g := by
   rw [toRealLinear_apply]
   simp only [sub_nonneg, coe_le_coe]
@@ -926,7 +923,7 @@
   simp only [nnrealPart_toReal_eq, nnrealPart_neg_toReal_eq, map_zero, NNReal.coe_zero, sub_zero]
 
 lemma eq_toNNRealLinear_toRealLinear (Λ : C_c(α, ℝ≥0) →ₗ[ℝ≥0] ℝ≥0) :
-    Λ = (toNNRealLinear (nonneg_toRealLinear Λ)) := by
+    Λ = (toNNRealLinear (toRealLinear Λ) (nonneg_toRealLinear Λ)) := by
   ext f
   rw [toNNRealLinear_apply]
   exact eq_toRealLinear_toReal f
