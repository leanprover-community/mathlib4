/-
Copyright (c) 2018 Sébastien Gouëzel. All rights reserved.
Released under Apache 2.0 license as described in the file LICENSE.
Authors: Sébastien Gouëzel, Mario Carneiro, Yury Kudryashov, Heather Macbeth
-/
import Mathlib.Algebra.Module.MinimalAxioms
import Mathlib.Topology.ContinuousMap.Algebra
import Mathlib.Analysis.Normed.Order.Lattice
import Mathlib.Analysis.NormedSpace.OperatorNorm.Basic
import Mathlib.Analysis.CStarAlgebra.Basic
import Mathlib.Topology.Bornology.BoundedOperation
import Mathlib.Tactic.Monotonicity

/-!
# Bounded continuous functions

The type of bounded continuous functions taking values in a metric space, with
the uniform distance.

-/

noncomputable section

open Topology Bornology NNReal uniformity UniformConvergence

open Set Filter Metric Function

universe u v w

variable {F : Type*} {α : Type u} {β : Type v} {γ : Type w}

/-- `α →ᵇ β` is the type of bounded continuous functions `α → β` from a topological space to a
metric space.

When possible, instead of parametrizing results over `(f : α →ᵇ β)`,
you should parametrize over `(F : Type*) [BoundedContinuousMapClass F α β] (f : F)`.

When you extend this structure, make sure to extend `BoundedContinuousMapClass`. -/
structure BoundedContinuousFunction (α : Type u) (β : Type v) [TopologicalSpace α]
    [PseudoMetricSpace β] extends ContinuousMap α β : Type max u v where
  map_bounded' : ∃ C, ∀ x y, dist (toFun x) (toFun y) ≤ C

scoped[BoundedContinuousFunction] infixr:25 " →ᵇ " => BoundedContinuousFunction

section

-- Porting note: Changed type of `α β` from `Type*` to `outParam Type*`.
/-- `BoundedContinuousMapClass F α β` states that `F` is a type of bounded continuous maps.

You should also extend this typeclass when you extend `BoundedContinuousFunction`. -/
class BoundedContinuousMapClass (F : Type*) (α β : outParam Type*) [TopologicalSpace α]
    [PseudoMetricSpace β] [FunLike F α β] extends ContinuousMapClass F α β : Prop where
  map_bounded (f : F) : ∃ C, ∀ x y, dist (f x) (f y) ≤ C

end

export BoundedContinuousMapClass (map_bounded)

namespace BoundedContinuousFunction

section Basics

variable [TopologicalSpace α] [PseudoMetricSpace β] [PseudoMetricSpace γ]
variable {f g : α →ᵇ β} {x : α} {C : ℝ}

instance instFunLike : FunLike (α →ᵇ β) α β where
  coe f := f.toFun
  coe_injective' f g h := by
    obtain ⟨⟨_, _⟩, _⟩ := f
    obtain ⟨⟨_, _⟩, _⟩ := g
    congr

instance instBoundedContinuousMapClass : BoundedContinuousMapClass (α →ᵇ β) α β where
  map_continuous f := f.continuous_toFun
  map_bounded f := f.map_bounded'

instance instCoeTC [FunLike F α β] [BoundedContinuousMapClass F α β] : CoeTC F (α →ᵇ β) :=
  ⟨fun f =>
    { toFun := f
      continuous_toFun := map_continuous f
      map_bounded' := map_bounded f }⟩

@[simp]
theorem coe_to_continuous_fun (f : α →ᵇ β) : (f.toContinuousMap : α → β) = f := rfl

/-- See Note [custom simps projection]. We need to specify this projection explicitly in this case,
  because it is a composition of multiple projections. -/
def Simps.apply (h : α →ᵇ β) : α → β := h

initialize_simps_projections BoundedContinuousFunction (toContinuousMap_toFun → apply)

protected theorem bounded (f : α →ᵇ β) : ∃ C, ∀ x y : α, dist (f x) (f y) ≤ C :=
  f.map_bounded'

protected theorem continuous (f : α →ᵇ β) : Continuous f :=
  f.toContinuousMap.continuous

@[ext]
theorem ext (h : ∀ x, f x = g x) : f = g :=
  DFunLike.ext _ _ h

theorem isBounded_range (f : α →ᵇ β) : IsBounded (range f) :=
  isBounded_range_iff.2 f.bounded

theorem isBounded_image (f : α →ᵇ β) (s : Set α) : IsBounded (f '' s) :=
  f.isBounded_range.subset <| image_subset_range _ _

theorem eq_of_empty [h : IsEmpty α] (f g : α →ᵇ β) : f = g :=
  ext <| h.elim

/-- A continuous function with an explicit bound is a bounded continuous function. -/
def mkOfBound (f : C(α, β)) (C : ℝ) (h : ∀ x y : α, dist (f x) (f y) ≤ C) : α →ᵇ β :=
  ⟨f, ⟨C, h⟩⟩

@[simp]
theorem mkOfBound_coe {f} {C} {h} : (mkOfBound f C h : α → β) = (f : α → β) := rfl

/-- A continuous function on a compact space is automatically a bounded continuous function. -/
def mkOfCompact [CompactSpace α] (f : C(α, β)) : α →ᵇ β :=
  ⟨f, isBounded_range_iff.1 (isCompact_range f.continuous).isBounded⟩

@[simp]
theorem mkOfCompact_apply [CompactSpace α] (f : C(α, β)) (a : α) : mkOfCompact f a = f a := rfl

/-- If a function is bounded on a discrete space, it is automatically continuous,
and therefore gives rise to an element of the type of bounded continuous functions. -/
@[simps]
def mkOfDiscrete [DiscreteTopology α] (f : α → β) (C : ℝ) (h : ∀ x y : α, dist (f x) (f y) ≤ C) :
    α →ᵇ β :=
  ⟨⟨f, continuous_of_discreteTopology⟩, ⟨C, h⟩⟩

/-- The uniform distance between two bounded continuous functions. -/
instance instDist : Dist (α →ᵇ β) :=
  ⟨fun f g => sInf { C | 0 ≤ C ∧ ∀ x : α, dist (f x) (g x) ≤ C }⟩

theorem dist_eq : dist f g = sInf { C | 0 ≤ C ∧ ∀ x : α, dist (f x) (g x) ≤ C } := rfl

theorem dist_set_exists : ∃ C, 0 ≤ C ∧ ∀ x : α, dist (f x) (g x) ≤ C := by
  rcases isBounded_iff.1 (f.isBounded_range.union g.isBounded_range) with ⟨C, hC⟩
  refine ⟨max 0 C, le_max_left _ _, fun x => (hC ?_ ?_).trans (le_max_right _ _)⟩
    <;> [left; right]
    <;> apply mem_range_self

/-- The pointwise distance is controlled by the distance between functions, by definition. -/
theorem dist_coe_le_dist (x : α) : dist (f x) (g x) ≤ dist f g :=
  le_csInf dist_set_exists fun _ hb => hb.2 x

/- This lemma will be needed in the proof of the metric space instance, but it will become
useless afterwards as it will be superseded by the general result that the distance is nonnegative
in metric spaces. -/
private theorem dist_nonneg' : 0 ≤ dist f g :=
  le_csInf dist_set_exists fun _ => And.left

/-- The distance between two functions is controlled by the supremum of the pointwise distances. -/
theorem dist_le (C0 : (0 : ℝ) ≤ C) : dist f g ≤ C ↔ ∀ x : α, dist (f x) (g x) ≤ C :=
  ⟨fun h x => le_trans (dist_coe_le_dist x) h, fun H => csInf_le ⟨0, fun _ => And.left⟩ ⟨C0, H⟩⟩

theorem dist_le_iff_of_nonempty [Nonempty α] : dist f g ≤ C ↔ ∀ x, dist (f x) (g x) ≤ C :=
  ⟨fun h x => le_trans (dist_coe_le_dist x) h,
    fun w => (dist_le (le_trans dist_nonneg (w (Nonempty.some ‹_›)))).mpr w⟩

theorem dist_lt_of_nonempty_compact [Nonempty α] [CompactSpace α]
    (w : ∀ x : α, dist (f x) (g x) < C) : dist f g < C := by
  have c : Continuous fun x => dist (f x) (g x) := by continuity
  obtain ⟨x, -, le⟩ :=
    IsCompact.exists_isMaxOn isCompact_univ Set.univ_nonempty (Continuous.continuousOn c)
  exact lt_of_le_of_lt (dist_le_iff_of_nonempty.mpr fun y => le trivial) (w x)

theorem dist_lt_iff_of_compact [CompactSpace α] (C0 : (0 : ℝ) < C) :
    dist f g < C ↔ ∀ x : α, dist (f x) (g x) < C := by
  fconstructor
  · intro w x
    exact lt_of_le_of_lt (dist_coe_le_dist x) w
  · by_cases h : Nonempty α
    · exact dist_lt_of_nonempty_compact
    · rintro -
      convert C0
      apply le_antisymm _ dist_nonneg'
      rw [dist_eq]
      exact csInf_le ⟨0, fun C => And.left⟩ ⟨le_rfl, fun x => False.elim (h (Nonempty.intro x))⟩

theorem dist_lt_iff_of_nonempty_compact [Nonempty α] [CompactSpace α] :
    dist f g < C ↔ ∀ x : α, dist (f x) (g x) < C :=
  ⟨fun w x => lt_of_le_of_lt (dist_coe_le_dist x) w, dist_lt_of_nonempty_compact⟩

/-- The type of bounded continuous functions, with the uniform distance, is a pseudometric space. -/
instance instPseudoMetricSpace : PseudoMetricSpace (α →ᵇ β) where
  dist_self f := le_antisymm ((dist_le le_rfl).2 fun x => by simp) dist_nonneg'
  dist_comm f g := by simp [dist_eq, dist_comm]
  dist_triangle _ _ _ := (dist_le (add_nonneg dist_nonneg' dist_nonneg')).2
    fun _ => le_trans (dist_triangle _ _ _) (add_le_add (dist_coe_le_dist _) (dist_coe_le_dist _))
  -- Porting note (#10888): added proof for `edist_dist`
  edist_dist x y := by dsimp; congr; simp [dist_nonneg']

/-- The type of bounded continuous functions, with the uniform distance, is a metric space. -/
instance instMetricSpace {β} [MetricSpace β] : MetricSpace (α →ᵇ β) where
  eq_of_dist_eq_zero hfg := by
    ext x
    exact eq_of_dist_eq_zero (le_antisymm (hfg ▸ dist_coe_le_dist _) dist_nonneg)

theorem nndist_eq : nndist f g = sInf { C | ∀ x : α, nndist (f x) (g x) ≤ C } :=
  Subtype.ext <| dist_eq.trans <| by
    rw [val_eq_coe, coe_sInf, coe_image]
    simp_rw [mem_setOf_eq, ← NNReal.coe_le_coe, coe_mk, exists_prop, coe_nndist]

theorem nndist_set_exists : ∃ C, ∀ x : α, nndist (f x) (g x) ≤ C :=
  Subtype.exists.mpr <| dist_set_exists.imp fun _ ⟨ha, h⟩ => ⟨ha, h⟩

theorem nndist_coe_le_nndist (x : α) : nndist (f x) (g x) ≤ nndist f g :=
  dist_coe_le_dist x

/-- On an empty space, bounded continuous functions are at distance 0. -/
theorem dist_zero_of_empty [IsEmpty α] : dist f g = 0 := by
  rw [(ext isEmptyElim : f = g), dist_self]

theorem dist_eq_iSup : dist f g = ⨆ x : α, dist (f x) (g x) := by
  cases isEmpty_or_nonempty α
  · rw [iSup_of_empty', Real.sSup_empty, dist_zero_of_empty]
  refine (dist_le_iff_of_nonempty.mpr <| le_ciSup ?_).antisymm (ciSup_le dist_coe_le_dist)
  exact dist_set_exists.imp fun C hC => forall_mem_range.2 hC.2

theorem nndist_eq_iSup : nndist f g = ⨆ x : α, nndist (f x) (g x) :=
  Subtype.ext <| dist_eq_iSup.trans <| by simp_rw [val_eq_coe, coe_iSup, coe_nndist]

theorem tendsto_iff_tendstoUniformly {ι : Type*} {F : ι → α →ᵇ β} {f : α →ᵇ β} {l : Filter ι} :
    Tendsto F l (𝓝 f) ↔ TendstoUniformly (fun i => F i) f l :=
  Iff.intro
    (fun h =>
      tendstoUniformly_iff.2 fun ε ε0 =>
        (Metric.tendsto_nhds.mp h ε ε0).mp
          (Eventually.of_forall fun n hn x =>
            lt_of_le_of_lt (dist_coe_le_dist x) (dist_comm (F n) f ▸ hn)))
    fun h =>
    Metric.tendsto_nhds.mpr fun _ ε_pos =>
      (h _ (dist_mem_uniformity <| half_pos ε_pos)).mp
        (Eventually.of_forall fun n hn =>
          lt_of_le_of_lt
            ((dist_le (half_pos ε_pos).le).mpr fun x => dist_comm (f x) (F n x) ▸ le_of_lt (hn x))
            (half_lt_self ε_pos))

/-- The topology on `α →ᵇ β` is exactly the topology induced by the natural map to `α →ᵤ β`. -/
theorem inducing_coeFn : Inducing (UniformFun.ofFun ∘ (⇑) : (α →ᵇ β) → α →ᵤ β) := by
  rw [inducing_iff_nhds]
  refine fun f => eq_of_forall_le_iff fun l => ?_
  rw [← tendsto_iff_comap, ← tendsto_id', tendsto_iff_tendstoUniformly,
    UniformFun.tendsto_iff_tendstoUniformly]
  simp [comp_def]

-- TODO: upgrade to a `IsUniformEmbedding`
theorem embedding_coeFn : Embedding (UniformFun.ofFun ∘ (⇑) : (α →ᵇ β) → α →ᵤ β) :=
  ⟨inducing_coeFn, fun _ _ h => ext fun x => congr_fun h x⟩

variable (α)

/-- Constant as a continuous bounded function. -/
@[simps! (config := .asFn)] -- Porting note: Changed `simps` to `simps!`
def const (b : β) : α →ᵇ β :=
  ⟨ContinuousMap.const α b, 0, by simp⟩

variable {α}

theorem const_apply' (a : α) (b : β) : (const α b : α → β) a = b := rfl

/-- If the target space is inhabited, so is the space of bounded continuous functions. -/
instance [Inhabited β] : Inhabited (α →ᵇ β) :=
  ⟨const α default⟩

theorem lipschitz_evalx (x : α) : LipschitzWith 1 fun f : α →ᵇ β => f x :=
  LipschitzWith.mk_one fun _ _ => dist_coe_le_dist x

theorem uniformContinuous_coe : @UniformContinuous (α →ᵇ β) (α → β) _ _ (⇑) :=
  uniformContinuous_pi.2 fun x => (lipschitz_evalx x).uniformContinuous

theorem continuous_coe : Continuous fun (f : α →ᵇ β) x => f x :=
  UniformContinuous.continuous uniformContinuous_coe

/-- When `x` is fixed, `(f : α →ᵇ β) ↦ f x` is continuous. -/
@[continuity]
theorem continuous_eval_const {x : α} : Continuous fun f : α →ᵇ β => f x :=
  (continuous_apply x).comp continuous_coe

/-- The evaluation map is continuous, as a joint function of `u` and `x`. -/
@[continuity]
theorem continuous_eval : Continuous fun p : (α →ᵇ β) × α => p.1 p.2 :=
  (continuous_prod_of_continuous_lipschitzWith _ 1 fun f => f.continuous) <| lipschitz_evalx

/-- Bounded continuous functions taking values in a complete space form a complete space. -/
instance instCompleteSpace [CompleteSpace β] : CompleteSpace (α →ᵇ β) :=
  complete_of_cauchySeq_tendsto fun (f : ℕ → α →ᵇ β) (hf : CauchySeq f) => by
    /- We have to show that `f n` converges to a bounded continuous function.
      For this, we prove pointwise convergence to define the limit, then check
      it is a continuous bounded function, and then check the norm convergence. -/
    rcases cauchySeq_iff_le_tendsto_0.1 hf with ⟨b, b0, b_bound, b_lim⟩
    have f_bdd := fun x n m N hn hm => le_trans (dist_coe_le_dist x) (b_bound n m N hn hm)
    have fx_cau : ∀ x, CauchySeq fun n => f n x :=
      fun x => cauchySeq_iff_le_tendsto_0.2 ⟨b, b0, f_bdd x, b_lim⟩
    choose F hF using fun x => cauchySeq_tendsto_of_complete (fx_cau x)
    /- `F : α → β`, `hF : ∀ (x : α), Tendsto (fun n ↦ ↑(f n) x) atTop (𝓝 (F x))`
      `F` is the desired limit function. Check that it is uniformly approximated by `f N`. -/
    have fF_bdd : ∀ x N, dist (f N x) (F x) ≤ b N :=
      fun x N => le_of_tendsto (tendsto_const_nhds.dist (hF x))
        (Filter.eventually_atTop.2 ⟨N, fun n hn => f_bdd x N n N (le_refl N) hn⟩)
    refine ⟨⟨⟨F, ?_⟩, ?_⟩, ?_⟩
    · -- Check that `F` is continuous, as a uniform limit of continuous functions
      have : TendstoUniformly (fun n x => f n x) F atTop := by
        refine Metric.tendstoUniformly_iff.2 fun ε ε0 => ?_
        refine ((tendsto_order.1 b_lim).2 ε ε0).mono fun n hn x => ?_
        rw [dist_comm]
        exact lt_of_le_of_lt (fF_bdd x n) hn
      exact this.continuous (Eventually.of_forall fun N => (f N).continuous)
    · -- Check that `F` is bounded
      rcases (f 0).bounded with ⟨C, hC⟩
      refine ⟨C + (b 0 + b 0), fun x y => ?_⟩
      calc
        dist (F x) (F y) ≤ dist (f 0 x) (f 0 y) + (dist (f 0 x) (F x) + dist (f 0 y) (F y)) :=
          dist_triangle4_left _ _ _ _
        _ ≤ C + (b 0 + b 0) := by mono
    · -- Check that `F` is close to `f N` in distance terms
      refine tendsto_iff_dist_tendsto_zero.2 (squeeze_zero (fun _ => dist_nonneg) ?_ b_lim)
      exact fun N => (dist_le (b0 _)).2 fun x => fF_bdd x N

/-- Composition of a bounded continuous function and a continuous function. -/
def compContinuous {δ : Type*} [TopologicalSpace δ] (f : α →ᵇ β) (g : C(δ, α)) : δ →ᵇ β where
  toContinuousMap := f.1.comp g
  map_bounded' := f.map_bounded'.imp fun _ hC _ _ => hC _ _

@[simp]
theorem coe_compContinuous {δ : Type*} [TopologicalSpace δ] (f : α →ᵇ β) (g : C(δ, α)) :
    ⇑(f.compContinuous g) = f ∘ g := rfl

@[simp]
theorem compContinuous_apply {δ : Type*} [TopologicalSpace δ] (f : α →ᵇ β) (g : C(δ, α)) (x : δ) :
    f.compContinuous g x = f (g x) := rfl

theorem lipschitz_compContinuous {δ : Type*} [TopologicalSpace δ] (g : C(δ, α)) :
    LipschitzWith 1 fun f : α →ᵇ β => f.compContinuous g :=
  LipschitzWith.mk_one fun _ _ => (dist_le dist_nonneg).2 fun x => dist_coe_le_dist (g x)

theorem continuous_compContinuous {δ : Type*} [TopologicalSpace δ] (g : C(δ, α)) :
    Continuous fun f : α →ᵇ β => f.compContinuous g :=
  (lipschitz_compContinuous g).continuous

/-- Restrict a bounded continuous function to a set. -/
def restrict (f : α →ᵇ β) (s : Set α) : s →ᵇ β :=
  f.compContinuous <| (ContinuousMap.id _).restrict s

@[simp]
theorem coe_restrict (f : α →ᵇ β) (s : Set α) : ⇑(f.restrict s) = f ∘ (↑) := rfl

@[simp]
theorem restrict_apply (f : α →ᵇ β) (s : Set α) (x : s) : f.restrict s x = f x := rfl

/-- Composition (in the target) of a bounded continuous function with a Lipschitz map again
gives a bounded continuous function. -/
def comp (G : β → γ) {C : ℝ≥0} (H : LipschitzWith C G) (f : α →ᵇ β) : α →ᵇ γ :=
  ⟨⟨fun x => G (f x), H.continuous.comp f.continuous⟩,
    let ⟨D, hD⟩ := f.bounded
    ⟨max C 0 * D, fun x y =>
      calc
        dist (G (f x)) (G (f y)) ≤ C * dist (f x) (f y) := H.dist_le_mul _ _
        _ ≤ max C 0 * dist (f x) (f y) := by gcongr; apply le_max_left
        _ ≤ max C 0 * D := by gcongr; apply hD
        ⟩⟩

/-- The composition operator (in the target) with a Lipschitz map is Lipschitz. -/
theorem lipschitz_comp {G : β → γ} {C : ℝ≥0} (H : LipschitzWith C G) :
    LipschitzWith C (comp G H : (α →ᵇ β) → α →ᵇ γ) :=
  LipschitzWith.of_dist_le_mul fun f g =>
    (dist_le (mul_nonneg C.2 dist_nonneg)).2 fun x =>
      calc
        dist (G (f x)) (G (g x)) ≤ C * dist (f x) (g x) := H.dist_le_mul _ _
        _ ≤ C * dist f g := by gcongr; apply dist_coe_le_dist

/-- The composition operator (in the target) with a Lipschitz map is uniformly continuous. -/
theorem uniformContinuous_comp {G : β → γ} {C : ℝ≥0} (H : LipschitzWith C G) :
    UniformContinuous (comp G H : (α →ᵇ β) → α →ᵇ γ) :=
  (lipschitz_comp H).uniformContinuous

/-- The composition operator (in the target) with a Lipschitz map is continuous. -/
theorem continuous_comp {G : β → γ} {C : ℝ≥0} (H : LipschitzWith C G) :
    Continuous (comp G H : (α →ᵇ β) → α →ᵇ γ) :=
  (lipschitz_comp H).continuous

/-- Restriction (in the target) of a bounded continuous function taking values in a subset. -/
def codRestrict (s : Set β) (f : α →ᵇ β) (H : ∀ x, f x ∈ s) : α →ᵇ s :=
  ⟨⟨s.codRestrict f H, f.continuous.subtype_mk _⟩, f.bounded⟩

section Extend

variable {δ : Type*} [TopologicalSpace δ] [DiscreteTopology δ]

/-- A version of `Function.extend` for bounded continuous maps. We assume that the domain has
discrete topology, so we only need to verify boundedness. -/
nonrec def extend (f : α ↪ δ) (g : α →ᵇ β) (h : δ →ᵇ β) : δ →ᵇ β where
  toFun := extend f g h
  continuous_toFun := continuous_of_discreteTopology
  map_bounded' := by
    rw [← isBounded_range_iff, range_extend f.injective]
    exact g.isBounded_range.union (h.isBounded_image _)

@[simp]
theorem extend_apply (f : α ↪ δ) (g : α →ᵇ β) (h : δ →ᵇ β) (x : α) : extend f g h (f x) = g x :=
  f.injective.extend_apply _ _ _

@[simp]
nonrec theorem extend_comp (f : α ↪ δ) (g : α →ᵇ β) (h : δ →ᵇ β) : extend f g h ∘ f = g :=
  extend_comp f.injective _ _

nonrec theorem extend_apply' {f : α ↪ δ} {x : δ} (hx : x ∉ range f) (g : α →ᵇ β) (h : δ →ᵇ β) :
    extend f g h x = h x :=
  extend_apply' _ _ _ hx

theorem extend_of_empty [IsEmpty α] (f : α ↪ δ) (g : α →ᵇ β) (h : δ →ᵇ β) : extend f g h = h :=
  DFunLike.coe_injective <| Function.extend_of_isEmpty f g h

@[simp]
theorem dist_extend_extend (f : α ↪ δ) (g₁ g₂ : α →ᵇ β) (h₁ h₂ : δ →ᵇ β) :
    dist (g₁.extend f h₁) (g₂.extend f h₂) =
      max (dist g₁ g₂) (dist (h₁.restrict (range f)ᶜ) (h₂.restrict (range f)ᶜ)) := by
  refine le_antisymm ((dist_le <| le_max_iff.2 <| Or.inl dist_nonneg).2 fun x => ?_) (max_le ?_ ?_)
  · rcases em (∃ y, f y = x) with (⟨x, rfl⟩ | hx)
    · simp only [extend_apply]
      exact (dist_coe_le_dist x).trans (le_max_left _ _)
    · simp only [extend_apply' hx]
      lift x to ((range f)ᶜ : Set δ) using hx
      calc
        dist (h₁ x) (h₂ x) = dist (h₁.restrict (range f)ᶜ x) (h₂.restrict (range f)ᶜ x) := rfl
        _ ≤ dist (h₁.restrict (range f)ᶜ) (h₂.restrict (range f)ᶜ) := dist_coe_le_dist x
        _ ≤ _ := le_max_right _ _
  · refine (dist_le dist_nonneg).2 fun x => ?_
    rw [← extend_apply f g₁ h₁, ← extend_apply f g₂ h₂]
    exact dist_coe_le_dist _
  · refine (dist_le dist_nonneg).2 fun x => ?_
    calc
      dist (h₁ x) (h₂ x) = dist (extend f g₁ h₁ x) (extend f g₂ h₂ x) := by
        rw [extend_apply' x.coe_prop, extend_apply' x.coe_prop]
      _ ≤ _ := dist_coe_le_dist _

theorem isometry_extend (f : α ↪ δ) (h : δ →ᵇ β) : Isometry fun g : α →ᵇ β => extend f g h :=
  Isometry.of_dist_eq fun g₁ g₂ => by simp [dist_nonneg]

end Extend

end Basics

section ArzelaAscoli

variable [TopologicalSpace α] [CompactSpace α] [PseudoMetricSpace β]
variable {f g : α →ᵇ β} {x : α} {C : ℝ}

/- Arzela-Ascoli theorem asserts that, on a compact space, a set of functions sharing
a common modulus of continuity and taking values in a compact set forms a compact
subset for the topology of uniform convergence. In this section, we prove this theorem
and several useful variations around it. -/
/-- First version, with pointwise equicontinuity and range in a compact space. -/
theorem arzela_ascoli₁ [CompactSpace β] (A : Set (α →ᵇ β)) (closed : IsClosed A)
    (H : Equicontinuous ((↑) : A → α → β)) : IsCompact A := by
  simp_rw [Equicontinuous, Metric.equicontinuousAt_iff_pair] at H
  refine isCompact_of_totallyBounded_isClosed ?_ closed
  refine totallyBounded_of_finite_discretization fun ε ε0 => ?_
  rcases exists_between ε0 with ⟨ε₁, ε₁0, εε₁⟩
  let ε₂ := ε₁ / 2 / 2
  /- We have to find a finite discretization of `u`, i.e., finite information
    that is sufficient to reconstruct `u` up to `ε`. This information will be
    provided by the values of `u` on a sufficiently dense set `tα`,
    slightly translated to fit in a finite `ε₂`-dense set `tβ` in the image. Such
    sets exist by compactness of the source and range. Then, to check that these
    data determine the function up to `ε`, one uses the control on the modulus of
    continuity to extend the closeness on tα to closeness everywhere. -/
  have ε₂0 : ε₂ > 0 := half_pos (half_pos ε₁0)
  have : ∀ x : α, ∃ U, x ∈ U ∧ IsOpen U ∧
      ∀ y ∈ U, ∀ z ∈ U, ∀ {f : α →ᵇ β}, f ∈ A → dist (f y) (f z) < ε₂ := fun x =>
    let ⟨U, nhdsU, hU⟩ := H x _ ε₂0
    let ⟨V, VU, openV, xV⟩ := _root_.mem_nhds_iff.1 nhdsU
    ⟨V, xV, openV, fun y hy z hz f hf => hU y (VU hy) z (VU hz) ⟨f, hf⟩⟩
  choose U hU using this
  /- For all `x`, the set `hU x` is an open set containing `x` on which the elements of `A`
    fluctuate by at most `ε₂`.
    We extract finitely many of these sets that cover the whole space, by compactness. -/
  obtain ⟨tα : Set α, _, hfin, htα : univ ⊆ ⋃ x ∈ tα, U x⟩ :=
    isCompact_univ.elim_finite_subcover_image (fun x _ => (hU x).2.1) fun x _ =>
      mem_biUnion (mem_univ _) (hU x).1
  rcases hfin.nonempty_fintype with ⟨_⟩
  obtain ⟨tβ : Set β, _, hfin, htβ : univ ⊆ ⋃y ∈ tβ, ball y ε₂⟩ :=
    @finite_cover_balls_of_compact β _ _ isCompact_univ _ ε₂0
  rcases hfin.nonempty_fintype with ⟨_⟩
  -- Associate to every point `y` in the space a nearby point `F y` in `tβ`
  choose F hF using fun y => show ∃ z ∈ tβ, dist y z < ε₂ by simpa using htβ (mem_univ y)
  -- `F : β → β`, `hF : ∀ (y : β), F y ∈ tβ ∧ dist y (F y) < ε₂`
  /- Associate to every function a discrete approximation, mapping each point in `tα`
    to a point in `tβ` close to its true image by the function. -/
  classical
  refine ⟨tα → tβ, by infer_instance, fun f a => ⟨F (f.1 a), (hF (f.1 a)).1⟩, ?_⟩
  rintro ⟨f, hf⟩ ⟨g, hg⟩ f_eq_g
  -- If two functions have the same approximation, then they are within distance `ε`
  refine lt_of_le_of_lt ((dist_le <| le_of_lt ε₁0).2 fun x => ?_) εε₁
  obtain ⟨x', x'tα, hx'⟩ := mem_iUnion₂.1 (htα (mem_univ x))
  calc
    dist (f x) (g x) ≤ dist (f x) (f x') + dist (g x) (g x') + dist (f x') (g x') :=
      dist_triangle4_right _ _ _ _
    _ ≤ ε₂ + ε₂ + ε₁ / 2 := by
      refine le_of_lt (add_lt_add (add_lt_add ?_ ?_) ?_)
      · exact (hU x').2.2 _ hx' _ (hU x').1 hf
      · exact (hU x').2.2 _ hx' _ (hU x').1 hg
      · have F_f_g : F (f x') = F (g x') :=
          (congr_arg (fun f : tα → tβ => (f ⟨x', x'tα⟩ : β)) f_eq_g : _)
        calc
          dist (f x') (g x') ≤ dist (f x') (F (f x')) + dist (g x') (F (f x')) :=
            dist_triangle_right _ _ _
          _ = dist (f x') (F (f x')) + dist (g x') (F (g x')) := by rw [F_f_g]
          _ < ε₂ + ε₂ := (add_lt_add (hF (f x')).2 (hF (g x')).2)
          _ = ε₁ / 2 := add_halves _
    _ = ε₁ := by rw [add_halves, add_halves]

/-- Second version, with pointwise equicontinuity and range in a compact subset. -/
theorem arzela_ascoli₂ (s : Set β) (hs : IsCompact s) (A : Set (α →ᵇ β)) (closed : IsClosed A)
    (in_s : ∀ (f : α →ᵇ β) (x : α), f ∈ A → f x ∈ s) (H : Equicontinuous ((↑) : A → α → β)) :
    IsCompact A := by
  /- This version is deduced from the previous one by restricting to the compact type in the target,
  using compactness there and then lifting everything to the original space. -/
  have M : LipschitzWith 1 Subtype.val := LipschitzWith.subtype_val s
  let F : (α →ᵇ s) → α →ᵇ β := comp (↑) M
  refine IsCompact.of_isClosed_subset ((?_ : IsCompact (F ⁻¹' A)).image (continuous_comp M)) closed
      fun f hf => ?_
  · haveI : CompactSpace s := isCompact_iff_compactSpace.1 hs
    refine arzela_ascoli₁ _ (continuous_iff_isClosed.1 (continuous_comp M) _ closed) ?_
    rw [isUniformEmbedding_subtype_val.isUniformInducing.equicontinuous_iff]
    exact H.comp (A.restrictPreimage F)
  · let g := codRestrict s f fun x => in_s f x hf
    rw [show f = F g by ext; rfl] at hf ⊢
    exact ⟨g, hf, rfl⟩

/-- Third (main) version, with pointwise equicontinuity and range in a compact subset, but
without closedness. The closure is then compact. -/
theorem arzela_ascoli [T2Space β] (s : Set β) (hs : IsCompact s) (A : Set (α →ᵇ β))
    (in_s : ∀ (f : α →ᵇ β) (x : α), f ∈ A → f x ∈ s) (H : Equicontinuous ((↑) : A → α → β)) :
    IsCompact (closure A) :=
  /- This version is deduced from the previous one by checking that the closure of `A`, in
  addition to being closed, still satisfies the properties of compact range and equicontinuity. -/
  arzela_ascoli₂ s hs (closure A) isClosed_closure
    (fun _ x hf =>
      (mem_of_closed' hs.isClosed).2 fun ε ε0 =>
        let ⟨g, gA, dist_fg⟩ := Metric.mem_closure_iff.1 hf ε ε0
        ⟨g x, in_s g x gA, lt_of_le_of_lt (dist_coe_le_dist _) dist_fg⟩)
    (H.closure' continuous_coe)

end ArzelaAscoli

section One

variable [TopologicalSpace α] [PseudoMetricSpace β] [One β]

@[to_additive] instance instOne : One (α →ᵇ β) := ⟨const α 1⟩

@[to_additive (attr := simp)]
theorem coe_one : ((1 : α →ᵇ β) : α → β) = 1 := rfl

@[to_additive (attr := simp)]
theorem mkOfCompact_one [CompactSpace α] : mkOfCompact (1 : C(α, β)) = 1 := rfl

@[to_additive]
theorem forall_coe_one_iff_one (f : α →ᵇ β) : (∀ x, f x = 1) ↔ f = 1 :=
  (@DFunLike.ext_iff _ _ _ _ f 1).symm

@[to_additive (attr := simp)]
theorem one_compContinuous [TopologicalSpace γ] (f : C(γ, α)) : (1 : α →ᵇ β).compContinuous f = 1 :=
  rfl

end One

section add

variable [TopologicalSpace α] [PseudoMetricSpace β] [AddMonoid β] [BoundedAdd β] [ContinuousAdd β]
variable (f g : α →ᵇ β) {x : α} {C : ℝ}

/-- The pointwise sum of two bounded continuous functions is again bounded continuous. -/
instance instAdd : Add (α →ᵇ β) where
  add f g :=
    { toFun := fun x ↦ f x + g x
      continuous_toFun := f.continuous.add g.continuous
      map_bounded' := add_bounded_of_bounded_of_bounded (map_bounded f) (map_bounded g) }

@[simp]
theorem coe_add : ⇑(f + g) = f + g := rfl

theorem add_apply : (f + g) x = f x + g x := rfl

@[simp]
theorem mkOfCompact_add [CompactSpace α] (f g : C(α, β)) :
    mkOfCompact (f + g) = mkOfCompact f + mkOfCompact g := rfl

theorem add_compContinuous [TopologicalSpace γ] (h : C(γ, α)) :
    (g + f).compContinuous h = g.compContinuous h + f.compContinuous h := rfl

@[simp]
theorem coe_nsmulRec : ∀ n, ⇑(nsmulRec n f) = n • ⇑f
  | 0 => by rw [nsmulRec, zero_smul, coe_zero]
  | n + 1 => by rw [nsmulRec, succ_nsmul, coe_add, coe_nsmulRec n]

instance instSMulNat : SMul ℕ (α →ᵇ β) where
  smul n f :=
    { toContinuousMap := n • f.toContinuousMap
      map_bounded' := by simpa [coe_nsmulRec] using (nsmulRec n f).map_bounded' }

@[simp]
theorem coe_nsmul (r : ℕ) (f : α →ᵇ β) : ⇑(r • f) = r • ⇑f := rfl

@[simp]
theorem nsmul_apply (r : ℕ) (f : α →ᵇ β) (v : α) : (r • f) v = r • f v := rfl

instance instAddMonoid : AddMonoid (α →ᵇ β) :=
  DFunLike.coe_injective.addMonoid _ coe_zero coe_add fun _ _ => coe_nsmul _ _

/-- Coercion of a `NormedAddGroupHom` is an `AddMonoidHom`. Similar to `AddMonoidHom.coeFn`. -/
@[simps]
def coeFnAddHom : (α →ᵇ β) →+ α → β where
  toFun := (⇑)
  map_zero' := coe_zero
  map_add' := coe_add

variable (α β)

/-- The additive map forgetting that a bounded continuous function is bounded. -/
@[simps]
def toContinuousMapAddHom : (α →ᵇ β) →+ C(α, β) where
  toFun := toContinuousMap
  map_zero' := rfl
  map_add' := by
    intros
    ext
    simp

end add

section comm_add

variable [TopologicalSpace α]
variable [PseudoMetricSpace β] [AddCommMonoid β] [BoundedAdd β] [ContinuousAdd β]

@[to_additive]
instance instAddCommMonoid : AddCommMonoid (α →ᵇ β) where
  add_comm f g := by ext; simp [add_comm]

@[simp]
theorem coe_sum {ι : Type*} (s : Finset ι) (f : ι → α →ᵇ β) :
    ⇑(∑ i ∈ s, f i) = ∑ i ∈ s, (f i : α → β) :=
  map_sum coeFnAddHom f s

theorem sum_apply {ι : Type*} (s : Finset ι) (f : ι → α →ᵇ β) (a : α) :
    (∑ i ∈ s, f i) a = ∑ i ∈ s, f i a := by simp

end comm_add

section LipschitzAdd

/- In this section, if `β` is an `AddMonoid` whose addition operation is Lipschitz, then we show
that the space of bounded continuous functions from `α` to `β` inherits a topological `AddMonoid`
structure, by using pointwise operations and checking that they are compatible with the uniform
distance.

Implementation note: The material in this section could have been written for `LipschitzMul`
and transported by `@[to_additive]`. We choose not to do this because this causes a few lemma
names (for example, `coe_mul`) to conflict with later lemma names for normed rings; this is only a
trivial inconvenience, but in any case there are no obvious applications of the multiplicative
version. -/

variable [TopologicalSpace α] [PseudoMetricSpace β] [AddMonoid β] [LipschitzAdd β]
variable (f g : α →ᵇ β) {x : α} {C : ℝ}

instance instLipschitzAdd : LipschitzAdd (α →ᵇ β) where
  lipschitz_add :=
    ⟨LipschitzAdd.C β, by
      have C_nonneg := (LipschitzAdd.C β).coe_nonneg
      rw [lipschitzWith_iff_dist_le_mul]
      rintro ⟨f₁, g₁⟩ ⟨f₂, g₂⟩
      rw [dist_le (mul_nonneg C_nonneg dist_nonneg)]
      intro x
      refine le_trans (lipschitz_with_lipschitz_const_add ⟨f₁ x, g₁ x⟩ ⟨f₂ x, g₂ x⟩) ?_
      refine mul_le_mul_of_nonneg_left ?_ C_nonneg
      apply max_le_max <;> exact dist_coe_le_dist x⟩

end LipschitzAdd

section sub

variable [TopologicalSpace α]
variable {R : Type*} [PseudoMetricSpace R] [Sub R] [BoundedSub R] [ContinuousSub R]
variable (f g : α →ᵇ R)

/-- The pointwise difference of two bounded continuous functions is again bounded continuous. -/
instance instSub : Sub (α →ᵇ R) where
  sub f g :=
    { toFun := fun x ↦ (f x - g x),
      map_bounded' := sub_bounded_of_bounded_of_bounded f.map_bounded' g.map_bounded' }

theorem sub_apply {x : α} : (f - g) x = f x - g x := rfl

@[simp]
theorem coe_sub : ⇑(f - g) = f - g := rfl

end sub

section casts

variable [TopologicalSpace α] {β : Type*} [PseudoMetricSpace β]

instance [NatCast β] : NatCast (α →ᵇ β) := ⟨fun n ↦ BoundedContinuousFunction.const _ n⟩

@[simp]
theorem natCast_apply [NatCast β] (n : ℕ) (x : α) : (n : α →ᵇ β) x = n := rfl

instance [IntCast β] : IntCast (α →ᵇ β) := ⟨fun m ↦ BoundedContinuousFunction.const _ m⟩

@[simp]
theorem intCast_apply [IntCast β] (m : ℤ) (x : α) : (m : α →ᵇ β) x = m := rfl

end casts

section mul

variable [TopologicalSpace α] {R : Type*} [PseudoMetricSpace R]

instance instMul [Mul R] [BoundedMul R] [ContinuousMul R] :
    Mul (α →ᵇ R) where
  mul f g :=
    { toFun := fun x ↦ f x * g x
      continuous_toFun := f.continuous.mul g.continuous
      map_bounded' := mul_bounded_of_bounded_of_bounded (map_bounded f) (map_bounded g) }

@[simp]
theorem coe_mul [Mul R] [BoundedMul R] [ContinuousMul R] (f g : α →ᵇ R) : ⇑(f * g) = f * g := rfl

theorem mul_apply [Mul R] [BoundedMul R] [ContinuousMul R] (f g : α →ᵇ R) (x : α) :
    (f * g) x = f x * g x := rfl

instance instPow [Monoid R] [BoundedMul R] [ContinuousMul R] : Pow (α →ᵇ R) ℕ where
  pow f n :=
    { toFun := fun x ↦ (f x) ^ n
      continuous_toFun := f.continuous.pow n
      map_bounded' := by
        obtain ⟨C, hC⟩ := Metric.isBounded_iff.mp <| isBounded_pow (isBounded_range f) n
        exact ⟨C, fun x y ↦ hC (by simp) (by simp)⟩ }

theorem coe_pow [Monoid R] [BoundedMul R] [ContinuousMul R] (n : ℕ) (f : α →ᵇ R) :
    ⇑(f ^ n) = (⇑f) ^ n := rfl

@[simp]
theorem pow_apply [Monoid R] [BoundedMul R] [ContinuousMul R] (n : ℕ) (f : α →ᵇ R) (x : α) :
    (f ^ n) x = f x ^ n := rfl

instance instMonoid [Monoid R] [BoundedMul R] [ContinuousMul R] :
    Monoid (α →ᵇ R) :=
  Injective.monoid (↑) DFunLike.coe_injective' rfl (fun _ _ ↦ rfl) (fun _ _ ↦ rfl)

instance instCommMonoid [CommMonoid R] [BoundedMul R] [ContinuousMul R] :
    CommMonoid (α →ᵇ R) where
  __ := instMonoid
  mul_comm f g := by ext x; simp [mul_apply, mul_comm]

instance instSemiring [Semiring R] [BoundedMul R] [ContinuousMul R]
    [BoundedAdd R] [ContinuousAdd R] :
    Semiring (α →ᵇ R) :=
  Injective.semiring (↑) DFunLike.coe_injective'
    rfl rfl (fun _ _ ↦ rfl) (fun _ _ ↦ rfl) (fun _ _ ↦ rfl) (fun _ _ ↦ rfl) (fun _ ↦ rfl)

end mul

section NormedAddCommGroup

/- In this section, if `β` is a normed group, then we show that the space of bounded
continuous functions from `α` to `β` inherits a normed group structure, by using
pointwise operations and checking that they are compatible with the uniform distance. -/
variable [TopologicalSpace α] [SeminormedAddCommGroup β]
variable (f g : α →ᵇ β) {x : α} {C : ℝ}

instance instNorm : Norm (α →ᵇ β) := ⟨(dist · 0)⟩

theorem norm_def : ‖f‖ = dist f 0 := rfl

/-- The norm of a bounded continuous function is the supremum of `‖f x‖`.
We use `sInf` to ensure that the definition works if `α` has no elements. -/
theorem norm_eq (f : α →ᵇ β) : ‖f‖ = sInf { C : ℝ | 0 ≤ C ∧ ∀ x : α, ‖f x‖ ≤ C } := by
  simp [norm_def, BoundedContinuousFunction.dist_eq]

/-- When the domain is non-empty, we do not need the `0 ≤ C` condition in the formula for `‖f‖` as a
`sInf`. -/
theorem norm_eq_of_nonempty [h : Nonempty α] : ‖f‖ = sInf { C : ℝ | ∀ x : α, ‖f x‖ ≤ C } := by
  obtain ⟨a⟩ := h
  rw [norm_eq]
  congr
  ext
  simp only [mem_setOf_eq, and_iff_right_iff_imp]
  exact fun h' => le_trans (norm_nonneg (f a)) (h' a)

@[simp]
theorem norm_eq_zero_of_empty [IsEmpty α] : ‖f‖ = 0 :=
  dist_zero_of_empty

theorem norm_coe_le_norm (x : α) : ‖f x‖ ≤ ‖f‖ :=
  calc
    ‖f x‖ = dist (f x) ((0 : α →ᵇ β) x) := by simp [dist_zero_right]
    _ ≤ ‖f‖ := dist_coe_le_dist _

lemma neg_norm_le_apply (f : α →ᵇ ℝ) (x : α) :
    -‖f‖ ≤ f x := (abs_le.mp (norm_coe_le_norm f x)).1

lemma apply_le_norm (f : α →ᵇ ℝ) (x : α) :
    f x ≤ ‖f‖ := (abs_le.mp (norm_coe_le_norm f x)).2

theorem dist_le_two_norm' {f : γ → β} {C : ℝ} (hC : ∀ x, ‖f x‖ ≤ C) (x y : γ) :
    dist (f x) (f y) ≤ 2 * C :=
  calc
    dist (f x) (f y) ≤ ‖f x‖ + ‖f y‖ := dist_le_norm_add_norm _ _
    _ ≤ C + C := add_le_add (hC x) (hC y)
    _ = 2 * C := (two_mul _).symm

/-- Distance between the images of any two points is at most twice the norm of the function. -/
theorem dist_le_two_norm (x y : α) : dist (f x) (f y) ≤ 2 * ‖f‖ :=
  dist_le_two_norm' f.norm_coe_le_norm x y

variable {f}

/-- The norm of a function is controlled by the supremum of the pointwise norms. -/
theorem norm_le (C0 : (0 : ℝ) ≤ C) : ‖f‖ ≤ C ↔ ∀ x : α, ‖f x‖ ≤ C := by
  simpa using @dist_le _ _ _ _ f 0 _ C0

theorem norm_le_of_nonempty [Nonempty α] {f : α →ᵇ β} {M : ℝ} : ‖f‖ ≤ M ↔ ∀ x, ‖f x‖ ≤ M := by
  simp_rw [norm_def, ← dist_zero_right]
  exact dist_le_iff_of_nonempty

theorem norm_lt_iff_of_compact [CompactSpace α] {f : α →ᵇ β} {M : ℝ} (M0 : 0 < M) :
    ‖f‖ < M ↔ ∀ x, ‖f x‖ < M := by
  simp_rw [norm_def, ← dist_zero_right]
  exact dist_lt_iff_of_compact M0

theorem norm_lt_iff_of_nonempty_compact [Nonempty α] [CompactSpace α] {f : α →ᵇ β} {M : ℝ} :
    ‖f‖ < M ↔ ∀ x, ‖f x‖ < M := by
  simp_rw [norm_def, ← dist_zero_right]
  exact dist_lt_iff_of_nonempty_compact

variable (f)

/-- Norm of `const α b` is less than or equal to `‖b‖`. If `α` is nonempty,
then it is equal to `‖b‖`. -/
theorem norm_const_le (b : β) : ‖const α b‖ ≤ ‖b‖ :=
  (norm_le (norm_nonneg b)).2 fun _ => le_rfl

@[simp]
theorem norm_const_eq [h : Nonempty α] (b : β) : ‖const α b‖ = ‖b‖ :=
  le_antisymm (norm_const_le b) <| h.elim fun x => (const α b).norm_coe_le_norm x

/-- Constructing a bounded continuous function from a uniformly bounded continuous
function taking values in a normed group. -/
def ofNormedAddCommGroup {α : Type u} {β : Type v} [TopologicalSpace α] [SeminormedAddCommGroup β]
    (f : α → β) (Hf : Continuous f) (C : ℝ) (H : ∀ x, ‖f x‖ ≤ C) : α →ᵇ β :=
  ⟨⟨fun n => f n, Hf⟩, ⟨_, dist_le_two_norm' H⟩⟩

@[simp]
theorem coe_ofNormedAddCommGroup {α : Type u} {β : Type v} [TopologicalSpace α]
    [SeminormedAddCommGroup β] (f : α → β) (Hf : Continuous f) (C : ℝ) (H : ∀ x, ‖f x‖ ≤ C) :
    (ofNormedAddCommGroup f Hf C H : α → β) = f := rfl

theorem norm_ofNormedAddCommGroup_le {f : α → β} (hfc : Continuous f) {C : ℝ} (hC : 0 ≤ C)
    (hfC : ∀ x, ‖f x‖ ≤ C) : ‖ofNormedAddCommGroup f hfc C hfC‖ ≤ C :=
  (norm_le hC).2 hfC

/-- Constructing a bounded continuous function from a uniformly bounded
function on a discrete space, taking values in a normed group. -/
def ofNormedAddCommGroupDiscrete {α : Type u} {β : Type v} [TopologicalSpace α] [DiscreteTopology α]
    [SeminormedAddCommGroup β] (f : α → β) (C : ℝ) (H : ∀ x, norm (f x) ≤ C) : α →ᵇ β :=
  ofNormedAddCommGroup f continuous_of_discreteTopology C H

@[simp]
theorem coe_ofNormedAddCommGroupDiscrete {α : Type u} {β : Type v} [TopologicalSpace α]
    [DiscreteTopology α] [SeminormedAddCommGroup β] (f : α → β) (C : ℝ) (H : ∀ x, ‖f x‖ ≤ C) :
    (ofNormedAddCommGroupDiscrete f C H : α → β) = f := rfl

/-- Taking the pointwise norm of a bounded continuous function with values in a
`SeminormedAddCommGroup` yields a bounded continuous function with values in ℝ. -/
def normComp : α →ᵇ ℝ :=
  f.comp norm lipschitzWith_one_norm

@[simp]
theorem coe_normComp : (f.normComp : α → ℝ) = norm ∘ f := rfl

@[simp]
theorem norm_normComp : ‖f.normComp‖ = ‖f‖ := by
  simp only [norm_eq, coe_normComp, norm_norm, Function.comp]

theorem bddAbove_range_norm_comp : BddAbove <| Set.range <| norm ∘ f :=
  (@isBounded_range _ _ _ _ f.normComp).bddAbove

theorem norm_eq_iSup_norm : ‖f‖ = ⨆ x : α, ‖f x‖ := by
  simp_rw [norm_def, dist_eq_iSup, coe_zero, Pi.zero_apply, dist_zero_right]

/-- If `‖(1 : β)‖ = 1`, then `‖(1 : α →ᵇ β)‖ = 1` if `α` is nonempty. -/
instance instNormOneClass [Nonempty α] [One β] [NormOneClass β] : NormOneClass (α →ᵇ β) where
  norm_one := by simp only [norm_eq_iSup_norm, coe_one, Pi.one_apply, norm_one, ciSup_const]

/-- The pointwise opposite of a bounded continuous function is again bounded continuous. -/
instance : Neg (α →ᵇ β) :=
  ⟨fun f =>
    ofNormedAddCommGroup (-f) f.continuous.neg ‖f‖ fun x =>
      norm_neg ((⇑f) x) ▸ f.norm_coe_le_norm x⟩

@[simp]
theorem coe_neg : ⇑(-f) = -f := rfl

theorem neg_apply : (-f) x = -f x := rfl

@[simp]
theorem mkOfCompact_neg [CompactSpace α] (f : C(α, β)) : mkOfCompact (-f) = -mkOfCompact f := rfl

@[simp]
theorem mkOfCompact_sub [CompactSpace α] (f g : C(α, β)) :
    mkOfCompact (f - g) = mkOfCompact f - mkOfCompact g := rfl

@[simp]
theorem coe_zsmulRec : ∀ z, ⇑(zsmulRec (· • ·) z f) = z • ⇑f
  | Int.ofNat n => by rw [zsmulRec, Int.ofNat_eq_coe, coe_nsmul, natCast_zsmul]
  | Int.negSucc n => by rw [zsmulRec, negSucc_zsmul, coe_neg, coe_nsmul]

instance instSMulInt : SMul ℤ (α →ᵇ β) where
  smul n f :=
    { toContinuousMap := n • f.toContinuousMap
      map_bounded' := by simpa using (zsmulRec (· • ·) n f).map_bounded' }

@[simp]
theorem coe_zsmul (r : ℤ) (f : α →ᵇ β) : ⇑(r • f) = r • ⇑f := rfl

@[simp]
theorem zsmul_apply (r : ℤ) (f : α →ᵇ β) (v : α) : (r • f) v = r • f v := rfl

instance instAddCommGroup : AddCommGroup (α →ᵇ β) :=
  DFunLike.coe_injective.addCommGroup _ coe_zero coe_add coe_neg coe_sub (fun _ _ => coe_nsmul _ _)
    fun _ _ => coe_zsmul _ _

instance instSeminormedAddCommGroup : SeminormedAddCommGroup (α →ᵇ β) where
  dist_eq f g := by simp only [norm_eq, dist_eq, dist_eq_norm, sub_apply]

instance instNormedAddCommGroup {α β} [TopologicalSpace α] [NormedAddCommGroup β] :
    NormedAddCommGroup (α →ᵇ β) :=
  { instSeminormedAddCommGroup with
    -- Porting note (#10888): Added a proof for `eq_of_dist_eq_zero`
    eq_of_dist_eq_zero }

theorem nnnorm_def : ‖f‖₊ = nndist f 0 := rfl

theorem nnnorm_coe_le_nnnorm (x : α) : ‖f x‖₊ ≤ ‖f‖₊ :=
  norm_coe_le_norm _ _

theorem nndist_le_two_nnnorm (x y : α) : nndist (f x) (f y) ≤ 2 * ‖f‖₊ :=
  dist_le_two_norm _ _ _

/-- The `nnnorm` of a function is controlled by the supremum of the pointwise `nnnorm`s. -/
theorem nnnorm_le (C : ℝ≥0) : ‖f‖₊ ≤ C ↔ ∀ x : α, ‖f x‖₊ ≤ C :=
  norm_le C.prop

theorem nnnorm_const_le (b : β) : ‖const α b‖₊ ≤ ‖b‖₊ :=
  norm_const_le _

@[simp]
theorem nnnorm_const_eq [Nonempty α] (b : β) : ‖const α b‖₊ = ‖b‖₊ :=
  Subtype.ext <| norm_const_eq _

theorem nnnorm_eq_iSup_nnnorm : ‖f‖₊ = ⨆ x : α, ‖f x‖₊ :=
  Subtype.ext <| (norm_eq_iSup_norm f).trans <| by simp_rw [val_eq_coe, NNReal.coe_iSup, coe_nnnorm]

theorem abs_diff_coe_le_dist : ‖f x - g x‖ ≤ dist f g := by
  rw [dist_eq_norm]
  exact (f - g).norm_coe_le_norm x

theorem coe_le_coe_add_dist {f g : α →ᵇ ℝ} : f x ≤ g x + dist f g :=
  sub_le_iff_le_add'.1 <| (abs_le.1 <| @dist_coe_le_dist _ _ _ _ f g x).2

theorem norm_compContinuous_le [TopologicalSpace γ] (f : α →ᵇ β) (g : C(γ, α)) :
    ‖f.compContinuous g‖ ≤ ‖f‖ :=
  ((lipschitz_compContinuous g).dist_le_mul f 0).trans <| by
    rw [NNReal.coe_one, one_mul, dist_zero_right]

end NormedAddCommGroup

section BoundedSMul

/-!
### `BoundedSMul` (in particular, topological module) structure

In this section, if `β` is a metric space and a `𝕜`-module whose addition and scalar multiplication
are compatible with the metric structure, then we show that the space of bounded continuous
functions from `α` to `β` inherits a so-called `BoundedSMul` structure (in particular, a
`ContinuousMul` structure, which is the mathlib formulation of being a topological module), by
using pointwise operations and checking that they are compatible with the uniform distance. -/


variable {𝕜 : Type*} [PseudoMetricSpace 𝕜] [TopologicalSpace α] [PseudoMetricSpace β]

section SMul

variable [Zero 𝕜] [Zero β] [SMul 𝕜 β] [BoundedSMul 𝕜 β]

instance instSMul : SMul 𝕜 (α →ᵇ β) where
  smul c f :=
    { toContinuousMap := c • f.toContinuousMap
      map_bounded' :=
        let ⟨b, hb⟩ := f.bounded
        ⟨dist c 0 * b, fun x y => by
          refine (dist_smul_pair c (f x) (f y)).trans ?_
          refine mul_le_mul_of_nonneg_left ?_ dist_nonneg
          exact hb x y⟩ }

@[simp]
theorem coe_smul (c : 𝕜) (f : α →ᵇ β) : ⇑(c • f) = fun x => c • f x := rfl

theorem smul_apply (c : 𝕜) (f : α →ᵇ β) (x : α) : (c • f) x = c • f x := rfl

instance instIsScalarTower {𝕜' : Type*} [PseudoMetricSpace 𝕜'] [Zero 𝕜'] [SMul 𝕜' β]
    [BoundedSMul 𝕜' β] [SMul 𝕜' 𝕜] [IsScalarTower 𝕜' 𝕜 β] :
    IsScalarTower 𝕜' 𝕜 (α →ᵇ β) where
  smul_assoc _ _ _ := ext fun _ ↦ smul_assoc ..

instance instSMulCommClass {𝕜' : Type*} [PseudoMetricSpace 𝕜'] [Zero 𝕜'] [SMul 𝕜' β]
    [BoundedSMul 𝕜' β] [SMulCommClass 𝕜' 𝕜 β] :
    SMulCommClass 𝕜' 𝕜 (α →ᵇ β) where
  smul_comm _ _ _ := ext fun _ ↦ smul_comm ..

instance instIsCentralScalar [SMul 𝕜ᵐᵒᵖ β] [IsCentralScalar 𝕜 β] : IsCentralScalar 𝕜 (α →ᵇ β) where
  op_smul_eq_smul _ _ := ext fun _ => op_smul_eq_smul _ _

instance instBoundedSMul : BoundedSMul 𝕜 (α →ᵇ β) where
  dist_smul_pair' c f₁ f₂ := by
    rw [dist_le (mul_nonneg dist_nonneg dist_nonneg)]
    intro x
    refine (dist_smul_pair c (f₁ x) (f₂ x)).trans ?_
    exact mul_le_mul_of_nonneg_left (dist_coe_le_dist x) dist_nonneg
  dist_pair_smul' c₁ c₂ f := by
    rw [dist_le (mul_nonneg dist_nonneg dist_nonneg)]
    intro x
    refine (dist_pair_smul c₁ c₂ (f x)).trans ?_
    refine mul_le_mul_of_nonneg_left ?_ dist_nonneg
    convert dist_coe_le_dist (β := β) x
    simp

end SMul

section MulAction

variable [MonoidWithZero 𝕜] [Zero β] [MulAction 𝕜 β] [BoundedSMul 𝕜 β]

instance instMulAction : MulAction 𝕜 (α →ᵇ β) :=
  DFunLike.coe_injective.mulAction _ coe_smul

end MulAction

section DistribMulAction

variable [MonoidWithZero 𝕜] [AddMonoid β] [DistribMulAction 𝕜 β] [BoundedSMul 𝕜 β]
variable [BoundedAdd β] [ContinuousAdd β]

instance instDistribMulAction : DistribMulAction 𝕜 (α →ᵇ β) :=
  DFunLike.coe_injective.distribMulAction ⟨⟨_, coe_zero⟩, coe_add⟩ coe_smul

end DistribMulAction

section Module

variable [Semiring 𝕜] [AddCommMonoid β] [Module 𝕜 β] [BoundedSMul 𝕜 β]
variable {f g : α →ᵇ β} {x : α} {C : ℝ}
variable [BoundedAdd β] [ContinuousAdd β]

instance instModule : Module 𝕜 (α →ᵇ β) :=
  DFunLike.coe_injective.module _ ⟨⟨_, coe_zero⟩, coe_add⟩  coe_smul

variable (𝕜)

/-- The evaluation at a point, as a continuous linear map from `α →ᵇ β` to `β`. -/
def evalCLM (x : α) : (α →ᵇ β) →L[𝕜] β where
  toFun f := f x
  map_add' _ _ := add_apply _ _
  map_smul' _ _ := smul_apply _ _ _

@[simp]
theorem evalCLM_apply (x : α) (f : α →ᵇ β) : evalCLM 𝕜 x f = f x := rfl

variable (α β)

/-- The linear map forgetting that a bounded continuous function is bounded. -/
@[simps]
def toContinuousMapLinearMap : (α →ᵇ β) →ₗ[𝕜] C(α, β) where
  toFun := toContinuousMap
  map_smul' _ _ := rfl
  map_add' _ _ := rfl

end Module

end BoundedSMul

section NormedSpace

/-!
### Normed space structure

In this section, if `β` is a normed space, then we show that the space of bounded
continuous functions from `α` to `β` inherits a normed space structure, by using
pointwise operations and checking that they are compatible with the uniform distance. -/


variable {𝕜 : Type*}
variable [TopologicalSpace α] [SeminormedAddCommGroup β]
variable {f g : α →ᵇ β} {x : α} {C : ℝ}

instance instNormedSpace [NormedField 𝕜] [NormedSpace 𝕜 β] : NormedSpace 𝕜 (α →ᵇ β) :=
  ⟨fun c f => by
    refine norm_ofNormedAddCommGroup_le _ (mul_nonneg (norm_nonneg _) (norm_nonneg _)) ?_
    exact fun x =>
      norm_smul c (f x) ▸ mul_le_mul_of_nonneg_left (f.norm_coe_le_norm _) (norm_nonneg _)⟩

variable [NontriviallyNormedField 𝕜] [NormedSpace 𝕜 β]
variable [SeminormedAddCommGroup γ] [NormedSpace 𝕜 γ]
variable (α)

-- TODO does this work in the `BoundedSMul` setting, too?
/-- Postcomposition of bounded continuous functions into a normed module by a continuous linear map
is a continuous linear map.
Upgraded version of `ContinuousLinearMap.compLeftContinuous`, similar to `LinearMap.compLeft`. -/
protected def _root_.ContinuousLinearMap.compLeftContinuousBounded (g : β →L[𝕜] γ) :
    (α →ᵇ β) →L[𝕜] α →ᵇ γ :=
  LinearMap.mkContinuous
    { toFun := fun f =>
        ofNormedAddCommGroup (g ∘ f) (g.continuous.comp f.continuous) (‖g‖ * ‖f‖) fun x =>
          g.le_opNorm_of_le (f.norm_coe_le_norm x)
      map_add' := fun f g => by ext; simp
      map_smul' := fun c f => by ext; simp } ‖g‖ fun f =>
        norm_ofNormedAddCommGroup_le _ (mul_nonneg (norm_nonneg g) (norm_nonneg f))
          (fun x => by exact g.le_opNorm_of_le (f.norm_coe_le_norm x))

@[simp]
theorem _root_.ContinuousLinearMap.compLeftContinuousBounded_apply (g : β →L[𝕜] γ) (f : α →ᵇ β)
    (x : α) : (g.compLeftContinuousBounded α f) x = g (f x) := rfl

end NormedSpace

section NormedRing

/-!
### Normed ring structure

In this section, if `R` is a normed ring, then we show that the space of bounded
continuous functions from `α` to `R` inherits a normed ring structure, by using
pointwise operations and checking that they are compatible with the uniform distance. -/


variable [TopologicalSpace α] {R : Type*}

section NonUnital

section Seminormed

variable [NonUnitalSeminormedRing R]

instance instNonUnitalRing : NonUnitalRing (α →ᵇ R) :=
  DFunLike.coe_injective.nonUnitalRing _ coe_zero coe_add coe_mul coe_neg coe_sub
    (fun _ _ => coe_nsmul _ _) fun _ _ => coe_zsmul _ _

instance instNonUnitalSeminormedRing : NonUnitalSeminormedRing (α →ᵇ R) :=
  { instSeminormedAddCommGroup with
    norm_mul := fun f g =>
      norm_ofNormedAddCommGroup_le _ (mul_nonneg (norm_nonneg _) (norm_nonneg _))
        (fun x ↦ (norm_mul_le _ _).trans <|
          mul_le_mul (norm_coe_le_norm f x) (norm_coe_le_norm g x) (norm_nonneg _) (norm_nonneg _))
    -- Porting note: These 5 fields were missing. Add them.
    left_distrib, right_distrib, zero_mul, mul_zero, mul_assoc }

end Seminormed

instance instNonUnitalSeminormedCommRing [NonUnitalSeminormedCommRing R] :
    NonUnitalSeminormedCommRing (α →ᵇ R) where
  mul_comm _ _ := ext fun _ ↦ mul_comm ..

instance instNonUnitalNormedRing [NonUnitalNormedRing R] : NonUnitalNormedRing (α →ᵇ R) where
  __ := instNonUnitalSeminormedRing
  __ := instNormedAddCommGroup

instance instNonUnitalNormedCommRing [NonUnitalNormedCommRing R] :
    NonUnitalNormedCommRing (α →ᵇ R) where
  mul_comm := mul_comm

end NonUnital

section Seminormed

variable [SeminormedRing R]

@[simp]
theorem coe_npowRec (f : α →ᵇ R) : ∀ n, ⇑(npowRec n f) = (⇑f) ^ n
  | 0 => by rw [npowRec, pow_zero, coe_one]
  | n + 1 => by rw [npowRec, pow_succ, coe_mul, coe_npowRec f n]

instance hasNatPow : Pow (α →ᵇ R) ℕ where
  pow f n :=
    { toContinuousMap := f.toContinuousMap ^ n
      map_bounded' := by simpa [coe_npowRec] using (npowRec n f).map_bounded' }

instance : NatCast (α →ᵇ R) :=
  ⟨fun n => BoundedContinuousFunction.const _ n⟩

@[simp, norm_cast]
theorem coe_natCast (n : ℕ) : ((n : α →ᵇ R) : α → R) = n := rfl

-- See note [no_index around OfNat.ofNat]
@[simp, norm_cast]
theorem coe_ofNat (n : ℕ) [n.AtLeastTwo] :
    ((no_index OfNat.ofNat n : α →ᵇ R) : α → R) = OfNat.ofNat n :=
  rfl

instance : IntCast (α →ᵇ R) :=
  ⟨fun n => BoundedContinuousFunction.const _ n⟩

@[simp, norm_cast]
theorem coe_intCast (n : ℤ) : ((n : α →ᵇ R) : α → R) = n := rfl

instance instRing : Ring (α →ᵇ R) :=
  DFunLike.coe_injective.ring _ coe_zero coe_one coe_add coe_mul coe_neg coe_sub
    (fun _ _ => coe_nsmul _ _) (fun _ _ => coe_zsmul _ _) (fun _ _ => coe_pow _ _) coe_natCast
    coe_intCast

instance instSeminormedRing : SeminormedRing (α →ᵇ R) where
  __ := instRing
  __ := instNonUnitalSeminormedRing

end Seminormed

instance instNormedRing [NormedRing R] : NormedRing (α →ᵇ R) where
  __ := instRing
  __ := instNonUnitalNormedRing

end NormedRing

section NormedCommRing

/-!
### Normed commutative ring structure

In this section, if `R` is a normed commutative ring, then we show that the space of bounded
continuous functions from `α` to `R` inherits a normed commutative ring structure, by using
pointwise operations and checking that they are compatible with the uniform distance. -/


variable [TopologicalSpace α] {R : Type*}

instance instCommRing [SeminormedCommRing R] : CommRing (α →ᵇ R) where
  mul_comm _ _ := ext fun _ ↦ mul_comm _ _

instance instSeminormedCommRing [SeminormedCommRing R] : SeminormedCommRing (α →ᵇ R) where
  __ := instCommRing
  __ := instSeminormedAddCommGroup
  -- Porting note (#10888): Added proof for `norm_mul`
  norm_mul := norm_mul_le

instance instNormedCommRing [NormedCommRing R] : NormedCommRing (α →ᵇ R) where
  __ := instCommRing
  __ := instNormedAddCommGroup
  -- Porting note (#10888): Added proof for `norm_mul`
  norm_mul := norm_mul_le

end NormedCommRing

section NonUnitalAlgebra

-- these hypotheses could be generalized if we generalize `BoundedSMul` to `Bornology`.
variable {𝕜 : Type*} [PseudoMetricSpace 𝕜] [TopologicalSpace α] [NonUnitalSeminormedRing β]
variable [Zero 𝕜] [SMul 𝕜 β] [BoundedSMul 𝕜 β]

instance [IsScalarTower 𝕜 β β] : IsScalarTower 𝕜 (α →ᵇ β) (α →ᵇ β) where
  smul_assoc _ _ _ := ext fun _ ↦ smul_mul_assoc ..

instance [SMulCommClass 𝕜 β β] : SMulCommClass 𝕜 (α →ᵇ β) (α →ᵇ β) where
  smul_comm _ _ _ := ext fun _ ↦ (mul_smul_comm ..).symm

<<<<<<< HEAD
example : instPseudoMetricSpace (α := α) (β := β) = NonUnitalSeminormedRing.toPseudoMetricSpace :=
  rfl
=======
instance [SMulCommClass 𝕜 β β] : SMulCommClass (α →ᵇ β) 𝕜 (α →ᵇ β) where
  smul_comm _ _ _ := ext fun _ ↦ mul_smul_comm ..
>>>>>>> 0cb54c9f

end NonUnitalAlgebra

section NormedAlgebra

/-!
### Normed algebra structure

In this section, if `γ` is a normed algebra, then we show that the space of bounded
continuous functions from `α` to `γ` inherits a normed algebra structure, by using
pointwise operations and checking that they are compatible with the uniform distance. -/


variable {𝕜 : Type*} [NormedField 𝕜]
variable [TopologicalSpace α] [SeminormedAddCommGroup β] [NormedSpace 𝕜 β]
variable [NormedRing γ] [NormedAlgebra 𝕜 γ]
variable {f g : α →ᵇ γ} {x : α} {c : 𝕜}

/-- `BoundedContinuousFunction.const` as a `RingHom`. -/
def C : 𝕜 →+* α →ᵇ γ where
  toFun := fun c : 𝕜 => const α ((algebraMap 𝕜 γ) c)
  map_one' := ext fun _ => (algebraMap 𝕜 γ).map_one
  map_mul' _ _ := ext fun _ => (algebraMap 𝕜 γ).map_mul _ _
  map_zero' := ext fun _ => (algebraMap 𝕜 γ).map_zero
  map_add' _ _ := ext fun _ => (algebraMap 𝕜 γ).map_add _ _

instance instAlgebra : Algebra 𝕜 (α →ᵇ γ) where
  toRingHom := C
  commutes' _ _ := ext fun _ ↦ Algebra.commutes' _ _
  smul_def' _ _ := ext fun _ ↦ Algebra.smul_def' _ _

@[simp]
theorem algebraMap_apply (k : 𝕜) (a : α) : algebraMap 𝕜 (α →ᵇ γ) k a = k • (1 : γ) := by
  simp only [Algebra.algebraMap_eq_smul_one, coe_smul, coe_one, Pi.one_apply]

instance instNormedAlgebra : NormedAlgebra 𝕜 (α →ᵇ γ) where
  __ := instAlgebra
  __ := instNormedSpace

/-!
### Structure as normed module over scalar functions

If `β` is a normed `𝕜`-space, then we show that the space of bounded continuous
functions from `α` to `β` is naturally a module over the algebra of bounded continuous
functions from `α` to `𝕜`. -/


instance instSMul' : SMul (α →ᵇ 𝕜) (α →ᵇ β) where
  smul f g :=
    ofNormedAddCommGroup (fun x => f x • g x) (f.continuous.smul g.continuous) (‖f‖ * ‖g‖) fun x =>
      calc
        ‖f x • g x‖ ≤ ‖f x‖ * ‖g x‖ := norm_smul_le _ _
        _ ≤ ‖f‖ * ‖g‖ :=
          mul_le_mul (f.norm_coe_le_norm _) (g.norm_coe_le_norm _) (norm_nonneg _) (norm_nonneg _)

instance instModule' : Module (α →ᵇ 𝕜) (α →ᵇ β) :=
  Module.ofMinimalAxioms
      (fun c _ _ => ext fun a => smul_add (c a) _ _)
      (fun _ _ _ => ext fun _ => add_smul _ _ _)
      (fun _ _ _ => ext fun _ => mul_smul _ _ _)
      (fun f => ext fun x => one_smul 𝕜 (f x))

/- TODO: When `NormedModule` has been added to `Analysis.Normed.Module.Basic`, this
shows that the space of bounded continuous functions from `α` to `β` is naturally a normed
module over the algebra of bounded continuous functions from `α` to `𝕜`. -/
instance : BoundedSMul (α →ᵇ 𝕜) (α →ᵇ β) :=
  BoundedSMul.of_norm_smul_le fun _ _ =>
    norm_ofNormedAddCommGroup_le _ (mul_nonneg (norm_nonneg _) (norm_nonneg _)) _

end NormedAlgebra

theorem NNReal.upper_bound {α : Type*} [TopologicalSpace α] (f : α →ᵇ ℝ≥0) (x : α) :
    f x ≤ nndist f 0 := by
  have key : nndist (f x) ((0 : α →ᵇ ℝ≥0) x) ≤ nndist f 0 := @dist_coe_le_dist α ℝ≥0 _ _ f 0 x
  simp only [coe_zero, Pi.zero_apply] at key
  rwa [NNReal.nndist_zero_eq_val' (f x)] at key

/-!
### Star structures

In this section, if `β` is a normed ⋆-group, then so is the space of bounded
continuous functions from `α` to `β`, by using the star operation pointwise.

If `𝕜` is normed field and a ⋆-ring over which `β` is a normed algebra and a
star module, then the space of bounded continuous functions from `α` to `β`
is a star module.

If `β` is a ⋆-ring in addition to being a normed ⋆-group, then `α →ᵇ β`
inherits a ⋆-ring structure.

In summary, if `β` is a C⋆-algebra over `𝕜`, then so is `α →ᵇ β`; note that
completeness is guaranteed when `β` is complete (see
`BoundedContinuousFunction.complete`). -/


section NormedAddCommGroup

variable {𝕜 : Type*} [NormedField 𝕜] [StarRing 𝕜] [TopologicalSpace α] [SeminormedAddCommGroup β]
  [StarAddMonoid β] [NormedStarGroup β]

variable [NormedSpace 𝕜 β] [StarModule 𝕜 β]

instance instStarAddMonoid : StarAddMonoid (α →ᵇ β) where
  star f := f.comp star starNormedAddGroupHom.lipschitz
  star_involutive f := ext fun x => star_star (f x)
  star_add f g := ext fun x => star_add (f x) (g x)

/-- The right-hand side of this equality can be parsed `star ∘ ⇑f` because of the
instance `Pi.instStarForAll`. Upon inspecting the goal, one sees `⊢ ↑(star f) = star ↑f`. -/
@[simp]
theorem coe_star (f : α →ᵇ β) : ⇑(star f) = star (⇑f) := rfl

@[simp]
theorem star_apply (f : α →ᵇ β) (x : α) : star f x = star (f x) := rfl

instance instNormedStarGroup : NormedStarGroup (α →ᵇ β) where
  norm_star f := by simp only [norm_eq, star_apply, norm_star]

instance instStarModule : StarModule 𝕜 (α →ᵇ β) where
  star_smul k f := ext fun x => star_smul k (f x)

end NormedAddCommGroup

section CStarRing

variable [TopologicalSpace α]
variable [NonUnitalNormedRing β] [StarRing β]

instance instStarRing [NormedStarGroup β] : StarRing (α →ᵇ β) where
  __ := instStarAddMonoid
  star_mul f g := ext fun x ↦ star_mul (f x) (g x)

variable [CStarRing β]

instance instCStarRing : CStarRing (α →ᵇ β) where
  norm_mul_self_le f := by
    rw [← sq, ← Real.le_sqrt (norm_nonneg _) (norm_nonneg _), norm_le (Real.sqrt_nonneg _)]
    intro x
    rw [Real.le_sqrt (norm_nonneg _) (norm_nonneg _), sq, ← CStarRing.norm_star_mul_self]
    exact norm_coe_le_norm (star f * f) x

end CStarRing

section NormedLatticeOrderedGroup

variable [TopologicalSpace α] [NormedLatticeAddCommGroup β]

instance instPartialOrder : PartialOrder (α →ᵇ β) :=
  PartialOrder.lift (fun f => f.toFun) (by simp [Injective])

instance instSup : Sup (α →ᵇ β) where
  sup f g :=
    { toFun := f ⊔ g
      continuous_toFun := f.continuous.sup g.continuous
      map_bounded' := by
        obtain ⟨C₁, hf⟩ := f.bounded
        obtain ⟨C₂, hg⟩ := g.bounded
        refine ⟨C₁ + C₂, fun x y ↦ ?_⟩
        simp_rw [NormedAddCommGroup.dist_eq] at hf hg ⊢
        exact (norm_sup_sub_sup_le_add_norm _ _ _ _).trans (add_le_add (hf _ _) (hg _ _)) }

instance instInf : Inf (α →ᵇ β) where
  inf f g :=
    { toFun := f ⊓ g
      continuous_toFun := f.continuous.inf g.continuous
      map_bounded' := by
        obtain ⟨C₁, hf⟩ := f.bounded
        obtain ⟨C₂, hg⟩ := g.bounded
        refine ⟨C₁ + C₂, fun x y ↦ ?_⟩
        simp_rw [NormedAddCommGroup.dist_eq] at hf hg ⊢
        exact (norm_inf_sub_inf_le_add_norm _ _ _ _).trans (add_le_add (hf _ _) (hg _ _)) }

@[simp, norm_cast] lemma coe_sup (f g : α →ᵇ β) : ⇑(f ⊔ g) = ⇑f ⊔ ⇑g := rfl

@[simp, norm_cast] lemma coe_inf (f g : α →ᵇ β) : ⇑(f ⊓ g) = ⇑f ⊓ ⇑g := rfl

instance instSemilatticeSup : SemilatticeSup (α →ᵇ β) :=
  DFunLike.coe_injective.semilatticeSup _ coe_sup

instance instSemilatticeInf : SemilatticeInf (α →ᵇ β) :=
  DFunLike.coe_injective.semilatticeInf _ coe_inf

instance instLattice : Lattice (α →ᵇ β) := DFunLike.coe_injective.lattice _ coe_sup coe_inf

@[simp, norm_cast] lemma coe_abs (f : α →ᵇ β) : ⇑|f| = |⇑f| := rfl

@[simp, norm_cast] lemma coe_posPart (f : α →ᵇ β) : ⇑f⁺ = (⇑f)⁺ := rfl
@[simp, norm_cast] lemma coe_negPart (f : α →ᵇ β) : ⇑f⁻ = (⇑f)⁻ := rfl

@[deprecated (since := "2024-02-21")] alias coeFn_sup := coe_sup
@[deprecated (since := "2024-02-21")] alias coeFn_abs := coe_abs

instance instNormedLatticeAddCommGroup : NormedLatticeAddCommGroup (α →ᵇ β) :=
  { instSeminormedAddCommGroup with
    add_le_add_left := by
      intro f g h₁ h t
      simp only [coe_to_continuous_fun, Pi.add_apply, add_le_add_iff_left, coe_add,
        ContinuousMap.toFun_eq_coe]
      exact h₁ _
    solid := by
      intro f g h
      have i1 : ∀ t, ‖f t‖ ≤ ‖g t‖ := fun t => HasSolidNorm.solid (h t)
      rw [norm_le (norm_nonneg _)]
      exact fun t => (i1 t).trans (norm_coe_le_norm g t)
    -- Porting note (#10888): added proof for `eq_of_dist_eq_zero`
    eq_of_dist_eq_zero }

end NormedLatticeOrderedGroup

section NonnegativePart

variable [TopologicalSpace α]

/-- The nonnegative part of a bounded continuous `ℝ`-valued function as a bounded
continuous `ℝ≥0`-valued function. -/
def nnrealPart (f : α →ᵇ ℝ) : α →ᵇ ℝ≥0 :=
  BoundedContinuousFunction.comp _ (show LipschitzWith 1 Real.toNNReal from lipschitzWith_posPart) f

@[simp]
theorem nnrealPart_coeFn_eq (f : α →ᵇ ℝ) : ⇑f.nnrealPart = Real.toNNReal ∘ ⇑f := rfl

/-- The absolute value of a bounded continuous `ℝ`-valued function as a bounded
continuous `ℝ≥0`-valued function. -/
def nnnorm (f : α →ᵇ ℝ) : α →ᵇ ℝ≥0 :=
  BoundedContinuousFunction.comp _
    (show LipschitzWith 1 fun x : ℝ => ‖x‖₊ from lipschitzWith_one_norm) f

@[simp]
theorem nnnorm_coeFn_eq (f : α →ᵇ ℝ) : ⇑f.nnnorm = NNNorm.nnnorm ∘ ⇑f := rfl

-- TODO: Use `posPart` and `negPart` here
/-- Decompose a bounded continuous function to its positive and negative parts. -/
theorem self_eq_nnrealPart_sub_nnrealPart_neg (f : α →ᵇ ℝ) :
    ⇑f = (↑) ∘ f.nnrealPart - (↑) ∘ (-f).nnrealPart := by
  funext x
  dsimp
  simp only [max_zero_sub_max_neg_zero_eq_self]

/-- Express the absolute value of a bounded continuous function in terms of its
positive and negative parts. -/
theorem abs_self_eq_nnrealPart_add_nnrealPart_neg (f : α →ᵇ ℝ) :
    abs ∘ ⇑f = (↑) ∘ f.nnrealPart + (↑) ∘ (-f).nnrealPart := by
  funext x
  dsimp
  simp only [max_zero_add_max_neg_zero_eq_abs_self]

end NonnegativePart

section

variable {α : Type*} [TopologicalSpace α]

-- TODO: `f + const _ ‖f‖` is just `f⁺`
lemma add_norm_nonneg (f : α →ᵇ ℝ) :
    0 ≤ f + const _ ‖f‖ := by
  intro x
  simp only [ContinuousMap.toFun_eq_coe, coe_to_continuous_fun, coe_zero, Pi.zero_apply, coe_add,
    const_toFun, Pi.add_apply]
  linarith [(abs_le.mp (norm_coe_le_norm f x)).1]

lemma norm_sub_nonneg (f : α →ᵇ ℝ) :
    0 ≤ const _ ‖f‖ - f := by
  intro x
  simp only [ContinuousMap.toFun_eq_coe, coe_to_continuous_fun, coe_zero, Pi.zero_apply, coe_sub,
    const_toFun, Pi.sub_apply, sub_nonneg]
  linarith [(abs_le.mp (norm_coe_le_norm f x)).2]

end

end BoundedContinuousFunction

set_option linter.style.longFile 1700<|MERGE_RESOLUTION|>--- conflicted
+++ resolved
@@ -1276,13 +1276,8 @@
 instance [SMulCommClass 𝕜 β β] : SMulCommClass 𝕜 (α →ᵇ β) (α →ᵇ β) where
   smul_comm _ _ _ := ext fun _ ↦ (mul_smul_comm ..).symm
 
-<<<<<<< HEAD
-example : instPseudoMetricSpace (α := α) (β := β) = NonUnitalSeminormedRing.toPseudoMetricSpace :=
-  rfl
-=======
 instance [SMulCommClass 𝕜 β β] : SMulCommClass (α →ᵇ β) 𝕜 (α →ᵇ β) where
   smul_comm _ _ _ := ext fun _ ↦ mul_smul_comm ..
->>>>>>> 0cb54c9f
 
 end NonUnitalAlgebra
 
