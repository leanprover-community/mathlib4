--- conflicted
+++ resolved
@@ -43,13 +43,8 @@
 
 theorem isEmbedding_sigmaMk_comp [Nonempty X] :
     IsEmbedding (fun g : Σ i, C(X, Y i) ↦ (sigmaMk g.1).comp g.2) where
-<<<<<<< HEAD
-  toInducing := inducing_sigma.2
-    ⟨fun i ↦ (sigmaMk i).inducing_postcomp IsEmbedding.sigmaMk.toInducing, fun i ↦
-=======
   toIsInducing := inducing_sigma.2
     ⟨fun i ↦ (sigmaMk i).isInducing_postcomp IsEmbedding.sigmaMk.isInducing, fun i ↦
->>>>>>> 4efbd2b0
       let ⟨x⟩ := ‹Nonempty X›
       ⟨_, (isOpen_sigma_fst_preimage {i}).preimage (continuous_eval_const x), fun _ ↦ Iff.rfl⟩⟩
   inj := by
@@ -83,17 +78,10 @@
 The inverse map sends `⟨i, g⟩` to `ContinuousMap.comp (ContinuousMap.sigmaMk i) g`. -/
 @[simps! symm_apply]
 def sigmaCodHomeomorph : C(X, Σ i, Y i) ≃ₜ Σ i, C(X, Y i) :=
-<<<<<<< HEAD
-  .symm <| Equiv.toHomeomorphOfInducing
-    (.ofBijective _ ⟨isEmbedding_sigmaMk_comp.inj, fun f ↦
-      let ⟨i, g, hg⟩ := f.exists_lift_sigma; ⟨⟨i, g⟩, hg.symm⟩⟩)
-    isEmbedding_sigmaMk_comp.toInducing
-=======
   .symm <| Equiv.toHomeomorphOfIsInducing
     (.ofBijective _ ⟨isEmbedding_sigmaMk_comp.inj, fun f ↦
       let ⟨i, g, hg⟩ := f.exists_lift_sigma; ⟨⟨i, g⟩, hg.symm⟩⟩)
     isEmbedding_sigmaMk_comp.isInducing
->>>>>>> 4efbd2b0
 
 end ConnectedSpace
 
