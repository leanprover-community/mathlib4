/-
Copyright (c) 2025 Floris van Doorn and Hannah Scholz. All rights reserved.
Released under Apache 2.0 license as described in the file LICENSE.
Authors: Floris van Doorn, Hannah Scholz
-/

import Mathlib.Topology.CWComplex.Classical.Basic

/-!
# Finiteness notions on CW complexes

In this file we define what it means for a CW complex to be finite dimensional, of finite type or
finite. We define constructors with relaxed conditions for CW complexes of finite type and
finite CW complexes.

## Main definitions
* `RelCWComplex.FiniteDimensional`: a CW complex is finite dimensional if it has only finitely many
  nonempty indexing types for the cells.
* `RelCWComplex.FiniteType`: a CW complex is of finite type if it has only finitely many cells in
  each dimension.
* `RelCWComplex.Finite`: a CW complex is finite if it is finite dimensional and of finite type.

## Main statements
* `RelCWComplex.mkFiniteType`: if we want to construct a CW complex of finite type, we can relax the
  condition `mapsTo`.
* `RelCWComplex.mkFinite`: if we want to construct a finite CW complex, we can relax the condition
  `mapsTo` and can leave out the condition `closed'`.
* `RelCWComplex.finite_iff_finite_cells`: a CW complex is finite iff the total number of its cells
  is finite.
-/

open Metric Set

namespace Topology

/-- A CW complex is finite dimensional if `cell C n` is empty for all but finitely many `n`. -/
class RelCWComplex.FiniteDimensional.{u} {X : Type u} [TopologicalSpace X] (C : Set X) {D : Set X}
    [RelCWComplex C D] : Prop where
  /-- For some natural number `n`, the type `cell C m` is empty for all `m ≥ n`. -/
  eventually_isEmpty_cell : ∀ᶠ n in Filter.atTop, IsEmpty (cell C n)

/-- A CW complex is of finite type if `cell C n` is finite for every `n`. -/
class RelCWComplex.FiniteType.{u} {X : Type u} [TopologicalSpace X] (C : Set X) {D : Set X}
    [RelCWComplex C D] : Prop where
  /-- `cell C n` is finite for every `n`. -/
  finite_cell (n : ℕ) : Finite (cell C n)

/-- A CW complex is finite if it is finite dimensional and of finite type. -/
class RelCWComplex.Finite {X : Type*} [TopologicalSpace X] (C : Set X) {D : Set X}
    [RelCWComplex C D] extends FiniteDimensional C, FiniteType C

variable {X : Type*} [TopologicalSpace X] (C : Set X) {D : Set X} [RelCWComplex C D]

lemma RelCWComplex.finite_of_finiteDimensional_finiteType [FiniteDimensional C]
    [FiniteType C] : Finite C where
  eventually_isEmpty_cell := FiniteDimensional.eventually_isEmpty_cell
  finite_cell n := FiniteType.finite_cell n

namespace CWComplex

export RelCWComplex (FiniteDimensional FiniteType Finite FiniteDimensional.eventually_isEmpty_cell
  FiniteType.finite_cell finite_of_finiteDimensional_finiteType)

end CWComplex

/-- If we want to construct a relative CW complex of finite type, we can add the condition
`finite_cell` and relax the condition `mapsTo`. -/
@[simps -isSimp]
def RelCWComplex.mkFiniteType.{u} {X : Type u} [TopologicalSpace X] (C : Set X)
    (D : outParam (Set X))
    (cell : (n : ℕ) → Type u) (map : (n : ℕ) → (i : cell n) → PartialEquiv (Fin n → ℝ) X)
    (finite_cell : ∀ (n : ℕ), _root_.Finite (cell n))
    (source_eq : ∀ (n : ℕ) (i : cell n), (map n i).source = ball 0 1)
    (continuousOn : ∀ (n : ℕ) (i : cell n), ContinuousOn (map n i) (closedBall 0 1))
    (continuousOn_symm : ∀ (n : ℕ) (i : cell n), ContinuousOn (map n i).symm (map n i).target)
    (pairwiseDisjoint' :
      (univ : Set (Σ n, cell n)).PairwiseDisjoint (fun ni ↦ map ni.1 ni.2 '' ball 0 1))
    (disjointBase' : ∀ (n : ℕ) (i : cell n), Disjoint (map n i '' ball 0 1) D)
    (mapsTo : ∀ (n : ℕ) (i : cell n),
      MapsTo (map n i) (sphere 0 1) (D ∪ ⋃ (m < n) (j : cell m), map m j '' closedBall 0 1))
    (closed' : ∀ (A : Set X) (_ : A ⊆ C),
      ((∀ n j, IsClosed (A ∩ map n j '' closedBall 0 1)) ∧ IsClosed (A ∩ D)) → IsClosed A)
    (isClosedBase : IsClosed D)
    (union' : D ∪ ⋃ (n : ℕ) (j : cell n), map n j '' closedBall 0 1 = C) :
    RelCWComplex C D where
  cell := cell
  map := map
  source_eq := source_eq
  continuousOn := continuousOn
  continuousOn_symm := continuousOn_symm
  pairwiseDisjoint' := pairwiseDisjoint'
  disjointBase' := disjointBase'
  mapsTo n i := by
    use fun m ↦ finite_univ.toFinset (s := (univ : Set (cell m)))
    simp only [Finite.mem_toFinset, mem_univ, iUnion_true]
    exact mapsTo n i
  closed' := closed'
  isClosedBase := isClosedBase
  union' := union'

/-- A CW complex that was constructed using `RelCWComplex.mkFiniteType` is of finite type. -/
lemma RelCWComplex.finiteType_mkFiniteType.{u} {X : Type u} [TopologicalSpace X] (C : Set X)
    (D : outParam (Set X))
    (cell : (n : ℕ) → Type u) (map : (n : ℕ) → (i : cell n) → PartialEquiv (Fin n → ℝ) X)
    (finite_cell : ∀ (n : ℕ), _root_.Finite (cell n))
    (source_eq : ∀ (n : ℕ) (i : cell n), (map n i).source = ball 0 1)
    (continuousOn : ∀ (n : ℕ) (i : cell n), ContinuousOn (map n i) (closedBall 0 1))
    (continuousOn_symm : ∀ (n : ℕ) (i : cell n), ContinuousOn (map n i).symm (map n i).target)
    (pairwiseDisjoint' :
      (univ : Set (Σ n, cell n)).PairwiseDisjoint (fun ni ↦ map ni.1 ni.2 '' ball 0 1))
    (disjointBase' : ∀ (n : ℕ) (i : cell n), Disjoint (map n i '' ball 0 1) D)
    (mapsTo : ∀ (n : ℕ) (i : cell n),
      MapsTo (map n i) (sphere 0 1) (D ∪ ⋃ (m < n) (j : cell m), map m j '' closedBall 0 1))
    (closed' : ∀ (A : Set X) (_ : A ⊆ C),
      ((∀ n j, IsClosed (A ∩ map n j '' closedBall 0 1)) ∧ IsClosed (A ∩ D)) → IsClosed A)
    (isClosedBase : IsClosed D)
    (union' : D ∪ ⋃ (n : ℕ) (j : cell n), map n j '' closedBall 0 1 = C) :
    letI := mkFiniteType C D cell map finite_cell source_eq continuousOn continuousOn_symm
      pairwiseDisjoint' disjointBase' mapsTo closed' isClosedBase union'
    FiniteType C :=
  letI := mkFiniteType C D cell map finite_cell source_eq continuousOn continuousOn_symm
      pairwiseDisjoint' disjointBase' mapsTo closed' isClosedBase union'
  { finite_cell := finite_cell }

/-- If we want to construct a CW complex of finite type, we can add the condition `finite_cell` and
relax the condition `mapsTo`. -/
@[simps -isSimp]
def CWComplex.mkFiniteType.{u} {X : Type u} [TopologicalSpace X] (C : Set X)
    (cell : (n : ℕ) → Type u) (map : (n : ℕ) → (i : cell n) → PartialEquiv (Fin n → ℝ) X)
    (finite_cell : ∀ (n : ℕ), _root_.Finite (cell n))
    (source_eq : ∀ (n : ℕ) (i : cell n), (map n i).source = ball 0 1)
    (continuousOn : ∀ (n : ℕ) (i : cell n), ContinuousOn (map n i) (closedBall 0 1))
    (continuousOn_symm : ∀ (n : ℕ) (i : cell n), ContinuousOn (map n i).symm (map n i).target)
    (pairwiseDisjoint' :
      (univ : Set (Σ n, cell n)).PairwiseDisjoint (fun ni ↦ map ni.1 ni.2 '' ball 0 1))
    (mapsTo : ∀ (n : ℕ) (i : cell n),
      MapsTo (map n i) (sphere 0 1) (⋃ (m < n) (j : cell m), map m j '' closedBall 0 1))
    (closed' : ∀ (A : Set X) (_ : A ⊆ C),
    (∀ n j, IsClosed (A ∩ map n j '' closedBall 0 1)) → IsClosed A)
    (union' : ⋃ (n : ℕ) (j : cell n), map n j '' closedBall 0 1 = C) :
    CWComplex C where
  cell := cell
  map := map
  source_eq := source_eq
  continuousOn := continuousOn
  continuousOn_symm := continuousOn_symm
  pairwiseDisjoint' := pairwiseDisjoint'
  mapsTo' n i := by
    use fun m ↦ finite_univ.toFinset (s := (univ : Set (cell m)))
    simp only [Finite.mem_toFinset, mem_univ, iUnion_true]
    exact mapsTo n i
  closed' := closed'
  union' := union'

/-- A CW complex that was constructed using `CWComplex.mkFiniteType` is of finite type. -/
lemma CWComplex.finiteType_mkFiniteType.{u} {X : Type u} [TopologicalSpace X] (C : Set X)
    (cell : (n : ℕ) → Type u) (map : (n : ℕ) → (i : cell n) → PartialEquiv (Fin n → ℝ) X)
    (finite_cell : ∀ (n : ℕ), _root_.Finite (cell n))
    (source_eq : ∀ (n : ℕ) (i : cell n), (map n i).source = ball 0 1)
    (continuousOn : ∀ (n : ℕ) (i : cell n), ContinuousOn (map n i) (closedBall 0 1))
    (continuousOn_symm : ∀ (n : ℕ) (i : cell n), ContinuousOn (map n i).symm (map n i).target)
    (pairwiseDisjoint' :
      (univ : Set (Σ n, cell n)).PairwiseDisjoint (fun ni ↦ map ni.1 ni.2 '' ball 0 1))
    (mapsTo : ∀ (n : ℕ) (i : cell n),
      MapsTo (map n i) (sphere 0 1) (⋃ (m < n) (j : cell m), map m j '' closedBall 0 1))
    (closed' : ∀ (A : Set X) (_ : A ⊆ C),
      (∀ n j, IsClosed (A ∩ map n j '' closedBall 0 1)) → IsClosed A)
    (union' : ⋃ (n : ℕ) (j : cell n), map n j '' closedBall 0 1 = C) :
    letI := mkFiniteType C cell map finite_cell source_eq continuousOn continuousOn_symm
      pairwiseDisjoint' mapsTo closed' union'
    FiniteType C :=
  letI := mkFiniteType C cell map finite_cell source_eq continuousOn continuousOn_symm
      pairwiseDisjoint' mapsTo closed' union'
  { finite_cell := finite_cell }

/-- If we want to construct a finite relative CW complex we can add the conditions
`eventually_isEmpty_cell` and `finite_cell`, relax the condition `mapsTo` and remove the condition
`closed'`. -/
@[simps -isSimp]
def RelCWComplex.mkFinite.{u} {X : Type u} [TopologicalSpace X] (C : Set X)
    (D : outParam (Set X)) (cell : (n : ℕ) → Type u)
    (map : (n : ℕ) → (i : cell n) → PartialEquiv (Fin n → ℝ) X)
    (eventually_isEmpty_cell : ∀ᶠ n in Filter.atTop, IsEmpty (cell n))
    (finite_cell : ∀ (n : ℕ), _root_.Finite (cell n))
    (source_eq : ∀ (n : ℕ) (i : cell n), (map n i).source = ball 0 1)
    (continuousOn : ∀ (n : ℕ) (i : cell n), ContinuousOn (map n i) (closedBall 0 1))
    (continuousOn_symm : ∀ (n : ℕ) (i : cell n), ContinuousOn (map n i).symm (map n i).target)
    (pairwiseDisjoint' :
      (univ : Set (Σ n, cell n)).PairwiseDisjoint (fun ni ↦ map ni.1 ni.2 '' ball 0 1))
    (disjointBase' : ∀ (n : ℕ) (i : cell n), Disjoint (map n i '' ball 0 1) D)
    (mapsTo : ∀ (n : ℕ) (i : cell n),
      MapsTo (map n i) (sphere 0 1) (D ∪ ⋃ (m < n) (j : cell m), map m j '' closedBall 0 1))
    (isClosedBase : IsClosed D)
    (union' : D ∪ ⋃ (n : ℕ) (j : cell n), map n j '' closedBall 0 1 = C) :
    RelCWComplex C D where
  cell := cell
  map := map
  source_eq := source_eq
  continuousOn := continuousOn
  continuousOn_symm := continuousOn_symm
  pairwiseDisjoint' := pairwiseDisjoint'
  disjointBase' := disjointBase'
  mapsTo n i := by
    use fun m ↦ finite_univ.toFinset (s := (univ : Set (cell m)))
    simp only [Finite.mem_toFinset, mem_univ, iUnion_true]
    exact mapsTo n i
  closed' A asubc := by
    intro h
    -- `A = A ∩ C = A ∩ (D ∪ ⋃ n, ⋃ j, closedCell n j)` is closed by assumption since `C` has only
    -- finitely many cells.
    rw [← inter_eq_left.2 asubc]
    simp_rw [Filter.eventually_atTop, ge_iff_le] at eventually_isEmpty_cell
    obtain ⟨N, hN⟩ := eventually_isEmpty_cell
    suffices IsClosed (A ∩ (D ∪ ⋃ (n : {n : ℕ // n < N}), ⋃ j, ↑(map n j) '' closedBall 0 1)) by
      convert this using 2
      rw [← union', iUnion_subtype]
      congrm D ∪ ⋃ n, ?_
      refine subset_antisymm ?_ (iUnion_subset (fun i ↦ by rfl))
      apply iUnion_subset
      intro i
      have : n < N := Decidable.byContradiction fun h ↦ (hN n (Nat.ge_of_not_lt h)).false i
      exact subset_iUnion₂ (s := fun _ i ↦ (map n i) '' closedBall 0 1) this i
    simp_rw [inter_union_distrib_left, inter_iUnion]
    exact h.2.union (isClosed_iUnion_of_finite (fun n ↦ isClosed_iUnion_of_finite (h.1 n.1)))
  isClosedBase := isClosedBase
  union' := union'

/-- A CW complex that was constructed using `RelCWComplex.mkFinite` is finite. -/
lemma RelCWComplex.finite_mkFinite.{u} {X : Type u} [TopologicalSpace X] (C : Set X)
    (D : outParam (Set X)) (cell : (n : ℕ) → Type u)
    (map : (n : ℕ) → (i : cell n) → PartialEquiv (Fin n → ℝ) X)
    (eventually_isEmpty_cell : ∀ᶠ n in Filter.atTop, IsEmpty (cell n))
    (finite_cell : ∀ (n : ℕ), _root_.Finite (cell n))
    (source_eq : ∀ (n : ℕ) (i : cell n), (map n i).source = ball 0 1)
    (continuousOn : ∀ (n : ℕ) (i : cell n), ContinuousOn (map n i) (closedBall 0 1))
    (continuousOn_symm : ∀ (n : ℕ) (i : cell n), ContinuousOn (map n i).symm (map n i).target)
    (pairwiseDisjoint' :
      (univ : Set (Σ n, cell n)).PairwiseDisjoint (fun ni ↦ map ni.1 ni.2 '' ball 0 1))
    (disjointBase' : ∀ (n : ℕ) (i : cell n), Disjoint (map n i '' ball 0 1) D)
    (mapsTo : ∀ (n : ℕ) (i : cell n),
      MapsTo (map n i) (sphere 0 1) (D ∪ ⋃ (m < n) (j : cell m), map m j '' closedBall 0 1))
    (isClosedBase : IsClosed D)
    (union' : D ∪ ⋃ (n : ℕ) (j : cell n), map n j '' closedBall 0 1 = C) :
    letI := mkFinite C D cell map eventually_isEmpty_cell finite_cell source_eq continuousOn
      continuousOn_symm pairwiseDisjoint' disjointBase' mapsTo isClosedBase union'
    Finite C :=
  letI := mkFinite C D cell map eventually_isEmpty_cell finite_cell source_eq continuousOn
      continuousOn_symm pairwiseDisjoint' disjointBase' mapsTo isClosedBase union'
  { eventually_isEmpty_cell := eventually_isEmpty_cell
    finite_cell := finite_cell }

/-- If we want to construct a finite CW complex we can add the conditions `eventually_isEmpty_cell`
and `finite_cell`, relax the condition `mapsTo` and remove the condition `closed'`. -/
@[simps! -isSimp]
def CWComplex.mkFinite.{u} {X : Type u} [TopologicalSpace X] (C : Set X)
    (cell : (n : ℕ) → Type u) (map : (n : ℕ) → (i : cell n) → PartialEquiv (Fin n → ℝ) X)
    (eventually_isEmpty_cell : ∀ᶠ n in Filter.atTop, IsEmpty (cell n))
    (finite_cell : ∀ (n : ℕ), _root_.Finite (cell n))
    (source_eq : ∀ (n : ℕ) (i : cell n), (map n i).source = ball 0 1)
    (continuousOn : ∀ (n : ℕ) (i : cell n), ContinuousOn (map n i) (closedBall 0 1))
    (continuousOn_symm : ∀ (n : ℕ) (i : cell n), ContinuousOn (map n i).symm (map n i).target)
    (pairwiseDisjoint' :
      (univ : Set (Σ n, cell n)).PairwiseDisjoint (fun ni ↦ map ni.1 ni.2 '' ball 0 1))
    (mapsTo_iff_image_subset : ∀ (n : ℕ) (i : cell n),
      MapsTo (map n i) (sphere 0 1) (⋃ (m < n) (j : cell m), map m j '' closedBall 0 1))
    (union' : ⋃ (n : ℕ) (j : cell n), map n j '' closedBall 0 1 = C) :
    CWComplex C := (RelCWComplex.mkFinite C ∅
  (cell := cell)
  (map := map)
  (eventually_isEmpty_cell := eventually_isEmpty_cell)
  (finite_cell := finite_cell)
  (source_eq := source_eq)
  (continuousOn := continuousOn)
  (continuousOn_symm := continuousOn_symm)
  (pairwiseDisjoint' := pairwiseDisjoint')
  (disjointBase' := by simp only [disjoint_empty, implies_true])
  (mapsTo := by simpa only [empty_union])
  (isClosedBase := isClosed_empty)
  (union' := by simpa only [empty_union])).toCWComplex

/-- A CW complex that was constructed using `CWComplex.mkFinite` is finite. -/
lemma CWComplex.finite_mkFinite.{u} {X : Type u} [TopologicalSpace X] (C : Set X)
    (cell : (n : ℕ) → Type u) (map : (n : ℕ) → (i : cell n) → PartialEquiv (Fin n → ℝ) X)
    (eventually_isEmpty_cell : ∀ᶠ n in Filter.atTop, IsEmpty (cell n))
    (finite_cell : ∀ (n : ℕ), _root_.Finite (cell n))
    (source_eq : ∀ (n : ℕ) (i : cell n), (map n i).source = ball 0 1)
    (continuousOn : ∀ (n : ℕ) (i : cell n), ContinuousOn (map n i) (closedBall 0 1))
    (continuousOn_symm : ∀ (n : ℕ) (i : cell n), ContinuousOn (map n i).symm (map n i).target)
    (pairwiseDisjoint' :
      (univ : Set (Σ n, cell n)).PairwiseDisjoint (fun ni ↦ map ni.1 ni.2 '' ball 0 1))
    (mapsTo : ∀ (n : ℕ) (i : cell n),
      MapsTo (map n i) (sphere 0 1) (⋃ (m < n) (j : cell m), map m j '' closedBall 0 1))
    (union' : ⋃ (n : ℕ) (j : cell n), map n j '' closedBall 0 1 = C) :
    letI := mkFinite C cell map eventually_isEmpty_cell finite_cell source_eq continuousOn
      continuousOn_symm pairwiseDisjoint' mapsTo union'
    Finite C :=
  letI := mkFinite C cell map eventually_isEmpty_cell finite_cell source_eq continuousOn
      continuousOn_symm pairwiseDisjoint' mapsTo union'
  { eventually_isEmpty_cell := eventually_isEmpty_cell
    finite_cell := finite_cell }

variable {X : Type*} [TopologicalSpace X] {C D : Set X} [RelCWComplex C D]

/-- If the collection of all cells (of any dimension) of a relative CW complex `C` is finite, then
`C` is finite as a CW complex. -/
lemma RelCWComplex.finite_of_finite_cells (finite : _root_.Finite (Σ n, cell C n)) : Finite C where
  eventually_isEmpty_cell := by
    simp only [Filter.eventually_atTop, ge_iff_le]
<<<<<<< HEAD
    by_cases! h : IsEmpty (Σ n, cell C n)
=======
    cases isEmpty_or_nonempty (Σ n, cell C n)
>>>>>>> b6e83e57
    · exact ⟨0, by simp_all⟩
    -- We take the greatest `n` such that there is a `j : cell C n` and show that this fulfills
    -- the necessary conditions.
    have _ := Fintype.ofFinite (Σ n, cell C n)
    classical
    let A := (Finset.univ : Finset (Σ n, cell C n)).image Sigma.fst
    use A.max' (Finset.image_nonempty.2 Finset.univ_nonempty) + 1
    intro m _
    by_contra! h'
    have hmA : m ∈ A := by
      simp only [Finset.mem_image, Finset.mem_univ, true_and, A]
      simp only [← exists_true_iff_nonempty] at h'
      obtain ⟨j, _⟩ := h'
      use ⟨m, j⟩
    linarith [A.le_max' m hmA]
  finite_cell _ := Finite.of_injective (Sigma.mk _) sigma_mk_injective

/-- If `C` is finite as a CW complex then the collection of all cells (of any dimension) is
finite. -/
lemma RelCWComplex.finite_cells_of_finite [finite : Finite C] : _root_.Finite (Σ n, cell C n) := by
  -- We show that there is a bijection between `Σ n, cell C n` and
  -- `Σ (m : {m : ℕ // m < n}), cell C m`.
  have h := finite.eventually_isEmpty_cell
  have _ := finite.finite_cell
  simp only [Filter.eventually_atTop, ge_iff_le] at h
  rcases h with ⟨n, hn⟩
  have (m) (j : cell C m) : m < n := by
    by_contra h
    exact (hn m (not_lt.1 h)).false j
  let f : (Σ (m : {m : ℕ // m < n}), cell C m) ≃ Σ m, cell C m := {
    toFun := fun ⟨m, j⟩ ↦ ⟨m, j⟩
    invFun := fun ⟨m, j⟩ ↦ ⟨⟨m, this m j⟩, j⟩
    left_inv := by simp [Function.LeftInverse]
    right_inv := by simp [Function.RightInverse, Function.LeftInverse]}
  rw [← Equiv.finite_iff f]
  exact Finite.instSigma

/-- A CW complex is finite iff the total number of its cells is finite. -/
lemma RelCWComplex.finite_iff_finite_cells : Finite C ↔ _root_.Finite (Σ n, cell C n) :=
  ⟨fun h ↦ finite_cells_of_finite (finite := h), finite_of_finite_cells⟩

namespace CWComplex

export RelCWComplex (finite_of_finite_cells finite_cells_of_finite finite_iff_finite_cells)

end CWComplex

end Topology<|MERGE_RESOLUTION|>--- conflicted
+++ resolved
@@ -306,11 +306,7 @@
 lemma RelCWComplex.finite_of_finite_cells (finite : _root_.Finite (Σ n, cell C n)) : Finite C where
   eventually_isEmpty_cell := by
     simp only [Filter.eventually_atTop, ge_iff_le]
-<<<<<<< HEAD
-    by_cases! h : IsEmpty (Σ n, cell C n)
-=======
     cases isEmpty_or_nonempty (Σ n, cell C n)
->>>>>>> b6e83e57
     · exact ⟨0, by simp_all⟩
     -- We take the greatest `n` such that there is a `j : cell C n` and show that this fulfills
     -- the necessary conditions.
