--- conflicted
+++ resolved
@@ -812,14 +812,9 @@
   base_subset_skeletonLT (n + 1)
 
 lemma RelCWComplex.skeletonLT_union_iUnion_closedCell_eq_skeletonLT_succ [RelCWComplex C D]
-<<<<<<< HEAD
     (n : ℕ) :
-    (skeletonLT C n : Set X) ∪ ⋃ (j : cell C n), closedCell n j = skeletonLT C (n + 1)  := by
+    (skeletonLT C n : Set X) ∪ ⋃ (j : cell C n), closedCell n j = skeletonLT C (n + 1) := by
   rw [skeletonLT_carrier, skeletonLT_carrier, union_assoc]
-=======
-    (n : ℕ) : skeletonLT C n ∪ ⋃ (j : cell C n), closedCell n j = skeletonLT C (n + 1) := by
-  rw [skeletonLT, skeletonLT, union_assoc]
->>>>>>> ca163bb3
   congr
   norm_cast
   exact (biUnion_lt_succ _ _).symm
