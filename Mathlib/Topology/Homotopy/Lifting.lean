--- conflicted
+++ resolved
@@ -209,12 +209,8 @@
 
 /-- The path lifting property (existence) for covering maps. -/
 theorem exists_path_lifts : ∃ Γ : C(I, E), p ∘ Γ = γ ∧ Γ 0 = e := by
-<<<<<<< HEAD
-  choose _ q mem_base using cov
-=======
   let U x := (cov x).2.choose
   choose mem_base U_open _ H _ using fun x ↦ (cov x).2.choose_spec
->>>>>>> 2ab7d6ed
   obtain ⟨t, t_0, t_mono, ⟨n_max, h_max⟩, t_sub⟩ :=
     exists_monotone_Icc_subset_open_cover_unitInterval
     (fun x ↦ (U_open x).preimage γ.continuous) fun t _ ↦ Set.mem_iUnion.2 ⟨γ t, mem_base _⟩
