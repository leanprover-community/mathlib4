--- conflicted
+++ resolved
@@ -190,11 +190,7 @@
   Path.continuous_uncurry_iff.1 <|
     Continuous.subtype_mk
       (continuous_eval.comp <|
-<<<<<<< HEAD
-        Continuous.prod_map
-=======
         Continuous.prodMap
->>>>>>> 4901e4e0
           (ContinuousMap.continuous_curry.comp <|
             (ContinuousMap.continuous_comp_left _).comp continuous_subtype_val)
           continuous_id)
