/-
Copyright (c) 2021 Roberto Alvarez. All rights reserved.
Released under Apache 2.0 license as described in the file LICENSE.
Authors: Roberto Alvarez
-/
import Mathlib.AlgebraicTopology.FundamentalGroupoid.FundamentalGroup
import Mathlib.GroupTheory.EckmannHilton
import Mathlib.Logic.Equiv.TransferInstance
import Mathlib.Algebra.Group.Ext

/-!
# `n`th homotopy group

We define the `n`th homotopy group at `x : X`, `π_n X x`, as the equivalence classes
of functions from the `n`-dimensional cube to the topological space `X`
that send the boundary to the base point `x`, up to homotopic equivalence.
Note that such functions are generalized loops `GenLoop (Fin n) x`; in particular
`GenLoop (Fin 1) x ≃ Path x x`.

We show that `π_0 X x` is equivalent to the path-connected components, and
that `π_1 X x` is equivalent to the fundamental group at `x`.
We provide a group instance using path composition and show commutativity when `n > 1`.

## definitions

* `GenLoop N x` is the type of continuous functions `I^N → X` that send the boundary to `x`,
* `HomotopyGroup.Pi n X x` denoted `π_ n X x` is the quotient of `GenLoop (Fin n) x` by
  homotopy relative to the boundary,
* group instance `Group (π_(n+1) X x)`,
* commutative group instance `CommGroup (π_(n+2) X x)`.

TODO:
* `Ω^M (Ω^N X) ≃ₜ Ω^(M⊕N) X`, and `Ω^M X ≃ₜ Ω^N X` when `M ≃ N`. Similarly for `π_`.
* Path-induced homomorphisms. Show that `HomotopyGroup.pi1EquivFundamentalGroup`
  is a group isomorphism.
* Examples with `𝕊^n`: `π_n (𝕊^n) = ℤ`, `π_m (𝕊^n)` trivial for `m < n`.
* Actions of π_1 on π_n.
* Lie algebra: `⁅π_(n+1), π_(m+1)⁆` contained in `π_(n+m+1)`.

-/


open scoped unitInterval Topology

open Homeomorph

noncomputable section

scoped[Topology] notation "I^" N => N → I

namespace Cube

/-- The points in a cube with at least one projection equal to 0 or 1. -/
def boundary (N : Type*) : Set (I^N) :=
  {y | ∃ i, y i = 0 ∨ y i = 1}

variable {N : Type*} [DecidableEq N]

/-- The forward direction of the homeomorphism
  between the cube $I^N$ and $I × I^{N\setminus\{j\}}$. -/
abbrev splitAt (i : N) : (I^N) ≃ₜ I × I^{ j // j ≠ i } :=
  funSplitAt I i

/-- The backward direction of the homeomorphism
  between the cube $I^N$ and $I × I^{N\setminus\{j\}}$. -/
abbrev insertAt (i : N) : (I × I^{ j // j ≠ i }) ≃ₜ I^N :=
  (funSplitAt I i).symm

theorem insertAt_boundary (i : N) {t₀ : I} {t}
    (H : (t₀ = 0 ∨ t₀ = 1) ∨ t ∈ boundary { j // j ≠ i }) : insertAt i ⟨t₀, t⟩ ∈ boundary N := by
  obtain H | ⟨j, H⟩ := H
  · use i; rwa [funSplitAt_symm_apply, dif_pos rfl]
  · use j; rwa [funSplitAt_symm_apply, dif_neg j.prop, Subtype.coe_eta]

end Cube

variable (N X : Type*) [TopologicalSpace X] (x : X)

/-- The space of paths with both endpoints equal to a specified point `x : X`. -/
abbrev LoopSpace :=
  Path x x

scoped[Topology.Homotopy] notation "Ω" => LoopSpace

instance LoopSpace.inhabited : Inhabited (Path x x) :=
  ⟨Path.refl x⟩

/-- The `n`-dimensional generalized loops based at `x` in a space `X` are
  continuous functions `I^n → X` that sends the boundary to `x`.
  We allow an arbitrary indexing type `N` in place of `Fin n` here. -/
def GenLoop : Set C(I^N, X) :=
  {p | ∀ y ∈ Cube.boundary N, p y = x}

@[inherit_doc] scoped[Topology.Homotopy] notation "Ω^" => GenLoop

open Topology.Homotopy

variable {N X x}

namespace GenLoop

instance instFunLike : FunLike (Ω^ N X x) (I^N) X where
  coe f := f.1
  coe_injective' := fun ⟨⟨f, _⟩, _⟩ ⟨⟨g, _⟩, _⟩ _ => by congr

@[ext]
theorem ext (f g : Ω^ N X x) (H : ∀ y, f y = g y) : f = g :=
  DFunLike.coe_injective' (funext H)

@[simp]
theorem mk_apply (f : C(I^N, X)) (H y) : (⟨f, H⟩ : Ω^ N X x) y = f y :=
  rfl

instance instContinuousEval : ContinuousEval (Ω^ N X x) (I^N) X :=
  .of_continuous_forget continuous_subtype_val

instance instContinuousEvalConst : ContinuousEvalConst (Ω^ N X x) (I^N) X := inferInstance

/-- Copy of a `GenLoop` with a new map from the unit cube equal to the old one.
  Useful to fix definitional equalities. -/
def copy (f : Ω^ N X x) (g : (I^N) → X) (h : g = f) : Ω^ N X x :=
  ⟨⟨g, h.symm ▸ f.1.2⟩, by convert f.2⟩

/- porting note: this now requires the `instFunLike` instance,
  so the instance is now put before `copy`. -/
theorem coe_copy (f : Ω^ N X x) {g : (I^N) → X} (h : g = f) : ⇑(copy f g h) = g :=
  rfl

theorem copy_eq (f : Ω^ N X x) {g : (I^N) → X} (h : g = f) : copy f g h = f := by
  ext x
  exact congr_fun h x

theorem boundary (f : Ω^ N X x) : ∀ y ∈ Cube.boundary N, f y = x :=
  f.2

/-- The constant `GenLoop` at `x`. -/
def const : Ω^ N X x :=
  ⟨ContinuousMap.const _ x, fun _ _ => rfl⟩

@[simp]
theorem const_apply {t} : (@const N X _ x) t = x :=
  rfl

instance inhabited : Inhabited (Ω^ N X x) :=
  ⟨const⟩

/-- The "homotopic relative to boundary" relation between `GenLoop`s. -/
def Homotopic (f g : Ω^ N X x) : Prop :=
  f.1.HomotopicRel g.1 (Cube.boundary N)

namespace Homotopic

variable {f g h : Ω^ N X x}

@[refl]
theorem refl (f : Ω^ N X x) : Homotopic f f :=
  ContinuousMap.HomotopicRel.refl _

@[symm]
nonrec theorem symm (H : Homotopic f g) : Homotopic g f :=
  H.symm

@[trans]
nonrec theorem trans (H0 : Homotopic f g) (H1 : Homotopic g h) : Homotopic f h :=
  H0.trans H1

theorem equiv : Equivalence (@Homotopic N X _ x) :=
  ⟨Homotopic.refl, Homotopic.symm, Homotopic.trans⟩

instance setoid (N) (x : X) : Setoid (Ω^ N X x) :=
  ⟨Homotopic, equiv⟩

end Homotopic

section LoopHomeo

variable [DecidableEq N]

/-- Loop from a generalized loop by currying $I^N → X$ into $I → (I^{N\setminus\{j\}} → X)$. -/
@[simps]
def toLoop (i : N) (p : Ω^ N X x) : Ω (Ω^ { j // j ≠ i } X x) const where
  toFun t :=
    ⟨(p.val.comp (Cube.insertAt i).toContinuousMap).curry t, fun y yH =>
      p.property (Cube.insertAt i (t, y)) (Cube.insertAt_boundary i <| Or.inr yH)⟩
  source' := by ext t; refine p.property (Cube.insertAt i (0, t)) ⟨i, Or.inl ?_⟩; simp
  target' := by ext t; refine p.property (Cube.insertAt i (1, t)) ⟨i, Or.inr ?_⟩; simp


theorem continuous_toLoop (i : N) : Continuous (@toLoop N X _ x _ i) :=
  Path.continuous_uncurry_iff.1 <|
    Continuous.subtype_mk
<<<<<<< HEAD
      (continuous_eval.comp <|
        Continuous.prod_map
=======
      (ContinuousMap.continuous_eval.comp <|
        Continuous.prodMap
>>>>>>> 3693fb29
          (ContinuousMap.continuous_curry.comp <|
            (ContinuousMap.continuous_comp_left _).comp continuous_subtype_val)
          continuous_id)
      _

/-- Generalized loop from a loop by uncurrying $I → (I^{N\setminus\{j\}} → X)$ into $I^N → X$. -/
@[simps]
def fromLoop (i : N) (p : Ω (Ω^ { j // j ≠ i } X x) const) : Ω^ N X x :=
  ⟨(ContinuousMap.comp ⟨Subtype.val, by fun_prop⟩ p.toContinuousMap).uncurry.comp
    (Cube.splitAt i).toContinuousMap,
    by
    rintro y ⟨j, Hj⟩
    simp only [ContinuousMap.comp_apply, toContinuousMap_apply,
      funSplitAt_apply, ContinuousMap.uncurry_apply, ContinuousMap.coe_mk,
      Function.uncurry_apply_pair]
    obtain rfl | Hne := eq_or_ne j i
    · cases' Hj with Hj Hj <;> simp only [Hj, p.coe_toContinuousMap, p.source, p.target] <;> rfl
    · exact GenLoop.boundary _ _ ⟨⟨j, Hne⟩, Hj⟩⟩

theorem continuous_fromLoop (i : N) : Continuous (@fromLoop N X _ x _ i) :=
  ((ContinuousMap.continuous_comp_left _).comp <|
        ContinuousMap.continuous_uncurry.comp <|
          (ContinuousMap.continuous_comp _).comp continuous_induced_dom).subtype_mk
    _

theorem to_from (i : N) (p : Ω (Ω^ { j // j ≠ i } X x) const) : toLoop i (fromLoop i p) = p := by
  simp_rw [toLoop, fromLoop, ContinuousMap.comp_assoc,
    toContinuousMap_comp_symm, ContinuousMap.comp_id]
  ext; rfl

/-- The `n+1`-dimensional loops are in bijection with the loops in the space of
  `n`-dimensional loops with base point `const`.
  We allow an arbitrary indexing type `N` in place of `Fin n` here. -/
@[simps]
def loopHomeo (i : N) : Ω^ N X x ≃ₜ Ω (Ω^ { j // j ≠ i } X x) const where
  toFun := toLoop i
  invFun := fromLoop i
  left_inv p := by ext; exact congr_arg p (by dsimp; exact Equiv.apply_symm_apply _ _)
  right_inv := to_from i
  continuous_toFun := continuous_toLoop i
  continuous_invFun := continuous_fromLoop i

theorem toLoop_apply (i : N) {p : Ω^ N X x} {t} {tn} :
    toLoop i p t tn = p (Cube.insertAt i ⟨t, tn⟩) :=
  rfl

theorem fromLoop_apply (i : N) {p : Ω (Ω^ { j // j ≠ i } X x) const} {t : I^N} :
    fromLoop i p t = p (t i) (Cube.splitAt i t).snd :=
  rfl

/-- Composition with `Cube.insertAt` as a continuous map. -/
abbrev cCompInsert (i : N) : C(C(I^N, X), C(I × I^{ j // j ≠ i }, X)) :=
  ⟨fun f => f.comp (Cube.insertAt i).toContinuousMap,
    (Cube.insertAt i).toContinuousMap.continuous_comp_left⟩

/-- A homotopy between `n+1`-dimensional loops `p` and `q` constant on the boundary
  seen as a homotopy between two paths in the space of `n`-dimensional paths. -/
def homotopyTo (i : N) {p q : Ω^ N X x} (H : p.1.HomotopyRel q.1 (Cube.boundary N)) :
    C(I × I, C(I^{ j // j ≠ i }, X)) :=
  ((⟨_, ContinuousMap.continuous_curry⟩ : C(_, _)).comp <|
      (cCompInsert i).comp H.toContinuousMap.curry).uncurry

-- porting note (#11083): `@[simps]` no longer too slow in Lean 4 but does not generate this lemma.
theorem homotopyTo_apply (i : N) {p q : Ω^ N X x} (H : p.1.HomotopyRel q.1 <| Cube.boundary N)
    (t : I × I) (tₙ : I^{ j // j ≠ i }) :
    homotopyTo i H t tₙ = H (t.fst, Cube.insertAt i (t.snd, tₙ)) :=
  rfl

theorem homotopicTo (i : N) {p q : Ω^ N X x} :
    Homotopic p q → (toLoop i p).Homotopic (toLoop i q) := by
  refine Nonempty.map fun H => ⟨⟨⟨fun t => ⟨homotopyTo i H t, ?_⟩, ?_⟩, ?_, ?_⟩, ?_⟩
  · rintro y ⟨i, iH⟩
    rw [homotopyTo_apply, H.eq_fst, p.2]
    all_goals apply Cube.insertAt_boundary; right; exact ⟨i, iH⟩
  · continuity
  iterate 2 intro; ext; erw [homotopyTo_apply, toLoop_apply]; swap
  · apply H.apply_zero
  · apply H.apply_one
  intro t y yH
  ext; erw [homotopyTo_apply]
  apply H.eq_fst; use i
  rw [funSplitAt_symm_apply, dif_pos rfl]; exact yH

/-- The converse to `GenLoop.homotopyTo`: a homotopy between two loops in the space of
  `n`-dimensional loops can be seen as a homotopy between two `n+1`-dimensional paths. -/
@[simps!] def homotopyFrom (i : N) {p q : Ω^ N X x} (H : (toLoop i p).Homotopy (toLoop i q)) :
    C(I × I^N, X) :=
  (ContinuousMap.comp ⟨_, ContinuousMap.continuous_uncurry⟩
          (ContinuousMap.comp ⟨Subtype.val, by continuity⟩ H.toContinuousMap).curry).uncurry.comp <|
    (ContinuousMap.id I).prodMap (Cube.splitAt i).toContinuousMap
-- porting note (#11083): @[simps!] no longer too slow in Lean 4.

theorem homotopicFrom (i : N) {p q : Ω^ N X x} :
    (toLoop i p).Homotopic (toLoop i q) → Homotopic p q := by
  refine Nonempty.map fun H => ⟨⟨homotopyFrom i H, ?_, ?_⟩, ?_⟩
  pick_goal 3
  · rintro t y ⟨j, jH⟩
    erw [homotopyFrom_apply]
    obtain rfl | h := eq_or_ne j i
    · simp only [Prod.map_apply, id_eq, toContinuousMap_apply, funSplitAt_apply,
        Function.uncurry_apply_pair]
      rw [H.eq_fst]
      exacts [congr_arg p ((Cube.splitAt j).left_inv _), jH]
    · rw [p.2 _ ⟨j, jH⟩]; apply boundary; exact ⟨⟨j, h⟩, jH⟩
  all_goals
    intro
    apply (homotopyFrom_apply _ _ _).trans
    simp only [Prod.map_apply, id_eq, toContinuousMap_apply, funSplitAt_apply,
      Function.uncurry_apply_pair, ContinuousMap.HomotopyWith.apply_zero,
      ContinuousMap.HomotopyWith.apply_one, ne_eq, Path.coe_toContinuousMap, toLoop_apply_coe,
      ContinuousMap.curry_apply, ContinuousMap.comp_apply]
    first
    | apply congr_arg p
    | apply congr_arg q
    apply (Cube.splitAt i).left_inv

/-- Concatenation of two `GenLoop`s along the `i`th coordinate. -/
def transAt (i : N) (f g : Ω^ N X x) : Ω^ N X x :=
  copy (fromLoop i <| (toLoop i f).trans <| toLoop i g)
    (fun t => if (t i : ℝ) ≤ 1 / 2
      then f (Function.update t i <| Set.projIcc 0 1 zero_le_one (2 * t i))
      else g (Function.update t i <| Set.projIcc 0 1 zero_le_one (2 * t i - 1)))
    (by
      ext1; symm
      dsimp only [Path.trans, fromLoop, Path.coe_mk_mk, Function.comp_apply, mk_apply,
        ContinuousMap.comp_apply, toContinuousMap_apply, funSplitAt_apply,
        ContinuousMap.uncurry_apply, ContinuousMap.coe_mk, Function.uncurry_apply_pair]
      split_ifs
      · show f _ = _; congr 1
      · show g _ = _; congr 1)

/-- Reversal of a `GenLoop` along the `i`th coordinate. -/
def symmAt (i : N) (f : Ω^ N X x) : Ω^ N X x :=
  (copy (fromLoop i (toLoop i f).symm) fun t => f fun j => if j = i then σ (t i) else t j) <| by
    ext1; change _ = f _; congr; ext1; simp

theorem transAt_distrib {i j : N} (h : i ≠ j) (a b c d : Ω^ N X x) :
    transAt i (transAt j a b) (transAt j c d) = transAt j (transAt i a c) (transAt i b d) := by
  ext; simp_rw [transAt, coe_copy, Function.update_apply, if_neg h, if_neg h.symm]
  split_ifs <;>
    · congr 1; ext1; simp only [Function.update, eq_rec_constant, dite_eq_ite]
      apply ite_ite_comm; rintro rfl; exact h.symm

theorem fromLoop_trans_toLoop {i : N} {p q : Ω^ N X x} :
    fromLoop i ((toLoop i p).trans <| toLoop i q) = transAt i p q :=
  (copy_eq _ _).symm

theorem fromLoop_symm_toLoop {i : N} {p : Ω^ N X x} : fromLoop i (toLoop i p).symm = symmAt i p :=
  (copy_eq _ _).symm

end LoopHomeo

end GenLoop

/-- The `n`th homotopy group at `x` defined as the quotient of `Ω^n x` by the
  `GenLoop.Homotopic` relation. -/
def HomotopyGroup (N X : Type*) [TopologicalSpace X] (x : X) : Type _ :=
  Quotient (GenLoop.Homotopic.setoid N x)

-- Porting note: in Lean 3 this instance was derived
instance : Inhabited (HomotopyGroup N X x) :=
  inferInstanceAs <| Inhabited <| Quotient (GenLoop.Homotopic.setoid N x)

variable [DecidableEq N]

open GenLoop

/-- Equivalence between the homotopy group of X and the fundamental group of
  `Ω^{j // j ≠ i} x`. -/
def homotopyGroupEquivFundamentalGroup (i : N) :
    HomotopyGroup N X x ≃ FundamentalGroup (Ω^ { j // j ≠ i } X x) const := by
  refine Equiv.trans ?_ (CategoryTheory.Groupoid.isoEquivHom _ _).symm
  apply Quotient.congr (loopHomeo i).toEquiv
  exact fun p q => ⟨homotopicTo i, homotopicFrom i⟩

/-- Homotopy group of finite index. -/
abbrev HomotopyGroup.Pi (n) (X : Type*) [TopologicalSpace X] (x : X) :=
  HomotopyGroup (Fin n) _ x

scoped[Topology] notation "π_" => HomotopyGroup.Pi

/-- The 0-dimensional generalized loops based at `x` are in bijection with `X`. -/
def genLoopHomeoOfIsEmpty (N x) [IsEmpty N] : Ω^ N X x ≃ₜ X where
  toFun f := f 0
  invFun y := ⟨ContinuousMap.const _ y, fun _ ⟨i, _⟩ => isEmptyElim i⟩
  left_inv f := by ext; exact congr_arg f (Subsingleton.elim _ _)
  right_inv _ := rfl
  continuous_invFun := ContinuousMap.const'.2.subtype_mk _

/-- The homotopy "group" indexed by an empty type is in bijection with
  the path components of `X`, aka the `ZerothHomotopy`. -/
def homotopyGroupEquivZerothHomotopyOfIsEmpty (N x) [IsEmpty N] :
    HomotopyGroup N X x ≃ ZerothHomotopy X :=
  Quotient.congr (genLoopHomeoOfIsEmpty N x).toEquiv
    (by
      -- joined iff homotopic
      intros a₁ a₂
      constructor <;> rintro ⟨H⟩
      exacts
        [⟨{ toFun := fun t => H ⟨t, isEmptyElim⟩
            source' := (H.apply_zero _).trans (congr_arg a₁ <| Subsingleton.elim _ _)
            target' := (H.apply_one _).trans (congr_arg a₂ <| Subsingleton.elim _ _) }⟩,
        ⟨{  toFun := fun t0 => H t0.fst
            map_zero_left := fun _ => H.source.trans (congr_arg a₁ <| Subsingleton.elim _ _)
            map_one_left := fun _ => H.target.trans (congr_arg a₂ <| Subsingleton.elim _ _)
            prop' := fun _ _ ⟨i, _⟩ => isEmptyElim i }⟩])

/-- The 0th homotopy "group" is in bijection with `ZerothHomotopy`. -/
def HomotopyGroup.pi0EquivZerothHomotopy : π_ 0 X x ≃ ZerothHomotopy X :=
  homotopyGroupEquivZerothHomotopyOfIsEmpty (Fin 0) x

/-- The 1-dimensional generalized loops based at `x` are in bijection with loops at `x`. -/
def genLoopEquivOfUnique (N) [Unique N] : Ω^ N X x ≃ Ω X x where
  toFun p :=
    Path.mk ⟨fun t => p fun _ => t, by continuity⟩
      (GenLoop.boundary _ (fun _ => 0) ⟨default, Or.inl rfl⟩)
      (GenLoop.boundary _ (fun _ => 1) ⟨default, Or.inr rfl⟩)
  invFun p :=
    ⟨⟨fun c => p (c default), by continuity⟩,
      by
      rintro y ⟨i, iH | iH⟩ <;> cases Unique.eq_default i <;> apply (congr_arg p iH).trans
      exacts [p.source, p.target]⟩
  left_inv p := by ext y; exact congr_arg p (eq_const_of_unique y).symm
  right_inv p := by ext; rfl

/- TODO (?): deducing this from `homotopyGroupEquivFundamentalGroup` would require
  combination of `CategoryTheory.Functor.mapAut` and
  `FundamentalGroupoid.fundamentalGroupoidFunctor` applied to `genLoopHomeoOfIsEmpty`,
  with possibly worse defeq. -/
/-- The homotopy group at `x` indexed by a singleton is in bijection with the fundamental group,
  i.e. the loops based at `x` up to homotopy. -/
def homotopyGroupEquivFundamentalGroupOfUnique (N) [Unique N] :
    HomotopyGroup N X x ≃ FundamentalGroup X x := by
  refine Equiv.trans ?_ (CategoryTheory.Groupoid.isoEquivHom _ _).symm
  refine Quotient.congr (genLoopEquivOfUnique N) ?_
  intros a₁ a₂; constructor <;> rintro ⟨H⟩
  · exact
      ⟨{  toFun := fun tx => H (tx.fst, fun _ => tx.snd)
          map_zero_left := fun _ => H.apply_zero _
          map_one_left := fun _ => H.apply_one _
          prop' := fun t y iH => H.prop' _ _ ⟨default, iH⟩ }⟩
  refine
    ⟨⟨⟨⟨fun tx => H (tx.fst, tx.snd default), H.continuous.comp ?_⟩, fun y => ?_, fun y => ?_⟩, ?_⟩⟩
  · exact continuous_fst.prod_mk ((continuous_apply _).comp continuous_snd)
  · exact (H.apply_zero _).trans (congr_arg a₁ (eq_const_of_unique y).symm)
  · exact (H.apply_one _).trans (congr_arg a₂ (eq_const_of_unique y).symm)
  · rintro t y ⟨i, iH⟩
    cases Unique.eq_default i
    exact (H.eq_fst _ iH).trans (congr_arg a₁ (eq_const_of_unique y).symm)

/-- The first homotopy group at `x` is in bijection with the fundamental group. -/
def HomotopyGroup.pi1EquivFundamentalGroup : π_ 1 X x ≃ FundamentalGroup X x :=
  homotopyGroupEquivFundamentalGroupOfUnique (Fin 1)

namespace HomotopyGroup

/-- Group structure on `HomotopyGroup N X x` for nonempty `N` (in particular `π_(n+1) X x`). -/
instance group (N) [DecidableEq N] [Nonempty N] : Group (HomotopyGroup N X x) :=
  (homotopyGroupEquivFundamentalGroup <| Classical.arbitrary N).group

/-- Group structure on `HomotopyGroup` obtained by pulling back path composition along the
  `i`th direction. The group structures for two different `i j : N` distribute over each
  other, and therefore are equal by the Eckmann-Hilton argument. -/
abbrev auxGroup (i : N) : Group (HomotopyGroup N X x) :=
  (homotopyGroupEquivFundamentalGroup i).group

theorem isUnital_auxGroup (i : N) :
    EckmannHilton.IsUnital (auxGroup i).mul (⟦const⟧ : HomotopyGroup N X x) where
  left_id := (auxGroup i).one_mul
  right_id := (auxGroup i).mul_one

theorem auxGroup_indep (i j : N) : (auxGroup i : Group (HomotopyGroup N X x)) = auxGroup j := by
  by_cases h : i = j; · rw [h]
  refine Group.ext (EckmannHilton.mul (isUnital_auxGroup i) (isUnital_auxGroup j) ?_)
  rintro ⟨a⟩ ⟨b⟩ ⟨c⟩ ⟨d⟩
  change Quotient.mk' _ = _
  apply congr_arg Quotient.mk'
  simp only [fromLoop_trans_toLoop, transAt_distrib h, coe_toEquiv, loopHomeo_apply,
    coe_symm_toEquiv, loopHomeo_symm_apply]

theorem transAt_indep {i} (j) (f g : Ω^ N X x) :
    (⟦transAt i f g⟧ : HomotopyGroup N X x) = ⟦transAt j f g⟧ := by
  simp_rw [← fromLoop_trans_toLoop]
  let m := fun (G) (_ : Group G) => ((· * ·) : G → G → G)
  exact congr_fun₂ (congr_arg (m <| HomotopyGroup N X x) <| auxGroup_indep i j) ⟦g⟧ ⟦f⟧

theorem symmAt_indep {i} (j) (f : Ω^ N X x) :
    (⟦symmAt i f⟧ : HomotopyGroup N X x) = ⟦symmAt j f⟧ := by
  simp_rw [← fromLoop_symm_toLoop]
  let inv := fun (G) (_ : Group G) => ((·⁻¹) : G → G)
  exact congr_fun (congr_arg (inv <| HomotopyGroup N X x) <| auxGroup_indep i j) ⟦f⟧

/-- Characterization of multiplicative identity -/
theorem one_def [Nonempty N] : (1 : HomotopyGroup N X x) = ⟦const⟧ :=
  rfl

/-- Characterization of multiplication -/
theorem mul_spec [Nonempty N] {i} {p q : Ω^ N X x} :
    -- Porting note (#11215): TODO: introduce `HomotopyGroup.mk` and remove defeq abuse.
    ((· * ·) : _ → _ → HomotopyGroup N X x) ⟦p⟧ ⟦q⟧ = ⟦transAt i q p⟧ := by
  rw [transAt_indep (Classical.arbitrary N) q, ← fromLoop_trans_toLoop]
  apply Quotient.sound
  rfl

/-- Characterization of multiplicative inverse -/
theorem inv_spec [Nonempty N] {i} {p : Ω^ N X x} :
    ((⟦p⟧)⁻¹ : HomotopyGroup N X x) = ⟦symmAt i p⟧ := by
  rw [symmAt_indep (Classical.arbitrary N) p, ← fromLoop_symm_toLoop]
  apply Quotient.sound
  rfl

/-- Multiplication on `HomotopyGroup N X x` is commutative for nontrivial `N`.
  In particular, multiplication on `π_(n+2)` is commutative. -/
instance commGroup [Nontrivial N] : CommGroup (HomotopyGroup N X x) :=
  let h := exists_ne (Classical.arbitrary N)
  @EckmannHilton.commGroup (HomotopyGroup N X x) _ 1 (isUnital_auxGroup <| Classical.choose h) _
    (by
      rintro ⟨a⟩ ⟨b⟩ ⟨c⟩ ⟨d⟩
      apply congr_arg Quotient.mk'
      simp only [fromLoop_trans_toLoop, transAt_distrib <| Classical.choose_spec h, coe_toEquiv,
        loopHomeo_apply, coe_symm_toEquiv, loopHomeo_symm_apply])

end HomotopyGroup<|MERGE_RESOLUTION|>--- conflicted
+++ resolved
@@ -189,13 +189,8 @@
 theorem continuous_toLoop (i : N) : Continuous (@toLoop N X _ x _ i) :=
   Path.continuous_uncurry_iff.1 <|
     Continuous.subtype_mk
-<<<<<<< HEAD
       (continuous_eval.comp <|
-        Continuous.prod_map
-=======
-      (ContinuousMap.continuous_eval.comp <|
         Continuous.prodMap
->>>>>>> 3693fb29
           (ContinuousMap.continuous_curry.comp <|
             (ContinuousMap.continuous_comp_left _).comp continuous_subtype_val)
           continuous_id)
