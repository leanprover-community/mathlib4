--- conflicted
+++ resolved
@@ -237,13 +237,8 @@
   continuous_toFun := by
     refine
       continuous_if_le (continuous_induced_dom.comp continuous_fst) continuous_const
-<<<<<<< HEAD
         (F.continuous.comp (by fun_prop)).continuousOn
-        (G.continuous.comp (by fun_prop)).continuousOn _
-=======
-        (F.continuous.comp (by continuity)).continuousOn
-        (G.continuous.comp (by continuity)).continuousOn ?_
->>>>>>> e19c07e6
+        (G.continuous.comp (by fun_prop)).continuousOn ?_
     rintro x hx
     norm_num [hx]
   map_zero_left x := by set_option tactic.skipAssignedInstances false in norm_num
