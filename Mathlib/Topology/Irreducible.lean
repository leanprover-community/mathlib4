--- conflicted
+++ resolved
@@ -93,12 +93,8 @@
 
 /-- The set of irreducible components of a topological space. -/
 def irreducibleComponents (X : Type*) [TopologicalSpace X] : Set (Set X) :=
-<<<<<<< HEAD
   {s | Maximal IsIrreducible s}
 #align irreducible_components irreducibleComponents
-=======
-  maximals (· ≤ ·) { s : Set X | IsIrreducible s }
->>>>>>> 465f26fd
 
 theorem isClosed_of_mem_irreducibleComponents (s) (H : s ∈ irreducibleComponents X) :
     IsClosed s := by
