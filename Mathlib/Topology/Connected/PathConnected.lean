/-
Copyright (c) 2020 Patrick Massot. All rights reserved.
Released under Apache 2.0 license as described in the file LICENSE.
Authors: Patrick Massot
-/
import Mathlib.Topology.Order.ProjIcc
import Mathlib.Topology.CompactOpen
import Mathlib.Topology.UnitInterval

/-!
# Path connectedness

## Main definitions

In the file the unit interval `[0, 1]` in `ℝ` is denoted by `I`, and `X` is a topological space.

* `Path (x y : X)` is the type of paths from `x` to `y`, i.e., continuous maps from `I` to `X`
  mapping `0` to `x` and `1` to `y`.
* `Path.map` is the image of a path under a continuous map.
* `Joined (x y : X)` means there is a path between `x` and `y`.
* `Joined.somePath (h : Joined x y)` selects some path between two points `x` and `y`.
* `pathComponent (x : X)` is the set of points joined to `x`.
* `PathConnectedSpace X` is a predicate class asserting that `X` is non-empty and every two
  points of `X` are joined.

Then there are corresponding relative notions for `F : Set X`.

* `JoinedIn F (x y : X)` means there is a path `γ` joining `x` to `y` with values in `F`.
* `JoinedIn.somePath (h : JoinedIn F x y)` selects a path from `x` to `y` inside `F`.
* `pathComponentIn F (x : X)` is the set of points joined to `x` in `F`.
* `IsPathConnected F` asserts that `F` is non-empty and every two
  points of `F` are joined in `F`.
* `LocPathConnectedSpace X` is a predicate class asserting that `X` is locally path-connected:
  each point has a basis of path-connected neighborhoods (we do *not* ask these to be open).

## Main theorems

* `Joined` and `JoinedIn F` are transitive relations.

One can link the absolute and relative version in two directions, using `(univ : Set X)` or the
subtype `↥F`.

* `pathConnectedSpace_iff_univ : PathConnectedSpace X ↔ IsPathConnected (univ : Set X)`
* `isPathConnected_iff_pathConnectedSpace : IsPathConnected F ↔ PathConnectedSpace ↥F`

For locally path connected spaces, we have
* `pathConnectedSpace_iff_connectedSpace : PathConnectedSpace X ↔ ConnectedSpace X`
* `IsOpen.isConnected_iff_isPathConnected (U_op : IsOpen U) : IsPathConnected U ↔ IsConnected U`

## Implementation notes

By default, all paths have `I` as their source and `X` as their target, but there is an
operation `Set.IccExtend` that will extend any continuous map `γ : I → X` into a continuous map
`IccExtend zero_le_one γ : ℝ → X` that is constant before `0` and after `1`.

This is used to define `Path.extend` that turns `γ : Path x y` into a continuous map
`γ.extend : ℝ → X` whose restriction to `I` is the original `γ`, and is equal to `x`
on `(-∞, 0]` and to `y` on `[1, +∞)`.
-/

noncomputable section

open Topology Filter unitInterval Set Function

variable {X Y : Type*} [TopologicalSpace X] [TopologicalSpace Y] {x y z : X} {ι : Type*}

/-! ### Paths -/

/-- Continuous path connecting two points `x` and `y` in a topological space -/
-- porting note (#5171): removed @[nolint has_nonempty_instance]
structure Path (x y : X) extends C(I, X) where
  /-- The start point of a `Path`. -/
  source' : toFun 0 = x
  /-- The end point of a `Path`. -/
  target' : toFun 1 = y

instance Path.funLike : FunLike (Path x y) I X where
  coe γ := ⇑γ.toContinuousMap
  coe_injective' γ₁ γ₂ h := by
    simp only [DFunLike.coe_fn_eq] at h
    cases γ₁; cases γ₂; congr

-- Porting note (#10754): added this instance so that we can use `FunLike.coe` for `CoeFun`
-- this also fixed very strange `simp` timeout issues
instance Path.continuousMapClass : ContinuousMapClass (Path x y) I X where
  map_continuous γ := show Continuous γ.toContinuousMap by fun_prop

@[ext]
protected theorem Path.ext : ∀ {γ₁ γ₂ : Path x y}, (γ₁ : I → X) = γ₂ → γ₁ = γ₂ := by
  rintro ⟨⟨x, h11⟩, h12, h13⟩ ⟨⟨x, h21⟩, h22, h23⟩ rfl
  rfl

namespace Path

@[simp]
theorem coe_mk_mk (f : I → X) (h₁) (h₂ : f 0 = x) (h₃ : f 1 = y) :
    ⇑(mk ⟨f, h₁⟩ h₂ h₃ : Path x y) = f :=
  rfl
-- Porting note: the name `Path.coe_mk` better refers to a new lemma below

variable (γ : Path x y)

@[continuity]
protected theorem continuous : Continuous γ :=
  γ.continuous_toFun

@[simp]
protected theorem source : γ 0 = x :=
  γ.source'

@[simp]
protected theorem target : γ 1 = y :=
  γ.target'

/-- See Note [custom simps projection]. We need to specify this projection explicitly in this case,
because it is a composition of multiple projections. -/
def simps.apply : I → X :=
  γ

initialize_simps_projections Path (toFun → simps.apply, -toContinuousMap)

@[simp]
theorem coe_toContinuousMap : ⇑γ.toContinuousMap = γ :=
  rfl

-- Porting note: this is needed because of the `Path.continuousMapClass` instance
@[simp]
theorem coe_mk : ⇑(γ : C(I, X)) = γ :=
  rfl

/-- Any function `φ : Π (a : α), Path (x a) (y a)` can be seen as a function `α × I → X`. -/
instance hasUncurryPath {X α : Type*} [TopologicalSpace X] {x y : α → X} :
    HasUncurry (∀ a : α, Path (x a) (y a)) (α × I) X :=
  ⟨fun φ p => φ p.1 p.2⟩

/-- The constant path from a point to itself -/
@[refl, simps]
def refl (x : X) : Path x x where
  toFun _t := x
  continuous_toFun := continuous_const
  source' := rfl
  target' := rfl

@[simp]
theorem refl_range {a : X} : range (Path.refl a) = {a} := by simp [Path.refl, CoeFun.coe]

/-- The reverse of a path from `x` to `y`, as a path from `y` to `x` -/
@[symm, simps]
def symm (γ : Path x y) : Path y x where
  toFun := γ ∘ σ
  continuous_toFun := by continuity
  source' := by simpa [-Path.target] using γ.target
  target' := by simpa [-Path.source] using γ.source

@[simp]
theorem symm_symm (γ : Path x y) : γ.symm.symm = γ := by
  ext t
  show γ (σ (σ t)) = γ t
  rw [unitInterval.symm_symm]

theorem symm_bijective : Function.Bijective (Path.symm : Path x y → Path y x) :=
  Function.bijective_iff_has_inverse.mpr ⟨_, symm_symm, symm_symm⟩

@[simp]
theorem refl_symm {a : X} : (Path.refl a).symm = Path.refl a := by
  ext
  rfl

@[simp]
theorem symm_range {a b : X} (γ : Path a b) : range γ.symm = range γ := by
  ext x
  simp only [mem_range, Path.symm, DFunLike.coe, unitInterval.symm, SetCoe.exists, comp_apply,
    Subtype.coe_mk]
  constructor <;> rintro ⟨y, hy, hxy⟩ <;> refine ⟨1 - y, mem_iff_one_sub_mem.mp hy, ?_⟩ <;>
    convert hxy
  simp

/-! #### Space of paths -/


open ContinuousMap

/- porting note: because of the `DFunLike` instance, we already have a coercion to `C(I, X)`
so we avoid adding another.
--instance : Coe (Path x y) C(I, X) :=
  --⟨fun γ => γ.1⟩
-/

/-- The following instance defines the topology on the path space to be induced from the
compact-open topology on the space `C(I,X)` of continuous maps from `I` to `X`.
-/
instance topologicalSpace : TopologicalSpace (Path x y) :=
  TopologicalSpace.induced ((↑) : _ → C(I, X)) ContinuousMap.compactOpen

instance : ContinuousEval (Path x y) I X := .of_continuous_forget continuous_induced_dom

@[deprecated (since := "2024-10-04")] protected alias continuous_eval := continuous_eval

@[deprecated Continuous.eval (since := "2024-10-04")]
theorem _root_.Continuous.path_eval {Y} [TopologicalSpace Y] {f : Y → Path x y} {g : Y → I}
    (hf : Continuous f) (hg : Continuous g) : Continuous fun y => f y (g y) := by
  continuity

theorem continuous_uncurry_iff {Y} [TopologicalSpace Y] {g : Y → Path x y} :
    Continuous ↿g ↔ Continuous g :=
  Iff.symm <| continuous_induced_rng.trans
    ⟨fun h => continuous_uncurry_of_continuous ⟨_, h⟩,
    continuous_of_continuous_uncurry (fun (y : Y) ↦ ContinuousMap.mk (g y))⟩

/-- A continuous map extending a path to `ℝ`, constant before `0` and after `1`. -/
def extend : ℝ → X :=
  IccExtend zero_le_one γ

/-- See Note [continuity lemma statement]. -/
theorem _root_.Continuous.path_extend {γ : Y → Path x y} {f : Y → ℝ} (hγ : Continuous ↿γ)
    (hf : Continuous f) : Continuous fun t => (γ t).extend (f t) :=
  Continuous.IccExtend hγ hf

/-- A useful special case of `Continuous.path_extend`. -/
@[continuity, fun_prop]
theorem continuous_extend : Continuous γ.extend :=
  γ.continuous.Icc_extend'

theorem _root_.Filter.Tendsto.path_extend
    {l r : Y → X} {y : Y} {l₁ : Filter ℝ} {l₂ : Filter X} {γ : ∀ y, Path (l y) (r y)}
    (hγ : Tendsto (↿γ) (𝓝 y ×ˢ l₁.map (projIcc 0 1 zero_le_one)) l₂) :
    Tendsto (↿fun x => (γ x).extend) (𝓝 y ×ˢ l₁) l₂ :=
  Filter.Tendsto.IccExtend _ hγ

theorem _root_.ContinuousAt.path_extend {g : Y → ℝ} {l r : Y → X} (γ : ∀ y, Path (l y) (r y))
    {y : Y} (hγ : ContinuousAt (↿γ) (y, projIcc 0 1 zero_le_one (g y))) (hg : ContinuousAt g y) :
    ContinuousAt (fun i => (γ i).extend (g i)) y :=
  hγ.IccExtend (fun x => γ x) hg

@[simp]
theorem extend_extends {a b : X} (γ : Path a b) {t : ℝ}
    (ht : t ∈ (Icc 0 1 : Set ℝ)) : γ.extend t = γ ⟨t, ht⟩ :=
  IccExtend_of_mem _ γ ht

theorem extend_zero : γ.extend 0 = x := by simp

theorem extend_one : γ.extend 1 = y := by simp

theorem extend_extends' {a b : X} (γ : Path a b) (t : (Icc 0 1 : Set ℝ)) : γ.extend t = γ t :=
  IccExtend_val _ γ t

@[simp]
theorem extend_range {a b : X} (γ : Path a b) :
    range γ.extend = range γ :=
  IccExtend_range _ γ

theorem extend_of_le_zero {a b : X} (γ : Path a b) {t : ℝ}
    (ht : t ≤ 0) : γ.extend t = a :=
  (IccExtend_of_le_left _ _ ht).trans γ.source

theorem extend_of_one_le {a b : X} (γ : Path a b) {t : ℝ}
    (ht : 1 ≤ t) : γ.extend t = b :=
  (IccExtend_of_right_le _ _ ht).trans γ.target

@[simp]
theorem refl_extend {a : X} : (Path.refl a).extend = fun _ => a :=
  rfl

/-- The path obtained from a map defined on `ℝ` by restriction to the unit interval. -/
def ofLine {f : ℝ → X} (hf : ContinuousOn f I) (h₀ : f 0 = x) (h₁ : f 1 = y) : Path x y where
  toFun := f ∘ ((↑) : unitInterval → ℝ)
  continuous_toFun := hf.comp_continuous continuous_subtype_val Subtype.prop
  source' := h₀
  target' := h₁

theorem ofLine_mem {f : ℝ → X} (hf : ContinuousOn f I) (h₀ : f 0 = x) (h₁ : f 1 = y) :
    ∀ t, ofLine hf h₀ h₁ t ∈ f '' I := fun ⟨t, t_in⟩ => ⟨t, t_in, rfl⟩

attribute [local simp] Iic_def

/-- Concatenation of two paths from `x` to `y` and from `y` to `z`, putting the first
path on `[0, 1/2]` and the second one on `[1/2, 1]`. -/
@[trans]
def trans (γ : Path x y) (γ' : Path y z) : Path x z where
  toFun := (fun t : ℝ => if t ≤ 1 / 2 then γ.extend (2 * t) else γ'.extend (2 * t - 1)) ∘ (↑)
  continuous_toFun := by
    refine
      (Continuous.if_le ?_ ?_ continuous_id continuous_const (by norm_num)).comp
        continuous_subtype_val <;>
    fun_prop
  source' := by norm_num
  target' := by norm_num

theorem trans_apply (γ : Path x y) (γ' : Path y z) (t : I) :
    (γ.trans γ') t =
      if h : (t : ℝ) ≤ 1 / 2 then γ ⟨2 * t, (mul_pos_mem_iff zero_lt_two).2 ⟨t.2.1, h⟩⟩
      else γ' ⟨2 * t - 1, two_mul_sub_one_mem_iff.2 ⟨(not_le.1 h).le, t.2.2⟩⟩ :=
  show ite _ _ _ = _ by split_ifs <;> rw [extend_extends]

@[simp]
theorem trans_symm (γ : Path x y) (γ' : Path y z) : (γ.trans γ').symm = γ'.symm.trans γ.symm := by
  ext t
  simp only [trans_apply, ← one_div, symm_apply, not_le, Function.comp_apply]
  split_ifs with h h₁ h₂ <;> rw [coe_symm_eq] at h
  · have ht : (t : ℝ) = 1 / 2 := by linarith
    norm_num [ht]
  · refine congr_arg _ (Subtype.ext ?_)
    norm_num [sub_sub_eq_add_sub, mul_sub]
  · refine congr_arg _ (Subtype.ext ?_)
    norm_num [mul_sub, h]
    ring -- TODO norm_num should really do this
  · exfalso
    linarith

@[simp]
theorem refl_trans_refl {a : X} :
    (Path.refl a).trans (Path.refl a) = Path.refl a := by
  ext
  simp only [Path.trans, ite_self, one_div, Path.refl_extend]
  rfl

theorem trans_range {a b c : X} (γ₁ : Path a b) (γ₂ : Path b c) :
    range (γ₁.trans γ₂) = range γ₁ ∪ range γ₂ := by
  rw [Path.trans]
  apply eq_of_subset_of_subset
  · rintro x ⟨⟨t, ht0, ht1⟩, hxt⟩
    by_cases h : t ≤ 1 / 2
    · left
      use ⟨2 * t, ⟨by linarith, by linarith⟩⟩
      rw [← γ₁.extend_extends]
      rwa [coe_mk_mk, Function.comp_apply, if_pos h] at hxt
    · right
      use ⟨2 * t - 1, ⟨by linarith, by linarith⟩⟩
      rw [← γ₂.extend_extends]
      rwa [coe_mk_mk, Function.comp_apply, if_neg h] at hxt
  · rintro x (⟨⟨t, ht0, ht1⟩, hxt⟩ | ⟨⟨t, ht0, ht1⟩, hxt⟩)
    · use ⟨t / 2, ⟨by linarith, by linarith⟩⟩
      have : t / 2 ≤ 1 / 2 := (div_le_div_right (zero_lt_two : (0 : ℝ) < 2)).mpr ht1
      rw [coe_mk_mk, Function.comp_apply, if_pos this, Subtype.coe_mk]
      ring_nf
      rwa [γ₁.extend_extends]
    · by_cases h : t = 0
      · use ⟨1 / 2, ⟨by linarith, by linarith⟩⟩
        rw [coe_mk_mk, Function.comp_apply, if_pos le_rfl, Subtype.coe_mk,
          mul_one_div_cancel (two_ne_zero' ℝ)]
        rw [γ₁.extend_one]
        rwa [← γ₂.extend_extends, h, γ₂.extend_zero] at hxt
      · use ⟨(t + 1) / 2, ⟨by linarith, by linarith⟩⟩
        replace h : t ≠ 0 := h
        have ht0 := lt_of_le_of_ne ht0 h.symm
        have : ¬(t + 1) / 2 ≤ 1 / 2 := by
          rw [not_le]
          linarith
        rw [coe_mk_mk, Function.comp_apply, Subtype.coe_mk, if_neg this]
        ring_nf
        rwa [γ₂.extend_extends]

/-- Image of a path from `x` to `y` by a map which is continuous on the path. -/
def map' (γ : Path x y) {f : X → Y} (h : ContinuousOn f (range γ)) : Path (f x) (f y) where
  toFun := f ∘ γ
  continuous_toFun := h.comp_continuous γ.continuous (fun x ↦ mem_range_self x)
  source' := by simp
  target' := by simp

/-- Image of a path from `x` to `y` by a continuous map -/
def map (γ : Path x y) {f : X → Y} (h : Continuous f) :
    Path (f x) (f y) := γ.map' h.continuousOn

@[simp]
theorem map_coe (γ : Path x y) {f : X → Y} (h : Continuous f) :
    (γ.map h : I → Y) = f ∘ γ := by
  ext t
  rfl

@[simp]
theorem map_symm (γ : Path x y) {f : X → Y} (h : Continuous f) :
    (γ.map h).symm = γ.symm.map h :=
  rfl

@[simp]
theorem map_trans (γ : Path x y) (γ' : Path y z) {f : X → Y}
    (h : Continuous f) : (γ.trans γ').map h = (γ.map h).trans (γ'.map h) := by
  ext t
  rw [trans_apply, map_coe, Function.comp_apply, trans_apply]
  split_ifs <;> rfl

@[simp]
theorem map_id (γ : Path x y) : γ.map continuous_id = γ := by
  ext
  rfl

@[simp]
theorem map_map (γ : Path x y) {Z : Type*} [TopologicalSpace Z]
    {f : X → Y} (hf : Continuous f) {g : Y → Z} (hg : Continuous g) :
    (γ.map hf).map hg = γ.map (hg.comp hf) := by
  ext
  rfl

/-- Casting a path from `x` to `y` to a path from `x'` to `y'` when `x' = x` and `y' = y` -/
def cast (γ : Path x y) {x' y'} (hx : x' = x) (hy : y' = y) : Path x' y' where
  toFun := γ
  continuous_toFun := γ.continuous
  source' := by simp [hx]
  target' := by simp [hy]

@[simp]
theorem symm_cast {a₁ a₂ b₁ b₂ : X} (γ : Path a₂ b₂) (ha : a₁ = a₂) (hb : b₁ = b₂) :
    (γ.cast ha hb).symm = γ.symm.cast hb ha :=
  rfl

@[simp]
theorem trans_cast {a₁ a₂ b₁ b₂ c₁ c₂ : X} (γ : Path a₂ b₂)
    (γ' : Path b₂ c₂) (ha : a₁ = a₂) (hb : b₁ = b₂) (hc : c₁ = c₂) :
    (γ.cast ha hb).trans (γ'.cast hb hc) = (γ.trans γ').cast ha hc :=
  rfl

@[simp]
theorem cast_coe (γ : Path x y) {x' y'} (hx : x' = x) (hy : y' = y) : (γ.cast hx hy : I → X) = γ :=
  rfl

@[continuity, fun_prop]
theorem symm_continuous_family {ι : Type*} [TopologicalSpace ι]
    {a b : ι → X} (γ : ∀ t : ι, Path (a t) (b t)) (h : Continuous ↿γ) :
    Continuous ↿fun t => (γ t).symm :=
  h.comp (continuous_id.prodMap continuous_symm)

@[continuity]
theorem continuous_symm : Continuous (symm : Path x y → Path y x) :=
  continuous_uncurry_iff.mp <| symm_continuous_family _ (continuous_fst.eval continuous_snd)

@[continuity]
theorem continuous_uncurry_extend_of_continuous_family {ι : Type*} [TopologicalSpace ι]
    {a b : ι → X} (γ : ∀ t : ι, Path (a t) (b t)) (h : Continuous ↿γ) :
    Continuous ↿fun t => (γ t).extend := by
  apply h.comp (continuous_id.prodMap continuous_projIcc)
  exact zero_le_one

@[continuity]
theorem trans_continuous_family {ι : Type*} [TopologicalSpace ι]
    {a b c : ι → X} (γ₁ : ∀ t : ι, Path (a t) (b t)) (h₁ : Continuous ↿γ₁)
    (γ₂ : ∀ t : ι, Path (b t) (c t)) (h₂ : Continuous ↿γ₂) :
    Continuous ↿fun t => (γ₁ t).trans (γ₂ t) := by
  have h₁' := Path.continuous_uncurry_extend_of_continuous_family γ₁ h₁
  have h₂' := Path.continuous_uncurry_extend_of_continuous_family γ₂ h₂
  simp only [HasUncurry.uncurry, CoeFun.coe, Path.trans, (· ∘ ·)]
  refine Continuous.if_le ?_ ?_ (continuous_subtype_val.comp continuous_snd) continuous_const ?_
  · change
      Continuous ((fun p : ι × ℝ => (γ₁ p.1).extend p.2) ∘ Prod.map id (fun x => 2 * x : I → ℝ))
    exact h₁'.comp (continuous_id.prodMap <| continuous_const.mul continuous_subtype_val)
  · change
      Continuous ((fun p : ι × ℝ => (γ₂ p.1).extend p.2) ∘ Prod.map id (fun x => 2 * x - 1 : I → ℝ))
    exact
      h₂'.comp
        (continuous_id.prodMap <|
          (continuous_const.mul continuous_subtype_val).sub continuous_const)
  · rintro st hst
    simp [hst, mul_inv_cancel₀ (two_ne_zero' ℝ)]

@[continuity]
theorem _root_.Continuous.path_trans {f : Y → Path x y} {g : Y → Path y z} :
    Continuous f → Continuous g → Continuous fun t => (f t).trans (g t) := by
  intro hf hg
  apply continuous_uncurry_iff.mp
  exact trans_continuous_family _ (continuous_uncurry_iff.mpr hf) _ (continuous_uncurry_iff.mpr hg)

@[continuity]
theorem continuous_trans {x y z : X} : Continuous fun ρ : Path x y × Path y z => ρ.1.trans ρ.2 :=
  continuous_fst.path_trans continuous_snd

/-! #### Product of paths -/


section Prod

variable {a₁ a₂ a₃ : X} {b₁ b₂ b₃ : Y}

/-- Given a path in `X` and a path in `Y`, we can take their pointwise product to get a path in
`X × Y`. -/
protected def prod (γ₁ : Path a₁ a₂) (γ₂ : Path b₁ b₂) : Path (a₁, b₁) (a₂, b₂) where
  toContinuousMap := ContinuousMap.prodMk γ₁.toContinuousMap γ₂.toContinuousMap
  source' := by simp
  target' := by simp

@[simp]
theorem prod_coe (γ₁ : Path a₁ a₂) (γ₂ : Path b₁ b₂) :
    ⇑(γ₁.prod γ₂) = fun t => (γ₁ t, γ₂ t) :=
  rfl

/-- Path composition commutes with products -/
theorem trans_prod_eq_prod_trans (γ₁ : Path a₁ a₂) (δ₁ : Path a₂ a₃) (γ₂ : Path b₁ b₂)
    (δ₂ : Path b₂ b₃) : (γ₁.prod γ₂).trans (δ₁.prod δ₂) = (γ₁.trans δ₁).prod (γ₂.trans δ₂) := by
  ext t <;>
  unfold Path.trans <;>
  simp only [Path.coe_mk_mk, Path.prod_coe, Function.comp_apply] <;>
  split_ifs <;>
  rfl

end Prod

section Pi

variable {χ : ι → Type*} [∀ i, TopologicalSpace (χ i)] {as bs cs : ∀ i, χ i}

/-- Given a family of paths, one in each Xᵢ, we take their pointwise product to get a path in
Π i, Xᵢ. -/
protected def pi (γ : ∀ i, Path (as i) (bs i)) : Path as bs where
  toContinuousMap := ContinuousMap.pi fun i => (γ i).toContinuousMap
  source' := by simp
  target' := by simp

@[simp]
theorem pi_coe (γ : ∀ i, Path (as i) (bs i)) : ⇑(Path.pi γ) = fun t i => γ i t :=
  rfl

/-- Path composition commutes with products -/
theorem trans_pi_eq_pi_trans (γ₀ : ∀ i, Path (as i) (bs i)) (γ₁ : ∀ i, Path (bs i) (cs i)) :
    (Path.pi γ₀).trans (Path.pi γ₁) = Path.pi fun i => (γ₀ i).trans (γ₁ i) := by
  ext t i
  unfold Path.trans
  simp only [Path.coe_mk_mk, Function.comp_apply, pi_coe]
  split_ifs <;> rfl

end Pi

/-! #### Pointwise multiplication/addition of two paths in a topological (additive) group -/


/-- Pointwise multiplication of paths in a topological group. The additive version is probably more
useful. -/
@[to_additive "Pointwise addition of paths in a topological additive group."]
protected def mul [Mul X] [ContinuousMul X] {a₁ b₁ a₂ b₂ : X} (γ₁ : Path a₁ b₁) (γ₂ : Path a₂ b₂) :
    Path (a₁ * a₂) (b₁ * b₂) :=
  (γ₁.prod γ₂).map continuous_mul

@[to_additive]
protected theorem mul_apply [Mul X] [ContinuousMul X] {a₁ b₁ a₂ b₂ : X} (γ₁ : Path a₁ b₁)
    (γ₂ : Path a₂ b₂) (t : unitInterval) : (γ₁.mul γ₂) t = γ₁ t * γ₂ t :=
  rfl

/-! #### Truncating a path -/


/-- `γ.truncate t₀ t₁` is the path which follows the path `γ` on the
  time interval `[t₀, t₁]` and stays still otherwise. -/
def truncate {X : Type*} [TopologicalSpace X] {a b : X} (γ : Path a b) (t₀ t₁ : ℝ) :
    Path (γ.extend <| min t₀ t₁) (γ.extend t₁) where
  toFun s := γ.extend (min (max s t₀) t₁)
  continuous_toFun :=
    γ.continuous_extend.comp ((continuous_subtype_val.max continuous_const).min continuous_const)
  source' := by
    simp only [min_def, max_def']
    norm_cast
    split_ifs with h₁ h₂ h₃ h₄
    · simp [γ.extend_of_le_zero h₁]
    · congr
      linarith
    · have h₄ : t₁ ≤ 0 := le_of_lt (by simpa using h₂)
      simp [γ.extend_of_le_zero h₄, γ.extend_of_le_zero h₁]
    all_goals rfl
  target' := by
    simp only [min_def, max_def']
    norm_cast
    split_ifs with h₁ h₂ h₃
    · simp [γ.extend_of_one_le h₂]
    · rfl
    · have h₄ : 1 ≤ t₀ := le_of_lt (by simpa using h₁)
      simp [γ.extend_of_one_le h₄, γ.extend_of_one_le (h₄.trans h₃)]
    · rfl

/-- `γ.truncateOfLE t₀ t₁ h`, where `h : t₀ ≤ t₁` is `γ.truncate t₀ t₁`
  casted as a path from `γ.extend t₀` to `γ.extend t₁`. -/
def truncateOfLE {X : Type*} [TopologicalSpace X] {a b : X} (γ : Path a b) {t₀ t₁ : ℝ}
    (h : t₀ ≤ t₁) : Path (γ.extend t₀) (γ.extend t₁) :=
  (γ.truncate t₀ t₁).cast (by rw [min_eq_left h]) rfl

theorem truncate_range {a b : X} (γ : Path a b) {t₀ t₁ : ℝ} :
    range (γ.truncate t₀ t₁) ⊆ range γ := by
  rw [← γ.extend_range]
  simp only [range_subset_iff, SetCoe.exists, SetCoe.forall]
  intro x _hx
  simp only [DFunLike.coe, Path.truncate, mem_range_self]

/-- For a path `γ`, `γ.truncate` gives a "continuous family of paths", by which we
  mean the uncurried function which maps `(t₀, t₁, s)` to `γ.truncate t₀ t₁ s` is continuous. -/
@[continuity]
theorem truncate_continuous_family {a b : X} (γ : Path a b) :
    Continuous (fun x => γ.truncate x.1 x.2.1 x.2.2 : ℝ × ℝ × I → X) :=
  γ.continuous_extend.comp
    (((continuous_subtype_val.comp (continuous_snd.comp continuous_snd)).max continuous_fst).min
      (continuous_fst.comp continuous_snd))

@[continuity]
theorem truncate_const_continuous_family {a b : X} (γ : Path a b)
    (t : ℝ) : Continuous ↿(γ.truncate t) := by
  have key : Continuous (fun x => (t, x) : ℝ × I → ℝ × ℝ × I) := by fun_prop
  exact γ.truncate_continuous_family.comp key

@[simp]
theorem truncate_self {a b : X} (γ : Path a b) (t : ℝ) :
    γ.truncate t t = (Path.refl <| γ.extend t).cast (by rw [min_self]) rfl := by
  ext x
  rw [cast_coe]
  simp only [truncate, DFunLike.coe, refl, min_def, max_def]
  split_ifs with h₁ h₂ <;> congr

@[simp 1001] -- Porting note: increase `simp` priority so left-hand side doesn't simplify
theorem truncate_zero_zero {a b : X} (γ : Path a b) :
    γ.truncate 0 0 = (Path.refl a).cast (by rw [min_self, γ.extend_zero]) γ.extend_zero := by
  convert γ.truncate_self 0

@[simp 1001] -- Porting note: increase `simp` priority so left-hand side doesn't simplify
theorem truncate_one_one {a b : X} (γ : Path a b) :
    γ.truncate 1 1 = (Path.refl b).cast (by rw [min_self, γ.extend_one]) γ.extend_one := by
  convert γ.truncate_self 1

@[simp]
theorem truncate_zero_one {a b : X} (γ : Path a b) :
    γ.truncate 0 1 = γ.cast (by simp [zero_le_one, extend_zero]) (by simp) := by
  ext x
  rw [cast_coe]
  have : ↑x ∈ (Icc 0 1 : Set ℝ) := x.2
  rw [truncate, coe_mk_mk, max_eq_left this.1, min_eq_left this.2, extend_extends']

/-! #### Reparametrising a path -/


/-- Given a path `γ` and a function `f : I → I` where `f 0 = 0` and `f 1 = 1`, `γ.reparam f` is the
path defined by `γ ∘ f`.
-/
def reparam (γ : Path x y) (f : I → I) (hfcont : Continuous f) (hf₀ : f 0 = 0) (hf₁ : f 1 = 1) :
    Path x y where
  toFun := γ ∘ f
  continuous_toFun := by fun_prop
  source' := by simp [hf₀]
  target' := by simp [hf₁]

@[simp]
theorem coe_reparam (γ : Path x y) {f : I → I} (hfcont : Continuous f) (hf₀ : f 0 = 0)
    (hf₁ : f 1 = 1) : ⇑(γ.reparam f hfcont hf₀ hf₁) = γ ∘ f :=
  rfl
-- Porting note: this seems like it was poorly named (was: `coe_to_fun`)

@[simp]
theorem reparam_id (γ : Path x y) : γ.reparam id continuous_id rfl rfl = γ := by
  ext
  rfl

theorem range_reparam (γ : Path x y) {f : I → I} (hfcont : Continuous f) (hf₀ : f 0 = 0)
    (hf₁ : f 1 = 1) : range (γ.reparam f hfcont hf₀ hf₁) = range γ := by
  change range (γ ∘ f) = range γ
  have : range f = univ := by
    rw [range_iff_surjective]
    intro t
    have h₁ : Continuous (Set.IccExtend (zero_le_one' ℝ) f) := by continuity
    have := intermediate_value_Icc (zero_le_one' ℝ) h₁.continuousOn
    · rw [IccExtend_left, IccExtend_right, Icc.mk_zero, Icc.mk_one, hf₀, hf₁] at this
      rcases this t.2 with ⟨w, hw₁, hw₂⟩
      rw [IccExtend_of_mem _ _ hw₁] at hw₂
      exact ⟨_, hw₂⟩
  rw [range_comp, this, image_univ]

theorem refl_reparam {f : I → I} (hfcont : Continuous f) (hf₀ : f 0 = 0) (hf₁ : f 1 = 1) :
    (refl x).reparam f hfcont hf₀ hf₁ = refl x := by
  ext
  simp

end Path

/-! ### Being joined by a path -/


/-- The relation "being joined by a path". This is an equivalence relation. -/
def Joined (x y : X) : Prop :=
  Nonempty (Path x y)

@[refl]
theorem Joined.refl (x : X) : Joined x x :=
  ⟨Path.refl x⟩

/-- When two points are joined, choose some path from `x` to `y`. -/
def Joined.somePath (h : Joined x y) : Path x y :=
  Nonempty.some h

@[symm]
theorem Joined.symm {x y : X} (h : Joined x y) : Joined y x :=
  ⟨h.somePath.symm⟩

@[trans]
theorem Joined.trans {x y z : X} (hxy : Joined x y) (hyz : Joined y z) : Joined x z :=
  ⟨hxy.somePath.trans hyz.somePath⟩

variable (X)

/-- The setoid corresponding the equivalence relation of being joined by a continuous path. -/
def pathSetoid : Setoid X where
  r := Joined
  iseqv := Equivalence.mk Joined.refl Joined.symm Joined.trans

/-- The quotient type of points of a topological space modulo being joined by a continuous path. -/
def ZerothHomotopy :=
  Quotient (pathSetoid X)

instance ZerothHomotopy.inhabited : Inhabited (ZerothHomotopy ℝ) :=
  ⟨@Quotient.mk' ℝ (pathSetoid ℝ) 0⟩

variable {X}

/-! ### Being joined by a path inside a set -/


/-- The relation "being joined by a path in `F`". Not quite an equivalence relation since it's not
reflexive for points that do not belong to `F`. -/
def JoinedIn (F : Set X) (x y : X) : Prop :=
  ∃ γ : Path x y, ∀ t, γ t ∈ F

variable {F : Set X}

theorem JoinedIn.mem (h : JoinedIn F x y) : x ∈ F ∧ y ∈ F := by
  rcases h with ⟨γ, γ_in⟩
  have : γ 0 ∈ F ∧ γ 1 ∈ F := by constructor <;> apply γ_in
  simpa using this

theorem JoinedIn.source_mem (h : JoinedIn F x y) : x ∈ F :=
  h.mem.1

theorem JoinedIn.target_mem (h : JoinedIn F x y) : y ∈ F :=
  h.mem.2

/-- When `x` and `y` are joined in `F`, choose a path from `x` to `y` inside `F` -/
def JoinedIn.somePath (h : JoinedIn F x y) : Path x y :=
  Classical.choose h

theorem JoinedIn.somePath_mem (h : JoinedIn F x y) (t : I) : h.somePath t ∈ F :=
  Classical.choose_spec h t

/-- If `x` and `y` are joined in the set `F`, then they are joined in the subtype `F`. -/
theorem JoinedIn.joined_subtype (h : JoinedIn F x y) :
    Joined (⟨x, h.source_mem⟩ : F) (⟨y, h.target_mem⟩ : F) :=
  ⟨{  toFun := fun t => ⟨h.somePath t, h.somePath_mem t⟩
      continuous_toFun := by fun_prop
      source' := by simp
      target' := by simp }⟩

theorem JoinedIn.ofLine {f : ℝ → X} (hf : ContinuousOn f I) (h₀ : f 0 = x) (h₁ : f 1 = y)
    (hF : f '' I ⊆ F) : JoinedIn F x y :=
  ⟨Path.ofLine hf h₀ h₁, fun t => hF <| Path.ofLine_mem hf h₀ h₁ t⟩

theorem JoinedIn.joined (h : JoinedIn F x y) : Joined x y :=
  ⟨h.somePath⟩

theorem joinedIn_iff_joined (x_in : x ∈ F) (y_in : y ∈ F) :
    JoinedIn F x y ↔ Joined (⟨x, x_in⟩ : F) (⟨y, y_in⟩ : F) :=
  ⟨fun h => h.joined_subtype, fun h => ⟨h.somePath.map continuous_subtype_val, by simp⟩⟩

@[simp]
theorem joinedIn_univ : JoinedIn univ x y ↔ Joined x y := by
  simp [JoinedIn, Joined, exists_true_iff_nonempty]

theorem JoinedIn.mono {U V : Set X} (h : JoinedIn U x y) (hUV : U ⊆ V) : JoinedIn V x y :=
  ⟨h.somePath, fun t => hUV (h.somePath_mem t)⟩

theorem JoinedIn.refl (h : x ∈ F) : JoinedIn F x x :=
  ⟨Path.refl x, fun _t => h⟩

@[symm]
theorem JoinedIn.symm (h : JoinedIn F x y) : JoinedIn F y x := by
  cases' h.mem with hx hy
  simp_all only [joinedIn_iff_joined]
  exact h.symm

theorem JoinedIn.trans (hxy : JoinedIn F x y) (hyz : JoinedIn F y z) : JoinedIn F x z := by
  cases' hxy.mem with hx hy
  cases' hyz.mem with hx hy
  simp_all only [joinedIn_iff_joined]
  exact hxy.trans hyz

theorem Specializes.joinedIn (h : x ⤳ y) (hx : x ∈ F) (hy : y ∈ F) : JoinedIn F x y := by
  refine ⟨⟨⟨Set.piecewise {1} (const I y) (const I x), ?_⟩, by simp, by simp⟩, fun t ↦ ?_⟩
  · exact isClosed_singleton.continuous_piecewise_of_specializes continuous_const continuous_const
      fun _ ↦ h
  · simp only [Path.coe_mk_mk, piecewise]
    split_ifs <;> assumption

theorem Inseparable.joinedIn (h : Inseparable x y) (hx : x ∈ F) (hy : y ∈ F) : JoinedIn F x y :=
  h.specializes.joinedIn hx hy

theorem JoinedIn.map_continuousOn (h : JoinedIn F x y) {f : X → Y} (hf : ContinuousOn f F) :
    JoinedIn (f '' F) (f x) (f y) :=
  let ⟨γ, hγ⟩ := h
  ⟨γ.map' <| hf.mono (range_subset_iff.mpr hγ), fun t ↦ mem_image_of_mem _ (hγ t)⟩

theorem JoinedIn.map (h : JoinedIn F x y) {f : X → Y} (hf : Continuous f) :
    JoinedIn (f '' F) (f x) (f y) :=
  h.map_continuousOn hf.continuousOn

theorem Topology.IsInducing.joinedIn_image {f : X → Y} (hf : IsInducing f) (hx : x ∈ F)
    (hy : y ∈ F) : JoinedIn (f '' F) (f x) (f y) ↔ JoinedIn F x y := by
  refine ⟨?_, (.map · hf.continuous)⟩
  rintro ⟨γ, hγ⟩
  choose γ' hγ'F hγ' using hγ
  have h₀ : x ⤳ γ' 0 := by rw [← hf.specializes_iff, hγ', γ.source]
  have h₁ : γ' 1 ⤳ y := by rw [← hf.specializes_iff, hγ', γ.target]
  have h : JoinedIn F (γ' 0) (γ' 1) := by
    refine ⟨⟨⟨γ', ?_⟩, rfl, rfl⟩, hγ'F⟩
    simpa only [hf.continuous_iff, comp_def, hγ'] using map_continuous γ
  exact (h₀.joinedIn hx (hγ'F _)).trans <| h.trans <| h₁.joinedIn (hγ'F _) hy

@[deprecated (since := "2024-10-28")] alias Inducing.joinedIn_image := IsInducing.joinedIn_image

/-! ### Path component -/

/-- The path component of `x` is the set of points that can be joined to `x`. -/
def pathComponent (x : X) :=
  { y | Joined x y }

theorem mem_pathComponent_iff : x ∈ pathComponent y ↔ Joined y x := .rfl

@[simp]
theorem mem_pathComponent_self (x : X) : x ∈ pathComponent x :=
  Joined.refl x

@[simp]
theorem pathComponent.nonempty (x : X) : (pathComponent x).Nonempty :=
  ⟨x, mem_pathComponent_self x⟩

theorem mem_pathComponent_of_mem (h : x ∈ pathComponent y) : y ∈ pathComponent x :=
  Joined.symm h

theorem pathComponent_symm : x ∈ pathComponent y ↔ y ∈ pathComponent x :=
  ⟨fun h => mem_pathComponent_of_mem h, fun h => mem_pathComponent_of_mem h⟩

theorem pathComponent_congr (h : x ∈ pathComponent y) : pathComponent x = pathComponent y := by
  ext z
  constructor
  · intro h'
    rw [pathComponent_symm]
    exact (h.trans h').symm
  · intro h'
    rw [pathComponent_symm] at h' ⊢
    exact h'.trans h

theorem pathComponent_subset_component (x : X) : pathComponent x ⊆ connectedComponent x :=
  fun y h =>
  (isConnected_range h.somePath.continuous).subset_connectedComponent ⟨0, by simp⟩ ⟨1, by simp⟩

/-- The path component of `x` in `F` is the set of points that can be joined to `x` in `F`. -/
def pathComponentIn (x : X) (F : Set X) :=
  { y | JoinedIn F x y }

@[simp]
theorem pathComponentIn_univ (x : X) : pathComponentIn x univ = pathComponent x := by
  simp [pathComponentIn, pathComponent, JoinedIn, Joined, exists_true_iff_nonempty]

theorem Joined.mem_pathComponent (hyz : Joined y z) (hxy : y ∈ pathComponent x) :
    z ∈ pathComponent x :=
  hxy.trans hyz

theorem mem_pathComponentIn_self (h : x ∈ F) : x ∈ pathComponentIn x F :=
  JoinedIn.refl h

theorem pathComponentIn_subset : pathComponentIn x F ⊆ F :=
  fun _ hy ↦ hy.target_mem

theorem pathComponentIn_nonempty_iff : (pathComponentIn x F).Nonempty ↔ x ∈ F :=
  ⟨fun ⟨_, ⟨γ, hγ⟩⟩ ↦ γ.source ▸ hγ 0, fun hx ↦ ⟨x, mem_pathComponentIn_self hx⟩⟩

theorem pathComponentIn_congr (h : x ∈ pathComponentIn y F) :
    pathComponentIn x F = pathComponentIn y F := by
  ext; exact ⟨h.trans, h.symm.trans⟩

@[gcongr]
theorem pathComponentIn_mono {G : Set X} (h : F ⊆ G) :
    pathComponentIn x F ⊆ pathComponentIn x G :=
  fun _ ⟨γ, hγ⟩ ↦ ⟨γ, fun t ↦ h (hγ t)⟩

/-! ### Path connected sets -/


/-- A set `F` is path connected if it contains a point that can be joined to all other in `F`. -/
def IsPathConnected (F : Set X) : Prop :=
  ∃ x ∈ F, ∀ {y}, y ∈ F → JoinedIn F x y

theorem isPathConnected_iff_eq : IsPathConnected F ↔ ∃ x ∈ F, pathComponentIn x F = F := by
  constructor <;> rintro ⟨x, x_in, h⟩ <;> use x, x_in
  · ext y
    exact ⟨fun hy => hy.mem.2, h⟩
  · intro y y_in
    rwa [← h] at y_in

theorem IsPathConnected.joinedIn (h : IsPathConnected F) :
    ∀ᵉ (x ∈ F) (y ∈ F), JoinedIn F x y := fun _x x_in _y y_in =>
  let ⟨_b, _b_in, hb⟩ := h
  (hb x_in).symm.trans (hb y_in)

theorem isPathConnected_iff :
    IsPathConnected F ↔ F.Nonempty ∧ ∀ᵉ (x ∈ F) (y ∈ F), JoinedIn F x y :=
  ⟨fun h =>
    ⟨let ⟨b, b_in, _hb⟩ := h; ⟨b, b_in⟩, h.joinedIn⟩,
    fun ⟨⟨b, b_in⟩, h⟩ => ⟨b, b_in, fun x_in => h _ b_in _ x_in⟩⟩

/-- If `f` is continuous on `F` and `F` is path-connected, so is `f(F)`. -/
theorem IsPathConnected.image' (hF : IsPathConnected F)
    {f : X → Y} (hf : ContinuousOn f F) : IsPathConnected (f '' F) := by
  rcases hF with ⟨x, x_in, hx⟩
  use f x, mem_image_of_mem f x_in
  rintro _ ⟨y, y_in, rfl⟩
  refine ⟨(hx y_in).somePath.map' ?_, fun t ↦ ⟨_, (hx y_in).somePath_mem t, rfl⟩⟩
  exact hf.mono (range_subset_iff.2 (hx y_in).somePath_mem)

/-- If `f` is continuous and `F` is path-connected, so is `f(F)`. -/
theorem IsPathConnected.image (hF : IsPathConnected F) {f : X → Y} (hf : Continuous f) :
    IsPathConnected (f '' F) :=
  hF.image' hf.continuousOn

/-- If `f : X → Y` is an inducing map, `f(F)` is path-connected iff `F` is. -/
nonrec theorem Topology.IsInducing.isPathConnected_iff {f : X → Y} (hf : IsInducing f) :
    IsPathConnected F ↔ IsPathConnected (f '' F) := by
  simp only [IsPathConnected, forall_mem_image, exists_mem_image]
  refine exists_congr fun x ↦ and_congr_right fun hx ↦ forall₂_congr fun y hy ↦ ?_
  rw [hf.joinedIn_image hx hy]

@[deprecated (since := "2024-10-28")]
alias Inducing.isPathConnected_iff := IsInducing.isPathConnected_iff

/-- If `h : X → Y` is a homeomorphism, `h(s)` is path-connected iff `s` is. -/
@[simp]
theorem Homeomorph.isPathConnected_image {s : Set X} (h : X ≃ₜ Y) :
    IsPathConnected (h '' s) ↔ IsPathConnected s :=
  h.isInducing.isPathConnected_iff.symm

/-- If `h : X → Y` is a homeomorphism, `h⁻¹(s)` is path-connected iff `s` is. -/
@[simp]
theorem Homeomorph.isPathConnected_preimage {s : Set Y} (h : X ≃ₜ Y) :
    IsPathConnected (h ⁻¹' s) ↔ IsPathConnected s := by
  rw [← Homeomorph.image_symm]; exact h.symm.isPathConnected_image

theorem IsPathConnected.mem_pathComponent (h : IsPathConnected F) (x_in : x ∈ F) (y_in : y ∈ F) :
    y ∈ pathComponent x :=
  (h.joinedIn x x_in y y_in).joined

theorem IsPathConnected.subset_pathComponent (h : IsPathConnected F) (x_in : x ∈ F) :
    F ⊆ pathComponent x := fun _y y_in => h.mem_pathComponent x_in y_in

theorem IsPathConnected.subset_pathComponentIn {s : Set X} (hs : IsPathConnected s)
    (hxs : x ∈ s) (hsF : s ⊆ F) : s ⊆ pathComponentIn x F :=
  fun y hys ↦ (hs.joinedIn x hxs y hys).mono hsF

theorem isPathConnected_singleton (x : X) : IsPathConnected ({x} : Set X) := by
  refine ⟨x, rfl, ?_⟩
  rintro y rfl
  exact JoinedIn.refl rfl

theorem isPathConnected_pathComponentIn (h : x ∈ F) : IsPathConnected (pathComponentIn x F) :=
  ⟨x, mem_pathComponentIn_self h, fun ⟨γ, hγ⟩ ↦ by
    refine ⟨γ, fun t ↦
      ⟨(γ.truncateOfLE t.2.1).cast (γ.extend_zero.symm) (γ.extend_extends' t).symm, fun t' ↦ ?_⟩⟩
    dsimp [Path.truncateOfLE, Path.truncate]
    exact γ.extend_extends' ⟨min (max t'.1 0) t.1, by simp [t.2.1, t.2.2]⟩ ▸ hγ _⟩

theorem isPathConnected_pathComponent : IsPathConnected (pathComponent x) := by
  rw [← pathComponentIn_univ]
  exact isPathConnected_pathComponentIn (mem_univ x)

theorem IsPathConnected.union {U V : Set X} (hU : IsPathConnected U) (hV : IsPathConnected V)
    (hUV : (U ∩ V).Nonempty) : IsPathConnected (U ∪ V) := by
  rcases hUV with ⟨x, xU, xV⟩
  use x, Or.inl xU
  rintro y (yU | yV)
  · exact (hU.joinedIn x xU y yU).mono subset_union_left
  · exact (hV.joinedIn x xV y yV).mono subset_union_right

/-- If a set `W` is path-connected, then it is also path-connected when seen as a set in a smaller
ambient type `U` (when `U` contains `W`). -/
theorem IsPathConnected.preimage_coe {U W : Set X} (hW : IsPathConnected W) (hWU : W ⊆ U) :
    IsPathConnected (((↑) : U → X) ⁻¹' W) := by
  rwa [IsInducing.subtypeVal.isPathConnected_iff, Subtype.image_preimage_val, inter_eq_right.2 hWU]

theorem IsPathConnected.exists_path_through_family {n : ℕ}
    {s : Set X} (h : IsPathConnected s) (p : Fin (n + 1) → X) (hp : ∀ i, p i ∈ s) :
    ∃ γ : Path (p 0) (p n), range γ ⊆ s ∧ ∀ i, p i ∈ range γ := by
  let p' : ℕ → X := fun k => if h : k < n + 1 then p ⟨k, h⟩ else p ⟨0, n.zero_lt_succ⟩
  obtain ⟨γ, hγ⟩ : ∃ γ : Path (p' 0) (p' n), (∀ i ≤ n, p' i ∈ range γ) ∧ range γ ⊆ s := by
    have hp' : ∀ i ≤ n, p' i ∈ s := by
      intro i hi
      simp [p', Nat.lt_succ_of_le hi, hp]
    clear_value p'
    clear hp p
    induction' n with n hn
    · use Path.refl (p' 0)
      constructor
      · rintro i hi
        rw [Nat.le_zero.mp hi]
        exact ⟨0, rfl⟩
      · rw [range_subset_iff]
        rintro _x
        exact hp' 0 le_rfl
    · rcases hn fun i hi => hp' i <| Nat.le_succ_of_le hi with ⟨γ₀, hγ₀⟩
      rcases h.joinedIn (p' n) (hp' n n.le_succ) (p' <| n + 1) (hp' (n + 1) <| le_rfl) with
        ⟨γ₁, hγ₁⟩
      let γ : Path (p' 0) (p' <| n + 1) := γ₀.trans γ₁
      use γ
      have range_eq : range γ = range γ₀ ∪ range γ₁ := γ₀.trans_range γ₁
      constructor
      · rintro i hi
        by_cases hi' : i ≤ n
        · rw [range_eq]
          left
          exact hγ₀.1 i hi'
        · rw [not_le, ← Nat.succ_le_iff] at hi'
          have : i = n.succ := le_antisymm hi hi'
          rw [this]
          use 1
          exact γ.target
      · rw [range_eq]
        apply union_subset hγ₀.2
        rw [range_subset_iff]
        exact hγ₁
  have hpp' : ∀ k < n + 1, p k = p' k := by
    intro k hk
    simp only [p', hk, dif_pos]
    congr
    ext
    rw [Fin.val_cast_of_lt hk]
  use γ.cast (hpp' 0 n.zero_lt_succ) (hpp' n n.lt_succ_self)
  simp only [γ.cast_coe]
  refine And.intro hγ.2 ?_
  rintro ⟨i, hi⟩
  suffices p ⟨i, hi⟩ = p' i by convert hγ.1 i (Nat.le_of_lt_succ hi)
  rw [← hpp' i hi]
  suffices i = i % n.succ by congr
  rw [Nat.mod_eq_of_lt hi]

theorem IsPathConnected.exists_path_through_family' {n : ℕ}
    {s : Set X} (h : IsPathConnected s) (p : Fin (n + 1) → X) (hp : ∀ i, p i ∈ s) :
    ∃ (γ : Path (p 0) (p n)) (t : Fin (n + 1) → I), (∀ t, γ t ∈ s) ∧ ∀ i, γ (t i) = p i := by
  rcases h.exists_path_through_family p hp with ⟨γ, hγ⟩
  rcases hγ with ⟨h₁, h₂⟩
  simp only [range, mem_setOf_eq] at h₂
  rw [range_subset_iff] at h₁
  choose! t ht using h₂
  exact ⟨γ, t, h₁, ht⟩

/-! ### Path connected spaces -/


/-- A topological space is path-connected if it is non-empty and every two points can be
joined by a continuous path. -/
@[mk_iff]
class PathConnectedSpace (X : Type*) [TopologicalSpace X] : Prop where
  /-- A path-connected space must be nonempty. -/
  nonempty : Nonempty X
  /-- Any two points in a path-connected space must be joined by a continuous path. -/
  joined : ∀ x y : X, Joined x y

theorem pathConnectedSpace_iff_zerothHomotopy :
    PathConnectedSpace X ↔ Nonempty (ZerothHomotopy X) ∧ Subsingleton (ZerothHomotopy X) := by
  letI := pathSetoid X
  constructor
  · intro h
    refine ⟨(nonempty_quotient_iff _).mpr h.1, ⟨?_⟩⟩
    rintro ⟨x⟩ ⟨y⟩
    exact Quotient.sound (PathConnectedSpace.joined x y)
  · unfold ZerothHomotopy
    rintro ⟨h, h'⟩
    exact ⟨(nonempty_quotient_iff _).mp h, fun x y => Quotient.exact <| Subsingleton.elim ⟦x⟧ ⟦y⟧⟩

namespace PathConnectedSpace

variable [PathConnectedSpace X]

/-- Use path-connectedness to build a path between two points. -/
def somePath (x y : X) : Path x y :=
  Nonempty.some (joined x y)

end PathConnectedSpace

theorem pathConnectedSpace_iff_univ : PathConnectedSpace X ↔ IsPathConnected (univ : Set X) := by
  simp [pathConnectedSpace_iff, isPathConnected_iff, nonempty_iff_univ_nonempty]

theorem isPathConnected_iff_pathConnectedSpace : IsPathConnected F ↔ PathConnectedSpace F := by
  rw [pathConnectedSpace_iff_univ, IsInducing.subtypeVal.isPathConnected_iff, image_univ,
    Subtype.range_val_subtype, setOf_mem_eq]

theorem isPathConnected_univ [PathConnectedSpace X] : IsPathConnected (univ : Set X) :=
  pathConnectedSpace_iff_univ.mp inferInstance

theorem isPathConnected_range [PathConnectedSpace X] {f : X → Y} (hf : Continuous f) :
    IsPathConnected (range f) := by
  rw [← image_univ]
  exact isPathConnected_univ.image hf

theorem Function.Surjective.pathConnectedSpace [PathConnectedSpace X]
    {f : X → Y} (hf : Surjective f) (hf' : Continuous f) : PathConnectedSpace Y := by
  rw [pathConnectedSpace_iff_univ, ← hf.range_eq]
  exact isPathConnected_range hf'

instance Quotient.instPathConnectedSpace {s : Setoid X} [PathConnectedSpace X] :
    PathConnectedSpace (Quotient s) :=
  Quotient.mk'_surjective.pathConnectedSpace continuous_coinduced_rng

/-- This is a special case of `NormedSpace.instPathConnectedSpace` (and
`TopologicalAddGroup.pathConnectedSpace`). It exists only to simplify dependencies. -/
instance Real.instPathConnectedSpace : PathConnectedSpace ℝ where
  joined x y := ⟨⟨⟨fun (t : I) ↦ (1 - t) * x + t * y, by fun_prop⟩, by simp, by simp⟩⟩
  nonempty := inferInstance

theorem pathConnectedSpace_iff_eq : PathConnectedSpace X ↔ ∃ x : X, pathComponent x = univ := by
  simp [pathConnectedSpace_iff_univ, isPathConnected_iff_eq]

-- see Note [lower instance priority]
instance (priority := 100) PathConnectedSpace.connectedSpace [PathConnectedSpace X] :
    ConnectedSpace X := by
  rw [connectedSpace_iff_connectedComponent]
  rcases isPathConnected_iff_eq.mp (pathConnectedSpace_iff_univ.mp ‹_›) with ⟨x, _x_in, hx⟩
  use x
  rw [← univ_subset_iff]
  exact (by simpa using hx : pathComponent x = univ) ▸ pathComponent_subset_component x

theorem IsPathConnected.isConnected (hF : IsPathConnected F) : IsConnected F := by
  rw [isConnected_iff_connectedSpace]
  rw [isPathConnected_iff_pathConnectedSpace] at hF
  exact @PathConnectedSpace.connectedSpace _ _ hF

namespace PathConnectedSpace

variable [PathConnectedSpace X]

theorem exists_path_through_family {n : ℕ} (p : Fin (n + 1) → X) :
    ∃ γ : Path (p 0) (p n), ∀ i, p i ∈ range γ := by
  have : IsPathConnected (univ : Set X) := pathConnectedSpace_iff_univ.mp (by infer_instance)
  rcases this.exists_path_through_family p fun _i => True.intro with ⟨γ, -, h⟩
  exact ⟨γ, h⟩

theorem exists_path_through_family' {n : ℕ} (p : Fin (n + 1) → X) :
    ∃ (γ : Path (p 0) (p n)) (t : Fin (n + 1) → I), ∀ i, γ (t i) = p i := by
  have : IsPathConnected (univ : Set X) := pathConnectedSpace_iff_univ.mp (by infer_instance)
  rcases this.exists_path_through_family' p fun _i => True.intro with ⟨γ, t, -, h⟩
  exact ⟨γ, t, h⟩

end PathConnectedSpace

/-! ### Locally path connected spaces -/

section LocPathConnectedSpace

/-- A topological space is locally path connected, at every point, path connected
neighborhoods form a neighborhood basis. -/
class LocPathConnectedSpace (X : Type*) [TopologicalSpace X] : Prop where
  /-- Each neighborhood filter has a basis of path-connected neighborhoods. -/
  path_connected_basis : ∀ x : X, (𝓝 x).HasBasis (fun s : Set X => s ∈ 𝓝 x ∧ IsPathConnected s) id

export LocPathConnectedSpace (path_connected_basis)

theorem LocPathConnectedSpace.of_bases {p : X → ι → Prop} {s : X → ι → Set X}
    (h : ∀ x, (𝓝 x).HasBasis (p x) (s x)) (h' : ∀ x i, p x i → IsPathConnected (s x i)) :
    LocPathConnectedSpace X where
  path_connected_basis x := by
    rw [hasBasis_self]
    intro t ht
    rcases (h x).mem_iff.mp ht with ⟨i, hpi, hi⟩
    exact ⟨s x i, (h x).mem_of_mem hpi, h' x i hpi, hi⟩

@[deprecated (since := "2024-10-16")]
alias locPathConnected_of_bases := LocPathConnectedSpace.of_bases

variable [LocPathConnectedSpace X]

protected theorem IsOpen.pathComponentIn (x : X) (hF : IsOpen F) :
    IsOpen (pathComponentIn x F) := by
  rw [isOpen_iff_mem_nhds]
  intro y hy
  let ⟨s, hs⟩ := (path_connected_basis y).mem_iff.mp (hF.mem_nhds (pathComponentIn_subset hy))
  exact mem_of_superset hs.1.1 <| pathComponentIn_congr hy ▸
    hs.1.2.subset_pathComponentIn (mem_of_mem_nhds hs.1.1) hs.2

/-- In a locally path connected space, each path component is an open set. -/
protected theorem IsOpen.pathComponent (x : X) : IsOpen (pathComponent x) := by
  rw [← pathComponentIn_univ]
  exact isOpen_univ.pathComponentIn _

/-- In a locally path connected space, each path component is a closed set. -/
protected theorem IsClosed.pathComponent (x : X) : IsClosed (pathComponent x) := by
  rw [← isOpen_compl_iff, isOpen_iff_mem_nhds]
  intro y hxy
  rcases (path_connected_basis y).ex_mem with ⟨V, hVy, hVc⟩
  filter_upwards [hVy] with z hz hxz
  exact hxy <|  hxz.trans (hVc.joinedIn _ hz _ (mem_of_mem_nhds hVy)).joined

/-- In a locally path connected space, each path component is a clopen set. -/
protected theorem IsClopen.pathComponent (x : X) : IsClopen (pathComponent x) :=
  ⟨.pathComponent x, .pathComponent x⟩

theorem pathConnectedSpace_iff_connectedSpace : PathConnectedSpace X ↔ ConnectedSpace X := by
  refine ⟨fun _ ↦ inferInstance, fun h ↦ ⟨inferInstance, fun x y ↦ ?_⟩⟩
  rw [← mem_pathComponent_iff, (IsClopen.pathComponent _).eq_univ] <;> simp

theorem pathComponent_eq_connectedComponent (x : X) : pathComponent x = connectedComponent x :=
  (pathComponent_subset_component x).antisymm <|
    (IsClopen.pathComponent x).connectedComponent_subset (mem_pathComponent_self _)

theorem pathConnected_subset_basis {U : Set X} (h : IsOpen U) (hx : x ∈ U) :
    (𝓝 x).HasBasis (fun s : Set X => s ∈ 𝓝 x ∧ IsPathConnected s ∧ s ⊆ U) id :=
  (path_connected_basis x).hasBasis_self_subset (IsOpen.mem_nhds h hx)

<<<<<<< HEAD
theorem open_pathConnected_basis (x : X) :
    (𝓝 x).HasBasis (fun s : Set X ↦ IsOpen s ∧ x ∈ s ∧ IsPathConnected s) id := by
  refine ⟨fun s ↦ ⟨fun hs ↦ ?_, fun ⟨u, hu⟩ ↦ mem_nhds_iff.mpr ⟨u, hu.2, hu.1.1, hu.1.2.1⟩⟩⟩
  have ⟨u, hus, hu, hxu⟩ := mem_nhds_iff.mp hs
  exact ⟨pathComponentIn x u, ⟨hu.pathComponentIn _, ⟨mem_pathComponentIn_self hxu,
    isPathConnected_pathComponentIn hxu⟩⟩, pathComponentIn_subset.trans hus⟩

theorem IsOpenEmbedding.locPathConnectedSpace {e : Y → X} (he : IsOpenEmbedding e) :
=======
theorem Topology.IsOpenEmbedding.locPathConnectedSpace {e : Y → X} (he : IsOpenEmbedding e) :
>>>>>>> 5a89bf68
    LocPathConnectedSpace Y :=
  have (y : Y) :
      (𝓝 y).HasBasis (fun s ↦ s ∈ 𝓝 (e y) ∧ IsPathConnected s ∧ s ⊆ range e) (e ⁻¹' ·) :=
    he.basis_nhds <| pathConnected_subset_basis he.isOpen_range (mem_range_self _)
  .of_bases this fun x s ⟨_, hs, hse⟩ ↦ by
    rwa [he.isPathConnected_iff, image_preimage_eq_of_subset hse]

@[deprecated (since := "2024-10-18")]
alias OpenEmbedding.locPathConnectedSpace := IsOpenEmbedding.locPathConnectedSpace

theorem IsOpen.locPathConnectedSpace {U : Set X} (h : IsOpen U) : LocPathConnectedSpace U :=
  h.isOpenEmbedding_subtypeVal.locPathConnectedSpace

@[deprecated (since := "2024-10-17")]
alias locPathConnected_of_isOpen := IsOpen.locPathConnectedSpace

theorem IsOpen.isConnected_iff_isPathConnected {U : Set X} (U_op : IsOpen U) :
    IsConnected U ↔ IsPathConnected U := by
  rw [isConnected_iff_connectedSpace, isPathConnected_iff_pathConnectedSpace]
  haveI := U_op.locPathConnectedSpace
  exact pathConnectedSpace_iff_connectedSpace.symm

/-- Locally path-connected spaces are locally connected. -/
instance : LocallyConnectedSpace X := by
  refine ⟨forall_imp (fun x h ↦ ⟨fun s ↦ ?_⟩) open_pathConnected_basis⟩
  refine ⟨fun hs ↦ ?_, fun ⟨u, ⟨hu, hxu, _⟩, hus⟩ ↦ mem_nhds_iff.mpr ⟨u, hus, hu, hxu⟩⟩
  let ⟨u, ⟨hu, hxu, hu'⟩, hus⟩ := (h.mem_iff' s).mp hs
  exact ⟨u, ⟨hu, hxu, hu'.isConnected⟩, hus⟩

/-- A space is locally path-connected iff all path components of open subsets are open. -/
lemma locPathConnectedSpace_iff_isOpen_pathComponentIn {X : Type*} [TopologicalSpace X] :
    LocPathConnectedSpace X ↔ ∀ (x : X) (u : Set X), IsOpen u → IsOpen (pathComponentIn x u) :=
  ⟨fun _ _ _ hu ↦ hu.pathComponentIn _, fun h ↦ ⟨fun x ↦ ⟨fun s ↦ by
    refine ⟨fun hs ↦ ?_, fun ⟨_, ht⟩ ↦ Filter.mem_of_superset ht.1.1 ht.2⟩
    let ⟨u, hu⟩ := mem_nhds_iff.mp hs
    exact ⟨pathComponentIn x u, ⟨(h x u hu.2.1).mem_nhds (mem_pathComponentIn_self hu.2.2),
      isPathConnected_pathComponentIn hu.2.2⟩, pathComponentIn_subset.trans hu.1⟩⟩⟩⟩

/-- A space is locally path-connected iff all path components of open subsets are neighbourhoods. -/
lemma locPathConnectedSpace_iff_pathComponentIn_mem_nhds {X : Type*} [TopologicalSpace X] :
    LocPathConnectedSpace X ↔
    ∀ x : X, ∀ u : Set X, IsOpen u → x ∈ u → pathComponentIn x u ∈ nhds x := by
  rw [locPathConnectedSpace_iff_isOpen_pathComponentIn]
  simp_rw [forall_comm (β := Set X), ← imp_forall_iff]
  refine forall_congr' fun u ↦ imp_congr_right fun _ ↦ ?_
  exact ⟨fun h x hxu ↦ (h x).mem_nhds (mem_pathComponentIn_self hxu),
    fun h x ↦ isOpen_iff_mem_nhds.mpr fun y hy ↦
      pathComponentIn_congr hy ▸ h y <| pathComponentIn_subset hy⟩

/-- Any topology coinduced by a locally path-connected topology is locally path-connected. -/
lemma LocPathConnectedSpace.coinduced {Y : Type*} (f : X → Y) :
    @LocPathConnectedSpace Y (.coinduced f ‹_›) := by
  let _ := TopologicalSpace.coinduced f ‹_›; have hf : Continuous f := continuous_coinduced_rng
  refine locPathConnectedSpace_iff_isOpen_pathComponentIn.mpr fun y u hu ↦
    isOpen_coinduced.mpr <| isOpen_iff_mem_nhds.mpr fun x hx ↦ ?_
  have hx' := preimage_mono pathComponentIn_subset hx
  refine mem_nhds_iff.mpr ⟨pathComponentIn x (f ⁻¹' u), ?_,
    (hu.preimage hf).pathComponentIn _, mem_pathComponentIn_self hx'⟩
  rw [← image_subset_iff, ← pathComponentIn_congr hx]
  exact ((isPathConnected_pathComponentIn hx').image hf).subset_pathComponentIn
    ⟨x, mem_pathComponentIn_self hx', rfl⟩ <|
    (image_mono pathComponentIn_subset).trans <| u.image_preimage_subset f

/-- Quotients of locally path-connected spaces are locally path-connected. -/
lemma IsQuotientMap.locPathConnectedSpace {f : X → Y} (h : IsQuotientMap f) :
    LocPathConnectedSpace Y :=
  h.2 ▸ LocPathConnectedSpace.coinduced f

/-- Quotients of locally path-connected spaces are locally path-connected. -/
instance Quot.locPathConnectedSpace {r : X → X → Prop} : LocPathConnectedSpace (Quot r) :=
  isQuotientMap_quot_mk.locPathConnectedSpace

/-- Quotients of locally path-connected spaces are locally path-connected. -/
instance Quotient.locPathConnectedSpace {s : Setoid X} : LocPathConnectedSpace (Quotient s) :=
  isQuotientMap_quotient_mk'.locPathConnectedSpace

/-- Disjoint unions of locally path-connected spaces are locally path-connected. -/
instance Sigma.locPathConnectedSpace {X : ι → Type*}
    [(i : ι) → TopologicalSpace (X i)] [(i : ι) → LocPathConnectedSpace (X i)] :
    LocPathConnectedSpace ((i : ι) × X i) := by
  rw [locPathConnectedSpace_iff_pathComponentIn_mem_nhds]; intro x u hu hxu; rw [mem_nhds_iff]
  refine ⟨(Sigma.mk x.1) '' (pathComponentIn x.2 ((Sigma.mk x.1) ⁻¹' u)), ?_, ?_, ?_⟩
  · apply IsPathConnected.subset_pathComponentIn
    · exact (isPathConnected_pathComponentIn (by exact hxu)).image continuous_sigmaMk
    · exact ⟨x.2, mem_pathComponentIn_self hxu, rfl⟩
    · exact (image_mono pathComponentIn_subset).trans (u.image_preimage_subset _)
  · exact isOpenMap_sigmaMk _ <| (hu.preimage continuous_sigmaMk).pathComponentIn _
  · exact ⟨x.2, mem_pathComponentIn_self hxu, rfl⟩

end LocPathConnectedSpace<|MERGE_RESOLUTION|>--- conflicted
+++ resolved
@@ -1197,7 +1197,6 @@
     (𝓝 x).HasBasis (fun s : Set X => s ∈ 𝓝 x ∧ IsPathConnected s ∧ s ⊆ U) id :=
   (path_connected_basis x).hasBasis_self_subset (IsOpen.mem_nhds h hx)
 
-<<<<<<< HEAD
 theorem open_pathConnected_basis (x : X) :
     (𝓝 x).HasBasis (fun s : Set X ↦ IsOpen s ∧ x ∈ s ∧ IsPathConnected s) id := by
   refine ⟨fun s ↦ ⟨fun hs ↦ ?_, fun ⟨u, hu⟩ ↦ mem_nhds_iff.mpr ⟨u, hu.2, hu.1.1, hu.1.2.1⟩⟩⟩
@@ -1205,10 +1204,7 @@
   exact ⟨pathComponentIn x u, ⟨hu.pathComponentIn _, ⟨mem_pathComponentIn_self hxu,
     isPathConnected_pathComponentIn hxu⟩⟩, pathComponentIn_subset.trans hus⟩
 
-theorem IsOpenEmbedding.locPathConnectedSpace {e : Y → X} (he : IsOpenEmbedding e) :
-=======
 theorem Topology.IsOpenEmbedding.locPathConnectedSpace {e : Y → X} (he : IsOpenEmbedding e) :
->>>>>>> 5a89bf68
     LocPathConnectedSpace Y :=
   have (y : Y) :
       (𝓝 y).HasBasis (fun s ↦ s ∈ 𝓝 (e y) ∧ IsPathConnected s ∧ s ⊆ range e) (e ⁻¹' ·) :=
@@ -1273,7 +1269,7 @@
     (image_mono pathComponentIn_subset).trans <| u.image_preimage_subset f
 
 /-- Quotients of locally path-connected spaces are locally path-connected. -/
-lemma IsQuotientMap.locPathConnectedSpace {f : X → Y} (h : IsQuotientMap f) :
+lemma Topology.IsQuotientMap.locPathConnectedSpace {f : X → Y} (h : IsQuotientMap f) :
     LocPathConnectedSpace Y :=
   h.2 ▸ LocPathConnectedSpace.coinduced f
 
