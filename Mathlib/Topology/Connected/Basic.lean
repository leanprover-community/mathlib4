--- conflicted
+++ resolved
@@ -417,11 +417,7 @@
   · rintro _ (⟨y, hy, rfl⟩ | ⟨x, hx, rfl⟩)
     exacts [⟨ha₁, hy⟩, ⟨hx, hb₂⟩]
   · exact (ht.image _ (by fun_prop)).union (a₁, b₂) ⟨b₂, hb₂, rfl⟩
-<<<<<<< HEAD
-      ⟨a₁, ha₁, rfl⟩ (hs.image _ (continuous_id.prodMk continuous_const).continuousOn)
-=======
-      ⟨a₁, ha₁, rfl⟩ (hs.image _ (continuous_id.prod_mk continuous_const).continuousOn)
->>>>>>> abeb840f
+      ⟨a₁, ha₁, rfl⟩ (hs.image _ (by fun_prop))
 
 theorem IsConnected.prod [TopologicalSpace β] {s : Set α} {t : Set β} (hs : IsConnected s)
     (ht : IsConnected t) : IsConnected (s ×ˢ t) :=
