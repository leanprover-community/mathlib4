/-
Copyright (c) 2017 Johannes Hölzl. All rights reserved.
Released under Apache 2.0 license as described in the file LICENSE.
Authors: Johannes Hölzl, Mario Carneiro, Yury Kudryashov
-/
import Mathlib.Data.Set.Image
import Mathlib.Order.SuccPred.Relation
import Mathlib.Topology.Clopen
import Mathlib.Topology.Irreducible

#align_import topology.connected from "leanprover-community/mathlib"@"d101e93197bb5f6ea89bd7ba386b7f7dff1f3903"

/-!
# Connected subsets of topological spaces

In this file we define connected subsets of a topological spaces and various other properties and
classes related to connectivity.

## Main definitions

We define the following properties for sets in a topological space:

* `IsConnected`: a nonempty set that has no non-trivial open partition.
  See also the section below in the module doc.
* `connectedComponent` is the connected component of an element in the space.

We also have a class stating that the whole space satisfies that property: `ConnectedSpace`

## On the definition of connected sets/spaces

In informal mathematics, connected spaces are assumed to be nonempty.
We formalise the predicate without that assumption as `IsPreconnected`.
In other words, the only difference is whether the empty space counts as connected.
There are good reasons to consider the empty space to be “too simple to be simple”
See also https://ncatlab.org/nlab/show/too+simple+to+be+simple,
and in particular
https://ncatlab.org/nlab/show/too+simple+to+be+simple#relationship_to_biased_definitions.
-/


open Set Function Topology TopologicalSpace Relation
open scoped Classical

universe u v

variable {α : Type u} {β : Type v} {ι : Type*} {π : ι → Type*} [TopologicalSpace α]
  {s t u v : Set α}

section Preconnected

/-- A preconnected set is one where there is no non-trivial open partition. -/
def IsPreconnected (s : Set α) : Prop :=
  ∀ u v : Set α, IsOpen u → IsOpen v → s ⊆ u ∪ v → (s ∩ u).Nonempty → (s ∩ v).Nonempty →
    (s ∩ (u ∩ v)).Nonempty
#align is_preconnected IsPreconnected

/-- A connected set is one that is nonempty and where there is no non-trivial open partition. -/
def IsConnected (s : Set α) : Prop :=
  s.Nonempty ∧ IsPreconnected s
#align is_connected IsConnected

theorem IsConnected.nonempty {s : Set α} (h : IsConnected s) : s.Nonempty :=
  h.1
#align is_connected.nonempty IsConnected.nonempty

theorem IsConnected.isPreconnected {s : Set α} (h : IsConnected s) : IsPreconnected s :=
  h.2
#align is_connected.is_preconnected IsConnected.isPreconnected

theorem IsPreirreducible.isPreconnected {s : Set α} (H : IsPreirreducible s) : IsPreconnected s :=
  fun _ _ hu hv _ => H _ _ hu hv
#align is_preirreducible.is_preconnected IsPreirreducible.isPreconnected

theorem IsIrreducible.isConnected {s : Set α} (H : IsIrreducible s) : IsConnected s :=
  ⟨H.nonempty, H.isPreirreducible.isPreconnected⟩
#align is_irreducible.is_connected IsIrreducible.isConnected

theorem isPreconnected_empty : IsPreconnected (∅ : Set α) :=
  isPreirreducible_empty.isPreconnected
#align is_preconnected_empty isPreconnected_empty

theorem isConnected_singleton {x} : IsConnected ({x} : Set α) :=
  isIrreducible_singleton.isConnected
#align is_connected_singleton isConnected_singleton

theorem isPreconnected_singleton {x} : IsPreconnected ({x} : Set α) :=
  isConnected_singleton.isPreconnected
#align is_preconnected_singleton isPreconnected_singleton

theorem Set.Subsingleton.isPreconnected {s : Set α} (hs : s.Subsingleton) : IsPreconnected s :=
  hs.induction_on isPreconnected_empty fun _ => isPreconnected_singleton
#align set.subsingleton.is_preconnected Set.Subsingleton.isPreconnected

/-- If any point of a set is joined to a fixed point by a preconnected subset,
then the original set is preconnected as well. -/
theorem isPreconnected_of_forall {s : Set α} (x : α)
    (H : ∀ y ∈ s, ∃ t, t ⊆ s ∧ x ∈ t ∧ y ∈ t ∧ IsPreconnected t) : IsPreconnected s := by
  rintro u v hu hv hs ⟨z, zs, zu⟩ ⟨y, ys, yv⟩
  have xs : x ∈ s := by
    rcases H y ys with ⟨t, ts, xt, -, -⟩
    exact ts xt
  -- Porting note (#11215): TODO: use `wlog xu : x ∈ u := hs xs using u v y z, v u z y`
  cases hs xs with
  | inl xu =>
    rcases H y ys with ⟨t, ts, xt, yt, ht⟩
    have := ht u v hu hv (ts.trans hs) ⟨x, xt, xu⟩ ⟨y, yt, yv⟩
    exact this.imp fun z hz => ⟨ts hz.1, hz.2⟩
  | inr xv =>
    rcases H z zs with ⟨t, ts, xt, zt, ht⟩
    have := ht v u hv hu (ts.trans <| by rwa [union_comm]) ⟨x, xt, xv⟩ ⟨z, zt, zu⟩
    exact this.imp fun _ h => ⟨ts h.1, h.2.2, h.2.1⟩
#align is_preconnected_of_forall isPreconnected_of_forall

/-- If any two points of a set are contained in a preconnected subset,
then the original set is preconnected as well. -/
theorem isPreconnected_of_forall_pair {s : Set α}
    (H : ∀ x ∈ s, ∀ y ∈ s, ∃ t, t ⊆ s ∧ x ∈ t ∧ y ∈ t ∧ IsPreconnected t) :
    IsPreconnected s := by
  rcases eq_empty_or_nonempty s with (rfl | ⟨x, hx⟩)
  exacts [isPreconnected_empty, isPreconnected_of_forall x fun y => H x hx y]
#align is_preconnected_of_forall_pair isPreconnected_of_forall_pair

/-- A union of a family of preconnected sets with a common point is preconnected as well. -/
theorem isPreconnected_sUnion (x : α) (c : Set (Set α)) (H1 : ∀ s ∈ c, x ∈ s)
    (H2 : ∀ s ∈ c, IsPreconnected s) : IsPreconnected (⋃₀ c) := by
  apply isPreconnected_of_forall x
  rintro y ⟨s, sc, ys⟩
  exact ⟨s, subset_sUnion_of_mem sc, H1 s sc, ys, H2 s sc⟩
#align is_preconnected_sUnion isPreconnected_sUnion

theorem isPreconnected_iUnion {ι : Sort*} {s : ι → Set α} (h₁ : (⋂ i, s i).Nonempty)
    (h₂ : ∀ i, IsPreconnected (s i)) : IsPreconnected (⋃ i, s i) :=
  Exists.elim h₁ fun f hf => isPreconnected_sUnion f _ hf (forall_mem_range.2 h₂)
#align is_preconnected_Union isPreconnected_iUnion

theorem IsPreconnected.union (x : α) {s t : Set α} (H1 : x ∈ s) (H2 : x ∈ t) (H3 : IsPreconnected s)
    (H4 : IsPreconnected t) : IsPreconnected (s ∪ t) :=
  sUnion_pair s t ▸ isPreconnected_sUnion x {s, t} (by rintro r (rfl | rfl | h) <;> assumption)
    (by rintro r (rfl | rfl | h) <;> assumption)
#align is_preconnected.union IsPreconnected.union

theorem IsPreconnected.union' {s t : Set α} (H : (s ∩ t).Nonempty) (hs : IsPreconnected s)
    (ht : IsPreconnected t) : IsPreconnected (s ∪ t) := by
  rcases H with ⟨x, hxs, hxt⟩
  exact hs.union x hxs hxt ht
#align is_preconnected.union' IsPreconnected.union'

theorem IsConnected.union {s t : Set α} (H : (s ∩ t).Nonempty) (Hs : IsConnected s)
    (Ht : IsConnected t) : IsConnected (s ∪ t) := by
  rcases H with ⟨x, hx⟩
  refine ⟨⟨x, mem_union_left t (mem_of_mem_inter_left hx)⟩, ?_⟩
  exact Hs.isPreconnected.union x (mem_of_mem_inter_left hx) (mem_of_mem_inter_right hx)
    Ht.isPreconnected
#align is_connected.union IsConnected.union

/-- The directed sUnion of a set S of preconnected subsets is preconnected. -/
theorem IsPreconnected.sUnion_directed {S : Set (Set α)} (K : DirectedOn (· ⊆ ·) S)
    (H : ∀ s ∈ S, IsPreconnected s) : IsPreconnected (⋃₀ S) := by
  rintro u v hu hv Huv ⟨a, ⟨s, hsS, has⟩, hau⟩ ⟨b, ⟨t, htS, hbt⟩, hbv⟩
  obtain ⟨r, hrS, hsr, htr⟩ : ∃ r ∈ S, s ⊆ r ∧ t ⊆ r := K s hsS t htS
  have Hnuv : (r ∩ (u ∩ v)).Nonempty :=
    H _ hrS u v hu hv ((subset_sUnion_of_mem hrS).trans Huv) ⟨a, hsr has, hau⟩ ⟨b, htr hbt, hbv⟩
  have Kruv : r ∩ (u ∩ v) ⊆ ⋃₀ S ∩ (u ∩ v) := inter_subset_inter_left _ (subset_sUnion_of_mem hrS)
  exact Hnuv.mono Kruv
#align is_preconnected.sUnion_directed IsPreconnected.sUnion_directed

/-- The biUnion of a family of preconnected sets is preconnected if the graph determined by
whether two sets intersect is preconnected. -/
theorem IsPreconnected.biUnion_of_reflTransGen {ι : Type*} {t : Set ι} {s : ι → Set α}
    (H : ∀ i ∈ t, IsPreconnected (s i))
    (K : ∀ i, i ∈ t → ∀ j, j ∈ t → ReflTransGen (fun i j => (s i ∩ s j).Nonempty ∧ i ∈ t) i j) :
    IsPreconnected (⋃ n ∈ t, s n) := by
  let R := fun i j : ι => (s i ∩ s j).Nonempty ∧ i ∈ t
  have P : ∀ i, i ∈ t → ∀ j, j ∈ t → ReflTransGen R i j →
      ∃ p, p ⊆ t ∧ i ∈ p ∧ j ∈ p ∧ IsPreconnected (⋃ j ∈ p, s j) := fun i hi j hj h => by
    induction h with
    | refl =>
      refine ⟨{i}, singleton_subset_iff.mpr hi, mem_singleton i, mem_singleton i, ?_⟩
      rw [biUnion_singleton]
      exact H i hi
    | @tail j k _ hjk ih =>
      obtain ⟨p, hpt, hip, hjp, hp⟩ := ih hjk.2
      refine ⟨insert k p, insert_subset_iff.mpr ⟨hj, hpt⟩, mem_insert_of_mem k hip,
        mem_insert k p, ?_⟩
      rw [biUnion_insert]
      refine (H k hj).union' (hjk.1.mono ?_) hp
      rw [inter_comm]
      exact inter_subset_inter_right _ (subset_biUnion_of_mem hjp)
  refine isPreconnected_of_forall_pair ?_
  intro x hx y hy
  obtain ⟨i : ι, hi : i ∈ t, hxi : x ∈ s i⟩ := mem_iUnion₂.1 hx
  obtain ⟨j : ι, hj : j ∈ t, hyj : y ∈ s j⟩ := mem_iUnion₂.1 hy
  obtain ⟨p, hpt, hip, hjp, hp⟩ := P i hi j hj (K i hi j hj)
  exact ⟨⋃ j ∈ p, s j, biUnion_subset_biUnion_left hpt, mem_biUnion hip hxi,
    mem_biUnion hjp hyj, hp⟩
#align is_preconnected.bUnion_of_refl_trans_gen IsPreconnected.biUnion_of_reflTransGen

/-- The biUnion of a family of preconnected sets is preconnected if the graph determined by
whether two sets intersect is preconnected. -/
theorem IsConnected.biUnion_of_reflTransGen {ι : Type*} {t : Set ι} {s : ι → Set α}
    (ht : t.Nonempty) (H : ∀ i ∈ t, IsConnected (s i))
    (K : ∀ i, i ∈ t → ∀ j, j ∈ t → ReflTransGen (fun i j : ι => (s i ∩ s j).Nonempty ∧ i ∈ t) i j) :
    IsConnected (⋃ n ∈ t, s n) :=
  ⟨nonempty_biUnion.2 <| ⟨ht.some, ht.some_mem, (H _ ht.some_mem).nonempty⟩,
    IsPreconnected.biUnion_of_reflTransGen (fun i hi => (H i hi).isPreconnected) K⟩
#align is_connected.bUnion_of_refl_trans_gen IsConnected.biUnion_of_reflTransGen

/-- Preconnectedness of the iUnion of a family of preconnected sets
indexed by the vertices of a preconnected graph,
where two vertices are joined when the corresponding sets intersect. -/
theorem IsPreconnected.iUnion_of_reflTransGen {ι : Type*} {s : ι → Set α}
    (H : ∀ i, IsPreconnected (s i))
    (K : ∀ i j, ReflTransGen (fun i j : ι => (s i ∩ s j).Nonempty) i j) :
    IsPreconnected (⋃ n, s n) := by
  rw [← biUnion_univ]
  exact IsPreconnected.biUnion_of_reflTransGen (fun i _ => H i) fun i _ j _ => by
    simpa [mem_univ] using K i j
#align is_preconnected.Union_of_refl_trans_gen IsPreconnected.iUnion_of_reflTransGen

theorem IsConnected.iUnion_of_reflTransGen {ι : Type*} [Nonempty ι] {s : ι → Set α}
    (H : ∀ i, IsConnected (s i))
    (K : ∀ i j, ReflTransGen (fun i j : ι => (s i ∩ s j).Nonempty) i j) : IsConnected (⋃ n, s n) :=
  ⟨nonempty_iUnion.2 <| Nonempty.elim ‹_› fun i : ι => ⟨i, (H _).nonempty⟩,
    IsPreconnected.iUnion_of_reflTransGen (fun i => (H i).isPreconnected) K⟩
#align is_connected.Union_of_refl_trans_gen IsConnected.iUnion_of_reflTransGen

section SuccOrder

open Order

variable [LinearOrder β] [SuccOrder β] [IsSuccArchimedean β]

/-- The iUnion of connected sets indexed by a type with an archimedean successor (like `ℕ` or `ℤ`)
  such that any two neighboring sets meet is preconnected. -/
theorem IsPreconnected.iUnion_of_chain {s : β → Set α} (H : ∀ n, IsPreconnected (s n))
    (K : ∀ n, (s n ∩ s (succ n)).Nonempty) : IsPreconnected (⋃ n, s n) :=
  IsPreconnected.iUnion_of_reflTransGen H fun i j =>
    reflTransGen_of_succ _ (fun i _ => K i) fun i _ => by
      rw [inter_comm]
      exact K i
#align is_preconnected.Union_of_chain IsPreconnected.iUnion_of_chain

/-- The iUnion of connected sets indexed by a type with an archimedean successor (like `ℕ` or `ℤ`)
  such that any two neighboring sets meet is connected. -/
theorem IsConnected.iUnion_of_chain [Nonempty β] {s : β → Set α} (H : ∀ n, IsConnected (s n))
    (K : ∀ n, (s n ∩ s (succ n)).Nonempty) : IsConnected (⋃ n, s n) :=
  IsConnected.iUnion_of_reflTransGen H fun i j =>
    reflTransGen_of_succ _ (fun i _ => K i) fun i _ => by
      rw [inter_comm]
      exact K i
#align is_connected.Union_of_chain IsConnected.iUnion_of_chain

/-- The iUnion of preconnected sets indexed by a subset of a type with an archimedean successor
  (like `ℕ` or `ℤ`) such that any two neighboring sets meet is preconnected. -/
theorem IsPreconnected.biUnion_of_chain {s : β → Set α} {t : Set β} (ht : OrdConnected t)
    (H : ∀ n ∈ t, IsPreconnected (s n))
    (K : ∀ n : β, n ∈ t → succ n ∈ t → (s n ∩ s (succ n)).Nonempty) :
    IsPreconnected (⋃ n ∈ t, s n) := by
  have h1 : ∀ {i j k : β}, i ∈ t → j ∈ t → k ∈ Ico i j → k ∈ t := fun hi hj hk =>
    ht.out hi hj (Ico_subset_Icc_self hk)
  have h2 : ∀ {i j k : β}, i ∈ t → j ∈ t → k ∈ Ico i j → succ k ∈ t := fun hi hj hk =>
    ht.out hi hj ⟨hk.1.trans <| le_succ _, succ_le_of_lt hk.2⟩
  have h3 : ∀ {i j k : β}, i ∈ t → j ∈ t → k ∈ Ico i j → (s k ∩ s (succ k)).Nonempty :=
    fun hi hj hk => K _ (h1 hi hj hk) (h2 hi hj hk)
  refine IsPreconnected.biUnion_of_reflTransGen H fun i hi j hj => ?_
  exact reflTransGen_of_succ _ (fun k hk => ⟨h3 hi hj hk, h1 hi hj hk⟩) fun k hk =>
      ⟨by rw [inter_comm]; exact h3 hj hi hk, h2 hj hi hk⟩
#align is_preconnected.bUnion_of_chain IsPreconnected.biUnion_of_chain

/-- The iUnion of connected sets indexed by a subset of a type with an archimedean successor
  (like `ℕ` or `ℤ`) such that any two neighboring sets meet is preconnected. -/
theorem IsConnected.biUnion_of_chain {s : β → Set α} {t : Set β} (hnt : t.Nonempty)
    (ht : OrdConnected t) (H : ∀ n ∈ t, IsConnected (s n))
    (K : ∀ n : β, n ∈ t → succ n ∈ t → (s n ∩ s (succ n)).Nonempty) : IsConnected (⋃ n ∈ t, s n) :=
  ⟨nonempty_biUnion.2 <| ⟨hnt.some, hnt.some_mem, (H _ hnt.some_mem).nonempty⟩,
    IsPreconnected.biUnion_of_chain ht (fun i hi => (H i hi).isPreconnected) K⟩
#align is_connected.bUnion_of_chain IsConnected.biUnion_of_chain

end SuccOrder

/-- Theorem of bark and tree: if a set is within a preconnected set and its closure, then it is
preconnected as well. See also `IsConnected.subset_closure`. -/
protected theorem IsPreconnected.subset_closure {s : Set α} {t : Set α} (H : IsPreconnected s)
    (Kst : s ⊆ t) (Ktcs : t ⊆ closure s) : IsPreconnected t :=
  fun u v hu hv htuv ⟨_y, hyt, hyu⟩ ⟨_z, hzt, hzv⟩ =>
  let ⟨p, hpu, hps⟩ := mem_closure_iff.1 (Ktcs hyt) u hu hyu
  let ⟨q, hqv, hqs⟩ := mem_closure_iff.1 (Ktcs hzt) v hv hzv
  let ⟨r, hrs, hruv⟩ := H u v hu hv (Subset.trans Kst htuv) ⟨p, hps, hpu⟩ ⟨q, hqs, hqv⟩
  ⟨r, Kst hrs, hruv⟩
#align is_preconnected.subset_closure IsPreconnected.subset_closure

/-- Theorem of bark and tree: if a set is within a connected set and its closure, then it is
connected as well. See also `IsPreconnected.subset_closure`. -/
protected theorem IsConnected.subset_closure {s : Set α} {t : Set α} (H : IsConnected s)
    (Kst : s ⊆ t) (Ktcs : t ⊆ closure s) : IsConnected t :=
  ⟨Nonempty.mono Kst H.left, IsPreconnected.subset_closure H.right Kst Ktcs⟩
#align is_connected.subset_closure IsConnected.subset_closure

/-- The closure of a preconnected set is preconnected as well. -/
protected theorem IsPreconnected.closure {s : Set α} (H : IsPreconnected s) :
    IsPreconnected (closure s) :=
  IsPreconnected.subset_closure H subset_closure Subset.rfl
#align is_preconnected.closure IsPreconnected.closure

/-- The closure of a connected set is connected as well. -/
protected theorem IsConnected.closure {s : Set α} (H : IsConnected s) : IsConnected (closure s) :=
  IsConnected.subset_closure H subset_closure <| Subset.rfl
#align is_connected.closure IsConnected.closure

/-- The image of a preconnected set is preconnected as well. -/
protected theorem IsPreconnected.image [TopologicalSpace β] {s : Set α} (H : IsPreconnected s)
    (f : α → β) (hf : ContinuousOn f s) : IsPreconnected (f '' s) := by
  -- Unfold/destruct definitions in hypotheses
  rintro u v hu hv huv ⟨_, ⟨x, xs, rfl⟩, xu⟩ ⟨_, ⟨y, ys, rfl⟩, yv⟩
  rcases continuousOn_iff'.1 hf u hu with ⟨u', hu', u'_eq⟩
  rcases continuousOn_iff'.1 hf v hv with ⟨v', hv', v'_eq⟩
  -- Reformulate `huv : f '' s ⊆ u ∪ v` in terms of `u'` and `v'`
  replace huv : s ⊆ u' ∪ v' := by
    rw [image_subset_iff, preimage_union] at huv
    replace huv := subset_inter huv Subset.rfl
    rw [union_inter_distrib_right, u'_eq, v'_eq, ← union_inter_distrib_right] at huv
    exact (subset_inter_iff.1 huv).1
  -- Now `s ⊆ u' ∪ v'`, so we can apply `‹IsPreconnected s›`
  obtain ⟨z, hz⟩ : (s ∩ (u' ∩ v')).Nonempty := by
    refine H u' v' hu' hv' huv ⟨x, ?_⟩ ⟨y, ?_⟩ <;> rw [inter_comm]
    exacts [u'_eq ▸ ⟨xu, xs⟩, v'_eq ▸ ⟨yv, ys⟩]
  rw [← inter_self s, inter_assoc, inter_left_comm s u', ← inter_assoc, inter_comm s, inter_comm s,
    ← u'_eq, ← v'_eq] at hz
  exact ⟨f z, ⟨z, hz.1.2, rfl⟩, hz.1.1, hz.2.1⟩
#align is_preconnected.image IsPreconnected.image

/-- The image of a connected set is connected as well. -/
protected theorem IsConnected.image [TopologicalSpace β] {s : Set α} (H : IsConnected s) (f : α → β)
    (hf : ContinuousOn f s) : IsConnected (f '' s) :=
  ⟨image_nonempty.mpr H.nonempty, H.isPreconnected.image f hf⟩
#align is_connected.image IsConnected.image

theorem isPreconnected_closed_iff {s : Set α} :
    IsPreconnected s ↔ ∀ t t', IsClosed t → IsClosed t' →
      s ⊆ t ∪ t' → (s ∩ t).Nonempty → (s ∩ t').Nonempty → (s ∩ (t ∩ t')).Nonempty :=
  ⟨by
      rintro h t t' ht ht' htt' ⟨x, xs, xt⟩ ⟨y, ys, yt'⟩
      rw [← not_disjoint_iff_nonempty_inter, ← subset_compl_iff_disjoint_right, compl_inter]
      intro h'
      have xt' : x ∉ t' := (h' xs).resolve_left (absurd xt)
      have yt : y ∉ t := (h' ys).resolve_right (absurd yt')
      have := h _ _ ht.isOpen_compl ht'.isOpen_compl h' ⟨y, ys, yt⟩ ⟨x, xs, xt'⟩
      rw [← compl_union] at this
      exact this.ne_empty htt'.disjoint_compl_right.inter_eq,
    by
      rintro h u v hu hv huv ⟨x, xs, xu⟩ ⟨y, ys, yv⟩
      rw [← not_disjoint_iff_nonempty_inter, ← subset_compl_iff_disjoint_right, compl_inter]
      intro h'
      have xv : x ∉ v := (h' xs).elim (absurd xu) id
      have yu : y ∉ u := (h' ys).elim id (absurd yv)
      have := h _ _ hu.isClosed_compl hv.isClosed_compl h' ⟨y, ys, yu⟩ ⟨x, xs, xv⟩
      rw [← compl_union] at this
      exact this.ne_empty huv.disjoint_compl_right.inter_eq⟩
#align is_preconnected_closed_iff isPreconnected_closed_iff

theorem Inducing.isPreconnected_image [TopologicalSpace β] {s : Set α} {f : α → β}
    (hf : Inducing f) : IsPreconnected (f '' s) ↔ IsPreconnected s := by
  refine ⟨fun h => ?_, fun h => h.image _ hf.continuous.continuousOn⟩
  rintro u v hu' hv' huv ⟨x, hxs, hxu⟩ ⟨y, hys, hyv⟩
  rcases hf.isOpen_iff.1 hu' with ⟨u, hu, rfl⟩
  rcases hf.isOpen_iff.1 hv' with ⟨v, hv, rfl⟩
  replace huv : f '' s ⊆ u ∪ v := by rwa [image_subset_iff]
  rcases h u v hu hv huv ⟨f x, mem_image_of_mem _ hxs, hxu⟩ ⟨f y, mem_image_of_mem _ hys, hyv⟩ with
    ⟨_, ⟨z, hzs, rfl⟩, hzuv⟩
  exact ⟨z, hzs, hzuv⟩
#align inducing.is_preconnected_image Inducing.isPreconnected_image

/- TODO: The following lemmas about connection of preimages hold more generally for strict maps
(the quotient and subspace topologies of the image agree) whose fibers are preconnected. -/

theorem IsPreconnected.preimage_of_isOpenMap [TopologicalSpace β] {f : α → β} {s : Set β}
    (hs : IsPreconnected s) (hinj : Function.Injective f) (hf : IsOpenMap f) (hsf : s ⊆ range f) :
    IsPreconnected (f ⁻¹' s) := fun u v hu hv hsuv hsu hsv => by
  replace hsf : f '' (f ⁻¹' s) = s := image_preimage_eq_of_subset hsf
  obtain ⟨_, has, ⟨a, hau, rfl⟩, hav⟩ : (s ∩ (f '' u ∩ f '' v)).Nonempty
  · refine hs (f '' u) (f '' v) (hf u hu) (hf v hv) ?_ ?_ ?_
    · simpa only [hsf, image_union] using image_subset f hsuv
    · simpa only [image_preimage_inter] using hsu.image f
    · simpa only [image_preimage_inter] using hsv.image f
  · exact ⟨a, has, hau, hinj.mem_set_image.1 hav⟩
#align is_preconnected.preimage_of_open_map IsPreconnected.preimage_of_isOpenMap

theorem IsPreconnected.preimage_of_isClosedMap [TopologicalSpace β] {s : Set β}
    (hs : IsPreconnected s) {f : α → β} (hinj : Function.Injective f) (hf : IsClosedMap f)
    (hsf : s ⊆ range f) : IsPreconnected (f ⁻¹' s) :=
  isPreconnected_closed_iff.2 fun u v hu hv hsuv hsu hsv => by
    replace hsf : f '' (f ⁻¹' s) = s := image_preimage_eq_of_subset hsf
    obtain ⟨_, has, ⟨a, hau, rfl⟩, hav⟩ : (s ∩ (f '' u ∩ f '' v)).Nonempty
    · refine isPreconnected_closed_iff.1 hs (f '' u) (f '' v) (hf u hu) (hf v hv) ?_ ?_ ?_
      · simpa only [hsf, image_union] using image_subset f hsuv
      · simpa only [image_preimage_inter] using hsu.image f
      · simpa only [image_preimage_inter] using hsv.image f
    · exact ⟨a, has, hau, hinj.mem_set_image.1 hav⟩
#align is_preconnected.preimage_of_closed_map IsPreconnected.preimage_of_isClosedMap

theorem IsConnected.preimage_of_isOpenMap [TopologicalSpace β] {s : Set β} (hs : IsConnected s)
    {f : α → β} (hinj : Function.Injective f) (hf : IsOpenMap f) (hsf : s ⊆ range f) :
    IsConnected (f ⁻¹' s) :=
  ⟨hs.nonempty.preimage' hsf, hs.isPreconnected.preimage_of_isOpenMap hinj hf hsf⟩
#align is_connected.preimage_of_open_map IsConnected.preimage_of_isOpenMap

theorem IsConnected.preimage_of_isClosedMap [TopologicalSpace β] {s : Set β} (hs : IsConnected s)
    {f : α → β} (hinj : Function.Injective f) (hf : IsClosedMap f) (hsf : s ⊆ range f) :
    IsConnected (f ⁻¹' s) :=
  ⟨hs.nonempty.preimage' hsf, hs.isPreconnected.preimage_of_isClosedMap hinj hf hsf⟩
#align is_connected.preimage_of_closed_map IsConnected.preimage_of_isClosedMap

theorem IsPreconnected.subset_or_subset (hu : IsOpen u) (hv : IsOpen v) (huv : Disjoint u v)
    (hsuv : s ⊆ u ∪ v) (hs : IsPreconnected s) : s ⊆ u ∨ s ⊆ v := by
  specialize hs u v hu hv hsuv
  obtain hsu | hsu := (s ∩ u).eq_empty_or_nonempty
  · exact Or.inr ((Set.disjoint_iff_inter_eq_empty.2 hsu).subset_right_of_subset_union hsuv)
  · replace hs := mt (hs hsu)
    simp_rw [Set.not_nonempty_iff_eq_empty, ← Set.disjoint_iff_inter_eq_empty,
      disjoint_iff_inter_eq_empty.1 huv] at hs
    exact Or.inl ((hs s.disjoint_empty).subset_left_of_subset_union hsuv)
#align is_preconnected.subset_or_subset IsPreconnected.subset_or_subset

theorem IsPreconnected.subset_left_of_subset_union (hu : IsOpen u) (hv : IsOpen v)
    (huv : Disjoint u v) (hsuv : s ⊆ u ∪ v) (hsu : (s ∩ u).Nonempty) (hs : IsPreconnected s) :
    s ⊆ u :=
  Disjoint.subset_left_of_subset_union hsuv
    (by
      by_contra hsv
      rw [not_disjoint_iff_nonempty_inter] at hsv
      obtain ⟨x, _, hx⟩ := hs u v hu hv hsuv hsu hsv
      exact Set.disjoint_iff.1 huv hx)
#align is_preconnected.subset_left_of_subset_union IsPreconnected.subset_left_of_subset_union

theorem IsPreconnected.subset_right_of_subset_union (hu : IsOpen u) (hv : IsOpen v)
    (huv : Disjoint u v) (hsuv : s ⊆ u ∪ v) (hsv : (s ∩ v).Nonempty) (hs : IsPreconnected s) :
    s ⊆ v :=
  hs.subset_left_of_subset_union hv hu huv.symm (union_comm u v ▸ hsuv) hsv
#align is_preconnected.subset_right_of_subset_union IsPreconnected.subset_right_of_subset_union

-- Porting note: moved up
/-- Preconnected sets are either contained in or disjoint to any given clopen set. -/
theorem IsPreconnected.subset_isClopen {s t : Set α} (hs : IsPreconnected s) (ht : IsClopen t)
    (hne : (s ∩ t).Nonempty) : s ⊆ t :=
  hs.subset_left_of_subset_union ht.isOpen ht.compl.isOpen disjoint_compl_right (by simp) hne
#align is_preconnected.subset_clopen IsPreconnected.subset_isClopen

/-- If a preconnected set `s` intersects an open set `u`, and limit points of `u` inside `s` are
contained in `u`, then the whole set `s` is contained in `u`. -/
theorem IsPreconnected.subset_of_closure_inter_subset (hs : IsPreconnected s) (hu : IsOpen u)
    (h'u : (s ∩ u).Nonempty) (h : closure u ∩ s ⊆ u) : s ⊆ u := by
  have A : s ⊆ u ∪ (closure u)ᶜ := by
    intro x hx
    by_cases xu : x ∈ u
    · exact Or.inl xu
    · right
      intro h'x
      exact xu (h (mem_inter h'x hx))
  apply hs.subset_left_of_subset_union hu isClosed_closure.isOpen_compl _ A h'u
  exact disjoint_compl_right.mono_right (compl_subset_compl.2 subset_closure)
#align is_preconnected.subset_of_closure_inter_subset IsPreconnected.subset_of_closure_inter_subset

theorem IsPreconnected.prod [TopologicalSpace β] {s : Set α} {t : Set β} (hs : IsPreconnected s)
    (ht : IsPreconnected t) : IsPreconnected (s ×ˢ t) := by
  apply isPreconnected_of_forall_pair
  rintro ⟨a₁, b₁⟩ ⟨ha₁, hb₁⟩ ⟨a₂, b₂⟩ ⟨ha₂, hb₂⟩
  refine ⟨Prod.mk a₁ '' t ∪ flip Prod.mk b₂ '' s, ?_, .inl ⟨b₁, hb₁, rfl⟩, .inr ⟨a₂, ha₂, rfl⟩, ?_⟩
  · rintro _ (⟨y, hy, rfl⟩ | ⟨x, hx, rfl⟩)
    exacts [⟨ha₁, hy⟩, ⟨hx, hb₂⟩]
  · exact (ht.image _ (Continuous.Prod.mk _).continuousOn).union (a₁, b₂) ⟨b₂, hb₂, rfl⟩
      ⟨a₁, ha₁, rfl⟩ (hs.image _ (continuous_id.prod_mk continuous_const).continuousOn)
#align is_preconnected.prod IsPreconnected.prod

theorem IsConnected.prod [TopologicalSpace β] {s : Set α} {t : Set β} (hs : IsConnected s)
    (ht : IsConnected t) : IsConnected (s ×ˢ t) :=
  ⟨hs.1.prod ht.1, hs.2.prod ht.2⟩
#align is_connected.prod IsConnected.prod

theorem isPreconnected_univ_pi [∀ i, TopologicalSpace (π i)] {s : ∀ i, Set (π i)}
    (hs : ∀ i, IsPreconnected (s i)) : IsPreconnected (pi univ s) := by
  rintro u v uo vo hsuv ⟨f, hfs, hfu⟩ ⟨g, hgs, hgv⟩
  rcases exists_finset_piecewise_mem_of_mem_nhds (uo.mem_nhds hfu) g with ⟨I, hI⟩
<<<<<<< HEAD
  induction' I with i I _ ihI
  · refine' ⟨g, hgs, ⟨_, hgv⟩⟩
=======
  induction' I using Finset.induction_on with i I _ ihI
  · refine ⟨g, hgs, ⟨?_, hgv⟩⟩
>>>>>>> f248170a
    simpa using hI
  · rw [Finset.piecewise_insert] at hI
    have := I.piecewise_mem_set_pi hfs hgs
    refine (hsuv this).elim ihI fun h => ?_
    set S := update (I.piecewise f g) i '' s i
    have hsub : S ⊆ pi univ s := by
      refine image_subset_iff.2 fun z hz => ?_
      rwa [update_preimage_univ_pi]
      exact fun j _ => this j trivial
    have hconn : IsPreconnected S :=
      (hs i).image _ (continuous_const.update i continuous_id).continuousOn
    have hSu : (S ∩ u).Nonempty := ⟨_, mem_image_of_mem _ (hfs _ trivial), hI⟩
    have hSv : (S ∩ v).Nonempty := ⟨_, ⟨_, this _ trivial, update_eq_self _ _⟩, h⟩
    refine (hconn u v uo vo (hsub.trans hsuv) hSu hSv).mono ?_
    exact inter_subset_inter_left _ hsub
#align is_preconnected_univ_pi isPreconnected_univ_pi

@[simp]
theorem isConnected_univ_pi [∀ i, TopologicalSpace (π i)] {s : ∀ i, Set (π i)} :
    IsConnected (pi univ s) ↔ ∀ i, IsConnected (s i) := by
  simp only [IsConnected, ← univ_pi_nonempty_iff, forall_and, and_congr_right_iff]
  refine fun hne => ⟨fun hc i => ?_, isPreconnected_univ_pi⟩
  rw [← eval_image_univ_pi hne]
  exact hc.image _ (continuous_apply _).continuousOn
#align is_connected_univ_pi isConnected_univ_pi

theorem Sigma.isConnected_iff [∀ i, TopologicalSpace (π i)] {s : Set (Σi, π i)} :
    IsConnected s ↔ ∃ i t, IsConnected t ∧ s = Sigma.mk i '' t := by
  refine ⟨fun hs => ?_, ?_⟩
  · obtain ⟨⟨i, x⟩, hx⟩ := hs.nonempty
    have : s ⊆ range (Sigma.mk i) :=
      hs.isPreconnected.subset_isClopen isClopen_range_sigmaMk ⟨⟨i, x⟩, hx, x, rfl⟩
    exact ⟨i, Sigma.mk i ⁻¹' s, hs.preimage_of_isOpenMap sigma_mk_injective isOpenMap_sigmaMk this,
      (Set.image_preimage_eq_of_subset this).symm⟩
  · rintro ⟨i, t, ht, rfl⟩
    exact ht.image _ continuous_sigmaMk.continuousOn
#align sigma.is_connected_iff Sigma.isConnected_iff

theorem Sigma.isPreconnected_iff [hι : Nonempty ι] [∀ i, TopologicalSpace (π i)]
    {s : Set (Σi, π i)} : IsPreconnected s ↔ ∃ i t, IsPreconnected t ∧ s = Sigma.mk i '' t := by
  refine ⟨fun hs => ?_, ?_⟩
  · obtain rfl | h := s.eq_empty_or_nonempty
    · exact ⟨Classical.choice hι, ∅, isPreconnected_empty, (Set.image_empty _).symm⟩
    · obtain ⟨a, t, ht, rfl⟩ := Sigma.isConnected_iff.1 ⟨h, hs⟩
      exact ⟨a, t, ht.isPreconnected, rfl⟩
  · rintro ⟨a, t, ht, rfl⟩
    exact ht.image _ continuous_sigmaMk.continuousOn
#align sigma.is_preconnected_iff Sigma.isPreconnected_iff

theorem Sum.isConnected_iff [TopologicalSpace β] {s : Set (Sum α β)} :
    IsConnected s ↔
      (∃ t, IsConnected t ∧ s = Sum.inl '' t) ∨ ∃ t, IsConnected t ∧ s = Sum.inr '' t := by
  refine ⟨fun hs => ?_, ?_⟩
  · obtain ⟨x | x, hx⟩ := hs.nonempty
    · have h : s ⊆ range Sum.inl :=
        hs.isPreconnected.subset_isClopen isClopen_range_inl ⟨.inl x, hx, x, rfl⟩
      refine Or.inl ⟨Sum.inl ⁻¹' s, ?_, ?_⟩
      · exact hs.preimage_of_isOpenMap Sum.inl_injective isOpenMap_inl h
      · exact (image_preimage_eq_of_subset h).symm
    · have h : s ⊆ range Sum.inr :=
        hs.isPreconnected.subset_isClopen isClopen_range_inr ⟨.inr x, hx, x, rfl⟩
      refine Or.inr ⟨Sum.inr ⁻¹' s, ?_, ?_⟩
      · exact hs.preimage_of_isOpenMap Sum.inr_injective isOpenMap_inr h
      · exact (image_preimage_eq_of_subset h).symm
  · rintro (⟨t, ht, rfl⟩ | ⟨t, ht, rfl⟩)
    · exact ht.image _ continuous_inl.continuousOn
    · exact ht.image _ continuous_inr.continuousOn
#align sum.is_connected_iff Sum.isConnected_iff

theorem Sum.isPreconnected_iff [TopologicalSpace β] {s : Set (Sum α β)} :
    IsPreconnected s ↔
      (∃ t, IsPreconnected t ∧ s = Sum.inl '' t) ∨ ∃ t, IsPreconnected t ∧ s = Sum.inr '' t := by
  refine ⟨fun hs => ?_, ?_⟩
  · obtain rfl | h := s.eq_empty_or_nonempty
    · exact Or.inl ⟨∅, isPreconnected_empty, (Set.image_empty _).symm⟩
    obtain ⟨t, ht, rfl⟩ | ⟨t, ht, rfl⟩ := Sum.isConnected_iff.1 ⟨h, hs⟩
    · exact Or.inl ⟨t, ht.isPreconnected, rfl⟩
    · exact Or.inr ⟨t, ht.isPreconnected, rfl⟩
  · rintro (⟨t, ht, rfl⟩ | ⟨t, ht, rfl⟩)
    · exact ht.image _ continuous_inl.continuousOn
    · exact ht.image _ continuous_inr.continuousOn
#align sum.is_preconnected_iff Sum.isPreconnected_iff

/-- The connected component of a point is the maximal connected set
that contains this point. -/
def connectedComponent (x : α) : Set α :=
  ⋃₀ { s : Set α | IsPreconnected s ∧ x ∈ s }
#align connected_component connectedComponent

/-- Given a set `F` in a topological space `α` and a point `x : α`, the connected
component of `x` in `F` is the connected component of `x` in the subtype `F` seen as
a set in `α`. This definition does not make sense if `x` is not in `F` so we return the
empty set in this case. -/
def connectedComponentIn (F : Set α) (x : α) : Set α :=
  if h : x ∈ F then (↑) '' connectedComponent (⟨x, h⟩ : F) else ∅
#align connected_component_in connectedComponentIn

theorem connectedComponentIn_eq_image {F : Set α} {x : α} (h : x ∈ F) :
    connectedComponentIn F x = (↑) '' connectedComponent (⟨x, h⟩ : F) :=
  dif_pos h
#align connected_component_in_eq_image connectedComponentIn_eq_image

theorem connectedComponentIn_eq_empty {F : Set α} {x : α} (h : x ∉ F) :
    connectedComponentIn F x = ∅ :=
  dif_neg h
#align connected_component_in_eq_empty connectedComponentIn_eq_empty

theorem mem_connectedComponent {x : α} : x ∈ connectedComponent x :=
  mem_sUnion_of_mem (mem_singleton x) ⟨isPreconnected_singleton, mem_singleton x⟩
#align mem_connected_component mem_connectedComponent

theorem mem_connectedComponentIn {x : α} {F : Set α} (hx : x ∈ F) : x ∈ connectedComponentIn F x :=
  by simp [connectedComponentIn_eq_image hx, mem_connectedComponent, hx]
#align mem_connected_component_in mem_connectedComponentIn

theorem connectedComponent_nonempty {x : α} : (connectedComponent x).Nonempty :=
  ⟨x, mem_connectedComponent⟩
#align connected_component_nonempty connectedComponent_nonempty

theorem connectedComponentIn_nonempty_iff {x : α} {F : Set α} :
    (connectedComponentIn F x).Nonempty ↔ x ∈ F := by
  rw [connectedComponentIn]
  split_ifs <;> simp [connectedComponent_nonempty, *]
#align connected_component_in_nonempty_iff connectedComponentIn_nonempty_iff

theorem connectedComponentIn_subset (F : Set α) (x : α) : connectedComponentIn F x ⊆ F := by
  rw [connectedComponentIn]
  split_ifs <;> simp
#align connected_component_in_subset connectedComponentIn_subset

theorem isPreconnected_connectedComponent {x : α} : IsPreconnected (connectedComponent x) :=
  isPreconnected_sUnion x _ (fun _ => And.right) fun _ => And.left
#align is_preconnected_connected_component isPreconnected_connectedComponent

theorem isPreconnected_connectedComponentIn {x : α} {F : Set α} :
    IsPreconnected (connectedComponentIn F x) := by
  rw [connectedComponentIn]; split_ifs
  · exact inducing_subtype_val.isPreconnected_image.mpr isPreconnected_connectedComponent
  · exact isPreconnected_empty
#align is_preconnected_connected_component_in isPreconnected_connectedComponentIn

theorem isConnected_connectedComponent {x : α} : IsConnected (connectedComponent x) :=
  ⟨⟨x, mem_connectedComponent⟩, isPreconnected_connectedComponent⟩
#align is_connected_connected_component isConnected_connectedComponent

theorem isConnected_connectedComponentIn_iff {x : α} {F : Set α} :
    IsConnected (connectedComponentIn F x) ↔ x ∈ F := by
  simp_rw [← connectedComponentIn_nonempty_iff, IsConnected, isPreconnected_connectedComponentIn,
    and_true_iff]
#align is_connected_connected_component_in_iff isConnected_connectedComponentIn_iff

theorem IsPreconnected.subset_connectedComponent {x : α} {s : Set α} (H1 : IsPreconnected s)
    (H2 : x ∈ s) : s ⊆ connectedComponent x := fun _z hz => mem_sUnion_of_mem hz ⟨H1, H2⟩
#align is_preconnected.subset_connected_component IsPreconnected.subset_connectedComponent

theorem IsPreconnected.subset_connectedComponentIn {x : α} {F : Set α} (hs : IsPreconnected s)
    (hxs : x ∈ s) (hsF : s ⊆ F) : s ⊆ connectedComponentIn F x := by
  have : IsPreconnected (((↑) : F → α) ⁻¹' s) := by
    refine inducing_subtype_val.isPreconnected_image.mp ?_
    rwa [Subtype.image_preimage_coe, inter_eq_right.mpr hsF]
  have h2xs : (⟨x, hsF hxs⟩ : F) ∈ (↑) ⁻¹' s := by
    rw [mem_preimage]
    exact hxs
  have := this.subset_connectedComponent h2xs
  rw [connectedComponentIn_eq_image (hsF hxs)]
  refine Subset.trans ?_ (image_subset _ this)
  rw [Subtype.image_preimage_coe, inter_eq_right.mpr hsF]
#align is_preconnected.subset_connected_component_in IsPreconnected.subset_connectedComponentIn

theorem IsConnected.subset_connectedComponent {x : α} {s : Set α} (H1 : IsConnected s)
    (H2 : x ∈ s) : s ⊆ connectedComponent x :=
  H1.2.subset_connectedComponent H2
#align is_connected.subset_connected_component IsConnected.subset_connectedComponent

theorem IsPreconnected.connectedComponentIn {x : α} {F : Set α} (h : IsPreconnected F)
    (hx : x ∈ F) : connectedComponentIn F x = F :=
  (connectedComponentIn_subset F x).antisymm (h.subset_connectedComponentIn hx subset_rfl)
#align is_preconnected.connected_component_in IsPreconnected.connectedComponentIn

theorem connectedComponent_eq {x y : α} (h : y ∈ connectedComponent x) :
    connectedComponent x = connectedComponent y :=
  eq_of_subset_of_subset (isConnected_connectedComponent.subset_connectedComponent h)
    (isConnected_connectedComponent.subset_connectedComponent
      (Set.mem_of_mem_of_subset mem_connectedComponent
        (isConnected_connectedComponent.subset_connectedComponent h)))
#align connected_component_eq connectedComponent_eq

theorem connectedComponent_eq_iff_mem {x y : α} :
    connectedComponent x = connectedComponent y ↔ x ∈ connectedComponent y :=
  ⟨fun h => h ▸ mem_connectedComponent, fun h => (connectedComponent_eq h).symm⟩
#align connected_component_eq_iff_mem connectedComponent_eq_iff_mem

theorem connectedComponentIn_eq {x y : α} {F : Set α} (h : y ∈ connectedComponentIn F x) :
    connectedComponentIn F x = connectedComponentIn F y := by
  have hx : x ∈ F := connectedComponentIn_nonempty_iff.mp ⟨y, h⟩
  simp_rw [connectedComponentIn_eq_image hx] at h ⊢
  obtain ⟨⟨y, hy⟩, h2y, rfl⟩ := h
  simp_rw [connectedComponentIn_eq_image hy, connectedComponent_eq h2y]
#align connected_component_in_eq connectedComponentIn_eq

theorem connectedComponentIn_univ (x : α) : connectedComponentIn univ x = connectedComponent x :=
  subset_antisymm
    (isPreconnected_connectedComponentIn.subset_connectedComponent <|
      mem_connectedComponentIn trivial)
    (isPreconnected_connectedComponent.subset_connectedComponentIn mem_connectedComponent <|
      subset_univ _)
#align connected_component_in_univ connectedComponentIn_univ

theorem connectedComponent_disjoint {x y : α} (h : connectedComponent x ≠ connectedComponent y) :
    Disjoint (connectedComponent x) (connectedComponent y) :=
  Set.disjoint_left.2 fun _ h1 h2 =>
    h ((connectedComponent_eq h1).trans (connectedComponent_eq h2).symm)
#align connected_component_disjoint connectedComponent_disjoint

theorem isClosed_connectedComponent {x : α} : IsClosed (connectedComponent x) :=
  closure_subset_iff_isClosed.1 <|
    isConnected_connectedComponent.closure.subset_connectedComponent <|
      subset_closure mem_connectedComponent
#align is_closed_connected_component isClosed_connectedComponent

theorem Continuous.image_connectedComponent_subset [TopologicalSpace β] {f : α → β}
    (h : Continuous f) (a : α) : f '' connectedComponent a ⊆ connectedComponent (f a) :=
  (isConnected_connectedComponent.image f h.continuousOn).subset_connectedComponent
    ((mem_image f (connectedComponent a) (f a)).2 ⟨a, mem_connectedComponent, rfl⟩)
#align continuous.image_connected_component_subset Continuous.image_connectedComponent_subset

theorem Continuous.image_connectedComponentIn_subset [TopologicalSpace β] {f : α → β} {s : Set α}
    {a : α} (hf : Continuous f) (hx : a ∈ s) :
    f '' connectedComponentIn s a ⊆ connectedComponentIn (f '' s) (f a) :=
  (isPreconnected_connectedComponentIn.image _ hf.continuousOn).subset_connectedComponentIn
    (mem_image_of_mem _ <| mem_connectedComponentIn hx)
    (image_subset _ <| connectedComponentIn_subset _ _)

theorem Continuous.mapsTo_connectedComponent [TopologicalSpace β] {f : α → β} (h : Continuous f)
    (a : α) : MapsTo f (connectedComponent a) (connectedComponent (f a)) :=
  mapsTo'.2 <| h.image_connectedComponent_subset a
#align continuous.maps_to_connected_component Continuous.mapsTo_connectedComponent

theorem Continuous.mapsTo_connectedComponentIn [TopologicalSpace β] {f : α → β} {s : Set α}
    (h : Continuous f) {a : α} (hx : a ∈ s) :
    MapsTo f (connectedComponentIn s a) (connectedComponentIn (f '' s) (f a)) :=
  mapsTo'.2 <| image_connectedComponentIn_subset h hx

theorem irreducibleComponent_subset_connectedComponent {x : α} :
    irreducibleComponent x ⊆ connectedComponent x :=
  isIrreducible_irreducibleComponent.isConnected.subset_connectedComponent mem_irreducibleComponent
#align irreducible_component_subset_connected_component irreducibleComponent_subset_connectedComponent

@[mono]
theorem connectedComponentIn_mono (x : α) {F G : Set α} (h : F ⊆ G) :
    connectedComponentIn F x ⊆ connectedComponentIn G x := by
  by_cases hx : x ∈ F
  · rw [connectedComponentIn_eq_image hx, connectedComponentIn_eq_image (h hx), ←
      show ((↑) : G → α) ∘ inclusion h = (↑) from rfl, image_comp]
    exact image_subset _ ((continuous_inclusion h).image_connectedComponent_subset ⟨x, hx⟩)
  · rw [connectedComponentIn_eq_empty hx]
    exact Set.empty_subset _
#align connected_component_in_mono connectedComponentIn_mono

/-- A preconnected space is one where there is no non-trivial open partition. -/
class PreconnectedSpace (α : Type u) [TopologicalSpace α] : Prop where
  /-- The universal set `Set.univ` in a preconnected space is a preconnected set. -/
  isPreconnected_univ : IsPreconnected (univ : Set α)
#align preconnected_space PreconnectedSpace

export PreconnectedSpace (isPreconnected_univ)

/-- A connected space is a nonempty one where there is no non-trivial open partition. -/
class ConnectedSpace (α : Type u) [TopologicalSpace α] extends PreconnectedSpace α : Prop where
  /-- A connected space is nonempty. -/
  toNonempty : Nonempty α
#align connected_space ConnectedSpace

attribute [instance 50] ConnectedSpace.toNonempty  -- see Note [lower instance priority]

-- see Note [lower instance priority]
theorem isConnected_univ [ConnectedSpace α] : IsConnected (univ : Set α) :=
  ⟨univ_nonempty, isPreconnected_univ⟩
#align is_connected_univ isConnected_univ

lemma preconnectedSpace_iff_univ : PreconnectedSpace α ↔ IsPreconnected (univ : Set α) :=
  ⟨fun h ↦ h.1, fun h ↦ ⟨h⟩⟩

lemma connectedSpace_iff_univ : ConnectedSpace α ↔ IsConnected (univ : Set α) :=
  ⟨fun h ↦ ⟨univ_nonempty, h.1.1⟩,
   fun h ↦ ConnectedSpace.mk (toPreconnectedSpace := ⟨h.2⟩) ⟨h.1.some⟩⟩

theorem isPreconnected_range [TopologicalSpace β] [PreconnectedSpace α] {f : α → β}
    (h : Continuous f) : IsPreconnected (range f) :=
  @image_univ _ _ f ▸ isPreconnected_univ.image _ h.continuousOn
#align is_preconnected_range isPreconnected_range

theorem isConnected_range [TopologicalSpace β] [ConnectedSpace α] {f : α → β} (h : Continuous f) :
    IsConnected (range f) :=
  ⟨range_nonempty f, isPreconnected_range h⟩
#align is_connected_range isConnected_range

theorem Function.Surjective.connectedSpace [ConnectedSpace α] [TopologicalSpace β]
    {f : α → β} (hf : Surjective f) (hf' : Continuous f) : ConnectedSpace β := by
  rw [connectedSpace_iff_univ, ← hf.range_eq]
  exact isConnected_range hf'

instance Quotient.instConnectedSpace {s : Setoid α} [ConnectedSpace α] :
    ConnectedSpace (Quotient s) :=
  (surjective_quotient_mk' _).connectedSpace continuous_coinduced_rng

theorem DenseRange.preconnectedSpace [TopologicalSpace β] [PreconnectedSpace α] {f : α → β}
    (hf : DenseRange f) (hc : Continuous f) : PreconnectedSpace β :=
  ⟨hf.closure_eq ▸ (isPreconnected_range hc).closure⟩
#align dense_range.preconnected_space DenseRange.preconnectedSpace

theorem connectedSpace_iff_connectedComponent :
    ConnectedSpace α ↔ ∃ x : α, connectedComponent x = univ := by
  constructor
  · rintro ⟨⟨x⟩⟩
    exact
      ⟨x, eq_univ_of_univ_subset <| isPreconnected_univ.subset_connectedComponent (mem_univ x)⟩
  · rintro ⟨x, h⟩
    haveI : PreconnectedSpace α :=
      ⟨by rw [← h]; exact isPreconnected_connectedComponent⟩
    exact ⟨⟨x⟩⟩
#align connected_space_iff_connected_component connectedSpace_iff_connectedComponent

theorem preconnectedSpace_iff_connectedComponent :
    PreconnectedSpace α ↔ ∀ x : α, connectedComponent x = univ := by
  constructor
  · intro h x
    exact eq_univ_of_univ_subset <| isPreconnected_univ.subset_connectedComponent (mem_univ x)
  · intro h
    cases' isEmpty_or_nonempty α with hα hα
    · exact ⟨by rw [univ_eq_empty_iff.mpr hα]; exact isPreconnected_empty⟩
    · exact ⟨by rw [← h (Classical.choice hα)]; exact isPreconnected_connectedComponent⟩
#align preconnected_space_iff_connected_component preconnectedSpace_iff_connectedComponent

@[simp]
theorem PreconnectedSpace.connectedComponent_eq_univ {X : Type*} [TopologicalSpace X]
    [h : PreconnectedSpace X] (x : X) : connectedComponent x = univ :=
  preconnectedSpace_iff_connectedComponent.mp h x
#align preconnected_space.connected_component_eq_univ PreconnectedSpace.connectedComponent_eq_univ

instance [TopologicalSpace β] [PreconnectedSpace α] [PreconnectedSpace β] :
    PreconnectedSpace (α × β) :=
  ⟨by
    rw [← univ_prod_univ]
    exact isPreconnected_univ.prod isPreconnected_univ⟩

instance [TopologicalSpace β] [ConnectedSpace α] [ConnectedSpace β] : ConnectedSpace (α × β) :=
  ⟨inferInstance⟩

instance [∀ i, TopologicalSpace (π i)] [∀ i, PreconnectedSpace (π i)] :
    PreconnectedSpace (∀ i, π i) :=
  ⟨by rw [← pi_univ univ]; exact isPreconnected_univ_pi fun i => isPreconnected_univ⟩

instance [∀ i, TopologicalSpace (π i)] [∀ i, ConnectedSpace (π i)] : ConnectedSpace (∀ i, π i) :=
  ⟨inferInstance⟩

-- see Note [lower instance priority]
instance (priority := 100) PreirreducibleSpace.preconnectedSpace (α : Type u) [TopologicalSpace α]
    [PreirreducibleSpace α] : PreconnectedSpace α :=
  ⟨isPreirreducible_univ.isPreconnected⟩
#align preirreducible_space.preconnected_space PreirreducibleSpace.preconnectedSpace

-- see Note [lower instance priority]
instance (priority := 100) IrreducibleSpace.connectedSpace (α : Type u) [TopologicalSpace α]
    [IrreducibleSpace α] : ConnectedSpace α where toNonempty := IrreducibleSpace.toNonempty
#align irreducible_space.connected_space IrreducibleSpace.connectedSpace

/-- A continuous map from a connected space to a disjoint union `Σ i, π i` can be lifted to one of
the components `π i`. See also `ContinuousMap.exists_lift_sigma` for a version with bundled
`ContinuousMap`s. -/
theorem Continuous.exists_lift_sigma [ConnectedSpace α] [∀ i, TopologicalSpace (π i)]
    {f : α → Σ i, π i} (hf : Continuous f) :
    ∃ (i : ι) (g : α → π i), Continuous g ∧ f = Sigma.mk i ∘ g := by
  obtain ⟨i, hi⟩ : ∃ i, range f ⊆ range (.mk i)
  · rcases Sigma.isConnected_iff.1 (isConnected_range hf) with ⟨i, s, -, hs⟩
    exact ⟨i, hs.trans_subset (image_subset_range _ _)⟩
  rcases range_subset_range_iff_exists_comp.1 hi with ⟨g, rfl⟩
  refine ⟨i, g, ?_, rfl⟩
  rwa [← embedding_sigmaMk.continuous_iff] at hf

theorem nonempty_inter [PreconnectedSpace α] {s t : Set α} :
    IsOpen s → IsOpen t → s ∪ t = univ → s.Nonempty → t.Nonempty → (s ∩ t).Nonempty := by
  simpa only [univ_inter, univ_subset_iff] using @PreconnectedSpace.isPreconnected_univ α _ _ s t
#align nonempty_inter nonempty_inter

theorem isClopen_iff [PreconnectedSpace α] {s : Set α} : IsClopen s ↔ s = ∅ ∨ s = univ :=
  ⟨fun hs =>
    by_contradiction fun h =>
      have h1 : s ≠ ∅ ∧ sᶜ ≠ ∅ :=
        ⟨mt Or.inl h,
          mt (fun h2 => Or.inr <| (by rw [← compl_compl s, h2, compl_empty] : s = univ)) h⟩
      let ⟨_, h2, h3⟩ :=
        nonempty_inter hs.2 hs.1.isOpen_compl (union_compl_self s) (nonempty_iff_ne_empty.2 h1.1)
          (nonempty_iff_ne_empty.2 h1.2)
      h3 h2,
    by rintro (rfl | rfl) <;> [exact isClopen_empty; exact isClopen_univ]⟩
#align is_clopen_iff isClopen_iff

theorem IsClopen.eq_univ [PreconnectedSpace α] {s : Set α} (h' : IsClopen s) (h : s.Nonempty) :
    s = univ :=
  (isClopen_iff.mp h').resolve_left h.ne_empty
#align is_clopen.eq_univ IsClopen.eq_univ

section disjoint_subsets

variable [PreconnectedSpace α]
  {s : ι → Set α} (h_nonempty : ∀ i, (s i).Nonempty) (h_disj : Pairwise (Disjoint on s))

/-- In a preconnected space, any disjoint family of non-empty clopen subsets has at most one
element. -/
lemma subsingleton_of_disjoint_isClopen
    (h_clopen : ∀ i, IsClopen (s i)) :
    Subsingleton ι := by
  replace h_nonempty : ∀ i, s i ≠ ∅ := by intro i; rw [← nonempty_iff_ne_empty]; exact h_nonempty i
  rw [← not_nontrivial_iff_subsingleton]
  by_contra contra
  obtain ⟨i, j, h_ne⟩ := contra
  replace h_ne : s i ∩ s j = ∅ := by
    simpa only [← bot_eq_empty, eq_bot_iff, ← inf_eq_inter, ← disjoint_iff_inf_le] using h_disj h_ne
  cases' isClopen_iff.mp (h_clopen i) with hi hi
  · exact h_nonempty i hi
  · rw [hi, univ_inter] at h_ne
    exact h_nonempty j h_ne

/-- In a preconnected space, any disjoint cover by non-empty open subsets has at most one
element. -/
lemma subsingleton_of_disjoint_isOpen_iUnion_eq_univ
    (h_open : ∀ i, IsOpen (s i)) (h_Union : ⋃ i, s i = univ) :
    Subsingleton ι := by
  refine subsingleton_of_disjoint_isClopen h_nonempty h_disj (fun i ↦ ⟨?_, h_open i⟩)
  rw [← isOpen_compl_iff, compl_eq_univ_diff, ← h_Union, iUnion_diff]
  refine isOpen_iUnion (fun j ↦ ?_)
  rcases eq_or_ne i j with rfl | h_ne
  · simp
  · simpa only [(h_disj h_ne.symm).sdiff_eq_left] using h_open j

/-- In a preconnected space, any finite disjoint cover by non-empty closed subsets has at most one
element. -/
lemma subsingleton_of_disjoint_isClosed_iUnion_eq_univ [Finite ι]
    (h_closed : ∀ i, IsClosed (s i)) (h_Union : ⋃ i, s i = univ) :
    Subsingleton ι := by
  refine subsingleton_of_disjoint_isClopen h_nonempty h_disj (fun i ↦ ⟨h_closed i, ?_⟩)
  rw [← isClosed_compl_iff, compl_eq_univ_diff, ← h_Union, iUnion_diff]
  refine isClosed_iUnion_of_finite (fun j ↦ ?_)
  rcases eq_or_ne i j with rfl | h_ne
  · simp
  · simpa only [(h_disj h_ne.symm).sdiff_eq_left] using h_closed j

end disjoint_subsets

theorem frontier_eq_empty_iff [PreconnectedSpace α] {s : Set α} :
    frontier s = ∅ ↔ s = ∅ ∨ s = univ :=
  isClopen_iff_frontier_eq_empty.symm.trans isClopen_iff
#align frontier_eq_empty_iff frontier_eq_empty_iff

theorem nonempty_frontier_iff [PreconnectedSpace α] {s : Set α} :
    (frontier s).Nonempty ↔ s.Nonempty ∧ s ≠ univ := by
  simp only [nonempty_iff_ne_empty, Ne, frontier_eq_empty_iff, not_or]
#align nonempty_frontier_iff nonempty_frontier_iff

theorem Subtype.preconnectedSpace {s : Set α} (h : IsPreconnected s) : PreconnectedSpace s where
  isPreconnected_univ := by
    rwa [← inducing_subtype_val.isPreconnected_image, image_univ, Subtype.range_val]
#align subtype.preconnected_space Subtype.preconnectedSpace

theorem Subtype.connectedSpace {s : Set α} (h : IsConnected s) : ConnectedSpace s where
  toPreconnectedSpace := Subtype.preconnectedSpace h.isPreconnected
  toNonempty := h.nonempty.to_subtype
#align subtype.connected_space Subtype.connectedSpace

theorem isPreconnected_iff_preconnectedSpace {s : Set α} : IsPreconnected s ↔ PreconnectedSpace s :=
  ⟨Subtype.preconnectedSpace, fun h => by
    simpa using isPreconnected_univ.image ((↑) : s → α) continuous_subtype_val.continuousOn⟩
#align is_preconnected_iff_preconnected_space isPreconnected_iff_preconnectedSpace

theorem isConnected_iff_connectedSpace {s : Set α} : IsConnected s ↔ ConnectedSpace s :=
  ⟨Subtype.connectedSpace, fun h =>
    ⟨nonempty_subtype.mp h.2, isPreconnected_iff_preconnectedSpace.mpr h.1⟩⟩
#align is_connected_iff_connected_space isConnected_iff_connectedSpace

/-- In a preconnected space, given a transitive relation `P`, if `P x y` and `P y x` are true
for `y` close enough to `x`, then `P x y` holds for all `x, y`. This is a version of the fact
that, if an equivalence relation has open classes, then it has a single equivalence class. -/
lemma PreconnectedSpace.induction₂' [PreconnectedSpace α] (P : α → α → Prop)
    (h : ∀ x, ∀ᶠ y in 𝓝 x, P x y ∧ P y x) (h' : Transitive P) (x y : α) :
    P x y := by
  let u := {z | P x z}
  have A : IsClosed u := by
    apply isClosed_iff_nhds.2 (fun z hz ↦ ?_)
    rcases hz _ (h z) with ⟨t, ht, h't⟩
    exact h' h't ht.2
  have B : IsOpen u := by
    apply isOpen_iff_mem_nhds.2 (fun z hz ↦ ?_)
    filter_upwards [h z] with t ht
    exact h' hz ht.1
  have C : u.Nonempty := ⟨x, (mem_of_mem_nhds (h x)).1⟩
  have D : u = Set.univ := IsClopen.eq_univ ⟨A, B⟩ C
  show y ∈ u
  simp [D]

/-- In a preconnected space, if a symmetric transitive relation `P x y` is true for `y` close
enough to `x`, then it holds for all `x, y`. This is a version of the fact that, if an equivalence
relation has open classes, then it has a single equivalence class. -/
lemma PreconnectedSpace.induction₂ [PreconnectedSpace α] (P : α → α → Prop)
    (h : ∀ x, ∀ᶠ y in 𝓝 x, P x y) (h' : Transitive P) (h'' : Symmetric P) (x y : α) :
    P x y := by
  refine PreconnectedSpace.induction₂' P (fun z ↦ ?_) h' x y
  filter_upwards [h z] with a ha
  exact ⟨ha, h'' ha⟩

/-- In a preconnected set, given a transitive relation `P`, if `P x y` and `P y x` are true
for `y` close enough to `x`, then `P x y` holds for all `x, y`. This is a version of the fact
that, if an equivalence relation has open classes, then it has a single equivalence class. -/
lemma IsPreconnected.induction₂' {s : Set α} (hs : IsPreconnected s) (P : α → α → Prop)
    (h : ∀ x ∈ s, ∀ᶠ y in 𝓝[s] x, P x y ∧ P y x)
    (h' : ∀ x y z, x ∈ s → y ∈ s → z ∈ s → P x y → P y z → P x z)
    {x y : α} (hx : x ∈ s) (hy : y ∈ s) : P x y := by
  let Q : s → s → Prop := fun a b ↦ P a b
  show Q ⟨x, hx⟩ ⟨y, hy⟩
  have : PreconnectedSpace s := Subtype.preconnectedSpace hs
  apply PreconnectedSpace.induction₂'
  · rintro ⟨x, hx⟩
    have Z := h x hx
    rwa [nhdsWithin_eq_map_subtype_coe] at Z
  · rintro ⟨a, ha⟩ ⟨b, hb⟩ ⟨c, hc⟩ hab hbc
    exact h' a b c ha hb hc hab hbc

/-- In a preconnected set, if a symmetric transitive relation `P x y` is true for `y` close
enough to `x`, then it holds for all `x, y`. This is a version of the fact that, if an equivalence
relation has open classes, then it has a single equivalence class. -/
lemma IsPreconnected.induction₂ {s : Set α} (hs : IsPreconnected s) (P : α → α → Prop)
    (h : ∀ x ∈ s, ∀ᶠ y in 𝓝[s] x, P x y)
    (h' : ∀ x y z, x ∈ s → y ∈ s → z ∈ s → P x y → P y z → P x z)
    (h'' : ∀ x y, x ∈ s → y ∈ s → P x y → P y x)
    {x y : α} (hx : x ∈ s) (hy : y ∈ s) : P x y := by
  apply hs.induction₂' P (fun z hz ↦ ?_) h' hx hy
  filter_upwards [h z hz, self_mem_nhdsWithin] with a ha h'a
  exact ⟨ha, h'' z a hz h'a ha⟩

/-- A set `s` is preconnected if and only if for every cover by two open sets that are disjoint on
`s`, it is contained in one of the two covering sets. -/
theorem isPreconnected_iff_subset_of_disjoint {s : Set α} :
    IsPreconnected s ↔
      ∀ u v, IsOpen u → IsOpen v → s ⊆ u ∪ v → s ∩ (u ∩ v) = ∅ → s ⊆ u ∨ s ⊆ v := by
  constructor <;> intro h
  · intro u v hu hv hs huv
    specialize h u v hu hv hs
    contrapose! huv
    simp [not_subset] at huv
    rcases huv with ⟨⟨x, hxs, hxu⟩, ⟨y, hys, hyv⟩⟩
    have hxv : x ∈ v := or_iff_not_imp_left.mp (hs hxs) hxu
    have hyu : y ∈ u := or_iff_not_imp_right.mp (hs hys) hyv
    exact h ⟨y, hys, hyu⟩ ⟨x, hxs, hxv⟩
  · intro u v hu hv hs hsu hsv
    by_contra H
    specialize h u v hu hv hs (Set.not_nonempty_iff_eq_empty.mp H)
    apply H
    cases' h with h h
    · rcases hsv with ⟨x, hxs, hxv⟩
      exact ⟨x, hxs, ⟨h hxs, hxv⟩⟩
    · rcases hsu with ⟨x, hxs, hxu⟩
      exact ⟨x, hxs, ⟨hxu, h hxs⟩⟩
#align is_preconnected_iff_subset_of_disjoint isPreconnected_iff_subset_of_disjoint

/-- A set `s` is connected if and only if
for every cover by a finite collection of open sets that are pairwise disjoint on `s`,
it is contained in one of the members of the collection. -/
theorem isConnected_iff_sUnion_disjoint_open {s : Set α} :
    IsConnected s ↔
      ∀ U : Finset (Set α), (∀ u v : Set α, u ∈ U → v ∈ U → (s ∩ (u ∩ v)).Nonempty → u = v) →
        (∀ u ∈ U, IsOpen u) → (s ⊆ ⋃₀ ↑U) → ∃ u ∈ U, s ⊆ u := by
  rw [IsConnected, isPreconnected_iff_subset_of_disjoint]
  refine ⟨fun ⟨hne, h⟩ U hU hUo hsU => ?_, fun h => ⟨?_, fun u v hu hv hs hsuv => ?_⟩⟩
  · induction U with
    | empty => exact absurd (by simpa using hsU) hne.not_subset_empty
    | @insert u U uU IH =>
      simp only [← forall_cond_comm, Finset.forall_mem_insert, Finset.exists_mem_insert,
        Finset.coe_insert, sUnion_insert, implies_true, true_and] at *
      refine (h _ hUo.1 (⋃₀ ↑U) (isOpen_sUnion hUo.2) hsU ?_).imp_right ?_
      · refine subset_empty_iff.1 fun x ⟨hxs, hxu, v, hvU, hxv⟩ => ?_
        exact ne_of_mem_of_not_mem hvU uU (hU.1 v hvU ⟨x, hxs, hxu, hxv⟩).symm
      · exact IH (fun u hu => (hU.2 u hu).2) hUo.2
  · simpa [subset_empty_iff, nonempty_iff_ne_empty] using h ∅
  · rw [← not_nonempty_iff_eq_empty] at hsuv
    have := hsuv; rw [inter_comm u] at this
    simpa [*, or_imp, forall_and] using h {u, v}
#align is_connected_iff_sUnion_disjoint_open isConnected_iff_sUnion_disjoint_open

-- Porting note: `IsPreconnected.subset_isClopen` moved up from here

/-- Preconnected sets are either contained in or disjoint to any given clopen set. -/
theorem disjoint_or_subset_of_isClopen {s t : Set α} (hs : IsPreconnected s) (ht : IsClopen t) :
    Disjoint s t ∨ s ⊆ t :=
  (disjoint_or_nonempty_inter s t).imp_right <| hs.subset_isClopen ht
#align disjoint_or_subset_of_clopen disjoint_or_subset_of_isClopen

/-- A set `s` is preconnected if and only if
for every cover by two closed sets that are disjoint on `s`,
it is contained in one of the two covering sets. -/
theorem isPreconnected_iff_subset_of_disjoint_closed :
    IsPreconnected s ↔
      ∀ u v, IsClosed u → IsClosed v → s ⊆ u ∪ v → s ∩ (u ∩ v) = ∅ → s ⊆ u ∨ s ⊆ v := by
  constructor <;> intro h
  · intro u v hu hv hs huv
    rw [isPreconnected_closed_iff] at h
    specialize h u v hu hv hs
    contrapose! huv
    simp [not_subset] at huv
    rcases huv with ⟨⟨x, hxs, hxu⟩, ⟨y, hys, hyv⟩⟩
    have hxv : x ∈ v := or_iff_not_imp_left.mp (hs hxs) hxu
    have hyu : y ∈ u := or_iff_not_imp_right.mp (hs hys) hyv
    exact h ⟨y, hys, hyu⟩ ⟨x, hxs, hxv⟩
  · rw [isPreconnected_closed_iff]
    intro u v hu hv hs hsu hsv
    by_contra H
    specialize h u v hu hv hs (Set.not_nonempty_iff_eq_empty.mp H)
    apply H
    cases' h with h h
    · rcases hsv with ⟨x, hxs, hxv⟩
      exact ⟨x, hxs, ⟨h hxs, hxv⟩⟩
    · rcases hsu with ⟨x, hxs, hxu⟩
      exact ⟨x, hxs, ⟨hxu, h hxs⟩⟩
#align is_preconnected_iff_subset_of_disjoint_closed isPreconnected_iff_subset_of_disjoint_closed

/-- A closed set `s` is preconnected if and only if for every cover by two closed sets that are
disjoint, it is contained in one of the two covering sets. -/
theorem isPreconnected_iff_subset_of_fully_disjoint_closed {s : Set α} (hs : IsClosed s) :
    IsPreconnected s ↔
      ∀ u v, IsClosed u → IsClosed v → s ⊆ u ∪ v → Disjoint u v → s ⊆ u ∨ s ⊆ v := by
  refine isPreconnected_iff_subset_of_disjoint_closed.trans ⟨?_, ?_⟩ <;> intro H u v hu hv hss huv
  · apply H u v hu hv hss
    rw [huv.inter_eq, inter_empty]
  have H1 := H (u ∩ s) (v ∩ s)
  rw [subset_inter_iff, subset_inter_iff] at H1
  simp only [Subset.refl, and_true] at H1
  apply H1 (hu.inter hs) (hv.inter hs)
  · rw [← union_inter_distrib_right]
    exact subset_inter hss Subset.rfl
  · rwa [disjoint_iff_inter_eq_empty, ← inter_inter_distrib_right, inter_comm]
#align is_preconnected_iff_subset_of_fully_disjoint_closed isPreconnected_iff_subset_of_fully_disjoint_closed

theorem IsClopen.connectedComponent_subset {x} (hs : IsClopen s) (hx : x ∈ s) :
    connectedComponent x ⊆ s :=
  isPreconnected_connectedComponent.subset_isClopen hs ⟨x, mem_connectedComponent, hx⟩
#align is_clopen.connected_component_subset IsClopen.connectedComponent_subset

/-- The connected component of a point is always a subset of the intersection of all its clopen
neighbourhoods. -/
theorem connectedComponent_subset_iInter_isClopen {x : α} :
    connectedComponent x ⊆ ⋂ Z : { Z : Set α // IsClopen Z ∧ x ∈ Z }, Z :=
  subset_iInter fun Z => Z.2.1.connectedComponent_subset Z.2.2
#align connected_component_subset_Inter_clopen connectedComponent_subset_iInter_isClopen

/-- A clopen set is the union of its connected components. -/
theorem IsClopen.biUnion_connectedComponent_eq {Z : Set α} (h : IsClopen Z) :
    ⋃ x ∈ Z, connectedComponent x = Z :=
  Subset.antisymm (iUnion₂_subset fun _ => h.connectedComponent_subset) fun _ h =>
    mem_iUnion₂_of_mem h mem_connectedComponent
#align is_clopen.bUnion_connected_component_eq IsClopen.biUnion_connectedComponent_eq

/-- The preimage of a connected component is preconnected if the function has connected fibers
and a subset is closed iff the preimage is. -/
theorem preimage_connectedComponent_connected [TopologicalSpace β] {f : α → β}
    (connected_fibers : ∀ t : β, IsConnected (f ⁻¹' {t}))
    (hcl : ∀ T : Set β, IsClosed T ↔ IsClosed (f ⁻¹' T)) (t : β) :
    IsConnected (f ⁻¹' connectedComponent t) := by
  -- The following proof is essentially https://stacks.math.columbia.edu/tag/0377
  -- although the statement is slightly different
  have hf : Surjective f := Surjective.of_comp fun t : β => (connected_fibers t).1
  refine ⟨Nonempty.preimage connectedComponent_nonempty hf, ?_⟩
  have hT : IsClosed (f ⁻¹' connectedComponent t) :=
    (hcl (connectedComponent t)).1 isClosed_connectedComponent
  -- To show it's preconnected we decompose (f ⁻¹' connectedComponent t) as a subset of two
  -- closed disjoint sets in α. We want to show that it's a subset of either.
  rw [isPreconnected_iff_subset_of_fully_disjoint_closed hT]
  intro u v hu hv huv uv_disj
  -- To do this we decompose connectedComponent t into T₁ and T₂
  -- we will show that connectedComponent t is a subset of either and hence
  -- (f ⁻¹' connectedComponent t) is a subset of u or v
  let T₁ := { t' ∈ connectedComponent t | f ⁻¹' {t'} ⊆ u }
  let T₂ := { t' ∈ connectedComponent t | f ⁻¹' {t'} ⊆ v }
  have fiber_decomp : ∀ t' ∈ connectedComponent t, f ⁻¹' {t'} ⊆ u ∨ f ⁻¹' {t'} ⊆ v := by
    intro t' ht'
    apply isPreconnected_iff_subset_of_disjoint_closed.1 (connected_fibers t').2 u v hu hv
    · exact Subset.trans (preimage_mono (singleton_subset_iff.2 ht')) huv
    rw [uv_disj.inter_eq, inter_empty]
  have T₁_u : f ⁻¹' T₁ = f ⁻¹' connectedComponent t ∩ u := by
    apply eq_of_subset_of_subset
    · rw [← biUnion_preimage_singleton]
      refine iUnion₂_subset fun t' ht' => subset_inter ?_ ht'.2
      rw [hf.preimage_subset_preimage_iff, singleton_subset_iff]
      exact ht'.1
    rintro a ⟨hat, hau⟩
    constructor
    · exact mem_preimage.1 hat
    refine (fiber_decomp (f a) (mem_preimage.1 hat)).resolve_right fun h => ?_
    exact uv_disj.subset_compl_right hau (h rfl)
  -- This proof is exactly the same as the above (modulo some symmetry)
  have T₂_v : f ⁻¹' T₂ = f ⁻¹' connectedComponent t ∩ v := by
    apply eq_of_subset_of_subset
    · rw [← biUnion_preimage_singleton]
      refine iUnion₂_subset fun t' ht' => subset_inter ?_ ht'.2
      rw [hf.preimage_subset_preimage_iff, singleton_subset_iff]
      exact ht'.1
    rintro a ⟨hat, hav⟩
    constructor
    · exact mem_preimage.1 hat
    · refine (fiber_decomp (f a) (mem_preimage.1 hat)).resolve_left fun h => ?_
      exact uv_disj.subset_compl_left hav (h rfl)
  -- Now we show T₁, T₂ are closed, cover connectedComponent t and are disjoint.
  have hT₁ : IsClosed T₁ := (hcl T₁).2 (T₁_u.symm ▸ IsClosed.inter hT hu)
  have hT₂ : IsClosed T₂ := (hcl T₂).2 (T₂_v.symm ▸ IsClosed.inter hT hv)
  have T_decomp : connectedComponent t ⊆ T₁ ∪ T₂ := fun t' ht' => by
    rw [mem_union t' T₁ T₂]
    cases' fiber_decomp t' ht' with htu htv
    · left
      exact ⟨ht', htu⟩
    right
    exact ⟨ht', htv⟩
  have T_disjoint : Disjoint T₁ T₂ := by
    refine Disjoint.of_preimage hf ?_
    rw [T₁_u, T₂_v, disjoint_iff_inter_eq_empty, ← inter_inter_distrib_left, uv_disj.inter_eq,
      inter_empty]
  -- Now we do cases on whether (connectedComponent t) is a subset of T₁ or T₂ to show
  -- that the preimage is a subset of u or v.
  cases' (isPreconnected_iff_subset_of_fully_disjoint_closed isClosed_connectedComponent).1
    isPreconnected_connectedComponent T₁ T₂ hT₁ hT₂ T_decomp T_disjoint with h h
  · left
    rw [Subset.antisymm_iff] at T₁_u
    suffices f ⁻¹' connectedComponent t ⊆ f ⁻¹' T₁
      from (this.trans T₁_u.1).trans (inter_subset_right _ _)
    exact preimage_mono h
  · right
    rw [Subset.antisymm_iff] at T₂_v
    suffices f ⁻¹' connectedComponent t ⊆ f ⁻¹' T₂
      from (this.trans T₂_v.1).trans (inter_subset_right _ _)
    exact preimage_mono h
#align preimage_connected_component_connected preimage_connectedComponent_connected

theorem QuotientMap.preimage_connectedComponent [TopologicalSpace β] {f : α → β}
    (hf : QuotientMap f) (h_fibers : ∀ y : β, IsConnected (f ⁻¹' {y})) (a : α) :
    f ⁻¹' connectedComponent (f a) = connectedComponent a :=
  ((preimage_connectedComponent_connected h_fibers (fun _ => hf.isClosed_preimage.symm)
      _).subset_connectedComponent mem_connectedComponent).antisymm
    (hf.continuous.mapsTo_connectedComponent a)
#align quotient_map.preimage_connected_component QuotientMap.preimage_connectedComponent

theorem QuotientMap.image_connectedComponent [TopologicalSpace β] {f : α → β} (hf : QuotientMap f)
    (h_fibers : ∀ y : β, IsConnected (f ⁻¹' {y})) (a : α) :
    f '' connectedComponent a = connectedComponent (f a) := by
  rw [← hf.preimage_connectedComponent h_fibers, image_preimage_eq _ hf.surjective]
#align quotient_map.image_connected_component QuotientMap.image_connectedComponent

end Preconnected

section connectedComponentSetoid
/-- The setoid of connected components of a topological space -/
def connectedComponentSetoid (α : Type*) [TopologicalSpace α] : Setoid α :=
  ⟨fun x y => connectedComponent x = connectedComponent y,
    ⟨fun x => by trivial, fun h1 => h1.symm, fun h1 h2 => h1.trans h2⟩⟩
#align connected_component_setoid connectedComponentSetoid

/-- The quotient of a space by its connected components -/
def ConnectedComponents (α : Type u) [TopologicalSpace α] :=
  Quotient (connectedComponentSetoid α)
#align connected_components ConnectedComponents

namespace ConnectedComponents

/-- Coercion from a topological space to the set of connected components of this space. -/
def mk : α → ConnectedComponents α := Quotient.mk''

instance : CoeTC α (ConnectedComponents α) := ⟨mk⟩

@[simp]
theorem coe_eq_coe {x y : α} :
    (x : ConnectedComponents α) = y ↔ connectedComponent x = connectedComponent y :=
  Quotient.eq''
#align connected_components.coe_eq_coe ConnectedComponents.coe_eq_coe

theorem coe_ne_coe {x y : α} :
    (x : ConnectedComponents α) ≠ y ↔ connectedComponent x ≠ connectedComponent y :=
  coe_eq_coe.not
#align connected_components.coe_ne_coe ConnectedComponents.coe_ne_coe

theorem coe_eq_coe' {x y : α} : (x : ConnectedComponents α) = y ↔ x ∈ connectedComponent y :=
  coe_eq_coe.trans connectedComponent_eq_iff_mem
#align connected_components.coe_eq_coe' ConnectedComponents.coe_eq_coe'

instance [Inhabited α] : Inhabited (ConnectedComponents α) :=
  ⟨mk default⟩

instance : TopologicalSpace (ConnectedComponents α) :=
  inferInstanceAs (TopologicalSpace (Quotient _))

theorem surjective_coe : Surjective (mk : α → ConnectedComponents α) :=
  surjective_quot_mk _
#align connected_components.surjective_coe ConnectedComponents.surjective_coe

theorem quotientMap_coe : QuotientMap (mk : α → ConnectedComponents α) :=
  quotientMap_quot_mk
#align connected_components.quotient_map_coe ConnectedComponents.quotientMap_coe

@[continuity]
theorem continuous_coe : Continuous (mk : α → ConnectedComponents α) :=
  quotientMap_coe.continuous
#align connected_components.continuous_coe ConnectedComponents.continuous_coe

@[simp]
theorem range_coe : range (mk : α → ConnectedComponents α) = univ :=
  surjective_coe.range_eq
#align connected_components.range_coe ConnectedComponents.range_coe

end ConnectedComponents

/-- The preimage of a singleton in `connectedComponents` is the connected component
of an element in the equivalence class. -/
theorem connectedComponents_preimage_singleton {x : α} :
    (↑) ⁻¹' ({↑x} : Set (ConnectedComponents α)) = connectedComponent x := by
  ext y
  rw [mem_preimage, mem_singleton_iff, ConnectedComponents.coe_eq_coe']
#align connected_components_preimage_singleton connectedComponents_preimage_singleton

/-- The preimage of the image of a set under the quotient map to `connectedComponents α`
is the union of the connected components of the elements in it. -/
theorem connectedComponents_preimage_image (U : Set α) :
    (↑) ⁻¹' ((↑) '' U : Set (ConnectedComponents α)) = ⋃ x ∈ U, connectedComponent x := by
  simp only [connectedComponents_preimage_singleton, preimage_iUnion₂, image_eq_iUnion]
#align connected_components_preimage_image connectedComponents_preimage_image



end connectedComponentSetoid

/-- If every map to `Bool` (a discrete two-element space), that is
continuous on a set `s`, is constant on s, then s is preconnected -/
theorem isPreconnected_of_forall_constant {s : Set α}
    (hs : ∀ f : α → Bool, ContinuousOn f s → ∀ x ∈ s, ∀ y ∈ s, f x = f y) : IsPreconnected s := by
  unfold IsPreconnected
  by_contra!
  rcases this with ⟨u, v, u_op, v_op, hsuv, ⟨x, x_in_s, x_in_u⟩, ⟨y, y_in_s, y_in_v⟩, H⟩
  have hy : y ∉ u := fun y_in_u => eq_empty_iff_forall_not_mem.mp H y ⟨y_in_s, ⟨y_in_u, y_in_v⟩⟩
  have : ContinuousOn u.boolIndicator s := by
    apply (continuousOn_boolIndicator_iff_isClopen _ _).mpr ⟨_, _⟩
    · rw [preimage_subtype_coe_eq_compl hsuv H]
      exact (v_op.preimage continuous_subtype_val).isClosed_compl
    · exact u_op.preimage continuous_subtype_val
  simpa [(u.mem_iff_boolIndicator _).mp x_in_u, (u.not_mem_iff_boolIndicator _).mp hy] using
    hs _ this x x_in_s y y_in_s
#align is_preconnected_of_forall_constant isPreconnected_of_forall_constant

/-- A `PreconnectedSpace` version of `isPreconnected_of_forall_constant` -/
theorem preconnectedSpace_of_forall_constant
    (hs : ∀ f : α → Bool, Continuous f → ∀ x y, f x = f y) : PreconnectedSpace α :=
  ⟨isPreconnected_of_forall_constant fun f hf x _ y _ =>
      hs f (continuous_iff_continuousOn_univ.mpr hf) x y⟩
#align preconnected_space_of_forall_constant preconnectedSpace_of_forall_constant<|MERGE_RESOLUTION|>--- conflicted
+++ resolved
@@ -480,13 +480,8 @@
     (hs : ∀ i, IsPreconnected (s i)) : IsPreconnected (pi univ s) := by
   rintro u v uo vo hsuv ⟨f, hfs, hfu⟩ ⟨g, hgs, hgv⟩
   rcases exists_finset_piecewise_mem_of_mem_nhds (uo.mem_nhds hfu) g with ⟨I, hI⟩
-<<<<<<< HEAD
   induction' I with i I _ ihI
-  · refine' ⟨g, hgs, ⟨_, hgv⟩⟩
-=======
-  induction' I using Finset.induction_on with i I _ ihI
   · refine ⟨g, hgs, ⟨?_, hgv⟩⟩
->>>>>>> f248170a
     simpa using hI
   · rw [Finset.piecewise_insert] at hI
     have := I.piecewise_mem_set_pi hfs hgs
