/-
Copyright (c) 2022 Floris van Doorn. All rights reserved.
Released under Apache 2.0 license as described in the file LICENSE.
Authors: Floris van Doorn, Patrick Massot
-/
import Mathlib.Algebra.Module.Basic
import Mathlib.Topology.Separation
import Mathlib.Algebra.Group.Defs

#align_import topology.support from "leanprover-community/mathlib"@"d90e4e186f1d18e375dcd4e5b5f6364b01cb3e46"

/-!
# The topological support of a function

In this file we define the topological support of a function `f`, `tsupport f`, as the closure of
the support of `f`.

Furthermore, we say that `f` has compact support if the topological support of `f` is compact.

## Main definitions

* `mulTSupport` & `tsupport`
* `HasCompactMulSupport` & `HasCompactSupport`

## Implementation Notes

* We write all lemmas for multiplicative functions, and use `@[to_additive]` to get the more common
  additive versions.
* We do not put the definitions in the `Function` namespace, following many other topological
  definitions that are in the root namespace (compare `Embedding` vs `Function.Embedding`).
-/


open Function Set Filter Topology

variable {X α α' β γ δ M E R : Type*}

section One

variable [One α] [TopologicalSpace X]

/-- The topological support of a function is the closure of its support, i.e. the closure of the
  set of all elements where the function is not equal to 1. -/
@[to_additive " The topological support of a function is the closure of its support. i.e. the
closure of the set of all elements where the function is nonzero. "]
def mulTSupport (f : X → α) : Set X := closure (mulSupport f)
#align mul_tsupport mulTSupport
#align tsupport tsupport

@[to_additive]
theorem subset_mulTSupport (f : X → α) : mulSupport f ⊆ mulTSupport f :=
  subset_closure
#align subset_mul_tsupport subset_mulTSupport
#align subset_tsupport subset_tsupport

@[to_additive]
theorem isClosed_mulTSupport (f : X → α) : IsClosed (mulTSupport f) :=
  isClosed_closure
#align is_closed_mul_tsupport isClosed_mulTSupport
#align is_closed_tsupport isClosed_tsupport

@[to_additive]
theorem mulTSupport_eq_empty_iff {f : X → α} : mulTSupport f = ∅ ↔ f = 1 := by
  rw [mulTSupport, closure_empty_iff, mulSupport_eq_empty_iff]
#align mul_tsupport_eq_empty_iff mulTSupport_eq_empty_iff
#align tsupport_eq_empty_iff tsupport_eq_empty_iff

@[to_additive]
theorem image_eq_one_of_nmem_mulTSupport {f : X → α} {x : X} (hx : x ∉ mulTSupport f) : f x = 1 :=
  mulSupport_subset_iff'.mp (subset_mulTSupport f) x hx
#align image_eq_one_of_nmem_mul_tsupport image_eq_one_of_nmem_mulTSupport
#align image_eq_zero_of_nmem_tsupport image_eq_zero_of_nmem_tsupport

@[to_additive]
theorem range_subset_insert_image_mulTSupport (f : X → α) :
    range f ⊆ insert 1 (f '' mulTSupport f) :=
  (range_subset_insert_image_mulSupport f).trans <|
    insert_subset_insert <| image_subset _ subset_closure
#align range_subset_insert_image_mul_tsupport range_subset_insert_image_mulTSupport
#align range_subset_insert_image_tsupport range_subset_insert_image_tsupport

@[to_additive]
theorem range_eq_image_mulTSupport_or (f : X → α) :
    range f = f '' mulTSupport f ∨ range f = insert 1 (f '' mulTSupport f) :=
  (wcovBy_insert _ _).eq_or_eq (image_subset_range _ _) (range_subset_insert_image_mulTSupport f)
#align range_eq_image_mul_tsupport_or range_eq_image_mulTSupport_or
#align range_eq_image_tsupport_or range_eq_image_tsupport_or

theorem tsupport_mul_subset_left {α : Type*} [MulZeroClass α] {f g : X → α} :
    (tsupport fun x => f x * g x) ⊆ tsupport f :=
  closure_mono (support_mul_subset_left _ _)
#align tsupport_mul_subset_left tsupport_mul_subset_left

theorem tsupport_mul_subset_right {α : Type*} [MulZeroClass α] {f g : X → α} :
    (tsupport fun x => f x * g x) ⊆ tsupport g :=
  closure_mono (support_mul_subset_right _ _)
#align tsupport_mul_subset_right tsupport_mul_subset_right

end One

theorem tsupport_smul_subset_left {M α} [TopologicalSpace X] [Zero M] [Zero α] [SMulWithZero M α]
    (f : X → M) (g : X → α) : (tsupport fun x => f x • g x) ⊆ tsupport f :=
  closure_mono <| support_smul_subset_left f g
#align tsupport_smul_subset_left tsupport_smul_subset_left

@[to_additive]
theorem mulTSupport_mul [TopologicalSpace X] [Monoid α] {f g : X → α} :
    (mulTSupport fun x ↦ f x * g x) ⊆ mulTSupport f ∪ mulTSupport g :=
  closure_minimal
    ((mulSupport_mul f g).trans (union_subset_union (subset_mulTSupport _) (subset_mulTSupport _)))
    (isClosed_closure.union isClosed_closure)

section

variable [TopologicalSpace α] [TopologicalSpace α']

variable [One β] [One γ] [One δ]

variable {g : β → γ} {f : α → β} {f₂ : α → γ} {m : β → γ → δ} {x : α}

@[to_additive]
theorem not_mem_mulTSupport_iff_eventuallyEq : x ∉ mulTSupport f ↔ f =ᶠ[𝓝 x] 1 := by
  simp_rw [mulTSupport, mem_closure_iff_nhds, not_forall, not_nonempty_iff_eq_empty, exists_prop,
    ← disjoint_iff_inter_eq_empty, disjoint_mulSupport_iff, eventuallyEq_iff_exists_mem]
#align not_mem_mul_tsupport_iff_eventually_eq not_mem_mulTSupport_iff_eventuallyEq
#align not_mem_tsupport_iff_eventually_eq not_mem_tsupport_iff_eventuallyEq

@[to_additive]
theorem continuous_of_mulTSupport [TopologicalSpace β] {f : α → β}
    (hf : ∀ x ∈ mulTSupport f, ContinuousAt f x) : Continuous f :=
  continuous_iff_continuousAt.2 fun x => (em _).elim (hf x) fun hx =>
    (@continuousAt_const _ _ _ _ _ 1).congr (not_mem_mulTSupport_iff_eventuallyEq.mp hx).symm
#align continuous_of_mul_tsupport continuous_of_mulTSupport
#align continuous_of_tsupport continuous_of_tsupport

end

/-! ## Functions with compact support -/
section CompactSupport
variable [TopologicalSpace α] [TopologicalSpace α']

variable [One β] [One γ] [One δ]

variable {g : β → γ} {f : α → β} {f₂ : α → γ} {m : β → γ → δ} {x : α}

/-- A function `f` *has compact multiplicative support* or is *compactly supported* if the closure
of the multiplicative support of `f` is compact. In a T₂ space this is equivalent to `f` being equal
to `1` outside a compact set. -/
@[to_additive " A function `f` *has compact support* or is *compactly supported* if the closure of
the support of `f` is compact. In a T₂ space this is equivalent to `f` being equal to `0` outside a
compact set. "]
def HasCompactMulSupport (f : α → β) : Prop :=
  IsCompact (mulTSupport f)
#align has_compact_mul_support HasCompactMulSupport
#align has_compact_support HasCompactSupport

@[to_additive]
theorem hasCompactMulSupport_def : HasCompactMulSupport f ↔ IsCompact (closure (mulSupport f)) := by
  rfl
#align has_compact_mul_support_def hasCompactMulSupport_def
#align has_compact_support_def hasCompactSupport_def

@[to_additive]
theorem exists_compact_iff_hasCompactMulSupport [T2OrLocallyCompactRegularSpace α] :
    (∃ K : Set α, IsCompact K ∧ ∀ x, x ∉ K → f x = 1) ↔ HasCompactMulSupport f := by
  simp_rw [← nmem_mulSupport, ← mem_compl_iff, ← subset_def, compl_subset_compl,
    hasCompactMulSupport_def, exists_compact_superset_iff]
#align exists_compact_iff_has_compact_mul_support exists_compact_iff_hasCompactMulSupport
#align exists_compact_iff_has_compact_support exists_compact_iff_hasCompactSupport

namespace HasCompactMulSupport
@[to_additive]
<<<<<<< HEAD
theorem HasCompactMulSupport.intro [T2OrLocallyCompactRegularSpace α] {K : Set α} (hK : IsCompact K)
=======
theorem intro [T2Space α] {K : Set α} (hK : IsCompact K)
>>>>>>> 2366dbdf
    (hfK : ∀ x, x ∉ K → f x = 1) : HasCompactMulSupport f :=
  exists_compact_iff_hasCompactMulSupport.mp ⟨K, hK, hfK⟩
#align has_compact_mul_support.intro HasCompactMulSupport.intro
#align has_compact_support.intro HasCompactSupport.intro

@[to_additive]
theorem intro' {K : Set α} (hK : IsCompact K) (h'K : IsClosed K)
    (hfK : ∀ x, x ∉ K → f x = 1) : HasCompactMulSupport f := by
  have : mulTSupport f ⊆ K := by
    rw [← h'K.closure_eq]
    apply closure_mono (mulSupport_subset_iff'.2 hfK)
  exact IsCompact.of_isClosed_subset hK ( isClosed_mulTSupport f) this

@[to_additive]
<<<<<<< HEAD
theorem HasCompactMulSupport.of_mulSupport_subset_isCompact [T2OrLocallyCompactRegularSpace α]
    {K : Set α} (hK : IsCompact K) (h : mulSupport f ⊆ K) : HasCompactMulSupport f :=
=======
theorem of_mulSupport_subset_isCompact [T2Space α] {K : Set α}
    (hK : IsCompact K) (h : mulSupport f ⊆ K) : HasCompactMulSupport f :=
>>>>>>> 2366dbdf
  isCompact_closure_of_subset_compact hK h

@[to_additive]
theorem isCompact (hf : HasCompactMulSupport f) : IsCompact (mulTSupport f) :=
  hf
#align has_compact_mul_support.is_compact HasCompactMulSupport.isCompact
#align has_compact_support.is_compact HasCompactSupport.isCompact

@[to_additive]
theorem _root_.hasCompactMulSupport_iff_eventuallyEq :
    HasCompactMulSupport f ↔ f =ᶠ[coclosedCompact α] 1 :=
  ⟨fun h => mem_coclosedCompact.mpr
    ⟨mulTSupport f, isClosed_mulTSupport _, h,
      fun _ => not_imp_comm.mpr fun hx => subset_mulTSupport f hx⟩,
    fun h =>
      let ⟨_C, hC⟩ := mem_coclosed_compact'.mp h
      IsCompact.of_isClosed_subset hC.2.1 (isClosed_mulTSupport _) (closure_minimal hC.2.2 hC.1)⟩
#align has_compact_mul_support_iff_eventually_eq hasCompactMulSupport_iff_eventuallyEq
#align has_compact_support_iff_eventually_eq hasCompactSupport_iff_eventuallyEq

@[to_additive]
theorem _root_.isCompact_range_of_mulSupport_subset_isCompact [TopologicalSpace β]
    (hf : Continuous f) {k : Set α} (hk : IsCompact k) (h'f : mulSupport f ⊆ k) :
    IsCompact (range f) := by
  cases' range_eq_image_or_of_mulSupport_subset h'f with h2 h2 <;> rw [h2]
  exacts [hk.image hf, (hk.image hf).insert 1]

@[to_additive]
theorem isCompact_range [TopologicalSpace β] (h : HasCompactMulSupport f)
    (hf : Continuous f) : IsCompact (range f) :=
  isCompact_range_of_mulSupport_subset_isCompact hf h (subset_mulTSupport f)
#align has_compact_mul_support.is_compact_range HasCompactMulSupport.isCompact_range
#align has_compact_support.is_compact_range HasCompactSupport.isCompact_range

@[to_additive]
theorem mono' {f' : α → γ} (hf : HasCompactMulSupport f)
    (hff' : mulSupport f' ⊆ mulTSupport f) : HasCompactMulSupport f' :=
  IsCompact.of_isClosed_subset hf isClosed_closure <| closure_minimal hff' isClosed_closure
#align has_compact_mul_support.mono' HasCompactMulSupport.mono'
#align has_compact_support.mono' HasCompactSupport.mono'

@[to_additive]
theorem mono {f' : α → γ} (hf : HasCompactMulSupport f)
    (hff' : mulSupport f' ⊆ mulSupport f) : HasCompactMulSupport f' :=
  hf.mono' <| hff'.trans subset_closure
#align has_compact_mul_support.mono HasCompactMulSupport.mono
#align has_compact_support.mono HasCompactSupport.mono

@[to_additive]
theorem comp_left (hf : HasCompactMulSupport f) (hg : g 1 = 1) :
    HasCompactMulSupport (g ∘ f) :=
  hf.mono <| mulSupport_comp_subset hg f
#align has_compact_mul_support.comp_left HasCompactMulSupport.comp_left
#align has_compact_support.comp_left HasCompactSupport.comp_left

@[to_additive]
theorem _root_.hasCompactMulSupport_comp_left (hg : ∀ {x}, g x = 1 ↔ x = 1) :
    HasCompactMulSupport (g ∘ f) ↔ HasCompactMulSupport f := by
  simp_rw [hasCompactMulSupport_def, mulSupport_comp_eq g (@hg) f]
#align has_compact_mul_support_comp_left hasCompactMulSupport_comp_left
#align has_compact_support_comp_left hasCompactSupport_comp_left

@[to_additive]
theorem comp_closedEmbedding (hf : HasCompactMulSupport f) {g : α' → α}
    (hg : ClosedEmbedding g) : HasCompactMulSupport (f ∘ g) := by
  rw [hasCompactMulSupport_def, Function.mulSupport_comp_eq_preimage]
  refine' IsCompact.of_isClosed_subset (hg.isCompact_preimage hf) isClosed_closure _
  rw [hg.toEmbedding.closure_eq_preimage_closure_image]
  exact preimage_mono (closure_mono <| image_preimage_subset _ _)
#align has_compact_mul_support.comp_closed_embedding HasCompactMulSupport.comp_closedEmbedding
#align has_compact_support.comp_closed_embedding HasCompactSupport.comp_closedEmbedding

@[to_additive]
theorem comp₂_left (hf : HasCompactMulSupport f)
    (hf₂ : HasCompactMulSupport f₂) (hm : m 1 1 = 1) :
    HasCompactMulSupport fun x => m (f x) (f₂ x) := by
  rw [hasCompactMulSupport_iff_eventuallyEq] at hf hf₂ ⊢
  filter_upwards [hf, hf₂] using fun x hx hx₂ => by simp_rw [hx, hx₂, Pi.one_apply, hm]
#align has_compact_mul_support.comp₂_left HasCompactMulSupport.comp₂_left
#align has_compact_support.comp₂_left HasCompactSupport.comp₂_left

<<<<<<< HEAD
@[to_additive]
lemma HasCompactMulSupport.isCompact_preimage [TopologicalSpace β]
    (h'f : HasCompactMulSupport f) (hf : Continuous f) {k : Set β} (hk : IsClosed k)
    (h'k : 1 ∉ k) : IsCompact (f ⁻¹' k) := by
  apply IsCompact.of_isClosed_subset h'f (hk.preimage hf) (fun x hx ↦ ?_)
  apply subset_mulTSupport
  aesop

namespace HasCompactMulSupport

=======
>>>>>>> 2366dbdf
variable [T2Space α'] (hf : HasCompactMulSupport f) {g : α → α'} (cont : Continuous g)

@[to_additive]
theorem mulTSupport_extend_one_subset :
    mulTSupport (g.extend f 1) ⊆ g '' mulTSupport f :=
  (hf.image cont).isClosed.closure_subset_iff.mpr <|
    mulSupport_extend_one_subset.trans (image_subset g subset_closure)

@[to_additive]
theorem extend_one : HasCompactMulSupport (g.extend f 1) :=
  HasCompactMulSupport.of_mulSupport_subset_isCompact (hf.image cont)
    (subset_closure.trans <| hf.mulTSupport_extend_one_subset cont)

@[to_additive]
theorem mulTSupport_extend_one (inj : g.Injective) :
    mulTSupport (g.extend f 1) = g '' mulTSupport f :=
  (hf.mulTSupport_extend_one_subset cont).antisymm <|
    (image_closure_subset_closure_image cont).trans
      (closure_mono (mulSupport_extend_one inj).superset)

@[to_additive]
theorem continuous_extend_one [TopologicalSpace β] {U : Set α'} (hU : IsOpen U) {f : U → β}
    (cont : Continuous f) (supp : HasCompactMulSupport f) :
    Continuous (Subtype.val.extend f 1) :=
  continuous_of_mulTSupport fun x h ↦ by
    rw [show x = ↑(⟨x, Subtype.coe_image_subset _ _
      (supp.mulTSupport_extend_one_subset continuous_subtype_val h)⟩ : U) by rfl,
      ← (hU.openEmbedding_subtype_val).continuousAt_iff, extend_comp Subtype.val_injective]
    exact cont.continuousAt

end HasCompactMulSupport

end CompactSupport

/-! ## Functions with compact support: algebraic operations -/
section CompactSupport2
section Monoid

variable [TopologicalSpace α] [Monoid β]

variable {f f' : α → β} {x : α}

@[to_additive]
theorem HasCompactMulSupport.mul (hf : HasCompactMulSupport f) (hf' : HasCompactMulSupport f') :
    HasCompactMulSupport (f * f') := hf.comp₂_left hf' (mul_one 1)
#align has_compact_mul_support.mul HasCompactMulSupport.mul
#align has_compact_support.add HasCompactSupport.add

end Monoid

section DistribMulAction

variable [TopologicalSpace α] [MonoidWithZero R] [AddMonoid M] [DistribMulAction R M]

variable {f : α → R} {f' : α → M} {x : α}

theorem HasCompactSupport.smul_left (hf : HasCompactSupport f') : HasCompactSupport (f • f') := by
  rw [hasCompactSupport_iff_eventuallyEq] at hf ⊢
  exact hf.mono fun x hx => by simp_rw [Pi.smul_apply', hx, Pi.zero_apply, smul_zero]
#align has_compact_support.smul_left HasCompactSupport.smul_left

end DistribMulAction

section SMulWithZero

variable [TopologicalSpace α] [Zero R] [Zero M] [SMulWithZero R M]

variable {f : α → R} {f' : α → M} {x : α}

theorem HasCompactSupport.smul_right (hf : HasCompactSupport f) : HasCompactSupport (f • f') := by
  rw [hasCompactSupport_iff_eventuallyEq] at hf ⊢
  exact hf.mono fun x hx => by simp_rw [Pi.smul_apply', hx, Pi.zero_apply, zero_smul]
#align has_compact_support.smul_right HasCompactSupport.smul_right

theorem HasCompactSupport.smul_left' (hf : HasCompactSupport f') : HasCompactSupport (f • f') := by
  rw [hasCompactSupport_iff_eventuallyEq] at hf ⊢
  refine' hf.mono fun x hx => by simp_rw [Pi.smul_apply', hx, Pi.zero_apply, smul_zero]
#align has_compact_support.smul_left' HasCompactSupport.smul_left'

end SMulWithZero

section MulZeroClass

variable [TopologicalSpace α] [MulZeroClass β]

variable {f f' : α → β} {x : α}

theorem HasCompactSupport.mul_right (hf : HasCompactSupport f) : HasCompactSupport (f * f') := by
  rw [hasCompactSupport_iff_eventuallyEq] at hf ⊢
  refine' hf.mono fun x hx => by simp_rw [Pi.mul_apply, hx, Pi.zero_apply, zero_mul]
#align has_compact_support.mul_right HasCompactSupport.mul_right

theorem HasCompactSupport.mul_left (hf : HasCompactSupport f') : HasCompactSupport (f * f') := by
  rw [hasCompactSupport_iff_eventuallyEq] at hf ⊢
  refine' hf.mono fun x hx => by simp_rw [Pi.mul_apply, hx, Pi.zero_apply, mul_zero]
#align has_compact_support.mul_left HasCompactSupport.mul_left

end MulZeroClass

end CompactSupport2

namespace LocallyFinite

variable {ι : Type*} {U : ι → Set X} [TopologicalSpace X] [One R]

-- porting note: todo: reformulate for any locally finite family of sets
/-- If a family of functions `f` has locally-finite multiplicative support, subordinate to a family
of open sets, then for any point we can find a neighbourhood on which only finitely-many members of
`f` are not equal to 1. -/
@[to_additive " If a family of functions `f` has locally-finite support, subordinate to a family of
open sets, then for any point we can find a neighbourhood on which only finitely-many members of `f`
are non-zero. "]
theorem exists_finset_nhd_mulSupport_subset {f : ι → X → R}
    (hlf : LocallyFinite fun i => mulSupport (f i)) (hso : ∀ i, mulTSupport (f i) ⊆ U i)
    (ho : ∀ i, IsOpen (U i)) (x : X) :
    ∃ (is : Finset ι), ∃ n, n ∈ 𝓝 x ∧ (n ⊆ ⋂ i ∈ is, U i) ∧
      ∀ z ∈ n, (mulSupport fun i => f i z) ⊆ is := by
  obtain ⟨n, hn, hnf⟩ := hlf x
  classical
    let is := hnf.toFinset.filter fun i => x ∈ U i
    let js := hnf.toFinset.filter fun j => x ∉ U j
    refine'
      ⟨is, (n ∩ ⋂ j ∈ js, (mulTSupport (f j))ᶜ) ∩ ⋂ i ∈ is, U i, inter_mem (inter_mem hn _) _,
        inter_subset_right _ _, fun z hz => _⟩
    · exact (biInter_finset_mem js).mpr fun j hj => IsClosed.compl_mem_nhds (isClosed_mulTSupport _)
        (Set.not_mem_subset (hso j) (Finset.mem_filter.mp hj).2)
    · exact (biInter_finset_mem is).mpr fun i hi => (ho i).mem_nhds (Finset.mem_filter.mp hi).2
    · have hzn : z ∈ n := by
        rw [inter_assoc] at hz
        exact mem_of_mem_inter_left hz
      replace hz := mem_of_mem_inter_right (mem_of_mem_inter_left hz)
      simp only [Finset.mem_filter, Finite.mem_toFinset, mem_setOf_eq, mem_iInter, and_imp] at hz
      suffices (mulSupport fun i => f i z) ⊆ hnf.toFinset by
        refine' hnf.toFinset.subset_coe_filter_of_subset_forall _ this fun i hi => _
        specialize hz i ⟨z, ⟨hi, hzn⟩⟩
        contrapose hz
        simp [hz, subset_mulTSupport (f i) hi]
      intro i hi
      simp only [Finite.coe_toFinset, mem_setOf_eq]
      exact ⟨z, ⟨hi, hzn⟩⟩
#align locally_finite.exists_finset_nhd_mul_support_subset LocallyFinite.exists_finset_nhd_mulSupport_subset
#align locally_finite.exists_finset_nhd_support_subset LocallyFinite.exists_finset_nhd_support_subset

end LocallyFinite<|MERGE_RESOLUTION|>--- conflicted
+++ resolved
@@ -170,11 +170,7 @@
 
 namespace HasCompactMulSupport
 @[to_additive]
-<<<<<<< HEAD
-theorem HasCompactMulSupport.intro [T2OrLocallyCompactRegularSpace α] {K : Set α} (hK : IsCompact K)
-=======
-theorem intro [T2Space α] {K : Set α} (hK : IsCompact K)
->>>>>>> 2366dbdf
+theorem intro [T2OrLocallyCompactRegularSpace α] {K : Set α} (hK : IsCompact K)
     (hfK : ∀ x, x ∉ K → f x = 1) : HasCompactMulSupport f :=
   exists_compact_iff_hasCompactMulSupport.mp ⟨K, hK, hfK⟩
 #align has_compact_mul_support.intro HasCompactMulSupport.intro
@@ -189,13 +185,8 @@
   exact IsCompact.of_isClosed_subset hK ( isClosed_mulTSupport f) this
 
 @[to_additive]
-<<<<<<< HEAD
-theorem HasCompactMulSupport.of_mulSupport_subset_isCompact [T2OrLocallyCompactRegularSpace α]
+theorem of_mulSupport_subset_isCompact [T2OrLocallyCompactRegularSpace α]
     {K : Set α} (hK : IsCompact K) (h : mulSupport f ⊆ K) : HasCompactMulSupport f :=
-=======
-theorem of_mulSupport_subset_isCompact [T2Space α] {K : Set α}
-    (hK : IsCompact K) (h : mulSupport f ⊆ K) : HasCompactMulSupport f :=
->>>>>>> 2366dbdf
   isCompact_closure_of_subset_compact hK h
 
 @[to_additive]
@@ -277,19 +268,14 @@
 #align has_compact_mul_support.comp₂_left HasCompactMulSupport.comp₂_left
 #align has_compact_support.comp₂_left HasCompactSupport.comp₂_left
 
-<<<<<<< HEAD
-@[to_additive]
-lemma HasCompactMulSupport.isCompact_preimage [TopologicalSpace β]
+@[to_additive]
+lemma isCompact_preimage [TopologicalSpace β]
     (h'f : HasCompactMulSupport f) (hf : Continuous f) {k : Set β} (hk : IsClosed k)
     (h'k : 1 ∉ k) : IsCompact (f ⁻¹' k) := by
   apply IsCompact.of_isClosed_subset h'f (hk.preimage hf) (fun x hx ↦ ?_)
   apply subset_mulTSupport
   aesop
 
-namespace HasCompactMulSupport
-
-=======
->>>>>>> 2366dbdf
 variable [T2Space α'] (hf : HasCompactMulSupport f) {g : α → α'} (cont : Continuous g)
 
 @[to_additive]
