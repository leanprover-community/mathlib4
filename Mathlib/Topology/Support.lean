/-
Copyright (c) 2022 Floris van Doorn. All rights reserved.
Released under Apache 2.0 license as described in the file LICENSE.
Authors: Floris van Doorn, Patrick Massot
-/
import Mathlib.Algebra.GroupWithZero.Indicator
import Mathlib.Algebra.Order.Group.Unbundled.Abs
import Mathlib.Algebra.Module.Basic
import Mathlib.Topology.Separation

/-!
# The topological support of a function

In this file we define the topological support of a function `f`, `tsupport f`, as the closure of
the support of `f`.

Furthermore, we say that `f` has compact support if the topological support of `f` is compact.

## Main definitions

* `mulTSupport` & `tsupport`
* `HasCompactMulSupport` & `HasCompactSupport`

## Implementation Notes

* We write all lemmas for multiplicative functions, and use `@[to_additive]` to get the more common
  additive versions.
* We do not put the definitions in the `Function` namespace, following many other topological
  definitions that are in the root namespace (compare `Embedding` vs `Function.Embedding`).
-/


open Function Set Filter Topology

variable {X α α' β γ δ M R : Type*}

section One

variable [One α] [TopologicalSpace X]

/-- The topological support of a function is the closure of its support, i.e. the closure of the
  set of all elements where the function is not equal to 1. -/
@[to_additive " The topological support of a function is the closure of its support. i.e. the
closure of the set of all elements where the function is nonzero. "]
def mulTSupport (f : X → α) : Set X := closure (mulSupport f)

@[to_additive]
theorem subset_mulTSupport (f : X → α) : mulSupport f ⊆ mulTSupport f :=
  subset_closure

@[to_additive]
theorem isClosed_mulTSupport (f : X → α) : IsClosed (mulTSupport f) :=
  isClosed_closure

@[to_additive]
theorem mulTSupport_eq_empty_iff {f : X → α} : mulTSupport f = ∅ ↔ f = 1 := by
  rw [mulTSupport, closure_empty_iff, mulSupport_eq_empty_iff]

@[to_additive]
theorem image_eq_one_of_nmem_mulTSupport {f : X → α} {x : X} (hx : x ∉ mulTSupport f) : f x = 1 :=
  mulSupport_subset_iff'.mp (subset_mulTSupport f) x hx

@[to_additive]
theorem range_subset_insert_image_mulTSupport (f : X → α) :
    range f ⊆ insert 1 (f '' mulTSupport f) :=
  (range_subset_insert_image_mulSupport f).trans <|
    insert_subset_insert <| image_subset _ subset_closure

@[to_additive]
theorem range_eq_image_mulTSupport_or (f : X → α) :
    range f = f '' mulTSupport f ∨ range f = insert 1 (f '' mulTSupport f) :=
  (wcovBy_insert _ _).eq_or_eq (image_subset_range _ _) (range_subset_insert_image_mulTSupport f)

theorem tsupport_mul_subset_left {α : Type*} [MulZeroClass α] {f g : X → α} :
    (tsupport fun x => f x * g x) ⊆ tsupport f :=
  closure_mono (support_mul_subset_left _ _)

theorem tsupport_mul_subset_right {α : Type*} [MulZeroClass α] {f g : X → α} :
    (tsupport fun x => f x * g x) ⊆ tsupport g :=
  closure_mono (support_mul_subset_right _ _)

end One

theorem tsupport_smul_subset_left {M α} [TopologicalSpace X] [Zero M] [Zero α] [SMulWithZero M α]
    (f : X → M) (g : X → α) : (tsupport fun x => f x • g x) ⊆ tsupport f :=
  closure_mono <| support_smul_subset_left f g

theorem tsupport_smul_subset_right {M α} [TopologicalSpace X] [Zero α] [SMulZeroClass M α]
    (f : X → M) (g : X → α) : (tsupport fun x => f x • g x) ⊆ tsupport g :=
  closure_mono <| support_smul_subset_right f g

@[to_additive]
theorem mulTSupport_mul [TopologicalSpace X] [Monoid α] {f g : X → α} :
    (mulTSupport fun x ↦ f x * g x) ⊆ mulTSupport f ∪ mulTSupport g :=
  closure_minimal
    ((mulSupport_mul f g).trans (union_subset_union (subset_mulTSupport _) (subset_mulTSupport _)))
    (isClosed_closure.union isClosed_closure)

section

variable [TopologicalSpace α]
variable [One β]
variable {f : α → β} {x : α}

@[to_additive]
theorem not_mem_mulTSupport_iff_eventuallyEq : x ∉ mulTSupport f ↔ f =ᶠ[𝓝 x] 1 := by
  simp_rw [mulTSupport, mem_closure_iff_nhds, not_forall, not_nonempty_iff_eq_empty, exists_prop,
    ← disjoint_iff_inter_eq_empty, disjoint_mulSupport_iff, eventuallyEq_iff_exists_mem]

@[to_additive]
theorem continuous_of_mulTSupport [TopologicalSpace β] {f : α → β}
    (hf : ∀ x ∈ mulTSupport f, ContinuousAt f x) : Continuous f :=
  continuous_iff_continuousAt.2 fun x => (em _).elim (hf x) fun hx =>
    (@continuousAt_const _ _ _ _ _ 1).congr (not_mem_mulTSupport_iff_eventuallyEq.mp hx).symm

end

/-! ## Functions with compact support -/
section CompactSupport
variable [TopologicalSpace α] [TopologicalSpace α']
variable [One β] [One γ] [One δ]
variable {g : β → γ} {f : α → β} {f₂ : α → γ} {m : β → γ → δ}

/-- A function `f` *has compact multiplicative support* or is *compactly supported* if the closure
of the multiplicative support of `f` is compact. In a T₂ space this is equivalent to `f` being equal
to `1` outside a compact set. -/
@[to_additive " A function `f` *has compact support* or is *compactly supported* if the closure of
the support of `f` is compact. In a T₂ space this is equivalent to `f` being equal to `0` outside a
compact set. "]
def HasCompactMulSupport (f : α → β) : Prop :=
  IsCompact (mulTSupport f)

@[to_additive]
theorem hasCompactMulSupport_def : HasCompactMulSupport f ↔ IsCompact (closure (mulSupport f)) := by
  rfl

@[to_additive]
theorem exists_compact_iff_hasCompactMulSupport [R1Space α] :
    (∃ K : Set α, IsCompact K ∧ ∀ x, x ∉ K → f x = 1) ↔ HasCompactMulSupport f := by
  simp_rw [← nmem_mulSupport, ← mem_compl_iff, ← subset_def, compl_subset_compl,
    hasCompactMulSupport_def, exists_isCompact_superset_iff]

namespace HasCompactMulSupport
@[to_additive]
theorem intro [R1Space α] {K : Set α} (hK : IsCompact K)
    (hfK : ∀ x, x ∉ K → f x = 1) : HasCompactMulSupport f :=
  exists_compact_iff_hasCompactMulSupport.mp ⟨K, hK, hfK⟩

@[to_additive]
theorem intro' {K : Set α} (hK : IsCompact K) (h'K : IsClosed K)
    (hfK : ∀ x, x ∉ K → f x = 1) : HasCompactMulSupport f := by
  have : mulTSupport f ⊆ K := by
    rw [← h'K.closure_eq]
    apply closure_mono (mulSupport_subset_iff'.2 hfK)
  exact IsCompact.of_isClosed_subset hK ( isClosed_mulTSupport f) this

@[to_additive]
theorem of_mulSupport_subset_isCompact [R1Space α] {K : Set α}
    (hK : IsCompact K) (h : mulSupport f ⊆ K) : HasCompactMulSupport f :=
  hK.closure_of_subset h

@[to_additive]
theorem isCompact (hf : HasCompactMulSupport f) : IsCompact (mulTSupport f) :=
  hf

@[to_additive]
theorem _root_.hasCompactMulSupport_iff_eventuallyEq :
    HasCompactMulSupport f ↔ f =ᶠ[coclosedCompact α] 1 :=
  mem_coclosedCompact_iff.symm

@[to_additive]
theorem _root_.isCompact_range_of_mulSupport_subset_isCompact [TopologicalSpace β]
    (hf : Continuous f) {k : Set α} (hk : IsCompact k) (h'f : mulSupport f ⊆ k) :
    IsCompact (range f) := by
  cases' range_eq_image_or_of_mulSupport_subset h'f with h2 h2 <;> rw [h2]
  exacts [hk.image hf, (hk.image hf).insert 1]

@[to_additive]
theorem isCompact_range [TopologicalSpace β] (h : HasCompactMulSupport f)
    (hf : Continuous f) : IsCompact (range f) :=
  isCompact_range_of_mulSupport_subset_isCompact hf h (subset_mulTSupport f)

@[to_additive]
theorem mono' {f' : α → γ} (hf : HasCompactMulSupport f)
    (hff' : mulSupport f' ⊆ mulTSupport f) : HasCompactMulSupport f' :=
  IsCompact.of_isClosed_subset hf isClosed_closure <| closure_minimal hff' isClosed_closure

@[to_additive]
theorem mono {f' : α → γ} (hf : HasCompactMulSupport f)
    (hff' : mulSupport f' ⊆ mulSupport f) : HasCompactMulSupport f' :=
  hf.mono' <| hff'.trans subset_closure

@[to_additive]
theorem comp_left (hf : HasCompactMulSupport f) (hg : g 1 = 1) :
    HasCompactMulSupport (g ∘ f) :=
  hf.mono <| mulSupport_comp_subset hg f

@[to_additive]
theorem _root_.hasCompactMulSupport_comp_left (hg : ∀ {x}, g x = 1 ↔ x = 1) :
    HasCompactMulSupport (g ∘ f) ↔ HasCompactMulSupport f := by
  simp_rw [hasCompactMulSupport_def, mulSupport_comp_eq g (@hg) f]

@[to_additive]
theorem comp_closedEmbedding (hf : HasCompactMulSupport f) {g : α' → α}
    (hg : ClosedEmbedding g) : HasCompactMulSupport (f ∘ g) := by
  rw [hasCompactMulSupport_def, Function.mulSupport_comp_eq_preimage]
  refine IsCompact.of_isClosed_subset (hg.isCompact_preimage hf) isClosed_closure ?_
  rw [hg.toEmbedding.closure_eq_preimage_closure_image]
  exact preimage_mono (closure_mono <| image_preimage_subset _ _)

@[to_additive]
theorem comp₂_left (hf : HasCompactMulSupport f)
    (hf₂ : HasCompactMulSupport f₂) (hm : m 1 1 = 1) :
    HasCompactMulSupport fun x => m (f x) (f₂ x) := by
  rw [hasCompactMulSupport_iff_eventuallyEq] at hf hf₂ ⊢
  filter_upwards [hf, hf₂] with x hx hx₂
  simp_rw [hx, hx₂, Pi.one_apply, hm]

@[to_additive]
lemma isCompact_preimage [TopologicalSpace β]
    (h'f : HasCompactMulSupport f) (hf : Continuous f) {k : Set β} (hk : IsClosed k)
    (h'k : 1 ∉ k) : IsCompact (f ⁻¹' k) := by
  apply IsCompact.of_isClosed_subset h'f (hk.preimage hf) (fun x hx ↦ ?_)
  apply subset_mulTSupport
  aesop

variable [T2Space α']

section
variable (hf : HasCompactMulSupport f) {g : α → α'} (cont : Continuous g)
include hf cont

@[to_additive]
theorem mulTSupport_extend_one_subset :
    mulTSupport (g.extend f 1) ⊆ g '' mulTSupport f :=
  (hf.image cont).isClosed.closure_subset_iff.mpr <|
    mulSupport_extend_one_subset.trans (image_subset g subset_closure)

@[to_additive]
theorem extend_one : HasCompactMulSupport (g.extend f 1) :=
  HasCompactMulSupport.of_mulSupport_subset_isCompact (hf.image cont)
    (subset_closure.trans <| hf.mulTSupport_extend_one_subset cont)

@[to_additive]
theorem mulTSupport_extend_one (inj : g.Injective) :
    mulTSupport (g.extend f 1) = g '' mulTSupport f :=
  (hf.mulTSupport_extend_one_subset cont).antisymm <|
    (image_closure_subset_closure_image cont).trans
      (closure_mono (mulSupport_extend_one inj).superset)

end

@[to_additive]
theorem continuous_extend_one [TopologicalSpace β] {U : Set α'} (hU : IsOpen U) {f : U → β}
    (cont : Continuous f) (supp : HasCompactMulSupport f) :
    Continuous (Subtype.val.extend f 1) :=
  continuous_of_mulTSupport fun x h ↦ by
    rw [show x = ↑(⟨x, Subtype.coe_image_subset _ _
      (supp.mulTSupport_extend_one_subset continuous_subtype_val h)⟩ : U) by rfl,
      ← (hU.openEmbedding_subtype_val).continuousAt_iff, extend_comp Subtype.val_injective]
    exact cont.continuousAt

/-- If `f` has compact multiplicative support, then `f` tends to 1 at infinity. -/
@[to_additive "If `f` has compact support, then `f` tends to zero at infinity."]
theorem is_one_at_infty {f : α → γ} [TopologicalSpace γ]
    (h : HasCompactMulSupport f) : Tendsto f (cocompact α) (𝓝 1) := by
  intro N hN
  rw [mem_map, mem_cocompact']
  refine ⟨mulTSupport f, h.isCompact, ?_⟩
  rw [compl_subset_comm]
  intro v hv
  rw [mem_preimage, image_eq_one_of_nmem_mulTSupport hv]
  exact mem_of_mem_nhds hN

end HasCompactMulSupport

section Compact

variable [CompactSpace α]

/-- In a compact space `α`, any function has compact support. -/
@[to_additive]
theorem HasCompactMulSupport.of_compactSpace (f : α → γ) :
    HasCompactMulSupport f :=
  IsCompact.of_isClosed_subset isCompact_univ (isClosed_mulTSupport f)
    (Set.subset_univ (mulTSupport f))

end Compact

end CompactSupport

/-! ## Functions with compact support: algebraic operations -/
section CompactSupport2
section Monoid

variable [TopologicalSpace α] [MulOneClass β]
variable {f f' : α → β}

@[to_additive]
theorem HasCompactMulSupport.mul (hf : HasCompactMulSupport f) (hf' : HasCompactMulSupport f') :
    HasCompactMulSupport (f * f') := hf.comp₂_left hf' (mul_one 1)

@[to_additive, simp]
protected lemma HasCompactMulSupport.one {α β : Type*} [TopologicalSpace α] [One β] :
    HasCompactMulSupport (1 : α → β) := by
  simp [HasCompactMulSupport, mulTSupport]

end Monoid

section DivisionMonoid

@[to_additive]
protected lemma HasCompactMulSupport.inv' {α β : Type*} [TopologicalSpace α] [DivisionMonoid β]
    {f : α → β} (hf : HasCompactMulSupport f) :
    HasCompactMulSupport (f⁻¹) := by
  simpa only [HasCompactMulSupport, mulTSupport, mulSupport_inv'] using hf

end DivisionMonoid

section SMulZeroClass

variable [TopologicalSpace α] [Zero M] [SMulZeroClass R M]
variable {f : α → R} {f' : α → M}

theorem HasCompactSupport.smul_left (hf : HasCompactSupport f') : HasCompactSupport (f • f') := by
  rw [hasCompactSupport_iff_eventuallyEq] at hf ⊢
  exact hf.mono fun x hx => by simp_rw [Pi.smul_apply', hx, Pi.zero_apply, smul_zero]

end SMulZeroClass

section SMulWithZero

variable [TopologicalSpace α] [Zero R] [Zero M] [SMulWithZero R M]
variable {f : α → R} {f' : α → M}

theorem HasCompactSupport.smul_right (hf : HasCompactSupport f) : HasCompactSupport (f • f') := by
  rw [hasCompactSupport_iff_eventuallyEq] at hf ⊢
  exact hf.mono fun x hx => by simp_rw [Pi.smul_apply', hx, Pi.zero_apply, zero_smul]

@[deprecated (since := "2024-06-05")]
alias HasCompactSupport.smul_left' := HasCompactSupport.smul_left

end SMulWithZero

section MulZeroClass

variable [TopologicalSpace α] [MulZeroClass β]
variable {f f' : α → β}

theorem HasCompactSupport.mul_right (hf : HasCompactSupport f) : HasCompactSupport (f * f') := by
  rw [hasCompactSupport_iff_eventuallyEq] at hf ⊢
  exact hf.mono fun x hx => by simp_rw [Pi.mul_apply, hx, Pi.zero_apply, zero_mul]

theorem HasCompactSupport.mul_left (hf : HasCompactSupport f') : HasCompactSupport (f * f') := by
  rw [hasCompactSupport_iff_eventuallyEq] at hf ⊢
  exact hf.mono fun x hx => by simp_rw [Pi.mul_apply, hx, Pi.zero_apply, mul_zero]

end MulZeroClass

section OrderedAddGroup

<<<<<<< HEAD
variable {α β : Type*} [TopologicalSpace α] [AddGroup β] [Lattice β]
  [AddLeftMono β]
=======
variable [TopologicalSpace α] [AddGroup β] [Lattice β]
  [CovariantClass β β (· + ·) (· ≤ ·)]
>>>>>>> 7817d20e

protected theorem HasCompactSupport.abs {f : α → β} (hf : HasCompactSupport f) :
    HasCompactSupport |f| :=
  hf.comp_left (g := abs) abs_zero

end OrderedAddGroup

end CompactSupport2

section LocallyFinite

variable {ι : Type*} [TopologicalSpace X]

-- Porting note (#11215): TODO: reformulate for any locally finite family of sets
/-- If a family of functions `f` has locally-finite multiplicative support, subordinate to a family
of open sets, then for any point we can find a neighbourhood on which only finitely-many members of
`f` are not equal to 1. -/
@[to_additive " If a family of functions `f` has locally-finite support, subordinate to a family of
open sets, then for any point we can find a neighbourhood on which only finitely-many members of `f`
are non-zero. "]
theorem LocallyFinite.exists_finset_nhd_mulSupport_subset {U : ι → Set X} [One R] {f : ι → X → R}
    (hlf : LocallyFinite fun i => mulSupport (f i)) (hso : ∀ i, mulTSupport (f i) ⊆ U i)
    (ho : ∀ i, IsOpen (U i)) (x : X) :
    ∃ (is : Finset ι), ∃ n, n ∈ 𝓝 x ∧ (n ⊆ ⋂ i ∈ is, U i) ∧
      ∀ z ∈ n, (mulSupport fun i => f i z) ⊆ is := by
  obtain ⟨n, hn, hnf⟩ := hlf x
  classical
    let is := hnf.toFinset.filter fun i => x ∈ U i
    let js := hnf.toFinset.filter fun j => x ∉ U j
    refine
      ⟨is, (n ∩ ⋂ j ∈ js, (mulTSupport (f j))ᶜ) ∩ ⋂ i ∈ is, U i, inter_mem (inter_mem hn ?_) ?_,
        inter_subset_right, fun z hz => ?_⟩
    · exact (biInter_finset_mem js).mpr fun j hj => IsClosed.compl_mem_nhds (isClosed_mulTSupport _)
        (Set.not_mem_subset (hso j) (Finset.mem_filter.mp hj).2)
    · exact (biInter_finset_mem is).mpr fun i hi => (ho i).mem_nhds (Finset.mem_filter.mp hi).2
    · have hzn : z ∈ n := by
        rw [inter_assoc] at hz
        exact mem_of_mem_inter_left hz
      replace hz := mem_of_mem_inter_right (mem_of_mem_inter_left hz)
      simp only [js, Finset.mem_filter, Finite.mem_toFinset, mem_setOf_eq, mem_iInter,
        and_imp] at hz
      suffices (mulSupport fun i => f i z) ⊆ hnf.toFinset by
        refine hnf.toFinset.subset_coe_filter_of_subset_forall _ this fun i hi => ?_
        specialize hz i ⟨z, ⟨hi, hzn⟩⟩
        contrapose hz
        simp [hz, subset_mulTSupport (f i) hi]
      intro i hi
      simp only [Finite.coe_toFinset, mem_setOf_eq]
      exact ⟨z, ⟨hi, hzn⟩⟩

@[to_additive]
theorem locallyFinite_mulSupport_iff [CommMonoid M] {f : ι → X → M} :
    (LocallyFinite fun i ↦ mulSupport <| f i) ↔ LocallyFinite fun i ↦ mulTSupport <| f i :=
  ⟨LocallyFinite.closure, fun H ↦ H.subset fun _ ↦ subset_closure⟩

theorem LocallyFinite.smul_left [Zero R] [Zero M] [SMulWithZero R M]
    {s : ι → X → R} (h : LocallyFinite fun i ↦ support <| s i) (f : ι → X → M) :
    LocallyFinite fun i ↦ support <| s i • f i :=
  h.subset fun i x ↦ mt <| fun h ↦ by rw [Pi.smul_apply', h, zero_smul]

theorem LocallyFinite.smul_right [Zero M] [SMulZeroClass R M]
    {f : ι → X → M} (h : LocallyFinite fun i ↦ support <| f i) (s : ι → X → R) :
    LocallyFinite fun i ↦ support <| s i • f i :=
  h.subset fun i x ↦ mt <| fun h ↦ by rw [Pi.smul_apply', h, smul_zero]

end LocallyFinite<|MERGE_RESOLUTION|>--- conflicted
+++ resolved
@@ -359,13 +359,8 @@
 
 section OrderedAddGroup
 
-<<<<<<< HEAD
-variable {α β : Type*} [TopologicalSpace α] [AddGroup β] [Lattice β]
+variable [TopologicalSpace α] [AddGroup β] [Lattice β]
   [AddLeftMono β]
-=======
-variable [TopologicalSpace α] [AddGroup β] [Lattice β]
-  [CovariantClass β β (· + ·) (· ≤ ·)]
->>>>>>> 7817d20e
 
 protected theorem HasCompactSupport.abs {f : α → β} (hf : HasCompactSupport f) :
     HasCompactSupport |f| :=
