/-
Copyright (c) 2022 Floris van Doorn. All rights reserved.
Released under Apache 2.0 license as described in the file LICENSE.
Authors: Floris van Doorn, Patrick Massot
-/
import Mathlib.Algebra.Module.Basic
import Mathlib.Topology.Separation
import Mathlib.Algebra.Group.Defs

#align_import topology.support from "leanprover-community/mathlib"@"d90e4e186f1d18e375dcd4e5b5f6364b01cb3e46"

/-!
# The topological support of a function

In this file we define the topological support of a function `f`, `tsupport f`, as the closure of
the support of `f`.

Furthermore, we say that `f` has compact support if the topological support of `f` is compact.

## Main definitions

* `mulTSupport` & `tsupport`
* `HasCompactMulSupport` & `HasCompactSupport`

## Implementation Notes

* We write all lemmas for multiplicative functions, and use `@[to_additive]` to get the more common
  additive versions.
* We do not put the definitions in the `Function` namespace, following many other topological
  definitions that are in the root namespace (compare `Embedding` vs `Function.Embedding`).
-/


open Function Set Filter Topology

variable {X α α' β γ δ M E R : Type*}

section One

variable [One α] [TopologicalSpace X]

/-- The topological support of a function is the closure of its support, i.e. the closure of the
  set of all elements where the function is not equal to 1. -/
@[to_additive " The topological support of a function is the closure of its support. i.e. the
closure of the set of all elements where the function is nonzero. "]
def mulTSupport (f : X → α) : Set X := closure (mulSupport f)
#align mul_tsupport mulTSupport
#align tsupport tsupport

@[to_additive]
theorem subset_mulTSupport (f : X → α) : mulSupport f ⊆ mulTSupport f :=
  subset_closure
#align subset_mul_tsupport subset_mulTSupport
#align subset_tsupport subset_tsupport

@[to_additive]
theorem isClosed_mulTSupport (f : X → α) : IsClosed (mulTSupport f) :=
  isClosed_closure
#align is_closed_mul_tsupport isClosed_mulTSupport
#align is_closed_tsupport isClosed_tsupport

@[to_additive]
theorem mulTSupport_eq_empty_iff {f : X → α} : mulTSupport f = ∅ ↔ f = 1 := by
  rw [mulTSupport, closure_empty_iff, mulSupport_eq_empty_iff]
#align mul_tsupport_eq_empty_iff mulTSupport_eq_empty_iff
#align tsupport_eq_empty_iff tsupport_eq_empty_iff

@[to_additive]
theorem image_eq_one_of_nmem_mulTSupport {f : X → α} {x : X} (hx : x ∉ mulTSupport f) : f x = 1 :=
  mulSupport_subset_iff'.mp (subset_mulTSupport f) x hx
#align image_eq_one_of_nmem_mul_tsupport image_eq_one_of_nmem_mulTSupport
#align image_eq_zero_of_nmem_tsupport image_eq_zero_of_nmem_tsupport

@[to_additive]
theorem range_subset_insert_image_mulTSupport (f : X → α) :
    range f ⊆ insert 1 (f '' mulTSupport f) :=
  (range_subset_insert_image_mulSupport f).trans <|
    insert_subset_insert <| image_subset _ subset_closure
#align range_subset_insert_image_mul_tsupport range_subset_insert_image_mulTSupport
#align range_subset_insert_image_tsupport range_subset_insert_image_tsupport

@[to_additive]
theorem range_eq_image_mulTSupport_or (f : X → α) :
    range f = f '' mulTSupport f ∨ range f = insert 1 (f '' mulTSupport f) :=
  (wcovBy_insert _ _).eq_or_eq (image_subset_range _ _) (range_subset_insert_image_mulTSupport f)
#align range_eq_image_mul_tsupport_or range_eq_image_mulTSupport_or
#align range_eq_image_tsupport_or range_eq_image_tsupport_or

theorem tsupport_mul_subset_left {α : Type*} [MulZeroClass α] {f g : X → α} :
    (tsupport fun x => f x * g x) ⊆ tsupport f :=
  closure_mono (support_mul_subset_left _ _)
#align tsupport_mul_subset_left tsupport_mul_subset_left

theorem tsupport_mul_subset_right {α : Type*} [MulZeroClass α] {f g : X → α} :
    (tsupport fun x => f x * g x) ⊆ tsupport g :=
  closure_mono (support_mul_subset_right _ _)
#align tsupport_mul_subset_right tsupport_mul_subset_right

end One

theorem tsupport_smul_subset_left {M α} [TopologicalSpace X] [Zero M] [Zero α] [SMulWithZero M α]
    (f : X → M) (g : X → α) : (tsupport fun x => f x • g x) ⊆ tsupport f :=
  closure_mono <| support_smul_subset_left f g
#align tsupport_smul_subset_left tsupport_smul_subset_left

@[to_additive]
theorem mulTSupport_mul [TopologicalSpace X] [Monoid α] {f g : X → α} :
    (mulTSupport fun x ↦ f x * g x) ⊆ mulTSupport f ∪ mulTSupport g :=
  closure_minimal
    ((mulSupport_mul f g).trans (union_subset_union (subset_mulTSupport _) (subset_mulTSupport _)))
    (isClosed_closure.union isClosed_closure)

section

variable [TopologicalSpace α] [TopologicalSpace α']

variable [One β] [One γ] [One δ]

variable {g : β → γ} {f : α → β} {f₂ : α → γ} {m : β → γ → δ} {x : α}

@[to_additive]
theorem not_mem_mulTSupport_iff_eventuallyEq : x ∉ mulTSupport f ↔ f =ᶠ[𝓝 x] 1 := by
  simp_rw [mulTSupport, mem_closure_iff_nhds, not_forall, not_nonempty_iff_eq_empty, exists_prop,
    ← disjoint_iff_inter_eq_empty, disjoint_mulSupport_iff, eventuallyEq_iff_exists_mem]
#align not_mem_mul_tsupport_iff_eventually_eq not_mem_mulTSupport_iff_eventuallyEq
#align not_mem_tsupport_iff_eventually_eq not_mem_tsupport_iff_eventuallyEq

@[to_additive]
theorem continuous_of_mulTSupport [TopologicalSpace β] {f : α → β}
    (hf : ∀ x ∈ mulTSupport f, ContinuousAt f x) : Continuous f :=
  continuous_iff_continuousAt.2 fun x => (em _).elim (hf x) fun hx =>
    (@continuousAt_const _ _ _ _ _ 1).congr (not_mem_mulTSupport_iff_eventuallyEq.mp hx).symm
#align continuous_of_mul_tsupport continuous_of_mulTSupport
#align continuous_of_tsupport continuous_of_tsupport

end

/-! ## Functions with compact support -/
section CompactSupport
variable [TopologicalSpace α] [TopologicalSpace α']

variable [One β] [One γ] [One δ]

variable {g : β → γ} {f : α → β} {f₂ : α → γ} {m : β → γ → δ} {x : α}

/-- A function `f` *has compact multiplicative support* or is *compactly supported* if the closure
of the multiplicative support of `f` is compact. In a T₂ space this is equivalent to `f` being equal
to `1` outside a compact set. -/
@[to_additive " A function `f` *has compact support* or is *compactly supported* if the closure of
the support of `f` is compact. In a T₂ space this is equivalent to `f` being equal to `0` outside a
compact set. "]
def HasCompactMulSupport (f : α → β) : Prop :=
  IsCompact (mulTSupport f)
#align has_compact_mul_support HasCompactMulSupport
#align has_compact_support HasCompactSupport

@[to_additive]
theorem hasCompactMulSupport_def : HasCompactMulSupport f ↔ IsCompact (closure (mulSupport f)) := by
  rfl
#align has_compact_mul_support_def hasCompactMulSupport_def
#align has_compact_support_def hasCompactSupport_def

@[to_additive]
theorem exists_compact_iff_hasCompactMulSupport [T2Space α] :
    (∃ K : Set α, IsCompact K ∧ ∀ x, x ∉ K → f x = 1) ↔ HasCompactMulSupport f := by
  simp_rw [← nmem_mulSupport, ← mem_compl_iff, ← subset_def, compl_subset_compl,
    hasCompactMulSupport_def, exists_compact_superset_iff]
#align exists_compact_iff_has_compact_mul_support exists_compact_iff_hasCompactMulSupport
#align exists_compact_iff_has_compact_support exists_compact_iff_hasCompactSupport

namespace HasCompactMulSupport
@[to_additive]
theorem intro [T2Space α] {K : Set α} (hK : IsCompact K)
    (hfK : ∀ x, x ∉ K → f x = 1) : HasCompactMulSupport f :=
  exists_compact_iff_hasCompactMulSupport.mp ⟨K, hK, hfK⟩
#align has_compact_mul_support.intro HasCompactMulSupport.intro
#align has_compact_support.intro HasCompactSupport.intro

@[to_additive]
theorem intro' {K : Set α} (hK : IsCompact K) (h'K : IsClosed K)
    (hfK : ∀ x, x ∉ K → f x = 1) : HasCompactMulSupport f := by
  have : mulTSupport f ⊆ K := by
    rw [← h'K.closure_eq]
    apply closure_mono (mulSupport_subset_iff'.2 hfK)
  exact IsCompact.of_isClosed_subset hK ( isClosed_mulTSupport f) this

@[to_additive]
theorem of_mulSupport_subset_isCompact [T2Space α] {K : Set α}
    (hK : IsCompact K) (h : mulSupport f ⊆ K) : HasCompactMulSupport f :=
  isCompact_closure_of_subset_compact hK h

@[to_additive]
theorem isCompact (hf : HasCompactMulSupport f) : IsCompact (mulTSupport f) :=
  hf
#align has_compact_mul_support.is_compact HasCompactMulSupport.isCompact
#align has_compact_support.is_compact HasCompactSupport.isCompact

@[to_additive]
theorem _root_.hasCompactMulSupport_iff_eventuallyEq :
    HasCompactMulSupport f ↔ f =ᶠ[coclosedCompact α] 1 :=
  ⟨fun h => mem_coclosedCompact.mpr
    ⟨mulTSupport f, isClosed_mulTSupport _, h,
      fun _ => not_imp_comm.mpr fun hx => subset_mulTSupport f hx⟩,
    fun h =>
      let ⟨_C, hC⟩ := mem_coclosed_compact'.mp h
      IsCompact.of_isClosed_subset hC.2.1 (isClosed_mulTSupport _) (closure_minimal hC.2.2 hC.1)⟩
#align has_compact_mul_support_iff_eventually_eq hasCompactMulSupport_iff_eventuallyEq
#align has_compact_support_iff_eventually_eq hasCompactSupport_iff_eventuallyEq

@[to_additive]
theorem _root_.isCompact_range_of_mulSupport_subset_isCompact [TopologicalSpace β]
    (hf : Continuous f) {k : Set α} (hk : IsCompact k) (h'f : mulSupport f ⊆ k) :
    IsCompact (range f) := by
  cases' range_eq_image_or_of_mulSupport_subset h'f with h2 h2 <;> rw [h2]
  exacts [hk.image hf, (hk.image hf).insert 1]

@[to_additive]
theorem isCompact_range [TopologicalSpace β] (h : HasCompactMulSupport f)
    (hf : Continuous f) : IsCompact (range f) :=
  isCompact_range_of_mulSupport_subset_isCompact hf h (subset_mulTSupport f)
#align has_compact_mul_support.is_compact_range HasCompactMulSupport.isCompact_range
#align has_compact_support.is_compact_range HasCompactSupport.isCompact_range

@[to_additive]
theorem mono' {f' : α → γ} (hf : HasCompactMulSupport f)
    (hff' : mulSupport f' ⊆ mulTSupport f) : HasCompactMulSupport f' :=
  IsCompact.of_isClosed_subset hf isClosed_closure <| closure_minimal hff' isClosed_closure
#align has_compact_mul_support.mono' HasCompactMulSupport.mono'
#align has_compact_support.mono' HasCompactSupport.mono'

@[to_additive]
theorem mono {f' : α → γ} (hf : HasCompactMulSupport f)
    (hff' : mulSupport f' ⊆ mulSupport f) : HasCompactMulSupport f' :=
  hf.mono' <| hff'.trans subset_closure
#align has_compact_mul_support.mono HasCompactMulSupport.mono
#align has_compact_support.mono HasCompactSupport.mono

@[to_additive]
theorem comp_left (hf : HasCompactMulSupport f) (hg : g 1 = 1) :
    HasCompactMulSupport (g ∘ f) :=
  hf.mono <| mulSupport_comp_subset hg f
#align has_compact_mul_support.comp_left HasCompactMulSupport.comp_left
#align has_compact_support.comp_left HasCompactSupport.comp_left

@[to_additive]
theorem _root_.hasCompactMulSupport_comp_left (hg : ∀ {x}, g x = 1 ↔ x = 1) :
    HasCompactMulSupport (g ∘ f) ↔ HasCompactMulSupport f := by
  simp_rw [hasCompactMulSupport_def, mulSupport_comp_eq g (@hg) f]
#align has_compact_mul_support_comp_left hasCompactMulSupport_comp_left
#align has_compact_support_comp_left hasCompactSupport_comp_left

@[to_additive]
theorem comp_closedEmbedding (hf : HasCompactMulSupport f) {g : α' → α}
    (hg : ClosedEmbedding g) : HasCompactMulSupport (f ∘ g) := by
  rw [hasCompactMulSupport_def, Function.mulSupport_comp_eq_preimage]
  refine' IsCompact.of_isClosed_subset (hg.isCompact_preimage hf) isClosed_closure _
  rw [hg.toEmbedding.closure_eq_preimage_closure_image]
  exact preimage_mono (closure_mono <| image_preimage_subset _ _)
#align has_compact_mul_support.comp_closed_embedding HasCompactMulSupport.comp_closedEmbedding
#align has_compact_support.comp_closed_embedding HasCompactSupport.comp_closedEmbedding

@[to_additive]
theorem comp₂_left (hf : HasCompactMulSupport f)
    (hf₂ : HasCompactMulSupport f₂) (hm : m 1 1 = 1) :
    HasCompactMulSupport fun x => m (f x) (f₂ x) := by
  rw [hasCompactMulSupport_iff_eventuallyEq] at hf hf₂ ⊢
  filter_upwards [hf, hf₂] using fun x hx hx₂ => by simp_rw [hx, hx₂, Pi.one_apply, hm]
#align has_compact_mul_support.comp₂_left HasCompactMulSupport.comp₂_left
#align has_compact_support.comp₂_left HasCompactSupport.comp₂_left

variable [T2Space α'] (hf : HasCompactMulSupport f) {g : α → α'} (cont : Continuous g)

@[to_additive]
theorem mulTSupport_extend_one_subset :
    mulTSupport (g.extend f 1) ⊆ g '' mulTSupport f :=
  (hf.image cont).isClosed.closure_subset_iff.mpr <|
    mulSupport_extend_one_subset.trans (image_subset g subset_closure)

@[to_additive]
theorem extend_one : HasCompactMulSupport (g.extend f 1) :=
  HasCompactMulSupport.of_mulSupport_subset_isCompact (hf.image cont)
    (subset_closure.trans <| hf.mulTSupport_extend_one_subset cont)

@[to_additive]
theorem mulTSupport_extend_one (inj : g.Injective) :
    mulTSupport (g.extend f 1) = g '' mulTSupport f :=
  (hf.mulTSupport_extend_one_subset cont).antisymm <|
    (image_closure_subset_closure_image cont).trans
      (closure_mono (mulSupport_extend_one inj).superset)

@[to_additive]
theorem continuous_extend_one [TopologicalSpace β] {U : Set α'} (hU : IsOpen U) {f : U → β}
    (cont : Continuous f) (supp : HasCompactMulSupport f) :
    Continuous (Subtype.val.extend f 1) :=
  continuous_of_mulTSupport fun x h ↦ by
    rw [show x = ↑(⟨x, Subtype.coe_image_subset _ _
      (supp.mulTSupport_extend_one_subset continuous_subtype_val h)⟩ : U) by rfl,
      ← (hU.openEmbedding_subtype_val).continuousAt_iff, extend_comp Subtype.val_injective]
    exact cont.continuousAt

end HasCompactMulSupport

end CompactSupport

/-! ## Functions with compact support: algebraic operations -/
section CompactSupport2
section Monoid

variable [TopologicalSpace α] [Monoid β]

variable {f f' : α → β} {x : α}

@[to_additive]
theorem HasCompactMulSupport.mul (hf : HasCompactMulSupport f) (hf' : HasCompactMulSupport f') :
    HasCompactMulSupport (f * f') := hf.comp₂_left hf' (mul_one 1)
#align has_compact_mul_support.mul HasCompactMulSupport.mul
#align has_compact_support.add HasCompactSupport.add

end Monoid

section DistribMulAction

variable [TopologicalSpace α] [MonoidWithZero R] [AddMonoid M] [DistribMulAction R M]

variable {f : α → R} {f' : α → M} {x : α}

theorem HasCompactSupport.smul_left (hf : HasCompactSupport f') : HasCompactSupport (f • f') := by
  rw [hasCompactSupport_iff_eventuallyEq] at hf ⊢
  exact hf.mono fun x hx => by simp_rw [Pi.smul_apply', hx, Pi.zero_apply, smul_zero]
#align has_compact_support.smul_left HasCompactSupport.smul_left

end DistribMulAction

section SMulWithZero

variable [TopologicalSpace α] [Zero R] [Zero M] [SMulWithZero R M]

variable {f : α → R} {f' : α → M} {x : α}

theorem HasCompactSupport.smul_right (hf : HasCompactSupport f) : HasCompactSupport (f • f') := by
  rw [hasCompactSupport_iff_eventuallyEq] at hf ⊢
  exact hf.mono fun x hx => by simp_rw [Pi.smul_apply', hx, Pi.zero_apply, zero_smul]
#align has_compact_support.smul_right HasCompactSupport.smul_right

theorem HasCompactSupport.smul_left' (hf : HasCompactSupport f') : HasCompactSupport (f • f') := by
  rw [hasCompactSupport_iff_eventuallyEq] at hf ⊢
  refine' hf.mono fun x hx => by simp_rw [Pi.smul_apply', hx, Pi.zero_apply, smul_zero]
#align has_compact_support.smul_left' HasCompactSupport.smul_left'

end SMulWithZero

section MulZeroClass

variable [TopologicalSpace α] [MulZeroClass β]

variable {f f' : α → β} {x : α}

theorem HasCompactSupport.mul_right (hf : HasCompactSupport f) : HasCompactSupport (f * f') := by
  rw [hasCompactSupport_iff_eventuallyEq] at hf ⊢
  refine' hf.mono fun x hx => by simp_rw [Pi.mul_apply, hx, Pi.zero_apply, zero_mul]
#align has_compact_support.mul_right HasCompactSupport.mul_right

theorem HasCompactSupport.mul_left (hf : HasCompactSupport f') : HasCompactSupport (f * f') := by
  rw [hasCompactSupport_iff_eventuallyEq] at hf ⊢
  refine' hf.mono fun x hx => by simp_rw [Pi.mul_apply, hx, Pi.zero_apply, mul_zero]
#align has_compact_support.mul_left HasCompactSupport.mul_left

end MulZeroClass

<<<<<<< HEAD
section LocallyFinite
=======
end CompactSupport2

namespace LocallyFinite
>>>>>>> 9ba98363

variable {ι : Type*} [TopologicalSpace X]

-- porting note: todo: reformulate for any locally finite family of sets
/-- If a family of functions `f` has locally-finite multiplicative support, subordinate to a family
of open sets, then for any point we can find a neighbourhood on which only finitely-many members of
`f` are not equal to 1. -/
@[to_additive " If a family of functions `f` has locally-finite support, subordinate to a family of
open sets, then for any point we can find a neighbourhood on which only finitely-many members of `f`
are non-zero. "]
theorem LocallyFinite.exists_finset_nhd_mulSupport_subset {U : ι → Set X} [One R] {f : ι → X → R}
    (hlf : LocallyFinite fun i => mulSupport (f i)) (hso : ∀ i, mulTSupport (f i) ⊆ U i)
    (ho : ∀ i, IsOpen (U i)) (x : X) :
    ∃ (is : Finset ι), ∃ n, n ∈ 𝓝 x ∧ (n ⊆ ⋂ i ∈ is, U i) ∧
      ∀ z ∈ n, (mulSupport fun i => f i z) ⊆ is := by
  obtain ⟨n, hn, hnf⟩ := hlf x
  classical
    let is := hnf.toFinset.filter fun i => x ∈ U i
    let js := hnf.toFinset.filter fun j => x ∉ U j
    refine'
      ⟨is, (n ∩ ⋂ j ∈ js, (mulTSupport (f j))ᶜ) ∩ ⋂ i ∈ is, U i, inter_mem (inter_mem hn _) _,
        inter_subset_right _ _, fun z hz => _⟩
    · exact (biInter_finset_mem js).mpr fun j hj => IsClosed.compl_mem_nhds (isClosed_mulTSupport _)
        (Set.not_mem_subset (hso j) (Finset.mem_filter.mp hj).2)
    · exact (biInter_finset_mem is).mpr fun i hi => (ho i).mem_nhds (Finset.mem_filter.mp hi).2
    · have hzn : z ∈ n := by
        rw [inter_assoc] at hz
        exact mem_of_mem_inter_left hz
      replace hz := mem_of_mem_inter_right (mem_of_mem_inter_left hz)
      simp only [Finset.mem_filter, Finite.mem_toFinset, mem_setOf_eq, mem_iInter, and_imp] at hz
      suffices (mulSupport fun i => f i z) ⊆ hnf.toFinset by
        refine' hnf.toFinset.subset_coe_filter_of_subset_forall _ this fun i hi => _
        specialize hz i ⟨z, ⟨hi, hzn⟩⟩
        contrapose hz
        simp [hz, subset_mulTSupport (f i) hi]
      intro i hi
      simp only [Finite.coe_toFinset, mem_setOf_eq]
      exact ⟨z, ⟨hi, hzn⟩⟩
#align locally_finite.exists_finset_nhd_mul_support_subset LocallyFinite.exists_finset_nhd_mulSupport_subset
#align locally_finite.exists_finset_nhd_support_subset LocallyFinite.exists_finset_nhd_support_subset

@[to_additive]
theorem locallyFinite_mulSupport_iff [CommMonoid M] {f : ι → X → M} :
    (LocallyFinite fun i ↦ mulSupport <| f i) ↔ LocallyFinite fun i ↦ mulTSupport <| f i :=
  ⟨LocallyFinite.closure, fun H ↦ H.subset fun _ ↦ subset_closure⟩

end LocallyFinite<|MERGE_RESOLUTION|>--- conflicted
+++ resolved
@@ -367,13 +367,9 @@
 
 end MulZeroClass
 
-<<<<<<< HEAD
+end CompactSupport2
+
 section LocallyFinite
-=======
-end CompactSupport2
-
-namespace LocallyFinite
->>>>>>> 9ba98363
 
 variable {ι : Type*} [TopologicalSpace X]
 
