--- conflicted
+++ resolved
@@ -20,11 +20,7 @@
 open Filter Set TopologicalSpace Topology
 
 variable {α β : Type*} [TopologicalSpace α] [TopologicalSpace β] {f : α → β}
-<<<<<<< HEAD
-variable {s : Set β} {ι : Type*} {U : ι → Opens β}
-=======
 variable {ι : Type*} {U : ι → Opens β}
->>>>>>> d0df76bd
 
 theorem Set.restrictPreimage_isInducing (s : Set β) (h : IsInducing f) :
     IsInducing (s.restrictPreimage f) := by
@@ -134,11 +130,7 @@
   rw [isOpen_iff_coe_preimage_of_iSup_eq_top hU]
   exact forall_congr' fun i ↦ by
     have : coborder ((↑) ⁻¹' s : Set (U i)) = Subtype.val ⁻¹' coborder s := by
-<<<<<<< HEAD
-      exact (U i).isOpen.openEmbedding_subtype_val.coborder_preimage _
-=======
       exact (U i).isOpen.isOpenEmbedding_subtypeVal.coborder_preimage _
->>>>>>> d0df76bd
     rw [this]
 
 theorem isOpenMap_iff_isOpenMap_of_iSup_eq_top :
