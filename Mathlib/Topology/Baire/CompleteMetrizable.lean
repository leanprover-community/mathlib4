/-
Copyright (c) 2019 Sébastien Gouëzel. All rights reserved.
Released under Apache 2.0 license as described in the file LICENSE.
Authors: Sébastien Gouëzel, Yury Kudryashov
-/
<<<<<<< HEAD
import Mathlib.Analysis.SpecificLimits.Basic
import Mathlib.Topology.Metrizable.CompletelyMetrizable
=======
module

public import Mathlib.Analysis.SpecificLimits.Basic
public import Mathlib.Tactic.Finiteness
public import Mathlib.Topology.Metrizable.Uniformity
>>>>>>> 49c9359b

/-!
# First Baire theorem

In this file we prove that a completely pseudometrizable topological space is a Baire space.
-/

<<<<<<< HEAD
open EMetric Set TopologicalSpace
open scoped ENNReal
=======
@[expose] public section

open Filter EMetric Set
open scoped Topology Uniformity ENNReal
>>>>>>> 49c9359b

variable {X : Type*} [TopologicalSpace X] [IsCompletelyPseudoMetrizableSpace X]

/-- **First Baire theorem**: a completely pseudometrizable topological space has Baire property. -/
instance (priority := 100) BaireSpace.of_completelyPseudoMetrizable : BaireSpace X := by
  let _ := upgradeIsCompletelyPseudoMetrizable X
  refine ⟨fun f ho hd => ?_⟩
  let B : ℕ → ℝ≥0∞ := fun n => 1 / 2 ^ n
  have Bpos : ∀ n, 0 < B n := fun n ↦
    ENNReal.div_pos one_ne_zero <| by finiteness
  /- Translate the density assumption into two functions `center` and `radius` associating
    to any n, x, δ, δpos a center and a positive radius such that
    `closedBall center radius` is included both in `f n` and in `closedBall x δ`.
    We can also require `radius ≤ (1/2)^(n+1)`, to ensure we get a Cauchy sequence later. -/
  have : ∀ n x δ, δ ≠ 0 → ∃ y r, 0 < r ∧ r ≤ B (n + 1) ∧ closedBall y r ⊆ closedBall x δ ∩ f n := by
    intro n x δ δpos
    have : x ∈ closure (f n) := hd n x
    rcases EMetric.mem_closure_iff.1 this (δ / 2) (ENNReal.half_pos δpos) with ⟨y, ys, xy⟩
    rw [edist_comm] at xy
    obtain ⟨r, rpos, hr⟩ : ∃ r > 0, closedBall y r ⊆ f n :=
      nhds_basis_closed_eball.mem_iff.1 (isOpen_iff_mem_nhds.1 (ho n) y ys)
    refine ⟨y, min (min (δ / 2) r) (B (n + 1)), ?_, ?_, fun z hz => ⟨?_, ?_⟩⟩
    · show 0 < min (min (δ / 2) r) (B (n + 1))
      exact lt_min (lt_min (ENNReal.half_pos δpos) rpos) (Bpos (n + 1))
    · show min (min (δ / 2) r) (B (n + 1)) ≤ B (n + 1)
      exact min_le_right _ _
    · show z ∈ closedBall x δ
      calc
        edist z x ≤ edist z y + edist y x := edist_triangle _ _ _
        _ ≤ min (min (δ / 2) r) (B (n + 1)) + δ / 2 := add_le_add hz (le_of_lt xy)
        _ ≤ δ / 2 + δ / 2 := (add_le_add (le_trans (min_le_left _ _) (min_le_left _ _)) le_rfl)
        _ = δ := ENNReal.add_halves δ
    show z ∈ f n
    exact hr (calc
      edist z y ≤ min (min (δ / 2) r) (B (n + 1)) := hz
      _ ≤ r := le_trans (min_le_left _ _) (min_le_right _ _))
  choose! center radius Hpos HB Hball using this
  refine fun x => (mem_closure_iff_nhds_basis nhds_basis_closed_eball).2 fun ε εpos => ?_
  /- `ε` is positive. We have to find a point in the ball of radius `ε` around `x` belonging to all
    `f n`. For this, we construct inductively a sequence `F n = (c n, r n)` such that the closed
    ball `closedBall (c n) (r n)` is included in the previous ball and in `f n`, and such that
    `r n` is small enough to ensure that `c n` is a Cauchy sequence. Then `c n` converges to a
    limit which belongs to all the `f n`. -/
  let F : ℕ → X × ℝ≥0∞ := fun n =>
    Nat.recOn n (Prod.mk x (min ε (B 0))) fun n p => Prod.mk (center n p.1 p.2) (radius n p.1 p.2)
  let c : ℕ → X := fun n => (F n).1
  let r : ℕ → ℝ≥0∞ := fun n => (F n).2
  have rpos : ∀ n, 0 < r n := by
    intro n
    induction n with
    | zero => exact lt_min εpos (Bpos 0)
    | succ n hn => exact Hpos n (c n) (r n) hn.ne'
  have r0 : ∀ n, r n ≠ 0 := fun n => (rpos n).ne'
  have rB : ∀ n, r n ≤ B n := by
    intro n
    cases n with
    | zero => exact min_le_right _ _
    | succ n => exact HB n (c n) (r n) (r0 n)
  have incl : ∀ n, closedBall (c (n + 1)) (r (n + 1)) ⊆ closedBall (c n) (r n) ∩ f n :=
    fun n => Hball n (c n) (r n) (r0 n)
  have cdist : ∀ n, edist (c n) (c (n + 1)) ≤ B n := by
    intro n
    rw [edist_comm]
    have A : c (n + 1) ∈ closedBall (c (n + 1)) (r (n + 1)) := mem_closedBall_self
    have I :=
      calc
        closedBall (c (n + 1)) (r (n + 1)) ⊆ closedBall (c n) (r n) :=
          Subset.trans (incl n) inter_subset_left
        _ ⊆ closedBall (c n) (B n) := closedBall_subset_closedBall (rB n)
    exact I A
  have : CauchySeq c := cauchySeq_of_edist_le_geometric_two _ ENNReal.one_ne_top cdist
  -- as the sequence `c n` is Cauchy in a complete space, it converges to a limit `y`.
  rcases cauchySeq_tendsto_of_complete this with ⟨y, ylim⟩
  -- this point `y` will be the desired point. We will check that it belongs to all
  -- `f n` and to `ball x ε`.
  use y
  simp only [Set.mem_iInter]
  have I : ∀ n, ∀ m ≥ n, closedBall (c m) (r m) ⊆ closedBall (c n) (r n) := by
    intro n
    refine Nat.le_induction ?_ fun m _ h => ?_
    · exact Subset.refl _
    · exact Subset.trans (incl m) (Subset.trans inter_subset_left h)
  have yball : ∀ n, y ∈ closedBall (c n) (r n) := by
    intro n
    refine isClosed_closedBall.mem_of_tendsto ylim ?_
    refine (Filter.eventually_ge_atTop n).mono fun m hm => ?_
    exact I n m hm mem_closedBall_self
  constructor
  · show ∀ n, y ∈ f n
    intro n
    have : closedBall (c (n + 1)) (r (n + 1)) ⊆ f n :=
      Subset.trans (incl n) inter_subset_right
    exact this (yball (n + 1))
  change edist y x ≤ ε
  exact le_trans (yball 0) (min_le_left _ _)<|MERGE_RESOLUTION|>--- conflicted
+++ resolved
@@ -3,16 +3,11 @@
 Released under Apache 2.0 license as described in the file LICENSE.
 Authors: Sébastien Gouëzel, Yury Kudryashov
 -/
-<<<<<<< HEAD
-import Mathlib.Analysis.SpecificLimits.Basic
-import Mathlib.Topology.Metrizable.CompletelyMetrizable
-=======
 module
 
 public import Mathlib.Analysis.SpecificLimits.Basic
 public import Mathlib.Tactic.Finiteness
 public import Mathlib.Topology.Metrizable.Uniformity
->>>>>>> 49c9359b
 
 /-!
 # First Baire theorem
@@ -20,15 +15,10 @@
 In this file we prove that a completely pseudometrizable topological space is a Baire space.
 -/
 
-<<<<<<< HEAD
-open EMetric Set TopologicalSpace
-open scoped ENNReal
-=======
 @[expose] public section
 
 open Filter EMetric Set
 open scoped Topology Uniformity ENNReal
->>>>>>> 49c9359b
 
 variable {X : Type*} [TopologicalSpace X] [IsCompletelyPseudoMetrizableSpace X]
 
