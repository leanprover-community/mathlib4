--- conflicted
+++ resolved
@@ -187,7 +187,6 @@
   rcases (hd.inter_of_Gδ hs htG hd').nonempty with ⟨x, hx₁, hx₂⟩
   exact hts hx₂ hx₁
 
-<<<<<<< HEAD
 /-- A countable intersection of dense open sets is nonempty. -/
 theorem nonempty_iInter_of_dense_open {ι : Type*} [Countable ι] (U : ι → Set X)
     (hUo : ∀ i, IsOpen (U i)) (hUd : ∀ i, Dense (U i)) :
@@ -195,13 +194,12 @@
   simpa [Set.univ_inter] using
     (dense_iff_inter_open.1 (dense_iInter_of_isOpen (f := U) hUo hUd))
       Set.univ isOpen_univ (nonempty_iff_univ_nonempty.mp (by infer_instance))
-=======
+
 /-- In a nonempty Baire space, a residual set is not meagre. -/
 theorem not_isMeagre_of_mem_residual {s : Set X} (hs : s ∈ residual X) :
     ¬ IsMeagre s := by
   rcases (mem_residual (X := X)).1 hs with ⟨t, ht_sub, htGδ, ht_dense⟩
   intro hs_meagre
   exact not_isMeagre_of_isGδ_of_dense (X := X) htGδ ht_dense (hs_meagre.mono ht_sub)
->>>>>>> e756471e
 
 end BaireTheorem