/-
Copyright (c) 2019 Reid Barton. All rights reserved.
Released under Apache 2.0 license as described in the file LICENSE.
Authors: Johannes Hölzl, Patrick Massot, Sébastien Gouëzel, Zhouhang Zhou, Reid Barton
-/
import Mathlib.Topology.ContinuousMap.Defs
import Mathlib.Topology.Maps.Basic

/-!
# Homeomorphisms

This file defines homeomorphisms between two topological spaces. They are bijections with both
directions continuous. We denote homeomorphisms with the notation `≃ₜ`.

# Main definitions and results

* `Homeomorph X Y`: The type of homeomorphisms from `X` to `Y`.
  This type can be denoted using the following notation: `X ≃ₜ Y`.
* `HomeomorphClass`: `HomeomorphClass F A B` states that `F` is a type of homeomorphisms.

* `Homeomorph.symm`: the inverse of a homeomorphism
* `Homeomorph.trans`: composing two homeomorphisms
* Homeomorphisms are open and closed embeddings, inducing, quotient maps etc.
* `Homeomorph.homeomorphOfContinuousOpen`: A continuous bijection that is
  an open map is a homeomorphism.
* `Homeomorph.homeomorphOfUnique`: if both `X` and `Y` have a unique element, then `X ≃ₜ Y`.
* `Equiv.toHomeomorph`: an equivalence between topological spaces respecting openness
  is a homeomorphism.

-/

open Set Topology

variable {X Y W Z : Type*}

/-- Homeomorphism between `X` and `Y`, also called topological isomorphism -/
structure Homeomorph (X : Type*) (Y : Type*) [TopologicalSpace X] [TopologicalSpace Y]
    extends X ≃ Y where
  /-- The forward map of a homeomorphism is a continuous function. -/
  continuous_toFun : Continuous toFun := by continuity
  /-- The inverse map of a homeomorphism is a continuous function. -/
  continuous_invFun : Continuous invFun := by continuity

@[inherit_doc]
infixl:25 " ≃ₜ " => Homeomorph

namespace Homeomorph

variable [TopologicalSpace X] [TopologicalSpace Y] [TopologicalSpace W] [TopologicalSpace Z]
  {X' Y' : Type*} [TopologicalSpace X'] [TopologicalSpace Y']

theorem toEquiv_injective : Function.Injective (toEquiv : X ≃ₜ Y → X ≃ Y)
  | ⟨_, _, _⟩, ⟨_, _, _⟩, rfl => rfl

instance : EquivLike (X ≃ₜ Y) X Y where
  coe h := h.toEquiv
  inv h := h.toEquiv.symm
  left_inv h := h.left_inv
  right_inv h := h.right_inv
  coe_injective' _ _ H _ := toEquiv_injective <| DFunLike.ext' H

@[simp] theorem homeomorph_mk_coe (a : X ≃ Y) (b c) : (Homeomorph.mk a b c : X → Y) = a :=
  rfl

/-- The unique homeomorphism between two empty types. -/
protected def empty [IsEmpty X] [IsEmpty Y] : X ≃ₜ Y where
  __ := Equiv.equivOfIsEmpty X Y

/-- Inverse of a homeomorphism. -/
@[symm]
protected def symm (h : X ≃ₜ Y) : Y ≃ₜ X where
  continuous_toFun := h.continuous_invFun
  continuous_invFun := h.continuous_toFun
  toEquiv := h.toEquiv.symm

@[simp] theorem symm_symm (h : X ≃ₜ Y) : h.symm.symm = h := rfl

theorem symm_bijective : Function.Bijective (Homeomorph.symm : (X ≃ₜ Y) → Y ≃ₜ X) :=
  Function.bijective_iff_has_inverse.mpr ⟨_, symm_symm, symm_symm⟩

/-- See Note [custom simps projection] -/
def Simps.symm_apply (h : X ≃ₜ Y) : Y → X :=
  h.symm

initialize_simps_projections Homeomorph (toFun → apply, invFun → symm_apply)

@[simp]
theorem coe_toEquiv (h : X ≃ₜ Y) : ⇑h.toEquiv = h :=
  rfl

@[simp]
theorem coe_symm_toEquiv (h : X ≃ₜ Y) : ⇑h.toEquiv.symm = h.symm :=
  rfl

@[ext]
theorem ext {h h' : X ≃ₜ Y} (H : ∀ x, h x = h' x) : h = h' :=
  DFunLike.ext _ _ H

/-- Identity map as a homeomorphism. -/
@[simps! -fullyApplied apply]
protected def refl (X : Type*) [TopologicalSpace X] : X ≃ₜ X where
  continuous_toFun := continuous_id
  continuous_invFun := continuous_id
  toEquiv := Equiv.refl X

/-- Composition of two homeomorphisms. -/
@[trans]
protected def trans (h₁ : X ≃ₜ Y) (h₂ : Y ≃ₜ Z) : X ≃ₜ Z where
  continuous_toFun := h₂.continuous_toFun.comp h₁.continuous_toFun
  continuous_invFun := h₁.continuous_invFun.comp h₂.continuous_invFun
  toEquiv := Equiv.trans h₁.toEquiv h₂.toEquiv

@[simp]
theorem trans_apply (h₁ : X ≃ₜ Y) (h₂ : Y ≃ₜ Z) (x : X) : h₁.trans h₂ x = h₂ (h₁ x) :=
  rfl

@[simp]
theorem symm_trans_apply (f : X ≃ₜ Y) (g : Y ≃ₜ Z) (z : Z) :
    (f.trans g).symm z = f.symm (g.symm z) := rfl

@[simp]
theorem homeomorph_mk_coe_symm (a : X ≃ Y) (b c) :
    ((Homeomorph.mk a b c).symm : Y → X) = a.symm :=
  rfl

@[simp]
theorem refl_symm : (Homeomorph.refl X).symm = Homeomorph.refl X :=
  rfl

@[continuity, fun_prop]
protected theorem continuous (h : X ≃ₜ Y) : Continuous h :=
  h.continuous_toFun

-- otherwise `by continuity` can't prove continuity of `h.to_equiv.symm`
@[continuity]
protected theorem continuous_symm (h : X ≃ₜ Y) : Continuous h.symm :=
  h.continuous_invFun

@[simp]
theorem apply_symm_apply (h : X ≃ₜ Y) (y : Y) : h (h.symm y) = y :=
  h.toEquiv.apply_symm_apply y

@[simp]
theorem symm_apply_apply (h : X ≃ₜ Y) (x : X) : h.symm (h x) = x :=
  h.toEquiv.symm_apply_apply x

@[simp]
theorem self_trans_symm (h : X ≃ₜ Y) : h.trans h.symm = Homeomorph.refl X := by
  ext
  apply symm_apply_apply

@[simp]
theorem symm_trans_self (h : X ≃ₜ Y) : h.symm.trans h = Homeomorph.refl Y := by
  ext
  apply apply_symm_apply

protected theorem bijective (h : X ≃ₜ Y) : Function.Bijective h :=
  h.toEquiv.bijective

protected theorem injective (h : X ≃ₜ Y) : Function.Injective h :=
  h.toEquiv.injective

protected theorem surjective (h : X ≃ₜ Y) : Function.Surjective h :=
  h.toEquiv.surjective

/-- Change the homeomorphism `f` to make the inverse function definitionally equal to `g`. -/
def changeInv (f : X ≃ₜ Y) (g : Y → X) (hg : Function.RightInverse g f) : X ≃ₜ Y :=
  haveI : g = f.symm := (f.left_inv.eq_rightInverse hg).symm
  { toFun := f
    invFun := g
    left_inv := by convert f.left_inv
    right_inv := by convert f.right_inv using 1
    continuous_toFun := f.continuous
    continuous_invFun := by convert f.symm.continuous }

@[simp]
theorem symm_comp_self (h : X ≃ₜ Y) : h.symm ∘ h = id :=
  funext h.symm_apply_apply

@[simp]
theorem self_comp_symm (h : X ≃ₜ Y) : h ∘ h.symm = id :=
  funext h.apply_symm_apply

theorem range_coe (h : X ≃ₜ Y) : range h = univ := by simp

theorem image_symm (h : X ≃ₜ Y) : image h.symm = preimage h :=
  funext h.symm.toEquiv.image_eq_preimage

theorem preimage_symm (h : X ≃ₜ Y) : preimage h.symm = image h :=
  (funext h.toEquiv.image_eq_preimage).symm

@[simp]
theorem image_preimage (h : X ≃ₜ Y) (s : Set Y) : h '' (h ⁻¹' s) = s :=
  h.toEquiv.image_preimage s

@[simp]
theorem preimage_image (h : X ≃ₜ Y) (s : Set X) : h ⁻¹' (h '' s) = s :=
  h.toEquiv.preimage_image s

theorem image_eq_preimage (h : X ≃ₜ Y) (s : Set X) : h '' s = h.symm ⁻¹' s :=
  h.toEquiv.image_eq_preimage s

lemma image_compl (h : X ≃ₜ Y) (s : Set X) : h '' (sᶜ) = (h '' s)ᶜ :=
  h.toEquiv.image_compl s

lemma isInducing (h : X ≃ₜ Y) : IsInducing h :=
  .of_comp h.continuous h.symm.continuous <| by simp only [symm_comp_self, IsInducing.id]

@[deprecated (since := "2024-10-28")] alias inducing := isInducing

theorem induced_eq (h : X ≃ₜ Y) : TopologicalSpace.induced h ‹_› = ‹_› := h.isInducing.1.symm

theorem isQuotientMap (h : X ≃ₜ Y) : IsQuotientMap h :=
  IsQuotientMap.of_comp h.symm.continuous h.continuous <| by
    simp only [self_comp_symm, IsQuotientMap.id]

@[deprecated (since := "2024-10-22")]
alias quotientMap := isQuotientMap

theorem coinduced_eq (h : X ≃ₜ Y) : TopologicalSpace.coinduced h ‹_› = ‹_› :=
  h.isQuotientMap.2.symm

theorem isEmbedding (h : X ≃ₜ Y) : IsEmbedding h := ⟨h.isInducing, h.injective⟩

@[deprecated (since := "2024-10-26")]
alias embedding := isEmbedding

@[simp]
theorem isOpen_preimage (h : X ≃ₜ Y) {s : Set Y} : IsOpen (h ⁻¹' s) ↔ IsOpen s :=
  h.isQuotientMap.isOpen_preimage

@[simp]
theorem isOpen_image (h : X ≃ₜ Y) {s : Set X} : IsOpen (h '' s) ↔ IsOpen s := by
  rw [← preimage_symm, isOpen_preimage]

protected theorem isOpenMap (h : X ≃ₜ Y) : IsOpenMap h := fun _ => h.isOpen_image.2

<<<<<<< HEAD
protected theorem isOpenQuoutientMap (h : X ≃ₜ Y) : IsOpenQuotientMap h :=
=======
protected theorem isOpenQuotientMap (h : X ≃ₜ Y) : IsOpenQuotientMap h :=
>>>>>>> ff7c9298
  ⟨h.surjective, h.continuous, h.isOpenMap⟩

@[simp]
theorem isClosed_preimage (h : X ≃ₜ Y) {s : Set Y} : IsClosed (h ⁻¹' s) ↔ IsClosed s := by
  simp only [← isOpen_compl_iff, ← preimage_compl, isOpen_preimage]

@[simp]
theorem isClosed_image (h : X ≃ₜ Y) {s : Set X} : IsClosed (h '' s) ↔ IsClosed s := by
  rw [← preimage_symm, isClosed_preimage]

protected theorem isClosedMap (h : X ≃ₜ Y) : IsClosedMap h := fun _ => h.isClosed_image.2

theorem isOpenEmbedding (h : X ≃ₜ Y) : IsOpenEmbedding h :=
  .of_isEmbedding_isOpenMap h.isEmbedding h.isOpenMap

@[deprecated (since := "2024-10-18")]
alias openEmbedding := isOpenEmbedding

theorem isClosedEmbedding (h : X ≃ₜ Y) : IsClosedEmbedding h :=
  .of_isEmbedding_isClosedMap h.isEmbedding h.isClosedMap

@[deprecated (since := "2024-10-20")]
alias closedEmbedding := isClosedEmbedding

theorem preimage_closure (h : X ≃ₜ Y) (s : Set Y) : h ⁻¹' closure s = closure (h ⁻¹' s) :=
  h.isOpenMap.preimage_closure_eq_closure_preimage h.continuous _

theorem image_closure (h : X ≃ₜ Y) (s : Set X) : h '' closure s = closure (h '' s) := by
  rw [← preimage_symm, preimage_closure]

theorem preimage_interior (h : X ≃ₜ Y) (s : Set Y) : h ⁻¹' interior s = interior (h ⁻¹' s) :=
  h.isOpenMap.preimage_interior_eq_interior_preimage h.continuous _

theorem image_interior (h : X ≃ₜ Y) (s : Set X) : h '' interior s = interior (h '' s) := by
  rw [← preimage_symm, preimage_interior]

theorem preimage_frontier (h : X ≃ₜ Y) (s : Set Y) : h ⁻¹' frontier s = frontier (h ⁻¹' s) :=
  h.isOpenMap.preimage_frontier_eq_frontier_preimage h.continuous _

theorem image_frontier (h : X ≃ₜ Y) (s : Set X) : h '' frontier s = frontier (h '' s) := by
  rw [← preimage_symm, preimage_frontier]

/-- If a bijective map `e : X ≃ Y` is continuous and open, then it is a homeomorphism. -/
@[simps toEquiv]
def homeomorphOfContinuousOpen (e : X ≃ Y) (h₁ : Continuous e) (h₂ : IsOpenMap e) : X ≃ₜ Y where
  continuous_toFun := h₁
  continuous_invFun := e.continuous_symm_iff.2 h₂
  toEquiv := e

/-- If a bijective map `e : X ≃ Y` is continuous and closed, then it is a homeomorphism. -/
def homeomorphOfContinuousClosed (e : X ≃ Y) (h₁ : Continuous e) (h₂ : IsClosedMap e) : X ≃ₜ Y where
  continuous_toFun := h₁
  continuous_invFun := by
    rw [continuous_iff_isClosed]
    intro s hs
    convert ← h₂ s hs using 1
    apply e.image_eq_preimage
  toEquiv := e

@[simp]
theorem homeomorphOfContinuousOpen_apply (e : X ≃ Y) (h₁ : Continuous e) (h₂ : IsOpenMap e) :
    ⇑(homeomorphOfContinuousOpen e h₁ h₂) = e := rfl

@[simp]
theorem homeomorphOfContinuousOpen_symm_apply (e : X ≃ Y) (h₁ : Continuous e) (h₂ : IsOpenMap e) :
    ⇑(homeomorphOfContinuousOpen e h₁ h₂).symm = e.symm := rfl

@[simp]
theorem comp_continuous_iff (h : X ≃ₜ Y) {f : Z → X} : Continuous (h ∘ f) ↔ Continuous f :=
  h.isInducing.continuous_iff.symm

@[simp]
theorem comp_continuous_iff' (h : X ≃ₜ Y) {f : Y → Z} : Continuous (f ∘ h) ↔ Continuous f :=
  h.isQuotientMap.continuous_iff.symm

theorem comp_continuousAt_iff (h : X ≃ₜ Y) (f : Z → X) (z : Z) :
    ContinuousAt (h ∘ f) z ↔ ContinuousAt f z :=
  h.isInducing.continuousAt_iff.symm

theorem comp_continuousAt_iff' (h : X ≃ₜ Y) (f : Y → Z) (x : X) :
    ContinuousAt (f ∘ h) x ↔ ContinuousAt f (h x) :=
  h.isInducing.continuousAt_iff' (by simp)

@[simp]
theorem comp_isOpenMap_iff (h : X ≃ₜ Y) {f : Z → X} : IsOpenMap (h ∘ f) ↔ IsOpenMap f := by
  refine ⟨?_, fun hf => h.isOpenMap.comp hf⟩
  intro hf
  rw [← Function.id_comp f, ← h.symm_comp_self, Function.comp_assoc]
  exact h.symm.isOpenMap.comp hf

@[simp]
theorem comp_isOpenMap_iff' (h : X ≃ₜ Y) {f : Y → Z} : IsOpenMap (f ∘ h) ↔ IsOpenMap f := by
  refine ⟨?_, fun hf => hf.comp h.isOpenMap⟩
  intro hf
  rw [← Function.comp_id f, ← h.self_comp_symm, ← Function.comp_assoc]
  exact hf.comp h.symm.isOpenMap

variable (X Y) in
/-- If both `X` and `Y` have a unique element, then `X ≃ₜ Y`. -/
@[simps!]
def homeomorphOfUnique [Unique X] [Unique Y] : X ≃ₜ Y :=
  { Equiv.ofUnique X Y with
    continuous_toFun := continuous_const
    continuous_invFun := continuous_const }

end Homeomorph

namespace Equiv
variable {Z : Type*} [TopologicalSpace X] [TopologicalSpace Y] [TopologicalSpace Z]

/-- An equivalence between topological spaces respecting openness is a homeomorphism. -/
@[simps toEquiv]
def toHomeomorph (e : X ≃ Y) (he : ∀ s, IsOpen (e ⁻¹' s) ↔ IsOpen s) : X ≃ₜ Y where
  toEquiv := e
  continuous_toFun := continuous_def.2 fun _ ↦ (he _).2
  continuous_invFun := continuous_def.2 fun s ↦ by convert (he _).1; simp

@[simp] lemma coe_toHomeomorph (e : X ≃ Y) (he) : ⇑(e.toHomeomorph he) = e := rfl
lemma toHomeomorph_apply (e : X ≃ Y) (he) (x : X) : e.toHomeomorph he x = e x := rfl

@[simp] lemma toHomeomorph_refl :
  (Equiv.refl X).toHomeomorph (fun _s ↦ Iff.rfl) = Homeomorph.refl _ := rfl

@[simp] lemma toHomeomorph_symm (e : X ≃ Y) (he) :
  (e.toHomeomorph he).symm = e.symm.toHomeomorph fun s ↦ by convert (he _).symm; simp := rfl

lemma toHomeomorph_trans (e : X ≃ Y) (f : Y ≃ Z) (he hf) :
    (e.trans f).toHomeomorph (fun _s ↦ (he _).trans (hf _)) =
    (e.toHomeomorph he).trans (f.toHomeomorph hf) := rfl

/-- An inducing equiv between topological spaces is a homeomorphism. -/
@[simps toEquiv]
def toHomeomorphOfIsInducing (f : X ≃ Y) (hf : IsInducing f) : X ≃ₜ Y :=
  { f with
    continuous_toFun := hf.continuous
    continuous_invFun := hf.continuous_iff.2 <| by simpa using continuous_id }

@[deprecated (since := "2024-10-28")] alias toHomeomorphOfInducing := toHomeomorphOfIsInducing

end Equiv

/-- `HomeomorphClass F A B` states that `F` is a type of homeomorphisms. -/
class HomeomorphClass (F : Type*) (A B : outParam Type*)
    [TopologicalSpace A] [TopologicalSpace B] [h : EquivLike F A B] : Prop where
  map_continuous : ∀ (f : F), Continuous f
  inv_continuous : ∀ (f : F), Continuous (h.inv f)

namespace HomeomorphClass

variable {F α β : Type*} [TopologicalSpace α] [TopologicalSpace β] [EquivLike F α β]

/-- Turn an element of a type `F` satisfying `HomeomorphClass F α β` into an actual
`Homeomorph`. This is declared as the default coercion from `F` to `α ≃ₜ β`. -/
@[coe]
def toHomeomorph [h : HomeomorphClass F α β] (f : F) : α ≃ₜ β :=
  { (f : α ≃ β) with
    continuous_toFun := h.map_continuous f
    continuous_invFun := h.inv_continuous f }

@[simp]
theorem coe_coe [h : HomeomorphClass F α β] (f : F) : ⇑(h.toHomeomorph f) = ⇑f := rfl

instance [HomeomorphClass F α β] : CoeOut F (α ≃ₜ β) :=
  ⟨HomeomorphClass.toHomeomorph⟩

theorem toHomeomorph_injective [HomeomorphClass F α β] : Function.Injective ((↑) : F → α ≃ₜ β) :=
  fun _ _ e ↦ DFunLike.ext _ _ fun a ↦ congr_arg (fun e : α ≃ₜ β ↦ e.toFun a) e

instance [HomeomorphClass F α β] : ContinuousMapClass F α β where
  map_continuous  f := map_continuous f

instance : HomeomorphClass (α ≃ₜ β) α β where
  map_continuous e := e.continuous_toFun
  inv_continuous e := e.continuous_invFun

end HomeomorphClass<|MERGE_RESOLUTION|>--- conflicted
+++ resolved
@@ -235,11 +235,7 @@
 
 protected theorem isOpenMap (h : X ≃ₜ Y) : IsOpenMap h := fun _ => h.isOpen_image.2
 
-<<<<<<< HEAD
-protected theorem isOpenQuoutientMap (h : X ≃ₜ Y) : IsOpenQuotientMap h :=
-=======
 protected theorem isOpenQuotientMap (h : X ≃ₜ Y) : IsOpenQuotientMap h :=
->>>>>>> ff7c9298
   ⟨h.surjective, h.continuous, h.isOpenMap⟩
 
 @[simp]
