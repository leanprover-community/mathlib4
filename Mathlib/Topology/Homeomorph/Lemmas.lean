--- conflicted
+++ resolved
@@ -209,63 +209,6 @@
 
 section prod
 
-<<<<<<< HEAD
-variable (X Y W Z)
-
-/-- `X × Y` is homeomorphic to `Y × X`. -/
-def prodComm : X × Y ≃ₜ Y × X where
-  continuous_toFun := continuous_snd.prodMk continuous_fst
-  continuous_invFun := continuous_snd.prodMk continuous_fst
-  toEquiv := Equiv.prodComm X Y
-
-@[simp]
-theorem prodComm_symm : (prodComm X Y).symm = prodComm Y X :=
-  rfl
-
-@[simp]
-theorem coe_prodComm : ⇑(prodComm X Y) = Prod.swap :=
-  rfl
-
-/-- `(X × Y) × Z` is homeomorphic to `X × (Y × Z)`. -/
-def prodAssoc : (X × Y) × Z ≃ₜ X × Y × Z where
-  continuous_toFun := continuous_fst.fst.prodMk (continuous_fst.snd.prodMk continuous_snd)
-  continuous_invFun := (continuous_fst.prodMk continuous_snd.fst).prodMk continuous_snd.snd
-  toEquiv := Equiv.prodAssoc X Y Z
-
-@[simp]
-lemma prodAssoc_toEquiv : (prodAssoc X Y Z).toEquiv = Equiv.prodAssoc X Y Z := rfl
-
-/-- Four-way commutativity of `prod`. The name matches `mul_mul_mul_comm`. -/
-def prodProdProdComm : (X × Y) × W × Z ≃ₜ (X × W) × Y × Z where
-  toEquiv := Equiv.prodProdProdComm X Y W Z
-  continuous_toFun := by
-    unfold Equiv.prodProdProdComm
-    dsimp only
-    fun_prop
-  continuous_invFun := by
-    unfold Equiv.prodProdProdComm
-    dsimp only
-    fun_prop
-
-@[simp]
-theorem prodProdProdComm_symm : (prodProdProdComm X Y W Z).symm = prodProdProdComm X W Y Z :=
-  rfl
-
-/-- `X × {*}` is homeomorphic to `X`. -/
-@[simps! -fullyApplied apply]
-def prodPUnit : X × PUnit ≃ₜ X where
-  toEquiv := Equiv.prodPUnit X
-  continuous_toFun := continuous_fst
-  continuous_invFun := continuous_id.prodMk continuous_const
-
-/-- `{*} × X` is homeomorphic to `X`. -/
-def punitProd : PUnit × X ≃ₜ X :=
-  (prodComm _ _).trans (prodPUnit _)
-
-@[simp] theorem coe_punitProd : ⇑(punitProd X) = Prod.snd := rfl
-
-=======
->>>>>>> 756396de
 /-- The product over `S ⊕ T` of a family of topological spaces
 is homeomorphic to the product of (the product over `S`) and (the product over `T`).
 
