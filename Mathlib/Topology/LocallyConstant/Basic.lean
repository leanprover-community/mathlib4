/-
Copyright (c) 2021 Johan Commelin. All rights reserved.
Released under Apache 2.0 license as described in the file LICENSE.
Authors: Johan Commelin
-/
import Mathlib.Algebra.Group.Indicator
import Mathlib.Tactic.FinCases
import Mathlib.Topology.Connected.LocallyConnected
import Mathlib.Topology.Sets.Closeds

/-!
# Locally constant functions

This file sets up the theory of locally constant function from a topological space to a type.

## Main definitions and constructions

* `IsLocallyConstant f` : a map `f : X → Y` where `X` is a topological space is locally
                            constant if every set in `Y` has an open preimage.
* `LocallyConstant X Y` : the type of locally constant maps from `X` to `Y`
* `LocallyConstant.map` : push-forward of locally constant maps
* `LocallyConstant.comap` : pull-back of locally constant maps
-/

variable {X Y Z α : Type*} [TopologicalSpace X]

open Set Filter
open scoped Topology

/-- A function between topological spaces is locally constant if the preimage of any set is open. -/
def IsLocallyConstant (f : X → Y) : Prop :=
  ∀ s : Set Y, IsOpen (f ⁻¹' s)

namespace IsLocallyConstant

open List in
protected theorem tfae (f : X → Y) :
    TFAE [IsLocallyConstant f,
      ∀ x, ∀ᶠ x' in 𝓝 x, f x' = f x,
      ∀ x, IsOpen { x' | f x' = f x },
      ∀ y, IsOpen (f ⁻¹' {y}),
      ∀ x, ∃ U : Set X, IsOpen U ∧ x ∈ U ∧ ∀ x' ∈ U, f x' = f x] := by
  tfae_have 1 → 4 := fun h y => h {y}
  tfae_have 4 → 3 := fun h x => h (f x)
  tfae_have 3 → 2 := fun h x => IsOpen.mem_nhds (h x) rfl
  tfae_have 2 → 5
  | h, x => by
    rcases mem_nhds_iff.1 (h x) with ⟨U, eq, hU, hx⟩
    exact ⟨U, hU, hx, eq⟩
  tfae_have 5 → 1
  | h, s => by
    refine isOpen_iff_forall_mem_open.2 fun x hx ↦ ?_
    rcases h x with ⟨U, hU, hxU, eq⟩
    exact ⟨U, fun x' hx' => mem_preimage.2 <| (eq x' hx').symm ▸ hx, hU, hxU⟩
  tfae_finish

@[nontriviality]
theorem of_discrete [DiscreteTopology X] (f : X → Y) : IsLocallyConstant f := fun _ =>
  isOpen_discrete _

theorem isOpen_fiber {f : X → Y} (hf : IsLocallyConstant f) (y : Y) : IsOpen { x | f x = y } :=
  hf {y}

theorem isClosed_fiber {f : X → Y} (hf : IsLocallyConstant f) (y : Y) : IsClosed { x | f x = y } :=
  ⟨hf {y}ᶜ⟩

theorem isClopen_fiber {f : X → Y} (hf : IsLocallyConstant f) (y : Y) : IsClopen { x | f x = y } :=
  ⟨isClosed_fiber hf _,  isOpen_fiber hf _⟩

theorem iff_exists_open (f : X → Y) :
    IsLocallyConstant f ↔ ∀ x, ∃ U : Set X, IsOpen U ∧ x ∈ U ∧ ∀ x' ∈ U, f x' = f x :=
  (IsLocallyConstant.tfae f).out 0 4

theorem iff_eventually_eq (f : X → Y) : IsLocallyConstant f ↔ ∀ x, ∀ᶠ y in 𝓝 x, f y = f x :=
  (IsLocallyConstant.tfae f).out 0 1

theorem exists_open {f : X → Y} (hf : IsLocallyConstant f) (x : X) :
    ∃ U : Set X, IsOpen U ∧ x ∈ U ∧ ∀ x' ∈ U, f x' = f x :=
  (iff_exists_open f).1 hf x

protected theorem eventually_eq {f : X → Y} (hf : IsLocallyConstant f) (x : X) :
    ∀ᶠ y in 𝓝 x, f y = f x :=
  (iff_eventually_eq f).1 hf x

theorem iff_isOpen_fiber_apply {f : X → Y} : IsLocallyConstant f ↔ ∀ x, IsOpen (f ⁻¹' {f x}) :=
  (IsLocallyConstant.tfae f).out 0 2

theorem iff_isOpen_fiber {f : X → Y} : IsLocallyConstant f ↔ ∀ y, IsOpen (f ⁻¹' {y}) :=
  (IsLocallyConstant.tfae f).out 0 3

protected theorem continuous [TopologicalSpace Y] {f : X → Y} (hf : IsLocallyConstant f) :
    Continuous f :=
  ⟨fun _ _ => hf _⟩

theorem iff_continuous {_ : TopologicalSpace Y} [DiscreteTopology Y] (f : X → Y) :
    IsLocallyConstant f ↔ Continuous f :=
  ⟨IsLocallyConstant.continuous, fun h s => h.isOpen_preimage s (isOpen_discrete _)⟩

theorem of_constant (f : X → Y) (h : ∀ x y, f x = f y) : IsLocallyConstant f :=
  (iff_eventually_eq f).2 fun _ => Eventually.of_forall fun _ => h _ _

protected theorem const (y : Y) : IsLocallyConstant (Function.const X y) :=
  of_constant _ fun _ _ => rfl

protected theorem comp {f : X → Y} (hf : IsLocallyConstant f) (g : Y → Z) :
    IsLocallyConstant (g ∘ f) := fun s => by
  rw [Set.preimage_comp]
  exact hf _

theorem prodMk {Y'} {f : X → Y} {f' : X → Y'} (hf : IsLocallyConstant f)
    (hf' : IsLocallyConstant f') : IsLocallyConstant fun x => (f x, f' x) :=
  (iff_eventually_eq _).2 fun x =>
    (hf.eventually_eq x).mp <| (hf'.eventually_eq x).mono fun _ hf' hf => Prod.ext hf hf'

<<<<<<< HEAD
@[deprecated (since := "2025-02-21")]
=======
@[deprecated (since := "2025-03-10")]
>>>>>>> 81960b1a
alias prod_mk := prodMk

theorem comp₂ {Y₁ Y₂ Z : Type*} {f : X → Y₁} {g : X → Y₂} (hf : IsLocallyConstant f)
    (hg : IsLocallyConstant g) (h : Y₁ → Y₂ → Z) : IsLocallyConstant fun x => h (f x) (g x) :=
  (hf.prodMk hg).comp fun x : Y₁ × Y₂ => h x.1 x.2

theorem comp_continuous [TopologicalSpace Y] {g : Y → Z} {f : X → Y} (hg : IsLocallyConstant g)
    (hf : Continuous f) : IsLocallyConstant (g ∘ f) := fun s => by
  rw [Set.preimage_comp]
  exact hf.isOpen_preimage _ (hg _)

/-- A locally constant function is constant on any preconnected set. -/
theorem apply_eq_of_isPreconnected {f : X → Y} (hf : IsLocallyConstant f) {s : Set X}
    (hs : IsPreconnected s) {x y : X} (hx : x ∈ s) (hy : y ∈ s) : f x = f y := by
  let U := f ⁻¹' {f y}
  suffices x ∉ Uᶜ from Classical.not_not.1 this
  intro hxV
  specialize hs U Uᶜ (hf {f y}) (hf {f y}ᶜ) _ ⟨y, ⟨hy, rfl⟩⟩ ⟨x, ⟨hx, hxV⟩⟩
  · simp only [union_compl_self, subset_univ]
  · simp only [inter_empty, Set.not_nonempty_empty, inter_compl_self] at hs

theorem apply_eq_of_preconnectedSpace [PreconnectedSpace X] {f : X → Y} (hf : IsLocallyConstant f)
    (x y : X) : f x = f y :=
  hf.apply_eq_of_isPreconnected isPreconnected_univ trivial trivial

theorem eq_const [PreconnectedSpace X] {f : X → Y} (hf : IsLocallyConstant f) (x : X) :
    f = Function.const X (f x) :=
  funext fun y => hf.apply_eq_of_preconnectedSpace y x

theorem exists_eq_const [PreconnectedSpace X] [Nonempty Y] {f : X → Y} (hf : IsLocallyConstant f) :
    ∃ y, f = Function.const X y := by
  rcases isEmpty_or_nonempty X with h | h
  · exact ⟨Classical.arbitrary Y, funext <| h.elim⟩
  · exact ⟨f (Classical.arbitrary X), hf.eq_const _⟩

theorem iff_is_const [PreconnectedSpace X] {f : X → Y} : IsLocallyConstant f ↔ ∀ x y, f x = f y :=
  ⟨fun h _ _ => h.apply_eq_of_isPreconnected isPreconnected_univ trivial trivial, of_constant _⟩

theorem range_finite [CompactSpace X] {f : X → Y} (hf : IsLocallyConstant f) :
    (Set.range f).Finite := by
  letI : TopologicalSpace Y := ⊥; haveI := discreteTopology_bot Y
  exact (isCompact_range hf.continuous).finite_of_discrete

@[to_additive]
theorem one [One Y] : IsLocallyConstant (1 : X → Y) := IsLocallyConstant.const 1

@[to_additive]
theorem inv [Inv Y] ⦃f : X → Y⦄ (hf : IsLocallyConstant f) : IsLocallyConstant f⁻¹ :=
  hf.comp fun x => x⁻¹

@[to_additive]
theorem mul [Mul Y] ⦃f g : X → Y⦄ (hf : IsLocallyConstant f) (hg : IsLocallyConstant g) :
    IsLocallyConstant (f * g) :=
  hf.comp₂ hg (· * ·)

@[to_additive]
theorem div [Div Y] ⦃f g : X → Y⦄ (hf : IsLocallyConstant f) (hg : IsLocallyConstant g) :
    IsLocallyConstant (f / g) :=
  hf.comp₂ hg (· / ·)

/-- If a composition of a function `f` followed by an injection `g` is locally
constant, then the locally constant property descends to `f`. -/
theorem desc {α β : Type*} (f : X → α) (g : α → β) (h : IsLocallyConstant (g ∘ f))
    (inj : Function.Injective g) : IsLocallyConstant f := fun s => by
  rw [← preimage_image_eq s inj, preimage_preimage]
  exact h (g '' s)

theorem of_constant_on_connected_components [LocallyConnectedSpace X] {f : X → Y}
    (h : ∀ x, ∀ y ∈ connectedComponent x, f y = f x) : IsLocallyConstant f :=
  (iff_exists_open _).2 fun x =>
    ⟨connectedComponent x, isOpen_connectedComponent, mem_connectedComponent, h x⟩

theorem of_constant_on_connected_clopens [LocallyConnectedSpace X] {f : X → Y}
    (h : ∀ U : Set X, IsConnected U → IsClopen U → ∀ x ∈ U, ∀ y ∈ U, f y = f x) :
    IsLocallyConstant f :=
  of_constant_on_connected_components fun x =>
    h (connectedComponent x) isConnected_connectedComponent isClopen_connectedComponent x
      mem_connectedComponent

theorem of_constant_on_preconnected_clopens [LocallyConnectedSpace X] {f : X → Y}
    (h : ∀ U : Set X, IsPreconnected U → IsClopen U → ∀ x ∈ U, ∀ y ∈ U, f y = f x) :
    IsLocallyConstant f :=
  of_constant_on_connected_clopens fun U hU ↦ h U hU.isPreconnected

end IsLocallyConstant

/-- A (bundled) locally constant function from a topological space `X` to a type `Y`. -/
structure LocallyConstant (X Y : Type*) [TopologicalSpace X] where
  /-- The underlying function. -/
  protected toFun : X → Y
  /-- The map is locally constant. -/
  protected isLocallyConstant : IsLocallyConstant toFun

namespace LocallyConstant

instance [Inhabited Y] : Inhabited (LocallyConstant X Y) :=
  ⟨⟨_, IsLocallyConstant.const default⟩⟩

instance : FunLike (LocallyConstant X Y) X Y where
  coe := LocallyConstant.toFun
  coe_injective' := by rintro ⟨_, _⟩ ⟨_, _⟩ _; congr

/-- See Note [custom simps projections]. -/
def Simps.apply (f : LocallyConstant X Y) : X → Y := f

initialize_simps_projections LocallyConstant (toFun → apply)

@[simp]
theorem toFun_eq_coe (f : LocallyConstant X Y) : f.toFun = f :=
  rfl

@[simp]
theorem coe_mk (f : X → Y) (h) : ⇑(⟨f, h⟩ : LocallyConstant X Y) = f :=
  rfl

protected theorem congr_fun {f g : LocallyConstant X Y} (h : f = g) (x : X) : f x = g x :=
  DFunLike.congr_fun h x

protected theorem congr_arg (f : LocallyConstant X Y) {x y : X} (h : x = y) : f x = f y :=
  DFunLike.congr_arg f h

theorem coe_injective : @Function.Injective (LocallyConstant X Y) (X → Y) (↑) := fun _ _ =>
  DFunLike.ext'

@[norm_cast]
theorem coe_inj {f g : LocallyConstant X Y} : (f : X → Y) = g ↔ f = g :=
  coe_injective.eq_iff

@[ext]
theorem ext ⦃f g : LocallyConstant X Y⦄ (h : ∀ x, f x = g x) : f = g :=
  DFunLike.ext _ _ h

section CodomainTopologicalSpace

variable [TopologicalSpace Y] (f : LocallyConstant X Y)

protected theorem continuous : Continuous f :=
  f.isLocallyConstant.continuous

/-- We can turn a locally-constant function into a bundled `ContinuousMap`. -/
@[coe] def toContinuousMap : C(X, Y) :=
  ⟨f, f.continuous⟩

/-- As a shorthand, `LocallyConstant.toContinuousMap` is available as a coercion -/
instance : Coe (LocallyConstant X Y) C(X, Y) := ⟨toContinuousMap⟩

-- Porting note: became a syntactic `rfl`

@[simp] theorem coe_continuousMap : ((f : C(X, Y)) : X → Y) = (f : X → Y) := rfl

theorem toContinuousMap_injective :
    Function.Injective (toContinuousMap : LocallyConstant X Y → C(X, Y)) := fun _ _ h =>
  ext (ContinuousMap.congr_fun h)

end CodomainTopologicalSpace

/-- The constant locally constant function on `X` with value `y : Y`. -/
def const (X : Type*) {Y : Type*} [TopologicalSpace X] (y : Y) : LocallyConstant X Y :=
  ⟨Function.const X y, IsLocallyConstant.const _⟩

@[simp]
theorem coe_const (y : Y) : (const X y : X → Y) = Function.const X y :=
  rfl

/-- The locally constant function to `Fin 2` associated to a clopen set. -/
def ofIsClopen {X : Type*} [TopologicalSpace X] {U : Set X} [∀ x, Decidable (x ∈ U)]
    (hU : IsClopen U) : LocallyConstant X (Fin 2) where
  toFun x := if x ∈ U then 0 else 1
  isLocallyConstant := by
    refine IsLocallyConstant.iff_isOpen_fiber.2 <| Fin.forall_fin_two.2 ⟨?_, ?_⟩
    · convert hU.2 using 1
      ext
      simp only [mem_singleton_iff, Fin.one_eq_zero_iff, mem_preimage, ite_eq_left_iff,
        Nat.succ_succ_ne_one]
      tauto
    · rw [← isClosed_compl_iff]
      convert hU.1
      ext
      simp

@[simp]
theorem ofIsClopen_fiber_zero {X : Type*} [TopologicalSpace X] {U : Set X} [∀ x, Decidable (x ∈ U)]
    (hU : IsClopen U) : ofIsClopen hU ⁻¹' ({0} : Set (Fin 2)) = U := by
  ext
  simp only [ofIsClopen, mem_singleton_iff, Fin.one_eq_zero_iff, coe_mk, mem_preimage,
    ite_eq_left_iff, Nat.succ_succ_ne_one]
  tauto

@[simp]
theorem ofIsClopen_fiber_one {X : Type*} [TopologicalSpace X] {U : Set X} [∀ x, Decidable (x ∈ U)]
    (hU : IsClopen U) : ofIsClopen hU ⁻¹' ({1} : Set (Fin 2)) = Uᶜ := by
  ext
  simp only [ofIsClopen, mem_singleton_iff, coe_mk, Fin.zero_eq_one_iff, mem_preimage,
    ite_eq_right_iff, mem_compl_iff, Nat.succ_succ_ne_one]

theorem locallyConstant_eq_of_fiber_zero_eq {X : Type*} [TopologicalSpace X]
    (f g : LocallyConstant X (Fin 2)) (h : f ⁻¹' ({0} : Set (Fin 2)) = g ⁻¹' {0}) : f = g := by
  simp only [Set.ext_iff, mem_singleton_iff, mem_preimage] at h
  ext1 x
  exact Fin.fin_two_eq_of_eq_zero_iff (h x)

theorem range_finite [CompactSpace X] (f : LocallyConstant X Y) : (Set.range f).Finite :=
  f.isLocallyConstant.range_finite

theorem apply_eq_of_isPreconnected (f : LocallyConstant X Y) {s : Set X} (hs : IsPreconnected s)
    {x y : X} (hx : x ∈ s) (hy : y ∈ s) : f x = f y :=
  f.isLocallyConstant.apply_eq_of_isPreconnected hs hx hy

theorem apply_eq_of_preconnectedSpace [PreconnectedSpace X] (f : LocallyConstant X Y) (x y : X) :
    f x = f y :=
  f.isLocallyConstant.apply_eq_of_isPreconnected isPreconnected_univ trivial trivial

theorem eq_const [PreconnectedSpace X] (f : LocallyConstant X Y) (x : X) : f = const X (f x) :=
  ext fun _ => apply_eq_of_preconnectedSpace f _ _

theorem exists_eq_const [PreconnectedSpace X] [Nonempty Y] (f : LocallyConstant X Y) :
    ∃ y, f = const X y := by
  rcases Classical.em (Nonempty X) with (⟨⟨x⟩⟩ | hX)
  · exact ⟨f x, f.eq_const x⟩
  · exact ⟨Classical.arbitrary Y, ext fun x => (hX ⟨x⟩).elim⟩

/-- Push forward of locally constant maps under any map, by post-composition. -/
def map (f : Y → Z) (g : LocallyConstant X Y) : LocallyConstant X Z :=
  ⟨f ∘ g, g.isLocallyConstant.comp f⟩

@[simp]
theorem map_apply (f : Y → Z) (g : LocallyConstant X Y) : ⇑(map f g) = f ∘ g :=
  rfl

@[simp]
theorem map_id : @map X Y Y _ id = id := rfl

@[simp]
theorem map_comp {Y₁ Y₂ Y₃ : Type*} (g : Y₂ → Y₃) (f : Y₁ → Y₂) :
    @map X _ _ _ g ∘ map f = map (g ∘ f) := rfl

/-- Given a locally constant function to `α → β`, construct a family of locally constant
functions with values in β indexed by α. -/
def flip {X α β : Type*} [TopologicalSpace X] (f : LocallyConstant X (α → β)) (a : α) :
    LocallyConstant X β :=
  f.map fun f => f a

/-- If α is finite, this constructs a locally constant function to `α → β` given a
family of locally constant functions with values in β indexed by α. -/
def unflip {X α β : Type*} [Finite α] [TopologicalSpace X] (f : α → LocallyConstant X β) :
    LocallyConstant X (α → β) where
  toFun x a := f a x
  isLocallyConstant := IsLocallyConstant.iff_isOpen_fiber.2 fun g => by
    have : (fun (x : X) (a : α) => f a x) ⁻¹' {g} = ⋂ a : α, f a ⁻¹' {g a} := by
      ext; simp [funext_iff]
    rw [this]
    exact isOpen_iInter_of_finite fun a => (f a).isLocallyConstant _

@[simp]
theorem unflip_flip {X α β : Type*} [Finite α] [TopologicalSpace X]
    (f : LocallyConstant X (α → β)) : unflip f.flip = f := rfl

@[simp]
theorem flip_unflip {X α β : Type*} [Finite α] [TopologicalSpace X]
    (f : α → LocallyConstant X β) : (unflip f).flip = f := rfl

section Comap

variable [TopologicalSpace Y]

/-- Pull back of locally constant maps under a continuous map, by pre-composition. -/
def comap (f : C(X, Y)) (g : LocallyConstant Y Z) : LocallyConstant X Z :=
  ⟨g ∘ f, g.isLocallyConstant.comp_continuous f.continuous⟩

@[simp]
theorem coe_comap (f : C(X, Y)) (g : LocallyConstant Y Z) :
    (comap f g) = g ∘ f := rfl

theorem coe_comap_apply (f : C(X, Y)) (g : LocallyConstant Y Z) (x : X) :
    comap f g x = g (f x) := rfl

@[simp]
theorem comap_id : comap (@ContinuousMap.id X _) = @id (LocallyConstant X Z) := rfl

theorem comap_comp {W : Type*} [TopologicalSpace W] (f : C(W, X)) (g : C(X, Y)) :
    comap (Z := Z) (g.comp f) = comap f ∘ comap g := rfl

theorem comap_comap {W : Type*} [TopologicalSpace W] (f : C(W, X)) (g : C(X, Y))
    (x : LocallyConstant Y Z) : comap f (comap g x) = comap (g.comp f) x := rfl

theorem comap_const (f : C(X, Y)) (y : Y) (h : ∀ x, f x = y) :
    (comap f : LocallyConstant Y Z → LocallyConstant X Z) = fun g => const X (g y) := by
  ext; simp [h]

lemma comap_injective (f : C(X, Y)) (hfs : f.1.Surjective) :
    (comap (Z := Z) f).Injective := by
  intro a b h
  ext y
  obtain ⟨x, hx⟩ := hfs y
  simpa [← hx] using LocallyConstant.congr_fun h x

end Comap

section Desc

/-- If a locally constant function factors through an injection, then it factors through a locally
constant function. -/
def desc {X α β : Type*} [TopologicalSpace X] {g : α → β} (f : X → α) (h : LocallyConstant X β)
    (cond : g ∘ f = h) (inj : Function.Injective g) : LocallyConstant X α where
  toFun := f
  isLocallyConstant := IsLocallyConstant.desc _ g (cond.symm ▸ h.isLocallyConstant) inj

@[simp]
theorem coe_desc {X α β : Type*} [TopologicalSpace X] (f : X → α) (g : α → β)
    (h : LocallyConstant X β) (cond : g ∘ f = h) (inj : Function.Injective g) :
    ⇑(desc f h cond inj) = f :=
  rfl

end Desc

section Indicator

variable {R : Type*} [One R] {U : Set X} (f : LocallyConstant X R)

/-- Given a clopen set `U` and a locally constant function `f`, `LocallyConstant.mulIndicator`
  returns the locally constant function that is `f` on `U` and `1` otherwise. -/
@[to_additive (attr := simps) "Given a clopen set `U` and a locally constant function `f`,
  `LocallyConstant.indicator` returns the locally constant function that is `f` on `U` and `0`
  otherwise. "]
noncomputable def mulIndicator (hU : IsClopen U) : LocallyConstant X R where
  toFun := Set.mulIndicator U f
  isLocallyConstant := fun s => by
    rw [mulIndicator_preimage, Set.ite, Set.diff_eq]
    exact ((f.2 s).inter hU.isOpen).union ((IsLocallyConstant.const 1 s).inter hU.compl.isOpen)

variable (a : X)

open Classical in
@[to_additive]
theorem mulIndicator_apply_eq_if (hU : IsClopen U) :
    mulIndicator f hU a = if a ∈ U then f a else 1 :=
  Set.mulIndicator_apply U f a

variable {a}

@[to_additive]
theorem mulIndicator_of_mem (hU : IsClopen U) (h : a ∈ U) : f.mulIndicator hU a = f a :=
  Set.mulIndicator_of_mem h _

@[to_additive]
theorem mulIndicator_of_not_mem (hU : IsClopen U) (h : a ∉ U) : f.mulIndicator hU a = 1 :=
  Set.mulIndicator_of_not_mem h _

end Indicator

section Equiv

/--
The equivalence between `LocallyConstant X Z` and `LocallyConstant Y Z` given a
homeomorphism `X ≃ₜ Y`
-/
@[simps]
def congrLeft [TopologicalSpace Y] (e : X ≃ₜ Y) : LocallyConstant X Z ≃ LocallyConstant Y Z where
  toFun := comap e.symm
  invFun := comap e
  left_inv := by
    intro
    simp [comap_comap]
  right_inv := by
    intro
    simp [comap_comap]

/--
The equivalence between `LocallyConstant X Y` and `LocallyConstant X Z` given an
equivalence `Y ≃ Z`
-/
@[simps]
def congrRight (e : Y ≃ Z) : LocallyConstant X Y ≃ LocallyConstant X Z where
  toFun := map e
  invFun := map e.symm
  left_inv := by intro; ext; simp
  right_inv := by intro; ext; simp

variable (X) in
/--
The set of clopen subsets of a topological space is equivalent to the locally constant maps to
a two-element set
-/
def equivClopens [∀ (s : Set X) x, Decidable (x ∈ s)] :
    LocallyConstant X (Fin 2) ≃ TopologicalSpace.Clopens X where
  toFun f := ⟨f ⁻¹' {0}, f.2.isClopen_fiber _⟩
  invFun s := ofIsClopen s.2
  left_inv _ := locallyConstant_eq_of_fiber_zero_eq _ _ (by simp)
  right_inv _ := by simp

end Equiv

section Piecewise

/-- Given two closed sets covering a topological space, and locally constant maps on these two sets,
    then if these two locally constant maps agree on the intersection, we get a piecewise defined
    locally constant map on the whole space.

TODO: Generalise this construction to `ContinuousMap`. -/
def piecewise {C₁ C₂ : Set X} (h₁ : IsClosed C₁) (h₂ : IsClosed C₂) (h : C₁ ∪ C₂ = Set.univ)
    (f : LocallyConstant C₁ Z) (g : LocallyConstant C₂ Z)
    (hfg : ∀ (x : X) (hx : x ∈ C₁ ∩ C₂), f ⟨x, hx.1⟩ = g ⟨x, hx.2⟩)
    [DecidablePred (· ∈ C₁)] : LocallyConstant X Z where
  toFun i := if hi : i ∈ C₁ then f ⟨i, hi⟩ else g ⟨i, (Set.compl_subset_iff_union.mpr h) hi⟩
  isLocallyConstant := by
    let dZ : TopologicalSpace Z := ⊥
    haveI : DiscreteTopology Z := discreteTopology_bot Z
    obtain ⟨f, hf⟩ := f
    obtain ⟨g, hg⟩ := g
    rw [IsLocallyConstant.iff_continuous] at hf hg ⊢
    dsimp only [coe_mk]
    rw [Set.union_eq_iUnion] at h
    refine (locallyFinite_of_finite _).continuous h (fun i ↦ ?_) (fun i ↦ ?_)
    · cases i <;> [exact h₂; exact h₁]
    · cases i <;> rw [continuousOn_iff_continuous_restrict]
      · convert hg
        ext x
        simp only [cond_false, restrict_apply, Subtype.coe_eta, dite_eq_right_iff]
        exact fun hx ↦ hfg x ⟨hx, x.prop⟩
      · simp only [cond_true, restrict_dite, Subtype.coe_eta]
        exact hf

@[simp]
lemma piecewise_apply_left {C₁ C₂ : Set X} (h₁ : IsClosed C₁) (h₂ : IsClosed C₂)
    (h : C₁ ∪ C₂ = Set.univ) (f : LocallyConstant C₁ Z) (g : LocallyConstant C₂ Z)
    (hfg : ∀ (x : X) (hx : x ∈ C₁ ∩ C₂), f ⟨x, hx.1⟩ = g ⟨x, hx.2⟩)
    [DecidablePred (· ∈ C₁)] (x : X) (hx : x ∈ C₁) :
    piecewise h₁ h₂ h f g hfg x = f ⟨x, hx⟩ := by
  simp only [piecewise, Set.mem_preimage, continuous_subtype_val.restrictPreimage,
    coe_comap, Function.comp_apply, coe_mk]
  rw [dif_pos hx]

@[simp]
lemma piecewise_apply_right {C₁ C₂ : Set X} (h₁ : IsClosed C₁) (h₂ : IsClosed C₂)
    (h : C₁ ∪ C₂ = Set.univ) (f : LocallyConstant C₁ Z) (g : LocallyConstant C₂ Z)
    (hfg : ∀ (x : X) (hx : x ∈ C₁ ∩ C₂), f ⟨x, hx.1⟩ = g ⟨x, hx.2⟩)
    [DecidablePred (· ∈ C₁)] (x : X) (hx : x ∈ C₂) :
    piecewise h₁ h₂ h f g hfg x = g ⟨x, hx⟩ := by
  simp only [piecewise, Set.mem_preimage, continuous_subtype_val.restrictPreimage,
    coe_comap, Function.comp_apply, coe_mk]
  split_ifs with h
  · exact hfg x ⟨h, hx⟩
  · rfl

/-- A variant of `LocallyConstant.piecewise` where the two closed sets cover a subset.

TODO: Generalise this construction to `ContinuousMap`. -/
def piecewise' {C₀ C₁ C₂ : Set X} (h₀ : C₀ ⊆ C₁ ∪ C₂) (h₁ : IsClosed C₁)
    (h₂ : IsClosed C₂) (f₁ : LocallyConstant C₁ Z) (f₂ : LocallyConstant C₂ Z)
    [DecidablePred (· ∈ C₁)] (hf : ∀ x (hx : x ∈ C₁ ∩ C₂), f₁ ⟨x, hx.1⟩ = f₂ ⟨x, hx.2⟩) :
    LocallyConstant C₀ Z :=
  letI : ∀ j : C₀, Decidable (j ∈ Subtype.val ⁻¹' C₁) := fun j ↦ decidable_of_iff (↑j ∈ C₁) Iff.rfl
  piecewise (h₁.preimage continuous_subtype_val) (h₂.preimage continuous_subtype_val)
    (by simpa [eq_univ_iff_forall] using h₀)
    (f₁.comap ⟨(restrictPreimage C₁ ((↑) : C₀ → X)), continuous_subtype_val.restrictPreimage⟩)
    (f₂.comap ⟨(restrictPreimage C₂ ((↑) : C₀ → X)), continuous_subtype_val.restrictPreimage⟩) <| by
      rintro ⟨x, hx₀⟩ ⟨hx₁ : x ∈ C₁, hx₂ : x ∈ C₂⟩
      simpa using hf x ⟨hx₁, hx₂⟩

@[simp]
lemma piecewise'_apply_left {C₀ C₁ C₂ : Set X} (h₀ : C₀ ⊆ C₁ ∪ C₂) (h₁ : IsClosed C₁)
    (h₂ : IsClosed C₂) (f₁ : LocallyConstant C₁ Z) (f₂ : LocallyConstant C₂ Z)
    [DecidablePred (· ∈ C₁)] (hf : ∀ x (hx : x ∈ C₁ ∩ C₂), f₁ ⟨x, hx.1⟩ = f₂ ⟨x, hx.2⟩)
    (x : C₀) (hx : x.val ∈ C₁) :
    piecewise' h₀ h₁ h₂ f₁ f₂ hf x = f₁ ⟨x.val, hx⟩ := by
  letI : ∀ j : C₀, Decidable (j ∈ Subtype.val ⁻¹' C₁) := fun j ↦ decidable_of_iff (↑j ∈ C₁) Iff.rfl
  rw [piecewise', piecewise_apply_left (f := (f₁.comap
    ⟨(restrictPreimage C₁ ((↑) : C₀ → X)), continuous_subtype_val.restrictPreimage⟩))
    (hx := hx)]
  rfl

@[simp]
lemma piecewise'_apply_right {C₀ C₁ C₂ : Set X} (h₀ : C₀ ⊆ C₁ ∪ C₂) (h₁ : IsClosed C₁)
    (h₂ : IsClosed C₂) (f₁ : LocallyConstant C₁ Z) (f₂ : LocallyConstant C₂ Z)
    [DecidablePred (· ∈ C₁)] (hf : ∀ x (hx : x ∈ C₁ ∩ C₂), f₁ ⟨x, hx.1⟩ = f₂ ⟨x, hx.2⟩)
    (x : C₀) (hx : x.val ∈ C₂) :
    piecewise' h₀ h₁ h₂ f₁ f₂ hf x = f₂ ⟨x.val, hx⟩ := by
  letI : ∀ j : C₀, Decidable (j ∈ Subtype.val ⁻¹' C₁) := fun j ↦ decidable_of_iff (↑j ∈ C₁) Iff.rfl
  rw [piecewise', piecewise_apply_right (f := (f₁.comap
    ⟨(restrictPreimage C₁ ((↑) : C₀ → X)), continuous_subtype_val.restrictPreimage⟩))
    (hx := hx)]
  rfl

end Piecewise

end LocallyConstant<|MERGE_RESOLUTION|>--- conflicted
+++ resolved
@@ -112,11 +112,7 @@
   (iff_eventually_eq _).2 fun x =>
     (hf.eventually_eq x).mp <| (hf'.eventually_eq x).mono fun _ hf' hf => Prod.ext hf hf'
 
-<<<<<<< HEAD
-@[deprecated (since := "2025-02-21")]
-=======
 @[deprecated (since := "2025-03-10")]
->>>>>>> 81960b1a
 alias prod_mk := prodMk
 
 theorem comp₂ {Y₁ Y₂ Z : Type*} {f : X → Y₁} {g : X → Y₂} (hf : IsLocallyConstant f)
