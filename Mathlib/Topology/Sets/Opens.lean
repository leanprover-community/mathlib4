/-
Copyright (c) 2017 Johannes Hölzl. All rights reserved.
Released under Apache 2.0 license as described in the file LICENSE.
Authors: Johannes Hölzl, Mario Carneiro, Floris van Doorn
-/
import Mathlib.Order.Hom.CompleteLattice
import Mathlib.Topology.Bases
import Mathlib.Topology.Homeomorph
import Mathlib.Topology.ContinuousMap.Basic
import Mathlib.Order.CompactlyGenerated.Basic
import Mathlib.Order.Copy

/-!
# Open sets

## Summary

We define the subtype of open sets in a topological space.

## Main Definitions

### Bundled open sets

- `TopologicalSpace.Opens α` is the type of open subsets of a topological space `α`.
- `TopologicalSpace.Opens.IsBasis` is a predicate saying that a set of `Opens`s form a topological
  basis.
- `TopologicalSpace.Opens.comap`: preimage of an open set under a continuous map as a `FrameHom`.
- `Homeomorph.opensCongr`: order-preserving equivalence between open sets in the domain and the
  codomain of a homeomorphism.

### Bundled open neighborhoods

- `TopologicalSpace.OpenNhdsOf x` is the type of open subsets of a topological space `α` containing
  `x : α`.
- `TopologicalSpace.OpenNhdsOf.comap f x U` is the preimage of open neighborhood `U` of `f x` under
  `f : C(α, β)`.

## Main results

We define order structures on both `Opens α` (`CompleteLattice`, `Frame`) and `OpenNhdsOf x`
(`OrderTop`, `DistribLattice`).

## TODO

- Rename `TopologicalSpace.Opens` to `Open`?
- Port the `auto_cases` tactic version (as a plugin if the ported `auto_cases` will allow plugins).
-/


open Filter Function Order Set

open Topology

variable {ι α β γ : Type*} [TopologicalSpace α] [TopologicalSpace β] [TopologicalSpace γ]

namespace TopologicalSpace

variable (α)

/-- The type of open subsets of a topological space. -/
structure Opens where
  /-- The underlying set of a bundled `TopologicalSpace.Opens` object. -/
  carrier : Set α
  /-- The `TopologicalSpace.Opens.carrier _` is an open set. -/
  is_open' : IsOpen carrier

variable {α}

namespace Opens

instance : SetLike (Opens α) α where
  coe := Opens.carrier
  coe_injective' := fun ⟨_, _⟩ ⟨_, _⟩ _ => by congr

instance : CanLift (Set α) (Opens α) (↑) IsOpen :=
  ⟨fun s h => ⟨⟨s, h⟩, rfl⟩⟩

instance instSecondCountableOpens [SecondCountableTopology α] (U : Opens α) :
    SecondCountableTopology U := inferInstanceAs (SecondCountableTopology U.1)

theorem «forall» {p : Opens α → Prop} : (∀ U, p U) ↔ ∀ (U : Set α) (hU : IsOpen U), p ⟨U, hU⟩ :=
  ⟨fun h _ _ => h _, fun h _ => h _ _⟩

@[simp] theorem carrier_eq_coe (U : Opens α) : U.1 = ↑U := rfl

/-- the coercion `Opens α → Set α` applied to a pair is the same as taking the first component -/
@[simp]
theorem coe_mk {U : Set α} {hU : IsOpen U} : ↑(⟨U, hU⟩ : Opens α) = U :=
  rfl

@[simp]
theorem mem_mk {x : α} {U : Set α} {h : IsOpen U} : x ∈ mk U h ↔ x ∈ U := Iff.rfl

-- Porting note: removed @[simp] because LHS simplifies to `∃ x, x ∈ U`
protected theorem nonempty_coeSort {U : Opens α} : Nonempty U ↔ (U : Set α).Nonempty :=
  Set.nonempty_coe_sort

-- TODO: should this theorem be proved for a `SetLike`?
protected theorem nonempty_coe {U : Opens α} : (U : Set α).Nonempty ↔ ∃ x, x ∈ U :=
  Iff.rfl

@[ext] -- Porting note (#11215): TODO: replace with `∀ x, x ∈ U ↔ x ∈ V`
theorem ext {U V : Opens α} (h : (U : Set α) = V) : U = V :=
  SetLike.coe_injective h

-- Porting note: removed @[simp], simp can prove it
theorem coe_inj {U V : Opens α} : (U : Set α) = V ↔ U = V :=
  SetLike.ext'_iff.symm

/-- A version of `Set.inclusion` not requiring definitional abuse -/
abbrev inclusion {U V : Opens α} (h : U ≤ V) : U → V := Set.inclusion h

protected theorem isOpen (U : Opens α) : IsOpen (U : Set α) :=
  U.is_open'

@[simp] theorem mk_coe (U : Opens α) : mk (↑U) U.isOpen = U := rfl

/-- See Note [custom simps projection]. -/
def Simps.coe (U : Opens α) : Set α := U

initialize_simps_projections Opens (carrier → coe)

/-- The interior of a set, as an element of `Opens`. -/
@[simps]
protected def interior (s : Set α) : Opens α :=
  ⟨interior s, isOpen_interior⟩

@[simp]
theorem mem_interior {s : Set α} {x : α} : x ∈ Opens.interior s ↔ x ∈ _root_.interior s := .rfl

theorem gc : GaloisConnection ((↑) : Opens α → Set α) Opens.interior := fun U _ =>
  ⟨fun h => interior_maximal h U.isOpen, fun h => le_trans h interior_subset⟩

/-- The galois coinsertion between sets and opens. -/
def gi : GaloisCoinsertion (↑) (@Opens.interior α _) where
  choice s hs := ⟨s, interior_eq_iff_isOpen.mp <| le_antisymm interior_subset hs⟩
  gc := gc
  u_l_le _ := interior_subset
  choice_eq _s hs := le_antisymm hs interior_subset

instance : CompleteLattice (Opens α) :=
  CompleteLattice.copy (GaloisCoinsertion.liftCompleteLattice gi)
    -- le
    (fun U V => (U : Set α) ⊆ V) rfl
    -- top
    ⟨univ, isOpen_univ⟩ (ext interior_univ.symm)
    -- bot
    ⟨∅, isOpen_empty⟩ rfl
    -- sup
    (fun U V => ⟨↑U ∪ ↑V, U.2.union V.2⟩) rfl
    -- inf
    (fun U V => ⟨↑U ∩ ↑V, U.2.inter V.2⟩)
    (funext₂ fun U V => ext (U.2.inter V.2).interior_eq.symm)
    -- sSup
    (fun S => ⟨⋃ s ∈ S, ↑s, isOpen_biUnion fun s _ => s.2⟩)
    (funext fun _ => ext sSup_image.symm)
    -- sInf
    _ rfl

@[simp]
theorem mk_inf_mk {U V : Set α} {hU : IsOpen U} {hV : IsOpen V} :
    (⟨U, hU⟩ ⊓ ⟨V, hV⟩ : Opens α) = ⟨U ⊓ V, IsOpen.inter hU hV⟩ :=
  rfl

@[simp, norm_cast]
theorem coe_inf (s t : Opens α) : (↑(s ⊓ t) : Set α) = ↑s ∩ ↑t :=
  rfl

@[simp, norm_cast]
theorem coe_sup (s t : Opens α) : (↑(s ⊔ t) : Set α) = ↑s ∪ ↑t :=
  rfl

@[simp, norm_cast]
theorem coe_bot : ((⊥ : Opens α) : Set α) = ∅ :=
  rfl

@[simp] theorem mk_empty : (⟨∅, isOpen_empty⟩ : Opens α) = ⊥ := rfl

@[simp, norm_cast]
theorem coe_eq_empty {U : Opens α} : (U : Set α) = ∅ ↔ U = ⊥ :=
  SetLike.coe_injective.eq_iff' rfl

@[simp]
lemma mem_top (x : α) : x ∈ (⊤ : Opens α) := trivial

@[simp, norm_cast]
theorem coe_top : ((⊤ : Opens α) : Set α) = Set.univ :=
  rfl

@[simp] theorem mk_univ : (⟨univ, isOpen_univ⟩ : Opens α) = ⊤ := rfl

@[simp, norm_cast]
theorem coe_eq_univ {U : Opens α} : (U : Set α) = univ ↔ U = ⊤ :=
  SetLike.coe_injective.eq_iff' rfl

@[simp, norm_cast]
theorem coe_sSup {S : Set (Opens α)} : (↑(sSup S) : Set α) = ⋃ i ∈ S, ↑i :=
  rfl

@[simp, norm_cast]
theorem coe_finset_sup (f : ι → Opens α) (s : Finset ι) : (↑(s.sup f) : Set α) = s.sup ((↑) ∘ f) :=
  map_finset_sup (⟨⟨(↑), coe_sup⟩, coe_bot⟩ : SupBotHom (Opens α) (Set α)) _ _

@[simp, norm_cast]
theorem coe_finset_inf (f : ι → Opens α) (s : Finset ι) : (↑(s.inf f) : Set α) = s.inf ((↑) ∘ f) :=
  map_finset_inf (⟨⟨(↑), coe_inf⟩, coe_top⟩ : InfTopHom (Opens α) (Set α)) _ _

instance : Inhabited (Opens α) := ⟨⊥⟩

-- porting note (#10754): new instance
instance [IsEmpty α] : Unique (Opens α) where
  uniq _ := ext <| Subsingleton.elim _ _

-- porting note (#10754): new instance
instance [Nonempty α] : Nontrivial (Opens α) where
  exists_pair_ne := ⟨⊥, ⊤, mt coe_inj.2 empty_ne_univ⟩

@[simp, norm_cast]
theorem coe_iSup {ι} (s : ι → Opens α) : ((⨆ i, s i : Opens α) : Set α) = ⋃ i, s i := by
  simp [iSup]

theorem iSup_def {ι} (s : ι → Opens α) : ⨆ i, s i = ⟨⋃ i, s i, isOpen_iUnion fun i => (s i).2⟩ :=
  ext <| coe_iSup s

@[simp]
theorem iSup_mk {ι} (s : ι → Set α) (h : ∀ i, IsOpen (s i)) :
    (⨆ i, ⟨s i, h i⟩ : Opens α) = ⟨⋃ i, s i, isOpen_iUnion h⟩ :=
  iSup_def _

@[simp]
theorem mem_iSup {ι} {x : α} {s : ι → Opens α} : x ∈ iSup s ↔ ∃ i, x ∈ s i := by
  rw [← SetLike.mem_coe]
  simp

@[simp]
theorem mem_sSup {Us : Set (Opens α)} {x : α} : x ∈ sSup Us ↔ ∃ u ∈ Us, x ∈ u := by
  simp_rw [sSup_eq_iSup, mem_iSup, exists_prop]

/-- Open sets in a topological space form a frame. -/
def frameMinimalAxioms : Frame.MinimalAxioms (Opens α) where
  inf_sSup_le_iSup_inf a s :=
    (ext <| by simp only [coe_inf, coe_iSup, coe_sSup, Set.inter_iUnion₂]).le

instance instFrame : Frame (Opens α) := .ofMinimalAxioms frameMinimalAxioms

theorem openEmbedding' (U : Opens α) : OpenEmbedding (Subtype.val : U → α) :=
  U.isOpen.openEmbedding_subtype_val

theorem openEmbedding_of_le {U V : Opens α} (i : U ≤ V) :
    OpenEmbedding (Set.inclusion <| SetLike.coe_subset_coe.2 i) :=
  { toEmbedding := embedding_inclusion i
    isOpen_range := by
      rw [Set.range_inclusion i]
      exact U.isOpen.preimage continuous_subtype_val }

theorem not_nonempty_iff_eq_bot (U : Opens α) : ¬Set.Nonempty (U : Set α) ↔ U = ⊥ := by
  rw [← coe_inj, coe_bot, ← Set.not_nonempty_iff_eq_empty]

theorem ne_bot_iff_nonempty (U : Opens α) : U ≠ ⊥ ↔ Set.Nonempty (U : Set α) := by
  rw [Ne, ← not_nonempty_iff_eq_bot, not_not]

/-- An open set in the indiscrete topology is either empty or the whole space. -/
theorem eq_bot_or_top {α} [t : TopologicalSpace α] (h : t = ⊤) (U : Opens α) : U = ⊥ ∨ U = ⊤ := by
  subst h; letI : TopologicalSpace α := ⊤
  rw [← coe_eq_empty, ← coe_eq_univ, ← isOpen_top_iff]
  exact U.2

-- porting note (#10754): new instance
instance [Nonempty α] [Subsingleton α] : IsSimpleOrder (Opens α) where
  eq_bot_or_eq_top := eq_bot_or_top <| Subsingleton.elim _ _

/-- A set of `opens α` is a basis if the set of corresponding sets is a topological basis. -/
def IsBasis (B : Set (Opens α)) : Prop :=
  IsTopologicalBasis (((↑) : _ → Set α) '' B)

theorem isBasis_iff_nbhd {B : Set (Opens α)} :
    IsBasis B ↔ ∀ {U : Opens α} {x}, x ∈ U → ∃ U' ∈ B, x ∈ U' ∧ U' ≤ U := by
  constructor <;> intro h
  · rintro ⟨sU, hU⟩ x hx
    rcases h.mem_nhds_iff.mp (IsOpen.mem_nhds hU hx) with ⟨sV, ⟨⟨V, H₁, H₂⟩, hsV⟩⟩
    refine ⟨V, H₁, ?_⟩
    cases V
    dsimp at H₂
    subst H₂
    exact hsV
  · refine isTopologicalBasis_of_isOpen_of_nhds ?_ ?_
    · rintro sU ⟨U, -, rfl⟩
      exact U.2
    · intro x sU hx hsU
      rcases @h ⟨sU, hsU⟩ x hx with ⟨V, hV, H⟩
      exact ⟨V, ⟨V, hV, rfl⟩, H⟩

theorem isBasis_iff_cover {B : Set (Opens α)} :
    IsBasis B ↔ ∀ U : Opens α, ∃ Us, Us ⊆ B ∧ U = sSup Us := by
  constructor
  · intro hB U
    refine ⟨{ V : Opens α | V ∈ B ∧ V ≤ U }, fun U hU => hU.left, ext ?_⟩
    rw [coe_sSup, hB.open_eq_sUnion' U.isOpen]
    simp_rw [sUnion_eq_biUnion, iUnion, mem_setOf_eq, iSup_and, iSup_image]
    rfl
  · intro h
    rw [isBasis_iff_nbhd]
    intro U x hx
    rcases h U with ⟨Us, hUs, rfl⟩
    rcases mem_sSup.1 hx with ⟨U, Us, xU⟩
    exact ⟨U, hUs Us, xU, le_sSup Us⟩

/-- If `α` has a basis consisting of compact opens, then an open set in `α` is compact open iff
  it is a finite union of some elements in the basis -/
theorem IsBasis.isCompact_open_iff_eq_finite_iUnion {ι : Type*} (b : ι → Opens α)
    (hb : IsBasis (Set.range b)) (hb' : ∀ i, IsCompact (b i : Set α)) (U : Set α) :
    IsCompact U ∧ IsOpen U ↔ ∃ s : Set ι, s.Finite ∧ U = ⋃ i ∈ s, b i := by
  apply isCompact_open_iff_eq_finite_iUnion_of_isTopologicalBasis fun i : ι => (b i).1
  · convert (config := {transparency := .default}) hb
    ext
    simp
  · exact hb'

lemma IsBasis.le_iff {α} {t₁ t₂ : TopologicalSpace α}
    {Us : Set (Opens α)} (hUs : @IsBasis α t₂ Us) :
    t₁ ≤ t₂ ↔ ∀ U ∈ Us, IsOpen[t₁] U := by
  conv_lhs => rw [hUs.eq_generateFrom]
  simp [Set.subset_def, le_generateFrom_iff_subset_isOpen]

@[simp]
theorem isCompactElement_iff (s : Opens α) :
    CompleteLattice.IsCompactElement s ↔ IsCompact (s : Set α) := by
  rw [isCompact_iff_finite_subcover, CompleteLattice.isCompactElement_iff]
  refine ⟨?_, fun H ι U hU => ?_⟩
  · introv H hU hU'
    obtain ⟨t, ht⟩ := H ι (fun i => ⟨U i, hU i⟩) (by simpa)
    refine ⟨t, Set.Subset.trans ht ?_⟩
    rw [coe_finset_sup, Finset.sup_eq_iSup]
    rfl
  · obtain ⟨t, ht⟩ :=
      H (fun i => U i) (fun i => (U i).isOpen) (by simpa using show (s : Set α) ⊆ ↑(iSup U) from hU)
    refine ⟨t, Set.Subset.trans ht ?_⟩
    simp only [Set.iUnion_subset_iff]
    show ∀ i ∈ t, U i ≤ t.sup U
    exact fun i => Finset.le_sup

/-- The preimage of an open set, as an open set. -/
def comap (f : C(α, β)) : FrameHom (Opens β) (Opens α) where
  toFun s := ⟨f ⁻¹' s, s.2.preimage f.continuous⟩
  map_sSup' s := ext <| by simp only [coe_sSup, preimage_iUnion, biUnion_image, coe_mk]
  map_inf' _ _ := rfl
  map_top' := rfl

@[simp]
theorem comap_id : comap (ContinuousMap.id α) = FrameHom.id _ :=
  FrameHom.ext fun _ => ext rfl

theorem comap_mono (f : C(α, β)) {s t : Opens β} (h : s ≤ t) : comap f s ≤ comap f t :=
  OrderHomClass.mono (comap f) h

@[simp]
theorem coe_comap (f : C(α, β)) (U : Opens β) : ↑(comap f U) = f ⁻¹' U :=
  rfl

@[simp]
theorem mem_comap {f : C(α, β)} {U : Opens β} {x : α} : x ∈ comap f U ↔ f x ∈ U := .rfl

protected theorem comap_comp (g : C(β, γ)) (f : C(α, β)) :
    comap (g.comp f) = (comap f).comp (comap g) :=
  rfl

protected theorem comap_comap (g : C(β, γ)) (f : C(α, β)) (U : Opens γ) :
    comap f (comap g U) = comap (g.comp f) U :=
  rfl

theorem comap_injective [T0Space β] : Injective (comap : C(α, β) → FrameHom (Opens β) (Opens α)) :=
  fun f g h =>
  ContinuousMap.ext fun a =>
    Inseparable.eq <|
      inseparable_iff_forall_open.2 fun s hs =>
        have : comap f ⟨s, hs⟩ = comap g ⟨s, hs⟩ := DFunLike.congr_fun h ⟨_, hs⟩
        show a ∈ f ⁻¹' s ↔ a ∈ g ⁻¹' s from Set.ext_iff.1 (coe_inj.2 this) a

/-- A homeomorphism induces an order-preserving equivalence on open sets, by taking comaps. -/
@[simps (config := .asFn) apply]
def _root_.Homeomorph.opensCongr (f : α ≃ₜ β) : Opens α ≃o Opens β where
<<<<<<< HEAD
  toFun := Opens.comap (f.symm : C(β, α))
  invFun := Opens.comap (f : C(α, β))
  left_inv := fun U => ext <| f.toEquiv.preimage_symm_preimage _
  right_inv := fun U => ext <| f.toEquiv.symm_preimage_preimage _
=======
  toFun := Opens.comap f.symm.toContinuousMap
  invFun := Opens.comap f.toContinuousMap
  left_inv := fun _ => ext <| f.toEquiv.preimage_symm_preimage _
  right_inv := fun _ => ext <| f.toEquiv.symm_preimage_preimage _
>>>>>>> 9ea3a962
  map_rel_iff' := by
    simp only [← SetLike.coe_subset_coe]; exact f.symm.surjective.preimage_subset_preimage_iff

@[simp]
theorem _root_.Homeomorph.opensCongr_symm (f : α ≃ₜ β) : f.opensCongr.symm = f.symm.opensCongr :=
  rfl

instance [Finite α] : Finite (Opens α) :=
  Finite.of_injective _ SetLike.coe_injective

end Opens

/-- The open neighborhoods of a point. See also `Opens` or `nhds`. -/
structure OpenNhdsOf (x : α) extends Opens α where
  /-- The point `x` belongs to every `U : TopologicalSpace.OpenNhdsOf x`. -/
  mem' : x ∈ carrier

namespace OpenNhdsOf

variable {x : α}

theorem toOpens_injective : Injective (toOpens : OpenNhdsOf x → Opens α)
  | ⟨_, _⟩, ⟨_, _⟩, rfl => rfl

instance : SetLike (OpenNhdsOf x) α where
  coe U := U.1
  coe_injective' := SetLike.coe_injective.comp toOpens_injective

instance canLiftSet : CanLift (Set α) (OpenNhdsOf x) (↑) fun s => IsOpen s ∧ x ∈ s :=
  ⟨fun s hs => ⟨⟨⟨s, hs.1⟩, hs.2⟩, rfl⟩⟩

protected theorem mem (U : OpenNhdsOf x) : x ∈ U :=
  U.mem'

protected theorem isOpen (U : OpenNhdsOf x) : IsOpen (U : Set α) :=
  U.is_open'

instance : OrderTop (OpenNhdsOf x) where
  top := ⟨⊤, Set.mem_univ _⟩
  le_top _ := subset_univ _

instance : Inhabited (OpenNhdsOf x) := ⟨⊤⟩
instance : Inf (OpenNhdsOf x) := ⟨fun U V => ⟨U.1 ⊓ V.1, U.2, V.2⟩⟩
instance : Sup (OpenNhdsOf x) := ⟨fun U V => ⟨U.1 ⊔ V.1, Or.inl U.2⟩⟩

-- porting note (#10754): new instance
instance [Subsingleton α] : Unique (OpenNhdsOf x) where
  uniq U := SetLike.ext' <| Subsingleton.eq_univ_of_nonempty ⟨x, U.mem⟩

instance : DistribLattice (OpenNhdsOf x) :=
  toOpens_injective.distribLattice _ (fun _ _ => rfl) fun _ _ => rfl

theorem basis_nhds : (𝓝 x).HasBasis (fun _ : OpenNhdsOf x => True) (↑) :=
  (nhds_basis_opens x).to_hasBasis (fun U hU => ⟨⟨⟨U, hU.2⟩, hU.1⟩, trivial, Subset.rfl⟩) fun U _ =>
    ⟨U, ⟨⟨U.mem, U.isOpen⟩, Subset.rfl⟩⟩

/-- Preimage of an open neighborhood of `f x` under a continuous map `f` as a `LatticeHom`. -/
def comap (f : C(α, β)) (x : α) : LatticeHom (OpenNhdsOf (f x)) (OpenNhdsOf x) where
  toFun U := ⟨Opens.comap f U.1, U.mem⟩
  map_sup' _ _ := rfl
  map_inf' _ _ := rfl

end OpenNhdsOf

end TopologicalSpace

-- Porting note (#11215): TODO: once we port `auto_cases`, port this
-- namespace Tactic

-- namespace AutoCases

-- /-- Find an `auto_cases_tac` which matches `TopologicalSpace.Opens`. -/
-- unsafe def opens_find_tac : expr → Option auto_cases_tac
--   | q(TopologicalSpace.Opens _) => tac_cases
--   | _ => none

-- end AutoCases

-- /-- A version of `tactic.auto_cases` that works for `TopologicalSpace.Opens`. -/
-- @[hint_tactic]
-- unsafe def auto_cases_opens : tactic String :=
--   auto_cases tactic.auto_cases.opens_find_tac

-- end Tactic<|MERGE_RESOLUTION|>--- conflicted
+++ resolved
@@ -379,17 +379,10 @@
 /-- A homeomorphism induces an order-preserving equivalence on open sets, by taking comaps. -/
 @[simps (config := .asFn) apply]
 def _root_.Homeomorph.opensCongr (f : α ≃ₜ β) : Opens α ≃o Opens β where
-<<<<<<< HEAD
   toFun := Opens.comap (f.symm : C(β, α))
   invFun := Opens.comap (f : C(α, β))
-  left_inv := fun U => ext <| f.toEquiv.preimage_symm_preimage _
-  right_inv := fun U => ext <| f.toEquiv.symm_preimage_preimage _
-=======
-  toFun := Opens.comap f.symm.toContinuousMap
-  invFun := Opens.comap f.toContinuousMap
-  left_inv := fun _ => ext <| f.toEquiv.preimage_symm_preimage _
-  right_inv := fun _ => ext <| f.toEquiv.symm_preimage_preimage _
->>>>>>> 9ea3a962
+  left_inv _ := ext <| f.toEquiv.preimage_symm_preimage _
+  right_inv _ := ext <| f.toEquiv.symm_preimage_preimage _
   map_rel_iff' := by
     simp only [← SetLike.coe_subset_coe]; exact f.symm.surjective.preimage_subset_preimage_iff
 
