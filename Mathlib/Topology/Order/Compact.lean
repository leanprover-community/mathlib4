--- conflicted
+++ resolved
@@ -588,33 +588,6 @@
     (h' : MonotoneOn f <| Icc a b) : f '' Icc a b = Icc (f a) (f b) := by
   rw [h.image_Icc hab]
   congr!
-<<<<<<< HEAD
-  · apply le_antisymm (h.sInf_image_Icc_le ⟨le_rfl, hab⟩)
-    apply le_csInf (by simp [hab])
-    simp only [mem_image, mem_Icc, forall_exists_index, and_imp]
-    rintro w t hat htb rfl
-    exact h' ⟨le_rfl, hab⟩ ⟨hat, htb⟩ hat
-  · apply le_antisymm ?_ (h.le_sSup_image_Icc ⟨hab, le_rfl⟩)
-    apply csSup_le (by simp [hab])
-    simp only [mem_image, mem_Icc, forall_exists_index, and_imp]
-    rintro w t hat htb rfl
-    exact h' ⟨hat, htb⟩ ⟨hab, le_rfl⟩ htb
-
-theorem image_Icc_of_antitoneOn (hab : a ≤ b) (h : ContinuousOn f <| Icc a b)
-    (h' : AntitoneOn f <| Icc a b) : f '' Icc a b = Icc (f b) (f a) := by
-  rw [h.image_Icc hab]
-  congr!
-  · apply le_antisymm (h.sInf_image_Icc_le ⟨hab, le_rfl⟩)
-    apply le_csInf (by simp [hab])
-    simp only [mem_image, mem_Icc, forall_exists_index, and_imp]
-    rintro w t hat htb rfl
-    exact h' ⟨hat, htb⟩ ⟨hab, le_rfl⟩ htb
-  · apply le_antisymm ?_ (h.le_sSup_image_Icc ⟨le_rfl, hab⟩)
-    apply csSup_le (by simp [hab])
-    simp only [mem_image, mem_Icc, forall_exists_index, and_imp]
-    rintro w t hat htb rfl
-    exact h' ⟨le_rfl, hab⟩ ⟨hat, htb⟩ hat
-=======
   · exact h'.sInf_image_Icc hab
   · exact h'.sSup_image_Icc hab
 
@@ -623,6 +596,5 @@
   have : Icc (f b) (f a) = Icc (toDual (f a)) (toDual (f b)) := by rw [Icc_toDual]; rfl
   rw [this]
   exact image_Icc_of_monotoneOn (β := βᵒᵈ) hab h h'.dual_right
->>>>>>> 2aea8b5b
 
 end ContinuousOn