/-
Copyright (c) 2023 Christopher Hoskin. All rights reserved.
Released under Apache 2.0 license as described in the file LICENSE.
Authors: Christopher Hoskin
-/
import Mathlib.Order.ScottContinuity
import Mathlib.Topology.Order.UpperLowerSetTopology

/-!
# Scott topology

This file introduces the Scott topology on a preorder.

## Main definitions

- `DirSupInacc` - a set `u` is said to be inaccessible by directed joins if, when the least upper
  bound of a directed set `d` lies in `u` then `d` has non-empty intersection with `u`.
- `DirSupClosed` - a set `s` is said to be closed under directed joins if, whenever a directed set
  `d` has a least upper bound `a` and is a subset of `s` then `a` also lies in `s`.
- `Topology.scott` - the Scott topology is defined as the join of the topology of upper sets and the
  Scott-Hausdorff topology (the topological space where a set `u` is open if, when the least upper
  bound of a directed set `d` lies in `u` then there is a tail of `d` which is a subset of `u`).

## Main statements

- `Topology.IsScott.isUpperSet_of_isOpen`: Scott open sets are upper.
- `Topology.IsScott.isLowerSet_of_isClosed`: Scott closed sets are lower.
- `Topology.IsScott.monotone_of_continuous`: Functions continuous wrt the Scott topology are
  monotone.
- `Topology.IsScott.scottContinuous_iff_continuous` - a function is Scott continuous (preserves
  least upper bounds of directed sets) if and only if it is continuous wrt the Scott topology.
- `Topology.IsScott.instT0Space` - the Scott topology on a partial order is T₀.

## Implementation notes

A type synonym `WithScott` is introduced and for a preorder `α`, `WithScott α` is made an instance
of `TopologicalSpace` by the `scott` topology.

We define a mixin class `IsScott` for the class of types which are both a preorder and a
topology and where the topology is the `scott` topology. It is shown that `WithScott α` is an
instance of `IsScott`.

A class `Scott` is defined in `Topology/OmegaCompletePartialOrder` and made an instance of a
topological space by defining the open sets to be those which have characteristic functions which
are monotone and preserve limits of countable chains (`OmegaCompletePartialOrder.Continuous'`).
A Scott continuous function between `OmegaCompletePartialOrder`s is always
`OmegaCompletePartialOrder.Continuous'` (`OmegaCompletePartialOrder.ScottContinuous.continuous'`).
The converse is true in some special cases, but not in general
([Domain Theory, 2.2.4][abramsky_gabbay_maibaum_1994]).

## References

* [Abramsky and Jung, *Domain Theory*][abramsky_gabbay_maibaum_1994]
* [Gierz et al, *A Compendium of Continuous Lattices*][GierzEtAl1980]
* [Karner, *Continuous monoids and semirings*][Karner2004]

## Tags

Scott topology, preorder
-/

open Set

variable {α β : Type*} {D : Set (Set α)}

/-! ### Prerequisite order properties -/

section Preorder
variable [Preorder α] {s t : Set α}

/-- A set `s` is said to be inaccessible by directed joins on `D` if, when the least upper bound of
a directed set `d` in `D` lies in `s` then `d` has non-empty intersection with `s`. -/
def DirSupInaccOn (D : Set (Set α)) (s : Set α) : Prop :=
  ∀ ⦃d⦄, d ∈ D → d.Nonempty → DirectedOn (· ≤ ·) d → ∀ ⦃a⦄, IsLUB d a → a ∈ s → (d ∩ s).Nonempty

/-- A set `s` is said to be inaccessible by directed joins if, when the least upper bound of a
directed set `d` lies in `s` then `d` has non-empty intersection with `s`. -/
def DirSupInacc (s : Set α) : Prop :=
  ∀ ⦃d⦄, d.Nonempty → DirectedOn (· ≤ ·) d → ∀ ⦃a⦄, IsLUB d a → a ∈ s → (d ∩ s).Nonempty

@[simp] lemma dirSupInaccOn_univ : DirSupInaccOn univ s ↔ DirSupInacc s := by
  simp [DirSupInaccOn, DirSupInacc]

@[simp] lemma DirSupInacc.dirSupInaccOn :
    DirSupInacc s → DirSupInaccOn D s := fun h _ _ d₂ d₃ _ hda => h d₂ d₃ hda

/--
A set `s` is said to be closed under directed joins on `D` if, whenever a directed set `d` in `D`
has a least upper bound `a` and is a subset of `s` then `a` also lies in `s`.
-/
def DirSupClosedOn (D : Set (Set α)) (s : Set α) : Prop :=
  ∀ ⦃d⦄, d ∈ D → d.Nonempty → DirectedOn (· ≤ ·) d → ∀ ⦃a⦄, IsLUB d a → d ⊆ s → a ∈ s

/--
A set `s` is said to be closed under directed joins if, whenever a directed set `d` has a least
upper bound `a` and is a subset of `s` then `a` also lies in `s`.
-/
def DirSupClosed (s : Set α) : Prop :=
  ∀ ⦃d⦄, d.Nonempty → DirectedOn (· ≤ ·) d → ∀ ⦃a⦄, IsLUB d a → d ⊆ s → a ∈ s

@[simp] lemma dirSupClosedOn_univ : DirSupClosedOn univ s ↔ DirSupClosed s := by
  simp [DirSupClosedOn, DirSupClosed]

@[simp] lemma DirSupClosed.dirSupClosedOn :
    DirSupClosed s → DirSupClosedOn D s := fun h _ _ d₂ d₃ _ hda => h d₂ d₃ hda

@[simp] lemma dirSupInaccOn_compl : DirSupInaccOn D sᶜ ↔ DirSupClosedOn D s := by
  simp [DirSupInaccOn, DirSupClosedOn, ← not_disjoint_iff_nonempty_inter, not_imp_not,
    disjoint_compl_right_iff]

@[simp] lemma dirSupClosedOn_compl : DirSupClosedOn D sᶜ ↔ DirSupInaccOn D s := by
  rw [← dirSupInaccOn_compl, compl_compl]

alias ⟨DirSupInaccOn.of_compl, DirSupClosedOn.compl⟩ := dirSupInaccOn_compl
alias ⟨DirSupClosedOn.of_compl, DirSupInaccOn.compl⟩ := dirSupClosedOn_compl

alias ⟨DirSupInacc.of_compl, DirSupClosed.compl⟩ := dirSupInaccOn_compl
alias ⟨DirSupClosed.of_compl, DirSupInacc.compl⟩ := dirSupClosedOn_compl

lemma DirSupClosed.inter (hs : DirSupClosed s) (ht : DirSupClosed t) : DirSupClosed (s ∩ t) :=
  fun _d hd hd' _a ha hds ↦ ⟨hs hd hd' ha <| hds.trans inter_subset_left,
    ht hd hd' ha <| hds.trans inter_subset_right⟩

lemma DirSupClosedOn.inter (hs : DirSupClosedOn D s) (ht : DirSupClosedOn D t) :
    DirSupClosedOn D (s ∩ t) :=
  fun _d hd₁ hd hd' _a ha hds ↦ ⟨hs hd₁ hd hd' ha <| hds.trans <| inter_subset_left,
    ht hd₁ hd hd' ha <| hds.trans <| inter_subset_right⟩

lemma DirSupInaccOn.union (hs : DirSupInaccOn D s) (ht : DirSupInaccOn D t) :
    DirSupInaccOn D (s ∪ t) := by
  rw [← dirSupClosedOn_compl, compl_union]; exact hs.compl.inter ht.compl

lemma IsUpperSet.dirSupClosedOn (hs : IsUpperSet s) : DirSupClosedOn D s :=
  fun _d _ ⟨_b, hb⟩ _ _a ha hds ↦ hs (ha.1 hb) <| hds hb

lemma IsUpperSet.dirSupClosed (hs : IsUpperSet s) : DirSupClosed s := by
  rw [← dirSupClosedOn_univ]
  exact dirSupClosedOn hs

lemma IsLowerSet.dirSupInaccOn (hs : IsLowerSet s) : DirSupInaccOn D s :=
  hs.compl.dirSupClosedOn.of_compl

lemma IsLowerSet.dirSupInacc (hs : IsLowerSet s) : DirSupInacc s := by
  rw [← dirSupInaccOn_univ]
  exact dirSupInaccOn hs

lemma dirSupClosedOn_Iic (a : α) : DirSupClosedOn D (Iic a) :=
  fun _d _ _ _ _a ha ↦ (isLUB_le_iff ha).2

lemma dirSupClosed_Iic (a : α) : DirSupClosed (Iic a) := by
  rw [← dirSupClosedOn_univ]
  exact dirSupClosedOn_Iic _

end Preorder

section CompleteLattice
variable [CompleteLattice α] {s : Set α}

lemma dirSupInaccOn_iff_forall_sSup :
    DirSupInaccOn D s ↔ ∀ ⦃d⦄, d ∈ D → d.Nonempty → DirectedOn (· ≤ ·) d → sSup d ∈ s →
    (d ∩ s).Nonempty := by
  simp [DirSupInaccOn, isLUB_iff_sSup_eq]

lemma dirSupInacc_iff_forall_sSup :
    DirSupInacc s ↔ ∀ ⦃d⦄, d.Nonempty → DirectedOn (· ≤ ·) d → sSup d ∈ s → (d ∩ s).Nonempty := by
  rw [← dirSupInaccOn_univ, dirSupInaccOn_iff_forall_sSup]
  aesop

lemma dirSupClosedOn_iff_forall_sSup :
    DirSupClosedOn D s ↔ ∀ ⦃d⦄, d ∈ D → d.Nonempty → DirectedOn (· ≤ ·) d → d ⊆ s → sSup d ∈ s := by
  simp [DirSupClosedOn, isLUB_iff_sSup_eq]

lemma dirSupClosed_iff_forall_sSup :
    DirSupClosed s ↔ ∀ ⦃d⦄, d.Nonempty → DirectedOn (· ≤ ·) d → d ⊆ s → sSup d ∈ s := by
  rw [← dirSupClosedOn_univ, dirSupClosedOn_iff_forall_sSup]
  aesop

end CompleteLattice

namespace Topology

/-! ### Scott-Hausdorff topology -/

section ScottHausdorff
variable [Preorder α]

/-- The Scott-Hausdorff topology.

A set `u` is open in the Scott-Hausdorff topology iff when the least upper bound of a directed set
`d` in `D` lies in `u` then there is a tail of `d` which is a subset of `u`. -/
def scottHausdorff (α : Type*) (D : Set (Set α)) [Preorder α] : TopologicalSpace α where
  IsOpen u := ∀ ⦃d⦄, d ∈ D → d.Nonempty → DirectedOn (· ≤ ·) d → ∀ ⦃a : α⦄, IsLUB d a →
    a ∈ u → ∃ b ∈ d, Ici b ∩ d ⊆ u
  isOpen_univ := fun d _ ⟨b, hb⟩ _ _ _ _ ↦ ⟨b, hb, (Ici b ∩ d).subset_univ⟩
  isOpen_inter s t hs ht d hd₀ hd₁ hd₂ a hd₃ ha := by
    obtain ⟨b₁, hb₁d, hb₁ds⟩ := hs hd₀ hd₁ hd₂ hd₃ ha.1
    obtain ⟨b₂, hb₂d, hb₂dt⟩ := ht hd₀ hd₁ hd₂ hd₃ ha.2
    obtain ⟨c, hcd, hc⟩ := hd₂ b₁ hb₁d b₂ hb₂d
    exact ⟨c, hcd, fun e ⟨hce, hed⟩ ↦ ⟨hb₁ds ⟨hc.1.trans hce, hed⟩, hb₂dt ⟨hc.2.trans hce, hed⟩⟩⟩
  isOpen_sUnion := fun s h d hd₀ hd₁ hd₂ a hd₃ ⟨s₀, hs₀s, has₀⟩ ↦ by
    obtain ⟨b, hbd, hbds₀⟩ := h s₀ hs₀s hd₀ hd₁ hd₂ hd₃ has₀
    exact ⟨b, hbd, Set.subset_sUnion_of_subset s s₀ hbds₀ hs₀s⟩

variable (α) [TopologicalSpace α] (D)

/-- Predicate for an ordered topological space to be equipped with its Scott-Hausdorff topology.

A set `u` is open in the Scott-Hausdorff topology iff when the least upper bound of a directed set
`d` in `D` lies in `u` then there is a tail of `d` which is a subset of `u`. -/
class IsScottHausdorff : Prop where
  topology_eq_scottHausdorff : ‹TopologicalSpace α› = scottHausdorff α D

instance : @IsScottHausdorff α D _ (scottHausdorff α D) :=
  @IsScottHausdorff.mk _ _ _ (scottHausdorff α D) rfl

namespace IsScottHausdorff
variable [IsScottHausdorff α D] {s : Set α}

lemma topology_eq : ‹_› = scottHausdorff α D := topology_eq_scottHausdorff

variable {α} {D}

lemma isOpen_iff :
<<<<<<< HEAD
    IsOpen s ↔ ∀ ⦃d : Set α⦄, d ∈ D → d.Nonempty → DirectedOn (· ≤ ·) d → ∀ ⦃a : α⦄, IsLUB d a →
      a ∈ s → ∃ b ∈ d, Ici b ∩ d ⊆ s := by erw [topology_eq_scottHausdorff (α := α) (D := D)]; rfl
=======
    IsOpen s ↔ ∀ ⦃d : Set α⦄, d.Nonempty → DirectedOn (· ≤ ·) d → ∀ ⦃a : α⦄, IsLUB d a →
      a ∈ s → ∃ b ∈ d, Ici b ∩ d ⊆ s := by rw [topology_eq_scottHausdorff (α := α)]; rfl
>>>>>>> 1cc075db

lemma dirSupInacc_of_isOpen (h : IsOpen s) : DirSupInaccOn D s :=
  fun d hd₀ hd₁ hd₂ a hda hd₃ ↦ by
    obtain ⟨b, hbd, hb⟩ := isOpen_iff.mp h hd₀ hd₁ hd₂ hda hd₃; exact ⟨b, hbd, hb ⟨le_rfl, hbd⟩⟩

variable (h : IsClosed s)

end IsScottHausdorff
end ScottHausdorff

section ScottHausdorff
namespace IsScottHausdorff

variable {s : Set α} [Preorder α] {t : TopologicalSpace α} [IsScottHausdorff α univ]

lemma isOpen_of_isLowerSet (h : IsLowerSet s) : IsOpen s :=
  (isOpen_iff (D := univ)).mpr fun _d _ ⟨b, hb⟩ _ _ hda ha ↦
    ⟨b, hb, fun _ hc ↦ h (mem_upperBounds.1 hda.1 _ hc.2) ha⟩

lemma isClosed_of_isUpperSet (h : IsUpperSet s) : IsClosed s :=
  isOpen_compl_iff.1 <| isOpen_of_isLowerSet h.compl

end IsScottHausdorff
end ScottHausdorff

/-! ### Scott topology -/

section Scott
section Preorder
variable [Preorder α]

/-- The Scott topology.

It is defined as the join of the topology of upper sets and the Scott-Hausdorff topology. -/
def scott (α : Type*) (D : Set (Set α)) [Preorder α] : TopologicalSpace α :=
  upperSet α ⊔ scottHausdorff α D

lemma upperSet_le_scott : upperSet α ≤ scott α D := le_sup_left

lemma scottHausdorff_le_scott : scottHausdorff α D ≤ scott α D := le_sup_right

variable (α) [TopologicalSpace α] (D)

/-- Predicate for an ordered topological space to be equipped with its Scott topology.

The Scott topology is defined as the join of the topology of upper sets and the Scott Hausdorff
topology. -/
class IsScott : Prop where
  topology_eq_scott : ‹TopologicalSpace α› = scott α D

end Preorder

namespace IsScott
section Preorder
variable (α) (D) [Preorder α] [TopologicalSpace α] [IsScott α D]

lemma topology_eq : ‹_› = scott α D := topology_eq_scott

variable {α} {D} {s : Set α} {a : α}

lemma isOpen_iff_isUpperSet_and_scottHausdorff_open :
<<<<<<< HEAD
    IsOpen s ↔ IsUpperSet s ∧ IsOpen[scottHausdorff α D] s := by erw [topology_eq α D]; rfl
=======
    IsOpen s ↔ IsUpperSet s ∧ IsOpen[scottHausdorff α] s := by rw [topology_eq α]; rfl
>>>>>>> 1cc075db

lemma isOpen_iff_isUpperSet_and_dirSupInacc : IsOpen s ↔ IsUpperSet s ∧ DirSupInaccOn D s := by
  rw [isOpen_iff_isUpperSet_and_scottHausdorff_open (D := D) ]
  refine and_congr_right fun h ↦
    ⟨@IsScottHausdorff.dirSupInacc_of_isOpen _ _ _ (scottHausdorff α D) _ _,
      fun h' d d₀ d₁ d₂ _ d₃ ha ↦ ?_⟩
  obtain ⟨b, hbd, hbu⟩ := h' d₀ d₁ d₂ d₃ ha
  exact ⟨b, hbd, Subset.trans inter_subset_left (h.Ici_subset hbu)⟩

lemma isClosed_iff_isLowerSet_and_dirSupClosed :
    IsClosed s ↔ IsLowerSet s ∧ DirSupClosedOn D s := by
  rw [← isOpen_compl_iff, isOpen_iff_isUpperSet_and_dirSupInacc (α := α) (D := D), isUpperSet_compl,
    dirSupInaccOn_compl, DirSupClosedOn]

lemma isUpperSet_of_isOpen {D : Set (Set α)} [IsScott α D] : IsOpen s → IsUpperSet s := fun h ↦
  ((isOpen_iff_isUpperSet_and_scottHausdorff_open (D := D)).mp h).left

lemma isLowerSet_of_isClosed {D : Set (Set α)} [IsScott α D] :
    IsClosed s → IsLowerSet s := fun h ↦
  ((isClosed_iff_isLowerSet_and_dirSupClosed (D := D)).mp h).left

lemma dirSupClosed_of_isClosed : IsClosed s → DirSupClosedOn D s := fun h ↦
  (isClosed_iff_isLowerSet_and_dirSupClosed.mp h).right

lemma lowerClosure_subset_closure {D : Set (Set α)} [IsScott α D] :
    ↑(lowerClosure s) ⊆ closure s := by
  convert closure.mono (@upperSet_le_scott α _ _)
  · rw [@IsUpperSet.closure_eq_lowerClosure α _ (upperSet α) ?_ s]
    infer_instance
  · exact topology_eq α D

lemma isClosed_Iic {D : Set (Set α)} [IsScott α D] : IsClosed (Iic a) :=
  (isClosed_iff_isLowerSet_and_dirSupClosed (D := D)).2 ⟨isLowerSet_Iic _,
    by rw [DirSupClosedOn]; exact dirSupClosedOn_Iic _⟩

/--
The closure of a singleton `{a}` in the Scott topology is the right-closed left-infinite interval
`(-∞,a]`.
-/
lemma closure_singleton {D : Set (Set α)} [IsScott α D] : closure {a} = Iic a := le_antisymm
  (closure_minimal (by rw [singleton_subset_iff, mem_Iic]) (isClosed_Iic (D := D))) <| by
    rw [← LowerSet.coe_Iic, ← lowerClosure_singleton]
    apply lowerClosure_subset_closure (D := D)

variable [Preorder β] [TopologicalSpace β] {f : α → β}

lemma monotone_of_continuous {D : Set (Set α)} [IsScott α D] {E : Set (Set β)} [IsScott β E]
    (hf : Continuous f) : Monotone f := fun _ b hab ↦ by
  by_contra h
  simpa only [mem_compl_iff, mem_preimage, mem_Iic, le_refl, not_true]
    using isUpperSet_of_isOpen (D := D)
      ((isOpen_compl_iff.2 (isClosed_Iic (D := E))).preimage hf) hab h

@[simp] lemma scottContinuous_iff_continuous [IsScott α univ] {E : Set (Set β)}
    [IsScott β E] (h' : (t : Set α) →  f '' t ∈ E) : ScottContinuous f ↔ Continuous f := by
  refine ⟨fun h ↦ continuous_def.2 fun u hu ↦ ?_, ?_⟩
  · rw [isOpen_iff_isUpperSet_and_dirSupInacc (D := univ)]
    exact ⟨(isUpperSet_of_isOpen (D := E) hu).preimage h.monotone, fun t _ hd₁ hd₂ _ hd₃ ha ↦
      image_inter_nonempty_iff.mp <| ((isOpen_iff_isUpperSet_and_dirSupInacc (D := E)).mp hu).2
        (h' t) (hd₁.image f) (directedOn_image.mpr (hd₂.mono @(h.monotone))) (h hd₁ hd₂ hd₃) ha⟩
  · refine fun hf t d₁ d₂ a d₃ ↦
      ⟨(monotone_of_continuous (D := univ) (E := E) hf).mem_upperBounds_image d₃.1, fun b hb ↦ ?_⟩
    by_contra h
    let u := (Iic b)ᶜ
    have hu : IsOpen (f ⁻¹' u) := (isOpen_compl_iff.2 (isClosed_Iic (D := E))).preimage hf
    rw [isOpen_iff_isUpperSet_and_dirSupInacc (D  := univ)] at hu
    obtain ⟨c, hcd, hfcb⟩ := hu.2 trivial d₁ d₂ d₃ h
    simp [upperBounds] at hb
    exact hfcb <| hb _ hcd

end Preorder

section PartialOrder
variable [PartialOrder α] [TopologicalSpace α] [IsScott α univ]

/--
The Scott topology on a partial order is T₀.
-/
-- see Note [lower instance priority]
instance (priority := 90) : T0Space α :=
  (t0Space_iff_inseparable α).2 fun x y h ↦ Iic_injective <| by
    simpa only [inseparable_iff_closure_eq, IsScott.closure_singleton (D := univ)] using h

end PartialOrder

section CompleteLinearOrder

variable [CompleteLinearOrder α]

lemma isOpen_iff_Iic_compl_or_univ [TopologicalSpace α] [Topology.IsScott α univ] (U : Set α) :
    IsOpen U ↔ U = univ ∨ ∃ a, (Iic a)ᶜ = U := by
  constructor
  · intro hU
    rcases eq_empty_or_nonempty Uᶜ with eUc | neUc
    · exact Or.inl (compl_empty_iff.mp eUc)
    · apply Or.inr
      use sSup Uᶜ
      rw [compl_eq_comm, le_antisymm_iff]
      exact ⟨fun _ ha ↦ le_sSup ha,
        (isLowerSet_of_isClosed (D := univ) hU.isClosed_compl).Iic_subset
        (dirSupClosedOn_iff_forall_sSup.mp (fun ⦃d⦄ a ↦ a)
          ((dirSupClosed_of_isClosed (D := univ) hU.isClosed_compl) trivial)
        neUc (isChain_of_trichotomous Uᶜ).directedOn (fun ⦃d⦄ a ↦ a))⟩
  · rintro (rfl | ⟨a, rfl⟩)
    · exact isOpen_univ
    · exact (isClosed_Iic (D := univ)).isOpen_compl

-- N.B. A number of conditions equivalent to `scott α univ = upper α` are given in Gierz _et al_,
-- Chapter III, Exercise 3.23.
lemma scott_eq_upper_of_completeLinearOrder : scott α univ = upper α := by
  letI := upper α
  ext U
  rw [@Topology.IsUpper.isTopologicalSpace_basis _ _ (upper α)
    ({ topology_eq_upperTopology := rfl }) U]
  letI := scott α univ
  rw [@isOpen_iff_Iic_compl_or_univ _ _ (scott α univ) ({ topology_eq_scott := rfl }) U]

/- The upper topology on a complete linear order is the Scott topology -/
instance [TopologicalSpace α] [IsUpper α] : IsScott α univ where
  topology_eq_scott := by
    rw [scott_eq_upper_of_completeLinearOrder]
    exact IsUpper.topology_eq α

end CompleteLinearOrder

lemma isOpen_iff_scottContinuous_mem [Preorder α] {s : Set α} [TopologicalSpace α]
    [IsScott α univ] : IsOpen s ↔ ScottContinuous fun x ↦ x ∈ s := by
  rw [scottContinuous_iff_continuous (E := univ) (fun _ ↦ trivial)]
  exact isOpen_iff_continuous_mem

end IsScott

/--
Type synonym for a preorder equipped with the Scott topology
-/
def WithScott (α : Type*) := α

namespace WithScott

/-- `toScott` is the identity function to the `WithScott` of a type. -/
@[match_pattern] def toScott : α ≃ WithScott α := Equiv.refl _

/-- `ofScott` is the identity function from the `WithScott` of a type. -/
@[match_pattern] def ofScott : WithScott α ≃ α := Equiv.refl _

@[simp] lemma toScott_symm_eq : (@toScott α).symm = ofScott := rfl
@[simp] lemma ofScott_symm_eq : (@ofScott α).symm = toScott := rfl
@[simp] lemma toScott_ofScott (a : WithScott α) : toScott (ofScott a) = a := rfl
@[simp] lemma ofScott_toScott (a : α) : ofScott (toScott a) = a := rfl

@[simp, nolint simpNF]
lemma toScott_inj {a b : α} : toScott a = toScott b ↔ a = b := Iff.rfl

@[simp, nolint simpNF]
lemma ofScott_inj {a b : WithScott α} : ofScott a = ofScott b ↔ a = b := Iff.rfl

/-- A recursor for `WithScott`. Use as `induction x`. -/
@[elab_as_elim, cases_eliminator, induction_eliminator]
protected def rec {β : WithScott α → Sort _}
    (h : ∀ a, β (toScott a)) : ∀ a, β a := fun a ↦ h (ofScott a)

instance [Nonempty α] : Nonempty (WithScott α) := ‹Nonempty α›
instance [Inhabited α] : Inhabited (WithScott α) := ‹Inhabited α›

variable [Preorder α]

instance : Preorder (WithScott α) := ‹Preorder α›
instance : TopologicalSpace (WithScott α) := scott α univ
instance : IsScott (WithScott α) univ := ⟨rfl⟩

lemma isOpen_iff_isUpperSet_and_scottHausdorff_open' {u : Set α} :
    IsOpen (WithScott.ofScott ⁻¹' u) ↔ IsUpperSet u ∧ (scottHausdorff α univ).IsOpen u := Iff.rfl

end WithScott
end Scott

variable [Preorder α]

lemma scottHausdorff_le_lower : scottHausdorff α univ ≤ lower α :=
  fun s h => IsScottHausdorff.isOpen_of_isLowerSet (t := scottHausdorff α univ)
      <| (@IsLower.isLowerSet_of_isOpen (Topology.WithLower α) _ _ _ s h)

variable [TopologicalSpace α]

/-- If `α` is equipped with the Scott topology, then it is homeomorphic to `WithScott α`.
-/
def IsScott.withScottHomeomorph [IsScott α univ] : WithScott α ≃ₜ α :=
  WithScott.ofScott.toHomeomorphOfInducing ⟨by erw [IsScott.topology_eq α univ, induced_id]; rfl⟩

lemma IsScott.scottHausdorff_le [IsScott α univ] :
    scottHausdorff α univ ≤ ‹TopologicalSpace α› := by
  rw [IsScott.topology_eq α univ, scott]; exact le_sup_right

lemma IsLower.scottHausdorff_le [IsLower α] : scottHausdorff α univ ≤ ‹TopologicalSpace α› :=
  fun _ h ↦
    IsScottHausdorff.isOpen_of_isLowerSet (t := scottHausdorff α univ)
      <| IsLower.isLowerSet_of_isOpen h

end Topology<|MERGE_RESOLUTION|>--- conflicted
+++ resolved
@@ -221,13 +221,8 @@
 variable {α} {D}
 
 lemma isOpen_iff :
-<<<<<<< HEAD
     IsOpen s ↔ ∀ ⦃d : Set α⦄, d ∈ D → d.Nonempty → DirectedOn (· ≤ ·) d → ∀ ⦃a : α⦄, IsLUB d a →
       a ∈ s → ∃ b ∈ d, Ici b ∩ d ⊆ s := by erw [topology_eq_scottHausdorff (α := α) (D := D)]; rfl
-=======
-    IsOpen s ↔ ∀ ⦃d : Set α⦄, d.Nonempty → DirectedOn (· ≤ ·) d → ∀ ⦃a : α⦄, IsLUB d a →
-      a ∈ s → ∃ b ∈ d, Ici b ∩ d ⊆ s := by rw [topology_eq_scottHausdorff (α := α)]; rfl
->>>>>>> 1cc075db
 
 lemma dirSupInacc_of_isOpen (h : IsOpen s) : DirSupInaccOn D s :=
   fun d hd₀ hd₁ hd₂ a hda hd₃ ↦ by
@@ -289,11 +284,7 @@
 variable {α} {D} {s : Set α} {a : α}
 
 lemma isOpen_iff_isUpperSet_and_scottHausdorff_open :
-<<<<<<< HEAD
     IsOpen s ↔ IsUpperSet s ∧ IsOpen[scottHausdorff α D] s := by erw [topology_eq α D]; rfl
-=======
-    IsOpen s ↔ IsUpperSet s ∧ IsOpen[scottHausdorff α] s := by rw [topology_eq α]; rfl
->>>>>>> 1cc075db
 
 lemma isOpen_iff_isUpperSet_and_dirSupInacc : IsOpen s ↔ IsUpperSet s ∧ DirSupInaccOn D s := by
   rw [isOpen_iff_isUpperSet_and_scottHausdorff_open (D := D) ]
