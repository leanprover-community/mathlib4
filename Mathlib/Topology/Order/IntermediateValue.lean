/-
Copyright (c) 2021 Yury Kudryashov. All rights reserved.
Released under Apache 2.0 license as described in the file LICENSE.
Authors: Yury Kudryashov, Alistair Tucker, Wen Yang
-/
import Mathlib.Order.Interval.Set.Image
import Mathlib.Order.CompleteLatticeIntervals
import Mathlib.Topology.Order.DenselyOrdered
import Mathlib.Topology.Order.Monotone
import Mathlib.Topology.Connected.TotallyDisconnected

/-!
# Intermediate Value Theorem

In this file we prove the Intermediate Value Theorem: if `f : α → β` is a function defined on a
connected set `s` that takes both values `≤ a` and values `≥ a` on `s`, then it is equal to `a` at
some point of `s`. We also prove that intervals in a dense conditionally complete order are
preconnected and any preconnected set is an interval. Then we specialize IVT to functions continuous
on intervals.

## Main results

* `IsPreconnected_I??` : all intervals `I??` are preconnected,
* `IsPreconnected.intermediate_value`, `intermediate_value_univ` : Intermediate Value Theorem for
  connected sets and connected spaces, respectively;
* `intermediate_value_Icc`, `intermediate_value_Icc'`: Intermediate Value Theorem for functions
  on closed intervals.

### Miscellaneous facts

* `IsClosed.Icc_subset_of_forall_mem_nhdsWithin` : “Continuous induction” principle;
  if `s ∩ [a, b]` is closed, `a ∈ s`, and for each `x ∈ [a, b) ∩ s` some of its right neighborhoods
  is included `s`, then `[a, b] ⊆ s`.
* `IsClosed.Icc_subset_of_forall_exists_gt`, `IsClosed.mem_of_ge_of_forall_exists_gt` : two
  other versions of the “continuous induction” principle.
* `ContinuousOn.StrictMonoOn_of_InjOn_Ioo` :
  Every continuous injective `f : (a, b) → δ` is strictly monotone
  or antitone (increasing or decreasing).

## Tags

intermediate value theorem, connected space, connected set
-/


open Filter OrderDual TopologicalSpace Function Set
open scoped Topology Filter Interval

universe u v

/-!
### Intermediate value theorem on a (pre)connected space

In this section we prove the following theorem (see `IsPreconnected.intermediate_value₂`): if `f`
and `g` are two functions continuous on a preconnected set `s`, `f a ≤ g a` at some `a ∈ s` and
`g b ≤ f b` at some `b ∈ s`, then `f c = g c` at some `c ∈ s`. We prove several versions of this
statement, including the classical IVT that corresponds to a constant function `g`.
-/

section

variable {X : Type u} {α : Type v} [TopologicalSpace X] [LinearOrder α] [TopologicalSpace α]
  [OrderClosedTopology α]

/-- Intermediate value theorem for two functions: if `f` and `g` are two continuous functions
on a preconnected space and `f a ≤ g a` and `g b ≤ f b`, then for some `x` we have `f x = g x`. -/
theorem intermediate_value_univ₂ [PreconnectedSpace X] {a b : X} {f g : X → α} (hf : Continuous f)
    (hg : Continuous g) (ha : f a ≤ g a) (hb : g b ≤ f b) : ∃ x, f x = g x := by
  obtain ⟨x, _, hfg, hgf⟩ : (univ ∩ { x | f x ≤ g x ∧ g x ≤ f x }).Nonempty :=
    isPreconnected_closed_iff.1 PreconnectedSpace.isPreconnected_univ _ _ (isClosed_le hf hg)
      (isClosed_le hg hf) (fun _ _ => le_total _ _) ⟨a, trivial, ha⟩ ⟨b, trivial, hb⟩
  exact ⟨x, le_antisymm hfg hgf⟩

theorem intermediate_value_univ₂_eventually₁ [PreconnectedSpace X] {a : X} {l : Filter X} [NeBot l]
    {f g : X → α} (hf : Continuous f) (hg : Continuous g) (ha : f a ≤ g a) (he : g ≤ᶠ[l] f) :
    ∃ x, f x = g x :=
  let ⟨_, h⟩ := he.exists; intermediate_value_univ₂ hf hg ha h

theorem intermediate_value_univ₂_eventually₂ [PreconnectedSpace X] {l₁ l₂ : Filter X} [NeBot l₁]
    [NeBot l₂] {f g : X → α} (hf : Continuous f) (hg : Continuous g) (he₁ : f ≤ᶠ[l₁] g)
    (he₂ : g ≤ᶠ[l₂] f) : ∃ x, f x = g x :=
  let ⟨_, h₁⟩ := he₁.exists
  let ⟨_, h₂⟩ := he₂.exists
  intermediate_value_univ₂ hf hg h₁ h₂

/-- Intermediate value theorem for two functions: if `f` and `g` are two functions continuous
on a preconnected set `s` and for some `a b ∈ s` we have `f a ≤ g a` and `g b ≤ f b`,
then for some `x ∈ s` we have `f x = g x`. -/
theorem IsPreconnected.intermediate_value₂ {s : Set X} (hs : IsPreconnected s) {a b : X}
    (ha : a ∈ s) (hb : b ∈ s) {f g : X → α} (hf : ContinuousOn f s) (hg : ContinuousOn g s)
    (ha' : f a ≤ g a) (hb' : g b ≤ f b) : ∃ x ∈ s, f x = g x :=
  let ⟨x, hx⟩ :=
    @intermediate_value_univ₂ s α _ _ _ _ (Subtype.preconnectedSpace hs) ⟨a, ha⟩ ⟨b, hb⟩ _ _
      (continuousOn_iff_continuous_restrict.1 hf) (continuousOn_iff_continuous_restrict.1 hg) ha'
      hb'
  ⟨x, x.2, hx⟩

theorem IsPreconnected.intermediate_value₂_eventually₁ {s : Set X} (hs : IsPreconnected s) {a : X}
    {l : Filter X} (ha : a ∈ s) [NeBot l] (hl : l ≤ 𝓟 s) {f g : X → α} (hf : ContinuousOn f s)
    (hg : ContinuousOn g s) (ha' : f a ≤ g a) (he : g ≤ᶠ[l] f) : ∃ x ∈ s, f x = g x := by
  rw [continuousOn_iff_continuous_restrict] at hf hg
  obtain ⟨b, h⟩ :=
    @intermediate_value_univ₂_eventually₁ _ _ _ _ _ _ (Subtype.preconnectedSpace hs) ⟨a, ha⟩ _
      (comap_coe_neBot_of_le_principal hl) _ _ hf hg ha' (he.comap _)
  exact ⟨b, b.prop, h⟩

theorem IsPreconnected.intermediate_value₂_eventually₂ {s : Set X} (hs : IsPreconnected s)
    {l₁ l₂ : Filter X} [NeBot l₁] [NeBot l₂] (hl₁ : l₁ ≤ 𝓟 s) (hl₂ : l₂ ≤ 𝓟 s) {f g : X → α}
    (hf : ContinuousOn f s) (hg : ContinuousOn g s) (he₁ : f ≤ᶠ[l₁] g) (he₂ : g ≤ᶠ[l₂] f) :
    ∃ x ∈ s, f x = g x := by
  rw [continuousOn_iff_continuous_restrict] at hf hg
  obtain ⟨b, h⟩ :=
    @intermediate_value_univ₂_eventually₂ _ _ _ _ _ _ (Subtype.preconnectedSpace hs) _ _
      (comap_coe_neBot_of_le_principal hl₁) (comap_coe_neBot_of_le_principal hl₂) _ _ hf hg
      (he₁.comap _) (he₂.comap _)
  exact ⟨b, b.prop, h⟩

/-- **Intermediate Value Theorem** for continuous functions on connected sets. -/
theorem IsPreconnected.intermediate_value {s : Set X} (hs : IsPreconnected s) {a b : X} (ha : a ∈ s)
    (hb : b ∈ s) {f : X → α} (hf : ContinuousOn f s) : Icc (f a) (f b) ⊆ f '' s := fun _x hx =>
  hs.intermediate_value₂ ha hb hf continuousOn_const hx.1 hx.2

theorem IsPreconnected.intermediate_value_Ico {s : Set X} (hs : IsPreconnected s) {a : X}
    {l : Filter X} (ha : a ∈ s) [NeBot l] (hl : l ≤ 𝓟 s) {f : X → α} (hf : ContinuousOn f s) {v : α}
    (ht : Tendsto f l (𝓝 v)) : Ico (f a) v ⊆ f '' s := fun _ h =>
  hs.intermediate_value₂_eventually₁ ha hl hf continuousOn_const h.1 (ht.eventually_const_le h.2)

theorem IsPreconnected.intermediate_value_Ioc {s : Set X} (hs : IsPreconnected s) {a : X}
    {l : Filter X} (ha : a ∈ s) [NeBot l] (hl : l ≤ 𝓟 s) {f : X → α} (hf : ContinuousOn f s) {v : α}
    (ht : Tendsto f l (𝓝 v)) : Ioc v (f a) ⊆ f '' s := fun _ h =>
  (hs.intermediate_value₂_eventually₁ ha hl continuousOn_const hf h.2
    (ht.eventually_le_const h.1)).imp fun _ h => h.imp_right Eq.symm

theorem IsPreconnected.intermediate_value_Ioo {s : Set X} (hs : IsPreconnected s) {l₁ l₂ : Filter X}
    [NeBot l₁] [NeBot l₂] (hl₁ : l₁ ≤ 𝓟 s) (hl₂ : l₂ ≤ 𝓟 s) {f : X → α} (hf : ContinuousOn f s)
    {v₁ v₂ : α} (ht₁ : Tendsto f l₁ (𝓝 v₁)) (ht₂ : Tendsto f l₂ (𝓝 v₂)) :
    Ioo v₁ v₂ ⊆ f '' s := fun _ h =>
  hs.intermediate_value₂_eventually₂ hl₁ hl₂ hf continuousOn_const
    (ht₁.eventually_le_const h.1) (ht₂.eventually_const_le h.2)

theorem IsPreconnected.intermediate_value_Ici {s : Set X} (hs : IsPreconnected s) {a : X}
    {l : Filter X} (ha : a ∈ s) [NeBot l] (hl : l ≤ 𝓟 s) {f : X → α} (hf : ContinuousOn f s)
    (ht : Tendsto f l atTop) : Ici (f a) ⊆ f '' s := fun y h =>
  hs.intermediate_value₂_eventually₁ ha hl hf continuousOn_const h (tendsto_atTop.1 ht y)

theorem IsPreconnected.intermediate_value_Iic {s : Set X} (hs : IsPreconnected s) {a : X}
    {l : Filter X} (ha : a ∈ s) [NeBot l] (hl : l ≤ 𝓟 s) {f : X → α} (hf : ContinuousOn f s)
    (ht : Tendsto f l atBot) : Iic (f a) ⊆ f '' s := fun y h =>
  (hs.intermediate_value₂_eventually₁ ha hl continuousOn_const hf h (tendsto_atBot.1 ht y)).imp
    fun _ h => h.imp_right Eq.symm

theorem IsPreconnected.intermediate_value_Ioi {s : Set X} (hs : IsPreconnected s) {l₁ l₂ : Filter X}
    [NeBot l₁] [NeBot l₂] (hl₁ : l₁ ≤ 𝓟 s) (hl₂ : l₂ ≤ 𝓟 s) {f : X → α} (hf : ContinuousOn f s)
    {v : α} (ht₁ : Tendsto f l₁ (𝓝 v)) (ht₂ : Tendsto f l₂ atTop) : Ioi v ⊆ f '' s := fun y h =>
  hs.intermediate_value₂_eventually₂ hl₁ hl₂ hf continuousOn_const
    (ht₁.eventually_le_const h) (ht₂.eventually_ge_atTop y)

theorem IsPreconnected.intermediate_value_Iio {s : Set X} (hs : IsPreconnected s) {l₁ l₂ : Filter X}
    [NeBot l₁] [NeBot l₂] (hl₁ : l₁ ≤ 𝓟 s) (hl₂ : l₂ ≤ 𝓟 s) {f : X → α} (hf : ContinuousOn f s)
    {v : α} (ht₁ : Tendsto f l₁ atBot) (ht₂ : Tendsto f l₂ (𝓝 v)) : Iio v ⊆ f '' s := fun y h =>
  hs.intermediate_value₂_eventually₂ hl₁ hl₂ hf continuousOn_const (ht₁.eventually_le_atBot y)
    (ht₂.eventually_const_le h)

theorem IsPreconnected.intermediate_value_Iii {s : Set X} (hs : IsPreconnected s) {l₁ l₂ : Filter X}
    [NeBot l₁] [NeBot l₂] (hl₁ : l₁ ≤ 𝓟 s) (hl₂ : l₂ ≤ 𝓟 s) {f : X → α} (hf : ContinuousOn f s)
    (ht₁ : Tendsto f l₁ atBot) (ht₂ : Tendsto f l₂ atTop) : univ ⊆ f '' s := fun y _ =>
  hs.intermediate_value₂_eventually₂ hl₁ hl₂ hf continuousOn_const (ht₁.eventually_le_atBot y)
    (ht₂.eventually_ge_atTop y)

/-- **Intermediate Value Theorem** for continuous functions on connected spaces. -/
theorem intermediate_value_univ [PreconnectedSpace X] (a b : X) {f : X → α} (hf : Continuous f) :
    Icc (f a) (f b) ⊆ range f := fun _ hx => intermediate_value_univ₂ hf continuous_const hx.1 hx.2

/-- **Intermediate Value Theorem** for continuous functions on connected spaces. -/
theorem mem_range_of_exists_le_of_exists_ge [PreconnectedSpace X] {c : α} {f : X → α}
    (hf : Continuous f) (h₁ : ∃ a, f a ≤ c) (h₂ : ∃ b, c ≤ f b) : c ∈ range f :=
  let ⟨a, ha⟩ := h₁; let ⟨b, hb⟩ := h₂; intermediate_value_univ a b hf ⟨ha, hb⟩

/-!
### (Pre)connected sets in a linear order

In this section we prove the following results:

* `IsPreconnected.ordConnected`: any preconnected set `s` in a linear order is `OrdConnected`,
  i.e. `a ∈ s` and `b ∈ s` imply `Icc a b ⊆ s`;

* `IsPreconnected.mem_intervals`: any preconnected set `s` in a conditionally complete linear order
  is one of the intervals `Set.Icc`, `set.`Ico`, `set.Ioc`, `set.Ioo`, ``Set.Ici`, `Set.Iic`,
  `Set.Ioi`, `Set.Iio`; note that this is false for non-complete orders: e.g., in `ℝ \ {0}`, the set
  of positive numbers cannot be represented as `Set.Ioi _`.

-/


/-- If a preconnected set contains endpoints of an interval, then it includes the whole interval. -/
theorem IsPreconnected.Icc_subset {s : Set α} (hs : IsPreconnected s) {a b : α} (ha : a ∈ s)
    (hb : b ∈ s) : Icc a b ⊆ s := by
  simpa only [image_id] using hs.intermediate_value ha hb continuousOn_id

theorem IsPreconnected.ordConnected {s : Set α} (h : IsPreconnected s) : OrdConnected s :=
  ⟨fun _ hx _ hy => h.Icc_subset hx hy⟩

/-- If a preconnected set contains endpoints of an interval, then it includes the whole interval. -/
theorem IsConnected.Icc_subset {s : Set α} (hs : IsConnected s) {a b : α} (ha : a ∈ s)
    (hb : b ∈ s) : Icc a b ⊆ s :=
  hs.2.Icc_subset ha hb

/-- If preconnected set in a linear order space is unbounded below and above, then it is the whole
space. -/
theorem IsPreconnected.eq_univ_of_unbounded {s : Set α} (hs : IsPreconnected s) (hb : ¬BddBelow s)
    (ha : ¬BddAbove s) : s = univ := by
  refine eq_univ_of_forall fun x => ?_
  obtain ⟨y, ys, hy⟩ : ∃ y ∈ s, y < x := not_bddBelow_iff.1 hb x
  obtain ⟨z, zs, hz⟩ : ∃ z ∈ s, x < z := not_bddAbove_iff.1 ha x
  exact hs.Icc_subset ys zs ⟨le_of_lt hy, le_of_lt hz⟩

end

variable {α : Type u} [ConditionallyCompleteLinearOrder α] [TopologicalSpace α] [OrderTopology α]

/-- A bounded connected subset of a conditionally complete linear order includes the open interval
`(Inf s, Sup s)`. -/
theorem IsConnected.Ioo_csInf_csSup_subset {s : Set α} (hs : IsConnected s) (hb : BddBelow s)
    (ha : BddAbove s) : Ioo (sInf s) (sSup s) ⊆ s := fun _x hx =>
  let ⟨_y, ys, hy⟩ := (isGLB_lt_iff (isGLB_csInf hs.nonempty hb)).1 hx.1
  let ⟨_z, zs, hz⟩ := (lt_isLUB_iff (isLUB_csSup hs.nonempty ha)).1 hx.2
  hs.Icc_subset ys zs ⟨hy.le, hz.le⟩

theorem eq_Icc_csInf_csSup_of_connected_bdd_closed {s : Set α} (hc : IsConnected s)
    (hb : BddBelow s) (ha : BddAbove s) (hcl : IsClosed s) : s = Icc (sInf s) (sSup s) :=
  (subset_Icc_csInf_csSup hb ha).antisymm <|
    hc.Icc_subset (hcl.csInf_mem hc.nonempty hb) (hcl.csSup_mem hc.nonempty ha)

theorem IsPreconnected.Ioi_csInf_subset {s : Set α} (hs : IsPreconnected s) (hb : BddBelow s)
    (ha : ¬BddAbove s) : Ioi (sInf s) ⊆ s := fun x hx =>
  have sne : s.Nonempty := nonempty_of_not_bddAbove ha
  let ⟨_y, ys, hy⟩ : ∃ y ∈ s, y < x := (isGLB_lt_iff (isGLB_csInf sne hb)).1 hx
  let ⟨_z, zs, hz⟩ : ∃ z ∈ s, x < z := not_bddAbove_iff.1 ha x
  hs.Icc_subset ys zs ⟨hy.le, hz.le⟩

theorem IsPreconnected.Iio_csSup_subset {s : Set α} (hs : IsPreconnected s) (hb : ¬BddBelow s)
    (ha : BddAbove s) : Iio (sSup s) ⊆ s :=
  IsPreconnected.Ioi_csInf_subset (α := αᵒᵈ) hs ha hb

/-- A preconnected set in a conditionally complete linear order is either one of the intervals
`[Inf s, Sup s]`, `[Inf s, Sup s)`, `(Inf s, Sup s]`, `(Inf s, Sup s)`, `[Inf s, +∞)`,
`(Inf s, +∞)`, `(-∞, Sup s]`, `(-∞, Sup s)`, `(-∞, +∞)`, or `∅`. The converse statement requires
`α` to be densely ordered. -/
theorem IsPreconnected.mem_intervals {s : Set α} (hs : IsPreconnected s) :
    s ∈
      ({Icc (sInf s) (sSup s), Ico (sInf s) (sSup s), Ioc (sInf s) (sSup s), Ioo (sInf s) (sSup s),
          Ici (sInf s), Ioi (sInf s), Iic (sSup s), Iio (sSup s), univ, ∅} : Set (Set α)) := by
  rcases s.eq_empty_or_nonempty with (rfl | hne)
  · apply_rules [Or.inr, mem_singleton]
  have hs' : IsConnected s := ⟨hne, hs⟩
  by_cases hb : BddBelow s <;> by_cases ha : BddAbove s
  · refine mem_of_subset_of_mem ?_ <| mem_Icc_Ico_Ioc_Ioo_of_subset_of_subset
      (hs'.Ioo_csInf_csSup_subset hb ha) (subset_Icc_csInf_csSup hb ha)
    simp only [insert_subset_iff, mem_insert_iff, mem_singleton_iff, true_or, or_true,
      singleton_subset_iff, and_self]
  · refine Or.inr <| Or.inr <| Or.inr <| Or.inr ?_
    rcases mem_Ici_Ioi_of_subset_of_subset (hs.Ioi_csInf_subset hb ha) fun x hx ↦
      csInf_le hb hx with hs | hs
    · exact Or.inl hs
    · exact Or.inr (Or.inl hs)
  · iterate 6 apply Or.inr
    rcases mem_Iic_Iio_of_subset_of_subset (hs.Iio_csSup_subset hb ha) fun x hx ↦
      le_csSup ha hx with hs | hs
    · exact Or.inl hs
    · exact Or.inr (Or.inl hs)
  · iterate 8 apply Or.inr
    exact Or.inl (hs.eq_univ_of_unbounded hb ha)

/-- A preconnected set is either one of the intervals `Icc`, `Ico`, `Ioc`, `Ioo`, `Ici`, `Ioi`,
`Iic`, `Iio`, or `univ`, or `∅`. The converse statement requires `α` to be densely ordered. Though
one can represent `∅` as `(Inf ∅, Inf ∅)`, we include it into the list of possible cases to improve
readability. -/
theorem setOf_isPreconnected_subset_of_ordered :
    { s : Set α | IsPreconnected s } ⊆
      -- bounded intervals
      (range (uncurry Icc) ∪ range (uncurry Ico) ∪ range (uncurry Ioc) ∪ range (uncurry Ioo)) ∪
      -- unbounded intervals and `univ`
      (range Ici ∪ range Ioi ∪ range Iic ∪ range Iio ∪ {univ, ∅}) := by
  intro s hs
  rcases hs.mem_intervals with (hs | hs | hs | hs | hs | hs | hs | hs | hs | hs) <;> rw [hs] <;>
    simp only [union_insert, union_singleton, mem_insert_iff, mem_union, mem_range, Prod.exists,
      uncurry_apply_pair, exists_apply_eq_apply, true_or, or_true, exists_apply_eq_apply2]

/-!
### Intervals are connected

In this section we prove that a closed interval (hence, any `OrdConnected` set) in a dense
conditionally complete linear order is preconnected.
-/


/-- A "continuous induction principle" for a closed interval: if a set `s` meets `[a, b]`
on a closed subset, contains `a`, and the set `s ∩ [a, b)` has no maximal point, then `b ∈ s`. -/
theorem IsClosed.mem_of_ge_of_forall_exists_gt {a b : α} {s : Set α} (hs : IsClosed (s ∩ Icc a b))
    (ha : a ∈ s) (hab : a ≤ b) (hgt : ∀ x ∈ s ∩ Ico a b, (s ∩ Ioc x b).Nonempty) : b ∈ s := by
  let S := s ∩ Icc a b
  replace ha : a ∈ S := ⟨ha, left_mem_Icc.2 hab⟩
  have Sbd : BddAbove S := ⟨b, fun z hz => hz.2.2⟩
  let c := sSup (s ∩ Icc a b)
  have c_mem : c ∈ S := hs.csSup_mem ⟨_, ha⟩ Sbd
  have c_le : c ≤ b := csSup_le ⟨_, ha⟩ fun x hx => hx.2.2
  rcases eq_or_lt_of_le c_le with hc | hc
  · exact hc ▸ c_mem.1
  exfalso
  rcases hgt c ⟨c_mem.1, c_mem.2.1, hc⟩ with ⟨x, xs, cx, xb⟩
  exact not_lt_of_ge (le_csSup Sbd ⟨xs, le_trans (le_csSup Sbd ha) (le_of_lt cx), xb⟩) cx

/-- A "continuous induction principle" for a closed interval: if a set `s` meets `[a, b]`
on a closed subset, contains `a`, and for any `a ≤ x < y ≤ b`, `x ∈ s`, the set `s ∩ (x, y]`
is not empty, then `[a, b] ⊆ s`. -/
theorem IsClosed.Icc_subset_of_forall_exists_gt {a b : α} {s : Set α} (hs : IsClosed (s ∩ Icc a b))
    (ha : a ∈ s) (hgt : ∀ x ∈ s ∩ Ico a b, ∀ y ∈ Ioi x, (s ∩ Ioc x y).Nonempty) : Icc a b ⊆ s := by
  intro y hy
  have : IsClosed (s ∩ Icc a y) := by
    suffices s ∩ Icc a y = s ∩ Icc a b ∩ Icc a y by
      rw [this]
      exact IsClosed.inter hs isClosed_Icc
    rw [inter_assoc]
    congr
    exact (inter_eq_self_of_subset_right <| Icc_subset_Icc_right hy.2).symm
  exact
    IsClosed.mem_of_ge_of_forall_exists_gt this ha hy.1 fun x hx =>
      hgt x ⟨hx.1, Ico_subset_Ico_right hy.2 hx.2⟩ y hx.2.2

variable [DenselyOrdered α] {a b : α}

/-- A "continuous induction principle" for a closed interval: if a set `s` meets `[a, b]`
on a closed subset, contains `a`, and for any `x ∈ [a, b)` such that `[a, x]` is included in `s`,
the set `s` includes some open neighborhood of `x` within `(x, +∞)`, then `[a, b] ⊆ s`. -/
lemma IsClosed.Icc_subset_of_forall_mem_nhdsGT_of_Icc_subset {a b : α} {s : Set α}
    (hs : IsClosed (s ∩ Icc a b)) (ha : a ∈ s)
    (h : ∀ t ∈ Ico a b, Icc a t ⊆ s → s ∈ 𝓝[>] t) :
    Icc a b ⊆ s := by
  rcases lt_or_ge b a with hab | hab
  · simp_all
  set A := {t ∈ Icc a b | Icc a t ⊆ s}
  have a_mem : a ∈ A := ⟨left_mem_Icc.mpr hab, by simp [ha]⟩
  have bdd_A : BddAbove A := ⟨b, fun t ht ↦ ht.1.2⟩
  set t₁ := sSup A
  have t₁_mem : t₁ ∈ Icc a b := ⟨le_csSup bdd_A a_mem, csSup_le ⟨a, a_mem⟩ (fun t ht ↦ ht.1.2)⟩
  obtain ⟨⟨t₁a, t₁b⟩, ht₁⟩ : t₁ ∈ A := by
    refine ⟨t₁_mem, fun t ht ↦ ?_⟩
    rcases ht.2.eq_or_lt with rfl | h
    · have : closure A ⊆ s ∩ Icc a b := by
        apply (closure_subset_iff hs).2 (fun t ht ↦ ⟨?_, ht.1⟩)
        have : t ∈ Icc a t := ⟨ht.1.1, le_rfl⟩
        exact ht.2 this
      apply this.trans inter_subset_left
      exact csSup_mem_closure ⟨a, a_mem⟩ bdd_A
    · obtain ⟨c, cA, tc⟩ : ∃ c ∈ A, t < c := (lt_csSup_iff bdd_A ⟨a, a_mem⟩).1 h
      apply cA.2
      exact ⟨ht.1, tc.le⟩
  suffices t₁ = b by simpa [this] using ht₁
  apply eq_of_le_of_not_lt t₁b fun t₁b' ↦ ?_
  obtain ⟨m, t₁m, H⟩ : ∃ m > t₁, Ioo t₁ m ⊆ s :=
    (mem_nhdsGT_iff_exists_Ioo_subset' t₁b').mp (h t₁ ⟨t₁a, t₁b'⟩ (fun s hs ↦ ht₁ hs))
  obtain ⟨t, hat, ht⟩ : ∃ t, t₁ < t ∧ t < min m b := exists_between (lt_min t₁m t₁b')
  have : t ∈ A := by
    refine ⟨⟨by order, ht.le.trans (min_le_right _ _)⟩, fun t' ht' ↦ ?_⟩
    rcases le_or_gt t' t₁ with h't' | h't'
    · exact ht₁ ⟨ht'.1, h't'⟩
    · exact H ⟨h't', ht'.2.trans_lt <| ht.trans_le <| min_le_left ..⟩
  have : t ≤ t₁ := le_csSup bdd_A this
  order

/-- A "continuous induction principle" for a closed interval: if a set `s` meets `[a, b]`
on a closed subset, contains `a`, and for any `x ∈ s ∩ [a, b)` the set `s` includes some open
neighborhood of `x` within `(x, +∞)`, then `[a, b] ⊆ s`. -/
theorem IsClosed.Icc_subset_of_forall_mem_nhdsWithin {a b : α} {s : Set α}
    (hs : IsClosed (s ∩ Icc a b)) (ha : a ∈ s) (hgt : ∀ x ∈ s ∩ Ico a b, s ∈ 𝓝[>] x) :
    Icc a b ⊆ s :=
  hs.Icc_subset_of_forall_mem_nhdsGT_of_Icc_subset ha
    (fun _t ht h't ↦ hgt _ ⟨h't ⟨ht.1, le_rfl⟩, ht⟩)

theorem isPreconnected_Icc_aux (x y : α) (s t : Set α) (hxy : x ≤ y) (hs : IsClosed s)
    (ht : IsClosed t) (hab : Icc a b ⊆ s ∪ t) (hx : x ∈ Icc a b ∩ s) (hy : y ∈ Icc a b ∩ t) :
    (Icc a b ∩ (s ∩ t)).Nonempty := by
  have xyab : Icc x y ⊆ Icc a b := Icc_subset_Icc hx.1.1 hy.1.2
  by_contra hst
  suffices Icc x y ⊆ s from
    hst ⟨y, xyab <| right_mem_Icc.2 hxy, this <| right_mem_Icc.2 hxy, hy.2⟩
  apply (IsClosed.inter hs isClosed_Icc).Icc_subset_of_forall_mem_nhdsWithin hx.2
  rintro z ⟨zs, hz⟩
  have zt : z ∈ tᶜ := fun zt => hst ⟨z, xyab <| Ico_subset_Icc_self hz, zs, zt⟩
  have : tᶜ ∩ Ioc z y ∈ 𝓝[>] z := by
    rw [← nhdsWithin_Ioc_eq_nhdsGT hz.2]
    exact mem_nhdsWithin.2 ⟨tᶜ, ht.isOpen_compl, zt, Subset.rfl⟩
  apply mem_of_superset this
  have : Ioc z y ⊆ s ∪ t := fun w hw => hab (xyab ⟨le_trans hz.1 (le_of_lt hw.1), hw.2⟩)
  exact fun w ⟨wt, wzy⟩ => (this wzy).elim id fun h => (wt h).elim

/-- A closed interval in a densely ordered conditionally complete linear order is preconnected. -/
theorem isPreconnected_Icc : IsPreconnected (Icc a b) :=
  isPreconnected_closed_iff.2
    (by
      rintro s t hs ht hab ⟨x, hx⟩ ⟨y, hy⟩
      -- This used to use `wlog`, but it was causing timeouts.
      rcases le_total x y with h | h
      · exact isPreconnected_Icc_aux x y s t h hs ht hab hx hy
      · rw [inter_comm s t]
        rw [union_comm s t] at hab
        exact isPreconnected_Icc_aux y x t s h ht hs hab hy hx)

theorem isPreconnected_uIcc : IsPreconnected ([[a, b]]) :=
  isPreconnected_Icc

theorem Set.OrdConnected.isPreconnected {s : Set α} (h : s.OrdConnected) : IsPreconnected s :=
  isPreconnected_of_forall_pair fun x hx y hy =>
    ⟨[[x, y]], h.uIcc_subset hx hy, left_mem_uIcc, right_mem_uIcc, isPreconnected_uIcc⟩

theorem isPreconnected_iff_ordConnected {s : Set α} : IsPreconnected s ↔ OrdConnected s :=
  ⟨IsPreconnected.ordConnected, Set.OrdConnected.isPreconnected⟩

theorem isPreconnected_Ici : IsPreconnected (Ici a) :=
  ordConnected_Ici.isPreconnected

theorem isPreconnected_Iic : IsPreconnected (Iic a) :=
  ordConnected_Iic.isPreconnected

theorem isPreconnected_Iio : IsPreconnected (Iio a) :=
  ordConnected_Iio.isPreconnected

theorem isPreconnected_Ioi : IsPreconnected (Ioi a) :=
  ordConnected_Ioi.isPreconnected

theorem isPreconnected_Ioo : IsPreconnected (Ioo a b) :=
  ordConnected_Ioo.isPreconnected

theorem isPreconnected_Ioc : IsPreconnected (Ioc a b) :=
  ordConnected_Ioc.isPreconnected

theorem isPreconnected_Ico : IsPreconnected (Ico a b) :=
  ordConnected_Ico.isPreconnected

theorem isConnected_Ici : IsConnected (Ici a) :=
  ⟨nonempty_Ici, isPreconnected_Ici⟩

theorem isConnected_Iic : IsConnected (Iic a) :=
  ⟨nonempty_Iic, isPreconnected_Iic⟩

theorem isConnected_Ioi [NoMaxOrder α] : IsConnected (Ioi a) :=
  ⟨nonempty_Ioi, isPreconnected_Ioi⟩

theorem isConnected_Iio [NoMinOrder α] : IsConnected (Iio a) :=
  ⟨nonempty_Iio, isPreconnected_Iio⟩

theorem isConnected_Icc (h : a ≤ b) : IsConnected (Icc a b) :=
  ⟨nonempty_Icc.2 h, isPreconnected_Icc⟩

theorem isConnected_Ioo (h : a < b) : IsConnected (Ioo a b) :=
  ⟨nonempty_Ioo.2 h, isPreconnected_Ioo⟩

theorem isConnected_Ioc (h : a < b) : IsConnected (Ioc a b) :=
  ⟨nonempty_Ioc.2 h, isPreconnected_Ioc⟩

theorem isConnected_Ico (h : a < b) : IsConnected (Ico a b) :=
  ⟨nonempty_Ico.2 h, isPreconnected_Ico⟩

instance (priority := 100) ordered_connected_space : PreconnectedSpace α :=
  ⟨ordConnected_univ.isPreconnected⟩

/-- In a dense conditionally complete linear order, the set of preconnected sets is exactly
the set of the intervals `Icc`, `Ico`, `Ioc`, `Ioo`, `Ici`, `Ioi`, `Iic`, `Iio`, `(-∞, +∞)`,
or `∅`. Though one can represent `∅` as `(sInf s, sInf s)`, we include it into the list of
possible cases to improve readability. -/
theorem setOf_isPreconnected_eq_of_ordered :
    { s : Set α | IsPreconnected s } =
      -- bounded intervals
      range (uncurry Icc) ∪ range (uncurry Ico) ∪ range (uncurry Ioc) ∪ range (uncurry Ioo) ∪
      -- unbounded intervals and `univ`
      (range Ici ∪ range Ioi ∪ range Iic ∪ range Iio ∪ {univ, ∅}) := by
  refine Subset.antisymm setOf_isPreconnected_subset_of_ordered ?_
  simp only [subset_def, forall_mem_range, uncurry, or_imp, forall_and, mem_union,
    mem_setOf_eq, insert_eq, mem_singleton_iff, forall_eq, forall_true_iff, and_true,
    isPreconnected_Icc, isPreconnected_Ico, isPreconnected_Ioc, isPreconnected_Ioo,
    isPreconnected_Ioi, isPreconnected_Iio, isPreconnected_Ici, isPreconnected_Iic,
    isPreconnected_univ, isPreconnected_empty]

/-- This lemmas characterizes when a subset `s` of a densely ordered conditionally complete linear
order is totally disconnected with respect to the order topology: between any two distinct points
of `s` must lie a point not in `s`. -/
lemma isTotallyDisconnected_iff_lt {s : Set α} :
    IsTotallyDisconnected s ↔ ∀ x ∈ s, ∀ y ∈ s, x < y → ∃ z ∉ s, z ∈ Ioo x y := by
  simp only [IsTotallyDisconnected, isPreconnected_iff_ordConnected, ← not_nontrivial_iff,
    nontrivial_iff_exists_lt, not_exists, not_and]
  refine ⟨fun h x hx y hy hxy ↦ ?_, fun h t hts ht x hx y hy hxy ↦ ?_⟩
  · simp_rw [← not_ordConnected_inter_Icc_iff hx hy]
    exact fun hs ↦ h _ inter_subset_left hs _ ⟨hx, le_rfl, hxy.le⟩ _ ⟨hy, hxy.le, le_rfl⟩ hxy
  · obtain ⟨z, h1z, h2z⟩ := h x (hts hx) y (hts hy) hxy
    exact h1z <| hts <| ht.1 hx hy ⟨h2z.1.le, h2z.2.le⟩

/-!
### Intermediate Value Theorem on an interval

In this section we prove several versions of the Intermediate Value Theorem for a function
continuous on an interval.
-/


variable {δ : Type*} [LinearOrder δ] [TopologicalSpace δ] [OrderClosedTopology δ]

/-- **Intermediate Value Theorem** for continuous functions on closed intervals, case
`f a ≤ t ≤ f b`. -/
theorem intermediate_value_Icc {a b : α} (hab : a ≤ b) {f : α → δ} (hf : ContinuousOn f (Icc a b)) :
    Icc (f a) (f b) ⊆ f '' Icc a b :=
  isPreconnected_Icc.intermediate_value (left_mem_Icc.2 hab) (right_mem_Icc.2 hab) hf

/-- **Intermediate Value Theorem** for continuous functions on closed intervals, case
`f a ≥ t ≥ f b`. -/
theorem intermediate_value_Icc' {a b : α} (hab : a ≤ b) {f : α → δ}
    (hf : ContinuousOn f (Icc a b)) : Icc (f b) (f a) ⊆ f '' Icc a b :=
  isPreconnected_Icc.intermediate_value (right_mem_Icc.2 hab) (left_mem_Icc.2 hab) hf

/-- **Intermediate Value Theorem** for continuous functions on closed intervals, unordered case. -/
theorem intermediate_value_uIcc {a b : α} {f : α → δ} (hf : ContinuousOn f [[a, b]]) :
    [[f a, f b]] ⊆ f '' uIcc a b := by
  cases le_total (f a) (f b) <;> simp [*, isPreconnected_uIcc.intermediate_value]

/-- If `f : α → α` is continuous on `[[a, b]]`, `a ≤ f a`, and `f b ≤ b`,
then `f` has a fixed point on `[[a, b]]`. -/
theorem exists_mem_uIcc_isFixedPt {a b : α} {f : α → α} (hf : ContinuousOn f (uIcc a b))
    (ha : a ≤ f a) (hb : f b ≤ b) : ∃ c ∈ [[a, b]], IsFixedPt f c :=
  isPreconnected_uIcc.intermediate_value₂ right_mem_uIcc left_mem_uIcc hf continuousOn_id hb ha

/-- If `f : α → α` is continuous on `[a, b]`, `a ≤ b`, `a ≤ f a`, and `f b ≤ b`,
then `f` has a fixed point on `[a, b]`.

In particular, if `[a, b]` is forward-invariant under `f`,
then `f` has a fixed point on `[a, b]`, see `exists_mem_Icc_isFixedPt_of_mapsTo`. -/
theorem exists_mem_Icc_isFixedPt {a b : α} {f : α → α} (hf : ContinuousOn f (Icc a b))
    (hle : a ≤ b) (ha : a ≤ f a) (hb : f b ≤ b) : ∃ c ∈ Icc a b, IsFixedPt f c :=
  isPreconnected_Icc.intermediate_value₂
    (right_mem_Icc.2 hle) (left_mem_Icc.2 hle) hf continuousOn_id hb ha

/-- If a closed interval is forward-invariant under a continuous map `f : α → α`,
then this map has a fixed point on this interval. -/
theorem exists_mem_Icc_isFixedPt_of_mapsTo {a b : α} {f : α → α} (hf : ContinuousOn f (Icc a b))
    (hle : a ≤ b) (hmaps : MapsTo f (Icc a b) (Icc a b)) : ∃ c ∈ Icc a b, IsFixedPt f c :=
  exists_mem_Icc_isFixedPt hf hle (hmaps <| left_mem_Icc.2 hle).1 (hmaps <| right_mem_Icc.2 hle).2

theorem intermediate_value_Ico {a b : α} (hab : a ≤ b) {f : α → δ} (hf : ContinuousOn f (Icc a b)) :
    Ico (f a) (f b) ⊆ f '' Ico a b :=
  Or.elim (eq_or_lt_of_le hab) (fun he _ h => absurd h.2 (not_lt_of_ge (he ▸ h.1))) fun hlt =>
    @IsPreconnected.intermediate_value_Ico _ _ _ _ _ _ _ isPreconnected_Ico _ _ ⟨refl a, hlt⟩
      (right_nhdsWithin_Ico_neBot hlt) inf_le_right _ (hf.mono Ico_subset_Icc_self) _
      ((hf.continuousWithinAt ⟨hab, refl b⟩).mono Ico_subset_Icc_self)

theorem intermediate_value_Ico' {a b : α} (hab : a ≤ b) {f : α → δ}
    (hf : ContinuousOn f (Icc a b)) : Ioc (f b) (f a) ⊆ f '' Ico a b :=
  Or.elim (eq_or_lt_of_le hab) (fun he _ h => absurd h.1 (not_lt_of_ge (he ▸ h.2))) fun hlt =>
    @IsPreconnected.intermediate_value_Ioc _ _ _ _ _ _ _ isPreconnected_Ico _ _ ⟨refl a, hlt⟩
      (right_nhdsWithin_Ico_neBot hlt) inf_le_right _ (hf.mono Ico_subset_Icc_self) _
      ((hf.continuousWithinAt ⟨hab, refl b⟩).mono Ico_subset_Icc_self)

theorem intermediate_value_Ioc {a b : α} (hab : a ≤ b) {f : α → δ} (hf : ContinuousOn f (Icc a b)) :
    Ioc (f a) (f b) ⊆ f '' Ioc a b :=
  Or.elim (eq_or_lt_of_le hab) (fun he _ h => absurd h.2 (not_le_of_gt (he ▸ h.1))) fun hlt =>
    @IsPreconnected.intermediate_value_Ioc _ _ _ _ _ _ _ isPreconnected_Ioc _ _ ⟨hlt, refl b⟩
      (left_nhdsWithin_Ioc_neBot hlt) inf_le_right _ (hf.mono Ioc_subset_Icc_self) _
      ((hf.continuousWithinAt ⟨refl a, hab⟩).mono Ioc_subset_Icc_self)

theorem intermediate_value_Ioc' {a b : α} (hab : a ≤ b) {f : α → δ}
    (hf : ContinuousOn f (Icc a b)) : Ico (f b) (f a) ⊆ f '' Ioc a b :=
  Or.elim (eq_or_lt_of_le hab) (fun he _ h => absurd h.1 (not_le_of_gt (he ▸ h.2))) fun hlt =>
    @IsPreconnected.intermediate_value_Ico _ _ _ _ _ _ _ isPreconnected_Ioc _ _ ⟨hlt, refl b⟩
      (left_nhdsWithin_Ioc_neBot hlt) inf_le_right _ (hf.mono Ioc_subset_Icc_self) _
      ((hf.continuousWithinAt ⟨refl a, hab⟩).mono Ioc_subset_Icc_self)

theorem intermediate_value_Ioo {a b : α} (hab : a ≤ b) {f : α → δ} (hf : ContinuousOn f (Icc a b)) :
    Ioo (f a) (f b) ⊆ f '' Ioo a b :=
  Or.elim (eq_or_lt_of_le hab) (fun he _ h => absurd h.2 (not_lt_of_gt (he ▸ h.1))) fun hlt =>
    @IsPreconnected.intermediate_value_Ioo _ _ _ _ _ _ _ isPreconnected_Ioo _ _
      (left_nhdsWithin_Ioo_neBot hlt) (right_nhdsWithin_Ioo_neBot hlt) inf_le_right inf_le_right _
      (hf.mono Ioo_subset_Icc_self) _ _
      ((hf.continuousWithinAt ⟨refl a, hab⟩).mono Ioo_subset_Icc_self)
      ((hf.continuousWithinAt ⟨hab, refl b⟩).mono Ioo_subset_Icc_self)

theorem intermediate_value_Ioo' {a b : α} (hab : a ≤ b) {f : α → δ}
    (hf : ContinuousOn f (Icc a b)) : Ioo (f b) (f a) ⊆ f '' Ioo a b :=
  Or.elim (eq_or_lt_of_le hab) (fun he _ h => absurd h.1 (not_lt_of_gt (he ▸ h.2))) fun hlt =>
    @IsPreconnected.intermediate_value_Ioo _ _ _ _ _ _ _ isPreconnected_Ioo _ _
      (right_nhdsWithin_Ioo_neBot hlt) (left_nhdsWithin_Ioo_neBot hlt) inf_le_right inf_le_right _
      (hf.mono Ioo_subset_Icc_self) _ _
      ((hf.continuousWithinAt ⟨hab, refl b⟩).mono Ioo_subset_Icc_self)
      ((hf.continuousWithinAt ⟨refl a, hab⟩).mono Ioo_subset_Icc_self)

/-- **Intermediate value theorem**: if `f` is continuous on an order-connected set `s` and `a`,
`b` are two points of this set, then `f` sends `s` to a superset of `Icc (f x) (f y)`. -/
theorem ContinuousOn.surjOn_Icc {s : Set α} [hs : OrdConnected s] {f : α → δ}
    (hf : ContinuousOn f s) {a b : α} (ha : a ∈ s) (hb : b ∈ s) : SurjOn f s (Icc (f a) (f b)) :=
  hs.isPreconnected.intermediate_value ha hb hf

/-- **Intermediate value theorem**: if `f` is continuous on an order-connected set `s` and `a`,
`b` are two points of this set, then `f` sends `s` to a superset of `[f x, f y]`. -/
theorem ContinuousOn.surjOn_uIcc {s : Set α} [hs : OrdConnected s] {f : α → δ}
    (hf : ContinuousOn f s) {a b : α} (ha : a ∈ s) (hb : b ∈ s) :
    SurjOn f s (uIcc (f a) (f b)) := by
  rcases le_total (f a) (f b) with hab | hab <;> simp [hf.surjOn_Icc, *]

/-- A continuous function which tendsto `Filter.atTop` along `Filter.atTop` and to `atBot` along
`at_bot` is surjective. -/
theorem Continuous.surjective {f : α → δ} (hf : Continuous f) (h_top : Tendsto f atTop atTop)
    (h_bot : Tendsto f atBot atBot) : Function.Surjective f := fun p =>
  mem_range_of_exists_le_of_exists_ge hf (h_bot.eventually (eventually_le_atBot p)).exists
    (h_top.eventually (eventually_ge_atTop p)).exists

/-- A continuous function which tendsto `Filter.atBot` along `Filter.atTop` and to `Filter.atTop`
along `atBot` is surjective. -/
theorem Continuous.surjective' {f : α → δ} (hf : Continuous f) (h_top : Tendsto f atBot atTop)
    (h_bot : Tendsto f atTop atBot) : Function.Surjective f :=
  Continuous.surjective (α := αᵒᵈ) hf h_top h_bot

/-- If a function `f : α → β` is continuous on a nonempty interval `s`, its restriction to `s`
tends to `at_bot : Filter β` along `at_bot : Filter ↥s` and tends to `Filter.atTop : Filter β` along
`Filter.atTop : Filter ↥s`, then the restriction of `f` to `s` is surjective. We formulate the
conclusion as `Function.surjOn f s Set.univ`. -/
theorem ContinuousOn.surjOn_of_tendsto {f : α → δ} {s : Set α} [OrdConnected s] (hs : s.Nonempty)
    (hf : ContinuousOn f s) (hbot : Tendsto (fun x : s => f x) atBot atBot)
    (htop : Tendsto (fun x : s => f x) atTop atTop) : SurjOn f s univ :=
  haveI := Classical.inhabited_of_nonempty hs.to_subtype
  surjOn_iff_surjective.2 <| hf.restrict.surjective htop hbot

/-- If a function `f : α → β` is continuous on a nonempty interval `s`, its restriction to `s`
tends to `Filter.atTop : Filter β` along `Filter.atBot : Filter ↥s` and tends to
`Filter.atBot : Filter β` along `Filter.atTop : Filter ↥s`, then the restriction of `f` to `s` is
surjective. We formulate the conclusion as `Function.surjOn f s Set.univ`. -/
theorem ContinuousOn.surjOn_of_tendsto' {f : α → δ} {s : Set α} [OrdConnected s] (hs : s.Nonempty)
    (hf : ContinuousOn f s) (hbot : Tendsto (fun x : s => f x) atBot atTop)
    (htop : Tendsto (fun x : s => f x) atTop atBot) : SurjOn f s univ :=
  ContinuousOn.surjOn_of_tendsto (δ := δᵒᵈ) hs hf hbot htop

theorem Continuous.strictMono_of_inj_boundedOrder [BoundedOrder α] {f : α → δ}
    (hf_c : Continuous f) (hf : f ⊥ ≤ f ⊤) (hf_i : Injective f) : StrictMono f := by
  intro a b hab
  by_contra! h
  have H : f b < f a := lt_of_le_of_ne h <| hf_i.ne hab.ne'
  by_cases ha : f a ≤ f ⊥
  · obtain ⟨u, hu⟩ := intermediate_value_Ioc le_top hf_c.continuousOn ⟨H.trans_le ha, hf⟩
    have : u = ⊥ := hf_i hu.2
    simp_all
  · by_cases hb : f ⊥ < f b
    · obtain ⟨u, hu⟩ := intermediate_value_Ioo bot_le hf_c.continuousOn ⟨hb, H⟩
      rw [hf_i hu.2] at hu
      exact (hab.trans hu.1.2).false
    · push_neg at ha hb
      replace hb : f b < f ⊥ := lt_of_le_of_ne hb <| hf_i.ne (lt_of_lt_of_le' hab bot_le).ne'
      obtain ⟨u, hu⟩ := intermediate_value_Ioo' hab.le hf_c.continuousOn ⟨hb, ha⟩
      have : u = ⊥ := hf_i hu.2
      simp_all

theorem Continuous.strictAnti_of_inj_boundedOrder [BoundedOrder α] {f : α → δ}
    (hf_c : Continuous f) (hf : f ⊤ ≤ f ⊥) (hf_i : Injective f) : StrictAnti f :=
  hf_c.strictMono_of_inj_boundedOrder (δ := δᵒᵈ) hf hf_i

theorem Continuous.strictMono_of_inj_boundedOrder' [BoundedOrder α] {f : α → δ}
    (hf_c : Continuous f) (hf_i : Injective f) : StrictMono f ∨ StrictAnti f :=
  (le_total (f ⊥) (f ⊤)).imp
    (hf_c.strictMono_of_inj_boundedOrder · hf_i)
    (hf_c.strictAnti_of_inj_boundedOrder · hf_i)

/-- Suppose `α` is equipped with a conditionally complete linear dense order and `f : α → δ` is
continuous and injective. Then `f` is strictly monotone (increasing) if
it is strictly monotone (increasing) on some closed interval `[a, b]`. -/
theorem Continuous.strictMonoOn_of_inj_rigidity {f : α → δ}
    (hf_c : Continuous f) (hf_i : Injective f) {a b : α} (hab : a < b)
    (hf_mono : StrictMonoOn f (Icc a b)) : StrictMono f := by
  intro x y hxy
  let s := min a x
  let t := max b y
  have hsa : s ≤ a := min_le_left a x
  have hbt : b ≤ t := le_max_left b y
  have hf_mono_st : StrictMonoOn f (Icc s t) ∨ StrictAntiOn f (Icc s t) := by
    have : Fact (s ≤ t) := ⟨hsa.trans <| hbt.trans' hab.le⟩
    have := Continuous.strictMono_of_inj_boundedOrder' (f := Set.restrict (Icc s t) f)
      hf_c.continuousOn.restrict hf_i.injOn.injective
    exact this.imp strictMono_restrict.mp strictAntiOn_iff_strictAnti.mpr
  have (h : StrictAntiOn f (Icc s t)) : False := by
    have : Icc a b ⊆ Icc s t := Icc_subset_Icc hsa hbt
    replace : StrictAntiOn f (Icc a b) := StrictAntiOn.mono h this
    replace : IsAntichain (· ≤ ·) (Icc a b) :=
      IsAntichain.of_strictMonoOn_antitoneOn hf_mono this.antitoneOn
    exact this.not_lt (left_mem_Icc.mpr (le_of_lt hab)) (right_mem_Icc.mpr (le_of_lt hab)) hab
  replace hf_mono_st : StrictMonoOn f (Icc s t) := hf_mono_st.resolve_right this
  have hsx : s ≤ x := min_le_right a x
  have hyt : y ≤ t := le_max_right b y
  replace : Icc x y ⊆ Icc s t := Icc_subset_Icc hsx hyt
  replace : StrictMonoOn f (Icc x y) := StrictMonoOn.mono hf_mono_st this
  exact this (left_mem_Icc.mpr (le_of_lt hxy)) (right_mem_Icc.mpr (le_of_lt hxy)) hxy

/-- Suppose `f : [a, b] → δ` is
continuous and injective. Then `f` is strictly monotone (increasing) if `f(a) ≤ f(b)`. -/
theorem ContinuousOn.strictMonoOn_of_injOn_Icc {a b : α} {f : α → δ}
    (hab : a ≤ b) (hfab : f a ≤ f b)
    (hf_c : ContinuousOn f (Icc a b)) (hf_i : InjOn f (Icc a b)) :
    StrictMonoOn f (Icc a b) := by
  have : Fact (a ≤ b) := ⟨hab⟩
  refine StrictMono.of_restrict ?_
  set g : Icc a b → δ := Set.restrict (Icc a b) f
  have hgab : g ⊥ ≤ g ⊤ := by aesop
  exact Continuous.strictMono_of_inj_boundedOrder (f := g) hf_c.restrict hgab hf_i.injective

/-- Suppose `f : [a, b] → δ` is
continuous and injective. Then `f` is strictly antitone (decreasing) if `f(b) ≤ f(a)`. -/
theorem ContinuousOn.strictAntiOn_of_injOn_Icc {a b : α} {f : α → δ}
    (hab : a ≤ b) (hfab : f b ≤ f a)
    (hf_c : ContinuousOn f (Icc a b)) (hf_i : InjOn f (Icc a b)) :
    StrictAntiOn f (Icc a b) := ContinuousOn.strictMonoOn_of_injOn_Icc (δ := δᵒᵈ) hab hfab hf_c hf_i

/-- Suppose `f : [a, b] → δ` is continuous and injective. Then `f` is strictly monotone
or antitone (increasing or decreasing). -/
theorem ContinuousOn.strictMonoOn_of_injOn_Icc' {a b : α} {f : α → δ} (hab : a ≤ b)
    (hf_c : ContinuousOn f (Icc a b)) (hf_i : InjOn f (Icc a b)) :
    StrictMonoOn f (Icc a b) ∨ StrictAntiOn f (Icc a b) :=
  (le_total (f a) (f b)).imp
    (ContinuousOn.strictMonoOn_of_injOn_Icc hab · hf_c hf_i)
    (ContinuousOn.strictAntiOn_of_injOn_Icc hab · hf_c hf_i)

/-- Suppose `α` is equipped with a conditionally complete linear dense order and `f : α → δ` is
continuous and injective. Then `f` is strictly monotone or antitone (increasing or decreasing). -/
theorem Continuous.strictMono_of_inj {f : α → δ}
    (hf_c : Continuous f) (hf_i : Injective f) : StrictMono f ∨ StrictAnti f := by
  have H {c d : α} (hcd : c < d) : StrictMono f ∨ StrictAnti f :=
    (hf_c.continuousOn.strictMonoOn_of_injOn_Icc' hcd.le hf_i.injOn).imp
      (hf_c.strictMonoOn_of_inj_rigidity hf_i hcd)
      (hf_c.strictMonoOn_of_inj_rigidity (δ := δᵒᵈ) hf_i hcd)
<<<<<<< HEAD
  by_cases hn : Nonempty α
  · let a : α := Classical.choice ‹_›
    by_cases h : ∃ b : α, a ≠ b
    · choose b hb using h
      by_cases hab : a < b
      · exact H hab
      · push_neg at hab
        have : b < a := by exact Ne.lt_of_le hb.symm hab
        exact H this
    · push_neg at h
      haveI : Subsingleton α := ⟨fun c d => Trans.trans (h c).symm (h d)⟩
      exact Or.inl <| Subsingleton.strictMono f
  · aesop
=======
  cases subsingleton_or_nontrivial α with
  | inl h => exact Or.inl <| Subsingleton.strictMono f
  | inr h =>
    obtain ⟨a, b, hab⟩ := exists_pair_lt α
    exact H hab
>>>>>>> c07d348d

/-- Every continuous injective `f : (a, b) → δ` is strictly monotone
or antitone (increasing or decreasing). -/
theorem ContinuousOn.strictMonoOn_of_injOn_Ioo {a b : α} {f : α → δ} (hab : a < b)
    (hf_c : ContinuousOn f (Ioo a b)) (hf_i : InjOn f (Ioo a b)) :
    StrictMonoOn f (Ioo a b) ∨ StrictAntiOn f (Ioo a b) := by
  haveI : Inhabited (Ioo a b) := Classical.inhabited_of_nonempty (nonempty_Ioo_subtype hab)
  let g : Ioo a b → δ := Set.restrict (Ioo a b) f
  have : StrictMono g ∨ StrictAnti g :=
    Continuous.strictMono_of_inj hf_c.restrict hf_i.injective
  exact this.imp strictMono_restrict.mp strictAntiOn_iff_strictAnti.mpr<|MERGE_RESOLUTION|>--- conflicted
+++ resolved
@@ -728,27 +728,11 @@
     (hf_c.continuousOn.strictMonoOn_of_injOn_Icc' hcd.le hf_i.injOn).imp
       (hf_c.strictMonoOn_of_inj_rigidity hf_i hcd)
       (hf_c.strictMonoOn_of_inj_rigidity (δ := δᵒᵈ) hf_i hcd)
-<<<<<<< HEAD
-  by_cases hn : Nonempty α
-  · let a : α := Classical.choice ‹_›
-    by_cases h : ∃ b : α, a ≠ b
-    · choose b hb using h
-      by_cases hab : a < b
-      · exact H hab
-      · push_neg at hab
-        have : b < a := by exact Ne.lt_of_le hb.symm hab
-        exact H this
-    · push_neg at h
-      haveI : Subsingleton α := ⟨fun c d => Trans.trans (h c).symm (h d)⟩
-      exact Or.inl <| Subsingleton.strictMono f
-  · aesop
-=======
   cases subsingleton_or_nontrivial α with
   | inl h => exact Or.inl <| Subsingleton.strictMono f
   | inr h =>
     obtain ⟨a, b, hab⟩ := exists_pair_lt α
     exact H hab
->>>>>>> c07d348d
 
 /-- Every continuous injective `f : (a, b) → δ` is strictly monotone
 or antitone (increasing or decreasing). -/
