--- conflicted
+++ resolved
@@ -38,21 +38,14 @@
   isQuotientMap_projIcc.continuous_iff.symm
 
 /-- See Note [continuity lemma statement]. -/
-<<<<<<< HEAD
-@[continuity, fun_prop]
-=======
 @[fun_prop]
->>>>>>> 3b21e242
 protected theorem Continuous.IccExtend {f : γ → Icc a b → β} {g : γ → α} (hf : Continuous ↿f)
     (hg : Continuous g) : Continuous fun a => IccExtend h (f a) (g a) :=
   show Continuous (↿f ∘ fun x => (x, projIcc a b h (g x)))
   from hf.comp <| continuous_id.prodMk <| continuous_projIcc.comp hg
 
 /-- A useful special case of `Continuous.IccExtend`. -/
-<<<<<<< HEAD
-=======
 @[continuity, fun_prop]
->>>>>>> 3b21e242
 protected theorem Continuous.Icc_extend' {f : Icc a b → β} (hf : Continuous f) :
     Continuous (IccExtend h f) :=
   hf.comp continuous_projIcc
