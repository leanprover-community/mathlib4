--- conflicted
+++ resolved
@@ -166,7 +166,6 @@
     IsGLB (t ∩ s) x ↔ IsGLB t x :=
   hs.isLUB_inter_iff (α := αᵒᵈ) ht
 
-<<<<<<< HEAD
 theorem Dense.continuous_upperBounds {α : Type*} [TopologicalSpace α] [Preorder α]
     [ClosedIicTopology α] {f : γ → α} [TopologicalSpace γ] {S : Set γ} (hS : Dense S)
     (hf : Continuous f) :
@@ -248,7 +247,6 @@
       simp only [hS.closure_eq, image_univ] at this
       exact h1 this
     simp [csInf_of_not_bddBelow h1, csInf_of_not_bddBelow h2]
-=======
 /-- A closed interval in a conditionally complete linear order is compact.
 Also see general API on `CompactIccSpace`. -/
 protected lemma ConditionallyCompleteLinearOrder.isCompact_Icc {α : Type*}
@@ -272,7 +270,6 @@
   have : x ∈ Icc a b := ⟨by grind, le_of_not_gt fun h ↦ hxf (mem_of_superset hfab (by grind))⟩
   have : Icc a x ∈ f := by simpa [s, this.1, this.2] using notMem_of_csSup_lt hx ⟨b, hsb⟩
   exact hpt _ ‹_› (by filter_upwards [f.compl_mem_iff_notMem.mpr hxf, this]; grind)
->>>>>>> c2a50c83
 
 /-!
 ### Existence of sequences tending to `sInf` or `sSup` of a given set
