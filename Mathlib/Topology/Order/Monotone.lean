/-
Copyright (c) 2017 Johannes Hölzl. All rights reserved.
Released under Apache 2.0 license as described in the file LICENSE.
Authors: Johannes Hölzl, Mario Carneiro, Yury Kudryashov
-/
import Mathlib.Topology.Order.IsLUB

/-!
# Monotone functions on an order topology

This file contains lemmas about limits and continuity for monotone / antitone functions on
linearly-ordered sets (with the order topology). For example, we prove that a monotone function
has left and right limits at any point (`Monotone.tendsto_nhdsWithin_Iio`,
`Monotone.tendsto_nhdsWithin_Ioi`).

-/

open Set Filter TopologicalSpace Topology Function

open OrderDual (toDual ofDual)

variable {α β γ : Type*}

section ConditionallyCompleteLinearOrder

variable [ConditionallyCompleteLinearOrder α] [TopologicalSpace α] [OrderTopology α]
  [ConditionallyCompleteLinearOrder β] [TopologicalSpace β] [OrderClosedTopology β] [Nonempty γ]

/-- A monotone function continuous at the supremum of a nonempty set sends this supremum to
the supremum of the image of this set. -/
theorem MonotoneOn.map_csSup_of_continuousWithinAt {f : α → β} {A B : Set α} (hAB : A ⊆ B)
    (Cf : ContinuousWithinAt f A (sSup A))
    (Mf : MonotoneOn f B) (A_nonemp : A.Nonempty) (A_bdd : BddAbove A := by bddDefault) :
    f (sSup A) = sSup (f '' A) :=
  --This is a particular case of the more general `IsLUB.isLUB_of_tendsto`
  have Mf' : MonotoneOn f A := mono Mf hAB
  .symm <| ((isLUB_csSup A_nonemp A_bdd).isLUB_of_tendsto Mf' A_nonemp <|
    Cf.mono_left fun ⦃_⦄ a ↦ a).csSup_eq (A_nonemp.image f)

/-- A monotone function continuous at the supremum of a nonempty set sends this supremum to
the supremum of the image of this set. -/
theorem Monotone.map_csSup_of_continuousAt {f : α → β} {A : Set α}
    (Cf : ContinuousAt f (sSup A)) (Mf : Monotone f) (A_nonemp : A.Nonempty)
    (A_bdd : BddAbove A := by bddDefault) : f (sSup A) = sSup (f '' A) :=
  MonotoneOn.map_csSup_of_continuousWithinAt (B := A) (fun ⦃_⦄ a ↦ a) Cf.continuousWithinAt
    (Mf.monotoneOn _) A_nonemp A_bdd

@[deprecated (since := "2024-08-26")] alias Monotone.map_sSup_of_continuousAt' :=
  Monotone.map_csSup_of_continuousAt

/-- A monotone function continuous at the indexed supremum over a nonempty `Sort` sends this indexed
supremum to the indexed supremum of the composition. -/
theorem Monotone.map_ciSup_of_continuousAt {ι : Sort*} [Nonempty ι] {f : α → β} {g : ι → α}
    (Cf : ContinuousAt f (iSup g)) (Mf : Monotone f)
    (bdd : BddAbove (range g) := by bddDefault) : f (⨆ i, g i) = ⨆ i, f (g i) := by
  rw [iSup, Monotone.map_csSup_of_continuousAt Cf Mf (range_nonempty g) bdd, ← range_comp, iSup]
  rfl

@[deprecated (since := "2024-08-26")] alias Monotone.map_iSup_of_continuousAt' :=
  Monotone.map_ciSup_of_continuousAt

/-- A monotone function continuous at the infimum of a nonempty set sends this infimum to
the infimum of the image of this set. -/
theorem MonotoneOn.map_csInf_of_continuousWithinAt {f : α → β} {A B : Set α} (hAB : A ⊆ B)
    (Cf : ContinuousWithinAt f A (sInf A))
    (Mf : MonotoneOn f B) (A_nonemp : A.Nonempty) (A_bdd : BddBelow A := by bddDefault) :
    f (sInf A) = sInf (f '' A) :=
  MonotoneOn.map_csSup_of_continuousWithinAt (α := αᵒᵈ) (β := βᵒᵈ) hAB Cf Mf.dual A_nonemp A_bdd

/-- A monotone function continuous at the infimum of a nonempty set sends this infimum to
the infimum of the image of this set. -/
theorem Monotone.map_csInf_of_continuousAt {f : α → β} {A : Set α} (Cf : ContinuousAt f (sInf A))
    (Mf : Monotone f) (A_nonemp : A.Nonempty) (A_bdd : BddBelow A := by bddDefault) :
    f (sInf A) = sInf (f '' A) :=
  Monotone.map_csSup_of_continuousAt (α := αᵒᵈ) (β := βᵒᵈ) Cf Mf.dual A_nonemp A_bdd

@[deprecated (since := "2024-08-26")] alias Monotone.map_sInf_of_continuousAt' :=
  Monotone.map_csInf_of_continuousAt

/-- A monotone function continuous at the indexed infimum over a nonempty `Sort` sends this indexed
infimum to the indexed infimum of the composition. -/
theorem Monotone.map_ciInf_of_continuousAt {ι : Sort*} [Nonempty ι] {f : α → β} {g : ι → α}
    (Cf : ContinuousAt f (iInf g)) (Mf : Monotone f)
    (bdd : BddBelow (range g) := by bddDefault) : f (⨅ i, g i) = ⨅ i, f (g i) := by
  rw [iInf, Monotone.map_csInf_of_continuousAt Cf Mf (range_nonempty g) bdd, ← range_comp, iInf]
  rfl

@[deprecated (since := "2024-08-26")] alias Monotone.map_iInf_of_continuousAt' :=
  Monotone.map_ciInf_of_continuousAt

/-- An antitone function continuous at the infimum of a nonempty set sends this infimum to
the supremum of the image of this set. -/
theorem AntitoneOn.map_csInf_of_continuousWithinAt {f : α → β} {A B : Set α} (hAB : A ⊆ B)
    (Cf : ContinuousWithinAt f A (sInf A))
    (Af : AntitoneOn f B) (A_nonemp : A.Nonempty) (A_bdd : BddBelow A := by bddDefault) :
    f (sInf A) = sSup (f '' A) :=
  MonotoneOn.map_csInf_of_continuousWithinAt (β := βᵒᵈ) hAB Cf Af.dual_right A_nonemp A_bdd

/-- An antitone function continuous at the infimum of a nonempty set sends this infimum to
the supremum of the image of this set. -/
theorem Antitone.map_csInf_of_continuousAt {f : α → β} {A : Set α} (Cf : ContinuousAt f (sInf A))
    (Af : Antitone f) (A_nonemp : A.Nonempty) (A_bdd : BddBelow A := by bddDefault) :
    f (sInf A) = sSup (f '' A) :=
  Monotone.map_csInf_of_continuousAt (β := βᵒᵈ) Cf Af.dual_right A_nonemp A_bdd

@[deprecated (since := "2024-08-26")] alias Antitone.map_sInf_of_continuousAt' :=
  Antitone.map_csInf_of_continuousAt

/-- An antitone function continuous at the indexed infimum over a nonempty `Sort` sends this indexed
infimum to the indexed supremum of the composition. -/
theorem Antitone.map_ciInf_of_continuousAt {ι : Sort*} [Nonempty ι] {f : α → β} {g : ι → α}
    (Cf : ContinuousAt f (iInf g)) (Af : Antitone f)
    (bdd : BddBelow (range g) := by bddDefault) : f (⨅ i, g i) = ⨆ i, f (g i) := by
  rw [iInf, Antitone.map_csInf_of_continuousAt Cf Af (range_nonempty g) bdd, ← range_comp, iSup]
  rfl

@[deprecated (since := "2024-08-26")] alias Antitone.map_iInf_of_continuousAt' :=
  Antitone.map_ciInf_of_continuousAt

/-- An antitone function continuous at the supremum of a nonempty set sends this supremum to
the infimum of the image of this set. -/
theorem AntitoneOn.map_csSup_of_continuousWithinAt {f : α → β} {A B : Set α} (hAB : A ⊆ B)
    (Cf : ContinuousWithinAt f A (sSup A))
    (Af : AntitoneOn f B) (A_nonemp : A.Nonempty) (A_bdd : BddAbove A := by bddDefault) :
    f (sSup A) = sInf (f '' A) :=
  MonotoneOn.map_csSup_of_continuousWithinAt (β := βᵒᵈ) hAB Cf Af.dual_right A_nonemp A_bdd

/-- An antitone function continuous at the supremum of a nonempty set sends this supremum to
the infimum of the image of this set. -/
theorem Antitone.map_csSup_of_continuousAt {f : α → β} {A : Set α} (Cf : ContinuousAt f (sSup A))
    (Af : Antitone f) (A_nonemp : A.Nonempty) (A_bdd : BddAbove A := by bddDefault) :
    f (sSup A) = sInf (f '' A) :=
  Monotone.map_csSup_of_continuousAt (β := βᵒᵈ) Cf Af.dual_right A_nonemp A_bdd

@[deprecated (since := "2024-08-26")] alias Antitone.map_sSup_of_continuousAt' :=
  Antitone.map_csSup_of_continuousAt

/-- An antitone function continuous at the indexed supremum over a nonempty `Sort` sends this
indexed supremum to the indexed infimum of the composition. -/
theorem Antitone.map_ciSup_of_continuousAt {ι : Sort*} [Nonempty ι] {f : α → β} {g : ι → α}
    (Cf : ContinuousAt f (iSup g)) (Af : Antitone f)
    (bdd : BddAbove (range g) := by bddDefault) : f (⨆ i, g i) = ⨅ i, f (g i) := by
  rw [iSup, Antitone.map_csSup_of_continuousAt Cf Af (range_nonempty g) bdd, ← range_comp, iInf]
  rfl

@[deprecated (since := "2024-08-26")] alias Antitone.map_iSup_of_continuousAt' :=
  Antitone.map_ciSup_of_continuousAt

end ConditionallyCompleteLinearOrder

section CompleteLinearOrder

variable [CompleteLinearOrder α] [TopologicalSpace α] [OrderTopology α] [CompleteLinearOrder β]
  [TopologicalSpace β] [OrderClosedTopology β] [Nonempty γ]

theorem sSup_mem_closure {s : Set α} (hs : s.Nonempty) : sSup s ∈ closure s :=
  (isLUB_sSup s).mem_closure hs

theorem sInf_mem_closure {s : Set α} (hs : s.Nonempty) : sInf s ∈ closure s :=
  (isGLB_sInf s).mem_closure hs

theorem IsClosed.sSup_mem {s : Set α} (hs : s.Nonempty) (hc : IsClosed s) : sSup s ∈ s :=
  (isLUB_sSup s).mem_of_isClosed hs hc

theorem IsClosed.sInf_mem {s : Set α} (hs : s.Nonempty) (hc : IsClosed s) : sInf s ∈ s :=
  (isGLB_sInf s).mem_of_isClosed hs hc

/-- A monotone function `f` sending `bot` to `bot` and continuous at the supremum of a set sends
this supremum to the supremum of the image of this set. -/
theorem MonotoneOn.map_sSup_of_continuousWithinAt {f : α → β} {s t : Set α} (hst : s ⊆ t)
    (Cf : ContinuousWithinAt f s (sSup s))
    (Mf : MonotoneOn f t) (fbot : f ⊥ = ⊥) : f (sSup s) = sSup (f '' s) := by
  rcases s.eq_empty_or_nonempty with h | h
  · simp [h, fbot]
  · exact Mf.map_csSup_of_continuousWithinAt hst Cf h

/-- A monotone function `f` sending `bot` to `bot` and continuous at the supremum of a set sends
this supremum to the supremum of the image of this set. -/
theorem Monotone.map_sSup_of_continuousAt {f : α → β} {s : Set α} (Cf : ContinuousAt f (sSup s))
    (Mf : Monotone f) (fbot : f ⊥ = ⊥) : f (sSup s) = sSup (f '' s) :=
  MonotoneOn.map_sSup_of_continuousWithinAt (by rfl) Cf.continuousWithinAt (Mf.monotoneOn _) fbot

/-- If a monotone function sending `bot` to `bot` is continuous at the indexed supremum over
a `Sort`, then it sends this indexed supremum to the indexed supremum of the composition. -/
theorem Monotone.map_iSup_of_continuousAt {ι : Sort*} {f : α → β} {g : ι → α}
    (Cf : ContinuousAt f (iSup g)) (Mf : Monotone f) (fbot : f ⊥ = ⊥) :
    f (⨆ i, g i) = ⨆ i, f (g i) := by
  rw [iSup, Mf.map_sSup_of_continuousAt Cf fbot, ← range_comp, iSup]; rfl

/-- A monotone function `f` sending `top` to `top` and continuous at the infimum of a set sends
this infimum to the infimum of the image of this set. -/
theorem MonotoneOn.map_sInf_of_continuousWithinAt {f : α → β} {s t : Set α} (hst : s ⊆ t)
    (Cf : ContinuousWithinAt f s (sInf s)) (Mf : MonotoneOn f t) (ftop : f ⊤ = ⊤) :
    f (sInf s) = sInf (f '' s) :=
  MonotoneOn.map_sSup_of_continuousWithinAt (α := αᵒᵈ) (β := βᵒᵈ) hst Cf Mf.dual ftop

/-- A monotone function `f` sending `top` to `top` and continuous at the infimum of a set sends
this infimum to the infimum of the image of this set. -/
theorem Monotone.map_sInf_of_continuousAt {f : α → β} {s : Set α} (Cf : ContinuousAt f (sInf s))
    (Mf : Monotone f) (ftop : f ⊤ = ⊤) : f (sInf s) = sInf (f '' s) :=
  Monotone.map_sSup_of_continuousAt (α := αᵒᵈ) (β := βᵒᵈ) Cf Mf.dual ftop

/-- If a monotone function sending `top` to `top` is continuous at the indexed infimum over
a `Sort`, then it sends this indexed infimum to the indexed infimum of the composition. -/
theorem Monotone.map_iInf_of_continuousAt {ι : Sort*} {f : α → β} {g : ι → α}
    (Cf : ContinuousAt f (iInf g)) (Mf : Monotone f) (ftop : f ⊤ = ⊤) : f (iInf g) = iInf (f ∘ g) :=
  Monotone.map_iSup_of_continuousAt (α := αᵒᵈ) (β := βᵒᵈ) Cf Mf.dual ftop

/-- An antitone function `f` sending `bot` to `top` and continuous at the supremum of a set sends
this supremum to the infimum of the image of this set. -/
theorem AntitoneOn.map_sSup_of_continuousWithinAt {f : α → β} {s t : Set α} (hst : s ⊆ t)
    (Cf : ContinuousWithinAt f s (sSup s)) (Af : AntitoneOn f t) (fbot : f ⊥ = ⊤) :
    f (sSup s) = sInf (f '' s) :=
  MonotoneOn.map_sSup_of_continuousWithinAt hst
    (show ContinuousWithinAt (OrderDual.toDual ∘ f) s (sSup s) from Cf) Af fbot

/-- An antitone function `f` sending `bot` to `top` and continuous at the supremum of a set sends
this supremum to the infimum of the image of this set. -/
theorem Antitone.map_sSup_of_continuousAt {f : α → β} {s : Set α} (Cf : ContinuousAt f (sSup s))
    (Af : Antitone f) (fbot : f ⊥ = ⊤) : f (sSup s) = sInf (f '' s) :=
  Monotone.map_sSup_of_continuousAt (show ContinuousAt (OrderDual.toDual ∘ f) (sSup s) from Cf) Af
    fbot

/-- An antitone function sending `bot` to `top` is continuous at the indexed supremum over
a `Sort`, then it sends this indexed supremum to the indexed supremum of the composition. -/
theorem Antitone.map_iSup_of_continuousAt {ι : Sort*} {f : α → β} {g : ι → α}
    (Cf : ContinuousAt f (iSup g)) (Af : Antitone f) (fbot : f ⊥ = ⊤) :
    f (⨆ i, g i) = ⨅ i, f (g i) :=
  Monotone.map_iSup_of_continuousAt (show ContinuousAt (OrderDual.toDual ∘ f) (iSup g) from Cf) Af
    fbot

/-- An antitone function `f` sending `top` to `bot` and continuous at the infimum of a set sends
this infimum to the supremum of the image of this set. -/
theorem AntitoneOn.map_sInf_of_continuousWithinAt {f : α → β} {s t : Set α} (hst : s ⊆ t)
    (Cf : ContinuousWithinAt f s (sInf s)) (Af : AntitoneOn f t) (ftop : f ⊤ = ⊥) :
    f (sInf s) = sSup (f '' s) :=
  MonotoneOn.map_sInf_of_continuousWithinAt hst
    (show ContinuousWithinAt (OrderDual.toDual ∘ f) s (sInf s) from Cf) Af ftop

/-- An antitone function `f` sending `top` to `bot` and continuous at the infimum of a set sends
this infimum to the supremum of the image of this set. -/
theorem Antitone.map_sInf_of_continuousAt {f : α → β} {s : Set α} (Cf : ContinuousAt f (sInf s))
    (Af : Antitone f) (ftop : f ⊤ = ⊥) : f (sInf s) = sSup (f '' s) :=
  Monotone.map_sInf_of_continuousAt (show ContinuousAt (OrderDual.toDual ∘ f) (sInf s) from Cf) Af
    ftop

/-- If an antitone function sending `top` to `bot` is continuous at the indexed infimum over
a `Sort`, then it sends this indexed infimum to the indexed supremum of the composition. -/
theorem Antitone.map_iInf_of_continuousAt {ι : Sort*} {f : α → β} {g : ι → α}
    (Cf : ContinuousAt f (iInf g)) (Af : Antitone f) (ftop : f ⊤ = ⊥) : f (iInf g) = iSup (f ∘ g) :=
  Monotone.map_iInf_of_continuousAt (show ContinuousAt (OrderDual.toDual ∘ f) (iInf g) from Cf) Af
    ftop

end CompleteLinearOrder

section ConditionallyCompleteLinearOrder

variable [ConditionallyCompleteLinearOrder α] [TopologicalSpace α] [OrderTopology α]
  [ConditionallyCompleteLinearOrder β] [TopologicalSpace β] [OrderClosedTopology β] [Nonempty γ]

theorem csSup_mem_closure {s : Set α} (hs : s.Nonempty) (B : BddAbove s) : sSup s ∈ closure s :=
  (isLUB_csSup hs B).mem_closure hs

theorem csInf_mem_closure {s : Set α} (hs : s.Nonempty) (B : BddBelow s) : sInf s ∈ closure s :=
  (isGLB_csInf hs B).mem_closure hs

theorem IsClosed.csSup_mem {s : Set α} (hc : IsClosed s) (hs : s.Nonempty) (B : BddAbove s) :
    sSup s ∈ s :=
  (isLUB_csSup hs B).mem_of_isClosed hs hc

theorem IsClosed.csInf_mem {s : Set α} (hc : IsClosed s) (hs : s.Nonempty) (B : BddBelow s) :
    sInf s ∈ s :=
  (isGLB_csInf hs B).mem_of_isClosed hs hc

theorem IsClosed.isLeast_csInf {s : Set α} (hc : IsClosed s) (hs : s.Nonempty) (B : BddBelow s) :
    IsLeast s (sInf s) :=
  ⟨hc.csInf_mem hs B, (isGLB_csInf hs B).1⟩

theorem IsClosed.isGreatest_csSup {s : Set α} (hc : IsClosed s) (hs : s.Nonempty) (B : BddAbove s) :
    IsGreatest s (sSup s) :=
  IsClosed.isLeast_csInf (α := αᵒᵈ) hc hs B

<<<<<<< HEAD
/-- A monotone map has a limit to the left of any point `x`, equal to `sSup (f '' (Iio x))`. -/
theorem Monotone.tendsto_nhdsWithin_Iio {α β : Type*} [LinearOrder α] [TopologicalSpace α]
=======
/-- If a monotone function is continuous at the supremum of a nonempty bounded above set `s`,
then it sends this supremum to the supremum of the image of `s`. -/
theorem Monotone.map_csSup_of_continuousAt {f : α → β} {s : Set α} (Cf : ContinuousAt f (sSup s))
    (Mf : Monotone f) (ne : s.Nonempty) (H : BddAbove s) : f (sSup s) = sSup (f '' s) := by
  refine ((isLUB_csSup (ne.image f) (Mf.map_bddAbove H)).unique ?_).symm
  refine (isLUB_csSup ne H).isLUB_of_tendsto (fun x _ y _ xy => Mf xy) ne ?_
  exact Cf.mono_left inf_le_left

/-- If a monotone function is continuous at the indexed supremum of a bounded function on
a nonempty `Sort`, then it sends this supremum to the supremum of the composition. -/
theorem Monotone.map_ciSup_of_continuousAt {f : α → β} {g : γ → α} (Cf : ContinuousAt f (⨆ i, g i))
    (Mf : Monotone f) (H : BddAbove (range g)) : f (⨆ i, g i) = ⨆ i, f (g i) := by
  rw [iSup, Mf.map_csSup_of_continuousAt Cf (range_nonempty _) H, ← range_comp, iSup]; rfl

/-- If a monotone function is continuous at the infimum of a nonempty bounded below set `s`,
then it sends this infimum to the infimum of the image of `s`. -/
theorem Monotone.map_csInf_of_continuousAt {f : α → β} {s : Set α} (Cf : ContinuousAt f (sInf s))
    (Mf : Monotone f) (ne : s.Nonempty) (H : BddBelow s) : f (sInf s) = sInf (f '' s) :=
  Monotone.map_csSup_of_continuousAt (α := αᵒᵈ) (β := βᵒᵈ) Cf Mf.dual ne H

/-- A continuous monotone function sends indexed infimum to indexed infimum in conditionally
complete linear order, under a boundedness assumption. -/
theorem Monotone.map_ciInf_of_continuousAt {f : α → β} {g : γ → α} (Cf : ContinuousAt f (⨅ i, g i))
    (Mf : Monotone f) (H : BddBelow (range g)) : f (⨅ i, g i) = ⨅ i, f (g i) :=
  Monotone.map_ciSup_of_continuousAt (α := αᵒᵈ) (β := βᵒᵈ) Cf Mf.dual H

/-- If an antitone function is continuous at the supremum of a nonempty bounded above set `s`,
then it sends this supremum to the infimum of the image of `s`. -/
theorem Antitone.map_csSup_of_continuousAt {f : α → β} {s : Set α} (Cf : ContinuousAt f (sSup s))
    (Af : Antitone f) (ne : s.Nonempty) (H : BddAbove s) : f (sSup s) = sInf (f '' s) :=
  Monotone.map_csSup_of_continuousAt (show ContinuousAt (OrderDual.toDual ∘ f) (sSup s) from Cf) Af
    ne H

/-- If an antitone function is continuous at the indexed supremum of a bounded function on
a nonempty `Sort`, then it sends this supremum to the infimum of the composition. -/
theorem Antitone.map_ciSup_of_continuousAt {f : α → β} {g : γ → α} (Cf : ContinuousAt f (⨆ i, g i))
    (Af : Antitone f) (H : BddAbove (range g)) : f (⨆ i, g i) = ⨅ i, f (g i) :=
  Monotone.map_ciSup_of_continuousAt (show ContinuousAt (OrderDual.toDual ∘ f) (⨆ i, g i) from Cf)
    Af H

/-- If an antitone function is continuous at the infimum of a nonempty bounded below set `s`,
then it sends this infimum to the supremum of the image of `s`. -/
theorem Antitone.map_csInf_of_continuousAt {f : α → β} {s : Set α} (Cf : ContinuousAt f (sInf s))
    (Af : Antitone f) (ne : s.Nonempty) (H : BddBelow s) : f (sInf s) = sSup (f '' s) :=
  Monotone.map_csInf_of_continuousAt (show ContinuousAt (OrderDual.toDual ∘ f) (sInf s) from Cf) Af
    ne H

/-- A continuous antitone function sends indexed infimum to indexed supremum in conditionally
complete linear order, under a boundedness assumption. -/
theorem Antitone.map_ciInf_of_continuousAt {f : α → β} {g : γ → α} (Cf : ContinuousAt f (⨅ i, g i))
    (Af : Antitone f) (H : BddBelow (range g)) : f (⨅ i, g i) = ⨆ i, f (g i) :=
  Monotone.map_ciInf_of_continuousAt (show ContinuousAt (OrderDual.toDual ∘ f) (⨅ i, g i) from Cf)
    Af H

lemma MonotoneOn.tendsto_nhdsWithin_Ioo_left {α β : Type*} [LinearOrder α] [TopologicalSpace α]
    [OrderTopology α] [ConditionallyCompleteLinearOrder β] [TopologicalSpace β] [OrderTopology β]
    {f : α → β} {x y : α} (h_nonempty : (Ioo y x).Nonempty) (Mf : MonotoneOn f (Ioo y x))
    (h_bdd : BddAbove (f '' Ioo y x)) :
    Tendsto f (𝓝[<] x) (𝓝 (sSup (f '' Ioo y x))) := by
  refine tendsto_order.2 ⟨fun l hl => ?_, fun m hm => ?_⟩
  · obtain ⟨z, ⟨yz, zx⟩, lz⟩ : ∃ a : α, a ∈ Ioo y x ∧ l < f a := by
      simpa only [mem_image, exists_prop, exists_exists_and_eq_and] using
        exists_lt_of_lt_csSup (h_nonempty.image _) hl
    refine mem_of_superset (Ioo_mem_nhdsWithin_Iio' zx) fun w hw => ?_
    exact lz.trans_le <| Mf ⟨yz, zx⟩ ⟨yz.trans_le hw.1.le, hw.2⟩ hw.1.le
  · rcases h_nonempty with ⟨_, hy, hx⟩
    refine mem_of_superset (Ioo_mem_nhdsWithin_Iio' (hy.trans hx)) fun w hw => lt_of_le_of_lt ?_ hm
    exact le_csSup h_bdd (mem_image_of_mem _ hw)

lemma MonotoneOn.tendsto_nhdsWithin_Ioo_right {α β : Type*} [LinearOrder α] [TopologicalSpace α]
    [OrderTopology α] [ConditionallyCompleteLinearOrder β] [TopologicalSpace β] [OrderTopology β]
    {f : α → β} {x y : α} (h_nonempty : (Ioo x y).Nonempty) (Mf : MonotoneOn f (Ioo x y))
    (h_bdd : BddBelow (f '' Ioo x y)) :
    Tendsto f (𝓝[>] x) (𝓝 (sInf (f '' Ioo x y))) := by
  refine tendsto_order.2 ⟨fun l hl => ?_, fun m hm => ?_⟩
  · rcases h_nonempty with ⟨p, hy, hx⟩
    refine mem_of_superset (Ioo_mem_nhdsWithin_Ioi' (hy.trans hx)) fun w hw => hl.trans_le ?_
    exact csInf_le h_bdd (mem_image_of_mem _ hw)
  · obtain ⟨z, ⟨xz, zy⟩, zm⟩ : ∃ a : α, a ∈ Ioo x y ∧ f a < m := by
      simpa [mem_image, exists_prop, exists_exists_and_eq_and] using
        exists_lt_of_csInf_lt (h_nonempty.image _) hm
    refine mem_of_superset (Ioo_mem_nhdsWithin_Ioi' xz) fun w hw => ?_
    exact (Mf ⟨hw.1, hw.2.trans zy⟩ ⟨xz, zy⟩ hw.2.le).trans_lt zm

lemma MonotoneOn.tendsto_nhdsWithin_Iio {α β : Type*} [LinearOrder α] [TopologicalSpace α]
>>>>>>> cbe86e0d
    [OrderTopology α] [ConditionallyCompleteLinearOrder β] [TopologicalSpace β] [OrderTopology β]
    {f : α → β} {x : α} (Mf : MonotoneOn f (Iio x)) (h_bdd : BddAbove (f '' Iio x)) :
    Tendsto f (𝓝[<] x) (𝓝 (sSup (f '' Iio x))) := by
  rcases eq_empty_or_nonempty (Iio x) with (h | h); · simp [h]
  refine tendsto_order.2 ⟨fun l hl => ?_, fun m hm => ?_⟩
  · obtain ⟨z, zx, lz⟩ : ∃ a : α, a < x ∧ l < f a := by
      simpa only [mem_image, exists_prop, exists_exists_and_eq_and] using
        exists_lt_of_lt_csSup (h.image _) hl
    exact mem_of_superset (Ioo_mem_nhdsWithin_Iio' zx) fun y hy => lz.trans_le (Mf zx hy.2 hy.1.le)
  · refine mem_of_superset self_mem_nhdsWithin fun y hy => lt_of_le_of_lt ?_ hm
    exact le_csSup h_bdd (mem_image_of_mem _ hy)

lemma MonotoneOn.tendsto_nhdsWithin_Ioi {α β : Type*} [LinearOrder α] [TopologicalSpace α]
    [OrderTopology α] [ConditionallyCompleteLinearOrder β] [TopologicalSpace β] [OrderTopology β]
    {f : α → β} {x : α} (Mf : MonotoneOn f (Ioi x)) (h_bdd : BddBelow (f '' Ioi x)) :
    Tendsto f (𝓝[>] x) (𝓝 (sInf (f '' Ioi x))) :=
  MonotoneOn.tendsto_nhdsWithin_Iio (α := αᵒᵈ) (β := βᵒᵈ) Mf.dual h_bdd

/-- A monotone map has a limit to the left of any point `x`, equal to `sSup (f '' (Iio x))`. -/
theorem Monotone.tendsto_nhdsWithin_Iio {α β : Type*} [LinearOrder α] [TopologicalSpace α]
    [OrderTopology α] [ConditionallyCompleteLinearOrder β] [TopologicalSpace β] [OrderTopology β]
    {f : α → β} (Mf : Monotone f) (x : α) : Tendsto f (𝓝[<] x) (𝓝 (sSup (f '' Iio x))) :=
  MonotoneOn.tendsto_nhdsWithin_Iio (Mf.monotoneOn _) (Mf.map_bddAbove bddAbove_Iio)

/-- A monotone map has a limit to the right of any point `x`, equal to `sInf (f '' (Ioi x))`. -/
theorem Monotone.tendsto_nhdsWithin_Ioi {α β : Type*} [LinearOrder α] [TopologicalSpace α]
    [OrderTopology α] [ConditionallyCompleteLinearOrder β] [TopologicalSpace β] [OrderTopology β]
    {f : α → β} (Mf : Monotone f) (x : α) : Tendsto f (𝓝[>] x) (𝓝 (sInf (f '' Ioi x))) :=
  Monotone.tendsto_nhdsWithin_Iio (α := αᵒᵈ) (β := βᵒᵈ) Mf.dual x

lemma AntitoneOn.tendsto_nhdsWithin_Ioo_left {α β : Type*} [LinearOrder α] [TopologicalSpace α]
    [OrderTopology α] [ConditionallyCompleteLinearOrder β] [TopologicalSpace β] [OrderTopology β]
    {f : α → β} {x y : α} (h_nonempty : (Ioo y x).Nonempty) (Af : AntitoneOn f (Ioo y x))
    (h_bdd : BddBelow (f '' Ioo y x)) :
    Tendsto f (𝓝[<] x) (𝓝 (sInf (f '' Ioo y x))) :=
  MonotoneOn.tendsto_nhdsWithin_Ioo_left h_nonempty Af.dual_right h_bdd

lemma AntitoneOn.tendsto_nhdsWithin_Ioo_right {α β : Type*} [LinearOrder α] [TopologicalSpace α]
    [OrderTopology α] [ConditionallyCompleteLinearOrder β] [TopologicalSpace β] [OrderTopology β]
    {f : α → β} {x y : α} (h_nonempty : (Ioo x y).Nonempty) (Af : AntitoneOn f (Ioo x y))
    (h_bdd : BddAbove (f '' Ioo x y)) :
    Tendsto f (𝓝[>] x) (𝓝 (sSup (f '' Ioo x y))) :=
  MonotoneOn.tendsto_nhdsWithin_Ioo_right h_nonempty Af.dual_right h_bdd

lemma AntitoneOn.tendsto_nhdsWithin_Iio {α β : Type*} [LinearOrder α] [TopologicalSpace α]
    [OrderTopology α] [ConditionallyCompleteLinearOrder β] [TopologicalSpace β] [OrderTopology β]
    {f : α → β} {x : α} (Af : AntitoneOn f (Iio x)) (h_bdd : BddBelow (f '' Iio x)) :
    Tendsto f (𝓝[<] x) (𝓝 (sInf (f '' Iio x))) :=
  MonotoneOn.tendsto_nhdsWithin_Iio Af.dual_right h_bdd

lemma AntitoneOn.tendsto_nhdsWithin_Ioi {α β : Type*} [LinearOrder α] [TopologicalSpace α]
    [OrderTopology α] [ConditionallyCompleteLinearOrder β] [TopologicalSpace β] [OrderTopology β]
    {f : α → β} {x : α} (Af : AntitoneOn f (Ioi x)) (h_bdd : BddAbove (f '' Ioi x)) :
    Tendsto f (𝓝[>] x) (𝓝 (sSup (f '' Ioi x))) :=
  MonotoneOn.tendsto_nhdsWithin_Ioi Af.dual_right h_bdd

/-- An antitone map has a limit to the left of any point `x`, equal to `sInf (f '' (Iio x))`. -/
theorem Antitone.tendsto_nhdsWithin_Iio {α β : Type*} [LinearOrder α] [TopologicalSpace α]
    [OrderTopology α] [ConditionallyCompleteLinearOrder β] [TopologicalSpace β] [OrderTopology β]
    {f : α → β} (Af : Antitone f) (x : α) : Tendsto f (𝓝[<] x) (𝓝 (sInf (f '' Iio x))) :=
  Monotone.tendsto_nhdsWithin_Iio Af.dual_right x

/-- An antitone map has a limit to the right of any point `x`, equal to `sSup (f '' (Ioi x))`. -/
theorem Antitone.tendsto_nhdsWithin_Ioi {α β : Type*} [LinearOrder α] [TopologicalSpace α]
    [OrderTopology α] [ConditionallyCompleteLinearOrder β] [TopologicalSpace β] [OrderTopology β]
    {f : α → β} (Af : Antitone f) (x : α) : Tendsto f (𝓝[>] x) (𝓝 (sSup (f '' Ioi x))) :=
  Monotone.tendsto_nhdsWithin_Ioi Af.dual_right x

end ConditionallyCompleteLinearOrder<|MERGE_RESOLUTION|>--- conflicted
+++ resolved
@@ -279,64 +279,6 @@
 theorem IsClosed.isGreatest_csSup {s : Set α} (hc : IsClosed s) (hs : s.Nonempty) (B : BddAbove s) :
     IsGreatest s (sSup s) :=
   IsClosed.isLeast_csInf (α := αᵒᵈ) hc hs B
-
-<<<<<<< HEAD
-/-- A monotone map has a limit to the left of any point `x`, equal to `sSup (f '' (Iio x))`. -/
-theorem Monotone.tendsto_nhdsWithin_Iio {α β : Type*} [LinearOrder α] [TopologicalSpace α]
-=======
-/-- If a monotone function is continuous at the supremum of a nonempty bounded above set `s`,
-then it sends this supremum to the supremum of the image of `s`. -/
-theorem Monotone.map_csSup_of_continuousAt {f : α → β} {s : Set α} (Cf : ContinuousAt f (sSup s))
-    (Mf : Monotone f) (ne : s.Nonempty) (H : BddAbove s) : f (sSup s) = sSup (f '' s) := by
-  refine ((isLUB_csSup (ne.image f) (Mf.map_bddAbove H)).unique ?_).symm
-  refine (isLUB_csSup ne H).isLUB_of_tendsto (fun x _ y _ xy => Mf xy) ne ?_
-  exact Cf.mono_left inf_le_left
-
-/-- If a monotone function is continuous at the indexed supremum of a bounded function on
-a nonempty `Sort`, then it sends this supremum to the supremum of the composition. -/
-theorem Monotone.map_ciSup_of_continuousAt {f : α → β} {g : γ → α} (Cf : ContinuousAt f (⨆ i, g i))
-    (Mf : Monotone f) (H : BddAbove (range g)) : f (⨆ i, g i) = ⨆ i, f (g i) := by
-  rw [iSup, Mf.map_csSup_of_continuousAt Cf (range_nonempty _) H, ← range_comp, iSup]; rfl
-
-/-- If a monotone function is continuous at the infimum of a nonempty bounded below set `s`,
-then it sends this infimum to the infimum of the image of `s`. -/
-theorem Monotone.map_csInf_of_continuousAt {f : α → β} {s : Set α} (Cf : ContinuousAt f (sInf s))
-    (Mf : Monotone f) (ne : s.Nonempty) (H : BddBelow s) : f (sInf s) = sInf (f '' s) :=
-  Monotone.map_csSup_of_continuousAt (α := αᵒᵈ) (β := βᵒᵈ) Cf Mf.dual ne H
-
-/-- A continuous monotone function sends indexed infimum to indexed infimum in conditionally
-complete linear order, under a boundedness assumption. -/
-theorem Monotone.map_ciInf_of_continuousAt {f : α → β} {g : γ → α} (Cf : ContinuousAt f (⨅ i, g i))
-    (Mf : Monotone f) (H : BddBelow (range g)) : f (⨅ i, g i) = ⨅ i, f (g i) :=
-  Monotone.map_ciSup_of_continuousAt (α := αᵒᵈ) (β := βᵒᵈ) Cf Mf.dual H
-
-/-- If an antitone function is continuous at the supremum of a nonempty bounded above set `s`,
-then it sends this supremum to the infimum of the image of `s`. -/
-theorem Antitone.map_csSup_of_continuousAt {f : α → β} {s : Set α} (Cf : ContinuousAt f (sSup s))
-    (Af : Antitone f) (ne : s.Nonempty) (H : BddAbove s) : f (sSup s) = sInf (f '' s) :=
-  Monotone.map_csSup_of_continuousAt (show ContinuousAt (OrderDual.toDual ∘ f) (sSup s) from Cf) Af
-    ne H
-
-/-- If an antitone function is continuous at the indexed supremum of a bounded function on
-a nonempty `Sort`, then it sends this supremum to the infimum of the composition. -/
-theorem Antitone.map_ciSup_of_continuousAt {f : α → β} {g : γ → α} (Cf : ContinuousAt f (⨆ i, g i))
-    (Af : Antitone f) (H : BddAbove (range g)) : f (⨆ i, g i) = ⨅ i, f (g i) :=
-  Monotone.map_ciSup_of_continuousAt (show ContinuousAt (OrderDual.toDual ∘ f) (⨆ i, g i) from Cf)
-    Af H
-
-/-- If an antitone function is continuous at the infimum of a nonempty bounded below set `s`,
-then it sends this infimum to the supremum of the image of `s`. -/
-theorem Antitone.map_csInf_of_continuousAt {f : α → β} {s : Set α} (Cf : ContinuousAt f (sInf s))
-    (Af : Antitone f) (ne : s.Nonempty) (H : BddBelow s) : f (sInf s) = sSup (f '' s) :=
-  Monotone.map_csInf_of_continuousAt (show ContinuousAt (OrderDual.toDual ∘ f) (sInf s) from Cf) Af
-    ne H
-
-/-- A continuous antitone function sends indexed infimum to indexed supremum in conditionally
-complete linear order, under a boundedness assumption. -/
-theorem Antitone.map_ciInf_of_continuousAt {f : α → β} {g : γ → α} (Cf : ContinuousAt f (⨅ i, g i))
-    (Af : Antitone f) (H : BddBelow (range g)) : f (⨅ i, g i) = ⨆ i, f (g i) :=
-  Monotone.map_ciInf_of_continuousAt (show ContinuousAt (OrderDual.toDual ∘ f) (⨅ i, g i) from Cf)
-    Af H
 
 lemma MonotoneOn.tendsto_nhdsWithin_Ioo_left {α β : Type*} [LinearOrder α] [TopologicalSpace α]
     [OrderTopology α] [ConditionallyCompleteLinearOrder β] [TopologicalSpace β] [OrderTopology β]
@@ -369,7 +311,6 @@
     exact (Mf ⟨hw.1, hw.2.trans zy⟩ ⟨xz, zy⟩ hw.2.le).trans_lt zm
 
 lemma MonotoneOn.tendsto_nhdsWithin_Iio {α β : Type*} [LinearOrder α] [TopologicalSpace α]
->>>>>>> cbe86e0d
     [OrderTopology α] [ConditionallyCompleteLinearOrder β] [TopologicalSpace β] [OrderTopology β]
     {f : α → β} {x : α} (Mf : MonotoneOn f (Iio x)) (h_bdd : BddAbove (f '' Iio x)) :
     Tendsto f (𝓝[<] x) (𝓝 (sSup (f '' Iio x))) := by
