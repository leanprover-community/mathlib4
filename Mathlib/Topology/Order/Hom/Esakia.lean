/-
Copyright (c) 2022 Yaël Dillies. All rights reserved.
Released under Apache 2.0 license as described in the file LICENSE.
Authors: Yaël Dillies
-/
import Mathlib.Order.Hom.Bounded
import Mathlib.Topology.Order.Hom.Basic

#align_import topology.order.hom.esakia from "leanprover-community/mathlib"@"9822b65bfc4ac74537d77ae318d27df1df662471"

/-!
# Esakia morphisms

This file defines pseudo-epimorphisms and Esakia morphisms.

We use the `DFunLike` design, so each type of morphisms has a companion typeclass which is meant to
be satisfied by itself and all stricter types.

## Types of morphisms

* `PseudoEpimorphism`: Pseudo-epimorphisms. Maps `f` such that `f a ≤ b` implies the existence of
  `a'` such that `a ≤ a'` and `f a' = b`.
* `EsakiaHom`: Esakia morphisms. Continuous pseudo-epimorphisms.

## Typeclasses

* `PseudoEpimorphismClass`
* `EsakiaHomClass`

## References

* [Wikipedia, *Esakia space*](https://en.wikipedia.org/wiki/Esakia_space)
-/


open Function

variable {F α β γ δ : Type*}

/-- The type of pseudo-epimorphisms, aka p-morphisms, aka bounded maps, from `α` to `β`. -/
structure PseudoEpimorphism (α β : Type*) [Preorder α] [Preorder β] extends α →o β where
  exists_map_eq_of_map_le' ⦃a : α⦄ ⦃b : β⦄ : toFun a ≤ b → ∃ c, a ≤ c ∧ toFun c = b
#align pseudo_epimorphism PseudoEpimorphism

/-- The type of Esakia morphisms, aka continuous pseudo-epimorphisms, from `α` to `β`. -/
structure EsakiaHom (α β : Type*) [TopologicalSpace α] [Preorder α] [TopologicalSpace β]
  [Preorder β] extends α →Co β where
  exists_map_eq_of_map_le' ⦃a : α⦄ ⦃b : β⦄ : toFun a ≤ b → ∃ c, a ≤ c ∧ toFun c = b
#align esakia_hom EsakiaHom

section

/-- `PseudoEpimorphismClass F α β` states that `F` is a type of `⊔`-preserving morphisms.

You should extend this class when you extend `PseudoEpimorphism`. -/
class PseudoEpimorphismClass (F : Type*) (α β : outParam <| Type*) [Preorder α] [Preorder β]
    [NDFunLike F α β]
    extends RelHomClass F ((· ≤ ·) : α → α → Prop) ((· ≤ ·) : β → β → Prop) : Prop where
  exists_map_eq_of_map_le (f : F) ⦃a : α⦄ ⦃b : β⦄ : f a ≤ b → ∃ c, a ≤ c ∧ f c = b
#align pseudo_epimorphism_class PseudoEpimorphismClass

/-- `EsakiaHomClass F α β` states that `F` is a type of lattice morphisms.

You should extend this class when you extend `EsakiaHom`. -/
class EsakiaHomClass (F : Type*) (α β : outParam <| Type*) [TopologicalSpace α] [Preorder α]
    [TopologicalSpace β] [Preorder β] [NDFunLike F α β]
    extends ContinuousOrderHomClass F α β : Prop where
  exists_map_eq_of_map_le (f : F) ⦃a : α⦄ ⦃b : β⦄ : f a ≤ b → ∃ c, a ≤ c ∧ f c = b
#align esakia_hom_class EsakiaHomClass

end

export PseudoEpimorphismClass (exists_map_eq_of_map_le)

section Hom

variable [NDFunLike F α β]

-- See note [lower instance priority]
instance (priority := 100) PseudoEpimorphismClass.toTopHomClass [PartialOrder α] [OrderTop α]
    [Preorder β] [OrderTop β] [PseudoEpimorphismClass F α β] : TopHomClass F α β where
  map_top f := by
    let ⟨b, h⟩ := exists_map_eq_of_map_le f (@le_top _ _ _ <| f ⊤)
    rw [← top_le_iff.1 h.1, h.2]
#align pseudo_epimorphism_class.to_top_hom_class PseudoEpimorphismClass.toTopHomClass

-- See note [lower instance priority]
instance (priority := 100) EsakiaHomClass.toPseudoEpimorphismClass [TopologicalSpace α] [Preorder α]
    [TopologicalSpace β] [Preorder β] [EsakiaHomClass F α β] : PseudoEpimorphismClass F α β :=
  { ‹EsakiaHomClass F α β› with
    map_rel := ContinuousOrderHomClass.map_monotone }
#align esakia_hom_class.to_pseudo_epimorphism_class EsakiaHomClass.toPseudoEpimorphismClass

instance [Preorder α] [Preorder β] [PseudoEpimorphismClass F α β] :
    CoeTC F (PseudoEpimorphism α β) :=
  ⟨fun f => ⟨f, exists_map_eq_of_map_le f⟩⟩

instance [TopologicalSpace α] [Preorder α] [TopologicalSpace β] [Preorder β]
    [EsakiaHomClass F α β] : CoeTC F (EsakiaHom α β) :=
  ⟨fun f => ⟨f, exists_map_eq_of_map_le f⟩⟩

end Hom

-- See note [lower instance priority]
instance (priority := 100) OrderIsoClass.toPseudoEpimorphismClass [Preorder α] [Preorder β]
    [EquivLike F α β] [OrderIsoClass F α β] : PseudoEpimorphismClass F α β where
  exists_map_eq_of_map_le f _a b h :=
    ⟨EquivLike.inv f b, (le_map_inv_iff f).2 h, EquivLike.right_inv _ _⟩
#align order_iso_class.to_pseudo_epimorphism_class OrderIsoClass.toPseudoEpimorphismClass

/-! ### Pseudo-epimorphisms -/


namespace PseudoEpimorphism

variable [Preorder α] [Preorder β] [Preorder γ] [Preorder δ]

instance : NDFunLike (PseudoEpimorphism α β) α β where
  coe f := f.toFun
  coe_injective' f g h := by
    obtain ⟨⟨_, _⟩, _⟩ := f
    obtain ⟨⟨_, _⟩, _⟩ := g
    congr

instance : PseudoEpimorphismClass (PseudoEpimorphism α β) α β where
  map_rel f _ _ h := f.monotone' h
  exists_map_eq_of_map_le := PseudoEpimorphism.exists_map_eq_of_map_le'

<<<<<<< HEAD
=======
/-- Helper instance for when there's too many metavariables to apply `DFunLike.hasCoeToFun`
directly. -/
instance : CoeFun (PseudoEpimorphism α β) fun _ => α → β :=
  DFunLike.hasCoeToFun

>>>>>>> d695407a
@[simp]
theorem toOrderHom_eq_coe (f : PseudoEpimorphism α β) : ⇑f.toOrderHom = f := rfl

theorem toFun_eq_coe {f : PseudoEpimorphism α β} : f.toFun = (f : α → β) := rfl
#align pseudo_epimorphism.to_fun_eq_coe PseudoEpimorphism.toFun_eq_coe

@[ext]
theorem ext {f g : PseudoEpimorphism α β} (h : ∀ a, f a = g a) : f = g :=
  DFunLike.ext f g h
#align pseudo_epimorphism.ext PseudoEpimorphism.ext

/-- Copy of a `PseudoEpimorphism` with a new `toFun` equal to the old one. Useful to fix
definitional equalities. -/
protected def copy (f : PseudoEpimorphism α β) (f' : α → β) (h : f' = f) : PseudoEpimorphism α β :=
  ⟨f.toOrderHom.copy f' h, by simpa only [h.symm, toFun_eq_coe] using f.exists_map_eq_of_map_le'⟩
#align pseudo_epimorphism.copy PseudoEpimorphism.copy

@[simp]
theorem coe_copy (f : PseudoEpimorphism α β) (f' : α → β) (h : f' = f) : ⇑(f.copy f' h) = f' := rfl
#align pseudo_epimorphism.coe_copy PseudoEpimorphism.coe_copy

theorem copy_eq (f : PseudoEpimorphism α β) (f' : α → β) (h : f' = f) : f.copy f' h = f :=
  DFunLike.ext' h
#align pseudo_epimorphism.copy_eq PseudoEpimorphism.copy_eq

variable (α)

/-- `id` as a `PseudoEpimorphism`. -/
protected def id : PseudoEpimorphism α α :=
  ⟨OrderHom.id, fun _ b h => ⟨b, h, rfl⟩⟩
#align pseudo_epimorphism.id PseudoEpimorphism.id

instance : Inhabited (PseudoEpimorphism α α) :=
  ⟨PseudoEpimorphism.id α⟩

@[simp]
theorem coe_id : ⇑(PseudoEpimorphism.id α) = id := rfl
#align pseudo_epimorphism.coe_id PseudoEpimorphism.coe_id

@[simp]
theorem coe_id_orderHom : (PseudoEpimorphism.id α : α →o α) = OrderHom.id := rfl
#align pseudo_epimorphism.coe_id_order_hom PseudoEpimorphism.coe_id_orderHom

variable {α}

@[simp]
theorem id_apply (a : α) : PseudoEpimorphism.id α a = a := rfl
#align pseudo_epimorphism.id_apply PseudoEpimorphism.id_apply

/-- Composition of `PseudoEpimorphism`s as a `PseudoEpimorphism`. -/
def comp (g : PseudoEpimorphism β γ) (f : PseudoEpimorphism α β) : PseudoEpimorphism α γ :=
  ⟨g.toOrderHom.comp f.toOrderHom, fun a b h₀ => by
    obtain ⟨b, h₁, rfl⟩ := g.exists_map_eq_of_map_le' h₀
    obtain ⟨b, h₂, rfl⟩ := f.exists_map_eq_of_map_le' h₁
    exact ⟨b, h₂, rfl⟩⟩
#align pseudo_epimorphism.comp PseudoEpimorphism.comp

@[simp]
theorem coe_comp (g : PseudoEpimorphism β γ) (f : PseudoEpimorphism α β) :
    (g.comp f : α → γ) = g ∘ f := rfl
#align pseudo_epimorphism.coe_comp PseudoEpimorphism.coe_comp

@[simp]
theorem coe_comp_orderHom (g : PseudoEpimorphism β γ) (f : PseudoEpimorphism α β) :
    (g.comp f : α →o γ) = (g : β →o γ).comp f := rfl
#align pseudo_epimorphism.coe_comp_order_hom PseudoEpimorphism.coe_comp_orderHom

@[simp]
theorem comp_apply (g : PseudoEpimorphism β γ) (f : PseudoEpimorphism α β) (a : α) :
    (g.comp f) a = g (f a) := rfl
#align pseudo_epimorphism.comp_apply PseudoEpimorphism.comp_apply

@[simp]
theorem comp_assoc (h : PseudoEpimorphism γ δ) (g : PseudoEpimorphism β γ)
    (f : PseudoEpimorphism α β) : (h.comp g).comp f = h.comp (g.comp f) := rfl
#align pseudo_epimorphism.comp_assoc PseudoEpimorphism.comp_assoc

@[simp]
theorem comp_id (f : PseudoEpimorphism α β) : f.comp (PseudoEpimorphism.id α) = f :=
  ext fun _ => rfl
#align pseudo_epimorphism.comp_id PseudoEpimorphism.comp_id

@[simp]
theorem id_comp (f : PseudoEpimorphism α β) : (PseudoEpimorphism.id β).comp f = f :=
  ext fun _ => rfl
#align pseudo_epimorphism.id_comp PseudoEpimorphism.id_comp

@[simp]
theorem cancel_right {g₁ g₂ : PseudoEpimorphism β γ} {f : PseudoEpimorphism α β}
    (hf : Surjective f) : g₁.comp f = g₂.comp f ↔ g₁ = g₂ :=
  ⟨fun h => ext <| hf.forall.2 <| DFunLike.ext_iff.1 h, congr_arg (comp · f)⟩
#align pseudo_epimorphism.cancel_right PseudoEpimorphism.cancel_right

@[simp]
theorem cancel_left {g : PseudoEpimorphism β γ} {f₁ f₂ : PseudoEpimorphism α β} (hg : Injective g) :
    g.comp f₁ = g.comp f₂ ↔ f₁ = f₂ :=
  ⟨fun h => ext fun a => hg <| by rw [← comp_apply, h, comp_apply], congr_arg _⟩
#align pseudo_epimorphism.cancel_left PseudoEpimorphism.cancel_left

end PseudoEpimorphism

/-! ### Esakia morphisms -/


namespace EsakiaHom

variable [TopologicalSpace α] [Preorder α] [TopologicalSpace β] [Preorder β] [TopologicalSpace γ]
  [Preorder γ] [TopologicalSpace δ] [Preorder δ]

def toPseudoEpimorphism (f : EsakiaHom α β) : PseudoEpimorphism α β :=
  { f with }
#align esakia_hom.to_pseudo_epimorphism EsakiaHom.toPseudoEpimorphism

instance : NDFunLike (EsakiaHom α β) α β where
  coe f := f.toFun
  coe_injective' f g h := by
    obtain ⟨⟨⟨_, _⟩, _⟩, _⟩ := f
    obtain ⟨⟨⟨_, _⟩, _⟩, _⟩ := g
    congr

instance : EsakiaHomClass (EsakiaHom α β) α β where
  map_monotone f := f.monotone'
  map_continuous f := f.continuous_toFun
  exists_map_eq_of_map_le f := f.exists_map_eq_of_map_le'

<<<<<<< HEAD
=======
/-- Helper instance for when there's too many metavariables to apply `DFunLike.hasCoeToFun`
directly. -/
instance : CoeFun (EsakiaHom α β) fun _ => α → β :=
  DFunLike.hasCoeToFun

>>>>>>> d695407a
-- Porting note: introduced this to appease simpNF linter with `toFun_eq_coe`
@[simp]
theorem toContinuousOrderHom_coe {f : EsakiaHom α β} :
    f.toContinuousOrderHom = (f : α → β) := rfl

-- Porting note: removed simp attribute as simp now solves this
theorem toFun_eq_coe {f : EsakiaHom α β} : f.toFun = (f : α → β) := rfl
#align esakia_hom.to_fun_eq_coe EsakiaHom.toFun_eq_coe

@[ext]
theorem ext {f g : EsakiaHom α β} (h : ∀ a, f a = g a) : f = g :=
  DFunLike.ext f g h
#align esakia_hom.ext EsakiaHom.ext

/-- Copy of an `EsakiaHom` with a new `toFun` equal to the old one. Useful to fix definitional
equalities. -/
protected def copy (f : EsakiaHom α β) (f' : α → β) (h : f' = f) : EsakiaHom α β :=
  ⟨f.toContinuousOrderHom.copy f' h, by
    simpa only [h.symm, toFun_eq_coe] using f.exists_map_eq_of_map_le'⟩
#align esakia_hom.copy EsakiaHom.copy

@[simp]
theorem coe_copy (f : EsakiaHom α β) (f' : α → β) (h : f' = f) : ⇑(f.copy f' h) = f' := rfl
#align esakia_hom.coe_copy EsakiaHom.coe_copy

theorem copy_eq (f : EsakiaHom α β) (f' : α → β) (h : f' = f) : f.copy f' h = f :=
  DFunLike.ext' h
#align esakia_hom.copy_eq EsakiaHom.copy_eq

variable (α)

/-- `id` as an `EsakiaHom`. -/
protected def id : EsakiaHom α α :=
  ⟨ContinuousOrderHom.id α, fun _ b h => ⟨b, h, rfl⟩⟩
#align esakia_hom.id EsakiaHom.id

instance : Inhabited (EsakiaHom α α) :=
  ⟨EsakiaHom.id α⟩

@[simp]
theorem coe_id : ⇑(EsakiaHom.id α) = id := rfl
#align esakia_hom.coe_id EsakiaHom.coe_id

@[simp]
theorem coe_id_pseudoEpimorphism :
    (EsakiaHom.id α : PseudoEpimorphism α α) = PseudoEpimorphism.id α := rfl
#align esakia_hom.coe_id_pseudo_epimorphism EsakiaHom.coe_id_pseudoEpimorphism

variable {α}

@[simp]
theorem id_apply (a : α) : EsakiaHom.id α a = a := rfl
#align esakia_hom.id_apply EsakiaHom.id_apply

@[simp]
theorem coe_id_continuousOrderHom : (EsakiaHom.id α : α →Co α) = ContinuousOrderHom.id α := rfl
#align esakia_hom.coe_id_continuous_order_hom EsakiaHom.coe_id_continuousOrderHom

/-- Composition of `EsakiaHom`s as an `EsakiaHom`. -/
def comp (g : EsakiaHom β γ) (f : EsakiaHom α β) : EsakiaHom α γ :=
  ⟨g.toContinuousOrderHom.comp f.toContinuousOrderHom, fun a b h₀ => by
    obtain ⟨b, h₁, rfl⟩ := g.exists_map_eq_of_map_le' h₀
    obtain ⟨b, h₂, rfl⟩ := f.exists_map_eq_of_map_le' h₁
    exact ⟨b, h₂, rfl⟩⟩
#align esakia_hom.comp EsakiaHom.comp

@[simp]
theorem coe_comp_continuousOrderHom (g : EsakiaHom β γ) (f : EsakiaHom α β) :
    (g.comp f : α →Co γ) = (g: β →Co γ).comp f := rfl
#align esakia_hom.coe_comp_continuous_order_hom EsakiaHom.coe_comp_continuousOrderHom

@[simp]
theorem coe_comp_pseudoEpimorphism (g : EsakiaHom β γ) (f : EsakiaHom α β) :
    (g.comp f : PseudoEpimorphism α γ) = (g : PseudoEpimorphism β γ).comp f := rfl
#align esakia_hom.coe_comp_pseudo_epimorphism EsakiaHom.coe_comp_pseudoEpimorphism

@[simp]
theorem coe_comp (g : EsakiaHom β γ) (f : EsakiaHom α β) : (g.comp f : α → γ) = g ∘ f := rfl
#align esakia_hom.coe_comp EsakiaHom.coe_comp

@[simp]
theorem comp_apply (g : EsakiaHom β γ) (f : EsakiaHom α β) (a : α) : (g.comp f) a = g (f a) := rfl
#align esakia_hom.comp_apply EsakiaHom.comp_apply

@[simp]
theorem comp_assoc (h : EsakiaHom γ δ) (g : EsakiaHom β γ) (f : EsakiaHom α β) :
    (h.comp g).comp f = h.comp (g.comp f) := rfl
#align esakia_hom.comp_assoc EsakiaHom.comp_assoc

@[simp]
theorem comp_id (f : EsakiaHom α β) : f.comp (EsakiaHom.id α) = f :=
  ext fun _ => rfl
#align esakia_hom.comp_id EsakiaHom.comp_id

@[simp]
theorem id_comp (f : EsakiaHom α β) : (EsakiaHom.id β).comp f = f :=
  ext fun _ => rfl
#align esakia_hom.id_comp EsakiaHom.id_comp

@[simp]
theorem cancel_right {g₁ g₂ : EsakiaHom β γ} {f : EsakiaHom α β} (hf : Surjective f) :
    g₁.comp f = g₂.comp f ↔ g₁ = g₂ :=
  ⟨fun h => ext <| hf.forall.2 <| DFunLike.ext_iff.1 h, congr_arg (comp · f)⟩
#align esakia_hom.cancel_right EsakiaHom.cancel_right

@[simp]
theorem cancel_left {g : EsakiaHom β γ} {f₁ f₂ : EsakiaHom α β} (hg : Injective g) :
    g.comp f₁ = g.comp f₂ ↔ f₁ = f₂ :=
  ⟨fun h => ext fun a => hg <| by rw [← comp_apply, h, comp_apply], congr_arg _⟩
#align esakia_hom.cancel_left EsakiaHom.cancel_left

end EsakiaHom<|MERGE_RESOLUTION|>--- conflicted
+++ resolved
@@ -54,7 +54,7 @@
 
 You should extend this class when you extend `PseudoEpimorphism`. -/
 class PseudoEpimorphismClass (F : Type*) (α β : outParam <| Type*) [Preorder α] [Preorder β]
-    [NDFunLike F α β]
+    [FunLike F α β]
     extends RelHomClass F ((· ≤ ·) : α → α → Prop) ((· ≤ ·) : β → β → Prop) : Prop where
   exists_map_eq_of_map_le (f : F) ⦃a : α⦄ ⦃b : β⦄ : f a ≤ b → ∃ c, a ≤ c ∧ f c = b
 #align pseudo_epimorphism_class PseudoEpimorphismClass
@@ -63,7 +63,7 @@
 
 You should extend this class when you extend `EsakiaHom`. -/
 class EsakiaHomClass (F : Type*) (α β : outParam <| Type*) [TopologicalSpace α] [Preorder α]
-    [TopologicalSpace β] [Preorder β] [NDFunLike F α β]
+    [TopologicalSpace β] [Preorder β] [FunLike F α β]
     extends ContinuousOrderHomClass F α β : Prop where
   exists_map_eq_of_map_le (f : F) ⦃a : α⦄ ⦃b : β⦄ : f a ≤ b → ∃ c, a ≤ c ∧ f c = b
 #align esakia_hom_class EsakiaHomClass
@@ -74,7 +74,7 @@
 
 section Hom
 
-variable [NDFunLike F α β]
+variable [FunLike F α β]
 
 -- See note [lower instance priority]
 instance (priority := 100) PseudoEpimorphismClass.toTopHomClass [PartialOrder α] [OrderTop α]
@@ -115,7 +115,7 @@
 
 variable [Preorder α] [Preorder β] [Preorder γ] [Preorder δ]
 
-instance : NDFunLike (PseudoEpimorphism α β) α β where
+instance : FunLike (PseudoEpimorphism α β) α β where
   coe f := f.toFun
   coe_injective' f g h := by
     obtain ⟨⟨_, _⟩, _⟩ := f
@@ -126,14 +126,6 @@
   map_rel f _ _ h := f.monotone' h
   exists_map_eq_of_map_le := PseudoEpimorphism.exists_map_eq_of_map_le'
 
-<<<<<<< HEAD
-=======
-/-- Helper instance for when there's too many metavariables to apply `DFunLike.hasCoeToFun`
-directly. -/
-instance : CoeFun (PseudoEpimorphism α β) fun _ => α → β :=
-  DFunLike.hasCoeToFun
-
->>>>>>> d695407a
 @[simp]
 theorem toOrderHom_eq_coe (f : PseudoEpimorphism α β) : ⇑f.toOrderHom = f := rfl
 
@@ -247,7 +239,7 @@
   { f with }
 #align esakia_hom.to_pseudo_epimorphism EsakiaHom.toPseudoEpimorphism
 
-instance : NDFunLike (EsakiaHom α β) α β where
+instance : FunLike (EsakiaHom α β) α β where
   coe f := f.toFun
   coe_injective' f g h := by
     obtain ⟨⟨⟨_, _⟩, _⟩, _⟩ := f
@@ -259,14 +251,6 @@
   map_continuous f := f.continuous_toFun
   exists_map_eq_of_map_le f := f.exists_map_eq_of_map_le'
 
-<<<<<<< HEAD
-=======
-/-- Helper instance for when there's too many metavariables to apply `DFunLike.hasCoeToFun`
-directly. -/
-instance : CoeFun (EsakiaHom α β) fun _ => α → β :=
-  DFunLike.hasCoeToFun
-
->>>>>>> d695407a
 -- Porting note: introduced this to appease simpNF linter with `toFun_eq_coe`
 @[simp]
 theorem toContinuousOrderHom_coe {f : EsakiaHom α β} :
