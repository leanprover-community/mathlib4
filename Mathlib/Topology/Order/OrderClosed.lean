/-
Copyright (c) 2017 Johannes Hölzl. All rights reserved.
Released under Apache 2.0 license as described in the file LICENSE.
Authors: Johannes Hölzl, Mario Carneiro, Yury Kudryashov
-/
module

public import Mathlib.Topology.Order.LeftRight
public import Mathlib.Topology.Separation.Hausdorff

/-!
# Order-closed topologies

In this file we introduce 3 typeclass mixins that relate topology and order structures:

- `ClosedIicTopology` says that all the intervals $(-∞, a]$ (formally, `Set.Iic a`)
  are closed sets;
- `ClosedIciTopology` says that all the intervals $[a, +∞)$ (formally, `Set.Ici a`)
  are closed sets;
- `OrderClosedTopology` says that the set of points `(x, y)` such that `x ≤ y`
  is closed in the product topology.

The last predicate implies the first two.

We prove many basic properties of such topologies.

## Main statements

This file contains the proofs of the following facts.
For exact requirements
(`OrderClosedTopology` vs `ClosedIciTopology` vs `ClosedIicTopology`,
`Preorder` vs `PartialOrder` vs `LinearOrder`, etc.)
see their statements.

### Open / closed sets

* `isOpen_lt` : if `f` and `g` are continuous functions, then `{x | f x < g x}` is open;
* `isOpen_Iio`, `isOpen_Ioi`, `isOpen_Ioo` : open intervals are open;
* `isClosed_le` : if `f` and `g` are continuous functions, then `{x | f x ≤ g x}` is closed;
* `isClosed_Iic`, `isClosed_Ici`, `isClosed_Icc` : closed intervals are closed;
* `frontier_le_subset_eq`, `frontier_lt_subset_eq` : frontiers of both `{x | f x ≤ g x}`
  and `{x | f x < g x}` are included by `{x | f x = g x}`;

### Convergence and inequalities

* `le_of_tendsto_of_tendsto` : if `f` converges to `a`, `g` converges to `b`, and eventually
  `f x ≤ g x`, then `a ≤ b`
* `le_of_tendsto`, `ge_of_tendsto` : if `f` converges to `a` and eventually `f x ≤ b`
  (resp., `b ≤ f x`), then `a ≤ b` (resp., `b ≤ a`); we also provide primed versions
  that assume the inequalities to hold for all `x`.

### Min, max, `sSup` and `sInf`

* `Continuous.min`, `Continuous.max`: pointwise `min`/`max` of two continuous functions is
  continuous.
* `Tendsto.min`, `Tendsto.max` : if `f` tends to `a` and `g` tends to `b`, then their pointwise
  `min`/`max` tend to `min a b` and `max a b`, respectively.
-/

@[expose] public section

open Set Filter
open OrderDual (toDual)
open scoped Topology

universe u v w
variable {α : Type u} {β : Type v} {γ : Type w}

/-- If `α` is a topological space and a preorder, `ClosedIicTopology α` means that `Iic a` is
closed for all `a : α`. -/
class ClosedIicTopology (α : Type*) [TopologicalSpace α] [Preorder α] : Prop where
  /-- For any `a`, the set `(-∞, a]` is closed. -/
  isClosed_Iic (a : α) : IsClosed (Iic a)

/-- If `α` is a topological space and a preorder, `ClosedIciTopology α` means that `Ici a` is
closed for all `a : α`. -/
class ClosedIciTopology (α : Type*) [TopologicalSpace α] [Preorder α] : Prop where
  /-- For any `a`, the set `[a, +∞)` is closed. -/
  isClosed_Ici (a : α) : IsClosed (Ici a)

/-- A topology on a set which is both a topological space and a preorder is _order-closed_ if the
set of points `(x, y)` with `x ≤ y` is closed in the product space. We introduce this as a mixin.
This property is satisfied for the order topology on a linear order, but it can be satisfied more
generally, and suffices to derive many interesting properties relating order and topology. -/
class OrderClosedTopology (α : Type*) [TopologicalSpace α] [Preorder α] : Prop where
  /-- The set `{ (x, y) | x ≤ y }` is a closed set. -/
  isClosed_le' : IsClosed { p : α × α | p.1 ≤ p.2 }

instance [TopologicalSpace α] [h : FirstCountableTopology α] : FirstCountableTopology αᵒᵈ := h
instance [TopologicalSpace α] [h : SecondCountableTopology α] : SecondCountableTopology αᵒᵈ := h

theorem Dense.orderDual [TopologicalSpace α] {s : Set α} (hs : Dense s) :
    Dense (OrderDual.ofDual ⁻¹' s) :=
  hs

section General
variable [TopologicalSpace α] [Preorder α] {s : Set α}

protected lemma BddAbove.of_closure : BddAbove (closure s) → BddAbove s :=
  BddAbove.mono subset_closure

protected lemma BddBelow.of_closure : BddBelow (closure s) → BddBelow s :=
  BddBelow.mono subset_closure

end General

section ClosedIicTopology

section Preorder

variable [TopologicalSpace α] [Preorder α] [ClosedIicTopology α] {f : β → α} {a b : α} {s : Set α}

theorem isClosed_Iic : IsClosed (Iic a) :=
  ClosedIicTopology.isClosed_Iic a

instance : ClosedIciTopology αᵒᵈ where
  isClosed_Ici _ := isClosed_Iic (α := α)

@[simp]
theorem closure_Iic (a : α) : closure (Iic a) = Iic a :=
  isClosed_Iic.closure_eq

theorem le_of_tendsto_of_frequently {x : Filter β} (lim : Tendsto f x (𝓝 a))
    (h : ∃ᶠ c in x, f c ≤ b) : a ≤ b :=
  isClosed_Iic.mem_of_frequently_of_tendsto h lim

theorem le_of_tendsto {x : Filter β} [NeBot x] (lim : Tendsto f x (𝓝 a))
    (h : ∀ᶠ c in x, f c ≤ b) : a ≤ b :=
  isClosed_Iic.mem_of_tendsto lim h

theorem le_of_tendsto' {x : Filter β} [NeBot x] (lim : Tendsto f x (𝓝 a))
    (h : ∀ c, f c ≤ b) : a ≤ b :=
  le_of_tendsto lim (Eventually.of_forall h)

@[simp] lemma upperBounds_closure (s : Set α) : upperBounds (closure s : Set α) = upperBounds s :=
  ext fun a ↦ by simp_rw [mem_upperBounds_iff_subset_Iic, isClosed_Iic.closure_subset_iff]

@[simp] lemma bddAbove_closure : BddAbove (closure s) ↔ BddAbove s := by
  simp_rw [BddAbove, upperBounds_closure]

protected alias ⟨_, BddAbove.closure⟩ := bddAbove_closure

@[simp]
theorem disjoint_nhds_atBot_iff : Disjoint (𝓝 a) atBot ↔ ¬IsBot a := by
  constructor
  · intro hd hbot
    rw [hbot.atBot_eq, disjoint_principal_right] at hd
    exact mem_of_mem_nhds hd le_rfl
  · simp only [IsBot, not_forall]
    rintro ⟨b, hb⟩
    refine disjoint_of_disjoint_of_mem disjoint_compl_left ?_ (Iic_mem_atBot b)
    exact isClosed_Iic.isOpen_compl.mem_nhds hb

theorem IsLUB.range_of_tendsto {F : Filter β} [F.NeBot] (hle : ∀ i, f i ≤ a)
    (hlim : Tendsto f F (𝓝 a)) : IsLUB (range f) a :=
  ⟨forall_mem_range.mpr hle, fun _c hc ↦ le_of_tendsto' hlim fun i ↦ hc <| mem_range_self i⟩

end Preorder

section NoBotOrder

variable [Preorder α] [NoBotOrder α] [TopologicalSpace α] [ClosedIicTopology α] {a : α}
  {l : Filter β} [NeBot l] {f : β → α}

theorem disjoint_nhds_atBot (a : α) : Disjoint (𝓝 a) atBot := by simp

@[simp]
theorem inf_nhds_atBot (a : α) : 𝓝 a ⊓ atBot = ⊥ := (disjoint_nhds_atBot a).eq_bot

theorem not_tendsto_nhds_of_tendsto_atBot (hf : Tendsto f l atBot) (a : α) : ¬Tendsto f l (𝓝 a) :=
  hf.not_tendsto (disjoint_nhds_atBot a).symm

theorem not_tendsto_atBot_of_tendsto_nhds (hf : Tendsto f l (𝓝 a)) : ¬Tendsto f l atBot :=
  hf.not_tendsto (disjoint_nhds_atBot a)

end NoBotOrder

theorem iSup_eq_of_forall_le_of_tendsto {ι : Type*} {F : Filter ι} [Filter.NeBot F]
    [ConditionallyCompleteLattice α] [TopologicalSpace α] [ClosedIicTopology α]
    {a : α} {f : ι → α} (hle : ∀ i, f i ≤ a) (hlim : Filter.Tendsto f F (𝓝 a)) :
    ⨆ i, f i = a :=
  have := F.nonempty_of_neBot
  (IsLUB.range_of_tendsto hle hlim).ciSup_eq

theorem iUnion_Iic_eq_Iio_of_lt_of_tendsto {ι : Type*} {F : Filter ι} [F.NeBot]
    [ConditionallyCompleteLinearOrder α] [TopologicalSpace α] [ClosedIicTopology α]
    {a : α} {f : ι → α} (hlt : ∀ i, f i < a) (hlim : Tendsto f F (𝓝 a)) :
    ⋃ i : ι, Iic (f i) = Iio a := by
  have obs : a ∉ range f := by
    rw [mem_range]
    rintro ⟨i, rfl⟩
    exact (hlt i).false
  rw [← biUnion_range, (IsLUB.range_of_tendsto (le_of_lt <| hlt ·) hlim).biUnion_Iic_eq_Iio obs]

section LinearOrder

variable [TopologicalSpace α] [LinearOrder α] [ClosedIicTopology α] [TopologicalSpace β]
  {a b c : α} {f : α → β}

theorem isOpen_Ioi : IsOpen (Ioi a) := by
  rw [← compl_Iic]
  exact isClosed_Iic.isOpen_compl

@[simp]
theorem interior_Ioi : interior (Ioi a) = Ioi a :=
  isOpen_Ioi.interior_eq

theorem Ioi_mem_nhds (h : a < b) : Ioi a ∈ 𝓝 b := IsOpen.mem_nhds isOpen_Ioi h

theorem eventually_gt_nhds (hab : b < a) : ∀ᶠ x in 𝓝 a, b < x := Ioi_mem_nhds hab

theorem Ici_mem_nhds (h : a < b) : Ici a ∈ 𝓝 b :=
  mem_of_superset (Ioi_mem_nhds h) Ioi_subset_Ici_self

theorem eventually_ge_nhds (hab : b < a) : ∀ᶠ x in 𝓝 a, b ≤ x := Ici_mem_nhds hab

theorem Filter.Tendsto.eventually_const_lt {l : Filter γ} {f : γ → α} {u v : α} (hv : u < v)
    (h : Filter.Tendsto f l (𝓝 v)) : ∀ᶠ a in l, u < f a :=
  h.eventually <| eventually_gt_nhds hv

theorem Filter.Tendsto.eventually_const_le {l : Filter γ} {f : γ → α} {u v : α} (hv : u < v)
    (h : Tendsto f l (𝓝 v)) : ∀ᶠ a in l, u ≤ f a :=
  h.eventually <| eventually_ge_nhds hv

protected theorem Dense.exists_gt [NoMaxOrder α] {s : Set α} (hs : Dense s) (x : α) :
    ∃ y ∈ s, x < y :=
  hs.exists_mem_open isOpen_Ioi (exists_gt x)

protected theorem Dense.exists_ge [NoMaxOrder α] {s : Set α} (hs : Dense s) (x : α) :
    ∃ y ∈ s, x ≤ y :=
  (hs.exists_gt x).imp fun _ h ↦ ⟨h.1, h.2.le⟩

theorem Dense.exists_ge' {s : Set α} (hs : Dense s) (htop : ∀ x, IsTop x → x ∈ s) (x : α) :
    ∃ y ∈ s, x ≤ y := by
  by_cases hx : IsTop x
  · exact ⟨x, htop x hx, le_rfl⟩
  · simp only [IsTop, not_forall, not_le] at hx
    rcases hs.exists_mem_open isOpen_Ioi hx with ⟨y, hys, hy : x < y⟩
    exact ⟨y, hys, hy.le⟩

/-!
### Left neighborhoods on a `ClosedIicTopology`

Limits to the left of real functions are defined in terms of neighborhoods to the left,
either open or closed, i.e., members of `𝓝[<] a` and `𝓝[≤] a`.
Here we prove that all left-neighborhoods of a point are equal,
and we prove other useful characterizations which require the stronger hypothesis `OrderTopology α`
in another file.
-/

/-!
#### Point excluded
-/

theorem Ioo_mem_nhdsLT (H : a < b) : Ioo a b ∈ 𝓝[<] b := by
  simpa only [← Iio_inter_Ioi] using inter_mem_nhdsWithin _ (Ioi_mem_nhds H)

theorem Ioo_mem_nhdsLT_of_mem (H : b ∈ Ioc a c) : Ioo a c ∈ 𝓝[<] b :=
  mem_of_superset (Ioo_mem_nhdsLT H.1) <| Ioo_subset_Ioo_right H.2

protected theorem CovBy.nhdsLT (h : a ⋖ b) : 𝓝[<] b = ⊥ :=
  empty_mem_iff_bot.mp <| h.Ioo_eq ▸ Ioo_mem_nhdsLT h.1

protected theorem PredOrder.nhdsLT [PredOrder α] : 𝓝[<] a = ⊥ := by
  if h : IsMin a then simp [h.Iio_eq]
  else exact (Order.pred_covBy_of_not_isMin h).nhdsLT

theorem PredOrder.nhdsGT_eq_nhdsNE [PredOrder α] (a : α) : 𝓝[>] a = 𝓝[≠] a := by
  rw [← nhdsLT_sup_nhdsGT, PredOrder.nhdsLT, bot_sup_eq]

theorem PredOrder.nhdsGE_eq_nhds [PredOrder α] (a : α) : 𝓝[≥] a = 𝓝 a := by
  rw [← nhdsLT_sup_nhdsGE, PredOrder.nhdsLT, bot_sup_eq]

theorem Ico_mem_nhdsLT_of_mem (H : b ∈ Ioc a c) : Ico a c ∈ 𝓝[<] b :=
  mem_of_superset (Ioo_mem_nhdsLT_of_mem H) Ioo_subset_Ico_self

theorem Ico_mem_nhdsLT (H : a < b) : Ico a b ∈ 𝓝[<] b := Ico_mem_nhdsLT_of_mem ⟨H, le_rfl⟩

theorem Ioc_mem_nhdsLT_of_mem (H : b ∈ Ioc a c) : Ioc a c ∈ 𝓝[<] b :=
  mem_of_superset (Ioo_mem_nhdsLT_of_mem H) Ioo_subset_Ioc_self

theorem Ioc_mem_nhdsLT (H : a < b) : Ioc a b ∈ 𝓝[<] b := Ioc_mem_nhdsLT_of_mem ⟨H, le_rfl⟩

theorem Icc_mem_nhdsLT_of_mem (H : b ∈ Ioc a c) : Icc a c ∈ 𝓝[<] b :=
  mem_of_superset (Ioo_mem_nhdsLT_of_mem H) Ioo_subset_Icc_self

theorem Icc_mem_nhdsLT (H : a < b) : Icc a b ∈ 𝓝[<] b := Icc_mem_nhdsLT_of_mem ⟨H, le_rfl⟩

@[simp]
theorem nhdsWithin_Ico_eq_nhdsLT (h : a < b) : 𝓝[Ico a b] b = 𝓝[<] b :=
  nhdsWithin_inter_of_mem <| nhdsWithin_le_nhds <| Ici_mem_nhds h

@[simp]
theorem nhdsWithin_Ioo_eq_nhdsLT (h : a < b) : 𝓝[Ioo a b] b = 𝓝[<] b :=
  nhdsWithin_inter_of_mem <| nhdsWithin_le_nhds <| Ioi_mem_nhds h

@[simp]
theorem continuousWithinAt_Ico_iff_Iio (h : a < b) :
    ContinuousWithinAt f (Ico a b) b ↔ ContinuousWithinAt f (Iio b) b := by
  simp only [ContinuousWithinAt, nhdsWithin_Ico_eq_nhdsLT h]

@[simp]
theorem continuousWithinAt_Ioo_iff_Iio (h : a < b) :
    ContinuousWithinAt f (Ioo a b) b ↔ ContinuousWithinAt f (Iio b) b := by
  simp only [ContinuousWithinAt, nhdsWithin_Ioo_eq_nhdsLT h]

/-!
#### Point included
-/

protected theorem CovBy.nhdsLE (H : a ⋖ b) : 𝓝[≤] b = pure b := by
  rw [← Iio_insert, nhdsWithin_insert, H.nhdsLT, sup_bot_eq]

protected theorem PredOrder.nhdsLE [PredOrder α] : 𝓝[≤] b = pure b := by
  rw [← Iio_insert, nhdsWithin_insert, PredOrder.nhdsLT, sup_bot_eq]

theorem Ioc_mem_nhdsLE (H : a < b) : Ioc a b ∈ 𝓝[≤] b :=
  inter_mem (nhdsWithin_le_nhds <| Ioi_mem_nhds H) self_mem_nhdsWithin

theorem Ioo_mem_nhdsLE_of_mem (H : b ∈ Ioo a c) : Ioo a c ∈ 𝓝[≤] b :=
  mem_of_superset (Ioc_mem_nhdsLE H.1) <| Ioc_subset_Ioo_right H.2

theorem Ico_mem_nhdsLE_of_mem (H : b ∈ Ioo a c) : Ico a c ∈ 𝓝[≤] b :=
  mem_of_superset (Ioo_mem_nhdsLE_of_mem H) Ioo_subset_Ico_self

theorem Ioc_mem_nhdsLE_of_mem (H : b ∈ Ioc a c) : Ioc a c ∈ 𝓝[≤] b :=
  mem_of_superset (Ioc_mem_nhdsLE H.1) <| Ioc_subset_Ioc_right H.2

theorem Icc_mem_nhdsLE_of_mem (H : b ∈ Ioc a c) : Icc a c ∈ 𝓝[≤] b :=
  mem_of_superset (Ioc_mem_nhdsLE_of_mem H) Ioc_subset_Icc_self

theorem Icc_mem_nhdsLE (H : a < b) : Icc a b ∈ 𝓝[≤] b := Icc_mem_nhdsLE_of_mem ⟨H, le_rfl⟩

@[simp]
theorem nhdsWithin_Icc_eq_nhdsLE (h : a < b) : 𝓝[Icc a b] b = 𝓝[≤] b :=
  nhdsWithin_inter_of_mem <| nhdsWithin_le_nhds <| Ici_mem_nhds h

@[simp]
theorem nhdsWithin_Ioc_eq_nhdsLE (h : a < b) : 𝓝[Ioc a b] b = 𝓝[≤] b :=
  nhdsWithin_inter_of_mem <| nhdsWithin_le_nhds <| Ioi_mem_nhds h

@[simp]
theorem continuousWithinAt_Icc_iff_Iic (h : a < b) :
    ContinuousWithinAt f (Icc a b) b ↔ ContinuousWithinAt f (Iic b) b := by
  simp only [ContinuousWithinAt, nhdsWithin_Icc_eq_nhdsLE h]

@[simp]
theorem continuousWithinAt_Ioc_iff_Iic (h : a < b) :
    ContinuousWithinAt f (Ioc a b) b ↔ ContinuousWithinAt f (Iic b) b := by
  simp only [ContinuousWithinAt, nhdsWithin_Ioc_eq_nhdsLE h]

end LinearOrder

end ClosedIicTopology

section ClosedIciTopology

section Preorder

variable [TopologicalSpace α] [Preorder α] [ClosedIciTopology α] {f : β → α} {a b : α} {s : Set α}

theorem isClosed_Ici {a : α} : IsClosed (Ici a) :=
  ClosedIciTopology.isClosed_Ici a

instance : ClosedIicTopology αᵒᵈ where
  isClosed_Iic _ := isClosed_Ici (α := α)

@[simp]
theorem closure_Ici (a : α) : closure (Ici a) = Ici a :=
  isClosed_Ici.closure_eq

lemma ge_of_tendsto_of_frequently {x : Filter β} (lim : Tendsto f x (𝓝 a))
    (h : ∃ᶠ c in x, b ≤ f c) : b ≤ a :=
  isClosed_Ici.mem_of_frequently_of_tendsto h lim

theorem ge_of_tendsto {x : Filter β} [NeBot x] (lim : Tendsto f x (𝓝 a))
    (h : ∀ᶠ c in x, b ≤ f c) : b ≤ a :=
  isClosed_Ici.mem_of_tendsto lim h

theorem ge_of_tendsto' {x : Filter β} [NeBot x] (lim : Tendsto f x (𝓝 a))
    (h : ∀ c, b ≤ f c) : b ≤ a :=
  ge_of_tendsto lim (Eventually.of_forall h)

@[simp] lemma lowerBounds_closure (s : Set α) : lowerBounds (closure s : Set α) = lowerBounds s :=
  ext fun a ↦ by simp_rw [mem_lowerBounds_iff_subset_Ici, isClosed_Ici.closure_subset_iff]

@[simp] lemma bddBelow_closure : BddBelow (closure s) ↔ BddBelow s := by
  simp_rw [BddBelow, lowerBounds_closure]

protected alias ⟨_, BddBelow.closure⟩ := bddBelow_closure

@[simp]
theorem disjoint_nhds_atTop_iff : Disjoint (𝓝 a) atTop ↔ ¬IsTop a :=
  disjoint_nhds_atBot_iff (α := αᵒᵈ)

theorem IsGLB.range_of_tendsto {F : Filter β} [F.NeBot] (hle : ∀ i, a ≤ f i)
    (hlim : Tendsto f F (𝓝 a)) : IsGLB (range f) a :=
  IsLUB.range_of_tendsto (α := αᵒᵈ) hle hlim

end Preorder

section NoTopOrder

variable [Preorder α] [NoTopOrder α] [TopologicalSpace α] [ClosedIciTopology α] {a : α}
  {l : Filter β} [NeBot l] {f : β → α}

theorem disjoint_nhds_atTop (a : α) : Disjoint (𝓝 a) atTop := disjoint_nhds_atBot (toDual a)

@[simp]
theorem inf_nhds_atTop (a : α) : 𝓝 a ⊓ atTop = ⊥ := (disjoint_nhds_atTop a).eq_bot

theorem not_tendsto_nhds_of_tendsto_atTop (hf : Tendsto f l atTop) (a : α) : ¬Tendsto f l (𝓝 a) :=
  hf.not_tendsto (disjoint_nhds_atTop a).symm

theorem not_tendsto_atTop_of_tendsto_nhds (hf : Tendsto f l (𝓝 a)) : ¬Tendsto f l atTop :=
  hf.not_tendsto (disjoint_nhds_atTop a)

end NoTopOrder

theorem iInf_eq_of_forall_le_of_tendsto {ι : Type*} {F : Filter ι} [F.NeBot]
    [ConditionallyCompleteLattice α] [TopologicalSpace α] [ClosedIciTopology α]
    {a : α} {f : ι → α} (hle : ∀ i, a ≤ f i) (hlim : Tendsto f F (𝓝 a)) :
    ⨅ i, f i = a :=
  iSup_eq_of_forall_le_of_tendsto (α := αᵒᵈ) hle hlim

theorem iUnion_Ici_eq_Ioi_of_lt_of_tendsto {ι : Type*} {F : Filter ι} [F.NeBot]
    [ConditionallyCompleteLinearOrder α] [TopologicalSpace α] [ClosedIciTopology α]
    {a : α} {f : ι → α} (hlt : ∀ i, a < f i) (hlim : Tendsto f F (𝓝 a)) :
    ⋃ i : ι, Ici (f i) = Ioi a :=
  iUnion_Iic_eq_Iio_of_lt_of_tendsto (α := αᵒᵈ) hlt hlim

section LinearOrder

variable [TopologicalSpace α] [LinearOrder α] [ClosedIciTopology α] [TopologicalSpace β]
  {a b c : α} {f : α → β}

theorem isOpen_Iio : IsOpen (Iio a) := isOpen_Ioi (α := αᵒᵈ)

@[simp] theorem interior_Iio : interior (Iio a) = Iio a := isOpen_Iio.interior_eq

theorem Iio_mem_nhds (h : a < b) : Iio b ∈ 𝓝 a := isOpen_Iio.mem_nhds h

theorem eventually_lt_nhds (hab : a < b) : ∀ᶠ x in 𝓝 a, x < b := Iio_mem_nhds hab

theorem Iic_mem_nhds (h : a < b) : Iic b ∈ 𝓝 a :=
  mem_of_superset (Iio_mem_nhds h) Iio_subset_Iic_self

theorem eventually_le_nhds (hab : a < b) : ∀ᶠ x in 𝓝 a, x ≤ b := Iic_mem_nhds hab

theorem Filter.Tendsto.eventually_lt_const {l : Filter γ} {f : γ → α} {u v : α} (hv : v < u)
    (h : Filter.Tendsto f l (𝓝 v)) : ∀ᶠ a in l, f a < u :=
  h.eventually <| eventually_lt_nhds hv

theorem Filter.Tendsto.eventually_le_const {l : Filter γ} {f : γ → α} {u v : α} (hv : v < u)
    (h : Tendsto f l (𝓝 v)) : ∀ᶠ a in l, f a ≤ u :=
  h.eventually <| eventually_le_nhds hv

protected theorem Dense.exists_lt [NoMinOrder α] {s : Set α} (hs : Dense s) (x : α) :
    ∃ y ∈ s, y < x :=
  hs.orderDual.exists_gt x

protected theorem Dense.exists_le [NoMinOrder α] {s : Set α} (hs : Dense s) (x : α) :
    ∃ y ∈ s, y ≤ x :=
  hs.orderDual.exists_ge x

theorem Dense.exists_le' {s : Set α} (hs : Dense s) (hbot : ∀ x, IsBot x → x ∈ s) (x : α) :
    ∃ y ∈ s, y ≤ x :=
  hs.orderDual.exists_ge' hbot x

/-!
### Right neighborhoods on a `ClosedIciTopology`

Limits to the right of real functions are defined in terms of neighborhoods to the right,
either open or closed, i.e., members of `𝓝[>] a` and `𝓝[≥] a`.
Here we prove that all right-neighborhoods of a point are equal,
and we prove other useful characterizations which require the stronger hypothesis `OrderTopology α`
in another file.
-/

/-!
#### Point excluded
-/


theorem Ioo_mem_nhdsGT_of_mem (H : b ∈ Ico a c) : Ioo a c ∈ 𝓝[>] b :=
  mem_nhdsWithin.2
    ⟨Iio c, isOpen_Iio, H.2, by rw [inter_comm, Ioi_inter_Iio]; exact Ioo_subset_Ioo_left H.1⟩

theorem Ioo_mem_nhdsGT (H : a < b) : Ioo a b ∈ 𝓝[>] a := Ioo_mem_nhdsGT_of_mem ⟨le_rfl, H⟩

protected theorem CovBy.nhdsGT (h : a ⋖ b) : 𝓝[>] a = ⊥ := h.toDual.nhdsLT

protected theorem SuccOrder.nhdsGT [SuccOrder α] : 𝓝[>] a = ⊥ := PredOrder.nhdsLT (α := αᵒᵈ)

theorem SuccOrder.nhdsLT_eq_nhdsNE [SuccOrder α] (a : α) : 𝓝[<] a = 𝓝[≠] a :=
  PredOrder.nhdsGT_eq_nhdsNE (α := αᵒᵈ) a

theorem SuccOrder.nhdsLE_eq_nhds [SuccOrder α] (a : α) : 𝓝[≤] a = 𝓝 a :=
  PredOrder.nhdsGE_eq_nhds (α := αᵒᵈ) a

theorem Ioc_mem_nhdsGT_of_mem (H : b ∈ Ico a c) : Ioc a c ∈ 𝓝[>] b :=
  mem_of_superset (Ioo_mem_nhdsGT_of_mem H) Ioo_subset_Ioc_self

theorem Ioc_mem_nhdsGT (H : a < b) : Ioc a b ∈ 𝓝[>] a := Ioc_mem_nhdsGT_of_mem ⟨le_rfl, H⟩

theorem Ico_mem_nhdsGT_of_mem (H : b ∈ Ico a c) : Ico a c ∈ 𝓝[>] b :=
  mem_of_superset (Ioo_mem_nhdsGT_of_mem H) Ioo_subset_Ico_self

theorem Ico_mem_nhdsGT (H : a < b) : Ico a b ∈ 𝓝[>] a := Ico_mem_nhdsGT_of_mem ⟨le_rfl, H⟩

theorem Icc_mem_nhdsGT_of_mem (H : b ∈ Ico a c) : Icc a c ∈ 𝓝[>] b :=
  mem_of_superset (Ioo_mem_nhdsGT_of_mem H) Ioo_subset_Icc_self

theorem Icc_mem_nhdsGT (H : a < b) : Icc a b ∈ 𝓝[>] a := Icc_mem_nhdsGT_of_mem ⟨le_rfl, H⟩

@[simp]
theorem nhdsWithin_Ioc_eq_nhdsGT (h : a < b) : 𝓝[Ioc a b] a = 𝓝[>] a :=
  nhdsWithin_inter_of_mem' <| nhdsWithin_le_nhds <| Iic_mem_nhds h

@[simp]
theorem nhdsWithin_Ioo_eq_nhdsGT (h : a < b) : 𝓝[Ioo a b] a = 𝓝[>] a :=
  nhdsWithin_inter_of_mem' <| nhdsWithin_le_nhds <| Iio_mem_nhds h

@[simp]
theorem continuousWithinAt_Ioc_iff_Ioi (h : a < b) :
    ContinuousWithinAt f (Ioc a b) a ↔ ContinuousWithinAt f (Ioi a) a := by
  simp only [ContinuousWithinAt, nhdsWithin_Ioc_eq_nhdsGT h]

@[simp]
theorem continuousWithinAt_Ioo_iff_Ioi (h : a < b) :
    ContinuousWithinAt f (Ioo a b) a ↔ ContinuousWithinAt f (Ioi a) a := by
  simp only [ContinuousWithinAt, nhdsWithin_Ioo_eq_nhdsGT h]

/-!
### Point included
-/

protected theorem CovBy.nhdsGE (H : a ⋖ b) : 𝓝[≥] a = pure a := H.toDual.nhdsLE

protected theorem SuccOrder.nhdsGE [SuccOrder α] : 𝓝[≥] a = pure a :=
  PredOrder.nhdsLE (α := αᵒᵈ)

theorem Ico_mem_nhdsGE (H : a < b) : Ico a b ∈ 𝓝[≥] a :=
  inter_mem_nhdsWithin _ <| Iio_mem_nhds H

theorem Ico_mem_nhdsGE_of_mem (H : b ∈ Ico a c) : Ico a c ∈ 𝓝[≥] b :=
  mem_of_superset (Ico_mem_nhdsGE H.2) <| Ico_subset_Ico_left H.1

theorem Ioo_mem_nhdsGE_of_mem (H : b ∈ Ioo a c) : Ioo a c ∈ 𝓝[≥] b :=
  mem_of_superset (Ico_mem_nhdsGE H.2) <| Ico_subset_Ioo_left H.1

theorem Ioc_mem_nhdsGE_of_mem (H : b ∈ Ioo a c) : Ioc a c ∈ 𝓝[≥] b :=
  mem_of_superset (Ioo_mem_nhdsGE_of_mem H) Ioo_subset_Ioc_self

theorem Icc_mem_nhdsGE_of_mem (H : b ∈ Ico a c) : Icc a c ∈ 𝓝[≥] b :=
  mem_of_superset (Ico_mem_nhdsGE_of_mem H) Ico_subset_Icc_self

theorem Icc_mem_nhdsGE (H : a < b) : Icc a b ∈ 𝓝[≥] a := Icc_mem_nhdsGE_of_mem ⟨le_rfl, H⟩

@[simp]
theorem nhdsWithin_Icc_eq_nhdsGE (h : a < b) : 𝓝[Icc a b] a = 𝓝[≥] a :=
  nhdsWithin_inter_of_mem' <| nhdsWithin_le_nhds <| Iic_mem_nhds h

@[simp]
theorem nhdsWithin_Ico_eq_nhdsGE (h : a < b) : 𝓝[Ico a b] a = 𝓝[≥] a :=
  nhdsWithin_inter_of_mem' <| nhdsWithin_le_nhds <| Iio_mem_nhds h

@[simp]
theorem continuousWithinAt_Icc_iff_Ici (h : a < b) :
    ContinuousWithinAt f (Icc a b) a ↔ ContinuousWithinAt f (Ici a) a := by
  simp only [ContinuousWithinAt, nhdsWithin_Icc_eq_nhdsGE h]

@[simp]
theorem continuousWithinAt_Ico_iff_Ici (h : a < b) :
    ContinuousWithinAt f (Ico a b) a ↔ ContinuousWithinAt f (Ici a) a := by
  simp only [ContinuousWithinAt, nhdsWithin_Ico_eq_nhdsGE h]

end LinearOrder

end ClosedIciTopology

section OrderClosedTopology

section Preorder

variable [TopologicalSpace α] [Preorder α] [t : OrderClosedTopology α]

namespace Subtype

-- todo: add `OrderEmbedding.orderClosedTopology`
instance {p : α → Prop} : OrderClosedTopology (Subtype p) :=
  have this : Continuous fun p : Subtype p × Subtype p => ((p.fst : α), (p.snd : α)) :=
    continuous_subtype_val.prodMap continuous_subtype_val
  OrderClosedTopology.mk (t.isClosed_le'.preimage this)

end Subtype

theorem isClosed_le_prod : IsClosed { p : α × α | p.1 ≤ p.2 } :=
  t.isClosed_le'

theorem isClosed_le [TopologicalSpace β] {f g : β → α} (hf : Continuous f) (hg : Continuous g) :
    IsClosed { b | f b ≤ g b } :=
  continuous_iff_isClosed.mp (hf.prodMk hg) _ isClosed_le_prod

instance : ClosedIicTopology α where
  isClosed_Iic _ := isClosed_le continuous_id continuous_const

instance : ClosedIciTopology α where
  isClosed_Ici _ := isClosed_le continuous_const continuous_id

instance : OrderClosedTopology αᵒᵈ :=
  ⟨(OrderClosedTopology.isClosed_le' (α := α)).preimage continuous_swap⟩

theorem isClosed_Icc {a b : α} : IsClosed (Icc a b) :=
  IsClosed.inter isClosed_Ici isClosed_Iic

@[simp]
theorem closure_Icc (a b : α) : closure (Icc a b) = Icc a b :=
  isClosed_Icc.closure_eq

theorem le_of_tendsto_of_tendsto_of_frequently {f g : β → α} {b : Filter β} {a₁ a₂ : α}
    (hf : Tendsto f b (𝓝 a₁)) (hg : Tendsto g b (𝓝 a₂)) (h : ∃ᶠ x in b, f x ≤ g x) : a₁ ≤ a₂ :=
  t.isClosed_le'.mem_of_frequently_of_tendsto h (hf.prodMk_nhds hg)

theorem le_of_tendsto_of_tendsto {f g : β → α} {b : Filter β} {a₁ a₂ : α} [NeBot b]
    (hf : Tendsto f b (𝓝 a₁)) (hg : Tendsto g b (𝓝 a₂)) (h : f ≤ᶠ[b] g) : a₁ ≤ a₂ :=
  le_of_tendsto_of_tendsto_of_frequently hf hg <| Eventually.frequently h

alias tendsto_le_of_eventuallyLE := le_of_tendsto_of_tendsto

theorem le_of_tendsto_of_tendsto' {f g : β → α} {b : Filter β} {a₁ a₂ : α} [NeBot b]
    (hf : Tendsto f b (𝓝 a₁)) (hg : Tendsto g b (𝓝 a₂)) (h : ∀ x, f x ≤ g x) : a₁ ≤ a₂ :=
  le_of_tendsto_of_tendsto hf hg (Eventually.of_forall h)

@[simp]
theorem closure_le_eq [TopologicalSpace β] {f g : β → α} (hf : Continuous f) (hg : Continuous g) :
    closure { b | f b ≤ g b } = { b | f b ≤ g b } :=
  (isClosed_le hf hg).closure_eq

theorem closure_lt_subset_le [TopologicalSpace β] {f g : β → α} (hf : Continuous f)
    (hg : Continuous g) : closure { b | f b < g b } ⊆ { b | f b ≤ g b } :=
  (closure_minimal fun _ => le_of_lt) <| isClosed_le hf hg

theorem ContinuousWithinAt.closure_le [TopologicalSpace β] {f g : β → α} {s : Set β} {x : β}
    (hx : x ∈ closure s) (hf : ContinuousWithinAt f s x) (hg : ContinuousWithinAt g s x)
    (h : ∀ y ∈ s, f y ≤ g y) : f x ≤ g x :=
  show (f x, g x) ∈ { p : α × α | p.1 ≤ p.2 } from
    OrderClosedTopology.isClosed_le'.closure_subset ((hf.prodMk hg).mem_closure hx h)

/-- If `s` is a closed set and two functions `f` and `g` are continuous on `s`,
then the set `{x ∈ s | f x ≤ g x}` is a closed set. -/
theorem IsClosed.isClosed_le [TopologicalSpace β] {f g : β → α} {s : Set β} (hs : IsClosed s)
    (hf : ContinuousOn f s) (hg : ContinuousOn g s) : IsClosed ({ x ∈ s | f x ≤ g x }) :=
  (hf.prodMk hg).preimage_isClosed_of_isClosed hs OrderClosedTopology.isClosed_le'

theorem le_on_closure [TopologicalSpace β] {f g : β → α} {s : Set β} (h : ∀ x ∈ s, f x ≤ g x)
    (hf : ContinuousOn f (closure s)) (hg : ContinuousOn g (closure s)) ⦃x⦄ (hx : x ∈ closure s) :
    f x ≤ g x :=
  have : s ⊆ { y ∈ closure s | f y ≤ g y } := fun y hy => ⟨subset_closure hy, h y hy⟩
  (closure_minimal this (isClosed_closure.isClosed_le hf hg) hx).2

<<<<<<< HEAD
lemma le_on_closure_of_lt [TopologicalSpace β] {f : β → α} {s : Set β} {b : α}
=======
lemma le_on_closure_of_le [TopologicalSpace β] {f : β → α} {s : Set β} {b : α}
>>>>>>> c5570982
    (hb : ∀ x ∈ s, b ≤ f x) (hf : ContinuousOn f (closure s)) ⦃x⦄ (hx : x ∈ closure s) :
    b ≤ f x :=
  le_on_closure (f := fun _ ↦ b) hb continuousOn_const hf hx

theorem IsClosed.epigraph [TopologicalSpace β] {f : β → α} {s : Set β} (hs : IsClosed s)
    (hf : ContinuousOn f s) : IsClosed { p : β × α | p.1 ∈ s ∧ f p.1 ≤ p.2 } :=
  (hs.preimage continuous_fst).isClosed_le (hf.comp continuousOn_fst Subset.rfl) continuousOn_snd

theorem IsClosed.hypograph [TopologicalSpace β] {f : β → α} {s : Set β} (hs : IsClosed s)
    (hf : ContinuousOn f s) : IsClosed { p : β × α | p.1 ∈ s ∧ p.2 ≤ f p.1 } :=
  (hs.preimage continuous_fst).isClosed_le continuousOn_snd (hf.comp continuousOn_fst Subset.rfl)

/-- The set of monotone functions on a set is closed. -/
theorem isClosed_monotoneOn [Preorder β] {s : Set β} : IsClosed {f : β → α | MonotoneOn f s} := by
  simp only [isClosed_iff_clusterPt, clusterPt_principal_iff_frequently]
  intro g hg a ha b hb hab
  have hmain (x) : Tendsto (fun f' ↦ f' x) (𝓝 g) (𝓝 (g x)) := continuousAt_apply x _
  exact le_of_tendsto_of_tendsto_of_frequently (hmain a) (hmain b) (hg.mono fun g h ↦ h ha hb hab)

/-- The set of monotone functions is closed. -/
theorem isClosed_monotone [Preorder β] : IsClosed {f : β → α | Monotone f} := by
  simp_rw [← monotoneOn_univ]
  exact isClosed_monotoneOn

/-- The set of antitone functions on a set is closed. -/
theorem isClosed_antitoneOn [Preorder β] {s : Set β} : IsClosed {f : β → α | AntitoneOn f s} :=
  isClosed_monotoneOn (α := αᵒᵈ) (β := β)

/-- The set of antitone functions is closed. -/
theorem isClosed_antitone [Preorder β] : IsClosed {f : β → α | Antitone f} :=
  isClosed_monotone (α := αᵒᵈ) (β := β)

end Preorder

section PartialOrder

variable [TopologicalSpace α] [PartialOrder α] [t : OrderClosedTopology α]

-- see Note [lower instance priority]
instance (priority := 90) OrderClosedTopology.to_t2Space : T2Space α :=
  t2_iff_isClosed_diagonal.2 <| by
    simpa only [diagonal, le_antisymm_iff] using
      t.isClosed_le'.inter (isClosed_le continuous_snd continuous_fst)

end PartialOrder

section LinearOrder

variable [TopologicalSpace α] [LinearOrder α] [OrderClosedTopology α]

theorem isOpen_lt [TopologicalSpace β] {f g : β → α} (hf : Continuous f) (hg : Continuous g) :
    IsOpen { b | f b < g b } := by
  simpa only [lt_iff_not_ge] using (isClosed_le hg hf).isOpen_compl

theorem isOpen_lt_prod : IsOpen { p : α × α | p.1 < p.2 } :=
  isOpen_lt continuous_fst continuous_snd

variable {a b : α}

theorem isOpen_Ioo : IsOpen (Ioo a b) :=
  IsOpen.inter isOpen_Ioi isOpen_Iio

@[simp]
theorem interior_Ioo : interior (Ioo a b) = Ioo a b :=
  isOpen_Ioo.interior_eq

theorem Ioo_subset_closure_interior : Ioo a b ⊆ closure (interior (Ioo a b)) := by
  simp only [interior_Ioo, subset_closure]

theorem Ioo_mem_nhds {a b x : α} (ha : a < x) (hb : x < b) : Ioo a b ∈ 𝓝 x :=
  IsOpen.mem_nhds isOpen_Ioo ⟨ha, hb⟩

theorem Ioc_mem_nhds {a b x : α} (ha : a < x) (hb : x < b) : Ioc a b ∈ 𝓝 x :=
  mem_of_superset (Ioo_mem_nhds ha hb) Ioo_subset_Ioc_self

theorem Ico_mem_nhds {a b x : α} (ha : a < x) (hb : x < b) : Ico a b ∈ 𝓝 x :=
  mem_of_superset (Ioo_mem_nhds ha hb) Ioo_subset_Ico_self

theorem Icc_mem_nhds {a b x : α} (ha : a < x) (hb : x < b) : Icc a b ∈ 𝓝 x :=
  mem_of_superset (Ioo_mem_nhds ha hb) Ioo_subset_Icc_self

/-- The only order closed topology on a linear order which is a `PredOrder` and a `SuccOrder`
is the discrete topology.

This theorem is not an instance,
because it causes searches for `PredOrder` and `SuccOrder` with their `Preorder` arguments
and very rarely matches. -/
theorem DiscreteTopology.of_predOrder_succOrder [PredOrder α] [SuccOrder α] :
    DiscreteTopology α := by
  refine discreteTopology_iff_nhds.mpr fun a ↦ ?_
  rw [← nhdsWithin_univ, ← Iic_union_Ioi, nhdsWithin_union, PredOrder.nhdsLE, SuccOrder.nhdsGT,
    sup_bot_eq]

end LinearOrder

section LinearOrder

variable [TopologicalSpace α] [LinearOrder α] [OrderClosedTopology α] {f g : β → α}

section

variable [TopologicalSpace β]

theorem lt_subset_interior_le (hf : Continuous f) (hg : Continuous g) :
    { b | f b < g b } ⊆ interior { b | f b ≤ g b } :=
  (interior_maximal fun _ => le_of_lt) <| isOpen_lt hf hg

theorem frontier_le_subset_eq (hf : Continuous f) (hg : Continuous g) :
    frontier { b | f b ≤ g b } ⊆ { b | f b = g b } := by
  rw [frontier_eq_closure_inter_closure, closure_le_eq hf hg]
  rintro b ⟨hb₁, hb₂⟩
  refine le_antisymm hb₁ (closure_lt_subset_le hg hf ?_)
  convert hb₂ using 2; simp only [not_le.symm]; rfl

theorem frontier_Iic_subset (a : α) : frontier (Iic a) ⊆ {a} :=
  frontier_le_subset_eq (@continuous_id α _) continuous_const

theorem frontier_Ici_subset (a : α) : frontier (Ici a) ⊆ {a} :=
  frontier_Iic_subset (α := αᵒᵈ) _

theorem frontier_lt_subset_eq (hf : Continuous f) (hg : Continuous g) :
    frontier { b | f b < g b } ⊆ { b | f b = g b } := by
  simpa only [← not_lt, ← compl_setOf, frontier_compl, eq_comm] using frontier_le_subset_eq hg hf

theorem continuous_if_le [TopologicalSpace γ] [∀ x, Decidable (f x ≤ g x)] {f' g' : β → γ}
    (hf : Continuous f) (hg : Continuous g) (hf' : ContinuousOn f' { x | f x ≤ g x })
    (hg' : ContinuousOn g' { x | g x ≤ f x }) (hfg : ∀ x, f x = g x → f' x = g' x) :
    Continuous fun x => if f x ≤ g x then f' x else g' x := by
  refine continuous_if (fun a ha => hfg _ (frontier_le_subset_eq hf hg ha)) ?_ (hg'.mono ?_)
  · rwa [(isClosed_le hf hg).closure_eq]
  · simp only [not_le]
    exact closure_lt_subset_le hg hf

theorem Continuous.if_le [TopologicalSpace γ] [∀ x, Decidable (f x ≤ g x)] {f' g' : β → γ}
    (hf' : Continuous f') (hg' : Continuous g') (hf : Continuous f) (hg : Continuous g)
    (hfg : ∀ x, f x = g x → f' x = g' x) : Continuous fun x => if f x ≤ g x then f' x else g' x :=
  continuous_if_le hf hg hf'.continuousOn hg'.continuousOn hfg

theorem Filter.Tendsto.eventually_lt {l : Filter γ} {f g : γ → α} {y z : α} (hf : Tendsto f l (𝓝 y))
    (hg : Tendsto g l (𝓝 z)) (hyz : y < z) : ∀ᶠ x in l, f x < g x :=
  let ⟨_a, ha, _b, hb, h⟩ := hyz.exists_disjoint_Iio_Ioi
  (hg.eventually (Ioi_mem_nhds hb)).mp <| (hf.eventually (Iio_mem_nhds ha)).mono fun _ h₁ h₂ =>
    h _ h₁ _ h₂

nonrec theorem ContinuousAt.eventually_lt {x₀ : β} (hf : ContinuousAt f x₀) (hg : ContinuousAt g x₀)
    (hfg : f x₀ < g x₀) : ∀ᶠ x in 𝓝 x₀, f x < g x :=
  hf.eventually_lt hg hfg

@[continuity, fun_prop]
protected theorem Continuous.min (hf : Continuous f) (hg : Continuous g) :
    Continuous fun b => min (f b) (g b) := by
  simp only [min_def]
  exact hf.if_le hg hf hg fun x => id

@[continuity, fun_prop]
protected theorem Continuous.max (hf : Continuous f) (hg : Continuous g) :
    Continuous fun b => max (f b) (g b) :=
  Continuous.min (α := αᵒᵈ) hf hg

end

theorem continuous_min : Continuous fun p : α × α => min p.1 p.2 :=
  continuous_fst.min continuous_snd

theorem continuous_max : Continuous fun p : α × α => max p.1 p.2 :=
  continuous_fst.max continuous_snd

protected theorem Filter.Tendsto.max {b : Filter β} {a₁ a₂ : α} (hf : Tendsto f b (𝓝 a₁))
    (hg : Tendsto g b (𝓝 a₂)) : Tendsto (fun b => max (f b) (g b)) b (𝓝 (max a₁ a₂)) :=
  (continuous_max.tendsto (a₁, a₂)).comp (hf.prodMk_nhds hg)

protected theorem Filter.Tendsto.min {b : Filter β} {a₁ a₂ : α} (hf : Tendsto f b (𝓝 a₁))
    (hg : Tendsto g b (𝓝 a₂)) : Tendsto (fun b => min (f b) (g b)) b (𝓝 (min a₁ a₂)) :=
  (continuous_min.tendsto (a₁, a₂)).comp (hf.prodMk_nhds hg)

protected theorem Filter.Tendsto.max_right {l : Filter β} {a : α} (h : Tendsto f l (𝓝 a)) :
    Tendsto (fun i => max a (f i)) l (𝓝 a) := by
  simpa only [sup_idem] using (tendsto_const_nhds (x := a)).max h

protected theorem Filter.Tendsto.max_left {l : Filter β} {a : α} (h : Tendsto f l (𝓝 a)) :
    Tendsto (fun i => max (f i) a) l (𝓝 a) := by
  simp_rw [max_comm _ a]
  exact h.max_right

theorem Filter.tendsto_nhds_max_right {l : Filter β} {a : α} (h : Tendsto f l (𝓝[>] a)) :
    Tendsto (fun i => max a (f i)) l (𝓝[>] a) := by
  obtain ⟨h₁ : Tendsto f l (𝓝 a), h₂ : ∀ᶠ i in l, f i ∈ Ioi a⟩ := tendsto_nhdsWithin_iff.mp h
  exact tendsto_nhdsWithin_iff.mpr ⟨h₁.max_right, h₂.mono fun i hi => lt_max_of_lt_right hi⟩

theorem Filter.tendsto_nhds_max_left {l : Filter β} {a : α} (h : Tendsto f l (𝓝[>] a)) :
    Tendsto (fun i => max (f i) a) l (𝓝[>] a) := by
  simp_rw [max_comm _ a]
  exact Filter.tendsto_nhds_max_right h

theorem Filter.Tendsto.min_right {l : Filter β} {a : α} (h : Tendsto f l (𝓝 a)) :
    Tendsto (fun i => min a (f i)) l (𝓝 a) :=
  Filter.Tendsto.max_right (α := αᵒᵈ) h

theorem Filter.Tendsto.min_left {l : Filter β} {a : α} (h : Tendsto f l (𝓝 a)) :
    Tendsto (fun i => min (f i) a) l (𝓝 a) :=
  Filter.Tendsto.max_left (α := αᵒᵈ) h

theorem Filter.tendsto_nhds_min_right {l : Filter β} {a : α} (h : Tendsto f l (𝓝[<] a)) :
    Tendsto (fun i => min a (f i)) l (𝓝[<] a) :=
  Filter.tendsto_nhds_max_right (α := αᵒᵈ) h

theorem Filter.tendsto_nhds_min_left {l : Filter β} {a : α} (h : Tendsto f l (𝓝[<] a)) :
    Tendsto (fun i => min (f i) a) l (𝓝[<] a) :=
  Filter.tendsto_nhds_max_left (α := αᵒᵈ) h

theorem Dense.exists_between [DenselyOrdered α] {s : Set α} (hs : Dense s) {x y : α} (h : x < y) :
    ∃ z ∈ s, z ∈ Ioo x y :=
  hs.exists_mem_open isOpen_Ioo (nonempty_Ioo.2 h)

theorem Dense.Ioi_eq_biUnion [DenselyOrdered α] {s : Set α} (hs : Dense s) (x : α) :
    Ioi x = ⋃ y ∈ s ∩ Ioi x, Ioi y := by
  refine Subset.antisymm (fun z hz ↦ ?_) (iUnion₂_subset fun y hy ↦ Ioi_subset_Ioi (le_of_lt hy.2))
  rcases hs.exists_between hz with ⟨y, hys, hxy, hyz⟩
  exact mem_iUnion₂.2 ⟨y, ⟨hys, hxy⟩, hyz⟩

theorem Dense.Iio_eq_biUnion [DenselyOrdered α] {s : Set α} (hs : Dense s) (x : α) :
    Iio x = ⋃ y ∈ s ∩ Iio x, Iio y :=
  Dense.Ioi_eq_biUnion (α := αᵒᵈ) hs x

end LinearOrder

end OrderClosedTopology

instance [Preorder α] [TopologicalSpace α] [OrderClosedTopology α] [Preorder β] [TopologicalSpace β]
    [OrderClosedTopology β] : OrderClosedTopology (α × β) :=
  ⟨(isClosed_le continuous_fst.fst continuous_snd.fst).inter
    (isClosed_le continuous_fst.snd continuous_snd.snd)⟩

instance {ι : Type*} {α : ι → Type*} [∀ i, Preorder (α i)] [∀ i, TopologicalSpace (α i)]
    [∀ i, OrderClosedTopology (α i)] : OrderClosedTopology (∀ i, α i) := by
  constructor
  simp only [Pi.le_def, setOf_forall]
  exact isClosed_iInter fun i => isClosed_le (continuous_apply i).fst' (continuous_apply i).snd'

instance Pi.orderClosedTopology' [Preorder β] [TopologicalSpace β] [OrderClosedTopology β] :
    OrderClosedTopology (α → β) :=
  inferInstance<|MERGE_RESOLUTION|>--- conflicted
+++ resolved
@@ -659,11 +659,7 @@
   have : s ⊆ { y ∈ closure s | f y ≤ g y } := fun y hy => ⟨subset_closure hy, h y hy⟩
   (closure_minimal this (isClosed_closure.isClosed_le hf hg) hx).2
 
-<<<<<<< HEAD
-lemma le_on_closure_of_lt [TopologicalSpace β] {f : β → α} {s : Set β} {b : α}
-=======
 lemma le_on_closure_of_le [TopologicalSpace β] {f : β → α} {s : Set β} {b : α}
->>>>>>> c5570982
     (hb : ∀ x ∈ s, b ≤ f x) (hf : ContinuousOn f (closure s)) ⦃x⦄ (hx : x ∈ closure s) :
     b ≤ f x :=
   le_on_closure (f := fun _ ↦ b) hb continuousOn_const hf hx
