--- conflicted
+++ resolved
@@ -441,24 +441,11 @@
 @[simp] lemma map_comp (g : β →o γ) (f : α →o β): map (g.comp f) = (map g).comp (map f) := rfl
 
 @[simp] lemma toUpperSet_specializes_toUpperSet {a b : α} :
-<<<<<<< HEAD
-  toUpperSet a ⤳ toUpperSet b ↔ b ≤ a := by
-=======
     toUpperSet a ⤳ toUpperSet b ↔ b ≤ a := by
->>>>>>> b2dbb2c6
   simp_rw [specializes_iff_closure_subset, UpperSetTopology.closure_singleton, Iic_subset_Iic,
     toUpperSet_le_iff]
 
 @[simp] lemma ofUpperSet_le_ofUpperSet {a b : WithUpperSetTopology α} :
-<<<<<<< HEAD
-  ofUpperSet a ≤ ofUpperSet b ↔ b ⤳ a := toUpperSet_specializes_toUpperSet.symm
-
-@[simp] lemma IsUpperSet_toUpperSet_preimage {s : Set (WithUpperSetTopology α)} :
-  IsUpperSet (toUpperSet ⁻¹' s) ↔ IsOpen s := Iff.rfl
-
-@[simp] lemma isOpen_ofUpperSet_preimage {s : Set α} : IsOpen (ofUpperSet ⁻¹' s) ↔ IsUpperSet s :=
-IsUpperSet_toUpperSet_preimage.symm
-=======
     ofUpperSet a ≤ ofUpperSet b ↔ b ⤳ a := toUpperSet_specializes_toUpperSet.symm
 
 @[simp] lemma isUpperSet_toUpperSet_preimage {s : Set (WithUpperSetTopology α)} :
@@ -466,7 +453,6 @@
 
 @[simp] lemma isOpen_ofUpperSet_preimage {s : Set α} : IsOpen (ofUpperSet ⁻¹' s) ↔ IsUpperSet s :=
   isUpperSet_toUpperSet_preimage.symm
->>>>>>> b2dbb2c6
 
 end WithUpperSetTopology
 
@@ -488,22 +474,10 @@
     toLowerSet_le_iff]
 
 @[simp] lemma ofLowerSet_le_ofLowerSet {a b : WithLowerSetTopology α} :
-<<<<<<< HEAD
-  ofLowerSet a ≤ ofLowerSet b ↔ a ⤳ b := toLowerSet_specializes_toLowerSet.symm
-
-@[simp] lemma IsLowerSet_toLowerSet_preimage {s : Set (WithLowerSetTopology α)} :
-  IsLowerSet (toLowerSet ⁻¹' s) ↔ IsOpen s := Iff.rfl
-
-@[simp] lemma isOpen_ofLowerSet_preimage {s : Set α} : IsOpen (ofLowerSet ⁻¹' s) ↔ IsLowerSet s :=
-IsLowerSet_toLowerSet_preimage.symm
-=======
     ofLowerSet a ≤ ofLowerSet b ↔ a ⤳ b := toLowerSet_specializes_toLowerSet.symm
 
 @[simp] lemma isLowerSet_toLowerSet_preimage {s : Set (WithLowerSetTopology α)} :
     IsLowerSet (toLowerSet ⁻¹' s) ↔ IsOpen s := Iff.rfl
 
 @[simp] lemma isOpen_ofLowerSet_preimage {s : Set α} : IsOpen (ofLowerSet ⁻¹' s) ↔ IsLowerSet s :=
-  isLowerSet_toLowerSet_preimage.symm
->>>>>>> b2dbb2c6
-
-end WithLowerSetTopology+  isLowerSet_toLowerSet_preimage.symm