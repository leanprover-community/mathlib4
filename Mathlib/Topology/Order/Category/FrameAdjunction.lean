/-
Copyright (c) 2023 Anne Baanen, Sam van Gool, Leo Mayer, Brendan Murphy. All rights reserved.
Released under Apache 2.0 license as described in the file LICENSE.
Authors: Anne Baanen, Sam van Gool, Leo Mayer, Brendan Murphy
-/
import Mathlib.Topology.Category.Locale

/-!
# Adjunction between Locales and Topological Spaces

This file defines the point functor from the category of locales to topological spaces
and proves that it is right adjoint to the forgetful functor from topological spaces to locales.

## Main declarations

* `Locale.pt`: the *points* functor from the category of locales to the category of topological
spaces.

* `Locale.adjunctionTopToLocalePT`: the adjunction between the functors `topToLocale` and `pt`.

## Motivation

This adjunction provides a framework in which several Stone-type dualities fit.

## Implementation notes

* In naming the various functions below, we follow common terminology and reserve the word *point*
  for an inhabitant of a type `X` which is a topological space, while we use the word *element* for
  an inhabitant of a type `L` which is a locale.

## References

* [J. Picado and A. Pultr, Frames and Locales: topology without points][picado2011frames]

## Tags

topological space, frame, locale, Stone duality, adjunction, points
-/

open CategoryTheory Order Set Topology TopologicalSpace

namespace Locale

<<<<<<< HEAD
/-! ### Definition of the points functor `pt` - -/
=======
/-! ### Definition of the points functor `pt` -/
>>>>>>> c506cdc1
section pt_definition

variable (L : Type*) [CompleteLattice L]

/-- The type of points of a complete lattice `L`, where a *point* of a complete lattice is,
by definition, a frame homomorphism from `L` to `Prop`. -/
abbrev PT := FrameHom L Prop

/-- The frame homomorphism from a complete lattice `L` to the complete lattice of sets of
points of `L`. -/
@[simps]
def openOfElementHom : FrameHom L (Set (PT L)) where
  toFun u := {x | x u}
  map_inf' a b := by simp [Set.setOf_and]
  map_top' := by simp
  map_sSup' S := by ext; simp [Prop.exists_iff]

namespace PT

/-- The topology on the set of points of the complete lattice `L`. -/
instance instTopologicalSpace : TopologicalSpace (PT L) where
  IsOpen s := ∃ u, {x | x u} = s
  isOpen_univ := ⟨⊤, by simp⟩
  isOpen_inter := by rintro s t ⟨u, rfl⟩ ⟨v, rfl⟩; use u ⊓ v; simp_rw [map_inf]; rfl
  isOpen_sUnion S hS := by
    choose f hf using hS
    use ⨆ t, ⨆ ht, f t ht
    simp_rw [map_iSup, iSup_Prop_eq, setOf_exists, hf, sUnion_eq_biUnion]

/-- Characterization of when a subset of the space of points is open. -/
lemma isOpen_iff (U : Set (PT L)) : IsOpen U ↔ ∃ u : L, {x | x u} = U := Iff.rfl

end PT

/-- The covariant functor `pt` from the category of locales to the category of
topological spaces, which sends a locale `L` to the topological space `PT L` of homomorphisms
from `L` to `Prop` and a locale homomorphism `f` to a continuous function between the spaces
of points. -/
def pt : Locale ⥤ TopCat where
  obj L := .of (PT L.unop)
  map f := TopCat.ofHom ⟨fun p ↦ p.comp f.unop.hom,
    continuous_def.2 <| by rintro s ⟨u, rfl⟩; use f.unop u; rfl⟩

end pt_definition

section locale_top_adjunction

variable (X : Type*) [TopologicalSpace X] (L : Locale)

/-- The unit of the adjunction between locales and topological spaces, which associates with
a point `x` of the space `X` a point of the locale of opens of `X`. -/
@[simps]
def localePointOfSpacePoint (x : X) : PT (Opens X) where
  toFun := (x ∈ ·)
  map_inf' _ _ := rfl
  map_top' := rfl
  map_sSup' S := by simp [Prop.exists_iff]

/-- The counit is a frame homomorphism. -/
def counitAppCont : FrameHom L (Opens <| PT L) where
  toFun u := ⟨openOfElementHom L u, u, rfl⟩
  map_inf' a b := by simp
  map_top' := by simp
  map_sSup' S := by ext; simp

/-- The forgetful functor `topToLocale` is left adjoint to the functor `pt`. -/
def adjunctionTopToLocalePT : topToLocale ⊣ pt where
  unit := { app := fun X ↦ TopCat.ofHom ⟨localePointOfSpacePoint X, continuous_def.2 <|
        by rintro _ ⟨u, rfl⟩; simpa using u.2⟩ }
  counit := { app := fun L ↦ ⟨Frm.ofHom (counitAppCont L)⟩ }

end locale_top_adjunction

end Locale<|MERGE_RESOLUTION|>--- conflicted
+++ resolved
@@ -41,11 +41,7 @@
 
 namespace Locale
 
-<<<<<<< HEAD
-/-! ### Definition of the points functor `pt` - -/
-=======
 /-! ### Definition of the points functor `pt` -/
->>>>>>> c506cdc1
 section pt_definition
 
 variable (L : Type*) [CompleteLattice L]
