--- conflicted
+++ resolved
@@ -144,11 +144,7 @@
 /-- If `α` is equipped with the Lawson topology, then it is homeomorphic to `WithLawson α`.
 -/
 def homeomorph [TopologicalSpace α] [IsLawson α] : WithLawson α ≃ₜ α :=
-<<<<<<< HEAD
-  ofLawson.toHomeomorphOfInducing ⟨by erw [@IsLawson.topology_eq_lawson α _ _ _, induced_id]; rfl⟩
-=======
   ofLawson.toHomeomorphOfInducing ⟨by erw [IsLawson.topology_eq_lawson (α := α), induced_id]; rfl⟩
->>>>>>> c1c183a3
 
 theorem isOpen_preimage_ofLawson {S : Set α} :
     IsOpen (ofLawson ⁻¹' S) ↔ (lawson α).IsOpen S := Iff.rfl
