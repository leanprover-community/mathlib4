/-
Copyright (c) 2025 Rémy Degenne. All rights reserved.
Released under Apache 2.0 license as described in the file LICENSE.
Authors: Rémy Degenne, Sébastien Gouëzel
-/
import Mathlib.Topology.Order.Basic
import Mathlib.Data.Fintype.WithTopBot

/-! # Order topology on `WithTop ι`

When `ι` is a topological space with the order topology, we also endow `WithTop ι` with the order
topology. If `ι` is second countable, we prove that `WithTop ι` also is.
-/

open Set Filter
open scoped Topology

namespace TopologicalSpace

variable {ι : Type*} [Preorder ι]

instance [h : IsEmpty ι] : Subsingleton (WithTop ι) where
  allEq a b := by
    cases a with
    | coe a => exfalso; exact h.elim a
    | top =>
      cases b with
      | coe b => exfalso; exact h.elim b
      | top => rfl

@[nolint unusedArguments]
instance [TopologicalSpace ι] [OrderTopology ι] : TopologicalSpace (WithTop ι) :=
  Preorder.topology _

instance [TopologicalSpace ι] [OrderTopology ι] : OrderTopology (WithTop ι) := ⟨rfl⟩

instance [ts : TopologicalSpace ι] [ht : OrderTopology ι] [SecondCountableTopology ι] :
    SecondCountableTopology (WithTop ι) := by
  classical
  rcases isEmpty_or_nonempty ι with hι | ⟨⟨x₀⟩⟩
  · infer_instance
  /- Let `c` be a countable set in `ι` such that the topology is generated by the sets `Iio a`
  and `Ioi a` for `a ∈ c`, by second-countability. Let `c'` be a dense set in `ι`, again by
  second-countability. Let `d` in `WithTop ι` be obtained from `c ∪ c'`, by adding `⊤` and a point
  `x₁ : ι` with `Ioi x₁ = ∅` if there is one.
  We will show that the topology on `WithTop ι` is generated by the intervals `Iio a` and `Ioi a`
  for `a ∈ d`, which will conclude the proof by countability of `d`. -/
  obtain ⟨c, c_count, hc⟩ : ∃ (c : Set ι), c.Countable ∧
      ts = generateFrom { s | ∃ a ∈ c, s = Ioi a ∨ s = Iio a } :=
    exists_countable_generateFrom_Ioi_Iio ι
  obtain ⟨c', c'_count, hc'⟩ : ∃ c' : Set ι, c'.Countable ∧ Dense c' :=
    SeparableSpace.exists_countable_dense
  let x₁ : ι := if h : ∃ x, Ioi x = ∅ then h.choose else x₀
  let d : Set (WithTop ι) := (↑)'' c ∪ (↑)'' c' ∪ {⊤} ∪ {(x₁ : WithTop ι)}
  suffices H : instWithTopOfOrderTopology
      = generateFrom {s | ∃ a ∈ d, s = Ioi a ∨ s = Iio a} by
    refine ⟨{s | ∃ a ∈ d, s = Ioi a ∨ s = Iio a}, ?_, by rw [← H]⟩
    have d_count : d.Countable :=
      (((c_count.image _).union (c'_count.image _)).union (by simp)).union (by simp)
    have : {s | ∃ a ∈ d, s = Ioi a ∨ s = Iio a} = Ioi '' d ∪ Iio '' d := by
      ext; simp; grind
    rw [this]
    exact (d_count.image _).union (d_count.image _)
  -- We should check the easy direction that all the elements in our generating set are open.
  -- This is trivial as these are all intervals.
  apply le_antisymm
  · apply le_generateFrom_iff_subset_isOpen.2
    simp only [setOf_subset_setOf, forall_exists_index, and_imp]
    grind [isOpen_Iio', isOpen_Ioi']
  /- Now, let us check that our sets indeed generates the topology. As the topology is
  generated by the open half-infinite intervals by definition, we should check that open
  half-infinite intervals are covered by finite intersections of our sets. -/
  let basis : Set (Set ι) := {s | ∃ (f g : Set ι), f ⊆ c ∧ g ⊆ c ∧ f.Finite ∧ g.Finite
      ∧ s = (⋂ a ∈ f, Ioi a) ∩ (⋂ a ∈ g, Iio a)}
  have h_basis : IsTopologicalBasis basis := isTopologicalBasis_biInter_Ioi_Iio_of_generateFrom c hc
  rw [OrderTopology.topology_eq_generate_intervals (α := WithTop ι)]
  apply le_generateFrom_iff_subset_isOpen.2
  simp only [setOf_subset_setOf, forall_exists_index]
  rintro u a (rfl | rfl)
  -- Consider an interval of the form `Ioi a`. We should cover it by finite intersections of
  -- our sets.
  · induction a with
    | top =>
      -- for `a = ⊤`, this is trivial as `Ioi ⊤` is in our set by design
      apply isOpen_generateFrom_of_mem
      exact ⟨⊤, by simp [d]⟩
    | coe a =>
      -- for `a : ι`, we consider an element `b ∈ Ioi a`, and seek a finite intersection of our
      -- sets containing it and contained in `Ioi a`.
      rw [@isOpen_iff_forall_mem_open]
      intro b hb
      induction b with
      | top =>
        -- if `b = ⊤`, then either `Ioi a` is empty in `ι` and then we use `Ioi (↑x₁)` which is
        -- in our set and reduced to `⊤`
        rcases eq_empty_or_nonempty (Ioi a) with ha | ha
        · refine ⟨Ioi x₁, ?_, ?_, by simp⟩
          · have : Ioi x₁ = ∅ := by
              have h : ∃ x, Ioi x = ∅ := ⟨a, ha⟩
              simp only [x₁, h, ↓reduceDIte]
              exact h.choose_spec
            simp [WithTop.Ioi_coe, this]
          · apply isOpen_generateFrom_of_mem
            simp [d]
        -- If `Ioi a` is not empty in `ι`, it contains a point `b` in the dense set `c'`, and then
        -- we use `Ioi (↑b)` which is in our set, contained in `Ioi (↑a)` and contains `⊤`.
        · obtain ⟨b, bc', hb⟩ : ∃ b ∈ c', b ∈ Ioi a := hc'.exists_mem_open (isOpen_Ioi' a) ha
          refine ⟨Ioi b, ?_, ?_, by simp⟩
          · apply Ioi_subset_Ioi
            simpa using hb.le
          · apply isOpen_generateFrom_of_mem
            exact ⟨b, by simp [d, bc'], Or.inl rfl⟩
      | coe b =>
        -- if `b` comes from `ι`, then in `ι` we can find a finite intersection of our sets
        -- containing `b` and contained in `Ioi a`. We lift it to `WithTop ι`.
        simp only [mem_Ioi, WithTop.coe_lt_coe] at hb
        obtain ⟨t, ⟨f, g, hfc, hgc, f_fin, g_fin, rfl⟩, hb, hfg⟩ :
          ∃ t ∈ basis, b ∈ t ∧ t ⊆ Ioi a := h_basis.isOpen_iff.1 (isOpen_Ioi' a) b hb
        refine ⟨(⋂ z ∈ f, Ioi z) ∩ ⋂ z ∈ g, Iio z, ?_, ?_, by simpa using hb⟩
        · intro w hw
          induction w with
          | top => simp
          | coe w =>
            simp only [mem_Ioi, WithTop.coe_lt_coe]
            apply hfg
            simpa using hw
        · apply @IsOpen.inter _ (generateFrom {s | ∃ a ∈ d, s = Ioi a ∨ s = Iio a})
          · apply @Finite.isOpen_biInter _ _ (generateFrom {s | ∃ a ∈ d, s = Ioi a ∨ s = Iio a})
            · exact f_fin
            · intro i hi
              apply isOpen_generateFrom_of_mem
              simp [d]
              grind
          · apply @Finite.isOpen_biInter _ _ (generateFrom {s | ∃ a ∈ d, s = Ioi a ∨ s = Iio a})
            · exact g_fin
            · intro i hi
              apply isOpen_generateFrom_of_mem
              simp [d]
              grind
  -- Consider an interval of the form `Iio a`. We should cover it by finite intersections of
  -- our sets.
  · induction a with
    | top =>
      -- for `a = ⊤`, this is trivial as `Iio ⊤` is in our set by design
      apply isOpen_generateFrom_of_mem
      exact ⟨⊤, by simp [d]⟩
    | coe a =>
      -- for `a : ι`, we consider an element `b ∈ Iio a`, and seek a finite intersection of our
      -- sets containing it and contained in `Iio a`.
      rw [@isOpen_iff_forall_mem_open]
      intro b hb
      induction b with
      | top => simp at hb
      | coe b =>
        -- `b` can not be equal to `⊤`, so it comes from `ι`. In `ι` we can find a finite
        -- intersection of our sets containing `b` and contained in `Iio a`. We lift it
        -- to `WithTop ι`, and intersect with `Iio ⊤` (which is also in our set) to exclude `⊤`.
        simp only [mem_Iio, WithTop.coe_lt_coe] at hb
        obtain ⟨t, ⟨f, g, hfc, hgc, f_fin, g_fin, rfl⟩, hb, hfg⟩ :
          ∃ t ∈ basis, b ∈ t ∧ t ⊆ Iio a := h_basis.isOpen_iff.1 (isOpen_Iio' a) b hb
        refine ⟨(⋂ z ∈ f, Ioi z) ∩ (⋂ z ∈ g, Iio z) ∩ Iio ⊤, ?_, ?_, by simpa using hb⟩
        · intro w hw
          induction w with
          | top => simp at hw
          | coe w =>
            simp only [mem_Iio, WithTop.coe_lt_coe]
            apply hfg
            simpa using hw
        · apply @IsOpen.inter _ (generateFrom {s | ∃ a ∈ d, s = Ioi a ∨ s = Iio a}); swap
          · apply isOpen_generateFrom_of_mem
            simp [d]
          apply @IsOpen.inter _ (generateFrom {s | ∃ a ∈ d, s = Ioi a ∨ s = Iio a})
          · apply @Finite.isOpen_biInter _ _ (generateFrom {s | ∃ a ∈ d, s = Ioi a ∨ s = Iio a})
            · exact f_fin
            · intro i hi
              apply isOpen_generateFrom_of_mem
              simp [d]
              grind
          · apply @Finite.isOpen_biInter _ _ (generateFrom {s | ∃ a ∈ d, s = Ioi a ∨ s = Iio a})
            · exact g_fin
            · intro i hi
              apply isOpen_generateFrom_of_mem
              simp [d]
              grind

end TopologicalSpace

namespace WithTop

variable {ι : Type*} [LinearOrder ι] [TopologicalSpace ι] [OrderTopology ι]

section Coe

lemma isEmbedding_coe : Topology.IsEmbedding ((↑) : ι → WithTop ι) := by
  refine WithTop.coe_strictMono.isEmbedding_of_ordConnected ?_
  rw [WithTop.range_coe]
  exact Set.ordConnected_Iio

lemma isOpenEmbedding_coe : Topology.IsOpenEmbedding ((↑) : ι → WithTop ι) :=
  ⟨isEmbedding_coe, by rw [WithTop.range_coe]; exact isOpen_Iio⟩

lemma nhds_coe {r : ι} : 𝓝 (r : WithTop ι) = (𝓝 r).map (↑) :=
  (isOpenEmbedding_coe.map_nhds_eq r).symm

@[fun_prop, continuity]
lemma continuous_coe : Continuous ((↑) : ι → WithTop ι) := isEmbedding_coe.continuous

end Coe

<<<<<<< HEAD
/-- Function that sends an element of `WithTop ι` to `ι`,
with an arbitrary default value for `⊤`. -/
noncomputable
abbrev _root_.WithTop.untopA [Nonempty ι] : WithTop ι → ι := WithTop.untopD (Classical.arbitrary ι)

@[simp]
lemma untopA_coe_enat (n : ℕ) : WithTop.untopA (n : ℕ∞) = n := rfl

lemma tendsto_untopA [Nonempty ι] {a : WithTop ι} (ha : a ≠ ⊤) :
    Tendsto WithTop.untopA (𝓝 a) (𝓝 a.untopA) := by
=======
@[simp]
lemma untopA_coe_enat (n : ℕ) : WithTop.untopA (n : ℕ∞) = n := rfl

section ContinuousUnTop

lemma tendsto_untopD (d : ι) {a : WithTop ι} (ha : a ≠ ⊤) :
    Tendsto (untopD d) (𝓝 a) (𝓝 (untopD d a)) := by
>>>>>>> 03181a04
  lift a to ι using ha
  rw [nhds_coe, tendsto_map'_iff]
  exact tendsto_id

<<<<<<< HEAD
lemma continuousOn_untopA [Nonempty ι] : ContinuousOn WithTop.untopA { a : WithTop ι | a ≠ ⊤ } :=
  fun _a ha ↦ ContinuousAt.continuousWithinAt (WithTop.tendsto_untopA ha)

variable (ι) in
/-- Equivalence between the non-top elements of `WithTop ι` and `ι`. -/
noncomputable
def neTopEquiv [Nonempty ι] : { a : WithTop ι | a ≠ ⊤ } ≃ ι where
  toFun x := WithTop.untopA x
  invFun x := ⟨x, WithTop.coe_ne_top⟩
  left_inv := fun x => Subtype.eq <| by
    lift (x : WithTop ι) to ι using x.2 with y
    simp
  right_inv x := by simp
=======
lemma continuousOn_untopD (d : ι) : ContinuousOn (untopD d) { a : WithTop ι | a ≠ ⊤ } :=
  fun _a ha ↦ ContinuousAt.continuousWithinAt (tendsto_untopD d ha)

lemma tendsto_untopA [Nonempty ι] {a : WithTop ι} (ha : a ≠ ⊤) :
    Tendsto untopA (𝓝 a) (𝓝 a.untopA) := tendsto_untopD _ ha

lemma continuousOn_untopA [Nonempty ι] : ContinuousOn untopA { a : WithTop ι | a ≠ ⊤ } :=
  continuousOn_untopD _

lemma tendsto_untop (a : {a : WithTop ι | a ≠ ⊤}) :
    Tendsto (fun x ↦ untop x.1 x.2) (𝓝 a) (𝓝 (untop a.1 a.2)) := by
  have : Nonempty ι := ⟨untop a.1 a.2⟩
  simp only [← untopA_eq_untop, ne_eq, coe_setOf, mem_setOf_eq]
  exact (tendsto_untopA a.2).comp <| tendsto_subtype_rng.mp tendsto_id

lemma continuous_untop : Continuous (fun x : {a : WithTop ι | a ≠ ⊤} ↦ untop x.1 x.2) :=
  continuous_iff_continuousAt.mpr tendsto_untop

end ContinuousUnTop
>>>>>>> 03181a04

variable (ι) in
/-- Homeomorphism between the non-top elements of `WithTop ι` and `ι`. -/
noncomputable
<<<<<<< HEAD
def neTopHomeomorph [Nonempty ι] : { a : WithTop ι | a ≠ ⊤ } ≃ₜ ι where
  toEquiv := neTopEquiv ι
  continuous_toFun := continuousOn_iff_continuous_restrict.1 continuousOn_untopA
=======
def neTopHomeomorph : { a : WithTop ι | a ≠ ⊤ } ≃ₜ ι where
  toEquiv := Equiv.withTopSubtypeNe
  continuous_toFun := continuous_untop
>>>>>>> 03181a04
  continuous_invFun := continuous_coe.subtype_mk _

variable (ι) in
/-- If `ι` has a top element, then `WithTop ι` is homeomorphic to `ι ⊕ Unit`. -/
noncomputable
def sumHomeomorph [OrderTop ι] : WithTop ι ≃ₜ ι ⊕ Unit where
  toFun x := if h : x = ⊤ then Sum.inr () else Sum.inl x.untopA
  invFun x := match x with
    | Sum.inl i => (i : WithTop ι)
    | Sum.inr () => ⊤
  left_inv x := by cases x <;> simp
  right_inv x := by cases x <;> simp
  continuous_toFun := by
    have h_fr : frontier ({⊤} : Set (WithTop ι)) = ∅ := by
      simp only [frontier, Set.finite_singleton, Set.Finite.isClosed, IsClosed.closure_eq]
      suffices interior ({⊤} : Set (WithTop ι)) = {⊤} by simp [this]
      rw [interior_eq_iff_isOpen]
      have : {⊤} = Set.Ioi ((⊤ : ι) : WithTop ι) := by ext; simp
      rw [this]
      exact isOpen_Ioi
    refine continuous_if' (by simp [h_fr]) (by simp [h_fr]) (by simp) ?_
    exact Continuous.comp_continuousOn (by fun_prop) continuousOn_untopA
  continuous_invFun := continuous_sum_dom.mpr ⟨by fun_prop, by fun_prop⟩

end WithTop<|MERGE_RESOLUTION|>--- conflicted
+++ resolved
@@ -207,45 +207,17 @@
 
 end Coe
 
-<<<<<<< HEAD
-/-- Function that sends an element of `WithTop ι` to `ι`,
-with an arbitrary default value for `⊤`. -/
-noncomputable
-abbrev _root_.WithTop.untopA [Nonempty ι] : WithTop ι → ι := WithTop.untopD (Classical.arbitrary ι)
-
 @[simp]
 lemma untopA_coe_enat (n : ℕ) : WithTop.untopA (n : ℕ∞) = n := rfl
 
-lemma tendsto_untopA [Nonempty ι] {a : WithTop ι} (ha : a ≠ ⊤) :
-    Tendsto WithTop.untopA (𝓝 a) (𝓝 a.untopA) := by
-=======
-@[simp]
-lemma untopA_coe_enat (n : ℕ) : WithTop.untopA (n : ℕ∞) = n := rfl
-
 section ContinuousUnTop
 
 lemma tendsto_untopD (d : ι) {a : WithTop ι} (ha : a ≠ ⊤) :
     Tendsto (untopD d) (𝓝 a) (𝓝 (untopD d a)) := by
->>>>>>> 03181a04
   lift a to ι using ha
   rw [nhds_coe, tendsto_map'_iff]
   exact tendsto_id
 
-<<<<<<< HEAD
-lemma continuousOn_untopA [Nonempty ι] : ContinuousOn WithTop.untopA { a : WithTop ι | a ≠ ⊤ } :=
-  fun _a ha ↦ ContinuousAt.continuousWithinAt (WithTop.tendsto_untopA ha)
-
-variable (ι) in
-/-- Equivalence between the non-top elements of `WithTop ι` and `ι`. -/
-noncomputable
-def neTopEquiv [Nonempty ι] : { a : WithTop ι | a ≠ ⊤ } ≃ ι where
-  toFun x := WithTop.untopA x
-  invFun x := ⟨x, WithTop.coe_ne_top⟩
-  left_inv := fun x => Subtype.eq <| by
-    lift (x : WithTop ι) to ι using x.2 with y
-    simp
-  right_inv x := by simp
-=======
 lemma continuousOn_untopD (d : ι) : ContinuousOn (untopD d) { a : WithTop ι | a ≠ ⊤ } :=
   fun _a ha ↦ ContinuousAt.continuousWithinAt (tendsto_untopD d ha)
 
@@ -265,20 +237,13 @@
   continuous_iff_continuousAt.mpr tendsto_untop
 
 end ContinuousUnTop
->>>>>>> 03181a04
 
 variable (ι) in
 /-- Homeomorphism between the non-top elements of `WithTop ι` and `ι`. -/
 noncomputable
-<<<<<<< HEAD
-def neTopHomeomorph [Nonempty ι] : { a : WithTop ι | a ≠ ⊤ } ≃ₜ ι where
-  toEquiv := neTopEquiv ι
-  continuous_toFun := continuousOn_iff_continuous_restrict.1 continuousOn_untopA
-=======
 def neTopHomeomorph : { a : WithTop ι | a ≠ ⊤ } ≃ₜ ι where
   toEquiv := Equiv.withTopSubtypeNe
   continuous_toFun := continuous_untop
->>>>>>> 03181a04
   continuous_invFun := continuous_coe.subtype_mk _
 
 variable (ι) in
