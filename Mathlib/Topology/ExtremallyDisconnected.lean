/-
Copyright (c) 2021 Johan Commelin. All rights reserved.
Released under Apache 2.0 license as described in the file LICENSE.
Authors: Johan Commelin
-/
import Mathlib.Topology.Homeomorph
import Mathlib.Topology.StoneCech

#align_import topology.extremally_disconnected from "leanprover-community/mathlib"@"7e281deff072232a3c5b3e90034bd65dde396312"

/-!
# Extremally disconnected spaces

An extremally disconnected topological space is a space in which the closure of every open set is
open. Such spaces are also called Stonean spaces. They are the projective objects in the category of
compact Hausdorff spaces.

## Main declarations

* `ExtremallyDisconnected`: Predicate for a space to be extremally disconnected.
* `CompactT2.Projective`: Predicate for a topological space to be a projective object in the
  category of compact Hausdorff spaces.
* `CompactT2.Projective.extremallyDisconnected`: Compact Hausdorff spaces that are projective are
  extremally disconnected.
* `CompactT2.ExtremallyDisconnected.projective`: Extremally disconnected spaces are projective
  objects in the category of compact Hausdorff spaces.

## References

[Gleason, *Projective topological spaces*][gleason1958]
-/

<<<<<<< HEAD
=======
set_option autoImplicit true

>>>>>>> 8f782305
noncomputable section

open Classical Function Set

universe u

section

variable (X : Type u) [TopologicalSpace X]

/-- An extremally disconnected topological space is a space
in which the closure of every open set is open. -/
class ExtremallyDisconnected : Prop where
  /-- The closure of every open set is open. -/
  open_closure : ∀ U : Set X, IsOpen U → IsOpen (closure U)
#align extremally_disconnected ExtremallyDisconnected

section TotallySeparated

/-- Extremally disconnected spaces are totally separated. -/
instance [ExtremallyDisconnected X] [T2Space X] : TotallySeparatedSpace X :=
{ isTotallySeparated_univ := by
    intro x _ y _ hxy
    obtain ⟨U, V, hUV⟩ := T2Space.t2 x y hxy
    use closure U
    use (closure U)ᶜ
    refine ⟨ExtremallyDisconnected.open_closure U hUV.1,
      by simp only [isOpen_compl_iff, isClosed_closure], subset_closure hUV.2.2.1, ?_,
      by simp only [Set.union_compl_self, Set.subset_univ], disjoint_compl_right⟩
    simp only [Set.mem_compl_iff]
    rw [mem_closure_iff]
    push_neg
    refine' ⟨V, ⟨hUV.2.1, hUV.2.2.2.1, _⟩⟩
    rw [Set.nonempty_iff_ne_empty]
    simp only [not_not]
    rw [← Set.disjoint_iff_inter_eq_empty, disjoint_comm]
    exact hUV.2.2.2.2 }

end TotallySeparated

<<<<<<< HEAD
section TotallySeparated

/-- Extremally disconnected spaces are totally separated. -/
instance [ExtremallyDisconnected X] [T2Space X] : TotallySeparatedSpace X :=
{ isTotallySeparated_univ := by
    intro x _ y _ hxy
    obtain ⟨U, V, hUV⟩ := T2Space.t2 x y hxy
    use closure U
    use (closure U)ᶜ
    refine ⟨ExtremallyDisconnected.open_closure U hUV.1,
      by simp only [isOpen_compl_iff, isClosed_closure], subset_closure hUV.2.2.1, ?_,
      by simp only [Set.union_compl_self, Set.subset_univ], disjoint_compl_right⟩
    simp only [Set.mem_compl_iff]
    rw [mem_closure_iff]
    push_neg
    refine' ⟨V, ⟨hUV.2.1, hUV.2.2.2.1, _⟩⟩
    rw [Set.nonempty_iff_ne_empty]
    simp only [not_not]
    rw [← Set.disjoint_iff_inter_eq_empty, disjoint_comm]
    exact hUV.2.2.2.2 }

end TotallySeparated

/-- The closure of every open set is open. -/
add_decl_doc ExtremallyDisconnected.open_closure
=======
section
>>>>>>> 8f782305

/-- The assertion `CompactT2.Projective` states that given continuous maps
`f : X → Z` and `g : Y → Z` with `g` surjective between `t_2`, compact topological spaces,
there exists a continuous lift `h : X → Y`, such that `f = g ∘ h`. -/
def CompactT2.Projective : Prop :=
  ∀ {Y Z : Type u} [TopologicalSpace Y] [TopologicalSpace Z],
    ∀ [CompactSpace Y] [T2Space Y] [CompactSpace Z] [T2Space Z],
      ∀ {f : X → Z} {g : Y → Z} (_ : Continuous f) (_ : Continuous g) (_ : Surjective g),
        ∃ h : X → Y, Continuous h ∧ g ∘ h = f
#align compact_t2.projective CompactT2.Projective

variable {X}

theorem StoneCech.projective [DiscreteTopology X] : CompactT2.Projective (StoneCech X) := by
  intro Y Z _tsY _tsZ _csY _t2Y _csZ _csZ f g hf hg g_sur
  let s : Z → Y := fun z => Classical.choose <| g_sur z
  have hs : g ∘ s = id := funext fun z => Classical.choose_spec (g_sur z)
  let t := s ∘ f ∘ stoneCechUnit
  have ht : Continuous t := continuous_of_discreteTopology
  let h : StoneCech X → Y := stoneCechExtend ht
  have hh : Continuous h := continuous_stoneCechExtend ht
  refine' ⟨h, hh, denseRange_stoneCechUnit.equalizer (hg.comp hh) hf _⟩
  rw [comp.assoc, stoneCechExtend_extends ht, ← comp.assoc, hs, comp.left_id]
#align stone_cech.projective StoneCech.projective

protected theorem CompactT2.Projective.extremallyDisconnected [CompactSpace X] [T2Space X]
    (h : CompactT2.Projective X) : ExtremallyDisconnected X := by
  refine' { open_closure := fun U hU => _ }
  let Z₁ : Set (X × Bool) := Uᶜ ×ˢ {true}
  let Z₂ : Set (X × Bool) := closure U ×ˢ {false}
  let Z : Set (X × Bool) := Z₁ ∪ Z₂
  have hZ₁₂ : Disjoint Z₁ Z₂ := disjoint_left.2 fun x hx₁ hx₂ => by cases hx₁.2.symm.trans hx₂.2
  have hZ₁ : IsClosed Z₁ := hU.isClosed_compl.prod (T1Space.t1 _)
  have hZ₂ : IsClosed Z₂ := isClosed_closure.prod (T1Space.t1 false)
  have hZ : IsClosed Z := hZ₁.union hZ₂
  let f : Z → X := Prod.fst ∘ Subtype.val
  have f_cont : Continuous f := continuous_fst.comp continuous_subtype_val
  have f_sur : Surjective f := by
    intro x
    by_cases hx : x ∈ U
    · exact ⟨⟨(x, false), Or.inr ⟨subset_closure hx, mem_singleton _⟩⟩, rfl⟩
    · exact ⟨⟨(x, true), Or.inl ⟨hx, mem_singleton _⟩⟩, rfl⟩
  haveI : CompactSpace Z := isCompact_iff_compactSpace.mp hZ.isCompact
  obtain ⟨g, hg, g_sec⟩ := h continuous_id f_cont f_sur
  let φ := Subtype.val ∘ g
  have hφ : Continuous φ := continuous_subtype_val.comp hg
  have hφ₁ : ∀ x, (φ x).1 = x := congr_fun g_sec
  suffices closure U = φ ⁻¹' Z₂ by
    rw [this, preimage_comp, ← isClosed_compl_iff, ← preimage_compl,
      ← preimage_subtype_coe_eq_compl Subset.rfl]
    · exact hZ₁.preimage hφ
    · rw [hZ₁₂.inter_eq, inter_empty]
  refine' (closure_minimal _ <| hZ₂.preimage hφ).antisymm fun x hx => _
  · intro x hx
    have : φ x ∈ Z₁ ∪ Z₂ := (g x).2
    -- Porting note: Originally `simpa [hx, hφ₁] using this`
    cases' this with hφ hφ
    · exact ((hφ₁ x ▸ hφ.1) hx).elim
    · exact hφ
  · rw [← hφ₁ x]
    exact hx.1
#align compact_t2.projective.extremally_disconnected CompactT2.Projective.extremallyDisconnected

<<<<<<< HEAD
-- This section contains helper lemmas about the sigma-type `Σ i, π i`.
section Sigma

lemma sigma_mk_preimage_image' (h : i ≠ j) : Sigma.mk j ⁻¹' (Sigma.mk i '' U) = ∅ := by
  change Sigma.mk j ⁻¹' {⟨i, u⟩ | u ∈ U} = ∅
  simp [h]

lemma sigma_mk_preimage_image_eq_self : Sigma.mk i ⁻¹' (Sigma.mk i '' U) = U := by
  change Sigma.mk i ⁻¹' {⟨i, u⟩ | u ∈ U} = U
  simp

-- Note: It might be possible to use Gleason for this instead
/-- The sigma-type of extremally disconneted spaces is extremally disconnected -/
instance instExtremallyDisconnected
    {π : ι → Type _} [∀ i, TopologicalSpace (π i)] [h₀ : ∀ i, ExtremallyDisconnected (π i)] :
    ExtremallyDisconnected (Σi, π i) := by
  constructor
  intro s hs
  rw [isOpen_sigma_iff] at hs ⊢
  intro i
  rcases h₀ i with ⟨h₀⟩
  have h₁ : IsOpen (closure (Sigma.mk i ⁻¹' s))
  · apply h₀
    exact hs i
  suffices h₂ : Sigma.mk i ⁻¹' closure s = closure (Sigma.mk i ⁻¹' s)
  · rwa [h₂]
  apply IsOpenMap.preimage_closure_eq_closure_preimage
  intro U _
  · rw [isOpen_sigma_iff]
    intro j
    by_cases ij : i = j
    · rw [← ij]
      rw [sigma_mk_preimage_image_eq_self]
      assumption
    · rw [sigma_mk_preimage_image' ij]
      apply isOpen_empty
  · continuity

end Sigma

=======
>>>>>>> 8f782305
end

section

<<<<<<< HEAD
variable {A B C D : Type u} {E : Set D}
  [TopologicalSpace A] [TopologicalSpace B] [TopologicalSpace C] [TopologicalSpace D]

/-- Gleason's Lemma 2.4: a continuous surjection $\rho$ from a compact space $D$ to a Fréchet space
$A$ restricts to a compact subset $E$ of $D$, such that $\rho$ maps $E$ onto $A$ and satisfies the
"Zorn subset condition", where $\rho(E_0) \ne A$ for any proper closed subset $E_0 \subsetneq E$. -/
lemma exists_compact_surjective_zorn_subset [T1Space A] [CompactSpace D] {π : D → A}
    (π_cont : Continuous π) (π_surj : π.Surjective) : ∃ E : Set D, CompactSpace E ∧ π '' E = univ ∧
    ∀ E₀ : Set E, E₀ ≠ univ → IsClosed E₀ → E.restrict π '' E₀ ≠ univ := by
=======
variable {A D E : Type u} [TopologicalSpace A] [TopologicalSpace D] [TopologicalSpace E]

/-- Lemma 2.4 in [Gleason, *Projective topological spaces*][gleason1958]:
a continuous surjection $\pi$ from a compact space $D$ to a Fréchet space $A$ restricts to
a compact subset $E$ of $D$, such that $\pi$ maps $E$ onto $A$ and satisfies the
"Zorn subset condition", where $\pi(E_0) \ne A$ for any proper closed subset $E_0 \subsetneq E$. -/
lemma exists_compact_surjective_zorn_subset [T1Space A] [CompactSpace D] {π : D → A}
    (π_cont : Continuous π) (π_surj : π.Surjective) : ∃ E : Set D, CompactSpace E ∧ π '' E = univ ∧
    ∀ E₀ : Set E, E₀ ≠ univ → IsClosed E₀ → E.restrict π '' E₀ ≠ univ := by
  -- suffices to apply Zorn's lemma on the subsets of $D$ that are closed and mapped onto $A$
>>>>>>> 8f782305
  let S : Set <| Set D := {E : Set D | IsClosed E ∧ π '' E = univ}
  suffices ∀ (C : Set <| Set D) (_ : C ⊆ S) (_ : IsChain (· ⊆ ·) C), ∃ s ∈ S, ∀ c ∈ C, s ⊆ c by
    rcases zorn_superset S this with ⟨E, ⟨E_closed, E_surj⟩, E_min⟩
    refine ⟨E, isCompact_iff_compactSpace.mp E_closed.isCompact, E_surj, ?_⟩
    intro E₀ E₀_min E₀_closed
    contrapose! E₀_min
    exact eq_univ_of_coe_eq <|
      E_min E₀ ⟨E₀_closed.trans E_closed, image_coe_eq_restrict_image ▸ E₀_min⟩ coe_subset
<<<<<<< HEAD
  intro C C_sub C_chain
  refine ⟨iInter (fun c : C => c), ⟨isClosed_iInter fun ⟨_, h⟩ => (C_sub h).left, ?_⟩,
    fun c hc _ h => mem_iInter.mp h ⟨c, hc⟩⟩
  by_cases hC : Nonempty C
  · refine eq_univ_of_forall fun a => inter_nonempty_iff_exists_left.mp ?_
=======
  -- suffices to prove intersection of chain is minimal
  intro C C_sub C_chain
  -- prove intersection of chain is closed
  refine ⟨iInter (fun c : C => c), ⟨isClosed_iInter fun ⟨_, h⟩ => (C_sub h).left, ?_⟩,
    fun c hc _ h => mem_iInter.mp h ⟨c, hc⟩⟩
  -- prove intersection of chain is mapped onto $A$
  by_cases hC : Nonempty C
  · refine eq_univ_of_forall fun a => inter_nonempty_iff_exists_left.mp ?_
    -- apply Cantor's intersection theorem
>>>>>>> 8f782305
    refine iInter_inter (ι := C) (π ⁻¹' {a}) _ ▸
      IsCompact.nonempty_iInter_of_directed_nonempty_compact_closed _
      ?_ (fun c => ?_) (fun c => IsClosed.isCompact ?_) (fun c => ?_)
    · replace C_chain : IsChain (· ⊇ ·) C := C_chain.symm
      have : ∀ s t : Set D, s ⊇ t → _ ⊇ _ := fun _ _ => inter_subset_inter_left <| π ⁻¹' {a}
      exact (directedOn_iff_directed.mp C_chain.directedOn).mono_comp (· ⊇ ·) this
    · rw [← image_inter_nonempty_iff, (C_sub c.mem).right, univ_inter]
      exact singleton_nonempty a
    all_goals exact (C_sub c.mem).left.inter <| (T1Space.t1 a).preimage π_cont
  · rw [@iInter_of_empty _ _ <| not_nonempty_iff.mp hC, image_univ_of_surjective π_surj]

<<<<<<< HEAD
/-- Gleason's Lemma 2.1: if $\rho$ is a continuous surjection from a topological space $E$ to a
topological space $A$ satisfying the "Zorn subset condition", then $\rho(G)$ is contained in the
closure of $A \setminus \rho(E \setminus G)}$ for any open set $G$ of $E$. -/
lemma image_subset_closure_compl_image_compl_of_isOpen {ρ : E → A} (ρ_cont : Continuous ρ)
    (ρ_surj : ρ.Surjective) (zorn_subset : ∀ E₀ : Set E, E₀ ≠ univ → IsClosed E₀ → ρ '' E₀ ≠ univ)
    {G : Set E} (hG : IsOpen G) : ρ '' G ⊆ closure ((ρ '' Gᶜ)ᶜ) := by
  by_cases G_empty : G = ∅
  · simpa only [G_empty, image_empty] using empty_subset _
  · intro a ha
    rw [mem_closure_iff]
    intro N N_open hN
    rcases (G.mem_image ρ a).mp ha with ⟨e, he, rfl⟩
    have nonempty : (G ∩ ρ⁻¹' N).Nonempty := ⟨e, mem_inter he <| mem_preimage.mpr hN⟩
    have is_open : IsOpen <| G ∩ ρ⁻¹' N := hG.inter <| N_open.preimage ρ_cont
    have ne_univ : ρ '' (G ∩ ρ⁻¹' N)ᶜ ≠ univ := zorn_subset _ (compl_ne_univ.mpr nonempty)
                                                  is_open.isClosed_compl
    rcases nonempty_compl.mpr ne_univ with ⟨x, hx⟩
    have hx' : x ∈ (ρ '' Gᶜ)ᶜ := (compl_subset_compl.mpr <| image_subset ρ <|
                                    compl_subset_compl.mpr <| G.inter_subset_left _) hx
    rcases ρ_surj x with ⟨y, rfl⟩
    have hy : y ∈ G ∩ ρ⁻¹' N := not_mem_compl_iff.mp <| (not_imp_not.mpr <| mem_image_of_mem ρ) <|
                                  (mem_compl_iff _ _).mp hx
    exact ⟨ρ y, mem_inter (mem_preimage.mp <| mem_of_mem_inter_right hy) hx'⟩

/-- Gleason's Lemma 2.2: in an extremally disconnected space, if $U_1$ and $U_2$ are disjoint open
sets, then $\overline{U_1}$ and $\overline{U_2}$ are also disjoint. -/
=======
/-- Lemma 2.1 in [Gleason, *Projective topological spaces*][gleason1958]:
if $\rho$ is a continuous surjection from a topological space $E$ to a topological space $A$
satisfying the "Zorn subset condition", then $\rho(G)$ is contained in
the closure of $A \setminus \rho(E \setminus G)}$ for any open set $G$ of $E$. -/
lemma image_subset_closure_compl_image_compl_of_isOpen {ρ : E → A} (ρ_cont : Continuous ρ)
    (ρ_surj : ρ.Surjective) (zorn_subset : ∀ E₀ : Set E, E₀ ≠ univ → IsClosed E₀ → ρ '' E₀ ≠ univ)
    {G : Set E} (hG : IsOpen G) : ρ '' G ⊆ closure ((ρ '' Gᶜ)ᶜ) := by
  -- suffices to prove for nonempty $G$
  by_cases G_empty : G = ∅
  · simpa only [G_empty, image_empty] using empty_subset _
  · -- let $a \in \rho(G)$
    intro a ha
    rw [mem_closure_iff]
    -- let $N$ be a neighbourhood of $a$
    intro N N_open hN
    -- get $x \in A$ from nonempty open $G \cap \rho^{-1}(N)$
    rcases (G.mem_image ρ a).mp ha with ⟨e, he, rfl⟩
    have nonempty : (G ∩ ρ⁻¹' N).Nonempty := ⟨e, mem_inter he <| mem_preimage.mpr hN⟩
    have is_open : IsOpen <| G ∩ ρ⁻¹' N := hG.inter <| N_open.preimage ρ_cont
    have ne_univ : ρ '' (G ∩ ρ⁻¹' N)ᶜ ≠ univ :=
      zorn_subset _ (compl_ne_univ.mpr nonempty) is_open.isClosed_compl
    rcases nonempty_compl.mpr ne_univ with ⟨x, hx⟩
    -- prove $x \in N \cap (A \setminus \rho(E \setminus G))$
    have hx' : x ∈ (ρ '' Gᶜ)ᶜ := fun h => hx <| image_subset ρ (by simp) h
    rcases ρ_surj x with ⟨y, rfl⟩
    have hy : y ∈ G ∩ ρ⁻¹' N := by simpa using mt (mem_image_of_mem ρ) <| mem_compl hx
    exact ⟨ρ y, mem_inter (mem_preimage.mp <| mem_of_mem_inter_right hy) hx'⟩

/-- Lemma 2.2 in [Gleason, *Projective topological spaces*][gleason1958]:
in an extremally disconnected space, if $U_1$ and $U_2$ are disjoint open sets,
then $\overline{U_1}$ and $\overline{U_2}$ are also disjoint. -/
>>>>>>> 8f782305
lemma ExtremallyDisconnected.disjoint_closure_of_disjoint_IsOpen [ExtremallyDisconnected A]
    {U₁ U₂ : Set A} (h : Disjoint U₁ U₂) (hU₁ : IsOpen U₁) (hU₂ : IsOpen U₂) :
    Disjoint (closure U₁) (closure U₂) :=
  (h.closure_right hU₁).closure_left <| open_closure U₂ hU₂

private lemma ExtremallyDisconnected.homeoCompactToT2_injective [ExtremallyDisconnected A]
    [T2Space A] [T2Space E] [CompactSpace E] {ρ : E → A} (ρ_cont : Continuous ρ)
    (ρ_surj : ρ.Surjective) (zorn_subset : ∀ E₀ : Set E, E₀ ≠ univ → IsClosed E₀ → ρ '' E₀ ≠ univ) :
    ρ.Injective := by
<<<<<<< HEAD
  intro x₁ x₂ hρx
  by_contra hx
  rcases t2_separation hx with ⟨G₁, G₂, G₁_open, G₂_open, hx₁, hx₂, disj⟩
=======
  -- let $x_1, x_2 \in E$ be distinct points such that $\rho(x_1) = \rho(x_2)$
  intro x₁ x₂ hρx
  by_contra hx
  -- let $G_1$ and $G_2$ be disjoint open neighbourhoods of $x_1$ and $x_2$ respectively
  rcases t2_separation hx with ⟨G₁, G₂, G₁_open, G₂_open, hx₁, hx₂, disj⟩
  -- prove $A \setminus \rho(E - G_1)$ and $A \setminus \rho(E - G_2)$ are disjoint
>>>>>>> 8f782305
  have G₁_comp : IsCompact G₁ᶜ := IsClosed.isCompact G₁_open.isClosed_compl
  have G₂_comp : IsCompact G₂ᶜ := IsClosed.isCompact G₂_open.isClosed_compl
  have G₁_open' : IsOpen (ρ '' G₁ᶜ)ᶜ := (G₁_comp.image ρ_cont).isClosed.isOpen_compl
  have G₂_open' : IsOpen (ρ '' G₂ᶜ)ᶜ := (G₂_comp.image ρ_cont).isClosed.isOpen_compl
  have disj' : Disjoint (ρ '' G₁ᶜ)ᶜ (ρ '' G₂ᶜ)ᶜ := by
    rw [disjoint_iff_inter_eq_empty, ← compl_union, ← image_union, ← compl_inter,
      disjoint_iff_inter_eq_empty.mp disj, compl_empty, compl_empty_iff,
      image_univ_of_surjective ρ_surj]
<<<<<<< HEAD
  have disj'' : Disjoint (closure (ρ '' G₁ᶜ)ᶜ) (closure (ρ '' G₂ᶜ)ᶜ) :=
    disjoint_closure_of_disjoint_IsOpen disj' G₁_open' G₂_open'
=======
  -- apply Lemma 2.2 to prove their closures are disjoint
  have disj'' : Disjoint (closure (ρ '' G₁ᶜ)ᶜ) (closure (ρ '' G₂ᶜ)ᶜ) :=
    disjoint_closure_of_disjoint_IsOpen disj' G₁_open' G₂_open'
  -- apply Lemma 2.1 to prove $\rho(x_1) = \rho(x_2)$ lies in their intersection
>>>>>>> 8f782305
  have hx₁' := image_subset_closure_compl_image_compl_of_isOpen ρ_cont ρ_surj zorn_subset G₁_open <|
    mem_image_of_mem ρ hx₁
  have hx₂' := image_subset_closure_compl_image_compl_of_isOpen ρ_cont ρ_surj zorn_subset G₂_open <|
    mem_image_of_mem ρ hx₂
  exact disj''.ne_of_mem hx₁' hx₂' hρx

<<<<<<< HEAD
/-- Gleason's Lemma 2.3: a continuous surjection from a compact Hausdorff space to an extremally
disconnected Hausdorff space satisfying the "Zorn subset condition" is a homeomorphism. -/
=======
/-- Lemma 2.3 in [Gleason, *Projective topological spaces*][gleason1958]:
a continuous surjection from a compact Hausdorff space to an extremally disconnected Hausdorff space
satisfying the "Zorn subset condition" is a homeomorphism. -/
>>>>>>> 8f782305
noncomputable def ExtremallyDisconnected.homeoCompactToT2 [ExtremallyDisconnected A] [T2Space A]
    [T2Space E] [CompactSpace E] {ρ : E → A} (ρ_cont : Continuous ρ) (ρ_surj : ρ.Surjective)
    (zorn_subset : ∀ E₀ : Set E, E₀ ≠ univ → IsClosed E₀ → ρ '' E₀ ≠ univ) : E ≃ₜ A :=
  ρ_cont.homeoOfEquivCompactToT2
    (f := Equiv.ofBijective ρ ⟨homeoCompactToT2_injective ρ_cont ρ_surj zorn_subset, ρ_surj⟩)

<<<<<<< HEAD
/-- Gleason's Theorem 2.5: in the category of compact spaces and continuous maps, the
projective spaces are precisely the extremally disconnected spaces. -/
protected theorem CompactT2.ExtremallyDisconnected.projective [ExtremallyDisconnected A]
    [CompactSpace A] [T2Space A] : CompactT2.Projective A := by
  intro B C _ _ _ _ _ _ φ f φ_cont f_cont f_surj
  let D : Set <| A × B := {x | φ x.fst = f x.snd}
  have D_comp : CompactSpace D := isCompact_iff_compactSpace.mp
    (isClosed_eq (φ_cont.comp continuous_fst) (f_cont.comp continuous_snd)).isCompact
=======
/-- Theorem 2.5 in [Gleason, *Projective topological spaces*][gleason1958]:
in the category of compact spaces and continuous maps,
the projective spaces are precisely the extremally disconnected spaces.-/
protected theorem CompactT2.ExtremallyDisconnected.projective [ExtremallyDisconnected A]
    [CompactSpace A] [T2Space A] : CompactT2.Projective A := by
  -- let $B$ and $C$ be compact; let $f : B \twoheadrightarrow C$ and $\phi : A \to C$ be continuous
  intro B C _ _ _ _ _ _ φ f φ_cont f_cont f_surj
  -- let $D := \{(a, b) : \phi(a) = f(b)\}$ with projections $\pi_1 : D \to A$ and $\pi_2 : D \to B$
  let D : Set <| A × B := {x | φ x.fst = f x.snd}
  have D_comp : CompactSpace D := isCompact_iff_compactSpace.mp
    (isClosed_eq (φ_cont.comp continuous_fst) (f_cont.comp continuous_snd)).isCompact
  -- apply Lemma 2.4 to get closed $E$ satisfying "Zorn subset condition"
>>>>>>> 8f782305
  let π₁ : D → A := Prod.fst ∘ Subtype.val
  have π₁_cont : Continuous π₁ := continuous_fst.comp continuous_subtype_val
  have π₁_surj : π₁.Surjective := fun a => ⟨⟨⟨a, _⟩, (f_surj <| φ a).choose_spec.symm⟩, rfl⟩
  rcases exists_compact_surjective_zorn_subset π₁_cont π₁_surj with ⟨E, _, E_onto, E_min⟩
<<<<<<< HEAD
=======
  -- apply Lemma 2.3 to get homeomorphism $\pi_1|_E : E \to A$
>>>>>>> 8f782305
  let ρ : E → A := E.restrict π₁
  have ρ_cont : Continuous ρ := π₁_cont.continuousOn.restrict
  have ρ_surj : ρ.Surjective := fun a => by
    rcases (E_onto ▸ mem_univ a : a ∈ π₁ '' E) with ⟨d, ⟨hd, rfl⟩⟩; exact ⟨⟨d, hd⟩, rfl⟩
  let ρ' := ExtremallyDisconnected.homeoCompactToT2 ρ_cont ρ_surj E_min
<<<<<<< HEAD
=======
  -- prove $\rho := \pi_2|_E \circ \pi_1|_E^{-1}$ satisfies $\phi = f \circ \rho$
>>>>>>> 8f782305
  let π₂ : D → B := Prod.snd ∘ Subtype.val
  have π₂_cont : Continuous π₂ := continuous_snd.comp continuous_subtype_val
  refine ⟨E.restrict π₂ ∘ ρ'.symm, ⟨π₂_cont.continuousOn.restrict.comp ρ'.symm.continuous, ?_⟩⟩
  suffices f ∘ E.restrict π₂ = φ ∘ ρ' by
    rw [← comp.assoc, this, comp.assoc, Homeomorph.self_comp_symm, comp.right_id]
  ext x
  exact x.val.mem.symm

<<<<<<< HEAD
end
=======
protected theorem CompactT2.projective_iff_extremallyDisconnnected [CompactSpace A] [T2Space A] :
    Projective A ↔ ExtremallyDisconnected A :=
  ⟨Projective.extremallyDisconnected, fun _ => ExtremallyDisconnected.projective⟩

end

-- Note: It might be possible to use Gleason for this instead
/-- The sigma-type of extremally disconnected spaces is extremally disconnected. -/
instance instExtremallyDisconnected {π : ι → Type*} [∀ i, TopologicalSpace (π i)]
    [h₀ : ∀ i, ExtremallyDisconnected (π i)] : ExtremallyDisconnected (Σ i, π i) := by
  constructor
  intro s hs
  rw [isOpen_sigma_iff] at hs ⊢
  intro i
  rcases h₀ i with ⟨h₀⟩
  have h₁ : IsOpen (closure (Sigma.mk i ⁻¹' s))
  · apply h₀
    exact hs i
  suffices h₂ : Sigma.mk i ⁻¹' closure s = closure (Sigma.mk i ⁻¹' s)
  · rwa [h₂]
  apply IsOpenMap.preimage_closure_eq_closure_preimage
  intro U _
  · rw [isOpen_sigma_iff]
    intro j
    by_cases ij : i = j
    · rw [← ij]
      rw [sigma_mk_preimage_image_eq_self]
      assumption
    · rw [sigma_mk_preimage_image' ij]
      apply isOpen_empty
  · continuity
>>>>>>> 8f782305
<|MERGE_RESOLUTION|>--- conflicted
+++ resolved
@@ -3,6 +3,7 @@
 Released under Apache 2.0 license as described in the file LICENSE.
 Authors: Johan Commelin
 -/
+import Mathlib.Topology.Homeomorph
 import Mathlib.Topology.Homeomorph
 import Mathlib.Topology.StoneCech
 
@@ -30,11 +31,8 @@
 [Gleason, *Projective topological spaces*][gleason1958]
 -/
 
-<<<<<<< HEAD
-=======
 set_option autoImplicit true
 
->>>>>>> 8f782305
 noncomputable section
 
 open Classical Function Set
@@ -75,35 +73,8 @@
 
 end TotallySeparated
 
-<<<<<<< HEAD
-section TotallySeparated
-
-/-- Extremally disconnected spaces are totally separated. -/
-instance [ExtremallyDisconnected X] [T2Space X] : TotallySeparatedSpace X :=
-{ isTotallySeparated_univ := by
-    intro x _ y _ hxy
-    obtain ⟨U, V, hUV⟩ := T2Space.t2 x y hxy
-    use closure U
-    use (closure U)ᶜ
-    refine ⟨ExtremallyDisconnected.open_closure U hUV.1,
-      by simp only [isOpen_compl_iff, isClosed_closure], subset_closure hUV.2.2.1, ?_,
-      by simp only [Set.union_compl_self, Set.subset_univ], disjoint_compl_right⟩
-    simp only [Set.mem_compl_iff]
-    rw [mem_closure_iff]
-    push_neg
-    refine' ⟨V, ⟨hUV.2.1, hUV.2.2.2.1, _⟩⟩
-    rw [Set.nonempty_iff_ne_empty]
-    simp only [not_not]
-    rw [← Set.disjoint_iff_inter_eq_empty, disjoint_comm]
-    exact hUV.2.2.2.2 }
-
-end TotallySeparated
-
 /-- The closure of every open set is open. -/
 add_decl_doc ExtremallyDisconnected.open_closure
-=======
-section
->>>>>>> 8f782305
 
 /-- The assertion `CompactT2.Projective` states that given continuous maps
 `f : X → Z` and `g : Y → Z` with `g` surjective between `t_2`, compact topological spaces,
@@ -167,64 +138,10 @@
     exact hx.1
 #align compact_t2.projective.extremally_disconnected CompactT2.Projective.extremallyDisconnected
 
-<<<<<<< HEAD
--- This section contains helper lemmas about the sigma-type `Σ i, π i`.
-section Sigma
-
-lemma sigma_mk_preimage_image' (h : i ≠ j) : Sigma.mk j ⁻¹' (Sigma.mk i '' U) = ∅ := by
-  change Sigma.mk j ⁻¹' {⟨i, u⟩ | u ∈ U} = ∅
-  simp [h]
-
-lemma sigma_mk_preimage_image_eq_self : Sigma.mk i ⁻¹' (Sigma.mk i '' U) = U := by
-  change Sigma.mk i ⁻¹' {⟨i, u⟩ | u ∈ U} = U
-  simp
-
--- Note: It might be possible to use Gleason for this instead
-/-- The sigma-type of extremally disconneted spaces is extremally disconnected -/
-instance instExtremallyDisconnected
-    {π : ι → Type _} [∀ i, TopologicalSpace (π i)] [h₀ : ∀ i, ExtremallyDisconnected (π i)] :
-    ExtremallyDisconnected (Σi, π i) := by
-  constructor
-  intro s hs
-  rw [isOpen_sigma_iff] at hs ⊢
-  intro i
-  rcases h₀ i with ⟨h₀⟩
-  have h₁ : IsOpen (closure (Sigma.mk i ⁻¹' s))
-  · apply h₀
-    exact hs i
-  suffices h₂ : Sigma.mk i ⁻¹' closure s = closure (Sigma.mk i ⁻¹' s)
-  · rwa [h₂]
-  apply IsOpenMap.preimage_closure_eq_closure_preimage
-  intro U _
-  · rw [isOpen_sigma_iff]
-    intro j
-    by_cases ij : i = j
-    · rw [← ij]
-      rw [sigma_mk_preimage_image_eq_self]
-      assumption
-    · rw [sigma_mk_preimage_image' ij]
-      apply isOpen_empty
-  · continuity
-
-end Sigma
-
-=======
->>>>>>> 8f782305
 end
 
 section
 
-<<<<<<< HEAD
-variable {A B C D : Type u} {E : Set D}
-  [TopologicalSpace A] [TopologicalSpace B] [TopologicalSpace C] [TopologicalSpace D]
-
-/-- Gleason's Lemma 2.4: a continuous surjection $\rho$ from a compact space $D$ to a Fréchet space
-$A$ restricts to a compact subset $E$ of $D$, such that $\rho$ maps $E$ onto $A$ and satisfies the
-"Zorn subset condition", where $\rho(E_0) \ne A$ for any proper closed subset $E_0 \subsetneq E$. -/
-lemma exists_compact_surjective_zorn_subset [T1Space A] [CompactSpace D] {π : D → A}
-    (π_cont : Continuous π) (π_surj : π.Surjective) : ∃ E : Set D, CompactSpace E ∧ π '' E = univ ∧
-    ∀ E₀ : Set E, E₀ ≠ univ → IsClosed E₀ → E.restrict π '' E₀ ≠ univ := by
-=======
 variable {A D E : Type u} [TopologicalSpace A] [TopologicalSpace D] [TopologicalSpace E]
 
 /-- Lemma 2.4 in [Gleason, *Projective topological spaces*][gleason1958]:
@@ -235,7 +152,6 @@
     (π_cont : Continuous π) (π_surj : π.Surjective) : ∃ E : Set D, CompactSpace E ∧ π '' E = univ ∧
     ∀ E₀ : Set E, E₀ ≠ univ → IsClosed E₀ → E.restrict π '' E₀ ≠ univ := by
   -- suffices to apply Zorn's lemma on the subsets of $D$ that are closed and mapped onto $A$
->>>>>>> 8f782305
   let S : Set <| Set D := {E : Set D | IsClosed E ∧ π '' E = univ}
   suffices ∀ (C : Set <| Set D) (_ : C ⊆ S) (_ : IsChain (· ⊆ ·) C), ∃ s ∈ S, ∀ c ∈ C, s ⊆ c by
     rcases zorn_superset S this with ⟨E, ⟨E_closed, E_surj⟩, E_min⟩
@@ -244,13 +160,6 @@
     contrapose! E₀_min
     exact eq_univ_of_coe_eq <|
       E_min E₀ ⟨E₀_closed.trans E_closed, image_coe_eq_restrict_image ▸ E₀_min⟩ coe_subset
-<<<<<<< HEAD
-  intro C C_sub C_chain
-  refine ⟨iInter (fun c : C => c), ⟨isClosed_iInter fun ⟨_, h⟩ => (C_sub h).left, ?_⟩,
-    fun c hc _ h => mem_iInter.mp h ⟨c, hc⟩⟩
-  by_cases hC : Nonempty C
-  · refine eq_univ_of_forall fun a => inter_nonempty_iff_exists_left.mp ?_
-=======
   -- suffices to prove intersection of chain is minimal
   intro C C_sub C_chain
   -- prove intersection of chain is closed
@@ -260,7 +169,6 @@
   by_cases hC : Nonempty C
   · refine eq_univ_of_forall fun a => inter_nonempty_iff_exists_left.mp ?_
     -- apply Cantor's intersection theorem
->>>>>>> 8f782305
     refine iInter_inter (ι := C) (π ⁻¹' {a}) _ ▸
       IsCompact.nonempty_iInter_of_directed_nonempty_compact_closed _
       ?_ (fun c => ?_) (fun c => IsClosed.isCompact ?_) (fun c => ?_)
@@ -272,34 +180,6 @@
     all_goals exact (C_sub c.mem).left.inter <| (T1Space.t1 a).preimage π_cont
   · rw [@iInter_of_empty _ _ <| not_nonempty_iff.mp hC, image_univ_of_surjective π_surj]
 
-<<<<<<< HEAD
-/-- Gleason's Lemma 2.1: if $\rho$ is a continuous surjection from a topological space $E$ to a
-topological space $A$ satisfying the "Zorn subset condition", then $\rho(G)$ is contained in the
-closure of $A \setminus \rho(E \setminus G)}$ for any open set $G$ of $E$. -/
-lemma image_subset_closure_compl_image_compl_of_isOpen {ρ : E → A} (ρ_cont : Continuous ρ)
-    (ρ_surj : ρ.Surjective) (zorn_subset : ∀ E₀ : Set E, E₀ ≠ univ → IsClosed E₀ → ρ '' E₀ ≠ univ)
-    {G : Set E} (hG : IsOpen G) : ρ '' G ⊆ closure ((ρ '' Gᶜ)ᶜ) := by
-  by_cases G_empty : G = ∅
-  · simpa only [G_empty, image_empty] using empty_subset _
-  · intro a ha
-    rw [mem_closure_iff]
-    intro N N_open hN
-    rcases (G.mem_image ρ a).mp ha with ⟨e, he, rfl⟩
-    have nonempty : (G ∩ ρ⁻¹' N).Nonempty := ⟨e, mem_inter he <| mem_preimage.mpr hN⟩
-    have is_open : IsOpen <| G ∩ ρ⁻¹' N := hG.inter <| N_open.preimage ρ_cont
-    have ne_univ : ρ '' (G ∩ ρ⁻¹' N)ᶜ ≠ univ := zorn_subset _ (compl_ne_univ.mpr nonempty)
-                                                  is_open.isClosed_compl
-    rcases nonempty_compl.mpr ne_univ with ⟨x, hx⟩
-    have hx' : x ∈ (ρ '' Gᶜ)ᶜ := (compl_subset_compl.mpr <| image_subset ρ <|
-                                    compl_subset_compl.mpr <| G.inter_subset_left _) hx
-    rcases ρ_surj x with ⟨y, rfl⟩
-    have hy : y ∈ G ∩ ρ⁻¹' N := not_mem_compl_iff.mp <| (not_imp_not.mpr <| mem_image_of_mem ρ) <|
-                                  (mem_compl_iff _ _).mp hx
-    exact ⟨ρ y, mem_inter (mem_preimage.mp <| mem_of_mem_inter_right hy) hx'⟩
-
-/-- Gleason's Lemma 2.2: in an extremally disconnected space, if $U_1$ and $U_2$ are disjoint open
-sets, then $\overline{U_1}$ and $\overline{U_2}$ are also disjoint. -/
-=======
 /-- Lemma 2.1 in [Gleason, *Projective topological spaces*][gleason1958]:
 if $\rho$ is a continuous surjection from a topological space $E$ to a topological space $A$
 satisfying the "Zorn subset condition", then $\rho(G)$ is contained in
@@ -331,7 +211,6 @@
 /-- Lemma 2.2 in [Gleason, *Projective topological spaces*][gleason1958]:
 in an extremally disconnected space, if $U_1$ and $U_2$ are disjoint open sets,
 then $\overline{U_1}$ and $\overline{U_2}$ are also disjoint. -/
->>>>>>> 8f782305
 lemma ExtremallyDisconnected.disjoint_closure_of_disjoint_IsOpen [ExtremallyDisconnected A]
     {U₁ U₂ : Set A} (h : Disjoint U₁ U₂) (hU₁ : IsOpen U₁) (hU₂ : IsOpen U₂) :
     Disjoint (closure U₁) (closure U₂) :=
@@ -341,18 +220,12 @@
     [T2Space A] [T2Space E] [CompactSpace E] {ρ : E → A} (ρ_cont : Continuous ρ)
     (ρ_surj : ρ.Surjective) (zorn_subset : ∀ E₀ : Set E, E₀ ≠ univ → IsClosed E₀ → ρ '' E₀ ≠ univ) :
     ρ.Injective := by
-<<<<<<< HEAD
-  intro x₁ x₂ hρx
-  by_contra hx
-  rcases t2_separation hx with ⟨G₁, G₂, G₁_open, G₂_open, hx₁, hx₂, disj⟩
-=======
   -- let $x_1, x_2 \in E$ be distinct points such that $\rho(x_1) = \rho(x_2)$
   intro x₁ x₂ hρx
   by_contra hx
   -- let $G_1$ and $G_2$ be disjoint open neighbourhoods of $x_1$ and $x_2$ respectively
   rcases t2_separation hx with ⟨G₁, G₂, G₁_open, G₂_open, hx₁, hx₂, disj⟩
   -- prove $A \setminus \rho(E - G_1)$ and $A \setminus \rho(E - G_2)$ are disjoint
->>>>>>> 8f782305
   have G₁_comp : IsCompact G₁ᶜ := IsClosed.isCompact G₁_open.isClosed_compl
   have G₂_comp : IsCompact G₂ᶜ := IsClosed.isCompact G₂_open.isClosed_compl
   have G₁_open' : IsOpen (ρ '' G₁ᶜ)ᶜ := (G₁_comp.image ρ_cont).isClosed.isOpen_compl
@@ -361,45 +234,25 @@
     rw [disjoint_iff_inter_eq_empty, ← compl_union, ← image_union, ← compl_inter,
       disjoint_iff_inter_eq_empty.mp disj, compl_empty, compl_empty_iff,
       image_univ_of_surjective ρ_surj]
-<<<<<<< HEAD
-  have disj'' : Disjoint (closure (ρ '' G₁ᶜ)ᶜ) (closure (ρ '' G₂ᶜ)ᶜ) :=
-    disjoint_closure_of_disjoint_IsOpen disj' G₁_open' G₂_open'
-=======
   -- apply Lemma 2.2 to prove their closures are disjoint
   have disj'' : Disjoint (closure (ρ '' G₁ᶜ)ᶜ) (closure (ρ '' G₂ᶜ)ᶜ) :=
     disjoint_closure_of_disjoint_IsOpen disj' G₁_open' G₂_open'
   -- apply Lemma 2.1 to prove $\rho(x_1) = \rho(x_2)$ lies in their intersection
->>>>>>> 8f782305
   have hx₁' := image_subset_closure_compl_image_compl_of_isOpen ρ_cont ρ_surj zorn_subset G₁_open <|
     mem_image_of_mem ρ hx₁
   have hx₂' := image_subset_closure_compl_image_compl_of_isOpen ρ_cont ρ_surj zorn_subset G₂_open <|
     mem_image_of_mem ρ hx₂
   exact disj''.ne_of_mem hx₁' hx₂' hρx
 
-<<<<<<< HEAD
-/-- Gleason's Lemma 2.3: a continuous surjection from a compact Hausdorff space to an extremally
-disconnected Hausdorff space satisfying the "Zorn subset condition" is a homeomorphism. -/
-=======
 /-- Lemma 2.3 in [Gleason, *Projective topological spaces*][gleason1958]:
 a continuous surjection from a compact Hausdorff space to an extremally disconnected Hausdorff space
 satisfying the "Zorn subset condition" is a homeomorphism. -/
->>>>>>> 8f782305
 noncomputable def ExtremallyDisconnected.homeoCompactToT2 [ExtremallyDisconnected A] [T2Space A]
     [T2Space E] [CompactSpace E] {ρ : E → A} (ρ_cont : Continuous ρ) (ρ_surj : ρ.Surjective)
     (zorn_subset : ∀ E₀ : Set E, E₀ ≠ univ → IsClosed E₀ → ρ '' E₀ ≠ univ) : E ≃ₜ A :=
   ρ_cont.homeoOfEquivCompactToT2
     (f := Equiv.ofBijective ρ ⟨homeoCompactToT2_injective ρ_cont ρ_surj zorn_subset, ρ_surj⟩)
 
-<<<<<<< HEAD
-/-- Gleason's Theorem 2.5: in the category of compact spaces and continuous maps, the
-projective spaces are precisely the extremally disconnected spaces. -/
-protected theorem CompactT2.ExtremallyDisconnected.projective [ExtremallyDisconnected A]
-    [CompactSpace A] [T2Space A] : CompactT2.Projective A := by
-  intro B C _ _ _ _ _ _ φ f φ_cont f_cont f_surj
-  let D : Set <| A × B := {x | φ x.fst = f x.snd}
-  have D_comp : CompactSpace D := isCompact_iff_compactSpace.mp
-    (isClosed_eq (φ_cont.comp continuous_fst) (f_cont.comp continuous_snd)).isCompact
-=======
 /-- Theorem 2.5 in [Gleason, *Projective topological spaces*][gleason1958]:
 in the category of compact spaces and continuous maps,
 the projective spaces are precisely the extremally disconnected spaces.-/
@@ -412,24 +265,17 @@
   have D_comp : CompactSpace D := isCompact_iff_compactSpace.mp
     (isClosed_eq (φ_cont.comp continuous_fst) (f_cont.comp continuous_snd)).isCompact
   -- apply Lemma 2.4 to get closed $E$ satisfying "Zorn subset condition"
->>>>>>> 8f782305
   let π₁ : D → A := Prod.fst ∘ Subtype.val
   have π₁_cont : Continuous π₁ := continuous_fst.comp continuous_subtype_val
   have π₁_surj : π₁.Surjective := fun a => ⟨⟨⟨a, _⟩, (f_surj <| φ a).choose_spec.symm⟩, rfl⟩
   rcases exists_compact_surjective_zorn_subset π₁_cont π₁_surj with ⟨E, _, E_onto, E_min⟩
-<<<<<<< HEAD
-=======
   -- apply Lemma 2.3 to get homeomorphism $\pi_1|_E : E \to A$
->>>>>>> 8f782305
   let ρ : E → A := E.restrict π₁
   have ρ_cont : Continuous ρ := π₁_cont.continuousOn.restrict
   have ρ_surj : ρ.Surjective := fun a => by
     rcases (E_onto ▸ mem_univ a : a ∈ π₁ '' E) with ⟨d, ⟨hd, rfl⟩⟩; exact ⟨⟨d, hd⟩, rfl⟩
   let ρ' := ExtremallyDisconnected.homeoCompactToT2 ρ_cont ρ_surj E_min
-<<<<<<< HEAD
-=======
   -- prove $\rho := \pi_2|_E \circ \pi_1|_E^{-1}$ satisfies $\phi = f \circ \rho$
->>>>>>> 8f782305
   let π₂ : D → B := Prod.snd ∘ Subtype.val
   have π₂_cont : Continuous π₂ := continuous_snd.comp continuous_subtype_val
   refine ⟨E.restrict π₂ ∘ ρ'.symm, ⟨π₂_cont.continuousOn.restrict.comp ρ'.symm.continuous, ?_⟩⟩
@@ -438,9 +284,6 @@
   ext x
   exact x.val.mem.symm
 
-<<<<<<< HEAD
-end
-=======
 protected theorem CompactT2.projective_iff_extremallyDisconnnected [CompactSpace A] [T2Space A] :
     Projective A ↔ ExtremallyDisconnected A :=
   ⟨Projective.extremallyDisconnected, fun _ => ExtremallyDisconnected.projective⟩
@@ -472,4 +315,169 @@
     · rw [sigma_mk_preimage_image' ij]
       apply isOpen_empty
   · continuity
->>>>>>> 8f782305
+
+-- This section contains helper lemmas about the sigma-type `Σ i, π i`.
+section Sigma
+
+lemma sigma_mk_preimage_image' (h : i ≠ j) : Sigma.mk j ⁻¹' (Sigma.mk i '' U) = ∅ := by
+  change Sigma.mk j ⁻¹' {⟨i, u⟩ | u ∈ U} = ∅
+  simp [h]
+
+lemma sigma_mk_preimage_image_eq_self : Sigma.mk i ⁻¹' (Sigma.mk i '' U) = U := by
+  change Sigma.mk i ⁻¹' {⟨i, u⟩ | u ∈ U} = U
+  simp
+
+-- Note: It might be possible to use Gleason for this instead
+/-- The sigma-type of extremally disconneted spaces is extremally disconnected -/
+instance instExtremallyDisconnected
+    {π : ι → Type _} [∀ i, TopologicalSpace (π i)] [h₀ : ∀ i, ExtremallyDisconnected (π i)] :
+    ExtremallyDisconnected (Σi, π i) := by
+  constructor
+  intro s hs
+  rw [isOpen_sigma_iff] at hs ⊢
+  intro i
+  rcases h₀ i with ⟨h₀⟩
+  have h₁ : IsOpen (closure (Sigma.mk i ⁻¹' s))
+  · apply h₀
+    exact hs i
+  suffices h₂ : Sigma.mk i ⁻¹' closure s = closure (Sigma.mk i ⁻¹' s)
+  · rwa [h₂]
+  apply IsOpenMap.preimage_closure_eq_closure_preimage
+  intro U _
+  · rw [isOpen_sigma_iff]
+    intro j
+    by_cases ij : i = j
+    · rw [← ij]
+      rw [sigma_mk_preimage_image_eq_self]
+      assumption
+    · rw [sigma_mk_preimage_image' ij]
+      apply isOpen_empty
+  · continuity
+
+end Sigma
+
+end
+
+section
+
+variable {A B C D : Type u} {E : Set D}
+  [TopologicalSpace A] [TopologicalSpace B] [TopologicalSpace C] [TopologicalSpace D]
+
+/-- Gleason's Lemma 2.4: a continuous surjection $\rho$ from a compact space $D$ to a Fréchet space
+$A$ restricts to a compact subset $E$ of $D$, such that $\rho$ maps $E$ onto $A$ and satisfies the
+"Zorn subset condition", where $\rho(E_0) \ne A$ for any proper closed subset $E_0 \subsetneq E$. -/
+lemma exists_compact_surjective_zorn_subset [T1Space A] [CompactSpace D] {π : D → A}
+    (π_cont : Continuous π) (π_surj : π.Surjective) : ∃ E : Set D, CompactSpace E ∧ π '' E = univ ∧
+    ∀ E₀ : Set E, E₀ ≠ univ → IsClosed E₀ → E.restrict π '' E₀ ≠ univ := by
+  let S : Set <| Set D := {E : Set D | IsClosed E ∧ π '' E = univ}
+  suffices ∀ (C : Set <| Set D) (_ : C ⊆ S) (_ : IsChain (· ⊆ ·) C), ∃ s ∈ S, ∀ c ∈ C, s ⊆ c by
+    rcases zorn_superset S this with ⟨E, ⟨E_closed, E_surj⟩, E_min⟩
+    refine ⟨E, isCompact_iff_compactSpace.mp E_closed.isCompact, E_surj, ?_⟩
+    intro E₀ E₀_min E₀_closed
+    contrapose! E₀_min
+    exact eq_univ_of_coe_eq <|
+      E_min E₀ ⟨E₀_closed.trans E_closed, image_coe_eq_restrict_image ▸ E₀_min⟩ coe_subset
+  intro C C_sub C_chain
+  refine ⟨iInter (fun c : C => c), ⟨isClosed_iInter fun ⟨_, h⟩ => (C_sub h).left, ?_⟩,
+    fun c hc _ h => mem_iInter.mp h ⟨c, hc⟩⟩
+  by_cases hC : Nonempty C
+  · refine eq_univ_of_forall fun a => inter_nonempty_iff_exists_left.mp ?_
+    refine iInter_inter (ι := C) (π ⁻¹' {a}) _ ▸
+      IsCompact.nonempty_iInter_of_directed_nonempty_compact_closed _
+      ?_ (fun c => ?_) (fun c => IsClosed.isCompact ?_) (fun c => ?_)
+    · replace C_chain : IsChain (· ⊇ ·) C := C_chain.symm
+      have : ∀ s t : Set D, s ⊇ t → _ ⊇ _ := fun _ _ => inter_subset_inter_left <| π ⁻¹' {a}
+      exact (directedOn_iff_directed.mp C_chain.directedOn).mono_comp (· ⊇ ·) this
+    · rw [← image_inter_nonempty_iff, (C_sub c.mem).right, univ_inter]
+      exact singleton_nonempty a
+    all_goals exact (C_sub c.mem).left.inter <| (T1Space.t1 a).preimage π_cont
+  · rw [@iInter_of_empty _ _ <| not_nonempty_iff.mp hC, image_univ_of_surjective π_surj]
+
+/-- Gleason's Lemma 2.1: if $\rho$ is a continuous surjection from a topological space $E$ to a
+topological space $A$ satisfying the "Zorn subset condition", then $\rho(G)$ is contained in the
+closure of $A \setminus \rho(E \setminus G)}$ for any open set $G$ of $E$. -/
+lemma image_subset_closure_compl_image_compl_of_isOpen {ρ : E → A} (ρ_cont : Continuous ρ)
+    (ρ_surj : ρ.Surjective) (zorn_subset : ∀ E₀ : Set E, E₀ ≠ univ → IsClosed E₀ → ρ '' E₀ ≠ univ)
+    {G : Set E} (hG : IsOpen G) : ρ '' G ⊆ closure ((ρ '' Gᶜ)ᶜ) := by
+  by_cases G_empty : G = ∅
+  · simpa only [G_empty, image_empty] using empty_subset _
+  · intro a ha
+    rw [mem_closure_iff]
+    intro N N_open hN
+    rcases (G.mem_image ρ a).mp ha with ⟨e, he, rfl⟩
+    have nonempty : (G ∩ ρ⁻¹' N).Nonempty := ⟨e, mem_inter he <| mem_preimage.mpr hN⟩
+    have is_open : IsOpen <| G ∩ ρ⁻¹' N := hG.inter <| N_open.preimage ρ_cont
+    have ne_univ : ρ '' (G ∩ ρ⁻¹' N)ᶜ ≠ univ := zorn_subset _ (compl_ne_univ.mpr nonempty)
+                                                  is_open.isClosed_compl
+    rcases nonempty_compl.mpr ne_univ with ⟨x, hx⟩
+    have hx' : x ∈ (ρ '' Gᶜ)ᶜ := (compl_subset_compl.mpr <| image_subset ρ <|
+                                    compl_subset_compl.mpr <| G.inter_subset_left _) hx
+    rcases ρ_surj x with ⟨y, rfl⟩
+    have hy : y ∈ G ∩ ρ⁻¹' N := not_mem_compl_iff.mp <| (not_imp_not.mpr <| mem_image_of_mem ρ) <|
+                                  (mem_compl_iff _ _).mp hx
+    exact ⟨ρ y, mem_inter (mem_preimage.mp <| mem_of_mem_inter_right hy) hx'⟩
+
+/-- Gleason's Lemma 2.2: in an extremally disconnected space, if $U_1$ and $U_2$ are disjoint open
+sets, then $\overline{U_1}$ and $\overline{U_2}$ are also disjoint. -/
+lemma ExtremallyDisconnected.disjoint_closure_of_disjoint_IsOpen [ExtremallyDisconnected A]
+    {U₁ U₂ : Set A} (h : Disjoint U₁ U₂) (hU₁ : IsOpen U₁) (hU₂ : IsOpen U₂) :
+    Disjoint (closure U₁) (closure U₂) :=
+  (h.closure_right hU₁).closure_left <| open_closure U₂ hU₂
+
+private lemma ExtremallyDisconnected.homeoCompactToT2_injective [ExtremallyDisconnected A]
+    [T2Space A] [T2Space E] [CompactSpace E] {ρ : E → A} (ρ_cont : Continuous ρ)
+    (ρ_surj : ρ.Surjective) (zorn_subset : ∀ E₀ : Set E, E₀ ≠ univ → IsClosed E₀ → ρ '' E₀ ≠ univ) :
+    ρ.Injective := by
+  intro x₁ x₂ hρx
+  by_contra hx
+  rcases t2_separation hx with ⟨G₁, G₂, G₁_open, G₂_open, hx₁, hx₂, disj⟩
+  have G₁_comp : IsCompact G₁ᶜ := IsClosed.isCompact G₁_open.isClosed_compl
+  have G₂_comp : IsCompact G₂ᶜ := IsClosed.isCompact G₂_open.isClosed_compl
+  have G₁_open' : IsOpen (ρ '' G₁ᶜ)ᶜ := (G₁_comp.image ρ_cont).isClosed.isOpen_compl
+  have G₂_open' : IsOpen (ρ '' G₂ᶜ)ᶜ := (G₂_comp.image ρ_cont).isClosed.isOpen_compl
+  have disj' : Disjoint (ρ '' G₁ᶜ)ᶜ (ρ '' G₂ᶜ)ᶜ := by
+    rw [disjoint_iff_inter_eq_empty, ← compl_union, ← image_union, ← compl_inter,
+      disjoint_iff_inter_eq_empty.mp disj, compl_empty, compl_empty_iff,
+      image_univ_of_surjective ρ_surj]
+  have disj'' : Disjoint (closure (ρ '' G₁ᶜ)ᶜ) (closure (ρ '' G₂ᶜ)ᶜ) :=
+    disjoint_closure_of_disjoint_IsOpen disj' G₁_open' G₂_open'
+  have hx₁' := image_subset_closure_compl_image_compl_of_isOpen ρ_cont ρ_surj zorn_subset G₁_open <|
+    mem_image_of_mem ρ hx₁
+  have hx₂' := image_subset_closure_compl_image_compl_of_isOpen ρ_cont ρ_surj zorn_subset G₂_open <|
+    mem_image_of_mem ρ hx₂
+  exact disj''.ne_of_mem hx₁' hx₂' hρx
+
+/-- Gleason's Lemma 2.3: a continuous surjection from a compact Hausdorff space to an extremally
+disconnected Hausdorff space satisfying the "Zorn subset condition" is a homeomorphism. -/
+noncomputable def ExtremallyDisconnected.homeoCompactToT2 [ExtremallyDisconnected A] [T2Space A]
+    [T2Space E] [CompactSpace E] {ρ : E → A} (ρ_cont : Continuous ρ) (ρ_surj : ρ.Surjective)
+    (zorn_subset : ∀ E₀ : Set E, E₀ ≠ univ → IsClosed E₀ → ρ '' E₀ ≠ univ) : E ≃ₜ A :=
+  ρ_cont.homeoOfEquivCompactToT2
+    (f := Equiv.ofBijective ρ ⟨homeoCompactToT2_injective ρ_cont ρ_surj zorn_subset, ρ_surj⟩)
+
+/-- Gleason's Theorem 2.5: in the category of compact spaces and continuous maps, the
+projective spaces are precisely the extremally disconnected spaces. -/
+protected theorem CompactT2.ExtremallyDisconnected.projective [ExtremallyDisconnected A]
+    [CompactSpace A] [T2Space A] : CompactT2.Projective A := by
+  intro B C _ _ _ _ _ _ φ f φ_cont f_cont f_surj
+  let D : Set <| A × B := {x | φ x.fst = f x.snd}
+  have D_comp : CompactSpace D := isCompact_iff_compactSpace.mp
+    (isClosed_eq (φ_cont.comp continuous_fst) (f_cont.comp continuous_snd)).isCompact
+  let π₁ : D → A := Prod.fst ∘ Subtype.val
+  have π₁_cont : Continuous π₁ := continuous_fst.comp continuous_subtype_val
+  have π₁_surj : π₁.Surjective := fun a => ⟨⟨⟨a, _⟩, (f_surj <| φ a).choose_spec.symm⟩, rfl⟩
+  rcases exists_compact_surjective_zorn_subset π₁_cont π₁_surj with ⟨E, _, E_onto, E_min⟩
+  let ρ : E → A := E.restrict π₁
+  have ρ_cont : Continuous ρ := π₁_cont.continuousOn.restrict
+  have ρ_surj : ρ.Surjective := fun a => by
+    rcases (E_onto ▸ mem_univ a : a ∈ π₁ '' E) with ⟨d, ⟨hd, rfl⟩⟩; exact ⟨⟨d, hd⟩, rfl⟩
+  let ρ' := ExtremallyDisconnected.homeoCompactToT2 ρ_cont ρ_surj E_min
+  let π₂ : D → B := Prod.snd ∘ Subtype.val
+  have π₂_cont : Continuous π₂ := continuous_snd.comp continuous_subtype_val
+  refine ⟨E.restrict π₂ ∘ ρ'.symm, ⟨π₂_cont.continuousOn.restrict.comp ρ'.symm.continuous, ?_⟩⟩
+  suffices f ∘ E.restrict π₂ = φ ∘ ρ' by
+    rw [← comp.assoc, this, comp.assoc, Homeomorph.self_comp_symm, comp.right_id]
+  ext x
+  exact x.val.mem.symm
+
+end