--- conflicted
+++ resolved
@@ -112,11 +112,7 @@
 
 /-- Any pair of homeomorphisms `X ≃ₜ Z` and `Y ≃ₜ T` gives rise to a homeomorphism
 `C(X, Y) ≃ₜ C(Z, T)`. -/
-<<<<<<< HEAD
-protected def _root_.Homeomorph.continuousMapCongr (φ : X ≃ₜ Z) (ψ : Y ≃ₜ T) :
-=======
 protected def _root_.Homeomorph.arrowCongr (φ : X ≃ₜ Z) (ψ : Y ≃ₜ T) :
->>>>>>> 5acadee4
     C(X, Y) ≃ₜ C(Z, T) where
   toFun f := .comp ψ <| f.comp φ.symm
   invFun f := .comp ψ.symm <| f.comp φ
