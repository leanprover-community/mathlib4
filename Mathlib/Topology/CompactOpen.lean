--- conflicted
+++ resolved
@@ -385,12 +385,8 @@
     Continuous (uncurry : C(X, C(Y, Z)) → C(X × Y, Z)) := by
   apply continuous_of_continuous_uncurry
   rw [← (Homeomorph.prodAssoc _ _ _).comp_continuous_iff']
-<<<<<<< HEAD
   dsimp
   exact (continuous_fst.fst.eval continuous_fst.snd).eval continuous_snd
-=======
-  apply continuous_eval.comp (continuous_eval.prodMap continuous_id)
->>>>>>> 77a0e208
 
 /-- The family of constant maps: `Y → C(X, Y)` as a continuous map. -/
 def const' : C(Y, C(X, Y)) :=
