/-
Copyright (c) 2018 Reid Barton. All rights reserved.
Released under Apache 2.0 license as described in the file LICENSE.
Authors: Reid Barton
-/
import Mathlib.Topology.ContinuousFunction.Basic

#align_import topology.compact_open from "leanprover-community/mathlib"@"4c19a16e4b705bf135cf9a80ac18fcc99c438514"

/-!
# The compact-open topology

In this file, we define the compact-open topology on the set of continuous maps between two
topological spaces.

## Main definitions

* `ContinuousMap.compactOpen` is the compact-open topology on `C(X, Y)`.
  It is declared as an instance.
* `ContinuousMap.coev` is the coevaluation map `Y → C(X, Y × X)`. It is always continuous.
* `ContinuousMap.curry` is the currying map `C(X × Y, Z) → C(X, C(Y, Z))`. This map always exists
  and it is continuous as long as `X × Y` is locally compact.
* `ContinuousMap.uncurry` is the uncurrying map `C(X, C(Y, Z)) → C(X × Y, Z)`. For this map to
  exist, we need `Y` to be locally compact. If `X` is also locally compact, then this map is
  continuous.
* `Homeomorph.curry` combines the currying and uncurrying operations into a homeomorphism
  `C(X × Y, Z) ≃ₜ C(X, C(Y, Z))`. This homeomorphism exists if `X` and `Y` are locally compact.


## Tags

compact-open, curry, function space
-/


open Set Filter TopologicalSpace
open scoped Topology

namespace ContinuousMap

section CompactOpen

variable {α X Y Z : Type*}
variable [TopologicalSpace X] [TopologicalSpace Y] [TopologicalSpace Z] {K : Set X} {U : Set Y}

#noalign continuous_map.compact_open.gen
#noalign continuous_map.gen_empty
#noalign continuous_map.gen_univ
#noalign continuous_map.gen_inter
#noalign continuous_map.gen_union
#noalign continuous_map.gen_empty_right

/-- The compact-open topology on the space of continuous maps `C(X, Y)`. -/
instance compactOpen : TopologicalSpace C(X, Y) :=
 .generateFrom <| image2 (fun K U ↦ {f | MapsTo f K U}) {K | IsCompact K} {U | IsOpen U}
#align continuous_map.compact_open ContinuousMap.compactOpen

/-- Definition of `ContinuousMap.compactOpen`. -/
theorem compactOpen_eq : @compactOpen X Y _ _ =
    .generateFrom (image2 (fun K U ↦ {f | MapsTo f K U}) {K | IsCompact K} {t | IsOpen t}) :=
   rfl

theorem isOpen_setOf_mapsTo (hK : IsCompact K) (hU : IsOpen U) :
    IsOpen {f : C(X, Y) | MapsTo f K U} :=
  isOpen_generateFrom_of_mem <| mem_image2_of_mem hK hU
#align continuous_map.is_open_gen ContinuousMap.isOpen_setOf_mapsTo

lemma eventually_mapsTo {f : C(X, Y)} (hK : IsCompact K) (hU : IsOpen U) (h : MapsTo f K U) :
    ∀ᶠ g : C(X, Y) in 𝓝 f, MapsTo g K U :=
  (isOpen_setOf_mapsTo hK hU).mem_nhds h

<<<<<<< HEAD
lemma tendsto_nhds_compactOpen {l : Filter α} {f : α → C(X, Y)} {g : C(X, Y)} :
    Tendsto f l (𝓝 g) ↔
      ∀ K, IsCompact K → ∀ U, IsOpen U → MapsTo g K U → ∀ᶠ a in l, MapsTo (f a) K U := by
  rw [compactOpen_eq, tendsto_nhds_generateFrom_iff,forall_image2_iff]; rfl

lemma continuous_compactOpen {f : X → C(Y, Z)} :
    Continuous f ↔ ∀ K, IsCompact K → ∀ U, IsOpen U → IsOpen {x | MapsTo (f x) K U} :=
  continuous_generateFrom_iff.trans forall_image2_iff
=======
lemma nhds_compactOpen (f : C(X, Y)) :
    𝓝 f = ⨅ (K : Set X) (_ : IsCompact K) (U : Set Y) (_ : IsOpen U) (_ : MapsTo f K U),
      𝓟 {g : C(X, Y) | MapsTo g K U} := by
  simp_rw [compactOpen_eq_mapsTo, nhds_generateFrom, mem_setOf_eq, @and_comm (f ∈ _), iInf_and,
    ← image_prod, iInf_image, biInf_prod, mem_setOf_eq]

lemma tendsto_nhds_compactOpen {l : Filter α} {f : α → C(Y, Z)} {g : C(Y, Z)} :
    Tendsto f l (𝓝 g) ↔
      ∀ K, IsCompact K → ∀ U, IsOpen U → MapsTo g K U → ∀ᶠ a in l, MapsTo (f a) K U := by
  simp [nhds_compactOpen]

lemma continuous_compactOpen {f : X → C(Y, Z)} :
    Continuous f ↔ ∀ K, IsCompact K → ∀ U, IsOpen U → IsOpen {x | MapsTo (f x) K U} := by
  simp_rw [compactOpen_eq, continuous_generateFrom_iff, forall_image2_iff, mapsTo',
    CompactOpen.gen, image_subset_iff, preimage_setOf_eq, mem_setOf]
>>>>>>> ae9f685e

section Functorial

/-- `C(X, ·)` is a functor. -/
theorem continuous_comp (g : C(Y, Z)) : Continuous (ContinuousMap.comp g : C(X, Y) → C(X, Z)) :=
  continuous_compactOpen.2 fun _K hK _U hU ↦ isOpen_setOf_mapsTo hK (hU.preimage g.2)
#align continuous_map.continuous_comp ContinuousMap.continuous_comp

/-- If `g : C(Y, Z)` is a topology inducing map,
then the composition `ContinuousMap.comp g : C(X, Y) → C(X, Z)` is a topology inducing map too. -/
theorem inducing_comp (g : C(Y, Z)) (hg : Inducing g) : Inducing (g.comp : C(X, Y) → C(X, Z)) where
<<<<<<< HEAD
  induced := by simp only [compactOpen_eq, induced_generateFrom_eq, image_image2, hg.setOf_isOpen,
    image2_image_right]; rfl
=======
  induced := by
    simp only [compactOpen_eq_mapsTo, induced_generateFrom_eq, image_image2, hg.setOf_isOpen,
      image2_image_right, MapsTo, mem_preimage, preimage_setOf_eq, comp_apply]
>>>>>>> ae9f685e

/-- If `g : C(Y, Z)` is a topological embedding,
then the composition `ContinuousMap.comp g : C(X, Y) → C(X, Z)` is an embedding too. -/
theorem embedding_comp (g : C(Y, Z)) (hg : Embedding g) : Embedding (g.comp : C(X, Y) → C(X, Z)) :=
  ⟨inducing_comp g hg.1, fun _ _ ↦ (cancel_left hg.2).1⟩

/-- `C(·, Z)` is a functor. -/
theorem continuous_comp_left (f : C(X, Y)) : Continuous (fun g => g.comp f : C(Y, Z) → C(X, Z)) :=
  continuous_compactOpen.2 fun K hK U hU ↦ by
    simpa only [mapsTo_image_iff] using isOpen_setOf_mapsTo (hK.image f.2) hU
#align continuous_map.continuous_comp_left ContinuousMap.continuous_comp_left

variable [LocallyCompactPair Y Z]

/-- Composition is a continuous map from `C(X, Y) × C(Y, Z)` to `C(X, Z)`,
provided that `Y` is locally compact.
This is Prop. 9 of Chap. X, §3, №. 4 of Bourbaki's *Topologie Générale*. -/
theorem continuous_comp' : Continuous fun x : C(X, Y) × C(Y, Z) => x.2.comp x.1 := by
  simp_rw [continuous_iff_continuousAt, ContinuousAt, tendsto_nhds_compactOpen]
  intro ⟨f, g⟩ K hK U hU (hKU : MapsTo (g ∘ f) K U)
  obtain ⟨L, hKL, hLc, hLU⟩ : ∃ L ∈ 𝓝ˢ (f '' K), IsCompact L ∧ MapsTo g L U :=
    exists_mem_nhdsSet_isCompact_mapsTo g.continuous (hK.image f.continuous) hU
      (mapsTo_image_iff.2 hKU)
  rw [← subset_interior_iff_mem_nhdsSet, ← mapsTo'] at hKL
  exact ((eventually_mapsTo hK isOpen_interior hKL).prod_nhds
    (eventually_mapsTo hLc hU hLU)).mono fun ⟨f', g'⟩ ⟨hf', hg'⟩ ↦
      hg'.comp <| hf'.mono_right interior_subset
#align continuous_map.continuous_comp' ContinuousMap.continuous_comp'

lemma _root_.Filter.Tendsto.compCM {α : Type*} {l : Filter α} {g : α → C(Y, Z)} {g₀ : C(Y, Z)}
    {f : α → C(X, Y)} {f₀ : C(X, Y)} (hg : Tendsto g l (𝓝 g₀)) (hf : Tendsto f l (𝓝 f₀)) :
    Tendsto (fun a ↦ (g a).comp (f a)) l (𝓝 (g₀.comp f₀)) :=
  (continuous_comp'.tendsto (f₀, g₀)).comp (hf.prod_mk_nhds hg)

variable {X' : Type*} [TopologicalSpace X'] {a : X'} {g : X' → C(Y, Z)} {f : X' → C(X, Y)}
  {s : Set X'}

nonrec lemma _root_.ContinuousAt.compCM (hg : ContinuousAt g a) (hf : ContinuousAt f a) :
    ContinuousAt (fun x ↦ (g x).comp (f x)) a :=
  hg.compCM hf

nonrec lemma _root_.ContinuousWithinAt.compCM (hg : ContinuousWithinAt g s a)
    (hf : ContinuousWithinAt f s a) : ContinuousWithinAt (fun x ↦ (g x).comp (f x)) s a :=
  hg.compCM hf

lemma _root_.ContinuousOn.compCM (hg : ContinuousOn g s) (hf : ContinuousOn f s) :
    ContinuousOn (fun x ↦ (g x).comp (f x)) s := fun a ha ↦
  (hg a ha).compCM (hf a ha)

lemma _root_.Continuous.compCM (hg : Continuous g) (hf : Continuous f) :
    Continuous fun x => (g x).comp (f x) :=
  continuous_comp'.comp (hf.prod_mk hg)

@[deprecated _root_.Continuous.compCM] -- deprecated on 2024/01/30
lemma continuous.comp' (hf : Continuous f) (hg : Continuous g) :
    Continuous fun x => (g x).comp (f x) :=
  hg.compCM hf
#align continuous_map.continuous.comp' ContinuousMap.continuous.comp'

end Functorial

section Ev

/-- The evaluation map `C(X, Y) × X → Y` is continuous
if `X, Y` is a locally compact pair of spaces. -/
@[continuity]
theorem continuous_eval [LocallyCompactPair X Y] : Continuous fun p : C(X, Y) × X => p.1 p.2 := by
  simp_rw [continuous_iff_continuousAt, ContinuousAt, (nhds_basis_opens _).tendsto_right_iff]
  rintro ⟨f, x⟩ U ⟨hx : f x ∈ U, hU : IsOpen U⟩
  rcases exists_mem_nhds_isCompact_mapsTo f.continuous (hU.mem_nhds hx) with ⟨K, hxK, hK, hKU⟩
  filter_upwards [prod_mem_nhds (eventually_mapsTo hK hU hKU) hxK] using fun _ h ↦ h.1 h.2
#align continuous_map.continuous_eval' ContinuousMap.continuous_eval
#align continuous_map.continuous_eval ContinuousMap.continuous_eval

@[deprecated] alias continuous_eval' := continuous_eval

/-- Evaluation of a continuous map `f` at a point `x` is continuous in `f`.

Porting note: merged `continuous_eval_const` with `continuous_eval_const'` removing unneeded
assumptions. -/
@[continuity]
theorem continuous_eval_const (a : X) : Continuous fun f : C(X, Y) => f a :=
  continuous_def.2 fun U hU ↦ by simpa using isOpen_setOf_mapsTo (isCompact_singleton (x := a)) hU
#align continuous_map.continuous_eval_const' ContinuousMap.continuous_eval_const
#align continuous_map.continuous_eval_const ContinuousMap.continuous_eval_const

/-- Coercion from `C(X, Y)` with compact-open topology to `X → Y` with pointwise convergence
topology is a continuous map.

Porting note: merged `continuous_coe` with `continuous_coe'` removing unneeded assumptions. -/
theorem continuous_coe : Continuous ((⇑) : C(X, Y) → (X → Y)) :=
  continuous_pi continuous_eval_const
#align continuous_map.continuous_coe' ContinuousMap.continuous_coe
#align continuous_map.continuous_coe ContinuousMap.continuous_coe

lemma isClosed_setOf_mapsTo {t : Set Y} (ht : IsClosed t) (s : Set X) :
    IsClosed {f : C(X, Y) | MapsTo f s t} :=
  ht.setOf_mapsTo fun _ _ ↦ continuous_eval_const _

lemma isClopen_setOf_mapsTo (hK : IsCompact K) (hU : IsClopen U) :
    IsClopen {f : C(X, Y) | MapsTo f K U} :=
  ⟨isClosed_setOf_mapsTo hU.isClosed K, isOpen_setOf_mapsTo hK hU.isOpen⟩

instance [T0Space Y] : T0Space C(X, Y) :=
  t0Space_of_injective_of_continuous DFunLike.coe_injective continuous_coe

instance [T1Space Y] : T1Space C(X, Y) :=
  t1Space_of_injective_of_continuous DFunLike.coe_injective continuous_coe

instance [T2Space Y] : T2Space C(X, Y) :=
  .of_injective_continuous DFunLike.coe_injective continuous_coe

end Ev

section InfInduced

/-- For any subset `s` of `X`, the restriction of continuous functions to `s` is continuous
as a function from `C(X, Y)` to `C(s, Y)` with their respective compact-open topologies. -/
theorem continuous_restrict (s : Set X) : Continuous fun F : C(X, Y) => F.restrict s :=
  continuous_comp_left <| restrict s <| .id X
#align continuous_map.continuous_restrict ContinuousMap.continuous_restrict

theorem compactOpen_le_induced (s : Set X) :
    (ContinuousMap.compactOpen : TopologicalSpace C(X, Y)) ≤
      .induced (restrict s) ContinuousMap.compactOpen :=
  (continuous_restrict s).le_induced
#align continuous_map.compact_open_le_induced ContinuousMap.compactOpen_le_induced

/-- The compact-open topology on `C(X, Y)`
is equal to the infimum of the compact-open topologies on `C(s, Y)` for `s` a compact subset of `X`.
The key point of the proof is that for every compact set `K`,
the universal set `Set.univ : Set K` is a compact set as well. -/
theorem compactOpen_eq_iInf_induced :
    (ContinuousMap.compactOpen : TopologicalSpace C(X, Y)) =
      ⨅ (K : Set X) (_ : IsCompact K), .induced (.restrict K) ContinuousMap.compactOpen := by
  refine le_antisymm (le_iInf₂ fun s _ ↦ compactOpen_le_induced s) ?_
  refine le_generateFrom <| forall_image2_iff.2 fun K (hK : IsCompact K) U hU ↦ ?_
  refine TopologicalSpace.le_def.1 (iInf₂_le K hK) _ ?_
  convert isOpen_induced (isOpen_setOf_mapsTo (isCompact_iff_isCompact_univ.1 hK) hU)
  simp only [mapsTo_univ_iff, Subtype.forall]
  rfl
#align continuous_map.compact_open_eq_Inf_induced ContinuousMap.compactOpen_eq_iInf_induced

@[deprecated] alias compactOpen_eq_sInf_induced := compactOpen_eq_iInf_induced

theorem nhds_compactOpen_eq_iInf_nhds_induced (f : C(X, Y)) :
    𝓝 f = ⨅ (s) (hs : IsCompact s), (𝓝 (f.restrict s)).comap (ContinuousMap.restrict s) := by
  rw [compactOpen_eq_iInf_induced]
  simp only [nhds_iInf, nhds_induced]
#align continuous_map.nhds_compact_open_eq_Inf_nhds_induced ContinuousMap.nhds_compactOpen_eq_iInf_nhds_induced

@[deprecated] alias nhds_compactOpen_eq_sInf_nhds_induced := nhds_compactOpen_eq_iInf_nhds_induced

theorem tendsto_compactOpen_restrict {ι : Type*} {l : Filter ι} {F : ι → C(X, Y)} {f : C(X, Y)}
    (hFf : Filter.Tendsto F l (𝓝 f)) (s : Set X) :
    Tendsto (fun i => (F i).restrict s) l (𝓝 (f.restrict s)) :=
  (continuous_restrict s).continuousAt.tendsto.comp hFf
#align continuous_map.tendsto_compact_open_restrict ContinuousMap.tendsto_compactOpen_restrict

theorem tendsto_compactOpen_iff_forall {ι : Type*} {l : Filter ι} (F : ι → C(X, Y)) (f : C(X, Y)) :
    Tendsto F l (𝓝 f) ↔
      ∀ K, IsCompact K → Tendsto (fun i => (F i).restrict K) l (𝓝 (f.restrict K)) := by
  rw [compactOpen_eq_iInf_induced]
  simp [nhds_iInf, nhds_induced, Filter.tendsto_comap_iff, Function.comp]
#align continuous_map.tendsto_compact_open_iff_forall ContinuousMap.tendsto_compactOpen_iff_forall

/-- A family `F` of functions in `C(X, Y)` converges in the compact-open topology, if and only if
it converges in the compact-open topology on each compact subset of `X`. -/
theorem exists_tendsto_compactOpen_iff_forall [WeaklyLocallyCompactSpace X] [T2Space Y]
    {ι : Type*} {l : Filter ι} [Filter.NeBot l] (F : ι → C(X, Y)) :
    (∃ f, Filter.Tendsto F l (𝓝 f)) ↔
    ∀ (s : Set X) (hs : IsCompact s), ∃ f, Filter.Tendsto (fun i => (F i).restrict s) l (𝓝 f) := by
  constructor
  · rintro ⟨f, hf⟩ s _
    exact ⟨f.restrict s, tendsto_compactOpen_restrict hf s⟩
  · intro h
    choose f hf using h
    -- By uniqueness of limits in a `T2Space`, since `fun i ↦ F i x` tends to both `f s₁ hs₁ x` and
    -- `f s₂ hs₂ x`, we have `f s₁ hs₁ x = f s₂ hs₂ x`
    have h :
      ∀ (s₁) (hs₁ : IsCompact s₁) (s₂) (hs₂ : IsCompact s₂) (x : X) (hxs₁ : x ∈ s₁) (hxs₂ : x ∈ s₂),
        f s₁ hs₁ ⟨x, hxs₁⟩ = f s₂ hs₂ ⟨x, hxs₂⟩ := by
      rintro s₁ hs₁ s₂ hs₂ x hxs₁ hxs₂
      haveI := isCompact_iff_compactSpace.mp hs₁
      haveI := isCompact_iff_compactSpace.mp hs₂
      have h₁ := (continuous_eval_const (⟨x, hxs₁⟩ : s₁)).continuousAt.tendsto.comp (hf s₁ hs₁)
      have h₂ := (continuous_eval_const (⟨x, hxs₂⟩ : s₂)).continuousAt.tendsto.comp (hf s₂ hs₂)
      exact tendsto_nhds_unique h₁ h₂
    -- So glue the `f s hs` together and prove that this glued function `f₀` is a limit on each
    -- compact set `s`
    refine ⟨liftCover' _ _ h exists_compact_mem_nhds, ?_⟩
    rw [tendsto_compactOpen_iff_forall]
    intro s hs
    rw [liftCover_restrict']
    exact hf s hs
#align continuous_map.exists_tendsto_compact_open_iff_forall ContinuousMap.exists_tendsto_compactOpen_iff_forall

end InfInduced

section Coev

variable (X Y)

/-- The coevaluation map `Y → C(X, Y × X)` sending a point `x : Y` to the continuous function
on `X` sending `y` to `(x, y)`. -/
@[simps (config := .asFn)]
def coev (b : Y) : C(X, Y × X) :=
  { toFun := Prod.mk b }
#align continuous_map.coev ContinuousMap.coev

variable {X Y}

theorem image_coev {y : Y} (s : Set X) : coev X Y y '' s = {y} ×ˢ s := by simp
#align continuous_map.image_coev ContinuousMap.image_coev

<<<<<<< HEAD
-- The coevaluation map β → C(α, β × α) is continuous (always).
theorem continuous_coev : Continuous (coev X Y) := by
  have : ∀ {a K U}, MapsTo (coev X Y a) K U ↔ {a} ×ˢ K ⊆ U := by simp [mapsTo']
  simp only [continuous_iff_continuousAt, ContinuousAt, tendsto_nhds_compactOpen, this]
  intro x K hK U hU hKU
  rcases generalized_tube_lemma isCompact_singleton hK hU hKU with ⟨V, W, hV, -, hxV, hKW, hVWU⟩
  filter_upwards [hV.mem_nhds (hxV rfl)] with a ha
  exact (prod_mono (singleton_subset_iff.mpr ha) hKW).trans hVWU
=======
-- The coevaluation map Y → C(X, Y × X) is continuous (always).
theorem continuous_coev : Continuous (coev X Y) :=
  continuous_generateFrom_iff.2 <| by
    rintro _ ⟨s, sc, u, uo, rfl⟩
    rw [isOpen_iff_forall_mem_open]
    intro y hy
    have hy' : (↑(coev X Y y) '' s ⊆ u) := hy
    -- Porting note: was below
    --change coev X Y y '' s ⊆ u at hy
    rw [image_coev s] at hy'
    rcases generalized_tube_lemma isCompact_singleton sc uo hy' with ⟨v, w, vo, _, yv, sw, vwu⟩
    refine' ⟨v, _, vo, singleton_subset_iff.mp yv⟩
    intro y' hy'
    change coev X Y y' '' s ⊆ u
    rw [image_coev s]
    exact (prod_mono (singleton_subset_iff.mpr hy') sw).trans vwu
>>>>>>> ae9f685e
#align continuous_map.continuous_coev ContinuousMap.continuous_coev

end Coev

section Curry

/-- The curried form of a continuous map `α × β → γ` as a continuous map `α → C(β, γ)`.
    If `a × β` is locally compact, this is continuous. If `α` and `β` are both locally
    compact, then this is a homeomorphism, see `Homeomorph.curry`. -/
def curry (f : C(X × Y, Z)) : C(X, C(Y, Z)) where
  toFun a := ⟨Function.curry f a, f.continuous.comp <| by continuity⟩
  continuous_toFun := (continuous_comp f).comp continuous_coev
#align continuous_map.curry ContinuousMap.curry

@[simp]
theorem curry_apply (f : C(X × Y, Z)) (a : X) (b : Y) : f.curry a b = f (a, b) :=
  rfl
#align continuous_map.curry_apply ContinuousMap.curry_apply

/-- Auxiliary definition, see `ContinuousMap.curry` and `Homeomorph.curry`. -/
@[deprecated ContinuousMap.curry]
def curry' (f : C(X × Y, Z)) (a : X) : C(Y, Z) := curry f a
#align continuous_map.curry' ContinuousMap.curry'

set_option linter.deprecated false in
/-- If a map `α × β → γ` is continuous, then its curried form `α → C(β, γ)` is continuous. -/
@[deprecated ContinuousMap.curry]
theorem continuous_curry' (f : C(X × Y, Z)) : Continuous (curry' f) := (curry f).continuous
#align continuous_map.continuous_curry' ContinuousMap.continuous_curry'

/-- To show continuity of a map `α → C(β, γ)`, it suffices to show that its uncurried form
    `α × β → γ` is continuous. -/
theorem continuous_of_continuous_uncurry (f : X → C(Y, Z))
    (h : Continuous (Function.uncurry fun x y => f x y)) : Continuous f :=
  (curry ⟨_, h⟩).2
#align continuous_map.continuous_of_continuous_uncurry ContinuousMap.continuous_of_continuous_uncurry

/-- The currying process is a continuous map between function spaces. -/
theorem continuous_curry [LocallyCompactPair (X × Y) Z] :
    Continuous (curry : C(X × Y, Z) → C(X, C(Y, Z))) := by
  simp only [continuous_iff_continuousAt, ContinuousAt, tendsto_nhds_compactOpen]
  
  -- apply continuous_of_continuous_uncurry
  -- apply continuous_of_continuous_uncurry
  -- rw [← (Homeomorph.prodAssoc _ _ _).symm.comp_continuous_iff']
  -- exact continuous_eval
#align continuous_map.continuous_curry ContinuousMap.continuous_curry

/-- The uncurried form of a continuous map `X → C(Y, Z)` is a continuous map `X × Y → Z`. -/
theorem continuous_uncurry_of_continuous [LocallyCompactSpace Y] (f : C(X, C(Y, Z))) :
    Continuous (Function.uncurry fun x y => f x y) :=
  continuous_eval.comp <| f.continuous.prod_map continuous_id
#align continuous_map.continuous_uncurry_of_continuous ContinuousMap.continuous_uncurry_of_continuous

/-- The uncurried form of a continuous map `X → C(Y, Z)` as a continuous map `X × Y → Z` (if `Y` is
    locally compact). If `X` is also locally compact, then this is a homeomorphism between the two
    function spaces, see `Homeomorph.curry`. -/
@[simps]
def uncurry [LocallyCompactSpace Y] (f : C(X, C(Y, Z))) : C(X × Y, Z) :=
  ⟨_, continuous_uncurry_of_continuous f⟩
#align continuous_map.uncurry ContinuousMap.uncurry

/-- The uncurrying process is a continuous map between function spaces. -/
theorem continuous_uncurry [LocallyCompactSpace X] [LocallyCompactSpace Y] :
    Continuous (uncurry : C(X, C(Y, Z)) → C(X × Y, Z)) := by
  apply continuous_of_continuous_uncurry
  rw [← (Homeomorph.prodAssoc _ _ _).comp_continuous_iff']
  apply continuous_eval.comp (continuous_eval.prod_map continuous_id)
#align continuous_map.continuous_uncurry ContinuousMap.continuous_uncurry

/-- The family of constant maps: `Y → C(X, Y)` as a continuous map. -/
def const' : C(Y, C(X, Y)) :=
  curry ContinuousMap.fst
#align continuous_map.const' ContinuousMap.const'

@[simp]
theorem coe_const' : (const' : Y → C(X, Y)) = const X :=
  rfl
#align continuous_map.coe_const' ContinuousMap.coe_const'

theorem continuous_const' : Continuous (const X : Y → C(X, Y)) :=
  const'.continuous
#align continuous_map.continuous_const' ContinuousMap.continuous_const'

end Curry

end CompactOpen

end ContinuousMap

open ContinuousMap

namespace Homeomorph

variable {X : Type*} {Y : Type*} {Z : Type*}

variable [TopologicalSpace X] [TopologicalSpace Y] [TopologicalSpace Z]

/-- Currying as a homeomorphism between the function spaces `C(X × Y, Z)` and `C(X, C(Y, Z))`. -/
def curry [LocallyCompactSpace X] [LocallyCompactSpace Y] : C(X × Y, Z) ≃ₜ C(X, C(Y, Z)) :=
  ⟨⟨ContinuousMap.curry, uncurry, by intro; ext; rfl, by intro; ext; rfl⟩,
    continuous_curry, continuous_uncurry⟩
#align homeomorph.curry Homeomorph.curry

/-- If `X` has a single element, then `Y` is homeomorphic to `C(X, Y)`. -/
def continuousMapOfUnique [Unique X] : Y ≃ₜ C(X, Y) where
  toFun := const X
  invFun f := f default
  left_inv _ := rfl
  right_inv f := by
    ext x
    rw [Unique.eq_default x]
    rfl
  continuous_toFun := continuous_const'
  continuous_invFun := continuous_eval_const _
#align homeomorph.continuous_map_of_unique Homeomorph.continuousMapOfUnique

@[simp]
theorem continuousMapOfUnique_apply [Unique X] (y : Y) (x : X) : continuousMapOfUnique y x = y :=
  rfl
#align homeomorph.continuous_map_of_unique_apply Homeomorph.continuousMapOfUnique_apply

@[simp]
theorem continuousMapOfUnique_symm_apply [Unique X] (f : C(X, Y)) :
    continuousMapOfUnique.symm f = f default :=
  rfl
#align homeomorph.continuous_map_of_unique_symm_apply Homeomorph.continuousMapOfUnique_symm_apply

end Homeomorph

section QuotientMap

variable {X₀ X Y Z : Type*} [TopologicalSpace X₀] [TopologicalSpace X] [TopologicalSpace Y]
  [TopologicalSpace Z] [LocallyCompactSpace Y] {f : X₀ → X}

theorem QuotientMap.continuous_lift_prod_left (hf : QuotientMap f) {g : X × Y → Z}
    (hg : Continuous fun p : X₀ × Y => g (f p.1, p.2)) : Continuous g := by
  let Gf : C(X₀, C(Y, Z)) := ContinuousMap.curry ⟨_, hg⟩
  have h : ∀ x : X, Continuous fun y => g (x, y) := by
    intro x
    obtain ⟨x₀, rfl⟩ := hf.surjective x
    exact (Gf x₀).continuous
  let G : X → C(Y, Z) := fun x => ⟨_, h x⟩
  have : Continuous G := by
    rw [hf.continuous_iff]
    exact Gf.continuous
  exact ContinuousMap.continuous_uncurry_of_continuous ⟨G, this⟩
#align quotient_map.continuous_lift_prod_left QuotientMap.continuous_lift_prod_left

theorem QuotientMap.continuous_lift_prod_right (hf : QuotientMap f) {g : Y × X → Z}
    (hg : Continuous fun p : Y × X₀ => g (p.1, f p.2)) : Continuous g := by
  have : Continuous fun p : X₀ × Y => g ((Prod.swap p).1, f (Prod.swap p).2) :=
    hg.comp continuous_swap
  have : Continuous fun p : X₀ × Y => (g ∘ Prod.swap) (f p.1, p.2) := this
  exact (hf.continuous_lift_prod_left this).comp continuous_swap
#align quotient_map.continuous_lift_prod_right QuotientMap.continuous_lift_prod_right

end QuotientMap<|MERGE_RESOLUTION|>--- conflicted
+++ resolved
@@ -69,16 +69,6 @@
     ∀ᶠ g : C(X, Y) in 𝓝 f, MapsTo g K U :=
   (isOpen_setOf_mapsTo hK hU).mem_nhds h
 
-<<<<<<< HEAD
-lemma tendsto_nhds_compactOpen {l : Filter α} {f : α → C(X, Y)} {g : C(X, Y)} :
-    Tendsto f l (𝓝 g) ↔
-      ∀ K, IsCompact K → ∀ U, IsOpen U → MapsTo g K U → ∀ᶠ a in l, MapsTo (f a) K U := by
-  rw [compactOpen_eq, tendsto_nhds_generateFrom_iff,forall_image2_iff]; rfl
-
-lemma continuous_compactOpen {f : X → C(Y, Z)} :
-    Continuous f ↔ ∀ K, IsCompact K → ∀ U, IsOpen U → IsOpen {x | MapsTo (f x) K U} :=
-  continuous_generateFrom_iff.trans forall_image2_iff
-=======
 lemma nhds_compactOpen (f : C(X, Y)) :
     𝓝 f = ⨅ (K : Set X) (_ : IsCompact K) (U : Set Y) (_ : IsOpen U) (_ : MapsTo f K U),
       𝓟 {g : C(X, Y) | MapsTo g K U} := by
@@ -91,10 +81,8 @@
   simp [nhds_compactOpen]
 
 lemma continuous_compactOpen {f : X → C(Y, Z)} :
-    Continuous f ↔ ∀ K, IsCompact K → ∀ U, IsOpen U → IsOpen {x | MapsTo (f x) K U} := by
-  simp_rw [compactOpen_eq, continuous_generateFrom_iff, forall_image2_iff, mapsTo',
-    CompactOpen.gen, image_subset_iff, preimage_setOf_eq, mem_setOf]
->>>>>>> ae9f685e
+    Continuous f ↔ ∀ K, IsCompact K → ∀ U, IsOpen U → IsOpen {x | MapsTo (f x) K U} :=
+  continuous_generateFrom_iff.trans forall_image2_iff
 
 section Functorial
 
@@ -106,14 +94,9 @@
 /-- If `g : C(Y, Z)` is a topology inducing map,
 then the composition `ContinuousMap.comp g : C(X, Y) → C(X, Z)` is a topology inducing map too. -/
 theorem inducing_comp (g : C(Y, Z)) (hg : Inducing g) : Inducing (g.comp : C(X, Y) → C(X, Z)) where
-<<<<<<< HEAD
-  induced := by simp only [compactOpen_eq, induced_generateFrom_eq, image_image2, hg.setOf_isOpen,
-    image2_image_right]; rfl
-=======
   induced := by
-    simp only [compactOpen_eq_mapsTo, induced_generateFrom_eq, image_image2, hg.setOf_isOpen,
+    simp only [compactOpen_eq, induced_generateFrom_eq, image_image2, hg.setOf_isOpen,
       image2_image_right, MapsTo, mem_preimage, preimage_setOf_eq, comp_apply]
->>>>>>> ae9f685e
 
 /-- If `g : C(Y, Z)` is a topological embedding,
 then the composition `ContinuousMap.comp g : C(X, Y) → C(X, Z)` is an embedding too. -/
@@ -329,8 +312,7 @@
 theorem image_coev {y : Y} (s : Set X) : coev X Y y '' s = {y} ×ˢ s := by simp
 #align continuous_map.image_coev ContinuousMap.image_coev
 
-<<<<<<< HEAD
--- The coevaluation map β → C(α, β × α) is continuous (always).
+/-- The coevaluation map `Y → C(X, Y × X)` is continuous (always). -/
 theorem continuous_coev : Continuous (coev X Y) := by
   have : ∀ {a K U}, MapsTo (coev X Y a) K U ↔ {a} ×ˢ K ⊆ U := by simp [mapsTo']
   simp only [continuous_iff_continuousAt, ContinuousAt, tendsto_nhds_compactOpen, this]
@@ -338,24 +320,6 @@
   rcases generalized_tube_lemma isCompact_singleton hK hU hKU with ⟨V, W, hV, -, hxV, hKW, hVWU⟩
   filter_upwards [hV.mem_nhds (hxV rfl)] with a ha
   exact (prod_mono (singleton_subset_iff.mpr ha) hKW).trans hVWU
-=======
--- The coevaluation map Y → C(X, Y × X) is continuous (always).
-theorem continuous_coev : Continuous (coev X Y) :=
-  continuous_generateFrom_iff.2 <| by
-    rintro _ ⟨s, sc, u, uo, rfl⟩
-    rw [isOpen_iff_forall_mem_open]
-    intro y hy
-    have hy' : (↑(coev X Y y) '' s ⊆ u) := hy
-    -- Porting note: was below
-    --change coev X Y y '' s ⊆ u at hy
-    rw [image_coev s] at hy'
-    rcases generalized_tube_lemma isCompact_singleton sc uo hy' with ⟨v, w, vo, _, yv, sw, vwu⟩
-    refine' ⟨v, _, vo, singleton_subset_iff.mp yv⟩
-    intro y' hy'
-    change coev X Y y' '' s ⊆ u
-    rw [image_coev s]
-    exact (prod_mono (singleton_subset_iff.mpr hy') sw).trans vwu
->>>>>>> ae9f685e
 #align continuous_map.continuous_coev ContinuousMap.continuous_coev
 
 end Coev
