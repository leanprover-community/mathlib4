--- conflicted
+++ resolved
@@ -85,15 +85,6 @@
 
 /-- If `g : C(Y, Z)` is a topology inducing map,
 then the composition `ContinuousMap.comp g : C(X, Y) → C(X, Z)` is a topology inducing map too. -/
-<<<<<<< HEAD
-theorem inducing_postcomp (g : C(Y, Z)) (hg : Inducing g) :
-    Inducing (g.comp : C(X, Y) → C(X, Z)) where
-  induced := by
-    simp only [compactOpen_eq, induced_generateFrom_eq, image_image2, hg.setOf_isOpen,
-      image2_image_right, MapsTo, mem_preimage, preimage_setOf_eq, comp_apply]
-
-@[deprecated (since := "2024-10-19")] alias inducing_comp := inducing_postcomp
-=======
 theorem isInducing_postcomp (g : C(Y, Z)) (hg : IsInducing g) :
     IsInducing (g.comp : C(X, Y) → C(X, Z)) where
   eq_induced := by
@@ -103,17 +94,12 @@
 @[deprecated (since := "2024-10-28")] alias inducing_postcomp := isInducing_postcomp
 
 @[deprecated (since := "2024-10-19")] alias inducing_comp := isInducing_postcomp
->>>>>>> 4efbd2b0
 
 /-- If `g : C(Y, Z)` is a topological embedding,
 then the composition `ContinuousMap.comp g : C(X, Y) → C(X, Z)` is an embedding too. -/
 theorem isEmbedding_postcomp (g : C(Y, Z)) (hg : IsEmbedding g) :
     IsEmbedding (g.comp : C(X, Y) → C(X, Z)) :=
-<<<<<<< HEAD
-  ⟨inducing_postcomp g hg.1, fun _ _ ↦ (cancel_left hg.2).1⟩
-=======
   ⟨isInducing_postcomp g hg.1, fun _ _ ↦ (cancel_left hg.2).1⟩
->>>>>>> 4efbd2b0
 
 @[deprecated (since := "2024-10-26")]
 alias embedding_postcomp := isEmbedding_postcomp
