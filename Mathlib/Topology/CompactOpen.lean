/-
Copyright (c) 2018 Reid Barton. All rights reserved.
Released under Apache 2.0 license as described in the file LICENSE.
Authors: Reid Barton
-/
import Mathlib.Topology.ContinuousFunction.Basic

#align_import topology.compact_open from "leanprover-community/mathlib"@"4c19a16e4b705bf135cf9a80ac18fcc99c438514"

/-!
# The compact-open topology

In this file, we define the compact-open topology on the set of continuous maps between two
topological spaces.

## Main definitions

* `CompactOpen` is the compact-open topology on `C(α, β)`. It is declared as an instance.
* `ContinuousMap.coev` is the coevaluation map `β → C(α, β × α)`. It is always continuous.
* `ContinuousMap.curry` is the currying map `C(α × β, γ) → C(α, C(β, γ))`. This map always exists
  and it is continuous as long as `α × β` is locally compact.
* `ContinuousMap.uncurry` is the uncurrying map `C(α, C(β, γ)) → C(α × β, γ)`. For this map to
  exist, we need `β` to be locally compact. If `α` is also locally compact, then this map is
  continuous.
* `Homeomorph.curry` combines the currying and uncurrying operations into a homeomorphism
  `C(α × β, γ) ≃ₜ C(α, C(β, γ))`. This homeomorphism exists if `α` and `β` are locally compact.


## Tags

compact-open, curry, function space
-/


open Set Filter TopologicalSpace
open scoped Topology

namespace ContinuousMap

section CompactOpen

variable {α : Type*} {β : Type*} {γ : Type*}

variable [TopologicalSpace α] [TopologicalSpace β] [TopologicalSpace γ]

/-- A generating set for the compact-open topology (when `s` is compact and `u` is open). -/
def CompactOpen.gen (s : Set α) (u : Set β) : Set C(α, β) :=
  { f | f '' s ⊆ u }
#align continuous_map.compact_open.gen ContinuousMap.CompactOpen.gen

@[simp]
theorem gen_empty (u : Set β) : CompactOpen.gen (∅ : Set α) u = Set.univ :=
  Set.ext fun f => iff_true_intro ((congr_arg (· ⊆ u) (image_empty f)).mpr u.empty_subset)
#align continuous_map.gen_empty ContinuousMap.gen_empty

@[simp]
theorem gen_univ (s : Set α) : CompactOpen.gen s (Set.univ : Set β) = Set.univ :=
  Set.ext fun f => iff_true_intro (f '' s).subset_univ
#align continuous_map.gen_univ ContinuousMap.gen_univ

@[simp]
theorem gen_inter (s : Set α) (u v : Set β) :
    CompactOpen.gen s (u ∩ v) = CompactOpen.gen s u ∩ CompactOpen.gen s v :=
  Set.ext fun _ => subset_inter_iff
#align continuous_map.gen_inter ContinuousMap.gen_inter

@[simp]
theorem gen_union (s t : Set α) (u : Set β) :
    CompactOpen.gen (s ∪ t) u = CompactOpen.gen s u ∩ CompactOpen.gen t u :=
  Set.ext fun f => (iff_of_eq (congr_arg (· ⊆ u) (image_union f s t))).trans union_subset_iff
#align continuous_map.gen_union ContinuousMap.gen_union

theorem gen_empty_right {s : Set α} (h : s.Nonempty) : CompactOpen.gen s (∅ : Set β) = ∅ :=
  eq_empty_of_forall_not_mem fun _ => (h.image _).not_subset_empty
#align continuous_map.gen_empty_right ContinuousMap.gen_empty_right

-- The compact-open topology on the space of continuous maps α → β.
instance compactOpen : TopologicalSpace C(α, β) :=
  TopologicalSpace.generateFrom
    { m | ∃ (s : Set α) (_ : IsCompact s) (u : Set β) (_ : IsOpen u), m = CompactOpen.gen s u }
#align continuous_map.compact_open ContinuousMap.compactOpen

/-- Definition of `ContinuousMap.compactOpen` in terms of `Set.image2`. -/
theorem compactOpen_eq : @compactOpen α β _ _ =
    .generateFrom (Set.image2 CompactOpen.gen {s | IsCompact s} {t | IsOpen t}) :=
  congr_arg TopologicalSpace.generateFrom <| Set.ext fun _ ↦ by simp [eq_comm]

protected theorem isOpen_gen {s : Set α} (hs : IsCompact s) {u : Set β} (hu : IsOpen u) :
    IsOpen (CompactOpen.gen s u) :=
  TopologicalSpace.GenerateOpen.basic _ (by dsimp [mem_setOf_eq]; tauto)
#align continuous_map.is_open_gen ContinuousMap.isOpen_gen

<<<<<<< HEAD
lemma isOpen_setOf_mapsTo_isCompact_isOpen (f : C(α, C(β, γ))) {K : Set β}
    (hK : IsCompact K) {W : Set γ} (hW : IsOpen W) : IsOpen {x | MapsTo (f x) K W} := by
  simpa only [mapsTo'] using (ContinuousMap.isOpen_gen hK hW).preimage f.continuous
=======
lemma isOpen_setOf_mapsTo {K : Set α} (hK : IsCompact K) {U : Set β} (hU : IsOpen U) :
    IsOpen {f : C(α, β) | MapsTo f K U} := by
  simpa only [mapsTo'] using ContinuousMap.isOpen_gen hK hU

lemma eventually_mapsTo {f : C(α, β)} {K U} (hK : IsCompact K) (hU : IsOpen U) (h : MapsTo f K U) :
    ∀ᶠ g : C(α, β) in 𝓝 f, MapsTo g K U :=
  (isOpen_setOf_mapsTo hK hU).mem_nhds h

lemma tendsto_nhds_compactOpen {α : Type*} {l : Filter α} {f : α → C(β, γ)} {g : C(β, γ)} :
    Tendsto f l (𝓝 g) ↔
      ∀ K, IsCompact K → ∀ U, IsOpen U → MapsTo g K U → ∀ᶠ a in l, MapsTo (f a) K U := by
  simp_rw [compactOpen_eq, tendsto_nhds_generateFrom_iff, forall_image2_iff, mapsTo']; rfl

lemma continuous_compactOpen {f : α → C(β, γ)} :
    Continuous f ↔ ∀ K, IsCompact K → ∀ U, IsOpen U → IsOpen {x | MapsTo (f x) K U} := by
  simp_rw [compactOpen_eq, continuous_generateFrom_iff, forall_image2_iff, mapsTo']; rfl
>>>>>>> 288b6c55

section Functorial

variable (g : C(β, γ))

private theorem preimage_gen {s : Set α} {u : Set γ} :
    ContinuousMap.comp g ⁻¹' CompactOpen.gen s u = CompactOpen.gen s (g ⁻¹' u) := by
  ext ⟨f, _⟩
  change g ∘ f '' s ⊆ u ↔ f '' s ⊆ g ⁻¹' u
  rw [image_comp, image_subset_iff]

/-- C(α, -) is a functor. -/
theorem continuous_comp : Continuous (ContinuousMap.comp g : C(α, β) → C(α, γ)) :=
  continuous_generateFrom_iff.2 fun m ⟨s, hs, u, hu, hm⟩ => by
    rw [hm, preimage_gen g]; exact ContinuousMap.isOpen_gen hs (hu.preimage g.2)
#align continuous_map.continuous_comp ContinuousMap.continuous_comp

/-- If `g : C(β, γ)` is a topology inducing map, then the composition
`ContinuousMap.comp g : C(α, β) → C(α, γ)` is a topology inducing map too. -/
theorem inducing_comp (hg : Inducing g) : Inducing (g.comp : C(α, β) → C(α, γ)) where
  induced := by
    simp only [compactOpen_eq, induced_generateFrom_eq, image_image2, preimage_gen,
      hg.setOf_isOpen, image2_image_right]

/-- If `g : C(β, γ)` is a topological embedding, then the composition
`ContinuousMap.comp g : C(α, β) → C(α, γ)` is an embedding too. -/
theorem embedding_comp (hg : Embedding g) : Embedding (g.comp : C(α, β) → C(α, γ)) :=
  ⟨inducing_comp g hg.1, fun _ _ ↦ (cancel_left hg.2).1⟩

variable (f : C(α, β))

private theorem image_gen {s : Set α} (_ : IsCompact s) {u : Set γ} (_ : IsOpen u) :
    (fun g : C(β, γ) => g.comp f) ⁻¹' CompactOpen.gen s u = CompactOpen.gen (f '' s) u := by
  ext ⟨g, _⟩
  change g ∘ f '' s ⊆ u ↔ g '' (f '' s) ⊆ u
  rw [Set.image_comp]

/-- C(-, γ) is a functor. -/
theorem continuous_comp_left : Continuous (fun g => g.comp f : C(β, γ) → C(α, γ)) :=
  continuous_generateFrom_iff.2 fun m ⟨s, hs, u, hu, hm⟩ => by
    rw [hm, image_gen f hs hu]
    exact ContinuousMap.isOpen_gen (hs.image f.2) hu
#align continuous_map.continuous_comp_left ContinuousMap.continuous_comp_left

/-- Composition is a continuous map from `C(α, β) × C(β, γ)` to `C(α, γ)`, provided that `β` is
  locally compact. This is Prop. 9 of Chap. X, §3, №. 4 of Bourbaki's *Topologie Générale*. -/
theorem continuous_comp' [LocallyCompactPair β γ] :
    Continuous fun x : C(α, β) × C(β, γ) => x.2.comp x.1 := by
  simp_rw [continuous_iff_continuousAt, ContinuousAt, tendsto_nhds_compactOpen]
  intro ⟨f, g⟩ K hK U hU (hKU : MapsTo (g ∘ f) K U)
  obtain ⟨L, hKL, hLc, hLU⟩ : ∃ L ∈ 𝓝ˢ (f '' K), IsCompact L ∧ MapsTo g L U :=
    exists_mem_nhdsSet_isCompact_mapsTo g.continuous (hK.image f.continuous) hU
      (mapsTo_image_iff.2 hKU)
  rw [← subset_interior_iff_mem_nhdsSet, ← mapsTo'] at hKL
  exact ((eventually_mapsTo hK isOpen_interior hKL).prod_nhds
    (eventually_mapsTo hLc hU hLU)).mono fun ⟨f', g'⟩ ⟨hf', hg'⟩ ↦
      hg'.comp <| hf'.mono_right interior_subset
#align continuous_map.continuous_comp' ContinuousMap.continuous_comp'

theorem continuous.comp' {X : Type*} [TopologicalSpace X] [LocallyCompactPair β γ] {f : X → C(α, β)}
    {g : X → C(β, γ)} (hf : Continuous f) (hg : Continuous g) :
    Continuous fun x => (g x).comp (f x) :=
  continuous_comp'.comp (hf.prod_mk hg : Continuous fun x => (f x, g x))
#align continuous_map.continuous.comp' ContinuousMap.continuous.comp'

end Functorial

section Ev

/-- The evaluation map `C(α, β) × α → β` is continuous
if `α, β` is a locally compact pair of spaces. -/
@[continuity]
theorem continuous_eval [LocallyCompactPair α β] : Continuous fun p : C(α, β) × α => p.1 p.2 := by
  simp_rw [continuous_iff_continuousAt, ContinuousAt, (nhds_basis_opens _).tendsto_right_iff]
  rintro ⟨f, x⟩ U ⟨hx : f x ∈ U, hU : IsOpen U⟩
  rcases exists_mem_nhds_isCompact_mapsTo f.continuous (hU.mem_nhds hx) with ⟨K, hxK, hK, hKU⟩
  filter_upwards [prod_mem_nhds (eventually_mapsTo hK hU hKU) hxK] using fun _ h ↦ h.1 h.2
#align continuous_map.continuous_eval' ContinuousMap.continuous_eval
#align continuous_map.continuous_eval ContinuousMap.continuous_eval

@[deprecated] alias continuous_eval' := continuous_eval

/-- Evaluation of a continuous map `f` at a point `a` is continuous in `f`.

Porting note: merged `continuous_eval_const` with `continuous_eval_const'` removing unneeded
assumptions. -/
@[continuity]
theorem continuous_eval_const (a : α) :
    Continuous fun f : C(α, β) => f a := by
  refine continuous_def.2 fun U hU ↦ ?_
  convert ContinuousMap.isOpen_gen (isCompact_singleton (x := a)) hU using 1
  ext; simp [CompactOpen.gen]
#align continuous_map.continuous_eval_const' ContinuousMap.continuous_eval_const
#align continuous_map.continuous_eval_const ContinuousMap.continuous_eval_const

/-- Coercion from `C(α, β)` with compact-open topology to `α → β` with pointwise convergence
topology is a continuous map.

Porting note: merged `continuous_coe` with `continuous_coe'` removing unneeded assumptions. -/
theorem continuous_coe : Continuous ((⇑) : C(α, β) → (α → β)) :=
  continuous_pi continuous_eval_const
#align continuous_map.continuous_coe' ContinuousMap.continuous_coe
#align continuous_map.continuous_coe ContinuousMap.continuous_coe

instance [T0Space β] : T0Space C(α, β) :=
  t0Space_of_injective_of_continuous FunLike.coe_injective continuous_coe

instance [T1Space β] : T1Space C(α, β) :=
  t1Space_of_injective_of_continuous FunLike.coe_injective continuous_coe

instance [T2Space β] : T2Space C(α, β) :=
  .of_injective_continuous FunLike.coe_injective continuous_coe

end Ev

section InfInduced

theorem compactOpen_le_induced (s : Set α) :
    (ContinuousMap.compactOpen : TopologicalSpace C(α, β)) ≤
      TopologicalSpace.induced (ContinuousMap.restrict s) ContinuousMap.compactOpen := by
  simp only [induced_generateFrom_eq, ContinuousMap.compactOpen]
  apply TopologicalSpace.generateFrom_anti
  rintro b ⟨a, ⟨c, hc, u, hu, rfl⟩, rfl⟩
  refine' ⟨(↑) '' c, hc.image continuous_subtype_val, u, hu, _⟩
  ext f
  simp only [CompactOpen.gen, mem_setOf_eq, mem_preimage, ContinuousMap.coe_restrict]
  rw [image_comp f ((↑) : s → α)]
#align continuous_map.compact_open_le_induced ContinuousMap.compactOpen_le_induced

/-- The compact-open topology on `C(α, β)` is equal to the infimum of the compact-open topologies
on `C(s, β)` for `s` a compact subset of `α`.  The key point of the proof is that the union of the
compact subsets of `α` is equal to the union of compact subsets of the compact subsets of `α`. -/
theorem compactOpen_eq_sInf_induced :
    (ContinuousMap.compactOpen : TopologicalSpace C(α, β)) =
      ⨅ (s : Set α) (_ : IsCompact s),
        TopologicalSpace.induced (ContinuousMap.restrict s) ContinuousMap.compactOpen := by
  refine' le_antisymm _ _
  · refine' le_iInf₂ _
    exact fun s _ => compactOpen_le_induced s
  simp only [← generateFrom_iUnion, induced_generateFrom_eq, ContinuousMap.compactOpen]
  apply TopologicalSpace.generateFrom_anti
  rintro _ ⟨s, hs, u, hu, rfl⟩
  rw [mem_iUnion₂]
  refine' ⟨s, hs, _, ⟨univ, isCompact_iff_isCompact_univ.mp hs, u, hu, rfl⟩, _⟩
  ext f
  simp only [CompactOpen.gen, mem_setOf_eq, mem_preimage, ContinuousMap.coe_restrict]
  rw [image_comp f ((↑) : s → α)]
  simp
#align continuous_map.compact_open_eq_Inf_induced ContinuousMap.compactOpen_eq_sInf_induced

/-- For any subset `s` of `α`, the restriction of continuous functions to `s` is continuous as a
function from `C(α, β)` to `C(s, β)` with their respective compact-open topologies. -/
theorem continuous_restrict (s : Set α) : Continuous fun F : C(α, β) => F.restrict s := by
  rw [continuous_iff_le_induced]
  exact compactOpen_le_induced s
#align continuous_map.continuous_restrict ContinuousMap.continuous_restrict

theorem nhds_compactOpen_eq_sInf_nhds_induced (f : C(α, β)) :
    𝓝 f = ⨅ (s) (hs : IsCompact s), (𝓝 (f.restrict s)).comap (ContinuousMap.restrict s) := by
  rw [compactOpen_eq_sInf_induced]
  simp [nhds_iInf, nhds_induced]
#align continuous_map.nhds_compact_open_eq_Inf_nhds_induced ContinuousMap.nhds_compactOpen_eq_sInf_nhds_induced

theorem tendsto_compactOpen_restrict {ι : Type*} {l : Filter ι} {F : ι → C(α, β)} {f : C(α, β)}
    (hFf : Filter.Tendsto F l (𝓝 f)) (s : Set α) :
    Filter.Tendsto (fun i => (F i).restrict s) l (𝓝 (f.restrict s)) :=
  (continuous_restrict s).continuousAt.tendsto.comp hFf
#align continuous_map.tendsto_compact_open_restrict ContinuousMap.tendsto_compactOpen_restrict

theorem tendsto_compactOpen_iff_forall {ι : Type*} {l : Filter ι} (F : ι → C(α, β)) (f : C(α, β)) :
    Filter.Tendsto F l (𝓝 f) ↔
    ∀ (s) (hs : IsCompact s), Filter.Tendsto (fun i => (F i).restrict s) l (𝓝 (f.restrict s)) := by
    rw [compactOpen_eq_sInf_induced]
    simp [nhds_iInf, nhds_induced, Filter.tendsto_comap_iff, Function.comp]
#align continuous_map.tendsto_compact_open_iff_forall ContinuousMap.tendsto_compactOpen_iff_forall

/-- A family `F` of functions in `C(α, β)` converges in the compact-open topology, if and only if
it converges in the compact-open topology on each compact subset of `α`. -/
theorem exists_tendsto_compactOpen_iff_forall [WeaklyLocallyCompactSpace α] [T2Space β]
    {ι : Type*} {l : Filter ι} [Filter.NeBot l] (F : ι → C(α, β)) :
    (∃ f, Filter.Tendsto F l (𝓝 f)) ↔
    ∀ (s : Set α) (hs : IsCompact s), ∃ f, Filter.Tendsto (fun i => (F i).restrict s) l (𝓝 f) := by
  constructor
  · rintro ⟨f, hf⟩ s _
    exact ⟨f.restrict s, tendsto_compactOpen_restrict hf s⟩
  · intro h
    choose f hf using h
    -- By uniqueness of limits in a `T2Space`, since `fun i ↦ F i x` tends to both `f s₁ hs₁ x` and
    -- `f s₂ hs₂ x`, we have `f s₁ hs₁ x = f s₂ hs₂ x`
    have h :
      ∀ (s₁) (hs₁ : IsCompact s₁) (s₂) (hs₂ : IsCompact s₂) (x : α) (hxs₁ : x ∈ s₁) (hxs₂ : x ∈ s₂),
        f s₁ hs₁ ⟨x, hxs₁⟩ = f s₂ hs₂ ⟨x, hxs₂⟩ := by
      rintro s₁ hs₁ s₂ hs₂ x hxs₁ hxs₂
      haveI := isCompact_iff_compactSpace.mp hs₁
      haveI := isCompact_iff_compactSpace.mp hs₂
      have h₁ := (continuous_eval_const (⟨x, hxs₁⟩ : s₁)).continuousAt.tendsto.comp (hf s₁ hs₁)
      have h₂ := (continuous_eval_const (⟨x, hxs₂⟩ : s₂)).continuousAt.tendsto.comp (hf s₂ hs₂)
      exact tendsto_nhds_unique h₁ h₂
    -- So glue the `f s hs` together and prove that this glued function `f₀` is a limit on each
    -- compact set `s`
    refine ⟨liftCover' _ _ h exists_compact_mem_nhds, ?_⟩
    rw [tendsto_compactOpen_iff_forall]
    intro s hs
    rw [liftCover_restrict']
    exact hf s hs
#align continuous_map.exists_tendsto_compact_open_iff_forall ContinuousMap.exists_tendsto_compactOpen_iff_forall

end InfInduced

section Coev

variable (α β)

/-- The coevaluation map `β → C(α, β × α)` sending a point `x : β` to the continuous function
on `α` sending `y` to `(x, y)`. -/
def coev (b : β) : C(α, β × α) :=
  { toFun := Prod.mk b }
#align continuous_map.coev ContinuousMap.coev

variable {α β}

theorem image_coev {y : β} (s : Set α) : coev α β y '' s = ({y} : Set β) ×ˢ s := by
  aesop
#align continuous_map.image_coev ContinuousMap.image_coev

-- The coevaluation map β → C(α, β × α) is continuous (always).
theorem continuous_coev : Continuous (coev α β) :=
  continuous_generateFrom_iff.2 <| by
    rintro _ ⟨s, sc, u, uo, rfl⟩
    rw [isOpen_iff_forall_mem_open]
    intro y hy
    have hy' : (↑(coev α β y) '' s ⊆ u) := hy
    -- porting notes: was below
    --change coev α β y '' s ⊆ u at hy
    rw [image_coev s] at hy'
    rcases generalized_tube_lemma isCompact_singleton sc uo hy' with ⟨v, w, vo, _, yv, sw, vwu⟩
    refine' ⟨v, _, vo, singleton_subset_iff.mp yv⟩
    intro y' hy'
    change coev α β y' '' s ⊆ u
    rw [image_coev s]
    exact (prod_mono (singleton_subset_iff.mpr hy') sw).trans vwu
#align continuous_map.continuous_coev ContinuousMap.continuous_coev

end Coev

section Curry

/-- Auxiliary definition, see `ContinuousMap.curry` and `Homeomorph.curry`. -/
def curry' (f : C(α × β, γ)) (a : α) : C(β, γ) :=
  ⟨Function.curry f a, Continuous.comp f.2 (continuous_const.prod_mk continuous_id)⟩
  -- Porting note: proof was `by continuity`
#align continuous_map.curry' ContinuousMap.curry'

/-- If a map `α × β → γ` is continuous, then its curried form `α → C(β, γ)` is continuous. -/
theorem continuous_curry' (f : C(α × β, γ)) : Continuous (curry' f) :=
  Continuous.comp (continuous_comp f) continuous_coev
#align continuous_map.continuous_curry' ContinuousMap.continuous_curry'

/-- To show continuity of a map `α → C(β, γ)`, it suffices to show that its uncurried form
    `α × β → γ` is continuous. -/
theorem continuous_of_continuous_uncurry (f : α → C(β, γ))
    (h : Continuous (Function.uncurry fun x y => f x y)) : Continuous f :=
  continuous_curry' ⟨_, h⟩
#align continuous_map.continuous_of_continuous_uncurry ContinuousMap.continuous_of_continuous_uncurry

/-- The curried form of a continuous map `α × β → γ` as a continuous map `α → C(β, γ)`.
    If `a × β` is locally compact, this is continuous. If `α` and `β` are both locally
    compact, then this is a homeomorphism, see `Homeomorph.curry`. -/
def curry (f : C(α × β, γ)) : C(α, C(β, γ)) :=
  ⟨_, continuous_curry' f⟩
#align continuous_map.curry ContinuousMap.curry

@[simp]
theorem curry_apply (f : C(α × β, γ)) (a : α) (b : β) : f.curry a b = f (a, b) :=
  rfl
#align continuous_map.curry_apply ContinuousMap.curry_apply

lemma _root_.Continuous.isOpen_setOf_mapsTo_curry_isCompact_isOpen {f : α × β → γ}
    (hf : Continuous f) {K : Set β} (hK : IsCompact K) {W : Set γ} (hW : IsOpen W) :
    IsOpen {x | MapsTo (f.curry x) K W} :=
  (ContinuousMap.mk f hf).curry.isOpen_setOf_mapsTo_isCompact_isOpen hK hW

lemma _root_.Continuous.isClopen_setOf_mapsTo_curry_isCompact_isClopen {f : α × β → γ}
    (hf : Continuous f) {K : Set β} (hK : IsCompact K) {W : Set γ} (hW : IsClopen W) :
    IsClopen {x | MapsTo (f.curry x) K W} :=
  ⟨hf.isOpen_setOf_mapsTo_curry_isCompact_isOpen hK hW.isOpen,
    .setOf_mapsTo hW.isClosed fun y _ ↦ hf.comp <| Continuous.Prod.mk_left y⟩

lemma _root_.Continuous.isOpen_setOf_mapsTo_isCompact_isOpen {f : α → β → γ}
    (hf : Continuous f.uncurry) {K : Set β} (hK : IsCompact K) {W : Set γ} (hW : IsOpen W) :
    IsOpen {x | MapsTo (f x) K W} :=
  hf.isOpen_setOf_mapsTo_curry_isCompact_isOpen hK hW

lemma _root_.Continuous.isClopen_setOf_mapsTo_isCompact_isClopen {f : α → β → γ}
    (hf : Continuous f.uncurry) {K : Set β} (hK : IsCompact K) {W : Set γ} (hW : IsClopen W) :
    IsClopen {x | MapsTo (f x) K W} :=
  hf.isClopen_setOf_mapsTo_curry_isCompact_isClopen hK hW

/-- The currying process is a continuous map between function spaces. -/
theorem continuous_curry [LocallyCompactSpace (α × β)] :
    Continuous (curry : C(α × β, γ) → C(α, C(β, γ))) := by
  apply continuous_of_continuous_uncurry
  apply continuous_of_continuous_uncurry
  rw [← (Homeomorph.prodAssoc _ _ _).symm.comp_continuous_iff']
  exact continuous_eval
#align continuous_map.continuous_curry ContinuousMap.continuous_curry

/-- The uncurried form of a continuous map `α → C(β, γ)` is a continuous map `α × β → γ`. -/
theorem continuous_uncurry_of_continuous [LocallyCompactSpace β] (f : C(α, C(β, γ))) :
    Continuous (Function.uncurry fun x y => f x y) :=
  continuous_eval.comp <| f.continuous.prod_map continuous_id
#align continuous_map.continuous_uncurry_of_continuous ContinuousMap.continuous_uncurry_of_continuous

/-- The uncurried form of a continuous map `α → C(β, γ)` as a continuous map `α × β → γ` (if `β` is
    locally compact). If `α` is also locally compact, then this is a homeomorphism between the two
    function spaces, see `Homeomorph.curry`. -/
@[simps]
def uncurry [LocallyCompactSpace β] (f : C(α, C(β, γ))) : C(α × β, γ) :=
  ⟨_, continuous_uncurry_of_continuous f⟩
#align continuous_map.uncurry ContinuousMap.uncurry

/-- The uncurrying process is a continuous map between function spaces. -/
theorem continuous_uncurry [LocallyCompactSpace α] [LocallyCompactSpace β] :
    Continuous (uncurry : C(α, C(β, γ)) → C(α × β, γ)) := by
  apply continuous_of_continuous_uncurry
  rw [← (Homeomorph.prodAssoc _ _ _).comp_continuous_iff']
  apply continuous_eval.comp (continuous_eval.prod_map continuous_id)
#align continuous_map.continuous_uncurry ContinuousMap.continuous_uncurry

/-- The family of constant maps: `β → C(α, β)` as a continuous map. -/
def const' : C(β, C(α, β)) :=
  curry ContinuousMap.fst
#align continuous_map.const' ContinuousMap.const'

@[simp]
theorem coe_const' : (const' : β → C(α, β)) = const α :=
  rfl
#align continuous_map.coe_const' ContinuousMap.coe_const'

theorem continuous_const' : Continuous (const α : β → C(α, β)) :=
  const'.continuous
#align continuous_map.continuous_const' ContinuousMap.continuous_const'

end Curry

end CompactOpen

end ContinuousMap

open ContinuousMap

namespace Homeomorph

variable {α : Type*} {β : Type*} {γ : Type*}

variable [TopologicalSpace α] [TopologicalSpace β] [TopologicalSpace γ]

/-- Currying as a homeomorphism between the function spaces `C(α × β, γ)` and `C(α, C(β, γ))`. -/
def curry [LocallyCompactSpace α] [LocallyCompactSpace β] : C(α × β, γ) ≃ₜ C(α, C(β, γ)) :=
  ⟨⟨ContinuousMap.curry, uncurry, by intro; ext; rfl, by intro; ext; rfl⟩,
    continuous_curry, continuous_uncurry⟩
#align homeomorph.curry Homeomorph.curry

/-- If `α` has a single element, then `β` is homeomorphic to `C(α, β)`. -/
def continuousMapOfUnique [Unique α] : β ≃ₜ C(α, β) where
  toFun := const α
  invFun f := f default
  left_inv a := rfl
  right_inv f := by
    ext a
    rw [Unique.eq_default a]
    rfl
  continuous_toFun := continuous_const'
  continuous_invFun := continuous_eval_const _
#align homeomorph.continuous_map_of_unique Homeomorph.continuousMapOfUnique

@[simp]
theorem continuousMapOfUnique_apply [Unique α] (b : β) (a : α) : continuousMapOfUnique b a = b :=
  rfl
#align homeomorph.continuous_map_of_unique_apply Homeomorph.continuousMapOfUnique_apply

@[simp]
theorem continuousMapOfUnique_symm_apply [Unique α] (f : C(α, β)) :
    continuousMapOfUnique.symm f = f default :=
  rfl
#align homeomorph.continuous_map_of_unique_symm_apply Homeomorph.continuousMapOfUnique_symm_apply

end Homeomorph

section QuotientMap

variable {X₀ X Y Z : Type*} [TopologicalSpace X₀] [TopologicalSpace X] [TopologicalSpace Y]
  [TopologicalSpace Z] [LocallyCompactSpace Y] {f : X₀ → X}

theorem QuotientMap.continuous_lift_prod_left (hf : QuotientMap f) {g : X × Y → Z}
    (hg : Continuous fun p : X₀ × Y => g (f p.1, p.2)) : Continuous g := by
  let Gf : C(X₀, C(Y, Z)) := ContinuousMap.curry ⟨_, hg⟩
  have h : ∀ x : X, Continuous fun y => g (x, y) := by
    intro x
    obtain ⟨x₀, rfl⟩ := hf.surjective x
    exact (Gf x₀).continuous
  let G : X → C(Y, Z) := fun x => ⟨_, h x⟩
  have : Continuous G := by
    rw [hf.continuous_iff]
    exact Gf.continuous
  exact ContinuousMap.continuous_uncurry_of_continuous ⟨G, this⟩
#align quotient_map.continuous_lift_prod_left QuotientMap.continuous_lift_prod_left

theorem QuotientMap.continuous_lift_prod_right (hf : QuotientMap f) {g : Y × X → Z}
    (hg : Continuous fun p : Y × X₀ => g (p.1, f p.2)) : Continuous g := by
  have : Continuous fun p : X₀ × Y => g ((Prod.swap p).1, f (Prod.swap p).2) :=
    hg.comp continuous_swap
  have : Continuous fun p : X₀ × Y => (g ∘ Prod.swap) (f p.1, p.2) := this
  exact (hf.continuous_lift_prod_left this).comp continuous_swap
#align quotient_map.continuous_lift_prod_right QuotientMap.continuous_lift_prod_right

end QuotientMap<|MERGE_RESOLUTION|>--- conflicted
+++ resolved
@@ -90,11 +90,6 @@
   TopologicalSpace.GenerateOpen.basic _ (by dsimp [mem_setOf_eq]; tauto)
 #align continuous_map.is_open_gen ContinuousMap.isOpen_gen
 
-<<<<<<< HEAD
-lemma isOpen_setOf_mapsTo_isCompact_isOpen (f : C(α, C(β, γ))) {K : Set β}
-    (hK : IsCompact K) {W : Set γ} (hW : IsOpen W) : IsOpen {x | MapsTo (f x) K W} := by
-  simpa only [mapsTo'] using (ContinuousMap.isOpen_gen hK hW).preimage f.continuous
-=======
 lemma isOpen_setOf_mapsTo {K : Set α} (hK : IsCompact K) {U : Set β} (hU : IsOpen U) :
     IsOpen {f : C(α, β) | MapsTo f K U} := by
   simpa only [mapsTo'] using ContinuousMap.isOpen_gen hK hU
@@ -111,7 +106,6 @@
 lemma continuous_compactOpen {f : α → C(β, γ)} :
     Continuous f ↔ ∀ K, IsCompact K → ∀ U, IsOpen U → IsOpen {x | MapsTo (f x) K U} := by
   simp_rw [compactOpen_eq, continuous_generateFrom_iff, forall_image2_iff, mapsTo']; rfl
->>>>>>> 288b6c55
 
 section Functorial
 
