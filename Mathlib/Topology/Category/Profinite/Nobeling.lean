--- conflicted
+++ resolved
@@ -1771,11 +1771,7 @@
   GoodProducts.linearIndependentAux (Ordinal.type (·<· : I → I → Prop)) (le_refl _)
     C hC (fun _ _ _ _ ↦ Ordinal.typein_lt_type _ _)
 
-<<<<<<< HEAD
-/-- `GoodProducts C` as a `ℤ`-basis for `LocallyConstant C ℤ`.  -/
-=======
-/-- `GoodProducts C` as a `ℤ`-basis for `LocallyConstant C ℤ`. -/
->>>>>>> 3fb4b747
+/-- `GoodProducts C` as a `ℤ`-basis for `LocallyConstant C ℤ`. -/
 noncomputable
 def GoodProducts.Basis (hC : IsClosed C) :
     Basis (GoodProducts C) ℤ (LocallyConstant C ℤ) :=
