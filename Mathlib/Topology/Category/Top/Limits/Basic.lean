/-
Copyright (c) 2017 Scott Morrison. All rights reserved.
Released under Apache 2.0 license as described in the file LICENSE.
Authors: Patrick Massot, Scott Morrison, Mario Carneiro, Andrew Yang

! This file was ported from Lean 3 source module topology.category.Top.limits.basic
! leanprover-community/mathlib commit 178a32653e369dce2da68dc6b2694e385d484ef1
! Please do not edit these lines, except to modify the commit id
! if you have ported upstream changes.
-/
import Mathlib.Topology.Category.Top.Basic
import Mathlib.CategoryTheory.Limits.ConcreteCategory

/-!
# The category of topological spaces has all limits and colimits

Further, these limits and colimits are preserved by the forgetful functor --- that is, the
underlying types are just the limits in the category of types.
-/

-- Porting note: every ML3 decl has an uppercase letter
set_option linter.uppercaseLean3 false

open TopologicalSpace CategoryTheory CategoryTheory.Limits Opposite

/--
Universe inequalities in Mathlib 3 are expressed through use of `max u v`. Unfortunately,
this leads to unbound universes which cannot be solved for during unification, eg
`max u v =?= max v ?`.
The current solution is to wrap `Type max u v` in `TypeMax.{u,v}`
to expose both universe parameters directly.

Similarly, for other concrete categories for which we need to refer to the maximum of two universes
(e.g. any category for which we are constructing limits), we need an analogous abbreviation.
-/
@[nolint checkUnivs]
abbrev TopCatMax.{u, v} := TopCat.{max u v}

universe v u w

noncomputable section

namespace TopCat

variable {J : Type v} [SmallCategory J]

local notation "forget" => forget TopCat

/-- A choice of limit cone for a functor `F : J ⥤ TopCat`.
Generally you should just use `limit.cone F`, unless you need the actual definition
(which is in terms of `Types.limitCone`).
-/
def limitCone (F : J ⥤ TopCatMax.{v, u}) : Cone F where
  pt := TopCat.of { u : ∀ j : J, F.obj j | ∀ {i j : J} (f : i ⟶ j), F.map f (u i) = u j }
  π :=
    { app := fun j =>
        { toFun := fun u => u.val j
          -- Porting note: `continuity` from the original mathlib3 proof failed here.
          continuous_toFun := Continuous.comp (continuous_apply _) (continuous_subtype_val) }
      naturality := fun X Y f => by
        -- Automation fails in various ways in this proof. Why?!
        dsimp
        rw [Category.id_comp]
        apply ContinuousMap.ext
        intro a
        exact (a.2 f).symm }
#align Top.limit_cone TopCat.limitCone

/-- A choice of limit cone for a functor `F : J ⥤ TopCat` whose topology is defined as an
infimum of topologies infimum.
Generally you should just use `limit.cone F`, unless you need the actual definition
(which is in terms of `Types.limitCone`).
-/
def limitConeInfi (F : J ⥤ TopCatMax.{v, u}) : Cone F where
  pt :=
    ⟨(Types.limitCone.{v,u} (F ⋙ forget)).pt,
      ⨅ j, (F.obj j).str.induced ((Types.limitCone.{v,u} (F ⋙ forget)).π.app j)⟩
  π :=
    { app := fun j =>
        ⟨(Types.limitCone.{v,u} (F ⋙ forget)).π.app j, continuous_iff_le_induced.mpr (infᵢ_le _ _)⟩
      naturality := fun _ _ f =>
        ContinuousMap.coe_injective ((Types.limitCone.{v,u} (F ⋙ forget)).π.naturality f) }
#align Top.limit_cone_infi TopCat.limitConeInfi

/-- The chosen cone `TopCat.limitCone F` for a functor `F : J ⥤ TopCat` is a limit cone.
Generally you should just use `limit.isLimit F`, unless you need the actual definition
(which is in terms of `Types.limitConeIsLimit`).
-/
def limitConeIsLimit (F : J ⥤ TopCatMax.{v, u}) : IsLimit (limitCone.{v,u} F) where
  lift S :=
    { toFun := fun x =>
        ⟨fun j => S.π.app _ x, fun f => by
          dsimp
          erw [← S.w f]
          rfl⟩
      continuous_toFun :=
        Continuous.subtype_mk (continuous_pi <| fun j => (S.π.app j).2) fun x i j f => by
          dsimp
          rw [← S.w f]
          rfl }
  uniq S m h := by
    apply ContinuousMap.ext ; intros a ; apply Subtype.ext ; funext j
    dsimp
    rw [← h]
    rfl
#align Top.limit_cone_is_limit TopCat.limitConeIsLimit

/-- The chosen cone `TopCat.limitConeInfi F` for a functor `F : J ⥤ TopCat` is a limit cone.
Generally you should just use `limit.isLimit F`, unless you need the actual definition
(which is in terms of `Types.limitConeIsLimit`).
-/
def limitConeInfiIsLimit (F : J ⥤ TopCatMax.{v, u}) : IsLimit (limitConeInfi.{v,u} F) := by
  refine IsLimit.ofFaithful forget (Types.limitConeIsLimit.{v,u} (F ⋙ forget))
    -- Porting note: previously could infer all ?_ except continuity
    (fun s => ⟨fun v => ⟨ fun j => (Functor.mapCone forget s).π.app j v, ?_⟩, ?_⟩) fun s => ?_
  · dsimp [Functor.sections]
    intro _ _ _
    rw [←comp_apply, ←s.π.naturality]
    dsimp
    rw [Category.id_comp]
  · exact
    continuous_iff_coinduced_le.mpr
      (le_infᵢ fun j =>
        coinduced_le_iff_le_induced.mp <|
          (continuous_iff_coinduced_le.mp (s.π.app j).continuous : _))
  · rfl
#align Top.limit_cone_infi_is_limit TopCat.limitConeInfiIsLimit

instance topCat_hasLimitsOfSize : HasLimitsOfSize.{v} TopCatMax.{v, u} where
  has_limits_of_shape _ :=
    { has_limit := fun F =>
        HasLimit.mk
          { cone := limitCone.{v,u} F
            isLimit := limitConeIsLimit F } }
#align Top.Top_has_limits_of_size TopCat.topCat_hasLimitsOfSize

instance topCat_hasLimits : HasLimits TopCat.{u} :=
  TopCat.topCat_hasLimitsOfSize.{u, u}
#align Top.Top_has_limits TopCat.topCat_hasLimits

<<<<<<< HEAD
instance forgetPreservesLimitsOfSize : PreservesLimitsOfSize forget where
=======
instance forgetPreservesLimitsOfSize : PreservesLimitsOfSize.{v, v} forget where
>>>>>>> 3e2a20e9
  preservesLimitsOfShape {_} :=
    { preservesLimit := fun {F} =>
        preservesLimitOfPreservesLimitCone (limitConeIsLimit.{v,u} F)
          (Types.limitConeIsLimit.{v,u} (F ⋙ forget)) }
#align Top.forget_preserves_limits_of_size TopCat.forgetPreservesLimitsOfSize

instance forgetPreservesLimits : PreservesLimits forget :=
  TopCat.forgetPreservesLimitsOfSize.{u,u}
#align Top.forget_preserves_limits TopCat.forgetPreservesLimits

/-- A choice of colimit cocone for a functor `F : J ⥤ TopCat`.
Generally you should just use `colimit.cocone F`, unless you need the actual definition
(which is in terms of `Types.colimitCocone`).
-/
def colimitCocone (F : J ⥤ TopCatMax.{v, u}) : Cocone F where
  pt :=
    ⟨(Types.colimitCocone.{v,u} (F ⋙ forget)).pt,
      ⨆ j, (F.obj j).str.coinduced ((Types.colimitCocone (F ⋙ forget)).ι.app j)⟩
  ι :=
    { app := fun j =>
        ⟨(Types.colimitCocone (F ⋙ forget)).ι.app j, continuous_iff_coinduced_le.mpr <|
          -- Porting note: didn't need function before
          le_supᵢ (fun j => coinduced ((Types.colimitCocone (F ⋙ forget)).ι.app j) (F.obj j).str) j⟩
      naturality := fun _ _ f =>
        ContinuousMap.coe_injective ((Types.colimitCocone (F ⋙ forget)).ι.naturality f) }
#align Top.colimit_cocone TopCat.colimitCocone

/-- The chosen cocone `TopCat.colimitCocone F` for a functor `F : J ⥤ TopCat` is a colimit cocone.
Generally you should just use `colimit.isColimit F`, unless you need the actual definition
(which is in terms of `Types.colimitCoconeIsColimit`).
-/
def colimitCoconeIsColimit (F : J ⥤ TopCatMax.{v, u}) : IsColimit (colimitCocone F) := by
  refine
    IsColimit.ofFaithful forget (Types.colimitCoconeIsColimit _) (fun s =>
    -- Porting note: it appears notation for forget breaks dot notation (also above)
    -- Porting note: previously function was inferred
      ⟨Quot.lift (fun p => (Functor.mapCocone forget s).ι.app p.fst p.snd) ?_, ?_⟩) fun s => ?_
  · intro _ _ ⟨_, h⟩
    dsimp
    rw [h, Functor.comp_map, ← comp_apply, s.ι.naturality]
    dsimp
    rw [Category.comp_id]
  · exact
    continuous_iff_le_induced.mpr
      (supᵢ_le fun j =>
        coinduced_le_iff_le_induced.mp <|
          (continuous_iff_coinduced_le.mp (s.ι.app j).continuous : _))
  · rfl
#align Top.colimit_cocone_is_colimit TopCat.colimitCoconeIsColimit

instance topCat_hasColimitsOfSize : HasColimitsOfSize.{v,v} TopCatMax.{v, u} where
  has_colimits_of_shape _ :=
    { has_colimit := fun F =>
        HasColimit.mk
          { cocone := colimitCocone F
            isColimit := colimitCoconeIsColimit F } }
#align Top.Top_has_colimits_of_size TopCat.topCat_hasColimitsOfSize

instance topCat_hasColimits : HasColimits TopCat.{u} :=
  TopCat.topCat_hasColimitsOfSize.{u, u}
#align Top.Top_has_colimits TopCat.topCat_hasColimits

instance forgetPreservesColimitsOfSize :
    PreservesColimitsOfSize.{v, v} forget where
  preservesColimitsOfShape :=
    { preservesColimit := fun {F} =>
        preservesColimitOfPreservesColimitCocone (colimitCoconeIsColimit F)
          (Types.colimitCoconeIsColimit (F ⋙ forget)) }
#align Top.forget_preserves_colimits_of_size TopCat.forgetPreservesColimitsOfSize

instance forgetPreservesColimits : PreservesColimits (forget : TopCat.{u} ⥤ Type u) :=
  TopCat.forgetPreservesColimitsOfSize.{u, u}
#align Top.forget_preserves_colimits TopCat.forgetPreservesColimits

/-- The terminal object of `Top` is `PUnit`. -/
def isTerminalPUnit : IsTerminal (TopCat.of PUnit.{u + 1}) :=
  haveI : ∀ X, Unique (X ⟶ TopCat.of PUnit.{u + 1}) := fun X =>
    ⟨⟨⟨fun _ => PUnit.unit, by continuity⟩⟩, fun f => by ext; aesop⟩
  Limits.IsTerminal.ofUnique _
#align Top.is_terminal_punit TopCat.isTerminalPUnit

/-- The terminal object of `Top` is `PUnit`. -/
def terminalIsoPUnit : ⊤_ TopCat.{u} ≅ TopCat.of PUnit :=
  terminalIsTerminal.uniqueUpToIso isTerminalPUnit
#align Top.terminal_iso_punit TopCat.terminalIsoPUnit

/-- The initial object of `Top` is `PEmpty`. -/
def isInitialPEmpty : IsInitial (TopCat.of PEmpty.{u + 1}) :=
  haveI : ∀ X, Unique (TopCat.of PEmpty.{u + 1} ⟶ X) := fun X =>
    ⟨⟨⟨fun x => x.elim, by continuity⟩⟩, fun f => by ext ⟨⟩⟩
  Limits.IsInitial.ofUnique _
#align Top.is_initial_pempty TopCat.isInitialPEmpty

/-- The initial object of `Top` is `PEmpty`. -/
def initialIsoPEmpty : ⊥_ TopCat.{u} ≅ TopCat.of PEmpty :=
  initialIsInitial.uniqueUpToIso isInitialPEmpty
#align Top.initial_iso_pempty TopCat.initialIsoPEmpty<|MERGE_RESOLUTION|>--- conflicted
+++ resolved
@@ -138,11 +138,7 @@
   TopCat.topCat_hasLimitsOfSize.{u, u}
 #align Top.Top_has_limits TopCat.topCat_hasLimits
 
-<<<<<<< HEAD
 instance forgetPreservesLimitsOfSize : PreservesLimitsOfSize forget where
-=======
-instance forgetPreservesLimitsOfSize : PreservesLimitsOfSize.{v, v} forget where
->>>>>>> 3e2a20e9
   preservesLimitsOfShape {_} :=
     { preservesLimit := fun {F} =>
         preservesLimitOfPreservesLimitCone (limitConeIsLimit.{v,u} F)
