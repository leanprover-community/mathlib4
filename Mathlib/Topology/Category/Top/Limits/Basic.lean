--- conflicted
+++ resolved
@@ -217,32 +217,4 @@
 
 instance forgetPreservesColimits : PreservesColimits (forget : TopCat.{u} ⥤ Type u) :=
   TopCat.forgetPreservesColimitsOfSize.{u, u}
-#align Top.forget_preserves_colimits TopCat.forgetPreservesColimits
-<<<<<<< HEAD
-#lint
-=======
-
-/-- The terminal object of `Top` is `PUnit`. -/
-def isTerminalPunit : IsTerminal (TopCat.of PUnit.{u + 1}) :=
-  haveI : ∀ X, Unique (X ⟶ TopCat.of PUnit.{u + 1}) := fun X =>
-    ⟨⟨⟨fun _ => PUnit.unit, by continuity⟩⟩, fun f => by ext; aesop⟩
-  Limits.IsTerminal.ofUnique _
-#align Top.is_terminal_punit TopCat.isTerminalPunit
-
-/-- The terminal object of `Top` is `PUnit`. -/
-def terminalIsoPunit : ⊤_ TopCat.{u} ≅ TopCat.of PUnit :=
-  terminalIsTerminal.uniqueUpToIso isTerminalPunit
-#align Top.terminal_iso_punit TopCat.terminalIsoPunit
-
-/-- The initial object of `Top` is `PEmpty`. -/
-def isInitialPempty : IsInitial (TopCat.of PEmpty.{u + 1}) :=
-  haveI : ∀ X, Unique (TopCat.of PEmpty.{u + 1} ⟶ X) := fun X =>
-    ⟨⟨⟨fun x => x.elim, by continuity⟩⟩, fun f => by ext ⟨⟩⟩
-  Limits.IsInitial.ofUnique _
-#align Top.is_initial_pempty TopCat.isInitialPempty
-
-/-- The initial object of `Top` is `PEmpty`. -/
-def initialIsoPempty : ⊥_ TopCat.{u} ≅ TopCat.of PEmpty :=
-  initialIsInitial.uniqueUpToIso isInitialPempty
-#align Top.initial_iso_pempty TopCat.initialIsoPempty
->>>>>>> 4f474208
+#align Top.forget_preserves_colimits TopCat.forgetPreservesColimits