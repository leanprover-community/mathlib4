--- conflicted
+++ resolved
@@ -47,11 +47,7 @@
 instance concreteCategory : ConcreteCategory TopCat :=
   inferInstanceAs <| ConcreteCategory (Bundled TopologicalSpace)
 
-<<<<<<< HEAD
-instance : CoeSort TopCat (Type*) where
-=======
 instance : CoeSort TopCat Type* where
->>>>>>> d97a437a
   coe X := X.α
 
 instance topologicalSpaceUnbundled (X : TopCat) : TopologicalSpace X :=
