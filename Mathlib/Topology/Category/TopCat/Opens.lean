/-
Copyright (c) 2019 Scott Morrison. All rights reserved.
Released under Apache 2.0 license as described in the file LICENSE.
Authors: Scott Morrison
-/
import Mathlib.CategoryTheory.Category.Preorder
import Mathlib.CategoryTheory.EqToHom
import Mathlib.Topology.Category.TopCat.EpiMono
import Mathlib.Topology.Sets.Opens

#align_import topology.category.Top.opens from "leanprover-community/mathlib"@"d39590fc8728fbf6743249802486f8c91ffe07bc"

/-!
# The category of open sets in a topological space.

We define `toTopCat : Opens X ⥤ TopCat` and
`map (f : X ⟶ Y) : Opens Y ⥤ Opens X`, given by taking preimages of open sets.

Unfortunately `Opens` isn't (usefully) a functor `TopCat ⥤ Cat`.
(One can in fact define such a functor,
but using it results in unresolvable `Eq.rec` terms in goals.)

Really it's a 2-functor from (spaces, continuous functions, equalities)
to (categories, functors, natural isomorphisms).
We don't attempt to set up the full theory here, but do provide the natural isomorphisms
`mapId : map (𝟙 X) ≅ 𝟭 (opens X)` and
`mapComp : map (f ≫ g) ≅ map g ⋙ map f`.

Beyond that, there's a collection of simp lemmas for working with these constructions.
-/


open CategoryTheory TopologicalSpace Opposite

universe u

namespace TopologicalSpace.Opens

variable {X Y Z : TopCat.{u}}

/-!
Since `Opens X` has a partial order, it automatically receives a `Category` instance.
Unfortunately, because we do not allow morphisms in `Prop`,
the morphisms `U ⟶ V` are not just proofs `U ≤ V`, but rather
`ULift (PLift (U ≤ V))`.
-/


instance opensHomHasCoeToFun {U V : Opens X} : CoeFun (U ⟶ V) fun _ => U → V :=
  ⟨fun f x => ⟨x, f.le x.2⟩⟩
#align topological_space.opens.opens_hom_has_coe_to_fun TopologicalSpace.Opens.opensHomHasCoeToFun

/-!
We now construct as morphisms various inclusions of open sets.
-/


-- This is tedious, but necessary because we decided not to allow Prop as morphisms in a category...
/-- The inclusion `U ⊓ V ⟶ U` as a morphism in the category of open sets.
-/
noncomputable def infLELeft (U V : Opens X) : U ⊓ V ⟶ U :=
  inf_le_left.hom
#align topological_space.opens.inf_le_left TopologicalSpace.Opens.infLELeft

/-- The inclusion `U ⊓ V ⟶ V` as a morphism in the category of open sets.
-/
noncomputable def infLERight (U V : Opens X) : U ⊓ V ⟶ V :=
  inf_le_right.hom
#align topological_space.opens.inf_le_right TopologicalSpace.Opens.infLERight

/-- The inclusion `U i ⟶ supr U` as a morphism in the category of open sets.
-/
noncomputable def leSupr {ι : Type*} (U : ι → Opens X) (i : ι) : U i ⟶ iSup U :=
  (le_iSup U i).hom
#align topological_space.opens.le_supr TopologicalSpace.Opens.leSupr

/-- The inclusion `⊥ ⟶ U` as a morphism in the category of open sets.
-/
noncomputable def botLE (U : Opens X) : ⊥ ⟶ U :=
  bot_le.hom
#align topological_space.opens.bot_le TopologicalSpace.Opens.botLE

/-- The inclusion `U ⟶ ⊤` as a morphism in the category of open sets.
-/
noncomputable def leTop (U : Opens X) : U ⟶ ⊤ :=
  le_top.hom
#align topological_space.opens.le_top TopologicalSpace.Opens.leTop

-- We do not mark this as a simp lemma because it breaks open `x`.
-- Nevertheless, it is useful in `SheafOfFunctions`.
theorem infLELeft_apply (U V : Opens X) (x) :
    (infLELeft U V) x = ⟨x.1, (@inf_le_left _ _ U V : _ ≤ _) x.2⟩ :=
  rfl
#align topological_space.opens.inf_le_left_apply TopologicalSpace.Opens.infLELeft_apply

@[simp]
theorem infLELeft_apply_mk (U V : Opens X) (x) (m) :
    (infLELeft U V) ⟨x, m⟩ = ⟨x, (@inf_le_left _ _ U V : _ ≤ _) m⟩ :=
  rfl
#align topological_space.opens.inf_le_left_apply_mk TopologicalSpace.Opens.infLELeft_apply_mk

@[simp]
theorem leSupr_apply_mk {ι : Type*} (U : ι → Opens X) (i : ι) (x) (m) :
    (leSupr U i) ⟨x, m⟩ = ⟨x, (le_iSup U i : _) m⟩ :=
  rfl
#align topological_space.opens.le_supr_apply_mk TopologicalSpace.Opens.leSupr_apply_mk

/-- The functor from open sets in `X` to `Top`,
realising each open set as a topological space itself.
-/
def toTopCat (X : TopCat.{u}) : Opens X ⥤ TopCat where
  obj U := ⟨U, inferInstance⟩
  map i :=
    ⟨fun x => ⟨x.1, i.le x.2⟩,
      (Embedding.continuous_iff embedding_subtype_val).2 continuous_induced_dom⟩
set_option linter.uppercaseLean3 false in
#align topological_space.opens.to_Top TopologicalSpace.Opens.toTopCat

@[simp]
theorem toTopCat_map (X : TopCat.{u}) {U V : Opens X} {f : U ⟶ V} {x} {h} :
    ((toTopCat X).map f) ⟨x, h⟩ = ⟨x, f.le h⟩ :=
  rfl
set_option linter.uppercaseLean3 false in
#align topological_space.opens.to_Top_map TopologicalSpace.Opens.toTopCat_map

/-- The inclusion map from an open subset to the whole space, as a morphism in `TopCat`.
-/
@[simps (config := .asFn)]
def inclusion {X : TopCat.{u}} (U : Opens X) : (toTopCat X).obj U ⟶ X where
  toFun := _
  continuous_toFun := continuous_subtype_val
#align topological_space.opens.inclusion TopologicalSpace.Opens.inclusion

@[simp]
theorem coe_inclusion {X : TopCat} {U : Opens X} :
    (inclusion U : U → X) = Subtype.val := rfl

theorem openEmbedding {X : TopCat.{u}} (U : Opens X) : OpenEmbedding (inclusion U) :=
  IsOpen.openEmbedding_subtype_val U.2
#align topological_space.opens.open_embedding TopologicalSpace.Opens.openEmbedding

/-- The inclusion of the top open subset (i.e. the whole space) is an isomorphism.
-/
def inclusionTopIso (X : TopCat.{u}) : (toTopCat X).obj ⊤ ≅ X where
  hom := inclusion ⊤
  inv := ⟨fun x => ⟨x, trivial⟩, continuous_def.2 fun U ⟨_, hS, hSU⟩ => hSU ▸ hS⟩
#align topological_space.opens.inclusion_top_iso TopologicalSpace.Opens.inclusionTopIso

/-- `Opens.map f` gives the functor from open sets in Y to open set in X,
    given by taking preimages under f. -/
def map (f : X ⟶ Y) : Opens Y ⥤ Opens X where
  obj U := ⟨f ⁻¹' (U : Set Y), U.isOpen.preimage f.continuous⟩
  map i := ⟨⟨fun x h => i.le h⟩⟩
#align topological_space.opens.map TopologicalSpace.Opens.map

@[simp]
theorem map_coe (f : X ⟶ Y) (U : Opens Y) : ((map f).obj U : Set X) = f ⁻¹' (U : Set Y) :=
  rfl
#align topological_space.opens.map_coe TopologicalSpace.Opens.map_coe

@[simp]
theorem map_obj (f : X ⟶ Y) (U) (p) : (map f).obj ⟨U, p⟩ = ⟨f ⁻¹' U, p.preimage f.continuous⟩ :=
  rfl
#align topological_space.opens.map_obj TopologicalSpace.Opens.map_obj

@[simp]
theorem map_id_obj (U : Opens X) : (map (𝟙 X)).obj U = U :=
  let ⟨_, _⟩ := U
  rfl
#align topological_space.opens.map_id_obj TopologicalSpace.Opens.map_id_obj

@[simp 1100]
theorem map_id_obj' (U) (p) : (map (𝟙 X)).obj ⟨U, p⟩ = ⟨U, p⟩ :=
  rfl
#align topological_space.opens.map_id_obj' TopologicalSpace.Opens.map_id_obj'

@[simp 1100]
theorem map_id_obj_unop (U : (Opens X)ᵒᵖ) : (map (𝟙 X)).obj (unop U) = unop U :=
  let ⟨_, _⟩ := U.unop
  rfl
#align topological_space.opens.map_id_obj_unop TopologicalSpace.Opens.map_id_obj_unop

@[simp 1100]
theorem op_map_id_obj (U : (Opens X)ᵒᵖ) : (map (𝟙 X)).op.obj U = U := by simp
#align topological_space.opens.op_map_id_obj TopologicalSpace.Opens.op_map_id_obj

@[simp]
lemma map_top (f : X ⟶ Y) : (Opens.map f).obj ⊤ = ⊤ := rfl

/-- The inclusion `U ⟶ (map f).obj ⊤` as a morphism in the category of open sets.
-/
noncomputable def leMapTop (f : X ⟶ Y) (U : Opens X) : U ⟶ (map f).obj ⊤ :=
  leTop U
#align topological_space.opens.le_map_top TopologicalSpace.Opens.leMapTop

@[simp]
theorem map_comp_obj (f : X ⟶ Y) (g : Y ⟶ Z) (U) :
    (map (f ≫ g)).obj U = (map f).obj ((map g).obj U) :=
  rfl
#align topological_space.opens.map_comp_obj TopologicalSpace.Opens.map_comp_obj

@[simp]
theorem map_comp_obj' (f : X ⟶ Y) (g : Y ⟶ Z) (U) (p) :
    (map (f ≫ g)).obj ⟨U, p⟩ = (map f).obj ((map g).obj ⟨U, p⟩) :=
  rfl
#align topological_space.opens.map_comp_obj' TopologicalSpace.Opens.map_comp_obj'

@[simp]
theorem map_comp_map (f : X ⟶ Y) (g : Y ⟶ Z) {U V} (i : U ⟶ V) :
    (map (f ≫ g)).map i = (map f).map ((map g).map i) :=
  rfl
#align topological_space.opens.map_comp_map TopologicalSpace.Opens.map_comp_map

@[simp]
theorem map_comp_obj_unop (f : X ⟶ Y) (g : Y ⟶ Z) (U) :
    (map (f ≫ g)).obj (unop U) = (map f).obj ((map g).obj (unop U)) :=
  rfl
#align topological_space.opens.map_comp_obj_unop TopologicalSpace.Opens.map_comp_obj_unop

@[simp]
theorem op_map_comp_obj (f : X ⟶ Y) (g : Y ⟶ Z) (U) :
    (map (f ≫ g)).op.obj U = (map f).op.obj ((map g).op.obj U) :=
  rfl
#align topological_space.opens.op_map_comp_obj TopologicalSpace.Opens.op_map_comp_obj

theorem map_iSup (f : X ⟶ Y) {ι : Type*} (U : ι → Opens Y) :
    (map f).obj (iSup U) = iSup ((map f).obj ∘ U) := by
  ext1; rw [iSup_def, iSup_def, map_obj]
  dsimp; rw [Set.preimage_iUnion]
#align topological_space.opens.map_supr TopologicalSpace.Opens.map_iSup

section

variable (X)

/-- The functor `Opens X ⥤ Opens X` given by taking preimages under the identity function
is naturally isomorphic to the identity functor.
-/
@[simps]
def mapId : map (𝟙 X) ≅ 𝟭 (Opens X) where
  hom := { app := fun U => eqToHom (map_id_obj U) }
  inv := { app := fun U => eqToHom (map_id_obj U).symm }
#align topological_space.opens.map_id TopologicalSpace.Opens.mapId

theorem map_id_eq : map (𝟙 X) = 𝟭 (Opens X) := by
  rfl
#align topological_space.opens.map_id_eq TopologicalSpace.Opens.map_id_eq

end

/-- The natural isomorphism between taking preimages under `f ≫ g`, and the composite
of taking preimages under `g`, then preimages under `f`.
-/
@[simps]
def mapComp (f : X ⟶ Y) (g : Y ⟶ Z) : map (f ≫ g) ≅ map g ⋙ map f where
  hom := { app := fun U => eqToHom (map_comp_obj f g U) }
  inv := { app := fun U => eqToHom (map_comp_obj f g U).symm }
#align topological_space.opens.map_comp TopologicalSpace.Opens.mapComp

theorem map_comp_eq (f : X ⟶ Y) (g : Y ⟶ Z) : map (f ≫ g) = map g ⋙ map f :=
  rfl
#align topological_space.opens.map_comp_eq TopologicalSpace.Opens.map_comp_eq

-- We could make `f g` implicit here, but it's nice to be able to see when
-- they are the identity (often!)
/-- If two continuous maps `f g : X ⟶ Y` are equal,
then the functors `Opens Y ⥤ Opens X` they induce are isomorphic.
-/
def mapIso (f g : X ⟶ Y) (h : f = g) : map f ≅ map g :=
  NatIso.ofComponents fun U => eqToIso (by rw [congr_arg map h])
#align topological_space.opens.map_iso TopologicalSpace.Opens.mapIso

theorem map_eq (f g : X ⟶ Y) (h : f = g) : map f = map g := by
  subst h
  rfl
#align topological_space.opens.map_eq TopologicalSpace.Opens.map_eq

@[simp]
theorem mapIso_refl (f : X ⟶ Y) (h) : mapIso f f h = Iso.refl (map _) :=
  rfl
#align topological_space.opens.map_iso_refl TopologicalSpace.Opens.mapIso_refl

@[simp]
theorem mapIso_hom_app (f g : X ⟶ Y) (h : f = g) (U : Opens Y) :
    (mapIso f g h).hom.app U = eqToHom (by rw [h]) :=
  rfl
#align topological_space.opens.map_iso_hom_app TopologicalSpace.Opens.mapIso_hom_app

@[simp]
theorem mapIso_inv_app (f g : X ⟶ Y) (h : f = g) (U : Opens Y) :
    (mapIso f g h).inv.app U = eqToHom (by rw [h]) :=
  rfl
#align topological_space.opens.map_iso_inv_app TopologicalSpace.Opens.mapIso_inv_app

/-- A homeomorphism of spaces gives an equivalence of categories of open sets.

TODO: define `OrderIso.equivalence`, use it.
-/
@[simps]
def mapMapIso {X Y : TopCat.{u}} (H : X ≅ Y) : Opens Y ≌ Opens X where
  functor := map H.hom
  inverse := map H.inv
  unitIso := NatIso.ofComponents fun U => eqToIso (by simp [map, Set.preimage_preimage])
  counitIso := NatIso.ofComponents fun U => eqToIso (by simp [map, Set.preimage_preimage])
#align topological_space.opens.map_map_iso TopologicalSpace.Opens.mapMapIso

end TopologicalSpace.Opens

/-- An open map `f : X ⟶ Y` induces a functor `Opens X ⥤ Opens Y`.
-/
@[simps obj_coe]
def IsOpenMap.functor {X Y : TopCat} {f : X ⟶ Y} (hf : IsOpenMap f) : Opens X ⥤ Opens Y where
  obj U := ⟨f '' (U : Set X), hf (U : Set X) U.2⟩
  map h := ⟨⟨Set.image_subset _ h.down.down⟩⟩
#align is_open_map.functor IsOpenMap.functor

/-- An open map `f : X ⟶ Y` induces an adjunction between `Opens X` and `Opens Y`.
-/
def IsOpenMap.adjunction {X Y : TopCat} {f : X ⟶ Y} (hf : IsOpenMap f) :
    Adjunction hf.functor (TopologicalSpace.Opens.map f) :=
  Adjunction.mkOfUnitCounit
    { unit := { app := fun U => homOfLE fun x hxU => ⟨x, hxU, rfl⟩ }
      counit := { app := fun V => homOfLE fun y ⟨_, hfxV, hxy⟩ => hxy ▸ hfxV } }
#align is_open_map.adjunction IsOpenMap.adjunction

instance IsOpenMap.functorFullOfMono {X Y : TopCat} {f : X ⟶ Y} (hf : IsOpenMap f) [H : Mono f] :
    hf.functor.Full where
  map_surjective i :=
    ⟨homOfLE fun x hx => by
      obtain ⟨y, hy, eq⟩ := i.le ⟨x, hx, rfl⟩
      exact (TopCat.mono_iff_injective f).mp H eq ▸ hy, rfl⟩
#align is_open_map.functor_full_of_mono IsOpenMap.functorFullOfMono

instance IsOpenMap.functor_faithful {X Y : TopCat} {f : X ⟶ Y} (hf : IsOpenMap f) :
    hf.functor.Faithful where
#align is_open_map.functor_faithful IsOpenMap.functor_faithful

lemma OpenEmbedding.functor_obj_injective {X Y : TopCat} {f : X ⟶ Y} (hf : OpenEmbedding f) :
    Function.Injective hf.isOpenMap.functor.obj :=
  fun _ _ e ↦ Opens.ext (Set.image_injective.mpr hf.inj (congr_arg (↑· : Opens Y → Set Y) e))

namespace TopologicalSpace.Opens

open TopologicalSpace

@[simp]
theorem openEmbedding_obj_top {X : TopCat} (U : Opens X) :
    U.openEmbedding.isOpenMap.functor.obj ⊤ = U := by
  ext1
  exact Set.image_univ.trans Subtype.range_coe
#align topological_space.opens.open_embedding_obj_top TopologicalSpace.Opens.openEmbedding_obj_top

@[simp]
theorem inclusion_map_eq_top {X : TopCat} (U : Opens X) : (Opens.map U.inclusion).obj U = ⊤ := by
  ext1
  exact Subtype.coe_preimage_self _
#align topological_space.opens.inclusion_map_eq_top TopologicalSpace.Opens.inclusion_map_eq_top

@[simp]
theorem adjunction_counit_app_self {X : TopCat} (U : Opens X) :
    U.openEmbedding.isOpenMap.adjunction.counit.app U = eqToHom (by simp) := Subsingleton.elim _ _
#align topological_space.opens.adjunction_counit_app_self TopologicalSpace.Opens.adjunction_counit_app_self

theorem inclusion_top_functor (X : TopCat) :
    (@Opens.openEmbedding X ⊤).isOpenMap.functor = map (inclusionTopIso X).inv := by
  refine CategoryTheory.Functor.ext ?_ ?_
  · intro U
    ext x
    exact ⟨fun ⟨⟨_, _⟩, h, rfl⟩ => h, fun h => ⟨⟨x, trivial⟩, h, rfl⟩⟩
  · subsingleton
#align topological_space.opens.inclusion_top_functor TopologicalSpace.Opens.inclusion_top_functor

theorem functor_obj_map_obj {X Y : TopCat} {f : X ⟶ Y} (hf : IsOpenMap f) (U : Opens Y) :
    hf.functor.obj ((Opens.map f).obj U) = hf.functor.obj ⊤ ⊓ U := by
  ext
  constructor
  · rintro ⟨x, hx, rfl⟩
    exact ⟨⟨x, trivial, rfl⟩, hx⟩
  · rintro ⟨⟨x, -, rfl⟩, hx⟩
    exact ⟨x, hx, rfl⟩
#align topological_space.opens.functor_obj_map_obj TopologicalSpace.Opens.functor_obj_map_obj

-- Porting note: added to ease the proof of `functor_map_eq_inf`
lemma set_range_forget_map_inclusion {X : TopCat} (U : Opens X) :
    Set.range ((forget TopCat).map (inclusion U)) = (U : Set X) := by
  ext x
  constructor
  · rintro ⟨x, rfl⟩
    exact x.2
  · intro h
    exact ⟨⟨x, h⟩, rfl⟩

@[simp]
theorem functor_map_eq_inf {X : TopCat} (U V : Opens X) :
    U.openEmbedding.isOpenMap.functor.obj ((Opens.map U.inclusion).obj V) = V ⊓ U := by
  ext1
  refine Set.image_preimage_eq_inter_range.trans ?_
  erw [set_range_forget_map_inclusion U]
  rfl
#align topological_space.opens.functor_map_eq_inf TopologicalSpace.Opens.functor_map_eq_inf

theorem map_functor_eq' {X U : TopCat} (f : U ⟶ X) (hf : OpenEmbedding f) (V) :
    ((Opens.map f).obj <| hf.isOpenMap.functor.obj V) = V :=
  Opens.ext <| Set.preimage_image_eq _ hf.inj
#align topological_space.opens.map_functor_eq' TopologicalSpace.Opens.map_functor_eq'

@[simp]
theorem map_functor_eq {X : TopCat} {U : Opens X} (V : Opens U) :
    ((Opens.map U.inclusion).obj <| U.openEmbedding.isOpenMap.functor.obj V) = V :=
  TopologicalSpace.Opens.map_functor_eq' _ U.openEmbedding V
#align topological_space.opens.map_functor_eq TopologicalSpace.Opens.map_functor_eq

@[simp]
theorem adjunction_counit_map_functor {X : TopCat} {U : Opens X} (V : Opens U) :
    U.openEmbedding.isOpenMap.adjunction.counit.app (U.openEmbedding.isOpenMap.functor.obj V) =
<<<<<<< HEAD
      eqToHom (by dsimp; rw [map_functor_eq V]) :=
  by subsingleton
=======
      eqToHom (by dsimp; rw [map_functor_eq V]) := by
  apply Subsingleton.elim
>>>>>>> ac59a83c
#align topological_space.opens.adjunction_counit_map_functor TopologicalSpace.Opens.adjunction_counit_map_functor

end TopologicalSpace.Opens<|MERGE_RESOLUTION|>--- conflicted
+++ resolved
@@ -413,13 +413,8 @@
 @[simp]
 theorem adjunction_counit_map_functor {X : TopCat} {U : Opens X} (V : Opens U) :
     U.openEmbedding.isOpenMap.adjunction.counit.app (U.openEmbedding.isOpenMap.functor.obj V) =
-<<<<<<< HEAD
-      eqToHom (by dsimp; rw [map_functor_eq V]) :=
-  by subsingleton
-=======
       eqToHom (by dsimp; rw [map_functor_eq V]) := by
-  apply Subsingleton.elim
->>>>>>> ac59a83c
+  subsingleton
 #align topological_space.opens.adjunction_counit_map_functor TopologicalSpace.Opens.adjunction_counit_map_functor
 
 end TopologicalSpace.Opens