/-
Copyright (c) 2019 Scott Morrison. All rights reserved.
Released under Apache 2.0 license as described in the file LICENSE.
Authors: Scott Morrison

! This file was ported from Lean 3 source module topology.category.Top.opens
! leanprover-community/mathlib commit d39590fc8728fbf6743249802486f8c91ffe07bc
! Please do not edit these lines, except to modify the commit id
! if you have ported upstream changes.
-/
import Mathlib.CategoryTheory.Category.Preorder
import Mathlib.CategoryTheory.EqToHom
import Mathlib.Topology.Category.TopCat.EpiMono
import Mathlib.Topology.Sets.Opens

/-!
# The category of open sets in a topological space.

We define `toTopCat : Opens X ⥤ TopCat` and
`map (f : X ⟶ Y) : Opens Y ⥤ Opens X`, given by taking preimages of open sets.

Unfortunately `Opens` isn't (usefully) a functor `TopCat ⥤ Cat`.
(One can in fact define such a functor,
but using it results in unresolvable `Eq.rec` terms in goals.)

Really it's a 2-functor from (spaces, continuous functions, equalities)
to (categories, functors, natural isomorphisms).
We don't attempt to set up the full theory here, but do provide the natural isomorphisms
`mapId : map (𝟙 X) ≅ 𝟭 (opens X)` and
`mapComp : map (f ≫ g) ≅ map g ⋙ map f`.

Beyond that, there's a collection of simp lemmas for working with these constructions.
-/


open CategoryTheory TopologicalSpace Opposite

universe u

namespace TopologicalSpace.Opens

variable {X Y Z : TopCat.{u}}

/-!
Since `Opens X` has a partial order, it automatically receives a `Category` instance.
Unfortunately, because we do not allow morphisms in `Prop`,
the morphisms `U ⟶ V` are not just proofs `U ≤ V`, but rather
`ULift (PLift (U ≤ V))`.
-/


instance opensHomHasCoeToFun {U V : Opens X} : CoeFun (U ⟶ V) fun _ => U → V :=
  ⟨fun f x => ⟨x, f.le x.2⟩⟩
#align topological_space.opens.opens_hom_has_coe_to_fun TopologicalSpace.Opens.opensHomHasCoeToFun

/-!
We now construct as morphisms various inclusions of open sets.
-/


-- This is tedious, but necessary because we decided not to allow Prop as morphisms in a category...
/-- The inclusion `U ⊓ V ⟶ U` as a morphism in the category of open sets.
-/
noncomputable def infLELeft (U V : Opens X) : U ⊓ V ⟶ U :=
  inf_le_left.hom
#align topological_space.opens.inf_le_left TopologicalSpace.Opens.infLELeft

/-- The inclusion `U ⊓ V ⟶ V` as a morphism in the category of open sets.
-/
noncomputable def infLERight (U V : Opens X) : U ⊓ V ⟶ V :=
  inf_le_right.hom
#align topological_space.opens.inf_le_right TopologicalSpace.Opens.infLERight

/-- The inclusion `U i ⟶ supr U` as a morphism in the category of open sets.
-/
noncomputable def leSupr {ι : Type _} (U : ι → Opens X) (i : ι) : U i ⟶ iSup U :=
  (le_iSup U i).hom
#align topological_space.opens.le_supr TopologicalSpace.Opens.leSupr

/-- The inclusion `⊥ ⟶ U` as a morphism in the category of open sets.
-/
noncomputable def botLE (U : Opens X) : ⊥ ⟶ U :=
  bot_le.hom
#align topological_space.opens.bot_le TopologicalSpace.Opens.botLE

/-- The inclusion `U ⟶ ⊤` as a morphism in the category of open sets.
-/
noncomputable def leTop (U : Opens X) : U ⟶ ⊤ :=
  le_top.hom
#align topological_space.opens.le_top TopologicalSpace.Opens.leTop

-- We do not mark this as a simp lemma because it breaks open `x`.
-- Nevertheless, it is useful in `SheafOfFunctions`.
theorem infLELeft_apply (U V : Opens X) (x) :
    (infLELeft U V) x = ⟨x.1, (@inf_le_left _ _ U V : _ ≤ _) x.2⟩ :=
  rfl
#align topological_space.opens.inf_le_left_apply TopologicalSpace.Opens.infLELeft_apply

@[simp]
theorem infLELeft_apply_mk (U V : Opens X) (x) (m) :
    (infLELeft U V) ⟨x, m⟩ = ⟨x, (@inf_le_left _ _ U V : _ ≤ _) m⟩ :=
  rfl
#align topological_space.opens.inf_le_left_apply_mk TopologicalSpace.Opens.infLELeft_apply_mk

@[simp]
theorem leSupr_apply_mk {ι : Type _} (U : ι → Opens X) (i : ι) (x) (m) :
    (leSupr U i) ⟨x, m⟩ = ⟨x, (le_iSup U i : _) m⟩ :=
  rfl
#align topological_space.opens.le_supr_apply_mk TopologicalSpace.Opens.leSupr_apply_mk

/-- The functor from open sets in `X` to `Top`,
realising each open set as a topological space itself.
-/
def toTopCat (X : TopCat.{u}) : Opens X ⥤ TopCat where
  obj U := ⟨U, inferInstance⟩
  map i :=
    ⟨fun x => ⟨x.1, i.le x.2⟩,
      (Embedding.continuous_iff embedding_subtype_val).2 continuous_induced_dom⟩
set_option linter.uppercaseLean3 false in
#align topological_space.opens.to_Top TopologicalSpace.Opens.toTopCat

@[simp]
theorem toTopCat_map (X : TopCat.{u}) {U V : Opens X} {f : U ⟶ V} {x} {h} :
    ((toTopCat X).map f) ⟨x, h⟩ = ⟨x, f.le h⟩ :=
  rfl
set_option linter.uppercaseLean3 false in
#align topological_space.opens.to_Top_map TopologicalSpace.Opens.toTopCat_map

/-- The inclusion map from an open subset to the whole space, as a morphism in `TopCat`.
-/
@[simps (config := { fullyApplied := false })]
def inclusion {X : TopCat.{u}} (U : Opens X) : (toTopCat X).obj U ⟶ X where
  toFun := _
  continuous_toFun := continuous_subtype_val
#align topological_space.opens.inclusion TopologicalSpace.Opens.inclusion

theorem openEmbedding {X : TopCat.{u}} (U : Opens X) : OpenEmbedding (inclusion U) :=
  IsOpen.openEmbedding_subtype_val U.2
#align topological_space.opens.open_embedding TopologicalSpace.Opens.openEmbedding

/-- The inclusion of the top open subset (i.e. the whole space) is an isomorphism.
-/
def inclusionTopIso (X : TopCat.{u}) : (toTopCat X).obj ⊤ ≅ X where
  hom := inclusion ⊤
  inv := ⟨fun x => ⟨x, trivial⟩, continuous_def.2 fun U ⟨_, hS, hSU⟩ => hSU ▸ hS⟩
#align topological_space.opens.inclusion_top_iso TopologicalSpace.Opens.inclusionTopIso

/-- `Opens.map f` gives the functor from open sets in Y to open set in X,
    given by taking preimages under f. -/
def map (f : X ⟶ Y) : Opens Y ⥤ Opens X where
  obj U := ⟨f ⁻¹' (U : Set Y), U.isOpen.preimage f.continuous⟩
  map i := ⟨⟨fun x h => i.le h⟩⟩
#align topological_space.opens.map TopologicalSpace.Opens.map

theorem map_coe (f : X ⟶ Y) (U : Opens Y) : ((map f).obj U : Set X) = f ⁻¹' (U : Set Y) :=
  rfl
#align topological_space.opens.map_coe TopologicalSpace.Opens.map_coe

@[simp]
theorem map_obj (f : X ⟶ Y) (U) (p) : (map f).obj ⟨U, p⟩ = ⟨f ⁻¹' U, p.preimage f.continuous⟩ :=
  rfl
#align topological_space.opens.map_obj TopologicalSpace.Opens.map_obj

@[simp]
theorem map_id_obj (U : Opens X) : (map (𝟙 X)).obj U = U :=
  let ⟨_, _⟩ := U
  rfl
#align topological_space.opens.map_id_obj TopologicalSpace.Opens.map_id_obj

@[simp 1100]
theorem map_id_obj' (U) (p) : (map (𝟙 X)).obj ⟨U, p⟩ = ⟨U, p⟩ :=
  rfl
#align topological_space.opens.map_id_obj' TopologicalSpace.Opens.map_id_obj'

@[simp 1100]
theorem map_id_obj_unop (U : (Opens X)ᵒᵖ) : (map (𝟙 X)).obj (unop U) = unop U :=
  let ⟨_, _⟩ := U.unop
  rfl
#align topological_space.opens.map_id_obj_unop TopologicalSpace.Opens.map_id_obj_unop

@[simp 1100]
theorem op_map_id_obj (U : (Opens X)ᵒᵖ) : (map (𝟙 X)).op.obj U = U := by simp
#align topological_space.opens.op_map_id_obj TopologicalSpace.Opens.op_map_id_obj

/-- The inclusion `U ⟶ (map f).obj ⊤` as a morphism in the category of open sets.
-/
noncomputable def leMapTop (f : X ⟶ Y) (U : Opens X) : U ⟶ (map f).obj ⊤ :=
  leTop U
#align topological_space.opens.le_map_top TopologicalSpace.Opens.leMapTop

@[simp]
theorem map_comp_obj (f : X ⟶ Y) (g : Y ⟶ Z) (U) :
    (map (f ≫ g)).obj U = (map f).obj ((map g).obj U) :=
  rfl
#align topological_space.opens.map_comp_obj TopologicalSpace.Opens.map_comp_obj

@[simp]
theorem map_comp_obj' (f : X ⟶ Y) (g : Y ⟶ Z) (U) (p) :
    (map (f ≫ g)).obj ⟨U, p⟩ = (map f).obj ((map g).obj ⟨U, p⟩) :=
  rfl
#align topological_space.opens.map_comp_obj' TopologicalSpace.Opens.map_comp_obj'

@[simp]
theorem map_comp_map (f : X ⟶ Y) (g : Y ⟶ Z) {U V} (i : U ⟶ V) :
    (map (f ≫ g)).map i = (map f).map ((map g).map i) :=
  rfl
#align topological_space.opens.map_comp_map TopologicalSpace.Opens.map_comp_map

@[simp]
theorem map_comp_obj_unop (f : X ⟶ Y) (g : Y ⟶ Z) (U) :
    (map (f ≫ g)).obj (unop U) = (map f).obj ((map g).obj (unop U)) :=
  rfl
#align topological_space.opens.map_comp_obj_unop TopologicalSpace.Opens.map_comp_obj_unop

@[simp]
theorem op_map_comp_obj (f : X ⟶ Y) (g : Y ⟶ Z) (U) :
    (map (f ≫ g)).op.obj U = (map f).op.obj ((map g).op.obj U) :=
  rfl
#align topological_space.opens.op_map_comp_obj TopologicalSpace.Opens.op_map_comp_obj

theorem map_iSup (f : X ⟶ Y) {ι : Type _} (U : ι → Opens Y) :
    (map f).obj (iSup U) = iSup ((map f).obj ∘ U) := by
  ext1; rw [iSup_def, iSup_def, map_obj]
  dsimp; rw [Set.preimage_iUnion]; rfl
#align topological_space.opens.map_supr TopologicalSpace.Opens.map_iSup

section

variable (X)

/-- The functor `Opens X ⥤ Opens X` given by taking preimages under the identity function
is naturally isomorphic to the identity functor.
-/
@[simps]
def mapId : map (𝟙 X) ≅ 𝟭 (Opens X) where
  hom := { app := fun U => eqToHom (map_id_obj U) }
  inv := { app := fun U => eqToHom (map_id_obj U).symm }
#align topological_space.opens.map_id TopologicalSpace.Opens.mapId

theorem map_id_eq : map (𝟙 X) = 𝟭 (Opens X) := by
  rfl
#align topological_space.opens.map_id_eq TopologicalSpace.Opens.map_id_eq

end

/-- The natural isomorphism between taking preimages under `f ≫ g`, and the composite
of taking preimages under `g`, then preimages under `f`.
-/
@[simps]
def mapComp (f : X ⟶ Y) (g : Y ⟶ Z) : map (f ≫ g) ≅ map g ⋙ map f where
  hom := { app := fun U => eqToHom (map_comp_obj f g U) }
  inv := { app := fun U => eqToHom (map_comp_obj f g U).symm }
#align topological_space.opens.map_comp TopologicalSpace.Opens.mapComp

theorem map_comp_eq (f : X ⟶ Y) (g : Y ⟶ Z) : map (f ≫ g) = map g ⋙ map f :=
  rfl
#align topological_space.opens.map_comp_eq TopologicalSpace.Opens.map_comp_eq

-- We could make `f g` implicit here, but it's nice to be able to see when
-- they are the identity (often!)
/-- If two continuous maps `f g : X ⟶ Y` are equal,
then the functors `Opens Y ⥤ Opens X` they induce are isomorphic.
-/
def mapIso (f g : X ⟶ Y) (h : f = g) : map f ≅ map g :=
  NatIso.ofComponents fun U => eqToIso (by rw [congr_arg map h])
#align topological_space.opens.map_iso TopologicalSpace.Opens.mapIso

theorem map_eq (f g : X ⟶ Y) (h : f = g) : map f = map g := by
  subst h
  rfl
#align topological_space.opens.map_eq TopologicalSpace.Opens.map_eq

@[simp]
theorem mapIso_refl (f : X ⟶ Y) (h) : mapIso f f h = Iso.refl (map _) :=
  rfl
#align topological_space.opens.map_iso_refl TopologicalSpace.Opens.mapIso_refl

@[simp]
theorem mapIso_hom_app (f g : X ⟶ Y) (h : f = g) (U : Opens Y) :
    (mapIso f g h).hom.app U = eqToHom (by rw [h]) :=
  rfl
#align topological_space.opens.map_iso_hom_app TopologicalSpace.Opens.mapIso_hom_app

@[simp]
theorem mapIso_inv_app (f g : X ⟶ Y) (h : f = g) (U : Opens Y) :
    (mapIso f g h).inv.app U = eqToHom (by rw [h]) :=
  rfl
#align topological_space.opens.map_iso_inv_app TopologicalSpace.Opens.mapIso_inv_app

/-- A homeomorphism of spaces gives an equivalence of categories of open sets.

TODO: define `OrderIso.equivalence`, use it.
-/
@[simps]
def mapMapIso {X Y : TopCat.{u}} (H : X ≅ Y) : Opens Y ≌ Opens X where
  functor := map H.hom
  inverse := map H.inv
<<<<<<< HEAD
  unitIso :=
    NatIso.ofComponents (fun U => eqToIso
      (by simp [map, ←comp_apply, id_apply, Set.preimage_preimage]))
      (by intros; simp)
  counitIso :=
    NatIso.ofComponents (fun U => eqToIso
      (by simp [map, ←comp_apply, id_apply, Set.preimage_preimage]))
      (by intros; simp)
=======
  unitIso := NatIso.ofComponents fun U => eqToIso (by simp [map, Set.preimage_preimage])
  counitIso := NatIso.ofComponents fun U => eqToIso (by simp [map, Set.preimage_preimage])
>>>>>>> 54b72114
#align topological_space.opens.map_map_iso TopologicalSpace.Opens.mapMapIso

end TopologicalSpace.Opens

/-- An open map `f : X ⟶ Y` induces a functor `Opens X ⥤ Opens Y`.
-/
@[simps obj_coe]
def IsOpenMap.functor {X Y : TopCat} {f : X ⟶ Y} (hf : IsOpenMap f) : Opens X ⥤ Opens Y where
  obj U := ⟨f '' (U : Set X), hf (U : Set X) U.2⟩
  map h := ⟨⟨Set.image_subset _ h.down.down⟩⟩
#align is_open_map.functor IsOpenMap.functor

/-- An open map `f : X ⟶ Y` induces an adjunction between `Opens X` and `Opens Y`.
-/
def IsOpenMap.adjunction {X Y : TopCat} {f : X ⟶ Y} (hf : IsOpenMap f) :
    Adjunction hf.functor (TopologicalSpace.Opens.map f) :=
  Adjunction.mkOfUnitCounit
    { unit := { app := fun U => homOfLE fun x hxU => ⟨x, hxU, rfl⟩ }
      counit := { app := fun V => homOfLE fun y ⟨_, hfxV, hxy⟩ => hxy ▸ hfxV } }
#align is_open_map.adjunction IsOpenMap.adjunction

instance IsOpenMap.functorFullOfMono {X Y : TopCat} {f : X ⟶ Y} (hf : IsOpenMap f) [H : Mono f] :
    Full hf.functor where
  preimage i :=
    homOfLE fun x hx => by
      obtain ⟨y, hy, eq⟩ := i.le ⟨x, hx, rfl⟩
      exact (TopCat.mono_iff_injective f).mp H eq ▸ hy
#align is_open_map.functor_full_of_mono IsOpenMap.functorFullOfMono

instance IsOpenMap.functor_faithful {X Y : TopCat} {f : X ⟶ Y} (hf : IsOpenMap f) :
    Faithful hf.functor where
#align is_open_map.functor_faithful IsOpenMap.functor_faithful

namespace TopologicalSpace.Opens

open TopologicalSpace

@[simp]
theorem openEmbedding_obj_top {X : TopCat} (U : Opens X) :
    U.openEmbedding.isOpenMap.functor.obj ⊤ = U := by
  ext1
  exact Set.image_univ.trans Subtype.range_coe
#align topological_space.opens.open_embedding_obj_top TopologicalSpace.Opens.openEmbedding_obj_top

@[simp]
theorem inclusion_map_eq_top {X : TopCat} (U : Opens X) : (Opens.map U.inclusion).obj U = ⊤ := by
  ext1
  exact Subtype.coe_preimage_self _
#align topological_space.opens.inclusion_map_eq_top TopologicalSpace.Opens.inclusion_map_eq_top

@[simp]
theorem adjunction_counit_app_self {X : TopCat} (U : Opens X) :
    U.openEmbedding.isOpenMap.adjunction.counit.app U = eqToHom (by simp) := Subsingleton.elim _ _
#align topological_space.opens.adjunction_counit_app_self TopologicalSpace.Opens.adjunction_counit_app_self

theorem inclusion_top_functor (X : TopCat) :
    (@Opens.openEmbedding X ⊤).isOpenMap.functor = map (inclusionTopIso X).inv := by
  refine' CategoryTheory.Functor.ext _ _
  . intro U
    ext x
    exact ⟨fun ⟨⟨_, _⟩, h, rfl⟩ => h, fun h => ⟨⟨x, trivial⟩, h, rfl⟩⟩
  . intros U V f
    apply Subsingleton.elim
#align topological_space.opens.inclusion_top_functor TopologicalSpace.Opens.inclusion_top_functor

theorem functor_obj_map_obj {X Y : TopCat} {f : X ⟶ Y} (hf : IsOpenMap f) (U : Opens Y) :
    hf.functor.obj ((Opens.map f).obj U) = hf.functor.obj ⊤ ⊓ U := by
  ext
  constructor
  · rintro ⟨x, hx, rfl⟩
    exact ⟨⟨x, trivial, rfl⟩, hx⟩
  · rintro ⟨⟨x, -, rfl⟩, hx⟩
    exact ⟨x, hx, rfl⟩
#align topological_space.opens.functor_obj_map_obj TopologicalSpace.Opens.functor_obj_map_obj

-- porting note: added to ease the proof of `functor_map_eq_inf`
lemma set_range_forget_map_inclusion {X : TopCat} (U : Opens X) :
    Set.range ((forget TopCat).map (inclusion U)) = (U : Set X) := by
  ext x
  constructor
  . rintro ⟨x, rfl⟩
    exact x.2
  . intro h
    exact ⟨⟨x, h⟩, rfl⟩

@[simp]
theorem functor_map_eq_inf {X : TopCat} (U V : Opens X) :
    U.openEmbedding.isOpenMap.functor.obj ((Opens.map U.inclusion).obj V) = V ⊓ U := by
  ext1
  refine' Set.image_preimage_eq_inter_range.trans _
  erw [set_range_forget_map_inclusion U]
  rfl
#align topological_space.opens.functor_map_eq_inf TopologicalSpace.Opens.functor_map_eq_inf

theorem map_functor_eq' {X U : TopCat} (f : U ⟶ X) (hf : OpenEmbedding f) (V) :
    ((Opens.map f).obj <| hf.isOpenMap.functor.obj V) = V :=
  Opens.ext <| Set.preimage_image_eq _ hf.inj
#align topological_space.opens.map_functor_eq' TopologicalSpace.Opens.map_functor_eq'

@[simp]
theorem map_functor_eq {X : TopCat} {U : Opens X} (V : Opens U) :
    ((Opens.map U.inclusion).obj <| U.openEmbedding.isOpenMap.functor.obj V) = V :=
  TopologicalSpace.Opens.map_functor_eq' _ U.openEmbedding V
#align topological_space.opens.map_functor_eq TopologicalSpace.Opens.map_functor_eq

@[simp]
theorem adjunction_counit_map_functor {X : TopCat} {U : Opens X} (V : Opens U) :
    U.openEmbedding.isOpenMap.adjunction.counit.app (U.openEmbedding.isOpenMap.functor.obj V) =
      eqToHom (by dsimp ; rw [map_functor_eq V]) :=
  by apply Subsingleton.elim
#align topological_space.opens.adjunction_counit_map_functor TopologicalSpace.Opens.adjunction_counit_map_functor

end TopologicalSpace.Opens<|MERGE_RESOLUTION|>--- conflicted
+++ resolved
@@ -295,19 +295,8 @@
 def mapMapIso {X Y : TopCat.{u}} (H : X ≅ Y) : Opens Y ≌ Opens X where
   functor := map H.hom
   inverse := map H.inv
-<<<<<<< HEAD
-  unitIso :=
-    NatIso.ofComponents (fun U => eqToIso
-      (by simp [map, ←comp_apply, id_apply, Set.preimage_preimage]))
-      (by intros; simp)
-  counitIso :=
-    NatIso.ofComponents (fun U => eqToIso
-      (by simp [map, ←comp_apply, id_apply, Set.preimage_preimage]))
-      (by intros; simp)
-=======
   unitIso := NatIso.ofComponents fun U => eqToIso (by simp [map, Set.preimage_preimage])
   counitIso := NatIso.ofComponents fun U => eqToIso (by simp [map, Set.preimage_preimage])
->>>>>>> 54b72114
 #align topological_space.opens.map_map_iso TopologicalSpace.Opens.mapMapIso
 
 end TopologicalSpace.Opens
