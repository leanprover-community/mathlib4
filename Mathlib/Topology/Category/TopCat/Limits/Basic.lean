/-
Copyright (c) 2017 Kim Morrison. All rights reserved.
Released under Apache 2.0 license as described in the file LICENSE.
Authors: Patrick Massot, Kim Morrison, Mario Carneiro, Andrew Yang
-/
import Mathlib.Topology.Category.TopCat.Adjunctions
import Mathlib.CategoryTheory.Limits.Types
import Mathlib.CategoryTheory.Adjunction.Limits

/-!
# The category of topological spaces has all limits and colimits

Further, these limits and colimits are preserved by the forgetful functor --- that is, the
underlying types are just the limits in the category of types.
-/


open TopologicalSpace CategoryTheory CategoryTheory.Limits Opposite

universe v u u' w

noncomputable section

local notation "forget" => forget TopCat

namespace TopCat

section Limits

variable {J : Type v} [Category.{w} J]

/-- A choice of limit cone for a functor `F : J ⥤ TopCat`.
Generally you should just use `limit.cone F`, unless you need the actual definition
(which is in terms of `Types.limitCone`).
-/
def limitCone (F : J ⥤ TopCat.{max v u}) : Cone F where
  pt := TopCat.of { u : ∀ j : J, F.obj j | ∀ {i j : J} (f : i ⟶ j), F.map f (u i) = u j }
  π :=
    { app := fun j => ofHom
        { toFun := fun u => u.val j
          -- Porting note: `continuity` from the original mathlib3 proof failed here.
          continuous_toFun := Continuous.comp (continuous_apply _) (continuous_subtype_val) }
      naturality := fun X Y f => by
        ext a
        exact (a.2 f).symm }

/-- A choice of limit cone for a functor `F : J ⥤ TopCat` whose topology is defined as an
infimum of topologies infimum.
Generally you should just use `limit.cone F`, unless you need the actual definition
(which is in terms of `Types.limitCone`).
-/
def limitConeInfi (F : J ⥤ TopCat.{max v u}) : Cone F where
  pt := @of
    ((Types.limitCone.{v,u} (F ⋙ forget)).pt)
    (⨅ j, (F.obj j).str.induced ((Types.limitCone.{v,u} (F ⋙ forget)).π.app j))
  π :=
    { app := fun j => @ofHom _ _ (_) (_) <| @ContinuousMap.mk _ _ (_) (_)
        ((Types.limitCone.{v,u} (F ⋙ forget)).π.app j)
        (continuous_iff_le_induced.mpr (iInf_le _ _))
      naturality := fun _ _ f =>
        ConcreteCategory.coe_ext ((Types.limitCone.{v,u} (F ⋙ forget)).π.naturality f) }

/-- The chosen cone `TopCat.limitCone F` for a functor `F : J ⥤ TopCat` is a limit cone.
Generally you should just use `limit.isLimit F`, unless you need the actual definition
(which is in terms of `Types.limitConeIsLimit`).
-/
def limitConeIsLimit (F : J ⥤ TopCat.{max v u}) : IsLimit (limitCone.{v,u} F) where
  lift S := ofHom
    { toFun := fun x =>
        ⟨fun _ => S.π.app _ x, fun f => by
          dsimp
          rw [← S.w f]
          rfl⟩
      continuous_toFun :=
        Continuous.subtype_mk (continuous_pi fun j => (S.π.app j).hom.2) fun x i j f => by
          dsimp
          rw [← S.w f]
          rfl }
  uniq S m h := by
    ext a
    simp [← h]
    rfl

/-- The chosen cone `TopCat.limitConeInfi F` for a functor `F : J ⥤ TopCat` is a limit cone.
Generally you should just use `limit.isLimit F`, unless you need the actual definition
(which is in terms of `Types.limitConeIsLimit`).
-/
def limitConeInfiIsLimit (F : J ⥤ TopCat.{max v u}) : IsLimit (limitConeInfi.{v,u} F) := by
  refine IsLimit.ofFaithful forget (Types.limitConeIsLimit.{v,u} (F ⋙ forget))
    -- Porting note: previously could infer all ?_ except continuity
    (fun s => @ofHom _ _ (_) (_) (@ContinuousMap.mk _ _ (_) (_)
      (fun v => ⟨fun j => (Functor.mapCone forget s).π.app j v, ?_⟩)
      ?_)) fun s => ?_
  · dsimp [Functor.sections]
    intro _ _ _
    rw [← ConcreteCategory.comp_apply, ← s.π.naturality]
    dsimp
  · exact
    continuous_iff_coinduced_le.mpr
      (le_iInf fun j =>
        coinduced_le_iff_le_induced.mp <|
          (continuous_iff_coinduced_le.mp (s.π.app j).hom.continuous :))
  · rfl

instance topCat_hasLimitsOfSize : HasLimitsOfSize.{w, v} TopCat.{max v u} where
  has_limits_of_shape _ :=
    { has_limit := fun F =>
        HasLimit.mk
          { cone := limitCone.{v,u} F
            isLimit := limitConeIsLimit F } }

instance topCat_hasLimits : HasLimits TopCat.{u} :=
  TopCat.topCat_hasLimitsOfSize.{u, u}

instance forget_preservesLimitsOfSize :
<<<<<<< HEAD
    PreservesLimitsOfSize.{w, v} (forget : TopCat.{u} ⥤ _) where

instance forget_preservesLimits : PreservesLimits (forget : TopCat.{u} ⥤ _) where

end Limits

section Colimits
=======
    PreservesLimitsOfSize.{w, v} (forget : TopCat.{max v u} ⥤ _) where
  preservesLimitsOfShape {_} :=
    { preservesLimit := fun {F} =>
      preservesLimit_of_preserves_limit_cone (limitConeIsLimit.{v,u} F)
          (Types.limitConeIsLimit.{v,u} (F ⋙ forget)) }

instance forget_preservesLimits : PreservesLimits (forget : TopCat.{u} ⥤ _) :=
  TopCat.forget_preservesLimitsOfSize.{u, u}

/-- A choice of colimit cocone for a functor `F : J ⥤ TopCat`.
Generally you should just use `colimit.cocone F`, unless you need the actual definition
(which is in terms of `Types.colimitCocone`).
-/
def colimitCocone (F : J ⥤ TopCat.{max v u}) : Cocone F where
  pt := @of
    ((Types.TypeMax.colimitCocone.{v,u} (F ⋙ forget)).pt)
    (⨆ j, (F.obj j).str.coinduced ((Types.TypeMax.colimitCocone (F ⋙ forget)).ι.app j))
  ι :=
    { app := fun j => @ofHom _ _ (_) (_) <| @ContinuousMap.mk _ _ (_) (_)
        ((Types.TypeMax.colimitCocone (F ⋙ forget)).ι.app j)
        (continuous_iff_coinduced_le.mpr <|
          -- Porting note: didn't need function before
          le_iSup (fun j =>
            coinduced ((Types.TypeMax.colimitCocone (F ⋙ forget)).ι.app j) (F.obj j).str) j)
      naturality := fun _ _ f =>
        ConcreteCategory.coe_ext ((Types.TypeMax.colimitCocone (F ⋙ forget)).ι.naturality f) }

/-- The chosen cocone `TopCat.colimitCocone F` for a functor `F : J ⥤ TopCat` is a colimit cocone.
Generally you should just use `colimit.isColimit F`, unless you need the actual definition
(which is in terms of `Types.colimitCoconeIsColimit`).
-/
def colimitCoconeIsColimit (F : J ⥤ TopCat.{max v u}) : IsColimit (colimitCocone F) := by
  refine
    IsColimit.ofFaithful forget (Types.TypeMax.colimitCoconeIsColimit.{v, u} _) (fun s =>
    -- Porting note: it appears notation for forget breaks dot notation (also above)
    -- Porting note: previously function was inferred
      @ofHom _ _ (_) (_) <| @ContinuousMap.mk _ _ (_) (_)
        (Quot.lift (fun p => (Functor.mapCocone forget s).ι.app p.fst p.snd) ?_)
        ?_) fun s => ?_
  · intro _ _ ⟨_, h⟩
    simp [h, ← ConcreteCategory.comp_apply, s.ι.naturality]
  · exact
    continuous_iff_le_induced.mpr
      (iSup_le fun j =>
        coinduced_le_iff_le_induced.mp <|
          (continuous_iff_coinduced_le.mp (s.ι.app j).hom.continuous :))
  · rfl
>>>>>>> 3685941c

variable {J : Type v} [Category.{w} J] {F : J ⥤ TopCat.{u}}

/-- Given a functor `F : J ⥤ TopCat` and a cocone `c : Cocone (F ⋙ forget)`
of the underlying cocone of types, this is a cocone for `F` whose point is
`c.pt` with the infimum of the coinduced topologies by the maps `c.ι.app j`. -/
@[simps pt ι_app]
def coconeOfCoconeForget (c : Cocone (F ⋙ forget)) : Cocone F where
  pt := ⟨c.pt, ⨆ j, (F.obj j).str.coinduced (c.ι.app j)⟩
  ι :=
    { app j := ⟨c.ι.app j, by
        rw [continuous_iff_coinduced_le]
        exact le_iSup (fun j ↦ (F.obj j).str.coinduced (c.ι.app j)) j ⟩
      naturality j j' φ := by
        ext
        apply congr_fun (c.ι.naturality φ) }

/-- Given a functor `F : J ⥤ TopCat` and a cocone `c : Cocone (F ⋙ forget)`
of the underlying cocone of types, the colimit of `F` is `c.pt` equipped
with the infimum of the coinduced topologies by the maps `c.ι.app j`. -/
def isColimitCoconeOfForget (c : Cocone (F ⋙ forget)) (hc : IsColimit c) :
    IsColimit (coconeOfCoconeForget c) := by
  refine IsColimit.ofFaithful forget (ht := by exact hc)
    (fun s ↦ ⟨hc.desc ((forget).mapCocone s), ?_⟩) (fun _ ↦ rfl)
  rw [continuous_iff_le_induced]
  dsimp
  rw [iSup_le_iff]
  intro j
  rw [coinduced_le_iff_le_induced, induced_compose]
  convert continuous_iff_le_induced.1 (s.ι.app j).continuous
  exact hc.fac ((forget).mapCocone s) j

@[deprecated (since := "2024-12-31")] alias colimitCocone := coconeOfCoconeForget
@[deprecated (since := "2024-12-31")] alias colimitCoconeIsColimit := isColimitCoconeOfForget

section IsColimit

variable (c : Cocone F) (hc : IsColimit c)

include hc

theorem coinduced_of_isColimit :
    c.pt.str = ⨆ j, (F.obj j).str.coinduced (c.ι.app j) := by
  let c' := coconeOfCoconeForget ((forget).mapCocone c)
  let hc' : IsColimit c' := isColimitCoconeOfForget _ (isColimitOfPreserves forget hc)
  let e := IsColimit.coconePointUniqueUpToIso hc' hc
  have he (j : J) : c'.ι.app j ≫ e.hom = c.ι.app j :=
    IsColimit.comp_coconePointUniqueUpToIso_hom hc' hc j
  apply (homeoOfIso e).coinduced_eq.symm.trans
  simp only [coconeOfCoconeForget_pt, topologicalSpace_coe, coinduced_iSup, c']
  conv_rhs => simp only [← he]
  rfl

lemma isOpen_iff_of_isColimit (X : Set c.pt) :
    IsOpen X ↔ ∀ (j : J), IsOpen (c.ι.app j ⁻¹' X) := by
  trans (⨆ (j : J), (F.obj j).str.coinduced (c.ι.app j)).IsOpen X
  · rw [← coinduced_of_isColimit c hc]
    rfl
  · simp only [← isOpen_coinduced]
    apply isOpen_iSup_iff

lemma isClosed_iff_of_isColimit (X : Set c.pt) :
    IsClosed X ↔ ∀ (j : J), IsClosed (c.ι.app j ⁻¹' X) := by
  simp only [← isOpen_compl_iff, isOpen_iff_of_isColimit _ hc,
    Functor.const_obj_obj, Set.preimage_compl]
example {X Y : Type w} [TopologicalSpace Y] [TopologicalSpace X] (f : X → Y) :
    Continuous f ↔ ∀ (U : Set Y), IsOpen U → IsOpen (f ⁻¹' U) := by exact continuous_def

lemma continuous_iff_of_isColimit {X : Type w} [TopologicalSpace X] (f : c.pt → X) :
    Continuous f ↔ ∀ (j : J), Continuous (f ∘ c.ι.app j) := by
  simp only [continuous_def, isOpen_iff_of_isColimit _ hc]
  tauto

end IsColimit

variable (F)

theorem colimit_topology (F : J ⥤ TopCat.{u}) [HasColimit F]:
    (colimit F).str = ⨆ j, (F.obj j).str.coinduced (colimit.ι F j) :=
  coinduced_of_isColimit _ (colimit.isColimit _)

theorem colimit_isOpen_iff (F : J ⥤ TopCat.{u}) [HasColimit F]
    (U : Set ((colimit F : _) : Type u)) :
    IsOpen U ↔ ∀ j, IsOpen (colimit.ι F j ⁻¹' U) := by
  apply isOpen_iff_of_isColimit _ (colimit.isColimit _)

lemma hasColimit_iff_small_quot :
    HasColimit F ↔ Small.{u} (Types.Quot (F ⋙ forget)) := by
  rw [← Types.hasColimit_iff_small_quot]
  constructor <;> intro
  · infer_instance
  · exact ⟨⟨_, isColimitCoconeOfForget _ (colimit.isColimit _)⟩⟩

instance topCat_hasColimitsOfSize : HasColimitsOfSize.{w, v} TopCat.{max v u} where
  has_colimits_of_shape _ := ⟨fun F ↦ by
    rw [hasColimit_iff_small_quot]
    infer_instance⟩

instance topCat_hasColimits : HasColimits TopCat.{u} :=
  TopCat.topCat_hasColimitsOfSize.{u, u}

instance forget_preservesColimitsOfSize :
    PreservesColimitsOfSize.{w, v} (forget : TopCat.{u} ⥤ _) where

instance forget_preservesColimits : PreservesColimits (forget : TopCat.{u} ⥤ Type u) where

end Colimits

/-- The terminal object of `Top` is `PUnit`. -/
def isTerminalPUnit : IsTerminal (TopCat.of PUnit.{u + 1}) :=
  haveI : ∀ X, Unique (X ⟶ TopCat.of PUnit.{u + 1}) := fun X =>
    ⟨⟨ofHom ⟨fun _ => PUnit.unit, continuous_const⟩⟩, fun f => by ext⟩
  Limits.IsTerminal.ofUnique _

/-- The terminal object of `Top` is `PUnit`. -/
def terminalIsoPUnit : ⊤_ TopCat.{u} ≅ TopCat.of PUnit :=
  terminalIsTerminal.uniqueUpToIso isTerminalPUnit

/-- The initial object of `Top` is `PEmpty`. -/
def isInitialPEmpty : IsInitial (TopCat.of PEmpty.{u + 1}) :=
  haveI : ∀ X, Unique (TopCat.of PEmpty.{u + 1} ⟶ X) := fun X =>
    ⟨⟨ofHom ⟨fun x => x.elim, by continuity⟩⟩, fun f => by ext ⟨⟩⟩
  Limits.IsInitial.ofUnique _

/-- The initial object of `Top` is `PEmpty`. -/
def initialIsoPEmpty : ⊥_ TopCat.{u} ≅ TopCat.of PEmpty :=
  initialIsInitial.uniqueUpToIso isInitialPEmpty

end TopCat<|MERGE_RESOLUTION|>--- conflicted
+++ resolved
@@ -113,7 +113,6 @@
   TopCat.topCat_hasLimitsOfSize.{u, u}
 
 instance forget_preservesLimitsOfSize :
-<<<<<<< HEAD
     PreservesLimitsOfSize.{w, v} (forget : TopCat.{u} ⥤ _) where
 
 instance forget_preservesLimits : PreservesLimits (forget : TopCat.{u} ⥤ _) where
@@ -121,68 +120,32 @@
 end Limits
 
 section Colimits
-=======
-    PreservesLimitsOfSize.{w, v} (forget : TopCat.{max v u} ⥤ _) where
-  preservesLimitsOfShape {_} :=
-    { preservesLimit := fun {F} =>
-      preservesLimit_of_preserves_limit_cone (limitConeIsLimit.{v,u} F)
-          (Types.limitConeIsLimit.{v,u} (F ⋙ forget)) }
-
-instance forget_preservesLimits : PreservesLimits (forget : TopCat.{u} ⥤ _) :=
-  TopCat.forget_preservesLimitsOfSize.{u, u}
-
-/-- A choice of colimit cocone for a functor `F : J ⥤ TopCat`.
-Generally you should just use `colimit.cocone F`, unless you need the actual definition
-(which is in terms of `Types.colimitCocone`).
--/
-def colimitCocone (F : J ⥤ TopCat.{max v u}) : Cocone F where
-  pt := @of
-    ((Types.TypeMax.colimitCocone.{v,u} (F ⋙ forget)).pt)
-    (⨆ j, (F.obj j).str.coinduced ((Types.TypeMax.colimitCocone (F ⋙ forget)).ι.app j))
-  ι :=
-    { app := fun j => @ofHom _ _ (_) (_) <| @ContinuousMap.mk _ _ (_) (_)
-        ((Types.TypeMax.colimitCocone (F ⋙ forget)).ι.app j)
-        (continuous_iff_coinduced_le.mpr <|
-          -- Porting note: didn't need function before
-          le_iSup (fun j =>
-            coinduced ((Types.TypeMax.colimitCocone (F ⋙ forget)).ι.app j) (F.obj j).str) j)
-      naturality := fun _ _ f =>
-        ConcreteCategory.coe_ext ((Types.TypeMax.colimitCocone (F ⋙ forget)).ι.naturality f) }
-
-/-- The chosen cocone `TopCat.colimitCocone F` for a functor `F : J ⥤ TopCat` is a colimit cocone.
-Generally you should just use `colimit.isColimit F`, unless you need the actual definition
-(which is in terms of `Types.colimitCoconeIsColimit`).
--/
-def colimitCoconeIsColimit (F : J ⥤ TopCat.{max v u}) : IsColimit (colimitCocone F) := by
-  refine
-    IsColimit.ofFaithful forget (Types.TypeMax.colimitCoconeIsColimit.{v, u} _) (fun s =>
-    -- Porting note: it appears notation for forget breaks dot notation (also above)
-    -- Porting note: previously function was inferred
-      @ofHom _ _ (_) (_) <| @ContinuousMap.mk _ _ (_) (_)
-        (Quot.lift (fun p => (Functor.mapCocone forget s).ι.app p.fst p.snd) ?_)
-        ?_) fun s => ?_
-  · intro _ _ ⟨_, h⟩
-    simp [h, ← ConcreteCategory.comp_apply, s.ι.naturality]
-  · exact
-    continuous_iff_le_induced.mpr
-      (iSup_le fun j =>
-        coinduced_le_iff_le_induced.mp <|
-          (continuous_iff_coinduced_le.mp (s.ι.app j).hom.continuous :))
-  · rfl
->>>>>>> 3685941c
 
 variable {J : Type v} [Category.{w} J] {F : J ⥤ TopCat.{u}}
+
+section
+
+variable (c : Cocone (F ⋙ forget))
+
+/-- Given a functor `F : J ⥤ TopCat` and a cocone `c : Cocone (F ⋙ forget)`
+of the underlying cocone of types, this is the type `c.pt`
+with the infimum of the topologies that are coinduced by the maps `c.ι.app j`. -/
+def coconePtOfCoconeForget : Type _ := c.pt
+
+@[simp]
+instance : TopologicalSpace (coconePtOfCoconeForget c) :=
+  (⨆ j, (F.obj j).str.coinduced (c.ι.app j))
 
 /-- Given a functor `F : J ⥤ TopCat` and a cocone `c : Cocone (F ⋙ forget)`
 of the underlying cocone of types, this is a cocone for `F` whose point is
 `c.pt` with the infimum of the coinduced topologies by the maps `c.ι.app j`. -/
 @[simps pt ι_app]
-def coconeOfCoconeForget (c : Cocone (F ⋙ forget)) : Cocone F where
-  pt := ⟨c.pt, ⨆ j, (F.obj j).str.coinduced (c.ι.app j)⟩
+def coconeOfCoconeForget  : Cocone F where
+  pt := of (coconePtOfCoconeForget c)
   ι :=
-    { app j := ⟨c.ι.app j, by
+    { app j := ofHom (ContinuousMap.mk (c.ι.app j) (by
         rw [continuous_iff_coinduced_le]
-        exact le_iSup (fun j ↦ (F.obj j).str.coinduced (c.ι.app j)) j ⟩
+        exact le_iSup (fun j ↦ (F.obj j).str.coinduced (c.ι.app j)) j))
       naturality j j' φ := by
         ext
         apply congr_fun (c.ι.naturality φ) }
@@ -192,15 +155,18 @@
 with the infimum of the coinduced topologies by the maps `c.ι.app j`. -/
 def isColimitCoconeOfForget (c : Cocone (F ⋙ forget)) (hc : IsColimit c) :
     IsColimit (coconeOfCoconeForget c) := by
-  refine IsColimit.ofFaithful forget (ht := by exact hc)
-    (fun s ↦ ⟨hc.desc ((forget).mapCocone s), ?_⟩) (fun _ ↦ rfl)
+  refine IsColimit.ofFaithful forget (ht := hc)
+    (fun s ↦ ofHom (ContinuousMap.mk (hc.desc ((forget).mapCocone s)) ?_)) (fun _ ↦ rfl)
   rw [continuous_iff_le_induced]
   dsimp
   rw [iSup_le_iff]
   intro j
   rw [coinduced_le_iff_le_induced, induced_compose]
-  convert continuous_iff_le_induced.1 (s.ι.app j).continuous
+  convert continuous_iff_le_induced.1 (s.ι.app j).hom.continuous
   exact hc.fac ((forget).mapCocone s) j
+
+end
+
 
 @[deprecated (since := "2024-12-31")] alias colimitCocone := coconeOfCoconeForget
 @[deprecated (since := "2024-12-31")] alias colimitCoconeIsColimit := isColimitCoconeOfForget
@@ -219,7 +185,8 @@
   have he (j : J) : c'.ι.app j ≫ e.hom = c.ι.app j :=
     IsColimit.comp_coconePointUniqueUpToIso_hom hc' hc j
   apply (homeoOfIso e).coinduced_eq.symm.trans
-  simp only [coconeOfCoconeForget_pt, topologicalSpace_coe, coinduced_iSup, c']
+  dsimp [coconeOfCoconeForget_pt, c']
+  simp only [coinduced_iSup, c']
   conv_rhs => simp only [← he]
   rfl
 
