--- conflicted
+++ resolved
@@ -90,11 +90,7 @@
 /-- An abbreviation for the `n`th component of `S.diagram`. -/
 abbrev component (n : ℕ) : LightProfinite := S.diagram.obj ⟨n⟩
 
-<<<<<<< HEAD
-/-- The transition map from `S_{n + 1}` to `S_n` in `S.diagram`. -/
-=======
 /-- The transition map from `S_{n+1}` to `S_n` in `S.diagram`. -/
->>>>>>> ba260e46
 abbrev transitionMap (n : ℕ) :  S.component (n + 1) ⟶ S.component n :=
   S.diagram.map ⟨homOfLE (Nat.le_succ _)⟩
 
