/-
Copyright (c) 2024 Dagur Asgeirsson. All rights reserved.
Released under Apache 2.0 license as described in the file LICENSE.
Authors: Dagur Asgeirsson
-/
import Mathlib.Topology.Category.CompHausLike.Limits
import Mathlib.Topology.Category.LightProfinite.Basic
/-!

# Explicit limits and colimits

This file collects some constructions of explicit limits and colimits in `LightProfinite`,
which may be useful due to their definitional properties.

## Main definitions

* `LightProfinite.pullback`: Explicit pullback, defined in the "usual" way as a subset of the
  product.

* `LightProfinite.finiteCoproduct`: Explicit finite coproducts, defined as a disjoint union.

-/

namespace LightProfinite

universe u w

/-
Previously, this had accidentally been made a global instance,
and we now turn it on locally when convenient.
-/
attribute [local instance] CategoryTheory.ConcreteCategory.instFunLike

open CategoryTheory Limits CompHausLike

set_option linter.unusedVariables false in
instance : HasExplicitPullbacks
    (fun Y ↦ TotallyDisconnectedSpace Y ∧ SecondCountableTopology Y) where
<<<<<<< HEAD
  hasExplicitPullbacks _ _ := {
=======
  hasProp _ _ := {
>>>>>>> c6d8940b
    hasProp := ⟨show TotallyDisconnectedSpace {xy : _ | _} from inferInstance,
      show SecondCountableTopology {xy : _ | _} from inferInstance⟩ }

set_option linter.unusedVariables false in
instance : HasExplicitFiniteCoproducts
    (fun Y ↦ TotallyDisconnectedSpace Y ∧ SecondCountableTopology Y) where
  hasProp _ := { hasProp :=
    ⟨show TotallyDisconnectedSpace (Σ (a : _), _) from inferInstance,
      show SecondCountableTopology (Σ (a : _), _) from inferInstance⟩ }

example : FinitaryExtensive LightProfinite := inferInstance

noncomputable example : PreservesFiniteCoproducts lightProfiniteToCompHaus := inferInstance

<<<<<<< HEAD
/-- A one-element space is terminal in `LightProfinite` -/
abbrev isTerminalPUnit : IsTerminal (LightProfinite.of PUnit.{u + 1}) :=
  CompHausLike.isTerminalPUnit

/-- The isomorphism from an arbitrary terminal object of `CompHaus` to a one-element space. -/
noncomputable def terminalIsoPUnit : ⊤_ LightProfinite.{u} ≅ LightProfinite.of PUnit :=
  terminalIsTerminal.uniqueUpToIso LightProfinite.isTerminalPUnit

=======
>>>>>>> c6d8940b
end LightProfinite<|MERGE_RESOLUTION|>--- conflicted
+++ resolved
@@ -36,11 +36,7 @@
 set_option linter.unusedVariables false in
 instance : HasExplicitPullbacks
     (fun Y ↦ TotallyDisconnectedSpace Y ∧ SecondCountableTopology Y) where
-<<<<<<< HEAD
-  hasExplicitPullbacks _ _ := {
-=======
   hasProp _ _ := {
->>>>>>> c6d8940b
     hasProp := ⟨show TotallyDisconnectedSpace {xy : _ | _} from inferInstance,
       show SecondCountableTopology {xy : _ | _} from inferInstance⟩ }
 
@@ -55,7 +51,6 @@
 
 noncomputable example : PreservesFiniteCoproducts lightProfiniteToCompHaus := inferInstance
 
-<<<<<<< HEAD
 /-- A one-element space is terminal in `LightProfinite` -/
 abbrev isTerminalPUnit : IsTerminal (LightProfinite.of PUnit.{u + 1}) :=
   CompHausLike.isTerminalPUnit
@@ -64,6 +59,4 @@
 noncomputable def terminalIsoPUnit : ⊤_ LightProfinite.{u} ≅ LightProfinite.of PUnit :=
   terminalIsTerminal.uniqueUpToIso LightProfinite.isTerminalPUnit
 
-=======
->>>>>>> c6d8940b
 end LightProfinite