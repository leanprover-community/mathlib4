--- conflicted
+++ resolved
@@ -66,12 +66,6 @@
     obtain ⟨z,hz⟩ := hπ (f y)
     exact ⟨⟨(y, z), hz.symm⟩, rfl⟩
 
-<<<<<<< HEAD
-instance : FinitaryExtensive LightProfinite.{u} :=
-  finitaryExtensive_of_preserves_and_reflects lightToProfinite
-
-=======
->>>>>>> 04738f51
 -- Was an `example`, but that made the linter complain about unused imports
 instance : Precoherent LightProfinite.{u} := inferInstance
 
