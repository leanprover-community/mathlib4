/-
Copyright (c) 2024 Dagur Asgeirsson. All rights reserved.
Released under Apache 2.0 license as described in the file LICENSE.
Authors: Dagur Asgeirsson
-/
import Mathlib.Topology.Category.CompHaus.Basic
import Mathlib.CategoryTheory.Elementwise
/-!

# Compactly generated topological spaces

This file defines the category of compactly generated topological spaces. These are spaces `X` such
that a map `f : X → Y` is continuous whenever the composition `S → X → Y` is continuous for all
compact Hausdorff spaces `S` mapping continuously to `X`.

## TODO

* `CompactlyGenerated` is a reflective subcategory of `TopCat`.
* `CompactlyGenerated` is cartesian closed.
* Every first-countable space is `u`-compactly generated for every universe `u`.
-/

attribute [local instance] CategoryTheory.ConcreteCategory.instFunLike

universe u w

open CategoryTheory Topology TopologicalSpace

/--
The compactly generated topology on a topological space `X`. This is the finest topology
which makes all maps from compact Hausdorff spaces to `X`, which are continuous for the original
topology, continuous.

Note: this definition should be used with an explicit universe parameter `u` for the size of the
compact Hausdorff spaces mapping to `X`.
-/
def TopologicalSpace.compactlyGenerated (X : Type w) [TopologicalSpace X] : TopologicalSpace X :=
  let f : (Σ (i : (S : CompHaus.{u}) × C(S, X)), i.fst) → X := fun ⟨⟨_, i⟩, s⟩ ↦ i s
  coinduced f inferInstance

lemma continuous_from_compactlyGenerated {X : Type w} [TopologicalSpace X]
    {Y : Type*} [t : TopologicalSpace Y] (f : X → Y)
      (h : ∀ (S : CompHaus.{u}) (g : C(S, X)), Continuous (f ∘ g)) :
        Continuous[compactlyGenerated.{u} X, t] f := by
  rw [continuous_coinduced_dom]
  continuity

/--
A topological space `X` is compactly generated if its topology is finer than (and thus equal to)
the compactly generated topology, i.e. it is coinduced by the continuous maps from compact
Hausdorff spaces to `X`.
-/
class CompactlyGeneratedSpace (X : Type w) [t : TopologicalSpace X] : Prop where
  /-- The topology of `X` is finer than the compactly generated topology. -/
  le_compactlyGenerated : t ≤ compactlyGenerated.{u} X

lemma eq_compactlyGenerated {X : Type w} [t : TopologicalSpace X] [CompactlyGeneratedSpace.{u} X] :
    t = compactlyGenerated.{u} X := by
  apply le_antisymm
  · exact CompactlyGeneratedSpace.le_compactlyGenerated
  · simp only [compactlyGenerated, ← continuous_iff_coinduced_le, continuous_sigma_iff,
      Sigma.forall]
    exact fun S f ↦ f.2

instance (X : Type w) [t : TopologicalSpace X] [DiscreteTopology X] :
    CompactlyGeneratedSpace.{u} X where
  le_compactlyGenerated := by
    rw [DiscreteTopology.eq_bot (t := t)]
    exact bot_le

lemma continuous_from_compactlyGeneratedSpace {X : Type w} [TopologicalSpace X]
    [CompactlyGeneratedSpace.{u} X] {Y : Type*} [TopologicalSpace Y] (f : X → Y)
      (h : ∀ (S : CompHaus.{u}) (g : C(S, X)), Continuous (f ∘ g)) : Continuous f := by
  apply continuous_le_dom CompactlyGeneratedSpace.le_compactlyGenerated
  exact continuous_from_compactlyGenerated f h

lemma compactlyGeneratedSpace_of_continuous_maps {X : Type w} [t : TopologicalSpace X]
    (h : ∀ {Y : Type w} [tY : TopologicalSpace Y] (f : X → Y),
      (∀ (S : CompHaus.{u}) (g : C(S, X)), Continuous (f ∘ g)) → Continuous f) :
        CompactlyGeneratedSpace.{u} X where
  le_compactlyGenerated := by
    suffices Continuous[t, compactlyGenerated.{u} X] (id : X → X) by
      rwa [← continuous_id_iff_le]
    apply h (tY := compactlyGenerated.{u} X)
    intro S g
    let f : (Σ (i : (T : CompHaus.{u}) × C(T, X)), i.fst) → X := fun ⟨⟨_, i⟩, s⟩ ↦ i s
    suffices ∀ (i : (T : CompHaus.{u}) × C(T, X)),
      Continuous[inferInstance, compactlyGenerated X] (fun (a : i.fst) ↦ f ⟨i, a⟩) from this ⟨S, g⟩
    rw [← @continuous_sigma_iff]
    apply continuous_coinduced_rng

/-- The type of `u`-compactly generated `w`-small topological spaces. -/
structure CompactlyGenerated where
  /-- The underlying topological space of an object of `CompactlyGenerated`. -/
  toTop : TopCat.{w}
  /-- The underlying topological space is compactly generated. -/
  [is_compactly_generated : CompactlyGeneratedSpace.{u} toTop]

namespace CompactlyGenerated

instance : Inhabited CompactlyGenerated.{u, w} :=
  ⟨{ toTop := { α := ULift (Fin 37) } }⟩

instance : CoeSort CompactlyGenerated Type* :=
  ⟨fun X => X.toTop⟩

attribute [instance] is_compactly_generated

instance : Category.{w, w+1} CompactlyGenerated.{u, w} :=
  InducedCategory.category toTop

instance : ConcreteCategory.{w} CompactlyGenerated.{u, w} :=
  InducedCategory.concreteCategory _

variable (X : Type w) [TopologicalSpace X] [CompactlyGeneratedSpace.{u} X]

/-- Constructor for objects of the category `CompactlyGenerated`. -/
def of : CompactlyGenerated.{u, w} where
  toTop := TopCat.of X
  is_compactly_generated := ‹_›

/-- The fully faithful embedding of `CompactlyGenerated` in `TopCat`. -/
@[simps!]
def compactlyGeneratedToTop : CompactlyGenerated.{u, w} ⥤ TopCat.{w} :=
  inducedFunctor _

<<<<<<< HEAD
/-- The functor to `TopCat` is indeed fully faithful.-/
def fullyFaithfulCompactlyGeneratedToTop : compactlyGeneratedToTop.FullyFaithful :=
  fullyFaithfulInducedFunctor _

instance : compactlyGeneratedToTop.{u, w}.Full  :=
  inferInstanceAs (inducedFunctor _).Full
=======
/-- `compactlyGeneratedToTop` is fully faithful. -/
def fullyFaithulCompactlyGeneratedToTop : compactlyGeneratedToTop.{u, w}.FullyFaithful :=
  fullyFaithfulInducedFunctor _
>>>>>>> b7cf9eee

instance : compactlyGeneratedToTop.{u, w}.Full := fullyFaithulCompactlyGeneratedToTop.full

instance : compactlyGeneratedToTop.{u, w}.Faithful := fullyFaithulCompactlyGeneratedToTop.faithful

/-- Construct an isomorphism from a homeomorphism. -/
@[simps hom inv]
def isoOfHomeo {X Y : CompactlyGenerated.{u, w}} (f : X ≃ₜ Y) : X ≅ Y where
  hom := ⟨f, f.continuous⟩
  inv := ⟨f.symm, f.symm.continuous⟩
  hom_inv_id := by
    ext x
    exact f.symm_apply_apply x
  inv_hom_id := by
    ext x
    exact f.apply_symm_apply x

/-- Construct a homeomorphism from an isomorphism. -/
@[simps]
def homeoOfIso {X Y : CompactlyGenerated.{u, w}} (f : X ≅ Y) : X ≃ₜ Y where
  toFun := f.hom
  invFun := f.inv
  left_inv x := by simp
  right_inv x := by simp
  continuous_toFun := f.hom.continuous
  continuous_invFun := f.inv.continuous

/-- The equivalence between isomorphisms in `CompactlyGenerated` and homeomorphisms
of topological spaces. -/
@[simps]
def isoEquivHomeo {X Y : CompactlyGenerated.{u, w}} : (X ≅ Y) ≃ (X ≃ₜ Y) where
  toFun := homeoOfIso
  invFun := isoOfHomeo
  left_inv f := by
    ext
    rfl
  right_inv f := by
    ext
    rfl

end CompactlyGenerated<|MERGE_RESOLUTION|>--- conflicted
+++ resolved
@@ -124,18 +124,9 @@
 def compactlyGeneratedToTop : CompactlyGenerated.{u, w} ⥤ TopCat.{w} :=
   inducedFunctor _
 
-<<<<<<< HEAD
-/-- The functor to `TopCat` is indeed fully faithful.-/
-def fullyFaithfulCompactlyGeneratedToTop : compactlyGeneratedToTop.FullyFaithful :=
-  fullyFaithfulInducedFunctor _
-
-instance : compactlyGeneratedToTop.{u, w}.Full  :=
-  inferInstanceAs (inducedFunctor _).Full
-=======
 /-- `compactlyGeneratedToTop` is fully faithful. -/
 def fullyFaithulCompactlyGeneratedToTop : compactlyGeneratedToTop.{u, w}.FullyFaithful :=
   fullyFaithfulInducedFunctor _
->>>>>>> b7cf9eee
 
 instance : compactlyGeneratedToTop.{u, w}.Full := fullyFaithulCompactlyGeneratedToTop.full
 
