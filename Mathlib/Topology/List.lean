--- conflicted
+++ resolved
@@ -7,11 +7,6 @@
 import Mathlib.Topology.Algebra.Monoid
 import Mathlib.Order.Filter.ListTraverse
 import Mathlib.Tactic.AdaptationNote
-<<<<<<< HEAD
-
-#align_import topology.list from "leanprover-community/mathlib"@"48085f140e684306f9e7da907cd5932056d1aded"
-=======
->>>>>>> 99508fb5
 
 /-!
 # Topology on lists and vectors
@@ -152,23 +147,12 @@
     rw [tendsto_cons_iff]
     dsimp [eraseIdx]
     exact tendsto_fst.cons ((@tendsto_eraseIdx n l).comp tendsto_snd)
-<<<<<<< HEAD
-#align list.tendsto_remove_nth List.tendsto_eraseIdx
-
-@[deprecated] alias tendsto_removeNth := tendsto_eraseIdx -- 2024-05-04
+
+@[deprecated (since := "2024-05-04")] alias tendsto_removeNth := tendsto_eraseIdx
 
 theorem continuous_eraseIdx {n : ℕ} : Continuous fun l : List α => eraseIdx l n :=
   continuous_iff_continuousAt.mpr fun _a => tendsto_eraseIdx
-#align list.continuous_remove_nth List.continuous_eraseIdx
-
-=======
-
-@[deprecated (since := "2024-05-04")] alias tendsto_removeNth := tendsto_eraseIdx
-
-theorem continuous_eraseIdx {n : ℕ} : Continuous fun l : List α => eraseIdx l n :=
-  continuous_iff_continuousAt.mpr fun _a => tendsto_eraseIdx
-
->>>>>>> 99508fb5
+
 @[deprecated (since := "2024-05-04")] alias continuous_removeNth := continuous_eraseIdx
 
 @[to_additive]
@@ -219,32 +203,17 @@
   continuous_insertNth'.comp (hf.prod_mk hg : _)
 
 theorem continuousAt_eraseIdx {n : ℕ} {i : Fin (n + 1)} :
-<<<<<<< HEAD
-    ∀ {l : Vector α (n + 1)}, ContinuousAt (eraseIdx i) l
-  | ⟨l, hl⟩ => by
-    rw [ContinuousAt, eraseIdx, tendsto_subtype_rng]
-    simp only [Vector.eraseIdx_val]
-    exact Tendsto.comp List.tendsto_eraseIdx continuousAt_subtype_val
-#align vector.continuous_at_remove_nth Vector.continuousAt_eraseIdx
-=======
     ∀ {l : Vector α (n + 1)}, ContinuousAt (Vector.eraseIdx i) l
   | ⟨l, hl⟩ => by
     rw [ContinuousAt, Vector.eraseIdx, tendsto_subtype_rng]
     simp only [Vector.eraseIdx_val]
     exact Tendsto.comp List.tendsto_eraseIdx continuousAt_subtype_val
->>>>>>> 99508fb5
 
 @[deprecated (since := "2024-05-04")] alias continuousAt_removeNth := continuousAt_eraseIdx
 
 theorem continuous_eraseIdx {n : ℕ} {i : Fin (n + 1)} :
-<<<<<<< HEAD
-    Continuous (eraseIdx i : Vector α (n + 1) → Vector α n) :=
-  continuous_iff_continuousAt.mpr fun ⟨_a, _l⟩ => continuousAt_eraseIdx
-#align vector.continuous_remove_nth Vector.continuous_eraseIdx
-=======
     Continuous (Vector.eraseIdx i : Vector α (n + 1) → Vector α n) :=
   continuous_iff_continuousAt.mpr fun ⟨_a, _l⟩ => continuousAt_eraseIdx
->>>>>>> 99508fb5
 
 @[deprecated (since := "2024-05-04")] alias continuous_removeNth := continuous_eraseIdx
 
