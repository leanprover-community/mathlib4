--- conflicted
+++ resolved
@@ -408,11 +408,7 @@
     ← convexCombo_symm z y]
   rw [convexCombo_assoc_coeff₁', convexCombo_assoc_coeff₂', unitInterval.symm_symm]
 
-<<<<<<< HEAD
-
-=======
 set_option backward.privateInPublic true in
->>>>>>> 14d85121
 private theorem eq_convexCombo.zero_le {a b : ℝ} {x y z : Icc a b} (hxy : x ≤ y) (hyz : y ≤ z) :
     0 ≤ ((y - x) / (z - x) : ℝ) := by
   by_cases h : (z - x : ℝ) = 0
