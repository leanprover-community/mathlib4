--- conflicted
+++ resolved
@@ -224,7 +224,22 @@
     apply mul_le_mul le_rfl ?_ (nonneg i) (nonneg k)
     simp [h_ij]
 
-<<<<<<< HEAD
+lemma subtype_Iic_eq_Icc (x : I) : Subtype.val⁻¹' (Iic ↑x) = Icc 0 x := by
+  rw [preimage_subtype_val_Iic]
+  exact Icc_bot.symm
+
+lemma subtype_Iio_eq_Ico (x : I) : Subtype.val⁻¹' (Iio ↑x) = Ico 0 x := by
+  rw [preimage_subtype_val_Iio]
+  exact Ico_bot.symm
+
+lemma subtype_Ici_eq_Icc (x : I) : Subtype.val⁻¹' (Ici ↑x) = Icc x 1 := by
+  rw [preimage_subtype_val_Ici]
+  exact Icc_top.symm
+
+lemma subtype_Ioi_eq_Ioc (x : I) : Subtype.val⁻¹' (Ioi ↑x) = Ioc x 1 := by
+  rw [preimage_subtype_val_Ioi]
+  exact Ioc_top.symm
+
 /-- For monotone functions `f : α → I → ℝ`, the set of pairs `e : α × I`
 such that `a < sSup {x | f e.1 x < e.2}` equals the union over all rationals `q ∈ I`
 with `q > a` of the sets `{e | f e.1 q < e.2}`. -/
@@ -245,23 +260,6 @@
     simp_all only [lt_sSup_iff, Set.mem_iUnion]
     obtain ⟨q, hq⟩ := he
     exact ⟨⟨q.1, q.2.1⟩, hq, q.2.2⟩
-=======
-lemma subtype_Iic_eq_Icc (x : I) : Subtype.val⁻¹' (Iic ↑x) = Icc 0 x := by
-  rw [preimage_subtype_val_Iic]
-  exact Icc_bot.symm
-
-lemma subtype_Iio_eq_Ico (x : I) : Subtype.val⁻¹' (Iio ↑x) = Ico 0 x := by
-  rw [preimage_subtype_val_Iio]
-  exact Ico_bot.symm
-
-lemma subtype_Ici_eq_Icc (x : I) : Subtype.val⁻¹' (Ici ↑x) = Icc x 1 := by
-  rw [preimage_subtype_val_Ici]
-  exact Icc_top.symm
-
-lemma subtype_Ioi_eq_Ioc (x : I) : Subtype.val⁻¹' (Ioi ↑x) = Ioc x 1 := by
-  rw [preimage_subtype_val_Ioi]
-  exact Ioc_top.symm
->>>>>>> e074407c
 
 end unitInterval
 
