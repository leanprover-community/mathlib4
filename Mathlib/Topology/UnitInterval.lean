--- conflicted
+++ resolved
@@ -371,11 +371,7 @@
     convexCombo x (convexCombo y z t) s =
       convexCombo (convexCombo x y (convexCombo_assoc_coeff₁ s t)) z
         (convexCombo_assoc_coeff₂ s t) := by
-<<<<<<< HEAD
-  simp [convexCombo, coe_mul]
-=======
   simp only [convexCombo, coe_mul, Subtype.mk.injEq]
->>>>>>> 4d124cb0
   by_cases hs : (s : ℝ) = 1
   · simp only [hs]
     by_cases ht : (t : ℝ) = 1
@@ -392,8 +388,6 @@
       field_simp
       ring_nf
 
-<<<<<<< HEAD
-=======
 /--
 Helper definition for `convexCombo_assoc'`, giving one of the coefficients appearing
 when we reassociate a convex combination in the reverse direction.
@@ -416,7 +410,7 @@
     ← convexCombo_symm z y]
   rw [convexCombo_assoc_coeff₁', convexCombo_assoc_coeff₂', unitInterval.symm_symm]
 
->>>>>>> 4d124cb0
+
 private theorem eq_convexCombo.zero_le {a b : ℝ} {x y z : Icc a b} (hxy : x ≤ y) (hyz : y ≤ z) :
     0 ≤ ((y - x) / (z - x) : ℝ) := by
   by_cases h : (z - x : ℝ) = 0
@@ -450,14 +444,12 @@
   · field_simp
     ring_nf
 
-<<<<<<< HEAD
 theorem continuous_convexCombo {a b : ℝ} :
     Continuous (fun (p : Icc a b × Icc a b × unitInterval) => convexCombo p.1 p.2.1 p.2.2) := by
   apply Continuous.subtype_mk
   fun_prop
 
-=======
->>>>>>> 4d124cb0
+
 end Set.Icc
 
 open scoped unitInterval
