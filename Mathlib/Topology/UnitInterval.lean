/-
Copyright (c) 2020 Patrick Massot. All rights reserved.
Released under Apache 2.0 license as described in the file LICENSE.
Authors: Patrick Massot, Scott Morrison
-/
import Mathlib.Topology.Instances.Real
import Mathlib.Topology.Algebra.Field
import Mathlib.Data.Set.Intervals.ProjIcc
import Mathlib.Data.Set.Intervals.Instances

#align_import topology.unit_interval from "leanprover-community/mathlib"@"f2ce6086713c78a7f880485f7917ea547a215982"

/-!
# The unit interval, as a topological space

Use `open unitInterval` to turn on the notation `I := Set.Icc (0 : ℝ) (1 : ℝ)`.

We provide basic instances, as well as a custom tactic for discharging
`0 ≤ ↑x`, `0 ≤ 1 - ↑x`, `↑x ≤ 1`, and `1 - ↑x ≤ 1` when `x : I`.

-/

noncomputable section

open scoped Classical
open Topology Filter

open Set Int Set.Icc

/-! ### The unit interval -/


/-- The unit interval `[0,1]` in ℝ. -/
abbrev unitInterval : Set ℝ :=
  Set.Icc 0 1
#align unit_interval unitInterval

@[inherit_doc]
scoped[unitInterval] notation "I" => unitInterval

namespace unitInterval

theorem zero_mem : (0 : ℝ) ∈ I :=
  ⟨le_rfl, zero_le_one⟩
#align unit_interval.zero_mem unitInterval.zero_mem

theorem one_mem : (1 : ℝ) ∈ I :=
  ⟨zero_le_one, le_rfl⟩
#align unit_interval.one_mem unitInterval.one_mem

theorem mul_mem {x y : ℝ} (hx : x ∈ I) (hy : y ∈ I) : x * y ∈ I :=
  ⟨mul_nonneg hx.1 hy.1, mul_le_one hx.2 hy.1 hy.2⟩
#align unit_interval.mul_mem unitInterval.mul_mem

theorem div_mem {x y : ℝ} (hx : 0 ≤ x) (hy : 0 ≤ y) (hxy : x ≤ y) : x / y ∈ I :=
  ⟨div_nonneg hx hy, div_le_one_of_le hxy hy⟩
#align unit_interval.div_mem unitInterval.div_mem

theorem fract_mem (x : ℝ) : fract x ∈ I :=
  ⟨fract_nonneg _, (fract_lt_one _).le⟩
#align unit_interval.fract_mem unitInterval.fract_mem

theorem mem_iff_one_sub_mem {t : ℝ} : t ∈ I ↔ 1 - t ∈ I := by
  rw [mem_Icc, mem_Icc]
  constructor <;> intro <;> constructor <;> linarith
#align unit_interval.mem_iff_one_sub_mem unitInterval.mem_iff_one_sub_mem

instance hasZero : Zero I :=
  ⟨⟨0, zero_mem⟩⟩
#align unit_interval.has_zero unitInterval.hasZero

instance hasOne : One I :=
  ⟨⟨1, by constructor <;> norm_num⟩⟩
#align unit_interval.has_one unitInterval.hasOne

instance : ZeroLEOneClass I := ⟨zero_le_one (α := ℝ)⟩

instance : BoundedOrder I := Set.Icc.boundedOrder zero_le_one

lemma univ_eq_Icc : (univ : Set I) = Icc (0 : I) (1 : I) := Icc_bot_top.symm

theorem coe_ne_zero {x : I} : (x : ℝ) ≠ 0 ↔ x ≠ 0 :=
  not_iff_not.mpr coe_eq_zero
#align unit_interval.coe_ne_zero unitInterval.coe_ne_zero

theorem coe_ne_one {x : I} : (x : ℝ) ≠ 1 ↔ x ≠ 1 :=
  not_iff_not.mpr coe_eq_one
#align unit_interval.coe_ne_one unitInterval.coe_ne_one

instance : Nonempty I :=
  ⟨0⟩

instance : Mul I :=
  ⟨fun x y => ⟨x * y, mul_mem x.2 y.2⟩⟩

-- todo: we could set up a `LinearOrderedCommMonoidWithZero I` instance
theorem mul_le_left {x y : I} : x * y ≤ x :=
  Subtype.coe_le_coe.mp <| mul_le_of_le_one_right x.2.1 y.2.2
#align unit_interval.mul_le_left unitInterval.mul_le_left

theorem mul_le_right {x y : I} : x * y ≤ y :=
  Subtype.coe_le_coe.mp <| mul_le_of_le_one_left y.2.1 x.2.2
#align unit_interval.mul_le_right unitInterval.mul_le_right

/-- Unit interval central symmetry. -/
def symm : I → I := fun t => ⟨1 - t, mem_iff_one_sub_mem.mp t.prop⟩
#align unit_interval.symm unitInterval.symm

@[inherit_doc]
scoped notation "σ" => unitInterval.symm

@[simp]
theorem symm_zero : σ 0 = 1 :=
  Subtype.ext <| by simp [symm]
#align unit_interval.symm_zero unitInterval.symm_zero

@[simp]
theorem symm_one : σ 1 = 0 :=
  Subtype.ext <| by simp [symm]
#align unit_interval.symm_one unitInterval.symm_one

@[simp]
theorem symm_symm (x : I) : σ (σ x) = x :=
  Subtype.ext <| by simp [symm]
#align unit_interval.symm_symm unitInterval.symm_symm

theorem symm_involutive : Function.Involutive (symm : I → I) := symm_symm

theorem symm_bijective : Function.Bijective (symm : I → I) := symm_involutive.bijective

@[simp]
theorem coe_symm_eq (x : I) : (σ x : ℝ) = 1 - x :=
  rfl
#align unit_interval.coe_symm_eq unitInterval.coe_symm_eq

-- Porting note: Proof used to be `by continuity!`
@[continuity]
theorem continuous_symm : Continuous σ :=
  (continuous_const.add continuous_induced_dom.neg).subtype_mk _
#align unit_interval.continuous_symm unitInterval.continuous_symm

/-- `unitInterval.symm` as a `Homeomorph`. -/
@[simps]
def symmHomeomorph : I ≃ₜ I where
  toFun := symm
  invFun := symm
  left_inv := symm_symm
  right_inv := symm_symm

theorem strictAnti_symm : StrictAnti σ := fun _ _ h ↦ sub_lt_sub_left (α := ℝ) h _

-- 2024-02-27
@[deprecated] alias involutive_symm := symm_involutive

-- 2024-02-27
@[deprecated] alias bijective_symm := symm_bijective

theorem half_le_symm_iff (t : I) : 1 / 2 ≤ (σ t : ℝ) ↔ (t : ℝ) ≤ 1 / 2 := by
  rw [coe_symm_eq, le_sub_iff_add_le, add_comm, ← le_sub_iff_add_le, sub_half]

instance : ConnectedSpace I :=
  Subtype.connectedSpace ⟨nonempty_Icc.mpr zero_le_one, isPreconnected_Icc⟩

/-- Verify there is an instance for `CompactSpace I`. -/
example : CompactSpace I := by infer_instance

theorem nonneg (x : I) : 0 ≤ (x : ℝ) :=
  x.2.1
#align unit_interval.nonneg unitInterval.nonneg

theorem one_minus_nonneg (x : I) : 0 ≤ 1 - (x : ℝ) := by simpa using x.2.2
#align unit_interval.one_minus_nonneg unitInterval.one_minus_nonneg

theorem le_one (x : I) : (x : ℝ) ≤ 1 :=
  x.2.2
#align unit_interval.le_one unitInterval.le_one

theorem one_minus_le_one (x : I) : 1 - (x : ℝ) ≤ 1 := by simpa using x.2.1
#align unit_interval.one_minus_le_one unitInterval.one_minus_le_one

theorem add_pos {t : I} {x : ℝ} (hx : 0 < x) : 0 < (x + t : ℝ) :=
  add_pos_of_pos_of_nonneg hx <| nonneg _
#align unit_interval.add_pos unitInterval.add_pos

/-- like `unitInterval.nonneg`, but with the inequality in `I`. -/
theorem nonneg' {t : I} : 0 ≤ t :=
  t.2.1
#align unit_interval.nonneg' unitInterval.nonneg'

/-- like `unitInterval.le_one`, but with the inequality in `I`. -/
theorem le_one' {t : I} : t ≤ 1 :=
  t.2.2
#align unit_interval.le_one' unitInterval.le_one'

instance : Nontrivial I := ⟨⟨1, 0, (one_ne_zero <| congrArg Subtype.val ·)⟩⟩

theorem mul_pos_mem_iff {a t : ℝ} (ha : 0 < a) : a * t ∈ I ↔ t ∈ Set.Icc (0 : ℝ) (1 / a) := by
  constructor <;> rintro ⟨h₁, h₂⟩ <;> constructor
  · exact nonneg_of_mul_nonneg_right h₁ ha
  · rwa [le_div_iff ha, mul_comm]
  · exact mul_nonneg ha.le h₁
  · rwa [le_div_iff ha, mul_comm] at h₂
#align unit_interval.mul_pos_mem_iff unitInterval.mul_pos_mem_iff

theorem two_mul_sub_one_mem_iff {t : ℝ} : 2 * t - 1 ∈ I ↔ t ∈ Set.Icc (1 / 2 : ℝ) 1 := by
  constructor <;> rintro ⟨h₁, h₂⟩ <;> constructor <;> linarith
#align unit_interval.two_mul_sub_one_mem_iff unitInterval.two_mul_sub_one_mem_iff

end unitInterval

section partition

namespace Set.Icc

variable {α} [LinearOrderedAddCommGroup α] {a b c d : α} (h : a ≤ b) {δ : α}

-- TODO: Set.projIci, Set.projIic
/-- `Set.projIcc` is a contraction. -/
lemma _root_.Set.abs_projIcc_sub_projIcc : (|projIcc a b h c - projIcc a b h d| : α) ≤ |c - d| := by
  wlog hdc : d ≤ c generalizing c d
  · rw [abs_sub_comm, abs_sub_comm c]; exact this (le_of_not_le hdc)
  rw [abs_eq_self.2 (sub_nonneg.2 hdc), abs_eq_self.2 (sub_nonneg.2 <| monotone_projIcc h hdc)]
  rw [← sub_nonneg] at hdc
  refine (max_sub_max_le_max _ _ _ _).trans (max_le (by rwa [sub_self]) ?_)
  refine ((le_abs_self _).trans <| abs_min_sub_min_le_max _ _ _ _).trans (max_le ?_ ?_)
  · rwa [sub_self, abs_zero]
  · exact (abs_eq_self.mpr hdc).le

/-- When `h : a ≤ b` and `δ > 0`, `addNSMul h δ` is a sequence of points in the closed interval
  `[a,b]`, which is initially equally spaced but eventually stays at the right endpoint `b`. -/
def addNSMul (δ : α) (n : ℕ) : Icc a b := projIcc a b h (a + n • δ)

lemma addNSMul_zero : addNSMul h δ 0 = a := by
  rw [addNSMul, zero_smul, add_zero, projIcc_left]

lemma addNSMul_eq_right [Archimedean α] (hδ : 0 < δ) :
    ∃ m, ∀ n ≥ m, addNSMul h δ n = b := by
  obtain ⟨m, hm⟩ := Archimedean.arch (b - a) hδ
  refine ⟨m, fun n hn ↦ ?_⟩
  rw [addNSMul, coe_projIcc, add_comm, min_eq_left_iff.mpr, max_eq_right h]
  exact sub_le_iff_le_add.mp (hm.trans <| nsmul_le_nsmul_left hδ.le hn)

lemma monotone_addNSMul (hδ : 0 ≤ δ) : Monotone (addNSMul h δ) :=
  fun _ _ hnm ↦ monotone_projIcc h <| (add_le_add_iff_left _).mpr (nsmul_le_nsmul_left hδ hnm)

lemma abs_sub_addNSMul_le (hδ : 0 ≤ δ) {t : Icc a b} (n : ℕ)
    (ht : t ∈ Icc (addNSMul h δ n) (addNSMul h δ (n+1))) :
    (|t - addNSMul h δ n| : α) ≤ δ :=
  (abs_eq_self.2 <| sub_nonneg.2 ht.1).trans_le <| (sub_le_sub_right (by exact ht.2) _).trans <|
    (le_abs_self _).trans <| (abs_projIcc_sub_projIcc h).trans <| by
<<<<<<< HEAD
      rw [add_sub_add_comm, sub_self, zero_add, succ_nsmul', add_sub_cancel]
=======
      rw [add_sub_add_comm, sub_self, zero_add, succ_nsmul, add_sub_cancel_right]
>>>>>>> f2373e03
      exact (abs_eq_self.mpr hδ).le

end Set.Icc

open scoped unitInterval

/-- Any open cover `c` of a closed interval `[a, b]` in ℝ can be refined to
  a finite partition into subintervals. -/
lemma exists_monotone_Icc_subset_open_cover_Icc {ι} {a b : ℝ} (h : a ≤ b) {c : ι → Set (Icc a b)}
    (hc₁ : ∀ i, IsOpen (c i)) (hc₂ : univ ⊆ ⋃ i, c i) : ∃ t : ℕ → Icc a b, t 0 = a ∧
      Monotone t ∧ (∃ m, ∀ n ≥ m, t n = b) ∧ ∀ n, ∃ i, Icc (t n) (t (n + 1)) ⊆ c i := by
  obtain ⟨δ, δ_pos, ball_subset⟩ := lebesgue_number_lemma_of_metric isCompact_univ hc₁ hc₂
  have hδ := half_pos δ_pos
  refine ⟨addNSMul h (δ/2), addNSMul_zero h,
    monotone_addNSMul h hδ.le, addNSMul_eq_right h hδ, fun n ↦ ?_⟩
  obtain ⟨i, hsub⟩ := ball_subset (addNSMul h (δ/2) n) trivial
  exact ⟨i, fun t ht ↦ hsub ((abs_sub_addNSMul_le h hδ.le n ht).trans_lt <| half_lt_self δ_pos)⟩

/-- Any open cover of the unit interval can be refined to a finite partition into subintervals. -/
lemma exists_monotone_Icc_subset_open_cover_unitInterval {ι} {c : ι → Set I}
    (hc₁ : ∀ i, IsOpen (c i)) (hc₂ : univ ⊆ ⋃ i, c i) : ∃ t : ℕ → I, t 0 = 0 ∧
      Monotone t ∧ (∃ n, ∀ m ≥ n, t m = 1) ∧ ∀ n, ∃ i, Icc (t n) (t (n + 1)) ⊆ c i := by
  simp_rw [← Subtype.coe_inj]
  exact exists_monotone_Icc_subset_open_cover_Icc zero_le_one hc₁ hc₂

lemma exists_monotone_Icc_subset_open_cover_unitInterval_prod_self {ι} {c : ι → Set (I × I)}
    (hc₁ : ∀ i, IsOpen (c i)) (hc₂ : univ ⊆ ⋃ i, c i) :
    ∃ t : ℕ → I, t 0 = 0 ∧ Monotone t ∧ (∃ n, ∀ m ≥ n, t m = 1) ∧
      ∀ n m, ∃ i, Icc (t n) (t (n + 1)) ×ˢ Icc (t m) (t (m + 1)) ⊆ c i := by
  obtain ⟨δ, δ_pos, ball_subset⟩ := lebesgue_number_lemma_of_metric isCompact_univ hc₁ hc₂
  have hδ := half_pos δ_pos
  simp_rw [Subtype.ext_iff]
  have h : (0 : ℝ) ≤ 1 := zero_le_one
  refine ⟨addNSMul h (δ/2), addNSMul_zero h,
    monotone_addNSMul h hδ.le, addNSMul_eq_right h hδ, fun n m ↦ ?_⟩
  obtain ⟨i, hsub⟩ := ball_subset (addNSMul h (δ/2) n, addNSMul h (δ/2) m) trivial
  exact ⟨i, fun t ht ↦ hsub (Metric.mem_ball.mpr <| (max_le (abs_sub_addNSMul_le h hδ.le n ht.1) <|
    abs_sub_addNSMul_le h hδ.le m ht.2).trans_lt <| half_lt_self δ_pos)⟩

end partition

@[simp]
theorem projIcc_eq_zero {x : ℝ} : projIcc (0 : ℝ) 1 zero_le_one x = 0 ↔ x ≤ 0 :=
  projIcc_eq_left zero_lt_one
#align proj_Icc_eq_zero projIcc_eq_zero

@[simp]
theorem projIcc_eq_one {x : ℝ} : projIcc (0 : ℝ) 1 zero_le_one x = 1 ↔ 1 ≤ x :=
  projIcc_eq_right zero_lt_one
#align proj_Icc_eq_one projIcc_eq_one

namespace Tactic.Interactive

-- Porting note: This replaces an unsafe def tactic
/-- A tactic that solves `0 ≤ ↑x`, `0 ≤ 1 - ↑x`, `↑x ≤ 1`, and `1 - ↑x ≤ 1` for `x : I`. -/
macro "unit_interval" : tactic =>
  `(tactic| (first
  | apply unitInterval.nonneg
  | apply unitInterval.one_minus_nonneg
  | apply unitInterval.le_one
  | apply unitInterval.one_minus_le_one))
#noalign tactic.interactive.unit_interval

example (x : unitInterval) : 0 ≤ (x : ℝ) := by unit_interval

end Tactic.Interactive

section

variable {𝕜 : Type*} [LinearOrderedField 𝕜] [TopologicalSpace 𝕜] [TopologicalRing 𝕜]

-- We only need the ordering on `𝕜` here to avoid talking about flipping the interval over.
-- At the end of the day I only care about `ℝ`, so I'm hesitant to put work into generalizing.
/-- The image of `[0,1]` under the homeomorphism `fun x ↦ a * x + b` is `[b, a+b]`.
-/
theorem affineHomeomorph_image_I (a b : 𝕜) (h : 0 < a) :
    affineHomeomorph a b h.ne.symm '' Set.Icc 0 1 = Set.Icc b (a + b) := by simp [h]
set_option linter.uppercaseLean3 false in
#align affine_homeomorph_image_I affineHomeomorph_image_I

/-- The affine homeomorphism from a nontrivial interval `[a,b]` to `[0,1]`.
-/
def iccHomeoI (a b : 𝕜) (h : a < b) : Set.Icc a b ≃ₜ Set.Icc (0 : 𝕜) (1 : 𝕜) := by
  let e := Homeomorph.image (affineHomeomorph (b - a) a (sub_pos.mpr h).ne.symm) (Set.Icc 0 1)
  refine' (e.trans _).symm
  apply Homeomorph.setCongr
  rw [affineHomeomorph_image_I _ _ (sub_pos.2 h)]
  simp
set_option linter.uppercaseLean3 false in
#align Icc_homeo_I iccHomeoI

@[simp]
theorem iccHomeoI_apply_coe (a b : 𝕜) (h : a < b) (x : Set.Icc a b) :
    ((iccHomeoI a b h) x : 𝕜) = (x - a) / (b - a) :=
  rfl
set_option linter.uppercaseLean3 false in
#align Icc_homeo_I_apply_coe iccHomeoI_apply_coe

@[simp]
theorem iccHomeoI_symm_apply_coe (a b : 𝕜) (h : a < b) (x : Set.Icc (0 : 𝕜) (1 : 𝕜)) :
    ((iccHomeoI a b h).symm x : 𝕜) = (b - a) * x + a :=
  rfl
set_option linter.uppercaseLean3 false in
#align Icc_homeo_I_symm_apply_coe iccHomeoI_symm_apply_coe

end<|MERGE_RESOLUTION|>--- conflicted
+++ resolved
@@ -248,11 +248,7 @@
     (|t - addNSMul h δ n| : α) ≤ δ :=
   (abs_eq_self.2 <| sub_nonneg.2 ht.1).trans_le <| (sub_le_sub_right (by exact ht.2) _).trans <|
     (le_abs_self _).trans <| (abs_projIcc_sub_projIcc h).trans <| by
-<<<<<<< HEAD
-      rw [add_sub_add_comm, sub_self, zero_add, succ_nsmul', add_sub_cancel]
-=======
-      rw [add_sub_add_comm, sub_self, zero_add, succ_nsmul, add_sub_cancel_right]
->>>>>>> f2373e03
+      rw [add_sub_add_comm, sub_self, zero_add, succ_nsmul', add_sub_cancel_right]
       exact (abs_eq_self.mpr hδ).le
 
 end Set.Icc
