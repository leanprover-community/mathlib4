import Mathlib.Topology.Algebra.RestrictedProduct.Basic
import Mathlib.Topology.Algebra.RestrictedProduct.TopologicalSpace

<<<<<<< HEAD
/-!
# Restricted products of sets, groups and rings, and their topology

We define the **restricted product** of `R : ι → Type*` of types, relative to
a family of subsets `A : (i : ι) → Set (R i)` and a filter `𝓕 : Filter ι`. This
is the set of all `x : Π i, R i` such that the set `{j | x j ∈ A j}` belongs to `𝓕`.
We denote it by `Πʳ i, [R i, A i]_[𝓕]`.

The main case of interest, which we shall refer to as the "classical restricted product",
is that of `𝓕 = cofinite`. Recall that this is the filter of all subsets of `ι`, which are
*cofinite* in the sense that they have finite complement.
Hence, the associated restricted product is the set of all `x : Π i, R i` such that
`x j ∈ A j` for all but finitely many `j`s. We denote it simply by `Πʳ i, [R i, A i]`.

Another notable case is that of the principal filter `𝓕 = 𝓟 s` corresponding to some subset `s`
of `ι`. The associated restricted product `Πʳ i, [R i, A i]_[𝓟 s]` is the set of all
`x : Π i, R i` such that `x j ∈ A j` for all `j ∈ s`. Put another way, this is just
`(Π i ∈ s, A i) × (Π i ∉ s, R i)`, modulo the obvious isomorphism.

We endow these types with the obvious algebraic structures, as well as their natural topology,
which we describe below. We also show various compatibility results.

In particular, with the theory of adeles in mind, we show that if each `R i` is a locally compact
topological ring with open subring `A i`, and if all but finitely many of the `A i`s are also
compact, then `Πʳ i, [R i, A i]` is a locally compact topological ring.

## Main definitions

* `RestrictedProduct`: the restricted product of a family `R` of types, relative to a family `A` of
  subsets and a filter `𝓕` on the indexing set. This is denoted `Πʳ i, [R i, A i]_[𝓕]`,
  or simply `Πʳ i, [R i, A i]` when `𝓕 = cofinite`.
* `RestrictedProduct.instDFunLike`: interpret an element of `Πʳ i, [R i, A i]_[𝓕]` as an element
  of `Π i, R i` using the `DFunLike` machinery.
* `RestrictedProduct.structureMap`: the inclusion map from `Π i, A i` to `Πʳ i, [R i, A i]_[𝓕]`.
* `RestrictedProduct.topologicalSpace`: the `TopologicalSpace` instance on `Πʳ i, [R i, A i]_[𝓕]`.

## Topology on the restricted product

The topology on the restricted product `Πʳ i, [R i, A i]_[𝓕]` is defined in the following way:
1. If `𝓕` is some principal filter `𝓟 s`, recall that `Πʳ i, [R i, A i]_[𝓟 s]` is canonically
identified with `(Π i ∈ s, A i) × (Π i ∉ s, R i)`. We endow it with the product topology,
which is also the topology induced from the full product `Π i, R i`.
2. In general, we note that `𝓕` is the infimum of the principal filters coarser than `𝓕`. We
then endow `Πʳ i, [R i, A i]_[𝓕]` with the inductive limit / final topology associated to the
inclusion maps `Πʳ i, [R i, A i]_[𝓟 s] → Πʳ i, [R i, A i]_[𝓕]` where `𝓕 ≤ 𝓟 s`.

In particular:
* On the classical restricted product, with respect to the cofinite filter, this corresponds to
  taking the inductive limit of the `Πʳ i, [R i, A i]_[𝓟 s]` over all *cofinite* sets `s : Set ι`.
* If `𝓕 = 𝓟 s` is a principal filter, this second step clearly does not change the topology, since
  `s` belongs to the indexing set of the inductive limit.

Taking advantage of that second remark, we do not actually declare an instance specific to
principal filters. Instead, we provide directly the general instance (corresponding to step 2 above)
as `RestrictedProduct.topologicalSpace`. We then prove that, for a principal filter, the
map to the full product is an inducing (`RestrictedProduct.isEmbedding_coe_of_principal`),
and that the topology for a general `𝓕` is indeed the expected inductive limit
(`RestrictedProduct.topologicalSpace_eq_iSup`).

## Main statements

* `RestrictedProduct.isEmbedding_coe_of_principal`: for any set `S`, `Πʳ i, [R i, A i]_[𝓟 S]`
  is endowed with the subset topology coming from `Π i, R i`.
* `RestrictedProduct.topologicalSpace_eq_iSup`: the topology on `Πʳ i, [R i, A i]_[𝓕]` is the
  inductive limit / final topology associated to the natural maps
  `Πʳ i, [R i, A i]_[𝓟 S] → Πʳ i, [R i, A i]_[𝓕]`, where `𝓕 ≤ 𝓟 S`.
* `RestrictedProduct.continuous_dom`: a map from `Πʳ i, [R i, A i]_[𝓕]` is continuous
*if and only if* its restriction to each `Πʳ i, [R i, A i]_[𝓟 s]` (with `𝓕 ≤ 𝓟 s`) is continuous.
* `RestrictedProduct.continuous_dom_prod_left`: assume that each `A i` is an **open** subset of
`R i`. Then, for any topological space `Y`, a map from `Y × Πʳ i, [R i, A i]` is continuous
*if and only if* its restriction to each `Y × Πʳ i, [R i, A i]_[𝓟 S]` (with `S` cofinite)
is continuous.

* `RestrictedProduct.isTopologicalGroup`: if each `R i` is a topological group and each `A i` is an
  open subgroup of `R i`, then `Πʳ i, [R i, A i]` is a topological group.
* `RestrictedProduct.isTopologicalRing`: if each `R i` is a topological ring and each `A i` is an
  open subring of `R i`, then `Πʳ i, [R i, A i]` is a topological ring.
* `RestrictedProduct.continuousSMul`: if some topological monoid `G` acts on each `M i`, and each
  `A i` is stable for that action, then the natural action of `G` on `Πʳ i, [M i, A i]` is also
  continuous. In particular, if each `M i` is a topological `R`-module and each `A i` is an open
  sub-`R`-module of `M i`, then `Πʳ i, [M i, A i]` is a topological `R`-module.

* `RestrictedProduct.weaklyLocallyCompactSpace_of_cofinite`:  if each `R i` is weakly locally
  compact, each `A i` is open, and all but finitely many `A i`s are also compact, then the
  restricted product `Πʳ i, [R i, A i]` is weakly locally compact.
* `RestrictedProduct.locallyCompactSpace_of_group`: assume that each `R i` is a locally compact
  group with `A i` an open subgroup. Assume also that all but finitely many `A i`s are compact.
  Then the restricted product `Πʳ i, [R i, A i]` is a locally compact group.

## Notation

* `Πʳ i, [R i, A i]_[𝓕]` is `RestrictedProduct R A 𝓕`.
* `Πʳ i, [R i, A i]` is `RestrictedProduct R A cofinite`.

## Implementation details

Outside of principal filters and the cofinite filter, the topology we define on the restricted
product does not seem well-behaved. While declaring a single instance is practical, it may conflict
with more interesting topologies in some other cases. Thus, future contributions should not
restrain from specializing these instances to principal and cofinite filters if necessary.

## Tags

restricted product, adeles, ideles
-/

open Set Topology Filter

variable {ι : Type*}
variable (R : ι → Type*) (A : (i : ι) → Set (R i))

/-!
## Definition and elementary maps
-/

/-- The **restricted product** of a family `R : ι → Type*` of types, relative to subsets
`A : (i : ι) → Set (R i)` and the filter `𝓕 : Filter ι`, is the set of all `x : Π i, R i`
such that the set `{j | x j ∈ A j}` belongs to `𝓕`. We denote it by `Πʳ i, [R i, A i]_[𝓕]`.

The most common use case is with `𝓕 = cofinite`, in which case the restricted product is the set
of all `x : Π i, R i` such that `x j ∈ A j` for all but finitely many `j`. We denote it simply
by `Πʳ i, [R i, A i]`.

Similarly, if `S` is a principal filter, the restricted product `Πʳ i, [R i, A i]_[𝓟 s]`
is the set of all `x : Π i, R i` such that `∀ j ∈ S, x j ∈ A j`. -/
def RestrictedProduct (𝓕 : Filter ι) : Type _ := {x : Π i, R i // ∀ᶠ i in 𝓕, x i ∈ A i}

open Batteries.ExtendedBinder

/-- `Πʳ i, [R i, A i]_[𝓕]` is `RestrictedProduct R A 𝓕`. -/
scoped[RestrictedProduct]
notation3 "Πʳ "(...)", ""["r:(scoped R => R)", "a:(scoped A => A)"]_[" f "]" =>
  RestrictedProduct r a f

/-- `Πʳ i, [R i, A i]` is `RestrictedProduct R A cofinite`. -/
scoped[RestrictedProduct]
notation3"Πʳ "(...)", ""["r:(scoped R => R)", "a:(scoped A => A)"]" =>
  RestrictedProduct r a cofinite

namespace RestrictedProduct

open scoped RestrictedProduct

variable {𝓕 𝓖 : Filter ι}

instance : DFunLike (Πʳ i, [R i, A i]_[𝓕]) ι R where
  coe x i := x.1 i
  coe_injective' _ _ := Subtype.ext

@[ext]
lemma ext {x y :  Πʳ i, [R i, A i]_[𝓕]} (h : ∀ i, x i = y i) : x = y :=
  Subtype.ext <| funext h

lemma range_coe :
    range ((↑) : Πʳ i, [R i, A i]_[𝓕] → Π i, R i) = {x | ∀ᶠ i in 𝓕, x i ∈ A i} :=
  Subtype.range_val_subtype

lemma range_coe_principal {S : Set ι} :
    range ((↑) : Πʳ i, [R i, A i]_[𝓟 S] → Π i, R i) = S.pi A :=
  range_coe R A

@[simp] lemma eventually (x : Πʳ i, [R i, A i]_[𝓕]) : ∀ᶠ i in 𝓕, x i ∈ A i := x.2

variable (𝓕) in
/-- The *structure map* of the restricted product is the obvious inclusion from `Π i, A i`
into `Πʳ i, [R i, A i]_[𝓕]`. -/
def structureMap (x : Π i, A i) : Πʳ i, [R i, A i]_[𝓕] :=
  ⟨fun i ↦ x i, .of_forall fun i ↦ (x i).2⟩

/-- If `𝓕 ≤ 𝓖`, the restricted product `Πʳ i, [R i, A i]_[𝓖]` is naturally included in
`Πʳ i, [R i, A i]_[𝓕]`. This is the corresponding map. -/
def inclusion (h : 𝓕 ≤ 𝓖) (x : Πʳ i, [R i, A i]_[𝓖]) :
    Πʳ i, [R i, A i]_[𝓕] :=
  ⟨x, x.2.filter_mono h⟩

variable (𝓕) in
lemma inclusion_eq_id : inclusion R A (le_refl 𝓕) = id := rfl

lemma exists_inclusion_eq_of_eventually (h : 𝓕 ≤ 𝓖) {x : Πʳ i, [R i, A i]_[𝓕]}
    (hx𝓖 : ∀ᶠ i in 𝓖, x i ∈ A i) :
    ∃ x' : Πʳ i, [R i, A i]_[𝓖], inclusion R A h x' = x :=
  ⟨⟨x.1, hx𝓖⟩, rfl⟩

lemma exists_structureMap_eq_of_forall {x : Πʳ i, [R i, A i]_[𝓕]}
    (hx : ∀ i, x.1 i ∈ A i) :
    ∃ x' : Π i, A i, structureMap R A 𝓕 x' = x :=
  ⟨fun i ↦ ⟨x i, hx i⟩, rfl⟩

lemma range_inclusion (h : 𝓕 ≤ 𝓖) :
    Set.range (inclusion R A h) = {x | ∀ᶠ i in 𝓖, x i ∈ A i} :=
  subset_antisymm (range_subset_iff.mpr fun x ↦ x.2)
    (fun _ hx ↦ mem_range.mpr <| exists_inclusion_eq_of_eventually R A h hx)

lemma range_structureMap :
    Set.range (structureMap R A 𝓕) = {f | ∀ i, f.1 i ∈ A i} :=
  subset_antisymm (range_subset_iff.mpr fun x i ↦ (x i).2)
    (fun _ hx ↦ mem_range.mpr <| exists_structureMap_eq_of_forall R A hx)

section Algebra
/-!
## Algebraic instances on restricted products

In this section, we endow the restricted product with its algebraic instances.
To avoid any unnecessary coercions, we use subobject classes for the subset `B i` of each `R i`.
-/

variable {S : ι → Type*} -- subobject type
variable [Π i, SetLike (S i) (R i)]
variable {B : Π i, S i}

@[to_additive]
instance [Π i, One (R i)] [∀ i, OneMemClass (S i) (R i)] : One (Πʳ i, [R i, B i]_[𝓕]) where
  one := ⟨fun _ ↦ 1, .of_forall fun _ ↦ one_mem _⟩

@[to_additive (attr := simp)]
lemma one_apply [Π i, One (R i)] [∀ i, OneMemClass (S i) (R i)] (i : ι) :
    (1 : Πʳ i, [R i, B i]_[𝓕]) i = 1 :=
  rfl

@[to_additive]
instance [Π i, Inv (R i)] [∀ i, InvMemClass (S i) (R i)] : Inv (Πʳ i, [R i, B i]_[𝓕]) where
  inv x := ⟨fun i ↦ (x i)⁻¹, x.2.mono fun _ ↦ inv_mem⟩

@[to_additive (attr := simp)]
lemma inv_apply [Π i, Inv (R i)] [∀ i, InvMemClass (S i) (R i)]
    (x : Πʳ i, [R i, B i]_[𝓕]) (i : ι) : (x⁻¹) i = (x i)⁻¹ :=
  rfl

@[to_additive]
instance [Π i, Mul (R i)] [∀ i, MulMemClass (S i) (R i)] : Mul (Πʳ i, [R i, B i]_[𝓕]) where
  mul x y := ⟨fun i ↦ x i * y i, y.2.mp (x.2.mono fun _ ↦ mul_mem)⟩

@[to_additive (attr := simp)]
lemma mul_apply [Π i, Mul (R i)] [∀ i, MulMemClass (S i) (R i)]
    (x y : Πʳ i, [R i, B i]_[𝓕]) (i : ι) : (x * y) i = x i * y i :=
  rfl

@[to_additive]
instance {G : Type*} [Π i, SMul G (R i)] [∀ i, SMulMemClass (S i) G (R i)] :
    SMul G (Πʳ i, [R i, B i]_[𝓕]) where
  smul g x := ⟨fun i ↦ g • (x i), x.2.mono fun _ ↦ SMulMemClass.smul_mem g⟩

@[to_additive (attr := simp)]
lemma smul_apply {G : Type*} [Π i, SMul G (R i)] [∀ i, SMulMemClass (S i) G (R i)] (g : G)
    (x : Πʳ i, [R i, B i]_[𝓕]) (i : ι) : (g • x) i = g • x i :=
  rfl

@[to_additive]
instance [Π i, DivInvMonoid (R i)] [∀ i, SubgroupClass (S i) (R i)] :
    Div (Πʳ i, [R i, B i]_[𝓕]) where
  div x y := ⟨fun i ↦ x i / y i, y.2.mp (x.2.mono fun _ ↦ div_mem)⟩

@[to_additive (attr := simp)]
lemma div_apply [Π i, DivInvMonoid (R i)] [∀ i, SubgroupClass (S i) (R i)]
    (x y : Πʳ i, [R i, B i]_[𝓕]) (i : ι) : (x / y) i = x i / y i :=
  rfl

instance [Π i, Monoid (R i)] [∀ i, SubmonoidClass (S i) (R i)] :
    Pow (Πʳ i, [R i, B i]_[𝓕]) ℕ where
  pow x n := ⟨fun i ↦ x i ^ n, x.2.mono fun _ hi ↦ pow_mem hi n⟩

lemma pow_apply [Π i, Monoid (R i)] [∀ i, SubmonoidClass (S i) (R i)]
    (x : Πʳ i, [R i, B i]_[𝓕]) (n : ℕ) (i : ι) : (x ^ n) i = x i ^ n :=
  rfl

instance [Π i, AddMonoid (R i)] [∀ i, AddSubmonoidClass (S i) (R i)] :
    AddMonoid (Πʳ i, [R i, B i]_[𝓕]) :=
  haveI : ∀ i, SMulMemClass (S i) ℕ (R i) := fun _ ↦ AddSubmonoidClass.nsmulMemClass
  DFunLike.coe_injective.addMonoid _ rfl (fun _ _ ↦ rfl) (fun _ _ ↦ rfl)

@[to_additive existing]
instance [Π i, Monoid (R i)] [∀ i, SubmonoidClass (S i) (R i)] :
    Monoid (Πʳ i, [R i, B i]_[𝓕]) :=
  DFunLike.coe_injective.monoid _ rfl (fun _ _ ↦ rfl) (fun _ _ ↦ rfl)

instance [Π i, DivInvMonoid (R i)] [∀ i, SubgroupClass (S i) (R i)] :
    Pow (Πʳ i, [R i, B i]_[𝓕]) ℤ where
  pow x n := ⟨fun i ↦ x i ^ n, x.2.mono fun _ hi ↦ zpow_mem hi n⟩

lemma zpow_apply [Π i, DivInvMonoid (R i)] [∀ i, SubgroupClass (S i) (R i)]
    (x : Πʳ i, [R i, B i]_[𝓕]) (n : ℤ) (i : ι) : (x ^ n) i = x i ^ n :=
  rfl

instance [Π i, AddMonoidWithOne (R i)] [∀ i, AddSubmonoidWithOneClass (S i) (R i)] :
    NatCast (Πʳ i, [R i, B i]_[𝓕]) where
  natCast n := ⟨fun _ ↦ n, .of_forall fun _ ↦ natCast_mem _ n⟩

instance [Π i, Ring (R i)] [∀ i, SubringClass (S i) (R i)] :
    IntCast (Πʳ i, [R i, B i]_[𝓕]) where
  intCast n := ⟨fun _ ↦ n, .of_forall fun _ ↦ intCast_mem _ n⟩

instance [Π i, AddGroup (R i)] [∀ i, AddSubgroupClass (S i) (R i)] :
    AddGroup (Πʳ i, [R i, B i]_[𝓕]) :=
  haveI : ∀ i, SMulMemClass (S i) ℤ (R i) := fun _ ↦ AddSubgroupClass.zsmulMemClass
  haveI : ∀ i, SMulMemClass (S i) ℕ (R i) := fun _ ↦ AddSubmonoidClass.nsmulMemClass
  DFunLike.coe_injective.addGroup _ rfl (fun _ _ ↦ rfl) (fun _ ↦ rfl) (fun _ _ ↦ rfl)
    (fun _ _ ↦ rfl) (fun _ _ ↦ rfl)

@[to_additive existing]
instance [Π i, Group (R i)] [∀ i, SubgroupClass (S i) (R i)] :
    Group (Πʳ i, [R i, B i]_[𝓕]) :=
  DFunLike.coe_injective.group _ rfl (fun _ _ ↦ rfl) (fun _ ↦ rfl) (fun _ _ ↦ rfl)
    (fun _ _ ↦ rfl) (fun _ _ ↦ rfl)

instance [Π i, Ring (R i)] [∀ i, SubringClass (S i) (R i)] :
    Ring (Πʳ i, [R i, B i]_[𝓕]) :=
  DFunLike.coe_injective.ring _ rfl rfl (fun _ _ ↦ rfl) (fun _ _ ↦ rfl) (fun _ ↦ rfl)
    (fun _ _ ↦ rfl) (fun _ _ ↦ rfl) (fun _ _ ↦ rfl) (fun _ _ ↦ rfl) (fun _ ↦ rfl) (fun _ ↦ rfl)

instance [Π i, CommRing (R i)] [∀ i, SubringClass (S i) (R i)] :
    CommRing (Πʳ i, [R i, B i]_[𝓕]) where
  mul_comm _ _ := DFunLike.coe_injective <| funext (fun _ ↦ mul_comm _ _)

end Algebra

section eval

variable {S : ι → Type*}
variable [Π i, SetLike (S i) (R i)]
variable {B : Π i, S i}

/-- `RestrictedProduct.evalMonoidHom j` is the monoid homomorphism from the restricted
product `Πʳ i, [R i, B i]_[𝓕]` to the component `R j`.
-/
@[to_additive "`RestrictedProduct.evalAddMonoidHom j` is the monoid homomorphism from the restricted
product `Πʳ i, [R i, B i]_[𝓕]` to the component `R j`."]
def evalMonoidHom (j : ι) [Π i, Monoid (R i)] [∀ i, SubmonoidClass (S i) (R i)] :
    (Πʳ i, [R i, B i]_[𝓕]) →* R j where
  toFun x := x j
  map_one' := rfl
  map_mul' _ _ := rfl

@[simp]
lemma evalMonoidHom_apply [Π i, Monoid (R i)] [∀ i, SubmonoidClass (S i) (R i)]
    (x : Πʳ i, [R i, B i]_[𝓕]) (j : ι) : evalMonoidHom R j x = x j :=
  rfl

/-- `RestrictedProduct.evalRingHom j` is the ring homomorphism from the restricted
product `Πʳ i, [R i, B i]_[𝓕]` to the component `R j`.
-/
def evalRingHom (j : ι) [Π i, Ring (R i)] [∀ i, SubringClass (S i) (R i)] :
    (Πʳ i, [R i, B i]_[𝓕]) →+* R j where
  __ := evalMonoidHom R j
  __ := evalAddMonoidHom R j

@[simp]
lemma evalRingHom_apply [Π i, Ring (R i)] [∀ i, SubringClass (S i) (R i)]
    (x : Πʳ i, [R i, B i]_[𝓕]) (j : ι) : evalRingHom R j x = x j :=
  rfl

end eval

section map

variable {ι₁ ι₂ : Type*}
variable (R₁ : ι₁ → Type*) (R₂ : ι₂ → Type*)
variable {𝓕₁ : Filter ι₁} {𝓕₂ : Filter ι₂}
variable {A₁ : (i : ι₁) → Set (R₁ i)} {A₂ : (i : ι₂) → Set (R₂ i)}
variable {S₁ : ι₁ → Type*} {S₂ : ι₂ → Type*}
variable [Π i, SetLike (S₁ i) (R₁ i)] [Π j, SetLike (S₂ j) (R₂ j)]
variable {B₁ : Π i, S₁ i} {B₂ : Π j, S₂ j}
variable (f : ι₂ → ι₁) (hf : Tendsto f 𝓕₂ 𝓕₁)

section set

variable (φ : ∀ j, R₁ (f j) → R₂ j) (hφ : ∀ᶠ j in 𝓕₂, MapsTo (φ j) (A₁ (f j)) (A₂ j))

/--
Given two restricted products `Πʳ (i : ι₁), [R₁ i, A₁ i]_[𝓕₁]` and `Πʳ (j : ι₂), [R₂ j, A₂ j]_[𝓕₂]`,
`RestrictedProduct.map` gives a function between them. The data needed is a function `f : ι₂ → ι₁`
such that `𝓕₂` tends to `𝓕₁` along `f`, and functions `φ j : R₁ (f j) → R₂ j`
sending `A₁ (f j)` into `A₂ j` for an `𝓕₂`-large set of `j`'s.

See also `mapMonoidHom`, `mapAddMonoidHom` and `mapRingHom` for variants.
-/
def map (x : Πʳ i, [R₁ i, A₁ i]_[𝓕₁]) : Πʳ j, [R₂ j, A₂ j]_[𝓕₂] := ⟨fun j ↦ φ j (x (f j)), by
  filter_upwards [hf.eventually x.2, hφ] using fun _ h1 h2 ↦ h2 h1⟩

@[simp]
lemma map_apply (x : Πʳ i, [R₁ i, A₁ i]_[𝓕₁]) (j : ι₂) :
    x.map R₁ R₂ f hf φ hφ j = φ j (x (f j)) :=
  rfl

end set

section monoid

variable [Π i, Monoid (R₁ i)] [Π i, Monoid (R₂ i)] [∀ i, SubmonoidClass (S₁ i) (R₁ i)]
    [∀ i, SubmonoidClass (S₂ i) (R₂ i)] (φ : ∀ j, R₁ (f j) →* R₂ j)
    (hφ : ∀ᶠ j in 𝓕₂, MapsTo (φ j) (B₁ (f j)) (B₂ j))

/--
Given two restricted products `Πʳ (i : ι₁), [R₁ i, B₁ i]_[𝓕₁]` and `Πʳ (j : ι₂), [R₂ j, B₂ j]_[𝓕₂]`,
`RestrictedProduct.mapMonoidHom` gives a monoid homomorphism between them. The data needed is a
function `f : ι₂ → ι₁` such that `𝓕₂` tends to `𝓕₁` along `f`, and monoid homomorphisms
`φ j : R₁ (f j) → R₂ j` sending `B₁ (f j)` into `B₂ j` for an `𝓕₂`-large set of `j`'s.
-/
@[to_additive "
Given two restricted products `Πʳ (i : ι₁), [R₁ i, B₁ i]_[𝓕₁]` and `Πʳ (j : ι₂), [R₂ j, B₂ j]_[𝓕₂]`,
`RestrictedProduct.mapAddMonoidHom` gives a additive monoid homomorphism between them. The data
needed is a function `f : ι₂ → ι₁` such that `𝓕₂` tends to `𝓕₁` along `f`, and
additive monoid homomorphisms `φ j : R₁ (f j) → R₂ j` sending `B₁ (f j)` into `B₂ j` for
an `𝓕₂`-large set of `j`'s.
"]
def mapMonoidHom : Πʳ i, [R₁ i, B₁ i]_[𝓕₁] →* Πʳ j, [R₂ j, B₂ j]_[𝓕₂] where
  toFun := map R₁ R₂ f hf (fun j r ↦ φ j r) hφ
  map_one' := by
    ext i
    exact map_one (φ i)
  map_mul' x y := by
    ext i
    exact map_mul (φ i) _ _

@[to_additive (attr := simp)]
lemma mapMonoidHom_apply (x : Πʳ i, [R₁ i, B₁ i]_[𝓕₁]) (j : ι₂) :
    x.mapMonoidHom R₁ R₂ f hf φ hφ j = φ j (x (f j)) :=
  rfl

end monoid

section ring

variable [Π i, Ring (R₁ i)] [Π i, Ring (R₂ i)] [∀ i, SubringClass (S₁ i) (R₁ i)]
    [∀ i, SubringClass (S₂ i) (R₂ i)] (φ : ∀ j, R₁ (f j) →+* R₂ j)
    (hφ : ∀ᶠ j in 𝓕₂, MapsTo (φ j) (B₁ (f j)) (B₂ j))

/--
Given two restricted products `Πʳ (i : ι₁), [R₁ i, B₁ i]_[𝓕₁]` and `Πʳ (j : ι₂), [R₂ j, B₂ j]_[𝓕₂]`,
`RestrictedProduct.mapRingHom` gives a ring homomorphism between them. The data needed is a
function `f : ι₂ → ι₁` such that `𝓕₂` tends to `𝓕₁` along `f`, and ring homomorphisms
`φ j : R₁ (f j) → R₂ j` sending `B₁ (f j)` into `B₂ j` for an `𝓕₂`-large set of `j`'s.
-/
def mapRingHom : Πʳ i, [R₁ i, B₁ i]_[𝓕₁] →+* Πʳ j, [R₂ j, B₂ j]_[𝓕₂] where
  __ := mapMonoidHom R₁ R₂ f hf (fun j ↦ φ j) hφ
  __ := mapAddMonoidHom R₁ R₂ f hf (fun j ↦ φ j) hφ

@[simp]
lemma mapRingHom_apply (x : Πʳ i, [R₁ i, B₁ i]_[𝓕₁]) (j : ι₂) :
    x.mapRingHom R₁ R₂ f hf φ hφ j = φ j (x (f j)) :=
  rfl

end ring

end map

section Topology
/-!
## Topology on the restricted product

The topology on the restricted product `Πʳ i, [R i, A i]_[𝓕]` is defined in the following way:
1. If `𝓕` is some principal filter `𝓟 s`, recall that `Πʳ i, [R i, A i]_[𝓟 s]` is canonically
identified with `(Π i ∈ s, A i) × (Π i ∉ s, R i)`. We endow it with the product topology,
which is also the topology induced from the full product `Π i, R i`.
2. In general, we note that `𝓕` is the infimum of the principal filters coarser than `𝓕`. We
then endow `Πʳ i, [R i, A i]_[𝓕]` with the inductive limit / final topology associated to the
inclusion maps `Πʳ i, [R i, A i]_[𝓟 s] → Πʳ i, [R i, A i]_[𝓕]` where `𝓕 ≤ 𝓟 s`.

In particular:
* On the classical restricted product, with respect to the cofinite filter, this corresponds to
  taking the inductive limit of the `Πʳ i, [R i, A i]_[𝓟 s]` over all *cofinite* sets `s : Set ι`.
* If `𝓕 = 𝓟 s` is a principal filter, this second step clearly does not change the topology, since
  `s` belongs to the indexing set of the inductive limit.

Taking advantage of that second remark, we do not actually declare an instance specific to
principal filters. Instead, we provide directly the general instance (corresponding to step 2 above)
as `RestrictedProduct.topologicalSpace`. We then prove that, for a principal filter, the
map to the full product is an inducing (`RestrictedProduct.isEmbedding_coe_of_principal`),
and that the topology for a general `𝓕` is indeed the expected inductive limit
(`RestrictedProduct.topologicalSpace_eq_iSup`).

Note: outside of these two cases, this topology on the restricted product does not seem
well-behaved. While declaring a single instance is practical, it may conflict with more interesting
topologies in some other cases. Thus, future contributions should not restrain from specializing
these instances to principal and cofinite filters if necessary.
-/

/-!
### Definition of the topology
-/

variable {R A R' A'}
variable {𝓕 : Filter ι}
variable [∀ i, TopologicalSpace (R i)]

variable (R A 𝓕) in
instance topologicalSpace : TopologicalSpace (Πʳ i, [R i, A i]_[𝓕]) :=
  ⨆ (S : Set ι) (hS : 𝓕 ≤ 𝓟 S), .coinduced (inclusion R A hS)
    (.induced ((↑) : Πʳ i, [R i, A i]_[𝓟 S] → Π i, R i) inferInstance)

@[fun_prop]
theorem continuous_coe :
    Continuous ((↑) : Πʳ i, [R i, A i]_[𝓕] → Π i, R i) :=
  continuous_iSup_dom.mpr fun _ ↦ continuous_iSup_dom.mpr fun _ ↦
    continuous_coinduced_dom.mpr continuous_induced_dom

@[fun_prop]
theorem continuous_eval (i : ι) :
    Continuous (fun (x : Πʳ i, [R i, A i]_[𝓕]) ↦ x i) :=
  continuous_apply _ |>.comp continuous_coe

@[fun_prop]
theorem continuous_inclusion {𝓖 : Filter ι} (h : 𝓕 ≤ 𝓖) :
    Continuous (inclusion R A h) := by
  simp_rw [continuous_iff_coinduced_le, topologicalSpace, coinduced_iSup, coinduced_compose]
  exact iSup₂_le fun S hS ↦ le_iSup₂_of_le S (le_trans h hS) le_rfl

instance [∀ i, T0Space (R i)] : T0Space (Πʳ i, [R i, A i]_[𝓕]) :=
  t0Space_of_injective_of_continuous DFunLike.coe_injective continuous_coe

instance [∀ i, T1Space (R i)] : T1Space (Πʳ i, [R i, A i]_[𝓕]) :=
  t1Space_of_injective_of_continuous DFunLike.coe_injective continuous_coe

instance [∀ i, T2Space (R i)] : T2Space (Πʳ i, [R i, A i]_[𝓕]) :=
  .of_injective_continuous DFunLike.coe_injective continuous_coe

section principal
/-!
### Topological facts in the principal case
-/

variable {S : Set ι}

theorem topologicalSpace_eq_of_principal :
    topologicalSpace R A (𝓟 S) =
      .induced ((↑) : Πʳ i, [R i, A i]_[𝓟 S] → Π i, R i) inferInstance :=
  le_antisymm (continuous_iff_le_induced.mp continuous_coe) <|
    (le_iSup₂_of_le S le_rfl <| by rw [inclusion_eq_id R A (𝓟 S), @coinduced_id])

theorem topologicalSpace_eq_of_top :
    topologicalSpace R A ⊤ =
      .induced ((↑) : Πʳ i, [R i, A i]_[⊤] → Π i, R i) inferInstance :=
  principal_univ ▸ topologicalSpace_eq_of_principal

theorem topologicalSpace_eq_of_bot :
    topologicalSpace R A ⊥ =
      .induced ((↑) : Πʳ i, [R i, A i]_[⊥] → Π i, R i) inferInstance :=
  principal_empty ▸ topologicalSpace_eq_of_principal

theorem isEmbedding_coe_of_principal :
    IsEmbedding ((↑) : Πʳ i, [R i, A i]_[𝓟 S] → Π i, R i) where
  eq_induced := topologicalSpace_eq_of_principal
  injective := DFunLike.coe_injective

theorem isEmbedding_coe_of_top :
    IsEmbedding ((↑) : Πʳ i, [R i, A i]_[⊤] → Π i, R i) :=
  principal_univ ▸ isEmbedding_coe_of_principal

theorem isEmbedding_coe_of_bot :
    IsEmbedding ((↑) : Πʳ i, [R i, A i]_[⊥] → Π i, R i) :=
  principal_empty ▸ isEmbedding_coe_of_principal

theorem continuous_rng_of_principal {X : Type*} [TopologicalSpace X]
    {f : X → Πʳ i, [R i, A i]_[𝓟 S]} :
    Continuous f ↔ Continuous ((↑) ∘ f : X → Π i, R i) :=
  isEmbedding_coe_of_principal.continuous_iff

theorem continuous_rng_of_top {X : Type*} [TopologicalSpace X]
    {f : X → Πʳ i, [R i, A i]_[⊤]} :
    Continuous f ↔ Continuous ((↑) ∘ f : X → Π i, R i) :=
  isEmbedding_coe_of_top.continuous_iff

theorem continuous_rng_of_bot {X : Type*} [TopologicalSpace X]
    {f : X → Πʳ i, [R i, A i]_[⊥]} :
    Continuous f ↔ Continuous ((↑) ∘ f : X → Π i, R i) :=
  isEmbedding_coe_of_bot.continuous_iff

lemma continuous_rng_of_principal_iff_forall {X : Type*} [TopologicalSpace X]
    {f : X → Πʳ (i : ι), [R i, A i]_[𝓟 S]} :
    Continuous f ↔ ∀ i : ι, Continuous ((fun x ↦ x i) ∘ f) :=
  continuous_rng_of_principal.trans continuous_pi_iff

/-- The obvious bijection between `Πʳ i, [R i, A i]_[⊤]` and `Π i, A i` is a homeomorphism. -/
def homeoTop : (Π i, A i) ≃ₜ (Πʳ i, [R i, A i]_[⊤]) where
  toFun f := ⟨fun i ↦ f i, fun i ↦ (f i).2⟩
  invFun f i := ⟨f i, f.2 i⟩
  continuous_toFun := continuous_rng_of_top.mpr <| continuous_pi fun i ↦
    continuous_subtype_val.comp <| continuous_apply i
  continuous_invFun := continuous_pi fun i ↦ continuous_induced_rng.mpr <| continuous_eval i

/-- The obvious bijection between `Πʳ i, [R i, A i]_[⊥]` and `Π i, R i` is a homeomorphism. -/
def homeoBot : (Π i, R i) ≃ₜ (Πʳ i, [R i, A i]_[⊥]) where
  toFun f := ⟨fun i ↦ f i, eventually_bot⟩
  invFun f i := f i
  continuous_toFun := continuous_rng_of_bot.mpr <| continuous_pi fun i ↦ continuous_apply i
  continuous_invFun := continuous_pi continuous_eval

/-- Assume that `S` is a subset of `ι` with finite complement, that each `R i` is weakly locally
compact, and that `A i` is *compact* for all `i ∈ S`. Then the restricted product
`Πʳ i, [R i, A i]_[𝓟 S]` is locally compact.

Note: we spell "`S` has finite complement" as `cofinite ≤ 𝓟 S`. -/
theorem weaklyLocallyCompactSpace_of_principal [∀ i, WeaklyLocallyCompactSpace (R i)]
    (hS : cofinite ≤ 𝓟 S) (hAcompact : ∀ i ∈ S, IsCompact (A i)) :
    WeaklyLocallyCompactSpace (Πʳ i, [R i, A i]_[𝓟 S]) where
  exists_compact_mem_nhds := fun x ↦ by
    rw [le_principal_iff, mem_cofinite] at hS
    classical
    have : ∀ i, ∃ K, IsCompact K ∧ K ∈ 𝓝 (x i) := fun i ↦ exists_compact_mem_nhds (x i)
    choose K K_compact hK using this
    set Q : Set (Π i, R i) := univ.pi (fun i ↦ if i ∈ S then A i else K i) with Q_def
    have Q_compact : IsCompact Q := isCompact_univ_pi fun i ↦ by
      split_ifs with his
      · exact hAcompact i his
      · exact K_compact i
    set U : Set (Π i, R i) := Sᶜ.pi K
    have U_nhds : U ∈ 𝓝 (x : Π i, R i) := set_pi_mem_nhds hS fun i _ ↦ hK i
    have QU : (↑) ⁻¹' U ⊆ ((↑) ⁻¹' Q : Set (Πʳ i, [R i, A i]_[𝓟 S])) := fun y H i _ ↦ by
      dsimp only
      split_ifs with hi
      · exact y.2 hi
      · exact H i hi
    refine ⟨((↑) ⁻¹' Q), ?_, mem_of_superset ?_ QU⟩
    · refine isEmbedding_coe_of_principal.isCompact_preimage_iff ?_ |>.mpr Q_compact
      simp_rw [range_coe_principal, Q_def, pi_if, mem_univ, true_and]
      exact inter_subset_left
    · simpa only [isEmbedding_coe_of_principal.nhds_eq_comap] using preimage_mem_comap U_nhds

instance [∀ i, WeaklyLocallyCompactSpace (R i)] [hS : Fact (cofinite ≤ 𝓟 S)]
    [hAcompact : ∀ i, CompactSpace (A i)] :
    WeaklyLocallyCompactSpace (Πʳ i, [R i, A i]_[𝓟 S]) :=
  weaklyLocallyCompactSpace_of_principal hS.out
    fun _ _ ↦ isCompact_iff_compactSpace.mpr inferInstance

end principal

section general
/-!
### Topological facts in the general case
-/

variable (𝓕) in
theorem topologicalSpace_eq_iSup :
    topologicalSpace R A 𝓕 = ⨆ (S : Set ι) (hS : 𝓕 ≤ 𝓟 S),
      .coinduced (inclusion R A hS) (topologicalSpace R A (𝓟 S)) := by
  simp_rw [topologicalSpace_eq_of_principal, topologicalSpace]

/-- The **universal property** of the topology on the restricted product: a map from
`Πʳ i, [R i, A i]_[𝓕]` is continuous *iff* its restriction to each `Πʳ i, [R i, A i]_[𝓟 s]`
(with `𝓕 ≤ 𝓟 s`) is continuous.

See also `RestrictedProduct.continuous_dom_prod_left`. -/
theorem continuous_dom {X : Type*} [TopologicalSpace X]
    {f : Πʳ i, [R i, A i]_[𝓕] → X} :
    Continuous f ↔ ∀ (S : Set ι) (hS : 𝓕 ≤ 𝓟 S), Continuous (f ∘ inclusion R A hS) := by
  simp_rw [topologicalSpace_eq_of_principal, continuous_iSup_dom, continuous_coinduced_dom]

theorem isEmbedding_inclusion_principal {S : Set ι} (hS : 𝓕 ≤ 𝓟 S) :
    IsEmbedding (inclusion R A hS) :=
  .of_comp (continuous_inclusion hS) continuous_coe isEmbedding_coe_of_principal

theorem isEmbedding_inclusion_top :
    IsEmbedding (inclusion R A (le_top : 𝓕 ≤ ⊤)) :=
  .of_comp (continuous_inclusion _) continuous_coe isEmbedding_coe_of_top

/-- `Π i, A i` has the subset topology from the restricted product. -/
theorem isEmbedding_structureMap :
    IsEmbedding (structureMap R A 𝓕) :=
  isEmbedding_inclusion_top.comp homeoTop.isEmbedding

end general

section cofinite
/-!
### Topological facts in the case where `𝓕 = cofinite` and all `A i`s are open

The classical restricted product, associated to the cofinite filter, satisfies more topological
properties when each `A i` is an open subset of `R i`. The key fact is that each
`Πʳ i, [R i, A i]_[𝓟 S]` (with `S` cofinite) then embeds **as an open subset** in
`Πʳ i, [R i, A i]`.

This allows us to prove a "universal property with parameters", expressing that for any
arbitrary topolgical space `X` (of "parameters"), the product `X × Πʳ i, [R i, A i]`
is still the inductive limit of the `X × Πʳ i, [R i, A i]_[𝓟 S]` for `S` cofinite.

This fact, which is **not true** for a general inductive limit, will allow us to prove continuity
of functions of two variables (e.g algebraic operations), which would otherwise be inaccessible.
-/

variable (hAopen : ∀ i, IsOpen (A i))

include hAopen in
theorem isOpen_forall_imp_mem_of_principal {S : Set ι} (hS : cofinite ≤ 𝓟 S) {p : ι → Prop} :
    IsOpen {f : Πʳ i, [R i, A i]_[𝓟 S] | ∀ i, p i → f.1 i ∈ A i} := by
  rw [le_principal_iff] at hS
  convert isOpen_set_pi (hS.inter_of_left {i | p i}) (fun i _ ↦ hAopen i) |>.preimage continuous_coe
  ext f
  refine ⟨fun H i hi ↦ H i hi.2, fun H i hiT ↦ ?_⟩
  by_cases hiS : i ∈ S
  · exact f.2 hiS
  · exact H i ⟨hiS, hiT⟩

include hAopen in
theorem isOpen_forall_mem_of_principal {S : Set ι} (hS : cofinite ≤ 𝓟 S) :
    IsOpen {f : Πʳ i, [R i, A i]_[𝓟 S] | ∀ i, f.1 i ∈ A i} := by
  convert isOpen_forall_imp_mem_of_principal hAopen hS (p := fun _ ↦ True)
  simp

include hAopen in
theorem isOpen_forall_imp_mem {p : ι → Prop} :
    IsOpen {f : Πʳ i, [R i, A i] | ∀ i, p i → f.1 i ∈ A i} := by
  simp_rw [topologicalSpace_eq_iSup cofinite, isOpen_iSup_iff, isOpen_coinduced]
  exact fun S hS ↦ isOpen_forall_imp_mem_of_principal hAopen hS

include hAopen in
theorem isOpen_forall_mem :
    IsOpen {f : Πʳ i, [R i, A i] | ∀ i, f.1 i ∈ A i} := by
  simp_rw [topologicalSpace_eq_iSup cofinite, isOpen_iSup_iff, isOpen_coinduced]
  exact fun S hS ↦ isOpen_forall_mem_of_principal hAopen hS

include hAopen in
theorem isOpenEmbedding_inclusion_principal {S : Set ι} (hS : cofinite ≤ 𝓟 S) :
    IsOpenEmbedding (inclusion R A hS) where
  toIsEmbedding := isEmbedding_inclusion_principal hS
  isOpen_range := by
    rw [range_inclusion]
    exact isOpen_forall_imp_mem hAopen

include hAopen in
/-- `Π i, A i` is homeomorphic to an open subset of the restricted product. -/
theorem isOpenEmbedding_structureMap :
    IsOpenEmbedding (structureMap R A cofinite) where
  toIsEmbedding := isEmbedding_structureMap
  isOpen_range := by
    rw [range_structureMap]
    exact isOpen_forall_mem hAopen

include hAopen in
theorem nhds_eq_map_inclusion {S : Set ι} (hS : cofinite ≤ 𝓟 S)
    (x : Πʳ i, [R i, A i]_[𝓟 S]) :
    (𝓝 (inclusion R A hS x)) = .map (inclusion R A hS) (𝓝 x) := by
  rw [isOpenEmbedding_inclusion_principal hAopen hS |>.map_nhds_eq x]

include hAopen in
theorem nhds_eq_map_structureMap
    (x : Π i, A i) :
    (𝓝 (structureMap R A cofinite x)) = .map (structureMap R A cofinite) (𝓝 x) := by
  rw [isOpenEmbedding_structureMap hAopen |>.map_nhds_eq x]

include hAopen in
/-- If each `R i` is weakly locally compact, each `A i` is open, and all but finitely many `A i`s
are also compact, then the restricted product `Πʳ i, [R i, A i]` is weakly locally compact. -/
theorem weaklyLocallyCompactSpace_of_cofinite [∀ i, WeaklyLocallyCompactSpace (R i)]
    (hAcompact : ∀ᶠ i in cofinite, IsCompact (A i)) :
    WeaklyLocallyCompactSpace (Πʳ i, [R i, A i]) where
  exists_compact_mem_nhds := fun x ↦ by
    set S := {i | IsCompact (A i) ∧ x i ∈ A i}
    have hS : cofinite ≤ 𝓟 S := le_principal_iff.mpr (hAcompact.and x.2)
    have hSx : ∀ i ∈ S, x i ∈ A i := fun i hi ↦ hi.2
    have hSA : ∀ i ∈ S, IsCompact (A i) := fun i hi ↦ hi.1
    haveI := weaklyLocallyCompactSpace_of_principal hS hSA
    rcases exists_inclusion_eq_of_eventually R A hS hSx with ⟨x', hxx'⟩
    rw [← hxx', nhds_eq_map_inclusion hAopen]
    rcases exists_compact_mem_nhds x' with ⟨K, K_compact, hK⟩
    exact ⟨inclusion R A hS '' K, K_compact.image (continuous_inclusion hS), image_mem_map hK⟩

instance [hAopen : Fact (∀ i, IsOpen (A i))] [∀ i, WeaklyLocallyCompactSpace (R i)]
    [hAcompact : ∀ i, CompactSpace (A i)] :
    WeaklyLocallyCompactSpace (Πʳ i, [R i, A i]) :=
  weaklyLocallyCompactSpace_of_cofinite hAopen.out <|
    .of_forall fun _ ↦ isCompact_iff_compactSpace.mpr inferInstance

include hAopen in
/-- The **universal property with parameters** of the topology on the restricted product:
for any topological space `Y` of "parameters", a map from `(Πʳ i, [R i, A i]) × Y` is continuous
*iff* its restriction to each `(Πʳ i, [R i, A i]_[𝓟 S]) × Y` (with `S` cofinite) is continuous. -/
theorem continuous_dom_prod_right {X Y : Type*} [TopologicalSpace X] [TopologicalSpace Y]
    {f : Πʳ i, [R i, A i] × Y → X} :
    Continuous f ↔ ∀ (S : Set ι) (hS : cofinite ≤ 𝓟 S),
      Continuous (f ∘ (Prod.map (inclusion R A hS) id)) := by
  refine ⟨fun H S hS ↦ H.comp ((continuous_inclusion hS).prodMap continuous_id),
    fun H ↦ ?_⟩
  simp_rw [continuous_iff_continuousAt, ContinuousAt]
  rintro ⟨x, y⟩
  set S : Set ι := {i | x i ∈ A i}
  have hS : cofinite ≤ 𝓟 S := le_principal_iff.mpr x.2
  have hxS : ∀ i ∈ S, x i ∈ A i := fun i hi ↦ hi
  rcases exists_inclusion_eq_of_eventually R A hS hxS with ⟨x', hxx'⟩
  rw [← hxx', nhds_prod_eq, nhds_eq_map_inclusion hAopen hS x',
    ← Filter.map_id (f := 𝓝 y), prod_map_map_eq, ← nhds_prod_eq, tendsto_map'_iff]
  exact H S hS |>.tendsto ⟨x', y⟩

-- TODO: get from the previous one instead of copy-pasting
include hAopen in
/-- The **universal property with parameters** of the topology on the restricted product:
for any topological space `Y` of "parameters", a map from `Y × Πʳ i, [R i, A i]` is continuous
*iff* its restriction to each `Y × Πʳ i, [R i, A i]_[𝓟 S]` (with `S` cofinite) is continuous. -/
theorem continuous_dom_prod_left {X Y : Type*} [TopologicalSpace X] [TopologicalSpace Y]
    {f : Y × Πʳ i, [R i, A i] → X} :
    Continuous f ↔ ∀ (S : Set ι) (hS : cofinite ≤ 𝓟 S),
      Continuous (f ∘ (Prod.map id (inclusion R A hS))) := by
  refine ⟨fun H S hS ↦ H.comp (continuous_id.prodMap (continuous_inclusion hS)),
    fun H ↦ ?_⟩
  simp_rw [continuous_iff_continuousAt, ContinuousAt]
  rintro ⟨y, x⟩
  set S : Set ι := {i | x i ∈ A i}
  have hS : cofinite ≤ 𝓟 S := le_principal_iff.mpr x.2
  have hxS : ∀ i ∈ S, x i ∈ A i := fun i hi ↦ hi
  rcases exists_inclusion_eq_of_eventually R A hS hxS with ⟨x', hxx'⟩
  rw [← hxx', nhds_prod_eq, nhds_eq_map_inclusion hAopen hS x',
    ← Filter.map_id (f := 𝓝 y), prod_map_map_eq, ← nhds_prod_eq, tendsto_map'_iff]
  exact H S hS |>.tendsto ⟨y, x'⟩

include hAopen in
/-- A map from `Πʳ i, [R i, A i] × Πʳ i, [R' i, A' i]` is continuous
*iff* its restriction to each `Πʳ i, [R i, A i]_[𝓟 S] × Πʳ i, [R' i, A' i]_[𝓟 S]`
(with `S` cofinite) is continuous.

This is the key result for continuity of multiplication and addition. -/
theorem continuous_dom_prod {R' : ι → Type*} {A' : (i : ι) → Set (R' i)}
    [∀ i, TopologicalSpace (R' i)] (hAopen' : ∀ i, IsOpen (A' i))
    {X : Type*} [TopologicalSpace X]
    {f : Πʳ i, [R i, A i] × Πʳ i, [R' i, A' i] → X} :
    Continuous f ↔ ∀ (S : Set ι) (hS : cofinite ≤ 𝓟 S),
      Continuous (f ∘ (Prod.map (inclusion R A hS) (inclusion R' A' hS))) := by
  simp_rw [continuous_dom_prod_right hAopen, continuous_dom_prod_left hAopen']
  refine ⟨fun H S hS ↦ H S hS S hS, fun H S hS T hT ↦ ?_⟩
  set U := S ∩ T
  have hU : cofinite ≤ 𝓟 (S ∩ T) := inf_principal ▸ le_inf hS hT
  have hSU : 𝓟 U ≤ 𝓟 S := principal_mono.mpr inter_subset_left
  have hTU : 𝓟 U ≤ 𝓟 T := principal_mono.mpr inter_subset_right
  exact (H U hU).comp ((continuous_inclusion hSU).prodMap (continuous_inclusion hTU))

/-- A finitary (instead of binary) version of `continuous_dom_prod`. -/
theorem continuous_dom_pi {n : Type*} [Fintype n] {X : Type*}
    [TopologicalSpace X] {A : n → ι → Type*}
    [∀ j i, TopologicalSpace (A j i)]
    {C : (j : n) → (i : ι) → Set (A j i)}
    (hCopen : ∀ j i, IsOpen (C j i))
    {f : (Π j : n, Πʳ i : ι, [A j i, C j i]) → X} :
    Continuous f ↔
      ∀ (S : Set ι) (hS : cofinite ≤ 𝓟 S), Continuous (f ∘ Pi.map fun _ ↦ inclusion _ _ hS) := by
  refine ⟨by fun_prop, fun H ↦ ?_⟩
  simp_rw [continuous_iff_continuousAt, ContinuousAt]
  intro x
  set S : Set ι := {i | ∀ j, x j i ∈ C j i}
  have hS : cofinite ≤ 𝓟 S := by
    rw [le_principal_iff]
    change ∀ᶠ i in cofinite, ∀ j : n, x j i ∈ C j i
    simp [- eventually_cofinite]
  let x' (j : n) : Πʳ i : ι, [A j i, C j i]_[𝓟 S] := .mk (fun i ↦ x j i) (fun i hi ↦ hi _)
  have hxx' : Pi.map (fun j ↦ inclusion _ _ hS) x' = x := rfl
  simp_rw [← hxx', nhds_pi, Pi.map_apply, nhds_eq_map_inclusion (hCopen _), ← map_piMap_pi_finite,
    tendsto_map'_iff, ← nhds_pi]
  exact (H _ _).tendsto _

end cofinite

end Topology

section Compatibility
/-!
## Compatibility properties between algebra and topology
-/

variable {S : ι → Type*} -- subobject type
variable [Π i, SetLike (S i) (R i)]
variable {B : Π i, S i}
variable {T : Set ι} {𝓕 : Filter ι}
variable [Π i, TopologicalSpace (R i)]

section general

@[to_additive]
instance [Π i, Inv (R i)] [∀ i, InvMemClass (S i) (R i)] [∀ i, ContinuousInv (R i)] :
    ContinuousInv (Πʳ i, [R i, B i]_[𝓕]) where
  continuous_inv := by
    rw [continuous_dom]
    intro T hT
    haveI : ContinuousInv (Πʳ i, [R i, B i]_[𝓟 T]) :=
      isEmbedding_coe_of_principal.continuousInv fun _ ↦ rfl
    exact (continuous_inclusion hT).comp continuous_inv

@[to_additive]
instance {G : Type*} [Π i, SMul G (R i)] [∀ i, SMulMemClass (S i) G (R i)]
    [∀ i, ContinuousConstSMul G (R i)] :
    ContinuousConstSMul G (Πʳ i, [R i, B i]_[𝓕]) where
  continuous_const_smul g := by
    rw [continuous_dom]
    intro T hT
    haveI : ContinuousConstSMul G (Πʳ i, [R i, B i]_[𝓟 T]) :=
      isEmbedding_coe_of_principal.continuousConstSMul id rfl
    exact (continuous_inclusion hT).comp (continuous_const_smul g)

end general

section principal

@[to_additive]
instance [Π i, Mul (R i)] [∀ i, MulMemClass (S i) (R i)] [∀ i, ContinuousMul (R i)] :
    ContinuousMul (Πʳ i, [R i, B i]_[𝓟 T]) :=
  let φ : Πʳ i, [R i, B i]_[𝓟 T] →ₙ* Π i, R i :=
  { toFun := (↑)
    map_mul' := fun _ _ ↦ rfl }
  isEmbedding_coe_of_principal.continuousMul φ

@[to_additive]
instance {G : Type*} [TopologicalSpace G] [Π i, SMul G (R i)] [∀ i, SMulMemClass (S i) G (R i)]
    [∀ i, ContinuousSMul G (R i)] :
    ContinuousSMul G (Πʳ i, [R i, B i]_[𝓟 T]) :=
  isEmbedding_coe_of_principal.continuousSMul continuous_id rfl

@[to_additive]
instance [Π i, Group (R i)] [∀ i, SubgroupClass (S i) (R i)] [∀ i, IsTopologicalGroup (R i)] :
    IsTopologicalGroup (Πʳ i, [R i, B i]_[𝓟 T]) where

instance [Π i, Ring (R i)] [∀ i, SubringClass (S i) (R i)] [∀ i, IsTopologicalRing (R i)] :
    IsTopologicalRing (Πʳ i, [R i, B i]_[𝓟 T]) where

end principal

section cofinite

theorem nhds_zero_eq_map_ofPre [Π i, Zero (R i)] [∀ i, ZeroMemClass (S i) (R i)]
    (hBopen : ∀ i, IsOpen (B i : Set (R i))) (hT : cofinite ≤ 𝓟 T) :
    (𝓝 (inclusion R (fun i ↦ B i) hT 0)) = .map (inclusion R (fun i ↦ B i) hT) (𝓝 0) :=
  nhds_eq_map_inclusion hBopen hT 0

theorem nhds_zero_eq_map_structureMap [Π i, Zero (R i)] [∀ i, ZeroMemClass (S i) (R i)]
    (hBopen : ∀ i, IsOpen (B i : Set (R i))) :
    (𝓝 (structureMap R (fun i ↦ B i) cofinite 0)) =
      .map (structureMap R (fun i ↦ B i) cofinite) (𝓝 0) :=
  nhds_eq_map_structureMap hBopen 0

-- TODO: Make `IsOpen` a class like `IsClosed` ?
variable [hBopen : Fact (∀ i, IsOpen (B i : Set (R i)))]

@[to_additive]
instance [Π i, Mul (R i)] [∀ i, MulMemClass (S i) (R i)] [∀ i, ContinuousMul (R i)] :
    ContinuousMul (Πʳ i, [R i, B i]) where
  continuous_mul := by
    rw [continuous_dom_prod hBopen.out hBopen.out]
    exact fun S hS ↦ (continuous_inclusion hS).comp continuous_mul

@[to_additive]
instance continuousSMul {G : Type*} [TopologicalSpace G] [Π i, SMul G (R i)]
    [∀ i, SMulMemClass (S i) G (R i)] [∀ i, ContinuousSMul G (R i)] :
    ContinuousSMul G (Πʳ i, [R i, B i]) where
  continuous_smul := by
    rw [continuous_dom_prod_left hBopen.out]
    exact fun S hS ↦ (continuous_inclusion hS).comp continuous_smul

@[to_additive]
instance isTopologicalGroup [Π i, Group (R i)] [∀ i, SubgroupClass (S i) (R i)]
    [∀ i, IsTopologicalGroup (R i)] :
    IsTopologicalGroup (Πʳ i, [R i, B i]) where

instance isTopologicalRing [Π i, Ring (R i)] [∀ i, SubringClass (S i) (R i)]
    [∀ i, IsTopologicalRing (R i)] :
    IsTopologicalRing (Πʳ i, [R i, B i]) where

/-- Assume that each `R i` is a locally compact group with `A i` an open subgroup.
Assume also that all but finitely many `A i`s are compact.
Then the restricted product `Πʳ i, [R i, A i]` is a locally compact group. -/
@[to_additive
"Assume that each `R i` is a locally compact additive group with `A i` an open subgroup.
Assume also that all but finitely many `A i`s are compact.
Then the restricted product `Πʳ i, [R i, A i]` is a locally compact additive group."]
theorem locallyCompactSpace_of_group [Π i, Group (R i)] [∀ i, SubgroupClass (S i) (R i)]
    [∀ i, IsTopologicalGroup (R i)] [∀ i, LocallyCompactSpace (R i)]
    (hBcompact : ∀ᶠ i in cofinite, IsCompact (B i : Set (R i))) :
    LocallyCompactSpace (Πʳ i, [R i, B i]) :=
  haveI : WeaklyLocallyCompactSpace (Πʳ i, [R i, B i]) :=
    weaklyLocallyCompactSpace_of_cofinite hBopen.out hBcompact
  inferInstance

open Pointwise in
@[to_additive]
instance [Π i, Group (R i)] [∀ i, SubgroupClass (S i) (R i)] [∀ i, IsTopologicalGroup (R i)]
    [hAcompact : ∀ i, CompactSpace (B i)] : LocallyCompactSpace (Πʳ i, [R i, B i]) :=
  -- TODO: extract as a lemma
  haveI : ∀ i, WeaklyLocallyCompactSpace (R i) := fun i ↦ .mk fun x ↦
    ⟨x • (B i : Set (R i)), .smul _ (isCompact_iff_compactSpace.mpr inferInstance),
      hBopen.out i |>.smul _ |>.mem_nhds <| by
      simpa using smul_mem_smul_set (a := x) (one_mem (B i))⟩
  locallyCompactSpace_of_group _ <| .of_forall fun _ ↦ isCompact_iff_compactSpace.mpr inferInstance

end cofinite

end Compatibility

section map_continuous

variable {ι₁ ι₂ : Type*}
variable (R₁ : ι₁ → Type*) (R₂ : ι₂ → Type*)
variable [∀ i, TopologicalSpace (R₁ i)] [∀ i, TopologicalSpace (R₂ i)]
variable {𝓕₁ : Filter ι₁} {𝓕₂ : Filter ι₂}
variable {A₁ : (i : ι₁) → Set (R₁ i)} {A₂ : (i : ι₂) → Set (R₂ i)}
variable (f : ι₂ → ι₁) (hf : Tendsto f 𝓕₂ 𝓕₁)

variable (φ : ∀ j, R₁ (f j) → R₂ j) (hφ : ∀ᶠ j in 𝓕₂, MapsTo (φ j) (A₁ (f j)) (A₂ j))

theorem map_continuous (φ_cont : ∀ j, Continuous (φ j)) : Continuous (map R₁ R₂ f hf φ hφ) := by
  rw [continuous_dom]
  intro S hS
  set T := f ⁻¹' S ∩ {j | MapsTo (φ j) (A₁ (f j)) (A₂ j)}
  have hT : 𝓕₂ ≤ 𝓟 T := by
    rw [le_principal_iff] at hS ⊢
    exact inter_mem (hf hS) hφ
  have hf' : Tendsto f (𝓟 T) (𝓟 S) := by aesop
  have hφ' : ∀ᶠ j in 𝓟 T, MapsTo (φ j) (A₁ (f j)) (A₂ j) := by aesop
  have key : map R₁ R₂ f hf φ hφ ∘ inclusion R₁ A₁ hS =
      inclusion R₂ A₂ hT ∘ map R₁ R₂ f hf' φ hφ' := rfl
  rw [key]
  exact continuous_inclusion _ |>.comp <|
    continuous_rng_of_principal.mpr <|
    continuous_pi fun j ↦ φ_cont j |>.comp <| continuous_eval (f j)

end map_continuous

end RestrictedProduct
=======
deprecated_module (since := "2025-06-11")
>>>>>>> 04defa09
<|MERGE_RESOLUTION|>--- conflicted
+++ resolved
@@ -1,1017 +1,4 @@
 import Mathlib.Topology.Algebra.RestrictedProduct.Basic
 import Mathlib.Topology.Algebra.RestrictedProduct.TopologicalSpace
 
-<<<<<<< HEAD
-/-!
-# Restricted products of sets, groups and rings, and their topology
-
-We define the **restricted product** of `R : ι → Type*` of types, relative to
-a family of subsets `A : (i : ι) → Set (R i)` and a filter `𝓕 : Filter ι`. This
-is the set of all `x : Π i, R i` such that the set `{j | x j ∈ A j}` belongs to `𝓕`.
-We denote it by `Πʳ i, [R i, A i]_[𝓕]`.
-
-The main case of interest, which we shall refer to as the "classical restricted product",
-is that of `𝓕 = cofinite`. Recall that this is the filter of all subsets of `ι`, which are
-*cofinite* in the sense that they have finite complement.
-Hence, the associated restricted product is the set of all `x : Π i, R i` such that
-`x j ∈ A j` for all but finitely many `j`s. We denote it simply by `Πʳ i, [R i, A i]`.
-
-Another notable case is that of the principal filter `𝓕 = 𝓟 s` corresponding to some subset `s`
-of `ι`. The associated restricted product `Πʳ i, [R i, A i]_[𝓟 s]` is the set of all
-`x : Π i, R i` such that `x j ∈ A j` for all `j ∈ s`. Put another way, this is just
-`(Π i ∈ s, A i) × (Π i ∉ s, R i)`, modulo the obvious isomorphism.
-
-We endow these types with the obvious algebraic structures, as well as their natural topology,
-which we describe below. We also show various compatibility results.
-
-In particular, with the theory of adeles in mind, we show that if each `R i` is a locally compact
-topological ring with open subring `A i`, and if all but finitely many of the `A i`s are also
-compact, then `Πʳ i, [R i, A i]` is a locally compact topological ring.
-
-## Main definitions
-
-* `RestrictedProduct`: the restricted product of a family `R` of types, relative to a family `A` of
-  subsets and a filter `𝓕` on the indexing set. This is denoted `Πʳ i, [R i, A i]_[𝓕]`,
-  or simply `Πʳ i, [R i, A i]` when `𝓕 = cofinite`.
-* `RestrictedProduct.instDFunLike`: interpret an element of `Πʳ i, [R i, A i]_[𝓕]` as an element
-  of `Π i, R i` using the `DFunLike` machinery.
-* `RestrictedProduct.structureMap`: the inclusion map from `Π i, A i` to `Πʳ i, [R i, A i]_[𝓕]`.
-* `RestrictedProduct.topologicalSpace`: the `TopologicalSpace` instance on `Πʳ i, [R i, A i]_[𝓕]`.
-
-## Topology on the restricted product
-
-The topology on the restricted product `Πʳ i, [R i, A i]_[𝓕]` is defined in the following way:
-1. If `𝓕` is some principal filter `𝓟 s`, recall that `Πʳ i, [R i, A i]_[𝓟 s]` is canonically
-identified with `(Π i ∈ s, A i) × (Π i ∉ s, R i)`. We endow it with the product topology,
-which is also the topology induced from the full product `Π i, R i`.
-2. In general, we note that `𝓕` is the infimum of the principal filters coarser than `𝓕`. We
-then endow `Πʳ i, [R i, A i]_[𝓕]` with the inductive limit / final topology associated to the
-inclusion maps `Πʳ i, [R i, A i]_[𝓟 s] → Πʳ i, [R i, A i]_[𝓕]` where `𝓕 ≤ 𝓟 s`.
-
-In particular:
-* On the classical restricted product, with respect to the cofinite filter, this corresponds to
-  taking the inductive limit of the `Πʳ i, [R i, A i]_[𝓟 s]` over all *cofinite* sets `s : Set ι`.
-* If `𝓕 = 𝓟 s` is a principal filter, this second step clearly does not change the topology, since
-  `s` belongs to the indexing set of the inductive limit.
-
-Taking advantage of that second remark, we do not actually declare an instance specific to
-principal filters. Instead, we provide directly the general instance (corresponding to step 2 above)
-as `RestrictedProduct.topologicalSpace`. We then prove that, for a principal filter, the
-map to the full product is an inducing (`RestrictedProduct.isEmbedding_coe_of_principal`),
-and that the topology for a general `𝓕` is indeed the expected inductive limit
-(`RestrictedProduct.topologicalSpace_eq_iSup`).
-
-## Main statements
-
-* `RestrictedProduct.isEmbedding_coe_of_principal`: for any set `S`, `Πʳ i, [R i, A i]_[𝓟 S]`
-  is endowed with the subset topology coming from `Π i, R i`.
-* `RestrictedProduct.topologicalSpace_eq_iSup`: the topology on `Πʳ i, [R i, A i]_[𝓕]` is the
-  inductive limit / final topology associated to the natural maps
-  `Πʳ i, [R i, A i]_[𝓟 S] → Πʳ i, [R i, A i]_[𝓕]`, where `𝓕 ≤ 𝓟 S`.
-* `RestrictedProduct.continuous_dom`: a map from `Πʳ i, [R i, A i]_[𝓕]` is continuous
-*if and only if* its restriction to each `Πʳ i, [R i, A i]_[𝓟 s]` (with `𝓕 ≤ 𝓟 s`) is continuous.
-* `RestrictedProduct.continuous_dom_prod_left`: assume that each `A i` is an **open** subset of
-`R i`. Then, for any topological space `Y`, a map from `Y × Πʳ i, [R i, A i]` is continuous
-*if and only if* its restriction to each `Y × Πʳ i, [R i, A i]_[𝓟 S]` (with `S` cofinite)
-is continuous.
-
-* `RestrictedProduct.isTopologicalGroup`: if each `R i` is a topological group and each `A i` is an
-  open subgroup of `R i`, then `Πʳ i, [R i, A i]` is a topological group.
-* `RestrictedProduct.isTopologicalRing`: if each `R i` is a topological ring and each `A i` is an
-  open subring of `R i`, then `Πʳ i, [R i, A i]` is a topological ring.
-* `RestrictedProduct.continuousSMul`: if some topological monoid `G` acts on each `M i`, and each
-  `A i` is stable for that action, then the natural action of `G` on `Πʳ i, [M i, A i]` is also
-  continuous. In particular, if each `M i` is a topological `R`-module and each `A i` is an open
-  sub-`R`-module of `M i`, then `Πʳ i, [M i, A i]` is a topological `R`-module.
-
-* `RestrictedProduct.weaklyLocallyCompactSpace_of_cofinite`:  if each `R i` is weakly locally
-  compact, each `A i` is open, and all but finitely many `A i`s are also compact, then the
-  restricted product `Πʳ i, [R i, A i]` is weakly locally compact.
-* `RestrictedProduct.locallyCompactSpace_of_group`: assume that each `R i` is a locally compact
-  group with `A i` an open subgroup. Assume also that all but finitely many `A i`s are compact.
-  Then the restricted product `Πʳ i, [R i, A i]` is a locally compact group.
-
-## Notation
-
-* `Πʳ i, [R i, A i]_[𝓕]` is `RestrictedProduct R A 𝓕`.
-* `Πʳ i, [R i, A i]` is `RestrictedProduct R A cofinite`.
-
-## Implementation details
-
-Outside of principal filters and the cofinite filter, the topology we define on the restricted
-product does not seem well-behaved. While declaring a single instance is practical, it may conflict
-with more interesting topologies in some other cases. Thus, future contributions should not
-restrain from specializing these instances to principal and cofinite filters if necessary.
-
-## Tags
-
-restricted product, adeles, ideles
--/
-
-open Set Topology Filter
-
-variable {ι : Type*}
-variable (R : ι → Type*) (A : (i : ι) → Set (R i))
-
-/-!
-## Definition and elementary maps
--/
-
-/-- The **restricted product** of a family `R : ι → Type*` of types, relative to subsets
-`A : (i : ι) → Set (R i)` and the filter `𝓕 : Filter ι`, is the set of all `x : Π i, R i`
-such that the set `{j | x j ∈ A j}` belongs to `𝓕`. We denote it by `Πʳ i, [R i, A i]_[𝓕]`.
-
-The most common use case is with `𝓕 = cofinite`, in which case the restricted product is the set
-of all `x : Π i, R i` such that `x j ∈ A j` for all but finitely many `j`. We denote it simply
-by `Πʳ i, [R i, A i]`.
-
-Similarly, if `S` is a principal filter, the restricted product `Πʳ i, [R i, A i]_[𝓟 s]`
-is the set of all `x : Π i, R i` such that `∀ j ∈ S, x j ∈ A j`. -/
-def RestrictedProduct (𝓕 : Filter ι) : Type _ := {x : Π i, R i // ∀ᶠ i in 𝓕, x i ∈ A i}
-
-open Batteries.ExtendedBinder
-
-/-- `Πʳ i, [R i, A i]_[𝓕]` is `RestrictedProduct R A 𝓕`. -/
-scoped[RestrictedProduct]
-notation3 "Πʳ "(...)", ""["r:(scoped R => R)", "a:(scoped A => A)"]_[" f "]" =>
-  RestrictedProduct r a f
-
-/-- `Πʳ i, [R i, A i]` is `RestrictedProduct R A cofinite`. -/
-scoped[RestrictedProduct]
-notation3"Πʳ "(...)", ""["r:(scoped R => R)", "a:(scoped A => A)"]" =>
-  RestrictedProduct r a cofinite
-
-namespace RestrictedProduct
-
-open scoped RestrictedProduct
-
-variable {𝓕 𝓖 : Filter ι}
-
-instance : DFunLike (Πʳ i, [R i, A i]_[𝓕]) ι R where
-  coe x i := x.1 i
-  coe_injective' _ _ := Subtype.ext
-
-@[ext]
-lemma ext {x y :  Πʳ i, [R i, A i]_[𝓕]} (h : ∀ i, x i = y i) : x = y :=
-  Subtype.ext <| funext h
-
-lemma range_coe :
-    range ((↑) : Πʳ i, [R i, A i]_[𝓕] → Π i, R i) = {x | ∀ᶠ i in 𝓕, x i ∈ A i} :=
-  Subtype.range_val_subtype
-
-lemma range_coe_principal {S : Set ι} :
-    range ((↑) : Πʳ i, [R i, A i]_[𝓟 S] → Π i, R i) = S.pi A :=
-  range_coe R A
-
-@[simp] lemma eventually (x : Πʳ i, [R i, A i]_[𝓕]) : ∀ᶠ i in 𝓕, x i ∈ A i := x.2
-
-variable (𝓕) in
-/-- The *structure map* of the restricted product is the obvious inclusion from `Π i, A i`
-into `Πʳ i, [R i, A i]_[𝓕]`. -/
-def structureMap (x : Π i, A i) : Πʳ i, [R i, A i]_[𝓕] :=
-  ⟨fun i ↦ x i, .of_forall fun i ↦ (x i).2⟩
-
-/-- If `𝓕 ≤ 𝓖`, the restricted product `Πʳ i, [R i, A i]_[𝓖]` is naturally included in
-`Πʳ i, [R i, A i]_[𝓕]`. This is the corresponding map. -/
-def inclusion (h : 𝓕 ≤ 𝓖) (x : Πʳ i, [R i, A i]_[𝓖]) :
-    Πʳ i, [R i, A i]_[𝓕] :=
-  ⟨x, x.2.filter_mono h⟩
-
-variable (𝓕) in
-lemma inclusion_eq_id : inclusion R A (le_refl 𝓕) = id := rfl
-
-lemma exists_inclusion_eq_of_eventually (h : 𝓕 ≤ 𝓖) {x : Πʳ i, [R i, A i]_[𝓕]}
-    (hx𝓖 : ∀ᶠ i in 𝓖, x i ∈ A i) :
-    ∃ x' : Πʳ i, [R i, A i]_[𝓖], inclusion R A h x' = x :=
-  ⟨⟨x.1, hx𝓖⟩, rfl⟩
-
-lemma exists_structureMap_eq_of_forall {x : Πʳ i, [R i, A i]_[𝓕]}
-    (hx : ∀ i, x.1 i ∈ A i) :
-    ∃ x' : Π i, A i, structureMap R A 𝓕 x' = x :=
-  ⟨fun i ↦ ⟨x i, hx i⟩, rfl⟩
-
-lemma range_inclusion (h : 𝓕 ≤ 𝓖) :
-    Set.range (inclusion R A h) = {x | ∀ᶠ i in 𝓖, x i ∈ A i} :=
-  subset_antisymm (range_subset_iff.mpr fun x ↦ x.2)
-    (fun _ hx ↦ mem_range.mpr <| exists_inclusion_eq_of_eventually R A h hx)
-
-lemma range_structureMap :
-    Set.range (structureMap R A 𝓕) = {f | ∀ i, f.1 i ∈ A i} :=
-  subset_antisymm (range_subset_iff.mpr fun x i ↦ (x i).2)
-    (fun _ hx ↦ mem_range.mpr <| exists_structureMap_eq_of_forall R A hx)
-
-section Algebra
-/-!
-## Algebraic instances on restricted products
-
-In this section, we endow the restricted product with its algebraic instances.
-To avoid any unnecessary coercions, we use subobject classes for the subset `B i` of each `R i`.
--/
-
-variable {S : ι → Type*} -- subobject type
-variable [Π i, SetLike (S i) (R i)]
-variable {B : Π i, S i}
-
-@[to_additive]
-instance [Π i, One (R i)] [∀ i, OneMemClass (S i) (R i)] : One (Πʳ i, [R i, B i]_[𝓕]) where
-  one := ⟨fun _ ↦ 1, .of_forall fun _ ↦ one_mem _⟩
-
-@[to_additive (attr := simp)]
-lemma one_apply [Π i, One (R i)] [∀ i, OneMemClass (S i) (R i)] (i : ι) :
-    (1 : Πʳ i, [R i, B i]_[𝓕]) i = 1 :=
-  rfl
-
-@[to_additive]
-instance [Π i, Inv (R i)] [∀ i, InvMemClass (S i) (R i)] : Inv (Πʳ i, [R i, B i]_[𝓕]) where
-  inv x := ⟨fun i ↦ (x i)⁻¹, x.2.mono fun _ ↦ inv_mem⟩
-
-@[to_additive (attr := simp)]
-lemma inv_apply [Π i, Inv (R i)] [∀ i, InvMemClass (S i) (R i)]
-    (x : Πʳ i, [R i, B i]_[𝓕]) (i : ι) : (x⁻¹) i = (x i)⁻¹ :=
-  rfl
-
-@[to_additive]
-instance [Π i, Mul (R i)] [∀ i, MulMemClass (S i) (R i)] : Mul (Πʳ i, [R i, B i]_[𝓕]) where
-  mul x y := ⟨fun i ↦ x i * y i, y.2.mp (x.2.mono fun _ ↦ mul_mem)⟩
-
-@[to_additive (attr := simp)]
-lemma mul_apply [Π i, Mul (R i)] [∀ i, MulMemClass (S i) (R i)]
-    (x y : Πʳ i, [R i, B i]_[𝓕]) (i : ι) : (x * y) i = x i * y i :=
-  rfl
-
-@[to_additive]
-instance {G : Type*} [Π i, SMul G (R i)] [∀ i, SMulMemClass (S i) G (R i)] :
-    SMul G (Πʳ i, [R i, B i]_[𝓕]) where
-  smul g x := ⟨fun i ↦ g • (x i), x.2.mono fun _ ↦ SMulMemClass.smul_mem g⟩
-
-@[to_additive (attr := simp)]
-lemma smul_apply {G : Type*} [Π i, SMul G (R i)] [∀ i, SMulMemClass (S i) G (R i)] (g : G)
-    (x : Πʳ i, [R i, B i]_[𝓕]) (i : ι) : (g • x) i = g • x i :=
-  rfl
-
-@[to_additive]
-instance [Π i, DivInvMonoid (R i)] [∀ i, SubgroupClass (S i) (R i)] :
-    Div (Πʳ i, [R i, B i]_[𝓕]) where
-  div x y := ⟨fun i ↦ x i / y i, y.2.mp (x.2.mono fun _ ↦ div_mem)⟩
-
-@[to_additive (attr := simp)]
-lemma div_apply [Π i, DivInvMonoid (R i)] [∀ i, SubgroupClass (S i) (R i)]
-    (x y : Πʳ i, [R i, B i]_[𝓕]) (i : ι) : (x / y) i = x i / y i :=
-  rfl
-
-instance [Π i, Monoid (R i)] [∀ i, SubmonoidClass (S i) (R i)] :
-    Pow (Πʳ i, [R i, B i]_[𝓕]) ℕ where
-  pow x n := ⟨fun i ↦ x i ^ n, x.2.mono fun _ hi ↦ pow_mem hi n⟩
-
-lemma pow_apply [Π i, Monoid (R i)] [∀ i, SubmonoidClass (S i) (R i)]
-    (x : Πʳ i, [R i, B i]_[𝓕]) (n : ℕ) (i : ι) : (x ^ n) i = x i ^ n :=
-  rfl
-
-instance [Π i, AddMonoid (R i)] [∀ i, AddSubmonoidClass (S i) (R i)] :
-    AddMonoid (Πʳ i, [R i, B i]_[𝓕]) :=
-  haveI : ∀ i, SMulMemClass (S i) ℕ (R i) := fun _ ↦ AddSubmonoidClass.nsmulMemClass
-  DFunLike.coe_injective.addMonoid _ rfl (fun _ _ ↦ rfl) (fun _ _ ↦ rfl)
-
-@[to_additive existing]
-instance [Π i, Monoid (R i)] [∀ i, SubmonoidClass (S i) (R i)] :
-    Monoid (Πʳ i, [R i, B i]_[𝓕]) :=
-  DFunLike.coe_injective.monoid _ rfl (fun _ _ ↦ rfl) (fun _ _ ↦ rfl)
-
-instance [Π i, DivInvMonoid (R i)] [∀ i, SubgroupClass (S i) (R i)] :
-    Pow (Πʳ i, [R i, B i]_[𝓕]) ℤ where
-  pow x n := ⟨fun i ↦ x i ^ n, x.2.mono fun _ hi ↦ zpow_mem hi n⟩
-
-lemma zpow_apply [Π i, DivInvMonoid (R i)] [∀ i, SubgroupClass (S i) (R i)]
-    (x : Πʳ i, [R i, B i]_[𝓕]) (n : ℤ) (i : ι) : (x ^ n) i = x i ^ n :=
-  rfl
-
-instance [Π i, AddMonoidWithOne (R i)] [∀ i, AddSubmonoidWithOneClass (S i) (R i)] :
-    NatCast (Πʳ i, [R i, B i]_[𝓕]) where
-  natCast n := ⟨fun _ ↦ n, .of_forall fun _ ↦ natCast_mem _ n⟩
-
-instance [Π i, Ring (R i)] [∀ i, SubringClass (S i) (R i)] :
-    IntCast (Πʳ i, [R i, B i]_[𝓕]) where
-  intCast n := ⟨fun _ ↦ n, .of_forall fun _ ↦ intCast_mem _ n⟩
-
-instance [Π i, AddGroup (R i)] [∀ i, AddSubgroupClass (S i) (R i)] :
-    AddGroup (Πʳ i, [R i, B i]_[𝓕]) :=
-  haveI : ∀ i, SMulMemClass (S i) ℤ (R i) := fun _ ↦ AddSubgroupClass.zsmulMemClass
-  haveI : ∀ i, SMulMemClass (S i) ℕ (R i) := fun _ ↦ AddSubmonoidClass.nsmulMemClass
-  DFunLike.coe_injective.addGroup _ rfl (fun _ _ ↦ rfl) (fun _ ↦ rfl) (fun _ _ ↦ rfl)
-    (fun _ _ ↦ rfl) (fun _ _ ↦ rfl)
-
-@[to_additive existing]
-instance [Π i, Group (R i)] [∀ i, SubgroupClass (S i) (R i)] :
-    Group (Πʳ i, [R i, B i]_[𝓕]) :=
-  DFunLike.coe_injective.group _ rfl (fun _ _ ↦ rfl) (fun _ ↦ rfl) (fun _ _ ↦ rfl)
-    (fun _ _ ↦ rfl) (fun _ _ ↦ rfl)
-
-instance [Π i, Ring (R i)] [∀ i, SubringClass (S i) (R i)] :
-    Ring (Πʳ i, [R i, B i]_[𝓕]) :=
-  DFunLike.coe_injective.ring _ rfl rfl (fun _ _ ↦ rfl) (fun _ _ ↦ rfl) (fun _ ↦ rfl)
-    (fun _ _ ↦ rfl) (fun _ _ ↦ rfl) (fun _ _ ↦ rfl) (fun _ _ ↦ rfl) (fun _ ↦ rfl) (fun _ ↦ rfl)
-
-instance [Π i, CommRing (R i)] [∀ i, SubringClass (S i) (R i)] :
-    CommRing (Πʳ i, [R i, B i]_[𝓕]) where
-  mul_comm _ _ := DFunLike.coe_injective <| funext (fun _ ↦ mul_comm _ _)
-
-end Algebra
-
-section eval
-
-variable {S : ι → Type*}
-variable [Π i, SetLike (S i) (R i)]
-variable {B : Π i, S i}
-
-/-- `RestrictedProduct.evalMonoidHom j` is the monoid homomorphism from the restricted
-product `Πʳ i, [R i, B i]_[𝓕]` to the component `R j`.
--/
-@[to_additive "`RestrictedProduct.evalAddMonoidHom j` is the monoid homomorphism from the restricted
-product `Πʳ i, [R i, B i]_[𝓕]` to the component `R j`."]
-def evalMonoidHom (j : ι) [Π i, Monoid (R i)] [∀ i, SubmonoidClass (S i) (R i)] :
-    (Πʳ i, [R i, B i]_[𝓕]) →* R j where
-  toFun x := x j
-  map_one' := rfl
-  map_mul' _ _ := rfl
-
-@[simp]
-lemma evalMonoidHom_apply [Π i, Monoid (R i)] [∀ i, SubmonoidClass (S i) (R i)]
-    (x : Πʳ i, [R i, B i]_[𝓕]) (j : ι) : evalMonoidHom R j x = x j :=
-  rfl
-
-/-- `RestrictedProduct.evalRingHom j` is the ring homomorphism from the restricted
-product `Πʳ i, [R i, B i]_[𝓕]` to the component `R j`.
--/
-def evalRingHom (j : ι) [Π i, Ring (R i)] [∀ i, SubringClass (S i) (R i)] :
-    (Πʳ i, [R i, B i]_[𝓕]) →+* R j where
-  __ := evalMonoidHom R j
-  __ := evalAddMonoidHom R j
-
-@[simp]
-lemma evalRingHom_apply [Π i, Ring (R i)] [∀ i, SubringClass (S i) (R i)]
-    (x : Πʳ i, [R i, B i]_[𝓕]) (j : ι) : evalRingHom R j x = x j :=
-  rfl
-
-end eval
-
-section map
-
-variable {ι₁ ι₂ : Type*}
-variable (R₁ : ι₁ → Type*) (R₂ : ι₂ → Type*)
-variable {𝓕₁ : Filter ι₁} {𝓕₂ : Filter ι₂}
-variable {A₁ : (i : ι₁) → Set (R₁ i)} {A₂ : (i : ι₂) → Set (R₂ i)}
-variable {S₁ : ι₁ → Type*} {S₂ : ι₂ → Type*}
-variable [Π i, SetLike (S₁ i) (R₁ i)] [Π j, SetLike (S₂ j) (R₂ j)]
-variable {B₁ : Π i, S₁ i} {B₂ : Π j, S₂ j}
-variable (f : ι₂ → ι₁) (hf : Tendsto f 𝓕₂ 𝓕₁)
-
-section set
-
-variable (φ : ∀ j, R₁ (f j) → R₂ j) (hφ : ∀ᶠ j in 𝓕₂, MapsTo (φ j) (A₁ (f j)) (A₂ j))
-
-/--
-Given two restricted products `Πʳ (i : ι₁), [R₁ i, A₁ i]_[𝓕₁]` and `Πʳ (j : ι₂), [R₂ j, A₂ j]_[𝓕₂]`,
-`RestrictedProduct.map` gives a function between them. The data needed is a function `f : ι₂ → ι₁`
-such that `𝓕₂` tends to `𝓕₁` along `f`, and functions `φ j : R₁ (f j) → R₂ j`
-sending `A₁ (f j)` into `A₂ j` for an `𝓕₂`-large set of `j`'s.
-
-See also `mapMonoidHom`, `mapAddMonoidHom` and `mapRingHom` for variants.
--/
-def map (x : Πʳ i, [R₁ i, A₁ i]_[𝓕₁]) : Πʳ j, [R₂ j, A₂ j]_[𝓕₂] := ⟨fun j ↦ φ j (x (f j)), by
-  filter_upwards [hf.eventually x.2, hφ] using fun _ h1 h2 ↦ h2 h1⟩
-
-@[simp]
-lemma map_apply (x : Πʳ i, [R₁ i, A₁ i]_[𝓕₁]) (j : ι₂) :
-    x.map R₁ R₂ f hf φ hφ j = φ j (x (f j)) :=
-  rfl
-
-end set
-
-section monoid
-
-variable [Π i, Monoid (R₁ i)] [Π i, Monoid (R₂ i)] [∀ i, SubmonoidClass (S₁ i) (R₁ i)]
-    [∀ i, SubmonoidClass (S₂ i) (R₂ i)] (φ : ∀ j, R₁ (f j) →* R₂ j)
-    (hφ : ∀ᶠ j in 𝓕₂, MapsTo (φ j) (B₁ (f j)) (B₂ j))
-
-/--
-Given two restricted products `Πʳ (i : ι₁), [R₁ i, B₁ i]_[𝓕₁]` and `Πʳ (j : ι₂), [R₂ j, B₂ j]_[𝓕₂]`,
-`RestrictedProduct.mapMonoidHom` gives a monoid homomorphism between them. The data needed is a
-function `f : ι₂ → ι₁` such that `𝓕₂` tends to `𝓕₁` along `f`, and monoid homomorphisms
-`φ j : R₁ (f j) → R₂ j` sending `B₁ (f j)` into `B₂ j` for an `𝓕₂`-large set of `j`'s.
--/
-@[to_additive "
-Given two restricted products `Πʳ (i : ι₁), [R₁ i, B₁ i]_[𝓕₁]` and `Πʳ (j : ι₂), [R₂ j, B₂ j]_[𝓕₂]`,
-`RestrictedProduct.mapAddMonoidHom` gives a additive monoid homomorphism between them. The data
-needed is a function `f : ι₂ → ι₁` such that `𝓕₂` tends to `𝓕₁` along `f`, and
-additive monoid homomorphisms `φ j : R₁ (f j) → R₂ j` sending `B₁ (f j)` into `B₂ j` for
-an `𝓕₂`-large set of `j`'s.
-"]
-def mapMonoidHom : Πʳ i, [R₁ i, B₁ i]_[𝓕₁] →* Πʳ j, [R₂ j, B₂ j]_[𝓕₂] where
-  toFun := map R₁ R₂ f hf (fun j r ↦ φ j r) hφ
-  map_one' := by
-    ext i
-    exact map_one (φ i)
-  map_mul' x y := by
-    ext i
-    exact map_mul (φ i) _ _
-
-@[to_additive (attr := simp)]
-lemma mapMonoidHom_apply (x : Πʳ i, [R₁ i, B₁ i]_[𝓕₁]) (j : ι₂) :
-    x.mapMonoidHom R₁ R₂ f hf φ hφ j = φ j (x (f j)) :=
-  rfl
-
-end monoid
-
-section ring
-
-variable [Π i, Ring (R₁ i)] [Π i, Ring (R₂ i)] [∀ i, SubringClass (S₁ i) (R₁ i)]
-    [∀ i, SubringClass (S₂ i) (R₂ i)] (φ : ∀ j, R₁ (f j) →+* R₂ j)
-    (hφ : ∀ᶠ j in 𝓕₂, MapsTo (φ j) (B₁ (f j)) (B₂ j))
-
-/--
-Given two restricted products `Πʳ (i : ι₁), [R₁ i, B₁ i]_[𝓕₁]` and `Πʳ (j : ι₂), [R₂ j, B₂ j]_[𝓕₂]`,
-`RestrictedProduct.mapRingHom` gives a ring homomorphism between them. The data needed is a
-function `f : ι₂ → ι₁` such that `𝓕₂` tends to `𝓕₁` along `f`, and ring homomorphisms
-`φ j : R₁ (f j) → R₂ j` sending `B₁ (f j)` into `B₂ j` for an `𝓕₂`-large set of `j`'s.
--/
-def mapRingHom : Πʳ i, [R₁ i, B₁ i]_[𝓕₁] →+* Πʳ j, [R₂ j, B₂ j]_[𝓕₂] where
-  __ := mapMonoidHom R₁ R₂ f hf (fun j ↦ φ j) hφ
-  __ := mapAddMonoidHom R₁ R₂ f hf (fun j ↦ φ j) hφ
-
-@[simp]
-lemma mapRingHom_apply (x : Πʳ i, [R₁ i, B₁ i]_[𝓕₁]) (j : ι₂) :
-    x.mapRingHom R₁ R₂ f hf φ hφ j = φ j (x (f j)) :=
-  rfl
-
-end ring
-
-end map
-
-section Topology
-/-!
-## Topology on the restricted product
-
-The topology on the restricted product `Πʳ i, [R i, A i]_[𝓕]` is defined in the following way:
-1. If `𝓕` is some principal filter `𝓟 s`, recall that `Πʳ i, [R i, A i]_[𝓟 s]` is canonically
-identified with `(Π i ∈ s, A i) × (Π i ∉ s, R i)`. We endow it with the product topology,
-which is also the topology induced from the full product `Π i, R i`.
-2. In general, we note that `𝓕` is the infimum of the principal filters coarser than `𝓕`. We
-then endow `Πʳ i, [R i, A i]_[𝓕]` with the inductive limit / final topology associated to the
-inclusion maps `Πʳ i, [R i, A i]_[𝓟 s] → Πʳ i, [R i, A i]_[𝓕]` where `𝓕 ≤ 𝓟 s`.
-
-In particular:
-* On the classical restricted product, with respect to the cofinite filter, this corresponds to
-  taking the inductive limit of the `Πʳ i, [R i, A i]_[𝓟 s]` over all *cofinite* sets `s : Set ι`.
-* If `𝓕 = 𝓟 s` is a principal filter, this second step clearly does not change the topology, since
-  `s` belongs to the indexing set of the inductive limit.
-
-Taking advantage of that second remark, we do not actually declare an instance specific to
-principal filters. Instead, we provide directly the general instance (corresponding to step 2 above)
-as `RestrictedProduct.topologicalSpace`. We then prove that, for a principal filter, the
-map to the full product is an inducing (`RestrictedProduct.isEmbedding_coe_of_principal`),
-and that the topology for a general `𝓕` is indeed the expected inductive limit
-(`RestrictedProduct.topologicalSpace_eq_iSup`).
-
-Note: outside of these two cases, this topology on the restricted product does not seem
-well-behaved. While declaring a single instance is practical, it may conflict with more interesting
-topologies in some other cases. Thus, future contributions should not restrain from specializing
-these instances to principal and cofinite filters if necessary.
--/
-
-/-!
-### Definition of the topology
--/
-
-variable {R A R' A'}
-variable {𝓕 : Filter ι}
-variable [∀ i, TopologicalSpace (R i)]
-
-variable (R A 𝓕) in
-instance topologicalSpace : TopologicalSpace (Πʳ i, [R i, A i]_[𝓕]) :=
-  ⨆ (S : Set ι) (hS : 𝓕 ≤ 𝓟 S), .coinduced (inclusion R A hS)
-    (.induced ((↑) : Πʳ i, [R i, A i]_[𝓟 S] → Π i, R i) inferInstance)
-
-@[fun_prop]
-theorem continuous_coe :
-    Continuous ((↑) : Πʳ i, [R i, A i]_[𝓕] → Π i, R i) :=
-  continuous_iSup_dom.mpr fun _ ↦ continuous_iSup_dom.mpr fun _ ↦
-    continuous_coinduced_dom.mpr continuous_induced_dom
-
-@[fun_prop]
-theorem continuous_eval (i : ι) :
-    Continuous (fun (x : Πʳ i, [R i, A i]_[𝓕]) ↦ x i) :=
-  continuous_apply _ |>.comp continuous_coe
-
-@[fun_prop]
-theorem continuous_inclusion {𝓖 : Filter ι} (h : 𝓕 ≤ 𝓖) :
-    Continuous (inclusion R A h) := by
-  simp_rw [continuous_iff_coinduced_le, topologicalSpace, coinduced_iSup, coinduced_compose]
-  exact iSup₂_le fun S hS ↦ le_iSup₂_of_le S (le_trans h hS) le_rfl
-
-instance [∀ i, T0Space (R i)] : T0Space (Πʳ i, [R i, A i]_[𝓕]) :=
-  t0Space_of_injective_of_continuous DFunLike.coe_injective continuous_coe
-
-instance [∀ i, T1Space (R i)] : T1Space (Πʳ i, [R i, A i]_[𝓕]) :=
-  t1Space_of_injective_of_continuous DFunLike.coe_injective continuous_coe
-
-instance [∀ i, T2Space (R i)] : T2Space (Πʳ i, [R i, A i]_[𝓕]) :=
-  .of_injective_continuous DFunLike.coe_injective continuous_coe
-
-section principal
-/-!
-### Topological facts in the principal case
--/
-
-variable {S : Set ι}
-
-theorem topologicalSpace_eq_of_principal :
-    topologicalSpace R A (𝓟 S) =
-      .induced ((↑) : Πʳ i, [R i, A i]_[𝓟 S] → Π i, R i) inferInstance :=
-  le_antisymm (continuous_iff_le_induced.mp continuous_coe) <|
-    (le_iSup₂_of_le S le_rfl <| by rw [inclusion_eq_id R A (𝓟 S), @coinduced_id])
-
-theorem topologicalSpace_eq_of_top :
-    topologicalSpace R A ⊤ =
-      .induced ((↑) : Πʳ i, [R i, A i]_[⊤] → Π i, R i) inferInstance :=
-  principal_univ ▸ topologicalSpace_eq_of_principal
-
-theorem topologicalSpace_eq_of_bot :
-    topologicalSpace R A ⊥ =
-      .induced ((↑) : Πʳ i, [R i, A i]_[⊥] → Π i, R i) inferInstance :=
-  principal_empty ▸ topologicalSpace_eq_of_principal
-
-theorem isEmbedding_coe_of_principal :
-    IsEmbedding ((↑) : Πʳ i, [R i, A i]_[𝓟 S] → Π i, R i) where
-  eq_induced := topologicalSpace_eq_of_principal
-  injective := DFunLike.coe_injective
-
-theorem isEmbedding_coe_of_top :
-    IsEmbedding ((↑) : Πʳ i, [R i, A i]_[⊤] → Π i, R i) :=
-  principal_univ ▸ isEmbedding_coe_of_principal
-
-theorem isEmbedding_coe_of_bot :
-    IsEmbedding ((↑) : Πʳ i, [R i, A i]_[⊥] → Π i, R i) :=
-  principal_empty ▸ isEmbedding_coe_of_principal
-
-theorem continuous_rng_of_principal {X : Type*} [TopologicalSpace X]
-    {f : X → Πʳ i, [R i, A i]_[𝓟 S]} :
-    Continuous f ↔ Continuous ((↑) ∘ f : X → Π i, R i) :=
-  isEmbedding_coe_of_principal.continuous_iff
-
-theorem continuous_rng_of_top {X : Type*} [TopologicalSpace X]
-    {f : X → Πʳ i, [R i, A i]_[⊤]} :
-    Continuous f ↔ Continuous ((↑) ∘ f : X → Π i, R i) :=
-  isEmbedding_coe_of_top.continuous_iff
-
-theorem continuous_rng_of_bot {X : Type*} [TopologicalSpace X]
-    {f : X → Πʳ i, [R i, A i]_[⊥]} :
-    Continuous f ↔ Continuous ((↑) ∘ f : X → Π i, R i) :=
-  isEmbedding_coe_of_bot.continuous_iff
-
-lemma continuous_rng_of_principal_iff_forall {X : Type*} [TopologicalSpace X]
-    {f : X → Πʳ (i : ι), [R i, A i]_[𝓟 S]} :
-    Continuous f ↔ ∀ i : ι, Continuous ((fun x ↦ x i) ∘ f) :=
-  continuous_rng_of_principal.trans continuous_pi_iff
-
-/-- The obvious bijection between `Πʳ i, [R i, A i]_[⊤]` and `Π i, A i` is a homeomorphism. -/
-def homeoTop : (Π i, A i) ≃ₜ (Πʳ i, [R i, A i]_[⊤]) where
-  toFun f := ⟨fun i ↦ f i, fun i ↦ (f i).2⟩
-  invFun f i := ⟨f i, f.2 i⟩
-  continuous_toFun := continuous_rng_of_top.mpr <| continuous_pi fun i ↦
-    continuous_subtype_val.comp <| continuous_apply i
-  continuous_invFun := continuous_pi fun i ↦ continuous_induced_rng.mpr <| continuous_eval i
-
-/-- The obvious bijection between `Πʳ i, [R i, A i]_[⊥]` and `Π i, R i` is a homeomorphism. -/
-def homeoBot : (Π i, R i) ≃ₜ (Πʳ i, [R i, A i]_[⊥]) where
-  toFun f := ⟨fun i ↦ f i, eventually_bot⟩
-  invFun f i := f i
-  continuous_toFun := continuous_rng_of_bot.mpr <| continuous_pi fun i ↦ continuous_apply i
-  continuous_invFun := continuous_pi continuous_eval
-
-/-- Assume that `S` is a subset of `ι` with finite complement, that each `R i` is weakly locally
-compact, and that `A i` is *compact* for all `i ∈ S`. Then the restricted product
-`Πʳ i, [R i, A i]_[𝓟 S]` is locally compact.
-
-Note: we spell "`S` has finite complement" as `cofinite ≤ 𝓟 S`. -/
-theorem weaklyLocallyCompactSpace_of_principal [∀ i, WeaklyLocallyCompactSpace (R i)]
-    (hS : cofinite ≤ 𝓟 S) (hAcompact : ∀ i ∈ S, IsCompact (A i)) :
-    WeaklyLocallyCompactSpace (Πʳ i, [R i, A i]_[𝓟 S]) where
-  exists_compact_mem_nhds := fun x ↦ by
-    rw [le_principal_iff, mem_cofinite] at hS
-    classical
-    have : ∀ i, ∃ K, IsCompact K ∧ K ∈ 𝓝 (x i) := fun i ↦ exists_compact_mem_nhds (x i)
-    choose K K_compact hK using this
-    set Q : Set (Π i, R i) := univ.pi (fun i ↦ if i ∈ S then A i else K i) with Q_def
-    have Q_compact : IsCompact Q := isCompact_univ_pi fun i ↦ by
-      split_ifs with his
-      · exact hAcompact i his
-      · exact K_compact i
-    set U : Set (Π i, R i) := Sᶜ.pi K
-    have U_nhds : U ∈ 𝓝 (x : Π i, R i) := set_pi_mem_nhds hS fun i _ ↦ hK i
-    have QU : (↑) ⁻¹' U ⊆ ((↑) ⁻¹' Q : Set (Πʳ i, [R i, A i]_[𝓟 S])) := fun y H i _ ↦ by
-      dsimp only
-      split_ifs with hi
-      · exact y.2 hi
-      · exact H i hi
-    refine ⟨((↑) ⁻¹' Q), ?_, mem_of_superset ?_ QU⟩
-    · refine isEmbedding_coe_of_principal.isCompact_preimage_iff ?_ |>.mpr Q_compact
-      simp_rw [range_coe_principal, Q_def, pi_if, mem_univ, true_and]
-      exact inter_subset_left
-    · simpa only [isEmbedding_coe_of_principal.nhds_eq_comap] using preimage_mem_comap U_nhds
-
-instance [∀ i, WeaklyLocallyCompactSpace (R i)] [hS : Fact (cofinite ≤ 𝓟 S)]
-    [hAcompact : ∀ i, CompactSpace (A i)] :
-    WeaklyLocallyCompactSpace (Πʳ i, [R i, A i]_[𝓟 S]) :=
-  weaklyLocallyCompactSpace_of_principal hS.out
-    fun _ _ ↦ isCompact_iff_compactSpace.mpr inferInstance
-
-end principal
-
-section general
-/-!
-### Topological facts in the general case
--/
-
-variable (𝓕) in
-theorem topologicalSpace_eq_iSup :
-    topologicalSpace R A 𝓕 = ⨆ (S : Set ι) (hS : 𝓕 ≤ 𝓟 S),
-      .coinduced (inclusion R A hS) (topologicalSpace R A (𝓟 S)) := by
-  simp_rw [topologicalSpace_eq_of_principal, topologicalSpace]
-
-/-- The **universal property** of the topology on the restricted product: a map from
-`Πʳ i, [R i, A i]_[𝓕]` is continuous *iff* its restriction to each `Πʳ i, [R i, A i]_[𝓟 s]`
-(with `𝓕 ≤ 𝓟 s`) is continuous.
-
-See also `RestrictedProduct.continuous_dom_prod_left`. -/
-theorem continuous_dom {X : Type*} [TopologicalSpace X]
-    {f : Πʳ i, [R i, A i]_[𝓕] → X} :
-    Continuous f ↔ ∀ (S : Set ι) (hS : 𝓕 ≤ 𝓟 S), Continuous (f ∘ inclusion R A hS) := by
-  simp_rw [topologicalSpace_eq_of_principal, continuous_iSup_dom, continuous_coinduced_dom]
-
-theorem isEmbedding_inclusion_principal {S : Set ι} (hS : 𝓕 ≤ 𝓟 S) :
-    IsEmbedding (inclusion R A hS) :=
-  .of_comp (continuous_inclusion hS) continuous_coe isEmbedding_coe_of_principal
-
-theorem isEmbedding_inclusion_top :
-    IsEmbedding (inclusion R A (le_top : 𝓕 ≤ ⊤)) :=
-  .of_comp (continuous_inclusion _) continuous_coe isEmbedding_coe_of_top
-
-/-- `Π i, A i` has the subset topology from the restricted product. -/
-theorem isEmbedding_structureMap :
-    IsEmbedding (structureMap R A 𝓕) :=
-  isEmbedding_inclusion_top.comp homeoTop.isEmbedding
-
-end general
-
-section cofinite
-/-!
-### Topological facts in the case where `𝓕 = cofinite` and all `A i`s are open
-
-The classical restricted product, associated to the cofinite filter, satisfies more topological
-properties when each `A i` is an open subset of `R i`. The key fact is that each
-`Πʳ i, [R i, A i]_[𝓟 S]` (with `S` cofinite) then embeds **as an open subset** in
-`Πʳ i, [R i, A i]`.
-
-This allows us to prove a "universal property with parameters", expressing that for any
-arbitrary topolgical space `X` (of "parameters"), the product `X × Πʳ i, [R i, A i]`
-is still the inductive limit of the `X × Πʳ i, [R i, A i]_[𝓟 S]` for `S` cofinite.
-
-This fact, which is **not true** for a general inductive limit, will allow us to prove continuity
-of functions of two variables (e.g algebraic operations), which would otherwise be inaccessible.
--/
-
-variable (hAopen : ∀ i, IsOpen (A i))
-
-include hAopen in
-theorem isOpen_forall_imp_mem_of_principal {S : Set ι} (hS : cofinite ≤ 𝓟 S) {p : ι → Prop} :
-    IsOpen {f : Πʳ i, [R i, A i]_[𝓟 S] | ∀ i, p i → f.1 i ∈ A i} := by
-  rw [le_principal_iff] at hS
-  convert isOpen_set_pi (hS.inter_of_left {i | p i}) (fun i _ ↦ hAopen i) |>.preimage continuous_coe
-  ext f
-  refine ⟨fun H i hi ↦ H i hi.2, fun H i hiT ↦ ?_⟩
-  by_cases hiS : i ∈ S
-  · exact f.2 hiS
-  · exact H i ⟨hiS, hiT⟩
-
-include hAopen in
-theorem isOpen_forall_mem_of_principal {S : Set ι} (hS : cofinite ≤ 𝓟 S) :
-    IsOpen {f : Πʳ i, [R i, A i]_[𝓟 S] | ∀ i, f.1 i ∈ A i} := by
-  convert isOpen_forall_imp_mem_of_principal hAopen hS (p := fun _ ↦ True)
-  simp
-
-include hAopen in
-theorem isOpen_forall_imp_mem {p : ι → Prop} :
-    IsOpen {f : Πʳ i, [R i, A i] | ∀ i, p i → f.1 i ∈ A i} := by
-  simp_rw [topologicalSpace_eq_iSup cofinite, isOpen_iSup_iff, isOpen_coinduced]
-  exact fun S hS ↦ isOpen_forall_imp_mem_of_principal hAopen hS
-
-include hAopen in
-theorem isOpen_forall_mem :
-    IsOpen {f : Πʳ i, [R i, A i] | ∀ i, f.1 i ∈ A i} := by
-  simp_rw [topologicalSpace_eq_iSup cofinite, isOpen_iSup_iff, isOpen_coinduced]
-  exact fun S hS ↦ isOpen_forall_mem_of_principal hAopen hS
-
-include hAopen in
-theorem isOpenEmbedding_inclusion_principal {S : Set ι} (hS : cofinite ≤ 𝓟 S) :
-    IsOpenEmbedding (inclusion R A hS) where
-  toIsEmbedding := isEmbedding_inclusion_principal hS
-  isOpen_range := by
-    rw [range_inclusion]
-    exact isOpen_forall_imp_mem hAopen
-
-include hAopen in
-/-- `Π i, A i` is homeomorphic to an open subset of the restricted product. -/
-theorem isOpenEmbedding_structureMap :
-    IsOpenEmbedding (structureMap R A cofinite) where
-  toIsEmbedding := isEmbedding_structureMap
-  isOpen_range := by
-    rw [range_structureMap]
-    exact isOpen_forall_mem hAopen
-
-include hAopen in
-theorem nhds_eq_map_inclusion {S : Set ι} (hS : cofinite ≤ 𝓟 S)
-    (x : Πʳ i, [R i, A i]_[𝓟 S]) :
-    (𝓝 (inclusion R A hS x)) = .map (inclusion R A hS) (𝓝 x) := by
-  rw [isOpenEmbedding_inclusion_principal hAopen hS |>.map_nhds_eq x]
-
-include hAopen in
-theorem nhds_eq_map_structureMap
-    (x : Π i, A i) :
-    (𝓝 (structureMap R A cofinite x)) = .map (structureMap R A cofinite) (𝓝 x) := by
-  rw [isOpenEmbedding_structureMap hAopen |>.map_nhds_eq x]
-
-include hAopen in
-/-- If each `R i` is weakly locally compact, each `A i` is open, and all but finitely many `A i`s
-are also compact, then the restricted product `Πʳ i, [R i, A i]` is weakly locally compact. -/
-theorem weaklyLocallyCompactSpace_of_cofinite [∀ i, WeaklyLocallyCompactSpace (R i)]
-    (hAcompact : ∀ᶠ i in cofinite, IsCompact (A i)) :
-    WeaklyLocallyCompactSpace (Πʳ i, [R i, A i]) where
-  exists_compact_mem_nhds := fun x ↦ by
-    set S := {i | IsCompact (A i) ∧ x i ∈ A i}
-    have hS : cofinite ≤ 𝓟 S := le_principal_iff.mpr (hAcompact.and x.2)
-    have hSx : ∀ i ∈ S, x i ∈ A i := fun i hi ↦ hi.2
-    have hSA : ∀ i ∈ S, IsCompact (A i) := fun i hi ↦ hi.1
-    haveI := weaklyLocallyCompactSpace_of_principal hS hSA
-    rcases exists_inclusion_eq_of_eventually R A hS hSx with ⟨x', hxx'⟩
-    rw [← hxx', nhds_eq_map_inclusion hAopen]
-    rcases exists_compact_mem_nhds x' with ⟨K, K_compact, hK⟩
-    exact ⟨inclusion R A hS '' K, K_compact.image (continuous_inclusion hS), image_mem_map hK⟩
-
-instance [hAopen : Fact (∀ i, IsOpen (A i))] [∀ i, WeaklyLocallyCompactSpace (R i)]
-    [hAcompact : ∀ i, CompactSpace (A i)] :
-    WeaklyLocallyCompactSpace (Πʳ i, [R i, A i]) :=
-  weaklyLocallyCompactSpace_of_cofinite hAopen.out <|
-    .of_forall fun _ ↦ isCompact_iff_compactSpace.mpr inferInstance
-
-include hAopen in
-/-- The **universal property with parameters** of the topology on the restricted product:
-for any topological space `Y` of "parameters", a map from `(Πʳ i, [R i, A i]) × Y` is continuous
-*iff* its restriction to each `(Πʳ i, [R i, A i]_[𝓟 S]) × Y` (with `S` cofinite) is continuous. -/
-theorem continuous_dom_prod_right {X Y : Type*} [TopologicalSpace X] [TopologicalSpace Y]
-    {f : Πʳ i, [R i, A i] × Y → X} :
-    Continuous f ↔ ∀ (S : Set ι) (hS : cofinite ≤ 𝓟 S),
-      Continuous (f ∘ (Prod.map (inclusion R A hS) id)) := by
-  refine ⟨fun H S hS ↦ H.comp ((continuous_inclusion hS).prodMap continuous_id),
-    fun H ↦ ?_⟩
-  simp_rw [continuous_iff_continuousAt, ContinuousAt]
-  rintro ⟨x, y⟩
-  set S : Set ι := {i | x i ∈ A i}
-  have hS : cofinite ≤ 𝓟 S := le_principal_iff.mpr x.2
-  have hxS : ∀ i ∈ S, x i ∈ A i := fun i hi ↦ hi
-  rcases exists_inclusion_eq_of_eventually R A hS hxS with ⟨x', hxx'⟩
-  rw [← hxx', nhds_prod_eq, nhds_eq_map_inclusion hAopen hS x',
-    ← Filter.map_id (f := 𝓝 y), prod_map_map_eq, ← nhds_prod_eq, tendsto_map'_iff]
-  exact H S hS |>.tendsto ⟨x', y⟩
-
--- TODO: get from the previous one instead of copy-pasting
-include hAopen in
-/-- The **universal property with parameters** of the topology on the restricted product:
-for any topological space `Y` of "parameters", a map from `Y × Πʳ i, [R i, A i]` is continuous
-*iff* its restriction to each `Y × Πʳ i, [R i, A i]_[𝓟 S]` (with `S` cofinite) is continuous. -/
-theorem continuous_dom_prod_left {X Y : Type*} [TopologicalSpace X] [TopologicalSpace Y]
-    {f : Y × Πʳ i, [R i, A i] → X} :
-    Continuous f ↔ ∀ (S : Set ι) (hS : cofinite ≤ 𝓟 S),
-      Continuous (f ∘ (Prod.map id (inclusion R A hS))) := by
-  refine ⟨fun H S hS ↦ H.comp (continuous_id.prodMap (continuous_inclusion hS)),
-    fun H ↦ ?_⟩
-  simp_rw [continuous_iff_continuousAt, ContinuousAt]
-  rintro ⟨y, x⟩
-  set S : Set ι := {i | x i ∈ A i}
-  have hS : cofinite ≤ 𝓟 S := le_principal_iff.mpr x.2
-  have hxS : ∀ i ∈ S, x i ∈ A i := fun i hi ↦ hi
-  rcases exists_inclusion_eq_of_eventually R A hS hxS with ⟨x', hxx'⟩
-  rw [← hxx', nhds_prod_eq, nhds_eq_map_inclusion hAopen hS x',
-    ← Filter.map_id (f := 𝓝 y), prod_map_map_eq, ← nhds_prod_eq, tendsto_map'_iff]
-  exact H S hS |>.tendsto ⟨y, x'⟩
-
-include hAopen in
-/-- A map from `Πʳ i, [R i, A i] × Πʳ i, [R' i, A' i]` is continuous
-*iff* its restriction to each `Πʳ i, [R i, A i]_[𝓟 S] × Πʳ i, [R' i, A' i]_[𝓟 S]`
-(with `S` cofinite) is continuous.
-
-This is the key result for continuity of multiplication and addition. -/
-theorem continuous_dom_prod {R' : ι → Type*} {A' : (i : ι) → Set (R' i)}
-    [∀ i, TopologicalSpace (R' i)] (hAopen' : ∀ i, IsOpen (A' i))
-    {X : Type*} [TopologicalSpace X]
-    {f : Πʳ i, [R i, A i] × Πʳ i, [R' i, A' i] → X} :
-    Continuous f ↔ ∀ (S : Set ι) (hS : cofinite ≤ 𝓟 S),
-      Continuous (f ∘ (Prod.map (inclusion R A hS) (inclusion R' A' hS))) := by
-  simp_rw [continuous_dom_prod_right hAopen, continuous_dom_prod_left hAopen']
-  refine ⟨fun H S hS ↦ H S hS S hS, fun H S hS T hT ↦ ?_⟩
-  set U := S ∩ T
-  have hU : cofinite ≤ 𝓟 (S ∩ T) := inf_principal ▸ le_inf hS hT
-  have hSU : 𝓟 U ≤ 𝓟 S := principal_mono.mpr inter_subset_left
-  have hTU : 𝓟 U ≤ 𝓟 T := principal_mono.mpr inter_subset_right
-  exact (H U hU).comp ((continuous_inclusion hSU).prodMap (continuous_inclusion hTU))
-
-/-- A finitary (instead of binary) version of `continuous_dom_prod`. -/
-theorem continuous_dom_pi {n : Type*} [Fintype n] {X : Type*}
-    [TopologicalSpace X] {A : n → ι → Type*}
-    [∀ j i, TopologicalSpace (A j i)]
-    {C : (j : n) → (i : ι) → Set (A j i)}
-    (hCopen : ∀ j i, IsOpen (C j i))
-    {f : (Π j : n, Πʳ i : ι, [A j i, C j i]) → X} :
-    Continuous f ↔
-      ∀ (S : Set ι) (hS : cofinite ≤ 𝓟 S), Continuous (f ∘ Pi.map fun _ ↦ inclusion _ _ hS) := by
-  refine ⟨by fun_prop, fun H ↦ ?_⟩
-  simp_rw [continuous_iff_continuousAt, ContinuousAt]
-  intro x
-  set S : Set ι := {i | ∀ j, x j i ∈ C j i}
-  have hS : cofinite ≤ 𝓟 S := by
-    rw [le_principal_iff]
-    change ∀ᶠ i in cofinite, ∀ j : n, x j i ∈ C j i
-    simp [- eventually_cofinite]
-  let x' (j : n) : Πʳ i : ι, [A j i, C j i]_[𝓟 S] := .mk (fun i ↦ x j i) (fun i hi ↦ hi _)
-  have hxx' : Pi.map (fun j ↦ inclusion _ _ hS) x' = x := rfl
-  simp_rw [← hxx', nhds_pi, Pi.map_apply, nhds_eq_map_inclusion (hCopen _), ← map_piMap_pi_finite,
-    tendsto_map'_iff, ← nhds_pi]
-  exact (H _ _).tendsto _
-
-end cofinite
-
-end Topology
-
-section Compatibility
-/-!
-## Compatibility properties between algebra and topology
--/
-
-variable {S : ι → Type*} -- subobject type
-variable [Π i, SetLike (S i) (R i)]
-variable {B : Π i, S i}
-variable {T : Set ι} {𝓕 : Filter ι}
-variable [Π i, TopologicalSpace (R i)]
-
-section general
-
-@[to_additive]
-instance [Π i, Inv (R i)] [∀ i, InvMemClass (S i) (R i)] [∀ i, ContinuousInv (R i)] :
-    ContinuousInv (Πʳ i, [R i, B i]_[𝓕]) where
-  continuous_inv := by
-    rw [continuous_dom]
-    intro T hT
-    haveI : ContinuousInv (Πʳ i, [R i, B i]_[𝓟 T]) :=
-      isEmbedding_coe_of_principal.continuousInv fun _ ↦ rfl
-    exact (continuous_inclusion hT).comp continuous_inv
-
-@[to_additive]
-instance {G : Type*} [Π i, SMul G (R i)] [∀ i, SMulMemClass (S i) G (R i)]
-    [∀ i, ContinuousConstSMul G (R i)] :
-    ContinuousConstSMul G (Πʳ i, [R i, B i]_[𝓕]) where
-  continuous_const_smul g := by
-    rw [continuous_dom]
-    intro T hT
-    haveI : ContinuousConstSMul G (Πʳ i, [R i, B i]_[𝓟 T]) :=
-      isEmbedding_coe_of_principal.continuousConstSMul id rfl
-    exact (continuous_inclusion hT).comp (continuous_const_smul g)
-
-end general
-
-section principal
-
-@[to_additive]
-instance [Π i, Mul (R i)] [∀ i, MulMemClass (S i) (R i)] [∀ i, ContinuousMul (R i)] :
-    ContinuousMul (Πʳ i, [R i, B i]_[𝓟 T]) :=
-  let φ : Πʳ i, [R i, B i]_[𝓟 T] →ₙ* Π i, R i :=
-  { toFun := (↑)
-    map_mul' := fun _ _ ↦ rfl }
-  isEmbedding_coe_of_principal.continuousMul φ
-
-@[to_additive]
-instance {G : Type*} [TopologicalSpace G] [Π i, SMul G (R i)] [∀ i, SMulMemClass (S i) G (R i)]
-    [∀ i, ContinuousSMul G (R i)] :
-    ContinuousSMul G (Πʳ i, [R i, B i]_[𝓟 T]) :=
-  isEmbedding_coe_of_principal.continuousSMul continuous_id rfl
-
-@[to_additive]
-instance [Π i, Group (R i)] [∀ i, SubgroupClass (S i) (R i)] [∀ i, IsTopologicalGroup (R i)] :
-    IsTopologicalGroup (Πʳ i, [R i, B i]_[𝓟 T]) where
-
-instance [Π i, Ring (R i)] [∀ i, SubringClass (S i) (R i)] [∀ i, IsTopologicalRing (R i)] :
-    IsTopologicalRing (Πʳ i, [R i, B i]_[𝓟 T]) where
-
-end principal
-
-section cofinite
-
-theorem nhds_zero_eq_map_ofPre [Π i, Zero (R i)] [∀ i, ZeroMemClass (S i) (R i)]
-    (hBopen : ∀ i, IsOpen (B i : Set (R i))) (hT : cofinite ≤ 𝓟 T) :
-    (𝓝 (inclusion R (fun i ↦ B i) hT 0)) = .map (inclusion R (fun i ↦ B i) hT) (𝓝 0) :=
-  nhds_eq_map_inclusion hBopen hT 0
-
-theorem nhds_zero_eq_map_structureMap [Π i, Zero (R i)] [∀ i, ZeroMemClass (S i) (R i)]
-    (hBopen : ∀ i, IsOpen (B i : Set (R i))) :
-    (𝓝 (structureMap R (fun i ↦ B i) cofinite 0)) =
-      .map (structureMap R (fun i ↦ B i) cofinite) (𝓝 0) :=
-  nhds_eq_map_structureMap hBopen 0
-
--- TODO: Make `IsOpen` a class like `IsClosed` ?
-variable [hBopen : Fact (∀ i, IsOpen (B i : Set (R i)))]
-
-@[to_additive]
-instance [Π i, Mul (R i)] [∀ i, MulMemClass (S i) (R i)] [∀ i, ContinuousMul (R i)] :
-    ContinuousMul (Πʳ i, [R i, B i]) where
-  continuous_mul := by
-    rw [continuous_dom_prod hBopen.out hBopen.out]
-    exact fun S hS ↦ (continuous_inclusion hS).comp continuous_mul
-
-@[to_additive]
-instance continuousSMul {G : Type*} [TopologicalSpace G] [Π i, SMul G (R i)]
-    [∀ i, SMulMemClass (S i) G (R i)] [∀ i, ContinuousSMul G (R i)] :
-    ContinuousSMul G (Πʳ i, [R i, B i]) where
-  continuous_smul := by
-    rw [continuous_dom_prod_left hBopen.out]
-    exact fun S hS ↦ (continuous_inclusion hS).comp continuous_smul
-
-@[to_additive]
-instance isTopologicalGroup [Π i, Group (R i)] [∀ i, SubgroupClass (S i) (R i)]
-    [∀ i, IsTopologicalGroup (R i)] :
-    IsTopologicalGroup (Πʳ i, [R i, B i]) where
-
-instance isTopologicalRing [Π i, Ring (R i)] [∀ i, SubringClass (S i) (R i)]
-    [∀ i, IsTopologicalRing (R i)] :
-    IsTopologicalRing (Πʳ i, [R i, B i]) where
-
-/-- Assume that each `R i` is a locally compact group with `A i` an open subgroup.
-Assume also that all but finitely many `A i`s are compact.
-Then the restricted product `Πʳ i, [R i, A i]` is a locally compact group. -/
-@[to_additive
-"Assume that each `R i` is a locally compact additive group with `A i` an open subgroup.
-Assume also that all but finitely many `A i`s are compact.
-Then the restricted product `Πʳ i, [R i, A i]` is a locally compact additive group."]
-theorem locallyCompactSpace_of_group [Π i, Group (R i)] [∀ i, SubgroupClass (S i) (R i)]
-    [∀ i, IsTopologicalGroup (R i)] [∀ i, LocallyCompactSpace (R i)]
-    (hBcompact : ∀ᶠ i in cofinite, IsCompact (B i : Set (R i))) :
-    LocallyCompactSpace (Πʳ i, [R i, B i]) :=
-  haveI : WeaklyLocallyCompactSpace (Πʳ i, [R i, B i]) :=
-    weaklyLocallyCompactSpace_of_cofinite hBopen.out hBcompact
-  inferInstance
-
-open Pointwise in
-@[to_additive]
-instance [Π i, Group (R i)] [∀ i, SubgroupClass (S i) (R i)] [∀ i, IsTopologicalGroup (R i)]
-    [hAcompact : ∀ i, CompactSpace (B i)] : LocallyCompactSpace (Πʳ i, [R i, B i]) :=
-  -- TODO: extract as a lemma
-  haveI : ∀ i, WeaklyLocallyCompactSpace (R i) := fun i ↦ .mk fun x ↦
-    ⟨x • (B i : Set (R i)), .smul _ (isCompact_iff_compactSpace.mpr inferInstance),
-      hBopen.out i |>.smul _ |>.mem_nhds <| by
-      simpa using smul_mem_smul_set (a := x) (one_mem (B i))⟩
-  locallyCompactSpace_of_group _ <| .of_forall fun _ ↦ isCompact_iff_compactSpace.mpr inferInstance
-
-end cofinite
-
-end Compatibility
-
-section map_continuous
-
-variable {ι₁ ι₂ : Type*}
-variable (R₁ : ι₁ → Type*) (R₂ : ι₂ → Type*)
-variable [∀ i, TopologicalSpace (R₁ i)] [∀ i, TopologicalSpace (R₂ i)]
-variable {𝓕₁ : Filter ι₁} {𝓕₂ : Filter ι₂}
-variable {A₁ : (i : ι₁) → Set (R₁ i)} {A₂ : (i : ι₂) → Set (R₂ i)}
-variable (f : ι₂ → ι₁) (hf : Tendsto f 𝓕₂ 𝓕₁)
-
-variable (φ : ∀ j, R₁ (f j) → R₂ j) (hφ : ∀ᶠ j in 𝓕₂, MapsTo (φ j) (A₁ (f j)) (A₂ j))
-
-theorem map_continuous (φ_cont : ∀ j, Continuous (φ j)) : Continuous (map R₁ R₂ f hf φ hφ) := by
-  rw [continuous_dom]
-  intro S hS
-  set T := f ⁻¹' S ∩ {j | MapsTo (φ j) (A₁ (f j)) (A₂ j)}
-  have hT : 𝓕₂ ≤ 𝓟 T := by
-    rw [le_principal_iff] at hS ⊢
-    exact inter_mem (hf hS) hφ
-  have hf' : Tendsto f (𝓟 T) (𝓟 S) := by aesop
-  have hφ' : ∀ᶠ j in 𝓟 T, MapsTo (φ j) (A₁ (f j)) (A₂ j) := by aesop
-  have key : map R₁ R₂ f hf φ hφ ∘ inclusion R₁ A₁ hS =
-      inclusion R₂ A₂ hT ∘ map R₁ R₂ f hf' φ hφ' := rfl
-  rw [key]
-  exact continuous_inclusion _ |>.comp <|
-    continuous_rng_of_principal.mpr <|
-    continuous_pi fun j ↦ φ_cont j |>.comp <| continuous_eval (f j)
-
-end map_continuous
-
-end RestrictedProduct
-=======
-deprecated_module (since := "2025-06-11")
->>>>>>> 04defa09
+deprecated_module (since := "2025-06-11")