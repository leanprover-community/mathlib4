--- conflicted
+++ resolved
@@ -424,11 +424,7 @@
 #align exists_nhds_zero_half exists_nhds_zero_half
 
 /-- Given a neighborhood `U` of `1` there is an open neighborhood `V` of `1`
-<<<<<<< HEAD
-such that `VV ⊆ U`. -/
-=======
 such that `V * V ⊆ U`. -/
->>>>>>> d18f1d0b
 @[to_additive "Given an open neighborhood `U` of `0` there is an open neighborhood `V` of `0`
   such that `V + V ⊆ U`."]
 theorem exists_open_nhds_one_mul_subset {U : Set M} (hU : U ∈ 𝓝 (1 : M)) :
