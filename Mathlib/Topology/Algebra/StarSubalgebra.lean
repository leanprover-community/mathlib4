/-
Copyright (c) 2022 Jireh Loreaux. All rights reserved.
Released under Apache 2.0 license as described in the file LICENSE.
Authors: Jireh Loreaux
-/
import Mathlib.Algebra.Star.Subalgebra
import Mathlib.Topology.Algebra.Algebra
import Mathlib.Topology.Algebra.Star

#align_import topology.algebra.star_subalgebra from "leanprover-community/mathlib"@"b7f5a77fa29ad9a3ccc484109b0d7534178e7ecd"

/-!
# Topological star (sub)algebras

A topological star algebra over a topological semiring `R` is a topological semiring with a
compatible continuous scalar multiplication by elements of `R` and a continuous star operation.
We reuse typeclass `ContinuousSMul` for topological algebras.

## Results

This is just a minimal stub for now!

The topological closure of a star subalgebra is still a star subalgebra,
which as a star algebra is a topological star algebra.
-/


open Classical Set TopologicalSpace

open Classical

namespace StarSubalgebra

section TopologicalStarAlgebra

variable {R A B : Type*} [CommSemiring R] [StarRing R]

variable [TopologicalSpace A] [Semiring A] [Algebra R A] [StarRing A] [StarModule R A]

instance [TopologicalSpace R] [ContinuousSMul R A] (s : StarSubalgebra R A) : ContinuousSMul R s :=
  s.toSubalgebra.continuousSMul

instance [TopologicalSemiring A] (s : StarSubalgebra R A) : TopologicalSemiring s :=
  s.toSubalgebra.topologicalSemiring

/-- The `StarSubalgebra.inclusion` of a star subalgebra is an `Embedding`. -/
theorem embedding_inclusion {S₁ S₂ : StarSubalgebra R A} (h : S₁ ≤ S₂) : Embedding (inclusion h) :=
  { induced := Eq.symm induced_compose
    inj := Subtype.map_injective h Function.injective_id }
#align star_subalgebra.embedding_inclusion StarSubalgebra.embedding_inclusion

/-- The `StarSubalgebra.inclusion` of a closed star subalgebra is a `ClosedEmbedding`. -/
theorem closedEmbedding_inclusion {S₁ S₂ : StarSubalgebra R A} (h : S₁ ≤ S₂)
    (hS₁ : IsClosed (S₁ : Set A)) : ClosedEmbedding (inclusion h) :=
  { embedding_inclusion h with
    closed_range := isClosed_induced_iff.2
      ⟨S₁, hS₁, by
          convert (Set.range_subtype_map id _).symm
          · rw [Set.image_id]; rfl
          · intro _ h'
            apply h h' ⟩ }
#align star_subalgebra.closed_embedding_inclusion StarSubalgebra.closedEmbedding_inclusion

variable [TopologicalSemiring A] [ContinuousStar A]

variable [TopologicalSpace B] [Semiring B] [Algebra R B] [StarRing B]

/-- The closure of a star subalgebra in a topological star algebra as a star subalgebra. -/
def topologicalClosure (s : StarSubalgebra R A) : StarSubalgebra R A :=
  {
    s.toSubalgebra.topologicalClosure with
    carrier := closure (s : Set A)
    star_mem' := fun ha =>
      map_mem_closure continuous_star ha fun x => (star_mem : x ∈ s → star x ∈ s) }
#align star_subalgebra.topological_closure StarSubalgebra.topologicalClosure

theorem topologicalClosure_toSubalgebra_comm (s : StarSubalgebra R A) :
    s.topologicalClosure.toSubalgebra = s.toSubalgebra.topologicalClosure :=
  SetLike.coe_injective rfl

@[simp]
theorem topologicalClosure_coe (s : StarSubalgebra R A) :
    (s.topologicalClosure : Set A) = closure (s : Set A) :=
  rfl
#align star_subalgebra.topological_closure_coe StarSubalgebra.topologicalClosure_coe

theorem le_topologicalClosure (s : StarSubalgebra R A) : s ≤ s.topologicalClosure :=
  subset_closure
#align star_subalgebra.le_topological_closure StarSubalgebra.le_topologicalClosure

theorem isClosed_topologicalClosure (s : StarSubalgebra R A) :
    IsClosed (s.topologicalClosure : Set A) :=
  isClosed_closure
#align star_subalgebra.is_closed_topological_closure StarSubalgebra.isClosed_topologicalClosure

instance {A : Type*} [UniformSpace A] [CompleteSpace A] [Semiring A] [StarRing A]
    [TopologicalSemiring A] [ContinuousStar A] [Algebra R A] [StarModule R A]
    {S : StarSubalgebra R A} : CompleteSpace S.topologicalClosure :=
  isClosed_closure.completeSpace_coe

theorem topologicalClosure_minimal {s t : StarSubalgebra R A} (h : s ≤ t)
    (ht : IsClosed (t : Set A)) : s.topologicalClosure ≤ t :=
  closure_minimal h ht
#align star_subalgebra.topological_closure_minimal StarSubalgebra.topologicalClosure_minimal

theorem topologicalClosure_mono : Monotone (topologicalClosure : _ → StarSubalgebra R A) :=
  fun _ S₂ h =>
  topologicalClosure_minimal (h.trans <| le_topologicalClosure S₂) (isClosed_topologicalClosure S₂)
#align star_subalgebra.topological_closure_mono StarSubalgebra.topologicalClosure_mono

theorem topologicalClosure_map_le [StarModule R B] [TopologicalSemiring B] [ContinuousStar B]
    (s : StarSubalgebra R A) (φ : A →⋆ₐ[R] B) (hφ : IsClosedMap φ) :
    (map φ s).topologicalClosure ≤ map φ s.topologicalClosure :=
  hφ.closure_image_subset _

theorem map_topologicalClosure_le [StarModule R B] [TopologicalSemiring B] [ContinuousStar B]
    (s : StarSubalgebra R A) (φ : A →⋆ₐ[R] B) (hφ : Continuous φ) :
    map φ s.topologicalClosure ≤ (map φ s).topologicalClosure :=
  image_closure_subset_closure_image hφ

theorem topologicalClosure_map [StarModule R B] [TopologicalSemiring B] [ContinuousStar B]
    (s : StarSubalgebra R A) (φ : A →⋆ₐ[R] B) (hφ : ClosedEmbedding φ) :
    (map φ s).topologicalClosure = map φ s.topologicalClosure :=
  SetLike.coe_injective <| hφ.closure_image_eq _

theorem _root_.Subalgebra.topologicalClosure_star_comm (s : Subalgebra R A) :
    (star s).topologicalClosure = star s.topologicalClosure := by
  suffices ∀ t : Subalgebra R A, (star t).topologicalClosure ≤ star t.topologicalClosure from
    le_antisymm (this s) (by simpa only [star_star] using Subalgebra.star_mono (this (star s)))
  exact fun t => (star t).topologicalClosure_minimal (Subalgebra.star_mono subset_closure)
    (isClosed_closure.preimage continuous_star)

/-- If a star subalgebra of a topological star algebra is commutative, then so is its topological
closure. See note [reducible non-instances]. -/
@[reducible]
def commSemiringTopologicalClosure [T2Space A] (s : StarSubalgebra R A)
    (hs : ∀ x y : s, x * y = y * x) : CommSemiring s.topologicalClosure :=
  s.toSubalgebra.commSemiringTopologicalClosure hs
#align star_subalgebra.comm_semiring_topological_closure StarSubalgebra.commSemiringTopologicalClosure

/-- If a star subalgebra of a topological star algebra is commutative, then so is its topological
closure. See note [reducible non-instances]. -/
@[reducible]
def commRingTopologicalClosure {R A} [CommRing R] [StarRing R] [TopologicalSpace A] [Ring A]
    [Algebra R A] [StarRing A] [StarModule R A] [TopologicalRing A] [ContinuousStar A] [T2Space A]
    (s : StarSubalgebra R A) (hs : ∀ x y : s, x * y = y * x) : CommRing s.topologicalClosure :=
  s.toSubalgebra.commRingTopologicalClosure hs
#align star_subalgebra.comm_ring_topological_closure StarSubalgebra.commRingTopologicalClosure

/-- Continuous `StarAlgHom`s from the topological closure of a `StarSubalgebra` whose
compositions with the `StarSubalgebra.inclusion` map agree are, in fact, equal. -/
theorem _root_.StarAlgHom.ext_topologicalClosure [T2Space B] {S : StarSubalgebra R A}
    {φ ψ : S.topologicalClosure →⋆ₐ[R] B} (hφ : Continuous φ) (hψ : Continuous ψ)
    (h :
      φ.comp (inclusion (le_topologicalClosure S)) = ψ.comp (inclusion (le_topologicalClosure S))) :
    φ = ψ := by
  rw [FunLike.ext'_iff]
  have : Dense (Set.range <| inclusion (le_topologicalClosure S)) := by
    refine' embedding_subtype_val.toInducing.dense_iff.2 fun x => _
    convert show ↑x ∈ closure (S : Set A) from x.prop
    rw [← Set.range_comp]
    exact
      Set.ext fun y =>
        ⟨by
          rintro ⟨y, rfl⟩
          exact y.prop, fun hy => ⟨⟨y, hy⟩, rfl⟩⟩
  refine' Continuous.ext_on this hφ hψ _
  rintro _ ⟨x, rfl⟩
  simpa only using FunLike.congr_fun h x
#align star_alg_hom.ext_topological_closure StarAlgHom.ext_topologicalClosure

theorem _root_.StarAlgHomClass.ext_topologicalClosure [T2Space B] {F : Type*}
    {S : StarSubalgebra R A} [StarAlgHomClass F R S.topologicalClosure B] {φ ψ : F}
    (hφ : Continuous φ) (hψ : Continuous ψ) (h : ∀ x : S,
        φ (inclusion (le_topologicalClosure S) x) = ψ ((inclusion (le_topologicalClosure S)) x)) :
    φ = ψ := by
  -- Porting note: an intervening coercion seems to have appeared since ML3
  have : (φ : S.topologicalClosure →⋆ₐ[R] B) = (ψ : S.topologicalClosure →⋆ₐ[R] B) := by
    refine StarAlgHom.ext_topologicalClosure (R := R) (A := A) (B := B) hφ hψ (StarAlgHom.ext ?_)
    simpa only [StarAlgHom.coe_comp, StarAlgHom.coe_coe] using h
  rw [FunLike.ext'_iff, ← StarAlgHom.coe_coe]
  apply congrArg _ this
#align star_alg_hom_class.ext_topological_closure StarAlgHomClass.ext_topologicalClosure

end TopologicalStarAlgebra

end StarSubalgebra

section Elemental

open StarSubalgebra

variable (R : Type*) {A B : Type*} [CommSemiring R] [StarRing R]

variable [TopologicalSpace A] [Semiring A] [StarRing A] [TopologicalSemiring A]

variable [ContinuousStar A] [Algebra R A] [StarModule R A]

variable [TopologicalSpace B] [Semiring B] [StarRing B] [Algebra R B]

/-- The topological closure of the subalgebra generated by a single element. -/
def elementalStarAlgebra (x : A) : StarSubalgebra R A :=
  (adjoin R ({x} : Set A)).topologicalClosure
#align elemental_star_algebra elementalStarAlgebra

namespace elementalStarAlgebra

<<<<<<< HEAD
@[set_like]
=======
@[aesop safe apply (rule_sets [SetLike])]
>>>>>>> 0ca6e029
theorem self_mem (x : A) : x ∈ elementalStarAlgebra R x :=
  SetLike.le_def.mp (le_topologicalClosure _) (self_mem_adjoin_singleton R x)
#align elemental_star_algebra.self_mem elementalStarAlgebra.self_mem

theorem star_self_mem (x : A) : star x ∈ elementalStarAlgebra R x :=
  star_mem <| self_mem R x
#align elemental_star_algebra.star_self_mem elementalStarAlgebra.star_self_mem

/-- The `elementalStarAlgebra` generated by a normal element is commutative. -/
instance [T2Space A] {x : A} [IsStarNormal x] : CommSemiring (elementalStarAlgebra R x) :=
  StarSubalgebra.commSemiringTopologicalClosure _ mul_comm

/-- The `elementalStarAlgebra` generated by a normal element is commutative. -/
instance {R A} [CommRing R] [StarRing R] [TopologicalSpace A] [Ring A] [Algebra R A] [StarRing A]
    [StarModule R A] [TopologicalRing A] [ContinuousStar A] [T2Space A] {x : A} [IsStarNormal x] :
    CommRing (elementalStarAlgebra R x) :=
  StarSubalgebra.commRingTopologicalClosure _ mul_comm

protected theorem isClosed (x : A) : IsClosed (elementalStarAlgebra R x : Set A) :=
  isClosed_closure
#align elemental_star_algebra.is_closed elementalStarAlgebra.isClosed

instance {A : Type*} [UniformSpace A] [CompleteSpace A] [Semiring A] [StarRing A]
    [TopologicalSemiring A] [ContinuousStar A] [Algebra R A] [StarModule R A] (x : A) :
    CompleteSpace (elementalStarAlgebra R x) :=
  isClosed_closure.completeSpace_coe

theorem le_of_isClosed_of_mem {S : StarSubalgebra R A} (hS : IsClosed (S : Set A)) {x : A}
    (hx : x ∈ S) : elementalStarAlgebra R x ≤ S :=
  topologicalClosure_minimal (adjoin_le <| Set.singleton_subset_iff.2 hx) hS
#align elemental_star_algebra.le_of_is_closed_of_mem elementalStarAlgebra.le_of_isClosed_of_mem

/-- The coercion from an elemental algebra to the full algebra as a `ClosedEmbedding`. -/
theorem closedEmbedding_coe (x : A) : ClosedEmbedding ((↑) : elementalStarAlgebra R x → A) :=
  { induced := rfl
    inj := Subtype.coe_injective
    closed_range := by
      convert elementalStarAlgebra.isClosed R x
      exact
        Set.ext fun y =>
          ⟨by
            rintro ⟨y, rfl⟩
            exact y.prop, fun hy => ⟨⟨y, hy⟩, rfl⟩⟩ }
#align elemental_star_algebra.closed_embedding_coe elementalStarAlgebra.closedEmbedding_coe

theorem starAlgHomClass_ext [T2Space B] {F : Type*} {a : A}
    [StarAlgHomClass F R (elementalStarAlgebra R a) B] {φ ψ : F} (hφ : Continuous φ)
    (hψ : Continuous ψ) (h : φ ⟨a, self_mem R a⟩ = ψ ⟨a, self_mem R a⟩) : φ = ψ := by
  refine StarAlgHomClass.ext_topologicalClosure hφ hψ fun x => ?_
  apply adjoin_induction' x ?_ ?_ ?_ ?_ ?_
  exacts [fun y hy => by simpa only [Set.mem_singleton_iff.mp hy] using h, fun r => by
    simp only [AlgHomClass.commutes], fun x y hx hy => by simp only [map_add, hx, hy],
    fun x y hx hy => by simp only [map_mul, hx, hy], fun x hx => by simp only [map_star, hx]]
#align elemental_star_algebra.star_alg_hom_class_ext elementalStarAlgebra.starAlgHomClass_ext

end elementalStarAlgebra

end Elemental<|MERGE_RESOLUTION|>--- conflicted
+++ resolved
@@ -205,11 +205,7 @@
 
 namespace elementalStarAlgebra
 
-<<<<<<< HEAD
-@[set_like]
-=======
 @[aesop safe apply (rule_sets [SetLike])]
->>>>>>> 0ca6e029
 theorem self_mem (x : A) : x ∈ elementalStarAlgebra R x :=
   SetLike.le_def.mp (le_topologicalClosure _) (self_mem_adjoin_singleton R x)
 #align elemental_star_algebra.self_mem elementalStarAlgebra.self_mem
