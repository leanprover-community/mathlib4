--- conflicted
+++ resolved
@@ -174,13 +174,7 @@
   { inferInstanceAs (BoundedOrder (GroupTopology α)),
     inferInstanceAs (SemilatticeInf (GroupTopology α)),
     completeLatticeOfCompleteSemilatticeInf _ with
-<<<<<<< HEAD
-    min := (· ⊓ ·)
-    top := ⊤
-    bot := ⊥ }
-=======
-    inf := (· ⊓ ·) }
->>>>>>> df3de5d8
+    min := (· ⊓ ·) }
 
 /-- Given `f : α → β` and a topology on `α`, the coinduced group topology on `β` is the finest
 topology such that `f` is continuous and `β` is a topological group. -/
