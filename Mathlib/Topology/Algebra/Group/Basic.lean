--- conflicted
+++ resolved
@@ -1257,15 +1257,9 @@
 theorem IsClosed.smul_left_of_isCompact (ht : IsClosed t) (hs : IsCompact s) :
     IsClosed (s • t) := by
   have : ∀ x ∈ s • t, ∃ g ∈ s, g⁻¹ • x ∈ t := by
-<<<<<<< HEAD
     rintro x ⟨g, hgs, y, hyt, rfl⟩
     refine ⟨g, hgs, ?_⟩
-    simpa
-=======
-    rintro x ⟨g, y, hgs, hyt, rfl⟩
-    refine ⟨g, hgs, ?_⟩
     rwa [inv_smul_smul]
->>>>>>> 42ab70e7
   choose! f hf using this
   refine isClosed_of_closure_subset (fun x hx ↦ ?_)
   rcases mem_closure_iff_ultrafilter.mp hx with ⟨u, hust, hux⟩
