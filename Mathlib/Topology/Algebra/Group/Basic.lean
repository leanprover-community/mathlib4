/-
Copyright (c) 2017 Johannes Hölzl. All rights reserved.
Released under Apache 2.0 license as described in the file LICENSE.
Authors: Johannes Hölzl, Mario Carneiro, Patrick Massot
-/
import Mathlib.GroupTheory.GroupAction.ConjAct
import Mathlib.GroupTheory.GroupAction.Quotient
import Mathlib.Topology.Algebra.Monoid
import Mathlib.Topology.Algebra.Constructions
import Mathlib.Algebra.Order.Archimedean.Basic
import Mathlib.GroupTheory.QuotientGroup.Basic

/-!
# Topological groups

This file defines the following typeclasses:

* `TopologicalGroup`, `TopologicalAddGroup`: multiplicative and additive topological groups,
  i.e., groups with continuous `(*)` and `(⁻¹)` / `(+)` and `(-)`;

* `ContinuousSub G` means that `G` has a continuous subtraction operation.

There is an instance deducing `ContinuousSub` from `TopologicalGroup` but we use a separate
typeclass because, e.g., `ℕ` and `ℝ≥0` have continuous subtraction but are not additive groups.

We also define `Homeomorph` versions of several `Equiv`s: `Homeomorph.mulLeft`,
`Homeomorph.mulRight`, `Homeomorph.inv`, and prove a few facts about neighbourhood filters in
groups.

## Tags

topological space, group, topological group
-/

open Set Filter TopologicalSpace Function Topology Pointwise MulOpposite

universe u v w x

variable {G : Type w} {H : Type x} {α : Type u} {β : Type v}

section ContinuousMulGroup

/-!
### Groups with continuous multiplication

In this section we prove a few statements about groups with continuous `(*)`.
-/


variable [TopologicalSpace G] [Group G] [ContinuousMul G]

/-- Multiplication from the left in a topological group as a homeomorphism. -/
@[to_additive "Addition from the left in a topological additive group as a homeomorphism."]
protected def Homeomorph.mulLeft (a : G) : G ≃ₜ G :=
  { Equiv.mulLeft a with
    continuous_toFun := continuous_const.mul continuous_id
    continuous_invFun := continuous_const.mul continuous_id }

@[to_additive (attr := simp)]
theorem Homeomorph.coe_mulLeft (a : G) : ⇑(Homeomorph.mulLeft a) = (a * ·) :=
  rfl

@[to_additive]
theorem Homeomorph.mulLeft_symm (a : G) : (Homeomorph.mulLeft a).symm = Homeomorph.mulLeft a⁻¹ := by
  ext
  rfl

@[to_additive]
lemma isOpenMap_mul_left (a : G) : IsOpenMap (a * ·) := (Homeomorph.mulLeft a).isOpenMap

@[to_additive IsOpen.left_addCoset]
theorem IsOpen.leftCoset {U : Set G} (h : IsOpen U) (x : G) : IsOpen (x • U) :=
  isOpenMap_mul_left x _ h

@[to_additive]
lemma isClosedMap_mul_left (a : G) : IsClosedMap (a * ·) := (Homeomorph.mulLeft a).isClosedMap

@[to_additive IsClosed.left_addCoset]
theorem IsClosed.leftCoset {U : Set G} (h : IsClosed U) (x : G) : IsClosed (x • U) :=
  isClosedMap_mul_left x _ h

/-- Multiplication from the right in a topological group as a homeomorphism. -/
@[to_additive "Addition from the right in a topological additive group as a homeomorphism."]
protected def Homeomorph.mulRight (a : G) : G ≃ₜ G :=
  { Equiv.mulRight a with
    continuous_toFun := continuous_id.mul continuous_const
    continuous_invFun := continuous_id.mul continuous_const }

@[to_additive (attr := simp)]
lemma Homeomorph.coe_mulRight (a : G) : ⇑(Homeomorph.mulRight a) = (· * a) := rfl

@[to_additive]
theorem Homeomorph.mulRight_symm (a : G) :
    (Homeomorph.mulRight a).symm = Homeomorph.mulRight a⁻¹ := by
  ext
  rfl

@[to_additive]
theorem isOpenMap_mul_right (a : G) : IsOpenMap (· * a) :=
  (Homeomorph.mulRight a).isOpenMap

@[to_additive IsOpen.right_addCoset]
theorem IsOpen.rightCoset {U : Set G} (h : IsOpen U) (x : G) : IsOpen (op x • U) :=
  isOpenMap_mul_right x _ h

@[to_additive]
theorem isClosedMap_mul_right (a : G) : IsClosedMap (· * a) :=
  (Homeomorph.mulRight a).isClosedMap

@[to_additive IsClosed.right_addCoset]
theorem IsClosed.rightCoset {U : Set G} (h : IsClosed U) (x : G) : IsClosed (op x • U) :=
  isClosedMap_mul_right x _ h

@[to_additive]
theorem discreteTopology_of_isOpen_singleton_one (h : IsOpen ({1} : Set G)) :
    DiscreteTopology G := by
  rw [← singletons_open_iff_discrete]
  intro g
  suffices {g} = (g⁻¹ * ·) ⁻¹' {1} by
    rw [this]
    exact (continuous_mul_left g⁻¹).isOpen_preimage _ h
  simp only [mul_one, Set.preimage_mul_left_singleton, eq_self_iff_true, inv_inv,
    Set.singleton_eq_singleton_iff]

@[to_additive]
theorem discreteTopology_iff_isOpen_singleton_one : DiscreteTopology G ↔ IsOpen ({1} : Set G) :=
  ⟨fun h => forall_open_iff_discrete.mpr h {1}, discreteTopology_of_isOpen_singleton_one⟩

end ContinuousMulGroup

/-!
### `ContinuousInv` and `ContinuousNeg`
-/


/-- Basic hypothesis to talk about a topological additive group. A topological additive group
over `M`, for example, is obtained by requiring the instances `AddGroup M` and
`ContinuousAdd M` and `ContinuousNeg M`. -/
class ContinuousNeg (G : Type u) [TopologicalSpace G] [Neg G] : Prop where
  continuous_neg : Continuous fun a : G => -a

attribute [continuity, fun_prop] ContinuousNeg.continuous_neg

/-- Basic hypothesis to talk about a topological group. A topological group over `M`, for example,
is obtained by requiring the instances `Group M` and `ContinuousMul M` and
`ContinuousInv M`. -/
@[to_additive (attr := continuity)]
class ContinuousInv (G : Type u) [TopologicalSpace G] [Inv G] : Prop where
  continuous_inv : Continuous fun a : G => a⁻¹

attribute [continuity, fun_prop] ContinuousInv.continuous_inv

export ContinuousInv (continuous_inv)

export ContinuousNeg (continuous_neg)

section ContinuousInv

variable [TopologicalSpace G] [Inv G] [ContinuousInv G]

@[to_additive]
theorem ContinuousInv.induced {α : Type*} {β : Type*} {F : Type*} [FunLike F α β] [Group α]
    [Group β] [MonoidHomClass F α β] [tβ : TopologicalSpace β] [ContinuousInv β] (f : F) :
    @ContinuousInv α (tβ.induced f) _ := by
  let _tα := tβ.induced f
  refine ⟨continuous_induced_rng.2 ?_⟩
  simp only [Function.comp_def, map_inv]
  fun_prop

@[to_additive]
protected theorem Specializes.inv {x y : G} (h : x ⤳ y) : (x⁻¹) ⤳ (y⁻¹) :=
  h.map continuous_inv

@[to_additive]
protected theorem Inseparable.inv {x y : G} (h : Inseparable x y) : Inseparable (x⁻¹) (y⁻¹) :=
  h.map continuous_inv

@[to_additive]
protected theorem Specializes.zpow {G : Type*} [DivInvMonoid G] [TopologicalSpace G]
    [ContinuousMul G] [ContinuousInv G] {x y : G} (h : x ⤳ y) : ∀ m : ℤ, (x ^ m) ⤳ (y ^ m)
  | .ofNat n => by simpa using h.pow n
  | .negSucc n => by simpa using (h.pow (n + 1)).inv

@[to_additive]
protected theorem Inseparable.zpow {G : Type*} [DivInvMonoid G] [TopologicalSpace G]
    [ContinuousMul G] [ContinuousInv G] {x y : G} (h : Inseparable x y) (m : ℤ) :
    Inseparable (x ^ m) (y ^ m) :=
  (h.specializes.zpow m).antisymm (h.specializes'.zpow m)

@[to_additive]
instance : ContinuousInv (ULift G) :=
  ⟨continuous_uLift_up.comp (continuous_inv.comp continuous_uLift_down)⟩

@[to_additive]
theorem continuousOn_inv {s : Set G} : ContinuousOn Inv.inv s :=
  continuous_inv.continuousOn

@[to_additive]
theorem continuousWithinAt_inv {s : Set G} {x : G} : ContinuousWithinAt Inv.inv s x :=
  continuous_inv.continuousWithinAt

@[to_additive]
theorem continuousAt_inv {x : G} : ContinuousAt Inv.inv x :=
  continuous_inv.continuousAt

@[to_additive]
theorem tendsto_inv (a : G) : Tendsto Inv.inv (𝓝 a) (𝓝 a⁻¹) :=
  continuousAt_inv

/-- If a function converges to a value in a multiplicative topological group, then its inverse
converges to the inverse of this value. For the version in normed fields assuming additionally
that the limit is nonzero, use `Tendsto.inv'`. -/
@[to_additive
  "If a function converges to a value in an additive topological group, then its
  negation converges to the negation of this value."]
theorem Filter.Tendsto.inv {f : α → G} {l : Filter α} {y : G} (h : Tendsto f l (𝓝 y)) :
    Tendsto (fun x => (f x)⁻¹) l (𝓝 y⁻¹) :=
  (continuous_inv.tendsto y).comp h

variable [TopologicalSpace α] {f : α → G} {s : Set α} {x : α}

@[to_additive (attr := continuity, fun_prop)]
theorem Continuous.inv (hf : Continuous f) : Continuous fun x => (f x)⁻¹ :=
  continuous_inv.comp hf

@[to_additive (attr := fun_prop)]
theorem ContinuousAt.inv (hf : ContinuousAt f x) : ContinuousAt (fun x => (f x)⁻¹) x :=
  continuousAt_inv.comp hf

@[to_additive (attr := fun_prop)]
theorem ContinuousOn.inv (hf : ContinuousOn f s) : ContinuousOn (fun x => (f x)⁻¹) s :=
  continuous_inv.comp_continuousOn hf

@[to_additive]
theorem ContinuousWithinAt.inv (hf : ContinuousWithinAt f s x) :
    ContinuousWithinAt (fun x => (f x)⁻¹) s x :=
  Filter.Tendsto.inv hf

@[to_additive]
instance Prod.continuousInv [TopologicalSpace H] [Inv H] [ContinuousInv H] :
    ContinuousInv (G × H) :=
  ⟨continuous_inv.fst'.prod_mk continuous_inv.snd'⟩

variable {ι : Type*}

@[to_additive]
instance Pi.continuousInv {C : ι → Type*} [∀ i, TopologicalSpace (C i)] [∀ i, Inv (C i)]
    [∀ i, ContinuousInv (C i)] : ContinuousInv (∀ i, C i) where
  continuous_inv := continuous_pi fun i => (continuous_apply i).inv

/-- A version of `Pi.continuousInv` for non-dependent functions. It is needed because sometimes
Lean fails to use `Pi.continuousInv` for non-dependent functions. -/
@[to_additive
  "A version of `Pi.continuousNeg` for non-dependent functions. It is needed
  because sometimes Lean fails to use `Pi.continuousNeg` for non-dependent functions."]
instance Pi.has_continuous_inv' : ContinuousInv (ι → G) :=
  Pi.continuousInv

@[to_additive]
instance (priority := 100) continuousInv_of_discreteTopology [TopologicalSpace H] [Inv H]
    [DiscreteTopology H] : ContinuousInv H :=
  ⟨continuous_of_discreteTopology⟩

section PointwiseLimits

variable (G₁ G₂ : Type*) [TopologicalSpace G₂] [T2Space G₂]

@[to_additive]
theorem isClosed_setOf_map_inv [Inv G₁] [Inv G₂] [ContinuousInv G₂] :
    IsClosed { f : G₁ → G₂ | ∀ x, f x⁻¹ = (f x)⁻¹ } := by
  simp only [setOf_forall]
  exact isClosed_iInter fun i => isClosed_eq (continuous_apply _) (continuous_apply _).inv

end PointwiseLimits

instance [TopologicalSpace H] [Inv H] [ContinuousInv H] : ContinuousNeg (Additive H) where
  continuous_neg := @continuous_inv H _ _ _

instance [TopologicalSpace H] [Neg H] [ContinuousNeg H] : ContinuousInv (Multiplicative H) where
  continuous_inv := @continuous_neg H _ _ _

end ContinuousInv

section ContinuousInvolutiveInv

variable [TopologicalSpace G] [InvolutiveInv G] [ContinuousInv G] {s : Set G}

@[to_additive]
theorem IsCompact.inv (hs : IsCompact s) : IsCompact s⁻¹ := by
  rw [← image_inv]
  exact hs.image continuous_inv

variable (G)

/-- Inversion in a topological group as a homeomorphism. -/
@[to_additive "Negation in a topological group as a homeomorphism."]
protected def Homeomorph.inv (G : Type*) [TopologicalSpace G] [InvolutiveInv G]
    [ContinuousInv G] : G ≃ₜ G :=
  { Equiv.inv G with
    continuous_toFun := continuous_inv
    continuous_invFun := continuous_inv }

@[to_additive (attr := simp)]
lemma Homeomorph.coe_inv {G : Type*} [TopologicalSpace G] [InvolutiveInv G] [ContinuousInv G] :
    ⇑(Homeomorph.inv G) = Inv.inv := rfl

@[to_additive]
theorem isOpenMap_inv : IsOpenMap (Inv.inv : G → G) :=
  (Homeomorph.inv _).isOpenMap

@[to_additive]
theorem isClosedMap_inv : IsClosedMap (Inv.inv : G → G) :=
  (Homeomorph.inv _).isClosedMap

variable {G}

@[to_additive]
theorem IsOpen.inv (hs : IsOpen s) : IsOpen s⁻¹ :=
  hs.preimage continuous_inv

@[to_additive]
theorem IsClosed.inv (hs : IsClosed s) : IsClosed s⁻¹ :=
  hs.preimage continuous_inv

@[to_additive]
theorem inv_closure : ∀ s : Set G, (closure s)⁻¹ = closure s⁻¹ :=
  (Homeomorph.inv G).preimage_closure

variable [TopologicalSpace α] {f : α → G} {s : Set α} {x : α}

@[to_additive (attr := simp)]
lemma continuous_inv_iff : Continuous f⁻¹ ↔ Continuous f := (Homeomorph.inv G).comp_continuous_iff

@[to_additive (attr := simp)]
lemma continuousAt_inv_iff : ContinuousAt f⁻¹ x ↔ ContinuousAt f x :=
  (Homeomorph.inv G).comp_continuousAt_iff _ _

@[to_additive (attr := simp)]
lemma continuousOn_inv_iff : ContinuousOn f⁻¹ s ↔ ContinuousOn f s :=
  (Homeomorph.inv G).comp_continuousOn_iff _ _

@[to_additive] alias ⟨Continuous.of_inv, _⟩ := continuous_inv_iff
@[to_additive] alias ⟨ContinuousAt.of_inv, _⟩ := continuousAt_inv_iff
@[to_additive] alias ⟨ContinuousOn.of_inv, _⟩ := continuousOn_inv_iff

end ContinuousInvolutiveInv

section LatticeOps

variable {ι' : Sort*} [Inv G]

@[to_additive]
theorem continuousInv_sInf {ts : Set (TopologicalSpace G)}
    (h : ∀ t ∈ ts, @ContinuousInv G t _) : @ContinuousInv G (sInf ts) _ :=
  letI := sInf ts
  { continuous_inv :=
      continuous_sInf_rng.2 fun t ht =>
        continuous_sInf_dom ht (@ContinuousInv.continuous_inv G t _ (h t ht)) }

@[to_additive]
theorem continuousInv_iInf {ts' : ι' → TopologicalSpace G}
    (h' : ∀ i, @ContinuousInv G (ts' i) _) : @ContinuousInv G (⨅ i, ts' i) _ := by
  rw [← sInf_range]
  exact continuousInv_sInf (Set.forall_mem_range.mpr h')

@[to_additive]
theorem continuousInv_inf {t₁ t₂ : TopologicalSpace G} (h₁ : @ContinuousInv G t₁ _)
    (h₂ : @ContinuousInv G t₂ _) : @ContinuousInv G (t₁ ⊓ t₂) _ := by
  rw [inf_eq_iInf]
  refine continuousInv_iInf fun b => ?_
  cases b <;> assumption

end LatticeOps

@[to_additive]
theorem Inducing.continuousInv {G H : Type*} [Inv G] [Inv H] [TopologicalSpace G]
    [TopologicalSpace H] [ContinuousInv H] {f : G → H} (hf : Inducing f)
    (hf_inv : ∀ x, f x⁻¹ = (f x)⁻¹) : ContinuousInv G :=
  ⟨hf.continuous_iff.2 <| by simpa only [Function.comp_def, hf_inv] using hf.continuous.inv⟩

section TopologicalGroup

/-!
### Topological groups

A topological group is a group in which the multiplication and inversion operations are
continuous. Topological additive groups are defined in the same way. Equivalently, we can require
that the division operation `x y ↦ x * y⁻¹` (resp., subtraction) is continuous.
-/

-- Porting note (#11215): TODO should this docstring be extended
-- to match the multiplicative version?
/-- A topological (additive) group is a group in which the addition and negation operations are
continuous. -/
class TopologicalAddGroup (G : Type u) [TopologicalSpace G] [AddGroup G] extends
  ContinuousAdd G, ContinuousNeg G : Prop

/-- A topological group is a group in which the multiplication and inversion operations are
continuous.

When you declare an instance that does not already have a `UniformSpace` instance,
you should also provide an instance of `UniformSpace` and `UniformGroup` using
`TopologicalGroup.toUniformSpace` and `topologicalCommGroup_isUniform`. -/
-- Porting note: check that these ↑ names exist once they've been ported in the future.
@[to_additive]
class TopologicalGroup (G : Type*) [TopologicalSpace G] [Group G] extends ContinuousMul G,
  ContinuousInv G : Prop

section Conj

instance ConjAct.units_continuousConstSMul {M} [Monoid M] [TopologicalSpace M]
    [ContinuousMul M] : ContinuousConstSMul (ConjAct Mˣ) M :=
  ⟨fun _ => (continuous_const.mul continuous_id).mul continuous_const⟩

variable [TopologicalSpace G] [Inv G] [Mul G] [ContinuousMul G]

/-- Conjugation is jointly continuous on `G × G` when both `mul` and `inv` are continuous. -/
@[to_additive
  "Conjugation is jointly continuous on `G × G` when both `add` and `neg` are continuous."]
theorem TopologicalGroup.continuous_conj_prod [ContinuousInv G] :
    Continuous fun g : G × G => g.fst * g.snd * g.fst⁻¹ :=
  continuous_mul.mul (continuous_inv.comp continuous_fst)

/-- Conjugation by a fixed element is continuous when `mul` is continuous. -/
@[to_additive (attr := continuity)
  "Conjugation by a fixed element is continuous when `add` is continuous."]
theorem TopologicalGroup.continuous_conj (g : G) : Continuous fun h : G => g * h * g⁻¹ :=
  (continuous_mul_right g⁻¹).comp (continuous_mul_left g)

/-- Conjugation acting on fixed element of the group is continuous when both `mul` and
`inv` are continuous. -/
@[to_additive (attr := continuity)
  "Conjugation acting on fixed element of the additive group is continuous when both
    `add` and `neg` are continuous."]
theorem TopologicalGroup.continuous_conj' [ContinuousInv G] (h : G) :
    Continuous fun g : G => g * h * g⁻¹ :=
  (continuous_mul_right h).mul continuous_inv

end Conj

variable [TopologicalSpace G] [Group G] [TopologicalGroup G] [TopologicalSpace α] {f : α → G}
  {s : Set α} {x : α}

instance : TopologicalGroup (ULift G) where

section ZPow

@[to_additive (attr := continuity)]
theorem continuous_zpow : ∀ z : ℤ, Continuous fun a : G => a ^ z
  | Int.ofNat n => by simpa using continuous_pow n
  | Int.negSucc n => by simpa using (continuous_pow (n + 1)).inv

instance AddGroup.continuousConstSMul_int {A} [AddGroup A] [TopologicalSpace A]
    [TopologicalAddGroup A] : ContinuousConstSMul ℤ A :=
  ⟨continuous_zsmul⟩

instance AddGroup.continuousSMul_int {A} [AddGroup A] [TopologicalSpace A]
    [TopologicalAddGroup A] : ContinuousSMul ℤ A :=
  ⟨continuous_prod_of_discrete_left.mpr continuous_zsmul⟩

@[to_additive (attr := continuity, fun_prop)]
theorem Continuous.zpow {f : α → G} (h : Continuous f) (z : ℤ) : Continuous fun b => f b ^ z :=
  (continuous_zpow z).comp h

@[to_additive]
theorem continuousOn_zpow {s : Set G} (z : ℤ) : ContinuousOn (fun x => x ^ z) s :=
  (continuous_zpow z).continuousOn

@[to_additive]
theorem continuousAt_zpow (x : G) (z : ℤ) : ContinuousAt (fun x => x ^ z) x :=
  (continuous_zpow z).continuousAt

@[to_additive]
theorem Filter.Tendsto.zpow {α} {l : Filter α} {f : α → G} {x : G} (hf : Tendsto f l (𝓝 x))
    (z : ℤ) : Tendsto (fun x => f x ^ z) l (𝓝 (x ^ z)) :=
  (continuousAt_zpow _ _).tendsto.comp hf

@[to_additive]
theorem ContinuousWithinAt.zpow {f : α → G} {x : α} {s : Set α} (hf : ContinuousWithinAt f s x)
    (z : ℤ) : ContinuousWithinAt (fun x => f x ^ z) s x :=
  Filter.Tendsto.zpow hf z

@[to_additive (attr := fun_prop)]
theorem ContinuousAt.zpow {f : α → G} {x : α} (hf : ContinuousAt f x) (z : ℤ) :
    ContinuousAt (fun x => f x ^ z) x :=
  Filter.Tendsto.zpow hf z

@[to_additive (attr := fun_prop)]
theorem ContinuousOn.zpow {f : α → G} {s : Set α} (hf : ContinuousOn f s) (z : ℤ) :
    ContinuousOn (fun x => f x ^ z) s := fun x hx => (hf x hx).zpow z

end ZPow

section OrderedCommGroup

variable [TopologicalSpace H] [OrderedCommGroup H] [ContinuousInv H]

@[to_additive]
theorem tendsto_inv_nhdsWithin_Ioi {a : H} : Tendsto Inv.inv (𝓝[>] a) (𝓝[<] a⁻¹) :=
  (continuous_inv.tendsto a).inf <| by simp [tendsto_principal_principal]

@[to_additive]
theorem tendsto_inv_nhdsWithin_Iio {a : H} : Tendsto Inv.inv (𝓝[<] a) (𝓝[>] a⁻¹) :=
  (continuous_inv.tendsto a).inf <| by simp [tendsto_principal_principal]

@[to_additive]
theorem tendsto_inv_nhdsWithin_Ioi_inv {a : H} : Tendsto Inv.inv (𝓝[>] a⁻¹) (𝓝[<] a) := by
  simpa only [inv_inv] using @tendsto_inv_nhdsWithin_Ioi _ _ _ _ a⁻¹

@[to_additive]
theorem tendsto_inv_nhdsWithin_Iio_inv {a : H} : Tendsto Inv.inv (𝓝[<] a⁻¹) (𝓝[>] a) := by
  simpa only [inv_inv] using @tendsto_inv_nhdsWithin_Iio _ _ _ _ a⁻¹

@[to_additive]
theorem tendsto_inv_nhdsWithin_Ici {a : H} : Tendsto Inv.inv (𝓝[≥] a) (𝓝[≤] a⁻¹) :=
  (continuous_inv.tendsto a).inf <| by simp [tendsto_principal_principal]

@[to_additive]
theorem tendsto_inv_nhdsWithin_Iic {a : H} : Tendsto Inv.inv (𝓝[≤] a) (𝓝[≥] a⁻¹) :=
  (continuous_inv.tendsto a).inf <| by simp [tendsto_principal_principal]

@[to_additive]
theorem tendsto_inv_nhdsWithin_Ici_inv {a : H} : Tendsto Inv.inv (𝓝[≥] a⁻¹) (𝓝[≤] a) := by
  simpa only [inv_inv] using @tendsto_inv_nhdsWithin_Ici _ _ _ _ a⁻¹

@[to_additive]
theorem tendsto_inv_nhdsWithin_Iic_inv {a : H} : Tendsto Inv.inv (𝓝[≤] a⁻¹) (𝓝[≥] a) := by
  simpa only [inv_inv] using @tendsto_inv_nhdsWithin_Iic _ _ _ _ a⁻¹

end OrderedCommGroup

@[to_additive]
instance [TopologicalSpace H] [Group H] [TopologicalGroup H] : TopologicalGroup (G × H) where
  continuous_inv := continuous_inv.prod_map continuous_inv

@[to_additive]
instance Pi.topologicalGroup {C : β → Type*} [∀ b, TopologicalSpace (C b)] [∀ b, Group (C b)]
    [∀ b, TopologicalGroup (C b)] : TopologicalGroup (∀ b, C b) where
  continuous_inv := continuous_pi fun i => (continuous_apply i).inv

open MulOpposite

@[to_additive]
instance [Inv α] [ContinuousInv α] : ContinuousInv αᵐᵒᵖ :=
  opHomeomorph.symm.inducing.continuousInv unop_inv

/-- If multiplication is continuous in `α`, then it also is in `αᵐᵒᵖ`. -/
@[to_additive "If addition is continuous in `α`, then it also is in `αᵃᵒᵖ`."]
instance [Group α] [TopologicalGroup α] : TopologicalGroup αᵐᵒᵖ where

variable (G)

@[to_additive]
theorem nhds_one_symm : comap Inv.inv (𝓝 (1 : G)) = 𝓝 (1 : G) :=
  ((Homeomorph.inv G).comap_nhds_eq _).trans (congr_arg nhds inv_one)

@[to_additive]
theorem nhds_one_symm' : map Inv.inv (𝓝 (1 : G)) = 𝓝 (1 : G) :=
  ((Homeomorph.inv G).map_nhds_eq _).trans (congr_arg nhds inv_one)

@[to_additive]
theorem inv_mem_nhds_one {S : Set G} (hS : S ∈ (𝓝 1 : Filter G)) : S⁻¹ ∈ 𝓝 (1 : G) := by
  rwa [← nhds_one_symm'] at hS

/-- The map `(x, y) ↦ (x, x * y)` as a homeomorphism. This is a shear mapping. -/
@[to_additive "The map `(x, y) ↦ (x, x + y)` as a homeomorphism. This is a shear mapping."]
protected def Homeomorph.shearMulRight : G × G ≃ₜ G × G :=
  { Equiv.prodShear (Equiv.refl _) Equiv.mulLeft with
    continuous_toFun := continuous_fst.prod_mk continuous_mul
    continuous_invFun := continuous_fst.prod_mk <| continuous_fst.inv.mul continuous_snd }

@[to_additive (attr := simp)]
theorem Homeomorph.shearMulRight_coe :
    ⇑(Homeomorph.shearMulRight G) = fun z : G × G => (z.1, z.1 * z.2) :=
  rfl

@[to_additive (attr := simp)]
theorem Homeomorph.shearMulRight_symm_coe :
    ⇑(Homeomorph.shearMulRight G).symm = fun z : G × G => (z.1, z.1⁻¹ * z.2) :=
  rfl

variable {G}

@[to_additive]
protected theorem Inducing.topologicalGroup {F : Type*} [Group H] [TopologicalSpace H]
    [FunLike F H G] [MonoidHomClass F H G] (f : F) (hf : Inducing f) : TopologicalGroup H :=
  { toContinuousMul := hf.continuousMul _
    toContinuousInv := hf.continuousInv (map_inv f) }

@[to_additive]
-- Porting note: removed `protected` (needs to be in namespace)
theorem topologicalGroup_induced {F : Type*} [Group H] [FunLike F H G] [MonoidHomClass F H G]
    (f : F) :
    @TopologicalGroup H (induced f ‹_›) _ :=
  letI := induced f ‹_›
  Inducing.topologicalGroup f ⟨rfl⟩

namespace Subgroup

@[to_additive]
instance (S : Subgroup G) : TopologicalGroup S :=
  Inducing.topologicalGroup S.subtype inducing_subtype_val

end Subgroup

/-- The (topological-space) closure of a subgroup of a topological group is
itself a subgroup. -/
@[to_additive
  "The (topological-space) closure of an additive subgroup of an additive topological group is
  itself an additive subgroup."]
def Subgroup.topologicalClosure (s : Subgroup G) : Subgroup G :=
  { s.toSubmonoid.topologicalClosure with
    carrier := _root_.closure (s : Set G)
    inv_mem' := fun {g} hg => by simpa only [← Set.mem_inv, inv_closure, inv_coe_set] using hg }

@[to_additive (attr := simp)]
theorem Subgroup.topologicalClosure_coe {s : Subgroup G} :
    (s.topologicalClosure : Set G) = _root_.closure s :=
  rfl

@[to_additive]
theorem Subgroup.le_topologicalClosure (s : Subgroup G) : s ≤ s.topologicalClosure :=
  _root_.subset_closure

@[to_additive]
theorem Subgroup.isClosed_topologicalClosure (s : Subgroup G) :
    IsClosed (s.topologicalClosure : Set G) := isClosed_closure

@[to_additive]
theorem Subgroup.topologicalClosure_minimal (s : Subgroup G) {t : Subgroup G} (h : s ≤ t)
    (ht : IsClosed (t : Set G)) : s.topologicalClosure ≤ t :=
  closure_minimal h ht

@[to_additive]
theorem DenseRange.topologicalClosure_map_subgroup [Group H] [TopologicalSpace H]
    [TopologicalGroup H] {f : G →* H} (hf : Continuous f) (hf' : DenseRange f) {s : Subgroup G}
    (hs : s.topologicalClosure = ⊤) : (s.map f).topologicalClosure = ⊤ := by
  rw [SetLike.ext'_iff] at hs ⊢
  simp only [Subgroup.topologicalClosure_coe, Subgroup.coe_top, ← dense_iff_closure_eq] at hs ⊢
  exact hf'.dense_image hf hs

/-- The topological closure of a normal subgroup is normal. -/
@[to_additive "The topological closure of a normal additive subgroup is normal."]
theorem Subgroup.is_normal_topologicalClosure {G : Type*} [TopologicalSpace G] [Group G]
    [TopologicalGroup G] (N : Subgroup G) [N.Normal] : (Subgroup.topologicalClosure N).Normal where
  conj_mem n hn g := by
    apply map_mem_closure (TopologicalGroup.continuous_conj g) hn
    exact fun m hm => Subgroup.Normal.conj_mem inferInstance m hm g

@[to_additive]
theorem mul_mem_connectedComponent_one {G : Type*} [TopologicalSpace G] [MulOneClass G]
    [ContinuousMul G] {g h : G} (hg : g ∈ connectedComponent (1 : G))
    (hh : h ∈ connectedComponent (1 : G)) : g * h ∈ connectedComponent (1 : G) := by
  rw [connectedComponent_eq hg]
  have hmul : g ∈ connectedComponent (g * h) := by
    apply Continuous.image_connectedComponent_subset (continuous_mul_left g)
    rw [← connectedComponent_eq hh]
    exact ⟨(1 : G), mem_connectedComponent, by simp only [mul_one]⟩
  simpa [← connectedComponent_eq hmul] using mem_connectedComponent

@[to_additive]
theorem inv_mem_connectedComponent_one {G : Type*} [TopologicalSpace G] [Group G]
    [TopologicalGroup G] {g : G} (hg : g ∈ connectedComponent (1 : G)) :
    g⁻¹ ∈ connectedComponent (1 : G) := by
  rw [← inv_one]
  exact
    Continuous.image_connectedComponent_subset continuous_inv _
      ((Set.mem_image _ _ _).mp ⟨g, hg, rfl⟩)

/-- The connected component of 1 is a subgroup of `G`. -/
@[to_additive "The connected component of 0 is a subgroup of `G`."]
def Subgroup.connectedComponentOfOne (G : Type*) [TopologicalSpace G] [Group G]
    [TopologicalGroup G] : Subgroup G where
  carrier := connectedComponent (1 : G)
  one_mem' := mem_connectedComponent
  mul_mem' hg hh := mul_mem_connectedComponent_one hg hh
  inv_mem' hg := inv_mem_connectedComponent_one hg

/-- If a subgroup of a topological group is commutative, then so is its topological closure. -/
@[to_additive
  "If a subgroup of an additive topological group is commutative, then so is its
  topological closure."]
def Subgroup.commGroupTopologicalClosure [T2Space G] (s : Subgroup G)
    (hs : ∀ x y : s, x * y = y * x) : CommGroup s.topologicalClosure :=
  { s.topologicalClosure.toGroup, s.toSubmonoid.commMonoidTopologicalClosure hs with }

variable (G) in
@[to_additive]
lemma Subgroup.coe_topologicalClosure_bot :
    ((⊥ : Subgroup G).topologicalClosure : Set G) = _root_.closure ({1} : Set G) := by simp

@[to_additive exists_nhds_half_neg]
theorem exists_nhds_split_inv {s : Set G} (hs : s ∈ 𝓝 (1 : G)) :
    ∃ V ∈ 𝓝 (1 : G), ∀ v ∈ V, ∀ w ∈ V, v / w ∈ s := by
  have : (fun p : G × G => p.1 * p.2⁻¹) ⁻¹' s ∈ 𝓝 ((1, 1) : G × G) :=
    continuousAt_fst.mul continuousAt_snd.inv (by simpa)
  simpa only [div_eq_mul_inv, nhds_prod_eq, mem_prod_self_iff, prod_subset_iff, mem_preimage] using
    this

@[to_additive]
theorem nhds_translation_mul_inv (x : G) : comap (· * x⁻¹) (𝓝 1) = 𝓝 x :=
  ((Homeomorph.mulRight x⁻¹).comap_nhds_eq 1).trans <| show 𝓝 (1 * x⁻¹⁻¹) = 𝓝 x by simp

@[to_additive (attr := simp)]
theorem map_mul_left_nhds (x y : G) : map (x * ·) (𝓝 y) = 𝓝 (x * y) :=
  (Homeomorph.mulLeft x).map_nhds_eq y

@[to_additive]
theorem map_mul_left_nhds_one (x : G) : map (x * ·) (𝓝 1) = 𝓝 x := by simp

@[to_additive (attr := simp)]
theorem map_mul_right_nhds (x y : G) : map (· * x) (𝓝 y) = 𝓝 (y * x) :=
  (Homeomorph.mulRight x).map_nhds_eq y

@[to_additive]
theorem map_mul_right_nhds_one (x : G) : map (· * x) (𝓝 1) = 𝓝 x := by simp

@[to_additive]
theorem Filter.HasBasis.nhds_of_one {ι : Sort*} {p : ι → Prop} {s : ι → Set G}
    (hb : HasBasis (𝓝 1 : Filter G) p s) (x : G) :
    HasBasis (𝓝 x) p fun i => { y | y / x ∈ s i } := by
  rw [← nhds_translation_mul_inv]
  simp_rw [div_eq_mul_inv]
  exact hb.comap _

@[to_additive]
theorem mem_closure_iff_nhds_one {x : G} {s : Set G} :
    x ∈ closure s ↔ ∀ U ∈ (𝓝 1 : Filter G), ∃ y ∈ s, y / x ∈ U := by
  rw [mem_closure_iff_nhds_basis ((𝓝 1 : Filter G).basis_sets.nhds_of_one x)]
  simp_rw [Set.mem_setOf, id]

/-- A monoid homomorphism (a bundled morphism of a type that implements `MonoidHomClass`) from a
topological group to a topological monoid is continuous provided that it is continuous at one. See
also `uniformContinuous_of_continuousAt_one`. -/
@[to_additive
  "An additive monoid homomorphism (a bundled morphism of a type that implements
  `AddMonoidHomClass`) from an additive topological group to an additive topological monoid is
  continuous provided that it is continuous at zero. See also
  `uniformContinuous_of_continuousAt_zero`."]
theorem continuous_of_continuousAt_one {M hom : Type*} [MulOneClass M] [TopologicalSpace M]
    [ContinuousMul M] [FunLike hom G M] [MonoidHomClass hom G M] (f : hom)
    (hf : ContinuousAt f 1) :
    Continuous f :=
  continuous_iff_continuousAt.2 fun x => by
    simpa only [ContinuousAt, ← map_mul_left_nhds_one x, tendsto_map'_iff, Function.comp_def,
      map_mul, map_one, mul_one] using hf.tendsto.const_mul (f x)

@[to_additive continuous_of_continuousAt_zero₂]
theorem continuous_of_continuousAt_one₂ {H M : Type*} [CommMonoid M] [TopologicalSpace M]
    [ContinuousMul M] [Group H] [TopologicalSpace H] [TopologicalGroup H] (f : G →* H →* M)
    (hf : ContinuousAt (fun x : G × H ↦ f x.1 x.2) (1, 1))
    (hl : ∀ x, ContinuousAt (f x) 1) (hr : ∀ y, ContinuousAt (f · y) 1) :
    Continuous (fun x : G × H ↦ f x.1 x.2) := continuous_iff_continuousAt.2 fun (x, y) => by
  simp only [ContinuousAt, nhds_prod_eq, ← map_mul_left_nhds_one x, ← map_mul_left_nhds_one y,
    prod_map_map_eq, tendsto_map'_iff, Function.comp_def, map_mul, MonoidHom.mul_apply] at *
  refine ((tendsto_const_nhds.mul ((hr y).comp tendsto_fst)).mul
    (((hl x).comp tendsto_snd).mul hf)).mono_right (le_of_eq ?_)
  simp only [map_one, mul_one, MonoidHom.one_apply]

@[to_additive]
theorem TopologicalGroup.ext {G : Type*} [Group G] {t t' : TopologicalSpace G}
    (tg : @TopologicalGroup G t _) (tg' : @TopologicalGroup G t' _)
    (h : @nhds G t 1 = @nhds G t' 1) : t = t' :=
  TopologicalSpace.ext_nhds fun x ↦ by
    rw [← @nhds_translation_mul_inv G t _ _ x, ← @nhds_translation_mul_inv G t' _ _ x, ← h]

@[to_additive]
theorem TopologicalGroup.ext_iff {G : Type*} [Group G] {t t' : TopologicalSpace G}
    (tg : @TopologicalGroup G t _) (tg' : @TopologicalGroup G t' _) :
    t = t' ↔ @nhds G t 1 = @nhds G t' 1 :=
  ⟨fun h => h ▸ rfl, tg.ext tg'⟩

@[to_additive]
theorem ContinuousInv.of_nhds_one {G : Type*} [Group G] [TopologicalSpace G]
    (hinv : Tendsto (fun x : G => x⁻¹) (𝓝 1) (𝓝 1))
    (hleft : ∀ x₀ : G, 𝓝 x₀ = map (fun x : G => x₀ * x) (𝓝 1))
    (hconj : ∀ x₀ : G, Tendsto (fun x : G => x₀ * x * x₀⁻¹) (𝓝 1) (𝓝 1)) : ContinuousInv G := by
  refine ⟨continuous_iff_continuousAt.2 fun x₀ => ?_⟩
  have : Tendsto (fun x => x₀⁻¹ * (x₀ * x⁻¹ * x₀⁻¹)) (𝓝 1) (map (x₀⁻¹ * ·) (𝓝 1)) :=
    (tendsto_map.comp <| hconj x₀).comp hinv
  simpa only [ContinuousAt, hleft x₀, hleft x₀⁻¹, tendsto_map'_iff, Function.comp_def, mul_assoc,
    mul_inv_rev, inv_mul_cancel_left] using this

@[to_additive]
theorem TopologicalGroup.of_nhds_one' {G : Type u} [Group G] [TopologicalSpace G]
    (hmul : Tendsto (uncurry ((· * ·) : G → G → G)) (𝓝 1 ×ˢ 𝓝 1) (𝓝 1))
    (hinv : Tendsto (fun x : G => x⁻¹) (𝓝 1) (𝓝 1))
    (hleft : ∀ x₀ : G, 𝓝 x₀ = map (fun x => x₀ * x) (𝓝 1))
    (hright : ∀ x₀ : G, 𝓝 x₀ = map (fun x => x * x₀) (𝓝 1)) : TopologicalGroup G :=
  { toContinuousMul := ContinuousMul.of_nhds_one hmul hleft hright
    toContinuousInv :=
      ContinuousInv.of_nhds_one hinv hleft fun x₀ =>
        le_of_eq
          (by
            rw [show (fun x => x₀ * x * x₀⁻¹) = (fun x => x * x₀⁻¹) ∘ fun x => x₀ * x from rfl, ←
              map_map, ← hleft, hright, map_map]
            simp [(· ∘ ·)]) }

@[to_additive]
theorem TopologicalGroup.of_nhds_one {G : Type u} [Group G] [TopologicalSpace G]
    (hmul : Tendsto (uncurry ((· * ·) : G → G → G)) (𝓝 1 ×ˢ 𝓝 1) (𝓝 1))
    (hinv : Tendsto (fun x : G => x⁻¹) (𝓝 1) (𝓝 1))
    (hleft : ∀ x₀ : G, 𝓝 x₀ = map (x₀ * ·) (𝓝 1))
    (hconj : ∀ x₀ : G, Tendsto (x₀ * · * x₀⁻¹) (𝓝 1) (𝓝 1)) : TopologicalGroup G := by
  refine TopologicalGroup.of_nhds_one' hmul hinv hleft fun x₀ => ?_
  replace hconj : ∀ x₀ : G, map (x₀ * · * x₀⁻¹) (𝓝 1) = 𝓝 1 :=
    fun x₀ => map_eq_of_inverse (x₀⁻¹ * · * x₀⁻¹⁻¹) (by ext; simp [mul_assoc]) (hconj _) (hconj _)
  rw [← hconj x₀]
  simpa [Function.comp_def] using hleft _

@[to_additive]
theorem TopologicalGroup.of_comm_of_nhds_one {G : Type u} [CommGroup G] [TopologicalSpace G]
    (hmul : Tendsto (uncurry ((· * ·) : G → G → G)) (𝓝 1 ×ˢ 𝓝 1) (𝓝 1))
    (hinv : Tendsto (fun x : G => x⁻¹) (𝓝 1) (𝓝 1))
    (hleft : ∀ x₀ : G, 𝓝 x₀ = map (x₀ * ·) (𝓝 1)) : TopologicalGroup G :=
  TopologicalGroup.of_nhds_one hmul hinv hleft (by simpa using tendsto_id)

variable (G) in
/-- Any first countable topological group has an antitone neighborhood basis `u : ℕ → Set G` for
which `(u (n + 1)) ^ 2 ⊆ u n`. The existence of such a neighborhood basis is a key tool for
`QuotientGroup.completeSpace` -/
@[to_additive
  "Any first countable topological additive group has an antitone neighborhood basis
  `u : ℕ → set G` for which `u (n + 1) + u (n + 1) ⊆ u n`.
  The existence of such a neighborhood basis is a key tool for `QuotientAddGroup.completeSpace`"]
theorem TopologicalGroup.exists_antitone_basis_nhds_one [FirstCountableTopology G] :
    ∃ u : ℕ → Set G, (𝓝 1).HasAntitoneBasis u ∧ ∀ n, u (n + 1) * u (n + 1) ⊆ u n := by
  rcases (𝓝 (1 : G)).exists_antitone_basis with ⟨u, hu, u_anti⟩
  have :=
    ((hu.prod_nhds hu).tendsto_iff hu).mp
      (by simpa only [mul_one] using continuous_mul.tendsto ((1, 1) : G × G))
  simp only [and_self_iff, mem_prod, and_imp, Prod.forall, exists_true_left, Prod.exists,
    forall_true_left] at this
  have event_mul : ∀ n : ℕ, ∀ᶠ m in atTop, u m * u m ⊆ u n := by
    intro n
    rcases this n with ⟨j, k, -, h⟩
    refine atTop_basis.eventually_iff.mpr ⟨max j k, True.intro, fun m hm => ?_⟩
    rintro - ⟨a, ha, b, hb, rfl⟩
    exact h a b (u_anti ((le_max_left _ _).trans hm) ha) (u_anti ((le_max_right _ _).trans hm) hb)
  obtain ⟨φ, -, hφ, φ_anti_basis⟩ := HasAntitoneBasis.subbasis_with_rel ⟨hu, u_anti⟩ event_mul
  exact ⟨u ∘ φ, φ_anti_basis, fun n => hφ n.lt_succ_self⟩

end TopologicalGroup

namespace QuotientGroup

<<<<<<< HEAD
variable [TopologicalSpace G] [Group G] [TopologicalGroup G] (N : Subgroup G)

@[to_additive]
instance instTopologicalSpace {G : Type*} [Group G] [TopologicalSpace G]
    (N : Subgroup G) : TopologicalSpace (G ⧸ N) :=
  instTopologicalSpaceQuotient

@[to_additive]
theorem quotientMap_mk : QuotientMap (mk : G → G ⧸ N) :=
  quotientMap_quot_mk

@[to_additive]
theorem isOpenMap_coe : IsOpenMap ((↑) : G → G ⧸ N) := by
  intro s s_op
  change IsOpen (((↑) : G → G ⧸ N) ⁻¹' ((↑) '' s))
  rw [QuotientGroup.preimage_image_mk N s]
  exact isOpen_iUnion fun n => (continuous_mul_right _).isOpen_preimage s s_op
=======
variable [TopologicalSpace G] [Group G]

@[to_additive]
instance instTopologicalSpace (N : Subgroup G) : TopologicalSpace (G ⧸ N) :=
  instTopologicalSpaceQuotient

@[to_additive]
theorem quotientMap_mk (N : Subgroup G) : QuotientMap (mk : G → G ⧸ N) :=
  quotientMap_quot_mk

variable [TopologicalGroup G] (N : Subgroup G)

@[to_additive]
theorem isOpenMap_coe : IsOpenMap ((↑) : G → G ⧸ N) :=
  isOpenMap_quotient_mk'_mul
>>>>>>> 6cb42b6d

@[to_additive (attr := simp)]
theorem dense_preimage_mk {s : Set (G ⧸ N)} : Dense ((↑) ⁻¹' s : Set G) ↔ Dense s :=
  letI := leftRel N -- `Dense.quotient` assumes `[Setoid G]`
  ⟨fun h ↦ h.quotient.mono <| image_preimage_subset _ _, fun h ↦ h.preimage <| isOpenMap_coe _⟩

@[to_additive]
theorem dense_image_mk {s : Set G} :
    Dense (mk '' s : Set (G ⧸ N)) ↔ Dense (s * (N : Set G)) := by
  rw [← dense_preimage_mk, preimage_image_mk_eq_mul]

@[to_additive]
instance instTopologicalGroup [N.Normal] : TopologicalGroup (G ⧸ N) where
  continuous_mul := by
    have cont : Continuous (((↑) : G → G ⧸ N) ∘ fun p : G × G ↦ p.fst * p.snd) :=
      continuous_quot_mk.comp continuous_mul
    have quot : QuotientMap fun p : G × G ↦ ((p.1 : G ⧸ N), (p.2 : G ⧸ N)) := by
      apply IsOpenMap.to_quotientMap
      · exact (QuotientGroup.isOpenMap_coe N).prod (QuotientGroup.isOpenMap_coe N)
      · exact continuous_quot_mk.prod_map continuous_quot_mk
      · exact (surjective_quot_mk _).prodMap (surjective_quot_mk _)
    exact quot.continuous_iff.2 cont
  continuous_inv := continuous_inv.quotient_map' _

@[to_additive (attr := deprecated (since := "2024-08-05"))]
theorem _root_.topologicalGroup_quotient [N.Normal] : TopologicalGroup (G ⧸ N) :=
  instTopologicalGroup N

/-- Neighborhoods in the quotient are precisely the map of neighborhoods in the prequotient. -/
@[to_additive
  "Neighborhoods in the quotient are precisely the map of neighborhoods in the prequotient."]
theorem nhds_eq (x : G) : 𝓝 (x : G ⧸ N) = Filter.map (↑) (𝓝 x) :=
  le_antisymm ((QuotientGroup.isOpenMap_coe N).nhds_le x) continuous_quot_mk.continuousAt

@[to_additive]
instance instFirstCountableTopology [FirstCountableTopology G] :
    FirstCountableTopology (G ⧸ N) where
  nhds_generated_countable := mk_surjective.forall.2 fun x ↦ nhds_eq N x ▸ inferInstance

@[to_additive (attr := deprecated (since := "2024-08-05"))]
theorem nhds_one_isCountablyGenerated [FirstCountableTopology G] [N.Normal] :
    (𝓝 (1 : G ⧸ N)).IsCountablyGenerated :=
  inferInstance

end QuotientGroup

/-- A typeclass saying that `p : G × G ↦ p.1 - p.2` is a continuous function. This property
automatically holds for topological additive groups but it also holds, e.g., for `ℝ≥0`. -/
class ContinuousSub (G : Type*) [TopologicalSpace G] [Sub G] : Prop where
  continuous_sub : Continuous fun p : G × G => p.1 - p.2

/-- A typeclass saying that `p : G × G ↦ p.1 / p.2` is a continuous function. This property
automatically holds for topological groups. Lemmas using this class have primes.
The unprimed version is for `GroupWithZero`. -/
@[to_additive existing]
class ContinuousDiv (G : Type*) [TopologicalSpace G] [Div G] : Prop where
  continuous_div' : Continuous fun p : G × G => p.1 / p.2

-- see Note [lower instance priority]
@[to_additive]
instance (priority := 100) TopologicalGroup.to_continuousDiv [TopologicalSpace G] [Group G]
    [TopologicalGroup G] : ContinuousDiv G :=
  ⟨by
    simp only [div_eq_mul_inv]
    exact continuous_fst.mul continuous_snd.inv⟩

export ContinuousSub (continuous_sub)

export ContinuousDiv (continuous_div')

section ContinuousDiv

variable [TopologicalSpace G] [Div G] [ContinuousDiv G]

@[to_additive sub]
theorem Filter.Tendsto.div' {f g : α → G} {l : Filter α} {a b : G} (hf : Tendsto f l (𝓝 a))
    (hg : Tendsto g l (𝓝 b)) : Tendsto (fun x => f x / g x) l (𝓝 (a / b)) :=
  (continuous_div'.tendsto (a, b)).comp (hf.prod_mk_nhds hg)

@[to_additive const_sub]
theorem Filter.Tendsto.const_div' (b : G) {c : G} {f : α → G} {l : Filter α}
    (h : Tendsto f l (𝓝 c)) : Tendsto (fun k : α => b / f k) l (𝓝 (b / c)) :=
  tendsto_const_nhds.div' h

@[to_additive]
lemma Filter.tendsto_const_div_iff {G : Type*} [CommGroup G] [TopologicalSpace G] [ContinuousDiv G]
    (b : G) {c : G} {f : α → G} {l : Filter α} :
    Tendsto (fun k : α ↦ b / f k) l (𝓝 (b / c)) ↔ Tendsto f l (𝓝 c) := by
  refine ⟨fun h ↦ ?_, Filter.Tendsto.const_div' b⟩
  convert h.const_div' b with k <;> rw [div_div_cancel]

@[to_additive sub_const]
theorem Filter.Tendsto.div_const' {c : G} {f : α → G} {l : Filter α} (h : Tendsto f l (𝓝 c))
    (b : G) : Tendsto (f · / b) l (𝓝 (c / b)) :=
  h.div' tendsto_const_nhds

lemma Filter.tendsto_div_const_iff {G : Type*}
    [CommGroupWithZero G] [TopologicalSpace G] [ContinuousDiv G]
    {b : G} (hb : b ≠ 0) {c : G} {f : α → G} {l : Filter α} :
    Tendsto (f · / b) l (𝓝 (c / b)) ↔ Tendsto f l (𝓝 c) := by
  refine ⟨fun h ↦ ?_, fun h ↦ Filter.Tendsto.div_const' h b⟩
  convert h.div_const' b⁻¹ with k <;> rw [div_div, mul_inv_cancel₀ hb, div_one]

lemma Filter.tendsto_sub_const_iff {G : Type*}
    [AddCommGroup G] [TopologicalSpace G] [ContinuousSub G]
    (b : G) {c : G} {f : α → G} {l : Filter α} :
    Tendsto (f · - b) l (𝓝 (c - b)) ↔ Tendsto f l (𝓝 c) := by
  refine ⟨fun h ↦ ?_, fun h ↦ Filter.Tendsto.sub_const h b⟩
  convert h.sub_const (-b) with k <;> rw [sub_sub, ← sub_eq_add_neg, sub_self, sub_zero]

variable [TopologicalSpace α] {f g : α → G} {s : Set α} {x : α}

@[to_additive (attr := continuity, fun_prop) sub]
theorem Continuous.div' (hf : Continuous f) (hg : Continuous g) : Continuous fun x => f x / g x :=
  continuous_div'.comp (hf.prod_mk hg : _)

@[to_additive (attr := continuity) continuous_sub_left]
lemma continuous_div_left' (a : G) : Continuous (a / ·) := continuous_const.div' continuous_id

@[to_additive (attr := continuity) continuous_sub_right]
lemma continuous_div_right' (a : G) : Continuous (· / a) := continuous_id.div' continuous_const

@[to_additive (attr := fun_prop) sub]
theorem ContinuousAt.div' {f g : α → G} {x : α} (hf : ContinuousAt f x) (hg : ContinuousAt g x) :
    ContinuousAt (fun x => f x / g x) x :=
  Filter.Tendsto.div' hf hg

@[to_additive sub]
theorem ContinuousWithinAt.div' (hf : ContinuousWithinAt f s x) (hg : ContinuousWithinAt g s x) :
    ContinuousWithinAt (fun x => f x / g x) s x :=
  Filter.Tendsto.div' hf hg

@[to_additive (attr := fun_prop) sub]
theorem ContinuousOn.div' (hf : ContinuousOn f s) (hg : ContinuousOn g s) :
    ContinuousOn (fun x => f x / g x) s := fun x hx => (hf x hx).div' (hg x hx)

end ContinuousDiv

section DivInvTopologicalGroup

variable [Group G] [TopologicalSpace G] [TopologicalGroup G]

/-- A version of `Homeomorph.mulLeft a b⁻¹` that is defeq to `a / b`. -/
@[to_additive (attr := simps! (config := { simpRhs := true }))
  " A version of `Homeomorph.addLeft a (-b)` that is defeq to `a - b`. "]
def Homeomorph.divLeft (x : G) : G ≃ₜ G :=
  { Equiv.divLeft x with
    continuous_toFun := continuous_const.div' continuous_id
    continuous_invFun := continuous_inv.mul continuous_const }

@[to_additive]
theorem isOpenMap_div_left (a : G) : IsOpenMap (a / ·) :=
  (Homeomorph.divLeft _).isOpenMap

@[to_additive]
theorem isClosedMap_div_left (a : G) : IsClosedMap (a / ·) :=
  (Homeomorph.divLeft _).isClosedMap

/-- A version of `Homeomorph.mulRight a⁻¹ b` that is defeq to `b / a`. -/
@[to_additive (attr := simps! (config := { simpRhs := true }))
  "A version of `Homeomorph.addRight (-a) b` that is defeq to `b - a`. "]
def Homeomorph.divRight (x : G) : G ≃ₜ G :=
  { Equiv.divRight x with
    continuous_toFun := continuous_id.div' continuous_const
    continuous_invFun := continuous_id.mul continuous_const }

@[to_additive]
lemma isOpenMap_div_right (a : G) : IsOpenMap (· / a) := (Homeomorph.divRight a).isOpenMap

@[to_additive]
lemma isClosedMap_div_right (a : G) : IsClosedMap (· / a) := (Homeomorph.divRight a).isClosedMap

@[to_additive]
theorem tendsto_div_nhds_one_iff {α : Type*} {l : Filter α} {x : G} {u : α → G} :
    Tendsto (u · / x) l (𝓝 1) ↔ Tendsto u l (𝓝 x) :=
  haveI A : Tendsto (fun _ : α => x) l (𝓝 x) := tendsto_const_nhds
  ⟨fun h => by simpa using h.mul A, fun h => by simpa using h.div' A⟩

@[to_additive]
theorem nhds_translation_div (x : G) : comap (· / x) (𝓝 1) = 𝓝 x := by
  simpa only [div_eq_mul_inv] using nhds_translation_mul_inv x

end DivInvTopologicalGroup

/-!
### Topological operations on pointwise sums and products

A few results about interior and closure of the pointwise addition/multiplication of sets in groups
with continuous addition/multiplication. See also `Submonoid.top_closure_mul_self_eq` in
`Topology.Algebra.Monoid`.
-/


section ContinuousConstSMul

variable [TopologicalSpace β] [Group α] [MulAction α β] [ContinuousConstSMul α β] {s : Set α}
  {t : Set β}

variable [TopologicalSpace α]

@[to_additive]
theorem subset_interior_smul : interior s • interior t ⊆ interior (s • t) :=
  (Set.smul_subset_smul_right interior_subset).trans subset_interior_smul_right

end ContinuousConstSMul

section ContinuousSMul

variable [TopologicalSpace α] [TopologicalSpace β] [Group α] [MulAction α β] [ContinuousInv α]
  [ContinuousSMul α β] {s : Set α} {t : Set β}

@[to_additive]
theorem IsClosed.smul_left_of_isCompact (ht : IsClosed t) (hs : IsCompact s) :
    IsClosed (s • t) := by
  have : ∀ x ∈ s • t, ∃ g ∈ s, g⁻¹ • x ∈ t := by
    rintro x ⟨g, hgs, y, hyt, rfl⟩
    refine ⟨g, hgs, ?_⟩
    rwa [inv_smul_smul]
  choose! f hf using this
  refine isClosed_of_closure_subset (fun x hx ↦ ?_)
  rcases mem_closure_iff_ultrafilter.mp hx with ⟨u, hust, hux⟩
  have : Ultrafilter.map f u ≤ 𝓟 s :=
    calc Ultrafilter.map f u ≤ map f (𝓟 (s • t)) := map_mono (le_principal_iff.mpr hust)
      _ = 𝓟 (f '' (s • t)) := map_principal
      _ ≤ 𝓟 s := principal_mono.mpr (image_subset_iff.mpr (fun x hx ↦ (hf x hx).1))
  rcases hs.ultrafilter_le_nhds (Ultrafilter.map f u) this with ⟨g, hg, hug⟩
  suffices g⁻¹ • x ∈ t from
    ⟨g, hg, g⁻¹ • x, this, smul_inv_smul _ _⟩
  exact ht.mem_of_tendsto ((Tendsto.inv hug).smul hux)
    (Eventually.mono hust (fun y hy ↦ (hf y hy).2))

/-! One may expect a version of `IsClosed.smul_left_of_isCompact` where `t` is compact and `s` is
closed, but such a lemma can't be true in this level of generality. For a counterexample, consider
`ℚ` acting on `ℝ` by translation, and let `s : Set ℚ := univ`, `t : set ℝ := {0}`. Then `s` is
closed and `t` is compact, but `s +ᵥ t` is the set of all rationals, which is definitely not
closed in `ℝ`.
To fix the proof, we would need to make two additional assumptions:
- for any `x ∈ t`, `s • {x}` is closed
- for any `x ∈ t`, there is a continuous function `g : s • {x} → s` such that, for all
  `y ∈ s • {x}`, we have `y = (g y) • x`
These are fairly specific hypotheses so we don't state this version of the lemmas, but an
interesting fact is that these two assumptions are verified in the case of a `NormedAddTorsor`
(or really, any `AddTorsor` with continuous `-ᵥ`). We prove this special case in
`IsClosed.vadd_right_of_isCompact`. -/

@[to_additive]
theorem MulAction.isClosedMap_quotient [CompactSpace α] :
    letI := orbitRel α β
    IsClosedMap (Quotient.mk' : β → Quotient (orbitRel α β)) := by
  intro t ht
  rw [← quotientMap_quotient_mk'.isClosed_preimage, MulAction.quotient_preimage_image_eq_union_mul]
  convert ht.smul_left_of_isCompact (isCompact_univ (X := α))
  rw [← biUnion_univ, ← iUnion_smul_left_image]
  rfl

end ContinuousSMul

section ContinuousConstSMul

variable [TopologicalSpace α] [Group α] [ContinuousConstSMul α α] {s t : Set α}

@[to_additive]
theorem IsOpen.mul_left : IsOpen t → IsOpen (s * t) :=
  IsOpen.smul_left

@[to_additive]
theorem subset_interior_mul_right : s * interior t ⊆ interior (s * t) :=
  subset_interior_smul_right

@[to_additive]
theorem subset_interior_mul : interior s * interior t ⊆ interior (s * t) :=
  subset_interior_smul

@[to_additive]
theorem singleton_mul_mem_nhds (a : α) {b : α} (h : s ∈ 𝓝 b) : {a} * s ∈ 𝓝 (a * b) := by
  rwa [← smul_eq_mul, ← smul_eq_mul, singleton_smul, smul_mem_nhds_smul_iff]

@[to_additive]
theorem singleton_mul_mem_nhds_of_nhds_one (a : α) (h : s ∈ 𝓝 (1 : α)) : {a} * s ∈ 𝓝 a := by
  simpa only [mul_one] using singleton_mul_mem_nhds a h

end ContinuousConstSMul

section ContinuousConstSMulOp

variable [TopologicalSpace α] [Group α] [ContinuousConstSMul αᵐᵒᵖ α] {s t : Set α}

@[to_additive]
theorem IsOpen.mul_right (hs : IsOpen s) : IsOpen (s * t) := by
  rw [← image_op_smul]
  exact hs.smul_left

@[to_additive]
theorem subset_interior_mul_left : interior s * t ⊆ interior (s * t) :=
  interior_maximal (Set.mul_subset_mul_right interior_subset) isOpen_interior.mul_right

@[to_additive]
theorem subset_interior_mul' : interior s * interior t ⊆ interior (s * t) :=
  (Set.mul_subset_mul_left interior_subset).trans subset_interior_mul_left

@[to_additive]
theorem mul_singleton_mem_nhds (a : α) {b : α} (h : s ∈ 𝓝 b) : s * {a} ∈ 𝓝 (b * a) := by
  rw [mul_singleton]
  exact smul_mem_nhds_smul (op a) h

@[to_additive]
theorem mul_singleton_mem_nhds_of_nhds_one (a : α) (h : s ∈ 𝓝 (1 : α)) : s * {a} ∈ 𝓝 a := by
  simpa only [one_mul] using mul_singleton_mem_nhds a h

end ContinuousConstSMulOp

section TopologicalGroup

variable [TopologicalSpace G] [Group G] [TopologicalGroup G] {s t : Set G}

@[to_additive]
theorem IsOpen.div_left (ht : IsOpen t) : IsOpen (s / t) := by
  rw [← iUnion_div_left_image]
  exact isOpen_biUnion fun a _ => isOpenMap_div_left a t ht

@[to_additive]
theorem IsOpen.div_right (hs : IsOpen s) : IsOpen (s / t) := by
  rw [← iUnion_div_right_image]
  exact isOpen_biUnion fun a _ => isOpenMap_div_right a s hs

@[to_additive]
theorem subset_interior_div_left : interior s / t ⊆ interior (s / t) :=
  interior_maximal (div_subset_div_right interior_subset) isOpen_interior.div_right

@[to_additive]
theorem subset_interior_div_right : s / interior t ⊆ interior (s / t) :=
  interior_maximal (div_subset_div_left interior_subset) isOpen_interior.div_left

@[to_additive]
theorem subset_interior_div : interior s / interior t ⊆ interior (s / t) :=
  (div_subset_div_left interior_subset).trans subset_interior_div_left

@[to_additive]
theorem IsOpen.mul_closure (hs : IsOpen s) (t : Set G) : s * closure t = s * t := by
  refine (mul_subset_iff.2 fun a ha b hb => ?_).antisymm (mul_subset_mul_left subset_closure)
  rw [mem_closure_iff] at hb
  have hbU : b ∈ s⁻¹ * {a * b} := ⟨a⁻¹, Set.inv_mem_inv.2 ha, a * b, rfl, inv_mul_cancel_left _ _⟩
  obtain ⟨_, ⟨c, hc, d, rfl : d = _, rfl⟩, hcs⟩ := hb _ hs.inv.mul_right hbU
  exact ⟨c⁻¹, hc, _, hcs, inv_mul_cancel_left _ _⟩

@[to_additive]
theorem IsOpen.closure_mul (ht : IsOpen t) (s : Set G) : closure s * t = s * t := by
  rw [← inv_inv (closure s * t), mul_inv_rev, inv_closure, ht.inv.mul_closure, mul_inv_rev, inv_inv,
    inv_inv]

@[to_additive]
theorem IsOpen.div_closure (hs : IsOpen s) (t : Set G) : s / closure t = s / t := by
  simp_rw [div_eq_mul_inv, inv_closure, hs.mul_closure]

@[to_additive]
theorem IsOpen.closure_div (ht : IsOpen t) (s : Set G) : closure s / t = s / t := by
  simp_rw [div_eq_mul_inv, ht.inv.closure_mul]

@[to_additive]
theorem IsClosed.mul_left_of_isCompact (ht : IsClosed t) (hs : IsCompact s) : IsClosed (s * t) :=
  ht.smul_left_of_isCompact hs

@[to_additive]
theorem IsClosed.mul_right_of_isCompact (ht : IsClosed t) (hs : IsCompact s) :
    IsClosed (t * s) := by
  rw [← image_op_smul]
  exact IsClosed.smul_left_of_isCompact ht (hs.image continuous_op)

@[to_additive]
theorem QuotientGroup.isClosedMap_coe {H : Subgroup G} (hH : IsCompact (H : Set G)) :
    IsClosedMap ((↑) : G → G ⧸ H) := by
  intro t ht
  rw [← quotientMap_quotient_mk'.isClosed_preimage]
  convert ht.mul_right_of_isCompact hH
  refine (QuotientGroup.preimage_image_mk_eq_iUnion_image _ _).trans ?_
  rw [iUnion_subtype, ← iUnion_mul_right_image]
  rfl

@[to_additive]
lemma subset_mul_closure_one {G} [MulOneClass G] [TopologicalSpace G] (s : Set G) :
    s ⊆ s * (closure {1} : Set G) := by
  have : s ⊆ s * ({1} : Set G) := by simp
  exact this.trans (smul_subset_smul_left subset_closure)

@[to_additive]
lemma IsCompact.mul_closure_one_eq_closure {K : Set G} (hK : IsCompact K) :
    K * (closure {1} : Set G) = closure K := by
  apply Subset.antisymm ?_ ?_
  · calc
    K * (closure {1} : Set G) ⊆ closure K * (closure {1} : Set G) :=
      smul_subset_smul_right subset_closure
    _ ⊆ closure (K * ({1} : Set G)) := smul_set_closure_subset _ _
    _ = closure K := by simp
  · have : IsClosed (K * (closure {1} : Set G)) :=
      IsClosed.smul_left_of_isCompact isClosed_closure hK
    rw [IsClosed.closure_subset_iff this]
    exact subset_mul_closure_one K

@[to_additive]
lemma IsClosed.mul_closure_one_eq {F : Set G} (hF : IsClosed F) :
    F * (closure {1} : Set G) = F := by
  refine Subset.antisymm ?_ (subset_mul_closure_one F)
  calc
  F * (closure {1} : Set G) = closure F * closure ({1} : Set G) := by rw [hF.closure_eq]
  _ ⊆ closure (F * ({1} : Set G)) := smul_set_closure_subset _ _
  _ = F := by simp [hF.closure_eq]

@[to_additive]
lemma compl_mul_closure_one_eq {t : Set G} (ht : t * (closure {1} : Set G) = t) :
    tᶜ * (closure {1} : Set G) = tᶜ := by
  refine Subset.antisymm ?_ (subset_mul_closure_one tᶜ)
  rintro - ⟨x, hx, g, hg, rfl⟩
  by_contra H
  have : x ∈ t * (closure {1} : Set G) := by
    rw [← Subgroup.coe_topologicalClosure_bot G] at hg ⊢
    simp only [smul_eq_mul, mem_compl_iff, not_not] at H
    exact ⟨x * g, H, g⁻¹, Subgroup.inv_mem _ hg, by simp⟩
  rw [ht] at this
  exact hx this

@[to_additive]
lemma compl_mul_closure_one_eq_iff {t : Set G} :
    tᶜ * (closure {1} : Set G) = tᶜ ↔ t * (closure {1} : Set G) = t :=
  ⟨fun h ↦ by simpa using compl_mul_closure_one_eq h, fun h ↦ compl_mul_closure_one_eq h⟩

@[to_additive]
lemma IsOpen.mul_closure_one_eq {U : Set G} (hU : IsOpen U) :
    U * (closure {1} : Set G) = U :=
  compl_mul_closure_one_eq_iff.1 (hU.isClosed_compl.mul_closure_one_eq)

end TopologicalGroup

section FilterMul

section

variable (G) [TopologicalSpace G] [Group G] [ContinuousMul G]

@[to_additive]
theorem TopologicalGroup.t1Space (h : @IsClosed G _ {1}) : T1Space G :=
  ⟨fun x => by simpa using isClosedMap_mul_right x _ h⟩

end

section

variable (G) [TopologicalSpace G] [Group G] [TopologicalGroup G]

@[to_additive]
instance (priority := 100) TopologicalGroup.regularSpace : RegularSpace G := by
  refine .of_exists_mem_nhds_isClosed_subset fun a s hs ↦ ?_
  have : Tendsto (fun p : G × G => p.1 * p.2) (𝓝 (a, 1)) (𝓝 a) :=
    continuous_mul.tendsto' _ _ (mul_one a)
  rcases mem_nhds_prod_iff.mp (this hs) with ⟨U, hU, V, hV, hUV⟩
  rw [← image_subset_iff, image_prod] at hUV
  refine ⟨closure U, mem_of_superset hU subset_closure, isClosed_closure, ?_⟩
  calc
    closure U ⊆ closure U * interior V := subset_mul_left _ (mem_interior_iff_mem_nhds.2 hV)
    _ = U * interior V := isOpen_interior.closure_mul U
    _ ⊆ U * V := mul_subset_mul_left interior_subset
    _ ⊆ s := hUV

-- `inferInstance` can find these instances now

variable {G}

@[to_additive]
theorem group_inseparable_iff {x y : G} : Inseparable x y ↔ x / y ∈ closure (1 : Set G) := by
  rw [← singleton_one, ← specializes_iff_mem_closure, specializes_comm, specializes_iff_inseparable,
    ← (Homeomorph.mulRight y⁻¹).embedding.inseparable_iff]
  simp [div_eq_mul_inv]

@[to_additive]
theorem TopologicalGroup.t2Space_iff_one_closed : T2Space G ↔ IsClosed ({1} : Set G) :=
  ⟨fun _ ↦ isClosed_singleton, fun h ↦
    have := TopologicalGroup.t1Space G h; inferInstance⟩

@[to_additive]
theorem TopologicalGroup.t2Space_of_one_sep (H : ∀ x : G, x ≠ 1 → ∃ U ∈ 𝓝 (1 : G), x ∉ U) :
    T2Space G := by
  suffices T1Space G from inferInstance
  refine t1Space_iff_specializes_imp_eq.2 fun x y hspec ↦ by_contra fun hne ↦ ?_
  rcases H (x * y⁻¹) (by rwa [Ne, mul_inv_eq_one]) with ⟨U, hU₁, hU⟩
  exact hU <| mem_of_mem_nhds <| hspec.map (continuous_mul_right y⁻¹) (by rwa [mul_inv_cancel])

/-- Given a neighborhood `U` of the identity, one may find a neighborhood `V` of the identity which
is closed, symmetric, and satisfies `V * V ⊆ U`. -/
@[to_additive "Given a neighborhood `U` of the identity, one may find a neighborhood `V` of the
identity which is closed, symmetric, and satisfies `V + V ⊆ U`."]
theorem exists_closed_nhds_one_inv_eq_mul_subset {U : Set G} (hU : U ∈ 𝓝 1) :
    ∃ V ∈ 𝓝 1, IsClosed V ∧ V⁻¹ = V ∧ V * V ⊆ U := by
  rcases exists_open_nhds_one_mul_subset hU with ⟨V, V_open, V_mem, hV⟩
  rcases exists_mem_nhds_isClosed_subset (V_open.mem_nhds V_mem) with ⟨W, W_mem, W_closed, hW⟩
  refine ⟨W ∩ W⁻¹, Filter.inter_mem W_mem (inv_mem_nhds_one G W_mem), W_closed.inter W_closed.inv,
    by simp [inter_comm], ?_⟩
  calc
  W ∩ W⁻¹ * (W ∩ W⁻¹)
    ⊆ W * W := mul_subset_mul inter_subset_left inter_subset_left
  _ ⊆ V * V := mul_subset_mul hW hW
  _ ⊆ U := hV

variable (S : Subgroup G) [Subgroup.Normal S] [IsClosed (S : Set G)]

@[to_additive]
instance Subgroup.t3_quotient_of_isClosed (S : Subgroup G) [Subgroup.Normal S]
    [hS : IsClosed (S : Set G)] : T3Space (G ⧸ S) := by
  rw [← QuotientGroup.ker_mk' S] at hS
  haveI := TopologicalGroup.t1Space (G ⧸ S) (quotientMap_quotient_mk'.isClosed_preimage.mp hS)
  infer_instance

/-- A subgroup `S` of a topological group `G` acts on `G` properly discontinuously on the left, if
it is discrete in the sense that `S ∩ K` is finite for all compact `K`. (See also
`DiscreteTopology`.) -/
@[to_additive
  "A subgroup `S` of an additive topological group `G` acts on `G` properly
  discontinuously on the left, if it is discrete in the sense that `S ∩ K` is finite for all compact
  `K`. (See also `DiscreteTopology`."]
theorem Subgroup.properlyDiscontinuousSMul_of_tendsto_cofinite (S : Subgroup G)
    (hS : Tendsto S.subtype cofinite (cocompact G)) : ProperlyDiscontinuousSMul S G :=
  { finite_disjoint_inter_image := by
      intro K L hK hL
      have H : Set.Finite _ := hS ((hL.prod hK).image continuous_div').compl_mem_cocompact
      rw [preimage_compl, compl_compl] at H
      convert H
      ext x
      simp only [image_smul, mem_setOf_eq, coeSubtype, mem_preimage, mem_image, Prod.exists]
      exact Set.smul_inter_ne_empty_iff' }

-- attribute [local semireducible] MulOpposite -- Porting note: doesn't work in Lean 4

/-- A subgroup `S` of a topological group `G` acts on `G` properly discontinuously on the right, if
it is discrete in the sense that `S ∩ K` is finite for all compact `K`. (See also
`DiscreteTopology`.)

If `G` is Hausdorff, this can be combined with `t2Space_of_properlyDiscontinuousSMul_of_t2Space`
to show that the quotient group `G ⧸ S` is Hausdorff. -/
@[to_additive
  "A subgroup `S` of an additive topological group `G` acts on `G` properly discontinuously
  on the right, if it is discrete in the sense that `S ∩ K` is finite for all compact `K`.
  (See also `DiscreteTopology`.)

  If `G` is Hausdorff, this can be combined with `t2Space_of_properlyDiscontinuousVAdd_of_t2Space`
  to show that the quotient group `G ⧸ S` is Hausdorff."]
theorem Subgroup.properlyDiscontinuousSMul_opposite_of_tendsto_cofinite (S : Subgroup G)
    (hS : Tendsto S.subtype cofinite (cocompact G)) : ProperlyDiscontinuousSMul S.op G :=
  { finite_disjoint_inter_image := by
      intro K L hK hL
      have : Continuous fun p : G × G => (p.1⁻¹, p.2) := continuous_inv.prod_map continuous_id
      have H : Set.Finite _ :=
        hS ((hK.prod hL).image (continuous_mul.comp this)).compl_mem_cocompact
      simp only [preimage_compl, compl_compl, coeSubtype, comp_apply] at H
      apply Finite.of_preimage _ (equivOp S).surjective
      convert H using 1
      ext x
      simp only [image_smul, mem_setOf_eq, coeSubtype, mem_preimage, mem_image, Prod.exists]
      exact Set.op_smul_inter_ne_empty_iff }

end

section

/-! Some results about an open set containing the product of two sets in a topological group. -/


variable [TopologicalSpace G] [MulOneClass G] [ContinuousMul G]

/-- Given a compact set `K` inside an open set `U`, there is an open neighborhood `V` of `1`
  such that `K * V ⊆ U`. -/
@[to_additive
  "Given a compact set `K` inside an open set `U`, there is an open neighborhood `V` of
  `0` such that `K + V ⊆ U`."]
theorem compact_open_separated_mul_right {K U : Set G} (hK : IsCompact K) (hU : IsOpen U)
    (hKU : K ⊆ U) : ∃ V ∈ 𝓝 (1 : G), K * V ⊆ U := by
  refine hK.induction_on ?_ ?_ ?_ ?_
  · exact ⟨univ, by simp⟩
  · rintro s t hst ⟨V, hV, hV'⟩
    exact ⟨V, hV, (mul_subset_mul_right hst).trans hV'⟩
  · rintro s t ⟨V, V_in, hV'⟩ ⟨W, W_in, hW'⟩
    use V ∩ W, inter_mem V_in W_in
    rw [union_mul]
    exact
      union_subset ((mul_subset_mul_left V.inter_subset_left).trans hV')
        ((mul_subset_mul_left V.inter_subset_right).trans hW')
  · intro x hx
    have := tendsto_mul (show U ∈ 𝓝 (x * 1) by simpa using hU.mem_nhds (hKU hx))
    rw [nhds_prod_eq, mem_map, mem_prod_iff] at this
    rcases this with ⟨t, ht, s, hs, h⟩
    rw [← image_subset_iff, image_mul_prod] at h
    exact ⟨t, mem_nhdsWithin_of_mem_nhds ht, s, hs, h⟩

open MulOpposite

/-- Given a compact set `K` inside an open set `U`, there is an open neighborhood `V` of `1`
  such that `V * K ⊆ U`. -/
@[to_additive
  "Given a compact set `K` inside an open set `U`, there is an open neighborhood `V` of
  `0` such that `V + K ⊆ U`."]
theorem compact_open_separated_mul_left {K U : Set G} (hK : IsCompact K) (hU : IsOpen U)
    (hKU : K ⊆ U) : ∃ V ∈ 𝓝 (1 : G), V * K ⊆ U := by
  rcases compact_open_separated_mul_right (hK.image continuous_op) (opHomeomorph.isOpenMap U hU)
      (image_subset op hKU) with
    ⟨V, hV : V ∈ 𝓝 (op (1 : G)), hV' : op '' K * V ⊆ op '' U⟩
  refine ⟨op ⁻¹' V, continuous_op.continuousAt hV, ?_⟩
  rwa [← image_preimage_eq V op_surjective, ← image_op_mul, image_subset_iff,
    preimage_image_eq _ op_injective] at hV'

end

section

variable [TopologicalSpace G] [Group G] [TopologicalGroup G]

/-- A compact set is covered by finitely many left multiplicative translates of a set
  with non-empty interior. -/
@[to_additive
  "A compact set is covered by finitely many left additive translates of a set
    with non-empty interior."]
theorem compact_covered_by_mul_left_translates {K V : Set G} (hK : IsCompact K)
    (hV : (interior V).Nonempty) : ∃ t : Finset G, K ⊆ ⋃ g ∈ t, (g * ·) ⁻¹' V := by
  obtain ⟨t, ht⟩ : ∃ t : Finset G, K ⊆ ⋃ x ∈ t, interior ((x * ·) ⁻¹' V) := by
    refine
      hK.elim_finite_subcover (fun x => interior <| (x * ·) ⁻¹' V) (fun x => isOpen_interior) ?_
    cases' hV with g₀ hg₀
    refine fun g _ => mem_iUnion.2 ⟨g₀ * g⁻¹, ?_⟩
    refine preimage_interior_subset_interior_preimage (continuous_const.mul continuous_id) ?_
    rwa [mem_preimage, Function.id_def, inv_mul_cancel_right]
  exact ⟨t, Subset.trans ht <| iUnion₂_mono fun g _ => interior_subset⟩

/-- Every weakly locally compact separable topological group is σ-compact.
  Note: this is not true if we drop the topological group hypothesis. -/
@[to_additive SeparableWeaklyLocallyCompactAddGroup.sigmaCompactSpace
  "Every weakly locally compact separable topological additive group is σ-compact.
  Note: this is not true if we drop the topological group hypothesis."]
instance (priority := 100) SeparableWeaklyLocallyCompactGroup.sigmaCompactSpace [SeparableSpace G]
    [WeaklyLocallyCompactSpace G] : SigmaCompactSpace G := by
  obtain ⟨L, hLc, hL1⟩ := exists_compact_mem_nhds (1 : G)
  refine ⟨⟨fun n => (fun x => x * denseSeq G n) ⁻¹' L, ?_, ?_⟩⟩
  · intro n
    exact (Homeomorph.mulRight _).isCompact_preimage.mpr hLc
  · refine iUnion_eq_univ_iff.2 fun x => ?_
    obtain ⟨_, ⟨n, rfl⟩, hn⟩ : (range (denseSeq G) ∩ (fun y => x * y) ⁻¹' L).Nonempty := by
      rw [← (Homeomorph.mulLeft x).apply_symm_apply 1] at hL1
      exact (denseRange_denseSeq G).inter_nhds_nonempty
          ((Homeomorph.mulLeft x).continuous.continuousAt <| hL1)
    exact ⟨n, hn⟩

/-- Given two compact sets in a noncompact topological group, there is a translate of the second
one that is disjoint from the first one. -/
@[to_additive
  "Given two compact sets in a noncompact additive topological group, there is a
  translate of the second one that is disjoint from the first one."]
theorem exists_disjoint_smul_of_isCompact [NoncompactSpace G] {K L : Set G} (hK : IsCompact K)
    (hL : IsCompact L) : ∃ g : G, Disjoint K (g • L) := by
  have A : ¬K * L⁻¹ = univ := (hK.mul hL.inv).ne_univ
  obtain ⟨g, hg⟩ : ∃ g, g ∉ K * L⁻¹ := by
    contrapose! A
    exact eq_univ_iff_forall.2 A
  refine ⟨g, ?_⟩
  refine disjoint_left.2 fun a ha h'a => hg ?_
  rcases h'a with ⟨b, bL, rfl⟩
  refine ⟨g * b, ha, b⁻¹, by simpa only [Set.mem_inv, inv_inv] using bL, ?_⟩
  simp only [smul_eq_mul, mul_inv_cancel_right]

/-- A compact neighborhood of `1` in a topological group admits a closed compact subset
that is a neighborhood of `1`. -/
@[to_additive (attr := deprecated IsCompact.isCompact_isClosed_basis_nhds (since := "2024-01-28"))
  "A compact neighborhood of `0` in a topological additive group
admits a closed compact subset that is a neighborhood of `0`."]
theorem exists_isCompact_isClosed_subset_isCompact_nhds_one
    {L : Set G} (Lcomp : IsCompact L) (L1 : L ∈ 𝓝 (1 : G)) :
    ∃ K : Set G, IsCompact K ∧ IsClosed K ∧ K ⊆ L ∧ K ∈ 𝓝 (1 : G) :=
  let ⟨K, ⟨hK, hK₁, hK₂⟩, hKL⟩ := (Lcomp.isCompact_isClosed_basis_nhds L1).mem_iff.1 L1
  ⟨K, hK₁, hK₂, hKL, hK⟩

/-- If a point in a topological group has a compact neighborhood, then the group is
locally compact. -/
@[to_additive]
theorem IsCompact.locallyCompactSpace_of_mem_nhds_of_group {K : Set G} (hK : IsCompact K) {x : G}
    (h : K ∈ 𝓝 x) : LocallyCompactSpace G := by
  suffices WeaklyLocallyCompactSpace G from inferInstance
  refine ⟨fun y ↦ ⟨(y * x⁻¹) • K, ?_, ?_⟩⟩
  · exact hK.smul _
  · rw [← preimage_smul_inv]
    exact (continuous_const_smul _).continuousAt.preimage_mem_nhds (by simpa using h)

/-- A topological group which is weakly locally compact is automatically locally compact. -/
@[to_additive
  (attr := deprecated WeaklyLocallyCompactSpace.locallyCompactSpace (since := "2024-01-28"))]
theorem instLocallyCompactSpaceOfWeaklyOfGroup [WeaklyLocallyCompactSpace G] :
    LocallyCompactSpace G :=
  WeaklyLocallyCompactSpace.locallyCompactSpace

/-- If a function defined on a topological group has a support contained in a
compact set, then either the function is trivial or the group is locally compact. -/
@[to_additive
      "If a function defined on a topological additive group has a support contained in a compact
      set, then either the function is trivial or the group is locally compact."]
theorem eq_zero_or_locallyCompactSpace_of_support_subset_isCompact_of_group
    [TopologicalSpace α] [Zero α] [T1Space α]
    {f : G → α} {k : Set G} (hk : IsCompact k) (hf : support f ⊆ k) (h'f : Continuous f) :
    f = 0 ∨ LocallyCompactSpace G := by
  refine or_iff_not_imp_left.mpr fun h => ?_
  simp_rw [funext_iff, Pi.zero_apply] at h
  push_neg at h
  obtain ⟨x, hx⟩ : ∃ x, f x ≠ 0 := h
  have : k ∈ 𝓝 x :=
    mem_of_superset (h'f.isOpen_support.mem_nhds hx) hf
  exact IsCompact.locallyCompactSpace_of_mem_nhds_of_group hk this

/-- If a function defined on a topological group has compact support, then either
the function is trivial or the group is locally compact. -/
@[to_additive
      "If a function defined on a topological additive group has compact support,
      then either the function is trivial or the group is locally compact."]
theorem HasCompactSupport.eq_zero_or_locallyCompactSpace_of_group
    [TopologicalSpace α] [Zero α] [T1Space α]
    {f : G → α} (hf : HasCompactSupport f) (h'f : Continuous f) :
    f = 0 ∨ LocallyCompactSpace G :=
  eq_zero_or_locallyCompactSpace_of_support_subset_isCompact_of_group hf (subset_tsupport f) h'f

/-- In a locally compact group, any neighborhood of the identity contains a compact closed
neighborhood of the identity, even without separation assumptions on the space. -/
@[to_additive (attr := deprecated isCompact_isClosed_basis_nhds (since := "2024-01-28"))
  "In a locally compact additive group, any neighborhood of the identity contains a
  compact closed neighborhood of the identity, even without separation assumptions on the space."]
theorem local_isCompact_isClosed_nhds_of_group [LocallyCompactSpace G] {U : Set G}
    (hU : U ∈ 𝓝 (1 : G)) :
    ∃ K : Set G, IsCompact K ∧ IsClosed K ∧ K ⊆ U ∧ (1 : G) ∈ interior K :=
  let ⟨K, ⟨hK₁, hKco, hKcl⟩, hKU⟩ := (isCompact_isClosed_basis_nhds (1 : G)).mem_iff.1 hU
  ⟨K, hKco, hKcl, hKU, mem_interior_iff_mem_nhds.2 hK₁⟩

variable (G)

@[to_additive (attr := deprecated exists_mem_nhds_isCompact_isClosed (since := "2024-01-28"))]
theorem exists_isCompact_isClosed_nhds_one [WeaklyLocallyCompactSpace G] :
    ∃ K : Set G, IsCompact K ∧ IsClosed K ∧ K ∈ 𝓝 1 :=
  let ⟨K, hK₁, hKcomp, hKcl⟩ := exists_mem_nhds_isCompact_isClosed (1 : G)
  ⟨K, hKcomp, hKcl, hK₁⟩

/-- A quotient of a locally compact group is locally compact. -/
@[to_additive]
instance [LocallyCompactSpace G] (N : Subgroup G) : LocallyCompactSpace (G ⧸ N) := by
  refine ⟨fun x n hn ↦ ?_⟩
  let π := ((↑) : G → G ⧸ N)
  have C : Continuous π := continuous_quotient_mk'
  obtain ⟨y, rfl⟩ : ∃ y, π y = x := Quot.exists_rep x
  have : π ⁻¹' n ∈ 𝓝 y := preimage_nhds_coinduced hn
  rcases local_compact_nhds this with ⟨s, s_mem, hs, s_comp⟩
  exact ⟨π '' s, (QuotientGroup.isOpenMap_coe N).image_mem_nhds s_mem, mapsTo'.mp hs,
    s_comp.image C⟩

end

section

variable [TopologicalSpace G] [Group G] [TopologicalGroup G]

@[to_additive]
theorem nhds_mul (x y : G) : 𝓝 (x * y) = 𝓝 x * 𝓝 y :=
  calc
    𝓝 (x * y) = map (x * ·) (map (· * y) (𝓝 1 * 𝓝 1)) := by simp
    _ = map₂ (fun a b => x * (a * b * y)) (𝓝 1) (𝓝 1) := by rw [← map₂_mul, map_map₂, map_map₂]
    _ = map₂ (fun a b => x * a * (b * y)) (𝓝 1) (𝓝 1) := by simp only [mul_assoc]
    _ = 𝓝 x * 𝓝 y := by
      rw [← map_mul_left_nhds_one x, ← map_mul_right_nhds_one y, ← map₂_mul, map₂_map_left,
        map₂_map_right]

/-- On a topological group, `𝓝 : G → Filter G` can be promoted to a `MulHom`. -/
@[to_additive (attr := simps)
  "On an additive topological group, `𝓝 : G → Filter G` can be promoted to an `AddHom`."]
def nhdsMulHom : G →ₙ* Filter G where
  toFun := 𝓝
  map_mul' _ _ := nhds_mul _ _

end

end FilterMul

instance {G} [TopologicalSpace G] [Group G] [TopologicalGroup G] :
    TopologicalAddGroup (Additive G) where
  continuous_neg := @continuous_inv G _ _ _

instance {G} [TopologicalSpace G] [AddGroup G] [TopologicalAddGroup G] :
    TopologicalGroup (Multiplicative G) where
  continuous_inv := @continuous_neg G _ _ _

section Quotient

variable [Group G] [TopologicalSpace G] [ContinuousMul G] {Γ : Subgroup G}

@[to_additive]
instance QuotientGroup.continuousConstSMul : ContinuousConstSMul G (G ⧸ Γ) where
  continuous_const_smul g := by
     convert ((@continuous_const _ _ _ _ g).mul continuous_id).quotient_map' _

@[to_additive]
theorem QuotientGroup.continuous_smul₁ (x : G ⧸ Γ) : Continuous fun g : G => g • x := by
  induction x using QuotientGroup.induction_on
  exact continuous_quotient_mk'.comp (continuous_mul_right _)

/-- The quotient of a second countable topological group by a subgroup is second countable. -/
@[to_additive
  "The quotient of a second countable additive topological group by a subgroup is second
  countable."]
instance QuotientGroup.secondCountableTopology [SecondCountableTopology G] :
    SecondCountableTopology (G ⧸ Γ) :=
  ContinuousConstSMul.secondCountableTopology

end Quotient

/-- If `G` is a group with topological `⁻¹`, then it is homeomorphic to its units. -/
@[to_additive " If `G` is an additive group with topological negation, then it is homeomorphic to
its additive units."]
def toUnits_homeomorph [Group G] [TopologicalSpace G] [ContinuousInv G] : G ≃ₜ Gˣ where
  toEquiv := toUnits.toEquiv
  continuous_toFun := Units.continuous_iff.2 ⟨continuous_id, continuous_inv⟩
  continuous_invFun := Units.continuous_val

@[to_additive] theorem Units.embedding_val [Group G] [TopologicalSpace G] [ContinuousInv G] :
    Embedding (val : Gˣ → G) :=
  toUnits_homeomorph.symm.embedding

namespace Units

open MulOpposite (continuous_op continuous_unop)

variable [Monoid α] [TopologicalSpace α] [Monoid β] [TopologicalSpace β]

@[to_additive]
instance [ContinuousMul α] : TopologicalGroup αˣ where
  continuous_inv := Units.continuous_iff.2 <| ⟨continuous_coe_inv, continuous_val⟩

/-- The topological group isomorphism between the units of a product of two monoids, and the product
of the units of each monoid. -/
@[to_additive
  "The topological group isomorphism between the additive units of a product of two
  additive monoids, and the product of the additive units of each additive monoid."]
def Homeomorph.prodUnits : (α × β)ˣ ≃ₜ αˣ × βˣ where
  continuous_toFun :=
    (continuous_fst.units_map (MonoidHom.fst α β)).prod_mk
      (continuous_snd.units_map (MonoidHom.snd α β))
  continuous_invFun :=
    Units.continuous_iff.2
      ⟨continuous_val.fst'.prod_mk continuous_val.snd',
        continuous_coe_inv.fst'.prod_mk continuous_coe_inv.snd'⟩
  toEquiv := MulEquiv.prodUnits.toEquiv

end Units

section LatticeOps

variable {ι : Sort*} [Group G]

@[to_additive]
theorem topologicalGroup_sInf {ts : Set (TopologicalSpace G)}
    (h : ∀ t ∈ ts, @TopologicalGroup G t _) : @TopologicalGroup G (sInf ts) _ :=
  letI := sInf ts
  { toContinuousInv :=
      @continuousInv_sInf _ _ _ fun t ht => @TopologicalGroup.toContinuousInv G t _ <| h t ht
    toContinuousMul :=
      @continuousMul_sInf _ _ _ fun t ht =>
        @TopologicalGroup.toContinuousMul G t _ <| h t ht }

@[to_additive]
theorem topologicalGroup_iInf {ts' : ι → TopologicalSpace G}
    (h' : ∀ i, @TopologicalGroup G (ts' i) _) : @TopologicalGroup G (⨅ i, ts' i) _ := by
  rw [← sInf_range]
  exact topologicalGroup_sInf (Set.forall_mem_range.mpr h')

@[to_additive]
theorem topologicalGroup_inf {t₁ t₂ : TopologicalSpace G} (h₁ : @TopologicalGroup G t₁ _)
    (h₂ : @TopologicalGroup G t₂ _) : @TopologicalGroup G (t₁ ⊓ t₂) _ := by
  rw [inf_eq_iInf]
  refine topologicalGroup_iInf fun b => ?_
  cases b <;> assumption

end LatticeOps

/-!
### Lattice of group topologies

We define a type class `GroupTopology α` which endows a group `α` with a topology such that all
group operations are continuous.

Group topologies on a fixed group `α` are ordered, by reverse inclusion. They form a complete
lattice, with `⊥` the discrete topology and `⊤` the indiscrete topology.

Any function `f : α → β` induces `coinduced f : TopologicalSpace α → GroupTopology β`.

The additive version `AddGroupTopology α` and corresponding results are provided as well.
-/


/-- A group topology on a group `α` is a topology for which multiplication and inversion
are continuous. -/
structure GroupTopology (α : Type u) [Group α] extends TopologicalSpace α, TopologicalGroup α :
  Type u

/-- An additive group topology on an additive group `α` is a topology for which addition and
  negation are continuous. -/
structure AddGroupTopology (α : Type u) [AddGroup α] extends TopologicalSpace α,
  TopologicalAddGroup α : Type u

attribute [to_additive] GroupTopology

namespace GroupTopology

variable [Group α]

/-- A version of the global `continuous_mul` suitable for dot notation. -/
@[to_additive "A version of the global `continuous_add` suitable for dot notation."]
theorem continuous_mul' (g : GroupTopology α) :
    haveI := g.toTopologicalSpace
    Continuous fun p : α × α => p.1 * p.2 := by
  letI := g.toTopologicalSpace
  haveI := g.toTopologicalGroup
  exact continuous_mul

/-- A version of the global `continuous_inv` suitable for dot notation. -/
@[to_additive "A version of the global `continuous_neg` suitable for dot notation."]
theorem continuous_inv' (g : GroupTopology α) :
    haveI := g.toTopologicalSpace
    Continuous (Inv.inv : α → α) := by
  letI := g.toTopologicalSpace
  haveI := g.toTopologicalGroup
  exact continuous_inv

@[to_additive]
theorem toTopologicalSpace_injective :
    Function.Injective (toTopologicalSpace : GroupTopology α → TopologicalSpace α) :=
  fun f g h => by
    cases f
    cases g
    congr

@[to_additive (attr := ext)]
theorem ext' {f g : GroupTopology α} (h : f.IsOpen = g.IsOpen) : f = g :=
  toTopologicalSpace_injective <| TopologicalSpace.ext h

/-- The ordering on group topologies on the group `γ`. `t ≤ s` if every set open in `s` is also open
in `t` (`t` is finer than `s`). -/
@[to_additive
  "The ordering on group topologies on the group `γ`. `t ≤ s` if every set open in `s`
  is also open in `t` (`t` is finer than `s`)."]
instance : PartialOrder (GroupTopology α) :=
  PartialOrder.lift toTopologicalSpace toTopologicalSpace_injective

@[to_additive (attr := simp)]
theorem toTopologicalSpace_le {x y : GroupTopology α} :
    x.toTopologicalSpace ≤ y.toTopologicalSpace ↔ x ≤ y :=
  Iff.rfl

@[to_additive]
instance : Top (GroupTopology α) :=
  let _t : TopologicalSpace α := ⊤
  ⟨{  continuous_mul := continuous_top
      continuous_inv := continuous_top }⟩

@[to_additive (attr := simp)]
theorem toTopologicalSpace_top : (⊤ : GroupTopology α).toTopologicalSpace = ⊤ :=
  rfl

@[to_additive]
instance : Bot (GroupTopology α) :=
  let _t : TopologicalSpace α := ⊥
  ⟨{  continuous_mul := by
        haveI := discreteTopology_bot α
        continuity
      continuous_inv := continuous_bot }⟩

@[to_additive (attr := simp)]
theorem toTopologicalSpace_bot : (⊥ : GroupTopology α).toTopologicalSpace = ⊥ :=
  rfl

@[to_additive]
instance : BoundedOrder (GroupTopology α) where
  top := ⊤
  le_top x := show x.toTopologicalSpace ≤ ⊤ from le_top
  bot := ⊥
  bot_le x := show ⊥ ≤ x.toTopologicalSpace from bot_le

@[to_additive]
instance : Inf (GroupTopology α) where inf x y := ⟨x.1 ⊓ y.1, topologicalGroup_inf x.2 y.2⟩

@[to_additive (attr := simp)]
theorem toTopologicalSpace_inf (x y : GroupTopology α) :
    (x ⊓ y).toTopologicalSpace = x.toTopologicalSpace ⊓ y.toTopologicalSpace :=
  rfl

@[to_additive]
instance : SemilatticeInf (GroupTopology α) :=
  toTopologicalSpace_injective.semilatticeInf _ toTopologicalSpace_inf

@[to_additive]
instance : Inhabited (GroupTopology α) :=
  ⟨⊤⟩

/-- Infimum of a collection of group topologies. -/
@[to_additive "Infimum of a collection of additive group topologies"]
instance : InfSet (GroupTopology α) where
  sInf S :=
    ⟨sInf (toTopologicalSpace '' S), topologicalGroup_sInf <| forall_mem_image.2 fun t _ => t.2⟩

@[to_additive (attr := simp)]
theorem toTopologicalSpace_sInf (s : Set (GroupTopology α)) :
    (sInf s).toTopologicalSpace = sInf (toTopologicalSpace '' s) := rfl

@[to_additive (attr := simp)]
theorem toTopologicalSpace_iInf {ι} (s : ι → GroupTopology α) :
    (⨅ i, s i).toTopologicalSpace = ⨅ i, (s i).toTopologicalSpace :=
  congr_arg sInf (range_comp _ _).symm

/-- Group topologies on `γ` form a complete lattice, with `⊥` the discrete topology and `⊤` the
indiscrete topology.

The infimum of a collection of group topologies is the topology generated by all their open sets
(which is a group topology).

The supremum of two group topologies `s` and `t` is the infimum of the family of all group
topologies contained in the intersection of `s` and `t`. -/
@[to_additive
  "Group topologies on `γ` form a complete lattice, with `⊥` the discrete topology and
  `⊤` the indiscrete topology.

  The infimum of a collection of group topologies is the topology generated by all their open sets
  (which is a group topology).

  The supremum of two group topologies `s` and `t` is the infimum of the family of all group
  topologies contained in the intersection of `s` and `t`."]
instance : CompleteSemilatticeInf (GroupTopology α) :=
  { inferInstanceAs (InfSet (GroupTopology α)),
    inferInstanceAs (PartialOrder (GroupTopology α)) with
    sInf_le := fun S a haS => toTopologicalSpace_le.1 <| sInf_le ⟨a, haS, rfl⟩
    le_sInf := by
      intro S a hab
      apply (inferInstanceAs (CompleteLattice (TopologicalSpace α))).le_sInf
      rintro _ ⟨b, hbS, rfl⟩
      exact hab b hbS }

@[to_additive]
instance : CompleteLattice (GroupTopology α) :=
  { inferInstanceAs (BoundedOrder (GroupTopology α)),
    inferInstanceAs (SemilatticeInf (GroupTopology α)),
    completeLatticeOfCompleteSemilatticeInf _ with
    inf := (· ⊓ ·)
    top := ⊤
    bot := ⊥ }

/-- Given `f : α → β` and a topology on `α`, the coinduced group topology on `β` is the finest
topology such that `f` is continuous and `β` is a topological group. -/
@[to_additive
  "Given `f : α → β` and a topology on `α`, the coinduced additive group topology on `β`
  is the finest topology such that `f` is continuous and `β` is a topological additive group."]
def coinduced {α β : Type*} [t : TopologicalSpace α] [Group β] (f : α → β) : GroupTopology β :=
  sInf { b : GroupTopology β | TopologicalSpace.coinduced f t ≤ b.toTopologicalSpace }

@[to_additive]
theorem coinduced_continuous {α β : Type*} [t : TopologicalSpace α] [Group β] (f : α → β) :
    Continuous[t, (coinduced f).toTopologicalSpace] f := by
  rw [continuous_sInf_rng]
  rintro _ ⟨t', ht', rfl⟩
  exact continuous_iff_coinduced_le.2 ht'

end GroupTopology

set_option linter.style.longFile 2100<|MERGE_RESOLUTION|>--- conflicted
+++ resolved
@@ -844,25 +844,6 @@
 
 namespace QuotientGroup
 
-<<<<<<< HEAD
-variable [TopologicalSpace G] [Group G] [TopologicalGroup G] (N : Subgroup G)
-
-@[to_additive]
-instance instTopologicalSpace {G : Type*} [Group G] [TopologicalSpace G]
-    (N : Subgroup G) : TopologicalSpace (G ⧸ N) :=
-  instTopologicalSpaceQuotient
-
-@[to_additive]
-theorem quotientMap_mk : QuotientMap (mk : G → G ⧸ N) :=
-  quotientMap_quot_mk
-
-@[to_additive]
-theorem isOpenMap_coe : IsOpenMap ((↑) : G → G ⧸ N) := by
-  intro s s_op
-  change IsOpen (((↑) : G → G ⧸ N) ⁻¹' ((↑) '' s))
-  rw [QuotientGroup.preimage_image_mk N s]
-  exact isOpen_iUnion fun n => (continuous_mul_right _).isOpen_preimage s s_op
-=======
 variable [TopologicalSpace G] [Group G]
 
 @[to_additive]
@@ -878,7 +859,6 @@
 @[to_additive]
 theorem isOpenMap_coe : IsOpenMap ((↑) : G → G ⧸ N) :=
   isOpenMap_quotient_mk'_mul
->>>>>>> 6cb42b6d
 
 @[to_additive (attr := simp)]
 theorem dense_preimage_mk {s : Set (G ⧸ N)} : Dense ((↑) ⁻¹' s : Set G) ↔ Dense s :=
