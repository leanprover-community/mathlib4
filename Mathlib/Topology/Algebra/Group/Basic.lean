--- conflicted
+++ resolved
@@ -149,12 +149,7 @@
 class ContinuousInv (G : Type u) [TopologicalSpace G] [Inv G] : Prop where
   continuous_inv : Continuous fun a : G => a⁻¹
 
-<<<<<<< HEAD
 attribute [continuity, fun_prop] ContinuousInv.continuous_inv
-=======
--- Porting note: added
-attribute [continuity] ContinuousInv.continuous_inv
->>>>>>> 41fc38ba
 
 export ContinuousInv (continuous_inv)
 
