--- conflicted
+++ resolved
@@ -347,7 +347,6 @@
 that the division operation `x y ↦ x * y⁻¹` (resp., subtraction) is continuous.
 -/
 
-<<<<<<< HEAD
 /-- A topological (additive) group is a group in which the addition and negation operations are
 continuous.
 
@@ -373,8 +372,6 @@
 @[deprecated (since := "2025-02-14")] alias TopologicalGroup :=
   IsTopologicalGroup
 
-=======
->>>>>>> 2fe3ab6a
 section Conj
 
 instance ConjAct.units_continuousConstSMul {M} [Monoid M] [TopologicalSpace M]
