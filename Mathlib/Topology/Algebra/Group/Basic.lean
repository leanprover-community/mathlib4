--- conflicted
+++ resolved
@@ -139,14 +139,8 @@
 `ContinuousAdd M` and `ContinuousNeg M`. -/
 class ContinuousNeg (G : Type u) [TopologicalSpace G] [Neg G] : Prop where
   continuous_neg : Continuous fun a : G => -a
-<<<<<<< HEAD
-#align has_continuous_neg ContinuousNeg
 
 attribute [continuity, fun_prop] ContinuousNeg.continuous_neg
-=======
--- Porting note: added
-attribute [continuity] ContinuousNeg.continuous_neg
->>>>>>> cb4fdfb3
 
 /-- Basic hypothesis to talk about a topological group. A topological group over `M`, for example,
 is obtained by requiring the instances `Group M` and `ContinuousMul M` and
@@ -154,15 +148,8 @@
 @[to_additive (attr := continuity)]
 class ContinuousInv (G : Type u) [TopologicalSpace G] [Inv G] : Prop where
   continuous_inv : Continuous fun a : G => a⁻¹
-<<<<<<< HEAD
-#align has_continuous_inv ContinuousInv
 
 attribute [continuity, fun_prop] ContinuousInv.continuous_inv
-=======
---#align has_continuous_neg ContinuousNeg
--- Porting note: added
-attribute [continuity] ContinuousInv.continuous_inv
->>>>>>> cb4fdfb3
 
 export ContinuousInv (continuous_inv)
 
