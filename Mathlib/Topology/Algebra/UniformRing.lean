/-
Copyright (c) 2018 Patrick Massot. All rights reserved.
Released under Apache 2.0 license as described in the file LICENSE.
Authors: Patrick Massot, Johannes Hölzl
-/
module

public import Mathlib.Algebra.Algebra.Defs
public import Mathlib.Algebra.Module.Submodule.Lattice
public import Mathlib.Algebra.Ring.TransferInstance
public import Mathlib.Topology.Algebra.GroupCompletion
public import Mathlib.Topology.Algebra.Ring.Ideal
public import Mathlib.Topology.Algebra.IsUniformGroup.Basic

/-!
# Completion of topological rings:

This file endows the completion of a topological ring with a ring structure.
More precisely, the instance `UniformSpace.Completion.ring` builds a ring structure
on the completion of a ring endowed with a compatible uniform structure in the sense of
`IsUniformAddGroup`. There is also a commutative version when the original ring is commutative.
Moreover, if a topological ring is an algebra over a commutative semiring, then so is its
`UniformSpace.Completion`.

The last part of the file builds a ring structure on the biggest separated quotient of a ring.

## Main declarations:

Beyond the instances explained above (that don't have to be explicitly invoked),
the main constructions deal with continuous ring morphisms.

* `UniformSpace.Completion.extensionHom`: extends a continuous ring morphism from `R`
  to a complete separated group `S` to `Completion R`.
* `UniformSpace.Completion.mapRingHom`: promotes a continuous ring morphism
  from `R` to `S` into a continuous ring morphism from `Completion R` to `Completion S`.

TODO: Generalise the results here from the concrete `Completion` to any `AbstractCompletion`.
-/

@[expose] public section

noncomputable section

universe u
namespace UniformSpace.Completion

open IsDenseInducing UniformSpace Function

section one_and_mul
variable (α : Type*) [Ring α] [UniformSpace α]

instance one : One (Completion α) :=
  ⟨(1 : α)⟩

instance mul : Mul (Completion α) :=
  ⟨curry <| (isDenseInducing_coe.prodMap isDenseInducing_coe).extend ((↑) ∘ uncurry (· * ·))⟩

@[norm_cast]
theorem coe_one : ((1 : α) : Completion α) = 1 :=
  rfl

@[simp] lemma coe_eq_one_iff [T0Space α] {x : α} : (x : Completion α) = 1 ↔ x = 1 :=
  Completion.coe_inj

end one_and_mul

variable {α : Type*} [Ring α] [UniformSpace α] [IsTopologicalRing α]

@[norm_cast]
theorem coe_mul (a b : α) : ((a * b : α) : Completion α) = a * b :=
  ((isDenseInducing_coe.prodMap isDenseInducing_coe).extend_eq
      ((continuous_coe α).comp (@continuous_mul α _ _ _)) (a, b)).symm

variable [IsUniformAddGroup α]

instance : ContinuousMul (Completion α) where
  continuous_mul := by
    let m := (AddMonoidHom.mul : α →+ α →+ α).compr₂ toCompl
    have : Continuous fun p : α × α => m p.1 p.2 := (continuous_coe α).comp continuous_mul
    have di : IsDenseInducing (toCompl : α → Completion α) := isDenseInducing_coe
    exact (di.extend_Z_bilin di this :)

instance ring : Ring (Completion α) :=
  { AddMonoidWithOne.unary, (inferInstanceAs (AddCommGroup (Completion α))),
      (inferInstanceAs (Mul (Completion α))), (inferInstanceAs (One (Completion α))) with
    zero_mul := fun a =>
      Completion.induction_on a
        (isClosed_eq (continuous_const.mul continuous_id) continuous_const)
        fun a => by rw [← coe_zero, ← coe_mul, zero_mul]
    mul_zero := fun a =>
      Completion.induction_on a
        (isClosed_eq (continuous_id.mul continuous_const) continuous_const)
        fun a => by rw [← coe_zero, ← coe_mul, mul_zero]
    one_mul := fun a =>
      Completion.induction_on a
        (isClosed_eq (continuous_const.mul continuous_id) continuous_id) fun a => by
        rw [← coe_one, ← coe_mul, one_mul]
    mul_one := fun a =>
      Completion.induction_on a
        (isClosed_eq (continuous_id.mul continuous_const) continuous_id) fun a => by
        rw [← coe_one, ← coe_mul, mul_one]
    mul_assoc := fun a b c =>
      Completion.induction_on₃ a b c
        (isClosed_eq
          ((continuous_fst.mul (continuous_fst.comp continuous_snd)).mul
            (continuous_snd.comp continuous_snd))
          (continuous_fst.mul
            ((continuous_fst.comp continuous_snd).mul
              (continuous_snd.comp continuous_snd))))
                fun a b c => by rw [← coe_mul, ← coe_mul, ← coe_mul, ← coe_mul, mul_assoc]
    left_distrib := fun a b c =>
      Completion.induction_on₃ a b c
        (isClosed_eq
          (continuous_fst.mul
            (Continuous.add (continuous_fst.comp continuous_snd)
              (continuous_snd.comp continuous_snd)))
          (Continuous.add (continuous_fst.mul (continuous_fst.comp continuous_snd))
            (continuous_fst.mul (continuous_snd.comp continuous_snd))))
        fun a b c => by rw [← coe_add, ← coe_mul, ← coe_mul, ← coe_mul, ← coe_add, mul_add]
    right_distrib := fun a b c =>
      Completion.induction_on₃ a b c
        (isClosed_eq
          ((Continuous.add continuous_fst (continuous_fst.comp continuous_snd)).mul
            (continuous_snd.comp continuous_snd))
          (Continuous.add (continuous_fst.mul (continuous_snd.comp continuous_snd))
            ((continuous_fst.comp continuous_snd).mul
              (continuous_snd.comp continuous_snd))))
        fun a b c => by rw [← coe_add, ← coe_mul, ← coe_mul, ← coe_mul, ← coe_add, add_mul] }

/-- The map from a uniform ring to its completion, as a ring homomorphism. -/
def coeRingHom : α →+* Completion α where
  toFun := (↑)
  map_one' := coe_one α
  map_zero' := coe_zero
  map_add' := coe_add
  map_mul' := coe_mul

theorem continuous_coeRingHom : Continuous (coeRingHom : α → Completion α) :=
  continuous_coe α

variable {β : Type u} [UniformSpace β] [Ring β] [IsUniformAddGroup β] [IsTopologicalRing β]
  (f : α →+* β) (hf : Continuous f)

/-- The completion extension as a ring morphism. -/
def extensionHom [CompleteSpace β] [T0Space β] : Completion α →+* β :=
  have hf' : Continuous (f : α →+ β) := hf
  -- helping the elaborator
  have hf : UniformContinuous f := uniformContinuous_addMonoidHom_of_continuous hf'
  { toFun := Completion.extension f
    map_zero' := by simp_rw [← coe_zero, extension_coe hf, f.map_zero]
    map_add' := fun a b =>
      Completion.induction_on₂ a b
        (isClosed_eq (continuous_extension.comp continuous_add)
          ((continuous_extension.comp continuous_fst).add
            (continuous_extension.comp continuous_snd)))
        fun a b => by
        simp_rw [← coe_add, extension_coe hf, f.map_add]
    map_one' := by rw [← coe_one, extension_coe hf, f.map_one]
    map_mul' := fun a b =>
      Completion.induction_on₂ a b
        (isClosed_eq (continuous_extension.comp continuous_mul)
          ((continuous_extension.comp continuous_fst).mul
            (continuous_extension.comp continuous_snd)))
        fun a b => by
        simp_rw [← coe_mul, extension_coe hf, f.map_mul] }

theorem extensionHom_coe [CompleteSpace β] [T0Space β] (a : α) :
    Completion.extensionHom f hf a = f a := by
  simp only [Completion.extensionHom, RingHom.coe_mk, MonoidHom.coe_mk, OneHom.coe_mk,
    UniformSpace.Completion.extension_coe <| uniformContinuous_addMonoidHom_of_continuous hf]

instance topologicalRing : IsTopologicalRing (Completion α) where
  continuous_add := continuous_add
  continuous_mul := continuous_mul

/-- The completion map as a ring morphism. -/
def mapRingHom (hf : Continuous f) : Completion α →+* Completion β :=
  extensionHom (coeRingHom.comp f) (continuous_coeRingHom.comp hf)

theorem mapRingHom_apply {x : Completion α} : mapRingHom f hf x = .map f x := rfl
theorem coe_mapRingHom : mapRingHom f hf = Completion.map f := rfl

variable {f}

theorem mapRingHom_coe (hf : UniformContinuous f) (a : α) : mapRingHom f hf.continuous a = f a := by
  rw [mapRingHom_apply, map_coe hf]

def mapRingEquiv (f : α ≃+* β) (hf : UniformContinuous f) (hf' : UniformContinuous f.symm) :
    Completion α ≃+* Completion β where
  __ := mapRingHom f hf.continuous
  invFun := mapRingHom f.symm hf'.continuous
<<<<<<< HEAD
  left_inv y := by
    induction y using induction_on
    · exact isClosed_eq (continuous_map.comp continuous_map) continuous_id
    · rw [RingHom.toMonoidHom_eq_coe, OneHom.toFun_eq_coe, MonoidHom.toOneHom_coe,
        MonoidHom.coe_coe, mapRingHom_coe hf, mapRingHom_coe hf']
      simp
  right_inv x := by
    induction x using induction_on
    · exact isClosed_eq (continuous_map.comp continuous_map) continuous_id
    · rw [RingHom.toMonoidHom_eq_coe, OneHom.toFun_eq_coe, MonoidHom.toOneHom_coe,
        MonoidHom.coe_coe, mapRingHom_coe hf', mapRingHom_coe hf]
      simp
=======
  left_inv := Function.leftInverse_iff_comp.2 <| by
    simp [coe_mapRingHom, map_comp hf' hf, show f.symm ∘ f = id by ext; simp]
  right_inv := Function.rightInverse_iff_comp.2 <| by
    simp [coe_mapRingHom, map_comp hf hf', show f ∘ f.symm = id by ext; simp]
>>>>>>> 5a63c02d

section Algebra

variable (A : Type*) [Ring A] [UniformSpace A] [IsUniformAddGroup A] [IsTopologicalRing A]
  (R : Type*) [CommSemiring R] [Algebra R A] [UniformContinuousConstSMul R A]

@[simp]
theorem map_smul_eq_mul_coe (r : R) :
    Completion.map (r • ·) = ((algebraMap R A r : Completion A) * ·) := by
  ext x
  refine Completion.induction_on x ?_ fun a => ?_
  · exact isClosed_eq Completion.continuous_map (continuous_mul_left _)
  · simp_rw [map_coe (uniformContinuous_const_smul r) a, Algebra.smul_def, coe_mul]

instance algebra : Algebra R (Completion A) where
  algebraMap := (UniformSpace.Completion.coeRingHom : A →+* Completion A).comp (algebraMap R A)
  commutes' := fun r x =>
    Completion.induction_on x (isClosed_eq (continuous_mul_left _) (continuous_mul_right _))
      fun a => by
      simpa only [coe_mul] using congr_arg ((↑) : A → Completion A) (Algebra.commutes r a)
  smul_def' := fun r x => congr_fun (map_smul_eq_mul_coe A R r) x

theorem algebraMap_def (r : R) :
    algebraMap R (Completion A) r = (algebraMap R A r : Completion A) :=
  rfl

end Algebra

section CommRing

variable (R : Type*) [CommRing R] [UniformSpace R] [IsUniformAddGroup R] [IsTopologicalRing R]

instance commRing : CommRing (Completion R) :=
  { Completion.ring with
    mul_comm := fun a b =>
      Completion.induction_on₂ a b
        (isClosed_eq (continuous_fst.mul continuous_snd) (continuous_snd.mul continuous_fst))
        fun a b => by rw [← coe_mul, ← coe_mul, mul_comm] }

/-- A shortcut instance for the common case -/
instance algebra' : Algebra R (Completion R) := by infer_instance

end CommRing

end UniformSpace.Completion

namespace UniformSpace

variable {α : Type*}

-- TODO: move (some of) these results to the file about topological rings
theorem inseparableSetoid_ring (α) [Ring α] [TopologicalSpace α] [IsTopologicalRing α] :
    inseparableSetoid α = Submodule.quotientRel (Ideal.closure ⊥) :=
  Setoid.ext fun x y =>
    addGroup_inseparable_iff.trans <| .trans (by rfl) (Submodule.quotientRel_def _).symm

/-- Given a topological ring `α` equipped with a uniform structure that makes subtraction uniformly
continuous, get an homeomorphism between the separated quotient of `α` and the quotient ring
corresponding to the closure of zero. -/
def sepQuotHomeomorphRingQuot (α) [CommRing α] [TopologicalSpace α] [IsTopologicalRing α] :
    SeparationQuotient α ≃ₜ α ⧸ (⊥ : Ideal α).closure where
  toEquiv := Quotient.congrRight fun x y => by rw [inseparableSetoid_ring]
  continuous_toFun := continuous_id.quotient_map' <| by
    rw [inseparableSetoid_ring]; exact fun _ _ ↦ id
  continuous_invFun := continuous_id.quotient_map' <| by
    rw [inseparableSetoid_ring]; exact fun _ _ ↦ id

instance commRing [CommRing α] [TopologicalSpace α] [IsTopologicalRing α] :
    CommRing (SeparationQuotient α) :=
  (sepQuotHomeomorphRingQuot _).commRing

/-- Given a topological ring `α` equipped with a uniform structure that makes subtraction uniformly
continuous, get an equivalence between the separated quotient of `α` and the quotient ring
corresponding to the closure of zero. -/
def sepQuotRingEquivRingQuot (α) [CommRing α] [TopologicalSpace α] [IsTopologicalRing α] :
    SeparationQuotient α ≃+* α ⧸ (⊥ : Ideal α).closure :=
  (sepQuotHomeomorphRingQuot _).ringEquiv

instance topologicalRing [CommRing α] [TopologicalSpace α] [IsTopologicalRing α] :
    IsTopologicalRing (SeparationQuotient α) where
  toContinuousAdd :=
    (sepQuotHomeomorphRingQuot α).isInducing.continuousAdd (sepQuotRingEquivRingQuot α)
  toContinuousMul :=
    (sepQuotHomeomorphRingQuot α).isInducing.continuousMul (sepQuotRingEquivRingQuot α)
  toContinuousNeg :=
    (sepQuotHomeomorphRingQuot α).isInducing.continuousNeg <|
      map_neg (sepQuotRingEquivRingQuot α)

end UniformSpace

section UniformExtension

variable {α : Type*} [UniformSpace α] [Semiring α]
variable {β : Type*} [UniformSpace β] [Semiring β] [IsTopologicalSemiring β]
variable {γ : Type*} [UniformSpace γ] [Semiring γ] [IsTopologicalSemiring γ]
variable [T2Space γ] [CompleteSpace γ]

/-- The dense inducing extension as a ring homomorphism. -/
noncomputable def IsDenseInducing.extendRingHom {i : α →+* β} {f : α →+* γ}
    (ue : IsUniformInducing i) (dr : DenseRange i) (hf : UniformContinuous f) : β →+* γ where
  toFun := (ue.isDenseInducing dr).extend f
  map_one' := by
    convert IsDenseInducing.extend_eq (ue.isDenseInducing dr) hf.continuous 1
    exacts [i.map_one.symm, f.map_one.symm]
  map_zero' := by
    convert IsDenseInducing.extend_eq (ue.isDenseInducing dr) hf.continuous 0 <;>
    simp only [map_zero]
  map_add' := by
    have h := (uniformContinuous_uniformly_extend ue dr hf).continuous
    refine fun x y => DenseRange.induction_on₂ dr ?_ (fun a b => ?_) x y
    · exact isClosed_eq (Continuous.comp h continuous_add)
        ((h.comp continuous_fst).add (h.comp continuous_snd))
    · simp_rw [← i.map_add, IsDenseInducing.extend_eq (ue.isDenseInducing dr) hf.continuous _,
        ← f.map_add]
  map_mul' := by
    have h := (uniformContinuous_uniformly_extend ue dr hf).continuous
    refine fun x y => DenseRange.induction_on₂ dr ?_ (fun a b => ?_) x y
    · exact isClosed_eq (Continuous.comp h continuous_mul)
        ((h.comp continuous_fst).mul (h.comp continuous_snd))
    · simp_rw [← i.map_mul, IsDenseInducing.extend_eq (ue.isDenseInducing dr) hf.continuous _,
        ← f.map_mul]

end UniformExtension<|MERGE_RESOLUTION|>--- conflicted
+++ resolved
@@ -189,25 +189,10 @@
     Completion α ≃+* Completion β where
   __ := mapRingHom f hf.continuous
   invFun := mapRingHom f.symm hf'.continuous
-<<<<<<< HEAD
-  left_inv y := by
-    induction y using induction_on
-    · exact isClosed_eq (continuous_map.comp continuous_map) continuous_id
-    · rw [RingHom.toMonoidHom_eq_coe, OneHom.toFun_eq_coe, MonoidHom.toOneHom_coe,
-        MonoidHom.coe_coe, mapRingHom_coe hf, mapRingHom_coe hf']
-      simp
-  right_inv x := by
-    induction x using induction_on
-    · exact isClosed_eq (continuous_map.comp continuous_map) continuous_id
-    · rw [RingHom.toMonoidHom_eq_coe, OneHom.toFun_eq_coe, MonoidHom.toOneHom_coe,
-        MonoidHom.coe_coe, mapRingHom_coe hf', mapRingHom_coe hf]
-      simp
-=======
   left_inv := Function.leftInverse_iff_comp.2 <| by
     simp [coe_mapRingHom, map_comp hf' hf, show f.symm ∘ f = id by ext; simp]
   right_inv := Function.rightInverse_iff_comp.2 <| by
     simp [coe_mapRingHom, map_comp hf hf', show f ∘ f.symm = id by ext; simp]
->>>>>>> 5a63c02d
 
 section Algebra
 
