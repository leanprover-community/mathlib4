/-
Copyright (c) 2018 Patrick Massot. All rights reserved.
Released under Apache 2.0 license as described in the file LICENSE.
Authors: Patrick Massot, Johannes Hölzl
-/
module

public import Mathlib.Algebra.Algebra.Defs
public import Mathlib.Algebra.Module.Submodule.Lattice
public import Mathlib.Algebra.Ring.TransferInstance
public import Mathlib.Topology.Algebra.GroupCompletion
public import Mathlib.Topology.Algebra.Ring.Ideal
public import Mathlib.Topology.Algebra.IsUniformGroup.Basic

/-!
# Completion of topological rings:

This file endows the completion of a topological ring with a ring structure.
More precisely, the instance `UniformSpace.Completion.ring` builds a ring structure
on the completion of a ring endowed with a compatible uniform structure in the sense of
`IsUniformAddGroup`. There is also a commutative version when the original ring is commutative.
Moreover, if a topological ring is an algebra over a commutative semiring, then so is its
`UniformSpace.Completion`.

The last part of the file builds a ring structure on the biggest separated quotient of a ring.

## Main declarations:

Beyond the instances explained above (that don't have to be explicitly invoked),
the main constructions deal with continuous ring morphisms.

* `UniformSpace.Completion.extensionHom`: extends a continuous ring morphism from `R`
  to a complete separated group `S` to `Completion R`.
* `UniformSpace.Completion.mapRingHom`: promotes a continuous ring morphism
  from `R` to `S` into a continuous ring morphism from `Completion R` to `Completion S`.

TODO: Generalise the results here from the concrete `Completion` to any `AbstractCompletion`.
-/

@[expose] public section

noncomputable section

universe u
namespace UniformSpace.Completion

open IsDenseInducing UniformSpace Function

section one_and_mul
variable (α : Type*) [Ring α] [UniformSpace α]

instance one : One (Completion α) :=
  ⟨(1 : α)⟩

instance mul : Mul (Completion α) :=
  ⟨curry <| (isDenseInducing_coe.prodMap isDenseInducing_coe).extend ((↑) ∘ uncurry (· * ·))⟩

@[norm_cast]
theorem coe_one : ((1 : α) : Completion α) = 1 :=
  rfl

@[simp] lemma coe_eq_one_iff [T0Space α] {x : α} : (x : Completion α) = 1 ↔ x = 1 :=
  Completion.coe_inj

end one_and_mul

variable {α : Type*} [Ring α] [UniformSpace α] [IsTopologicalRing α]

@[norm_cast]
theorem coe_mul (a b : α) : ((a * b : α) : Completion α) = a * b :=
  ((isDenseInducing_coe.prodMap isDenseInducing_coe).extend_eq
      ((continuous_coe α).comp (@continuous_mul α _ _ _)) (a, b)).symm

variable [IsUniformAddGroup α]

instance : ContinuousMul (Completion α) where
  continuous_mul := by
    let m := (AddMonoidHom.mul : α →+ α →+ α).compr₂ toCompl
    have : Continuous fun p : α × α => m p.1 p.2 := (continuous_coe α).comp continuous_mul
    have di : IsDenseInducing (toCompl : α → Completion α) := isDenseInducing_coe
    exact (di.extend_Z_bilin di this :)

instance ring : Ring (Completion α) :=
  { AddMonoidWithOne.unary, (inferInstanceAs (AddCommGroup (Completion α))),
      (inferInstanceAs (Mul (Completion α))), (inferInstanceAs (One (Completion α))) with
    zero_mul := fun a =>
      Completion.induction_on a
        (isClosed_eq (continuous_const.mul continuous_id) continuous_const)
        fun a => by rw [← coe_zero, ← coe_mul, zero_mul]
    mul_zero := fun a =>
      Completion.induction_on a
        (isClosed_eq (continuous_id.mul continuous_const) continuous_const)
        fun a => by rw [← coe_zero, ← coe_mul, mul_zero]
    one_mul := fun a =>
      Completion.induction_on a
        (isClosed_eq (continuous_const.mul continuous_id) continuous_id) fun a => by
        rw [← coe_one, ← coe_mul, one_mul]
    mul_one := fun a =>
      Completion.induction_on a
        (isClosed_eq (continuous_id.mul continuous_const) continuous_id) fun a => by
        rw [← coe_one, ← coe_mul, mul_one]
    mul_assoc := fun a b c =>
      Completion.induction_on₃ a b c
        (isClosed_eq
          ((continuous_fst.mul (continuous_fst.comp continuous_snd)).mul
            (continuous_snd.comp continuous_snd))
          (continuous_fst.mul
            ((continuous_fst.comp continuous_snd).mul
              (continuous_snd.comp continuous_snd))))
                fun a b c => by rw [← coe_mul, ← coe_mul, ← coe_mul, ← coe_mul, mul_assoc]
    left_distrib := fun a b c =>
      Completion.induction_on₃ a b c
        (isClosed_eq
          (continuous_fst.mul
            (Continuous.add (continuous_fst.comp continuous_snd)
              (continuous_snd.comp continuous_snd)))
          (Continuous.add (continuous_fst.mul (continuous_fst.comp continuous_snd))
            (continuous_fst.mul (continuous_snd.comp continuous_snd))))
        fun a b c => by rw [← coe_add, ← coe_mul, ← coe_mul, ← coe_mul, ← coe_add, mul_add]
    right_distrib := fun a b c =>
      Completion.induction_on₃ a b c
        (isClosed_eq
          ((Continuous.add continuous_fst (continuous_fst.comp continuous_snd)).mul
            (continuous_snd.comp continuous_snd))
          (Continuous.add (continuous_fst.mul (continuous_snd.comp continuous_snd))
            ((continuous_fst.comp continuous_snd).mul
              (continuous_snd.comp continuous_snd))))
        fun a b c => by rw [← coe_add, ← coe_mul, ← coe_mul, ← coe_mul, ← coe_add, add_mul] }

/-- The map from a uniform ring to its completion, as a ring homomorphism. -/
def coeRingHom : α →+* Completion α where
  toFun := (↑)
  map_one' := coe_one α
  map_zero' := coe_zero
  map_add' := coe_add
  map_mul' := coe_mul

theorem continuous_coeRingHom : Continuous (coeRingHom : α → Completion α) :=
  continuous_coe α

variable {β : Type u} [UniformSpace β] [Ring β] [IsUniformAddGroup β] [IsTopologicalRing β]
  (f : α →+* β) (hf : Continuous f)

/-- The completion extension as a ring morphism. -/
def extensionHom [CompleteSpace β] [T0Space β] : Completion α →+* β :=
  have hf' : Continuous (f : α →+ β) := hf
  -- helping the elaborator
  have hf : UniformContinuous f := uniformContinuous_addMonoidHom_of_continuous hf'
  { toFun := Completion.extension f
    map_zero' := by simp_rw [← coe_zero, extension_coe hf, f.map_zero]
    map_add' := fun a b =>
      Completion.induction_on₂ a b
        (isClosed_eq (continuous_extension.comp continuous_add)
          ((continuous_extension.comp continuous_fst).add
            (continuous_extension.comp continuous_snd)))
        fun a b => by
        simp_rw [← coe_add, extension_coe hf, f.map_add]
    map_one' := by rw [← coe_one, extension_coe hf, f.map_one]
    map_mul' := fun a b =>
      Completion.induction_on₂ a b
        (isClosed_eq (continuous_extension.comp continuous_mul)
          ((continuous_extension.comp continuous_fst).mul
            (continuous_extension.comp continuous_snd)))
        fun a b => by
        simp_rw [← coe_mul, extension_coe hf, f.map_mul] }

theorem extensionHom_coe [CompleteSpace β] [T0Space β] (a : α) :
    Completion.extensionHom f hf a = f a := by
  simp only [Completion.extensionHom, RingHom.coe_mk, MonoidHom.coe_mk, OneHom.coe_mk,
    UniformSpace.Completion.extension_coe <| uniformContinuous_addMonoidHom_of_continuous hf]

instance topologicalRing : IsTopologicalRing (Completion α) where
  continuous_add := continuous_add
  continuous_mul := continuous_mul

/-- The completion map as a ring morphism. -/
def mapRingHom (hf : Continuous f) : Completion α →+* Completion β :=
  extensionHom (coeRingHom.comp f) (continuous_coeRingHom.comp hf)

<<<<<<< HEAD
theorem mapRingHom_apply {x : Completion α} : mapRingHom f hf x = .map f x := rfl
=======
@[simp] theorem mapRingHom_apply {x : Completion α} : mapRingHom f hf x = .map f x := rfl
>>>>>>> caad0add
theorem coe_mapRingHom : mapRingHom f hf = Completion.map f := rfl

variable {f}

<<<<<<< HEAD
theorem mapRingHom_coe (hf : UniformContinuous f) (a : α) : mapRingHom f hf.continuous a = f a := by
  rw [mapRingHom_apply, map_coe hf]
=======
theorem mapRingHom_coe (hf : Continuous f) (a : α) : mapRingHom f hf a = f a := by
  rw [mapRingHom_apply, map_coe (uniformContinuous_addMonoidHom_of_continuous hf)]

theorem mapRingHom_comp {γ : Type*} [UniformSpace γ] [Ring γ] [IsUniformAddGroup γ]
    [IsTopologicalRing γ] {g : β →+* γ} (hg : Continuous g) (hf : Continuous f) :
    (mapRingHom g hg).comp (mapRingHom f hf) = mapRingHom (g.comp f) (hg.comp hf) :=
  DFunLike.ext' <| map_comp
    (uniformContinuous_addMonoidHom_of_continuous hg)
    (uniformContinuous_addMonoidHom_of_continuous hf)

@[simp]
theorem mapRingHom_id : mapRingHom (.id α) continuous_id = .id (Completion α) := by
  simp [RingHom.ext_iff, mapRingHom_apply]

/-- A ring isomorphism `α ≃+* β` between uniform rings, uniformly continuous in both directions,
lifts to a ring isomorphism between corresponding uniform space completions. -/
@[simps!]
def mapRingEquiv (f : α ≃+* β) (hf : Continuous f) (hf' : Continuous f.symm) :
    Completion α ≃+* Completion β :=
  .ofRingHom (mapRingHom f.toRingHom hf) (mapRingHom f.symm.toRingHom hf')
    (by simp [mapRingHom_comp]) (by simp [mapRingHom_comp])
>>>>>>> caad0add

theorem mapRingHom_comp {γ : Type*} [UniformSpace γ] [Ring γ] [IsUniformAddGroup γ]
    [IsTopologicalRing γ] {g : β →+* γ} (hg : Continuous g) (hf : Continuous f) :
    (mapRingHom g hg).comp (mapRingHom f hf) = mapRingHom (g.comp f) (hg.comp hf) := by
  simp [← DFunLike.coe_fn_eq, RingHom.coe_comp, coe_mapRingHom, map_comp
    (uniformContinuous_of_continuousAt_zero _ hg.continuousAt)
    (uniformContinuous_of_continuousAt_zero _ hf.continuousAt)]

/-- A ring isomorphism `α ≃+* β` between uniform rings, uniformly continuous in both directions,
lifts to a ring isomorphism between corresponding uniform space completions. -/
def mapRingEquiv (f : α ≃+* β) (hf : Continuous f) (hf' : Continuous f.symm) :
    Completion α ≃+* Completion β where
  __ := mapRingHom f hf
  invFun := mapRingHom f.symm hf'
  left_inv := Function.leftInverse_iff_comp.2 <| by
    rw [← RingEquiv.coe_toRingHom] at hf hf'
    simpa [← DFunLike.coe_fn_eq, coe_mapRingHom] using mapRingHom_comp hf' hf
  right_inv := Function.rightInverse_iff_comp.2 <| by
    rw [← RingEquiv.coe_toRingHom] at hf hf'
    simpa [← DFunLike.coe_fn_eq, coe_mapRingHom] using mapRingHom_comp hf hf'

section Algebra

variable (A : Type*) [Ring A] [UniformSpace A] [IsUniformAddGroup A] [IsTopologicalRing A]
  (R : Type*) [CommSemiring R] [Algebra R A] [UniformContinuousConstSMul R A]

@[simp]
theorem map_smul_eq_mul_coe (r : R) :
    Completion.map (r • ·) = ((algebraMap R A r : Completion A) * ·) := by
  ext x
  refine Completion.induction_on x ?_ fun a => ?_
  · exact isClosed_eq Completion.continuous_map (continuous_mul_left _)
  · simp_rw [map_coe (uniformContinuous_const_smul r) a, Algebra.smul_def, coe_mul]

instance algebra : Algebra R (Completion A) where
  algebraMap := (UniformSpace.Completion.coeRingHom : A →+* Completion A).comp (algebraMap R A)
  commutes' := fun r x =>
    Completion.induction_on x (isClosed_eq (continuous_mul_left _) (continuous_mul_right _))
      fun a => by
      simpa only [coe_mul] using congr_arg ((↑) : A → Completion A) (Algebra.commutes r a)
  smul_def' := fun r x => congr_fun (map_smul_eq_mul_coe A R r) x

theorem algebraMap_def (r : R) :
    algebraMap R (Completion A) r = (algebraMap R A r : Completion A) :=
  rfl

end Algebra

section CommRing

variable (R : Type*) [CommRing R] [UniformSpace R] [IsUniformAddGroup R] [IsTopologicalRing R]

instance commRing : CommRing (Completion R) :=
  { Completion.ring with
    mul_comm := fun a b =>
      Completion.induction_on₂ a b
        (isClosed_eq (continuous_fst.mul continuous_snd) (continuous_snd.mul continuous_fst))
        fun a b => by rw [← coe_mul, ← coe_mul, mul_comm] }

/-- A shortcut instance for the common case -/
instance algebra' : Algebra R (Completion R) := by infer_instance

end CommRing

end UniformSpace.Completion

namespace UniformSpace

variable {α : Type*}

-- TODO: move (some of) these results to the file about topological rings
theorem inseparableSetoid_ring (α) [Ring α] [TopologicalSpace α] [IsTopologicalRing α] :
    inseparableSetoid α = Submodule.quotientRel (Ideal.closure ⊥) :=
  Setoid.ext fun x y =>
    addGroup_inseparable_iff.trans <| .trans (by rfl) (Submodule.quotientRel_def _).symm

/-- Given a topological ring `α` equipped with a uniform structure that makes subtraction uniformly
continuous, get a homeomorphism between the separated quotient of `α` and the quotient ring
corresponding to the closure of zero. -/
def sepQuotHomeomorphRingQuot (α) [CommRing α] [TopologicalSpace α] [IsTopologicalRing α] :
    SeparationQuotient α ≃ₜ α ⧸ (⊥ : Ideal α).closure where
  toEquiv := Quotient.congrRight fun x y => by rw [inseparableSetoid_ring]
  continuous_toFun := continuous_id.quotient_map' <| by
    rw [inseparableSetoid_ring]; exact fun _ _ ↦ id
  continuous_invFun := continuous_id.quotient_map' <| by
    rw [inseparableSetoid_ring]; exact fun _ _ ↦ id

instance commRing [CommRing α] [TopologicalSpace α] [IsTopologicalRing α] :
    CommRing (SeparationQuotient α) :=
  (sepQuotHomeomorphRingQuot _).commRing

/-- Given a topological ring `α` equipped with a uniform structure that makes subtraction uniformly
continuous, get an equivalence between the separated quotient of `α` and the quotient ring
corresponding to the closure of zero. -/
def sepQuotRingEquivRingQuot (α) [CommRing α] [TopologicalSpace α] [IsTopologicalRing α] :
    SeparationQuotient α ≃+* α ⧸ (⊥ : Ideal α).closure :=
  (sepQuotHomeomorphRingQuot _).ringEquiv

instance topologicalRing [CommRing α] [TopologicalSpace α] [IsTopologicalRing α] :
    IsTopologicalRing (SeparationQuotient α) where
  toContinuousAdd :=
    (sepQuotHomeomorphRingQuot α).isInducing.continuousAdd (sepQuotRingEquivRingQuot α)
  toContinuousMul :=
    (sepQuotHomeomorphRingQuot α).isInducing.continuousMul (sepQuotRingEquivRingQuot α)
  toContinuousNeg :=
    (sepQuotHomeomorphRingQuot α).isInducing.continuousNeg <|
      map_neg (sepQuotRingEquivRingQuot α)

end UniformSpace

section UniformExtension

variable {α : Type*} [UniformSpace α] [Semiring α]
variable {β : Type*} [UniformSpace β] [Semiring β] [IsTopologicalSemiring β]
variable {γ : Type*} [UniformSpace γ] [Semiring γ] [IsTopologicalSemiring γ]
variable [T2Space γ] [CompleteSpace γ]

/-- The dense inducing extension as a ring homomorphism. -/
noncomputable def IsDenseInducing.extendRingHom {i : α →+* β} {f : α →+* γ}
    (ue : IsUniformInducing i) (dr : DenseRange i) (hf : UniformContinuous f) : β →+* γ where
  toFun := (ue.isDenseInducing dr).extend f
  map_one' := by
    convert IsDenseInducing.extend_eq (ue.isDenseInducing dr) hf.continuous 1
    exacts [i.map_one.symm, f.map_one.symm]
  map_zero' := by
    convert IsDenseInducing.extend_eq (ue.isDenseInducing dr) hf.continuous 0 <;>
    simp only [map_zero]
  map_add' := by
    have h := (uniformContinuous_uniformly_extend ue dr hf).continuous
    refine fun x y => DenseRange.induction_on₂ dr ?_ (fun a b => ?_) x y
    · exact isClosed_eq (Continuous.comp h continuous_add)
        ((h.comp continuous_fst).add (h.comp continuous_snd))
    · simp_rw [← i.map_add, IsDenseInducing.extend_eq (ue.isDenseInducing dr) hf.continuous _,
        ← f.map_add]
  map_mul' := by
    have h := (uniformContinuous_uniformly_extend ue dr hf).continuous
    refine fun x y => DenseRange.induction_on₂ dr ?_ (fun a b => ?_) x y
    · exact isClosed_eq (Continuous.comp h continuous_mul)
        ((h.comp continuous_fst).mul (h.comp continuous_snd))
    · simp_rw [← i.map_mul, IsDenseInducing.extend_eq (ue.isDenseInducing dr) hf.continuous _,
        ← f.map_mul]

end UniformExtension<|MERGE_RESOLUTION|>--- conflicted
+++ resolved
@@ -177,19 +177,11 @@
 def mapRingHom (hf : Continuous f) : Completion α →+* Completion β :=
   extensionHom (coeRingHom.comp f) (continuous_coeRingHom.comp hf)
 
-<<<<<<< HEAD
-theorem mapRingHom_apply {x : Completion α} : mapRingHom f hf x = .map f x := rfl
-=======
 @[simp] theorem mapRingHom_apply {x : Completion α} : mapRingHom f hf x = .map f x := rfl
->>>>>>> caad0add
 theorem coe_mapRingHom : mapRingHom f hf = Completion.map f := rfl
 
 variable {f}
 
-<<<<<<< HEAD
-theorem mapRingHom_coe (hf : UniformContinuous f) (a : α) : mapRingHom f hf.continuous a = f a := by
-  rw [mapRingHom_apply, map_coe hf]
-=======
 theorem mapRingHom_coe (hf : Continuous f) (a : α) : mapRingHom f hf a = f a := by
   rw [mapRingHom_apply, map_coe (uniformContinuous_addMonoidHom_of_continuous hf)]
 
@@ -211,27 +203,6 @@
     Completion α ≃+* Completion β :=
   .ofRingHom (mapRingHom f.toRingHom hf) (mapRingHom f.symm.toRingHom hf')
     (by simp [mapRingHom_comp]) (by simp [mapRingHom_comp])
->>>>>>> caad0add
-
-theorem mapRingHom_comp {γ : Type*} [UniformSpace γ] [Ring γ] [IsUniformAddGroup γ]
-    [IsTopologicalRing γ] {g : β →+* γ} (hg : Continuous g) (hf : Continuous f) :
-    (mapRingHom g hg).comp (mapRingHom f hf) = mapRingHom (g.comp f) (hg.comp hf) := by
-  simp [← DFunLike.coe_fn_eq, RingHom.coe_comp, coe_mapRingHom, map_comp
-    (uniformContinuous_of_continuousAt_zero _ hg.continuousAt)
-    (uniformContinuous_of_continuousAt_zero _ hf.continuousAt)]
-
-/-- A ring isomorphism `α ≃+* β` between uniform rings, uniformly continuous in both directions,
-lifts to a ring isomorphism between corresponding uniform space completions. -/
-def mapRingEquiv (f : α ≃+* β) (hf : Continuous f) (hf' : Continuous f.symm) :
-    Completion α ≃+* Completion β where
-  __ := mapRingHom f hf
-  invFun := mapRingHom f.symm hf'
-  left_inv := Function.leftInverse_iff_comp.2 <| by
-    rw [← RingEquiv.coe_toRingHom] at hf hf'
-    simpa [← DFunLike.coe_fn_eq, coe_mapRingHom] using mapRingHom_comp hf' hf
-  right_inv := Function.rightInverse_iff_comp.2 <| by
-    rw [← RingEquiv.coe_toRingHom] at hf hf'
-    simpa [← DFunLike.coe_fn_eq, coe_mapRingHom] using mapRingHom_comp hf hf'
 
 section Algebra
 
