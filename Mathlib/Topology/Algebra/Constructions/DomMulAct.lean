/-
Copyright (c) 2024 Yury Kudryashov. All rights reserved.
Released under Apache 2.0 license as described in the file LICENSE.
Authors: Yury Kudryashov
-/
import Mathlib.Topology.Homeomorph
import Mathlib.GroupTheory.GroupAction.DomAct.Basic

/-!
# Topological space structure on `Mᵈᵐᵃ` and `Mᵃᵐᵃ`

<<<<<<< HEAD
In this file we define `TopologicalSpace` structure on `Mᵈᵐᵃ` and `Mᵃᵐᵃ`
=======
In this file we define `TopologicalSpace` structure on `Mᵈᵐᵃ` and `Mᵈᵃᵃ`
>>>>>>> b2257aca
and prove basic theorems about these topologies.
The topologies on `Mᵈᵐᵃ` and `Mᵃᵐᵃ` are the same as the topology on `M`.
Formally, they are induced by `DomMulAct.mk.symm` and `DomAddAct.mk.symm`,
since the types aren't definitionally equal.

## Tags

topological space, group action, domain action
-/

open Filter TopologicalSpace
open scoped Topology

namespace DomMulAct

variable {M : Type*} [TopologicalSpace M]

<<<<<<< HEAD
/-- Put the same topological space structure on `DomMulAct M` as on the original space. -/
@[to_additive "Put the same topological space structure on `DomAddAct M`
as on the original space."]
=======
/-- Put the same topological space structure on `Mᵈᵐᵃ` as on the original space. -/
@[to_additive "Put the same topological space structure on `Mᵈᵃᵃ` as on the original space."]
>>>>>>> b2257aca
instance instTopologicalSpace : TopologicalSpace Mᵈᵐᵃ := .induced mk.symm  ‹_›

@[to_additive (attr := continuity, fun_prop)]
theorem continuous_mk : Continuous (@mk M) := continuous_induced_rng.2 continuous_id

@[to_additive (attr := continuity, fun_prop)]
theorem continuous_mk_symm : Continuous (@mk M).symm := continuous_induced_dom

/-- `DomMulAct.mk` as a homeomorphism. -/
@[to_additive (attr := simps toEquiv) "`DomAddAct.mk` as a homeomorphism."]
def mkHomeomorph : M ≃ₜ Mᵈᵐᵃ where
  toEquiv := mk

@[to_additive (attr := simp)] theorem coe_mkHomeomorph : ⇑(mkHomeomorph : M ≃ₜ Mᵈᵐᵃ) = mk := rfl

@[to_additive (attr := simp)]
theorem coe_mkHomeomorph_symm : ⇑(mkHomeomorph : M ≃ₜ Mᵈᵐᵃ).symm = mk.symm := rfl

@[to_additive] theorem inducing_mk : Inducing (@mk M) := mkHomeomorph.inducing
@[to_additive] theorem embedding_mk : Embedding (@mk M) := mkHomeomorph.embedding
@[to_additive] theorem openEmbedding_mk : OpenEmbedding (@mk M) := mkHomeomorph.openEmbedding
@[to_additive] theorem closedEmbedding_mk : ClosedEmbedding (@mk M) := mkHomeomorph.closedEmbedding
@[to_additive] theorem quotientMap_mk : QuotientMap (@mk M) := mkHomeomorph.quotientMap

@[to_additive] theorem inducing_mk_symm : Inducing (@mk M).symm := mkHomeomorph.symm.inducing
@[to_additive] theorem embedding_mk_symm : Embedding (@mk M).symm := mkHomeomorph.symm.embedding

@[to_additive]
theorem openEmbedding_mk_symm : OpenEmbedding (@mk M).symm := mkHomeomorph.symm.openEmbedding

@[to_additive]
theorem closedEmbedding_mk_symm : ClosedEmbedding (@mk M).symm := mkHomeomorph.symm.closedEmbedding

@[to_additive]
theorem quotientMap_mk_symm : QuotientMap (@mk M).symm := mkHomeomorph.symm.quotientMap

@[to_additive] instance instT0Space [T0Space M] : T0Space Mᵈᵐᵃ := embedding_mk_symm.t0Space
@[to_additive] instance instT1Space [T1Space M] : T1Space Mᵈᵐᵃ := embedding_mk_symm.t1Space
@[to_additive] instance instT2Space [T2Space M] : T2Space Mᵈᵐᵃ := embedding_mk_symm.t2Space
@[to_additive] instance instT25Space [T25Space M] : T25Space Mᵈᵐᵃ := embedding_mk_symm.t25Space
@[to_additive] instance instT3Space [T3Space M] : T3Space Mᵈᵐᵃ := embedding_mk_symm.t3Space
@[to_additive] instance instT4Space [T4Space M] : T4Space Mᵈᵐᵃ := closedEmbedding_mk_symm.t4Space
@[to_additive] instance instT5Space [T5Space M] : T5Space Mᵈᵐᵃ := closedEmbedding_mk_symm.t5Space

@[to_additive] instance instR0Space [R0Space M] : R0Space Mᵈᵐᵃ := embedding_mk_symm.r0Space
@[to_additive] instance instR1Space [R1Space M] : R1Space Mᵈᵐᵃ := embedding_mk_symm.r1Space

@[to_additive]
instance instRegularSpace [RegularSpace M] : RegularSpace Mᵈᵐᵃ := embedding_mk_symm.regularSpace

@[to_additive]
instance instNormalSpace [NormalSpace M] : NormalSpace Mᵈᵐᵃ := closedEmbedding_mk_symm.normalSpace

@[to_additive]
instance instCompletelyNormalSpace [CompletelyNormalSpace M] : CompletelyNormalSpace Mᵈᵐᵃ :=
  closedEmbedding_mk_symm.completelyNormalSpace

@[to_additive]
instance instDiscreteTopology [DiscreteTopology M] : DiscreteTopology Mᵈᵐᵃ :=
  embedding_mk_symm.discreteTopology

@[to_additive]
instance instSeparableSpace [SeparableSpace M] : SeparableSpace Mᵈᵐᵃ :=
  quotientMap_mk.separableSpace

@[to_additive]
instance instFirstCountableTopology [FirstCountableTopology M] : FirstCountableTopology Mᵈᵐᵃ :=
  inducing_mk_symm.firstCountableTopology

@[to_additive]
instance instSecondCountableTopology [SecondCountableTopology M] : SecondCountableTopology Mᵈᵐᵃ :=
  inducing_mk_symm.secondCountableTopology

@[to_additive (attr := simp)]
theorem map_mk_nhds (x : M) : map (mk : M → Mᵈᵐᵃ) (𝓝 x) = 𝓝 (mk x) :=
  mkHomeomorph.map_nhds_eq x

@[to_additive (attr := simp)]
theorem map_mk_symm_nhds (x : Mᵈᵐᵃ) : map (mk.symm : Mᵈᵐᵃ → M) (𝓝 x) = 𝓝 (mk.symm x) :=
  mkHomeomorph.symm.map_nhds_eq x

@[to_additive (attr := simp)]
theorem comap_mk_nhds (x : Mᵈᵐᵃ) : comap (mk : M → Mᵈᵐᵃ) (𝓝 x) = 𝓝 (mk.symm x) :=
  mkHomeomorph.comap_nhds_eq x

@[to_additive (attr := simp)]
theorem comap_mk.symm_nhds (x : M) : comap (mk.symm : Mᵈᵐᵃ → M) (𝓝 x) = 𝓝 (mk x) :=
  mkHomeomorph.symm.comap_nhds_eq x

end DomMulAct<|MERGE_RESOLUTION|>--- conflicted
+++ resolved
@@ -9,11 +9,7 @@
 /-!
 # Topological space structure on `Mᵈᵐᵃ` and `Mᵃᵐᵃ`
 
-<<<<<<< HEAD
-In this file we define `TopologicalSpace` structure on `Mᵈᵐᵃ` and `Mᵃᵐᵃ`
-=======
 In this file we define `TopologicalSpace` structure on `Mᵈᵐᵃ` and `Mᵈᵃᵃ`
->>>>>>> b2257aca
 and prove basic theorems about these topologies.
 The topologies on `Mᵈᵐᵃ` and `Mᵃᵐᵃ` are the same as the topology on `M`.
 Formally, they are induced by `DomMulAct.mk.symm` and `DomAddAct.mk.symm`,
@@ -31,14 +27,8 @@
 
 variable {M : Type*} [TopologicalSpace M]
 
-<<<<<<< HEAD
-/-- Put the same topological space structure on `DomMulAct M` as on the original space. -/
-@[to_additive "Put the same topological space structure on `DomAddAct M`
-as on the original space."]
-=======
 /-- Put the same topological space structure on `Mᵈᵐᵃ` as on the original space. -/
 @[to_additive "Put the same topological space structure on `Mᵈᵃᵃ` as on the original space."]
->>>>>>> b2257aca
 instance instTopologicalSpace : TopologicalSpace Mᵈᵐᵃ := .induced mk.symm  ‹_›
 
 @[to_additive (attr := continuity, fun_prop)]
