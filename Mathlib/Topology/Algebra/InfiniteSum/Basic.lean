--- conflicted
+++ resolved
@@ -439,16 +439,7 @@
   tprod_congr fun b ↦ tprod_congr fun c ↦ hfg b c
 
 @[to_additive]
-<<<<<<< HEAD
-theorem tprod_congr2 {f g : γ → β → α}
-    (hfg : ∀ b c, f b c = g b c) : ∏' c, ∏' b, f b c = ∏' c, ∏' b, g b c := by
-  exact tprod_congr fun c ↦ tprod_congr fun b ↦ hfg b c
-
-@[to_additive]
-theorem tprod_fintype [Fintype β] (f : β → α) : ∏' b, f b = ∏ b, f b := by
-=======
 theorem tprod_fintype [L.LeAtTop] [Fintype β] (f : β → α) : ∏'[L] b, f b = ∏ b, f b := by
->>>>>>> 724a6cb9
   apply tprod_eq_prod; simp
 
 @[to_additive]
