/-
Copyright (c) 2017 Johannes Hölzl. All rights reserved.
Released under Apache 2.0 license as described in the file LICENSE.
Authors: Johannes Hölzl
-/
import Mathlib.Algebra.BigOperators.Finprod
import Mathlib.Topology.Algebra.InfiniteSum.SummationFilter
import Mathlib.Topology.Separation.Hausdorff
import Mathlib.Algebra.BigOperators.Group.Finset.Preimage

/-!
# Infinite sum and product in a topological monoid

This file defines infinite products and sums for (possibly infinite) indexed families of elements
in a commutative topological monoid (resp. add monoid).

To handle convergence questions we use the formalism of *summation filters* (defined in the
file `Mathlib.Topology.Algebra.InfiniteSum.SummationFilter`). These are filters on the finite
subsets of a given type, and we define a function to be *summable* for a summation filter `L` if
its partial sums over finite subsets tend to a limit along `L` (and similarly for products).

This simultaneously generalizes several different kinds of summation: for instance,
*unconditional summation* (which makes sense for any index type) where we take the limit with
respect to the `atTop` filter; but also *conditional summation* for functions on `ℕ`, where the
limit is over the partial sums `∑ i ∈ range n, f i` as `n → ∞` (so there exist
conditionally-summable sequences which are not unconditionally summable).

## Implementation notes

We say that a function `f : β → α` has a product of `a` w.r.t. the summation filter `L` if the
function `fun s : Finset β ↦ ∏ b ∈ s, f b` converges to `a` w.r.t. the filter `L.filter` on
`Finset β`.

In the most important case of unconditional summation, this translates to the following condition:
for every neighborhood `U` of `a`, there exists a finite set `s : Finset β` of indices such
that `∏ b ∈ s', f b ∈ U` for any finite set `s'` which is a superset of `s`.

This may yield some unexpected results. For example, according to this definition, the product
`∏' n : ℕ, (1 : ℝ) / 2` unconditionally exists and is equal to `0`. More strikingly,
the product `∏' n : ℕ, (n : ℝ)` unconditionally exists and is equal to `0`, because one
of its terms is `0` (even though the product of the remaining terms diverges). Users who would
prefer that these products be considered not to exist can carry them out in the unit group `ℝˣ`
rather than in `ℝ`.

## References

* Bourbaki: General Topology (1995), Chapter 3 §5 (Infinite sums in commutative groups)

-/

/- **NOTE**. This file is intended to be kept short, just enough to state the basic definitions and
six key lemmas relating them together, namely `Summable.hasSum`, `Multipliable.hasProd`,
`HasSum.tsum_eq`, `HasProd.tprod_eq`, `Summable.hasSum_iff`, and `Multipliable.hasProd_iff`.

Do not add further lemmas here -- add them to `InfiniteSum.Basic` or (preferably) another, more
specific file. -/

noncomputable section

open Filter Function SummationFilter

open scoped Topology

variable {α β γ : Type*}

section HasProd

variable [CommMonoid α] [TopologicalSpace α]

/-- `HasProd f a L` means that the (potentially infinite) product of the `f b` for `b : β` converges
to `a` along the SummationFilter `L`.

By default `L` is the `unconditional` one, corresponding to the limit of all finite sets towards
the entire type. So we take the product over bigger and bigger finite sets. This product operation
is invariant under permuting the terms (while products for more general summation filters usually
are not).

For the definition and many statements, `α` does not need to be a topological monoid, only a monoid
with a topology (i.e. the multiplication is not assumed to be continuous). We only add this
assumption later, for the lemmas where it is relevant.

These are defined in an identical way to infinite sums (`HasSum`). For example, we say that
the function `ℕ → ℝ` sending `n` to `1 / 2` has a product of `0`, rather than saying that it does
not converge as some authors would. -/
@[to_additive /-- `HasSum f a L` means that the (potentially infinite) sum of the `f b` for `b : β`
converges to `a` along the SummationFilter `L``.

By default `L` is the `unconditional` one, corresponding to the limit of all finite sets towards
the entire type. So we take the sum over bigger and bigger finite sets. This sum operation is
invariant under permuting the terms (while sums for more general summation filters usually are not).
This is based on Mario Carneiro's
[infinite sum `df-tsms` in Metamath](http://us.metamath.org/mpeuni/df-tsms.html).

In particular, the function `ℕ → ℝ` sending `n` to `(-1) ^ n / (n + 1)` does not have a
sum for this definition, although it is summable for the `conditional` summation filter that
takes limits of sums over `n ∈ {0, ..., X}` as `X → ∞`. However, a series which is *absolutely*
convergent with respect to the conditional summation filter is in fact unconditionally summable.

For the definition and many statements, `α` does not need to be a topological additive monoid,
only an additive monoid with a topology (i.e. the addition is not assumed to be continuous). We
only add this assumption later, for the lemmas where it is relevant. -/]
def HasProd (f : β → α) (a : α) (L := unconditional β) : Prop :=
  Tendsto (fun s : Finset β ↦ ∏ b ∈ s, f b) L.filter (𝓝 a)

/-- `Multipliable f` means that `f` has some (infinite) product with respect to `L`. Use `tprod` to
get the value. -/
@[to_additive
/-- `Summable f` means that `f` has some (infinite) sum with respect to `L`. Use `tsum` to get the
value. -/]
def Multipliable (f : β → α) (L := unconditional β) : Prop :=
  ∃ a, HasProd f a L

@[to_additive]
lemma Multipliable.mono_filter {f : β → α} {L₁ L₂ : SummationFilter β}
    (hf : Multipliable f L₂) (h : L₁.filter ≤ L₂.filter) : Multipliable f L₁ :=
  match hf with | ⟨a, ha⟩ => ⟨a, ha.mono_left h⟩

open scoped Classical in
/-- `∏' i, f i` is the unconditional product of `f`, if it exists, or 1 otherwise. ]

More generally, if `L` is a `SummationFilter`, `∏'[L] i, f i` is the product of `f` with respect to
`L` if it exists, and `1` otherwise.

(Note that even if the unconditional product exists, it might not be unique if the topology is not
separated. When the multiplicative support of `f` is finite, we make the most reasonable choice,
to use the product over the multiplicative support. Otherwise, we choose arbitrarily an `a`
satisfying `HasProd f a`. Similar remarks apply to more general summation filters.) -/
@[to_additive /-- `∑' i, f i` is the unconditional sum of `f` if it exists, or 0 otherwise.

More generally, if `L` is a `SummationFilter`, `∑'[L] i, f i` is the sum of `f` with respect to
`L` if it exists, and `0` otherwise.

(Note that even if the unconditional sum exists, it might not be unique if the topology is not
separated. When the support of `f` is finite, we make the most reasonable choice, to use the sum
over the support. Otherwise, we choose arbitrarily an `a` satisfying `HasSum f a`. Similar remarks
apply to more general summation filters.)
-/]
noncomputable irreducible_def tprod (f : β → α) (L := unconditional β) :=
  if h : Multipliable f L then
    if L.HasSupport ∧ (mulSupport f ∩ L.support).Finite then finprod (L.support.mulIndicator f)
    else if HasProd f 1 L then 1
    else h.choose
  else 1

variable {L : SummationFilter β}

@[inherit_doc tprod]
notation3 "∏'[" L "]" (...)", "r:67:(scoped f => tprod f L) => r
@[inherit_doc tsum]
notation3 "∑'[" L "]" (...)", "r:67:(scoped f => tsum f L) => r

-- see note [operator precedence of big operators]
@[inherit_doc tprod]
notation3 "∏' "(...)", "r:67:(scoped f => tprod f (unconditional _)) => r
@[inherit_doc tsum]
notation3 "∑' "(...)", "r:67:(scoped f => tsum f (unconditional _)) => r

@[to_additive]
lemma hasProd_bot (hL : ¬L.NeBot) (f : β → α) (a : α) :
    HasProd f a L := by
  have : L.filter = ⊥ := by contrapose! hL; exact ⟨⟨hL⟩⟩
  rw [HasProd, this]
  exact tendsto_bot

@[to_additive]
lemma multipliable_bot (hL : ¬L.NeBot) (f : β → α) :
    Multipliable f L :=
  ⟨1, hasProd_bot hL ..⟩

/-- If the summation filter is the trivial filter `⊥`, then the topological product is equal to the
finite product (which is taken to be 1 if the multiplicative support of `f` is infinite).

Note that in this case `HasProd f a` is satisfied for *every* element `a` of the target, so the
value assigned to the `tprod` is a question of conventions. -/
@[to_additive /-- If the summation filter is the trivial filter `⊥`, then the topological sum is
equal to the finite sum (which is taken to be 1 if the support of `f` is infinite).

Note that in this case `HasSum f a` is satisfied for *every* element `a` of the target, so the
value assigned to the `tsum` is a question of conventions. -/]
lemma tprod_bot (hL : ¬L.NeBot) (f : β → α) : ∏'[L] b, f b = ∏ᶠ b, f b := by
  simp only [tprod_def, dif_pos (multipliable_bot hL f)]
  haveI : L.LeAtTop := L.leAtTop_of_not_NeBot hL
  rw [L.support_eq_univ, Set.inter_univ, Set.mulIndicator_univ]
  by_cases hf : (mulSupport f).Finite
  · rw [eq_true_intro hf, if_pos]
    simp only [and_true]
    infer_instance
  · rwa [if_neg (by tauto), if_pos (hasProd_bot hL _ _), finprod_of_infinite_mulSupport]

variable {f : β → α} {a : α} {s : Finset β}

@[to_additive]
theorem HasProd.multipliable (h : HasProd f a L) : Multipliable f L :=
  ⟨a, h⟩

@[to_additive]
theorem tprod_eq_one_of_not_multipliable (h : ¬Multipliable f L) : ∏'[L] b, f b = 1 := by
  simp [tprod_def, h]

@[to_additive]
theorem Function.Injective.hasProd_map_iff {L : SummationFilter γ} {g : γ → β} (hg : Injective g) :
    HasProd f a (L.map ⟨g, hg⟩) ↔ HasProd (f ∘ g) a L := by
  simp [HasProd, Function.comp_def]

@[to_additive]
theorem Function.Injective.hasProd_comap_iff_of_hasSupport [L.HasSupport] {g : γ → β}
    (hg : Injective g) (hf : ∀ x ∈ L.support, x ∉ Set.range g → f x = 1) :
    HasProd (f ∘ g) a (L.comap ⟨g, hg⟩) ↔ HasProd f a L := by
  simp only [HasProd, SummationFilter.comap_filter, tendsto_map'_iff, comp_apply,
    Embedding.coeFn_mk, Function.comp_def]
  refine tendsto_congr' ?_
  filter_upwards [L.eventually_le_support] with s hs
  rw [s.prod_preimage]
  exact fun x h h' ↦ hf x (hs h) h'

@[to_additive]
theorem Function.Injective.hasProd_comap_iff {g : γ → β} (hg : Injective g)
    (hf : ∀ x, x ∉ Set.range g → f x = 1) :
    HasProd (f ∘ g) a (L.comap ⟨g, hg⟩) ↔ HasProd f a L := by
  simp only [HasProd, SummationFilter.comap_filter, tendsto_map'_iff, comp_apply,
    Embedding.coeFn_mk, Function.comp_def]
  refine tendsto_congr fun s ↦ ?_
  rw [s.prod_preimage]
  exact fun x _ h ↦ hf x h

@[to_additive]
theorem Function.Injective.hasProd_iff {g : γ → β} (hg : Injective g)
    (hf : ∀ x, x ∉ Set.range g → f x = 1) :
    HasProd (f ∘ g) a ↔ HasProd f a := by
  rw [← hg.hasProd_comap_iff hf, SummationFilter.comap_unconditional]

@[to_additive]
theorem hasProd_subtype_comap_iff_of_mulSupport_subset {s : Set β} (hf : mulSupport f ⊆ s) :
    HasProd (f ∘ (↑) : s → α) a (L.comap <| Embedding.subtype _) ↔ HasProd f a L :=
  Subtype.coe_injective.hasProd_comap_iff <| by simpa using mulSupport_subset_iff'.1 hf

@[to_additive]
theorem hasProd_subtype_iff_of_mulSupport_subset {s : Set β} (hf : mulSupport f ⊆ s) :
    HasProd (f ∘ (↑) : s → α) a ↔ HasProd f a :=
  by simpa using hasProd_subtype_comap_iff_of_mulSupport_subset hf (L := unconditional _)

@[to_additive]
theorem hasProd_fintype_support [Fintype β] (f : β → α) (L : SummationFilter β) [L.HasSupport]
    [DecidablePred (· ∈ L.support)] : HasProd f (∏ b ∈ L.support, f b) L := by
  apply tendsto_nhds_of_eventually_eq
  have h1 : ⋂ b ∈ L.support, {s | b ∈ s} ∈ L.filter :=
    (L.filter.biInter_mem L.support.toFinite).mpr (by tauto)
  have h2 : ⋂ b ∈ L.supportᶜ, {s | b ∉ s} ∈ L.filter :=
    (L.filter.biInter_mem L.supportᶜ.toFinite).mpr
      (fun b hb ↦ (L.eventually_mem_or_not_mem b).resolve_left hb)
  filter_upwards [h1, h2] with s hs hs'
  congr 1
  simp only [Set.mem_iInter, Set.mem_setOf_eq, Set.mem_compl_iff] at hs hs'
  grind [Set.mem_toFinset]

@[to_additive]
theorem hasProd_fintype [Fintype β] (f : β → α) (L := unconditional β) [L.LeAtTop] :
    HasProd f (∏ b, f b) L :=
  by simpa using hasProd_fintype_support f L

@[to_additive]
theorem Finset.hasProd_support (s : Finset β) (f : β → α) (L := unconditional (s : Set β))
    [L.HasSupport] [DecidablePred (· ∈ L.support)] :
    HasProd (f ∘ (↑) : (↑s : Set β) → α)
      (∏ b ∈ (L.support.toFinset.map <| Embedding.subtype _), f b) L := by
  simpa [prod_attach] using hasProd_fintype_support (f ∘ Subtype.val) L

-- note this is not deduced from `Finset.hasProd_support` to avoid needing `[DecidableEq β]`
@[to_additive]
protected theorem Finset.hasProd (s : Finset β) (f : β → α)
    (L := unconditional (s : Set β)) [L.LeAtTop] :
    HasProd (f ∘ (↑) : (↑s : Set β) → α) (∏ b ∈ s, f b) L := by
  simpa [prod_attach, Embedding.subtype] using Finset.hasProd_support s f L

/-- If a function `f` is `1` outside of a finite set `s`, then it `HasProd` `∏ b ∈ s, f b`. -/
@[to_additive /-- If a function `f` vanishes outside of a finite set `s`, then it `HasSum`
`∑ b ∈ s, f b`. -/]
theorem hasProd_prod_support_of_ne_finset_one (hf : ∀ b ∈ L.support, b ∉ s → f b = 1)
    [L.HasSupport] [DecidablePred (· ∈ L.support)] :
    HasProd f (∏ b ∈ (↑s ∩ L.support).toFinset, f b) L := by
  apply tendsto_nhds_of_eventually_eq
  have h1 : ⋂ b ∈ (↑s ∩ L.support), {s | b ∈ s} ∈ L.filter :=
    (L.filter.biInter_mem (Set.toFinite _)).mpr (fun b hb ↦ hb.2)
  filter_upwards [h1, L.eventually_le_support] with t ht ht'
  simp only [Set.mem_iInter] at ht
  apply Finset.prod_congr_of_eq_on_inter <;>
  · simp only [Set.mem_toFinset]
    grind

/-- If a function `f` is `1` outside of a finite set `s`, then it `HasProd` `∏ b ∈ s, f b`. -/
@[to_additive /-- If a function `f` vanishes outside of a finite set `s`, then it `HasSum`
`∑ b ∈ s, f b`. -/]
theorem hasProd_prod_of_ne_finset_one (hf : ∀ b ∉ s, f b = 1) [L.LeAtTop] :
    HasProd f (∏ b ∈ s, f b) L :=
  ((hasProd_subtype_iff_of_mulSupport_subset <| mulSupport_subset_iff'.2 hf).1 <| s.hasProd f)
    |>.mono_left L.le_atTop

@[to_additive]
theorem multipliable_of_ne_finset_one (hf : ∀ b ∉ s, f b = 1) [L.HasSupport] :
    Multipliable f L := by
  classical
  exact (hasProd_prod_support_of_ne_finset_one (fun b _ hb ↦ hf b hb)).multipliable

@[to_additive]
theorem Multipliable.hasProd (ha : Multipliable f L) : HasProd f (∏'[L] b, f b) L := by
  -- This is quite delicate because of the fiddly special-casing for finite products.
  classical
  rw [tprod_def, dif_pos ha]
  split_ifs with h h'
  · convert hasProd_prod_support_of_ne_finset_one (s := h.2.toFinset) (L := L) _ using 2
    · simp only [Set.inter_eq_left.mpr (show ↑h.2.toFinset ⊆ L.support by simp)]
      simp only [Set.Finite.coe_toFinset, Finset.toFinset_coe]
      rw [finprod_eq_prod_of_mulSupport_subset (s := h.2.toFinset)]
      · exact Finset.prod_congr rfl (by aesop)
      · simp
    · grind [Set.Finite.mem_toFinset, mem_mulSupport]
    · exact h.1
  · exact h'
  · exact ha.choose_spec

variable [T2Space α] [L.NeBot]

@[to_additive]
theorem HasProd.unique {a₁ a₂ : α} :
    HasProd f a₁ L → HasProd f a₂ L → a₁ = a₂ := by
  classical exact tendsto_nhds_unique

@[to_additive]
theorem HasProd.tprod_eq (ha : HasProd f a L) : ∏'[L] b, f b = a :=
  (Multipliable.hasProd ⟨a, ha⟩).unique ha

@[to_additive]
theorem Multipliable.hasProd_iff (h : Multipliable f L) :
    HasProd f a L ↔ ∏'[L] b, f b = a :=
  Iff.intro HasProd.tprod_eq fun eq ↦ eq ▸ h.hasProd

@[to_additive]
<<<<<<< HEAD
theorem tprod_eq_of_le {L₁ L₂ : SummationFilter β} [L₁.NeBot]
    (h : L₁.filter ≤ L₂.filter) (hf : Multipliable f L₂) : ∏'[L₁] b, f b = ∏'[L₂] b, f b := by
  rw [← Multipliable.hasProd_iff (hf.mono_filter h)]
  exact (hf.hasProd.comp h).congr (by simp)
=======
theorem tprod_eq_of_filter_le {L₁ L₂ : SummationFilter β} [L₁.NeBot]
    (h : L₁.filter ≤ L₂.filter) (hf : Multipliable f L₂) : ∏'[L₁] b, f b = ∏'[L₂] b, f b :=
  (hf.mono_filter h).hasProd_iff.mp (hf.hasProd.mono_left h)
>>>>>>> 472dcfc9

@[to_additive]
theorem tprod_eq_of_multipliable_unconditional [L.LeAtTop] (hf : Multipliable f) :
     ∏'[L] b, f b = ∏' b, f b :=
<<<<<<< HEAD
  tprod_eq_of_le L.le_atTop hf
=======
  tprod_eq_of_filter_le L.le_atTop hf
>>>>>>> 472dcfc9

end HasProd<|MERGE_RESOLUTION|>--- conflicted
+++ resolved
@@ -335,24 +335,13 @@
   Iff.intro HasProd.tprod_eq fun eq ↦ eq ▸ h.hasProd
 
 @[to_additive]
-<<<<<<< HEAD
-theorem tprod_eq_of_le {L₁ L₂ : SummationFilter β} [L₁.NeBot]
-    (h : L₁.filter ≤ L₂.filter) (hf : Multipliable f L₂) : ∏'[L₁] b, f b = ∏'[L₂] b, f b := by
-  rw [← Multipliable.hasProd_iff (hf.mono_filter h)]
-  exact (hf.hasProd.comp h).congr (by simp)
-=======
 theorem tprod_eq_of_filter_le {L₁ L₂ : SummationFilter β} [L₁.NeBot]
     (h : L₁.filter ≤ L₂.filter) (hf : Multipliable f L₂) : ∏'[L₁] b, f b = ∏'[L₂] b, f b :=
   (hf.mono_filter h).hasProd_iff.mp (hf.hasProd.mono_left h)
->>>>>>> 472dcfc9
 
 @[to_additive]
 theorem tprod_eq_of_multipliable_unconditional [L.LeAtTop] (hf : Multipliable f) :
      ∏'[L] b, f b = ∏' b, f b :=
-<<<<<<< HEAD
-  tprod_eq_of_le L.le_atTop hf
-=======
   tprod_eq_of_filter_le L.le_atTop hf
->>>>>>> 472dcfc9
 
 end HasProd