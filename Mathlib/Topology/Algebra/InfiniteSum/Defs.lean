--- conflicted
+++ resolved
@@ -142,9 +142,6 @@
     else h.choose
   else 1
 
-<<<<<<< HEAD
--- see note [operatorPrecedenceBigOperators]
-=======
 variable {L : SummationFilter β}
 
 @[inherit_doc tprod]
@@ -152,8 +149,7 @@
 @[inherit_doc tsum]
 notation3 "∑'[" L "]" (...)", "r:67:(scoped f => tsum f L) => r
 
--- see Note [operator precedence of big operators]
->>>>>>> 95fae5db
+-- see note [operatorPrecedenceBigOperators]
 @[inherit_doc tprod]
 notation3 "∏' "(...)", "r:67:(scoped f => tprod f (unconditional _)) => r
 @[inherit_doc tsum]
