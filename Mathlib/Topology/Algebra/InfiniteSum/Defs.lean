--- conflicted
+++ resolved
@@ -131,13 +131,8 @@
 `L` if it exists, and `1` otherwise.
 
 (Note that even if the unconditional sum exists, it might not be unique if the topology is not
-<<<<<<< HEAD
-separated. When the support of `f` is finite, we make the most reasonable choice, to use the product
-over the support. Otherwise, we choose arbitrarily an `a` satisfying `HasProd f a`. Similar remarks
-=======
 separated. When the support of `f` is finite, we make the most reasonable choice, to use the sum
 over the support. Otherwise, we choose arbitrarily an `a` satisfying `HasSum f a`. Similar remarks
->>>>>>> cc0d5cbb
 apply to more general summation filters.)
 -/]
 noncomputable irreducible_def tprod (f : β → α) (L := unconditional β) :=
@@ -149,27 +144,15 @@
 
 variable {L : SummationFilter β}
 
-<<<<<<< HEAD
 @[inherit_doc tprod]
 notation3 "∏'[" L "]" (...)", "r:67:(scoped f => tprod f L) => r
 @[inherit_doc tsum]
 notation3 "∑'[" L "]" (...)", "r:67:(scoped f => tsum f L) => r
 
--- see Note [operator precedence of big operators]
-@[inherit_doc tprod]
-notation3 "∏' "(...)", "r:67:(scoped f => tprod f (unconditional _)) => r
-@[inherit_doc tsum]
-=======
-@[inherit_doc tprod]
-notation3 "∏'[" L "]" (...)", "r:67:(scoped f => tprod f L) => r
-@[inherit_doc tsum]
-notation3 "∑'[" L "]" (...)", "r:67:(scoped f => tsum f L) => r
-
 -- see note [operator precedence of big operators]
 @[inherit_doc tprod]
 notation3 "∏' "(...)", "r:67:(scoped f => tprod f (unconditional _)) => r
 @[inherit_doc tsum]
->>>>>>> cc0d5cbb
 notation3 "∑' "(...)", "r:67:(scoped f => tsum f (unconditional _)) => r
 
 @[to_additive]
@@ -184,9 +167,6 @@
     Multipliable f L :=
   ⟨1, hasProd_bot hL ..⟩
 
-<<<<<<< HEAD
-@[to_additive]
-=======
 /-- If the summation filter is the trivial filter `⊥`, then the topological product is equal to the
 finite product (which is taken to be 1 if the multiplicative support of `f` is infinite).
 
@@ -197,7 +177,6 @@
 
 Note that in this case `HasSum f a` is satisfied for *every* element `a` of the target, so the
 value assigned to the `tsum` is a question of conventions. -/]
->>>>>>> cc0d5cbb
 lemma tprod_bot (hL : ¬L.NeBot) (f : β → α) : ∏'[L] b, f b = ∏ᶠ b, f b := by
   simp only [tprod_def, dif_pos (multipliable_bot hL f)]
   haveI : L.LeAtTop := L.leAtTop_of_not_NeBot hL
@@ -273,7 +252,6 @@
   congr 1
   simp only [Set.mem_iInter, Set.mem_setOf_eq, Set.mem_compl_iff] at hs hs'
   grind [Set.mem_toFinset]
-<<<<<<< HEAD
 
 @[to_additive]
 theorem hasProd_fintype [Fintype β] (f : β → α) (L := unconditional β) [L.LeAtTop] :
@@ -286,32 +264,13 @@
     HasProd (f ∘ (↑) : (↑s : Set β) → α)
       (∏ b ∈ (L.support.toFinset.map <| Embedding.subtype _), f b) L := by
   simpa [prod_attach] using hasProd_fintype_support (f ∘ Subtype.val) L
-=======
-
-@[to_additive]
-theorem hasProd_fintype [Fintype β] (f : β → α) (L := unconditional β) [L.LeAtTop] :
-    HasProd f (∏ b, f b) L :=
-  by simpa using hasProd_fintype_support f L
->>>>>>> cc0d5cbb
 
 -- note this is not deduced from `Finset.hasProd_support` to avoid needing `[DecidableEq β]`
 @[to_additive]
-<<<<<<< HEAD
-=======
-theorem Finset.hasProd_support (s : Finset β) (f : β → α) (L := unconditional (s : Set β))
-    [L.HasSupport] [DecidablePred (· ∈ L.support)] :
-    HasProd (f ∘ (↑) : (↑s : Set β) → α)
-      (∏ b ∈ (L.support.toFinset.map <| Embedding.subtype _), f b) L := by
-  simpa [prod_attach] using hasProd_fintype_support (f ∘ Subtype.val) L
-
--- note this is not deduced from `Finset.hasProd_support` to avoid needing `[DecidableEq β]`
-@[to_additive]
->>>>>>> cc0d5cbb
 protected theorem Finset.hasProd (s : Finset β) (f : β → α)
     (L := unconditional (s : Set β)) [L.LeAtTop] :
     HasProd (f ∘ (↑) : (↑s : Set β) → α) (∏ b ∈ s, f b) L := by
   simpa [prod_attach, Embedding.subtype] using Finset.hasProd_support s f L
-<<<<<<< HEAD
 
 /-- If a function `f` is `1` outside of a finite set `s`, then it `HasProd` `∏ b ∈ s, f b`. -/
 @[to_additive /-- If a function `f` vanishes outside of a finite set `s`, then it `HasSum`
@@ -327,30 +286,10 @@
   apply Finset.prod_congr_of_eq_on_inter <;>
   · simp only [Set.mem_toFinset]
     grind
-=======
->>>>>>> cc0d5cbb
 
 /-- If a function `f` is `1` outside of a finite set `s`, then it `HasProd` `∏ b ∈ s, f b`. -/
 @[to_additive /-- If a function `f` vanishes outside of a finite set `s`, then it `HasSum`
 `∑ b ∈ s, f b`. -/]
-<<<<<<< HEAD
-=======
-theorem hasProd_prod_support_of_ne_finset_one (hf : ∀ b ∈ L.support, b ∉ s → f b = 1)
-    [L.HasSupport] [DecidablePred (· ∈ L.support)] :
-    HasProd f (∏ b ∈ (↑s ∩ L.support).toFinset, f b) L := by
-  apply tendsto_nhds_of_eventually_eq
-  have h1 : ⋂ b ∈ (↑s ∩ L.support), {s | b ∈ s} ∈ L.filter :=
-    (L.filter.biInter_mem (Set.toFinite _)).mpr (fun b hb ↦ hb.2)
-  filter_upwards [h1, L.eventually_le_support] with t ht ht'
-  simp only [Set.mem_iInter] at ht
-  apply Finset.prod_congr_of_eq_on_inter <;>
-  · simp only [Set.mem_toFinset]
-    grind
-
-/-- If a function `f` is `1` outside of a finite set `s`, then it `HasProd` `∏ b ∈ s, f b`. -/
-@[to_additive /-- If a function `f` vanishes outside of a finite set `s`, then it `HasSum`
-`∑ b ∈ s, f b`. -/]
->>>>>>> cc0d5cbb
 theorem hasProd_prod_of_ne_finset_one (hf : ∀ b ∉ s, f b = 1) [L.LeAtTop] :
     HasProd f (∏ b ∈ s, f b) L :=
   ((hasProd_subtype_iff_of_mulSupport_subset <| mulSupport_subset_iff'.2 hf).1 <| s.hasProd f)
