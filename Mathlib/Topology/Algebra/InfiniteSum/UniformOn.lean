--- conflicted
+++ resolved
@@ -3,14 +3,7 @@
 Released under Apache 2.0 license as described in the file LICENSE.
 Authors: Chris Birkbeck, David Loeffler, Andrew Yang
 -/
-<<<<<<< HEAD
-import Mathlib.Topology.Algebra.InfiniteSum.Defs
-import Mathlib.Topology.Algebra.UniformConvergence
-import Mathlib.Order.Filter.AtTopBot.Finset
-import Mathlib.Tactic.Bound
-=======
 module
->>>>>>> dc33de0b
 
 public import Mathlib.Topology.Algebra.InfiniteSum.Defs
 public import Mathlib.Topology.Algebra.UniformConvergence
@@ -294,74 +287,6 @@
   obtain ⟨t, ht, htr⟩ := h v hv r hr
   exact ⟨t, ht, Filter.tendsto_finset_range.eventually htr⟩
 
-<<<<<<< HEAD
-
-@[to_additive]
-theorem HasProdLocallyUniformlyOn_comp_equiv' {ι' : Type*}
-  (e : ι' ≃ ι) {s : Set β} :
-  TendstoLocallyUniformlyOn (fun I b ↦ ∏ i ∈ I, (f ∘ ⇑e) i b) g atTop s ↔
-    TendstoLocallyUniformlyOn (fun I b ↦ ∏ i ∈ I, f i b) g atTop s := by
-  constructor <;> intro h <;> rw [ tendstoLocallyUniformlyOn_iff_forall_tendsto ] at *
-  · intro x hx
-    convert h x hx |> Filter.Tendsto.comp <| _ using 2;
-    rotate_left;
-    · use fun y => ( Finset.map e.symm y.1, y.2 )
-    · refine Filter.Tendsto.prodMk ?_ ?_;
-      · rw [ Filter.tendsto_def ];
-        intro s_1 a
-        simp_all only [comp_apply, mem_atTop_sets, ge_iff_le, Finset.le_eq_subset]
-        obtain ⟨w, h_1⟩ := a
-        rw [ Filter.mem_prod_iff ];
-        refine ⟨ { y : Finset ι | w.map e.toEmbedding ⊆ y }, ?_, Set.univ, ?_, ?_ ⟩ <;>
-           simp  [ Set.subset_def ];
-        · exact ⟨ Finset.map e.toEmbedding w, fun b hb => hb ⟩;
-        · intro a b hab; convert h_1 ( Finset.map e.symm.toEmbedding a ) _ using 1
-          simp_all [ Finset.subset_iff ] ;
-      · exact Filter.tendsto_snd;
-    · bound;
-  · intro x hx
-    first | first | specialize h x hx
-    simp_all only [comp_apply]
-    all_goals generalize_proofs at *
-    rw [ Filter.tendsto_def ] at *
-    intro U hU;
-    specialize h U hU;
-    rw [ Filter.mem_prod_iff ] at *
-    simp_all only [mem_atTop_sets, ge_iff_le, Finset.le_eq_subset]
-    obtain ⟨w, h⟩ := h
-    obtain ⟨left, right⟩ := h
-    obtain ⟨w_1, h⟩ := left
-    obtain ⟨w_2, h_1⟩ := right
-    obtain ⟨left, right⟩ := h_1
-    refine ⟨ ?_, ⟨ Finset.map e.symm.toEmbedding w_1, fun t ht => ?_ ⟩, w_2, left, ?_ ⟩;
-    · exact { t : Finset ι' | Finset.map e.toEmbedding t ∈ w }
-    · simp_all [ Finset.subset_iff ];
-    · intro t ht; specialize right ( Set.mk_mem_prod ( ht.1 ) ht.2 ) ; aesop;
-
-
-@[to_additive]
-theorem HasProdLocallyUniformlyOn_comp_equiv {ι' : Type*} (e : ι' ≃ ι) {f : ι → β → α}
-    {g : β → α} {s : Set β} :
-    HasProdLocallyUniformlyOn (f ∘ e) g s ↔ HasProdLocallyUniformlyOn f g s := by
-  simp_rw [hasProdLocallyUniformlyOn_iff_tendstoLocallyUniformlyOn]
-  apply HasProdLocallyUniformlyOn_comp_equiv' e
-
-@[to_additive]
-lemma HasProdLocallyUniformlyOn_pnat_iff {f : ℕ → β → α} {g : β → α} :
-    HasProdLocallyUniformlyOn (fun n : ℕ+ ↦ f n) g s ↔ HasProdLocallyUniformlyOn f g s := by
-  rw [← HasProdLocallyUniformlyOn_comp_equiv (Equiv.pnatEquivNat).symm]
-  constructor <;> intro h
-  sorry
-
-
-
-
-
-
-  sorry
-
-end LocallyUniformlyOn
-=======
 @[to_additive]
 theorem multipliableLocallyUniformlyOn_iff_hasProdLocallyUniformlyOn :
     MultipliableLocallyUniformlyOn f s ↔ HasProdLocallyUniformlyOn f (∏' i, f i ·) s :=
@@ -568,5 +493,4 @@
   simpa only [tendstoLocallyUniformlyOn_univ] using
     (h.hasProdLocallyUniformlyOn (s := .univ)).tendstoLocallyUniformlyOn_finsetRange
 
-end LocallyUniformly
->>>>>>> dc33de0b
+end LocallyUniformly