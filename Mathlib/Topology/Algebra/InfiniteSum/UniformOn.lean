/-
Copyright (c) 2025 Chris Birkbeck. All rights reserved.
Released under Apache 2.0 license as described in the file LICENSE.
Authors: Chris Birkbeck, David Loeffler, Andrew Yang
-/
module

public import Mathlib.Topology.Algebra.InfiniteSum.Defs
public import Mathlib.Topology.Algebra.UniformConvergence
public import Mathlib.Order.Filter.AtTopBot.Finset

/-!
# Infinite sum and products that converge uniformly

# Main definitions
- `HasProdUniformlyOn f g s` : `∏ i, f i b` converges uniformly on `s` to `g`.
- `HasProdLocallyUniformlyOn f g s` : `∏ i, f i b` converges locally uniformly on `s` to `g`.
- `HasProdUniformly f g` : `∏ i, f i b` converges uniformly to `g`.
- `HasProdLocallyUniformly f g` : `∏ i, f i b` converges locally uniformly to `g`.
-/

@[expose] public section

noncomputable section

open Filter Function

open scoped Topology

variable {α β ι : Type*} [CommMonoid α] {f : ι → β → α} {g : β → α}
  {x : β} {s : Set β} {I : Finset ι} [UniformSpace α]

/-!
## Uniform convergence of sums and products
-/

section UniformlyOn

variable (f g s) in
/-- `HasProdUniformlyOn f g s` means that the (potentially infinite) product `∏' i, f i b`
for `b : β` converges uniformly on `s` to `g`. -/
@[to_additive /-- `HasSumUniformlyOn f g s` means that the (potentially infinite) sum `∑' i, f i b`
for `b : β` converges uniformly on `s` to `g`. -/]
def HasProdUniformlyOn : Prop := HasProd (UniformOnFun.ofFun {s} ∘ f) (UniformOnFun.ofFun {s} g)

variable (f g s) in
/-- `MultipliableUniformlyOn f s` means that there is some infinite product to which
`f` converges uniformly on `s`. Use `fun x ↦ ∏' i, f i x` to get the product function. -/
@[to_additive /-- `SummableUniformlyOn f s` means that there is some infinite sum to
which `f` converges uniformly on `s`. Use fun x ↦ ∑' i, f i x to get the sum function. -/]
def MultipliableUniformlyOn : Prop := Multipliable (UniformOnFun.ofFun {s} ∘ f)

@[to_additive]
lemma MultipliableUniformlyOn.exists (h : MultipliableUniformlyOn f s) :
    ∃ g, HasProdUniformlyOn f g s :=
  h

@[to_additive]
theorem HasProdUniformlyOn.multipliableUniformlyOn (h : HasProdUniformlyOn f g s) :
    MultipliableUniformlyOn f s :=
  ⟨g, h⟩

@[to_additive]
lemma hasProdUniformlyOn_iff_tendstoUniformlyOn :
    HasProdUniformlyOn f g s ↔ TendstoUniformlyOn (∏ i ∈ ·, f i ·) g atTop s := by
  simpa [HasProdUniformlyOn, HasProd, ← UniformOnFun.ofFun_prod, Finset.prod_fn] using
    UniformOnFun.tendsto_iff_tendstoUniformlyOn (𝔖 := {s})

@[to_additive]
alias ⟨HasProdUniformlyOn.tendstoUniformlyOn, _⟩ := hasProdUniformlyOn_iff_tendstoUniformlyOn

@[to_additive]
lemma HasProdUniformlyOn.congr {f' : ι → β → α}
    (h : HasProdUniformlyOn f g s)
    (hff' : ∀ᶠ (n : Finset ι) in atTop, s.EqOn (∏ i ∈ n, f i ·) (∏ i ∈ n, f' i ·)) :
    HasProdUniformlyOn f' g s :=
  hasProdUniformlyOn_iff_tendstoUniformlyOn.mpr (h.tendstoUniformlyOn.congr hff')

@[to_additive]
lemma HasProdUniformlyOn.congr_right {g' : β → α}
    (h : HasProdUniformlyOn f g s) (hgg' : s.EqOn g g') :
    HasProdUniformlyOn f g' s :=
  hasProdUniformlyOn_iff_tendstoUniformlyOn.mpr (h.tendstoUniformlyOn.congr_right hgg')

@[to_additive]
lemma HasProdUniformlyOn.tendstoUniformlyOn_finsetRange
    {f : ℕ → β → α} (h : HasProdUniformlyOn f g s) :
    TendstoUniformlyOn (∏ i ∈ .range ·, f i ·) g atTop s :=
  (tendsto_finset_range.eventually <| h.tendstoUniformlyOn · ·)

@[to_additive]
theorem HasProdUniformlyOn.hasProd (h : HasProdUniformlyOn f g s) (hx : x ∈ s) :
    HasProd (f · x) (g x) :=
  h.tendstoUniformlyOn.tendsto_at hx

@[to_additive]
theorem HasProdUniformlyOn.tprod_eqOn [T2Space α] (h : HasProdUniformlyOn f g s) :
    s.EqOn (∏' b, f b ·) g :=
  fun _ hx ↦ (h.hasProd hx).tprod_eq

@[deprecated (since := "2025-11-23")]
alias HasProdUniformlyOn.tprod_eq := HasProdUniformlyOn.tprod_eqOn

@[deprecated (since := "2025-11-23")]
alias HasSumUniformlyOn.tsum_eq := HasSumUniformlyOn.tsum_eqOn

@[to_additive]
theorem MultipliableUniformlyOn.multipliable (h : MultipliableUniformlyOn f s) (hx : x ∈ s) :
    Multipliable (f · x) :=
  (h.exists.choose_spec.hasProd hx).multipliable

@[to_additive]
<<<<<<< HEAD
theorem MultipliableUniformlyOn.hasProdUniformlyOn (h : MultipliableUniformlyOn f 𝔖) :
    HasProdUniformlyOn f (∏' i, f i ·) 𝔖 := by
  obtain ⟨g, hg⟩ := h.exists
  have hp := hg
  rw [hasProdUniformlyOn_iff_tendstoUniformlyOn] at hg ⊢
  exact fun s hs => (hg s hs).congr_inseparable_right fun x hx =>
    tendsto_nhds_unique_inseparable (hp.hasProd hs hx) (hp.hasProd hs hx).multipliable.hasProd
=======
theorem MultipliableUniformlyOn.hasProdUniformlyOn [T2Space α] (h : MultipliableUniformlyOn f s) :
    HasProdUniformlyOn f (∏' i, f i ·) s := by
  obtain ⟨g, hg⟩ := h.exists
  simp only [hasProdUniformlyOn_iff_tendstoUniformlyOn]
  exact hg.tendstoUniformlyOn.congr_right hg.tprod_eqOn.symm

@[to_additive]
theorem multipliableUniformlyOn_iff_hasProdUniformlyOn [T2Space α] :
    MultipliableUniformlyOn f s ↔ HasProdUniformlyOn f (∏' i, f i ·) s :=
  ⟨MultipliableUniformlyOn.hasProdUniformlyOn, HasProdUniformlyOn.multipliableUniformlyOn⟩

@[to_additive]
lemma HasProdUniformlyOn.mono {t : Set β}
    (h : HasProdUniformlyOn f g t) (hst : s ⊆ t) : HasProdUniformlyOn f g s :=
  hasProdUniformlyOn_iff_tendstoUniformlyOn.mpr <| h.tendstoUniformlyOn.mono hst

@[to_additive]
lemma MultipliableUniformlyOn.mono {t : Set β}
    (h : MultipliableUniformlyOn f t) (hst : s ⊆ t) : MultipliableUniformlyOn f s :=
  (h.exists.choose_spec.mono hst).multipliableUniformlyOn
>>>>>>> a73de4ba

end UniformlyOn

section LocallyUniformlyOn
/-!
## Locally uniform convergence of sums and products
-/

variable [TopologicalSpace β]

variable (f g s) in
/-- `HasProdLocallyUniformlyOn f g s` means that the (potentially infinite) product `∏' i, f i b`
for `b : β` converges locally uniformly on `s` to `g b` (in the sense of
`TendstoLocallyUniformlyOn`). -/
@[to_additive /-- `HasSumLocallyUniformlyOn f g s` means that the (potentially infinite) sum
`∑' i, f i b` for `b : β` converges locally uniformly on `s` to `g b` (in the sense of
`TendstoLocallyUniformlyOn`). -/]
def HasProdLocallyUniformlyOn : Prop := TendstoLocallyUniformlyOn (∏ i ∈ ·, f i ·) g atTop s

variable (f g s) in
/-- `MultipliableLocallyUniformlyOn f s` means that the product `∏' i, f i b` converges locally
uniformly on `s` to something. -/
@[to_additive /-- `SummableLocallyUniformlyOn f s` means that `∑' i, f i b` converges locally
uniformly on `s` to something. -/]
def MultipliableLocallyUniformlyOn : Prop := ∃ g, HasProdLocallyUniformlyOn f g s

@[to_additive]
lemma hasProdLocallyUniformlyOn_iff_tendstoLocallyUniformlyOn :
    HasProdLocallyUniformlyOn f g s ↔ TendstoLocallyUniformlyOn (∏ i ∈ ·, f i ·) g atTop s :=
  Iff.rfl

/-- If every `x ∈ s` has a neighbourhood within `s` on which `b ↦ ∏' i, f i b` converges uniformly
to `g`, then the product converges locally uniformly on `s` to `g`. Note that this is not a
tautology, and the converse is only true if the domain is locally compact. -/
@[to_additive /-- If every `x ∈ s` has a neighbourhood within `s` on which `b ↦ ∑' i, f i b`
converges uniformly to `g`, then the sum converges locally uniformly. Note that this is not a
tautology, and the converse is only true if the domain is locally compact. -/]
lemma hasProdLocallyUniformlyOn_of_of_forall_exists_nhds
    (h : ∀ x ∈ s, ∃ t ∈ 𝓝[s] x, HasProdUniformlyOn f g t) : HasProdLocallyUniformlyOn f g s :=
  tendstoLocallyUniformlyOn_of_forall_exists_nhds <| by
    simpa [hasProdUniformlyOn_iff_tendstoUniformlyOn] using h

lemma HasProdLocallyUniformlyOn.hasProdUniformlyOn_of_isCompact
    (h : HasProdLocallyUniformlyOn f g s) (hs : IsCompact s) : HasProdUniformlyOn f g s := by
  rwa [hasProdUniformlyOn_iff_tendstoUniformlyOn,
    ← tendstoLocallyUniformlyOn_iff_tendstoUniformlyOn_of_compact hs]

lemma HasProdLocallyUniformlyOn.exists_hasProdUniformlyOn [LocallyCompactSpace β]
    (h : HasProdLocallyUniformlyOn f g s) (hx : s ∈ 𝓝 x) :
    ∃ t ∈ 𝓝[s] x, HasProdUniformlyOn f g t := by
  obtain ⟨K, ⟨hK1, hK2⟩, hK3⟩ := (compact_basis_nhds x).mem_iff.mp hx
  exact ⟨K, nhdsWithin_le_nhds hK1,
    HasProdLocallyUniformlyOn.hasProdUniformlyOn_of_isCompact (h.mono hK3) hK2⟩

@[deprecated (since := "2025-05-22")] alias hasProdLocallyUniformlyOn_of_of_forall_exists_nhd :=
  hasProdLocallyUniformlyOn_of_of_forall_exists_nhds

@[deprecated (since := "2025-05-22")] alias hasSumLocallyUniformlyOn_of_of_forall_exists_nhd :=
  hasSumLocallyUniformlyOn_of_of_forall_exists_nhds

@[to_additive]
lemma HasProdUniformlyOn.hasProdLocallyUniformlyOn (h : HasProdUniformlyOn f g s) :
    HasProdLocallyUniformlyOn f g s := by
  simp [HasProdLocallyUniformlyOn, hasProdUniformlyOn_iff_tendstoUniformlyOn] at *
  exact TendstoUniformlyOn.tendstoLocallyUniformlyOn h

@[to_additive]
lemma hasProdLocallyUniformlyOn_of_forall_compact (hs : IsOpen s) [LocallyCompactSpace β]
    (h : ∀ K ⊆ s, IsCompact K → HasProdUniformlyOn f g K) : HasProdLocallyUniformlyOn f g s := by
  rw [HasProdLocallyUniformlyOn, tendstoLocallyUniformlyOn_iff_forall_isCompact hs]
  simpa [hasProdUniformlyOn_iff_tendstoUniformlyOn] using h

@[to_additive]
theorem HasProdLocallyUniformlyOn.multipliableLocallyUniformlyOn
    (h : HasProdLocallyUniformlyOn f g s) : MultipliableLocallyUniformlyOn f s :=
  ⟨g, h⟩

@[to_additive]
lemma HasProdLocallyUniformlyOn.mono {t : Set β}
    (h : HasProdLocallyUniformlyOn f g t) (hst : s ⊆ t) : HasProdLocallyUniformlyOn f g s :=
  TendstoLocallyUniformlyOn.mono h hst

@[to_additive]
lemma MultipliableLocallyUniformlyOn.mono {t : Set β}
    (h : MultipliableLocallyUniformlyOn f t) (hst : s ⊆ t) : MultipliableLocallyUniformlyOn f s :=
  (h.choose_spec.mono hst).multipliableLocallyUniformlyOn

/-- If every `x ∈ s` has a neighbourhood within `s` on which `b ↦ ∏' i, f i b` converges uniformly,
then the product converges locally uniformly on `s`. Note that this is not a tautology, and the
converse is only true if the domain is locally compact. -/
@[to_additive /-- If every `x ∈ s` has a neighbourhood within `s` on which `b ↦ ∑' i, f i b`
converges uniformly, then the sum converges locally uniformly. Note that this is not a tautology,
and the converse is only true if the domain is locally compact. -/]
<<<<<<< HEAD
lemma multipliableLocallyUniformlyOn_of_of_forall_exists_nhds
    (h : ∀ x ∈ s, ∃ t ∈ 𝓝[s] x, MultipliableUniformlyOn f {t}) :
=======
lemma multipliableLocallyUniformlyOn_of_of_forall_exists_nhds [T2Space α]
    (h : ∀ x ∈ s, ∃ t ∈ 𝓝[s] x, MultipliableUniformlyOn f t) :
>>>>>>> a73de4ba
    MultipliableLocallyUniformlyOn f s :=
  (hasProdLocallyUniformlyOn_of_of_forall_exists_nhds <| fun x hx ↦ match h x hx with
  | ⟨t, ht, htr⟩ => ⟨t, ht, htr.hasProdUniformlyOn⟩).multipliableLocallyUniformlyOn

@[deprecated (since := "2025-05-22")]
alias multipliableLocallyUniformlyOn_of_of_forall_exists_nhd :=
  multipliableLocallyUniformlyOn_of_of_forall_exists_nhds

@[deprecated (since := "2025-05-22")]
alias summableLocallyUniformlyOn_of_of_forall_exists_nhd :=
  summableLocallyUniformlyOn_of_of_forall_exists_nhds

lemma MultipliableLocallyUniformlyOn.multipliableUniformlyOn_of_isCompact
    (h : MultipliableLocallyUniformlyOn f s) (hs : IsCompact s) : MultipliableUniformlyOn f s :=
  (h.choose_spec.hasProdUniformlyOn_of_isCompact hs).multipliableUniformlyOn

lemma MultipliableLocallyUniformlyOn.exists_multipliableUniformlyOn [LocallyCompactSpace β]
    (h : MultipliableLocallyUniformlyOn f s) (hx : s ∈ 𝓝 x) :
    ∃ t ∈ 𝓝[s] x, MultipliableUniformlyOn f t :=
  let H := (h.choose_spec.exists_hasProdUniformlyOn hx).choose_spec
  ⟨_, H.1, H.2.multipliableUniformlyOn⟩

@[to_additive]
theorem HasProdLocallyUniformlyOn.hasProd (h : HasProdLocallyUniformlyOn f g s) (hx : x ∈ s) :
    HasProd (f · x) (g x) :=
  h.tendsto_at hx

@[to_additive]
theorem MultipliableLocallyUniformlyOn.multipliable
    (h : MultipliableLocallyUniformlyOn f s) (hx : x ∈ s) : Multipliable (f · x) :=
  match h with | ⟨_, hg⟩ => (hg.hasProd hx).multipliable

@[to_additive]
theorem MultipliableLocallyUniformlyOn.hasProdLocallyUniformlyOn
    (h : MultipliableLocallyUniformlyOn f s) :
    HasProdLocallyUniformlyOn f (∏' i, f i ·) s :=
  h.elim fun _ hg => hg.congr_inseparable_right fun _ hx =>
    tendsto_nhds_unique_inseparable (hg.hasProd hx) (hg.hasProd hx).multipliable.hasProd

@[to_additive]
theorem HasProdLocallyUniformlyOn.tprod_eqOn [T2Space α]
    (h : HasProdLocallyUniformlyOn f g s) : Set.EqOn (∏' i, f i ·) g s :=
  fun _ hx ↦ (h.hasProd hx).tprod_eq

@[to_additive]
lemma MultipliableLocallyUniformlyOn_congr
    {f f' : ι → β → α} (h : ∀ i, s.EqOn (f i) (f' i))
    (h2 : MultipliableLocallyUniformlyOn f s) : MultipliableLocallyUniformlyOn f' s := by
  apply HasProdLocallyUniformlyOn.multipliableLocallyUniformlyOn
  exact (h2.hasProdLocallyUniformlyOn).congr fun v ↦ eqOn_fun_finsetProd h v

@[to_additive]
lemma HasProdLocallyUniformlyOn.tendstoLocallyUniformlyOn_finsetRange
    {f : ℕ → β → α} (h : HasProdLocallyUniformlyOn f g s) :
    TendstoLocallyUniformlyOn (fun N b ↦ ∏ i ∈ Finset.range N, f i b) g atTop s := by
  rw [hasProdLocallyUniformlyOn_iff_tendstoLocallyUniformlyOn] at h
  intro v hv r hr
  obtain ⟨t, ht, htr⟩ := h v hv r hr
  exact ⟨t, ht, Filter.tendsto_finset_range.eventually htr⟩

@[to_additive]
theorem multipliableLocallyUniformlyOn_iff_hasProdLocallyUniformlyOn [T2Space α] :
    MultipliableLocallyUniformlyOn f s ↔ HasProdLocallyUniformlyOn f (∏' i, f i ·) s :=
  ⟨MultipliableLocallyUniformlyOn.hasProdLocallyUniformlyOn,
    HasProdLocallyUniformlyOn.multipliableLocallyUniformlyOn⟩

end LocallyUniformlyOn

section Uniformly

variable (f g) in
/-- `HasProdUniformly f g` means that
the product `∏ i, f i b` converges uniformly (wrt `b`) to `g`. -/
@[to_additive /-- `HasSumUniformly f g` means that
the sum `∑ i, f i b` converges uniformly (wrt `b`) to `g`. -/]
def HasProdUniformly : Prop := HasProd (UniformFun.ofFun ∘ f) (UniformFun.ofFun g)

variable (f g) in
/-- `MultipliableUniformly f` means that there is some infinite product to which
`f` converges uniformly. Use `fun x ↦ ∏' i, f i x` to get the product function. -/
@[to_additive /-- `SummableUniformly f` means that there is some infinite sum to which
`f` converges uniformly. Use `fun x ↦ ∑' i, f i x` to get the product function. -/]
def MultipliableUniformly : Prop := Multipliable (UniformFun.ofFun ∘ f)

@[to_additive]
lemma MultipliableUniformly.exists (h : MultipliableUniformly f) :
    ∃ g, HasProdUniformly f g :=
  h

@[to_additive]
theorem HasProdUniformly.multipliableUniformly (h : HasProdUniformly f g) :
    MultipliableUniformly f :=
  ⟨g, h⟩

@[to_additive]
lemma hasProdUniformly_iff_tendstoUniformly :
    HasProdUniformly f g ↔ TendstoUniformly (∏ i ∈ ·, f i ·) g atTop := by
  simpa [HasProdUniformly, HasProd, ← UniformFun.ofFun_prod, Finset.prod_fn] using
    UniformFun.tendsto_iff_tendstoUniformly

@[to_additive]
alias ⟨HasProdUniformly.tendstoUniformly, _⟩ := hasProdUniformly_iff_tendstoUniformly

@[to_additive]
theorem HasProdUniformly.hasProdUniformlyOn (h : HasProdUniformly f g) :
    HasProdUniformlyOn f g s :=
  hasProdUniformlyOn_iff_tendstoUniformlyOn.mpr h.tendstoUniformly.tendstoUniformlyOn

@[to_additive]
lemma hasProdUniformlyOn_univ_iff :
    HasProdUniformlyOn f g .univ ↔ HasProdUniformly f g := by
  simp [hasProdUniformly_iff_tendstoUniformly, hasProdUniformlyOn_iff_tendstoUniformlyOn,
    tendstoUniformlyOn_univ]

@[to_additive]
theorem MultipliableUniformly.multipliableUniformlyOn (h : MultipliableUniformly f) :
    MultipliableUniformlyOn f s :=
  h.exists.choose_spec.hasProdUniformlyOn.multipliableUniformlyOn

@[to_additive]
lemma multipliableUniformlyOn_univ_iff :
    MultipliableUniformlyOn f .univ ↔ MultipliableUniformly f :=
  ⟨fun h ↦ (hasProdUniformlyOn_univ_iff.mp h.exists.choose_spec).multipliableUniformly,
    MultipliableUniformly.multipliableUniformlyOn⟩

@[to_additive]
lemma HasProdUniformly.congr {f' : ι → β → α}
    (h : HasProdUniformly f g)
    (hff' : ∀ᶠ (n : Finset ι) in atTop, ∀ b, ∏ i ∈ n, f i b = ∏ i ∈ n, f' i b) :
    HasProdUniformly f' g := by
  rw [hasProdUniformly_iff_tendstoUniformly] at *
  exact (tendstoUniformly_congr (by simpa only [EventuallyEq, funext_iff])).mp h

@[to_additive]
lemma HasProdUniformly.tendstoUniformlyOn_finsetRange {f : ℕ → β → α} (h : HasProdUniformly f g) :
    TendstoUniformly (∏ i ∈ Finset.range ·, f i ·) g atTop :=
  (tendsto_finset_range.eventually <| h.tendstoUniformly · ·)

@[to_additive]
theorem HasProdUniformly.hasProd (h : HasProdUniformly f g) : HasProd (f · x) (g x) :=
  h.tendstoUniformly.tendsto_at _

@[to_additive]
theorem MultipliableUniformly.multipliable (h : MultipliableUniformly f) : Multipliable (f · x) :=
  h.exists.choose_spec.hasProd.multipliable

@[to_additive]
theorem MultipliableUniformly.hasProdUniformly [T2Space α] (h : MultipliableUniformly f) :
    HasProdUniformly f (∏' i, f i ·) := by
  simpa [fun x ↦ (h.exists.choose_spec.hasProd (x := x)).tprod_eq] using h.exists.choose_spec

@[to_additive]
theorem multipliableUniformly_iff_hasProdUniformly [T2Space α] :
    MultipliableUniformly f ↔ HasProdUniformly f (∏' i, f i ·) :=
  ⟨MultipliableUniformly.hasProdUniformly, HasProdUniformly.multipliableUniformly⟩

end Uniformly

section LocallyUniformly
/-!
## Locally uniform convergence of sums and products
-/

variable [TopologicalSpace β]

variable (f g) in
/-- `HasProdLocallyUniformly f g` means that the (potentially infinite) product `∏' i, f i b`
for `b : β` converges locally uniformly to `g b` (in the sense of
`TendstoLocallyUniformly`). -/
@[to_additive /-- `HasSumLocallyUniformly f g` means that the (potentially infinite) sum
`∑' i, f i b` for `b : β` converges locally uniformly to `g b` (in the sense of
`TendstoLocallyUniformly`). -/]
def HasProdLocallyUniformly : Prop := TendstoLocallyUniformly (∏ i ∈ ·, f i ·) g atTop

variable (f g) in
/-- `MultipliableLocallyUniformly f` means that the product `∏' i, f i b` converges locally
uniformly to something. -/
@[to_additive /-- `SummableLocallyUniformly f` means that `∑' i, f i b` converges locally
uniformly to something. -/]
def MultipliableLocallyUniformly : Prop := ∃ g, HasProdLocallyUniformly f g

@[to_additive]
lemma MultipliableLocallyUniformly.exists (h : MultipliableLocallyUniformly f) :
    ∃ g, HasProdLocallyUniformly f g := h

@[to_additive]
theorem HasProdLocallyUniformly.multipliableLocallyUniformly
    (h : HasProdLocallyUniformly f g) : MultipliableLocallyUniformly f :=
  ⟨g, h⟩

@[to_additive]
lemma hasProdLocallyUniformly_iff_tendstoLocallyUniformly :
    HasProdLocallyUniformly f g ↔ TendstoLocallyUniformly (∏ i ∈ ·, f i ·) g atTop :=
  .rfl

@[to_additive]
theorem HasProdLocallyUniformly.hasProdLocallyUniformlyOn (h : HasProdLocallyUniformly f g) :
    HasProdLocallyUniformlyOn f g s :=
  h.tendstoLocallyUniformlyOn

@[to_additive]
theorem MultipliableLocallyUniformly.multipliableLocallyUniformlyOn
    (h : MultipliableLocallyUniformly f) :
    MultipliableLocallyUniformlyOn f s :=
  h.exists.choose_spec.hasProdLocallyUniformlyOn.multipliableLocallyUniformlyOn

/-- If every `x` has a neighbourhood on which `b ↦ ∏' i, f i b` converges uniformly
to `g`, then the product converges locally uniformly to `g`. Note that this is not a
tautology, and the converse is only true if the domain is locally compact. -/
@[to_additive /-- If every `x` has a neighbourhood on which `b ↦ ∑' i, f i b`
converges uniformly to `g`, then the sum converges locally uniformly. Note that this is not a
tautology, and the converse is only true if the domain is locally compact. -/]
lemma hasProdLocallyUniformly_of_of_forall_exists_nhds
    (h : ∀ x, ∃ t ∈ 𝓝 x, HasProdUniformlyOn f g t) : HasProdLocallyUniformly f g :=
  tendstoLocallyUniformly_of_forall_exists_nhds <| by
    simpa [hasProdUniformlyOn_iff_tendstoUniformlyOn] using h

@[to_additive]
lemma HasProdUniformly.hasProdLocallyUniformly (h : HasProdUniformly f g) :
    HasProdLocallyUniformly f g := by
  simp [HasProdLocallyUniformly, hasProdUniformly_iff_tendstoUniformly] at *
  exact TendstoUniformly.tendstoLocallyUniformly h

@[to_additive]
lemma hasProdLocallyUniformly_of_forall_compact [LocallyCompactSpace β]
    (h : ∀ K, IsCompact K → HasProdUniformlyOn f g K) : HasProdLocallyUniformly f g := by
  rw [HasProdLocallyUniformly, tendstoLocallyUniformly_iff_forall_isCompact]
  simpa [hasProdUniformlyOn_iff_tendstoUniformlyOn] using h

@[to_additive]
lemma multipliableLocallyUniformly_of_of_forall_exists_nhds [T2Space α]
    (h : ∀ x, ∃ t ∈ 𝓝 x, MultipliableUniformlyOn f t) :
    MultipliableLocallyUniformly f :=
  hasProdLocallyUniformly_of_of_forall_exists_nhds
    (by simpa only [multipliableUniformlyOn_iff_hasProdUniformlyOn] using h)
    |>.multipliableLocallyUniformly

@[to_additive]
theorem HasProdLocallyUniformly.hasProd (h : HasProdLocallyUniformly f g) : HasProd (f · x) (g x) :=
  h.tendstoLocallyUniformlyOn.tendsto_at (Set.mem_univ x)

@[to_additive]
theorem MultipliableLocallyUniformly.multipliable
    (h : MultipliableLocallyUniformly f) : Multipliable (f · x) :=
  h.choose_spec.hasProd.multipliable

@[to_additive]
theorem MultipliableLocallyUniformly.hasProdLocallyUniformly [T2Space α]
    (h : MultipliableLocallyUniformly f) :
    HasProdLocallyUniformly f (∏' i, f i ·) := by
  obtain ⟨g, hg⟩ := h.exists
  simpa [fun x ↦ (hg.hasProd (x := x)).tprod_eq]

@[to_additive]
theorem multipliableLocallyUniformly_iff_hasProdLocallyUniformly [T2Space α] :
    MultipliableLocallyUniformly f ↔ HasProdLocallyUniformly f (∏' i, f i ·) :=
  ⟨MultipliableLocallyUniformly.hasProdLocallyUniformly,
    HasProdLocallyUniformly.multipliableLocallyUniformly⟩

@[to_additive]
lemma HasProdLocallyUniformly.tendstoLocallyUniformly_finsetRange
    {f : ℕ → β → α} (h : HasProdLocallyUniformly f g) :
    TendstoLocallyUniformly (∏ i ∈ Finset.range ·, f i ·) g atTop := by
  simpa only [tendstoLocallyUniformlyOn_univ] using
    (h.hasProdLocallyUniformlyOn (s := .univ)).tendstoLocallyUniformlyOn_finsetRange

end LocallyUniformly<|MERGE_RESOLUTION|>--- conflicted
+++ resolved
@@ -110,25 +110,13 @@
   (h.exists.choose_spec.hasProd hx).multipliable
 
 @[to_additive]
-<<<<<<< HEAD
-theorem MultipliableUniformlyOn.hasProdUniformlyOn (h : MultipliableUniformlyOn f 𝔖) :
-    HasProdUniformlyOn f (∏' i, f i ·) 𝔖 := by
+theorem MultipliableUniformlyOn.hasProdUniformlyOn (h : MultipliableUniformlyOn f s) :
+    HasProdUniformlyOn f (∏' i, f i ·) s := by
   obtain ⟨g, hg⟩ := h.exists
   have hp := hg
   rw [hasProdUniformlyOn_iff_tendstoUniformlyOn] at hg ⊢
-  exact fun s hs => (hg s hs).congr_inseparable_right fun x hx =>
-    tendsto_nhds_unique_inseparable (hp.hasProd hs hx) (hp.hasProd hs hx).multipliable.hasProd
-=======
-theorem MultipliableUniformlyOn.hasProdUniformlyOn [T2Space α] (h : MultipliableUniformlyOn f s) :
-    HasProdUniformlyOn f (∏' i, f i ·) s := by
-  obtain ⟨g, hg⟩ := h.exists
-  simp only [hasProdUniformlyOn_iff_tendstoUniformlyOn]
-  exact hg.tendstoUniformlyOn.congr_right hg.tprod_eqOn.symm
-
-@[to_additive]
-theorem multipliableUniformlyOn_iff_hasProdUniformlyOn [T2Space α] :
-    MultipliableUniformlyOn f s ↔ HasProdUniformlyOn f (∏' i, f i ·) s :=
-  ⟨MultipliableUniformlyOn.hasProdUniformlyOn, HasProdUniformlyOn.multipliableUniformlyOn⟩
+  exact hg.congr_inseparable_right fun x hx =>
+    tendsto_nhds_unique_inseparable (hp.hasProd hx) (hp.hasProd hx).multipliable.hasProd
 
 @[to_additive]
 lemma HasProdUniformlyOn.mono {t : Set β}
@@ -139,7 +127,6 @@
 lemma MultipliableUniformlyOn.mono {t : Set β}
     (h : MultipliableUniformlyOn f t) (hst : s ⊆ t) : MultipliableUniformlyOn f s :=
   (h.exists.choose_spec.mono hst).multipliableUniformlyOn
->>>>>>> a73de4ba
 
 end UniformlyOn
 
@@ -233,13 +220,8 @@
 @[to_additive /-- If every `x ∈ s` has a neighbourhood within `s` on which `b ↦ ∑' i, f i b`
 converges uniformly, then the sum converges locally uniformly. Note that this is not a tautology,
 and the converse is only true if the domain is locally compact. -/]
-<<<<<<< HEAD
 lemma multipliableLocallyUniformlyOn_of_of_forall_exists_nhds
-    (h : ∀ x ∈ s, ∃ t ∈ 𝓝[s] x, MultipliableUniformlyOn f {t}) :
-=======
-lemma multipliableLocallyUniformlyOn_of_of_forall_exists_nhds [T2Space α]
     (h : ∀ x ∈ s, ∃ t ∈ 𝓝[s] x, MultipliableUniformlyOn f t) :
->>>>>>> a73de4ba
     MultipliableLocallyUniformlyOn f s :=
   (hasProdLocallyUniformlyOn_of_of_forall_exists_nhds <| fun x hx ↦ match h x hx with
   | ⟨t, ht, htr⟩ => ⟨t, ht, htr.hasProdUniformlyOn⟩).multipliableLocallyUniformlyOn
@@ -301,7 +283,7 @@
   exact ⟨t, ht, Filter.tendsto_finset_range.eventually htr⟩
 
 @[to_additive]
-theorem multipliableLocallyUniformlyOn_iff_hasProdLocallyUniformlyOn [T2Space α] :
+theorem multipliableLocallyUniformlyOn_iff_hasProdLocallyUniformlyOn :
     MultipliableLocallyUniformlyOn f s ↔ HasProdLocallyUniformlyOn f (∏' i, f i ·) s :=
   ⟨MultipliableLocallyUniformlyOn.hasProdLocallyUniformlyOn,
     HasProdLocallyUniformlyOn.multipliableLocallyUniformlyOn⟩
@@ -387,12 +369,12 @@
   h.exists.choose_spec.hasProd.multipliable
 
 @[to_additive]
-theorem MultipliableUniformly.hasProdUniformly [T2Space α] (h : MultipliableUniformly f) :
-    HasProdUniformly f (∏' i, f i ·) := by
-  simpa [fun x ↦ (h.exists.choose_spec.hasProd (x := x)).tprod_eq] using h.exists.choose_spec
-
-@[to_additive]
-theorem multipliableUniformly_iff_hasProdUniformly [T2Space α] :
+theorem MultipliableUniformly.hasProdUniformly (h : MultipliableUniformly f) :
+    HasProdUniformly f (∏' i, f i ·) :=
+  hasProdUniformlyOn_univ_iff.1 (multipliableUniformlyOn_univ_iff.2 h).hasProdUniformlyOn
+
+@[to_additive]
+theorem multipliableUniformly_iff_hasProdUniformly :
     MultipliableUniformly f ↔ HasProdUniformly f (∏' i, f i ·) :=
   ⟨MultipliableUniformly.hasProdUniformly, HasProdUniformly.multipliableUniformly⟩
 
@@ -470,11 +452,11 @@
   simpa [hasProdUniformlyOn_iff_tendstoUniformlyOn] using h
 
 @[to_additive]
-lemma multipliableLocallyUniformly_of_of_forall_exists_nhds [T2Space α]
+lemma multipliableLocallyUniformly_of_of_forall_exists_nhds
     (h : ∀ x, ∃ t ∈ 𝓝 x, MultipliableUniformlyOn f t) :
     MultipliableLocallyUniformly f :=
   hasProdLocallyUniformly_of_of_forall_exists_nhds
-    (by simpa only [multipliableUniformlyOn_iff_hasProdUniformlyOn] using h)
+    (fun x => (h x).imp fun _ ht => ⟨ht.1, ht.2.hasProdUniformlyOn⟩)
     |>.multipliableLocallyUniformly
 
 @[to_additive]
@@ -487,14 +469,14 @@
   h.choose_spec.hasProd.multipliable
 
 @[to_additive]
-theorem MultipliableLocallyUniformly.hasProdLocallyUniformly [T2Space α]
+theorem MultipliableLocallyUniformly.hasProdLocallyUniformly
     (h : MultipliableLocallyUniformly f) :
-    HasProdLocallyUniformly f (∏' i, f i ·) := by
-  obtain ⟨g, hg⟩ := h.exists
-  simpa [fun x ↦ (hg.hasProd (x := x)).tprod_eq]
-
-@[to_additive]
-theorem multipliableLocallyUniformly_iff_hasProdLocallyUniformly [T2Space α] :
+    HasProdLocallyUniformly f (∏' i, f i ·) :=
+  h.elim fun _ hg => hg.congr_inseparable_right fun _ =>
+    tendsto_nhds_unique_inseparable hg.hasProd hg.hasProd.multipliable.hasProd
+
+@[to_additive]
+theorem multipliableLocallyUniformly_iff_hasProdLocallyUniformly :
     MultipliableLocallyUniformly f ↔ HasProdLocallyUniformly f (∏' i, f i ·) :=
   ⟨MultipliableLocallyUniformly.hasProdLocallyUniformly,
     HasProdLocallyUniformly.multipliableLocallyUniformly⟩
