/-
Copyright (c) 2017 Johannes Hölzl. All rights reserved.
Released under Apache 2.0 license as described in the file LICENSE.
Authors: Johannes Hölzl
-/
import Mathlib.Algebra.Order.Archimedean.Basic
import Mathlib.Algebra.Order.BigOperators.Ring.Finset
import Mathlib.Topology.Algebra.InfiniteSum.NatInt
import Mathlib.Topology.Algebra.Order.Field
import Mathlib.Topology.Order.MonotoneConvergence

/-!
# Infinite sum or product in an order

This file provides lemmas about the interaction of infinite sums and products and order operations.
-/

open Finset Filter Function

variable {ι κ α : Type*}

section Preorder

variable [Preorder α] [CommMonoid α] [TopologicalSpace α] {a c : α} {f : ι → α}

@[to_additive]
lemma hasProd_le_of_prod_le [ClosedIicTopology α]
    (hf : HasProd f a) (h : ∀ s, ∏ i ∈ s, f i ≤ c) : a ≤ c :=
  le_of_tendsto' hf h

@[to_additive]
theorem le_hasProd_of_le_prod [ClosedIciTopology α]
    (hf : HasProd f a) (h : ∀ s, c ≤ ∏ i ∈ s, f i) : c ≤ a :=
  ge_of_tendsto' hf h

@[to_additive]
theorem tprod_le_of_prod_range_le [ClosedIicTopology α] {f : ℕ → α} (hf : Multipliable f)
    (h : ∀ n, ∏ i ∈ range n, f i ≤ c) : ∏' n, f n ≤ c :=
  le_of_tendsto' hf.hasProd.tendsto_prod_nat h

end Preorder

section OrderedCommMonoid

variable [OrderedCommMonoid α] [TopologicalSpace α] [OrderClosedTopology α] {f g : ι → α}
  {a a₁ a₂ : α}

@[to_additive]
theorem hasProd_le (h : ∀ i, f i ≤ g i) (hf : HasProd f a₁) (hg : HasProd g a₂) : a₁ ≤ a₂ :=
  le_of_tendsto_of_tendsto' hf hg fun _ ↦ prod_le_prod' fun i _ ↦ h i

@[to_additive]
theorem hasProd_mono (hf : HasProd f a₁) (hg : HasProd g a₂) (h : f ≤ g) : a₁ ≤ a₂ :=
  hasProd_le h hf hg

@[to_additive]
theorem hasProd_le_inj {g : κ → α} (e : ι → κ) (he : Injective e)
    (hs : ∀ c, c ∉ Set.range e → 1 ≤ g c) (h : ∀ i, f i ≤ g (e i)) (hf : HasProd f a₁)
    (hg : HasProd g a₂) : a₁ ≤ a₂ := by
  rw [← hasProd_extend_one he] at hf
  refine hasProd_le (fun c ↦ ?_) hf hg
  obtain ⟨i, rfl⟩ | h := em (c ∈ Set.range e)
  · rw [he.extend_apply]
    exact h _
  · rw [extend_apply' _ _ _ h]
    exact hs _ h

@[to_additive]
theorem tprod_le_tprod_of_inj {g : κ → α} (e : ι → κ) (he : Injective e)
    (hs : ∀ c, c ∉ Set.range e → 1 ≤ g c) (h : ∀ i, f i ≤ g (e i)) (hf : Multipliable f)
    (hg : Multipliable g) : tprod f ≤ tprod g :=
  hasProd_le_inj _ he hs h hf.hasProd hg.hasProd

@[to_additive]
lemma tprod_subtype_le {κ γ : Type*} [OrderedCommGroup γ] [UniformSpace γ] [UniformGroup γ]
    [OrderClosedTopology γ] [CompleteSpace γ] (f : κ → γ) (β : Set κ) (h : ∀ a : κ, 1 ≤ f a)
    (hf : Multipliable f) : (∏' (b : β), f b) ≤ (∏' (a : κ), f a) := by
  apply tprod_le_tprod_of_inj _
    (Subtype.coe_injective)
    (by simp only [Subtype.range_coe_subtype, Set.setOf_mem_eq, h, implies_true])
    (by simp only [le_refl, Subtype.forall, implies_true])
    (by apply hf.subtype)
  apply hf

@[to_additive]
theorem prod_le_hasProd (s : Finset ι) (hs : ∀ i, i ∉ s → 1 ≤ f i) (hf : HasProd f a) :
    ∏ i ∈ s, f i ≤ a :=
  ge_of_tendsto hf (eventually_atTop.2
    ⟨s, fun _t hst ↦ prod_le_prod_of_subset_of_one_le' hst fun i _ hbs ↦ hs i hbs⟩)

@[to_additive]
theorem isLUB_hasProd (h : ∀ i, 1 ≤ f i) (hf : HasProd f a) :
    IsLUB (Set.range fun s ↦ ∏ i ∈ s, f i) a := by
  classical
  exact isLUB_of_tendsto_atTop (Finset.prod_mono_set_of_one_le' h) hf

@[to_additive]
theorem le_hasProd (hf : HasProd f a) (i : ι) (hb : ∀ j, j ≠ i → 1 ≤ f j) : f i ≤ a :=
  calc
    f i = ∏ i ∈ {i}, f i := by rw [prod_singleton]
    _ ≤ a := prod_le_hasProd _ (by simpa) hf

@[to_additive]
theorem prod_le_tprod {f : ι → α} (s : Finset ι) (hs : ∀ i, i ∉ s → 1 ≤ f i) (hf : Multipliable f) :
    ∏ i ∈ s, f i ≤ ∏' i, f i :=
  prod_le_hasProd s hs hf.hasProd

@[to_additive]
theorem le_tprod (hf : Multipliable f) (i : ι) (hb : ∀ j, j ≠ i → 1 ≤ f j) : f i ≤ ∏' i, f i :=
  le_hasProd hf.hasProd i hb

@[to_additive]
theorem tprod_le_tprod (h : ∀ i, f i ≤ g i) (hf : Multipliable f) (hg : Multipliable g) :
    ∏' i, f i ≤ ∏' i, g i :=
  hasProd_le h hf.hasProd hg.hasProd

@[to_additive (attr := mono)]
theorem tprod_mono (hf : Multipliable f) (hg : Multipliable g) (h : f ≤ g) :
    ∏' n, f n ≤ ∏' n, g n :=
  tprod_le_tprod h hf hg

@[to_additive]
theorem tprod_le_of_prod_le (hf : Multipliable f) (h : ∀ s, ∏ i ∈ s, f i ≤ a₂) : ∏' i, f i ≤ a₂ :=
  hasProd_le_of_prod_le hf.hasProd h

@[to_additive]
theorem tprod_le_of_prod_le' (ha₂ : 1 ≤ a₂) (h : ∀ s, ∏ i ∈ s, f i ≤ a₂) : ∏' i, f i ≤ a₂ := by
  by_cases hf : Multipliable f
  · exact tprod_le_of_prod_le hf h
  · rw [tprod_eq_one_of_not_multipliable hf]
    exact ha₂

@[to_additive]
theorem HasProd.one_le (h : ∀ i, 1 ≤ g i) (ha : HasProd g a) : 1 ≤ a :=
  hasProd_le h hasProd_one ha

@[to_additive]
theorem HasProd.le_one (h : ∀ i, g i ≤ 1) (ha : HasProd g a) : a ≤ 1 :=
  hasProd_le h ha hasProd_one

@[to_additive tsum_nonneg]
theorem one_le_tprod (h : ∀ i, 1 ≤ g i) : 1 ≤ ∏' i, g i := by
  by_cases hg : Multipliable g
  · exact hg.hasProd.one_le h
  · rw [tprod_eq_one_of_not_multipliable hg]

@[to_additive]
theorem tprod_le_one (h : ∀ i, f i ≤ 1) : ∏' i, f i ≤ 1 := by
  by_cases hf : Multipliable f
  · exact hf.hasProd.le_one h
  · rw [tprod_eq_one_of_not_multipliable hf]

-- Porting note: generalized from `OrderedAddCommGroup` to `OrderedAddCommMonoid`
@[to_additive]
theorem hasProd_one_iff_of_one_le (hf : ∀ i, 1 ≤ f i) : HasProd f 1 ↔ f = 1 := by
  refine ⟨fun hf' ↦ ?_, ?_⟩
  · ext i
    exact (hf i).antisymm' (le_hasProd hf' _ fun j _ ↦ hf j)
  · rintro rfl
    exact hasProd_one

end OrderedCommMonoid

section OrderedCommGroup

variable [OrderedCommGroup α] [TopologicalSpace α] [TopologicalGroup α]
  [OrderClosedTopology α] {f g : ι → α} {a₁ a₂ : α} {i : ι}

@[to_additive]
theorem hasProd_lt (h : f ≤ g) (hi : f i < g i) (hf : HasProd f a₁) (hg : HasProd g a₂) :
    a₁ < a₂ := by
  classical
  have : update f i 1 ≤ update g i 1 := update_le_update_iff.mpr ⟨rfl.le, fun i _ ↦ h i⟩
  have : 1 / f i * a₁ ≤ 1 / g i * a₂ := hasProd_le this (hf.update i 1) (hg.update i 1)
  simpa only [one_div, mul_inv_cancel_left] using mul_lt_mul_of_lt_of_le hi this

@[to_additive (attr := mono)]
theorem hasProd_strict_mono (hf : HasProd f a₁) (hg : HasProd g a₂) (h : f < g) : a₁ < a₂ :=
  let ⟨hle, _i, hi⟩ := Pi.lt_def.mp h
  hasProd_lt hle hi hf hg

@[to_additive]
theorem tprod_lt_tprod (h : f ≤ g) (hi : f i < g i) (hf : Multipliable f) (hg : Multipliable g) :
    ∏' n, f n < ∏' n, g n :=
  hasProd_lt h hi hf.hasProd hg.hasProd

@[to_additive (attr := mono)]
theorem tprod_strict_mono (hf : Multipliable f) (hg : Multipliable g) (h : f < g) :
    ∏' n, f n < ∏' n, g n :=
  let ⟨hle, _i, hi⟩ := Pi.lt_def.mp h
  tprod_lt_tprod hle hi hf hg

@[to_additive tsum_pos]
theorem one_lt_tprod (hsum : Multipliable g) (hg : ∀ i, 1 ≤ g i) (i : ι) (hi : 1 < g i) :
    1 < ∏' i, g i := by
  rw [← tprod_one]
  exact tprod_lt_tprod hg hi multipliable_one hsum

end OrderedCommGroup

section CanonicallyOrderedCommMonoid

variable [CanonicallyOrderedCommMonoid α] [TopologicalSpace α] [OrderClosedTopology α]
  {f : ι → α} {a : α}

@[to_additive]
theorem le_hasProd' (hf : HasProd f a) (i : ι) : f i ≤ a :=
  le_hasProd hf i fun _ _ ↦ one_le _

@[to_additive]
theorem le_tprod' (hf : Multipliable f) (i : ι) : f i ≤ ∏' i, f i :=
  le_tprod hf i fun _ _ ↦ one_le _

@[to_additive]
theorem hasProd_one_iff : HasProd f 1 ↔ ∀ x, f x = 1 :=
  (hasProd_one_iff_of_one_le fun _ ↦ one_le _).trans funext_iff

@[to_additive]
theorem tprod_eq_one_iff (hf : Multipliable f) : ∏' i, f i = 1 ↔ ∀ x, f x = 1 := by
  rw [← hasProd_one_iff, hf.hasProd_iff]

@[to_additive]
theorem tprod_ne_one_iff (hf : Multipliable f) : ∏' i, f i ≠ 1 ↔ ∃ x, f x ≠ 1 := by
  rw [Ne, tprod_eq_one_iff hf, not_forall]

@[to_additive]
theorem isLUB_hasProd' (hf : HasProd f a) : IsLUB (Set.range fun s ↦ ∏ i ∈ s, f i) a := by
  classical
  exact isLUB_of_tendsto_atTop (Finset.prod_mono_set' f) hf

end CanonicallyOrderedCommMonoid

section LinearOrder

/-!
For infinite sums taking values in a linearly ordered monoid, the existence of a least upper
bound for the finite sums is a criterion for summability.

This criterion is useful when applied in a linearly ordered monoid which is also a complete or
conditionally complete linear order, such as `ℝ`, `ℝ≥0`, `ℝ≥0∞`, because it is then easy to check
the existence of a least upper bound.
-/

@[to_additive]
theorem hasProd_of_isLUB_of_one_le [LinearOrderedCommMonoid α] [TopologicalSpace α]
    [OrderTopology α] {f : ι → α} (i : α) (h : ∀ i, 1 ≤ f i)
    (hf : IsLUB (Set.range fun s ↦ ∏ i ∈ s, f i) i) : HasProd f i :=
  tendsto_atTop_isLUB (Finset.prod_mono_set_of_one_le' h) hf

@[to_additive]
theorem hasProd_of_isLUB [CanonicallyLinearOrderedCommMonoid α] [TopologicalSpace α]
    [OrderTopology α] {f : ι → α} (b : α) (hf : IsLUB (Set.range fun s ↦ ∏ i ∈ s, f i) b) :
    HasProd f b :=
  tendsto_atTop_isLUB (Finset.prod_mono_set' f) hf

@[to_additive]
theorem multipliable_mabs_iff [LinearOrderedCommGroup α] [UniformSpace α] [UniformGroup α]
    [CompleteSpace α] {f : ι → α} : (Multipliable fun x ↦ mabs (f x)) ↔ Multipliable f :=
  let s := { x | 1 ≤ f x }
  have h1 : ∀ x : s, mabs (f x) = f x := fun x ↦ mabs_of_one_le x.2
  have h2 : ∀ x : ↑sᶜ, mabs (f x) = (f x)⁻¹ := fun x ↦ mabs_of_lt_one (not_le.1 x.2)
  calc (Multipliable fun x ↦ mabs (f x)) ↔
      (Multipliable fun x : s ↦ mabs (f x)) ∧ Multipliable fun x : ↑sᶜ ↦ mabs (f x) :=
        multipliable_subtype_and_compl.symm
  _ ↔ (Multipliable fun x : s ↦ f x) ∧ Multipliable fun x : ↑sᶜ ↦ (f x)⁻¹ := by simp only [h1, h2]
  _ ↔ Multipliable f := by simp only [multipliable_inv_iff, multipliable_subtype_and_compl]

alias ⟨Summable.of_abs, Summable.abs⟩ := summable_abs_iff

theorem Finite.of_summable_const [LinearOrderedAddCommGroup α] [TopologicalSpace α] [Archimedean α]
    [OrderClosedTopology α] {b : α} (hb : 0 < b) (hf : Summable fun _ : ι ↦ b) :
    Finite ι := by
  have H : ∀ s : Finset ι, #s • b ≤ ∑' _ : ι, b := fun s ↦ by
    simpa using sum_le_hasSum s (fun a _ ↦ hb.le) hf.hasSum
  obtain ⟨n, hn⟩ := Archimedean.arch (∑' _ : ι, b) hb
  have : ∀ s : Finset ι, #s ≤ n := fun s ↦ by
    simpa [nsmul_le_nsmul_iff_left hb] using (H s).trans hn
  have : Fintype ι := fintypeOfFinsetCardLe n this
  infer_instance

theorem Set.Finite.of_summable_const [LinearOrderedAddCommGroup α] [TopologicalSpace α]
    [Archimedean α] [OrderClosedTopology α] {b : α} (hb : 0 < b) (hf : Summable fun _ : ι ↦ b) :
    (Set.univ : Set ι).Finite :=
  finite_univ_iff.2 <| .of_summable_const hb hf

end LinearOrder

section LinearOrderedCommRing

variable [LinearOrderedCommRing α] [TopologicalSpace α] [OrderTopology α] {f : ι → α} {x : α}

nonrec theorem HasProd.abs (hfx : HasProd f x) : HasProd (|f ·|) |x| := by
  simpa only [HasProd, ← abs_prod] using hfx.abs

theorem Multipliable.abs (hf : Multipliable f) : Multipliable (|f ·|) :=
  let ⟨x, hx⟩ := hf; ⟨|x|, hx.abs⟩

theorem abs_tprod (hf : Multipliable f) : |∏' i, f i| = ∏' i, |f i| :=
  hf.hasProd.abs.tprod_eq.symm

end LinearOrderedCommRing

theorem Summable.tendsto_atTop_of_pos [LinearOrderedField α] [TopologicalSpace α] [OrderTopology α]
    {f : ℕ → α} (hf : Summable f⁻¹) (hf' : ∀ n, 0 < f n) : Tendsto f atTop atTop :=
<<<<<<< HEAD
  inv_inv f ▸ Filter.Tendsto.inv_tendsto_zero_right <|
=======
  inv_inv f ▸ Filter.Tendsto.inv_tendsto_nhdsGT_zero <|
>>>>>>> 6ab855d1
    tendsto_nhdsWithin_of_tendsto_nhds_of_eventually_within _ hf.tendsto_atTop_zero <|
      Eventually.of_forall fun _ ↦ inv_pos.2 (hf' _)<|MERGE_RESOLUTION|>--- conflicted
+++ resolved
@@ -302,10 +302,6 @@
 
 theorem Summable.tendsto_atTop_of_pos [LinearOrderedField α] [TopologicalSpace α] [OrderTopology α]
     {f : ℕ → α} (hf : Summable f⁻¹) (hf' : ∀ n, 0 < f n) : Tendsto f atTop atTop :=
-<<<<<<< HEAD
-  inv_inv f ▸ Filter.Tendsto.inv_tendsto_zero_right <|
-=======
   inv_inv f ▸ Filter.Tendsto.inv_tendsto_nhdsGT_zero <|
->>>>>>> 6ab855d1
     tendsto_nhdsWithin_of_tendsto_nhds_of_eventually_within _ hf.tendsto_atTop_zero <|
       Eventually.of_forall fun _ ↦ inv_pos.2 (hf' _)