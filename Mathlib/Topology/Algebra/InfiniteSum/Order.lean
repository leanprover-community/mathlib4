--- conflicted
+++ resolved
@@ -175,14 +175,6 @@
 
 omit [IsOrderedMonoid α] in
 @[to_additive]
-<<<<<<< HEAD
-theorem tprod_le_of_prod_le' [L.NeBot] (ha₂ : 1 ≤ a₂) (h : ∀ s, ∏ i ∈ s, f i ≤ a₂) :
-    ∏'[L] i, f i ≤ a₂ := by
-  by_cases hf : Multipliable f L
-  · exact hf.tprod_le_of_prod_le h
-  · rw [tprod_eq_one_of_not_multipliable hf]
-    exact ha₂
-=======
 theorem tprod_le_of_prod_le' (ha₂ : 1 ≤ a₂) (h : ∀ s, ∏ i ∈ s, f i ≤ a₂) :
     ∏'[L] i, f i ≤ a₂ := by
   by_cases hL : L.NeBot
@@ -192,7 +184,6 @@
   · by_cases hf : f.mulSupport.Finite
     · simpa [tprod_bot hL, finprod_eq_prod _ hf] using h _
     · rwa [tprod_bot hL, finprod_of_infinite_mulSupport hf]
->>>>>>> cc0d5cbb
 
 @[to_additive]
 theorem HasProd.one_le [L.NeBot] (h : ∀ i, 1 ≤ g i) (ha : HasProd g a L) : 1 ≤ a :=
