/-
Copyright (c) 2024 Mitchell Lee. All rights reserved.
Released under Apache 2.0 license as described in the file LICENSE.
Authors: Mitchell Lee
-/
import Mathlib.Topology.Algebra.GroupCompletion
import Mathlib.Topology.Algebra.InfiniteSum.Group

/-!
# Infinite sums in the completion of a topological group
-/

open UniformSpace.Completion

variable {α β : Type*} [AddCommGroup α] [UniformSpace α] [IsUniformAddGroup α]
{L : SummationFilter β}

/-- A function `f` has a sum in an uniform additive group `α` if and only if it has that sum in the
completion of `α`. -/
theorem hasSum_iff_hasSum_compl (f : β → α) (a : α) :
    HasSum (toCompl ∘ f) a L ↔ HasSum f a L := (isDenseInducing_toCompl α).hasSum_iff f a

/-- A function `f` is summable in a uniform additive group `α` if and only if it is summable in
`Completion α` and its sum in `Completion α` lies in the range of `toCompl : α →+ Completion α`. -/
<<<<<<< HEAD
theorem summable_iff_summable_compl_and_tsum_mem [L.NeBot] (f : β → α) :
=======
theorem summable_iff_summable_compl_and_tsum_mem (f : β → α) :
>>>>>>> cc0d5cbb
    Summable f L ↔ Summable (toCompl ∘ f) L ∧ ∑'[L] i, toCompl (f i) ∈ Set.range toCompl :=
  (isDenseInducing_toCompl α).summable_iff_tsum_comp_mem_range f

/-- A function `f` is summable in a uniform additive group `α` if and only if the net of its partial
sums is Cauchy and its sum in `Completion α` lies in the range of `toCompl : α →+ Completion α`.
(The condition that the net of partial sums is Cauchy can be checked using
`cauchySeq_finset_iff_sum_vanishing` or `cauchySeq_finset_iff_tsum_vanishing`.) -/
theorem summable_iff_cauchySeq_finset_and_tsum_mem (f : β → α) :
    Summable f ↔ CauchySeq (fun s : Finset β ↦ ∑ b ∈ s, f b) ∧
      ∑' i, toCompl (f i) ∈ Set.range toCompl := by
  classical
  constructor
  · rintro ⟨a, ha⟩
    exact ⟨ha.cauchySeq, ((summable_iff_summable_compl_and_tsum_mem f).mp ⟨a, ha⟩).2⟩
  · rintro ⟨h_cauchy, h_tsum⟩
    apply (summable_iff_summable_compl_and_tsum_mem f).mpr
    constructor
    · apply summable_iff_cauchySeq_finset.mpr
      simp_rw [Function.comp_apply, ← map_sum]
      exact h_cauchy.map (uniformContinuous_coe α)
    · exact h_tsum

/-- If a function `f` is summable in a uniform additive group `α`, then its sum in `α` is the same
as its sum in `Completion α`. -/
theorem Summable.toCompl_tsum [L.NeBot] {f : β → α} (hf : Summable f L) :
    ∑'[L] i, toCompl (f i) = ∑'[L] i, f i :=
  (hf.map_tsum toCompl (continuous_coe α)).symm<|MERGE_RESOLUTION|>--- conflicted
+++ resolved
@@ -22,11 +22,7 @@
 
 /-- A function `f` is summable in a uniform additive group `α` if and only if it is summable in
 `Completion α` and its sum in `Completion α` lies in the range of `toCompl : α →+ Completion α`. -/
-<<<<<<< HEAD
-theorem summable_iff_summable_compl_and_tsum_mem [L.NeBot] (f : β → α) :
-=======
 theorem summable_iff_summable_compl_and_tsum_mem (f : β → α) :
->>>>>>> cc0d5cbb
     Summable f L ↔ Summable (toCompl ∘ f) L ∧ ∑'[L] i, toCompl (f i) ∈ Set.range toCompl :=
   (isDenseInducing_toCompl α).summable_iff_tsum_comp_mem_range f
 
