/-
Copyright (c) 2020 Heather Macbeth. All rights reserved.
Released under Apache 2.0 license as described in the file LICENSE.
Authors: Heather Macbeth, Yury Kudryashov, Frédéric Dupuis
-/
import Mathlib.Topology.Algebra.InfiniteSum.Constructions
import Mathlib.Topology.Algebra.Module.Equiv

/-! # Infinite sums in topological vector spaces -/

variable {α β γ δ : Type*}

open Filter Finset Function

section ConstSMul

variable [Monoid γ] [TopologicalSpace α] [AddCommMonoid α] [DistribMulAction γ α]
  [ContinuousConstSMul γ α] {f : β → α} {L : SummationFilter β}

theorem HasSum.const_smul {a : α} (b : γ) (hf : HasSum f a L) :
    HasSum (fun i ↦ b • f i) (b • a) L :=
  hf.map (DistribMulAction.toAddMonoidHom α _) <| continuous_const_smul _

theorem Summable.const_smul (b : γ) (hf : Summable f L) : Summable (fun i ↦ b • f i) L :=
  (hf.hasSum.const_smul _).summable

/-- Infinite sums commute with scalar multiplication. Version for scalars living in a `Monoid`, but
  requiring a summability hypothesis. -/
protected theorem Summable.tsum_const_smul [T2Space α] [L.NeBot] (b : γ) (hf : Summable f L) :
    ∑'[L] i, b • f i = b • ∑'[L] i, f i :=
  (hf.hasSum.const_smul _).tsum_eq

@[deprecated (since := "2025-04-12")] alias tsum_const_smul := Summable.tsum_const_smul

/-- Infinite sums commute with scalar multiplication. Version for scalars living in a `Group`, but
  not requiring any summability hypothesis. -/
lemma tsum_const_smul' {γ : Type*} [Group γ] [DistribMulAction γ α] [ContinuousConstSMul γ α]
    [T2Space α] (g : γ) :
<<<<<<< HEAD
    ∑'[L] (i : β), g • f i = g • ∑'[L] (i : β), f i := by
  by_cases hf : Summable f L
  · by_cases hL : L.NeBot
    · exact hf.tsum_const_smul g
    · simp only [tsum_bot hL]
      -- sadly there is no precisely matching `Finsum` lemma
      by_cases hf : f.support.Finite
      · exact ((AddMonoidHom.smulLeft g).map_finsum hf).symm
      · rw [finsum_of_infinite_support hf, finsum_of_infinite_support, smul_zero]
        convert hf using 2
        ext x
        simp only [mem_support, ne_eq, (Group.isUnit g).smul_eq_zero]
  rw [tsum_eq_zero_of_not_summable hf]
  simp only [smul_zero]
  let mul_g : α ≃+ α := DistribMulAction.toAddEquiv α g
  apply tsum_eq_zero_of_not_summable
  change ¬ Summable (mul_g ∘ f) L
  rwa [Summable.map_iff_of_equiv mul_g]
  · apply continuous_const_smul
  · apply continuous_const_smul
=======
    ∑'[L] (i : β), g • f i = g • ∑'[L] (i : β), f i :=
  ((Homeomorph.smul g).isClosedEmbedding.map_tsum f (g := show α ≃+ α from
    { AddMonoidHom.smulLeft g with
      invFun := AddMonoidHom.smulLeft g⁻¹, left_inv a := by simp, right_inv a := by simp })).symm
>>>>>>> cc0d5cbb

/-- Infinite sums commute with scalar multiplication. Version for scalars living in a
  `DivisionSemiring`; no summability hypothesis. This could be made to work for a
  `[GroupWithZero γ]` if there was such a thing as `DistribMulActionWithZero`. -/
lemma tsum_const_smul'' {γ : Type*} [DivisionSemiring γ] [Module γ α] [ContinuousConstSMul γ α]
    [T2Space α] (g : γ) :
    ∑'[L] (i : β), g • f i = g • ∑'[L] (i : β), f i := by
  rcases eq_or_ne g 0 with rfl | hg
  · simp
  · exact tsum_const_smul' (Units.mk0 g hg)

end ConstSMul



variable {ι κ R R₂ M M₂ : Type*}

section SMulConst

variable [Semiring R] [TopologicalSpace R] [TopologicalSpace M] [AddCommMonoid M] [Module R M]
  [ContinuousSMul R M] {f : ι → R} {L : SummationFilter ι}

theorem HasSum.smul_const {r : R} (hf : HasSum f r L) (a : M) :
    HasSum (fun z ↦ f z • a) (r • a) L :=
  hf.map ((smulAddHom R M).flip a) (continuous_id.smul continuous_const)

theorem Summable.smul_const (hf : Summable f L) (a : M) : Summable (fun z ↦ f z • a) L :=
  (hf.hasSum.smul_const _).summable

protected theorem Summable.tsum_smul_const [T2Space M] [L.NeBot] (hf : Summable f L) (a : M) :
    ∑'[L] z, f z • a = (∑'[L] z, f z) • a :=
  (hf.hasSum.smul_const _).tsum_eq

@[deprecated (since := "2025-04-12")] alias tsum_smul_const := Summable.tsum_smul_const

end SMulConst

/-!
Note we cannot derive the `mul` lemmas from these `smul` lemmas, as the `mul` versions do not
require associativity, but `Module` does.
-/
section tsum_smul_tsum

variable [Semiring R] [AddCommMonoid M] [Module R M]
variable [TopologicalSpace R] [TopologicalSpace M] [T3Space M]
variable [ContinuousAdd M] [ContinuousSMul R M]
variable {f : ι → R} {g : κ → M} {s : R} {t u : M}

theorem HasSum.smul_eq (hf : HasSum f s) (hg : HasSum g t)
    (hfg : HasSum (fun x : ι × κ ↦ f x.1 • g x.2) u) : s • t = u :=
  have key₁ : HasSum (fun i ↦ f i • t) (s • t) := hf.smul_const t
  have this : ∀ i : ι, HasSum (fun c : κ ↦ f i • g c) (f i • t) := fun i ↦ hg.const_smul (f i)
  have key₂ : HasSum (fun i ↦ f i • t) u := HasSum.prod_fiberwise hfg this
  key₁.unique key₂

theorem HasSum.smul (hf : HasSum f s) (hg : HasSum g t)
    (hfg : Summable fun x : ι × κ ↦ f x.1 • g x.2) :
    HasSum (fun x : ι × κ ↦ f x.1 • g x.2) (s • t) :=
  let ⟨_u, hu⟩ := hfg
  (hf.smul_eq hg hu).symm ▸ hu

/-- Scalar product of two infinites sums indexed by arbitrary types. -/
theorem tsum_smul_tsum (hf : Summable f) (hg : Summable g)
    (hfg : Summable fun x : ι × κ ↦ f x.1 • g x.2) :
    ((∑' x, f x) • ∑' y, g y) = ∑' z : ι × κ, f z.1 • g z.2 :=
  hf.hasSum.smul_eq hg.hasSum hfg.hasSum

end tsum_smul_tsum

section HasSum

-- Results in this section hold for continuous additive monoid homomorphisms or equivalences but we
-- don't have bundled continuous additive homomorphisms.
variable [Semiring R] [Semiring R₂] [AddCommMonoid M] [Module R M] [AddCommMonoid M₂] [Module R₂ M₂]
  [TopologicalSpace M] [TopologicalSpace M₂] {σ : R →+* R₂} {σ' : R₂ →+* R} [RingHomInvPair σ σ']
  [RingHomInvPair σ' σ] {L : SummationFilter ι}

/-- Applying a continuous linear map commutes with taking an (infinite) sum. -/
protected theorem ContinuousLinearMap.hasSum {f : ι → M} (φ : M →SL[σ] M₂) {x : M}
    (hf : HasSum f x L) : HasSum (fun b : ι ↦ φ (f b)) (φ x) L := by
  simpa only using hf.map φ.toLinearMap.toAddMonoidHom φ.continuous

alias HasSum.mapL := ContinuousLinearMap.hasSum

protected theorem ContinuousLinearMap.summable {f : ι → M} (φ : M →SL[σ] M₂) (hf : Summable f L) :
    Summable (fun b : ι ↦ φ (f b)) L:=
  (hf.hasSum.mapL φ).summable

alias Summable.mapL := ContinuousLinearMap.summable

protected theorem ContinuousLinearMap.map_tsum [T2Space M₂] [L.NeBot] {f : ι → M} (φ : M →SL[σ] M₂)
    (hf : Summable f L) : φ (∑'[L] z, f z) = ∑'[L] z, φ (f z) :=
  (hf.hasSum.mapL φ).tsum_eq.symm

/-- Applying a continuous linear map commutes with taking an (infinite) sum. -/
protected theorem ContinuousLinearEquiv.hasSum {f : ι → M} (e : M ≃SL[σ] M₂) {y : M₂} :
    HasSum (fun b : ι ↦ e (f b)) y L ↔ HasSum f (e.symm y) L :=
  ⟨fun h ↦ by simpa only [e.symm.coe_coe, e.symm_apply_apply] using h.mapL (e.symm : M₂ →SL[σ'] M),
    fun h ↦ by simpa only [e.coe_coe, e.apply_symm_apply] using (e : M →SL[σ] M₂).hasSum h⟩

/-- Applying a continuous linear map commutes with taking an (infinite) sum. -/
protected theorem ContinuousLinearEquiv.hasSum' {f : ι → M} (e : M ≃SL[σ] M₂) {x : M} :
    HasSum (fun b : ι ↦ e (f b)) (e x) L ↔ HasSum f x L := by
  rw [e.hasSum, ContinuousLinearEquiv.symm_apply_apply]

protected theorem ContinuousLinearEquiv.summable {f : ι → M} (e : M ≃SL[σ] M₂) :
    (Summable (fun b : ι ↦ e (f b)) L) ↔ Summable f L :=
  ⟨fun hf ↦ (e.hasSum.1 hf.hasSum).summable, (e : M →SL[σ] M₂).summable⟩

theorem ContinuousLinearEquiv.tsum_eq_iff [T2Space M] [T2Space M₂]
    {f : ι → M} (e : M ≃SL[σ] M₂) {y : M₂} :
    (∑'[L] z, e (f z)) = y ↔ ∑'[L] z, f z = e.symm y := by
  by_cases hf : Summable f L
  · by_cases hL : L.NeBot
    · exact ⟨fun h ↦ (e.hasSum.mp ((e.summable.mpr hf).hasSum_iff.mpr h)).tsum_eq, fun h ↦
        (e.hasSum.mpr (hf.hasSum_iff.mpr h)).tsum_eq⟩
    · simp only [tsum_bot hL, eq_symm_apply]
      constructor <;> rintro rfl
      exacts [e.map_finsum f, (e.map_finsum f).symm]
  · have hf' : ¬Summable (fun z ↦ e (f z)) L := fun h ↦ hf (e.summable.mp h)
    rw [tsum_eq_zero_of_not_summable hf, tsum_eq_zero_of_not_summable hf']
    refine ⟨?_, fun H ↦ ?_⟩
    · rintro rfl
      simp
    · simpa using congr_arg (fun z ↦ e z) H

protected theorem ContinuousLinearEquiv.map_tsum [T2Space M] [T2Space M₂]
    {f : ι → M} (e : M ≃SL[σ] M₂) : e (∑'[L] z, f z) = ∑'[L] z, e (f z) := by
  refine symm (e.tsum_eq_iff.mpr ?_)
  rw [e.symm_apply_apply _]

end HasSum



section automorphize

variable {M : Type*} [TopologicalSpace M] [AddCommMonoid M] [T2Space M] {R : Type*}
  [DivisionRing R] [Module R M] [ContinuousConstSMul R M]

/-- Given a group `α` acting on a type `β`, and a function `f : β → M`, we "automorphize" `f` to a
  function `β ⧸ α → M` by summing over `α` orbits, `b ↦ ∑' (a : α), f(a • b)`. -/
@[to_additive /-- Given an additive group `α` acting on a type `β`, and a function `f : β → M`,
  we automorphize `f` to a function `β ⧸ α → M` by summing over `α` orbits,
  `b ↦ ∑' (a : α), f(a • b)`. -/]
noncomputable def MulAction.automorphize [Group α] [MulAction α β] (f : β → M) :
    Quotient (MulAction.orbitRel α β) → M := by
  refine @Quotient.lift _ _ (_) (fun b ↦ ∑' (a : α), f (a • b)) ?_
  intro b₁ b₂ ⟨a, (ha : a • b₂ = b₁)⟩
  simp only
  rw [← ha]
  convert (Equiv.mulRight a).tsum_eq (fun a' ↦ f (a' • b₂)) using 1
  simp only [Equiv.coe_mulRight]
  congr
  ext
  congr 1
  simp only [mul_smul]

-- we can't use `to_additive`, because it tries to translate `•` into `+ᵥ`

/-- Automorphization of a function into an `R`-`Module` distributes, that is, commutes with the
`R`-scalar multiplication. -/
lemma MulAction.automorphize_smul_left [Group α] [MulAction α β] (f : β → M)
    (g : Quotient (MulAction.orbitRel α β) → R) :
    MulAction.automorphize ((g ∘ (@Quotient.mk' _ (_))) • f)
      = g • (MulAction.automorphize f : Quotient (MulAction.orbitRel α β) → M) := by
  ext x
  apply @Quotient.inductionOn' β (MulAction.orbitRel α β) _ x _
  intro b
  simp only [automorphize, Pi.smul_apply', comp_apply]
  set π : β → Quotient (MulAction.orbitRel α β) := Quotient.mk (MulAction.orbitRel α β)
  have H₁ : ∀ a : α, π (a • b) = π b := by
    intro a
    apply (@Quotient.eq _ (MulAction.orbitRel α β) (a • b) b).mpr
    use a
  change ∑' a : α, g (π (a • b)) • f (a • b) = g (π b) • ∑' a : α, f (a • b)
  simp_rw [H₁]
  exact tsum_const_smul'' _

/-- Automorphization of a function into an `R`-`Module` distributes, that is, commutes with the
`R`-scalar multiplication. -/
lemma AddAction.automorphize_smul_left [AddGroup α] [AddAction α β] (f : β → M)
    (g : Quotient (AddAction.orbitRel α β) → R) :
    AddAction.automorphize ((g ∘ (@Quotient.mk' _ (_))) • f)
      = g • (AddAction.automorphize f : Quotient (AddAction.orbitRel α β) → M) := by
  ext x
  apply @Quotient.inductionOn' β (AddAction.orbitRel α β) _ x _
  intro b
  simp only [automorphize, Pi.smul_apply', comp_apply]
  set π : β → Quotient (AddAction.orbitRel α β) := Quotient.mk (AddAction.orbitRel α β)
  have H₁ : ∀ a : α, π (a +ᵥ b) = π b := by
    intro a
    apply (@Quotient.eq _ (AddAction.orbitRel α β) (a +ᵥ b) b).mpr
    use a
  change ∑' a : α, g (π (a +ᵥ b)) • f (a +ᵥ b) = g (π b) • ∑' a : α, f (a +ᵥ b)
  simp_rw [H₁]
  exact tsum_const_smul'' _

section

variable {G : Type*} [Group G] {Γ : Subgroup G}

/-- Given a subgroup `Γ` of a group `G`, and a function `f : G → M`, we "automorphize" `f` to a
  function `G ⧸ Γ → M` by summing over `Γ` orbits, `g ↦ ∑' (γ : Γ), f(γ • g)`. -/
@[to_additive /-- Given a subgroup `Γ` of an additive group `G`, and a function `f : G → M`, we
  automorphize `f` to a function `G ⧸ Γ → M` by summing over `Γ` orbits,
  `g ↦ ∑' (γ : Γ), f(γ • g)`. -/]
noncomputable def QuotientGroup.automorphize (f : G → M) : G ⧸ Γ → M := MulAction.automorphize f

/-- Automorphization of a function into an `R`-`Module` distributes, that is, commutes with the
`R`-scalar multiplication. -/
lemma QuotientGroup.automorphize_smul_left (f : G → M) (g : G ⧸ Γ → R) :
    (QuotientGroup.automorphize ((g ∘ (@Quotient.mk' _ (_)) : G → R) • f) : G ⧸ Γ → M)
      = g • (QuotientGroup.automorphize f : G ⧸ Γ → M) :=
  MulAction.automorphize_smul_left f g

end

section

variable {G : Type*} [AddGroup G] {Γ : AddSubgroup G}

/-- Automorphization of a function into an `R`-`Module` distributes, that is, commutes with the
`R`-scalar multiplication. -/
lemma QuotientAddGroup.automorphize_smul_left (f : G → M) (g : G ⧸ Γ → R) :
    QuotientAddGroup.automorphize ((g ∘ (@Quotient.mk' _ (_))) • f)
      = g • (QuotientAddGroup.automorphize f : G ⧸ Γ → M) :=
  AddAction.automorphize_smul_left f g

end

end automorphize<|MERGE_RESOLUTION|>--- conflicted
+++ resolved
@@ -36,33 +36,10 @@
   not requiring any summability hypothesis. -/
 lemma tsum_const_smul' {γ : Type*} [Group γ] [DistribMulAction γ α] [ContinuousConstSMul γ α]
     [T2Space α] (g : γ) :
-<<<<<<< HEAD
-    ∑'[L] (i : β), g • f i = g • ∑'[L] (i : β), f i := by
-  by_cases hf : Summable f L
-  · by_cases hL : L.NeBot
-    · exact hf.tsum_const_smul g
-    · simp only [tsum_bot hL]
-      -- sadly there is no precisely matching `Finsum` lemma
-      by_cases hf : f.support.Finite
-      · exact ((AddMonoidHom.smulLeft g).map_finsum hf).symm
-      · rw [finsum_of_infinite_support hf, finsum_of_infinite_support, smul_zero]
-        convert hf using 2
-        ext x
-        simp only [mem_support, ne_eq, (Group.isUnit g).smul_eq_zero]
-  rw [tsum_eq_zero_of_not_summable hf]
-  simp only [smul_zero]
-  let mul_g : α ≃+ α := DistribMulAction.toAddEquiv α g
-  apply tsum_eq_zero_of_not_summable
-  change ¬ Summable (mul_g ∘ f) L
-  rwa [Summable.map_iff_of_equiv mul_g]
-  · apply continuous_const_smul
-  · apply continuous_const_smul
-=======
     ∑'[L] (i : β), g • f i = g • ∑'[L] (i : β), f i :=
   ((Homeomorph.smul g).isClosedEmbedding.map_tsum f (g := show α ≃+ α from
     { AddMonoidHom.smulLeft g with
       invFun := AddMonoidHom.smulLeft g⁻¹, left_inv a := by simp, right_inv a := by simp })).symm
->>>>>>> cc0d5cbb
 
 /-- Infinite sums commute with scalar multiplication. Version for scalars living in a
   `DivisionSemiring`; no summability hypothesis. This could be made to work for a
