/-
Copyright (c) 2017 Johannes Hölzl. All rights reserved.
Released under Apache 2.0 license as described in the file LICENSE.
Authors: Johannes Hölzl
-/

import Mathlib.Logic.Encodable.Lattice
import Mathlib.Order.Filter.AtTopBot.Finset
import Mathlib.Topology.Algebra.InfiniteSum.Group

/-!
# Infinite sums and products over `ℕ` and `ℤ`

This file contains lemmas about `HasSum`, `Summable`, `tsum`, `HasProd`, `Multipliable`, and `tprod`
applied to the important special cases where the domain is `ℕ` or `ℤ`. For instance, we prove the
formula `∑ i ∈ range k, f i + ∑' i, f (i + k) = ∑' i, f i`, ∈ `sum_add_tsum_nat_add`, as well as
several results relating sums and products on `ℕ` to sums and products on `ℤ`.
-/

noncomputable section

open Filter Finset Function Encodable

open scoped Topology

variable {M : Type*} [CommMonoid M] [TopologicalSpace M] {m m' : M}

variable {G : Type*} [CommGroup G] {g g' : G}
-- don't declare `[IsTopologicalAddGroup G]`, here as some results require
-- `[IsUniformAddGroup G]` instead

/-!
## Sums over `ℕ`
-/

section Nat

section Monoid

/-- If `f : ℕ → M` has product `m`, then the partial products `∏ i ∈ range n, f i` converge
to `m`. -/
@[to_additive /-- If `f : ℕ → M` has sum `m`, then the partial sums `∑ i ∈ range n, f i` converge
to `m`. -/]
theorem HasProd.tendsto_prod_nat {f : ℕ → M} (h : HasProd f m) :
    Tendsto (fun n ↦ ∏ i ∈ range n, f i) atTop (𝓝 m) :=
  h.comp tendsto_finset_range

/-- If `f : ℕ → M` is multipliable, then the partial products `∏ i ∈ range n, f i` converge
to `∏' i, f i`. -/
@[to_additive /-- If `f : ℕ → M` is summable, then the partial sums `∑ i ∈ range n, f i` converge
to `∑' i, f i`. -/]
theorem Multipliable.tendsto_prod_tprod_nat {f : ℕ → M} (h : Multipliable f) :
    Tendsto (fun n ↦ ∏ i ∈ range n, f i) atTop (𝓝 (∏' i, f i)) :=
  h.hasProd.tendsto_prod_nat

namespace HasProd

section ContinuousMul

variable [ContinuousMul M]

@[to_additive]
theorem prod_range_mul {f : ℕ → M} {k : ℕ} (h : HasProd (fun n ↦ f (n + k)) m) :
    HasProd f ((∏ i ∈ range k, f i) * m) := by
  refine ((range k).hasProd f).mul_compl ?_
  rwa [← (notMemRangeEquiv k).symm.hasProd_iff]

@[to_additive]
theorem zero_mul {f : ℕ → M} (h : HasProd (fun n ↦ f (n + 1)) m) :
    HasProd f (f 0 * m) := by
  simpa only [prod_range_one] using h.prod_range_mul

@[to_additive]
theorem even_mul_odd {f : ℕ → M} (he : HasProd (fun k ↦ f (2 * k)) m)
    (ho : HasProd (fun k ↦ f (2 * k + 1)) m') : HasProd f (m * m') := by
  have := mul_right_injective₀ (two_ne_zero' ℕ)
  replace ho := ((add_left_injective 1).comp this).hasProd_range_iff.2 ho
  refine (this.hasProd_range_iff.2 he).mul_isCompl ?_ ho
  simpa [Function.comp_def] using Nat.isCompl_even_odd

end ContinuousMul

end HasProd

namespace Multipliable

@[to_additive]
theorem hasProd_iff_tendsto_nat [T2Space M] {f : ℕ → M} (hf : Multipliable f) :
    HasProd f m ↔ Tendsto (fun n : ℕ ↦ ∏ i ∈ range n, f i) atTop (𝓝 m) := by
  refine ⟨fun h ↦ h.tendsto_prod_nat, fun h ↦ ?_⟩
  rw [tendsto_nhds_unique h hf.hasProd.tendsto_prod_nat]
  exact hf.hasProd

section ContinuousMul

variable [ContinuousMul M]

@[to_additive]
theorem comp_nat_add {f : ℕ → M} {k : ℕ} (h : Multipliable fun n ↦ f (n + k)) : Multipliable f :=
  h.hasProd.prod_range_mul.multipliable

@[to_additive]
theorem even_mul_odd {f : ℕ → M} (he : Multipliable fun k ↦ f (2 * k))
    (ho : Multipliable fun k ↦ f (2 * k + 1)) : Multipliable f :=
  (he.hasProd.even_mul_odd ho.hasProd).multipliable

end ContinuousMul

end Multipliable

section tprod

variable {α β γ : Type*}

section Encodable

variable [Encodable β]

/-- You can compute a product over an encodable type by multiplying over the natural numbers and
taking a supremum. -/
@[to_additive /-- You can compute a sum over an encodable type by summing over the natural numbers
and taking a supremum. This is useful for outer measures. -/]
theorem tprod_iSup_decode₂ [CompleteLattice α] (m : α → M) (m0 : m ⊥ = 1) (s : β → α) :
    ∏' i : ℕ, m (⨆ b ∈ decode₂ β i, s b) = ∏' b : β, m (s b) := by
  rw [← tprod_extend_one (@encode_injective β _)]
  refine tprod_congr fun n ↦ ?_
  rcases em (n ∈ Set.range (encode : β → ℕ)) with ⟨a, rfl⟩ | hn
  · simp [encode_injective.extend_apply]
  · rw [extend_apply' _ _ _ hn]
    rw [← decode₂_ne_none_iff, ne_eq, not_not] at hn
    simp [hn, m0]

/-- `tprod_iSup_decode₂` specialized to the complete lattice of sets. -/
@[to_additive /-- `tsum_iSup_decode₂` specialized to the complete lattice of sets. -/]
theorem tprod_iUnion_decode₂ (m : Set α → M) (m0 : m ∅ = 1) (s : β → Set α) :
    ∏' i, m (⋃ b ∈ decode₂ β i, s b) = ∏' b, m (s b) :=
  tprod_iSup_decode₂ m m0 s

end Encodable

/-! Some properties about measure-like functions. These could also be functions defined on complete
  sublattices of sets, with the property that they are countably sub-additive.
  `R` will probably be instantiated with `(≤)` in all applications.
-/
section Countable

variable [Countable β]

/-- If a function is countably sub-multiplicative then it is sub-multiplicative on countable
types -/
@[to_additive
/-- If a function is countably sub-additive then it is sub-additive on countable types -/]
theorem rel_iSup_tprod [CompleteLattice α] (m : α → M) (m0 : m ⊥ = 1) (R : M → M → Prop)
    (m_iSup : ∀ s : ℕ → α, R (m (⨆ i, s i)) (∏' i, m (s i))) (s : β → α) :
    R (m (⨆ b : β, s b)) (∏' b : β, m (s b)) := by
  cases nonempty_encodable β
  rw [← iSup_decode₂, ← tprod_iSup_decode₂ _ m0 s]
  exact m_iSup _

/-- If a function is countably sub-multiplicative then it is sub-multiplicative on finite sets -/
@[to_additive /-- If a function is countably sub-additive then it is sub-additive on finite sets -/]
theorem rel_iSup_prod [CompleteLattice α] (m : α → M) (m0 : m ⊥ = 1) (R : M → M → Prop)
    (m_iSup : ∀ s : ℕ → α, R (m (⨆ i, s i)) (∏' i, m (s i))) (s : γ → α) (t : Finset γ) :
    R (m (⨆ d ∈ t, s d)) (∏ d ∈ t, m (s d)) := by
  rw [iSup_subtype', ← Finset.tprod_subtype]
  exact rel_iSup_tprod m m0 R m_iSup _

/-- If a function is countably sub-multiplicative then it is binary sub-multiplicative -/
@[to_additive /-- If a function is countably sub-additive then it is binary sub-additive -/]
theorem rel_sup_mul [CompleteLattice α] (m : α → M) (m0 : m ⊥ = 1) (R : M → M → Prop)
    (m_iSup : ∀ s : ℕ → α, R (m (⨆ i, s i)) (∏' i, m (s i))) (s₁ s₂ : α) :
    R (m (s₁ ⊔ s₂)) (m s₁ * m s₂) := by
  convert rel_iSup_tprod m m0 R m_iSup fun b ↦ cond b s₁ s₂
  · simp only [iSup_bool_eq, cond]
  · rw [tprod_fintype, Fintype.prod_bool, cond, cond]

end Countable

section ContinuousMul

variable [T2Space M] [ContinuousMul M]

@[to_additive]
protected theorem Multipliable.prod_mul_tprod_nat_mul'
    {f : ℕ → M} {k : ℕ} (h : Multipliable (fun n ↦ f (n + k))) :
    ((∏ i ∈ range k, f i) * ∏' i, f (i + k)) = ∏' i, f i :=
  h.hasProd.prod_range_mul.tprod_eq.symm

@[deprecated (since := "2025-04-12")] alias sum_add_tsum_nat_add' := Summable.sum_add_tsum_nat_add'
@[to_additive existing, deprecated (since := "2025-04-12")] alias prod_mul_tprod_nat_mul' :=
  Multipliable.prod_mul_tprod_nat_mul'

@[to_additive]
theorem tprod_eq_zero_mul'
    {f : ℕ → M} (hf : Multipliable (fun n ↦ f (n + 1))) :
    ∏' b, f b = f 0 * ∏' b, f (b + 1) := by
  simpa only [prod_range_one] using hf.prod_mul_tprod_nat_mul'.symm

@[to_additive]
theorem tprod_even_mul_odd {f : ℕ → M} (he : Multipliable fun k ↦ f (2 * k))
    (ho : Multipliable fun k ↦ f (2 * k + 1)) :
    (∏' k, f (2 * k)) * ∏' k, f (2 * k + 1) = ∏' k, f k :=
  (he.hasProd.even_mul_odd ho.hasProd).tprod_eq.symm

end ContinuousMul

end tprod

end Monoid

section IsTopologicalGroup

variable [TopologicalSpace G] [IsTopologicalGroup G]

@[to_additive]
theorem hasProd_nat_add_iff {f : ℕ → G} (k : ℕ) :
    HasProd (fun n ↦ f (n + k)) g ↔ HasProd f (g * ∏ i ∈ range k, f i) := by
  refine Iff.trans ?_ (range k).hasProd_compl_iff
  rw [← (notMemRangeEquiv k).symm.hasProd_iff, Function.comp_def, coe_notMemRangeEquiv_symm]

@[to_additive]
theorem multipliable_nat_add_iff {f : ℕ → G} (k : ℕ) :
    (Multipliable fun n ↦ f (n + k)) ↔ Multipliable f :=
  Iff.symm <|
    (Equiv.mulRight (∏ i ∈ range k, f i)).surjective.multipliable_iff_of_hasProd_iff
      (hasProd_nat_add_iff k).symm

@[to_additive]
theorem hasProd_nat_add_iff' {f : ℕ → G} (k : ℕ) :
    HasProd (fun n ↦ f (n + k)) (g / ∏ i ∈ range k, f i) ↔ HasProd f g := by
  simp [hasProd_nat_add_iff]

@[to_additive]
protected theorem Multipliable.prod_mul_tprod_nat_add [T2Space G] {f : ℕ → G} (k : ℕ)
    (h : Multipliable f) : ((∏ i ∈ range k, f i) * ∏' i, f (i + k)) = ∏' i, f i :=
  Multipliable.prod_mul_tprod_nat_mul' <| (multipliable_nat_add_iff k).2 h

@[deprecated (since := "2025-04-12")] alias sum_add_tsum_nat_add :=
  Summable.sum_add_tsum_nat_add
@[to_additive existing, deprecated (since := "2025-04-12")] alias prod_mul_tprod_nat_add :=
  Multipliable.prod_mul_tprod_nat_add

@[to_additive]
protected theorem Multipliable.tprod_eq_zero_mul [T2Space G] {f : ℕ → G} (hf : Multipliable f) :
    ∏' b, f b = f 0 * ∏' b, f (b + 1) :=
  tprod_eq_zero_mul' <| (multipliable_nat_add_iff 1).2 hf

@[deprecated (since := "2025-04-12")] alias tsum_eq_zero_add := Summable.tsum_eq_zero_add
@[to_additive existing, deprecated (since := "2025-04-12")] alias tprod_eq_zero_mul :=
  Multipliable.tprod_eq_zero_mul

/-- For `f : ℕ → G`, the product `∏' k, f (k + i)` tends to one. This does not require a
multipliability assumption on `f`, as otherwise all such products are one. -/
@[to_additive /-- For `f : ℕ → G`, the sum `∑' k, f (k + i)` tends to zero. This does not require a
summability assumption on `f`, as otherwise all such sums are zero. -/]
theorem tendsto_prod_nat_add [T2Space G] (f : ℕ → G) :
    Tendsto (fun i ↦ ∏' k, f (k + i)) atTop (𝓝 1) := by
  by_cases hf : Multipliable f
  · have h₀ : (fun i ↦ (∏' i, f i) / ∏ j ∈ range i, f j) = fun i ↦ ∏' k : ℕ, f (k + i) := by
      ext1 i
      rw [div_eq_iff_eq_mul, mul_comm, hf.prod_mul_tprod_nat_add i]
    have h₁ : Tendsto (fun _ : ℕ ↦ ∏' i, f i) atTop (𝓝 (∏' i, f i)) := tendsto_const_nhds
    simpa only [h₀, div_self'] using Tendsto.div' h₁ hf.hasProd.tendsto_prod_nat
  · refine tendsto_const_nhds.congr fun n ↦ (tprod_eq_one_of_not_multipliable ?_).symm
    rwa [multipliable_nat_add_iff n]

end IsTopologicalGroup

section IsUniformGroup

variable [UniformSpace G] [IsUniformGroup G]

@[to_additive]
theorem cauchySeq_finset_iff_nat_tprod_vanishing {f : ℕ → G} :
    (CauchySeq fun s : Finset ℕ ↦ ∏ n ∈ s, f n) ↔
      ∀ e ∈ 𝓝 (1 : G), ∃ N : ℕ, ∀ t ⊆ {n | N ≤ n}, (∏' n : t, f n) ∈ e := by
  refine cauchySeq_finset_iff_tprod_vanishing.trans ⟨fun vanish e he ↦ ?_, fun vanish e he ↦ ?_⟩
  · obtain ⟨s, hs⟩ := vanish e he
    refine ⟨if h : s.Nonempty then s.max' h + 1 else 0,
      fun t ht ↦ hs _ <| Set.disjoint_left.mpr ?_⟩
    split_ifs at ht with h
    · exact fun m hmt hms ↦ (s.le_max' _ hms).not_gt (Nat.succ_le_iff.mp <| ht hmt)
    · exact fun _ _ hs ↦ h ⟨_, hs⟩
  · obtain ⟨N, hN⟩ := vanish e he
    exact ⟨range N, fun t ht ↦ hN _ fun n hnt ↦
      le_of_not_gt fun h ↦ Set.disjoint_left.mp ht hnt (mem_range.mpr h)⟩

variable [CompleteSpace G]

@[to_additive]
theorem multipliable_iff_nat_tprod_vanishing {f : ℕ → G} : Multipliable f ↔
    ∀ e ∈ 𝓝 1, ∃ N : ℕ, ∀ t ⊆ {n | N ≤ n}, (∏' n : t, f n) ∈ e := by
  rw [multipliable_iff_cauchySeq_finset, cauchySeq_finset_iff_nat_tprod_vanishing]

end IsUniformGroup

section IsTopologicalGroup

variable [TopologicalSpace G] [IsTopologicalGroup G]

@[to_additive]
theorem Multipliable.nat_tprod_vanishing {f : ℕ → G} (hf : Multipliable f) ⦃e : Set G⦄
    (he : e ∈ 𝓝 1) : ∃ N : ℕ, ∀ t ⊆ {n | N ≤ n}, (∏' n : t, f n) ∈ e :=
  letI : UniformSpace G := IsTopologicalGroup.toUniformSpace G
  have : IsUniformGroup G := isUniformGroup_of_commGroup
  cauchySeq_finset_iff_nat_tprod_vanishing.1 hf.hasProd.cauchySeq e he

@[to_additive]
theorem Multipliable.tendsto_atTop_one {f : ℕ → G} (hf : Multipliable f) :
    Tendsto f atTop (𝓝 1) := by
  rw [← Nat.cofinite_eq_atTop]
  exact hf.tendsto_cofinite_one

end IsTopologicalGroup

end Nat

/-!
## Sums over `ℤ`

In this section we prove a variety of lemmas relating sums over `ℕ` to sums over `ℤ`.
-/

section Int

section Monoid

@[to_additive HasSum.nat_add_neg_add_one]
lemma HasProd.nat_mul_neg_add_one {f : ℤ → M} (hf : HasProd f m) :
    HasProd (fun n : ℕ ↦ f n * f (-(n + 1))) m := by
  change HasProd (fun n : ℕ ↦ f n * f (Int.negSucc n)) m
  have : Injective Int.negSucc := @Int.negSucc.inj
  refine hf.hasProd_of_prod_eq fun u ↦ ?_
  refine ⟨u.preimage _ Nat.cast_injective.injOn ∪ u.preimage _ this.injOn,
      fun v' hv' ↦ ⟨v'.image Nat.cast ∪ v'.image Int.negSucc, fun x hx ↦ ?_, ?_⟩⟩
  · simp only [mem_union, mem_image]
    cases x
    · exact Or.inl ⟨_, hv' (by simpa using Or.inl hx), rfl⟩
    · exact Or.inr ⟨_, hv' (by simpa using Or.inr hx), rfl⟩
  · rw [prod_union, prod_image Nat.cast_injective.injOn, prod_image this.injOn,
      prod_mul_distrib]
    simp only [disjoint_iff_ne, mem_image, ne_eq, forall_exists_index, and_imp,
      forall_apply_eq_imp_iff₂, not_false_eq_true, implies_true, reduceCtorEq]

@[to_additive Summable.nat_add_neg_add_one]
lemma Multipliable.nat_mul_neg_add_one {f : ℤ → M} (hf : Multipliable f) :
    Multipliable (fun n : ℕ ↦ f n * f (-(n + 1))) :=
  hf.hasProd.nat_mul_neg_add_one.multipliable

@[to_additive tsum_nat_add_neg_add_one]
lemma tprod_nat_mul_neg_add_one [T2Space M] {f : ℤ → M} (hf : Multipliable f) :
    ∏' (n : ℕ), (f n * f (-(n + 1))) = ∏' (n : ℤ), f n :=
  hf.hasProd.nat_mul_neg_add_one.tprod_eq

section ContinuousMul

variable [ContinuousMul M]

@[to_additive HasSum.of_nat_of_neg_add_one]
lemma HasProd.of_nat_of_neg_add_one {f : ℤ → M}
    (hf₁ : HasProd (fun n : ℕ ↦ f n) m) (hf₂ : HasProd (fun n : ℕ ↦ f (-(n + 1))) m') :
    HasProd f (m * m') := by
  have hi₂ : Injective Int.negSucc := @Int.negSucc.inj
  have : IsCompl (Set.range ((↑) : ℕ → ℤ)) (Set.range Int.negSucc) := by
    constructor
    · rw [disjoint_iff_inf_le]
      rintro _ ⟨⟨i, rfl⟩, ⟨j, ⟨⟩⟩⟩
    · rw [codisjoint_iff_le_sup]
      rintro (i | j) <;> simp
  exact (Nat.cast_injective.hasProd_range_iff.mpr hf₁).mul_isCompl
    this (hi₂.hasProd_range_iff.mpr hf₂)


@[to_additive Summable.of_nat_of_neg_add_one]
lemma Multipliable.of_nat_of_neg_add_one {f : ℤ → M}
    (hf₁ : Multipliable fun n : ℕ ↦ f n) (hf₂ : Multipliable fun n : ℕ ↦ f (-(n + 1))) :
    Multipliable f :=
  (hf₁.hasProd.of_nat_of_neg_add_one hf₂.hasProd).multipliable

@[to_additive tsum_of_nat_of_neg_add_one]
lemma tprod_of_nat_of_neg_add_one [T2Space M] {f : ℤ → M}
    (hf₁ : Multipliable fun n : ℕ ↦ f n) (hf₂ : Multipliable fun n : ℕ ↦ f (-(n + 1))) :
    ∏' n : ℤ, f n = (∏' n : ℕ, f n) * ∏' n : ℕ, f (-(n + 1)) :=
  (hf₁.hasProd.of_nat_of_neg_add_one hf₂.hasProd).tprod_eq

/-- If `f₀, f₁, f₂, ...` and `g₀, g₁, g₂, ...` have products `a`, `b` respectively, then
the `ℤ`-indexed sequence: `..., g₂, g₁, g₀, f₀, f₁, f₂, ...` (with `f₀` at the `0`-th position) has
product `a + b`. -/
@[to_additive /-- If `f₀, f₁, f₂, ...` and `g₀, g₁, g₂, ...` have sums `a`, `b` respectively, then
the `ℤ`-indexed sequence: `..., g₂, g₁, g₀, f₀, f₁, f₂, ...` (with `f₀` at the `0`-th position) has
sum `a + b`. -/]
lemma HasProd.int_rec {f g : ℕ → M} (hf : HasProd f m) (hg : HasProd g m') :
    HasProd (Int.rec f g) (m * m') :=
  HasProd.of_nat_of_neg_add_one hf hg

/-- If `f₀, f₁, f₂, ...` and `g₀, g₁, g₂, ...` are both multipliable then so is the
`ℤ`-indexed sequence: `..., g₂, g₁, g₀, f₀, f₁, f₂, ...` (with `f₀` at the `0`-th position). -/
@[to_additive /-- If `f₀, f₁, f₂, ...` and `g₀, g₁, g₂, ...` are both summable then so is the
`ℤ`-indexed sequence: `..., g₂, g₁, g₀, f₀, f₁, f₂, ...` (with `f₀` at the `0`-th position). -/]
lemma Multipliable.int_rec {f g : ℕ → M} (hf : Multipliable f) (hg : Multipliable g) :
    Multipliable (Int.rec f g) :=
  .of_nat_of_neg_add_one hf hg

/-- If `f₀, f₁, f₂, ...` and `g₀, g₁, g₂, ...` are both multipliable, then the product of the
`ℤ`-indexed sequence: `..., g₂, g₁, g₀, f₀, f₁, f₂, ...` (with `f₀` at the `0`-th position) is
`(∏' n, f n) * ∏' n, g n`. -/
@[to_additive /-- If `f₀, f₁, f₂, ...` and `g₀, g₁, g₂, ...` are both summable, then the sum of the
`ℤ`-indexed sequence: `..., g₂, g₁, g₀, f₀, f₁, f₂, ...` (with `f₀` at the `0`-th position) is
`∑' n, f n + ∑' n, g n`. -/]
lemma tprod_int_rec [T2Space M] {f g : ℕ → M} (hf : Multipliable f) (hg : Multipliable g) :
    ∏' n : ℤ, Int.rec f g n = (∏' n : ℕ, f n) * ∏' n : ℕ, g n :=
  (hf.hasProd.int_rec hg.hasProd).tprod_eq

@[to_additive]
theorem HasProd.nat_mul_neg {f : ℤ → M} (hf : HasProd f m) :
    HasProd (fun n : ℕ ↦ f n * f (-n)) (m * f 0) := by
  -- Note this is much easier to prove if you assume more about the target space, but we have to
  -- work hard to prove it under the very minimal assumptions here.
  apply (hf.mul (hasProd_ite_eq (0 : ℤ) (f 0))).hasProd_of_prod_eq fun u ↦ ?_
  refine ⟨u.image Int.natAbs, fun v' hv' ↦ ?_⟩
  let u1 := v'.image fun x : ℕ ↦ (x : ℤ)
  let u2 := v'.image fun x : ℕ ↦ -(x : ℤ)
  have A : u ⊆ u1 ∪ u2 := by
    intro x hx
    simp only [u1, u2, mem_union, mem_image]
    rcases le_total 0 x with (h'x | h'x)
    · refine Or.inl ⟨_, hv' <| mem_image.mpr ⟨x, hx, rfl⟩, ?_⟩
      simp only [Int.natCast_natAbs, abs_eq_self, h'x]
    · refine Or.inr ⟨_, hv' <| mem_image.mpr ⟨x, hx, rfl⟩, ?_⟩
      simp only [abs_of_nonpos h'x, Int.natCast_natAbs, neg_neg]
  exact ⟨_, A, calc
    (∏ x ∈ u1 ∪ u2, (f x * if x = 0 then f 0 else 1)) =
        (∏ x ∈ u1 ∪ u2, f x) * ∏ x ∈ u1 ∩ u2, f x := by
      rw [prod_mul_distrib]
      congr 1
      refine (prod_subset_one_on_sdiff inter_subset_union ?_ ?_).symm
      · intro x hx
        suffices x ≠ 0 by simp only [this, if_false]
        rintro rfl
        simp only [mem_sdiff, mem_union, mem_image, Nat.cast_eq_zero, exists_eq_right, neg_eq_zero,
          or_self, mem_inter, and_self, and_not_self, u1, u2] at hx
      · intro x hx
        simp only [u1, u2, mem_inter, mem_image] at hx
        suffices x = 0 by simp only [this, if_true]
        cutsat
    _ = (∏ x ∈ u1, f x) * ∏ x ∈ u2, f x := prod_union_inter
    _ = (∏ b ∈ v', f b) * ∏ b ∈ v', f (-b) := by simp [u1, u2]
    _ = ∏ b ∈ v', (f b * f (-b)) := prod_mul_distrib.symm⟩

@[to_additive]
theorem Multipliable.nat_mul_neg {f : ℤ → M} (hf : Multipliable f) :
    Multipliable fun n : ℕ ↦ f n * f (-n) :=
  hf.hasProd.nat_mul_neg.multipliable

@[to_additive]
lemma tprod_nat_mul_neg [T2Space M] {f : ℤ → M} (hf : Multipliable f) :
    ∏' n : ℕ, (f n * f (-n)) = (∏' n : ℤ, f n) * f 0 :=
  hf.hasProd.nat_mul_neg.tprod_eq

@[to_additive HasSum.of_add_one_of_neg_add_one]
theorem HasProd.of_add_one_of_neg_add_one {f : ℤ → M}
    (hf₁ : HasProd (fun n : ℕ ↦ f (n + 1)) m) (hf₂ : HasProd (fun n : ℕ ↦ f (-(n + 1))) m') :
    HasProd f (m * f 0 * m') :=
  HasProd.of_nat_of_neg_add_one (mul_comm _ m ▸ HasProd.zero_mul hf₁) hf₂

@[to_additive Summable.of_add_one_of_neg_add_one]
lemma Multipliable.of_add_one_of_neg_add_one {f : ℤ → M}
    (hf₁ : Multipliable fun n : ℕ ↦ f (n + 1)) (hf₂ : Multipliable fun n : ℕ ↦ f (-(n + 1))) :
    Multipliable f :=
  (hf₁.hasProd.of_add_one_of_neg_add_one hf₂.hasProd).multipliable

@[to_additive tsum_of_add_one_of_neg_add_one]
lemma tprod_of_add_one_of_neg_add_one [T2Space M] {f : ℤ → M}
    (hf₁ : Multipliable fun n : ℕ ↦ f (n + 1)) (hf₂ : Multipliable fun n : ℕ ↦ f (-(n + 1))) :
    ∏' n : ℤ, f n = (∏' n : ℕ, f (n + 1)) * f 0 * ∏' n : ℕ, f (-(n + 1)) :=
  (hf₁.hasProd.of_add_one_of_neg_add_one hf₂.hasProd).tprod_eq

end ContinuousMul

end Monoid

section IsTopologicalGroup

variable [TopologicalSpace G] [IsTopologicalGroup G]

@[to_additive]
lemma HasProd.of_nat_of_neg {f : ℤ → G} (hf₁ : HasProd (fun n : ℕ ↦ f n) g)
    (hf₂ : HasProd (fun n : ℕ ↦ f (-n)) g') : HasProd f (g * g' / f 0) := by
  refine mul_div_assoc' g .. ▸ hf₁.of_nat_of_neg_add_one (m' := g' / f 0) ?_
  rwa [← hasProd_nat_add_iff' 1, prod_range_one, Nat.cast_zero, neg_zero] at hf₂

@[to_additive]
lemma Multipliable.of_nat_of_neg {f : ℤ → G} (hf₁ : Multipliable fun n : ℕ ↦ f n)
    (hf₂ : Multipliable fun n : ℕ ↦ f (-n)) : Multipliable f :=
  (hf₁.hasProd.of_nat_of_neg hf₂.hasProd).multipliable

@[to_additive]
protected lemma Multipliable.tprod_of_nat_of_neg [T2Space G] {f : ℤ → G}
    (hf₁ : Multipliable fun n : ℕ ↦ f n) (hf₂ : Multipliable fun n : ℕ ↦ f (-n)) :
    ∏' n : ℤ, f n = (∏' n : ℕ, f n) * (∏' n : ℕ, f (-n)) / f 0 :=
  (hf₁.hasProd.of_nat_of_neg hf₂.hasProd).tprod_eq

@[deprecated (since := "2025-04-12")] alias tsum_of_nat_of_neg :=
  Summable.tsum_of_nat_of_neg
@[to_additive existing, deprecated (since := "2025-04-12")] alias tprod_of_nat_of_neg :=
  Multipliable.tprod_of_nat_of_neg

end IsTopologicalGroup

section IsUniformGroup -- results which depend on completeness

variable [UniformSpace G] [IsUniformGroup G] [CompleteSpace G]

/-- "iff" version of `Multipliable.of_nat_of_neg_add_one`. -/
@[to_additive /-- "iff" version of `Summable.of_nat_of_neg_add_one`. -/]
lemma multipliable_int_iff_multipliable_nat_and_neg_add_one {f : ℤ → G} : Multipliable f ↔
    (Multipliable fun n : ℕ ↦ f n) ∧ (Multipliable fun n : ℕ ↦ f (-(n + 1))) := by
  refine ⟨fun p ↦ ⟨?_, ?_⟩, fun ⟨hf₁, hf₂⟩ ↦ Multipliable.of_nat_of_neg_add_one hf₁ hf₂⟩ <;>
  apply p.comp_injective
  exacts [Nat.cast_injective, @Int.negSucc.inj]

/-- "iff" version of `Multipliable.of_nat_of_neg`. -/
@[to_additive /-- "iff" version of `Summable.of_nat_of_neg`. -/]
lemma multipliable_int_iff_multipliable_nat_and_neg {f : ℤ → G} :
    Multipliable f ↔ (Multipliable fun n : ℕ ↦ f n) ∧ (Multipliable fun n : ℕ ↦ f (-n)) := by
  refine ⟨fun p ↦ ⟨?_, ?_⟩, fun ⟨hf₁, hf₂⟩ ↦ Multipliable.of_nat_of_neg hf₁ hf₂⟩ <;>
  apply p.comp_injective
  exacts [Nat.cast_injective, neg_injective.comp Nat.cast_injective]

-- We're not really using the ring structure here:
-- we only use multiplication by `-1`, so perhaps this can be generalised further.
theorem Summable.alternating {α} [Ring α]
    [UniformSpace α] [IsUniformAddGroup α] [CompleteSpace α] {f : ℕ → α} (hf : Summable f) :
    Summable (fun n => (-1) ^ n * f n) := by
  apply Summable.even_add_odd
  · simp only [even_two, Even.mul_right, Even.neg_pow, one_pow, one_mul]
    exact hf.comp_injective (mul_right_injective₀ (two_ne_zero' ℕ))
  · simp only [pow_add, even_two, Even.mul_right, Even.neg_pow, one_pow, pow_one, mul_neg, mul_one,
      neg_mul, one_mul]
    apply Summable.neg
    apply hf.comp_injective
    exact (add_left_injective 1).comp (mul_right_injective₀ (two_ne_zero' ℕ))

end IsUniformGroup

theorem tsum_int_eq_tsum_neg {α : Type*} [AddCommMonoid α] [TopologicalSpace α] (f : ℤ → α) :
    ∑' d, f (-d) = ∑' d, f d := by
  rw [show (fun d => f (-d)) = (fun d => f d) ∘ (Equiv.neg ℤ) by ext; simp]
  apply (Equiv.neg ℤ).tsum_eq

end Int

section PNat
<<<<<<< HEAD

variable {α R : Type*} [TopologicalSpace α] [CommMonoid α] [AddMonoidWithOne R]
=======
>>>>>>> 452e1c37

@[to_additive]
theorem multipliable_pnat_iff_multipliable_succ {f : ℕ → M} :
    Multipliable (fun x : ℕ+ ↦ f x) ↔ Multipliable fun x ↦ f (x + 1) :=
  Equiv.pnatEquivNat.symm.multipliable_iff.symm

@[deprecated (since := "2025-09-31")]
alias pnat_multipliable_iff_multipliable_succ := multipliable_pnat_iff_multipliable_succ

@[to_additive]
theorem tprod_pnat_eq_tprod_succ {f : ℕ → M} : ∏' n : ℕ+, f n = ∏' n, f (n + 1) :=
  (Equiv.pnatEquivNat.symm.tprod_eq _).symm

@[to_additive]
lemma tprod_zero_pnat_eq_tprod_nat [TopologicalSpace G] [IsTopologicalGroup G] [T2Space G]
    {f : ℕ → G} (hf : Multipliable f) :
    f 0 * ∏' n : ℕ+, f ↑n = ∏' n, f n := by
  simpa [hf.tprod_eq_zero_mul] using tprod_pnat_eq_tprod_succ

<<<<<<< HEAD
@[to_additive tsum_nat_eq_zero_two_pnat]
theorem tprod_nat_eq_zero_mul_tprod_pnat_sq [UniformSpace G] [IsUniformGroup G] [CompleteSpace G]
=======
@[to_additive tsum_int_eq_zero_add_two_mul_tsum_pnat]
theorem tprod_int_eq_zero_mul_tprod_pnat_sq [UniformSpace G] [IsUniformGroup G] [CompleteSpace G]
>>>>>>> 452e1c37
    [T2Space G] {f : ℤ → G} (hf : ∀ n : ℤ, f (-n) = f n) (hf2 : Multipliable f) :
    ∏' n, f n = f 0 * (∏' n : ℕ+, f n) ^ 2 := by
  have hf3 : Multipliable fun n : ℕ ↦ f n :=
    (multipliable_int_iff_multipliable_nat_and_neg.mp hf2).1
  have hf4 : Multipliable fun n : ℕ+ ↦ f n := by
    rwa [multipliable_pnat_iff_multipliable_succ (f := (f ·)),
      multipliable_nat_add_iff 1 (f := (f ·))]
  have := tprod_nat_mul_neg hf2
  rw [← tprod_zero_pnat_eq_tprod_nat (by simpa [hf] using hf3.mul hf3), mul_comm _ (f 0)] at this
  simp only [hf, Nat.cast_zero, mul_assoc, mul_right_inj] at this
  rw [← this, mul_right_inj, hf4.tprod_mul hf4, sq]

end PNat<|MERGE_RESOLUTION|>--- conflicted
+++ resolved
@@ -551,11 +551,6 @@
 end Int
 
 section PNat
-<<<<<<< HEAD
-
-variable {α R : Type*} [TopologicalSpace α] [CommMonoid α] [AddMonoidWithOne R]
-=======
->>>>>>> 452e1c37
 
 @[to_additive]
 theorem multipliable_pnat_iff_multipliable_succ {f : ℕ → M} :
@@ -575,13 +570,8 @@
     f 0 * ∏' n : ℕ+, f ↑n = ∏' n, f n := by
   simpa [hf.tprod_eq_zero_mul] using tprod_pnat_eq_tprod_succ
 
-<<<<<<< HEAD
-@[to_additive tsum_nat_eq_zero_two_pnat]
-theorem tprod_nat_eq_zero_mul_tprod_pnat_sq [UniformSpace G] [IsUniformGroup G] [CompleteSpace G]
-=======
 @[to_additive tsum_int_eq_zero_add_two_mul_tsum_pnat]
 theorem tprod_int_eq_zero_mul_tprod_pnat_sq [UniformSpace G] [IsUniformGroup G] [CompleteSpace G]
->>>>>>> 452e1c37
     [T2Space G] {f : ℤ → G} (hf : ∀ n : ℤ, f (-n) = f n) (hf2 : Multipliable f) :
     ∏' n, f n = f 0 * (∏' n : ℕ+, f n) ^ 2 := by
   have hf3 : Multipliable fun n : ℕ ↦ f n :=
