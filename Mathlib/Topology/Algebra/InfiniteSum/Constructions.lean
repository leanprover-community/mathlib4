/-
Copyright (c) 2017 Johannes Hölzl. All rights reserved.
Released under Apache 2.0 license as described in the file LICENSE.
Authors: Johannes Hölzl
-/
import Mathlib.Order.Filter.AtTopBot.Finset
import Mathlib.Topology.Algebra.InfiniteSum.Group
import Mathlib.Topology.Algebra.Star

/-!
# Topological sums and functorial constructions

Lemmas on the interaction of `tprod`, `tsum`, `HasProd`, `HasSum` etc. with products, Sigma and Pi
types, `MulOpposite`, etc.

-/

noncomputable section

open Filter Finset Function

open scoped Topology

variable {α β γ : Type*} {L : SummationFilter β}


/-! ## Product, Sigma and Pi types -/

section ProdDomain

variable [CommMonoid α] [TopologicalSpace α]

@[to_additive]
theorem hasProd_pi_single [DecidableEq β] (b : β) (a : α) : HasProd (Pi.mulSingle b a) a := by
<<<<<<< HEAD
  convert hasProd_ite_eq (L := unconditional β) b a
=======
  convert hasProd_ite_eq (L := .unconditional β) b a
>>>>>>> cc0d5cbb
  simp [Pi.mulSingle_apply]

@[to_additive (attr := simp)]
theorem tprod_pi_single [DecidableEq β] (b : β) (a : α) : ∏' b', Pi.mulSingle b a b' = a := by
  rw [tprod_eq_mulSingle b]
  · simp
  · intro b' hb'; simp [hb']

@[to_additive tsum_setProd_singleton_left]
lemma tprod_setProd_singleton_left (b : β) (t : Set γ) (f : β × γ → α) :
    (∏' x : {b} ×ˢ t, f x) = ∏' c : t, f (b, c) := by
  rw [tprod_congr_set_coe _ Set.singleton_prod, tprod_image _ (Prod.mk_right_injective b).injOn]

@[to_additive tsum_setProd_singleton_right]
lemma tprod_setProd_singleton_right (s : Set β) (c : γ) (f : β × γ → α) :
    (∏' x : s ×ˢ {c}, f x) = ∏' b : s, f (b, c) := by
  rw [tprod_congr_set_coe _ Set.prod_singleton, tprod_image _ (Prod.mk_left_injective c).injOn]

@[to_additive Summable.prod_symm]
theorem Multipliable.prod_symm {f : β × γ → α} (hf : Multipliable f) :
    Multipliable fun p : γ × β ↦ f p.swap :=
  (Equiv.prodComm γ β).multipliable_iff.2 hf

end ProdDomain

section ProdCodomain

variable [CommMonoid α] [TopologicalSpace α] [CommMonoid γ] [TopologicalSpace γ]

@[to_additive HasSum.prodMk]
theorem HasProd.prodMk {f : β → α} {g : β → γ} {a : α} {b : γ} (hf : HasProd f a L)
    (hg : HasProd g b L) : HasProd (fun x ↦ (⟨f x, g x⟩ : α × γ)) ⟨a, b⟩ L := by
  simp [HasProd, ← prod_mk_prod, Filter.Tendsto.prodMk_nhds hf hg]

@[deprecated (since := "2025-03-10")]
alias HasSum.prod_mk := HasSum.prodMk

@[to_additive existing HasSum.prodMk, deprecated (since := "2025-03-10")]
alias HasProd.prod_mk := HasProd.prodMk

end ProdCodomain

section ContinuousMul

variable [CommMonoid α] [TopologicalSpace α] [ContinuousMul α]

section Sum

@[to_additive]
lemma HasProd.sum {α β M : Type*} [CommMonoid M] [TopologicalSpace M] [ContinuousMul M]
    {f : α ⊕ β → M} {a b : M}
    (h₁ : HasProd (f ∘ Sum.inl) a) (h₂ : HasProd (f ∘ Sum.inr) b) : HasProd f (a * b) := by
  have : Tendsto ((∏ b ∈ ·, f b) ∘ sumEquiv.symm) (atTop.map sumEquiv) (nhds (a * b)) := by
    rw [Finset.sumEquiv.map_atTop, ← prod_atTop_atTop_eq]
    convert (tendsto_mul.comp (nhds_prod_eq (x := a) (y := b) ▸ Tendsto.prodMap h₁ h₂))
    ext s
    simp
  simpa [Tendsto, ← Filter.map_map] using this

@[to_additive /-- For the statement that `tsum` commutes with `Finset.sum`,
  see `Summable.tsum_finsetSum`. -/]
protected lemma Multipliable.tprod_sum {α β M : Type*} [CommMonoid M] [TopologicalSpace M]
    [ContinuousMul M] [T2Space M] {f : α ⊕ β → M} (h₁ : Multipliable (f ∘ .inl))
    (h₂ : Multipliable (f ∘ .inr)) : ∏' i, f i = (∏' i, f (.inl i)) * (∏' i, f (.inr i)) :=
  (h₁.hasProd.sum h₂.hasProd).tprod_eq

@[deprecated (since := "2025-04-12")] alias tsum_sum := Summable.tsum_sum
@[to_additive existing, deprecated (since := "2025-04-12")] alias tprod_sum :=
  Multipliable.tprod_sum

@[to_additive]
lemma Multipliable.sum {α β M : Type*} [CommMonoid M] [TopologicalSpace M] [ContinuousMul M]
    (f : α ⊕ β → M) (h₁ : Multipliable (f ∘ Sum.inl)) (h₂ : Multipliable (f ∘ Sum.inr)) :
    Multipliable f :=
  ⟨_, .sum h₁.hasProd h₂.hasProd⟩

end Sum

section RegularSpace

variable [RegularSpace α]

@[to_additive]
theorem HasProd.sigma {γ : β → Type*} {f : (Σ b : β, γ b) → α} {g : β → α} {a : α}
    (ha : HasProd f a) (hf : ∀ b, HasProd (fun c ↦ f ⟨b, c⟩) (g b)) : HasProd g a := by
  classical
  refine (atTop_basis.tendsto_iff (closed_nhds_basis a)).mpr ?_
  rintro s ⟨hs, hsc⟩
  rcases mem_atTop_sets.mp (ha hs) with ⟨u, hu⟩
  use u.image Sigma.fst, trivial
  intro bs hbs
  simp only [Set.mem_preimage, Finset.le_iff_subset] at hu
  have : Tendsto (fun t : Finset (Σ b, γ b) ↦ ∏ p ∈ t with p.1 ∈ bs, f p) atTop
      (𝓝 <| ∏ b ∈ bs, g b) := by
    simp only [← sigma_preimage_mk, prod_sigma]
    refine tendsto_finset_prod _ fun b _ ↦ ?_
    change
      Tendsto (fun t ↦ (fun t ↦ ∏ s ∈ t, f ⟨b, s⟩) (preimage t (Sigma.mk b) _)) atTop (𝓝 (g b))
    exact (hf b).comp (tendsto_finset_preimage_atTop_atTop (sigma_mk_injective))
  refine hsc.mem_of_tendsto this (eventually_atTop.2 ⟨u, fun t ht ↦ hu _ fun x hx ↦ ?_⟩)
  exact mem_filter.2 ⟨ht hx, hbs <| mem_image_of_mem _ hx⟩

/-- If a function `f` on `β × γ` has product `a` and for each `b` the restriction of `f` to
`{b} × γ` has product `g b`, then the function `g` has product `a`. -/
@[to_additive HasSum.prod_fiberwise /-- If a series `f` on `β × γ` has sum `a` and for each `b` the
restriction of `f` to `{b} × γ` has sum `g b`, then the series `g` has sum `a`. -/]
theorem HasProd.prod_fiberwise {f : β × γ → α} {g : β → α} {a : α} (ha : HasProd f a)
    (hf : ∀ b, HasProd (fun c ↦ f (b, c)) (g b)) : HasProd g a :=
  HasProd.sigma ((Equiv.sigmaEquivProd β γ).hasProd_iff.2 ha) hf

@[to_additive]
theorem Multipliable.sigma' {γ : β → Type*} {f : (Σ b : β, γ b) → α} (ha : Multipliable f)
    (hf : ∀ b, Multipliable fun c ↦ f ⟨b, c⟩) : Multipliable fun b ↦ ∏' c, f ⟨b, c⟩ :=
  (ha.hasProd.sigma fun b ↦ (hf b).hasProd).multipliable

end RegularSpace

section T3Space

variable [T3Space α]

@[to_additive]
theorem HasProd.sigma_of_hasProd {γ : β → Type*} {f : (Σ b : β, γ b) → α} {g : β → α}
    {a : α} (ha : HasProd g a) (hf : ∀ b, HasProd (fun c ↦ f ⟨b, c⟩) (g b)) (hf' : Multipliable f) :
    HasProd f a := by simpa [(hf'.hasProd.sigma hf).unique ha] using hf'.hasProd

@[to_additive]
protected theorem Multipliable.tprod_sigma' {γ : β → Type*} {f : (Σ b : β, γ b) → α}
    (h₁ : ∀ b, Multipliable fun c ↦ f ⟨b, c⟩) (h₂ : Multipliable f) :
    ∏' p, f p = ∏' (b) (c), f ⟨b, c⟩ :=
  (h₂.hasProd.sigma fun b ↦ (h₁ b).hasProd).tprod_eq.symm

@[deprecated (since := "2025-04-12")] alias tsum_sigma' := Summable.tsum_sigma'
@[to_additive existing, deprecated (since := "2025-04-12")] alias tprod_sigma' :=
  Multipliable.tprod_sigma'

@[to_additive Summable.tsum_prod']
protected theorem Multipliable.tprod_prod' {f : β × γ → α} (h : Multipliable f)
    (h₁ : ∀ b, Multipliable fun c ↦ f (b, c)) :
    ∏' p, f p = ∏' (b) (c), f (b, c) :=
  (h.hasProd.prod_fiberwise fun b ↦ (h₁ b).hasProd).tprod_eq.symm

@[deprecated (since := "2025-04-12")] alias tsum_prod' := Summable.tsum_prod'
@[to_additive existing Summable.tsum_prod', deprecated (since := "2025-04-12")] alias tprod_prod' :=
  Multipliable.tprod_prod'

@[to_additive Summable.tsum_prod_uncurry]
protected theorem Multipliable.tprod_prod_uncurry {f : β → γ → α}
    (h : Multipliable (Function.uncurry f)) (h₁ : ∀ b, Multipliable fun c ↦ f b c) :
    ∏' p : β × γ, uncurry f p = ∏' (b) (c), f b c :=
  (h.hasProd.prod_fiberwise fun b ↦ (h₁ b).hasProd).tprod_eq.symm

@[deprecated (since := "2025-04-12")] alias tsum_prod_uncurry :=
  Summable.tsum_prod_uncurry
@[to_additive existing Summable.tsum_prod_uncurry, deprecated (since := "2025-04-12")] alias
  tprod_prod_uncurry := Multipliable.tprod_prod_uncurry

@[to_additive]
protected theorem Multipliable.tprod_comm' {f : β → γ → α} (h : Multipliable (Function.uncurry f))
    (h₁ : ∀ b, Multipliable (f b)) (h₂ : ∀ c, Multipliable fun b ↦ f b c) :
    ∏' (c) (b), f b c = ∏' (b) (c), f b c := by
  rw [← h.tprod_prod_uncurry h₁, ← h.prod_symm.tprod_prod_uncurry h₂,
    ← (Equiv.prodComm γ β).tprod_eq (uncurry f)]
  rfl

@[deprecated (since := "2025-04-12")] alias tsum_comm':= Summable.tsum_comm'
@[to_additive existing, deprecated (since := "2025-04-12")] alias
  tprod_comm' := Multipliable.tprod_comm'

end T3Space

end ContinuousMul

section CompleteSpace

variable [CommGroup α] [UniformSpace α] [IsUniformGroup α]

@[to_additive]
theorem HasProd.of_sigma {γ : β → Type*} {f : (Σ b : β, γ b) → α} {g : β → α} {a : α}
    (hf : ∀ b, HasProd (fun c ↦ f ⟨b, c⟩) (g b)) (hg : HasProd g a)
    (h : CauchySeq (fun (s : Finset (Σ b : β, γ b)) ↦ ∏ i ∈ s, f i)) :
    HasProd f a := by
  classical
  apply le_nhds_of_cauchy_adhp h
  simp only [← mapClusterPt_def, mapClusterPt_iff_frequently, frequently_atTop, ge_iff_le,
    le_eq_subset]
  intro u hu s
  rcases mem_nhds_iff.1 hu with ⟨v, vu, v_open, hv⟩
  obtain ⟨t0, st0, ht0⟩ : ∃ t0, ∏ i ∈ t0, g i ∈ v ∧ s.image Sigma.fst ⊆ t0 := by
    have A : ∀ᶠ t0 in (atTop : Filter (Finset β)), ∏ i ∈ t0, g i ∈ v := hg (v_open.mem_nhds hv)
    exact (A.and (Ici_mem_atTop _)).exists
  have L : Tendsto (fun t : Finset (Σ b, γ b) ↦ ∏ p ∈ t with p.1 ∈ t0, f p) atTop
      (𝓝 <| ∏ b ∈ t0, g b) := by
    simp only [← sigma_preimage_mk, prod_sigma]
    refine tendsto_finset_prod _ fun b _ ↦ ?_
    change
      Tendsto (fun t ↦ (fun t ↦ ∏ s ∈ t, f ⟨b, s⟩) (preimage t (Sigma.mk b) _)) atTop (𝓝 (g b))
    exact (hf b).comp (tendsto_finset_preimage_atTop_atTop (sigma_mk_injective))
  have : ∃ t, ∏ p ∈ t with p.1 ∈ t0, f p ∈ v ∧ s ⊆ t :=
    ((Tendsto.eventually_mem L (v_open.mem_nhds st0)).and (Ici_mem_atTop _)).exists
  obtain ⟨t, tv, st⟩ := this
  refine ⟨{p ∈ t | p.1 ∈ t0}, fun x hx ↦ ?_, vu tv⟩
  simpa only [mem_filter, st hx, true_and] using ht0 (mem_image_of_mem Sigma.fst hx)

variable [CompleteSpace α]

@[to_additive]
theorem Multipliable.sigma_factor {γ : β → Type*} {f : (Σ b : β, γ b) → α}
    (ha : Multipliable f) (b : β) :
    Multipliable fun c ↦ f ⟨b, c⟩ :=
  ha.comp_injective sigma_mk_injective

@[to_additive]
theorem Multipliable.sigma {γ : β → Type*} {f : (Σ b : β, γ b) → α} (ha : Multipliable f) :
    Multipliable fun b ↦ ∏' c, f ⟨b, c⟩ :=
  ha.sigma' fun b ↦ ha.sigma_factor b

@[to_additive Summable.prod_factor]
theorem Multipliable.prod_factor {f : β × γ → α} (h : Multipliable f) (b : β) :
    Multipliable fun c ↦ f (b, c) :=
  h.comp_injective fun _ _ h ↦ (Prod.ext_iff.1 h).2

@[to_additive Summable.prod]
lemma Multipliable.prod {f : β × γ → α} (h : Multipliable f) :
    Multipliable fun b ↦ ∏' c, f (b, c) :=
  ((Equiv.sigmaEquivProd β γ).multipliable_iff.mpr h).sigma

@[to_additive]
lemma HasProd.tprod_fiberwise [T2Space α] {f : β → α} {a : α} (hf : HasProd f a) (g : β → γ) :
    HasProd (fun c : γ ↦ ∏' b : g ⁻¹' {c}, f b) a :=
  (((Equiv.sigmaFiberEquiv g).hasProd_iff).mpr hf).sigma <|
    fun _ ↦ ((hf.multipliable.subtype _).hasProd_iff).mpr rfl

section CompleteT0Space

variable [T0Space α]

@[to_additive]
protected theorem Multipliable.tprod_sigma {γ : β → Type*} {f : (Σ b : β, γ b) → α}
    (ha : Multipliable f) : ∏' p, f p = ∏' (b) (c), f ⟨b, c⟩ :=
  Multipliable.tprod_sigma' (fun b ↦ ha.sigma_factor b) ha

@[deprecated (since := "2025-04-12")] alias tsum_sigma := Summable.tsum_sigma
@[to_additive existing, deprecated (since := "2025-04-12")] alias
  tprod_sigma := Multipliable.tprod_sigma

@[to_additive Summable.tsum_prod]
protected theorem Multipliable.tprod_prod {f : β × γ → α} (h : Multipliable f) :
    ∏' p, f p = ∏' (b) (c), f ⟨b, c⟩ :=
  h.tprod_prod' h.prod_factor

@[deprecated (since := "2025-04-12")] alias tsum_prod := Summable.tsum_prod
@[to_additive existing tsum_prod, deprecated (since := "2025-04-12")]
  alias tprod_prod := Multipliable.tprod_prod

@[to_additive]
protected theorem Multipliable.tprod_comm {f : β → γ → α} (h : Multipliable (Function.uncurry f)) :
    ∏' (c) (b), f b c = ∏' (b) (c), f b c :=
  h.tprod_comm' h.prod_factor h.prod_symm.prod_factor

@[deprecated (since := "2025-04-12")] alias tsum_comm := Summable.tsum_comm
@[to_additive existing, deprecated (since := "2025-04-12")] alias tprod_comm :=
  Multipliable.tprod_comm

end CompleteT0Space

end CompleteSpace

section Pi

variable {ι : Type*} {X : α → Type*} [∀ x, CommMonoid (X x)] [∀ x, TopologicalSpace (X x)]
{L : SummationFilter ι}

@[to_additive]
theorem Pi.hasProd {f : ι → ∀ x, X x} {g : ∀ x, X x} :
    HasProd f g L ↔ ∀ x, HasProd (fun i ↦ f i x) (g x) L := by
  simp only [HasProd, tendsto_pi_nhds, prod_apply]

@[to_additive]
theorem Pi.multipliable {f : ι → ∀ x, X x} :
    Multipliable f L ↔ ∀ x, Multipliable (fun i ↦ f i x) L := by
  simp only [Multipliable, Pi.hasProd, Classical.skolem]

@[to_additive]
theorem tprod_apply [L.NeBot] [∀ x, T2Space (X x)] {f : ι → ∀ x, X x} {x : α}
    (hf : Multipliable f L) : (∏'[L] i, f i) x = ∏'[L] i, f i x :=
  (Pi.hasProd.mp hf.hasProd x).tprod_eq.symm

end Pi


/-! ## Multiplicative opposite -/

section MulOpposite

open MulOpposite

variable [AddCommMonoid α] [TopologicalSpace α] {f : β → α} {a : α}

theorem HasSum.op (hf : HasSum f a L) : HasSum (fun a ↦ op (f a)) (op a) L :=
  (hf.map (@opAddEquiv α _) continuous_op :)

theorem Summable.op (hf : Summable f L) : Summable (op ∘ f) L :=
  hf.hasSum.op.summable

theorem HasSum.unop {f : β → αᵐᵒᵖ} {a : αᵐᵒᵖ} (hf : HasSum f a L) :
    HasSum (fun a ↦ unop (f a)) (unop a) L :=
  (hf.map (@opAddEquiv α _).symm continuous_unop :)

theorem Summable.unop {f : β → αᵐᵒᵖ} (hf : Summable f L) : Summable (unop ∘ f) L :=
  hf.hasSum.unop.summable

@[simp]
theorem hasSum_op : HasSum (fun a ↦ op (f a)) (op a) L ↔ HasSum f a L :=
  ⟨HasSum.unop, HasSum.op⟩

@[simp]
theorem hasSum_unop {f : β → αᵐᵒᵖ} {a : αᵐᵒᵖ} :
    HasSum (fun a ↦ unop (f a)) (unop a) L ↔ HasSum f a L :=
  ⟨HasSum.op, HasSum.unop⟩

@[simp]
theorem summable_op : (Summable (fun a ↦ op (f a)) L) ↔ Summable f L:=
  ⟨Summable.unop, Summable.op⟩

theorem summable_unop {f : β → αᵐᵒᵖ} : (Summable (fun a ↦ unop (f a)) L) ↔ Summable f L :=
  ⟨Summable.op, Summable.unop⟩

<<<<<<< HEAD
theorem tsum_op [T2Space α] :
    ∑'[L] x, op (f x) = op (∑'[L] x, f x) := by
  by_cases hL : L.NeBot
  · by_cases h : Summable f L
    · exact h.hasSum.op.tsum_eq
    · have ho := summable_op.not.mpr h
      rw [tsum_eq_zero_of_not_summable h, tsum_eq_zero_of_not_summable ho, op_zero]
  · simpa only [tsum_bot hL] using (opAddEquiv.map_finsum f).symm

theorem tsum_unop [T2Space α] {f : β → αᵐᵒᵖ} :
    ∑'[L] x, unop (f x) = unop (∑'[L] x, f x) :=
=======
theorem tsum_op [T2Space α] : ∑'[L] x, op (f x) = op (∑'[L] x, f x) :=
  (opHomeomorph.isClosedEmbedding.map_tsum f (g := opAddEquiv)).symm

theorem tsum_unop [T2Space α] {f : β → αᵐᵒᵖ} : ∑'[L] x, unop (f x) = unop (∑'[L] x, f x) :=
>>>>>>> cc0d5cbb
  op_injective tsum_op.symm

end MulOpposite

/-! ## Interaction with the star -/

section ContinuousStar

variable [AddCommMonoid α] [TopologicalSpace α] [StarAddMonoid α] [ContinuousStar α] {f : β → α}
  {a : α}

theorem HasSum.star (h : HasSum f a L) : HasSum (fun b ↦ star (f b)) (star a) L := by
  simpa only using h.map (starAddEquiv : α ≃+ α) continuous_star

theorem Summable.star (hf : Summable f L) : Summable (fun b ↦ star (f b)) L :=
  hf.hasSum.star.summable

theorem Summable.ofStar (hf : Summable (fun b ↦ Star.star (f b)) L) : Summable f L := by
  simpa only [star_star] using hf.star

@[simp]
theorem summable_star_iff : Summable (fun b ↦ star (f b)) L ↔ Summable f L :=
  ⟨Summable.ofStar, Summable.star⟩

@[simp]
theorem summable_star_iff' : Summable (star f) L ↔ Summable f L :=
  summable_star_iff

<<<<<<< HEAD
theorem tsum_star [T2Space α] : star (∑'[L] b, f b) = ∑'[L] b, star (f b) := by
  by_cases hL : L.NeBot
  · by_cases hf : Summable f L
    · exact hf.hasSum.star.tsum_eq.symm
    · rw [tsum_eq_zero_of_not_summable hf, tsum_eq_zero_of_not_summable (mt Summable.ofStar hf),
        star_zero]
  · simpa only [tsum_bot hL] using starAddEquiv.map_finsum f
=======
theorem tsum_star [T2Space α] : star (∑'[L] b, f b) = ∑'[L] b, star (f b) :=
  Function.LeftInverse.map_tsum (g := starAddEquiv) f continuous_star continuous_star star_star
>>>>>>> cc0d5cbb

end ContinuousStar<|MERGE_RESOLUTION|>--- conflicted
+++ resolved
@@ -32,11 +32,7 @@
 
 @[to_additive]
 theorem hasProd_pi_single [DecidableEq β] (b : β) (a : α) : HasProd (Pi.mulSingle b a) a := by
-<<<<<<< HEAD
-  convert hasProd_ite_eq (L := unconditional β) b a
-=======
   convert hasProd_ite_eq (L := .unconditional β) b a
->>>>>>> cc0d5cbb
   simp [Pi.mulSingle_apply]
 
 @[to_additive (attr := simp)]
@@ -365,24 +361,10 @@
 theorem summable_unop {f : β → αᵐᵒᵖ} : (Summable (fun a ↦ unop (f a)) L) ↔ Summable f L :=
   ⟨Summable.op, Summable.unop⟩
 
-<<<<<<< HEAD
-theorem tsum_op [T2Space α] :
-    ∑'[L] x, op (f x) = op (∑'[L] x, f x) := by
-  by_cases hL : L.NeBot
-  · by_cases h : Summable f L
-    · exact h.hasSum.op.tsum_eq
-    · have ho := summable_op.not.mpr h
-      rw [tsum_eq_zero_of_not_summable h, tsum_eq_zero_of_not_summable ho, op_zero]
-  · simpa only [tsum_bot hL] using (opAddEquiv.map_finsum f).symm
-
-theorem tsum_unop [T2Space α] {f : β → αᵐᵒᵖ} :
-    ∑'[L] x, unop (f x) = unop (∑'[L] x, f x) :=
-=======
 theorem tsum_op [T2Space α] : ∑'[L] x, op (f x) = op (∑'[L] x, f x) :=
   (opHomeomorph.isClosedEmbedding.map_tsum f (g := opAddEquiv)).symm
 
 theorem tsum_unop [T2Space α] {f : β → αᵐᵒᵖ} : ∑'[L] x, unop (f x) = unop (∑'[L] x, f x) :=
->>>>>>> cc0d5cbb
   op_injective tsum_op.symm
 
 end MulOpposite
@@ -411,17 +393,7 @@
 theorem summable_star_iff' : Summable (star f) L ↔ Summable f L :=
   summable_star_iff
 
-<<<<<<< HEAD
-theorem tsum_star [T2Space α] : star (∑'[L] b, f b) = ∑'[L] b, star (f b) := by
-  by_cases hL : L.NeBot
-  · by_cases hf : Summable f L
-    · exact hf.hasSum.star.tsum_eq.symm
-    · rw [tsum_eq_zero_of_not_summable hf, tsum_eq_zero_of_not_summable (mt Summable.ofStar hf),
-        star_zero]
-  · simpa only [tsum_bot hL] using starAddEquiv.map_finsum f
-=======
 theorem tsum_star [T2Space α] : star (∑'[L] b, f b) = ∑'[L] b, star (f b) :=
   Function.LeftInverse.map_tsum (g := starAddEquiv) f continuous_star continuous_star star_star
->>>>>>> cc0d5cbb
 
 end ContinuousStar