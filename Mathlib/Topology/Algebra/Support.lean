/-
Copyright (c) 2022 Floris van Doorn. All rights reserved.
Released under Apache 2.0 license as described in the file LICENSE.
Authors: Floris van Doorn, Patrick Massot
-/
import Mathlib.Algebra.GroupWithZero.Indicator
import Mathlib.Algebra.Module.Basic
import Mathlib.Algebra.Order.Group.Unbundled.Abs
import Mathlib.Topology.Homeomorph.Defs
import Mathlib.Topology.Separation.Hausdorff

/-!
# The topological support of a function

In this file we define the topological support of a function `f`, `tsupport f`, as the closure of
the support of `f`.

Furthermore, we say that `f` has compact support if the topological support of `f` is compact.

## Main definitions

* `mulTSupport` & `tsupport`
* `HasCompactMulSupport` & `HasCompactSupport`

## TODO

The definitions have been put in the root namespace following many other topological definitions,
like `Embedding`. Since then, `Embedding` was renamed to `Topology.IsEmbedding`, so it might be
worth reconsidering namespacing the definitions here.
-/


open Function Set Filter Topology

variable {X α α' β γ δ M R : Type*}

section One

variable [One α] [TopologicalSpace X]

/-- The topological support of a function is the closure of its support, i.e. the closure of the
set of all elements where the function is not equal to 1. -/
@[to_additive "The topological support of a function is the closure of its support. i.e. the
closure of the set of all elements where the function is nonzero."]
def mulTSupport (f : X → α) : Set X := closure (mulSupport f)

@[to_additive]
theorem subset_mulTSupport (f : X → α) : mulSupport f ⊆ mulTSupport f :=
  subset_closure

@[to_additive]
theorem isClosed_mulTSupport (f : X → α) : IsClosed (mulTSupport f) :=
  isClosed_closure

@[to_additive]
theorem mulTSupport_eq_empty_iff {f : X → α} : mulTSupport f = ∅ ↔ f = 1 := by
  rw [mulTSupport, closure_empty_iff, mulSupport_eq_empty_iff]

@[to_additive]
theorem image_eq_one_of_notMem_mulTSupport {f : X → α} {x : X} (hx : x ∉ mulTSupport f) : f x = 1 :=
  mulSupport_subset_iff'.mp (subset_mulTSupport f) x hx

@[deprecated (since := "2025-05-24")]
alias image_eq_zero_of_nmem_tsupport := image_eq_zero_of_notMem_tsupport

@[to_additive existing, deprecated (since := "2025-05-24")]
alias image_eq_one_of_nmem_mulTSupport := image_eq_one_of_notMem_mulTSupport

@[to_additive]
theorem range_subset_insert_image_mulTSupport (f : X → α) :
    range f ⊆ insert 1 (f '' mulTSupport f) := by
  grw [← subset_mulTSupport f]; exact range_subset_insert_image_mulSupport f

@[to_additive]
theorem range_eq_image_mulTSupport_or (f : X → α) :
    range f = f '' mulTSupport f ∨ range f = insert 1 (f '' mulTSupport f) :=
  (wcovBy_insert _ _).eq_or_eq (image_subset_range _ _) (range_subset_insert_image_mulTSupport f)

theorem tsupport_mul_subset_left {α : Type*} [MulZeroClass α] {f g : X → α} :
    (tsupport fun x => f x * g x) ⊆ tsupport f :=
  closure_mono (support_mul_subset_left _ _)

theorem tsupport_mul_subset_right {α : Type*} [MulZeroClass α] {f g : X → α} :
    (tsupport fun x => f x * g x) ⊆ tsupport g :=
  closure_mono (support_mul_subset_right _ _)

end One

theorem tsupport_smul_subset_left {M α} [TopologicalSpace X] [Zero M] [Zero α] [SMulWithZero M α]
    (f : X → M) (g : X → α) : (tsupport fun x => f x • g x) ⊆ tsupport f :=
  closure_mono <| support_smul_subset_left f g

theorem tsupport_smul_subset_right {M α} [TopologicalSpace X] [Zero α] [SMulZeroClass M α]
    (f : X → M) (g : X → α) : (tsupport fun x => f x • g x) ⊆ tsupport g :=
  closure_mono <| support_smul_subset_right f g

@[to_additive]
theorem mulTSupport_mul [TopologicalSpace X] [MulOneClass α] {f g : X → α} :
    (mulTSupport fun x ↦ f x * g x) ⊆ mulTSupport f ∪ mulTSupport g :=
  closure_minimal
    ((mulSupport_mul f g).trans (union_subset_union (subset_mulTSupport _) (subset_mulTSupport _)))
    (isClosed_closure.union isClosed_closure)

section

variable [TopologicalSpace α]
variable [One β]
variable {f : α → β} {x : α}

@[to_additive]
theorem notMem_mulTSupport_iff_eventuallyEq : x ∉ mulTSupport f ↔ f =ᶠ[𝓝 x] 1 := by
  simp_rw [mulTSupport, mem_closure_iff_nhds, not_forall, not_nonempty_iff_eq_empty, exists_prop,
    ← disjoint_iff_inter_eq_empty, disjoint_mulSupport_iff, eventuallyEq_iff_exists_mem]

@[deprecated (since := "2025-05-23")]
alias not_mem_tsupport_iff_eventuallyEq := notMem_tsupport_iff_eventuallyEq

@[to_additive existing, deprecated (since := "2025-05-23")]
alias not_mem_mulTSupport_iff_eventuallyEq := notMem_mulTSupport_iff_eventuallyEq

@[to_additive]
theorem continuous_of_mulTSupport [TopologicalSpace β] {f : α → β}
    (hf : ∀ x ∈ mulTSupport f, ContinuousAt f x) : Continuous f :=
  continuous_iff_continuousAt.2 fun x => (em _).elim (hf x) fun hx =>
    (@continuousAt_const _ _ _ _ _ 1).congr (notMem_mulTSupport_iff_eventuallyEq.mp hx).symm

@[to_additive]
lemma ContinuousOn.continuous_of_mulTSupport_subset [TopologicalSpace β] {f : α → β}
    {s : Set α} (hs : ContinuousOn f s) (h's : IsOpen s) (h''s : mulTSupport f ⊆ s) :
    Continuous f :=
  continuous_of_mulTSupport fun _ hx ↦ h's.continuousOn_iff.mp hs <| h''s hx

end

/-! ## Functions with compact support -/
section CompactSupport

variable [TopologicalSpace α] [TopologicalSpace α'] [One β] [One γ] [One δ]
  {g : β → γ} {f : α → β} {f₂ : α → γ} {m : β → γ → δ}

/-- A function `f` *has compact multiplicative support* or is *compactly supported* if the closure
of the multiplicative support of `f` is compact. In a T₂ space this is equivalent to `f` being equal
to `1` outside a compact set. -/
@[to_additive "A function `f` *has compact support* or is *compactly supported* if the closure of
the support of `f` is compact. In a T₂ space this is equivalent to `f` being equal to `0` outside a
compact set."]
def HasCompactMulSupport (f : α → β) : Prop :=
  IsCompact (mulTSupport f)

@[to_additive]
theorem hasCompactMulSupport_def : HasCompactMulSupport f ↔ IsCompact (closure (mulSupport f)) := by
  rfl

@[to_additive]
theorem exists_compact_iff_hasCompactMulSupport [R1Space α] :
    (∃ K : Set α, IsCompact K ∧ ∀ x, x ∉ K → f x = 1) ↔ HasCompactMulSupport f := by
  simp_rw [← notMem_mulSupport, ← mem_compl_iff, ← subset_def, compl_subset_compl,
    hasCompactMulSupport_def, exists_isCompact_superset_iff]

namespace HasCompactMulSupport

variable {K : Set α}

@[to_additive]
theorem intro [R1Space α] (hK : IsCompact K) (hfK : ∀ x, x ∉ K → f x = 1) :
    HasCompactMulSupport f :=
  exists_compact_iff_hasCompactMulSupport.mp ⟨K, hK, hfK⟩

@[to_additive]
theorem intro' (hK : IsCompact K) (h'K : IsClosed K) (hfK : ∀ x, x ∉ K → f x = 1) :
    HasCompactMulSupport f := by
  have : mulTSupport f ⊆ K := by
    rw [← h'K.closure_eq]
    apply closure_mono (mulSupport_subset_iff'.2 hfK)
  exact IsCompact.of_isClosed_subset hK ( isClosed_mulTSupport f) this

@[to_additive]
theorem of_mulSupport_subset_isCompact [R1Space α] (hK : IsCompact K) (h : mulSupport f ⊆ K) :
    HasCompactMulSupport f :=
  hK.closure_of_subset h

@[to_additive]
theorem isCompact (hf : HasCompactMulSupport f) : IsCompact (mulTSupport f) := hf

@[to_additive]
theorem _root_.hasCompactMulSupport_iff_eventuallyEq :
    HasCompactMulSupport f ↔ f =ᶠ[coclosedCompact α] 1 :=
  mem_coclosedCompact_iff.symm

@[to_additive]
theorem _root_.isCompact_range_of_mulSupport_subset_isCompact [TopologicalSpace β]
    (hf : Continuous f) (hk : IsCompact K) (h'f : mulSupport f ⊆ K) :
    IsCompact (range f) := by
  rcases range_eq_image_or_of_mulSupport_subset h'f with h2 | h2 <;> rw [h2]
  exacts [hk.image hf, (hk.image hf).insert 1]

@[to_additive]
theorem isCompact_range [TopologicalSpace β] (h : HasCompactMulSupport f)
    (hf : Continuous f) : IsCompact (range f) :=
  isCompact_range_of_mulSupport_subset_isCompact hf h (subset_mulTSupport f)

@[to_additive]
theorem mono' {f' : α → γ} (hf : HasCompactMulSupport f) (hff' : mulSupport f' ⊆ mulTSupport f) :
    HasCompactMulSupport f' :=
  IsCompact.of_isClosed_subset hf isClosed_closure <| closure_minimal hff' isClosed_closure

@[to_additive]
theorem mono {f' : α → γ} (hf : HasCompactMulSupport f) (hff' : mulSupport f' ⊆ mulSupport f) :
    HasCompactMulSupport f' :=
  hf.mono' <| hff'.trans subset_closure

@[to_additive]
theorem comp_left (hf : HasCompactMulSupport f) (hg : g 1 = 1) :
    HasCompactMulSupport (g ∘ f) :=
  hf.mono <| mulSupport_comp_subset hg f

@[to_additive]
theorem _root_.hasCompactMulSupport_comp_left (hg : ∀ {x}, g x = 1 ↔ x = 1) :
    HasCompactMulSupport (g ∘ f) ↔ HasCompactMulSupport f := by
  simp_rw [hasCompactMulSupport_def, mulSupport_comp_eq g (@hg) f]

@[to_additive]
theorem comp_isClosedEmbedding (hf : HasCompactMulSupport f) {g : α' → α}
    (hg : IsClosedEmbedding g) : HasCompactMulSupport (f ∘ g) := by
  rw [hasCompactMulSupport_def, Function.mulSupport_comp_eq_preimage]
  refine IsCompact.of_isClosed_subset (hg.isCompact_preimage hf) isClosed_closure ?_
  rw [hg.isEmbedding.closure_eq_preimage_closure_image]
  exact preimage_mono (closure_mono <| image_preimage_subset _ _)

@[to_additive]
theorem comp₂_left (hf : HasCompactMulSupport f)
    (hf₂ : HasCompactMulSupport f₂) (hm : m 1 1 = 1) :
    HasCompactMulSupport fun x => m (f x) (f₂ x) := by
  rw [hasCompactMulSupport_iff_eventuallyEq] at hf hf₂ ⊢
  filter_upwards [hf, hf₂] with x hx hx₂
  simp_rw [hx, hx₂, Pi.one_apply, hm]

@[to_additive]
lemma isCompact_preimage [TopologicalSpace β] {K : Set β}
    (h'f : HasCompactMulSupport f) (hf : Continuous f) (hk : IsClosed K) (h'k : 1 ∉ K) :
    IsCompact (f ⁻¹' K) := by
  apply IsCompact.of_isClosed_subset h'f (hk.preimage hf) (fun x hx ↦ ?_)
  apply subset_mulTSupport
  aesop

variable [T2Space α']

section

variable (hf : HasCompactMulSupport f) {g : α → α'} (cont : Continuous g)
include hf cont

@[to_additive]
theorem mulTSupport_extend_one_subset :
    mulTSupport (g.extend f 1) ⊆ g '' mulTSupport f :=
  (hf.image cont).isClosed.closure_subset_iff.mpr <|
    mulSupport_extend_one_subset.trans (image_mono subset_closure)

@[to_additive]
theorem extend_one : HasCompactMulSupport (g.extend f 1) :=
  HasCompactMulSupport.of_mulSupport_subset_isCompact (hf.image cont)
    (subset_closure.trans <| hf.mulTSupport_extend_one_subset cont)

@[to_additive]
theorem mulTSupport_extend_one (inj : g.Injective) :
    mulTSupport (g.extend f 1) = g '' mulTSupport f :=
  (hf.mulTSupport_extend_one_subset cont).antisymm <|
    (image_closure_subset_closure_image cont).trans
      (closure_mono (mulSupport_extend_one inj).superset)

end

@[to_additive]
theorem continuous_extend_one [TopologicalSpace β] {U : Set α'} (hU : IsOpen U) {f : U → β}
    (cont : Continuous f) (supp : HasCompactMulSupport f) :
    Continuous (Subtype.val.extend f 1) :=
  continuous_of_mulTSupport fun x h ↦ by
    rw [show x = ↑(⟨x, Subtype.coe_image_subset _ _
      (supp.mulTSupport_extend_one_subset continuous_subtype_val h)⟩ : U) by rfl,
      ← (hU.isOpenEmbedding_subtypeVal).continuousAt_iff, extend_comp Subtype.val_injective]
    exact cont.continuousAt

/-- If `f` has compact multiplicative support, then `f` tends to 1 at infinity. -/
@[to_additive "If `f` has compact support, then `f` tends to zero at infinity."]
theorem is_one_at_infty {f : α → γ} [TopologicalSpace γ]
    (h : HasCompactMulSupport f) : Tendsto f (cocompact α) (𝓝 1) := by
  intro N hN
  rw [mem_map, mem_cocompact']
  refine ⟨mulTSupport f, h.isCompact, ?_⟩
  rw [compl_subset_comm]
  intro v hv
  rw [mem_preimage, image_eq_one_of_notMem_mulTSupport hv]
  exact mem_of_mem_nhds hN

end HasCompactMulSupport

section Compact

variable [CompactSpace α]

/-- In a compact space `α`, any function has compact support. -/
@[to_additive]
theorem HasCompactMulSupport.of_compactSpace (f : α → γ) :
    HasCompactMulSupport f :=
  IsCompact.of_isClosed_subset isCompact_univ (isClosed_mulTSupport f)
    (Set.subset_univ (mulTSupport f))

end Compact

end CompactSupport

/-! ## Functions with compact support: algebraic operations -/
section CompactSupport2
section Monoid

variable [TopologicalSpace α] [MulOneClass β]
variable {f f' : α → β}

@[to_additive]
theorem HasCompactMulSupport.mul (hf : HasCompactMulSupport f) (hf' : HasCompactMulSupport f') :
    HasCompactMulSupport (f * f') := hf.comp₂_left hf' (mul_one 1)

@[to_additive, simp]
protected lemma HasCompactMulSupport.one {α β : Type*} [TopologicalSpace α] [One β] :
    HasCompactMulSupport (1 : α → β) := by
  simp [HasCompactMulSupport, mulTSupport]

end Monoid

section DivisionMonoid

@[to_additive]
protected lemma HasCompactMulSupport.inv {α β : Type*} [TopologicalSpace α] [DivisionMonoid β]
    {f : α → β} (hf : HasCompactMulSupport f) :
    HasCompactMulSupport (f⁻¹) := by
  simpa only [HasCompactMulSupport, mulTSupport, mulSupport_inv'] using hf

<<<<<<< HEAD
@[deprecated (since := "2025-07-31")] alias HasCompactSupport.neg' := HasCompactSupport.neg
@[deprecated (since := "2025-07-31")] alias HasCompactMulSupport.inv' := HasCompactMulSupport.inv
=======
@[to_additive]
theorem HasCompactSupport.div {α β : Type*} [TopologicalSpace α] [DivisionMonoid β]
    {f f' : α → β} (hf : HasCompactMulSupport f) (hf' : HasCompactMulSupport f') :
    HasCompactMulSupport (f / f') :=
  div_eq_mul_inv f f' ▸ hf.mul hf'.inv'
>>>>>>> f0b41744

end DivisionMonoid

section SMulZeroClass

variable [TopologicalSpace α] [Zero M] [SMulZeroClass R M]
variable {f : α → R} {f' : α → M}

theorem HasCompactSupport.smul_left (hf : HasCompactSupport f') : HasCompactSupport (f • f') := by
  rw [hasCompactSupport_iff_eventuallyEq] at hf ⊢
  exact hf.mono fun x hx => by simp_rw [Pi.smul_apply', hx, Pi.zero_apply, smul_zero]

end SMulZeroClass

section SMulWithZero

variable [TopologicalSpace α] [Zero R] [Zero M] [SMulWithZero R M]
variable {f : α → R} {f' : α → M}

theorem HasCompactSupport.smul_right (hf : HasCompactSupport f) : HasCompactSupport (f • f') := by
  rw [hasCompactSupport_iff_eventuallyEq] at hf ⊢
  exact hf.mono fun x hx => by simp_rw [Pi.smul_apply', hx, Pi.zero_apply, zero_smul]

end SMulWithZero

section MulZeroClass

variable [TopologicalSpace α] [MulZeroClass β]
variable {f f' : α → β}

theorem HasCompactSupport.mul_right (hf : HasCompactSupport f) : HasCompactSupport (f * f') := by
  rw [hasCompactSupport_iff_eventuallyEq] at hf ⊢
  exact hf.mono fun x hx => by simp_rw [Pi.mul_apply, hx, Pi.zero_apply, zero_mul]

theorem HasCompactSupport.mul_left (hf : HasCompactSupport f') : HasCompactSupport (f * f') := by
  rw [hasCompactSupport_iff_eventuallyEq] at hf ⊢
  exact hf.mono fun x hx => by simp_rw [Pi.mul_apply, hx, Pi.zero_apply, mul_zero]

end MulZeroClass

section OrderedAddGroup

variable [TopologicalSpace α] [AddGroup β] [Lattice β] [AddLeftMono β]

protected theorem HasCompactSupport.abs {f : α → β} (hf : HasCompactSupport f) :
    HasCompactSupport |f| :=
  hf.comp_left (g := abs) abs_zero

end OrderedAddGroup

end CompactSupport2

section LocallyFinite

variable {ι : Type*} [TopologicalSpace X]

-- TODO: reformulate for any locally finite family of sets
/-- If a family of functions `f` has locally-finite multiplicative support, subordinate to a family
of open sets, then for any point we can find a neighbourhood on which only finitely-many members of
`f` are not equal to 1. -/
@[to_additive "If a family of functions `f` has locally-finite support, subordinate to a family of
open sets, then for any point we can find a neighbourhood on which only finitely-many members of `f`
are non-zero."]
theorem LocallyFinite.exists_finset_nhds_mulSupport_subset {U : ι → Set X} [One R] {f : ι → X → R}
    (hlf : LocallyFinite fun i => mulSupport (f i)) (hso : ∀ i, mulTSupport (f i) ⊆ U i)
    (ho : ∀ i, IsOpen (U i)) (x : X) :
    ∃ (is : Finset ι), ∃ n, n ∈ 𝓝 x ∧ (n ⊆ ⋂ i ∈ is, U i) ∧
      ∀ z ∈ n, (mulSupport fun i => f i z) ⊆ is := by
  obtain ⟨n, hn, hnf⟩ := hlf x
  classical
    let is := {i ∈ hnf.toFinset | x ∈ U i}
    let js := {j ∈ hnf.toFinset | x ∉ U j}
    refine
      ⟨is, (n ∩ ⋂ j ∈ js, (mulTSupport (f j))ᶜ) ∩ ⋂ i ∈ is, U i, inter_mem (inter_mem hn ?_) ?_,
        inter_subset_right, fun z hz => ?_⟩
    · exact (biInter_finset_mem js).mpr fun j hj => IsClosed.compl_mem_nhds (isClosed_mulTSupport _)
        (Set.notMem_subset (hso j) (Finset.mem_filter.mp hj).2)
    · exact (biInter_finset_mem is).mpr fun i hi => (ho i).mem_nhds (Finset.mem_filter.mp hi).2
    · have hzn : z ∈ n := by
        rw [inter_assoc] at hz
        exact mem_of_mem_inter_left hz
      replace hz := mem_of_mem_inter_right (mem_of_mem_inter_left hz)
      simp only [js, Finset.mem_filter, Finite.mem_toFinset, mem_setOf_eq, mem_iInter,
        and_imp] at hz
      suffices (mulSupport fun i => f i z) ⊆ hnf.toFinset by
        refine hnf.toFinset.subset_coe_filter_of_subset_forall _ this fun i hi => ?_
        specialize hz i ⟨z, ⟨hi, hzn⟩⟩
        contrapose hz
        simp [hz, subset_mulTSupport (f i) hi]
      intro i hi
      simp only [Finite.coe_toFinset, mem_setOf_eq]
      exact ⟨z, ⟨hi, hzn⟩⟩

@[deprecated (since := "2025-05-22")]
alias LocallyFinite.exists_finset_nhd_mulSupport_subset :=
  LocallyFinite.exists_finset_nhds_mulSupport_subset

@[deprecated (since := "2025-05-22")]
alias LocallyFinite.exists_finset_nhd_support_subset :=
  LocallyFinite.exists_finset_nhds_support_subset

@[to_additive]
theorem locallyFinite_mulSupport_iff [One M] {f : ι → X → M} :
    (LocallyFinite fun i ↦ mulSupport <| f i) ↔ LocallyFinite fun i ↦ mulTSupport <| f i :=
  ⟨LocallyFinite.closure, fun H ↦ H.subset fun _ ↦ subset_closure⟩

theorem LocallyFinite.smul_left [Zero R] [Zero M] [SMulWithZero R M]
    {s : ι → X → R} (h : LocallyFinite fun i ↦ support <| s i) (f : ι → X → M) :
    LocallyFinite fun i ↦ support <| s i • f i :=
  h.subset fun i x ↦ mt <| fun h ↦ by rw [Pi.smul_apply', h, zero_smul]

theorem LocallyFinite.smul_right [Zero M] [SMulZeroClass R M]
    {f : ι → X → M} (h : LocallyFinite fun i ↦ support <| f i) (s : ι → X → R) :
    LocallyFinite fun i ↦ support <| s i • f i :=
  h.subset fun i x ↦ mt <| fun h ↦ by rw [Pi.smul_apply', h, smul_zero]

end LocallyFinite

section Homeomorph

variable {X Y : Type*} [TopologicalSpace X] [TopologicalSpace Y]

@[to_additive]
theorem HasCompactMulSupport.comp_homeomorph {M} [One M] {f : Y → M}
    (hf : HasCompactMulSupport f) (φ : X ≃ₜ Y) : HasCompactMulSupport (f ∘ φ) :=
  hf.comp_isClosedEmbedding φ.isClosedEmbedding

end Homeomorph<|MERGE_RESOLUTION|>--- conflicted
+++ resolved
@@ -335,16 +335,14 @@
     HasCompactMulSupport (f⁻¹) := by
   simpa only [HasCompactMulSupport, mulTSupport, mulSupport_inv'] using hf
 
-<<<<<<< HEAD
 @[deprecated (since := "2025-07-31")] alias HasCompactSupport.neg' := HasCompactSupport.neg
 @[deprecated (since := "2025-07-31")] alias HasCompactMulSupport.inv' := HasCompactMulSupport.inv
-=======
+
 @[to_additive]
 theorem HasCompactSupport.div {α β : Type*} [TopologicalSpace α] [DivisionMonoid β]
     {f f' : α → β} (hf : HasCompactMulSupport f) (hf' : HasCompactMulSupport f') :
     HasCompactMulSupport (f / f') :=
   div_eq_mul_inv f f' ▸ hf.mul hf'.inv'
->>>>>>> f0b41744
 
 end DivisionMonoid
 
