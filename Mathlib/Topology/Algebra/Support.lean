/-
Copyright (c) 2022 Floris van Doorn. All rights reserved.
Released under Apache 2.0 license as described in the file LICENSE.
Authors: Floris van Doorn, Patrick Massot
-/
import Mathlib.Algebra.GroupWithZero.Indicator
import Mathlib.Algebra.Module.Basic
import Mathlib.Algebra.Order.Group.Unbundled.Abs
import Mathlib.Topology.Homeomorph.Defs
import Mathlib.Topology.Separation.Hausdorff

/-!
# The topological support of a function

In this file we define the topological support of a function `f`, `tsupport f`, as the closure of
the support of `f`.

Furthermore, we say that `f` has compact support if the topological support of `f` is compact.

## Main definitions

* `mulTSupport` & `tsupport`
* `HasCompactMulSupport` & `HasCompactSupport`

## TODO

The definitions have been put in the root namespace following many other topological definitions,
like `Embedding`. Since then, `Embedding` was renamed to `Topology.IsEmbedding`, so it might be
worth reconsidering namespacing the definitions here.
-/


open Function Set Filter Topology

variable {X α α' β γ δ M R : Type*}

section One

variable [One α] [TopologicalSpace X]

/-- The topological support of a function is the closure of its support, i.e. the closure of the
set of all elements where the function is not equal to 1. -/
@[to_additive "The topological support of a function is the closure of its support. i.e. the
closure of the set of all elements where the function is nonzero."]
def mulTSupport (f : X → α) : Set X := closure (mulSupport f)

@[to_additive]
theorem subset_mulTSupport (f : X → α) : mulSupport f ⊆ mulTSupport f :=
  subset_closure

@[to_additive]
theorem isClosed_mulTSupport (f : X → α) : IsClosed (mulTSupport f) :=
  isClosed_closure

@[to_additive]
theorem mulTSupport_eq_empty_iff {f : X → α} : mulTSupport f = ∅ ↔ f = 1 := by
  rw [mulTSupport, closure_empty_iff, mulSupport_eq_empty_iff]

@[to_additive]
theorem image_eq_one_of_notMem_mulTSupport {f : X → α} {x : X} (hx : x ∉ mulTSupport f) : f x = 1 :=
  mulSupport_subset_iff'.mp (subset_mulTSupport f) x hx

@[deprecated (since := "2025-05-24")]
alias image_eq_zero_of_nmem_tsupport := image_eq_zero_of_notMem_tsupport

@[to_additive existing, deprecated (since := "2025-05-24")]
alias image_eq_one_of_nmem_mulTSupport := image_eq_one_of_notMem_mulTSupport

@[to_additive]
theorem range_subset_insert_image_mulTSupport (f : X → α) :
<<<<<<< HEAD
    range f ⊆ insert 1 (f '' mulTSupport f) :=
  (range_subset_insert_image_mulSupport f).trans <|
    insert_subset_insert <| image_mono subset_closure
=======
    range f ⊆ insert 1 (f '' mulTSupport f) := by
  grw [← subset_mulTSupport f]; exact range_subset_insert_image_mulSupport f
>>>>>>> c604c957

@[to_additive]
theorem range_eq_image_mulTSupport_or (f : X → α) :
    range f = f '' mulTSupport f ∨ range f = insert 1 (f '' mulTSupport f) :=
  (wcovBy_insert _ _).eq_or_eq (image_subset_range _ _) (range_subset_insert_image_mulTSupport f)

theorem tsupport_mul_subset_left {α : Type*} [MulZeroClass α] {f g : X → α} :
    (tsupport fun x => f x * g x) ⊆ tsupport f :=
  closure_mono (support_mul_subset_left _ _)

theorem tsupport_mul_subset_right {α : Type*} [MulZeroClass α] {f g : X → α} :
    (tsupport fun x => f x * g x) ⊆ tsupport g :=
  closure_mono (support_mul_subset_right _ _)

end One

theorem tsupport_smul_subset_left {M α} [TopologicalSpace X] [Zero M] [Zero α] [SMulWithZero M α]
    (f : X → M) (g : X → α) : (tsupport fun x => f x • g x) ⊆ tsupport f :=
  closure_mono <| support_smul_subset_left f g

theorem tsupport_smul_subset_right {M α} [TopologicalSpace X] [Zero α] [SMulZeroClass M α]
    (f : X → M) (g : X → α) : (tsupport fun x => f x • g x) ⊆ tsupport g :=
  closure_mono <| support_smul_subset_right f g

@[to_additive]
theorem mulTSupport_mul [TopologicalSpace X] [MulOneClass α] {f g : X → α} :
    (mulTSupport fun x ↦ f x * g x) ⊆ mulTSupport f ∪ mulTSupport g :=
  closure_minimal
    ((mulSupport_mul f g).trans (union_subset_union (subset_mulTSupport _) (subset_mulTSupport _)))
    (isClosed_closure.union isClosed_closure)

section

variable [TopologicalSpace α]
variable [One β]
variable {f : α → β} {x : α}

@[to_additive]
theorem notMem_mulTSupport_iff_eventuallyEq : x ∉ mulTSupport f ↔ f =ᶠ[𝓝 x] 1 := by
  simp_rw [mulTSupport, mem_closure_iff_nhds, not_forall, not_nonempty_iff_eq_empty, exists_prop,
    ← disjoint_iff_inter_eq_empty, disjoint_mulSupport_iff, eventuallyEq_iff_exists_mem]

@[deprecated (since := "2025-05-23")]
alias not_mem_tsupport_iff_eventuallyEq := notMem_tsupport_iff_eventuallyEq

@[to_additive existing, deprecated (since := "2025-05-23")]
alias not_mem_mulTSupport_iff_eventuallyEq := notMem_mulTSupport_iff_eventuallyEq

@[to_additive]
theorem continuous_of_mulTSupport [TopologicalSpace β] {f : α → β}
    (hf : ∀ x ∈ mulTSupport f, ContinuousAt f x) : Continuous f :=
  continuous_iff_continuousAt.2 fun x => (em _).elim (hf x) fun hx =>
    (@continuousAt_const _ _ _ _ _ 1).congr (notMem_mulTSupport_iff_eventuallyEq.mp hx).symm

@[to_additive]
lemma ContinuousOn.continuous_of_mulTSupport_subset [TopologicalSpace β] {f : α → β}
    {s : Set α} (hs : ContinuousOn f s) (h's : IsOpen s) (h''s : mulTSupport f ⊆ s) :
    Continuous f :=
  continuous_of_mulTSupport fun _ hx ↦ h's.continuousOn_iff.mp hs <| h''s hx

end

/-! ## Functions with compact support -/
section CompactSupport
variable [TopologicalSpace α] [TopologicalSpace α']
variable [One β] [One γ] [One δ]
variable {g : β → γ} {f : α → β} {f₂ : α → γ} {m : β → γ → δ}

/-- A function `f` *has compact multiplicative support* or is *compactly supported* if the closure
of the multiplicative support of `f` is compact. In a T₂ space this is equivalent to `f` being equal
to `1` outside a compact set. -/
@[to_additive "A function `f` *has compact support* or is *compactly supported* if the closure of
the support of `f` is compact. In a T₂ space this is equivalent to `f` being equal to `0` outside a
compact set."]
def HasCompactMulSupport (f : α → β) : Prop :=
  IsCompact (mulTSupport f)

@[to_additive]
theorem hasCompactMulSupport_def : HasCompactMulSupport f ↔ IsCompact (closure (mulSupport f)) := by
  rfl

@[to_additive]
theorem exists_compact_iff_hasCompactMulSupport [R1Space α] :
    (∃ K : Set α, IsCompact K ∧ ∀ x, x ∉ K → f x = 1) ↔ HasCompactMulSupport f := by
  simp_rw [← notMem_mulSupport, ← mem_compl_iff, ← subset_def, compl_subset_compl,
    hasCompactMulSupport_def, exists_isCompact_superset_iff]

namespace HasCompactMulSupport
@[to_additive]
theorem intro [R1Space α] {K : Set α} (hK : IsCompact K)
    (hfK : ∀ x, x ∉ K → f x = 1) : HasCompactMulSupport f :=
  exists_compact_iff_hasCompactMulSupport.mp ⟨K, hK, hfK⟩

@[to_additive]
theorem intro' {K : Set α} (hK : IsCompact K) (h'K : IsClosed K)
    (hfK : ∀ x, x ∉ K → f x = 1) : HasCompactMulSupport f := by
  have : mulTSupport f ⊆ K := by
    rw [← h'K.closure_eq]
    apply closure_mono (mulSupport_subset_iff'.2 hfK)
  exact IsCompact.of_isClosed_subset hK ( isClosed_mulTSupport f) this

@[to_additive]
theorem of_mulSupport_subset_isCompact [R1Space α] {K : Set α}
    (hK : IsCompact K) (h : mulSupport f ⊆ K) : HasCompactMulSupport f :=
  hK.closure_of_subset h

@[to_additive]
theorem isCompact (hf : HasCompactMulSupport f) : IsCompact (mulTSupport f) :=
  hf

@[to_additive]
theorem _root_.hasCompactMulSupport_iff_eventuallyEq :
    HasCompactMulSupport f ↔ f =ᶠ[coclosedCompact α] 1 :=
  mem_coclosedCompact_iff.symm

@[to_additive]
theorem _root_.isCompact_range_of_mulSupport_subset_isCompact [TopologicalSpace β]
    (hf : Continuous f) {k : Set α} (hk : IsCompact k) (h'f : mulSupport f ⊆ k) :
    IsCompact (range f) := by
  rcases range_eq_image_or_of_mulSupport_subset h'f with h2 | h2 <;> rw [h2]
  exacts [hk.image hf, (hk.image hf).insert 1]

@[to_additive]
theorem isCompact_range [TopologicalSpace β] (h : HasCompactMulSupport f)
    (hf : Continuous f) : IsCompact (range f) :=
  isCompact_range_of_mulSupport_subset_isCompact hf h (subset_mulTSupport f)

@[to_additive]
theorem mono' {f' : α → γ} (hf : HasCompactMulSupport f)
    (hff' : mulSupport f' ⊆ mulTSupport f) : HasCompactMulSupport f' :=
  IsCompact.of_isClosed_subset hf isClosed_closure <| closure_minimal hff' isClosed_closure

@[to_additive]
theorem mono {f' : α → γ} (hf : HasCompactMulSupport f)
    (hff' : mulSupport f' ⊆ mulSupport f) : HasCompactMulSupport f' :=
  hf.mono' <| hff'.trans subset_closure

@[to_additive]
theorem comp_left (hf : HasCompactMulSupport f) (hg : g 1 = 1) :
    HasCompactMulSupport (g ∘ f) :=
  hf.mono <| mulSupport_comp_subset hg f

@[to_additive]
theorem _root_.hasCompactMulSupport_comp_left (hg : ∀ {x}, g x = 1 ↔ x = 1) :
    HasCompactMulSupport (g ∘ f) ↔ HasCompactMulSupport f := by
  simp_rw [hasCompactMulSupport_def, mulSupport_comp_eq g (@hg) f]

@[to_additive]
theorem comp_isClosedEmbedding (hf : HasCompactMulSupport f) {g : α' → α}
    (hg : IsClosedEmbedding g) : HasCompactMulSupport (f ∘ g) := by
  rw [hasCompactMulSupport_def, Function.mulSupport_comp_eq_preimage]
  refine IsCompact.of_isClosed_subset (hg.isCompact_preimage hf) isClosed_closure ?_
  rw [hg.isEmbedding.closure_eq_preimage_closure_image]
  exact preimage_mono (closure_mono <| image_preimage_subset _ _)

@[to_additive]
theorem comp₂_left (hf : HasCompactMulSupport f)
    (hf₂ : HasCompactMulSupport f₂) (hm : m 1 1 = 1) :
    HasCompactMulSupport fun x => m (f x) (f₂ x) := by
  rw [hasCompactMulSupport_iff_eventuallyEq] at hf hf₂ ⊢
  filter_upwards [hf, hf₂] with x hx hx₂
  simp_rw [hx, hx₂, Pi.one_apply, hm]

@[to_additive]
lemma isCompact_preimage [TopologicalSpace β]
    (h'f : HasCompactMulSupport f) (hf : Continuous f) {k : Set β} (hk : IsClosed k)
    (h'k : 1 ∉ k) : IsCompact (f ⁻¹' k) := by
  apply IsCompact.of_isClosed_subset h'f (hk.preimage hf) (fun x hx ↦ ?_)
  apply subset_mulTSupport
  aesop

variable [T2Space α']

section
variable (hf : HasCompactMulSupport f) {g : α → α'} (cont : Continuous g)
include hf cont

@[to_additive]
theorem mulTSupport_extend_one_subset :
    mulTSupport (g.extend f 1) ⊆ g '' mulTSupport f :=
  (hf.image cont).isClosed.closure_subset_iff.mpr <|
    mulSupport_extend_one_subset.trans (image_mono subset_closure)

@[to_additive]
theorem extend_one : HasCompactMulSupport (g.extend f 1) :=
  HasCompactMulSupport.of_mulSupport_subset_isCompact (hf.image cont)
    (subset_closure.trans <| hf.mulTSupport_extend_one_subset cont)

@[to_additive]
theorem mulTSupport_extend_one (inj : g.Injective) :
    mulTSupport (g.extend f 1) = g '' mulTSupport f :=
  (hf.mulTSupport_extend_one_subset cont).antisymm <|
    (image_closure_subset_closure_image cont).trans
      (closure_mono (mulSupport_extend_one inj).superset)

end

@[to_additive]
theorem continuous_extend_one [TopologicalSpace β] {U : Set α'} (hU : IsOpen U) {f : U → β}
    (cont : Continuous f) (supp : HasCompactMulSupport f) :
    Continuous (Subtype.val.extend f 1) :=
  continuous_of_mulTSupport fun x h ↦ by
    rw [show x = ↑(⟨x, Subtype.coe_image_subset _ _
      (supp.mulTSupport_extend_one_subset continuous_subtype_val h)⟩ : U) by rfl,
      ← (hU.isOpenEmbedding_subtypeVal).continuousAt_iff, extend_comp Subtype.val_injective]
    exact cont.continuousAt

/-- If `f` has compact multiplicative support, then `f` tends to 1 at infinity. -/
@[to_additive "If `f` has compact support, then `f` tends to zero at infinity."]
theorem is_one_at_infty {f : α → γ} [TopologicalSpace γ]
    (h : HasCompactMulSupport f) : Tendsto f (cocompact α) (𝓝 1) := by
  intro N hN
  rw [mem_map, mem_cocompact']
  refine ⟨mulTSupport f, h.isCompact, ?_⟩
  rw [compl_subset_comm]
  intro v hv
  rw [mem_preimage, image_eq_one_of_notMem_mulTSupport hv]
  exact mem_of_mem_nhds hN

end HasCompactMulSupport

section Compact

variable [CompactSpace α]

/-- In a compact space `α`, any function has compact support. -/
@[to_additive]
theorem HasCompactMulSupport.of_compactSpace (f : α → γ) :
    HasCompactMulSupport f :=
  IsCompact.of_isClosed_subset isCompact_univ (isClosed_mulTSupport f)
    (Set.subset_univ (mulTSupport f))

end Compact

end CompactSupport

/-! ## Functions with compact support: algebraic operations -/
section CompactSupport2
section Monoid

variable [TopologicalSpace α] [MulOneClass β]
variable {f f' : α → β}

@[to_additive]
theorem HasCompactMulSupport.mul (hf : HasCompactMulSupport f) (hf' : HasCompactMulSupport f') :
    HasCompactMulSupport (f * f') := hf.comp₂_left hf' (mul_one 1)

@[to_additive, simp]
protected lemma HasCompactMulSupport.one {α β : Type*} [TopologicalSpace α] [One β] :
    HasCompactMulSupport (1 : α → β) := by
  simp [HasCompactMulSupport, mulTSupport]

end Monoid

section DivisionMonoid

@[to_additive]
protected lemma HasCompactMulSupport.inv' {α β : Type*} [TopologicalSpace α] [DivisionMonoid β]
    {f : α → β} (hf : HasCompactMulSupport f) :
    HasCompactMulSupport (f⁻¹) := by
  simpa only [HasCompactMulSupport, mulTSupport, mulSupport_inv'] using hf

end DivisionMonoid

section SMulZeroClass

variable [TopologicalSpace α] [Zero M] [SMulZeroClass R M]
variable {f : α → R} {f' : α → M}

theorem HasCompactSupport.smul_left (hf : HasCompactSupport f') : HasCompactSupport (f • f') := by
  rw [hasCompactSupport_iff_eventuallyEq] at hf ⊢
  exact hf.mono fun x hx => by simp_rw [Pi.smul_apply', hx, Pi.zero_apply, smul_zero]

end SMulZeroClass

section SMulWithZero

variable [TopologicalSpace α] [Zero R] [Zero M] [SMulWithZero R M]
variable {f : α → R} {f' : α → M}

theorem HasCompactSupport.smul_right (hf : HasCompactSupport f) : HasCompactSupport (f • f') := by
  rw [hasCompactSupport_iff_eventuallyEq] at hf ⊢
  exact hf.mono fun x hx => by simp_rw [Pi.smul_apply', hx, Pi.zero_apply, zero_smul]

end SMulWithZero

section MulZeroClass

variable [TopologicalSpace α] [MulZeroClass β]
variable {f f' : α → β}

theorem HasCompactSupport.mul_right (hf : HasCompactSupport f) : HasCompactSupport (f * f') := by
  rw [hasCompactSupport_iff_eventuallyEq] at hf ⊢
  exact hf.mono fun x hx => by simp_rw [Pi.mul_apply, hx, Pi.zero_apply, zero_mul]

theorem HasCompactSupport.mul_left (hf : HasCompactSupport f') : HasCompactSupport (f * f') := by
  rw [hasCompactSupport_iff_eventuallyEq] at hf ⊢
  exact hf.mono fun x hx => by simp_rw [Pi.mul_apply, hx, Pi.zero_apply, mul_zero]

end MulZeroClass

section OrderedAddGroup

variable [TopologicalSpace α] [AddGroup β] [Lattice β] [AddLeftMono β]

protected theorem HasCompactSupport.abs {f : α → β} (hf : HasCompactSupport f) :
    HasCompactSupport |f| :=
  hf.comp_left (g := abs) abs_zero

end OrderedAddGroup

end CompactSupport2

section LocallyFinite

variable {ι : Type*} [TopologicalSpace X]

-- TODO: reformulate for any locally finite family of sets
/-- If a family of functions `f` has locally-finite multiplicative support, subordinate to a family
of open sets, then for any point we can find a neighbourhood on which only finitely-many members of
`f` are not equal to 1. -/
@[to_additive "If a family of functions `f` has locally-finite support, subordinate to a family of
open sets, then for any point we can find a neighbourhood on which only finitely-many members of `f`
are non-zero."]
theorem LocallyFinite.exists_finset_nhds_mulSupport_subset {U : ι → Set X} [One R] {f : ι → X → R}
    (hlf : LocallyFinite fun i => mulSupport (f i)) (hso : ∀ i, mulTSupport (f i) ⊆ U i)
    (ho : ∀ i, IsOpen (U i)) (x : X) :
    ∃ (is : Finset ι), ∃ n, n ∈ 𝓝 x ∧ (n ⊆ ⋂ i ∈ is, U i) ∧
      ∀ z ∈ n, (mulSupport fun i => f i z) ⊆ is := by
  obtain ⟨n, hn, hnf⟩ := hlf x
  classical
    let is := {i ∈ hnf.toFinset | x ∈ U i}
    let js := {j ∈ hnf.toFinset | x ∉ U j}
    refine
      ⟨is, (n ∩ ⋂ j ∈ js, (mulTSupport (f j))ᶜ) ∩ ⋂ i ∈ is, U i, inter_mem (inter_mem hn ?_) ?_,
        inter_subset_right, fun z hz => ?_⟩
    · exact (biInter_finset_mem js).mpr fun j hj => IsClosed.compl_mem_nhds (isClosed_mulTSupport _)
        (Set.notMem_subset (hso j) (Finset.mem_filter.mp hj).2)
    · exact (biInter_finset_mem is).mpr fun i hi => (ho i).mem_nhds (Finset.mem_filter.mp hi).2
    · have hzn : z ∈ n := by
        rw [inter_assoc] at hz
        exact mem_of_mem_inter_left hz
      replace hz := mem_of_mem_inter_right (mem_of_mem_inter_left hz)
      simp only [js, Finset.mem_filter, Finite.mem_toFinset, mem_setOf_eq, mem_iInter,
        and_imp] at hz
      suffices (mulSupport fun i => f i z) ⊆ hnf.toFinset by
        refine hnf.toFinset.subset_coe_filter_of_subset_forall _ this fun i hi => ?_
        specialize hz i ⟨z, ⟨hi, hzn⟩⟩
        contrapose hz
        simp [hz, subset_mulTSupport (f i) hi]
      intro i hi
      simp only [Finite.coe_toFinset, mem_setOf_eq]
      exact ⟨z, ⟨hi, hzn⟩⟩

@[deprecated (since := "2025-05-22")]
alias LocallyFinite.exists_finset_nhd_mulSupport_subset :=
  LocallyFinite.exists_finset_nhds_mulSupport_subset

@[deprecated (since := "2025-05-22")]
alias LocallyFinite.exists_finset_nhd_support_subset :=
  LocallyFinite.exists_finset_nhds_support_subset

@[to_additive]
theorem locallyFinite_mulSupport_iff [One M] {f : ι → X → M} :
    (LocallyFinite fun i ↦ mulSupport <| f i) ↔ LocallyFinite fun i ↦ mulTSupport <| f i :=
  ⟨LocallyFinite.closure, fun H ↦ H.subset fun _ ↦ subset_closure⟩

theorem LocallyFinite.smul_left [Zero R] [Zero M] [SMulWithZero R M]
    {s : ι → X → R} (h : LocallyFinite fun i ↦ support <| s i) (f : ι → X → M) :
    LocallyFinite fun i ↦ support <| s i • f i :=
  h.subset fun i x ↦ mt <| fun h ↦ by rw [Pi.smul_apply', h, zero_smul]

theorem LocallyFinite.smul_right [Zero M] [SMulZeroClass R M]
    {f : ι → X → M} (h : LocallyFinite fun i ↦ support <| f i) (s : ι → X → R) :
    LocallyFinite fun i ↦ support <| s i • f i :=
  h.subset fun i x ↦ mt <| fun h ↦ by rw [Pi.smul_apply', h, smul_zero]

end LocallyFinite

section Homeomorph

variable {X Y : Type*} [TopologicalSpace X] [TopologicalSpace Y]

@[to_additive]
theorem HasCompactMulSupport.comp_homeomorph {M} [One M] {f : Y → M}
    (hf : HasCompactMulSupport f) (φ : X ≃ₜ Y) : HasCompactMulSupport (f ∘ φ) :=
  hf.comp_isClosedEmbedding φ.isClosedEmbedding

end Homeomorph<|MERGE_RESOLUTION|>--- conflicted
+++ resolved
@@ -68,14 +68,8 @@
 
 @[to_additive]
 theorem range_subset_insert_image_mulTSupport (f : X → α) :
-<<<<<<< HEAD
-    range f ⊆ insert 1 (f '' mulTSupport f) :=
-  (range_subset_insert_image_mulSupport f).trans <|
-    insert_subset_insert <| image_mono subset_closure
-=======
     range f ⊆ insert 1 (f '' mulTSupport f) := by
   grw [← subset_mulTSupport f]; exact range_subset_insert_image_mulSupport f
->>>>>>> c604c957
 
 @[to_additive]
 theorem range_eq_image_mulTSupport_or (f : X → α) :
