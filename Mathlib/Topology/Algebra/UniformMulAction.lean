/-
Copyright (c) 2022 Yury G. Kudryashov. All rights reserved.
Released under Apache 2.0 license as described in the file LICENSE.
Authors: Yury G. Kudryashov

! This file was ported from Lean 3 source module topology.algebra.uniform_mul_action
! leanprover-community/mathlib commit 70fd9563a21e7b963887c9360bd29b2393e6225a
! Please do not edit these lines, except to modify the commit id
! if you have ported upstream changes.
-/
import Mathlib.Topology.Algebra.UniformGroup
import Mathlib.Topology.UniformSpace.Completion

/-!
# Multiplicative action on the completion of a uniform space

In this file we define typeclasses `UniformContinuousConstVAdd` and
`UniformContinuousConstSMul` and prove that a multiplicative action on `X` with uniformly
continuous `(•) c` can be extended to a multiplicative action on `UniformSpace.Completion X`.

In later files once the additive group structure is set up, we provide
* `UniformSpace.Completion.DistribMulAction`
* `UniformSpace.Completion.MulActionWithZero`
* `UniformSpace.Completion.Module`

TODO: Generalise the results here from the concrete `Completion` to any `AbstractCompletion`.
-/


universe u v w x y

noncomputable section

variable (R : Type u) (M : Type v) (N : Type w) (X : Type x) (Y : Type y) [UniformSpace X]
  [UniformSpace Y]

/-- An additive action such that for all `c`, the map `λ x, c +ᵥ x` is uniformly continuous. -/
class UniformContinuousConstVAdd [VAdd M X] : Prop where
  uniformContinuous_const_vadd : ∀ c : M, UniformContinuous ((· +ᵥ ·) c : X → X)
#align has_uniform_continuous_const_vadd UniformContinuousConstVAdd

/-- A multiplicative action such that for all `c`, the map `λ x, c • x` is uniformly continuous. -/
@[to_additive]
class UniformContinuousConstSMul [SMul M X] : Prop where
  uniformContinuous_const_smul : ∀ c : M, UniformContinuous ((· • ·) c : X → X)
#align has_uniform_continuous_const_smul UniformContinuousConstSMul

export UniformContinuousConstVAdd (uniformContinuous_const_vadd)

export UniformContinuousConstSMul (uniformContinuous_const_smul)

instance AddMonoid.uniformContinuousConstSMul_nat [AddGroup X] [UniformAddGroup X] :
    UniformContinuousConstSMul ℕ X :=
  ⟨uniformContinuous_const_nsmul⟩
#align add_monoid.has_uniform_continuous_const_smul_nat AddMonoid.uniformContinuousConstSMul_nat

instance AddGroup.uniformContinuousConstSMul_int [AddGroup X] [UniformAddGroup X] :
    UniformContinuousConstSMul ℤ X :=
  ⟨uniformContinuous_const_zsmul⟩
#align add_group.has_uniform_continuous_const_smul_int AddGroup.uniformContinuousConstSMul_int

/-- A `DistribMulAction` that is continuous on a uniform group is uniformly continuous.
This can't be an instance due to it forming a loop with
`UniformContinuousConstSMul.to_continuousConstSMul` -/
theorem uniformContinuousConstSMul_of_continuousConstSMul [Monoid R] [AddCommGroup M]
    [DistribMulAction R M] [UniformSpace M] [UniformAddGroup M] [ContinuousConstSMul R M] :
    UniformContinuousConstSMul R M :=
  ⟨fun r =>
    uniformContinuous_of_continuousAt_zero (DistribMulAction.toAddMonoidHom M r)
      (Continuous.continuousAt (continuous_const_smul r))⟩
#align has_uniform_continuous_const_smul_of_continuous_const_smul uniformContinuousConstSMul_of_continuousConstSMul

<<<<<<< HEAD
section instances

variable [Ring R]

=======
>>>>>>> 8886682a
/-- The action of `Semiring.toModule` is uniformly continuous. -/
instance Ring.uniformContinuousConstSMul [Ring R] [UniformSpace R] [UniformAddGroup R]
    [ContinuousMul R] : UniformContinuousConstSMul R R :=
  uniformContinuousConstSMul_of_continuousConstSMul _ _
#align ring.has_uniform_continuous_const_smul Ring.uniformContinuousConstSMul

/-- The action of `Semiring.toOppositeModule` is uniformly continuous. -/
instance Ring.uniformContinuousConstSMul_op [Ring R] [UniformSpace R] [UniformAddGroup R]
    [ContinuousMul R] : UniformContinuousConstSMul Rᵐᵒᵖ R :=
  uniformContinuousConstSMul_of_continuousConstSMul _ _
#align ring.has_uniform_continuous_const_op_smul Ring.uniformContinuousConstSMul_op

section SMul

variable [SMul M X]

@[to_additive]
instance (priority := 100) UniformContinuousConstSMul.to_continuousConstSMul
    [UniformContinuousConstSMul M X] : ContinuousConstSMul M X :=
  ⟨fun c => (uniformContinuous_const_smul c).continuous⟩
#align has_uniform_continuous_const_smul.to_has_continuous_const_smul UniformContinuousConstSMul.to_continuousConstSMul
#align has_uniform_continuous_const_vadd.to_has_continuous_const_vadd UniformContinuousConstVAdd.to_continuousConstVAdd

variable {M X Y}

@[to_additive]
theorem UniformContinuous.const_smul [UniformContinuousConstSMul M X] {f : Y → X}
    (hf : UniformContinuous f) (c : M) : UniformContinuous (c • f) :=
  (uniformContinuous_const_smul c).comp hf
#align uniform_continuous.const_smul UniformContinuous.const_smul
#align uniform_continuous.const_vadd UniformContinuous.const_vadd

/-- If a scalar action is central, then its right action is uniform continuous when its left action
is. -/
@[to_additive "If an additive action is central, then its right action is uniform
continuous when its left action is."]
instance (priority := 100) UniformContinuousConstSMul.op [SMul Mᵐᵒᵖ X] [IsCentralScalar M X]
    [UniformContinuousConstSMul M X] : UniformContinuousConstSMul Mᵐᵒᵖ X :=
  ⟨MulOpposite.rec' fun c => by
    dsimp only
    simp_rw [op_smul_eq_smul]
    exact uniformContinuous_const_smul c⟩
#align has_uniform_continuous_const_smul.op UniformContinuousConstSMul.op
#align has_uniform_continuous_const_vadd.op UniformContinuousConstVAdd.op

@[to_additive]
instance MulOpposite.uniformContinuousConstSMul [UniformContinuousConstSMul M X] :
    UniformContinuousConstSMul M Xᵐᵒᵖ :=
  ⟨fun c =>
    MulOpposite.uniformContinuous_op.comp <| MulOpposite.uniformContinuous_unop.const_smul c⟩
#align mul_opposite.has_uniform_continuous_const_smul MulOpposite.uniformContinuousConstSMul
#align add_opposite.has_uniform_continuous_const_vadd AddOpposite.uniformContinuousConstVAdd

end SMul

@[to_additive]
instance UniformGroup.to_uniformContinuousConstSMul {G : Type u} [Group G] [UniformSpace G]
    [UniformGroup G] : UniformContinuousConstSMul G G :=
  ⟨fun _ => uniformContinuous_const.mul uniformContinuous_id⟩
#align uniform_group.to_has_uniform_continuous_const_smul UniformGroup.to_uniformContinuousConstSMul
#align uniform_add_group.to_has_uniform_continuous_const_vadd UniformAddGroup.to_uniformContinuousConstVAdd

namespace UniformSpace

namespace Completion

section SMul

variable [SMul M X]

@[to_additive]
noncomputable instance : SMul M (Completion X) :=
  ⟨fun c => Completion.map ((· • ·) c)⟩

@[to_additive]
theorem smul_def (c : M) (x : Completion X) : c • x = Completion.map (c • ·) x :=
  rfl
#align uniform_space.completion.smul_def UniformSpace.Completion.smul_def
#align uniform_space.completion.vadd_def UniformSpace.Completion.vadd_def

@[to_additive]
instance : UniformContinuousConstSMul M (Completion X) :=
  ⟨fun _ => uniformContinuous_map⟩

@[to_additive]
instance [SMul N X] [SMul M N] [UniformContinuousConstSMul M X]
    [UniformContinuousConstSMul N X] [IsScalarTower M N X] : IsScalarTower M N (Completion X) :=
  ⟨fun m n x => by
    have : _ = (_ : Completion X → Completion X) :=
      map_comp (uniformContinuous_const_smul m) (uniformContinuous_const_smul n)
    refine' Eq.trans _ (congr_fun this.symm x)
    exact congr_arg (fun f => Completion.map f x) (funext (smul_assoc _ _))⟩

@[to_additive]
instance [SMul N X] [SMulCommClass M N X] [UniformContinuousConstSMul M X]
    [UniformContinuousConstSMul N X] : SMulCommClass M N (Completion X) :=
  ⟨fun m n x => by
    have hmn : m • n • x = (Completion.map (SMul.smul m) ∘ Completion.map (SMul.smul n)) x := rfl
    have hnm : n • m • x = (Completion.map (SMul.smul n) ∘ Completion.map (SMul.smul m)) x := rfl
    rw [hmn, hnm, map_comp, map_comp]
    exact congr_arg (fun f => Completion.map f x) (funext (smul_comm _ _))
    repeat' exact uniformContinuous_const_smul _⟩

@[to_additive]
instance [SMul Mᵐᵒᵖ X] [IsCentralScalar M X] : IsCentralScalar M (Completion X) :=
  ⟨fun c a => (congr_arg fun f => Completion.map f a) <| funext (op_smul_eq_smul c)⟩

variable {M X}
variable [UniformContinuousConstSMul M X]

@[to_additive (attr := simp, norm_cast)]
theorem coe_smul (c : M) (x : X) : (↑(c • x) : Completion X) = c • (x : Completion X) :=
  (map_coe (uniformContinuous_const_smul c) x).symm
#align uniform_space.completion.coe_smul UniformSpace.Completion.coe_smul
#align uniform_space.completion.coe_vadd UniformSpace.Completion.coe_vadd

end SMul

@[to_additive]
instance [Monoid M] [MulAction M X] [UniformContinuousConstSMul M X] : MulAction M (Completion X)
    where
  smul := (· • ·)
  one_smul := ext' (continuous_const_smul _) continuous_id fun a => by rw [← coe_smul, one_smul]
  mul_smul x y :=
    ext' (continuous_const_smul _) ((continuous_const_smul _).const_smul _) fun a => by
      simp only [← coe_smul, mul_smul]

end Completion

end UniformSpace<|MERGE_RESOLUTION|>--- conflicted
+++ resolved
@@ -70,13 +70,6 @@
       (Continuous.continuousAt (continuous_const_smul r))⟩
 #align has_uniform_continuous_const_smul_of_continuous_const_smul uniformContinuousConstSMul_of_continuousConstSMul
 
-<<<<<<< HEAD
-section instances
-
-variable [Ring R]
-
-=======
->>>>>>> 8886682a
 /-- The action of `Semiring.toModule` is uniformly continuous. -/
 instance Ring.uniformContinuousConstSMul [Ring R] [UniformSpace R] [UniformAddGroup R]
     [ContinuousMul R] : UniformContinuousConstSMul R R :=
