/-
Copyright (c) 2021 Alex Kontorovich, Heather Macbeth. All rights reserved.
Released under Apache 2.0 license as described in the file LICENSE.
Authors: Alex Kontorovich, Heather Macbeth
-/
module

public import Mathlib.Algebra.Group.Pointwise.Set.Lattice
public import Mathlib.Algebra.GroupWithZero.Action.Pointwise.Set
public import Mathlib.Algebra.Module.ULift
public import Mathlib.GroupTheory.GroupAction.Defs
public import Mathlib.Topology.Algebra.Constructions
public import Mathlib.Topology.Algebra.Support

/-!
# Monoid actions continuous in the second variable

In this file we define class `ContinuousConstSMul`. We say `ContinuousConstSMul Γ T` if
`Γ` acts on `T` and for each `γ`, the map `x ↦ γ • x` is continuous. (This differs from
`ContinuousSMul`, which requires simultaneous continuity in both variables.)

## Main definitions

* `ContinuousConstSMul Γ T` : typeclass saying that the map `x ↦ γ • x` is continuous on `T`;
* `ProperlyDiscontinuousSMul`: says that the scalar multiplication `(•) : Γ → T → T`
  is properly discontinuous, that is, for any pair of compact sets `K, L` in `T`, only finitely
  many `γ:Γ` move `K` to have nontrivial intersection with `L`.
* `Homeomorph.smul`: scalar multiplication by an element of a group `Γ` acting on `T`
  is a homeomorphism of `T`.
*`Homeomorph.smulOfNeZero`: if a group with zero `G₀` (e.g., a field) acts on `X` and `c : G₀`
  is a nonzero element of `G₀`, then scalar multiplication by `c` is a homeomorphism of `X`;
* `Homeomorph.smul`: scalar multiplication by an element of a group `G` acting on `X`
  is a homeomorphism of `X`.

## Main results

* `isOpenMap_quotient_mk'_mul` : The quotient map by a group action is open.
* `t2Space_of_properlyDiscontinuousSMul_of_t2Space` : The quotient by a discontinuous group
  action of a locally compact t2 space is t2.

## Tags

Hausdorff, discrete group, properly discontinuous, quotient space

-/

@[expose] public section

assert_not_exists IsOrderedRing

open Topology Pointwise Filter Set TopologicalSpace

/-- Class `ContinuousConstSMul Γ T` says that the scalar multiplication `(•) : Γ → T → T`
is continuous in the second argument. We use the same class for all kinds of multiplicative
actions, including (semi)modules and algebras.

Note that both `ContinuousConstSMul α α` and `ContinuousConstSMul αᵐᵒᵖ α` are
weaker versions of `ContinuousMul α`. -/
class ContinuousConstSMul (Γ : Type*) (T : Type*) [TopologicalSpace T] [SMul Γ T] : Prop where
  /-- The scalar multiplication `(•) : Γ → T → T` is continuous in the second argument. -/
  continuous_const_smul : ∀ γ : Γ, Continuous fun x : T => γ • x

/-- Class `ContinuousConstVAdd Γ T` says that the additive action `(+ᵥ) : Γ → T → T`
is continuous in the second argument. We use the same class for all kinds of additive actions,
including (semi)modules and algebras.

Note that both `ContinuousConstVAdd α α` and `ContinuousConstVAdd αᵐᵒᵖ α` are
weaker versions of `ContinuousVAdd α`. -/
class ContinuousConstVAdd (Γ : Type*) (T : Type*) [TopologicalSpace T] [VAdd Γ T] : Prop where
  /-- The additive action `(+ᵥ) : Γ → T → T` is continuous in the second argument. -/
  continuous_const_vadd : ∀ γ : Γ, Continuous fun x : T => γ +ᵥ x

attribute [to_additive] ContinuousConstSMul

export ContinuousConstSMul (continuous_const_smul)
export ContinuousConstVAdd (continuous_const_vadd)

variable {M α β : Type*}

section SMul

variable [TopologicalSpace α] [SMul M α] [ContinuousConstSMul M α]

@[to_additive]
instance : ContinuousConstSMul (ULift M) α := ⟨fun γ ↦ continuous_const_smul (ULift.down γ)⟩

@[to_additive]
theorem Filter.Tendsto.const_smul {f : β → α} {l : Filter β} {a : α} (hf : Tendsto f l (𝓝 a))
    (c : M) : Tendsto (fun x => c • f x) l (𝓝 (c • a)) :=
  ((continuous_const_smul _).tendsto _).comp hf

variable [TopologicalSpace β] {g : β → α} {b : β} {s : Set β}

@[to_additive]
nonrec theorem ContinuousWithinAt.const_smul (hg : ContinuousWithinAt g s b) (c : M) :
    ContinuousWithinAt (fun x => c • g x) s b :=
  hg.const_smul c

@[to_additive (attr := fun_prop)]
nonrec theorem ContinuousAt.const_smul (hg : ContinuousAt g b) (c : M) :
    ContinuousAt (fun x => c • g x) b :=
  hg.const_smul c

@[to_additive (attr := fun_prop)]
theorem ContinuousOn.const_smul (hg : ContinuousOn g s) (c : M) :
    ContinuousOn (fun x => c • g x) s := fun x hx => (hg x hx).const_smul c

@[to_additive (attr := continuity, fun_prop)]
theorem Continuous.const_smul (hg : Continuous g) (c : M) : Continuous fun x => c • g x :=
  (continuous_const_smul _).comp hg

/-- If a scalar is central, then its right action is continuous when its left action is. -/
@[to_additive /-- If an additive action is central, then its right action is continuous when its
left action is. -/]
instance ContinuousConstSMul.op [SMul Mᵐᵒᵖ α] [IsCentralScalar M α] :
    ContinuousConstSMul Mᵐᵒᵖ α :=
  ⟨MulOpposite.rec' fun c => by simpa only [op_smul_eq_smul] using continuous_const_smul c⟩

@[to_additive]
instance MulOpposite.continuousConstSMul : ContinuousConstSMul M αᵐᵒᵖ :=
  ⟨fun c => MulOpposite.continuous_op.comp <| MulOpposite.continuous_unop.const_smul c⟩

@[to_additive]
instance : ContinuousConstSMul M αᵒᵈ := ‹ContinuousConstSMul M α›

@[to_additive]
instance OrderDual.continuousConstSMul' : ContinuousConstSMul Mᵒᵈ α :=
  ‹ContinuousConstSMul M α›

@[to_additive]
instance Prod.continuousConstSMul [SMul M β] [ContinuousConstSMul M β] :
    ContinuousConstSMul M (α × β) :=
  ⟨fun _ => (continuous_fst.const_smul _).prodMk (continuous_snd.const_smul _)⟩

@[to_additive]
instance {ι : Type*} {γ : ι → Type*} [∀ i, TopologicalSpace (γ i)] [∀ i, SMul M (γ i)]
    [∀ i, ContinuousConstSMul M (γ i)] : ContinuousConstSMul M (∀ i, γ i) :=
  ⟨fun _ => continuous_pi fun i => (continuous_apply i).const_smul _⟩

@[to_additive]
theorem IsCompact.smul {α β} [SMul α β] [TopologicalSpace β] [ContinuousConstSMul α β] (a : α)
    {s : Set β} (hs : IsCompact s) : IsCompact (a • s) :=
  hs.image (continuous_id.const_smul a)

@[to_additive]
theorem Specializes.const_smul {x y : α} (h : x ⤳ y) (c : M) : (c • x) ⤳ (c • y) :=
  h.map (continuous_const_smul c)

@[to_additive]
theorem Inseparable.const_smul {x y : α} (h : Inseparable x y) (c : M) :
    Inseparable (c • x) (c • y) :=
  h.map (continuous_const_smul c)

@[to_additive]
theorem Topology.IsInducing.continuousConstSMul {N β : Type*} [SMul N β] [TopologicalSpace β]
    {g : β → α} (hg : IsInducing g) (f : N → M) (hf : ∀ {c : N} {x : β}, g (c • x) = f c • g x) :
    ContinuousConstSMul N β where
  continuous_const_smul c := by
    simpa only [Function.comp_def, hf, hg.continuous_iff] using hg.continuous.const_smul (f c)

@[to_additive]
theorem smul_closure_subset (c : M) (s : Set α) : c • closure s ⊆ closure (c • s) :=
  ((Set.mapsTo_image _ _).closure <| continuous_const_smul c).image_subset

@[to_additive]
theorem set_smul_closure_subset (s : Set M) (t : Set α) : s • closure t ⊆ closure (s • t) := by
  simp only [← iUnion_smul_set]
  exact iUnion₂_subset fun c hc ↦ (smul_closure_subset c t).trans <| closure_mono <|
    subset_biUnion_of_mem (u := (· • t)) hc

theorem isClosed_setOf_map_smul {N : Type*} (α β) [SMul M α] [SMul N β]
    [TopologicalSpace β] [T2Space β] [ContinuousConstSMul N β] (σ : M → N) :
    IsClosed { f : α → β | ∀ c x, f (c • x) = σ c • f x } := by
  simp only [Set.setOf_forall]
  exact isClosed_iInter fun c => isClosed_iInter fun x =>
    isClosed_eq (continuous_apply _) ((continuous_apply _).const_smul _)

end SMul

section Monoid

variable [TopologicalSpace α]
variable [Monoid M] [MulAction M α] [ContinuousConstSMul M α]

@[to_additive]
instance Units.continuousConstSMul : ContinuousConstSMul Mˣ α where
  continuous_const_smul m := continuous_const_smul (m : M)

@[to_additive]
theorem smul_closure_orbit_subset (c : M) (x : α) :
    c • closure (MulAction.orbit M x) ⊆ closure (MulAction.orbit M x) :=
  (smul_closure_subset c _).trans <| closure_mono <| MulAction.smul_orbit_subset _ _

end Monoid

section Group

variable {G : Type*} [TopologicalSpace α] [Group G] [MulAction G α] [ContinuousConstSMul G α]

@[to_additive]
theorem tendsto_const_smul_iff {f : β → α} {l : Filter β} {a : α} (c : G) :
    Tendsto (fun x => c • f x) l (𝓝 <| c • a) ↔ Tendsto f l (𝓝 a) :=
  ⟨fun h => by simpa only [inv_smul_smul] using h.const_smul c⁻¹, fun h => h.const_smul _⟩

variable [TopologicalSpace β] {f : β → α} {b : β} {s : Set β}

@[to_additive]
theorem continuousWithinAt_const_smul_iff (c : G) :
    ContinuousWithinAt (fun x => c • f x) s b ↔ ContinuousWithinAt f s b :=
  tendsto_const_smul_iff c

@[to_additive]
theorem continuousOn_const_smul_iff (c : G) :
    ContinuousOn (fun x => c • f x) s ↔ ContinuousOn f s :=
  forall₂_congr fun _ _ => continuousWithinAt_const_smul_iff c

@[to_additive]
theorem continuousAt_const_smul_iff (c : G) :
    ContinuousAt (fun x => c • f x) b ↔ ContinuousAt f b :=
  tendsto_const_smul_iff c

@[to_additive]
theorem continuous_const_smul_iff (c : G) : (Continuous fun x => c • f x) ↔ Continuous f := by
  simp only [continuous_iff_continuousAt, continuousAt_const_smul_iff]

/-- The homeomorphism given by scalar multiplication by a given element of a group `Γ` acting on
  `T` is a homeomorphism from `T` to itself. -/
@[to_additive (attr := simps!)]
def Homeomorph.smul (γ : G) : α ≃ₜ α where
  toEquiv := MulAction.toPerm γ
  continuous_toFun := continuous_const_smul γ
  continuous_invFun := continuous_const_smul γ⁻¹

/-- The homeomorphism given by affine-addition by an element of an additive group `Γ` acting on
  `T` is a homeomorphism from `T` to itself. -/
add_decl_doc Homeomorph.vadd

@[to_additive]
theorem isOpenMap_smul (c : G) : IsOpenMap fun x : α => c • x :=
  (Homeomorph.smul c).isOpenMap

@[to_additive]
theorem IsOpen.smul {s : Set α} (hs : IsOpen s) (c : G) : IsOpen (c • s) :=
  isOpenMap_smul c s hs

@[to_additive]
theorem isClosedMap_smul (c : G) : IsClosedMap fun x : α => c • x :=
  (Homeomorph.smul c).isClosedMap

@[to_additive]
theorem IsClosed.smul {s : Set α} (hs : IsClosed s) (c : G) : IsClosed (c • s) :=
  isClosedMap_smul c s hs

@[to_additive]
theorem closure_smul (c : G) (s : Set α) : closure (c • s) = c • closure s :=
  ((Homeomorph.smul c).image_closure s).symm

@[to_additive]
theorem Dense.smul (c : G) {s : Set α} (hs : Dense s) : Dense (c • s) := by
  rw [dense_iff_closure_eq] at hs ⊢; rw [closure_smul, hs, smul_set_univ]

@[to_additive]
theorem interior_smul (c : G) (s : Set α) : interior (c • s) = c • interior s :=
  ((Homeomorph.smul c).image_interior s).symm

@[to_additive]
theorem IsOpen.smul_left {s : Set G} {t : Set α} (ht : IsOpen t) : IsOpen (s • t) := by
  rw [← iUnion_smul_set]
  exact isOpen_biUnion fun a _ => ht.smul _

@[to_additive]
theorem subset_interior_smul_right {s : Set G} {t : Set α} : s • interior t ⊆ interior (s • t) :=
  interior_maximal (Set.smul_subset_smul_left interior_subset) isOpen_interior.smul_left

@[to_additive (attr := simp)]
theorem smul_mem_nhds_smul_iff {t : Set α} (g : G) {a : α} : g • t ∈ 𝓝 (g • a) ↔ t ∈ 𝓝 a :=
  (Homeomorph.smul g).isOpenEmbedding.image_mem_nhds

@[to_additive] alias ⟨_, smul_mem_nhds_smul⟩ := smul_mem_nhds_smul_iff

@[to_additive (attr := simp)]
theorem smul_mem_nhds_self [TopologicalSpace G] [ContinuousConstSMul G G] {g : G} {s : Set G} :
    g • s ∈ 𝓝 g ↔ s ∈ 𝓝 1 := by
  rw [← smul_mem_nhds_smul_iff g⁻¹]; simp

namespace MulAction.IsPretransitive

variable (G)

@[to_additive]
lemma t1Space_iff (x : α) [IsPretransitive G α] :
    T1Space α ↔ IsClosed {x} := by
  refine ⟨fun H ↦ isClosed_singleton, fun hx ↦ ⟨fun y ↦ ?_⟩⟩
  rcases MulAction.exists_smul_eq G x y with ⟨g, rfl⟩
  rw [← image_singleton, image_smul]
  exact hx.smul _

@[to_additive]
lemma discreteTopology_iff (x : α) [IsPretransitive G α] :
    DiscreteTopology α ↔ IsOpen {x} := by
  rw [discreteTopology_iff_isOpen_singleton]
  refine ⟨fun H ↦ H _, fun hx y ↦ ?_⟩
  rcases MulAction.exists_smul_eq G x y with ⟨g, rfl⟩
  rw [← image_singleton, image_smul]
  exact hx.smul _

end MulAction.IsPretransitive

end Group

section GroupWithZero

variable {G₀ : Type*} [TopologicalSpace α] [GroupWithZero G₀] [MulAction G₀ α]
  [ContinuousConstSMul G₀ α]

theorem tendsto_const_smul_iff₀ {f : β → α} {l : Filter β} {a : α} {c : G₀} (hc : c ≠ 0) :
    Tendsto (fun x => c • f x) l (𝓝 <| c • a) ↔ Tendsto f l (𝓝 a) :=
  tendsto_const_smul_iff (Units.mk0 c hc)

variable [TopologicalSpace β] {f : β → α} {b : β} {c : G₀} {s : Set β}

theorem continuousWithinAt_const_smul_iff₀ (hc : c ≠ 0) :
    ContinuousWithinAt (fun x => c • f x) s b ↔ ContinuousWithinAt f s b :=
  tendsto_const_smul_iff (Units.mk0 c hc)

theorem continuousOn_const_smul_iff₀ (hc : c ≠ 0) :
    ContinuousOn (fun x => c • f x) s ↔ ContinuousOn f s :=
  continuousOn_const_smul_iff (Units.mk0 c hc)

theorem continuousAt_const_smul_iff₀ (hc : c ≠ 0) :
    ContinuousAt (fun x => c • f x) b ↔ ContinuousAt f b :=
  continuousAt_const_smul_iff (Units.mk0 c hc)

theorem continuous_const_smul_iff₀ (hc : c ≠ 0) : (Continuous fun x => c • f x) ↔ Continuous f :=
  continuous_const_smul_iff (Units.mk0 c hc)

/-- Scalar multiplication by a non-zero element of a group with zero acting on `α` is a
homeomorphism from `α` onto itself. -/
@[simps! -fullyApplied apply]
protected def Homeomorph.smulOfNeZero (c : G₀) (hc : c ≠ 0) : α ≃ₜ α :=
  Homeomorph.smul (Units.mk0 c hc)

@[simp]
theorem Homeomorph.smulOfNeZero_symm_apply {c : G₀} (hc : c ≠ 0) :
    ⇑(Homeomorph.smulOfNeZero c hc).symm = (c⁻¹ • · : α → α) :=
  rfl

theorem isOpenMap_smul₀ {c : G₀} (hc : c ≠ 0) : IsOpenMap fun x : α => c • x :=
  (Homeomorph.smulOfNeZero c hc).isOpenMap

theorem IsOpen.smul₀ {c : G₀} {s : Set α} (hs : IsOpen s) (hc : c ≠ 0) : IsOpen (c • s) :=
  isOpenMap_smul₀ hc s hs

theorem interior_smul₀ {c : G₀} (hc : c ≠ 0) (s : Set α) : interior (c • s) = c • interior s :=
  ((Homeomorph.smulOfNeZero c hc).image_interior s).symm

theorem closure_smul₀' {c : G₀} (hc : c ≠ 0) (s : Set α) :
    closure (c • s) = c • closure s :=
  ((Homeomorph.smulOfNeZero c hc).image_closure s).symm

theorem closure_smul₀ {E} [Zero E] [MulActionWithZero G₀ E] [TopologicalSpace E] [T1Space E]
    [ContinuousConstSMul G₀ E] (c : G₀) (s : Set E) : closure (c • s) = c • closure s := by
  rcases eq_or_ne c 0 with (rfl | hc)
  · rcases eq_empty_or_nonempty s with (rfl | hs)
    · simp
    · rw [zero_smul_set hs, zero_smul_set hs.closure]
      exact closure_singleton
  · exact closure_smul₀' hc s

/-- `smul` is a closed map in the second argument.

The lemma that `smul` is a closed map in the first argument (for a normed space over a complete
normed field) is `isClosedMap_smul_left` in `Analysis.Normed.Module.FiniteDimension`. -/
theorem isClosedMap_smul_of_ne_zero {c : G₀} (hc : c ≠ 0) : IsClosedMap fun x : α => c • x :=
  (Homeomorph.smulOfNeZero c hc).isClosedMap

theorem IsClosed.smul_of_ne_zero {c : G₀} {s : Set α} (hs : IsClosed s) (hc : c ≠ 0) :
    IsClosed (c • s) :=
  isClosedMap_smul_of_ne_zero hc s hs

/-- `smul` is a closed map in the second argument.

The lemma that `smul` is a closed map in the first argument (for a normed space over a complete
normed field) is `isClosedMap_smul_left` in `Analysis.Normed.Module.FiniteDimension`. -/
theorem isClosedMap_smul₀ {E : Type*} [Zero E] [MulActionWithZero G₀ E] [TopologicalSpace E]
    [T1Space E] [ContinuousConstSMul G₀ E] (c : G₀) : IsClosedMap fun x : E => c • x := by
  rcases eq_or_ne c 0 with (rfl | hne)
  · simp only [zero_smul]
    exact isClosedMap_const
  · exact (Homeomorph.smulOfNeZero c hne).isClosedMap

theorem IsClosed.smul₀ {E : Type*} [Zero E] [MulActionWithZero G₀ E] [TopologicalSpace E]
    [T1Space E] [ContinuousConstSMul G₀ E] (c : G₀) {s : Set E} (hs : IsClosed s) :
    IsClosed (c • s) :=
  isClosedMap_smul₀ c s hs

theorem HasCompactMulSupport.comp_smul {β : Type*} [One β] {f : α → β} (h : HasCompactMulSupport f)
    {c : G₀} (hc : c ≠ 0) : HasCompactMulSupport fun x => f (c • x) :=
  h.comp_homeomorph (Homeomorph.smulOfNeZero c hc)

theorem HasCompactSupport.comp_smul {β : Type*} [Zero β] {f : α → β} (h : HasCompactSupport f)
    {c : G₀} (hc : c ≠ 0) : HasCompactSupport fun x => f (c • x) :=
  h.comp_homeomorph (Homeomorph.smulOfNeZero c hc)

end GroupWithZero

namespace IsUnit

variable [Monoid M] [TopologicalSpace α] [MulAction M α] [ContinuousConstSMul M α]

nonrec theorem tendsto_const_smul_iff {f : β → α} {l : Filter β} {a : α} {c : M} (hc : IsUnit c) :
    Tendsto (fun x => c • f x) l (𝓝 <| c • a) ↔ Tendsto f l (𝓝 a) :=
  tendsto_const_smul_iff hc.unit

variable [TopologicalSpace β] {f : β → α} {b : β} {c : M} {s : Set β}

nonrec theorem continuousWithinAt_const_smul_iff (hc : IsUnit c) :
    ContinuousWithinAt (fun x => c • f x) s b ↔ ContinuousWithinAt f s b :=
  continuousWithinAt_const_smul_iff hc.unit

nonrec theorem continuousOn_const_smul_iff (hc : IsUnit c) :
    ContinuousOn (fun x => c • f x) s ↔ ContinuousOn f s :=
  continuousOn_const_smul_iff hc.unit

nonrec theorem continuousAt_const_smul_iff (hc : IsUnit c) :
    ContinuousAt (fun x => c • f x) b ↔ ContinuousAt f b :=
  continuousAt_const_smul_iff hc.unit

nonrec theorem continuous_const_smul_iff (hc : IsUnit c) :
    (Continuous fun x => c • f x) ↔ Continuous f :=
  continuous_const_smul_iff hc.unit

nonrec theorem isOpenMap_smul (hc : IsUnit c) : IsOpenMap fun x : α => c • x :=
  isOpenMap_smul hc.unit

nonrec theorem isClosedMap_smul (hc : IsUnit c) : IsClosedMap fun x : α => c • x :=
  isClosedMap_smul hc.unit

nonrec theorem smul_mem_nhds_smul_iff (hc : IsUnit c) {s : Set α} {a : α} :
    c • s ∈ 𝓝 (c • a) ↔ s ∈ 𝓝 a :=
  smul_mem_nhds_smul_iff hc.unit

end IsUnit

/-- Class `ProperlyDiscontinuousSMul Γ T` says that the scalar multiplication `(•) : Γ → T → T`
is properly discontinuous, that is, for any pair of compact sets `K, L` in `T`, only finitely many
`γ:Γ` move `K` to have nontrivial intersection with `L`.
-/
class ProperlyDiscontinuousSMul (Γ : Type*) (T : Type*) [TopologicalSpace T] [SMul Γ T] :
    Prop where
  /-- Given two compact sets `K` and `L`, `γ • K ∩ L` is nonempty for finitely many `γ`. -/
  finite_disjoint_inter_image :
    ∀ {K L : Set T}, IsCompact K → IsCompact L → Set.Finite { γ : Γ | ((γ • ·) '' K ∩ L).Nonempty }

/-- Class `ProperlyDiscontinuousVAdd Γ T` says that the additive action `(+ᵥ) : Γ → T → T`
is properly discontinuous, that is, for any pair of compact sets `K, L` in `T`, only finitely many
`γ:Γ` move `K` to have nontrivial intersection with `L`.
-/
class ProperlyDiscontinuousVAdd (Γ : Type*) (T : Type*) [TopologicalSpace T] [VAdd Γ T] :
  Prop where
  /-- Given two compact sets `K` and `L`, `γ +ᵥ K ∩ L` is nonempty for finitely many `γ`. -/
  finite_disjoint_inter_image :
    ∀ {K L : Set T}, IsCompact K → IsCompact L → Set.Finite { γ : Γ | ((γ +ᵥ ·) '' K ∩ L).Nonempty }

attribute [to_additive] ProperlyDiscontinuousSMul

export ProperlyDiscontinuousSMul (finite_disjoint_inter_image)
export ProperlyDiscontinuousVAdd (finite_disjoint_inter_image)

<<<<<<< HEAD
section

variable (Γ T : Type*) {T} [TopologicalSpace T] [SMul Γ T] [ProperlyDiscontinuousSMul Γ T] (x : T)

@[to_additive] lemma ProperlyDiscontinuousSMul.finite_stabilizer' : {γ : Γ | γ • x = x}.Finite := by
  simp_rw [←mem_singleton_iff, ←singleton_inter_nonempty, ←image_singleton]
  exact finite_disjoint_inter_image isCompact_singleton isCompact_singleton

@[to_additive] lemma ProperlyDiscontinuousSMul.disjoint_image_nhds
    [T2Space T] [WeaklyLocallyCompactSpace T] [ContinuousConstSMul Γ T] (x : T) :
    ∃ U ∈ 𝓝 x, ∀ γ : Γ, ((γ • ·) '' U ∩ U).Nonempty → γ • x = x := by
  obtain ⟨V, V_cpt, V_nhd⟩ := exists_compact_mem_nhds x
  let Γ₀ := {γ : Γ | ((γ • ·) '' V ∩ V).Nonempty ∧ γ • x ≠ x}
  have : Finite Γ₀ := (finite_disjoint_inter_image V_cpt V_cpt).subset fun _ ↦ And.left
  choose u v hu hv u_v_disjoint using fun γ : Γ₀ ↦ t2_separation_nhds γ.2.2
  refine ⟨V ∩ ⋂ γ : Γ₀, (γ.1 • ·) ⁻¹' u γ ∩ v γ, inter_mem V_nhd (iInter_mem.mpr fun γ ↦
    inter_mem ((continuous_const_smul _).continuousAt <| hu γ) (hv γ)), fun γ hγ ↦ ?_⟩
  obtain ⟨_, ⟨z, hz, rfl⟩, hγz⟩ := hγ
  by_contra h
  rw [mem_inter_iff, mem_iInter] at hz hγz
  let γ : Γ₀ := ⟨γ, ⟨_, ⟨z, hz.1, rfl⟩, hγz.1⟩, h⟩
  exact (u_v_disjoint γ).le_bot ⟨(hz.2 γ).1, (hγz.2 γ).2⟩

end

=======
>>>>>>> e549dc07
variable {Γ : Type*} [Group Γ] {T : Type*} [TopologicalSpace T] [MulAction Γ T]

/-- A finite group action is always properly discontinuous. -/
@[to_additive /-- A finite group action is always properly discontinuous. -/]
instance (priority := 100) Finite.to_properlyDiscontinuousSMul [Finite Γ] :
    ProperlyDiscontinuousSMul Γ T where finite_disjoint_inter_image _ _ := Set.toFinite _

<<<<<<< HEAD
@[to_additive] lemma ProperlyDiscontinuousSMul.finite_stabilizer [ProperlyDiscontinuousSMul Γ T]
    (x : T) : (MulAction.stabilizer Γ x : Set Γ).Finite :=
  ProperlyDiscontinuousSMul.finite_stabilizer' Γ x

=======
>>>>>>> e549dc07
/-- The quotient map by a group action is open, i.e. the quotient by a group action is an open
  quotient. -/
@[to_additive /-- The quotient map by a group action is open, i.e. the quotient by a group
action is an open quotient. -/]
theorem isOpenMap_quotient_mk'_mul [ContinuousConstSMul Γ T] :
    letI := MulAction.orbitRel Γ T
    IsOpenMap (Quotient.mk' : T → Quotient (MulAction.orbitRel Γ T)) := fun U hU => by
  rw [isOpen_coinduced, MulAction.quotient_preimage_image_eq_union_mul U]
  exact isOpen_iUnion fun γ => isOpenMap_smul γ U hU

@[to_additive]
theorem MulAction.isOpenQuotientMap_quotientMk [ContinuousConstSMul Γ T] :
    IsOpenQuotientMap (Quotient.mk (MulAction.orbitRel Γ T)) :=
  ⟨Quot.mk_surjective, continuous_quot_mk, isOpenMap_quotient_mk'_mul⟩

/-- The quotient by a discontinuous group action of a locally compact t2 space is t2. -/
@[to_additive /-- The quotient by a discontinuous group action of a locally compact t2
space is t2. -/]
instance (priority := 100) t2Space_of_properlyDiscontinuousSMul_of_t2Space [T2Space T]
    [WeaklyLocallyCompactSpace T] [ContinuousConstSMul Γ T] [ProperlyDiscontinuousSMul Γ T] :
    T2Space (Quotient (MulAction.orbitRel Γ T)) := by
  letI := MulAction.orbitRel Γ T
  set Q := Quotient (MulAction.orbitRel Γ T)
  rw [t2Space_iff_nhds]
  let f : T → Q := Quotient.mk'
  have f_op : IsOpenMap f := isOpenMap_quotient_mk'_mul
  rintro ⟨x₀⟩ ⟨y₀⟩ (hxy : f x₀ ≠ f y₀)
  change ∃ U ∈ 𝓝 (f x₀), ∃ V ∈ 𝓝 (f y₀), _
  have hγx₀y₀ : ∀ γ : Γ, γ • x₀ ≠ y₀ := not_exists.mp (mt Quotient.sound hxy.symm :)
  obtain ⟨K₀, hK₀, K₀_in⟩ := exists_compact_mem_nhds x₀
  obtain ⟨L₀, hL₀, L₀_in⟩ := exists_compact_mem_nhds y₀
  let bad_Γ_set := { γ : Γ | ((γ • ·) '' K₀ ∩ L₀).Nonempty }
  have bad_Γ_finite : bad_Γ_set.Finite := finite_disjoint_inter_image (Γ := Γ) hK₀ hL₀
  choose u v hu hv u_v_disjoint using fun γ => t2_separation_nhds (hγx₀y₀ γ)
  let U₀₀ := ⋂ γ ∈ bad_Γ_set, (γ • ·) ⁻¹' u γ
  let U₀ := U₀₀ ∩ K₀
  let V₀₀ := ⋂ γ ∈ bad_Γ_set, v γ
  let V₀ := V₀₀ ∩ L₀
  have U_nhds : f '' U₀ ∈ 𝓝 (f x₀) := by
    refine f_op.image_mem_nhds (inter_mem ((biInter_mem bad_Γ_finite).mpr fun γ _ => ?_) K₀_in)
    exact (continuous_const_smul _).continuousAt (hu γ)
  have V_nhds : f '' V₀ ∈ 𝓝 (f y₀) :=
    f_op.image_mem_nhds (inter_mem ((biInter_mem bad_Γ_finite).mpr fun γ _ => hv γ) L₀_in)
  refine ⟨f '' U₀, U_nhds, f '' V₀, V_nhds, MulAction.disjoint_image_image_iff.2 ?_⟩
  rintro x ⟨x_in_U₀₀, x_in_K₀⟩ γ
  by_cases H : γ ∈ bad_Γ_set
  · exact fun h => (u_v_disjoint γ).le_bot ⟨mem_iInter₂.mp x_in_U₀₀ γ H, mem_iInter₂.mp h.1 γ H⟩
  · rintro ⟨-, h'⟩
    simp only [bad_Γ_set, image_smul, not_nonempty_iff_eq_empty, mem_setOf_eq] at H
    exact eq_empty_iff_forall_notMem.mp H (γ • x) ⟨mem_image_of_mem _ x_in_K₀, h'⟩

/-- The quotient of a second countable space by a group action is second countable. -/
@[to_additive /-- The quotient of a second countable space by an additive group action is second
countable. -/]
theorem ContinuousConstSMul.secondCountableTopology [SecondCountableTopology T]
    [ContinuousConstSMul Γ T] : SecondCountableTopology (Quotient (MulAction.orbitRel Γ T)) :=
  TopologicalSpace.Quotient.secondCountableTopology isOpenMap_quotient_mk'_mul

section nhds

section MulAction

variable {G₀ : Type*} [GroupWithZero G₀] [MulAction G₀ α] [TopologicalSpace α]
  [ContinuousConstSMul G₀ α]

/-- Scalar multiplication by a nonzero scalar preserves neighborhoods. -/
theorem smul_mem_nhds_smul_iff₀ {c : G₀} {s : Set α} {x : α} (hc : c ≠ 0) :
    c • s ∈ 𝓝 (c • x : α) ↔ s ∈ 𝓝 x :=
  smul_mem_nhds_smul_iff (Units.mk0 c hc)

alias ⟨_, smul_mem_nhds_smul₀⟩ := smul_mem_nhds_smul_iff₀

end MulAction

section DistribMulAction

variable {G₀ : Type*} [GroupWithZero G₀] [AddMonoid α] [DistribMulAction G₀ α] [TopologicalSpace α]
  [ContinuousConstSMul G₀ α]

theorem set_smul_mem_nhds_zero_iff {s : Set α} {c : G₀} (hc : c ≠ 0) :
    c • s ∈ 𝓝 (0 : α) ↔ s ∈ 𝓝 (0 : α) := by
  refine Iff.trans ?_ (smul_mem_nhds_smul_iff₀ hc)
  rw [smul_zero]

end DistribMulAction

end nhds<|MERGE_RESOLUTION|>--- conflicted
+++ resolved
@@ -467,7 +467,6 @@
 export ProperlyDiscontinuousSMul (finite_disjoint_inter_image)
 export ProperlyDiscontinuousVAdd (finite_disjoint_inter_image)
 
-<<<<<<< HEAD
 section
 
 variable (Γ T : Type*) {T} [TopologicalSpace T] [SMul Γ T] [ProperlyDiscontinuousSMul Γ T] (x : T)
@@ -477,7 +476,7 @@
   exact finite_disjoint_inter_image isCompact_singleton isCompact_singleton
 
 @[to_additive] lemma ProperlyDiscontinuousSMul.disjoint_image_nhds
-    [T2Space T] [WeaklyLocallyCompactSpace T] [ContinuousConstSMul Γ T] (x : T) :
+    [T2Space T] [LocallyCompactSpace T] [ContinuousConstSMul Γ T] (x : T) :
     ∃ U ∈ 𝓝 x, ∀ γ : Γ, ((γ • ·) '' U ∩ U).Nonempty → γ • x = x := by
   obtain ⟨V, V_cpt, V_nhd⟩ := exists_compact_mem_nhds x
   let Γ₀ := {γ : Γ | ((γ • ·) '' V ∩ V).Nonempty ∧ γ • x ≠ x}
@@ -493,8 +492,6 @@
 
 end
 
-=======
->>>>>>> e549dc07
 variable {Γ : Type*} [Group Γ] {T : Type*} [TopologicalSpace T] [MulAction Γ T]
 
 /-- A finite group action is always properly discontinuous. -/
@@ -502,13 +499,10 @@
 instance (priority := 100) Finite.to_properlyDiscontinuousSMul [Finite Γ] :
     ProperlyDiscontinuousSMul Γ T where finite_disjoint_inter_image _ _ := Set.toFinite _
 
-<<<<<<< HEAD
 @[to_additive] lemma ProperlyDiscontinuousSMul.finite_stabilizer [ProperlyDiscontinuousSMul Γ T]
     (x : T) : (MulAction.stabilizer Γ x : Set Γ).Finite :=
   ProperlyDiscontinuousSMul.finite_stabilizer' Γ x
 
-=======
->>>>>>> e549dc07
 /-- The quotient map by a group action is open, i.e. the quotient by a group action is an open
   quotient. -/
 @[to_additive /-- The quotient map by a group action is open, i.e. the quotient by a group
