/-
Copyright (c) 2018 Patrick Massot. All rights reserved.
Released under Apache 2.0 license as described in the file LICENSE.
Authors: Patrick Massot, Johannes Hölzl
-/
import Mathlib.Topology.UniformSpace.UniformConvergence
import Mathlib.Topology.UniformSpace.CompleteSeparated
import Mathlib.Topology.UniformSpace.Compact
import Mathlib.Topology.UniformSpace.HeineCantor
import Mathlib.Topology.Algebra.IsUniformGroup.Constructions
import Mathlib.Topology.Algebra.Group.Quotient
import Mathlib.Topology.DiscreteSubset
import Mathlib.Tactic.Abel

/-!
# Uniform structure on topological groups

## Main results

* extension of ℤ-bilinear maps to complete groups (useful for ring completions)

* `QuotientGroup.completeSpace` and `QuotientAddGroup.completeSpace` guarantee that quotients
  of first countable topological groups by normal subgroups are themselves complete. In particular,
  the quotient of a Banach space by a subspace is complete.
-/

noncomputable section

open Uniformity Topology Filter Pointwise

section IsUniformGroup

open Filter Set

variable {α αᵣ αₗ α' : Type*} {β : Type*}

variable [UniformSpace α] [Group α] [IsUniformGroup α]
variable [UniformSpace αᵣ] [Group αᵣ] [IsRightUniformGroup αᵣ]
variable [UniformSpace αₗ] [Group αₗ] [IsLeftUniformGroup αₗ]
variable [UniformSpace α'] [Group α'] [IsLeftOrRightUniformGroup α']

@[to_additive]
lemma IsUniformInducing.isRightUniformGroup {γ : Type*} [Group γ] [UniformSpace γ]
    [IsRightUniformGroup γ] [Group β] [UniformSpace β] {F : Type*} [FunLike F β γ]
    [MonoidHomClass F β γ] (f : F) (hf : IsUniformInducing f) :
    IsRightUniformGroup β where
  toIsTopologicalGroup := hf.isInducing.topologicalGroup
  uniformity_eq := by
    simp_rw [← hf.comap_uniformity, hf.isInducing.nhds_eq_comap,
      uniformity_eq_comap_mul_inv_nhds_one, comap_comap,
      Function.comp_def, ← map_inv, ← map_mul, map_one]

@[to_additive]
lemma IsUniformInducing.isLeftUniformGroup {γ : Type*} [Group γ] [UniformSpace γ]
    [IsLeftUniformGroup γ] [Group β] [UniformSpace β] {F : Type*} [FunLike F β γ]
    [MonoidHomClass F β γ] (f : F) (hf : IsUniformInducing f) :
    IsLeftUniformGroup β where
  toIsTopologicalGroup := hf.isInducing.topologicalGroup
  uniformity_eq := by
    simp_rw [← hf.comap_uniformity, hf.isInducing.nhds_eq_comap,
      uniformity_eq_comap_inv_mul_nhds_one, comap_comap,
      Function.comp_def, ← map_inv, ← map_mul, map_one]

@[to_additive]
lemma IsUniformInducing.isUniformGroup {γ : Type*} [Group γ] [UniformSpace γ]
    [IsUniformGroup γ] [Group β] [UniformSpace β] {F : Type*} [FunLike F β γ]
    [MonoidHomClass F β γ] (f : F) (hf : IsUniformInducing f) :
    IsUniformGroup β where
  uniformContinuous_div := by
    simp_rw [hf.uniformContinuous_iff, Function.comp_def, map_div]
    exact uniformContinuous_div.comp (hf.uniformContinuous.prodMap hf.uniformContinuous)

@[to_additive]
lemma IsUniformInducing.isLeftOrRightUniformGroup {γ : Type*} [Group γ] [UniformSpace γ]
    [IsLeftOrRightUniformGroup γ] [Group β] [UniformSpace β] {F : Type*} [FunLike F β γ]
    [MonoidHomClass F β γ] (f : F) (hf : IsUniformInducing f) :
    IsLeftOrRightUniformGroup β := by
  rcases ‹IsLeftOrRightUniformGroup γ›
  · exact @IsLeftOrRightUniformGroup.right _ _ _ (hf.isRightUniformGroup _)
  · exact @IsLeftOrRightUniformGroup.left _ _ _ (hf.isLeftUniformGroup _)

@[to_additive]
lemma IsRightUniformGroup.comap {γ : Type*} [Group γ] {u : UniformSpace γ}
    [IsRightUniformGroup γ] [Group β] {F : Type*} [FunLike F β γ] [MonoidHomClass F β γ] (f : F) :
    @IsRightUniformGroup β (.comap f u) _ :=
  letI : UniformSpace β := u.comap f; IsUniformInducing.isRightUniformGroup f ⟨rfl⟩

@[to_additive]
lemma IsLeftUniformGroup.comap {γ : Type*} [Group γ] {u : UniformSpace γ}
    [IsLeftUniformGroup γ] [Group β] {F : Type*} [FunLike F β γ] [MonoidHomClass F β γ] (f : F) :
    @IsLeftUniformGroup β (.comap f u) _ :=
  letI : UniformSpace β := u.comap f; IsUniformInducing.isLeftUniformGroup f ⟨rfl⟩

@[to_additive]
lemma IsUniformGroup.comap {γ : Type*} [Group γ] {u : UniformSpace γ}
    [IsUniformGroup γ] [Group β] {F : Type*} [FunLike F β γ] [MonoidHomClass F β γ] (f : F) :
    @IsUniformGroup β (.comap f u) _ :=
  letI : UniformSpace β := u.comap f; IsUniformInducing.isUniformGroup f ⟨rfl⟩

@[to_additive]
lemma IsLeftOrRightUniformGroup.comap {γ : Type*} [Group γ] {u : UniformSpace γ}
    [IsLeftOrRightUniformGroup γ] [Group β] {F : Type*} [FunLike F β γ] [MonoidHomClass F β γ]
    (f : F) : @IsLeftOrRightUniformGroup β (.comap f u) _ :=
  letI : UniformSpace β := u.comap f; IsUniformInducing.isLeftOrRightUniformGroup f ⟨rfl⟩

@[to_additive]
instance Pi.instIsRightUniformGroup {ι : Type*} {G : ι → Type*} [∀ i, UniformSpace (G i)]
    [∀ i, Group (G i)] [∀ i, IsRightUniformGroup (G i)] : IsRightUniformGroup (∀ i, G i) := by
  rw [Pi.uniformSpace_eq]
  exact isRightUniformGroup_iInf fun i ↦ .comap (Pi.evalMonoidHom G i)

@[to_additive]
instance Pi.instIsLeftUniformGroup {ι : Type*} {G : ι → Type*} [∀ i, UniformSpace (G i)]
    [∀ i, Group (G i)] [∀ i, IsLeftUniformGroup (G i)] : IsLeftUniformGroup (∀ i, G i) := by
  rw [Pi.uniformSpace_eq]
  exact isLeftUniformGroup_iInf fun i ↦ .comap (Pi.evalMonoidHom G i)

@[to_additive]
<<<<<<< HEAD
instance Pi.instIsUniformGroup {ι : Type*} {G : ι → Type*} [∀ i, UniformSpace (G i)]
    [∀ i, Group (G i)] [∀ i, IsUniformGroup (G i)] : IsUniformGroup (∀ i, G i) := by
  rw [Pi.uniformSpace_eq]
  exact isUniformGroup_iInf fun i ↦ .comap (Pi.evalMonoidHom G i)

@[to_additive]
theorem isUniformEmbedding_translate_mul (a : α') : IsUniformEmbedding fun x : α' => x * a :=
=======
theorem isUniformEmbedding_translate_mul (a : α) : IsUniformEmbedding fun x : α => x * a :=
>>>>>>> 108075f4
  { comap_uniformity := by
      nth_rw 1 [← uniformity_translate_mul a, comap_map]
      rintro ⟨p₁, p₂⟩ ⟨q₁, q₂⟩
      simp only [Prod.mk.injEq, mul_left_inj, imp_self]
    injective := mul_left_injective a }

section Cauchy

namespace IsUniformGroup

variable {ι Gᵣ Gₗ : Type*}
variable [Group Gᵣ] [UniformSpace Gᵣ] [IsRightUniformGroup Gᵣ]
variable [Group Gₗ] [UniformSpace Gₗ] [IsLeftUniformGroup Gₗ]

@[to_additive]
lemma cauchy_iff_mul_inv_tendsto (𝓕 : Filter Gᵣ) :
    Cauchy 𝓕 ↔ NeBot 𝓕 ∧ Tendsto (fun p ↦ p.1 * p.2⁻¹) (𝓕 ×ˢ 𝓕) (𝓝 1) := by
  simp [Cauchy, uniformity_eq_comap_mul_inv_nhds_one_swapped, ← tendsto_iff_comap]

@[to_additive]
lemma cauchy_iff_inv_mul_tendsto (𝓕 : Filter Gₗ) :
    Cauchy 𝓕 ↔ NeBot 𝓕 ∧ Tendsto (fun p ↦ p.2⁻¹ * p.1) (𝓕 ×ˢ 𝓕) (𝓝 1) := by
  simp [Cauchy, uniformity_eq_comap_inv_mul_nhds_one_swapped, ← tendsto_iff_comap]

@[to_additive]
lemma cauchy_iff_tendsto (𝓕 : Filter Gᵣ) :
    Cauchy 𝓕 ↔ NeBot 𝓕 ∧ Tendsto (fun p ↦ p.1 / p.2) (𝓕 ×ˢ 𝓕) (𝓝 1) := by
  simp [Cauchy, uniformity_eq_comap_nhds_one_swapped, ← tendsto_iff_comap]

@[to_additive]
lemma cauchy_iff_mul_inv_tendsto_swapped (𝓕 : Filter Gᵣ) :
    Cauchy 𝓕 ↔ NeBot 𝓕 ∧ Tendsto (fun p ↦ p.2 * p.1⁻¹) (𝓕 ×ˢ 𝓕) (𝓝 1) := by
  simp [Cauchy, uniformity_eq_comap_mul_inv_nhds_one, ← tendsto_iff_comap]

@[to_additive]
lemma cauchy_iff_inv_mul_tendsto_swapped (𝓕 : Filter Gₗ) :
    Cauchy 𝓕 ↔ NeBot 𝓕 ∧ Tendsto (fun p ↦ p.1⁻¹ * p.2) (𝓕 ×ˢ 𝓕) (𝓝 1) := by
  simp [Cauchy, uniformity_eq_comap_inv_mul_nhds_one, ← tendsto_iff_comap]

@[to_additive]
lemma cauchy_iff_tendsto_swapped (𝓕 : Filter Gᵣ) :
    Cauchy 𝓕 ↔ NeBot 𝓕 ∧ Tendsto (fun p ↦ p.2 / p.1) (𝓕 ×ˢ 𝓕) (𝓝 1) := by
  simp [Cauchy, uniformity_eq_comap_nhds_one, ← tendsto_iff_comap]

@[to_additive]
lemma cauchy_map_iff_mul_inv_tendsto (𝓕 : Filter ι) (f : ι → Gᵣ) :
    Cauchy (map f 𝓕) ↔ NeBot 𝓕 ∧ Tendsto (fun p ↦ f p.1 * (f p.2)⁻¹) (𝓕 ×ˢ 𝓕) (𝓝 1) := by
  simp [cauchy_map_iff, uniformity_eq_comap_mul_inv_nhds_one_swapped, Function.comp_def]

@[to_additive]
lemma cauchy_map_iff_inv_mul_tendsto (𝓕 : Filter ι) (f : ι → Gₗ) :
    Cauchy (map f 𝓕) ↔ NeBot 𝓕 ∧ Tendsto (fun p ↦ (f p.2)⁻¹ * f p.1) (𝓕 ×ˢ 𝓕) (𝓝 1) := by
  simp [cauchy_map_iff, uniformity_eq_comap_inv_mul_nhds_one_swapped, Function.comp_def]

@[to_additive]
lemma cauchy_map_iff_tendsto (𝓕 : Filter ι) (f : ι → Gᵣ) :
    Cauchy (map f 𝓕) ↔ NeBot 𝓕 ∧ Tendsto (fun p ↦ f p.1 / f p.2) (𝓕 ×ˢ 𝓕) (𝓝 1) := by
  simp [cauchy_map_iff, uniformity_eq_comap_nhds_one_swapped, Function.comp_def]

@[to_additive]
lemma cauchy_map_iff_mul_inv_tendsto_swapped (𝓕 : Filter ι) (f : ι → Gᵣ) :
    Cauchy (map f 𝓕) ↔ NeBot 𝓕 ∧ Tendsto (fun p ↦ f p.2 * (f p.1)⁻¹) (𝓕 ×ˢ 𝓕) (𝓝 1) := by
  simp [cauchy_map_iff, uniformity_eq_comap_mul_inv_nhds_one, Function.comp_def]

@[to_additive]
lemma cauchy_map_iff_inv_mul_tendsto_swapped (𝓕 : Filter ι) (f : ι → Gₗ) :
    Cauchy (map f 𝓕) ↔ NeBot 𝓕 ∧ Tendsto (fun p ↦ (f p.1)⁻¹ * f p.2) (𝓕 ×ˢ 𝓕) (𝓝 1) := by
  simp [cauchy_map_iff, uniformity_eq_comap_inv_mul_nhds_one, Function.comp_def]

@[to_additive]
lemma cauchy_map_iff_tendsto_swapped (𝓕 : Filter ι) (f : ι → Gᵣ) :
    Cauchy (map f 𝓕) ↔ NeBot 𝓕 ∧ Tendsto (fun p ↦ f p.2 / f p.1) (𝓕 ×ˢ 𝓕) (𝓝 1) := by
  simp [cauchy_map_iff, uniformity_eq_comap_nhds_one, Function.comp_def]

end IsUniformGroup

end Cauchy

<<<<<<< HEAD
section LatticeOps

variable [Group β]

@[deprecated (since := "2025-03-30")]
alias IsUniformInducing.uniformAddGroup := IsUniformInducing.isUniformAddGroup
@[to_additive existing, deprecated (since := "2025-03-30")]
alias IsUniformInducing.uniformGroup := IsUniformInducing.isUniformGroup

end LatticeOps

=======
>>>>>>> 108075f4
namespace Subgroup

@[to_additive]
instance isRightUniformGroup (S : Subgroup αᵣ) : IsRightUniformGroup S := .comap S.subtype

@[to_additive]
instance isLeftUniformGroup (S : Subgroup αₗ) : IsLeftUniformGroup S := .comap S.subtype

@[to_additive]
instance isUniformGroup (S : Subgroup α) : IsUniformGroup S := .comap S.subtype

@[to_additive]
instance isLeftOrRightUniformGroup (S : Subgroup α') : IsLeftOrRightUniformGroup S :=
  .comap S.subtype

end Subgroup

@[to_additive]
theorem CauchySeq.mul {ι : Type*} [Preorder ι] {u v : ι → α} (hu : CauchySeq u)
    (hv : CauchySeq v) : CauchySeq (u * v) :=
  uniformContinuous_mul.comp_cauchySeq (hu.prodMk hv)

@[to_additive]
theorem CauchySeq.mul_const {ι : Type*} [Preorder ι] {u : ι → α'} {x : α'} (hu : CauchySeq u) :
    CauchySeq fun n => u n * x :=
  (uniformContinuous_id.mul_const _).comp_cauchySeq hu

@[to_additive]
theorem CauchySeq.const_mul {ι : Type*} [Preorder ι] {u : ι → α'} {x : α'} (hu : CauchySeq u) :
    CauchySeq fun n => x * u n :=
  (uniformContinuous_id.const_mul _).comp_cauchySeq hu

@[to_additive]
theorem CauchySeq.inv {ι : Type*} [Preorder ι] {u : ι → α} (h : CauchySeq u) :
    CauchySeq u⁻¹ :=
  uniformContinuous_inv.comp_cauchySeq h

@[to_additive]
theorem totallyBounded_iff_subset_finite_iUnion_nhds_one {s : Set αₗ} :
    TotallyBounded s ↔ ∀ U ∈ 𝓝 (1 : αₗ), ∃ t : Set αₗ, t.Finite ∧ s ⊆ ⋃ y ∈ t, y • U :=
  (𝓝 (1 : αₗ)).basis_sets.uniformity_of_nhds_one_inv_mul_swapped.totallyBounded_iff.trans <| by
    simp [← preimage_smul_inv, preimage]

@[to_additive]
theorem totallyBounded_inv {s : Set α} (hs : TotallyBounded s) : TotallyBounded (s⁻¹) := by
  convert TotallyBounded.image hs uniformContinuous_inv
  aesop

section UniformConvergence

variable {ι : Type*} {l : Filter ι} {l' : Filter β} {f f' : ι → β → α} {g g' : β → α} {s : Set β}

@[to_additive]
theorem TendstoUniformlyOnFilter.mul (hf : TendstoUniformlyOnFilter f g l l')
    (hf' : TendstoUniformlyOnFilter f' g' l l') : TendstoUniformlyOnFilter (f * f') (g * g') l l' :=
  fun u hu =>
  ((uniformContinuous_mul.comp_tendstoUniformlyOnFilter (hf.prodMk hf')) u hu).diag_of_prod_left

@[to_additive]
theorem TendstoUniformlyOnFilter.div (hf : TendstoUniformlyOnFilter f g l l')
    (hf' : TendstoUniformlyOnFilter f' g' l l') : TendstoUniformlyOnFilter (f / f') (g / g') l l' :=
  fun u hu =>
  ((uniformContinuous_div.comp_tendstoUniformlyOnFilter (hf.prodMk hf')) u hu).diag_of_prod_left

@[to_additive]
theorem TendstoUniformlyOn.mul (hf : TendstoUniformlyOn f g l s)
    (hf' : TendstoUniformlyOn f' g' l s) : TendstoUniformlyOn (f * f') (g * g') l s := fun u hu =>
  ((uniformContinuous_mul.comp_tendstoUniformlyOn (hf.prodMk hf')) u hu).diag_of_prod

@[to_additive]
theorem TendstoUniformlyOn.div (hf : TendstoUniformlyOn f g l s)
    (hf' : TendstoUniformlyOn f' g' l s) : TendstoUniformlyOn (f / f') (g / g') l s := fun u hu =>
  ((uniformContinuous_div.comp_tendstoUniformlyOn (hf.prodMk hf')) u hu).diag_of_prod

@[to_additive]
theorem TendstoUniformly.mul (hf : TendstoUniformly f g l) (hf' : TendstoUniformly f' g' l) :
    TendstoUniformly (f * f') (g * g') l := fun u hu =>
  ((uniformContinuous_mul.comp_tendstoUniformly (hf.prodMk hf')) u hu).diag_of_prod

@[to_additive]
theorem TendstoUniformly.div (hf : TendstoUniformly f g l) (hf' : TendstoUniformly f' g' l) :
    TendstoUniformly (f / f') (g / g') l := fun u hu =>
  ((uniformContinuous_div.comp_tendstoUniformly (hf.prodMk hf')) u hu).diag_of_prod

@[to_additive]
theorem UniformCauchySeqOn.mul (hf : UniformCauchySeqOn f l s) (hf' : UniformCauchySeqOn f' l s) :
    UniformCauchySeqOn (f * f') l s := fun u hu => by
  simpa using (uniformContinuous_mul.comp_uniformCauchySeqOn (hf.prod' hf')) u hu

@[to_additive]
theorem UniformCauchySeqOn.div (hf : UniformCauchySeqOn f l s) (hf' : UniformCauchySeqOn f' l s) :
    UniformCauchySeqOn (f / f') l s := fun u hu => by
  simpa using (uniformContinuous_div.comp_uniformCauchySeqOn (hf.prod' hf')) u hu

end UniformConvergence

@[to_additive]
instance IsUniformGroup.of_compactSpace [UniformSpace β] [Group β] [ContinuousDiv β]
    [CompactSpace β] :
    IsUniformGroup β where
  uniformContinuous_div := CompactSpace.uniformContinuous_of_continuous continuous_div'

end IsUniformGroup

section IsTopologicalGroup

open Filter

variable (G : Type*) [Group G] [TopologicalSpace G] [IsTopologicalGroup G]

attribute [local instance] IsTopologicalGroup.rightUniformSpace

@[to_additive (attr := deprecated IsUniformGroup.of_compactSpace (since := "2025-09-27"))]
theorem topologicalGroup_is_uniform_of_compactSpace [CompactSpace G] : IsUniformGroup G :=
  inferInstance

variable {G}

@[to_additive]
instance Subgroup.isClosed_of_discrete [T0Space G] {H : Subgroup G} [DiscreteTopology H] :
    IsClosed (H : Set G) := by
  refine IsComplete.isClosed <| completeSpace_coe_iff_isComplete.mp ?_
  suffices DiscreteUniformity H from inferInstance
  infer_instance

@[to_additive]
lemma Subgroup.tendsto_coe_cofinite_of_discrete [T0Space G] (H : Subgroup G) [DiscreteTopology H] :
    Tendsto ((↑) : H → G) cofinite (cocompact _) :=
  IsClosed.tendsto_coe_cofinite_of_discreteTopology inferInstance inferInstance

@[to_additive]
lemma MonoidHom.tendsto_coe_cofinite_of_discrete [T0Space G] {H : Type*} [Group H] {f : H →* G}
    (hf : Function.Injective f) (hf' : DiscreteTopology f.range) :
    Tendsto f cofinite (cocompact _) := by
  replace hf : Function.Injective f.rangeRestrict := by simpa
  exact f.range.tendsto_coe_cofinite_of_discrete.comp hf.tendsto_cofinite

end IsTopologicalGroup

namespace IsUniformGroup

variable {ι α Gᵣ Gₗ : Type*}
variable [Group Gᵣ] [UniformSpace Gᵣ] [IsRightUniformGroup Gᵣ]
variable [Group Gₗ] [UniformSpace Gₗ] [IsLeftUniformGroup Gₗ]

@[to_additive]
theorem tendstoUniformlyOnFilter_iff_mul_inv (F : ι → α → Gᵣ) (f : α → Gᵣ) (p : Filter ι)
    (p' : Filter α) :
    TendstoUniformlyOnFilter F f p p' ↔
      ∀ u ∈ 𝓝 1, ∀ᶠ ia in p ×ˢ p', F ia.1 ia.2 * (f ia.2)⁻¹ ∈ u := by
  rw [(basis_sets (𝓝 1)).uniformity_of_nhds_one_mul_inv.tendstoUniformlyOnFilter_iff_of_uniformity]
  rfl

@[to_additive]
theorem tendstoUniformlyOnFilter_iff_inv_mul (F : ι → α → Gₗ) (f : α → Gₗ) (p : Filter ι)
    (p' : Filter α) :
    TendstoUniformlyOnFilter F f p p' ↔
      ∀ u ∈ 𝓝 1, ∀ᶠ ia in p ×ˢ p', (f ia.2)⁻¹ * F ia.1 ia.2 ∈ u := by
  rw [(basis_sets (𝓝 1)).uniformity_of_nhds_one_inv_mul.tendstoUniformlyOnFilter_iff_of_uniformity]
  rfl

@[to_additive]
theorem tendstoUniformlyOnFilter_iff (F : ι → α → Gᵣ) (f : α → Gᵣ) (p : Filter ι)
    (p' : Filter α) :
    TendstoUniformlyOnFilter F f p p' ↔
      ∀ u ∈ 𝓝 1, ∀ᶠ ia in p ×ˢ p', F ia.1 ia.2 / f ia.2 ∈ u := by
  rw [(basis_sets (𝓝 1)).uniformity_of_nhds_one.tendstoUniformlyOnFilter_iff_of_uniformity]
  rfl

@[to_additive]
theorem tendstoUniformly_iff_mul_inv (F : ι → α → Gᵣ) (f : α → Gᵣ) (p : Filter ι) :
    TendstoUniformly F f p ↔ ∀ u ∈ 𝓝 1, ∀ᶠ i in p, ∀ a, F i a * (f a)⁻¹ ∈ u := by
  rw [(basis_sets (𝓝 1)).uniformity_of_nhds_one_mul_inv.tendstoUniformly_iff_of_uniformity]
  rfl

@[to_additive]
theorem tendstoUniformly_iff_inv_mul (F : ι → α → Gₗ) (f : α → Gₗ) (p : Filter ι) :
    TendstoUniformly F f p ↔ ∀ u ∈ 𝓝 1, ∀ᶠ i in p, ∀ a, (f a)⁻¹ * F i a ∈ u := by
  rw [(basis_sets (𝓝 1)).uniformity_of_nhds_one_inv_mul.tendstoUniformly_iff_of_uniformity]
  rfl

@[to_additive]
theorem tendstoUniformly_iff (F : ι → α → Gᵣ) (f : α → Gᵣ) (p : Filter ι) :
    TendstoUniformly F f p ↔ ∀ u ∈ 𝓝 (1 : Gᵣ), ∀ᶠ i in p, ∀ a, F i a / f a ∈ u := by
  rw [(basis_sets (𝓝 1)).uniformity_of_nhds_one.tendstoUniformly_iff_of_uniformity]
  rfl

@[to_additive]
theorem tendstoUniformlyOn_iff_mul_inv (F : ι → α → Gᵣ) (f : α → Gᵣ) (p : Filter ι) (s : Set α) :
    TendstoUniformlyOn F f p s ↔ ∀ u ∈ 𝓝 1, ∀ᶠ i in p, ∀ a ∈ s, F i a * (f a)⁻¹ ∈ u := by
  rw [(basis_sets (𝓝 1)).uniformity_of_nhds_one_mul_inv.tendstoUniformlyOn_iff_of_uniformity]
  rfl

@[to_additive]
theorem tendstoUniformlyOn_iff_inv_mul (F : ι → α → Gₗ) (f : α → Gₗ) (p : Filter ι) (s : Set α) :
    TendstoUniformlyOn F f p s ↔ ∀ u ∈ 𝓝 1, ∀ᶠ i in p, ∀ a ∈ s, (f a)⁻¹ * F i a ∈ u := by
  rw [(basis_sets (𝓝 1)).uniformity_of_nhds_one_inv_mul.tendstoUniformlyOn_iff_of_uniformity]
  rfl

@[to_additive]
theorem tendstoUniformlyOn_iff (F : ι → α → Gᵣ) (f : α → Gᵣ) (p : Filter ι) (s : Set α) :
    TendstoUniformlyOn F f p s ↔ ∀ u ∈ 𝓝 1, ∀ᶠ i in p, ∀ a ∈ s, F i a / f a ∈ u := by
  rw [(basis_sets (𝓝 1)).uniformity_of_nhds_one.tendstoUniformlyOn_iff_of_uniformity]
  rfl

-- Missing basis statements......
/-
@[to_additive]
theorem tendstoLocallyUniformly_iff [TopologicalSpace α] (F : ι → α → G) (f : α → G)
    (p : Filter ι) (hu : IsTopologicalGroup.toUniformSpace G = u) :
    TendstoLocallyUniformly F f p ↔
      ∀ u ∈ 𝓝 (1 : G), ∀ (x : α), ∃ t ∈ 𝓝 x, ∀ᶠ i in p, ∀ a ∈ t, F i a / f a ∈ u :=
  hu ▸ ⟨fun h u hu => h _ ⟨u, hu, fun _ => id⟩, fun h _ ⟨u, hu, hv⟩ x =>
    Exists.imp (fun _ ⟨h, hp⟩ => ⟨h, mem_of_superset hp fun _ hi a ha => hv (hi a ha)⟩)
      (h u hu x)⟩

@[to_additive]
theorem tendstoLocallyUniformlyOn_iff [TopologicalSpace α] (F : ι → α → G) (f : α → G)
    (p : Filter ι) (s : Set α) (hu : IsTopologicalGroup.toUniformSpace G = u) :
    TendstoLocallyUniformlyOn F f p s ↔
      ∀ u ∈ 𝓝 (1 : G), ∀ x ∈ s, ∃ t ∈ 𝓝[s] x, ∀ᶠ i in p, ∀ a ∈ t, F i a / f a ∈ u :=
  hu ▸ ⟨fun h u hu => h _ ⟨u, hu, fun _ => id⟩, fun h _ ⟨u, hu, hv⟩ x =>
    (Exists.imp fun _ ⟨h, hp⟩ => ⟨h, mem_of_superset hp fun _ hi a ha => hv (hi a ha)⟩) ∘
      h u hu x⟩
-/

end IsUniformGroup

open Filter Set Function

namespace IsDenseInducing

variable {α : Type*} {β : Type*} {γ : Type*} {δ : Type*}
variable {G : Type*}

-- β is a dense subgroup of α, inclusion is denoted by e
-- δ is a dense subgroup of γ, inclusion is denoted by f
variable [TopologicalSpace α] [AddCommGroup α] [IsTopologicalAddGroup α]
variable [TopologicalSpace β] [AddCommGroup β]
variable [TopologicalSpace γ] [AddCommGroup γ] [IsTopologicalAddGroup γ]
variable [TopologicalSpace δ] [AddCommGroup δ]
variable [UniformSpace G] [AddCommGroup G]
variable {e : β →+ α} (de : IsDenseInducing e)
variable {f : δ →+ γ} (df : IsDenseInducing f)
variable {φ : β →+ δ →+ G}
variable (hφ : Continuous (fun p : β × δ => φ p.1 p.2))
variable {W' : Set G} (W'_nhds : W' ∈ 𝓝 (0 : G))
include de hφ

include W'_nhds in
private theorem extend_Z_bilin_aux (x₀ : α) (y₁ : δ) : ∃ U₂ ∈ comap e (𝓝 x₀), ∀ x ∈ U₂, ∀ x' ∈ U₂,
    (fun p : β × δ => φ p.1 p.2) (x' - x, y₁) ∈ W' := by
  let Nx := 𝓝 x₀
  let ee := fun u : β × β => (e u.1, e u.2)
  have lim1 : Tendsto (fun a : β × β => (a.2 - a.1, y₁))
      (comap e Nx ×ˢ comap e Nx) (𝓝 (0, y₁)) := by
    have := Tendsto.prodMk (tendsto_sub_comap_self de x₀)
      (tendsto_const_nhds : Tendsto (fun _ : β × β => y₁) (comap ee <| 𝓝 (x₀, x₀)) (𝓝 y₁))
    rw [nhds_prod_eq, prod_comap_comap_eq, ← nhds_prod_eq]
    exact (this :)
  have lim2 : Tendsto (fun p : β × δ => φ p.1 p.2) (𝓝 (0, y₁)) (𝓝 0) := by
    simpa using hφ.tendsto (0, y₁)
  have lim := lim2.comp lim1
  rw [tendsto_prod_self_iff] at lim
  simp_rw [forall_mem_comm]
  exact lim W' W'_nhds

variable [IsUniformAddGroup G]

include df W'_nhds in
private theorem extend_Z_bilin_key (x₀ : α) (y₀ : γ) : ∃ U ∈ comap e (𝓝 x₀), ∃ V ∈ comap f (𝓝 y₀),
    ∀ x ∈ U, ∀ x' ∈ U, ∀ (y) (_ : y ∈ V) (y') (_ : y' ∈ V),
    (fun p : β × δ => φ p.1 p.2) (x', y') - (fun p : β × δ => φ p.1 p.2) (x, y) ∈ W' := by
  let ee := fun u : β × β => (e u.1, e u.2)
  let ff := fun u : δ × δ => (f u.1, f u.2)
  have lim_φ : Filter.Tendsto (fun p : β × δ => φ p.1 p.2) (𝓝 (0, 0)) (𝓝 0) := by
    simpa using hφ.tendsto (0, 0)
  have lim_φ_sub_sub :
    Tendsto (fun p : (β × β) × δ × δ => (fun p : β × δ => φ p.1 p.2) (p.1.2 - p.1.1, p.2.2 - p.2.1))
      ((comap ee <| 𝓝 (x₀, x₀)) ×ˢ (comap ff <| 𝓝 (y₀, y₀))) (𝓝 0) := by
    have lim_sub_sub :
      Tendsto (fun p : (β × β) × δ × δ => (p.1.2 - p.1.1, p.2.2 - p.2.1))
        (comap ee (𝓝 (x₀, x₀)) ×ˢ comap ff (𝓝 (y₀, y₀))) (𝓝 0 ×ˢ 𝓝 0) := by
      have := Filter.prod_mono (tendsto_sub_comap_self de x₀) (tendsto_sub_comap_self df y₀)
      rwa [prod_map_map_eq] at this
    rw [← nhds_prod_eq] at lim_sub_sub
    exact Tendsto.comp lim_φ lim_sub_sub
  rcases exists_nhds_zero_quarter W'_nhds with ⟨W, W_nhds, W4⟩
  have :
    ∃ U₁ ∈ comap e (𝓝 x₀), ∃ V₁ ∈ comap f (𝓝 y₀), ∀ (x) (_ : x ∈ U₁) (x') (_ : x' ∈ U₁),
      ∀ (y) (_ : y ∈ V₁) (y') (_ : y' ∈ V₁), (fun p : β × δ => φ p.1 p.2) (x' - x, y' - y) ∈ W := by
    rcases tendsto_prod_iff.1 lim_φ_sub_sub W W_nhds with ⟨U, U_in, V, V_in, H⟩
    rw [nhds_prod_eq, ← prod_comap_comap_eq, mem_prod_same_iff] at U_in V_in
    rcases U_in with ⟨U₁, U₁_in, HU₁⟩
    rcases V_in with ⟨V₁, V₁_in, HV₁⟩
    exists U₁, U₁_in, V₁, V₁_in
    intro x x_in x' x'_in y y_in y' y'_in
    exact H _ _ (HU₁ (mk_mem_prod x_in x'_in)) (HV₁ (mk_mem_prod y_in y'_in))
  rcases this with ⟨U₁, U₁_nhds, V₁, V₁_nhds, H⟩
  obtain ⟨x₁, x₁_in⟩ : U₁.Nonempty := (de.comap_nhds_neBot _).nonempty_of_mem U₁_nhds
  obtain ⟨y₁, y₁_in⟩ : V₁.Nonempty := (df.comap_nhds_neBot _).nonempty_of_mem V₁_nhds
  have cont_flip : Continuous fun p : δ × β => φ.flip p.1 p.2 := by
    change Continuous ((fun p : β × δ => φ p.1 p.2) ∘ Prod.swap)
    exact hφ.comp continuous_swap
  rcases extend_Z_bilin_aux de hφ W_nhds x₀ y₁ with ⟨U₂, U₂_nhds, HU⟩
  rcases extend_Z_bilin_aux df cont_flip W_nhds y₀ x₁ with ⟨V₂, V₂_nhds, HV⟩
  exists U₁ ∩ U₂, inter_mem U₁_nhds U₂_nhds, V₁ ∩ V₂, inter_mem V₁_nhds V₂_nhds
  rintro x ⟨xU₁, xU₂⟩ x' ⟨x'U₁, x'U₂⟩ y ⟨yV₁, yV₂⟩ y' ⟨y'V₁, y'V₂⟩
  have key_formula : φ x' y' - φ x y
    = φ (x' - x) y₁ + φ (x' - x) (y' - y₁) + φ x₁ (y' - y) + φ (x - x₁) (y' - y) := by simp; abel
  rw [key_formula]
  have h₁ := HU x xU₂ x' x'U₂
  have h₂ := H x xU₁ x' x'U₁ y₁ y₁_in y' y'V₁
  have h₃ := HV y yV₂ y' y'V₂
  have h₄ := H x₁ x₁_in x xU₁ y yV₁ y' y'V₁
  exact W4 h₁ h₂ h₃ h₄

open IsDenseInducing

variable [T0Space G] [CompleteSpace G]

/-- Bourbaki GT III.6.5 Theorem I:
ℤ-bilinear continuous maps from dense images into a complete Hausdorff group extend by continuity.
Note: Bourbaki assumes that α and β are also complete Hausdorff, but this is not necessary. -/
theorem extend_Z_bilin : Continuous (extend (de.prodMap df) (fun p : β × δ => φ p.1 p.2)) := by
  refine continuous_extend_of_cauchy _ ?_
  rintro ⟨x₀, y₀⟩
  constructor
  · apply NeBot.map
    apply comap_neBot
    intro U h
    rcases mem_closure_iff_nhds.1 ((de.prodMap df).dense (x₀, y₀)) U h with ⟨x, x_in, ⟨z, z_x⟩⟩
    exists z
    simp_all
  · suffices map (fun p : (β × δ) × β × δ => (fun p : β × δ => φ p.1 p.2) p.2 -
      (fun p : β × δ => φ p.1 p.2) p.1)
        (comap (fun p : (β × δ) × β × δ => ((e p.1.1, f p.1.2), (e p.2.1, f p.2.2)))
        (𝓝 (x₀, y₀) ×ˢ 𝓝 (x₀, y₀))) ≤ 𝓝 0 by
      rwa [uniformity_eq_comap_nhds_zero G, prod_map_map_eq, ← map_le_iff_le_comap, Filter.map_map,
        prod_comap_comap_eq]
    intro W' W'_nhds
    have key := extend_Z_bilin_key de df hφ W'_nhds x₀ y₀
    rcases key with ⟨U, U_nhds, V, V_nhds, h⟩
    rw [mem_comap] at U_nhds
    rcases U_nhds with ⟨U', U'_nhds, U'_sub⟩
    rw [mem_comap] at V_nhds
    rcases V_nhds with ⟨V', V'_nhds, V'_sub⟩
    rw [mem_map, mem_comap, nhds_prod_eq]
    exists (U' ×ˢ V') ×ˢ U' ×ˢ V'
    rw [mem_prod_same_iff]
    have := prod_mem_prod U'_nhds V'_nhds
    grind

end IsDenseInducing

section CompleteQuotient

universe u

open TopologicalSpace

open Classical in
/-- The quotient `G ⧸ N` of a complete first countable topological group `G` by a normal subgroup
is itself complete. [N. Bourbaki, *General Topology*, IX.3.1 Proposition 4][bourbaki1966b]

Because a topological group is not equipped with a `UniformSpace` instance by default, we must
explicitly provide it in order to consider completeness. See `QuotientGroup.completeSpace` for a
version in which `G` is already equipped with a uniform structure. -/
@[to_additive /-- The quotient `G ⧸ N` of a complete first countable topological additive group
`G` by a normal additive subgroup is itself complete. Consequently, quotients of Banach spaces by
subspaces are complete. [N. Bourbaki, *General Topology*, IX.3.1 Proposition 4][bourbaki1966b]

Because an additive topological group is not equipped with a `UniformSpace` instance by default,
we must explicitly provide it in order to consider completeness. See
`QuotientAddGroup.completeSpace` for a version in which `G` is already equipped with a uniform
structure. -/]
instance QuotientGroup.completeSpace' (G : Type u) [Group G] [TopologicalSpace G]
    [IsTopologicalGroup G] [FirstCountableTopology G] (N : Subgroup G) [N.Normal]
    [@CompleteSpace G (IsTopologicalGroup.rightUniformSpace G)] :
    @CompleteSpace (G ⧸ N) (IsTopologicalGroup.rightUniformSpace (G ⧸ N)) := by
  /- Since `G ⧸ N` is a topological group it is a uniform space, and since `G` is first countable
    the uniformities of both `G` and `G ⧸ N` are countably generated. Moreover, we may choose a
    sequential antitone neighborhood basis `u` for `𝓝 (1 : G)` so that `(u (n + 1)) ^ 2 ⊆ u n`, and
    this descends to an antitone neighborhood basis `v` for `𝓝 (1 : G ⧸ N)`. Since `𝓤 (G ⧸ N)` is
    countably generated, it suffices to show any Cauchy sequence `x` converges. -/
  letI : UniformSpace (G ⧸ N) := IsTopologicalGroup.rightUniformSpace (G ⧸ N)
  letI : UniformSpace G := IsTopologicalGroup.rightUniformSpace G
  haveI : (𝓤 (G ⧸ N)).IsCountablyGenerated := comap.isCountablyGenerated _ _
  obtain ⟨u, hu, u_mul⟩ := IsTopologicalGroup.exists_antitone_basis_nhds_one G
  obtain ⟨hv, v_anti⟩ := hu.map ((↑) : G → G ⧸ N)
  rw [← QuotientGroup.nhds_eq N 1, QuotientGroup.mk_one] at hv
  refine UniformSpace.complete_of_cauchySeq_tendsto fun x hx => ?_
  /- Given `n : ℕ`, for sufficiently large `a b : ℕ`, given any lift of `x b`, we can find a lift
    of `x a` such that the quotient of the lifts lies in `u n`. -/
  have key₀ : ∀ i j : ℕ, ∃ M : ℕ, j < M ∧ ∀ a b : ℕ, M ≤ a → M ≤ b →
      ∀ g : G, x b = g → ∃ g' : G, g / g' ∈ u i ∧ x a = g' := by
    have h𝓤GN : (𝓤 (G ⧸ N)).HasBasis (fun _ ↦ True) fun i ↦ { x | x.snd / x.fst ∈ (↑) '' u i } := by
      simpa [uniformity_eq_comap_nhds_one] using hv.comap _
    rw [h𝓤GN.cauchySeq_iff] at hx
    simp only [mem_setOf_eq, forall_true_left, mem_image] at hx
    intro i j
    rcases hx i with ⟨M, hM⟩
    refine ⟨max j M + 1, (le_max_left _ _).trans_lt (lt_add_one _), fun a b ha hb g hg => ?_⟩
    obtain ⟨y, y_mem, hy⟩ :=
      hM a (((le_max_right j _).trans (lt_add_one _).le).trans ha) b
        (((le_max_right j _).trans (lt_add_one _).le).trans hb)
    refine
      ⟨y⁻¹ * g, by
        simpa only [div_eq_mul_inv, mul_inv_rev, inv_inv, mul_inv_cancel_left] using y_mem, ?_⟩
    rw [QuotientGroup.mk_mul, QuotientGroup.mk_inv, hy, hg, inv_div, div_mul_cancel]
  /- Inductively construct a subsequence `φ : ℕ → ℕ` using `key₀` so that if `a b : ℕ` exceed
    `φ (n + 1)`, then we may find lifts whose quotients lie within `u n`. -/
  set φ : ℕ → ℕ := fun n => Nat.recOn n (choose <| key₀ 0 0) fun k yk => choose <| key₀ (k + 1) yk
  have hφ :
    ∀ n : ℕ,
      φ n < φ (n + 1) ∧
        ∀ a b : ℕ,
          φ (n + 1) ≤ a →
            φ (n + 1) ≤ b → ∀ g : G, x b = g → ∃ g' : G, g / g' ∈ u (n + 1) ∧ x a = g' :=
    fun n => choose_spec (key₀ (n + 1) (φ n))
  /- Inductively construct a sequence `x' n : G` of lifts of `x (φ (n + 1))` such that quotients of
    successive terms lie in `x' n / x' (n + 1) ∈ u (n + 1)`. We actually need the proofs that each
    term is a lift to construct the next term, so we use a Σ-type. -/
  set x' : ∀ n, PSigma fun g : G => x (φ (n + 1)) = g := fun n =>
    Nat.recOn n
      ⟨choose (QuotientGroup.mk_surjective (x (φ 1))),
        (choose_spec (QuotientGroup.mk_surjective (x (φ 1)))).symm⟩
      fun k hk =>
      ⟨choose <| (hφ k).2 _ _ (hφ (k + 1)).1.le le_rfl hk.fst hk.snd,
        (choose_spec <| (hφ k).2 _ _ (hφ (k + 1)).1.le le_rfl hk.fst hk.snd).2⟩
  have hx' : ∀ n : ℕ, (x' n).fst / (x' (n + 1)).fst ∈ u (n + 1) := fun n =>
    (choose_spec <| (hφ n).2 _ _ (hφ (n + 1)).1.le le_rfl (x' n).fst (x' n).snd).1
  /- The sequence `x'` is Cauchy. This is where we exploit the condition on `u`. The key idea
    is to show by decreasing induction that `x' m / x' n ∈ u m` if `m ≤ n`. -/
  have x'_cauchy : CauchySeq fun n => (x' n).fst := by
    have h𝓤G : (𝓤 G).HasBasis (fun _ => True) fun i => { x | x.snd / x.fst ∈ u i } := by
      simpa [uniformity_eq_comap_nhds_one] using hu.toHasBasis.comap _
    rw [h𝓤G.cauchySeq_iff']
    simp only [mem_setOf_eq, forall_true_left]
    exact fun m =>
      ⟨m, fun n hmn =>
        Nat.decreasingInduction'
          (fun k _ _ hk => u_mul k ⟨_, hx' k, _, hk, div_mul_div_cancel _ _ _⟩) hmn
          (by simpa only [div_self'] using mem_of_mem_nhds (hu.mem _))⟩
  /- Since `G` is complete, `x'` converges to some `x₀`, and so the image of this sequence under
    the quotient map converges to `↑x₀`. The image of `x'` is a convergent subsequence of `x`, and
    since `x` is Cauchy, this implies it converges. -/
  rcases cauchySeq_tendsto_of_complete x'_cauchy with ⟨x₀, hx₀⟩
  refine
    ⟨↑x₀,
      tendsto_nhds_of_cauchySeq_of_subseq hx
        (strictMono_nat_of_lt_succ fun n => (hφ (n + 1)).1).tendsto_atTop ?_⟩
  convert ((continuous_coinduced_rng : Continuous ((↑) : G → G ⧸ N)).tendsto x₀).comp hx₀
  exact funext fun n => (x' n).snd

/-- The quotient `G ⧸ N` of a complete first countable uniform group `G` by a normal subgroup
is itself complete. In contrast to `QuotientGroup.completeSpace'`, in this version `G` is
already equipped with a uniform structure.
[N. Bourbaki, *General Topology*, IX.3.1 Proposition 4][bourbaki1966b]

Even though `G` is equipped with a uniform structure, the quotient `G ⧸ N` does not inherit a
uniform structure, so it is still provided manually via `IsTopologicalGroup.toUniformSpace`.
In the most common use cases, this coincides (definitionally) with the uniform structure on the
quotient obtained via other means. -/
@[to_additive /-- The quotient `G ⧸ N` of a complete first countable uniform additive group
`G` by a normal additive subgroup is itself complete. Consequently, quotients of Banach spaces by
subspaces are complete. In contrast to `QuotientAddGroup.completeSpace'`, in this version
`G` is already equipped with a uniform structure.
[N. Bourbaki, *General Topology*, IX.3.1 Proposition 4][bourbaki1966b]

Even though `G` is equipped with a uniform structure, the quotient `G ⧸ N` does not inherit a
uniform structure, so it is still provided manually via `IsTopologicalAddGroup.toUniformSpace`.
In the most common use case ─ quotients of normed additive commutative groups by subgroups ─
significant care was taken so that the uniform structure inherent in that setting coincides
(definitionally) with the uniform structure provided here. -/]
instance QuotientGroup.completeSpace (G : Type u) [Group G] [us : UniformSpace G]
    [IsRightUniformGroup G]
    [FirstCountableTopology G] (N : Subgroup G) [N.Normal] [hG : CompleteSpace G] :
    @CompleteSpace (G ⧸ N) (IsTopologicalGroup.rightUniformSpace (G ⧸ N)) := by
  rw [← @IsRightUniformGroup.rightUniformSpace_eq _ us _ _] at hG
  infer_instance

end CompleteQuotient<|MERGE_RESOLUTION|>--- conflicted
+++ resolved
@@ -116,17 +116,7 @@
   exact isLeftUniformGroup_iInf fun i ↦ .comap (Pi.evalMonoidHom G i)
 
 @[to_additive]
-<<<<<<< HEAD
-instance Pi.instIsUniformGroup {ι : Type*} {G : ι → Type*} [∀ i, UniformSpace (G i)]
-    [∀ i, Group (G i)] [∀ i, IsUniformGroup (G i)] : IsUniformGroup (∀ i, G i) := by
-  rw [Pi.uniformSpace_eq]
-  exact isUniformGroup_iInf fun i ↦ .comap (Pi.evalMonoidHom G i)
-
-@[to_additive]
 theorem isUniformEmbedding_translate_mul (a : α') : IsUniformEmbedding fun x : α' => x * a :=
-=======
-theorem isUniformEmbedding_translate_mul (a : α) : IsUniformEmbedding fun x : α => x * a :=
->>>>>>> 108075f4
   { comap_uniformity := by
       nth_rw 1 [← uniformity_translate_mul a, comap_map]
       rintro ⟨p₁, p₂⟩ ⟨q₁, q₂⟩
@@ -205,7 +195,6 @@
 
 end Cauchy
 
-<<<<<<< HEAD
 section LatticeOps
 
 variable [Group β]
@@ -217,8 +206,6 @@
 
 end LatticeOps
 
-=======
->>>>>>> 108075f4
 namespace Subgroup
 
 @[to_additive]
