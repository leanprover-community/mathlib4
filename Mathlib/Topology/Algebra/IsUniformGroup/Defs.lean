/-
Copyright (c) 2018 Patrick Massot. All rights reserved.
Released under Apache 2.0 license as described in the file LICENSE.
Authors: Patrick Massot, Johannes Hölzl, Anatole Dedecker
-/
import Mathlib.Topology.UniformSpace.Basic
import Mathlib.Topology.UniformSpace.DiscreteUniformity
import Mathlib.Topology.Algebra.Group.Basic

/-!
# Uniform structure on topological groups

Given a topological group `G`, one can naturally build two uniform structures
(the "left" and "right" ones) on `G` inducing its topology.
This file defines typeclasses for groups equipped with either of these uniform strucure, as well
as a separate typeclass for the (very common) case where the given uniform structure
coincides with **both** the left and right uniform structures.

## Main declarations

* `IsRightUniformGroup` and `IsRightUniformAddGroup`: Multiplicative and topological additive groups
  endowed with the associated right uniform structure. This means that two points `x` and `y`
  are close precisely when `y * x⁻¹` is close to `1` / `y + (-x)` close to `0`.
* `IsLeftUniformGroup` and `IsLeftUniformAddGroup`: Multiplicative and topological additive groups
<<<<<<< HEAD
  endowed with the associated right uniform structure. This means that two points `x` and `y`
=======
  endowed with the associated left uniform structure. This means that two points `x` and `y`
>>>>>>> 7c55a5d3
  are close precisely when `x⁻¹ * y` is close to `1` / `(-x) + y` close to `0`.
* `IsUniformGroup` and `IsUniformAddGroup`: Multiplicative and additive uniform groups,
  i.e., groups with uniformly continuous `(*)` and `(⁻¹)` / `(+)` and `(-)`. This corresponds
  to the conjuction of the two conditions above, although this result is not in Mathlib yet.

## Main results

* `IsTopologicalAddGroup.toUniformSpace` and `comm_topologicalAddGroup_is_uniform` can be used
  to construct a canonical uniformity for a topological additive group.

See `Mathlib/Topology/Algebra/IsUniformGroup/Basic.lean` for further results.

## Implementation Notes

Since the most frequent use case is `G` being a commutative additive groups, `Mathlib` originally
did essentially all the theory under the assumption `IsUniformGroup G`.
For this reason, you may find results stated under this assumption even though they may hold
under either `IsRightUniformGroup G` or `IsLeftUniformGroup G`.
-/

assert_not_exists Cauchy

noncomputable section

open Uniformity Topology Filter Pointwise

section LeftRight

open Filter Set

variable {G Gₗ Gᵣ Hₗ Hᵣ X : Type*}

/-- A **right-uniform additive group** is a topological additive group endowed with the associated
right uniform structure: the uniformity filter `𝓤 G` is the inverse image of `𝓝 0` by the map
`(x, y) ↦ y + (-x)`.

In other words, we declare that two points `x` and `y` are infinitely close
precisely when `y + (-x)` is infinitely close to `0`. -/
class IsRightUniformAddGroup (G : Type*) [UniformSpace G] [AddGroup G] : Prop
    extends IsTopologicalAddGroup G where
  uniformity_eq :
    𝓤 G = comap (fun x : G × G ↦ x.2 + (-x.1)) (𝓝 0)

/-- A **right-uniform group** is a topological group endowed with the associated
right uniform structure: the uniformity filter `𝓤 G` is the inverse image of `𝓝 1` by the map
`(x, y) ↦ y * x⁻¹`.

In other words, we declare that two points `x` and `y` are infinitely close
precisely when `y * x⁻¹` is infinitely close to `1`. -/
@[to_additive]
class IsRightUniformGroup (G : Type*) [UniformSpace G] [Group G] : Prop
    extends IsTopologicalGroup G where
  uniformity_eq :
    𝓤 G = comap (fun x : G × G ↦ x.2 * x.1⁻¹) (𝓝 1)

/-- A **left-uniform additive group** is a topological additive group endowed with the associated
<<<<<<< HEAD
right uniform structure: the uniformity filter `𝓤 G` is the inverse image of `𝓝 0` by the map
=======
left uniform structure: the uniformity filter `𝓤 G` is the inverse image of `𝓝 0` by the map
>>>>>>> 7c55a5d3
`(x, y) ↦ (-x) + y`.

In other words, we declare that two points `x` and `y` are infinitely close
precisely when `(-x) + y` is infinitely close to `0`. -/
class IsLeftUniformAddGroup (G : Type*) [UniformSpace G] [AddGroup G] : Prop
    extends IsTopologicalAddGroup G where
  uniformity_eq :
    𝓤 G = comap (fun x : G × G ↦ (-x.1) + x.2) (𝓝 0)

/-- A **left-uniform group** is a topological group endowed with the associated
<<<<<<< HEAD
right uniform structure: the uniformity filter `𝓤 G` is the inverse image of `𝓝 1` by the map
=======
left uniform structure: the uniformity filter `𝓤 G` is the inverse image of `𝓝 1` by the map
>>>>>>> 7c55a5d3
`(x, y) ↦ x⁻¹ * y`.

In other words, we declare that two points `x` and `y` are infinitely close
precisely when `x⁻¹ * y` is infinitely close to `1`. -/
@[to_additive]
class IsLeftUniformGroup (G : Type*) [UniformSpace G] [Group G] : Prop
    extends IsTopologicalGroup G where
  uniformity_eq :
    𝓤 G = comap (fun x : G × G ↦ x.1⁻¹ * x.2) (𝓝 1)

/-- `IsLeftOrRightUniformAddGroup G` means that we have either `IsRightUniformAddGroup G`
or `IsLeftUniformAddGroup G`. This is a purely utilitary typeclass to avoid duplicating
API for results common to the left and the right uniformity.

For example, `UniformContinuous.add_const` will eventually hold in this generality. -/
@[mk_iff]
class inductive IsLeftOrRightUniformAddGroup (G : Type*) [UniformSpace G] [AddGroup G] : Prop
| right [IsRightUniformAddGroup G] : IsLeftOrRightUniformAddGroup G
| left [IsLeftUniformAddGroup G] : IsLeftOrRightUniformAddGroup G

/-- `IsLeftOrRightUniformGroup G` means that we have either `IsRightUniformGroup G`
or `IsRightUniformGroup G`. This is a purely utilitary typeclass to avoid duplicating
API for results common to the left and the right uniformity.

For example, `UniformContinuous.mul_const` will eventually hold in this generality. -/
@[to_additive, mk_iff]
class inductive IsLeftOrRightUniformGroup (G : Type*) [UniformSpace G] [Group G] : Prop
| right [IsRightUniformGroup G] : IsLeftOrRightUniformGroup G
| left [IsLeftUniformGroup G] : IsLeftOrRightUniformGroup G

<<<<<<< HEAD
=======
attribute [instance 10] IsRightUniformAddGroup.toIsTopologicalAddGroup
attribute [instance 10] IsRightUniformGroup.toIsTopologicalGroup
attribute [instance 10] IsLeftUniformAddGroup.toIsTopologicalAddGroup
attribute [instance 10] IsLeftUniformGroup.toIsTopologicalGroup

>>>>>>> 7c55a5d3
attribute [instance] IsLeftOrRightUniformAddGroup.left
attribute [instance] IsLeftOrRightUniformAddGroup.right
attribute [instance] IsLeftOrRightUniformGroup.left
attribute [instance] IsLeftOrRightUniformGroup.right

variable [UniformSpace G] [Group G] [IsLeftOrRightUniformGroup G]
variable [UniformSpace Gₗ] [UniformSpace Gᵣ] [Group Gₗ] [Group Gᵣ]
variable [UniformSpace Hₗ] [UniformSpace Hᵣ] [Group Hₗ] [Group Hᵣ]
variable [IsLeftUniformGroup Gₗ] [IsRightUniformGroup Gᵣ]
variable [IsLeftUniformGroup Hₗ] [IsRightUniformGroup Hᵣ]
variable [UniformSpace X]

<<<<<<< HEAD
@[to_additive]
instance : IsTopologicalGroup G := by
=======
/-- Note: We give this instance the lowest priority as any concrete type satisfying it will
have an instance of either `IsLeftUniformGroup` or `IsRightUniformGroup`.

In other words, this instance only appears in lemmas assuming `IsLeftOrRightUniformGroup G`. -/
@[to_additive /-- Note: We give this instance the lowest priority as any concrete type satisfying
it will have an instance of either `IsLeftUniformAddGroup` or `IsRightUniformAddGroup`.

In other words, this instance only appears in lemmas assuming `IsLeftOrRightUniformAddGroup G`. -/]
instance (priority := 0) : IsTopologicalGroup G := by
>>>>>>> 7c55a5d3
  rcases ‹IsLeftOrRightUniformGroup G› <;> infer_instance

variable (Gₗ Gᵣ)

@[to_additive]
lemma uniformity_eq_comap_mul_inv_nhds_one :
    𝓤 Gᵣ = comap (fun x : Gᵣ × Gᵣ ↦ x.2 * x.1⁻¹) (𝓝 1) :=
  IsRightUniformGroup.uniformity_eq

@[to_additive]
lemma uniformity_eq_comap_inv_mul_nhds_one :
    𝓤 Gₗ = comap (fun x : Gₗ × Gₗ ↦ x.1⁻¹ * x.2) (𝓝 1) :=
  IsLeftUniformGroup.uniformity_eq

@[to_additive]
lemma uniformity_eq_comap_mul_inv_nhds_one_swapped :
    𝓤 Gᵣ = comap (fun x : Gᵣ × Gᵣ ↦ x.1 * x.2⁻¹) (𝓝 1) := by
  rw [← comap_swap_uniformity, uniformity_eq_comap_mul_inv_nhds_one, comap_comap]
  rfl

@[to_additive]
lemma uniformity_eq_comap_inv_mul_nhds_one_swapped :
    𝓤 Gₗ = comap (fun x : Gₗ × Gₗ ↦ x.2⁻¹ * x.1) (𝓝 1) := by
  rw [← comap_swap_uniformity, uniformity_eq_comap_inv_mul_nhds_one, comap_comap]
  rfl

@[to_additive]
theorem uniformity_eq_comap_nhds_one : 𝓤 Gᵣ = comap (fun x : Gᵣ × Gᵣ => x.2 / x.1) (𝓝 1) := by
  simp_rw [div_eq_mul_inv]
  exact uniformity_eq_comap_mul_inv_nhds_one Gᵣ

@[to_additive]
theorem uniformity_eq_comap_nhds_one_swapped :
    𝓤 Gᵣ = comap (fun x : Gᵣ × Gᵣ => x.1 / x.2) (𝓝 1) := by
  rw [← comap_swap_uniformity, uniformity_eq_comap_nhds_one, comap_comap]
  rfl

variable {Gₗ Gᵣ}

<<<<<<< HEAD
namespace MulOpposite

/-
@[to_additive]
theorem isRightUniformGroup_iff [UniformSpace G] :
    IsRightUniformGroup (Gᵐᵒᵖ) ↔ IsLeftUniformGroup G := by
  constructor <;> intro
  · have : IsTopologicalGroup G :=
    -- TODO: extract this as lemma?
    { continuous_mul := continuous_unop.comp <| continuous_mul.comp <| continuous_swap.comp <|
        continuous_op.prodMap continuous_op
      continuous_inv := continuous_unop.comp <| continuous_op.inv }
    sorry
  · sorry
-/

@[to_additive]
instance : IsRightUniformGroup Gₗᵐᵒᵖ where
  uniformity_eq := by
    rw [uniformity_mulOpposite, ← op_one, ← comap_unop_nhds,
        uniformity_eq_comap_inv_mul_nhds_one, comap_comap, comap_comap]
    rfl

@[to_additive]
instance : IsLeftUniformGroup Gᵣᵐᵒᵖ where
  uniformity_eq := by
    rw [uniformity_mulOpposite, ← op_one, ← comap_unop_nhds,
      uniformity_eq_comap_mul_inv_nhds_one, comap_comap, comap_comap]
    rfl

@[to_additive]
instance : IsLeftOrRightUniformGroup Gᵐᵒᵖ := by
  rcases ‹IsLeftOrRightUniformGroup G› <;> infer_instance

end MulOpposite

@[to_additive]
theorem comap_mul_left_uniformity (g : G) :
    comap ((g, g) * ·) (𝓤 G) = 𝓤 G := by
  rcases ‹IsLeftOrRightUniformGroup G›
  · rw [uniformity_eq_comap_mul_inv_nhds_one, comap_comap]
    -- TODO: clean
    have : 𝓝 (1 : G) = comap (g * · * g⁻¹) (𝓝 1) := by
      conv_lhs =>
        rw [((Homeomorph.mulLeft g).trans (Homeomorph.mulRight g⁻¹)).isInducing.nhds_eq_comap]
      congr
      simp
    conv_rhs => rw [this, comap_comap]
    congr 1
    ext ⟨x, y⟩
    simp [mul_assoc]
  · rw [uniformity_eq_comap_inv_mul_nhds_one, comap_comap]
    congr
    ext ⟨x, y⟩
    simp [mul_assoc]

open MulOpposite in
@[to_additive]
theorem comap_mul_right_uniformity (g : G) :
    comap (· * (g, g)) (𝓤 G) = 𝓤 G := by
  have := congr(comap (Prod.map op op) $(comap_mul_left_uniformity (op g)))
  rw [← comap_uniformity_mulOpposite, comap_comap]
  rw [comap_comap] at this
  exact this

@[to_additive]
theorem uniformContinuous_mul_right (g : G) : UniformContinuous ((· * g) : G → G) := by
  rw [UniformContinuous, tendsto_iff_comap]
  exact comap_mul_right_uniformity g |>.ge

@[to_additive]
theorem uniformContinuous_mul_left (g : G) : UniformContinuous ((g * ·) : G → G) := by
  rw [UniformContinuous, tendsto_iff_comap]
  exact comap_mul_left_uniformity g |>.ge

@[to_additive]
theorem UniformContinuous.mul_const {f : X → G} (hf : UniformContinuous f)
    (g : G) : UniformContinuous fun x ↦ f x * g :=
  uniformContinuous_mul_right g |>.comp hf

@[to_additive]
theorem UniformContinuous.const_mul {f : X → G} (hf : UniformContinuous f)
    (g : G) : UniformContinuous fun x ↦ g * f x :=
  uniformContinuous_mul_left g |>.comp hf

@[to_additive]
theorem uniformity_translate_mul (a : G) :
    ((𝓤 G).map fun x : G × G => (x.1 * a, x.2 * a)) = 𝓤 G := by
  conv_rhs => rw [← comap_mul_right_uniformity a⁻¹]
  refine map_eq_comap_of_inverse ?_ ?_ <;>
  ext <;>
  simp

@[to_additive]
theorem Filter.HasBasis.uniformity_of_nhds_one_mul_inv {ι} {p : ι → Prop} {U : ι → Set Gᵣ}
    (h : (𝓝 (1 : Gᵣ)).HasBasis p U) :
    (𝓤 Gᵣ).HasBasis p fun i => { x : Gᵣ × Gᵣ | x.2 * x.1⁻¹ ∈ U i } := by
  rw [uniformity_eq_comap_mul_inv_nhds_one]
  exact h.comap _

@[to_additive]
theorem Filter.HasBasis.uniformity_of_nhds_one_inv_mul {ι} {p : ι → Prop} {U : ι → Set Gₗ}
    (h : (𝓝 (1 : Gₗ)).HasBasis p U) :
    (𝓤 Gₗ).HasBasis p fun i => { x : Gₗ × Gₗ | x.1⁻¹ * x.2 ∈ U i } := by
  rw [uniformity_eq_comap_inv_mul_nhds_one]
  exact h.comap _

@[to_additive]
theorem Filter.HasBasis.uniformity_of_nhds_one {ι} {p : ι → Prop} {U : ι → Set Gᵣ}
    (h : (𝓝 (1 : Gᵣ)).HasBasis p U) :
    (𝓤 Gᵣ).HasBasis p fun i => { x : Gᵣ × Gᵣ | x.2 / x.1 ∈ U i } := by
  rw [uniformity_eq_comap_nhds_one]
  exact h.comap _

@[to_additive]
theorem Filter.HasBasis.uniformity_of_nhds_one_mul_inv_swapped {ι} {p : ι → Prop} {U : ι → Set Gᵣ}
    (h : (𝓝 (1 : Gᵣ)).HasBasis p U) :
    (𝓤 Gᵣ).HasBasis p fun i => { x : Gᵣ × Gᵣ | x.1 * x.2⁻¹ ∈ U i } := by
  rw [uniformity_eq_comap_mul_inv_nhds_one_swapped]
  exact h.comap _

@[to_additive]
theorem Filter.HasBasis.uniformity_of_nhds_one_inv_mul_swapped {ι} {p : ι → Prop} {U : ι → Set Gₗ}
    (h : (𝓝 (1 : Gₗ)).HasBasis p U) :
    (𝓤 Gₗ).HasBasis p fun i => { x : Gₗ × Gₗ | x.2⁻¹ * x.1 ∈ U i } := by
  rw [uniformity_eq_comap_inv_mul_nhds_one_swapped]
  exact h.comap _

@[to_additive]
theorem Filter.HasBasis.uniformity_of_nhds_one_swapped {ι} {p : ι → Prop} {U : ι → Set Gᵣ}
    (h : (𝓝 (1 : Gᵣ)).HasBasis p U) :
    (𝓤 Gᵣ).HasBasis p fun i => { x : Gᵣ × Gᵣ | x.1 / x.2 ∈ U i } := by
  rw [uniformity_eq_comap_nhds_one_swapped]
  exact h.comap _

@[to_additive]
theorem IsRightUniformGroup.uniformContinuous_of_tendsto_one {hom : Type*}
    [FunLike hom Gᵣ Hᵣ] [MonoidHomClass hom Gᵣ Hᵣ] {f : hom} (h : Tendsto f (𝓝 1) (𝓝 1)) :
    UniformContinuous f := by
  rw [UniformContinuous, uniformity_eq_comap_mul_inv_nhds_one, uniformity_eq_comap_mul_inv_nhds_one,
    tendsto_comap_iff]
  convert h.comp tendsto_comap
  ext
  simp

export IsRightUniformGroup (uniformContinuous_of_tendsto_one)
export IsRightUniformAddGroup (uniformContinuous_of_tendsto_zero)

@[to_additive]
theorem IsLeftUniformGroup.uniformContinuous_of_tendsto_one {hom : Type*}
    [FunLike hom Gₗ Hₗ] [MonoidHomClass hom Gₗ Hₗ] {f : hom} (h : Tendsto f (𝓝 1) (𝓝 1)) :
    UniformContinuous f := by
  rw [UniformContinuous, uniformity_eq_comap_inv_mul_nhds_one, uniformity_eq_comap_inv_mul_nhds_one,
    tendsto_comap_iff]
  convert h.comp tendsto_comap
  ext
  simp

/-- A group homomorphism (a bundled morphism of a type that implements `MonoidHomClass`) between
two uniform groups is uniformly continuous provided that it is continuous at one. See also
`continuous_of_continuousAt_one`. -/
@[to_additive /-- An additive group homomorphism (a bundled morphism of a type that implements
`AddMonoidHomClass`) between two uniform additive groups is uniformly continuous provided that it
is continuous at zero. See also `continuous_of_continuousAt_zero`. -/]
theorem IsRightUniformGroup.uniformContinuous_of_continuousAt_one {hom : Type*}
    [FunLike hom Gᵣ Hᵣ] [MonoidHomClass hom Gᵣ Hᵣ]
    (f : hom) (hf : ContinuousAt f 1) :
    UniformContinuous f :=
  uniformContinuous_of_tendsto_one (by simpa using hf.tendsto)

export IsRightUniformGroup (uniformContinuous_of_continuousAt_one)

/-- A group homomorphism (a bundled morphism of a type that implements `MonoidHomClass`) between
two uniform groups is uniformly continuous provided that it is continuous at one. See also
`continuous_of_continuousAt_one`. -/
@[to_additive /-- An additive group homomorphism (a bundled morphism of a type that implements
`AddMonoidHomClass`) between two uniform additive groups is uniformly continuous provided that it
is continuous at zero. See also `continuous_of_continuousAt_zero`. -/]
theorem IsLeftUniformGroup.uniformContinuous_of_continuousAt_one {hom : Type*}
    [FunLike hom Gₗ Hₗ] [MonoidHomClass hom Gₗ Hₗ]
    (f : hom) (hf : ContinuousAt f 1) :
    UniformContinuous f :=
  uniformContinuous_of_tendsto_one (by simpa using hf.tendsto)

@[to_additive]
theorem MonoidHom.uniformContinuous_of_continuousAt_one
    (f : Gᵣ →* Hᵣ) (hf : ContinuousAt f 1) : UniformContinuous f :=
  IsRightUniformGroup.uniformContinuous_of_continuousAt_one f hf

/-- A homomorphism from a uniform group to a discrete uniform group is continuous if and only if
its kernel is open. -/
@[to_additive /-- A homomorphism from a uniform additive group to a discrete uniform additive group
is continuous if and only if its kernel is open. -/]
theorem IsRightUniformGroup.uniformContinuous_iff_isOpen_ker {hom : Type*} [FunLike hom Gᵣ Hᵣ]
    [MonoidHomClass hom Gᵣ Hᵣ] [DiscreteTopology Hᵣ] {f : hom} :
    UniformContinuous f ↔ IsOpen ((f : Gᵣ →* Hᵣ).ker : Set Gᵣ) := by
  refine ⟨fun hf => ?_, fun hf => ?_⟩
  · apply (isOpen_discrete ({1} : Set Hᵣ)).preimage hf.continuous
  · apply uniformContinuous_of_continuousAt_one
    rw [ContinuousAt, nhds_discrete Hᵣ, map_one, tendsto_pure]
    exact hf.mem_nhds (map_one f)

/-- A homomorphism from a uniform group to a discrete uniform group is continuous if and only if
its kernel is open. -/
@[to_additive /-- A homomorphism from a uniform additive group to a discrete uniform additive group
is continuous if and only if its kernel is open. -/]
theorem IsLeftUniformGroup.uniformContinuous_iff_isOpen_ker {hom : Type*} [FunLike hom Gₗ Hₗ]
    [MonoidHomClass hom Gₗ Hₗ] [DiscreteTopology Hₗ] {f : hom} :
    UniformContinuous f ↔ IsOpen ((f : Gₗ →* Hₗ).ker : Set Gₗ) := by
  refine ⟨fun hf => ?_, fun hf => ?_⟩
  · apply (isOpen_discrete ({1} : Set Hₗ)).preimage hf.continuous
  · apply uniformContinuous_of_continuousAt_one
    rw [ContinuousAt, nhds_discrete Hₗ, map_one, tendsto_pure]
    exact hf.mem_nhds (map_one f)

/-- A group homomorphism (a bundled morphism of a type that implements `MonoidHomClass`) between
two uniform groups is uniformly continuous provided that it is continuous at one. See also
`continuous_of_continuousAt_one`. -/
@[to_additive /-- An additive group homomorphism (a bundled morphism of a type that implements
`AddMonoidHomClass`) between two uniform additive groups is uniformly continuous provided that it
is continuous at zero. See also `continuous_of_continuousAt_zero`. -/]
theorem IsRightUniformGroup.uniformContinuous_of_continuous {hom : Type*}
    [FunLike hom Gᵣ Hᵣ] [MonoidHomClass hom Gᵣ Hᵣ]
    (f : hom) (hf : Continuous f) :
    UniformContinuous f :=
  uniformContinuous_of_continuousAt_one f hf.continuousAt

@[to_additive, deprecated (since := "2025-09-25")]
alias uniformContinuous_monoidHom_of_continuous :=
  IsRightUniformGroup.uniformContinuous_of_continuous

/-- A group homomorphism (a bundled morphism of a type that implements `MonoidHomClass`) between
two uniform groups is uniformly continuous provided that it is continuous at one. See also
`continuous_of_continuousAt_one`. -/
@[to_additive /-- An additive group homomorphism (a bundled morphism of a type that implements
`AddMonoidHomClass`) between two uniform additive groups is uniformly continuous provided that it
is continuous at zero. See also `continuous_of_continuousAt_zero`. -/]
theorem IsLeftUniformGroup.uniformContinuous_monoidHom_of_continuous {hom : Type*}
    [FunLike hom Gₗ Hₗ] [MonoidHomClass hom Gₗ Hₗ]
    (f : hom) (hf : ContinuousAt f 1) :
    UniformContinuous f :=
  uniformContinuous_of_tendsto_one (by simpa using hf.tendsto)

section LatticeOps

omit [UniformSpace G]

@[to_additive]
theorem isRightUniformGroup_iInf {ι : Sort*} {us' : ι → UniformSpace G}
    (h' : ∀ i, @IsRightUniformGroup G (us' i) _) : @IsRightUniformGroup G (⨅ i, us' i) _ := by
  let := ⨅ i, us' i
  have : IsTopologicalGroup G := by
    rw [UniformSpace.toTopologicalSpace_iInf]
    exact topologicalGroup_iInf fun u ↦ (h' u).toIsTopologicalGroup
  constructor
  simp_rw [iInf_uniformity, UniformSpace.toTopologicalSpace_iInf, nhds_iInf, comap_iInf,
    IsRightUniformGroup.uniformity_eq]

@[to_additive]
theorem isLeftUniformGroup_iInf {ι : Sort*} {us' : ι → UniformSpace G}
    (h' : ∀ i, @IsLeftUniformGroup G (us' i) _) : @IsLeftUniformGroup G (⨅ i, us' i) _ := by
  let := ⨅ i, us' i
  have : IsTopologicalGroup G := by
    rw [UniformSpace.toTopologicalSpace_iInf]
    exact topologicalGroup_iInf fun u ↦ (h' u).toIsTopologicalGroup
  constructor
  simp_rw [iInf_uniformity, UniformSpace.toTopologicalSpace_iInf, nhds_iInf, comap_iInf,
    IsLeftUniformGroup.uniformity_eq]

@[to_additive]
theorem isRightUniformGroup_sInf {us : Set (UniformSpace G)}
    (h : ∀ u ∈ us, @IsRightUniformGroup G u _) :
    @IsRightUniformGroup G (sInf us) _ := by
  rw [sInf_eq_iInf]
  exact isRightUniformGroup_iInf fun u ↦ isRightUniformGroup_iInf fun hu ↦ h u hu

@[to_additive]
theorem isLeftUniformGroup_sInf {us : Set (UniformSpace G)}
    (h : ∀ u ∈ us, @IsLeftUniformGroup G u _) :
    @IsLeftUniformGroup G (sInf us) _ := by
  rw [sInf_eq_iInf]
  exact isLeftUniformGroup_iInf fun u ↦ isLeftUniformGroup_iInf fun hu ↦ h u hu

@[to_additive]
theorem isRightUniformGroup_inf {u₁ u₂ : UniformSpace G} (h₁ : @IsRightUniformGroup G u₁ _)
    (h₂ : @IsRightUniformGroup G u₂ _) : @IsRightUniformGroup G (u₁ ⊓ u₂) _ := by
  rw [inf_eq_iInf]
  refine isRightUniformGroup_iInf fun b => ?_
  cases b <;> assumption

@[to_additive]
theorem isLeftUniformGroup_inf {u₁ u₂ : UniformSpace G} (h₁ : @IsLeftUniformGroup G u₁ _)
    (h₂ : @IsLeftUniformGroup G u₂ _) : @IsLeftUniformGroup G (u₁ ⊓ u₂) _ := by
  rw [inf_eq_iInf]
  refine isLeftUniformGroup_iInf fun b => ?_
  cases b <;> assumption

end LatticeOps

section Constructions

@[to_additive]
instance Prod.instIsRightUniformGroup :
    IsRightUniformGroup (Gᵣ × Hᵣ) := by
  constructor
  simp_rw [uniformity_prod_eq_comap_prod, uniformity_eq_comap_mul_inv_nhds_one,
    Prod.one_eq_mk, nhds_prod_eq, comap_prod, comap_comap]
  rfl

@[to_additive]
instance Prod.instIsLeftUniformGroup :
    IsRightUniformGroup (Gᵣ × Hᵣ) := by
  constructor
  simp_rw [uniformity_prod_eq_comap_prod, uniformity_eq_comap_mul_inv_nhds_one,
    Prod.one_eq_mk, nhds_prod_eq, comap_prod, comap_comap]
  rfl

end Constructions

@[to_additive]
theorem IsRightUniformGroup.ext {G : Type*} [Group G] {u v : UniformSpace G}
    (hu : @IsRightUniformGroup G u _)
    (hv : @IsRightUniformGroup G v _)
    (h : @nhds _ u.toTopologicalSpace 1 = @nhds _ v.toTopologicalSpace 1) : u = v :=
  UniformSpace.ext <| by
    rw [@uniformity_eq_comap_mul_inv_nhds_one _ u _ hu,
        @uniformity_eq_comap_mul_inv_nhds_one _ v _ hv, h]

@[to_additive]
theorem IsLeftUniformGroup.ext {G : Type*} [Group G] {u v : UniformSpace G}
    (hu : @IsLeftUniformGroup G u _)
    (hv : @IsLeftUniformGroup G v _)
    (h : @nhds _ u.toTopologicalSpace 1 = @nhds _ v.toTopologicalSpace 1) : u = v :=
  UniformSpace.ext <| by
    rw [@uniformity_eq_comap_inv_mul_nhds_one _ u _ hu,
        @uniformity_eq_comap_inv_mul_nhds_one _ v _ hv, h]

@[to_additive]
theorem IsRightUniformGroup.ext_iff {G : Type*} [Group G] {u v : UniformSpace G}
    (hu : @IsRightUniformGroup G u _) (hv : @IsRightUniformGroup G v _) :
    u = v ↔ @nhds _ u.toTopologicalSpace 1 = @nhds _ v.toTopologicalSpace 1 :=
  ⟨fun h => h ▸ rfl, hu.ext hv⟩

@[to_additive]
theorem IsLeftUniformGroup.ext_iff {G : Type*} [Group G] {u v : UniformSpace G}
    (hu : @IsLeftUniformGroup G u _) (hv : @IsLeftUniformGroup G v _) :
    u = v ↔ @nhds _ u.toTopologicalSpace 1 = @nhds _ v.toTopologicalSpace 1 :=
  ⟨fun h => h ▸ rfl, hu.ext hv⟩

@[to_additive IsUniformAddGroup.uniformity_countably_generated]
theorem IsUniformGroup.uniformity_countably_generated
    [(𝓝 (1 : G)).IsCountablyGenerated] :
    (𝓤 G).IsCountablyGenerated := by
  rcases ‹IsLeftOrRightUniformGroup G› <;>
  [rw [uniformity_eq_comap_mul_inv_nhds_one]; rw [uniformity_eq_comap_inv_mul_nhds_one]] <;>
  exact Filter.comap.isCountablyGenerated _ _

@[deprecated (since := "2025-03-31")] alias UniformAddGroup.uniformity_countably_generated :=
  IsUniformAddGroup.uniformity_countably_generated
@[to_additive existing UniformAddGroup.uniformity_countably_generated, deprecated
  (since := "2025-03-31")] alias
  UniformGroup.uniformity_countably_generated := IsUniformGroup.uniformity_countably_generated

end LeftRight

section IsTopologicalGroup

open Filter

variable (G : Type*) [Group G] [TopologicalSpace G] [IsTopologicalGroup G]

section Right

/-- The right uniformity on a topological group (as opposed to the left uniformity).

Warning: in general the right and left uniformities do not coincide and so one does not obtain a
`IsUniformGroup` structure. Two important special cases where they _do_ coincide are for
commutative groups (see `isUniformGroup_of_commGroup`) and for compact groups (see
`topologicalGroup_is_uniform_of_compactSpace`). -/
@[to_additive /-- The right uniformity on a topological additive group (as opposed to the left
uniformity).

Warning: in general the right and left uniformities do not coincide and so one does not obtain a
`IsUniformAddGroup` structure. Two important special cases where they _do_ coincide are for
commutative additive groups (see `isUniformAddGroup_of_addCommGroup`) and for compact
additive groups (see `topologicalAddGroup_is_uniform_of_compactSpace`). -/]
def IsTopologicalGroup.rightUniformSpace : UniformSpace G where
  uniformity := comap (fun p : G × G => p.2 * p.1⁻¹) (𝓝 1)
  symm :=
    have : Tendsto (fun p : G × G ↦ (p.2 * p.1⁻¹)⁻¹) (comap (fun p : G × G ↦ p.2 * p.1⁻¹) (𝓝 1))
      (𝓝 1⁻¹) := tendsto_id.inv.comp tendsto_comap
    by simpa [tendsto_comap_iff]
  comp := Tendsto.le_comap fun U H ↦ by
    rcases exists_nhds_one_split H with ⟨V, V_nhds, V_mul⟩
    refine mem_map.2 (mem_of_superset (mem_lift' <| preimage_mem_comap V_nhds) ?_)
    rintro ⟨x, y⟩ ⟨z, hz₁, hz₂⟩
    simpa [mul_assoc] using V_mul _ hz₂ _ hz₁
  nhds_eq_comap_uniformity _ := by
    simp only [comap_comap, Function.comp_def, ← div_eq_mul_inv, nhds_translation_div]

variable {G}

@[to_additive]
lemma isRightUniformGroup_iff_rightUniformSpace {G : Type*} [U : UniformSpace G] [Group G]
    [IsTopologicalGroup G] :
    IsRightUniformGroup G ↔ U = IsTopologicalGroup.rightUniformSpace G :=
  ⟨fun H ↦ by ext; rw [uniformity_eq_comap_mul_inv_nhds_one G]; rfl, fun H ↦ ⟨H ▸ rfl⟩⟩

@[to_additive]
theorem IsRightUniformGroup.rightUniformSpace_eq {G : Type*} [U : UniformSpace G] [Group G]
    [IsRightUniformGroup G] : IsTopologicalGroup.rightUniformSpace G = U := by
  rw [← isRightUniformGroup_iff_rightUniformSpace.mp inferInstance]

attribute [local instance] IsTopologicalGroup.rightUniformSpace

@[to_additive]
instance : IsRightUniformGroup G := ⟨rfl⟩

@[to_additive, deprecated (since := "2025-09-25")]
alias uniformity_eq_comap_nhds_one' := uniformity_eq_comap_nhds_one

end Right

section Left

/-- The right uniformity on a topological group (as opposed to the left uniformity).

Warning: in general the right and left uniformities do not coincide and so one does not obtain a
`IsUniformGroup` structure. Two important special cases where they _do_ coincide are for
commutative groups (see `isUniformGroup_of_commGroup`) and for compact groups (see
`topologicalGroup_is_uniform_of_compactSpace`). -/
@[to_additive /-- The right uniformity on a topological additive group (as opposed to the left
uniformity).

Warning: in general the right and left uniformities do not coincide and so one does not obtain a
`IsUniformAddGroup` structure. Two important special cases where they _do_ coincide are for
commutative additive groups (see `isUniformAddGroup_of_addCommGroup`) and for compact
additive groups (see `topologicalAddGroup_is_uniform_of_compactSpace`). -/]
def IsTopologicalGroup.leftUniformSpace : UniformSpace G where
  uniformity := comap (fun p : G × G => p.1⁻¹ * p.2) (𝓝 1)
  symm :=
    have : Tendsto (fun p : G × G ↦ (p.1⁻¹ * p.2)⁻¹) (comap (fun p : G × G ↦ p.1⁻¹ * p.2) (𝓝 1))
      (𝓝 1⁻¹) := tendsto_id.inv.comp tendsto_comap
    by simpa [tendsto_comap_iff]
  comp := Tendsto.le_comap fun U H ↦ by
    rcases exists_nhds_one_split H with ⟨V, V_nhds, V_mul⟩
    refine mem_map.2 (mem_of_superset (mem_lift' <| preimage_mem_comap V_nhds) ?_)
    rintro ⟨x, y⟩ ⟨z, hz₁, hz₂⟩
    simpa [mul_assoc] using V_mul _ hz₁ _ hz₂
  nhds_eq_comap_uniformity _ := by
    sorry

@[to_additive]
lemma isLeftUniformGroup_iff_leftUniformSpace {G : Type*} [U : UniformSpace G] [Group G]
    [IsTopologicalGroup G] :
    IsLeftUniformGroup G ↔ U = IsTopologicalGroup.leftUniformSpace G :=
  ⟨fun H ↦ by ext; rw [uniformity_eq_comap_inv_mul_nhds_one G]; rfl, fun H ↦ ⟨H ▸ rfl⟩⟩

@[to_additive]
theorem IsLeftUniformGroup.leftUniformSpace_eq {G : Type*} [U : UniformSpace G] [Group G]
    [IsLeftUniformGroup G] : IsTopologicalGroup.leftUniformSpace G = U := by
  rw [← isLeftUniformGroup_iff_leftUniformSpace.mp inferInstance]

attribute [local instance] IsTopologicalGroup.leftUniformSpace

@[to_additive]
instance : IsLeftUniformGroup G := ⟨rfl⟩

end Left

end IsTopologicalGroup

=======
end LeftRight

>>>>>>> 7c55a5d3
section IsUniformGroup

open Filter Set

variable {α : Type*} {β : Type*}

/-- A uniform group is a group in which multiplication and inversion are uniformly continuous.

`IsUniformGroup G` is equivalent to the fact that `G` is a topological group, and the uniformity
coincides with **both** the associated left and right uniformities
<<<<<<< HEAD
(this fact is not in Mathlib yet).
=======
(see `IsUniformGroup.isRightUniformGroup`, `IsUniformGroup.isLeftUniformGroup` and
`IsUniformGroup.of_left_right`).
>>>>>>> 7c55a5d3

Since there are topological groups where these two uniformities do **not** coincide,
not all topological groups admit a uniform group structure in this sense. This is however the
case for commutative groups, which are the main motivation for the existence of this
typeclass. -/
class IsUniformGroup (α : Type*) [UniformSpace α] [Group α] : Prop where
  uniformContinuous_div : UniformContinuous fun p : α × α => p.1 / p.2

/-- A uniform additive group is an additive group in which addition and negation are
uniformly continuous.

<<<<<<< HEAD
/-- A uniform additive group is an additive group in which addition and negation are
uniformly continuous.

`IsUniformAddGroup G` is equivalent to the fact that `G` is a topological additive group, and the
uniformity coincides with **both** the associated left and right uniformities
(this fact is not in Mathlib yet).
=======
`IsUniformAddGroup G` is equivalent to the fact that `G` is a topological additive group, and the
uniformity coincides with **both** the associated left and right uniformities
(see `IsUniformAddGroup.isRightUniformAddGroup`, `IsUniformAddGroup.isLeftUniformAddGroup` and
`IsUniformAddGroup.of_left_right`).
>>>>>>> 7c55a5d3

Since there are topological groups where these two uniformities do **not** coincide,
not all topological groups admit a uniform group structure in this sense. This is however the
case for commutative groups, which are the main motivation for the existence of this
typeclass. -/
class IsUniformAddGroup (α : Type*) [UniformSpace α] [AddGroup α] : Prop where
  uniformContinuous_sub : UniformContinuous fun p : α × α => p.1 - p.2

attribute [to_additive] IsUniformGroup

@[to_additive]
theorem IsUniformGroup.mk' {α} [UniformSpace α] [Group α]
    (h₁ : UniformContinuous fun p : α × α => p.1 * p.2) (h₂ : UniformContinuous fun p : α => p⁻¹) :
    IsUniformGroup α :=
  ⟨by simpa only [div_eq_mul_inv] using
    h₁.comp (uniformContinuous_fst.prodMk (h₂.comp uniformContinuous_snd))⟩

variable [UniformSpace α] [Group α] [IsUniformGroup α]

@[to_additive]
theorem uniformContinuous_div : UniformContinuous fun p : α × α => p.1 / p.2 :=
  IsUniformGroup.uniformContinuous_div

@[to_additive]
theorem UniformContinuous.div [UniformSpace β] {f : β → α} {g : β → α} (hf : UniformContinuous f)
    (hg : UniformContinuous g) : UniformContinuous fun x => f x / g x :=
  uniformContinuous_div.comp (hf.prodMk hg)

@[to_additive]
theorem UniformContinuous.inv [UniformSpace β] {f : β → α} (hf : UniformContinuous f) :
    UniformContinuous fun x => (f x)⁻¹ := by
  have : UniformContinuous fun x => 1 / f x := uniformContinuous_const.div hf
  simp_all

@[to_additive]
theorem uniformContinuous_inv : UniformContinuous fun x : α => x⁻¹ :=
  uniformContinuous_id.inv

@[to_additive]
theorem UniformContinuous.mul [UniformSpace β] {f : β → α} {g : β → α} (hf : UniformContinuous f)
    (hg : UniformContinuous g) : UniformContinuous fun x => f x * g x := by
  have : UniformContinuous fun x => f x / (g x)⁻¹ := hf.div hg.inv
  simp_all

@[to_additive]
theorem uniformContinuous_mul : UniformContinuous fun p : α × α => p.1 * p.2 :=
  uniformContinuous_fst.mul uniformContinuous_snd

@[to_additive]
theorem UniformContinuous.div_const [UniformSpace β] {f : β → α} (hf : UniformContinuous f)
    (a : α) : UniformContinuous fun x ↦ f x / a :=
  hf.div uniformContinuous_const

@[to_additive]
theorem uniformContinuous_div_const (a : α) : UniformContinuous fun b : α => b / a :=
  uniformContinuous_id.div_const _

@[to_additive]
theorem Filter.Tendsto.uniformity_mul {ι : Type*} {f g : ι → α × α} {l : Filter ι}
    (hf : Tendsto f l (𝓤 α)) (hg : Tendsto g l (𝓤 α)) :
    Tendsto (f * g) l (𝓤 α) :=
  have : Tendsto (fun (p : (α × α) × (α × α)) ↦ p.1 * p.2) (𝓤 α ×ˢ 𝓤 α) (𝓤 α) := by
    simpa [UniformContinuous, uniformity_prod_eq_prod] using uniformContinuous_mul (α := α)
  this.comp (hf.prodMk hg)

@[to_additive]
theorem Filter.Tendsto.uniformity_inv {ι : Type*} {f : ι → α × α} {l : Filter ι}
    (hf : Tendsto f l (𝓤 α)) :
    Tendsto (f⁻¹) l (𝓤 α) :=
  have : Tendsto (· ⁻¹) (𝓤 α) (𝓤 α) := uniformContinuous_inv
  this.comp hf

@[to_additive]
theorem Filter.Tendsto.uniformity_inv_iff {ι : Type*} {f : ι → α × α} {l : Filter ι} :
    Tendsto (f⁻¹) l (𝓤 α) ↔ Tendsto f l (𝓤 α) :=
  ⟨fun H ↦ inv_inv f ▸ H.uniformity_inv, Filter.Tendsto.uniformity_inv⟩

@[to_additive]
theorem Filter.Tendsto.uniformity_div {ι : Type*} {f g : ι → α × α} {l : Filter ι}
    (hf : Tendsto f l (𝓤 α)) (hg : Tendsto g l (𝓤 α)) :
    Tendsto (f / g) l (𝓤 α) := by
  rw [div_eq_mul_inv]
  exact hf.uniformity_mul hg.uniformity_inv

/-- If `f : ι → G × G` converges to the uniformity, then any `g : ι → G × G` converges to the
uniformity iff `f * g` does. This is often useful when `f` is valued in the diagonal,
in which case its convergence is automatic. -/
@[to_additive /-- If `f : ι → G × G` converges to the uniformity, then any `g : ι → G × G`
converges to the uniformity iff `f + g` does. This is often useful when `f` is valued in the
diagonal, in which case its convergence is automatic. -/]
theorem Filter.Tendsto.uniformity_mul_iff_right {ι : Type*} {f g : ι → α × α} {l : Filter ι}
    (hf : Tendsto f l (𝓤 α)) :
    Tendsto (f * g) l (𝓤 α) ↔ Tendsto g l (𝓤 α) :=
  ⟨fun hfg ↦ by simpa using hf.uniformity_inv.uniformity_mul hfg, hf.uniformity_mul⟩

/-- If `g : ι → G × G` converges to the uniformity, then any `f : ι → G × G` converges to the
uniformity iff `f * g` does. This is often useful when `g` is valued in the diagonal,
in which case its convergence is automatic. -/
@[to_additive /-- If `g : ι → G × G` converges to the uniformity, then any `f : ι → G × G`
converges to the uniformity iff `f + g` does. This is often useful when `g` is valued in the
diagonal, in which case its convergence is automatic. -/]
theorem Filter.Tendsto.uniformity_mul_iff_left {ι : Type*} {f g : ι → α × α} {l : Filter ι}
    (hg : Tendsto g l (𝓤 α)) :
    Tendsto (f * g) l (𝓤 α) ↔ Tendsto f l (𝓤 α) :=
  ⟨fun hfg ↦ by simpa using hfg.uniformity_mul hg.uniformity_inv, fun hf ↦ hf.uniformity_mul hg⟩

@[to_additive UniformContinuous.const_nsmul]
theorem UniformContinuous.pow_const [UniformSpace β] {f : β → α} (hf : UniformContinuous f) :
    ∀ n : ℕ, UniformContinuous fun x => f x ^ n
  | 0 => by
    simp_rw [pow_zero]
    exact uniformContinuous_const
  | n + 1 => by
    simp_rw [pow_succ']
    exact hf.mul (hf.pow_const n)

@[to_additive uniformContinuous_const_nsmul]
theorem uniformContinuous_pow_const (n : ℕ) : UniformContinuous fun x : α => x ^ n :=
  uniformContinuous_id.pow_const n

@[to_additive UniformContinuous.const_zsmul]
theorem UniformContinuous.zpow_const [UniformSpace β] {f : β → α} (hf : UniformContinuous f) :
    ∀ n : ℤ, UniformContinuous fun x => f x ^ n
  | (n : ℕ) => by
    simp_rw [zpow_natCast]
    exact hf.pow_const _
  | Int.negSucc n => by
    simp_rw [zpow_negSucc]
    exact (hf.pow_const _).inv

@[to_additive uniformContinuous_const_zsmul]
theorem uniformContinuous_zpow_const (n : ℤ) : UniformContinuous fun x : α => x ^ n :=
  uniformContinuous_id.zpow_const n

@[to_additive]
instance (priority := 10) IsUniformGroup.to_topologicalGroup : IsTopologicalGroup α where
  continuous_mul := uniformContinuous_mul.continuous
  continuous_inv := uniformContinuous_inv.continuous

@[to_additive]
instance Prod.instIsUniformGroup [UniformSpace β] [Group β] [IsUniformGroup β] :
    IsUniformGroup (α × β) :=
  ⟨((uniformContinuous_fst.comp uniformContinuous_fst).div
          (uniformContinuous_fst.comp uniformContinuous_snd)).prodMk
      ((uniformContinuous_snd.comp uniformContinuous_fst).div
        (uniformContinuous_snd.comp uniformContinuous_snd))⟩

@[deprecated (since := "2025-03-31")] alias Prod.instUniformAddGroup :=
  Prod.instIsUniformAddGroup
@[to_additive existing, deprecated
  (since := "2025-03-31")] alias Prod.instUniformGroup := Prod.instIsUniformGroup

/-- The discrete uniformity makes a group a `IsUniformGroup. -/
@[to_additive /-- The discrete uniformity makes an additive group a `IsUniformAddGroup`. -/]
instance [UniformSpace β] [Group β] [DiscreteUniformity β] : IsUniformGroup β where
  uniformContinuous_div := DiscreteUniformity.uniformContinuous (β × β) fun p ↦ p.1 / p.2

@[to_additive]
instance (priority := low) IsLeftOrRightUniformGroup.discreteUniformity [Group β] [UniformSpace β]
    [IsLeftOrRightUniformGroup β] [DiscreteTopology β] :
    DiscreteUniformity β := by
  rw [discreteUniformity_iff_eq_principal_idRel]
  rcases ‹IsLeftOrRightUniformGroup β›
  · rw [uniformity_eq_comap_mul_inv_nhds_one_swapped, nhds_discrete, comap_pure,
        principal_eq_iff_eq]
    ext ⟨x, y⟩
    simp [mul_inv_eq_one]
  · rw [uniformity_eq_comap_inv_mul_nhds_one, nhds_discrete, comap_pure,
        principal_eq_iff_eq]
    ext ⟨x, y⟩
    simp [inv_mul_eq_one]

theorem uniformity_translate_mul (a : α) : ((𝓤 α).map fun x : α × α => (x.1 * a, x.2 * a)) = 𝓤 α :=
  le_antisymm (uniformContinuous_id.mul uniformContinuous_const)
    (calc
      𝓤 α =
          ((𝓤 α).map fun x : α × α => (x.1 * a⁻¹, x.2 * a⁻¹)).map fun x : α × α =>
            (x.1 * a, x.2 * a) := by simp [Filter.map_map, Function.comp_def]
      _ ≤ (𝓤 α).map fun x : α × α => (x.1 * a, x.2 * a) :=
        Filter.map_mono (uniformContinuous_id.mul uniformContinuous_const)
      )

namespace MulOpposite

@[to_additive]
instance : IsUniformGroup αᵐᵒᵖ :=
  ⟨uniformContinuous_op.comp
      ((uniformContinuous_unop.comp uniformContinuous_snd).inv.mul <|
        uniformContinuous_unop.comp uniformContinuous_fst)⟩

end MulOpposite

section

@[to_additive]
instance IsUniformGroup.isRightUniformGroup : IsRightUniformGroup α where
  uniformity_eq := by
    refine eq_of_forall_le_iff fun 𝓕 ↦ ?_
    rw [nhds_eq_comap_uniformity, comap_comap, ← tendsto_iff_comap,
      ← (tendsto_diag_uniformity Prod.fst 𝓕).uniformity_mul_iff_left, ← tendsto_id']
    congrm Tendsto ?_ _ _
    ext <;> simp

@[to_additive]
instance IsUniformGroup.isLeftUniformGroup : IsLeftUniformGroup α where
  uniformity_eq := by
    refine eq_of_forall_le_iff fun 𝓕 ↦ ?_
    rw [nhds_eq_comap_uniformity, comap_comap, ← tendsto_iff_comap,
      ← (tendsto_diag_uniformity Prod.fst 𝓕).uniformity_mul_iff_right, ← tendsto_id']
    congrm Tendsto ?_ _ _
    ext <;> simp

@[to_additive]
theorem IsUniformGroup.ext {G : Type*} [Group G] {u v : UniformSpace G} (hu : @IsUniformGroup G u _)
    (hv : @IsUniformGroup G v _)
    (h : @nhds _ u.toTopologicalSpace 1 = @nhds _ v.toTopologicalSpace 1) : u = v :=
<<<<<<< HEAD
  IsRightUniformGroup.ext inferInstance inferInstance h

@[deprecated (since := "2025-03-31")] alias UniformAddGroup.ext := IsUniformAddGroup.ext
@[to_additive existing UniformAddGroup.ext, deprecated (since := "2025-03-31")] alias
  UniformGroup.ext := IsUniformGroup.ext
=======
  UniformSpace.ext <| by
    rw [(have := hu; uniformity_eq_comap_nhds_one), (have := hv; uniformity_eq_comap_nhds_one), h]
>>>>>>> 7c55a5d3

@[to_additive]
theorem IsUniformGroup.ext_iff {G : Type*} [Group G] {u v : UniformSpace G}
    (hu : @IsUniformGroup G u _) (hv : @IsUniformGroup G v _) :
    u = v ↔ @nhds _ u.toTopologicalSpace 1 = @nhds _ v.toTopologicalSpace 1 :=
  IsRightUniformGroup.ext_iff inferInstance inferInstance

<<<<<<< HEAD
@[deprecated (since := "2025-03-31")] alias UniformAddGroup.ext_iff :=
  IsUniformAddGroup.ext_iff
@[to_additive existing UniformAddGroup.ext_iff, deprecated (since := "2025-03-31")] alias
  UniformGroup.ext_iff := IsUniformGroup.ext_iff
=======
variable {α}

@[to_additive]
theorem IsUniformGroup.uniformity_countably_generated [(𝓝 (1 : α)).IsCountablyGenerated] :
    (𝓤 α).IsCountablyGenerated := by
  rw [uniformity_eq_comap_nhds_one]
  exact Filter.comap.isCountablyGenerated _ _

open MulOpposite
>>>>>>> 7c55a5d3

end

section OfLeftAndRight

variable [UniformSpace β] [Group β] [IsLeftUniformGroup β] [IsRightUniformGroup β]

open Prod (snd) in
/-- Note: this assumes `[IsLeftUniformGroup β] [IsRightUniformGroup β]` instead of the more typical
(and equivalent) `[IsUniformGroup β]` because this is used in the proof of said equivalence. -/
@[to_additive /-- Note: this assumes `[IsLeftUniformAddGroup β] [IsRightUniformAddGroup β]`
instead of the more typical (and equivalent) `[IsUniformAddGroup β]` because this is used
in the proof of said equivalence. -/]
theorem comap_conj_nhds_one :
    comap (fun gx : β × β ↦ gx.1 * gx.2 * gx.1⁻¹) (𝓝 1) = comap snd (𝓝 1) := by
  let dr : β × β → β := fun xy ↦ xy.2 * xy.1⁻¹
  let dl : β × β → β := fun xy ↦ xy.1⁻¹ * xy.2
  let conj : β × β → β := fun gx ↦ gx.1 * gx.2 * gx.1⁻¹
  let φ : β × β ≃ β × β := (Equiv.refl β).prodShear (fun b ↦ (Equiv.mulLeft b).symm)
  have conj_φ : conj ∘ φ = dr := by
    ext; simp [conj, φ, dr]
  have snd_φ : snd ∘ φ = dl := by
    ext; simp [φ, dl]
  rw [← (comap_injective φ.surjective).eq_iff, comap_comap, comap_comap, conj_φ, snd_φ,
      ← uniformity_eq_comap_inv_mul_nhds_one, ← uniformity_eq_comap_mul_inv_nhds_one]

<<<<<<< HEAD
set_option profiler true in
=======
>>>>>>> 7c55a5d3
open Prod (snd) in
/-- Note: this assumes `[IsLeftUniformGroup β] [IsRightUniformGroup β]` instead of the more typical
(and equivalent) `[IsUniformGroup β]` because this is used in the proof of said equivalence. -/
@[to_additive /-- Note: this assumes `[IsLeftUniformAddGroup β] [IsRightUniformAddGroup β]`
instead of the more typical (and equivalent) `[IsUniformAddGroup β]` because this is used
in the proof of said equivalence. -/]
theorem tendsto_conj_nhds_one :
    Tendsto (fun gx : β × β ↦ gx.1 * gx.2 * gx.1⁻¹) (comap snd (𝓝 1)) (𝓝 1) := by
  rw [tendsto_iff_comap, comap_conj_nhds_one]

/-- Note: this assumes `[IsLeftUniformGroup β] [IsRightUniformGroup β]` instead of the more typical
(and equivalent) `[IsUniformGroup β]` because this is used in the proof of said equivalence. -/
@[to_additive /-- Note: this assumes `[IsLeftUniformAddGroup β] [IsRightUniformAddGroup β]`
instead of the more typical (and equivalent) `[IsUniformAddGroup β]` because this is used
in the proof of said equivalence. -/]
theorem Filter.Tendsto.conj_nhds_one {ι : Type*} {l : Filter ι} {x : ι → β}
    (hx : Tendsto x l (𝓝 1)) (g : ι → β) :
    Tendsto (g * x * g⁻¹) l (𝓝 1) := by
  have : Tendsto (fun i ↦ (g i, x i)) l (comap Prod.snd (𝓝 1)) := by
    rwa [tendsto_comap_iff]
  -- `exact` works but is quite slow...
  convert tendsto_conj_nhds_one.comp this

<<<<<<< HEAD
open Prod (fst snd) in
variable (β) in
=======
instance (priority := 10) IsUniformGroup.of_left_right : IsUniformGroup β where
  uniformContinuous_div := by
    let φ : (β × β) × (β × β) → β := fun ⟨⟨x₁, x₂⟩, ⟨y₁, y₂⟩⟩ ↦ x₂ * y₂⁻¹ * y₁ * x₁⁻¹
    let ψ : (β × β) × (β × β) → β := fun ⟨⟨x₁, x₂⟩, ⟨y₁, y₂⟩⟩ ↦ (x₁⁻¹ * x₂) * (y₂⁻¹ * y₁)
    let g : (β × β) × (β × β) → β := fun ⟨⟨x₁, x₂⟩, ⟨y₁, y₂⟩⟩ ↦ x₁
    suffices Tendsto φ (𝓤 β ×ˢ 𝓤 β) (𝓝 1) by
      rw [UniformContinuous, uniformity_eq_comap_mul_inv_nhds_one β, tendsto_comap_iff,
        uniformity_prod_eq_prod, tendsto_map'_iff]
      simpa [Function.comp_def, div_eq_mul_inv, ← mul_assoc]
    have φ_ψ_conj : φ = g * ψ * g⁻¹ := by
      ext
      simp [φ, ψ, g, mul_assoc]
    have ψ_tendsto : Tendsto ψ (𝓤 β ×ˢ 𝓤 β) (𝓝 1) := by
      rw [← one_mul 1]
      refine .mul ?_ ?_
      · rw [uniformity_eq_comap_inv_mul_nhds_one]
        exact tendsto_comap.comp tendsto_fst
      · rw [uniformity_eq_comap_inv_mul_nhds_one_swapped]
        exact tendsto_comap.comp tendsto_snd
    exact φ_ψ_conj ▸ ψ_tendsto.conj_nhds_one g

theorem eventually_forall_conj_nhds_one {p : α → Prop}
    (hp : ∀ᶠ x in 𝓝 1, p x) :
    ∀ᶠ x in 𝓝 1, ∀ g, p (g * x * g⁻¹) := by
  simpa using tendsto_conj_nhds_one.eventually hp

end OfLeftAndRight

>>>>>>> 7c55a5d3
@[to_additive]
instance (priority := 100) IsUniformGroup.of_left_right : IsUniformGroup β where
  uniformContinuous_div := by
    let φ : (β × β) × (β × β) → β := fun ⟨⟨x₁, x₂⟩, ⟨y₁, y₂⟩⟩ ↦ x₂ * y₂⁻¹ * y₁ * x₁⁻¹
    let ψ : (β × β) × (β × β) → β := fun ⟨⟨x₁, x₂⟩, ⟨y₁, y₂⟩⟩ ↦ (x₁⁻¹ * x₂) * (y₂⁻¹ * y₁)
    let g : (β × β) × (β × β) → β := fun ⟨⟨x₁, x₂⟩, ⟨y₁, y₂⟩⟩ ↦ x₁
    suffices Tendsto φ (𝓤 β ×ˢ 𝓤 β) (𝓝 1) by
      rw [UniformContinuous, uniformity_eq_comap_mul_inv_nhds_one β, tendsto_comap_iff,
        uniformity_prod_eq_prod, tendsto_map'_iff]
      simpa [Function.comp_def, div_eq_mul_inv, ← mul_assoc]
    have φ_ψ_conj : φ = g * ψ * g⁻¹ := by
      ext
      simp [φ, ψ, g, mul_assoc]
    have ψ_tendsto : Tendsto ψ (𝓤 β ×ˢ 𝓤 β) (𝓝 1) := by
      rw [← one_mul 1]
      refine .mul ?_ ?_
      · rw [uniformity_eq_comap_inv_mul_nhds_one]
        exact tendsto_comap.comp tendsto_fst
      · rw [uniformity_eq_comap_inv_mul_nhds_one_swapped]
        exact tendsto_comap.comp tendsto_snd
    exact φ_ψ_conj ▸ ψ_tendsto.conj_nhds_one g

theorem eventually_forall_conj_nhds_one {p : α → Prop}
    (hp : ∀ᶠ x in 𝓝 1, p x) :
    ∀ᶠ x in 𝓝 1, ∀ g, p (g * x * g⁻¹) := by
  simpa using tendsto_conj_nhds_one.eventually hp

end OfLeftAndRight

section OfComm

variable (G : Type*) [CommGroup G] [UniformSpace G] [IsLeftOrRightUniformGroup G]

@[to_additive]
instance (priority := 100) IsUniformGroup.of_comm : IsUniformGroup G := by
  rcases ‹IsLeftOrRightUniformGroup G›
  · have : IsLeftUniformGroup G := by
      constructor
      conv_rhs => congr; enter [x]; rw [mul_comm]
      exact uniformity_eq_comap_mul_inv_nhds_one G
    infer_instance
  · have : IsRightUniformGroup G := by
      constructor
      conv_rhs => congr; enter [x]; rw [mul_comm]
      exact uniformity_eq_comap_inv_mul_nhds_one G
    infer_instance

end OfComm

end IsUniformGroup

section TopologicalCommGroup

universe u v w x

open Filter

variable (G : Type*) [CommGroup G]

variable [TopologicalSpace G] [IsTopologicalGroup G]
section

attribute [local instance] IsTopologicalGroup.rightUniformSpace

variable {G}

@[to_additive (attr := deprecated IsUniformGroup.of_comm (since := "2025-09-26"))]
theorem isUniformGroup_of_commGroup : IsUniformGroup G := by
  infer_instance

alias comm_topologicalGroup_is_uniform := isUniformGroup_of_commGroup
open Set

end

@[to_additive (attr := deprecated IsRightUniformGroup.rightUniformSpace_eq (since := "2025-09-26"))]
alias IsUniformGroup.toUniformSpace_eq := IsRightUniformGroup.rightUniformSpace_eq

end TopologicalCommGroup

open Filter Set Function

section

variable {α : Type*} {β : Type*} {hom : Type*}
variable [TopologicalSpace α] [Group α] [IsTopologicalGroup α]

-- β is a dense subgroup of α, inclusion is denoted by e
variable [TopologicalSpace β] [Group β]
variable [FunLike hom β α] [MonoidHomClass hom β α] {e : hom}

@[to_additive]
theorem tendsto_div_comap_self (de : IsDenseInducing e) (x₀ : α) :
    Tendsto (fun t : β × β => t.2 / t.1) ((comap fun p : β × β => (e p.1, e p.2)) <| 𝓝 (x₀, x₀))
      (𝓝 1) := by
  have comm : ((fun x : α × α => x.2 / x.1) ∘ fun t : β × β => (e t.1, e t.2)) =
      e ∘ fun t : β × β => t.2 / t.1 := by
    ext t
    simp
  have lim : Tendsto (fun x : α × α => x.2 / x.1) (𝓝 (x₀, x₀)) (𝓝 (e 1)) := by
    simpa using (continuous_div'.comp (@continuous_swap α α _ _)).tendsto (x₀, x₀)
  simpa using de.tendsto_comap_nhds_nhds lim comm

end<|MERGE_RESOLUTION|>--- conflicted
+++ resolved
@@ -22,11 +22,7 @@
   endowed with the associated right uniform structure. This means that two points `x` and `y`
   are close precisely when `y * x⁻¹` is close to `1` / `y + (-x)` close to `0`.
 * `IsLeftUniformGroup` and `IsLeftUniformAddGroup`: Multiplicative and topological additive groups
-<<<<<<< HEAD
-  endowed with the associated right uniform structure. This means that two points `x` and `y`
-=======
   endowed with the associated left uniform structure. This means that two points `x` and `y`
->>>>>>> 7c55a5d3
   are close precisely when `x⁻¹ * y` is close to `1` / `(-x) + y` close to `0`.
 * `IsUniformGroup` and `IsUniformAddGroup`: Multiplicative and additive uniform groups,
   i.e., groups with uniformly continuous `(*)` and `(⁻¹)` / `(+)` and `(-)`. This corresponds
@@ -83,11 +79,7 @@
     𝓤 G = comap (fun x : G × G ↦ x.2 * x.1⁻¹) (𝓝 1)
 
 /-- A **left-uniform additive group** is a topological additive group endowed with the associated
-<<<<<<< HEAD
-right uniform structure: the uniformity filter `𝓤 G` is the inverse image of `𝓝 0` by the map
-=======
 left uniform structure: the uniformity filter `𝓤 G` is the inverse image of `𝓝 0` by the map
->>>>>>> 7c55a5d3
 `(x, y) ↦ (-x) + y`.
 
 In other words, we declare that two points `x` and `y` are infinitely close
@@ -98,11 +90,7 @@
     𝓤 G = comap (fun x : G × G ↦ (-x.1) + x.2) (𝓝 0)
 
 /-- A **left-uniform group** is a topological group endowed with the associated
-<<<<<<< HEAD
-right uniform structure: the uniformity filter `𝓤 G` is the inverse image of `𝓝 1` by the map
-=======
 left uniform structure: the uniformity filter `𝓤 G` is the inverse image of `𝓝 1` by the map
->>>>>>> 7c55a5d3
 `(x, y) ↦ x⁻¹ * y`.
 
 In other words, we declare that two points `x` and `y` are infinitely close
@@ -133,14 +121,11 @@
 | right [IsRightUniformGroup G] : IsLeftOrRightUniformGroup G
 | left [IsLeftUniformGroup G] : IsLeftOrRightUniformGroup G
 
-<<<<<<< HEAD
-=======
 attribute [instance 10] IsRightUniformAddGroup.toIsTopologicalAddGroup
 attribute [instance 10] IsRightUniformGroup.toIsTopologicalGroup
 attribute [instance 10] IsLeftUniformAddGroup.toIsTopologicalAddGroup
 attribute [instance 10] IsLeftUniformGroup.toIsTopologicalGroup
 
->>>>>>> 7c55a5d3
 attribute [instance] IsLeftOrRightUniformAddGroup.left
 attribute [instance] IsLeftOrRightUniformAddGroup.right
 attribute [instance] IsLeftOrRightUniformGroup.left
@@ -153,10 +138,6 @@
 variable [IsLeftUniformGroup Hₗ] [IsRightUniformGroup Hᵣ]
 variable [UniformSpace X]
 
-<<<<<<< HEAD
-@[to_additive]
-instance : IsTopologicalGroup G := by
-=======
 /-- Note: We give this instance the lowest priority as any concrete type satisfying it will
 have an instance of either `IsLeftUniformGroup` or `IsRightUniformGroup`.
 
@@ -166,7 +147,6 @@
 
 In other words, this instance only appears in lemmas assuming `IsLeftOrRightUniformAddGroup G`. -/]
 instance (priority := 0) : IsTopologicalGroup G := by
->>>>>>> 7c55a5d3
   rcases ‹IsLeftOrRightUniformGroup G› <;> infer_instance
 
 variable (Gₗ Gᵣ)
@@ -206,7 +186,6 @@
 
 variable {Gₗ Gᵣ}
 
-<<<<<<< HEAD
 namespace MulOpposite
 
 /-
@@ -679,10 +658,6 @@
 
 end IsTopologicalGroup
 
-=======
-end LeftRight
-
->>>>>>> 7c55a5d3
 section IsUniformGroup
 
 open Filter Set
@@ -693,12 +668,8 @@
 
 `IsUniformGroup G` is equivalent to the fact that `G` is a topological group, and the uniformity
 coincides with **both** the associated left and right uniformities
-<<<<<<< HEAD
-(this fact is not in Mathlib yet).
-=======
 (see `IsUniformGroup.isRightUniformGroup`, `IsUniformGroup.isLeftUniformGroup` and
 `IsUniformGroup.of_left_right`).
->>>>>>> 7c55a5d3
 
 Since there are topological groups where these two uniformities do **not** coincide,
 not all topological groups admit a uniform group structure in this sense. This is however the
@@ -710,19 +681,10 @@
 /-- A uniform additive group is an additive group in which addition and negation are
 uniformly continuous.
 
-<<<<<<< HEAD
-/-- A uniform additive group is an additive group in which addition and negation are
-uniformly continuous.
-
-`IsUniformAddGroup G` is equivalent to the fact that `G` is a topological additive group, and the
-uniformity coincides with **both** the associated left and right uniformities
-(this fact is not in Mathlib yet).
-=======
 `IsUniformAddGroup G` is equivalent to the fact that `G` is a topological additive group, and the
 uniformity coincides with **both** the associated left and right uniformities
 (see `IsUniformAddGroup.isRightUniformAddGroup`, `IsUniformAddGroup.isLeftUniformAddGroup` and
 `IsUniformAddGroup.of_left_right`).
->>>>>>> 7c55a5d3
 
 Since there are topological groups where these two uniformities do **not** coincide,
 not all topological groups admit a uniform group structure in this sense. This is however the
@@ -939,39 +901,13 @@
 theorem IsUniformGroup.ext {G : Type*} [Group G] {u v : UniformSpace G} (hu : @IsUniformGroup G u _)
     (hv : @IsUniformGroup G v _)
     (h : @nhds _ u.toTopologicalSpace 1 = @nhds _ v.toTopologicalSpace 1) : u = v :=
-<<<<<<< HEAD
   IsRightUniformGroup.ext inferInstance inferInstance h
-
-@[deprecated (since := "2025-03-31")] alias UniformAddGroup.ext := IsUniformAddGroup.ext
-@[to_additive existing UniformAddGroup.ext, deprecated (since := "2025-03-31")] alias
-  UniformGroup.ext := IsUniformGroup.ext
-=======
-  UniformSpace.ext <| by
-    rw [(have := hu; uniformity_eq_comap_nhds_one), (have := hv; uniformity_eq_comap_nhds_one), h]
->>>>>>> 7c55a5d3
 
 @[to_additive]
 theorem IsUniformGroup.ext_iff {G : Type*} [Group G] {u v : UniformSpace G}
     (hu : @IsUniformGroup G u _) (hv : @IsUniformGroup G v _) :
     u = v ↔ @nhds _ u.toTopologicalSpace 1 = @nhds _ v.toTopologicalSpace 1 :=
   IsRightUniformGroup.ext_iff inferInstance inferInstance
-
-<<<<<<< HEAD
-@[deprecated (since := "2025-03-31")] alias UniformAddGroup.ext_iff :=
-  IsUniformAddGroup.ext_iff
-@[to_additive existing UniformAddGroup.ext_iff, deprecated (since := "2025-03-31")] alias
-  UniformGroup.ext_iff := IsUniformGroup.ext_iff
-=======
-variable {α}
-
-@[to_additive]
-theorem IsUniformGroup.uniformity_countably_generated [(𝓝 (1 : α)).IsCountablyGenerated] :
-    (𝓤 α).IsCountablyGenerated := by
-  rw [uniformity_eq_comap_nhds_one]
-  exact Filter.comap.isCountablyGenerated _ _
-
-open MulOpposite
->>>>>>> 7c55a5d3
 
 end
 
@@ -998,10 +934,6 @@
   rw [← (comap_injective φ.surjective).eq_iff, comap_comap, comap_comap, conj_φ, snd_φ,
       ← uniformity_eq_comap_inv_mul_nhds_one, ← uniformity_eq_comap_mul_inv_nhds_one]
 
-<<<<<<< HEAD
-set_option profiler true in
-=======
->>>>>>> 7c55a5d3
 open Prod (snd) in
 /-- Note: this assumes `[IsLeftUniformGroup β] [IsRightUniformGroup β]` instead of the more typical
 (and equivalent) `[IsUniformGroup β]` because this is used in the proof of said equivalence. -/
@@ -1025,10 +957,6 @@
   -- `exact` works but is quite slow...
   convert tendsto_conj_nhds_one.comp this
 
-<<<<<<< HEAD
-open Prod (fst snd) in
-variable (β) in
-=======
 instance (priority := 10) IsUniformGroup.of_left_right : IsUniformGroup β where
   uniformContinuous_div := by
     let φ : (β × β) × (β × β) → β := fun ⟨⟨x₁, x₂⟩, ⟨y₁, y₂⟩⟩ ↦ x₂ * y₂⁻¹ * y₁ * x₁⁻¹
@@ -1057,36 +985,6 @@
 
 end OfLeftAndRight
 
->>>>>>> 7c55a5d3
-@[to_additive]
-instance (priority := 100) IsUniformGroup.of_left_right : IsUniformGroup β where
-  uniformContinuous_div := by
-    let φ : (β × β) × (β × β) → β := fun ⟨⟨x₁, x₂⟩, ⟨y₁, y₂⟩⟩ ↦ x₂ * y₂⁻¹ * y₁ * x₁⁻¹
-    let ψ : (β × β) × (β × β) → β := fun ⟨⟨x₁, x₂⟩, ⟨y₁, y₂⟩⟩ ↦ (x₁⁻¹ * x₂) * (y₂⁻¹ * y₁)
-    let g : (β × β) × (β × β) → β := fun ⟨⟨x₁, x₂⟩, ⟨y₁, y₂⟩⟩ ↦ x₁
-    suffices Tendsto φ (𝓤 β ×ˢ 𝓤 β) (𝓝 1) by
-      rw [UniformContinuous, uniformity_eq_comap_mul_inv_nhds_one β, tendsto_comap_iff,
-        uniformity_prod_eq_prod, tendsto_map'_iff]
-      simpa [Function.comp_def, div_eq_mul_inv, ← mul_assoc]
-    have φ_ψ_conj : φ = g * ψ * g⁻¹ := by
-      ext
-      simp [φ, ψ, g, mul_assoc]
-    have ψ_tendsto : Tendsto ψ (𝓤 β ×ˢ 𝓤 β) (𝓝 1) := by
-      rw [← one_mul 1]
-      refine .mul ?_ ?_
-      · rw [uniformity_eq_comap_inv_mul_nhds_one]
-        exact tendsto_comap.comp tendsto_fst
-      · rw [uniformity_eq_comap_inv_mul_nhds_one_swapped]
-        exact tendsto_comap.comp tendsto_snd
-    exact φ_ψ_conj ▸ ψ_tendsto.conj_nhds_one g
-
-theorem eventually_forall_conj_nhds_one {p : α → Prop}
-    (hp : ∀ᶠ x in 𝓝 1, p x) :
-    ∀ᶠ x in 𝓝 1, ∀ g, p (g * x * g⁻¹) := by
-  simpa using tendsto_conj_nhds_one.eventually hp
-
-end OfLeftAndRight
-
 section OfComm
 
 variable (G : Type*) [CommGroup G] [UniformSpace G] [IsLeftOrRightUniformGroup G]
