--- conflicted
+++ resolved
@@ -206,9 +206,6 @@
 class IsUniformGroup (α : Type*) [UniformSpace α] [Group α] : Prop where
   uniformContinuous_div : UniformContinuous fun p : α × α => p.1 / p.2
 
-<<<<<<< HEAD
-@[deprecated (since := "2025-03-26")] alias UniformGroup := IsUniformGroup
-
 /-- A uniform additive group is an additive group in which addition and negation are
 uniformly continuous.
 
@@ -220,10 +217,6 @@
 not all topological groups admit a uniform group structure in this sense. This is however the
 case for commutative groups, which are the main motivation for the existence of this
 typeclass. -/
-=======
-/-- A uniform additive group is an additive group in which addition
-  and negation are uniformly continuous. -/
->>>>>>> bd4da70b
 class IsUniformAddGroup (α : Type*) [UniformSpace α] [AddGroup α] : Prop where
   uniformContinuous_sub : UniformContinuous fun p : α × α => p.1 - p.2
 
@@ -440,28 +433,7 @@
   rw [uniformity_eq_comap_nhds_one]
   exact Filter.comap.isCountablyGenerated _ _
 
-<<<<<<< HEAD
-@[deprecated (since := "2025-03-31")] alias UniformAddGroup.uniformity_countably_generated :=
-  IsUniformAddGroup.uniformity_countably_generated
-@[to_additive existing UniformAddGroup.uniformity_countably_generated, deprecated
-  (since := "2025-03-31")] alias
-  UniformGroup.uniformity_countably_generated := IsUniformGroup.uniformity_countably_generated
-=======
 open MulOpposite
-
-@[to_additive]
-theorem uniformity_eq_comap_inv_mul_nhds_one :
-    𝓤 α = comap (fun x : α × α => x.1⁻¹ * x.2) (𝓝 (1 : α)) := by
-  rw [← comap_uniformity_mulOpposite, uniformity_eq_comap_nhds_one, ← op_one, ← comap_unop_nhds,
-    comap_comap, comap_comap]
-  simp [Function.comp_def]
-
-@[to_additive]
-theorem uniformity_eq_comap_inv_mul_nhds_one_swapped :
-    𝓤 α = comap (fun x : α × α => x.2⁻¹ * x.1) (𝓝 (1 : α)) := by
-  rw [← comap_swap_uniformity, uniformity_eq_comap_inv_mul_nhds_one, comap_comap]
-  rfl
->>>>>>> bd4da70b
 
 end
 
