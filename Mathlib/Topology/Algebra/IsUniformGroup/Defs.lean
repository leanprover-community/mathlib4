--- conflicted
+++ resolved
@@ -449,7 +449,6 @@
 variable (α)
 
 @[to_additive]
-<<<<<<< HEAD
 instance IsUniformGroup.isRightUniformGroup : IsRightUniformGroup α where
   uniformity_eq := by
     refine eq_of_forall_le_iff fun 𝓕 ↦ ?_
@@ -457,14 +456,6 @@
       ← (tendsto_diag_uniformity Prod.fst 𝓕).uniformity_mul_iff_left, ← tendsto_id']
     congrm Tendsto ?_ _ _
     ext <;> simp
-=======
-theorem uniformity_eq_comap_nhds_one : 𝓤 α = comap (fun x : α × α => x.2 / x.1) (𝓝 (1 : α)) := by
-  refine eq_of_forall_le_iff fun 𝓕 ↦ ?_
-  rw [nhds_eq_comap_uniformity, comap_comap, ← tendsto_iff_comap,
-    ← (tendsto_diag_uniformity Prod.fst 𝓕).uniformity_mul_iff_left, ← tendsto_id']
-  congrm Tendsto ?_ _ _
-  ext <;> simp
->>>>>>> f48b2e99
 
 @[to_additive]
 instance IsUniformGroup.isLeftUniformGroup : IsLeftUniformGroup α where
