/-
Copyright (c) 2018 Patrick Massot. All rights reserved.
Released under Apache 2.0 license as described in the file LICENSE.
Authors: Patrick Massot, Johannes Hölzl, Anatole Dedecker
-/
import Mathlib.Topology.UniformSpace.Basic
import Mathlib.Topology.UniformSpace.DiscreteUniformity
import Mathlib.Topology.Algebra.Group.Basic

/-!
# Uniform structure on topological groups

Given a topological group `G`, one can naturally build two uniform structures
(the "left" and "right" ones) on `G` inducing its topology.
This file defines typeclasses for groups equipped with either of these uniform strucures, as well
as a separate typeclass for the (very common) case where the given uniform structure
coincides with **both** the left and right uniform structures.

## Main declarations

* `IsRightUniformGroup` and `IsRightUniformAddGroup`: Multiplicative and additive topological groups
  endowed with the associated right uniform structure. This means that two points `x` and `y`
  are close precisely when `y * x⁻¹` is close to `1` / `y + (-x)` close to `0`.
* `IsLeftUniformGroup` and `IsLeftUniformAddGroup`: Multiplicative and additive topological groups
  endowed with the associated left uniform structure. This means that two points `x` and `y`
  are close precisely when `x⁻¹ * y` is close to `1` / `(-x) + y` close to `0`.
* `IsUniformGroup` and `IsUniformAddGroup`: Multiplicative and additive uniform groups,
  i.e., groups with uniformly continuous `(*)` and `(⁻¹)` / `(+)` and `(-)`. This corresponds
  to the conjuction of the two conditions above, although this result is not in Mathlib yet.

## Main results

* `IsTopologicalAddGroup.rightUniformSpace` and `comm_topologicalAddGroup_is_uniform` can be used
  to construct a canonical uniformity for a topological additive group.

See `Mathlib/Topology/Algebra/IsUniformGroup/Basic.lean` for further results.

## Implementation Notes

Since the most frequent use case is `G` being a commutative additive groups, `Mathlib` originally
did essentially all the theory under the assumption `IsUniformGroup G`.
For this reason, you may find results stated under this assumption even though they may hold
under either `IsRightUniformGroup G` or `IsLeftUniformGroup G`.
-/

assert_not_exists Cauchy

noncomputable section

open Uniformity Topology Filter Pointwise

section LeftRight

open Filter Set

variable {G Gₗ Gᵣ Hₗ Hᵣ X : Type*}

/-- A **right-uniform additive group** is a topological additive group endowed with the associated
right uniform structure: the uniformity filter `𝓤 G` is the inverse image of `𝓝 0` by the map
`(x, y) ↦ y + (-x)`.

In other words, we declare that two points `x` and `y` are infinitely close
precisely when `y + (-x)` is infinitely close to `0`. -/
class IsRightUniformAddGroup (G : Type*) [UniformSpace G] [AddGroup G] : Prop
    extends IsTopologicalAddGroup G where
  uniformity_eq :
    𝓤 G = comap (fun x : G × G ↦ x.2 + (-x.1)) (𝓝 0)

/-- A **right-uniform group** is a topological group endowed with the associated
right uniform structure: the uniformity filter `𝓤 G` is the inverse image of `𝓝 1` by the map
`(x, y) ↦ y * x⁻¹`.

In other words, we declare that two points `x` and `y` are infinitely close
precisely when `y * x⁻¹` is infinitely close to `1`. -/
@[to_additive]
class IsRightUniformGroup (G : Type*) [UniformSpace G] [Group G] : Prop
    extends IsTopologicalGroup G where
  uniformity_eq :
    𝓤 G = comap (fun x : G × G ↦ x.2 * x.1⁻¹) (𝓝 1)

/-- A **left-uniform additive group** is a topological additive group endowed with the associated
left uniform structure: the uniformity filter `𝓤 G` is the inverse image of `𝓝 0` by the map
`(x, y) ↦ (-x) + y`.

In other words, we declare that two points `x` and `y` are infinitely close
precisely when `(-x) + y` is infinitely close to `0`. -/
class IsLeftUniformAddGroup (G : Type*) [UniformSpace G] [AddGroup G] : Prop
    extends IsTopologicalAddGroup G where
  uniformity_eq :
    𝓤 G = comap (fun x : G × G ↦ (-x.1) + x.2) (𝓝 0)

/-- A **left-uniform group** is a topological group endowed with the associated
left uniform structure: the uniformity filter `𝓤 G` is the inverse image of `𝓝 1` by the map
`(x, y) ↦ x⁻¹ * y`.

In other words, we declare that two points `x` and `y` are infinitely close
precisely when `x⁻¹ * y` is infinitely close to `1`. -/
@[to_additive]
class IsLeftUniformGroup (G : Type*) [UniformSpace G] [Group G] : Prop
    extends IsTopologicalGroup G where
  uniformity_eq :
    𝓤 G = comap (fun x : G × G ↦ x.1⁻¹ * x.2) (𝓝 1)

/-- `IsLeftOrRightUniformAddGroup G` means that we have either `IsRightUniformAddGroup G`
or `IsLeftUniformAddGroup G`. This is a purely utilitary typeclass to avoid duplicating
API for results common to the left and the right uniformity.

For example, `UniformContinuous.add_const` will eventually hold in this generality. -/
@[mk_iff]
class inductive IsLeftOrRightUniformAddGroup (G : Type*) [UniformSpace G] [AddGroup G] : Prop
| right [IsRightUniformAddGroup G] : IsLeftOrRightUniformAddGroup G
| left [IsLeftUniformAddGroup G] : IsLeftOrRightUniformAddGroup G

/-- `IsLeftOrRightUniformGroup G` means that we have either `IsRightUniformGroup G`
or `IsRightUniformGroup G`. This is a purely utilitary typeclass to avoid duplicating
API for results common to the left and the right uniformity.

For example, `UniformContinuous.mul_const` will eventually hold in this generality. -/
@[to_additive, mk_iff]
class inductive IsLeftOrRightUniformGroup (G : Type*) [UniformSpace G] [Group G] : Prop
| right [IsRightUniformGroup G] : IsLeftOrRightUniformGroup G
| left [IsLeftUniformGroup G] : IsLeftOrRightUniformGroup G

attribute [instance 10] IsRightUniformAddGroup.toIsTopologicalAddGroup
attribute [instance 10] IsRightUniformGroup.toIsTopologicalGroup
attribute [instance 10] IsLeftUniformAddGroup.toIsTopologicalAddGroup
attribute [instance 10] IsLeftUniformGroup.toIsTopologicalGroup

attribute [instance] IsLeftOrRightUniformAddGroup.left
attribute [instance] IsLeftOrRightUniformAddGroup.right
attribute [instance] IsLeftOrRightUniformGroup.left
attribute [instance] IsLeftOrRightUniformGroup.right

variable [UniformSpace G] [Group G] [IsLeftOrRightUniformGroup G]
variable [UniformSpace Gₗ] [UniformSpace Gᵣ] [Group Gₗ] [Group Gᵣ]
variable [UniformSpace Hₗ] [UniformSpace Hᵣ] [Group Hₗ] [Group Hᵣ]
variable [IsLeftUniformGroup Gₗ] [IsRightUniformGroup Gᵣ]
variable [IsLeftUniformGroup Hₗ] [IsRightUniformGroup Hᵣ]
variable [UniformSpace X]

/-- Note: We give this instance the lowest priority as any concrete type satisfying it will
have an instance of either `IsLeftUniformGroup` or `IsRightUniformGroup`.

In other words, this instance only appears in lemmas assuming `IsLeftOrRightUniformGroup G`. -/
@[to_additive /-- Note: We give this instance the lowest priority as any concrete type satisfying
it will have an instance of either `IsLeftUniformAddGroup` or `IsRightUniformAddGroup`.

In other words, this instance only appears in lemmas assuming `IsLeftOrRightUniformAddGroup G`. -/]
instance (priority := 0) : IsTopologicalGroup G := by
  rcases ‹IsLeftOrRightUniformGroup G› <;> infer_instance

variable (Gₗ Gᵣ)

@[to_additive]
lemma uniformity_eq_comap_mul_inv_nhds_one :
    𝓤 Gᵣ = comap (fun x : Gᵣ × Gᵣ ↦ x.2 * x.1⁻¹) (𝓝 1) :=
  IsRightUniformGroup.uniformity_eq

@[to_additive]
lemma uniformity_eq_comap_inv_mul_nhds_one :
    𝓤 Gₗ = comap (fun x : Gₗ × Gₗ ↦ x.1⁻¹ * x.2) (𝓝 1) :=
  IsLeftUniformGroup.uniformity_eq

@[to_additive]
lemma uniformity_eq_comap_mul_inv_nhds_one_swapped :
    𝓤 Gᵣ = comap (fun x : Gᵣ × Gᵣ ↦ x.1 * x.2⁻¹) (𝓝 1) := by
  rw [← comap_swap_uniformity, uniformity_eq_comap_mul_inv_nhds_one, comap_comap]
  rfl

@[to_additive]
lemma uniformity_eq_comap_inv_mul_nhds_one_swapped :
    𝓤 Gₗ = comap (fun x : Gₗ × Gₗ ↦ x.2⁻¹ * x.1) (𝓝 1) := by
  rw [← comap_swap_uniformity, uniformity_eq_comap_inv_mul_nhds_one, comap_comap]
  rfl

@[to_additive]
theorem uniformity_eq_comap_nhds_one : 𝓤 Gᵣ = comap (fun x : Gᵣ × Gᵣ => x.2 / x.1) (𝓝 1) := by
  simp_rw [div_eq_mul_inv]
  exact uniformity_eq_comap_mul_inv_nhds_one Gᵣ

@[to_additive]
theorem uniformity_eq_comap_nhds_one_swapped :
    𝓤 Gᵣ = comap (fun x : Gᵣ × Gᵣ => x.1 / x.2) (𝓝 1) := by
  rw [← comap_swap_uniformity, uniformity_eq_comap_nhds_one, comap_comap]
  rfl

variable {Gₗ Gᵣ}

namespace MulOpposite

/-
@[to_additive]
theorem isRightUniformGroup_iff [UniformSpace G] :
    IsRightUniformGroup (Gᵐᵒᵖ) ↔ IsLeftUniformGroup G := by
  constructor <;> intro
  · have : IsTopologicalGroup G :=
    -- TODO: extract this as lemma?
    { continuous_mul := continuous_unop.comp <| continuous_mul.comp <| continuous_swap.comp <|
        continuous_op.prodMap continuous_op
      continuous_inv := continuous_unop.comp <| continuous_op.inv }
    sorry
  · sorry
-/

@[to_additive]
instance : IsRightUniformGroup Gₗᵐᵒᵖ where
  uniformity_eq := by
    rw [uniformity_mulOpposite, ← op_one, ← comap_unop_nhds,
        uniformity_eq_comap_inv_mul_nhds_one, comap_comap, comap_comap]
    rfl

@[to_additive]
instance : IsLeftUniformGroup Gᵣᵐᵒᵖ where
  uniformity_eq := by
    rw [uniformity_mulOpposite, ← op_one, ← comap_unop_nhds,
      uniformity_eq_comap_mul_inv_nhds_one, comap_comap, comap_comap]
    rfl

@[to_additive]
instance : IsLeftOrRightUniformGroup Gᵐᵒᵖ := by
  rcases ‹IsLeftOrRightUniformGroup G› <;> infer_instance

end MulOpposite

@[to_additive]
theorem comap_mul_left_uniformity (g : G) :
    comap ((g, g) * ·) (𝓤 G) = 𝓤 G := by
  rcases ‹IsLeftOrRightUniformGroup G›
  · rw [uniformity_eq_comap_mul_inv_nhds_one, comap_comap]
    -- TODO: clean
    have : 𝓝 (1 : G) = comap (g * · * g⁻¹) (𝓝 1) := by
      conv_lhs =>
        rw [((Homeomorph.mulLeft g).trans (Homeomorph.mulRight g⁻¹)).isInducing.nhds_eq_comap]
      congr
      simp
    conv_rhs => rw [this, comap_comap]
    congr 1
    ext ⟨x, y⟩
    simp [mul_assoc]
  · rw [uniformity_eq_comap_inv_mul_nhds_one, comap_comap]
    congr
    ext ⟨x, y⟩
    simp [mul_assoc]

open MulOpposite in
@[to_additive]
theorem comap_mul_right_uniformity (g : G) :
    comap (· * (g, g)) (𝓤 G) = 𝓤 G := by
  have := congr(comap (Prod.map op op) $(comap_mul_left_uniformity (op g)))
  rw [← comap_uniformity_mulOpposite, comap_comap]
  rw [comap_comap] at this
  exact this

@[to_additive]
theorem uniformContinuous_mul_right (g : G) : UniformContinuous ((· * g) : G → G) := by
  rw [UniformContinuous, tendsto_iff_comap]
  exact comap_mul_right_uniformity g |>.ge

@[to_additive]
theorem uniformContinuous_mul_left (g : G) : UniformContinuous ((g * ·) : G → G) := by
  rw [UniformContinuous, tendsto_iff_comap]
  exact comap_mul_left_uniformity g |>.ge

@[to_additive]
theorem UniformContinuous.mul_const {f : X → G} (hf : UniformContinuous f)
    (g : G) : UniformContinuous fun x ↦ f x * g :=
  uniformContinuous_mul_right g |>.comp hf

@[to_additive]
theorem UniformContinuous.const_mul {f : X → G} (hf : UniformContinuous f)
    (g : G) : UniformContinuous fun x ↦ g * f x :=
  uniformContinuous_mul_left g |>.comp hf

@[to_additive]
theorem uniformity_translate_mul (a : G) :
    ((𝓤 G).map fun x : G × G => (x.1 * a, x.2 * a)) = 𝓤 G := by
  conv_rhs => rw [← comap_mul_right_uniformity a⁻¹]
  refine map_eq_comap_of_inverse ?_ ?_ <;>
  ext <;>
  simp

@[to_additive]
theorem Filter.HasBasis.uniformity_of_nhds_one_mul_inv {ι} {p : ι → Prop} {U : ι → Set Gᵣ}
    (h : (𝓝 (1 : Gᵣ)).HasBasis p U) :
    (𝓤 Gᵣ).HasBasis p fun i => { x : Gᵣ × Gᵣ | x.2 * x.1⁻¹ ∈ U i } := by
  rw [uniformity_eq_comap_mul_inv_nhds_one]
  exact h.comap _

@[to_additive]
theorem Filter.HasBasis.uniformity_of_nhds_one_inv_mul {ι} {p : ι → Prop} {U : ι → Set Gₗ}
    (h : (𝓝 (1 : Gₗ)).HasBasis p U) :
    (𝓤 Gₗ).HasBasis p fun i => { x : Gₗ × Gₗ | x.1⁻¹ * x.2 ∈ U i } := by
  rw [uniformity_eq_comap_inv_mul_nhds_one]
  exact h.comap _

@[to_additive]
theorem Filter.HasBasis.uniformity_of_nhds_one {ι} {p : ι → Prop} {U : ι → Set Gᵣ}
    (h : (𝓝 (1 : Gᵣ)).HasBasis p U) :
    (𝓤 Gᵣ).HasBasis p fun i => { x : Gᵣ × Gᵣ | x.2 / x.1 ∈ U i } := by
  rw [uniformity_eq_comap_nhds_one]
  exact h.comap _

@[to_additive]
theorem Filter.HasBasis.uniformity_of_nhds_one_mul_inv_swapped {ι} {p : ι → Prop} {U : ι → Set Gᵣ}
    (h : (𝓝 (1 : Gᵣ)).HasBasis p U) :
    (𝓤 Gᵣ).HasBasis p fun i => { x : Gᵣ × Gᵣ | x.1 * x.2⁻¹ ∈ U i } := by
  rw [uniformity_eq_comap_mul_inv_nhds_one_swapped]
  exact h.comap _

@[to_additive]
theorem Filter.HasBasis.uniformity_of_nhds_one_inv_mul_swapped {ι} {p : ι → Prop} {U : ι → Set Gₗ}
    (h : (𝓝 (1 : Gₗ)).HasBasis p U) :
    (𝓤 Gₗ).HasBasis p fun i => { x : Gₗ × Gₗ | x.2⁻¹ * x.1 ∈ U i } := by
  rw [uniformity_eq_comap_inv_mul_nhds_one_swapped]
  exact h.comap _

@[to_additive]
theorem Filter.HasBasis.uniformity_of_nhds_one_swapped {ι} {p : ι → Prop} {U : ι → Set Gᵣ}
    (h : (𝓝 (1 : Gᵣ)).HasBasis p U) :
    (𝓤 Gᵣ).HasBasis p fun i => { x : Gᵣ × Gᵣ | x.1 / x.2 ∈ U i } := by
  rw [uniformity_eq_comap_nhds_one_swapped]
  exact h.comap _

@[to_additive]
theorem IsRightUniformGroup.uniformContinuous_of_tendsto_one {hom : Type*}
    [FunLike hom Gᵣ Hᵣ] [MonoidHomClass hom Gᵣ Hᵣ] {f : hom} (h : Tendsto f (𝓝 1) (𝓝 1)) :
    UniformContinuous f := by
  rw [UniformContinuous, uniformity_eq_comap_mul_inv_nhds_one, uniformity_eq_comap_mul_inv_nhds_one,
    tendsto_comap_iff]
  convert h.comp tendsto_comap
  ext
  simp

export IsRightUniformGroup (uniformContinuous_of_tendsto_one)
export IsRightUniformAddGroup (uniformContinuous_of_tendsto_zero)

@[to_additive]
theorem IsLeftUniformGroup.uniformContinuous_of_tendsto_one {hom : Type*}
    [FunLike hom Gₗ Hₗ] [MonoidHomClass hom Gₗ Hₗ] {f : hom} (h : Tendsto f (𝓝 1) (𝓝 1)) :
    UniformContinuous f := by
  rw [UniformContinuous, uniformity_eq_comap_inv_mul_nhds_one, uniformity_eq_comap_inv_mul_nhds_one,
    tendsto_comap_iff]
  convert h.comp tendsto_comap
  ext
  simp

/-- A group homomorphism (a bundled morphism of a type that implements `MonoidHomClass`) between
two uniform groups is uniformly continuous provided that it is continuous at one. See also
`continuous_of_continuousAt_one`. -/
@[to_additive /-- An additive group homomorphism (a bundled morphism of a type that implements
`AddMonoidHomClass`) between two uniform additive groups is uniformly continuous provided that it
is continuous at zero. See also `continuous_of_continuousAt_zero`. -/]
theorem IsRightUniformGroup.uniformContinuous_of_continuousAt_one {hom : Type*}
    [FunLike hom Gᵣ Hᵣ] [MonoidHomClass hom Gᵣ Hᵣ]
    (f : hom) (hf : ContinuousAt f 1) :
    UniformContinuous f :=
  uniformContinuous_of_tendsto_one (by simpa using hf.tendsto)

export IsRightUniformGroup (uniformContinuous_of_continuousAt_one)

/-- A group homomorphism (a bundled morphism of a type that implements `MonoidHomClass`) between
two uniform groups is uniformly continuous provided that it is continuous at one. See also
`continuous_of_continuousAt_one`. -/
@[to_additive /-- An additive group homomorphism (a bundled morphism of a type that implements
`AddMonoidHomClass`) between two uniform additive groups is uniformly continuous provided that it
is continuous at zero. See also `continuous_of_continuousAt_zero`. -/]
theorem IsLeftUniformGroup.uniformContinuous_of_continuousAt_one {hom : Type*}
    [FunLike hom Gₗ Hₗ] [MonoidHomClass hom Gₗ Hₗ]
    (f : hom) (hf : ContinuousAt f 1) :
    UniformContinuous f :=
  uniformContinuous_of_tendsto_one (by simpa using hf.tendsto)

@[to_additive]
theorem MonoidHom.uniformContinuous_of_continuousAt_one
    (f : Gᵣ →* Hᵣ) (hf : ContinuousAt f 1) : UniformContinuous f :=
  IsRightUniformGroup.uniformContinuous_of_continuousAt_one f hf

/-- A homomorphism from a uniform group to a discrete uniform group is continuous if and only if
its kernel is open. -/
@[to_additive /-- A homomorphism from a uniform additive group to a discrete uniform additive group
is continuous if and only if its kernel is open. -/]
theorem IsRightUniformGroup.uniformContinuous_iff_isOpen_ker {hom : Type*} [FunLike hom Gᵣ Hᵣ]
    [MonoidHomClass hom Gᵣ Hᵣ] [DiscreteTopology Hᵣ] {f : hom} :
    UniformContinuous f ↔ IsOpen ((f : Gᵣ →* Hᵣ).ker : Set Gᵣ) := by
  refine ⟨fun hf => ?_, fun hf => ?_⟩
  · apply (isOpen_discrete ({1} : Set Hᵣ)).preimage hf.continuous
  · apply uniformContinuous_of_continuousAt_one
    rw [ContinuousAt, nhds_discrete Hᵣ, map_one, tendsto_pure]
    exact hf.mem_nhds (map_one f)

/-- A homomorphism from a uniform group to a discrete uniform group is continuous if and only if
its kernel is open. -/
@[to_additive /-- A homomorphism from a uniform additive group to a discrete uniform additive group
is continuous if and only if its kernel is open. -/]
theorem IsLeftUniformGroup.uniformContinuous_iff_isOpen_ker {hom : Type*} [FunLike hom Gₗ Hₗ]
    [MonoidHomClass hom Gₗ Hₗ] [DiscreteTopology Hₗ] {f : hom} :
    UniformContinuous f ↔ IsOpen ((f : Gₗ →* Hₗ).ker : Set Gₗ) := by
  refine ⟨fun hf => ?_, fun hf => ?_⟩
  · apply (isOpen_discrete ({1} : Set Hₗ)).preimage hf.continuous
  · apply uniformContinuous_of_continuousAt_one
    rw [ContinuousAt, nhds_discrete Hₗ, map_one, tendsto_pure]
    exact hf.mem_nhds (map_one f)

/-- A group homomorphism (a bundled morphism of a type that implements `MonoidHomClass`) between
two uniform groups is uniformly continuous provided that it is continuous at one. See also
`continuous_of_continuousAt_one`. -/
@[to_additive /-- An additive group homomorphism (a bundled morphism of a type that implements
`AddMonoidHomClass`) between two uniform additive groups is uniformly continuous provided that it
is continuous at zero. See also `continuous_of_continuousAt_zero`. -/]
theorem IsRightUniformGroup.uniformContinuous_of_continuous {hom : Type*}
    [FunLike hom Gᵣ Hᵣ] [MonoidHomClass hom Gᵣ Hᵣ]
    (f : hom) (hf : Continuous f) :
    UniformContinuous f :=
  uniformContinuous_of_continuousAt_one f hf.continuousAt

@[to_additive, deprecated (since := "2025-09-25")]
alias uniformContinuous_monoidHom_of_continuous :=
  IsRightUniformGroup.uniformContinuous_of_continuous

/-- A group homomorphism (a bundled morphism of a type that implements `MonoidHomClass`) between
two uniform groups is uniformly continuous provided that it is continuous at one. See also
`continuous_of_continuousAt_one`. -/
@[to_additive /-- An additive group homomorphism (a bundled morphism of a type that implements
`AddMonoidHomClass`) between two uniform additive groups is uniformly continuous provided that it
is continuous at zero. See also `continuous_of_continuousAt_zero`. -/]
theorem IsLeftUniformGroup.uniformContinuous_monoidHom_of_continuous {hom : Type*}
    [FunLike hom Gₗ Hₗ] [MonoidHomClass hom Gₗ Hₗ]
    (f : hom) (hf : ContinuousAt f 1) :
    UniformContinuous f :=
  uniformContinuous_of_tendsto_one (by simpa using hf.tendsto)

section LatticeOps

omit [UniformSpace G]

@[to_additive]
theorem isRightUniformGroup_iInf {ι : Sort*} {us' : ι → UniformSpace G}
    (h' : ∀ i, @IsRightUniformGroup G (us' i) _) : @IsRightUniformGroup G (⨅ i, us' i) _ := by
  let := ⨅ i, us' i
  have : IsTopologicalGroup G := by
    rw [UniformSpace.toTopologicalSpace_iInf]
    exact topologicalGroup_iInf fun u ↦ (h' u).toIsTopologicalGroup
  constructor
  simp_rw [iInf_uniformity, UniformSpace.toTopologicalSpace_iInf, nhds_iInf, comap_iInf,
    IsRightUniformGroup.uniformity_eq]

@[to_additive]
theorem isLeftUniformGroup_iInf {ι : Sort*} {us' : ι → UniformSpace G}
    (h' : ∀ i, @IsLeftUniformGroup G (us' i) _) : @IsLeftUniformGroup G (⨅ i, us' i) _ := by
  let := ⨅ i, us' i
  have : IsTopologicalGroup G := by
    rw [UniformSpace.toTopologicalSpace_iInf]
    exact topologicalGroup_iInf fun u ↦ (h' u).toIsTopologicalGroup
  constructor
  simp_rw [iInf_uniformity, UniformSpace.toTopologicalSpace_iInf, nhds_iInf, comap_iInf,
    IsLeftUniformGroup.uniformity_eq]

@[to_additive]
theorem isRightUniformGroup_sInf {us : Set (UniformSpace G)}
    (h : ∀ u ∈ us, @IsRightUniformGroup G u _) :
    @IsRightUniformGroup G (sInf us) _ := by
  rw [sInf_eq_iInf]
  exact isRightUniformGroup_iInf fun u ↦ isRightUniformGroup_iInf fun hu ↦ h u hu

@[to_additive]
theorem isLeftUniformGroup_sInf {us : Set (UniformSpace G)}
    (h : ∀ u ∈ us, @IsLeftUniformGroup G u _) :
    @IsLeftUniformGroup G (sInf us) _ := by
  rw [sInf_eq_iInf]
  exact isLeftUniformGroup_iInf fun u ↦ isLeftUniformGroup_iInf fun hu ↦ h u hu

@[to_additive]
theorem isRightUniformGroup_inf {u₁ u₂ : UniformSpace G} (h₁ : @IsRightUniformGroup G u₁ _)
    (h₂ : @IsRightUniformGroup G u₂ _) : @IsRightUniformGroup G (u₁ ⊓ u₂) _ := by
  rw [inf_eq_iInf]
  refine isRightUniformGroup_iInf fun b => ?_
  cases b <;> assumption

@[to_additive]
theorem isLeftUniformGroup_inf {u₁ u₂ : UniformSpace G} (h₁ : @IsLeftUniformGroup G u₁ _)
    (h₂ : @IsLeftUniformGroup G u₂ _) : @IsLeftUniformGroup G (u₁ ⊓ u₂) _ := by
  rw [inf_eq_iInf]
  refine isLeftUniformGroup_iInf fun b => ?_
  cases b <;> assumption

end LatticeOps

section Constructions

@[to_additive]
instance Prod.instIsRightUniformGroup :
    IsRightUniformGroup (Gᵣ × Hᵣ) := by
  constructor
  simp_rw [uniformity_prod_eq_comap_prod, uniformity_eq_comap_mul_inv_nhds_one,
    Prod.one_eq_mk, nhds_prod_eq, comap_prod, comap_comap]
  rfl

@[to_additive]
instance Prod.instIsLeftUniformGroup :
    IsRightUniformGroup (Gᵣ × Hᵣ) := by
  constructor
  simp_rw [uniformity_prod_eq_comap_prod, uniformity_eq_comap_mul_inv_nhds_one,
    Prod.one_eq_mk, nhds_prod_eq, comap_prod, comap_comap]
  rfl

end Constructions

@[to_additive]
theorem IsRightUniformGroup.ext {G : Type*} [Group G] {u v : UniformSpace G}
    (hu : @IsRightUniformGroup G u _)
    (hv : @IsRightUniformGroup G v _)
    (h : @nhds _ u.toTopologicalSpace 1 = @nhds _ v.toTopologicalSpace 1) : u = v :=
  UniformSpace.ext <| by
    rw [@uniformity_eq_comap_mul_inv_nhds_one _ u _ hu,
        @uniformity_eq_comap_mul_inv_nhds_one _ v _ hv, h]

@[to_additive]
theorem IsLeftUniformGroup.ext {G : Type*} [Group G] {u v : UniformSpace G}
    (hu : @IsLeftUniformGroup G u _)
    (hv : @IsLeftUniformGroup G v _)
    (h : @nhds _ u.toTopologicalSpace 1 = @nhds _ v.toTopologicalSpace 1) : u = v :=
  UniformSpace.ext <| by
    rw [@uniformity_eq_comap_inv_mul_nhds_one _ u _ hu,
        @uniformity_eq_comap_inv_mul_nhds_one _ v _ hv, h]

@[to_additive]
theorem IsRightUniformGroup.ext_iff {G : Type*} [Group G] {u v : UniformSpace G}
    (hu : @IsRightUniformGroup G u _) (hv : @IsRightUniformGroup G v _) :
    u = v ↔ @nhds _ u.toTopologicalSpace 1 = @nhds _ v.toTopologicalSpace 1 :=
  ⟨fun h => h ▸ rfl, hu.ext hv⟩

@[to_additive]
theorem IsLeftUniformGroup.ext_iff {G : Type*} [Group G] {u v : UniformSpace G}
    (hu : @IsLeftUniformGroup G u _) (hv : @IsLeftUniformGroup G v _) :
    u = v ↔ @nhds _ u.toTopologicalSpace 1 = @nhds _ v.toTopologicalSpace 1 :=
  ⟨fun h => h ▸ rfl, hu.ext hv⟩

@[to_additive IsUniformAddGroup.uniformity_countably_generated]
theorem IsUniformGroup.uniformity_countably_generated
    [(𝓝 (1 : G)).IsCountablyGenerated] :
    (𝓤 G).IsCountablyGenerated := by
  rcases ‹IsLeftOrRightUniformGroup G› <;>
  [rw [uniformity_eq_comap_mul_inv_nhds_one]; rw [uniformity_eq_comap_inv_mul_nhds_one]] <;>
  exact Filter.comap.isCountablyGenerated _ _

@[deprecated (since := "2025-03-31")] alias UniformAddGroup.uniformity_countably_generated :=
  IsUniformAddGroup.uniformity_countably_generated
@[to_additive existing UniformAddGroup.uniformity_countably_generated, deprecated
  (since := "2025-03-31")] alias
  UniformGroup.uniformity_countably_generated := IsUniformGroup.uniformity_countably_generated

end LeftRight

section IsTopologicalGroup

open Filter

variable (G : Type*) [Group G] [TopologicalSpace G] [IsTopologicalGroup G]

section Right

/-- The right uniformity on a topological group (as opposed to the left uniformity).

Warning: in general the right and left uniformities do not coincide and so one does not obtain a
`IsUniformGroup` structure. Two important special cases where they _do_ coincide are for
commutative groups (see `isUniformGroup_of_commGroup`) and for compact groups (see
`topologicalGroup_is_uniform_of_compactSpace`). -/
@[to_additive /-- The right uniformity on a topological additive group (as opposed to the left
uniformity).

Warning: in general the right and left uniformities do not coincide and so one does not obtain a
`IsUniformAddGroup` structure. Two important special cases where they _do_ coincide are for
commutative additive groups (see `isUniformAddGroup_of_addCommGroup`) and for compact
additive groups (see `topologicalAddGroup_is_uniform_of_compactSpace`). -/]
def IsTopologicalGroup.rightUniformSpace : UniformSpace G where
  uniformity := comap (fun p : G × G => p.2 * p.1⁻¹) (𝓝 1)
  symm :=
    have : Tendsto (fun p : G × G ↦ (p.2 * p.1⁻¹)⁻¹) (comap (fun p : G × G ↦ p.2 * p.1⁻¹) (𝓝 1))
      (𝓝 1⁻¹) := tendsto_id.inv.comp tendsto_comap
    by simpa [tendsto_comap_iff]
  comp := Tendsto.le_comap fun U H ↦ by
    rcases exists_nhds_one_split H with ⟨V, V_nhds, V_mul⟩
    refine mem_map.2 (mem_of_superset (mem_lift' <| preimage_mem_comap V_nhds) ?_)
    rintro ⟨x, y⟩ ⟨z, hz₁, hz₂⟩
    simpa [mul_assoc] using V_mul _ hz₂ _ hz₁
  nhds_eq_comap_uniformity _ := by
    simp only [comap_comap, Function.comp_def, ← div_eq_mul_inv, nhds_translation_div]

variable {G}

@[to_additive]
lemma isRightUniformGroup_iff_rightUniformSpace {G : Type*} [U : UniformSpace G] [Group G]
    [IsTopologicalGroup G] :
    IsRightUniformGroup G ↔ U = IsTopologicalGroup.rightUniformSpace G :=
  ⟨fun H ↦ by ext; rw [uniformity_eq_comap_mul_inv_nhds_one G]; rfl, fun H ↦ ⟨H ▸ rfl⟩⟩

@[to_additive]
theorem IsRightUniformGroup.rightUniformSpace_eq {G : Type*} [U : UniformSpace G] [Group G]
    [IsRightUniformGroup G] : IsTopologicalGroup.rightUniformSpace G = U := by
  rw [← isRightUniformGroup_iff_rightUniformSpace.mp inferInstance]

attribute [local instance] IsTopologicalGroup.rightUniformSpace

@[to_additive]
instance : IsRightUniformGroup G := ⟨rfl⟩

@[to_additive, deprecated (since := "2025-09-25")]
alias uniformity_eq_comap_nhds_one' := uniformity_eq_comap_nhds_one

end Right

section Left

/-- The right uniformity on a topological group (as opposed to the left uniformity).

Warning: in general the right and left uniformities do not coincide and so one does not obtain a
`IsUniformGroup` structure. Two important special cases where they _do_ coincide are for
commutative groups (see `isUniformGroup_of_commGroup`) and for compact groups (see
`topologicalGroup_is_uniform_of_compactSpace`). -/
@[to_additive /-- The right uniformity on a topological additive group (as opposed to the left
uniformity).

Warning: in general the right and left uniformities do not coincide and so one does not obtain a
`IsUniformAddGroup` structure. Two important special cases where they _do_ coincide are for
commutative additive groups (see `isUniformAddGroup_of_addCommGroup`) and for compact
additive groups (see `topologicalAddGroup_is_uniform_of_compactSpace`). -/]
def IsTopologicalGroup.leftUniformSpace : UniformSpace G where
  uniformity := comap (fun p : G × G => p.1⁻¹ * p.2) (𝓝 1)
  symm :=
    have : Tendsto (fun p : G × G ↦ (p.1⁻¹ * p.2)⁻¹) (comap (fun p : G × G ↦ p.1⁻¹ * p.2) (𝓝 1))
      (𝓝 1⁻¹) := tendsto_id.inv.comp tendsto_comap
    by simpa [tendsto_comap_iff]
  comp := Tendsto.le_comap fun U H ↦ by
    rcases exists_nhds_one_split H with ⟨V, V_nhds, V_mul⟩
    refine mem_map.2 (mem_of_superset (mem_lift' <| preimage_mem_comap V_nhds) ?_)
    rintro ⟨x, y⟩ ⟨z, hz₁, hz₂⟩
    simpa [mul_assoc] using V_mul _ hz₁ _ hz₂
  nhds_eq_comap_uniformity _ := by
    sorry

@[to_additive]
lemma isLeftUniformGroup_iff_leftUniformSpace {G : Type*} [U : UniformSpace G] [Group G]
    [IsTopologicalGroup G] :
    IsLeftUniformGroup G ↔ U = IsTopologicalGroup.leftUniformSpace G :=
  ⟨fun H ↦ by ext; rw [uniformity_eq_comap_inv_mul_nhds_one G]; rfl, fun H ↦ ⟨H ▸ rfl⟩⟩

@[to_additive]
theorem IsLeftUniformGroup.leftUniformSpace_eq {G : Type*} [U : UniformSpace G] [Group G]
    [IsLeftUniformGroup G] : IsTopologicalGroup.leftUniformSpace G = U := by
  rw [← isLeftUniformGroup_iff_leftUniformSpace.mp inferInstance]

attribute [local instance] IsTopologicalGroup.leftUniformSpace

@[to_additive]
instance : IsLeftUniformGroup G := ⟨rfl⟩

end Left

end IsTopologicalGroup

section IsUniformGroup

open Filter Set

variable {α : Type*} {β : Type*}

/-- A uniform group is a group in which multiplication and inversion are uniformly continuous.

`IsUniformGroup G` is equivalent to the fact that `G` is a topological group, and the uniformity
coincides with **both** the associated left and right uniformities
(see `IsUniformGroup.isRightUniformGroup`, `IsUniformGroup.isLeftUniformGroup` and
`IsUniformGroup.of_left_right`).

Since there are topological groups where these two uniformities do **not** coincide,
not all topological groups admit a uniform group structure in this sense. This is however the
case for commutative groups, which are the main motivation for the existence of this
typeclass. -/
class IsUniformGroup (α : Type*) [UniformSpace α] [Group α] : Prop where
  uniformContinuous_div : UniformContinuous fun p : α × α => p.1 / p.2

/-- A uniform additive group is an additive group in which addition and negation are
uniformly continuous.

`IsUniformAddGroup G` is equivalent to the fact that `G` is a topological additive group, and the
uniformity coincides with **both** the associated left and right uniformities
(see `IsUniformAddGroup.isRightUniformAddGroup`, `IsUniformAddGroup.isLeftUniformAddGroup` and
`IsUniformAddGroup.of_left_right`).

Since there are topological groups where these two uniformities do **not** coincide,
not all topological groups admit a uniform group structure in this sense. This is however the
case for commutative groups, which are the main motivation for the existence of this
typeclass. -/
class IsUniformAddGroup (α : Type*) [UniformSpace α] [AddGroup α] : Prop where
  uniformContinuous_sub : UniformContinuous fun p : α × α => p.1 - p.2

attribute [to_additive] IsUniformGroup

@[to_additive]
theorem IsUniformGroup.mk' {α} [UniformSpace α] [Group α]
    (h₁ : UniformContinuous fun p : α × α => p.1 * p.2) (h₂ : UniformContinuous fun p : α => p⁻¹) :
    IsUniformGroup α :=
  ⟨by simpa only [div_eq_mul_inv] using
    h₁.comp (uniformContinuous_fst.prodMk (h₂.comp uniformContinuous_snd))⟩

variable [UniformSpace α] [Group α] [IsUniformGroup α]

@[to_additive]
theorem uniformContinuous_div : UniformContinuous fun p : α × α => p.1 / p.2 :=
  IsUniformGroup.uniformContinuous_div

@[to_additive]
theorem UniformContinuous.div [UniformSpace β] {f : β → α} {g : β → α} (hf : UniformContinuous f)
    (hg : UniformContinuous g) : UniformContinuous fun x => f x / g x :=
  uniformContinuous_div.comp (hf.prodMk hg)

@[to_additive]
theorem UniformContinuous.inv [UniformSpace β] {f : β → α} (hf : UniformContinuous f) :
    UniformContinuous fun x => (f x)⁻¹ := by
  have : UniformContinuous fun x => 1 / f x := uniformContinuous_const.div hf
  simp_all

@[to_additive]
theorem uniformContinuous_inv : UniformContinuous fun x : α => x⁻¹ :=
  uniformContinuous_id.inv

@[to_additive]
theorem UniformContinuous.mul [UniformSpace β] {f : β → α} {g : β → α} (hf : UniformContinuous f)
    (hg : UniformContinuous g) : UniformContinuous fun x => f x * g x := by
  have : UniformContinuous fun x => f x / (g x)⁻¹ := hf.div hg.inv
  simp_all

@[to_additive]
theorem uniformContinuous_mul : UniformContinuous fun p : α × α => p.1 * p.2 :=
  uniformContinuous_fst.mul uniformContinuous_snd

@[to_additive]
theorem UniformContinuous.div_const [UniformSpace β] {f : β → α} (hf : UniformContinuous f)
    (a : α) : UniformContinuous fun x ↦ f x / a :=
  hf.div uniformContinuous_const

@[to_additive]
theorem uniformContinuous_div_const (a : α) : UniformContinuous fun b : α => b / a :=
  uniformContinuous_id.div_const _

@[to_additive]
theorem Filter.Tendsto.uniformity_mul {ι : Type*} {f g : ι → α × α} {l : Filter ι}
    (hf : Tendsto f l (𝓤 α)) (hg : Tendsto g l (𝓤 α)) :
    Tendsto (f * g) l (𝓤 α) :=
  have : Tendsto (fun (p : (α × α) × (α × α)) ↦ p.1 * p.2) (𝓤 α ×ˢ 𝓤 α) (𝓤 α) := by
    simpa [UniformContinuous, uniformity_prod_eq_prod] using uniformContinuous_mul (α := α)
  this.comp (hf.prodMk hg)

@[to_additive]
theorem Filter.Tendsto.uniformity_inv {ι : Type*} {f : ι → α × α} {l : Filter ι}
    (hf : Tendsto f l (𝓤 α)) :
    Tendsto (f⁻¹) l (𝓤 α) :=
  have : Tendsto (· ⁻¹) (𝓤 α) (𝓤 α) := uniformContinuous_inv
  this.comp hf

@[to_additive]
theorem Filter.Tendsto.uniformity_inv_iff {ι : Type*} {f : ι → α × α} {l : Filter ι} :
    Tendsto (f⁻¹) l (𝓤 α) ↔ Tendsto f l (𝓤 α) :=
  ⟨fun H ↦ inv_inv f ▸ H.uniformity_inv, Filter.Tendsto.uniformity_inv⟩

@[to_additive]
theorem Filter.Tendsto.uniformity_div {ι : Type*} {f g : ι → α × α} {l : Filter ι}
    (hf : Tendsto f l (𝓤 α)) (hg : Tendsto g l (𝓤 α)) :
    Tendsto (f / g) l (𝓤 α) := by
  rw [div_eq_mul_inv]
  exact hf.uniformity_mul hg.uniformity_inv

/-- If `f : ι → G × G` converges to the uniformity, then any `g : ι → G × G` converges to the
uniformity iff `f * g` does. This is often useful when `f` is valued in the diagonal,
in which case its convergence is automatic. -/
@[to_additive /-- If `f : ι → G × G` converges to the uniformity, then any `g : ι → G × G`
converges to the uniformity iff `f + g` does. This is often useful when `f` is valued in the
diagonal, in which case its convergence is automatic. -/]
theorem Filter.Tendsto.uniformity_mul_iff_right {ι : Type*} {f g : ι → α × α} {l : Filter ι}
    (hf : Tendsto f l (𝓤 α)) :
    Tendsto (f * g) l (𝓤 α) ↔ Tendsto g l (𝓤 α) :=
  ⟨fun hfg ↦ by simpa using hf.uniformity_inv.uniformity_mul hfg, hf.uniformity_mul⟩

/-- If `g : ι → G × G` converges to the uniformity, then any `f : ι → G × G` converges to the
uniformity iff `f * g` does. This is often useful when `g` is valued in the diagonal,
in which case its convergence is automatic. -/
@[to_additive /-- If `g : ι → G × G` converges to the uniformity, then any `f : ι → G × G`
converges to the uniformity iff `f + g` does. This is often useful when `g` is valued in the
diagonal, in which case its convergence is automatic. -/]
theorem Filter.Tendsto.uniformity_mul_iff_left {ι : Type*} {f g : ι → α × α} {l : Filter ι}
    (hg : Tendsto g l (𝓤 α)) :
    Tendsto (f * g) l (𝓤 α) ↔ Tendsto f l (𝓤 α) :=
  ⟨fun hfg ↦ by simpa using hfg.uniformity_mul hg.uniformity_inv, fun hf ↦ hf.uniformity_mul hg⟩

@[to_additive UniformContinuous.const_nsmul]
theorem UniformContinuous.pow_const [UniformSpace β] {f : β → α} (hf : UniformContinuous f) :
    ∀ n : ℕ, UniformContinuous fun x => f x ^ n
  | 0 => by
    simp_rw [pow_zero]
    exact uniformContinuous_const
  | n + 1 => by
    simp_rw [pow_succ']
    exact hf.mul (hf.pow_const n)

@[to_additive uniformContinuous_const_nsmul]
theorem uniformContinuous_pow_const (n : ℕ) : UniformContinuous fun x : α => x ^ n :=
  uniformContinuous_id.pow_const n

@[to_additive UniformContinuous.const_zsmul]
theorem UniformContinuous.zpow_const [UniformSpace β] {f : β → α} (hf : UniformContinuous f) :
    ∀ n : ℤ, UniformContinuous fun x => f x ^ n
  | (n : ℕ) => by
    simp_rw [zpow_natCast]
    exact hf.pow_const _
  | Int.negSucc n => by
    simp_rw [zpow_negSucc]
    exact (hf.pow_const _).inv

@[to_additive uniformContinuous_const_zsmul]
theorem uniformContinuous_zpow_const (n : ℤ) : UniformContinuous fun x : α => x ^ n :=
  uniformContinuous_id.zpow_const n

@[to_additive]
instance (priority := 10) IsUniformGroup.to_topologicalGroup : IsTopologicalGroup α where
  continuous_mul := uniformContinuous_mul.continuous
  continuous_inv := uniformContinuous_inv.continuous

@[to_additive]
instance Prod.instIsUniformGroup [UniformSpace β] [Group β] [IsUniformGroup β] :
    IsUniformGroup (α × β) :=
  ⟨((uniformContinuous_fst.comp uniformContinuous_fst).div
          (uniformContinuous_fst.comp uniformContinuous_snd)).prodMk
      ((uniformContinuous_snd.comp uniformContinuous_fst).div
        (uniformContinuous_snd.comp uniformContinuous_snd))⟩

@[deprecated (since := "2025-03-31")] alias Prod.instUniformAddGroup :=
  Prod.instIsUniformAddGroup
@[to_additive existing, deprecated
  (since := "2025-03-31")] alias Prod.instUniformGroup := Prod.instIsUniformGroup

/-- The discrete uniformity makes a group a `IsUniformGroup. -/
@[to_additive /-- The discrete uniformity makes an additive group a `IsUniformAddGroup`. -/]
instance [UniformSpace β] [Group β] [DiscreteUniformity β] : IsUniformGroup β where
  uniformContinuous_div := DiscreteUniformity.uniformContinuous (β × β) fun p ↦ p.1 / p.2

@[to_additive]
instance (priority := low) IsLeftOrRightUniformGroup.discreteUniformity [Group β] [UniformSpace β]
    [IsLeftOrRightUniformGroup β] [DiscreteTopology β] :
    DiscreteUniformity β := by
  rw [discreteUniformity_iff_eq_principal_idRel]
  rcases ‹IsLeftOrRightUniformGroup β›
  · rw [uniformity_eq_comap_mul_inv_nhds_one_swapped, nhds_discrete, comap_pure,
        principal_eq_iff_eq]
    ext ⟨x, y⟩
    simp [mul_inv_eq_one]
  · rw [uniformity_eq_comap_inv_mul_nhds_one, nhds_discrete, comap_pure,
        principal_eq_iff_eq]
    ext ⟨x, y⟩
    simp [inv_mul_eq_one]

theorem uniformity_translate_mul (a : α) : ((𝓤 α).map fun x : α × α => (x.1 * a, x.2 * a)) = 𝓤 α :=
  le_antisymm (uniformContinuous_id.mul uniformContinuous_const)
    (calc
      𝓤 α =
          ((𝓤 α).map fun x : α × α => (x.1 * a⁻¹, x.2 * a⁻¹)).map fun x : α × α =>
            (x.1 * a, x.2 * a) := by simp [Filter.map_map, Function.comp_def]
      _ ≤ (𝓤 α).map fun x : α × α => (x.1 * a, x.2 * a) :=
        Filter.map_mono (uniformContinuous_id.mul uniformContinuous_const)
      )

namespace MulOpposite

@[to_additive]
instance : IsUniformGroup αᵐᵒᵖ :=
  ⟨uniformContinuous_op.comp
      ((uniformContinuous_unop.comp uniformContinuous_snd).inv.mul <|
        uniformContinuous_unop.comp uniformContinuous_fst)⟩

end MulOpposite

section

@[to_additive]
instance IsUniformGroup.isRightUniformGroup : IsRightUniformGroup α where
  uniformity_eq := by
    refine eq_of_forall_le_iff fun 𝓕 ↦ ?_
    rw [nhds_eq_comap_uniformity, comap_comap, ← tendsto_iff_comap,
      ← (tendsto_diag_uniformity Prod.fst 𝓕).uniformity_mul_iff_left, ← tendsto_id']
    congrm Tendsto ?_ _ _
    ext <;> simp

@[to_additive]
instance IsUniformGroup.isLeftUniformGroup : IsLeftUniformGroup α where
  uniformity_eq := by
    refine eq_of_forall_le_iff fun 𝓕 ↦ ?_
    rw [nhds_eq_comap_uniformity, comap_comap, ← tendsto_iff_comap,
      ← (tendsto_diag_uniformity Prod.fst 𝓕).uniformity_mul_iff_right, ← tendsto_id']
    congrm Tendsto ?_ _ _
    ext <;> simp

@[to_additive]
theorem IsUniformGroup.ext {G : Type*} [Group G] {u v : UniformSpace G} (hu : @IsUniformGroup G u _)
    (hv : @IsUniformGroup G v _)
    (h : @nhds _ u.toTopologicalSpace 1 = @nhds _ v.toTopologicalSpace 1) : u = v :=
  IsRightUniformGroup.ext inferInstance inferInstance h

@[to_additive]
theorem IsUniformGroup.ext_iff {G : Type*} [Group G] {u v : UniformSpace G}
    (hu : @IsUniformGroup G u _) (hv : @IsUniformGroup G v _) :
    u = v ↔ @nhds _ u.toTopologicalSpace 1 = @nhds _ v.toTopologicalSpace 1 :=
  IsRightUniformGroup.ext_iff inferInstance inferInstance

end

section OfLeftAndRight

variable [UniformSpace β] [Group β] [IsLeftUniformGroup β] [IsRightUniformGroup β]

open Prod (snd) in
/-- Note: this assumes `[IsLeftUniformGroup β] [IsRightUniformGroup β]` instead of the more typical
(and equivalent) `[IsUniformGroup β]` because this is used in the proof of said equivalence. -/
@[to_additive /-- Note: this assumes `[IsLeftUniformAddGroup β] [IsRightUniformAddGroup β]`
instead of the more typical (and equivalent) `[IsUniformAddGroup β]` because this is used
in the proof of said equivalence. -/]
theorem comap_conj_nhds_one :
    comap (fun gx : β × β ↦ gx.1 * gx.2 * gx.1⁻¹) (𝓝 1) = comap snd (𝓝 1) := by
  let dr : β × β → β := fun xy ↦ xy.2 * xy.1⁻¹
  let dl : β × β → β := fun xy ↦ xy.1⁻¹ * xy.2
  let conj : β × β → β := fun gx ↦ gx.1 * gx.2 * gx.1⁻¹
  let φ : β × β ≃ β × β := (Equiv.refl β).prodShear (fun b ↦ (Equiv.mulLeft b).symm)
  have conj_φ : conj ∘ φ = dr := by
    ext; simp [conj, φ, dr]
  have snd_φ : snd ∘ φ = dl := by
    ext; simp [φ, dl]
  rw [← (comap_injective φ.surjective).eq_iff, comap_comap, comap_comap, conj_φ, snd_φ,
      ← uniformity_eq_comap_inv_mul_nhds_one, ← uniformity_eq_comap_mul_inv_nhds_one]

open Prod (snd) in
/-- Note: this assumes `[IsLeftUniformGroup β] [IsRightUniformGroup β]` instead of the more typical
(and equivalent) `[IsUniformGroup β]` because this is used in the proof of said equivalence. -/
@[to_additive /-- Note: this assumes `[IsLeftUniformAddGroup β] [IsRightUniformAddGroup β]`
instead of the more typical (and equivalent) `[IsUniformAddGroup β]` because this is used
in the proof of said equivalence. -/]
theorem tendsto_conj_nhds_one :
    Tendsto (fun gx : β × β ↦ gx.1 * gx.2 * gx.1⁻¹) (comap snd (𝓝 1)) (𝓝 1) := by
  rw [tendsto_iff_comap, comap_conj_nhds_one]

/-- Note: this assumes `[IsLeftUniformGroup β] [IsRightUniformGroup β]` instead of the more typical
(and equivalent) `[IsUniformGroup β]` because this is used in the proof of said equivalence. -/
@[to_additive /-- Note: this assumes `[IsLeftUniformAddGroup β] [IsRightUniformAddGroup β]`
instead of the more typical (and equivalent) `[IsUniformAddGroup β]` because this is used
in the proof of said equivalence. -/]
theorem Filter.Tendsto.conj_nhds_one {ι : Type*} {l : Filter ι} {x : ι → β}
    (hx : Tendsto x l (𝓝 1)) (g : ι → β) :
    Tendsto (g * x * g⁻¹) l (𝓝 1) := by
  have : Tendsto (fun i ↦ (g i, x i)) l (comap Prod.snd (𝓝 1)) := by
    rwa [tendsto_comap_iff]
  -- `exact` works but is quite slow...
  convert tendsto_conj_nhds_one.comp this

theorem IsUniformGroup.of_left_right : IsUniformGroup β where
  uniformContinuous_div := by
    let φ : (β × β) × (β × β) → β := fun ⟨⟨x₁, x₂⟩, ⟨y₁, y₂⟩⟩ ↦ x₂ * y₂⁻¹ * y₁ * x₁⁻¹
    let ψ : (β × β) × (β × β) → β := fun ⟨⟨x₁, x₂⟩, ⟨y₁, y₂⟩⟩ ↦ (x₁⁻¹ * x₂) * (y₂⁻¹ * y₁)
    let g : (β × β) × (β × β) → β := fun ⟨⟨x₁, x₂⟩, ⟨y₁, y₂⟩⟩ ↦ x₁
    suffices Tendsto φ (𝓤 β ×ˢ 𝓤 β) (𝓝 1) by
      rw [UniformContinuous, uniformity_eq_comap_mul_inv_nhds_one β, tendsto_comap_iff,
        uniformity_prod_eq_prod, tendsto_map'_iff]
      simpa [Function.comp_def, div_eq_mul_inv, ← mul_assoc]
    have φ_ψ_conj : φ = g * ψ * g⁻¹ := by
      ext
      simp [φ, ψ, g, mul_assoc]
    have ψ_tendsto : Tendsto ψ (𝓤 β ×ˢ 𝓤 β) (𝓝 1) := by
      rw [← one_mul 1]
      refine .mul ?_ ?_
      · rw [uniformity_eq_comap_inv_mul_nhds_one]
        exact tendsto_comap.comp tendsto_fst
      · rw [uniformity_eq_comap_inv_mul_nhds_one_swapped]
        exact tendsto_comap.comp tendsto_snd
    exact φ_ψ_conj ▸ ψ_tendsto.conj_nhds_one g

theorem isUniformGroup_iff_left_right {γ : Type*} [Group γ] [UniformSpace γ] :
    IsUniformGroup γ ↔ IsLeftUniformGroup γ ∧ IsRightUniformGroup γ :=
  ⟨fun _ ↦ ⟨inferInstance, inferInstance⟩, fun ⟨_, _⟩ ↦ .of_left_right⟩

theorem eventually_forall_conj_nhds_one {p : α → Prop}
    (hp : ∀ᶠ x in 𝓝 1, p x) :
    ∀ᶠ x in 𝓝 1, ∀ g, p (g * x * g⁻¹) := by
  simpa using tendsto_conj_nhds_one.eventually hp

end OfLeftAndRight

section OfComm

variable (G : Type*) [CommGroup G] [UniformSpace G] [IsLeftOrRightUniformGroup G]

@[to_additive]
instance (priority := 100) IsUniformGroup.of_comm : IsUniformGroup G := by
  rcases ‹IsLeftOrRightUniformGroup G›
  · have : IsLeftUniformGroup G := by
      constructor
      conv_rhs => congr; enter [x]; rw [mul_comm]
      exact uniformity_eq_comap_mul_inv_nhds_one G
    infer_instance
  · have : IsRightUniformGroup G := by
      constructor
      conv_rhs => congr; enter [x]; rw [mul_comm]
      exact uniformity_eq_comap_inv_mul_nhds_one G
    infer_instance

end OfComm

end IsUniformGroup

<<<<<<< HEAD
=======
section IsTopologicalGroup

open Filter

variable (G : Type*) [Group G] [TopologicalSpace G] [IsTopologicalGroup G]

/-- The right uniformity on a topological group (as opposed to the left uniformity).

Warning: in general the right and left uniformities do not coincide and so one does not obtain a
`IsUniformGroup` structure. Two important special cases where they _do_ coincide are for
commutative groups (see `isUniformGroup_of_commGroup`) and for compact groups (see
`IsUniformGroup.of_compactSpace`). -/
@[to_additive /-- The right uniformity on a topological additive group (as opposed to the left
uniformity).

Warning: in general the right and left uniformities do not coincide and so one does not obtain a
`IsUniformAddGroup` structure. Two important special cases where they _do_ coincide are for
commutative additive groups (see `isUniformAddGroup_of_addCommGroup`) and for compact
additive groups (see `IsUniformAddGroup.of_compactSpace`). -/]
def IsTopologicalGroup.rightUniformSpace : UniformSpace G where
  uniformity := comap (fun p : G × G => p.2 / p.1) (𝓝 1)
  symm :=
    have : Tendsto (fun p : G × G ↦ (p.2 / p.1)⁻¹) (comap (fun p : G × G ↦ p.2 / p.1) (𝓝 1))
      (𝓝 1⁻¹) := tendsto_id.inv.comp tendsto_comap
    by simpa [tendsto_comap_iff]
  comp := Tendsto.le_comap fun U H ↦ by
    rcases exists_nhds_one_split H with ⟨V, V_nhds, V_mul⟩
    refine mem_map.2 (mem_of_superset (mem_lift' <| preimage_mem_comap V_nhds) ?_)
    rintro ⟨x, y⟩ ⟨z, hz₁, hz₂⟩
    simpa using V_mul _ hz₂ _ hz₁
  nhds_eq_comap_uniformity _ := by simp only [comap_comap, Function.comp_def, nhds_translation_div]

@[deprecated (since := "2025-09-26")]
alias IsTopologicalAddGroup.toUniformSpace := IsTopologicalAddGroup.rightUniformSpace
@[to_additive existing, deprecated (since := "2025-09-26")]
alias IsTopologicalGroup.toUniformSpace := IsTopologicalGroup.rightUniformSpace

attribute [local instance] IsTopologicalGroup.rightUniformSpace

@[to_additive]
theorem uniformity_eq_comap_nhds_one' : 𝓤 G = comap (fun p : G × G => p.2 / p.1) (𝓝 (1 : G)) :=
  rfl

end IsTopologicalGroup

>>>>>>> b0a3a60f
section TopologicalCommGroup

universe u v w x

open Filter

variable (G : Type*) [CommGroup G]

variable [TopologicalSpace G] [IsTopologicalGroup G]
section

attribute [local instance] IsTopologicalGroup.rightUniformSpace

variable {G}

@[to_additive (attr := deprecated IsUniformGroup.of_comm (since := "2025-09-26"))]
theorem isUniformGroup_of_commGroup : IsUniformGroup G := by
  infer_instance

alias comm_topologicalGroup_is_uniform := isUniformGroup_of_commGroup
open Set

end

<<<<<<< HEAD
@[to_additive (attr := deprecated IsRightUniformGroup.rightUniformSpace_eq (since := "2025-09-26"))]
alias IsUniformGroup.toUniformSpace_eq := IsRightUniformGroup.rightUniformSpace_eq
=======
@[to_additive]
theorem IsUniformGroup.rightUniformSpace_eq {G : Type*} [u : UniformSpace G] [Group G]
    [IsUniformGroup G] : IsTopologicalGroup.rightUniformSpace G = u := by
  ext : 1
  rw [uniformity_eq_comap_nhds_one' G, uniformity_eq_comap_nhds_one G]
>>>>>>> b0a3a60f

@[deprecated (since := "2025-09-26")]
alias IsUniformAddGroup.toUniformSpace_eq := IsUniformAddGroup.rightUniformSpace_eq
@[to_additive existing, deprecated (since := "2025-09-26")]
alias IsUniformGroup.toUniformSpace_eq := IsUniformGroup.rightUniformSpace_eq

<<<<<<< HEAD
@[to_additive]
theorem tendsto_div_comap_self (de : IsDenseInducing e) (x₀ : α) :
    Tendsto (fun t : β × β => t.2 / t.1) ((comap fun p : β × β => (e p.1, e p.2)) <| 𝓝 (x₀, x₀))
      (𝓝 1) := by
  have comm : ((fun x : α × α => x.2 / x.1) ∘ fun t : β × β => (e t.1, e t.2)) =
      e ∘ fun t : β × β => t.2 / t.1 := by
    ext t
    simp
  have lim : Tendsto (fun x : α × α => x.2 / x.1) (𝓝 (x₀, x₀)) (𝓝 (e 1)) := by
    simpa using (continuous_div'.comp (@continuous_swap α α _ _)).tendsto (x₀, x₀)
  simpa using de.tendsto_comap_nhds_nhds lim comm

end
=======
end TopologicalCommGroup
>>>>>>> b0a3a60f
<|MERGE_RESOLUTION|>--- conflicted
+++ resolved
@@ -1011,8 +1011,6 @@
 
 end IsUniformGroup
 
-<<<<<<< HEAD
-=======
 section IsTopologicalGroup
 
 open Filter
@@ -1058,7 +1056,6 @@
 
 end IsTopologicalGroup
 
->>>>>>> b0a3a60f
 section TopologicalCommGroup
 
 universe u v w x
@@ -1083,36 +1080,15 @@
 
 end
 
-<<<<<<< HEAD
-@[to_additive (attr := deprecated IsRightUniformGroup.rightUniformSpace_eq (since := "2025-09-26"))]
-alias IsUniformGroup.toUniformSpace_eq := IsRightUniformGroup.rightUniformSpace_eq
-=======
 @[to_additive]
 theorem IsUniformGroup.rightUniformSpace_eq {G : Type*} [u : UniformSpace G] [Group G]
     [IsUniformGroup G] : IsTopologicalGroup.rightUniformSpace G = u := by
   ext : 1
   rw [uniformity_eq_comap_nhds_one' G, uniformity_eq_comap_nhds_one G]
->>>>>>> b0a3a60f
 
 @[deprecated (since := "2025-09-26")]
 alias IsUniformAddGroup.toUniformSpace_eq := IsUniformAddGroup.rightUniformSpace_eq
 @[to_additive existing, deprecated (since := "2025-09-26")]
 alias IsUniformGroup.toUniformSpace_eq := IsUniformGroup.rightUniformSpace_eq
 
-<<<<<<< HEAD
-@[to_additive]
-theorem tendsto_div_comap_self (de : IsDenseInducing e) (x₀ : α) :
-    Tendsto (fun t : β × β => t.2 / t.1) ((comap fun p : β × β => (e p.1, e p.2)) <| 𝓝 (x₀, x₀))
-      (𝓝 1) := by
-  have comm : ((fun x : α × α => x.2 / x.1) ∘ fun t : β × β => (e t.1, e t.2)) =
-      e ∘ fun t : β × β => t.2 / t.1 := by
-    ext t
-    simp
-  have lim : Tendsto (fun x : α × α => x.2 / x.1) (𝓝 (x₀, x₀)) (𝓝 (e 1)) := by
-    simpa using (continuous_div'.comp (@continuous_swap α α _ _)).tendsto (x₀, x₀)
-  simpa using de.tendsto_comap_nhds_nhds lim comm
-
-end
-=======
-end TopologicalCommGroup
->>>>>>> b0a3a60f
+end TopologicalCommGroup