/-
Copyright (c) 2025 Yakov Pechersky. All rights reserved.
Released under Apache 2.0 license as described in the file LICENSE.
Authors: Yakov Pechersky
-/
import Mathlib.RingTheory.Valuation.ValuativeRel
import Mathlib.Topology.Algebra.Valued.ValuationTopology

/-!

# Valuative Relations as Valued

In this temporary file, we provide a helper instance
for `Valued R Γ` derived from a `ValuativeRel R`,
so that downstream files can refer to `ValuativeRel R`,
to facilitate a refactor.

-/

namespace ValuativeRel

variable {R : Type*} [CommRing R]

instance [UniformSpace R] [IsUniformAddGroup R] [ValuativeRel R] [IsValuativeTopology R] :
    Valued R (ValueGroupWithZero R) :=
<<<<<<< HEAD
  .mk (valuation R) fun s ↦ by convert ValuativeTopology.mem_nhds (x := (0 : R)); rw [sub_zero]
=======
  .mk (valuation R) IsValuativeTopology.mem_nhds_iff
>>>>>>> eb48c3c9

end ValuativeRel

namespace IsValuativeTopology

variable {R : Type*} [CommRing R] [ValuativeRel R] [TopologicalSpace R] [IsValuativeTopology R]

open ValuativeRel TopologicalSpace Filter Topology Set

local notation "v" => valuation R

lemma mem_nhds_iff (s : Set R) : s ∈ 𝓝 (0 : R) ↔
    ∃ γ : (ValueGroupWithZero R)ˣ, { x | valuation _ x < γ } ⊆ s := by
  convert ValuativeTopology.mem_nhds (x := (0 : R))
  rw [sub_zero]

theorem hasBasis_nhds (x : R) :
    (𝓝 (x : R)).HasBasis (fun _ => True)
      fun γ : (ValueGroupWithZero R)ˣ => { z | v (z - x) < γ } := by
  simp [Filter.hasBasis_iff, mem_nhds]

variable (R) in
theorem hasBasis_nhds_zero :
    (𝓝 (0 : R)).HasBasis (fun _ => True)
      fun γ : (ValueGroupWithZero R)ˣ => { x | v x < γ } := by
  convert hasBasis_nhds (0 : R); rw [sub_zero]

<<<<<<< HEAD
instance : ContinuousConstVAdd R R where
  continuous_const_vadd x := continuous_iff_continuousAt.2 fun z ↦
    ((hasBasis_nhds z).tendsto_iff (hasBasis_nhds (x + z))).2 fun γ _ ↦
      ⟨γ, trivial, fun y hy ↦ by simpa using hy⟩
=======
@[deprecated (since := "2025-08-01")]
alias _root_.ValuativeTopology.hasBasis_nhds_zero := hasBasis_nhds_zero

variable [IsTopologicalAddGroup R]
>>>>>>> eb48c3c9

variable (R) in
theorem tendsto_uncurry_add_nhds_zero :
    Tendsto (Function.uncurry (· + ·)) (𝓝 (0 : R) ×ˢ 𝓝 0) (𝓝 0) :=
  ((hasBasis_nhds_zero R).prod_self.tendsto_iff (hasBasis_nhds_zero R)).2 fun γ _ ↦
    ⟨γ, trivial, fun ⟨_, _⟩ hx ↦ (v).map_add_lt hx.left hx.right⟩

variable (R) in
theorem tendsto_neg_nhds_zero :
    Tendsto (fun x ↦ -x) (𝓝 (0 : R)) (𝓝 0) :=
  ((hasBasis_nhds_zero R).tendsto_iff (hasBasis_nhds_zero R)).2 fun γ _ ↦
    ⟨γ, trivial, fun y hy ↦ by simpa using hy⟩

instance : IsTopologicalAddGroup R :=
  .of_comm_of_nhds_zero (tendsto_uncurry_add_nhds_zero R) (tendsto_neg_nhds_zero R) fun x₀ ↦
    Eq.symm <| map_eq_of_inverse (-x₀ + ·) (by ext; simp)
      (by simpa [ContinuousAt] using
        (ContinuousConstVAdd.continuous_const_vadd (x₀ : R)).continuousAt (x := (0 : R)))
      (by simpa [ContinuousAt] using
        (ContinuousConstVAdd.continuous_const_vadd (-x₀ : R)).continuousAt (x := x₀))

instance : IsTopologicalRing R :=
  letI := IsTopologicalAddGroup.toUniformSpace R
  letI := isUniformAddGroup_of_addCommGroup (G := R)
  by infer_instance

@[deprecated (since := "2025-08-01")]
alias _root_.ValuativeTopology.mem_nhds := mem_nhds

theorem isOpen_ball (r : ValueGroupWithZero R) :
    IsOpen {x | v x < r} := by
  rw [isOpen_iff_mem_nhds]
  rcases eq_or_ne r 0 with rfl | hr
  · simp
  · intro x hx
    rw [mem_nhds]
    simp only [setOf_subset_setOf]
    exact ⟨Units.mk0 _ hr,
      fun y hy => (sub_add_cancel y x).symm ▸ ((v).map_add _ x).trans_lt (max_lt hy hx)⟩

@[deprecated (since := "2025-08-01")]
alias _root_.ValuativeTopology.isOpen_ball := isOpen_ball

theorem isClosed_ball (r : ValueGroupWithZero R) :
    IsClosed {x | v x < r} := by
  rcases eq_or_ne r 0 with rfl | hr
  · simp
  · exact AddSubgroup.isClosed_of_isOpen (Valuation.ltAddSubgroup v (Units.mk0 r hr))
      (isOpen_ball _)

@[deprecated (since := "2025-08-01")]
alias _root_.ValuativeTopology.isClosed_ball := isClosed_ball

theorem isClopen_ball (r : ValueGroupWithZero R) :
    IsClopen {x | v x < r} :=
  ⟨isClosed_ball _, isOpen_ball _⟩

@[deprecated (since := "2025-08-01")]
alias _root_.ValuativeTopology.isClopen_ball := isClopen_ball

lemma isOpen_closedBall {r : ValueGroupWithZero R} (hr : r ≠ 0) :
    IsOpen {x | v x ≤ r} := by
  rw [isOpen_iff_mem_nhds]
  intro x hx
  rw [mem_nhds]
  simp only [setOf_subset_setOf]
  exact ⟨Units.mk0 _ hr, fun y hy => (sub_add_cancel y x).symm ▸
    le_trans ((v).map_add _ _) (max_le (le_of_lt hy) hx)⟩

@[deprecated (since := "2025-08-01")]
alias _root_.ValuativeTopology.isOpen_closedBall := isOpen_closedBall

theorem isClosed_closedBall (r : ValueGroupWithZero R) :
    IsClosed {x | v x ≤ r} := by
  rw [← isOpen_compl_iff, isOpen_iff_mem_nhds]
  intro x hx
  simp only [mem_compl_iff, mem_setOf_eq, not_le] at hx
  rw [mem_nhds]
  have hx' : v x ≠ 0 := ne_of_gt <| lt_of_le_of_lt zero_le' <| hx
  exact ⟨Units.mk0 _ hx', fun y hy hy' => ne_of_lt hy <| Valuation.map_sub_swap v x y ▸
      (Valuation.map_sub_eq_of_lt_left _ <| lt_of_le_of_lt hy' hx)⟩

@[deprecated (since := "2025-08-01")]
alias _root_.ValuativeTopology.isClosed_closedBall := isClosed_closedBall

theorem isClopen_closedBall {r : ValueGroupWithZero R} (hr : r ≠ 0) :
    IsClopen {x | v x ≤ r} :=
  ⟨isClosed_closedBall _, isOpen_closedBall hr⟩

@[deprecated (since := "2025-08-01")]
alias _root_.ValuativeTopology.isClopen_closedBall := isClopen_closedBall

theorem isClopen_sphere {r : ValueGroupWithZero R} (hr : r ≠ 0) :
    IsClopen {x | v x = r} := by
  have h : {x : R | v x = r} = {x | v x ≤ r} \ {x | v x < r} := by
    ext x
    simp [← le_antisymm_iff]
  rw [h]
  exact IsClopen.diff (isClopen_closedBall hr) (isClopen_ball _)

@[deprecated (since := "2025-08-01")]
alias _root_.ValuativeTopology.isClopen_sphere := isClopen_sphere

lemma isOpen_sphere {r : ValueGroupWithZero R} (hr : r ≠ 0) :
    IsOpen {x | v x = r} :=
  isClopen_sphere hr |>.isOpen

@[deprecated (since := "2025-08-01")]
alias _root_.ValuativeTopology.isOpen_sphere := isOpen_sphere

end IsValuativeTopology

namespace Valued

variable {R : Type*} [CommRing R] [ValuativeRel R] [UniformSpace R]
  [IsUniformAddGroup R] [IsValuativeTopology R]

/-- Helper `Valued` instance when `ValuativeTopology R` over a `UniformSpace R`,
for use in porting files from `Valued` to `ValuativeRel`. -/
scoped instance : Valued R (ValuativeRel.ValueGroupWithZero R) where
  v := ValuativeRel.valuation R
  is_topological_valuation := IsValuativeTopology.mem_nhds_iff

end Valued

namespace ValuativeRel

@[inherit_doc]
scoped notation "𝒪[" R "]" => Valuation.integer (valuation R)

@[inherit_doc]
scoped notation "𝓂[" K "]" => IsLocalRing.maximalIdeal 𝒪[K]

@[inherit_doc]
scoped notation "𝓀[" K "]" => IsLocalRing.ResidueField 𝒪[K]

end ValuativeRel<|MERGE_RESOLUTION|>--- conflicted
+++ resolved
@@ -23,11 +23,7 @@
 
 instance [UniformSpace R] [IsUniformAddGroup R] [ValuativeRel R] [IsValuativeTopology R] :
     Valued R (ValueGroupWithZero R) :=
-<<<<<<< HEAD
   .mk (valuation R) fun s ↦ by convert ValuativeTopology.mem_nhds (x := (0 : R)); rw [sub_zero]
-=======
-  .mk (valuation R) IsValuativeTopology.mem_nhds_iff
->>>>>>> eb48c3c9
 
 end ValuativeRel
 
@@ -55,17 +51,14 @@
       fun γ : (ValueGroupWithZero R)ˣ => { x | v x < γ } := by
   convert hasBasis_nhds (0 : R); rw [sub_zero]
 
-<<<<<<< HEAD
 instance : ContinuousConstVAdd R R where
   continuous_const_vadd x := continuous_iff_continuousAt.2 fun z ↦
     ((hasBasis_nhds z).tendsto_iff (hasBasis_nhds (x + z))).2 fun γ _ ↦
       ⟨γ, trivial, fun y hy ↦ by simpa using hy⟩
-=======
 @[deprecated (since := "2025-08-01")]
 alias _root_.ValuativeTopology.hasBasis_nhds_zero := hasBasis_nhds_zero
 
 variable [IsTopologicalAddGroup R]
->>>>>>> eb48c3c9
 
 variable (R) in
 theorem tendsto_uncurry_add_nhds_zero :
