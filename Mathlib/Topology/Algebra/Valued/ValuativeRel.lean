/-
Copyright (c) 2025 Yakov Pechersky. All rights reserved.
Released under Apache 2.0 license as described in the file LICENSE.
Authors: Yakov Pechersky
-/
import Mathlib.RingTheory.Valuation.ValuativeRel
import Mathlib.Topology.Algebra.Valued.ValuationTopology
import Mathlib.Topology.Algebra.WithZeroTopology

/-!

# Valuative Relations as Valued

In this temporary file, we provide a helper instance
for `Valued R Γ` derived from a `ValuativeRel R`,
so that downstream files can refer to `ValuativeRel R`,
to facilitate a refactor.

-/

namespace IsValuativeTopology

section

/-! # Alternate constructors -/

variable {R : Type*} [CommRing R] [ValuativeRel R] [TopologicalSpace R]

<<<<<<< HEAD
lemma v_eq_valuation [UniformSpace R] [IsUniformAddGroup R] [ValuativeRel R] [ValuativeTopology R] :
    Valued.v = valuation R := rfl

end ValuativeRel
=======
open ValuativeRel TopologicalSpace Filter Topology Set
>>>>>>> 64240cc6

local notation "v" => valuation R

/-- Assuming `ContinuousConstVAdd R R`, we only need to check the neighbourhood of `0` in order to
prove `IsValuativeTopology R`. -/
theorem of_zero [ContinuousConstVAdd R R]
    (h₀ : ∀ s : Set R, s ∈ 𝓝 0 ↔ ∃ γ : (ValueGroupWithZero R)ˣ, { z | v z < γ } ⊆ s) :
    IsValuativeTopology R where
  mem_nhds_iff {s x} := by
    simpa [← vadd_mem_nhds_vadd_iff (t := s) (-x), ← image_vadd, ← image_subset_iff] using
      h₀ ((x + ·) ⁻¹' s)

end

variable {R : Type*} [CommRing R] [ValuativeRel R] [TopologicalSpace R] [IsValuativeTopology R]

open ValuativeRel TopologicalSpace Filter Topology Set

local notation "v" => valuation R

/-- A version mentioning subtraction. -/
lemma mem_nhds_iff' {s : Set R} {x : R} :
    s ∈ 𝓝 (x : R) ↔
    ∃ γ : (ValueGroupWithZero R)ˣ, { z | v (z - x) < γ } ⊆ s := by
  convert mem_nhds_iff (s := s) using 4
  ext z
  simp [neg_add_eq_sub]

@[deprecated (since := "2025-08-01")]
alias _root_.ValuativeTopology.mem_nhds := mem_nhds_iff'

lemma mem_nhds_zero_iff (s : Set R) : s ∈ 𝓝 (0 : R) ↔
    ∃ γ : (ValueGroupWithZero R)ˣ, { x | v x < γ } ⊆ s := by
  convert IsValuativeTopology.mem_nhds_iff' (x := (0 : R))
  rw [sub_zero]

@[deprecated (since := "2025-08-04")]
alias _root_.ValuativeTopology.mem_nhds_iff := mem_nhds_zero_iff

/-- Helper `Valued` instance when `ValuativeTopology R` over a `UniformSpace R`,
for use in porting files from `Valued` to `ValuativeRel`. -/
instance (priority := low) {R : Type*} [CommRing R] [ValuativeRel R] [UniformSpace R]
    [IsUniformAddGroup R] [IsValuativeTopology R] :
    Valued R (ValueGroupWithZero R) where
  «v» := valuation R
  is_topological_valuation := mem_nhds_zero_iff

theorem hasBasis_nhds (x : R) :
    (𝓝 x).HasBasis (fun _ => True)
      fun γ : (ValueGroupWithZero R)ˣ => { z | v (z - x) < γ } := by
  simp [Filter.hasBasis_iff, mem_nhds_iff']

variable (R) in
theorem hasBasis_nhds_zero :
    (𝓝 (0 : R)).HasBasis (fun _ => True)
      fun γ : (ValueGroupWithZero R)ˣ => { x | v x < γ } := by
  convert hasBasis_nhds (0 : R); rw [sub_zero]

<<<<<<< HEAD
variable (R) in
lemma hasBasis_nhds_zero' :
    (𝓝 0).HasBasis (· ≠ 0) ({ x : R | valuation _ x < · }) :=
  (ValuativeTopology.hasBasis_nhds_zero R).to_hasBasis (fun γ _ ↦ ⟨γ, by simp⟩)
    fun γ hγ ↦ ⟨.mk0 γ hγ, by simp⟩

variable [IsTopologicalAddGroup R]

lemma hasBasis_nhds_sub (x : R) :
    (𝓝 x).HasBasis (· ≠ 0) ({ y : R | valuation _ (y - x) < · }) := by
  convert (ValuativeTopology.hasBasis_nhds_zero' R).comap (Equiv.addRight (-x)) using 1
  · refine .trans ?_ ((Homeomorph.addRight (-x)).comap_nhds_eq 0).symm
    simp [Homeomorph.addRight_symm]
  · simp [sub_eq_add_neg]

theorem mem_nhds {s : Set R} {x : R} :
    s ∈ 𝓝 x ↔ ∃ γ : (ValueGroupWithZero R)ˣ, { y | v (y - x) < γ } ⊆ s := by
  simp only [← nhds_translation_add_neg x, ← sub_eq_add_neg, preimage_setOf_eq, true_and,
    ((hasBasis_nhds_zero R).comap fun y => y - x).mem_iff]
=======
@[deprecated (since := "2025-08-01")]
alias _root_.ValuativeTopology.hasBasis_nhds_zero := hasBasis_nhds_zero

variable (R) in
instance (priority := low) isTopologicalAddGroup : IsTopologicalAddGroup R := by
  have cts_add : ContinuousConstVAdd R R :=
    ⟨fun x ↦ continuous_iff_continuousAt.2 fun z ↦
      ((hasBasis_nhds z).tendsto_iff (hasBasis_nhds (x + z))).2 fun γ _ ↦
        ⟨γ, trivial, fun y hy ↦ by simpa using hy⟩⟩
  have basis := hasBasis_nhds_zero R
  refine .of_comm_of_nhds_zero ?_ ?_ fun x₀ ↦ (map_eq_of_inverse (-x₀ + ·) ?_ ?_ ?_).symm
  · exact (basis.prod_self.tendsto_iff basis).2 fun γ _ ↦
      ⟨γ, trivial, fun ⟨_, _⟩ hx ↦ (v).map_add_lt hx.left hx.right⟩
  · exact (basis.tendsto_iff basis).2 fun γ _ ↦ ⟨γ, trivial, fun y hy ↦ by simpa using hy⟩
  · ext; simp
  · simpa [ContinuousAt] using (cts_add.1 x₀).continuousAt (x := (0 : R))
  · simpa [ContinuousAt] using (cts_add.1 (-x₀)).continuousAt (x := x₀)

instance (priority := low) : IsTopologicalRing R :=
  letI := IsTopologicalAddGroup.toUniformSpace R
  letI := isUniformAddGroup_of_addCommGroup (G := R)
  inferInstance
>>>>>>> 64240cc6

theorem isOpen_ball (r : ValueGroupWithZero R) :
    IsOpen {x | v x < r} := by
  rw [isOpen_iff_mem_nhds]
  rcases eq_or_ne r 0 with rfl | hr
  · simp
  · intro x hx
    rw [mem_nhds_iff']
    simp only [setOf_subset_setOf]
    exact ⟨Units.mk0 _ hr,
      fun y hy => (sub_add_cancel y x).symm ▸ ((v).map_add _ x).trans_lt (max_lt hy hx)⟩

@[deprecated (since := "2025-08-01")]
alias _root_.ValuativeTopology.isOpen_ball := isOpen_ball

theorem isClosed_ball (r : ValueGroupWithZero R) :
    IsClosed {x | v x < r} := by
  rcases eq_or_ne r 0 with rfl | hr
  · simp
  · exact AddSubgroup.isClosed_of_isOpen (Valuation.ltAddSubgroup v (Units.mk0 r hr))
      (isOpen_ball _)

@[deprecated (since := "2025-08-01")]
alias _root_.ValuativeTopology.isClosed_ball := isClosed_ball

theorem isClopen_ball (r : ValueGroupWithZero R) :
    IsClopen {x | v x < r} :=
  ⟨isClosed_ball _, isOpen_ball _⟩

@[deprecated (since := "2025-08-01")]
alias _root_.ValuativeTopology.isClopen_ball := isClopen_ball

lemma isOpen_closedBall {r : ValueGroupWithZero R} (hr : r ≠ 0) :
    IsOpen {x | v x ≤ r} := by
  rw [isOpen_iff_mem_nhds]
  intro x hx
  rw [mem_nhds_iff']
  simp only [setOf_subset_setOf]
  exact ⟨Units.mk0 _ hr, fun y hy => (sub_add_cancel y x).symm ▸
    le_trans ((v).map_add _ _) (max_le (le_of_lt hy) hx)⟩

@[deprecated (since := "2025-08-01")]
alias _root_.ValuativeTopology.isOpen_closedBall := isOpen_closedBall

theorem isClosed_closedBall (r : ValueGroupWithZero R) :
    IsClosed {x | v x ≤ r} := by
  rw [← isOpen_compl_iff, isOpen_iff_mem_nhds]
  intro x hx
  simp only [mem_compl_iff, mem_setOf_eq, not_le] at hx
  rw [mem_nhds_iff']
  have hx' : v x ≠ 0 := ne_of_gt <| lt_of_le_of_lt zero_le' <| hx
  exact ⟨Units.mk0 _ hx', fun y hy hy' => ne_of_lt hy <| Valuation.map_sub_swap v x y ▸
      (Valuation.map_sub_eq_of_lt_left _ <| lt_of_le_of_lt hy' hx)⟩

@[deprecated (since := "2025-08-01")]
alias _root_.ValuativeTopology.isClosed_closedBall := isClosed_closedBall

theorem isClopen_closedBall {r : ValueGroupWithZero R} (hr : r ≠ 0) :
    IsClopen {x | v x ≤ r} :=
  ⟨isClosed_closedBall _, isOpen_closedBall hr⟩

@[deprecated (since := "2025-08-01")]
alias _root_.ValuativeTopology.isClopen_closedBall := isClopen_closedBall

theorem isClopen_sphere {r : ValueGroupWithZero R} (hr : r ≠ 0) :
    IsClopen {x | v x = r} := by
  have h : {x : R | v x = r} = {x | v x ≤ r} \ {x | v x < r} := by
    ext x
    simp [← le_antisymm_iff]
  rw [h]
  exact IsClopen.diff (isClopen_closedBall hr) (isClopen_ball _)

@[deprecated (since := "2025-08-01")]
alias _root_.ValuativeTopology.isClopen_sphere := isClopen_sphere

lemma isOpen_sphere {r : ValueGroupWithZero R} (hr : r ≠ 0) :
    IsOpen {x | v x = r} :=
  isClopen_sphere hr |>.isOpen

@[deprecated (since := "2025-08-01")]
alias _root_.ValuativeTopology.isOpen_sphere := isOpen_sphere

open WithZeroTopology in
lemma continuous_valuation : Continuous v := by
  simp only [continuous_iff_continuousAt, ContinuousAt]
  rintro x
  by_cases hx : v x = 0
  · simpa [hx, (hasBasis_nhds _).tendsto_iff WithZeroTopology.hasBasis_nhds_zero,
      Valuation.map_sub_of_right_eq_zero _ hx] using fun i hi ↦ ⟨.mk0 i hi, fun y ↦ id⟩
  · simpa [(hasBasis_nhds _).tendsto_iff (WithZeroTopology.hasBasis_nhds_of_ne_zero hx)]
      using ⟨.mk0 (v x) hx, fun _ ↦ Valuation.map_eq_of_sub_lt _⟩

end IsValuativeTopology

namespace ValuativeRel

@[inherit_doc]
scoped notation "𝒪[" R "]" => Valuation.integer (valuation R)

@[inherit_doc]
scoped notation "𝓂[" K "]" => IsLocalRing.maximalIdeal 𝒪[K]

@[inherit_doc]
scoped notation "𝓀[" K "]" => IsLocalRing.ResidueField 𝒪[K]

end ValuativeRel<|MERGE_RESOLUTION|>--- conflicted
+++ resolved
@@ -26,14 +26,7 @@
 
 variable {R : Type*} [CommRing R] [ValuativeRel R] [TopologicalSpace R]
 
-<<<<<<< HEAD
-lemma v_eq_valuation [UniformSpace R] [IsUniformAddGroup R] [ValuativeRel R] [ValuativeTopology R] :
-    Valued.v = valuation R := rfl
-
-end ValuativeRel
-=======
 open ValuativeRel TopologicalSpace Filter Topology Set
->>>>>>> 64240cc6
 
 local notation "v" => valuation R
 
@@ -81,6 +74,10 @@
   «v» := valuation R
   is_topological_valuation := mem_nhds_zero_iff
 
+lemma v_eq_valuation {R : Type*} [CommRing R] [ValuativeRel R] [UniformSpace R]
+    [IsUniformAddGroup R] [IsValuativeTopology R] :
+    Valued.v = valuation R := rfl
+
 theorem hasBasis_nhds (x : R) :
     (𝓝 x).HasBasis (fun _ => True)
       fun γ : (ValueGroupWithZero R)ˣ => { z | v (z - x) < γ } := by
@@ -92,14 +89,11 @@
       fun γ : (ValueGroupWithZero R)ˣ => { x | v x < γ } := by
   convert hasBasis_nhds (0 : R); rw [sub_zero]
 
-<<<<<<< HEAD
 variable (R) in
 lemma hasBasis_nhds_zero' :
     (𝓝 0).HasBasis (· ≠ 0) ({ x : R | valuation _ x < · }) :=
   (ValuativeTopology.hasBasis_nhds_zero R).to_hasBasis (fun γ _ ↦ ⟨γ, by simp⟩)
     fun γ hγ ↦ ⟨.mk0 γ hγ, by simp⟩
-
-variable [IsTopologicalAddGroup R]
 
 lemma hasBasis_nhds_sub (x : R) :
     (𝓝 x).HasBasis (· ≠ 0) ({ y : R | valuation _ (y - x) < · }) := by
@@ -108,11 +102,6 @@
     simp [Homeomorph.addRight_symm]
   · simp [sub_eq_add_neg]
 
-theorem mem_nhds {s : Set R} {x : R} :
-    s ∈ 𝓝 x ↔ ∃ γ : (ValueGroupWithZero R)ˣ, { y | v (y - x) < γ } ⊆ s := by
-  simp only [← nhds_translation_add_neg x, ← sub_eq_add_neg, preimage_setOf_eq, true_and,
-    ((hasBasis_nhds_zero R).comap fun y => y - x).mem_iff]
-=======
 @[deprecated (since := "2025-08-01")]
 alias _root_.ValuativeTopology.hasBasis_nhds_zero := hasBasis_nhds_zero
 
@@ -135,7 +124,6 @@
   letI := IsTopologicalAddGroup.toUniformSpace R
   letI := isUniformAddGroup_of_addCommGroup (G := R)
   inferInstance
->>>>>>> 64240cc6
 
 theorem isOpen_ball (r : ValueGroupWithZero R) :
     IsOpen {x | v x < r} := by
