/-
Copyright (c) 2025 Yakov Pechersky. All rights reserved.
Released under Apache 2.0 license as described in the file LICENSE.
Authors: Yakov Pechersky
-/
import Mathlib.RingTheory.Valuation.ValuativeRel
import Mathlib.Topology.Algebra.Valued.ValuationTopology

/-!

# Valuative Relations as Valued

In this temporary file, we provide a helper instance
for `Valued R Γ` derived from a `ValuativeRel R`,
so that downstream files can refer to `ValuativeRel R`,
to facilitate a refactor.

-/

namespace ValuativeRel

variable {R : Type*} [CommRing R]

instance [UniformSpace R] [IsUniformAddGroup R] [ValuativeRel R] [IsValuativeTopology R] :
    Valued R (ValueGroupWithZero R) :=
  .mk (valuation R) IsValuativeTopology.mem_nhds_iff

end ValuativeRel

namespace IsValuativeTopology

<<<<<<< HEAD
variable {R : Type*} [CommRing R] [ValuativeRel R]
=======
variable {R : Type*} [CommRing R] [ValuativeRel R] [TopologicalSpace R] [IsValuativeTopology R]
>>>>>>> 9a749a69

open ValuativeRel TopologicalSpace Filter Topology Set

lemma of_hasBasis [TopologicalSpace R] (h : (𝓝 (0 : R)).HasBasis (fun _ ↦ True)
    fun γ : (ValueGroupWithZero R)ˣ ↦ { x | (valuation R) x < γ }) :
    ValuativeTopology R :=
  ⟨by simp [h.mem_iff]⟩

lemma of_hasBasis_pair [TopologicalSpace R]
    (h : (𝓝 (0 : R)).HasBasis (fun rs : R × R ↦ rs.1 ∈ posSubmonoid R ∧ rs.2 ∈ posSubmonoid R)
      fun rs  ↦ { x | x * rs.2 <ᵥ rs.1 }) :
    ValuativeTopology R := by
  refine of_hasBasis (h.to_hasBasis ?_ ?_)
  · rintro ⟨r, s⟩ ⟨hr, hs⟩
    refine ⟨Units.mk0 (.mk r ⟨s, hs⟩) ?_, trivial, ?_⟩
    · simpa using hr
    · simp [valuation]
  · rintro γ -
    obtain ⟨r, s, h⟩ := valuation_surjective γ.val
    by_cases hr : valuation R r = 0
    · simp [hr, eq_comm] at h
    · refine ⟨⟨r, s⟩, ⟨by simpa [valuation_eq_zero_iff] using hr, s.prop⟩, ?_⟩
      simp only [← h, Set.setOf_subset_setOf]
      intro x hx
      rw [lt_div_iff₀ (by simp [zero_lt_iff])]
      simp [valuation, hx]

lemma of_hasBasis_compatible {Γ₀ : Type*} [LinearOrderedCommMonoidWithZero Γ₀] [TopologicalSpace R]
    {v : Valuation R Γ₀} [v.Compatible]
    (h : (𝓝 (0 : R)).HasBasis (fun rs : R × R ↦ v rs.1 ≠ 0 ∧ v rs.2 ≠ 0)
    fun rs : R × R ↦ { x | v x * v rs.2 < v rs.1 }) :
    ValuativeTopology R := by
  have : v.IsEquiv (valuation R) := isEquiv _ _
  refine of_hasBasis_pair (h.to_hasBasis ?_ ?_) <;>
  · simp only [this.ne_zero, ne_eq, valuation_eq_zero_iff, posSubmonoid_def, setOf_subset_setOf,
    and_imp, Prod.exists, Prod.forall]
    intro r s hr hs
    refine ⟨r, s, ⟨hr, hs⟩, fun x ↦ ?_⟩
    rw [← map_mul v, ← Valuation.Compatible.rel_lt_iff_lt]
    grind

variable [TopologicalSpace R] [ValuativeTopology R]

variable (R) in
theorem hasBasis_nhds_zero :
    (𝓝 (0 : R)).HasBasis (fun _ => True)
      fun γ : (ValueGroupWithZero R)ˣ => { x | valuation _ x < γ } := by
  simp [Filter.hasBasis_iff, mem_nhds_iff]

<<<<<<< HEAD
variable (R) in
lemma hasBasis_nhds_zero_pair :
    (𝓝 (0 : R)).HasBasis (fun rs : R × R ↦ rs.1 ∈ posSubmonoid R ∧ rs.2 ∈ posSubmonoid R)
      fun rs  ↦ { x | x * rs.2 <ᵥ rs.1 } := by
  refine (hasBasis_nhds_zero R).to_hasBasis ?_ ?_
  · simp only [posSubmonoid_def, setOf_subset_setOf, Prod.exists, forall_const]
    intro γ
    obtain ⟨r, s, h⟩ := valuation_surjective γ.val
    by_cases hr : valuation R r = 0
    · simp [hr, eq_comm] at h
    · refine ⟨r, s, ⟨by simpa [valuation_eq_zero_iff] using hr, s.prop⟩, ?_⟩
      simp only [← h]
      intro x hx
      rw [lt_div_iff₀ (by simp [zero_lt_iff])]
      simp [valuation, hx]
  · rintro ⟨r, s⟩ ⟨hr, hs⟩
    refine ⟨Units.mk0 (.mk r ⟨s, hs⟩) ?_, trivial, ?_⟩
    · simpa using hr
    · simp [valuation]

lemma hasBasis_nhds_zero_compatible {Γ₀ : Type*} [LinearOrderedCommMonoidWithZero Γ₀]
    (v : Valuation R Γ₀) [v.Compatible] :
    (𝓝 (0 : R)).HasBasis (fun rs : R × R ↦ v rs.1 ≠ 0 ∧ v rs.2 ≠ 0)
      fun rs : R × R ↦ { x | v x * v rs.2 < v rs.1 } := by
  have : v.IsEquiv (valuation R) := isEquiv _ _
  refine ((hasBasis_nhds_zero_pair R).to_hasBasis ?_ ?_) <;>
  · simp only [this.ne_zero, ne_eq, valuation_eq_zero_iff, posSubmonoid_def, setOf_subset_setOf,
    and_imp, Prod.exists, Prod.forall]
    intro r s hr hs
    refine ⟨r, s, ⟨hr, hs⟩, fun x ↦ ?_⟩
    rw [← map_mul v, ← Valuation.Compatible.rel_lt_iff_lt]
    grind

local notation "v" => valuation R
=======
@[deprecated (since := "2025-08-01")]
alias _root_.ValuativeTopology.hasBasis_nhds_zero := hasBasis_nhds_zero
>>>>>>> 9a749a69

variable [IsTopologicalAddGroup R]

theorem mem_nhds {s : Set R} {x : R} :
    s ∈ 𝓝 x ↔ ∃ γ : (ValueGroupWithZero R)ˣ, { y | v (y - x) < γ } ⊆ s := by
  simp only [← nhds_translation_add_neg x, ← sub_eq_add_neg, preimage_setOf_eq, true_and,
    ((hasBasis_nhds_zero R).comap fun y => y - x).mem_iff]

@[deprecated (since := "2025-08-01")]
alias _root_.ValuativeTopology.mem_nhds := mem_nhds

theorem isOpen_ball (r : ValueGroupWithZero R) :
    IsOpen {x | v x < r} := by
  rw [isOpen_iff_mem_nhds]
  rcases eq_or_ne r 0 with rfl | hr
  · simp
  · intro x hx
    rw [mem_nhds]
    simp only [setOf_subset_setOf]
    exact ⟨Units.mk0 _ hr,
      fun y hy => (sub_add_cancel y x).symm ▸ ((v).map_add _ x).trans_lt (max_lt hy hx)⟩

@[deprecated (since := "2025-08-01")]
alias _root_.ValuativeTopology.isOpen_ball := isOpen_ball

theorem isClosed_ball (r : ValueGroupWithZero R) :
    IsClosed {x | v x < r} := by
  rcases eq_or_ne r 0 with rfl | hr
  · simp
  · exact AddSubgroup.isClosed_of_isOpen (Valuation.ltAddSubgroup v (Units.mk0 r hr))
      (isOpen_ball _)

@[deprecated (since := "2025-08-01")]
alias _root_.ValuativeTopology.isClosed_ball := isClosed_ball

theorem isClopen_ball (r : ValueGroupWithZero R) :
    IsClopen {x | v x < r} :=
  ⟨isClosed_ball _, isOpen_ball _⟩

@[deprecated (since := "2025-08-01")]
alias _root_.ValuativeTopology.isClopen_ball := isClopen_ball

lemma isOpen_closedBall {r : ValueGroupWithZero R} (hr : r ≠ 0) :
    IsOpen {x | v x ≤ r} := by
  rw [isOpen_iff_mem_nhds]
  intro x hx
  rw [mem_nhds]
  simp only [setOf_subset_setOf]
  exact ⟨Units.mk0 _ hr, fun y hy => (sub_add_cancel y x).symm ▸
    le_trans ((v).map_add _ _) (max_le (le_of_lt hy) hx)⟩

@[deprecated (since := "2025-08-01")]
alias _root_.ValuativeTopology.isOpen_closedBall := isOpen_closedBall

theorem isClosed_closedBall (r : ValueGroupWithZero R) :
    IsClosed {x | v x ≤ r} := by
  rw [← isOpen_compl_iff, isOpen_iff_mem_nhds]
  intro x hx
  simp only [mem_compl_iff, mem_setOf_eq, not_le] at hx
  rw [mem_nhds]
  have hx' : v x ≠ 0 := ne_of_gt <| lt_of_le_of_lt zero_le' <| hx
  exact ⟨Units.mk0 _ hx', fun y hy hy' => ne_of_lt hy <| Valuation.map_sub_swap v x y ▸
      (Valuation.map_sub_eq_of_lt_left _ <| lt_of_le_of_lt hy' hx)⟩

@[deprecated (since := "2025-08-01")]
alias _root_.ValuativeTopology.isClosed_closedBall := isClosed_closedBall

theorem isClopen_closedBall {r : ValueGroupWithZero R} (hr : r ≠ 0) :
    IsClopen {x | v x ≤ r} :=
  ⟨isClosed_closedBall _, isOpen_closedBall hr⟩

@[deprecated (since := "2025-08-01")]
alias _root_.ValuativeTopology.isClopen_closedBall := isClopen_closedBall

theorem isClopen_sphere {r : ValueGroupWithZero R} (hr : r ≠ 0) :
    IsClopen {x | v x = r} := by
  have h : {x : R | v x = r} = {x | v x ≤ r} \ {x | v x < r} := by
    ext x
    simp [← le_antisymm_iff]
  rw [h]
  exact IsClopen.diff (isClopen_closedBall hr) (isClopen_ball _)

@[deprecated (since := "2025-08-01")]
alias _root_.ValuativeTopology.isClopen_sphere := isClopen_sphere

lemma isOpen_sphere {r : ValueGroupWithZero R} (hr : r ≠ 0) :
    IsOpen {x | v x = r} :=
  isClopen_sphere hr |>.isOpen

@[deprecated (since := "2025-08-01")]
alias _root_.ValuativeTopology.isOpen_sphere := isOpen_sphere

end IsValuativeTopology

namespace Valued

variable {R : Type*} [CommRing R] [ValuativeRel R] [UniformSpace R]
  [IsUniformAddGroup R] [IsValuativeTopology R]

/-- Helper `Valued` instance when `ValuativeTopology R` over a `UniformSpace R`,
for use in porting files from `Valued` to `ValuativeRel`. -/
scoped instance : Valued R (ValuativeRel.ValueGroupWithZero R) where
  v := ValuativeRel.valuation R
  is_topological_valuation := IsValuativeTopology.mem_nhds_iff

end Valued

namespace ValuativeRel

@[inherit_doc]
scoped notation "𝒪[" R "]" => Valuation.integer (valuation R)

@[inherit_doc]
scoped notation "𝓂[" K "]" => IsLocalRing.maximalIdeal 𝒪[K]

@[inherit_doc]
scoped notation "𝓀[" K "]" => IsLocalRing.ResidueField 𝒪[K]

end ValuativeRel<|MERGE_RESOLUTION|>--- conflicted
+++ resolved
@@ -29,23 +29,19 @@
 
 namespace IsValuativeTopology
 
-<<<<<<< HEAD
 variable {R : Type*} [CommRing R] [ValuativeRel R]
-=======
-variable {R : Type*} [CommRing R] [ValuativeRel R] [TopologicalSpace R] [IsValuativeTopology R]
->>>>>>> 9a749a69
 
 open ValuativeRel TopologicalSpace Filter Topology Set
 
 lemma of_hasBasis [TopologicalSpace R] (h : (𝓝 (0 : R)).HasBasis (fun _ ↦ True)
     fun γ : (ValueGroupWithZero R)ˣ ↦ { x | (valuation R) x < γ }) :
-    ValuativeTopology R :=
+    IsValuativeTopology R :=
   ⟨by simp [h.mem_iff]⟩
 
 lemma of_hasBasis_pair [TopologicalSpace R]
     (h : (𝓝 (0 : R)).HasBasis (fun rs : R × R ↦ rs.1 ∈ posSubmonoid R ∧ rs.2 ∈ posSubmonoid R)
       fun rs  ↦ { x | x * rs.2 <ᵥ rs.1 }) :
-    ValuativeTopology R := by
+    IsValuativeTopology R := by
   refine of_hasBasis (h.to_hasBasis ?_ ?_)
   · rintro ⟨r, s⟩ ⟨hr, hs⟩
     refine ⟨Units.mk0 (.mk r ⟨s, hs⟩) ?_, trivial, ?_⟩
@@ -65,7 +61,7 @@
     {v : Valuation R Γ₀} [v.Compatible]
     (h : (𝓝 (0 : R)).HasBasis (fun rs : R × R ↦ v rs.1 ≠ 0 ∧ v rs.2 ≠ 0)
     fun rs : R × R ↦ { x | v x * v rs.2 < v rs.1 }) :
-    ValuativeTopology R := by
+    IsValuativeTopology R := by
   have : v.IsEquiv (valuation R) := isEquiv _ _
   refine of_hasBasis_pair (h.to_hasBasis ?_ ?_) <;>
   · simp only [this.ne_zero, ne_eq, valuation_eq_zero_iff, posSubmonoid_def, setOf_subset_setOf,
@@ -75,7 +71,7 @@
     rw [← map_mul v, ← Valuation.Compatible.rel_lt_iff_lt]
     grind
 
-variable [TopologicalSpace R] [ValuativeTopology R]
+variable [TopologicalSpace R] [IsValuativeTopology R]
 
 variable (R) in
 theorem hasBasis_nhds_zero :
@@ -83,7 +79,6 @@
       fun γ : (ValueGroupWithZero R)ˣ => { x | valuation _ x < γ } := by
   simp [Filter.hasBasis_iff, mem_nhds_iff]
 
-<<<<<<< HEAD
 variable (R) in
 lemma hasBasis_nhds_zero_pair :
     (𝓝 (0 : R)).HasBasis (fun rs : R × R ↦ rs.1 ∈ posSubmonoid R ∧ rs.2 ∈ posSubmonoid R)
@@ -118,10 +113,6 @@
     grind
 
 local notation "v" => valuation R
-=======
-@[deprecated (since := "2025-08-01")]
-alias _root_.ValuativeTopology.hasBasis_nhds_zero := hasBasis_nhds_zero
->>>>>>> 9a749a69
 
 variable [IsTopologicalAddGroup R]
 
