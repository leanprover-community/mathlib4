--- conflicted
+++ resolved
@@ -38,22 +38,21 @@
     simpa [← vadd_mem_nhds_vadd_iff (t := s) (-x), ← image_vadd, ← image_subset_iff] using
       h₀ ((x + ·) ⁻¹' s)
 
+/-- Assuming `ContinuousConstVAdd R R`, we only need to check the neighbourhood of `0` in order to
+prove `IsValuativeTopology R`. -/
+lemma of_hasBasis_zero [ContinuousConstVAdd R R]
+    (h : (𝓝 (0 : R)).HasBasis (fun _ ↦ True) fun γ : (ValueGroupWithZero R)ˣ ↦ { x | v x < γ }) :
+    IsValuativeTopology R :=
+  .of_zero <| by simp [h.mem_iff]
+
 end
 
-variable {R : Type*} [CommRing R] [ValuativeRel R] [TopologicalSpace R]
+variable {R : Type*} [CommRing R] [ValuativeRel R] [TopologicalSpace R] [IsValuativeTopology R]
 
 open ValuativeRel TopologicalSpace Filter Topology Set
 
 local notation "v" => valuation R
 
-<<<<<<< HEAD
-lemma of_hasBasis (h : (𝓝 (0 : R)).HasBasis (fun _ ↦ True)
-    fun γ : (ValueGroupWithZero R)ˣ ↦ { x | v x < γ }) :
-    IsValuativeTopology R :=
-  ⟨by simp [h.mem_iff]⟩
-
-variable [IsValuativeTopology R]
-=======
 /-- A version mentioning subtraction. -/
 lemma mem_nhds_iff' {s : Set R} {x : R} :
     s ∈ 𝓝 (x : R) ↔
@@ -85,7 +84,6 @@
     (𝓝 x).HasBasis (fun _ => True)
       fun γ : (ValueGroupWithZero R)ˣ => { z | v (z - x) < γ } := by
   simp [Filter.hasBasis_iff, mem_nhds_iff']
->>>>>>> b24ea323
 
 variable (R) in
 theorem hasBasis_nhds_zero :
@@ -235,7 +233,7 @@
 open ValuativeRel
 
 instance : IsValuativeTopology 𝒪[K] := by
-  apply IsValuativeTopology.of_hasBasis
+  apply IsValuativeTopology.of_hasBasis_zero
   rw [nhds_subtype_eq_comap]
   refine ((hasBasis_nhds_zero K).comap Subtype.val).to_hasBasis ?_ ?_
   · simp only [Set.preimage_setOf_eq, Set.setOf_subset_setOf, Subtype.forall, true_and,
