/-
Copyright (c) 2025 Yakov Pechersky. All rights reserved.
Released under Apache 2.0 license as described in the file LICENSE.
Authors: Yakov Pechersky
-/
import Mathlib.RingTheory.Valuation.ValuativeRel
import Mathlib.Topology.Algebra.Valued.ValuationTopology
import Mathlib.Topology.UniformSpace.Ultra.Basic

/-!

# Valuative Relations as Valued

In this temporary file, we provide a helper instance
for `Valued R Γ` derived from a `ValuativeRel R`,
so that downstream files can refer to `ValuativeRel R`,
to facilitate a refactor.

-/

namespace Valuation

variable {R Γ₀ : Type*} [Ring R] [LinearOrderedCommMonoidWithZero Γ₀]
  (v : Valuation R Γ₀)

<<<<<<< HEAD
lemma isSymmetricRel_uniformity_ball_lt (r : Γ₀) :
    IsSymmetricRel { p : R × R | v (p.2 - p.1) < r } := by
  simp [IsSymmetricRel, Valuation.map_sub_swap]
=======
instance [UniformSpace R] [IsUniformAddGroup R] [ValuativeRel R] [IsValuativeTopology R] :
    Valued R (ValueGroupWithZero R) :=
  .mk (valuation R) IsValuativeTopology.mem_nhds_iff
>>>>>>> 9a749a69

lemma isSymmetricRel_uniformity_ball_le (r : Γ₀) :
    IsSymmetricRel { p : R × R | v (p.2 - p.1) ≤ r } := by
  simp [IsSymmetricRel, Valuation.map_sub_swap]

lemma isTransitiveRel_uniformity_ball_lt (r : Γ₀) :
    IsTransitiveRel { p : R × R | v (p.2 - p.1) < r } := by
  intro _ _ _ h h'
  refine (Valuation.map_add_lt v h h').trans_eq' ?_
  simp

lemma isTransitiveRel_uniformity_ball_le (r : Γ₀) :
    IsTransitiveRel { p : R × R | v (p.2 - p.1) ≤ r } := by
  intro _ _ _ h h'
  refine (Valuation.map_add_le v h h').trans_eq' ?_
  simp

end Valuation

namespace IsValuativeTopology

<<<<<<< HEAD
variable {R : Type*} [CommRing R] [ValuativeRel R] [TopologicalSpace R]
=======
variable {R : Type*} [CommRing R] [ValuativeRel R] [TopologicalSpace R] [IsValuativeTopology R]
>>>>>>> 9a749a69

open ValuativeRel TopologicalSpace Filter Topology Set Uniformity

local notation "v" => valuation R

lemma of_hasBasis (h : (𝓝 (0 : R)).HasBasis (fun _ ↦ True)
    fun γ : (ValueGroupWithZero R)ˣ ↦ { x | v x < γ }) :
    ValuativeTopology R :=
  ⟨by simp [h.mem_iff]⟩

variable [ValuativeTopology R]

variable (R) in
theorem hasBasis_nhds_zero :
    (𝓝 (0 : R)).HasBasis (fun _ ↦ True)
      fun γ : (ValueGroupWithZero R)ˣ ↦ { x | v x < γ } := by
  simp [Filter.hasBasis_iff, mem_nhds_iff]

@[deprecated (since := "2025-08-01")]
alias _root_.ValuativeTopology.hasBasis_nhds_zero := hasBasis_nhds_zero

variable [IsTopologicalAddGroup R]

theorem mem_nhds {s : Set R} {x : R} :
    s ∈ 𝓝 x ↔ ∃ γ : (ValueGroupWithZero R)ˣ, { y | v (y - x) < γ } ⊆ s := by
  simp only [← nhds_translation_add_neg x, ← sub_eq_add_neg, preimage_setOf_eq, true_and,
    ((hasBasis_nhds_zero R).comap fun y => y - x).mem_iff]

<<<<<<< HEAD
instance : IsTopologicalRing R := by
  convert (valuation R).subgroups_basis.toRingFilterBasis.isTopologicalRing
  rw [TopologicalSpace.ext_iff_nhds]
  intro x
  ext s
  simp [(RingSubgroupsBasis.hasBasis_nhds _ _).mem_iff, mem_nhds, Valuation.ltAddSubgroup]

/-- A ring with a topological additive structure and a valuative relationship is
a uniform space made up of entourages of the form `{ (x, y) | v (y - x) < γ }`.
However, this is not a global instance to prevent timeouts in typeclass inference,
since otherwise, TC search for `UniformSpace R` will start exploring `ValuativeTopology R`. -/
local instance : UniformSpace R := IsTopologicalAddGroup.toUniformSpace R

open Uniformity in
theorem hasBasis_uniformity : (𝓤 R).HasBasis (fun _ => True)
    fun γ : (ValueGroupWithZero R)ˣ => { p : R × R | v (p.2 - p.1) < γ } := by
  rw [uniformity_eq_comap_nhds_zero']
  exact (hasBasis_nhds_zero R).comap _

instance : IsUniformAddGroup R := isUniformAddGroup_of_addCommGroup
instance : IsUltraUniformity R := by
  refine .mk_of_hasBasis hasBasis_uniformity ?_ ?_
  · intros
    ext ⟨x, y⟩
    simp only [preimage_setOf_eq, Prod.snd_swap, Prod.fst_swap, mem_setOf_eq]
    rw [← Valuation.map_neg, neg_sub]
  · intro _ _ _ _ _ h h'
    simp only [mem_setOf_eq] at h h' ⊢
    have := Valuation.map_add_lt _ h h'
    ring_nf at this
    rwa [neg_add_eq_sub] at this

lemma uniformity_ball_lt_mem_uniformity {r : ValueGroupWithZero R} (hr : r ≠ 0) :
    { p : R × R | v (p.2 - p.1) < r } ∈ 𝓤 R := by
  rw [hasBasis_uniformity.mem_iff]
  use Units.mk0 r hr
  simp

lemma uniformity_ball_le_mem_uniformity {r : ValueGroupWithZero R} (hr : r ≠ 0) :
    { p : R × R | v (p.2 - p.1) ≤ r } ∈ 𝓤 R := by
  rw [hasBasis_uniformity.mem_iff]
  rcases le_or_gt 1 r with hr1 | hr1
  · use 1
    simp only [Units.val_one, setOf_subset_setOf, Prod.forall, true_and]
    intro _ _ h
    exact hr1.trans' h.le
  · lift r to (ValueGroupWithZero R)ˣ using IsUnit.mk0 r hr
    use r ^ 2
    simp only [Units.val_pow_eq_pow_val, setOf_subset_setOf, Prod.forall, true_and]
    intro _ _ h
    refine (h.trans ?_).le
    exact pow_lt_self_of_lt_one₀ (by simp) hr1 (by simp)
=======
@[deprecated (since := "2025-08-01")]
alias _root_.ValuativeTopology.mem_nhds := mem_nhds
>>>>>>> 9a749a69

theorem isOpen_ball (r : ValueGroupWithZero R) :
    IsOpen {x | v x < r} := by
  rcases eq_or_ne r 0 with rfl | hr
  · simp
  · convert ((v).isTransitiveRel_uniformity_ball_lt r).isOpen_ball_of_mem_uniformity 0
      (uniformity_ball_lt_mem_uniformity hr)
    simp [UniformSpace.ball]

@[deprecated (since := "2025-08-01")]
alias _root_.ValuativeTopology.isOpen_ball := isOpen_ball

theorem isClosed_ball (r : ValueGroupWithZero R) :
    IsClosed {x | v x < r} := by
  rcases eq_or_ne r 0 with rfl | hr
  · simp
  · convert UniformSpace.isClosed_ball_of_isSymmetricRel_of_isTransitiveRel_of_mem_uniformity
      0 ((v).isSymmetricRel_uniformity_ball_lt r) ((v).isTransitiveRel_uniformity_ball_lt r)
      (uniformity_ball_lt_mem_uniformity hr)
    simp [UniformSpace.ball]

@[deprecated (since := "2025-08-01")]
alias _root_.ValuativeTopology.isClosed_ball := isClosed_ball

theorem isClopen_ball (r : ValueGroupWithZero R) :
    IsClopen {x | v x < r} :=
  ⟨isClosed_ball _, isOpen_ball _⟩

@[deprecated (since := "2025-08-01")]
alias _root_.ValuativeTopology.isClopen_ball := isClopen_ball

lemma isOpen_closedBall {r : ValueGroupWithZero R} (hr : r ≠ 0) :
    IsOpen {x | v x ≤ r} := by
  convert ((v).isTransitiveRel_uniformity_ball_le r).isOpen_ball_of_mem_uniformity 0
    (uniformity_ball_le_mem_uniformity hr)
  simp [UniformSpace.ball]

@[deprecated (since := "2025-08-01")]
alias _root_.ValuativeTopology.isOpen_closedBall := isOpen_closedBall

theorem isClosed_closedBall (r : ValueGroupWithZero R) :
    IsClosed {x | v x ≤ r} := by
  rw [← isOpen_compl_iff, isOpen_iff_mem_nhds]
  intro x hx
  simp only [mem_compl_iff, mem_setOf_eq, not_le] at hx
  rw [mem_nhds]
  have hx' : v x ≠ 0 := ne_of_gt <| lt_of_le_of_lt zero_le' <| hx
  refine ⟨Units.mk0 _ hx', fun y hy hy' => ne_of_lt hy <| Valuation.map_sub_swap v x y ▸
      (Valuation.map_sub_eq_of_lt_left _ <| lt_of_le_of_lt hy' hx)⟩

@[deprecated (since := "2025-08-01")]
alias _root_.ValuativeTopology.isClosed_closedBall := isClosed_closedBall

theorem isClopen_closedBall {r : ValueGroupWithZero R} (hr : r ≠ 0) :
    IsClopen {x | v x ≤ r} :=
  ⟨isClosed_closedBall _, isOpen_closedBall hr⟩

@[deprecated (since := "2025-08-01")]
alias _root_.ValuativeTopology.isClopen_closedBall := isClopen_closedBall

theorem isClopen_sphere {r : ValueGroupWithZero R} (hr : r ≠ 0) :
    IsClopen {x | v x = r} := by
  have h : {x : R | v x = r} = {x | v x ≤ r} \ {x | v x < r} := by
    ext x
    simp [← le_antisymm_iff]
  rw [h]
  exact IsClopen.diff (isClopen_closedBall hr) (isClopen_ball _)

@[deprecated (since := "2025-08-01")]
alias _root_.ValuativeTopology.isClopen_sphere := isClopen_sphere

lemma isOpen_sphere {r : ValueGroupWithZero R} (hr : r ≠ 0) :
    IsOpen {x | v x = r} :=
  isClopen_sphere hr |>.isOpen

@[deprecated (since := "2025-08-01")]
alias _root_.ValuativeTopology.isOpen_sphere := isOpen_sphere

end IsValuativeTopology

namespace Valued

variable {R : Type*} [CommRing R] [ValuativeRel R] [UniformSpace R]
  [IsUniformAddGroup R] [IsValuativeTopology R]

/-- Helper `Valued` instance when `ValuativeTopology R` over a `UniformSpace R`,
for use in porting files from `Valued` to `ValuativeRel`. -/
scoped instance : Valued R (ValuativeRel.ValueGroupWithZero R) where
  v := ValuativeRel.valuation R
  is_topological_valuation := IsValuativeTopology.mem_nhds_iff

end Valued

namespace ValuativeRel

variable {R : Type*} [CommRing R]

instance [UniformSpace R] [IsUniformAddGroup R] [ValuativeRel R] [ValuativeTopology R] :
    Valued R (ValueGroupWithZero R) :=
  .mk (valuation R) ValuativeTopology.mem_nhds_iff

@[inherit_doc]
scoped notation "𝒪[" R "]" => Valuation.integer (valuation R)

@[inherit_doc]
scoped notation "𝓂[" K "]" => IsLocalRing.maximalIdeal 𝒪[K]

@[inherit_doc]
scoped notation "𝓀[" K "]" => IsLocalRing.ResidueField 𝒪[K]

end ValuativeRel<|MERGE_RESOLUTION|>--- conflicted
+++ resolved
@@ -23,15 +23,9 @@
 variable {R Γ₀ : Type*} [Ring R] [LinearOrderedCommMonoidWithZero Γ₀]
   (v : Valuation R Γ₀)
 
-<<<<<<< HEAD
 lemma isSymmetricRel_uniformity_ball_lt (r : Γ₀) :
     IsSymmetricRel { p : R × R | v (p.2 - p.1) < r } := by
   simp [IsSymmetricRel, Valuation.map_sub_swap]
-=======
-instance [UniformSpace R] [IsUniformAddGroup R] [ValuativeRel R] [IsValuativeTopology R] :
-    Valued R (ValueGroupWithZero R) :=
-  .mk (valuation R) IsValuativeTopology.mem_nhds_iff
->>>>>>> 9a749a69
 
 lemma isSymmetricRel_uniformity_ball_le (r : Γ₀) :
     IsSymmetricRel { p : R × R | v (p.2 - p.1) ≤ r } := by
@@ -53,11 +47,7 @@
 
 namespace IsValuativeTopology
 
-<<<<<<< HEAD
 variable {R : Type*} [CommRing R] [ValuativeRel R] [TopologicalSpace R]
-=======
-variable {R : Type*} [CommRing R] [ValuativeRel R] [TopologicalSpace R] [IsValuativeTopology R]
->>>>>>> 9a749a69
 
 open ValuativeRel TopologicalSpace Filter Topology Set Uniformity
 
@@ -65,10 +55,10 @@
 
 lemma of_hasBasis (h : (𝓝 (0 : R)).HasBasis (fun _ ↦ True)
     fun γ : (ValueGroupWithZero R)ˣ ↦ { x | v x < γ }) :
-    ValuativeTopology R :=
+    IsValuativeTopology R :=
   ⟨by simp [h.mem_iff]⟩
 
-variable [ValuativeTopology R]
+variable [IsValuativeTopology R]
 
 variable (R) in
 theorem hasBasis_nhds_zero :
@@ -86,7 +76,6 @@
   simp only [← nhds_translation_add_neg x, ← sub_eq_add_neg, preimage_setOf_eq, true_and,
     ((hasBasis_nhds_zero R).comap fun y => y - x).mem_iff]
 
-<<<<<<< HEAD
 instance : IsTopologicalRing R := by
   convert (valuation R).subgroups_basis.toRingFilterBasis.isTopologicalRing
   rw [TopologicalSpace.ext_iff_nhds]
@@ -139,10 +128,6 @@
     intro _ _ h
     refine (h.trans ?_).le
     exact pow_lt_self_of_lt_one₀ (by simp) hr1 (by simp)
-=======
-@[deprecated (since := "2025-08-01")]
-alias _root_.ValuativeTopology.mem_nhds := mem_nhds
->>>>>>> 9a749a69
 
 theorem isOpen_ball (r : ValueGroupWithZero R) :
     IsOpen {x | v x < r} := by
@@ -240,9 +225,9 @@
 
 variable {R : Type*} [CommRing R]
 
-instance [UniformSpace R] [IsUniformAddGroup R] [ValuativeRel R] [ValuativeTopology R] :
+instance [UniformSpace R] [IsUniformAddGroup R] [ValuativeRel R] [IsValuativeTopology R] :
     Valued R (ValueGroupWithZero R) :=
-  .mk (valuation R) ValuativeTopology.mem_nhds_iff
+  .mk (valuation R) IsValuativeTopology.mem_nhds_iff
 
 @[inherit_doc]
 scoped notation "𝒪[" R "]" => Valuation.integer (valuation R)
