--- conflicted
+++ resolved
@@ -115,45 +115,26 @@
   «v» := valuation R
   is_topological_valuation := mem_nhds_zero_iff
 
-<<<<<<< HEAD
-variable (R) in
+lemma v_eq_valuation {R : Type*} [CommRing R] [ValuativeRel R] [UniformSpace R]
+    [IsUniformAddGroup R] [IsValuativeTopology R] :
+    Valued.v = valuation R := rfl
+
+theorem hasBasis_nhds (x : R) :
+    (𝓝 x).HasBasis (fun _ => True)
+      fun γ : (ValueGroupWithZero R)ˣ => { z | v (z - x) < γ } := by
+  simp [Filter.hasBasis_iff, mem_nhds_iff']
+
+/-- A variant of `hasBasis_nhds` where `· ≠ 0` is unbundled. -/
+lemma hasBasis_nhds' (x : R) :
+    (𝓝 x).HasBasis (· ≠ 0) ({ y | v (y - x) < · }) :=
+  (hasBasis_nhds x).to_hasBasis (fun γ _ ↦ ⟨γ, by simp⟩)
+    fun γ hγ ↦ ⟨.mk0 γ hγ, by simp⟩
+
 instance (priority := low) instContinuousConstVAdd : ContinuousConstVAdd R R :=
   ⟨fun x ↦ continuous_iff_continuousAt.2 fun z ↦
     ((hasBasis_nhds_iff.mp inferInstance z).tendsto_iff
       (hasBasis_nhds_iff.mp inferInstance (x + z))).2 fun γ _ ↦
       ⟨γ, trivial, fun y hy ↦ by simpa using hy⟩⟩
-=======
-lemma v_eq_valuation {R : Type*} [CommRing R] [ValuativeRel R] [UniformSpace R]
-    [IsUniformAddGroup R] [IsValuativeTopology R] :
-    Valued.v = valuation R := rfl
-
-theorem hasBasis_nhds (x : R) :
-    (𝓝 x).HasBasis (fun _ => True)
-      fun γ : (ValueGroupWithZero R)ˣ => { z | v (z - x) < γ } := by
-  simp [Filter.hasBasis_iff, mem_nhds_iff']
-
-/-- A variant of `hasBasis_nhds` where `· ≠ 0` is unbundled. -/
-lemma hasBasis_nhds' (x : R) :
-    (𝓝 x).HasBasis (· ≠ 0) ({ y | v (y - x) < · }) :=
-  (hasBasis_nhds x).to_hasBasis (fun γ _ ↦ ⟨γ, by simp⟩)
-    fun γ hγ ↦ ⟨.mk0 γ hγ, by simp⟩
-
-variable (R) in
-theorem hasBasis_nhds_zero :
-    (𝓝 (0 : R)).HasBasis (fun _ => True)
-      fun γ : (ValueGroupWithZero R)ˣ => { x | v x < γ } := by
-  convert hasBasis_nhds (0 : R); rw [sub_zero]
-
-variable (R) in
-/-- A variant of `hasBasis_nhds_zero` where `· ≠ 0` is unbundled. -/
-lemma hasBasis_nhds_zero' :
-    (𝓝 0).HasBasis (· ≠ 0) ({ x | v x < · }) :=
-  (hasBasis_nhds_zero R).to_hasBasis (fun γ _ ↦ ⟨γ, by simp⟩)
-    fun γ hγ ↦ ⟨.mk0 γ hγ, by simp⟩
-
-@[deprecated (since := "2025-08-01")]
-alias _root_.ValuativeTopology.hasBasis_nhds_zero := hasBasis_nhds_zero
->>>>>>> 586e9c38
 
 variable (R) in
 instance (priority := low) isTopologicalAddGroup : IsTopologicalAddGroup R := by
