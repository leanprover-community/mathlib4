/-
Copyright (c) 2025 Yakov Pechersky. All rights reserved.
Released under Apache 2.0 license as described in the file LICENSE.
Authors: Yakov Pechersky
-/
import Mathlib.RingTheory.Valuation.ValuativeRel.Basic
import Mathlib.Topology.Algebra.Valued.ValuationTopology
import Mathlib.Topology.Algebra.WithZeroTopology

/-!

# Valuative Relations as Valued

In this temporary file, we provide a helper instance
for `Valued R Γ` derived from a `ValuativeRel R`,
so that downstream files can refer to `ValuativeRel R`,
to facilitate a refactor.

-/

namespace IsValuativeTopology

section

/-! # Alternate constructors -/

variable {R : Type*} [CommRing R] [ValuativeRel R] [TopologicalSpace R]

open ValuativeRel TopologicalSpace Filter Topology Set

local notation "v" => valuation R

/-- Assuming `ContinuousConstVAdd R R`, we only need to check the neighbourhood of `0` in order to
prove `IsValuativeTopology R`. -/
theorem of_zero [ContinuousConstVAdd R R]
    (h₀ : ∀ s : Set R, s ∈ 𝓝 0 ↔ ∃ γ : (ValueGroupWithZero R)ˣ, { z | v z < γ } ⊆ s) :
    IsValuativeTopology R where
  mem_nhds_iff {s x} := by
    simpa [← vadd_mem_nhds_vadd_iff (t := s) (-x), ← image_vadd, ← image_subset_iff] using
      h₀ ((x + ·) ⁻¹' s)

end

variable {R : Type*} [CommRing R] [ValuativeRel R] [TopologicalSpace R] [IsValuativeTopology R]

open ValuativeRel TopologicalSpace Filter Topology Set

local notation "v" => valuation R

/-- A version mentioning subtraction. -/
lemma mem_nhds_iff' {s : Set R} {x : R} :
    s ∈ 𝓝 (x : R) ↔
    ∃ γ : (ValueGroupWithZero R)ˣ, { z | v (z - x) < γ } ⊆ s := by
  convert mem_nhds_iff (s := s) using 4
  ext z
  simp [neg_add_eq_sub]

@[deprecated (since := "2025-08-01")]
alias _root_.ValuativeTopology.mem_nhds := mem_nhds_iff'

lemma mem_nhds_zero_iff (s : Set R) : s ∈ 𝓝 (0 : R) ↔
    ∃ γ : (ValueGroupWithZero R)ˣ, { x | v x < γ } ⊆ s := by
  convert IsValuativeTopology.mem_nhds_iff' (x := (0 : R))
  rw [sub_zero]

@[deprecated (since := "2025-08-04")]
alias _root_.ValuativeTopology.mem_nhds_iff := mem_nhds_zero_iff

/-- Helper `Valued` instance when `ValuativeTopology R` over a `UniformSpace R`,
for use in porting files from `Valued` to `ValuativeRel`. -/
instance (priority := low) {R : Type*} [CommRing R] [ValuativeRel R] [UniformSpace R]
    [IsUniformAddGroup R] [IsValuativeTopology R] :
    Valued R (ValueGroupWithZero R) where
  «v» := valuation R
  is_topological_valuation := mem_nhds_zero_iff

lemma v_eq_valuation {R : Type*} [CommRing R] [ValuativeRel R] [UniformSpace R]
    [IsUniformAddGroup R] [IsValuativeTopology R] :
    Valued.v = valuation R := rfl

theorem hasBasis_nhds (x : R) :
    (𝓝 x).HasBasis (fun _ => True)
      fun γ : (ValueGroupWithZero R)ˣ => { z | v (z - x) < γ } := by
  simp [Filter.hasBasis_iff, mem_nhds_iff']

lemma hasBasis_nhds' (x : R) :
    (𝓝 x).HasBasis (· ≠ 0) ({ y | v (y - x) < · }) :=
  (hasBasis_nhds x).to_hasBasis (fun γ _ ↦ ⟨γ, by simp⟩)
    fun γ hγ ↦ ⟨.mk0 γ hγ, by simp⟩

variable (R) in
theorem hasBasis_nhds_zero :
    (𝓝 (0 : R)).HasBasis (fun _ => True)
      fun γ : (ValueGroupWithZero R)ˣ => { x | v x < γ } := by
  convert hasBasis_nhds (0 : R); rw [sub_zero]

variable (R) in
lemma hasBasis_nhds_zero' :
<<<<<<< HEAD
    (𝓝 0).HasBasis (· ≠ 0) ({ x : R | valuation _ x < · }) :=
=======
    (𝓝 0).HasBasis (· ≠ 0) ({ x | v x < · }) :=
>>>>>>> 68767b0d
  (hasBasis_nhds_zero R).to_hasBasis (fun γ _ ↦ ⟨γ, by simp⟩)
    fun γ hγ ↦ ⟨.mk0 γ hγ, by simp⟩

@[deprecated (since := "2025-08-01")]
alias _root_.ValuativeTopology.hasBasis_nhds_zero := hasBasis_nhds_zero

variable (R) in
instance (priority := low) isTopologicalAddGroup : IsTopologicalAddGroup R := by
  have cts_add : ContinuousConstVAdd R R :=
    ⟨fun x ↦ continuous_iff_continuousAt.2 fun z ↦
      ((hasBasis_nhds z).tendsto_iff (hasBasis_nhds (x + z))).2 fun γ _ ↦
        ⟨γ, trivial, fun y hy ↦ by simpa using hy⟩⟩
  have basis := hasBasis_nhds_zero R
  refine .of_comm_of_nhds_zero ?_ ?_ fun x₀ ↦ (map_eq_of_inverse (-x₀ + ·) ?_ ?_ ?_).symm
  · exact (basis.prod_self.tendsto_iff basis).2 fun γ _ ↦
      ⟨γ, trivial, fun ⟨_, _⟩ hx ↦ (v).map_add_lt hx.left hx.right⟩
  · exact (basis.tendsto_iff basis).2 fun γ _ ↦ ⟨γ, trivial, fun y hy ↦ by simpa using hy⟩
  · ext; simp
  · simpa [ContinuousAt] using (cts_add.1 x₀).continuousAt (x := (0 : R))
  · simpa [ContinuousAt] using (cts_add.1 (-x₀)).continuousAt (x := x₀)

instance (priority := low) : IsTopologicalRing R :=
  letI := IsTopologicalAddGroup.toUniformSpace R
  letI := isUniformAddGroup_of_addCommGroup (G := R)
  inferInstance

lemma hasBasis_nhds_sub (x : R) :
    (𝓝 x).HasBasis (· ≠ 0) ({ y : R | valuation _ (y - x) < · }) := by
  convert (hasBasis_nhds_zero' R).comap (Equiv.addRight (-x)) using 1
  · refine .trans ?_ ((Homeomorph.addRight (-x)).comap_nhds_eq 0).symm
    simp [Homeomorph.addRight_symm]
  · simp [sub_eq_add_neg]

theorem isOpen_ball (r : ValueGroupWithZero R) :
    IsOpen {x | v x < r} := by
  rw [isOpen_iff_mem_nhds]
  rcases eq_or_ne r 0 with rfl | hr
  · simp
  · intro x hx
    rw [mem_nhds_iff']
    simp only [setOf_subset_setOf]
    exact ⟨Units.mk0 _ hr,
      fun y hy => (sub_add_cancel y x).symm ▸ ((v).map_add _ x).trans_lt (max_lt hy hx)⟩

@[deprecated (since := "2025-08-01")]
alias _root_.ValuativeTopology.isOpen_ball := isOpen_ball

theorem isClosed_ball (r : ValueGroupWithZero R) :
    IsClosed {x | v x < r} := by
  rcases eq_or_ne r 0 with rfl | hr
  · simp
  · exact AddSubgroup.isClosed_of_isOpen (Valuation.ltAddSubgroup v (Units.mk0 r hr))
      (isOpen_ball _)

@[deprecated (since := "2025-08-01")]
alias _root_.ValuativeTopology.isClosed_ball := isClosed_ball

theorem isClopen_ball (r : ValueGroupWithZero R) :
    IsClopen {x | v x < r} :=
  ⟨isClosed_ball _, isOpen_ball _⟩

@[deprecated (since := "2025-08-01")]
alias _root_.ValuativeTopology.isClopen_ball := isClopen_ball

lemma isOpen_closedBall {r : ValueGroupWithZero R} (hr : r ≠ 0) :
    IsOpen {x | v x ≤ r} := by
  rw [isOpen_iff_mem_nhds]
  intro x hx
  rw [mem_nhds_iff']
  simp only [setOf_subset_setOf]
  exact ⟨Units.mk0 _ hr, fun y hy => (sub_add_cancel y x).symm ▸
    le_trans ((v).map_add _ _) (max_le (le_of_lt hy) hx)⟩

@[deprecated (since := "2025-08-01")]
alias _root_.ValuativeTopology.isOpen_closedBall := isOpen_closedBall

theorem isClosed_closedBall (r : ValueGroupWithZero R) :
    IsClosed {x | v x ≤ r} := by
  rw [← isOpen_compl_iff, isOpen_iff_mem_nhds]
  intro x hx
  simp only [mem_compl_iff, mem_setOf_eq, not_le] at hx
  rw [mem_nhds_iff']
  have hx' : v x ≠ 0 := ne_of_gt <| lt_of_le_of_lt zero_le' <| hx
  exact ⟨Units.mk0 _ hx', fun y hy hy' => ne_of_lt hy <| Valuation.map_sub_swap v x y ▸
      (Valuation.map_sub_eq_of_lt_left _ <| lt_of_le_of_lt hy' hx)⟩

@[deprecated (since := "2025-08-01")]
alias _root_.ValuativeTopology.isClosed_closedBall := isClosed_closedBall

theorem isClopen_closedBall {r : ValueGroupWithZero R} (hr : r ≠ 0) :
    IsClopen {x | v x ≤ r} :=
  ⟨isClosed_closedBall _, isOpen_closedBall hr⟩

@[deprecated (since := "2025-08-01")]
alias _root_.ValuativeTopology.isClopen_closedBall := isClopen_closedBall

theorem isClopen_sphere {r : ValueGroupWithZero R} (hr : r ≠ 0) :
    IsClopen {x | v x = r} := by
  have h : {x : R | v x = r} = {x | v x ≤ r} \ {x | v x < r} := by
    ext x
    simp [← le_antisymm_iff]
  rw [h]
  exact IsClopen.diff (isClopen_closedBall hr) (isClopen_ball _)

@[deprecated (since := "2025-08-01")]
alias _root_.ValuativeTopology.isClopen_sphere := isClopen_sphere

lemma isOpen_sphere {r : ValueGroupWithZero R} (hr : r ≠ 0) :
    IsOpen {x | v x = r} :=
  isClopen_sphere hr |>.isOpen

@[deprecated (since := "2025-08-01")]
alias _root_.ValuativeTopology.isOpen_sphere := isOpen_sphere

open WithZeroTopology in
lemma continuous_valuation : Continuous v := by
  simp only [continuous_iff_continuousAt, ContinuousAt]
  rintro x
  by_cases hx : v x = 0
  · simpa [hx, (hasBasis_nhds _).tendsto_iff WithZeroTopology.hasBasis_nhds_zero,
      Valuation.map_sub_of_right_eq_zero _ hx] using fun i hi ↦ ⟨.mk0 i hi, fun y ↦ id⟩
  · simpa [(hasBasis_nhds _).tendsto_iff (WithZeroTopology.hasBasis_nhds_of_ne_zero hx)]
      using ⟨.mk0 (v x) hx, fun _ ↦ Valuation.map_eq_of_sub_lt _⟩

end IsValuativeTopology

namespace ValuativeRel

@[inherit_doc]
scoped notation "𝒪[" R "]" => Valuation.integer (valuation R)

@[inherit_doc]
scoped notation "𝓂[" K "]" => IsLocalRing.maximalIdeal 𝒪[K]

@[inherit_doc]
scoped notation "𝓀[" K "]" => IsLocalRing.ResidueField 𝒪[K]

end ValuativeRel<|MERGE_RESOLUTION|>--- conflicted
+++ resolved
@@ -96,11 +96,7 @@
 
 variable (R) in
 lemma hasBasis_nhds_zero' :
-<<<<<<< HEAD
-    (𝓝 0).HasBasis (· ≠ 0) ({ x : R | valuation _ x < · }) :=
-=======
     (𝓝 0).HasBasis (· ≠ 0) ({ x | v x < · }) :=
->>>>>>> 68767b0d
   (hasBasis_nhds_zero R).to_hasBasis (fun γ _ ↦ ⟨γ, by simp⟩)
     fun γ hγ ↦ ⟨.mk0 γ hγ, by simp⟩
 
@@ -127,13 +123,6 @@
   letI := isUniformAddGroup_of_addCommGroup (G := R)
   inferInstance
 
-lemma hasBasis_nhds_sub (x : R) :
-    (𝓝 x).HasBasis (· ≠ 0) ({ y : R | valuation _ (y - x) < · }) := by
-  convert (hasBasis_nhds_zero' R).comap (Equiv.addRight (-x)) using 1
-  · refine .trans ?_ ((Homeomorph.addRight (-x)).comap_nhds_eq 0).symm
-    simp [Homeomorph.addRight_symm]
-  · simp [sub_eq_add_neg]
-
 theorem isOpen_ball (r : ValueGroupWithZero R) :
     IsOpen {x | v x < r} := by
   rw [isOpen_iff_mem_nhds]
