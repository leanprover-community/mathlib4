--- conflicted
+++ resolved
@@ -174,16 +174,10 @@
 
 open Valued
 
-<<<<<<< HEAD
-lemma isPrincipalIdealRing_of_compactSpace [MulArchimedean Γ₀] [CompactSpace 𝒪[K]]
+lemma isPrincipalIdealRing_of_compactSpace [CompactSpace 𝒪[K]]
+    [MulArchimedean (MonoidHom.mrange (Valued.v : Valuation K Γ₀))]
     [hv : Valuation.IsNontrivial (Valued.v : Valuation K Γ₀)] :
     IsPrincipalIdealRing 𝒪[K] := by
-=======
-lemma isPrincipalIdealRing_of_compactSpace {F Γ₀} [Field F] [LinearOrderedCommGroupWithZero Γ₀]
-    [hv : Valued F Γ₀] [MulArchimedean (MonoidHom.mrange (Valued.v : Valuation F Γ₀))]
-    [CompactSpace 𝒪[F]] (h : ∃ x : F, 0 < Valued.v x ∧ Valued.v x < 1) :
-    IsPrincipalIdealRing 𝒪[F] := by
->>>>>>> a5799a9e
   -- TODO: generalize to `Valuation.Integer`, which will require showing that `IsCompact`
   -- pulls back across `TopologicalSpace.induced` from a `LocallyCompactSpace`.
   -- The strategy to show that we have a PIR is by contradiction,
