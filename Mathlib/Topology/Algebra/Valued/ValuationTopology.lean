/-
Copyright (c) 2021 Patrick Massot. All rights reserved.
Released under Apache 2.0 license as described in the file LICENSE.
Authors: Patrick Massot
-/
import Mathlib.Topology.Algebra.Nonarchimedean.Bases
import Mathlib.Topology.Algebra.UniformFilterBasis
import Mathlib.RingTheory.Valuation.ValuationSubring

/-!
# The topology on a valued ring

In this file, we define the non archimedean topology induced by a valuation on a ring.
The main definition is a `Valued` type class which equips a ring with a valuation taking
values in a group with zero. Other instances are then deduced from this.
-/

open scoped Topology uniformity
open Set Valuation

noncomputable section

universe v u

variable {R : Type u} [Ring R] {Γ₀ : Type v} [LinearOrderedCommGroupWithZero Γ₀]

namespace Valuation

variable (v : Valuation R Γ₀)

/-- The basis of open subgroups for the topology on a ring determined by a valuation. -/
theorem subgroups_basis : RingSubgroupsBasis fun γ : Γ₀ˣ => (v.ltAddSubgroup γ : AddSubgroup R) :=
  { inter := by
      rintro γ₀ γ₁
      use min γ₀ γ₁
      simp only [ltAddSubgroup, Units.min_val, Units.val_le_val, lt_min_iff,
        AddSubgroup.mk_le_mk, setOf_subset_setOf, le_inf_iff, and_imp, imp_self, implies_true,
        forall_const, and_true]
      tauto
    mul := by
      rintro γ
      obtain ⟨γ₀, h⟩ := exists_square_le γ
      use γ₀
      rintro - ⟨r, r_in, s, s_in, rfl⟩
      simp only [ltAddSubgroup, AddSubgroup.coe_set_mk, mem_setOf_eq] at r_in s_in
      calc
        (v (r * s) : Γ₀) = v r * v s := Valuation.map_mul _ _ _
        _ < γ₀ * γ₀ := by gcongr <;> exact zero_le'
        _ ≤ γ := mod_cast h
    leftMul := by
      rintro x γ
      rcases GroupWithZero.eq_zero_or_unit (v x) with (Hx | ⟨γx, Hx⟩)
      · use (1 : Γ₀ˣ)
        rintro y _
        change v (x * y) < _
        rw [Valuation.map_mul, Hx, zero_mul]
        exact Units.zero_lt γ
      · use γx⁻¹ * γ
        rintro y (vy_lt : v y < ↑(γx⁻¹ * γ))
        change (v (x * y) : Γ₀) < γ
        rw [Valuation.map_mul, Hx, mul_comm]
        rw [Units.val_mul, mul_comm] at vy_lt
        simpa using mul_inv_lt_of_lt_mul₀ vy_lt
    rightMul := by
      rintro x γ
      rcases GroupWithZero.eq_zero_or_unit (v x) with (Hx | ⟨γx, Hx⟩)
      · use 1
        rintro y _
        change v (y * x) < _
        rw [Valuation.map_mul, Hx, mul_zero]
        exact Units.zero_lt γ
      · use γx⁻¹ * γ
        rintro y (vy_lt : v y < ↑(γx⁻¹ * γ))
        change (v (y * x) : Γ₀) < γ
        rw [Valuation.map_mul, Hx]
        rw [Units.val_mul, mul_comm] at vy_lt
        simpa using mul_inv_lt_of_lt_mul₀ vy_lt }

end Valuation

/-- A valued ring is a ring that comes equipped with a distinguished valuation. The class `Valued`
is designed for the situation that there is a canonical valuation on the ring.

TODO: show that there always exists an equivalent valuation taking values in a type belonging to
the same universe as the ring.

See Note [forgetful inheritance] for why we extend `UniformSpace`, `IsUniformAddGroup`. -/
class Valued (R : Type u) [Ring R] (Γ₀ : outParam (Type v))
  [LinearOrderedCommGroupWithZero Γ₀] extends UniformSpace R, IsUniformAddGroup R where
  v : Valuation R Γ₀
  is_topological_valuation : ∀ s, s ∈ 𝓝 (0 : R) ↔ ∃ γ : Γ₀ˣ, { x : R | v x < γ } ⊆ s

namespace Valued

/-- Alternative `Valued` constructor for use when there is no preferred `UniformSpace` structure. -/
def mk' (v : Valuation R Γ₀) : Valued R Γ₀ :=
  { v
    toUniformSpace := @IsTopologicalAddGroup.toUniformSpace R _ v.subgroups_basis.topology _
    toIsUniformAddGroup := @isUniformAddGroup_of_addCommGroup _ _ v.subgroups_basis.topology _
    is_topological_valuation := by
      letI := @IsTopologicalAddGroup.toUniformSpace R _ v.subgroups_basis.topology _
      intro s
      rw [Filter.hasBasis_iff.mp v.subgroups_basis.hasBasis_nhds_zero s]
      exact exists_congr fun γ => by rw [true_and]; rfl }

variable (R Γ₀)
variable [_i : Valued R Γ₀]

theorem hasBasis_nhds_zero :
    (𝓝 (0 : R)).HasBasis (fun _ => True) fun γ : Γ₀ˣ => { x | v x < (γ : Γ₀) } := by
  simp [Filter.hasBasis_iff, is_topological_valuation]

open Uniformity in
theorem hasBasis_uniformity : (𝓤 R).HasBasis (fun _ => True)
    fun γ : Γ₀ˣ => { p : R × R | v (p.2 - p.1) < (γ : Γ₀) } := by
  rw [uniformity_eq_comap_nhds_zero]
  exact (hasBasis_nhds_zero R Γ₀).comap _

theorem toUniformSpace_eq :
    toUniformSpace = @IsTopologicalAddGroup.toUniformSpace R _ v.subgroups_basis.topology _ :=
  UniformSpace.ext
    ((hasBasis_uniformity R Γ₀).eq_of_same_basis <| v.subgroups_basis.hasBasis_nhds_zero.comap _)

variable {R Γ₀}

theorem mem_nhds {s : Set R} {x : R} : s ∈ 𝓝 x ↔ ∃ γ : Γ₀ˣ, { y | (v (y - x) : Γ₀) < γ } ⊆ s := by
  simp only [← nhds_translation_add_neg x, ← sub_eq_add_neg, preimage_setOf_eq, true_and,
    ((hasBasis_nhds_zero R Γ₀).comap fun y => y - x).mem_iff]

theorem mem_nhds_zero {s : Set R} : s ∈ 𝓝 (0 : R) ↔ ∃ γ : Γ₀ˣ, { x | v x < (γ : Γ₀) } ⊆ s := by
  simp only [mem_nhds, sub_zero]

theorem loc_const {x : R} (h : (v x : Γ₀) ≠ 0) : { y : R | v y = v x } ∈ 𝓝 x := by
  rw [mem_nhds]
  use Units.mk0 _ h
  rw [Units.val_mk0]
  intro y y_in
  exact Valuation.map_eq_of_sub_lt _ y_in

instance (priority := 100) : IsTopologicalRing R :=
  (toUniformSpace_eq R Γ₀).symm ▸ v.subgroups_basis.toRingFilterBasis.isTopologicalRing

theorem cauchy_iff {F : Filter R} : Cauchy F ↔
    F.NeBot ∧ ∀ γ : Γ₀ˣ, ∃ M ∈ F, ∀ᵉ (x ∈ M) (y ∈ M), (v (y - x) : Γ₀) < γ := by
  rw [toUniformSpace_eq, AddGroupFilterBasis.cauchy_iff]
  apply and_congr Iff.rfl
  simp_rw [Valued.v.subgroups_basis.mem_addGroupFilterBasis_iff]
  constructor
  · intro h γ
    exact h _ (Valued.v.subgroups_basis.mem_addGroupFilterBasis _)
  · rintro h - ⟨γ, rfl⟩
    exact h γ

variable (R)

/-- A ball of a valued ring is open. -/
theorem isOpen_ball (r : Γ₀) : IsOpen (X := R) {x | v x < r} := by
  rw [isOpen_iff_mem_nhds]
  rcases eq_or_ne r 0 with rfl|hr
  · simp
  intro x hx
  rw [mem_nhds]
<<<<<<< HEAD
  simp only [setOf_subset_setOf]
  exact ⟨Units.mk0 _ hr,
    fun y hy => (sub_add_cancel y x).symm ▸ (v.map_add _ x).trans_lt (max_lt hy hx)⟩

/-- A closed ball of a valued ring is open. -/
theorem isOpen_closedball {r : Γ₀} (hr : r ≠ 0) : IsOpen (X := R) {x | v x ≤ r} := by
  rw [isOpen_iff_mem_nhds]
  intro x hx
  rw [mem_nhds]
  simp only [setOf_subset_setOf]
  exact ⟨Units.mk0 _ hr,
    fun y hy => (sub_add_cancel y x).symm ▸ le_trans (map_add _ _ _) (max_le (le_of_lt hy) hx)⟩
=======
  exact ⟨1,
    fun y hy => (sub_add_cancel y x).symm ▸ le_trans (v.map_add _ _) (max_le (le_of_lt hy) hx)⟩
>>>>>>> 274d91d7

/-- A sphere of a valued ring is open. -/
theorem isOpen_sphere {r : Γ₀} (hr : r ≠ 0) : IsOpen (X := R) {x | v x = r} := by
  rw [isOpen_iff_mem_nhds]
  intro x hx
  rw [mem_nhds]
  simp only [mem_setOf_eq, setOf_subset_setOf] at hx ⊢
  refine ⟨Units.mk0 _ hr, fun y hy => (sub_add_cancel y x).symm ▸ ?_⟩
  rwa [v.map_add_eq_of_lt_right]
  simpa [hx] using hy

/-- The unit closed ball of a valued ring is open. -/
theorem integer_isOpen : IsOpen (_i.v.integer : Set R) :=
  isOpen_closedball _ one_ne_zero

/-- The valuation subring of a valued field is open. -/
theorem valuationSubring_isOpen (K : Type u) [Field K] [hv : Valued K Γ₀] :
    IsOpen (hv.v.valuationSubring : Set K) :=
  integer_isOpen K

end Valued<|MERGE_RESOLUTION|>--- conflicted
+++ resolved
@@ -160,7 +160,6 @@
   · simp
   intro x hx
   rw [mem_nhds]
-<<<<<<< HEAD
   simp only [setOf_subset_setOf]
   exact ⟨Units.mk0 _ hr,
     fun y hy => (sub_add_cancel y x).symm ▸ (v.map_add _ x).trans_lt (max_lt hy hx)⟩
@@ -173,10 +172,6 @@
   simp only [setOf_subset_setOf]
   exact ⟨Units.mk0 _ hr,
     fun y hy => (sub_add_cancel y x).symm ▸ le_trans (map_add _ _ _) (max_le (le_of_lt hy) hx)⟩
-=======
-  exact ⟨1,
-    fun y hy => (sub_add_cancel y x).symm ▸ le_trans (v.map_add _ _) (max_le (le_of_lt hy) hx)⟩
->>>>>>> 274d91d7
 
 /-- A sphere of a valued ring is open. -/
 theorem isOpen_sphere {r : Γ₀} (hr : r ≠ 0) : IsOpen (X := R) {x | v x = r} := by
