--- conflicted
+++ resolved
@@ -37,19 +37,9 @@
 
 /-- The basis of open subgroups for the topology on a ring determined by a valuation. -/
 theorem subgroups_basis : RingSubgroupsBasis fun γ : Γ₀ˣ => (v.ltAddSubgroup γ : AddSubgroup R) :=
-<<<<<<< HEAD
   { inter _ _ :=
       ⟨_, le_inf
         (ltAddSubgroup_mono _ (min_le_left _ _)) (ltAddSubgroup_mono _ (min_le_right _ _))⟩
-=======
-  { inter := by
-      rintro γ₀ γ₁
-      use min γ₀ γ₁
-      simp only [ltAddSubgroup, Units.min_val, lt_min_iff,
-        AddSubgroup.mk_le_mk, setOf_subset_setOf, le_inf_iff, and_imp, imp_self, implies_true,
-        and_true]
-      tauto
->>>>>>> 00c9085f
     mul := by
       rintro γ
       obtain ⟨γ₀, h⟩ := exists_square_le γ
