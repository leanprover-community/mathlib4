--- conflicted
+++ resolved
@@ -97,18 +97,6 @@
 
 @[simp] lemma valuation_equiv_symm (x : R) : valuation v ((equiv v).symm x) = v x := rfl
 
-<<<<<<< HEAD
-/-- Canonical ring equivalence between `WithVal v` and `WithVal w`. -/
-def equivWithVal {Γ'₀ : Type*} [LinearOrderedCommGroupWithZero Γ'₀]
-    (v : Valuation R Γ₀) (w : Valuation R Γ'₀) :
-    WithVal v ≃+* WithVal w :=
-  (WithVal.equiv v).trans (WithVal.equiv w).symm
-
-theorem equivWithVal_symm {Γ'₀ : Type*} [LinearOrderedCommGroupWithZero Γ'₀]
-    (v : Valuation R Γ₀) (w : Valuation R Γ'₀) :
-    (equivWithVal v w).symm = equivWithVal w v := rfl
-
-=======
 variable {Γ'₀ : Type*} [LinearOrderedCommGroupWithZero Γ'₀]
 
 /-- Canonical ring equivalence between `WithVal v` and `WithVal w`. -/
@@ -127,7 +115,6 @@
 theorem equivWithVal_symm_apply (v : Valuation R Γ₀) (w : Valuation R Γ'₀) {x : WithVal w} :
     (equivWithVal v w).symm x = (equiv v).symm (equiv w x) := rfl
 
->>>>>>> 4aa3a519
 instance {R} [Ring R] (v : Valuation R Γ₀) : Valued (WithVal v) Γ₀ :=
   Valued.mk' (valuation v)
 
@@ -141,24 +128,6 @@
 theorem lt_def {v : Valuation R Γ₀} {a b : WithVal v} :
     a < b ↔ v (equiv v a) < v (equiv v b) := .rfl
 
-<<<<<<< HEAD
-@[simp]
-theorem equiv_equivWithVal_apply {Γ'₀ : Type*} [LinearOrderedCommGroupWithZero Γ'₀]
-    (v : Valuation R Γ₀) (w : Valuation R Γ'₀) (x : WithVal v) :
-    equiv w (equivWithVal v w x) = equiv v x := rfl
-
-@[simp]
-theorem equiv_equivWithVal_symm_apply {Γ'₀ : Type*} [LinearOrderedCommGroupWithZero Γ'₀]
-    (v : Valuation R Γ₀) (w : Valuation R Γ'₀) (x : WithVal w) :
-    equiv v ((equivWithVal v w).symm x) = equiv w x := rfl
-
-@[simp]
-theorem equivWithVal_symm_equiv_apply {Γ'₀ : Type*} [LinearOrderedCommGroupWithZero Γ'₀]
-    (v : Valuation R Γ₀) (w : Valuation R Γ'₀) (x : R) :
-    (equivWithVal v w).symm ((equiv w).symm x) = (equiv v).symm x := rfl
-
-=======
->>>>>>> 4aa3a519
 end Ring
 
 section CommRing
@@ -199,13 +168,7 @@
 def IsEquiv.orderRingIso (h : v.IsEquiv w) :
     WithVal v ≃+*o WithVal w where
   __ := equivWithVal v w
-<<<<<<< HEAD
-  map_le_map_iff' := by
-    intro a b
-    simp [h.symm (equiv v a), le_def]
-=======
   map_le_map_iff' := h.symm ..
->>>>>>> 4aa3a519
 
 @[simp]
 theorem IsEquiv.orderRingIso_apply (h : v.IsEquiv w) (x : WithVal v) :
@@ -215,27 +178,6 @@
 theorem IsEquiv.orderRingIso_symm_apply (h : v.IsEquiv w) (x : WithVal w) :
     h.orderRingIso.symm x = (equivWithVal v w).symm x := rfl
 
-<<<<<<< HEAD
--- TODO: remove surjectivity when we have bases for Valued's ValuativeRel
-theorem IsEquiv.uniformContinuous_equivWithVal (hw : Function.Surjective w) (h : v.IsEquiv w) :
-    UniformContinuous (equivWithVal v w) := by
-  refine uniformContinuous_of_continuousAt_zero _ ?_
-  rw [ContinuousAt, map_zero, (Valued.hasBasis_nhds_zero _ _).tendsto_iff
-    (Valued.hasBasis_nhds_zero _ _)]
-  intro γ _
-  obtain ⟨r, hr⟩ := hw γ
-  use .mk0 (v r) (by simp [h.ne_zero, hr])
-  simp only [Units.val_mk0, Set.mem_setOf_eq, true_and]
-  intro x hx
-  rw [← hr, ← WithVal.apply_equiv, ← (equiv w).apply_symm_apply r, ← lt_def,
-    ← h.orderRingIso_apply, ← h.orderRingIso.lt_symm_apply]
-  rw [← WithVal.apply_equiv, ← (equiv v).apply_symm_apply r, ← lt_def] at hx
-  simpa
-
-/-- If two valuations `v` and `w` are equivalent then `WithVal v` and `WithVal w` are
-isomorphic as uniform spaces. -/
-def IsEquiv.uniformEquiv (hv : Function.Surjective v) (hw : Function.Surjective w)
-=======
 -- TODO: remove hw when we have range bases for Valued's ValuativeRel #27314
 theorem IsEquiv.uniformContinuous_equivWithVal
     (hw : ∀ γ : Γ₀'ˣ, ∃ r s, 0 < w r ∧ 0 < w s ∧ w r / w s = γ) (h : v.IsEquiv w) :
@@ -256,14 +198,11 @@
 isomorphic as uniform spaces. -/
 def IsEquiv.uniformEquiv (hv : ∀ γ : Γ₀ˣ, ∃ r s, 0 < v r ∧ 0 < v s ∧ v r / v s = γ)
     (hw : ∀ γ : Γ₀'ˣ, ∃ r s, 0 < w r ∧ 0 < w s ∧ w r / w s = γ)
->>>>>>> 4aa3a519
     (h : v.IsEquiv w) : WithVal v ≃ᵤ WithVal w where
   __ := equivWithVal v w
   uniformContinuous_toFun := h.uniformContinuous_equivWithVal hw
   uniformContinuous_invFun := h.symm.uniformContinuous_equivWithVal hv
 
-<<<<<<< HEAD
-=======
 theorem exists_div_eq_of_surjective {K : Type*} [Field K] {Γ₀ : Type*}
     [LinearOrderedCommGroupWithZero Γ₀] {v : Valuation K Γ₀} (hv : Function.Surjective v)
     (γ : Γ₀ˣ) : ∃ r s, 0 < v r ∧ 0 < v s ∧ v r / v s = γ := by
@@ -283,7 +222,6 @@
   | ih a =>
     simpa [Valued.valuedCompletion_apply, ← WithVal.apply_equiv] using h.le_one_iff_le_one
 
->>>>>>> 4aa3a519
 end Equivalence
 
 end Valuation
