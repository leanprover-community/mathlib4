/-
Copyright (c) 2025 Salvatore Mercuri. All rights reserved.
Released under Apache 2.0 license as described in the file LICENSE.
Authors: Salvatore Mercuri
-/
import Mathlib.RingTheory.Valuation.ValuativeRel.Basic
import Mathlib.Topology.UniformSpace.Completion
import Mathlib.Topology.Algebra.Valued.ValuationTopology
import Mathlib.NumberTheory.NumberField.Basic

/-!
# Ring topologised by a valuation

For a given valuation `v : Valuation R Γ₀` on a ring `R` taking values in `Γ₀`, this file
defines the type synonym `WithVal v` of `R`. By assigning a `Valued (WithVal v) Γ₀` instance,
`WithVal v` represents the ring `R` equipped with the topology coming from `v`. The type
synonym `WithVal v` is in isomorphism to `R` as rings via `WithVal.equiv v`. This
isomorphism should be used to explicitly map terms of `WithVal v` to terms of `R`.

The `WithVal` type synonym is used to define the completion of `R` with respect to `v` in
`Valuation.Completion`. An example application of this is
`IsDedekindDomain.HeightOneSpectrum.adicCompletion`, which is the completion of the field of
fractions of a Dedekind domain with respect to a height-one prime ideal of the domain.

## Main definitions
- `WithVal` : type synonym for a ring equipped with the topology coming from a valuation.
- `WithVal.equiv` : the canonical ring equivalence between `WithValuation v` and `R`.
- `Valuation.Completion` : the uniform space completion of a field `K` according to the
  uniform structure defined by the specified valuation.
-/

noncomputable section

variable {R Γ₀ : Type*} [LinearOrderedCommGroupWithZero Γ₀]

/-- Type synonym for a ring equipped with the topology coming from a valuation. -/
@[nolint unusedArguments]
def WithVal [Ring R] : Valuation R Γ₀ → Type _ := fun _ => R

namespace WithVal

section Instances

variable {P S : Type*} [LinearOrderedCommGroupWithZero Γ₀]

instance [Ring R] (v : Valuation R Γ₀) : Ring (WithVal v) := inferInstanceAs (Ring R)

instance [CommRing R] (v : Valuation R Γ₀) : CommRing (WithVal v) := inferInstanceAs (CommRing R)

instance [Field R] (v : Valuation R Γ₀) : Field (WithVal v) := inferInstanceAs (Field R)

instance [Ring R] (v : Valuation R Γ₀) : Inhabited (WithVal v) := ⟨0⟩

instance [CommSemiring S] [CommRing R] [Algebra S R] (v : Valuation R Γ₀) :
    Algebra S (WithVal v) := inferInstanceAs (Algebra S R)

instance [CommRing S] [CommRing R] [Algebra S R] [IsFractionRing S R] (v : Valuation R Γ₀) :
    IsFractionRing S (WithVal v) := inferInstanceAs (IsFractionRing S R)

instance [Ring R] [SMul S R] (v : Valuation R Γ₀) : SMul S (WithVal v) :=
  inferInstanceAs (SMul S R)

instance [Ring R] [SMul P S] [SMul S R] [SMul P R] [IsScalarTower P S R] (v : Valuation R Γ₀) :
    IsScalarTower P S (WithVal v) :=
  inferInstanceAs (IsScalarTower P S R)

variable [CommRing R] (v : Valuation R Γ₀)

instance {S : Type*} [Ring S] [Algebra R S] :
    Algebra (WithVal v) S := inferInstanceAs (Algebra R S)

instance {S : Type*} [Ring S] [Algebra R S] (w : Valuation S Γ₀) :
    Algebra R (WithVal w) := inferInstanceAs (Algebra R S)

instance {P S : Type*} [Ring S] [Semiring P] [Module P R] [Module P S]
    [Algebra R S] [IsScalarTower P R S] :
    IsScalarTower P (WithVal v) S := inferInstanceAs (IsScalarTower P R S)

instance [Ring R] {Γ₀ : Type*} [LinearOrderedCommGroupWithZero Γ₀]
    {v : Valuation R Γ₀} : Preorder (WithVal v) := v.toPreorder

end Instances

section Ring

variable [Ring R] (v : Valuation R Γ₀)

/-- Canonical ring equivalence between `WithVal v` and `R`. -/
def equiv : WithVal v ≃+* R := RingEquiv.refl _

<<<<<<< HEAD
/-- Canonical ring equivalence between `WithVal v` and `WithVal w`. -/
def equivWithVal {Γ'₀ : Type*} [LinearOrderedCommGroupWithZero Γ'₀]
    (v : Valuation R Γ₀) (w : Valuation R Γ'₀) :
    WithVal v ≃+* WithVal w :=
  (WithVal.equiv v).trans (WithVal.equiv w).symm
=======
/-- Canonical valuation on the `WithVal v` type synonym. -/
def valuation : Valuation (WithVal v) Γ₀ := v.comap (equiv v)

@[simp] lemma valuation_equiv_symm (x : R) : valuation v ((equiv v).symm x) = v x := rfl
>>>>>>> ac72cae8

instance {R} [Ring R] (v : Valuation R Γ₀) : Valued (WithVal v) Γ₀ :=
  Valued.mk' (valuation v)

theorem apply_equiv (r : WithVal v) : v (equiv v r) = Valued.v r := rfl

@[simp] theorem apply_symm_equiv (r : R) : Valued.v ((equiv v).symm r) = v r := rfl

<<<<<<< HEAD
theorem le_def {v : Valuation R Γ₀} {a b : WithVal v} :
    a ≤ b ↔ v (equiv v a) ≤ v (equiv v b) := .rfl

theorem lt_def {v : Valuation R Γ₀} {a b : WithVal v} :
    a < b ↔ v (equiv v a) < v (equiv v b) := .rfl

@[simp]
theorem equiv_equivWithVal_apply {Γ'₀ : Type*} [LinearOrderedCommGroupWithZero Γ'₀]
    (v : Valuation R Γ₀) (w : Valuation R Γ'₀) (x : WithVal v) :
    equiv w (equivWithVal v w x) = equiv v x := rfl

@[simp]
theorem equiv_equivWithVal_symm_apply {Γ'₀ : Type*} [LinearOrderedCommGroupWithZero Γ'₀]
    (v : Valuation R Γ₀) (w : Valuation R Γ'₀) (x : WithVal w) :
    equiv v ((equivWithVal v w).symm x) = equiv w x := rfl
=======
end Ring

section CommRing

variable [CommRing R] (v : Valuation R Γ₀)

instance : ValuativeRel (WithVal v) := .ofValuation (valuation v)
instance : (valuation v).Compatible := .ofValuation (valuation v)

end CommRing
>>>>>>> ac72cae8

end WithVal

/-! The completion of a field with respect to a valuation. -/

namespace Valuation

open WithVal

variable {R : Type*} [Ring R] (v : Valuation R Γ₀)

/-- The completion of a field with respect to a valuation. -/
abbrev Completion := UniformSpace.Completion (WithVal v)

instance : Coe R v.Completion :=
  inferInstanceAs <| Coe (WithVal v) (UniformSpace.Completion (WithVal v))

section Equivalence

/-! The uniform isomorphism between `WithVal v` and `WithVal w` when `v` and `w` are
equivalent. -/

variable {R Γ₀ Γ₀' : Type*} [LinearOrderedCommGroupWithZero Γ₀] [LinearOrderedCommGroupWithZero Γ₀']

/-- If two valuations `v` and `w` are equivalent then `WithVal v` is order-isomorphic
to `WithVal w`. -/
def IsEquiv.orderRingIso [Ring R] {v : Valuation R Γ₀} {w : Valuation R Γ₀'} (h : v.IsEquiv w) :
    WithVal v ≃+*o WithVal w where
  __ := equivWithVal v w
  map_le_map_iff' := by
    intro a b
    simp [h.symm (equiv v a), le_def]

theorem IsEquiv.isUniformInducing_equivWithVal [DivisionRing R] {v : Valuation R Γ₀}
    {w : Valuation R Γ₀'} (hv : Function.Surjective v) (hw : Function.Surjective w)
    (h : v.IsEquiv w) : IsUniformInducing (equivWithVal v w) := by
  refine (isUniformInducing_iff _).2 <| Filter.ext fun u ↦ ?_
  simp only [Filter.mem_comap, (Valued.hasBasis_uniformity _ _).mem_iff, true_and]
  refine ⟨fun ⟨t, ⟨γ, hγ⟩, htu⟩ ↦ ?_, fun ⟨γ, hγ⟩ ↦ ?_⟩
  · obtain ⟨a, ha⟩ := hw γ
    have : v (equiv w ((equiv v).symm a)) ≠ 0 := by
      simpa [map_eq_zero (equiv v).symm] using
        fun ha₀ ↦ absurd (map_zero w ▸ ha₀ ▸ ha).symm (Units.ne_zero γ)
    refine ⟨.mk0 _ this, Set.Subset.trans (fun p hp ↦ Set.mem_preimage.2 ?_) htu⟩
    apply hγ
    rw [← ha]
    rw [Units.val_mk0, ← equiv_equivWithVal_symm_apply v] at hp
    change equivWithVal v w p.2 - equivWithVal v w p.1 < (equiv w).symm a
    change p.2 - p.1 < h.orderRingIso.symm ((equiv w).symm a) at hp
    simpa using h.orderRingIso.lt_symm_apply.1 hp
  · use Prod.map (equivWithVal v w) (equivWithVal v w) '' u
    have hinj : (Prod.map (equivWithVal v w) (equivWithVal v w)).Injective :=
      Prod.map_injective.2 ⟨(equivWithVal v w).injective, (equivWithVal v w).injective⟩
    refine ⟨?_, subset_of_eq <| hinj.preimage_image u⟩
    obtain ⟨a, ha⟩ := hv γ
    have : w (equiv v ((equiv w).symm a)) ≠ 0 := by
      simpa [map_eq_zero (equiv w).symm] using
        fun ha₀ ↦ absurd (map_zero v ▸ ha₀ ▸ ha).symm (Units.ne_zero γ)
    refine ⟨.mk0 _ this, ?_⟩
    refine Set.Subset.trans (fun p hp ↦ ?_) ((Set.image_subset_image_iff hinj).2 hγ)
    refine ⟨((equivWithVal v w).symm p.1, (equivWithVal v w).symm p.2), ?_, by simp⟩
    rw [← ha]
    rw [Units.val_mk0, ← equiv_equivWithVal_apply v w] at hp
    change p.2 - p.1 < h.orderRingIso ((equiv v).symm a) at hp
    change (equivWithVal v w).symm p.2 - (equivWithVal v w).symm p.1 < (equiv v).symm a
    simpa using h.orderRingIso.symm_apply_lt.2 hp

/-- If two valuations `v` and `w` are equivalent then `WithVal v` and `WithVal w` are
isomorphic as uniform spaces. -/
def IsEquiv.uniformEquiv [DivisionRing R] {v : Valuation R Γ₀} {v' : Valuation R Γ₀'}
    (hv : Function.Surjective v) (hv' : Function.Surjective v') (h : v.IsEquiv v') :
    WithVal v ≃ᵤ WithVal v' :=
  Equiv.toUniformEquivOfIsUniformInducing (WithVal.equivWithVal v v')
    (h.isUniformInducing_equivWithVal hv hv')

end Equivalence

end Valuation

namespace NumberField.RingOfIntegers

variable {K : Type*} [Field K] [NumberField K] (v : Valuation K Γ₀)

instance : CoeHead (𝓞 (WithVal v)) (WithVal v) := inferInstanceAs (CoeHead (𝓞 K) K)

instance : IsDedekindDomain (𝓞 (WithVal v)) := inferInstanceAs (IsDedekindDomain (𝓞 K))

instance (R : Type*) [CommRing R] [Algebra R K] [IsIntegralClosure R ℤ K] :
    IsIntegralClosure R ℤ (WithVal v) := ‹IsIntegralClosure R ℤ K›

/-- The ring equivalence between `𝓞 (WithVal v)` and an integral closure of
`ℤ` in `K`. -/
@[simps!]
def withValEquiv (R : Type*) [CommRing R] [Algebra R K] [IsIntegralClosure R ℤ K] :
    𝓞 (WithVal v) ≃+* R := NumberField.RingOfIntegers.equiv R

end NumberField.RingOfIntegers

open scoped NumberField in
/-- The ring of integers of `WithVal v`, when `v` is a valuation on `ℚ`, is
equivalent to `ℤ`. -/
@[simps! apply]
def Rat.ringOfIntegersWithValEquiv (v : Valuation ℚ Γ₀) : 𝓞 (WithVal v) ≃+* ℤ :=
  NumberField.RingOfIntegers.withValEquiv v ℤ<|MERGE_RESOLUTION|>--- conflicted
+++ resolved
@@ -88,18 +88,16 @@
 /-- Canonical ring equivalence between `WithVal v` and `R`. -/
 def equiv : WithVal v ≃+* R := RingEquiv.refl _
 
-<<<<<<< HEAD
+/-- Canonical valuation on the `WithVal v` type synonym. -/
+def valuation : Valuation (WithVal v) Γ₀ := v.comap (equiv v)
+
+@[simp] lemma valuation_equiv_symm (x : R) : valuation v ((equiv v).symm x) = v x := rfl
+
 /-- Canonical ring equivalence between `WithVal v` and `WithVal w`. -/
 def equivWithVal {Γ'₀ : Type*} [LinearOrderedCommGroupWithZero Γ'₀]
     (v : Valuation R Γ₀) (w : Valuation R Γ'₀) :
     WithVal v ≃+* WithVal w :=
   (WithVal.equiv v).trans (WithVal.equiv w).symm
-=======
-/-- Canonical valuation on the `WithVal v` type synonym. -/
-def valuation : Valuation (WithVal v) Γ₀ := v.comap (equiv v)
-
-@[simp] lemma valuation_equiv_symm (x : R) : valuation v ((equiv v).symm x) = v x := rfl
->>>>>>> ac72cae8
 
 instance {R} [Ring R] (v : Valuation R Γ₀) : Valued (WithVal v) Γ₀ :=
   Valued.mk' (valuation v)
@@ -108,7 +106,6 @@
 
 @[simp] theorem apply_symm_equiv (r : R) : Valued.v ((equiv v).symm r) = v r := rfl
 
-<<<<<<< HEAD
 theorem le_def {v : Valuation R Γ₀} {a b : WithVal v} :
     a ≤ b ↔ v (equiv v a) ≤ v (equiv v b) := .rfl
 
@@ -124,7 +121,7 @@
 theorem equiv_equivWithVal_symm_apply {Γ'₀ : Type*} [LinearOrderedCommGroupWithZero Γ'₀]
     (v : Valuation R Γ₀) (w : Valuation R Γ'₀) (x : WithVal w) :
     equiv v ((equivWithVal v w).symm x) = equiv w x := rfl
-=======
+
 end Ring
 
 section CommRing
@@ -135,7 +132,6 @@
 instance : (valuation v).Compatible := .ofValuation (valuation v)
 
 end CommRing
->>>>>>> ac72cae8
 
 end WithVal
 
