--- conflicted
+++ resolved
@@ -93,14 +93,7 @@
 instance {R} [Ring R] (v : Valuation R Γ₀) : Valued (WithVal v) Γ₀ :=
   Valued.mk' (valuation v)
 
-<<<<<<< HEAD
-@[simp]
-theorem apply_equiv (r : WithVal v) :
-    (Valued.v : Valuation (WithVal v) Γ₀) r = v (equiv v r) :=
-  rfl
-=======
 theorem apply_equiv (r : WithVal v) : v (equiv v r) = Valued.v r := rfl
->>>>>>> 92029180
 
 @[simp] theorem apply_symm_equiv (r : R) : Valued.v ((equiv v).symm r) = v r := rfl
 
