--- conflicted
+++ resolved
@@ -99,13 +99,10 @@
     WithVal v ≃+* WithVal w :=
   (WithVal.equiv v).trans (WithVal.equiv w).symm
 
-<<<<<<< HEAD
-=======
 theorem equivWithVal_symm {Γ'₀ : Type*} [LinearOrderedCommGroupWithZero Γ'₀]
     (v : Valuation R Γ₀) (w : Valuation R Γ'₀) :
     (equivWithVal v w).symm = equivWithVal w v := rfl
 
->>>>>>> 0591faff
 instance {R} [Ring R] (v : Valuation R Γ₀) : Valued (WithVal v) Γ₀ :=
   Valued.mk' (valuation v)
 
@@ -129,14 +126,11 @@
     (v : Valuation R Γ₀) (w : Valuation R Γ'₀) (x : WithVal w) :
     equiv v ((equivWithVal v w).symm x) = equiv w x := rfl
 
-<<<<<<< HEAD
-=======
 @[simp]
 theorem equivWithVal_symm_equiv_apply {Γ'₀ : Type*} [LinearOrderedCommGroupWithZero Γ'₀]
     (v : Valuation R Γ₀) (w : Valuation R Γ'₀) (x : R) :
     (equivWithVal v w).symm ((equiv w).symm x) = (equiv v).symm x := rfl
 
->>>>>>> 0591faff
 end Ring
 
 section CommRing
@@ -180,50 +174,6 @@
     intro a b
     simp [h.symm (equiv v a), le_def]
 
-<<<<<<< HEAD
-theorem IsEquiv.isUniformInducing_equivWithVal [DivisionRing R] {v : Valuation R Γ₀}
-    {w : Valuation R Γ₀'} (hv : Function.Surjective v) (hw : Function.Surjective w)
-    (h : v.IsEquiv w) : IsUniformInducing (equivWithVal v w) := by
-  refine (isUniformInducing_iff _).2 <| Filter.ext fun u ↦ ?_
-  simp only [Filter.mem_comap, (Valued.hasBasis_uniformity _ _).mem_iff, true_and]
-  refine ⟨fun ⟨t, ⟨γ, hγ⟩, htu⟩ ↦ ?_, fun ⟨γ, hγ⟩ ↦ ?_⟩
-  · obtain ⟨a, ha⟩ := hw γ
-    have : v (equiv w ((equiv v).symm a)) ≠ 0 := by
-      simpa [map_eq_zero (equiv v).symm] using
-        fun ha₀ ↦ absurd (map_zero w ▸ ha₀ ▸ ha).symm (Units.ne_zero γ)
-    refine ⟨.mk0 _ this, Set.Subset.trans (fun p hp ↦ Set.mem_preimage.2 ?_) htu⟩
-    apply hγ
-    rw [← ha]
-    rw [Units.val_mk0, ← equiv_equivWithVal_symm_apply v] at hp
-    change equivWithVal v w p.2 - equivWithVal v w p.1 < (equiv w).symm a
-    change p.2 - p.1 < h.orderRingIso.symm ((equiv w).symm a) at hp
-    simpa using h.orderRingIso.lt_symm_apply.1 hp
-  · use Prod.map (equivWithVal v w) (equivWithVal v w) '' u
-    have hinj : (Prod.map (equivWithVal v w) (equivWithVal v w)).Injective :=
-      Prod.map_injective.2 ⟨(equivWithVal v w).injective, (equivWithVal v w).injective⟩
-    refine ⟨?_, subset_of_eq <| hinj.preimage_image u⟩
-    obtain ⟨a, ha⟩ := hv γ
-    have : w (equiv v ((equiv w).symm a)) ≠ 0 := by
-      simpa [map_eq_zero (equiv w).symm] using
-        fun ha₀ ↦ absurd (map_zero v ▸ ha₀ ▸ ha).symm (Units.ne_zero γ)
-    refine ⟨.mk0 _ this, ?_⟩
-    refine Set.Subset.trans (fun p hp ↦ ?_) ((Set.image_subset_image_iff hinj).2 hγ)
-    refine ⟨((equivWithVal v w).symm p.1, (equivWithVal v w).symm p.2), ?_, by simp⟩
-    rw [← ha]
-    rw [Units.val_mk0, ← equiv_equivWithVal_apply v w] at hp
-    change p.2 - p.1 < h.orderRingIso ((equiv v).symm a) at hp
-    change (equivWithVal v w).symm p.2 - (equivWithVal v w).symm p.1 < (equiv v).symm a
-    simpa using h.orderRingIso.symm_apply_lt.2 hp
-
-/-- If two valuations `v` and `w` are equivalent then `WithVal v` and `WithVal w` are
-isomorphic as uniform spaces. -/
-@[simps!]
-def IsEquiv.uniformEquiv [DivisionRing R] {v : Valuation R Γ₀} {v' : Valuation R Γ₀'}
-    (hv : Function.Surjective v) (hv' : Function.Surjective v') (h : v.IsEquiv v') :
-    WithVal v ≃ᵤ WithVal v' :=
-  Equiv.toUniformEquivOfIsUniformInducing (WithVal.equivWithVal v v')
-    (h.isUniformInducing_equivWithVal hv hv')
-=======
 @[simp]
 theorem IsEquiv.orderRingIso_apply [Ring R] {v : Valuation R Γ₀} {w : Valuation R Γ₀'}
     (h : v.IsEquiv w) (x : WithVal v) :
@@ -259,7 +209,6 @@
   __ := equivWithVal v w
   uniformContinuous_toFun := h.uniformContinuous_equivWithVal hw
   uniformContinuous_invFun := h.symm.uniformContinuous_equivWithVal hv
->>>>>>> 0591faff
 
 end Equivalence
 
