--- conflicted
+++ resolved
@@ -232,18 +232,6 @@
 lemma valuation_isClosedMap : IsClosedMap (v : K → Γ₀) := by
   refine IsClosedMap.of_nonempty ?_
   intro U hU hU'
-<<<<<<< HEAD
-  simp only [← isOpen_compl_iff, isOpen_iff_mem_nhds, mem_compl_iff, mem_nhds, ne_eq,
-    subset_compl_comm, compl_setOf, not_lt, Subtype.exists, map_eq_zero, exists_prop,
-    Prod.exists] at hU
-  simp only [isClosed_iff, mem_image, map_eq_zero, exists_eq_right, ne_eq, image_subset_iff]
-  refine (em _).imp_right fun h ↦ ?_
-  obtain ⟨r, s, ⟨hr, hs⟩, h⟩ := hU _ h
-  simp only [sub_zero] at h
-  refine ⟨v s / v r, by simp [hr, hs], h.trans ?_⟩
-  intro
-  simp [div_le_iff₀ (c := v r) (by simp [zero_lt_iff, hr])]
-=======
   simp only [← isOpen_compl_iff, isOpen_iff_mem_nhds, mem_compl_iff, mem_nhds, subset_compl_comm,
     compl_setOf, not_lt] at hU
   simp only [isClosed_iff, mem_image, map_eq_zero, exists_eq_right, ne_eq, image_subset_iff]
@@ -253,7 +241,6 @@
   refine ⟨γ, γ.ne_zero, h.trans ?_⟩
   intro
   simp
->>>>>>> 82aaf22d
 
 /-- The extension of the valuation of a valued field to the completion of the field. -/
 noncomputable def extension : hat K → Γ₀ :=
