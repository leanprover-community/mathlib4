--- conflicted
+++ resolved
@@ -209,45 +209,6 @@
 
 end TopologicalGroup
 
-<<<<<<< HEAD
-namespace UniformGroup
-
-variable {ι α G : Type*} [Group G] [UniformSpace G] [UniformGroup G]
-
-@[to_additive]
-theorem tendstoUniformly_iff (F : ι → α → G) (f : α → G) (p : Filter ι) :
-    TendstoUniformly F f p ↔ ∀ u ∈ 𝓝 (1 : G), ∀ᶠ i in p, ∀ a, F i a / f a ∈ u :=
-  toUniformSpace_eq (G := G) ▸
-    ⟨fun h u hu => h _ ⟨u, hu, fun _ => id⟩,
-      fun h _ ⟨u, hu, hv⟩ => mem_of_superset (h u hu) fun _ hi a => hv (hi a)⟩
-
-@[to_additive]
-theorem tendstoUniformlyOn_iff (F : ι → α → G) (f : α → G) (p : Filter ι) (s : Set α) :
-    TendstoUniformlyOn F f p s ↔ ∀ u ∈ 𝓝 (1 : G), ∀ᶠ i in p, ∀ a ∈ s, F i a / f a ∈ u :=
-  toUniformSpace_eq (G := G) ▸
-    ⟨fun h u hu => h _ ⟨u, hu, fun _ => id⟩,
-      fun h _ ⟨u, hu, hv⟩ => mem_of_superset (h u hu) fun _ hi a ha => hv (hi a ha)⟩
-
-@[to_additive]
-theorem tendstoLocallyUniformly_iff [TopologicalSpace α]
-    (F : ι → α → G) (f : α → G) (p : Filter ι) :
-    TendstoLocallyUniformly F f p ↔
-      ∀ u ∈ 𝓝 (1 : G), ∀ (x : α), ∃ t ∈ 𝓝 x, ∀ᶠ i in p, ∀ a ∈ t, F i a / f a ∈ u :=
-  toUniformSpace_eq (G := G) ▸
-    ⟨fun h u hu => h _ ⟨u, hu, fun _ => id⟩, fun h _ ⟨u, hu, hv⟩ x =>
-      Exists.imp (fun _ ⟨h, hp⟩ => ⟨h, mem_of_superset hp fun _ hi a ha => hv (hi a ha)⟩)
-        (h u hu x)⟩
-
-@[to_additive]
-theorem tendstoLocallyUniformlyOn_iff [TopologicalSpace α]
-    (F : ι → α → G) (f : α → G) (p : Filter ι) (s : Set α) :
-    TendstoLocallyUniformlyOn F f p s ↔
-      ∀ u ∈ 𝓝 (1 : G), ∀ x ∈ s, ∃ t ∈ 𝓝[s] x, ∀ᶠ i in p, ∀ a ∈ t, F i a / f a ∈ u :=
-  toUniformSpace_eq (G := G) ▸
-    ⟨fun h u hu => h _ ⟨u, hu, fun _ => id⟩, fun h _ ⟨u, hu, hv⟩ x =>
-      (Exists.imp fun _ ⟨h, hp⟩ => ⟨h, mem_of_superset hp fun _ hi a ha => hv (hi a ha)⟩) ∘
-        h u hu x⟩
-=======
 namespace TopologicalGroup
 
 variable {ι α G : Type*} [Group G] [u : UniformSpace G] [TopologicalGroup G]
@@ -283,7 +244,6 @@
   hu ▸ ⟨fun h u hu => h _ ⟨u, hu, fun _ => id⟩, fun h _ ⟨u, hu, hv⟩ x =>
     (Exists.imp fun _ ⟨h, hp⟩ => ⟨h, mem_of_superset hp fun _ hi a ha => hv (hi a ha)⟩) ∘
       h u hu x⟩
->>>>>>> 12438efb
 
 end UniformGroup
 
