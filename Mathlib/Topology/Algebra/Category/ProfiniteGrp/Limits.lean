/-
Copyright (c) 2024 Nailin Guan. All rights reserved.
Released under Apache 2.0 license as described in the file LICENSE.
Authors: Nailin Guan, Youle Fang, Jujian Zhang, Yuyang Zhao
-/
import Mathlib.CategoryTheory.ConcreteCategory.EpiMono
import Mathlib.Topology.Algebra.Category.ProfiniteGrp.Basic
import Mathlib.Topology.Algebra.ClopenNhdofOne

/-!
# A profinite group is the projective limit of finite groups

We define the topological group isomorphism between a profinite group and the projective limit of
its quotients by open normal subgroups.

## Main definitions

* `toFiniteQuotientFunctor` : The functor from `OpenNormalSubgroup P` to `FiniteGrp`
  sending an open normal subgroup `U` to `P ⧸ U`, where `P : ProfiniteGrp`.

* `toLimit` : The continuous homomorphism from a profinite group `P` to
  the projective limit of its quotients by open normal subgroups ordered by inclusion.

* `ContinuousMulEquivLimittoFiniteQuotientFunctor` : The `toLimit` is a
  `ContinuousMulEquiv`

## Main Statements

* `OpenNormalSubgroupSubClopenNhdsOfOne` : For any open neighborhood of `1` there is an
  open normal subgroup contained in it.

-/

universe u

open CategoryTheory IsTopologicalGroup

namespace ProfiniteGrp

instance (P : ProfiniteGrp) : SmallCategory (OpenNormalSubgroup P) :=
  Preorder.smallCategory (OpenNormalSubgroup ↑P.toProfinite.toTop)

/-- The functor from `OpenNormalSubgroup P` to `FiniteGrp` sending `U` to `P ⧸ U`,
where `P : ProfiniteGrp`. -/
def toFiniteQuotientFunctor (P : ProfiniteGrp) : OpenNormalSubgroup P ⥤ FiniteGrp where
  obj := fun H => FiniteGrp.of (P ⧸ H.toSubgroup)
  map := fun fHK => FiniteGrp.ofHom (QuotientGroup.map _ _ (.id _) (leOfHom fHK))
  map_id _ := ConcreteCategory.ext <| QuotientGroup.map_id _
  map_comp f g := ConcreteCategory.ext <| (QuotientGroup.map_comp_map
    _ _ _ (.id _) (.id _) (leOfHom f) (leOfHom g)).symm

/-- The `MonoidHom` from a profinite group `P` to the projective limit of its quotients by
open normal subgroups ordered by inclusion -/
def toLimit_fun (P : ProfiniteGrp.{u}) : P →*
    limit (toFiniteQuotientFunctor P ⋙ forget₂ FiniteGrp ProfiniteGrp) where
  toFun p := ⟨fun _ => QuotientGroup.mk p, fun _ => rfl⟩
  map_one' := Subtype.val_inj.mp rfl
  map_mul' _ _ := Subtype.val_inj.mp rfl

lemma toLimit_fun_continuous (P : ProfiniteGrp.{u}) : Continuous (toLimit_fun P) := by
  apply continuous_induced_rng.mpr (continuous_pi _)
  intro H
  dsimp only [Functor.comp_obj, CompHausLike.coe_of, Functor.comp_map,
    CompHausLike.toCompHausLike_map, CompHausLike.compHausLikeToTop_map, Set.mem_setOf_eq,
    toLimit_fun, MonoidHom.coe_mk, OneHom.coe_mk, Function.comp_apply]
  apply Continuous.mk
  intro s _
  rw [← (Set.biUnion_preimage_singleton QuotientGroup.mk s)]
  refine isOpen_iUnion (fun i ↦ isOpen_iUnion (fun _ ↦ ?_))
  convert IsOpen.leftCoset H.toOpenSubgroup.isOpen' (Quotient.out i)
  ext x
  simp only [Set.mem_preimage, Set.mem_singleton_iff]
  nth_rw 1 [← QuotientGroup.out_eq' i, eq_comm, QuotientGroup.eq]
  exact Iff.symm (Set.mem_smul_set_iff_inv_smul_mem)

/-- The morphism in the category of `ProfiniteGrp` from a profinite group `P` to
the projective limit of its quotients by open normal subgroups ordered by inclusion -/
def toLimit (P : ProfiniteGrp.{u}) : P ⟶
    limit (toFiniteQuotientFunctor P ⋙ forget₂ FiniteGrp ProfiniteGrp) :=
  ofHom { toLimit_fun P with
  continuous_toFun := toLimit_fun_continuous P }

<<<<<<< HEAD
/-- An auxiliary result, superceded by `toLimit_surjective` -/
=======
/-- An auxiliary result, superseded by `toLimit_surjective` -/
>>>>>>> 6817e393
theorem denseRange_toLimit (P : ProfiniteGrp.{u}) : DenseRange (toLimit P) := by
  apply dense_iff_inter_open.mpr
  rintro U ⟨s, hsO, hsv⟩ ⟨⟨spc, hspc⟩, uDefaultSpec⟩
  simp_rw [← hsv, Set.mem_preimage] at uDefaultSpec
  rcases (isOpen_pi_iff.mp hsO) _ uDefaultSpec with ⟨J, fJ, hJ1, hJ2⟩
  let M := iInf (fun (j : J) => j.1.1.1)
  have hM : M.Normal := Subgroup.normal_iInf_normal fun j => j.1.isNormal'
  have hMOpen : IsOpen (M : Set P) := by
    rw [Subgroup.coe_iInf]
    exact isOpen_iInter_of_finite fun i => i.1.1.isOpen'
  let m : OpenNormalSubgroup P := { M with isOpen' := hMOpen }
  rcases QuotientGroup.mk'_surjective M (spc m) with ⟨origin, horigin⟩
  use (toLimit P) origin
  refine ⟨?_, origin, rfl⟩
  rw [← hsv]
  apply hJ2
  intro a a_in_J
  let M_to_Na : m ⟶ a := (iInf_le (fun (j : J) => j.1.1.1) ⟨a, a_in_J⟩).hom
  rw [← (P.toLimit origin).property M_to_Na]
  show (P.toFiniteQuotientFunctor.map M_to_Na) (QuotientGroup.mk' M origin) ∈ _
  rw [horigin]
  exact Set.mem_of_eq_of_mem (hspc M_to_Na) (hJ1 a a_in_J).2

theorem toLimit_surjective (P : ProfiniteGrp.{u}) : Function.Surjective (toLimit P) := by
  have : IsClosed (Set.range P.toLimit) :=
    P.toLimit.hom.continuous_toFun.isClosedMap.isClosed_range
  rw [← Set.range_eq_univ, ← closure_eq_iff_isClosed.mpr this,
    Dense.closure_eq (denseRange_toLimit P)]

theorem toLimit_injective (P : ProfiniteGrp.{u}) : Function.Injective (toLimit P) := by
  show Function.Injective (toLimit P).hom.toMonoidHom
  rw [← MonoidHom.ker_eq_bot_iff, Subgroup.eq_bot_iff_forall]
  intro x h
  by_contra xne1
  rcases exist_openNormalSubgroup_sub_open_nhd_of_one (isOpen_compl_singleton)
    (Set.mem_compl_singleton_iff.mpr fun a => xne1 a.symm) with ⟨H, hH⟩
  exact hH ((QuotientGroup.eq_one_iff x).mp (congrFun (Subtype.val_inj.mpr h) H)) rfl

/-- The topological group isomorphism between a profinite group and the projective limit of
its quotients by open normal subgroups -/
noncomputable def continuousMulEquivLimittoFiniteQuotientFunctor (P : ProfiniteGrp.{u}) :
    P ≃ₜ* (limit (toFiniteQuotientFunctor P ⋙ forget₂ FiniteGrp ProfiniteGrp)) := {
  (Continuous.homeoOfEquivCompactToT2
    (f := Equiv.ofBijective _ ⟨toLimit_injective P, toLimit_surjective P⟩)
    P.toLimit.hom.continuous_toFun) with
  map_mul' := (toLimit P).hom.map_mul' }

instance isIso_toLimit (P : ProfiniteGrp.{u}) : IsIso (toLimit P) := by
  rw [CategoryTheory.ConcreteCategory.isIso_iff_bijective]
  exact ⟨toLimit_injective P, toLimit_surjective P⟩

/-- The isomorphism in the category of profinite group between a profinite group and
the projective limit of its quotients by open normal subgroups -/
noncomputable def isoLimittoFiniteQuotientFunctor (P : ProfiniteGrp.{u}) :
    P ≅ (limit (toFiniteQuotientFunctor P ⋙ forget₂ FiniteGrp ProfiniteGrp)) :=
  ContinuousMulEquiv.toProfiniteGrpIso (continuousMulEquivLimittoFiniteQuotientFunctor P)

end ProfiniteGrp<|MERGE_RESOLUTION|>--- conflicted
+++ resolved
@@ -80,11 +80,7 @@
   ofHom { toLimit_fun P with
   continuous_toFun := toLimit_fun_continuous P }
 
-<<<<<<< HEAD
-/-- An auxiliary result, superceded by `toLimit_surjective` -/
-=======
 /-- An auxiliary result, superseded by `toLimit_surjective` -/
->>>>>>> 6817e393
 theorem denseRange_toLimit (P : ProfiniteGrp.{u}) : DenseRange (toLimit P) := by
   apply dense_iff_inter_open.mpr
   rintro U ⟨s, hsO, hsv⟩ ⟨⟨spc, hspc⟩, uDefaultSpec⟩
