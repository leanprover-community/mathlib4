/-
Copyright (c) 2024 Nailin Guan. All rights reserved.
Released under Apache 2.0 license as described in the file LICENSE.
Authors: Nailin Guan, Youle Fang, Jujian Zhang, Yuyang Zhao
-/
import Mathlib.CategoryTheory.ConcreteCategory.EpiMono
import Mathlib.Topology.Algebra.Category.ProfiniteGrp.Basic
import Mathlib.Topology.Algebra.ClopenNhdofOne

/-!
# A profinite group is the projective limit of finite groups

We define the topological group isomorphism between a profinite group and the projective limit of
its quotients by open normal subgroups.

## Main definitions

* `toFiniteQuotientFunctor` : The functor from `OpenNormalSubgroup P` to `FiniteGrp`
  sending an open normal subgroup `U` to `P ⧸ U`, where `P : ProfiniteGrp`.

* `toLimit` : The continuous homomorphism from a profinite group `P` to
  the projective limit of its quotients by open normal subgroups ordered by inclusion.

* `ContinuousMulEquivLimittoFiniteQuotientFunctor` : The `toLimit` is a
  `ContinuousMulEquiv`

## Main Statements

* `OpenNormalSubgroupSubClopenNhdsOfOne` : For any open neighborhood of `1` there is an
  open normal subgroup contained in it.

-/

universe u

open CategoryTheory TopologicalGroup

namespace ProfiniteGrp

instance (P : ProfiniteGrp) : SmallCategory (OpenNormalSubgroup P) :=
  Preorder.smallCategory (OpenNormalSubgroup ↑P.toProfinite.toTop)

/-- The functor from `OpenNormalSubgroup P` to `FiniteGrp` sending `U` to `P ⧸ U`,
where `P : ProfiniteGrp`. -/
def toFiniteQuotientFunctor (P : ProfiniteGrp) : OpenNormalSubgroup P ⥤ FiniteGrp := {
    obj := fun H => FiniteGrp.of (P ⧸ H.toSubgroup)
    map := fun fHK => FiniteGrp.ofHom (QuotientGroup.map _ _ (.id _) (leOfHom fHK))
    map_id _ := ConcreteCategory.ext <| QuotientGroup.map_id _
    map_comp f g := ConcreteCategory.ext <| (QuotientGroup.map_comp_map
      _ _ _ (.id _) (.id _) (leOfHom f) (leOfHom g)).symm }

/--The `MonoidHom` from a profinite group `P` to  the projective limit of its quotients by
open normal subgroups ordered by inclusion.-/
def toLimit_fun (P : ProfiniteGrp.{u}) : P →*
    limit (toFiniteQuotientFunctor P ⋙ forget₂ FiniteGrp ProfiniteGrp) where
  toFun p := ⟨fun _ => QuotientGroup.mk p, fun _ => rfl⟩
  map_one' := Subtype.val_inj.mp rfl
  map_mul' _ _ := Subtype.val_inj.mp rfl

lemma toLimit_fun_continuous (P : ProfiniteGrp.{u}) : Continuous (toLimit_fun P) := by
  apply continuous_induced_rng.mpr (continuous_pi _)
  intro H
  dsimp only [Functor.comp_obj, CompHausLike.toCompHausLike_obj, CompHausLike.compHausLikeToTop_obj,
    CompHausLike.coe_of, Functor.comp_map, CompHausLike.toCompHausLike_map,
    CompHausLike.compHausLikeToTop_map, Set.mem_setOf_eq, toLimit_fun,
    MonoidHom.coe_mk, OneHom.coe_mk, Function.comp_apply]
  apply Continuous.mk
  intro s _
  rw [← (Set.biUnion_preimage_singleton QuotientGroup.mk s)]
  refine isOpen_iUnion (fun i ↦ isOpen_iUnion (fun _ ↦ ?_))
  convert IsOpen.leftCoset H.toOpenSubgroup.isOpen' (Quotient.out i)
  ext x
  simp only [Set.mem_preimage, Set.mem_singleton_iff]
  nth_rw 1 [← QuotientGroup.out_eq' i, eq_comm, QuotientGroup.eq]
  exact Iff.symm (Set.mem_smul_set_iff_inv_smul_mem)

/-- The morphism in the category of `ProfiniteGrp` from a profinite group `P` to
the projective limit of its quotients by open normal subgroups ordered by inclusion.-/
def toLimit (P : ProfiniteGrp.{u}) : P ⟶
    limit (toFiniteQuotientFunctor P ⋙ forget₂ FiniteGrp ProfiniteGrp) :=
  ofHom { toLimit_fun P with
  continuous_toFun := toLimit_fun_continuous P }

/--An auxiliary result, superceded by `toLimit_surjective`.-/
theorem denseRange_toLimit (P : ProfiniteGrp.{u}) : DenseRange (toLimit P) := by
  apply dense_iff_inter_open.mpr
  rintro U ⟨s, hsO, hsv⟩ ⟨⟨spc, hspc⟩, uDefaultSpec⟩
  simp_rw [← hsv, Set.mem_preimage] at uDefaultSpec
  rcases (isOpen_pi_iff.mp hsO) _ uDefaultSpec with ⟨J, fJ, hJ1, hJ2⟩
  let M := iInf (fun (j : J) => j.1.1.1)
  have hM : M.Normal := Subgroup.normal_iInf_normal fun j => j.1.isNormal'
  have hMOpen : IsOpen (M : Set P) := by
    rw [Subgroup.coe_iInf]
    exact isOpen_iInter_of_finite fun i => i.1.1.isOpen'
  let m : OpenNormalSubgroup P := { M with isOpen' := hMOpen }
  rcases QuotientGroup.mk'_surjective M (spc m) with ⟨origin, horigin⟩
  use (toLimit P) origin
  refine ⟨?_, origin, rfl⟩
  rw [← hsv]
  apply hJ2
  intro a a_in_J
  let M_to_Na : m ⟶ a := (iInf_le (fun (j : J) => j.1.1.1) ⟨a, a_in_J⟩).hom
  rw [← (P.toLimit origin).property M_to_Na]
  show (P.toFiniteQuotientFunctor.map M_to_Na) (QuotientGroup.mk' M origin) ∈ _
  rw [horigin]
  exact Set.mem_of_eq_of_mem (hspc M_to_Na) (hJ1 a a_in_J).2

theorem toLimit_surjective (P : ProfiniteGrp.{u}) : Function.Surjective (toLimit P) := by
  have : IsClosed (Set.range P.toLimit) :=
    P.toLimit.hom.continuous_toFun.isClosedMap.isClosed_range
  rw [← Set.range_eq_univ, ← closure_eq_iff_isClosed.mpr this,
    Dense.closure_eq (denseRange_toLimit P)]

theorem toLimit_injective (P : ProfiniteGrp.{u}) : Function.Injective (toLimit P) := by
  show Function.Injective (toLimit P).hom.toMonoidHom
  rw [← MonoidHom.ker_eq_bot_iff, Subgroup.eq_bot_iff_forall]
  intro x h
  by_contra xne1
  rcases exist_openNormalSubgroup_sub_open_nhd_of_one (isOpen_compl_singleton)
    (Set.mem_compl_singleton_iff.mpr fun a => xne1 a.symm) with ⟨H, hH⟩
  exact hH ((QuotientGroup.eq_one_iff x).mp (congrFun (Subtype.val_inj.mpr h) H)) rfl

/-- The topological group isomorphism between a profinite group and the projective limit of
its quotients by open normal subgroups -/
noncomputable def continuousMulEquivLimittoFiniteQuotientFunctor (P : ProfiniteGrp.{u}) :
    P ≃ₜ* (limit (toFiniteQuotientFunctor P ⋙ forget₂ FiniteGrp ProfiniteGrp)) := {
  (Continuous.homeoOfEquivCompactToT2 (f := Equiv.ofBijective _
  ⟨toLimit_injective P, toLimit_surjective P⟩)
    P.toLimit.hom.continuous_toFun)
  with
  map_mul' := (toLimit P).hom.map_mul' }
<<<<<<< HEAD

instance toLimit_isIso (P : ProfiniteGrp.{u}) :
    IsIso (toLimit P) := by
  rw [CategoryTheory.ConcreteCategory.isIso_iff_bijective]
  exact ⟨toLimit_injective P, toLimit_surjective P⟩
=======
>>>>>>> f88cb0e8

/-- The isomorphism in the category of profinite group between a profinite group and
the projective limit of its quotients by open normal subgroups -/
noncomputable def isoLimittoFiniteQuotientFunctor (P : ProfiniteGrp.{u}) :
<<<<<<< HEAD
    P ≅ (limit (toFiniteQuotientFunctor P ⋙ forget₂ FiniteGrp ProfiniteGrp)) :=
  asIso (toLimit P)
=======
    P ≅ (limit (toFiniteQuotientFunctor P ⋙ forget₂ FiniteGrp ProfiniteGrp)) where
  hom := P.toLimit
  inv := ofHom { (continuousMulEquivLimittoFiniteQuotientFunctor P).symm.toMonoidHom with
    continuous_toFun := (continuousMulEquivLimittoFiniteQuotientFunctor P).continuous_invFun}
  hom_inv_id := by
    ext x
    exact ContinuousMulEquiv.symm_apply_apply
      (continuousMulEquivLimittoFiniteQuotientFunctor P) x
  inv_hom_id := by
    ext x
    exact ContinuousMulEquiv.apply_symm_apply
      (continuousMulEquivLimittoFiniteQuotientFunctor P) x
>>>>>>> f88cb0e8

end ProfiniteGrp<|MERGE_RESOLUTION|>--- conflicted
+++ resolved
@@ -129,34 +129,16 @@
     P.toLimit.hom.continuous_toFun)
   with
   map_mul' := (toLimit P).hom.map_mul' }
-<<<<<<< HEAD
 
 instance toLimit_isIso (P : ProfiniteGrp.{u}) :
     IsIso (toLimit P) := by
   rw [CategoryTheory.ConcreteCategory.isIso_iff_bijective]
   exact ⟨toLimit_injective P, toLimit_surjective P⟩
-=======
->>>>>>> f88cb0e8
 
 /-- The isomorphism in the category of profinite group between a profinite group and
 the projective limit of its quotients by open normal subgroups -/
 noncomputable def isoLimittoFiniteQuotientFunctor (P : ProfiniteGrp.{u}) :
-<<<<<<< HEAD
     P ≅ (limit (toFiniteQuotientFunctor P ⋙ forget₂ FiniteGrp ProfiniteGrp)) :=
   asIso (toLimit P)
-=======
-    P ≅ (limit (toFiniteQuotientFunctor P ⋙ forget₂ FiniteGrp ProfiniteGrp)) where
-  hom := P.toLimit
-  inv := ofHom { (continuousMulEquivLimittoFiniteQuotientFunctor P).symm.toMonoidHom with
-    continuous_toFun := (continuousMulEquivLimittoFiniteQuotientFunctor P).continuous_invFun}
-  hom_inv_id := by
-    ext x
-    exact ContinuousMulEquiv.symm_apply_apply
-      (continuousMulEquivLimittoFiniteQuotientFunctor P) x
-  inv_hom_id := by
-    ext x
-    exact ContinuousMulEquiv.apply_symm_apply
-      (continuousMulEquivLimittoFiniteQuotientFunctor P) x
->>>>>>> f88cb0e8
 
 end ProfiniteGrp