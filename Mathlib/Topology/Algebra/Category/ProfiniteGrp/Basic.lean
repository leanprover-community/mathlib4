--- conflicted
+++ resolved
@@ -167,13 +167,8 @@
   letI : CompactSpace H := inferInstance
   of H.1
 
-<<<<<<< HEAD
-/-- A topological group that has a ContinuousMulEquiv to a profinite group is profinite. -/
-def ofContinuousMulEquivProfiniteGrp {G : ProfiniteGrp.{u}} {H : Type v} [TopologicalSpace H]
-=======
 /-- A topological group that has a `ContinuousMulEquiv` to a profinite group is profinite. -/
 def ofContinuousMulEquiv {G : ProfiniteGrp.{u}} {H : Type v} [TopologicalSpace H]
->>>>>>> 52101827
     [Group H] [TopologicalGroup H] (e : G ≃ₜ* H) : ProfiniteGrp.{v} :=
   letI : CompactSpace H := Homeomorph.compactSpace e.toHomeomorph
   letI : TotallyDisconnectedSpace G := Profinite.instTotallyDisconnectedSpaceαTopologicalSpaceToTop
