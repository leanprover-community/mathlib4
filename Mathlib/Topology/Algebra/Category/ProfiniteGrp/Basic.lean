/-
Copyright (c) 2024 Jujian Zhang. All rights reserved.
Released under Apache 2.0 license as described in the file LICENSE.
Authors: Jujian Zhang, Nailin Guan, Yuyang Zhao
-/
import Mathlib.Algebra.Category.Grp.FiniteGrp
import Mathlib.Topology.Algebra.ClosedSubgroup
import Mathlib.Topology.Algebra.ContinuousMonoidHom
import Mathlib.Topology.Category.Profinite.Basic
/-!

# Category of Profinite Groups

We say `G` is a profinite group if it is a topological group which is compact and totally
disconnected.

## Main definitions and results

* `ProfiniteGrp` is the category of profinite groups.

* `ProfiniteGrp.pi` : The pi-type of profinite groups is also a profinite group.

* `ofFiniteGrp` : A `FiniteGrp` when given the discrete topology can be considered as a
  profinite group.

* `ofClosedSubgroup` : A closed subgroup of a profinite group is profinite.

-/

universe u v

open CategoryTheory Topology

/--
The category of profinite groups. A term of this type consists of a profinite
set with a topological group structure.
-/
@[pp_with_univ]
structure ProfiniteGrp where
  /-- The underlying profinite topological space. -/
  toProfinite : Profinite
  /-- The group structure. -/
  [group : Group toProfinite]
  /-- The above data together form a topological group. -/
  [topologicalGroup : IsTopologicalGroup toProfinite]

/--
The category of profinite additive groups. A term of this type consists of a profinite
set with a topological additive group structure.
-/
@[pp_with_univ]
structure ProfiniteAddGrp where
  /-- The underlying profinite topological space. -/
  toProfinite : Profinite
  /-- The additive group structure. -/
  [addGroup : AddGroup toProfinite]
  /-- The above data together form a topological additive group. -/
  [topologicalAddGroup : IsTopologicalAddGroup toProfinite]

attribute [to_additive] ProfiniteGrp

@[to_additive]
instance : CoeSort ProfiniteGrp (Type u) where
  coe G := G.toProfinite

attribute [instance] ProfiniteGrp.group ProfiniteGrp.topologicalGroup
    ProfiniteAddGrp.addGroup ProfiniteAddGrp.topologicalAddGroup

/-- Construct a term of `ProfiniteGrp` from a type endowed with the structure of a
compact and totally disconnected topological group.
(The condition of being Hausdorff can be omitted here because totally disconnected implies that {1}
is a closed set, thus implying Hausdorff in a topological group.)-/
@[to_additive "Construct a term of `ProfiniteAddGrp` from a type endowed with the structure of a
compact and totally disconnected topological additive group.
(The condition of being Hausdorff can be omitted here because totally disconnected implies that {0}
is a closed set, thus implying Hausdorff in a topological additive group.)"]
abbrev ProfiniteGrp.of (G : Type u) [Group G] [TopologicalSpace G] [IsTopologicalGroup G]
    [CompactSpace G] [TotallyDisconnectedSpace G] : ProfiniteGrp.{u} where
  toProfinite := .of G
  group := ‹_›
  topologicalGroup := ‹_›

@[to_additive]
lemma ProfiniteGrp.coe_of (G : Type u) [Group G] [TopologicalSpace G] [IsTopologicalGroup G]
    [CompactSpace G] [TotallyDisconnectedSpace G] : (ProfiniteGrp.of G : Type u) = G :=
  rfl

/-- The type of morphisms in `ProfiniteAddGrp`. -/
@[ext]
structure ProfiniteAddGrp.Hom (A B : ProfiniteAddGrp.{u}) where
  private mk ::
  /-- The underlying `ContinuousAddMonoidHom`. -/
  hom' : ContinuousAddMonoidHom A B

/-- The type of morphisms in `ProfiniteGrp`. -/
@[to_additive (attr := ext) existing]
structure ProfiniteGrp.Hom (A B : ProfiniteGrp.{u}) where
  private mk ::
  /-- The underlying `ContinuousMonoidHom`. -/
  hom' : ContinuousMonoidHom A B

attribute [to_additive existing ProfiniteAddGrp.Hom.mk] ProfiniteGrp.Hom.mk

@[to_additive]
instance : Category ProfiniteGrp where
  Hom A B := ProfiniteGrp.Hom A B
  id A := ⟨ContinuousMonoidHom.id A⟩
  comp f g := ⟨g.hom'.comp f.hom'⟩

@[to_additive]
instance : ConcreteCategory ProfiniteGrp (fun X Y => ContinuousMonoidHom X Y) where
  hom f := f.hom'
  ofHom f := ⟨f⟩

  /-- The underlying `ContinuousMonoidHom`. -/
@[to_additive "The underlying `ContinuousAddMonoidHom`."]
abbrev ProfiniteGrp.Hom.hom {M N : ProfiniteGrp.{u}} (f : ProfiniteGrp.Hom M N) :
    ContinuousMonoidHom M N :=
  ConcreteCategory.hom (C := ProfiniteGrp) f

/-- Typecheck a `ContinuousMonoidHom` as a morphism in `ProfiniteGrp`. -/
@[to_additive "Typecheck a `ContinuousAddMonoidHom` as a morphism in `ProfiniteAddGrp`."]
abbrev ProfiniteGrp.ofHom {X Y : Type u} [Group X] [TopologicalSpace X] [IsTopologicalGroup X]
    [CompactSpace X] [TotallyDisconnectedSpace X] [Group Y] [TopologicalSpace Y]
    [IsTopologicalGroup Y] [CompactSpace Y] [TotallyDisconnectedSpace Y]
    (f : ContinuousMonoidHom X Y) : ProfiniteGrp.of X ⟶ ProfiniteGrp.of Y :=
  ConcreteCategory.ofHom f

namespace ProfiniteGrp

@[to_additive]
instance {M N : ProfiniteGrp.{u}} : CoeFun (M ⟶ N) (fun _ ↦ M → N) where
  coe f := f.hom

@[to_additive (attr := simp)]
lemma hom_id {A : ProfiniteGrp.{u}} : (𝟙 A : A ⟶ A).hom = ContinuousMonoidHom.id A := rfl

/- Provided for rewriting. -/
@[to_additive]
lemma id_apply (A : ProfiniteGrp.{u}) (a : A) :
    (𝟙 A : A ⟶ A) a = a := by simp

@[to_additive (attr := simp)]
lemma hom_comp {A B C : ProfiniteGrp.{u}} (f : A ⟶ B) (g : B ⟶ C) :
    (f ≫ g).hom = g.hom.comp f.hom := rfl

/- Provided for rewriting. -/
@[to_additive]
lemma comp_apply {A B C : ProfiniteGrp.{u}} (f : A ⟶ B) (g : B ⟶ C) (a : A) :
    (f ≫ g) a = g (f a) := by
  simp only [hom_comp, ContinuousMonoidHom.comp_toFun]

@[to_additive (attr := ext)]
lemma hom_ext {A B : ProfiniteGrp.{u}} {f g : A ⟶ B} (hf : f.hom = g.hom) : f = g :=
  Hom.ext hf

variable {X Y Z : Type u} [Group X] [TopologicalSpace X] [IsTopologicalGroup X]
    [CompactSpace X] [TotallyDisconnectedSpace X] [Group Y] [TopologicalSpace Y]
    [IsTopologicalGroup Y] [CompactSpace Y] [TotallyDisconnectedSpace Y] [Group Z]
    [TopologicalSpace Z] [IsTopologicalGroup Z] [CompactSpace Z] [TotallyDisconnectedSpace Z]

@[to_additive (attr := simp)]
lemma hom_ofHom (f : ContinuousMonoidHom X Y) : (ofHom f).hom = f := rfl

@[to_additive (attr := simp)]
lemma ofHom_hom {A B : ProfiniteGrp.{u}} (f : A ⟶ B) :
    ofHom (Hom.hom f) = f := rfl

@[to_additive (attr := simp)]
lemma ofHom_id : ofHom (ContinuousMonoidHom.id X) = 𝟙 (of X) := rfl

@[to_additive (attr := simp)]
lemma ofHom_comp (f : ContinuousMonoidHom X Y) (g : ContinuousMonoidHom Y Z) :
    ofHom (g.comp f) = ofHom f ≫ ofHom g :=
  rfl

@[to_additive]
lemma ofHom_apply (f : ContinuousMonoidHom X Y) (x : X) : ofHom f x = f x := rfl

@[to_additive (attr := simp)]
lemma inv_hom_apply {A B : ProfiniteGrp.{u}} (e : A ≅ B) (x : A) : e.inv (e.hom x) = x := by
  rw [← comp_apply]
  simp

@[to_additive (attr := simp)]
lemma hom_inv_apply {A B : ProfiniteGrp.{u}} (e : A ≅ B) (x : B) : e.hom (e.inv x) = x := by
  rw [← comp_apply]
  simp

@[to_additive (attr := simp)]
theorem coe_id (X : ProfiniteGrp) : (𝟙 X : X → X) = id :=
  rfl

@[to_additive (attr := simp)]
theorem coe_comp {X Y Z : ProfiniteGrp} (f : X ⟶ Y) (g : Y ⟶ Z) :
    (f ≫ g : X → Z) = g ∘ f :=
  rfl

/-- Construct a term of `ProfiniteGrp` from a type endowed with the structure of a
profinite topological group. -/
@[to_additive "Construct a term of `ProfiniteAddGrp` from a type endowed with the structure of a
profinite topological additive group."]
abbrev ofProfinite (G : Profinite) [Group G] [IsTopologicalGroup G] :
    ProfiniteGrp := of G

/-- The pi-type of profinite groups is a profinite group. -/
@[to_additive "The pi-type of profinite additive groups is a
profinite additive group."]
def pi {α : Type u} (β : α → ProfiniteGrp) : ProfiniteGrp :=
  let pitype := Profinite.pi fun (a : α) => (β a).toProfinite
  letI (a : α): Group (β a).toProfinite := (β a).group
  letI : Group pitype := Pi.group
  letI : IsTopologicalGroup pitype := Pi.topologicalGroup
  ofProfinite pitype

/-- A `FiniteGrp` when given the discrete topology can be considered as a profinite group. -/
@[to_additive "A `FiniteAddGrp` when given the discrete topology can be considered as a
profinite additive group."]
def ofFiniteGrp (G : FiniteGrp) : ProfiniteGrp :=
  letI : TopologicalSpace G := ⊥
  letI : DiscreteTopology G := ⟨rfl⟩
  letI : IsTopologicalGroup G := {}
  of G

@[to_additive]
instance : HasForget₂ FiniteGrp ProfiniteGrp where
  forget₂ :=
  { obj := ofFiniteGrp
    map := fun f => ⟨f.hom, by continuity⟩ }

@[to_additive]
instance : HasForget₂ ProfiniteGrp Grp where
  forget₂.obj P := Grp.of P
  forget₂.map f := Grp.ofHom f.hom.toMonoidHom

/-- A closed subgroup of a profinite group is profinite. -/
@[to_additive "A closed additive subgroup of a profinite additive group is profinite."]
def ofClosedSubgroup {G : ProfiniteGrp} (H : ClosedSubgroup G)  : ProfiniteGrp :=
  letI : CompactSpace H := inferInstance
  of H.1

/-- A topological group that has a `ContinuousMulEquiv` to a profinite group is profinite. -/
@[to_additive "A topological additive group that has a `ContinuousAddEquiv` to a
profinite additive group is profinite."]
def ofContinuousMulEquiv {G : ProfiniteGrp.{u}} {H : Type v} [TopologicalSpace H]
    [Group H] [IsTopologicalGroup H] (e : G ≃ₜ* H) : ProfiniteGrp.{v} :=
  let _ : CompactSpace H := Homeomorph.compactSpace e.toHomeomorph
  let _ : TotallyDisconnectedSpace H := Homeomorph.totallyDisconnectedSpace e.toHomeomorph
  .of H

/-- Build an isomorphism in the category `ProfiniteGrp` from
a `ContinuousMulEquiv` between `ProfiniteGrp`s. -/
def ContinuousMulEquiv.toProfiniteGrpIso {X Y : ProfiniteGrp} (e : X ≃ₜ* Y) : X ≅ Y where
  hom := ofHom e
  inv := ofHom e.symm

/-- The functor mapping a profinite group to its underlying profinite space. -/
@[to_additive]
instance : HasForget₂ ProfiniteGrp Profinite where
  forget₂ := {
    obj G := G.toProfinite
    map f := CompHausLike.ofHom _ ⟨f, by continuity⟩}

@[to_additive]
instance : (forget₂ ProfiniteGrp Profinite).Faithful := {
  map_injective := fun {_ _} _ _ h =>
    ConcreteCategory.hom_ext _ _ (CategoryTheory.congr_fun h) }

instance : (forget₂ ProfiniteGrp Profinite).ReflectsIsomorphisms where
  reflects {X Y} f _ := by
    let i := asIso ((forget₂ ProfiniteGrp Profinite).map f)
    let e : X ≃ₜ* Y :=
      { CompHausLike.homeoOfIso i with
          map_mul' := map_mul f.hom }
    exact (ContinuousMulEquiv.toProfiniteGrpIso e).isIso_hom

instance : (forget ProfiniteGrp.{u}).ReflectsIsomorphisms :=
  CategoryTheory.reflectsIsomorphisms_comp (forget₂ ProfiniteGrp Profinite) (forget Profinite)

end ProfiniteGrp

/-!
# Limits in the category of profinite groups

In this section, we construct limits in the category of profinite groups.

* `ProfiniteGrp.limitCone` : The explicit limit cone in `ProfiniteGrp`.

* `ProfiniteGrp.limitConeIsLimit`: `ProfiniteGrp.limitCone` is a limit cone.

## TODO

* Figure out the reason that is causing `to_additive` to fail in most part of this section
  and generate the additive version correctly.

-/

section Limits

namespace ProfiniteGrp

variable {J : Type v} [SmallCategory J] (F : J ⥤ ProfiniteGrp.{max v u})

/-- Auxiliary construction to obtain the group structure on the limit of profinite groups. -/
@[to_additive "Auxiliary construction to obtain the additive group structure on the limit of
profinite additive groups."]
def limitConePtAux : Subgroup (Π j : J, F.obj j) where
  carrier := {x | ∀ ⦃i j : J⦄ (π : i ⟶ j), F.map π (x i) = x j}
  mul_mem' hx hy _ _ π := by simp only [Pi.mul_apply, map_mul, hx π, hy π]
  one_mem' := by simp only [Set.mem_setOf_eq, Pi.one_apply, map_one, implies_true]
  inv_mem' h _ _ π := by simp only [Pi.inv_apply, map_inv, h π]

instance : Group (Profinite.limitCone (F ⋙ (forget₂ ProfiniteGrp Profinite))).pt :=
  inferInstanceAs (Group (limitConePtAux F))

instance : IsTopologicalGroup (Profinite.limitCone (F ⋙ (forget₂ ProfiniteGrp Profinite))).pt :=
  inferInstanceAs (IsTopologicalGroup (limitConePtAux F))

/-- The explicit limit cone in `ProfiniteGrp`. -/
abbrev limitCone : Limits.Cone F where
  pt := ofProfinite (Profinite.limitCone (F ⋙ (forget₂ ProfiniteGrp Profinite))).pt
  π :=
  { app := fun j => ⟨{
      toFun := fun x => x.1 j
      map_one' := rfl
      map_mul' := fun x y => rfl
      continuous_toFun := by
        exact (continuous_apply j).comp (continuous_iff_le_induced.mpr fun U a => a) }⟩
    naturality := fun i j f => by
      simp only [Functor.const_obj_obj, Functor.comp_obj,
        Functor.const_obj_map, Category.id_comp, Functor.comp_map]
      congr
      exact funext fun x => (x.2 f).symm }

/-- `ProfiniteGrp.limitCone` is a limit cone. -/
def limitConeIsLimit : Limits.IsLimit (limitCone F) where
  lift cone := ofHom
    { ((Profinite.limitConeIsLimit (F ⋙ (forget₂ ProfiniteGrp Profinite))).lift
        ((forget₂ ProfiniteGrp Profinite).mapCone cone)).hom with
      map_one' := Subtype.ext (funext fun j ↦ map_one (cone.π.app j).hom)
      -- TODO: investigate whether it's possible to set up `ext` lemmas for the `TopCat`-related
      -- categories so that `by ext j; exact map_one (cone.π.app j)` works here, similarly below.
      map_mul' := fun _ _ ↦ Subtype.ext (funext fun j ↦ map_mul (cone.π.app j).hom _ _) }
  uniq cone m h := by
    apply (forget₂ ProfiniteGrp Profinite).map_injective
    simpa using (Profinite.limitConeIsLimit (F ⋙ (forget₂ ProfiniteGrp Profinite))).uniq
      ((forget₂ ProfiniteGrp Profinite).mapCone cone) ((forget₂ ProfiniteGrp Profinite).map m)
      (fun j ↦ congrArg (forget₂ ProfiniteGrp Profinite).map (h j))

instance : Limits.HasLimit F where
  exists_limit := Nonempty.intro
    { cone := limitCone F
      isLimit := limitConeIsLimit F }

<<<<<<< HEAD
=======
--TODO : Change the definition into `ProfiniteGrp.of (limitConePtAux F)` and add simp lemmas.
/-- The abbreviation for the limit of `ProfiniteGrp`s. -/
abbrev limit : ProfiniteGrp := (ProfiniteGrp.limitCone F).pt

>>>>>>> 2836c275
instance : Limits.PreservesLimits (forget₂ ProfiniteGrp Profinite) where
  preservesLimitsOfShape := {
    preservesLimit := fun {F} ↦ CategoryTheory.Limits.preservesLimit_of_preserves_limit_cone
      (limitConeIsLimit F) (Profinite.limitConeIsLimit (F ⋙ (forget₂ ProfiniteGrp Profinite))) }

instance : CompactSpace (limitConePtAux F) :=
  CompHausLike.instCompactSpaceObjForget _
    (CompHaus.limitCone ((F ⋙ forget₂ ProfiniteGrp Profinite) ⋙ profiniteToCompHaus)).pt

/-- The abbreviation for the limit of `ProfiniteGrp`s. -/
abbrev limit : ProfiniteGrp := ProfiniteGrp.of (ProfiniteGrp.limitConePtAux F)

@[ext]
lemma limit_ext (x y : limit F) (hxy : ∀ j, x.val j = y.val j) : x = y :=
  Subtype.ext (funext hxy)

@[simp]
lemma limit_one_val (j : J) : (1 : limit F).val j = 1 :=
  rfl

@[simp]
lemma limit_mul_val (x y : limit F) (j : J) : (x * y).val j = x.val j * y.val j :=
  rfl

end ProfiniteGrp

end Limits<|MERGE_RESOLUTION|>--- conflicted
+++ resolved
@@ -352,13 +352,6 @@
     { cone := limitCone F
       isLimit := limitConeIsLimit F }
 
-<<<<<<< HEAD
-=======
---TODO : Change the definition into `ProfiniteGrp.of (limitConePtAux F)` and add simp lemmas.
-/-- The abbreviation for the limit of `ProfiniteGrp`s. -/
-abbrev limit : ProfiniteGrp := (ProfiniteGrp.limitCone F).pt
-
->>>>>>> 2836c275
 instance : Limits.PreservesLimits (forget₂ ProfiniteGrp Profinite) where
   preservesLimitsOfShape := {
     preservesLimit := fun {F} ↦ CategoryTheory.Limits.preservesLimit_of_preserves_limit_cone
