--- conflicted
+++ resolved
@@ -166,11 +166,7 @@
     map := fun f => f.toMonoidHom
   }
 
-<<<<<<< HEAD
-/-- A topological group that has a ContinuousMulEquivProfinite to a profinite group is profinite -/
-=======
 /-- A topological group that has a ContinuousMulEquiv to a profinite group is profinite -/
->>>>>>> 6071168d
 def ofContinuousMulEquivProfiniteGrp {G : ProfiniteGrp.{u}} {H : Type v} [TopologicalSpace H]
     [Group H] [TopologicalGroup H] (e : ContinuousMulEquiv G H) : ProfiniteGrp.{v} :=
   letI : CompactSpace H := Homeomorph.compactSpace e.toHomeomorph
@@ -214,11 +210,7 @@
 
 namespace FiniteGrp
 
-<<<<<<< HEAD
 /-- Concretely constructing the limit of topological group as a subgroup of the pi-type. -/
-=======
-/-- Concretely constructing the limit of topological group as a subgroup of the  pi-type. -/
->>>>>>> 6071168d
 def limit : Subgroup (Π j : J, F.obj j) where
   carrier := {x | ∀ ⦃i j : J⦄ (π : i ⟶ j), F.map π (x i) = x j}
   mul_mem' hx hy _ _ π := by simp only [Pi.mul_apply, map_mul, hx π, hy π]
@@ -339,7 +331,6 @@
 
 end ProfiniteGrp
 
-<<<<<<< HEAD
 end Profiniteoflimit
 
 /-!
@@ -507,7 +498,4 @@
 
 end ProfiniteGrp
 
-end limitofProfinite
-=======
-end Profiniteoflimit
->>>>>>> 6071168d
+end limitofProfinite