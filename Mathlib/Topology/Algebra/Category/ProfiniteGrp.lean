/-
Copyright (c) 2024 Jujian Zhang. All rights reserved.
Released under Apache 2.0 license as described in the file LICENSE.
Authors: Jujian Zhang, Nailin Guan, Yuyang Zhao
-/
import Mathlib.Algebra.Category.Grp.FiniteGrp
import Mathlib.Topology.Algebra.ContinuousMonoidHom
import Mathlib.Topology.Category.Profinite.Basic

/-!

# Category of Profinite Groups

We say `G` is a profinite group if it is a topological group which is compact and totally
disconnected.

## Main definitions and results

* `ProfiniteGrp` is the category of profinite groups.

* `ProfiniteGrp.pi` : The pi-type of profinite groups is also a profinite group.

<<<<<<< HEAD
* `ofContinuousMulEquivProfiniteGrp` : If a topological group have a two-sided continuous
  isomorphism to a profinite group then it is profinite as well.

* `ofClosedSubgroup` : The closed subgroup of a profinite group is profinite.

-/
=======
* `ofFiniteGrp` : A `FiniteGrp` when given the discrete topology can be considered as a
  profinite group.
>>>>>>> 1f7edcd3

-/

universe u v

open CategoryTheory Topology

/--
The category of profinite groups. A term of this type consists of a profinite
set with a topological group structure.
-/
@[pp_with_univ]
structure ProfiniteGrp where
  /-- The underlying profinite topological space. -/
  toProfinite : Profinite
  /-- The group structure. -/
  [group : Group toProfinite]
  /-- The above data together form a topological group. -/
  [topologicalGroup : TopologicalGroup toProfinite]

/--
The category of profinite additive groups. A term of this type consists of a profinite
set with a topological additive group structure.
-/
@[pp_with_univ]
structure ProfiniteAddGrp where
  /-- The underlying profinite topological space. -/
  toProfinite : Profinite
  /-- The additive group structure. -/
  [addGroup : AddGroup toProfinite]
  /-- The above data together form a topological additive group. -/
  [topologicalAddGroup : TopologicalAddGroup toProfinite]

attribute [to_additive] ProfiniteGrp

namespace ProfiniteGrp

@[to_additive]
instance : CoeSort ProfiniteGrp (Type u) where
  coe G := G.toProfinite

attribute [instance] group topologicalGroup
    ProfiniteAddGrp.addGroup ProfiniteAddGrp.topologicalAddGroup

@[to_additive]
instance : Category ProfiniteGrp where
  Hom A B := ContinuousMonoidHom A B
  id A := ContinuousMonoidHom.id A
  comp f g := ContinuousMonoidHom.comp g f

@[to_additive]
instance (G H : ProfiniteGrp) : FunLike (G ⟶ H) G H :=
  inferInstanceAs <| FunLike (ContinuousMonoidHom G H) G H

@[to_additive]
instance (G H : ProfiniteGrp) : MonoidHomClass (G ⟶ H) G H :=
  inferInstanceAs <| MonoidHomClass (ContinuousMonoidHom G H) G H

@[to_additive]
instance (G H : ProfiniteGrp) : ContinuousMapClass (G ⟶ H) G H :=
  inferInstanceAs <| ContinuousMapClass (ContinuousMonoidHom G H) G H

@[to_additive]
instance : ConcreteCategory ProfiniteGrp where
  forget :=
  { obj := fun G => G
    map := fun f => f }
  forget_faithful :=
    { map_injective := by
        intro G H f g h
        exact DFunLike.ext _ _ <| fun x => congr_fun h x }

/-- Construct a term of `ProfiniteGrp` from a type endowed with the structure of a
compact and totally disconnected topological group.
(The condition of being Hausdorff can be omitted here because totally disconnected implies that {1}
is a closed set, thus implying Hausdorff in a topological group.)-/
@[to_additive "Construct a term of `ProfiniteAddGrp` from a type endowed with the structure of a
compact and totally disconnected topological additive group.
(The condition of being Hausdorff can be omitted here because totally disconnected implies that {0}
is a closed set, thus implying Hausdorff in a topological additive group.)"]
def of (G : Type u) [Group G] [TopologicalSpace G] [TopologicalGroup G]
    [CompactSpace G] [TotallyDisconnectedSpace G] : ProfiniteGrp where
  toProfinite := .of G
  group := ‹_›
  topologicalGroup := ‹_›

@[to_additive (attr := simp)]
theorem coe_of (X : ProfiniteGrp) : (of X : Type _) = X :=
  rfl

@[to_additive (attr := simp)]
theorem coe_id (X : ProfiniteGrp) : (𝟙 ((forget ProfiniteGrp).obj X)) = id :=
  rfl

@[to_additive (attr := simp)]
theorem coe_comp {X Y Z : ProfiniteGrp} (f : X ⟶ Y) (g : Y ⟶ Z) :
    ((forget ProfiniteGrp).map f ≫ (forget ProfiniteGrp).map g) = g ∘ f :=
  rfl

/-- Construct a term of `ProfiniteGrp` from a type endowed with the structure of a
profinite topological group. -/
@[to_additive "Construct a term of `ProfiniteAddGrp` from a type endowed with the structure of a
profinite topological additive group."]
abbrev ofProfinite (G : Profinite) [Group G] [TopologicalGroup G] :
    ProfiniteGrp := of G

/-- The pi-type of profinite groups is a profinite group. -/
@[to_additive "The pi-type of profinite additive groups is a
profinite additive group."]
def pi {α : Type u} (β : α → ProfiniteGrp) : ProfiniteGrp :=
  let pitype := Profinite.pi fun (a : α) => (β a).toProfinite
  letI (a : α): Group (β a).toProfinite := (β a).group
  letI : Group pitype := Pi.group
  letI : TopologicalGroup pitype := Pi.topologicalGroup
  ofProfinite pitype

/-- A `FiniteGrp` when given the discrete topology can be considered as a profinite group. -/
@[to_additive "A `FiniteAddGrp` when given the discrete topology can be considered as a
profinite additive group."]
def ofFiniteGrp (G : FiniteGrp) : ProfiniteGrp :=
  letI : TopologicalSpace G := ⊥
  letI : DiscreteTopology G := ⟨rfl⟩
  letI : TopologicalGroup G := {}
  of G

@[to_additive]
instance : HasForget₂ FiniteGrp ProfiniteGrp where
  forget₂ :=
  { obj := ofFiniteGrp
    map := fun f => ⟨f, by continuity⟩ }

@[to_additive]
instance : HasForget₂ ProfiniteGrp Grp where
  forget₂ := {
    obj := fun P => ⟨P, P.group⟩
    map := fun f => f.toMonoidHom
  }

/-- A topological group that has a ContinuousMulEquivProfinite to a profinite group is profinite -/
def ofContinuousMulEquivProfiniteGrp {G : ProfiniteGrp.{u}} {H : Type v} [TopologicalSpace H]
    [Group H] [TopologicalGroup H] (e : ContinuousMulEquiv G H) : ProfiniteGrp.{v} :=
  letI : CompactSpace H := Homeomorph.compactSpace e.toHomeomorph
  letI : TotallyDisconnectedSpace G := Profinite.instTotallyDisconnectedSpaceαTopologicalSpaceToTop
  letI : TotallyDisconnectedSpace H := Homeomorph.totallyDisconnectedSpace e.toHomeomorph
  .of H

/-- The closed subgroup of a profinite group is profinite -/
def ofClosedSubgroup {G : ProfiniteGrp}
    (H : Subgroup G) (hH : IsClosed (H : Set G)) : ProfiniteGrp :=
  letI : CompactSpace H := isCompact_iff_compactSpace.mp (IsClosed.isCompact hH)
  of H

end ProfiniteGrp

/-!
# The projective limit of finite groups is profinite

* `FiniteGrp.limit` : the concretely constructed limit of finite group as a subgroup of the product

* `ofFiniteGrpLimit`: direct limit of finite groups is a profinite group

* Verify that the constructed limit satisfies the universal property.
-/

section Profiniteoflimit

open TopologicalGroup

universe w w'

variable {J : Type v} [Category.{w, v} J] (F : J ⥤ FiniteGrp.{max v w'})

attribute [local instance] ConcreteCategory.instFunLike ConcreteCategory.hasCoeToSort

instance (j : J) : TopologicalSpace (F.obj j) := ⊥

instance (j : J) : DiscreteTopology (F.obj j) := ⟨rfl⟩

instance (j : J) : TopologicalGroup (F.obj j) := {}

namespace FiniteGrp

/-- Concretely constructing the limit of topological group as a subgroup of the product group. -/
def limit : Subgroup (Π j : J, F.obj j) where
  carrier := {x | ∀ ⦃i j : J⦄ (π : i ⟶ j), F.map π (x i) = x j}
  mul_mem' hx hy _ _ π := by simp only [Pi.mul_apply, map_mul, hx π, hy π]
  one_mem' := by simp only [Set.mem_setOf_eq, Pi.one_apply, map_one, implies_true]
  inv_mem' h _ _ π := by simp only [Pi.inv_apply, map_inv, h π]

@[simp]
lemma mem_limit (x : Π j : J, F.obj j) : x ∈ limit F ↔
    ∀ ⦃i j : J⦄ (π : i ⟶ j), F.map π (x i) = x j := Iff.rfl

lemma limit_closed_in_product : IsClosed ((limit F) : Set (Π j : J, F.obj j)) := by
  classical
  let S ⦃i j : J⦄ (π : i ⟶ j) : Set (Π j : J, F.obj j) := {x | F.map π (x i) = x j}
  have hS ⦃i j : J⦄ (π : i ⟶ j) : IsClosed (S π) := by
    simp only [S, ← isOpen_compl_iff, isOpen_pi_iff]
    rintro x (hx : ¬ _)
    refine ⟨{i, j}, fun i => {x i}, ?_⟩
    simp only [Finset.mem_singleton, isOpen_discrete, Set.mem_singleton_iff, and_self,
      implies_true, Finset.coe_singleton, Set.singleton_pi, true_and]
    intro y hy
    simp only [Finset.coe_insert, Finset.coe_singleton, Set.insert_pi, Set.singleton_pi,
      Set.mem_inter_iff, Set.mem_preimage, Function.eval, Set.mem_singleton_iff,
      Set.mem_compl_iff, Set.mem_setOf_eq] at hy ⊢
    rwa [hy.1, hy.2]
  have eq : limit F = ⋂ (i : J) (j : J) (π : i ⟶ j), S π := by
    ext x
    simp only [Subgroup.coeSubtype, Subtype.range_coe_subtype, SetLike.mem_coe, mem_limit,
      Set.mem_setOf_eq, Set.mem_iInter]
    tauto
  exact eq ▸ isClosed_iInter fun i => isClosed_iInter fun j => isClosed_iInter fun π => hS π

instance : CompactSpace (limit F) := isCompact_iff_compactSpace.mp <|
  IsClosed.isCompact <| limit_closed_in_product F

end FiniteGrp

namespace ProfiniteGrp

/-- Making the direct limit of `FiniteGrp` into a `ProfiniteGrp`. -/
def ofFiniteGrpLimit : ProfiniteGrp := .of (FiniteGrp.limit F)

/-- Verify that the limit constructed above exist projections to the `FiniteGrps`
that are compatible with the morphisms between them. -/
def ofFiniteGrpLimitCone : Limits.Cone (F ⋙ forget₂ FiniteGrp ProfiniteGrp) where
  pt := ofFiniteGrpLimit F
  π :=
  { app := fun j => {
      toFun := fun x => x.1 j
      map_one' := rfl
      map_mul' := fun x y => rfl
      continuous_toFun := by
        exact (continuous_apply j).comp (continuous_iff_le_induced.mpr fun U a => a)
    }
    naturality := by
      intro i j f
      simp only [Functor.const_obj_obj, Functor.comp_obj,
        Functor.const_obj_map, Category.id_comp, Functor.comp_map]
      congr
      exact funext fun x => (x.2 f).symm
  }

@[simp]
lemma ofFiniteGrpLimitCone_pt : (ProfiniteGrp.ofFiniteGrpLimitCone F).pt =
    ProfiniteGrp.ofFiniteGrpLimit F := rfl

@[simp, nolint simpNF]
lemma ofFiniteGrpLimitCone_π_app_apply  (j : J) (x : ↑(((CategoryTheory.Functor.const J).obj
    (ProfiniteGrp.ofFiniteGrpLimit F)).obj j).toProfinite.toTop) :
    ((ProfiniteGrp.ofFiniteGrpLimitCone F).π.app j) x = x.1 j := rfl

/-- Verify that the limit constructed above satisfies the universal property. -/
def ofFiniteGrpLimitConeIsLimit : Limits.IsLimit (ofFiniteGrpLimitCone F) where
  lift cone := {
    toFun := fun pt =>
      { val := fun j => (cone.π.1 j) pt
        property := fun i j πij => by
          have := cone.π.2 πij
          simp only [Functor.const_obj_obj, Functor.comp_obj, Functor.const_obj_map,
            Category.id_comp, Functor.comp_map] at this
          simp only [Functor.const_obj_obj, Functor.comp_obj, this]
          rfl }
    map_one' := by
      apply SetCoe.ext
      simp only [Functor.const_obj_obj, Functor.comp_obj, OneMemClass.coe_one, Pi.one_apply,
        OneHom.toFun_eq_coe, OneHom.coe_mk, id_eq, Functor.const_obj_map, Functor.comp_map,
        MonoidHom.toOneHom_coe, MonoidHom.coe_mk, eq_mpr_eq_cast, cast_eq, map_one]
      rfl
    map_mul' := fun x y => by
      apply SetCoe.ext
      simp only [Functor.const_obj_obj, Functor.comp_obj, OneMemClass.coe_one, Pi.one_apply,
        OneHom.toFun_eq_coe, OneHom.coe_mk, id_eq, Functor.const_obj_map, Functor.comp_map,
        MonoidHom.toOneHom_coe, MonoidHom.coe_mk, eq_mpr_eq_cast, cast_eq, map_mul]
      rfl
    continuous_toFun :=  continuous_induced_rng.mpr
      (continuous_pi (fun j => (cone.π.1 j).continuous_toFun))
  }
  fac cone j := by
    ext pt
    simp only [comp_apply]
    rfl
  uniq := by
    intro cone g hyp
    ext pt
    refine Subtype.ext <| funext fun j => ?_
    show _ = cone.π.app _ _
    rw [← hyp j]
    rfl

@[simp, nolint simpNF]
lemma ofFiniteGrpLimitConeIsLimit_lift_toFun_coe (j : J) (cone : Limits.Cone
    (F ⋙ forget₂ FiniteGrp.{max v w'} ProfiniteGrp.{max v w'})) (pt : ↑cone.pt.toProfinite.toTop) :
  (((ProfiniteGrp.ofFiniteGrpLimitConeIsLimit F).lift cone) pt).val j = (cone.π.app j) pt := rfl

instance : Limits.HasLimit (F ⋙ forget₂ FiniteGrp ProfiniteGrp) where
  exists_limit := Nonempty.intro
    { cone := ofFiniteGrpLimitCone F
      isLimit := ofFiniteGrpLimitConeIsLimit F }

end ProfiniteGrp

end Profiniteoflimit<|MERGE_RESOLUTION|>--- conflicted
+++ resolved
@@ -20,17 +20,13 @@
 
 * `ProfiniteGrp.pi` : The pi-type of profinite groups is also a profinite group.
 
-<<<<<<< HEAD
+* `ofFiniteGrp` : A `FiniteGrp` when given the discrete topology can be considered as a
+  profinite group.
+
 * `ofContinuousMulEquivProfiniteGrp` : If a topological group have a two-sided continuous
   isomorphism to a profinite group then it is profinite as well.
 
 * `ofClosedSubgroup` : The closed subgroup of a profinite group is profinite.
-
--/
-=======
-* `ofFiniteGrp` : A `FiniteGrp` when given the discrete topology can be considered as a
-  profinite group.
->>>>>>> 1f7edcd3
 
 -/
 
