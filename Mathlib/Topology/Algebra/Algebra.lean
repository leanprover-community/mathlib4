--- conflicted
+++ resolved
@@ -69,6 +69,7 @@
 
 theorem algebraMapCLM_toLinearMap : (algebraMapCLM R A).toLinearMap = Algebra.linearMap R A :=
   rfl
+#align algebra_map_clm_to_linear_map algebraMapCLM_toLinearMap
 
 /-- If `R` is a discrete topological ring, then any topological ring `S` which is an `R`-algebra
   is also a topological `R`-algebra. -/
@@ -84,7 +85,6 @@
 variable {A : Type u} [TopologicalSpace A]
 variable [Semiring A] [Algebra R A]
 
-<<<<<<< HEAD
 #align subalgebra.has_continuous_smul SMulMemClass.continuousSMul
 
 end
@@ -536,8 +536,6 @@
 variable {R : Type*} [CommSemiring R]
 variable {A : Type u} [TopologicalSpace A]
 variable [Semiring A] [Algebra R A]
-=======
->>>>>>> a2037798
 variable [TopologicalSemiring A]
 
 /-- The closure of a subalgebra in a topological algebra as a subalgebra. -/
