/-
Copyright (c) 2022 Benjamin Davidson. All rights reserved.
Released under Apache 2.0 license as described in the file LICENSE.
Authors: Benjamin Davidson, Devon Tuma, Eric Rodriguez, Oliver Nash
-/
import Mathlib.Algebra.Order.Group.Pointwise.Interval
import Mathlib.Order.Filter.AtTopBot.Field
import Mathlib.Topology.Algebra.Field
import Mathlib.Topology.Algebra.Order.Group

/-!
# Topologies on linear ordered fields

In this file we prove that a linear ordered field with order topology has continuous multiplication
and division (apart from zero in the denominator). We also prove theorems like
`Filter.Tendsto.mul_atTop`: if `f` tends to a positive number and `g` tends to positive infinity,
then `f * g` tends to positive infinity.
-/


open Set Filter TopologicalSpace Function
open scoped Pointwise Topology
open OrderDual (toDual ofDual)

/-- If a (possibly non-unital and/or non-associative) ring `R` admits a submultiplicative
nonnegative norm `norm : R → 𝕜`, where `𝕜` is a linear ordered field, and the open balls
`{ x | norm x < ε }`, `ε > 0`, form a basis of neighborhoods of zero, then `R` is a topological
ring. -/
theorem TopologicalRing.of_norm {R 𝕜 : Type*} [NonUnitalNonAssocRing R] [LinearOrderedField 𝕜]
    [TopologicalSpace R] [TopologicalAddGroup R] (norm : R → 𝕜)
    (norm_nonneg : ∀ x, 0 ≤ norm x) (norm_mul_le : ∀ x y, norm (x * y) ≤ norm x * norm y)
    (nhds_basis : (𝓝 (0 : R)).HasBasis ((0 : 𝕜) < ·) (fun ε ↦ { x | norm x < ε })) :
    TopologicalRing R := by
  have h0 : ∀ f : R → R, ∀ c ≥ (0 : 𝕜), (∀ x, norm (f x) ≤ c * norm x) →
      Tendsto f (𝓝 0) (𝓝 0) := by
    refine fun f c c0 hf ↦ (nhds_basis.tendsto_iff nhds_basis).2 fun ε ε0 ↦ ?_
    rcases exists_pos_mul_lt ε0 c with ⟨δ, δ0, hδ⟩
    refine ⟨δ, δ0, fun x hx ↦ (hf _).trans_lt ?_⟩
    exact (mul_le_mul_of_nonneg_left (le_of_lt hx) c0).trans_lt hδ
  apply TopologicalRing.of_addGroup_of_nhds_zero
  case hmul =>
    refine ((nhds_basis.prod nhds_basis).tendsto_iff nhds_basis).2 fun ε ε0 ↦ ?_
    refine ⟨(1, ε), ⟨one_pos, ε0⟩, fun (x, y) ⟨hx, hy⟩ => ?_⟩
    simp only [sub_zero] at *
    calc norm (x * y) ≤ norm x * norm y := norm_mul_le _ _
    _ < ε := mul_lt_of_le_one_of_lt_of_nonneg hx.le hy (norm_nonneg _)
  case hmul_left => exact fun x => h0 _ (norm x) (norm_nonneg _) (norm_mul_le x)
  case hmul_right =>
    exact fun y => h0 (· * y) (norm y) (norm_nonneg y) fun x =>
      (norm_mul_le x y).trans_eq (mul_comm _ _)

variable {𝕜 α : Type*} [LinearOrderedField 𝕜] [TopologicalSpace 𝕜] [OrderTopology 𝕜]
  {l : Filter α} {f g : α → 𝕜}

-- see Note [lower instance priority]
instance (priority := 100) LinearOrderedField.topologicalRing : TopologicalRing 𝕜 :=
  .of_norm abs abs_nonneg (fun _ _ ↦ (abs_mul _ _).le) <| by
    simpa using nhds_basis_abs_sub_lt (0 : 𝕜)

/-- In a linearly ordered field with the order topology, if `f` tends to `Filter.atTop` and `g`
tends to a positive constant `C` then `f * g` tends to `Filter.atTop`. -/
theorem Filter.Tendsto.atTop_mul {C : 𝕜} (hC : 0 < C) (hf : Tendsto f l atTop)
    (hg : Tendsto g l (𝓝 C)) : Tendsto (fun x => f x * g x) l atTop := by
  refine tendsto_atTop_mono' _ ?_ (hf.atTop_mul_const (half_pos hC))
  filter_upwards [hg.eventually (lt_mem_nhds (half_lt_self hC)), hf.eventually_ge_atTop 0]
    with x hg hf using mul_le_mul_of_nonneg_left hg.le hf

/-- In a linearly ordered field with the order topology, if `f` tends to a positive constant `C` and
`g` tends to `Filter.atTop` then `f * g` tends to `Filter.atTop`. -/
theorem Filter.Tendsto.mul_atTop {C : 𝕜} (hC : 0 < C) (hf : Tendsto f l (𝓝 C))
    (hg : Tendsto g l atTop) : Tendsto (fun x => f x * g x) l atTop := by
  simpa only [mul_comm] using hg.atTop_mul hC hf

/-- In a linearly ordered field with the order topology, if `f` tends to `Filter.atTop` and `g`
tends to a negative constant `C` then `f * g` tends to `Filter.atBot`. -/
theorem Filter.Tendsto.atTop_mul_neg {C : 𝕜} (hC : C < 0) (hf : Tendsto f l atTop)
    (hg : Tendsto g l (𝓝 C)) : Tendsto (fun x => f x * g x) l atBot := by
  have := hf.atTop_mul (neg_pos.2 hC) hg.neg
  simpa only [Function.comp_def, neg_mul_eq_mul_neg, neg_neg] using
    tendsto_neg_atTop_atBot.comp this

/-- In a linearly ordered field with the order topology, if `f` tends to a negative constant `C` and
`g` tends to `Filter.atTop` then `f * g` tends to `Filter.atBot`. -/
theorem Filter.Tendsto.neg_mul_atTop {C : 𝕜} (hC : C < 0) (hf : Tendsto f l (𝓝 C))
    (hg : Tendsto g l atTop) : Tendsto (fun x => f x * g x) l atBot := by
  simpa only [mul_comm] using hg.atTop_mul_neg hC hf

/-- In a linearly ordered field with the order topology, if `f` tends to `Filter.atBot` and `g`
tends to a positive constant `C` then `f * g` tends to `Filter.atBot`. -/
theorem Filter.Tendsto.atBot_mul {C : 𝕜} (hC : 0 < C) (hf : Tendsto f l atBot)
    (hg : Tendsto g l (𝓝 C)) : Tendsto (fun x => f x * g x) l atBot := by
  have := (tendsto_neg_atBot_atTop.comp hf).atTop_mul hC hg
  simpa [Function.comp_def] using tendsto_neg_atTop_atBot.comp this

/-- In a linearly ordered field with the order topology, if `f` tends to `Filter.atBot` and `g`
tends to a negative constant `C` then `f * g` tends to `Filter.atTop`. -/
theorem Filter.Tendsto.atBot_mul_neg {C : 𝕜} (hC : C < 0) (hf : Tendsto f l atBot)
    (hg : Tendsto g l (𝓝 C)) : Tendsto (fun x => f x * g x) l atTop := by
  have := (tendsto_neg_atBot_atTop.comp hf).atTop_mul_neg hC hg
  simpa [Function.comp_def] using tendsto_neg_atBot_atTop.comp this

/-- In a linearly ordered field with the order topology, if `f` tends to a positive constant `C` and
`g` tends to `Filter.atBot` then `f * g` tends to `Filter.atBot`. -/
theorem Filter.Tendsto.mul_atBot {C : 𝕜} (hC : 0 < C) (hf : Tendsto f l (𝓝 C))
    (hg : Tendsto g l atBot) : Tendsto (fun x => f x * g x) l atBot := by
  simpa only [mul_comm] using hg.atBot_mul hC hf

/-- In a linearly ordered field with the order topology, if `f` tends to a negative constant `C` and
`g` tends to `Filter.atBot` then `f * g` tends to `Filter.atTop`. -/
theorem Filter.Tendsto.neg_mul_atBot {C : 𝕜} (hC : C < 0) (hf : Tendsto f l (𝓝 C))
    (hg : Tendsto g l atBot) : Tendsto (fun x => f x * g x) l atTop := by
  simpa only [mul_comm] using hg.atBot_mul_neg hC hf

@[simp]
lemma inv_atTop₀ : (atTop : Filter 𝕜)⁻¹ = 𝓝[>] 0 :=
  (((atTop_basis_Ioi' (0 : 𝕜)).map _).comp_surjective inv_surjective).eq_of_same_basis <|
    (nhdsGT_basis _).congr (by simp) fun a ha ↦ by simp [inv_Ioi₀ (inv_pos.2 ha)]

@[simp]
<<<<<<< HEAD
lemma inv_atBot₀ : (atBot : Filter 𝕜)⁻¹ = 𝓝[<] 0 :=
  (((atBot_basis_Iio' (0 : 𝕜)).map _).comp_surjective inv_surjective).eq_of_same_basis <|
    (nhdsWithin_Iio_basis _).congr (by simp) fun a ha ↦ by simp [inv_Iio₀ (inv_neg''.2 ha)]

@[simp] lemma inv_nhdsWithin_Ioi_zero : (𝓝[>] (0 : 𝕜))⁻¹ = atTop := by
  rw [← inv_atTop₀, inv_inv]
=======
lemma inv_nhdsGT_zero : (𝓝[>] (0 : 𝕜))⁻¹ = atTop := by rw [← inv_atTop₀, inv_inv]

@[deprecated (since := "2024-12-22")] alias inv_nhdsWithin_Ioi_zero := inv_nhdsGT_zero
>>>>>>> 6ab855d1

@[simp] lemma inv_nhdsWithin_Iio_zero : (𝓝[<] (0 : 𝕜))⁻¹ = atBot := by
  rw [← inv_atBot₀, inv_inv]

/-- The function `x ↦ x⁻¹` tends to `+∞` on the right of `0`. -/
theorem tendsto_inv_nhdsGT_zero : Tendsto (fun x : 𝕜 => x⁻¹) (𝓝[>] (0 : 𝕜)) atTop :=
  inv_nhdsGT_zero.le

@[deprecated (since := "2024-12-22")]
alias tendsto_inv_zero_atTop := tendsto_inv_nhdsGT_zero

/-- The function `r ↦ r⁻¹` tends to `0` on the right as `r → +∞`. -/
theorem tendsto_inv_atTop_nhdsGT_zero : Tendsto (fun r : 𝕜 => r⁻¹) atTop (𝓝[>] (0 : 𝕜)) :=
  inv_atTop₀.le

@[deprecated (since := "2024-12-22")]
alias tendsto_inv_atTop_zero' := tendsto_inv_atTop_nhdsGT_zero

theorem tendsto_inv_atTop_zero : Tendsto (fun r : 𝕜 => r⁻¹) atTop (𝓝 0) :=
  tendsto_inv_atTop_nhdsGT_zero.mono_right inf_le_left

/-- The function `x ↦ x⁻¹` tends to `-∞` on the left of `0`. -/
theorem tendsto_inv_zero_atBot : Tendsto (fun x : 𝕜 => x⁻¹) (𝓝[<] (0 : 𝕜)) atBot :=
  inv_nhdsWithin_Iio_zero.le

/-- The function `r ↦ r⁻¹` tends to `0` on the left as `r → -∞`. -/
theorem tendsto_inv_atBot_zero' : Tendsto (fun r : 𝕜 => r⁻¹) atBot (𝓝[<] (0 : 𝕜)) :=
  inv_atBot₀.le

theorem tendsto_inv_atBot_zero : Tendsto (fun r : 𝕜 => r⁻¹) atBot (𝓝 0) :=
  tendsto_inv_atBot_zero'.mono_right inf_le_left

theorem Filter.Tendsto.div_atTop {a : 𝕜} (h : Tendsto f l (𝓝 a)) (hg : Tendsto g l atTop) :
    Tendsto (fun x => f x / g x) l (𝓝 0) := by
  simp only [div_eq_mul_inv]
  exact mul_zero a ▸ h.mul (tendsto_inv_atTop_zero.comp hg)

theorem Filter.Tendsto.div_atBot {a : 𝕜} (h : Tendsto f l (𝓝 a)) (hg : Tendsto g l atBot) :
    Tendsto (fun x => f x / g x) l (𝓝 0) := by
  simp only [div_eq_mul_inv]
  exact mul_zero a ▸ h.mul (tendsto_inv_atBot_zero.comp hg)

lemma Filter.Tendsto.const_div_atTop (hg : Tendsto g l atTop) (r : 𝕜)  :
    Tendsto (fun n ↦ r / g n) l (𝓝 0) :=
  tendsto_const_nhds.div_atTop hg

lemma Filter.Tendsto.const_div_atBot (hg : Tendsto g l atBot) (r : 𝕜)  :
    Tendsto (fun n ↦ r / g n) l (𝓝 0) :=
  tendsto_const_nhds.div_atBot hg

theorem Filter.Tendsto.inv_tendsto_atTop (h : Tendsto f l atTop) : Tendsto f⁻¹ l (𝓝 0) :=
  tendsto_inv_atTop_zero.comp h

<<<<<<< HEAD
theorem Filter.Tendsto.inv_tendsto_atBot (h : Tendsto f l atBot) : Tendsto f⁻¹ l (𝓝 0) :=
  tendsto_inv_atBot_zero.comp h

theorem Filter.Tendsto.inv_tendsto_zero_right (h : Tendsto f l (𝓝[>] 0)) : Tendsto f⁻¹ l atTop :=
  tendsto_inv_zero_atTop.comp h
=======
theorem Filter.Tendsto.inv_tendsto_nhdsGT_zero (h : Tendsto f l (𝓝[>] 0)) : Tendsto f⁻¹ l atTop :=
  tendsto_inv_nhdsGT_zero.comp h

@[deprecated (since := "2024-12-22")]
alias Filter.Tendsto.inv_tendsto_zero := Filter.Tendsto.inv_tendsto_nhdsGT_zero
>>>>>>> 6ab855d1

theorem Filter.Tendsto.inv_tendsto_zero_left (h : Tendsto f l (𝓝[<] 0)) : Tendsto f⁻¹ l atBot :=
  tendsto_inv_zero_atBot.comp h

/-- If `g` tends to zero and there exists a constant `C : 𝕜` such that eventually `|f x| ≤ C`,
  then the product `f * g` tends to zero. -/
theorem bdd_le_mul_tendsto_zero' {f g : α → 𝕜} (C : 𝕜) (hf : ∀ᶠ x in l, |f x| ≤ C)
    (hg : Tendsto g l (𝓝 0)) : Tendsto (fun x ↦ f x * g x) l (𝓝 0) := by
  rw [tendsto_zero_iff_abs_tendsto_zero]
  have hC : Tendsto (fun x ↦ |C * g x|) l (𝓝 0) := by
    convert (hg.const_mul C).abs
    simp_rw [mul_zero, abs_zero]
  apply tendsto_of_tendsto_of_tendsto_of_le_of_le' tendsto_const_nhds hC
  · filter_upwards [hf] with x _ using abs_nonneg _
  · filter_upwards [hf] with x hx
    simp only [comp_apply, abs_mul]
    exact mul_le_mul_of_nonneg_right (hx.trans (le_abs_self C)) (abs_nonneg _)

/-- If `g` tends to zero and there exist constants `b B : 𝕜` such that eventually `b ≤ f x| ≤ B`,
  then the product `f * g` tends to zero. -/
theorem bdd_le_mul_tendsto_zero {f g : α → 𝕜} {b B : 𝕜} (hb : ∀ᶠ x in l, b ≤ f x)
    (hB : ∀ᶠ x in l, f x ≤ B) (hg : Tendsto g l (𝓝 0)) :
    Tendsto (fun x ↦ f x * g x) l (𝓝 0) := by
  set C := max |b| |B|
  have hbC : -C ≤ b := neg_le.mpr (le_max_of_le_left (neg_le_abs b))
  have hBC : B ≤ C := le_max_of_le_right (le_abs_self B)
  apply bdd_le_mul_tendsto_zero' C _ hg
  filter_upwards [hb, hB]
  exact fun x hbx hBx ↦ abs_le.mpr ⟨hbC.trans hbx, hBx.trans hBC⟩

/-- If `g` tends to `atTop` and there exist constants `b B : 𝕜` such that eventually
  `b ≤ f x| ≤ B`, then the quotient `f / g` tends to zero. -/
theorem tendsto_bdd_div_atTop_nhds_zero {f g : α → 𝕜} {b B : 𝕜}
    (hb : ∀ᶠ x in l, b ≤ f x) (hB : ∀ᶠ x in l, f x ≤ B) (hg : Tendsto g l atTop) :
    Tendsto (fun x => f x / g x) l (𝓝 0) := by
  simp only [div_eq_mul_inv]
  exact bdd_le_mul_tendsto_zero hb hB hg.inv_tendsto_atTop

/-- The function `x^(-n)` tends to `0` at `+∞` for any positive natural `n`.
A version for positive real powers exists as `tendsto_rpow_neg_atTop`. -/
theorem tendsto_pow_neg_atTop {n : ℕ} (hn : n ≠ 0) :
    Tendsto (fun x : 𝕜 => x ^ (-(n : ℤ))) atTop (𝓝 0) := by
  simpa only [zpow_neg, zpow_natCast] using (@tendsto_pow_atTop 𝕜 _ _ hn).inv_tendsto_atTop

theorem tendsto_zpow_atTop_zero {n : ℤ} (hn : n < 0) :
    Tendsto (fun x : 𝕜 => x ^ n) atTop (𝓝 0) := by
  lift -n to ℕ using le_of_lt (neg_pos.mpr hn) with N h
  rw [← neg_pos, ← h, Nat.cast_pos] at hn
  simpa only [h, neg_neg] using tendsto_pow_neg_atTop hn.ne'

theorem tendsto_const_mul_zpow_atTop_zero {n : ℤ} {c : 𝕜} (hn : n < 0) :
    Tendsto (fun x => c * x ^ n) atTop (𝓝 0) :=
  mul_zero c ▸ Filter.Tendsto.const_mul c (tendsto_zpow_atTop_zero hn)

theorem tendsto_const_mul_pow_nhds_iff' {n : ℕ} {c d : 𝕜} :
    Tendsto (fun x : 𝕜 => c * x ^ n) atTop (𝓝 d) ↔ (c = 0 ∨ n = 0) ∧ c = d := by
  rcases eq_or_ne n 0 with (rfl | hn)
  · simp [tendsto_const_nhds_iff]
  rcases lt_trichotomy c 0 with (hc | rfl | hc)
  · have := tendsto_const_mul_pow_atBot_iff.2 ⟨hn, hc⟩
    simp [not_tendsto_nhds_of_tendsto_atBot this, hc.ne, hn]
  · simp [tendsto_const_nhds_iff]
  · have := tendsto_const_mul_pow_atTop_iff.2 ⟨hn, hc⟩
    simp [not_tendsto_nhds_of_tendsto_atTop this, hc.ne', hn]

theorem tendsto_const_mul_pow_nhds_iff {n : ℕ} {c d : 𝕜} (hc : c ≠ 0) :
    Tendsto (fun x : 𝕜 => c * x ^ n) atTop (𝓝 d) ↔ n = 0 ∧ c = d := by
  simp [tendsto_const_mul_pow_nhds_iff', hc]

theorem tendsto_const_mul_zpow_atTop_nhds_iff {n : ℤ} {c d : 𝕜} (hc : c ≠ 0) :
    Tendsto (fun x : 𝕜 => c * x ^ n) atTop (𝓝 d) ↔ n = 0 ∧ c = d ∨ n < 0 ∧ d = 0 := by
  refine ⟨fun h => ?_, fun h => ?_⟩
  · cases n with -- Porting note: Lean 3 proof used `by_cases`, then `lift` but `lift` failed
    | ofNat n =>
      left
      simpa [tendsto_const_mul_pow_nhds_iff hc] using h
    | negSucc n =>
      have hn := Int.negSucc_lt_zero n
      exact Or.inr ⟨hn, tendsto_nhds_unique h (tendsto_const_mul_zpow_atTop_zero hn)⟩
  · cases' h with h h
    · simp only [h.left, h.right, zpow_zero, mul_one]
      exact tendsto_const_nhds
    · exact h.2.symm ▸ tendsto_const_mul_zpow_atTop_zero h.1

-- see Note [lower instance priority]
instance (priority := 100) LinearOrderedSemifield.toHasContinuousInv₀ {𝕜}
    [LinearOrderedSemifield 𝕜] [TopologicalSpace 𝕜] [OrderTopology 𝕜] [ContinuousMul 𝕜] :
    HasContinuousInv₀ 𝕜 := .of_nhds_one <| tendsto_order.2 <| by
  refine ⟨fun x hx => ?_, fun x hx => ?_⟩
  · obtain ⟨x', h₀, hxx', h₁⟩ : ∃ x', 0 < x' ∧ x ≤ x' ∧ x' < 1 :=
      ⟨max x (1 / 2), one_half_pos.trans_le (le_max_right _ _), le_max_left _ _,
        max_lt hx one_half_lt_one⟩
    filter_upwards [Ioo_mem_nhds one_pos ((one_lt_inv₀ h₀).2 h₁)] with y hy
    exact hxx'.trans_lt <| lt_inv_of_lt_inv₀ hy.1 hy.2
  · filter_upwards [Ioi_mem_nhds (inv_lt_one_of_one_lt₀ hx)] with y hy
    exact inv_lt_of_inv_lt₀ (by positivity) hy

instance (priority := 100) LinearOrderedField.toTopologicalDivisionRing :
    TopologicalDivisionRing 𝕜 := ⟨⟩

-- Porting note (https://github.com/leanprover-community/mathlib4/issues/11215): TODO: generalize to a `GroupWithZero`
theorem comap_mulLeft_nhdsGT_zero {x : 𝕜} (hx : 0 < x) : comap (x * ·) (𝓝[>] 0) = 𝓝[>] 0 := by
  rw [nhdsWithin, comap_inf, comap_principal, preimage_const_mul_Ioi _ hx, zero_div]
  congr 1
  refine ((Homeomorph.mulLeft₀ x hx.ne').comap_nhds_eq _).trans ?_
  simp

@[deprecated (since := "2024-12-22")]
alias nhdsWithin_pos_comap_mul_left := comap_mulLeft_nhdsGT_zero

theorem eventually_nhdsGT_zero_mul_left {x : 𝕜} (hx : 0 < x) {p : 𝕜 → Prop}
    (h : ∀ᶠ ε in 𝓝[>] 0, p ε) : ∀ᶠ ε in 𝓝[>] 0, p (x * ε) := by
  rw [← comap_mulLeft_nhdsGT_zero hx]
  exact h.comap fun ε => x * ε

@[deprecated (since := "2024-12-22")]
alias eventually_nhdsWithin_pos_mul_left := eventually_nhdsGT_zero_mul_left<|MERGE_RESOLUTION|>--- conflicted
+++ resolved
@@ -117,18 +117,13 @@
     (nhdsGT_basis _).congr (by simp) fun a ha ↦ by simp [inv_Ioi₀ (inv_pos.2 ha)]
 
 @[simp]
-<<<<<<< HEAD
 lemma inv_atBot₀ : (atBot : Filter 𝕜)⁻¹ = 𝓝[<] 0 :=
   (((atBot_basis_Iio' (0 : 𝕜)).map _).comp_surjective inv_surjective).eq_of_same_basis <|
-    (nhdsWithin_Iio_basis _).congr (by simp) fun a ha ↦ by simp [inv_Iio₀ (inv_neg''.2 ha)]
-
-@[simp] lemma inv_nhdsWithin_Ioi_zero : (𝓝[>] (0 : 𝕜))⁻¹ = atTop := by
-  rw [← inv_atTop₀, inv_inv]
-=======
+    (nhdsLT_basis _).congr (by simp) fun a ha ↦ by simp [inv_Iio₀ (inv_neg''.2 ha)]
+
 lemma inv_nhdsGT_zero : (𝓝[>] (0 : 𝕜))⁻¹ = atTop := by rw [← inv_atTop₀, inv_inv]
 
 @[deprecated (since := "2024-12-22")] alias inv_nhdsWithin_Ioi_zero := inv_nhdsGT_zero
->>>>>>> 6ab855d1
 
 @[simp] lemma inv_nhdsWithin_Iio_zero : (𝓝[<] (0 : 𝕜))⁻¹ = atBot := by
   rw [← inv_atBot₀, inv_inv]
@@ -182,19 +177,14 @@
 theorem Filter.Tendsto.inv_tendsto_atTop (h : Tendsto f l atTop) : Tendsto f⁻¹ l (𝓝 0) :=
   tendsto_inv_atTop_zero.comp h
 
-<<<<<<< HEAD
 theorem Filter.Tendsto.inv_tendsto_atBot (h : Tendsto f l atBot) : Tendsto f⁻¹ l (𝓝 0) :=
   tendsto_inv_atBot_zero.comp h
 
-theorem Filter.Tendsto.inv_tendsto_zero_right (h : Tendsto f l (𝓝[>] 0)) : Tendsto f⁻¹ l atTop :=
-  tendsto_inv_zero_atTop.comp h
-=======
 theorem Filter.Tendsto.inv_tendsto_nhdsGT_zero (h : Tendsto f l (𝓝[>] 0)) : Tendsto f⁻¹ l atTop :=
   tendsto_inv_nhdsGT_zero.comp h
 
 @[deprecated (since := "2024-12-22")]
 alias Filter.Tendsto.inv_tendsto_zero := Filter.Tendsto.inv_tendsto_nhdsGT_zero
->>>>>>> 6ab855d1
 
 theorem Filter.Tendsto.inv_tendsto_zero_left (h : Tendsto f l (𝓝[<] 0)) : Tendsto f⁻¹ l atBot :=
   tendsto_inv_zero_atBot.comp h
