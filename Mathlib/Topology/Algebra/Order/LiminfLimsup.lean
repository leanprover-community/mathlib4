/-
Copyright (c) 2017 Johannes Hölzl. All rights reserved.
Released under Apache 2.0 license as described in the file LICENSE.
Authors: Johannes Hölzl, Mario Carneiro, Yury Kudryashov, Yaël Dillies
-/
import Mathlib.Algebra.BigOperators.Intervals
import Mathlib.Algebra.BigOperators.Ring
import Mathlib.Algebra.Order.Group.Indicator
import Mathlib.Order.LiminfLimsup
import Mathlib.Order.Filter.Archimedean
import Mathlib.Order.Filter.CountableInter
import Mathlib.Topology.Algebra.Group.Basic
import Mathlib.Data.Set.Lattice
import Mathlib.Topology.Order.Monotone

/-!
# Lemmas about liminf and limsup in an order topology.

## Main declarations

* `BoundedLENhdsClass`: Typeclass stating that neighborhoods are eventually bounded above.
* `BoundedGENhdsClass`: Typeclass stating that neighborhoods are eventually bounded below.

## Implementation notes

The same lemmas are true in `ℝ`, `ℝ × ℝ`, `ι → ℝ`, `EuclideanSpace ι ℝ`. To avoid code
duplication, we provide an ad hoc axiomatisation of the properties we need.
-/

open Filter TopologicalSpace
open scoped Topology

universe u v

variable {ι α β R S : Type*} {π : ι → Type*}

/-- Ad hoc typeclass stating that neighborhoods are eventually bounded above. -/
class BoundedLENhdsClass (α : Type*) [Preorder α] [TopologicalSpace α] : Prop where
  isBounded_le_nhds (a : α) : (𝓝 a).IsBounded (· ≤ ·)

/-- Ad hoc typeclass stating that neighborhoods are eventually bounded below. -/
class BoundedGENhdsClass (α : Type*) [Preorder α] [TopologicalSpace α] : Prop where
  isBounded_ge_nhds (a : α) : (𝓝 a).IsBounded (· ≥ ·)

section Preorder
variable [Preorder α] [Preorder β] [TopologicalSpace α] [TopologicalSpace β]

section BoundedLENhdsClass
variable [BoundedLENhdsClass α] [BoundedLENhdsClass β] {f : Filter ι} {u : ι → α} {a : α}

theorem isBounded_le_nhds (a : α) : (𝓝 a).IsBounded (· ≤ ·) :=
  BoundedLENhdsClass.isBounded_le_nhds _

theorem Filter.Tendsto.isBoundedUnder_le (h : Tendsto u f (𝓝 a)) : f.IsBoundedUnder (· ≤ ·) u :=
  (isBounded_le_nhds a).mono h

theorem Filter.Tendsto.bddAbove_range_of_cofinite [IsDirected α (· ≤ ·)]
    (h : Tendsto u cofinite (𝓝 a)) : BddAbove (Set.range u) :=
  h.isBoundedUnder_le.bddAbove_range_of_cofinite

theorem Filter.Tendsto.bddAbove_range [IsDirected α (· ≤ ·)] {u : ℕ → α}
    (h : Tendsto u atTop (𝓝 a)) : BddAbove (Set.range u) :=
  h.isBoundedUnder_le.bddAbove_range

theorem isCobounded_ge_nhds (a : α) : (𝓝 a).IsCobounded (· ≥ ·) :=
  (isBounded_le_nhds a).isCobounded_flip

theorem Filter.Tendsto.isCoboundedUnder_ge [NeBot f] (h : Tendsto u f (𝓝 a)) :
    f.IsCoboundedUnder (· ≥ ·) u :=
  h.isBoundedUnder_le.isCobounded_flip

instance : BoundedGENhdsClass αᵒᵈ := ⟨@isBounded_le_nhds α _ _ _⟩

instance Prod.instBoundedLENhdsClass : BoundedLENhdsClass (α × β) := by
  refine ⟨fun x ↦ ?_⟩
  obtain ⟨a, ha⟩ := isBounded_le_nhds x.1
  obtain ⟨b, hb⟩ := isBounded_le_nhds x.2
  rw [← @Prod.mk.eta _ _ x, nhds_prod_eq]
  exact ⟨(a, b), ha.prod_mk hb⟩

instance Pi.instBoundedLENhdsClass [Finite ι] [∀ i, Preorder (π i)] [∀ i, TopologicalSpace (π i)]
    [∀ i, BoundedLENhdsClass (π i)] : BoundedLENhdsClass (∀ i, π i) := by
  refine ⟨fun x ↦ ?_⟩
  rw [nhds_pi]
  choose f hf using fun i ↦ isBounded_le_nhds (x i)
  exact ⟨f, eventually_pi hf⟩

end BoundedLENhdsClass

section BoundedGENhdsClass
variable [BoundedGENhdsClass α] [BoundedGENhdsClass β] {f : Filter ι} {u : ι → α} {a : α}

theorem isBounded_ge_nhds (a : α) : (𝓝 a).IsBounded (· ≥ ·) :=
  BoundedGENhdsClass.isBounded_ge_nhds _

theorem Filter.Tendsto.isBoundedUnder_ge (h : Tendsto u f (𝓝 a)) : f.IsBoundedUnder (· ≥ ·) u :=
  (isBounded_ge_nhds a).mono h

theorem Filter.Tendsto.bddBelow_range_of_cofinite [IsDirected α (· ≥ ·)]
    (h : Tendsto u cofinite (𝓝 a)) : BddBelow (Set.range u) :=
  h.isBoundedUnder_ge.bddBelow_range_of_cofinite

theorem Filter.Tendsto.bddBelow_range [IsDirected α (· ≥ ·)] {u : ℕ → α}
    (h : Tendsto u atTop (𝓝 a)) : BddBelow (Set.range u) :=
  h.isBoundedUnder_ge.bddBelow_range

theorem isCobounded_le_nhds (a : α) : (𝓝 a).IsCobounded (· ≤ ·) :=
  (isBounded_ge_nhds a).isCobounded_flip

theorem Filter.Tendsto.isCoboundedUnder_le [NeBot f] (h : Tendsto u f (𝓝 a)) :
    f.IsCoboundedUnder (· ≤ ·) u :=
  h.isBoundedUnder_ge.isCobounded_flip

instance : BoundedLENhdsClass αᵒᵈ := ⟨@isBounded_ge_nhds α _ _ _⟩

instance Prod.instBoundedGENhdsClass : BoundedGENhdsClass (α × β) :=
  ⟨(Prod.instBoundedLENhdsClass (α := αᵒᵈ) (β := βᵒᵈ)).isBounded_le_nhds⟩

instance Pi.instBoundedGENhdsClass [Finite ι] [∀ i, Preorder (π i)] [∀ i, TopologicalSpace (π i)]
    [∀ i, BoundedGENhdsClass (π i)] : BoundedGENhdsClass (∀ i, π i) :=
  ⟨(Pi.instBoundedLENhdsClass (π := fun i ↦ (π i)ᵒᵈ)).isBounded_le_nhds⟩

end BoundedGENhdsClass

-- See note [lower instance priority]
instance (priority := 100) OrderTop.to_BoundedLENhdsClass [OrderTop α] : BoundedLENhdsClass α :=
  ⟨fun _a ↦ isBounded_le_of_top⟩

-- See note [lower instance priority]
instance (priority := 100) OrderBot.to_BoundedGENhdsClass [OrderBot α] : BoundedGENhdsClass α :=
  ⟨fun _a ↦ isBounded_ge_of_bot⟩

-- See note [lower instance priority]
instance (priority := 100) OrderTopology.to_BoundedLENhdsClass [IsDirected α (· ≤ ·)]
    [OrderTopology α] : BoundedLENhdsClass α :=
  ⟨fun a ↦
    ((isTop_or_exists_gt a).elim fun h ↦ ⟨a, Eventually.of_forall h⟩) <|
      Exists.imp fun _b ↦ ge_mem_nhds⟩

-- See note [lower instance priority]
instance (priority := 100) OrderTopology.to_BoundedGENhdsClass [IsDirected α (· ≥ ·)]
    [OrderTopology α] : BoundedGENhdsClass α :=
  ⟨fun a ↦ ((isBot_or_exists_lt a).elim fun h ↦ ⟨a, Eventually.of_forall h⟩) <|
    Exists.imp fun _b ↦ le_mem_nhds⟩

end Preorder

section LiminfLimsup

section ConditionallyCompleteLinearOrder

variable [ConditionallyCompleteLinearOrder α] [TopologicalSpace α] [OrderTopology α]

/-- If the liminf and the limsup of a filter coincide, then this filter converges to
their common value, at least if the filter is eventually bounded above and below. -/
theorem le_nhds_of_limsSup_eq_limsInf {f : Filter α} {a : α} (hl : f.IsBounded (· ≤ ·))
    (hg : f.IsBounded (· ≥ ·)) (hs : f.limsSup = a) (hi : f.limsInf = a) : f ≤ 𝓝 a :=
  tendsto_order.2 ⟨fun _ hb ↦ gt_mem_sets_of_limsInf_gt hg <| hi.symm ▸ hb,
    fun _ hb ↦ lt_mem_sets_of_limsSup_lt hl <| hs.symm ▸ hb⟩

theorem limsSup_nhds (a : α) : limsSup (𝓝 a) = a :=
  csInf_eq_of_forall_ge_of_forall_gt_exists_lt (isBounded_le_nhds a)
    (fun a' (h : { n : α | n ≤ a' } ∈ 𝓝 a) ↦ show a ≤ a' from @mem_of_mem_nhds α a _ _ h)
    fun b (hba : a < b) ↦
    show ∃ c, { n : α | n ≤ c } ∈ 𝓝 a ∧ c < b from
      match dense_or_discrete a b with
      | Or.inl ⟨c, hac, hcb⟩ => ⟨c, ge_mem_nhds hac, hcb⟩
      | Or.inr ⟨_, h⟩ => ⟨a, (𝓝 a).sets_of_superset (gt_mem_nhds hba) h, hba⟩

theorem limsInf_nhds : ∀ a : α, limsInf (𝓝 a) = a :=
  limsSup_nhds (α := αᵒᵈ)

/-- If a filter is converging, its limsup coincides with its limit. -/
theorem limsInf_eq_of_le_nhds {f : Filter α} {a : α} [NeBot f] (h : f ≤ 𝓝 a) : f.limsInf = a :=
  have hb_ge : IsBounded (· ≥ ·) f := (isBounded_ge_nhds a).mono h
  have hb_le : IsBounded (· ≤ ·) f := (isBounded_le_nhds a).mono h
  le_antisymm
    (calc
      f.limsInf ≤ f.limsSup := limsInf_le_limsSup hb_le hb_ge
      _ ≤ (𝓝 a).limsSup := limsSup_le_limsSup_of_le h hb_ge.isCobounded_flip (isBounded_le_nhds a)
      _ = a := limsSup_nhds a)
    (calc
      a = (𝓝 a).limsInf := (limsInf_nhds a).symm
      _ ≤ f.limsInf := limsInf_le_limsInf_of_le h (isBounded_ge_nhds a) hb_le.isCobounded_flip)

/-- If a filter is converging, its liminf coincides with its limit. -/
theorem limsSup_eq_of_le_nhds : ∀ {f : Filter α} {a : α} [NeBot f], f ≤ 𝓝 a → f.limsSup = a :=
  limsInf_eq_of_le_nhds (α := αᵒᵈ)

/-- If a function has a limit, then its limsup coincides with its limit. -/
theorem Filter.Tendsto.limsup_eq {f : Filter β} {u : β → α} {a : α} [NeBot f]
    (h : Tendsto u f (𝓝 a)) : limsup u f = a :=
  limsSup_eq_of_le_nhds h

/-- If a function has a limit, then its liminf coincides with its limit. -/
theorem Filter.Tendsto.liminf_eq {f : Filter β} {u : β → α} {a : α} [NeBot f]
    (h : Tendsto u f (𝓝 a)) : liminf u f = a :=
  limsInf_eq_of_le_nhds h

/-- If the liminf and the limsup of a function coincide, then the limit of the function
exists and has the same value. -/
theorem tendsto_of_liminf_eq_limsup {f : Filter β} {u : β → α} {a : α} (hinf : liminf u f = a)
    (hsup : limsup u f = a) (h : f.IsBoundedUnder (· ≤ ·) u := by isBoundedDefault)
    (h' : f.IsBoundedUnder (· ≥ ·) u := by isBoundedDefault) : Tendsto u f (𝓝 a) :=
  le_nhds_of_limsSup_eq_limsInf h h' hsup hinf

/-- If a number `a` is less than or equal to the `liminf` of a function `f` at some filter
and is greater than or equal to the `limsup` of `f`, then `f` tends to `a` along this filter. -/
theorem tendsto_of_le_liminf_of_limsup_le {f : Filter β} {u : β → α} {a : α} (hinf : a ≤ liminf u f)
    (hsup : limsup u f ≤ a) (h : f.IsBoundedUnder (· ≤ ·) u := by isBoundedDefault)
    (h' : f.IsBoundedUnder (· ≥ ·) u := by isBoundedDefault) : Tendsto u f (𝓝 a) := by
  classical
  by_cases hf : f = ⊥
  · rw [hf]
    exact tendsto_bot
  · haveI : NeBot f := ⟨hf⟩
    exact tendsto_of_liminf_eq_limsup (le_antisymm (le_trans (liminf_le_limsup h h') hsup) hinf)
      (le_antisymm hsup (le_trans hinf (liminf_le_limsup h h'))) h h'

/-- Assume that, for any `a < b`, a sequence can not be infinitely many times below `a` and
above `b`. If it is also ultimately bounded above and below, then it has to converge. This even
works if `a` and `b` are restricted to a dense subset.
-/
theorem tendsto_of_no_upcrossings [DenselyOrdered α] {f : Filter β} {u : β → α} {s : Set α}
    (hs : Dense s) (H : ∀ a ∈ s, ∀ b ∈ s, a < b → ¬((∃ᶠ n in f, u n < a) ∧ ∃ᶠ n in f, b < u n))
    (h : f.IsBoundedUnder (· ≤ ·) u := by isBoundedDefault)
    (h' : f.IsBoundedUnder (· ≥ ·) u := by isBoundedDefault) :
    ∃ c : α, Tendsto u f (𝓝 c) := by
  rcases f.eq_or_neBot with rfl | hbot
  · exact ⟨sInf ∅, tendsto_bot⟩
  refine ⟨limsup u f, ?_⟩
  apply tendsto_of_le_liminf_of_limsup_le _ le_rfl h h'
  by_contra! hlt
  obtain ⟨a, ⟨⟨la, au⟩, as⟩⟩ : ∃ a, (f.liminf u < a ∧ a < f.limsup u) ∧ a ∈ s :=
    dense_iff_inter_open.1 hs (Set.Ioo (f.liminf u) (f.limsup u)) isOpen_Ioo
      (Set.nonempty_Ioo.2 hlt)
  obtain ⟨b, ⟨⟨ab, bu⟩, bs⟩⟩ : ∃ b, (a < b ∧ b < f.limsup u) ∧ b ∈ s :=
    dense_iff_inter_open.1 hs (Set.Ioo a (f.limsup u)) isOpen_Ioo (Set.nonempty_Ioo.2 au)
  have A : ∃ᶠ n in f, u n < a := frequently_lt_of_liminf_lt (IsBounded.isCobounded_ge h) la
  have B : ∃ᶠ n in f, b < u n := frequently_lt_of_lt_limsup (IsBounded.isCobounded_le h') bu
  exact H a as b bs ab ⟨A, B⟩

variable [FirstCountableTopology α] {f : Filter β} [CountableInterFilter f] {u : β → α}

theorem eventually_le_limsup (hf : IsBoundedUnder (· ≤ ·) f u := by isBoundedDefault) :
    ∀ᶠ b in f, u b ≤ f.limsup u := by
  obtain ha | ha := isTop_or_exists_gt (f.limsup u)
  · exact Eventually.of_forall fun _ => ha _
  by_cases H : IsGLB (Set.Ioi (f.limsup u)) (f.limsup u)
  · obtain ⟨u, -, -, hua, hu⟩ := H.exists_seq_antitone_tendsto ha
    have := fun n => eventually_lt_of_limsup_lt (hu n) hf
    exact
      (eventually_countable_forall.2 this).mono fun b hb =>
        ge_of_tendsto hua <| Eventually.of_forall fun n => (hb _).le
  · obtain ⟨x, hx, xa⟩ : ∃ x, (∀ ⦃b⦄, f.limsup u < b → x ≤ b) ∧ f.limsup u < x := by
      simp only [IsGLB, IsGreatest, lowerBounds, upperBounds, Set.mem_Ioi, Set.mem_setOf_eq,
        not_and, not_forall, not_le, exists_prop] at H
      exact H fun x => le_of_lt
    filter_upwards [eventually_lt_of_limsup_lt xa hf] with y hy
    contrapose! hy
    exact hx hy

theorem eventually_liminf_le (hf : IsBoundedUnder (· ≥ ·) f u := by isBoundedDefault) :
    ∀ᶠ b in f, f.liminf u ≤ u b :=
  eventually_le_limsup (α := αᵒᵈ) hf

end ConditionallyCompleteLinearOrder

section CompleteLinearOrder

variable [CompleteLinearOrder α] [TopologicalSpace α] [FirstCountableTopology α] [OrderTopology α]
  {f : Filter β} [CountableInterFilter f] {u : β → α}

@[simp]
theorem limsup_eq_bot : f.limsup u = ⊥ ↔ u =ᶠ[f] ⊥ :=
  ⟨fun h =>
    (EventuallyLE.trans eventually_le_limsup <| Eventually.of_forall fun _ => h.le).mono fun x hx =>
      le_antisymm hx bot_le,
    fun h => by
    rw [limsup_congr h]
    exact limsup_const_bot⟩

@[simp]
theorem liminf_eq_top : f.liminf u = ⊤ ↔ u =ᶠ[f] ⊤ :=
  limsup_eq_bot (α := αᵒᵈ)

end CompleteLinearOrder

end LiminfLimsup

section Monotone

variable {F : Filter ι} [NeBot F]
  [ConditionallyCompleteLinearOrder R] [TopologicalSpace R] [OrderTopology R]
  [ConditionallyCompleteLinearOrder S] [TopologicalSpace S] [OrderTopology S]

/-- An antitone function between (conditionally) complete linear ordered spaces sends a
`Filter.limsSup` to the `Filter.liminf` of the image if the function is continuous at the `limsSup`
(and the filter is bounded from above and frequently bounded from below). -/
theorem Antitone.map_limsSup_of_continuousAt {F : Filter R} [NeBot F] {f : R → S}
    (f_decr : Antitone f) (f_cont : ContinuousAt f F.limsSup)
    (bdd_above : F.IsBounded (· ≤ ·) := by isBoundedDefault)
    (cobdd : F.IsCobounded (· ≤ ·) := by isBoundedDefault) :
    f F.limsSup = F.liminf f := by
  apply le_antisymm
  · rw [limsSup, f_decr.map_sInf_of_continuousAt' f_cont bdd_above cobdd]
    apply le_of_forall_lt
    intro c hc
    simp only [liminf, limsInf, eventually_map] at hc ⊢
    obtain ⟨d, hd, h'd⟩ :=
      exists_lt_of_lt_csSup (bdd_above.recOn fun x hx ↦ ⟨f x, Set.mem_image_of_mem f hx⟩) hc
    apply lt_csSup_of_lt ?_ ?_ h'd
    · simpa only [BddAbove, upperBounds]
        using Antitone.isCoboundedUnder_ge_of_isCobounded f_decr cobdd
    · rcases hd with ⟨e, ⟨he, fe_eq_d⟩⟩
      filter_upwards [he] with x hx using (fe_eq_d.symm ▸ f_decr hx)
  · by_cases h' : ∃ c, c < F.limsSup ∧ Set.Ioo c F.limsSup = ∅
    · rcases h' with ⟨c, c_lt, hc⟩
      have B : ∃ᶠ n in F, F.limsSup ≤ n := by
        apply (frequently_lt_of_lt_limsSup cobdd c_lt).mono
        intro x hx
        by_contra!
        have : (Set.Ioo c F.limsSup).Nonempty := ⟨x, ⟨hx, this⟩⟩
        simp only [hc, Set.not_nonempty_empty] at this
      apply liminf_le_of_frequently_le _ (bdd_above.isBoundedUnder f_decr)
      exact B.mono fun x hx ↦ f_decr hx
    push_neg at h'
    by_contra! H
    have not_bot : ¬ IsBot F.limsSup := fun maybe_bot ↦
      lt_irrefl (F.liminf f) <| lt_of_le_of_lt
        (liminf_le_of_frequently_le (Frequently.of_forall (fun r ↦ f_decr (maybe_bot r)))
          (bdd_above.isBoundedUnder f_decr)) H
    obtain ⟨l, l_lt, h'l⟩ :
        ∃ l < F.limsSup, Set.Ioc l F.limsSup ⊆ { x : R | f x < F.liminf f } := by
      apply exists_Ioc_subset_of_mem_nhds ((tendsto_order.1 f_cont.tendsto).2 _ H)
      simpa [IsBot] using not_bot
    obtain ⟨m, l_m, m_lt⟩ : (Set.Ioo l F.limsSup).Nonempty := by
      contrapose! h'
      exact ⟨l, l_lt, h'⟩
    have B : F.liminf f ≤ f m := by
      apply liminf_le_of_frequently_le _ _
      · apply (frequently_lt_of_lt_limsSup cobdd m_lt).mono
        exact fun x hx ↦ f_decr hx.le
      · exact IsBounded.isBoundedUnder f_decr bdd_above
    have I : f m < F.liminf f := h'l ⟨l_m, m_lt.le⟩
    exact lt_irrefl _ (B.trans_lt I)

/-- A continuous antitone function between (conditionally) complete linear ordered spaces sends a
`Filter.limsup` to the `Filter.liminf` of the images (if the filter is bounded from above and
frequently bounded from below). -/
theorem Antitone.map_limsup_of_continuousAt {f : R → S} (f_decr : Antitone f) (a : ι → R)
    (f_cont : ContinuousAt f (F.limsup a))
    (bdd_above : F.IsBoundedUnder (· ≤ ·) a := by isBoundedDefault)
    (cobdd : F.IsCoboundedUnder (· ≤ ·) a := by isBoundedDefault) :
    f (F.limsup a) = F.liminf (f ∘ a) :=
  f_decr.map_limsSup_of_continuousAt f_cont bdd_above cobdd

/-- An antitone function between (conditionally) complete linear ordered spaces sends a
`Filter.limsInf` to the `Filter.limsup` of the image if the function is continuous at the `limsInf`
(and the filter is bounded from below and frequently bounded from above). -/
theorem Antitone.map_limsInf_of_continuousAt {F : Filter R} [NeBot F] {f : R → S}
    (f_decr : Antitone f) (f_cont : ContinuousAt f F.limsInf)
    (cobdd : F.IsCobounded (· ≥ ·) := by isBoundedDefault)
    (bdd_below : F.IsBounded (· ≥ ·) := by isBoundedDefault) : f F.limsInf = F.limsup f :=
  Antitone.map_limsSup_of_continuousAt (R := Rᵒᵈ) (S := Sᵒᵈ) f_decr.dual f_cont bdd_below cobdd

/-- A continuous antitone function between (conditionally) complete linear ordered spaces sends a
`Filter.liminf` to the `Filter.limsup` of the images (if the filter is bounded from below and
frequently bounded from above). -/
theorem Antitone.map_liminf_of_continuousAt {f : R → S} (f_decr : Antitone f) (a : ι → R)
    (f_cont : ContinuousAt f (F.liminf a))
    (cobdd : F.IsCoboundedUnder (· ≥ ·) a := by isBoundedDefault)
    (bdd_below : F.IsBoundedUnder (· ≥ ·) a := by isBoundedDefault) :
    f (F.liminf a) = F.limsup (f ∘ a) :=
  f_decr.map_limsInf_of_continuousAt f_cont cobdd bdd_below

/-- A monotone function between (conditionally) complete linear ordered spaces sends a
`Filter.limsSup` to the `Filter.limsup` of the image if the function is continuous at the `limsSup`
(and the filter is bounded from above and frequently bounded from below). -/
theorem Monotone.map_limsSup_of_continuousAt {F : Filter R} [NeBot F] {f : R → S}
    (f_incr : Monotone f) (f_cont : ContinuousAt f F.limsSup)
    (bdd_above : F.IsBounded (· ≤ ·) := by isBoundedDefault)
    (cobdd : F.IsCobounded (· ≤ ·) := by isBoundedDefault) : f F.limsSup = F.limsup f :=
  Antitone.map_limsSup_of_continuousAt (S := Sᵒᵈ) f_incr f_cont bdd_above cobdd

/-- A continuous monotone function between (conditionally) complete linear ordered spaces sends a
`Filter.limsup` to the `Filter.limsup` of the images (if the filter is bounded from above and
frequently bounded from below). -/
theorem Monotone.map_limsup_of_continuousAt {f : R → S} (f_incr : Monotone f) (a : ι → R)
    (f_cont : ContinuousAt f (F.limsup a))
    (bdd_above : F.IsBoundedUnder (· ≤ ·) a := by isBoundedDefault)
    (cobdd : F.IsCoboundedUnder (· ≤ ·) a := by isBoundedDefault) :
    f (F.limsup a) = F.limsup (f ∘ a) :=
  f_incr.map_limsSup_of_continuousAt f_cont bdd_above cobdd

/-- A monotone function between (conditionally) complete linear ordered spaces sends a
`Filter.limsInf` to the `Filter.liminf` of the image if the function is continuous at the `limsInf`
(and the filter is bounded from below and frequently bounded from above). -/
theorem Monotone.map_limsInf_of_continuousAt {F : Filter R} [NeBot F] {f : R → S}
    (f_incr : Monotone f) (f_cont : ContinuousAt f F.limsInf)
    (cobdd : F.IsCobounded (· ≥ ·) := by isBoundedDefault)
    (bdd_below : F.IsBounded (· ≥ ·) := by isBoundedDefault) : f F.limsInf = F.liminf f :=
  Antitone.map_limsSup_of_continuousAt (R := Rᵒᵈ) f_incr.dual f_cont bdd_below cobdd

/-- A continuous monotone function between (conditionally) complete linear ordered spaces sends a
`Filter.liminf` to the `Filter.liminf` of the images (if the filter is bounded from below and
frequently bounded from above). -/
theorem Monotone.map_liminf_of_continuousAt {f : R → S} (f_incr : Monotone f) (a : ι → R)
    (f_cont : ContinuousAt f (F.liminf a))
    (cobdd : F.IsCoboundedUnder (· ≥ ·) a := by isBoundedDefault)
    (bdd_below : F.IsBoundedUnder (· ≥ ·) a := by isBoundedDefault) :
    f (F.liminf a) = F.liminf (f ∘ a) :=
  f_incr.map_limsInf_of_continuousAt f_cont cobdd bdd_below

end Monotone

section InfiAndSupr

open Topology

open Filter Set

variable [CompleteLinearOrder R] [TopologicalSpace R] [OrderTopology R]

theorem iInf_eq_of_forall_le_of_tendsto {x : R} {as : ι → R} (x_le : ∀ i, x ≤ as i) {F : Filter ι}
    [Filter.NeBot F] (as_lim : Filter.Tendsto as F (𝓝 x)) : ⨅ i, as i = x := by
  refine iInf_eq_of_forall_ge_of_forall_gt_exists_lt (fun i ↦ x_le i) ?_
  apply fun w x_lt_w ↦ ‹Filter.NeBot F›.nonempty_of_mem (eventually_lt_of_tendsto_lt x_lt_w as_lim)

theorem iSup_eq_of_forall_le_of_tendsto {x : R} {as : ι → R} (le_x : ∀ i, as i ≤ x) {F : Filter ι}
    [Filter.NeBot F] (as_lim : Filter.Tendsto as F (𝓝 x)) : ⨆ i, as i = x :=
  iInf_eq_of_forall_le_of_tendsto (R := Rᵒᵈ) le_x as_lim

theorem iUnion_Ici_eq_Ioi_of_lt_of_tendsto (x : R) {as : ι → R} (x_lt : ∀ i, x < as i)
    {F : Filter ι} [Filter.NeBot F] (as_lim : Filter.Tendsto as F (𝓝 x)) :
    ⋃ i : ι, Ici (as i) = Ioi x := by
  have obs : x ∉ range as := by
    intro maybe_x_is
    rcases mem_range.mp maybe_x_is with ⟨i, hi⟩
    simpa only [hi, lt_self_iff_false] using x_lt i
  -- Porting note: `rw at *` was too destructive. Let's only rewrite `obs` and the goal.
  have := iInf_eq_of_forall_le_of_tendsto (fun i ↦ (x_lt i).le) as_lim
  rw [← this] at obs
  rw [← this]
  exact iUnion_Ici_eq_Ioi_iInf obs

theorem iUnion_Iic_eq_Iio_of_lt_of_tendsto (x : R) {as : ι → R} (lt_x : ∀ i, as i < x)
    {F : Filter ι} [Filter.NeBot F] (as_lim : Filter.Tendsto as F (𝓝 x)) :
    ⋃ i : ι, Iic (as i) = Iio x :=
  iUnion_Ici_eq_Ioi_of_lt_of_tendsto (R := Rᵒᵈ) x lt_x as_lim

end InfiAndSupr

section Indicator

theorem limsup_eq_tendsto_sum_indicator_nat_atTop (s : ℕ → Set α) :
    limsup s atTop = { ω | Tendsto
      (fun n ↦ ∑ k ∈ Finset.range n, (s (k + 1)).indicator (1 : α → ℕ) ω) atTop atTop } := by
  ext ω
  simp only [limsup_eq_iInf_iSup_of_nat, Set.iSup_eq_iUnion, Set.iInf_eq_iInter,
    Set.mem_iInter, Set.mem_iUnion, exists_prop]
  constructor
  · intro hω
    refine tendsto_atTop_atTop_of_monotone' (fun n m hnm ↦ Finset.sum_mono_set_of_nonneg
      (fun i ↦ Set.indicator_nonneg (fun _ _ ↦ zero_le_one) _) (Finset.range_mono hnm)) ?_
    rintro ⟨i, h⟩
    simp only [mem_upperBounds, Set.mem_range, forall_exists_index, forall_apply_eq_imp_iff] at h
    induction' i with k hk
    · obtain ⟨j, hj₁, hj₂⟩ := hω 1
      refine not_lt.2 (h <| j + 1)
        (lt_of_le_of_lt (Finset.sum_const_zero.symm : 0 = ∑ k ∈ Finset.range (j + 1), 0).le ?_)
      refine Finset.sum_lt_sum (fun m _ ↦ Set.indicator_nonneg (fun _ _ ↦ zero_le_one) _)
        ⟨j - 1, Finset.mem_range.2 (lt_of_le_of_lt (Nat.sub_le _ _) j.lt_succ_self), ?_⟩
      rw [Nat.sub_add_cancel hj₁, Set.indicator_of_mem hj₂]
      exact zero_lt_one
    · rw [imp_false] at hk
      push_neg at hk
      obtain ⟨i, hi⟩ := hk
      obtain ⟨j, hj₁, hj₂⟩ := hω (i + 1)
      replace hi : (∑ k ∈ Finset.range i, (s (k + 1)).indicator 1 ω) = k + 1 :=
        le_antisymm (h i) hi
      refine not_lt.2 (h <| j + 1) ?_
      rw [← Finset.sum_range_add_sum_Ico _ (i.le_succ.trans (hj₁.trans j.le_succ)), hi]
      refine lt_add_of_pos_right _ ?_
      rw [(Finset.sum_const_zero.symm : 0 = ∑ k ∈ Finset.Ico i (j + 1), 0)]
      refine Finset.sum_lt_sum (fun m _ ↦ Set.indicator_nonneg (fun _ _ ↦ zero_le_one) _)
        ⟨j - 1, Finset.mem_Ico.2 ⟨(Nat.le_sub_iff_add_le (le_trans ((le_add_iff_nonneg_left _).2
          zero_le') hj₁)).2 hj₁, lt_of_le_of_lt (Nat.sub_le _ _) j.lt_succ_self⟩, ?_⟩
      rw [Nat.sub_add_cancel (le_trans ((le_add_iff_nonneg_left _).2 zero_le') hj₁),
        Set.indicator_of_mem hj₂]
      exact zero_lt_one
  · rintro hω i
    rw [Set.mem_setOf_eq, tendsto_atTop_atTop] at hω
    by_contra! hcon
    obtain ⟨j, h⟩ := hω (i + 1)
    have : (∑ k ∈ Finset.range j, (s (k + 1)).indicator 1 ω) ≤ i := by
      have hle : ∀ j ≤ i, (∑ k ∈ Finset.range j, (s (k + 1)).indicator 1 ω) ≤ i := by
        refine fun j hij ↦
          (Finset.sum_le_card_nsmul _ _ _ ?_ : _ ≤ (Finset.range j).card • 1).trans ?_
        · exact fun m _ ↦ Set.indicator_apply_le' (fun _ ↦ le_rfl) fun _ ↦ zero_le_one
        · simpa only [Finset.card_range, smul_eq_mul, mul_one]
      by_cases hij : j < i
      · exact hle _ hij.le
      · rw [← Finset.sum_range_add_sum_Ico _ (not_lt.1 hij)]
        suffices (∑ k ∈ Finset.Ico i j, (s (k + 1)).indicator 1 ω) = 0 by
          rw [this, add_zero]
          exact hle _ le_rfl
        refine Finset.sum_eq_zero fun m hm ↦ ?_
        exact Set.indicator_of_not_mem (hcon _ <| (Finset.mem_Ico.1 hm).1.trans m.le_succ) _
    exact not_le.2 (lt_of_lt_of_le i.lt_succ_self <| h _ le_rfl) this

theorem limsup_eq_tendsto_sum_indicator_atTop (R : Type*) [StrictOrderedSemiring R] [Archimedean R]
    (s : ℕ → Set α) : limsup s atTop = { ω | Tendsto
      (fun n ↦ ∑ k ∈ Finset.range n, (s (k + 1)).indicator (1 : α → R) ω) atTop atTop } := by
  rw [limsup_eq_tendsto_sum_indicator_nat_atTop s]
  ext ω
  simp only [Set.mem_setOf_eq]
  rw [(_ : (fun n ↦ ∑ k ∈ Finset.range n, (s (k + 1)).indicator (1 : α → R) ω) = fun n ↦
    ↑(∑ k ∈ Finset.range n, (s (k + 1)).indicator (1 : α → ℕ) ω))]
  · exact tendsto_natCast_atTop_iff.symm
  · ext n
    simp only [Set.indicator, Pi.one_apply, Finset.sum_boole, Nat.cast_id]

end Indicator

section LiminfLimsupAddSub
variable [ConditionallyCompleteLinearOrder R] [TopologicalSpace R] [OrderTopology R]

/-- `liminf (c + xᵢ) = c + liminf xᵢ`. -/
lemma limsup_const_add (F : Filter ι) [NeBot F] [Add R] [ContinuousAdd R]
<<<<<<< HEAD
    [AddLeftMono R] (f : ι → R) (c : R)
    (bdd_above : F.IsBoundedUnder (· ≤ ·) f) (bdd_below : F.IsBoundedUnder (· ≥ ·) f) :
=======
    [CovariantClass R R (fun x y ↦ x + y) fun x y ↦ x ≤ y] (f : ι → R) (c : R)
    (bdd_above : F.IsBoundedUnder (· ≤ ·) f) (cobdd : F.IsCoboundedUnder (· ≤ ·) f) :
>>>>>>> 45264925
    Filter.limsup (fun i ↦ c + f i) F = c + Filter.limsup f F :=
  (Monotone.map_limsSup_of_continuousAt (F := F.map f) (f := fun (x : R) ↦ c + x)
    (fun _ _ h ↦ add_le_add_left h c) (continuous_add_left c).continuousAt bdd_above cobdd).symm

/-- `limsup (xᵢ + c) = (limsup xᵢ) + c`. -/
lemma limsup_add_const (F : Filter ι) [NeBot F] [Add R] [ContinuousAdd R]
<<<<<<< HEAD
    [AddRightMono R] (f : ι → R) (c : R)
    (bdd_above : F.IsBoundedUnder (· ≤ ·) f) (bdd_below : F.IsBoundedUnder (· ≥ ·) f) :
=======
    [CovariantClass R R (Function.swap fun x y ↦ x + y) fun x y ↦ x ≤ y] (f : ι → R) (c : R)
    (bdd_above : F.IsBoundedUnder (· ≤ ·) f) (cobdd : F.IsCoboundedUnder (· ≤ ·) f) :
>>>>>>> 45264925
    Filter.limsup (fun i ↦ f i + c) F = Filter.limsup f F + c :=
  (Monotone.map_limsSup_of_continuousAt (F := F.map f) (f := fun (x : R) ↦ x + c)
    (fun _ _ h ↦ add_le_add_right h c) (continuous_add_right c).continuousAt bdd_above cobdd).symm

/-- `liminf (c + xᵢ) = c + limsup xᵢ`. -/
lemma liminf_const_add (F : Filter ι) [NeBot F] [Add R] [ContinuousAdd R]
<<<<<<< HEAD
    [AddLeftMono R] (f : ι → R) (c : R)
    (bdd_above : F.IsBoundedUnder (· ≤ ·) f) (bdd_below : F.IsBoundedUnder (· ≥ ·) f) :
=======
    [CovariantClass R R (fun x y ↦ x + y) fun x y ↦ x ≤ y]  (f : ι → R) (c : R)
    (cobdd : F.IsCoboundedUnder (· ≥ ·) f) (bdd_below : F.IsBoundedUnder (· ≥ ·) f) :
>>>>>>> 45264925
    Filter.liminf (fun i ↦ c + f i) F = c + Filter.liminf f F :=
  (Monotone.map_limsInf_of_continuousAt (F := F.map f) (f := fun (x : R) ↦ c + x)
    (fun _ _ h ↦ add_le_add_left h c) (continuous_add_left c).continuousAt cobdd bdd_below).symm

/-- `liminf (xᵢ + c) = (liminf xᵢ) + c`. -/
lemma liminf_add_const (F : Filter ι) [NeBot F] [Add R] [ContinuousAdd R]
<<<<<<< HEAD
    [AddRightMono R] (f : ι → R) (c : R)
    (bdd_above : F.IsBoundedUnder (· ≤ ·) f) (bdd_below : F.IsBoundedUnder (· ≥ ·) f) :
=======
    [CovariantClass R R (Function.swap fun x y ↦ x + y) fun x y ↦ x ≤ y] (f : ι → R) (c : R)
    (cobdd : F.IsCoboundedUnder (· ≥ ·) f) (bdd_below : F.IsBoundedUnder (· ≥ ·) f) :
>>>>>>> 45264925
    Filter.liminf (fun i ↦ f i + c) F = Filter.liminf f F + c :=
  (Monotone.map_limsInf_of_continuousAt (F := F.map f) (f := fun (x : R) ↦ x + c)
    (fun _ _ h ↦ add_le_add_right h c) (continuous_add_right c).continuousAt cobdd bdd_below).symm

/-- `limsup (c - xᵢ) = c - liminf xᵢ`. -/
lemma limsup_const_sub (F : Filter ι) [NeBot F] [AddCommSemigroup R] [Sub R] [ContinuousSub R]
<<<<<<< HEAD
    [OrderedSub R] [AddLeftMono R] (f : ι → R) (c : R)
    (bdd_above : F.IsBoundedUnder (· ≤ ·) f) (bdd_below : F.IsBoundedUnder (· ≥ ·) f) :
=======
    [OrderedSub R] [CovariantClass R R (fun x y ↦ x + y) fun x y ↦ x ≤ y] (f : ι → R) (c : R)
    (cobdd : F.IsCoboundedUnder (· ≥ ·) f) (bdd_below : F.IsBoundedUnder (· ≥ ·) f) :
>>>>>>> 45264925
    Filter.limsup (fun i ↦ c - f i) F = c - Filter.liminf f F :=
  (Antitone.map_limsInf_of_continuousAt (F := F.map f) (f := fun (x : R) ↦ c - x)
    (fun _ _ h ↦ tsub_le_tsub_left h c) (continuous_sub_left c).continuousAt cobdd bdd_below).symm

/-- `limsup (xᵢ - c) = (limsup xᵢ) - c`. -/
lemma limsup_sub_const (F : Filter ι) [NeBot F] [AddCommSemigroup R] [Sub R] [ContinuousSub R]
    [OrderedSub R] (f : ι → R) (c : R)
    (bdd_above : F.IsBoundedUnder (· ≤ ·) f) (cobdd : F.IsCoboundedUnder (· ≤ ·) f) :
    Filter.limsup (fun i ↦ f i - c) F = Filter.limsup f F - c :=
  (Monotone.map_limsSup_of_continuousAt (F := F.map f) (f := fun (x : R) ↦ x - c)
    (fun _ _ h ↦ tsub_le_tsub_right h c) (continuous_sub_right c).continuousAt bdd_above cobdd).symm

/-- `liminf (c - xᵢ) = c - limsup xᵢ`. -/
lemma liminf_const_sub (F : Filter ι) [NeBot F] [AddCommSemigroup R] [Sub R] [ContinuousSub R]
<<<<<<< HEAD
    [OrderedSub R] [AddLeftMono R] (f : ι → R) (c : R)
    (bdd_above : F.IsBoundedUnder (· ≤ ·) f) (bdd_below : F.IsBoundedUnder (· ≥ ·) f) :
=======
    [OrderedSub R] [CovariantClass R R (fun x y ↦ x + y) fun x y ↦ x ≤ y] (f : ι → R) (c : R)
    (bdd_above : F.IsBoundedUnder (· ≤ ·) f) (cobdd : F.IsCoboundedUnder (· ≤ ·) f) :
>>>>>>> 45264925
    Filter.liminf (fun i ↦ c - f i) F = c - Filter.limsup f F :=
  (Antitone.map_limsSup_of_continuousAt (F := F.map f) (f := fun (x : R) ↦ c - x)
    (fun _ _ h ↦ tsub_le_tsub_left h c) (continuous_sub_left c).continuousAt bdd_above cobdd).symm

/-- `liminf (xᵢ - c) = (liminf xᵢ) - c`. -/
lemma liminf_sub_const (F : Filter ι) [NeBot F] [AddCommSemigroup R] [Sub R] [ContinuousSub R]
    [OrderedSub R] (f : ι → R) (c : R)
    (cobdd : F.IsCoboundedUnder (· ≥ ·) f) (bdd_below : F.IsBoundedUnder (· ≥ ·) f) :
    Filter.liminf (fun i ↦ f i - c) F = Filter.liminf f F - c :=
  (Monotone.map_limsInf_of_continuousAt (F := F.map f) (f := fun (x : R) ↦ x - c)
    (fun _ _ h ↦ tsub_le_tsub_right h c) (continuous_sub_right c).continuousAt cobdd bdd_below).symm

end LiminfLimsupAddSub -- section<|MERGE_RESOLUTION|>--- conflicted
+++ resolved
@@ -528,65 +528,40 @@
 
 /-- `liminf (c + xᵢ) = c + liminf xᵢ`. -/
 lemma limsup_const_add (F : Filter ι) [NeBot F] [Add R] [ContinuousAdd R]
-<<<<<<< HEAD
     [AddLeftMono R] (f : ι → R) (c : R)
-    (bdd_above : F.IsBoundedUnder (· ≤ ·) f) (bdd_below : F.IsBoundedUnder (· ≥ ·) f) :
-=======
-    [CovariantClass R R (fun x y ↦ x + y) fun x y ↦ x ≤ y] (f : ι → R) (c : R)
     (bdd_above : F.IsBoundedUnder (· ≤ ·) f) (cobdd : F.IsCoboundedUnder (· ≤ ·) f) :
->>>>>>> 45264925
     Filter.limsup (fun i ↦ c + f i) F = c + Filter.limsup f F :=
   (Monotone.map_limsSup_of_continuousAt (F := F.map f) (f := fun (x : R) ↦ c + x)
     (fun _ _ h ↦ add_le_add_left h c) (continuous_add_left c).continuousAt bdd_above cobdd).symm
 
 /-- `limsup (xᵢ + c) = (limsup xᵢ) + c`. -/
 lemma limsup_add_const (F : Filter ι) [NeBot F] [Add R] [ContinuousAdd R]
-<<<<<<< HEAD
     [AddRightMono R] (f : ι → R) (c : R)
-    (bdd_above : F.IsBoundedUnder (· ≤ ·) f) (bdd_below : F.IsBoundedUnder (· ≥ ·) f) :
-=======
-    [CovariantClass R R (Function.swap fun x y ↦ x + y) fun x y ↦ x ≤ y] (f : ι → R) (c : R)
     (bdd_above : F.IsBoundedUnder (· ≤ ·) f) (cobdd : F.IsCoboundedUnder (· ≤ ·) f) :
->>>>>>> 45264925
     Filter.limsup (fun i ↦ f i + c) F = Filter.limsup f F + c :=
   (Monotone.map_limsSup_of_continuousAt (F := F.map f) (f := fun (x : R) ↦ x + c)
     (fun _ _ h ↦ add_le_add_right h c) (continuous_add_right c).continuousAt bdd_above cobdd).symm
 
 /-- `liminf (c + xᵢ) = c + limsup xᵢ`. -/
 lemma liminf_const_add (F : Filter ι) [NeBot F] [Add R] [ContinuousAdd R]
-<<<<<<< HEAD
     [AddLeftMono R] (f : ι → R) (c : R)
-    (bdd_above : F.IsBoundedUnder (· ≤ ·) f) (bdd_below : F.IsBoundedUnder (· ≥ ·) f) :
-=======
-    [CovariantClass R R (fun x y ↦ x + y) fun x y ↦ x ≤ y]  (f : ι → R) (c : R)
     (cobdd : F.IsCoboundedUnder (· ≥ ·) f) (bdd_below : F.IsBoundedUnder (· ≥ ·) f) :
->>>>>>> 45264925
     Filter.liminf (fun i ↦ c + f i) F = c + Filter.liminf f F :=
   (Monotone.map_limsInf_of_continuousAt (F := F.map f) (f := fun (x : R) ↦ c + x)
     (fun _ _ h ↦ add_le_add_left h c) (continuous_add_left c).continuousAt cobdd bdd_below).symm
 
 /-- `liminf (xᵢ + c) = (liminf xᵢ) + c`. -/
 lemma liminf_add_const (F : Filter ι) [NeBot F] [Add R] [ContinuousAdd R]
-<<<<<<< HEAD
     [AddRightMono R] (f : ι → R) (c : R)
-    (bdd_above : F.IsBoundedUnder (· ≤ ·) f) (bdd_below : F.IsBoundedUnder (· ≥ ·) f) :
-=======
-    [CovariantClass R R (Function.swap fun x y ↦ x + y) fun x y ↦ x ≤ y] (f : ι → R) (c : R)
     (cobdd : F.IsCoboundedUnder (· ≥ ·) f) (bdd_below : F.IsBoundedUnder (· ≥ ·) f) :
->>>>>>> 45264925
     Filter.liminf (fun i ↦ f i + c) F = Filter.liminf f F + c :=
   (Monotone.map_limsInf_of_continuousAt (F := F.map f) (f := fun (x : R) ↦ x + c)
     (fun _ _ h ↦ add_le_add_right h c) (continuous_add_right c).continuousAt cobdd bdd_below).symm
 
 /-- `limsup (c - xᵢ) = c - liminf xᵢ`. -/
 lemma limsup_const_sub (F : Filter ι) [NeBot F] [AddCommSemigroup R] [Sub R] [ContinuousSub R]
-<<<<<<< HEAD
     [OrderedSub R] [AddLeftMono R] (f : ι → R) (c : R)
-    (bdd_above : F.IsBoundedUnder (· ≤ ·) f) (bdd_below : F.IsBoundedUnder (· ≥ ·) f) :
-=======
-    [OrderedSub R] [CovariantClass R R (fun x y ↦ x + y) fun x y ↦ x ≤ y] (f : ι → R) (c : R)
     (cobdd : F.IsCoboundedUnder (· ≥ ·) f) (bdd_below : F.IsBoundedUnder (· ≥ ·) f) :
->>>>>>> 45264925
     Filter.limsup (fun i ↦ c - f i) F = c - Filter.liminf f F :=
   (Antitone.map_limsInf_of_continuousAt (F := F.map f) (f := fun (x : R) ↦ c - x)
     (fun _ _ h ↦ tsub_le_tsub_left h c) (continuous_sub_left c).continuousAt cobdd bdd_below).symm
@@ -601,13 +576,8 @@
 
 /-- `liminf (c - xᵢ) = c - limsup xᵢ`. -/
 lemma liminf_const_sub (F : Filter ι) [NeBot F] [AddCommSemigroup R] [Sub R] [ContinuousSub R]
-<<<<<<< HEAD
     [OrderedSub R] [AddLeftMono R] (f : ι → R) (c : R)
-    (bdd_above : F.IsBoundedUnder (· ≤ ·) f) (bdd_below : F.IsBoundedUnder (· ≥ ·) f) :
-=======
-    [OrderedSub R] [CovariantClass R R (fun x y ↦ x + y) fun x y ↦ x ≤ y] (f : ι → R) (c : R)
     (bdd_above : F.IsBoundedUnder (· ≤ ·) f) (cobdd : F.IsCoboundedUnder (· ≤ ·) f) :
->>>>>>> 45264925
     Filter.liminf (fun i ↦ c - f i) F = c - Filter.limsup f F :=
   (Antitone.map_limsSup_of_continuousAt (F := F.map f) (f := fun (x : R) ↦ c - x)
     (fun _ _ h ↦ tsub_le_tsub_left h c) (continuous_sub_left c).continuousAt bdd_above cobdd).symm
