--- conflicted
+++ resolved
@@ -411,46 +411,6 @@
 
 end Monotone
 
-<<<<<<< HEAD
-section InfiAndSupr
-
-open Topology
-
-open Filter Set
-
-variable [CompleteLinearOrder R] [TopologicalSpace R] [OrderTopology R]
-
-theorem iInf_eq_of_forall_le_of_tendsto {x : R} {as : ι → R} (x_le : ∀ i, x ≤ as i) {F : Filter ι}
-    [Filter.NeBot F] (as_lim : Filter.Tendsto as F (𝓝 x)) : ⨅ i, as i = x := by
-  refine iInf_eq_of_forall_ge_of_forall_gt_exists_lt (fun i ↦ x_le i) ?_
-  apply fun w x_lt_w ↦ ‹Filter.NeBot F›.nonempty_of_mem (as_lim.eventually_lt_const x_lt_w)
-
-theorem iSup_eq_of_forall_le_of_tendsto {x : R} {as : ι → R} (le_x : ∀ i, as i ≤ x) {F : Filter ι}
-    [Filter.NeBot F] (as_lim : Filter.Tendsto as F (𝓝 x)) : ⨆ i, as i = x :=
-  iInf_eq_of_forall_le_of_tendsto (R := Rᵒᵈ) le_x as_lim
-
-theorem iUnion_Ici_eq_Ioi_of_lt_of_tendsto (x : R) {as : ι → R} (x_lt : ∀ i, x < as i)
-    {F : Filter ι} [Filter.NeBot F] (as_lim : Filter.Tendsto as F (𝓝 x)) :
-    ⋃ i : ι, Ici (as i) = Ioi x := by
-  have obs : x ∉ range as := by
-    intro maybe_x_is
-    rcases mem_range.mp maybe_x_is with ⟨i, hi⟩
-    simpa only [hi, lt_self_iff_false] using x_lt i
-  -- Porting note: `rw at *` was too destructive. Let's only rewrite `obs` and the goal.
-  have := iInf_eq_of_forall_le_of_tendsto (fun i ↦ (x_lt i).le) as_lim
-  rw [← this] at obs
-  rw [← this]
-  exact iUnion_Ici_eq_Ioi_iInf obs
-
-theorem iUnion_Iic_eq_Iio_of_lt_of_tendsto (x : R) {as : ι → R} (lt_x : ∀ i, as i < x)
-    {F : Filter ι} [Filter.NeBot F] (as_lim : Filter.Tendsto as F (𝓝 x)) :
-    ⋃ i : ι, Iic (as i) = Iio x :=
-  iUnion_Ici_eq_Ioi_of_lt_of_tendsto (R := Rᵒᵈ) x lt_x as_lim
-
-end InfiAndSupr
-
-=======
->>>>>>> ff67e337
 section Indicator
 
 theorem limsup_eq_tendsto_sum_indicator_nat_atTop (s : ℕ → Set α) :
