--- conflicted
+++ resolved
@@ -319,7 +319,6 @@
     (iSup_mono' fun i => ⟨φ i, le_rfl⟩)
 #align supr_eq_supr_subseq_of_monotone iSup_eq_iSup_subseq_of_monotone
 
-<<<<<<< HEAD
 theorem iSup_eq_iSup_subseq_of_antitone {ι₁ ι₂ α : Type*} [Preorder ι₂] [CompleteLattice α]
     {l : Filter ι₁} [l.NeBot] {f : ι₂ → α} {φ : ι₁ → ι₂} (hf : Antitone f)
     (hφ : Tendsto φ l atBot) : ⨆ i, f i = ⨆ i, f (φ i) :=
@@ -329,10 +328,7 @@
     (iSup_mono' fun i => ⟨φ i, le_rfl⟩)
 #align supr_eq_supr_subseq_of_antitone iSup_eq_iSup_subseq_of_antitone
 
-theorem iInf_eq_iInf_subseq_of_monotone {ι₁ ι₂ α : Type _} [Preorder ι₂] [CompleteLattice α]
-=======
 theorem iInf_eq_iInf_subseq_of_monotone {ι₁ ι₂ α : Type*} [Preorder ι₂] [CompleteLattice α]
->>>>>>> 3d6112b5
     {l : Filter ι₁} [l.NeBot] {f : ι₂ → α} {φ : ι₁ → ι₂} (hf : Monotone f)
     (hφ : Tendsto φ l atBot) : ⨅ i, f i = ⨅ i, f (φ i) :=
   iSup_eq_iSup_subseq_of_monotone hf.dual hφ
