/-
Copyright (c) 2022 Thomas Browning. All rights reserved.
Released under Apache 2.0 license as described in the file LICENSE.
Authors: Thomas Browning
-/
import Mathlib.Analysis.SpecialFunctions.Complex.Circle
import Mathlib.Topology.Algebra.Group.CompactOpen

/-!
# Pontryagin dual

This file defines the Pontryagin dual of a topological group. The Pontryagin dual of a topological
group `A` is the topological group of continuous homomorphisms `A →* Circle` with the compact-open
topology. For example, `ℤ` and `Circle` are Pontryagin duals of each other. This is an example of
Pontryagin duality, which states that a locally compact abelian topological group is canonically
isomorphic to its double dual.

## Main definitions

* `PontryaginDual A`: The group of continuous homomorphisms `A →* Circle`.
-/

open Pointwise Function

variable (A B C G H : Type*) [Monoid A] [Monoid B] [Monoid C] [CommGroup G] [Group H]
  [TopologicalSpace A] [TopologicalSpace B] [TopologicalSpace C]
  [TopologicalSpace G] [TopologicalSpace H] [IsTopologicalGroup G] [IsTopologicalGroup H]

/-- The Pontryagin dual of `A` is the group of continuous homomorphism `A → Circle`. -/
def PontryaginDual :=
<<<<<<< HEAD
  A →ₜ* Circle
=======
  ContinuousMonoidHom A Circle
-- The `TopologicalSpace, T2Space, CommGroup, IsTopologicalGroup, Inhabited` instances should be
-- constructed by a deriving handler.
-- https://github.com/leanprover-community/mathlib4/issues/380
>>>>>>> 17b56b42

instance : TopologicalSpace (PontryaginDual A) :=
  (inferInstance : TopologicalSpace (A →ₜ* Circle))

instance : T2Space (PontryaginDual A) :=
  (inferInstance : T2Space (A →ₜ* Circle))

noncomputable instance : CommGroup (PontryaginDual A) :=
  (inferInstance : CommGroup (A →ₜ* Circle))

instance : IsTopologicalGroup (PontryaginDual A) :=
  (inferInstance : IsTopologicalGroup (A →ₜ* Circle))

noncomputable instance : Inhabited (PontryaginDual A) :=
  (inferInstance : Inhabited (A →ₜ* Circle))

instance [LocallyCompactSpace H] : LocallyCompactSpace (PontryaginDual H) := by
  let Vn : ℕ → Set Circle :=
    fun n ↦ Circle.exp '' { x | |x| < Real.pi / 2 ^ (n + 1)}
  have hVn : ∀ n x, x ∈ Vn n ↔ |Complex.arg x| < Real.pi / 2 ^ (n + 1) := by
    refine fun n x ↦ ⟨?_, fun hx ↦ ⟨Complex.arg x, hx, Circle.exp_arg x⟩⟩
    rintro ⟨t, ht : |t| < _, rfl⟩
    have ht' := ht.trans_le (div_le_self Real.pi_nonneg (one_le_pow₀ one_le_two))
    rwa [Circle.arg_exp (neg_lt_of_abs_lt ht') (lt_of_abs_lt ht').le]
  refine ContinuousMonoidHom.locallyCompactSpace_of_hasBasis Vn ?_ ?_
  · intro n x h1 h2
    rw [hVn] at h1 h2 ⊢
    rwa [Circle.coe_mul, Complex.arg_mul x.coe_ne_zero x.coe_ne_zero,
      ← two_mul, abs_mul, abs_two, ← lt_div_iff₀' two_pos, div_div, ← pow_succ] at h2
    apply Set.Ioo_subset_Ioc_self
    rw [← two_mul, Set.mem_Ioo, ← abs_lt, abs_mul, abs_two, ← lt_div_iff₀' two_pos]
    exact h1.trans_le
      (div_le_div_of_nonneg_left Real.pi_nonneg two_pos (le_self_pow₀ one_le_two n.succ_ne_zero))
  · rw [← Circle.exp_zero, ← isLocalHomeomorph_circleExp.map_nhds_eq 0]
    refine ((nhds_basis_zero_abs_sub_lt ℝ).to_hasBasis
        (fun x hx ↦ ⟨Nat.ceil (Real.pi / x), trivial, fun t ht ↦ ?_⟩)
          fun k _ ↦ ⟨Real.pi / 2 ^ (k + 1), by positivity, le_rfl⟩).map Circle.exp
    rw [Set.mem_setOf_eq] at ht ⊢
    refine lt_of_lt_of_le ht ?_
    rw [div_le_iff₀' (pow_pos two_pos _), ← div_le_iff₀ hx]
    refine (Nat.le_ceil (Real.pi / x)).trans ?_
    exact_mod_cast (Nat.le_succ _).trans Nat.lt_two_pow_self.le

variable {A B C G}

namespace PontryaginDual

open ContinuousMonoidHom

instance : FunLike (PontryaginDual A) A Circle :=
  ContinuousMonoidHom.instFunLike

noncomputable instance instContinuousMapClass : ContinuousMapClass (PontryaginDual A) A Circle :=
  ContinuousMonoidHom.instContinuousMapClass

noncomputable instance instMonoidHomClass : MonoidHomClass (PontryaginDual A) A Circle :=
  ContinuousMonoidHom.instMonoidHomClass

/-- `PontryaginDual` is a contravariant functor. -/
noncomputable def map (f : A →ₜ* B) :
    (PontryaginDual B) →ₜ* (PontryaginDual A) :=
  f.compLeft Circle

@[simp]
theorem map_apply (f : A →ₜ* B) (x : PontryaginDual B) (y : A) :
    map f x y = x (f y) :=
  rfl

@[simp]
theorem map_one : map (1 : A →ₜ* B) = 1 :=
  ext fun x => ext (fun _y => OneHomClass.map_one x)

@[simp]
theorem map_comp (g : B →ₜ* C) (f : A →ₜ* B) :
    map (comp g f) = ContinuousMonoidHom.comp (map f) (map g) :=
  ext fun _x => ext fun _y => rfl

@[simp]
nonrec theorem map_mul (f g : A →ₜ* G) : map (f * g) = map f * map g :=
  ext fun x => ext fun y => map_mul x (f y) (g y)

variable (A B C G)

/-- `ContinuousMonoidHom.dual` as a `ContinuousMonoidHom`. -/
noncomputable def mapHom [LocallyCompactSpace G] :
    (A →ₜ* G) →ₜ* ((PontryaginDual G) →ₜ* (PontryaginDual A)) where
  toFun := map
  map_one' := map_one
  map_mul' := map_mul
  continuous_toFun := continuous_of_continuous_uncurry _ continuous_comp

end PontryaginDual<|MERGE_RESOLUTION|>--- conflicted
+++ resolved
@@ -28,14 +28,10 @@
 
 /-- The Pontryagin dual of `A` is the group of continuous homomorphism `A → Circle`. -/
 def PontryaginDual :=
-<<<<<<< HEAD
   A →ₜ* Circle
-=======
-  ContinuousMonoidHom A Circle
 -- The `TopologicalSpace, T2Space, CommGroup, IsTopologicalGroup, Inhabited` instances should be
 -- constructed by a deriving handler.
 -- https://github.com/leanprover-community/mathlib4/issues/380
->>>>>>> 17b56b42
 
 instance : TopologicalSpace (PontryaginDual A) :=
   (inferInstance : TopologicalSpace (A →ₜ* Circle))
