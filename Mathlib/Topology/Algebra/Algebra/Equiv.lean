--- conflicted
+++ resolved
@@ -302,14 +302,12 @@
     continuous_toFun := h₁
     continuous_invFun := by dsimp; fun_prop }
 
-<<<<<<< HEAD
 /-- Interpret an algebra equivalence as a continuous algebra equivalence when it is continuous. -/
 def ofAlgEquiv (e : A ≃ₐ[R] B) (he : Continuous e) (he' : Continuous e.symm) : A ≃A[R] B :=
   { e with continuous_toFun := he, continuous_invFun := he' }
 
 @[simp] theorem coe_ofAlgEquiv (e : A ≃ₐ[R] B) (he : Continuous e) (he' : Continuous e.symm) :
     ⇑(ofAlgEquiv e he he') = e := rfl
-=======
 theorem surjective (e : A ≃A[R] B) : Function.Surjective e := e.toAlgEquiv.surjective
 
 /-- `Equiv.cast (congrArg _ h)` as a continuous algebra equiv.
@@ -332,6 +330,5 @@
 theorem cast_symm_apply {ι : Type*} {A : ι → Type*} [(i : ι) → Semiring (A i)]
     [(i : ι) → Algebra R (A i)] [(i : ι) → TopologicalSpace (A i)] {i j : ι} (h : i = j)
     (x : A j) : (cast (R := R) h).symm x = Equiv.cast (congrArg A h.symm) x := rfl
->>>>>>> 6335ae01
 
 end ContinuousAlgEquiv