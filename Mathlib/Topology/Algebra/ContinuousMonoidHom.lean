--- conflicted
+++ resolved
@@ -268,7 +268,6 @@
   mul_assoc f g h := ext fun x => mul_assoc (f x) (g x) (h x)
   one_mul f := ext fun x => one_mul (f x)
   mul_one f := ext fun x => mul_one (f x)
-<<<<<<< HEAD
 
 /-- Coproduct of two continuous homomorphisms to the same space. -/
 @[to_additive (attr := simps!) "Coproduct of two continuous homomorphisms to the same space."]
@@ -294,12 +293,7 @@
   div f g := .comp ⟨divMonoidHom, continuous_div'⟩ (f.prod g)
   div_eq_mul_inv f g := ext fun x => div_eq_mul_inv (f x) (g x)
 
-
 end CommGroup
-=======
-  inv f := (inv E).comp f
-  inv_mul_cancel f := ext fun x => inv_mul_cancel (f x)
->>>>>>> 0ab77807
 
 end ContinuousMonoidHom
 
