--- conflicted
+++ resolved
@@ -109,12 +109,6 @@
   map_continuous f := f.continuous_toFun
 
 @[to_additive (attr := simp)]
-<<<<<<< HEAD
-lemma toMonoidHom_apply (f : ContinuousMonoidHom A B) (a : A) : f.toMonoidHom a = f a := rfl
-
-@[to_additive (attr := simp)]
-lemma toContinuousMap_apply (f : ContinuousMonoidHom A B) (a : A) : f.toContinuousMap a = f a := rfl
-=======
 lemma coe_toMonoidHom (f : ContinuousMonoidHom A B) : f.toMonoidHom = f := rfl
 
 @[to_additive (attr := simp)]
@@ -155,7 +149,6 @@
     (f : F) : ((f : ContinuousMonoidHom A B) : C(A, B)) = f := rfl
 
 end
->>>>>>> fc30cf7d
 
 @[to_additive (attr := ext)]
 theorem ext {f g : ContinuousMonoidHom A B} (h : ∀ x, f x = g x) : f = g :=
