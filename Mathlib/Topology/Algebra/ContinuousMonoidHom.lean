--- conflicted
+++ resolved
@@ -201,24 +201,15 @@
 
 /-- The trivial continuous homomorphism. -/
 @[to_additive (attr := simps!) "The trivial continuous homomorphism."]
-<<<<<<< HEAD
-def one : A →ₜ* B :=
-  ⟨1, continuous_const⟩
-
-@[to_additive]
-instance : Inhabited (A →ₜ* B) :=
-  ⟨one A B⟩
-=======
-instance : One (ContinuousMonoidHom A B) where
+instance : One (A →ₜ* B) where
   one := ⟨1, continuous_const⟩
 
 @[to_additive (attr := simp)]
-lemma coe_one : ⇑(1 : ContinuousMonoidHom A B) = 1 :=
+lemma coe_one : ⇑(1 : A →ₜ* B) = 1 :=
   rfl
 
 @[to_additive]
-instance : Inhabited (ContinuousMonoidHom A B) := ⟨1⟩
->>>>>>> c6620c83
+instance : Inhabited (A →ₜ* B) := ⟨1⟩
 
 /-- The identity continuous homomorphism. -/
 @[to_additive (attr := simps!) "The identity continuous homomorphism."]
@@ -242,24 +233,15 @@
 /-- The continuous homomorphism given by inclusion of the first factor. -/
 @[to_additive (attr := simps!)
   "The continuous homomorphism given by inclusion of the first factor."]
-<<<<<<< HEAD
 def inl : A →ₜ* (A × B) :=
-  prod (id A) (one A B)
-=======
-def inl : ContinuousMonoidHom A (A × B) :=
   prod (id A) 1
->>>>>>> c6620c83
 
 /-- The continuous homomorphism given by inclusion of the second factor. -/
 @[to_additive (attr := simps!)
   "The continuous homomorphism given by inclusion of the second factor."]
-<<<<<<< HEAD
 def inr : B →ₜ* (A × B) :=
-  prod (one B A) (id B)
-=======
-def inr : ContinuousMonoidHom B (A × B) :=
   prod 1 (id B)
->>>>>>> c6620c83
+
 
 /-- The continuous homomorphism given by the diagonal embedding. -/
 @[to_additive (attr := simps!) "The continuous homomorphism given by the diagonal embedding."]
@@ -276,283 +258,15 @@
 @[to_additive (attr := simps!) "The continuous homomorphism given by addition."]
 def mul : (E × E) →ₜ* E := ⟨mulMonoidHom, continuous_mul⟩
 
-<<<<<<< HEAD
-/-- The continuous homomorphism given by inversion. -/
-@[to_additive (attr := simps!) "The continuous homomorphism given by negation."]
-def inv : E →ₜ* E := ⟨invMonoidHom, continuous_inv⟩
-
 variable {A B C D E}
 
-/-- Coproduct of two continuous homomorphisms to the same space. -/
-@[to_additive (attr := simps!) "Coproduct of two continuous homomorphisms to the same space."]
-def coprod (f : A →ₜ* E) (g : B →ₜ* E) :
-    (A × B) →ₜ* E :=
-  (mul E).comp (f.prodMap g)
-
-@[to_additive]
-instance : CommGroup (A →ₜ* E) where
-=======
-variable {A B C D E}
-
-@[to_additive]
-instance : CommMonoid (ContinuousMonoidHom A E) where
->>>>>>> c6620c83
+@[to_additive]
+instance : CommMonoid (A →ₜ* E) where
   mul f g := (mul E).comp (f.prod g)
   mul_comm f g := ext fun x => mul_comm (f x) (g x)
   mul_assoc f g h := ext fun x => mul_assoc (f x) (g x) (h x)
   one_mul f := ext fun x => one_mul (f x)
   mul_one f := ext fun x => mul_one (f x)
-<<<<<<< HEAD
-  inv f := (inv E).comp f
-  inv_mul_cancel f := ext fun x => inv_mul_cancel (f x)
-
-@[to_additive]
-instance : TopologicalSpace (A →ₜ* B) :=
-  TopologicalSpace.induced toContinuousMap ContinuousMap.compactOpen
-
-variable (A B C D E)
-
-@[to_additive]
-theorem isInducing_toContinuousMap :
-    IsInducing (toContinuousMap : (A →ₜ* B) → C(A, B)) := ⟨rfl⟩
-
-@[deprecated (since := "2024-10-28")] alias inducing_toContinuousMap := isInducing_toContinuousMap
-
-@[to_additive]
-theorem isEmbedding_toContinuousMap :
-    IsEmbedding (toContinuousMap : (A →ₜ* B) → C(A, B)) :=
-  ⟨isInducing_toContinuousMap A B, toContinuousMap_injective⟩
-
-@[deprecated (since := "2024-10-26")]
-alias embedding_toContinuousMap := isEmbedding_toContinuousMap
-
-@[to_additive]
-instance instContinuousEvalConst : ContinuousEvalConst (A →ₜ* B) A B :=
-  .of_continuous_forget (isInducing_toContinuousMap A B).continuous
-
-@[to_additive]
-instance instContinuousEval [LocallyCompactPair A B] :
-    ContinuousEval (A →ₜ* B) A B :=
-  .of_continuous_forget (isInducing_toContinuousMap A B).continuous
-
-@[to_additive]
-lemma range_toContinuousMap :
-    Set.range (toContinuousMap : (A →ₜ* B) → C(A, B)) =
-      {f : C(A, B) | f 1 = 1 ∧ ∀ x y, f (x * y) = f x * f y} := by
-  refine Set.Subset.antisymm (Set.range_subset_iff.2 fun f ↦ ⟨map_one f, map_mul f⟩) ?_
-  rintro f ⟨h1, hmul⟩
-  exact ⟨{ f with map_one' := h1, map_mul' := hmul }, rfl⟩
-
-@[to_additive]
-theorem isClosedEmbedding_toContinuousMap [ContinuousMul B] [T2Space B] :
-    IsClosedEmbedding (toContinuousMap : (A →ₜ* B) → C(A, B)) where
-  toIsEmbedding := isEmbedding_toContinuousMap A B
-  isClosed_range := by
-    simp only [range_toContinuousMap, Set.setOf_and, Set.setOf_forall]
-    refine .inter (isClosed_singleton.preimage (continuous_eval_const 1)) <|
-      isClosed_iInter fun x ↦ isClosed_iInter fun y ↦ ?_
-    exact isClosed_eq (continuous_eval_const (x * y)) <|
-      .mul (continuous_eval_const x) (continuous_eval_const y)
-
-@[deprecated (since := "2024-10-20")]
-alias closedEmbedding_toContinuousMap := isClosedEmbedding_toContinuousMap
-
-variable {A B C D E}
-
-@[to_additive]
-instance [T2Space B] : T2Space (A →ₜ* B) :=
-  (isEmbedding_toContinuousMap A B).t2Space
-
-@[to_additive]
-instance : TopologicalGroup (A →ₜ* E) :=
-  let hi := isInducing_toContinuousMap A E
-  let hc := hi.continuous
-  { continuous_mul := hi.continuous_iff.mpr (continuous_mul.comp (Continuous.prodMap hc hc))
-    continuous_inv := hi.continuous_iff.mpr (continuous_inv.comp hc) }
-
-@[to_additive]
-theorem continuous_of_continuous_uncurry {A : Type*} [TopologicalSpace A]
-    (f : A → B →ₜ* C) (h : Continuous (Function.uncurry fun x y => f x y)) :
-    Continuous f :=
-  (isInducing_toContinuousMap _ _).continuous_iff.mpr
-    (ContinuousMap.continuous_of_continuous_uncurry _ h)
-
-@[to_additive]
-theorem continuous_comp [LocallyCompactSpace B] :
-    Continuous fun f : (A →ₜ* B) × (B →ₜ* C) => f.2.comp f.1 :=
-  (isInducing_toContinuousMap A C).continuous_iff.2 <|
-    ContinuousMap.continuous_comp'.comp
-      ((isInducing_toContinuousMap A B).prodMap (isInducing_toContinuousMap B C)).continuous
-
-@[to_additive]
-theorem continuous_comp_left (f : A →ₜ* B) :
-    Continuous fun g : B →ₜ* C => g.comp f :=
-  (isInducing_toContinuousMap A C).continuous_iff.2 <|
-    f.toContinuousMap.continuous_precomp.comp (isInducing_toContinuousMap B C).continuous
-
-@[to_additive]
-theorem continuous_comp_right (f : B →ₜ* C) :
-    Continuous fun g : A →ₜ* B => f.comp g :=
-  (isInducing_toContinuousMap A C).continuous_iff.2 <|
-    f.toContinuousMap.continuous_postcomp.comp (isInducing_toContinuousMap A B).continuous
-
-variable (E)
-
-/-- `ContinuousMonoidHom _ f` is a functor. -/
-@[to_additive "`ContinuousAddMonoidHom _ f` is a functor."]
-def compLeft (f : A →ₜ* B) : (B →ₜ* E) →ₜ* (A →ₜ* E) where
-  toFun g := g.comp f
-  map_one' := rfl
-  map_mul' _g _h := rfl
-  continuous_toFun := f.continuous_comp_left
-
-variable (A) {E}
-
-/-- `ContinuousMonoidHom f _` is a functor. -/
-@[to_additive "`ContinuousAddMonoidHom f _` is a functor."]
-def compRight {B : Type*} [CommGroup B] [TopologicalSpace B] [TopologicalGroup B] (f : B →ₜ* E) :
-    (A →ₜ* B) →ₜ* (A →ₜ* E) where
-  toFun g := f.comp g
-  map_one' := ext fun _a => map_one f
-  map_mul' g h := ext fun a => map_mul f (g a) (h a)
-  continuous_toFun := f.continuous_comp_right
-
-variable {A B C D : Type _} [CommGroup A] [TopologicalSpace A] [CommGroup B] [TopologicalSpace B]
-  [CommGroup C] [TopologicalSpace C] [CommGroup D] [TopologicalSpace D]
-
-@[to_additive] lemma mul_comp [TopologicalGroup B] (φ ψ : A →ₜ* B) (ξ : C →ₜ* A) :
-    (φ * ψ).comp ξ = φ.comp ξ * ψ.comp ξ := rfl
-
-@[to_additive] lemma div_comp [TopologicalGroup B] (φ ψ : A →ₜ* B) (ξ : C →ₜ* A) :
-    (φ / ψ).comp ξ = φ.comp ξ / ψ.comp ξ := rfl
-
-@[to_additive] lemma comp_mul [TopologicalGroup B] (φ ψ : A →ₜ* B) (ξ : B →ₜ* C)
-    [TopologicalGroup C] : ξ.comp (φ * ψ) = ξ.comp φ * ξ.comp ψ := by
-  ext
-  apply map_mul ξ
-
-@[to_additive] lemma mul_apply [TopologicalGroup B] (φ ψ : A →ₜ* B) (x : A) :
-    (φ * ψ) x = φ x * ψ x := rfl
-
-@[to_additive] lemma inv_apply [TopologicalGroup B] (φ : A →ₜ* B) (x : A) :
-    (φ⁻¹) x = (φ x)⁻¹ := rfl
-
-@[to_additive] lemma coe_apply (φ : A →ₜ* B) (a : A) : φ.toMonoidHom a = φ a := rfl
-
-@[to_additive] lemma div_apply [TopologicalGroup B] (φ ψ : A →ₜ* B) (x : A) :
-    (φ / ψ) x = φ x / ψ x := by
-  rw [div_eq_mul_inv, div_eq_mul_inv]
-  rfl
-
-@[to_additive] lemma coe_div [TopologicalGroup B] (φ ψ : A →ₜ* B) :
-    (φ / ψ).toMonoidHom = φ / ψ := by
-  ext
-  apply div_apply
-
-@[to_additive] lemma coe_comp (φ : A →ₜ* B) (ψ : B →ₜ* C) :
-    (ψ.comp φ).toMonoidHom = ψ.toMonoidHom.comp φ.toMonoidHom := rfl
-
-@[to_additive] lemma comp_apply (φ : A →ₜ* B) (ψ : B →ₜ* C) (x : A) : ψ.comp φ x = ψ (φ x) := rfl
-
-@[to_additive] lemma one_apply (a : A) [TopologicalGroup B] : (1 : A →ₜ* B) a = 1 := by rfl
-
-@[to_additive] lemma coe_eq_one [TopologicalGroup B] (φ : A →ₜ* B) : φ.toMonoidHom = 1 ↔ φ = 1 := by
-  constructor
-  · intro h
-    ext
-    rw [←coe_apply, h, one_apply, MonoidHom.one_apply]
-  · intro h
-    exact h ▸ (rfl : (1 : A →* B) = 1)
-
-@[to_additive] lemma comp_div [TopologicalGroup B] [TopologicalGroup C] (φ ψ : A →ₜ* B)
-    (ξ : B →ₜ* C)  : ξ.comp (φ / ψ) = ξ.comp φ / ξ.comp ψ := by
-  ext
-  rw [comp_apply, div_apply, div_apply, comp_apply,comp_apply, map_div]
-
-@[to_additive] lemma range_le_ker_iff (φ : A →ₜ* B) (ψ : B →ₜ* C) [TopologicalGroup C] :
-    φ.range ≤ ψ.ker ↔ ψ.comp φ = 1 := by
-  rw [MonoidHom.range_le_ker_iff, ←coe_comp, coe_eq_one]
-
-@[to_additive] lemma id_comp (φ : A →ₜ* B) : (ContinuousMonoidHom.id B).comp φ = φ := by rfl
-
-@[to_additive] lemma comp_assoc (φ : A →ₜ* B) (ψ : B →ₜ* C) (γ : C →ₜ* D) :
-    (γ.comp ψ).comp φ = γ.comp (ψ.comp φ) := rfl
-
-@[to_additive] lemma mem_ker (φ : A →ₜ* B) (a : A) : a ∈ φ.ker ↔ φ a = 1 := by rfl
-
-section LocallyCompact
-
-variable {X Y : Type*} [TopologicalSpace X] [Group X] [TopologicalGroup X]
-  [UniformSpace Y] [CommGroup Y] [UniformGroup Y] [T0Space Y] [CompactSpace Y]
-
-@[to_additive]
-theorem locallyCompactSpace_of_equicontinuousAt (U : Set X) (V : Set Y)
-    (hU : IsCompact U) (hV : V ∈ nhds (1 : Y))
-    (h : EquicontinuousAt (fun f : {f : X →* Y | Set.MapsTo f U V} ↦ (f : X → Y)) 1) :
-    LocallyCompactSpace (X →ₜ* Y) := by
-  replace h := equicontinuous_of_equicontinuousAt_one _ h
-  obtain ⟨W, hWo, hWV, hWc⟩ := local_compact_nhds hV
-  let S1 : Set (X →* Y) := {f | Set.MapsTo f U W}
-  let S2 : Set (X →ₜ* Y) := {f | Set.MapsTo f U W}
-  let S3 : Set C(X, Y) := (↑) '' S2
-  let S4 : Set (X → Y) := (↑) '' S3
-  replace h : Equicontinuous ((↑) : S1 → X → Y) :=
-    h.comp (Subtype.map _root_.id fun f hf ↦ hf.mono_right hWV)
-  have hS4 : S4 = (↑) '' S1 := by
-    ext
-    constructor
-    · rintro ⟨-, ⟨f, hf, rfl⟩, rfl⟩
-      exact ⟨f, hf, rfl⟩
-    · rintro ⟨f, hf, rfl⟩
-      exact ⟨⟨f, h.continuous ⟨f, hf⟩⟩, ⟨⟨f, h.continuous ⟨f, hf⟩⟩, hf, rfl⟩, rfl⟩
-  replace h : Equicontinuous ((↑) : S3 → X → Y) := by
-    rw [equicontinuous_iff_range, ← Set.image_eq_range] at h ⊢
-    rwa [← hS4] at h
-  replace hS4 : S4 = Set.pi U (fun _ ↦ W) ∩ Set.range ((↑) : (X →* Y) → (X → Y)) := by
-    simp_rw [hS4, Set.ext_iff, Set.mem_image, S1, Set.mem_setOf_eq]
-    exact fun f ↦ ⟨fun ⟨g, hg, hf⟩ ↦ hf ▸ ⟨hg, g, rfl⟩, fun ⟨hg, g, hf⟩ ↦ ⟨g, hf ▸ hg, hf⟩⟩
-  replace hS4 : IsClosed S4 :=
-    hS4.symm ▸ (isClosed_set_pi (fun _ _ ↦ hWc.isClosed)).inter (MonoidHom.isClosed_range_coe X Y)
-  have hS2 : (interior S2).Nonempty := by
-    let T : Set (X →ₜ* Y) := {f | Set.MapsTo f U (interior W)}
-    have h1 : T.Nonempty := ⟨1, fun _ _ ↦ mem_interior_iff_mem_nhds.mpr hWo⟩
-    have h2 : T ⊆ S2 := fun f hf ↦ hf.mono_right interior_subset
-    have h3 : IsOpen T := isOpen_induced (ContinuousMap.isOpen_setOf_mapsTo hU isOpen_interior)
-    exact h1.mono (interior_maximal h2 h3)
-  exact TopologicalSpace.PositiveCompacts.locallyCompactSpace_of_group
-    ⟨⟨S2, (isInducing_toContinuousMap X Y).isCompact_iff.mpr
-      (ArzelaAscoli.isCompact_of_equicontinuous S3 hS4.isCompact h)⟩, hS2⟩
-
-variable [LocallyCompactSpace X]
-
-@[to_additive]
-theorem locallyCompactSpace_of_hasBasis (V : ℕ → Set Y)
-    (hV : ∀ {n x}, x ∈ V n → x * x ∈ V n → x ∈ V (n + 1))
-    (hVo : Filter.HasBasis (nhds 1) (fun _ ↦ True) V) :
-    LocallyCompactSpace (X →ₜ* Y) := by
-  obtain ⟨U0, hU0c, hU0o⟩ := exists_compact_mem_nhds (1 : X)
-  let U_aux : ℕ → {S : Set X | S ∈ nhds 1} :=
-    Nat.rec ⟨U0, hU0o⟩ <| fun _ S ↦ let h := exists_closed_nhds_one_inv_eq_mul_subset S.2
-      ⟨Classical.choose h, (Classical.choose_spec h).1⟩
-  let U : ℕ → Set X := fun n ↦ (U_aux n).1
-  have hU1 : ∀ n, U n ∈ nhds 1 := fun n ↦ (U_aux n).2
-  have hU2 : ∀ n, U (n + 1) * U (n + 1) ⊆ U n :=
-    fun n ↦ (Classical.choose_spec (exists_closed_nhds_one_inv_eq_mul_subset (U_aux n).2)).2.2.2
-  have hU3 : ∀ n, U (n + 1) ⊆ U n :=
-    fun n x hx ↦ hU2 n (mul_one x ▸ Set.mul_mem_mul hx (mem_of_mem_nhds (hU1 (n + 1))))
-  have hU4 : ∀ f : X →* Y, Set.MapsTo f (U 0) (V 0) → ∀ n, Set.MapsTo f (U n) (V n) := by
-    intro f hf n
-    induction' n with n ih
-    · exact hf
-    · exact fun x hx ↦ hV (ih (hU3 n hx)) (map_mul f x x ▸ ih (hU2 n (Set.mul_mem_mul hx hx)))
-  apply locallyCompactSpace_of_equicontinuousAt (U 0) (V 0) hU0c (hVo.mem_of_mem trivial)
-  rw [hVo.uniformity_of_nhds_one.equicontinuousAt_iff_right]
-  refine fun n _ ↦ Filter.eventually_iff_exists_mem.mpr ⟨U n, hU1 n, fun x hx ⟨f, hf⟩ ↦ ?_⟩
-  rw [Set.mem_setOf_eq, map_one, div_one]
-  exact hU4 f hf n hx
-
-end LocallyCompact
-=======
 
 /-- Coproduct of two continuous homomorphisms to the same space. -/
 @[to_additive (attr := simps!) "Coproduct of two continuous homomorphisms to the same space."]
@@ -586,7 +300,6 @@
 an element `ContinuousAddMonoidHom A B`."]
 def ofClass (F : Type*) [FunLike F A B] [ContinuousMapClass F A B]
     [MonoidHomClass F A B] (f : F) : (ContinuousMonoidHom A B) := toContinuousMonoidHom f
->>>>>>> c6620c83
 
 end ContinuousMonoidHom
 
