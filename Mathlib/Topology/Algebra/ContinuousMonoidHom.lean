/-
Copyright (c) 2022 Thomas Browning. All rights reserved.
Released under Apache 2.0 license as described in the file LICENSE.
Authors: Thomas Browning, Nailin Guan
-/
import Mathlib.Topology.Algebra.Equicontinuity
import Mathlib.Topology.Algebra.Group.Compact
import Mathlib.Topology.ContinuousMap.Algebra
import Mathlib.Topology.UniformSpace.Ascoli

/-!

# Continuous Monoid Homs

This file defines the space of continuous homomorphisms between two topological groups.

## Main definitions

* `ContinuousMonoidHom A B`: The continuous homomorphisms `A →* B`.
* `ContinuousAddMonoidHom A B`: The continuous additive homomorphisms `A →+ B`.
-/

section

open Function Topology
open scoped Pointwise

variable (F A B C D E : Type*) [Monoid A] [Monoid B] [Monoid C] [Monoid D] [CommGroup E]
  [TopologicalSpace A] [TopologicalSpace B] [TopologicalSpace C] [TopologicalSpace D]
  [TopologicalSpace E] [TopologicalGroup E]

/-- The type of continuous additive monoid homomorphisms from `A` to `B`.

When possible, instead of parametrizing results over `(f : ContinuousAddMonoidHom A B)`,
you should parametrize
over `(F : Type*) [FunLike F A B] [ContinuousMapClass F A B] [AddMonoidHomClass F A B] (f : F)`.

When you extend this structure,
make sure to extend `ContinuousMapClass` and/or `AddMonoidHomClass`, if needed. -/
structure ContinuousAddMonoidHom (A B : Type*) [AddMonoid A] [AddMonoid B] [TopologicalSpace A]
  [TopologicalSpace B] extends A →+ B, C(A, B)

/-- The type of continuous monoid homomorphisms from `A` to `B`.

When possible, instead of parametrizing results over `(f : ContinuousMonoidHom A B)`,
you should parametrize
over `(F : Type*) [FunLike F A B] [ContinuousMapClass F A B] [MonoidHomClass F A B] (f : F)`.

When you extend this structure,
make sure to extend `ContinuousMapClass` and/or `MonoidHomClass`, if needed. -/
@[to_additive "The type of continuous additive monoid homomorphisms from `A` to `B`."]
structure ContinuousMonoidHom extends A →* B, C(A, B)

section

/-- `ContinuousAddMonoidHomClass F A B` states that `F` is a type of continuous additive monoid
homomorphisms.

Deprecated and changed from a `class` to a `structure`.
Use `[AddMonoidHomClass F A B] [ContinuousMapClass F A B]` instead. -/
structure ContinuousAddMonoidHomClass (A B : outParam Type*) [AddMonoid A] [AddMonoid B]
    [TopologicalSpace A] [TopologicalSpace B] [FunLike F A B]
    extends AddMonoidHomClass F A B, ContinuousMapClass F A B : Prop

/-- `ContinuousMonoidHomClass F A B` states that `F` is a type of continuous monoid
homomorphisms.

Deprecated and changed from a `class` to a `structure`.
Use `[MonoidHomClass F A B] [ContinuousMapClass F A B]` instead. -/
@[to_additive (attr := deprecated "Use `[MonoidHomClass F A B] [ContinuousMapClass F A B]` instead."
  (since := "2024-10-08"))]
structure ContinuousMonoidHomClass (A B : outParam Type*) [Monoid A] [Monoid B]
    [TopologicalSpace A] [TopologicalSpace B] [FunLike F A B]
    extends MonoidHomClass F A B, ContinuousMapClass F A B : Prop

end

/-- Reinterpret a `ContinuousMonoidHom` as a `MonoidHom`. -/
add_decl_doc ContinuousMonoidHom.toMonoidHom

/-- Reinterpret a `ContinuousAddMonoidHom` as an `AddMonoidHom`. -/
add_decl_doc ContinuousAddMonoidHom.toAddMonoidHom

/-- Reinterpret a `ContinuousMonoidHom` as a `ContinuousMap`. -/
add_decl_doc ContinuousMonoidHom.toContinuousMap

/-- Reinterpret a `ContinuousAddMonoidHom` as a `ContinuousMap`. -/
add_decl_doc ContinuousAddMonoidHom.toContinuousMap

namespace ContinuousMonoidHom

variable {A B C D E}

@[to_additive]
instance instFunLike : FunLike (ContinuousMonoidHom A B) A B where
  coe f := f.toFun
  coe_injective' f g h := by
    obtain ⟨⟨⟨ _ , _ ⟩, _⟩, _⟩ := f
    obtain ⟨⟨⟨ _ , _ ⟩, _⟩, _⟩ := g
    congr

@[to_additive]
instance instMonoidHomClass : MonoidHomClass (ContinuousMonoidHom A B) A B where
  map_mul f := f.map_mul'
  map_one f := f.map_one'

@[to_additive]
instance instContinuousMapClass : ContinuousMapClass (ContinuousMonoidHom A B) A B where
  map_continuous f := f.continuous_toFun

<<<<<<< HEAD
=======
@[to_additive (attr := simp)]
lemma coe_toMonoidHom (f : ContinuousMonoidHom A B) : f.toMonoidHom = f := rfl

@[to_additive (attr := simp)]
lemma coe_toContinuousMap (f : ContinuousMonoidHom A B) : f.toContinuousMap = f := rfl

>>>>>>> d8efacaa
section

variable {A B : Type*} [Monoid A] [Monoid B] [TopologicalSpace A] [TopologicalSpace B]
  {F : Type*} [FunLike F A B]

/-- Turn an element of a type `F` satisfying `MonoidHomClass F A B` and `ContinuousMapClass F A B`
into a`ContinuousMonoidHom`. This is declared as the default coercion from `F` to
`ContinuousMonoidHom A B`. -/
@[to_additive (attr := coe) "Turn an element of a type `F` satisfying
`AddMonoidHomClass F A B` and `ContinuousMapClass F A B` into a`ContinuousAddMonoidHom`.
This is declared as the default coercion from `F` to `ContinuousAddMonoidHom A B`."]
def toContinuousMonoidHom [MonoidHomClass F A B] [ContinuousMapClass F A B] (f : F) :
    ContinuousMonoidHom A B :=
  { MonoidHomClass.toMonoidHom f with }

<<<<<<< HEAD
/--Any type satisfying `MonoidHomClass` and `ContinuousMapClass` can be cast into
`ContinuousMnoidHom` via `ContinuousMonoidHom.toContinuousMonoidHom`.-/
@[to_additive "Any type satisfying `AddMonoidHomClass` and `ContinuousMapClass` can be cast into
`ContinuousAddMonoidHom` via `ContinuousAddMonoidHom.toContinuousAddMonoidHom`."]
instance [MonoidHomClass F A B] [ContinuousMapClass F A B] : CoeTC F (ContinuousMonoidHom A B) :=
  ⟨ContinuousMonoidHom.toContinuousMonoidHom⟩

@[to_additive (attr := simp)]
lemma coe_fun [MonoidHomClass F A B] [ContinuousMapClass F A B] (f : F) :
  ⇑(f : ContinuousMonoidHom A B) = f := rfl

@[to_additive (attr := simp)]
lemma coe_monoidHom [MonoidHomClass F A B] [ContinuousMapClass F A B] (f : F) :
  ((f : ContinuousMonoidHom A B) : A →* B) = f := rfl

@[to_additive (attr := simp)]
lemma coe_toMonoidHom [MonoidHomClass F A B] [ContinuousMapClass F A B] (f : F) :
  (f : ContinuousMonoidHom A B).toMonoidHom = f := rfl

@[to_additive (attr := simp)]
lemma coe_continuousMap [MonoidHomClass F A B] [ContinuousMapClass F A B] (f : F) :
  ((f : ContinuousMonoidHom A B) : C(A, B)) = f := rfl

@[to_additive (attr := simp)]
lemma coe_toContinuousMap [MonoidHomClass F A B] [ContinuousMapClass F A B] (f : F) :
  (f : ContinuousMonoidHom A B).toContinuousMap = f := rfl

end

@[to_additive (attr := simp)]
lemma toMonoidHom_apply (f : ContinuousMonoidHom A B) (a : A) : f.toMonoidHom a = f a := rfl

@[to_additive (attr := simp)]
lemma toContinuousMap_apply (f : ContinuousMonoidHom A B) (a : A) : f.toContinuousMap a = f a := rfl

=======
/-- Any type satisfying `MonoidHomClass` and `ContinuousMapClass` can be cast into
`ContinuousMnoidHom` via `ContinuousMonoidHom.toContinuousMonoidHom`. -/
@[to_additive "Any type satisfying `AddMonoidHomClass` and `ContinuousMapClass` can be cast into
`ContinuousAddMonoidHom` via `ContinuousAddMonoidHom.toContinuousAddMonoidHom`."]
instance [MonoidHomClass F A B] [ContinuousMapClass F A B] : CoeOut F (ContinuousMonoidHom A B) :=
  ⟨ContinuousMonoidHom.toContinuousMonoidHom⟩

@[to_additive (attr := simp)]
lemma coe_coe [MonoidHomClass F A B] [ContinuousMapClass F A B] (f : F) :
    ⇑(f : ContinuousMonoidHom A B) = f := rfl

@[to_additive (attr := simp, norm_cast)]
lemma toMonoidHom_toContinuousMonoidHom [MonoidHomClass F A B] [ContinuousMapClass F A B] (f : F) :
    ((f : ContinuousMonoidHom A B) : A →* B) = f := rfl

@[to_additive (attr := simp, norm_cast)]
lemma toContinuousMap_toContinuousMonoidHom [MonoidHomClass F A B] [ContinuousMapClass F A B]
    (f : F) : ((f : ContinuousMonoidHom A B) : C(A, B)) = f := rfl

end

>>>>>>> d8efacaa
@[to_additive (attr := ext)]
theorem ext {f g : ContinuousMonoidHom A B} (h : ∀ x, f x = g x) : f = g :=
  DFunLike.ext _ _ h

@[to_additive]
theorem toContinuousMap_injective : Injective (toContinuousMap : _ → C(A, B)) := fun f g h =>
  ext <| by convert DFunLike.ext_iff.1 h

@[deprecated (since := "2024-10-08")] protected alias mk' := mk

@[deprecated (since := "2024-10-08")]
protected alias _root_.ContinuousAddMonoidHom.mk' := ContinuousAddMonoidHom.mk

set_option linter.existingAttributeWarning false in
attribute [to_additive existing] ContinuousMonoidHom.mk'

/-- Composition of two continuous homomorphisms. -/
@[to_additive (attr := simps!) "Composition of two continuous homomorphisms."]
def comp (g : ContinuousMonoidHom B C) (f : ContinuousMonoidHom A B) : ContinuousMonoidHom A C :=
  ⟨g.toMonoidHom.comp f.toMonoidHom, (map_continuous g).comp (map_continuous f)⟩

@[to_additive (attr := simp)]
lemma coe_comp (g : ContinuousMonoidHom B C) (f : ContinuousMonoidHom A B) :
    ⇑(g.comp f) = ⇑g ∘ ⇑f := rfl

/-- Product of two continuous homomorphisms on the same space. -/
@[to_additive (attr := simps!) prod "Product of two continuous homomorphisms on the same space."]
def prod (f : ContinuousMonoidHom A B) (g : ContinuousMonoidHom A C) :
    ContinuousMonoidHom A (B × C) :=
  ⟨f.toMonoidHom.prod g.toMonoidHom, f.continuous_toFun.prod_mk g.continuous_toFun⟩

/-- Product of two continuous homomorphisms on different spaces. -/
@[to_additive (attr := simps!) prodMap
  "Product of two continuous homomorphisms on different spaces."]
def prodMap (f : ContinuousMonoidHom A C) (g : ContinuousMonoidHom B D) :
    ContinuousMonoidHom (A × B) (C × D) :=
  ⟨f.toMonoidHom.prodMap g.toMonoidHom, f.continuous_toFun.prodMap g.continuous_toFun⟩

@[deprecated (since := "2024-10-05")] alias prod_map := prodMap
@[deprecated (since := "2024-10-05")]
alias _root_.ContinuousAddMonoidHom.sum_map := ContinuousAddMonoidHom.prodMap

set_option linter.existingAttributeWarning false in
attribute [to_additive existing] prod_map

variable (A B C D E)

/-- The trivial continuous homomorphism. -/
@[to_additive (attr := simps!) "The trivial continuous homomorphism."]
def one : ContinuousMonoidHom A B :=
  ⟨1, continuous_const⟩

@[to_additive]
instance : Inhabited (ContinuousMonoidHom A B) :=
  ⟨one A B⟩

/-- The identity continuous homomorphism. -/
@[to_additive (attr := simps!) "The identity continuous homomorphism."]
def id : ContinuousMonoidHom A A :=
  ⟨.id A, continuous_id⟩

@[to_additive (attr := simp)]
lemma coe_id : ⇑(ContinuousMonoidHom.id A) = _root_.id :=
  rfl

/-- The continuous homomorphism given by projection onto the first factor. -/
@[to_additive (attr := simps!)
  "The continuous homomorphism given by projection onto the first factor."]
def fst : ContinuousMonoidHom (A × B) A :=
  ⟨MonoidHom.fst A B, continuous_fst⟩

/-- The continuous homomorphism given by projection onto the second factor. -/
@[to_additive (attr := simps!)
  "The continuous homomorphism given by projection onto the second factor."]
def snd : ContinuousMonoidHom (A × B) B :=
  ⟨MonoidHom.snd A B, continuous_snd⟩

/-- The continuous homomorphism given by inclusion of the first factor. -/
@[to_additive (attr := simps!)
  "The continuous homomorphism given by inclusion of the first factor."]
def inl : ContinuousMonoidHom A (A × B) :=
  prod (id A) (one A B)

/-- The continuous homomorphism given by inclusion of the second factor. -/
@[to_additive (attr := simps!)
  "The continuous homomorphism given by inclusion of the second factor."]
def inr : ContinuousMonoidHom B (A × B) :=
  prod (one B A) (id B)

/-- The continuous homomorphism given by the diagonal embedding. -/
@[to_additive (attr := simps!) "The continuous homomorphism given by the diagonal embedding."]
def diag : ContinuousMonoidHom A (A × A) :=
  prod (id A) (id A)

/-- The continuous homomorphism given by swapping components. -/
@[to_additive (attr := simps!) "The continuous homomorphism given by swapping components."]
def swap : ContinuousMonoidHom (A × B) (B × A) :=
  prod (snd A B) (fst A B)

/-- The continuous homomorphism given by multiplication. -/
@[to_additive (attr := simps!) "The continuous homomorphism given by addition."]
def mul : ContinuousMonoidHom (E × E) E :=
  ⟨mulMonoidHom, continuous_mul⟩

/-- The continuous homomorphism given by inversion. -/
@[to_additive (attr := simps!) "The continuous homomorphism given by negation."]
def inv : ContinuousMonoidHom E E :=
  ⟨invMonoidHom, continuous_inv⟩

variable {A B C D E}

/-- Coproduct of two continuous homomorphisms to the same space. -/
@[to_additive (attr := simps!) "Coproduct of two continuous homomorphisms to the same space."]
def coprod (f : ContinuousMonoidHom A E) (g : ContinuousMonoidHom B E) :
    ContinuousMonoidHom (A × B) E :=
  (mul E).comp (f.prodMap g)

@[to_additive]
instance : CommGroup (ContinuousMonoidHom A E) where
  mul f g := (mul E).comp (f.prod g)
  mul_comm f g := ext fun x => mul_comm (f x) (g x)
  mul_assoc f g h := ext fun x => mul_assoc (f x) (g x) (h x)
  one := one A E
  one_mul f := ext fun x => one_mul (f x)
  mul_one f := ext fun x => mul_one (f x)
  inv f := (inv E).comp f
  inv_mul_cancel f := ext fun x => inv_mul_cancel (f x)

@[to_additive]
instance : TopologicalSpace (ContinuousMonoidHom A B) :=
  TopologicalSpace.induced toContinuousMap ContinuousMap.compactOpen

variable (A B C D E)

@[to_additive]
theorem isInducing_toContinuousMap :
    IsInducing (toContinuousMap : ContinuousMonoidHom A B → C(A, B)) := ⟨rfl⟩

@[deprecated (since := "2024-10-28")] alias inducing_toContinuousMap := isInducing_toContinuousMap

@[to_additive]
theorem isEmbedding_toContinuousMap :
    IsEmbedding (toContinuousMap : ContinuousMonoidHom A B → C(A, B)) :=
  ⟨isInducing_toContinuousMap A B, toContinuousMap_injective⟩

@[deprecated (since := "2024-10-26")]
alias embedding_toContinuousMap := isEmbedding_toContinuousMap

@[to_additive]
instance instContinuousEvalConst : ContinuousEvalConst (ContinuousMonoidHom A B) A B :=
  .of_continuous_forget (isInducing_toContinuousMap A B).continuous

@[to_additive]
instance instContinuousEval [LocallyCompactPair A B] :
    ContinuousEval (ContinuousMonoidHom A B) A B :=
  .of_continuous_forget (isInducing_toContinuousMap A B).continuous

@[to_additive]
lemma range_toContinuousMap :
    Set.range (toContinuousMap : ContinuousMonoidHom A B → C(A, B)) =
      {f : C(A, B) | f 1 = 1 ∧ ∀ x y, f (x * y) = f x * f y} := by
  refine Set.Subset.antisymm (Set.range_subset_iff.2 fun f ↦ ⟨map_one f, map_mul f⟩) ?_
  rintro f ⟨h1, hmul⟩
  exact ⟨{ f with map_one' := h1, map_mul' := hmul }, rfl⟩

@[to_additive]
theorem isClosedEmbedding_toContinuousMap [ContinuousMul B] [T2Space B] :
    IsClosedEmbedding (toContinuousMap : ContinuousMonoidHom A B → C(A, B)) where
  toIsEmbedding := isEmbedding_toContinuousMap A B
  isClosed_range := by
    simp only [range_toContinuousMap, Set.setOf_and, Set.setOf_forall]
    refine .inter (isClosed_singleton.preimage (continuous_eval_const 1)) <|
      isClosed_iInter fun x ↦ isClosed_iInter fun y ↦ ?_
    exact isClosed_eq (continuous_eval_const (x * y)) <|
      .mul (continuous_eval_const x) (continuous_eval_const y)

@[deprecated (since := "2024-10-20")]
alias closedEmbedding_toContinuousMap := isClosedEmbedding_toContinuousMap

variable {A B C D E}

@[to_additive]
instance [T2Space B] : T2Space (ContinuousMonoidHom A B) :=
  (isEmbedding_toContinuousMap A B).t2Space

@[to_additive]
instance : TopologicalGroup (ContinuousMonoidHom A E) :=
  let hi := isInducing_toContinuousMap A E
  let hc := hi.continuous
  { continuous_mul := hi.continuous_iff.mpr (continuous_mul.comp (Continuous.prodMap hc hc))
    continuous_inv := hi.continuous_iff.mpr (continuous_inv.comp hc) }

@[to_additive]
theorem continuous_of_continuous_uncurry {A : Type*} [TopologicalSpace A]
    (f : A → ContinuousMonoidHom B C) (h : Continuous (Function.uncurry fun x y => f x y)) :
    Continuous f :=
  (isInducing_toContinuousMap _ _).continuous_iff.mpr
    (ContinuousMap.continuous_of_continuous_uncurry _ h)

@[to_additive]
theorem continuous_comp [LocallyCompactSpace B] :
    Continuous fun f : ContinuousMonoidHom A B × ContinuousMonoidHom B C => f.2.comp f.1 :=
  (isInducing_toContinuousMap A C).continuous_iff.2 <|
    ContinuousMap.continuous_comp'.comp
      ((isInducing_toContinuousMap A B).prodMap (isInducing_toContinuousMap B C)).continuous

@[to_additive]
theorem continuous_comp_left (f : ContinuousMonoidHom A B) :
    Continuous fun g : ContinuousMonoidHom B C => g.comp f :=
  (isInducing_toContinuousMap A C).continuous_iff.2 <|
    f.toContinuousMap.continuous_precomp.comp (isInducing_toContinuousMap B C).continuous

@[to_additive]
theorem continuous_comp_right (f : ContinuousMonoidHom B C) :
    Continuous fun g : ContinuousMonoidHom A B => f.comp g :=
  (isInducing_toContinuousMap A C).continuous_iff.2 <|
    f.toContinuousMap.continuous_postcomp.comp (isInducing_toContinuousMap A B).continuous

variable (E)

/-- `ContinuousMonoidHom _ f` is a functor. -/
@[to_additive "`ContinuousAddMonoidHom _ f` is a functor."]
def compLeft (f : ContinuousMonoidHom A B) :
    ContinuousMonoidHom (ContinuousMonoidHom B E) (ContinuousMonoidHom A E) where
  toFun g := g.comp f
  map_one' := rfl
  map_mul' _g _h := rfl
  continuous_toFun := f.continuous_comp_left

variable (A) {E}

/-- `ContinuousMonoidHom f _` is a functor. -/
@[to_additive "`ContinuousAddMonoidHom f _` is a functor."]
def compRight {B : Type*} [CommGroup B] [TopologicalSpace B] [TopologicalGroup B]
    (f : ContinuousMonoidHom B E) :
    ContinuousMonoidHom (ContinuousMonoidHom A B) (ContinuousMonoidHom A E) where
  toFun g := f.comp g
  map_one' := ext fun _a => map_one f
  map_mul' g h := ext fun a => map_mul f (g a) (h a)
  continuous_toFun := f.continuous_comp_right

section LocallyCompact

variable {X Y : Type*} [TopologicalSpace X] [Group X] [TopologicalGroup X]
  [UniformSpace Y] [CommGroup Y] [UniformGroup Y] [T0Space Y] [CompactSpace Y]

@[to_additive]
theorem locallyCompactSpace_of_equicontinuousAt (U : Set X) (V : Set Y)
    (hU : IsCompact U) (hV : V ∈ nhds (1 : Y))
    (h : EquicontinuousAt (fun f : {f : X →* Y | Set.MapsTo f U V} ↦ (f : X → Y)) 1) :
    LocallyCompactSpace (ContinuousMonoidHom X Y) := by
  replace h := equicontinuous_of_equicontinuousAt_one _ h
  obtain ⟨W, hWo, hWV, hWc⟩ := local_compact_nhds hV
  let S1 : Set (X →* Y) := {f | Set.MapsTo f U W}
  let S2 : Set (ContinuousMonoidHom X Y) := {f | Set.MapsTo f U W}
  let S3 : Set C(X, Y) := (↑) '' S2
  let S4 : Set (X → Y) := (↑) '' S3
  replace h : Equicontinuous ((↑) : S1 → X → Y) :=
    h.comp (Subtype.map _root_.id fun f hf ↦ hf.mono_right hWV)
  have hS4 : S4 = (↑) '' S1 := by
    ext
    constructor
    · rintro ⟨-, ⟨f, hf, rfl⟩, rfl⟩
      exact ⟨f, hf, rfl⟩
    · rintro ⟨f, hf, rfl⟩
      exact ⟨⟨f, h.continuous ⟨f, hf⟩⟩, ⟨⟨f, h.continuous ⟨f, hf⟩⟩, hf, rfl⟩, rfl⟩
  replace h : Equicontinuous ((↑) : S3 → X → Y) := by
    rw [equicontinuous_iff_range, ← Set.image_eq_range] at h ⊢
    rwa [← hS4] at h
  replace hS4 : S4 = Set.pi U (fun _ ↦ W) ∩ Set.range ((↑) : (X →* Y) → (X → Y)) := by
    simp_rw [hS4, Set.ext_iff, Set.mem_image, S1, Set.mem_setOf_eq]
    exact fun f ↦ ⟨fun ⟨g, hg, hf⟩ ↦ hf ▸ ⟨hg, g, rfl⟩, fun ⟨hg, g, hf⟩ ↦ ⟨g, hf ▸ hg, hf⟩⟩
  replace hS4 : IsClosed S4 :=
    hS4.symm ▸ (isClosed_set_pi (fun _ _ ↦ hWc.isClosed)).inter (MonoidHom.isClosed_range_coe X Y)
  have hS2 : (interior S2).Nonempty := by
    let T : Set (ContinuousMonoidHom X Y) := {f | Set.MapsTo f U (interior W)}
    have h1 : T.Nonempty := ⟨1, fun _ _ ↦ mem_interior_iff_mem_nhds.mpr hWo⟩
    have h2 : T ⊆ S2 := fun f hf ↦ hf.mono_right interior_subset
    have h3 : IsOpen T := isOpen_induced (ContinuousMap.isOpen_setOf_mapsTo hU isOpen_interior)
    exact h1.mono (interior_maximal h2 h3)
  exact TopologicalSpace.PositiveCompacts.locallyCompactSpace_of_group
    ⟨⟨S2, (isInducing_toContinuousMap X Y).isCompact_iff.mpr
      (ArzelaAscoli.isCompact_of_equicontinuous S3 hS4.isCompact h)⟩, hS2⟩

variable [LocallyCompactSpace X]

@[to_additive]
theorem locallyCompactSpace_of_hasBasis (V : ℕ → Set Y)
    (hV : ∀ {n x}, x ∈ V n → x * x ∈ V n → x ∈ V (n + 1))
    (hVo : Filter.HasBasis (nhds 1) (fun _ ↦ True) V) :
    LocallyCompactSpace (ContinuousMonoidHom X Y) := by
  obtain ⟨U0, hU0c, hU0o⟩ := exists_compact_mem_nhds (1 : X)
  let U_aux : ℕ → {S : Set X | S ∈ nhds 1} :=
    Nat.rec ⟨U0, hU0o⟩ <| fun _ S ↦ let h := exists_closed_nhds_one_inv_eq_mul_subset S.2
      ⟨Classical.choose h, (Classical.choose_spec h).1⟩
  let U : ℕ → Set X := fun n ↦ (U_aux n).1
  have hU1 : ∀ n, U n ∈ nhds 1 := fun n ↦ (U_aux n).2
  have hU2 : ∀ n, U (n + 1) * U (n + 1) ⊆ U n :=
    fun n ↦ (Classical.choose_spec (exists_closed_nhds_one_inv_eq_mul_subset (U_aux n).2)).2.2.2
  have hU3 : ∀ n, U (n + 1) ⊆ U n :=
    fun n x hx ↦ hU2 n (mul_one x ▸ Set.mul_mem_mul hx (mem_of_mem_nhds (hU1 (n + 1))))
  have hU4 : ∀ f : X →* Y, Set.MapsTo f (U 0) (V 0) → ∀ n, Set.MapsTo f (U n) (V n) := by
    intro f hf n
    induction' n with n ih
    · exact hf
    · exact fun x hx ↦ hV (ih (hU3 n hx)) (map_mul f x x ▸ ih (hU2 n (Set.mul_mem_mul hx hx)))
  apply locallyCompactSpace_of_equicontinuousAt (U 0) (V 0) hU0c (hVo.mem_of_mem trivial)
  rw [hVo.uniformity_of_nhds_one.equicontinuousAt_iff_right]
  refine fun n _ ↦ Filter.eventually_iff_exists_mem.mpr ⟨U n, hU1 n, fun x hx ⟨f, hf⟩ ↦ ?_⟩
  rw [Set.mem_setOf_eq, map_one, div_one]
  exact hU4 f hf n hx

end LocallyCompact

end ContinuousMonoidHom

end

section

/-!

# Continuous MulEquiv

This section defines the space of continuous isomorphisms between two topological groups.

## Main definitions

-/

universe u v

variable (G : Type u) [TopologicalSpace G] (H : Type v) [TopologicalSpace H]

/-- The structure of two-sided continuous isomorphisms between additive groups.
Note that both the map and its inverse have to be continuous. -/
structure ContinuousAddEquiv [Add G] [Add H] extends G ≃+ H , G ≃ₜ H

/-- The structure of two-sided continuous isomorphisms between groups.
Note that both the map and its inverse have to be continuous. -/
@[to_additive "The structure of two-sided continuous isomorphisms between additive groups.
Note that both the map and its inverse have to be continuous."]
structure ContinuousMulEquiv [Mul G] [Mul H] extends G ≃* H , G ≃ₜ H

/-- The homeomorphism induced from a two-sided continuous isomorphism of groups. -/
add_decl_doc ContinuousMulEquiv.toHomeomorph

/-- The homeomorphism induced from a two-sided continuous isomorphism additive groups. -/
add_decl_doc ContinuousAddEquiv.toHomeomorph

@[inherit_doc]
infixl:25 " ≃ₜ* " => ContinuousMulEquiv

@[inherit_doc]
infixl:25 " ≃ₜ+ " => ContinuousAddEquiv

section

namespace ContinuousMulEquiv

variable {M N : Type*} [TopologicalSpace M] [TopologicalSpace N] [Mul M] [Mul N]

section coe

@[to_additive]
instance : EquivLike (M ≃ₜ* N) M N where
  coe f := f.toFun
  inv f := f.invFun
  left_inv f := f.left_inv
  right_inv f := f.right_inv
  coe_injective' f g h₁ h₂ := by
    cases f
    cases g
    congr
    exact MulEquiv.ext_iff.mpr (congrFun h₁)

@[to_additive]
instance : MulEquivClass (M ≃ₜ* N) M N where
  map_mul f := f.map_mul'

@[to_additive]
instance : HomeomorphClass (M ≃ₜ* N) M N where
  map_continuous f := f.continuous_toFun
  inv_continuous f := f.continuous_invFun

/-- Two continuous multiplicative isomorphisms agree if they are defined by the
same underlying function. -/
@[to_additive (attr := ext)
  "Two continuous additive isomorphisms agree if they are defined by the same underlying function."]
theorem ext {f g : M ≃ₜ* N} (h : ∀ x, f x = g x) : f = g :=
  DFunLike.ext f g h

@[to_additive (attr := simp)]
theorem coe_mk (f : M ≃* N) (hf1 hf2) : ⇑(mk f hf1 hf2) = f := rfl

@[to_additive]
theorem toEquiv_eq_coe (f : M ≃ₜ* N) : f.toEquiv = f :=
  rfl

@[to_additive (attr := simp)]
theorem toMulEquiv_eq_coe (f : M ≃ₜ* N) : f.toMulEquiv = f :=
  rfl

@[to_additive]
theorem toHomeomorph_eq_coe (f : M ≃ₜ* N) : f.toHomeomorph = f :=
  rfl

/-- Makes a continuous multiplicative isomorphism from
a homeomorphism which preserves multiplication. -/
@[to_additive "Makes an continuous additive isomorphism from
a homeomorphism which preserves addition."]
def mk' (f : M ≃ₜ N) (h : ∀ x y, f (x * y) = f x * f y) : M ≃ₜ* N :=
  ⟨⟨f.toEquiv,h⟩, f.continuous_toFun, f.continuous_invFun⟩

set_option linter.docPrime false in -- This is about `ContinuousMulEquiv.mk'`
@[simp]
lemma coe_mk' (f : M ≃ₜ N) (h : ∀ x y, f (x * y) = f x * f y)  : ⇑(mk' f h) = f := rfl

end coe

section bijective

@[to_additive]
protected theorem bijective (e : M ≃ₜ* N) : Function.Bijective e :=
  EquivLike.bijective e

@[to_additive]
protected theorem injective (e : M ≃ₜ* N) : Function.Injective e :=
  EquivLike.injective e

@[to_additive]
protected theorem surjective (e : M ≃ₜ* N) : Function.Surjective e :=
  EquivLike.surjective e

@[to_additive]
theorem apply_eq_iff_eq (e : M ≃ₜ* N) {x y : M} : e x = e y ↔ x = y :=
  e.injective.eq_iff

end bijective

section refl

variable (M)

/-- The identity map is a continuous multiplicative isomorphism. -/
@[to_additive (attr := refl) "The identity map is a continuous additive isomorphism."]
def refl : M ≃ₜ* M :=
  { MulEquiv.refl _ with }

@[to_additive]
instance : Inhabited (M ≃ₜ* M) := ⟨ContinuousMulEquiv.refl M⟩

@[to_additive (attr := simp, norm_cast)]
theorem coe_refl : ↑(refl M) = id := rfl

@[to_additive (attr := simp)]
theorem refl_apply (m : M) : refl M m = m := rfl

end refl

section symm

/-- The inverse of a ContinuousMulEquiv. -/
@[to_additive (attr := symm) "The inverse of a ContinuousAddEquiv."]
def symm (cme : M ≃ₜ* N) : N ≃ₜ* M :=
  { cme.toMulEquiv.symm with
  continuous_toFun := cme.continuous_invFun
  continuous_invFun := cme.continuous_toFun }
initialize_simps_projections ContinuousMulEquiv (toFun → apply, invFun → symm_apply)

@[to_additive]
theorem invFun_eq_symm {f : M ≃ₜ* N} : f.invFun = f.symm := rfl

@[to_additive (attr := simp)]
theorem coe_toHomeomorph_symm (f : M ≃ₜ* N) : (f : M ≃ₜ N).symm = (f.symm : N ≃ₜ M) := rfl

@[to_additive (attr := simp)]
theorem equivLike_inv_eq_symm (f : M ≃ₜ* N) : EquivLike.inv f = f.symm := rfl

@[to_additive (attr := simp)]
theorem symm_symm (f : M ≃ₜ* N) : f.symm.symm = f := rfl

/-- `e.symm` is a right inverse of `e`, written as `e (e.symm y) = y`. -/
@[to_additive (attr := simp) "`e.symm` is a right inverse of `e`, written as `e (e.symm y) = y`."]
theorem apply_symm_apply (e : M ≃ₜ* N) (y : N) : e (e.symm y) = y :=
  e.toEquiv.apply_symm_apply y

/-- `e.symm` is a left inverse of `e`, written as `e.symm (e y) = y`. -/
@[to_additive (attr := simp) "`e.symm` is a left inverse of `e`, written as `e.symm (e y) = y`."]
theorem symm_apply_apply (e : M ≃ₜ* N) (x : M) : e.symm (e x) = x :=
  e.toEquiv.symm_apply_apply x

@[to_additive (attr := simp)]
theorem symm_comp_self (e : M ≃ₜ* N) : e.symm ∘ e = id :=
  funext e.symm_apply_apply

@[to_additive (attr := simp)]
theorem self_comp_symm (e : M ≃ₜ* N) : e ∘ e.symm = id :=
  funext e.apply_symm_apply

@[to_additive]
theorem apply_eq_iff_symm_apply (e : M ≃ₜ* N) {x : M} {y : N} : e x = y ↔ x = e.symm y :=
  e.toEquiv.apply_eq_iff_eq_symm_apply

@[to_additive]
theorem symm_apply_eq (e : M ≃ₜ* N) {x y} : e.symm x = y ↔ x = e y :=
  e.toEquiv.symm_apply_eq

@[to_additive]
theorem eq_symm_apply (e : M ≃ₜ* N) {x y} : y = e.symm x ↔ e y = x :=
  e.toEquiv.eq_symm_apply

@[to_additive]
theorem eq_comp_symm {α : Type*} (e : M ≃ₜ* N) (f : N → α) (g : M → α) :
    f = g ∘ e.symm ↔ f ∘ e = g :=
  e.toEquiv.eq_comp_symm f g

@[to_additive]
theorem comp_symm_eq {α : Type*} (e : M ≃ₜ* N) (f : N → α) (g : M → α) :
    g ∘ e.symm = f ↔ g = f ∘ e :=
  e.toEquiv.comp_symm_eq f g

@[to_additive]
theorem eq_symm_comp {α : Type*} (e : M ≃ₜ* N) (f : α → M) (g : α → N) :
    f = e.symm ∘ g ↔ e ∘ f = g :=
  e.toEquiv.eq_symm_comp f g

@[to_additive]
theorem symm_comp_eq {α : Type*} (e : M ≃ₜ* N) (f : α → M) (g : α → N) :
    e.symm ∘ g = f ↔ g = e ∘ f :=
  e.toEquiv.symm_comp_eq f g

end symm

section trans

variable {L : Type*} [Mul L] [TopologicalSpace L]

/-- The composition of two ContinuousMulEquiv. -/
@[to_additive "The composition of two ContinuousAddEquiv."]
def trans (cme1 : M ≃ₜ* N) (cme2 : N ≃ₜ* L) : M ≃ₜ* L :=
  { cme1.toMulEquiv.trans cme2.toMulEquiv with
  continuous_toFun := by convert Continuous.comp cme2.continuous_toFun cme1.continuous_toFun
  continuous_invFun := by convert Continuous.comp cme1.continuous_invFun cme2.continuous_invFun }

@[to_additive (attr := simp)]
theorem coe_trans (e₁ : M ≃ₜ* N) (e₂ : N ≃ₜ* L) : ↑(e₁.trans e₂) = e₂ ∘ e₁ := rfl

@[to_additive (attr := simp)]
theorem trans_apply (e₁ : M ≃ₜ* N) (e₂ : N ≃ₜ* L) (m : M) : e₁.trans e₂ m = e₂ (e₁ m) := rfl

@[to_additive (attr := simp)]
theorem symm_trans_apply (e₁ : M ≃ₜ* N) (e₂ : N ≃ₜ* L) (l : L) :
    (e₁.trans e₂).symm l = e₁.symm (e₂.symm l) := rfl

@[to_additive (attr := simp)]
theorem symm_trans_self (e : M ≃ₜ* N) : e.symm.trans e = refl N :=
  DFunLike.ext _ _ e.apply_symm_apply

@[to_additive (attr := simp)]
theorem self_trans_symm (e : M ≃ₜ* N) : e.trans e.symm = refl M :=
  DFunLike.ext _ _ e.symm_apply_apply

end trans

section unique

/-- The `MulEquiv` between two monoids with a unique element. -/
@[to_additive "The `AddEquiv` between two `AddMonoid`s with a unique element."]
def ofUnique {M N} [Unique M] [Unique N] [Mul M] [Mul N]
    [TopologicalSpace M] [TopologicalSpace N] : M ≃ₜ* N :=
  { MulEquiv.ofUnique with
  continuous_toFun := by continuity
  continuous_invFun := by continuity }

/-- There is a unique monoid homomorphism between two monoids with a unique element. -/
@[to_additive "There is a unique additive monoid homomorphism between two additive monoids with
  a unique element."]
instance {M N} [Unique M] [Unique N] [Mul M] [Mul N]
    [TopologicalSpace M] [TopologicalSpace N] : Unique (M ≃ₜ* N) where
  default := ofUnique
  uniq _ := ext fun _ ↦ Subsingleton.elim _ _

end unique

end ContinuousMulEquiv

end

end<|MERGE_RESOLUTION|>--- conflicted
+++ resolved
@@ -108,15 +108,12 @@
 instance instContinuousMapClass : ContinuousMapClass (ContinuousMonoidHom A B) A B where
   map_continuous f := f.continuous_toFun
 
-<<<<<<< HEAD
-=======
 @[to_additive (attr := simp)]
 lemma coe_toMonoidHom (f : ContinuousMonoidHom A B) : f.toMonoidHom = f := rfl
 
 @[to_additive (attr := simp)]
 lemma coe_toContinuousMap (f : ContinuousMonoidHom A B) : f.toContinuousMap = f := rfl
 
->>>>>>> d8efacaa
 section
 
 variable {A B : Type*} [Monoid A] [Monoid B] [TopologicalSpace A] [TopologicalSpace B]
@@ -132,43 +129,6 @@
     ContinuousMonoidHom A B :=
   { MonoidHomClass.toMonoidHom f with }
 
-<<<<<<< HEAD
-/--Any type satisfying `MonoidHomClass` and `ContinuousMapClass` can be cast into
-`ContinuousMnoidHom` via `ContinuousMonoidHom.toContinuousMonoidHom`.-/
-@[to_additive "Any type satisfying `AddMonoidHomClass` and `ContinuousMapClass` can be cast into
-`ContinuousAddMonoidHom` via `ContinuousAddMonoidHom.toContinuousAddMonoidHom`."]
-instance [MonoidHomClass F A B] [ContinuousMapClass F A B] : CoeTC F (ContinuousMonoidHom A B) :=
-  ⟨ContinuousMonoidHom.toContinuousMonoidHom⟩
-
-@[to_additive (attr := simp)]
-lemma coe_fun [MonoidHomClass F A B] [ContinuousMapClass F A B] (f : F) :
-  ⇑(f : ContinuousMonoidHom A B) = f := rfl
-
-@[to_additive (attr := simp)]
-lemma coe_monoidHom [MonoidHomClass F A B] [ContinuousMapClass F A B] (f : F) :
-  ((f : ContinuousMonoidHom A B) : A →* B) = f := rfl
-
-@[to_additive (attr := simp)]
-lemma coe_toMonoidHom [MonoidHomClass F A B] [ContinuousMapClass F A B] (f : F) :
-  (f : ContinuousMonoidHom A B).toMonoidHom = f := rfl
-
-@[to_additive (attr := simp)]
-lemma coe_continuousMap [MonoidHomClass F A B] [ContinuousMapClass F A B] (f : F) :
-  ((f : ContinuousMonoidHom A B) : C(A, B)) = f := rfl
-
-@[to_additive (attr := simp)]
-lemma coe_toContinuousMap [MonoidHomClass F A B] [ContinuousMapClass F A B] (f : F) :
-  (f : ContinuousMonoidHom A B).toContinuousMap = f := rfl
-
-end
-
-@[to_additive (attr := simp)]
-lemma toMonoidHom_apply (f : ContinuousMonoidHom A B) (a : A) : f.toMonoidHom a = f a := rfl
-
-@[to_additive (attr := simp)]
-lemma toContinuousMap_apply (f : ContinuousMonoidHom A B) (a : A) : f.toContinuousMap a = f a := rfl
-
-=======
 /-- Any type satisfying `MonoidHomClass` and `ContinuousMapClass` can be cast into
 `ContinuousMnoidHom` via `ContinuousMonoidHom.toContinuousMonoidHom`. -/
 @[to_additive "Any type satisfying `AddMonoidHomClass` and `ContinuousMapClass` can be cast into
@@ -190,7 +150,12 @@
 
 end
 
->>>>>>> d8efacaa
+@[to_additive (attr := simp)]
+lemma toMonoidHom_apply (f : ContinuousMonoidHom A B) (a : A) : f.toMonoidHom a = f a := rfl
+
+@[to_additive (attr := simp)]
+lemma toContinuousMap_apply (f : ContinuousMonoidHom A B) (a : A) : f.toContinuousMap a = f a := rfl
+
 @[to_additive (attr := ext)]
 theorem ext {f g : ContinuousMonoidHom A B} (h : ∀ x, f x = g x) : f = g :=
   DFunLike.ext _ _ h
