--- conflicted
+++ resolved
@@ -59,11 +59,7 @@
   { inter
     mul
     leftMul
-<<<<<<< HEAD
-    rightMul := fun x i ↦  (leftMul x i).imp fun j hj ↦ by simpa only [mul_comm] using hj }
-=======
     rightMul := fun x i ↦ (leftMul x i).imp fun j hj ↦ by simpa only [mul_comm] using hj }
->>>>>>> 42ab70e7
 #align ring_subgroups_basis.of_comm RingSubgroupsBasis.of_comm
 
 /-- Every subgroups basis on a ring leads to a ring filter basis. -/
