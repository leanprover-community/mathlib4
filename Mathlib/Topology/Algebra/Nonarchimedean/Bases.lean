/-
Copyright (c) 2021 Patrick Massot. All rights reserved.
Released under Apache 2.0 license as described in the file LICENSE.
Authors: Patrick Massot
-/
import Mathlib.Algebra.Algebra.Basic
import Mathlib.Algebra.Module.Submodule.Pointwise
import Mathlib.Topology.Algebra.FilterBasis
import Mathlib.Topology.Algebra.Nonarchimedean.Basic

/-!
# Neighborhood bases for non-archimedean rings and modules

This files contains special families of filter bases on rings and modules that give rise to
non-archimedean topologies.

The main definition is `RingSubgroupsBasis` which is a predicate on a family of
additive subgroups of a ring. The predicate ensures there is a topology
`RingSubgroupsBasis.topology` which is compatible with a ring structure and admits the given
family as a basis of neighborhoods of zero. In particular the given subgroups become open subgroups
(bundled in `RingSubgroupsBasis.openAddSubgroup`) and we get a non-archimedean topological ring
(`RingSubgroupsBasis.nonarchimedean`).

A special case of this construction is given by `SubmodulesBasis` where the subgroups are
sub-modules in a commutative algebra. This important example gives rise to the adic topology
(studied in its own file).
-/

open Set Filter Function Lattice

open Topology Filter Pointwise

/-- A family of additive subgroups on a ring `A` is a subgroups basis if it satisfies some
axioms ensuring there is a topology on `A` which is compatible with the ring structure and
admits this family as a basis of neighborhoods of zero. -/
structure RingSubgroupsBasis {A ι : Type*} [Ring A] (B : ι → AddSubgroup A) : Prop where
  /-- Condition for `B` to be a filter basis on `A`. -/
  inter : ∀ i j, ∃ k, B k ≤ B i ⊓ B j
  /-- For each set `B` in the submodule basis on `A`, there is another basis element `B'` such
  that the set-theoretic product `B' * B'` is in `B`. -/
  mul : ∀ i, ∃ j, (B j : Set A) * B j ⊆ B i
  /-- For any element `x : A` and any set `B` in the submodule basis on `A`,
  there is another basis element `B'` such that `B' * x` is in `B`. -/
  leftMul : ∀ x : A, ∀ i, ∃ j, (B j : Set A) ⊆ (x * ·) ⁻¹' B i
  /-- For any element `x : A` and any set `B` in the submodule basis on `A`,
  there is another basis element `B'` such that `x * B'` is in `B`. -/
  rightMul : ∀ x : A, ∀ i, ∃ j, (B j : Set A) ⊆ (· * x) ⁻¹' B i

namespace RingSubgroupsBasis

variable {A ι : Type*} [Ring A]

theorem of_comm {A ι : Type*} [CommRing A] (B : ι → AddSubgroup A)
    (inter : ∀ i j, ∃ k, B k ≤ B i ⊓ B j) (mul : ∀ i, ∃ j, (B j : Set A) * B j ⊆ B i)
    (leftMul : ∀ x : A, ∀ i, ∃ j, (B j : Set A) ⊆ (fun y : A => x * y) ⁻¹' B i) :
    RingSubgroupsBasis B :=
  { inter
    mul
    leftMul
    rightMul := fun x i ↦ (leftMul x i).imp fun j hj ↦ by simpa only [mul_comm] using hj }

/-- Every subgroups basis on a ring leads to a ring filter basis. -/
def toRingFilterBasis [Nonempty ι] {B : ι → AddSubgroup A} (hB : RingSubgroupsBasis B) :
    RingFilterBasis A where
  sets := { U | ∃ i, U = B i }
  nonempty := by
    inhabit ι
    exact ⟨B default, default, rfl⟩
  inter_sets := by
    rintro _ _ ⟨i, rfl⟩ ⟨j, rfl⟩
    obtain ⟨k, hk⟩ := hB.inter i j
    use B k
    constructor
    · use k
    · exact hk
  zero' := by
    rintro _ ⟨i, rfl⟩
    exact (B i).zero_mem
  add' := by
    rintro _ ⟨i, rfl⟩
    use B i
    constructor
    · use i
    · rintro x ⟨y, y_in, z, z_in, rfl⟩
      exact (B i).add_mem y_in z_in
  neg' := by
    rintro _ ⟨i, rfl⟩
    use B i
    constructor
    · use i
    · intro x x_in
      exact (B i).neg_mem x_in
  conj' := by
    rintro x₀ _ ⟨i, rfl⟩
    use B i
    constructor
    · use i
    · simp
  mul' := by
    rintro _ ⟨i, rfl⟩
    obtain ⟨k, hk⟩ := hB.mul i
    use B k
    constructor
    · use k
    · exact hk
  mul_left' := by
    rintro x₀ _ ⟨i, rfl⟩
    obtain ⟨k, hk⟩ := hB.leftMul x₀ i
    use B k
    constructor
    · use k
    · exact hk
  mul_right' := by
    rintro x₀ _ ⟨i, rfl⟩
    obtain ⟨k, hk⟩ := hB.rightMul x₀ i
    use B k
    constructor
    · use k
    · exact hk

variable [Nonempty ι] {B : ι → AddSubgroup A} (hB : RingSubgroupsBasis B)

theorem mem_addGroupFilterBasis_iff {V : Set A} :
    V ∈ hB.toRingFilterBasis.toAddGroupFilterBasis ↔ ∃ i, V = B i :=
  Iff.rfl

theorem mem_addGroupFilterBasis (i) : (B i : Set A) ∈ hB.toRingFilterBasis.toAddGroupFilterBasis :=
  ⟨i, rfl⟩

/-- The topology defined from a subgroups basis, admitting the given subgroups as a basis
of neighborhoods of zero. -/
def topology : TopologicalSpace A :=
  hB.toRingFilterBasis.toAddGroupFilterBasis.topology

theorem hasBasis_nhds_zero : HasBasis (@nhds A hB.topology 0) (fun _ => True) fun i => B i :=
  ⟨by
    intro s
    rw [hB.toRingFilterBasis.toAddGroupFilterBasis.nhds_zero_hasBasis.mem_iff]
    constructor
    · rintro ⟨-, ⟨i, rfl⟩, hi⟩
      exact ⟨i, trivial, hi⟩
    · rintro ⟨i, -, hi⟩
      exact ⟨B i, ⟨i, rfl⟩, hi⟩⟩

theorem hasBasis_nhds (a : A) :
    HasBasis (@nhds A hB.topology a) (fun _ => True) fun i => { b | b - a ∈ B i } :=
  ⟨by
    intro s
    rw [(hB.toRingFilterBasis.toAddGroupFilterBasis.nhds_hasBasis a).mem_iff]
    simp only [true_and]
    constructor
    · rintro ⟨-, ⟨i, rfl⟩, hi⟩
      use i
      suffices h : { b : A | b - a ∈ B i } = (fun y => a + y) '' ↑(B i) by
        rw [h]
        assumption
      simp only [image_add_left, neg_add_eq_sub]
      ext b
      simp
    · rintro ⟨i, hi⟩
      use B i
      constructor
      · use i
      · rw [image_subset_iff]
        rintro b b_in
        apply hi
        simpa using b_in⟩

/-- Given a subgroups basis, the basis elements as open additive subgroups in the associated
topology. -/
def openAddSubgroup (i : ι) : @OpenAddSubgroup A _ hB.topology :=
  let _ := hB.topology
  { B i with
    isOpen' := by
      rw [isOpen_iff_mem_nhds]
      intro a a_in
      rw [(hB.hasBasis_nhds a).mem_iff]
      use i, trivial
      rintro b b_in
      simpa using (B i).add_mem a_in b_in }

-- See note [non-Archimedean non-instances]
theorem nonarchimedean : @NonarchimedeanRing A _ hB.topology := by
  letI := hB.topology
  constructor
  intro U hU
  obtain ⟨i, -, hi : (B i : Set A) ⊆ U⟩ := hB.hasBasis_nhds_zero.mem_iff.mp hU
  exact ⟨hB.openAddSubgroup i, hi⟩

end RingSubgroupsBasis

variable {ι R A : Type*} [CommRing R] [CommRing A] [Algebra R A]

/-- A family of submodules in a commutative `R`-algebra `A` is a submodules basis if it satisfies
some axioms ensuring there is a topology on `A` which is compatible with the ring structure and
admits this family as a basis of neighborhoods of zero. -/
structure SubmodulesRingBasis (B : ι → Submodule R A) : Prop where
  /-- Condition for `B` to be a filter basis on `A`. -/
  inter : ∀ i j, ∃ k, B k ≤ B i ⊓ B j
  /-- For any element `a : A` and any set `B` in the submodule basis on `A`,
  there is another basis element `B'` such that `a • B'` is in `B`. -/
  leftMul : ∀ (a : A) (i), ∃ j, a • B j ≤ B i
  /-- For each set `B` in the submodule basis on `A`, there is another basis element `B'` such
  that the set-theoretic product `B' * B'` is in `B`. -/
  mul : ∀ i, ∃ j, (B j : Set A) * B j ⊆ B i

namespace SubmodulesRingBasis

variable {B : ι → Submodule R A} (hB : SubmodulesRingBasis B)

theorem toRing_subgroups_basis (hB : SubmodulesRingBasis B) :
    RingSubgroupsBasis fun i => (B i).toAddSubgroup := by
  apply RingSubgroupsBasis.of_comm (fun i => (B i).toAddSubgroup) hB.inter hB.mul
  intro a i
  rcases hB.leftMul a i with ⟨j, hj⟩
  use j
  rintro b (b_in : b ∈ B j)
  exact hj ⟨b, b_in, rfl⟩

/-- The topology associated to a basis of submodules in an algebra. -/
def topology [Nonempty ι] (hB : SubmodulesRingBasis B) : TopologicalSpace A :=
  hB.toRing_subgroups_basis.topology

end SubmodulesRingBasis

variable {M : Type*} [AddCommGroup M] [Module R M]

/-- A family of submodules in an `R`-module `M` is a submodules basis if it satisfies
some axioms ensuring there is a topology on `M` which is compatible with the module structure and
admits this family as a basis of neighborhoods of zero. -/
structure SubmodulesBasis [TopologicalSpace R] (B : ι → Submodule R M) : Prop where
  /-- Condition for `B` to be a filter basis on `M`. -/
  inter : ∀ i j, ∃ k, B k ≤ B i ⊓ B j
  /-- For any element `m : M` and any set `B` in the basis, `a • m` lies in `B` for all
  `a` sufficiently close to `0`. -/
  smul : ∀ (m : M) (i : ι), ∀ᶠ a in 𝓝 (0 : R), a • m ∈ B i

namespace SubmodulesBasis

variable [TopologicalSpace R] [Nonempty ι] {B : ι → Submodule R M} (hB : SubmodulesBasis B)

/-- The image of a submodules basis is a module filter basis. -/
def toModuleFilterBasis : ModuleFilterBasis R M where
  sets := { U | ∃ i, U = B i }
  nonempty := by
    inhabit ι
    exact ⟨B default, default, rfl⟩
  inter_sets := by
    rintro _ _ ⟨i, rfl⟩ ⟨j, rfl⟩
    obtain ⟨k, hk⟩ := hB.inter i j
    use B k
    constructor
    · use k
    · exact hk
  zero' := by
    rintro _ ⟨i, rfl⟩
    exact (B i).zero_mem
  add' := by
    rintro _ ⟨i, rfl⟩
    use B i
    constructor
    · use i
    · rintro x ⟨y, y_in, z, z_in, rfl⟩
      exact (B i).add_mem y_in z_in
  neg' := by
    rintro _ ⟨i, rfl⟩
    use B i
    constructor
    · use i
    · intro x x_in
      exact (B i).neg_mem x_in
  conj' := by
    rintro x₀ _ ⟨i, rfl⟩
    use B i
    constructor
    · use i
    · simp
  smul' := by
    rintro _ ⟨i, rfl⟩
    use univ
    constructor
    · exact univ_mem
    · use B i
      constructor
      · use i
      · rintro _ ⟨a, -, m, hm, rfl⟩
        exact (B i).smul_mem _ hm
  smul_left' := by
    rintro x₀ _ ⟨i, rfl⟩
    use B i
    constructor
    · use i
    · intro m
      exact (B i).smul_mem _
  smul_right' := by
    rintro m₀ _ ⟨i, rfl⟩
    exact hB.smul m₀ i

/-- The topology associated to a basis of submodules in a module. -/
def topology : TopologicalSpace M :=
  hB.toModuleFilterBasis.toAddGroupFilterBasis.topology

/-- Given a submodules basis, the basis elements as open additive subgroups in the associated
topology. -/
def openAddSubgroup (i : ι) : @OpenAddSubgroup M _ hB.topology :=
  let _ := hB.topology
  { (B i).toAddSubgroup with
    isOpen' := by
      letI := hB.topology
      rw [isOpen_iff_mem_nhds]
      intro a a_in
      rw [(hB.toModuleFilterBasis.toAddGroupFilterBasis.nhds_hasBasis a).mem_iff]
      use B i
      constructor
      · use i
      · rintro - ⟨b, b_in, rfl⟩
        exact (B i).add_mem a_in b_in }

-- See note [non-Archimedean non-instances]
theorem nonarchimedean (hB : SubmodulesBasis B) : @NonarchimedeanAddGroup M _ hB.topology := by
  letI := hB.topology
  constructor
  intro U hU
  obtain ⟨-, ⟨i, rfl⟩, hi : (B i : Set M) ⊆ U⟩ :=
    hB.toModuleFilterBasis.toAddGroupFilterBasis.nhds_zero_hasBasis.mem_iff.mp hU
  exact ⟨hB.openAddSubgroup i, hi⟩

<<<<<<< HEAD
library_note2 nonarchimedianNonInstances /--
The non archimedean subgroup basis lemmas cannot be instances because some instances
=======
library_note "non-Archimedean non-instances"/--
The non-Archimedean subgroup basis lemmas cannot be instances because some instances
>>>>>>> 686ba3a0
(such as `MeasureTheory.AEEqFun.instAddMonoid` or `IsTopologicalAddGroup.toContinuousAdd`)
cause the search for `@IsTopologicalAddGroup β ?m1 ?m2`, i.e. a search for a topological group where
the topology/group structure are unknown. -/


end SubmodulesBasis

section

/-
In this section, we check that in an `R`-algebra `A` over a ring equipped with a topology,
a basis of `R`-submodules which is compatible with the topology on `R` is also a submodule basis
in the sense of `R`-modules (forgetting about the ring structure on `A`) and those two points of
view definitionaly gives the same topology on `A`.
-/
variable [TopologicalSpace R] {B : ι → Submodule R A} (hB : SubmodulesRingBasis B)
  (hsmul : ∀ (m : A) (i : ι), ∀ᶠ a : R in 𝓝 0, a • m ∈ B i)
include hB hsmul

theorem SubmodulesRingBasis.toSubmodulesBasis : SubmodulesBasis B :=
  { inter := hB.inter
    smul := hsmul }

example [Nonempty ι] : hB.topology = (hB.toSubmodulesBasis hsmul).topology :=
  rfl

end

/-- Given a ring filter basis on a commutative ring `R`, define a compatibility condition
on a family of submodules of an `R`-module `M`. This compatibility condition allows to get
a topological module structure. -/
structure RingFilterBasis.SubmodulesBasis (BR : RingFilterBasis R) (B : ι → Submodule R M) :
    Prop where
  /-- Condition for `B` to be a filter basis on `M`. -/
  inter : ∀ i j, ∃ k, B k ≤ B i ⊓ B j
  /-- For any element `m : M` and any set `B i` in the submodule basis on `M`,
  there is a `U` in the ring filter basis on `R` such that `U * m` is in `B i`. -/
  smul : ∀ (m : M) (i : ι), ∃ U ∈ BR, U ⊆ (· • m) ⁻¹' B i

theorem RingFilterBasis.submodulesBasisIsBasis (BR : RingFilterBasis R) {B : ι → Submodule R M}
    (hB : BR.SubmodulesBasis B) : @_root_.SubmodulesBasis ι R _ M _ _ BR.topology B :=
  let _ := BR.topology
  { inter := hB.inter
    smul := by
      letI := BR.topology
      intro m i
      rcases hB.smul m i with ⟨V, V_in, hV⟩
      exact mem_of_superset (BR.toAddGroupFilterBasis.mem_nhds_zero V_in) hV }

/-- The module filter basis associated to a ring filter basis and a compatible submodule basis.
This allows to build a topological module structure compatible with the given module structure
and the topology associated to the given ring filter basis. -/
def RingFilterBasis.moduleFilterBasis [Nonempty ι] (BR : RingFilterBasis R) {B : ι → Submodule R M}
    (hB : BR.SubmodulesBasis B) : @ModuleFilterBasis R M _ BR.topology _ _ :=
  @SubmodulesBasis.toModuleFilterBasis ι R _ M _ _ BR.topology _ _ (BR.submodulesBasisIsBasis hB)<|MERGE_RESOLUTION|>--- conflicted
+++ resolved
@@ -325,13 +325,8 @@
     hB.toModuleFilterBasis.toAddGroupFilterBasis.nhds_zero_hasBasis.mem_iff.mp hU
   exact ⟨hB.openAddSubgroup i, hi⟩
 
-<<<<<<< HEAD
-library_note2 nonarchimedianNonInstances /--
-The non archimedean subgroup basis lemmas cannot be instances because some instances
-=======
-library_note "non-Archimedean non-instances"/--
+library_note2 nonarchimedeanNonInstances /--
 The non-Archimedean subgroup basis lemmas cannot be instances because some instances
->>>>>>> 686ba3a0
 (such as `MeasureTheory.AEEqFun.instAddMonoid` or `IsTopologicalAddGroup.toContinuousAdd`)
 cause the search for `@IsTopologicalAddGroup β ?m1 ?m2`, i.e. a search for a topological group where
 the topology/group structure are unknown. -/
