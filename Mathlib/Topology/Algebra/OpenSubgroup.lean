/-
Copyright (c) 2019 Johan Commelin. All rights reserved.
Released under Apache 2.0 license as described in the file LICENSE.
Authors: Johan Commelin, Nailin Guan, Yi Song, Xuchun Li
-/
import Mathlib.RingTheory.Ideal.Basic
import Mathlib.Topology.Algebra.Group.Quotient
import Mathlib.Topology.Algebra.Ring.Basic
import Mathlib.Topology.Sets.Opens

/-!
# Open subgroups of a topological group

This files builds the lattice `OpenSubgroup G` of open subgroups in a topological group `G`,
and its additive version `OpenAddSubgroup`.  This lattice has a top element, the subgroup of all
elements, but no bottom element in general. The trivial subgroup which is the natural candidate
bottom has no reason to be open (this happens only in discrete groups).

Note that this notion is especially relevant in a non-archimedean context, for instance for
`p`-adic groups.

## Main declarations

* `OpenSubgroup.isClosed`: An open subgroup is automatically closed.
* `Subgroup.isOpen_mono`: A subgroup containing an open subgroup is open.
                           There are also versions for additive groups, submodules and ideals.
* `OpenSubgroup.comap`: Open subgroups can be pulled back by a continuous group morphism.

## TODO
* Prove that the identity component of a locally path connected group is an open subgroup.
  Up to now this file is really geared towards non-archimedean algebra, not Lie groups.
-/


open TopologicalSpace Topology Function

/-- The type of open subgroups of a topological additive group. -/
structure OpenAddSubgroup (G : Type*) [AddGroup G] [TopologicalSpace G] extends AddSubgroup G where
  isOpen' : IsOpen carrier

/-- The type of open subgroups of a topological group. -/
@[to_additive]
structure OpenSubgroup (G : Type*) [Group G] [TopologicalSpace G] extends Subgroup G where
  isOpen' : IsOpen carrier

/-- Reinterpret an `OpenSubgroup` as a `Subgroup`. -/
add_decl_doc OpenSubgroup.toSubgroup

/-- Reinterpret an `OpenAddSubgroup` as an `AddSubgroup`. -/
add_decl_doc OpenAddSubgroup.toAddSubgroup

attribute [coe] OpenSubgroup.toSubgroup OpenAddSubgroup.toAddSubgroup

namespace OpenSubgroup

variable {G : Type*} [Group G] [TopologicalSpace G]
variable {U V : OpenSubgroup G} {g : G}

@[to_additive]
instance hasCoeSubgroup : CoeTC (OpenSubgroup G) (Subgroup G) :=
  ⟨toSubgroup⟩

@[to_additive]
theorem toSubgroup_injective : Injective ((↑) : OpenSubgroup G → Subgroup G)
  | ⟨_, _⟩, ⟨_, _⟩, rfl => rfl

@[to_additive]
instance : SetLike (OpenSubgroup G) G where
  coe U := U.1
  coe_injective' _ _ h := toSubgroup_injective <| SetLike.ext' h

@[to_additive]
instance : SubgroupClass (OpenSubgroup G) G where
  mul_mem := Subsemigroup.mul_mem' _
  one_mem U := U.one_mem'
  inv_mem := Subgroup.inv_mem' _

/-- Coercion from `OpenSubgroup G` to `Opens G`. -/
@[to_additive (attr := coe) "Coercion from `OpenAddSubgroup G` to `Opens G`."]
def toOpens (U : OpenSubgroup G) : Opens G := ⟨U, U.isOpen'⟩

@[to_additive]
instance hasCoeOpens : CoeTC (OpenSubgroup G) (Opens G) := ⟨toOpens⟩

@[to_additive (attr := simp, norm_cast)]
theorem coe_toOpens : ((U : Opens G) : Set G) = U :=
  rfl

@[to_additive (attr := simp, norm_cast)]
theorem coe_toSubgroup : ((U : Subgroup G) : Set G) = U := rfl

@[to_additive (attr := simp, norm_cast)]
theorem mem_toOpens : g ∈ (U : Opens G) ↔ g ∈ U := Iff.rfl

@[to_additive (attr := simp, norm_cast)]
theorem mem_toSubgroup : g ∈ (U : Subgroup G) ↔ g ∈ U := Iff.rfl

@[to_additive (attr := ext)]
theorem ext (h : ∀ x, x ∈ U ↔ x ∈ V) : U = V :=
  SetLike.ext h

variable (U)

@[to_additive]
protected theorem isOpen : IsOpen (U : Set G) :=
  U.isOpen'

@[to_additive]
theorem mem_nhds_one : (U : Set G) ∈ 𝓝 (1 : G) :=
  U.isOpen.mem_nhds U.one_mem

variable {U}

@[to_additive] instance : Top (OpenSubgroup G) := ⟨⟨⊤, isOpen_univ⟩⟩

@[to_additive (attr := simp)]
theorem mem_top (x : G) : x ∈ (⊤ : OpenSubgroup G) :=
  trivial

@[to_additive (attr := simp, norm_cast)]
theorem coe_top : ((⊤ : OpenSubgroup G) : Set G) = Set.univ :=
  rfl

@[to_additive (attr := simp, norm_cast)]
theorem toSubgroup_top : ((⊤ : OpenSubgroup G) : Subgroup G) = ⊤ :=
  rfl

@[to_additive (attr := simp, norm_cast)]
theorem toOpens_top : ((⊤ : OpenSubgroup G) : Opens G) = ⊤ :=
  rfl

@[to_additive]
instance : Inhabited (OpenSubgroup G) :=
  ⟨⊤⟩

@[to_additive]
theorem isClosed [ContinuousMul G] (U : OpenSubgroup G) : IsClosed (U : Set G) := by
  apply isOpen_compl_iff.1
  refine isOpen_iff_forall_mem_open.2 fun x hx ↦ ⟨(fun y ↦ y * x⁻¹) ⁻¹' U, ?_, ?_, ?_⟩
  · refine fun u hux hu ↦ hx ?_
    simp only [Set.mem_preimage, SetLike.mem_coe] at hux hu ⊢
    convert U.mul_mem (U.inv_mem hux) hu
    simp
  · exact U.isOpen.preimage (continuous_mul_right _)
  · simp [one_mem]

@[to_additive]
theorem isClopen [ContinuousMul G] (U : OpenSubgroup G) : IsClopen (U : Set G) :=
  ⟨U.isClosed, U.isOpen⟩

section

variable {H : Type*} [Group H] [TopologicalSpace H]

/-- The product of two open subgroups as an open subgroup of the product group. -/
@[to_additive "The product of two open subgroups as an open subgroup of the product group."]
def prod (U : OpenSubgroup G) (V : OpenSubgroup H) : OpenSubgroup (G × H) :=
  ⟨.prod U V, U.isOpen.prod V.isOpen⟩

@[to_additive (attr := simp, norm_cast)]
theorem coe_prod (U : OpenSubgroup G) (V : OpenSubgroup H) :
    (U.prod V : Set (G × H)) = (U : Set G) ×ˢ (V : Set H) :=
  rfl

@[to_additive (attr := simp, norm_cast)]
theorem toSubgroup_prod (U : OpenSubgroup G) (V : OpenSubgroup H) :
    (U.prod V : Subgroup (G × H)) = (U : Subgroup G).prod V :=
  rfl

end

@[to_additive]
instance instInfOpenSubgroup : Inf (OpenSubgroup G) :=
  ⟨fun U V ↦ ⟨U ⊓ V, U.isOpen.inter V.isOpen⟩⟩

@[to_additive (attr := simp, norm_cast)]
theorem coe_inf : (↑(U ⊓ V) : Set G) = (U : Set G) ∩ V :=
  rfl

@[to_additive (attr := simp, norm_cast)]
theorem toSubgroup_inf : (↑(U ⊓ V) : Subgroup G) = ↑U ⊓ ↑V :=
  rfl

@[to_additive (attr := simp, norm_cast)]
theorem toOpens_inf : (↑(U ⊓ V) : Opens G) = ↑U ⊓ ↑V :=
  rfl

@[to_additive (attr := simp)]
theorem mem_inf {x} : x ∈ U ⊓ V ↔ x ∈ U ∧ x ∈ V :=
  Iff.rfl

@[to_additive]
instance instPartialOrderOpenSubgroup : PartialOrder (OpenSubgroup G) := inferInstance

-- Porting note: we override `toPartialorder` to get better `le`
@[to_additive]
instance instSemilatticeInfOpenSubgroup : SemilatticeInf (OpenSubgroup G) :=
  { SetLike.coe_injective.semilatticeInf ((↑) : OpenSubgroup G → Set G) fun _ _ ↦ rfl with
    toInf := instInfOpenSubgroup
    toPartialOrder := instPartialOrderOpenSubgroup }

@[to_additive]
instance : OrderTop (OpenSubgroup G) where
  top := ⊤
  le_top _ := Set.subset_univ _

@[to_additive (attr := simp, norm_cast)]
theorem toSubgroup_le : (U : Subgroup G) ≤ (V : Subgroup G) ↔ U ≤ V :=
  Iff.rfl

variable {N : Type*} [Group N] [TopologicalSpace N]

/-- The preimage of an `OpenSubgroup` along a continuous `Monoid` homomorphism
  is an `OpenSubgroup`. -/
@[to_additive "The preimage of an `OpenAddSubgroup` along a continuous `AddMonoid` homomorphism
is an `OpenAddSubgroup`."]
def comap (f : G →* N) (hf : Continuous f) (H : OpenSubgroup N) : OpenSubgroup G :=
  ⟨.comap f H, H.isOpen.preimage hf⟩

@[to_additive (attr := simp, norm_cast)]
theorem coe_comap (H : OpenSubgroup N) (f : G →* N) (hf : Continuous f) :
    (H.comap f hf : Set G) = f ⁻¹' H :=
  rfl

@[to_additive (attr := simp, norm_cast)]
theorem toSubgroup_comap (H : OpenSubgroup N) (f : G →* N) (hf : Continuous f) :
    (H.comap f hf : Subgroup G) = (H : Subgroup N).comap f :=
  rfl

@[to_additive (attr := simp)]
theorem mem_comap {H : OpenSubgroup N} {f : G →* N} {hf : Continuous f} {x : G} :
    x ∈ H.comap f hf ↔ f x ∈ H :=
  Iff.rfl

@[to_additive]
theorem comap_comap {P : Type*} [Group P] [TopologicalSpace P] (K : OpenSubgroup P) (f₂ : N →* P)
    (hf₂ : Continuous f₂) (f₁ : G →* N) (hf₁ : Continuous f₁) :
    (K.comap f₂ hf₂).comap f₁ hf₁ = K.comap (f₂.comp f₁) (hf₂.comp hf₁) :=
  rfl

end OpenSubgroup
namespace Subgroup

variable {G : Type*} [Group G] [TopologicalSpace G]

@[to_additive]
theorem isOpen_of_mem_nhds [ContinuousMul G] (H : Subgroup G) {g : G} (hg : (H : Set G) ∈ 𝓝 g) :
    IsOpen (H : Set G) := by
  refine isOpen_iff_mem_nhds.2 fun x hx ↦ ?_
  have hg' : g ∈ H := SetLike.mem_coe.1 (mem_of_mem_nhds hg)
  have : Filter.Tendsto (fun y ↦ y * (x⁻¹ * g)) (𝓝 x) (𝓝 g) :=
    (continuous_id.mul continuous_const).tendsto' _ _ (mul_inv_cancel_left _ _)
  simpa only [SetLike.mem_coe, Filter.mem_map',
    H.mul_mem_cancel_right (H.mul_mem (H.inv_mem hx) hg')] using this hg

@[to_additive]
theorem isOpen_mono [ContinuousMul G] {H₁ H₂ : Subgroup G} (h : H₁ ≤ H₂)
    (h₁ : IsOpen (H₁ : Set G)) : IsOpen (H₂ : Set G) :=
  isOpen_of_mem_nhds _ <| Filter.mem_of_superset (h₁.mem_nhds <| one_mem H₁) h

@[to_additive]
theorem isOpen_of_openSubgroup [ContinuousMul G] (H: Subgroup G) {U : OpenSubgroup G} (h : ↑U ≤ H) :
    IsOpen (H : Set G) :=
  isOpen_mono h U.isOpen

/-- If a subgroup of a topological group has `1` in its interior, then it is open. -/
@[to_additive "If a subgroup of an additive topological group has `0` in its interior, then it is
open."]
theorem isOpen_of_one_mem_interior [ContinuousMul G] (H: Subgroup G)
    (h_1_int : (1 : G) ∈ interior (H : Set G)) : IsOpen (H : Set G) :=
  isOpen_of_mem_nhds H <| mem_interior_iff_mem_nhds.1 h_1_int

@[to_additive]
lemma isClosed_of_isOpen [ContinuousMul G] (U : Subgroup G) (h : IsOpen (U : Set G)) :
    IsClosed (U : Set G) :=
  OpenSubgroup.isClosed ⟨U, h⟩

@[to_additive]
lemma subgroupOf_isOpen (U K : Subgroup G) (h : IsOpen (K : Set G)) :
    IsOpen (K.subgroupOf U : Set U) :=
  Continuous.isOpen_preimage (continuous_iff_le_induced.mpr fun _ ↦ id) _ h

@[to_additive]
lemma discreteTopology [ContinuousMul G] (U : Subgroup G) (h : IsOpen (U : Set G)) :
    DiscreteTopology (G ⧸ U) := by
  refine singletons_open_iff_discrete.mp (fun g ↦ ?_)
  induction' g using Quotient.inductionOn with g
  show IsOpen (QuotientGroup.mk ⁻¹' {QuotientGroup.mk g})
  convert_to IsOpen ((g * ·) '' U)
  · ext g'
    simp only [Set.mem_preimage, Set.mem_singleton_iff, QuotientGroup.eq, Set.image_mul_left]
    rw [← U.inv_mem_iff]
    simp
  · exact Homeomorph.mulLeft g |>.isOpen_image |>.mpr h

@[to_additive]
instance [ContinuousMul G] (U : OpenSubgroup G) : DiscreteTopology (G ⧸ U.toSubgroup) :=
  discreteTopology U.toSubgroup U.isOpen

@[to_additive]
lemma quotient_finite_of_isOpen [ContinuousMul G] [CompactSpace G] (U : Subgroup G)
    (h : IsOpen (U : Set G)) : Finite (G ⧸ U) :=
  have : DiscreteTopology (G ⧸ U) := U.discreteTopology h
  finite_of_compact_of_discrete

@[to_additive]
instance [ContinuousMul G] [CompactSpace G] (U : OpenSubgroup G) : Finite (G ⧸ U.toSubgroup) :=
  quotient_finite_of_isOpen U.toSubgroup U.isOpen

@[to_additive]
lemma quotient_finite_of_isOpen' [TopologicalGroup G] [CompactSpace G] (U : Subgroup G)
    (K : Subgroup U) (hUopen : IsOpen (U : Set G)) (hKopen : IsOpen (K : Set U)) :
    Finite (U ⧸ K) :=
  have : CompactSpace U := isCompact_iff_compactSpace.mp <| IsClosed.isCompact <|
    U.isClosed_of_isOpen hUopen
  K.quotient_finite_of_isOpen hKopen

@[to_additive]
instance [TopologicalGroup G] [CompactSpace G] (U : OpenSubgroup G) (K : OpenSubgroup U) :
    Finite (U ⧸ K.toSubgroup) :=
  quotient_finite_of_isOpen' U.toSubgroup K.toSubgroup U.isOpen K.isOpen

end Subgroup

namespace OpenSubgroup

variable {G : Type*} [Group G] [TopologicalSpace G] [ContinuousMul G]

@[to_additive]
instance : Sup (OpenSubgroup G) :=
  ⟨fun U V ↦ ⟨U ⊔ V, Subgroup.isOpen_mono (le_sup_left : U.1 ≤ U.1 ⊔ V.1) U.isOpen⟩⟩

@[to_additive (attr := simp, norm_cast)]
theorem toSubgroup_sup (U V : OpenSubgroup G) : (↑(U ⊔ V) : Subgroup G) = ↑U ⊔ ↑V := rfl

-- Porting note: we override `toPartialorder` to get better `le`
@[to_additive]
instance : Lattice (OpenSubgroup G) :=
  { instSemilatticeInfOpenSubgroup,
    toSubgroup_injective.semilatticeSup ((↑) : OpenSubgroup G → Subgroup G) fun _ _ ↦ rfl with
    toPartialOrder := instPartialOrderOpenSubgroup }

end OpenSubgroup

namespace Submodule

open OpenAddSubgroup

variable {R : Type*} {M : Type*} [CommRing R]
variable [AddCommGroup M] [TopologicalSpace M] [TopologicalAddGroup M] [Module R M]

theorem isOpen_mono {U P : Submodule R M} (h : U ≤ P) (hU : IsOpen (U : Set M)) :
    IsOpen (P : Set M) :=
  @AddSubgroup.isOpen_mono M _ _ _ U.toAddSubgroup P.toAddSubgroup h hU

end Submodule

namespace Ideal

variable {R : Type*} [CommRing R]
variable [TopologicalSpace R] [TopologicalRing R]

theorem isOpen_of_isOpen_subideal {U I : Ideal R} (h : U ≤ I) (hU : IsOpen (U : Set R)) :
    IsOpen (I : Set R) :=
  @Submodule.isOpen_mono R R _ _ _ _ Semiring.toModule _ _ h hU

end Ideal

/-!
# Open normal subgroups of a topological group

This section builds the lattice `OpenNormalSubgroup G` of open subgroups in a topological group `G`,
and its additive version `OpenNormalAddSubgroup`.

-/

section

universe u

/-- The type of open normal subgroups of a topological group. -/
@[ext]
structure OpenNormalSubgroup (G : Type u) [Group G] [TopologicalSpace G]
  extends OpenSubgroup G where
  isNormal' : toSubgroup.Normal := by infer_instance

/-- The type of open normal subgroups of a topological additive group. -/
@[ext]
structure OpenNormalAddSubgroup (G : Type u) [AddGroup G] [TopologicalSpace G]
  extends OpenAddSubgroup G where
  isNormal' : toAddSubgroup.Normal := by infer_instance

attribute [to_additive] OpenNormalSubgroup

namespace OpenNormalSubgroup

variable {G : Type u} [Group G] [TopologicalSpace G]

@[to_additive]
instance (H : OpenNormalSubgroup G) : H.toSubgroup.Normal := H.isNormal'

@[to_additive]
theorem toSubgroup_injective : Function.Injective
    (fun H ↦ H.toOpenSubgroup.toSubgroup : OpenNormalSubgroup G → Subgroup G) :=
  fun A B h ↦ by
  ext
  dsimp at h
  rw [h]

@[to_additive]
instance : SetLike (OpenNormalSubgroup G) G where
  coe U := U.1
  coe_injective' _ _ h := toSubgroup_injective <| SetLike.ext' h

@[to_additive]
instance : SubgroupClass (OpenNormalSubgroup G) G where
  mul_mem := Subsemigroup.mul_mem' _
  one_mem U := U.one_mem'
  inv_mem := Subgroup.inv_mem' _

@[to_additive]
instance : Coe (OpenNormalSubgroup G) (Subgroup G) where
  coe H := H.toOpenSubgroup.toSubgroup

@[to_additive]
instance instPartialOrderOpenNormalSubgroup : PartialOrder (OpenNormalSubgroup G) := inferInstance

@[to_additive]
instance instInfOpenNormalSubgroup : Inf (OpenNormalSubgroup G) :=
  ⟨fun U V ↦ ⟨U.toOpenSubgroup ⊓ V.toOpenSubgroup,
    Subgroup.normal_inf_normal U.toSubgroup V.toSubgroup⟩⟩

@[to_additive]
instance instSemilatticeInfOpenNormalSubgroup : SemilatticeInf (OpenNormalSubgroup G) :=
  SetLike.coe_injective.semilatticeInf ((↑) : OpenNormalSubgroup G → Set G) fun _ _ ↦ rfl

@[to_additive]
instance [ContinuousMul G] : Sup (OpenNormalSubgroup G) :=
  ⟨fun U V ↦ ⟨U.toOpenSubgroup ⊔ V.toOpenSubgroup,
    Subgroup.sup_normal U.toOpenSubgroup.1 V.toOpenSubgroup.1⟩⟩

@[to_additive]
instance instSemilatticeSupOpenNormalSubgroup [ContinuousMul G] :
    SemilatticeSup (OpenNormalSubgroup G) :=
  toSubgroup_injective.semilatticeSup
    (fun (H : OpenNormalSubgroup G) ↦ ↑H.toOpenSubgroup) (fun _ _ ↦ rfl)

@[to_additive]
instance [ContinuousMul G] : Lattice (OpenNormalSubgroup G) :=
  { instSemilatticeInfOpenNormalSubgroup,
    instSemilatticeSupOpenNormalSubgroup with
    toPartialOrder := instPartialOrderOpenNormalSubgroup}

end OpenNormalSubgroup

end

/-!
## The Open Subgroup in a Clopen Neighborhood of One
This section define `OpenSubgroupSubClopenNhdsOfOne` (`OpenNormalSubgroupSubClopenNhdsOfOne`),
which can pick an open subgroup contained in a clopen neighborhood of `1`.
-/

namespace TopologicalGroup

open scoped Pointwise

variable {G : Type*} [Group G]

<<<<<<< HEAD
/-- Define the largest symmetric (self inverse) subset of a set. -/
def symmCore (V : Set G) : Set G := V ∩ V⁻¹

=======
/-- The largest symmetric (self inverse) subset of a set. -/
@[to_additive "The largest symmetric (self inverse) subset of a set."]
def symmCore (V : Set G) : Set G := V ∩ V⁻¹

@[to_additive]
>>>>>>> 0b49c65e
lemma symmCore_spec (V : Set G) : (symmCore V) = (symmCore V)⁻¹ := by
  ext
  simp only [symmCore, Set.mem_inter_iff, Set.mem_inv, Set.inter_inv, inv_inv, and_comm]

<<<<<<< HEAD
lemma inter_symmCore_symm {α : Type*}
=======
@[to_additive]
lemma iInter_symmCore_symm {α : Type*}
>>>>>>> 0b49c65e
    (S : Set α) (V : α → Set G) : ⋂ a ∈ S, symmCore (V a) = (⋂ a ∈ S, symmCore (V a))⁻¹ := by
  ext x
  constructor <;>
  · intro h
    simp only [Set.iInter_coe_set, Set.mem_iInter, Set.iInter_inv, Set.mem_inv] at h ⊢
    intro s hs
    rw [symmCore_spec]
    simp only [Set.mem_inv, inv_inv, h s hs]

<<<<<<< HEAD
/-- Define the set of tuples `(x,y)` in a set `W` which `x * y` is in `W` too. -/
private def mulClosurePairs (W : Set G) : Set (G × G) :=
  (fun (x, y) ↦ x * y)⁻¹' W ∩ (W ×ˢ W)

private lemma mulClosurePairs_open [TopologicalSpace G]  [TopologicalGroup G]
    {W : Set G} (WOpen : IsOpen W) : IsOpen (mulClosurePairs W) := by
  let μ : G × G → G := fun (x, y) ↦ x * y
  have μCont : Continuous μ := continuous_mul
  simp only [mulClosurePairs]
  apply IsOpen.inter (μCont.isOpen_preimage W <| WOpen) _
  apply IsOpen.prod <;> (exact WOpen)

private lemma mem_mulClosurePairs
=======
/-- The set of tuples `(x,y)` in a set `W` which `x * y` is in `W` too. -/
@[to_additive "The set of tuples `(x,y)` in a set `W` which `x + y` is in `W` too."]
def mulClosurePairs (W : Set G) : Set (G × G) :=
  (fun (x, y) ↦ x * y)⁻¹' W ∩ (W ×ˢ W)

@[to_additive]
lemma mulClosurePairs_open [TopologicalSpace G]  [TopologicalGroup G]
    {W : Set G} (WOpen : IsOpen W) : IsOpen (mulClosurePairs W) :=
  IsOpen.inter (continuous_mul.isOpen_preimage W <| WOpen) (IsOpen.prod WOpen WOpen)

@[to_additive]
lemma mem_mulClosurePairs
>>>>>>> 0b49c65e
    {W : Set G} (einW : 1 ∈ W) (w : W) : ((w : G), 1) ∈ mulClosurePairs W := by
  simp only [mulClosurePairs, Set.mem_inter_iff, Set.mem_preimage, Set.mem_prod, mul_one,
    Subtype.coe_prop, Subtype.coe_prop, einW, and_self]

<<<<<<< HEAD
/-- Define the first side of rectangle neighborhood of `(w,1)` in `mulClosurePairs`. -/
private def nhdProdSide [TopologicalSpace G]  [TopologicalGroup G]
=======
/-- The first side of rectangle neighborhood of `(w,1)` in `mulClosurePairs`. -/
@[to_additive "The first side of rectangle neighborhood of `(w,1)` in `addClosurePairs`."]
def rectNhdSide [TopologicalSpace G]  [TopologicalGroup G]
>>>>>>> 0b49c65e
    {W : Set G} (WOpen : IsOpen W) (einW : 1 ∈ W) (w : W) : Set G :=
  Classical.choose <| isOpen_prod_iff.mp
    (mulClosurePairs_open WOpen) w 1 (mem_mulClosurePairs einW w)

<<<<<<< HEAD
/-- Define the second side of rectangle neighborhood of `(w,1)` in `mulClosurePairs`. -/
private def nhdProdSideOne [TopologicalSpace G]  [TopologicalGroup G]
=======
/-- The second side of rectangle neighborhood of `(w,1)` in `mulClosurePairs`. -/
@[to_additive "The second side of rectangle neighborhood of `(w,1)` in `addClosurePairs`."]
def rectNhdSideOne [TopologicalSpace G]  [TopologicalGroup G]
>>>>>>> 0b49c65e
    {W : Set G} (WOpen : IsOpen W) (einW : 1 ∈ W) (w : W) : Set G :=
  Classical.choose <| Classical.choose_spec <| isOpen_prod_iff.mp
    (mulClosurePairs_open WOpen) w 1 (mem_mulClosurePairs einW w)

<<<<<<< HEAD
private lemma nhdProdSide_open [TopologicalSpace G]  [TopologicalGroup G]
    {W : Set G} (WOpen : IsOpen W) (einW : 1 ∈ W) (w : W) :
    IsOpen (nhdProdSide WOpen einW w) :=
  (Classical.choose_spec <| Classical.choose_spec <| isOpen_prod_iff.mp
    (mulClosurePairs_open WOpen) w 1 (mem_mulClosurePairs einW w)).1

private lemma nhdProdSideOne_open [TopologicalSpace G]  [TopologicalGroup G]
    {W : Set G} (WOpen : IsOpen W) (einW : 1 ∈ W) (w : W) :
    IsOpen (nhdProdSideOne WOpen einW w) :=
  (Classical.choose_spec <| Classical.choose_spec <| isOpen_prod_iff.mp
    (mulClosurePairs_open WOpen) w 1 (mem_mulClosurePairs einW w)).2.1

private lemma mem_nhdProdSide [TopologicalSpace G]  [TopologicalGroup G]
    {W : Set G} (WOpen : IsOpen W) (einW : 1 ∈ W) (w : W) :
    w.1 ∈ (nhdProdSide WOpen einW w) :=
    (Classical.choose_spec <| Classical.choose_spec <| isOpen_prod_iff.mp
      (mulClosurePairs_open WOpen) w 1 (mem_mulClosurePairs einW w)).2.2.1

private lemma one_mem_nhdProdSideOne [TopologicalSpace G]  [TopologicalGroup G]
    {W : Set G} (WOpen : IsOpen W) (einW : 1 ∈ W) (w : W) :
    1 ∈ (nhdProdSideOne WOpen einW w) :=
    (Classical.choose_spec <| Classical.choose_spec <| isOpen_prod_iff.mp
      (mulClosurePairs_open WOpen) w 1 (mem_mulClosurePairs einW w)).2.2.2.1

private lemma nhds_side_mul_sub [TopologicalSpace G]  [TopologicalGroup G]
    {W : Set G} (WOpen : IsOpen W) (einW : 1 ∈ W) (w : W) :
    (nhdProdSide WOpen einW w) ×ˢ (nhdProdSideOne WOpen einW w) ⊆ mulClosurePairs W :=
  (Classical.choose_spec <| Classical.choose_spec <| isOpen_prod_iff.mp
    (mulClosurePairs_open WOpen) w 1 (mem_mulClosurePairs einW w)).2.2.2.2

/-- The symm core of `nhdProdSideOne`. -/
private def nhdProdSideOneCore [TopologicalSpace G]  [TopologicalGroup G]
    {W : Set G} (WOpen : IsOpen W) (einW : 1 ∈ W) (w : W) : Set G :=
  symmCore (nhdProdSideOne WOpen einW w)

private lemma nhdProdSideOneCore_open [TopologicalSpace G]  [TopologicalGroup G]
    {W : Set G} (WOpen : IsOpen W) (einW : 1 ∈ W) (w : W) :
    IsOpen (nhdProdSideOneCore WOpen einW w) := by
  simp only [nhdProdSideOneCore, symmCore]
  apply IsOpen.inter (nhdProdSideOne_open WOpen einW w)
    (IsOpen.inv (nhdProdSideOne_open WOpen einW w))

private lemma one_mem_nhdProdSideOneCore [TopologicalSpace G]  [TopologicalGroup G]
    {W : Set G} (WOpen : IsOpen W) (einW : 1 ∈ W) (w : W) :
    1 ∈ (nhdProdSideOneCore WOpen einW w) := by
  simp only [nhdProdSideOneCore, symmCore, Set.mem_inter_iff, Set.mem_inv, inv_one, and_self]
  exact (one_mem_nhdProdSideOne WOpen einW w)

private lemma nhds_side_sub [TopologicalSpace G]  [TopologicalGroup G]
    {W : Set G} (WOpen : IsOpen W) (einW : 1 ∈ W) (w : W) :
    (nhdProdSide WOpen einW w) ⊆ W ∧ (nhdProdSideOne WOpen einW w) ⊆ W:= by
=======
@[to_additive]
lemma rectNhdSide_open [TopologicalSpace G]  [TopologicalGroup G]
    {W : Set G} (WOpen : IsOpen W) (einW : 1 ∈ W) (w : W) :
    IsOpen (rectNhdSide WOpen einW w) :=
  (Classical.choose_spec <| Classical.choose_spec <| isOpen_prod_iff.mp
    (mulClosurePairs_open WOpen) w 1 (mem_mulClosurePairs einW w)).1

@[to_additive]
lemma rectNhdSideOne_open [TopologicalSpace G]  [TopologicalGroup G]
    {W : Set G} (WOpen : IsOpen W) (einW : 1 ∈ W) (w : W) :
    IsOpen (rectNhdSideOne WOpen einW w) :=
  (Classical.choose_spec <| Classical.choose_spec <| isOpen_prod_iff.mp
    (mulClosurePairs_open WOpen) w 1 (mem_mulClosurePairs einW w)).2.1

@[to_additive]
lemma mem_rectNhdSide [TopologicalSpace G]  [TopologicalGroup G]
    {W : Set G} (WOpen : IsOpen W) (einW : 1 ∈ W) (w : W) :
    w.1 ∈ (rectNhdSide WOpen einW w) :=
    (Classical.choose_spec <| Classical.choose_spec <| isOpen_prod_iff.mp
      (mulClosurePairs_open WOpen) w 1 (mem_mulClosurePairs einW w)).2.2.1

@[to_additive]
lemma one_mem_rectNhdSideOne [TopologicalSpace G]  [TopologicalGroup G]
    {W : Set G} (WOpen : IsOpen W) (einW : 1 ∈ W) (w : W) :
    1 ∈ (rectNhdSideOne WOpen einW w) :=
    (Classical.choose_spec <| Classical.choose_spec <| isOpen_prod_iff.mp
      (mulClosurePairs_open WOpen) w 1 (mem_mulClosurePairs einW w)).2.2.2.1

@[to_additive]
lemma nhds_side_mul_sub [TopologicalSpace G]  [TopologicalGroup G]
    {W : Set G} (WOpen : IsOpen W) (einW : 1 ∈ W) (w : W) :
    (rectNhdSide WOpen einW w) ×ˢ (rectNhdSideOne WOpen einW w) ⊆ mulClosurePairs W :=
  (Classical.choose_spec <| Classical.choose_spec <| isOpen_prod_iff.mp
    (mulClosurePairs_open WOpen) w 1 (mem_mulClosurePairs einW w)).2.2.2.2

/-- The symm core of `rectNhdSideOne`. -/
@[to_additive "The symm core of `rectNhdSideOne`."]
def rectNhdSideOneCore [TopologicalSpace G]  [TopologicalGroup G]
    {W : Set G} (WOpen : IsOpen W) (einW : 1 ∈ W) (w : W) : Set G :=
  symmCore (rectNhdSideOne WOpen einW w)

@[to_additive]
lemma rectNhdSideOneCore_open [TopologicalSpace G]  [TopologicalGroup G]
    {W : Set G} (WOpen : IsOpen W) (einW : 1 ∈ W) (w : W) :
    IsOpen (rectNhdSideOneCore WOpen einW w) := by
  simp only [rectNhdSideOneCore, symmCore]
  apply IsOpen.inter (rectNhdSideOne_open WOpen einW w)
    (IsOpen.inv (rectNhdSideOne_open WOpen einW w))

@[to_additive]
lemma one_mem_rectNhdSideOneCore [TopologicalSpace G]  [TopologicalGroup G]
    {W : Set G} (WOpen : IsOpen W) (einW : 1 ∈ W) (w : W) :
    1 ∈ (rectNhdSideOneCore WOpen einW w) := by
  simp only [rectNhdSideOneCore, symmCore, Set.mem_inter_iff, Set.mem_inv, inv_one, and_self]
  exact (one_mem_rectNhdSideOne WOpen einW w)

@[to_additive]
lemma nhds_side_sub [TopologicalSpace G]  [TopologicalGroup G]
    {W : Set G} (WOpen : IsOpen W) (einW : 1 ∈ W) (w : W) :
    (rectNhdSide WOpen einW w) ⊆ W ∧ (rectNhdSideOne WOpen einW w) ⊆ W:= by
>>>>>>> 0b49c65e
  have mulClosurePairssubWp : mulClosurePairs W ⊆ (W ×ˢ W) := Set.inter_subset_right
  have := Set.Subset.trans (nhds_side_mul_sub WOpen einW w) mulClosurePairssubWp
  rw [Set.prod_subset_prod_iff] at this
  rcases this with h | e1 | e2
  · exact h
  · absurd e1
<<<<<<< HEAD
    exact ne_of_mem_of_not_mem' (mem_nhdProdSide WOpen einW w) fun a ↦ a
  · absurd e2
    exact ne_of_mem_of_not_mem' (one_mem_nhdProdSideOne WOpen einW w) fun a ↦ a

private lemma nhdProdSide_sub [TopologicalSpace G]  [TopologicalGroup G]
    {W : Set G} (WOpen : IsOpen W) (einW : 1 ∈ W) (w : W) :
    (nhdProdSide WOpen einW w) ⊆ W := (nhds_side_sub WOpen einW w).1

private lemma nhdProdSideOneCore_sub [TopologicalSpace G]  [TopologicalGroup G]
    {W : Set G} (WOpen : IsOpen W) (einW : 1 ∈ W) (w : W) :
    (nhdProdSideOneCore WOpen einW w) ⊆ W := by
  simp only [nhdProdSideOneCore, symmCore]
  exact Set.Subset.trans Set.inter_subset_left (nhds_side_sub WOpen einW w).2

private lemma nhdProdSide_cover [TopologicalSpace G]  [TopologicalGroup G]
    {W : Set G} (WOpen : IsOpen W) (einW : 1 ∈ W) :
    W ⊆ ⋃ w : W, (nhdProdSide WOpen einW w) := by
  intro x xinW
  simp only [Set.iUnion_coe_set, Set.mem_iUnion]
  exact ⟨x, xinW, (mem_nhdProdSide WOpen einW ⟨x, xinW⟩)⟩

/-- The index of the finite subcover of the rectangle neighbors covering `(W,1)`. -/
noncomputable def openSymmSubClopenNhdsOfOneIndex [TopologicalSpace G]  [TopologicalGroup G]
    [CompactSpace G] {W : Set G} (WClopen : IsClopen W) (einW : 1 ∈ W) : Finset W :=
  Classical.choose (IsCompact.elim_finite_subcover (IsClosed.isCompact (IsClopen.isClosed WClopen))
    _ (fun (w : W) ↦
    (nhdProdSide_open WClopen.isOpen einW w)) (nhdProdSide_cover WClopen.isOpen einW))

lemma openSymmSubClopenNhdsOfOneIndex_spec [TopologicalSpace G]  [TopologicalGroup G]
    [CompactSpace G] {W : Set G} (WClopen : IsClopen W) (einW : 1 ∈ W) :
    W ⊆ ⋃ i ∈ (openSymmSubClopenNhdsOfOneIndex WClopen einW), nhdProdSide WClopen.isOpen einW i :=
  Classical.choose_spec (IsCompact.elim_finite_subcover (IsClosed.isCompact
  (IsClopen.isClosed WClopen)) _ (fun (w : W) ↦ (nhdProdSide_open WClopen.isOpen einW w))
  (nhdProdSide_cover WClopen.isOpen einW))

/-- Define an open symmetric neighborhood of `1` such that it is contained in a given
  clopen neighborhood of `1` and the given neighborhood is closed under multiplying by
  an element in it. -/
def openSymmSubClopenNhdsOfOne [TopologicalSpace G]  [TopologicalGroup G]
    [CompactSpace G] {W : Set G} (WClopen : IsClopen W) (einW : 1 ∈ W) : Set G :=
  ⋂ w ∈ (openSymmSubClopenNhdsOfOneIndex WClopen einW) , nhdProdSideOneCore WClopen.isOpen einW w
=======
    exact ne_of_mem_of_not_mem' (mem_rectNhdSide WOpen einW w) fun a ↦ a
  · absurd e2
    exact ne_of_mem_of_not_mem' (one_mem_rectNhdSideOne WOpen einW w) fun a ↦ a

@[to_additive]
lemma rectNhdSide_sub [TopologicalSpace G]  [TopologicalGroup G]
    {W : Set G} (WOpen : IsOpen W) (einW : 1 ∈ W) (w : W) :
    (rectNhdSide WOpen einW w) ⊆ W := (nhds_side_sub WOpen einW w).1

@[to_additive]
lemma rectNhdSideOneCore_sub [TopologicalSpace G]  [TopologicalGroup G]
    {W : Set G} (WOpen : IsOpen W) (einW : 1 ∈ W) (w : W) :
    (rectNhdSideOneCore WOpen einW w) ⊆ W := by
  simp only [rectNhdSideOneCore, symmCore]
  exact Set.Subset.trans Set.inter_subset_left (nhds_side_sub WOpen einW w).2

@[to_additive]
lemma rectNhdSide_cover [TopologicalSpace G]  [TopologicalGroup G]
    {W : Set G} (WOpen : IsOpen W) (einW : 1 ∈ W) :
    W ⊆ ⋃ w : W, (rectNhdSide WOpen einW w) := by
  intro x xinW
  simp only [Set.iUnion_coe_set, Set.mem_iUnion]
  exact ⟨x, xinW, (mem_rectNhdSide WOpen einW ⟨x, xinW⟩)⟩

/-- The index of the finite subcover of the first side of the rectangle neighborhoods
covering `(W,1)`. -/
@[to_additive "The index of the finite subcover of the first side of the rectangle neighborhoods
covering `(W,1)`."]
private noncomputable def openSymmSubClopenNhdsOfOneIndex [TopologicalSpace G]  [TopologicalGroup G]
    [CompactSpace G] {W : Set G} (WClopen : IsClopen W) (einW : 1 ∈ W) : Finset W :=
  Classical.choose (IsCompact.elim_finite_subcover (IsClosed.isCompact (IsClopen.isClosed WClopen))
    _ (fun (w : W) ↦
    (rectNhdSide_open WClopen.isOpen einW w)) (rectNhdSide_cover WClopen.isOpen einW))

@[to_additive]
private lemma openSymmSubClopenNhdsOfOneIndex_spec [TopologicalSpace G]  [TopologicalGroup G]
    [CompactSpace G] {W : Set G} (WClopen : IsClopen W) (einW : 1 ∈ W) :
    W ⊆ ⋃ i ∈ (openSymmSubClopenNhdsOfOneIndex WClopen einW), rectNhdSide WClopen.isOpen einW i :=
  Classical.choose_spec (IsCompact.elim_finite_subcover (IsClosed.isCompact
  (IsClopen.isClosed WClopen)) _ (fun (w : W) ↦ (rectNhdSide_open WClopen.isOpen einW w))
  (rectNhdSide_cover WClopen.isOpen einW))

/-- An open symmetric neighborhood of `1` such that it is contained in a given
  clopen neighborhood of `1` and the given neighborhood is closed under multiplying by
  an element in it. -/
@[to_additive "An open symmetric neighborhood of `1` such that it is contained in a given
  clopen neighborhood of `1` and the given neighborhood is closed under adding by
  an element in it."]
def openSymmSubClopenNhdsOfOne [TopologicalSpace G]  [TopologicalGroup G]
    [CompactSpace G] {W : Set G} (WClopen : IsClopen W) (einW : 1 ∈ W) : Set G :=
  ⋂ w ∈ (openSymmSubClopenNhdsOfOneIndex WClopen einW) , rectNhdSideOneCore WClopen.isOpen einW w
>>>>>>> 0b49c65e

namespace openSymmSubClopenNhdsOfOne

variable [TopologicalSpace G]  [TopologicalGroup G]

<<<<<<< HEAD
lemma isopen [CompactSpace G] {W : Set G} (WClopen : IsClopen W) (einW : 1 ∈ W) :
    IsOpen (openSymmSubClopenNhdsOfOne WClopen einW) :=
  isOpen_biInter_finset (fun w _ ↦ nhdProdSideOneCore_open WClopen.isOpen einW w)

lemma symm [CompactSpace G] {W : Set G} (WClopen : IsClopen W) (einW : 1 ∈ W) :
    (openSymmSubClopenNhdsOfOne WClopen einW) = (openSymmSubClopenNhdsOfOne WClopen einW)⁻¹ := by
  simp only [openSymmSubClopenNhdsOfOne, nhdProdSideOneCore]
  apply inter_symmCore_symm

lemma one_mem [CompactSpace G] {W : Set G} (WClopen : IsClopen W) (einW : 1 ∈ W) :
    1 ∈ (openSymmSubClopenNhdsOfOne WClopen einW) := by
  simp only [openSymmSubClopenNhdsOfOne, Set.mem_iInter]
  exact fun w _ ↦ one_mem_nhdProdSideOneCore WClopen.isOpen einW w

=======
@[to_additive]
lemma isopen [CompactSpace G] {W : Set G} (WClopen : IsClopen W) (einW : 1 ∈ W) :
    IsOpen (openSymmSubClopenNhdsOfOne WClopen einW) :=
  isOpen_biInter_finset (fun w _ ↦ rectNhdSideOneCore_open WClopen.isOpen einW w)

@[to_additive]
lemma symm [CompactSpace G] {W : Set G} (WClopen : IsClopen W) (einW : 1 ∈ W) :
    (openSymmSubClopenNhdsOfOne WClopen einW) = (openSymmSubClopenNhdsOfOne WClopen einW)⁻¹ := by
  simp only [openSymmSubClopenNhdsOfOne, rectNhdSideOneCore]
  apply iInter_symmCore_symm

@[to_additive]
lemma one_mem [CompactSpace G] {W : Set G} (WClopen : IsClopen W) (einW : 1 ∈ W) :
    1 ∈ (openSymmSubClopenNhdsOfOne WClopen einW) := by
  simp only [openSymmSubClopenNhdsOfOne, Set.mem_iInter]
  exact fun w _ ↦ one_mem_rectNhdSideOneCore WClopen.isOpen einW w

@[to_additive]
>>>>>>> 0b49c65e
lemma mul_sub [CompactSpace G] {W : Set G} (WClopen : IsClopen W) (einW : 1 ∈ W) :
    W * (openSymmSubClopenNhdsOfOne WClopen einW) ⊆ W := by
  rintro a ⟨x,xinW,y,yinInter,xmuly⟩
  have := openSymmSubClopenNhdsOfOneIndex_spec WClopen einW xinW
  simp only [Set.mem_iUnion] at this
  rcases this with ⟨w,winfin,xinU⟩
  simp only [openSymmSubClopenNhdsOfOne, Set.iUnion_coe_set, Set.iInter_coe_set,
    Set.mem_iInter ] at yinInter
  have yinV := Set.mem_of_mem_inter_left (yinInter w w.2 winfin)
  simpa only [Set.mem_preimage, xmuly] using Set.mem_of_mem_inter_left <|
    nhds_side_mul_sub WClopen.isOpen einW w <| Set.mk_mem_prod xinU yinV

<<<<<<< HEAD
=======
@[to_additive]
>>>>>>> 0b49c65e
lemma sub [CompactSpace G] {W : Set G} (WClopen : IsClopen W) (einW : 1 ∈ W) :
    (openSymmSubClopenNhdsOfOne WClopen einW) ⊆ W :=
  Set.Subset.trans (Set.subset_mul_right (openSymmSubClopenNhdsOfOne WClopen einW) einW)
    (mul_sub WClopen einW)

end openSymmSubClopenNhdsOfOne

end TopologicalGroup

section

open scoped Pointwise

open TopologicalGroup

<<<<<<< HEAD
private lemma iUnion_pow {G : Type*} [Group G] {V : Set G} (einV : 1 ∈ V) :
    {x : G | ∃ n : ℕ, x ∈ V ^ n} = ⋃ n , V ^ (n + 1) := by
  ext x
  rw [Set.mem_setOf_eq, Set.mem_iUnion]
  constructor
  all_goals rintro ⟨n,hn⟩
  · by_cases h : n = 0
    · use 0
      simp only [h, pow_zero, Set.mem_one] at hn
      simpa only [zero_add, pow_one, hn] using einV
    · use n - 1
      rwa [Nat.sub_add_cancel <| Nat.one_le_iff_ne_zero.mpr h]
  · use n + 1

namespace TopologicalGroup

/-- Define an open symmetric neighborhood of `1` that is contained in a given
  clopen neighborhood of `1`. -/
=======
@[to_additive]
lemma iUnion_pow {G : Type*} [Group G] {V : Set G} (einV : 1 ∈ V) :
    {x : G | ∃ n : ℕ, x ∈ V ^ n} = ⋃ n , V ^ (n + 1) := by
  ext x
  rw [Set.mem_setOf_eq, Set.mem_iUnion]
  refine ⟨fun ⟨n, hn⟩ ↦ ?_, fun ⟨n, _⟩ ↦ by use n + 1⟩
  by_cases h : n = 0
  · use 0
    simp only [h, pow_zero, Set.mem_one] at hn
    simpa only [zero_add, pow_one, hn] using einV
  · use n - 1
    rwa [Nat.sub_add_cancel <| Nat.one_le_iff_ne_zero.mpr h]

namespace TopologicalGroup

/-- An arbitrary open subgroup that is contained in a given clopen neighborhood of `1`. -/
@[to_additive "An open subgroup that is contained in a given clopen neighborhood of `1`."]
>>>>>>> 0b49c65e
def OpenSubgroupSubClopenNhdsOfOne {G : Type*} [Group G] [TopologicalSpace G]  [TopologicalGroup G]
    [CompactSpace G] {W : Set G} (WClopen : IsClopen W) (einW : 1 ∈ W) : OpenSubgroup G where
  carrier := {x : G | ∃ n : ℕ, x ∈ (openSymmSubClopenNhdsOfOne WClopen einW) ^ n}
  mul_mem':= by
    rintro a b ⟨na, hna⟩ ⟨nb, hnb⟩
    simp only [Set.mem_setOf_eq] at *
    use na + nb
    rw [pow_add]
    exact Set.mul_mem_mul hna hnb
  one_mem':= by
    use 1
    simp only [pow_one, openSymmSubClopenNhdsOfOne.one_mem WClopen einW]
  inv_mem':= by
    simp only [Set.mem_setOf_eq, forall_exists_index] at *
    intro x m hm
    use m
    rw [TopologicalGroup.openSymmSubClopenNhdsOfOne.symm]
    simpa only [inv_pow, Set.mem_inv, inv_inv] using hm
  isOpen' := by
    set V := (openSymmSubClopenNhdsOfOne WClopen einW)
    simp only [iUnion_pow (openSymmSubClopenNhdsOfOne.one_mem WClopen einW)]
    apply isOpen_iUnion
    intro n
    rw [pow_succ]
    exact IsOpen.mul_left (openSymmSubClopenNhdsOfOne.isopen WClopen einW)

<<<<<<< HEAD
=======
@[to_additive]
>>>>>>> 0b49c65e
theorem openSubgroupSubClopenNhdsOfOne_spec {G : Type*} [Group G] [TopologicalSpace G]
    [TopologicalGroup G] [CompactSpace G] {W : Set G} (WClopen : IsClopen W) (einW : 1 ∈ W) :
    ((OpenSubgroupSubClopenNhdsOfOne WClopen einW) : Set G) ⊆ W := by
  let V := (openSymmSubClopenNhdsOfOne WClopen einW)
  show {x : G | ∃ n : ℕ, x ∈ V ^ n} ⊆ W
  simp_rw [iUnion_pow (openSymmSubClopenNhdsOfOne.one_mem WClopen einW), Set.iUnion_subset_iff]
  intro n nge
  have mulVpow: W * V ^ (n + 1) ⊆ W := by
    induction' n with n ih
    · simp only [zero_add, pow_one]
      exact openSymmSubClopenNhdsOfOne.mul_sub WClopen einW
    · rw [pow_succ, ← mul_assoc]
      exact le_trans (Set.mul_subset_mul_right ih) <|
        openSymmSubClopenNhdsOfOne.mul_sub WClopen einW
  apply le_trans _ mulVpow
  intro x xin
  rw [Set.mem_mul]
  use 1, einW, x, xin
  rw [one_mul]

<<<<<<< HEAD
=======
instance {G : Type*} [Group G] [TopologicalSpace G] [TopologicalGroup G] [CompactSpace G]
    {U : Set G} (UClopen : IsClopen U) (einU : 1 ∈ U) :
    Nonempty {H : OpenSubgroup G // (H : Set G) ⊆ U} :=
  Nonempty.intro ⟨OpenSubgroupSubClopenNhdsOfOne UClopen einU,
    openSubgroupSubClopenNhdsOfOne_spec UClopen einU⟩

>>>>>>> 0b49c65e
end TopologicalGroup

end<|MERGE_RESOLUTION|>--- conflicted
+++ resolved
@@ -467,27 +467,17 @@
 
 variable {G : Type*} [Group G]
 
-<<<<<<< HEAD
-/-- Define the largest symmetric (self inverse) subset of a set. -/
-def symmCore (V : Set G) : Set G := V ∩ V⁻¹
-
-=======
 /-- The largest symmetric (self inverse) subset of a set. -/
 @[to_additive "The largest symmetric (self inverse) subset of a set."]
 def symmCore (V : Set G) : Set G := V ∩ V⁻¹
 
 @[to_additive]
->>>>>>> 0b49c65e
 lemma symmCore_spec (V : Set G) : (symmCore V) = (symmCore V)⁻¹ := by
   ext
   simp only [symmCore, Set.mem_inter_iff, Set.mem_inv, Set.inter_inv, inv_inv, and_comm]
 
-<<<<<<< HEAD
-lemma inter_symmCore_symm {α : Type*}
-=======
 @[to_additive]
 lemma iInter_symmCore_symm {α : Type*}
->>>>>>> 0b49c65e
     (S : Set α) (V : α → Set G) : ⋂ a ∈ S, symmCore (V a) = (⋂ a ∈ S, symmCore (V a))⁻¹ := by
   ext x
   constructor <;>
@@ -497,21 +487,6 @@
     rw [symmCore_spec]
     simp only [Set.mem_inv, inv_inv, h s hs]
 
-<<<<<<< HEAD
-/-- Define the set of tuples `(x,y)` in a set `W` which `x * y` is in `W` too. -/
-private def mulClosurePairs (W : Set G) : Set (G × G) :=
-  (fun (x, y) ↦ x * y)⁻¹' W ∩ (W ×ˢ W)
-
-private lemma mulClosurePairs_open [TopologicalSpace G]  [TopologicalGroup G]
-    {W : Set G} (WOpen : IsOpen W) : IsOpen (mulClosurePairs W) := by
-  let μ : G × G → G := fun (x, y) ↦ x * y
-  have μCont : Continuous μ := continuous_mul
-  simp only [mulClosurePairs]
-  apply IsOpen.inter (μCont.isOpen_preimage W <| WOpen) _
-  apply IsOpen.prod <;> (exact WOpen)
-
-private lemma mem_mulClosurePairs
-=======
 /-- The set of tuples `(x,y)` in a set `W` which `x * y` is in `W` too. -/
 @[to_additive "The set of tuples `(x,y)` in a set `W` which `x + y` is in `W` too."]
 def mulClosurePairs (W : Set G) : Set (G × G) :=
@@ -524,88 +499,24 @@
 
 @[to_additive]
 lemma mem_mulClosurePairs
->>>>>>> 0b49c65e
     {W : Set G} (einW : 1 ∈ W) (w : W) : ((w : G), 1) ∈ mulClosurePairs W := by
   simp only [mulClosurePairs, Set.mem_inter_iff, Set.mem_preimage, Set.mem_prod, mul_one,
     Subtype.coe_prop, Subtype.coe_prop, einW, and_self]
 
-<<<<<<< HEAD
-/-- Define the first side of rectangle neighborhood of `(w,1)` in `mulClosurePairs`. -/
-private def nhdProdSide [TopologicalSpace G]  [TopologicalGroup G]
-=======
 /-- The first side of rectangle neighborhood of `(w,1)` in `mulClosurePairs`. -/
 @[to_additive "The first side of rectangle neighborhood of `(w,1)` in `addClosurePairs`."]
 def rectNhdSide [TopologicalSpace G]  [TopologicalGroup G]
->>>>>>> 0b49c65e
     {W : Set G} (WOpen : IsOpen W) (einW : 1 ∈ W) (w : W) : Set G :=
   Classical.choose <| isOpen_prod_iff.mp
     (mulClosurePairs_open WOpen) w 1 (mem_mulClosurePairs einW w)
 
-<<<<<<< HEAD
-/-- Define the second side of rectangle neighborhood of `(w,1)` in `mulClosurePairs`. -/
-private def nhdProdSideOne [TopologicalSpace G]  [TopologicalGroup G]
-=======
 /-- The second side of rectangle neighborhood of `(w,1)` in `mulClosurePairs`. -/
 @[to_additive "The second side of rectangle neighborhood of `(w,1)` in `addClosurePairs`."]
 def rectNhdSideOne [TopologicalSpace G]  [TopologicalGroup G]
->>>>>>> 0b49c65e
     {W : Set G} (WOpen : IsOpen W) (einW : 1 ∈ W) (w : W) : Set G :=
   Classical.choose <| Classical.choose_spec <| isOpen_prod_iff.mp
     (mulClosurePairs_open WOpen) w 1 (mem_mulClosurePairs einW w)
 
-<<<<<<< HEAD
-private lemma nhdProdSide_open [TopologicalSpace G]  [TopologicalGroup G]
-    {W : Set G} (WOpen : IsOpen W) (einW : 1 ∈ W) (w : W) :
-    IsOpen (nhdProdSide WOpen einW w) :=
-  (Classical.choose_spec <| Classical.choose_spec <| isOpen_prod_iff.mp
-    (mulClosurePairs_open WOpen) w 1 (mem_mulClosurePairs einW w)).1
-
-private lemma nhdProdSideOne_open [TopologicalSpace G]  [TopologicalGroup G]
-    {W : Set G} (WOpen : IsOpen W) (einW : 1 ∈ W) (w : W) :
-    IsOpen (nhdProdSideOne WOpen einW w) :=
-  (Classical.choose_spec <| Classical.choose_spec <| isOpen_prod_iff.mp
-    (mulClosurePairs_open WOpen) w 1 (mem_mulClosurePairs einW w)).2.1
-
-private lemma mem_nhdProdSide [TopologicalSpace G]  [TopologicalGroup G]
-    {W : Set G} (WOpen : IsOpen W) (einW : 1 ∈ W) (w : W) :
-    w.1 ∈ (nhdProdSide WOpen einW w) :=
-    (Classical.choose_spec <| Classical.choose_spec <| isOpen_prod_iff.mp
-      (mulClosurePairs_open WOpen) w 1 (mem_mulClosurePairs einW w)).2.2.1
-
-private lemma one_mem_nhdProdSideOne [TopologicalSpace G]  [TopologicalGroup G]
-    {W : Set G} (WOpen : IsOpen W) (einW : 1 ∈ W) (w : W) :
-    1 ∈ (nhdProdSideOne WOpen einW w) :=
-    (Classical.choose_spec <| Classical.choose_spec <| isOpen_prod_iff.mp
-      (mulClosurePairs_open WOpen) w 1 (mem_mulClosurePairs einW w)).2.2.2.1
-
-private lemma nhds_side_mul_sub [TopologicalSpace G]  [TopologicalGroup G]
-    {W : Set G} (WOpen : IsOpen W) (einW : 1 ∈ W) (w : W) :
-    (nhdProdSide WOpen einW w) ×ˢ (nhdProdSideOne WOpen einW w) ⊆ mulClosurePairs W :=
-  (Classical.choose_spec <| Classical.choose_spec <| isOpen_prod_iff.mp
-    (mulClosurePairs_open WOpen) w 1 (mem_mulClosurePairs einW w)).2.2.2.2
-
-/-- The symm core of `nhdProdSideOne`. -/
-private def nhdProdSideOneCore [TopologicalSpace G]  [TopologicalGroup G]
-    {W : Set G} (WOpen : IsOpen W) (einW : 1 ∈ W) (w : W) : Set G :=
-  symmCore (nhdProdSideOne WOpen einW w)
-
-private lemma nhdProdSideOneCore_open [TopologicalSpace G]  [TopologicalGroup G]
-    {W : Set G} (WOpen : IsOpen W) (einW : 1 ∈ W) (w : W) :
-    IsOpen (nhdProdSideOneCore WOpen einW w) := by
-  simp only [nhdProdSideOneCore, symmCore]
-  apply IsOpen.inter (nhdProdSideOne_open WOpen einW w)
-    (IsOpen.inv (nhdProdSideOne_open WOpen einW w))
-
-private lemma one_mem_nhdProdSideOneCore [TopologicalSpace G]  [TopologicalGroup G]
-    {W : Set G} (WOpen : IsOpen W) (einW : 1 ∈ W) (w : W) :
-    1 ∈ (nhdProdSideOneCore WOpen einW w) := by
-  simp only [nhdProdSideOneCore, symmCore, Set.mem_inter_iff, Set.mem_inv, inv_one, and_self]
-  exact (one_mem_nhdProdSideOne WOpen einW w)
-
-private lemma nhds_side_sub [TopologicalSpace G]  [TopologicalGroup G]
-    {W : Set G} (WOpen : IsOpen W) (einW : 1 ∈ W) (w : W) :
-    (nhdProdSide WOpen einW w) ⊆ W ∧ (nhdProdSideOne WOpen einW w) ⊆ W:= by
-=======
 @[to_additive]
 lemma rectNhdSide_open [TopologicalSpace G]  [TopologicalGroup G]
     {W : Set G} (WOpen : IsOpen W) (einW : 1 ∈ W) (w : W) :
@@ -666,56 +577,12 @@
 lemma nhds_side_sub [TopologicalSpace G]  [TopologicalGroup G]
     {W : Set G} (WOpen : IsOpen W) (einW : 1 ∈ W) (w : W) :
     (rectNhdSide WOpen einW w) ⊆ W ∧ (rectNhdSideOne WOpen einW w) ⊆ W:= by
->>>>>>> 0b49c65e
   have mulClosurePairssubWp : mulClosurePairs W ⊆ (W ×ˢ W) := Set.inter_subset_right
   have := Set.Subset.trans (nhds_side_mul_sub WOpen einW w) mulClosurePairssubWp
   rw [Set.prod_subset_prod_iff] at this
   rcases this with h | e1 | e2
   · exact h
   · absurd e1
-<<<<<<< HEAD
-    exact ne_of_mem_of_not_mem' (mem_nhdProdSide WOpen einW w) fun a ↦ a
-  · absurd e2
-    exact ne_of_mem_of_not_mem' (one_mem_nhdProdSideOne WOpen einW w) fun a ↦ a
-
-private lemma nhdProdSide_sub [TopologicalSpace G]  [TopologicalGroup G]
-    {W : Set G} (WOpen : IsOpen W) (einW : 1 ∈ W) (w : W) :
-    (nhdProdSide WOpen einW w) ⊆ W := (nhds_side_sub WOpen einW w).1
-
-private lemma nhdProdSideOneCore_sub [TopologicalSpace G]  [TopologicalGroup G]
-    {W : Set G} (WOpen : IsOpen W) (einW : 1 ∈ W) (w : W) :
-    (nhdProdSideOneCore WOpen einW w) ⊆ W := by
-  simp only [nhdProdSideOneCore, symmCore]
-  exact Set.Subset.trans Set.inter_subset_left (nhds_side_sub WOpen einW w).2
-
-private lemma nhdProdSide_cover [TopologicalSpace G]  [TopologicalGroup G]
-    {W : Set G} (WOpen : IsOpen W) (einW : 1 ∈ W) :
-    W ⊆ ⋃ w : W, (nhdProdSide WOpen einW w) := by
-  intro x xinW
-  simp only [Set.iUnion_coe_set, Set.mem_iUnion]
-  exact ⟨x, xinW, (mem_nhdProdSide WOpen einW ⟨x, xinW⟩)⟩
-
-/-- The index of the finite subcover of the rectangle neighbors covering `(W,1)`. -/
-noncomputable def openSymmSubClopenNhdsOfOneIndex [TopologicalSpace G]  [TopologicalGroup G]
-    [CompactSpace G] {W : Set G} (WClopen : IsClopen W) (einW : 1 ∈ W) : Finset W :=
-  Classical.choose (IsCompact.elim_finite_subcover (IsClosed.isCompact (IsClopen.isClosed WClopen))
-    _ (fun (w : W) ↦
-    (nhdProdSide_open WClopen.isOpen einW w)) (nhdProdSide_cover WClopen.isOpen einW))
-
-lemma openSymmSubClopenNhdsOfOneIndex_spec [TopologicalSpace G]  [TopologicalGroup G]
-    [CompactSpace G] {W : Set G} (WClopen : IsClopen W) (einW : 1 ∈ W) :
-    W ⊆ ⋃ i ∈ (openSymmSubClopenNhdsOfOneIndex WClopen einW), nhdProdSide WClopen.isOpen einW i :=
-  Classical.choose_spec (IsCompact.elim_finite_subcover (IsClosed.isCompact
-  (IsClopen.isClosed WClopen)) _ (fun (w : W) ↦ (nhdProdSide_open WClopen.isOpen einW w))
-  (nhdProdSide_cover WClopen.isOpen einW))
-
-/-- Define an open symmetric neighborhood of `1` such that it is contained in a given
-  clopen neighborhood of `1` and the given neighborhood is closed under multiplying by
-  an element in it. -/
-def openSymmSubClopenNhdsOfOne [TopologicalSpace G]  [TopologicalGroup G]
-    [CompactSpace G] {W : Set G} (WClopen : IsClopen W) (einW : 1 ∈ W) : Set G :=
-  ⋂ w ∈ (openSymmSubClopenNhdsOfOneIndex WClopen einW) , nhdProdSideOneCore WClopen.isOpen einW w
-=======
     exact ne_of_mem_of_not_mem' (mem_rectNhdSide WOpen einW w) fun a ↦ a
   · absurd e2
     exact ne_of_mem_of_not_mem' (one_mem_rectNhdSideOne WOpen einW w) fun a ↦ a
@@ -767,28 +634,11 @@
 def openSymmSubClopenNhdsOfOne [TopologicalSpace G]  [TopologicalGroup G]
     [CompactSpace G] {W : Set G} (WClopen : IsClopen W) (einW : 1 ∈ W) : Set G :=
   ⋂ w ∈ (openSymmSubClopenNhdsOfOneIndex WClopen einW) , rectNhdSideOneCore WClopen.isOpen einW w
->>>>>>> 0b49c65e
 
 namespace openSymmSubClopenNhdsOfOne
 
 variable [TopologicalSpace G]  [TopologicalGroup G]
 
-<<<<<<< HEAD
-lemma isopen [CompactSpace G] {W : Set G} (WClopen : IsClopen W) (einW : 1 ∈ W) :
-    IsOpen (openSymmSubClopenNhdsOfOne WClopen einW) :=
-  isOpen_biInter_finset (fun w _ ↦ nhdProdSideOneCore_open WClopen.isOpen einW w)
-
-lemma symm [CompactSpace G] {W : Set G} (WClopen : IsClopen W) (einW : 1 ∈ W) :
-    (openSymmSubClopenNhdsOfOne WClopen einW) = (openSymmSubClopenNhdsOfOne WClopen einW)⁻¹ := by
-  simp only [openSymmSubClopenNhdsOfOne, nhdProdSideOneCore]
-  apply inter_symmCore_symm
-
-lemma one_mem [CompactSpace G] {W : Set G} (WClopen : IsClopen W) (einW : 1 ∈ W) :
-    1 ∈ (openSymmSubClopenNhdsOfOne WClopen einW) := by
-  simp only [openSymmSubClopenNhdsOfOne, Set.mem_iInter]
-  exact fun w _ ↦ one_mem_nhdProdSideOneCore WClopen.isOpen einW w
-
-=======
 @[to_additive]
 lemma isopen [CompactSpace G] {W : Set G} (WClopen : IsClopen W) (einW : 1 ∈ W) :
     IsOpen (openSymmSubClopenNhdsOfOne WClopen einW) :=
@@ -807,7 +657,6 @@
   exact fun w _ ↦ one_mem_rectNhdSideOneCore WClopen.isOpen einW w
 
 @[to_additive]
->>>>>>> 0b49c65e
 lemma mul_sub [CompactSpace G] {W : Set G} (WClopen : IsClopen W) (einW : 1 ∈ W) :
     W * (openSymmSubClopenNhdsOfOne WClopen einW) ⊆ W := by
   rintro a ⟨x,xinW,y,yinInter,xmuly⟩
@@ -820,10 +669,7 @@
   simpa only [Set.mem_preimage, xmuly] using Set.mem_of_mem_inter_left <|
     nhds_side_mul_sub WClopen.isOpen einW w <| Set.mk_mem_prod xinU yinV
 
-<<<<<<< HEAD
-=======
-@[to_additive]
->>>>>>> 0b49c65e
+@[to_additive]
 lemma sub [CompactSpace G] {W : Set G} (WClopen : IsClopen W) (einW : 1 ∈ W) :
     (openSymmSubClopenNhdsOfOne WClopen einW) ⊆ W :=
   Set.Subset.trans (Set.subset_mul_right (openSymmSubClopenNhdsOfOne WClopen einW) einW)
@@ -839,26 +685,6 @@
 
 open TopologicalGroup
 
-<<<<<<< HEAD
-private lemma iUnion_pow {G : Type*} [Group G] {V : Set G} (einV : 1 ∈ V) :
-    {x : G | ∃ n : ℕ, x ∈ V ^ n} = ⋃ n , V ^ (n + 1) := by
-  ext x
-  rw [Set.mem_setOf_eq, Set.mem_iUnion]
-  constructor
-  all_goals rintro ⟨n,hn⟩
-  · by_cases h : n = 0
-    · use 0
-      simp only [h, pow_zero, Set.mem_one] at hn
-      simpa only [zero_add, pow_one, hn] using einV
-    · use n - 1
-      rwa [Nat.sub_add_cancel <| Nat.one_le_iff_ne_zero.mpr h]
-  · use n + 1
-
-namespace TopologicalGroup
-
-/-- Define an open symmetric neighborhood of `1` that is contained in a given
-  clopen neighborhood of `1`. -/
-=======
 @[to_additive]
 lemma iUnion_pow {G : Type*} [Group G] {V : Set G} (einV : 1 ∈ V) :
     {x : G | ∃ n : ℕ, x ∈ V ^ n} = ⋃ n , V ^ (n + 1) := by
@@ -876,7 +702,6 @@
 
 /-- An arbitrary open subgroup that is contained in a given clopen neighborhood of `1`. -/
 @[to_additive "An open subgroup that is contained in a given clopen neighborhood of `1`."]
->>>>>>> 0b49c65e
 def OpenSubgroupSubClopenNhdsOfOne {G : Type*} [Group G] [TopologicalSpace G]  [TopologicalGroup G]
     [CompactSpace G] {W : Set G} (WClopen : IsClopen W) (einW : 1 ∈ W) : OpenSubgroup G where
   carrier := {x : G | ∃ n : ℕ, x ∈ (openSymmSubClopenNhdsOfOne WClopen einW) ^ n}
@@ -903,10 +728,7 @@
     rw [pow_succ]
     exact IsOpen.mul_left (openSymmSubClopenNhdsOfOne.isopen WClopen einW)
 
-<<<<<<< HEAD
-=======
-@[to_additive]
->>>>>>> 0b49c65e
+@[to_additive]
 theorem openSubgroupSubClopenNhdsOfOne_spec {G : Type*} [Group G] [TopologicalSpace G]
     [TopologicalGroup G] [CompactSpace G] {W : Set G} (WClopen : IsClopen W) (einW : 1 ∈ W) :
     ((OpenSubgroupSubClopenNhdsOfOne WClopen einW) : Set G) ⊆ W := by
@@ -927,15 +749,12 @@
   use 1, einW, x, xin
   rw [one_mul]
 
-<<<<<<< HEAD
-=======
 instance {G : Type*} [Group G] [TopologicalSpace G] [TopologicalGroup G] [CompactSpace G]
     {U : Set G} (UClopen : IsClopen U) (einU : 1 ∈ U) :
     Nonempty {H : OpenSubgroup G // (H : Set G) ⊆ U} :=
   Nonempty.intro ⟨OpenSubgroupSubClopenNhdsOfOne UClopen einU,
     openSubgroupSubClopenNhdsOfOne_spec UClopen einU⟩
 
->>>>>>> 0b49c65e
 end TopologicalGroup
 
 end