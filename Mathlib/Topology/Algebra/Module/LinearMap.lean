--- conflicted
+++ resolved
@@ -705,18 +705,6 @@
   ext
   simp
 
-<<<<<<< HEAD
-/-- The range of `f.smulRight x` is the span of `{x}`. -/
-theorem _root_.LinearMap.range_smulRight_apply {R M M₁ : Type*} [AddCommMonoid M] [AddCommMonoid M₁]
-    [DivisionSemiring R] [Module R M] [Module R M₁] {f : M →ₗ[R] R} (hf : f ≠ 0) (x : M₁) :
-    range (f.smulRight x) = Submodule.span R {x} := Submodule.ext fun z => by
-  simp only [LinearMap.mem_range, LinearMap.smulRight_apply, Submodule.mem_span_singleton]
-  refine ⟨fun ⟨w, hw⟩ => ⟨f w, hw ▸ rfl⟩, fun ⟨w, hw⟩ => ?_⟩
-  obtain ⟨y, hy⟩ : ∃ y, f y ≠ 0 := by simpa [Ne, LinearMap.ext_iff] using hf
-  exact ⟨(w * (f y)⁻¹) • y, by simp [hw, mul_assoc, inv_mul_cancel₀ hy]⟩
-
-=======
->>>>>>> 16cdf84e
 theorem range_smulRight_apply {R : Type*} [DivisionSemiring R] [Module R M₁] [Module R M₂]
     [TopologicalSpace R] [ContinuousSMul R M₂] {f : M₁ →L[R] R} (hf : f ≠ 0) (x : M₂) :
     range (f.smulRight x) = Submodule.span R {x} :=
