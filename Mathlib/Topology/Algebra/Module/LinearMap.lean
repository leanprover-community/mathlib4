/-
Copyright (c) 2019 Sébastien Gouëzel. All rights reserved.
Released under Apache 2.0 license as described in the file LICENSE.
Authors: Jan-David Salchow, Sébastien Gouëzel, Jean Lo, Yury Kudryashov, Frédéric Dupuis,
  Heather Macbeth
-/
module

public import Mathlib.Algebra.Module.LinearMap.DivisionRing
public import Mathlib.LinearAlgebra.Projection
public import Mathlib.Topology.Algebra.ContinuousMonoidHom
public import Mathlib.Topology.Algebra.IsUniformGroup.Defs
public import Mathlib.Topology.Algebra.Module.Basic

/-!
# Continuous linear maps

In this file we define continuous (semi-)linear maps, as semilinear maps between topological
modules which are continuous. The set of continuous semilinear maps between the topological
`R₁`-module `M` and `R₂`-module `M₂` with respect to the `RingHom` `σ` is denoted by `M →SL[σ] M₂`.
Plain linear maps are denoted by `M →L[R] M₂` and star-linear maps by `M →L⋆[R] M₂`.
-/

@[expose] public section

assert_not_exists TrivialStar

open LinearMap (ker range)
open Topology Filter Pointwise

universe u v w u'

/-- Continuous linear maps between modules. We only put the type classes that are necessary for the
definition, although in applications `M` and `M₂` will be topological modules over the topological
ring `R`. -/
structure ContinuousLinearMap {R : Type*} {S : Type*} [Semiring R] [Semiring S] (σ : R →+* S)
    (M : Type*) [TopologicalSpace M] [AddCommMonoid M] (M₂ : Type*) [TopologicalSpace M₂]
    [AddCommMonoid M₂] [Module R M] [Module S M₂] extends M →ₛₗ[σ] M₂ where
  cont : Continuous toFun := by continuity

attribute [inherit_doc ContinuousLinearMap] ContinuousLinearMap.cont

@[inherit_doc]
notation:25 M " →SL[" σ "] " M₂ => ContinuousLinearMap σ M M₂

@[inherit_doc]
notation:25 M " →L[" R "] " M₂ => ContinuousLinearMap (RingHom.id R) M M₂

/-- `ContinuousSemilinearMapClass F σ M M₂` asserts `F` is a type of bundled continuous
`σ`-semilinear maps `M → M₂`.  See also `ContinuousLinearMapClass F R M M₂` for the case where
`σ` is the identity map on `R`.  A map `f` between an `R`-module and an `S`-module over a ring
homomorphism `σ : R →+* S` is semilinear if it satisfies the two properties `f (x + y) = f x + f y`
and `f (c • x) = (σ c) • f x`. -/
class ContinuousSemilinearMapClass (F : Type*) {R S : outParam Type*} [Semiring R] [Semiring S]
    (σ : outParam <| R →+* S) (M : outParam Type*) [TopologicalSpace M] [AddCommMonoid M]
    (M₂ : outParam Type*) [TopologicalSpace M₂] [AddCommMonoid M₂] [Module R M]
    [Module S M₂] [FunLike F M M₂] : Prop
    extends SemilinearMapClass F σ M M₂, ContinuousMapClass F M M₂

/-- `ContinuousLinearMapClass F R M M₂` asserts `F` is a type of bundled continuous
`R`-linear maps `M → M₂`.  This is an abbreviation for
`ContinuousSemilinearMapClass F (RingHom.id R) M M₂`. -/
abbrev ContinuousLinearMapClass (F : Type*) (R : outParam Type*) [Semiring R]
    (M : outParam Type*) [TopologicalSpace M] [AddCommMonoid M] (M₂ : outParam Type*)
    [TopologicalSpace M₂] [AddCommMonoid M₂] [Module R M] [Module R M₂] [FunLike F M M₂] :=
  ContinuousSemilinearMapClass F (RingHom.id R) M M₂

/-- The *strong dual* of a topological vector space `M` over a ring `R`. This is the space of
continuous linear functionals and is equipped with the topology of uniform convergence
on bounded subsets. `StrongDual R M` is an abbreviation for `M →L[R] R`. -/
abbrev StrongDual (R : Type*) [Semiring R] [TopologicalSpace R]
  (M : Type*) [TopologicalSpace M] [AddCommMonoid M] [Module R M] : Type _ := M →L[R] R

namespace ContinuousLinearMap

section Semiring

/-!
### Properties that hold for non-necessarily commutative semirings.
-/

variable {R₁ : Type*} {R₂ : Type*} {R₃ : Type*} [Semiring R₁] [Semiring R₂] [Semiring R₃]
  {σ₁₂ : R₁ →+* R₂} {σ₂₃ : R₂ →+* R₃} {σ₁₃ : R₁ →+* R₃} {M₁ : Type*} [TopologicalSpace M₁]
  [AddCommMonoid M₁] {M'₁ : Type*} [TopologicalSpace M'₁] [AddCommMonoid M'₁] {M₂ : Type*}
  [TopologicalSpace M₂] [AddCommMonoid M₂] {M₃ : Type*} [TopologicalSpace M₃] [AddCommMonoid M₃]
  {M₄ : Type*} [TopologicalSpace M₄] [AddCommMonoid M₄] [Module R₁ M₁] [Module R₁ M'₁]
  [Module R₂ M₂] [Module R₃ M₃]

attribute [coe] ContinuousLinearMap.toLinearMap
/-- Coerce continuous linear maps to linear maps. -/
instance LinearMap.coe : Coe (M₁ →SL[σ₁₂] M₂) (M₁ →ₛₗ[σ₁₂] M₂) := ⟨toLinearMap⟩

theorem coe_injective : Function.Injective ((↑) : (M₁ →SL[σ₁₂] M₂) → M₁ →ₛₗ[σ₁₂] M₂) := by
  intro f g H
  cases f
  cases g
  congr

instance funLike : FunLike (M₁ →SL[σ₁₂] M₂) M₁ M₂ where
  coe f := f.toLinearMap
  coe_injective' _ _ h := coe_injective (DFunLike.coe_injective h)

instance continuousSemilinearMapClass :
    ContinuousSemilinearMapClass (M₁ →SL[σ₁₂] M₂) σ₁₂ M₁ M₂ where
  map_add f := map_add f.toLinearMap
  map_continuous f := f.2
  map_smulₛₗ f := f.toLinearMap.map_smul'

theorem coe_mk (f : M₁ →ₛₗ[σ₁₂] M₂) (h) : (mk f h : M₁ →ₛₗ[σ₁₂] M₂) = f :=
  rfl

@[simp]
theorem coe_mk' (f : M₁ →ₛₗ[σ₁₂] M₂) (h) : (mk f h : M₁ → M₂) = f :=
  rfl

@[continuity, fun_prop]
protected theorem continuous (f : M₁ →SL[σ₁₂] M₂) : Continuous f :=
  f.2

protected theorem uniformContinuous {E₁ E₂ : Type*} [UniformSpace E₁] [UniformSpace E₂]
    [AddCommGroup E₁] [AddCommGroup E₂] [Module R₁ E₁] [Module R₂ E₂] [IsUniformAddGroup E₁]
    [IsUniformAddGroup E₂] (f : E₁ →SL[σ₁₂] E₂) : UniformContinuous f :=
  uniformContinuous_addMonoidHom_of_continuous f.continuous

@[simp, norm_cast]
theorem coe_inj {f g : M₁ →SL[σ₁₂] M₂} : (f : M₁ →ₛₗ[σ₁₂] M₂) = g ↔ f = g :=
  coe_injective.eq_iff

theorem coeFn_injective : @Function.Injective (M₁ →SL[σ₁₂] M₂) (M₁ → M₂) (↑) :=
  DFunLike.coe_injective

theorem toContinuousAddMonoidHom_injective :
    Function.Injective ((↑) : (M₁ →SL[σ₁₂] M₂) → ContinuousAddMonoidHom M₁ M₂) :=
  (DFunLike.coe_injective.of_comp_iff _).1 DFunLike.coe_injective

@[simp, norm_cast]
theorem toContinuousAddMonoidHom_inj {f g : M₁ →SL[σ₁₂] M₂} :
    (f : ContinuousAddMonoidHom M₁ M₂) = g ↔ f = g :=
  toContinuousAddMonoidHom_injective.eq_iff

/-- See Note [custom simps projection]. We need to specify this projection explicitly in this case,
  because it is a composition of multiple projections. -/
def Simps.apply (h : M₁ →SL[σ₁₂] M₂) : M₁ → M₂ :=
  h

/-- See Note [custom simps projection]. -/
def Simps.coe (h : M₁ →SL[σ₁₂] M₂) : M₁ →ₛₗ[σ₁₂] M₂ :=
  h

initialize_simps_projections ContinuousLinearMap (toFun → apply, toLinearMap → coe, as_prefix coe)

@[ext]
theorem ext {f g : M₁ →SL[σ₁₂] M₂} (h : ∀ x, f x = g x) : f = g :=
  DFunLike.ext f g h

/-- Copy of a `ContinuousLinearMap` with a new `toFun` equal to the old one. Useful to fix
definitional equalities. -/
protected def copy (f : M₁ →SL[σ₁₂] M₂) (f' : M₁ → M₂) (h : f' = ⇑f) : M₁ →SL[σ₁₂] M₂ where
  toLinearMap := f.toLinearMap.copy f' h
  cont := show Continuous f' from h.symm ▸ f.continuous

@[simp]
theorem coe_copy (f : M₁ →SL[σ₁₂] M₂) (f' : M₁ → M₂) (h : f' = ⇑f) : ⇑(f.copy f' h) = f' :=
  rfl

theorem copy_eq (f : M₁ →SL[σ₁₂] M₂) (f' : M₁ → M₂) (h : f' = ⇑f) : f.copy f' h = f :=
  DFunLike.ext' h

theorem range_coeFn_eq :
    Set.range ((⇑) : (M₁ →SL[σ₁₂] M₂) → (M₁ → M₂)) =
      {f | Continuous f} ∩ Set.range ((⇑) : (M₁ →ₛₗ[σ₁₂] M₂) → (M₁ → M₂)) := by
  ext f
  constructor
  · rintro ⟨f, rfl⟩
    exact ⟨f.continuous, f, rfl⟩
  · rintro ⟨hfc, f, rfl⟩
    exact ⟨⟨f, hfc⟩, rfl⟩

-- make some straightforward lemmas available to `simp`.
protected theorem map_zero (f : M₁ →SL[σ₁₂] M₂) : f (0 : M₁) = 0 :=
  map_zero f

protected theorem map_add (f : M₁ →SL[σ₁₂] M₂) (x y : M₁) : f (x + y) = f x + f y :=
  map_add f x y

@[simp]
protected theorem map_smulₛₗ (f : M₁ →SL[σ₁₂] M₂) (c : R₁) (x : M₁) : f (c • x) = σ₁₂ c • f x :=
  (toLinearMap _).map_smulₛₗ _ _

protected theorem map_smul [Module R₁ M₂] (f : M₁ →L[R₁] M₂) (c : R₁) (x : M₁) :
    f (c • x) = c • f x := by simp only [RingHom.id_apply, map_smulₛₗ]

@[simp]
theorem map_smul_of_tower {R S : Type*} [Semiring S] [SMul R M₁] [Module S M₁] [SMul R M₂]
    [Module S M₂] [LinearMap.CompatibleSMul M₁ M₂ R S] (f : M₁ →L[S] M₂) (c : R) (x : M₁) :
    f (c • x) = c • f x :=
  LinearMap.CompatibleSMul.map_smul (f : M₁ →ₗ[S] M₂) c x

@[simp, norm_cast]
theorem coe_coe (f : M₁ →SL[σ₁₂] M₂) : ⇑(f : M₁ →ₛₗ[σ₁₂] M₂) = f :=
  rfl

@[ext]
theorem ext_ring [TopologicalSpace R₁] {f g : R₁ →L[R₁] M₁} (h : f 1 = g 1) : f = g :=
  coe_inj.1 <| LinearMap.ext_ring h

/-- If two continuous linear maps are equal on a set `s`, then they are equal on the closure
of the `Submodule.span` of this set. -/
theorem eqOn_closure_span [T2Space M₂] {s : Set M₁} {f g : M₁ →SL[σ₁₂] M₂} (h : Set.EqOn f g s) :
    Set.EqOn f g (closure (Submodule.span R₁ s : Set M₁)) :=
  (LinearMap.eqOn_span' h).closure f.continuous g.continuous

/-- If the submodule generated by a set `s` is dense in the ambient module, then two continuous
linear maps equal on `s` are equal. -/
theorem ext_on [T2Space M₂] {s : Set M₁} (hs : Dense (Submodule.span R₁ s : Set M₁))
    {f g : M₁ →SL[σ₁₂] M₂} (h : Set.EqOn f g s) : f = g :=
  ext fun x => eqOn_closure_span h (hs x)

/-- Under a continuous linear map, the image of the `TopologicalClosure` of a submodule is
contained in the `TopologicalClosure` of its image. -/
theorem _root_.Submodule.topologicalClosure_map [RingHomSurjective σ₁₂] [TopologicalSpace R₁]
    [TopologicalSpace R₂] [ContinuousSMul R₁ M₁] [ContinuousAdd M₁] [ContinuousSMul R₂ M₂]
    [ContinuousAdd M₂] (f : M₁ →SL[σ₁₂] M₂) (s : Submodule R₁ M₁) :
    s.topologicalClosure.map (f : M₁ →ₛₗ[σ₁₂] M₂) ≤
      (s.map (f : M₁ →ₛₗ[σ₁₂] M₂)).topologicalClosure :=
  image_closure_subset_closure_image f.continuous

/-- Under a dense continuous linear map, a submodule whose `TopologicalClosure` is `⊤` is sent to
another such submodule.  That is, the image of a dense set under a map with dense range is dense.
-/
theorem _root_.DenseRange.topologicalClosure_map_submodule [RingHomSurjective σ₁₂]
    [TopologicalSpace R₁] [TopologicalSpace R₂] [ContinuousSMul R₁ M₁] [ContinuousAdd M₁]
    [ContinuousSMul R₂ M₂] [ContinuousAdd M₂] {f : M₁ →SL[σ₁₂] M₂} (hf' : DenseRange f)
    {s : Submodule R₁ M₁} (hs : s.topologicalClosure = ⊤) :
    (s.map (f : M₁ →ₛₗ[σ₁₂] M₂)).topologicalClosure = ⊤ := by
  rw [SetLike.ext'_iff] at hs ⊢
  simp only [Submodule.topologicalClosure_coe, Submodule.top_coe, ← dense_iff_closure_eq] at hs ⊢
  exact hf'.dense_image f.continuous hs

section SMulMonoid

variable {S₂ T₂ : Type*} [Monoid S₂] [Monoid T₂]
variable [DistribMulAction S₂ M₂] [SMulCommClass R₂ S₂ M₂] [ContinuousConstSMul S₂ M₂]
variable [DistribMulAction T₂ M₂] [SMulCommClass R₂ T₂ M₂] [ContinuousConstSMul T₂ M₂]

instance instSMul : SMul S₂ (M₁ →SL[σ₁₂] M₂) where
  smul c f := ⟨c • (f : M₁ →ₛₗ[σ₁₂] M₂), (f.2.const_smul _ : Continuous fun x => c • f x)⟩

instance mulAction : MulAction S₂ (M₁ →SL[σ₁₂] M₂) where
  one_smul _f := ext fun _x => one_smul _ _
  mul_smul _a _b _f := ext fun _x => mul_smul _ _ _

theorem smul_apply (c : S₂) (f : M₁ →SL[σ₁₂] M₂) (x : M₁) : (c • f) x = c • f x :=
  rfl

@[simp, norm_cast]
theorem coe_smul (c : S₂) (f : M₁ →SL[σ₁₂] M₂) :
    ↑(c • f) = c • (f : M₁ →ₛₗ[σ₁₂] M₂) :=
  rfl

@[simp, norm_cast]
theorem coe_smul' (c : S₂) (f : M₁ →SL[σ₁₂] M₂) :
    ↑(c • f) = c • (f : M₁ → M₂) :=
  rfl

instance isScalarTower [SMul S₂ T₂] [IsScalarTower S₂ T₂ M₂] :
    IsScalarTower S₂ T₂ (M₁ →SL[σ₁₂] M₂) :=
  ⟨fun a b f => ext fun x => smul_assoc a b (f x)⟩

instance smulCommClass [SMulCommClass S₂ T₂ M₂] : SMulCommClass S₂ T₂ (M₁ →SL[σ₁₂] M₂) :=
  ⟨fun a b f => ext fun x => smul_comm a b (f x)⟩

end SMulMonoid

/-- The continuous map that is constantly zero. -/
instance zero : Zero (M₁ →SL[σ₁₂] M₂) :=
  ⟨⟨0, continuous_zero⟩⟩

instance inhabited : Inhabited (M₁ →SL[σ₁₂] M₂) :=
  ⟨0⟩

@[simp]
theorem default_def : (default : M₁ →SL[σ₁₂] M₂) = 0 :=
  rfl

@[simp]
theorem zero_apply (x : M₁) : (0 : M₁ →SL[σ₁₂] M₂) x = 0 :=
  rfl

@[simp, norm_cast]
theorem coe_zero : ((0 : M₁ →SL[σ₁₂] M₂) : M₁ →ₛₗ[σ₁₂] M₂) = 0 :=
  rfl

/- no simp attribute on the next line as simp does not always simplify `0 x` to `0`
when `0` is the zero function, while it does for the zero continuous linear map,
and this is the most important property we care about. -/
@[norm_cast]
theorem coe_zero' : ⇑(0 : M₁ →SL[σ₁₂] M₂) = 0 :=
  rfl

@[simp, norm_cast]
theorem toContinuousAddMonoidHom_zero :
    ((0 : M₁ →SL[σ₁₂] M₂) : ContinuousAddMonoidHom M₁ M₂) = 0 := rfl

instance uniqueOfLeft [Subsingleton M₁] : Unique (M₁ →SL[σ₁₂] M₂) :=
  coe_injective.unique

instance uniqueOfRight [Subsingleton M₂] : Unique (M₁ →SL[σ₁₂] M₂) :=
  coe_injective.unique

theorem exists_ne_zero {f : M₁ →SL[σ₁₂] M₂} (hf : f ≠ 0) : ∃ x, f x ≠ 0 := by
  by_contra! h
  exact hf (ContinuousLinearMap.ext h)

section

variable (R₁ M₁)

/-- the identity map as a continuous linear map. -/
protected def id : M₁ →L[R₁] M₁ :=
  ⟨LinearMap.id, continuous_id⟩

end

instance one : One (M₁ →L[R₁] M₁) :=
  ⟨.id R₁ M₁⟩

theorem one_def : (1 : M₁ →L[R₁] M₁) = .id R₁ M₁ :=
  rfl

theorem id_apply (x : M₁) : ContinuousLinearMap.id R₁ M₁ x = x :=
  rfl

@[simp, norm_cast]
theorem coe_id : (ContinuousLinearMap.id R₁ M₁ : M₁ →ₗ[R₁] M₁) = LinearMap.id :=
  rfl

@[simp, norm_cast]
theorem coe_id' : ⇑(ContinuousLinearMap.id R₁ M₁) = id :=
  rfl

@[simp, norm_cast]
theorem toContinuousAddMonoidHom_id :
    (ContinuousLinearMap.id R₁ M₁ : ContinuousAddMonoidHom M₁ M₁) = .id _ := rfl

@[simp, norm_cast]
theorem coe_eq_id {f : M₁ →L[R₁] M₁} : (f : M₁ →ₗ[R₁] M₁) = LinearMap.id ↔ f = .id _ _ := by
  rw [← coe_id, coe_inj]

@[simp]
theorem one_apply (x : M₁) : (1 : M₁ →L[R₁] M₁) x = x :=
  rfl

instance [Nontrivial M₁] : Nontrivial (M₁ →L[R₁] M₁) :=
  ⟨0, 1, fun e ↦
    have ⟨x, hx⟩ := exists_ne (0 : M₁); hx (by simpa using DFunLike.congr_fun e.symm x)⟩

section Add

variable [ContinuousAdd M₂]

instance add : Add (M₁ →SL[σ₁₂] M₂) :=
  ⟨fun f g => ⟨f + g, f.2.add g.2⟩⟩

@[simp]
theorem add_apply (f g : M₁ →SL[σ₁₂] M₂) (x : M₁) : (f + g) x = f x + g x :=
  rfl

@[simp, norm_cast]
theorem coe_add (f g : M₁ →SL[σ₁₂] M₂) : (↑(f + g) : M₁ →ₛₗ[σ₁₂] M₂) = f + g :=
  rfl

@[norm_cast]
theorem coe_add' (f g : M₁ →SL[σ₁₂] M₂) : ⇑(f + g) = f + g :=
  rfl

@[simp, norm_cast]
theorem toContinuousAddMonoidHom_add (f g : M₁ →SL[σ₁₂] M₂) :
    ↑(f + g) = (f + g : ContinuousAddMonoidHom M₁ M₂) := rfl

instance addCommMonoid : AddCommMonoid (M₁ →SL[σ₁₂] M₂) where
  zero_add := by
    intros
    ext
    apply_rules [zero_add, add_assoc, add_zero, neg_add_cancel, add_comm]
  add_zero := by
    intros
    ext
    apply_rules [zero_add, add_assoc, add_zero, neg_add_cancel, add_comm]
  add_comm := by
    intros
    ext
    apply_rules [zero_add, add_assoc, add_zero, neg_add_cancel, add_comm]
  add_assoc := by
    intros
    ext
    apply_rules [zero_add, add_assoc, add_zero, neg_add_cancel, add_comm]
  nsmul := (· • ·)
  nsmul_zero f := by
    ext
    simp
  nsmul_succ n f := by
    ext
    simp [add_smul]

@[simp, norm_cast]
theorem coe_sum {ι : Type*} (t : Finset ι) (f : ι → M₁ →SL[σ₁₂] M₂) :
    ↑(∑ d ∈ t, f d) = (∑ d ∈ t, f d : M₁ →ₛₗ[σ₁₂] M₂) :=
  map_sum (AddMonoidHom.mk ⟨((↑) : (M₁ →SL[σ₁₂] M₂) → M₁ →ₛₗ[σ₁₂] M₂), rfl⟩ fun _ _ => rfl) _ _

@[simp, norm_cast]
theorem coe_sum' {ι : Type*} (t : Finset ι) (f : ι → M₁ →SL[σ₁₂] M₂) :
    ⇑(∑ d ∈ t, f d) = ∑ d ∈ t, ⇑(f d) := by simp only [← coe_coe, coe_sum, LinearMap.coe_sum]

theorem sum_apply {ι : Type*} (t : Finset ι) (f : ι → M₁ →SL[σ₁₂] M₂) (b : M₁) :
    (∑ d ∈ t, f d) b = ∑ d ∈ t, f d b := by simp only [coe_sum', Finset.sum_apply]

end Add

variable [RingHomCompTriple σ₁₂ σ₂₃ σ₁₃]

/-- Composition of bounded linear maps. -/
def comp (g : M₂ →SL[σ₂₃] M₃) (f : M₁ →SL[σ₁₂] M₂) : M₁ →SL[σ₁₃] M₃ :=
  ⟨(g : M₂ →ₛₗ[σ₂₃] M₃).comp (f : M₁ →ₛₗ[σ₁₂] M₂), g.2.comp f.2⟩

@[inherit_doc comp]
infixr:80 " ∘L " =>
  @ContinuousLinearMap.comp _ _ _ _ _ _ (RingHom.id _) (RingHom.id _) (RingHom.id _) _ _ _ _ _ _ _ _
    _ _ _ _ RingHomCompTriple.ids

@[simp, norm_cast]
theorem coe_comp (h : M₂ →SL[σ₂₃] M₃) (f : M₁ →SL[σ₁₂] M₂) :
    (h.comp f : M₁ →ₛₗ[σ₁₃] M₃) = (h : M₂ →ₛₗ[σ₂₃] M₃).comp (f : M₁ →ₛₗ[σ₁₂] M₂) :=
  rfl

@[simp, norm_cast]
theorem coe_comp' (h : M₂ →SL[σ₂₃] M₃) (f : M₁ →SL[σ₁₂] M₂) : ⇑(h.comp f) = h ∘ f :=
  rfl

@[simp, norm_cast]
theorem toContinuousAddMonoidHom_comp (h : M₂ →SL[σ₂₃] M₃) (f : M₁ →SL[σ₁₂] M₂) :
    (↑(h.comp f) : ContinuousAddMonoidHom M₁ M₃) = (h : ContinuousAddMonoidHom M₂ M₃).comp f := rfl

theorem comp_apply (g : M₂ →SL[σ₂₃] M₃) (f : M₁ →SL[σ₁₂] M₂) (x : M₁) : (g.comp f) x = g (f x) :=
  rfl

@[simp]
theorem comp_id (f : M₁ →SL[σ₁₂] M₂) : f.comp (.id R₁ M₁) = f :=
  ext fun _x => rfl

@[simp]
theorem id_comp (f : M₁ →SL[σ₁₂] M₂) : (ContinuousLinearMap.id R₂ M₂).comp f = f :=
  ext fun _x => rfl

section

variable {R E F : Type*} [Semiring R]
  [TopologicalSpace E] [AddCommMonoid E] [Module R E]
  [TopologicalSpace F] [AddCommMonoid F] [Module R F]

/-- `g ∘ f = id` as `ContinuousLinearMap`s implies `g ∘ f = id` as functions. -/
lemma leftInverse_of_comp {f : E →L[R] F} {g : F →L[R] E}
    (hinv : g.comp f = ContinuousLinearMap.id R E) : Function.LeftInverse g f := by
  simpa [← Function.rightInverse_iff_comp] using congr(⇑$hinv)

/-- `f ∘ g = id` as `ContinuousLinearMap`s implies `f ∘ g = id` as functions. -/
lemma rightInverse_of_comp {f : E →L[R] F} {g : F →L[R] E}
    (hinv : f.comp g = ContinuousLinearMap.id R F) : Function.RightInverse g f :=
  leftInverse_of_comp hinv

end

@[simp]
theorem comp_zero (g : M₂ →SL[σ₂₃] M₃) : g.comp (0 : M₁ →SL[σ₁₂] M₂) = 0 := by
  ext
  simp

@[simp]
theorem zero_comp (f : M₁ →SL[σ₁₂] M₂) : (0 : M₂ →SL[σ₂₃] M₃).comp f = 0 := by
  ext
  simp

@[simp]
theorem comp_add [ContinuousAdd M₂] [ContinuousAdd M₃] (g : M₂ →SL[σ₂₃] M₃)
    (f₁ f₂ : M₁ →SL[σ₁₂] M₂) : g.comp (f₁ + f₂) = g.comp f₁ + g.comp f₂ := by
  ext
  simp

@[simp]
theorem add_comp [ContinuousAdd M₃] (g₁ g₂ : M₂ →SL[σ₂₃] M₃) (f : M₁ →SL[σ₁₂] M₂) :
    (g₁ + g₂).comp f = g₁.comp f + g₂.comp f := by
  ext
  simp

theorem comp_finset_sum {ι : Type*} {s : Finset ι}
    [ContinuousAdd M₂] [ContinuousAdd M₃] (g : M₂ →SL[σ₂₃] M₃)
    (f : ι → M₁ →SL[σ₁₂] M₂) : g.comp (∑ i ∈ s, f i) = ∑ i ∈ s, g.comp (f i) := by
  ext
  simp

theorem finset_sum_comp {ι : Type*} {s : Finset ι}
    [ContinuousAdd M₃] (g : ι → M₂ →SL[σ₂₃] M₃)
    (f : M₁ →SL[σ₁₂] M₂) : (∑ i ∈ s, g i).comp f = ∑ i ∈ s, (g i).comp f := by
  ext
  simp only [coe_comp', coe_sum', Function.comp_apply, Finset.sum_apply]

theorem comp_assoc {R₄ : Type*} [Semiring R₄] [Module R₄ M₄] {σ₁₄ : R₁ →+* R₄} {σ₂₄ : R₂ →+* R₄}
    {σ₃₄ : R₃ →+* R₄} [RingHomCompTriple σ₁₃ σ₃₄ σ₁₄] [RingHomCompTriple σ₂₃ σ₃₄ σ₂₄]
    [RingHomCompTriple σ₁₂ σ₂₄ σ₁₄] (h : M₃ →SL[σ₃₄] M₄) (g : M₂ →SL[σ₂₃] M₃) (f : M₁ →SL[σ₁₂] M₂) :
    (h.comp g).comp f = h.comp (g.comp f) :=
  rfl

instance instMul : Mul (M₁ →L[R₁] M₁) :=
  ⟨comp⟩

theorem mul_def (f g : M₁ →L[R₁] M₁) : f * g = f.comp g :=
  rfl

@[simp]
theorem coe_mul (f g : M₁ →L[R₁] M₁) : ⇑(f * g) = f ∘ g :=
  rfl

theorem mul_apply (f g : M₁ →L[R₁] M₁) (x : M₁) : (f * g) x = f (g x) :=
  rfl

instance monoidWithZero : MonoidWithZero (M₁ →L[R₁] M₁) where
  mul_zero f := ext fun _ => map_zero f
  zero_mul _ := ext fun _ => rfl
  mul_one _ := ext fun _ => rfl
  one_mul _ := ext fun _ => rfl
  mul_assoc _ _ _ := ext fun _ => rfl

theorem coe_pow (f : M₁ →L[R₁] M₁) (n : ℕ) : ⇑(f ^ n) = f^[n] :=
  hom_coe_pow _ rfl (fun _ _ ↦ rfl) _ _

instance instNatCast [ContinuousAdd M₁] : NatCast (M₁ →L[R₁] M₁) where
  natCast n := n • (1 : M₁ →L[R₁] M₁)

instance semiring [ContinuousAdd M₁] : Semiring (M₁ →L[R₁] M₁) where
  __ := ContinuousLinearMap.monoidWithZero
  __ := ContinuousLinearMap.addCommMonoid
  left_distrib f g h := ext fun x => map_add f (g x) (h x)
  right_distrib _ _ _ := ext fun _ => LinearMap.add_apply _ _ _
  toNatCast := instNatCast
  natCast_zero := zero_smul ℕ (1 : M₁ →L[R₁] M₁)
  natCast_succ n := AddMonoid.nsmul_succ n (1 : M₁ →L[R₁] M₁)

/-- `ContinuousLinearMap.toLinearMap` as a `RingHom`. -/
@[simps]
def toLinearMapRingHom [ContinuousAdd M₁] : (M₁ →L[R₁] M₁) →+* M₁ →ₗ[R₁] M₁ where
  toFun := toLinearMap
  map_zero' := rfl
  map_one' := rfl
  map_add' _ _ := rfl
  map_mul' _ _ := rfl

@[simp]
theorem natCast_apply [ContinuousAdd M₁] (n : ℕ) (m : M₁) : (↑n : M₁ →L[R₁] M₁) m = n • m :=
  rfl

@[simp]
theorem ofNat_apply [ContinuousAdd M₁] (n : ℕ) [n.AtLeastTwo] (m : M₁) :
    (ofNat(n) : M₁ →L[R₁] M₁) m = OfNat.ofNat n • m :=
  rfl

section ApplyAction

variable [ContinuousAdd M₁]

/-- The tautological action by `M₁ →L[R₁] M₁` on `M`.

This generalizes `Function.End.applyMulAction`. -/
instance applyModule : Module (M₁ →L[R₁] M₁) M₁ :=
  Module.compHom _ toLinearMapRingHom

@[simp]
protected theorem smul_def (f : M₁ →L[R₁] M₁) (a : M₁) : f • a = f a :=
  rfl

/-- `ContinuousLinearMap.applyModule` is faithful. -/
instance applyFaithfulSMul : FaithfulSMul (M₁ →L[R₁] M₁) M₁ :=
  ⟨fun {_ _} => ContinuousLinearMap.ext⟩

instance applySMulCommClass : SMulCommClass R₁ (M₁ →L[R₁] M₁) M₁ where
  smul_comm r e m := (e.map_smul r m).symm

instance applySMulCommClass' : SMulCommClass (M₁ →L[R₁] M₁) R₁ M₁ where
  smul_comm := map_smul

instance continuousConstSMul_apply : ContinuousConstSMul (M₁ →L[R₁] M₁) M₁ :=
  ⟨ContinuousLinearMap.continuous⟩

end ApplyAction

variable {F : Type*}

theorem isClosed_ker [T1Space M₂] [FunLike F M₁ M₂] [ContinuousSemilinearMapClass F σ₁₂ M₁ M₂]
    (f : F) :
    IsClosed (ker f : Set M₁) :=
  continuous_iff_isClosed.1 (map_continuous f) _ isClosed_singleton

theorem isComplete_ker {M' : Type*} [UniformSpace M'] [CompleteSpace M'] [AddCommMonoid M']
    [Module R₁ M'] [T1Space M₂] [FunLike F M' M₂] [ContinuousSemilinearMapClass F σ₁₂ M' M₂]
    (f : F) :
    IsComplete (ker f : Set M') :=
  (isClosed_ker f).isComplete

instance completeSpace_ker {M' : Type*} [UniformSpace M'] [CompleteSpace M']
    [AddCommMonoid M'] [Module R₁ M'] [T1Space M₂]
    [FunLike F M' M₂] [ContinuousSemilinearMapClass F σ₁₂ M' M₂]
    (f : F) : CompleteSpace (ker f) :=
  (isComplete_ker f).completeSpace_coe

instance completeSpace_eqLocus {M' : Type*} [UniformSpace M'] [CompleteSpace M']
    [AddCommMonoid M'] [Module R₁ M'] [T2Space M₂]
    [FunLike F M' M₂] [ContinuousSemilinearMapClass F σ₁₂ M' M₂]
    (f g : F) : CompleteSpace (LinearMap.eqLocus f g) :=
  IsClosed.completeSpace_coe (hs := isClosed_eq (map_continuous f) (map_continuous g))

/-- Restrict codomain of a continuous linear map. -/
def codRestrict (f : M₁ →SL[σ₁₂] M₂) (p : Submodule R₂ M₂) (h : ∀ x, f x ∈ p) :
    M₁ →SL[σ₁₂] p where
  cont := f.continuous.subtype_mk _
  toLinearMap := (f : M₁ →ₛₗ[σ₁₂] M₂).codRestrict p h

@[norm_cast]
theorem coe_codRestrict (f : M₁ →SL[σ₁₂] M₂) (p : Submodule R₂ M₂) (h : ∀ x, f x ∈ p) :
    (f.codRestrict p h : M₁ →ₛₗ[σ₁₂] p) = (f : M₁ →ₛₗ[σ₁₂] M₂).codRestrict p h :=
  rfl

@[simp]
theorem coe_codRestrict_apply (f : M₁ →SL[σ₁₂] M₂) (p : Submodule R₂ M₂) (h : ∀ x, f x ∈ p) (x) :
    (f.codRestrict p h x : M₂) = f x :=
  rfl

@[simp]
theorem ker_codRestrict (f : M₁ →SL[σ₁₂] M₂) (p : Submodule R₂ M₂) (h : ∀ x, f x ∈ p) :
    ker (f.codRestrict p h) = ker f :=
  (f : M₁ →ₛₗ[σ₁₂] M₂).ker_codRestrict p h

/-- Restrict the codomain of a continuous linear map `f` to `f.range`. -/
abbrev rangeRestrict [RingHomSurjective σ₁₂] (f : M₁ →SL[σ₁₂] M₂) :=
  f.codRestrict (LinearMap.range f) (LinearMap.mem_range_self f)

@[simp]
theorem coe_rangeRestrict [RingHomSurjective σ₁₂] (f : M₁ →SL[σ₁₂] M₂) :
    (f.rangeRestrict : M₁ →ₛₗ[σ₁₂] LinearMap.range f) = (f : M₁ →ₛₗ[σ₁₂] M₂).rangeRestrict :=
  rfl

/-- `Submodule.subtype` as a `ContinuousLinearMap`. -/
def _root_.Submodule.subtypeL (p : Submodule R₁ M₁) : p →L[R₁] M₁ where
  cont := continuous_subtype_val
  toLinearMap := p.subtype

@[simp, norm_cast]
theorem _root_.Submodule.coe_subtypeL (p : Submodule R₁ M₁) :
    (p.subtypeL : p →ₗ[R₁] M₁) = p.subtype :=
  rfl

@[simp]
theorem _root_.Submodule.coe_subtypeL' (p : Submodule R₁ M₁) : ⇑p.subtypeL = p.subtype :=
  rfl

@[simp]
theorem _root_.Submodule.subtypeL_apply (p : Submodule R₁ M₁) (x : p) : p.subtypeL x = x :=
  rfl

@[simp]
theorem _root_.Submodule.range_subtypeL (p : Submodule R₁ M₁) : range p.subtypeL = p :=
  Submodule.range_subtype _

@[simp]
theorem _root_.Submodule.ker_subtypeL (p : Submodule R₁ M₁) : ker p.subtypeL = ⊥ :=
  Submodule.ker_subtype _

section

variable {R S : Type*} [Semiring R] [Semiring S] [Module R M₁] [Module R M₂] [Module R S]
  [Module S M₂] [IsScalarTower R S M₂] [TopologicalSpace S] [ContinuousSMul S M₂]

/-- The linear map `fun x => c x • f`.  Associates to a scalar-valued linear map and an element of
`M₂` the `M₂`-valued linear map obtained by multiplying the two (a.k.a. tensoring by `M₂`).
See also `ContinuousLinearMap.smulRightₗ` and `ContinuousLinearMap.smulRightL`. -/
@[simps coe]
def smulRight (c : M₁ →L[R] S) (f : M₂) : M₁ →L[R] M₂ :=
  { c.toLinearMap.smulRight f with cont := c.2.smul continuous_const }

@[simp]
theorem smulRight_apply {c : M₁ →L[R] S} {f : M₂} {x : M₁} :
    (smulRight c f : M₁ → M₂) x = c x • f :=
  rfl

end

variable [Module R₁ M₂] [TopologicalSpace R₁] [ContinuousSMul R₁ M₂]

@[simp]
theorem smulRight_one_one (c : R₁ →L[R₁] M₂) : smulRight (1 : R₁ →L[R₁] R₁) (c 1) = c := by
  ext
  simp [← ContinuousLinearMap.map_smul_of_tower]

@[simp]
theorem smulRight_one_eq_iff {f f' : M₂} :
    smulRight (1 : R₁ →L[R₁] R₁) f = smulRight (1 : R₁ →L[R₁] R₁) f' ↔ f = f' := by
  simp only [ContinuousLinearMap.ext_ring_iff, smulRight_apply, one_apply, one_smul]

theorem smulRight_comp [ContinuousMul R₁] {x : M₂} {c : R₁} :
    (smulRight (1 : R₁ →L[R₁] R₁) x).comp (smulRight (1 : R₁ →L[R₁] R₁) c) =
      smulRight (1 : R₁ →L[R₁] R₁) (c • x) := by
  ext
  simp

theorem range_smulRight_apply {R : Type*} [DivisionSemiring R] [Module R M₁] [Module R M₂]
    [TopologicalSpace R] [ContinuousSMul R M₂] {f : M₁ →L[R] R} (hf : f ≠ 0) (x : M₂) :
    range (f.smulRight x) = Submodule.span R {x} :=
  LinearMap.range_smulRight_apply (by simpa [coe_inj, ← coe_zero] using hf) x

section ToSpanSingleton

variable (R₁)
variable [ContinuousSMul R₁ M₁]

/-- Given an element `x` of a topological space `M` over a semiring `R`, the natural continuous
linear map from `R` to `M` by taking multiples of `x`. -/
def toSpanSingleton (x : M₁) : R₁ →L[R₁] M₁ where
  toLinearMap := LinearMap.toSpanSingleton R₁ M₁ x
  cont := continuous_id.smul continuous_const

@[simp]
theorem toSpanSingleton_apply (x : M₁) (r : R₁) : toSpanSingleton R₁ x r = r • x :=
  rfl

<<<<<<< HEAD
@[simp]
theorem toSpanSingleton_zero : toSpanSingleton R₁ (0 : M₁) = 0 := by ext; simp

theorem toSpanSingleton_one (x : M₁) : toSpanSingleton R₁ x 1 = x :=
=======
theorem toSpanSingleton_apply_one (x : M₁) : toSpanSingleton R₁ x 1 = x :=
>>>>>>> 920783b3
  one_smul _ _

@[deprecated (since := "2025-12-05")] alias toSpanSingleton_one := toSpanSingleton_apply_one

theorem toSpanSingleton_add [ContinuousAdd M₁] (x y : M₁) :
    toSpanSingleton R₁ (x + y) = toSpanSingleton R₁ x + toSpanSingleton R₁ y :=
  coe_inj.mp <| LinearMap.toSpanSingleton_add _ _

theorem toSpanSingleton_smul {α} [Monoid α] [DistribMulAction α M₁] [ContinuousConstSMul α M₁]
    [SMulCommClass R₁ α M₁] (c : α) (x : M₁) :
    toSpanSingleton R₁ (c • x) = c • toSpanSingleton R₁ x :=
  coe_inj.mp <| LinearMap.toSpanSingleton_smul _ _

@[deprecated (since := "2025-08-28")] alias toSpanSingleton_smul' := toSpanSingleton_smul

theorem smulRight_id : smulRight (.id R₁ R₁) = toSpanSingleton R₁ (M₁ := M₁) := rfl

theorem smulRight_one_eq_toSpanSingleton (x : M₁) :
    (1 : R₁ →L[R₁] R₁).smulRight x = toSpanSingleton R₁ x :=
  rfl

@[deprecated (since := "2025-12-05")] alias one_smulRight_eq_toSpanSingleton :=
  smulRight_one_eq_toSpanSingleton

@[simp]
theorem toLinearMap_toSpanSingleton (x : M₁) :
    (toSpanSingleton R₁ x).toLinearMap = LinearMap.toSpanSingleton R₁ M₁ x := rfl

variable {R₁} in
theorem comp_toSpanSingleton (f : M₁ →L[R₁] M₂) (x : M₁) :
    f ∘L toSpanSingleton R₁ x = toSpanSingleton R₁ (f x) :=
  coe_inj.mp <| LinearMap.comp_toSpanSingleton _ _

end ToSpanSingleton

end Semiring

section Ring

variable {R : Type*} [Ring R] {R₂ : Type*} [Ring R₂] {R₃ : Type*} [Ring R₃] {M : Type*}
  [TopologicalSpace M] [AddCommGroup M] {M₂ : Type*} [TopologicalSpace M₂] [AddCommGroup M₂]
  {M₃ : Type*} [TopologicalSpace M₃] [AddCommGroup M₃] {M₄ : Type*} [TopologicalSpace M₄]
  [AddCommGroup M₄] [Module R M] [Module R₂ M₂] [Module R₃ M₃] {σ₁₂ : R →+* R₂} {σ₂₃ : R₂ →+* R₃}
  {σ₁₃ : R →+* R₃}

section

protected theorem map_neg (f : M →SL[σ₁₂] M₂) (x : M) : f (-x) = -f x := by
  exact map_neg f x

protected theorem map_sub (f : M →SL[σ₁₂] M₂) (x y : M) : f (x - y) = f x - f y := by
  exact map_sub f x y

@[simp]
theorem sub_apply' (f g : M →SL[σ₁₂] M₂) (x : M) : ((f : M →ₛₗ[σ₁₂] M₂) - g) x = f x - g x :=
  rfl

end

section

variable [IsTopologicalAddGroup M₂]

instance neg : Neg (M →SL[σ₁₂] M₂) :=
  ⟨fun f => ⟨-f, f.2.neg⟩⟩

@[simp]
theorem neg_apply (f : M →SL[σ₁₂] M₂) (x : M) : (-f) x = -f x :=
  rfl

@[simp, norm_cast]
theorem coe_neg (f : M →SL[σ₁₂] M₂) : (↑(-f) : M →ₛₗ[σ₁₂] M₂) = -f :=
  rfl

@[norm_cast]
theorem coe_neg' (f : M →SL[σ₁₂] M₂) : ⇑(-f) = -f :=
  rfl

@[simp, norm_cast]
theorem toContinuousAddMonoidHom_neg (f : M →SL[σ₁₂] M₂) :
    ↑(-f) = -(f : ContinuousAddMonoidHom M M₂) := rfl

instance sub : Sub (M →SL[σ₁₂] M₂) :=
  ⟨fun f g => ⟨f - g, f.2.sub g.2⟩⟩

instance addCommGroup : AddCommGroup (M →SL[σ₁₂] M₂) where
  __ := ContinuousLinearMap.addCommMonoid
  sub_eq_add_neg _ _ := by ext; apply sub_eq_add_neg
  nsmul := (· • ·)
  zsmul := (· • ·)
  zsmul_zero' f := by ext; simp
  zsmul_succ' n f := by ext; simp [add_smul, add_comm]
  zsmul_neg' n f := by ext; simp [add_smul]
  neg_add_cancel _ := by ext; apply neg_add_cancel

theorem sub_apply (f g : M →SL[σ₁₂] M₂) (x : M) : (f - g) x = f x - g x :=
  rfl

@[simp, norm_cast]
theorem coe_sub (f g : M →SL[σ₁₂] M₂) : (↑(f - g) : M →ₛₗ[σ₁₂] M₂) = f - g :=
  rfl

@[simp, norm_cast]
theorem coe_sub' (f g : M →SL[σ₁₂] M₂) : ⇑(f - g) = f - g :=
  rfl

@[simp, norm_cast]
theorem toContinuousAddMonoidHom_sub (f g : M →SL[σ₁₂] M₂) :
    ↑(f - g) = (f - g : ContinuousAddMonoidHom M M₂) := rfl

end

@[simp]
theorem comp_neg [RingHomCompTriple σ₁₂ σ₂₃ σ₁₃] [IsTopologicalAddGroup M₂]
    [IsTopologicalAddGroup M₃] (g : M₂ →SL[σ₂₃] M₃) (f : M →SL[σ₁₂] M₂) :
    g.comp (-f) = -g.comp f := by
  ext x
  simp

@[simp]
theorem neg_comp [RingHomCompTriple σ₁₂ σ₂₃ σ₁₃] [IsTopologicalAddGroup M₃] (g : M₂ →SL[σ₂₃] M₃)
    (f : M →SL[σ₁₂] M₂) : (-g).comp f = -g.comp f := by
  ext
  simp

@[simp]
theorem comp_sub [RingHomCompTriple σ₁₂ σ₂₃ σ₁₃] [IsTopologicalAddGroup M₂]
    [IsTopologicalAddGroup M₃] (g : M₂ →SL[σ₂₃] M₃) (f₁ f₂ : M →SL[σ₁₂] M₂) :
    g.comp (f₁ - f₂) = g.comp f₁ - g.comp f₂ := by
  ext
  simp

@[simp]
theorem sub_comp [RingHomCompTriple σ₁₂ σ₂₃ σ₁₃] [IsTopologicalAddGroup M₃] (g₁ g₂ : M₂ →SL[σ₂₃] M₃)
    (f : M →SL[σ₁₂] M₂) : (g₁ - g₂).comp f = g₁.comp f - g₂.comp f := by
  ext
  simp

instance ring [IsTopologicalAddGroup M] : Ring (M →L[R] M) where
  __ := ContinuousLinearMap.semiring
  __ := ContinuousLinearMap.addCommGroup
  intCast z := z • (1 : M →L[R] M)
  intCast_ofNat := natCast_zsmul _
  intCast_negSucc := negSucc_zsmul _

@[simp]
theorem intCast_apply [IsTopologicalAddGroup M] (z : ℤ) (m : M) : (↑z : M →L[R] M) m = z • m :=
  rfl

theorem smulRight_one_pow [TopologicalSpace R] [IsTopologicalRing R] (c : R) (n : ℕ) :
    smulRight (1 : R →L[R] R) c ^ n = smulRight (1 : R →L[R] R) (c ^ n) := by
  induction n with
  | zero => ext; simp
  | succ n ihn => rw [pow_succ, ihn, mul_def, smulRight_comp, smul_eq_mul, pow_succ']

section

variable {σ₂₁ : R₂ →+* R} [RingHomInvPair σ₁₂ σ₂₁]


/-- Given a right inverse `f₂ : M₂ →L[R] M` to `f₁ : M →L[R] M₂`,
`projKerOfRightInverse f₁ f₂ h` is the projection `M →L[R] LinearMap.ker f₁` along
`LinearMap.range f₂`. -/
def projKerOfRightInverse [IsTopologicalAddGroup M] (f₁ : M →SL[σ₁₂] M₂) (f₂ : M₂ →SL[σ₂₁] M)
    (h : Function.RightInverse f₂ f₁) : M →L[R] LinearMap.ker f₁ :=
  (.id R M - f₂.comp f₁).codRestrict (LinearMap.ker f₁) fun x => by simp [h (f₁ x)]

@[simp]
theorem coe_projKerOfRightInverse_apply [IsTopologicalAddGroup M] (f₁ : M →SL[σ₁₂] M₂)
    (f₂ : M₂ →SL[σ₂₁] M) (h : Function.RightInverse f₂ f₁) (x : M) :
    (f₁.projKerOfRightInverse f₂ h x : M) = x - f₂ (f₁ x) :=
  rfl

@[simp]
theorem projKerOfRightInverse_apply_idem [IsTopologicalAddGroup M] (f₁ : M →SL[σ₁₂] M₂)
    (f₂ : M₂ →SL[σ₂₁] M) (h : Function.RightInverse f₂ f₁) (x : LinearMap.ker f₁) :
    f₁.projKerOfRightInverse f₂ h x = x := by
  ext1
  simp

@[simp]
theorem projKerOfRightInverse_comp_inv [IsTopologicalAddGroup M] (f₁ : M →SL[σ₁₂] M₂)
    (f₂ : M₂ →SL[σ₂₁] M) (h : Function.RightInverse f₂ f₁) (y : M₂) :
    f₁.projKerOfRightInverse f₂ h (f₂ y) = 0 :=
  Subtype.ext_iff.2 <| by simp [h y]

end

end Ring

section DivisionRing

variable {R M : Type*}

/-- A nonzero continuous linear functional is open. -/
protected theorem isOpenMap_of_ne_zero [TopologicalSpace R] [DivisionRing R] [ContinuousSub R]
    [AddCommGroup M] [TopologicalSpace M] [ContinuousAdd M] [Module R M] [ContinuousSMul R M]
    (f : StrongDual R M) (hf : f ≠ 0) : IsOpenMap f :=
  let ⟨x, hx⟩ := exists_ne_zero hf
  IsOpenMap.of_sections fun y =>
    ⟨fun a => y + (a - f y) • (f x)⁻¹ • x, Continuous.continuousAt <| by fun_prop, by simp,
      fun a => by simp [hx]⟩

end DivisionRing

section SMulMonoid

-- The M's are used for semilinear maps, and the N's for plain linear maps
variable {R R₂ R₃ S S₃ : Type*} [Semiring R] [Semiring R₂] [Semiring R₃] [Monoid S] [Monoid S₃]
  {M : Type*} [TopologicalSpace M] [AddCommMonoid M] [Module R M] {M₂ : Type*}
  [TopologicalSpace M₂] [AddCommMonoid M₂] [Module R₂ M₂] {M₃ : Type*} [TopologicalSpace M₃]
  [AddCommMonoid M₃] [Module R₃ M₃] {N₂ : Type*} [TopologicalSpace N₂] [AddCommMonoid N₂]
  [Module R N₂] {N₃ : Type*} [TopologicalSpace N₃] [AddCommMonoid N₃] [Module R N₃]
  [DistribMulAction S₃ M₃] [SMulCommClass R₃ S₃ M₃] [ContinuousConstSMul S₃ M₃]
  [DistribMulAction S N₃] [SMulCommClass R S N₃] [ContinuousConstSMul S N₃] {σ₁₂ : R →+* R₂}
  {σ₂₃ : R₂ →+* R₃} {σ₁₃ : R →+* R₃} [RingHomCompTriple σ₁₂ σ₂₃ σ₁₃]

@[simp]
theorem smul_comp (c : S₃) (h : M₂ →SL[σ₂₃] M₃) (f : M →SL[σ₁₂] M₂) :
    (c • h).comp f = c • h.comp f :=
  rfl

variable [DistribMulAction S₃ M₂] [ContinuousConstSMul S₃ M₂] [SMulCommClass R₂ S₃ M₂]
variable [DistribMulAction S N₂] [ContinuousConstSMul S N₂] [SMulCommClass R S N₂]

@[simp]
theorem comp_smul [LinearMap.CompatibleSMul N₂ N₃ S R] (hₗ : N₂ →L[R] N₃) (c : S)
    (fₗ : M →L[R] N₂) : hₗ.comp (c • fₗ) = c • hₗ.comp fₗ := by
  ext x
  exact hₗ.map_smul_of_tower c (fₗ x)

@[simp]
theorem comp_smulₛₗ [SMulCommClass R₂ R₂ M₂] [SMulCommClass R₃ R₃ M₃] [ContinuousConstSMul R₂ M₂]
    [ContinuousConstSMul R₃ M₃] (h : M₂ →SL[σ₂₃] M₃) (c : R₂) (f : M →SL[σ₁₂] M₂) :
    h.comp (c • f) = σ₂₃ c • h.comp f := by
  ext x
  simp only [coe_smul', coe_comp', Function.comp_apply, Pi.smul_apply, map_smulₛₗ]

instance distribMulAction [ContinuousAdd M₂] : DistribMulAction S₃ (M →SL[σ₁₂] M₂) where
  smul_add a f g := ext fun x => smul_add a (f x) (g x)
  smul_zero a := ext fun _ => smul_zero a

end SMulMonoid

section SMul

-- The M's are used for semilinear maps, and the N's for plain linear maps
variable {R R₂ R₃ S S₃ : Type*} [Semiring R] [Semiring R₂] [Semiring R₃] [Semiring S] [Semiring S₃]
  {M : Type*} [TopologicalSpace M] [AddCommMonoid M] [Module R M] {M₂ : Type*}
  [TopologicalSpace M₂] [AddCommMonoid M₂] [Module R₂ M₂] {M₃ : Type*} [TopologicalSpace M₃]
  [AddCommMonoid M₃] [Module R₃ M₃] {N₂ : Type*} [TopologicalSpace N₂] [AddCommMonoid N₂]
  [Module R N₂] {N₃ : Type*} [TopologicalSpace N₃] [AddCommMonoid N₃] [Module R N₃] [Module S₃ M₃]
  [SMulCommClass R₃ S₃ M₃] [ContinuousConstSMul S₃ M₃] [Module S N₂] [ContinuousConstSMul S N₂]
  [SMulCommClass R S N₂] [Module S N₃] [SMulCommClass R S N₃] [ContinuousConstSMul S N₃]
  {σ₁₂ : R →+* R₂} {σ₂₃ : R₂ →+* R₃} {σ₁₃ : R →+* R₃} [RingHomCompTriple σ₁₂ σ₂₃ σ₁₃] (c : S)
  (h : M₂ →SL[σ₂₃] M₃) (f : M →SL[σ₁₂] M₂)

variable [ContinuousAdd M₂] [ContinuousAdd M₃] [ContinuousAdd N₂]

instance module : Module S₃ (M →SL[σ₁₃] M₃) where
  zero_smul _ := ext fun _ => zero_smul S₃ _
  add_smul _ _ _ := ext fun _ => add_smul _ _ _

instance isCentralScalar [Module S₃ᵐᵒᵖ M₃] [IsCentralScalar S₃ M₃] :
    IsCentralScalar S₃ (M →SL[σ₁₃] M₃) where
  op_smul_eq_smul _ _ := ext fun _ => op_smul_eq_smul _ _

variable (S) [ContinuousAdd N₃]

/-- The coercion from `M →L[R] M₂` to `M →ₗ[R] M₂`, as a linear map. -/
@[simps]
def coeLM : (M →L[R] N₃) →ₗ[S] M →ₗ[R] N₃ where
  toFun := (↑)
  map_add' f g := coe_add f g
  map_smul' c f := coe_smul c f

variable {S} (σ₁₃)

/-- The coercion from `M →SL[σ] M₂` to `M →ₛₗ[σ] M₂`, as a linear map. -/
@[simps]
def coeLMₛₗ : (M →SL[σ₁₃] M₃) →ₗ[S₃] M →ₛₗ[σ₁₃] M₃ where
  toFun := (↑)
  map_add' f g := coe_add f g
  map_smul' c f := coe_smul c f

end SMul

section toSpanSingletonLE

variable (R S M : Type*) [Semiring R] [Semiring S] [AddCommMonoid M] [Module R M] [Module S M]
  [SMulCommClass R S M] [TopologicalSpace M] [ContinuousAdd M] [ContinuousConstSMul S M]
  [TopologicalSpace R] [ContinuousSMul R M]

/-- `ContinuousLinearMap.toSpanSingleton` as a linear equivalence. -/
@[simps -fullyApplied]
def toSpanSingletonLE : M ≃ₗ[S] (R →L[R] M) where
  toFun := toSpanSingleton R
  invFun f := f 1
  map_add' := toSpanSingleton_add R
  map_smul' := toSpanSingleton_smul R
  left_inv x := by simp
  right_inv f := by ext; simp

end toSpanSingletonLE

section SMulRightₗ

variable {R S T M M₂ : Type*} [Semiring R] [Semiring S] [Semiring T] [Module R S]
  [AddCommMonoid M₂] [Module R M₂] [Module S M₂] [IsScalarTower R S M₂] [TopologicalSpace S]
  [TopologicalSpace M₂] [ContinuousSMul S M₂] [TopologicalSpace M] [AddCommMonoid M] [Module R M]
  [ContinuousAdd M₂] [Module T M₂] [ContinuousConstSMul T M₂] [SMulCommClass R T M₂]
  [SMulCommClass S T M₂]

/-- Given `c : E →L[R] S`, `c.smulRightₗ` is the linear map from `F` to `E →L[R] F`
sending `f` to `fun e => c e • f`. See also `ContinuousLinearMap.smulRightL`. -/
def smulRightₗ (c : M →L[R] S) : M₂ →ₗ[T] M →L[R] M₂ where
  toFun := c.smulRight
  map_add' x y := by
    ext e
    apply smul_add (c e)
  map_smul' a x := by
    ext e
    dsimp
    apply smul_comm

@[simp]
theorem coe_smulRightₗ (c : M →L[R] S) : ⇑(smulRightₗ c : M₂ →ₗ[T] M →L[R] M₂) = c.smulRight :=
  rfl

end SMulRightₗ

section CommRing

variable {R : Type*} [CommRing R] {M : Type*} [TopologicalSpace M] [AddCommGroup M] {M₂ : Type*}
  [TopologicalSpace M₂] [AddCommGroup M₂] {M₃ : Type*} [TopologicalSpace M₃] [AddCommGroup M₃]
  [Module R M] [Module R M₂] [Module R M₃]

variable [IsTopologicalAddGroup M₂] [ContinuousConstSMul R M₂]

instance algebra : Algebra R (M₂ →L[R] M₂) :=
  Algebra.ofModule smul_comp fun _ _ _ => comp_smul _ _ _

@[simp] theorem algebraMap_apply (r : R) (m : M₂) : algebraMap R (M₂ →L[R] M₂) r m = r • m := rfl

end CommRing

section RestrictScalars

section Semiring
variable {A M₁ M₂ R S : Type*} [Semiring A] [Semiring R] [Semiring S]
  [AddCommMonoid M₁] [Module A M₁] [Module R M₁] [TopologicalSpace M₁]
  [AddCommMonoid M₂] [Module A M₂] [Module R M₂] [TopologicalSpace M₂]
  [LinearMap.CompatibleSMul M₁ M₂ R A]

variable (R) in
/-- If `A` is an `R`-algebra, then a continuous `A`-linear map can be interpreted as a continuous
`R`-linear map. We assume `LinearMap.CompatibleSMul M₁ M₂ R A` to match assumptions of
`LinearMap.map_smul_of_tower`. -/
def restrictScalars (f : M₁ →L[A] M₂) : M₁ →L[R] M₂ :=
  ⟨(f : M₁ →ₗ[A] M₂).restrictScalars R, f.continuous⟩

@[simp]
theorem coe_restrictScalars (f : M₁ →L[A] M₂) :
    (f.restrictScalars R : M₁ →ₗ[R] M₂) = (f : M₁ →ₗ[A] M₂).restrictScalars R := rfl

@[simp]
theorem coe_restrictScalars' (f : M₁ →L[A] M₂) : ⇑(f.restrictScalars R) = f := rfl

@[simp]
theorem toContinuousAddMonoidHom_restrictScalars (f : M₁ →L[A] M₂) :
    ↑(f.restrictScalars R) = (f : ContinuousAddMonoidHom M₁ M₂) := rfl

@[simp] lemma restrictScalars_zero : (0 : M₁ →L[A] M₂).restrictScalars R = 0 := rfl

@[simp]
lemma restrictScalars_add [ContinuousAdd M₂] (f g : M₁ →L[A] M₂) :
    (f + g).restrictScalars R = f.restrictScalars R + g.restrictScalars R := rfl

variable [Module S M₂] [ContinuousConstSMul S M₂] [SMulCommClass A S M₂] [SMulCommClass R S M₂]

@[simp]
theorem restrictScalars_smul (c : S) (f : M₁ →L[A] M₂) :
    (c • f).restrictScalars R = c • f.restrictScalars R :=
  rfl

variable [ContinuousAdd M₂]

variable (A R S M₁ M₂) in
/-- `ContinuousLinearMap.restrictScalars` as a `LinearMap`. See also
`ContinuousLinearMap.restrictScalarsL`. -/
def restrictScalarsₗ : (M₁ →L[A] M₂) →ₗ[S] M₁ →L[R] M₂ where
  toFun := restrictScalars R
  map_add' := restrictScalars_add
  map_smul' := restrictScalars_smul

@[simp]
theorem coe_restrictScalarsₗ : ⇑(restrictScalarsₗ A M₁ M₂ R S) = restrictScalars R := rfl

end Semiring

section Ring
variable {A R S M₁ M₂ : Type*} [Ring A] [Ring R] [Ring S]
  [AddCommGroup M₁] [Module A M₁] [Module R M₁] [TopologicalSpace M₁]
  [AddCommGroup M₂] [Module A M₂] [Module R M₂] [TopologicalSpace M₂]
  [LinearMap.CompatibleSMul M₁ M₂ R A] [IsTopologicalAddGroup M₂]

@[simp]
lemma restrictScalars_sub (f g : M₁ →L[A] M₂) :
    (f - g).restrictScalars R = f.restrictScalars R - g.restrictScalars R := rfl

@[simp]
lemma restrictScalars_neg (f : M₁ →L[A] M₂) : (-f).restrictScalars R = -f.restrictScalars R := rfl

end Ring
end RestrictScalars

end ContinuousLinearMap

namespace Submodule

variable {R : Type*} [Ring R] {M : Type*} [TopologicalSpace M] [AddCommGroup M] [Module R M]

open ContinuousLinearMap

/-- A submodule `p` is called *complemented* if there exists a continuous projection `M →ₗ[R] p`. -/
def ClosedComplemented (p : Submodule R M) : Prop :=
  ∃ f : M →L[R] p, ∀ x : p, f x = x

theorem ClosedComplemented.exists_isClosed_isCompl {p : Submodule R M} [T1Space p]
    (h : ClosedComplemented p) :
    ∃ q : Submodule R M, IsClosed (q : Set M) ∧ IsCompl p q :=
  Exists.elim h fun f hf => ⟨ker f, isClosed_ker f, LinearMap.isCompl_of_proj hf⟩

protected theorem ClosedComplemented.isClosed [IsTopologicalAddGroup M] [T1Space M]
    {p : Submodule R M} (h : ClosedComplemented p) : IsClosed (p : Set M) := by
  rcases h with ⟨f, hf⟩
  have : ker (ContinuousLinearMap.id R M - p.subtypeL.comp f) = p :=
    LinearMap.ker_id_sub_eq_of_proj hf
  exact this ▸ isClosed_ker _

@[simp]
theorem closedComplemented_bot : ClosedComplemented (⊥ : Submodule R M) :=
  ⟨0, fun x => by simp only [zero_apply, eq_zero_of_bot_submodule x]⟩

@[simp]
theorem closedComplemented_top : ClosedComplemented (⊤ : Submodule R M) :=
  ⟨(ContinuousLinearMap.id R M).codRestrict ⊤ fun _x => trivial,
    fun x => Subtype.ext_iff.2 <| by simp⟩

end Submodule

theorem ContinuousLinearMap.closedComplemented_ker_of_rightInverse {R : Type*} [Ring R]
    {M : Type*} [TopologicalSpace M] [AddCommGroup M] {M₂ : Type*} [TopologicalSpace M₂]
    [AddCommGroup M₂] [Module R M] [Module R M₂] [IsTopologicalAddGroup M] (f₁ : M →L[R] M₂)
    (f₂ : M₂ →L[R] M) (h : Function.RightInverse f₂ f₁) : (ker f₁).ClosedComplemented :=
  ⟨f₁.projKerOfRightInverse f₂ h, f₁.projKerOfRightInverse_apply_idem f₂ h⟩

namespace ContinuousLinearMap

@[grind =]
theorem isIdempotentElem_toLinearMap_iff {R M : Type*} [Semiring R] [TopologicalSpace M]
    [AddCommMonoid M] [Module R M] {f : M →L[R] M} :
    IsIdempotentElem f.toLinearMap ↔ IsIdempotentElem f := by
  simp only [IsIdempotentElem, Module.End.mul_eq_comp, ← coe_comp, mul_def, coe_inj]

alias ⟨_, IsIdempotentElem.toLinearMap⟩ := isIdempotentElem_toLinearMap_iff

variable {R M : Type*} [Ring R] [TopologicalSpace M] [AddCommGroup M] [Module R M]

open ContinuousLinearMap

/-- Idempotent operators are equal iff their range and kernels are. -/
lemma IsIdempotentElem.ext_iff {p q : M →L[R] M}
    (hp : IsIdempotentElem p) (hq : IsIdempotentElem q) :
    p = q ↔ range p = range q ∧ ker p = ker q := by
  simpa using LinearMap.IsIdempotentElem.ext_iff hp.toLinearMap hq.toLinearMap

alias ⟨_, IsIdempotentElem.ext⟩ := IsIdempotentElem.ext_iff

/-- `range f` is invariant under `T` if and only if `f ∘L T ∘L f = T ∘L f`,
for idempotent `f`. -/
lemma IsIdempotentElem.range_mem_invtSubmodule_iff {f T : M →L[R] M}
    (hf : IsIdempotentElem f) :
    LinearMap.range f ∈ Module.End.invtSubmodule T ↔ f ∘L T ∘L f = T ∘L f := by
  simpa [← ContinuousLinearMap.coe_comp] using
    LinearMap.IsIdempotentElem.range_mem_invtSubmodule_iff (T := T) hf.toLinearMap

alias ⟨IsIdempotentElem.conj_eq_of_range_mem_invtSubmodule,
  IsIdempotentElem.range_mem_invtSubmodule⟩ := IsIdempotentElem.range_mem_invtSubmodule_iff

/-- `ker f` is invariant under `T` if and only if `f ∘L T ∘L f = f ∘L T`,
for idempotent `f`. -/
lemma IsIdempotentElem.ker_mem_invtSubmodule_iff {f T : M →L[R] M}
    (hf : IsIdempotentElem f) :
    LinearMap.ker f ∈ Module.End.invtSubmodule T ↔ f ∘L T ∘L f = f ∘L T := by
  simpa [← ContinuousLinearMap.coe_comp] using
    LinearMap.IsIdempotentElem.ker_mem_invtSubmodule_iff (T := T) hf.toLinearMap

alias ⟨IsIdempotentElem.conj_eq_of_ker_mem_invtSubmodule,
  IsIdempotentElem.ker_mem_invtSubmodule⟩ := IsIdempotentElem.ker_mem_invtSubmodule_iff

/-- An idempotent operator `f` commutes with `T` if and only if
both `range f` and `ker f` are invariant under `T`. -/
lemma IsIdempotentElem.commute_iff {f T : M →L[R] M}
    (hf : IsIdempotentElem f) :
    Commute f T ↔ (LinearMap.range f ∈ Module.End.invtSubmodule T
      ∧ LinearMap.ker f ∈ Module.End.invtSubmodule T) := by
  simpa [Commute, SemiconjBy, Module.End.mul_eq_comp, ← coe_comp] using
    LinearMap.IsIdempotentElem.commute_iff (T := T) hf.toLinearMap

variable [IsTopologicalAddGroup M]

/-- An idempotent operator `f` commutes with a unit operator `T` if and only if
`T (range f) = range f` and `T (ker f) = ker f`. -/
theorem IsIdempotentElem.commute_iff_of_isUnit {f T : M →L[R] M} (hT : IsUnit T)
    (hf : IsIdempotentElem f) :
    Commute f T ↔ (range f).map T = range f ∧ (ker f).map T = ker f := by
  have := hT.map ContinuousLinearMap.toLinearMapRingHom
  lift T to (M →L[R] M)ˣ using hT
  simpa [Commute, SemiconjBy, Module.End.mul_eq_comp, ← ContinuousLinearMap.coe_comp] using
    LinearMap.IsIdempotentElem.commute_iff_of_isUnit this hf.toLinearMap

theorem IsIdempotentElem.range_eq_ker {p : M →L[R] M} (hp : IsIdempotentElem p) :
    LinearMap.range p = LinearMap.ker (1 - p) :=
  LinearMap.IsIdempotentElem.range_eq_ker hp.toLinearMap

theorem IsIdempotentElem.ker_eq_range {p : M →L[R] M} (hp : IsIdempotentElem p) :
    LinearMap.ker p = LinearMap.range (1 - p) :=
  LinearMap.IsIdempotentElem.ker_eq_range hp.toLinearMap

open ContinuousLinearMap in
theorem IsIdempotentElem.isClosed_range [T1Space M] {p : M →L[R] M}
    (hp : IsIdempotentElem p) : IsClosed (LinearMap.range p : Set M) :=
  hp.range_eq_ker ▸ isClosed_ker (1 - p)

end ContinuousLinearMap

section topDualPairing

variable {𝕜 E : Type*} [CommSemiring 𝕜] [TopologicalSpace 𝕜] [ContinuousAdd 𝕜] [AddCommMonoid E]
  [Module 𝕜 E] [TopologicalSpace E] [ContinuousConstSMul 𝕜 𝕜]

variable (𝕜 E) in
/-- The canonical pairing of a vector space and its topological dual. -/
def topDualPairing : (E →L[𝕜] 𝕜) →ₗ[𝕜] E →ₗ[𝕜] 𝕜 :=
  ContinuousLinearMap.coeLM 𝕜

@[deprecated (since := "2025-08-12")] alias NormedSpace.dualPairing := topDualPairing

@[deprecated (since := "2025-09-03")] alias strongDualPairing := topDualPairing

@[simp]
theorem topDualPairing_apply (v : E →L[𝕜] 𝕜)
    (x : E) : topDualPairing 𝕜 E v x = v x :=
  rfl

@[deprecated (since := "2025-08-12")] alias NormedSpace.dualPairing_apply := topDualPairing_apply

@[deprecated (since := "2025-09-03")] alias StrongDual.dualPairing_apply := topDualPairing_apply

end topDualPairing<|MERGE_RESOLUTION|>--- conflicted
+++ resolved
@@ -730,14 +730,10 @@
 theorem toSpanSingleton_apply (x : M₁) (r : R₁) : toSpanSingleton R₁ x r = r • x :=
   rfl
 
-<<<<<<< HEAD
 @[simp]
 theorem toSpanSingleton_zero : toSpanSingleton R₁ (0 : M₁) = 0 := by ext; simp
 
-theorem toSpanSingleton_one (x : M₁) : toSpanSingleton R₁ x 1 = x :=
-=======
 theorem toSpanSingleton_apply_one (x : M₁) : toSpanSingleton R₁ x 1 = x :=
->>>>>>> 920783b3
   one_smul _ _
 
 @[deprecated (since := "2025-12-05")] alias toSpanSingleton_one := toSpanSingleton_apply_one
