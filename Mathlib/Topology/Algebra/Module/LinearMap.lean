/-
Copyright (c) 2019 Sébastien Gouëzel. All rights reserved.
Released under Apache 2.0 license as described in the file LICENSE.
Authors: Jan-David Salchow, Sébastien Gouëzel, Jean Lo, Yury Kudryashov, Frédéric Dupuis,
  Heather Macbeth
-/
import Mathlib.Topology.Algebra.Module.Basic
import Mathlib.Topology.Algebra.ContinuousMonoidHom
import Mathlib.LinearAlgebra.Projection
import Mathlib.Topology.Algebra.IsUniformGroup.Defs

/-!
# Continuous linear maps

In this file we define continuous (semi-)linear maps, as semilinear maps between topological
modules which are continuous. The set of continuous semilinear maps between the topological
`R₁`-module `M` and `R₂`-module `M₂` with respect to the `RingHom` `σ` is denoted by `M →SL[σ] M₂`.
Plain linear maps are denoted by `M →L[R] M₂` and star-linear maps by `M →L⋆[R] M₂`.
-/

assert_not_exists Star.star

open LinearMap (ker range)
open Topology Filter Pointwise

universe u v w u'

/-- Continuous linear maps between modules. We only put the type classes that are necessary for the
definition, although in applications `M` and `M₂` will be topological modules over the topological
ring `R`. -/
structure ContinuousLinearMap {R : Type*} {S : Type*} [Semiring R] [Semiring S] (σ : R →+* S)
    (M : Type*) [TopologicalSpace M] [AddCommMonoid M] (M₂ : Type*) [TopologicalSpace M₂]
    [AddCommMonoid M₂] [Module R M] [Module S M₂] extends M →ₛₗ[σ] M₂ where
  cont : Continuous toFun := by continuity

attribute [inherit_doc ContinuousLinearMap] ContinuousLinearMap.cont

@[inherit_doc]
notation:25 M " →SL[" σ "] " M₂ => ContinuousLinearMap σ M M₂

@[inherit_doc]
notation:25 M " →L[" R "] " M₂ => ContinuousLinearMap (RingHom.id R) M M₂

/-- `ContinuousSemilinearMapClass F σ M M₂` asserts `F` is a type of bundled continuous
`σ`-semilinear maps `M → M₂`.  See also `ContinuousLinearMapClass F R M M₂` for the case where
`σ` is the identity map on `R`.  A map `f` between an `R`-module and an `S`-module over a ring
homomorphism `σ : R →+* S` is semilinear if it satisfies the two properties `f (x + y) = f x + f y`
and `f (c • x) = (σ c) • f x`. -/
class ContinuousSemilinearMapClass (F : Type*) {R S : outParam Type*} [Semiring R] [Semiring S]
    (σ : outParam <| R →+* S) (M : outParam Type*) [TopologicalSpace M] [AddCommMonoid M]
    (M₂ : outParam Type*) [TopologicalSpace M₂] [AddCommMonoid M₂] [Module R M]
    [Module S M₂] [FunLike F M M₂] : Prop
    extends SemilinearMapClass F σ M M₂, ContinuousMapClass F M M₂

/-- `ContinuousLinearMapClass F R M M₂` asserts `F` is a type of bundled continuous
`R`-linear maps `M → M₂`.  This is an abbreviation for
`ContinuousSemilinearMapClass F (RingHom.id R) M M₂`. -/
abbrev ContinuousLinearMapClass (F : Type*) (R : outParam Type*) [Semiring R]
    (M : outParam Type*) [TopologicalSpace M] [AddCommMonoid M] (M₂ : outParam Type*)
    [TopologicalSpace M₂] [AddCommMonoid M₂] [Module R M] [Module R M₂] [FunLike F M M₂] :=
  ContinuousSemilinearMapClass F (RingHom.id R) M M₂

namespace ContinuousLinearMap

section Semiring

/-!
### Properties that hold for non-necessarily commutative semirings.
-/

variable {R₁ : Type*} {R₂ : Type*} {R₃ : Type*} [Semiring R₁] [Semiring R₂] [Semiring R₃]
  {σ₁₂ : R₁ →+* R₂} {σ₂₃ : R₂ →+* R₃} {σ₁₃ : R₁ →+* R₃} {M₁ : Type*} [TopologicalSpace M₁]
  [AddCommMonoid M₁] {M'₁ : Type*} [TopologicalSpace M'₁] [AddCommMonoid M'₁] {M₂ : Type*}
  [TopologicalSpace M₂] [AddCommMonoid M₂] {M₃ : Type*} [TopologicalSpace M₃] [AddCommMonoid M₃]
  {M₄ : Type*} [TopologicalSpace M₄] [AddCommMonoid M₄] [Module R₁ M₁] [Module R₁ M'₁]
  [Module R₂ M₂] [Module R₃ M₃]

attribute [coe] ContinuousLinearMap.toLinearMap
/-- Coerce continuous linear maps to linear maps. -/
instance LinearMap.coe : Coe (M₁ →SL[σ₁₂] M₂) (M₁ →ₛₗ[σ₁₂] M₂) := ⟨toLinearMap⟩

theorem coe_injective : Function.Injective ((↑) : (M₁ →SL[σ₁₂] M₂) → M₁ →ₛₗ[σ₁₂] M₂) := by
  intro f g H
  cases f
  cases g
  congr

instance funLike : FunLike (M₁ →SL[σ₁₂] M₂) M₁ M₂ where
  coe f := f.toLinearMap
  coe_injective' _ _ h := coe_injective (DFunLike.coe_injective h)

instance continuousSemilinearMapClass :
    ContinuousSemilinearMapClass (M₁ →SL[σ₁₂] M₂) σ₁₂ M₁ M₂ where
  map_add f := map_add f.toLinearMap
  map_continuous f := f.2
  map_smulₛₗ f := f.toLinearMap.map_smul'

theorem coe_mk (f : M₁ →ₛₗ[σ₁₂] M₂) (h) : (mk f h : M₁ →ₛₗ[σ₁₂] M₂) = f :=
  rfl

@[simp]
theorem coe_mk' (f : M₁ →ₛₗ[σ₁₂] M₂) (h) : (mk f h : M₁ → M₂) = f :=
  rfl

@[continuity, fun_prop]
protected theorem continuous (f : M₁ →SL[σ₁₂] M₂) : Continuous f :=
  f.2

protected theorem uniformContinuous {E₁ E₂ : Type*} [UniformSpace E₁] [UniformSpace E₂]
    [AddCommGroup E₁] [AddCommGroup E₂] [Module R₁ E₁] [Module R₂ E₂] [IsUniformAddGroup E₁]
    [IsUniformAddGroup E₂] (f : E₁ →SL[σ₁₂] E₂) : UniformContinuous f :=
  uniformContinuous_addMonoidHom_of_continuous f.continuous

@[simp, norm_cast]
theorem coe_inj {f g : M₁ →SL[σ₁₂] M₂} : (f : M₁ →ₛₗ[σ₁₂] M₂) = g ↔ f = g :=
  coe_injective.eq_iff

theorem coeFn_injective : @Function.Injective (M₁ →SL[σ₁₂] M₂) (M₁ → M₂) (↑) :=
  DFunLike.coe_injective

theorem toContinuousAddMonoidHom_injective :
    Function.Injective ((↑) : (M₁ →SL[σ₁₂] M₂) → ContinuousAddMonoidHom M₁ M₂) :=
  (DFunLike.coe_injective.of_comp_iff _).1 DFunLike.coe_injective

@[simp, norm_cast]
theorem toContinuousAddMonoidHom_inj {f g : M₁ →SL[σ₁₂] M₂} :
    (f : ContinuousAddMonoidHom M₁ M₂) = g ↔ f = g :=
  toContinuousAddMonoidHom_injective.eq_iff

/-- See Note [custom simps projection]. We need to specify this projection explicitly in this case,
  because it is a composition of multiple projections. -/
def Simps.apply (h : M₁ →SL[σ₁₂] M₂) : M₁ → M₂ :=
  h

/-- See Note [custom simps projection]. -/
def Simps.coe (h : M₁ →SL[σ₁₂] M₂) : M₁ →ₛₗ[σ₁₂] M₂ :=
  h

initialize_simps_projections ContinuousLinearMap (toFun → apply, toLinearMap → coe, as_prefix coe)

@[ext]
theorem ext {f g : M₁ →SL[σ₁₂] M₂} (h : ∀ x, f x = g x) : f = g :=
  DFunLike.ext f g h

/-- Copy of a `ContinuousLinearMap` with a new `toFun` equal to the old one. Useful to fix
definitional equalities. -/
protected def copy (f : M₁ →SL[σ₁₂] M₂) (f' : M₁ → M₂) (h : f' = ⇑f) : M₁ →SL[σ₁₂] M₂ where
  toLinearMap := f.toLinearMap.copy f' h
  cont := show Continuous f' from h.symm ▸ f.continuous

@[simp]
theorem coe_copy (f : M₁ →SL[σ₁₂] M₂) (f' : M₁ → M₂) (h : f' = ⇑f) : ⇑(f.copy f' h) = f' :=
  rfl

theorem copy_eq (f : M₁ →SL[σ₁₂] M₂) (f' : M₁ → M₂) (h : f' = ⇑f) : f.copy f' h = f :=
  DFunLike.ext' h

theorem range_coeFn_eq :
    Set.range ((⇑) : (M₁ →SL[σ₁₂] M₂) → (M₁ → M₂)) =
      {f | Continuous f} ∩ Set.range ((⇑) : (M₁ →ₛₗ[σ₁₂] M₂) → (M₁ → M₂)) := by
  ext f
  constructor
  · rintro ⟨f, rfl⟩
    exact ⟨f.continuous, f, rfl⟩
  · rintro ⟨hfc, f, rfl⟩
    exact ⟨⟨f, hfc⟩, rfl⟩

-- make some straightforward lemmas available to `simp`.
protected theorem map_zero (f : M₁ →SL[σ₁₂] M₂) : f (0 : M₁) = 0 :=
  map_zero f

protected theorem map_add (f : M₁ →SL[σ₁₂] M₂) (x y : M₁) : f (x + y) = f x + f y :=
  map_add f x y

@[simp]
protected theorem map_smulₛₗ (f : M₁ →SL[σ₁₂] M₂) (c : R₁) (x : M₁) : f (c • x) = σ₁₂ c • f x :=
  (toLinearMap _).map_smulₛₗ _ _

protected theorem map_smul [Module R₁ M₂] (f : M₁ →L[R₁] M₂) (c : R₁) (x : M₁) :
    f (c • x) = c • f x := by simp only [RingHom.id_apply, ContinuousLinearMap.map_smulₛₗ]

@[simp]
theorem map_smul_of_tower {R S : Type*} [Semiring S] [SMul R M₁] [Module S M₁] [SMul R M₂]
    [Module S M₂] [LinearMap.CompatibleSMul M₁ M₂ R S] (f : M₁ →L[S] M₂) (c : R) (x : M₁) :
    f (c • x) = c • f x :=
  LinearMap.CompatibleSMul.map_smul (f : M₁ →ₗ[S] M₂) c x

@[simp, norm_cast]
theorem coe_coe (f : M₁ →SL[σ₁₂] M₂) : ⇑(f : M₁ →ₛₗ[σ₁₂] M₂) = f :=
  rfl

@[ext]
theorem ext_ring [TopologicalSpace R₁] {f g : R₁ →L[R₁] M₁} (h : f 1 = g 1) : f = g :=
  coe_inj.1 <| LinearMap.ext_ring h

/-- If two continuous linear maps are equal on a set `s`, then they are equal on the closure
of the `Submodule.span` of this set. -/
theorem eqOn_closure_span [T2Space M₂] {s : Set M₁} {f g : M₁ →SL[σ₁₂] M₂} (h : Set.EqOn f g s) :
    Set.EqOn f g (closure (Submodule.span R₁ s : Set M₁)) :=
  (LinearMap.eqOn_span' h).closure f.continuous g.continuous

/-- If the submodule generated by a set `s` is dense in the ambient module, then two continuous
linear maps equal on `s` are equal. -/
theorem ext_on [T2Space M₂] {s : Set M₁} (hs : Dense (Submodule.span R₁ s : Set M₁))
    {f g : M₁ →SL[σ₁₂] M₂} (h : Set.EqOn f g s) : f = g :=
  ext fun x => eqOn_closure_span h (hs x)

/-- Under a continuous linear map, the image of the `TopologicalClosure` of a submodule is
contained in the `TopologicalClosure` of its image. -/
theorem _root_.Submodule.topologicalClosure_map [RingHomSurjective σ₁₂] [TopologicalSpace R₁]
    [TopologicalSpace R₂] [ContinuousSMul R₁ M₁] [ContinuousAdd M₁] [ContinuousSMul R₂ M₂]
    [ContinuousAdd M₂] (f : M₁ →SL[σ₁₂] M₂) (s : Submodule R₁ M₁) :
    s.topologicalClosure.map (f : M₁ →ₛₗ[σ₁₂] M₂) ≤
      (s.map (f : M₁ →ₛₗ[σ₁₂] M₂)).topologicalClosure :=
  image_closure_subset_closure_image f.continuous

/-- Under a dense continuous linear map, a submodule whose `TopologicalClosure` is `⊤` is sent to
another such submodule.  That is, the image of a dense set under a map with dense range is dense.
-/
theorem _root_.DenseRange.topologicalClosure_map_submodule [RingHomSurjective σ₁₂]
    [TopologicalSpace R₁] [TopologicalSpace R₂] [ContinuousSMul R₁ M₁] [ContinuousAdd M₁]
    [ContinuousSMul R₂ M₂] [ContinuousAdd M₂] {f : M₁ →SL[σ₁₂] M₂} (hf' : DenseRange f)
    {s : Submodule R₁ M₁} (hs : s.topologicalClosure = ⊤) :
    (s.map (f : M₁ →ₛₗ[σ₁₂] M₂)).topologicalClosure = ⊤ := by
  rw [SetLike.ext'_iff] at hs ⊢
  simp only [Submodule.topologicalClosure_coe, Submodule.top_coe, ← dense_iff_closure_eq] at hs ⊢
  exact hf'.dense_image f.continuous hs

section SMulMonoid

variable {S₂ T₂ : Type*} [Monoid S₂] [Monoid T₂]
variable [DistribMulAction S₂ M₂] [SMulCommClass R₂ S₂ M₂] [ContinuousConstSMul S₂ M₂]
variable [DistribMulAction T₂ M₂] [SMulCommClass R₂ T₂ M₂] [ContinuousConstSMul T₂ M₂]

instance instSMul : SMul S₂ (M₁ →SL[σ₁₂] M₂) where
  smul c f := ⟨c • (f : M₁ →ₛₗ[σ₁₂] M₂), (f.2.const_smul _ : Continuous fun x => c • f x)⟩

instance mulAction : MulAction S₂ (M₁ →SL[σ₁₂] M₂) where
  one_smul _f := ext fun _x => one_smul _ _
  mul_smul _a _b _f := ext fun _x => mul_smul _ _ _

theorem smul_apply (c : S₂) (f : M₁ →SL[σ₁₂] M₂) (x : M₁) : (c • f) x = c • f x :=
  rfl

@[simp, norm_cast]
theorem coe_smul (c : S₂) (f : M₁ →SL[σ₁₂] M₂) :
    ↑(c • f) = c • (f : M₁ →ₛₗ[σ₁₂] M₂) :=
  rfl

@[simp, norm_cast]
theorem coe_smul' (c : S₂) (f : M₁ →SL[σ₁₂] M₂) :
    ↑(c • f) = c • (f : M₁ → M₂) :=
  rfl

instance isScalarTower [SMul S₂ T₂] [IsScalarTower S₂ T₂ M₂] :
    IsScalarTower S₂ T₂ (M₁ →SL[σ₁₂] M₂) :=
  ⟨fun a b f => ext fun x => smul_assoc a b (f x)⟩

instance smulCommClass [SMulCommClass S₂ T₂ M₂] : SMulCommClass S₂ T₂ (M₁ →SL[σ₁₂] M₂) :=
  ⟨fun a b f => ext fun x => smul_comm a b (f x)⟩

end SMulMonoid

/-- The continuous map that is constantly zero. -/
instance zero : Zero (M₁ →SL[σ₁₂] M₂) :=
  ⟨⟨0, continuous_zero⟩⟩

instance inhabited : Inhabited (M₁ →SL[σ₁₂] M₂) :=
  ⟨0⟩

@[simp]
theorem default_def : (default : M₁ →SL[σ₁₂] M₂) = 0 :=
  rfl

@[simp]
theorem zero_apply (x : M₁) : (0 : M₁ →SL[σ₁₂] M₂) x = 0 :=
  rfl

@[simp, norm_cast]
theorem coe_zero : ((0 : M₁ →SL[σ₁₂] M₂) : M₁ →ₛₗ[σ₁₂] M₂) = 0 :=
  rfl

/- no simp attribute on the next line as simp does not always simplify `0 x` to `0`
when `0` is the zero function, while it does for the zero continuous linear map,
and this is the most important property we care about. -/
@[norm_cast]
theorem coe_zero' : ⇑(0 : M₁ →SL[σ₁₂] M₂) = 0 :=
  rfl

@[simp, norm_cast]
theorem toContinuousAddMonoidHom_zero :
    ((0 : M₁ →SL[σ₁₂] M₂) : ContinuousAddMonoidHom M₁ M₂) = 0 := rfl

instance uniqueOfLeft [Subsingleton M₁] : Unique (M₁ →SL[σ₁₂] M₂) :=
  coe_injective.unique

instance uniqueOfRight [Subsingleton M₂] : Unique (M₁ →SL[σ₁₂] M₂) :=
  coe_injective.unique

theorem exists_ne_zero {f : M₁ →SL[σ₁₂] M₂} (hf : f ≠ 0) : ∃ x, f x ≠ 0 := by
  by_contra! h
  exact hf (ContinuousLinearMap.ext h)

section

variable (R₁ M₁)

/-- the identity map as a continuous linear map. -/
def id : M₁ →L[R₁] M₁ :=
  ⟨LinearMap.id, continuous_id⟩

end

instance one : One (M₁ →L[R₁] M₁) :=
  ⟨id R₁ M₁⟩

theorem one_def : (1 : M₁ →L[R₁] M₁) = id R₁ M₁ :=
  rfl

theorem id_apply (x : M₁) : id R₁ M₁ x = x :=
  rfl

@[simp, norm_cast]
theorem coe_id : (id R₁ M₁ : M₁ →ₗ[R₁] M₁) = LinearMap.id :=
  rfl

@[simp, norm_cast]
theorem coe_id' : ⇑(id R₁ M₁) = _root_.id :=
  rfl

@[simp, norm_cast]
theorem toContinuousAddMonoidHom_id :
    (id R₁ M₁ : ContinuousAddMonoidHom M₁ M₁) = .id _ := rfl

@[simp, norm_cast]
theorem coe_eq_id {f : M₁ →L[R₁] M₁} : (f : M₁ →ₗ[R₁] M₁) = LinearMap.id ↔ f = id _ _ := by
  rw [← coe_id, coe_inj]

@[simp]
theorem one_apply (x : M₁) : (1 : M₁ →L[R₁] M₁) x = x :=
  rfl

instance [Nontrivial M₁] : Nontrivial (M₁ →L[R₁] M₁) :=
  ⟨0, 1, fun e ↦
    have ⟨x, hx⟩ := exists_ne (0 : M₁); hx (by simpa using DFunLike.congr_fun e.symm x)⟩

section Add

variable [ContinuousAdd M₂]

instance add : Add (M₁ →SL[σ₁₂] M₂) :=
  ⟨fun f g => ⟨f + g, f.2.add g.2⟩⟩

@[simp]
theorem add_apply (f g : M₁ →SL[σ₁₂] M₂) (x : M₁) : (f + g) x = f x + g x :=
  rfl

@[simp, norm_cast]
theorem coe_add (f g : M₁ →SL[σ₁₂] M₂) : (↑(f + g) : M₁ →ₛₗ[σ₁₂] M₂) = f + g :=
  rfl

@[norm_cast]
theorem coe_add' (f g : M₁ →SL[σ₁₂] M₂) : ⇑(f + g) = f + g :=
  rfl

@[simp, norm_cast]
theorem toContinuousAddMonoidHom_add (f g : M₁ →SL[σ₁₂] M₂) :
    ↑(f + g) = (f + g : ContinuousAddMonoidHom M₁ M₂) := rfl

instance addCommMonoid : AddCommMonoid (M₁ →SL[σ₁₂] M₂) where
  zero_add := by
    intros
    ext
    apply_rules [zero_add, add_assoc, add_zero, neg_add_cancel, add_comm]
  add_zero := by
    intros
    ext
    apply_rules [zero_add, add_assoc, add_zero, neg_add_cancel, add_comm]
  add_comm := by
    intros
    ext
    apply_rules [zero_add, add_assoc, add_zero, neg_add_cancel, add_comm]
  add_assoc := by
    intros
    ext
    apply_rules [zero_add, add_assoc, add_zero, neg_add_cancel, add_comm]
  nsmul := (· • ·)
  nsmul_zero f := by
    ext
    simp
  nsmul_succ n f := by
    ext
    simp [add_smul]

@[simp, norm_cast]
theorem coe_sum {ι : Type*} (t : Finset ι) (f : ι → M₁ →SL[σ₁₂] M₂) :
    ↑(∑ d ∈ t, f d) = (∑ d ∈ t, f d : M₁ →ₛₗ[σ₁₂] M₂) :=
  map_sum (AddMonoidHom.mk ⟨((↑) : (M₁ →SL[σ₁₂] M₂) → M₁ →ₛₗ[σ₁₂] M₂), rfl⟩ fun _ _ => rfl) _ _

@[simp, norm_cast]
theorem coe_sum' {ι : Type*} (t : Finset ι) (f : ι → M₁ →SL[σ₁₂] M₂) :
    ⇑(∑ d ∈ t, f d) = ∑ d ∈ t, ⇑(f d) := by simp only [← coe_coe, coe_sum, LinearMap.coeFn_sum]

theorem sum_apply {ι : Type*} (t : Finset ι) (f : ι → M₁ →SL[σ₁₂] M₂) (b : M₁) :
    (∑ d ∈ t, f d) b = ∑ d ∈ t, f d b := by simp only [coe_sum', Finset.sum_apply]

end Add

variable [RingHomCompTriple σ₁₂ σ₂₃ σ₁₃]

/-- Composition of bounded linear maps. -/
def comp (g : M₂ →SL[σ₂₃] M₃) (f : M₁ →SL[σ₁₂] M₂) : M₁ →SL[σ₁₃] M₃ :=
  ⟨(g : M₂ →ₛₗ[σ₂₃] M₃).comp (f : M₁ →ₛₗ[σ₁₂] M₂), g.2.comp f.2⟩

@[inherit_doc comp]
infixr:80 " ∘L " =>
  @ContinuousLinearMap.comp _ _ _ _ _ _ (RingHom.id _) (RingHom.id _) (RingHom.id _) _ _ _ _ _ _ _ _
    _ _ _ _ RingHomCompTriple.ids

@[simp, norm_cast]
theorem coe_comp (h : M₂ →SL[σ₂₃] M₃) (f : M₁ →SL[σ₁₂] M₂) :
    (h.comp f : M₁ →ₛₗ[σ₁₃] M₃) = (h : M₂ →ₛₗ[σ₂₃] M₃).comp (f : M₁ →ₛₗ[σ₁₂] M₂) :=
  rfl

@[simp, norm_cast]
theorem coe_comp' (h : M₂ →SL[σ₂₃] M₃) (f : M₁ →SL[σ₁₂] M₂) : ⇑(h.comp f) = h ∘ f :=
  rfl

@[simp, norm_cast]
theorem toContinuousAddMonoidHom_comp (h : M₂ →SL[σ₂₃] M₃) (f : M₁ →SL[σ₁₂] M₂) :
    (↑(h.comp f) : ContinuousAddMonoidHom M₁ M₃) = (h : ContinuousAddMonoidHom M₂ M₃).comp f := rfl

theorem comp_apply (g : M₂ →SL[σ₂₃] M₃) (f : M₁ →SL[σ₁₂] M₂) (x : M₁) : (g.comp f) x = g (f x) :=
  rfl

@[simp]
theorem comp_id (f : M₁ →SL[σ₁₂] M₂) : f.comp (id R₁ M₁) = f :=
  ext fun _x => rfl

@[simp]
theorem id_comp (f : M₁ →SL[σ₁₂] M₂) : (id R₂ M₂).comp f = f :=
  ext fun _x => rfl

section

variable {R E F : Type*} [Semiring R]
  [TopologicalSpace E] [AddCommMonoid E] [Module R E]
  [TopologicalSpace F] [AddCommMonoid F] [Module R F]

/-- `g ∘ f = id` as `ContinuousLinearMap`s implies `g ∘ f = id` as functions. -/
lemma leftInverse_of_comp {f : E →L[R] F} {g : F →L[R] E}
    (hinv : g.comp f = ContinuousLinearMap.id R E) : Function.LeftInverse g f := by
  simpa [← Function.rightInverse_iff_comp] using congr(⇑$hinv)

/-- `f ∘ g = id` as `ContinuousLinearMap`s implies `f ∘ g = id` as functions. -/
lemma rightInverse_of_comp {f : E →L[R] F} {g : F →L[R] E}
    (hinv : f.comp g = ContinuousLinearMap.id R F) : Function.RightInverse g f :=
  leftInverse_of_comp hinv

end

@[simp]
theorem comp_zero (g : M₂ →SL[σ₂₃] M₃) : g.comp (0 : M₁ →SL[σ₁₂] M₂) = 0 := by
  ext
  simp

@[simp]
theorem zero_comp (f : M₁ →SL[σ₁₂] M₂) : (0 : M₂ →SL[σ₂₃] M₃).comp f = 0 := by
  ext
  simp

@[simp]
theorem comp_add [ContinuousAdd M₂] [ContinuousAdd M₃] (g : M₂ →SL[σ₂₃] M₃)
    (f₁ f₂ : M₁ →SL[σ₁₂] M₂) : g.comp (f₁ + f₂) = g.comp f₁ + g.comp f₂ := by
  ext
  simp

@[simp]
theorem add_comp [ContinuousAdd M₃] (g₁ g₂ : M₂ →SL[σ₂₃] M₃) (f : M₁ →SL[σ₁₂] M₂) :
    (g₁ + g₂).comp f = g₁.comp f + g₂.comp f := by
  ext
  simp

theorem comp_finset_sum {ι : Type*} {s : Finset ι}
    [ContinuousAdd M₂] [ContinuousAdd M₃] (g : M₂ →SL[σ₂₃] M₃)
    (f : ι → M₁ →SL[σ₁₂] M₂) : g.comp (∑ i ∈ s, f i) = ∑ i ∈ s, g.comp (f i) := by
  ext
  simp

theorem finset_sum_comp {ι : Type*} {s : Finset ι}
    [ContinuousAdd M₃] (g : ι → M₂ →SL[σ₂₃] M₃)
    (f : M₁ →SL[σ₁₂] M₂) : (∑ i ∈ s, g i).comp f = ∑ i ∈ s, (g i).comp f := by
  ext
  simp only [coe_comp', coe_sum', Function.comp_apply, Finset.sum_apply]

theorem comp_assoc {R₄ : Type*} [Semiring R₄] [Module R₄ M₄] {σ₁₄ : R₁ →+* R₄} {σ₂₄ : R₂ →+* R₄}
    {σ₃₄ : R₃ →+* R₄} [RingHomCompTriple σ₁₃ σ₃₄ σ₁₄] [RingHomCompTriple σ₂₃ σ₃₄ σ₂₄]
    [RingHomCompTriple σ₁₂ σ₂₄ σ₁₄] (h : M₃ →SL[σ₃₄] M₄) (g : M₂ →SL[σ₂₃] M₃) (f : M₁ →SL[σ₁₂] M₂) :
    (h.comp g).comp f = h.comp (g.comp f) :=
  rfl

instance instMul : Mul (M₁ →L[R₁] M₁) :=
  ⟨comp⟩

theorem mul_def (f g : M₁ →L[R₁] M₁) : f * g = f.comp g :=
  rfl

@[simp]
theorem coe_mul (f g : M₁ →L[R₁] M₁) : ⇑(f * g) = f ∘ g :=
  rfl

theorem mul_apply (f g : M₁ →L[R₁] M₁) (x : M₁) : (f * g) x = f (g x) :=
  rfl

instance monoidWithZero : MonoidWithZero (M₁ →L[R₁] M₁) where
  mul_zero f := ext fun _ => map_zero f
  zero_mul _ := ext fun _ => rfl
  mul_one _ := ext fun _ => rfl
  one_mul _ := ext fun _ => rfl
  mul_assoc _ _ _ := ext fun _ => rfl

theorem coe_pow (f : M₁ →L[R₁] M₁) (n : ℕ) : ⇑(f ^ n) = f^[n] :=
  hom_coe_pow _ rfl (fun _ _ ↦ rfl) _ _

instance instNatCast [ContinuousAdd M₁] : NatCast (M₁ →L[R₁] M₁) where
  natCast n := n • (1 : M₁ →L[R₁] M₁)

instance semiring [ContinuousAdd M₁] : Semiring (M₁ →L[R₁] M₁) where
  __ := ContinuousLinearMap.monoidWithZero
  __ := ContinuousLinearMap.addCommMonoid
  left_distrib f g h := ext fun x => map_add f (g x) (h x)
  right_distrib _ _ _ := ext fun _ => LinearMap.add_apply _ _ _
  toNatCast := instNatCast
  natCast_zero := zero_smul ℕ (1 : M₁ →L[R₁] M₁)
  natCast_succ n := AddMonoid.nsmul_succ n (1 : M₁ →L[R₁] M₁)

/-- `ContinuousLinearMap.toLinearMap` as a `RingHom`. -/
@[simps]
def toLinearMapRingHom [ContinuousAdd M₁] : (M₁ →L[R₁] M₁) →+* M₁ →ₗ[R₁] M₁ where
  toFun := toLinearMap
  map_zero' := rfl
  map_one' := rfl
  map_add' _ _ := rfl
  map_mul' _ _ := rfl

@[simp]
theorem natCast_apply [ContinuousAdd M₁] (n : ℕ) (m : M₁) : (↑n : M₁ →L[R₁] M₁) m = n • m :=
  rfl

@[simp]
theorem ofNat_apply [ContinuousAdd M₁] (n : ℕ) [n.AtLeastTwo] (m : M₁) :
    (ofNat(n) : M₁ →L[R₁] M₁) m = OfNat.ofNat n • m :=
  rfl

section ApplyAction

variable [ContinuousAdd M₁]

/-- The tautological action by `M₁ →L[R₁] M₁` on `M`.

This generalizes `Function.End.applyMulAction`. -/
instance applyModule : Module (M₁ →L[R₁] M₁) M₁ :=
  Module.compHom _ toLinearMapRingHom

@[simp]
protected theorem smul_def (f : M₁ →L[R₁] M₁) (a : M₁) : f • a = f a :=
  rfl

/-- `ContinuousLinearMap.applyModule` is faithful. -/
instance applyFaithfulSMul : FaithfulSMul (M₁ →L[R₁] M₁) M₁ :=
  ⟨fun {_ _} => ContinuousLinearMap.ext⟩

instance applySMulCommClass : SMulCommClass R₁ (M₁ →L[R₁] M₁) M₁ where
  smul_comm r e m := (e.map_smul r m).symm

instance applySMulCommClass' : SMulCommClass (M₁ →L[R₁] M₁) R₁ M₁ where
  smul_comm := ContinuousLinearMap.map_smul

instance continuousConstSMul_apply : ContinuousConstSMul (M₁ →L[R₁] M₁) M₁ :=
  ⟨ContinuousLinearMap.continuous⟩

end ApplyAction

variable {F : Type*}

theorem isClosed_ker [T1Space M₂] [FunLike F M₁ M₂] [ContinuousSemilinearMapClass F σ₁₂ M₁ M₂]
    (f : F) :
    IsClosed (ker f : Set M₁) :=
  continuous_iff_isClosed.1 (map_continuous f) _ isClosed_singleton

theorem isComplete_ker {M' : Type*} [UniformSpace M'] [CompleteSpace M'] [AddCommMonoid M']
    [Module R₁ M'] [T1Space M₂] [FunLike F M' M₂] [ContinuousSemilinearMapClass F σ₁₂ M' M₂]
    (f : F) :
    IsComplete (ker f : Set M') :=
  (isClosed_ker f).isComplete

instance completeSpace_ker {M' : Type*} [UniformSpace M'] [CompleteSpace M']
    [AddCommMonoid M'] [Module R₁ M'] [T1Space M₂]
    [FunLike F M' M₂] [ContinuousSemilinearMapClass F σ₁₂ M' M₂]
    (f : F) : CompleteSpace (ker f) :=
  (isComplete_ker f).completeSpace_coe

instance completeSpace_eqLocus {M' : Type*} [UniformSpace M'] [CompleteSpace M']
    [AddCommMonoid M'] [Module R₁ M'] [T2Space M₂]
    [FunLike F M' M₂] [ContinuousSemilinearMapClass F σ₁₂ M' M₂]
    (f g : F) : CompleteSpace (LinearMap.eqLocus f g) :=
  IsClosed.completeSpace_coe <| isClosed_eq (map_continuous f) (map_continuous g)

/-- Restrict codomain of a continuous linear map. -/
def codRestrict (f : M₁ →SL[σ₁₂] M₂) (p : Submodule R₂ M₂) (h : ∀ x, f x ∈ p) :
    M₁ →SL[σ₁₂] p where
  cont := f.continuous.subtype_mk _
  toLinearMap := (f : M₁ →ₛₗ[σ₁₂] M₂).codRestrict p h

@[norm_cast]
theorem coe_codRestrict (f : M₁ →SL[σ₁₂] M₂) (p : Submodule R₂ M₂) (h : ∀ x, f x ∈ p) :
    (f.codRestrict p h : M₁ →ₛₗ[σ₁₂] p) = (f : M₁ →ₛₗ[σ₁₂] M₂).codRestrict p h :=
  rfl

@[simp]
theorem coe_codRestrict_apply (f : M₁ →SL[σ₁₂] M₂) (p : Submodule R₂ M₂) (h : ∀ x, f x ∈ p) (x) :
    (f.codRestrict p h x : M₂) = f x :=
  rfl

@[simp]
theorem ker_codRestrict (f : M₁ →SL[σ₁₂] M₂) (p : Submodule R₂ M₂) (h : ∀ x, f x ∈ p) :
    ker (f.codRestrict p h) = ker f :=
  (f : M₁ →ₛₗ[σ₁₂] M₂).ker_codRestrict p h

/-- Restrict the codomain of a continuous linear map `f` to `f.range`. -/
abbrev rangeRestrict [RingHomSurjective σ₁₂] (f : M₁ →SL[σ₁₂] M₂) :=
  f.codRestrict (LinearMap.range f) (LinearMap.mem_range_self f)

@[simp]
theorem coe_rangeRestrict [RingHomSurjective σ₁₂] (f : M₁ →SL[σ₁₂] M₂) :
    (f.rangeRestrict : M₁ →ₛₗ[σ₁₂] LinearMap.range f) = (f : M₁ →ₛₗ[σ₁₂] M₂).rangeRestrict :=
  rfl

/-- `Submodule.subtype` as a `ContinuousLinearMap`. -/
def _root_.Submodule.subtypeL (p : Submodule R₁ M₁) : p →L[R₁] M₁ where
  cont := continuous_subtype_val
  toLinearMap := p.subtype

@[simp, norm_cast]
theorem _root_.Submodule.coe_subtypeL (p : Submodule R₁ M₁) :
    (p.subtypeL : p →ₗ[R₁] M₁) = p.subtype :=
  rfl

@[simp]
theorem _root_.Submodule.coe_subtypeL' (p : Submodule R₁ M₁) : ⇑p.subtypeL = p.subtype :=
  rfl

@[simp]
theorem _root_.Submodule.subtypeL_apply (p : Submodule R₁ M₁) (x : p) : p.subtypeL x = x :=
  rfl

@[simp]
theorem _root_.Submodule.range_subtypeL (p : Submodule R₁ M₁) : range p.subtypeL = p :=
  Submodule.range_subtype _

@[simp]
theorem _root_.Submodule.ker_subtypeL (p : Submodule R₁ M₁) : ker p.subtypeL = ⊥ :=
  Submodule.ker_subtype _

section

variable {R S : Type*} [Semiring R] [Semiring S] [Module R M₁] [Module R M₂] [Module R S]
  [Module S M₂] [IsScalarTower R S M₂] [TopologicalSpace S] [ContinuousSMul S M₂]

/-- The linear map `fun x => c x • f`.  Associates to a scalar-valued linear map and an element of
`M₂` the `M₂`-valued linear map obtained by multiplying the two (a.k.a. tensoring by `M₂`).
See also `ContinuousLinearMap.smulRightₗ` and `ContinuousLinearMap.smulRightL`. -/
def smulRight (c : M₁ →L[R] S) (f : M₂) : M₁ →L[R] M₂ :=
  { c.toLinearMap.smulRight f with cont := c.2.smul continuous_const }

@[simp]
theorem smulRight_apply {c : M₁ →L[R] S} {f : M₂} {x : M₁} :
    (smulRight c f : M₁ → M₂) x = c x • f :=
  rfl

end

variable [Module R₁ M₂] [TopologicalSpace R₁] [ContinuousSMul R₁ M₂]

@[simp]
theorem smulRight_one_one (c : R₁ →L[R₁] M₂) : smulRight (1 : R₁ →L[R₁] R₁) (c 1) = c := by
  ext
  simp [← ContinuousLinearMap.map_smul_of_tower]

@[simp]
theorem smulRight_one_eq_iff {f f' : M₂} :
    smulRight (1 : R₁ →L[R₁] R₁) f = smulRight (1 : R₁ →L[R₁] R₁) f' ↔ f = f' := by
  simp only [ContinuousLinearMap.ext_ring_iff, smulRight_apply, one_apply, one_smul]

theorem smulRight_comp [ContinuousMul R₁] {x : M₂} {c : R₁} :
    (smulRight (1 : R₁ →L[R₁] R₁) x).comp (smulRight (1 : R₁ →L[R₁] R₁) c) =
      smulRight (1 : R₁ →L[R₁] R₁) (c • x) := by
  ext
  simp

section ToSpanSingleton

variable (R₁)
variable [ContinuousSMul R₁ M₁]

/-- Given an element `x` of a topological space `M` over a semiring `R`, the natural continuous
linear map from `R` to `M` by taking multiples of `x`. -/
def toSpanSingleton (x : M₁) : R₁ →L[R₁] M₁ where
  toLinearMap := LinearMap.toSpanSingleton R₁ M₁ x
  cont := continuous_id.smul continuous_const

theorem toSpanSingleton_apply (x : M₁) (r : R₁) : toSpanSingleton R₁ x r = r • x :=
  rfl

theorem toSpanSingleton_add [ContinuousAdd M₁] (x y : M₁) :
    toSpanSingleton R₁ (x + y) = toSpanSingleton R₁ x + toSpanSingleton R₁ y := by
  ext1; simp [toSpanSingleton_apply]

theorem toSpanSingleton_smul' {α} [Monoid α] [DistribMulAction α M₁] [ContinuousConstSMul α M₁]
    [SMulCommClass R₁ α M₁] (c : α) (x : M₁) :
    toSpanSingleton R₁ (c • x) = c • toSpanSingleton R₁ x := by
  ext1; rw [toSpanSingleton_apply, smul_apply, toSpanSingleton_apply, smul_comm]

/-- A special case of `to_span_singleton_smul'` for when `R` is commutative. -/
theorem toSpanSingleton_smul (R) {M₁} [CommSemiring R] [AddCommMonoid M₁] [Module R M₁]
    [TopologicalSpace R] [TopologicalSpace M₁] [ContinuousSMul R M₁] (c : R) (x : M₁) :
    toSpanSingleton R (c • x) = c • toSpanSingleton R x :=
  toSpanSingleton_smul' R c x

theorem one_smulRight_eq_toSpanSingleton (x : M₁) :
    (1 : R₁ →L[R₁] R₁).smulRight x = toSpanSingleton R₁ x :=
  rfl

end ToSpanSingleton

end Semiring

section Ring

variable {R : Type*} [Ring R] {R₂ : Type*} [Ring R₂] {R₃ : Type*} [Ring R₃] {M : Type*}
  [TopologicalSpace M] [AddCommGroup M] {M₂ : Type*} [TopologicalSpace M₂] [AddCommGroup M₂]
  {M₃ : Type*} [TopologicalSpace M₃] [AddCommGroup M₃] {M₄ : Type*} [TopologicalSpace M₄]
  [AddCommGroup M₄] [Module R M] [Module R₂ M₂] [Module R₃ M₃] {σ₁₂ : R →+* R₂} {σ₂₃ : R₂ →+* R₃}
  {σ₁₃ : R →+* R₃}

section

protected theorem map_neg (f : M →SL[σ₁₂] M₂) (x : M) : f (-x) = -f x := by
  exact map_neg f x

protected theorem map_sub (f : M →SL[σ₁₂] M₂) (x y : M) : f (x - y) = f x - f y := by
  exact map_sub f x y

@[simp]
theorem sub_apply' (f g : M →SL[σ₁₂] M₂) (x : M) : ((f : M →ₛₗ[σ₁₂] M₂) - g) x = f x - g x :=
  rfl

end

section

variable [IsTopologicalAddGroup M₂]

instance neg : Neg (M →SL[σ₁₂] M₂) :=
  ⟨fun f => ⟨-f, f.2.neg⟩⟩

@[simp]
theorem neg_apply (f : M →SL[σ₁₂] M₂) (x : M) : (-f) x = -f x :=
  rfl

@[simp, norm_cast]
theorem coe_neg (f : M →SL[σ₁₂] M₂) : (↑(-f) : M →ₛₗ[σ₁₂] M₂) = -f :=
  rfl

@[norm_cast]
theorem coe_neg' (f : M →SL[σ₁₂] M₂) : ⇑(-f) = -f :=
  rfl

@[simp, norm_cast]
theorem toContinuousAddMonoidHom_neg (f : M →SL[σ₁₂] M₂) :
    ↑(-f) = -(f : ContinuousAddMonoidHom M M₂) := rfl

instance sub : Sub (M →SL[σ₁₂] M₂) :=
  ⟨fun f g => ⟨f - g, f.2.sub g.2⟩⟩

instance addCommGroup : AddCommGroup (M →SL[σ₁₂] M₂) where
  __ := ContinuousLinearMap.addCommMonoid
  neg := (-·)
  sub := (· - ·)
  sub_eq_add_neg _ _ := by ext; apply sub_eq_add_neg
  nsmul := (· • ·)
  zsmul := (· • ·)
  zsmul_zero' f := by ext; simp
  zsmul_succ' n f := by ext; simp [add_smul, add_comm]
  zsmul_neg' n f := by ext; simp [add_smul]
  neg_add_cancel _ := by ext; apply neg_add_cancel

theorem sub_apply (f g : M →SL[σ₁₂] M₂) (x : M) : (f - g) x = f x - g x :=
  rfl

@[simp, norm_cast]
theorem coe_sub (f g : M →SL[σ₁₂] M₂) : (↑(f - g) : M →ₛₗ[σ₁₂] M₂) = f - g :=
  rfl

@[simp, norm_cast]
theorem coe_sub' (f g : M →SL[σ₁₂] M₂) : ⇑(f - g) = f - g :=
  rfl

@[simp, norm_cast]
theorem toContinuousAddMonoidHom_sub (f g : M →SL[σ₁₂] M₂) :
    ↑(f - g) = (f - g : ContinuousAddMonoidHom M M₂) := rfl

end

@[simp]
theorem comp_neg [RingHomCompTriple σ₁₂ σ₂₃ σ₁₃] [IsTopologicalAddGroup M₂]
    [IsTopologicalAddGroup M₃] (g : M₂ →SL[σ₂₃] M₃) (f : M →SL[σ₁₂] M₂) :
    g.comp (-f) = -g.comp f := by
  ext x
  simp

@[simp]
theorem neg_comp [RingHomCompTriple σ₁₂ σ₂₃ σ₁₃] [IsTopologicalAddGroup M₃] (g : M₂ →SL[σ₂₃] M₃)
    (f : M →SL[σ₁₂] M₂) : (-g).comp f = -g.comp f := by
  ext
  simp

@[simp]
theorem comp_sub [RingHomCompTriple σ₁₂ σ₂₃ σ₁₃] [IsTopologicalAddGroup M₂]
    [IsTopologicalAddGroup M₃] (g : M₂ →SL[σ₂₃] M₃) (f₁ f₂ : M →SL[σ₁₂] M₂) :
    g.comp (f₁ - f₂) = g.comp f₁ - g.comp f₂ := by
  ext
  simp

@[simp]
theorem sub_comp [RingHomCompTriple σ₁₂ σ₂₃ σ₁₃] [IsTopologicalAddGroup M₃] (g₁ g₂ : M₂ →SL[σ₂₃] M₃)
    (f : M →SL[σ₁₂] M₂) : (g₁ - g₂).comp f = g₁.comp f - g₂.comp f := by
  ext
  simp

instance ring [IsTopologicalAddGroup M] : Ring (M →L[R] M) where
  __ := ContinuousLinearMap.semiring
  __ := ContinuousLinearMap.addCommGroup
  intCast z := z • (1 : M →L[R] M)
  intCast_ofNat := natCast_zsmul _
  intCast_negSucc := negSucc_zsmul _

@[simp]
theorem intCast_apply [IsTopologicalAddGroup M] (z : ℤ) (m : M) : (↑z : M →L[R] M) m = z • m :=
  rfl

theorem smulRight_one_pow [TopologicalSpace R] [IsTopologicalRing R] (c : R) (n : ℕ) :
    smulRight (1 : R →L[R] R) c ^ n = smulRight (1 : R →L[R] R) (c ^ n) := by
  induction n with
  | zero => ext; simp
  | succ n ihn => rw [pow_succ, ihn, mul_def, smulRight_comp, smul_eq_mul, pow_succ']

section

variable {σ₂₁ : R₂ →+* R} [RingHomInvPair σ₁₂ σ₂₁]


/-- Given a right inverse `f₂ : M₂ →L[R] M` to `f₁ : M →L[R] M₂`,
`projKerOfRightInverse f₁ f₂ h` is the projection `M →L[R] LinearMap.ker f₁` along
`LinearMap.range f₂`. -/
def projKerOfRightInverse [IsTopologicalAddGroup M] (f₁ : M →SL[σ₁₂] M₂) (f₂ : M₂ →SL[σ₂₁] M)
    (h : Function.RightInverse f₂ f₁) : M →L[R] LinearMap.ker f₁ :=
  (id R M - f₂.comp f₁).codRestrict (LinearMap.ker f₁) fun x => by simp [h (f₁ x)]

@[simp]
theorem coe_projKerOfRightInverse_apply [IsTopologicalAddGroup M] (f₁ : M →SL[σ₁₂] M₂)
    (f₂ : M₂ →SL[σ₂₁] M) (h : Function.RightInverse f₂ f₁) (x : M) :
    (f₁.projKerOfRightInverse f₂ h x : M) = x - f₂ (f₁ x) :=
  rfl

@[simp]
theorem projKerOfRightInverse_apply_idem [IsTopologicalAddGroup M] (f₁ : M →SL[σ₁₂] M₂)
    (f₂ : M₂ →SL[σ₂₁] M) (h : Function.RightInverse f₂ f₁) (x : LinearMap.ker f₁) :
    f₁.projKerOfRightInverse f₂ h x = x := by
  ext1
  simp

@[simp]
theorem projKerOfRightInverse_comp_inv [IsTopologicalAddGroup M] (f₁ : M →SL[σ₁₂] M₂)
    (f₂ : M₂ →SL[σ₂₁] M) (h : Function.RightInverse f₂ f₁) (y : M₂) :
    f₁.projKerOfRightInverse f₂ h (f₂ y) = 0 :=
  Subtype.ext_iff_val.2 <| by simp [h y]

end

end Ring

section DivisionRing

variable {R M : Type*}

/-- A nonzero continuous linear functional is open. -/
protected theorem isOpenMap_of_ne_zero [TopologicalSpace R] [DivisionRing R] [ContinuousSub R]
    [AddCommGroup M] [TopologicalSpace M] [ContinuousAdd M] [Module R M] [ContinuousSMul R M]
    (f : M →L[R] R) (hf : f ≠ 0) : IsOpenMap f :=
  let ⟨x, hx⟩ := exists_ne_zero hf
  IsOpenMap.of_sections fun y =>
    ⟨fun a => y + (a - f y) • (f x)⁻¹ • x, Continuous.continuousAt <| by continuity, by simp,
      fun a => by simp [hx]⟩

end DivisionRing

section SMulMonoid

-- The M's are used for semilinear maps, and the N's for plain linear maps
variable {R R₂ R₃ S S₃ : Type*} [Semiring R] [Semiring R₂] [Semiring R₃] [Monoid S] [Monoid S₃]
  {M : Type*} [TopologicalSpace M] [AddCommMonoid M] [Module R M] {M₂ : Type*}
  [TopologicalSpace M₂] [AddCommMonoid M₂] [Module R₂ M₂] {M₃ : Type*} [TopologicalSpace M₃]
  [AddCommMonoid M₃] [Module R₃ M₃] {N₂ : Type*} [TopologicalSpace N₂] [AddCommMonoid N₂]
  [Module R N₂] {N₃ : Type*} [TopologicalSpace N₃] [AddCommMonoid N₃] [Module R N₃]
  [DistribMulAction S₃ M₃] [SMulCommClass R₃ S₃ M₃] [ContinuousConstSMul S₃ M₃]
  [DistribMulAction S N₃] [SMulCommClass R S N₃] [ContinuousConstSMul S N₃] {σ₁₂ : R →+* R₂}
  {σ₂₃ : R₂ →+* R₃} {σ₁₃ : R →+* R₃} [RingHomCompTriple σ₁₂ σ₂₃ σ₁₃]

@[simp]
theorem smul_comp (c : S₃) (h : M₂ →SL[σ₂₃] M₃) (f : M →SL[σ₁₂] M₂) :
    (c • h).comp f = c • h.comp f :=
  rfl

variable [DistribMulAction S₃ M₂] [ContinuousConstSMul S₃ M₂] [SMulCommClass R₂ S₃ M₂]
variable [DistribMulAction S N₂] [ContinuousConstSMul S N₂] [SMulCommClass R S N₂]

@[simp]
theorem comp_smul [LinearMap.CompatibleSMul N₂ N₃ S R] (hₗ : N₂ →L[R] N₃) (c : S)
    (fₗ : M →L[R] N₂) : hₗ.comp (c • fₗ) = c • hₗ.comp fₗ := by
  ext x
  exact hₗ.map_smul_of_tower c (fₗ x)

@[simp]
theorem comp_smulₛₗ [SMulCommClass R₂ R₂ M₂] [SMulCommClass R₃ R₃ M₃] [ContinuousConstSMul R₂ M₂]
    [ContinuousConstSMul R₃ M₃] (h : M₂ →SL[σ₂₃] M₃) (c : R₂) (f : M →SL[σ₁₂] M₂) :
    h.comp (c • f) = σ₂₃ c • h.comp f := by
  ext x
  simp only [coe_smul', coe_comp', Function.comp_apply, Pi.smul_apply,
    ContinuousLinearMap.map_smulₛₗ]

instance distribMulAction [ContinuousAdd M₂] : DistribMulAction S₃ (M →SL[σ₁₂] M₂) where
  smul_add a f g := ext fun x => smul_add a (f x) (g x)
  smul_zero a := ext fun _ => smul_zero a

end SMulMonoid

section SMul

-- The M's are used for semilinear maps, and the N's for plain linear maps
variable {R R₂ R₃ S S₃ : Type*} [Semiring R] [Semiring R₂] [Semiring R₃] [Semiring S] [Semiring S₃]
  {M : Type*} [TopologicalSpace M] [AddCommMonoid M] [Module R M] {M₂ : Type*}
  [TopologicalSpace M₂] [AddCommMonoid M₂] [Module R₂ M₂] {M₃ : Type*} [TopologicalSpace M₃]
  [AddCommMonoid M₃] [Module R₃ M₃] {N₂ : Type*} [TopologicalSpace N₂] [AddCommMonoid N₂]
  [Module R N₂] {N₃ : Type*} [TopologicalSpace N₃] [AddCommMonoid N₃] [Module R N₃] [Module S₃ M₃]
  [SMulCommClass R₃ S₃ M₃] [ContinuousConstSMul S₃ M₃] [Module S N₂] [ContinuousConstSMul S N₂]
  [SMulCommClass R S N₂] [Module S N₃] [SMulCommClass R S N₃] [ContinuousConstSMul S N₃]
  {σ₁₂ : R →+* R₂} {σ₂₃ : R₂ →+* R₃} {σ₁₃ : R →+* R₃} [RingHomCompTriple σ₁₂ σ₂₃ σ₁₃] (c : S)
  (h : M₂ →SL[σ₂₃] M₃) (f : M →SL[σ₁₂] M₂)

variable [ContinuousAdd M₂] [ContinuousAdd M₃] [ContinuousAdd N₂]

instance module : Module S₃ (M →SL[σ₁₃] M₃) where
  zero_smul _ := ext fun _ => zero_smul S₃ _
  add_smul _ _ _ := ext fun _ => add_smul _ _ _

instance isCentralScalar [Module S₃ᵐᵒᵖ M₃] [IsCentralScalar S₃ M₃] :
    IsCentralScalar S₃ (M →SL[σ₁₃] M₃) where
  op_smul_eq_smul _ _ := ext fun _ => op_smul_eq_smul _ _

variable (S) [ContinuousAdd N₃]

/-- The coercion from `M →L[R] M₂` to `M →ₗ[R] M₂`, as a linear map. -/
@[simps]
def coeLM : (M →L[R] N₃) →ₗ[S] M →ₗ[R] N₃ where
  toFun := (↑)
  map_add' f g := coe_add f g
  map_smul' c f := coe_smul c f

variable {S} (σ₁₃)

/-- The coercion from `M →SL[σ] M₂` to `M →ₛₗ[σ] M₂`, as a linear map. -/
@[simps]
def coeLMₛₗ : (M →SL[σ₁₃] M₃) →ₗ[S₃] M →ₛₗ[σ₁₃] M₃ where
  toFun := (↑)
  map_add' f g := coe_add f g
  map_smul' c f := coe_smul c f

end SMul

section SMulRightₗ

variable {R S T M M₂ : Type*} [Semiring R] [Semiring S] [Semiring T] [Module R S]
  [AddCommMonoid M₂] [Module R M₂] [Module S M₂] [IsScalarTower R S M₂] [TopologicalSpace S]
  [TopologicalSpace M₂] [ContinuousSMul S M₂] [TopologicalSpace M] [AddCommMonoid M] [Module R M]
  [ContinuousAdd M₂] [Module T M₂] [ContinuousConstSMul T M₂] [SMulCommClass R T M₂]
  [SMulCommClass S T M₂]

/-- Given `c : E →L[R] S`, `c.smulRightₗ` is the linear map from `F` to `E →L[R] F`
sending `f` to `fun e => c e • f`. See also `ContinuousLinearMap.smulRightL`. -/
def smulRightₗ (c : M →L[R] S) : M₂ →ₗ[T] M →L[R] M₂ where
  toFun := c.smulRight
  map_add' x y := by
    ext e
    apply smul_add (c e)
  map_smul' a x := by
    ext e
    dsimp
    apply smul_comm

@[simp]
theorem coe_smulRightₗ (c : M →L[R] S) : ⇑(smulRightₗ c : M₂ →ₗ[T] M →L[R] M₂) = c.smulRight :=
  rfl

end SMulRightₗ

section CommRing

variable {R : Type*} [CommRing R] {M : Type*} [TopologicalSpace M] [AddCommGroup M] {M₂ : Type*}
  [TopologicalSpace M₂] [AddCommGroup M₂] {M₃ : Type*} [TopologicalSpace M₃] [AddCommGroup M₃]
  [Module R M] [Module R M₂] [Module R M₃]

variable [IsTopologicalAddGroup M₂] [ContinuousConstSMul R M₂]

instance algebra : Algebra R (M₂ →L[R] M₂) :=
  Algebra.ofModule smul_comp fun _ _ _ => comp_smul _ _ _

@[simp] theorem algebraMap_apply (r : R) (m : M₂) : algebraMap R (M₂ →L[R] M₂) r m = r • m := rfl

end CommRing

section RestrictScalars

section Semiring
variable {A M₁ M₂ R S : Type*} [Semiring A] [Semiring R] [Semiring S]
  [AddCommMonoid M₁] [Module A M₁] [Module R M₁] [TopologicalSpace M₁]
  [AddCommMonoid M₂] [Module A M₂] [Module R M₂] [TopologicalSpace M₂]
  [LinearMap.CompatibleSMul M₁ M₂ R A]

variable (R) in
/-- If `A` is an `R`-algebra, then a continuous `A`-linear map can be interpreted as a continuous
`R`-linear map. We assume `LinearMap.CompatibleSMul M₁ M₂ R A` to match assumptions of
`LinearMap.map_smul_of_tower`. -/
def restrictScalars (f : M₁ →L[A] M₂) : M₁ →L[R] M₂ :=
  ⟨(f : M₁ →ₗ[A] M₂).restrictScalars R, f.continuous⟩

@[simp]
theorem coe_restrictScalars (f : M₁ →L[A] M₂) :
    (f.restrictScalars R : M₁ →ₗ[R] M₂) = (f : M₁ →ₗ[A] M₂).restrictScalars R := rfl

@[simp]
theorem coe_restrictScalars' (f : M₁ →L[A] M₂) : ⇑(f.restrictScalars R) = f := rfl

@[simp]
theorem toContinuousAddMonoidHom_restrictScalars (f : M₁ →L[A] M₂) :
    ↑(f.restrictScalars R) = (f : ContinuousAddMonoidHom M₁ M₂) := rfl

@[simp] lemma restrictScalars_zero : (0 : M₁ →L[A] M₂).restrictScalars R = 0 := rfl

@[simp]
lemma restrictScalars_add [ContinuousAdd M₂] (f g : M₁ →L[A] M₂) :
    (f + g).restrictScalars R = f.restrictScalars R + g.restrictScalars R := rfl

variable [Module S M₂] [ContinuousConstSMul S M₂] [SMulCommClass A S M₂] [SMulCommClass R S M₂]

@[simp]
theorem restrictScalars_smul (c : S) (f : M₁ →L[A] M₂) :
    (c • f).restrictScalars R = c • f.restrictScalars R :=
  rfl

variable [ContinuousAdd M₂]

variable (A R S M₁ M₂) in
/-- `ContinuousLinearMap.restrictScalars` as a `LinearMap`. See also
`ContinuousLinearMap.restrictScalarsL`. -/
def restrictScalarsₗ : (M₁ →L[A] M₂) →ₗ[S] M₁ →L[R] M₂ where
  toFun := restrictScalars R
  map_add' := restrictScalars_add
  map_smul' := restrictScalars_smul

@[simp]
theorem coe_restrictScalarsₗ : ⇑(restrictScalarsₗ A M₁ M₂ R S) = restrictScalars R := rfl

end Semiring

section Ring
variable {A R S M₁ M₂ : Type*} [Ring A] [Ring R] [Ring S]
  [AddCommGroup M₁] [Module A M₁] [Module R M₁] [TopologicalSpace M₁]
  [AddCommGroup M₂] [Module A M₂] [Module R M₂] [TopologicalSpace M₂]
  [LinearMap.CompatibleSMul M₁ M₂ R A] [IsTopologicalAddGroup M₂]

@[simp]
lemma restrictScalars_sub (f g : M₁ →L[A] M₂) :
    (f - g).restrictScalars R = f.restrictScalars R - g.restrictScalars R := rfl

@[simp]
lemma restrictScalars_neg (f : M₁ →L[A] M₂) : (-f).restrictScalars R = -f.restrictScalars R := rfl

end Ring
end RestrictScalars

end ContinuousLinearMap

namespace Submodule

variable {R : Type*} [Ring R] {M : Type*} [TopologicalSpace M] [AddCommGroup M] [Module R M]

open ContinuousLinearMap

/-- A submodule `p` is called *complemented* if there exists a continuous projection `M →ₗ[R] p`. -/
def ClosedComplemented (p : Submodule R M) : Prop :=
  ∃ f : M →L[R] p, ∀ x : p, f x = x

theorem ClosedComplemented.exists_isClosed_isCompl {p : Submodule R M} [T1Space p]
    (h : ClosedComplemented p) :
    ∃ q : Submodule R M, IsClosed (q : Set M) ∧ IsCompl p q :=
  Exists.elim h fun f hf => ⟨ker f, isClosed_ker f, LinearMap.isCompl_of_proj hf⟩

protected theorem ClosedComplemented.isClosed [IsTopologicalAddGroup M] [T1Space M]
    {p : Submodule R M} (h : ClosedComplemented p) : IsClosed (p : Set M) := by
  rcases h with ⟨f, hf⟩
  have : ker (id R M - p.subtypeL.comp f) = p := LinearMap.ker_id_sub_eq_of_proj hf
  exact this ▸ isClosed_ker _

@[simp]
theorem closedComplemented_bot : ClosedComplemented (⊥ : Submodule R M) :=
  ⟨0, fun x => by simp only [zero_apply, eq_zero_of_bot_submodule x]⟩

@[simp]
theorem closedComplemented_top : ClosedComplemented (⊤ : Submodule R M) :=
  ⟨(id R M).codRestrict ⊤ fun _x => trivial, fun x => Subtype.ext_iff_val.2 <| by simp⟩

end Submodule

theorem ContinuousLinearMap.closedComplemented_ker_of_rightInverse {R : Type*} [Ring R]
    {M : Type*} [TopologicalSpace M] [AddCommGroup M] {M₂ : Type*} [TopologicalSpace M₂]
    [AddCommGroup M₂] [Module R M] [Module R M₂] [IsTopologicalAddGroup M] (f₁ : M →L[R] M₂)
    (f₂ : M₂ →L[R] M) (h : Function.RightInverse f₂ f₁) : (ker f₁).ClosedComplemented :=
  ⟨f₁.projKerOfRightInverse f₂ h, f₁.projKerOfRightInverse_apply_idem f₂ h⟩

namespace ContinuousLinearMap
<<<<<<< HEAD
variable {R M : Type*} [Ring R] [TopologicalSpace M] [AddCommGroup M] [Module R M]

/-- `range f` is invariant under `T` if and only if `f ∘L T ∘L f = T ∘L f`,
for idempotent `f`. -/
lemma IsIdempotentElem.range_mem_invtSubmodule_iff_conj_eq {f T : M →L[R] M}
    (hf : IsIdempotentElem f) :
    LinearMap.range f ∈ Module.End.invtSubmodule T ↔ f ∘L T ∘L f = T ∘L f := by
  simpa [← ContinuousLinearMap.coe_comp] using
    LinearMap.IsIdempotentElem.range_mem_invtSubmodule_iff_conj_eq (T := T)
    congr(LinearMapClass.linearMap $hf.eq)

/-- `ker f` is invariant under `T` if and only if `f ∘L T ∘L f = f ∘L T`,
for idempotent `f`. -/
lemma IsIdempotentElem.ker_mem_invtSubmodule_iff_conj_eq {f T : M →L[R] M}
    (hf : IsIdempotentElem f) :
    LinearMap.ker f ∈ Module.End.invtSubmodule T ↔ f ∘L T ∘L f = f ∘L T := by
  simpa [← ContinuousLinearMap.coe_comp] using
    LinearMap.IsIdempotentElem.ker_mem_invtSubmodule_iff_conj_eq (T := T)
    congr(LinearMapClass.linearMap $hf.eq)

/-- Both `range f` and `ker f` are invariant under `T` if and only if `T` commutes with
the idempotent operator `f`. -/
lemma IsIdempotentElem.range_and_ker_mem_invtSubmodule_iff_commute {f T : M →L[R] M}
    (hf : IsIdempotentElem f) :
    (LinearMap.range f ∈ Module.End.invtSubmodule T ∧ LinearMap.ker f ∈ Module.End.invtSubmodule T)
      ↔ Commute f T := by
  simpa [Commute, SemiconjBy, Module.End.mul_eq_comp, ← ContinuousLinearMap.coe_comp] using
    LinearMap.IsIdempotentElem.range_and_ker_mem_invtSubmodule_iff_commute (T := T)
    congr(LinearMapClass.linearMap $hf.eq)

variable [IsTopologicalAddGroup M]

theorem IsIdempotentElem.range_eq_ker {p : M →L[R] M} (hp : IsIdempotentElem p) :
=======
variable {R M : Type*} [Ring R] [TopologicalSpace M]
  [AddCommGroup M] [Module R M] [IsTopologicalAddGroup M]

omit [IsTopologicalAddGroup M] in
/-- Idempotent operators are equal iff their range and kernels are. -/
lemma IsIdempotentElem.ext_iff {p q : M →L[R] M}
    (hp : IsIdempotentElem p) (hq : IsIdempotentElem q) :
    p = q ↔ range p = range q ∧ ker p = ker q := by
  simpa using LinearMap.IsIdempotentElem.ext_iff
    congr(LinearMapClass.linearMap $hp.eq)
    congr(LinearMapClass.linearMap $hq.eq)

alias ⟨_, IsIdempotentElem.ext⟩ := IsIdempotentElem.ext_iff

theorem IsIdempotentElem.range_eq_ker
    {p : M →L[R] M} (hp : IsIdempotentElem p) :
>>>>>>> f2bf11f4
    LinearMap.range p = LinearMap.ker (1 - p) :=
  LinearMap.IsIdempotentElem.range_eq_ker congr(LinearMapClass.linearMap $hp.eq)

theorem IsIdempotentElem.ker_eq_range {p : M →L[R] M} (hp : IsIdempotentElem p) :
    LinearMap.ker p = LinearMap.range (1 - p) :=
  LinearMap.IsIdempotentElem.ker_eq_range congr(LinearMapClass.linearMap $hp.eq)

open ContinuousLinearMap in
theorem IsIdempotentElem.isClosed_range [T1Space M] {p : M →L[R] M}
    (hp : IsIdempotentElem p) : IsClosed (LinearMap.range p : Set M) :=
  hp.range_eq_ker ▸ isClosed_ker (1 - p)

end ContinuousLinearMap<|MERGE_RESOLUTION|>--- conflicted
+++ resolved
@@ -1139,8 +1139,17 @@
   ⟨f₁.projKerOfRightInverse f₂ h, f₁.projKerOfRightInverse_apply_idem f₂ h⟩
 
 namespace ContinuousLinearMap
-<<<<<<< HEAD
 variable {R M : Type*} [Ring R] [TopologicalSpace M] [AddCommGroup M] [Module R M]
+
+/-- Idempotent operators are equal iff their range and kernels are. -/
+lemma IsIdempotentElem.ext_iff {p q : M →L[R] M}
+    (hp : IsIdempotentElem p) (hq : IsIdempotentElem q) :
+    p = q ↔ range p = range q ∧ ker p = ker q := by
+  simpa using LinearMap.IsIdempotentElem.ext_iff
+    congr(LinearMapClass.linearMap $hp.eq)
+    congr(LinearMapClass.linearMap $hq.eq)
+
+alias ⟨_, IsIdempotentElem.ext⟩ := IsIdempotentElem.ext_iff
 
 /-- `range f` is invariant under `T` if and only if `f ∘L T ∘L f = T ∘L f`,
 for idempotent `f`. -/
@@ -1173,24 +1182,6 @@
 variable [IsTopologicalAddGroup M]
 
 theorem IsIdempotentElem.range_eq_ker {p : M →L[R] M} (hp : IsIdempotentElem p) :
-=======
-variable {R M : Type*} [Ring R] [TopologicalSpace M]
-  [AddCommGroup M] [Module R M] [IsTopologicalAddGroup M]
-
-omit [IsTopologicalAddGroup M] in
-/-- Idempotent operators are equal iff their range and kernels are. -/
-lemma IsIdempotentElem.ext_iff {p q : M →L[R] M}
-    (hp : IsIdempotentElem p) (hq : IsIdempotentElem q) :
-    p = q ↔ range p = range q ∧ ker p = ker q := by
-  simpa using LinearMap.IsIdempotentElem.ext_iff
-    congr(LinearMapClass.linearMap $hp.eq)
-    congr(LinearMapClass.linearMap $hq.eq)
-
-alias ⟨_, IsIdempotentElem.ext⟩ := IsIdempotentElem.ext_iff
-
-theorem IsIdempotentElem.range_eq_ker
-    {p : M →L[R] M} (hp : IsIdempotentElem p) :
->>>>>>> f2bf11f4
     LinearMap.range p = LinearMap.ker (1 - p) :=
   LinearMap.IsIdempotentElem.range_eq_ker congr(LinearMapClass.linearMap $hp.eq)
 
