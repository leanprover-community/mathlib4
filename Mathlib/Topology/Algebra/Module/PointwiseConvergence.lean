/-
Copyright (c) 2024 Moritz Doll. All rights reserved.
Released under Apache 2.0 license as described in the file LICENSE.
Authors: Moritz Doll
-/
import Mathlib.Topology.Algebra.Module.StrongTopology
import Mathlib.Topology.Algebra.Module.WeakDual

/-!
# Topology of pointwise convergence on continous linear maps

## Main definitions

* `PointwiseConvergenceCLM`: Type synonym of `E →SL[σ] F` equipped with the uniform convergence
topology on finite sets.
* `PointwiseConvergenceCLM.evalCLM`: The evaluation map `(f : E →SLₚₜ[σ] F) ↦ f a` for fixed `a : E`
as a continuous linear map.
* `ContinousLinearMap.toPointwiseConvergenceCLM`: The canonical map from `E →SL[σ] F` to
`E →SLₚₜ[σ] F` as a continuous linear map. This is the statement that bounded convergence is
stronger than pointwise convergence.
* `PointwiseConvergenceCLM.equivWeakDual`: The continuous equivalence between `E →Lₚₜ[𝕜] 𝕜` and
`WeakDual 𝕜 E`.

## Main statements

* `PointwiseConvergenceCLM.tendsto_iff_forall_tendsto`: In the topology of pointwise convergence,
`a` converges to `a₀` iff for every `x : E` the map `a · x` converges to `a₀ x`.
* `PointwiseConvergenceCLM.continuous_of_continuous_eval`: A map to `g : α → E →SLₚₜ[σ] F` is
continuous if for every `x : E` the evaluation `g · x` is continuous.

## Notation

* `E →SLₚₜ[σ] F` is space of continuous linear maps equipped with pointwise convergence topology.

-/

/-! ### Topology of pointwise convergence -/

variable {α ι : Type*} [TopologicalSpace α]
variable {𝕜 𝕜₁ 𝕜₂ : Type*} [NormedField 𝕜] [NormedField 𝕜₁] [NormedField 𝕜₂]
variable {σ : 𝕜₁ →+* 𝕜₂}
variable {E F Fᵤ : Type*} [AddCommGroup E] [TopologicalSpace E]
  [AddCommGroup F] [TopologicalSpace F] [IsTopologicalAddGroup F]
  [AddCommGroup Fᵤ] [UniformSpace Fᵤ] [IsUniformAddGroup Fᵤ]
  [Module 𝕜 E] [Module 𝕜 F] [Module 𝕜 Fᵤ] [Module 𝕜₁ E] [Module 𝕜₂ F] [Module 𝕜₂ Fᵤ]

open Set Topology

variable (σ E F) in
/-- The space of continuous linear maps equipped with the topology of pointwise convergence,
sometimes also called the *strong operator topology*. We avoid this terminology since so many other
things share similar names, and using "pointwise convergence" in the name is more informative.

This topology is also known as the weak*-topology in the case that `σ = RingHom.id 𝕜` and `F = 𝕜` -/
abbrev PointwiseConvergenceCLM := UniformConvergenceCLM σ F {s : Set E | Finite s}

@[inherit_doc]
notation:25 E " →SLₚₜ[" σ "] " F => PointwiseConvergenceCLM σ E F

@[inherit_doc]
notation:25 E " →Lₚₜ[" R "] " F => PointwiseConvergenceCLM (RingHom.id R) E F

namespace PointwiseConvergenceCLM

<<<<<<< HEAD
instance continuousEvalConst : ContinuousEvalConst (E →SLₚₜ[σ] F) E F :=
  UniformConvergenceCLM.continuousEvalConst _ _ _
    (sUnion_eq_univ_iff.mpr fun x ↦ ⟨{x}, finite_singleton x, rfl⟩)
=======
instance [T2Space F] : T2Space (E →SLₚₜ[σ] F) :=
  UniformConvergenceCLM.t2Space _ _ _ Set.sUnion_finite_eq_univ
>>>>>>> 838f2686

protected theorem hasBasis_nhds_zero_of_basis
    {ι : Type*} {p : ι → Prop} {b : ι → Set F} (h : (𝓝 0 : Filter F).HasBasis p b) :
    (𝓝 (0 : E →SLₚₜ[σ] F)).HasBasis (fun Si : Set E × ι => Finite Si.1 ∧ p Si.2)
      fun Si => { f : E →SLₚₜ[σ] F | ∀ x ∈ Si.1, f x ∈ b Si.2 } :=
  UniformConvergenceCLM.hasBasis_nhds_zero_of_basis σ F { S | Finite S }
    ⟨∅, Set.finite_empty⟩ (directedOn_of_sup_mem fun _ _ => Set.Finite.union) h

protected theorem hasBasis_nhds_zero :
    (𝓝 (0 : E →SLₚₜ[σ] F)).HasBasis
      (fun SV : Set E × Set F => Finite SV.1 ∧ SV.2 ∈ (𝓝 0 : Filter F))
      fun SV => { f : E →SLₚₜ[σ] F | ∀ x ∈ SV.1, f x ∈ SV.2 } :=
  PointwiseConvergenceCLM.hasBasis_nhds_zero_of_basis (𝓝 0).basis_sets

variable (σ E Fᵤ) in
protected theorem isUniformEmbedding_coeFn :
    IsUniformEmbedding ((↑) : (E →SLₚₜ[σ] Fᵤ) → (E → Fᵤ)) :=
  (UniformOnFun.isUniformEmbedding_toFun_finite E Fᵤ).comp
    (UniformConvergenceCLM.isUniformEmbedding_coeFn σ Fᵤ _)

variable (σ E F) in
protected theorem isEmbedding_coeFn : IsEmbedding ((↑) : (E →SLₚₜ[σ] F) → (E → F)) :=
  let _: UniformSpace F := IsTopologicalAddGroup.rightUniformSpace F
  have _ : IsUniformAddGroup F := isUniformAddGroup_of_addCommGroup
  PointwiseConvergenceCLM.isUniformEmbedding_coeFn σ E F |>.isEmbedding

/-- In the topology of pointwise convergence, `a` converges to `a₀` iff for every `x : E` the map
`a · x` converges to `a₀ x`. -/
theorem tendsto_iff_forall_tendsto {p : Filter ι} {a : ι → E →SLₚₜ[σ] F} {a₀ : E →SLₚₜ[σ] F} :
    Filter.Tendsto a p (𝓝 a₀) ↔ ∀ x : E, Filter.Tendsto (a · x) p (𝓝 (a₀ x)) := by
  simp [(PointwiseConvergenceCLM.isEmbedding_coeFn σ E F).tendsto_nhds_iff, tendsto_pi_nhds]

variable (σ E F) in
/-- Coercion from `E →SLₚₜ[σ] F` to `E →ₛₗ[σ] F` as a `𝕜₂`-linear map. -/
@[simps!]
def coeLMₛₗ [ContinuousConstSMul 𝕜₂ F] : (E →SLₚₜ[σ] F) →ₗ[𝕜₂] E →ₛₗ[σ] F :=
  ContinuousLinearMap.coeLMₛₗ σ

variable (𝕜 E F) in
/-- Coercion from `E →Lₚₜ[𝕜] F` to `E →ₗ[𝕜] F` as a `𝕜`-linear map. -/
@[simps!]
def coeLM [ContinuousConstSMul 𝕜 F] : (E →Lₚₜ[𝕜] F) →ₗ[𝕜] E →ₗ[𝕜] F := ContinuousLinearMap.coeLM 𝕜

variable (σ F) in
/-- The evaluation map `(f : E →SLₚₜ[σ] F) ↦ f a` for `a : E` as a continuous linear map. -/
@[simps!]
def evalCLM [ContinuousConstSMul 𝕜₂ F] (a : E) : (E →SLₚₜ[σ] F) →L[𝕜₂] F where
  toLinearMap := (coeLMₛₗ σ E F).flip a
  cont := continuous_eval_const a

/-- A map to `E →SLₚₜ[σ] F` is continuous if for every `x : E` the evaluation `g · x` is
continuous. -/
theorem continuous_of_continuous_eval {g : α → E →SLₚₜ[σ] F}
    (h : ∀ x, Continuous (g · x)) : Continuous g := by
  simp [(PointwiseConvergenceCLM.isEmbedding_coeFn σ E F).continuous_iff, continuous_pi_iff, h]

variable (𝕜₂ σ E F) in
/-- The topology of bounded convergence is stronger than the topology of pointwise convergence. -/
@[simps!]
def _root_.ContinuousLinearMap.toPointwiseConvergenceCLM [ContinuousSMul 𝕜₁ E]
    [ContinuousConstSMul 𝕜₂ F] : (E →SL[σ] F) →L[𝕜₂] (E →SLₚₜ[σ] F) where
  toLinearMap := LinearMap.id
  cont := continuous_id_of_le
    (UniformConvergenceCLM.topologicalSpace_mono _ _ fun _ ↦ Set.Finite.isVonNBounded)

variable (𝕜 E) in
/-- The topology of pointwise convergence on `E →Lₚₜ[𝕜] 𝕜` coincides with the weak-* topology. -/
@[simps!]
def equivWeakDual : (E →Lₚₜ[𝕜] 𝕜) ≃L[𝕜] WeakDual 𝕜 E where
  toLinearEquiv := LinearEquiv.refl 𝕜 (E →L[𝕜] 𝕜)
  continuous_toFun :=
    WeakDual.continuous_of_continuous_eval (fun y ↦ (evalCLM _ 𝕜 y).continuous)
  continuous_invFun := continuous_of_continuous_eval (WeakBilin.eval_continuous _)

end PointwiseConvergenceCLM<|MERGE_RESOLUTION|>--- conflicted
+++ resolved
@@ -62,14 +62,12 @@
 
 namespace PointwiseConvergenceCLM
 
-<<<<<<< HEAD
 instance continuousEvalConst : ContinuousEvalConst (E →SLₚₜ[σ] F) E F :=
   UniformConvergenceCLM.continuousEvalConst _ _ _
     (sUnion_eq_univ_iff.mpr fun x ↦ ⟨{x}, finite_singleton x, rfl⟩)
-=======
+
 instance [T2Space F] : T2Space (E →SLₚₜ[σ] F) :=
   UniformConvergenceCLM.t2Space _ _ _ Set.sUnion_finite_eq_univ
->>>>>>> 838f2686
 
 protected theorem hasBasis_nhds_zero_of_basis
     {ι : Type*} {p : ι → Prop} {b : ι → Set F} (h : (𝓝 0 : Filter F).HasBasis p b) :
