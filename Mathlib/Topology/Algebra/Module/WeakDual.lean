--- conflicted
+++ resolved
@@ -54,115 +54,6 @@
 
 open Topology
 
-<<<<<<< HEAD
-variable {α 𝕜 𝕝 R E F M : Type*}
-
-section WeakTopology
-
-/-- The space `E` equipped with the weak topology induced by the bilinear form `B`. -/
-@[nolint unusedArguments]
-def WeakBilin [CommSemiring 𝕜] [AddCommMonoid E] [Module 𝕜 E] [AddCommMonoid F] [Module 𝕜 F]
-    (_ : E →ₗ[𝕜] F →ₗ[𝕜] 𝕜) := E
-
-namespace WeakBilin
-
--- Porting note: the next two instances should be derived from the definition
-instance instAddCommMonoid [CommSemiring 𝕜] [a : AddCommMonoid E] [Module 𝕜 E] [AddCommMonoid F]
-    [Module 𝕜 F] (B : E →ₗ[𝕜] F →ₗ[𝕜] 𝕜) : AddCommMonoid (WeakBilin B) := a
-
-instance instModule [CommSemiring 𝕜] [AddCommMonoid E] [m : Module 𝕜 E] [AddCommMonoid F]
-    [Module 𝕜 F] (B : E →ₗ[𝕜] F →ₗ[𝕜] 𝕜) : Module 𝕜 (WeakBilin B) := m
-
-instance instAddCommGroup [CommSemiring 𝕜] [a : AddCommGroup E] [Module 𝕜 E] [AddCommMonoid F]
-    [Module 𝕜 F] (B : E →ₗ[𝕜] F →ₗ[𝕜] 𝕜) : AddCommGroup (WeakBilin B) := a
-
-instance (priority := 100) instModule' [CommSemiring 𝕜] [CommSemiring 𝕝] [AddCommMonoid E]
-    [Module 𝕜 E] [AddCommMonoid F] [Module 𝕜 F] [m : Module 𝕝 E] (B : E →ₗ[𝕜] F →ₗ[𝕜] 𝕜) :
-    Module 𝕝 (WeakBilin B) := m
-
-instance instIsScalarTower [CommSemiring 𝕜] [CommSemiring 𝕝] [AddCommMonoid E] [Module 𝕜 E]
-    [AddCommMonoid F] [Module 𝕜 F] [SMul 𝕝 𝕜] [Module 𝕝 E] [s : IsScalarTower 𝕝 𝕜 E]
-    (B : E →ₗ[𝕜] F →ₗ[𝕜] 𝕜) : IsScalarTower 𝕝 𝕜 (WeakBilin B) := s
-
-section Semiring
-
-variable [TopologicalSpace 𝕜] [CommSemiring 𝕜]
-variable [AddCommMonoid E] [Module 𝕜 E]
-variable [AddCommMonoid F] [Module 𝕜 F]
-variable (B : E →ₗ[𝕜] F →ₗ[𝕜] 𝕜)
-
-instance instTopologicalSpace : TopologicalSpace (WeakBilin B) :=
-  TopologicalSpace.induced (fun x y => B x y) Pi.topologicalSpace
-
-/-- The coercion `(fun x y => B x y) : E → (F → 𝕜)` is continuous. -/
-theorem coeFn_continuous : Continuous fun (x : WeakBilin B) y => B x y :=
-  continuous_induced_dom
-
-theorem eval_continuous (y : F) : Continuous fun x : WeakBilin B => B x y :=
-  (continuous_pi_iff.mp (coeFn_continuous B)) y
-
-theorem continuous_of_continuous_eval [TopologicalSpace α] {g : α → WeakBilin B}
-    (h : ∀ y, Continuous fun a => B (g a) y) : Continuous g :=
-  continuous_induced_rng.2 (continuous_pi_iff.mpr h)
-
-/-- The coercion `(fun x y => B x y) : E → (F → 𝕜)` is an embedding. -/
-theorem embedding {B : E →ₗ[𝕜] F →ₗ[𝕜] 𝕜} (hB : Function.Injective B) :
-    Embedding fun (x : WeakBilin B) y => B x y :=
-  Function.Injective.embedding_induced <| LinearMap.coe_injective.comp hB
-
-theorem tendsto_iff_forall_eval_tendsto {l : Filter α} {f : α → WeakBilin B} {x : WeakBilin B}
-    (hB : Function.Injective B) :
-    Tendsto f l (𝓝 x) ↔ ∀ y, Tendsto (fun i => B (f i) y) l (𝓝 (B x y)) := by
-  rw [← tendsto_pi_nhds, Embedding.tendsto_nhds_iff (embedding hB)]
-  rfl
-
-/-- Addition in `WeakBilin B` is continuous. -/
-instance instContinuousAdd [ContinuousAdd 𝕜] : ContinuousAdd (WeakBilin B) := by
-  refine ⟨continuous_induced_rng.2 ?_⟩
-  refine
-    cast (congr_arg _ ?_)
-      (((coeFn_continuous B).comp continuous_fst).add ((coeFn_continuous B).comp continuous_snd))
-  ext
-  simp only [Function.comp_apply, Pi.add_apply, map_add, LinearMap.add_apply]
-
-/-- Scalar multiplication by `𝕜` on `WeakBilin B` is continuous. -/
-instance instContinuousSMul [ContinuousSMul 𝕜 𝕜] : ContinuousSMul 𝕜 (WeakBilin B) := by
-  refine ⟨continuous_induced_rng.2 ?_⟩
-  refine cast (congr_arg _ ?_) (continuous_fst.smul ((coeFn_continuous B).comp continuous_snd))
-  ext
-  simp only [Function.comp_apply, Pi.smul_apply, LinearMap.map_smulₛₗ, RingHom.id_apply,
-    LinearMap.smul_apply]
-
-end Semiring
-
-section Ring
-
-variable [TopologicalSpace 𝕜] [CommRing 𝕜]
-variable [AddCommGroup E] [Module 𝕜 E]
-variable [AddCommGroup F] [Module 𝕜 F]
-
-
-variable (B : E →ₗ[𝕜] F →ₗ[𝕜] 𝕜)
-
-/-- `WeakBilin B` is a `TopologicalAddGroup`, meaning that addition and negation are
-continuous. -/
-instance instTopologicalAddGroup [ContinuousAdd 𝕜] : TopologicalAddGroup (WeakBilin B) where
-  toContinuousAdd := by infer_instance
-  continuous_neg := by
-    refine continuous_induced_rng.2 (continuous_pi_iff.mpr fun y => ?_)
-    refine cast (congr_arg _ ?_) (eval_continuous B (-y))
-    ext x
-    simp only [map_neg, Function.comp_apply, LinearMap.neg_apply]
-
-end Ring
-
-end WeakBilin
-
-end WeakTopology
-=======
-variable {α 𝕜 E F : Type*}
->>>>>>> 9801c677
-
 /-- The canonical pairing of a vector space and its topological dual. -/
 def topDualPairing (𝕜 E) [CommSemiring 𝕜] [TopologicalSpace 𝕜] [ContinuousAdd 𝕜] [AddCommMonoid E]
     [Module 𝕜 E] [TopologicalSpace E] [ContinuousConstSMul 𝕜 𝕜] : (E →L[𝕜] 𝕜) →ₗ[𝕜] E →ₗ[𝕜] 𝕜 :=
