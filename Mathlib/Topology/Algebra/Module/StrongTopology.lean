--- conflicted
+++ resolved
@@ -54,12 +54,8 @@
 uniform convergence, bounded convergence
 -/
 
-
 open scoped Topology UniformConvergence Uniformity
-<<<<<<< HEAD
-=======
 open Filter Set Function Bornology
->>>>>>> 698aad86
 
 section General
 
