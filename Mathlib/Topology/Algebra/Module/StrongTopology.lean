/-
Copyright (c) 2022 Anatole Dedecker. All rights reserved.
Released under Apache 2.0 license as described in the file LICENSE.
Authors: Anatole Dedecker, Yury Kudryashov
-/
import Mathlib.Topology.Algebra.Module.Equiv
import Mathlib.Topology.Algebra.Module.UniformConvergence
import Mathlib.Topology.Algebra.SeparationQuotient.Section
import Mathlib.Topology.Hom.ContinuousEvalConst

/-!
# Strong topologies on the space of continuous linear maps

In this file, we define the strong topologies on `E →L[𝕜] F` associated with a family
`𝔖 : Set (Set E)` to be the topology of uniform convergence on the elements of `𝔖` (also called
the topology of `𝔖`-convergence).

The lemma `UniformOnFun.continuousSMul_of_image_bounded` tells us that this is a
vector space topology if the continuous linear image of any element of `𝔖` is bounded (in the sense
of `Bornology.IsVonNBounded`).

We then declare an instance for the case where `𝔖` is exactly the set of all bounded subsets of
`E`, giving us the so-called "topology of uniform convergence on bounded sets" (or "topology of
bounded convergence"), which coincides with the operator norm topology in the case of
`NormedSpace`s.

Other useful examples include the weak-* topology (when `𝔖` is the set of finite sets or the set
of singletons) and the topology of compact convergence (when `𝔖` is the set of relatively compact
sets).

## Main definitions

* `UniformConvergenceCLM` is a type synonym for `E →SL[σ] F` equipped with the `𝔖`-topology.
* `UniformConvergenceCLM.instTopologicalSpace` is the topology mentioned above for an arbitrary `𝔖`.
* `ContinuousLinearMap.topologicalSpace` is the topology of bounded convergence. This is
  declared as an instance.
* `CompactConvergenceCLM` is an abbreviation for
  `UniformConvergenceCLM σ F {(S : Set E) | IsCompact S}` with notation `E →SL_c[σ] F`, denoting
  the topology of compact convergence on continuous linear maps.

## Main statements

* `UniformConvergenceCLM.instIsTopologicalAddGroup` and
  `UniformConvergenceCLM.instContinuousSMul` show that the strong topology
  makes `E →L[𝕜] F` a topological vector space, with the assumptions on `𝔖` mentioned above.
* `ContinuousLinearMap.topologicalAddGroup` and
  `ContinuousLinearMap.continuousSMul` register these facts as instances for the special
  case of bounded convergence.

## References

* [N. Bourbaki, *Topological Vector Spaces*][bourbaki1987]

## Tags

uniform convergence, bounded convergence
-/

open Bornology Filter Function Set Topology
open scoped UniformConvergence Uniformity

section General

/-! ### 𝔖-Topologies -/

variable {𝕜₁ 𝕜₂ : Type*} [NormedField 𝕜₁] [NormedField 𝕜₂] (σ : 𝕜₁ →+* 𝕜₂) {E F : Type*}
  [AddCommGroup E] [Module 𝕜₁ E] [TopologicalSpace E]
  [AddCommGroup F] [Module 𝕜₂ F]
variable (F)

/-- Given `E` and `F` two topological vector spaces and `𝔖 : Set (Set E)`, then
`UniformConvergenceCLM σ F 𝔖` is a type synonym of `E →SL[σ] F` equipped with the "topology of
uniform convergence on the elements of `𝔖`".

If the continuous linear image of any element of `𝔖` is bounded, this makes `E →SL[σ] F` a
topological vector space. -/
@[nolint unusedArguments]
def UniformConvergenceCLM [TopologicalSpace F] (_ : Set (Set E)) := E →SL[σ] F

namespace UniformConvergenceCLM

instance instFunLike [TopologicalSpace F] (𝔖 : Set (Set E)) :
    FunLike (UniformConvergenceCLM σ F 𝔖) E F :=
  ContinuousLinearMap.funLike

@[ext]
theorem ext [TopologicalSpace F] {𝔖 : Set (Set E)} {f g : UniformConvergenceCLM σ F 𝔖}
    (h : ∀ x, f x = g x) : f = g :=
  DFunLike.ext f g h

instance instContinuousSemilinearMapClass [TopologicalSpace F] (𝔖 : Set (Set E)) :
    ContinuousSemilinearMapClass (UniformConvergenceCLM σ F 𝔖) σ E F :=
  ContinuousLinearMap.continuousSemilinearMapClass

instance instTopologicalSpace [TopologicalSpace F] [IsTopologicalAddGroup F] (𝔖 : Set (Set E)) :
    TopologicalSpace (UniformConvergenceCLM σ F 𝔖) :=
  (@UniformOnFun.topologicalSpace E F (IsTopologicalAddGroup.rightUniformSpace F) 𝔖).induced
    (DFunLike.coe : (UniformConvergenceCLM σ F 𝔖) → (E →ᵤ[𝔖] F))

theorem topologicalSpace_eq [UniformSpace F] [IsUniformAddGroup F] (𝔖 : Set (Set E)) :
    instTopologicalSpace σ F 𝔖 = TopologicalSpace.induced (UniformOnFun.ofFun 𝔖 ∘ DFunLike.coe)
      (UniformOnFun.topologicalSpace E F 𝔖) := by
  rw [instTopologicalSpace]
  congr
  exact IsUniformAddGroup.rightUniformSpace_eq

/-- The uniform structure associated with `ContinuousLinearMap.strongTopology`. We make sure
that this has nice definitional properties. -/
instance instUniformSpace [UniformSpace F] [IsUniformAddGroup F]
    (𝔖 : Set (Set E)) : UniformSpace (UniformConvergenceCLM σ F 𝔖) :=
  UniformSpace.replaceTopology
    ((UniformOnFun.uniformSpace E F 𝔖).comap (UniformOnFun.ofFun 𝔖 ∘ DFunLike.coe))
    (by
      rw [UniformConvergenceCLM.instTopologicalSpace, IsUniformAddGroup.rightUniformSpace_eq]; rfl)

theorem uniformSpace_eq [UniformSpace F] [IsUniformAddGroup F] (𝔖 : Set (Set E)) :
    instUniformSpace σ F 𝔖 =
      UniformSpace.comap (UniformOnFun.ofFun 𝔖 ∘ DFunLike.coe)
        (UniformOnFun.uniformSpace E F 𝔖) := by
  rw [instUniformSpace, UniformSpace.replaceTopology_eq]

@[simp]
theorem uniformity_toTopologicalSpace_eq [UniformSpace F] [IsUniformAddGroup F] (𝔖 : Set (Set E)) :
    (UniformConvergenceCLM.instUniformSpace σ F 𝔖).toTopologicalSpace =
      UniformConvergenceCLM.instTopologicalSpace σ F 𝔖 :=
  rfl

theorem isUniformInducing_coeFn [UniformSpace F] [IsUniformAddGroup F] (𝔖 : Set (Set E)) :
    IsUniformInducing (α := UniformConvergenceCLM σ F 𝔖) (UniformOnFun.ofFun 𝔖 ∘ DFunLike.coe) :=
  ⟨rfl⟩

theorem isUniformEmbedding_coeFn [UniformSpace F] [IsUniformAddGroup F] (𝔖 : Set (Set E)) :
    IsUniformEmbedding (α := UniformConvergenceCLM σ F 𝔖) (UniformOnFun.ofFun 𝔖 ∘ DFunLike.coe) :=
  ⟨isUniformInducing_coeFn .., DFunLike.coe_injective⟩

theorem isEmbedding_coeFn [UniformSpace F] [IsUniformAddGroup F] (𝔖 : Set (Set E)) :
    IsEmbedding (X := UniformConvergenceCLM σ F 𝔖) (Y := E →ᵤ[𝔖] F)
      (UniformOnFun.ofFun 𝔖 ∘ DFunLike.coe) :=
  IsUniformEmbedding.isEmbedding (isUniformEmbedding_coeFn _ _ _)

instance instAddCommGroup [TopologicalSpace F] [IsTopologicalAddGroup F] (𝔖 : Set (Set E)) :
    AddCommGroup (UniformConvergenceCLM σ F 𝔖) := ContinuousLinearMap.addCommGroup

@[simp]
theorem coe_zero [TopologicalSpace F] [IsTopologicalAddGroup F] (𝔖 : Set (Set E)) :
    ⇑(0 : UniformConvergenceCLM σ F 𝔖) = 0 :=
  rfl

instance instIsUniformAddGroup [UniformSpace F] [IsUniformAddGroup F] (𝔖 : Set (Set E)) :
    IsUniformAddGroup (UniformConvergenceCLM σ F 𝔖) := by
  let φ : (UniformConvergenceCLM σ F 𝔖) →+ E →ᵤ[𝔖] F :=
    ⟨⟨(DFunLike.coe : (UniformConvergenceCLM σ F 𝔖) → E →ᵤ[𝔖] F), rfl⟩, fun _ _ => rfl⟩
  exact (isUniformEmbedding_coeFn _ _ _).isUniformAddGroup φ

instance instIsTopologicalAddGroup [TopologicalSpace F] [IsTopologicalAddGroup F]
    (𝔖 : Set (Set E)) : IsTopologicalAddGroup (UniformConvergenceCLM σ F 𝔖) := by
  letI : UniformSpace F := IsTopologicalAddGroup.rightUniformSpace F
  haveI : IsUniformAddGroup F := isUniformAddGroup_of_addCommGroup
  infer_instance

theorem continuousEvalConst [TopologicalSpace F] [IsTopologicalAddGroup F]
    (𝔖 : Set (Set E)) (h𝔖 : ⋃₀ 𝔖 = Set.univ) :
    ContinuousEvalConst (UniformConvergenceCLM σ F 𝔖) E F where
  continuous_eval_const x := by
    letI : UniformSpace F := IsTopologicalAddGroup.rightUniformSpace F
    haveI : IsUniformAddGroup F := isUniformAddGroup_of_addCommGroup
    exact (UniformOnFun.uniformContinuous_eval h𝔖 x).continuous.comp
      (isEmbedding_coeFn σ F 𝔖).continuous

theorem t2Space [TopologicalSpace F] [IsTopologicalAddGroup F] [T2Space F]
    (𝔖 : Set (Set E)) (h𝔖 : ⋃₀ 𝔖 = univ) : T2Space (UniformConvergenceCLM σ F 𝔖) := by
  letI : UniformSpace F := IsTopologicalAddGroup.rightUniformSpace F
  haveI : IsUniformAddGroup F := isUniformAddGroup_of_addCommGroup
  haveI : T2Space (E →ᵤ[𝔖] F) := UniformOnFun.t2Space_of_covering h𝔖
  exact (isEmbedding_coeFn σ F 𝔖).t2Space

instance instDistribMulAction (M : Type*) [Monoid M] [DistribMulAction M F] [SMulCommClass 𝕜₂ M F]
    [TopologicalSpace F] [IsTopologicalAddGroup F] [ContinuousConstSMul M F] (𝔖 : Set (Set E)) :
    DistribMulAction M (UniformConvergenceCLM σ F 𝔖) := ContinuousLinearMap.distribMulAction

instance instModule (R : Type*) [Semiring R] [Module R F] [SMulCommClass 𝕜₂ R F]
    [TopologicalSpace F] [ContinuousConstSMul R F] [IsTopologicalAddGroup F] (𝔖 : Set (Set E)) :
    Module R (UniformConvergenceCLM σ F 𝔖) := ContinuousLinearMap.module

theorem continuousSMul [RingHomSurjective σ] [RingHomIsometric σ]
    [TopologicalSpace F] [IsTopologicalAddGroup F] [ContinuousSMul 𝕜₂ F] (𝔖 : Set (Set E))
    (h𝔖₃ : ∀ S ∈ 𝔖, IsVonNBounded 𝕜₁ S) :
    ContinuousSMul 𝕜₂ (UniformConvergenceCLM σ F 𝔖) := by
  letI : UniformSpace F := IsTopologicalAddGroup.rightUniformSpace F
  haveI : IsUniformAddGroup F := isUniformAddGroup_of_addCommGroup
  let φ : (UniformConvergenceCLM σ F 𝔖) →ₗ[𝕜₂] E → F :=
    ⟨⟨DFunLike.coe, fun _ _ => rfl⟩, fun _ _ => rfl⟩
  exact UniformOnFun.continuousSMul_induced_of_image_bounded 𝕜₂ E F (UniformConvergenceCLM σ F 𝔖) φ
    ⟨rfl⟩ fun u s hs => (h𝔖₃ s hs).image u

theorem hasBasis_nhds_zero_of_basis [TopologicalSpace F] [IsTopologicalAddGroup F]
    {ι : Type*} (𝔖 : Set (Set E)) (h𝔖₁ : 𝔖.Nonempty) (h𝔖₂ : DirectedOn (· ⊆ ·) 𝔖) {p : ι → Prop}
    {b : ι → Set F} (h : (𝓝 0 : Filter F).HasBasis p b) :
    (𝓝 (0 : UniformConvergenceCLM σ F 𝔖)).HasBasis
      (fun Si : Set E × ι => Si.1 ∈ 𝔖 ∧ p Si.2)
      fun Si => { f : E →SL[σ] F | ∀ x ∈ Si.1, f x ∈ b Si.2 } := by
  letI : UniformSpace F := IsTopologicalAddGroup.rightUniformSpace F
  haveI : IsUniformAddGroup F := isUniformAddGroup_of_addCommGroup
  rw [(isEmbedding_coeFn σ F 𝔖).isInducing.nhds_eq_comap]
  exact (UniformOnFun.hasBasis_nhds_zero_of_basis 𝔖 h𝔖₁ h𝔖₂ h).comap DFunLike.coe

theorem hasBasis_nhds_zero [TopologicalSpace F] [IsTopologicalAddGroup F]
    (𝔖 : Set (Set E)) (h𝔖₁ : 𝔖.Nonempty) (h𝔖₂ : DirectedOn (· ⊆ ·) 𝔖) :
    (𝓝 (0 : UniformConvergenceCLM σ F 𝔖)).HasBasis
      (fun SV : Set E × Set F => SV.1 ∈ 𝔖 ∧ SV.2 ∈ (𝓝 0 : Filter F)) fun SV =>
      { f : UniformConvergenceCLM σ F 𝔖 | ∀ x ∈ SV.1, f x ∈ SV.2 } :=
  hasBasis_nhds_zero_of_basis σ F 𝔖 h𝔖₁ h𝔖₂ (𝓝 0).basis_sets

theorem nhds_zero_eq_of_basis [TopologicalSpace F] [IsTopologicalAddGroup F] (𝔖 : Set (Set E))
    {ι : Type*} {p : ι → Prop} {b : ι → Set F} (h : (𝓝 0 : Filter F).HasBasis p b) :
    𝓝 (0 : UniformConvergenceCLM σ F 𝔖) =
      ⨅ (s : Set E) (_ : s ∈ 𝔖) (i : ι) (_ : p i),
        𝓟 {f : UniformConvergenceCLM σ F 𝔖 | MapsTo f s (b i)} := by
  letI : UniformSpace F := IsTopologicalAddGroup.rightUniformSpace F
  haveI : IsUniformAddGroup F := isUniformAddGroup_of_addCommGroup
  rw [(isEmbedding_coeFn σ F 𝔖).isInducing.nhds_eq_comap,
    UniformOnFun.nhds_eq_of_basis _ _ h.uniformity_of_nhds_zero]
  simp [MapsTo]

theorem nhds_zero_eq [TopologicalSpace F] [IsTopologicalAddGroup F] (𝔖 : Set (Set E)) :
    𝓝 (0 : UniformConvergenceCLM σ F 𝔖) =
      ⨅ s ∈ 𝔖, ⨅ t ∈ 𝓝 (0 : F),
        𝓟 {f : UniformConvergenceCLM σ F 𝔖 | MapsTo f s t} :=
  nhds_zero_eq_of_basis _ _ _ (𝓝 0).basis_sets

variable {F} in
theorem eventually_nhds_zero_mapsTo [TopologicalSpace F] [IsTopologicalAddGroup F]
    {𝔖 : Set (Set E)} {s : Set E} (hs : s ∈ 𝔖) {U : Set F} (hu : U ∈ 𝓝 0) :
    ∀ᶠ f : UniformConvergenceCLM σ F 𝔖 in 𝓝 0, MapsTo f s U := by
  rw [nhds_zero_eq]
  apply_rules [mem_iInf_of_mem, mem_principal_self]

variable {σ F} in
theorem isVonNBounded_image2_apply {R : Type*} [SeminormedRing R]
    [TopologicalSpace F] [IsTopologicalAddGroup F]
    [DistribMulAction R F] [ContinuousConstSMul R F] [SMulCommClass 𝕜₂ R F]
    {𝔖 : Set (Set E)} {S : Set (UniformConvergenceCLM σ F 𝔖)} (hS : IsVonNBounded R S)
    {s : Set E} (hs : s ∈ 𝔖) : IsVonNBounded R (Set.image2 (fun f x ↦ f x) S s) := by
  intro U hU
  filter_upwards [hS (eventually_nhds_zero_mapsTo σ hs hU)] with c hc
  rw [image2_subset_iff]
  intro f hf x hx
  rcases hc hf with ⟨g, hg, rfl⟩
  exact smul_mem_smul_set (hg hx)

variable {σ F} in
/-- A set `S` of continuous linear maps with topology of uniform convergence on sets `s ∈ 𝔖`
is von Neumann bounded iff for any `s ∈ 𝔖`,
the set `{f x | (f ∈ S) (x ∈ s)}` is von Neumann bounded. -/
theorem isVonNBounded_iff {R : Type*} [NormedDivisionRing R]
    [TopologicalSpace F] [IsTopologicalAddGroup F]
    [Module R F] [ContinuousConstSMul R F] [SMulCommClass 𝕜₂ R F]
    {𝔖 : Set (Set E)} {S : Set (UniformConvergenceCLM σ F 𝔖)} :
    IsVonNBounded R S ↔ ∀ s ∈ 𝔖, IsVonNBounded R (Set.image2 (fun f x ↦ f x) S s) := by
  refine ⟨fun hS s hs ↦ isVonNBounded_image2_apply hS hs, fun h ↦ ?_⟩
  simp_rw [isVonNBounded_iff_absorbing_le, nhds_zero_eq, le_iInf_iff, le_principal_iff]
  intro s hs U hU
  rw [Filter.mem_absorbing, Absorbs]
  filter_upwards [h s hs hU, eventually_ne_cobounded 0] with c hc hc₀ f hf
  rw [mem_smul_set_iff_inv_smul_mem₀ hc₀]
  intro x hx
  simpa only [mem_smul_set_iff_inv_smul_mem₀ hc₀] using hc (mem_image2_of_mem hf hx)

instance instUniformContinuousConstSMul (M : Type*)
    [Monoid M] [DistribMulAction M F] [SMulCommClass 𝕜₂ M F]
    [UniformSpace F] [IsUniformAddGroup F] [UniformContinuousConstSMul M F] (𝔖 : Set (Set E)) :
    UniformContinuousConstSMul M (UniformConvergenceCLM σ F 𝔖) :=
  (isUniformInducing_coeFn σ F 𝔖).uniformContinuousConstSMul fun _ _ ↦ by rfl

instance instContinuousConstSMul (M : Type*)
    [Monoid M] [DistribMulAction M F] [SMulCommClass 𝕜₂ M F]
    [TopologicalSpace F] [IsTopologicalAddGroup F] [ContinuousConstSMul M F] (𝔖 : Set (Set E)) :
    ContinuousConstSMul M (UniformConvergenceCLM σ F 𝔖) :=
  let _ := IsTopologicalAddGroup.rightUniformSpace F
  have _ : IsUniformAddGroup F := isUniformAddGroup_of_addCommGroup
  have _ := uniformContinuousConstSMul_of_continuousConstSMul M F
  inferInstance

theorem tendsto_iff_tendstoUniformlyOn {ι : Type*} {p : Filter ι} [UniformSpace F]
    [IsUniformAddGroup F] (𝔖 : Set (Set E)) {a : ι → UniformConvergenceCLM σ F 𝔖}
    {a₀ : UniformConvergenceCLM σ F 𝔖} :
    Filter.Tendsto a p (𝓝 a₀) ↔ ∀ s ∈ 𝔖, TendstoUniformlyOn (a · ·) a₀ p s := by
  rw [(isEmbedding_coeFn σ F 𝔖).tendsto_nhds_iff, UniformOnFun.tendsto_iff_tendstoUniformlyOn]
  rfl

variable {F} in
theorem isUniformInducing_postcomp
    {G : Type*} [AddCommGroup G] [UniformSpace G] [IsUniformAddGroup G]
    {𝕜₃ : Type*} [NormedField 𝕜₃] [Module 𝕜₃ G]
    {τ : 𝕜₂ →+* 𝕜₃} {ρ : 𝕜₁ →+* 𝕜₃} [RingHomCompTriple σ τ ρ] [UniformSpace F] [IsUniformAddGroup F]
    (g : F →SL[τ] G) (hg : IsUniformInducing g) (𝔖 : Set (Set E)) :
    IsUniformInducing (α := UniformConvergenceCLM σ F 𝔖) (β := UniformConvergenceCLM ρ G 𝔖)
      g.comp := by
  rw [← (isUniformInducing_coeFn _ _ _).of_comp_iff]
  exact (UniformOnFun.postcomp_isUniformInducing hg).comp (isUniformInducing_coeFn _ _ _)

theorem completeSpace [UniformSpace F] [IsUniformAddGroup F] [ContinuousSMul 𝕜₂ F] [CompleteSpace F]
    {𝔖 : Set (Set E)} (h𝔖 : IsCoherentWith 𝔖) (h𝔖U : ⋃₀ 𝔖 = univ) :
    CompleteSpace (UniformConvergenceCLM σ F 𝔖) := by
  wlog hF : T2Space F generalizing F
  · rw [(isUniformInducing_postcomp σ (SeparationQuotient.mkCLM 𝕜₂ F)
      SeparationQuotient.isUniformInducing_mk _).completeSpace_congr]
    exacts [this _ inferInstance, SeparationQuotient.postcomp_mkCLM_surjective F σ E]
  rw [completeSpace_iff_isComplete_range (isUniformInducing_coeFn _ _ _)]
  apply IsClosed.isComplete
  have H₁ : IsClosed {f : E →ᵤ[𝔖] F | Continuous ((UniformOnFun.toFun 𝔖) f)} :=
    UniformOnFun.isClosed_setOf_continuous h𝔖
  convert H₁.inter <| (LinearMap.isClosed_range_coe E F σ).preimage
    (UniformOnFun.uniformContinuous_toFun h𝔖U).continuous
  exact ContinuousLinearMap.range_coeFn_eq

variable {𝔖₁ 𝔖₂ : Set (Set E)}

theorem uniformSpace_mono [UniformSpace F] [IsUniformAddGroup F] (h : 𝔖₂ ⊆ 𝔖₁) :
    instUniformSpace σ F 𝔖₁ ≤ instUniformSpace σ F 𝔖₂ := by
  simp_rw [uniformSpace_eq]
  exact UniformSpace.comap_mono (UniformOnFun.mono (le_refl _) h)

theorem topologicalSpace_mono [TopologicalSpace F] [IsTopologicalAddGroup F] (h : 𝔖₂ ⊆ 𝔖₁) :
    instTopologicalSpace σ F 𝔖₁ ≤ instTopologicalSpace σ F 𝔖₂ := by
  letI := IsTopologicalAddGroup.rightUniformSpace F
  haveI : IsUniformAddGroup F := isUniformAddGroup_of_addCommGroup
  simp_rw [← uniformity_toTopologicalSpace_eq]
  exact UniformSpace.toTopologicalSpace_mono (uniformSpace_mono σ F h)

end UniformConvergenceCLM

end General

namespace ContinuousLinearMap

section BoundedSets

/-! ### Topology of bounded convergence  -/

variable {𝕜₁ 𝕜₂ 𝕜₃ : Type*} [NormedField 𝕜₁] [NormedField 𝕜₂] [NormedField 𝕜₃] {σ : 𝕜₁ →+* 𝕜₂}
  {τ : 𝕜₂ →+* 𝕜₃} {ρ : 𝕜₁ →+* 𝕜₃} [RingHomCompTriple σ τ ρ] {E F G : Type*} [AddCommGroup E]
  [Module 𝕜₁ E] [AddCommGroup F] [Module 𝕜₂ F]
  [AddCommGroup G] [Module 𝕜₃ G] [TopologicalSpace E]

/-- The topology of bounded convergence on `E →L[𝕜] F`. This coincides with the topology induced by
the operator norm when `E` and `F` are normed spaces. -/
instance topologicalSpace [TopologicalSpace F] [IsTopologicalAddGroup F] :
    TopologicalSpace (E →SL[σ] F) :=
  UniformConvergenceCLM.instTopologicalSpace σ F { S | IsVonNBounded 𝕜₁ S }

instance topologicalAddGroup [TopologicalSpace F] [IsTopologicalAddGroup F] :
    IsTopologicalAddGroup (E →SL[σ] F) :=
  UniformConvergenceCLM.instIsTopologicalAddGroup σ F _

instance continuousSMul [RingHomSurjective σ] [RingHomIsometric σ] [TopologicalSpace F]
    [IsTopologicalAddGroup F] [ContinuousSMul 𝕜₂ F] : ContinuousSMul 𝕜₂ (E →SL[σ] F) :=
  UniformConvergenceCLM.continuousSMul σ F { S | IsVonNBounded 𝕜₁ S } fun _ hs => hs

instance uniformSpace [UniformSpace F] [IsUniformAddGroup F] : UniformSpace (E →SL[σ] F) :=
  UniformConvergenceCLM.instUniformSpace σ F { S | IsVonNBounded 𝕜₁ S }

instance isUniformAddGroup [UniformSpace F] [IsUniformAddGroup F] :
    IsUniformAddGroup (E →SL[σ] F) :=
  UniformConvergenceCLM.instIsUniformAddGroup σ F _

instance instContinuousEvalConst [TopologicalSpace F] [IsTopologicalAddGroup F]
    [ContinuousSMul 𝕜₁ E] : ContinuousEvalConst (E →SL[σ] F) E F :=
  UniformConvergenceCLM.continuousEvalConst σ F _ Bornology.isVonNBounded_covers

instance instT2Space [TopologicalSpace F] [IsTopologicalAddGroup F] [ContinuousSMul 𝕜₁ E]
    [T2Space F] : T2Space (E →SL[σ] F) :=
  UniformConvergenceCLM.t2Space σ F _ Bornology.isVonNBounded_covers

protected theorem hasBasis_nhds_zero_of_basis [TopologicalSpace F] [IsTopologicalAddGroup F]
    {ι : Type*} {p : ι → Prop} {b : ι → Set F} (h : (𝓝 0 : Filter F).HasBasis p b) :
    (𝓝 (0 : E →SL[σ] F)).HasBasis (fun Si : Set E × ι => IsVonNBounded 𝕜₁ Si.1 ∧ p Si.2)
      fun Si => { f : E →SL[σ] F | ∀ x ∈ Si.1, f x ∈ b Si.2 } :=
  UniformConvergenceCLM.hasBasis_nhds_zero_of_basis σ F { S | IsVonNBounded 𝕜₁ S }
    ⟨∅, isVonNBounded_empty 𝕜₁ E⟩
    (directedOn_of_sup_mem fun _ _ => IsVonNBounded.union) h

protected theorem hasBasis_nhds_zero [TopologicalSpace F] [IsTopologicalAddGroup F] :
    (𝓝 (0 : E →SL[σ] F)).HasBasis
      (fun SV : Set E × Set F => IsVonNBounded 𝕜₁ SV.1 ∧ SV.2 ∈ (𝓝 0 : Filter F))
      fun SV => { f : E →SL[σ] F | ∀ x ∈ SV.1, f x ∈ SV.2 } :=
  ContinuousLinearMap.hasBasis_nhds_zero_of_basis (𝓝 0).basis_sets

theorem isUniformEmbedding_toUniformOnFun [UniformSpace F] [IsUniformAddGroup F] :
    IsUniformEmbedding
      fun f : E →SL[σ] F ↦ UniformOnFun.ofFun {s | Bornology.IsVonNBounded 𝕜₁ s} f :=
  UniformConvergenceCLM.isUniformEmbedding_coeFn ..

instance uniformContinuousConstSMul
    {M : Type*} [Monoid M] [DistribMulAction M F] [SMulCommClass 𝕜₂ M F]
    [UniformSpace F] [IsUniformAddGroup F] [UniformContinuousConstSMul M F] :
    UniformContinuousConstSMul M (E →SL[σ] F) :=
  UniformConvergenceCLM.instUniformContinuousConstSMul σ F _ _

instance continuousConstSMul {M : Type*} [Monoid M] [DistribMulAction M F] [SMulCommClass 𝕜₂ M F]
    [TopologicalSpace F] [IsTopologicalAddGroup F] [ContinuousConstSMul M F] :
    ContinuousConstSMul M (E →SL[σ] F) :=
  UniformConvergenceCLM.instContinuousConstSMul σ F _ _

protected theorem nhds_zero_eq_of_basis [TopologicalSpace F] [IsTopologicalAddGroup F]
    {ι : Type*} {p : ι → Prop} {b : ι → Set F} (h : (𝓝 0 : Filter F).HasBasis p b) :
    𝓝 (0 : E →SL[σ] F) =
      ⨅ (s : Set E) (_ : IsVonNBounded 𝕜₁ s) (i : ι) (_ : p i),
        𝓟 {f : E →SL[σ] F | MapsTo f s (b i)} :=
  UniformConvergenceCLM.nhds_zero_eq_of_basis _ _ _ h

protected theorem nhds_zero_eq [TopologicalSpace F] [IsTopologicalAddGroup F] :
    𝓝 (0 : E →SL[σ] F) =
      ⨅ (s : Set E) (_ : IsVonNBounded 𝕜₁ s) (U : Set F) (_ : U ∈ 𝓝 0),
        𝓟 {f : E →SL[σ] F | MapsTo f s U} :=
  UniformConvergenceCLM.nhds_zero_eq ..

/-- If `s` is a von Neumann bounded set and `U` is a neighbourhood of zero,
then sufficiently small continuous linear maps map `s` to `U`. -/
theorem eventually_nhds_zero_mapsTo [TopologicalSpace F] [IsTopologicalAddGroup F]
    {s : Set E} (hs : IsVonNBounded 𝕜₁ s) {U : Set F} (hu : U ∈ 𝓝 0) :
    ∀ᶠ f : E →SL[σ] F in 𝓝 0, MapsTo f s U :=
  UniformConvergenceCLM.eventually_nhds_zero_mapsTo _ hs hu

/-- If `S` is a von Neumann bounded set of continuous linear maps `f : E →SL[σ] F`
and `s` is a von Neumann bounded set in the domain,
then the set `{f x | (f ∈ S) (x ∈ s)}` is von Neumann bounded.

See also `isVonNBounded_iff` for an `Iff` version with stronger typeclass assumptions. -/
theorem isVonNBounded_image2_apply {R : Type*} [SeminormedRing R]
    [TopologicalSpace F] [IsTopologicalAddGroup F]
    [DistribMulAction R F] [ContinuousConstSMul R F] [SMulCommClass 𝕜₂ R F]
    {S : Set (E →SL[σ] F)} (hS : IsVonNBounded R S) {s : Set E} (hs : IsVonNBounded 𝕜₁ s) :
    IsVonNBounded R (Set.image2 (fun f x ↦ f x) S s) :=
  UniformConvergenceCLM.isVonNBounded_image2_apply hS hs

/-- A set `S` of continuous linear maps is von Neumann bounded
iff for any von Neumann bounded set `s`,
the set `{f x | (f ∈ S) (x ∈ s)}` is von Neumann bounded.

For the forward implication with weaker typeclass assumptions, see `isVonNBounded_image2_apply`. -/
theorem isVonNBounded_iff {R : Type*} [NormedDivisionRing R]
    [TopologicalSpace F] [IsTopologicalAddGroup F]
    [Module R F] [ContinuousConstSMul R F] [SMulCommClass 𝕜₂ R F]
    {S : Set (E →SL[σ] F)} :
    IsVonNBounded R S ↔
      ∀ s, IsVonNBounded 𝕜₁ s → IsVonNBounded R (Set.image2 (fun f x ↦ f x) S s) :=
  UniformConvergenceCLM.isVonNBounded_iff

theorem completeSpace [UniformSpace F] [IsUniformAddGroup F] [ContinuousSMul 𝕜₂ F] [CompleteSpace F]
    [ContinuousSMul 𝕜₁ E] (h : IsCoherentWith {s : Set E | IsVonNBounded 𝕜₁ s}) :
    CompleteSpace (E →SL[σ] F) :=
  UniformConvergenceCLM.completeSpace _ _ h isVonNBounded_covers

instance instCompleteSpace [IsTopologicalAddGroup E] [ContinuousSMul 𝕜₁ E] [SequentialSpace E]
    [UniformSpace F] [IsUniformAddGroup F] [ContinuousSMul 𝕜₂ F] [CompleteSpace F] :
    CompleteSpace (E →SL[σ] F) :=
  completeSpace <| .of_seq fun _ _ h ↦ (h.isVonNBounded_range 𝕜₁).insert _

variable (G) [TopologicalSpace F] [TopologicalSpace G]

/-- Pre-composition by a *fixed* continuous linear map as a continuous linear map.
Note that in non-normed space it is not always true that composition is continuous
in both variables, so we have to fix one of them. -/
@[simps]
def precomp [IsTopologicalAddGroup G] [ContinuousConstSMul 𝕜₃ G] [RingHomSurjective σ]
    [RingHomIsometric σ] (L : E →SL[σ] F) : (F →SL[τ] G) →L[𝕜₃] E →SL[ρ] G where
  toFun f := f.comp L
  map_add' f g := add_comp f g L
  map_smul' a f := smul_comp a f L
  cont := by
    letI : UniformSpace G := IsTopologicalAddGroup.rightUniformSpace G
    haveI : IsUniformAddGroup G := isUniformAddGroup_of_addCommGroup
    rw [(UniformConvergenceCLM.isEmbedding_coeFn _ _ _).continuous_iff]
    apply (UniformOnFun.precomp_uniformContinuous fun S hS => hS.image L).continuous.comp
        (UniformConvergenceCLM.isEmbedding_coeFn _ _ _).continuous

variable (E) {G}

/-- Post-composition by a *fixed* continuous linear map as a continuous linear map.
Note that in non-normed space it is not always true that composition is continuous
in both variables, so we have to fix one of them. -/
@[simps]
def postcomp [IsTopologicalAddGroup F] [IsTopologicalAddGroup G] [ContinuousConstSMul 𝕜₃ G]
    [ContinuousConstSMul 𝕜₂ F] (L : F →SL[τ] G) : (E →SL[σ] F) →SL[τ] E →SL[ρ] G where
  toFun f := L.comp f
  map_add' := comp_add L
  map_smul' := comp_smulₛₗ L
  cont := by
    letI : UniformSpace G := IsTopologicalAddGroup.rightUniformSpace G
    haveI : IsUniformAddGroup G := isUniformAddGroup_of_addCommGroup
    letI : UniformSpace F := IsTopologicalAddGroup.rightUniformSpace F
    haveI : IsUniformAddGroup F := isUniformAddGroup_of_addCommGroup
    rw [(UniformConvergenceCLM.isEmbedding_coeFn _ _ _).continuous_iff]
    exact
      (UniformOnFun.postcomp_uniformContinuous L.uniformContinuous).continuous.comp
        (UniformConvergenceCLM.isEmbedding_coeFn _ _ _).continuous

end BoundedSets

section BilinearMaps

variable {𝕜 𝕜₂ 𝕜₃ : Type*} [NormedField 𝕜] [NormedField 𝕜₂] [NormedField 𝕜₃] {E F G : Type*}
  [AddCommGroup E] [Module 𝕜 E] [TopologicalSpace E]
  [AddCommGroup F] [Module 𝕜₂ F] [TopologicalSpace F]
  [AddCommGroup G] [Module 𝕜₃ G]
  [TopologicalSpace G] [IsTopologicalAddGroup G] [ContinuousConstSMul 𝕜₃ G]
  {σ₁₃ : 𝕜 →+* 𝕜₃} {σ₂₃ : 𝕜₂ →+* 𝕜₃}

/-- Send a continuous sesquilinear map to an abstract sesquilinear map (forgetting continuity). -/
def toLinearMap₁₂ (L : E →SL[σ₁₃] F →SL[σ₂₃] G) : E →ₛₗ[σ₁₃] F →ₛₗ[σ₂₃] G :=
  (coeLMₛₗ σ₂₃).comp L.toLinearMap

@[deprecated (since := "2025-07-28")] alias toLinearMap₂ := toLinearMap₁₂

@[simp] lemma toLinearMap₁₂_apply (L : E →SL[σ₁₃] F →SL[σ₂₃] G) (v : E) (w : F) :
    L.toLinearMap₁₂ v w = L v w := rfl

@[deprecated (since := "2025-07-28")] alias toLinearMap₂_apply := toLinearMap₁₂_apply

/-- Send a continuous bilinear form to an abstract bilinear form (forgetting continuity). -/
def toBilinForm (L : E →L[𝕜] E →L[𝕜] 𝕜) : LinearMap.BilinForm 𝕜 E := L.toLinearMap₁₂

@[simp] lemma toBilinForm_apply (L : E →L[𝕜] E →L[𝕜] 𝕜) (v : E) (w : E) :
    L.toBilinForm v w = L v w := rfl

end BilinearMaps

section RestrictScalars

variable {𝕜 : Type*} [NontriviallyNormedField 𝕜]
  {E : Type*} [AddCommGroup E] [TopologicalSpace E] [Module 𝕜 E] [ContinuousSMul 𝕜 E]
  {F : Type*} [AddCommGroup F]

section UniformSpace

variable [UniformSpace F] [IsUniformAddGroup F] [Module 𝕜 F]
  (𝕜' : Type*) [NontriviallyNormedField 𝕜'] [NormedAlgebra 𝕜' 𝕜]
  [Module 𝕜' E] [IsScalarTower 𝕜' 𝕜 E] [Module 𝕜' F] [IsScalarTower 𝕜' 𝕜 F]

theorem isUniformEmbedding_restrictScalars :
    IsUniformEmbedding (restrictScalars 𝕜' : (E →L[𝕜] F) → (E →L[𝕜'] F)) := by
  rw [← isUniformEmbedding_toUniformOnFun.of_comp_iff]
  convert isUniformEmbedding_toUniformOnFun using 4 with s
  exact ⟨fun h ↦ h.extend_scalars _, fun h ↦ h.restrict_scalars _⟩

theorem uniformContinuous_restrictScalars :
    UniformContinuous (restrictScalars 𝕜' : (E →L[𝕜] F) → (E →L[𝕜'] F)) :=
  (isUniformEmbedding_restrictScalars 𝕜').uniformContinuous

end UniformSpace

variable [TopologicalSpace F] [IsTopologicalAddGroup F] [Module 𝕜 F]
  (𝕜' : Type*) [NontriviallyNormedField 𝕜'] [NormedAlgebra 𝕜' 𝕜]
  [Module 𝕜' E] [IsScalarTower 𝕜' 𝕜 E] [Module 𝕜' F] [IsScalarTower 𝕜' 𝕜 F]

theorem isEmbedding_restrictScalars :
    IsEmbedding (restrictScalars 𝕜' : (E →L[𝕜] F) → (E →L[𝕜'] F)) :=
  letI : UniformSpace F := IsTopologicalAddGroup.rightUniformSpace F
  haveI : IsUniformAddGroup F := isUniformAddGroup_of_addCommGroup
  (isUniformEmbedding_restrictScalars _).isEmbedding

@[continuity, fun_prop]
theorem continuous_restrictScalars :
    Continuous (restrictScalars 𝕜' : (E →L[𝕜] F) → (E →L[𝕜'] F)) :=
  (isEmbedding_restrictScalars _).continuous

variable (𝕜 E F)
variable (𝕜'' : Type*) [Ring 𝕜'']
  [Module 𝕜'' F] [ContinuousConstSMul 𝕜'' F] [SMulCommClass 𝕜 𝕜'' F] [SMulCommClass 𝕜' 𝕜'' F]

/-- `ContinuousLinearMap.restrictScalars` as a `ContinuousLinearMap`. -/
def restrictScalarsL : (E →L[𝕜] F) →L[𝕜''] E →L[𝕜'] F :=
  .mk <| restrictScalarsₗ 𝕜 E F 𝕜' 𝕜''

variable {𝕜 E F 𝕜' 𝕜''}

@[simp]
theorem coe_restrictScalarsL : (restrictScalarsL 𝕜 E F 𝕜' 𝕜'' : (E →L[𝕜] F) →ₗ[𝕜''] E →L[𝕜'] F) =
    restrictScalarsₗ 𝕜 E F 𝕜' 𝕜'' :=
  rfl

@[simp]
theorem coe_restrict_scalarsL' : ⇑(restrictScalarsL 𝕜 E F 𝕜' 𝕜'') = restrictScalars 𝕜' :=
  rfl

end RestrictScalars

section Prod

variable {𝕜 E F G : Type*} (S : Type*) [NormedField 𝕜] [Semiring S]
  [AddCommGroup E] [Module 𝕜 E]
  [TopologicalSpace E] [IsTopologicalAddGroup E] [ContinuousConstSMul 𝕜 E]
  [AddCommGroup F] [Module 𝕜 F]
  [TopologicalSpace F] [IsTopologicalAddGroup F] [ContinuousConstSMul 𝕜 F]
  [AddCommGroup G] [Module 𝕜 G]
  [TopologicalSpace G] [IsTopologicalAddGroup G] [ContinuousConstSMul 𝕜 G]
  [Module S G] [SMulCommClass 𝕜 S G] [ContinuousConstSMul S G]

/-- `ContinuousLinearMap.coprod` as a `ContinuousLinearEquiv`. -/
@[simps!]
def coprodEquivL : ((E →L[𝕜] G) × (F →L[𝕜] G)) ≃L[S] (E × F →L[𝕜] G) where
  __ := coprodEquiv
  continuous_toFun :=
    (((fst 𝕜 E F).precomp G).coprod ((snd 𝕜 E F).precomp G)).continuous
  continuous_invFun :=
    (((inl 𝕜 E F).precomp G).prod ((inr 𝕜 E F).precomp G)).continuous

variable [Module S F] [SMulCommClass 𝕜 S F] [ContinuousConstSMul S F]

/-- `ContinuousLinearMap.prod` as a `ContinuousLinearEquiv`. -/
@[simps! apply]
def prodL : ((E →L[𝕜] F) × (E →L[𝕜] G)) ≃L[S] (E →L[𝕜] F × G) where
  __ := prodₗ S
  continuous_toFun := by
    change Continuous fun x => .id 𝕜 _ ∘L prodₗ S x
    simp_rw [← coprod_inl_inr]
    exact (((inl 𝕜 F G).postcomp E).coprod ((inr 𝕜 F G).postcomp E)).continuous
  continuous_invFun :=
    (((fst 𝕜 F G).postcomp E).prod ((snd 𝕜 F G).postcomp E)).continuous

end Prod

end ContinuousLinearMap

open ContinuousLinearMap

namespace ContinuousLinearEquiv

/-! ### Continuous linear equivalences -/

section Semilinear

variable {𝕜 : Type*} {𝕜₂ : Type*} {𝕜₃ : Type*} {𝕜₄ : Type*} {E : Type*} {F : Type*}
  {G : Type*} {H : Type*} [AddCommGroup E] [AddCommGroup F] [AddCommGroup G] [AddCommGroup H]
  [NormedField 𝕜] [NormedField 𝕜₂] [NormedField 𝕜₃] [NormedField 𝕜₄]
  [Module 𝕜 E] [Module 𝕜₂ F] [Module 𝕜₃ G] [Module 𝕜₄ H]
  [TopologicalSpace E] [TopologicalSpace F] [TopologicalSpace G] [TopologicalSpace H]
  [IsTopologicalAddGroup G] [IsTopologicalAddGroup H] [ContinuousConstSMul 𝕜₃ G]
  [ContinuousConstSMul 𝕜₄ H] {σ₁₂ : 𝕜 →+* 𝕜₂} {σ₂₁ : 𝕜₂ →+* 𝕜} {σ₂₃ : 𝕜₂ →+* 𝕜₃} {σ₁₃ : 𝕜 →+* 𝕜₃}
  {σ₃₄ : 𝕜₃ →+* 𝕜₄} {σ₄₃ : 𝕜₄ →+* 𝕜₃} {σ₂₄ : 𝕜₂ →+* 𝕜₄} {σ₁₄ : 𝕜 →+* 𝕜₄} [RingHomInvPair σ₁₂ σ₂₁]
  [RingHomInvPair σ₂₁ σ₁₂] [RingHomInvPair σ₃₄ σ₄₃] [RingHomInvPair σ₄₃ σ₃₄]
  [RingHomCompTriple σ₂₁ σ₁₄ σ₂₄] [RingHomCompTriple σ₂₄ σ₄₃ σ₂₃] [RingHomCompTriple σ₁₂ σ₂₃ σ₁₃]
  [RingHomCompTriple σ₁₃ σ₃₄ σ₁₄] [RingHomCompTriple σ₂₃ σ₃₄ σ₂₄] [RingHomCompTriple σ₁₂ σ₂₄ σ₁₄]
  [RingHomIsometric σ₁₂] [RingHomIsometric σ₂₁]

/-- A pair of continuous (semi)linear equivalences generates a (semi)linear equivalence between the
spaces of continuous (semi)linear maps. -/
@[simps apply symm_apply toLinearEquiv_apply toLinearEquiv_symm_apply]
def arrowCongrSL (e₁₂ : E ≃SL[σ₁₂] F) (e₄₃ : H ≃SL[σ₄₃] G) :
    (E →SL[σ₁₄] H) ≃SL[σ₄₃] F →SL[σ₂₃] G :=
{ e₁₂.arrowCongrEquiv e₄₃ with
    -- given explicitly to help `simps`
    toFun := fun L => (e₄₃ : H →SL[σ₄₃] G).comp (L.comp (e₁₂.symm : F →SL[σ₂₁] E))
    -- given explicitly to help `simps`
    invFun := fun L => (e₄₃.symm : G →SL[σ₃₄] H).comp (L.comp (e₁₂ : E →SL[σ₁₂] F))
    map_add' := fun f g => by simp only [add_comp, comp_add]
    map_smul' := fun t f => by simp only [smul_comp, comp_smulₛₗ]
    continuous_toFun := ((postcomp F e₄₃.toContinuousLinearMap).comp
      (precomp H e₁₂.symm.toContinuousLinearMap)).continuous
    continuous_invFun := ((precomp H e₁₂.toContinuousLinearMap).comp
      (postcomp F e₄₃.symm.toContinuousLinearMap)).continuous }

end Semilinear

section Linear

variable {𝕜 : Type*} {E : Type*} {F : Type*} {G : Type*} {H : Type*} [AddCommGroup E]
  [AddCommGroup F] [AddCommGroup G] [AddCommGroup H] [NormedField 𝕜] [Module 𝕜 E]
  [Module 𝕜 F] [Module 𝕜 G] [Module 𝕜 H] [TopologicalSpace E] [TopologicalSpace F]
  [TopologicalSpace G] [TopologicalSpace H] [IsTopologicalAddGroup G] [IsTopologicalAddGroup H]
  [ContinuousConstSMul 𝕜 G] [ContinuousConstSMul 𝕜 H]

/-- A pair of continuous linear equivalences generates a continuous linear equivalence between
the spaces of continuous linear maps. -/
def arrowCongr (e₁ : E ≃L[𝕜] F) (e₂ : H ≃L[𝕜] G) : (E →L[𝕜] H) ≃L[𝕜] F →L[𝕜] G :=
  e₁.arrowCongrSL e₂

@[simp] lemma arrowCongr_apply (e₁ : E ≃L[𝕜] F) (e₂ : H ≃L[𝕜] G) (f : E →L[𝕜] H) (x : F) :
    e₁.arrowCongr e₂ f x = e₂ (f (e₁.symm x)) := rfl

@[simp] lemma arrowCongr_symm (e₁ : E ≃L[𝕜] F) (e₂ : H ≃L[𝕜] G) :
    (e₁.arrowCongr e₂).symm = e₁.symm.arrowCongr e₂.symm := rfl

end Linear

end ContinuousLinearEquiv

section CompactSets

<<<<<<< HEAD
/-! ### Topology of bounded convergence  -/

variable {𝕜₁ 𝕜₂ 𝕜₃ : Type*}

variable [NormedField 𝕜₁] [NormedField 𝕜₂] [NormedField 𝕜₃]
  {σ : 𝕜₁ →+* 𝕜₂} {τ : 𝕜₂ →+* 𝕜₃} {ρ : 𝕜₁ →+* 𝕜₃} [RingHomCompTriple σ τ ρ]
variable {E F G : Type*}
  [AddCommGroup E] [Module 𝕜₁ E]
  [AddCommGroup F] [Module 𝕜₂ F]
  [AddCommGroup G] [Module 𝕜₃ G]

variable (E F σ) in
/-- Given `E` and `F` two topological vector spaces and `𝔖 : Set (Set E)`, then
`UniformConvergenceCLM σ F 𝔖` is a type synonym of `E →SL[σ] F` equipped with the "topology of
uniform convergence on the elements of `𝔖`".

If the continuous linear image of any element of `𝔖` is bounded, this makes `E →SL[σ] F` a
topological vector space. -/
def CompactConvergenceCLM [TopologicalSpace E] [TopologicalSpace F] := E →SL[σ] F

@[inherit_doc]
scoped[CompactConvergenceCLM] notation
  E " →SL_c[ " σ " ] " F => CompactConvergenceCLM σ E F

namespace CompactConvergenceCLM

instance instFunLike [TopologicalSpace E] [TopologicalSpace F] :
    FunLike (CompactConvergenceCLM σ E F) E F :=
  ContinuousLinearMap.funLike

instance instContinuousSemilinearMapClass [TopologicalSpace E] [TopologicalSpace F] :
    ContinuousSemilinearMapClass (CompactConvergenceCLM σ E F) σ E F :=
  ContinuousLinearMap.continuousSemilinearMapClass

section Algebra

instance instAddCommGroup [TopologicalSpace E] [TopologicalSpace F] [IsTopologicalAddGroup F] :
    AddCommGroup (E →SL_c[σ] F) := ContinuousLinearMap.addCommGroup

instance instModule [TopologicalSpace E] [TopologicalSpace F]
    (R : Type*) [Semiring R] [Module R F] [SMulCommClass 𝕜₂ R F]
    [TopologicalSpace F] [ContinuousConstSMul R F] [IsTopologicalAddGroup F] :
    Module R (E →SL_c[σ] F) := ContinuousLinearMap.module

end Algebra


/-- The topology of bounded convergence on `E →L[𝕜] F`. This coincides with the topology induced by
the operator norm when `E` and `F` are normed spaces. -/
instance topologicalSpace [TopologicalSpace E] [TopologicalSpace F] [IsTopologicalAddGroup F] :
    TopologicalSpace (CompactConvergenceCLM σ E F) :=
  UniformConvergenceCLM.instTopologicalSpace σ F { S | IsCompact S }

instance topologicalAddGroup [TopologicalSpace E] [TopologicalSpace F] [IsTopologicalAddGroup F] :
    IsTopologicalAddGroup (E →SL_c[σ] F) :=
  UniformConvergenceCLM.instIsTopologicalAddGroup σ F _

=======
/-! ### Topology of compact convergence for continuous linear maps -/

variable {𝕜₁ 𝕜₂ : Type*} [NormedField 𝕜₁] [NormedField 𝕜₂] {σ : 𝕜₁ →+* 𝕜₂}
  {E F : Type*} [AddCommGroup E] [Module 𝕜₁ E] [AddCommGroup F] [Module 𝕜₂ F]

variable (E F σ) in
/-- The topology of compact convergence on `E →L[𝕜] F`. -/
abbrev CompactConvergenceCLM [TopologicalSpace E] [TopologicalSpace F] :=
  UniformConvergenceCLM σ F {(S : Set E) | IsCompact S}

@[inherit_doc]
scoped[CompactConvergenceCLM] notation
  E " →SL_c[" σ "] " F => CompactConvergenceCLM σ E F

namespace CompactConvergenceCLM

>>>>>>> a118834e
instance continuousSMul [RingHomSurjective σ] [RingHomIsometric σ]
    [UniformSpace E] [IsUniformAddGroup E] [TopologicalSpace F] [IsTopologicalAddGroup F]
    [ContinuousSMul 𝕜₁ E] [ContinuousSMul 𝕜₂ F] :
    ContinuousSMul 𝕜₂ (E →SL_c[σ] F) :=
  UniformConvergenceCLM.continuousSMul σ F { S | IsCompact S }
    (fun _ hs => hs.totallyBounded.isVonNBounded 𝕜₁)

<<<<<<< HEAD
instance uniformSpace [TopologicalSpace E] [UniformSpace F] [IsUniformAddGroup F] :
    UniformSpace (E →SL_c[σ] F) :=
  UniformConvergenceCLM.instUniformSpace σ F { S | IsVonNBounded 𝕜₁ S }

instance isUniformAddGroup [TopologicalSpace E] [UniformSpace F] [IsUniformAddGroup F] :
    IsUniformAddGroup (E →SL_c[σ] F) :=
  UniformConvergenceCLM.instIsUniformAddGroup σ F _

lemma isCompact_covers {X : Type*} [TopologicalSpace X] :
    ⋃₀ {(s : Set X) | IsCompact s} = univ := by
  apply Set.eq_univ_of_forall
  intro x
  use {x}
  simp

instance instContinuousEvalConst [TopologicalSpace E] [TopologicalSpace F] [IsTopologicalAddGroup F]
    [ContinuousSMul 𝕜₁ E] : ContinuousEvalConst (E →SL_c[σ] F) E F :=
  UniformConvergenceCLM.continuousEvalConst σ F _ isCompact_covers

instance instT2Space [TopologicalSpace E] [TopologicalSpace F] [IsTopologicalAddGroup F]
    [ContinuousSMul 𝕜₁ E] [T2Space F] : T2Space (E →SL_c[σ] F) :=
  UniformConvergenceCLM.t2Space σ F _ isCompact_covers
=======
instance instContinuousEvalConst [TopologicalSpace E] [TopologicalSpace F]
    [IsTopologicalAddGroup F] : ContinuousEvalConst (E →SL_c[σ] F) E F :=
  UniformConvergenceCLM.continuousEvalConst σ F _ sUnion_isCompact_eq_univ

instance instT2Space [TopologicalSpace E] [TopologicalSpace F] [IsTopologicalAddGroup F]
    [T2Space F] : T2Space (E →SL_c[σ] F) :=
  UniformConvergenceCLM.t2Space σ F _ sUnion_isCompact_eq_univ
>>>>>>> a118834e

protected theorem hasBasis_nhds_zero_of_basis [TopologicalSpace E] [TopologicalSpace F]
    [IsTopologicalAddGroup F]
    {ι : Type*} {p : ι → Prop} {b : ι → Set F} (h : (𝓝 0 : Filter F).HasBasis p b) :
    (𝓝 (0 : E →SL_c[σ] F)).HasBasis (fun Si : Set E × ι => IsCompact Si.1 ∧ p Si.2)
      fun Si => { f : E →SL_c[σ] F | ∀ x ∈ Si.1, f x ∈ b Si.2 } :=
  UniformConvergenceCLM.hasBasis_nhds_zero_of_basis σ F { S | IsCompact S }
    ⟨∅, isCompact_empty⟩
    (directedOn_of_sup_mem fun _ _ => IsCompact.union) h

protected theorem hasBasis_nhds_zero [TopologicalSpace E] [TopologicalSpace F]
    [IsTopologicalAddGroup F] :
    (𝓝 (0 : E →SL_c[σ] F)).HasBasis
      (fun SV : Set E × Set F => IsCompact SV.1 ∧ SV.2 ∈ (𝓝 0 : Filter F))
      fun SV => { f : E →SL_c[σ] F | ∀ x ∈ SV.1, f x ∈ SV.2 } :=
  CompactConvergenceCLM.hasBasis_nhds_zero_of_basis (𝓝 0).basis_sets

end CompactConvergenceCLM

end CompactSets<|MERGE_RESOLUTION|>--- conflicted
+++ resolved
@@ -688,65 +688,6 @@
 
 section CompactSets
 
-<<<<<<< HEAD
-/-! ### Topology of bounded convergence  -/
-
-variable {𝕜₁ 𝕜₂ 𝕜₃ : Type*}
-
-variable [NormedField 𝕜₁] [NormedField 𝕜₂] [NormedField 𝕜₃]
-  {σ : 𝕜₁ →+* 𝕜₂} {τ : 𝕜₂ →+* 𝕜₃} {ρ : 𝕜₁ →+* 𝕜₃} [RingHomCompTriple σ τ ρ]
-variable {E F G : Type*}
-  [AddCommGroup E] [Module 𝕜₁ E]
-  [AddCommGroup F] [Module 𝕜₂ F]
-  [AddCommGroup G] [Module 𝕜₃ G]
-
-variable (E F σ) in
-/-- Given `E` and `F` two topological vector spaces and `𝔖 : Set (Set E)`, then
-`UniformConvergenceCLM σ F 𝔖` is a type synonym of `E →SL[σ] F` equipped with the "topology of
-uniform convergence on the elements of `𝔖`".
-
-If the continuous linear image of any element of `𝔖` is bounded, this makes `E →SL[σ] F` a
-topological vector space. -/
-def CompactConvergenceCLM [TopologicalSpace E] [TopologicalSpace F] := E →SL[σ] F
-
-@[inherit_doc]
-scoped[CompactConvergenceCLM] notation
-  E " →SL_c[ " σ " ] " F => CompactConvergenceCLM σ E F
-
-namespace CompactConvergenceCLM
-
-instance instFunLike [TopologicalSpace E] [TopologicalSpace F] :
-    FunLike (CompactConvergenceCLM σ E F) E F :=
-  ContinuousLinearMap.funLike
-
-instance instContinuousSemilinearMapClass [TopologicalSpace E] [TopologicalSpace F] :
-    ContinuousSemilinearMapClass (CompactConvergenceCLM σ E F) σ E F :=
-  ContinuousLinearMap.continuousSemilinearMapClass
-
-section Algebra
-
-instance instAddCommGroup [TopologicalSpace E] [TopologicalSpace F] [IsTopologicalAddGroup F] :
-    AddCommGroup (E →SL_c[σ] F) := ContinuousLinearMap.addCommGroup
-
-instance instModule [TopologicalSpace E] [TopologicalSpace F]
-    (R : Type*) [Semiring R] [Module R F] [SMulCommClass 𝕜₂ R F]
-    [TopologicalSpace F] [ContinuousConstSMul R F] [IsTopologicalAddGroup F] :
-    Module R (E →SL_c[σ] F) := ContinuousLinearMap.module
-
-end Algebra
-
-
-/-- The topology of bounded convergence on `E →L[𝕜] F`. This coincides with the topology induced by
-the operator norm when `E` and `F` are normed spaces. -/
-instance topologicalSpace [TopologicalSpace E] [TopologicalSpace F] [IsTopologicalAddGroup F] :
-    TopologicalSpace (CompactConvergenceCLM σ E F) :=
-  UniformConvergenceCLM.instTopologicalSpace σ F { S | IsCompact S }
-
-instance topologicalAddGroup [TopologicalSpace E] [TopologicalSpace F] [IsTopologicalAddGroup F] :
-    IsTopologicalAddGroup (E →SL_c[σ] F) :=
-  UniformConvergenceCLM.instIsTopologicalAddGroup σ F _
-
-=======
 /-! ### Topology of compact convergence for continuous linear maps -/
 
 variable {𝕜₁ 𝕜₂ : Type*} [NormedField 𝕜₁] [NormedField 𝕜₂] {σ : 𝕜₁ →+* 𝕜₂}
@@ -763,7 +704,6 @@
 
 namespace CompactConvergenceCLM
 
->>>>>>> a118834e
 instance continuousSMul [RingHomSurjective σ] [RingHomIsometric σ]
     [UniformSpace E] [IsUniformAddGroup E] [TopologicalSpace F] [IsTopologicalAddGroup F]
     [ContinuousSMul 𝕜₁ E] [ContinuousSMul 𝕜₂ F] :
@@ -771,30 +711,6 @@
   UniformConvergenceCLM.continuousSMul σ F { S | IsCompact S }
     (fun _ hs => hs.totallyBounded.isVonNBounded 𝕜₁)
 
-<<<<<<< HEAD
-instance uniformSpace [TopologicalSpace E] [UniformSpace F] [IsUniformAddGroup F] :
-    UniformSpace (E →SL_c[σ] F) :=
-  UniformConvergenceCLM.instUniformSpace σ F { S | IsVonNBounded 𝕜₁ S }
-
-instance isUniformAddGroup [TopologicalSpace E] [UniformSpace F] [IsUniformAddGroup F] :
-    IsUniformAddGroup (E →SL_c[σ] F) :=
-  UniformConvergenceCLM.instIsUniformAddGroup σ F _
-
-lemma isCompact_covers {X : Type*} [TopologicalSpace X] :
-    ⋃₀ {(s : Set X) | IsCompact s} = univ := by
-  apply Set.eq_univ_of_forall
-  intro x
-  use {x}
-  simp
-
-instance instContinuousEvalConst [TopologicalSpace E] [TopologicalSpace F] [IsTopologicalAddGroup F]
-    [ContinuousSMul 𝕜₁ E] : ContinuousEvalConst (E →SL_c[σ] F) E F :=
-  UniformConvergenceCLM.continuousEvalConst σ F _ isCompact_covers
-
-instance instT2Space [TopologicalSpace E] [TopologicalSpace F] [IsTopologicalAddGroup F]
-    [ContinuousSMul 𝕜₁ E] [T2Space F] : T2Space (E →SL_c[σ] F) :=
-  UniformConvergenceCLM.t2Space σ F _ isCompact_covers
-=======
 instance instContinuousEvalConst [TopologicalSpace E] [TopologicalSpace F]
     [IsTopologicalAddGroup F] : ContinuousEvalConst (E →SL_c[σ] F) E F :=
   UniformConvergenceCLM.continuousEvalConst σ F _ sUnion_isCompact_eq_univ
@@ -802,7 +718,6 @@
 instance instT2Space [TopologicalSpace E] [TopologicalSpace F] [IsTopologicalAddGroup F]
     [T2Space F] : T2Space (E →SL_c[σ] F) :=
   UniformConvergenceCLM.t2Space σ F _ sUnion_isCompact_eq_univ
->>>>>>> a118834e
 
 protected theorem hasBasis_nhds_zero_of_basis [TopologicalSpace E] [TopologicalSpace F]
     [IsTopologicalAddGroup F]
