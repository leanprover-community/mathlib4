/-
Copyright (c) 2022 Anatole Dedecker. All rights reserved.
Released under Apache 2.0 license as described in the file LICENSE.
Authors: Anatole Dedecker
-/
import Mathlib.Topology.Algebra.Module.UniformConvergence

/-!
# Strong topologies on the space of continuous linear maps

In this file, we define the strong topologies on `E →L[𝕜] F` associated with a family
`𝔖 : Set (Set E)` to be the topology of uniform convergence on the elements of `𝔖` (also called
the topology of `𝔖`-convergence).

The lemma `UniformOnFun.continuousSMul_of_image_bounded` tells us that this is a
vector space topology if the continuous linear image of any element of `𝔖` is bounded (in the sense
of `Bornology.IsVonNBounded`).

We then declare an instance for the case where `𝔖` is exactly the set of all bounded subsets of
`E`, giving us the so-called "topology of uniform convergence on bounded sets" (or "topology of
bounded convergence"), which coincides with the operator norm topology in the case of
`NormedSpace`s.

Other useful examples include the weak-* topology (when `𝔖` is the set of finite sets or the set
of singletons) and the topology of compact convergence (when `𝔖` is the set of relatively compact
sets).

## Main definitions

* `UniformConvergenceCLM` is a type synonym for `E →SL[σ] F` equipped with the `𝔖`-topology.
* `UniformConvergenceCLM.instTopologicalSpace` is the topology mentioned above for an arbitrary `𝔖`.
* `ContinuousLinearMap.topologicalSpace` is the topology of bounded convergence. This is
  declared as an instance.

## Main statements

* `UniformConvergenceCLM.instTopologicalAddGroup` and
  `UniformConvergenceCLM.instContinuousSMul` show that the strong topology
  makes `E →L[𝕜] F` a topological vector space, with the assumptions on `𝔖` mentioned above.
* `ContinuousLinearMap.topologicalAddGroup` and
  `ContinuousLinearMap.continuousSMul` register these facts as instances for the special
  case of bounded convergence.

## References

* [N. Bourbaki, *Topological Vector Spaces*][bourbaki1987]

## TODO

* Add convergence on compact subsets

## Tags

uniform convergence, bounded convergence
-/


open scoped Topology UniformConvergence

section General

/-! ### 𝔖-Topologies -/

<<<<<<< HEAD
variable {𝕜₁ 𝕜₂ : Type*} [NormedField 𝕜₁] [NormedField 𝕜₂] (σ : 𝕜₁ →+* 𝕜₂) {E E' F F' : Type*}
  [AddCommGroup E] [Module 𝕜₁ E] [AddCommGroup E'] [Module ℝ E'] [AddCommGroup F] [Module 𝕜₂ F]
  [AddCommGroup F'] [Module ℝ F'] [TopologicalSpace E] [TopologicalSpace E'] (F)
=======
variable {𝕜₁ 𝕜₂ : Type*} [NormedField 𝕜₁] [NormedField 𝕜₂] (σ : 𝕜₁ →+* 𝕜₂) {E F : Type*}
  [AddCommGroup E] [Module 𝕜₁ E] [TopologicalSpace E]
  [AddCommGroup F] [Module 𝕜₂ F] (F)
>>>>>>> 59de845a

/-- Given `E` and `F` two topological vector spaces and `𝔖 : Set (Set E)`, then
`UniformConvergenceCLM σ F 𝔖` is a type synonym of `E →SL[σ] F` equipped with the "topology of
uniform convergence on the elements of `𝔖`".

If the continuous linear image of any element of `𝔖` is bounded, this makes `E →SL[σ] F` a
topological vector space. -/
@[nolint unusedArguments]
def UniformConvergenceCLM [TopologicalSpace F] [TopologicalAddGroup F] (_ : Set (Set E)) :=
  E →SL[σ] F

namespace UniformConvergenceCLM

instance instFunLike [TopologicalSpace F] [TopologicalAddGroup F]
    (𝔖 : Set (Set E)) : FunLike (UniformConvergenceCLM σ F 𝔖) E F :=
  ContinuousLinearMap.funLike

instance instContinuousSemilinearMapClass [TopologicalSpace F] [TopologicalAddGroup F]
    (𝔖 : Set (Set E)) : ContinuousSemilinearMapClass (UniformConvergenceCLM σ F 𝔖) σ E F :=
  ContinuousLinearMap.continuousSemilinearMapClass

instance instTopologicalSpace [TopologicalSpace F] [TopologicalAddGroup F] (𝔖 : Set (Set E)) :
    TopologicalSpace (UniformConvergenceCLM σ F 𝔖) :=
  (@UniformOnFun.topologicalSpace E F (TopologicalAddGroup.toUniformSpace F) 𝔖).induced
    (DFunLike.coe : (UniformConvergenceCLM σ F 𝔖) → (E →ᵤ[𝔖] F))
<<<<<<< HEAD
#align continuous_linear_map.strong_topology UniformConvergenceCLM.instTopologicalSpace
=======
>>>>>>> 59de845a

theorem topologicalSpace_eq [UniformSpace F] [UniformAddGroup F] (𝔖 : Set (Set E)) :
    instTopologicalSpace σ F 𝔖 = TopologicalSpace.induced DFunLike.coe
      (UniformOnFun.topologicalSpace E F 𝔖) := by
  rw [instTopologicalSpace]
  congr
  exact UniformAddGroup.toUniformSpace_eq

/-- The uniform structure associated with `ContinuousLinearMap.strongTopology`. We make sure
that this has nice definitional properties. -/
instance instUniformSpace [UniformSpace F] [UniformAddGroup F]
    (𝔖 : Set (Set E)) : UniformSpace (UniformConvergenceCLM σ F 𝔖) :=
  UniformSpace.replaceTopology
    ((UniformOnFun.uniformSpace E F 𝔖).comap
      (DFunLike.coe : (UniformConvergenceCLM σ F 𝔖) → (E →ᵤ[𝔖] F)))
    (by rw [UniformConvergenceCLM.instTopologicalSpace, UniformAddGroup.toUniformSpace_eq]; rfl)
<<<<<<< HEAD
#align continuous_linear_map.strong_uniformity UniformConvergenceCLM.instUniformSpace
=======
>>>>>>> 59de845a

theorem uniformSpace_eq [UniformSpace F] [UniformAddGroup F] (𝔖 : Set (Set E)) :
    instUniformSpace σ F 𝔖 = UniformSpace.comap DFunLike.coe (UniformOnFun.uniformSpace E F 𝔖) := by
  rw [instUniformSpace, UniformSpace.replaceTopology_eq]

@[simp]
theorem uniformity_toTopologicalSpace_eq [UniformSpace F] [UniformAddGroup F] (𝔖 : Set (Set E)) :
    (UniformConvergenceCLM.instUniformSpace σ F 𝔖).toTopologicalSpace =
      UniformConvergenceCLM.instTopologicalSpace σ F 𝔖 :=
  rfl
<<<<<<< HEAD
#align continuous_linear_map.strong_uniformity_topology_eq UniformConvergenceCLM.uniformity_toTopologicalSpace_eq
=======
>>>>>>> 59de845a

theorem uniformEmbedding_coeFn [UniformSpace F] [UniformAddGroup F] (𝔖 : Set (Set E)) :
    UniformEmbedding (α := UniformConvergenceCLM σ F 𝔖) (β := E →ᵤ[𝔖] F) DFunLike.coe :=
  ⟨⟨rfl⟩, DFunLike.coe_injective⟩
<<<<<<< HEAD
#align continuous_linear_map.strong_uniformity.uniform_embedding_coe_fn UniformConvergenceCLM.uniformEmbedding_coeFn
=======
>>>>>>> 59de845a

theorem embedding_coeFn [UniformSpace F] [UniformAddGroup F] (𝔖 : Set (Set E)) :
    Embedding (X := UniformConvergenceCLM σ F 𝔖) (Y := E →ᵤ[𝔖] F)
      (UniformOnFun.ofFun 𝔖 ∘ DFunLike.coe) :=
  UniformEmbedding.embedding (uniformEmbedding_coeFn _ _ _)
<<<<<<< HEAD
#align continuous_linear_map.strong_topology.embedding_coe_fn UniformConvergenceCLM.embedding_coeFn
=======
>>>>>>> 59de845a

instance instAddCommGroup [TopologicalSpace F] [TopologicalAddGroup F] (𝔖 : Set (Set E)) :
    AddCommGroup (UniformConvergenceCLM σ F 𝔖) := ContinuousLinearMap.addCommGroup

instance instUniformAddGroup [UniformSpace F] [UniformAddGroup F] (𝔖 : Set (Set E)) :
    UniformAddGroup (UniformConvergenceCLM σ F 𝔖) := by
  let φ : (UniformConvergenceCLM σ F 𝔖) →+ E →ᵤ[𝔖] F :=
    ⟨⟨(DFunLike.coe : (UniformConvergenceCLM σ F 𝔖) → E →ᵤ[𝔖] F), rfl⟩, fun _ _ => rfl⟩
  exact (uniformEmbedding_coeFn _ _ _).uniformAddGroup φ
<<<<<<< HEAD
#align continuous_linear_map.strong_uniformity.uniform_add_group UniformConvergenceCLM.instUniformAddGroup
=======
>>>>>>> 59de845a

instance instTopologicalAddGroup [TopologicalSpace F] [TopologicalAddGroup F]
    (𝔖 : Set (Set E)) : TopologicalAddGroup (UniformConvergenceCLM σ F 𝔖) := by
  letI : UniformSpace F := TopologicalAddGroup.toUniformSpace F
  haveI : UniformAddGroup F := comm_topologicalAddGroup_is_uniform
  infer_instance
<<<<<<< HEAD
#align continuous_linear_map.strong_topology.topological_add_group UniformConvergenceCLM.instTopologicalAddGroup
=======
>>>>>>> 59de845a

theorem t2Space [TopologicalSpace F] [TopologicalAddGroup F] [T2Space F]
    (𝔖 : Set (Set E)) (h𝔖 : ⋃₀ 𝔖 = Set.univ) : T2Space (UniformConvergenceCLM σ F 𝔖) := by
  letI : UniformSpace F := TopologicalAddGroup.toUniformSpace F
  haveI : UniformAddGroup F := comm_topologicalAddGroup_is_uniform
  haveI : T2Space (E →ᵤ[𝔖] F) := UniformOnFun.t2Space_of_covering h𝔖
  exact (embedding_coeFn σ F 𝔖).t2Space
<<<<<<< HEAD
#align continuous_linear_map.strong_topology.t2_space UniformConvergenceCLM.t2Space
=======
>>>>>>> 59de845a

instance instDistribMulAction (M : Type*) [Monoid M] [DistribMulAction M F] [SMulCommClass 𝕜₂ M F]
    [TopologicalSpace F] [TopologicalAddGroup F] [ContinuousConstSMul M F] (𝔖 : Set (Set E)) :
    DistribMulAction M (UniformConvergenceCLM σ F 𝔖) := ContinuousLinearMap.distribMulAction

instance instModule (R : Type*) [Semiring R] [Module R F] [SMulCommClass 𝕜₂ R F]
    [TopologicalSpace F] [ContinuousConstSMul R F] [TopologicalAddGroup F] (𝔖 : Set (Set E)) :
    Module R (UniformConvergenceCLM σ F 𝔖) := ContinuousLinearMap.module

theorem continuousSMul [RingHomSurjective σ] [RingHomIsometric σ]
    [TopologicalSpace F] [TopologicalAddGroup F] [ContinuousSMul 𝕜₂ F] (𝔖 : Set (Set E))
    (h𝔖₃ : ∀ S ∈ 𝔖, Bornology.IsVonNBounded 𝕜₁ S) :
    ContinuousSMul 𝕜₂ (UniformConvergenceCLM σ F 𝔖) := by
  letI : UniformSpace F := TopologicalAddGroup.toUniformSpace F
  haveI : UniformAddGroup F := comm_topologicalAddGroup_is_uniform
  let φ : (UniformConvergenceCLM σ F 𝔖) →ₗ[𝕜₂] E → F :=
    ⟨⟨DFunLike.coe, fun _ _ => rfl⟩, fun _ _ => rfl⟩
  exact UniformOnFun.continuousSMul_induced_of_image_bounded 𝕜₂ E F (UniformConvergenceCLM σ F 𝔖) φ
    ⟨rfl⟩ fun u s hs => (h𝔖₃ s hs).image u
<<<<<<< HEAD
#align continuous_linear_map.strong_topology.has_continuous_smul UniformConvergenceCLM.continuousSMul
=======
>>>>>>> 59de845a

theorem hasBasis_nhds_zero_of_basis [TopologicalSpace F] [TopologicalAddGroup F]
    {ι : Type*} (𝔖 : Set (Set E)) (h𝔖₁ : 𝔖.Nonempty) (h𝔖₂ : DirectedOn (· ⊆ ·) 𝔖) {p : ι → Prop}
    {b : ι → Set F} (h : (𝓝 0 : Filter F).HasBasis p b) :
    (𝓝 (0 : UniformConvergenceCLM σ F 𝔖)).HasBasis
      (fun Si : Set E × ι => Si.1 ∈ 𝔖 ∧ p Si.2)
      fun Si => { f : E →SL[σ] F | ∀ x ∈ Si.1, f x ∈ b Si.2 } := by
  letI : UniformSpace F := TopologicalAddGroup.toUniformSpace F
  haveI : UniformAddGroup F := comm_topologicalAddGroup_is_uniform
  rw [(embedding_coeFn σ F 𝔖).toInducing.nhds_eq_comap]
  exact (UniformOnFun.hasBasis_nhds_zero_of_basis 𝔖 h𝔖₁ h𝔖₂ h).comap DFunLike.coe
<<<<<<< HEAD
#align continuous_linear_map.strong_topology.has_basis_nhds_zero_of_basis UniformConvergenceCLM.hasBasis_nhds_zero_of_basis
=======
>>>>>>> 59de845a

theorem hasBasis_nhds_zero [TopologicalSpace F] [TopologicalAddGroup F]
    (𝔖 : Set (Set E)) (h𝔖₁ : 𝔖.Nonempty) (h𝔖₂ : DirectedOn (· ⊆ ·) 𝔖) :
    (𝓝 (0 : UniformConvergenceCLM σ F 𝔖)).HasBasis
      (fun SV : Set E × Set F => SV.1 ∈ 𝔖 ∧ SV.2 ∈ (𝓝 0 : Filter F)) fun SV =>
      { f : UniformConvergenceCLM σ F 𝔖 | ∀ x ∈ SV.1, f x ∈ SV.2 } :=
  hasBasis_nhds_zero_of_basis σ F 𝔖 h𝔖₁ h𝔖₂ (𝓝 0).basis_sets
<<<<<<< HEAD
#align continuous_linear_map.strong_topology.has_basis_nhds_zero UniformConvergenceCLM.hasBasis_nhds_zero
=======
>>>>>>> 59de845a

instance instUniformContinuousConstSMul (M : Type*)
    [Monoid M] [DistribMulAction M F] [SMulCommClass 𝕜₂ M F]
    [UniformSpace F] [UniformAddGroup F] [UniformContinuousConstSMul M F] (𝔖 : Set (Set E)) :
    UniformContinuousConstSMul M (UniformConvergenceCLM σ F 𝔖) :=
  (uniformEmbedding_coeFn σ F 𝔖).toUniformInducing.uniformContinuousConstSMul fun _ _ ↦ by rfl

instance instContinuousConstSMul (M : Type*)
    [Monoid M] [DistribMulAction M F] [SMulCommClass 𝕜₂ M F]
    [TopologicalSpace F] [TopologicalAddGroup F] [ContinuousConstSMul M F] (𝔖 : Set (Set E)) :
    ContinuousConstSMul M (UniformConvergenceCLM σ F 𝔖) :=
  let _ := TopologicalAddGroup.toUniformSpace F
  have _ : UniformAddGroup F := comm_topologicalAddGroup_is_uniform
  have _ := uniformContinuousConstSMul_of_continuousConstSMul M F
  inferInstance

theorem tendsto_iff_tendstoUniformlyOn {ι : Type*} {p : Filter ι} [UniformSpace F]
    [UniformAddGroup F] (𝔖 : Set (Set E)) {a : ι → UniformConvergenceCLM σ F 𝔖}
    {a₀ : UniformConvergenceCLM σ F 𝔖} :
    Filter.Tendsto a p (𝓝 a₀) ↔ ∀ s ∈ 𝔖, TendstoUniformlyOn (a · ·) a₀ p s := by
  rw [(embedding_coeFn σ F 𝔖).tendsto_nhds_iff, UniformOnFun.tendsto_iff_tendstoUniformlyOn]
  rfl

variable {𝔖₁ 𝔖₂ : Set (Set E)}

theorem uniformSpace_mono [UniformSpace F] [UniformAddGroup F] (h : 𝔖₂ ⊆ 𝔖₁) :
    instUniformSpace σ F 𝔖₁ ≤ instUniformSpace σ F 𝔖₂ := by
  simp_rw [uniformSpace_eq]
  exact UniformSpace.comap_mono (UniformOnFun.mono (le_refl _) h)

theorem topologicalSpace_mono [TopologicalSpace F] [TopologicalAddGroup F] (h : 𝔖₂ ⊆ 𝔖₁) :
    instTopologicalSpace σ F 𝔖₁ ≤ instTopologicalSpace σ F 𝔖₂ := by
  letI := TopologicalAddGroup.toUniformSpace F
  haveI : UniformAddGroup F := comm_topologicalAddGroup_is_uniform
  simp_rw [← uniformity_toTopologicalSpace_eq]
  exact UniformSpace.toTopologicalSpace_mono (uniformSpace_mono σ F h)

end UniformConvergenceCLM

end General

namespace ContinuousLinearMap

section BoundedSets

/-! ### Topology of bounded convergence  -/

variable {𝕜₁ 𝕜₂ 𝕜₃ : Type*} [NormedField 𝕜₁] [NormedField 𝕜₂] [NormedField 𝕜₃] {σ : 𝕜₁ →+* 𝕜₂}
  {τ : 𝕜₂ →+* 𝕜₃} {ρ : 𝕜₁ →+* 𝕜₃} [RingHomCompTriple σ τ ρ] {E F G : Type*} [AddCommGroup E]
  [Module 𝕜₁ E] [AddCommGroup F] [Module 𝕜₂ F]
  [AddCommGroup G] [Module 𝕜₃ G] [TopologicalSpace E]

/-- The topology of bounded convergence on `E →L[𝕜] F`. This coincides with the topology induced by
the operator norm when `E` and `F` are normed spaces. -/
instance topologicalSpace [TopologicalSpace F] [TopologicalAddGroup F] :
    TopologicalSpace (E →SL[σ] F) :=
  UniformConvergenceCLM.instTopologicalSpace σ F { S | Bornology.IsVonNBounded 𝕜₁ S }

instance topologicalAddGroup [TopologicalSpace F] [TopologicalAddGroup F] :
    TopologicalAddGroup (E →SL[σ] F) :=
  UniformConvergenceCLM.instTopologicalAddGroup σ F _

instance continuousSMul [RingHomSurjective σ] [RingHomIsometric σ] [TopologicalSpace F]
    [TopologicalAddGroup F] [ContinuousSMul 𝕜₂ F] : ContinuousSMul 𝕜₂ (E →SL[σ] F) :=
  UniformConvergenceCLM.continuousSMul σ F { S | Bornology.IsVonNBounded 𝕜₁ S } fun _ hs => hs

instance uniformSpace [UniformSpace F] [UniformAddGroup F] : UniformSpace (E →SL[σ] F) :=
  UniformConvergenceCLM.instUniformSpace σ F { S | Bornology.IsVonNBounded 𝕜₁ S }

instance uniformAddGroup [UniformSpace F] [UniformAddGroup F] : UniformAddGroup (E →SL[σ] F) :=
  UniformConvergenceCLM.instUniformAddGroup σ F _

instance [TopologicalSpace F] [TopologicalAddGroup F] [ContinuousSMul 𝕜₁ E] [T2Space F] :
    T2Space (E →SL[σ] F) :=
  UniformConvergenceCLM.t2Space σ F _
    (Set.eq_univ_of_forall fun x =>
      Set.mem_sUnion_of_mem (Set.mem_singleton x) (Bornology.isVonNBounded_singleton x))

protected theorem hasBasis_nhds_zero_of_basis [TopologicalSpace F] [TopologicalAddGroup F]
    {ι : Type*} {p : ι → Prop} {b : ι → Set F} (h : (𝓝 0 : Filter F).HasBasis p b) :
    (𝓝 (0 : E →SL[σ] F)).HasBasis (fun Si : Set E × ι => Bornology.IsVonNBounded 𝕜₁ Si.1 ∧ p Si.2)
      fun Si => { f : E →SL[σ] F | ∀ x ∈ Si.1, f x ∈ b Si.2 } :=
  UniformConvergenceCLM.hasBasis_nhds_zero_of_basis σ F { S | Bornology.IsVonNBounded 𝕜₁ S }
    ⟨∅, Bornology.isVonNBounded_empty 𝕜₁ E⟩
    (directedOn_of_sup_mem fun _ _ => Bornology.IsVonNBounded.union) h

protected theorem hasBasis_nhds_zero [TopologicalSpace F] [TopologicalAddGroup F] :
    (𝓝 (0 : E →SL[σ] F)).HasBasis
      (fun SV : Set E × Set F => Bornology.IsVonNBounded 𝕜₁ SV.1 ∧ SV.2 ∈ (𝓝 0 : Filter F))
      fun SV => { f : E →SL[σ] F | ∀ x ∈ SV.1, f x ∈ SV.2 } :=
  ContinuousLinearMap.hasBasis_nhds_zero_of_basis (𝓝 0).basis_sets

instance uniformContinuousConstSMul
    {M : Type*} [Monoid M] [DistribMulAction M F] [SMulCommClass 𝕜₂ M F]
    [UniformSpace F] [UniformAddGroup F] [UniformContinuousConstSMul M F] :
    UniformContinuousConstSMul M (E →SL[σ] F) :=
  UniformConvergenceCLM.instUniformContinuousConstSMul σ F _ _

instance continuousConstSMul {M : Type*} [Monoid M] [DistribMulAction M F] [SMulCommClass 𝕜₂ M F]
    [TopologicalSpace F] [TopologicalAddGroup F] [ContinuousConstSMul M F] :
    ContinuousConstSMul M (E →SL[σ] F) :=
  UniformConvergenceCLM.instContinuousConstSMul σ F _ _

variable (G) [TopologicalSpace F] [TopologicalSpace G]

/-- Pre-composition by a *fixed* continuous linear map as a continuous linear map.
Note that in non-normed space it is not always true that composition is continuous
in both variables, so we have to fix one of them. -/
@[simps]
def precomp [TopologicalAddGroup G] [ContinuousConstSMul 𝕜₃ G] [RingHomSurjective σ]
    [RingHomIsometric σ] (L : E →SL[σ] F) : (F →SL[τ] G) →L[𝕜₃] E →SL[ρ] G where
  toFun f := f.comp L
  map_add' f g := add_comp f g L
  map_smul' a f := smul_comp a f L
  cont := by
    letI : UniformSpace G := TopologicalAddGroup.toUniformSpace G
    haveI : UniformAddGroup G := comm_topologicalAddGroup_is_uniform
    rw [(UniformConvergenceCLM.embedding_coeFn _ _ _).continuous_iff]
    -- Porting note: without this, the following doesn't work
    change Continuous ((fun f ↦ UniformOnFun.ofFun _ (f ∘ L)) ∘ DFunLike.coe)
    exact (UniformOnFun.precomp_uniformContinuous fun S hS => hS.image L).continuous.comp
        (UniformConvergenceCLM.embedding_coeFn _ _ _).continuous
<<<<<<< HEAD
#align continuous_linear_map.precomp ContinuousLinearMap.precomp
=======
>>>>>>> 59de845a

variable (E) {G}

/-- Post-composition by a *fixed* continuous linear map as a continuous linear map.
Note that in non-normed space it is not always true that composition is continuous
in both variables, so we have to fix one of them. -/
@[simps]
def postcomp [TopologicalAddGroup F] [TopologicalAddGroup G] [ContinuousConstSMul 𝕜₃ G]
    [ContinuousConstSMul 𝕜₂ F] (L : F →SL[τ] G) : (E →SL[σ] F) →SL[τ] E →SL[ρ] G where
  toFun f := L.comp f
  map_add' := comp_add L
  map_smul' := comp_smulₛₗ L
  cont := by
    letI : UniformSpace G := TopologicalAddGroup.toUniformSpace G
    haveI : UniformAddGroup G := comm_topologicalAddGroup_is_uniform
    letI : UniformSpace F := TopologicalAddGroup.toUniformSpace F
    haveI : UniformAddGroup F := comm_topologicalAddGroup_is_uniform
    rw [(UniformConvergenceCLM.embedding_coeFn _ _ _).continuous_iff]
    exact
      (UniformOnFun.postcomp_uniformContinuous L.uniformContinuous).continuous.comp
        (UniformConvergenceCLM.embedding_coeFn _ _ _).continuous
<<<<<<< HEAD
#align continuous_linear_map.postcomp ContinuousLinearMap.postcomp
=======
>>>>>>> 59de845a

end BoundedSets

section BilinearMaps

variable {𝕜 : Type*} [NormedField 𝕜] {E F G : Type*}
  [AddCommGroup E] [Module 𝕜 E] [TopologicalSpace E]
  [AddCommGroup F] [Module 𝕜 F] [TopologicalSpace F]
  [AddCommGroup G] [Module 𝕜 G]
  [TopologicalSpace G] [TopologicalAddGroup G] [ContinuousConstSMul 𝕜 G]

/-- Send a continuous bilinear map to an abstract bilinear map (forgetting continuity). -/
def toLinearMap₂ (L : E →L[𝕜] F →L[𝕜] G) : E →ₗ[𝕜] F →ₗ[𝕜] G := (coeLM 𝕜).comp L.toLinearMap

@[simp] lemma toLinearMap₂_apply (L : E →L[𝕜] F →L[𝕜] G) (v : E) (w : F) :
    L.toLinearMap₂ v w = L v w := rfl

end BilinearMaps

end ContinuousLinearMap

open ContinuousLinearMap

namespace ContinuousLinearEquiv

/-! ### Continuous linear equivalences -/

section Semilinear

variable {𝕜 : Type*} {𝕜₂ : Type*} {𝕜₃ : Type*} {𝕜₄ : Type*} {E : Type*} {F : Type*}
  {G : Type*} {H : Type*} [AddCommGroup E] [AddCommGroup F] [AddCommGroup G] [AddCommGroup H]
  [NontriviallyNormedField 𝕜] [NontriviallyNormedField 𝕜₂] [NontriviallyNormedField 𝕜₃]
  [NontriviallyNormedField 𝕜₄] [Module 𝕜 E] [Module 𝕜₂ F] [Module 𝕜₃ G] [Module 𝕜₄ H]
  [TopologicalSpace E] [TopologicalSpace F] [TopologicalSpace G] [TopologicalSpace H]
  [TopologicalAddGroup G] [TopologicalAddGroup H] [ContinuousConstSMul 𝕜₃ G]
  [ContinuousConstSMul 𝕜₄ H] {σ₁₂ : 𝕜 →+* 𝕜₂} {σ₂₁ : 𝕜₂ →+* 𝕜} {σ₂₃ : 𝕜₂ →+* 𝕜₃} {σ₁₃ : 𝕜 →+* 𝕜₃}
  {σ₃₄ : 𝕜₃ →+* 𝕜₄} {σ₄₃ : 𝕜₄ →+* 𝕜₃} {σ₂₄ : 𝕜₂ →+* 𝕜₄} {σ₁₄ : 𝕜 →+* 𝕜₄} [RingHomInvPair σ₁₂ σ₂₁]
  [RingHomInvPair σ₂₁ σ₁₂] [RingHomInvPair σ₃₄ σ₄₃] [RingHomInvPair σ₄₃ σ₃₄]
  [RingHomCompTriple σ₂₁ σ₁₄ σ₂₄] [RingHomCompTriple σ₂₄ σ₄₃ σ₂₃] [RingHomCompTriple σ₁₂ σ₂₃ σ₁₃]
  [RingHomCompTriple σ₁₃ σ₃₄ σ₁₄] [RingHomCompTriple σ₂₃ σ₃₄ σ₂₄] [RingHomCompTriple σ₁₂ σ₂₄ σ₁₄]
  [RingHomIsometric σ₁₂] [RingHomIsometric σ₂₁]

/-- A pair of continuous (semi)linear equivalences generates a (semi)linear equivalence between the
spaces of continuous (semi)linear maps. -/
@[simps]
def arrowCongrSL (e₁₂ : E ≃SL[σ₁₂] F) (e₄₃ : H ≃SL[σ₄₃] G) :
    (E →SL[σ₁₄] H) ≃SL[σ₄₃] F →SL[σ₂₃] G :=
{ e₁₂.arrowCongrEquiv e₄₃ with
    -- given explicitly to help `simps`
    toFun := fun L => (e₄₃ : H →SL[σ₄₃] G).comp (L.comp (e₁₂.symm : F →SL[σ₂₁] E))
    -- given explicitly to help `simps`
    invFun := fun L => (e₄₃.symm : G →SL[σ₃₄] H).comp (L.comp (e₁₂ : E →SL[σ₁₂] F))
    map_add' := fun f g => by simp only [add_comp, comp_add]
    map_smul' := fun t f => by simp only [smul_comp, comp_smulₛₗ]
    continuous_toFun := ((postcomp F e₄₃.toContinuousLinearMap).comp
      (precomp H e₁₂.symm.toContinuousLinearMap)).continuous
    continuous_invFun := ((precomp H e₁₂.toContinuousLinearMap).comp
      (postcomp F e₄₃.symm.toContinuousLinearMap)).continuous }

-- Porting note: the following two lemmas were autogenerated by `simps` in Lean3, but this is
-- no longer the case. The first one can already be proven by `simp`, but the second can't.

theorem arrowCongrSL_toLinearEquiv_apply (e₁₂ : E ≃SL[σ₁₂] F) (e₄₃ : H ≃SL[σ₄₃] G)
    (L : E →SL[σ₁₄] H) : (e₁₂.arrowCongrSL e₄₃).toLinearEquiv L =
      (e₄₃ : H →SL[σ₄₃] G).comp (L.comp (e₁₂.symm : F →SL[σ₂₁] E)) :=
  rfl

@[simp]
theorem arrowCongrSL_toLinearEquiv_symm_apply (e₁₂ : E ≃SL[σ₁₂] F) (e₄₃ : H ≃SL[σ₄₃] G)
    (L : F →SL[σ₂₃] G) : (e₁₂.arrowCongrSL e₄₃).toLinearEquiv.symm L =
      (e₄₃.symm : G →SL[σ₃₄] H).comp (L.comp (e₁₂ : E →SL[σ₁₂] F)) :=
  rfl

end Semilinear

section Linear

variable {𝕜 : Type*} {E : Type*} {F : Type*} {G : Type*} {H : Type*} [AddCommGroup E]
  [AddCommGroup F] [AddCommGroup G] [AddCommGroup H] [NontriviallyNormedField 𝕜] [Module 𝕜 E]
  [Module 𝕜 F] [Module 𝕜 G] [Module 𝕜 H] [TopologicalSpace E] [TopologicalSpace F]
  [TopologicalSpace G] [TopologicalSpace H] [TopologicalAddGroup G] [TopologicalAddGroup H]
  [ContinuousConstSMul 𝕜 G] [ContinuousConstSMul 𝕜 H]

/-- A pair of continuous linear equivalences generates a continuous linear equivalence between
the spaces of continuous linear maps. -/
def arrowCongr (e₁ : E ≃L[𝕜] F) (e₂ : H ≃L[𝕜] G) : (E →L[𝕜] H) ≃L[𝕜] F →L[𝕜] G :=
  e₁.arrowCongrSL e₂

@[simp] lemma arrowCongr_apply (e₁ : E ≃L[𝕜] F) (e₂ : H ≃L[𝕜] G) (f : E →L[𝕜] H) (x : F) :
    e₁.arrowCongr e₂ f x = e₂ (f (e₁.symm x)) := rfl

@[simp] lemma arrowCongr_symm (e₁ : E ≃L[𝕜] F) (e₂ : H ≃L[𝕜] G) :
    (e₁.arrowCongr e₂).symm = e₁.symm.arrowCongr e₂.symm := rfl

end Linear

end ContinuousLinearEquiv<|MERGE_RESOLUTION|>--- conflicted
+++ resolved
@@ -61,15 +61,9 @@
 
 /-! ### 𝔖-Topologies -/
 
-<<<<<<< HEAD
-variable {𝕜₁ 𝕜₂ : Type*} [NormedField 𝕜₁] [NormedField 𝕜₂] (σ : 𝕜₁ →+* 𝕜₂) {E E' F F' : Type*}
-  [AddCommGroup E] [Module 𝕜₁ E] [AddCommGroup E'] [Module ℝ E'] [AddCommGroup F] [Module 𝕜₂ F]
-  [AddCommGroup F'] [Module ℝ F'] [TopologicalSpace E] [TopologicalSpace E'] (F)
-=======
 variable {𝕜₁ 𝕜₂ : Type*} [NormedField 𝕜₁] [NormedField 𝕜₂] (σ : 𝕜₁ →+* 𝕜₂) {E F : Type*}
   [AddCommGroup E] [Module 𝕜₁ E] [TopologicalSpace E]
   [AddCommGroup F] [Module 𝕜₂ F] (F)
->>>>>>> 59de845a
 
 /-- Given `E` and `F` two topological vector spaces and `𝔖 : Set (Set E)`, then
 `UniformConvergenceCLM σ F 𝔖` is a type synonym of `E →SL[σ] F` equipped with the "topology of
@@ -95,10 +89,6 @@
     TopologicalSpace (UniformConvergenceCLM σ F 𝔖) :=
   (@UniformOnFun.topologicalSpace E F (TopologicalAddGroup.toUniformSpace F) 𝔖).induced
     (DFunLike.coe : (UniformConvergenceCLM σ F 𝔖) → (E →ᵤ[𝔖] F))
-<<<<<<< HEAD
-#align continuous_linear_map.strong_topology UniformConvergenceCLM.instTopologicalSpace
-=======
->>>>>>> 59de845a
 
 theorem topologicalSpace_eq [UniformSpace F] [UniformAddGroup F] (𝔖 : Set (Set E)) :
     instTopologicalSpace σ F 𝔖 = TopologicalSpace.induced DFunLike.coe
@@ -115,10 +105,6 @@
     ((UniformOnFun.uniformSpace E F 𝔖).comap
       (DFunLike.coe : (UniformConvergenceCLM σ F 𝔖) → (E →ᵤ[𝔖] F)))
     (by rw [UniformConvergenceCLM.instTopologicalSpace, UniformAddGroup.toUniformSpace_eq]; rfl)
-<<<<<<< HEAD
-#align continuous_linear_map.strong_uniformity UniformConvergenceCLM.instUniformSpace
-=======
->>>>>>> 59de845a
 
 theorem uniformSpace_eq [UniformSpace F] [UniformAddGroup F] (𝔖 : Set (Set E)) :
     instUniformSpace σ F 𝔖 = UniformSpace.comap DFunLike.coe (UniformOnFun.uniformSpace E F 𝔖) := by
@@ -129,27 +115,15 @@
     (UniformConvergenceCLM.instUniformSpace σ F 𝔖).toTopologicalSpace =
       UniformConvergenceCLM.instTopologicalSpace σ F 𝔖 :=
   rfl
-<<<<<<< HEAD
-#align continuous_linear_map.strong_uniformity_topology_eq UniformConvergenceCLM.uniformity_toTopologicalSpace_eq
-=======
->>>>>>> 59de845a
 
 theorem uniformEmbedding_coeFn [UniformSpace F] [UniformAddGroup F] (𝔖 : Set (Set E)) :
     UniformEmbedding (α := UniformConvergenceCLM σ F 𝔖) (β := E →ᵤ[𝔖] F) DFunLike.coe :=
   ⟨⟨rfl⟩, DFunLike.coe_injective⟩
-<<<<<<< HEAD
-#align continuous_linear_map.strong_uniformity.uniform_embedding_coe_fn UniformConvergenceCLM.uniformEmbedding_coeFn
-=======
->>>>>>> 59de845a
 
 theorem embedding_coeFn [UniformSpace F] [UniformAddGroup F] (𝔖 : Set (Set E)) :
     Embedding (X := UniformConvergenceCLM σ F 𝔖) (Y := E →ᵤ[𝔖] F)
       (UniformOnFun.ofFun 𝔖 ∘ DFunLike.coe) :=
   UniformEmbedding.embedding (uniformEmbedding_coeFn _ _ _)
-<<<<<<< HEAD
-#align continuous_linear_map.strong_topology.embedding_coe_fn UniformConvergenceCLM.embedding_coeFn
-=======
->>>>>>> 59de845a
 
 instance instAddCommGroup [TopologicalSpace F] [TopologicalAddGroup F] (𝔖 : Set (Set E)) :
     AddCommGroup (UniformConvergenceCLM σ F 𝔖) := ContinuousLinearMap.addCommGroup
@@ -159,20 +133,12 @@
   let φ : (UniformConvergenceCLM σ F 𝔖) →+ E →ᵤ[𝔖] F :=
     ⟨⟨(DFunLike.coe : (UniformConvergenceCLM σ F 𝔖) → E →ᵤ[𝔖] F), rfl⟩, fun _ _ => rfl⟩
   exact (uniformEmbedding_coeFn _ _ _).uniformAddGroup φ
-<<<<<<< HEAD
-#align continuous_linear_map.strong_uniformity.uniform_add_group UniformConvergenceCLM.instUniformAddGroup
-=======
->>>>>>> 59de845a
 
 instance instTopologicalAddGroup [TopologicalSpace F] [TopologicalAddGroup F]
     (𝔖 : Set (Set E)) : TopologicalAddGroup (UniformConvergenceCLM σ F 𝔖) := by
   letI : UniformSpace F := TopologicalAddGroup.toUniformSpace F
   haveI : UniformAddGroup F := comm_topologicalAddGroup_is_uniform
   infer_instance
-<<<<<<< HEAD
-#align continuous_linear_map.strong_topology.topological_add_group UniformConvergenceCLM.instTopologicalAddGroup
-=======
->>>>>>> 59de845a
 
 theorem t2Space [TopologicalSpace F] [TopologicalAddGroup F] [T2Space F]
     (𝔖 : Set (Set E)) (h𝔖 : ⋃₀ 𝔖 = Set.univ) : T2Space (UniformConvergenceCLM σ F 𝔖) := by
@@ -180,10 +146,6 @@
   haveI : UniformAddGroup F := comm_topologicalAddGroup_is_uniform
   haveI : T2Space (E →ᵤ[𝔖] F) := UniformOnFun.t2Space_of_covering h𝔖
   exact (embedding_coeFn σ F 𝔖).t2Space
-<<<<<<< HEAD
-#align continuous_linear_map.strong_topology.t2_space UniformConvergenceCLM.t2Space
-=======
->>>>>>> 59de845a
 
 instance instDistribMulAction (M : Type*) [Monoid M] [DistribMulAction M F] [SMulCommClass 𝕜₂ M F]
     [TopologicalSpace F] [TopologicalAddGroup F] [ContinuousConstSMul M F] (𝔖 : Set (Set E)) :
@@ -203,10 +165,6 @@
     ⟨⟨DFunLike.coe, fun _ _ => rfl⟩, fun _ _ => rfl⟩
   exact UniformOnFun.continuousSMul_induced_of_image_bounded 𝕜₂ E F (UniformConvergenceCLM σ F 𝔖) φ
     ⟨rfl⟩ fun u s hs => (h𝔖₃ s hs).image u
-<<<<<<< HEAD
-#align continuous_linear_map.strong_topology.has_continuous_smul UniformConvergenceCLM.continuousSMul
-=======
->>>>>>> 59de845a
 
 theorem hasBasis_nhds_zero_of_basis [TopologicalSpace F] [TopologicalAddGroup F]
     {ι : Type*} (𝔖 : Set (Set E)) (h𝔖₁ : 𝔖.Nonempty) (h𝔖₂ : DirectedOn (· ⊆ ·) 𝔖) {p : ι → Prop}
@@ -218,10 +176,6 @@
   haveI : UniformAddGroup F := comm_topologicalAddGroup_is_uniform
   rw [(embedding_coeFn σ F 𝔖).toInducing.nhds_eq_comap]
   exact (UniformOnFun.hasBasis_nhds_zero_of_basis 𝔖 h𝔖₁ h𝔖₂ h).comap DFunLike.coe
-<<<<<<< HEAD
-#align continuous_linear_map.strong_topology.has_basis_nhds_zero_of_basis UniformConvergenceCLM.hasBasis_nhds_zero_of_basis
-=======
->>>>>>> 59de845a
 
 theorem hasBasis_nhds_zero [TopologicalSpace F] [TopologicalAddGroup F]
     (𝔖 : Set (Set E)) (h𝔖₁ : 𝔖.Nonempty) (h𝔖₂ : DirectedOn (· ⊆ ·) 𝔖) :
@@ -229,10 +183,6 @@
       (fun SV : Set E × Set F => SV.1 ∈ 𝔖 ∧ SV.2 ∈ (𝓝 0 : Filter F)) fun SV =>
       { f : UniformConvergenceCLM σ F 𝔖 | ∀ x ∈ SV.1, f x ∈ SV.2 } :=
   hasBasis_nhds_zero_of_basis σ F 𝔖 h𝔖₁ h𝔖₂ (𝓝 0).basis_sets
-<<<<<<< HEAD
-#align continuous_linear_map.strong_topology.has_basis_nhds_zero UniformConvergenceCLM.hasBasis_nhds_zero
-=======
->>>>>>> 59de845a
 
 instance instUniformContinuousConstSMul (M : Type*)
     [Monoid M] [DistribMulAction M F] [SMulCommClass 𝕜₂ M F]
@@ -355,10 +305,6 @@
     change Continuous ((fun f ↦ UniformOnFun.ofFun _ (f ∘ L)) ∘ DFunLike.coe)
     exact (UniformOnFun.precomp_uniformContinuous fun S hS => hS.image L).continuous.comp
         (UniformConvergenceCLM.embedding_coeFn _ _ _).continuous
-<<<<<<< HEAD
-#align continuous_linear_map.precomp ContinuousLinearMap.precomp
-=======
->>>>>>> 59de845a
 
 variable (E) {G}
 
@@ -380,10 +326,6 @@
     exact
       (UniformOnFun.postcomp_uniformContinuous L.uniformContinuous).continuous.comp
         (UniformConvergenceCLM.embedding_coeFn _ _ _).continuous
-<<<<<<< HEAD
-#align continuous_linear_map.postcomp ContinuousLinearMap.postcomp
-=======
->>>>>>> 59de845a
 
 end BoundedSets
 
