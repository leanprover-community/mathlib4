/-
Copyright (c) 2022 Anatole Dedecker. All rights reserved.
Released under Apache 2.0 license as described in the file LICENSE.
Authors: Anatole Dedecker, Yury Kudryashov
-/
import Mathlib.Topology.Algebra.Module.Equiv
import Mathlib.Topology.Algebra.Module.UniformConvergence
import Mathlib.Topology.Algebra.SeparationQuotient.Section
import Mathlib.Topology.Hom.ContinuousEvalConst

/-!
# Strong topologies on the space of continuous linear maps

In this file, we define the strong topologies on `E →L[𝕜] F` associated with a family
`𝔖 : Set (Set E)` to be the topology of uniform convergence on the elements of `𝔖` (also called
the topology of `𝔖`-convergence).

The lemma `UniformOnFun.continuousSMul_of_image_bounded` tells us that this is a
vector space topology if the continuous linear image of any element of `𝔖` is bounded (in the sense
of `Bornology.IsVonNBounded`).

We then declare an instance for the case where `𝔖` is exactly the set of all bounded subsets of
`E`, giving us the so-called "topology of uniform convergence on bounded sets" (or "topology of
bounded convergence"), which coincides with the operator norm topology in the case of
`NormedSpace`s.

Other useful examples include the weak-* topology (when `𝔖` is the set of finite sets or the set
of singletons) and the topology of compact convergence (when `𝔖` is the set of relatively compact
sets).

## Main definitions

* `UniformConvergenceCLM` is a type synonym for `E →SL[σ] F` equipped with the `𝔖`-topology.
* `UniformConvergenceCLM.instTopologicalSpace` is the topology mentioned above for an arbitrary `𝔖`.
* `ContinuousLinearMap.topologicalSpace` is the topology of bounded convergence. This is
  declared as an instance.

## Main statements

* `UniformConvergenceCLM.instIsTopologicalAddGroup` and
  `UniformConvergenceCLM.instContinuousSMul` show that the strong topology
  makes `E →L[𝕜] F` a topological vector space, with the assumptions on `𝔖` mentioned above.
* `ContinuousLinearMap.topologicalAddGroup` and
  `ContinuousLinearMap.continuousSMul` register these facts as instances for the special
  case of bounded convergence.

## References

* [N. Bourbaki, *Topological Vector Spaces*][bourbaki1987]

## TODO

* Add convergence on compact subsets

## Tags

uniform convergence, bounded convergence
-/

open Bornology Filter Function Set Topology
open scoped UniformConvergence Uniformity

section General

/-! ### 𝔖-Topologies -/

variable {𝕜₁ 𝕜₂ : Type*} [NormedField 𝕜₁] [NormedField 𝕜₂] (σ : 𝕜₁ →+* 𝕜₂) {E F : Type*}
  [AddCommGroup E] [Module 𝕜₁ E] [TopologicalSpace E]
  [AddCommGroup F] [Module 𝕜₂ F]
variable (F)

/-- Given `E` and `F` two topological vector spaces and `𝔖 : Set (Set E)`, then
`UniformConvergenceCLM σ F 𝔖` is a type synonym of `E →SL[σ] F` equipped with the "topology of
uniform convergence on the elements of `𝔖`".

If the continuous linear image of any element of `𝔖` is bounded, this makes `E →SL[σ] F` a
topological vector space. -/
@[nolint unusedArguments]
def UniformConvergenceCLM [TopologicalSpace F] (_ : Set (Set E)) := E →SL[σ] F

namespace UniformConvergenceCLM

instance instFunLike [TopologicalSpace F] (𝔖 : Set (Set E)) :
    FunLike (UniformConvergenceCLM σ F 𝔖) E F :=
  ContinuousLinearMap.funLike

instance instContinuousSemilinearMapClass [TopologicalSpace F] (𝔖 : Set (Set E)) :
    ContinuousSemilinearMapClass (UniformConvergenceCLM σ F 𝔖) σ E F :=
  ContinuousLinearMap.continuousSemilinearMapClass

instance instTopologicalSpace [TopologicalSpace F] [IsTopologicalAddGroup F] (𝔖 : Set (Set E)) :
    TopologicalSpace (UniformConvergenceCLM σ F 𝔖) :=
  (@UniformOnFun.topologicalSpace E F (IsTopologicalAddGroup.toUniformSpace F) 𝔖).induced
    (DFunLike.coe : (UniformConvergenceCLM σ F 𝔖) → (E →ᵤ[𝔖] F))

theorem topologicalSpace_eq [UniformSpace F] [IsUniformAddGroup F] (𝔖 : Set (Set E)) :
    instTopologicalSpace σ F 𝔖 = TopologicalSpace.induced (UniformOnFun.ofFun 𝔖 ∘ DFunLike.coe)
      (UniformOnFun.topologicalSpace E F 𝔖) := by
  rw [instTopologicalSpace]
  congr
  exact IsUniformAddGroup.toUniformSpace_eq

/-- The uniform structure associated with `ContinuousLinearMap.strongTopology`. We make sure
that this has nice definitional properties. -/
instance instUniformSpace [UniformSpace F] [IsUniformAddGroup F]
    (𝔖 : Set (Set E)) : UniformSpace (UniformConvergenceCLM σ F 𝔖) :=
  UniformSpace.replaceTopology
    ((UniformOnFun.uniformSpace E F 𝔖).comap (UniformOnFun.ofFun 𝔖 ∘ DFunLike.coe))
    (by rw [UniformConvergenceCLM.instTopologicalSpace, IsUniformAddGroup.toUniformSpace_eq]; rfl)

theorem uniformSpace_eq [UniformSpace F] [IsUniformAddGroup F] (𝔖 : Set (Set E)) :
    instUniformSpace σ F 𝔖 =
      UniformSpace.comap (UniformOnFun.ofFun 𝔖 ∘ DFunLike.coe)
        (UniformOnFun.uniformSpace E F 𝔖) := by
  rw [instUniformSpace, UniformSpace.replaceTopology_eq]

@[simp]
theorem uniformity_toTopologicalSpace_eq [UniformSpace F] [IsUniformAddGroup F] (𝔖 : Set (Set E)) :
    (UniformConvergenceCLM.instUniformSpace σ F 𝔖).toTopologicalSpace =
      UniformConvergenceCLM.instTopologicalSpace σ F 𝔖 :=
  rfl

theorem isUniformInducing_coeFn [UniformSpace F] [IsUniformAddGroup F] (𝔖 : Set (Set E)) :
    IsUniformInducing (α := UniformConvergenceCLM σ F 𝔖) (UniformOnFun.ofFun 𝔖 ∘ DFunLike.coe) :=
  ⟨rfl⟩

theorem isUniformEmbedding_coeFn [UniformSpace F] [IsUniformAddGroup F] (𝔖 : Set (Set E)) :
    IsUniformEmbedding (α := UniformConvergenceCLM σ F 𝔖) (UniformOnFun.ofFun 𝔖 ∘ DFunLike.coe) :=
  ⟨isUniformInducing_coeFn .., DFunLike.coe_injective⟩

theorem isEmbedding_coeFn [UniformSpace F] [IsUniformAddGroup F] (𝔖 : Set (Set E)) :
    IsEmbedding (X := UniformConvergenceCLM σ F 𝔖) (Y := E →ᵤ[𝔖] F)
      (UniformOnFun.ofFun 𝔖 ∘ DFunLike.coe) :=
  IsUniformEmbedding.isEmbedding (isUniformEmbedding_coeFn _ _ _)

@[deprecated (since := "2024-10-26")]
alias embedding_coeFn := isEmbedding_coeFn

instance instAddCommGroup [TopologicalSpace F] [IsTopologicalAddGroup F] (𝔖 : Set (Set E)) :
    AddCommGroup (UniformConvergenceCLM σ F 𝔖) := ContinuousLinearMap.addCommGroup

@[simp]
theorem coe_zero [TopologicalSpace F] [IsTopologicalAddGroup F] (𝔖 : Set (Set E)) :
    ⇑(0 : UniformConvergenceCLM σ F 𝔖) = 0 :=
  rfl

instance instIsUniformAddGroup [UniformSpace F] [IsUniformAddGroup F] (𝔖 : Set (Set E)) :
    IsUniformAddGroup (UniformConvergenceCLM σ F 𝔖) := by
  let φ : (UniformConvergenceCLM σ F 𝔖) →+ E →ᵤ[𝔖] F :=
    ⟨⟨(DFunLike.coe : (UniformConvergenceCLM σ F 𝔖) → E →ᵤ[𝔖] F), rfl⟩, fun _ _ => rfl⟩
  exact (isUniformEmbedding_coeFn _ _ _).isUniformAddGroup φ

instance instIsTopologicalAddGroup [TopologicalSpace F] [IsTopologicalAddGroup F]
    (𝔖 : Set (Set E)) : IsTopologicalAddGroup (UniformConvergenceCLM σ F 𝔖) := by
  letI : UniformSpace F := IsTopologicalAddGroup.toUniformSpace F
  haveI : IsUniformAddGroup F := isUniformAddGroup_of_addCommGroup
  infer_instance

theorem continuousEvalConst [TopologicalSpace F] [IsTopologicalAddGroup F]
    (𝔖 : Set (Set E)) (h𝔖 : ⋃₀ 𝔖 = Set.univ) :
    ContinuousEvalConst (UniformConvergenceCLM σ F 𝔖) E F where
  continuous_eval_const x := by
    letI : UniformSpace F := IsTopologicalAddGroup.toUniformSpace F
    haveI : IsUniformAddGroup F := isUniformAddGroup_of_addCommGroup
    exact (UniformOnFun.uniformContinuous_eval h𝔖 x).continuous.comp
      (isEmbedding_coeFn σ F 𝔖).continuous

theorem t2Space [TopologicalSpace F] [IsTopologicalAddGroup F] [T2Space F]
    (𝔖 : Set (Set E)) (h𝔖 : ⋃₀ 𝔖 = univ) : T2Space (UniformConvergenceCLM σ F 𝔖) := by
  letI : UniformSpace F := IsTopologicalAddGroup.toUniformSpace F
  haveI : IsUniformAddGroup F := isUniformAddGroup_of_addCommGroup
  haveI : T2Space (E →ᵤ[𝔖] F) := UniformOnFun.t2Space_of_covering h𝔖
  exact (isEmbedding_coeFn σ F 𝔖).t2Space

instance instDistribMulAction (M : Type*) [Monoid M] [DistribMulAction M F] [SMulCommClass 𝕜₂ M F]
    [TopologicalSpace F] [IsTopologicalAddGroup F] [ContinuousConstSMul M F] (𝔖 : Set (Set E)) :
    DistribMulAction M (UniformConvergenceCLM σ F 𝔖) := ContinuousLinearMap.distribMulAction

instance instModule (R : Type*) [Semiring R] [Module R F] [SMulCommClass 𝕜₂ R F]
    [TopologicalSpace F] [ContinuousConstSMul R F] [IsTopologicalAddGroup F] (𝔖 : Set (Set E)) :
    Module R (UniformConvergenceCLM σ F 𝔖) := ContinuousLinearMap.module

theorem continuousSMul [RingHomSurjective σ] [RingHomIsometric σ]
    [TopologicalSpace F] [IsTopologicalAddGroup F] [ContinuousSMul 𝕜₂ F] (𝔖 : Set (Set E))
    (h𝔖₃ : ∀ S ∈ 𝔖, IsVonNBounded 𝕜₁ S) :
    ContinuousSMul 𝕜₂ (UniformConvergenceCLM σ F 𝔖) := by
  letI : UniformSpace F := IsTopologicalAddGroup.toUniformSpace F
  haveI : IsUniformAddGroup F := isUniformAddGroup_of_addCommGroup
  let φ : (UniformConvergenceCLM σ F 𝔖) →ₗ[𝕜₂] E → F :=
    ⟨⟨DFunLike.coe, fun _ _ => rfl⟩, fun _ _ => rfl⟩
  exact UniformOnFun.continuousSMul_induced_of_image_bounded 𝕜₂ E F (UniformConvergenceCLM σ F 𝔖) φ
    ⟨rfl⟩ fun u s hs => (h𝔖₃ s hs).image u

theorem hasBasis_nhds_zero_of_basis [TopologicalSpace F] [IsTopologicalAddGroup F]
    {ι : Type*} (𝔖 : Set (Set E)) (h𝔖₁ : 𝔖.Nonempty) (h𝔖₂ : DirectedOn (· ⊆ ·) 𝔖) {p : ι → Prop}
    {b : ι → Set F} (h : (𝓝 0 : Filter F).HasBasis p b) :
    (𝓝 (0 : UniformConvergenceCLM σ F 𝔖)).HasBasis
      (fun Si : Set E × ι => Si.1 ∈ 𝔖 ∧ p Si.2)
      fun Si => { f : E →SL[σ] F | ∀ x ∈ Si.1, f x ∈ b Si.2 } := by
  letI : UniformSpace F := IsTopologicalAddGroup.toUniformSpace F
  haveI : IsUniformAddGroup F := isUniformAddGroup_of_addCommGroup
  rw [(isEmbedding_coeFn σ F 𝔖).isInducing.nhds_eq_comap]
  exact (UniformOnFun.hasBasis_nhds_zero_of_basis 𝔖 h𝔖₁ h𝔖₂ h).comap DFunLike.coe

theorem hasBasis_nhds_zero [TopologicalSpace F] [IsTopologicalAddGroup F]
    (𝔖 : Set (Set E)) (h𝔖₁ : 𝔖.Nonempty) (h𝔖₂ : DirectedOn (· ⊆ ·) 𝔖) :
    (𝓝 (0 : UniformConvergenceCLM σ F 𝔖)).HasBasis
      (fun SV : Set E × Set F => SV.1 ∈ 𝔖 ∧ SV.2 ∈ (𝓝 0 : Filter F)) fun SV =>
      { f : UniformConvergenceCLM σ F 𝔖 | ∀ x ∈ SV.1, f x ∈ SV.2 } :=
  hasBasis_nhds_zero_of_basis σ F 𝔖 h𝔖₁ h𝔖₂ (𝓝 0).basis_sets

theorem nhds_zero_eq_of_basis [TopologicalSpace F] [IsTopologicalAddGroup F] (𝔖 : Set (Set E))
    {ι : Type*} {p : ι → Prop} {b : ι → Set F} (h : (𝓝 0 : Filter F).HasBasis p b) :
    𝓝 (0 : UniformConvergenceCLM σ F 𝔖) =
      ⨅ (s : Set E) (_ : s ∈ 𝔖) (i : ι) (_ : p i),
        𝓟 {f : UniformConvergenceCLM σ F 𝔖 | MapsTo f s (b i)} := by
  letI : UniformSpace F := IsTopologicalAddGroup.toUniformSpace F
  haveI : IsUniformAddGroup F := isUniformAddGroup_of_addCommGroup
  rw [(isEmbedding_coeFn σ F 𝔖).isInducing.nhds_eq_comap,
    UniformOnFun.nhds_eq_of_basis _ _ h.uniformity_of_nhds_zero]
  simp [MapsTo]

theorem nhds_zero_eq [TopologicalSpace F] [IsTopologicalAddGroup F] (𝔖 : Set (Set E)) :
    𝓝 (0 : UniformConvergenceCLM σ F 𝔖) =
      ⨅ s ∈ 𝔖, ⨅ t ∈ 𝓝 (0 : F),
        𝓟 {f : UniformConvergenceCLM σ F 𝔖 | MapsTo f s t} :=
  nhds_zero_eq_of_basis _ _ _ (𝓝 0).basis_sets

variable {F} in
theorem eventually_nhds_zero_mapsTo [TopologicalSpace F] [IsTopologicalAddGroup F]
    {𝔖 : Set (Set E)} {s : Set E} (hs : s ∈ 𝔖) {U : Set F} (hu : U ∈ 𝓝 0) :
    ∀ᶠ f : UniformConvergenceCLM σ F 𝔖 in 𝓝 0, MapsTo f s U := by
  rw [nhds_zero_eq]
  apply_rules [mem_iInf_of_mem, mem_principal_self]

variable {σ F} in
theorem isVonNBounded_image2_apply {R : Type*} [SeminormedRing R]
    [TopologicalSpace F] [IsTopologicalAddGroup F]
    [DistribMulAction R F] [ContinuousConstSMul R F] [SMulCommClass 𝕜₂ R F]
    {𝔖 : Set (Set E)} {S : Set (UniformConvergenceCLM σ F 𝔖)} (hS : IsVonNBounded R S)
    {s : Set E} (hs : s ∈ 𝔖) : IsVonNBounded R (Set.image2 (fun f x ↦ f x) S s) := by
  intro U hU
  filter_upwards [hS (eventually_nhds_zero_mapsTo σ hs hU)] with c hc
  rw [image2_subset_iff]
  intro f hf x hx
  rcases hc hf with ⟨g, hg, rfl⟩
  exact smul_mem_smul_set (hg hx)

variable {σ F} in
/-- A set `S` of continuous linear maps with topology of uniform convergence on sets `s ∈ 𝔖`
is von Neumann bounded iff for any `s ∈ 𝔖`,
the set `{f x | (f ∈ S) (x ∈ s)}` is von Neumann bounded. -/
theorem isVonNBounded_iff {R : Type*} [NormedDivisionRing R]
    [TopologicalSpace F] [IsTopologicalAddGroup F]
    [Module R F] [ContinuousConstSMul R F] [SMulCommClass 𝕜₂ R F]
    {𝔖 : Set (Set E)} {S : Set (UniformConvergenceCLM σ F 𝔖)} :
    IsVonNBounded R S ↔ ∀ s ∈ 𝔖, IsVonNBounded R (Set.image2 (fun f x ↦ f x) S s) := by
  refine ⟨fun hS s hs ↦ isVonNBounded_image2_apply hS hs, fun h ↦ ?_⟩
  simp_rw [isVonNBounded_iff_absorbing_le, nhds_zero_eq, le_iInf_iff, le_principal_iff]
  intro s hs U hU
  rw [Filter.mem_absorbing, Absorbs]
  filter_upwards [h s hs hU, eventually_ne_cobounded 0] with c hc hc₀ f hf
  rw [mem_smul_set_iff_inv_smul_mem₀ hc₀]
  intro x hx
  simpa only [mem_smul_set_iff_inv_smul_mem₀ hc₀] using hc (mem_image2_of_mem hf hx)

instance instUniformContinuousConstSMul (M : Type*)
    [Monoid M] [DistribMulAction M F] [SMulCommClass 𝕜₂ M F]
    [UniformSpace F] [IsUniformAddGroup F] [UniformContinuousConstSMul M F] (𝔖 : Set (Set E)) :
    UniformContinuousConstSMul M (UniformConvergenceCLM σ F 𝔖) :=
  (isUniformInducing_coeFn σ F 𝔖).uniformContinuousConstSMul fun _ _ ↦ by rfl

instance instContinuousConstSMul (M : Type*)
    [Monoid M] [DistribMulAction M F] [SMulCommClass 𝕜₂ M F]
    [TopologicalSpace F] [IsTopologicalAddGroup F] [ContinuousConstSMul M F] (𝔖 : Set (Set E)) :
    ContinuousConstSMul M (UniformConvergenceCLM σ F 𝔖) :=
  let _ := IsTopologicalAddGroup.toUniformSpace F
  have _ : IsUniformAddGroup F := isUniformAddGroup_of_addCommGroup
  have _ := uniformContinuousConstSMul_of_continuousConstSMul M F
  inferInstance

theorem tendsto_iff_tendstoUniformlyOn {ι : Type*} {p : Filter ι} [UniformSpace F]
    [IsUniformAddGroup F] (𝔖 : Set (Set E)) {a : ι → UniformConvergenceCLM σ F 𝔖}
    {a₀ : UniformConvergenceCLM σ F 𝔖} :
    Filter.Tendsto a p (𝓝 a₀) ↔ ∀ s ∈ 𝔖, TendstoUniformlyOn (a · ·) a₀ p s := by
  rw [(isEmbedding_coeFn σ F 𝔖).tendsto_nhds_iff, UniformOnFun.tendsto_iff_tendstoUniformlyOn]
  rfl

variable {F} in
theorem isUniformInducing_postcomp
    {G : Type*} [AddCommGroup G] [UniformSpace G] [IsUniformAddGroup G]
    {𝕜₃ : Type*} [NormedField 𝕜₃] [Module 𝕜₃ G]
    {τ : 𝕜₂ →+* 𝕜₃} {ρ : 𝕜₁ →+* 𝕜₃} [RingHomCompTriple σ τ ρ] [UniformSpace F] [IsUniformAddGroup F]
    (g : F →SL[τ] G) (hg : IsUniformInducing g) (𝔖 : Set (Set E)) :
    IsUniformInducing (α := UniformConvergenceCLM σ F 𝔖) (β := UniformConvergenceCLM ρ G 𝔖)
      g.comp := by
  rw [← (isUniformInducing_coeFn _ _ _).of_comp_iff]
  exact (UniformOnFun.postcomp_isUniformInducing hg).comp (isUniformInducing_coeFn _ _ _)

theorem completeSpace [UniformSpace F] [IsUniformAddGroup F] [ContinuousSMul 𝕜₂ F] [CompleteSpace F]
    {𝔖 : Set (Set E)} (h𝔖 : IsCoherentWith 𝔖) (h𝔖U : ⋃₀ 𝔖 = univ) :
    CompleteSpace (UniformConvergenceCLM σ F 𝔖) := by
  wlog hF : T2Space F generalizing F
  · rw [(isUniformInducing_postcomp σ (SeparationQuotient.mkCLM 𝕜₂ F)
      SeparationQuotient.isUniformInducing_mk _).completeSpace_congr]
    exacts [this _ inferInstance, SeparationQuotient.postcomp_mkCLM_surjective F σ E]
  rw [completeSpace_iff_isComplete_range (isUniformInducing_coeFn _ _ _)]
  apply IsClosed.isComplete
  have H₁ : IsClosed {f : E →ᵤ[𝔖] F | Continuous ((UniformOnFun.toFun 𝔖) f)} :=
    UniformOnFun.isClosed_setOf_continuous h𝔖
  convert H₁.inter <| (LinearMap.isClosed_range_coe E F σ).preimage
    (UniformOnFun.uniformContinuous_toFun h𝔖U).continuous
  exact ContinuousLinearMap.range_coeFn_eq

variable {𝔖₁ 𝔖₂ : Set (Set E)}

theorem uniformSpace_mono [UniformSpace F] [IsUniformAddGroup F] (h : 𝔖₂ ⊆ 𝔖₁) :
    instUniformSpace σ F 𝔖₁ ≤ instUniformSpace σ F 𝔖₂ := by
  simp_rw [uniformSpace_eq]
  exact UniformSpace.comap_mono (UniformOnFun.mono (le_refl _) h)

theorem topologicalSpace_mono [TopologicalSpace F] [IsTopologicalAddGroup F] (h : 𝔖₂ ⊆ 𝔖₁) :
    instTopologicalSpace σ F 𝔖₁ ≤ instTopologicalSpace σ F 𝔖₂ := by
  letI := IsTopologicalAddGroup.toUniformSpace F
  haveI : IsUniformAddGroup F := isUniformAddGroup_of_addCommGroup
  simp_rw [← uniformity_toTopologicalSpace_eq]
  exact UniformSpace.toTopologicalSpace_mono (uniformSpace_mono σ F h)

end UniformConvergenceCLM

end General

namespace ContinuousLinearMap

section BoundedSets

/-! ### Topology of bounded convergence  -/

variable {𝕜₁ 𝕜₂ 𝕜₃ : Type*} [NormedField 𝕜₁] [NormedField 𝕜₂] [NormedField 𝕜₃] {σ : 𝕜₁ →+* 𝕜₂}
  {τ : 𝕜₂ →+* 𝕜₃} {ρ : 𝕜₁ →+* 𝕜₃} [RingHomCompTriple σ τ ρ] {E F G : Type*} [AddCommGroup E]
  [Module 𝕜₁ E] [AddCommGroup F] [Module 𝕜₂ F]
  [AddCommGroup G] [Module 𝕜₃ G] [TopologicalSpace E]

/-- The topology of bounded convergence on `E →L[𝕜] F`. This coincides with the topology induced by
the operator norm when `E` and `F` are normed spaces. -/
instance topologicalSpace [TopologicalSpace F] [IsTopologicalAddGroup F] :
    TopologicalSpace (E →SL[σ] F) :=
  UniformConvergenceCLM.instTopologicalSpace σ F { S | IsVonNBounded 𝕜₁ S }

instance topologicalAddGroup [TopologicalSpace F] [IsTopologicalAddGroup F] :
    IsTopologicalAddGroup (E →SL[σ] F) :=
  UniformConvergenceCLM.instIsTopologicalAddGroup σ F _

instance continuousSMul [RingHomSurjective σ] [RingHomIsometric σ] [TopologicalSpace F]
    [IsTopologicalAddGroup F] [ContinuousSMul 𝕜₂ F] : ContinuousSMul 𝕜₂ (E →SL[σ] F) :=
  UniformConvergenceCLM.continuousSMul σ F { S | IsVonNBounded 𝕜₁ S } fun _ hs => hs

instance uniformSpace [UniformSpace F] [IsUniformAddGroup F] : UniformSpace (E →SL[σ] F) :=
  UniformConvergenceCLM.instUniformSpace σ F { S | IsVonNBounded 𝕜₁ S }

instance isUniformAddGroup [UniformSpace F] [IsUniformAddGroup F] :
    IsUniformAddGroup (E →SL[σ] F) :=
  UniformConvergenceCLM.instIsUniformAddGroup σ F _

instance instContinuousEvalConst [TopologicalSpace F] [IsTopologicalAddGroup F]
    [ContinuousSMul 𝕜₁ E] : ContinuousEvalConst (E →SL[σ] F) E F :=
  UniformConvergenceCLM.continuousEvalConst σ F _ Bornology.isVonNBounded_covers

instance instT2Space [TopologicalSpace F] [IsTopologicalAddGroup F] [ContinuousSMul 𝕜₁ E]
    [T2Space F] : T2Space (E →SL[σ] F) :=
  UniformConvergenceCLM.t2Space σ F _ Bornology.isVonNBounded_covers

protected theorem hasBasis_nhds_zero_of_basis [TopologicalSpace F] [IsTopologicalAddGroup F]
    {ι : Type*} {p : ι → Prop} {b : ι → Set F} (h : (𝓝 0 : Filter F).HasBasis p b) :
    (𝓝 (0 : E →SL[σ] F)).HasBasis (fun Si : Set E × ι => IsVonNBounded 𝕜₁ Si.1 ∧ p Si.2)
      fun Si => { f : E →SL[σ] F | ∀ x ∈ Si.1, f x ∈ b Si.2 } :=
  UniformConvergenceCLM.hasBasis_nhds_zero_of_basis σ F { S | IsVonNBounded 𝕜₁ S }
    ⟨∅, isVonNBounded_empty 𝕜₁ E⟩
    (directedOn_of_sup_mem fun _ _ => IsVonNBounded.union) h

protected theorem hasBasis_nhds_zero [TopologicalSpace F] [IsTopologicalAddGroup F] :
    (𝓝 (0 : E →SL[σ] F)).HasBasis
      (fun SV : Set E × Set F => IsVonNBounded 𝕜₁ SV.1 ∧ SV.2 ∈ (𝓝 0 : Filter F))
      fun SV => { f : E →SL[σ] F | ∀ x ∈ SV.1, f x ∈ SV.2 } :=
  ContinuousLinearMap.hasBasis_nhds_zero_of_basis (𝓝 0).basis_sets

theorem isUniformEmbedding_toUniformOnFun [UniformSpace F] [IsUniformAddGroup F] :
    IsUniformEmbedding
      fun f : E →SL[σ] F ↦ UniformOnFun.ofFun {s | Bornology.IsVonNBounded 𝕜₁ s} f :=
  UniformConvergenceCLM.isUniformEmbedding_coeFn ..

instance uniformContinuousConstSMul
    {M : Type*} [Monoid M] [DistribMulAction M F] [SMulCommClass 𝕜₂ M F]
    [UniformSpace F] [IsUniformAddGroup F] [UniformContinuousConstSMul M F] :
    UniformContinuousConstSMul M (E →SL[σ] F) :=
  UniformConvergenceCLM.instUniformContinuousConstSMul σ F _ _

instance continuousConstSMul {M : Type*} [Monoid M] [DistribMulAction M F] [SMulCommClass 𝕜₂ M F]
    [TopologicalSpace F] [IsTopologicalAddGroup F] [ContinuousConstSMul M F] :
    ContinuousConstSMul M (E →SL[σ] F) :=
  UniformConvergenceCLM.instContinuousConstSMul σ F _ _

protected theorem nhds_zero_eq_of_basis [TopologicalSpace F] [IsTopologicalAddGroup F]
    {ι : Type*} {p : ι → Prop} {b : ι → Set F} (h : (𝓝 0 : Filter F).HasBasis p b) :
    𝓝 (0 : E →SL[σ] F) =
      ⨅ (s : Set E) (_ : IsVonNBounded 𝕜₁ s) (i : ι) (_ : p i),
        𝓟 {f : E →SL[σ] F | MapsTo f s (b i)} :=
  UniformConvergenceCLM.nhds_zero_eq_of_basis _ _ _ h

protected theorem nhds_zero_eq [TopologicalSpace F] [IsTopologicalAddGroup F] :
    𝓝 (0 : E →SL[σ] F) =
      ⨅ (s : Set E) (_ : IsVonNBounded 𝕜₁ s) (U : Set F) (_ : U ∈ 𝓝 0),
        𝓟 {f : E →SL[σ] F | MapsTo f s U} :=
  UniformConvergenceCLM.nhds_zero_eq ..

/-- If `s` is a von Neumann bounded set and `U` is a neighbourhood of zero,
then sufficiently small continuous linear maps map `s` to `U`. -/
theorem eventually_nhds_zero_mapsTo [TopologicalSpace F] [IsTopologicalAddGroup F]
    {s : Set E} (hs : IsVonNBounded 𝕜₁ s) {U : Set F} (hu : U ∈ 𝓝 0) :
    ∀ᶠ f : E →SL[σ] F in 𝓝 0, MapsTo f s U :=
  UniformConvergenceCLM.eventually_nhds_zero_mapsTo _ hs hu

/-- If `S` is a von Neumann bounded set of continuous linear maps `f : E →SL[σ] F`
and `s` is a von Neumann bounded set in the domain,
then the set `{f x | (f ∈ S) (x ∈ s)}` is von Neumann bounded.

See also `isVonNBounded_iff` for an `Iff` version with stronger typeclass assumptions. -/
theorem isVonNBounded_image2_apply {R : Type*} [SeminormedRing R]
    [TopologicalSpace F] [IsTopologicalAddGroup F]
    [DistribMulAction R F] [ContinuousConstSMul R F] [SMulCommClass 𝕜₂ R F]
    {S : Set (E →SL[σ] F)} (hS : IsVonNBounded R S) {s : Set E} (hs : IsVonNBounded 𝕜₁ s) :
    IsVonNBounded R (Set.image2 (fun f x ↦ f x) S s) :=
  UniformConvergenceCLM.isVonNBounded_image2_apply hS hs

/-- A set `S` of continuous linear maps is von Neumann bounded
iff for any von Neumann bounded set `s`,
the set `{f x | (f ∈ S) (x ∈ s)}` is von Neumann bounded.

For the forward implication with weaker typeclass assumptions, see `isVonNBounded_image2_apply`. -/
theorem isVonNBounded_iff {R : Type*} [NormedDivisionRing R]
    [TopologicalSpace F] [IsTopologicalAddGroup F]
    [Module R F] [ContinuousConstSMul R F] [SMulCommClass 𝕜₂ R F]
    {S : Set (E →SL[σ] F)} :
    IsVonNBounded R S ↔
      ∀ s, IsVonNBounded 𝕜₁ s → IsVonNBounded R (Set.image2 (fun f x ↦ f x) S s) :=
  UniformConvergenceCLM.isVonNBounded_iff

theorem completeSpace [UniformSpace F] [IsUniformAddGroup F] [ContinuousSMul 𝕜₂ F] [CompleteSpace F]
    [ContinuousSMul 𝕜₁ E] (h : IsCoherentWith {s : Set E | IsVonNBounded 𝕜₁ s}) :
    CompleteSpace (E →SL[σ] F) :=
  UniformConvergenceCLM.completeSpace _ _ h isVonNBounded_covers

instance instCompleteSpace [IsTopologicalAddGroup E] [ContinuousSMul 𝕜₁ E] [SequentialSpace E]
    [UniformSpace F] [IsUniformAddGroup F] [ContinuousSMul 𝕜₂ F] [CompleteSpace F] :
    CompleteSpace (E →SL[σ] F) :=
  completeSpace <| .of_seq fun _ _ h ↦ (h.isVonNBounded_range 𝕜₁).insert _

variable (G) [TopologicalSpace F] [TopologicalSpace G]

/-- Pre-composition by a *fixed* continuous linear map as a continuous linear map.
Note that in non-normed space it is not always true that composition is continuous
in both variables, so we have to fix one of them. -/
@[simps]
def precomp [IsTopologicalAddGroup G] [ContinuousConstSMul 𝕜₃ G] [RingHomSurjective σ]
    [RingHomIsometric σ] (L : E →SL[σ] F) : (F →SL[τ] G) →L[𝕜₃] E →SL[ρ] G where
  toFun f := f.comp L
  map_add' f g := add_comp f g L
  map_smul' a f := smul_comp a f L
  cont := by
    letI : UniformSpace G := IsTopologicalAddGroup.toUniformSpace G
    haveI : IsUniformAddGroup G := isUniformAddGroup_of_addCommGroup
    rw [(UniformConvergenceCLM.isEmbedding_coeFn _ _ _).continuous_iff]
    apply (UniformOnFun.precomp_uniformContinuous fun S hS => hS.image L).continuous.comp
        (UniformConvergenceCLM.isEmbedding_coeFn _ _ _).continuous

variable (E) {G}

/-- Post-composition by a *fixed* continuous linear map as a continuous linear map.
Note that in non-normed space it is not always true that composition is continuous
in both variables, so we have to fix one of them. -/
@[simps]
def postcomp [IsTopologicalAddGroup F] [IsTopologicalAddGroup G] [ContinuousConstSMul 𝕜₃ G]
    [ContinuousConstSMul 𝕜₂ F] (L : F →SL[τ] G) : (E →SL[σ] F) →SL[τ] E →SL[ρ] G where
  toFun f := L.comp f
  map_add' := comp_add L
  map_smul' := comp_smulₛₗ L
  cont := by
    letI : UniformSpace G := IsTopologicalAddGroup.toUniformSpace G
    haveI : IsUniformAddGroup G := isUniformAddGroup_of_addCommGroup
    letI : UniformSpace F := IsTopologicalAddGroup.toUniformSpace F
    haveI : IsUniformAddGroup F := isUniformAddGroup_of_addCommGroup
    rw [(UniformConvergenceCLM.isEmbedding_coeFn _ _ _).continuous_iff]
    exact
      (UniformOnFun.postcomp_uniformContinuous L.uniformContinuous).continuous.comp
        (UniformConvergenceCLM.isEmbedding_coeFn _ _ _).continuous

end BoundedSets

section BilinearMaps

variable {𝕜 𝕜₂ 𝕜₃ : Type*} [NormedField 𝕜] [NormedField 𝕜₂] [NormedField 𝕜₃] {E F G : Type*}
  [AddCommGroup E] [Module 𝕜 E] [TopologicalSpace E]
  [AddCommGroup F] [Module 𝕜₂ F] [TopologicalSpace F]
  [AddCommGroup G] [Module 𝕜₃ G]
  [TopologicalSpace G] [IsTopologicalAddGroup G] [ContinuousConstSMul 𝕜₃ G]
  {σ₁₃ : 𝕜 →+* 𝕜₃} {σ₂₃ : 𝕜₂ →+* 𝕜₃}

/-- Send a continuous bilinear map to an abstract bilinear map (forgetting continuity). -/
def toLinearMap₁₂ (L : E →SL[σ₁₃] F →SL[σ₂₃] G) : E →ₛₗ[σ₁₃] F →ₛₗ[σ₂₃] G :=
  (coeLMₛₗ σ₂₃).comp L.toLinearMap

<<<<<<< HEAD
/-- Send a bilinear map continuous in the second variable to a bilinear map. -/
def toLinearMap₁₂ (L : E →ₛₗ[σ₁₃] F →SL[σ₂₃] G) : E →ₛₗ[σ₁₃] F →ₛₗ[σ₂₃] G :=
  (coeLMₛₗ σ₂₃).comp L

@[simp] lemma toLinearMap₂_apply (L : E →SL[σ₁₃] F →SL[σ₂₃] G) (v : E) (w : F) :
    L.toLinearMap₂ v w = L v w := rfl
=======
@[deprecated (since := "2025-07-28")] alias toLinearMap₂ := toLinearMap₁₂

@[simp] lemma toLinearMap₁₂_apply (L : E →SL[σ₁₃] F →SL[σ₂₃] G) (v : E) (w : F) :
    L.toLinearMap₁₂ v w = L v w := rfl

@[deprecated (since := "2025-07-28")] alias toLinearMap₂_apply := toLinearMap₁₂_apply
>>>>>>> 43c857b5

end BilinearMaps

section RestrictScalars

variable {𝕜 : Type*} [NontriviallyNormedField 𝕜]
  {E : Type*} [AddCommGroup E] [TopologicalSpace E] [Module 𝕜 E] [ContinuousSMul 𝕜 E]
  {F : Type*} [AddCommGroup F]

section UniformSpace

variable [UniformSpace F] [IsUniformAddGroup F] [Module 𝕜 F]
  (𝕜' : Type*) [NontriviallyNormedField 𝕜'] [NormedAlgebra 𝕜' 𝕜]
  [Module 𝕜' E] [IsScalarTower 𝕜' 𝕜 E] [Module 𝕜' F] [IsScalarTower 𝕜' 𝕜 F]

theorem isUniformEmbedding_restrictScalars :
    IsUniformEmbedding (restrictScalars 𝕜' : (E →L[𝕜] F) → (E →L[𝕜'] F)) := by
  rw [← isUniformEmbedding_toUniformOnFun.of_comp_iff]
  convert isUniformEmbedding_toUniformOnFun using 4 with s
  exact ⟨fun h ↦ h.extend_scalars _, fun h ↦ h.restrict_scalars _⟩

theorem uniformContinuous_restrictScalars :
    UniformContinuous (restrictScalars 𝕜' : (E →L[𝕜] F) → (E →L[𝕜'] F)) :=
  (isUniformEmbedding_restrictScalars 𝕜').uniformContinuous

end UniformSpace

variable [TopologicalSpace F] [IsTopologicalAddGroup F] [Module 𝕜 F]
  (𝕜' : Type*) [NontriviallyNormedField 𝕜'] [NormedAlgebra 𝕜' 𝕜]
  [Module 𝕜' E] [IsScalarTower 𝕜' 𝕜 E] [Module 𝕜' F] [IsScalarTower 𝕜' 𝕜 F]

theorem isEmbedding_restrictScalars :
    IsEmbedding (restrictScalars 𝕜' : (E →L[𝕜] F) → (E →L[𝕜'] F)) :=
  letI : UniformSpace F := IsTopologicalAddGroup.toUniformSpace F
  haveI : IsUniformAddGroup F := isUniformAddGroup_of_addCommGroup
  (isUniformEmbedding_restrictScalars _).isEmbedding

@[deprecated (since := "2024-10-26")]
alias embedding_restrictScalars := isEmbedding_restrictScalars

@[continuity, fun_prop]
theorem continuous_restrictScalars :
    Continuous (restrictScalars 𝕜' : (E →L[𝕜] F) → (E →L[𝕜'] F)) :=
   (isEmbedding_restrictScalars _).continuous

variable (𝕜 E F)
variable (𝕜'' : Type*) [Ring 𝕜'']
  [Module 𝕜'' F] [ContinuousConstSMul 𝕜'' F] [SMulCommClass 𝕜 𝕜'' F] [SMulCommClass 𝕜' 𝕜'' F]

/-- `ContinuousLinearMap.restrictScalars` as a `ContinuousLinearMap`. -/
def restrictScalarsL : (E →L[𝕜] F) →L[𝕜''] E →L[𝕜'] F :=
  .mk <| restrictScalarsₗ 𝕜 E F 𝕜' 𝕜''

variable {𝕜 E F 𝕜' 𝕜''}

@[simp]
theorem coe_restrictScalarsL : (restrictScalarsL 𝕜 E F 𝕜' 𝕜'' : (E →L[𝕜] F) →ₗ[𝕜''] E →L[𝕜'] F) =
    restrictScalarsₗ 𝕜 E F 𝕜' 𝕜'' :=
  rfl

@[simp]
theorem coe_restrict_scalarsL' : ⇑(restrictScalarsL 𝕜 E F 𝕜' 𝕜'') = restrictScalars 𝕜' :=
  rfl

end RestrictScalars

end ContinuousLinearMap

open ContinuousLinearMap

namespace ContinuousLinearEquiv

/-! ### Continuous linear equivalences -/

section Semilinear

variable {𝕜 : Type*} {𝕜₂ : Type*} {𝕜₃ : Type*} {𝕜₄ : Type*} {E : Type*} {F : Type*}
  {G : Type*} {H : Type*} [AddCommGroup E] [AddCommGroup F] [AddCommGroup G] [AddCommGroup H]
  [NormedField 𝕜] [NormedField 𝕜₂] [NormedField 𝕜₃] [NormedField 𝕜₄]
  [Module 𝕜 E] [Module 𝕜₂ F] [Module 𝕜₃ G] [Module 𝕜₄ H]
  [TopologicalSpace E] [TopologicalSpace F] [TopologicalSpace G] [TopologicalSpace H]
  [IsTopologicalAddGroup G] [IsTopologicalAddGroup H] [ContinuousConstSMul 𝕜₃ G]
  [ContinuousConstSMul 𝕜₄ H] {σ₁₂ : 𝕜 →+* 𝕜₂} {σ₂₁ : 𝕜₂ →+* 𝕜} {σ₂₃ : 𝕜₂ →+* 𝕜₃} {σ₁₃ : 𝕜 →+* 𝕜₃}
  {σ₃₄ : 𝕜₃ →+* 𝕜₄} {σ₄₃ : 𝕜₄ →+* 𝕜₃} {σ₂₄ : 𝕜₂ →+* 𝕜₄} {σ₁₄ : 𝕜 →+* 𝕜₄} [RingHomInvPair σ₁₂ σ₂₁]
  [RingHomInvPair σ₂₁ σ₁₂] [RingHomInvPair σ₃₄ σ₄₃] [RingHomInvPair σ₄₃ σ₃₄]
  [RingHomCompTriple σ₂₁ σ₁₄ σ₂₄] [RingHomCompTriple σ₂₄ σ₄₃ σ₂₃] [RingHomCompTriple σ₁₂ σ₂₃ σ₁₃]
  [RingHomCompTriple σ₁₃ σ₃₄ σ₁₄] [RingHomCompTriple σ₂₃ σ₃₄ σ₂₄] [RingHomCompTriple σ₁₂ σ₂₄ σ₁₄]
  [RingHomIsometric σ₁₂] [RingHomIsometric σ₂₁]

/-- A pair of continuous (semi)linear equivalences generates a (semi)linear equivalence between the
spaces of continuous (semi)linear maps. -/
@[simps apply symm_apply toLinearEquiv_apply toLinearEquiv_symm_apply]
def arrowCongrSL (e₁₂ : E ≃SL[σ₁₂] F) (e₄₃ : H ≃SL[σ₄₃] G) :
    (E →SL[σ₁₄] H) ≃SL[σ₄₃] F →SL[σ₂₃] G :=
{ e₁₂.arrowCongrEquiv e₄₃ with
    -- given explicitly to help `simps`
    toFun := fun L => (e₄₃ : H →SL[σ₄₃] G).comp (L.comp (e₁₂.symm : F →SL[σ₂₁] E))
    -- given explicitly to help `simps`
    invFun := fun L => (e₄₃.symm : G →SL[σ₃₄] H).comp (L.comp (e₁₂ : E →SL[σ₁₂] F))
    map_add' := fun f g => by simp only [add_comp, comp_add]
    map_smul' := fun t f => by simp only [smul_comp, comp_smulₛₗ]
    continuous_toFun := ((postcomp F e₄₃.toContinuousLinearMap).comp
      (precomp H e₁₂.symm.toContinuousLinearMap)).continuous
    continuous_invFun := ((precomp H e₁₂.toContinuousLinearMap).comp
      (postcomp F e₄₃.symm.toContinuousLinearMap)).continuous }

end Semilinear

section Linear

variable {𝕜 : Type*} {E : Type*} {F : Type*} {G : Type*} {H : Type*} [AddCommGroup E]
  [AddCommGroup F] [AddCommGroup G] [AddCommGroup H] [NormedField 𝕜] [Module 𝕜 E]
  [Module 𝕜 F] [Module 𝕜 G] [Module 𝕜 H] [TopologicalSpace E] [TopologicalSpace F]
  [TopologicalSpace G] [TopologicalSpace H] [IsTopologicalAddGroup G] [IsTopologicalAddGroup H]
  [ContinuousConstSMul 𝕜 G] [ContinuousConstSMul 𝕜 H]

/-- A pair of continuous linear equivalences generates a continuous linear equivalence between
the spaces of continuous linear maps. -/
def arrowCongr (e₁ : E ≃L[𝕜] F) (e₂ : H ≃L[𝕜] G) : (E →L[𝕜] H) ≃L[𝕜] F →L[𝕜] G :=
  e₁.arrowCongrSL e₂

@[simp] lemma arrowCongr_apply (e₁ : E ≃L[𝕜] F) (e₂ : H ≃L[𝕜] G) (f : E →L[𝕜] H) (x : F) :
    e₁.arrowCongr e₂ f x = e₂ (f (e₁.symm x)) := rfl

@[simp] lemma arrowCongr_symm (e₁ : E ≃L[𝕜] F) (e₂ : H ≃L[𝕜] G) :
    (e₁.arrowCongr e₂).symm = e₁.symm.arrowCongr e₂.symm := rfl

end Linear

end ContinuousLinearEquiv<|MERGE_RESOLUTION|>--- conflicted
+++ resolved
@@ -499,31 +499,27 @@
 section BilinearMaps
 
 variable {𝕜 𝕜₂ 𝕜₃ : Type*} [NormedField 𝕜] [NormedField 𝕜₂] [NormedField 𝕜₃] {E F G : Type*}
-  [AddCommGroup E] [Module 𝕜 E] [TopologicalSpace E]
+  [AddCommGroup E] [Module 𝕜 E]
   [AddCommGroup F] [Module 𝕜₂ F] [TopologicalSpace F]
   [AddCommGroup G] [Module 𝕜₃ G]
   [TopologicalSpace G] [IsTopologicalAddGroup G] [ContinuousConstSMul 𝕜₃ G]
   {σ₁₃ : 𝕜 →+* 𝕜₃} {σ₂₃ : 𝕜₂ →+* 𝕜₃}
 
+/-- Send a bilinear map continuous in the second variable to a bilinear map. -/
+def toLinearMap₂ (L : E →ₛₗ[σ₁₃] F →SL[σ₂₃] G) : E →ₛₗ[σ₁₃] F →ₛₗ[σ₂₃] G :=
+  (coeLMₛₗ σ₂₃).comp L
+
+@[simp] lemma toLinearMap₂_apply (L : E →ₛₗ[σ₁₃] F →SL[σ₂₃] G) (v : E) (w : F) :
+    ContinuousLinearMap.toLinearMap₂ L v w = L v w := rfl
+
+variable [TopologicalSpace E]
+
 /-- Send a continuous bilinear map to an abstract bilinear map (forgetting continuity). -/
 def toLinearMap₁₂ (L : E →SL[σ₁₃] F →SL[σ₂₃] G) : E →ₛₗ[σ₁₃] F →ₛₗ[σ₂₃] G :=
   (coeLMₛₗ σ₂₃).comp L.toLinearMap
 
-<<<<<<< HEAD
-/-- Send a bilinear map continuous in the second variable to a bilinear map. -/
-def toLinearMap₁₂ (L : E →ₛₗ[σ₁₃] F →SL[σ₂₃] G) : E →ₛₗ[σ₁₃] F →ₛₗ[σ₂₃] G :=
-  (coeLMₛₗ σ₂₃).comp L
-
-@[simp] lemma toLinearMap₂_apply (L : E →SL[σ₁₃] F →SL[σ₂₃] G) (v : E) (w : F) :
-    L.toLinearMap₂ v w = L v w := rfl
-=======
-@[deprecated (since := "2025-07-28")] alias toLinearMap₂ := toLinearMap₁₂
-
 @[simp] lemma toLinearMap₁₂_apply (L : E →SL[σ₁₃] F →SL[σ₂₃] G) (v : E) (w : F) :
     L.toLinearMap₁₂ v w = L v w := rfl
-
-@[deprecated (since := "2025-07-28")] alias toLinearMap₂_apply := toLinearMap₁₂_apply
->>>>>>> 43c857b5
 
 end BilinearMaps
 
