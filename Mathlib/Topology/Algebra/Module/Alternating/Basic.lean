/-
Copyright (c) 2023 Yury Kudryashov. All rights reserved.
Released under Apache 2.0 license as described in the file LICENSE.
Authors: Yury Kudryashov, Heather Macbeth, Sébastien Gouëzel
-/
import Mathlib.LinearAlgebra.Alternating.Basic
import Mathlib.LinearAlgebra.BilinearMap
import Mathlib.Topology.Algebra.Module.Equiv
import Mathlib.Topology.Algebra.Module.Multilinear.Basic

/-!
# Continuous alternating multilinear maps

In this file we define bundled continuous alternating maps and develop basic API about these
maps, by reusing API about continuous multilinear maps and alternating maps.

## Notation

`M [⋀^ι]→L[R] N`: notation for `R`-linear continuous alternating maps from `M` to `N`; the arguments
are indexed by `i : ι`.

## Keywords

multilinear map, alternating map, continuous
-/

open Function Matrix

/-- A continuous alternating map from `ι → M` to `N`, denoted `M [⋀^ι]→L[R] N`,
is a continuous map that is

- multilinear : `f (update m i (c • x)) = c • f (update m i x)` and
  `f (update m i (x + y)) = f (update m i x) + f (update m i y)`;
- alternating : `f v = 0` whenever `v` has two equal coordinates.
-/
structure ContinuousAlternatingMap (R M N ι : Type*) [Semiring R] [AddCommMonoid M] [Module R M]
    [TopologicalSpace M] [AddCommMonoid N] [Module R N] [TopologicalSpace N] extends
    ContinuousMultilinearMap R (fun _ : ι => M) N, M [⋀^ι]→ₗ[R] N where

/-- Projection to `ContinuousMultilinearMap`s. -/
add_decl_doc ContinuousAlternatingMap.toContinuousMultilinearMap

/-- Projection to `AlternatingMap`s. -/
add_decl_doc ContinuousAlternatingMap.toAlternatingMap

@[inherit_doc]
notation M " [⋀^" ι "]→L[" R "] " N:100 => ContinuousAlternatingMap R M N ι

namespace ContinuousAlternatingMap

section Semiring

variable {R M M' N N' ι : Type*} [Semiring R] [AddCommMonoid M] [Module R M] [TopologicalSpace M]
  [AddCommMonoid M'] [Module R M'] [TopologicalSpace M'] [AddCommMonoid N] [Module R N]
  [TopologicalSpace N] [AddCommMonoid N'] [Module R N'] [TopologicalSpace N'] {n : ℕ}
  (f g : M [⋀^ι]→L[R] N)

theorem toContinuousMultilinearMap_injective :
    Injective (ContinuousAlternatingMap.toContinuousMultilinearMap :
      M [⋀^ι]→L[R] N → ContinuousMultilinearMap R (fun _ : ι => M) N)
  | ⟨_, _⟩, ⟨_, _⟩, rfl => rfl

theorem range_toContinuousMultilinearMap :
    Set.range
        (toContinuousMultilinearMap :
          M [⋀^ι]→L[R] N → ContinuousMultilinearMap R (fun _ : ι => M) N) =
      {f | ∀ (v : ι → M) (i j : ι), v i = v j → i ≠ j → f v = 0} :=
  Set.ext fun f => ⟨fun ⟨g, hg⟩ => hg ▸ g.2, fun h => ⟨⟨f, h⟩, rfl⟩⟩

instance funLike : FunLike (M [⋀^ι]→L[R] N) (ι → M) N where
  coe f := f.toFun
  coe_injective' _ _ h := toContinuousMultilinearMap_injective <| DFunLike.ext' h

instance continuousMapClass : ContinuousMapClass (M [⋀^ι]→L[R] N) (ι → M) N where
  map_continuous f := f.cont

initialize_simps_projections ContinuousAlternatingMap (toFun → apply)

@[continuity]
theorem coe_continuous : Continuous f := f.cont

@[simp]
theorem coe_toContinuousMultilinearMap : ⇑f.toContinuousMultilinearMap = f :=
  rfl

@[simp]
theorem coe_mk (f : ContinuousMultilinearMap R (fun _ : ι => M) N) (h) : ⇑(mk f h) = f :=
  rfl

-- not a `simp` lemma because this projection is a reducible call to `mk`, so `simp` can prove
-- this lemma
theorem coe_toAlternatingMap : ⇑f.toAlternatingMap = f := rfl

@[ext]
theorem ext {f g : M [⋀^ι]→L[R] N} (H : ∀ x, f x = g x) : f = g :=
  DFunLike.ext _ _ H

theorem toAlternatingMap_injective :
    Injective (toAlternatingMap : (M [⋀^ι]→L[R] N) → (M [⋀^ι]→ₗ[R] N)) := fun f g h =>
  DFunLike.ext' <| by convert DFunLike.ext'_iff.1 h

@[simp]
theorem range_toAlternatingMap :
    Set.range (toAlternatingMap : M [⋀^ι]→L[R] N → (M [⋀^ι]→ₗ[R] N)) =
      {f : M [⋀^ι]→ₗ[R] N | Continuous f} :=
  Set.ext fun f => ⟨fun ⟨g, hg⟩ => hg ▸ g.cont, fun h => ⟨{ f with cont := h }, DFunLike.ext' rfl⟩⟩

@[simp]
theorem map_update_add [DecidableEq ι] (m : ι → M) (i : ι) (x y : M) :
    f (update m i (x + y)) = f (update m i x) + f (update m i y) :=
  f.map_update_add' m i x y

@[deprecated (since := "2024-11-03")] protected alias map_add := map_update_add

@[simp]
theorem map_update_smul [DecidableEq ι] (m : ι → M) (i : ι) (c : R) (x : M) :
    f (update m i (c • x)) = c • f (update m i x) :=
  f.map_update_smul' m i c x

@[deprecated (since := "2024-11-03")] protected alias map_smul := map_update_smul

theorem map_coord_zero {m : ι → M} (i : ι) (h : m i = 0) : f m = 0 :=
  f.toMultilinearMap.map_coord_zero i h

@[simp]
theorem map_update_zero [DecidableEq ι] (m : ι → M) (i : ι) : f (update m i 0) = 0 :=
  f.toMultilinearMap.map_update_zero m i

@[simp]
theorem map_zero [Nonempty ι] : f 0 = 0 :=
  f.toMultilinearMap.map_zero

theorem map_eq_zero_of_eq (v : ι → M) {i j : ι} (h : v i = v j) (hij : i ≠ j) : f v = 0 :=
  f.map_eq_zero_of_eq' v i j h hij

theorem map_eq_zero_of_not_injective (v : ι → M) (hv : ¬Function.Injective v) : f v = 0 :=
  f.toAlternatingMap.map_eq_zero_of_not_injective v hv

/-- Restrict the codomain of a continuous alternating map to a submodule. -/
@[simps!]
def codRestrict (f : M [⋀^ι]→L[R] N) (p : Submodule R N) (h : ∀ v, f v ∈ p) : M [⋀^ι]→L[R] p :=
  { f.toAlternatingMap.codRestrict p h with toContinuousMultilinearMap := f.1.codRestrict p h }

instance : Zero (M [⋀^ι]→L[R] N) :=
  ⟨⟨0, (0 : M [⋀^ι]→ₗ[R] N).map_eq_zero_of_eq⟩⟩

instance : Inhabited (M [⋀^ι]→L[R] N) :=
  ⟨0⟩

@[simp]
theorem coe_zero : ⇑(0 : M [⋀^ι]→L[R] N) = 0 :=
  rfl

@[simp]
theorem toContinuousMultilinearMap_zero : (0 : M [⋀^ι]→L[R] N).toContinuousMultilinearMap = 0 :=
  rfl

@[simp]
theorem toAlternatingMap_zero : (0 : M [⋀^ι]→L[R] N).toAlternatingMap = 0 :=
  rfl

section SMul

variable {R' R'' A : Type*} [Monoid R'] [Monoid R''] [Semiring A] [Module A M] [Module A N]
  [DistribMulAction R' N] [ContinuousConstSMul R' N] [SMulCommClass A R' N] [DistribMulAction R'' N]
  [ContinuousConstSMul R'' N] [SMulCommClass A R'' N]

instance : SMul R' (M [⋀^ι]→L[A] N) :=
  ⟨fun c f => ⟨c • f.1, (c • f.toAlternatingMap).map_eq_zero_of_eq⟩⟩

@[simp]
theorem coe_smul (f : M [⋀^ι]→L[A] N) (c : R') : ⇑(c • f) = c • ⇑f :=
  rfl

theorem smul_apply (f : M [⋀^ι]→L[A] N) (c : R') (v : ι → M) : (c • f) v = c • f v :=
  rfl

@[simp]
theorem toContinuousMultilinearMap_smul (c : R') (f : M [⋀^ι]→L[A] N) :
    (c • f).toContinuousMultilinearMap = c • f.toContinuousMultilinearMap :=
  rfl

@[simp]
theorem toAlternatingMap_smul (c : R') (f : M [⋀^ι]→L[A] N) :
    (c • f).toAlternatingMap = c • f.toAlternatingMap :=
  rfl

instance [SMulCommClass R' R'' N] : SMulCommClass R' R'' (M [⋀^ι]→L[A] N) :=
  ⟨fun _ _ _ => ext fun _ => smul_comm _ _ _⟩

instance [SMul R' R''] [IsScalarTower R' R'' N] : IsScalarTower R' R'' (M [⋀^ι]→L[A] N) :=
  ⟨fun _ _ _ => ext fun _ => smul_assoc _ _ _⟩

instance [DistribMulAction R'ᵐᵒᵖ N] [IsCentralScalar R' N] : IsCentralScalar R' (M [⋀^ι]→L[A] N) :=
  ⟨fun _ _ => ext fun _ => op_smul_eq_smul _ _⟩

instance : MulAction R' (M [⋀^ι]→L[A] N) :=
  toContinuousMultilinearMap_injective.mulAction toContinuousMultilinearMap fun _ _ => rfl

end SMul

section ContinuousAdd

variable [ContinuousAdd N]

instance : Add (M [⋀^ι]→L[R] N) :=
  ⟨fun f g => ⟨f.1 + g.1, (f.toAlternatingMap + g.toAlternatingMap).map_eq_zero_of_eq⟩⟩

@[simp]
theorem coe_add : ⇑(f + g) = ⇑f + ⇑g :=
  rfl

@[simp]
theorem add_apply (v : ι → M) : (f + g) v = f v + g v :=
  rfl

@[simp]
theorem toContinuousMultilinearMap_add (f g : M [⋀^ι]→L[R] N) : (f + g).1 = f.1 + g.1 :=
  rfl

@[simp]
theorem toAlternatingMap_add (f g : M [⋀^ι]→L[R] N) :
    (f + g).toAlternatingMap = f.toAlternatingMap + g.toAlternatingMap :=
  rfl

instance addCommMonoid : AddCommMonoid (M [⋀^ι]→L[R] N) :=
  toContinuousMultilinearMap_injective.addCommMonoid _ rfl (fun _ _ => rfl) fun _ _ => rfl

/-- Evaluation of a `ContinuousAlternatingMap` at a vector as an `AddMonoidHom`. -/
def applyAddHom (v : ι → M) : M [⋀^ι]→L[R] N →+ N :=
  ⟨⟨fun f => f v, rfl⟩, fun _ _ => rfl⟩

@[simp]
theorem sum_apply {α : Type*} (f : α → M [⋀^ι]→L[R] N) (m : ι → M) {s : Finset α} :
    (∑ a ∈ s, f a) m = ∑ a ∈ s, f a m :=
  map_sum (applyAddHom m) f s

/-- Projection to `ContinuousMultilinearMap`s as a bundled `AddMonoidHom`. -/
@[simps]
def toMultilinearAddHom : M [⋀^ι]→L[R] N →+ ContinuousMultilinearMap R (fun _ : ι => M) N :=
  ⟨⟨fun f => f.1, rfl⟩, fun _ _ => rfl⟩

end ContinuousAdd

/-- If `f` is a continuous alternating map, then `f.toContinuousLinearMap m i` is the continuous
linear map obtained by fixing all coordinates but `i` equal to those of `m`, and varying the
`i`-th coordinate. -/
@[simps! apply]
def toContinuousLinearMap [DecidableEq ι] (m : ι → M) (i : ι) : M →L[R] N :=
  f.1.toContinuousLinearMap m i

/-- The cartesian product of two continuous alternating maps, as a continuous alternating map. -/
@[simps!]
def prod (f : M [⋀^ι]→L[R] N) (g : M [⋀^ι]→L[R] N') : M [⋀^ι]→L[R] (N × N') :=
  ⟨f.1.prod g.1, (f.toAlternatingMap.prod g.toAlternatingMap).map_eq_zero_of_eq⟩

/-- Combine a family of continuous alternating maps with the same domain and codomains `M' i` into a
continuous alternating map taking values in the space of functions `Π i, M' i`. -/
def pi {ι' : Type*} {M' : ι' → Type*} [∀ i, AddCommMonoid (M' i)] [∀ i, TopologicalSpace (M' i)]
    [∀ i, Module R (M' i)] (f : ∀ i, M [⋀^ι]→L[R] M' i) : M [⋀^ι]→L[R] ∀ i, M' i :=
  ⟨ContinuousMultilinearMap.pi fun i => (f i).1,
    (AlternatingMap.pi fun i => (f i).toAlternatingMap).map_eq_zero_of_eq⟩

@[simp]
theorem coe_pi {ι' : Type*} {M' : ι' → Type*} [∀ i, AddCommMonoid (M' i)]
    [∀ i, TopologicalSpace (M' i)] [∀ i, Module R (M' i)] (f : ∀ i, M [⋀^ι]→L[R] M' i) :
    ⇑(pi f) = fun m j => f j m :=
  rfl

theorem pi_apply {ι' : Type*} {M' : ι' → Type*} [∀ i, AddCommMonoid (M' i)]
    [∀ i, TopologicalSpace (M' i)] [∀ i, Module R (M' i)] (f : ∀ i, M [⋀^ι]→L[R] M' i) (m : ι → M)
    (j : ι') : pi f m j = f j m :=
  rfl

section

variable (R M N)

/-- The natural equivalence between continuous linear maps from `M` to `N`
and continuous 1-multilinear alternating maps from `M` to `N`. -/
@[simps! apply_apply symm_apply_apply apply_toContinuousMultilinearMap]
def ofSubsingleton [Subsingleton ι] (i : ι) :
    (M →L[R] N) ≃ M [⋀^ι]→L[R] N where
  toFun f :=
    { AlternatingMap.ofSubsingleton R M N i f with
      toContinuousMultilinearMap := ContinuousMultilinearMap.ofSubsingleton R M N i f }
  invFun f := (ContinuousMultilinearMap.ofSubsingleton R M N i).symm f.1
  right_inv _ := toContinuousMultilinearMap_injective <|
    (ContinuousMultilinearMap.ofSubsingleton R M N i).apply_symm_apply _

@[simp]
theorem ofSubsingleton_toAlternatingMap [Subsingleton ι] (i : ι) (f : M →L[R] N) :
    (ofSubsingleton R M N i f).toAlternatingMap = AlternatingMap.ofSubsingleton R M N i f :=
  rfl

variable (ι) {N}

/-- The constant map is alternating when `ι` is empty. -/
@[simps! toContinuousMultilinearMap apply]
def constOfIsEmpty [IsEmpty ι] (m : N) : M [⋀^ι]→L[R] N :=
  { AlternatingMap.constOfIsEmpty R M ι m with
    toContinuousMultilinearMap := ContinuousMultilinearMap.constOfIsEmpty R (fun _ => M) m }

@[simp]
theorem constOfIsEmpty_toAlternatingMap [IsEmpty ι] (m : N) :
    (constOfIsEmpty R M ι m).toAlternatingMap = AlternatingMap.constOfIsEmpty R M ι m :=
  rfl

end

/-- If `g` is continuous alternating and `f` is a continuous linear map, then `g (f m₁, ..., f mₙ)`
is again a continuous alternating map, that we call `g.compContinuousLinearMap f`. -/
def compContinuousLinearMap (g : M [⋀^ι]→L[R] N) (f : M' →L[R] M) : M' [⋀^ι]→L[R] N :=
  { g.toAlternatingMap.compLinearMap (f : M' →ₗ[R] M) with
    toContinuousMultilinearMap := g.1.compContinuousLinearMap fun _ => f }

@[simp]
theorem compContinuousLinearMap_apply (g : M [⋀^ι]→L[R] N) (f : M' →L[R] M) (m : ι → M') :
    g.compContinuousLinearMap f m = g (f ∘ m) :=
  rfl

/-- Composing a continuous alternating map with a continuous linear map gives again a
continuous alternating map. -/
def _root_.ContinuousLinearMap.compContinuousAlternatingMap (g : N →L[R] N') (f : M [⋀^ι]→L[R] N) :
    M [⋀^ι]→L[R] N' :=
  { (g : N →ₗ[R] N').compAlternatingMap f.toAlternatingMap with
    toContinuousMultilinearMap := g.compContinuousMultilinearMap f.1 }

@[simp]
theorem _root_.ContinuousLinearMap.compContinuousAlternatingMap_coe (g : N →L[R] N')
    (f : M [⋀^ι]→L[R] N) : ⇑(g.compContinuousAlternatingMap f) = g ∘ f :=
  rfl

/-- A continuous linear equivalence of domains
defines an equivalence between continuous alternating maps.

This is available as a continuous linear isomorphism at
`ContinuousLinearEquiv.continuousAlternatingMapCongrLeft`.

This is `ContinuousAlternatingMap.compContinuousLinearMap` as an equivalence. -/
@[simps -fullyApplied apply]
def _root_.ContinuousLinearEquiv.continuousAlternatingMapCongrLeftEquiv (e : M ≃L[R] M') :
    M [⋀^ι]→L[R] N ≃ M' [⋀^ι]→L[R] N where
  toFun f := f.compContinuousLinearMap ↑e.symm
  invFun f := f.compContinuousLinearMap ↑e
  left_inv f := by ext; simp [Function.comp_def]
  right_inv f := by ext; simp [Function.comp_def]

@[deprecated (since := "2025-04-16")]
alias _root_.ContinuousLinearEquiv.continuousAlternatingMapComp :=
  ContinuousLinearEquiv.continuousAlternatingMapCongrLeftEquiv

/-- A continuous linear equivalence of codomains
defines an equivalence between continuous alternating maps. -/
@[simps -fullyApplied apply]
def _root_.ContinuousLinearEquiv.continuousAlternatingMapCongrRightEquiv (e : N ≃L[R] N') :
    M [⋀^ι]→L[R] N ≃ M [⋀^ι]→L[R] N' where
  toFun := (e : N →L[R] N').compContinuousAlternatingMap
  invFun := (e.symm : N' →L[R] N).compContinuousAlternatingMap
  left_inv f := by ext; simp [(· ∘ ·)]
  right_inv f := by ext; simp [(· ∘ ·)]

@[deprecated (since := "2025-04-16")]
alias _root_.ContinuousLinearEquiv.compContinuousAlternatingMap :=
  ContinuousLinearEquiv.continuousAlternatingMapCongrRightEquiv

set_option linter.deprecated false in
@[simp]
theorem _root_.ContinuousLinearEquiv.compContinuousAlternatingMap_coe
    (e : N ≃L[R] N') (f : M [⋀^ι]→L[R] N) : ⇑(e.compContinuousAlternatingMap f) = e ∘ f :=
  rfl

/-- Continuous linear equivalences between domains and codomains
define an equivalence between the spaces of continuous alternating maps. -/
def _root_.ContinuousLinearEquiv.continuousAlternatingMapCongrEquiv
    (e : M ≃L[R] M') (e' : N ≃L[R] N') : M [⋀^ι]→L[R] N ≃ M' [⋀^ι]→L[R] N' :=
  e.continuousAlternatingMapCongrLeftEquiv.trans e'.continuousAlternatingMapCongrRightEquiv

/-- `ContinuousAlternatingMap.pi` as an `Equiv`. -/
@[simps]
def piEquiv {ι' : Type*} {N : ι' → Type*} [∀ i, AddCommMonoid (N i)] [∀ i, TopologicalSpace (N i)]
    [∀ i, Module R (N i)] : (∀ i, M [⋀^ι]→L[R] N i) ≃ M [⋀^ι]→L[R] ∀ i, N i where
  toFun := pi
  invFun f i := (ContinuousLinearMap.proj i : _ →L[R] N i).compContinuousAlternatingMap f

<<<<<<< HEAD
/-- In the specific case of continuous alternating maps on spaces indexed by `Fin (n + 1)`, where one
can build an element of `Π(i : Fin (n + 1)), M i` using `cons`, one can express directly the
=======
/-- In the specific case of continuous alternating maps on spaces indexed by `Fin (n + 1)`, where
one can build an element of `Π(i : Fin (n + 1)), M i` using `cons`, one can express directly the
>>>>>>> ecd03599
additivity of an alternating map along the first variable. -/
theorem cons_add (f : ContinuousAlternatingMap R M N (Fin (n + 1))) (m : Fin n → M) (x y : M) :
    f (Fin.cons (x + y) m) = f (Fin.cons x m) + f (Fin.cons y m) :=
  f.toMultilinearMap.cons_add m x y

<<<<<<< HEAD
/-- In the specific case of continuous alternating maps on spaces indexed by `Fin (n + 1)`, where one
can build an element of `Π(i : Fin (n + 1)), M i` using `cons`, one can express directly the
=======
/-- In the specific case of continuous alternating maps on spaces indexed by `Fin (n + 1)`, where
one can build an element of `Π(i : Fin (n + 1)), M i` using `cons`, one can express directly the
>>>>>>> ecd03599
additivity of an alternating map along the first variable. -/
theorem vecCons_add (f : ContinuousAlternatingMap R M N (Fin (n + 1))) (m : Fin n → M) (x y : M) :
    f (vecCons (x + y) m) = f (vecCons x m) + f (vecCons y m) :=
  f.toMultilinearMap.cons_add m x y

<<<<<<< HEAD
/-- In the specific case of continuous alternating maps on spaces indexed by `Fin (n + 1)`, where one
can build an element of `Π(i : Fin (n + 1)), M i` using `cons`, one can express directly the
=======
/-- In the specific case of continuous alternating maps on spaces indexed by `Fin (n + 1)`, where
one can build an element of `Π(i : Fin (n + 1)), M i` using `cons`, one can express directly the
>>>>>>> ecd03599
multiplicativity of an alternating map along the first variable. -/
theorem cons_smul (f : ContinuousAlternatingMap R M N (Fin (n + 1))) (m : Fin n → M) (c : R)
    (x : M) : f (Fin.cons (c • x) m) = c • f (Fin.cons x m) :=
  f.toMultilinearMap.cons_smul m c x

<<<<<<< HEAD
/-- In the specific case of continuous alternating maps on spaces indexed by `Fin (n + 1)`, where one
can build an element of `Π(i : Fin (n + 1)), M i` using `cons`, one can express directly the
=======
/-- In the specific case of continuous alternating maps on spaces indexed by `Fin (n + 1)`, where
one can build an element of `Π(i : Fin (n + 1)), M i` using `cons`, one can express directly the
>>>>>>> ecd03599
multiplicativity of an alternating map along the first variable. -/
theorem vecCons_smul (f : ContinuousAlternatingMap R M N (Fin (n + 1))) (m : Fin n → M) (c : R)
    (x : M) : f (vecCons (c • x) m) = c • f (vecCons x m) :=
  f.toMultilinearMap.cons_smul m c x

theorem map_piecewise_add [DecidableEq ι] (m m' : ι → M) (t : Finset ι) :
    f (t.piecewise (m + m') m') = ∑ s ∈ t.powerset, f (s.piecewise m m') :=
  f.toMultilinearMap.map_piecewise_add _ _ _

/-- Additivity of a continuous alternating map along all coordinates at the same time,
writing `f (m + m')` as the sum of `f (s.piecewise m m')` over all sets `s`. -/
theorem map_add_univ [DecidableEq ι] [Fintype ι] (m m' : ι → M) :
    f (m + m') = ∑ s : Finset ι, f (s.piecewise m m') :=
  f.toMultilinearMap.map_add_univ _ _

section ApplySum

open Fintype Finset

variable {α : ι → Type*} [Fintype ι] [DecidableEq ι] (g' : ∀ i, α i → M) (A : ∀ i, Finset (α i))

/-- If `f` is continuous alternating, then `f (Σ_{j₁ ∈ A₁} g₁ j₁, ..., Σ_{jₙ ∈ Aₙ} gₙ jₙ)` is the
sum of `f (g₁ (r 1), ..., gₙ (r n))` where `r` ranges over all functions with `r 1 ∈ A₁`, ...,
`r n ∈ Aₙ`. This follows from multilinearity by expanding successively with respect to each
coordinate. -/
theorem map_sum_finset :
    (f fun i => ∑ j ∈ A i, g' i j) = ∑ r ∈ piFinset A, f fun i => g' i (r i) :=
  f.toMultilinearMap.map_sum_finset _ _

/-- If `f` is continuous alternating, then `f (Σ_{j₁} g₁ j₁, ..., Σ_{jₙ} gₙ jₙ)` is the sum of
`f (g₁ (r 1), ..., gₙ (r n))` where `r` ranges over all functions `r`. This follows from
multilinearity by expanding successively with respect to each coordinate. -/
theorem map_sum [∀ i, Fintype (α i)] :
    (f fun i => ∑ j, g' i j) = ∑ r : ∀ i, α i, f fun i => g' i (r i) :=
  f.toMultilinearMap.map_sum _

end ApplySum

section RestrictScalar

variable (R)
variable {A : Type*} [Semiring A] [SMul R A] [Module A M] [Module A N] [IsScalarTower R A M]
  [IsScalarTower R A N]

/-- Reinterpret a continuous `A`-alternating map as a continuous `R`-alternating map, if `A` is an
algebra over `R` and their actions on all involved modules agree with the action of `R` on `A`. -/
def restrictScalars (f : M [⋀^ι]→L[A] N) : M [⋀^ι]→L[R] N :=
  { f with toContinuousMultilinearMap := f.1.restrictScalars R }

@[simp]
theorem coe_restrictScalars (f : M [⋀^ι]→L[A] N) : ⇑(f.restrictScalars R) = f :=
  rfl

end RestrictScalar

end Semiring

section Ring

variable {R M N ι : Type*} [Ring R] [AddCommGroup M] [Module R M] [TopologicalSpace M]
  [AddCommGroup N] [Module R N] [TopologicalSpace N]
  (f g : M [⋀^ι]→L[R] N)

@[simp]
theorem map_update_sub [DecidableEq ι] (m : ι → M) (i : ι) (x y : M) :
    f (update m i (x - y)) = f (update m i x) - f (update m i y) :=
  f.toMultilinearMap.map_update_sub _ _ _ _

@[deprecated (since := "2024-11-03")] protected alias map_sub := map_update_sub

section IsTopologicalAddGroup

variable [IsTopologicalAddGroup N]

instance : Neg (M [⋀^ι]→L[R] N) :=
  ⟨fun f => { -f.toAlternatingMap with toContinuousMultilinearMap := -f.1 }⟩

@[simp]
theorem coe_neg : ⇑(-f) = -f :=
  rfl

theorem neg_apply (m : ι → M) : (-f) m = -f m :=
  rfl

instance : Sub (M [⋀^ι]→L[R] N) :=
  ⟨fun f g =>
    { f.toAlternatingMap - g.toAlternatingMap with toContinuousMultilinearMap := f.1 - g.1 }⟩

@[simp] theorem coe_sub : ⇑(f - g) = ⇑f - ⇑g := rfl

theorem sub_apply (m : ι → M) : (f - g) m = f m - g m := rfl

instance : AddCommGroup (M [⋀^ι]→L[R] N) :=
  toContinuousMultilinearMap_injective.addCommGroup _ rfl (fun _ _ => rfl) (fun _ => rfl)
    (fun _ _ => rfl) (fun _ _ => rfl) fun _ _ => rfl

end IsTopologicalAddGroup

end Ring

section CommSemiring

variable {R M N ι : Type*} [CommSemiring R] [AddCommMonoid M] [Module R M]
  [TopologicalSpace M] [AddCommMonoid N] [Module R N] [TopologicalSpace N]
  (f : M [⋀^ι]→L[R] N)

theorem map_piecewise_smul [DecidableEq ι] (c : ι → R) (m : ι → M) (s : Finset ι) :
    f (s.piecewise (fun i => c i • m i) m) = (∏ i ∈ s, c i) • f m :=
  f.toMultilinearMap.map_piecewise_smul _ _ _

/-- Multiplicativity of a continuous alternating map along all coordinates at the same time,
writing `f (fun i ↦ c i • m i)` as `(∏ i, c i) • f m`. -/
theorem map_smul_univ [Fintype ι] (c : ι → R) (m : ι → M) :
    (f fun i => c i • m i) = (∏ i, c i) • f m :=
  f.toMultilinearMap.map_smul_univ _ _

/-- If two continuous `R`-alternating maps from `R` are equal on 1, then they are equal.

This is the alternating version of `ContinuousLinearMap.ext_ring`. -/
@[ext]
theorem ext_ring [Finite ι] [TopologicalSpace R] ⦃f g : R [⋀^ι]→L[R] M⦄
    (h : f (fun _ ↦ 1) = g (fun _ ↦ 1)) : f = g :=
  toAlternatingMap_injective <| AlternatingMap.ext_ring h

/-- The only continuous `R`-alternating map from two or more copies of `R` is the zero map. -/
instance uniqueOfCommRing [Finite ι] [Nontrivial ι] [TopologicalSpace R] :
    Unique (R [⋀^ι]→L[R] N) where
  uniq _ := toAlternatingMap_injective <| Subsingleton.elim _ _

end CommSemiring

section DistribMulAction

variable {R A M N ι : Type*} [Monoid R] [Semiring A] [AddCommMonoid M] [AddCommMonoid N]
  [TopologicalSpace M] [TopologicalSpace N] [Module A M] [Module A N] [DistribMulAction R N]
  [ContinuousConstSMul R N] [SMulCommClass A R N]

instance [ContinuousAdd N] : DistribMulAction R (M [⋀^ι]→L[A] N) :=
  Function.Injective.distribMulAction toMultilinearAddHom
    toContinuousMultilinearMap_injective fun _ _ => rfl

end DistribMulAction

section Module

variable {R A M N ι : Type*} [Semiring R] [Semiring A] [AddCommMonoid M] [AddCommMonoid N]
  [TopologicalSpace M] [TopologicalSpace N] [ContinuousAdd N] [Module A M] [Module A N] [Module R N]
  [ContinuousConstSMul R N] [SMulCommClass A R N]

/-- The space of continuous alternating maps over an algebra over `R` is a module over `R`, for the
pointwise addition and scalar multiplication. -/
instance : Module R (M [⋀^ι]→L[A] N) :=
  Function.Injective.module _ toMultilinearAddHom toContinuousMultilinearMap_injective fun _ _ =>
    rfl

/-- Linear map version of the map `toMultilinearMap` associating to a continuous alternating map
the corresponding multilinear map. -/
@[simps]
def toContinuousMultilinearMapLinear :
    M [⋀^ι]→L[A] N →ₗ[R] ContinuousMultilinearMap A (fun _ : ι => M) N where
  toFun := toContinuousMultilinearMap
  map_add' _ _ := rfl
  map_smul' _ _ := rfl

/-- Linear map version of the map `toAlternatingMap`
associating to a continuous alternating map the corresponding alternating map. -/
@[simps -fullyApplied apply]
def toAlternatingMapLinear : (M [⋀^ι]→L[A] N) →ₗ[R] (M [⋀^ι]→ₗ[A] N) where
  toFun := toAlternatingMap
  map_add' := by simp
  map_smul' := by simp

/-- `ContinuousAlternatingMap.pi` as a `LinearEquiv`. -/
@[simps +simpRhs]
def piLinearEquiv {ι' : Type*} {M' : ι' → Type*} [∀ i, AddCommMonoid (M' i)]
    [∀ i, TopologicalSpace (M' i)] [∀ i, ContinuousAdd (M' i)] [∀ i, Module R (M' i)]
    [∀ i, Module A (M' i)] [∀ i, SMulCommClass A R (M' i)] [∀ i, ContinuousConstSMul R (M' i)] :
    (∀ i, M [⋀^ι]→L[A] M' i) ≃ₗ[R] M [⋀^ι]→L[A] ∀ i, M' i :=
  { piEquiv with
    map_add' := fun _ _ => rfl
    map_smul' := fun _ _ => rfl }

end Module

section SMulRight

variable {R M N ι : Type*} [CommSemiring R] [AddCommMonoid M] [AddCommMonoid N] [Module R M]
  [Module R N] [TopologicalSpace R] [TopologicalSpace M] [TopologicalSpace N] [ContinuousSMul R N]
  (f : M [⋀^ι]→L[R] R) (z : N)

/-- Given a continuous `R`-alternating map `f` taking values in `R`, `f.smulRight z` is the
continuous alternating map sending `m` to `f m • z`. -/
@[simps! toContinuousMultilinearMap apply]
def smulRight : M [⋀^ι]→L[R] N :=
  { f.toAlternatingMap.smulRight z with toContinuousMultilinearMap := f.1.smulRight z }

end SMulRight

section Semiring

variable {R M M' N N' ι : Type*} [CommSemiring R] [AddCommMonoid M] [Module R M]
  [TopologicalSpace M] [AddCommMonoid M'] [Module R M'] [TopologicalSpace M'] [AddCommMonoid N]
  [Module R N] [TopologicalSpace N] [ContinuousAdd N] [ContinuousConstSMul R N] [AddCommMonoid N']
  [Module R N'] [TopologicalSpace N'] [ContinuousAdd N'] [ContinuousConstSMul R N']

/-- `ContinuousAlternatingMap.compContinuousLinearMap` as a bundled `LinearMap`. -/
@[simps]
def compContinuousLinearMapₗ (f : M →L[R] M') : (M' [⋀^ι]→L[R] N) →ₗ[R] (M [⋀^ι]→L[R] N) where
  toFun g := g.compContinuousLinearMap f
  map_add' g g' := by ext; simp
  map_smul' c g := by ext; simp

variable (R M N N')

/-- `ContinuousLinearMap.compContinuousAlternatingMap` as a bundled bilinear map. -/
def _root_.ContinuousLinearMap.compContinuousAlternatingMapₗ :
    (N →L[R] N') →ₗ[R] (M [⋀^ι]→L[R] N) →ₗ[R] (M [⋀^ι]→L[R] N') :=
  LinearMap.mk₂ R ContinuousLinearMap.compContinuousAlternatingMap (fun _ _ _ => rfl)
    (fun _ _ _ => rfl) (fun f g₁ g₂ => by ext1; apply f.map_add) fun c f g => by ext1; simp

end Semiring

end ContinuousAlternatingMap

namespace ContinuousMultilinearMap

variable {R M N ι : Type*} [Semiring R] [AddCommMonoid M] [Module R M] [TopologicalSpace M]
  [AddCommGroup N] [Module R N] [TopologicalSpace N] [IsTopologicalAddGroup N] [Fintype ι]
  [DecidableEq ι] (f : ContinuousMultilinearMap R (fun _ : ι => M) N)

/-- Alternatization of a continuous multilinear map. -/
@[simps -isSimp apply_toContinuousMultilinearMap]
def alternatization : ContinuousMultilinearMap R (fun _ : ι => M) N →+ M [⋀^ι]→L[R] N where
  toFun f :=
    { toContinuousMultilinearMap := ∑ σ : Equiv.Perm ι, Equiv.Perm.sign σ • f.domDomCongr σ
      map_eq_zero_of_eq' := fun v i j hv hne => by
        simpa [MultilinearMap.alternatization_apply]
          using f.1.alternatization.map_eq_zero_of_eq' v i j hv hne }
  map_zero' := by ext; simp
  map_add' _ _ := by ext; simp [Finset.sum_add_distrib]

theorem alternatization_apply_apply (v : ι → M) :
    alternatization f v = ∑ σ : Equiv.Perm ι, Equiv.Perm.sign σ • f (v ∘ σ) := by
  simp [alternatization, Function.comp_def]

@[simp]
theorem alternatization_apply_toAlternatingMap :
    (alternatization f).toAlternatingMap = MultilinearMap.alternatization f.1 := by
  ext v
  simp [alternatization_apply_apply, MultilinearMap.alternatization_apply, Function.comp_def]

end ContinuousMultilinearMap<|MERGE_RESOLUTION|>--- conflicted
+++ resolved
@@ -383,49 +383,29 @@
   toFun := pi
   invFun f i := (ContinuousLinearMap.proj i : _ →L[R] N i).compContinuousAlternatingMap f
 
-<<<<<<< HEAD
-/-- In the specific case of continuous alternating maps on spaces indexed by `Fin (n + 1)`, where one
-can build an element of `Π(i : Fin (n + 1)), M i` using `cons`, one can express directly the
-=======
 /-- In the specific case of continuous alternating maps on spaces indexed by `Fin (n + 1)`, where
 one can build an element of `Π(i : Fin (n + 1)), M i` using `cons`, one can express directly the
->>>>>>> ecd03599
 additivity of an alternating map along the first variable. -/
 theorem cons_add (f : ContinuousAlternatingMap R M N (Fin (n + 1))) (m : Fin n → M) (x y : M) :
     f (Fin.cons (x + y) m) = f (Fin.cons x m) + f (Fin.cons y m) :=
   f.toMultilinearMap.cons_add m x y
 
-<<<<<<< HEAD
-/-- In the specific case of continuous alternating maps on spaces indexed by `Fin (n + 1)`, where one
-can build an element of `Π(i : Fin (n + 1)), M i` using `cons`, one can express directly the
-=======
 /-- In the specific case of continuous alternating maps on spaces indexed by `Fin (n + 1)`, where
 one can build an element of `Π(i : Fin (n + 1)), M i` using `cons`, one can express directly the
->>>>>>> ecd03599
 additivity of an alternating map along the first variable. -/
 theorem vecCons_add (f : ContinuousAlternatingMap R M N (Fin (n + 1))) (m : Fin n → M) (x y : M) :
     f (vecCons (x + y) m) = f (vecCons x m) + f (vecCons y m) :=
   f.toMultilinearMap.cons_add m x y
 
-<<<<<<< HEAD
-/-- In the specific case of continuous alternating maps on spaces indexed by `Fin (n + 1)`, where one
-can build an element of `Π(i : Fin (n + 1)), M i` using `cons`, one can express directly the
-=======
 /-- In the specific case of continuous alternating maps on spaces indexed by `Fin (n + 1)`, where
 one can build an element of `Π(i : Fin (n + 1)), M i` using `cons`, one can express directly the
->>>>>>> ecd03599
 multiplicativity of an alternating map along the first variable. -/
 theorem cons_smul (f : ContinuousAlternatingMap R M N (Fin (n + 1))) (m : Fin n → M) (c : R)
     (x : M) : f (Fin.cons (c • x) m) = c • f (Fin.cons x m) :=
   f.toMultilinearMap.cons_smul m c x
 
-<<<<<<< HEAD
-/-- In the specific case of continuous alternating maps on spaces indexed by `Fin (n + 1)`, where one
-can build an element of `Π(i : Fin (n + 1)), M i` using `cons`, one can express directly the
-=======
 /-- In the specific case of continuous alternating maps on spaces indexed by `Fin (n + 1)`, where
 one can build an element of `Π(i : Fin (n + 1)), M i` using `cons`, one can express directly the
->>>>>>> ecd03599
 multiplicativity of an alternating map along the first variable. -/
 theorem vecCons_smul (f : ContinuousAlternatingMap R M N (Fin (n + 1))) (m : Fin n → M) (c : R)
     (x : M) : f (vecCons (c • x) m) = c • f (vecCons x m) :=
