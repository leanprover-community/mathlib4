--- conflicted
+++ resolved
@@ -66,15 +66,11 @@
       {f | ∀ (v : ι → M) (i j : ι), v i = v j → i ≠ j → f v = 0} :=
   Set.ext fun f => ⟨fun ⟨g, hg⟩ => hg ▸ g.2, fun h => ⟨⟨f, h⟩, rfl⟩⟩
 
-instance funLike : NDFunLike (M [Λ^ι]→L[R] N) (ι → M) N where
+instance funLike : FunLike (M [Λ^ι]→L[R] N) (ι → M) N where
   coe f := f.toFun
-<<<<<<< HEAD
-  coe_injective' _ _ h := toContinuousMultilinearMap_injective <| FunLike.ext' h
+  coe_injective' _ _ h := toContinuousMultilinearMap_injective <| DFunLike.ext' h
 
 instance continuousMapClass : ContinuousMapClass (M [Λ^ι]→L[R] N) (ι → M) N where
-=======
-  coe_injective' _ _ h := toContinuousMultilinearMap_injective <| DFunLike.ext' h
->>>>>>> d695407a
   map_continuous f := f.cont
 
 initialize_simps_projections ContinuousAlternatingMap (toFun → apply)
