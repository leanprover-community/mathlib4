--- conflicted
+++ resolved
@@ -8,13 +8,9 @@
 import Mathlib.LinearAlgebra.Finsupp
 import Mathlib.LinearAlgebra.Projection
 import Mathlib.Topology.Algebra.Ring.Basic
-<<<<<<< HEAD
-import Mathlib.Topology.Algebra.UniformGroup
-=======
 import Mathlib.Topology.UniformSpace.UniformEmbedding
 import Mathlib.Topology.Algebra.Group.Quotient
 import Mathlib.Topology.Algebra.UniformGroup.Defs
->>>>>>> 38a786e8
 
 /-!
 # Theory of topological modules and continuous linear maps.
@@ -2017,12 +2013,15 @@
     ContinuousLinearMap.ext fun x => by
       simp only [ContinuousLinearMap.comp_apply, apply_symm_apply, coe_coe]
 
+section piCongrRight
+
+variable {ι : Type*} {M : ι → Type*} [∀ i, TopologicalSpace (M i)] [∀ i, AddCommMonoid (M i)]
+  [∀ i, Module R₁ (M i)] {N : ι → Type*} [∀ i, TopologicalSpace (N i)] [∀ i, AddCommMonoid (N i)]
+  [∀ i, Module R₁ (N i)] (f : (i : ι) → M i ≃L[R₁] N i)
+
 /-- Combine a family of continuous linear equivalences into a continuous linear equivalence of
 pi-types. -/
-def piCongrRight {ι : Type*} {M : ι → Type*} [∀ i, TopologicalSpace (M i)]
-    [∀ i, AddCommMonoid (M i)] [∀ i, Module R₁ (M i)] {N : ι → Type*} [∀ i, TopologicalSpace (N i)]
-    [∀ i, AddCommMonoid (N i)] [∀ i, Module R₁ (N i)] (f : (i : ι) → M i ≃L[R₁] N i) :
-    ((i : ι) → M i) ≃L[R₁] (i : ι) → N i :=
+def piCongrRight : ((i : ι) → M i) ≃L[R₁] (i : ι) → N i :=
   { LinearEquiv.piCongrRight fun i ↦ f i with
     continuous_toFun := by
       exact continuous_pi fun i ↦ (f i).continuous_toFun.comp (continuous_apply i)
@@ -2030,18 +2029,14 @@
       exact continuous_pi fun i => (f i).continuous_invFun.comp (continuous_apply i) }
 
 @[simp]
-theorem piCongrRight_apply {ι : Type*} {M : ι → Type*} [∀ i, TopologicalSpace (M i)]
-    [∀ i, AddCommMonoid (M i)] [∀ i, Module R₁ (M i)] {N : ι → Type*} [∀ i, TopologicalSpace (N i)]
-    [∀ i, AddCommMonoid (N i)] [∀ i, Module R₁ (N i)] (f : (i : ι) → M i ≃L[R₁] N i)
-    (m : (i : ι) → M i) (i : ι) :
+theorem piCongrRight_apply (m : (i : ι) → M i) (i : ι) :
     piCongrRight f m i = (f i) (m i) := rfl
 
 @[simp]
-theorem piCongrRight_symm_apply {ι : Type*} {M : ι → Type*} [∀ i, TopologicalSpace (M i)]
-    [∀ i, AddCommMonoid (M i)] [∀ i, Module R₁ (M i)] {N : ι → Type*} [∀ i, TopologicalSpace (N i)]
-    [∀ i, AddCommMonoid (N i)] [∀ i, Module R₁ (N i)] (f : (i : ι) → M i ≃L[R₁] N i)
-    (n : (i : ι) → N i) (i : ι) :
+theorem piCongrRight_symm_apply (n : (i : ι) → N i) (i : ι) :
     (piCongrRight f).symm n i = (f i).symm (n i) := rfl
+
+end piCongrRight
 
 end AddCommMonoid
 
