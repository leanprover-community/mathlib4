--- conflicted
+++ resolved
@@ -1223,16 +1223,6 @@
 
 namespace ContinuousLinearEquiv
 
-<<<<<<< HEAD
-variable {R R₂ M M₂ : Type*} [Semiring R] [Semiring R₂] [AddCommMonoid M] [AddCommMonoid M₂]
-    [TopologicalSpace M] [TopologicalSpace M₂]
-    {module_M : Module R M} {module_M₂ : Module R₂ M₂} {σ₁₂ : R →+* R₂} {σ₂₁ : R₂ →+* R}
-    {re₁₂ : RingHomInvPair σ₁₂ σ₂₁} {re₂₁ : RingHomInvPair σ₂₁ σ₁₂}
-
--- XXX: should p and q be implicit or explicit? adjust adjust LinearEquiv.of_eq in the same way
-/-- Continuous linear equivalence between two equal submodules. -/
-def ofEq {p q : Submodule R M} (h : p = q) : p ≃L[R] q where
-=======
 variable {R R₂ M M₂ : Type*} [Semiring R] [Semiring R₂] [AddCommMonoid M] [TopologicalSpace M]
   [AddCommMonoid M₂] [TopologicalSpace M₂]
   {module_M : Module R M} {module_M₂ : Module R₂ M₂} {σ₁₂ : R →+* R₂} {σ₂₁ : R₂ →+* R}
@@ -1241,7 +1231,6 @@
 /-- Continuous linear equivalence between two equal submodules:
 this is `LinearEquiv.ofEq` as a continuous linear equivalence -/
 def ofEq (p q : Submodule R M) (h : p = q) : p ≃L[R] q where
->>>>>>> 1df84c15
   toLinearEquiv := LinearEquiv.ofEq _ _ h
   continuous_toFun := by
     have h' : (fun x ↦ x ∈ p) = (fun x ↦ x ∈ q) := by simp [h]
@@ -1257,13 +1246,8 @@
 This is the continuous linear version of `LinearEquiv.submoduleMap`.
 This is `ContinuousLinearEquiv.ofSubmodule'` but with map on the right instead of comap on the left.
 -/
-<<<<<<< HEAD
-def submoduleMap
-    (e : M ≃SL[σ₁₂] M₂) (p : Submodule R M) : p ≃SL[σ₁₂] Submodule.map e p where
-=======
 def submoduleMap (e : M ≃SL[σ₁₂] M₂) (p : Submodule R M) :
     p ≃SL[σ₁₂] Submodule.map e p where
->>>>>>> 1df84c15
   toLinearMap := (e.comp p.subtype).codRestrict (p.map e) (fun ⟨c, hc⟩ ↦ by simpa)
   invFun := (e.symm.comp (p.map e).subtype).codRestrict p (fun ⟨c, y, hy, eyc⟩ ↦ by
     simpa [← eyc, e.symm_apply_apply])
@@ -1278,24 +1262,6 @@
     dsimp
     exact continuous_induced_rng.mpr this
 
-<<<<<<< HEAD
-omit [TopologicalSpace M] [TopologicalSpace M₂] in
-@[simp]
-lemma submoduleMap_apply (e : M ≃ₛₗ[σ₁₂] M₂) (p : Submodule R M) (x : p) :
-  e.submoduleMap p x = e x := by rfl
-
-omit [TopologicalSpace M] [TopologicalSpace M₂] in
-@[simp]
-lemma submoduleMap_symm_apply
-    (e : M ≃ₛₗ[σ₁₂] M₂) (p : Submodule R M) (x : p.map e) :
-  (e.submoduleMap p).symm x = e.symm x := by rfl
-
-/-- A continuous linear equivalence which maps a submodule of one module onto another,
-restricts to a continuous linear equivalence of the two submodules. -/
-def ofSubmodules (e : M ≃SL[σ₁₂] M₂)
-    (p : Submodule R M) (q : Submodule R₂ M₂) (h : p.map (e : M →SL[σ₁₂] M₂) = q) : p ≃SL[σ₁₂] q :=
-  (e.submoduleMap p).trans (.ofEq h)
-=======
 @[simp]
 lemma submoduleMap_apply (e : M ≃SL[σ₁₂] M₂) (p : Submodule R M) (x : p) :
     e.submoduleMap p x = e x := by
@@ -1312,7 +1278,6 @@
 def ofSubmodules (e : M ≃SL[σ₁₂] M₂)
     (p : Submodule R M) (q : Submodule R₂ M₂) (h : p.map (e : M →SL[σ₁₂] M₂) = q) : p ≃SL[σ₁₂] q :=
   (e.submoduleMap p).trans (.ofEq _ _ h)
->>>>>>> 1df84c15
 
 @[simp]
 theorem ofSubmodules_apply (e : M ≃SL[σ₁₂] M₂) {p : Submodule R M} {q : Submodule R₂ M₂}
@@ -1329,17 +1294,6 @@
 from the preimage of any submodule to that submodule.
 This is `ContinuousLinearEquiv.ofSubmodule` but with `comap` on the left
 instead of `map` on the right. -/
-<<<<<<< HEAD
-def ofSubmodule' (f : M ≃SL[σ₁₂] M₂) (U : Submodule R₂ M₂) :
-    U.comap f ≃SL[σ₁₂] U :=
-  f.symm.ofSubmodules _ _ (U.map_equiv_eq_comap_symm f.toLinearEquiv.symm) |>.symm
-
-theorem ofSubmodule'_toContinuousLinearMap (f : M ≃SL[σ₁₂] M₂)
-    (U : Submodule R₂ M₂) :
-    (f.ofSubmodule' U).toContinuousLinearMap =
-      (f.toContinuousLinearMap.comp ((U.comap f).subtypeL)).codRestrict U ((fun ⟨x, hx⟩ ↦ by
-        simpa [Submodule.mem_comap])) := by
-=======
 def ofSubmodule' (f : M ≃SL[σ₁₂] M₂) (U : Submodule R₂ M₂) : U.comap f ≃SL[σ₁₂] U :=
   f.symm.ofSubmodules _ _ (U.map_equiv_eq_comap_symm f.toLinearEquiv.symm) |>.symm
 
@@ -1347,7 +1301,6 @@
     (f.ofSubmodule' U).toContinuousLinearMap =
       (f.toContinuousLinearMap.comp ((U.comap f).subtypeL)).codRestrict U
         ((fun ⟨x, hx⟩ ↦ by simpa [Submodule.mem_comap])) := by
->>>>>>> 1df84c15
   rfl
 
 @[simp]
