--- conflicted
+++ resolved
@@ -383,7 +383,6 @@
 
 @[simp] lemma prodComm_symm [Module R₁ M₂] : (prodComm R₁ M₁ M₂).symm = prodComm R₁ M₂ M₁ := rfl
 
-<<<<<<< HEAD
 section prodAssoc
 
 variable (R M₁ M₂ M₃ : Type*) [Semiring R]
@@ -418,7 +417,7 @@
   (prodAssoc R M₁ M₂ M₃).symm (p₁, (p₂, p₃)) = ((p₁, p₂), p₃) := rfl
 
 end prodAssoc
-=======
+
 section prodUnique
 
 variable (R M N : Type*) [Semiring R]
@@ -466,7 +465,6 @@
 lemma uniqueProd_symm_apply (x : M) : (uniqueProd R M N).symm x = (default, x) := rfl
 
 end prodUnique
->>>>>>> 8eb1f2fe
 
 variable {R₁ M₁ M₂}
 
