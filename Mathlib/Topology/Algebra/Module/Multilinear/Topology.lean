/-
Copyright (c) 2023 Yury Kudryashov. All rights reserved.
Released under Apache 2.0 license as described in the file LICENSE.
Authors: Yury Kudryashov
-/
import Mathlib.Topology.Algebra.Module.Multilinear.Bounded
import Mathlib.Topology.Algebra.Module.UniformConvergence
import Mathlib.Topology.Algebra.SeparationQuotient.Section
import Mathlib.Topology.Hom.ContinuousEvalConst

/-!
# Topology on continuous multilinear maps

In this file we define `TopologicalSpace` and `UniformSpace` structures
on `ContinuousMultilinearMap 𝕜 E F`,
where `E i` is a family of vector spaces over `𝕜` with topologies
and `F` is a topological vector space.
-/

open Bornology Function Set
open scoped Topology UniformConvergence Filter

namespace ContinuousMultilinearMap

variable {𝕜 ι : Type*} {E : ι → Type*} {F : Type*}
  [NormedField 𝕜]
  [∀ i, TopologicalSpace (E i)] [∀ i, AddCommGroup (E i)] [∀ i, Module 𝕜 (E i)]
  [AddCommGroup F] [Module 𝕜 F]

/-- An auxiliary definition used to define topology on `ContinuousMultilinearMap 𝕜 E F`. -/
def toUniformOnFun [TopologicalSpace F] (f : ContinuousMultilinearMap 𝕜 E F) :
    (Π i, E i) →ᵤ[{s | IsVonNBounded 𝕜 s}] F :=
  UniformOnFun.ofFun _ f

open UniformOnFun in
lemma range_toUniformOnFun [DecidableEq ι] [TopologicalSpace F] :
    range toUniformOnFun =
      {f : (Π i, E i) →ᵤ[{s | IsVonNBounded 𝕜 s}] F |
        Continuous (toFun _ f) ∧
        (∀ (m : Π i, E i) i x y,
          toFun _ f (update m i (x + y)) = toFun _ f (update m i x) + toFun _ f (update m i y)) ∧
        (∀ (m : Π i, E i) i (c : 𝕜) x,
          toFun _ f (update m i (c • x)) = c • toFun _ f (update m i x))} := by
  ext f
  constructor
  · rintro ⟨f, rfl⟩
    exact ⟨f.cont, f.map_add, f.map_smul⟩
  · rintro ⟨hcont, hadd, hsmul⟩
    exact ⟨⟨⟨f, by intro; convert hadd, by intro; convert hsmul⟩, hcont⟩, rfl⟩

@[simp]
lemma toUniformOnFun_toFun [TopologicalSpace F] (f : ContinuousMultilinearMap 𝕜 E F) :
    UniformOnFun.toFun _ f.toUniformOnFun = f :=
  rfl

instance instTopologicalSpace [TopologicalSpace F] [TopologicalAddGroup F] :
    TopologicalSpace (ContinuousMultilinearMap 𝕜 E F) :=
  .induced toUniformOnFun <|
    @UniformOnFun.topologicalSpace _ _ (TopologicalAddGroup.toUniformSpace F) _

instance instUniformSpace [UniformSpace F] [UniformAddGroup F] :
    UniformSpace (ContinuousMultilinearMap 𝕜 E F) :=
  .replaceTopology (.comap toUniformOnFun <| UniformOnFun.uniformSpace _ _ _) <| by
    rw [instTopologicalSpace, UniformAddGroup.toUniformSpace_eq]; rfl

section UniformAddGroup

variable [UniformSpace F] [UniformAddGroup F]

lemma isUniformInducing_toUniformOnFun :
    IsUniformInducing (toUniformOnFun :
      ContinuousMultilinearMap 𝕜 E F → ((Π i, E i) →ᵤ[{s | IsVonNBounded 𝕜 s}] F)) := ⟨rfl⟩

lemma isUniformEmbedding_toUniformOnFun :
    IsUniformEmbedding (toUniformOnFun : ContinuousMultilinearMap 𝕜 E F → _) :=
  ⟨isUniformInducing_toUniformOnFun, DFunLike.coe_injective⟩

@[deprecated (since := "2024-10-01")]
alias uniformEmbedding_toUniformOnFun := isUniformEmbedding_toUniformOnFun

<<<<<<< HEAD
lemma isEmbedding_toUniformOnFun :
    IsEmbedding (toUniformOnFun : ContinuousMultilinearMap 𝕜 E F → _) :=
  isUniformEmbedding_toUniformOnFun.isEmbedding

@[deprecated (since := "2024-10-26")]
alias embedding_toUniformOnFun := isEmbedding_toUniformOnFun
=======
lemma embedding_toUniformOnFun :
    Embedding (toUniformOnFun : ContinuousMultilinearMap 𝕜 E F →
      ((Π i, E i) →ᵤ[{s | IsVonNBounded 𝕜 s}] F)) :=
  isUniformEmbedding_toUniformOnFun.embedding
>>>>>>> deda35aa

theorem uniformContinuous_coe_fun [∀ i, ContinuousSMul 𝕜 (E i)] :
    UniformContinuous (DFunLike.coe : ContinuousMultilinearMap 𝕜 E F → (Π i, E i) → F) :=
  (UniformOnFun.uniformContinuous_toFun isVonNBounded_covers).comp
    isUniformEmbedding_toUniformOnFun.uniformContinuous

theorem uniformContinuous_eval_const [∀ i, ContinuousSMul 𝕜 (E i)] (x : Π i, E i) :
    UniformContinuous fun f : ContinuousMultilinearMap 𝕜 E F ↦ f x :=
  uniformContinuous_pi.1 uniformContinuous_coe_fun x

instance instUniformAddGroup : UniformAddGroup (ContinuousMultilinearMap 𝕜 E F) :=
  let φ : ContinuousMultilinearMap 𝕜 E F →+ (Π i, E i) →ᵤ[{s | IsVonNBounded 𝕜 s}] F :=
    { toFun := toUniformOnFun, map_add' := fun _ _ ↦ rfl, map_zero' := rfl }
  isUniformEmbedding_toUniformOnFun.uniformAddGroup φ

instance instUniformContinuousConstSMul {M : Type*}
    [Monoid M] [DistribMulAction M F] [SMulCommClass 𝕜 M F] [ContinuousConstSMul M F] :
    UniformContinuousConstSMul M (ContinuousMultilinearMap 𝕜 E F) :=
  haveI := uniformContinuousConstSMul_of_continuousConstSMul M F
  isUniformEmbedding_toUniformOnFun.uniformContinuousConstSMul fun _ _ ↦ rfl

theorem isUniformInducing_postcomp
    {G : Type*} [AddCommGroup G] [UniformSpace G] [UniformAddGroup G] [Module 𝕜 G]
    (g : F →L[𝕜] G) (hg : IsUniformInducing g) :
    IsUniformInducing (g.compContinuousMultilinearMap :
      ContinuousMultilinearMap 𝕜 E F → ContinuousMultilinearMap 𝕜 E G) := by
  rw [← isUniformInducing_toUniformOnFun.of_comp_iff]
  exact (UniformOnFun.postcomp_isUniformInducing hg).comp isUniformInducing_toUniformOnFun

section CompleteSpace

variable [∀ i, ContinuousSMul 𝕜 (E i)] [ContinuousConstSMul 𝕜 F] [CompleteSpace F]

open UniformOnFun in
theorem completeSpace (h : RestrictGenTopology {s : Set (Π i, E i) | IsVonNBounded 𝕜 s}) :
    CompleteSpace (ContinuousMultilinearMap 𝕜 E F) := by
  classical
  wlog hF : T2Space F generalizing F
  · rw [(isUniformInducing_postcomp (SeparationQuotient.mkCLM _ _)
      SeparationQuotient.isUniformInducing_mk).completeSpace_congr]
    · exact this inferInstance
    · intro f
      use (SeparationQuotient.outCLM _ _).compContinuousMultilinearMap f
      simp [DFunLike.ext_iff]
  have H : ∀ {m : Π i, E i},
      Continuous fun f : (Π i, E i) →ᵤ[{s | IsVonNBounded 𝕜 s}] F ↦ toFun _ f m :=
    (uniformContinuous_eval (isVonNBounded_covers) _).continuous
  rw [completeSpace_iff_isComplete_range isUniformInducing_toUniformOnFun, range_toUniformOnFun]
  simp only [setOf_and, setOf_forall]
  apply_rules [IsClosed.isComplete, IsClosed.inter]
  · exact UniformOnFun.isClosed_setOf_continuous h
  · exact isClosed_iInter fun m ↦ isClosed_iInter fun i ↦
      isClosed_iInter fun x ↦ isClosed_iInter fun y ↦ isClosed_eq H (H.add H)
  · exact isClosed_iInter fun m ↦ isClosed_iInter fun i ↦
      isClosed_iInter fun c ↦ isClosed_iInter fun x ↦ isClosed_eq H (H.const_smul _)

instance instCompleteSpace [∀ i, TopologicalAddGroup (E i)] [SequentialSpace (Π i, E i)] :
    CompleteSpace (ContinuousMultilinearMap 𝕜 E F) :=
  completeSpace <| .of_seq fun _u x hux ↦ (hux.isVonNBounded_range 𝕜).insert x

end CompleteSpace

section RestrictScalars

variable (𝕜' : Type*) [NontriviallyNormedField 𝕜'] [NormedAlgebra 𝕜' 𝕜]
  [∀ i, Module 𝕜' (E i)] [∀ i, IsScalarTower 𝕜' 𝕜 (E i)] [Module 𝕜' F] [IsScalarTower 𝕜' 𝕜 F]
  [∀ i, ContinuousSMul 𝕜 (E i)]

theorem isUniformEmbedding_restrictScalars :
    IsUniformEmbedding
      (restrictScalars 𝕜' : ContinuousMultilinearMap 𝕜 E F → ContinuousMultilinearMap 𝕜' E F) := by
  letI : NontriviallyNormedField 𝕜 :=
    ⟨let ⟨x, hx⟩ := @NontriviallyNormedField.non_trivial 𝕜' _; ⟨algebraMap 𝕜' 𝕜 x, by simpa⟩⟩
  rw [← isUniformEmbedding_toUniformOnFun.of_comp_iff]
  convert isUniformEmbedding_toUniformOnFun using 4 with s
  exact ⟨fun h ↦ h.extend_scalars _, fun h ↦ h.restrict_scalars _⟩

@[deprecated (since := "2024-10-01")]
alias uniformEmbedding_restrictScalars := isUniformEmbedding_restrictScalars

theorem uniformContinuous_restrictScalars :
    UniformContinuous
      (restrictScalars 𝕜' : ContinuousMultilinearMap 𝕜 E F → ContinuousMultilinearMap 𝕜' E F) :=
  (isUniformEmbedding_restrictScalars 𝕜').uniformContinuous

end RestrictScalars

end UniformAddGroup

variable [TopologicalSpace F] [TopologicalAddGroup F]

instance instTopologicalAddGroup : TopologicalAddGroup (ContinuousMultilinearMap 𝕜 E F) :=
  letI := TopologicalAddGroup.toUniformSpace F
  haveI := comm_topologicalAddGroup_is_uniform (G := F)
  inferInstance

instance instContinuousConstSMul
    {M : Type*} [Monoid M] [DistribMulAction M F] [SMulCommClass 𝕜 M F] [ContinuousConstSMul M F] :
    ContinuousConstSMul M (ContinuousMultilinearMap 𝕜 E F) := by
  letI := TopologicalAddGroup.toUniformSpace F
  haveI := comm_topologicalAddGroup_is_uniform (G := F)
  infer_instance

instance instContinuousSMul [ContinuousSMul 𝕜 F] :
    ContinuousSMul 𝕜 (ContinuousMultilinearMap 𝕜 E F) :=
  letI := TopologicalAddGroup.toUniformSpace F
  haveI := comm_topologicalAddGroup_is_uniform (G := F)
  let φ : ContinuousMultilinearMap 𝕜 E F →ₗ[𝕜] (Π i, E i) → F :=
    { toFun := (↑), map_add' := fun _ _ ↦ rfl, map_smul' := fun _ _ ↦ rfl }
  UniformOnFun.continuousSMul_induced_of_image_bounded _ _ _ _ φ
    isEmbedding_toUniformOnFun.toInducing fun _ _ hu ↦ hu.image_multilinear _

theorem hasBasis_nhds_zero_of_basis {ι : Type*} {p : ι → Prop} {b : ι → Set F}
    (h : (𝓝 (0 : F)).HasBasis p b) :
    (𝓝 (0 : ContinuousMultilinearMap 𝕜 E F)).HasBasis
      (fun Si : Set (Π i, E i) × ι => IsVonNBounded 𝕜 Si.1 ∧ p Si.2)
      fun Si => { f | MapsTo f Si.1 (b Si.2) } := by
  letI : UniformSpace F := TopologicalAddGroup.toUniformSpace F
  haveI : UniformAddGroup F := comm_topologicalAddGroup_is_uniform
  rw [nhds_induced]
  refine (UniformOnFun.hasBasis_nhds_zero_of_basis _ ?_ ?_ h).comap DFunLike.coe
  · exact ⟨∅, isVonNBounded_empty _ _⟩
  · exact directedOn_of_sup_mem fun _ _ => Bornology.IsVonNBounded.union

theorem hasBasis_nhds_zero :
    (𝓝 (0 : ContinuousMultilinearMap 𝕜 E F)).HasBasis
      (fun SV : Set (Π i, E i) × Set F => IsVonNBounded 𝕜 SV.1 ∧ SV.2 ∈ 𝓝 0) fun SV =>
      { f | MapsTo f SV.1 SV.2 } :=
  hasBasis_nhds_zero_of_basis (Filter.basis_sets _)

variable [∀ i, ContinuousSMul 𝕜 (E i)]

instance : ContinuousEvalConst (ContinuousMultilinearMap 𝕜 E F) (Π i, E i) F where
  continuous_eval_const x :=
    let _ := TopologicalAddGroup.toUniformSpace F
    have _ := comm_topologicalAddGroup_is_uniform (G := F)
    (uniformContinuous_eval_const x).continuous

@[deprecated (since := "2024-10-05")] protected alias continuous_eval_const := continuous_eval_const
@[deprecated (since := "2024-04-10")] alias continuous_eval_left := continuous_eval_const
@[deprecated (since := "2024-10-05")] protected alias continuous_coe_fun := continuous_coeFun

instance instT2Space [T2Space F] : T2Space (ContinuousMultilinearMap 𝕜 E F) :=
  .of_injective_continuous DFunLike.coe_injective continuous_coeFun

instance instT3Space [T2Space F] : T3Space (ContinuousMultilinearMap 𝕜 E F) :=
  inferInstance

section RestrictScalars

variable {𝕜' : Type*} [NontriviallyNormedField 𝕜'] [NormedAlgebra 𝕜' 𝕜]
  [∀ i, Module 𝕜' (E i)] [∀ i, IsScalarTower 𝕜' 𝕜 (E i)] [Module 𝕜' F] [IsScalarTower 𝕜' 𝕜 F]

theorem isEmbedding_restrictScalars :
    IsEmbedding
      (restrictScalars 𝕜' : ContinuousMultilinearMap 𝕜 E F → ContinuousMultilinearMap 𝕜' E F) :=
  letI : UniformSpace F := TopologicalAddGroup.toUniformSpace F
  haveI : UniformAddGroup F := comm_topologicalAddGroup_is_uniform
  (isUniformEmbedding_restrictScalars _).isEmbedding

@[deprecated (since := "2024-10-26")]
alias embedding_restrictScalars := isEmbedding_restrictScalars

@[continuity, fun_prop]
theorem continuous_restrictScalars :
    Continuous
      (restrictScalars 𝕜' : ContinuousMultilinearMap 𝕜 E F → ContinuousMultilinearMap 𝕜' E F) :=
   isEmbedding_restrictScalars.continuous

variable (𝕜') in
/-- `ContinuousMultilinearMap.restrictScalars` as a `ContinuousLinearMap`. -/
@[simps (config := .asFn) apply]
def restrictScalarsLinear [ContinuousConstSMul 𝕜' F] :
    ContinuousMultilinearMap 𝕜 E F →L[𝕜'] ContinuousMultilinearMap 𝕜' E F where
  toFun := restrictScalars 𝕜'
  map_add' _ _ := rfl
  map_smul' _ _ := rfl

end RestrictScalars

variable (𝕜 E F)

/-- The application of a multilinear map as a `ContinuousLinearMap`. -/
def apply [ContinuousConstSMul 𝕜 F] (m : Π i, E i) : ContinuousMultilinearMap 𝕜 E F →L[𝕜] F where
  toFun c := c m
  map_add' _ _ := rfl
  map_smul' _ _ := rfl
  cont := continuous_eval_const m

variable {𝕜 E F}

@[simp]
lemma apply_apply [ContinuousConstSMul 𝕜 F] {m : Π i, E i} {c : ContinuousMultilinearMap 𝕜 E F} :
    apply 𝕜 E F m c = c m := rfl

theorem hasSum_eval {α : Type*} {p : α → ContinuousMultilinearMap 𝕜 E F}
    {q : ContinuousMultilinearMap 𝕜 E F} (h : HasSum p q) (m : Π i, E i) :
    HasSum (fun a => p a m) (q m) :=
  h.map (applyAddHom m) (continuous_eval_const m)

theorem tsum_eval [T2Space F] {α : Type*} {p : α → ContinuousMultilinearMap 𝕜 E F} (hp : Summable p)
    (m : Π i, E i) : (∑' a, p a) m = ∑' a, p a m :=
  (hasSum_eval hp.hasSum m).tsum_eq.symm

end ContinuousMultilinearMap<|MERGE_RESOLUTION|>--- conflicted
+++ resolved
@@ -78,19 +78,13 @@
 @[deprecated (since := "2024-10-01")]
 alias uniformEmbedding_toUniformOnFun := isUniformEmbedding_toUniformOnFun
 
-<<<<<<< HEAD
 lemma isEmbedding_toUniformOnFun :
-    IsEmbedding (toUniformOnFun : ContinuousMultilinearMap 𝕜 E F → _) :=
+    IsEmbedding (toUniformOnFun : ContinuousMultilinearMap 𝕜 E F →
+      ((Π i, E i) →ᵤ[{s | IsVonNBounded 𝕜 s}] F)) :=
   isUniformEmbedding_toUniformOnFun.isEmbedding
 
 @[deprecated (since := "2024-10-26")]
 alias embedding_toUniformOnFun := isEmbedding_toUniformOnFun
-=======
-lemma embedding_toUniformOnFun :
-    Embedding (toUniformOnFun : ContinuousMultilinearMap 𝕜 E F →
-      ((Π i, E i) →ᵤ[{s | IsVonNBounded 𝕜 s}] F)) :=
-  isUniformEmbedding_toUniformOnFun.embedding
->>>>>>> deda35aa
 
 theorem uniformContinuous_coe_fun [∀ i, ContinuousSMul 𝕜 (E i)] :
     UniformContinuous (DFunLike.coe : ContinuousMultilinearMap 𝕜 E F → (Π i, E i) → F) :=
