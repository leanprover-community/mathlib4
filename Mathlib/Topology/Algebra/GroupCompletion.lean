/-
Copyright (c) 2018 Patrick Massot. All rights reserved.
Released under Apache 2.0 license as described in the file LICENSE.
Authors: Patrick Massot, Johannes Hölzl
-/
import Mathlib.Topology.Algebra.UniformMulAction
import Mathlib.Topology.UniformSpace.Completion
import Mathlib.Topology.Algebra.Group.Pointwise

/-!
# Completion of topological groups:

This files endows the completion of a topological abelian group with a group structure.
More precisely the instance `UniformSpace.Completion.addGroup` builds an abelian group structure
on the completion of an abelian group endowed with a compatible uniform structure.
Then the instance `UniformSpace.Completion.isUniformAddGroup` proves this group structure is
compatible with the completed uniform structure. The compatibility condition is `IsUniformAddGroup`.

## Main declarations:

Beyond the instances explained above (that don't have to be explicitly invoked),
the main constructions deal with continuous group morphisms.

* `AddMonoidHom.extension`: extends a continuous group morphism from `G`
  to a complete separated group `H` to `Completion G`.
* `AddMonoidHom.completion`: promotes a continuous group morphism
  from `G` to `H` into a continuous group morphism
  from `Completion G` to `Completion H`.
-/


noncomputable section

variable {M R α β : Type*}

section Group

open UniformSpace CauchyFilter Filter Set

variable [UniformSpace α]

instance [Zero α] : Zero (Completion α) :=
  ⟨(0 : α)⟩

instance [Neg α] : Neg (Completion α) :=
  ⟨Completion.map (fun a ↦ -a : α → α)⟩

instance [Add α] : Add (Completion α) :=
  ⟨Completion.map₂ (· + ·)⟩

instance [Sub α] : Sub (Completion α) :=
  ⟨Completion.map₂ Sub.sub⟩

@[norm_cast]
theorem UniformSpace.Completion.coe_zero [Zero α] : ((0 : α) : Completion α) = 0 :=
  rfl

<<<<<<< HEAD
@[simp] lemma coe_eq_zero_iff [Zero α] [T0Space α] {x : α} : (x : Completion α) = 0 ↔ x = 0 :=
=======
@[simp] lemma UniformSpace.Completion.coe_eq_zero_iff [Zero α] [T0Space α] {x : α} :
    (x : Completion α) = 0 ↔ x = 0 :=
>>>>>>> 393a5706
  Completion.coe_inj

end Group

namespace UniformSpace.Completion

open UniformSpace

section Zero

instance [UniformSpace α] [MonoidWithZero M] [Zero α] [MulActionWithZero M α]
    [UniformContinuousConstSMul M α] : MulActionWithZero M (Completion α) :=
  { (inferInstance : MulAction M <| Completion α) with
    smul_zero := fun r ↦ by rw [← coe_zero, ← coe_smul, MulActionWithZero.smul_zero r]
    zero_smul :=
      ext' (continuous_const_smul _) continuous_const fun a ↦ by
        rw [← coe_smul, zero_smul, coe_zero] }

end Zero

section IsUniformAddGroup

variable [UniformSpace α] [AddGroup α] [IsUniformAddGroup α]

@[norm_cast]
theorem coe_neg (a : α) : ((-a : α) : Completion α) = -a :=
  (map_coe uniformContinuous_neg a).symm

@[norm_cast]
theorem coe_sub (a b : α) : ((a - b : α) : Completion α) = a - b :=
  (map₂_coe_coe a b Sub.sub uniformContinuous_sub).symm

@[norm_cast]
theorem coe_add (a b : α) : ((a + b : α) : Completion α) = a + b :=
  (map₂_coe_coe a b (· + ·) uniformContinuous_add).symm

instance : AddMonoid (Completion α) :=
  { (inferInstance : Zero <| Completion α),
    (inferInstance : Add <| Completion α) with
    zero_add := fun a ↦
      Completion.induction_on a
        (isClosed_eq (continuous_map₂ continuous_const continuous_id) continuous_id) fun a ↦
        show 0 + (a : Completion α) = a by rw [← coe_zero, ← coe_add, zero_add]
    add_zero := fun a ↦
      Completion.induction_on a
        (isClosed_eq (continuous_map₂ continuous_id continuous_const) continuous_id) fun a ↦
        show (a : Completion α) + 0 = a by rw [← coe_zero, ← coe_add, add_zero]
    add_assoc := fun a b c ↦
      Completion.induction_on₃ a b c
        (isClosed_eq
          (continuous_map₂ (continuous_map₂ continuous_fst (continuous_fst.comp continuous_snd))
            (continuous_snd.comp continuous_snd))
          (continuous_map₂ continuous_fst
            (continuous_map₂ (continuous_fst.comp continuous_snd)
              (continuous_snd.comp continuous_snd))))
        fun a b c ↦
        show (a : Completion α) + b + c = a + (b + c) by repeat' rw_mod_cast [add_assoc]
    nsmul := (· • ·)
    nsmul_zero := fun a ↦
      Completion.induction_on a (isClosed_eq continuous_map continuous_const) fun a ↦
        show 0 • (a : Completion α) = 0 by rw [← coe_smul, ← coe_zero, zero_smul]
    nsmul_succ := fun n a ↦
      Completion.induction_on a
        (isClosed_eq continuous_map <| continuous_map₂ continuous_map continuous_id) fun a ↦
        show (n + 1) • (a : Completion α) = n • (a : Completion α) + (a : Completion α) by
          rw [← coe_smul, succ_nsmul, coe_add, coe_smul] }

instance : SubNegMonoid (Completion α) :=
  { (inferInstance : AddMonoid <| Completion α),
    (inferInstance : Neg <| Completion α),
    (inferInstance : Sub <| Completion α) with
    sub_eq_add_neg := fun a b ↦
      Completion.induction_on₂ a b
        (isClosed_eq (continuous_map₂ continuous_fst continuous_snd)
          (continuous_map₂ continuous_fst (Completion.continuous_map.comp continuous_snd)))
        fun a b ↦ mod_cast congr_arg ((↑) : α → Completion α) (sub_eq_add_neg a b)
    zsmul := (· • ·)
    zsmul_zero' := fun a ↦
      Completion.induction_on a (isClosed_eq continuous_map continuous_const) fun a ↦
        show (0 : ℤ) • (a : Completion α) = 0 by rw [← coe_smul, ← coe_zero, zero_smul]
    zsmul_succ' := fun n a ↦
      Completion.induction_on a
        (isClosed_eq continuous_map <| continuous_map₂ continuous_map continuous_id) fun a ↦
          show (n.succ : ℤ) • (a : Completion α) = _ by
            rw [← coe_smul, show (n.succ : ℤ) • a = (n : ℤ) • a + a from
              SubNegMonoid.zsmul_succ' n a, coe_add, coe_smul]
    zsmul_neg' := fun n a ↦
      Completion.induction_on a
        (isClosed_eq continuous_map <| Completion.continuous_map.comp continuous_map) fun a ↦
          show (Int.negSucc n) • (a : Completion α) = _ by
            rw [← coe_smul, show (Int.negSucc n) • a = -((n.succ : ℤ) • a) from
              SubNegMonoid.zsmul_neg' n a, coe_neg, coe_smul] }

instance addGroup : AddGroup (Completion α) :=
  { (inferInstance : SubNegMonoid <| Completion α) with
    neg_add_cancel := fun a ↦
      Completion.induction_on a
        (isClosed_eq (continuous_map₂ Completion.continuous_map continuous_id) continuous_const)
        fun a ↦
        show -(a : Completion α) + a = 0 by
          rw_mod_cast [neg_add_cancel]
          rfl }

instance isUniformAddGroup : IsUniformAddGroup (Completion α) :=
  ⟨uniformContinuous_map₂ Sub.sub⟩

instance {M} [Monoid M] [DistribMulAction M α] [UniformContinuousConstSMul M α] :
    DistribMulAction M (Completion α) :=
  { (inferInstance : MulAction M <| Completion α) with
    smul_add := fun r x y ↦
      induction_on₂ x y
        (isClosed_eq ((continuous_fst.add continuous_snd).const_smul _)
          ((continuous_fst.const_smul _).add (continuous_snd.const_smul _)))
        fun a b ↦ by simp only [← coe_add, ← coe_smul, smul_add]
    smul_zero := fun r ↦ by rw [← coe_zero, ← coe_smul, smul_zero r] }

/-- The map from a group to its completion as a group hom. -/
@[simps]
def toCompl : α →+ Completion α where
  toFun := (↑)
  map_add' := coe_add
  map_zero' := coe_zero

theorem continuous_toCompl : Continuous (toCompl : α → Completion α) :=
  continuous_coe α

variable (α) in
theorem isDenseInducing_toCompl : IsDenseInducing (toCompl : α → Completion α) :=
  isDenseInducing_coe

end IsUniformAddGroup

section UniformAddCommGroup

variable [UniformSpace α] [AddCommGroup α] [IsUniformAddGroup α]

instance instAddCommGroup : AddCommGroup (Completion α) :=
  { (inferInstance : AddGroup <| Completion α) with
    add_comm := fun a b ↦
      Completion.induction_on₂ a b
        (isClosed_eq (continuous_map₂ continuous_fst continuous_snd)
          (continuous_map₂ continuous_snd continuous_fst))
        fun x y ↦ by
        change (x : Completion α) + ↑y = ↑y + ↑x
        rw [← coe_add, ← coe_add, add_comm] }

instance instModule [Semiring R] [Module R α] [UniformContinuousConstSMul R α] :
    Module R (Completion α) :=
  { (inferInstance : DistribMulAction R <| Completion α),
    (inferInstance : MulActionWithZero R <| Completion α) with
    add_smul := fun a b ↦
      ext' (continuous_const_smul _) ((continuous_const_smul _).add (continuous_const_smul _))
        fun x ↦ by
          rw [← coe_smul, add_smul, coe_add, coe_smul, coe_smul] }

end UniformAddCommGroup

end UniformSpace.Completion

section AddMonoidHom

variable [UniformSpace α] [AddGroup α] [IsUniformAddGroup α] [UniformSpace β] [AddGroup β]
  [IsUniformAddGroup β]

open UniformSpace UniformSpace.Completion

/-- Extension to the completion of a continuous group hom. -/
def AddMonoidHom.extension [CompleteSpace β] [T0Space β] (f : α →+ β) (hf : Continuous f) :
    Completion α →+ β :=
  have hf : UniformContinuous f := uniformContinuous_addMonoidHom_of_continuous hf
  { toFun := Completion.extension f
    map_zero' := by rw [← coe_zero, extension_coe hf, f.map_zero]
    map_add' := fun a b ↦
      Completion.induction_on₂ a b
        (isClosed_eq (continuous_extension.comp continuous_add)
          ((continuous_extension.comp continuous_fst).add
            (continuous_extension.comp continuous_snd)))
        fun a b ↦
        show Completion.extension f _ = Completion.extension f _ + Completion.extension f _ by
        rw_mod_cast [extension_coe hf, extension_coe hf, extension_coe hf, f.map_add] }

theorem AddMonoidHom.extension_coe [CompleteSpace β] [T0Space β] (f : α →+ β)
    (hf : Continuous f) (a : α) : f.extension hf a = f a :=
  UniformSpace.Completion.extension_coe (uniformContinuous_addMonoidHom_of_continuous hf) a

@[continuity]
theorem AddMonoidHom.continuous_extension [CompleteSpace β] [T0Space β] (f : α →+ β)
    (hf : Continuous f) : Continuous (f.extension hf) :=
  UniformSpace.Completion.continuous_extension

/-- Completion of a continuous group hom, as a group hom. -/
def AddMonoidHom.completion (f : α →+ β) (hf : Continuous f) : Completion α →+ Completion β :=
  (toCompl.comp f).extension (continuous_toCompl.comp hf)

@[continuity]
theorem AddMonoidHom.continuous_completion (f : α →+ β) (hf : Continuous f) :
    Continuous (AddMonoidHom.completion f hf : Completion α → Completion β) :=
  continuous_map

theorem AddMonoidHom.completion_coe (f : α →+ β) (hf : Continuous f) (a : α) :
    AddMonoidHom.completion f hf a = f a :=
  map_coe (uniformContinuous_addMonoidHom_of_continuous hf) a

theorem AddMonoidHom.completion_zero :
    AddMonoidHom.completion (0 : α →+ β) continuous_const = 0 := by
  ext x
  refine Completion.induction_on x ?_ ?_
  · apply isClosed_eq (AddMonoidHom.continuous_completion (0 : α →+ β) continuous_const)
    exact continuous_const
  · intro a
    simp [(0 : α →+ β).completion_coe continuous_const, coe_zero]

theorem AddMonoidHom.completion_add {γ : Type*} [AddCommGroup γ] [UniformSpace γ]
    [IsUniformAddGroup γ] (f g : α →+ γ) (hf : Continuous f) (hg : Continuous g) :
    AddMonoidHom.completion (f + g) (hf.add hg) =
    AddMonoidHom.completion f hf + AddMonoidHom.completion g hg := by
  have hfg := hf.add hg
  ext x
  refine Completion.induction_on x ?_ ?_
  · exact isClosed_eq ((f + g).continuous_completion hfg)
      ((f.continuous_completion hf).add (g.continuous_completion hg))
  · intro a
    simp [(f + g).completion_coe hfg, coe_add, f.completion_coe hf, g.completion_coe hg]

end AddMonoidHom<|MERGE_RESOLUTION|>--- conflicted
+++ resolved
@@ -55,12 +55,8 @@
 theorem UniformSpace.Completion.coe_zero [Zero α] : ((0 : α) : Completion α) = 0 :=
   rfl
 
-<<<<<<< HEAD
-@[simp] lemma coe_eq_zero_iff [Zero α] [T0Space α] {x : α} : (x : Completion α) = 0 ↔ x = 0 :=
-=======
 @[simp] lemma UniformSpace.Completion.coe_eq_zero_iff [Zero α] [T0Space α] {x : α} :
     (x : Completion α) = 0 ↔ x = 0 :=
->>>>>>> 393a5706
   Completion.coe_inj
 
 end Group
