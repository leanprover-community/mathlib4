--- conflicted
+++ resolved
@@ -91,11 +91,7 @@
     -- Now set `h : (g, x) ↦ (g⁻¹ • x, x)`, because `f` is proper by hypothesis, so is `h`.
     have : IsProperMap (fun gx : G × X ↦ (gx.1⁻¹ • gx.2, gx.2)) :=
       ProperSMul.isProperMap_smul_pair.comp <|
-<<<<<<< HEAD
-        IsProperMap.prodMap (Homeomorph.isProperMap (Homeomorph.inv G)) isProperMap_id
-=======
         (Homeomorph.inv G).isProperMap.prodMap isProperMap_id
->>>>>>> 306e302b
     --But we also have that `{g | Set.Nonempty ((g • ·) '' K ∩ L)} = h ⁻¹ (K × L)`, which
     -- concludes the proof.
     have eq : {g | Set.Nonempty ((g • ·) '' K ∩ L)} =
