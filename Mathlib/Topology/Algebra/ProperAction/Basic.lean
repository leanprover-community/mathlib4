/-
Copyright (c) 2024 Anatole Dedeker. All rights reserved.
Released under Apache 2.0 license as described in the file LICENSE.
Authors: Anatole Dedeker, Etienne Marion, Florestan Martin-Baillon, Vincent Guirardel
-/
import Mathlib.Topology.Algebra.Group.Quotient
import Mathlib.Topology.Algebra.MulAction
import Mathlib.Topology.Algebra.Group.Defs
import Mathlib.Topology.LocalAtTarget

/-!
# Proper group action

In this file we define proper action of a group on a topological space, and we prove that in this
case the quotient space is T2. We also give equivalent definitions of proper action using
ultrafilters and show the transfer of proper action to a closed subgroup.

## Main definitions

* `ProperSMul` : a group `G` acts properly on a topological space `X`
  if the map `(g, x) ↦ (g • x, x)` is proper, in the sense of `IsProperMap`.

## Main statements

* `t2Space_quotient_mulAction_of_properSMul`: If a group `G` acts properly
  on a topological space `X`, then the quotient space is Hausdorff (T2).
* `t2Space_of_properSMul_of_t1Group`: If a T1 group acts properly on a topological space,
  then this topological space is T2.

## References

* [N. Bourbaki, *General Topology*][bourbaki1966]

## Tags

Hausdorff, group action, proper action
-/

open Filter Topology Set Prod

/-- Proper group action in the sense of Bourbaki:
the map `G × X → X × X` is a proper map (see `IsProperMap`). -/
class ProperVAdd (G X : Type*) [TopologicalSpace G] [TopologicalSpace X] [AddGroup G]
    [AddAction G X] : Prop where
  /-- Proper group action in the sense of Bourbaki:
  the map `G × X → X × X` is a proper map (see `IsProperMap`). -/
  isProperMap_vadd_pair : IsProperMap (fun gx ↦ (gx.1 +ᵥ gx.2, gx.2) : G × X → X × X)

/-- Proper group action in the sense of Bourbaki:
the map `G × X → X × X` is a proper map (see `IsProperMap`). -/
@[to_additive existing (attr := mk_iff)]
class ProperSMul (G X : Type*) [TopologicalSpace G] [TopologicalSpace X] [Group G]
    [MulAction G X] : Prop where
  /-- Proper group action in the sense of Bourbaki:
  the map `G × X → X × X` is a proper map (see `IsProperMap`). -/
  isProperMap_smul_pair : IsProperMap (fun gx ↦ (gx.1 • gx.2, gx.2) : G × X → X × X)

attribute [to_additive existing] properSMul_iff

variable {G X : Type*} [Group G] [MulAction G X]
variable [TopologicalSpace G] [TopologicalSpace X]

/-- If a group acts properly then in particular it acts continuously. -/
@[to_additive /-- If a group acts properly then in particular it acts continuously. -/]
-- See note [lower instance property]
instance (priority := 100) ProperSMul.toContinuousSMul [ProperSMul G X] : ContinuousSMul G X where
  continuous_smul := isProperMap_smul_pair.continuous.fst

/-- A group `G` acts properly on a topological space `X` if and only if for all ultrafilters
`𝒰` on `X × G`, if `𝒰` converges to `(x₁, x₂)` along the map `(g, x) ↦ (g • x, x)`,
then there exists `g : G` such that `g • x₂ = x₁` and `𝒰.fst` converges to `g`. -/
@[to_additive /-- An additive group `G` acts properly on a topological space `X` if and only if
for all ultrafilters `𝒰` on `X`, if `𝒰` converges to `(x₁, x₂)`
along the map `(g, x) ↦ (g • x, x)`, then there exists `g : G` such that `g • x₂ = x₁`
and `𝒰.fst` converges to `g`. -/]
theorem properSMul_iff_continuousSMul_ultrafilter_tendsto :
    ProperSMul G X ↔ ContinuousSMul G X ∧
      (∀ 𝒰 : Ultrafilter (G × X), ∀ x₁ x₂ : X,
        Tendsto (fun gx : G × X ↦ (gx.1 • gx.2, gx.2)) 𝒰 (𝓝 (x₁, x₂)) →
        ∃ g : G, g • x₂ = x₁ ∧ Tendsto (Prod.fst : G × X → G) 𝒰 (𝓝 g)) := by
  refine ⟨fun h ↦ ⟨inferInstance, fun 𝒰 x₁ x₂ h' ↦ ?_⟩, fun ⟨cont, h⟩ ↦ ?_⟩
  · rw [properSMul_iff, isProperMap_iff_ultrafilter] at h
    rcases h.2 h' with ⟨gx, hgx1, hgx2⟩
    refine ⟨gx.1, ?_, (continuous_fst.tendsto gx).mono_left hgx2⟩
    simp only [Prod.mk.injEq] at hgx1
    rw [← hgx1.2, hgx1.1]
  · rw [properSMul_iff, isProperMap_iff_ultrafilter]
    refine ⟨by fun_prop, fun 𝒰 (x₁, x₂) hxx ↦ ?_⟩
    rcases h 𝒰 x₁ x₂ hxx with ⟨g, hg1, hg2⟩
    refine ⟨(g, x₂), by simp_rw [hg1], ?_⟩
    rw [nhds_prod_eq, 𝒰.le_prod]
    exact ⟨hg2, (continuous_snd.tendsto _).comp hxx⟩

/-- A group `G` acts properly on a T2 topological space `X` if and only if for all ultrafilters
`𝒰` on `X × G`, if `𝒰` converges to `(x₁, x₂)` along the map `(g, x) ↦ (g • x, x)`,
then there exists `g : G` such that `𝒰.fst` converges to `g`. -/
theorem properSMul_iff_continuousSMul_ultrafilter_tendsto_t2 [T2Space X] :
    ProperSMul G X ↔ ContinuousSMul G X ∧
      (∀ 𝒰 : Ultrafilter (G × X), ∀ x₁ x₂ : X,
        Tendsto (fun gx : G × X ↦ (gx.1 • gx.2, gx.2)) 𝒰 (𝓝 (x₁, x₂)) →
        ∃ g : G, Tendsto (Prod.fst : G × X → G) 𝒰 (𝓝 g)) := by
  rw [properSMul_iff_continuousSMul_ultrafilter_tendsto]
  refine and_congr_right fun hc ↦ ?_
  congrm ∀ 𝒰 x₁ x₂ hxx, ∃ g, ?_
  exact and_iff_right_of_imp fun hg ↦ tendsto_nhds_unique
    (hg.smul ((continuous_snd.tendsto _).comp hxx)) ((continuous_fst.tendsto _).comp hxx)

/-- If `G` acts properly on `X`, then the quotient space is Hausdorff (T2). -/
@[to_additive /-- If `G` acts properly on `X`, then the quotient space is Hausdorff (T2). -/]
instance t2Space_quotient_mulAction_of_properSMul [ProperSMul G X] :
    T2Space (Quotient (MulAction.orbitRel G X)) := by
  rw [t2_iff_isClosed_diagonal]
  set R := MulAction.orbitRel G X
  let π : X → Quotient R := Quotient.mk'
  have : IsOpenQuotientMap (Prod.map π π) :=
    MulAction.isOpenQuotientMap_quotientMk.prodMap MulAction.isOpenQuotientMap_quotientMk
  rw [← this.isQuotientMap.isClosed_preimage]
  convert ProperSMul.isProperMap_smul_pair.isClosedMap.isClosed_range
  · ext ⟨x₁, x₂⟩
    simp only [mem_preimage, map_apply, mem_diagonal_iff, mem_range, Prod.mk.injEq, Prod.exists,
      exists_eq_right]
    rw [Quotient.eq', MulAction.orbitRel_apply, MulAction.mem_orbit_iff]
  all_goals infer_instance

/-- If a T1 group acts properly on a topological space, then this topological space is T2. -/
@[to_additive /-- If a T1 group acts properly on a topological space,
then this topological space is T2. -/]
theorem t2Space_of_properSMul_of_t1Group [h_proper : ProperSMul G X] [T1Space G] : T2Space X := by
  let f := fun x : X ↦ ((1 : G), x)
  have proper_f : IsProperMap f := by
    refine IsClosedEmbedding.isProperMap ⟨?_, ?_⟩
    · let g := fun gx : G × X ↦ gx.2
      have : Function.LeftInverse g f := fun x ↦ by simp [f, g]
      exact this.isEmbedding (by fun_prop) (by fun_prop)
    · have : range f = ({1} ×ˢ univ) := by simp [f, Set.singleton_prod]
      rw [this]
      exact isClosed_singleton.prod isClosed_univ
  rw [t2_iff_isClosed_diagonal]
  let g := fun gx : G × X ↦ (gx.1 • gx.2, gx.2)
  have proper_g : IsProperMap g := (properSMul_iff G X).1 h_proper
  have : g ∘ f = fun x ↦ (x, x) := by ext x <;> simp [f, g]
  have range_gf : range (g ∘ f) = diagonal X := by simp [this]
  rw [← range_gf]
  exact (proper_g.comp proper_f).isClosed_range

@[deprecated (since := "2025-03-21")]
alias t2Space_of_properSMul_of_t2Group := t2Space_of_properSMul_of_t1Group

/-- If two groups `H` and `G` act on a topological space `X` such that `G` acts properly and
there exists a group homomorphism `H → G` which is a closed embedding compatible with the actions,
then `H` also acts properly on `X`. -/
@[to_additive /-- If two groups `H` and `G` act on a topological space `X` such that `G` acts
properly and there exists a group homomorphism `H → G` which is a closed embedding compatible with
the actions, then `H` also acts properly on `X`. -/]
theorem properSMul_of_isClosedEmbedding {H : Type*} [Group H] [MulAction H X] [TopologicalSpace H]
    [ProperSMul G X] (f : H →* G) (f_clemb : IsClosedEmbedding f)
    (f_compat : ∀ (h : H) (x : X), f h • x = h • x) : ProperSMul H X where
  isProperMap_smul_pair := by
    have h : IsProperMap (Prod.map f (fun x : X ↦ x)) := f_clemb.isProperMap.prodMap isProperMap_id
    have : (fun hx : H × X ↦ (hx.1 • hx.2, hx.2)) = (fun hx ↦ (f hx.1 • hx.2, hx.2)) := by
      simp [f_compat]
    rw [this]
    exact ProperSMul.isProperMap_smul_pair.comp h

/-- If `H` is a closed subgroup of `G` and `G` acts properly on `X`, then so does `H`. -/
@[to_additive
/-- If `H` is a closed subgroup of `G` and `G` acts properly on `X`, then so does `H`. -/]
instance {H : Subgroup G} [ProperSMul G X] [H_closed : IsClosed (H : Set G)] : ProperSMul H X :=
  properSMul_of_isClosedEmbedding H.subtype H_closed.isClosedEmbedding_subtypeVal fun _ _ ↦ rfl

/-- The action `G ↷ G` by left translations is proper. -/
@[to_additive
/-- The action `G ↷ G` by left translations is proper. -/]
instance [IsTopologicalGroup G] : ProperSMul G G where
  isProperMap_smul_pair := by
    let Φ : G × G ≃ₜ G × G :=
    { toFun := fun gh ↦ (gh.1 * gh.2, gh.2)
      invFun := fun gh ↦ (gh.1 * gh.2⁻¹, gh.2)
      left_inv := fun _ ↦ by simp
      right_inv := fun _ ↦ by simp }
    exact Φ.isProperMap

open MulOpposite in
/-- The action `Gᵐᵒᵖ ↷ G` by right translations is proper. -/
@[to_additive
/-- The action `Gᵐᵒᵖ ↷ G` by right translations is proper. -/]
instance [IsTopologicalGroup G] : ProperSMul Gᵐᵒᵖ G where
  isProperMap_smul_pair := by
    let Φ : Gᵐᵒᵖ × G ≃ₜ G × G :=
    { toFun := fun gh ↦ (gh.2 * (unop gh.1), gh.2)
      invFun := fun gh ↦ (op (gh.2⁻¹ * gh.1), gh.2)
      left_inv := fun _ ↦ by simp
      right_inv := fun _ ↦ by simp }
    exact Φ.isProperMap

<<<<<<< HEAD
example [IsTopologicalGroup G] {H : Subgroup G} [IsClosed (H : Set G)] : ProperSMul H G :=
  inferInstance

@[to_additive]
=======
/-- Given a closed subgroup `H` of a topological group `G`, the right action of `H` on `G`
is proper. Note that the corresponding statement for the left action can be proven by
`inferInstance`. -/
@[to_additive /-- Given a closed subgroup `H` of an additive topological group `G`, the right
action of `H` on `G` is proper. Note that the corresponding statement for the left action can be
proven by `inferInstance`. -/]
>>>>>>> 0231ea94
instance [IsTopologicalGroup G] {H : Subgroup G} [H_closed : IsClosed (H : Set G)] :
    ProperSMul H.op G :=
  have : IsClosed (H.op : Set Gᵐᵒᵖ) := H_closed.preimage MulOpposite.continuous_unop
  inferInstance

@[to_additive]
instance QuotientGroup.instT2Space [IsTopologicalGroup G] {H : Subgroup G} [IsClosed (H : Set G)] :
    T2Space (G ⧸ H) :=
<<<<<<< HEAD
  t2Space_quotient_mulAction_of_properSMul

/-- If `G` acts on `X` properly, then the map `G × T → X × T, (g, t) ↦ (g • t, t)` is still
proper for *any* subset `T` of `X`. -/
@[to_additive
/-- If `G` acts on `X` properly, then the map `G × T → X × T, (g, t) ↦ (g +ᵥ t, t)` is still
proper for *any* subset `T` of `X`. -/]
lemma ProperSMul.isProperMap_smul_pair_set [ProperSMul G X] {t : Set X} :
    IsProperMap (fun (gx : G × t) ↦ ((gx.1 • gx.2, gx.2) : X × t)) := by
  let Φ : G × X → X × X := fun gx ↦ (gx.1 • gx.2, gx.2)
  have Φ_proper : IsProperMap Φ := ProperSMul.isProperMap_smul_pair
  let α : G × t ≃ₜ (Φ ⁻¹' (snd ⁻¹' t)) :=
    have : univ ×ˢ t = Φ ⁻¹' (snd ⁻¹' t) := by rw [univ_prod]; rfl
    Homeomorph.Set.univ G |>.symm.prodCongr (.refl t) |>.trans
      ((Homeomorph.Set.prod _ t).symm) |>.trans (Homeomorph.setCongr this)
  let β : X × t ≃ₜ (snd ⁻¹' t) :=
    Homeomorph.Set.univ X |>.symm.prodCongr (.refl t) |>.trans
      ((Homeomorph.Set.prod _ t).symm) |>.trans (Homeomorph.setCongr univ_prod)
  exact β.symm.isProperMap.comp (Φ_proper.restrictPreimage (snd ⁻¹' t)) |>.comp α.isProperMap

open Pointwise in
/-- If `G` acts on `X` properly, the set `s • t` is closed when `s : Set G` is *closed* and
`t : Set X` is *compact*.

See also `IsClosed.smul_left_of_isCompact` for a version with the assumptions on `s` and `t`
reversed. -/
@[to_additive
/-- If `G` acts on `X` properly, the set `s +ᵥ t` is closed when `s : Set G` is *closed* and
`t : Set X` is *compact*. In particular, this applies when the action comes from an
`IsTopologicalAddTorsor`.

See also `IsClosed.vadd_left_of_isCompact` for a version with the assumptions on `s` and `t`
reversed. -/]
theorem IsClosed.smul_right_of_isCompact [ProperSMul G X] {s : Set G} {t : Set X} (hs : IsClosed s)
    (ht : IsCompact t) : IsClosed (s • t) := by
  let Ψ : G × t → X × t := fun gx ↦ (gx.1 • gx.2, gx.2)
  have Ψ_proper : IsProperMap Ψ := ProperSMul.isProperMap_smul_pair_set
  have : s • t = (fst ∘ Ψ) '' (fst ⁻¹' s) :=
    subset_antisymm
      (smul_subset_iff.mpr fun g hg x hx ↦ mem_image_of_mem (fst ∘ Ψ) (x := ⟨g, ⟨x, hx⟩⟩) hg)
      (image_subset_iff.mpr fun ⟨g, ⟨x, hx⟩⟩ hg ↦ smul_mem_smul hg hx)
  rw [this]
  have : CompactSpace t := isCompact_iff_compactSpace.mp ht
  exact (isProperMap_fst_of_compactSpace.comp Ψ_proper).isClosedMap _ (hs.preimage continuous_fst)

/-! One may expect `IsClosed.smul_right_of_isCompact` to hold for arbitrary continuous actions,
but such a lemma can't be true in this level of generality. For a counterexample, consider
`ℚ` acting on `ℝ` by translation, and let `s : Set ℚ := univ`, `t : set ℝ := {0}`. Then `s` is
closed and `t` is compact, but `s +ᵥ t` is the set of all rationals, which is definitely not
closed in `ℝ`. -/
=======
  t2Space_quotient_mulAction_of_properSMul
>>>>>>> 0231ea94
<|MERGE_RESOLUTION|>--- conflicted
+++ resolved
@@ -193,19 +193,12 @@
       right_inv := fun _ ↦ by simp }
     exact Φ.isProperMap
 
-<<<<<<< HEAD
-example [IsTopologicalGroup G] {H : Subgroup G} [IsClosed (H : Set G)] : ProperSMul H G :=
-  inferInstance
-
-@[to_additive]
-=======
 /-- Given a closed subgroup `H` of a topological group `G`, the right action of `H` on `G`
 is proper. Note that the corresponding statement for the left action can be proven by
 `inferInstance`. -/
 @[to_additive /-- Given a closed subgroup `H` of an additive topological group `G`, the right
 action of `H` on `G` is proper. Note that the corresponding statement for the left action can be
 proven by `inferInstance`. -/]
->>>>>>> 0231ea94
 instance [IsTopologicalGroup G] {H : Subgroup G} [H_closed : IsClosed (H : Set G)] :
     ProperSMul H.op G :=
   have : IsClosed (H.op : Set Gᵐᵒᵖ) := H_closed.preimage MulOpposite.continuous_unop
@@ -214,7 +207,6 @@
 @[to_additive]
 instance QuotientGroup.instT2Space [IsTopologicalGroup G] {H : Subgroup G} [IsClosed (H : Set G)] :
     T2Space (G ⧸ H) :=
-<<<<<<< HEAD
   t2Space_quotient_mulAction_of_properSMul
 
 /-- If `G` acts on `X` properly, then the map `G × T → X × T, (g, t) ↦ (g • t, t)` is still
@@ -264,7 +256,4 @@
 but such a lemma can't be true in this level of generality. For a counterexample, consider
 `ℚ` acting on `ℝ` by translation, and let `s : Set ℚ := univ`, `t : set ℝ := {0}`. Then `s` is
 closed and `t` is compact, but `s +ᵥ t` is the set of all rationals, which is definitely not
-closed in `ℝ`. -/
-=======
-  t2Space_quotient_mulAction_of_properSMul
->>>>>>> 0231ea94
+closed in `ℝ`. -/