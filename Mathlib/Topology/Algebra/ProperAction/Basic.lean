/-
Copyright (c) 2024 Anatole Dedeker. All rights reserved.
Released under Apache 2.0 license as described in the file LICENSE.
Authors: Anatole Dedeker, Etienne Marion, Florestan Martin-Baillon, Vincent Guirardel
-/
import Mathlib.Topology.Algebra.Group.Quotient
import Mathlib.Topology.Algebra.MulAction
import Mathlib.Topology.Algebra.Group.Defs
import Mathlib.Topology.LocalAtTarget

/-!
# Proper group action

In this file we define proper action of a group on a topological space, and we prove that in this
case the quotient space is T2. We also give equivalent definitions of proper action using
ultrafilters and show the transfer of proper action to a closed subgroup.

## Main definitions

* `ProperSMul` : a group `G` acts properly on a topological space `X`
  if the map `(g, x) ↦ (g • x, x)` is proper, in the sense of `IsProperMap`.

## Main statements

* `t2Space_quotient_mulAction_of_properSMul`: If a group `G` acts properly
  on a topological space `X`, then the quotient space is Hausdorff (T2).
* `t2Space_of_properSMul_of_t1Group`: If a T1 group acts properly on a topological space,
  then this topological space is T2.

## References

* [N. Bourbaki, *General Topology*][bourbaki1966]

## Tags

Hausdorff, group action, proper action
-/

open Filter Topology Set Prod

/-- Proper group action in the sense of Bourbaki:
the map `G × X → X × X` is a proper map (see `IsProperMap`). -/
class ProperVAdd (G X : Type*) [TopologicalSpace G] [TopologicalSpace X] [AddGroup G]
    [AddAction G X] : Prop where
  /-- Proper group action in the sense of Bourbaki:
  the map `G × X → X × X` is a proper map (see `IsProperMap`). -/
  isProperMap_vadd_pair : IsProperMap (fun gx ↦ (gx.1 +ᵥ gx.2, gx.2) : G × X → X × X)

/-- Proper group action in the sense of Bourbaki:
the map `G × X → X × X` is a proper map (see `IsProperMap`). -/
@[to_additive existing (attr := mk_iff)]
class ProperSMul (G X : Type*) [TopologicalSpace G] [TopologicalSpace X] [Group G]
    [MulAction G X] : Prop where
  /-- Proper group action in the sense of Bourbaki:
  the map `G × X → X × X` is a proper map (see `IsProperMap`). -/
  isProperMap_smul_pair : IsProperMap (fun gx ↦ (gx.1 • gx.2, gx.2) : G × X → X × X)

attribute [to_additive existing] properSMul_iff

variable {G X : Type*} [Group G] [MulAction G X]
variable [TopologicalSpace G] [TopologicalSpace X]

/-- If a group acts properly then in particular it acts continuously. -/
@[to_additive /-- If a group acts properly then in particular it acts continuously. -/]
-- See note [lower instance property]
instance (priority := 100) ProperSMul.toContinuousSMul [ProperSMul G X] : ContinuousSMul G X where
  continuous_smul := isProperMap_smul_pair.continuous.fst

/-- A group `G` acts properly on a topological space `X` if and only if for all ultrafilters
`𝒰` on `X × G`, if `𝒰` converges to `(x₁, x₂)` along the map `(g, x) ↦ (g • x, x)`,
then there exists `g : G` such that `g • x₂ = x₁` and `𝒰.fst` converges to `g`. -/
@[to_additive /-- An additive group `G` acts properly on a topological space `X` if and only if
for all ultrafilters `𝒰` on `X`, if `𝒰` converges to `(x₁, x₂)`
along the map `(g, x) ↦ (g • x, x)`, then there exists `g : G` such that `g • x₂ = x₁`
and `𝒰.fst` converges to `g`. -/]
theorem properSMul_iff_continuousSMul_ultrafilter_tendsto :
    ProperSMul G X ↔ ContinuousSMul G X ∧
      (∀ 𝒰 : Ultrafilter (G × X), ∀ x₁ x₂ : X,
        Tendsto (fun gx : G × X ↦ (gx.1 • gx.2, gx.2)) 𝒰 (𝓝 (x₁, x₂)) →
        ∃ g : G, g • x₂ = x₁ ∧ Tendsto (Prod.fst : G × X → G) 𝒰 (𝓝 g)) := by
  refine ⟨fun h ↦ ⟨inferInstance, fun 𝒰 x₁ x₂ h' ↦ ?_⟩, fun ⟨cont, h⟩ ↦ ?_⟩
  · rw [properSMul_iff, isProperMap_iff_ultrafilter] at h
    rcases h.2 h' with ⟨gx, hgx1, hgx2⟩
    refine ⟨gx.1, ?_, (continuous_fst.tendsto gx).mono_left hgx2⟩
    simp only [Prod.mk.injEq] at hgx1
    rw [← hgx1.2, hgx1.1]
  · rw [properSMul_iff, isProperMap_iff_ultrafilter]
    refine ⟨by fun_prop, fun 𝒰 (x₁, x₂) hxx ↦ ?_⟩
    rcases h 𝒰 x₁ x₂ hxx with ⟨g, hg1, hg2⟩
    refine ⟨(g, x₂), by simp_rw [hg1], ?_⟩
    rw [nhds_prod_eq, 𝒰.le_prod]
    exact ⟨hg2, (continuous_snd.tendsto _).comp hxx⟩

/-- A group `G` acts properly on a T2 topological space `X` if and only if for all ultrafilters
`𝒰` on `X × G`, if `𝒰` converges to `(x₁, x₂)` along the map `(g, x) ↦ (g • x, x)`,
then there exists `g : G` such that `𝒰.fst` converges to `g`. -/
theorem properSMul_iff_continuousSMul_ultrafilter_tendsto_t2 [T2Space X] :
    ProperSMul G X ↔ ContinuousSMul G X ∧
      (∀ 𝒰 : Ultrafilter (G × X), ∀ x₁ x₂ : X,
        Tendsto (fun gx : G × X ↦ (gx.1 • gx.2, gx.2)) 𝒰 (𝓝 (x₁, x₂)) →
        ∃ g : G, Tendsto (Prod.fst : G × X → G) 𝒰 (𝓝 g)) := by
  rw [properSMul_iff_continuousSMul_ultrafilter_tendsto]
  refine and_congr_right fun hc ↦ ?_
  congrm ∀ 𝒰 x₁ x₂ hxx, ∃ g, ?_
  exact and_iff_right_of_imp fun hg ↦ tendsto_nhds_unique
    (hg.smul ((continuous_snd.tendsto _).comp hxx)) ((continuous_fst.tendsto _).comp hxx)

/-- If `G` acts properly on `X`, then the quotient space is Hausdorff (T2). -/
@[to_additive /-- If `G` acts properly on `X`, then the quotient space is Hausdorff (T2). -/]
instance t2Space_quotient_mulAction_of_properSMul [ProperSMul G X] :
    T2Space (Quotient (MulAction.orbitRel G X)) := by
  rw [t2_iff_isClosed_diagonal]
  set R := MulAction.orbitRel G X
  let π : X → Quotient R := Quotient.mk'
  have : IsOpenQuotientMap (Prod.map π π) :=
    MulAction.isOpenQuotientMap_quotientMk.prodMap MulAction.isOpenQuotientMap_quotientMk
  rw [← this.isQuotientMap.isClosed_preimage]
  convert ProperSMul.isProperMap_smul_pair.isClosedMap.isClosed_range
  · ext ⟨x₁, x₂⟩
    simp only [mem_preimage, map_apply, mem_diagonal_iff, mem_range, Prod.mk.injEq, Prod.exists,
      exists_eq_right]
    rw [Quotient.eq', MulAction.orbitRel_apply, MulAction.mem_orbit_iff]
  all_goals infer_instance

/-- If a T1 group acts properly on a topological space, then this topological space is T2. -/
@[to_additive /-- If a T1 group acts properly on a topological space,
then this topological space is T2. -/]
theorem t2Space_of_properSMul_of_t1Group [h_proper : ProperSMul G X] [T1Space G] : T2Space X := by
  let f := fun x : X ↦ ((1 : G), x)
  have proper_f : IsProperMap f := by
    refine IsClosedEmbedding.isProperMap ⟨?_, ?_⟩
    · let g := fun gx : G × X ↦ gx.2
      have : Function.LeftInverse g f := fun x ↦ by simp [f, g]
      exact this.isEmbedding (by fun_prop) (by fun_prop)
    · have : range f = ({1} ×ˢ univ) := by simp [f, Set.singleton_prod]
      rw [this]
      exact isClosed_singleton.prod isClosed_univ
  rw [t2_iff_isClosed_diagonal]
  let g := fun gx : G × X ↦ (gx.1 • gx.2, gx.2)
  have proper_g : IsProperMap g := (properSMul_iff G X).1 h_proper
  have : g ∘ f = fun x ↦ (x, x) := by ext x <;> simp [f, g]
  have range_gf : range (g ∘ f) = diagonal X := by simp [this]
  rw [← range_gf]
  exact (proper_g.comp proper_f).isClosed_range

@[deprecated (since := "2025-03-21")]
alias t2Space_of_properSMul_of_t2Group := t2Space_of_properSMul_of_t1Group

/-- If two groups `H` and `G` act on a topological space `X` such that `G` acts properly and
there exists a group homomorphism `H → G` which is a closed embedding compatible with the actions,
then `H` also acts properly on `X`. -/
@[to_additive /-- If two groups `H` and `G` act on a topological space `X` such that `G` acts
properly and there exists a group homomorphism `H → G` which is a closed embedding compatible with
the actions, then `H` also acts properly on `X`. -/]
theorem properSMul_of_isClosedEmbedding {H : Type*} [Group H] [MulAction H X] [TopologicalSpace H]
    [ProperSMul G X] (f : H →* G) (f_clemb : IsClosedEmbedding f)
    (f_compat : ∀ (h : H) (x : X), f h • x = h • x) : ProperSMul H X where
  isProperMap_smul_pair := by
    have h : IsProperMap (Prod.map f (fun x : X ↦ x)) := f_clemb.isProperMap.prodMap isProperMap_id
    have : (fun hx : H × X ↦ (hx.1 • hx.2, hx.2)) = (fun hx ↦ (f hx.1 • hx.2, hx.2)) := by
      simp [f_compat]
    rw [this]
    exact ProperSMul.isProperMap_smul_pair.comp h

/-- If `H` is a closed subgroup of `G` and `G` acts properly on `X`, then so does `H`. -/
@[to_additive
/-- If `H` is a closed subgroup of `G` and `G` acts properly on `X`, then so does `H`. -/]
instance {H : Subgroup G} [ProperSMul G X] [H_closed : IsClosed (H : Set G)] : ProperSMul H X :=
  properSMul_of_isClosedEmbedding H.subtype H_closed.isClosedEmbedding_subtypeVal fun _ _ ↦ rfl

/-- The action `G ↷ G` by left translations is proper. -/
@[to_additive
/-- The action `G ↷ G` by left translations is proper. -/]
instance [IsTopologicalGroup G] : ProperSMul G G where
  isProperMap_smul_pair := by
    let Φ : G × G ≃ₜ G × G :=
    { toFun := fun gh ↦ (gh.1 * gh.2, gh.2)
      invFun := fun gh ↦ (gh.1 * gh.2⁻¹, gh.2)
      left_inv := fun _ ↦ by simp
<<<<<<< HEAD
      right_inv := fun _ ↦ by simp
      continuous_toFun := by fun_prop
      continuous_invFun := by fun_prop }
=======
      right_inv := fun _ ↦ by simp }
>>>>>>> 58b0a874
    exact Φ.isProperMap

open MulOpposite in
/-- The action `Gᵐᵒᵖ ↷ G` by right translations is proper. -/
@[to_additive
/-- The action `Gᵐᵒᵖ ↷ G` by right translations is proper. -/]
instance [IsTopologicalGroup G] : ProperSMul Gᵐᵒᵖ G where
  isProperMap_smul_pair := by
    let Φ : Gᵐᵒᵖ × G ≃ₜ G × G :=
    { toFun := fun gh ↦ (gh.2 * (unop gh.1), gh.2)
      invFun := fun gh ↦ (op (gh.2⁻¹ * gh.1), gh.2)
      left_inv := fun _ ↦ by simp
<<<<<<< HEAD
      right_inv := fun _ ↦ by simp
      continuous_toFun := by fun_prop
      continuous_invFun := by fun_prop }
=======
      right_inv := fun _ ↦ by simp }
>>>>>>> 58b0a874
    exact Φ.isProperMap

example [IsTopologicalGroup G] {H : Subgroup G} [IsClosed (H : Set G)] : ProperSMul H G :=
  inferInstance

@[to_additive]
instance [IsTopologicalGroup G] {H : Subgroup G} [H_closed : IsClosed (H : Set G)] :
    ProperSMul H.op G :=
  have : IsClosed (H.op : Set Gᵐᵒᵖ) := H_closed.preimage MulOpposite.continuous_unop
  inferInstance

@[to_additive]
instance QuotientGroup.instT2Space [IsTopologicalGroup G] {H : Subgroup G} [IsClosed (H : Set G)] :
    T2Space (G ⧸ H) :=
<<<<<<< HEAD
  t2Space_quotient_mulAction_of_properSMul

/-- If `G` acts on `X` properly, then the map `G × T → X × T, (g, t) ↦ (g • t, t)` is still
proper for *any* subset `T` of `X`. -/
@[to_additive
/-- If `G` acts on `X` properly, then the map `G × T → X × T, (g, t) ↦ (g +ᵥ t, t)` is still
proper for *any* subset `T` of `X`. -/]
lemma ProperSMul.isProperMap_smul_pair_set [ProperSMul G X] {t : Set X} :
    IsProperMap (fun (gx : G × t) ↦ ((gx.1 • gx.2, gx.2) : X × t)) := by
  let Φ : G × X → X × X := fun gx ↦ (gx.1 • gx.2, gx.2)
  have Φ_proper : IsProperMap Φ := ProperSMul.isProperMap_smul_pair
  let α : G × t ≃ₜ (Φ ⁻¹' (snd ⁻¹' t)) :=
    have : univ ×ˢ t = Φ ⁻¹' (snd ⁻¹' t) := by rw [univ_prod]; rfl
    Homeomorph.Set.univ G |>.symm.prodCongr (.refl t) |>.trans
      ((Homeomorph.Set.prod _ t).symm) |>.trans (Homeomorph.setCongr this)
  let β : X × t ≃ₜ (snd ⁻¹' t) :=
    Homeomorph.Set.univ X |>.symm.prodCongr (.refl t) |>.trans
      ((Homeomorph.Set.prod _ t).symm) |>.trans (Homeomorph.setCongr univ_prod)
  exact β.symm.isProperMap.comp (Φ_proper.restrictPreimage (snd ⁻¹' t)) |>.comp α.isProperMap

open Pointwise in
/-- If `G` acts on `X` properly, the set `s • t` is closed when `s : Set G` is *closed* and
`t : Set X` is *compact*.

See also `IsClosed.smul_left_of_isCompact` for a version with the assumptions on `s` and `t`
reversed. -/
@[to_additive
/-- If `G` acts on `X` properly, the set `s +ᵥ t` is closed when `s : Set G` is *closed* and
`t : Set X` is *compact*. In particular, this applies when the action comes from an
`IsTopologicalAddTorsor`.

See also `IsClosed.vadd_left_of_isCompact` for a version with the assumptions on `s` and `t`
reversed. -/]
theorem IsClosed.smul_right_of_isCompact [ProperSMul G X] {s : Set G} {t : Set X} (hs : IsClosed s)
    (ht : IsCompact t) : IsClosed (s • t) := by
  let Ψ : G × t → X × t := fun gx ↦ (gx.1 • gx.2, gx.2)
  have Ψ_proper : IsProperMap Ψ := ProperSMul.isProperMap_smul_pair_set
  have : s • t = (fst ∘ Ψ) '' (fst ⁻¹' s) :=
    subset_antisymm
      (smul_subset_iff.mpr fun g hg x hx ↦ mem_image_of_mem (fst ∘ Ψ) (x := ⟨g, ⟨x, hx⟩⟩) hg)
      (image_subset_iff.mpr fun ⟨g, ⟨x, hx⟩⟩ hg ↦ smul_mem_smul hg hx)
  rw [this]
  have : CompactSpace t := isCompact_iff_compactSpace.mp ht
  exact (isProperMap_fst.comp Ψ_proper).isClosedMap _ (hs.preimage continuous_fst)

/-! One may expect `IsClosed.smul_right_of_isCompact` to hold for arbitrary continuous actions,
but such a lemma can't be true in this level of generality. For a counterexample, consider
`ℚ` acting on `ℝ` by translation, and let `s : Set ℚ := univ`, `t : set ℝ := {0}`. Then `s` is
closed and `t` is compact, but `s +ᵥ t` is the set of all rationals, which is definitely not
closed in `ℝ`. -/
=======
  t2Space_quotient_mulAction_of_properSMul
>>>>>>> 58b0a874
<|MERGE_RESOLUTION|>--- conflicted
+++ resolved
@@ -177,13 +177,7 @@
     { toFun := fun gh ↦ (gh.1 * gh.2, gh.2)
       invFun := fun gh ↦ (gh.1 * gh.2⁻¹, gh.2)
       left_inv := fun _ ↦ by simp
-<<<<<<< HEAD
-      right_inv := fun _ ↦ by simp
-      continuous_toFun := by fun_prop
-      continuous_invFun := by fun_prop }
-=======
       right_inv := fun _ ↦ by simp }
->>>>>>> 58b0a874
     exact Φ.isProperMap
 
 open MulOpposite in
@@ -196,13 +190,7 @@
     { toFun := fun gh ↦ (gh.2 * (unop gh.1), gh.2)
       invFun := fun gh ↦ (op (gh.2⁻¹ * gh.1), gh.2)
       left_inv := fun _ ↦ by simp
-<<<<<<< HEAD
-      right_inv := fun _ ↦ by simp
-      continuous_toFun := by fun_prop
-      continuous_invFun := by fun_prop }
-=======
       right_inv := fun _ ↦ by simp }
->>>>>>> 58b0a874
     exact Φ.isProperMap
 
 example [IsTopologicalGroup G] {H : Subgroup G} [IsClosed (H : Set G)] : ProperSMul H G :=
@@ -217,7 +205,6 @@
 @[to_additive]
 instance QuotientGroup.instT2Space [IsTopologicalGroup G] {H : Subgroup G} [IsClosed (H : Set G)] :
     T2Space (G ⧸ H) :=
-<<<<<<< HEAD
   t2Space_quotient_mulAction_of_properSMul
 
 /-- If `G` acts on `X` properly, then the map `G × T → X × T, (g, t) ↦ (g • t, t)` is still
@@ -267,7 +254,4 @@
 but such a lemma can't be true in this level of generality. For a counterexample, consider
 `ℚ` acting on `ℝ` by translation, and let `s : Set ℚ := univ`, `t : set ℝ := {0}`. Then `s` is
 closed and `t` is compact, but `s +ᵥ t` is the set of all rationals, which is definitely not
-closed in `ℝ`. -/
-=======
-  t2Space_quotient_mulAction_of_properSMul
->>>>>>> 58b0a874
+closed in `ℝ`. -/