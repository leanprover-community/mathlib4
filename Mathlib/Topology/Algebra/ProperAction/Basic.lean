--- conflicted
+++ resolved
@@ -197,7 +197,20 @@
       continuous_invFun := by fun_prop }
     exact Φ.isProperMap
 
-<<<<<<< HEAD
+example [IsTopologicalGroup G] {H : Subgroup G} [IsClosed (H : Set G)] : ProperSMul H G :=
+  inferInstance
+
+@[to_additive]
+instance [IsTopologicalGroup G] {H : Subgroup G} [H_closed : IsClosed (H : Set G)] :
+    ProperSMul H.op G :=
+  have : IsClosed (H.op : Set Gᵐᵒᵖ) := H_closed.preimage MulOpposite.continuous_unop
+  inferInstance
+
+@[to_additive]
+instance QuotientGroup.instT2Space [IsTopologicalGroup G] {H : Subgroup G} [IsClosed (H : Set G)] :
+    T2Space (G ⧸ H) :=
+  t2Space_quotient_mulAction_of_properSMul
+
 /-- If `G` acts on `X` properly, then the map `G × T → X × T, (g, t) ↦ (g • t, t)` is still
 proper for *any* subset `T` of `X`. -/
 @[to_additive
@@ -245,19 +258,4 @@
 but such a lemma can't be true in this level of generality. For a counterexample, consider
 `ℚ` acting on `ℝ` by translation, and let `s : Set ℚ := univ`, `t : set ℝ := {0}`. Then `s` is
 closed and `t` is compact, but `s +ᵥ t` is the set of all rationals, which is definitely not
-closed in `ℝ`. -/
-=======
-example [IsTopologicalGroup G] {H : Subgroup G} [IsClosed (H : Set G)] : ProperSMul H G :=
-  inferInstance
-
-@[to_additive]
-instance [IsTopologicalGroup G] {H : Subgroup G} [H_closed : IsClosed (H : Set G)] :
-    ProperSMul H.op G :=
-  have : IsClosed (H.op : Set Gᵐᵒᵖ) := H_closed.preimage MulOpposite.continuous_unop
-  inferInstance
-
-@[to_additive]
-instance QuotientGroup.instT2Space [IsTopologicalGroup G] {H : Subgroup G} [IsClosed (H : Set G)] :
-    T2Space (G ⧸ H) :=
-  t2Space_quotient_mulAction_of_properSMul
->>>>>>> b716dcf5
+closed in `ℝ`. -/