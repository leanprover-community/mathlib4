/-
Copyright (c) 2021 Yury Kudryashov. All rights reserved.
Released under Apache 2.0 license as described in the file LICENSE.
Authors: Yury Kudryashov
-/
import Mathlib.Algebra.AddTorsor
import Mathlib.Topology.Algebra.Constructions
import Mathlib.GroupTheory.GroupAction.Prod
import Mathlib.Topology.Algebra.ConstMulAction

#align_import topology.algebra.mul_action from "leanprover-community/mathlib"@"d90e4e186f1d18e375dcd4e5b5f6364b01cb3e46"

/-!
# Continuous monoid action

In this file we define class `ContinuousSMul`. We say `ContinuousSMul M X` if `M` acts on `X` and
the map `(c, x) ↦ c • x` is continuous on `M × X`. We reuse this class for topological
(semi)modules, vector spaces and algebras.

## Main definitions

* `ContinuousSMul M X` : typeclass saying that the map `(c, x) ↦ c • x` is continuous
  on `M × X`;
* `Units.continuousSMul`: scalar multiplication by `Mˣ` is continuous when scalar
  multiplication by `M` is continuous. This allows `Homeomorph.smul` to be used with on monoids
  with `G = Mˣ`.

-- Porting note: These have all moved
* `Homeomorph.smul_of_ne_zero`: if a group with zero `G₀` (e.g., a field) acts on `X` and `c : G₀`
  is a nonzero element of `G₀`, then scalar multiplication by `c` is a homeomorphism of `X`;
* `Homeomorph.smul`: scalar multiplication by an element of a group `G` acting on `X`
  is a homeomorphism of `X`.

## Main results

Besides homeomorphisms mentioned above, in this file we provide lemmas like `Continuous.smul`
or `Filter.Tendsto.smul` that provide dot-syntax access to `ContinuousSMul`.
-/

open Topology Pointwise

open Filter

/-- Class `ContinuousSMul M X` says that the scalar multiplication `(•) : M → X → X`
is continuous in both arguments. We use the same class for all kinds of multiplicative actions,
including (semi)modules and algebras. -/
class ContinuousSMul (M X : Type*) [SMul M X] [TopologicalSpace M] [TopologicalSpace X] :
    Prop where
  /-- The scalar multiplication `(•)` is continuous. -/
  continuous_smul : Continuous fun p : M × X => p.1 • p.2
#align has_continuous_smul ContinuousSMul

export ContinuousSMul (continuous_smul)

/-- Class `ContinuousVAdd M X` says that the additive action `(+ᵥ) : M → X → X`
is continuous in both arguments. We use the same class for all kinds of additive actions,
including (semi)modules and algebras. -/
class ContinuousVAdd (M X : Type*) [VAdd M X] [TopologicalSpace M] [TopologicalSpace X] :
    Prop where
  /-- The additive action `(+ᵥ)` is continuous. -/
  continuous_vadd : Continuous fun p : M × X => p.1 +ᵥ p.2
#align has_continuous_vadd ContinuousVAdd

export ContinuousVAdd (continuous_vadd)

attribute [to_additive] ContinuousSMul

section Main

variable {M X Y α : Type*} [TopologicalSpace M] [TopologicalSpace X] [TopologicalSpace Y]

section SMul

variable [SMul M X] [ContinuousSMul M X]

@[to_additive]
instance (priority := 100) ContinuousSMul.continuousConstSMul : ContinuousConstSMul M X where
  continuous_const_smul _ := continuous_smul.comp (continuous_const.prod_mk continuous_id)
#align has_continuous_smul.has_continuous_const_smul ContinuousSMul.continuousConstSMul
#align has_continuous_vadd.has_continuous_const_vadd ContinuousVAdd.continuousConstVAdd

@[to_additive]
theorem Filter.Tendsto.smul {f : α → M} {g : α → X} {l : Filter α} {c : M} {a : X}
    (hf : Tendsto f l (𝓝 c)) (hg : Tendsto g l (𝓝 a)) :
    Tendsto (fun x => f x • g x) l (𝓝 <| c • a) :=
  (continuous_smul.tendsto _).comp (hf.prod_mk_nhds hg)
#align filter.tendsto.smul Filter.Tendsto.smul
#align filter.tendsto.vadd Filter.Tendsto.vadd

@[to_additive]
theorem Filter.Tendsto.smul_const {f : α → M} {l : Filter α} {c : M} (hf : Tendsto f l (𝓝 c))
    (a : X) : Tendsto (fun x => f x • a) l (𝓝 (c • a)) :=
  hf.smul tendsto_const_nhds
#align filter.tendsto.smul_const Filter.Tendsto.smul_const
#align filter.tendsto.vadd_const Filter.Tendsto.vadd_const

variable {f : Y → M} {g : Y → X} {b : Y} {s : Set Y}

@[to_additive]
theorem ContinuousWithinAt.smul (hf : ContinuousWithinAt f s b) (hg : ContinuousWithinAt g s b) :
    ContinuousWithinAt (fun x => f x • g x) s b :=
  Filter.Tendsto.smul hf hg
#align continuous_within_at.smul ContinuousWithinAt.smul
#align continuous_within_at.vadd ContinuousWithinAt.vadd

@[to_additive]
theorem ContinuousAt.smul (hf : ContinuousAt f b) (hg : ContinuousAt g b) :
    ContinuousAt (fun x => f x • g x) b :=
  Filter.Tendsto.smul hf hg
#align continuous_at.smul ContinuousAt.smul
#align continuous_at.vadd ContinuousAt.vadd

@[to_additive]
theorem ContinuousOn.smul (hf : ContinuousOn f s) (hg : ContinuousOn g s) :
    ContinuousOn (fun x => f x • g x) s := fun x hx => (hf x hx).smul (hg x hx)
#align continuous_on.smul ContinuousOn.smul
#align continuous_on.vadd ContinuousOn.vadd

@[to_additive (attr := continuity)]
theorem Continuous.smul (hf : Continuous f) (hg : Continuous g) : Continuous fun x => f x • g x :=
  continuous_smul.comp (hf.prod_mk hg)
#align continuous.smul Continuous.smul
#align continuous.vadd Continuous.vadd

/-- If a scalar action is central, then its right action is continuous when its left action is. -/
@[to_additive "If an additive action is central, then its right action is continuous when its left
action is."]
instance ContinuousSMul.op [SMul Mᵐᵒᵖ X] [IsCentralScalar M X] : ContinuousSMul Mᵐᵒᵖ X :=
  ⟨by
    suffices Continuous fun p : M × X => MulOpposite.op p.fst • p.snd from
      this.comp (MulOpposite.continuous_unop.prod_map continuous_id)
    simpa only [op_smul_eq_smul] using (continuous_smul : Continuous fun p : M × X => _)⟩
#align has_continuous_smul.op ContinuousSMul.op
#align has_continuous_vadd.op ContinuousVAdd.op

@[to_additive]
instance MulOpposite.continuousSMul : ContinuousSMul M Xᵐᵒᵖ :=
  ⟨MulOpposite.continuous_op.comp <|
      continuous_smul.comp <| continuous_id.prod_map MulOpposite.continuous_unop⟩
#align mul_opposite.has_continuous_smul MulOpposite.continuousSMul
#align add_opposite.has_continuous_vadd AddOpposite.continuousVAdd

@[to_additive]
<<<<<<< HEAD
lemma IsCompact.smul_set {k : Set M} {u : Set X} (hk : IsCompact k) (hu : IsCompact u) :
    IsCompact (k • u) := by
  rw [← Set.image_smul_prod]
  exact IsCompact.image (hk.prod hu) continuous_smul

#exit
=======
lemma smul_set_closure_subset (K : Set M) (L : Set X) :
    closure K • closure L ⊆ closure (K • L) := by
  rintro - ⟨x, y, hx, hy, rfl⟩
  dsimp
  apply mem_closure_iff_nhds.2 (fun u hu ↦ ?_)
  have A : (fun p ↦ p.fst • p.snd) ⁻¹' u ∈ 𝓝 (x, y) :=
    (continuous_smul.continuousAt (x := (x, y))).preimage_mem_nhds hu
  obtain ⟨a, ha, b, hb, hab⟩ :
    ∃ a, a ∈ 𝓝 x ∧ ∃ b, b ∈ 𝓝 y ∧ a ×ˢ b ⊆ (fun p ↦ p.fst • p.snd) ⁻¹' u :=
      mem_nhds_prod_iff.1 A
  obtain ⟨x', ⟨x'a, x'K⟩⟩ : Set.Nonempty (a ∩ K) := mem_closure_iff_nhds.1 hx a ha
  obtain ⟨y', ⟨y'b, y'L⟩⟩ : Set.Nonempty (b ∩ L) := mem_closure_iff_nhds.1 hy b hb
  refine ⟨x' • y', hab (Set.mk_mem_prod x'a y'b), Set.smul_mem_smul x'K y'L⟩
>>>>>>> 159c5ff7

end SMul

section Monoid

variable [Monoid M] [MulAction M X] [ContinuousSMul M X]

@[to_additive]
instance Units.continuousSMul : ContinuousSMul Mˣ X where
  continuous_smul :=
    show Continuous ((fun p : M × X => p.fst • p.snd) ∘ fun p : Mˣ × X => (p.1, p.2)) from
      continuous_smul.comp ((Units.continuous_val.comp continuous_fst).prod_mk continuous_snd)
#align units.has_continuous_smul Units.continuousSMul
#align add_units.has_continuous_vadd AddUnits.continuousVAdd

/-- If an action is continuous, then composing this action with a continuous homomorphism gives
again a continuous action. -/
@[to_additive]
theorem MulAction.continuousSMul_compHom
    {N : Type*} [TopologicalSpace N] [Monoid N] {f : N →* M} (hf : Continuous f) :
    letI : MulAction N X := MulAction.compHom _ f
    ContinuousSMul N X := by
  let _ : MulAction N X := MulAction.compHom _ f
  exact ⟨(hf.comp continuous_fst).smul continuous_snd⟩

end Monoid

section Group

variable [Group M] [MulAction M X] [ContinuousSMul M X]

@[to_additive]
instance Submonoid.continuousSMul {S : Submonoid M} : ContinuousSMul S X where
  continuous_smul := (continuous_subtype_val.comp continuous_fst).smul continuous_snd

@[to_additive]
instance Subgroup.continuousSMul {S : Subgroup M} : ContinuousSMul S X where
  continuous_smul := (continuous_subtype_val.comp continuous_fst).smul continuous_snd

end Group

@[to_additive]
instance Prod.continuousSMul [SMul M X] [SMul M Y] [ContinuousSMul M X] [ContinuousSMul M Y] :
    ContinuousSMul M (X × Y) :=
  ⟨(continuous_fst.smul (continuous_fst.comp continuous_snd)).prod_mk
      (continuous_fst.smul (continuous_snd.comp continuous_snd))⟩

@[to_additive]
instance {ι : Type*} {γ : ι → Type*} [∀ i, TopologicalSpace (γ i)] [∀ i, SMul M (γ i)]
    [∀ i, ContinuousSMul M (γ i)] : ContinuousSMul M (∀ i, γ i) :=
  ⟨continuous_pi fun i =>
      (continuous_fst.smul continuous_snd).comp <|
        continuous_fst.prod_mk ((continuous_apply i).comp continuous_snd)⟩

end Main

section LatticeOps

variable {ι : Sort*} {M X : Type*} [TopologicalSpace M] [SMul M X]

@[to_additive]
theorem continuousSMul_sInf {ts : Set (TopologicalSpace X)}
    (h : ∀ t ∈ ts, @ContinuousSMul M X _ _ t) : @ContinuousSMul M X _ _ (sInf ts) :=
  -- porting note: {} doesn't work because `sInf ts` isn't found by TC search. `(_)` finds it by
  -- unification instead.
  @ContinuousSMul.mk M X _ _ (_) <| by
      -- porting note: needs `( :)`
      rw [← (@sInf_singleton _ _ ‹TopologicalSpace M›:)]
      exact
        continuous_sInf_rng.2 fun t ht =>
          continuous_sInf_dom₂ (Eq.refl _) ht
            (@ContinuousSMul.continuous_smul _ _ _ _ t (h t ht))
#align has_continuous_smul_Inf continuousSMul_sInf
#align has_continuous_vadd_Inf continuousVAdd_sInf

@[to_additive]
theorem continuousSMul_iInf {ts' : ι → TopologicalSpace X}
    (h : ∀ i, @ContinuousSMul M X _ _ (ts' i)) : @ContinuousSMul M X _ _ (⨅ i, ts' i) :=
  continuousSMul_sInf <| Set.forall_range_iff.mpr h
#align has_continuous_smul_infi continuousSMul_iInf
#align has_continuous_vadd_infi continuousVAdd_iInf

@[to_additive]
theorem continuousSMul_inf {t₁ t₂ : TopologicalSpace X} [@ContinuousSMul M X _ _ t₁]
    [@ContinuousSMul M X _ _ t₂] : @ContinuousSMul M X _ _ (t₁ ⊓ t₂) := by
  rw [inf_eq_iInf]
  refine' continuousSMul_iInf fun b => _
  cases b <;> assumption
#align has_continuous_smul_inf continuousSMul_inf
#align has_continuous_vadd_inf continuousVAdd_inf

end LatticeOps

section AddTorsor

variable (G : Type*) (P : Type*) [AddGroup G] [AddTorsor G P] [TopologicalSpace G]

variable [PreconnectedSpace G] [TopologicalSpace P] [ContinuousVAdd G P]

/-- An `AddTorsor` for a connected space is a connected space. This is not an instance because
it loops for a group as a torsor over itself. -/
protected theorem AddTorsor.connectedSpace : ConnectedSpace P :=
  { isPreconnected_univ := by
      convert
        isPreconnected_univ.image (Equiv.vaddConst (Classical.arbitrary P) : G → P)
          (continuous_id.vadd continuous_const).continuousOn
      rw [Set.image_univ, Equiv.range_eq_univ]
    toNonempty := inferInstance }
#align add_torsor.connected_space AddTorsor.connectedSpace

end AddTorsor<|MERGE_RESOLUTION|>--- conflicted
+++ resolved
@@ -141,14 +141,12 @@
 #align add_opposite.has_continuous_vadd AddOpposite.continuousVAdd
 
 @[to_additive]
-<<<<<<< HEAD
 lemma IsCompact.smul_set {k : Set M} {u : Set X} (hk : IsCompact k) (hu : IsCompact u) :
     IsCompact (k • u) := by
   rw [← Set.image_smul_prod]
   exact IsCompact.image (hk.prod hu) continuous_smul
 
-#exit
-=======
+@[to_additive]
 lemma smul_set_closure_subset (K : Set M) (L : Set X) :
     closure K • closure L ⊆ closure (K • L) := by
   rintro - ⟨x, y, hx, hy, rfl⟩
@@ -162,7 +160,6 @@
   obtain ⟨x', ⟨x'a, x'K⟩⟩ : Set.Nonempty (a ∩ K) := mem_closure_iff_nhds.1 hx a ha
   obtain ⟨y', ⟨y'b, y'L⟩⟩ : Set.Nonempty (b ∩ L) := mem_closure_iff_nhds.1 hy b hb
   refine ⟨x' • y', hab (Set.mk_mem_prod x'a y'b), Set.smul_mem_smul x'K y'L⟩
->>>>>>> 159c5ff7
 
 end SMul
 
