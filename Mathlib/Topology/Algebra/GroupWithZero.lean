--- conflicted
+++ resolved
@@ -154,11 +154,7 @@
   refine le_antisymm (inv_le_iff_le_inv.1 ?_) (tendsto_inv₀ hx)
   simpa only [inv_inv] using tendsto_inv₀ (inv_ne_zero hx)
 
-<<<<<<< HEAD
-lemma tendsto_inv_iff₀ {α : Type*} {l : Filter α} {f : α → G₀} (hx : x ≠ 0) :
-=======
 lemma tendsto_inv_iff₀ {l : Filter α} {f : α → G₀} (hx : x ≠ 0) :
->>>>>>> 93bc09f7
     Tendsto (fun x ↦ (f x)⁻¹) l (𝓝 x⁻¹) ↔ Tendsto f l (𝓝 x) := by
   simp only [nhds_inv₀ hx, ← Filter.comap_inv, tendsto_comap_iff, (· ∘ ·), inv_inv]
 
