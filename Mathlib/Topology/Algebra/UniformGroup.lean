--- conflicted
+++ resolved
@@ -899,11 +899,7 @@
   obtain ⟨u, hu, u_mul⟩ := TopologicalGroup.exists_antitone_basis_nhds_one G
   obtain ⟨hv, v_anti⟩ := hu.map ((↑) : G → G ⧸ N)
   rw [← QuotientGroup.nhds_eq N 1, QuotientGroup.mk_one] at hv
-<<<<<<< HEAD
-  refine UniformSpace.complete_of_cauchySeq_tendsto fun x hx ↦ ?_
-=======
   refine UniformSpace.complete_of_cauchySeq_tendsto fun x hx => ?_
->>>>>>> d6ea8fe0
   /- Given `n : ℕ`, for sufficiently large `a b : ℕ`, given any lift of `x b`, we can find a lift
     of `x a` such that the quotient of the lifts lies in `u n`. -/
   have key₀ : ∀ i j : ℕ, ∃ M : ℕ, j < M ∧ ∀ a b : ℕ, M ≤ a → M ≤ b →
@@ -914,11 +910,7 @@
     simp only [ge_iff_le, mem_setOf_eq, forall_true_left, mem_image] at hx
     intro i j
     rcases hx i with ⟨M, hM⟩
-<<<<<<< HEAD
-    refine ⟨max j M + 1, (le_max_left _ _).trans_lt (lt_add_one _), fun a b ha hb g hg ↦ ?_⟩
-=======
     refine ⟨max j M + 1, (le_max_left _ _).trans_lt (lt_add_one _), fun a b ha hb g hg => ?_⟩
->>>>>>> d6ea8fe0
     obtain ⟨y, y_mem, hy⟩ :=
       hM a (((le_max_right j _).trans (lt_add_one _).le).trans ha) b
         (((le_max_right j _).trans (lt_add_one _).le).trans hb)
@@ -967,11 +959,7 @@
   refine
     ⟨↑x₀,
       tendsto_nhds_of_cauchySeq_of_subseq hx
-<<<<<<< HEAD
-        (strictMono_nat_of_lt_succ fun n ↦ (hφ (n + 1)).1).tendsto_atTop ?_⟩
-=======
         (strictMono_nat_of_lt_succ fun n => (hφ (n + 1)).1).tendsto_atTop ?_⟩
->>>>>>> d6ea8fe0
   convert ((continuous_coinduced_rng : Continuous ((↑) : G → G ⧸ N)).tendsto x₀).comp hx₀
   exact funext fun n => (x' n).snd
 #align quotient_group.complete_space' QuotientGroup.completeSpace'
