/-
Copyright (c) 2022 Nicolò Cavalleri. All rights reserved.
Released under Apache 2.0 license as described in the file LICENSE.
Authors: Nicolò Cavalleri, Sébastien Gouëzel, Heather Macbeth, Floris van Doorn
-/
module

public import Mathlib.Topology.FiberBundle.Basic

/-!
# Standard constructions on fiber bundles

This file contains several standard constructions on fiber bundles:

* `Bundle.Trivial.fiberBundle 𝕜 B F`: the trivial fiber bundle with model fiber `F` over the base
  `B`

* `FiberBundle.prod`: for fiber bundles `E₁` and `E₂` over a common base, a fiber bundle structure
  on their fiberwise product `E₁ ×ᵇ E₂` (the notation stands for `fun x ↦ E₁ x × E₂ x`).

* `FiberBundle.pullback`: for a fiber bundle `E` over `B`, a fiber bundle structure on its
  pullback `f *ᵖ E` by a map `f : B' → B` (the notation is a type synonym for `E ∘ f`).

## Tags

fiber bundle, fibre bundle, fiberwise product, pullback

-/

@[expose] public section

open Bundle Filter Set TopologicalSpace Topology

/-! ### The trivial bundle -/

namespace Bundle

namespace Trivial

variable (B : Type*) (F : Type*)

-- TODO: use `TotalSpace.toProd`
instance topologicalSpace [t₁ : TopologicalSpace B]
    [t₂ : TopologicalSpace F] : TopologicalSpace (TotalSpace F (Trivial B F)) :=
  induced TotalSpace.proj t₁ ⊓ induced (TotalSpace.trivialSnd B F) t₂

variable [TopologicalSpace B] [TopologicalSpace F]

theorem isInducing_toProd : IsInducing (TotalSpace.toProd B F) :=
  ⟨by simp only [instTopologicalSpaceProd, induced_inf, induced_compose]; rfl⟩

/-- Homeomorphism between the total space of the trivial bundle and the Cartesian product. -/
@[simps!]
def homeomorphProd : TotalSpace F (Trivial B F) ≃ₜ B × F :=
  (TotalSpace.toProd _ _).toHomeomorphOfIsInducing (isInducing_toProd B F)

<<<<<<< HEAD
set_option linter.style.commandStart false -- linter false positive, TODO fix!
=======
set_option linter.style.commandStart false in -- linter false positive (Bundle.TotalSpace)
>>>>>>> 4975ee7e
/-- Local trivialization for trivial bundle. -/
@[simps!]
def trivialization : Trivialization F (π F (Bundle.Trivial B F)) where
  toOpenPartialHomeomorph := (homeomorphProd B F).toOpenPartialHomeomorph
  baseSet := univ
  open_baseSet := isOpen_univ
  source_eq := rfl
  target_eq := univ_prod_univ.symm
  proj_toFun _ _ := rfl

@[simp] lemma trivialization_symm_apply [Zero F] (b : B) (f : F) :
    (trivialization B F).symm b f = f := by
  simp [trivialization, homeomorphProd, TotalSpace.toProd, Trivialization.symm,
    Pretrivialization.symm, Trivialization.toPretrivialization]

@[simp] lemma toOpenPartialHomeomorph_trivialization_symm_apply (v : B × F) :
    (trivialization B F).toOpenPartialHomeomorph.symm v = ⟨v.1, v.2⟩ := rfl

/-- Fiber bundle instance on the trivial bundle. -/
@[simps] instance fiberBundle : FiberBundle F (Bundle.Trivial B F) where
  trivializationAtlas' := {trivialization B F}
  trivializationAt' _ := trivialization B F
  mem_baseSet_trivializationAt' := mem_univ
  trivialization_mem_atlas' _ := mem_singleton _
  totalSpaceMk_isInducing' _ := (homeomorphProd B F).symm.isInducing.comp
    (isInducing_const_prod.2 .id)

set_option linter.style.commandStart false in -- linter false positive (Bundle.TotalSpace)
theorem eq_trivialization (e : Trivialization F (π F (Bundle.Trivial B F)))
    [i : MemTrivializationAtlas e] : e = trivialization B F := i.out

end Trivial

end Bundle

/-! ### Fibrewise product of two bundles -/


section Prod

variable {B : Type*}

section Defs

variable (F₁ : Type*) (E₁ : B → Type*) (F₂ : Type*) (E₂ : B → Type*)
variable [TopologicalSpace (TotalSpace F₁ E₁)] [TopologicalSpace (TotalSpace F₂ E₂)]

/-- Equip the total space of the fiberwise product of two fiber bundles `E₁`, `E₂` with
the induced topology from the diagonal embedding into `TotalSpace F₁ E₁ × TotalSpace F₂ E₂`. -/
instance FiberBundle.Prod.topologicalSpace : TopologicalSpace (TotalSpace (F₁ × F₂) (E₁ ×ᵇ E₂)) :=
  TopologicalSpace.induced
    (fun p ↦ ((⟨p.1, p.2.1⟩ : TotalSpace F₁ E₁), (⟨p.1, p.2.2⟩ : TotalSpace F₂ E₂)))
    inferInstance

/-- The diagonal map from the total space of the fiberwise product of two fiber bundles
`E₁`, `E₂` into `TotalSpace F₁ E₁ × TotalSpace F₂ E₂` is an inducing map. -/
theorem FiberBundle.Prod.isInducing_diag :
    IsInducing (fun p ↦ (⟨p.1, p.2.1⟩, ⟨p.1, p.2.2⟩) :
      TotalSpace (F₁ × F₂) (E₁ ×ᵇ E₂) → TotalSpace F₁ E₁ × TotalSpace F₂ E₂) :=
  ⟨rfl⟩

end Defs

open FiberBundle

variable [TopologicalSpace B] (F₁ : Type*) [TopologicalSpace F₁] (E₁ : B → Type*)
  [TopologicalSpace (TotalSpace F₁ E₁)] (F₂ : Type*) [TopologicalSpace F₂] (E₂ : B → Type*)
  [TopologicalSpace (TotalSpace F₂ E₂)]

namespace Trivialization

variable {F₁ E₁ F₂ E₂}
variable (e₁ : Trivialization F₁ (π F₁ E₁)) (e₂ : Trivialization F₂ (π F₂ E₂))

/-- Given trivializations `e₁`, `e₂` for fiber bundles `E₁`, `E₂` over a base `B`, the forward
function for the construction `Trivialization.prod`, the induced
trivialization for the fiberwise product of `E₁` and `E₂`. -/
def Prod.toFun' : TotalSpace (F₁ × F₂) (E₁ ×ᵇ E₂) → B × F₁ × F₂ :=
  fun p ↦ ⟨p.1, (e₁ ⟨p.1, p.2.1⟩).2, (e₂ ⟨p.1, p.2.2⟩).2⟩

variable {e₁ e₂}

set_option linter.style.commandStart false -- linter false positive, TODO fix!
theorem Prod.continuous_to_fun : ContinuousOn (Prod.toFun' e₁ e₂)
    (π (F₁ × F₂) (E₁ ×ᵇ E₂) ⁻¹' (e₁.baseSet ∩ e₂.baseSet)) := by
  let f₁ : TotalSpace (F₁ × F₂) (E₁ ×ᵇ E₂) → TotalSpace F₁ E₁ × TotalSpace F₂ E₂ :=
    fun p ↦ ((⟨p.1, p.2.1⟩ : TotalSpace F₁ E₁), (⟨p.1, p.2.2⟩ : TotalSpace F₂ E₂))
  let f₂ : TotalSpace F₁ E₁ × TotalSpace F₂ E₂ → (B × F₁) × B × F₂ := fun p ↦ ⟨e₁ p.1, e₂ p.2⟩
  let f₃ : (B × F₁) × B × F₂ → B × F₁ × F₂ := fun p ↦ ⟨p.1.1, p.1.2, p.2.2⟩
  have hf₁ : Continuous f₁ := (Prod.isInducing_diag F₁ E₁ F₂ E₂).continuous
  have hf₂ : ContinuousOn f₂ (e₁.source ×ˢ e₂.source) :=
    e₁.toOpenPartialHomeomorph.continuousOn.prodMap e₂.toOpenPartialHomeomorph.continuousOn
  have hf₃ : Continuous f₃ := by fun_prop
  refine ((hf₃.comp_continuousOn hf₂).comp hf₁.continuousOn ?_).congr ?_
  · rw [e₁.source_eq, e₂.source_eq]
    exact mapsTo_preimage _ _
  rintro ⟨b, v₁, v₂⟩ ⟨hb₁, _⟩
  simp only [f₁, f₂, f₃, Prod.toFun', Prod.mk_inj, Function.comp_apply, and_true]
  rw [e₁.coe_fst]
  rw [e₁.source_eq, mem_preimage]
  exact hb₁

variable (e₁ e₂) [∀ x, Zero (E₁ x)] [∀ x, Zero (E₂ x)]

/-- Given trivializations `e₁`, `e₂` for fiber bundles `E₁`, `E₂` over a base `B`, the inverse
function for the construction `Trivialization.prod`, the induced
trivialization for the fiberwise product of `E₁` and `E₂`. -/
noncomputable def Prod.invFun' (p : B × F₁ × F₂) : TotalSpace (F₁ × F₂) (E₁ ×ᵇ E₂) :=
  ⟨p.1, e₁.symm p.1 p.2.1, e₂.symm p.1 p.2.2⟩

variable {e₁ e₂}

theorem Prod.left_inv {x : TotalSpace (F₁ × F₂) (E₁ ×ᵇ E₂)}
    (h : x ∈ π (F₁ × F₂) (E₁ ×ᵇ E₂) ⁻¹' (e₁.baseSet ∩ e₂.baseSet)) :
    Prod.invFun' e₁ e₂ (Prod.toFun' e₁ e₂ x) = x := by
  obtain ⟨x, v₁, v₂⟩ := x
  obtain ⟨h₁ : x ∈ e₁.baseSet, h₂ : x ∈ e₂.baseSet⟩ := h
  simp only [Prod.toFun', Prod.invFun', symm_apply_apply_mk, h₁, h₂]

theorem Prod.right_inv {x : B × F₁ × F₂}
    (h : x ∈ (e₁.baseSet ∩ e₂.baseSet) ×ˢ (univ : Set (F₁ × F₂))) :
    Prod.toFun' e₁ e₂ (Prod.invFun' e₁ e₂ x) = x := by
  obtain ⟨x, w₁, w₂⟩ := x
  obtain ⟨⟨h₁ : x ∈ e₁.baseSet, h₂ : x ∈ e₂.baseSet⟩, -⟩ := h
  simp only [Prod.toFun', Prod.invFun', apply_mk_symm, h₁, h₂]

theorem Prod.continuous_inv_fun :
    ContinuousOn (Prod.invFun' e₁ e₂) ((e₁.baseSet ∩ e₂.baseSet) ×ˢ univ) := by
  rw [(Prod.isInducing_diag F₁ E₁ F₂ E₂).continuousOn_iff]
  have H₁ : Continuous fun p : B × F₁ × F₂ ↦ ((p.1, p.2.1), (p.1, p.2.2)) := by fun_prop
  refine (e₁.continuousOn_symm.prodMap e₂.continuousOn_symm).comp H₁.continuousOn ?_
  exact fun x h ↦ ⟨⟨h.1.1, mem_univ _⟩, ⟨h.1.2, mem_univ _⟩⟩

variable (e₁ e₂)

/-- Given trivializations `e₁`, `e₂` for bundle types `E₁`, `E₂` over a base `B`, the induced
trivialization for the fiberwise product of `E₁` and `E₂`, whose base set is
`e₁.baseSet ∩ e₂.baseSet`. -/
@[simps!]
noncomputable def prod : Trivialization (F₁ × F₂) (π (F₁ × F₂) (E₁ ×ᵇ E₂)) where
  toFun := Prod.toFun' e₁ e₂
  invFun := Prod.invFun' e₁ e₂
  source := π (F₁ × F₂) (E₁ ×ᵇ E₂) ⁻¹' (e₁.baseSet ∩ e₂.baseSet)
  target := (e₁.baseSet ∩ e₂.baseSet) ×ˢ Set.univ
  map_source' _ h := ⟨h, Set.mem_univ _⟩
  map_target' _ h := h.1
  left_inv' _ := Prod.left_inv
  right_inv' _ := Prod.right_inv
  open_source := by
    convert (e₁.open_source.prod e₂.open_source).preimage
        (FiberBundle.Prod.isInducing_diag F₁ E₁ F₂ E₂).continuous
    ext x
    simp only [Trivialization.source_eq, mfld_simps]
  open_target := (e₁.open_baseSet.inter e₂.open_baseSet).prod isOpen_univ
  continuousOn_toFun := Prod.continuous_to_fun
  continuousOn_invFun := Prod.continuous_inv_fun
  baseSet := e₁.baseSet ∩ e₂.baseSet
  open_baseSet := e₁.open_baseSet.inter e₂.open_baseSet
  source_eq := rfl
  target_eq := rfl
  proj_toFun _ _ := rfl

@[deprecated (since := "2025-06-19")] alias baseSet_prod := prod_baseSet

theorem prod_symm_apply (x : B) (w₁ : F₁) (w₂ : F₂) :
    (prod e₁ e₂).toPartialEquiv.symm (x, w₁, w₂) = ⟨x, e₁.symm x w₁, e₂.symm x w₂⟩ := rfl

end Trivialization

open Trivialization

variable [∀ x, Zero (E₁ x)] [∀ x, Zero (E₂ x)] [∀ x : B, TopologicalSpace (E₁ x)]
  [∀ x : B, TopologicalSpace (E₂ x)] [FiberBundle F₁ E₁] [FiberBundle F₂ E₂]

/-- The product of two fiber bundles is a fiber bundle. -/
@[simps] noncomputable instance FiberBundle.prod : FiberBundle (F₁ × F₂) (E₁ ×ᵇ E₂) where
  totalSpaceMk_isInducing' b := by
    rw [← (Prod.isInducing_diag F₁ E₁ F₂ E₂).of_comp_iff]
    exact (totalSpaceMk_isInducing F₁ E₁ b).prodMap (totalSpaceMk_isInducing F₂ E₂ b)
  trivializationAtlas' := { e |
    ∃ (e₁ : Trivialization F₁ (π F₁ E₁)) (e₂ : Trivialization F₂ (π F₂ E₂))
      (_ : MemTrivializationAtlas e₁) (_ : MemTrivializationAtlas e₂),
      e = Trivialization.prod e₁ e₂ }
  trivializationAt' b := (trivializationAt F₁ E₁ b).prod (trivializationAt F₂ E₂ b)
  mem_baseSet_trivializationAt' b :=
    ⟨mem_baseSet_trivializationAt F₁ E₁ b, mem_baseSet_trivializationAt F₂ E₂ b⟩
  trivialization_mem_atlas' b :=
    ⟨trivializationAt F₁ E₁ b, trivializationAt F₂ E₂ b, inferInstance, inferInstance, rfl⟩

set_option linter.style.commandStart false -- linter false positive, TODO fix!
instance {e₁ : Trivialization F₁ (π F₁ E₁)} {e₂ : Trivialization F₂ (π F₂ E₂)}
    [MemTrivializationAtlas e₁] [MemTrivializationAtlas e₂] :
    MemTrivializationAtlas (e₁.prod e₂ : Trivialization (F₁ × F₂) (π (F₁ × F₂) (E₁ ×ᵇ E₂))) where
  out := ⟨e₁, e₂, inferInstance, inferInstance, rfl⟩

end Prod

/-! ### Pullbacks of fiber bundles -/

section

universe u v w₁ w₂ U

variable {B : Type u} (F : Type v) (E : B → Type w₁) {B' : Type w₂} (f : B' → B)

instance [∀ x : B, TopologicalSpace (E x)] : ∀ x : B', TopologicalSpace ((f *ᵖ E) x) :=
  inferInstanceAs (∀ x, TopologicalSpace (E (f x)))

variable [TopologicalSpace B'] [TopologicalSpace (TotalSpace F E)]

/-- Definition of `Pullback.TotalSpace.topologicalSpace`, which we make irreducible. -/
irreducible_def pullbackTopology : TopologicalSpace (TotalSpace F (f *ᵖ E)) :=
  induced TotalSpace.proj ‹TopologicalSpace B'› ⊓
    induced (Pullback.lift f) ‹TopologicalSpace (TotalSpace F E)›

/-- The topology on the total space of a pullback bundle is the coarsest topology for which both
the projections to the base and the map to the original bundle are continuous. -/
instance Pullback.TotalSpace.topologicalSpace : TopologicalSpace (TotalSpace F (f *ᵖ E)) :=
  pullbackTopology F E f

set_option linter.style.commandStart false -- linter false positive, TODO fix!
theorem Pullback.continuous_proj (f : B' → B) : Continuous (π F (f *ᵖ E)) := by
  rw [continuous_iff_le_induced, Pullback.TotalSpace.topologicalSpace, pullbackTopology_def]
  exact inf_le_left

theorem Pullback.continuous_lift (f : B' → B) : Continuous (@Pullback.lift B F E B' f) := by
  rw [continuous_iff_le_induced, Pullback.TotalSpace.topologicalSpace, pullbackTopology_def]
  exact inf_le_right

theorem inducing_pullbackTotalSpaceEmbedding (f : B' → B) :
    IsInducing (@pullbackTotalSpaceEmbedding B F E B' f) := by
  constructor
  simp_rw [instTopologicalSpaceProd, induced_inf, induced_compose,
    Pullback.TotalSpace.topologicalSpace, pullbackTopology_def]
  rfl

section FiberBundle

variable [TopologicalSpace F] [TopologicalSpace B]

theorem Pullback.continuous_totalSpaceMk [∀ x, TopologicalSpace (E x)] [FiberBundle F E]
    {f : B' → B} {x : B'} : Continuous (@TotalSpace.mk _ F (f *ᵖ E) x) := by
  simp only [continuous_iff_le_induced, Pullback.TotalSpace.topologicalSpace, induced_compose,
    induced_inf, Function.comp_def, induced_const, top_inf_eq, pullbackTopology_def]
  exact (FiberBundle.totalSpaceMk_isInducing F E (f x)).eq_induced.le

variable {E F}
variable [∀ _b, Zero (E _b)] {K : Type U} [FunLike K B' B] [ContinuousMapClass K B' B]

/-- A fiber bundle trivialization can be pulled back to a trivialization on the pullback bundle. -/
@[simps]
noncomputable def Trivialization.pullback (e : Trivialization F (π F E)) (f : K) :
    Trivialization F (π F ((f : B' → B) *ᵖ E)) where
  toFun z := (z.proj, (e (Pullback.lift f z)).2)
  invFun y := @TotalSpace.mk _ F (f *ᵖ E) y.1 (e.symm (f y.1) y.2)
  source := Pullback.lift f ⁻¹' e.source
  baseSet := f ⁻¹' e.baseSet
  target := (f ⁻¹' e.baseSet) ×ˢ univ
  map_source' x h := by
    simp_rw [e.source_eq, mem_preimage, Pullback.lift_proj] at h
    simp_rw [prodMk_mem_set_prod_eq, mem_univ, and_true, mem_preimage, h]
  map_target' y h := by
    rw [mem_prod, mem_preimage] at h
    simp_rw [e.source_eq, mem_preimage, Pullback.lift_proj, h.1]
  left_inv' x h := by
    simp_rw [mem_preimage, e.mem_source, Pullback.lift_proj] at h
    simp_rw [Pullback.lift, e.symm_apply_apply_mk h]
  right_inv' x h := by
    simp_rw [mem_prod, mem_preimage, mem_univ, and_true] at h
    simp_rw [Pullback.lift_mk, e.apply_mk_symm h]
  open_source := by
    simp_rw [e.source_eq, ← preimage_comp]
    exact e.open_baseSet.preimage ((map_continuous f).comp <| Pullback.continuous_proj F E f)
  open_target := ((map_continuous f).isOpen_preimage _ e.open_baseSet).prod isOpen_univ
  open_baseSet := (map_continuous f).isOpen_preimage _ e.open_baseSet
  continuousOn_toFun :=
    (Pullback.continuous_proj F E f).continuousOn.prodMk
      (continuous_snd.comp_continuousOn <|
        e.continuousOn.comp (Pullback.continuous_lift F E f).continuousOn Subset.rfl)
  continuousOn_invFun := by
    simp_rw [(inducing_pullbackTotalSpaceEmbedding F E f).continuousOn_iff, Function.comp_def,
      pullbackTotalSpaceEmbedding]
    exact continuousOn_fst.prodMk
      (e.continuousOn_symm.comp ((map_continuous f).prodMap continuous_id).continuousOn Subset.rfl)
  source_eq := by
    rw [e.source_eq]
    rfl
  target_eq := rfl
  proj_toFun _ _ := rfl

@[simps]
noncomputable instance FiberBundle.pullback [∀ x, TopologicalSpace (E x)] [FiberBundle F E]
    (f : K) : FiberBundle F ((f : B' → B) *ᵖ E) where
  totalSpaceMk_isInducing' x :=
    (totalSpaceMk_isInducing F E (f x)).of_comp (Pullback.continuous_totalSpaceMk F E)
      (Pullback.continuous_lift F E f)
  trivializationAtlas' :=
    { ef | ∃ (e : Trivialization F (π F E)) (_ : MemTrivializationAtlas e), ef = e.pullback f }
  trivializationAt' x := (trivializationAt F E (f x)).pullback f
  mem_baseSet_trivializationAt' x := mem_baseSet_trivializationAt F E (f x)
  trivialization_mem_atlas' x := ⟨trivializationAt F E (f x), inferInstance, rfl⟩

end FiberBundle

end<|MERGE_RESOLUTION|>--- conflicted
+++ resolved
@@ -54,11 +54,7 @@
 def homeomorphProd : TotalSpace F (Trivial B F) ≃ₜ B × F :=
   (TotalSpace.toProd _ _).toHomeomorphOfIsInducing (isInducing_toProd B F)
 
-<<<<<<< HEAD
-set_option linter.style.commandStart false -- linter false positive, TODO fix!
-=======
 set_option linter.style.commandStart false in -- linter false positive (Bundle.TotalSpace)
->>>>>>> 4975ee7e
 /-- Local trivialization for trivial bundle. -/
 @[simps!]
 def trivialization : Trivialization F (π F (Bundle.Trivial B F)) where
