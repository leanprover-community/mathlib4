/-
Copyright (c) 2019 Sébastien Gouëzel. All rights reserved.
Released under Apache 2.0 license as described in the file LICENSE.
Authors: Sébastien Gouëzel
-/
import Mathlib.Data.Bundle
import Mathlib.Data.Set.Image
import Mathlib.Topology.CompactOpen
import Mathlib.Topology.PartialHomeomorph
import Mathlib.Topology.Order.Basic

/-!
# Trivializations

## Main definitions

### Basic definitions

* `Trivialization F p` : structure extending partial homeomorphisms, defining a local
  trivialization of a topological space `Z` with projection `p` and fiber `F`.

* `Pretrivialization F proj` : trivialization as a partial equivalence, mainly used when the
  topology on the total space has not yet been defined.

### Operations on bundles

We provide the following operations on `Trivialization`s.

* `Trivialization.compHomeomorph`: given a local trivialization `e` of a fiber bundle
  `p : Z → B` and a homeomorphism `h : Z' ≃ₜ Z`, returns a local trivialization of the fiber bundle
  `p ∘ h`.

## Implementation notes

Previously, in mathlib, there was a structure `topological_vector_bundle.trivialization` which
extended another structure `topological_fiber_bundle.trivialization` by a linearity hypothesis. As
of PR https://github.com/leanprover-community/mathlib3/pull/17359, we have changed this to a single structure
`Trivialization` (no namespace), together with a mixin class `Trivialization.IsLinear`.

This permits all the *data* of a vector bundle to be held at the level of fiber bundles, so that the
same trivializations can underlie an object's structure as (say) a vector bundle over `ℂ` and as a
vector bundle over `ℝ`, as well as its structure simply as a fiber bundle.

This might be a little surprising, given the general trend of the library to ever-increased
bundling.  But in this case the typical motivation for more bundling does not apply: there is no
algebraic or order structure on the whole type of linear (say) trivializations of a bundle.
Indeed, since trivializations only have meaning on their base sets (taking junk values outside), the
type of linear trivializations is not even particularly well-behaved.
-/

open TopologicalSpace Filter Set Bundle Function
open scoped Topology

variable {B : Type*} (F : Type*) {E : B → Type*}
variable {Z : Type*} [TopologicalSpace B] [TopologicalSpace F] {proj : Z → B}

/-- This structure contains the information left for a local trivialization (which is implemented
below as `Trivialization F proj`) if the total space has not been given a topology, but we
have a topology on both the fiber and the base space. Through the construction
`topological_fiber_prebundle F proj` it will be possible to promote a
`Pretrivialization F proj` to a `Trivialization F proj`. -/
structure Pretrivialization (proj : Z → B) extends PartialEquiv Z (B × F) where
  open_target : IsOpen target
  baseSet : Set B
  open_baseSet : IsOpen baseSet
  source_eq : source = proj ⁻¹' baseSet
  target_eq : target = baseSet ×ˢ univ
  proj_toFun : ∀ p ∈ source, (toFun p).1 = proj p

namespace Pretrivialization

variable {F}
variable (e : Pretrivialization F proj) {x : Z}

/-- Coercion of a pretrivialization to a function. We don't use `e.toFun` in the `CoeFun` instance
because it is actually `e.toPartialEquiv.toFun`, so `simp` will apply lemmas about
`toPartialEquiv`. While we may want to switch to this behavior later, doing it mid-port will break a
lot of proofs. -/
@[coe] def toFun' : Z → (B × F) := e.toFun

instance : CoeFun (Pretrivialization F proj) fun _ => Z → B × F := ⟨toFun'⟩

@[ext]
lemma ext' (e e' : Pretrivialization F proj) (h₁ : e.toPartialEquiv = e'.toPartialEquiv)
    (h₂ : e.baseSet = e'.baseSet) : e = e' := by
  cases e; cases e'; congr

-- Porting note (https://github.com/leanprover-community/mathlib4/issues/11215): TODO: move `ext` here?
lemma ext {e e' : Pretrivialization F proj} (h₁ : ∀ x, e x = e' x)
    (h₂ : ∀ x, e.toPartialEquiv.symm x = e'.toPartialEquiv.symm x) (h₃ : e.baseSet = e'.baseSet) :
    e = e' := by
  ext1 <;> [ext1; exact h₃]
  · apply h₁
  · apply h₂
  · rw [e.source_eq, e'.source_eq, h₃]

/-- If the fiber is nonempty, then the projection also is. -/
lemma toPartialEquiv_injective [Nonempty F] :
    Injective (toPartialEquiv : Pretrivialization F proj → PartialEquiv Z (B × F)) := by
  refine fun e e' h ↦ ext' _ _ h ?_
  simpa only [fst_image_prod, univ_nonempty, target_eq]
    using congr_arg (Prod.fst '' PartialEquiv.target ·) h

@[simp, mfld_simps]
theorem coe_coe : ⇑e.toPartialEquiv = e :=
  rfl

@[simp, mfld_simps]
theorem coe_fst (ex : x ∈ e.source) : (e x).1 = proj x :=
  e.proj_toFun x ex

theorem mem_source : x ∈ e.source ↔ proj x ∈ e.baseSet := by rw [e.source_eq, mem_preimage]

theorem coe_fst' (ex : proj x ∈ e.baseSet) : (e x).1 = proj x :=
  e.coe_fst (e.mem_source.2 ex)

protected theorem eqOn : EqOn (Prod.fst ∘ e) proj e.source := fun _ hx => e.coe_fst hx

theorem mk_proj_snd (ex : x ∈ e.source) : (proj x, (e x).2) = e x :=
  Prod.ext (e.coe_fst ex).symm rfl

theorem mk_proj_snd' (ex : proj x ∈ e.baseSet) : (proj x, (e x).2) = e x :=
  Prod.ext (e.coe_fst' ex).symm rfl

/-- Composition of inverse and coercion from the subtype of the target. -/
def setSymm : e.target → Z :=
  e.target.restrict e.toPartialEquiv.symm

theorem mem_target {x : B × F} : x ∈ e.target ↔ x.1 ∈ e.baseSet := by
  rw [e.target_eq, prod_univ, mem_preimage]

theorem proj_symm_apply {x : B × F} (hx : x ∈ e.target) : proj (e.toPartialEquiv.symm x) = x.1 := by
  have := (e.coe_fst (e.map_target hx)).symm
  rwa [← e.coe_coe, e.right_inv hx] at this

theorem proj_symm_apply' {b : B} {x : F} (hx : b ∈ e.baseSet) :
    proj (e.toPartialEquiv.symm (b, x)) = b :=
  e.proj_symm_apply (e.mem_target.2 hx)

theorem proj_surjOn_baseSet [Nonempty F] : Set.SurjOn proj e.source e.baseSet := fun b hb =>
  let ⟨y⟩ := ‹Nonempty F›
  ⟨e.toPartialEquiv.symm (b, y), e.toPartialEquiv.map_target <| e.mem_target.2 hb,
    e.proj_symm_apply' hb⟩

theorem apply_symm_apply {x : B × F} (hx : x ∈ e.target) : e (e.toPartialEquiv.symm x) = x :=
  e.toPartialEquiv.right_inv hx

theorem apply_symm_apply' {b : B} {x : F} (hx : b ∈ e.baseSet) :
    e (e.toPartialEquiv.symm (b, x)) = (b, x) :=
  e.apply_symm_apply (e.mem_target.2 hx)

theorem symm_apply_apply {x : Z} (hx : x ∈ e.source) : e.toPartialEquiv.symm (e x) = x :=
  e.toPartialEquiv.left_inv hx

@[simp, mfld_simps]
theorem symm_apply_mk_proj {x : Z} (ex : x ∈ e.source) :
    e.toPartialEquiv.symm (proj x, (e x).2) = x := by
  rw [← e.coe_fst ex, ← e.coe_coe, e.left_inv ex]

@[simp, mfld_simps]
theorem preimage_symm_proj_baseSet :
    e.toPartialEquiv.symm ⁻¹' (proj ⁻¹' e.baseSet) ∩ e.target = e.target := by
  refine inter_eq_right.mpr fun x hx => ?_
  simp only [mem_preimage, PartialEquiv.invFun_as_coe, e.proj_symm_apply hx]
  exact e.mem_target.mp hx

@[simp, mfld_simps]
theorem preimage_symm_proj_inter (s : Set B) :
    e.toPartialEquiv.symm ⁻¹' (proj ⁻¹' s) ∩ e.baseSet ×ˢ univ = (s ∩ e.baseSet) ×ˢ univ := by
  ext ⟨x, y⟩
  suffices x ∈ e.baseSet → (proj (e.toPartialEquiv.symm (x, y)) ∈ s ↔ x ∈ s) by
    simpa only [prod_mk_mem_set_prod_eq, mem_inter_iff, and_true, mem_univ, and_congr_left_iff]
  intro h
  rw [e.proj_symm_apply' h]

theorem target_inter_preimage_symm_source_eq (e f : Pretrivialization F proj) :
    f.target ∩ f.toPartialEquiv.symm ⁻¹' e.source = (e.baseSet ∩ f.baseSet) ×ˢ univ := by
  rw [inter_comm, f.target_eq, e.source_eq, f.preimage_symm_proj_inter]

theorem trans_source (e f : Pretrivialization F proj) :
    (f.toPartialEquiv.symm.trans e.toPartialEquiv).source = (e.baseSet ∩ f.baseSet) ×ˢ univ := by
  rw [PartialEquiv.trans_source, PartialEquiv.symm_source, e.target_inter_preimage_symm_source_eq]

theorem symm_trans_symm (e e' : Pretrivialization F proj) :
    (e.toPartialEquiv.symm.trans e'.toPartialEquiv).symm
      = e'.toPartialEquiv.symm.trans e.toPartialEquiv := by
  rw [PartialEquiv.trans_symm_eq_symm_trans_symm, PartialEquiv.symm_symm]

theorem symm_trans_source_eq (e e' : Pretrivialization F proj) :
    (e.toPartialEquiv.symm.trans e'.toPartialEquiv).source = (e.baseSet ∩ e'.baseSet) ×ˢ univ := by
  rw [PartialEquiv.trans_source, e'.source_eq, PartialEquiv.symm_source, e.target_eq, inter_comm,
    e.preimage_symm_proj_inter, inter_comm]

theorem symm_trans_target_eq (e e' : Pretrivialization F proj) :
    (e.toPartialEquiv.symm.trans e'.toPartialEquiv).target = (e.baseSet ∩ e'.baseSet) ×ˢ univ := by
  rw [← PartialEquiv.symm_source, symm_trans_symm, symm_trans_source_eq, inter_comm]

variable (e' : Pretrivialization F (π F E)) {b : B} {y : E b}

@[simp]
theorem coe_mem_source : ↑y ∈ e'.source ↔ b ∈ e'.baseSet :=
  e'.mem_source

@[simp, mfld_simps]
theorem coe_coe_fst (hb : b ∈ e'.baseSet) : (e' y).1 = b :=
  e'.coe_fst (e'.mem_source.2 hb)

theorem mk_mem_target {x : B} {y : F} : (x, y) ∈ e'.target ↔ x ∈ e'.baseSet :=
  e'.mem_target

theorem symm_coe_proj {x : B} {y : F} (e' : Pretrivialization F (π F E)) (h : x ∈ e'.baseSet) :
    (e'.toPartialEquiv.symm (x, y)).1 = x :=
  e'.proj_symm_apply' h

section Zero

variable [∀ x, Zero (E x)]

open Classical in
/-- A fiberwise inverse to `e`. This is the function `F → E b` that induces a local inverse
`B × F → TotalSpace F E` of `e` on `e.baseSet`. It is defined to be `0` outside `e.baseSet`. -/
protected noncomputable def symm (e : Pretrivialization F (π F E)) (b : B) (y : F) : E b :=
  if hb : b ∈ e.baseSet then
    cast (congr_arg E (e.proj_symm_apply' hb)) (e.toPartialEquiv.symm (b, y)).2
  else 0

theorem symm_apply (e : Pretrivialization F (π F E)) {b : B} (hb : b ∈ e.baseSet) (y : F) :
    e.symm b y = cast (congr_arg E (e.symm_coe_proj hb)) (e.toPartialEquiv.symm (b, y)).2 :=
  dif_pos hb

theorem symm_apply_of_not_mem (e : Pretrivialization F (π F E)) {b : B} (hb : b ∉ e.baseSet)
    (y : F) : e.symm b y = 0 :=
  dif_neg hb

theorem coe_symm_of_not_mem (e : Pretrivialization F (π F E)) {b : B} (hb : b ∉ e.baseSet) :
    (e.symm b : F → E b) = 0 :=
  funext fun _ => dif_neg hb

theorem mk_symm (e : Pretrivialization F (π F E)) {b : B} (hb : b ∈ e.baseSet) (y : F) :
    TotalSpace.mk b (e.symm b y) = e.toPartialEquiv.symm (b, y) := by
  simp only [e.symm_apply hb, TotalSpace.mk_cast (e.proj_symm_apply' hb), TotalSpace.eta]

theorem symm_proj_apply (e : Pretrivialization F (π F E)) (z : TotalSpace F E)
    (hz : z.proj ∈ e.baseSet) : e.symm z.proj (e z).2 = z.2 := by
  rw [e.symm_apply hz, cast_eq_iff_heq, e.mk_proj_snd' hz, e.symm_apply_apply (e.mem_source.mpr hz)]

theorem symm_apply_apply_mk (e : Pretrivialization F (π F E)) {b : B} (hb : b ∈ e.baseSet)
    (y : E b) : e.symm b (e ⟨b, y⟩).2 = y :=
  e.symm_proj_apply ⟨b, y⟩ hb

theorem apply_mk_symm (e : Pretrivialization F (π F E)) {b : B} (hb : b ∈ e.baseSet) (y : F) :
    e ⟨b, e.symm b y⟩ = (b, y) := by
  rw [e.mk_symm hb, e.apply_symm_apply (e.mk_mem_target.mpr hb)]

end Zero

end Pretrivialization

variable [TopologicalSpace Z] [TopologicalSpace (TotalSpace F E)]

/-- A structure extending partial homeomorphisms, defining a local trivialization of a projection
`proj : Z → B` with fiber `F`, as a partial homeomorphism between `Z` and `B × F` defined between
two sets of the form `proj ⁻¹' baseSet` and `baseSet × F`, acting trivially on the first coordinate.
-/
structure Trivialization (proj : Z → B) extends PartialHomeomorph Z (B × F) where
  baseSet : Set B
  open_baseSet : IsOpen baseSet
  source_eq : source = proj ⁻¹' baseSet
  target_eq : target = baseSet ×ˢ univ
  proj_toFun : ∀ p ∈ source, (toPartialHomeomorph p).1 = proj p

namespace Trivialization

variable {F}
variable (e : Trivialization F proj) {x : Z}

@[ext]
lemma ext' (e e' : Trivialization F proj) (h₁ : e.toPartialHomeomorph = e'.toPartialHomeomorph)
    (h₂ : e.baseSet = e'.baseSet) : e = e' := by
  cases e; cases e'; congr

/-- Coercion of a trivialization to a function. We don't use `e.toFun` in the `CoeFun` instance
because it is actually `e.toPartialEquiv.toFun`, so `simp` will apply lemmas about
`toPartialEquiv`. While we may want to switch to this behavior later, doing it mid-port will break a
lot of proofs. -/
@[coe] def toFun' : Z → (B × F) := e.toFun

/-- Natural identification as a `Pretrivialization`. -/
def toPretrivialization : Pretrivialization F proj :=
  { e with }

instance : CoeFun (Trivialization F proj) fun _ => Z → B × F := ⟨toFun'⟩

instance : Coe (Trivialization F proj) (Pretrivialization F proj) :=
  ⟨toPretrivialization⟩

theorem toPretrivialization_injective :
    Function.Injective fun e : Trivialization F proj => e.toPretrivialization := fun e e' h => by
  ext1
  exacts [PartialHomeomorph.toPartialEquiv_injective (congr_arg Pretrivialization.toPartialEquiv h),
    congr_arg Pretrivialization.baseSet h]

@[simp, mfld_simps]
theorem coe_coe : ⇑e.toPartialHomeomorph = e :=
  rfl

@[simp, mfld_simps]
theorem coe_fst (ex : x ∈ e.source) : (e x).1 = proj x :=
  e.proj_toFun x ex

protected theorem eqOn : EqOn (Prod.fst ∘ e) proj e.source := fun _x hx => e.coe_fst hx

theorem mem_source : x ∈ e.source ↔ proj x ∈ e.baseSet := by rw [e.source_eq, mem_preimage]

theorem coe_fst' (ex : proj x ∈ e.baseSet) : (e x).1 = proj x :=
  e.coe_fst (e.mem_source.2 ex)

theorem mk_proj_snd (ex : x ∈ e.source) : (proj x, (e x).2) = e x :=
  Prod.ext (e.coe_fst ex).symm rfl

theorem mk_proj_snd' (ex : proj x ∈ e.baseSet) : (proj x, (e x).2) = e x :=
  Prod.ext (e.coe_fst' ex).symm rfl

theorem source_inter_preimage_target_inter (s : Set (B × F)) :
    e.source ∩ e ⁻¹' (e.target ∩ s) = e.source ∩ e ⁻¹' s :=
  e.toPartialHomeomorph.source_inter_preimage_target_inter s

@[simp, mfld_simps]
theorem coe_mk (e : PartialHomeomorph Z (B × F)) (i j k l m) (x : Z) :
    (Trivialization.mk e i j k l m : Trivialization F proj) x = e x :=
  rfl

theorem mem_target {x : B × F} : x ∈ e.target ↔ x.1 ∈ e.baseSet :=
  e.toPretrivialization.mem_target

theorem map_target {x : B × F} (hx : x ∈ e.target) : e.toPartialHomeomorph.symm x ∈ e.source :=
  e.toPartialHomeomorph.map_target hx

theorem proj_symm_apply {x : B × F} (hx : x ∈ e.target) :
    proj (e.toPartialHomeomorph.symm x) = x.1 :=
  e.toPretrivialization.proj_symm_apply hx

theorem proj_symm_apply' {b : B} {x : F} (hx : b ∈ e.baseSet) :
    proj (e.toPartialHomeomorph.symm (b, x)) = b :=
  e.toPretrivialization.proj_symm_apply' hx

theorem proj_surjOn_baseSet [Nonempty F] : Set.SurjOn proj e.source e.baseSet :=
  e.toPretrivialization.proj_surjOn_baseSet

theorem apply_symm_apply {x : B × F} (hx : x ∈ e.target) : e (e.toPartialHomeomorph.symm x) = x :=
  e.toPartialHomeomorph.right_inv hx

theorem apply_symm_apply' {b : B} {x : F} (hx : b ∈ e.baseSet) :
    e (e.toPartialHomeomorph.symm (b, x)) = (b, x) :=
  e.toPretrivialization.apply_symm_apply' hx

@[simp, mfld_simps]
theorem symm_apply_mk_proj (ex : x ∈ e.source) : e.toPartialHomeomorph.symm (proj x, (e x).2) = x :=
  e.toPretrivialization.symm_apply_mk_proj ex

theorem symm_trans_source_eq (e e' : Trivialization F proj) :
    (e.toPartialEquiv.symm.trans e'.toPartialEquiv).source = (e.baseSet ∩ e'.baseSet) ×ˢ univ :=
  Pretrivialization.symm_trans_source_eq e.toPretrivialization e'

theorem symm_trans_target_eq (e e' : Trivialization F proj) :
    (e.toPartialEquiv.symm.trans e'.toPartialEquiv).target = (e.baseSet ∩ e'.baseSet) ×ˢ univ :=
  Pretrivialization.symm_trans_target_eq e.toPretrivialization e'

theorem coe_fst_eventuallyEq_proj (ex : x ∈ e.source) : Prod.fst ∘ e =ᶠ[𝓝 x] proj :=
  mem_nhds_iff.2 ⟨e.source, fun _y hy => e.coe_fst hy, e.open_source, ex⟩

theorem coe_fst_eventuallyEq_proj' (ex : proj x ∈ e.baseSet) : Prod.fst ∘ e =ᶠ[𝓝 x] proj :=
  e.coe_fst_eventuallyEq_proj (e.mem_source.2 ex)

theorem map_proj_nhds (ex : x ∈ e.source) : map proj (𝓝 x) = 𝓝 (proj x) := by
  rw [← e.coe_fst ex, ← map_congr (e.coe_fst_eventuallyEq_proj ex), ← map_map, ← e.coe_coe,
    e.map_nhds_eq ex, map_fst_nhds]

theorem preimage_subset_source {s : Set B} (hb : s ⊆ e.baseSet) : proj ⁻¹' s ⊆ e.source :=
  fun _p hp => e.mem_source.mpr (hb hp)

theorem image_preimage_eq_prod_univ {s : Set B} (hb : s ⊆ e.baseSet) :
    e '' (proj ⁻¹' s) = s ×ˢ univ :=
  Subset.antisymm
    (image_subset_iff.mpr fun p hp =>
      ⟨(e.proj_toFun p (e.preimage_subset_source hb hp)).symm ▸ hp, trivial⟩)
    fun p hp =>
    let hp' : p ∈ e.target := e.mem_target.mpr (hb hp.1)
    ⟨e.invFun p, mem_preimage.mpr ((e.proj_symm_apply hp').symm ▸ hp.1), e.apply_symm_apply hp'⟩

theorem tendsto_nhds_iff {α : Type*} {l : Filter α} {f : α → Z} {z : Z} (hz : z ∈ e.source) :
    Tendsto f l (𝓝 z) ↔
      Tendsto (proj ∘ f) l (𝓝 (proj z)) ∧ Tendsto (fun x ↦ (e (f x)).2) l (𝓝 (e z).2) := by
  rw [e.nhds_eq_comap_inf_principal hz, tendsto_inf, tendsto_comap_iff, Prod.tendsto_iff, coe_coe,
    tendsto_principal, coe_fst _ hz]
  by_cases hl : ∀ᶠ x in l, f x ∈ e.source
  · simp only [hl, and_true]
    refine (tendsto_congr' ?_).and Iff.rfl
    exact hl.mono fun x ↦ e.coe_fst
  · simp only [hl, and_false, false_iff, not_and]
    rw [e.source_eq] at hl hz
    exact fun h _ ↦ hl <| h <| e.open_baseSet.mem_nhds hz

theorem nhds_eq_inf_comap {z : Z} (hz : z ∈ e.source) :
    𝓝 z = comap proj (𝓝 (proj z)) ⊓ comap (Prod.snd ∘ e) (𝓝 (e z).2) := by
  refine eq_of_forall_le_iff fun l ↦ ?_
  rw [le_inf_iff, ← tendsto_iff_comap, ← tendsto_iff_comap]
  exact e.tendsto_nhds_iff hz

/-- The preimage of a subset of the base set is homeomorphic to the product with the fiber. -/
def preimageHomeomorph {s : Set B} (hb : s ⊆ e.baseSet) : proj ⁻¹' s ≃ₜ s × F :=
  (e.toPartialHomeomorph.homeomorphOfImageSubsetSource (e.preimage_subset_source hb)
        (e.image_preimage_eq_prod_univ hb)).trans
    ((Homeomorph.Set.prod s univ).trans ((Homeomorph.refl s).prodCongr (Homeomorph.Set.univ F)))

@[simp]
theorem preimageHomeomorph_apply {s : Set B} (hb : s ⊆ e.baseSet) (p : proj ⁻¹' s) :
    e.preimageHomeomorph hb p = (⟨proj p, p.2⟩, (e p).2) :=
  Prod.ext (Subtype.ext (e.proj_toFun p (e.mem_source.mpr (hb p.2)))) rfl

/-- Auxiliary definition to avoid looping in `dsimp`
with `Trivialization.preimageHomeomorph_symm_apply`. -/
protected def preimageHomeomorph_symm_apply.aux {s : Set B} (hb : s ⊆ e.baseSet) :=
  (e.preimageHomeomorph hb).symm

@[simp]
theorem preimageHomeomorph_symm_apply {s : Set B} (hb : s ⊆ e.baseSet) (p : s × F) :
    (e.preimageHomeomorph hb).symm p =
      ⟨e.symm (p.1, p.2), ((preimageHomeomorph_symm_apply.aux e hb) p).2⟩ :=
  rfl

/-- The source is homeomorphic to the product of the base set with the fiber. -/
def sourceHomeomorphBaseSetProd : e.source ≃ₜ e.baseSet × F :=
  (Homeomorph.setCongr e.source_eq).trans (e.preimageHomeomorph subset_rfl)

@[simp]
theorem sourceHomeomorphBaseSetProd_apply (p : e.source) :
    e.sourceHomeomorphBaseSetProd p = (⟨proj p, e.mem_source.mp p.2⟩, (e p).2) :=
  e.preimageHomeomorph_apply subset_rfl ⟨p, e.mem_source.mp p.2⟩

/-- Auxiliary definition to avoid looping in `dsimp`
with `Trivialization.sourceHomeomorphBaseSetProd_symm_apply`. -/
protected def sourceHomeomorphBaseSetProd_symm_apply.aux := e.sourceHomeomorphBaseSetProd.symm

@[simp]
theorem sourceHomeomorphBaseSetProd_symm_apply (p : e.baseSet × F) :
    e.sourceHomeomorphBaseSetProd.symm p =
      ⟨e.symm (p.1, p.2), (sourceHomeomorphBaseSetProd_symm_apply.aux e p).2⟩ :=
  rfl

/-- Each fiber of a trivialization is homeomorphic to the specified fiber. -/
def preimageSingletonHomeomorph {b : B} (hb : b ∈ e.baseSet) : proj ⁻¹' {b} ≃ₜ F :=
  .trans (e.preimageHomeomorph (Set.singleton_subset_iff.mpr hb)) <|
    .trans (.prodCongr (Homeomorph.homeomorphOfUnique ({b} : Set B) PUnit.{1}) (Homeomorph.refl F))
      (Homeomorph.punitProd F)

@[simp]
theorem preimageSingletonHomeomorph_apply {b : B} (hb : b ∈ e.baseSet) (p : proj ⁻¹' {b}) :
    e.preimageSingletonHomeomorph hb p = (e p).2 :=
  rfl

@[simp]
theorem preimageSingletonHomeomorph_symm_apply {b : B} (hb : b ∈ e.baseSet) (p : F) :
    (e.preimageSingletonHomeomorph hb).symm p =
      ⟨e.symm (b, p), by rw [mem_preimage, e.proj_symm_apply' hb, mem_singleton_iff]⟩ :=
  rfl

/-- In the domain of a bundle trivialization, the projection is continuous -/
theorem continuousAt_proj (ex : x ∈ e.source) : ContinuousAt proj x :=
  (e.map_proj_nhds ex).le

/-- Composition of a `Trivialization` and a `Homeomorph`. -/
protected def compHomeomorph {Z' : Type*} [TopologicalSpace Z'] (h : Z' ≃ₜ Z) :
    Trivialization F (proj ∘ h) where
  toPartialHomeomorph := h.toPartialHomeomorph.trans e.toPartialHomeomorph
  baseSet := e.baseSet
  open_baseSet := e.open_baseSet
  source_eq := by simp [source_eq, preimage_preimage, Function.comp_def]
  target_eq := by simp [target_eq]
  proj_toFun p hp := by
    have hp : h p ∈ e.source := by simpa using hp
    simp [hp]

/-- Read off the continuity of a function `f : Z → X` at `z : Z` by transferring via a
trivialization of `Z` containing `z`. -/
theorem continuousAt_of_comp_right {X : Type*} [TopologicalSpace X] {f : Z → X} {z : Z}
    (e : Trivialization F proj) (he : proj z ∈ e.baseSet)
    (hf : ContinuousAt (f ∘ e.toPartialEquiv.symm) (e z)) : ContinuousAt f z := by
  have hez : z ∈ e.toPartialEquiv.symm.target := by
    rw [PartialEquiv.symm_target, e.mem_source]
    exact he
  rwa [e.toPartialHomeomorph.symm.continuousAt_iff_continuousAt_comp_right hez,
    PartialHomeomorph.symm_symm]

/-- Read off the continuity of a function `f : X → Z` at `x : X` by transferring via a
trivialization of `Z` containing `f x`. -/
theorem continuousAt_of_comp_left {X : Type*} [TopologicalSpace X] {f : X → Z} {x : X}
    (e : Trivialization F proj) (hf_proj : ContinuousAt (proj ∘ f) x) (he : proj (f x) ∈ e.baseSet)
    (hf : ContinuousAt (e ∘ f) x) : ContinuousAt f x := by
  rw [e.continuousAt_iff_continuousAt_comp_left]
  · exact hf
  rw [e.source_eq, ← preimage_comp]
  exact hf_proj.preimage_mem_nhds (e.open_baseSet.mem_nhds he)

variable (e' : Trivialization F (π F E)) {b : B} {y : E b}

protected theorem continuousOn : ContinuousOn e' e'.source :=
  e'.continuousOn_toFun

theorem coe_mem_source : ↑y ∈ e'.source ↔ b ∈ e'.baseSet :=
  e'.mem_source

@[simp, mfld_simps]
theorem coe_coe_fst (hb : b ∈ e'.baseSet) : (e' y).1 = b :=
  e'.coe_fst (e'.mem_source.2 hb)

theorem mk_mem_target {y : F} : (b, y) ∈ e'.target ↔ b ∈ e'.baseSet :=
  e'.toPretrivialization.mem_target

theorem symm_apply_apply {x : TotalSpace F E} (hx : x ∈ e'.source) :
    e'.toPartialHomeomorph.symm (e' x) = x :=
  e'.toPartialEquiv.left_inv hx

@[simp, mfld_simps]
theorem symm_coe_proj {x : B} {y : F} (e : Trivialization F (π F E)) (h : x ∈ e.baseSet) :
    (e.toPartialHomeomorph.symm (x, y)).1 = x :=
  e.proj_symm_apply' h

section Zero

variable [∀ x, Zero (E x)]

/-- A fiberwise inverse to `e'`. The function `F → E x` that induces a local inverse
`B × F → TotalSpace F E` of `e'` on `e'.baseSet`. It is defined to be `0` outside `e'.baseSet`. -/
protected noncomputable def symm (e : Trivialization F (π F E)) (b : B) (y : F) : E b :=
  e.toPretrivialization.symm b y

theorem symm_apply (e : Trivialization F (π F E)) {b : B} (hb : b ∈ e.baseSet) (y : F) :
    e.symm b y = cast (congr_arg E (e.symm_coe_proj hb)) (e.toPartialHomeomorph.symm (b, y)).2 :=
  dif_pos hb

theorem symm_apply_of_not_mem (e : Trivialization F (π F E)) {b : B} (hb : b ∉ e.baseSet) (y : F) :
    e.symm b y = 0 :=
  dif_neg hb

theorem mk_symm (e : Trivialization F (π F E)) {b : B} (hb : b ∈ e.baseSet) (y : F) :
    TotalSpace.mk b (e.symm b y) = e.toPartialHomeomorph.symm (b, y) :=
  e.toPretrivialization.mk_symm hb y

theorem symm_proj_apply (e : Trivialization F (π F E)) (z : TotalSpace F E)
    (hz : z.proj ∈ e.baseSet) : e.symm z.proj (e z).2 = z.2 :=
  e.toPretrivialization.symm_proj_apply z hz

theorem symm_apply_apply_mk (e : Trivialization F (π F E)) {b : B} (hb : b ∈ e.baseSet) (y : E b) :
    e.symm b (e ⟨b, y⟩).2 = y :=
  e.symm_proj_apply ⟨b, y⟩ hb

theorem apply_mk_symm (e : Trivialization F (π F E)) {b : B} (hb : b ∈ e.baseSet) (y : F) :
    e ⟨b, e.symm b y⟩ = (b, y) :=
  e.toPretrivialization.apply_mk_symm hb y

theorem continuousOn_symm (e : Trivialization F (π F E)) :
    ContinuousOn (fun z : B × F => TotalSpace.mk' F z.1 (e.symm z.1 z.2)) (e.baseSet ×ˢ univ) := by
  have : ∀ z ∈ e.baseSet ×ˢ (univ : Set F),
      TotalSpace.mk z.1 (e.symm z.1 z.2) = e.toPartialHomeomorph.symm z := by
    rintro x ⟨hx : x.1 ∈ e.baseSet, _⟩
    rw [e.mk_symm hx]
  refine ContinuousOn.congr ?_ this
  rw [← e.target_eq]
  exact e.toPartialHomeomorph.continuousOn_symm

end Zero

/-- If `e` is a `Trivialization` of `proj : Z → B` with fiber `F` and `h` is a homeomorphism
`F ≃ₜ F'`, then `e.trans_fiber_homeomorph h` is the trivialization of `proj` with the fiber `F'`
that sends `p : Z` to `((e p).1, h (e p).2)`. -/
def transFiberHomeomorph {F' : Type*} [TopologicalSpace F'] (e : Trivialization F proj)
    (h : F ≃ₜ F') : Trivialization F' proj where
  toPartialHomeomorph := e.toPartialHomeomorph.transHomeomorph <| (Homeomorph.refl _).prodCongr h
  baseSet := e.baseSet
  open_baseSet := e.open_baseSet
  source_eq := e.source_eq
  target_eq := by simp [target_eq, prod_univ, preimage_preimage]
  proj_toFun := e.proj_toFun

@[simp]
theorem transFiberHomeomorph_apply {F' : Type*} [TopologicalSpace F'] (e : Trivialization F proj)
    (h : F ≃ₜ F') (x : Z) : e.transFiberHomeomorph h x = ((e x).1, h (e x).2) :=
  rfl

/-- Coordinate transformation in the fiber induced by a pair of bundle trivializations. See also
`Trivialization.coordChangeHomeomorph` for a version bundled as `F ≃ₜ F`. -/
def coordChange (e₁ e₂ : Trivialization F proj) (b : B) (x : F) : F :=
  (e₂ <| e₁.toPartialHomeomorph.symm (b, x)).2

theorem mk_coordChange (e₁ e₂ : Trivialization F proj) {b : B} (h₁ : b ∈ e₁.baseSet)
    (h₂ : b ∈ e₂.baseSet) (x : F) :
    (b, e₁.coordChange e₂ b x) = e₂ (e₁.toPartialHomeomorph.symm (b, x)) := by
  refine Prod.ext ?_ rfl
  rw [e₂.coe_fst', ← e₁.coe_fst', e₁.apply_symm_apply' h₁]
  · rwa [e₁.proj_symm_apply' h₁]
  · rwa [e₁.proj_symm_apply' h₁]

theorem coordChange_apply_snd (e₁ e₂ : Trivialization F proj) {p : Z} (h : proj p ∈ e₁.baseSet) :
    e₁.coordChange e₂ (proj p) (e₁ p).snd = (e₂ p).snd := by
  rw [coordChange, e₁.symm_apply_mk_proj (e₁.mem_source.2 h)]

theorem coordChange_same_apply (e : Trivialization F proj) {b : B} (h : b ∈ e.baseSet) (x : F) :
    e.coordChange e b x = x := by rw [coordChange, e.apply_symm_apply' h]

theorem coordChange_same (e : Trivialization F proj) {b : B} (h : b ∈ e.baseSet) :
    e.coordChange e b = id :=
  funext <| e.coordChange_same_apply h

theorem coordChange_coordChange (e₁ e₂ e₃ : Trivialization F proj) {b : B} (h₁ : b ∈ e₁.baseSet)
    (h₂ : b ∈ e₂.baseSet) (x : F) :
    e₂.coordChange e₃ b (e₁.coordChange e₂ b x) = e₁.coordChange e₃ b x := by
  rw [coordChange, e₁.mk_coordChange _ h₁ h₂, ← e₂.coe_coe, e₂.left_inv, coordChange]
  rwa [e₂.mem_source, e₁.proj_symm_apply' h₁]

theorem continuous_coordChange (e₁ e₂ : Trivialization F proj) {b : B} (h₁ : b ∈ e₁.baseSet)
    (h₂ : b ∈ e₂.baseSet) : Continuous (e₁.coordChange e₂ b) := by
  refine continuous_snd.comp (e₂.toPartialHomeomorph.continuousOn.comp_continuous
    (e₁.toPartialHomeomorph.continuousOn_symm.comp_continuous ?_ ?_) ?_)
  · fun_prop
  · exact fun x => e₁.mem_target.2 h₁
  · intro x
    rwa [e₂.mem_source, e₁.proj_symm_apply' h₁]

/-- Coordinate transformation in the fiber induced by a pair of bundle trivializations,
as a homeomorphism. -/
protected def coordChangeHomeomorph (e₁ e₂ : Trivialization F proj) {b : B} (h₁ : b ∈ e₁.baseSet)
    (h₂ : b ∈ e₂.baseSet) : F ≃ₜ F where
  toFun := e₁.coordChange e₂ b
  invFun := e₂.coordChange e₁ b
  left_inv x := by simp only [*, coordChange_coordChange, coordChange_same_apply]
  right_inv x := by simp only [*, coordChange_coordChange, coordChange_same_apply]
  continuous_toFun := e₁.continuous_coordChange e₂ h₁ h₂
  continuous_invFun := e₂.continuous_coordChange e₁ h₂ h₁

@[simp]
theorem coordChangeHomeomorph_coe (e₁ e₂ : Trivialization F proj) {b : B} (h₁ : b ∈ e₁.baseSet)
    (h₂ : b ∈ e₂.baseSet) : ⇑(e₁.coordChangeHomeomorph e₂ h₁ h₂) = e₁.coordChange e₂ b :=
  rfl

theorem isImage_preimage_prod (e : Trivialization F proj) (s : Set B) :
    e.toPartialHomeomorph.IsImage (proj ⁻¹' s) (s ×ˢ univ) := fun x hx => by simp [e.coe_fst', hx]

/-- Restrict a `Trivialization` to an open set in the base. -/
protected def restrOpen (e : Trivialization F proj) (s : Set B) (hs : IsOpen s) :
    Trivialization F proj where
  toPartialHomeomorph :=
    ((e.isImage_preimage_prod s).symm.restr (IsOpen.inter e.open_target (hs.prod isOpen_univ))).symm
  baseSet := e.baseSet ∩ s
  open_baseSet := IsOpen.inter e.open_baseSet hs
  source_eq := by simp [source_eq]
  target_eq := by simp [target_eq, prod_univ]
  proj_toFun p hp := e.proj_toFun p hp.1

section Piecewise

theorem frontier_preimage (e : Trivialization F proj) (s : Set B) :
    e.source ∩ frontier (proj ⁻¹' s) = proj ⁻¹' (e.baseSet ∩ frontier s) := by
  rw [← (e.isImage_preimage_prod s).frontier.preimage_eq, frontier_prod_univ_eq,
    (e.isImage_preimage_prod _).preimage_eq, e.source_eq, preimage_inter]

open Classical in
/-- Given two bundle trivializations `e`, `e'` of `proj : Z → B` and a set `s : Set B` such that
the base sets of `e` and `e'` intersect `frontier s` on the same set and `e p = e' p` whenever
`proj p ∈ e.baseSet ∩ frontier s`, `e.piecewise e' s Hs Heq` is the bundle trivialization over
`Set.ite s e.baseSet e'.baseSet` that is equal to `e` on `proj ⁻¹ s` and is equal to `e'`
otherwise. -/
noncomputable def piecewise (e e' : Trivialization F proj) (s : Set B)
    (Hs : e.baseSet ∩ frontier s = e'.baseSet ∩ frontier s)
    (Heq : EqOn e e' <| proj ⁻¹' (e.baseSet ∩ frontier s)) : Trivialization F proj where
  toPartialHomeomorph :=
    e.toPartialHomeomorph.piecewise e'.toPartialHomeomorph (proj ⁻¹' s) (s ×ˢ univ)
      (e.isImage_preimage_prod s) (e'.isImage_preimage_prod s)
      (by rw [e.frontier_preimage, e'.frontier_preimage, Hs]) (by rwa [e.frontier_preimage])
  baseSet := s.ite e.baseSet e'.baseSet
  open_baseSet := e.open_baseSet.ite e'.open_baseSet Hs
  source_eq := by simp [source_eq]
  target_eq := by simp [target_eq, prod_univ]
  proj_toFun p := by
    rintro (⟨he, hs⟩ | ⟨he, hs⟩) <;> simp [*]

/-- Given two bundle trivializations `e`, `e'` of a topological fiber bundle `proj : Z → B`
over a linearly ordered base `B` and a point `a ∈ e.baseSet ∩ e'.baseSet` such that
`e` equals `e'` on `proj ⁻¹' {a}`, `e.piecewise_le_of_eq e' a He He' Heq` is the bundle
trivialization over `Set.ite (Iic a) e.baseSet e'.baseSet` that is equal to `e` on points `p`
such that `proj p ≤ a` and is equal to `e'` otherwise. -/
noncomputable def piecewiseLeOfEq [LinearOrder B] [OrderTopology B] (e e' : Trivialization F proj)
    (a : B) (He : a ∈ e.baseSet) (He' : a ∈ e'.baseSet) (Heq : ∀ p, proj p = a → e p = e' p) :
    Trivialization F proj :=
  e.piecewise e' (Iic a)
    (Set.ext fun x => and_congr_left_iff.2 fun hx => by
      obtain rfl : x = a := mem_singleton_iff.1 (frontier_Iic_subset _ hx)
      simp [He, He'])
    fun p hp => Heq p <| frontier_Iic_subset _ hp.2

/-- Given two bundle trivializations `e`, `e'` of a topological fiber bundle `proj : Z → B` over a
linearly ordered base `B` and a point `a ∈ e.baseSet ∩ e'.baseSet`, `e.piecewise_le e' a He He'`
is the bundle trivialization over `Set.ite (Iic a) e.baseSet e'.baseSet` that is equal to `e` on
points `p` such that `proj p ≤ a` and is equal to `((e' p).1, h (e' p).2)` otherwise, where
`h = e'.coord_change_homeomorph e _ _` is the homeomorphism of the fiber such that
`h (e' p).2 = (e p).2` whenever `e p = a`. -/
noncomputable def piecewiseLe [LinearOrder B] [OrderTopology B] (e e' : Trivialization F proj)
    (a : B) (He : a ∈ e.baseSet) (He' : a ∈ e'.baseSet) : Trivialization F proj :=
  e.piecewiseLeOfEq (e'.transFiberHomeomorph (e'.coordChangeHomeomorph e He' He)) a He He' <| by
    rintro p rfl
    ext1
    · simp [e.coe_fst', e'.coe_fst', *]
    · simp [coordChange_apply_snd, *]

open Classical in
/-- Given two bundle trivializations `e`, `e'` over disjoint sets, `e.disjoint_union e' H` is the
bundle trivialization over the union of the base sets that agrees with `e` and `e'` over their
base sets. -/
noncomputable def disjointUnion (e e' : Trivialization F proj) (H : Disjoint e.baseSet e'.baseSet) :
    Trivialization F proj where
  toPartialHomeomorph :=
    e.toPartialHomeomorph.disjointUnion e'.toPartialHomeomorph
      (by
        rw [e.source_eq, e'.source_eq]
        exact H.preimage _)
      (by
        rw [e.target_eq, e'.target_eq, disjoint_iff_inf_le]
        intro x hx
        exact H.le_bot ⟨hx.1.1, hx.2.1⟩)
  baseSet := e.baseSet ∪ e'.baseSet
  open_baseSet := IsOpen.union e.open_baseSet e'.open_baseSet
  source_eq := congr_arg₂ (· ∪ ·) e.source_eq e'.source_eq
  target_eq := (congr_arg₂ (· ∪ ·) e.target_eq e'.target_eq).trans union_prod.symm
  proj_toFun := by
    rintro p (hp | hp')
    · show (e.source.piecewise e e' p).1 = proj p
      rw [piecewise_eq_of_mem, e.coe_fst] <;> exact hp
    · show (e.source.piecewise e e' p).1 = proj p
      rw [piecewise_eq_of_not_mem, e'.coe_fst hp']
      simp only [source_eq] at hp' ⊢
      exact fun h => H.le_bot ⟨h, hp'⟩

end Piecewise

section Lift

/-- The local lifting through a Trivialization `T` from the base to the leaf containing `z`. -/
def lift (T : Trivialization F proj) (z : Z) (b : B) : Z := T.invFun (b, (T z).2)

variable {T : Trivialization F proj} {z : Z} {b : B}

@[simp]
theorem lift_self (he : proj z ∈ T.baseSet) : T.lift z (proj z) = z :=
  symm_apply_mk_proj _ <| T.mem_source.2 he

theorem proj_lift (hx : b ∈ T.baseSet) : proj (T.lift z b) = b :=
  T.proj_symm_apply <| T.mem_target.2 hx

/-- The restriction of `lift` to the source and base set of `T`, as a bundled continuous map. -/
def liftCM (T : Trivialization F proj) : C(T.source × T.baseSet, T.source) where
  toFun ex := ⟨T.lift ex.1 ex.2, T.map_target (by simp [mem_target])⟩
  continuous_toFun := by
    apply Continuous.subtype_mk
    refine T.continuousOn_invFun.comp_continuous ?_ (by simp [mem_target])
    refine .prod_mk (by fun_prop) (.snd ?_)
    exact T.continuousOn_toFun.comp_continuous (by fun_prop) (by simp)

variable {ι : Type*} [TopologicalSpace ι] [LocallyCompactPair ι T.baseSet]
  {γ : C(ι, T.baseSet)} {i : ι} {e : T.source}

/-- Extension of `liftCM` to continuous maps taking values in `T.baseSet` (local version of
<<<<<<< HEAD
homotopy lifting). -/
=======
homotopy lifting) -/
>>>>>>> c506cdc1
def clift (T : Trivialization F proj) [LocallyCompactPair ι T.baseSet] :
    C(T.source × C(ι, T.baseSet), C(ι, T.source)) := by
  let Ψ : C((T.source × C(ι, T.baseSet)) × ι, C(ι, T.baseSet) × ι) :=
    ⟨fun eγt => (eγt.1.2, eγt.2), by fun_prop⟩
  refine ContinuousMap.curry <| T.liftCM.comp <| ⟨fun eγt => ⟨eγt.1.1, eγt.1.2 eγt.2⟩, ?_⟩
  simpa using ⟨by fun_prop, ContinuousEval.continuous_eval.comp Ψ.continuous⟩

@[simp]
theorem clift_self (h : proj e.1 = γ i) :
    T.clift (e, γ) i = e := by
  have : proj e ∈ T.baseSet := by simp [h]
  simp [clift, liftCM, ← h, lift_self, this]

theorem proj_clift : proj (T.clift (e, γ) i) = γ i := by
  simp [clift, liftCM, proj_lift]

end Lift

end Trivialization<|MERGE_RESOLUTION|>--- conflicted
+++ resolved
@@ -769,11 +769,7 @@
   {γ : C(ι, T.baseSet)} {i : ι} {e : T.source}
 
 /-- Extension of `liftCM` to continuous maps taking values in `T.baseSet` (local version of
-<<<<<<< HEAD
-homotopy lifting). -/
-=======
 homotopy lifting) -/
->>>>>>> c506cdc1
 def clift (T : Trivialization F proj) [LocallyCompactPair ι T.baseSet] :
     C(T.source × C(ι, T.baseSet), C(ι, T.source)) := by
   let Ψ : C((T.source × C(ι, T.baseSet)) × ι, C(ι, T.baseSet) × ι) :=
