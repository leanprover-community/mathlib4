/-
Copyright (c) 2019 Sébastien Gouëzel. All rights reserved.
Released under Apache 2.0 license as described in the file LICENSE.
Authors: Sébastien Gouëzel
-/
module

public import Mathlib.Data.Bundle
public import Mathlib.Data.Set.Image
public import Mathlib.Topology.CompactOpen
public import Mathlib.Topology.OpenPartialHomeomorph.Constructions
public import Mathlib.Topology.Order.Basic

/-!
# Trivializations

## Main definitions

### Basic definitions

* `Trivialization F p` : structure extending open partial homeomorphisms, defining a local
  trivialization of a topological space `Z` with projection `p` and fiber `F`.

* `Pretrivialization F proj` : trivialization as a partial equivalence, mainly used when the
  topology on the total space has not yet been defined.

### Operations on bundles

We provide the following operations on `Trivialization`s.

* `Trivialization.compHomeomorph`: given a local trivialization `e` of a fiber bundle
  `p : Z → B` and a homeomorphism `h : Z' ≃ₜ Z`, returns a local trivialization of the fiber bundle
  `p ∘ h`.

## Implementation notes

Previously, in mathlib, there was a structure `topological_vector_bundle.trivialization` which
extended another structure `topological_fiber_bundle.trivialization` by a linearity hypothesis. As
of PR https://github.com/leanprover-community/mathlib3/pull/17359, we have changed this to a single structure
`Trivialization` (no namespace), together with a mixin class `Trivialization.IsLinear`.

This permits all the *data* of a vector bundle to be held at the level of fiber bundles, so that the
same trivializations can underlie an object's structure as (say) a vector bundle over `ℂ` and as a
vector bundle over `ℝ`, as well as its structure simply as a fiber bundle.

This might be a little surprising, given the general trend of the library to ever-increased
bundling.  But in this case the typical motivation for more bundling does not apply: there is no
algebraic or order structure on the whole type of linear (say) trivializations of a bundle.
Indeed, since trivializations only have meaning on their base sets (taking junk values outside), the
type of linear trivializations is not even particularly well-behaved.
-/

@[expose] public section

open TopologicalSpace Filter Set Bundle Function
open scoped Topology

variable {B : Type*} (F : Type*) {E : B → Type*}
variable {Z : Type*} [TopologicalSpace B] [TopologicalSpace F] {proj : Z → B}

/-- This structure contains the information left for a local trivialization (which is implemented
below as `Trivialization F proj`) if the total space has not been given a topology, but we
have a topology on both the fiber and the base space. Through the construction
`topological_fiber_prebundle F proj` it will be possible to promote a
`Pretrivialization F proj` to a `Trivialization F proj`. -/
structure Pretrivialization (proj : Z → B) extends PartialEquiv Z (B × F) where
  open_target : IsOpen target
  /-- The domain of the local trivialisation (i.e., a subset of the bundle `Z`'s base):
  outside of it, the pretrivialisation returns a junk value -/
  baseSet : Set B
  open_baseSet : IsOpen baseSet
  source_eq : source = proj ⁻¹' baseSet
  target_eq : target = baseSet ×ˢ univ
  proj_toFun : ∀ p ∈ source, (toFun p).1 = proj p

namespace Pretrivialization

variable {F}
variable (e : Pretrivialization F proj) {x : Z}

/-- Coercion of a pretrivialization to a function. We don't use `e.toFun` in the `CoeFun` instance
because it is actually `e.toPartialEquiv.toFun`, so `simp` will apply lemmas about
`toPartialEquiv`. While we may want to switch to this behavior later, doing it mid-port will break a
lot of proofs. -/
@[coe] def toFun' : Z → (B × F) := e.toFun

instance : CoeFun (Pretrivialization F proj) fun _ => Z → B × F := ⟨toFun'⟩

@[ext]
lemma ext' (e e' : Pretrivialization F proj) (h₁ : e.toPartialEquiv = e'.toPartialEquiv)
    (h₂ : e.baseSet = e'.baseSet) : e = e' := by
  cases e; cases e'; congr

-- TODO: move `ext` here?
lemma ext {e e' : Pretrivialization F proj} (h₁ : ∀ x, e x = e' x)
    (h₂ : ∀ x, e.toPartialEquiv.symm x = e'.toPartialEquiv.symm x) (h₃ : e.baseSet = e'.baseSet) :
    e = e' := by
  ext1 <;> [ext1; exact h₃]
  · apply h₁
  · apply h₂
  · rw [e.source_eq, e'.source_eq, h₃]

/-- If the fiber is nonempty, then the projection also is. -/
lemma toPartialEquiv_injective [Nonempty F] :
    Injective (toPartialEquiv : Pretrivialization F proj → PartialEquiv Z (B × F)) := by
  refine fun e e' h ↦ ext' _ _ h ?_
  simpa only [fst_image_prod, univ_nonempty, target_eq]
    using congr_arg (Prod.fst '' PartialEquiv.target ·) h

@[simp, mfld_simps]
theorem coe_coe : ⇑e.toPartialEquiv = e :=
  rfl

@[simp, mfld_simps]
theorem coe_fst (ex : x ∈ e.source) : (e x).1 = proj x :=
  e.proj_toFun x ex

theorem mem_source : x ∈ e.source ↔ proj x ∈ e.baseSet := by rw [e.source_eq, mem_preimage]

theorem coe_fst' (ex : proj x ∈ e.baseSet) : (e x).1 = proj x :=
  e.coe_fst (e.mem_source.2 ex)

protected theorem eqOn : EqOn (Prod.fst ∘ e) proj e.source := fun _ hx => e.coe_fst hx

theorem mk_proj_snd (ex : x ∈ e.source) : (proj x, (e x).2) = e x :=
  Prod.ext (e.coe_fst ex).symm rfl

theorem mk_proj_snd' (ex : proj x ∈ e.baseSet) : (proj x, (e x).2) = e x :=
  Prod.ext (e.coe_fst' ex).symm rfl

/-- Composition of inverse and coercion from the subtype of the target. -/
def setSymm : e.target → Z :=
  e.target.restrict e.toPartialEquiv.symm

theorem mem_target {x : B × F} : x ∈ e.target ↔ x.1 ∈ e.baseSet := by
  rw [e.target_eq, prod_univ, mem_preimage]

theorem proj_symm_apply {x : B × F} (hx : x ∈ e.target) : proj (e.toPartialEquiv.symm x) = x.1 := by
  have := (e.coe_fst (e.map_target hx)).symm
  rwa [← e.coe_coe, e.right_inv hx] at this

theorem proj_symm_apply' {b : B} {x : F} (hx : b ∈ e.baseSet) :
    proj (e.toPartialEquiv.symm (b, x)) = b :=
  e.proj_symm_apply (e.mem_target.2 hx)

theorem proj_surjOn_baseSet [Nonempty F] : Set.SurjOn proj e.source e.baseSet := fun b hb =>
  let ⟨y⟩ := ‹Nonempty F›
  ⟨e.toPartialEquiv.symm (b, y), e.toPartialEquiv.map_target <| e.mem_target.2 hb,
    e.proj_symm_apply' hb⟩

theorem apply_symm_apply {x : B × F} (hx : x ∈ e.target) : e (e.toPartialEquiv.symm x) = x :=
  e.toPartialEquiv.right_inv hx

theorem apply_symm_apply' {b : B} {x : F} (hx : b ∈ e.baseSet) :
    e (e.toPartialEquiv.symm (b, x)) = (b, x) :=
  e.apply_symm_apply (e.mem_target.2 hx)

theorem symm_apply_apply {x : Z} (hx : x ∈ e.source) : e.toPartialEquiv.symm (e x) = x :=
  e.toPartialEquiv.left_inv hx

@[simp, mfld_simps]
theorem symm_apply_mk_proj {x : Z} (ex : x ∈ e.source) :
    e.toPartialEquiv.symm (proj x, (e x).2) = x := by
  rw [← e.coe_fst ex, ← e.coe_coe, e.left_inv ex]

@[simp, mfld_simps]
theorem preimage_symm_proj_baseSet :
    e.toPartialEquiv.symm ⁻¹' (proj ⁻¹' e.baseSet) ∩ e.target = e.target := by
  refine inter_eq_right.mpr fun x hx => ?_
  simp only [mem_preimage, e.proj_symm_apply hx]
  exact e.mem_target.mp hx

@[simp, mfld_simps]
theorem preimage_symm_proj_inter (s : Set B) :
    e.toPartialEquiv.symm ⁻¹' (proj ⁻¹' s) ∩ e.baseSet ×ˢ univ = (s ∩ e.baseSet) ×ˢ univ := by
  ext ⟨x, y⟩
  suffices x ∈ e.baseSet → (proj (e.toPartialEquiv.symm (x, y)) ∈ s ↔ x ∈ s) by
    simpa only [prodMk_mem_set_prod_eq, mem_inter_iff, and_true, mem_univ, and_congr_left_iff]
  intro h
  rw [e.proj_symm_apply' h]

theorem target_inter_preimage_symm_source_eq (e f : Pretrivialization F proj) :
    f.target ∩ f.toPartialEquiv.symm ⁻¹' e.source = (e.baseSet ∩ f.baseSet) ×ˢ univ := by
  rw [inter_comm, f.target_eq, e.source_eq, f.preimage_symm_proj_inter]

theorem trans_source (e f : Pretrivialization F proj) :
    (f.toPartialEquiv.symm.trans e.toPartialEquiv).source = (e.baseSet ∩ f.baseSet) ×ˢ univ := by
  rw [PartialEquiv.trans_source, PartialEquiv.symm_source, e.target_inter_preimage_symm_source_eq]

theorem symm_trans_symm (e e' : Pretrivialization F proj) :
    (e.toPartialEquiv.symm.trans e'.toPartialEquiv).symm
      = e'.toPartialEquiv.symm.trans e.toPartialEquiv := by
  rw [PartialEquiv.trans_symm_eq_symm_trans_symm, PartialEquiv.symm_symm]

theorem symm_trans_source_eq (e e' : Pretrivialization F proj) :
    (e.toPartialEquiv.symm.trans e'.toPartialEquiv).source = (e.baseSet ∩ e'.baseSet) ×ˢ univ := by
  rw [PartialEquiv.trans_source, e'.source_eq, PartialEquiv.symm_source, e.target_eq, inter_comm,
    e.preimage_symm_proj_inter, inter_comm]

theorem symm_trans_target_eq (e e' : Pretrivialization F proj) :
    (e.toPartialEquiv.symm.trans e'.toPartialEquiv).target = (e.baseSet ∩ e'.baseSet) ×ˢ univ := by
  rw [← PartialEquiv.symm_source, symm_trans_symm, symm_trans_source_eq, inter_comm]

variable (e' : Pretrivialization F (π F E)) {b : B} {y : E b}

@[simp]
theorem coe_mem_source : ↑y ∈ e'.source ↔ b ∈ e'.baseSet :=
  e'.mem_source

@[mfld_simps]
theorem coe_coe_fst (hb : b ∈ e'.baseSet) : (e' y).1 = b := by
  simp [hb]

theorem mk_mem_target {x : B} {y : F} : (x, y) ∈ e'.target ↔ x ∈ e'.baseSet :=
  e'.mem_target

theorem symm_coe_proj {x : B} {y : F} (e' : Pretrivialization F (π F E)) (h : x ∈ e'.baseSet) :
    (e'.toPartialEquiv.symm (x, y)).1 = x :=
  e'.proj_symm_apply' h

section Zero

variable [∀ x, Zero (E x)]

open Classical in
/-- A fiberwise inverse to `e`. This is the function `F → E b` that induces a local inverse
`B × F → TotalSpace F E` of `e` on `e.baseSet`. It is defined to be `0` outside `e.baseSet`. -/
protected noncomputable def symm (e : Pretrivialization F (π F E)) (b : B) (y : F) : E b :=
  if hb : b ∈ e.baseSet then
    cast (congr_arg E (e.proj_symm_apply' hb)) (e.toPartialEquiv.symm (b, y)).2
  else 0

theorem symm_apply (e : Pretrivialization F (π F E)) {b : B} (hb : b ∈ e.baseSet) (y : F) :
    e.symm b y = cast (congr_arg E (e.symm_coe_proj hb)) (e.toPartialEquiv.symm (b, y)).2 :=
  dif_pos hb

theorem symm_apply_of_notMem (e : Pretrivialization F (π F E)) {b : B} (hb : b ∉ e.baseSet)
    (y : F) : e.symm b y = 0 :=
  dif_neg hb

@[deprecated (since := "2025-05-23")] alias symm_apply_of_not_mem := symm_apply_of_notMem

theorem coe_symm_of_notMem (e : Pretrivialization F (π F E)) {b : B} (hb : b ∉ e.baseSet) :
    (e.symm b : F → E b) = 0 :=
  funext fun _ => dif_neg hb

@[deprecated (since := "2025-05-23")] alias coe_symm_of_not_mem := coe_symm_of_notMem

theorem mk_symm (e : Pretrivialization F (π F E)) {b : B} (hb : b ∈ e.baseSet) (y : F) :
    TotalSpace.mk b (e.symm b y) = e.toPartialEquiv.symm (b, y) := by
  simp only [e.symm_apply hb, TotalSpace.mk_cast (e.proj_symm_apply' hb), TotalSpace.eta]

theorem symm_proj_apply (e : Pretrivialization F (π F E)) (z : TotalSpace F E)
    (hz : z.proj ∈ e.baseSet) : e.symm z.proj (e z).2 = z.2 := by
  rw [e.symm_apply hz, cast_eq_iff_heq, e.mk_proj_snd' hz, e.symm_apply_apply (e.mem_source.mpr hz)]

theorem symm_apply_apply_mk (e : Pretrivialization F (π F E)) {b : B} (hb : b ∈ e.baseSet)
    (y : E b) : e.symm b (e ⟨b, y⟩).2 = y :=
  e.symm_proj_apply ⟨b, y⟩ hb

@[simp]
theorem apply_mk_symm (e : Pretrivialization F (π F E)) {b : B} (hb : b ∈ e.baseSet) (y : F) :
    e ⟨b, e.symm b y⟩ = (b, y) := by
  rw [e.mk_symm hb, e.apply_symm_apply (e.mk_mem_target.mpr hb)]

end Zero

open scoped Classical in
/-- The restriction of a pretrivialization to a subset of the base. The argument `c` ensures that
`proj ⁻¹' s` is nonempty when `s` and `F` are both nonempty, and supplies junk values. -/
noncomputable def restrictPreimage' (e : Pretrivialization F proj) (s : Set B)
    (c : s × F → proj ⁻¹' s) : Pretrivialization F (s.restrictPreimage proj) where
  toFun z := (⟨proj z, z.2⟩, (e z).2)
  invFun x := if h : (x.1.1, x.2) ∈ e.target then ⟨e.invFun (x.1, x.2), by
      simpa only [mem_preimage, ← e.proj_toFun _ (e.map_target' h), e.right_inv' h] using x.1.2⟩
    else c x
  source := Subtype.val ⁻¹' e.source
  target := (Prod.map Subtype.val id) ⁻¹' e.target
  map_source' z hz := by
    simpa only [Prod.map_apply, ← e.proj_toFun _ hz] using e.map_source' hz
  map_target' x hx := by rw [dif_pos (by exact hx)]; exact e.map_target' hx
  left_inv' z hz := by
    dsimp only; rw [dif_pos] <;> all_goals simp_rw [← e.proj_toFun _ hz]
    exacts [Subtype.ext (e.left_inv' hz), e.map_source' hz]
  right_inv' x hx := Subtype.val_injective.prodMap injective_id <| by
    simp_rw [Prod.map_apply]; rw [dif_pos (by exact hx)]
    convert ← e.right_inv' hx; exact e.proj_toFun _ (e.map_target' hx)
  open_target := e.open_target.preimage <| by fun_prop
  baseSet := Subtype.val ⁻¹' e.baseSet
  open_baseSet := e.open_baseSet.preimage continuous_subtype_val
  source_eq := Set.ext fun _ ↦ Set.ext_iff.mp e.source_eq _
  target_eq := Set.ext fun _ ↦ Set.ext_iff.mp e.target_eq _
  proj_toFun _ _ := rfl

/-- The restriction of a pretrivialization to a set with nonempty intersection with the base set. -/
noncomputable def restrictPreimage (e : Pretrivialization F proj) {s : Set B}
    (hs : (s ∩ e.baseSet).Nonempty) : Pretrivialization F (s.restrictPreimage proj) :=
  e.restrictPreimage' s fun ⟨_, f⟩ ↦ Nonempty.some <| have ⟨z, hzs, hzb⟩ := hs
    ⟨⟨e.invFun ⟨z, f⟩, Set.mem_preimage.mpr <| (e.proj_symm_apply' hzb).symm ▸ hzs⟩⟩

open scoped Classical in
/-- Extend the total space of a pretrivialization from the preimage of a set to the whole space.
The argument `c` ensures that `F` is nonempty when `Z` is nonempty, and supplies junk values. -/
noncomputable def domExtend {s : Set B} (e : Pretrivialization F fun z : proj ⁻¹' s ↦ proj z)
    (c : Z → F) : Pretrivialization F proj where
  toFun z := if h : proj z ∈ s then e ⟨z, h⟩ else (proj z, c z)
  invFun x := e.invFun x
  source := Subtype.val '' e.source
  target := e.target
  map_source' _ := by
    rintro ⟨⟨z, hzp : proj z ∈ s⟩, hze, rfl⟩
    simpa [hzp, e.coe_fst hze] using e.map_source hze
  map_target' x hx := by simpa using ⟨(e.invFun x).2, e.map_target hx⟩
  left_inv' _ := by rintro ⟨⟨z, hzp : proj z ∈ s⟩, hze, rfl⟩; simp [hzp, e.symm_apply_apply hze]
  right_inv' x hx := (dif_pos (e.invFun x).2).trans (e.right_inv hx)
  open_target := e.open_target
  baseSet := e.baseSet
  open_baseSet := e.open_baseSet
  source_eq := by
    ext z; simpa [e.source_eq] using (e.proj_symm_apply' · ▸ (e.invFun (proj z, c z)).2)
  target_eq := by ext; simp [e.target_eq]
  proj_toFun _ := by rintro ⟨⟨z, hzp : proj z ∈ s⟩, hze, rfl⟩; simp [hzp, e.coe_fst hze]

open scoped Classical in
/-- Extend the base of a pretrivialization from a set to the whole space. The argument `c` ensures
that `Z` is nonempty when `B` and `F` are both nonempty, and supplies junk values. -/
noncomputable def codExtend' {s : Set B} (hs : IsOpen s) {proj : Z → s}
    (e : Pretrivialization F proj) (c : B × F → Z) : Pretrivialization F (Subtype.val ∘ proj) where
  toFun z := ⟨(e z).1, (e z).2⟩
  invFun x := if h : x.1 ∈ s then e.invFun (⟨x.1, h⟩, x.2) else c x
  source := e.source
  target := (Prod.map Subtype.val id) '' e.target
  map_source' z hz := by simpa using e.map_source hz
  map_target' _ := by rintro ⟨x, hx, rfl⟩; simpa using e.map_target hx
  left_inv' z hz := by simpa using e.left_inv hz
  right_inv' _ := by rintro ⟨x, hx, rfl⟩; ext <;> simp [e.apply_symm_apply hx]
  open_target := hs.isOpenMap_subtype_val.prodMap .id _ e.open_target
  baseSet := Subtype.val '' e.baseSet
  open_baseSet := hs.isOpenMap_subtype_val _ e.open_baseSet
  source_eq := by ext; simp [e.source_eq]
  target_eq := by rw [e.target_eq, prodMap_image_prod, image_id]
  proj_toFun _ h := by simp [e.coe_fst h]

/-- Extend the base of a pretrivialization from a nonempty set to the whole space. -/
noncomputable def codExtend {s : Set B} (hs : IsOpen s) (nonempty : s.Nonempty) {proj : Z → s}
    (e : Pretrivialization F proj) : Pretrivialization F (Subtype.val ∘ proj) :=
  e.codExtend' hs fun x ↦ e.invFun (⟨_, nonempty.some_mem⟩, x.2)

end Pretrivialization

variable [TopologicalSpace Z] [TopologicalSpace (TotalSpace F E)]

/-- A structure extending open partial homeomorphisms, defining a local trivialization of a
projection `proj : Z → B` with fiber `F`, as an open partial homeomorphism between `Z` and `B × F`
defined between two sets of the form `proj ⁻¹' baseSet` and `baseSet × F`, acting trivially on the
first coordinate.
-/
structure Trivialization (proj : Z → B) extends OpenPartialHomeomorph Z (B × F) where
  /-- The domain of the local trivialisation (i.e., a subset of the bundle `Z`'s base):
  outside of it, the pretrivialisation returns a junk value -/
  baseSet : Set B
  open_baseSet : IsOpen baseSet
  source_eq : source = proj ⁻¹' baseSet
  target_eq : target = baseSet ×ˢ univ
  proj_toFun : ∀ p ∈ source, (toOpenPartialHomeomorph p).1 = proj p

namespace Trivialization

variable {F}
variable (e : Trivialization F proj) {x : Z}

@[ext]
lemma ext' (e e' : Trivialization F proj)
    (h₁ : e.toOpenPartialHomeomorph = e'.toOpenPartialHomeomorph) (h₂ : e.baseSet = e'.baseSet) :
    e = e' := by
  cases e; cases e'; congr

/-- Coercion of a trivialization to a function. We don't use `e.toFun` in the `CoeFun` instance
because it is actually `e.toPartialEquiv.toFun`, so `simp` will apply lemmas about
`toPartialEquiv`. While we may want to switch to this behavior later, doing it mid-port will break a
lot of proofs. -/
@[coe] def toFun' : Z → (B × F) := e.toFun

/-- Natural identification as a `Pretrivialization`. -/
def toPretrivialization : Pretrivialization F proj :=
  { e with }

instance : CoeFun (Trivialization F proj) fun _ => Z → B × F := ⟨toFun'⟩

instance : Coe (Trivialization F proj) (Pretrivialization F proj) :=
  ⟨toPretrivialization⟩

/-- See Note [custom simps projection] -/
def Simps.apply (proj : Z → B) (e : Trivialization F proj) : Z → B × F := e

/-- See Note [custom simps projection] -/
noncomputable def Simps.symm_apply (proj : Z → B) (e : Trivialization F proj) : B × F → Z :=
  e.toOpenPartialHomeomorph.symm

initialize_simps_projections Trivialization (toFun → apply, invFun → symm_apply)

theorem toPretrivialization_injective :
    Function.Injective fun e : Trivialization F proj => e.toPretrivialization := fun e e' h => by
  ext1
  exacts [OpenPartialHomeomorph.toPartialEquiv_injective
    (congr_arg Pretrivialization.toPartialEquiv h), congr_arg Pretrivialization.baseSet h]

@[simp, mfld_simps]
theorem coe_coe : ⇑e.toOpenPartialHomeomorph = e :=
  rfl

@[simp, mfld_simps]
theorem coe_fst (ex : x ∈ e.source) : (e x).1 = proj x :=
  e.proj_toFun x ex

protected theorem eqOn : EqOn (Prod.fst ∘ e) proj e.source := fun _x hx => e.coe_fst hx

theorem mem_source : x ∈ e.source ↔ proj x ∈ e.baseSet := by rw [e.source_eq, mem_preimage]

theorem coe_fst' (ex : proj x ∈ e.baseSet) : (e x).1 = proj x :=
  e.coe_fst (e.mem_source.2 ex)

theorem mk_proj_snd (ex : x ∈ e.source) : (proj x, (e x).2) = e x :=
  Prod.ext (e.coe_fst ex).symm rfl

theorem mk_proj_snd' (ex : proj x ∈ e.baseSet) : (proj x, (e x).2) = e x :=
  Prod.ext (e.coe_fst' ex).symm rfl

theorem source_inter_preimage_target_inter (s : Set (B × F)) :
    e.source ∩ e ⁻¹' (e.target ∩ s) = e.source ∩ e ⁻¹' s :=
  e.toOpenPartialHomeomorph.source_inter_preimage_target_inter s

@[simp, mfld_simps]
theorem coe_mk (e : OpenPartialHomeomorph Z (B × F)) (i j k l m) (x : Z) :
    (Trivialization.mk e i j k l m : Trivialization F proj) x = e x :=
  rfl

theorem mem_target {x : B × F} : x ∈ e.target ↔ x.1 ∈ e.baseSet :=
  e.toPretrivialization.mem_target

theorem map_target {x : B × F} (hx : x ∈ e.target) : e.toOpenPartialHomeomorph.symm x ∈ e.source :=
  e.toOpenPartialHomeomorph.map_target hx

theorem proj_symm_apply {x : B × F} (hx : x ∈ e.target) :
    proj (e.toOpenPartialHomeomorph.symm x) = x.1 :=
  e.toPretrivialization.proj_symm_apply hx

theorem proj_symm_apply' {b : B} {x : F} (hx : b ∈ e.baseSet) :
    proj (e.toOpenPartialHomeomorph.symm (b, x)) = b :=
  e.toPretrivialization.proj_symm_apply' hx

theorem proj_surjOn_baseSet [Nonempty F] : Set.SurjOn proj e.source e.baseSet :=
  e.toPretrivialization.proj_surjOn_baseSet

theorem apply_symm_apply {x : B × F} (hx : x ∈ e.target) :
    e (e.toOpenPartialHomeomorph.symm x) = x :=
  e.toOpenPartialHomeomorph.right_inv hx

theorem apply_symm_apply' {b : B} {x : F} (hx : b ∈ e.baseSet) :
    e (e.toOpenPartialHomeomorph.symm (b, x)) = (b, x) :=
  e.toPretrivialization.apply_symm_apply' hx

@[simp, mfld_simps]
theorem symm_apply_mk_proj (ex : x ∈ e.source) :
    e.toOpenPartialHomeomorph.symm (proj x, (e x).2) = x :=
  e.toPretrivialization.symm_apply_mk_proj ex

theorem symm_trans_source_eq (e e' : Trivialization F proj) :
    (e.toPartialEquiv.symm.trans e'.toPartialEquiv).source = (e.baseSet ∩ e'.baseSet) ×ˢ univ :=
  Pretrivialization.symm_trans_source_eq e.toPretrivialization e'

theorem symm_trans_target_eq (e e' : Trivialization F proj) :
    (e.toPartialEquiv.symm.trans e'.toPartialEquiv).target = (e.baseSet ∩ e'.baseSet) ×ˢ univ :=
  Pretrivialization.symm_trans_target_eq e.toPretrivialization e'

theorem coe_fst_eventuallyEq_proj (ex : x ∈ e.source) : Prod.fst ∘ e =ᶠ[𝓝 x] proj :=
  mem_nhds_iff.2 ⟨e.source, fun _y hy => e.coe_fst hy, e.open_source, ex⟩

theorem coe_fst_eventuallyEq_proj' (ex : proj x ∈ e.baseSet) : Prod.fst ∘ e =ᶠ[𝓝 x] proj :=
  e.coe_fst_eventuallyEq_proj (e.mem_source.2 ex)

theorem map_proj_nhds (ex : x ∈ e.source) : map proj (𝓝 x) = 𝓝 (proj x) := by
  rw [← e.coe_fst ex, ← map_congr (e.coe_fst_eventuallyEq_proj ex), ← map_map, ← e.coe_coe,
    e.map_nhds_eq ex, map_fst_nhds]

theorem preimage_subset_source {s : Set B} (hb : s ⊆ e.baseSet) : proj ⁻¹' s ⊆ e.source :=
  fun _p hp => e.mem_source.mpr (hb hp)

theorem image_preimage_eq_prod_univ {s : Set B} (hb : s ⊆ e.baseSet) :
    e '' (proj ⁻¹' s) = s ×ˢ univ :=
  Subset.antisymm
    (image_subset_iff.mpr fun p hp =>
      ⟨(e.proj_toFun p (e.preimage_subset_source hb hp)).symm ▸ hp, trivial⟩)
    fun p hp =>
    let hp' : p ∈ e.target := e.mem_target.mpr (hb hp.1)
    ⟨e.invFun p, mem_preimage.mpr ((e.proj_symm_apply hp').symm ▸ hp.1), e.apply_symm_apply hp'⟩

theorem tendsto_nhds_iff {α : Type*} {l : Filter α} {f : α → Z} {z : Z} (hz : z ∈ e.source) :
    Tendsto f l (𝓝 z) ↔
      Tendsto (proj ∘ f) l (𝓝 (proj z)) ∧ Tendsto (fun x ↦ (e (f x)).2) l (𝓝 (e z).2) := by
  rw [e.nhds_eq_comap_inf_principal hz, tendsto_inf, tendsto_comap_iff, Prod.tendsto_iff, coe_coe,
    tendsto_principal, coe_fst _ hz]
  by_cases hl : ∀ᶠ x in l, f x ∈ e.source
  · simp only [hl, and_true]
    refine (tendsto_congr' ?_).and Iff.rfl
    exact hl.mono fun x ↦ e.coe_fst
  · simp only [hl, and_false, false_iff, not_and]
    rw [e.source_eq] at hl hz
    exact fun h _ ↦ hl <| h <| e.open_baseSet.mem_nhds hz

theorem nhds_eq_inf_comap {z : Z} (hz : z ∈ e.source) :
    𝓝 z = comap proj (𝓝 (proj z)) ⊓ comap (Prod.snd ∘ e) (𝓝 (e z).2) := by
  refine eq_of_forall_le_iff fun l ↦ ?_
  rw [le_inf_iff, ← tendsto_iff_comap, ← tendsto_iff_comap]
  exact e.tendsto_nhds_iff hz

/-- The preimage of a subset of the base set is homeomorphic to the product with the fiber. -/
def preimageHomeomorph {s : Set B} (hb : s ⊆ e.baseSet) : proj ⁻¹' s ≃ₜ s × F :=
  (e.toOpenPartialHomeomorph.homeomorphOfImageSubsetSource (e.preimage_subset_source hb)
        (e.image_preimage_eq_prod_univ hb)).trans
    ((Homeomorph.Set.prod s univ).trans ((Homeomorph.refl s).prodCongr (Homeomorph.Set.univ F)))

@[simp]
theorem preimageHomeomorph_apply {s : Set B} (hb : s ⊆ e.baseSet) (p : proj ⁻¹' s) :
    e.preimageHomeomorph hb p = (⟨proj p, p.2⟩, (e p).2) :=
  Prod.ext (Subtype.ext (e.proj_toFun p (e.mem_source.mpr (hb p.2)))) rfl

/-- Auxiliary definition to avoid looping in `dsimp`
with `Trivialization.preimageHomeomorph_symm_apply`. -/
protected def preimageHomeomorph_symm_apply.aux {s : Set B} (hb : s ⊆ e.baseSet) :=
  (e.preimageHomeomorph hb).symm

@[simp]
theorem preimageHomeomorph_symm_apply {s : Set B} (hb : s ⊆ e.baseSet) (p : s × F) :
    (e.preimageHomeomorph hb).symm p =
      ⟨e.symm (p.1, p.2), ((preimageHomeomorph_symm_apply.aux e hb) p).2⟩ :=
  rfl

/-- The source is homeomorphic to the product of the base set with the fiber. -/
def sourceHomeomorphBaseSetProd : e.source ≃ₜ e.baseSet × F :=
  (Homeomorph.setCongr e.source_eq).trans (e.preimageHomeomorph subset_rfl)

@[simp]
theorem sourceHomeomorphBaseSetProd_apply (p : e.source) :
    e.sourceHomeomorphBaseSetProd p = (⟨proj p, e.mem_source.mp p.2⟩, (e p).2) :=
  e.preimageHomeomorph_apply subset_rfl ⟨p, e.mem_source.mp p.2⟩

/-- Auxiliary definition to avoid looping in `dsimp`
with `Trivialization.sourceHomeomorphBaseSetProd_symm_apply`. -/
protected def sourceHomeomorphBaseSetProd_symm_apply.aux := e.sourceHomeomorphBaseSetProd.symm

@[simp]
theorem sourceHomeomorphBaseSetProd_symm_apply (p : e.baseSet × F) :
    e.sourceHomeomorphBaseSetProd.symm p =
      ⟨e.symm (p.1, p.2), (sourceHomeomorphBaseSetProd_symm_apply.aux e p).2⟩ :=
  rfl

/-- Each fiber of a trivialization is homeomorphic to the specified fiber. -/
def preimageSingletonHomeomorph {b : B} (hb : b ∈ e.baseSet) : proj ⁻¹' {b} ≃ₜ F :=
  .trans (e.preimageHomeomorph (Set.singleton_subset_iff.mpr hb)) <|
    .trans (.prodCongr (Homeomorph.homeomorphOfUnique ({b} : Set B) PUnit.{1}) (Homeomorph.refl F))
      (Homeomorph.punitProd F)

@[simp]
theorem preimageSingletonHomeomorph_apply {b : B} (hb : b ∈ e.baseSet) (p : proj ⁻¹' {b}) :
    e.preimageSingletonHomeomorph hb p = (e p).2 :=
  rfl

@[simp]
theorem preimageSingletonHomeomorph_symm_apply {b : B} (hb : b ∈ e.baseSet) (p : F) :
    (e.preimageSingletonHomeomorph hb).symm p =
      ⟨e.symm (b, p), by rw [mem_preimage, e.proj_symm_apply' hb, mem_singleton_iff]⟩ :=
  rfl

/-- In the domain of a bundle trivialization, the projection is continuous -/
theorem continuousAt_proj (ex : x ∈ e.source) : ContinuousAt proj x :=
  (e.map_proj_nhds ex).le

theorem continuousOn_proj : ContinuousOn proj e.source :=
  continuousOn_of_forall_continuousAt fun _ ↦ e.continuousAt_proj

/-- Pre-composition of a `Trivialization` and a `Homeomorph`. -/
protected def compHomeomorph {Z' : Type*} [TopologicalSpace Z'] (h : Z' ≃ₜ Z) :
    Trivialization F (proj ∘ h) where
<<<<<<< HEAD
  toPartialHomeomorph := h.transPartialHomeomorph e.toPartialHomeomorph
=======
  toOpenPartialHomeomorph := h.toOpenPartialHomeomorph.trans e.toOpenPartialHomeomorph
>>>>>>> 32831aa9
  baseSet := e.baseSet
  open_baseSet := e.open_baseSet
  source_eq := by simp [source_eq, preimage_preimage, Function.comp_def]
  target_eq := by simp [target_eq]
  proj_toFun p hp := by
    have hp : h p ∈ e.source := by simpa using hp
    simp [hp]

/-- Post-composition of a `Trivialization` and a `Homeomorph`. -/
protected def homeomorphComp {B' : Type*} [TopologicalSpace B'] (h : B ≃ₜ B') :
    Trivialization F (h ∘ proj) where
  toPartialHomeomorph := e.toPartialHomeomorph.transHomeomorph (h.prodCongr <| .refl _)
  baseSet := h.symm ⁻¹' e.baseSet
  open_baseSet := e.open_baseSet.preimage h.continuous_symm
  source_eq := by ext; simp [e.mem_source]
  target_eq := by ext; simp [Prod.map, e.mem_target]
  proj_toFun p hp := by simpa using e.proj_toFun p hp

/-- Read off the continuity of a function `f : Z → X` at `z : Z` by transferring via a
trivialization of `Z` containing `z`. -/
theorem continuousAt_of_comp_right {X : Type*} [TopologicalSpace X] {f : Z → X} {z : Z}
    (e : Trivialization F proj) (he : proj z ∈ e.baseSet)
    (hf : ContinuousAt (f ∘ e.toPartialEquiv.symm) (e z)) : ContinuousAt f z := by
  have hez : z ∈ e.toPartialEquiv.symm.target := by
    rw [PartialEquiv.symm_target, e.mem_source]
    exact he
  rwa [e.toOpenPartialHomeomorph.symm.continuousAt_iff_continuousAt_comp_right hez,
    OpenPartialHomeomorph.symm_symm]

/-- Read off the continuity of a function `f : X → Z` at `x : X` by transferring via a
trivialization of `Z` containing `f x`. -/
theorem continuousAt_of_comp_left {X : Type*} [TopologicalSpace X] {f : X → Z} {x : X}
    (e : Trivialization F proj) (hf_proj : ContinuousAt (proj ∘ f) x) (he : proj (f x) ∈ e.baseSet)
    (hf : ContinuousAt (e ∘ f) x) : ContinuousAt f x := by
  rw [e.continuousAt_iff_continuousAt_comp_left]
  · exact hf
  rw [e.source_eq, ← preimage_comp]
  exact hf_proj.preimage_mem_nhds (e.open_baseSet.mem_nhds he)

variable (e' : Trivialization F (π F E)) {b : B} {y : E b}

protected theorem continuousOn : ContinuousOn e' e'.source :=
  e'.continuousOn_toFun

theorem coe_mem_source : ↑y ∈ e'.source ↔ b ∈ e'.baseSet :=
  e'.mem_source

@[simp, mfld_simps]
theorem coe_coe_fst (hb : b ∈ e'.baseSet) : (e' y).1 = b :=
  e'.coe_fst (e'.mem_source.2 hb)

theorem mk_mem_target {y : F} : (b, y) ∈ e'.target ↔ b ∈ e'.baseSet :=
  e'.toPretrivialization.mem_target

theorem symm_apply_apply {x : TotalSpace F E} (hx : x ∈ e'.source) :
    e'.toOpenPartialHomeomorph.symm (e' x) = x :=
  e'.toPartialEquiv.left_inv hx

@[simp, mfld_simps]
theorem symm_coe_proj {x : B} {y : F} (e : Trivialization F (π F E)) (h : x ∈ e.baseSet) :
    (e.toOpenPartialHomeomorph.symm (x, y)).1 = x :=
  e.proj_symm_apply' h

section Zero

variable [∀ x, Zero (E x)]

/-- A fiberwise inverse to `e'`. The function `F → E x` that induces a local inverse
`B × F → TotalSpace F E` of `e'` on `e'.baseSet`. It is defined to be `0` outside `e'.baseSet`. -/
protected noncomputable def symm (e : Trivialization F (π F E)) (b : B) (y : F) : E b :=
  e.toPretrivialization.symm b y

theorem symm_apply (e : Trivialization F (π F E)) {b : B} (hb : b ∈ e.baseSet) (y : F) :
    e.symm b y =
      cast (congr_arg E (e.symm_coe_proj hb)) (e.toOpenPartialHomeomorph.symm (b, y)).2 :=
  dif_pos hb

theorem symm_apply_of_notMem (e : Trivialization F (π F E)) {b : B} (hb : b ∉ e.baseSet) (y : F) :
    e.symm b y = 0 :=
  dif_neg hb

@[deprecated (since := "2025-05-23")] alias symm_apply_of_not_mem := symm_apply_of_notMem

theorem mk_symm (e : Trivialization F (π F E)) {b : B} (hb : b ∈ e.baseSet) (y : F) :
    TotalSpace.mk b (e.symm b y) = e.toOpenPartialHomeomorph.symm (b, y) :=
  e.toPretrivialization.mk_symm hb y

theorem symm_proj_apply (e : Trivialization F (π F E)) (z : TotalSpace F E)
    (hz : z.proj ∈ e.baseSet) : e.symm z.proj (e z).2 = z.2 :=
  e.toPretrivialization.symm_proj_apply z hz

theorem symm_apply_apply_mk (e : Trivialization F (π F E)) {b : B} (hb : b ∈ e.baseSet) (y : E b) :
    e.symm b (e ⟨b, y⟩).2 = y :=
  e.symm_proj_apply ⟨b, y⟩ hb

@[simp, mfld_simps]
theorem apply_mk_symm (e : Trivialization F (π F E)) {b : B} (hb : b ∈ e.baseSet) (y : F) :
    e ⟨b, e.symm b y⟩ = (b, y) :=
  e.toPretrivialization.apply_mk_symm hb y

theorem continuousOn_symm (e : Trivialization F (π F E)) :
    ContinuousOn (fun z : B × F => TotalSpace.mk' F z.1 (e.symm z.1 z.2)) (e.baseSet ×ˢ univ) := by
  have : ∀ z ∈ e.baseSet ×ˢ (univ : Set F),
      TotalSpace.mk z.1 (e.symm z.1 z.2) = e.toOpenPartialHomeomorph.symm z := by
    rintro x ⟨hx : x.1 ∈ e.baseSet, _⟩
    rw [e.mk_symm hx]
  refine ContinuousOn.congr ?_ this
  rw [← e.target_eq]
  exact e.toOpenPartialHomeomorph.continuousOn_symm

end Zero

/-- If `e` is a `Trivialization` of `proj : Z → B` with fiber `F` and `h` is a homeomorphism
`F ≃ₜ F'`, then `e.trans_fiber_homeomorph h` is the trivialization of `proj` with the fiber `F'`
that sends `p : Z` to `((e p).1, h (e p).2)`. -/
def transFiberHomeomorph {F' : Type*} [TopologicalSpace F'] (e : Trivialization F proj)
    (h : F ≃ₜ F') : Trivialization F' proj where
  toOpenPartialHomeomorph :=
    e.toOpenPartialHomeomorph.transHomeomorph <| (Homeomorph.refl _).prodCongr h
  baseSet := e.baseSet
  open_baseSet := e.open_baseSet
  source_eq := e.source_eq
  target_eq := by simp [target_eq, prod_univ, preimage_preimage]
  proj_toFun := e.proj_toFun

@[simp]
theorem transFiberHomeomorph_apply {F' : Type*} [TopologicalSpace F'] (e : Trivialization F proj)
    (h : F ≃ₜ F') (x : Z) : e.transFiberHomeomorph h x = ((e x).1, h (e x).2) :=
  rfl

/-- Coordinate transformation in the fiber induced by a pair of bundle trivializations. See also
`Trivialization.coordChangeHomeomorph` for a version bundled as `F ≃ₜ F`. -/
def coordChange (e₁ e₂ : Trivialization F proj) (b : B) (x : F) : F :=
  (e₂ <| e₁.toOpenPartialHomeomorph.symm (b, x)).2

theorem mk_coordChange (e₁ e₂ : Trivialization F proj) {b : B} (h₁ : b ∈ e₁.baseSet)
    (h₂ : b ∈ e₂.baseSet) (x : F) :
    (b, e₁.coordChange e₂ b x) = e₂ (e₁.toOpenPartialHomeomorph.symm (b, x)) := by
  refine Prod.ext ?_ rfl
  rw [e₂.coe_fst', ← e₁.coe_fst', e₁.apply_symm_apply' h₁]
  · rwa [e₁.proj_symm_apply' h₁]
  · rwa [e₁.proj_symm_apply' h₁]

theorem coordChange_apply_snd (e₁ e₂ : Trivialization F proj) {p : Z} (h : proj p ∈ e₁.baseSet) :
    e₁.coordChange e₂ (proj p) (e₁ p).snd = (e₂ p).snd := by
  rw [coordChange, e₁.symm_apply_mk_proj (e₁.mem_source.2 h)]

theorem coordChange_same_apply (e : Trivialization F proj) {b : B} (h : b ∈ e.baseSet) (x : F) :
    e.coordChange e b x = x := by rw [coordChange, e.apply_symm_apply' h]

theorem coordChange_same (e : Trivialization F proj) {b : B} (h : b ∈ e.baseSet) :
    e.coordChange e b = id :=
  funext <| e.coordChange_same_apply h

theorem coordChange_coordChange (e₁ e₂ e₃ : Trivialization F proj) {b : B} (h₁ : b ∈ e₁.baseSet)
    (h₂ : b ∈ e₂.baseSet) (x : F) :
    e₂.coordChange e₃ b (e₁.coordChange e₂ b x) = e₁.coordChange e₃ b x := by
  rw [coordChange, e₁.mk_coordChange _ h₁ h₂, ← e₂.coe_coe, e₂.left_inv, coordChange]
  rwa [e₂.mem_source, e₁.proj_symm_apply' h₁]

theorem continuous_coordChange (e₁ e₂ : Trivialization F proj) {b : B} (h₁ : b ∈ e₁.baseSet)
    (h₂ : b ∈ e₂.baseSet) : Continuous (e₁.coordChange e₂ b) := by
  refine continuous_snd.comp (e₂.toOpenPartialHomeomorph.continuousOn.comp_continuous
    (e₁.toOpenPartialHomeomorph.continuousOn_symm.comp_continuous ?_ ?_) ?_)
  · fun_prop
  · exact fun x => e₁.mem_target.2 h₁
  · intro x
    rwa [e₂.mem_source, e₁.proj_symm_apply' h₁]

/-- Coordinate transformation in the fiber induced by a pair of bundle trivializations,
as a homeomorphism. -/
protected def coordChangeHomeomorph (e₁ e₂ : Trivialization F proj) {b : B} (h₁ : b ∈ e₁.baseSet)
    (h₂ : b ∈ e₂.baseSet) : F ≃ₜ F where
  toFun := e₁.coordChange e₂ b
  invFun := e₂.coordChange e₁ b
  left_inv x := by simp only [*, coordChange_coordChange, coordChange_same_apply]
  right_inv x := by simp only [*, coordChange_coordChange, coordChange_same_apply]
  continuous_toFun := e₁.continuous_coordChange e₂ h₁ h₂
  continuous_invFun := e₂.continuous_coordChange e₁ h₂ h₁

@[simp]
theorem coordChangeHomeomorph_coe (e₁ e₂ : Trivialization F proj) {b : B} (h₁ : b ∈ e₁.baseSet)
    (h₂ : b ∈ e₂.baseSet) : ⇑(e₁.coordChangeHomeomorph e₂ h₁ h₂) = e₁.coordChange e₂ b :=
  rfl

theorem isImage_preimage_prod (e : Trivialization F proj) (s : Set B) :
    e.toOpenPartialHomeomorph.IsImage (proj ⁻¹' s) (s ×ˢ univ) := fun x hx => by simp [hx]

/-- Restrict a `Trivialization` to an open set in the base. -/
protected def restrOpen (e : Trivialization F proj) (s : Set B) (hs : IsOpen s) :
    Trivialization F proj where
  toOpenPartialHomeomorph :=
    ((e.isImage_preimage_prod s).symm.restr (IsOpen.inter e.open_target (hs.prod isOpen_univ))).symm
  baseSet := e.baseSet ∩ s
  open_baseSet := IsOpen.inter e.open_baseSet hs
  source_eq := by simp [source_eq]
  target_eq := by simp [target_eq, prod_univ]
  proj_toFun p hp := e.proj_toFun p hp.1

/-- The restriction of a trivialization to a subset of the base. The argument `c` ensures that
`s` and `F` cannot both be nonempty when `proj ⁻¹' s` is empty, and supplies junk values. -/
noncomputable def restrictPreimage' (e : Trivialization F proj) (s : Set B)
    (c : s × F → proj ⁻¹' s) : Trivialization F (s.restrictPreimage proj) where
  __ := e.toPretrivialization.restrictPreimage' s c
  open_source := e.open_source.preimage <| by fun_prop
  continuousOn_toFun := (Topology.IsInducing.subtypeVal.prodMap .id).continuousOn_iff.mpr <|
    (e.continuousOn_toFun.comp continuous_subtype_val.continuousOn fun _ ↦ id).congr
      fun z hz ↦ by ext; exacts [(e.proj_toFun _ hz).symm, rfl]
  continuousOn_invFun := Topology.IsInducing.subtypeVal.continuousOn_iff.mpr <|
    (e.continuousOn_invFun.comp (continuous_subtype_val.prodMap continuous_id).continuousOn
      fun _ ↦ id).congr fun x hx ↦ congr_arg Subtype.val (dif_pos hx)

/-- The restriction of a trivialization to a set with nonempty intersection with the base set. -/
noncomputable def restrictPreimage (e : Trivialization F proj) {s : Set B}
    (hs : (s ∩ e.baseSet).Nonempty) : Trivialization F (s.restrictPreimage proj) :=
  e.restrictPreimage' s fun ⟨_, f⟩ ↦ Nonempty.some <| have ⟨z, hzs, hzb⟩ := hs
    ⟨⟨e.invFun ⟨z, f⟩, Set.mem_preimage.mpr <| (e.proj_symm_apply' hzb).symm ▸ hzs⟩⟩

/-- Extend the total space of a trivialization from the preimage of a set to the whole space.
The argument `c` ensures that `F` is nonempty when `Z` is nonempty, and supplies junk values. -/
noncomputable def domExtend {s : Set B} (hps : IsOpen (proj ⁻¹' s))
    (e : Trivialization F fun z : proj ⁻¹' s ↦ proj z) (c : Z → F) :
    Trivialization F proj where
  __ := e.toPretrivialization.domExtend c
  open_source := hps.isOpenMap_subtype_val _ e.open_source
  continuousOn_toFun := Topology.IsInducing.subtypeVal.continuousOn_image_iff.mpr <| by
    convert e.continuousOn_toFun
    ext1 ⟨x, (hx : proj x ∈ s)⟩
    simpa [Pretrivialization.domExtend] using dif_pos hx
  continuousOn_invFun := continuous_subtype_val.comp_continuousOn <| by
    convert e.continuousOn_invFun

/-- Extend the base of a trivialization from a set to the whole space. The argument `c` ensures
that `Z` cannot be empty when `B` and `F` are both nonempty, and supplies junk values. -/
noncomputable def codExtend' {s : Set B} (hs : IsOpen s) {proj : Z → s} (e : Trivialization F proj)
    (c : B × F → Z) : Trivialization F (Subtype.val ∘ proj) where
  __ := e.toPretrivialization.codExtend' hs c
  open_source := e.open_source
  continuousOn_toFun :=
    (continuous_subtype_val.prodMap continuous_id).comp_continuousOn e.continuousOn_toFun
  continuousOn_invFun := (Topology.IsInducing.subtypeVal.prodMap .id).continuousOn_image_iff.2 <| by
    convert e.continuousOn_invFun; ext; simp [Pretrivialization.codExtend']; rfl

/-- Extend the base of a pretrivialization from a nonempty set to the whole space. -/
noncomputable def codExtend {s : Set B} (hs : IsOpen s) (nonempty : s.Nonempty) {proj : Z → s}
    (e : Trivialization F proj) : Trivialization F (Subtype.val ∘ proj) :=
  e.codExtend' hs fun x ↦ e.invFun (⟨_, nonempty.some_mem⟩, x.2)

section Piecewise

theorem frontier_preimage (e : Trivialization F proj) (s : Set B) :
    e.source ∩ frontier (proj ⁻¹' s) = proj ⁻¹' (e.baseSet ∩ frontier s) := by
  rw [← (e.isImage_preimage_prod s).frontier.preimage_eq, frontier_prod_univ_eq,
    (e.isImage_preimage_prod _).preimage_eq, e.source_eq, preimage_inter]

open Classical in
/-- Given two bundle trivializations `e`, `e'` of `proj : Z → B` and a set `s : Set B` such that
the base sets of `e` and `e'` intersect `frontier s` on the same set and `e p = e' p` whenever
`proj p ∈ e.baseSet ∩ frontier s`, `e.piecewise e' s Hs Heq` is the bundle trivialization over
`Set.ite s e.baseSet e'.baseSet` that is equal to `e` on `proj ⁻¹ s` and is equal to `e'`
otherwise. -/
noncomputable def piecewise (e e' : Trivialization F proj) (s : Set B)
    (Hs : e.baseSet ∩ frontier s = e'.baseSet ∩ frontier s)
    (Heq : EqOn e e' <| proj ⁻¹' (e.baseSet ∩ frontier s)) : Trivialization F proj where
  toOpenPartialHomeomorph :=
    e.toOpenPartialHomeomorph.piecewise e'.toOpenPartialHomeomorph (proj ⁻¹' s) (s ×ˢ univ)
      (e.isImage_preimage_prod s) (e'.isImage_preimage_prod s)
      (by rw [e.frontier_preimage, e'.frontier_preimage, Hs]) (by rwa [e.frontier_preimage])
  baseSet := s.ite e.baseSet e'.baseSet
  open_baseSet := e.open_baseSet.ite e'.open_baseSet Hs
  source_eq := by simp [source_eq]
  target_eq := by simp [target_eq, prod_univ]
  proj_toFun p := by
    rintro (⟨he, hs⟩ | ⟨he, hs⟩) <;> simp [*]

/-- Given two bundle trivializations `e`, `e'` of a topological fiber bundle `proj : Z → B`
over a linearly ordered base `B` and a point `a ∈ e.baseSet ∩ e'.baseSet` such that
`e` equals `e'` on `proj ⁻¹' {a}`, `e.piecewise_le_of_eq e' a He He' Heq` is the bundle
trivialization over `Set.ite (Iic a) e.baseSet e'.baseSet` that is equal to `e` on points `p`
such that `proj p ≤ a` and is equal to `e'` otherwise. -/
noncomputable def piecewiseLeOfEq [LinearOrder B] [OrderTopology B] (e e' : Trivialization F proj)
    (a : B) (He : a ∈ e.baseSet) (He' : a ∈ e'.baseSet) (Heq : ∀ p, proj p = a → e p = e' p) :
    Trivialization F proj :=
  e.piecewise e' (Iic a)
    (Set.ext fun x => and_congr_left_iff.2 fun hx => by
      obtain rfl : x = a := mem_singleton_iff.1 (frontier_Iic_subset _ hx)
      simp [He, He'])
    fun p hp => Heq p <| frontier_Iic_subset _ hp.2

/-- Given two bundle trivializations `e`, `e'` of a topological fiber bundle `proj : Z → B` over a
linearly ordered base `B` and a point `a ∈ e.baseSet ∩ e'.baseSet`, `e.piecewise_le e' a He He'`
is the bundle trivialization over `Set.ite (Iic a) e.baseSet e'.baseSet` that is equal to `e` on
points `p` such that `proj p ≤ a` and is equal to `((e' p).1, h (e' p).2)` otherwise, where
`h = e'.coord_change_homeomorph e _ _` is the homeomorphism of the fiber such that
`h (e' p).2 = (e p).2` whenever `e p = a`. -/
noncomputable def piecewiseLe [LinearOrder B] [OrderTopology B] (e e' : Trivialization F proj)
    (a : B) (He : a ∈ e.baseSet) (He' : a ∈ e'.baseSet) : Trivialization F proj :=
  e.piecewiseLeOfEq (e'.transFiberHomeomorph (e'.coordChangeHomeomorph e He' He)) a He He' <| by
    rintro p rfl
    ext1
    · simp [e.coe_fst', e'.coe_fst', *]
    · simp [coordChange_apply_snd, *]

open Classical in
/-- Given two bundle trivializations `e`, `e'` over disjoint sets, `e.disjoint_union e' H` is the
bundle trivialization over the union of the base sets that agrees with `e` and `e'` over their
base sets. -/
noncomputable def disjointUnion (e e' : Trivialization F proj) (H : Disjoint e.baseSet e'.baseSet) :
    Trivialization F proj where
  toOpenPartialHomeomorph :=
    e.toOpenPartialHomeomorph.disjointUnion e'.toOpenPartialHomeomorph
      (by
        rw [e.source_eq, e'.source_eq]
        exact H.preimage _)
      (by
        rw [e.target_eq, e'.target_eq, disjoint_iff_inf_le]
        intro x hx
        exact H.le_bot ⟨hx.1.1, hx.2.1⟩)
  baseSet := e.baseSet ∪ e'.baseSet
  open_baseSet := IsOpen.union e.open_baseSet e'.open_baseSet
  source_eq := congr_arg₂ (· ∪ ·) e.source_eq e'.source_eq
  target_eq := (congr_arg₂ (· ∪ ·) e.target_eq e'.target_eq).trans union_prod.symm
  proj_toFun := by
    rintro p (hp | hp')
    · change (e.source.piecewise e e' p).1 = proj p
      rw [piecewise_eq_of_mem, e.coe_fst] <;> exact hp
    · change (e.source.piecewise e e' p).1 = proj p
      rw [piecewise_eq_of_notMem, e'.coe_fst hp']
      simp only [source_eq] at hp' ⊢
      exact fun h => H.le_bot ⟨h, hp'⟩

end Piecewise

section Lift

/-- The local lifting through a Trivialization `T` from the base to the leaf containing `z`. -/
def lift (T : Trivialization F proj) (z : Z) (b : B) : Z := T.invFun (b, (T z).2)

variable {T : Trivialization F proj} {z : Z} {b : B}

@[simp]
theorem lift_self (he : proj z ∈ T.baseSet) : T.lift z (proj z) = z :=
  symm_apply_mk_proj _ <| T.mem_source.2 he

theorem proj_lift (hx : b ∈ T.baseSet) : proj (T.lift z b) = b :=
  T.proj_symm_apply <| T.mem_target.2 hx

/-- The restriction of `lift` to the source and base set of `T`, as a bundled continuous map. -/
def liftCM (T : Trivialization F proj) : C(T.source × T.baseSet, T.source) where
  toFun ex := ⟨T.lift ex.1 ex.2, T.map_target (by simp [mem_target])⟩
  continuous_toFun := by
    apply Continuous.subtype_mk
    refine T.continuousOn_invFun.comp_continuous ?_ (by simp [mem_target])
    refine .prodMk (by fun_prop) (.snd ?_)
    exact T.continuousOn_toFun.comp_continuous (by fun_prop) (by simp)

variable {ι : Type*} [TopologicalSpace ι] [LocallyCompactPair ι T.baseSet]
  {γ : C(ι, T.baseSet)} {i : ι} {e : T.source}

/-- Extension of `liftCM` to continuous maps taking values in `T.baseSet` (local version of
homotopy lifting) -/
def clift (T : Trivialization F proj) [LocallyCompactPair ι T.baseSet] :
    C(T.source × C(ι, T.baseSet), C(ι, T.source)) := by
  let Ψ : C((T.source × C(ι, T.baseSet)) × ι, C(ι, T.baseSet) × ι) :=
    ⟨fun eγt => (eγt.1.2, eγt.2), by fun_prop⟩
  refine ContinuousMap.curry <| T.liftCM.comp <| ⟨fun eγt => ⟨eγt.1.1, eγt.1.2 eγt.2⟩, ?_⟩
  simpa using ⟨by fun_prop, ContinuousEval.continuous_eval.comp Ψ.continuous⟩

@[simp]
theorem clift_self (h : proj e.1 = γ i) :
    T.clift (e, γ) i = e := by
  have : proj e ∈ T.baseSet := by simp [h]
  simp [clift, liftCM, ← h, lift_self, this]

theorem proj_clift : proj (T.clift (e, γ) i) = γ i := by
  simp [clift, liftCM, proj_lift]

end Lift

end Trivialization<|MERGE_RESOLUTION|>--- conflicted
+++ resolved
@@ -582,11 +582,7 @@
 /-- Pre-composition of a `Trivialization` and a `Homeomorph`. -/
 protected def compHomeomorph {Z' : Type*} [TopologicalSpace Z'] (h : Z' ≃ₜ Z) :
     Trivialization F (proj ∘ h) where
-<<<<<<< HEAD
-  toPartialHomeomorph := h.transPartialHomeomorph e.toPartialHomeomorph
-=======
-  toOpenPartialHomeomorph := h.toOpenPartialHomeomorph.trans e.toOpenPartialHomeomorph
->>>>>>> 32831aa9
+  toOpenPartialHomeomorph := h.transOpenPartialHomeomorph e.toOpenPartialHomeomorph
   baseSet := e.baseSet
   open_baseSet := e.open_baseSet
   source_eq := by simp [source_eq, preimage_preimage, Function.comp_def]
