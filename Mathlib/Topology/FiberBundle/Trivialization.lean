/-
Copyright (c) 2019 Sébastien Gouëzel. All rights reserved.
Released under Apache 2.0 license as described in the file LICENSE.
Authors: Sébastien Gouëzel
-/
import Mathlib.Data.Bundle
import Mathlib.Data.Set.Image
import Mathlib.Topology.CompactOpen
import Mathlib.Topology.PartialHomeomorph
import Mathlib.Topology.Order.Basic

/-!
# Trivializations

## Main definitions

### Basic definitions

* `Trivialization F p` : structure extending partial homeomorphisms, defining a local
  trivialization of a topological space `Z` with projection `p` and fiber `F`.

* `Pretrivialization F proj` : trivialization as a partial equivalence, mainly used when the
  topology on the total space has not yet been defined.

### Operations on bundles

We provide the following operations on `Trivialization`s.

* `Trivialization.compHomeomorph`: given a local trivialization `e` of a fiber bundle
  `p : Z → B` and a homeomorphism `h : Z' ≃ₜ Z`, returns a local trivialization of the fiber bundle
  `p ∘ h`.

## Implementation notes

Previously, in mathlib, there was a structure `topological_vector_bundle.trivialization` which
extended another structure `topological_fiber_bundle.trivialization` by a linearity hypothesis. As
of PR https://github.com/leanprover-community/mathlib3/pull/17359, we have changed this to a single structure
`Trivialization` (no namespace), together with a mixin class `Trivialization.IsLinear`.

This permits all the *data* of a vector bundle to be held at the level of fiber bundles, so that the
same trivializations can underlie an object's structure as (say) a vector bundle over `ℂ` and as a
vector bundle over `ℝ`, as well as its structure simply as a fiber bundle.

This might be a little surprising, given the general trend of the library to ever-increased
bundling.  But in this case the typical motivation for more bundling does not apply: there is no
algebraic or order structure on the whole type of linear (say) trivializations of a bundle.
Indeed, since trivializations only have meaning on their base sets (taking junk values outside), the
type of linear trivializations is not even particularly well-behaved.
-/

open TopologicalSpace Filter Set Bundle Function
open scoped Topology

variable {B : Type*} (F : Type*) {E : B → Type*}
variable {Z : Type*} [TopologicalSpace B] [TopologicalSpace F] {proj : Z → B}

/-- This structure contains the information left for a local trivialization (which is implemented
below as `Trivialization F proj`) if the total space has not been given a topology, but we
have a topology on both the fiber and the base space. Through the construction
`topological_fiber_prebundle F proj` it will be possible to promote a
`Pretrivialization F proj` to a `Trivialization F proj`. -/
structure Pretrivialization (proj : Z → B) extends PartialEquiv Z (B × F) where
  open_target : IsOpen target
  baseSet : Set B
  open_baseSet : IsOpen baseSet
  source_eq : source = proj ⁻¹' baseSet
  target_eq : target = baseSet ×ˢ univ
  proj_toFun : ∀ p ∈ source, (toFun p).1 = proj p

namespace Pretrivialization

variable {F}
variable (e : Pretrivialization F proj) {x : Z}

/-- Coercion of a pretrivialization to a function. We don't use `e.toFun` in the `CoeFun` instance
because it is actually `e.toPartialEquiv.toFun`, so `simp` will apply lemmas about
`toPartialEquiv`. While we may want to switch to this behavior later, doing it mid-port will break a
lot of proofs. -/
@[coe] def toFun' : Z → (B × F) := e.toFun

instance : CoeFun (Pretrivialization F proj) fun _ => Z → B × F := ⟨toFun'⟩

@[ext]
lemma ext' (e e' : Pretrivialization F proj) (h₁ : e.toPartialEquiv = e'.toPartialEquiv)
    (h₂ : e.baseSet = e'.baseSet) : e = e' := by
  cases e; cases e'; congr

-- TODO: move `ext` here?
lemma ext {e e' : Pretrivialization F proj} (h₁ : ∀ x, e x = e' x)
    (h₂ : ∀ x, e.toPartialEquiv.symm x = e'.toPartialEquiv.symm x) (h₃ : e.baseSet = e'.baseSet) :
    e = e' := by
  ext1 <;> [ext1; exact h₃]
  · apply h₁
  · apply h₂
  · rw [e.source_eq, e'.source_eq, h₃]

/-- If the fiber is nonempty, then the projection also is. -/
lemma toPartialEquiv_injective [Nonempty F] :
    Injective (toPartialEquiv : Pretrivialization F proj → PartialEquiv Z (B × F)) := by
  refine fun e e' h ↦ ext' _ _ h ?_
  simpa only [fst_image_prod, univ_nonempty, target_eq]
    using congr_arg (Prod.fst '' PartialEquiv.target ·) h

@[simp, mfld_simps]
theorem coe_coe : ⇑e.toPartialEquiv = e :=
  rfl

@[simp, mfld_simps]
theorem coe_fst (ex : x ∈ e.source) : (e x).1 = proj x :=
  e.proj_toFun x ex

theorem mem_source : x ∈ e.source ↔ proj x ∈ e.baseSet := by rw [e.source_eq, mem_preimage]

theorem coe_fst' (ex : proj x ∈ e.baseSet) : (e x).1 = proj x :=
  e.coe_fst (e.mem_source.2 ex)

protected theorem eqOn : EqOn (Prod.fst ∘ e) proj e.source := fun _ hx => e.coe_fst hx

theorem mk_proj_snd (ex : x ∈ e.source) : (proj x, (e x).2) = e x :=
  Prod.ext (e.coe_fst ex).symm rfl

theorem mk_proj_snd' (ex : proj x ∈ e.baseSet) : (proj x, (e x).2) = e x :=
  Prod.ext (e.coe_fst' ex).symm rfl

/-- Composition of inverse and coercion from the subtype of the target. -/
def setSymm : e.target → Z :=
  e.target.restrict e.toPartialEquiv.symm

theorem mem_target {x : B × F} : x ∈ e.target ↔ x.1 ∈ e.baseSet := by
  rw [e.target_eq, prod_univ, mem_preimage]

theorem proj_symm_apply {x : B × F} (hx : x ∈ e.target) : proj (e.toPartialEquiv.symm x) = x.1 := by
  have := (e.coe_fst (e.map_target hx)).symm
  rwa [← e.coe_coe, e.right_inv hx] at this

theorem proj_symm_apply' {b : B} {x : F} (hx : b ∈ e.baseSet) :
    proj (e.toPartialEquiv.symm (b, x)) = b :=
  e.proj_symm_apply (e.mem_target.2 hx)

theorem proj_surjOn_baseSet [Nonempty F] : Set.SurjOn proj e.source e.baseSet := fun b hb =>
  let ⟨y⟩ := ‹Nonempty F›
  ⟨e.toPartialEquiv.symm (b, y), e.toPartialEquiv.map_target <| e.mem_target.2 hb,
    e.proj_symm_apply' hb⟩

theorem apply_symm_apply {x : B × F} (hx : x ∈ e.target) : e (e.toPartialEquiv.symm x) = x :=
  e.toPartialEquiv.right_inv hx

theorem apply_symm_apply' {b : B} {x : F} (hx : b ∈ e.baseSet) :
    e (e.toPartialEquiv.symm (b, x)) = (b, x) :=
  e.apply_symm_apply (e.mem_target.2 hx)

theorem symm_apply_apply {x : Z} (hx : x ∈ e.source) : e.toPartialEquiv.symm (e x) = x :=
  e.toPartialEquiv.left_inv hx

@[simp, mfld_simps]
theorem symm_apply_mk_proj {x : Z} (ex : x ∈ e.source) :
    e.toPartialEquiv.symm (proj x, (e x).2) = x := by
  rw [← e.coe_fst ex, ← e.coe_coe, e.left_inv ex]

@[simp, mfld_simps]
theorem preimage_symm_proj_baseSet :
    e.toPartialEquiv.symm ⁻¹' (proj ⁻¹' e.baseSet) ∩ e.target = e.target := by
  refine inter_eq_right.mpr fun x hx => ?_
  simp only [mem_preimage, e.proj_symm_apply hx]
  exact e.mem_target.mp hx

@[simp, mfld_simps]
theorem preimage_symm_proj_inter (s : Set B) :
    e.toPartialEquiv.symm ⁻¹' (proj ⁻¹' s) ∩ e.baseSet ×ˢ univ = (s ∩ e.baseSet) ×ˢ univ := by
  ext ⟨x, y⟩
  suffices x ∈ e.baseSet → (proj (e.toPartialEquiv.symm (x, y)) ∈ s ↔ x ∈ s) by
    simpa only [prodMk_mem_set_prod_eq, mem_inter_iff, and_true, mem_univ, and_congr_left_iff]
  intro h
  rw [e.proj_symm_apply' h]

theorem target_inter_preimage_symm_source_eq (e f : Pretrivialization F proj) :
    f.target ∩ f.toPartialEquiv.symm ⁻¹' e.source = (e.baseSet ∩ f.baseSet) ×ˢ univ := by
  rw [inter_comm, f.target_eq, e.source_eq, f.preimage_symm_proj_inter]

theorem trans_source (e f : Pretrivialization F proj) :
    (f.toPartialEquiv.symm.trans e.toPartialEquiv).source = (e.baseSet ∩ f.baseSet) ×ˢ univ := by
  rw [PartialEquiv.trans_source, PartialEquiv.symm_source, e.target_inter_preimage_symm_source_eq]

theorem symm_trans_symm (e e' : Pretrivialization F proj) :
    (e.toPartialEquiv.symm.trans e'.toPartialEquiv).symm
      = e'.toPartialEquiv.symm.trans e.toPartialEquiv := by
  rw [PartialEquiv.trans_symm_eq_symm_trans_symm, PartialEquiv.symm_symm]

theorem symm_trans_source_eq (e e' : Pretrivialization F proj) :
    (e.toPartialEquiv.symm.trans e'.toPartialEquiv).source = (e.baseSet ∩ e'.baseSet) ×ˢ univ := by
  rw [PartialEquiv.trans_source, e'.source_eq, PartialEquiv.symm_source, e.target_eq, inter_comm,
    e.preimage_symm_proj_inter, inter_comm]

theorem symm_trans_target_eq (e e' : Pretrivialization F proj) :
    (e.toPartialEquiv.symm.trans e'.toPartialEquiv).target = (e.baseSet ∩ e'.baseSet) ×ˢ univ := by
  rw [← PartialEquiv.symm_source, symm_trans_symm, symm_trans_source_eq, inter_comm]

variable (e' : Pretrivialization F (π F E)) {b : B} {y : E b}

@[simp]
theorem coe_mem_source : ↑y ∈ e'.source ↔ b ∈ e'.baseSet :=
  e'.mem_source

@[mfld_simps]
theorem coe_coe_fst (hb : b ∈ e'.baseSet) : (e' y).1 = b := by
  simp [hb]

theorem mk_mem_target {x : B} {y : F} : (x, y) ∈ e'.target ↔ x ∈ e'.baseSet :=
  e'.mem_target

theorem symm_coe_proj {x : B} {y : F} (e' : Pretrivialization F (π F E)) (h : x ∈ e'.baseSet) :
    (e'.toPartialEquiv.symm (x, y)).1 = x :=
  e'.proj_symm_apply' h

section Zero

variable [∀ x, Zero (E x)]

open Classical in
/-- A fiberwise inverse to `e`. This is the function `F → E b` that induces a local inverse
`B × F → TotalSpace F E` of `e` on `e.baseSet`. It is defined to be `0` outside `e.baseSet`. -/
protected noncomputable def symm (e : Pretrivialization F (π F E)) (b : B) (y : F) : E b :=
  if hb : b ∈ e.baseSet then
    cast (congr_arg E (e.proj_symm_apply' hb)) (e.toPartialEquiv.symm (b, y)).2
  else 0

theorem symm_apply (e : Pretrivialization F (π F E)) {b : B} (hb : b ∈ e.baseSet) (y : F) :
    e.symm b y = cast (congr_arg E (e.symm_coe_proj hb)) (e.toPartialEquiv.symm (b, y)).2 :=
  dif_pos hb

theorem symm_apply_of_notMem (e : Pretrivialization F (π F E)) {b : B} (hb : b ∉ e.baseSet)
    (y : F) : e.symm b y = 0 :=
  dif_neg hb

@[deprecated (since := "2025-05-23")] alias symm_apply_of_not_mem := symm_apply_of_notMem

theorem coe_symm_of_notMem (e : Pretrivialization F (π F E)) {b : B} (hb : b ∉ e.baseSet) :
    (e.symm b : F → E b) = 0 :=
  funext fun _ => dif_neg hb

@[deprecated (since := "2025-05-23")] alias coe_symm_of_not_mem := coe_symm_of_notMem

theorem mk_symm (e : Pretrivialization F (π F E)) {b : B} (hb : b ∈ e.baseSet) (y : F) :
    TotalSpace.mk b (e.symm b y) = e.toPartialEquiv.symm (b, y) := by
  simp only [e.symm_apply hb, TotalSpace.mk_cast (e.proj_symm_apply' hb), TotalSpace.eta]

theorem symm_proj_apply (e : Pretrivialization F (π F E)) (z : TotalSpace F E)
    (hz : z.proj ∈ e.baseSet) : e.symm z.proj (e z).2 = z.2 := by
  rw [e.symm_apply hz, cast_eq_iff_heq, e.mk_proj_snd' hz, e.symm_apply_apply (e.mem_source.mpr hz)]

theorem symm_apply_apply_mk (e : Pretrivialization F (π F E)) {b : B} (hb : b ∈ e.baseSet)
    (y : E b) : e.symm b (e ⟨b, y⟩).2 = y :=
  e.symm_proj_apply ⟨b, y⟩ hb

theorem apply_mk_symm (e : Pretrivialization F (π F E)) {b : B} (hb : b ∈ e.baseSet) (y : F) :
    e ⟨b, e.symm b y⟩ = (b, y) := by
  rw [e.mk_symm hb, e.apply_symm_apply (e.mk_mem_target.mpr hb)]

end Zero

open scoped Classical in
/-- The restriction of a pretrivialization to a subset of the base. The argument `c` ensures that
`proj ⁻¹' s` is nonempty when `s` and `F` are both nonempty, and supplies junk values. -/
noncomputable def restrictPreimage' (e : Pretrivialization F proj) (s : Set B)
    (c : s × F → proj ⁻¹' s) : Pretrivialization F (s.restrictPreimage proj) where
  toFun z := (⟨proj z, z.2⟩, (e z).2)
  invFun x := if h : (x.1.1, x.2) ∈ e.target then ⟨e.invFun (x.1, x.2), by
      simpa only [mem_preimage, ← e.proj_toFun _ (e.map_target' h), e.right_inv' h] using x.1.2⟩
    else c x
  source := Subtype.val ⁻¹' e.source
  target := (Prod.map Subtype.val id) ⁻¹' e.target
  map_source' z hz := by
    simpa only [Prod.map_apply, ← e.proj_toFun _ hz] using e.map_source' hz
  map_target' x hx := by dsimp only; rw [dif_pos (by exact hx)]; exact e.map_target' hx
  left_inv' z hz := by
    dsimp only; rw [dif_pos] <;> all_goals simp_rw [← e.proj_toFun _ hz]
    exacts [Subtype.ext (e.left_inv' hz), e.map_source' hz]
  right_inv' x hx := Subtype.val_injective.prodMap injective_id <| by
    simp_rw [Prod.map_apply]; rw [dif_pos (by exact hx)]
    convert ← e.right_inv' hx; exact e.proj_toFun _ (e.map_target' hx)
  open_target := e.open_target.preimage <| by fun_prop
  baseSet := Subtype.val ⁻¹' e.baseSet
  open_baseSet := e.open_baseSet.preimage continuous_subtype_val
  source_eq := Set.ext fun _ ↦ Set.ext_iff.mp e.source_eq _
  target_eq := Set.ext fun _ ↦ Set.ext_iff.mp e.target_eq _
  proj_toFun _ _ := rfl

/-- The restriction of a pretrivialization to a set with nonempty intersection with the base set. -/
noncomputable def restrictPreimage (e : Pretrivialization F proj) {s : Set B}
    (hs : (s ∩ e.baseSet).Nonempty) : Pretrivialization F (s.restrictPreimage proj) :=
  e.restrictPreimage' s fun ⟨_, f⟩ ↦ Nonempty.some <| have ⟨z, hzs, hzb⟩ := hs
    ⟨⟨e.invFun ⟨z, f⟩, Set.mem_preimage.mpr <| (e.proj_symm_apply' hzb).symm ▸ hzs⟩⟩

open scoped Classical in
/-- Extend the total space of a pretrivialization from the preimage of a set to the whole space.
The argument `c` ensures that `F` is nonempty when `Z` is nonempty, and supplies junk values. -/
noncomputable def domExtend {s : Set B} (e : Pretrivialization F fun z : proj ⁻¹' s ↦ proj z)
    (c : Z → F) : Pretrivialization F proj where
  toFun z := if h : proj z ∈ s then e ⟨z, h⟩ else (proj z, c z)
  invFun x := e.invFun x
  source := Subtype.val '' e.source
  target := e.target
  map_source' _ := by
    rintro ⟨⟨z, hzp : proj z ∈ s⟩, hze, rfl⟩
    simpa [hzp, e.coe_fst hze] using e.map_source hze
  map_target' x hx := by simpa using ⟨(e.invFun x).2, e.map_target hx⟩
  left_inv' _ := by rintro ⟨⟨z, hzp : proj z ∈ s⟩, hze, rfl⟩; simp [hzp, e.symm_apply_apply hze]
  right_inv' x hx := (dif_pos (e.invFun x).2).trans (e.right_inv hx)
  open_target := e.open_target
  baseSet := e.baseSet
  open_baseSet := e.open_baseSet
  source_eq := by
    ext z; simpa [e.source_eq] using (e.proj_symm_apply' · ▸ (e.invFun (proj z, c z)).2)
  target_eq := by ext; simp [e.target_eq]
  proj_toFun _ := by rintro ⟨⟨z, hzp : proj z ∈ s⟩, hze, rfl⟩; simp [hzp, e.coe_fst hze]

open scoped Classical in
/-- Extend the base of a pretrivialization from a set to the whole space. The argument `c` ensures
that `Z` is nonempty when `B` and `F` are both nonempty, and supplies junk values. -/
noncomputable def codExtend' {s : Set B} (hs : IsOpen s) {proj : Z → s}
    (e : Pretrivialization F proj) (c : B × F → Z) : Pretrivialization F (Subtype.val ∘ proj) where
  toFun z := ⟨(e z).1, (e z).2⟩
  invFun x := if h : x.1 ∈ s then e.invFun (⟨x.1, h⟩, x.2) else c x
  source := e.source
  target := (Prod.map Subtype.val id) '' e.target
  map_source' z hz := by simpa using e.map_source hz
  map_target' _ := by rintro ⟨x, hx, rfl⟩; simpa using e.map_target hx
  left_inv' z hz := by simpa using e.left_inv hz
  right_inv' _ := by rintro ⟨x, hx, rfl⟩; ext <;> simp [e.apply_symm_apply hx]
  open_target := hs.isOpenMap_subtype_val.prodMap .id _ e.open_target
  baseSet := Subtype.val '' e.baseSet
  open_baseSet := hs.isOpenMap_subtype_val _ e.open_baseSet
  source_eq := by ext; simp [e.source_eq]
  target_eq := by rw [e.target_eq, prodMap_image_prod, image_id]
  proj_toFun _ h := by simp [e.coe_fst h]

/-- Extend the base of a pretrivialization from a nonempty set to the whole space. -/
noncomputable def codExtend {s : Set B} (hs : IsOpen s) (nonempty : s.Nonempty) {proj : Z → s}
    (e : Pretrivialization F proj) : Pretrivialization F (Subtype.val ∘ proj) :=
  e.codExtend' hs fun x ↦ e.invFun (⟨_, nonempty.some_mem⟩, x.2)

end Pretrivialization

variable [TopologicalSpace Z] [TopologicalSpace (TotalSpace F E)]

/-- A structure extending partial homeomorphisms, defining a local trivialization of a projection
`proj : Z → B` with fiber `F`, as a partial homeomorphism between `Z` and `B × F` defined between
two sets of the form `proj ⁻¹' baseSet` and `baseSet × F`, acting trivially on the first coordinate.
-/
structure Trivialization (proj : Z → B) extends PartialHomeomorph Z (B × F) where
  baseSet : Set B
  open_baseSet : IsOpen baseSet
  source_eq : source = proj ⁻¹' baseSet
  target_eq : target = baseSet ×ˢ univ
  proj_toFun : ∀ p ∈ source, (toPartialHomeomorph p).1 = proj p

namespace Trivialization

variable {F}
variable (e : Trivialization F proj) {x : Z}

@[ext]
lemma ext' (e e' : Trivialization F proj) (h₁ : e.toPartialHomeomorph = e'.toPartialHomeomorph)
    (h₂ : e.baseSet = e'.baseSet) : e = e' := by
  cases e; cases e'; congr

/-- Coercion of a trivialization to a function. We don't use `e.toFun` in the `CoeFun` instance
because it is actually `e.toPartialEquiv.toFun`, so `simp` will apply lemmas about
`toPartialEquiv`. While we may want to switch to this behavior later, doing it mid-port will break a
lot of proofs. -/
@[coe] def toFun' : Z → (B × F) := e.toFun

/-- Natural identification as a `Pretrivialization`. -/
def toPretrivialization : Pretrivialization F proj :=
  { e with }

instance : CoeFun (Trivialization F proj) fun _ => Z → B × F := ⟨toFun'⟩

instance : Coe (Trivialization F proj) (Pretrivialization F proj) :=
  ⟨toPretrivialization⟩

/-- See Note [custom simps projection] -/
def Simps.apply (proj : Z → B) (e : Trivialization F proj) : Z → B × F := e

/-- See Note [custom simps projection] -/
noncomputable def Simps.symm_apply (proj : Z → B) (e : Trivialization F proj) : B × F → Z :=
  e.toPartialHomeomorph.symm

initialize_simps_projections Trivialization (toFun → apply, invFun → symm_apply)

theorem toPretrivialization_injective :
    Function.Injective fun e : Trivialization F proj => e.toPretrivialization := fun e e' h => by
  ext1
  exacts [PartialHomeomorph.toPartialEquiv_injective (congr_arg Pretrivialization.toPartialEquiv h),
    congr_arg Pretrivialization.baseSet h]

@[simp, mfld_simps]
theorem coe_coe : ⇑e.toPartialHomeomorph = e :=
  rfl

@[simp, mfld_simps]
theorem coe_fst (ex : x ∈ e.source) : (e x).1 = proj x :=
  e.proj_toFun x ex

protected theorem eqOn : EqOn (Prod.fst ∘ e) proj e.source := fun _x hx => e.coe_fst hx

theorem mem_source : x ∈ e.source ↔ proj x ∈ e.baseSet := by rw [e.source_eq, mem_preimage]

theorem coe_fst' (ex : proj x ∈ e.baseSet) : (e x).1 = proj x :=
  e.coe_fst (e.mem_source.2 ex)

theorem mk_proj_snd (ex : x ∈ e.source) : (proj x, (e x).2) = e x :=
  Prod.ext (e.coe_fst ex).symm rfl

theorem mk_proj_snd' (ex : proj x ∈ e.baseSet) : (proj x, (e x).2) = e x :=
  Prod.ext (e.coe_fst' ex).symm rfl

theorem source_inter_preimage_target_inter (s : Set (B × F)) :
    e.source ∩ e ⁻¹' (e.target ∩ s) = e.source ∩ e ⁻¹' s :=
  e.toPartialHomeomorph.source_inter_preimage_target_inter s

@[simp, mfld_simps]
theorem coe_mk (e : PartialHomeomorph Z (B × F)) (i j k l m) (x : Z) :
    (Trivialization.mk e i j k l m : Trivialization F proj) x = e x :=
  rfl

theorem mem_target {x : B × F} : x ∈ e.target ↔ x.1 ∈ e.baseSet :=
  e.toPretrivialization.mem_target

theorem map_target {x : B × F} (hx : x ∈ e.target) : e.toPartialHomeomorph.symm x ∈ e.source :=
  e.toPartialHomeomorph.map_target hx

theorem proj_symm_apply {x : B × F} (hx : x ∈ e.target) :
    proj (e.toPartialHomeomorph.symm x) = x.1 :=
  e.toPretrivialization.proj_symm_apply hx

theorem proj_symm_apply' {b : B} {x : F} (hx : b ∈ e.baseSet) :
    proj (e.toPartialHomeomorph.symm (b, x)) = b :=
  e.toPretrivialization.proj_symm_apply' hx

theorem proj_surjOn_baseSet [Nonempty F] : Set.SurjOn proj e.source e.baseSet :=
  e.toPretrivialization.proj_surjOn_baseSet

theorem apply_symm_apply {x : B × F} (hx : x ∈ e.target) : e (e.toPartialHomeomorph.symm x) = x :=
  e.toPartialHomeomorph.right_inv hx

theorem apply_symm_apply' {b : B} {x : F} (hx : b ∈ e.baseSet) :
    e (e.toPartialHomeomorph.symm (b, x)) = (b, x) :=
  e.toPretrivialization.apply_symm_apply' hx

@[simp, mfld_simps]
theorem symm_apply_mk_proj (ex : x ∈ e.source) : e.toPartialHomeomorph.symm (proj x, (e x).2) = x :=
  e.toPretrivialization.symm_apply_mk_proj ex

theorem symm_trans_source_eq (e e' : Trivialization F proj) :
    (e.toPartialEquiv.symm.trans e'.toPartialEquiv).source = (e.baseSet ∩ e'.baseSet) ×ˢ univ :=
  Pretrivialization.symm_trans_source_eq e.toPretrivialization e'

theorem symm_trans_target_eq (e e' : Trivialization F proj) :
    (e.toPartialEquiv.symm.trans e'.toPartialEquiv).target = (e.baseSet ∩ e'.baseSet) ×ˢ univ :=
  Pretrivialization.symm_trans_target_eq e.toPretrivialization e'

theorem coe_fst_eventuallyEq_proj (ex : x ∈ e.source) : Prod.fst ∘ e =ᶠ[𝓝 x] proj :=
  mem_nhds_iff.2 ⟨e.source, fun _y hy => e.coe_fst hy, e.open_source, ex⟩

theorem coe_fst_eventuallyEq_proj' (ex : proj x ∈ e.baseSet) : Prod.fst ∘ e =ᶠ[𝓝 x] proj :=
  e.coe_fst_eventuallyEq_proj (e.mem_source.2 ex)

theorem map_proj_nhds (ex : x ∈ e.source) : map proj (𝓝 x) = 𝓝 (proj x) := by
  rw [← e.coe_fst ex, ← map_congr (e.coe_fst_eventuallyEq_proj ex), ← map_map, ← e.coe_coe,
    e.map_nhds_eq ex, map_fst_nhds]

theorem preimage_subset_source {s : Set B} (hb : s ⊆ e.baseSet) : proj ⁻¹' s ⊆ e.source :=
  fun _p hp => e.mem_source.mpr (hb hp)

theorem image_preimage_eq_prod_univ {s : Set B} (hb : s ⊆ e.baseSet) :
    e '' (proj ⁻¹' s) = s ×ˢ univ :=
  Subset.antisymm
    (image_subset_iff.mpr fun p hp =>
      ⟨(e.proj_toFun p (e.preimage_subset_source hb hp)).symm ▸ hp, trivial⟩)
    fun p hp =>
    let hp' : p ∈ e.target := e.mem_target.mpr (hb hp.1)
    ⟨e.invFun p, mem_preimage.mpr ((e.proj_symm_apply hp').symm ▸ hp.1), e.apply_symm_apply hp'⟩

theorem tendsto_nhds_iff {α : Type*} {l : Filter α} {f : α → Z} {z : Z} (hz : z ∈ e.source) :
    Tendsto f l (𝓝 z) ↔
      Tendsto (proj ∘ f) l (𝓝 (proj z)) ∧ Tendsto (fun x ↦ (e (f x)).2) l (𝓝 (e z).2) := by
  rw [e.nhds_eq_comap_inf_principal hz, tendsto_inf, tendsto_comap_iff, Prod.tendsto_iff, coe_coe,
    tendsto_principal, coe_fst _ hz]
  by_cases hl : ∀ᶠ x in l, f x ∈ e.source
  · simp only [hl, and_true]
    refine (tendsto_congr' ?_).and Iff.rfl
    exact hl.mono fun x ↦ e.coe_fst
  · simp only [hl, and_false, false_iff, not_and]
    rw [e.source_eq] at hl hz
    exact fun h _ ↦ hl <| h <| e.open_baseSet.mem_nhds hz

theorem nhds_eq_inf_comap {z : Z} (hz : z ∈ e.source) :
    𝓝 z = comap proj (𝓝 (proj z)) ⊓ comap (Prod.snd ∘ e) (𝓝 (e z).2) := by
  refine eq_of_forall_le_iff fun l ↦ ?_
  rw [le_inf_iff, ← tendsto_iff_comap, ← tendsto_iff_comap]
  exact e.tendsto_nhds_iff hz

/-- The preimage of a subset of the base set is homeomorphic to the product with the fiber. -/
def preimageHomeomorph {s : Set B} (hb : s ⊆ e.baseSet) : proj ⁻¹' s ≃ₜ s × F :=
  (e.toPartialHomeomorph.homeomorphOfImageSubsetSource (e.preimage_subset_source hb)
        (e.image_preimage_eq_prod_univ hb)).trans
    ((Homeomorph.Set.prod s univ).trans ((Homeomorph.refl s).prodCongr (Homeomorph.Set.univ F)))

@[simp]
theorem preimageHomeomorph_apply {s : Set B} (hb : s ⊆ e.baseSet) (p : proj ⁻¹' s) :
    e.preimageHomeomorph hb p = (⟨proj p, p.2⟩, (e p).2) :=
  Prod.ext (Subtype.ext (e.proj_toFun p (e.mem_source.mpr (hb p.2)))) rfl

/-- Auxiliary definition to avoid looping in `dsimp`
with `Trivialization.preimageHomeomorph_symm_apply`. -/
protected def preimageHomeomorph_symm_apply.aux {s : Set B} (hb : s ⊆ e.baseSet) :=
  (e.preimageHomeomorph hb).symm

@[simp]
theorem preimageHomeomorph_symm_apply {s : Set B} (hb : s ⊆ e.baseSet) (p : s × F) :
    (e.preimageHomeomorph hb).symm p =
      ⟨e.symm (p.1, p.2), ((preimageHomeomorph_symm_apply.aux e hb) p).2⟩ :=
  rfl

/-- The source is homeomorphic to the product of the base set with the fiber. -/
def sourceHomeomorphBaseSetProd : e.source ≃ₜ e.baseSet × F :=
  (Homeomorph.setCongr e.source_eq).trans (e.preimageHomeomorph subset_rfl)

@[simp]
theorem sourceHomeomorphBaseSetProd_apply (p : e.source) :
    e.sourceHomeomorphBaseSetProd p = (⟨proj p, e.mem_source.mp p.2⟩, (e p).2) :=
  e.preimageHomeomorph_apply subset_rfl ⟨p, e.mem_source.mp p.2⟩

/-- Auxiliary definition to avoid looping in `dsimp`
with `Trivialization.sourceHomeomorphBaseSetProd_symm_apply`. -/
protected def sourceHomeomorphBaseSetProd_symm_apply.aux := e.sourceHomeomorphBaseSetProd.symm

@[simp]
theorem sourceHomeomorphBaseSetProd_symm_apply (p : e.baseSet × F) :
    e.sourceHomeomorphBaseSetProd.symm p =
      ⟨e.symm (p.1, p.2), (sourceHomeomorphBaseSetProd_symm_apply.aux e p).2⟩ :=
  rfl

/-- Each fiber of a trivialization is homeomorphic to the specified fiber. -/
def preimageSingletonHomeomorph {b : B} (hb : b ∈ e.baseSet) : proj ⁻¹' {b} ≃ₜ F :=
  .trans (e.preimageHomeomorph (Set.singleton_subset_iff.mpr hb)) <|
    .trans (.prodCongr (Homeomorph.homeomorphOfUnique ({b} : Set B) PUnit.{1}) (Homeomorph.refl F))
      (Homeomorph.punitProd F)

@[simp]
theorem preimageSingletonHomeomorph_apply {b : B} (hb : b ∈ e.baseSet) (p : proj ⁻¹' {b}) :
    e.preimageSingletonHomeomorph hb p = (e p).2 :=
  rfl

@[simp]
theorem preimageSingletonHomeomorph_symm_apply {b : B} (hb : b ∈ e.baseSet) (p : F) :
    (e.preimageSingletonHomeomorph hb).symm p =
      ⟨e.symm (b, p), by rw [mem_preimage, e.proj_symm_apply' hb, mem_singleton_iff]⟩ :=
  rfl

/-- In the domain of a bundle trivialization, the projection is continuous -/
theorem continuousAt_proj (ex : x ∈ e.source) : ContinuousAt proj x :=
  (e.map_proj_nhds ex).le

<<<<<<< HEAD
/-- Pre-composition of a `Trivialization` and a `Homeomorph`. -/
=======
theorem continuousOn_proj : ContinuousOn proj e.source :=
  continuousOn_of_forall_continuousAt fun _ ↦ e.continuousAt_proj

/-- Composition of a `Trivialization` and a `Homeomorph`. -/
>>>>>>> 6c0e8529
protected def compHomeomorph {Z' : Type*} [TopologicalSpace Z'] (h : Z' ≃ₜ Z) :
    Trivialization F (proj ∘ h) where
  toPartialHomeomorph := h.transPartialHomeomorph e.toPartialHomeomorph
  baseSet := e.baseSet
  open_baseSet := e.open_baseSet
  source_eq := by simp [source_eq, preimage_preimage, Function.comp_def]
  target_eq := by simp [target_eq]
  proj_toFun p hp := by
    have hp : h p ∈ e.source := by simpa using hp
    simp [hp]

/-- Post-composition of a `Trivialization` and a `Homeomorph`. -/
protected def homeomorphComp {B' : Type*} [TopologicalSpace B'] (h : B ≃ₜ B') :
    Trivialization F (h ∘ proj) where
  toPartialHomeomorph := e.toPartialHomeomorph.transHomeomorph (h.prodCongr <| .refl _)
  baseSet := h.symm ⁻¹' e.baseSet
  open_baseSet := e.open_baseSet.preimage h.continuous_symm
  source_eq := by ext; simp [e.mem_source]
  target_eq := by ext; simp [Prod.map, e.mem_target]
  proj_toFun p hp := by simpa using e.proj_toFun p hp

/-- Read off the continuity of a function `f : Z → X` at `z : Z` by transferring via a
trivialization of `Z` containing `z`. -/
theorem continuousAt_of_comp_right {X : Type*} [TopologicalSpace X] {f : Z → X} {z : Z}
    (e : Trivialization F proj) (he : proj z ∈ e.baseSet)
    (hf : ContinuousAt (f ∘ e.toPartialEquiv.symm) (e z)) : ContinuousAt f z := by
  have hez : z ∈ e.toPartialEquiv.symm.target := by
    rw [PartialEquiv.symm_target, e.mem_source]
    exact he
  rwa [e.toPartialHomeomorph.symm.continuousAt_iff_continuousAt_comp_right hez,
    PartialHomeomorph.symm_symm]

/-- Read off the continuity of a function `f : X → Z` at `x : X` by transferring via a
trivialization of `Z` containing `f x`. -/
theorem continuousAt_of_comp_left {X : Type*} [TopologicalSpace X] {f : X → Z} {x : X}
    (e : Trivialization F proj) (hf_proj : ContinuousAt (proj ∘ f) x) (he : proj (f x) ∈ e.baseSet)
    (hf : ContinuousAt (e ∘ f) x) : ContinuousAt f x := by
  rw [e.continuousAt_iff_continuousAt_comp_left]
  · exact hf
  rw [e.source_eq, ← preimage_comp]
  exact hf_proj.preimage_mem_nhds (e.open_baseSet.mem_nhds he)

variable (e' : Trivialization F (π F E)) {b : B} {y : E b}

protected theorem continuousOn : ContinuousOn e' e'.source :=
  e'.continuousOn_toFun

theorem coe_mem_source : ↑y ∈ e'.source ↔ b ∈ e'.baseSet :=
  e'.mem_source

@[simp, mfld_simps]
theorem coe_coe_fst (hb : b ∈ e'.baseSet) : (e' y).1 = b :=
  e'.coe_fst (e'.mem_source.2 hb)

theorem mk_mem_target {y : F} : (b, y) ∈ e'.target ↔ b ∈ e'.baseSet :=
  e'.toPretrivialization.mem_target

theorem symm_apply_apply {x : TotalSpace F E} (hx : x ∈ e'.source) :
    e'.toPartialHomeomorph.symm (e' x) = x :=
  e'.toPartialEquiv.left_inv hx

@[simp, mfld_simps]
theorem symm_coe_proj {x : B} {y : F} (e : Trivialization F (π F E)) (h : x ∈ e.baseSet) :
    (e.toPartialHomeomorph.symm (x, y)).1 = x :=
  e.proj_symm_apply' h

section Zero

variable [∀ x, Zero (E x)]

/-- A fiberwise inverse to `e'`. The function `F → E x` that induces a local inverse
`B × F → TotalSpace F E` of `e'` on `e'.baseSet`. It is defined to be `0` outside `e'.baseSet`. -/
protected noncomputable def symm (e : Trivialization F (π F E)) (b : B) (y : F) : E b :=
  e.toPretrivialization.symm b y

theorem symm_apply (e : Trivialization F (π F E)) {b : B} (hb : b ∈ e.baseSet) (y : F) :
    e.symm b y = cast (congr_arg E (e.symm_coe_proj hb)) (e.toPartialHomeomorph.symm (b, y)).2 :=
  dif_pos hb

theorem symm_apply_of_notMem (e : Trivialization F (π F E)) {b : B} (hb : b ∉ e.baseSet) (y : F) :
    e.symm b y = 0 :=
  dif_neg hb

@[deprecated (since := "2025-05-23")] alias symm_apply_of_not_mem := symm_apply_of_notMem

theorem mk_symm (e : Trivialization F (π F E)) {b : B} (hb : b ∈ e.baseSet) (y : F) :
    TotalSpace.mk b (e.symm b y) = e.toPartialHomeomorph.symm (b, y) :=
  e.toPretrivialization.mk_symm hb y

theorem symm_proj_apply (e : Trivialization F (π F E)) (z : TotalSpace F E)
    (hz : z.proj ∈ e.baseSet) : e.symm z.proj (e z).2 = z.2 :=
  e.toPretrivialization.symm_proj_apply z hz

theorem symm_apply_apply_mk (e : Trivialization F (π F E)) {b : B} (hb : b ∈ e.baseSet) (y : E b) :
    e.symm b (e ⟨b, y⟩).2 = y :=
  e.symm_proj_apply ⟨b, y⟩ hb

theorem apply_mk_symm (e : Trivialization F (π F E)) {b : B} (hb : b ∈ e.baseSet) (y : F) :
    e ⟨b, e.symm b y⟩ = (b, y) :=
  e.toPretrivialization.apply_mk_symm hb y

theorem continuousOn_symm (e : Trivialization F (π F E)) :
    ContinuousOn (fun z : B × F => TotalSpace.mk' F z.1 (e.symm z.1 z.2)) (e.baseSet ×ˢ univ) := by
  have : ∀ z ∈ e.baseSet ×ˢ (univ : Set F),
      TotalSpace.mk z.1 (e.symm z.1 z.2) = e.toPartialHomeomorph.symm z := by
    rintro x ⟨hx : x.1 ∈ e.baseSet, _⟩
    rw [e.mk_symm hx]
  refine ContinuousOn.congr ?_ this
  rw [← e.target_eq]
  exact e.toPartialHomeomorph.continuousOn_symm

end Zero

/-- If `e` is a `Trivialization` of `proj : Z → B` with fiber `F` and `h` is a homeomorphism
`F ≃ₜ F'`, then `e.trans_fiber_homeomorph h` is the trivialization of `proj` with the fiber `F'`
that sends `p : Z` to `((e p).1, h (e p).2)`. -/
def transFiberHomeomorph {F' : Type*} [TopologicalSpace F'] (e : Trivialization F proj)
    (h : F ≃ₜ F') : Trivialization F' proj where
  toPartialHomeomorph := e.toPartialHomeomorph.transHomeomorph <| (Homeomorph.refl _).prodCongr h
  baseSet := e.baseSet
  open_baseSet := e.open_baseSet
  source_eq := e.source_eq
  target_eq := by simp [target_eq, prod_univ, preimage_preimage]
  proj_toFun := e.proj_toFun

@[simp]
theorem transFiberHomeomorph_apply {F' : Type*} [TopologicalSpace F'] (e : Trivialization F proj)
    (h : F ≃ₜ F') (x : Z) : e.transFiberHomeomorph h x = ((e x).1, h (e x).2) :=
  rfl

/-- Coordinate transformation in the fiber induced by a pair of bundle trivializations. See also
`Trivialization.coordChangeHomeomorph` for a version bundled as `F ≃ₜ F`. -/
def coordChange (e₁ e₂ : Trivialization F proj) (b : B) (x : F) : F :=
  (e₂ <| e₁.toPartialHomeomorph.symm (b, x)).2

theorem mk_coordChange (e₁ e₂ : Trivialization F proj) {b : B} (h₁ : b ∈ e₁.baseSet)
    (h₂ : b ∈ e₂.baseSet) (x : F) :
    (b, e₁.coordChange e₂ b x) = e₂ (e₁.toPartialHomeomorph.symm (b, x)) := by
  refine Prod.ext ?_ rfl
  rw [e₂.coe_fst', ← e₁.coe_fst', e₁.apply_symm_apply' h₁]
  · rwa [e₁.proj_symm_apply' h₁]
  · rwa [e₁.proj_symm_apply' h₁]

theorem coordChange_apply_snd (e₁ e₂ : Trivialization F proj) {p : Z} (h : proj p ∈ e₁.baseSet) :
    e₁.coordChange e₂ (proj p) (e₁ p).snd = (e₂ p).snd := by
  rw [coordChange, e₁.symm_apply_mk_proj (e₁.mem_source.2 h)]

theorem coordChange_same_apply (e : Trivialization F proj) {b : B} (h : b ∈ e.baseSet) (x : F) :
    e.coordChange e b x = x := by rw [coordChange, e.apply_symm_apply' h]

theorem coordChange_same (e : Trivialization F proj) {b : B} (h : b ∈ e.baseSet) :
    e.coordChange e b = id :=
  funext <| e.coordChange_same_apply h

theorem coordChange_coordChange (e₁ e₂ e₃ : Trivialization F proj) {b : B} (h₁ : b ∈ e₁.baseSet)
    (h₂ : b ∈ e₂.baseSet) (x : F) :
    e₂.coordChange e₃ b (e₁.coordChange e₂ b x) = e₁.coordChange e₃ b x := by
  rw [coordChange, e₁.mk_coordChange _ h₁ h₂, ← e₂.coe_coe, e₂.left_inv, coordChange]
  rwa [e₂.mem_source, e₁.proj_symm_apply' h₁]

theorem continuous_coordChange (e₁ e₂ : Trivialization F proj) {b : B} (h₁ : b ∈ e₁.baseSet)
    (h₂ : b ∈ e₂.baseSet) : Continuous (e₁.coordChange e₂ b) := by
  refine continuous_snd.comp (e₂.toPartialHomeomorph.continuousOn.comp_continuous
    (e₁.toPartialHomeomorph.continuousOn_symm.comp_continuous ?_ ?_) ?_)
  · fun_prop
  · exact fun x => e₁.mem_target.2 h₁
  · intro x
    rwa [e₂.mem_source, e₁.proj_symm_apply' h₁]

/-- Coordinate transformation in the fiber induced by a pair of bundle trivializations,
as a homeomorphism. -/
protected def coordChangeHomeomorph (e₁ e₂ : Trivialization F proj) {b : B} (h₁ : b ∈ e₁.baseSet)
    (h₂ : b ∈ e₂.baseSet) : F ≃ₜ F where
  toFun := e₁.coordChange e₂ b
  invFun := e₂.coordChange e₁ b
  left_inv x := by simp only [*, coordChange_coordChange, coordChange_same_apply]
  right_inv x := by simp only [*, coordChange_coordChange, coordChange_same_apply]
  continuous_toFun := e₁.continuous_coordChange e₂ h₁ h₂
  continuous_invFun := e₂.continuous_coordChange e₁ h₂ h₁

@[simp]
theorem coordChangeHomeomorph_coe (e₁ e₂ : Trivialization F proj) {b : B} (h₁ : b ∈ e₁.baseSet)
    (h₂ : b ∈ e₂.baseSet) : ⇑(e₁.coordChangeHomeomorph e₂ h₁ h₂) = e₁.coordChange e₂ b :=
  rfl

theorem isImage_preimage_prod (e : Trivialization F proj) (s : Set B) :
    e.toPartialHomeomorph.IsImage (proj ⁻¹' s) (s ×ˢ univ) := fun x hx => by simp [hx]

/-- Restrict a `Trivialization` to an open set in the base. -/
protected def restrOpen (e : Trivialization F proj) (s : Set B) (hs : IsOpen s) :
    Trivialization F proj where
  toPartialHomeomorph :=
    ((e.isImage_preimage_prod s).symm.restr (IsOpen.inter e.open_target (hs.prod isOpen_univ))).symm
  baseSet := e.baseSet ∩ s
  open_baseSet := IsOpen.inter e.open_baseSet hs
  source_eq := by simp [source_eq]
  target_eq := by simp [target_eq, prod_univ]
  proj_toFun p hp := e.proj_toFun p hp.1

/-- The restriction of a trivialization to a subset of the base. The argument `c` ensures that
`s` and `F` cannot both be nonempty when `proj ⁻¹' s` is empty, and supplies junk values. -/
noncomputable def restrictPreimage' (e : Trivialization F proj) (s : Set B)
    (c : s × F → proj ⁻¹' s) : Trivialization F (s.restrictPreimage proj) where
  __ := e.toPretrivialization.restrictPreimage' s c
  open_source := e.open_source.preimage <| by fun_prop
  continuousOn_toFun := (Topology.IsInducing.subtypeVal.prodMap .id).continuousOn_iff.mpr <|
    (e.continuousOn_toFun.comp continuous_subtype_val.continuousOn fun _ ↦ id).congr
      fun z hz ↦ by ext; exacts [(e.proj_toFun _ hz).symm, rfl]
  continuousOn_invFun := Topology.IsInducing.subtypeVal.continuousOn_iff.mpr <|
    (e.continuousOn_invFun.comp (continuous_subtype_val.prodMap continuous_id).continuousOn
      fun _ ↦ id).congr fun x hx ↦ congr_arg Subtype.val (dif_pos hx)

/-- The restriction of a trivialization to a set with nonempty intersection with the base set. -/
noncomputable def restrictPreimage (e : Trivialization F proj) {s : Set B}
    (hs : (s ∩ e.baseSet).Nonempty) : Trivialization F (s.restrictPreimage proj) :=
  e.restrictPreimage' s fun ⟨_, f⟩ ↦ Nonempty.some <| have ⟨z, hzs, hzb⟩ := hs
    ⟨⟨e.invFun ⟨z, f⟩, Set.mem_preimage.mpr <| (e.proj_symm_apply' hzb).symm ▸ hzs⟩⟩

/-- Extend the total space of a trivialization from the preimage of a set to the whole space.
The argument `c` ensures that `F` is nonempty when `Z` is nonempty, and supplies junk values. -/
noncomputable def domExtend {s : Set B} (hps : IsOpen (proj ⁻¹' s))
    (e : Trivialization F fun z : proj ⁻¹' s ↦ proj z) (c : Z → F) :
    Trivialization F proj where
  __ := e.toPretrivialization.domExtend c
  open_source := hps.isOpenMap_subtype_val _ e.open_source
  continuousOn_toFun := Topology.IsInducing.subtypeVal.continuousOn_image_iff.mpr <| by
    convert e.continuousOn_toFun
    ext1 ⟨x, (hx : proj x ∈ s)⟩
    simpa [Pretrivialization.domExtend] using dif_pos hx
  continuousOn_invFun := continuous_subtype_val.comp_continuousOn <| by
    convert e.continuousOn_invFun

/-- Extend the base of a trivialization from a set to the whole space. The argument `c` ensures
that `Z` cannot be empty when `B` and `F` are both nonempty, and supplies junk values. -/
noncomputable def codExtend' {s : Set B} (hs : IsOpen s) {proj : Z → s} (e : Trivialization F proj)
    (c : B × F → Z) : Trivialization F (Subtype.val ∘ proj) where
  __ := e.toPretrivialization.codExtend' hs c
  open_source := e.open_source
  continuousOn_toFun :=
    (continuous_subtype_val.prodMap continuous_id).comp_continuousOn e.continuousOn_toFun
  continuousOn_invFun := (Topology.IsInducing.subtypeVal.prodMap .id).continuousOn_image_iff.2 <| by
    convert e.continuousOn_invFun; ext; simp [Pretrivialization.codExtend']; rfl

/-- Extend the base of a pretrivialization from a nonempty set to the whole space. -/
noncomputable def codExtend {s : Set B} (hs : IsOpen s) (nonempty : s.Nonempty) {proj : Z → s}
    (e : Trivialization F proj) : Trivialization F (Subtype.val ∘ proj) :=
  e.codExtend' hs fun x ↦ e.invFun (⟨_, nonempty.some_mem⟩, x.2)

section Piecewise

theorem frontier_preimage (e : Trivialization F proj) (s : Set B) :
    e.source ∩ frontier (proj ⁻¹' s) = proj ⁻¹' (e.baseSet ∩ frontier s) := by
  rw [← (e.isImage_preimage_prod s).frontier.preimage_eq, frontier_prod_univ_eq,
    (e.isImage_preimage_prod _).preimage_eq, e.source_eq, preimage_inter]

open Classical in
/-- Given two bundle trivializations `e`, `e'` of `proj : Z → B` and a set `s : Set B` such that
the base sets of `e` and `e'` intersect `frontier s` on the same set and `e p = e' p` whenever
`proj p ∈ e.baseSet ∩ frontier s`, `e.piecewise e' s Hs Heq` is the bundle trivialization over
`Set.ite s e.baseSet e'.baseSet` that is equal to `e` on `proj ⁻¹ s` and is equal to `e'`
otherwise. -/
noncomputable def piecewise (e e' : Trivialization F proj) (s : Set B)
    (Hs : e.baseSet ∩ frontier s = e'.baseSet ∩ frontier s)
    (Heq : EqOn e e' <| proj ⁻¹' (e.baseSet ∩ frontier s)) : Trivialization F proj where
  toPartialHomeomorph :=
    e.toPartialHomeomorph.piecewise e'.toPartialHomeomorph (proj ⁻¹' s) (s ×ˢ univ)
      (e.isImage_preimage_prod s) (e'.isImage_preimage_prod s)
      (by rw [e.frontier_preimage, e'.frontier_preimage, Hs]) (by rwa [e.frontier_preimage])
  baseSet := s.ite e.baseSet e'.baseSet
  open_baseSet := e.open_baseSet.ite e'.open_baseSet Hs
  source_eq := by simp [source_eq]
  target_eq := by simp [target_eq, prod_univ]
  proj_toFun p := by
    rintro (⟨he, hs⟩ | ⟨he, hs⟩) <;> simp [*]

/-- Given two bundle trivializations `e`, `e'` of a topological fiber bundle `proj : Z → B`
over a linearly ordered base `B` and a point `a ∈ e.baseSet ∩ e'.baseSet` such that
`e` equals `e'` on `proj ⁻¹' {a}`, `e.piecewise_le_of_eq e' a He He' Heq` is the bundle
trivialization over `Set.ite (Iic a) e.baseSet e'.baseSet` that is equal to `e` on points `p`
such that `proj p ≤ a` and is equal to `e'` otherwise. -/
noncomputable def piecewiseLeOfEq [LinearOrder B] [OrderTopology B] (e e' : Trivialization F proj)
    (a : B) (He : a ∈ e.baseSet) (He' : a ∈ e'.baseSet) (Heq : ∀ p, proj p = a → e p = e' p) :
    Trivialization F proj :=
  e.piecewise e' (Iic a)
    (Set.ext fun x => and_congr_left_iff.2 fun hx => by
      obtain rfl : x = a := mem_singleton_iff.1 (frontier_Iic_subset _ hx)
      simp [He, He'])
    fun p hp => Heq p <| frontier_Iic_subset _ hp.2

/-- Given two bundle trivializations `e`, `e'` of a topological fiber bundle `proj : Z → B` over a
linearly ordered base `B` and a point `a ∈ e.baseSet ∩ e'.baseSet`, `e.piecewise_le e' a He He'`
is the bundle trivialization over `Set.ite (Iic a) e.baseSet e'.baseSet` that is equal to `e` on
points `p` such that `proj p ≤ a` and is equal to `((e' p).1, h (e' p).2)` otherwise, where
`h = e'.coord_change_homeomorph e _ _` is the homeomorphism of the fiber such that
`h (e' p).2 = (e p).2` whenever `e p = a`. -/
noncomputable def piecewiseLe [LinearOrder B] [OrderTopology B] (e e' : Trivialization F proj)
    (a : B) (He : a ∈ e.baseSet) (He' : a ∈ e'.baseSet) : Trivialization F proj :=
  e.piecewiseLeOfEq (e'.transFiberHomeomorph (e'.coordChangeHomeomorph e He' He)) a He He' <| by
    rintro p rfl
    ext1
    · simp [e.coe_fst', e'.coe_fst', *]
    · simp [coordChange_apply_snd, *]

open Classical in
/-- Given two bundle trivializations `e`, `e'` over disjoint sets, `e.disjoint_union e' H` is the
bundle trivialization over the union of the base sets that agrees with `e` and `e'` over their
base sets. -/
noncomputable def disjointUnion (e e' : Trivialization F proj) (H : Disjoint e.baseSet e'.baseSet) :
    Trivialization F proj where
  toPartialHomeomorph :=
    e.toPartialHomeomorph.disjointUnion e'.toPartialHomeomorph
      (by
        rw [e.source_eq, e'.source_eq]
        exact H.preimage _)
      (by
        rw [e.target_eq, e'.target_eq, disjoint_iff_inf_le]
        intro x hx
        exact H.le_bot ⟨hx.1.1, hx.2.1⟩)
  baseSet := e.baseSet ∪ e'.baseSet
  open_baseSet := IsOpen.union e.open_baseSet e'.open_baseSet
  source_eq := congr_arg₂ (· ∪ ·) e.source_eq e'.source_eq
  target_eq := (congr_arg₂ (· ∪ ·) e.target_eq e'.target_eq).trans union_prod.symm
  proj_toFun := by
    rintro p (hp | hp')
    · change (e.source.piecewise e e' p).1 = proj p
      rw [piecewise_eq_of_mem, e.coe_fst] <;> exact hp
    · change (e.source.piecewise e e' p).1 = proj p
      rw [piecewise_eq_of_notMem, e'.coe_fst hp']
      simp only [source_eq] at hp' ⊢
      exact fun h => H.le_bot ⟨h, hp'⟩

end Piecewise

section Lift

/-- The local lifting through a Trivialization `T` from the base to the leaf containing `z`. -/
def lift (T : Trivialization F proj) (z : Z) (b : B) : Z := T.invFun (b, (T z).2)

variable {T : Trivialization F proj} {z : Z} {b : B}

@[simp]
theorem lift_self (he : proj z ∈ T.baseSet) : T.lift z (proj z) = z :=
  symm_apply_mk_proj _ <| T.mem_source.2 he

theorem proj_lift (hx : b ∈ T.baseSet) : proj (T.lift z b) = b :=
  T.proj_symm_apply <| T.mem_target.2 hx

/-- The restriction of `lift` to the source and base set of `T`, as a bundled continuous map. -/
def liftCM (T : Trivialization F proj) : C(T.source × T.baseSet, T.source) where
  toFun ex := ⟨T.lift ex.1 ex.2, T.map_target (by simp [mem_target])⟩
  continuous_toFun := by
    apply Continuous.subtype_mk
    refine T.continuousOn_invFun.comp_continuous ?_ (by simp [mem_target])
    refine .prodMk (by fun_prop) (.snd ?_)
    exact T.continuousOn_toFun.comp_continuous (by fun_prop) (by simp)

variable {ι : Type*} [TopologicalSpace ι] [LocallyCompactPair ι T.baseSet]
  {γ : C(ι, T.baseSet)} {i : ι} {e : T.source}

/-- Extension of `liftCM` to continuous maps taking values in `T.baseSet` (local version of
homotopy lifting) -/
def clift (T : Trivialization F proj) [LocallyCompactPair ι T.baseSet] :
    C(T.source × C(ι, T.baseSet), C(ι, T.source)) := by
  let Ψ : C((T.source × C(ι, T.baseSet)) × ι, C(ι, T.baseSet) × ι) :=
    ⟨fun eγt => (eγt.1.2, eγt.2), by fun_prop⟩
  refine ContinuousMap.curry <| T.liftCM.comp <| ⟨fun eγt => ⟨eγt.1.1, eγt.1.2 eγt.2⟩, ?_⟩
  simpa using ⟨by fun_prop, ContinuousEval.continuous_eval.comp Ψ.continuous⟩

@[simp]
theorem clift_self (h : proj e.1 = γ i) :
    T.clift (e, γ) i = e := by
  have : proj e ∈ T.baseSet := by simp [h]
  simp [clift, liftCM, ← h, lift_self, this]

theorem proj_clift : proj (T.clift (e, γ) i) = γ i := by
  simp [clift, liftCM, proj_lift]

end Lift

end Trivialization<|MERGE_RESOLUTION|>--- conflicted
+++ resolved
@@ -563,14 +563,10 @@
 theorem continuousAt_proj (ex : x ∈ e.source) : ContinuousAt proj x :=
   (e.map_proj_nhds ex).le
 
-<<<<<<< HEAD
-/-- Pre-composition of a `Trivialization` and a `Homeomorph`. -/
-=======
 theorem continuousOn_proj : ContinuousOn proj e.source :=
   continuousOn_of_forall_continuousAt fun _ ↦ e.continuousAt_proj
 
-/-- Composition of a `Trivialization` and a `Homeomorph`. -/
->>>>>>> 6c0e8529
+/-- Pre-composition of a `Trivialization` and a `Homeomorph`. -/
 protected def compHomeomorph {Z' : Type*} [TopologicalSpace Z'] (h : Z' ≃ₜ Z) :
     Trivialization F (proj ∘ h) where
   toPartialHomeomorph := h.transPartialHomeomorph e.toPartialHomeomorph
