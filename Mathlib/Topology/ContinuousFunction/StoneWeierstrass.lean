/-
Copyright (c) 2021 Scott Morrison. All rights reserved.
Released under Apache 2.0 license as described in the file LICENSE.
Authors: Scott Morrison, Heather Macbeth
-/
import Mathlib.Data.ROrCLike.Basic
import Mathlib.Topology.Algebra.StarSubalgebra
import Mathlib.Topology.ContinuousFunction.Weierstrass

#align_import topology.continuous_function.stone_weierstrass from "leanprover-community/mathlib"@"16e59248c0ebafabd5d071b1cd41743eb8698ffb"

/-!
# The Stone-Weierstrass theorem

If a subalgebra `A` of `C(X, ℝ)`, where `X` is a compact topological space,
separates points, then it is dense.

We argue as follows.

* In any subalgebra `A` of `C(X, ℝ)`, if `f ∈ A`, then `abs f ∈ A.topologicalClosure`.
  This follows from the Weierstrass approximation theorem on `[-‖f‖, ‖f‖]` by
  approximating `abs` uniformly thereon by polynomials.
* This ensures that `A.topologicalClosure` is actually a sublattice:
  if it contains `f` and `g`, then it contains the pointwise supremum `f ⊔ g`
  and the pointwise infimum `f ⊓ g`.
* Any nonempty sublattice `L` of `C(X, ℝ)` which separates points is dense,
  by a nice argument approximating a given `f` above and below using separating functions.
  For each `x y : X`, we pick a function `g x y ∈ L` so `g x y x = f x` and `g x y y = f y`.
  By continuity these functions remain close to `f` on small patches around `x` and `y`.
  We use compactness to identify a certain finitely indexed infimum of finitely indexed supremums
  which is then close to `f` everywhere, obtaining the desired approximation.
* Finally we put these pieces together. `L = A.topologicalClosure` is a nonempty sublattice
  which separates points since `A` does, and so is dense (in fact equal to `⊤`).

We then prove the complex version for star subalgebras `A`, by separately approximating
the real and imaginary parts using the real subalgebra of real-valued functions in `A`
(which still separates points, by taking the norm-square of a separating function).

## Future work

Extend to cover the case of subalgebras of the continuous functions vanishing at infinity,
on non-compact spaces.

-/


noncomputable section

namespace ContinuousMap

variable {X : Type*} [TopologicalSpace X] [CompactSpace X]

open scoped Polynomial

/-- Turn a function `f : C(X, ℝ)` into a continuous map into `Set.Icc (-‖f‖) (‖f‖)`,
thereby explicitly attaching bounds.
-/
def attachBound (f : C(X, ℝ)) : C(X, Set.Icc (-‖f‖) ‖f‖) where
  toFun x := ⟨f x, ⟨neg_norm_le_apply f x, apply_le_norm f x⟩⟩
#align continuous_map.attach_bound ContinuousMap.attachBound

@[simp]
theorem attachBound_apply_coe (f : C(X, ℝ)) (x : X) : ((attachBound f) x : ℝ) = f x :=
  rfl
#align continuous_map.attach_bound_apply_coe ContinuousMap.attachBound_apply_coe

theorem polynomial_comp_attachBound (A : Subalgebra ℝ C(X, ℝ)) (f : A) (g : ℝ[X]) :
    (g.toContinuousMapOn (Set.Icc (-‖f‖) ‖f‖)).comp (f : C(X, ℝ)).attachBound =
      Polynomial.aeval f g := by
  ext
  simp only [ContinuousMap.coe_comp, Function.comp_apply, ContinuousMap.attachBound_apply_coe,
    Polynomial.toContinuousMapOn_apply, Polynomial.aeval_subalgebra_coe,
    Polynomial.aeval_continuousMap_apply, Polynomial.toContinuousMap_apply]
  -- This used to be `rw`, but we need `erw` after leanprover/lean4#2644
  erw [ContinuousMap.attachBound_apply_coe]
#align continuous_map.polynomial_comp_attach_bound ContinuousMap.polynomial_comp_attachBound

/-- Given a continuous function `f` in a subalgebra of `C(X, ℝ)`, postcomposing by a polynomial
gives another function in `A`.

This lemma proves something slightly more subtle than this:
we take `f`, and think of it as a function into the restricted target `Set.Icc (-‖f‖) ‖f‖)`,
and then postcompose with a polynomial function on that interval.
This is in fact the same situation as above, and so also gives a function in `A`.
-/
theorem polynomial_comp_attachBound_mem (A : Subalgebra ℝ C(X, ℝ)) (f : A) (g : ℝ[X]) :
    (g.toContinuousMapOn (Set.Icc (-‖f‖) ‖f‖)).comp (f : C(X, ℝ)).attachBound ∈ A := by
  rw [polynomial_comp_attachBound]
  apply SetLike.coe_mem
#align continuous_map.polynomial_comp_attach_bound_mem ContinuousMap.polynomial_comp_attachBound_mem

theorem comp_attachBound_mem_closure (A : Subalgebra ℝ C(X, ℝ)) (f : A)
    (p : C(Set.Icc (-‖f‖) ‖f‖, ℝ)) : p.comp (attachBound (f : C(X, ℝ))) ∈ A.topologicalClosure := by
  -- `p` itself is in the closure of polynomials, by the Weierstrass theorem,
  have mem_closure : p ∈ (polynomialFunctions (Set.Icc (-‖f‖) ‖f‖)).topologicalClosure :=
    continuousMap_mem_polynomialFunctions_closure _ _ p
  -- and so there are polynomials arbitrarily close.
  have frequently_mem_polynomials := mem_closure_iff_frequently.mp mem_closure
  -- To prove `p.comp (attachBound f)` is in the closure of `A`,
  -- we show there are elements of `A` arbitrarily close.
  apply mem_closure_iff_frequently.mpr
  -- To show that, we pull back the polynomials close to `p`,
  refine'
    ((compRightContinuousMap ℝ (attachBound (f : C(X, ℝ)))).continuousAt
            p).tendsto.frequently_map
      _ _ frequently_mem_polynomials
  -- but need to show that those pullbacks are actually in `A`.
  rintro _ ⟨g, ⟨-, rfl⟩⟩
  simp only [SetLike.mem_coe, AlgHom.coe_toRingHom, compRightContinuousMap_apply,
    Polynomial.toContinuousMapOnAlgHom_apply]
  apply polynomial_comp_attachBound_mem
#align continuous_map.comp_attach_bound_mem_closure ContinuousMap.comp_attachBound_mem_closure

theorem abs_mem_subalgebra_closure (A : Subalgebra ℝ C(X, ℝ)) (f : A) :
    |(f : C(X, ℝ))| ∈ A.topologicalClosure := by
  let f' := attachBound (f : C(X, ℝ))
  let abs : C(Set.Icc (-‖f‖) ‖f‖, ℝ) := { toFun := fun x : Set.Icc (-‖f‖) ‖f‖ => |(x : ℝ)| }
  change abs.comp f' ∈ A.topologicalClosure
  apply comp_attachBound_mem_closure
#align continuous_map.abs_mem_subalgebra_closure ContinuousMap.abs_mem_subalgebra_closure

theorem inf_mem_subalgebra_closure (A : Subalgebra ℝ C(X, ℝ)) (f g : A) :
    (f : C(X, ℝ)) ⊓ (g : C(X, ℝ)) ∈ A.topologicalClosure := by
  rw [inf_eq_half_smul_add_sub_abs_sub' ℝ]
  refine'
    A.topologicalClosure.smul_mem
      (A.topologicalClosure.sub_mem
        (A.topologicalClosure.add_mem (A.le_topologicalClosure f.property)
          (A.le_topologicalClosure g.property))
        _)
      _
  exact mod_cast abs_mem_subalgebra_closure A _
#align continuous_map.inf_mem_subalgebra_closure ContinuousMap.inf_mem_subalgebra_closure

theorem inf_mem_closed_subalgebra (A : Subalgebra ℝ C(X, ℝ)) (h : IsClosed (A : Set C(X, ℝ)))
    (f g : A) : (f : C(X, ℝ)) ⊓ (g : C(X, ℝ)) ∈ A := by
  convert inf_mem_subalgebra_closure A f g
  apply SetLike.ext'
  symm
  erw [closure_eq_iff_isClosed]
  exact h
#align continuous_map.inf_mem_closed_subalgebra ContinuousMap.inf_mem_closed_subalgebra

theorem sup_mem_subalgebra_closure (A : Subalgebra ℝ C(X, ℝ)) (f g : A) :
    (f : C(X, ℝ)) ⊔ (g : C(X, ℝ)) ∈ A.topologicalClosure := by
  rw [sup_eq_half_smul_add_add_abs_sub' ℝ]
  refine'
    A.topologicalClosure.smul_mem
      (A.topologicalClosure.add_mem
        (A.topologicalClosure.add_mem (A.le_topologicalClosure f.property)
          (A.le_topologicalClosure g.property))
        _)
      _
  exact mod_cast abs_mem_subalgebra_closure A _
#align continuous_map.sup_mem_subalgebra_closure ContinuousMap.sup_mem_subalgebra_closure

theorem sup_mem_closed_subalgebra (A : Subalgebra ℝ C(X, ℝ)) (h : IsClosed (A : Set C(X, ℝ)))
    (f g : A) : (f : C(X, ℝ)) ⊔ (g : C(X, ℝ)) ∈ A := by
  convert sup_mem_subalgebra_closure A f g
  apply SetLike.ext'
  symm
  erw [closure_eq_iff_isClosed]
  exact h
#align continuous_map.sup_mem_closed_subalgebra ContinuousMap.sup_mem_closed_subalgebra

open scoped Topology

-- Here's the fun part of Stone-Weierstrass!
theorem sublattice_closure_eq_top (L : Set C(X, ℝ)) (nA : L.Nonempty)
    (inf_mem : ∀ᵉ (f ∈ L) (g ∈ L), f ⊓ g ∈ L)
    (sup_mem : ∀ᵉ (f ∈ L) (g ∈ L), f ⊔ g ∈ L) (sep : L.SeparatesPointsStrongly) :
    closure L = ⊤ := by
  -- We start by boiling down to a statement about close approximation.
  apply eq_top_iff.mpr
  rintro f -
  refine'
    Filter.Frequently.mem_closure
      ((Filter.HasBasis.frequently_iff Metric.nhds_basis_ball).mpr fun ε pos => _)
  simp only [exists_prop, Metric.mem_ball]
  -- It will be helpful to assume `X` is nonempty later,
  -- so we get that out of the way here.
  by_cases nX : Nonempty X
  swap
  exact ⟨nA.some, (dist_lt_iff pos).mpr fun x => False.elim (nX ⟨x⟩), nA.choose_spec⟩
  /-
    The strategy now is to pick a family of continuous functions `g x y` in `A`
    with the property that `g x y x = f x` and `g x y y = f y`
    (this is immediate from `h : SeparatesPointsStrongly`)
    then use continuity to see that `g x y` is close to `f` near both `x` and `y`,
    and finally using compactness to produce the desired function `h`
    as a maximum over finitely many `x` of a minimum over finitely many `y` of the `g x y`.
    -/
  dsimp only [Set.SeparatesPointsStrongly] at sep
  choose g hg w₁ w₂ using sep f
  -- For each `x y`, we define `U x y` to be `{z | f z - ε < g x y z}`,
  -- and observe this is a neighbourhood of `y`.
  let U : X → X → Set X := fun x y => {z | f z - ε < g x y z}
  have U_nhd_y : ∀ x y, U x y ∈ 𝓝 y := by
    intro x y
    refine' IsOpen.mem_nhds _ _
    · apply isOpen_lt <;> continuity
    · rw [Set.mem_setOf_eq, w₂]
      exact sub_lt_self _ pos
  -- Fixing `x` for a moment, we have a family of functions `fun y ↦ g x y`
  -- which on different patches (the `U x y`) are greater than `f z - ε`.
  -- Taking the supremum of these functions
  -- indexed by a finite collection of patches which cover `X`
  -- will give us an element of `A` that is globally greater than `f z - ε`
  -- and still equal to `f x` at `x`.
  -- Since `X` is compact, for every `x` there is some finset `ys t`
  -- so the union of the `U x y` for `y ∈ ys x` still covers everything.
  let ys : X → Finset X := fun x => (CompactSpace.elim_nhds_subcover (U x) (U_nhd_y x)).choose
  let ys_w : ∀ x, ⋃ y ∈ ys x, U x y = ⊤ := fun x =>
    (CompactSpace.elim_nhds_subcover (U x) (U_nhd_y x)).choose_spec
  have ys_nonempty : ∀ x, (ys x).Nonempty := fun x =>
    Set.nonempty_of_union_eq_top_of_nonempty _ _ nX (ys_w x)
  -- Thus for each `x` we have the desired `h x : A` so `f z - ε < h x z` everywhere
  -- and `h x x = f x`.
  let h : X → L := fun x =>
    ⟨(ys x).sup' (ys_nonempty x) fun y => (g x y : C(X, ℝ)),
      Finset.sup'_mem _ sup_mem _ _ _ fun y _ => hg x y⟩
  have lt_h : ∀ x z, f z - ε < (h x : X → ℝ) z := by
    intro x z
    obtain ⟨y, ym, zm⟩ := Set.exists_set_mem_of_union_eq_top _ _ (ys_w x) z
    dsimp
    simp only [Subtype.coe_mk, coe_sup', Finset.sup'_apply, Finset.lt_sup'_iff]
    exact ⟨y, ym, zm⟩
  have h_eq : ∀ x, (h x : X → ℝ) x = f x := by intro x; simp [w₁]
  -- For each `x`, we define `W x` to be `{z | h x z < f z + ε}`,
  let W : X → Set X := fun x => {z | (h x : X → ℝ) z < f z + ε}
  -- This is still a neighbourhood of `x`.
  have W_nhd : ∀ x, W x ∈ 𝓝 x := by
    intro x
    refine' IsOpen.mem_nhds _ _
    · -- Porting note: mathlib3 `continuity` found `continuous_set_coe`
      apply isOpen_lt (continuous_set_coe _ _)
      continuity
    · dsimp only [W, Set.mem_setOf_eq]
      rw [h_eq]
      exact lt_add_of_pos_right _ pos
  -- Since `X` is compact, there is some finset `ys t`
  -- so the union of the `W x` for `x ∈ xs` still covers everything.
  let xs : Finset X := (CompactSpace.elim_nhds_subcover W W_nhd).choose
  let xs_w : ⋃ x ∈ xs, W x = ⊤ := (CompactSpace.elim_nhds_subcover W W_nhd).choose_spec
  have xs_nonempty : xs.Nonempty := Set.nonempty_of_union_eq_top_of_nonempty _ _ nX xs_w
  -- Finally our candidate function is the infimum over `x ∈ xs` of the `h x`.
  -- This function is then globally less than `f z + ε`.
  let k : (L : Type _) :=
    ⟨xs.inf' xs_nonempty fun x => (h x : C(X, ℝ)),
      Finset.inf'_mem _ inf_mem _ _ _ fun x _ => (h x).2⟩
  refine' ⟨k.1, _, k.2⟩
  -- We just need to verify the bound, which we do pointwise.
  rw [dist_lt_iff pos]
  intro z
  -- We rewrite into this particular form,
  -- so that simp lemmas about inequalities involving `Finset.inf'` can fire.
  rw [show ∀ a b ε : ℝ, dist a b < ε ↔ a < b + ε ∧ b - ε < a by
        intros; simp only [← Metric.mem_ball, Real.ball_eq_Ioo, Set.mem_Ioo, and_comm]]
  fconstructor
  · dsimp
    simp only [Finset.inf'_lt_iff, ContinuousMap.inf'_apply]
    exact Set.exists_set_mem_of_union_eq_top _ _ xs_w z
  · dsimp
    simp only [Finset.lt_inf'_iff, ContinuousMap.inf'_apply]
    rintro x -
    apply lt_h
#align continuous_map.sublattice_closure_eq_top ContinuousMap.sublattice_closure_eq_top

/-- The **Stone-Weierstrass Approximation Theorem**,
that a subalgebra `A` of `C(X, ℝ)`, where `X` is a compact topological space,
is dense if it separates points.
-/
theorem subalgebra_topologicalClosure_eq_top_of_separatesPoints (A : Subalgebra ℝ C(X, ℝ))
    (w : A.SeparatesPoints) : A.topologicalClosure = ⊤ := by
  -- The closure of `A` is closed under taking `sup` and `inf`,
  -- and separates points strongly (since `A` does),
  -- so we can apply `sublattice_closure_eq_top`.
  apply SetLike.ext'
  let L := A.topologicalClosure
  have n : Set.Nonempty (L : Set C(X, ℝ)) := ⟨(1 : C(X, ℝ)), A.le_topologicalClosure A.one_mem⟩
  convert
    sublattice_closure_eq_top (L : Set C(X, ℝ)) n
      (fun f fm g gm => inf_mem_closed_subalgebra L A.isClosed_topologicalClosure ⟨f, fm⟩ ⟨g, gm⟩)
      (fun f fm g gm => sup_mem_closed_subalgebra L A.isClosed_topologicalClosure ⟨f, fm⟩ ⟨g, gm⟩)
      (Subalgebra.SeparatesPoints.strongly
        (Subalgebra.separatesPoints_monotone A.le_topologicalClosure w))
  · simp [L]
#align continuous_map.subalgebra_topological_closure_eq_top_of_separates_points ContinuousMap.subalgebra_topologicalClosure_eq_top_of_separatesPoints

/-- An alternative statement of the Stone-Weierstrass theorem.

If `A` is a subalgebra of `C(X, ℝ)` which separates points (and `X` is compact),
every real-valued continuous function on `X` is a uniform limit of elements of `A`.
-/
theorem continuousMap_mem_subalgebra_closure_of_separatesPoints (A : Subalgebra ℝ C(X, ℝ))
    (w : A.SeparatesPoints) (f : C(X, ℝ)) : f ∈ A.topologicalClosure := by
  rw [subalgebra_topologicalClosure_eq_top_of_separatesPoints A w]
  simp
#align continuous_map.continuous_map_mem_subalgebra_closure_of_separates_points ContinuousMap.continuousMap_mem_subalgebra_closure_of_separatesPoints

/-- An alternative statement of the Stone-Weierstrass theorem,
for those who like their epsilons.

If `A` is a subalgebra of `C(X, ℝ)` which separates points (and `X` is compact),
every real-valued continuous function on `X` is within any `ε > 0` of some element of `A`.
-/
theorem exists_mem_subalgebra_near_continuousMap_of_separatesPoints (A : Subalgebra ℝ C(X, ℝ))
    (w : A.SeparatesPoints) (f : C(X, ℝ)) (ε : ℝ) (pos : 0 < ε) :
    ∃ g : A, ‖(g : C(X, ℝ)) - f‖ < ε := by
  have w :=
    mem_closure_iff_frequently.mp (continuousMap_mem_subalgebra_closure_of_separatesPoints A w f)
  rw [Metric.nhds_basis_ball.frequently_iff] at w
  obtain ⟨g, H, m⟩ := w ε pos
  rw [Metric.mem_ball, dist_eq_norm] at H
  exact ⟨⟨g, m⟩, H⟩
#align continuous_map.exists_mem_subalgebra_near_continuous_map_of_separates_points ContinuousMap.exists_mem_subalgebra_near_continuousMap_of_separatesPoints

/-- An alternative statement of the Stone-Weierstrass theorem,
for those who like their epsilons and don't like bundled continuous functions.

If `A` is a subalgebra of `C(X, ℝ)` which separates points (and `X` is compact),
every real-valued continuous function on `X` is within any `ε > 0` of some element of `A`.
-/
theorem exists_mem_subalgebra_near_continuous_of_separatesPoints (A : Subalgebra ℝ C(X, ℝ))
    (w : A.SeparatesPoints) (f : X → ℝ) (c : Continuous f) (ε : ℝ) (pos : 0 < ε) :
    ∃ g : A, ∀ x, ‖(g : X → ℝ) x - f x‖ < ε := by
  obtain ⟨g, b⟩ := exists_mem_subalgebra_near_continuousMap_of_separatesPoints A w ⟨f, c⟩ ε pos
  use g
  rwa [norm_lt_iff _ pos] at b
#align continuous_map.exists_mem_subalgebra_near_continuous_of_separates_points ContinuousMap.exists_mem_subalgebra_near_continuous_of_separatesPoints

end ContinuousMap

section ROrCLike

open ROrCLike

-- Redefine `X`, since for the next lemma it need not be compact
variable {𝕜 : Type*} {X : Type*} [ROrCLike 𝕜] [TopologicalSpace X]

open ContinuousMap

/- a post-port refactor eliminated `conjInvariantSubalgebra`, which was only used to
state and prove the Stone-Weierstrass theorem, in favor of using `StarSubalgebra`s,
which didn't exist at the time Stone-Weierstrass was written. -/
#noalign continuous_map.conj_invariant_subalgebra
#noalign continuous_map.mem_conj_invariant_subalgebra
#noalign continuous_map.subalgebra_conj_invariant


/-- If a star subalgebra of `C(X, 𝕜)` separates points, then the real subalgebra
of its purely real-valued elements also separates points. -/
theorem Subalgebra.SeparatesPoints.rorCLike_to_real {A : StarSubalgebra 𝕜 C(X, 𝕜)}
    (hA : A.SeparatesPoints) :
      ((A.restrictScalars ℝ).comap
        (ofRealAm.compLeftContinuous ℝ continuous_ofReal)).SeparatesPoints := by
  intro x₁ x₂ hx
  -- Let `f` in the subalgebra `A` separate the points `x₁`, `x₂`
  obtain ⟨_, ⟨f, hfA, rfl⟩, hf⟩ := hA hx
  let F : C(X, 𝕜) := f - const _ (f x₂)
  -- Subtract the constant `f x₂` from `f`; this is still an element of the subalgebra
  have hFA : F ∈ A := by
    refine' A.sub_mem hfA (@Eq.subst _ (· ∈ A) _ _ _ <| A.smul_mem A.one_mem <| f x₂)
    ext1
    simp only [coe_smul, coe_one, smul_apply, one_apply, Algebra.id.smul_eq_mul, mul_one,
      const_apply]
  -- Consider now the function `fun x ↦ |f x - f x₂| ^ 2`
  refine' ⟨_, ⟨⟨(‖F ·‖ ^ 2), by continuity⟩, _, rfl⟩, _⟩
  · -- This is also an element of the subalgebra, and takes only real values
    rw [SetLike.mem_coe, Subalgebra.mem_comap]
    convert (A.restrictScalars ℝ).mul_mem hFA (star_mem hFA : star F ∈ A)
    ext1
    simp [← ROrCLike.mul_conj]
  · -- And it also separates the points `x₁`, `x₂`
<<<<<<< HEAD
    simpa using sub_ne_zero.mpr hf
#align subalgebra.separates_points.is_R_or_C_to_real Subalgebra.SeparatesPoints.rorCLike_to_real
=======
    simpa [F] using sub_ne_zero.mpr hf
#align subalgebra.separates_points.is_R_or_C_to_real Subalgebra.SeparatesPoints.isROrC_to_real
>>>>>>> 341794fa

variable [CompactSpace X]

/-- The Stone-Weierstrass approximation theorem, `ROrCLike` version, that a star subalgebra `A` of
`C(X, 𝕜)`, where `X` is a compact topological space and `ROrCLike 𝕜`, is dense if it separates
points. -/
theorem ContinuousMap.starSubalgebra_topologicalClosure_eq_top_of_separatesPoints
    (A : StarSubalgebra 𝕜 C(X, 𝕜)) (hA : A.SeparatesPoints) : A.topologicalClosure = ⊤ := by
  rw [StarSubalgebra.eq_top_iff]
  -- Let `I` be the natural inclusion of `C(X, ℝ)` into `C(X, 𝕜)`
  let I : C(X, ℝ) →ₗ[ℝ] C(X, 𝕜) := ofRealCLM.compLeftContinuous ℝ X
  -- The main point of the proof is that its range (i.e., every real-valued function) is contained
  -- in the closure of `A`
  have key : LinearMap.range I ≤ (A.toSubmodule.restrictScalars ℝ).topologicalClosure := by
    -- Let `A₀` be the subalgebra of `C(X, ℝ)` consisting of `A`'s purely real elements; it is the
    -- preimage of `A` under `I`.  In this argument we only need its submodule structure.
    let A₀ : Submodule ℝ C(X, ℝ) := (A.toSubmodule.restrictScalars ℝ).comap I
    -- By `Subalgebra.SeparatesPoints.rorCLike_to_real`, this subalgebra also separates points, so
    -- we may apply the real Stone-Weierstrass result to it.
    have SW : A₀.topologicalClosure = ⊤ :=
      haveI := subalgebra_topologicalClosure_eq_top_of_separatesPoints _ hA.rorCLike_to_real
      congr_arg Subalgebra.toSubmodule this
    rw [← Submodule.map_top, ← SW]
    -- So it suffices to prove that the image under `I` of the closure of `A₀` is contained in the
    -- closure of `A`, which follows by abstract nonsense
    have h₁ := A₀.topologicalClosure_map ((@ofRealCLM 𝕜 _).compLeftContinuousCompact X)
    have h₂ := (A.toSubmodule.restrictScalars ℝ).map_comap_le I
    exact h₁.trans (Submodule.topologicalClosure_mono h₂)
  -- In particular, for a function `f` in `C(X, 𝕜)`, the real and imaginary parts of `f` are in the
  -- closure of `A`
  intro f
  let f_re : C(X, ℝ) := (⟨ROrCLike.re, ROrCLike.reCLM.continuous⟩ : C(𝕜, ℝ)).comp f
  let f_im : C(X, ℝ) := (⟨ROrCLike.im, ROrCLike.imCLM.continuous⟩ : C(𝕜, ℝ)).comp f
  have h_f_re : I f_re ∈ A.topologicalClosure := key ⟨f_re, rfl⟩
  have h_f_im : I f_im ∈ A.topologicalClosure := key ⟨f_im, rfl⟩
  -- So `f_re + I • f_im` is in the closure of `A`
  have := A.topologicalClosure.add_mem h_f_re (A.topologicalClosure.smul_mem h_f_im ROrCLike.I)
  rw [StarSubalgebra.mem_toSubalgebra] at this
  convert this
  -- And this, of course, is just `f`
  ext
  apply Eq.symm
<<<<<<< HEAD
  simp [mul_comm ROrCLike.I _]
=======
  simp [I, f_re, f_im, mul_comm IsROrC.I _]
>>>>>>> 341794fa
#align continuous_map.subalgebra_is_R_or_C_topological_closure_eq_top_of_separates_points ContinuousMap.starSubalgebra_topologicalClosure_eq_top_of_separatesPointsₓ

end ROrCLike

section PolynomialFunctions

open StarSubalgebra Polynomial
open scoped Polynomial

/-- Polynomial functions in are dense in `C(s, ℝ)` when `s` is compact.

See `polynomialFunctions_closure_eq_top` for the special case `s = Set.Icc a b` which does not use
the full Stone-Weierstrass theorem. Of course, that version could be used to prove this one as
well. -/
theorem polynomialFunctions.topologicalClosure (s : Set ℝ)
    [CompactSpace s] : (polynomialFunctions s).topologicalClosure = ⊤ :=
  ContinuousMap.subalgebra_topologicalClosure_eq_top_of_separatesPoints _
    (polynomialFunctions_separatesPoints s)

/-- The star subalgebra generated by polynomials functions is dense in `C(s, 𝕜)` when `s` is
compact and `𝕜` is either `ℝ` or `ℂ`. -/
theorem polynomialFunctions.starClosure_topologicalClosure {𝕜 : Type*} [ROrCLike 𝕜] (s : Set 𝕜)
    [CompactSpace s] : (polynomialFunctions s).starClosure.topologicalClosure = ⊤ :=
  ContinuousMap.starSubalgebra_topologicalClosure_eq_top_of_separatesPoints _
    (Subalgebra.separatesPoints_monotone le_sup_left (polynomialFunctions_separatesPoints s))

/-- Continuous algebra homomorphisms from `C(s, ℝ)` into an `ℝ`-algebra `A` which agree
at `X : 𝕜[X]` (interpreted as a continuous map) are, in fact, equal. -/
@[ext]
theorem ContinuousMap.algHom_ext_map_X {A : Type*} [Ring A]
    [Algebra ℝ A] [TopologicalSpace A] [T2Space A] {s : Set ℝ} [CompactSpace s]
    {φ ψ : C(s, ℝ) →ₐ[ℝ] A} (hφ : Continuous φ) (hψ : Continuous ψ)
    (h : φ (toContinuousMapOnAlgHom s X) = ψ (toContinuousMapOnAlgHom s X)) : φ = ψ := by
  suffices (⊤ : Subalgebra ℝ C(s, ℝ)) ≤ AlgHom.equalizer φ ψ from
    AlgHom.ext fun x => this (by trivial)
  rw [← polynomialFunctions.topologicalClosure s]
  exact Subalgebra.topologicalClosure_minimal (polynomialFunctions s)
    (polynomialFunctions.le_equalizer s φ ψ h) (isClosed_eq hφ hψ)

/-- Continuous star algebra homomorphisms from `C(s, 𝕜)` into a star `𝕜`-algebra `A` which agree
at `X : 𝕜[X]` (interpreted as a continuous map) are, in fact, equal. -/
@[ext]
theorem ContinuousMap.starAlgHom_ext_map_X {𝕜 A : Type*} [ROrCLike 𝕜] [Ring A] [StarRing A]
    [Algebra 𝕜 A] [TopologicalSpace A] [T2Space A] {s : Set 𝕜} [CompactSpace s]
    {φ ψ : C(s, 𝕜) →⋆ₐ[𝕜] A} (hφ : Continuous φ) (hψ : Continuous ψ)
    (h : φ (toContinuousMapOnAlgHom s X) = ψ (toContinuousMapOnAlgHom s X)) : φ = ψ := by
  suffices (⊤ : StarSubalgebra 𝕜 C(s, 𝕜)) ≤ StarAlgHom.equalizer φ ψ from
    StarAlgHom.ext fun x => this mem_top
  rw [← polynomialFunctions.starClosure_topologicalClosure s]
  exact StarSubalgebra.topologicalClosure_minimal
    (polynomialFunctions.starClosure_le_equalizer s φ ψ h) (isClosed_eq hφ hψ)

end PolynomialFunctions<|MERGE_RESOLUTION|>--- conflicted
+++ resolved
@@ -372,13 +372,8 @@
     ext1
     simp [← ROrCLike.mul_conj]
   · -- And it also separates the points `x₁`, `x₂`
-<<<<<<< HEAD
-    simpa using sub_ne_zero.mpr hf
+    simpa [F] using sub_ne_zero.mpr hf
 #align subalgebra.separates_points.is_R_or_C_to_real Subalgebra.SeparatesPoints.rorCLike_to_real
-=======
-    simpa [F] using sub_ne_zero.mpr hf
-#align subalgebra.separates_points.is_R_or_C_to_real Subalgebra.SeparatesPoints.isROrC_to_real
->>>>>>> 341794fa
 
 variable [CompactSpace X]
 
@@ -421,11 +416,7 @@
   -- And this, of course, is just `f`
   ext
   apply Eq.symm
-<<<<<<< HEAD
-  simp [mul_comm ROrCLike.I _]
-=======
-  simp [I, f_re, f_im, mul_comm IsROrC.I _]
->>>>>>> 341794fa
+  simp [I, f_re, f_im, mul_comm ROrCLike.I _]
 #align continuous_map.subalgebra_is_R_or_C_topological_closure_eq_top_of_separates_points ContinuousMap.starSubalgebra_topologicalClosure_eq_top_of_separatesPointsₓ
 
 end ROrCLike
