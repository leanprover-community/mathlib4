--- conflicted
+++ resolved
@@ -367,11 +367,7 @@
     simp only [coe_smul, coe_one, smul_apply, one_apply, Algebra.id.smul_eq_mul, mul_one,
       const_apply]
   -- Consider now the function `fun x ↦ |f x - f x₂| ^ 2`
-<<<<<<< HEAD
-  refine' ⟨_, ⟨⟨(‖F ·‖ ^ 2), by fun_prop⟩, _, rfl⟩, _⟩
-=======
-  refine ⟨_, ⟨⟨(‖F ·‖ ^ 2), by continuity⟩, ?_, rfl⟩, ?_⟩
->>>>>>> e19c07e6
+  refine ⟨_, ⟨⟨(‖F ·‖ ^ 2), by fun_prop⟩, ?_, rfl⟩, ?_⟩
   · -- This is also an element of the subalgebra, and takes only real values
     rw [SetLike.mem_coe, Subalgebra.mem_comap]
     convert (A.restrictScalars ℝ).mul_mem hFA (star_mem hFA : star F ∈ A)
