--- conflicted
+++ resolved
@@ -60,7 +60,7 @@
 
 You should also extend this typeclass when you extend `ZeroAtInftyContinuousMap`. -/
 class ZeroAtInftyContinuousMapClass (F : Type*) (α β : outParam <| Type*) [TopologicalSpace α]
-    [Zero β] [TopologicalSpace β] [NDFunLike F α β] extends ContinuousMapClass F α β : Prop where
+    [Zero β] [TopologicalSpace β] [FunLike F α β] extends ContinuousMapClass F α β : Prop where
   /-- Each member of the class tends to zero along the `cocompact` filter. -/
   zero_at_infty (f : F) : Tendsto f (cocompact α) (𝓝 0)
 #align zero_at_infty_continuous_map_class ZeroAtInftyContinuousMapClass
@@ -73,9 +73,9 @@
 
 section Basics
 
-variable [TopologicalSpace β] [Zero β] [NDFunLike F α β] [ZeroAtInftyContinuousMapClass F α β]
-
-instance instFunLike : NDFunLike C₀(α, β) α β where
+variable [TopologicalSpace β] [Zero β] [FunLike F α β] [ZeroAtInftyContinuousMapClass F α β]
+
+instance instFunLike : FunLike C₀(α, β) α β where
   coe f := f.toFun
   coe_injective' f g h := by
     obtain ⟨⟨_, _⟩, _⟩ := f
@@ -86,14 +86,6 @@
   map_continuous f := f.continuous_toFun
   zero_at_infty f := f.zero_at_infty'
 
-<<<<<<< HEAD
-=======
-/-- Helper instance for when there's too many metavariables to apply `DFunLike.hasCoeToFun`
-directly. -/
-instance instCoeFun : CoeFun C₀(α, β) fun _ => α → β :=
-  DFunLike.hasCoeToFun
-
->>>>>>> d695407a
 instance instCoeTC : CoeTC F C₀(α, β) :=
   ⟨fun f =>
     { toFun := f
@@ -154,15 +146,8 @@
 
 /-- A continuous function on a compact space is automatically a continuous function vanishing at
 infinity. This is not an instance to avoid type class loops. -/
-<<<<<<< HEAD
-lemma zeroAtInftyContinuousMapClass.ofCompact {G : Type*} [NDFunLike G α β]
+lemma zeroAtInftyContinuousMapClass.ofCompact {G : Type*} [FunLike G α β]
     [ContinuousMapClass G α β] [CompactSpace α] : ZeroAtInftyContinuousMapClass G α β where
-=======
-def zeroAtInftyContinuousMapClass.ofCompact {G : Type*} [ContinuousMapClass G α β]
-    [CompactSpace α] : ZeroAtInftyContinuousMapClass G α β where
-  coe g := g
-  coe_injective' f g h := DFunLike.coe_fn_eq.mp h
->>>>>>> d695407a
   map_continuous := map_continuous
   zero_at_infty := by simp
 #align zero_at_infty_continuous_map.zero_at_infty_continuous_map_class.of_compact ZeroAtInftyContinuousMap.zeroAtInftyContinuousMapClass.ofCompact
@@ -383,7 +368,7 @@
 section Uniform
 
 variable [UniformSpace β] [UniformSpace γ] [Zero γ]
-variable [NDFunLike F β γ] [ZeroAtInftyContinuousMapClass F β γ]
+variable [FunLike F β γ] [ZeroAtInftyContinuousMapClass F β γ]
 
 theorem uniformContinuous (f : F) : UniformContinuous (f : β → γ) :=
   (map_continuous f).uniformContinuous_of_tendsto_cocompact (zero_at_infty f)
@@ -404,7 +389,7 @@
 
 open Metric Set
 
-variable [PseudoMetricSpace β] [Zero β] [NDFunLike F α β] [ZeroAtInftyContinuousMapClass F α β]
+variable [PseudoMetricSpace β] [Zero β] [FunLike F α β] [ZeroAtInftyContinuousMapClass F α β]
 
 protected theorem bounded (f : F) : ∃ C, ∀ x y : α, dist ((f : α → β) x) (f y) ≤ C := by
   obtain ⟨K : Set α, hK₁, hK₂⟩ := mem_cocompact.mp
