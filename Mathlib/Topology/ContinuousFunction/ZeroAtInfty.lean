/-
Copyright (c) 2022 Jireh Loreaux. All rights reserved.
Released under Apache 2.0 license as described in the file LICENSE.
Authors: Jireh Loreaux
-/
import Mathlib.Topology.ContinuousFunction.Bounded
import Mathlib.Topology.ContinuousFunction.CocompactMap

#align_import topology.continuous_function.zero_at_infty from "leanprover-community/mathlib"@"ba5ff5ad5d120fb0ef094ad2994967e9bfaf5112"

/-!
# Continuous functions vanishing at infinity

The type of continuous functions vanishing at infinity. When the domain is compact
`C(α, β) ≃ C₀(α, β)` via the identity map. When the codomain is a metric space, every continuous
map which vanishes at infinity is a bounded continuous function. When the domain is a locally
compact space, this type has nice properties.

## TODO

* Create more intances of algebraic structures (e.g., `NonUnitalSemiring`) once the necessary
  type classes (e.g., `TopologicalRing`) are sufficiently generalized.
* Relate the unitization of `C₀(α, β)` to the Alexandroff compactification.
-/


universe u v w

variable {F : Type*} {α : Type u} {β : Type v} {γ : Type w} [TopologicalSpace α]

open BoundedContinuousFunction Topology Bornology

open Filter Metric

/-- `C₀(α, β)` is the type of continuous functions `α → β` which vanish at infinity from a
topological space to a metric space with a zero element.

When possible, instead of parametrizing results over `(f : C₀(α, β))`,
you should parametrize over `(F : Type*) [ZeroAtInftyContinuousMapClass F α β] (f : F)`.

When you extend this structure, make sure to extend `ZeroAtInftyContinuousMapClass`. -/
structure ZeroAtInftyContinuousMap (α : Type u) (β : Type v) [TopologicalSpace α] [Zero β]
    [TopologicalSpace β] extends ContinuousMap α β : Type max u v where
  /-- The function tends to zero along the `cocompact` filter. -/
  zero_at_infty' : Tendsto toFun (cocompact α) (𝓝 0)
#align zero_at_infty_continuous_map ZeroAtInftyContinuousMap

@[inherit_doc]
scoped[ZeroAtInfty] notation (priority := 2000) "C₀(" α ", " β ")" => ZeroAtInftyContinuousMap α β

@[inherit_doc]
scoped[ZeroAtInfty] notation α " →C₀ " β => ZeroAtInftyContinuousMap α β

open ZeroAtInfty

section

/-- `ZeroAtInftyContinuousMapClass F α β` states that `F` is a type of continuous maps which
vanish at infinity.

You should also extend this typeclass when you extend `ZeroAtInftyContinuousMap`. -/
class ZeroAtInftyContinuousMapClass (F : Type*) (α β : outParam <| Type*) [TopologicalSpace α]
    [Zero β] [TopologicalSpace β] extends ContinuousMapClass F α β where
  /-- Each member of the class tends to zero along the `cocompact` filter. -/
  zero_at_infty (f : F) : Tendsto f (cocompact α) (𝓝 0)
#align zero_at_infty_continuous_map_class ZeroAtInftyContinuousMapClass

end

export ZeroAtInftyContinuousMapClass (zero_at_infty)

namespace ZeroAtInftyContinuousMap

section Basics

variable [TopologicalSpace β] [Zero β] [ZeroAtInftyContinuousMapClass F α β]

instance instZeroAtInftyContinuousMapClass : ZeroAtInftyContinuousMapClass C₀(α, β) α β where
  coe f := f.toFun
  coe_injective' f g h := by
    obtain ⟨⟨_, _⟩, _⟩ := f
    obtain ⟨⟨_, _⟩, _⟩ := g
    congr
  map_continuous f := f.continuous_toFun
  zero_at_infty f := f.zero_at_infty'

/-- Helper instance for when there's too many metavariables to apply `FunLike.hasCoeToFun`
directly. -/
instance instCoeFun : CoeFun C₀(α, β) fun _ => α → β :=
  FunLike.hasCoeToFun

instance instCoeTC : CoeTC F C₀(α, β) :=
  ⟨fun f =>
    { toFun := f
      continuous_toFun := map_continuous f
      zero_at_infty' := zero_at_infty f }⟩

@[simp]
theorem coe_toContinuousMap (f : C₀(α, β)) : (f.toContinuousMap : α → β) = f :=
  rfl
#align zero_at_infty_continuous_map.coe_to_continuous_fun ZeroAtInftyContinuousMap.coe_toContinuousMap

@[ext]
theorem ext {f g : C₀(α, β)} (h : ∀ x, f x = g x) : f = g :=
  FunLike.ext _ _ h
#align zero_at_infty_continuous_map.ext ZeroAtInftyContinuousMap.ext

/-- Copy of a `ZeroAtInftyContinuousMap` with a new `toFun` equal to the old one. Useful
to fix definitional equalities. -/
protected def copy (f : C₀(α, β)) (f' : α → β) (h : f' = f) : C₀(α, β) where
  toFun := f'
  continuous_toFun := by
    rw [h]
    exact f.continuous_toFun
  zero_at_infty' := by
    simp_rw [h]
    exact f.zero_at_infty'
#align zero_at_infty_continuous_map.copy ZeroAtInftyContinuousMap.copy

@[simp]
theorem coe_copy (f : C₀(α, β)) (f' : α → β) (h : f' = f) : ⇑(f.copy f' h) = f' :=
  rfl
#align zero_at_infty_continuous_map.coe_copy ZeroAtInftyContinuousMap.coe_copy

theorem copy_eq (f : C₀(α, β)) (f' : α → β) (h : f' = f) : f.copy f' h = f :=
  FunLike.ext' h
#align zero_at_infty_continuous_map.copy_eq ZeroAtInftyContinuousMap.copy_eq

theorem eq_of_empty [IsEmpty α] (f g : C₀(α, β)) : f = g :=
  ext <| IsEmpty.elim ‹_›
#align zero_at_infty_continuous_map.eq_of_empty ZeroAtInftyContinuousMap.eq_of_empty

/-- A continuous function on a compact space is automatically a continuous function vanishing at
infinity. -/
@[simps]
def ContinuousMap.liftZeroAtInfty [CompactSpace α] : C(α, β) ≃ C₀(α, β) where
  toFun f :=
    { toFun := f
      continuous_toFun := f.continuous
      zero_at_infty' := by simp }
  invFun f := f
  left_inv f := by
    ext
    rfl
  right_inv f := by
    ext
    rfl
#align zero_at_infty_continuous_map.continuous_map.lift_zero_at_infty ZeroAtInftyContinuousMap.ContinuousMap.liftZeroAtInfty

/-- A continuous function on a compact space is automatically a continuous function vanishing at
infinity. This is not an instance to avoid type class loops. -/
def zeroAtInftyContinuousMapClass.ofCompact {G : Type*} [ContinuousMapClass G α β]
    [CompactSpace α] : ZeroAtInftyContinuousMapClass G α β where
  coe g := g
  coe_injective' f g h := FunLike.coe_fn_eq.mp h
  map_continuous := map_continuous
  zero_at_infty := by simp
#align zero_at_infty_continuous_map.zero_at_infty_continuous_map_class.of_compact ZeroAtInftyContinuousMap.zeroAtInftyContinuousMapClass.ofCompact

end Basics

/-! ### Algebraic structure

Whenever `β` has suitable algebraic structure and a compatible topological structure, then
`C₀(α, β)` inherits a corresponding algebraic structure. The primary exception to this is that
`C₀(α, β)` will not have a multiplicative identity.
-/


section AlgebraicStructure

variable [TopologicalSpace β] (x : α)

instance instZero [Zero β] : Zero C₀(α, β) :=
  ⟨⟨0, tendsto_const_nhds⟩⟩

instance instInhabited [Zero β] : Inhabited C₀(α, β) :=
  ⟨0⟩

@[simp]
theorem coe_zero [Zero β] : ⇑(0 : C₀(α, β)) = 0 :=
  rfl
#align zero_at_infty_continuous_map.coe_zero ZeroAtInftyContinuousMap.coe_zero

theorem zero_apply [Zero β] : (0 : C₀(α, β)) x = 0 :=
  rfl
#align zero_at_infty_continuous_map.zero_apply ZeroAtInftyContinuousMap.zero_apply

instance instMul [MulZeroClass β] [ContinuousMul β] : Mul C₀(α, β) :=
  ⟨fun f g =>
    ⟨f * g, by simpa only [mul_zero] using (zero_at_infty f).mul (zero_at_infty g)⟩⟩

@[simp]
theorem coe_mul [MulZeroClass β] [ContinuousMul β] (f g : C₀(α, β)) : ⇑(f * g) = f * g :=
  rfl
#align zero_at_infty_continuous_map.coe_mul ZeroAtInftyContinuousMap.coe_mul

theorem mul_apply [MulZeroClass β] [ContinuousMul β] (f g : C₀(α, β)) : (f * g) x = f x * g x :=
  rfl
#align zero_at_infty_continuous_map.mul_apply ZeroAtInftyContinuousMap.mul_apply

instance instMulZeroClass [MulZeroClass β] [ContinuousMul β] : MulZeroClass C₀(α, β) :=
  FunLike.coe_injective.mulZeroClass _ coe_zero coe_mul

instance instSemigroupWithZero [SemigroupWithZero β] [ContinuousMul β] :
    SemigroupWithZero C₀(α, β) :=
  FunLike.coe_injective.semigroupWithZero _ coe_zero coe_mul

instance instAdd [AddZeroClass β] [ContinuousAdd β] : Add C₀(α, β) :=
  ⟨fun f g => ⟨f + g, by simpa only [add_zero] using (zero_at_infty f).add (zero_at_infty g)⟩⟩

@[simp]
theorem coe_add [AddZeroClass β] [ContinuousAdd β] (f g : C₀(α, β)) : ⇑(f + g) = f + g :=
  rfl
#align zero_at_infty_continuous_map.coe_add ZeroAtInftyContinuousMap.coe_add

theorem add_apply [AddZeroClass β] [ContinuousAdd β] (f g : C₀(α, β)) : (f + g) x = f x + g x :=
  rfl
#align zero_at_infty_continuous_map.add_apply ZeroAtInftyContinuousMap.add_apply

instance instAddZeroClass [AddZeroClass β] [ContinuousAdd β] : AddZeroClass C₀(α, β) :=
  FunLike.coe_injective.addZeroClass _ coe_zero coe_add

section AddMonoid

variable [AddMonoid β] [ContinuousAdd β] (f g : C₀(α, β))

@[simp]
theorem coe_nsmulRec : ∀ n, ⇑(nsmulRec n f) = n • ⇑f
  | 0 => by rw [nsmulRec, zero_smul, coe_zero]
  | n + 1 => by rw [nsmulRec, succ_nsmul, coe_add, coe_nsmulRec n]
#align zero_at_infty_continuous_map.coe_nsmul_rec ZeroAtInftyContinuousMap.coe_nsmulRec

instance instNatSMul : SMul ℕ C₀(α, β) :=
  ⟨fun n f => ⟨n • (f : C(α, β)),
    by simpa [coe_nsmulRec] using zero_at_infty (nsmulRec n f)⟩⟩
#align zero_at_infty_continuous_map.has_nat_scalar ZeroAtInftyContinuousMap.instNatSMul

instance instAddMonoid : AddMonoid C₀(α, β) :=
  FunLike.coe_injective.addMonoid _ coe_zero coe_add fun _ _ => rfl

end AddMonoid

instance instAddCommMonoid [AddCommMonoid β] [ContinuousAdd β] : AddCommMonoid C₀(α, β) :=
  FunLike.coe_injective.addCommMonoid _ coe_zero coe_add fun _ _ => rfl

section AddGroup

variable [AddGroup β] [TopologicalAddGroup β] (f g : C₀(α, β))

instance instNeg : Neg C₀(α, β) :=
  ⟨fun f => ⟨-f, by simpa only [neg_zero] using (zero_at_infty f).neg⟩⟩

@[simp]
theorem coe_neg : ⇑(-f) = -f :=
  rfl
#align zero_at_infty_continuous_map.coe_neg ZeroAtInftyContinuousMap.coe_neg

theorem neg_apply : (-f) x = -f x :=
  rfl
#align zero_at_infty_continuous_map.neg_apply ZeroAtInftyContinuousMap.neg_apply

instance instSub : Sub C₀(α, β) :=
  ⟨fun f g => ⟨f - g, by simpa only [sub_zero] using (zero_at_infty f).sub (zero_at_infty g)⟩⟩

@[simp]
theorem coe_sub : ⇑(f - g) = f - g :=
  rfl
#align zero_at_infty_continuous_map.coe_sub ZeroAtInftyContinuousMap.coe_sub

theorem sub_apply : (f - g) x = f x - g x :=
  rfl
#align zero_at_infty_continuous_map.sub_apply ZeroAtInftyContinuousMap.sub_apply

@[simp]
theorem coe_zsmulRec : ∀ z, ⇑(zsmulRec z f) = z • ⇑f
  | Int.ofNat n => by rw [zsmulRec, Int.ofNat_eq_coe, coe_nsmulRec, coe_nat_zsmul]
  | Int.negSucc n => by rw [zsmulRec, negSucc_zsmul, coe_neg, coe_nsmulRec]
#align zero_at_infty_continuous_map.coe_zsmul_rec ZeroAtInftyContinuousMap.coe_zsmulRec

instance instIntSMul : SMul ℤ C₀(α, β) :=
  -- Porting note: Original version didn't have `Continuous.const_smul f.continuous n`
  ⟨fun n f => ⟨⟨n • ⇑f, Continuous.const_smul f.continuous n⟩,
    by simpa using zero_at_infty (zsmulRec n f)⟩⟩
#align zero_at_infty_continuous_map.has_int_scalar ZeroAtInftyContinuousMap.instIntSMul

instance instAddGroup : AddGroup C₀(α, β) :=
  FunLike.coe_injective.addGroup _ coe_zero coe_add coe_neg coe_sub (fun _ _ => rfl) fun _ _ => rfl

end AddGroup

instance instAddCommGroup [AddCommGroup β] [TopologicalAddGroup β] : AddCommGroup C₀(α, β) :=
  FunLike.coe_injective.addCommGroup _ coe_zero coe_add coe_neg coe_sub (fun _ _ => rfl) fun _ _ =>
    rfl

instance instSMul [Zero β] {R : Type*} [Zero R] [SMulWithZero R β] [ContinuousConstSMul R β] :
    SMul R C₀(α, β) :=
  -- Porting note: Original version didn't have `Continuous.const_smul f.continuous r`
  ⟨fun r f => ⟨⟨r • ⇑f, Continuous.const_smul f.continuous r⟩,
    by simpa [smul_zero] using (zero_at_infty f).const_smul r⟩⟩

@[simp]
theorem coe_smul [Zero β] {R : Type*} [Zero R] [SMulWithZero R β] [ContinuousConstSMul R β] (r : R)
    (f : C₀(α, β)) : ⇑(r • f) = r • ⇑f :=
  rfl
#align zero_at_infty_continuous_map.coe_smul ZeroAtInftyContinuousMap.coe_smul

theorem smul_apply [Zero β] {R : Type*} [Zero R] [SMulWithZero R β] [ContinuousConstSMul R β]
    (r : R) (f : C₀(α, β)) (x : α) : (r • f) x = r • f x :=
  rfl
#align zero_at_infty_continuous_map.smul_apply ZeroAtInftyContinuousMap.smul_apply

instance instIsCentralScalar [Zero β] {R : Type*} [Zero R] [SMulWithZero R β] [SMulWithZero Rᵐᵒᵖ β]
    [ContinuousConstSMul R β] [IsCentralScalar R β] : IsCentralScalar R C₀(α, β) :=
  ⟨fun _ _ => ext fun _ => op_smul_eq_smul _ _⟩

instance instSMulWithZero [Zero β] {R : Type*} [Zero R] [SMulWithZero R β]
    [ContinuousConstSMul R β] : SMulWithZero R C₀(α, β) :=
  Function.Injective.smulWithZero ⟨_, coe_zero⟩ FunLike.coe_injective coe_smul

instance instMulActionWithZero [Zero β] {R : Type*} [MonoidWithZero R] [MulActionWithZero R β]
    [ContinuousConstSMul R β] : MulActionWithZero R C₀(α, β) :=
  Function.Injective.mulActionWithZero ⟨_, coe_zero⟩ FunLike.coe_injective coe_smul

instance instModule [AddCommMonoid β] [ContinuousAdd β] {R : Type*} [Semiring R] [Module R β]
    [ContinuousConstSMul R β] : Module R C₀(α, β) :=
  Function.Injective.module R ⟨⟨_, coe_zero⟩, coe_add⟩ FunLike.coe_injective coe_smul

instance instNonUnitalNonAssocSemiring [NonUnitalNonAssocSemiring β] [TopologicalSemiring β] :
    NonUnitalNonAssocSemiring C₀(α, β) :=
  FunLike.coe_injective.nonUnitalNonAssocSemiring _ coe_zero coe_add coe_mul fun _ _ => rfl

instance instNonUnitalSemiring [NonUnitalSemiring β] [TopologicalSemiring β] :
    NonUnitalSemiring C₀(α, β) :=
  FunLike.coe_injective.nonUnitalSemiring _ coe_zero coe_add coe_mul fun _ _ => rfl

instance instNonUnitalCommSemiring [NonUnitalCommSemiring β] [TopologicalSemiring β] :
    NonUnitalCommSemiring C₀(α, β) :=
  FunLike.coe_injective.nonUnitalCommSemiring _ coe_zero coe_add coe_mul fun _ _ => rfl

instance instNonUnitalNonAssocRing [NonUnitalNonAssocRing β] [TopologicalRing β] :
    NonUnitalNonAssocRing C₀(α, β) :=
  FunLike.coe_injective.nonUnitalNonAssocRing _ coe_zero coe_add coe_mul coe_neg coe_sub
    (fun _ _ => rfl) fun _ _ => rfl

instance instNonUnitalRing [NonUnitalRing β] [TopologicalRing β] : NonUnitalRing C₀(α, β) :=
  FunLike.coe_injective.nonUnitalRing _ coe_zero coe_add coe_mul coe_neg coe_sub (fun _ _ => rfl)
    fun _ _ => rfl

instance instNonUnitalCommRing [NonUnitalCommRing β] [TopologicalRing β] :
    NonUnitalCommRing C₀(α, β) :=
  FunLike.coe_injective.nonUnitalCommRing _ coe_zero coe_add coe_mul coe_neg coe_sub
    (fun _ _ => rfl) fun _ _ => rfl

instance instIsScalarTower {R : Type*} [Semiring R] [NonUnitalNonAssocSemiring β]
    [TopologicalSemiring β] [Module R β] [ContinuousConstSMul R β] [IsScalarTower R β β] :
    IsScalarTower R C₀(α, β) C₀(α, β) where
  smul_assoc r f g := by
    ext
    simp only [smul_eq_mul, coe_mul, coe_smul, Pi.mul_apply, Pi.smul_apply]
    rw [← smul_eq_mul, ← smul_eq_mul, smul_assoc]

instance instSMulCommClass {R : Type*} [Semiring R] [NonUnitalNonAssocSemiring β]
    [TopologicalSemiring β] [Module R β] [ContinuousConstSMul R β] [SMulCommClass R β β] :
    SMulCommClass R C₀(α, β) C₀(α, β) where
  smul_comm r f g := by
    ext
    simp only [smul_eq_mul, coe_smul, coe_mul, Pi.smul_apply, Pi.mul_apply]
    rw [← smul_eq_mul, ← smul_eq_mul, smul_comm]

end AlgebraicStructure

section Uniform

variable [UniformSpace β] [UniformSpace γ] [Zero γ] [ZeroAtInftyContinuousMapClass F β γ]

theorem uniformContinuous (f : F) : UniformContinuous (f : β → γ) :=
  (map_continuous f).uniformContinuous_of_tendsto_cocompact (zero_at_infty f)
#align zero_at_infty_continuous_map.uniform_continuous ZeroAtInftyContinuousMap.uniformContinuous

end Uniform

/-! ### Metric structure

When `β` is a metric space, then every element of `C₀(α, β)` is bounded, and so there is a natural
inclusion map `ZeroAtInftyContinuousMap.toBCF : C₀(α, β) → (α →ᵇ β)`. Via this map `C₀(α, β)`
inherits a metric as the pullback of the metric on `α →ᵇ β`. Moreover, this map has closed range
in `α →ᵇ β` and consequently `C₀(α, β)` is a complete space whenever `β` is complete.
-/


section Metric

open Metric Set

variable [PseudoMetricSpace β] [Zero β] [ZeroAtInftyContinuousMapClass F α β]

protected theorem bounded (f : F) : ∃ C, ∀ x y : α, dist ((f : α → β) x) (f y) ≤ C := by
  obtain ⟨K : Set α, hK₁, hK₂⟩ := mem_cocompact.mp
    (tendsto_def.mp (zero_at_infty (f : F)) _ (closedBall_mem_nhds (0 : β) zero_lt_one))
  obtain ⟨C, hC⟩ := (hK₁.image (map_continuous f)).isBounded.subset_closedBall (0 : β)
  refine' ⟨max C 1 + max C 1, fun x y => _⟩
  have : ∀ x, f x ∈ closedBall (0 : β) (max C 1) := by
    intro x
    by_cases hx : x ∈ K
    · exact (mem_closedBall.mp <| hC ⟨x, hx, rfl⟩).trans (le_max_left _ _)
    · exact (mem_closedBall.mp <| mem_preimage.mp (hK₂ hx)).trans (le_max_right _ _)
  exact (dist_triangle (f x) 0 (f y)).trans
    (add_le_add (mem_closedBall.mp <| this x) (mem_closedBall'.mp <| this y))
#align zero_at_infty_continuous_map.bounded ZeroAtInftyContinuousMap.bounded

theorem isBounded_range (f : C₀(α, β)) : IsBounded (range f) :=
  isBounded_range_iff.2 (ZeroAtInftyContinuousMap.bounded f)
#align zero_at_infty_continuous_map.bounded_range ZeroAtInftyContinuousMap.isBounded_range

theorem isBounded_image (f : C₀(α, β)) (s : Set α) : IsBounded (f '' s) :=
  f.isBounded_range.subset <| image_subset_range _ _
#align zero_at_infty_continuous_map.bounded_image ZeroAtInftyContinuousMap.isBounded_image

instance (priority := 100) instBoundedContinuousMapClass : BoundedContinuousMapClass F α β :=
  { ‹ZeroAtInftyContinuousMapClass F α β› with
    map_bounded := fun f => ZeroAtInftyContinuousMap.bounded f }

/-- Construct a bounded continuous function from a continuous function vanishing at infinity. -/
@[simps!]
def toBCF (f : C₀(α, β)) : α →ᵇ β :=
  ⟨f, map_bounded f⟩
#align zero_at_infty_continuous_map.to_bcf ZeroAtInftyContinuousMap.toBCF

section

variable (α) (β)

theorem toBCF_injective : Function.Injective (toBCF : C₀(α, β) → α →ᵇ β) := fun f g h => by
  ext x
  simpa only using FunLike.congr_fun h x
#align zero_at_infty_continuous_map.to_bcf_injective ZeroAtInftyContinuousMap.toBCF_injective

end

variable {C : ℝ} {f g : C₀(α, β)}

/-- The type of continuous functions vanishing at infinity, with the uniform distance induced by the
<<<<<<< HEAD
inclusion `ZeroAtInftyContinuousMap.toBcf`, is a pseudo-metric space. -/
noncomputable instance instPseudoMetricSpace : PseudoMetricSpace C₀(α, β) :=
  PseudoMetricSpace.induced toBcf inferInstance

/-- The type of continuous functions vanishing at infinity, with the uniform distance induced by the
inclusion `ZeroAtInftyContinuousMap.toBcf`, is a metric space. -/
noncomputable instance instMetricSpace {β : Type*} [MetricSpace β] [Zero β] :
    MetricSpace C₀(α, β) :=
  MetricSpace.induced _ (toBcf_injective α β) inferInstance
=======
inclusion `ZeroAtInftyContinuousMap.toBCF`, is a metric space. -/
noncomputable instance instMetricSpace : MetricSpace C₀(α, β) :=
  MetricSpace.induced _ (toBCF_injective α β) inferInstance
>>>>>>> bb3b00ad

@[simp]
theorem dist_toBCF_eq_dist {f g : C₀(α, β)} : dist f.toBCF g.toBCF = dist f g :=
  rfl
#align zero_at_infty_continuous_map.dist_to_bcf_eq_dist ZeroAtInftyContinuousMap.dist_toBCF_eq_dist

open BoundedContinuousFunction

/-- Convergence in the metric on `C₀(α, β)` is uniform convergence. -/
theorem tendsto_iff_tendstoUniformly {ι : Type*} {F : ι → C₀(α, β)} {f : C₀(α, β)} {l : Filter ι} :
    Tendsto F l (𝓝 f) ↔ TendstoUniformly (fun i => F i) f l := by
  simpa only [Metric.tendsto_nhds] using
    @BoundedContinuousFunction.tendsto_iff_tendstoUniformly _ _ _ _ _ (fun i => (F i).toBCF)
      f.toBCF l
#align zero_at_infty_continuous_map.tendsto_iff_tendsto_uniformly ZeroAtInftyContinuousMap.tendsto_iff_tendstoUniformly

theorem isometry_toBCF : Isometry (toBCF : C₀(α, β) → α →ᵇ β) := by tauto
#align zero_at_infty_continuous_map.isometry_to_bcf ZeroAtInftyContinuousMap.isometry_toBCF

theorem closed_range_toBCF : IsClosed (range (toBCF : C₀(α, β) → α →ᵇ β)) := by
  refine' isClosed_iff_clusterPt.mpr fun f hf => _
  rw [clusterPt_principal_iff] at hf
  have : Tendsto f (cocompact α) (𝓝 0) := by
    refine' Metric.tendsto_nhds.mpr fun ε hε => _
    obtain ⟨_, hg, g, rfl⟩ := hf (ball f (ε / 2)) (ball_mem_nhds f <| half_pos hε)
    refine' (Metric.tendsto_nhds.mp (zero_at_infty g) (ε / 2) (half_pos hε)).mp
      (eventually_of_forall fun x hx => _)
    calc
      dist (f x) 0 ≤ dist (g.toBCF x) (f x) + dist (g x) 0 := dist_triangle_left _ _ _
      _ < dist g.toBCF f + ε / 2 := (add_lt_add_of_le_of_lt (dist_coe_le_dist x) hx)
      _ < ε := by simpa [add_halves ε] using add_lt_add_right (mem_ball.1 hg) (ε / 2)
  exact ⟨⟨f.toContinuousMap, this⟩, rfl⟩
#align zero_at_infty_continuous_map.closed_range_to_bcf ZeroAtInftyContinuousMap.closed_range_toBCF

/-- Continuous functions vanishing at infinity taking values in a complete space form a
complete space. -/
instance instCompleteSpace [CompleteSpace β] : CompleteSpace C₀(α, β) :=
  (completeSpace_iff_isComplete_range isometry_toBCF.uniformInducing).mpr
    closed_range_toBCF.isComplete

end Metric

section Norm

/-! ### Normed space

The norm structure on `C₀(α, β)` is the one induced by the inclusion `toBCF : C₀(α, β) → (α →ᵇ b)`,
viewed as an additive monoid homomorphism. Then `C₀(α, β)` is naturally a normed space over a normed
field `𝕜` whenever `β` is as well.
-/


section NormedSpace

noncomputable instance instSeminormedAddCommGroup [SeminormedAddCommGroup β] :
    SeminormedAddCommGroup C₀(α, β) :=
  SeminormedAddCommGroup.induced _ _ (⟨⟨toBcf, rfl⟩, fun _ _ => rfl⟩ : C₀(α, β) →+ α →ᵇ β)

<<<<<<< HEAD
noncomputable instance instNormedAddCommGroup [NormedAddCommGroup β] :
    NormedAddCommGroup C₀(α, β) :=
  NormedAddCommGroup.induced _ _ (⟨⟨toBcf, rfl⟩, fun _ _ => rfl⟩ : C₀(α, β) →+ α →ᵇ β)
    (toBcf_injective α β)
=======
noncomputable instance instNormedAddCommGroup : NormedAddCommGroup C₀(α, β) :=
  NormedAddCommGroup.induced C₀(α, β) (α →ᵇ β) (⟨⟨toBCF, rfl⟩, fun _ _ => rfl⟩ : C₀(α, β) →+ α →ᵇ β)
    (toBCF_injective α β)
>>>>>>> bb3b00ad

variable [SeminormedAddCommGroup β] {𝕜 : Type*} [NormedField 𝕜] [NormedSpace 𝕜 β]

@[simp]
theorem norm_toBCF_eq_norm {f : C₀(α, β)} : ‖f.toBCF‖ = ‖f‖ :=
  rfl
#align zero_at_infty_continuous_map.norm_to_bcf_eq_norm ZeroAtInftyContinuousMap.norm_toBCF_eq_norm

instance : NormedSpace 𝕜 C₀(α, β) where norm_smul_le k f := (norm_smul_le k f.toBCF : _)

end NormedSpace

section NormedRing

noncomputable instance instNonUnitalSeminormedRing [NonUnitalSeminormedRing β] :
    NonUnitalSeminormedRing C₀(α, β) :=
  { instNonUnitalRing, instSeminormedAddCommGroup with
    norm_mul := fun f g => norm_mul_le f.toBcf g.toBcf }

<<<<<<< HEAD
noncomputable instance instNonUnitalNormedRing [NonUnitalNormedRing β] :
    NonUnitalNormedRing C₀(α, β) :=
  { instNonUnitalRing, instNormedAddCommGroup with
    norm_mul := fun f g => norm_mul_le f.toBcf g.toBcf }
=======
noncomputable instance instNonUnitalNormedRing : NonUnitalNormedRing C₀(α, β) :=
  { ZeroAtInftyContinuousMap.instNonUnitalRing, ZeroAtInftyContinuousMap.instNormedAddCommGroup with
    norm_mul := fun f g => norm_mul_le f.toBCF g.toBCF }
>>>>>>> bb3b00ad

noncomputable instance instNonUnitalSeminormedCommRing [NonUnitalSeminormedCommRing β] :
    NonUnitalSeminormedCommRing C₀(α, β) :=
  { instNonUnitalSeminormedRing, instNonUnitalCommRing with }

noncomputable instance instNonUnitalNormedCommRing [NonUnitalNormedCommRing β] :
    NonUnitalNormedCommRing C₀(α, β) :=
  { instNonUnitalNormedRing, instNonUnitalCommRing with }

end NormedRing

end Norm

section Star

/-! ### Star structure

It is possible to equip `C₀(α, β)` with a pointwise `star` operation whenever there is a continuous
`star : β → β` for which `star (0 : β) = 0`. We don't have quite this weak a typeclass, but
`StarAddMonoid` is close enough.

The `StarAddMonoid` and `NormedStarGroup` classes on `C₀(α, β)` are inherited from their
counterparts on `α →ᵇ β`. Ultimately, when `β` is a C⋆-ring, then so is `C₀(α, β)`.
-/


variable [TopologicalSpace β] [AddMonoid β] [StarAddMonoid β] [ContinuousStar β]

instance instStar : Star C₀(α, β) where
  star f :=
    { toFun := fun x => star (f x)
      continuous_toFun := (map_continuous f).star
      zero_at_infty' := by
        simpa only [star_zero] using (continuous_star.tendsto (0 : β)).comp (zero_at_infty f) }

@[simp]
theorem coe_star (f : C₀(α, β)) : ⇑(star f) = star (⇑f) :=
  rfl
#align zero_at_infty_continuous_map.coe_star ZeroAtInftyContinuousMap.coe_star

theorem star_apply (f : C₀(α, β)) (x : α) : (star f) x = star (f x) :=
  rfl
#align zero_at_infty_continuous_map.star_apply ZeroAtInftyContinuousMap.star_apply

instance instStarAddMonoid [ContinuousAdd β] : StarAddMonoid C₀(α, β) where
  star_involutive f := ext fun x => star_star (f x)
  star_add f g := ext fun x => star_add (f x) (g x)

end Star

section NormedStar

variable [NormedAddCommGroup β] [StarAddMonoid β] [NormedStarGroup β]

instance instNormedStarGroup : NormedStarGroup C₀(α, β) where
  norm_star f := (norm_star f.toBCF : _)

end NormedStar

section StarModule

variable {𝕜 : Type*} [Zero 𝕜] [Star 𝕜] [AddMonoid β] [StarAddMonoid β] [TopologicalSpace β]
  [ContinuousStar β] [SMulWithZero 𝕜 β] [ContinuousConstSMul 𝕜 β] [StarModule 𝕜 β]

instance instStarModule : StarModule 𝕜 C₀(α, β) where
  star_smul k f := ext fun x => star_smul k (f x)

end StarModule

section StarRing

variable [NonUnitalSemiring β] [StarRing β] [TopologicalSpace β] [ContinuousStar β]
  [TopologicalSemiring β]

instance instStarRing : StarRing C₀(α, β) :=
  { ZeroAtInftyContinuousMap.instStarAddMonoid with
    star_mul := fun f g => ext fun x => star_mul (f x) (g x) }

end StarRing

section CstarRing

instance instCstarRing [NonUnitalNormedRing β] [StarRing β] [CstarRing β] : CstarRing C₀(α, β) where
  norm_star_mul_self {f} := CstarRing.norm_star_mul_self (x := f.toBCF)

end CstarRing

/-! ### C₀ as a functor

For each `β` with sufficient structure, there is a contravariant functor `C₀(-, β)` from the
category of topological spaces with morphisms given by `CocompactMap`s.
-/


variable {δ : Type*} [TopologicalSpace β] [TopologicalSpace γ] [TopologicalSpace δ]

local notation α " →co " β => CocompactMap α β

section

variable [Zero δ]

/-- Composition of a continuous function vanishing at infinity with a cocompact map yields another
continuous function vanishing at infinity. -/
def comp (f : C₀(γ, δ)) (g : β →co γ) : C₀(β, δ) where
  toContinuousMap := (f : C(γ, δ)).comp g
  zero_at_infty' := (zero_at_infty f).comp (cocompact_tendsto g)
#align zero_at_infty_continuous_map.comp ZeroAtInftyContinuousMap.comp

@[simp]
theorem coe_comp_to_continuous_fun (f : C₀(γ, δ)) (g : β →co γ) : ((f.comp g) : β → δ) = f ∘ g :=
  rfl
#align zero_at_infty_continuous_map.coe_comp_to_continuous_fun ZeroAtInftyContinuousMap.coe_comp_to_continuous_fun

@[simp]
theorem comp_id (f : C₀(γ, δ)) : f.comp (CocompactMap.id γ) = f :=
  ext fun _ => rfl
#align zero_at_infty_continuous_map.comp_id ZeroAtInftyContinuousMap.comp_id

@[simp]
theorem comp_assoc (f : C₀(γ, δ)) (g : β →co γ) (h : α →co β) :
    (f.comp g).comp h = f.comp (g.comp h) :=
  rfl
#align zero_at_infty_continuous_map.comp_assoc ZeroAtInftyContinuousMap.comp_assoc

@[simp]
theorem zero_comp (g : β →co γ) : (0 : C₀(γ, δ)).comp g = 0 :=
  rfl
#align zero_at_infty_continuous_map.zero_comp ZeroAtInftyContinuousMap.zero_comp

end

/-- Composition as an additive monoid homomorphism. -/
def compAddMonoidHom [AddMonoid δ] [ContinuousAdd δ] (g : β →co γ) : C₀(γ, δ) →+ C₀(β, δ) where
  toFun f := f.comp g
  map_zero' := zero_comp g
  map_add' _ _ := rfl
#align zero_at_infty_continuous_map.comp_add_monoid_hom ZeroAtInftyContinuousMap.compAddMonoidHom

/-- Composition as a semigroup homomorphism. -/
def compMulHom [MulZeroClass δ] [ContinuousMul δ] (g : β →co γ) : C₀(γ, δ) →ₙ* C₀(β, δ) where
  toFun f := f.comp g
  map_mul' _ _ := rfl
#align zero_at_infty_continuous_map.comp_mul_hom ZeroAtInftyContinuousMap.compMulHom

/-- Composition as a linear map. -/
def compLinearMap [AddCommMonoid δ] [ContinuousAdd δ] {R : Type*} [Semiring R] [Module R δ]
    [ContinuousConstSMul R δ] (g : β →co γ) : C₀(γ, δ) →ₗ[R] C₀(β, δ) where
  toFun f := f.comp g
  map_add' _ _ := rfl
  map_smul' _ _ := rfl
#align zero_at_infty_continuous_map.comp_linear_map ZeroAtInftyContinuousMap.compLinearMap

/-- Composition as a non-unital algebra homomorphism. -/
def compNonUnitalAlgHom {R : Type*} [Semiring R] [NonUnitalNonAssocSemiring δ]
    [TopologicalSemiring δ] [Module R δ] [ContinuousConstSMul R δ] (g : β →co γ) :
    C₀(γ, δ) →ₙₐ[R] C₀(β, δ) where
  toFun f := f.comp g
  map_smul' _ _ := rfl
  map_zero' := rfl
  map_add' _ _ := rfl
  map_mul' _ _ := rfl
#align zero_at_infty_continuous_map.comp_non_unital_alg_hom ZeroAtInftyContinuousMap.compNonUnitalAlgHom

end ZeroAtInftyContinuousMap<|MERGE_RESOLUTION|>--- conflicted
+++ resolved
@@ -441,21 +441,15 @@
 variable {C : ℝ} {f g : C₀(α, β)}
 
 /-- The type of continuous functions vanishing at infinity, with the uniform distance induced by the
-<<<<<<< HEAD
-inclusion `ZeroAtInftyContinuousMap.toBcf`, is a pseudo-metric space. -/
+inclusion `ZeroAtInftyContinuousMap.toBCF`, is a pseudo-metric space. -/
 noncomputable instance instPseudoMetricSpace : PseudoMetricSpace C₀(α, β) :=
-  PseudoMetricSpace.induced toBcf inferInstance
+  PseudoMetricSpace.induced toBCF inferInstance
 
 /-- The type of continuous functions vanishing at infinity, with the uniform distance induced by the
-inclusion `ZeroAtInftyContinuousMap.toBcf`, is a metric space. -/
+inclusion `ZeroAtInftyContinuousMap.toBCF`, is a metric space. -/
 noncomputable instance instMetricSpace {β : Type*} [MetricSpace β] [Zero β] :
     MetricSpace C₀(α, β) :=
-  MetricSpace.induced _ (toBcf_injective α β) inferInstance
-=======
-inclusion `ZeroAtInftyContinuousMap.toBCF`, is a metric space. -/
-noncomputable instance instMetricSpace : MetricSpace C₀(α, β) :=
   MetricSpace.induced _ (toBCF_injective α β) inferInstance
->>>>>>> bb3b00ad
 
 @[simp]
 theorem dist_toBCF_eq_dist {f g : C₀(α, β)} : dist f.toBCF g.toBCF = dist f g :=
@@ -512,18 +506,12 @@
 
 noncomputable instance instSeminormedAddCommGroup [SeminormedAddCommGroup β] :
     SeminormedAddCommGroup C₀(α, β) :=
-  SeminormedAddCommGroup.induced _ _ (⟨⟨toBcf, rfl⟩, fun _ _ => rfl⟩ : C₀(α, β) →+ α →ᵇ β)
-
-<<<<<<< HEAD
+  SeminormedAddCommGroup.induced _ _ (⟨⟨toBCF, rfl⟩, fun _ _ => rfl⟩ : C₀(α, β) →+ α →ᵇ β)
+
 noncomputable instance instNormedAddCommGroup [NormedAddCommGroup β] :
     NormedAddCommGroup C₀(α, β) :=
-  NormedAddCommGroup.induced _ _ (⟨⟨toBcf, rfl⟩, fun _ _ => rfl⟩ : C₀(α, β) →+ α →ᵇ β)
-    (toBcf_injective α β)
-=======
-noncomputable instance instNormedAddCommGroup : NormedAddCommGroup C₀(α, β) :=
-  NormedAddCommGroup.induced C₀(α, β) (α →ᵇ β) (⟨⟨toBCF, rfl⟩, fun _ _ => rfl⟩ : C₀(α, β) →+ α →ᵇ β)
+  NormedAddCommGroup.induced _ _ (⟨⟨toBCF, rfl⟩, fun _ _ => rfl⟩ : C₀(α, β) →+ α →ᵇ β)
     (toBCF_injective α β)
->>>>>>> bb3b00ad
 
 variable [SeminormedAddCommGroup β] {𝕜 : Type*} [NormedField 𝕜] [NormedSpace 𝕜 β]
 
@@ -541,18 +529,12 @@
 noncomputable instance instNonUnitalSeminormedRing [NonUnitalSeminormedRing β] :
     NonUnitalSeminormedRing C₀(α, β) :=
   { instNonUnitalRing, instSeminormedAddCommGroup with
-    norm_mul := fun f g => norm_mul_le f.toBcf g.toBcf }
-
-<<<<<<< HEAD
+    norm_mul := fun f g => norm_mul_le f.toBCF g.toBCF }
+
 noncomputable instance instNonUnitalNormedRing [NonUnitalNormedRing β] :
     NonUnitalNormedRing C₀(α, β) :=
   { instNonUnitalRing, instNormedAddCommGroup with
-    norm_mul := fun f g => norm_mul_le f.toBcf g.toBcf }
-=======
-noncomputable instance instNonUnitalNormedRing : NonUnitalNormedRing C₀(α, β) :=
-  { ZeroAtInftyContinuousMap.instNonUnitalRing, ZeroAtInftyContinuousMap.instNormedAddCommGroup with
     norm_mul := fun f g => norm_mul_le f.toBCF g.toBCF }
->>>>>>> bb3b00ad
 
 noncomputable instance instNonUnitalSeminormedCommRing [NonUnitalSeminormedCommRing β] :
     NonUnitalSeminormedCommRing C₀(α, β) :=
