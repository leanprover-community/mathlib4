/-
Copyright © 2020 Nicolò Cavalleri. All rights reserved.
Released under Apache 2.0 license as described in the file LICENSE.
Authors: Nicolò Cavalleri
-/
import Mathlib.Data.Set.UnionLift
import Mathlib.Topology.Homeomorph

#align_import topology.continuous_function.basic from "leanprover-community/mathlib"@"55d771df074d0dd020139ee1cd4b95521422df9f"

/-!
# Continuous bundled maps

In this file we define the type `ContinuousMap` of continuous bundled maps.

We use the `DFunLike` design, so each type of morphisms has a companion typeclass which is meant to
be satisfied by itself and all stricter types.
-/


open Function

/-- The type of continuous maps from `α` to `β`.

When possible, instead of parametrizing results over `(f : C(α, β))`,
you should parametrize over `{F : Type*} [ContinuousMapClass F α β] (f : F)`.

When you extend this structure, make sure to extend `ContinuousMapClass`. -/
structure ContinuousMap (α β : Type*) [TopologicalSpace α] [TopologicalSpace β] where
  /-- The function `α → β` -/
  protected toFun : α → β
  /-- Proposition that `toFun` is continuous -/
  protected continuous_toFun : Continuous toFun := by continuity
#align continuous_map ContinuousMap

/-- The type of continuous maps from `α` to `β`. -/
notation "C(" α ", " β ")" => ContinuousMap α β

section

/-- `ContinuousMapClass F α β` states that `F` is a type of continuous maps.

You should extend this class when you extend `ContinuousMap`. -/
<<<<<<< HEAD
class ContinuousMapClass (F α β : Type*) [TopologicalSpace α] [TopologicalSpace β]
    [NDFunLike F α β] : Prop where
=======
class ContinuousMapClass (F : Type*) (α β : outParam <| Type*) [TopologicalSpace α]
  [TopologicalSpace β] extends DFunLike F α (fun _ => β) where
>>>>>>> d695407a
  /-- Continuity -/
  map_continuous (f : F) : Continuous f
#align continuous_map_class ContinuousMapClass

end

export ContinuousMapClass (map_continuous)

attribute [continuity] map_continuous

section ContinuousMapClass

variable {F α β : Type*} [TopologicalSpace α] [TopologicalSpace β] [NDFunLike F α β]
variable [ContinuousMapClass F α β]

theorem map_continuousAt (f : F) (a : α) : ContinuousAt f a :=
  (map_continuous f).continuousAt
#align map_continuous_at map_continuousAt

theorem map_continuousWithinAt (f : F) (s : Set α) (a : α) : ContinuousWithinAt f s a :=
  (map_continuous f).continuousWithinAt
#align map_continuous_within_at map_continuousWithinAt

/-- Coerce a bundled morphism with a `ContinuousMapClass` instance to a `ContinuousMap`. -/
@[coe] def toContinuousMap (f : F) : C(α, β) := ⟨f, map_continuous f⟩

instance : CoeTC F C(α, β) := ⟨toContinuousMap⟩

end ContinuousMapClass

/-! ### Continuous maps-/


namespace ContinuousMap

variable {α β γ δ : Type*} [TopologicalSpace α] [TopologicalSpace β] [TopologicalSpace γ]
  [TopologicalSpace δ]

instance funLike : NDFunLike C(α, β) α β where
  coe := ContinuousMap.toFun
  coe_injective' f g h := by cases f; cases g; congr

<<<<<<< HEAD
instance toContinuousMapClass : ContinuousMapClass C(α, β) α β where
  map_continuous := ContinuousMap.continuous_toFun
=======
/- Porting note: Probably not needed anymore
/-- Helper instance for when there's too many metavariables to apply `DFunLike.hasCoeToFun`
directly. -/
instance : CoeFun C(α, β) fun _ => α → β :=
  DFunLike.hasCoeToFun-/
>>>>>>> d695407a

@[simp]
theorem toFun_eq_coe {f : C(α, β)} : f.toFun = (f : α → β) :=
  rfl
#align continuous_map.to_fun_eq_coe ContinuousMap.toFun_eq_coe

instance : CanLift (α → β) C(α, β) DFunLike.coe Continuous := ⟨fun f hf ↦ ⟨⟨f, hf⟩, rfl⟩⟩

/-- See note [custom simps projection]. -/
def Simps.apply (f : C(α, β)) : α → β := f

-- this must come after the coe_to_fun definition
initialize_simps_projections ContinuousMap (toFun → apply)

@[simp] -- Porting note: removed `norm_cast` attribute
protected theorem coe_coe {F : Type*} [NDFunLike F α β] [ContinuousMapClass F α β] (f : F) :
    ⇑(f : C(α, β)) = f :=
  rfl
#align continuous_map.coe_coe ContinuousMap.coe_coe

@[ext]
theorem ext {f g : C(α, β)} (h : ∀ a, f a = g a) : f = g :=
  DFunLike.ext _ _ h
#align continuous_map.ext ContinuousMap.ext

/-- Copy of a `ContinuousMap` with a new `toFun` equal to the old one. Useful to fix definitional
equalities. -/
protected def copy (f : C(α, β)) (f' : α → β) (h : f' = f) : C(α, β) where
  toFun := f'
  continuous_toFun := h.symm ▸ f.continuous_toFun
#align continuous_map.copy ContinuousMap.copy

@[simp]
theorem coe_copy (f : C(α, β)) (f' : α → β) (h : f' = f) : ⇑(f.copy f' h) = f' :=
  rfl
#align continuous_map.coe_copy ContinuousMap.coe_copy

theorem copy_eq (f : C(α, β)) (f' : α → β) (h : f' = f) : f.copy f' h = f :=
  DFunLike.ext' h
#align continuous_map.copy_eq ContinuousMap.copy_eq

variable {f g : C(α, β)}

/-- Deprecated. Use `map_continuous` instead. -/
protected theorem continuous (f : C(α, β)) : Continuous f :=
  f.continuous_toFun
#align continuous_map.continuous ContinuousMap.continuous

@[continuity]
theorem continuous_set_coe (s : Set C(α, β)) (f : s) : Continuous (f : α → β) :=
  f.1.continuous
#align continuous_map.continuous_set_coe ContinuousMap.continuous_set_coe

/-- Deprecated. Use `map_continuousAt` instead. -/
protected theorem continuousAt (f : C(α, β)) (x : α) : ContinuousAt f x :=
  f.continuous.continuousAt
#align continuous_map.continuous_at ContinuousMap.continuousAt

/-- Deprecated. Use `DFunLike.congr_fun` instead. -/
protected theorem congr_fun {f g : C(α, β)} (H : f = g) (x : α) : f x = g x :=
  H ▸ rfl
#align continuous_map.congr_fun ContinuousMap.congr_fun

/-- Deprecated. Use `DFunLike.congr_arg` instead. -/
protected theorem congr_arg (f : C(α, β)) {x y : α} (h : x = y) : f x = f y :=
  h ▸ rfl
#align continuous_map.congr_arg ContinuousMap.congr_arg

theorem coe_injective : @Function.Injective C(α, β) (α → β) (↑) := fun f g h => by
  cases f; cases g; congr
#align continuous_map.coe_injective ContinuousMap.coe_injective

@[simp]
theorem coe_mk (f : α → β) (h : Continuous f) : ⇑(⟨f, h⟩ : C(α, β)) = f :=
  rfl
#align continuous_map.coe_mk ContinuousMap.coe_mk

theorem map_specializes (f : C(α, β)) {x y : α} (h : x ⤳ y) : f x ⤳ f y :=
  h.map f.2
#align continuous_map.map_specializes ContinuousMap.map_specializes

section

variable (α β)

/--
The continuous functions from `α` to `β` are the same as the plain functions when `α` is discrete.
-/
@[simps]
def equivFnOfDiscrete [DiscreteTopology α] : C(α, β) ≃ (α → β) :=
  ⟨fun f => f,
    fun f => ⟨f, continuous_of_discreteTopology⟩,
    fun _ => by ext; rfl,
    fun _ => by ext; rfl⟩
#align continuous_map.equiv_fn_of_discrete ContinuousMap.equivFnOfDiscrete

end

variable (α)

/-- The identity as a continuous map. -/
protected def id : C(α, α) where
  toFun := id
#align continuous_map.id ContinuousMap.id

@[simp]
theorem coe_id : ⇑(ContinuousMap.id α) = id :=
  rfl
#align continuous_map.coe_id ContinuousMap.coe_id

/-- The constant map as a continuous map. -/
def const (b : β) : C(α, β) where
  toFun := fun _ : α => b
#align continuous_map.const ContinuousMap.const

@[simp]
theorem coe_const (b : β) : ⇑(const α b) = Function.const α b :=
  rfl
#align continuous_map.coe_const ContinuousMap.coe_const

/-- `Function.const α b` as a bundled continuous function of `b`. -/
@[simps (config := .asFn)]
def constPi : C(β, α → β) where
  toFun b := Function.const α b

instance [Inhabited β] : Inhabited C(α, β) :=
  ⟨const α default⟩

variable {α}

@[simp]
theorem id_apply (a : α) : ContinuousMap.id α a = a :=
  rfl
#align continuous_map.id_apply ContinuousMap.id_apply

@[simp]
theorem const_apply (b : β) (a : α) : const α b a = b :=
  rfl
#align continuous_map.const_apply ContinuousMap.const_apply

/-- The composition of continuous maps, as a continuous map. -/
def comp (f : C(β, γ)) (g : C(α, β)) : C(α, γ) where
  toFun := f ∘ g
#align continuous_map.comp ContinuousMap.comp

@[simp]
theorem coe_comp (f : C(β, γ)) (g : C(α, β)) : ⇑(comp f g) = f ∘ g :=
  rfl
#align continuous_map.coe_comp ContinuousMap.coe_comp

@[simp]
theorem comp_apply (f : C(β, γ)) (g : C(α, β)) (a : α) : comp f g a = f (g a) :=
  rfl
#align continuous_map.comp_apply ContinuousMap.comp_apply

@[simp]
theorem comp_assoc (f : C(γ, δ)) (g : C(β, γ)) (h : C(α, β)) :
    (f.comp g).comp h = f.comp (g.comp h) :=
  rfl
#align continuous_map.comp_assoc ContinuousMap.comp_assoc

@[simp]
theorem id_comp (f : C(α, β)) : (ContinuousMap.id _).comp f = f :=
  ext fun _ => rfl
#align continuous_map.id_comp ContinuousMap.id_comp

@[simp]
theorem comp_id (f : C(α, β)) : f.comp (ContinuousMap.id _) = f :=
  ext fun _ => rfl
#align continuous_map.comp_id ContinuousMap.comp_id

@[simp]
theorem const_comp (c : γ) (f : C(α, β)) : (const β c).comp f = const α c :=
  ext fun _ => rfl
#align continuous_map.const_comp ContinuousMap.const_comp

@[simp]
theorem comp_const (f : C(β, γ)) (b : β) : f.comp (const α b) = const α (f b) :=
  ext fun _ => rfl
#align continuous_map.comp_const ContinuousMap.comp_const

@[simp]
theorem cancel_right {f₁ f₂ : C(β, γ)} {g : C(α, β)} (hg : Surjective g) :
    f₁.comp g = f₂.comp g ↔ f₁ = f₂ :=
  ⟨fun h => ext <| hg.forall.2 <| DFunLike.ext_iff.1 h, congr_arg (ContinuousMap.comp · g)⟩
#align continuous_map.cancel_right ContinuousMap.cancel_right

@[simp]
theorem cancel_left {f : C(β, γ)} {g₁ g₂ : C(α, β)} (hf : Injective f) :
    f.comp g₁ = f.comp g₂ ↔ g₁ = g₂ :=
  ⟨fun h => ext fun a => hf <| by rw [← comp_apply, h, comp_apply], congr_arg _⟩
#align continuous_map.cancel_left ContinuousMap.cancel_left

instance [Nonempty α] [Nontrivial β] : Nontrivial C(α, β) :=
  ⟨let ⟨b₁, b₂, hb⟩ := exists_pair_ne β
  ⟨const _ b₁, const _ b₂, fun h => hb <| DFunLike.congr_fun h <| Classical.arbitrary α⟩⟩

section Prod

variable {α₁ α₂ β₁ β₂ : Type*} [TopologicalSpace α₁] [TopologicalSpace α₂] [TopologicalSpace β₁]
  [TopologicalSpace β₂]

/-- `Prod.fst : (x, y) ↦ x` as a bundled continuous map. -/
@[simps (config := .asFn)]
def fst : C(α × β, α) where
  toFun := Prod.fst

/-- `Prod.snd : (x, y) ↦ y` as a bundled continuous map. -/
@[simps (config := .asFn)]
def snd : C(α × β, β) where
  toFun := Prod.snd

/-- Given two continuous maps `f` and `g`, this is the continuous map `x ↦ (f x, g x)`. -/
def prodMk (f : C(α, β₁)) (g : C(α, β₂)) : C(α, β₁ × β₂) where
  toFun x := (f x, g x)
#align continuous_map.prod_mk ContinuousMap.prodMk

/-- Given two continuous maps `f` and `g`, this is the continuous map `(x, y) ↦ (f x, g y)`. -/
@[simps]
def prodMap (f : C(α₁, α₂)) (g : C(β₁, β₂)) : C(α₁ × β₁, α₂ × β₂) where
  toFun := Prod.map f g
  continuous_toFun := f.continuous.prod_map g.continuous
  -- Porting note: proof was `continuity`
#align continuous_map.prod_map ContinuousMap.prodMap

@[simp]
theorem prod_eval (f : C(α, β₁)) (g : C(α, β₂)) (a : α) : (prodMk f g) a = (f a, g a) :=
  rfl
#align continuous_map.prod_eval ContinuousMap.prod_eval

/-- `Prod.swap` bundled as a `ContinuousMap`. -/
@[simps!]
def prodSwap : C(α × β, β × α) := .prodMk .snd .fst

end Prod

section Sigma

variable {I A : Type*} {X : I → Type*} [TopologicalSpace A] [∀ i, TopologicalSpace (X i)]

/-- `Sigma.mk i` as a bundled continuous map. -/
@[simps apply]
def sigmaMk (i : I) : C(X i, Σ i, X i) where
  toFun := Sigma.mk i

/--
To give a continuous map out of a disjoint union, it suffices to give a continuous map out of
each term. This is `Sigma.uncurry` for continuous maps.
-/
@[simps]
def sigma (f : ∀ i, C(X i, A)) : C((Σ i, X i), A) where
  toFun ig := f ig.fst ig.snd

variable (A X) in
/--
Giving a continuous map out of a disjoint union is the same as giving a continuous map out of
each term. This is a version of `Equiv.piCurry` for continuous maps.
-/
@[simps]
def sigmaEquiv : (∀ i, C(X i, A)) ≃ C((Σ i, X i), A) where
  toFun := sigma
  invFun f i := f.comp (sigmaMk i)
  left_inv := by intro; ext; simp
  right_inv := by intro; ext; simp

end Sigma

section Pi

variable {I A : Type*} {X Y : I → Type*} [TopologicalSpace A] [∀ i, TopologicalSpace (X i)]
  [∀ i, TopologicalSpace (Y i)]

/-- Abbreviation for product of continuous maps, which is continuous -/
def pi (f : ∀ i, C(A, X i)) : C(A, ∀ i, X i) where
  toFun (a : A) (i : I) := f i a
#align continuous_map.pi ContinuousMap.pi

@[simp]
theorem pi_eval (f : ∀ i, C(A, X i)) (a : A) : (pi f) a = fun i : I => (f i) a :=
  rfl
#align continuous_map.pi_eval ContinuousMap.pi_eval

/-- Evaluation at point as a bundled continuous map. -/
@[simps (config := .asFn)]
def eval (i : I) : C(∀ j, X j, X i) where
  toFun := Function.eval i

variable (A X) in
/--
Giving a continuous map out of a disjoint union is the same as giving a continuous map out of
each term
-/
@[simps]
def piEquiv : (∀ i, C(A, X i)) ≃ C(A, ∀ i, X i) where
  toFun := pi
  invFun f i := (eval i).comp f
  left_inv := by intro; ext; simp [pi]
  right_inv := by intro; ext; simp [pi]

/-- Combine a collection of bundled continuous maps `C(X i, Y i)` into a bundled continuous map
`C(∀ i, X i, ∀ i, Y i)`. -/
@[simps!]
def piMap (f : ∀ i, C(X i, Y i)) : C((i : I) → X i, (i : I) → Y i) :=
  .pi fun i ↦ (f i).comp (eval i)

/-- "Precomposition" as a continuous map between dependent types. -/
def precomp {ι : Type*} (φ : ι → I) : C((i : I) → X i, (i : ι) → X (φ i)) :=
  ⟨_, Pi.continuous_precomp' φ⟩

end Pi

section Restrict

variable (s : Set α)

/-- The restriction of a continuous function `α → β` to a subset `s` of `α`. -/
def restrict (f : C(α, β)) : C(s, β) where
  toFun := f ∘ ((↑) : s → α)
#align continuous_map.restrict ContinuousMap.restrict

@[simp]
theorem coe_restrict (f : C(α, β)) : ⇑(f.restrict s) = f ∘ ((↑) : s → α) :=
  rfl
#align continuous_map.coe_restrict ContinuousMap.coe_restrict

@[simp]
theorem restrict_apply (f : C(α, β)) (s : Set α) (x : s) : f.restrict s x = f x :=
  rfl
#align continuous_map.restrict_apply ContinuousMap.restrict_apply

@[simp]
theorem restrict_apply_mk (f : C(α, β)) (s : Set α) (x : α) (hx : x ∈ s) :
    f.restrict s ⟨x, hx⟩ = f x :=
  rfl
#align continuous_map.restrict_apply_mk ContinuousMap.restrict_apply_mk

theorem injective_restrict [T2Space β] {s : Set α} (hs : Dense s) :
    Injective (restrict s : C(α, β) → C(s, β)) := fun f g h ↦
  DFunLike.ext' <| f.continuous.ext_on hs g.continuous <| Set.restrict_eq_restrict_iff.1 <|
    congr_arg DFunLike.coe h

/-- The restriction of a continuous map to the preimage of a set. -/
@[simps]
def restrictPreimage (f : C(α, β)) (s : Set β) : C(f ⁻¹' s, s) :=
  ⟨s.restrictPreimage f, continuous_iff_continuousAt.mpr fun _ => f.2.continuousAt.restrictPreimage⟩
#align continuous_map.restrict_preimage ContinuousMap.restrictPreimage

end Restrict

section Gluing

variable {ι : Type*} (S : ι → Set α) (φ : ∀ i : ι, C(S i, β))
  (hφ : ∀ (i j) (x : α) (hxi : x ∈ S i) (hxj : x ∈ S j), φ i ⟨x, hxi⟩ = φ j ⟨x, hxj⟩)
  (hS : ∀ x : α, ∃ i, S i ∈ nhds x)

/-- A family `φ i` of continuous maps `C(S i, β)`, where the domains `S i` contain a neighbourhood
of each point in `α` and the functions `φ i` agree pairwise on intersections, can be glued to
construct a continuous map in `C(α, β)`. -/
noncomputable def liftCover : C(α, β) :=
  haveI H : ⋃ i, S i = Set.univ :=
    Set.iUnion_eq_univ_iff.2 fun x ↦ (hS x).imp fun _ ↦ mem_of_mem_nhds
  mk (Set.liftCover S (fun i ↦ φ i) hφ H) <| continuous_of_cover_nhds hS fun i ↦ by
    rw [continuousOn_iff_continuous_restrict]
    simpa (config := { unfoldPartialApp := true }) only [Set.restrict, Set.liftCover_coe] using
      (φ i).continuous
#align continuous_map.lift_cover ContinuousMap.liftCover

variable {S φ hφ hS}

@[simp]
theorem liftCover_coe {i : ι} (x : S i) : liftCover S φ hφ hS x = φ i x := by
  rw [liftCover, coe_mk, Set.liftCover_coe _]
#align continuous_map.lift_cover_coe ContinuousMap.liftCover_coe

-- @[simp] -- Porting note: the simpNF linter complained
theorem liftCover_restrict {i : ι} : (liftCover S φ hφ hS).restrict (S i) = φ i := by
  ext
  simp only [coe_restrict, Function.comp_apply, liftCover_coe]
#align continuous_map.lift_cover_restrict ContinuousMap.liftCover_restrict

variable (A : Set (Set α)) (F : ∀ s ∈ A, C(s, β))
  (hF : ∀ (s) (hs : s ∈ A) (t) (ht : t ∈ A) (x : α) (hxi : x ∈ s) (hxj : x ∈ t),
    F s hs ⟨x, hxi⟩ = F t ht ⟨x, hxj⟩)
  (hA : ∀ x : α, ∃ i ∈ A, i ∈ nhds x)

/-- A family `F s` of continuous maps `C(s, β)`, where (1) the domains `s` are taken from a set `A`
of sets in `α` which contain a neighbourhood of each point in `α` and (2) the functions `F s` agree
pairwise on intersections, can be glued to construct a continuous map in `C(α, β)`. -/
noncomputable def liftCover' : C(α, β) := by
  let S : A → Set α := (↑)
  let F : ∀ i : A, C(i, β) := fun i => F i i.prop
  refine' liftCover S F (fun i j => hF i i.prop j j.prop) _
  intro x
  obtain ⟨s, hs, hsx⟩ := hA x
  exact ⟨⟨s, hs⟩, hsx⟩
#align continuous_map.lift_cover' ContinuousMap.liftCover'

variable {A F hF hA}

-- porting note: did not need `by delta liftCover'; exact` in mathlib3; goal was
-- closed by `liftCover_coe x'`
-- Might be something to do with the `let`s in the definition of `liftCover'`?
@[simp]
theorem liftCover_coe' {s : Set α} {hs : s ∈ A} (x : s) : liftCover' A F hF hA x = F s hs x :=
  let x' : ((↑) : A → Set α) ⟨s, hs⟩ := x
  by delta liftCover'; exact liftCover_coe x'
#align continuous_map.lift_cover_coe' ContinuousMap.liftCover_coe'

-- porting note: porting program suggested `ext <| liftCover_coe'`
@[simp]
theorem liftCover_restrict' {s : Set α} {hs : s ∈ A} :
    (liftCover' A F hF hA).restrict s = F s hs := ext <| liftCover_coe' (hF := hF) (hA := hA)
#align continuous_map.lift_cover_restrict' ContinuousMap.liftCover_restrict'

end Gluing

end ContinuousMap

section Lift

variable {X Y Z : Type*} [TopologicalSpace X] [TopologicalSpace Y] [TopologicalSpace Z]
    {f : C(X, Y)}

/-- `Setoid.quotientKerEquivOfRightInverse` as a homeomorphism. -/
@[simps!]
def Function.RightInverse.homeomorph {f' : C(Y, X)} (hf : Function.RightInverse f' f) :
    Quotient (Setoid.ker f) ≃ₜ Y where
  toEquiv := Setoid.quotientKerEquivOfRightInverse _ _ hf
  continuous_toFun := quotientMap_quot_mk.continuous_iff.mpr f.continuous
  continuous_invFun := continuous_quotient_mk'.comp f'.continuous

namespace QuotientMap

/--
The homeomorphism from the quotient of a quotient map to its codomain. This is
`Setoid.quotientKerEquivOfSurjective` as a homeomorphism.
-/
@[simps!]
noncomputable def homeomorph (hf : QuotientMap f) : Quotient (Setoid.ker f) ≃ₜ Y where
  toEquiv := Setoid.quotientKerEquivOfSurjective _ hf.surjective
  continuous_toFun := quotientMap_quot_mk.continuous_iff.mpr hf.continuous
  continuous_invFun := by
    rw [hf.continuous_iff]
    convert continuous_quotient_mk'
    ext
    simp only [Equiv.invFun_as_coe, Function.comp_apply,
      (Setoid.quotientKerEquivOfSurjective f hf.surjective).symm_apply_eq]
    rfl

variable (hf : QuotientMap f) (g : C(X, Z)) (h : Function.FactorsThrough g f)

/-- Descend a continuous map, which is constant on the fibres, along a quotient map. -/
@[simps]
noncomputable def lift : C(Y, Z) where
  toFun := ((fun i ↦ Quotient.liftOn' i g (fun _ _ (hab : f _ = f _) ↦ h hab)) :
    Quotient (Setoid.ker f) → Z) ∘ hf.homeomorph.symm
  continuous_toFun := Continuous.comp (continuous_quot_lift _ g.2) (Homeomorph.continuous _)

/--
The obvious triangle induced by `QuotientMap.lift` commutes:
```
     g
  X --→ Z
  |   ↗
f |  / hf.lift g h
  v /
  Y
```
-/
@[simp]
theorem lift_comp : (hf.lift g h).comp f = g := by
  ext
  simpa using h (Function.rightInverse_surjInv _ _)

/-- `QuotientMap.lift` as an equivalence. -/
@[simps]
noncomputable def liftEquiv : { g : C(X, Z) // Function.FactorsThrough g f} ≃ C(Y, Z) where
  toFun g := hf.lift g g.prop
  invFun g := ⟨g.comp f, fun _ _ h ↦ by simp only [ContinuousMap.comp_apply]; rw [h]⟩
  left_inv := by intro; simp
  right_inv := by
    intro g
    ext a
    simpa using congrArg g (Function.rightInverse_surjInv hf.surjective a)

end QuotientMap

end Lift

namespace Homeomorph

variable {α β γ : Type*} [TopologicalSpace α] [TopologicalSpace β] [TopologicalSpace γ]

variable (f : α ≃ₜ β) (g : β ≃ₜ γ)

/-- The forward direction of a homeomorphism, as a bundled continuous map. -/
@[simps]
def toContinuousMap (e : α ≃ₜ β) : C(α, β) :=
  ⟨e, e.continuous_toFun⟩
#align homeomorph.to_continuous_map Homeomorph.toContinuousMap
#align homeomorph.to_continuous_map_apply Homeomorph.toContinuousMap_apply

/-- `Homeomorph.toContinuousMap` as a coercion. -/
instance : Coe (α ≃ₜ β) C(α, β) :=
  ⟨Homeomorph.toContinuousMap⟩

-- Porting note: Syntactic tautology
/-theorem toContinuousMap_as_coe : f.toContinuousMap = f :=
  rfl
-/
#noalign homeomorph.to_continuous_map_as_coe

@[simp]
theorem coe_refl : (Homeomorph.refl α : C(α, α)) = ContinuousMap.id α :=
  rfl
#align homeomorph.coe_refl Homeomorph.coe_refl

@[simp]
theorem coe_trans : (f.trans g : C(α, γ)) = (g : C(β, γ)).comp f :=
  rfl
#align homeomorph.coe_trans Homeomorph.coe_trans

/-- Left inverse to a continuous map from a homeomorphism, mirroring `Equiv.symm_comp_self`. -/
@[simp]
theorem symm_comp_toContinuousMap :
    (f.symm : C(β, α)).comp (f : C(α, β)) = ContinuousMap.id α := by
  rw [← coe_trans, self_trans_symm, coe_refl]
#align homeomorph.symm_comp_to_continuous_map Homeomorph.symm_comp_toContinuousMap

/-- Right inverse to a continuous map from a homeomorphism, mirroring `Equiv.self_comp_symm`. -/
@[simp]
theorem toContinuousMap_comp_symm :
    (f : C(α, β)).comp (f.symm : C(β, α)) = ContinuousMap.id β := by
  rw [← coe_trans, symm_trans_self, coe_refl]
#align homeomorph.to_continuous_map_comp_symm Homeomorph.toContinuousMap_comp_symm

end Homeomorph<|MERGE_RESOLUTION|>--- conflicted
+++ resolved
@@ -41,13 +41,8 @@
 /-- `ContinuousMapClass F α β` states that `F` is a type of continuous maps.
 
 You should extend this class when you extend `ContinuousMap`. -/
-<<<<<<< HEAD
 class ContinuousMapClass (F α β : Type*) [TopologicalSpace α] [TopologicalSpace β]
-    [NDFunLike F α β] : Prop where
-=======
-class ContinuousMapClass (F : Type*) (α β : outParam <| Type*) [TopologicalSpace α]
-  [TopologicalSpace β] extends DFunLike F α (fun _ => β) where
->>>>>>> d695407a
+    [FunLike F α β] : Prop where
   /-- Continuity -/
   map_continuous (f : F) : Continuous f
 #align continuous_map_class ContinuousMapClass
@@ -60,7 +55,7 @@
 
 section ContinuousMapClass
 
-variable {F α β : Type*} [TopologicalSpace α] [TopologicalSpace β] [NDFunLike F α β]
+variable {F α β : Type*} [TopologicalSpace α] [TopologicalSpace β] [FunLike F α β]
 variable [ContinuousMapClass F α β]
 
 theorem map_continuousAt (f : F) (a : α) : ContinuousAt f a :=
@@ -86,20 +81,12 @@
 variable {α β γ δ : Type*} [TopologicalSpace α] [TopologicalSpace β] [TopologicalSpace γ]
   [TopologicalSpace δ]
 
-instance funLike : NDFunLike C(α, β) α β where
+instance funLike : FunLike C(α, β) α β where
   coe := ContinuousMap.toFun
   coe_injective' f g h := by cases f; cases g; congr
 
-<<<<<<< HEAD
 instance toContinuousMapClass : ContinuousMapClass C(α, β) α β where
   map_continuous := ContinuousMap.continuous_toFun
-=======
-/- Porting note: Probably not needed anymore
-/-- Helper instance for when there's too many metavariables to apply `DFunLike.hasCoeToFun`
-directly. -/
-instance : CoeFun C(α, β) fun _ => α → β :=
-  DFunLike.hasCoeToFun-/
->>>>>>> d695407a
 
 @[simp]
 theorem toFun_eq_coe {f : C(α, β)} : f.toFun = (f : α → β) :=
@@ -115,7 +102,7 @@
 initialize_simps_projections ContinuousMap (toFun → apply)
 
 @[simp] -- Porting note: removed `norm_cast` attribute
-protected theorem coe_coe {F : Type*} [NDFunLike F α β] [ContinuousMapClass F α β] (f : F) :
+protected theorem coe_coe {F : Type*} [FunLike F α β] [ContinuousMapClass F α β] (f : F) :
     ⇑(f : C(α, β)) = f :=
   rfl
 #align continuous_map.coe_coe ContinuousMap.coe_coe
