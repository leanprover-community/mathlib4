/-
Copyright (c) 2019 Scott Morrison. All rights reserved.
Released under Apache 2.0 license as described in the file LICENSE.
Authors: Scott Morrison, Nicolò Cavalleri

! This file was ported from Lean 3 source module topology.continuous_function.algebra
! leanprover-community/mathlib commit 16e59248c0ebafabd5d071b1cd41743eb8698ffb
! Please do not edit these lines, except to modify the commit id
! if you have ported upstream changes.
-/
import Mathlib.Algebra.Algebra.Pi
import Mathlib.Algebra.Periodic
import Mathlib.Algebra.Algebra.Subalgebra.Basic
import Mathlib.Algebra.Star.StarAlgHom
import Mathlib.Tactic.FieldSimp
import Mathlib.Topology.Algebra.Module.Basic
import Mathlib.Topology.Algebra.InfiniteSum.Basic
import Mathlib.Topology.Algebra.Ring.Basic
import Mathlib.Topology.Algebra.Star
import Mathlib.Topology.Algebra.UniformGroup
import Mathlib.Topology.ContinuousFunction.Ordered
import Mathlib.Topology.UniformSpace.CompactConvergence

/-!
# Algebraic structures over continuous functions

In this file we define instances of algebraic structures over the type `ContinuousMap α β`
(denoted `C(α, β)`) of **bundled** continuous maps from `α` to `β`. For example, `C(α, β)`
is a group when `β` is a group, a ring when `β` is a ring, etc.

For each type of algebraic structure, we also define an appropriate subobject of `α → β`
with carrier `{ f : α → β | Continuous f }`. For example, when `β` is a group, a subgroup
`continuousSubgroup α β` of `α → β` is constructed with carrier `{ f : α → β | Continuous f }`.

Note that, rather than using the derived algebraic structures on these subobjects
(for example, when `β` is a group, the derived group structure on `continuousSubgroup α β`),
one should use `C(α, β)` with the appropriate instance of the structure.
-/


--attribute [elab_without_expected_type] Continuous.comp

namespace ContinuousFunctions

variable {α : Type _} {β : Type _} [TopologicalSpace α] [TopologicalSpace β]

variable {f g : { f : α → β | Continuous f }}

instance : CoeFun { f : α → β | Continuous f } fun _ => α → β :=
  ⟨Subtype.val⟩

end ContinuousFunctions

namespace ContinuousMap

variable {α : Type _} {β : Type _} {γ : Type _}

variable [TopologicalSpace α] [TopologicalSpace β] [TopologicalSpace γ]

-- ### "mul" and "add"
@[to_additive]
instance instMul [Mul β] [ContinuousMul β] : Mul C(α, β) :=
  ⟨fun f g => ⟨f * g, continuous_mul.comp (f.continuous.prod_mk g.continuous : _)⟩⟩
#align continuous_map.has_mul ContinuousMap.instMul
#align continuous_map.has_add ContinuousMap.instAdd

@[to_additive (attr := norm_cast, simp)]
theorem coe_mul [Mul β] [ContinuousMul β] (f g : C(α, β)) : ⇑(f * g) = f * g :=
  rfl
#align continuous_map.coe_mul ContinuousMap.coe_mul
#align continuous_map.coe_add ContinuousMap.coe_add

@[to_additive (attr := simp)]
theorem mul_apply [Mul β] [ContinuousMul β] (f g : C(α, β)) (x : α) : (f * g) x = f x * g x :=
  rfl
#align continuous_map.mul_apply ContinuousMap.mul_apply
#align continuous_map.add_apply ContinuousMap.add_apply

@[to_additive (attr := simp)]
theorem mul_comp [Mul γ] [ContinuousMul γ] (f₁ f₂ : C(β, γ)) (g : C(α, β)) :
    (f₁ * f₂).comp g = f₁.comp g * f₂.comp g :=
  rfl
#align continuous_map.mul_comp ContinuousMap.mul_comp
#align continuous_map.add_comp ContinuousMap.add_comp

-- ### "one"
@[to_additive]
instance [One β] : One C(α, β) :=
  ⟨const α 1⟩

@[to_additive (attr := norm_cast, simp)]
theorem coe_one [One β] : ⇑(1 : C(α, β)) = 1 :=
  rfl
#align continuous_map.coe_one ContinuousMap.coe_one
#align continuous_map.coe_zero ContinuousMap.coe_zero

@[to_additive (attr := simp)]
theorem one_apply [One β] (x : α) : (1 : C(α, β)) x = 1 :=
  rfl
#align continuous_map.one_apply ContinuousMap.one_apply
#align continuous_map.zero_apply ContinuousMap.zero_apply

@[to_additive (attr := simp)]
theorem one_comp [One γ] (g : C(α, β)) : (1 : C(β, γ)).comp g = 1 :=
  rfl
#align continuous_map.one_comp ContinuousMap.one_comp
#align continuous_map.zero_comp ContinuousMap.zero_comp

-- ### "nat_cast"
instance [NatCast β] : NatCast C(α, β) :=
  ⟨fun n => ContinuousMap.const _ n⟩

@[simp, norm_cast]
theorem coe_nat_cast [NatCast β] (n : ℕ) : ((n : C(α, β)) : α → β) = n :=
  rfl
#align continuous_map.coe_nat_cast ContinuousMap.coe_nat_cast

@[simp]
theorem nat_cast_apply [NatCast β] (n : ℕ) (x : α) : (n : C(α, β)) x = n :=
  rfl
#align continuous_map.nat_cast_apply ContinuousMap.nat_cast_apply

-- ### "int_cast"
instance [IntCast β] : IntCast C(α, β) :=
  ⟨fun n => ContinuousMap.const _ n⟩

@[simp, norm_cast]
theorem coe_int_cast [IntCast β] (n : ℤ) : ((n : C(α, β)) : α → β) = n :=
  rfl
#align continuous_map.coe_int_cast ContinuousMap.coe_int_cast

@[simp]
theorem int_cast_apply [IntCast β] (n : ℤ) (x : α) : (n : C(α, β)) x = n :=
  rfl
#align continuous_map.int_cast_apply ContinuousMap.int_cast_apply

-- ### "nsmul" and "pow"
instance instNSMul [AddMonoid β] [ContinuousAdd β] : SMul ℕ C(α, β) :=
  ⟨fun n f => ⟨n • ⇑f, f.continuous.nsmul n⟩⟩
#align continuous_map.has_nsmul ContinuousMap.instNSMul

@[to_additive existing]
instance instPow [Monoid β] [ContinuousMul β] : Pow C(α, β) ℕ :=
  ⟨fun f n => ⟨(⇑f) ^ n, f.continuous.pow n⟩⟩
#align continuous_map.has_pow ContinuousMap.instPow

@[to_additive (attr := norm_cast)]
theorem coe_pow [Monoid β] [ContinuousMul β] (f : C(α, β)) (n : ℕ) : ⇑(f ^ n) = (⇑f) ^ n :=
  rfl
#align continuous_map.coe_pow ContinuousMap.coe_pow
#align continuous_map.coe_nsmul ContinuousMap.coe_nsmul

@[to_additive (attr := norm_cast)]
theorem pow_apply [Monoid β] [ContinuousMul β] (f : C(α, β)) (n : ℕ) (x : α) :
    (f ^ n) x = f x ^ n :=
  rfl
#align continuous_map.pow_apply ContinuousMap.pow_apply
#align continuous_map.nsmul_apply ContinuousMap.nsmul_apply

-- don't make auto-generated `coe_nsmul` and `nsmul_apply` simp, as the linter complains they're
-- redundant WRT `coe_smul`
attribute [simp] coe_pow pow_apply

@[to_additive]
theorem pow_comp [Monoid γ] [ContinuousMul γ] (f : C(β, γ)) (n : ℕ) (g : C(α, β)) :
    (f ^ n).comp g = f.comp g ^ n :=
  rfl
#align continuous_map.pow_comp ContinuousMap.pow_comp
#align continuous_map.nsmul_comp ContinuousMap.nsmul_comp

-- don't make `nsmul_comp` simp as the linter complains it's redundant WRT `smul_comp`
attribute [simp] pow_comp

-- ### "inv" and "neg"
@[to_additive]
instance [Group β] [TopologicalGroup β] : Inv C(α, β) where inv f := ⟨f⁻¹, f.continuous.inv⟩

@[to_additive (attr := simp)]
theorem coe_inv [Group β] [TopologicalGroup β] (f : C(α, β)) : ⇑f⁻¹ = (⇑f)⁻¹ :=
  rfl
#align continuous_map.coe_inv ContinuousMap.coe_inv
#align continuous_map.coe_neg ContinuousMap.coe_neg

@[to_additive (attr := simp)]
theorem inv_apply [Group β] [TopologicalGroup β] (f : C(α, β)) (x : α) : f⁻¹ x = (f x)⁻¹ :=
  rfl
#align continuous_map.inv_apply ContinuousMap.inv_apply
#align continuous_map.neg_apply ContinuousMap.neg_apply

@[to_additive (attr := simp)]
theorem inv_comp [Group γ] [TopologicalGroup γ] (f : C(β, γ)) (g : C(α, β)) :
    f⁻¹.comp g = (f.comp g)⁻¹ :=
  rfl
#align continuous_map.inv_comp ContinuousMap.inv_comp
#align continuous_map.neg_comp ContinuousMap.neg_comp

-- ### "div" and "sub"
@[to_additive]
instance [Div β] [ContinuousDiv β] : Div C(α, β) where
  div f g := ⟨f / g, f.continuous.div' g.continuous⟩

@[to_additive (attr := norm_cast, simp)]
theorem coe_div [Div β] [ContinuousDiv β] (f g : C(α, β)) : ⇑(f / g) = f / g :=
  rfl
#align continuous_map.coe_div ContinuousMap.coe_div
#align continuous_map.coe_sub ContinuousMap.coe_sub

@[to_additive (attr := simp)]
theorem div_apply [Div β] [ContinuousDiv β] (f g : C(α, β)) (x : α) : (f / g) x = f x / g x :=
  rfl
#align continuous_map.div_apply ContinuousMap.div_apply
#align continuous_map.sub_apply ContinuousMap.sub_apply

@[to_additive (attr := simp)]
theorem div_comp [Div γ] [ContinuousDiv γ] (f g : C(β, γ)) (h : C(α, β)) :
    (f / g).comp h = f.comp h / g.comp h :=
  rfl
#align continuous_map.div_comp ContinuousMap.div_comp
#align continuous_map.sub_comp ContinuousMap.sub_comp

-- ### "zpow" and "zsmul"
instance instZSMul [AddGroup β] [TopologicalAddGroup β] : SMul ℤ C(α, β) where
  smul z f := ⟨z • ⇑f, f.continuous.zsmul z⟩
#align continuous_map.has_zsmul ContinuousMap.instZSMul

@[to_additive existing]
instance instZPow [Group β] [TopologicalGroup β] : Pow C(α, β) ℤ where
  pow f z := ⟨(⇑f) ^ z, f.continuous.zpow z⟩
#align continuous_map.has_zpow ContinuousMap.instZPow

@[to_additive (attr := norm_cast)]
theorem coe_zpow [Group β] [TopologicalGroup β] (f : C(α, β)) (z : ℤ) : ⇑(f ^ z) = (⇑f) ^ z :=
  rfl
#align continuous_map.coe_zpow ContinuousMap.coe_zpow
#align continuous_map.coe_zsmul ContinuousMap.coe_zsmul

@[to_additive]
theorem zpow_apply [Group β] [TopologicalGroup β] (f : C(α, β)) (z : ℤ) (x : α) :
    (f ^ z) x = f x ^ z :=
  rfl
#align continuous_map.zpow_apply ContinuousMap.zpow_apply
#align continuous_map.zsmul_apply ContinuousMap.zsmul_apply

-- don't make auto-generated `coe_zsmul` and `zsmul_apply` simp as the linter complains they're
-- redundant WRT `coe_smul`
attribute [simp] coe_zpow zpow_apply

@[to_additive]
theorem zpow_comp [Group γ] [TopologicalGroup γ] (f : C(β, γ)) (z : ℤ) (g : C(α, β)) :
    (f ^ z).comp g = f.comp g ^ z :=
  rfl
#align continuous_map.zpow_comp ContinuousMap.zpow_comp
#align continuous_map.zsmul_comp ContinuousMap.zsmul_comp

-- don't make `zsmul_comp` simp as the linter complains it's redundant WRT `smul_comp`
attribute [simp] zpow_comp

end ContinuousMap

section GroupStructure

/-!
### Group structure

In this section we show that continuous functions valued in a topological group inherit
the structure of a group.
-/


section Subtype

/-- The `Submonoid` of continuous maps `α → β`. -/
@[to_additive "The `AddSubmonoid` of continuous maps `α → β`. "]
def continuousSubmonoid (α : Type _) (β : Type _) [TopologicalSpace α] [TopologicalSpace β]
    [MulOneClass β] [ContinuousMul β] : Submonoid (α → β) where
  carrier := { f : α → β | Continuous f }
  one_mem' := @continuous_const _ _ _ _ 1
  mul_mem' fc gc := fc.mul gc
#align continuous_submonoid continuousSubmonoid
#align continuous_add_submonoid continuousAddSubmonoid

/-- The subgroup of continuous maps `α → β`. -/
@[to_additive "The `AddSubgroup` of continuous maps `α → β`. "]
def continuousSubgroup (α : Type _) (β : Type _) [TopologicalSpace α] [TopologicalSpace β] [Group β]
    [TopologicalGroup β] : Subgroup (α → β) :=
  { continuousSubmonoid α β with inv_mem' := fun fc => Continuous.inv fc }
#align continuous_subgroup continuousSubgroup
#align continuous_add_subgroup continuousAddSubgroup

end Subtype

namespace ContinuousMap

variable {α β : Type _} [TopologicalSpace α] [TopologicalSpace β]

@[to_additive]
instance [Semigroup β] [ContinuousMul β] : Semigroup C(α, β) :=
  coe_injective.semigroup _ coe_mul

@[to_additive]
instance [CommSemigroup β] [ContinuousMul β] : CommSemigroup C(α, β) :=
  coe_injective.commSemigroup _ coe_mul

@[to_additive]
instance [MulOneClass β] [ContinuousMul β] : MulOneClass C(α, β) :=
  coe_injective.mulOneClass _ coe_one coe_mul

instance [MulZeroClass β] [ContinuousMul β] : MulZeroClass C(α, β) :=
  coe_injective.mulZeroClass _ coe_zero coe_mul

instance [SemigroupWithZero β] [ContinuousMul β] : SemigroupWithZero C(α, β) :=
  coe_injective.semigroupWithZero _ coe_zero coe_mul

@[to_additive]
instance [Monoid β] [ContinuousMul β] : Monoid C(α, β) :=
  coe_injective.monoid _ coe_one coe_mul coe_pow

instance [MonoidWithZero β] [ContinuousMul β] : MonoidWithZero C(α, β) :=
  coe_injective.monoidWithZero _ coe_zero coe_one coe_mul coe_pow

@[to_additive]
instance [CommMonoid β] [ContinuousMul β] : CommMonoid C(α, β) :=
  coe_injective.commMonoid _ coe_one coe_mul coe_pow

instance [CommMonoidWithZero β] [ContinuousMul β] : CommMonoidWithZero C(α, β) :=
  coe_injective.commMonoidWithZero _ coe_zero coe_one coe_mul coe_pow

@[to_additive]
instance [LocallyCompactSpace α] [Mul β] [ContinuousMul β] : ContinuousMul C(α, β) :=
  ⟨by
    refine' continuous_of_continuous_uncurry _ _
    have h1 : Continuous fun x : (C(α, β) × C(α, β)) × α => x.fst.fst x.snd :=
      continuous_eval'.comp (continuous_fst.prod_map continuous_id)
    have h2 : Continuous fun x : (C(α, β) × C(α, β)) × α => x.fst.snd x.snd :=
      continuous_eval'.comp (continuous_snd.prod_map continuous_id)
    exact h1.mul h2⟩

/-- Coercion to a function as a `MonoidHom`. Similar to `MonoidHom.coeFn`. -/
@[to_additive (attr := simps)
  "Coercion to a function as an `AddMonoidHom`. Similar to `AddMonoidHom.coeFn`." ]
def coeFnMonoidHom [Monoid β] [ContinuousMul β] : C(α, β) →* α → β where
  toFun f := f
  map_one' := coe_one
  map_mul' := coe_mul
#align continuous_map.coe_fn_monoid_hom ContinuousMap.coeFnMonoidHom
#align continuous_map.coe_fn_add_monoid_hom ContinuousMap.coeFnAddMonoidHom

variable (α)

/-- Composition on the left by a (continuous) homomorphism of topological monoids, as a
`MonoidHom`. Similar to `MonoidHom.compLeft`. -/
@[to_additive (attr := simps)
"Composition on the left by a (continuous) homomorphism of topological `AddMonoid`s, as an
`AddMonoidHom`. Similar to `AddMonoidHom.comp_left`."]
protected def _root_.MonoidHom.compLeftContinuous {γ : Type _} [Monoid β] [ContinuousMul β]
    [TopologicalSpace γ] [Monoid γ] [ContinuousMul γ] (g : β →* γ) (hg : Continuous g) :
    C(α, β) →* C(α, γ) where
  toFun f := (⟨g, hg⟩ : C(β, γ)).comp f
  map_one' := ext fun _ => g.map_one
  map_mul' _ _ := ext fun _ => g.map_mul _ _
#align monoid_hom.comp_left_continuous MonoidHom.compLeftContinuous
#align add_monoid_hom.comp_left_continuous AddMonoidHom.compLeftContinuous

variable {α}

/-- Composition on the right as a `MonoidHom`. Similar to `MonoidHom.compHom'`. -/
@[to_additive (attr := simps)
      "Composition on the right as an `AddMonoidHom`. Similar to `AddMonoidHom.compHom'`."]
def compMonoidHom' {γ : Type _} [TopologicalSpace γ] [MulOneClass γ] [ContinuousMul γ]
    (g : C(α, β)) : C(β, γ) →* C(α, γ) where
  toFun f := f.comp g
  map_one' := one_comp g
  map_mul' f₁ f₂ := mul_comp f₁ f₂ g
#align continuous_map.comp_monoid_hom' ContinuousMap.compMonoidHom'
#align continuous_map.comp_add_monoid_hom' ContinuousMap.compAddMonoidHom'

open BigOperators

@[to_additive (attr := simp)]
theorem coe_prod [CommMonoid β] [ContinuousMul β] {ι : Type _} (s : Finset ι) (f : ι → C(α, β)) :
    ⇑(∏ i in s, f i) = ∏ i in s, (f i : α → β) :=
  (coeFnMonoidHom : C(α, β) →* _).map_prod f s
#align continuous_map.coe_prod ContinuousMap.coe_prod
#align continuous_map.coe_sum ContinuousMap.coe_sum

@[to_additive]
theorem prod_apply [CommMonoid β] [ContinuousMul β] {ι : Type _} (s : Finset ι) (f : ι → C(α, β))
    (a : α) : (∏ i in s, f i) a = ∏ i in s, f i a := by simp
#align continuous_map.prod_apply ContinuousMap.prod_apply
#align continuous_map.sum_apply ContinuousMap.sum_apply

@[to_additive]
instance [Group β] [TopologicalGroup β] : Group C(α, β) :=
  coe_injective.group _ coe_one coe_mul coe_inv coe_div coe_pow coe_zpow

@[to_additive]
instance [CommGroup β] [TopologicalGroup β] : CommGroup C(α, β) :=
  coe_injective.commGroup _ coe_one coe_mul coe_inv coe_div coe_pow coe_zpow

@[to_additive]
instance [CommGroup β] [TopologicalGroup β] : TopologicalGroup C(α, β) where
  continuous_mul := by
    letI : UniformSpace β := TopologicalGroup.toUniformSpace β
    have : UniformGroup β := comm_topologicalGroup_is_uniform
    rw [continuous_iff_continuousAt]
    rintro ⟨f, g⟩
    rw [ContinuousAt, tendsto_iff_forall_compact_tendstoUniformlyOn, nhds_prod_eq]
    exact fun K hK =>
      uniformContinuous_mul.comp_tendstoUniformlyOn
        ((tendsto_iff_forall_compact_tendstoUniformlyOn.mp Filter.tendsto_id K hK).prod
          (tendsto_iff_forall_compact_tendstoUniformlyOn.mp Filter.tendsto_id K hK))
  continuous_inv := by
    letI : UniformSpace β := TopologicalGroup.toUniformSpace β
    have : UniformGroup β := comm_topologicalGroup_is_uniform
    rw [continuous_iff_continuousAt]
    intro f
    rw [ContinuousAt, tendsto_iff_forall_compact_tendstoUniformlyOn]
    exact fun K hK =>
      uniformContinuous_inv.comp_tendstoUniformlyOn
        (tendsto_iff_forall_compact_tendstoUniformlyOn.mp Filter.tendsto_id K hK)

-- TODO: rewrite the next three lemmas for products and deduce sum case via `to_additive`, once
-- definition of `tprod` is in place
/-- If `α` is locally compact, and an infinite sum of functions in `C(α, β)`
converges to `g` (for the compact-open topology), then the pointwise sum converges to `g x` for
all `x ∈ α`. -/
<<<<<<< HEAD
theorem hasSum_apply {γ : Type _} [LocallyCompactSpace α] [AddCommMonoid β] [ContinuousAdd β]
  {f : γ → C(α, β)} {g : C(α, β)} (hf : HasSum f g) (x : α) :
  HasSum (fun i : γ => f i x) (g x) := by
  let evₓ : AddMonoidHom C(α, β) β := (Pi.evalAddMonoidHom _ x).comp coeFnAddMonoidHom
  exact hf.map evₓ (ContinuousMap.continuous_eval_const x)
=======
theorem hasSum_apply {γ : Type _} [AddCommMonoid β] [ContinuousAdd β]
    {f : γ → C(α, β)} {g : C(α, β)} (hf : HasSum f g) (x : α) :
    HasSum (fun i : γ => f i x) (g x) := by
  let ev : C(α, β) →+ β := (Pi.evalAddMonoidHom _ x).comp coeFnAddMonoidHom
  exact hf.map ev (ContinuousMap.continuous_eval_const x)
>>>>>>> 0f867a2f
#align continuous_map.has_sum_apply ContinuousMap.hasSum_apply

theorem summable_apply [AddCommMonoid β] [ContinuousAdd β] {γ : Type _} {f : γ → C(α, β)}
    (hf : Summable f) (x : α) : Summable fun i : γ => f i x :=
  (hasSum_apply hf.hasSum x).summable
#align continuous_map.summable_apply ContinuousMap.summable_apply

<<<<<<< HEAD
theorem tsum_apply [LocallyCompactSpace α] [T2Space β] [AddCommMonoid β] [ContinuousAdd β]
    {γ : Type _} {f : γ → C(α, β)} (hf : Summable f) (x : α) :
    ∑' i : γ, f i x = (∑' i : γ, f i) x :=
=======
theorem tsum_apply [T2Space β] [AddCommMonoid β] [ContinuousAdd β] {γ : Type _} {f : γ → C(α, β)}
    (hf : Summable f) (x : α) :
    (∑' i : γ, f i x) = (∑' i : γ, f i) x :=
>>>>>>> 0f867a2f
  (hasSum_apply hf.hasSum x).tsum_eq
#align continuous_map.tsum_apply ContinuousMap.tsum_apply

end ContinuousMap

end GroupStructure

section RingStructure

/-!
### Ring structure

In this section we show that continuous functions valued in a topological semiring `R` inherit
the structure of a ring.
-/


section Subtype

/-- The subsemiring of continuous maps `α → β`. -/
def continuousSubsemiring (α : Type _) (R : Type _) [TopologicalSpace α] [TopologicalSpace R]
    [NonAssocSemiring R] [TopologicalSemiring R] : Subsemiring (α → R) :=
  { continuousAddSubmonoid α R, continuousSubmonoid α R with }
#align continuous_subsemiring continuousSubsemiring

/-- The subring of continuous maps `α → β`. -/
def continuousSubring (α : Type _) (R : Type _) [TopologicalSpace α] [TopologicalSpace R] [Ring R]
    [TopologicalRing R] : Subring (α → R) :=
  { continuousAddSubgroup α R, continuousSubsemiring α R with }
#align continuous_subring continuousSubring

end Subtype

namespace ContinuousMap

instance {α : Type _} {β : Type _} [TopologicalSpace α] [TopologicalSpace β]
    [NonUnitalNonAssocSemiring β] [TopologicalSemiring β] : NonUnitalNonAssocSemiring C(α, β) :=
  coe_injective.nonUnitalNonAssocSemiring _ coe_zero coe_add coe_mul coe_nsmul

instance {α : Type _} {β : Type _} [TopologicalSpace α] [TopologicalSpace β] [NonUnitalSemiring β]
    [TopologicalSemiring β] : NonUnitalSemiring C(α, β) :=
  coe_injective.nonUnitalSemiring _ coe_zero coe_add coe_mul coe_nsmul

instance {α : Type _} {β : Type _} [TopologicalSpace α] [TopologicalSpace β] [AddMonoidWithOne β]
    [ContinuousAdd β] : AddMonoidWithOne C(α, β) :=
  coe_injective.addMonoidWithOne _ coe_zero coe_one coe_add coe_nsmul coe_nat_cast

instance {α : Type _} {β : Type _} [TopologicalSpace α] [TopologicalSpace β] [NonAssocSemiring β]
    [TopologicalSemiring β] : NonAssocSemiring C(α, β) :=
  coe_injective.nonAssocSemiring _ coe_zero coe_one coe_add coe_mul coe_nsmul coe_nat_cast

instance {α : Type _} {β : Type _} [TopologicalSpace α] [TopologicalSpace β] [Semiring β]
    [TopologicalSemiring β] : Semiring C(α, β) :=
  coe_injective.semiring _ coe_zero coe_one coe_add coe_mul coe_nsmul coe_pow coe_nat_cast

instance {α : Type _} {β : Type _} [TopologicalSpace α] [TopologicalSpace β]
    [NonUnitalNonAssocRing β] [TopologicalRing β] : NonUnitalNonAssocRing C(α, β) :=
  coe_injective.nonUnitalNonAssocRing _ coe_zero coe_add coe_mul coe_neg coe_sub coe_nsmul coe_zsmul

instance {α : Type _} {β : Type _} [TopologicalSpace α] [TopologicalSpace β] [NonUnitalRing β]
    [TopologicalRing β] : NonUnitalRing C(α, β) :=
  coe_injective.nonUnitalRing _ coe_zero coe_add coe_mul coe_neg coe_sub coe_nsmul coe_zsmul

instance {α : Type _} {β : Type _} [TopologicalSpace α] [TopologicalSpace β] [NonAssocRing β]
    [TopologicalRing β] : NonAssocRing C(α, β) :=
  coe_injective.nonAssocRing _ coe_zero coe_one coe_add coe_mul coe_neg coe_sub coe_nsmul coe_zsmul
    coe_nat_cast coe_int_cast

instance {α : Type _} {β : Type _} [TopologicalSpace α] [TopologicalSpace β] [Ring β]
    [TopologicalRing β] : Ring C(α, β) :=
  coe_injective.ring _ coe_zero coe_one coe_add coe_mul coe_neg coe_sub coe_nsmul coe_zsmul coe_pow
    coe_nat_cast coe_int_cast

instance {α : Type _} {β : Type _} [TopologicalSpace α] [TopologicalSpace β]
    [NonUnitalCommSemiring β] [TopologicalSemiring β] : NonUnitalCommSemiring C(α, β) :=
  coe_injective.nonUnitalCommSemiring _ coe_zero coe_add coe_mul coe_nsmul

instance {α : Type _} {β : Type _} [TopologicalSpace α] [TopologicalSpace β] [CommSemiring β]
    [TopologicalSemiring β] : CommSemiring C(α, β) :=
  coe_injective.commSemiring _ coe_zero coe_one coe_add coe_mul coe_nsmul coe_pow coe_nat_cast

instance {α : Type _} {β : Type _} [TopologicalSpace α] [TopologicalSpace β] [NonUnitalCommRing β]
    [TopologicalRing β] : NonUnitalCommRing C(α, β) :=
  coe_injective.nonUnitalCommRing _ coe_zero coe_add coe_mul coe_neg coe_sub coe_nsmul coe_zsmul

instance {α : Type _} {β : Type _} [TopologicalSpace α] [TopologicalSpace β] [CommRing β]
    [TopologicalRing β] : CommRing C(α, β) :=
  coe_injective.commRing _ coe_zero coe_one coe_add coe_mul coe_neg coe_sub coe_nsmul coe_zsmul
    coe_pow coe_nat_cast coe_int_cast

/-- Composition on the left by a (continuous) homomorphism of topological semirings, as a
`RingHom`.  Similar to `RingHom.compLeft`. -/
@[simps!]
protected def _root_.RingHom.compLeftContinuous (α : Type _) {β : Type _} {γ : Type _}
    [TopologicalSpace α]
    [TopologicalSpace β] [Semiring β] [TopologicalSemiring β] [TopologicalSpace γ] [Semiring γ]
    [TopologicalSemiring γ] (g : β →+* γ) (hg : Continuous g) : C(α, β) →+* C(α, γ) :=
  { g.toMonoidHom.compLeftContinuous α hg, g.toAddMonoidHom.compLeftContinuous α hg with }
#align ring_hom.comp_left_continuous RingHom.compLeftContinuous

/-- Coercion to a function as a `RingHom`. -/
@[simps!]
def coeFnRingHom {α : Type _} {β : Type _} [TopologicalSpace α] [TopologicalSpace β] [Semiring β]
    [TopologicalSemiring β] : C(α, β) →+* α → β :=
  { (coeFnMonoidHom : C(α, β) →* _),
    (coeFnAddMonoidHom : C(α, β) →+ _) with }
#align continuous_map.coe_fn_ring_hom ContinuousMap.coeFnRingHom

end ContinuousMap

end RingStructure

attribute [local ext] Subtype.eq

section ModuleStructure

-- Porting note: Is "Semiodule" a typo of "Semimodule" or "Submodule"?
/-!
### Semiodule structure

In this section we show that continuous functions valued in a topological module `M` over a
topological semiring `R` inherit the structure of a module.
-/


section Subtype

variable (α : Type _) [TopologicalSpace α]

variable (R : Type _) [Semiring R]

variable (M : Type _) [TopologicalSpace M] [AddCommGroup M]

variable [Module R M] [ContinuousConstSMul R M] [TopologicalAddGroup M]

/-- The `R`-submodule of continuous maps `α → M`. -/
def continuousSubmodule : Submodule R (α → M) :=
  { continuousAddSubgroup α M with
    carrier := { f : α → M | Continuous f }
    smul_mem' := fun c _ hf => hf.const_smul c }
#align continuous_submodule continuousSubmodule

end Subtype

namespace ContinuousMap

variable {α β : Type _} [TopologicalSpace α] [TopologicalSpace β] {R R₁ : Type _} {M : Type _}
  [TopologicalSpace M] {M₂ : Type _} [TopologicalSpace M₂]

@[to_additive]
instance instSMul [SMul R M] [ContinuousConstSMul R M] : SMul R C(α, M) :=
  ⟨fun r f => ⟨r • ⇑f, f.continuous.const_smul r⟩⟩
#align continuous_map.has_smul ContinuousMap.instSMul
#align continuous_map.has_vadd ContinuousMap.instVAdd

@[to_additive]
instance [LocallyCompactSpace α] [SMul R M] [ContinuousConstSMul R M] :
    ContinuousConstSMul R C(α, M) :=
  ⟨fun γ => continuous_of_continuous_uncurry _ (continuous_eval'.const_smul γ)⟩

@[to_additive]
instance [LocallyCompactSpace α] [TopologicalSpace R] [SMul R M] [ContinuousSMul R M] :
    ContinuousSMul R C(α, M) :=
  ⟨by
    refine' continuous_of_continuous_uncurry _ _
    have h : Continuous fun x : (R × C(α, M)) × α => x.fst.snd x.snd :=
      continuous_eval'.comp (continuous_snd.prod_map continuous_id)
    exact (continuous_fst.comp continuous_fst).smul h⟩

@[to_additive (attr := simp, norm_cast)]
theorem coe_smul [SMul R M] [ContinuousConstSMul R M] (c : R) (f : C(α, M)) : ⇑(c • f) = c • ⇑f :=
  rfl
#align continuous_map.coe_smul ContinuousMap.coe_smul
#align continuous_map.coe_vadd ContinuousMap.coe_vadd

-- Porting note: adding `@[simp]` here, as `Pi.smul_apply` no longer fires.
@[to_additive (attr := simp)]
theorem smul_apply [SMul R M] [ContinuousConstSMul R M] (c : R) (f : C(α, M)) (a : α) :
    (c • f) a = c • f a :=
  rfl
#align continuous_map.smul_apply ContinuousMap.smul_apply
#align continuous_map.vadd_apply ContinuousMap.vadd_apply

@[to_additive (attr := simp)]
theorem smul_comp [SMul R M] [ContinuousConstSMul R M] (r : R) (f : C(β, M)) (g : C(α, β)) :
    (r • f).comp g = r • f.comp g :=
  rfl
#align continuous_map.smul_comp ContinuousMap.smul_comp
#align continuous_map.vadd_comp ContinuousMap.vadd_comp

@[to_additive]
instance [SMul R M] [ContinuousConstSMul R M] [SMul R₁ M] [ContinuousConstSMul R₁ M]
    [SMulCommClass R R₁ M] : SMulCommClass R R₁ C(α, M) where
  smul_comm _ _ _ := ext fun _ => smul_comm _ _ _

instance [SMul R M] [ContinuousConstSMul R M] [SMul R₁ M] [ContinuousConstSMul R₁ M] [SMul R R₁]
    [IsScalarTower R R₁ M] : IsScalarTower R R₁ C(α, M) where
  smul_assoc _ _ _ := ext fun _ => smul_assoc _ _ _

instance [SMul R M] [SMul Rᵐᵒᵖ M] [ContinuousConstSMul R M] [IsCentralScalar R M] :
    IsCentralScalar R C(α, M) where op_smul_eq_smul _ _ := ext fun _ => op_smul_eq_smul _ _

instance [Monoid R] [MulAction R M] [ContinuousConstSMul R M] : MulAction R C(α, M) :=
  Function.Injective.mulAction _ coe_injective coe_smul

instance [Monoid R] [AddMonoid M] [DistribMulAction R M] [ContinuousAdd M]
    [ContinuousConstSMul R M] : DistribMulAction R C(α, M) :=
  Function.Injective.distribMulAction coeFnAddMonoidHom coe_injective coe_smul

variable [Semiring R] [AddCommMonoid M] [AddCommMonoid M₂]

variable [ContinuousAdd M] [Module R M] [ContinuousConstSMul R M]

variable [ContinuousAdd M₂] [Module R M₂] [ContinuousConstSMul R M₂]

instance module : Module R C(α, M) :=
  Function.Injective.module R coeFnAddMonoidHom coe_injective coe_smul
#align continuous_map.module ContinuousMap.module

variable (R)

/-- Composition on the left by a continuous linear map, as a `LinearMap`.
Similar to `LinearMap.compLeft`. -/
@[simps]
protected def _root_.ContinuousLinearMap.compLeftContinuous (α : Type _) [TopologicalSpace α]
    (g : M →L[R] M₂) : C(α, M) →ₗ[R] C(α, M₂) :=
  { g.toLinearMap.toAddMonoidHom.compLeftContinuous α g.continuous with
    map_smul' := fun c _ => ext fun _ => g.map_smul' c _ }
#align continuous_linear_map.comp_left_continuous ContinuousLinearMap.compLeftContinuous

/-- Coercion to a function as a `LinearMap`. -/
@[simps]
def coeFnLinearMap : C(α, M) →ₗ[R] α → M :=
  { (coeFnAddMonoidHom : C(α, M) →+ _) with
    map_smul' := coe_smul }
#align continuous_map.coe_fn_linear_map ContinuousMap.coeFnLinearMap

end ContinuousMap

end ModuleStructure

section AlgebraStructure

/-!
### Algebra structure

In this section we show that continuous functions valued in a topological algebra `A` over a ring
`R` inherit the structure of an algebra. Note that the hypothesis that `A` is a topological algebra
is obtained by requiring that `A` be both a `ContinuousSMul` and a `TopologicalSemiring`.-/


section Subtype

variable {α : Type _} [TopologicalSpace α] {R : Type _} [CommSemiring R] {A : Type _}
  [TopologicalSpace A] [Semiring A] [Algebra R A] [TopologicalSemiring A]

/-- The `R`-subalgebra of continuous maps `α → A`. -/
def continuousSubalgebra : Subalgebra R (α → A) :=
  { continuousSubsemiring α A with
    carrier := { f : α → A | Continuous f }
    algebraMap_mem' := fun r => (continuous_const : Continuous fun _ : α => algebraMap R A r) }
#align continuous_subalgebra continuousSubalgebra

end Subtype

section ContinuousMap

variable {α : Type _} [TopologicalSpace α] {R : Type _} [CommSemiring R] {A : Type _}
  [TopologicalSpace A] [Semiring A] [Algebra R A] [TopologicalSemiring A] {A₂ : Type _}
  [TopologicalSpace A₂] [Semiring A₂] [Algebra R A₂] [TopologicalSemiring A₂]

/-- Continuous constant functions as a `RingHom`. -/
def ContinuousMap.C : R →+* C(α, A) where
  toFun := fun c : R => ⟨fun _ : α => (algebraMap R A) c, continuous_const⟩
  map_one' := by ext _; exact (algebraMap R A).map_one
  map_mul' c₁ c₂ := by ext _; exact (algebraMap R A).map_mul _ _
  map_zero' := by ext _; exact (algebraMap R A).map_zero
  map_add' c₁ c₂ := by ext _; exact (algebraMap R A).map_add _ _
set_option linter.uppercaseLean3 false in
#align continuous_map.C ContinuousMap.C

@[simp]
theorem ContinuousMap.C_apply (r : R) (a : α) : ContinuousMap.C r a = algebraMap R A r :=
  rfl
set_option linter.uppercaseLean3 false in
#align continuous_map.C_apply ContinuousMap.C_apply

instance ContinuousMap.algebra : Algebra R C(α, A) where
  toRingHom := ContinuousMap.C
  commutes' c f := by ext x; exact Algebra.commutes' _ _
  smul_def' c f := by ext x; exact Algebra.smul_def' _ _
#align continuous_map.algebra ContinuousMap.algebra

variable (R)

/-- Composition on the left by a (continuous) homomorphism of topological `R`-algebras, as an
`AlgHom`. Similar to `AlgHom.compLeft`. -/
@[simps!]
protected def AlgHom.compLeftContinuous {α : Type _} [TopologicalSpace α] (g : A →ₐ[R] A₂)
    (hg : Continuous g) : C(α, A) →ₐ[R] C(α, A₂) :=
  { g.toRingHom.compLeftContinuous α hg with
    commutes' := fun _ => ContinuousMap.ext fun _ => g.commutes' _ }
#align alg_hom.comp_left_continuous AlgHom.compLeftContinuous

variable (A)

/-- Precomposition of functions into a normed ring by a continuous map is an algebra homomorphism.
-/
@[simps]
def ContinuousMap.compRightAlgHom {α β : Type _} [TopologicalSpace α] [TopologicalSpace β]
    (f : C(α, β)) : C(β, A) →ₐ[R] C(α, A) where
  toFun g := g.comp f
  map_zero' := by
    ext
    rfl
  map_add' g₁ g₂ := by
    ext
    rfl
  map_one' := by
    ext
    rfl
  map_mul' g₁ g₂ := by
    ext
    rfl
  commutes' r := by
    ext
    rfl
#align continuous_map.comp_right_alg_hom ContinuousMap.compRightAlgHom

variable {A}

/-- Coercion to a function as an `AlgHom`. -/
@[simps!]
def ContinuousMap.coeFnAlgHom : C(α, A) →ₐ[R] α → A :=
  { (ContinuousMap.coeFnRingHom : C(α, A) →+* _) with
    commutes' := fun _ => rfl }
#align continuous_map.coe_fn_alg_hom ContinuousMap.coeFnAlgHom

variable {R}

/-- A version of `Set.SeparatesPoints` for subalgebras of the continuous functions,
used for stating the Stone-Weierstrass theorem.
-/
abbrev Subalgebra.SeparatesPoints (s : Subalgebra R C(α, A)) : Prop :=
  Set.SeparatesPoints ((fun f : C(α, A) => (f : α → A)) '' (s : Set C(α, A)))
#align subalgebra.separates_points Subalgebra.SeparatesPoints

theorem Subalgebra.separatesPoints_monotone :
    Monotone fun s : Subalgebra R C(α, A) => s.SeparatesPoints := fun s s' r h x y n => by
  obtain ⟨f, m, w⟩ := h n
  rcases m with ⟨f, ⟨m, rfl⟩⟩
  exact ⟨_, ⟨f, ⟨r m, rfl⟩⟩, w⟩
#align subalgebra.separates_points_monotone Subalgebra.separatesPoints_monotone

@[simp]
theorem algebraMap_apply (k : R) (a : α) : algebraMap R C(α, A) k a = k • (1 : A) := by
  rw [Algebra.algebraMap_eq_smul_one]
  rfl
#align algebra_map_apply algebraMap_apply

variable {𝕜 : Type _} [TopologicalSpace 𝕜]

variable (s : Set C(α, 𝕜)) (f : s) (x : α)

/-- A set of continuous maps "separates points strongly"
if for each pair of distinct points there is a function with specified values on them.

We give a slightly unusual formulation, where the specified values are given by some
function `v`, and we ask `f x = v x ∧ f y = v y`. This avoids needing a hypothesis `x ≠ y`.

In fact, this definition would work perfectly well for a set of non-continuous functions,
but as the only current use case is in the Stone-Weierstrass theorem,
writing it this way avoids having to deal with casts inside the set.
(This may need to change if we do Stone-Weierstrass on non-compact spaces,
where the functions would be continuous functions vanishing at infinity.)
-/
def Set.SeparatesPointsStrongly (s : Set C(α, 𝕜)) : Prop :=
  ∀ (v : α → 𝕜) (x y : α), ∃ f ∈ s, (f x : 𝕜) = v x ∧ f y = v y
#align set.separates_points_strongly Set.SeparatesPointsStrongly

variable [Field 𝕜] [TopologicalRing 𝕜]

/-- Working in continuous functions into a topological field,
a subalgebra of functions that separates points also separates points strongly.

By the hypothesis, we can find a function `f` so `f x ≠ f y`.
By an affine transformation in the field we can arrange so that `f x = a` and `f x = b`.
-/
theorem Subalgebra.SeparatesPoints.strongly {s : Subalgebra 𝕜 C(α, 𝕜)} (h : s.SeparatesPoints) :
    (s : Set C(α, 𝕜)).SeparatesPointsStrongly := fun v x y => by
  by_cases n : x = y
  · subst n
    refine' ⟨_, (v x • (1 : s) : s).prop, mul_one _, mul_one _⟩
  obtain ⟨_, ⟨f, hf, rfl⟩, hxy⟩ := h n
  replace hxy : f x - f y ≠ 0 := sub_ne_zero_of_ne hxy
  let a := v x
  let b := v y
  let f' : s :=
    ((b - a) * (f x - f y)⁻¹) • (algebraMap _ s (f x) - (⟨f, hf⟩ : s)) + algebraMap _ s a
  refine' ⟨f', f'.prop, _, _⟩
  · simp
  · simp [inv_mul_cancel_right₀ hxy]
#align subalgebra.separates_points.strongly Subalgebra.SeparatesPoints.strongly

end ContinuousMap

instance ContinuousMap.subsingleton_subalgebra (α : Type _) [TopologicalSpace α] (R : Type _)
    [CommSemiring R] [TopologicalSpace R] [TopologicalSemiring R] [Subsingleton α] :
    Subsingleton (Subalgebra R C(α, R)) :=
  ⟨fun s₁ s₂ => by
    cases isEmpty_or_nonempty α
    · haveI : Subsingleton C(α, R) := FunLike.coe_injective.subsingleton
      exact Subsingleton.elim _ _
    · inhabit α
      ext f
      have h : f = algebraMap R C(α, R) (f default) := by
        ext x'
        simp only [mul_one, Algebra.id.smul_eq_mul, algebraMap_apply]
        congr
        simp
      rw [h]
      simp only [Subalgebra.algebraMap_mem]⟩
#align continuous_map.subsingleton_subalgebra ContinuousMap.subsingleton_subalgebra

end AlgebraStructure

section ModuleOverContinuousFunctions

/-!
### Structure as module over scalar functions

If `M` is a module over `R`, then we show that the space of continuous functions from `α` to `M`
is naturally a module over the ring of continuous functions from `α` to `R`. -/


namespace ContinuousMap

instance instSMul' {α : Type _} [TopologicalSpace α] {R : Type _} [Semiring R] [TopologicalSpace R]
    {M : Type _} [TopologicalSpace M] [AddCommMonoid M] [Module R M] [ContinuousSMul R M] :
    SMul C(α, R) C(α, M) :=
  ⟨fun f g => ⟨fun x => f x • g x, Continuous.smul f.2 g.2⟩⟩
#align continuous_map.has_smul' ContinuousMap.instSMul'

instance module' {α : Type _} [TopologicalSpace α] (R : Type _) [Semiring R] [TopologicalSpace R]
    [TopologicalSemiring R] (M : Type _) [TopologicalSpace M] [AddCommMonoid M] [ContinuousAdd M]
    [Module R M] [ContinuousSMul R M] : Module C(α, R) C(α, M) where
  smul := (· • ·)
  smul_add c f g := by ext x; exact smul_add (c x) (f x) (g x)
  add_smul c₁ c₂ f := by ext x; exact add_smul (c₁ x) (c₂ x) (f x)
  mul_smul c₁ c₂ f := by ext x; exact mul_smul (c₁ x) (c₂ x) (f x)
  one_smul f := by ext x; exact one_smul R (f x)
  zero_smul f := by ext x; exact zero_smul _ _
  smul_zero r := by ext x; exact smul_zero _
#align continuous_map.module' ContinuousMap.module'

end ContinuousMap

end ModuleOverContinuousFunctions

/-!
We now provide formulas for `f ⊓ g` and `f ⊔ g`, where `f g : C(α, β)`,
in terms of `ContinuousMap.abs`.
-/


section

variable {R : Type _} [LinearOrderedField R]

-- TODO:
-- This lemma (and the next) could go all the way back in `Algebra.Order.Field`,
-- except that it is tedious to prove without tactics.
-- Rather than stranding it at some intermediate location,
-- it's here, immediately prior to the point of use.
theorem min_eq_half_add_sub_abs_sub {x y : R} : min x y = 2⁻¹ * (x + y - |x - y|) := by
  cases' le_total x y with h h <;> field_simp [h, abs_of_nonneg, abs_of_nonpos, mul_two]
  abel
#align min_eq_half_add_sub_abs_sub min_eq_half_add_sub_abs_sub

theorem max_eq_half_add_add_abs_sub {x y : R} : max x y = 2⁻¹ * (x + y + |x - y|) := by
  cases' le_total x y with h h <;> field_simp [h, abs_of_nonneg, abs_of_nonpos, mul_two]
  abel
#align max_eq_half_add_add_abs_sub max_eq_half_add_add_abs_sub

end

namespace ContinuousMap

section Lattice

variable {α : Type _} [TopologicalSpace α]

variable {β : Type _} [LinearOrderedField β] [TopologicalSpace β] [OrderTopology β]
  [TopologicalRing β]

theorem inf_eq (f g : C(α, β)) : f ⊓ g = (2⁻¹ : β) • (f + g - |f - g|) :=
  ext fun x => by simpa using min_eq_half_add_sub_abs_sub
#align continuous_map.inf_eq ContinuousMap.inf_eq

-- Not sure why this is grosser than `inf_eq`:
theorem sup_eq (f g : C(α, β)) : f ⊔ g = (2⁻¹ : β) • (f + g + |f - g|) :=
  ext fun x => by simpa [mul_add] using @max_eq_half_add_add_abs_sub _ _ (f x) (g x)
#align continuous_map.sup_eq ContinuousMap.sup_eq

end Lattice

/-!
### Star structure

If `β` has a continuous star operation, we put a star structure on `C(α, β)` by using the
star operation pointwise.

If `β` is a ⋆-ring, then `C(α, β)` inherits a ⋆-ring structure.

If `β` is a ⋆-ring and a ⋆-module over `R`, then the space of continuous functions from `α` to `β`
is a ⋆-module over `R`.

-/


section StarStructure

variable {R α β : Type _}

variable [TopologicalSpace α] [TopologicalSpace β]

section Star

variable [Star β] [ContinuousStar β]

instance : Star C(α, β) where star f := starContinuousMap.comp f

@[simp]
theorem coe_star (f : C(α, β)) : ⇑(star f) = star (⇑f) :=
  rfl
#align continuous_map.coe_star ContinuousMap.coe_star

@[simp]
theorem star_apply (f : C(α, β)) (x : α) : star f x = star (f x) :=
  rfl
#align continuous_map.star_apply ContinuousMap.star_apply

end Star

instance [InvolutiveStar β] [ContinuousStar β] : InvolutiveStar C(α, β) where
  star_involutive _ := ext fun _ => star_star _

instance starAddMonoid [AddMonoid β] [ContinuousAdd β] [StarAddMonoid β] [ContinuousStar β] :
    StarAddMonoid C(α, β) where
  star_add _ _ := ext fun _ => star_add _ _

instance starSemigroup [Semigroup β] [ContinuousMul β] [StarSemigroup β] [ContinuousStar β] :
    StarSemigroup C(α, β) where
  star_mul _ _ := ext fun _ => star_mul _ _

instance [NonUnitalSemiring β] [TopologicalSemiring β] [StarRing β] [ContinuousStar β] :
    StarRing C(α, β) :=
  { ContinuousMap.starAddMonoid, ContinuousMap.starSemigroup with }

instance [Star R] [Star β] [SMul R β] [StarModule R β] [ContinuousStar β]
    [ContinuousConstSMul R β] : StarModule R C(α, β) where
  star_smul _ _ := ext fun _ => star_smul _ _

end StarStructure

variable {X Y Z : Type _} [TopologicalSpace X] [TopologicalSpace Y] [TopologicalSpace Z]

variable (𝕜 : Type _) [CommSemiring 𝕜]

variable (A : Type _) [TopologicalSpace A] [Semiring A] [TopologicalSemiring A] [StarRing A]

variable [ContinuousStar A] [Algebra 𝕜 A]

/-- The functorial map taking `f : C(X, Y)` to `C(Y, A) →⋆ₐ[𝕜] C(X, A)` given by pre-composition
with the continuous function `f`. See `ContinuousMap.compMonoidHom'` and
`ContinuousMap.compAddMonoidHom'`, `ContinuousMap.compRightAlgHom` for bundlings of
pre-composition into a `MonoidHom`, an `AddMonoidHom` and an `AlgHom`, respectively, under
suitable assumptions on `A`. -/
@[simps]
def compStarAlgHom' (f : C(X, Y)) : C(Y, A) →⋆ₐ[𝕜] C(X, A) where
  toFun g := g.comp f
  map_one' := one_comp _
  map_mul' _ _ := rfl
  map_zero' := zero_comp f
  map_add' _ _ := rfl
  commutes' _ := rfl
  map_star' _ := rfl
#align continuous_map.comp_star_alg_hom' ContinuousMap.compStarAlgHom'

/-- `ContinuousMap.compStarAlgHom'` sends the identity continuous map to the identity
`StarAlgHom` -/
theorem compStarAlgHom'_id : compStarAlgHom' 𝕜 A (ContinuousMap.id X) = StarAlgHom.id 𝕜 C(X, A) :=
  StarAlgHom.ext fun _ => ContinuousMap.ext fun _ => rfl
#align continuous_map.comp_star_alg_hom'_id ContinuousMap.compStarAlgHom'_id

/-- `ContinuousMap.compStarAlgHom'` is functorial. -/
theorem compStarAlgHom'_comp (g : C(Y, Z)) (f : C(X, Y)) :
    compStarAlgHom' 𝕜 A (g.comp f) = (compStarAlgHom' 𝕜 A f).comp (compStarAlgHom' 𝕜 A g) :=
  StarAlgHom.ext fun _ => ContinuousMap.ext fun _ => rfl
#align continuous_map.comp_star_alg_hom'_comp ContinuousMap.compStarAlgHom'_comp

section Periodicity

/-! ### Summing translates of a function -/

/-- Summing the translates of `f` by `ℤ • p` gives a map which is periodic with period `p`.
(This is true without any convergence conditions, since if the sum doesn't converge it is taken to
be the zero map, which is periodic.) -/
theorem periodic_tsum_comp_add_zsmul [AddCommGroup X] [TopologicalAddGroup X] [AddCommMonoid Y]
    [ContinuousAdd Y] [T2Space Y] (f : C(X, Y)) (p : X) :
    Function.Periodic (⇑(∑' n : ℤ, f.comp (ContinuousMap.addRight (n • p)))) p := by
  intro x
  by_cases h : Summable fun n : ℤ => f.comp (ContinuousMap.addRight (n • p))
  · convert congr_arg (fun f : C(X, Y) => f x) ((Equiv.addRight (1 : ℤ)).tsum_eq _) using 1
    -- Porting note: in mathlib3 the proof from here was:
    -- simp_rw [←tsum_apply h, ←tsum_apply ((equiv.add_right (1 : ℤ)).summable_iff.mpr h),
    --   equiv.coe_add_right, comp_apply, coe_add_right, add_one_zsmul, add_comm (_ • p) p,
    --   ←add_assoc]
    -- However now the second `←tsum_apply` doesn't fire unless we use `erw`.
    simp_rw [← tsum_apply h]
    erw [← tsum_apply ((Equiv.addRight (1 : ℤ)).summable_iff.mpr h)]
    simp [coe_addRight, add_one_zsmul, add_comm (_ • p) p, ← add_assoc]
  · rw [tsum_eq_zero_of_not_summable h]
    simp only [coe_zero, Pi.zero_apply]
#align continuous_map.periodic_tsum_comp_add_zsmul ContinuousMap.periodic_tsum_comp_add_zsmul

end Periodicity

end ContinuousMap

namespace Homeomorph

variable {X Y : Type _} [TopologicalSpace X] [TopologicalSpace Y]

variable (𝕜 : Type _) [CommSemiring 𝕜]

variable (A : Type _) [TopologicalSpace A] [Semiring A] [TopologicalSemiring A] [StarRing A]

variable [ContinuousStar A] [Algebra 𝕜 A]

/-- `ContinuousMap.compStarAlgHom'` as a `StarAlgEquiv` when the continuous map `f` is
actually a homeomorphism. -/
@[simps]
def compStarAlgEquiv' (f : X ≃ₜ Y) : C(Y, A) ≃⋆ₐ[𝕜] C(X, A) :=
  { f.toContinuousMap.compStarAlgHom' 𝕜 A with
    toFun := (f : C(X, Y)).compStarAlgHom' 𝕜 A
    invFun := (f.symm : C(Y, X)).compStarAlgHom' 𝕜 A
    left_inv := fun g => by
      simp only [ContinuousMap.compStarAlgHom'_apply, ContinuousMap.comp_assoc,
        toContinuousMap_comp_symm, ContinuousMap.comp_id]
    right_inv := fun g => by
      simp only [ContinuousMap.compStarAlgHom'_apply, ContinuousMap.comp_assoc,
        symm_comp_toContinuousMap, ContinuousMap.comp_id]
    map_smul' := fun k a => map_smul (f.toContinuousMap.compStarAlgHom' 𝕜 A) k a }
#align homeomorph.comp_star_alg_equiv' Homeomorph.compStarAlgEquiv'

end Homeomorph<|MERGE_RESOLUTION|>--- conflicted
+++ resolved
@@ -424,19 +424,11 @@
 /-- If `α` is locally compact, and an infinite sum of functions in `C(α, β)`
 converges to `g` (for the compact-open topology), then the pointwise sum converges to `g x` for
 all `x ∈ α`. -/
-<<<<<<< HEAD
-theorem hasSum_apply {γ : Type _} [LocallyCompactSpace α] [AddCommMonoid β] [ContinuousAdd β]
-  {f : γ → C(α, β)} {g : C(α, β)} (hf : HasSum f g) (x : α) :
-  HasSum (fun i : γ => f i x) (g x) := by
-  let evₓ : AddMonoidHom C(α, β) β := (Pi.evalAddMonoidHom _ x).comp coeFnAddMonoidHom
-  exact hf.map evₓ (ContinuousMap.continuous_eval_const x)
-=======
 theorem hasSum_apply {γ : Type _} [AddCommMonoid β] [ContinuousAdd β]
     {f : γ → C(α, β)} {g : C(α, β)} (hf : HasSum f g) (x : α) :
     HasSum (fun i : γ => f i x) (g x) := by
   let ev : C(α, β) →+ β := (Pi.evalAddMonoidHom _ x).comp coeFnAddMonoidHom
   exact hf.map ev (ContinuousMap.continuous_eval_const x)
->>>>>>> 0f867a2f
 #align continuous_map.has_sum_apply ContinuousMap.hasSum_apply
 
 theorem summable_apply [AddCommMonoid β] [ContinuousAdd β] {γ : Type _} {f : γ → C(α, β)}
@@ -444,15 +436,9 @@
   (hasSum_apply hf.hasSum x).summable
 #align continuous_map.summable_apply ContinuousMap.summable_apply
 
-<<<<<<< HEAD
-theorem tsum_apply [LocallyCompactSpace α] [T2Space β] [AddCommMonoid β] [ContinuousAdd β]
-    {γ : Type _} {f : γ → C(α, β)} (hf : Summable f) (x : α) :
-    ∑' i : γ, f i x = (∑' i : γ, f i) x :=
-=======
 theorem tsum_apply [T2Space β] [AddCommMonoid β] [ContinuousAdd β] {γ : Type _} {f : γ → C(α, β)}
     (hf : Summable f) (x : α) :
     (∑' i : γ, f i x) = (∑' i : γ, f i) x :=
->>>>>>> 0f867a2f
   (hasSum_apply hf.hasSum x).tsum_eq
 #align continuous_map.tsum_apply ContinuousMap.tsum_apply
 
