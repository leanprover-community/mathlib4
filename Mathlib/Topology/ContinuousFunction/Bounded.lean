/-
Copyright (c) 2018 Sébastien Gouëzel. All rights reserved.
Released under Apache 2.0 license as described in the file LICENSE.
Authors: Sébastien Gouëzel, Mario Carneiro, Yury Kudryashov, Heather Macbeth
-/
import Mathlib.Algebra.Module.MinimalAxioms
import Mathlib.Topology.ContinuousFunction.Algebra
import Mathlib.Analysis.Normed.Order.Lattice
import Mathlib.Analysis.NormedSpace.OperatorNorm.Basic
import Mathlib.Analysis.NormedSpace.Star.Basic
import Mathlib.Analysis.NormedSpace.ContinuousLinearMap

#align_import topology.continuous_function.bounded from "leanprover-community/mathlib"@"5dc275ec639221ca4d5f56938eb966f6ad9bc89f"

/-!
# Bounded continuous functions

The type of bounded continuous functions taking values in a metric space, with
the uniform distance.

-/


noncomputable section

open Topology Bornology Classical NNReal uniformity UniformConvergence

open Set Filter Metric Function

universe u v w

variable {F : Type*} {α : Type u} {β : Type v} {γ : Type w}

/-- `α →ᵇ β` is the type of bounded continuous functions `α → β` from a topological space to a
metric space.

When possible, instead of parametrizing results over `(f : α →ᵇ β)`,
you should parametrize over `(F : Type*) [BoundedContinuousMapClass F α β] (f : F)`.

When you extend this structure, make sure to extend `BoundedContinuousMapClass`. -/
structure BoundedContinuousFunction (α : Type u) (β : Type v) [TopologicalSpace α]
    [PseudoMetricSpace β] extends ContinuousMap α β : Type max u v where
  map_bounded' : ∃ C, ∀ x y, dist (toFun x) (toFun y) ≤ C
#align bounded_continuous_function BoundedContinuousFunction

-- mathport name: bounded_continuous_function
scoped[BoundedContinuousFunction] infixr:25 " →ᵇ " => BoundedContinuousFunction

section

-- Porting note: Changed type of `α β` from `Type*` to `outParam <| Type*`.
/-- `BoundedContinuousMapClass F α β` states that `F` is a type of bounded continuous maps.

You should also extend this typeclass when you extend `BoundedContinuousFunction`. -/
class BoundedContinuousMapClass (F : Type*) (α β : outParam <| Type*) [TopologicalSpace α]
    [PseudoMetricSpace β] [FunLike F α β] extends ContinuousMapClass F α β : Prop where
  map_bounded (f : F) : ∃ C, ∀ x y, dist (f x) (f y) ≤ C
#align bounded_continuous_map_class BoundedContinuousMapClass

end

export BoundedContinuousMapClass (map_bounded)

namespace BoundedContinuousFunction

section Basics

variable [TopologicalSpace α] [PseudoMetricSpace β] [PseudoMetricSpace γ]

variable {f g : α →ᵇ β} {x : α} {C : ℝ}

instance instFunLike : FunLike (α →ᵇ β) α β where
  coe f := f.toFun
  coe_injective' f g h := by
    obtain ⟨⟨_, _⟩, _⟩ := f
    obtain ⟨⟨_, _⟩, _⟩ := g
    congr

instance instBoundedContinuousMapClass : BoundedContinuousMapClass (α →ᵇ β) α β where
  map_continuous f := f.continuous_toFun
  map_bounded f := f.map_bounded'

instance instCoeTC [FunLike F α β] [BoundedContinuousMapClass F α β] : CoeTC F (α →ᵇ β) :=
  ⟨fun f =>
    { toFun := f
      continuous_toFun := map_continuous f
      map_bounded' := map_bounded f }⟩

@[simp]
theorem coe_to_continuous_fun (f : α →ᵇ β) : (f.toContinuousMap : α → β) = f := rfl
#align bounded_continuous_function.coe_to_continuous_fun BoundedContinuousFunction.coe_to_continuous_fun

/-- See Note [custom simps projection]. We need to specify this projection explicitly in this case,
  because it is a composition of multiple projections. -/
def Simps.apply (h : α →ᵇ β) : α → β := h
#align bounded_continuous_function.simps.apply BoundedContinuousFunction.Simps.apply

initialize_simps_projections BoundedContinuousFunction (toContinuousMap_toFun → apply)

protected theorem bounded (f : α →ᵇ β) : ∃ C, ∀ x y : α, dist (f x) (f y) ≤ C :=
  f.map_bounded'
#align bounded_continuous_function.bounded BoundedContinuousFunction.bounded

protected theorem continuous (f : α →ᵇ β) : Continuous f :=
  f.toContinuousMap.continuous
#align bounded_continuous_function.continuous BoundedContinuousFunction.continuous

@[ext]
theorem ext (h : ∀ x, f x = g x) : f = g :=
  DFunLike.ext _ _ h
#align bounded_continuous_function.ext BoundedContinuousFunction.ext

theorem isBounded_range (f : α →ᵇ β) : IsBounded (range f) :=
  isBounded_range_iff.2 f.bounded
#align bounded_continuous_function.bounded_range BoundedContinuousFunction.isBounded_range

theorem isBounded_image (f : α →ᵇ β) (s : Set α) : IsBounded (f '' s) :=
  f.isBounded_range.subset <| image_subset_range _ _
#align bounded_continuous_function.bounded_image BoundedContinuousFunction.isBounded_image

theorem eq_of_empty [h : IsEmpty α] (f g : α →ᵇ β) : f = g :=
  ext <| h.elim
#align bounded_continuous_function.eq_of_empty BoundedContinuousFunction.eq_of_empty

/-- A continuous function with an explicit bound is a bounded continuous function. -/
def mkOfBound (f : C(α, β)) (C : ℝ) (h : ∀ x y : α, dist (f x) (f y) ≤ C) : α →ᵇ β :=
  ⟨f, ⟨C, h⟩⟩
#align bounded_continuous_function.mk_of_bound BoundedContinuousFunction.mkOfBound

@[simp]
theorem mkOfBound_coe {f} {C} {h} : (mkOfBound f C h : α → β) = (f : α → β) := rfl
#align bounded_continuous_function.mk_of_bound_coe BoundedContinuousFunction.mkOfBound_coe

/-- A continuous function on a compact space is automatically a bounded continuous function. -/
def mkOfCompact [CompactSpace α] (f : C(α, β)) : α →ᵇ β :=
  ⟨f, isBounded_range_iff.1 (isCompact_range f.continuous).isBounded⟩
#align bounded_continuous_function.mk_of_compact BoundedContinuousFunction.mkOfCompact

@[simp]
theorem mkOfCompact_apply [CompactSpace α] (f : C(α, β)) (a : α) : mkOfCompact f a = f a := rfl
#align bounded_continuous_function.mk_of_compact_apply BoundedContinuousFunction.mkOfCompact_apply

/-- If a function is bounded on a discrete space, it is automatically continuous,
and therefore gives rise to an element of the type of bounded continuous functions. -/
@[simps]
def mkOfDiscrete [DiscreteTopology α] (f : α → β) (C : ℝ) (h : ∀ x y : α, dist (f x) (f y) ≤ C) :
    α →ᵇ β :=
  ⟨⟨f, continuous_of_discreteTopology⟩, ⟨C, h⟩⟩
#align bounded_continuous_function.mk_of_discrete BoundedContinuousFunction.mkOfDiscrete

/-- The uniform distance between two bounded continuous functions. -/
instance instDist : Dist (α →ᵇ β) :=
  ⟨fun f g => sInf { C | 0 ≤ C ∧ ∀ x : α, dist (f x) (g x) ≤ C }⟩

theorem dist_eq : dist f g = sInf { C | 0 ≤ C ∧ ∀ x : α, dist (f x) (g x) ≤ C } := rfl
#align bounded_continuous_function.dist_eq BoundedContinuousFunction.dist_eq

theorem dist_set_exists : ∃ C, 0 ≤ C ∧ ∀ x : α, dist (f x) (g x) ≤ C := by
  rcases isBounded_iff.1 (f.isBounded_range.union g.isBounded_range) with ⟨C, hC⟩
  refine' ⟨max 0 C, le_max_left _ _, fun x => (hC _ _).trans (le_max_right _ _)⟩
    <;> [left; right]
    <;> apply mem_range_self
#align bounded_continuous_function.dist_set_exists BoundedContinuousFunction.dist_set_exists

/-- The pointwise distance is controlled by the distance between functions, by definition. -/
theorem dist_coe_le_dist (x : α) : dist (f x) (g x) ≤ dist f g :=
  le_csInf dist_set_exists fun _ hb => hb.2 x
#align bounded_continuous_function.dist_coe_le_dist BoundedContinuousFunction.dist_coe_le_dist

/- This lemma will be needed in the proof of the metric space instance, but it will become
useless afterwards as it will be superseded by the general result that the distance is nonnegative
in metric spaces. -/
private theorem dist_nonneg' : 0 ≤ dist f g :=
  le_csInf dist_set_exists fun _ => And.left

/-- The distance between two functions is controlled by the supremum of the pointwise distances. -/
theorem dist_le (C0 : (0 : ℝ) ≤ C) : dist f g ≤ C ↔ ∀ x : α, dist (f x) (g x) ≤ C :=
  ⟨fun h x => le_trans (dist_coe_le_dist x) h, fun H => csInf_le ⟨0, fun _ => And.left⟩ ⟨C0, H⟩⟩
#align bounded_continuous_function.dist_le BoundedContinuousFunction.dist_le

theorem dist_le_iff_of_nonempty [Nonempty α] : dist f g ≤ C ↔ ∀ x, dist (f x) (g x) ≤ C :=
  ⟨fun h x => le_trans (dist_coe_le_dist x) h,
    fun w => (dist_le (le_trans dist_nonneg (w (Nonempty.some ‹_›)))).mpr w⟩
#align bounded_continuous_function.dist_le_iff_of_nonempty BoundedContinuousFunction.dist_le_iff_of_nonempty

theorem dist_lt_of_nonempty_compact [Nonempty α] [CompactSpace α]
    (w : ∀ x : α, dist (f x) (g x) < C) : dist f g < C := by
  have c : Continuous fun x => dist (f x) (g x) := by continuity
  obtain ⟨x, -, le⟩ :=
    IsCompact.exists_isMaxOn isCompact_univ Set.univ_nonempty (Continuous.continuousOn c)
  exact lt_of_le_of_lt (dist_le_iff_of_nonempty.mpr fun y => le trivial) (w x)
#align bounded_continuous_function.dist_lt_of_nonempty_compact BoundedContinuousFunction.dist_lt_of_nonempty_compact

theorem dist_lt_iff_of_compact [CompactSpace α] (C0 : (0 : ℝ) < C) :
    dist f g < C ↔ ∀ x : α, dist (f x) (g x) < C := by
  fconstructor
  · intro w x
    exact lt_of_le_of_lt (dist_coe_le_dist x) w
  · by_cases h : Nonempty α
    · exact dist_lt_of_nonempty_compact
    · rintro -
      convert C0
      apply le_antisymm _ dist_nonneg'
      rw [dist_eq]
      exact csInf_le ⟨0, fun C => And.left⟩ ⟨le_rfl, fun x => False.elim (h (Nonempty.intro x))⟩
#align bounded_continuous_function.dist_lt_iff_of_compact BoundedContinuousFunction.dist_lt_iff_of_compact

theorem dist_lt_iff_of_nonempty_compact [Nonempty α] [CompactSpace α] :
    dist f g < C ↔ ∀ x : α, dist (f x) (g x) < C :=
  ⟨fun w x => lt_of_le_of_lt (dist_coe_le_dist x) w, dist_lt_of_nonempty_compact⟩
#align bounded_continuous_function.dist_lt_iff_of_nonempty_compact BoundedContinuousFunction.dist_lt_iff_of_nonempty_compact

/-- The type of bounded continuous functions, with the uniform distance, is a pseudometric space. -/
instance instPseudoMetricSpace : PseudoMetricSpace (α →ᵇ β) where
  dist_self f := le_antisymm ((dist_le le_rfl).2 fun x => by simp) dist_nonneg'
  dist_comm f g := by simp [dist_eq, dist_comm]
  dist_triangle f g h := (dist_le (add_nonneg dist_nonneg' dist_nonneg')).2
    fun x => le_trans (dist_triangle _ _ _) (add_le_add (dist_coe_le_dist _) (dist_coe_le_dist _))
  -- Porting note (#10888): added proof for `edist_dist`
  edist_dist x y := by dsimp; congr; simp [dist_nonneg']

/-- The type of bounded continuous functions, with the uniform distance, is a metric space. -/
instance instMetricSpace {β} [MetricSpace β] : MetricSpace (α →ᵇ β) where
  eq_of_dist_eq_zero hfg := by
    ext x
    exact eq_of_dist_eq_zero (le_antisymm (hfg ▸ dist_coe_le_dist _) dist_nonneg)

theorem nndist_eq : nndist f g = sInf { C | ∀ x : α, nndist (f x) (g x) ≤ C } :=
  Subtype.ext <| dist_eq.trans <| by
    rw [val_eq_coe, coe_sInf, coe_image]
    simp_rw [mem_setOf_eq, ← NNReal.coe_le_coe, coe_mk, exists_prop, coe_nndist]
#align bounded_continuous_function.nndist_eq BoundedContinuousFunction.nndist_eq

theorem nndist_set_exists : ∃ C, ∀ x : α, nndist (f x) (g x) ≤ C :=
  Subtype.exists.mpr <| dist_set_exists.imp fun _ ⟨ha, h⟩ => ⟨ha, h⟩
#align bounded_continuous_function.nndist_set_exists BoundedContinuousFunction.nndist_set_exists

theorem nndist_coe_le_nndist (x : α) : nndist (f x) (g x) ≤ nndist f g :=
  dist_coe_le_dist x
#align bounded_continuous_function.nndist_coe_le_nndist BoundedContinuousFunction.nndist_coe_le_nndist

/-- On an empty space, bounded continuous functions are at distance 0. -/
theorem dist_zero_of_empty [IsEmpty α] : dist f g = 0 := by
  rw [(ext isEmptyElim : f = g), dist_self]
#align bounded_continuous_function.dist_zero_of_empty BoundedContinuousFunction.dist_zero_of_empty

theorem dist_eq_iSup : dist f g = ⨆ x : α, dist (f x) (g x) := by
  cases isEmpty_or_nonempty α; · rw [iSup_of_empty', Real.sSup_empty, dist_zero_of_empty]
  refine' (dist_le_iff_of_nonempty.mpr <| le_ciSup _).antisymm (ciSup_le dist_coe_le_dist)
  exact dist_set_exists.imp fun C hC => forall_range_iff.2 hC.2
#align bounded_continuous_function.dist_eq_supr BoundedContinuousFunction.dist_eq_iSup

theorem nndist_eq_iSup : nndist f g = ⨆ x : α, nndist (f x) (g x) :=
  Subtype.ext <| dist_eq_iSup.trans <| by simp_rw [val_eq_coe, coe_iSup, coe_nndist]
#align bounded_continuous_function.nndist_eq_supr BoundedContinuousFunction.nndist_eq_iSup

theorem tendsto_iff_tendstoUniformly {ι : Type*} {F : ι → α →ᵇ β} {f : α →ᵇ β} {l : Filter ι} :
    Tendsto F l (𝓝 f) ↔ TendstoUniformly (fun i => F i) f l :=
  Iff.intro
    (fun h =>
      tendstoUniformly_iff.2 fun ε ε0 =>
        (Metric.tendsto_nhds.mp h ε ε0).mp
          (eventually_of_forall fun n hn x =>
            lt_of_le_of_lt (dist_coe_le_dist x) (dist_comm (F n) f ▸ hn)))
    fun h =>
    Metric.tendsto_nhds.mpr fun _ ε_pos =>
      (h _ (dist_mem_uniformity <| half_pos ε_pos)).mp
        (eventually_of_forall fun n hn =>
          lt_of_le_of_lt
            ((dist_le (half_pos ε_pos).le).mpr fun x => dist_comm (f x) (F n x) ▸ le_of_lt (hn x))
            (half_lt_self ε_pos))
#align bounded_continuous_function.tendsto_iff_tendsto_uniformly BoundedContinuousFunction.tendsto_iff_tendstoUniformly

/-- The topology on `α →ᵇ β` is exactly the topology induced by the natural map to `α →ᵤ β`. -/
theorem inducing_coeFn : Inducing (UniformFun.ofFun ∘ (⇑) : (α →ᵇ β) → α →ᵤ β) := by
  rw [inducing_iff_nhds]
  refine' fun f => eq_of_forall_le_iff fun l => _
  rw [← tendsto_iff_comap, ← tendsto_id', tendsto_iff_tendstoUniformly,
    UniformFun.tendsto_iff_tendstoUniformly]
  rfl
#align bounded_continuous_function.inducing_coe_fn BoundedContinuousFunction.inducing_coeFn

-- TODO: upgrade to a `UniformEmbedding`
theorem embedding_coeFn : Embedding (UniformFun.ofFun ∘ (⇑) : (α →ᵇ β) → α →ᵤ β) :=
  ⟨inducing_coeFn, fun _ _ h => ext fun x => congr_fun h x⟩
#align bounded_continuous_function.embedding_coe_fn BoundedContinuousFunction.embedding_coeFn

variable (α)

/-- Constant as a continuous bounded function. -/
@[simps! (config := .asFn)] -- Porting note: Changed `simps` to `simps!`
def const (b : β) : α →ᵇ β :=
  ⟨ContinuousMap.const α b, 0, by simp [le_rfl]⟩
#align bounded_continuous_function.const BoundedContinuousFunction.const

variable {α}

theorem const_apply' (a : α) (b : β) : (const α b : α → β) a = b := rfl
#align bounded_continuous_function.const_apply' BoundedContinuousFunction.const_apply'

/-- If the target space is inhabited, so is the space of bounded continuous functions. -/
instance [Inhabited β] : Inhabited (α →ᵇ β) :=
  ⟨const α default⟩

theorem lipschitz_evalx (x : α) : LipschitzWith 1 fun f : α →ᵇ β => f x :=
  LipschitzWith.mk_one fun _ _ => dist_coe_le_dist x
#align bounded_continuous_function.lipschitz_evalx BoundedContinuousFunction.lipschitz_evalx

theorem uniformContinuous_coe : @UniformContinuous (α →ᵇ β) (α → β) _ _ (⇑) :=
  uniformContinuous_pi.2 fun x => (lipschitz_evalx x).uniformContinuous
#align bounded_continuous_function.uniform_continuous_coe BoundedContinuousFunction.uniformContinuous_coe

theorem continuous_coe : Continuous fun (f : α →ᵇ β) x => f x :=
  UniformContinuous.continuous uniformContinuous_coe
#align bounded_continuous_function.continuous_coe BoundedContinuousFunction.continuous_coe

/-- When `x` is fixed, `(f : α →ᵇ β) ↦ f x` is continuous. -/
@[continuity]
theorem continuous_eval_const {x : α} : Continuous fun f : α →ᵇ β => f x :=
  (continuous_apply x).comp continuous_coe
#align bounded_continuous_function.continuous_eval_const BoundedContinuousFunction.continuous_eval_const

/-- The evaluation map is continuous, as a joint function of `u` and `x`. -/
@[continuity]
theorem continuous_eval : Continuous fun p : (α →ᵇ β) × α => p.1 p.2 :=
  (continuous_prod_of_continuous_lipschitzWith _ 1 fun f => f.continuous) <| lipschitz_evalx
#align bounded_continuous_function.continuous_eval BoundedContinuousFunction.continuous_eval

/-- Bounded continuous functions taking values in a complete space form a complete space. -/
instance instCompleteSpace [CompleteSpace β] : CompleteSpace (α →ᵇ β) :=
  complete_of_cauchySeq_tendsto fun (f : ℕ → α →ᵇ β) (hf : CauchySeq f) => by
    /- We have to show that `f n` converges to a bounded continuous function.
      For this, we prove pointwise convergence to define the limit, then check
      it is a continuous bounded function, and then check the norm convergence. -/
    rcases cauchySeq_iff_le_tendsto_0.1 hf with ⟨b, b0, b_bound, b_lim⟩
    have f_bdd := fun x n m N hn hm => le_trans (dist_coe_le_dist x) (b_bound n m N hn hm)
    have fx_cau : ∀ x, CauchySeq fun n => f n x :=
      fun x => cauchySeq_iff_le_tendsto_0.2 ⟨b, b0, f_bdd x, b_lim⟩
    choose F hF using fun x => cauchySeq_tendsto_of_complete (fx_cau x)
    /- `F : α → β`, `hF : ∀ (x : α), Tendsto (fun n ↦ ↑(f n) x) atTop (𝓝 (F x))`
      `F` is the desired limit function. Check that it is uniformly approximated by `f N`. -/
    have fF_bdd : ∀ x N, dist (f N x) (F x) ≤ b N :=
      fun x N => le_of_tendsto (tendsto_const_nhds.dist (hF x))
        (Filter.eventually_atTop.2 ⟨N, fun n hn => f_bdd x N n N (le_refl N) hn⟩)
    refine' ⟨⟨⟨F, _⟩, _⟩, _⟩
    · -- Check that `F` is continuous, as a uniform limit of continuous functions
      have : TendstoUniformly (fun n x => f n x) F atTop := by
        refine' Metric.tendstoUniformly_iff.2 fun ε ε0 => _
        refine' ((tendsto_order.1 b_lim).2 ε ε0).mono fun n hn x => _
        rw [dist_comm]
        exact lt_of_le_of_lt (fF_bdd x n) hn
      exact this.continuous (eventually_of_forall fun N => (f N).continuous)
    · -- Check that `F` is bounded
      rcases (f 0).bounded with ⟨C, hC⟩
      refine' ⟨C + (b 0 + b 0), fun x y => _⟩
      calc
        dist (F x) (F y) ≤ dist (f 0 x) (f 0 y) + (dist (f 0 x) (F x) + dist (f 0 y) (F y)) :=
          dist_triangle4_left _ _ _ _
        _ ≤ C + (b 0 + b 0) := add_le_add (hC _ _) (add_le_add (fF_bdd _ _) (fF_bdd _ _))
                               -- Porting note: was --by mono*
    · -- Check that `F` is close to `f N` in distance terms
      refine' tendsto_iff_dist_tendsto_zero.2 (squeeze_zero (fun _ => dist_nonneg) _ b_lim)
      exact fun N => (dist_le (b0 _)).2 fun x => fF_bdd x N

/-- Composition of a bounded continuous function and a continuous function. -/
def compContinuous {δ : Type*} [TopologicalSpace δ] (f : α →ᵇ β) (g : C(δ, α)) : δ →ᵇ β where
  toContinuousMap := f.1.comp g
  map_bounded' := f.map_bounded'.imp fun _ hC _ _ => hC _ _
#align bounded_continuous_function.comp_continuous BoundedContinuousFunction.compContinuous

@[simp]
theorem coe_compContinuous {δ : Type*} [TopologicalSpace δ] (f : α →ᵇ β) (g : C(δ, α)) :
    ⇑(f.compContinuous g) = f ∘ g := rfl
#align bounded_continuous_function.coe_comp_continuous BoundedContinuousFunction.coe_compContinuous

@[simp]
theorem compContinuous_apply {δ : Type*} [TopologicalSpace δ] (f : α →ᵇ β) (g : C(δ, α)) (x : δ) :
    f.compContinuous g x = f (g x) := rfl
#align bounded_continuous_function.comp_continuous_apply BoundedContinuousFunction.compContinuous_apply

theorem lipschitz_compContinuous {δ : Type*} [TopologicalSpace δ] (g : C(δ, α)) :
    LipschitzWith 1 fun f : α →ᵇ β => f.compContinuous g :=
  LipschitzWith.mk_one fun _ _ => (dist_le dist_nonneg).2 fun x => dist_coe_le_dist (g x)
#align bounded_continuous_function.lipschitz_comp_continuous BoundedContinuousFunction.lipschitz_compContinuous

theorem continuous_compContinuous {δ : Type*} [TopologicalSpace δ] (g : C(δ, α)) :
    Continuous fun f : α →ᵇ β => f.compContinuous g :=
  (lipschitz_compContinuous g).continuous
#align bounded_continuous_function.continuous_comp_continuous BoundedContinuousFunction.continuous_compContinuous

/-- Restrict a bounded continuous function to a set. -/
def restrict (f : α →ᵇ β) (s : Set α) : s →ᵇ β :=
  f.compContinuous <| (ContinuousMap.id _).restrict s
#align bounded_continuous_function.restrict BoundedContinuousFunction.restrict

@[simp]
theorem coe_restrict (f : α →ᵇ β) (s : Set α) : ⇑(f.restrict s) = f ∘ (↑) := rfl
#align bounded_continuous_function.coe_restrict BoundedContinuousFunction.coe_restrict

@[simp]
theorem restrict_apply (f : α →ᵇ β) (s : Set α) (x : s) : f.restrict s x = f x := rfl
#align bounded_continuous_function.restrict_apply BoundedContinuousFunction.restrict_apply

/-- Composition (in the target) of a bounded continuous function with a Lipschitz map again
gives a bounded continuous function. -/
def comp (G : β → γ) {C : ℝ≥0} (H : LipschitzWith C G) (f : α →ᵇ β) : α →ᵇ γ :=
  ⟨⟨fun x => G (f x), H.continuous.comp f.continuous⟩,
    let ⟨D, hD⟩ := f.bounded
    ⟨max C 0 * D, fun x y =>
      calc
        dist (G (f x)) (G (f y)) ≤ C * dist (f x) (f y) := H.dist_le_mul _ _
        _ ≤ max C 0 * dist (f x) (f y) := by gcongr; apply le_max_left
        _ ≤ max C 0 * D := by gcongr; apply hD
        ⟩⟩
#align bounded_continuous_function.comp BoundedContinuousFunction.comp

/-- The composition operator (in the target) with a Lipschitz map is Lipschitz. -/
theorem lipschitz_comp {G : β → γ} {C : ℝ≥0} (H : LipschitzWith C G) :
    LipschitzWith C (comp G H : (α →ᵇ β) → α →ᵇ γ) :=
  LipschitzWith.of_dist_le_mul fun f g =>
    (dist_le (mul_nonneg C.2 dist_nonneg)).2 fun x =>
      calc
        dist (G (f x)) (G (g x)) ≤ C * dist (f x) (g x) := H.dist_le_mul _ _
        _ ≤ C * dist f g := by gcongr; apply dist_coe_le_dist
#align bounded_continuous_function.lipschitz_comp BoundedContinuousFunction.lipschitz_comp

/-- The composition operator (in the target) with a Lipschitz map is uniformly continuous. -/
theorem uniformContinuous_comp {G : β → γ} {C : ℝ≥0} (H : LipschitzWith C G) :
    UniformContinuous (comp G H : (α →ᵇ β) → α →ᵇ γ) :=
  (lipschitz_comp H).uniformContinuous
#align bounded_continuous_function.uniform_continuous_comp BoundedContinuousFunction.uniformContinuous_comp

/-- The composition operator (in the target) with a Lipschitz map is continuous. -/
theorem continuous_comp {G : β → γ} {C : ℝ≥0} (H : LipschitzWith C G) :
    Continuous (comp G H : (α →ᵇ β) → α →ᵇ γ) :=
  (lipschitz_comp H).continuous
#align bounded_continuous_function.continuous_comp BoundedContinuousFunction.continuous_comp

/-- Restriction (in the target) of a bounded continuous function taking values in a subset. -/
def codRestrict (s : Set β) (f : α →ᵇ β) (H : ∀ x, f x ∈ s) : α →ᵇ s :=
  ⟨⟨s.codRestrict f H, f.continuous.subtype_mk _⟩, f.bounded⟩
#align bounded_continuous_function.cod_restrict BoundedContinuousFunction.codRestrict

section Extend

variable {δ : Type*} [TopologicalSpace δ] [DiscreteTopology δ]

/-- A version of `Function.extend` for bounded continuous maps. We assume that the domain has
discrete topology, so we only need to verify boundedness. -/
nonrec def extend (f : α ↪ δ) (g : α →ᵇ β) (h : δ →ᵇ β) : δ →ᵇ β where
  toFun := extend f g h
  continuous_toFun := continuous_of_discreteTopology
  map_bounded' := by
    rw [← isBounded_range_iff, range_extend f.injective]
    exact g.isBounded_range.union (h.isBounded_image _)
#align bounded_continuous_function.extend BoundedContinuousFunction.extend

@[simp]
theorem extend_apply (f : α ↪ δ) (g : α →ᵇ β) (h : δ →ᵇ β) (x : α) : extend f g h (f x) = g x :=
  f.injective.extend_apply _ _ _
#align bounded_continuous_function.extend_apply BoundedContinuousFunction.extend_apply

@[simp]
nonrec theorem extend_comp (f : α ↪ δ) (g : α →ᵇ β) (h : δ →ᵇ β) : extend f g h ∘ f = g :=
  extend_comp f.injective _ _
#align bounded_continuous_function.extend_comp BoundedContinuousFunction.extend_comp

nonrec theorem extend_apply' {f : α ↪ δ} {x : δ} (hx : x ∉ range f) (g : α →ᵇ β) (h : δ →ᵇ β) :
    extend f g h x = h x :=
  extend_apply' _ _ _ hx
#align bounded_continuous_function.extend_apply' BoundedContinuousFunction.extend_apply'

theorem extend_of_empty [IsEmpty α] (f : α ↪ δ) (g : α →ᵇ β) (h : δ →ᵇ β) : extend f g h = h :=
  DFunLike.coe_injective <| Function.extend_of_isEmpty f g h
#align bounded_continuous_function.extend_of_empty BoundedContinuousFunction.extend_of_empty

@[simp]
theorem dist_extend_extend (f : α ↪ δ) (g₁ g₂ : α →ᵇ β) (h₁ h₂ : δ →ᵇ β) :
    dist (g₁.extend f h₁) (g₂.extend f h₂) =
      max (dist g₁ g₂) (dist (h₁.restrict (range f)ᶜ) (h₂.restrict (range f)ᶜ)) := by
  refine' le_antisymm ((dist_le <| le_max_iff.2 <| Or.inl dist_nonneg).2 fun x => _) (max_le _ _)
  · rcases _root_.em (∃ y, f y = x) with (⟨x, rfl⟩ | hx)
    · simp only [extend_apply]
      exact (dist_coe_le_dist x).trans (le_max_left _ _)
    · simp only [extend_apply' hx]
      lift x to ((range f)ᶜ : Set δ) using hx
      calc
        dist (h₁ x) (h₂ x) = dist (h₁.restrict (range f)ᶜ x) (h₂.restrict (range f)ᶜ x) := rfl
        _ ≤ dist (h₁.restrict (range f)ᶜ) (h₂.restrict (range f)ᶜ) := (dist_coe_le_dist x)
        _ ≤ _ := le_max_right _ _
  · refine' (dist_le dist_nonneg).2 fun x => _
    rw [← extend_apply f g₁ h₁, ← extend_apply f g₂ h₂]
    exact dist_coe_le_dist _
  · refine' (dist_le dist_nonneg).2 fun x => _
    calc
      dist (h₁ x) (h₂ x) = dist (extend f g₁ h₁ x) (extend f g₂ h₂ x) := by
        rw [extend_apply' x.coe_prop, extend_apply' x.coe_prop]
      _ ≤ _ := dist_coe_le_dist _
#align bounded_continuous_function.dist_extend_extend BoundedContinuousFunction.dist_extend_extend

theorem isometry_extend (f : α ↪ δ) (h : δ →ᵇ β) : Isometry fun g : α →ᵇ β => extend f g h :=
  Isometry.of_dist_eq fun g₁ g₂ => by simp [dist_nonneg]
#align bounded_continuous_function.isometry_extend BoundedContinuousFunction.isometry_extend

end Extend

end Basics

section ArzelaAscoli

variable [TopologicalSpace α] [CompactSpace α] [PseudoMetricSpace β]

variable {f g : α →ᵇ β} {x : α} {C : ℝ}

/- Arzela-Ascoli theorem asserts that, on a compact space, a set of functions sharing
a common modulus of continuity and taking values in a compact set forms a compact
subset for the topology of uniform convergence. In this section, we prove this theorem
and several useful variations around it. -/
/-- First version, with pointwise equicontinuity and range in a compact space. -/
theorem arzela_ascoli₁ [CompactSpace β] (A : Set (α →ᵇ β)) (closed : IsClosed A)
    (H : Equicontinuous ((↑) : A → α → β)) : IsCompact A := by
  simp_rw [Equicontinuous, Metric.equicontinuousAt_iff_pair] at H
  refine' isCompact_of_totallyBounded_isClosed _ closed
  refine' totallyBounded_of_finite_discretization fun ε ε0 => _
  rcases exists_between ε0 with ⟨ε₁, ε₁0, εε₁⟩
  let ε₂ := ε₁ / 2 / 2
  /- We have to find a finite discretization of `u`, i.e., finite information
    that is sufficient to reconstruct `u` up to `ε`. This information will be
    provided by the values of `u` on a sufficiently dense set `tα`,
    slightly translated to fit in a finite `ε₂`-dense set `tβ` in the image. Such
    sets exist by compactness of the source and range. Then, to check that these
    data determine the function up to `ε`, one uses the control on the modulus of
    continuity to extend the closeness on tα to closeness everywhere. -/
  have ε₂0 : ε₂ > 0 := half_pos (half_pos ε₁0)
  have : ∀ x : α, ∃ U, x ∈ U ∧ IsOpen U ∧
      ∀ y ∈ U, ∀ z ∈ U, ∀ {f : α →ᵇ β}, f ∈ A → dist (f y) (f z) < ε₂ := fun x =>
    let ⟨U, nhdsU, hU⟩ := H x _ ε₂0
    let ⟨V, VU, openV, xV⟩ := _root_.mem_nhds_iff.1 nhdsU
    ⟨V, xV, openV, fun y hy z hz f hf => hU y (VU hy) z (VU hz) ⟨f, hf⟩⟩
  choose U hU using this
  /- For all `x`, the set `hU x` is an open set containing `x` on which the elements of `A`
    fluctuate by at most `ε₂`.
    We extract finitely many of these sets that cover the whole space, by compactness. -/
  rcases isCompact_univ.elim_finite_subcover_image (fun x _ => (hU x).2.1) fun x _ =>
      mem_biUnion (mem_univ _) (hU x).1 with
    ⟨tα, _, hfin, htα⟩
  rcases hfin.nonempty_fintype with ⟨_⟩
  -- `tα: Set α`, `htα : univ ⊆ ⋃x ∈ tα, U x`
  rcases @finite_cover_balls_of_compact β _ _ isCompact_univ _ ε₂0 with ⟨tβ, _, hfin, htβ⟩
  rcases hfin.nonempty_fintype with ⟨_⟩
  -- `tβ : Set β`, `htβ : univ ⊆ ⋃y ∈ tβ, ball y ε₂`
  -- Associate to every point `y` in the space a nearby point `F y` in `tβ`
  choose F hF using fun y => show ∃ z ∈ tβ, dist y z < ε₂ by simpa using htβ (mem_univ y)
  -- `F : β → β`, `hF : ∀ (y : β), F y ∈ tβ ∧ dist y (F y) < ε₂`
  /- Associate to every function a discrete approximation, mapping each point in `tα`
    to a point in `tβ` close to its true image by the function. -/
  refine' ⟨tα → tβ, by infer_instance, fun f a => ⟨F (f.1 a), (hF (f.1 a)).1⟩, _⟩
  rintro ⟨f, hf⟩ ⟨g, hg⟩ f_eq_g
  -- If two functions have the same approximation, then they are within distance `ε`
  refine' lt_of_le_of_lt ((dist_le <| le_of_lt ε₁0).2 fun x => _) εε₁
  obtain ⟨x', x'tα, hx'⟩ := mem_iUnion₂.1 (htα (mem_univ x))
  calc
    dist (f x) (g x) ≤ dist (f x) (f x') + dist (g x) (g x') + dist (f x') (g x') :=
      dist_triangle4_right _ _ _ _
    _ ≤ ε₂ + ε₂ + ε₁ / 2 := by
      refine' le_of_lt (add_lt_add (add_lt_add _ _) _)
      · exact (hU x').2.2 _ hx' _ (hU x').1 hf
      · exact (hU x').2.2 _ hx' _ (hU x').1 hg
      · have F_f_g : F (f x') = F (g x') :=
          (congr_arg (fun f : tα → tβ => (f ⟨x', x'tα⟩ : β)) f_eq_g : _)
        calc
          dist (f x') (g x') ≤ dist (f x') (F (f x')) + dist (g x') (F (f x')) :=
            dist_triangle_right _ _ _
          _ = dist (f x') (F (f x')) + dist (g x') (F (g x')) := by rw [F_f_g]
          _ < ε₂ + ε₂ := (add_lt_add (hF (f x')).2 (hF (g x')).2)
          _ = ε₁ / 2 := add_halves _
    _ = ε₁ := by rw [add_halves, add_halves]
#align bounded_continuous_function.arzela_ascoli₁ BoundedContinuousFunction.arzela_ascoli₁

/-- Second version, with pointwise equicontinuity and range in a compact subset. -/
theorem arzela_ascoli₂ (s : Set β) (hs : IsCompact s) (A : Set (α →ᵇ β)) (closed : IsClosed A)
    (in_s : ∀ (f : α →ᵇ β) (x : α), f ∈ A → f x ∈ s) (H : Equicontinuous ((↑) : A → α → β)) :
    IsCompact A := by
  /- This version is deduced from the previous one by restricting to the compact type in the target,
  using compactness there and then lifting everything to the original space. -/
  have M : LipschitzWith 1 (↑) := LipschitzWith.subtype_val s
  let F : (α →ᵇ s) → α →ᵇ β := comp (↑) M
  refine' IsCompact.of_isClosed_subset ((_ : IsCompact (F ⁻¹' A)).image (continuous_comp M)) closed
      fun f hf => _
  · haveI : CompactSpace s := isCompact_iff_compactSpace.1 hs
    refine' arzela_ascoli₁ _ (continuous_iff_isClosed.1 (continuous_comp M) _ closed) _
    rw [uniformEmbedding_subtype_val.toUniformInducing.equicontinuous_iff]
    exact H.comp (A.restrictPreimage F)
  · let g := codRestrict s f fun x => in_s f x hf
    rw [show f = F g by ext; rfl] at hf ⊢
    exact ⟨g, hf, rfl⟩
#align bounded_continuous_function.arzela_ascoli₂ BoundedContinuousFunction.arzela_ascoli₂

/-- Third (main) version, with pointwise equicontinuity and range in a compact subset, but
without closedness. The closure is then compact. -/
theorem arzela_ascoli [T2Space β] (s : Set β) (hs : IsCompact s) (A : Set (α →ᵇ β))
    (in_s : ∀ (f : α →ᵇ β) (x : α), f ∈ A → f x ∈ s) (H : Equicontinuous ((↑) : A → α → β)) :
    IsCompact (closure A) :=
  /- This version is deduced from the previous one by checking that the closure of `A`, in
  addition to being closed, still satisfies the properties of compact range and equicontinuity. -/
  arzela_ascoli₂ s hs (closure A) isClosed_closure
    (fun _ x hf =>
      (mem_of_closed' hs.isClosed).2 fun ε ε0 =>
        let ⟨g, gA, dist_fg⟩ := Metric.mem_closure_iff.1 hf ε ε0
        ⟨g x, in_s g x gA, lt_of_le_of_lt (dist_coe_le_dist _) dist_fg⟩)
    (H.closure' continuous_coe)
#align bounded_continuous_function.arzela_ascoli BoundedContinuousFunction.arzela_ascoli

end ArzelaAscoli

section One

variable [TopologicalSpace α] [PseudoMetricSpace β] [One β]

@[to_additive] instance instOne : One (α →ᵇ β) := ⟨const α 1⟩

@[to_additive (attr := simp)]
theorem coe_one : ((1 : α →ᵇ β) : α → β) = 1 := rfl
#align bounded_continuous_function.coe_one BoundedContinuousFunction.coe_one
#align bounded_continuous_function.coe_zero BoundedContinuousFunction.coe_zero

@[to_additive (attr := simp)]
theorem mkOfCompact_one [CompactSpace α] : mkOfCompact (1 : C(α, β)) = 1 := rfl
#align bounded_continuous_function.mk_of_compact_one BoundedContinuousFunction.mkOfCompact_one
#align bounded_continuous_function.mk_of_compact_zero BoundedContinuousFunction.mkOfCompact_zero

@[to_additive]
theorem forall_coe_one_iff_one (f : α →ᵇ β) : (∀ x, f x = 1) ↔ f = 1 :=
  (@DFunLike.ext_iff _ _ _ _ f 1).symm
#align bounded_continuous_function.forall_coe_one_iff_one BoundedContinuousFunction.forall_coe_one_iff_one
#align bounded_continuous_function.forall_coe_zero_iff_zero BoundedContinuousFunction.forall_coe_zero_iff_zero

@[to_additive (attr := simp)]
theorem one_compContinuous [TopologicalSpace γ] (f : C(γ, α)) : (1 : α →ᵇ β).compContinuous f = 1 :=
  rfl
#align bounded_continuous_function.one_comp_continuous BoundedContinuousFunction.one_compContinuous
#align bounded_continuous_function.zero_comp_continuous BoundedContinuousFunction.zero_compContinuous

end One

section LipschitzAdd

/- In this section, if `β` is an `AddMonoid` whose addition operation is Lipschitz, then we show
that the space of bounded continuous functions from `α` to `β` inherits a topological `AddMonoid`
structure, by using pointwise operations and checking that they are compatible with the uniform
distance.

Implementation note: The material in this section could have been written for `LipschitzMul`
and transported by `@[to_additive]`. We choose not to do this because this causes a few lemma
names (for example, `coe_mul`) to conflict with later lemma names for normed rings; this is only a
trivial inconvenience, but in any case there are no obvious applications of the multiplicative
version. -/
variable [TopologicalSpace α] [PseudoMetricSpace β] [AddMonoid β]

variable [LipschitzAdd β]

variable (f g : α →ᵇ β) {x : α} {C : ℝ}

/-- The pointwise sum of two bounded continuous functions is again bounded continuous. -/
instance instAdd : Add (α →ᵇ β) where
  add f g :=
    BoundedContinuousFunction.mkOfBound (f.toContinuousMap + g.toContinuousMap)
      (↑(LipschitzAdd.C β) * max (Classical.choose f.bounded) (Classical.choose g.bounded))
      (by
        intro x y
        refine' le_trans (lipschitz_with_lipschitz_const_add ⟨f x, g x⟩ ⟨f y, g y⟩) _
        rw [Prod.dist_eq]
        refine' mul_le_mul_of_nonneg_left _ (LipschitzAdd.C β).coe_nonneg
        apply max_le_max
        exact Classical.choose_spec f.bounded x y
        exact Classical.choose_spec g.bounded x y)

@[simp]
theorem coe_add : ⇑(f + g) = f + g := rfl
#align bounded_continuous_function.coe_add BoundedContinuousFunction.coe_add

theorem add_apply : (f + g) x = f x + g x := rfl
#align bounded_continuous_function.add_apply BoundedContinuousFunction.add_apply

@[simp]
theorem mkOfCompact_add [CompactSpace α] (f g : C(α, β)) :
    mkOfCompact (f + g) = mkOfCompact f + mkOfCompact g := rfl
#align bounded_continuous_function.mk_of_compact_add BoundedContinuousFunction.mkOfCompact_add

theorem add_compContinuous [TopologicalSpace γ] (h : C(γ, α)) :
    (g + f).compContinuous h = g.compContinuous h + f.compContinuous h := rfl
#align bounded_continuous_function.add_comp_continuous BoundedContinuousFunction.add_compContinuous

@[simp]
theorem coe_nsmulRec : ∀ n, ⇑(nsmulRec n f) = n • ⇑f
  | 0 => by rw [nsmulRec, zero_smul, coe_zero]
  | n + 1 => by rw [nsmulRec, succ_nsmul, coe_add, coe_nsmulRec n]
#align bounded_continuous_function.coe_nsmul_rec BoundedContinuousFunction.coe_nsmulRec

instance instSMulNat : SMul ℕ (α →ᵇ β) where
  smul n f :=
    { toContinuousMap := n • f.toContinuousMap
      map_bounded' := by simpa [coe_nsmulRec] using (nsmulRec n f).map_bounded' }
#align bounded_continuous_function.has_nat_scalar BoundedContinuousFunction.instSMulNat

@[simp]
theorem coe_nsmul (r : ℕ) (f : α →ᵇ β) : ⇑(r • f) = r • ⇑f := rfl
#align bounded_continuous_function.coe_nsmul BoundedContinuousFunction.coe_nsmul

@[simp]
theorem nsmul_apply (r : ℕ) (f : α →ᵇ β) (v : α) : (r • f) v = r • f v := rfl
#align bounded_continuous_function.nsmul_apply BoundedContinuousFunction.nsmul_apply

instance instAddMonoid : AddMonoid (α →ᵇ β) :=
  DFunLike.coe_injective.addMonoid _ coe_zero coe_add fun _ _ => coe_nsmul _ _

instance instLipschitzAdd : LipschitzAdd (α →ᵇ β) where
  lipschitz_add :=
    ⟨LipschitzAdd.C β, by
      have C_nonneg := (LipschitzAdd.C β).coe_nonneg
      rw [lipschitzWith_iff_dist_le_mul]
      rintro ⟨f₁, g₁⟩ ⟨f₂, g₂⟩
      rw [dist_le (mul_nonneg C_nonneg dist_nonneg)]
      intro x
      refine' le_trans (lipschitz_with_lipschitz_const_add ⟨f₁ x, g₁ x⟩ ⟨f₂ x, g₂ x⟩) _
      refine' mul_le_mul_of_nonneg_left _ C_nonneg
      apply max_le_max <;> exact dist_coe_le_dist x⟩

/-- Coercion of a `NormedAddGroupHom` is an `AddMonoidHom`. Similar to `AddMonoidHom.coeFn`. -/
@[simps]
def coeFnAddHom : (α →ᵇ β) →+ α → β where
  toFun := (⇑)
  map_zero' := coe_zero
  map_add' := coe_add
#align bounded_continuous_function.coe_fn_add_hom BoundedContinuousFunction.coeFnAddHom

variable (α β)

/-- The additive map forgetting that a bounded continuous function is bounded. -/
@[simps]
def toContinuousMapAddHom : (α →ᵇ β) →+ C(α, β) where
  toFun := toContinuousMap
  map_zero' := rfl
  map_add' := by
    intros
    ext
    simp
#align bounded_continuous_function.to_continuous_map_add_hom BoundedContinuousFunction.toContinuousMapAddHom

end LipschitzAdd

section CommHasLipschitzAdd

variable [TopologicalSpace α] [PseudoMetricSpace β] [AddCommMonoid β] [LipschitzAdd β]

@[to_additive]
instance instAddCommMonoid : AddCommMonoid (α →ᵇ β) where
  add_comm f g := by ext; simp [add_comm]

open BigOperators

@[simp]
theorem coe_sum {ι : Type*} (s : Finset ι) (f : ι → α →ᵇ β) :
    ⇑(∑ i in s, f i) = ∑ i in s, (f i : α → β) :=
  map_sum coeFnAddHom f s
#align bounded_continuous_function.coe_sum BoundedContinuousFunction.coe_sum

theorem sum_apply {ι : Type*} (s : Finset ι) (f : ι → α →ᵇ β) (a : α) :
    (∑ i in s, f i) a = ∑ i in s, f i a := by simp
#align bounded_continuous_function.sum_apply BoundedContinuousFunction.sum_apply

end CommHasLipschitzAdd

section NormedAddCommGroup

/- In this section, if `β` is a normed group, then we show that the space of bounded
continuous functions from `α` to `β` inherits a normed group structure, by using
pointwise operations and checking that they are compatible with the uniform distance. -/
variable [TopologicalSpace α] [SeminormedAddCommGroup β]

variable (f g : α →ᵇ β) {x : α} {C : ℝ}

instance instNorm : Norm (α →ᵇ β) := ⟨(dist · 0)⟩

theorem norm_def : ‖f‖ = dist f 0 := rfl
#align bounded_continuous_function.norm_def BoundedContinuousFunction.norm_def

/-- The norm of a bounded continuous function is the supremum of `‖f x‖`.
We use `sInf` to ensure that the definition works if `α` has no elements. -/
theorem norm_eq (f : α →ᵇ β) : ‖f‖ = sInf { C : ℝ | 0 ≤ C ∧ ∀ x : α, ‖f x‖ ≤ C } := by
  simp [norm_def, BoundedContinuousFunction.dist_eq]
#align bounded_continuous_function.norm_eq BoundedContinuousFunction.norm_eq

/-- When the domain is non-empty, we do not need the `0 ≤ C` condition in the formula for `‖f‖` as a
`sInf`. -/
theorem norm_eq_of_nonempty [h : Nonempty α] : ‖f‖ = sInf { C : ℝ | ∀ x : α, ‖f x‖ ≤ C } := by
  obtain ⟨a⟩ := h
  rw [norm_eq]
  congr
  ext
  simp only [mem_setOf_eq, and_iff_right_iff_imp]
  exact fun h' => le_trans (norm_nonneg (f a)) (h' a)
#align bounded_continuous_function.norm_eq_of_nonempty BoundedContinuousFunction.norm_eq_of_nonempty

@[simp]
theorem norm_eq_zero_of_empty [IsEmpty α] : ‖f‖ = 0 :=
  dist_zero_of_empty
#align bounded_continuous_function.norm_eq_zero_of_empty BoundedContinuousFunction.norm_eq_zero_of_empty

theorem norm_coe_le_norm (x : α) : ‖f x‖ ≤ ‖f‖ :=
  calc
    ‖f x‖ = dist (f x) ((0 : α →ᵇ β) x) := by simp [dist_zero_right]
    _ ≤ ‖f‖ := dist_coe_le_dist _
#align bounded_continuous_function.norm_coe_le_norm BoundedContinuousFunction.norm_coe_le_norm

lemma neg_norm_le_apply (f : α →ᵇ ℝ) (x : α) :
    -‖f‖ ≤ f x := (abs_le.mp (norm_coe_le_norm f x)).1

lemma apply_le_norm (f : α →ᵇ ℝ) (x : α) :
    f x ≤ ‖f‖ := (abs_le.mp (norm_coe_le_norm f x)).2

theorem dist_le_two_norm' {f : γ → β} {C : ℝ} (hC : ∀ x, ‖f x‖ ≤ C) (x y : γ) :
    dist (f x) (f y) ≤ 2 * C :=
  calc
    dist (f x) (f y) ≤ ‖f x‖ + ‖f y‖ := dist_le_norm_add_norm _ _
    _ ≤ C + C := (add_le_add (hC x) (hC y))
    _ = 2 * C := (two_mul _).symm
#align bounded_continuous_function.dist_le_two_norm' BoundedContinuousFunction.dist_le_two_norm'

/-- Distance between the images of any two points is at most twice the norm of the function. -/
theorem dist_le_two_norm (x y : α) : dist (f x) (f y) ≤ 2 * ‖f‖ :=
  dist_le_two_norm' f.norm_coe_le_norm x y
#align bounded_continuous_function.dist_le_two_norm BoundedContinuousFunction.dist_le_two_norm

variable {f}

/-- The norm of a function is controlled by the supremum of the pointwise norms. -/
theorem norm_le (C0 : (0 : ℝ) ≤ C) : ‖f‖ ≤ C ↔ ∀ x : α, ‖f x‖ ≤ C := by
  simpa using @dist_le _ _ _ _ f 0 _ C0
#align bounded_continuous_function.norm_le BoundedContinuousFunction.norm_le

theorem norm_le_of_nonempty [Nonempty α] {f : α →ᵇ β} {M : ℝ} : ‖f‖ ≤ M ↔ ∀ x, ‖f x‖ ≤ M := by
  simp_rw [norm_def, ← dist_zero_right]
  exact dist_le_iff_of_nonempty
#align bounded_continuous_function.norm_le_of_nonempty BoundedContinuousFunction.norm_le_of_nonempty

theorem norm_lt_iff_of_compact [CompactSpace α] {f : α →ᵇ β} {M : ℝ} (M0 : 0 < M) :
    ‖f‖ < M ↔ ∀ x, ‖f x‖ < M := by
  simp_rw [norm_def, ← dist_zero_right]
  exact dist_lt_iff_of_compact M0
#align bounded_continuous_function.norm_lt_iff_of_compact BoundedContinuousFunction.norm_lt_iff_of_compact

theorem norm_lt_iff_of_nonempty_compact [Nonempty α] [CompactSpace α] {f : α →ᵇ β} {M : ℝ} :
    ‖f‖ < M ↔ ∀ x, ‖f x‖ < M := by
  simp_rw [norm_def, ← dist_zero_right]
  exact dist_lt_iff_of_nonempty_compact
#align bounded_continuous_function.norm_lt_iff_of_nonempty_compact BoundedContinuousFunction.norm_lt_iff_of_nonempty_compact

variable (f)

/-- Norm of `const α b` is less than or equal to `‖b‖`. If `α` is nonempty,
then it is equal to `‖b‖`. -/
theorem norm_const_le (b : β) : ‖const α b‖ ≤ ‖b‖ :=
  (norm_le (norm_nonneg b)).2 fun _ => le_rfl
#align bounded_continuous_function.norm_const_le BoundedContinuousFunction.norm_const_le

@[simp]
theorem norm_const_eq [h : Nonempty α] (b : β) : ‖const α b‖ = ‖b‖ :=
  le_antisymm (norm_const_le b) <| h.elim fun x => (const α b).norm_coe_le_norm x
#align bounded_continuous_function.norm_const_eq BoundedContinuousFunction.norm_const_eq

/-- Constructing a bounded continuous function from a uniformly bounded continuous
function taking values in a normed group. -/
def ofNormedAddCommGroup {α : Type u} {β : Type v} [TopologicalSpace α] [SeminormedAddCommGroup β]
    (f : α → β) (Hf : Continuous f) (C : ℝ) (H : ∀ x, ‖f x‖ ≤ C) : α →ᵇ β :=
  ⟨⟨fun n => f n, Hf⟩, ⟨_, dist_le_two_norm' H⟩⟩
#align bounded_continuous_function.of_normed_add_comm_group BoundedContinuousFunction.ofNormedAddCommGroup

@[simp]
theorem coe_ofNormedAddCommGroup {α : Type u} {β : Type v} [TopologicalSpace α]
    [SeminormedAddCommGroup β] (f : α → β) (Hf : Continuous f) (C : ℝ) (H : ∀ x, ‖f x‖ ≤ C) :
    (ofNormedAddCommGroup f Hf C H : α → β) = f := rfl
#align bounded_continuous_function.coe_of_normed_add_comm_group BoundedContinuousFunction.coe_ofNormedAddCommGroup

theorem norm_ofNormedAddCommGroup_le {f : α → β} (hfc : Continuous f) {C : ℝ} (hC : 0 ≤ C)
    (hfC : ∀ x, ‖f x‖ ≤ C) : ‖ofNormedAddCommGroup f hfc C hfC‖ ≤ C :=
  (norm_le hC).2 hfC
#align bounded_continuous_function.norm_of_normed_add_comm_group_le BoundedContinuousFunction.norm_ofNormedAddCommGroup_le

/-- Constructing a bounded continuous function from a uniformly bounded
function on a discrete space, taking values in a normed group. -/
def ofNormedAddCommGroupDiscrete {α : Type u} {β : Type v} [TopologicalSpace α] [DiscreteTopology α]
    [SeminormedAddCommGroup β] (f : α → β) (C : ℝ) (H : ∀ x, norm (f x) ≤ C) : α →ᵇ β :=
  ofNormedAddCommGroup f continuous_of_discreteTopology C H
#align bounded_continuous_function.of_normed_add_comm_group_discrete BoundedContinuousFunction.ofNormedAddCommGroupDiscrete

@[simp]
theorem coe_ofNormedAddCommGroupDiscrete {α : Type u} {β : Type v} [TopologicalSpace α]
    [DiscreteTopology α] [SeminormedAddCommGroup β] (f : α → β) (C : ℝ) (H : ∀ x, ‖f x‖ ≤ C) :
    (ofNormedAddCommGroupDiscrete f C H : α → β) = f := rfl
#align bounded_continuous_function.coe_of_normed_add_comm_group_discrete BoundedContinuousFunction.coe_ofNormedAddCommGroupDiscrete

/-- Taking the pointwise norm of a bounded continuous function with values in a
`SeminormedAddCommGroup` yields a bounded continuous function with values in ℝ. -/
def normComp : α →ᵇ ℝ :=
  f.comp norm lipschitzWith_one_norm
#align bounded_continuous_function.norm_comp BoundedContinuousFunction.normComp

@[simp]
theorem coe_normComp : (f.normComp : α → ℝ) = norm ∘ f := rfl
#align bounded_continuous_function.coe_norm_comp BoundedContinuousFunction.coe_normComp

@[simp]
theorem norm_normComp : ‖f.normComp‖ = ‖f‖ := by
  simp only [norm_eq, coe_normComp, norm_norm, Function.comp]
#align bounded_continuous_function.norm_norm_comp BoundedContinuousFunction.norm_normComp

theorem bddAbove_range_norm_comp : BddAbove <| Set.range <| norm ∘ f :=
  (Real.isBounded_iff_bddBelow_bddAbove.mp <| @isBounded_range _ _ _ _ f.normComp).2
#align bounded_continuous_function.bdd_above_range_norm_comp BoundedContinuousFunction.bddAbove_range_norm_comp

theorem norm_eq_iSup_norm : ‖f‖ = ⨆ x : α, ‖f x‖ := by
  simp_rw [norm_def, dist_eq_iSup, coe_zero, Pi.zero_apply, dist_zero_right]
#align bounded_continuous_function.norm_eq_supr_norm BoundedContinuousFunction.norm_eq_iSup_norm

/-- If `‖(1 : β)‖ = 1`, then `‖(1 : α →ᵇ β)‖ = 1` if `α` is nonempty. -/
instance instNormOneClass [Nonempty α] [One β] [NormOneClass β] : NormOneClass (α →ᵇ β) where
  norm_one := by simp only [norm_eq_iSup_norm, coe_one, Pi.one_apply, norm_one, ciSup_const]

/-- The pointwise opposite of a bounded continuous function is again bounded continuous. -/
instance : Neg (α →ᵇ β) :=
  ⟨fun f =>
    ofNormedAddCommGroup (-f) f.continuous.neg ‖f‖ fun x =>
      norm_neg ((⇑f) x) ▸ f.norm_coe_le_norm x⟩

/-- The pointwise difference of two bounded continuous functions is again bounded continuous. -/
instance instSub : Sub (α →ᵇ β) :=
  ⟨fun f g =>
    ofNormedAddCommGroup (f - g) (f.continuous.sub g.continuous) (‖f‖ + ‖g‖) fun x => by
      simp only [sub_eq_add_neg]
      exact le_trans (norm_add_le _ _)
        (add_le_add (f.norm_coe_le_norm x) <| norm_neg ((⇑g) x) ▸ g.norm_coe_le_norm x)⟩

@[simp]
theorem coe_neg : ⇑(-f) = -f := rfl
#align bounded_continuous_function.coe_neg BoundedContinuousFunction.coe_neg

theorem neg_apply : (-f) x = -f x := rfl
#align bounded_continuous_function.neg_apply BoundedContinuousFunction.neg_apply

@[simp]
theorem coe_sub : ⇑(f - g) = f - g := rfl
#align bounded_continuous_function.coe_sub BoundedContinuousFunction.coe_sub

theorem sub_apply : (f - g) x = f x - g x := rfl
#align bounded_continuous_function.sub_apply BoundedContinuousFunction.sub_apply

@[simp]
theorem mkOfCompact_neg [CompactSpace α] (f : C(α, β)) : mkOfCompact (-f) = -mkOfCompact f := rfl
#align bounded_continuous_function.mk_of_compact_neg BoundedContinuousFunction.mkOfCompact_neg

@[simp]
theorem mkOfCompact_sub [CompactSpace α] (f g : C(α, β)) :
    mkOfCompact (f - g) = mkOfCompact f - mkOfCompact g := rfl
#align bounded_continuous_function.mk_of_compact_sub BoundedContinuousFunction.mkOfCompact_sub

@[simp]
theorem coe_zsmulRec : ∀ z, ⇑(zsmulRec z f) = z • ⇑f
  | Int.ofNat n => by rw [zsmulRec, Int.ofNat_eq_coe, coe_nsmulRec, coe_nat_zsmul]
  | Int.negSucc n => by rw [zsmulRec, negSucc_zsmul, coe_neg, coe_nsmulRec]
#align bounded_continuous_function.coe_zsmul_rec BoundedContinuousFunction.coe_zsmulRec

instance instSMulInt : SMul ℤ (α →ᵇ β) where
  smul n f :=
    { toContinuousMap := n • f.toContinuousMap
      map_bounded' := by simpa using (zsmulRec n f).map_bounded' }
#align bounded_continuous_function.has_int_scalar BoundedContinuousFunction.instSMulInt

@[simp]
theorem coe_zsmul (r : ℤ) (f : α →ᵇ β) : ⇑(r • f) = r • ⇑f := rfl
#align bounded_continuous_function.coe_zsmul BoundedContinuousFunction.coe_zsmul

@[simp]
theorem zsmul_apply (r : ℤ) (f : α →ᵇ β) (v : α) : (r • f) v = r • f v := rfl
#align bounded_continuous_function.zsmul_apply BoundedContinuousFunction.zsmul_apply

instance instAddCommGroup : AddCommGroup (α →ᵇ β) :=
  DFunLike.coe_injective.addCommGroup _ coe_zero coe_add coe_neg coe_sub (fun _ _ => coe_nsmul _ _)
    fun _ _ => coe_zsmul _ _

instance instSeminormedAddCommGroup : SeminormedAddCommGroup (α →ᵇ β) where
  dist_eq f g := by simp only [norm_eq, dist_eq, dist_eq_norm, sub_apply]

instance instNormedAddCommGroup {α β} [TopologicalSpace α] [NormedAddCommGroup β] :
    NormedAddCommGroup (α →ᵇ β) :=
  { instSeminormedAddCommGroup with
    -- Porting note (#10888): Added a proof for `eq_of_dist_eq_zero`
    eq_of_dist_eq_zero }

theorem nnnorm_def : ‖f‖₊ = nndist f 0 := rfl
#align bounded_continuous_function.nnnorm_def BoundedContinuousFunction.nnnorm_def

theorem nnnorm_coe_le_nnnorm (x : α) : ‖f x‖₊ ≤ ‖f‖₊ :=
  norm_coe_le_norm _ _
#align bounded_continuous_function.nnnorm_coe_le_nnnorm BoundedContinuousFunction.nnnorm_coe_le_nnnorm

theorem nndist_le_two_nnnorm (x y : α) : nndist (f x) (f y) ≤ 2 * ‖f‖₊ :=
  dist_le_two_norm _ _ _
#align bounded_continuous_function.nndist_le_two_nnnorm BoundedContinuousFunction.nndist_le_two_nnnorm

/-- The `nnnorm` of a function is controlled by the supremum of the pointwise `nnnorm`s. -/
theorem nnnorm_le (C : ℝ≥0) : ‖f‖₊ ≤ C ↔ ∀ x : α, ‖f x‖₊ ≤ C :=
  norm_le C.prop
#align bounded_continuous_function.nnnorm_le BoundedContinuousFunction.nnnorm_le

theorem nnnorm_const_le (b : β) : ‖const α b‖₊ ≤ ‖b‖₊ :=
  norm_const_le _
#align bounded_continuous_function.nnnorm_const_le BoundedContinuousFunction.nnnorm_const_le

@[simp]
theorem nnnorm_const_eq [Nonempty α] (b : β) : ‖const α b‖₊ = ‖b‖₊ :=
  Subtype.ext <| norm_const_eq _
#align bounded_continuous_function.nnnorm_const_eq BoundedContinuousFunction.nnnorm_const_eq

theorem nnnorm_eq_iSup_nnnorm : ‖f‖₊ = ⨆ x : α, ‖f x‖₊ :=
  Subtype.ext <| (norm_eq_iSup_norm f).trans <| by simp_rw [val_eq_coe, NNReal.coe_iSup, coe_nnnorm]
#align bounded_continuous_function.nnnorm_eq_supr_nnnorm BoundedContinuousFunction.nnnorm_eq_iSup_nnnorm

theorem abs_diff_coe_le_dist : ‖f x - g x‖ ≤ dist f g := by
  rw [dist_eq_norm]
  exact (f - g).norm_coe_le_norm x
#align bounded_continuous_function.abs_diff_coe_le_dist BoundedContinuousFunction.abs_diff_coe_le_dist

theorem coe_le_coe_add_dist {f g : α →ᵇ ℝ} : f x ≤ g x + dist f g :=
  sub_le_iff_le_add'.1 <| (abs_le.1 <| @dist_coe_le_dist _ _ _ _ f g x).2
#align bounded_continuous_function.coe_le_coe_add_dist BoundedContinuousFunction.coe_le_coe_add_dist

theorem norm_compContinuous_le [TopologicalSpace γ] (f : α →ᵇ β) (g : C(γ, α)) :
    ‖f.compContinuous g‖ ≤ ‖f‖ :=
  ((lipschitz_compContinuous g).dist_le_mul f 0).trans <| by
    rw [NNReal.coe_one, one_mul, dist_zero_right]
#align bounded_continuous_function.norm_comp_continuous_le BoundedContinuousFunction.norm_compContinuous_le

end NormedAddCommGroup

section BoundedSMul

/-!
### `BoundedSMul` (in particular, topological module) structure

In this section, if `β` is a metric space and a `𝕜`-module whose addition and scalar multiplication
are compatible with the metric structure, then we show that the space of bounded continuous
functions from `α` to `β` inherits a so-called `BoundedSMul` structure (in particular, a
`ContinuousMul` structure, which is the mathlib formulation of being a topological module), by
using pointwise operations and checking that they are compatible with the uniform distance. -/


variable {𝕜 : Type*} [PseudoMetricSpace 𝕜] [TopologicalSpace α] [PseudoMetricSpace β]

section SMul

variable [Zero 𝕜] [Zero β] [SMul 𝕜 β] [BoundedSMul 𝕜 β]

instance instSMul : SMul 𝕜 (α →ᵇ β) where
  smul c f :=
    { toContinuousMap := c • f.toContinuousMap
      map_bounded' :=
        let ⟨b, hb⟩ := f.bounded
        ⟨dist c 0 * b, fun x y => by
          refine' (dist_smul_pair c (f x) (f y)).trans _
          refine' mul_le_mul_of_nonneg_left _ dist_nonneg
          exact hb x y⟩ }

@[simp]
theorem coe_smul (c : 𝕜) (f : α →ᵇ β) : ⇑(c • f) = fun x => c • f x := rfl
#align bounded_continuous_function.coe_smul BoundedContinuousFunction.coe_smul

theorem smul_apply (c : 𝕜) (f : α →ᵇ β) (x : α) : (c • f) x = c • f x := rfl
#align bounded_continuous_function.smul_apply BoundedContinuousFunction.smul_apply

instance instIsCentralScalar [SMul 𝕜ᵐᵒᵖ β] [IsCentralScalar 𝕜 β] : IsCentralScalar 𝕜 (α →ᵇ β) where
  op_smul_eq_smul _ _ := ext fun _ => op_smul_eq_smul _ _

instance instBoundedSMul : BoundedSMul 𝕜 (α →ᵇ β) where
  dist_smul_pair' c f₁ f₂ := by
    rw [dist_le (mul_nonneg dist_nonneg dist_nonneg)]
    intro x
    refine' (dist_smul_pair c (f₁ x) (f₂ x)).trans _
    exact mul_le_mul_of_nonneg_left (dist_coe_le_dist x) dist_nonneg
  dist_pair_smul' c₁ c₂ f := by
    rw [dist_le (mul_nonneg dist_nonneg dist_nonneg)]
    intro x
    refine' (dist_pair_smul c₁ c₂ (f x)).trans _
    refine' mul_le_mul_of_nonneg_left _ dist_nonneg
    convert dist_coe_le_dist (β := β) x
    simp

end SMul

section MulAction

variable [MonoidWithZero 𝕜] [Zero β] [MulAction 𝕜 β] [BoundedSMul 𝕜 β]

instance instMulAction : MulAction 𝕜 (α →ᵇ β) :=
  DFunLike.coe_injective.mulAction _ coe_smul

end MulAction

section DistribMulAction

variable [MonoidWithZero 𝕜] [AddMonoid β] [DistribMulAction 𝕜 β] [BoundedSMul 𝕜 β]

variable [LipschitzAdd β]

instance instDistribMulAction : DistribMulAction 𝕜 (α →ᵇ β) :=
  DFunLike.coe_injective.distribMulAction ⟨⟨_, coe_zero⟩, coe_add⟩ coe_smul

end DistribMulAction

section Module

variable [Semiring 𝕜] [AddCommMonoid β] [Module 𝕜 β] [BoundedSMul 𝕜 β]

variable {f g : α →ᵇ β} {x : α} {C : ℝ}

variable [LipschitzAdd β]

instance instModule : Module 𝕜 (α →ᵇ β) :=
  DFunLike.coe_injective.module _ ⟨⟨_, coe_zero⟩, coe_add⟩  coe_smul

variable (𝕜)

/-- The evaluation at a point, as a continuous linear map from `α →ᵇ β` to `β`. -/
def evalCLM (x : α) : (α →ᵇ β) →L[𝕜] β where
  toFun f := f x
  map_add' f g := add_apply _ _
  map_smul' c f := smul_apply _ _ _
#align bounded_continuous_function.eval_clm BoundedContinuousFunction.evalCLM

@[simp]
theorem evalCLM_apply (x : α) (f : α →ᵇ β) : evalCLM 𝕜 x f = f x := rfl
#align bounded_continuous_function.eval_clm_apply BoundedContinuousFunction.evalCLM_apply

variable (α β)

/-- The linear map forgetting that a bounded continuous function is bounded. -/
@[simps]
def toContinuousMapLinearMap : (α →ᵇ β) →ₗ[𝕜] C(α, β) where
  toFun := toContinuousMap
  map_smul' _ _ := rfl
  map_add' _ _ := rfl
#align bounded_continuous_function.to_continuous_map_linear_map BoundedContinuousFunction.toContinuousMapLinearMap

end Module

end BoundedSMul

section NormedSpace

/-!
### Normed space structure

In this section, if `β` is a normed space, then we show that the space of bounded
continuous functions from `α` to `β` inherits a normed space structure, by using
pointwise operations and checking that they are compatible with the uniform distance. -/


variable {𝕜 : Type*}

variable [TopologicalSpace α] [SeminormedAddCommGroup β]

variable {f g : α →ᵇ β} {x : α} {C : ℝ}

instance instNormedSpace [NormedField 𝕜] [NormedSpace 𝕜 β] : NormedSpace 𝕜 (α →ᵇ β) :=
  ⟨fun c f => by
    refine' norm_ofNormedAddCommGroup_le _ (mul_nonneg (norm_nonneg _) (norm_nonneg _)) _
    exact fun x =>
      norm_smul c (f x) ▸ mul_le_mul_of_nonneg_left (f.norm_coe_le_norm _) (norm_nonneg _)⟩

variable [NontriviallyNormedField 𝕜] [NormedSpace 𝕜 β]

variable [SeminormedAddCommGroup γ] [NormedSpace 𝕜 γ]

variable (α)

-- TODO does this work in the `BoundedSMul` setting, too?
/-- Postcomposition of bounded continuous functions into a normed module by a continuous linear map
is a continuous linear map.
Upgraded version of `ContinuousLinearMap.compLeftContinuous`, similar to `LinearMap.compLeft`. -/
protected def _root_.ContinuousLinearMap.compLeftContinuousBounded (g : β →L[𝕜] γ) :
    (α →ᵇ β) →L[𝕜] α →ᵇ γ :=
  LinearMap.mkContinuous
    { toFun := fun f =>
        ofNormedAddCommGroup (g ∘ f) (g.continuous.comp f.continuous) (‖g‖ * ‖f‖) fun x =>
          g.le_opNorm_of_le (f.norm_coe_le_norm x)
      map_add' := fun f g => by ext; simp
      map_smul' := fun c f => by ext; simp } ‖g‖ fun f =>
        norm_ofNormedAddCommGroup_le _ (mul_nonneg (norm_nonneg g) (norm_nonneg f))
          (fun x => by exact g.le_opNorm_of_le (f.norm_coe_le_norm x))
#align continuous_linear_map.comp_left_continuous_bounded ContinuousLinearMap.compLeftContinuousBounded

@[simp]
theorem _root_.ContinuousLinearMap.compLeftContinuousBounded_apply (g : β →L[𝕜] γ) (f : α →ᵇ β)
    (x : α) : (g.compLeftContinuousBounded α f) x = g (f x) := rfl
#align continuous_linear_map.comp_left_continuous_bounded_apply ContinuousLinearMap.compLeftContinuousBounded_apply

end NormedSpace

section NormedRing

/-!
### Normed ring structure

In this section, if `R` is a normed ring, then we show that the space of bounded
continuous functions from `α` to `R` inherits a normed ring structure, by using
pointwise operations and checking that they are compatible with the uniform distance. -/


variable [TopologicalSpace α] {R : Type*}

section NonUnital

section Seminormed

variable [NonUnitalSeminormedRing R]

instance instMul : Mul (α →ᵇ R) where
  mul f g :=
    ofNormedAddCommGroup (f * g) (f.continuous.mul g.continuous) (‖f‖ * ‖g‖) fun x =>
      le_trans (norm_mul_le (f x) (g x)) <|
        mul_le_mul (f.norm_coe_le_norm x) (g.norm_coe_le_norm x) (norm_nonneg _) (norm_nonneg _)

@[simp]
theorem coe_mul (f g : α →ᵇ R) : ⇑(f * g) = f * g := rfl
#align bounded_continuous_function.coe_mul BoundedContinuousFunction.coe_mul

theorem mul_apply (f g : α →ᵇ R) (x : α) : (f * g) x = f x * g x := rfl
#align bounded_continuous_function.mul_apply BoundedContinuousFunction.mul_apply

instance instNonUnitalRing : NonUnitalRing (α →ᵇ R) :=
  DFunLike.coe_injective.nonUnitalRing _ coe_zero coe_add coe_mul coe_neg coe_sub
    (fun _ _ => coe_nsmul _ _) fun _ _ => coe_zsmul _ _

instance instNonUnitalSeminormedRing : NonUnitalSeminormedRing (α →ᵇ R) :=
  { instSeminormedAddCommGroup with
    norm_mul := fun _ _ =>
      norm_ofNormedAddCommGroup_le _ (mul_nonneg (norm_nonneg _) (norm_nonneg _)) _
    -- Porting note: These 5 fields were missing. Add them.
    left_distrib, right_distrib, zero_mul, mul_zero, mul_assoc }

end Seminormed

instance instNonUnitalNormedRing [NonUnitalNormedRing R] : NonUnitalNormedRing (α →ᵇ R) where
  __ := instNonUnitalSeminormedRing
  __ := instNormedAddCommGroup

end NonUnital

section Seminormed

variable [SeminormedRing R]

@[simp]
theorem coe_npowRec (f : α →ᵇ R) : ∀ n, ⇑(npowRec n f) = (⇑f) ^ n
  | 0 => by rw [npowRec, pow_zero, coe_one]
  | n + 1 => by rw [npowRec, pow_succ, coe_mul, coe_npowRec f n]
#align bounded_continuous_function.coe_npow_rec BoundedContinuousFunction.coe_npowRec

instance hasNatPow : Pow (α →ᵇ R) ℕ where
  pow f n :=
    { toContinuousMap := f.toContinuousMap ^ n
      map_bounded' := by simpa [coe_npowRec] using (npowRec n f).map_bounded' }
#align bounded_continuous_function.has_nat_pow BoundedContinuousFunction.hasNatPow

@[simp]
theorem coe_pow (n : ℕ) (f : α →ᵇ R) : ⇑(f ^ n) = (⇑f) ^ n := rfl
#align bounded_continuous_function.coe_pow BoundedContinuousFunction.coe_pow

@[simp]
theorem pow_apply (n : ℕ) (f : α →ᵇ R) (v : α) : (f ^ n) v = f v ^ n := rfl
#align bounded_continuous_function.pow_apply BoundedContinuousFunction.pow_apply

instance : NatCast (α →ᵇ R) :=
  ⟨fun n => BoundedContinuousFunction.const _ n⟩

@[simp, norm_cast]
theorem coe_natCast (n : ℕ) : ((n : α →ᵇ R) : α → R) = n := rfl
#align bounded_continuous_function.coe_nat_cast BoundedContinuousFunction.coe_natCast

-- See note [no_index around OfNat.ofNat]
@[simp, norm_cast]
theorem coe_ofNat (n : ℕ) [n.AtLeastTwo] :
    ((no_index OfNat.ofNat n : α →ᵇ R) : α → R) = OfNat.ofNat n :=
  rfl

instance : IntCast (α →ᵇ R) :=
  ⟨fun n => BoundedContinuousFunction.const _ n⟩

@[simp, norm_cast]
theorem coe_intCast (n : ℤ) : ((n : α →ᵇ R) : α → R) = n := rfl
#align bounded_continuous_function.coe_int_cast BoundedContinuousFunction.coe_intCast

instance instRing : Ring (α →ᵇ R) :=
  DFunLike.coe_injective.ring _ coe_zero coe_one coe_add coe_mul coe_neg coe_sub
    (fun _ _ => coe_nsmul _ _) (fun _ _ => coe_zsmul _ _) (fun _ _ => coe_pow _ _) coe_natCast
    coe_intCast

<<<<<<< HEAD
instance instSeminormedRing : SeminormedRing (α →ᵇ R) where
  __ := instRing
  __ := instNonUnitalSeminormedRing

end Seminormed

instance instNormedRing [NormedRing R] : NormedRing (α →ᵇ R) where
  __ := instRing
  __ := instNonUnitalNormedRing
=======
instance : SeminormedRing (α →ᵇ R) :=
  { show Ring (α →ᵇ R) from inferInstance,  -- Porting note: this was not present in the original
    BoundedContinuousFunction.nonUnitalSeminormedRing with }

end Seminormed

instance [NormedRing R] : NormedRing (α →ᵇ R) :=
  { show Ring (α →ᵇ R) from inferInstance,  -- Porting note: this was not present in the original
    BoundedContinuousFunction.nonUnitalNormedRing with }
>>>>>>> 8c06311c

end NormedRing

section NormedCommRing

/-!
### Normed commutative ring structure

In this section, if `R` is a normed commutative ring, then we show that the space of bounded
continuous functions from `α` to `R` inherits a normed commutative ring structure, by using
pointwise operations and checking that they are compatible with the uniform distance. -/


variable [TopologicalSpace α] {R : Type*}

instance instCommRing [SeminormedCommRing R] : CommRing (α →ᵇ R) where
  mul_comm _ _ := ext fun _ ↦ mul_comm _ _

instance instSeminormedCommRing [SeminormedCommRing R] : SeminormedCommRing (α →ᵇ R) where
  __ := instCommRing
  __ := instSeminormedAddCommGroup
  -- Porting note (#10888): Added proof for `norm_mul`
  norm_mul := norm_mul_le

instance instNormedCommRing [NormedCommRing R] : NormedCommRing (α →ᵇ R) where
  __ := instCommRing
  __ := instNormedAddCommGroup
  -- Porting note (#10888): Added proof for `norm_mul`
  norm_mul := norm_mul_le

end NormedCommRing

section NormedAlgebra

/-!
### Normed algebra structure

In this section, if `γ` is a normed algebra, then we show that the space of bounded
continuous functions from `α` to `γ` inherits a normed algebra structure, by using
pointwise operations and checking that they are compatible with the uniform distance. -/


variable {𝕜 : Type*} [NormedField 𝕜]

variable [TopologicalSpace α] [SeminormedAddCommGroup β] [NormedSpace 𝕜 β]

variable [NormedRing γ] [NormedAlgebra 𝕜 γ]

variable {f g : α →ᵇ γ} {x : α} {c : 𝕜}

/-- `BoundedContinuousFunction.const` as a `RingHom`. -/
def C : 𝕜 →+* α →ᵇ γ where
  toFun := fun c : 𝕜 => const α ((algebraMap 𝕜 γ) c)
  map_one' := ext fun _ => (algebraMap 𝕜 γ).map_one
  map_mul' _ _ := ext fun _ => (algebraMap 𝕜 γ).map_mul _ _
  map_zero' := ext fun _ => (algebraMap 𝕜 γ).map_zero
  map_add' _ _ := ext fun _ => (algebraMap 𝕜 γ).map_add _ _
set_option linter.uppercaseLean3 false in
#align bounded_continuous_function.C BoundedContinuousFunction.C

<<<<<<< HEAD
instance instAlgebra : Algebra 𝕜 (α →ᵇ γ) where
  toRingHom := C
  commutes' _ _ := ext fun _ ↦ Algebra.commutes' _ _
  smul_def' _ _ := ext fun _ ↦ Algebra.smul_def' _ _
#align bounded_continuous_function.algebra BoundedContinuousFunction.instAlgebra
=======
-- Porting note: named this instance, to use it in `instance : NormedAlgebra 𝕜 (α →ᵇ γ)`
instance algebra : Algebra 𝕜 (α →ᵇ γ) :=
  { BoundedContinuousFunction.module,
    BoundedContinuousFunction.ring (α := α) (R := γ) with
    toRingHom := C
    commutes' := fun _ _ => ext fun _ => Algebra.commutes' _ _
    smul_def' := fun _ _ => ext fun _ => Algebra.smul_def' _ _ }
#align bounded_continuous_function.algebra BoundedContinuousFunction.algebra
>>>>>>> 8c06311c

@[simp]
theorem algebraMap_apply (k : 𝕜) (a : α) : algebraMap 𝕜 (α →ᵇ γ) k a = k • (1 : γ) := by
  rw [Algebra.algebraMap_eq_smul_one]
  rfl
#align bounded_continuous_function.algebra_map_apply BoundedContinuousFunction.algebraMap_apply

<<<<<<< HEAD
instance instNormedAlgebra : NormedAlgebra 𝕜 (α →ᵇ γ) where
  __ := instAlgebra
  __ := instNormedSpace
=======
-- Porting note: `show Algebra` was not present in the original
instance : NormedAlgebra 𝕜 (α →ᵇ γ) :=
  { show Algebra 𝕜 (α →ᵇ γ) from inferInstance,
    BoundedContinuousFunction.normedSpace with }
>>>>>>> 8c06311c

/-!
### Structure as normed module over scalar functions

If `β` is a normed `𝕜`-space, then we show that the space of bounded continuous
functions from `α` to `β` is naturally a module over the algebra of bounded continuous
functions from `α` to `𝕜`. -/


instance instSMul' : SMul (α →ᵇ 𝕜) (α →ᵇ β) where
  smul f g :=
    ofNormedAddCommGroup (fun x => f x • g x) (f.continuous.smul g.continuous) (‖f‖ * ‖g‖) fun x =>
      calc
        ‖f x • g x‖ ≤ ‖f x‖ * ‖g x‖ := norm_smul_le _ _
        _ ≤ ‖f‖ * ‖g‖ :=
          mul_le_mul (f.norm_coe_le_norm _) (g.norm_coe_le_norm _) (norm_nonneg _) (norm_nonneg _)
#align bounded_continuous_function.has_smul' BoundedContinuousFunction.instSMul'

instance instModule' : Module (α →ᵇ 𝕜) (α →ᵇ β) :=
  Module.ofMinimalAxioms
      (fun _ _ _ => ext fun _ => smul_add _ _ _)
      (fun _ _ _ => ext fun _ => add_smul _ _ _)
      (fun _ _ _ => ext fun _ => mul_smul _ _ _)
      (fun f => ext fun x => one_smul 𝕜 (f x))
#align bounded_continuous_function.module' BoundedContinuousFunction.instModule'

/- TODO: When `NormedModule` has been added to `Analysis.NormedSpace.Basic`, this
shows that the space of bounded continuous functions from `α` to `β` is naturally a normed
module over the algebra of bounded continuous functions from `α` to `𝕜`. -/
instance : BoundedSMul (α →ᵇ 𝕜) (α →ᵇ β) :=
  BoundedSMul.of_norm_smul_le fun _ _ =>
    norm_ofNormedAddCommGroup_le _ (mul_nonneg (norm_nonneg _) (norm_nonneg _)) _
#align bounded_continuous_function.norm_smul_le norm_smul_le

end NormedAlgebra

theorem NNReal.upper_bound {α : Type*} [TopologicalSpace α] (f : α →ᵇ ℝ≥0) (x : α) :
    f x ≤ nndist f 0 := by
  have key : nndist (f x) ((0 : α →ᵇ ℝ≥0) x) ≤ nndist f 0 := @dist_coe_le_dist α ℝ≥0 _ _ f 0 x
  simp only [coe_zero, Pi.zero_apply] at key
  rwa [NNReal.nndist_zero_eq_val' (f x)] at key
#align bounded_continuous_function.nnreal.upper_bound BoundedContinuousFunction.NNReal.upper_bound

/-!
### Star structures

In this section, if `β` is a normed ⋆-group, then so is the space of bounded
continuous functions from `α` to `β`, by using the star operation pointwise.

If `𝕜` is normed field and a ⋆-ring over which `β` is a normed algebra and a
star module, then the space of bounded continuous functions from `α` to `β`
is a star module.

If `β` is a ⋆-ring in addition to being a normed ⋆-group, then `α →ᵇ β`
inherits a ⋆-ring structure.

In summary, if `β` is a C⋆-algebra over `𝕜`, then so is `α →ᵇ β`; note that
completeness is guaranteed when `β` is complete (see
`BoundedContinuousFunction.complete`). -/


section NormedAddCommGroup

variable {𝕜 : Type*} [NormedField 𝕜] [StarRing 𝕜] [TopologicalSpace α] [SeminormedAddCommGroup β]
  [StarAddMonoid β] [NormedStarGroup β]

variable [NormedSpace 𝕜 β] [StarModule 𝕜 β]

instance instStarAddMonoid : StarAddMonoid (α →ᵇ β) where
  star f := f.comp star starNormedAddGroupHom.lipschitz
  star_involutive f := ext fun x => star_star (f x)
  star_add f g := ext fun x => star_add (f x) (g x)

/-- The right-hand side of this equality can be parsed `star ∘ ⇑f` because of the
instance `Pi.instStarForAll`. Upon inspecting the goal, one sees `⊢ ↑(star f) = star ↑f`. -/
@[simp]
theorem coe_star (f : α →ᵇ β) : ⇑(star f) = star (⇑f) := rfl
#align bounded_continuous_function.coe_star BoundedContinuousFunction.coe_star

@[simp]
theorem star_apply (f : α →ᵇ β) (x : α) : star f x = star (f x) := rfl
#align bounded_continuous_function.star_apply BoundedContinuousFunction.star_apply

instance instNormedStarGroup : NormedStarGroup (α →ᵇ β) where
  norm_star f := by simp only [norm_eq, star_apply, norm_star]

instance instStarModule : StarModule 𝕜 (α →ᵇ β) where
  star_smul k f := ext fun x => star_smul k (f x)

end NormedAddCommGroup

section CstarRing

variable [TopologicalSpace α]

variable [NonUnitalNormedRing β] [StarRing β]

instance instStarRing [NormedStarGroup β] : StarRing (α →ᵇ β) where
  __ := instStarAddMonoid
  star_mul f g := ext fun x ↦ star_mul (f x) (g x)

variable [CstarRing β]

instance instCstarRing : CstarRing (α →ᵇ β) where
  norm_star_mul_self {f} := by
    refine' le_antisymm _ _
    · rw [← sq, norm_le (sq_nonneg _)]
      dsimp [star_apply]
      intro x
      rw [CstarRing.norm_star_mul_self, ← sq]
      refine' sq_le_sq' _ _
      · linarith [norm_nonneg (f x), norm_nonneg f]
      · exact norm_coe_le_norm f x
    · rw [← sq, ← Real.le_sqrt (norm_nonneg _) (norm_nonneg _), norm_le (Real.sqrt_nonneg _)]
      intro x
      rw [Real.le_sqrt (norm_nonneg _) (norm_nonneg _), sq, ← CstarRing.norm_star_mul_self]
      exact norm_coe_le_norm (star f * f) x

end CstarRing

section NormedLatticeOrderedGroup

variable [TopologicalSpace α] [NormedLatticeAddCommGroup β]

instance instPartialOrder : PartialOrder (α →ᵇ β) :=
  PartialOrder.lift (fun f => f.toFun) (by simp [Injective])

instance instSup : Sup (α →ᵇ β) where
  sup f g :=
    { toFun := f ⊔ g
      continuous_toFun := f.continuous.sup g.continuous
      map_bounded' := by
        obtain ⟨C₁, hf⟩ := f.bounded
        obtain ⟨C₂, hg⟩ := g.bounded
        refine ⟨C₁ + C₂, fun x y ↦ ?_⟩
        simp_rw [NormedAddCommGroup.dist_eq] at hf hg ⊢
        exact (norm_sup_sub_sup_le_add_norm _ _ _ _).trans (add_le_add (hf _ _) (hg _ _)) }

instance instInf : Inf (α →ᵇ β) where
  inf f g :=
    { toFun := f ⊓ g
      continuous_toFun := f.continuous.inf g.continuous
      map_bounded' := by
        obtain ⟨C₁, hf⟩ := f.bounded
        obtain ⟨C₂, hg⟩ := g.bounded
        refine ⟨C₁ + C₂, fun x y ↦ ?_⟩
        simp_rw [NormedAddCommGroup.dist_eq] at hf hg ⊢
        exact (norm_inf_sub_inf_le_add_norm _ _ _ _).trans (add_le_add (hf _ _) (hg _ _)) }

@[simp, norm_cast] lemma coe_sup (f g : α →ᵇ β) : ⇑(f ⊔ g) = ⇑f ⊔ ⇑g := rfl
#align bounded_continuous_function.coe_fn_sup BoundedContinuousFunction.coe_sup

@[simp, norm_cast] lemma coe_inf (f g : α →ᵇ β) : ⇑(f ⊓ g) = ⇑f ⊓ ⇑g := rfl

instance instSemilatticeSup : SemilatticeSup (α →ᵇ β) :=
  DFunLike.coe_injective.semilatticeSup _ coe_sup

instance instSemilatticeInf : SemilatticeInf (α →ᵇ β) :=
  DFunLike.coe_injective.semilatticeInf _ coe_inf

instance instLattice : Lattice (α →ᵇ β) := DFunLike.coe_injective.lattice _ coe_sup coe_inf

@[simp, norm_cast] lemma coe_abs (f : α →ᵇ β) : ⇑|f| = |⇑f| := rfl
#align bounded_continuous_function.coe_fn_abs BoundedContinuousFunction.coe_abs

@[simp, norm_cast] lemma coe_posPart (f : α →ᵇ β) : ⇑f⁺ = (⇑f)⁺ := rfl
@[simp, norm_cast] lemma coe_negPart (f : α →ᵇ β) : ⇑f⁻ = (⇑f)⁻ := rfl

-- 2024-02-21
@[deprecated] alias coeFn_sup := coe_sup
@[deprecated] alias coeFn_abs := coe_abs

instance instNormedLatticeAddCommGroup : NormedLatticeAddCommGroup (α →ᵇ β) :=
  { instSeminormedAddCommGroup with
    add_le_add_left := by
      intro f g h₁ h t
      simp only [coe_to_continuous_fun, Pi.add_apply, add_le_add_iff_left, coe_add,
        ContinuousMap.toFun_eq_coe]
      exact h₁ _
    solid := by
      intro f g h
      have i1 : ∀ t, ‖f t‖ ≤ ‖g t‖ := fun t => HasSolidNorm.solid (h t)
      rw [norm_le (norm_nonneg _)]
      exact fun t => (i1 t).trans (norm_coe_le_norm g t)
    -- Porting note (#10888): added proof for `eq_of_dist_eq_zero`
    eq_of_dist_eq_zero }

end NormedLatticeOrderedGroup

section NonnegativePart

variable [TopologicalSpace α]

/-- The nonnegative part of a bounded continuous `ℝ`-valued function as a bounded
continuous `ℝ≥0`-valued function. -/
def nnrealPart (f : α →ᵇ ℝ) : α →ᵇ ℝ≥0 :=
  BoundedContinuousFunction.comp _ (show LipschitzWith 1 Real.toNNReal from lipschitzWith_posPart) f
#align bounded_continuous_function.nnreal_part BoundedContinuousFunction.nnrealPart

@[simp]
theorem nnrealPart_coeFn_eq (f : α →ᵇ ℝ) : ⇑f.nnrealPart = Real.toNNReal ∘ ⇑f := rfl
#align bounded_continuous_function.nnreal_part_coe_fun_eq BoundedContinuousFunction.nnrealPart_coeFn_eq

/-- The absolute value of a bounded continuous `ℝ`-valued function as a bounded
continuous `ℝ≥0`-valued function. -/
def nnnorm (f : α →ᵇ ℝ) : α →ᵇ ℝ≥0 :=
  BoundedContinuousFunction.comp _
    (show LipschitzWith 1 fun x : ℝ => ‖x‖₊ from lipschitzWith_one_norm) f
#align bounded_continuous_function.nnnorm BoundedContinuousFunction.nnnorm

@[simp]
theorem nnnorm_coeFn_eq (f : α →ᵇ ℝ) : ⇑f.nnnorm = NNNorm.nnnorm ∘ ⇑f := rfl
#align bounded_continuous_function.nnnorm_coe_fun_eq BoundedContinuousFunction.nnnorm_coeFn_eq

-- TODO: Use `posPart` and `negPart` here
/-- Decompose a bounded continuous function to its positive and negative parts. -/
theorem self_eq_nnrealPart_sub_nnrealPart_neg (f : α →ᵇ ℝ) :
    ⇑f = (↑) ∘ f.nnrealPart - (↑) ∘ (-f).nnrealPart := by
  funext x
  dsimp
  simp only [max_zero_sub_max_neg_zero_eq_self]
#align bounded_continuous_function.self_eq_nnreal_part_sub_nnreal_part_neg BoundedContinuousFunction.self_eq_nnrealPart_sub_nnrealPart_neg

/-- Express the absolute value of a bounded continuous function in terms of its
positive and negative parts. -/
theorem abs_self_eq_nnrealPart_add_nnrealPart_neg (f : α →ᵇ ℝ) :
    abs ∘ ⇑f = (↑) ∘ f.nnrealPart + (↑) ∘ (-f).nnrealPart := by
  funext x
  dsimp
  simp only [max_zero_add_max_neg_zero_eq_abs_self]
#align bounded_continuous_function.abs_self_eq_nnreal_part_add_nnreal_part_neg BoundedContinuousFunction.abs_self_eq_nnrealPart_add_nnrealPart_neg

end NonnegativePart

section

variable {α : Type*} [TopologicalSpace α]

-- TODO: `f + const _ ‖f‖` is just `f⁺`
lemma add_norm_nonneg (f : α →ᵇ ℝ) :
    0 ≤ f + const _ ‖f‖ := by
  intro x
  dsimp
  linarith [(abs_le.mp (norm_coe_le_norm f x)).1]

lemma norm_sub_nonneg (f : α →ᵇ ℝ) :
    0 ≤ const _ ‖f‖ - f := by
  intro x
  dsimp
  linarith [(abs_le.mp (norm_coe_le_norm f x)).2]

end

end BoundedContinuousFunction<|MERGE_RESOLUTION|>--- conflicted
+++ resolved
@@ -1305,7 +1305,6 @@
     (fun _ _ => coe_nsmul _ _) (fun _ _ => coe_zsmul _ _) (fun _ _ => coe_pow _ _) coe_natCast
     coe_intCast
 
-<<<<<<< HEAD
 instance instSeminormedRing : SeminormedRing (α →ᵇ R) where
   __ := instRing
   __ := instNonUnitalSeminormedRing
@@ -1315,17 +1314,6 @@
 instance instNormedRing [NormedRing R] : NormedRing (α →ᵇ R) where
   __ := instRing
   __ := instNonUnitalNormedRing
-=======
-instance : SeminormedRing (α →ᵇ R) :=
-  { show Ring (α →ᵇ R) from inferInstance,  -- Porting note: this was not present in the original
-    BoundedContinuousFunction.nonUnitalSeminormedRing with }
-
-end Seminormed
-
-instance [NormedRing R] : NormedRing (α →ᵇ R) :=
-  { show Ring (α →ᵇ R) from inferInstance,  -- Porting note: this was not present in the original
-    BoundedContinuousFunction.nonUnitalNormedRing with }
->>>>>>> 8c06311c
 
 end NormedRing
 
@@ -1386,22 +1374,11 @@
 set_option linter.uppercaseLean3 false in
 #align bounded_continuous_function.C BoundedContinuousFunction.C
 
-<<<<<<< HEAD
 instance instAlgebra : Algebra 𝕜 (α →ᵇ γ) where
   toRingHom := C
   commutes' _ _ := ext fun _ ↦ Algebra.commutes' _ _
   smul_def' _ _ := ext fun _ ↦ Algebra.smul_def' _ _
 #align bounded_continuous_function.algebra BoundedContinuousFunction.instAlgebra
-=======
--- Porting note: named this instance, to use it in `instance : NormedAlgebra 𝕜 (α →ᵇ γ)`
-instance algebra : Algebra 𝕜 (α →ᵇ γ) :=
-  { BoundedContinuousFunction.module,
-    BoundedContinuousFunction.ring (α := α) (R := γ) with
-    toRingHom := C
-    commutes' := fun _ _ => ext fun _ => Algebra.commutes' _ _
-    smul_def' := fun _ _ => ext fun _ => Algebra.smul_def' _ _ }
-#align bounded_continuous_function.algebra BoundedContinuousFunction.algebra
->>>>>>> 8c06311c
 
 @[simp]
 theorem algebraMap_apply (k : 𝕜) (a : α) : algebraMap 𝕜 (α →ᵇ γ) k a = k • (1 : γ) := by
@@ -1409,16 +1386,9 @@
   rfl
 #align bounded_continuous_function.algebra_map_apply BoundedContinuousFunction.algebraMap_apply
 
-<<<<<<< HEAD
 instance instNormedAlgebra : NormedAlgebra 𝕜 (α →ᵇ γ) where
   __ := instAlgebra
   __ := instNormedSpace
-=======
--- Porting note: `show Algebra` was not present in the original
-instance : NormedAlgebra 𝕜 (α →ᵇ γ) :=
-  { show Algebra 𝕜 (α →ᵇ γ) from inferInstance,
-    BoundedContinuousFunction.normedSpace with }
->>>>>>> 8c06311c
 
 /-!
 ### Structure as normed module over scalar functions
