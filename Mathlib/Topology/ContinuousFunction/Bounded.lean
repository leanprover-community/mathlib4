/-
Copyright (c) 2018 Sébastien Gouëzel. All rights reserved.
Released under Apache 2.0 license as described in the file LICENSE.
Authors: Sébastien Gouëzel, Mario Carneiro, Yury Kudryashov, Heather Macbeth
-/
import Mathlib.Analysis.Normed.Order.Lattice
import Mathlib.Analysis.NormedSpace.OperatorNorm
import Mathlib.Analysis.NormedSpace.Star.Basic
import Mathlib.Data.Real.Sqrt
import Mathlib.Topology.ContinuousFunction.Algebra
import Mathlib.Topology.MetricSpace.Equicontinuity
import Mathlib.Algebra.Module.MinimalAxioms

#align_import topology.continuous_function.bounded from "leanprover-community/mathlib"@"5dc275ec639221ca4d5f56938eb966f6ad9bc89f"

/-!
# Bounded continuous functions

The type of bounded continuous functions taking values in a metric space, with
the uniform distance.

-/


noncomputable section

open Topology Bornology Classical NNReal uniformity UniformConvergence

open Set Filter Metric Function

universe u v w

variable {F : Type*} {α : Type u} {β : Type v} {γ : Type w}

/-- `α →ᵇ β` is the type of bounded continuous functions `α → β` from a topological space to a
metric space.

When possible, instead of parametrizing results over `(f : α →ᵇ β)`,
you should parametrize over `(F : Type*) [BoundedContinuousMapClass F α β] (f : F)`.

When you extend this structure, make sure to extend `BoundedContinuousMapClass`. -/
structure BoundedContinuousFunction (α : Type u) (β : Type v) [TopologicalSpace α]
    [PseudoMetricSpace β] extends ContinuousMap α β : Type max u v where
  map_bounded' : ∃ C, ∀ x y, dist (toFun x) (toFun y) ≤ C
#align bounded_continuous_function BoundedContinuousFunction

-- mathport name: bounded_continuous_function
scoped[BoundedContinuousFunction] infixr:25 " →ᵇ " => BoundedContinuousFunction

section

-- Porting note: Changed type of `α β` from `Type*` to `outParam <| Type*`.
/-- `BoundedContinuousMapClass F α β` states that `F` is a type of bounded continuous maps.

You should also extend this typeclass when you extend `BoundedContinuousFunction`. -/
class BoundedContinuousMapClass (F : Type*) (α β : outParam <| Type*) [TopologicalSpace α]
    [PseudoMetricSpace β] extends ContinuousMapClass F α β where
  map_bounded (f : F) : ∃ C, ∀ x y, dist (f x) (f y) ≤ C
#align bounded_continuous_map_class BoundedContinuousMapClass

end

export BoundedContinuousMapClass (map_bounded)

namespace BoundedContinuousFunction

section Basics

variable [TopologicalSpace α] [PseudoMetricSpace β] [PseudoMetricSpace γ]

variable {f g : α →ᵇ β} {x : α} {C : ℝ}

instance : BoundedContinuousMapClass (α →ᵇ β) α β where
  coe f := f.toFun
  coe_injective' f g h := by
    obtain ⟨⟨_, _⟩, _⟩ := f
    obtain ⟨⟨_, _⟩, _⟩ := g
    congr
  map_continuous f := f.continuous_toFun
  map_bounded f := f.map_bounded'

/-- Helper instance for when there's too many metavariables to apply `FunLike.hasCoeToFun`
directly. -/
instance : CoeFun (α →ᵇ β) fun _ => α → β :=
  FunLike.hasCoeToFun

instance [BoundedContinuousMapClass F α β] : CoeTC F (α →ᵇ β) :=
  ⟨fun f =>
    { toFun := f
      continuous_toFun := map_continuous f
      map_bounded' := map_bounded f }⟩

@[simp]
theorem coe_to_continuous_fun (f : α →ᵇ β) : (f.toContinuousMap : α → β) = f := rfl
#align bounded_continuous_function.coe_to_continuous_fun BoundedContinuousFunction.coe_to_continuous_fun

/-- See Note [custom simps projection]. We need to specify this projection explicitly in this case,
  because it is a composition of multiple projections. -/
def Simps.apply (h : α →ᵇ β) : α → β := h
#align bounded_continuous_function.simps.apply BoundedContinuousFunction.Simps.apply

initialize_simps_projections BoundedContinuousFunction (toContinuousMap_toFun → apply)

protected theorem bounded (f : α →ᵇ β) : ∃ C, ∀ x y : α, dist (f x) (f y) ≤ C :=
  f.map_bounded'
#align bounded_continuous_function.bounded BoundedContinuousFunction.bounded

protected theorem continuous (f : α →ᵇ β) : Continuous f :=
  f.toContinuousMap.continuous
#align bounded_continuous_function.continuous BoundedContinuousFunction.continuous

@[ext]
theorem ext (h : ∀ x, f x = g x) : f = g :=
  FunLike.ext _ _ h
#align bounded_continuous_function.ext BoundedContinuousFunction.ext

theorem isBounded_range (f : α →ᵇ β) : IsBounded (range f) :=
  isBounded_range_iff.2 f.bounded
#align bounded_continuous_function.bounded_range BoundedContinuousFunction.isBounded_range

theorem isBounded_image (f : α →ᵇ β) (s : Set α) : IsBounded (f '' s) :=
  f.isBounded_range.subset <| image_subset_range _ _
#align bounded_continuous_function.bounded_image BoundedContinuousFunction.isBounded_image

theorem eq_of_empty [h : IsEmpty α] (f g : α →ᵇ β) : f = g :=
  ext <| h.elim
#align bounded_continuous_function.eq_of_empty BoundedContinuousFunction.eq_of_empty

/-- A continuous function with an explicit bound is a bounded continuous function. -/
def mkOfBound (f : C(α, β)) (C : ℝ) (h : ∀ x y : α, dist (f x) (f y) ≤ C) : α →ᵇ β :=
  ⟨f, ⟨C, h⟩⟩
#align bounded_continuous_function.mk_of_bound BoundedContinuousFunction.mkOfBound

@[simp]
theorem mkOfBound_coe {f} {C} {h} : (mkOfBound f C h : α → β) = (f : α → β) := rfl
#align bounded_continuous_function.mk_of_bound_coe BoundedContinuousFunction.mkOfBound_coe

/-- A continuous function on a compact space is automatically a bounded continuous function. -/
def mkOfCompact [CompactSpace α] (f : C(α, β)) : α →ᵇ β :=
  ⟨f, isBounded_range_iff.1 (isCompact_range f.continuous).isBounded⟩
#align bounded_continuous_function.mk_of_compact BoundedContinuousFunction.mkOfCompact

@[simp]
theorem mkOfCompact_apply [CompactSpace α] (f : C(α, β)) (a : α) : mkOfCompact f a = f a := rfl
#align bounded_continuous_function.mk_of_compact_apply BoundedContinuousFunction.mkOfCompact_apply

/-- If a function is bounded on a discrete space, it is automatically continuous,
and therefore gives rise to an element of the type of bounded continuous functions. -/
@[simps]
def mkOfDiscrete [DiscreteTopology α] (f : α → β) (C : ℝ) (h : ∀ x y : α, dist (f x) (f y) ≤ C) :
    α →ᵇ β :=
  ⟨⟨f, continuous_of_discreteTopology⟩, ⟨C, h⟩⟩
#align bounded_continuous_function.mk_of_discrete BoundedContinuousFunction.mkOfDiscrete

/-- The uniform distance between two bounded continuous functions. -/
instance : Dist (α →ᵇ β) :=
  ⟨fun f g => sInf { C | 0 ≤ C ∧ ∀ x : α, dist (f x) (g x) ≤ C }⟩

theorem dist_eq : dist f g = sInf { C | 0 ≤ C ∧ ∀ x : α, dist (f x) (g x) ≤ C } := rfl
#align bounded_continuous_function.dist_eq BoundedContinuousFunction.dist_eq

theorem dist_set_exists : ∃ C, 0 ≤ C ∧ ∀ x : α, dist (f x) (g x) ≤ C := by
  rcases isBounded_iff.1 (f.isBounded_range.union g.isBounded_range) with ⟨C, hC⟩
  refine' ⟨max 0 C, le_max_left _ _, fun x => (hC _ _).trans (le_max_right _ _)⟩
    <;> [left; right]
    <;> apply mem_range_self
#align bounded_continuous_function.dist_set_exists BoundedContinuousFunction.dist_set_exists

/-- The pointwise distance is controlled by the distance between functions, by definition. -/
theorem dist_coe_le_dist (x : α) : dist (f x) (g x) ≤ dist f g :=
  le_csInf dist_set_exists fun _ hb => hb.2 x
#align bounded_continuous_function.dist_coe_le_dist BoundedContinuousFunction.dist_coe_le_dist

/- This lemma will be needed in the proof of the metric space instance, but it will become
useless afterwards as it will be superseded by the general result that the distance is nonnegative
in metric spaces. -/
private theorem dist_nonneg' : 0 ≤ dist f g :=
  le_csInf dist_set_exists fun _ => And.left

/-- The distance between two functions is controlled by the supremum of the pointwise distances. -/
theorem dist_le (C0 : (0 : ℝ) ≤ C) : dist f g ≤ C ↔ ∀ x : α, dist (f x) (g x) ≤ C :=
  ⟨fun h x => le_trans (dist_coe_le_dist x) h, fun H => csInf_le ⟨0, fun _ => And.left⟩ ⟨C0, H⟩⟩
#align bounded_continuous_function.dist_le BoundedContinuousFunction.dist_le

theorem dist_le_iff_of_nonempty [Nonempty α] : dist f g ≤ C ↔ ∀ x, dist (f x) (g x) ≤ C :=
  ⟨fun h x => le_trans (dist_coe_le_dist x) h,
    fun w => (dist_le (le_trans dist_nonneg (w (Nonempty.some ‹_›)))).mpr w⟩
#align bounded_continuous_function.dist_le_iff_of_nonempty BoundedContinuousFunction.dist_le_iff_of_nonempty

theorem dist_lt_of_nonempty_compact [Nonempty α] [CompactSpace α]
    (w : ∀ x : α, dist (f x) (g x) < C) : dist f g < C := by
  have c : Continuous fun x => dist (f x) (g x) := by continuity
  obtain ⟨x, -, le⟩ :=
    IsCompact.exists_isMaxOn isCompact_univ Set.univ_nonempty (Continuous.continuousOn c)
  exact lt_of_le_of_lt (dist_le_iff_of_nonempty.mpr fun y => le trivial) (w x)
#align bounded_continuous_function.dist_lt_of_nonempty_compact BoundedContinuousFunction.dist_lt_of_nonempty_compact

theorem dist_lt_iff_of_compact [CompactSpace α] (C0 : (0 : ℝ) < C) :
    dist f g < C ↔ ∀ x : α, dist (f x) (g x) < C := by
  fconstructor
  · intro w x
    exact lt_of_le_of_lt (dist_coe_le_dist x) w
  · by_cases h : Nonempty α
    · exact dist_lt_of_nonempty_compact
    · rintro -
      convert C0
      apply le_antisymm _ dist_nonneg'
      rw [dist_eq]
      exact csInf_le ⟨0, fun C => And.left⟩ ⟨le_rfl, fun x => False.elim (h (Nonempty.intro x))⟩
#align bounded_continuous_function.dist_lt_iff_of_compact BoundedContinuousFunction.dist_lt_iff_of_compact

theorem dist_lt_iff_of_nonempty_compact [Nonempty α] [CompactSpace α] :
    dist f g < C ↔ ∀ x : α, dist (f x) (g x) < C :=
  ⟨fun w x => lt_of_le_of_lt (dist_coe_le_dist x) w, dist_lt_of_nonempty_compact⟩
#align bounded_continuous_function.dist_lt_iff_of_nonempty_compact BoundedContinuousFunction.dist_lt_iff_of_nonempty_compact

/-- The type of bounded continuous functions, with the uniform distance, is a pseudometric space. -/
instance : PseudoMetricSpace (α →ᵇ β) where
  dist_self f := le_antisymm ((dist_le le_rfl).2 fun x => by simp) dist_nonneg'
  dist_comm f g := by simp [dist_eq, dist_comm]
  dist_triangle f g h := (dist_le (add_nonneg dist_nonneg' dist_nonneg')).2
    fun x => le_trans (dist_triangle _ _ _) (add_le_add (dist_coe_le_dist _) (dist_coe_le_dist _))
  -- Porting note: Added proof for `edist_dist`
  edist_dist x y := by dsimp; congr; simp [dist_nonneg']

/-- The type of bounded continuous functions, with the uniform distance, is a metric space. -/
instance {α β} [TopologicalSpace α] [MetricSpace β] : MetricSpace (α →ᵇ β) where
  eq_of_dist_eq_zero hfg := by
    ext x
    exact eq_of_dist_eq_zero (le_antisymm (hfg ▸ dist_coe_le_dist _) dist_nonneg)

theorem nndist_eq : nndist f g = sInf { C | ∀ x : α, nndist (f x) (g x) ≤ C } :=
  Subtype.ext <| dist_eq.trans <| by
    rw [val_eq_coe, coe_sInf, coe_image]
    simp_rw [mem_setOf_eq, ← NNReal.coe_le_coe, coe_mk, exists_prop, coe_nndist]
#align bounded_continuous_function.nndist_eq BoundedContinuousFunction.nndist_eq

theorem nndist_set_exists : ∃ C, ∀ x : α, nndist (f x) (g x) ≤ C :=
  Subtype.exists.mpr <| dist_set_exists.imp fun _ ⟨ha, h⟩ => ⟨ha, h⟩
#align bounded_continuous_function.nndist_set_exists BoundedContinuousFunction.nndist_set_exists

theorem nndist_coe_le_nndist (x : α) : nndist (f x) (g x) ≤ nndist f g :=
  dist_coe_le_dist x
#align bounded_continuous_function.nndist_coe_le_nndist BoundedContinuousFunction.nndist_coe_le_nndist

/-- On an empty space, bounded continuous functions are at distance 0. -/
theorem dist_zero_of_empty [IsEmpty α] : dist f g = 0 := by
  rw [(ext isEmptyElim : f = g), dist_self]
#align bounded_continuous_function.dist_zero_of_empty BoundedContinuousFunction.dist_zero_of_empty

theorem dist_eq_iSup : dist f g = ⨆ x : α, dist (f x) (g x) := by
  cases isEmpty_or_nonempty α; · rw [iSup_of_empty', Real.sSup_empty, dist_zero_of_empty]
  refine' (dist_le_iff_of_nonempty.mpr <| le_ciSup _).antisymm (ciSup_le dist_coe_le_dist)
  exact dist_set_exists.imp fun C hC => forall_range_iff.2 hC.2
#align bounded_continuous_function.dist_eq_supr BoundedContinuousFunction.dist_eq_iSup

theorem nndist_eq_iSup : nndist f g = ⨆ x : α, nndist (f x) (g x) :=
  Subtype.ext <| dist_eq_iSup.trans <| by simp_rw [val_eq_coe, coe_iSup, coe_nndist]
#align bounded_continuous_function.nndist_eq_supr BoundedContinuousFunction.nndist_eq_iSup

theorem tendsto_iff_tendstoUniformly {ι : Type*} {F : ι → α →ᵇ β} {f : α →ᵇ β} {l : Filter ι} :
    Tendsto F l (𝓝 f) ↔ TendstoUniformly (fun i => F i) f l :=
  Iff.intro
    (fun h =>
      tendstoUniformly_iff.2 fun ε ε0 =>
        (Metric.tendsto_nhds.mp h ε ε0).mp
          (eventually_of_forall fun n hn x =>
            lt_of_le_of_lt (dist_coe_le_dist x) (dist_comm (F n) f ▸ hn)))
    fun h =>
    Metric.tendsto_nhds.mpr fun _ ε_pos =>
      (h _ (dist_mem_uniformity <| half_pos ε_pos)).mp
        (eventually_of_forall fun n hn =>
          lt_of_le_of_lt
            ((dist_le (half_pos ε_pos).le).mpr fun x => dist_comm (f x) (F n x) ▸ le_of_lt (hn x))
            (half_lt_self ε_pos))
#align bounded_continuous_function.tendsto_iff_tendsto_uniformly BoundedContinuousFunction.tendsto_iff_tendstoUniformly

/-- The topology on `α →ᵇ β` is exactly the topology induced by the natural map to `α →ᵤ β`. -/
theorem inducing_coeFn : Inducing (UniformFun.ofFun ∘ (⇑) : (α →ᵇ β) → α →ᵤ β) := by
  rw [inducing_iff_nhds]
  refine' fun f => eq_of_forall_le_iff fun l => _
  rw [← tendsto_iff_comap, ← tendsto_id', tendsto_iff_tendstoUniformly,
    UniformFun.tendsto_iff_tendstoUniformly]
  rfl
#align bounded_continuous_function.inducing_coe_fn BoundedContinuousFunction.inducing_coeFn

-- TODO: upgrade to a `UniformEmbedding`
theorem embedding_coeFn : Embedding (UniformFun.ofFun ∘ (⇑) : (α →ᵇ β) → α →ᵤ β) :=
  ⟨inducing_coeFn, fun _ _ h => ext fun x => congr_fun h x⟩
#align bounded_continuous_function.embedding_coe_fn BoundedContinuousFunction.embedding_coeFn

variable (α)

/-- Constant as a continuous bounded function. -/
@[simps! (config := .asFn)] -- Porting note: Changed `simps` to `simps!`
def const (b : β) : α →ᵇ β :=
  ⟨ContinuousMap.const α b, 0, by simp [le_rfl]⟩
#align bounded_continuous_function.const BoundedContinuousFunction.const

variable {α}

theorem const_apply' (a : α) (b : β) : (const α b : α → β) a = b := rfl
#align bounded_continuous_function.const_apply' BoundedContinuousFunction.const_apply'

/-- If the target space is inhabited, so is the space of bounded continuous functions. -/
instance [Inhabited β] : Inhabited (α →ᵇ β) :=
  ⟨const α default⟩

theorem lipschitz_evalx (x : α) : LipschitzWith 1 fun f : α →ᵇ β => f x :=
  LipschitzWith.mk_one fun _ _ => dist_coe_le_dist x
#align bounded_continuous_function.lipschitz_evalx BoundedContinuousFunction.lipschitz_evalx

theorem uniformContinuous_coe : @UniformContinuous (α →ᵇ β) (α → β) _ _ (⇑) :=
  uniformContinuous_pi.2 fun x => (lipschitz_evalx x).uniformContinuous
#align bounded_continuous_function.uniform_continuous_coe BoundedContinuousFunction.uniformContinuous_coe

theorem continuous_coe : Continuous fun (f : α →ᵇ β) x => f x :=
  UniformContinuous.continuous uniformContinuous_coe
#align bounded_continuous_function.continuous_coe BoundedContinuousFunction.continuous_coe

/-- When `x` is fixed, `(f : α →ᵇ β) ↦ f x` is continuous. -/
@[continuity]
theorem continuous_eval_const {x : α} : Continuous fun f : α →ᵇ β => f x :=
  (continuous_apply x).comp continuous_coe
#align bounded_continuous_function.continuous_eval_const BoundedContinuousFunction.continuous_eval_const

/-- The evaluation map is continuous, as a joint function of `u` and `x`. -/
@[continuity]
theorem continuous_eval : Continuous fun p : (α →ᵇ β) × α => p.1 p.2 :=
  (continuous_prod_of_continuous_lipschitzWith _ 1 fun f => f.continuous) <| lipschitz_evalx
#align bounded_continuous_function.continuous_eval BoundedContinuousFunction.continuous_eval

/-- Bounded continuous functions taking values in a complete space form a complete space. -/
instance [CompleteSpace β] : CompleteSpace (α →ᵇ β) :=
  complete_of_cauchySeq_tendsto fun (f : ℕ → α →ᵇ β) (hf : CauchySeq f) => by
    /- We have to show that `f n` converges to a bounded continuous function.
      For this, we prove pointwise convergence to define the limit, then check
      it is a continuous bounded function, and then check the norm convergence. -/
    rcases cauchySeq_iff_le_tendsto_0.1 hf with ⟨b, b0, b_bound, b_lim⟩
    have f_bdd := fun x n m N hn hm => le_trans (dist_coe_le_dist x) (b_bound n m N hn hm)
    have fx_cau : ∀ x, CauchySeq fun n => f n x :=
      fun x => cauchySeq_iff_le_tendsto_0.2 ⟨b, b0, f_bdd x, b_lim⟩
    choose F hF using fun x => cauchySeq_tendsto_of_complete (fx_cau x)
    /- `F : α → β`, `hF : ∀ (x : α), Tendsto (fun n ↦ ↑(f n) x) atTop (𝓝 (F x))`
      `F` is the desired limit function. Check that it is uniformly approximated by `f N`. -/
    have fF_bdd : ∀ x N, dist (f N x) (F x) ≤ b N :=
      fun x N => le_of_tendsto (tendsto_const_nhds.dist (hF x))
        (Filter.eventually_atTop.2 ⟨N, fun n hn => f_bdd x N n N (le_refl N) hn⟩)
    refine' ⟨⟨⟨F, _⟩, _⟩, _⟩
    · -- Check that `F` is continuous, as a uniform limit of continuous functions
      have : TendstoUniformly (fun n x => f n x) F atTop := by
        refine' Metric.tendstoUniformly_iff.2 fun ε ε0 => _
        refine' ((tendsto_order.1 b_lim).2 ε ε0).mono fun n hn x => _
        rw [dist_comm]
        exact lt_of_le_of_lt (fF_bdd x n) hn
      exact this.continuous (eventually_of_forall fun N => (f N).continuous)
    · -- Check that `F` is bounded
      rcases (f 0).bounded with ⟨C, hC⟩
      refine' ⟨C + (b 0 + b 0), fun x y => _⟩
      calc
        dist (F x) (F y) ≤ dist (f 0 x) (f 0 y) + (dist (f 0 x) (F x) + dist (f 0 y) (F y)) :=
          dist_triangle4_left _ _ _ _
        _ ≤ C + (b 0 + b 0) := add_le_add (hC _ _) (add_le_add (fF_bdd _ _) (fF_bdd _ _))
                               -- porting note: was --by mono*
    · -- Check that `F` is close to `f N` in distance terms
      refine' tendsto_iff_dist_tendsto_zero.2 (squeeze_zero (fun _ => dist_nonneg) _ b_lim)
      exact fun N => (dist_le (b0 _)).2 fun x => fF_bdd x N

/-- Composition of a bounded continuous function and a continuous function. -/
def compContinuous {δ : Type*} [TopologicalSpace δ] (f : α →ᵇ β) (g : C(δ, α)) : δ →ᵇ β where
  toContinuousMap := f.1.comp g
  map_bounded' := f.map_bounded'.imp fun _ hC _ _ => hC _ _
#align bounded_continuous_function.comp_continuous BoundedContinuousFunction.compContinuous

@[simp]
theorem coe_compContinuous {δ : Type*} [TopologicalSpace δ] (f : α →ᵇ β) (g : C(δ, α)) :
    ⇑(f.compContinuous g) = f ∘ g := rfl
#align bounded_continuous_function.coe_comp_continuous BoundedContinuousFunction.coe_compContinuous

@[simp]
theorem compContinuous_apply {δ : Type*} [TopologicalSpace δ] (f : α →ᵇ β) (g : C(δ, α)) (x : δ) :
    f.compContinuous g x = f (g x) := rfl
#align bounded_continuous_function.comp_continuous_apply BoundedContinuousFunction.compContinuous_apply

theorem lipschitz_compContinuous {δ : Type*} [TopologicalSpace δ] (g : C(δ, α)) :
    LipschitzWith 1 fun f : α →ᵇ β => f.compContinuous g :=
  LipschitzWith.mk_one fun _ _ => (dist_le dist_nonneg).2 fun x => dist_coe_le_dist (g x)
#align bounded_continuous_function.lipschitz_comp_continuous BoundedContinuousFunction.lipschitz_compContinuous

theorem continuous_compContinuous {δ : Type*} [TopologicalSpace δ] (g : C(δ, α)) :
    Continuous fun f : α →ᵇ β => f.compContinuous g :=
  (lipschitz_compContinuous g).continuous
#align bounded_continuous_function.continuous_comp_continuous BoundedContinuousFunction.continuous_compContinuous

/-- Restrict a bounded continuous function to a set. -/
def restrict (f : α →ᵇ β) (s : Set α) : s →ᵇ β :=
  f.compContinuous <| (ContinuousMap.id _).restrict s
#align bounded_continuous_function.restrict BoundedContinuousFunction.restrict

@[simp]
theorem coe_restrict (f : α →ᵇ β) (s : Set α) : ⇑(f.restrict s) = f ∘ (↑) := rfl
#align bounded_continuous_function.coe_restrict BoundedContinuousFunction.coe_restrict

@[simp]
theorem restrict_apply (f : α →ᵇ β) (s : Set α) (x : s) : f.restrict s x = f x := rfl
#align bounded_continuous_function.restrict_apply BoundedContinuousFunction.restrict_apply

/-- Composition (in the target) of a bounded continuous function with a Lipschitz map again
gives a bounded continuous function. -/
def comp (G : β → γ) {C : ℝ≥0} (H : LipschitzWith C G) (f : α →ᵇ β) : α →ᵇ γ :=
  ⟨⟨fun x => G (f x), H.continuous.comp f.continuous⟩,
    let ⟨D, hD⟩ := f.bounded
    ⟨max C 0 * D, fun x y =>
      calc
        dist (G (f x)) (G (f y)) ≤ C * dist (f x) (f y) := H.dist_le_mul _ _
        _ ≤ max C 0 * dist (f x) (f y) := by gcongr; apply le_max_left
        _ ≤ max C 0 * D := by gcongr; apply hD
        ⟩⟩
#align bounded_continuous_function.comp BoundedContinuousFunction.comp

/-- The composition operator (in the target) with a Lipschitz map is Lipschitz. -/
theorem lipschitz_comp {G : β → γ} {C : ℝ≥0} (H : LipschitzWith C G) :
    LipschitzWith C (comp G H : (α →ᵇ β) → α →ᵇ γ) :=
  LipschitzWith.of_dist_le_mul fun f g =>
    (dist_le (mul_nonneg C.2 dist_nonneg)).2 fun x =>
      calc
        dist (G (f x)) (G (g x)) ≤ C * dist (f x) (g x) := H.dist_le_mul _ _
        _ ≤ C * dist f g := by gcongr; apply dist_coe_le_dist
#align bounded_continuous_function.lipschitz_comp BoundedContinuousFunction.lipschitz_comp

/-- The composition operator (in the target) with a Lipschitz map is uniformly continuous. -/
theorem uniformContinuous_comp {G : β → γ} {C : ℝ≥0} (H : LipschitzWith C G) :
    UniformContinuous (comp G H : (α →ᵇ β) → α →ᵇ γ) :=
  (lipschitz_comp H).uniformContinuous
#align bounded_continuous_function.uniform_continuous_comp BoundedContinuousFunction.uniformContinuous_comp

/-- The composition operator (in the target) with a Lipschitz map is continuous. -/
theorem continuous_comp {G : β → γ} {C : ℝ≥0} (H : LipschitzWith C G) :
    Continuous (comp G H : (α →ᵇ β) → α →ᵇ γ) :=
  (lipschitz_comp H).continuous
#align bounded_continuous_function.continuous_comp BoundedContinuousFunction.continuous_comp

/-- Restriction (in the target) of a bounded continuous function taking values in a subset. -/
def codRestrict (s : Set β) (f : α →ᵇ β) (H : ∀ x, f x ∈ s) : α →ᵇ s :=
  ⟨⟨s.codRestrict f H, f.continuous.subtype_mk _⟩, f.bounded⟩
#align bounded_continuous_function.cod_restrict BoundedContinuousFunction.codRestrict

section Extend

variable {δ : Type*} [TopologicalSpace δ] [DiscreteTopology δ]

/-- A version of `Function.extend` for bounded continuous maps. We assume that the domain has
discrete topology, so we only need to verify boundedness. -/
nonrec def extend (f : α ↪ δ) (g : α →ᵇ β) (h : δ →ᵇ β) : δ →ᵇ β where
  toFun := extend f g h
  continuous_toFun := continuous_of_discreteTopology
  map_bounded' := by
    rw [← isBounded_range_iff, range_extend f.injective]
    exact g.isBounded_range.union (h.isBounded_image _)
#align bounded_continuous_function.extend BoundedContinuousFunction.extend

@[simp]
theorem extend_apply (f : α ↪ δ) (g : α →ᵇ β) (h : δ →ᵇ β) (x : α) : extend f g h (f x) = g x :=
  f.injective.extend_apply _ _ _
#align bounded_continuous_function.extend_apply BoundedContinuousFunction.extend_apply

@[simp]
nonrec theorem extend_comp (f : α ↪ δ) (g : α →ᵇ β) (h : δ →ᵇ β) : extend f g h ∘ f = g :=
  extend_comp f.injective _ _
#align bounded_continuous_function.extend_comp BoundedContinuousFunction.extend_comp

nonrec theorem extend_apply' {f : α ↪ δ} {x : δ} (hx : x ∉ range f) (g : α →ᵇ β) (h : δ →ᵇ β) :
    extend f g h x = h x :=
  extend_apply' _ _ _ hx
#align bounded_continuous_function.extend_apply' BoundedContinuousFunction.extend_apply'

theorem extend_of_empty [IsEmpty α] (f : α ↪ δ) (g : α →ᵇ β) (h : δ →ᵇ β) : extend f g h = h :=
  FunLike.coe_injective <| Function.extend_of_isEmpty f g h
#align bounded_continuous_function.extend_of_empty BoundedContinuousFunction.extend_of_empty

@[simp]
theorem dist_extend_extend (f : α ↪ δ) (g₁ g₂ : α →ᵇ β) (h₁ h₂ : δ →ᵇ β) :
    dist (g₁.extend f h₁) (g₂.extend f h₂) =
      max (dist g₁ g₂) (dist (h₁.restrict (range f)ᶜ) (h₂.restrict (range f)ᶜ)) := by
  refine' le_antisymm ((dist_le <| le_max_iff.2 <| Or.inl dist_nonneg).2 fun x => _) (max_le _ _)
  · rcases _root_.em (∃ y, f y = x) with (⟨x, rfl⟩ | hx)
    · simp only [extend_apply]
      exact (dist_coe_le_dist x).trans (le_max_left _ _)
    · simp only [extend_apply' hx]
      lift x to ((range f)ᶜ : Set δ) using hx
      calc
        dist (h₁ x) (h₂ x) = dist (h₁.restrict (range f)ᶜ x) (h₂.restrict (range f)ᶜ x) := rfl
        _ ≤ dist (h₁.restrict (range f)ᶜ) (h₂.restrict (range f)ᶜ) := (dist_coe_le_dist x)
        _ ≤ _ := le_max_right _ _
  · refine' (dist_le dist_nonneg).2 fun x => _
    rw [← extend_apply f g₁ h₁, ← extend_apply f g₂ h₂]
    exact dist_coe_le_dist _
  · refine' (dist_le dist_nonneg).2 fun x => _
    calc
      dist (h₁ x) (h₂ x) = dist (extend f g₁ h₁ x) (extend f g₂ h₂ x) := by
        rw [extend_apply' x.coe_prop, extend_apply' x.coe_prop]
      _ ≤ _ := dist_coe_le_dist _
#align bounded_continuous_function.dist_extend_extend BoundedContinuousFunction.dist_extend_extend

theorem isometry_extend (f : α ↪ δ) (h : δ →ᵇ β) : Isometry fun g : α →ᵇ β => extend f g h :=
  Isometry.of_dist_eq fun g₁ g₂ => by simp [dist_nonneg]
#align bounded_continuous_function.isometry_extend BoundedContinuousFunction.isometry_extend

end Extend

end Basics

section ArzelaAscoli

variable [TopologicalSpace α] [CompactSpace α] [PseudoMetricSpace β]

variable {f g : α →ᵇ β} {x : α} {C : ℝ}

/- Arzela-Ascoli theorem asserts that, on a compact space, a set of functions sharing
a common modulus of continuity and taking values in a compact set forms a compact
subset for the topology of uniform convergence. In this section, we prove this theorem
and several useful variations around it. -/
/-- First version, with pointwise equicontinuity and range in a compact space. -/
theorem arzela_ascoli₁ [CompactSpace β] (A : Set (α →ᵇ β)) (closed : IsClosed A)
    (H : Equicontinuous ((↑) : A → α → β)) : IsCompact A := by
  simp_rw [Equicontinuous, Metric.equicontinuousAt_iff_pair] at H
  refine' isCompact_of_totallyBounded_isClosed _ closed
  refine' totallyBounded_of_finite_discretization fun ε ε0 => _
  rcases exists_between ε0 with ⟨ε₁, ε₁0, εε₁⟩
  let ε₂ := ε₁ / 2 / 2
  /- We have to find a finite discretization of `u`, i.e., finite information
    that is sufficient to reconstruct `u` up to `ε`. This information will be
    provided by the values of `u` on a sufficiently dense set `tα`,
    slightly translated to fit in a finite `ε₂`-dense set `tβ` in the image. Such
    sets exist by compactness of the source and range. Then, to check that these
    data determine the function up to `ε`, one uses the control on the modulus of
    continuity to extend the closeness on tα to closeness everywhere. -/
  have ε₂0 : ε₂ > 0 := half_pos (half_pos ε₁0)
  have : ∀ x : α, ∃ U, x ∈ U ∧ IsOpen U ∧
      ∀ (y) (_ : y ∈ U) (z) (_ : z ∈ U) {f : α →ᵇ β}, f ∈ A → dist (f y) (f z) < ε₂ :=
    fun x =>
    let ⟨U, nhdsU, hU⟩ := H x _ ε₂0
    let ⟨V, VU, openV, xV⟩ := _root_.mem_nhds_iff.1 nhdsU
    ⟨V, xV, openV, fun y hy z hz f hf => hU y (VU hy) z (VU hz) ⟨f, hf⟩⟩
  choose U hU using this
  /- For all `x`, the set `hU x` is an open set containing `x` on which the elements of `A`
    fluctuate by at most `ε₂`.
    We extract finitely many of these sets that cover the whole space, by compactness. -/
  rcases isCompact_univ.elim_finite_subcover_image (fun x _ => (hU x).2.1) fun x _ =>
      mem_biUnion (mem_univ _) (hU x).1 with
    ⟨tα, _, ⟨_⟩, htα⟩
  -- `tα: Set α`, `htα : univ ⊆ ⋃x ∈ tα, U x`
  rcases @finite_cover_balls_of_compact β _ _ isCompact_univ _ ε₂0 with ⟨tβ, _, ⟨_⟩, htβ⟩
  -- `tβ : Set β`, `htβ : univ ⊆ ⋃y ∈ tβ, ball y ε₂`
  -- Associate to every point `y` in the space a nearby point `F y` in `tβ`
  choose F hF using fun y => show ∃ z ∈ tβ, dist y z < ε₂ by simpa using htβ (mem_univ y)
  -- `F : β → β`, `hF : ∀ (y : β), F y ∈ tβ ∧ dist y (F y) < ε₂`
  /- Associate to every function a discrete approximation, mapping each point in `tα`
    to a point in `tβ` close to its true image by the function. -/
  refine' ⟨tα → tβ, by infer_instance, fun f a => ⟨F (f.1 a), (hF (f.1 a)).1⟩, _⟩
  rintro ⟨f, hf⟩ ⟨g, hg⟩ f_eq_g
  -- If two functions have the same approximation, then they are within distance `ε`
  refine' lt_of_le_of_lt ((dist_le <| le_of_lt ε₁0).2 fun x => _) εε₁
  obtain ⟨x', x'tα, hx'⟩ := mem_iUnion₂.1 (htα (mem_univ x))
  calc
    dist (f x) (g x) ≤ dist (f x) (f x') + dist (g x) (g x') + dist (f x') (g x') :=
      dist_triangle4_right _ _ _ _
    _ ≤ ε₂ + ε₂ + ε₁ / 2 := by
      refine' le_of_lt (add_lt_add (add_lt_add _ _) _)
      · exact (hU x').2.2 _ hx' _ (hU x').1 hf
      · exact (hU x').2.2 _ hx' _ (hU x').1 hg
      · have F_f_g : F (f x') = F (g x') :=
          (congr_arg (fun f : tα → tβ => (f ⟨x', x'tα⟩ : β)) f_eq_g : _)
        calc
          dist (f x') (g x') ≤ dist (f x') (F (f x')) + dist (g x') (F (f x')) :=
            dist_triangle_right _ _ _
          _ = dist (f x') (F (f x')) + dist (g x') (F (g x')) := by rw [F_f_g]
          _ < ε₂ + ε₂ := (add_lt_add (hF (f x')).2 (hF (g x')).2)
          _ = ε₁ / 2 := add_halves _
    _ = ε₁ := by rw [add_halves, add_halves]
#align bounded_continuous_function.arzela_ascoli₁ BoundedContinuousFunction.arzela_ascoli₁

/-- Second version, with pointwise equicontinuity and range in a compact subset. -/
theorem arzela_ascoli₂ (s : Set β) (hs : IsCompact s) (A : Set (α →ᵇ β)) (closed : IsClosed A)
    (in_s : ∀ (f : α →ᵇ β) (x : α), f ∈ A → f x ∈ s) (H : Equicontinuous ((↑) : A → α → β)) :
    IsCompact A := by
  /- This version is deduced from the previous one by restricting to the compact type in the target,
  using compactness there and then lifting everything to the original space. -/
  have M : LipschitzWith 1 (↑) := LipschitzWith.subtype_val s
  let F : (α →ᵇ s) → α →ᵇ β := comp (↑) M
  refine' IsCompact.of_isClosed_subset ((_ : IsCompact (F ⁻¹' A)).image (continuous_comp M)) closed
      fun f hf => _
  · haveI : CompactSpace s := isCompact_iff_compactSpace.1 hs
    refine' arzela_ascoli₁ _ (continuous_iff_isClosed.1 (continuous_comp M) _ closed) _
    rw [uniformEmbedding_subtype_val.toUniformInducing.equicontinuous_iff]
    exact H.comp (A.restrictPreimage F)
  · let g := codRestrict s f fun x => in_s f x hf
    rw [show f = F g by ext; rfl] at hf ⊢
    exact ⟨g, hf, rfl⟩
#align bounded_continuous_function.arzela_ascoli₂ BoundedContinuousFunction.arzela_ascoli₂

/-- Third (main) version, with pointwise equicontinuity and range in a compact subset, but
without closedness. The closure is then compact. -/
theorem arzela_ascoli [T2Space β] (s : Set β) (hs : IsCompact s) (A : Set (α →ᵇ β))
    (in_s : ∀ (f : α →ᵇ β) (x : α), f ∈ A → f x ∈ s) (H : Equicontinuous ((↑) : A → α → β)) :
    IsCompact (closure A) :=
  /- This version is deduced from the previous one by checking that the closure of `A`, in
  addition to being closed, still satisfies the properties of compact range and equicontinuity. -/
  arzela_ascoli₂ s hs (closure A) isClosed_closure
    (fun _ x hf =>
      (mem_of_closed' hs.isClosed).2 fun ε ε0 =>
        let ⟨g, gA, dist_fg⟩ := Metric.mem_closure_iff.1 hf ε ε0
        ⟨g x, in_s g x gA, lt_of_le_of_lt (dist_coe_le_dist _) dist_fg⟩)
    (H.closure' continuous_coe)
#align bounded_continuous_function.arzela_ascoli BoundedContinuousFunction.arzela_ascoli

end ArzelaAscoli

section One

variable [TopologicalSpace α] [PseudoMetricSpace β] [One β]

@[to_additive]
instance : One (α →ᵇ β) :=
  ⟨const α 1⟩

@[to_additive (attr := simp)]
theorem coe_one : ((1 : α →ᵇ β) : α → β) = 1 := rfl
#align bounded_continuous_function.coe_one BoundedContinuousFunction.coe_one
#align bounded_continuous_function.coe_zero BoundedContinuousFunction.coe_zero

@[to_additive (attr := simp)]
theorem mkOfCompact_one [CompactSpace α] : mkOfCompact (1 : C(α, β)) = 1 := rfl
#align bounded_continuous_function.mk_of_compact_one BoundedContinuousFunction.mkOfCompact_one
#align bounded_continuous_function.mk_of_compact_zero BoundedContinuousFunction.mkOfCompact_zero

@[to_additive]
theorem forall_coe_one_iff_one (f : α →ᵇ β) : (∀ x, f x = 1) ↔ f = 1 :=
  (@FunLike.ext_iff _ _ _ _ f 1).symm
#align bounded_continuous_function.forall_coe_one_iff_one BoundedContinuousFunction.forall_coe_one_iff_one
#align bounded_continuous_function.forall_coe_zero_iff_zero BoundedContinuousFunction.forall_coe_zero_iff_zero

@[to_additive (attr := simp)]
theorem one_compContinuous [TopologicalSpace γ] (f : C(γ, α)) : (1 : α →ᵇ β).compContinuous f = 1 :=
  rfl
#align bounded_continuous_function.one_comp_continuous BoundedContinuousFunction.one_compContinuous
#align bounded_continuous_function.zero_comp_continuous BoundedContinuousFunction.zero_compContinuous

end One

section LipschitzAdd

/- In this section, if `β` is an `AddMonoid` whose addition operation is Lipschitz, then we show
that the space of bounded continuous functions from `α` to `β` inherits a topological `AddMonoid`
structure, by using pointwise operations and checking that they are compatible with the uniform
distance.

Implementation note: The material in this section could have been written for `LipschitzMul`
and transported by `@[to_additive]`. We choose not to do this because this causes a few lemma
names (for example, `coe_mul`) to conflict with later lemma names for normed rings; this is only a
trivial inconvenience, but in any case there are no obvious applications of the multiplicative
version. -/
variable [TopologicalSpace α] [PseudoMetricSpace β] [AddMonoid β]

variable [LipschitzAdd β]

variable (f g : α →ᵇ β) {x : α} {C : ℝ}

/-- The pointwise sum of two bounded continuous functions is again bounded continuous. -/
instance : Add (α →ᵇ β) where
  add f g :=
    BoundedContinuousFunction.mkOfBound (f.toContinuousMap + g.toContinuousMap)
      (↑(LipschitzAdd.C β) * max (Classical.choose f.bounded) (Classical.choose g.bounded))
      (by
        intro x y
        refine' le_trans (lipschitz_with_lipschitz_const_add ⟨f x, g x⟩ ⟨f y, g y⟩) _
        rw [Prod.dist_eq]
        refine' mul_le_mul_of_nonneg_left _ (LipschitzAdd.C β).coe_nonneg
        apply max_le_max
        exact Classical.choose_spec f.bounded x y
        exact Classical.choose_spec g.bounded x y)

@[simp]
theorem coe_add : ⇑(f + g) = f + g := rfl
#align bounded_continuous_function.coe_add BoundedContinuousFunction.coe_add

theorem add_apply : (f + g) x = f x + g x := rfl
#align bounded_continuous_function.add_apply BoundedContinuousFunction.add_apply

@[simp]
theorem mkOfCompact_add [CompactSpace α] (f g : C(α, β)) :
    mkOfCompact (f + g) = mkOfCompact f + mkOfCompact g := rfl
#align bounded_continuous_function.mk_of_compact_add BoundedContinuousFunction.mkOfCompact_add

theorem add_compContinuous [TopologicalSpace γ] (h : C(γ, α)) :
    (g + f).compContinuous h = g.compContinuous h + f.compContinuous h := rfl
#align bounded_continuous_function.add_comp_continuous BoundedContinuousFunction.add_compContinuous

@[simp]
theorem coe_nsmulRec : ∀ n, ⇑(nsmulRec n f) = n • ⇑f
  | 0 => by rw [nsmulRec, zero_smul, coe_zero]
  | n + 1 => by rw [nsmulRec, succ_nsmul, coe_add, coe_nsmulRec n]
#align bounded_continuous_function.coe_nsmul_rec BoundedContinuousFunction.coe_nsmulRec

instance hasNatScalar : SMul ℕ (α →ᵇ β) where
  smul n f :=
    { toContinuousMap := n • f.toContinuousMap
      map_bounded' := by simpa [coe_nsmulRec] using (nsmulRec n f).map_bounded' }
#align bounded_continuous_function.has_nat_scalar BoundedContinuousFunction.hasNatScalar

@[simp]
theorem coe_nsmul (r : ℕ) (f : α →ᵇ β) : ⇑(r • f) = r • ⇑f := rfl
#align bounded_continuous_function.coe_nsmul BoundedContinuousFunction.coe_nsmul

@[simp]
theorem nsmul_apply (r : ℕ) (f : α →ᵇ β) (v : α) : (r • f) v = r • f v := rfl
#align bounded_continuous_function.nsmul_apply BoundedContinuousFunction.nsmul_apply

instance addMonoid : AddMonoid (α →ᵇ β) :=
  FunLike.coe_injective.addMonoid _ coe_zero coe_add fun _ _ => coe_nsmul _ _

instance : LipschitzAdd (α →ᵇ β) where
  lipschitz_add :=
    ⟨LipschitzAdd.C β, by
      have C_nonneg := (LipschitzAdd.C β).coe_nonneg
      rw [lipschitzWith_iff_dist_le_mul]
      rintro ⟨f₁, g₁⟩ ⟨f₂, g₂⟩
      rw [dist_le (mul_nonneg C_nonneg dist_nonneg)]
      intro x
      refine' le_trans (lipschitz_with_lipschitz_const_add ⟨f₁ x, g₁ x⟩ ⟨f₂ x, g₂ x⟩) _
      refine' mul_le_mul_of_nonneg_left _ C_nonneg
      apply max_le_max <;> exact dist_coe_le_dist x⟩

/-- Coercion of a `NormedAddGroupHom` is an `AddMonoidHom`. Similar to `AddMonoidHom.coeFn`. -/
@[simps]
def coeFnAddHom : (α →ᵇ β) →+ α → β where
  toFun := (⇑)
  map_zero' := coe_zero
  map_add' := coe_add
#align bounded_continuous_function.coe_fn_add_hom BoundedContinuousFunction.coeFnAddHom

variable (α β)

/-- The additive map forgetting that a bounded continuous function is bounded. -/
@[simps]
def toContinuousMapAddHom : (α →ᵇ β) →+ C(α, β) where
  toFun := toContinuousMap
  map_zero' := rfl
  map_add' := by
    intros
    ext
    simp
#align bounded_continuous_function.to_continuous_map_add_hom BoundedContinuousFunction.toContinuousMapAddHom

end LipschitzAdd

section CommHasLipschitzAdd

variable [TopologicalSpace α] [PseudoMetricSpace β] [AddCommMonoid β] [LipschitzAdd β]

@[to_additive]
instance : AddCommMonoid (α →ᵇ β) :=
  { BoundedContinuousFunction.addMonoid with
    add_comm := fun f g => by ext; simp [add_comm] }

open BigOperators

@[simp]
theorem coe_sum {ι : Type*} (s : Finset ι) (f : ι → α →ᵇ β) :
    ⇑(∑ i in s, f i) = ∑ i in s, (f i : α → β) :=
  map_sum coeFnAddHom f s
#align bounded_continuous_function.coe_sum BoundedContinuousFunction.coe_sum

theorem sum_apply {ι : Type*} (s : Finset ι) (f : ι → α →ᵇ β) (a : α) :
    (∑ i in s, f i) a = ∑ i in s, f i a := by simp
#align bounded_continuous_function.sum_apply BoundedContinuousFunction.sum_apply

end CommHasLipschitzAdd

section NormedAddCommGroup

/- In this section, if `β` is a normed group, then we show that the space of bounded
continuous functions from `α` to `β` inherits a normed group structure, by using
pointwise operations and checking that they are compatible with the uniform distance. -/
variable [TopologicalSpace α] [SeminormedAddCommGroup β]

variable (f g : α →ᵇ β) {x : α} {C : ℝ}

instance : Norm (α →ᵇ β) :=
  ⟨fun u => dist u 0⟩

theorem norm_def : ‖f‖ = dist f 0 := rfl
#align bounded_continuous_function.norm_def BoundedContinuousFunction.norm_def

/-- The norm of a bounded continuous function is the supremum of `‖f x‖`.
We use `sInf` to ensure that the definition works if `α` has no elements. -/
theorem norm_eq (f : α →ᵇ β) : ‖f‖ = sInf { C : ℝ | 0 ≤ C ∧ ∀ x : α, ‖f x‖ ≤ C } := by
  simp [norm_def, BoundedContinuousFunction.dist_eq]
#align bounded_continuous_function.norm_eq BoundedContinuousFunction.norm_eq

/-- When the domain is non-empty, we do not need the `0 ≤ C` condition in the formula for `‖f‖` as a
`sInf`. -/
theorem norm_eq_of_nonempty [h : Nonempty α] : ‖f‖ = sInf { C : ℝ | ∀ x : α, ‖f x‖ ≤ C } := by
  obtain ⟨a⟩ := h
  rw [norm_eq]
  congr
  ext
  simp only [mem_setOf_eq, and_iff_right_iff_imp]
  exact fun h' => le_trans (norm_nonneg (f a)) (h' a)
#align bounded_continuous_function.norm_eq_of_nonempty BoundedContinuousFunction.norm_eq_of_nonempty

@[simp]
theorem norm_eq_zero_of_empty [IsEmpty α] : ‖f‖ = 0 :=
  dist_zero_of_empty
#align bounded_continuous_function.norm_eq_zero_of_empty BoundedContinuousFunction.norm_eq_zero_of_empty

theorem norm_coe_le_norm (x : α) : ‖f x‖ ≤ ‖f‖ :=
  calc
    ‖f x‖ = dist (f x) ((0 : α →ᵇ β) x) := by simp [dist_zero_right]
    _ ≤ ‖f‖ := dist_coe_le_dist _
#align bounded_continuous_function.norm_coe_le_norm BoundedContinuousFunction.norm_coe_le_norm

lemma neg_norm_le_apply (f : α →ᵇ ℝ) (x : α) :
    -‖f‖ ≤ f x := (abs_le.mp (norm_coe_le_norm f x)).1

lemma apply_le_norm (f : α →ᵇ ℝ) (x : α) :
    f x ≤ ‖f‖ := (abs_le.mp (norm_coe_le_norm f x)).2

theorem dist_le_two_norm' {f : γ → β} {C : ℝ} (hC : ∀ x, ‖f x‖ ≤ C) (x y : γ) :
    dist (f x) (f y) ≤ 2 * C :=
  calc
    dist (f x) (f y) ≤ ‖f x‖ + ‖f y‖ := dist_le_norm_add_norm _ _
    _ ≤ C + C := (add_le_add (hC x) (hC y))
    _ = 2 * C := (two_mul _).symm
#align bounded_continuous_function.dist_le_two_norm' BoundedContinuousFunction.dist_le_two_norm'

/-- Distance between the images of any two points is at most twice the norm of the function. -/
theorem dist_le_two_norm (x y : α) : dist (f x) (f y) ≤ 2 * ‖f‖ :=
  dist_le_two_norm' f.norm_coe_le_norm x y
#align bounded_continuous_function.dist_le_two_norm BoundedContinuousFunction.dist_le_two_norm

variable {f}

/-- The norm of a function is controlled by the supremum of the pointwise norms. -/
theorem norm_le (C0 : (0 : ℝ) ≤ C) : ‖f‖ ≤ C ↔ ∀ x : α, ‖f x‖ ≤ C := by
  simpa using @dist_le _ _ _ _ f 0 _ C0
#align bounded_continuous_function.norm_le BoundedContinuousFunction.norm_le

theorem norm_le_of_nonempty [Nonempty α] {f : α →ᵇ β} {M : ℝ} : ‖f‖ ≤ M ↔ ∀ x, ‖f x‖ ≤ M := by
  simp_rw [norm_def, ← dist_zero_right]
  exact dist_le_iff_of_nonempty
#align bounded_continuous_function.norm_le_of_nonempty BoundedContinuousFunction.norm_le_of_nonempty

theorem norm_lt_iff_of_compact [CompactSpace α] {f : α →ᵇ β} {M : ℝ} (M0 : 0 < M) :
    ‖f‖ < M ↔ ∀ x, ‖f x‖ < M := by
  simp_rw [norm_def, ← dist_zero_right]
  exact dist_lt_iff_of_compact M0
#align bounded_continuous_function.norm_lt_iff_of_compact BoundedContinuousFunction.norm_lt_iff_of_compact

theorem norm_lt_iff_of_nonempty_compact [Nonempty α] [CompactSpace α] {f : α →ᵇ β} {M : ℝ} :
    ‖f‖ < M ↔ ∀ x, ‖f x‖ < M := by
  simp_rw [norm_def, ← dist_zero_right]
  exact dist_lt_iff_of_nonempty_compact
#align bounded_continuous_function.norm_lt_iff_of_nonempty_compact BoundedContinuousFunction.norm_lt_iff_of_nonempty_compact

variable (f)

/-- Norm of `const α b` is less than or equal to `‖b‖`. If `α` is nonempty,
then it is equal to `‖b‖`. -/
theorem norm_const_le (b : β) : ‖const α b‖ ≤ ‖b‖ :=
  (norm_le (norm_nonneg b)).2 fun _ => le_rfl
#align bounded_continuous_function.norm_const_le BoundedContinuousFunction.norm_const_le

@[simp]
theorem norm_const_eq [h : Nonempty α] (b : β) : ‖const α b‖ = ‖b‖ :=
  le_antisymm (norm_const_le b) <| h.elim fun x => (const α b).norm_coe_le_norm x
#align bounded_continuous_function.norm_const_eq BoundedContinuousFunction.norm_const_eq

/-- Constructing a bounded continuous function from a uniformly bounded continuous
function taking values in a normed group. -/
def ofNormedAddCommGroup {α : Type u} {β : Type v} [TopologicalSpace α] [SeminormedAddCommGroup β]
    (f : α → β) (Hf : Continuous f) (C : ℝ) (H : ∀ x, ‖f x‖ ≤ C) : α →ᵇ β :=
  ⟨⟨fun n => f n, Hf⟩, ⟨_, dist_le_two_norm' H⟩⟩
#align bounded_continuous_function.of_normed_add_comm_group BoundedContinuousFunction.ofNormedAddCommGroup

@[simp]
theorem coe_ofNormedAddCommGroup {α : Type u} {β : Type v} [TopologicalSpace α]
    [SeminormedAddCommGroup β] (f : α → β) (Hf : Continuous f) (C : ℝ) (H : ∀ x, ‖f x‖ ≤ C) :
    (ofNormedAddCommGroup f Hf C H : α → β) = f := rfl
#align bounded_continuous_function.coe_of_normed_add_comm_group BoundedContinuousFunction.coe_ofNormedAddCommGroup

theorem norm_ofNormedAddCommGroup_le {f : α → β} (hfc : Continuous f) {C : ℝ} (hC : 0 ≤ C)
    (hfC : ∀ x, ‖f x‖ ≤ C) : ‖ofNormedAddCommGroup f hfc C hfC‖ ≤ C :=
  (norm_le hC).2 hfC
#align bounded_continuous_function.norm_of_normed_add_comm_group_le BoundedContinuousFunction.norm_ofNormedAddCommGroup_le

/-- Constructing a bounded continuous function from a uniformly bounded
function on a discrete space, taking values in a normed group. -/
def ofNormedAddCommGroupDiscrete {α : Type u} {β : Type v} [TopologicalSpace α] [DiscreteTopology α]
    [SeminormedAddCommGroup β] (f : α → β) (C : ℝ) (H : ∀ x, norm (f x) ≤ C) : α →ᵇ β :=
  ofNormedAddCommGroup f continuous_of_discreteTopology C H
#align bounded_continuous_function.of_normed_add_comm_group_discrete BoundedContinuousFunction.ofNormedAddCommGroupDiscrete

@[simp]
theorem coe_ofNormedAddCommGroupDiscrete {α : Type u} {β : Type v} [TopologicalSpace α]
    [DiscreteTopology α] [SeminormedAddCommGroup β] (f : α → β) (C : ℝ) (H : ∀ x, ‖f x‖ ≤ C) :
    (ofNormedAddCommGroupDiscrete f C H : α → β) = f := rfl
#align bounded_continuous_function.coe_of_normed_add_comm_group_discrete BoundedContinuousFunction.coe_ofNormedAddCommGroupDiscrete

/-- Taking the pointwise norm of a bounded continuous function with values in a
`SeminormedAddCommGroup` yields a bounded continuous function with values in ℝ. -/
def normComp : α →ᵇ ℝ :=
  f.comp norm lipschitzWith_one_norm
#align bounded_continuous_function.norm_comp BoundedContinuousFunction.normComp

@[simp]
theorem coe_normComp : (f.normComp : α → ℝ) = norm ∘ f := rfl
#align bounded_continuous_function.coe_norm_comp BoundedContinuousFunction.coe_normComp

@[simp]
theorem norm_normComp : ‖f.normComp‖ = ‖f‖ := by
  simp only [norm_eq, coe_normComp, norm_norm, Function.comp]
#align bounded_continuous_function.norm_norm_comp BoundedContinuousFunction.norm_normComp

theorem bddAbove_range_norm_comp : BddAbove <| Set.range <| norm ∘ f :=
  (Real.isBounded_iff_bddBelow_bddAbove.mp <| @isBounded_range _ _ _ _ f.normComp).2
#align bounded_continuous_function.bdd_above_range_norm_comp BoundedContinuousFunction.bddAbove_range_norm_comp

theorem norm_eq_iSup_norm : ‖f‖ = ⨆ x : α, ‖f x‖ := by
  simp_rw [norm_def, dist_eq_iSup, coe_zero, Pi.zero_apply, dist_zero_right]
#align bounded_continuous_function.norm_eq_supr_norm BoundedContinuousFunction.norm_eq_iSup_norm

/-- If `‖(1 : β)‖ = 1`, then `‖(1 : α →ᵇ β)‖ = 1` if `α` is nonempty. -/
instance [Nonempty α] [One β] [NormOneClass β] : NormOneClass (α →ᵇ β) where
  norm_one := by simp only [norm_eq_iSup_norm, coe_one, Pi.one_apply, norm_one, ciSup_const]

/-- The pointwise opposite of a bounded continuous function is again bounded continuous. -/
instance : Neg (α →ᵇ β) :=
  ⟨fun f =>
    ofNormedAddCommGroup (-f) f.continuous.neg ‖f‖ fun x =>
      norm_neg ((⇑f) x) ▸ f.norm_coe_le_norm x⟩

/-- The pointwise difference of two bounded continuous functions is again bounded continuous. -/
instance : Sub (α →ᵇ β) :=
  ⟨fun f g =>
    ofNormedAddCommGroup (f - g) (f.continuous.sub g.continuous) (‖f‖ + ‖g‖) fun x => by
      simp only [sub_eq_add_neg]
      exact le_trans (norm_add_le _ _)
        (add_le_add (f.norm_coe_le_norm x) <| norm_neg ((⇑g) x) ▸ g.norm_coe_le_norm x)⟩

@[simp]
theorem coe_neg : ⇑(-f) = -f := rfl
#align bounded_continuous_function.coe_neg BoundedContinuousFunction.coe_neg

theorem neg_apply : (-f) x = -f x := rfl
#align bounded_continuous_function.neg_apply BoundedContinuousFunction.neg_apply

@[simp]
theorem coe_sub : ⇑(f - g) = f - g := rfl
#align bounded_continuous_function.coe_sub BoundedContinuousFunction.coe_sub

theorem sub_apply : (f - g) x = f x - g x := rfl
#align bounded_continuous_function.sub_apply BoundedContinuousFunction.sub_apply

@[simp]
theorem mkOfCompact_neg [CompactSpace α] (f : C(α, β)) : mkOfCompact (-f) = -mkOfCompact f := rfl
#align bounded_continuous_function.mk_of_compact_neg BoundedContinuousFunction.mkOfCompact_neg

@[simp]
theorem mkOfCompact_sub [CompactSpace α] (f g : C(α, β)) :
    mkOfCompact (f - g) = mkOfCompact f - mkOfCompact g := rfl
#align bounded_continuous_function.mk_of_compact_sub BoundedContinuousFunction.mkOfCompact_sub

@[simp]
theorem coe_zsmulRec : ∀ z, ⇑(zsmulRec z f) = z • ⇑f
  | Int.ofNat n => by rw [zsmulRec, Int.ofNat_eq_coe, coe_nsmulRec, coe_nat_zsmul]
  | Int.negSucc n => by rw [zsmulRec, negSucc_zsmul, coe_neg, coe_nsmulRec]
#align bounded_continuous_function.coe_zsmul_rec BoundedContinuousFunction.coe_zsmulRec

instance hasIntScalar : SMul ℤ (α →ᵇ β) where
  smul n f :=
    { toContinuousMap := n • f.toContinuousMap
      map_bounded' := by simpa using (zsmulRec n f).map_bounded' }
#align bounded_continuous_function.has_int_scalar BoundedContinuousFunction.hasIntScalar

@[simp]
theorem coe_zsmul (r : ℤ) (f : α →ᵇ β) : ⇑(r • f) = r • ⇑f := rfl
#align bounded_continuous_function.coe_zsmul BoundedContinuousFunction.coe_zsmul

@[simp]
theorem zsmul_apply (r : ℤ) (f : α →ᵇ β) (v : α) : (r • f) v = r • f v := rfl
#align bounded_continuous_function.zsmul_apply BoundedContinuousFunction.zsmul_apply

instance : AddCommGroup (α →ᵇ β) :=
  FunLike.coe_injective.addCommGroup _ coe_zero coe_add coe_neg coe_sub (fun _ _ => coe_nsmul _ _)
    fun _ _ => coe_zsmul _ _

instance seminormedAddCommGroup : SeminormedAddCommGroup (α →ᵇ β) where
  dist_eq f g := by simp only [norm_eq, dist_eq, dist_eq_norm, sub_apply]

instance normedAddCommGroup {α β} [TopologicalSpace α] [NormedAddCommGroup β] :
    NormedAddCommGroup (α →ᵇ β) :=
  { BoundedContinuousFunction.seminormedAddCommGroup with
    -- Porting note: Added a proof for `eq_of_dist_eq_zero`
    eq_of_dist_eq_zero }

theorem nnnorm_def : ‖f‖₊ = nndist f 0 := rfl
#align bounded_continuous_function.nnnorm_def BoundedContinuousFunction.nnnorm_def

theorem nnnorm_coe_le_nnnorm (x : α) : ‖f x‖₊ ≤ ‖f‖₊ :=
  norm_coe_le_norm _ _
#align bounded_continuous_function.nnnorm_coe_le_nnnorm BoundedContinuousFunction.nnnorm_coe_le_nnnorm

theorem nndist_le_two_nnnorm (x y : α) : nndist (f x) (f y) ≤ 2 * ‖f‖₊ :=
  dist_le_two_norm _ _ _
#align bounded_continuous_function.nndist_le_two_nnnorm BoundedContinuousFunction.nndist_le_two_nnnorm

/-- The `nnnorm` of a function is controlled by the supremum of the pointwise `nnnorm`s. -/
theorem nnnorm_le (C : ℝ≥0) : ‖f‖₊ ≤ C ↔ ∀ x : α, ‖f x‖₊ ≤ C :=
  norm_le C.prop
#align bounded_continuous_function.nnnorm_le BoundedContinuousFunction.nnnorm_le

theorem nnnorm_const_le (b : β) : ‖const α b‖₊ ≤ ‖b‖₊ :=
  norm_const_le _
#align bounded_continuous_function.nnnorm_const_le BoundedContinuousFunction.nnnorm_const_le

@[simp]
theorem nnnorm_const_eq [Nonempty α] (b : β) : ‖const α b‖₊ = ‖b‖₊ :=
  Subtype.ext <| norm_const_eq _
#align bounded_continuous_function.nnnorm_const_eq BoundedContinuousFunction.nnnorm_const_eq

theorem nnnorm_eq_iSup_nnnorm : ‖f‖₊ = ⨆ x : α, ‖f x‖₊ :=
  Subtype.ext <| (norm_eq_iSup_norm f).trans <| by simp_rw [val_eq_coe, NNReal.coe_iSup, coe_nnnorm]
#align bounded_continuous_function.nnnorm_eq_supr_nnnorm BoundedContinuousFunction.nnnorm_eq_iSup_nnnorm

theorem abs_diff_coe_le_dist : ‖f x - g x‖ ≤ dist f g := by
  rw [dist_eq_norm]
  exact (f - g).norm_coe_le_norm x
#align bounded_continuous_function.abs_diff_coe_le_dist BoundedContinuousFunction.abs_diff_coe_le_dist

theorem coe_le_coe_add_dist {f g : α →ᵇ ℝ} : f x ≤ g x + dist f g :=
  sub_le_iff_le_add'.1 <| (abs_le.1 <| @dist_coe_le_dist _ _ _ _ f g x).2
#align bounded_continuous_function.coe_le_coe_add_dist BoundedContinuousFunction.coe_le_coe_add_dist

theorem norm_compContinuous_le [TopologicalSpace γ] (f : α →ᵇ β) (g : C(γ, α)) :
    ‖f.compContinuous g‖ ≤ ‖f‖ :=
  ((lipschitz_compContinuous g).dist_le_mul f 0).trans <| by
    rw [NNReal.coe_one, one_mul, dist_zero_right]
#align bounded_continuous_function.norm_comp_continuous_le BoundedContinuousFunction.norm_compContinuous_le

end NormedAddCommGroup

section BoundedSMul

/-!
### `BoundedSMul` (in particular, topological module) structure

In this section, if `β` is a metric space and a `𝕜`-module whose addition and scalar multiplication
are compatible with the metric structure, then we show that the space of bounded continuous
functions from `α` to `β` inherits a so-called `BoundedSMul` structure (in particular, a
`ContinuousMul` structure, which is the mathlib formulation of being a topological module), by
using pointwise operations and checking that they are compatible with the uniform distance. -/


variable {𝕜 : Type*} [PseudoMetricSpace 𝕜] [TopologicalSpace α] [PseudoMetricSpace β]

section SMul

variable [Zero 𝕜] [Zero β] [SMul 𝕜 β] [BoundedSMul 𝕜 β]

instance : SMul 𝕜 (α →ᵇ β) where
  smul c f :=
    { toContinuousMap := c • f.toContinuousMap
      map_bounded' :=
        let ⟨b, hb⟩ := f.bounded
        ⟨dist c 0 * b, fun x y => by
          refine' (dist_smul_pair c (f x) (f y)).trans _
          refine' mul_le_mul_of_nonneg_left _ dist_nonneg
          exact hb x y⟩ }

@[simp]
theorem coe_smul (c : 𝕜) (f : α →ᵇ β) : ⇑(c • f) = fun x => c • f x := rfl
#align bounded_continuous_function.coe_smul BoundedContinuousFunction.coe_smul

theorem smul_apply (c : 𝕜) (f : α →ᵇ β) (x : α) : (c • f) x = c • f x := rfl
#align bounded_continuous_function.smul_apply BoundedContinuousFunction.smul_apply

instance [SMul 𝕜ᵐᵒᵖ β] [IsCentralScalar 𝕜 β] : IsCentralScalar 𝕜 (α →ᵇ β) where
  op_smul_eq_smul _ _ := ext fun _ => op_smul_eq_smul _ _

instance : BoundedSMul 𝕜 (α →ᵇ β) where
  dist_smul_pair' c f₁ f₂ := by
    rw [dist_le (mul_nonneg dist_nonneg dist_nonneg)]
    intro x
    refine' (dist_smul_pair c (f₁ x) (f₂ x)).trans _
    exact mul_le_mul_of_nonneg_left (dist_coe_le_dist x) dist_nonneg
  dist_pair_smul' c₁ c₂ f := by
    rw [dist_le (mul_nonneg dist_nonneg dist_nonneg)]
    intro x
    refine' (dist_pair_smul c₁ c₂ (f x)).trans _
    refine' mul_le_mul_of_nonneg_left _ dist_nonneg
    convert dist_coe_le_dist (β := β) x
    simp

end SMul

section MulAction

variable [MonoidWithZero 𝕜] [Zero β] [MulAction 𝕜 β] [BoundedSMul 𝕜 β]

instance : MulAction 𝕜 (α →ᵇ β) :=
  FunLike.coe_injective.mulAction _ coe_smul

end MulAction

section DistribMulAction

variable [MonoidWithZero 𝕜] [AddMonoid β] [DistribMulAction 𝕜 β] [BoundedSMul 𝕜 β]

variable [LipschitzAdd β]

instance : DistribMulAction 𝕜 (α →ᵇ β) :=
  Function.Injective.distribMulAction ⟨⟨_, coe_zero⟩, coe_add⟩ FunLike.coe_injective coe_smul

end DistribMulAction

section Module

variable [Semiring 𝕜] [AddCommMonoid β] [Module 𝕜 β] [BoundedSMul 𝕜 β]

variable {f g : α →ᵇ β} {x : α} {C : ℝ}

variable [LipschitzAdd β]

instance module : Module 𝕜 (α →ᵇ β) :=
  Function.Injective.module _ ⟨⟨_, coe_zero⟩, coe_add⟩ FunLike.coe_injective coe_smul

variable (𝕜)

/-- The evaluation at a point, as a continuous linear map from `α →ᵇ β` to `β`. -/
def evalClm (x : α) : (α →ᵇ β) →L[𝕜] β where
  toFun f := f x
  map_add' f g := add_apply _ _
  map_smul' c f := smul_apply _ _ _
#align bounded_continuous_function.eval_clm BoundedContinuousFunction.evalClm

@[simp]
theorem evalClm_apply (x : α) (f : α →ᵇ β) : evalClm 𝕜 x f = f x := rfl
#align bounded_continuous_function.eval_clm_apply BoundedContinuousFunction.evalClm_apply

variable (α β)

/-- The linear map forgetting that a bounded continuous function is bounded. -/
@[simps]
def toContinuousMapLinearMap : (α →ᵇ β) →ₗ[𝕜] C(α, β) where
  toFun := toContinuousMap
  map_smul' _ _ := rfl
  map_add' _ _ := rfl
#align bounded_continuous_function.to_continuous_map_linear_map BoundedContinuousFunction.toContinuousMapLinearMap

end Module

end BoundedSMul

section NormedSpace

/-!
### Normed space structure

In this section, if `β` is a normed space, then we show that the space of bounded
continuous functions from `α` to `β` inherits a normed space structure, by using
pointwise operations and checking that they are compatible with the uniform distance. -/


variable {𝕜 : Type*}

variable [TopologicalSpace α] [SeminormedAddCommGroup β]

variable {f g : α →ᵇ β} {x : α} {C : ℝ}

instance normedSpace [NormedField 𝕜] [NormedSpace 𝕜 β] : NormedSpace 𝕜 (α →ᵇ β) :=
  ⟨fun c f => by
    refine' norm_ofNormedAddCommGroup_le _ (mul_nonneg (norm_nonneg _) (norm_nonneg _)) _
    exact fun x =>
      norm_smul c (f x) ▸ mul_le_mul_of_nonneg_left (f.norm_coe_le_norm _) (norm_nonneg _)⟩

variable [NontriviallyNormedField 𝕜] [NormedSpace 𝕜 β]

variable [SeminormedAddCommGroup γ] [NormedSpace 𝕜 γ]

variable (α)

-- TODO does this work in the `BoundedSMul` setting, too?
/-- Postcomposition of bounded continuous functions into a normed module by a continuous linear map
is a continuous linear map.
Upgraded version of `ContinuousLinearMap.compLeftContinuous`, similar to `LinearMap.compLeft`. -/
protected def _root_.ContinuousLinearMap.compLeftContinuousBounded (g : β →L[𝕜] γ) :
    (α →ᵇ β) →L[𝕜] α →ᵇ γ :=
  LinearMap.mkContinuous
    { toFun := fun f =>
        ofNormedAddCommGroup (g ∘ f) (g.continuous.comp f.continuous) (‖g‖ * ‖f‖) fun x =>
          g.le_op_norm_of_le (f.norm_coe_le_norm x)
      map_add' := fun f g => by ext; simp
      map_smul' := fun c f => by ext; simp } ‖g‖ fun f =>
        norm_ofNormedAddCommGroup_le _ (mul_nonneg (norm_nonneg g) (norm_nonneg f))
          (fun x => by exact g.le_op_norm_of_le (f.norm_coe_le_norm x))
#align continuous_linear_map.comp_left_continuous_bounded ContinuousLinearMap.compLeftContinuousBounded

@[simp]
theorem _root_.ContinuousLinearMap.compLeftContinuousBounded_apply (g : β →L[𝕜] γ) (f : α →ᵇ β)
    (x : α) : (g.compLeftContinuousBounded α f) x = g (f x) := rfl
#align continuous_linear_map.comp_left_continuous_bounded_apply ContinuousLinearMap.compLeftContinuousBounded_apply

end NormedSpace

section NormedRing

/-!
### Normed ring structure

In this section, if `R` is a normed ring, then we show that the space of bounded
continuous functions from `α` to `R` inherits a normed ring structure, by using
pointwise operations and checking that they are compatible with the uniform distance. -/


variable [TopologicalSpace α] {R : Type*}

section NonUnital

section Seminormed

variable [NonUnitalSeminormedRing R]

instance : Mul (α →ᵇ R) where
  mul f g :=
    ofNormedAddCommGroup (f * g) (f.continuous.mul g.continuous) (‖f‖ * ‖g‖) fun x =>
      le_trans (norm_mul_le (f x) (g x)) <|
        mul_le_mul (f.norm_coe_le_norm x) (g.norm_coe_le_norm x) (norm_nonneg _) (norm_nonneg _)

@[simp]
theorem coe_mul (f g : α →ᵇ R) : ⇑(f * g) = f * g := rfl
#align bounded_continuous_function.coe_mul BoundedContinuousFunction.coe_mul

theorem mul_apply (f g : α →ᵇ R) (x : α) : (f * g) x = f x * g x := rfl
#align bounded_continuous_function.mul_apply BoundedContinuousFunction.mul_apply

instance : NonUnitalRing (α →ᵇ R) :=
  FunLike.coe_injective.nonUnitalRing _ coe_zero coe_add coe_mul coe_neg coe_sub
    (fun _ _ => coe_nsmul _ _) fun _ _ => coe_zsmul _ _

instance nonUnitalSeminormedRing : NonUnitalSeminormedRing (α →ᵇ R) :=
  { BoundedContinuousFunction.seminormedAddCommGroup with
    norm_mul := fun _ _ =>
      norm_ofNormedAddCommGroup_le _ (mul_nonneg (norm_nonneg _) (norm_nonneg _)) _
    -- Porting note: These 5 fields were missing. Add them.
    left_distrib, right_distrib, zero_mul, mul_zero, mul_assoc }

end Seminormed

instance nonUnitalNormedRing [NonUnitalNormedRing R] : NonUnitalNormedRing (α →ᵇ R) :=
  { BoundedContinuousFunction.nonUnitalSeminormedRing,
    BoundedContinuousFunction.normedAddCommGroup with }

end NonUnital

section Seminormed

variable [SeminormedRing R]

@[simp]
theorem coe_npowRec (f : α →ᵇ R) : ∀ n, ⇑(npowRec n f) = (⇑f) ^ n
  | 0 => by rw [npowRec, pow_zero, coe_one]
  | n + 1 => by rw [npowRec, pow_succ, coe_mul, coe_npowRec f n]
#align bounded_continuous_function.coe_npow_rec BoundedContinuousFunction.coe_npowRec

instance hasNatPow : Pow (α →ᵇ R) ℕ where
  pow f n :=
    { toContinuousMap := f.toContinuousMap ^ n
      map_bounded' := by simpa [coe_npowRec] using (npowRec n f).map_bounded' }
#align bounded_continuous_function.has_nat_pow BoundedContinuousFunction.hasNatPow

@[simp]
theorem coe_pow (n : ℕ) (f : α →ᵇ R) : ⇑(f ^ n) = (⇑f) ^ n := rfl
#align bounded_continuous_function.coe_pow BoundedContinuousFunction.coe_pow

@[simp]
theorem pow_apply (n : ℕ) (f : α →ᵇ R) (v : α) : (f ^ n) v = f v ^ n := rfl
#align bounded_continuous_function.pow_apply BoundedContinuousFunction.pow_apply

instance : NatCast (α →ᵇ R) :=
  ⟨fun n => BoundedContinuousFunction.const _ n⟩

@[simp, norm_cast]
theorem coe_natCast (n : ℕ) : ((n : α →ᵇ R) : α → R) = n := rfl
#align bounded_continuous_function.coe_nat_cast BoundedContinuousFunction.coe_natCast

instance : IntCast (α →ᵇ R) :=
  ⟨fun n => BoundedContinuousFunction.const _ n⟩

@[simp, norm_cast]
theorem coe_intCast (n : ℤ) : ((n : α →ᵇ R) : α → R) = n := rfl
#align bounded_continuous_function.coe_int_cast BoundedContinuousFunction.coe_intCast

instance ring : Ring (α →ᵇ R) :=
  FunLike.coe_injective.ring _ coe_zero coe_one coe_add coe_mul coe_neg coe_sub
    (fun _ _ => coe_nsmul _ _) (fun _ _ => coe_zsmul _ _) (fun _ _ => coe_pow _ _) coe_natCast
    coe_intCast

instance : SeminormedRing (α →ᵇ R) :=
  { show Ring (α →ᵇ R) from inferInstance,  -- porting note: this was not present in the original
    BoundedContinuousFunction.nonUnitalSeminormedRing with }

end Seminormed

instance [NormedRing R] : NormedRing (α →ᵇ R) :=
  { show Ring (α →ᵇ R) from inferInstance,  -- porting note: this was not present in the original
    BoundedContinuousFunction.nonUnitalNormedRing with }

end NormedRing

section NormedCommRing

/-!
### Normed commutative ring structure

In this section, if `R` is a normed commutative ring, then we show that the space of bounded
continuous functions from `α` to `R` inherits a normed commutative ring structure, by using
pointwise operations and checking that they are compatible with the uniform distance. -/


variable [TopologicalSpace α] {R : Type*}

instance commRing [SeminormedCommRing R] : CommRing (α →ᵇ R) :=
  { BoundedContinuousFunction.ring with
    mul_comm := fun _ _ => ext fun _ => mul_comm _ _ }

instance [SeminormedCommRing R] : SeminormedCommRing (α →ᵇ R) :=
  { BoundedContinuousFunction.commRing, BoundedContinuousFunction.seminormedAddCommGroup with
    -- Porting note: Added proof for `norm_mul`
    norm_mul := norm_mul_le }

instance [NormedCommRing R] : NormedCommRing (α →ᵇ R) :=
  { BoundedContinuousFunction.commRing, BoundedContinuousFunction.normedAddCommGroup with
    -- Porting note: Added proof for `norm_mul`
    norm_mul := norm_mul_le }

end NormedCommRing

section NormedAlgebra

/-!
### Normed algebra structure

In this section, if `γ` is a normed algebra, then we show that the space of bounded
continuous functions from `α` to `γ` inherits a normed algebra structure, by using
pointwise operations and checking that they are compatible with the uniform distance. -/


variable {𝕜 : Type*} [NormedField 𝕜]

variable [TopologicalSpace α] [SeminormedAddCommGroup β] [NormedSpace 𝕜 β]

variable [NormedRing γ] [NormedAlgebra 𝕜 γ]

variable {f g : α →ᵇ γ} {x : α} {c : 𝕜}

/-- `BoundedContinuousFunction.const` as a `RingHom`. -/
def C : 𝕜 →+* α →ᵇ γ where
  toFun := fun c : 𝕜 => const α ((algebraMap 𝕜 γ) c)
  map_one' := ext fun _ => (algebraMap 𝕜 γ).map_one
  map_mul' _ _ := ext fun _ => (algebraMap 𝕜 γ).map_mul _ _
  map_zero' := ext fun _ => (algebraMap 𝕜 γ).map_zero
  map_add' _ _ := ext fun _ => (algebraMap 𝕜 γ).map_add _ _
set_option linter.uppercaseLean3 false in
#align bounded_continuous_function.C BoundedContinuousFunction.C

-- porting note: named this instance, to use it in `instance : NormedAlgebra 𝕜 (α →ᵇ γ)`
instance algebra : Algebra 𝕜 (α →ᵇ γ) :=
  { BoundedContinuousFunction.module,
    BoundedContinuousFunction.ring (α := α) (R := γ) with
    toRingHom := C
    commutes' := fun _ _ => ext fun _ => Algebra.commutes' _ _
    smul_def' := fun _ _ => ext fun _ => Algebra.smul_def' _ _ }
#align bounded_continuous_function.algebra BoundedContinuousFunction.algebra

@[simp]
theorem algebraMap_apply (k : 𝕜) (a : α) : algebraMap 𝕜 (α →ᵇ γ) k a = k • (1 : γ) := by
  rw [Algebra.algebraMap_eq_smul_one]
  rfl
#align bounded_continuous_function.algebra_map_apply BoundedContinuousFunction.algebraMap_apply

-- porting note: `show Algebra` was not present in the original
instance : NormedAlgebra 𝕜 (α →ᵇ γ) :=
  { show Algebra 𝕜 (α →ᵇ γ) from inferInstance,
    BoundedContinuousFunction.normedSpace with }

/-!
### Structure as normed module over scalar functions

If `β` is a normed `𝕜`-space, then we show that the space of bounded continuous
functions from `α` to `β` is naturally a module over the algebra of bounded continuous
functions from `α` to `𝕜`. -/


instance hasSmul' : SMul (α →ᵇ 𝕜) (α →ᵇ β) where
  smul f g :=
    ofNormedAddCommGroup (fun x => f x • g x) (f.continuous.smul g.continuous) (‖f‖ * ‖g‖) fun x =>
      calc
        ‖f x • g x‖ ≤ ‖f x‖ * ‖g x‖ := norm_smul_le _ _
        _ ≤ ‖f‖ * ‖g‖ :=
          mul_le_mul (f.norm_coe_le_norm _) (g.norm_coe_le_norm _) (norm_nonneg _) (norm_nonneg _)
#align bounded_continuous_function.has_smul' BoundedContinuousFunction.hasSmul'

instance module' : Module (α →ᵇ 𝕜) (α →ᵇ β) :=
<<<<<<< HEAD
  Module.ofMinimalAxioms
      (fun _ _ _ => ext fun _ => smul_add _ _ _)
      (fun _ _ _ => ext fun _ => add_smul _ _ _)
      (fun _ _ _ => ext fun _ => mul_smul _ _ _)
      (fun f => ext fun x => one_smul 𝕜 (f x))
=======
  Module.ofCore <|
    { smul_add := fun _ _ _ => ext fun _ => smul_add _ _ _
      add_smul := fun _ _ _ => ext fun _ => add_smul _ _ _
      mul_smul := fun _ _ _ => ext fun _ => mul_smul _ _ _
      one_smul := fun f => ext fun x => one_smul 𝕜 (f x) }
>>>>>>> 85fd9151
#align bounded_continuous_function.module' BoundedContinuousFunction.module'

/- TODO: When `NormedModule` has been added to `Analysis.NormedSpace.Basic`, this
shows that the space of bounded continuous functions from `α` to `β` is naturally a normed
module over the algebra of bounded continuous functions from `α` to `𝕜`. -/
instance : BoundedSMul (α →ᵇ 𝕜) (α →ᵇ β) :=
  BoundedSMul.of_norm_smul_le fun _ _ =>
    norm_ofNormedAddCommGroup_le _ (mul_nonneg (norm_nonneg _) (norm_nonneg _)) _
#align bounded_continuous_function.norm_smul_le norm_smul_le

end NormedAlgebra

theorem NNReal.upper_bound {α : Type*} [TopologicalSpace α] (f : α →ᵇ ℝ≥0) (x : α) :
    f x ≤ nndist f 0 := by
  have key : nndist (f x) ((0 : α →ᵇ ℝ≥0) x) ≤ nndist f 0 := @dist_coe_le_dist α ℝ≥0 _ _ f 0 x
  simp only [coe_zero, Pi.zero_apply] at key
  rwa [NNReal.nndist_zero_eq_val' (f x)] at key
#align bounded_continuous_function.nnreal.upper_bound BoundedContinuousFunction.NNReal.upper_bound

/-!
### Star structures

In this section, if `β` is a normed ⋆-group, then so is the space of bounded
continuous functions from `α` to `β`, by using the star operation pointwise.

If `𝕜` is normed field and a ⋆-ring over which `β` is a normed algebra and a
star module, then the space of bounded continuous functions from `α` to `β`
is a star module.

If `β` is a ⋆-ring in addition to being a normed ⋆-group, then `α →ᵇ β`
inherits a ⋆-ring structure.

In summary, if `β` is a C⋆-algebra over `𝕜`, then so is `α →ᵇ β`; note that
completeness is guaranteed when `β` is complete (see
`BoundedContinuousFunction.complete`). -/


section NormedAddCommGroup

variable {𝕜 : Type*} [NormedField 𝕜] [StarRing 𝕜] [TopologicalSpace α] [SeminormedAddCommGroup β]
  [StarAddMonoid β] [NormedStarGroup β]

variable [NormedSpace 𝕜 β] [StarModule 𝕜 β]

instance starAddMonoid : StarAddMonoid (α →ᵇ β) where
  star f := f.comp star starNormedAddGroupHom.lipschitz
  star_involutive f := ext fun x => star_star (f x)
  star_add f g := ext fun x => star_add (f x) (g x)

/-- The right-hand side of this equality can be parsed `star ∘ ⇑f` because of the
instance `Pi.instStarForAll`. Upon inspecting the goal, one sees `⊢ ↑(star f) = star ↑f`. -/
@[simp]
theorem coe_star (f : α →ᵇ β) : ⇑(star f) = star (⇑f) := rfl
#align bounded_continuous_function.coe_star BoundedContinuousFunction.coe_star

@[simp]
theorem star_apply (f : α →ᵇ β) (x : α) : star f x = star (f x) := rfl
#align bounded_continuous_function.star_apply BoundedContinuousFunction.star_apply

instance : NormedStarGroup (α →ᵇ β) where
  norm_star f := by simp only [norm_eq, star_apply, norm_star]

instance : StarModule 𝕜 (α →ᵇ β) where
  star_smul k f := ext fun x => star_smul k (f x)

end NormedAddCommGroup

section CstarRing

variable [TopologicalSpace α]

variable [NonUnitalNormedRing β] [StarRing β]

instance [NormedStarGroup β] : StarRing (α →ᵇ β) :=
  { BoundedContinuousFunction.starAddMonoid with
    star_mul := fun f g => ext fun x => star_mul (f x) (g x) }

variable [CstarRing β]

instance : CstarRing (α →ᵇ β) where
  norm_star_mul_self := by
    intro f
    refine' le_antisymm _ _
    · rw [← sq, norm_le (sq_nonneg _)]
      dsimp [star_apply]
      intro x
      rw [CstarRing.norm_star_mul_self, ← sq]
      refine' sq_le_sq' _ _
      · linarith [norm_nonneg (f x), norm_nonneg f]
      · exact norm_coe_le_norm f x
    · rw [← sq, ← Real.le_sqrt (norm_nonneg _) (norm_nonneg _), norm_le (Real.sqrt_nonneg _)]
      intro x
      rw [Real.le_sqrt (norm_nonneg _) (norm_nonneg _), sq, ← CstarRing.norm_star_mul_self]
      exact norm_coe_le_norm (star f * f) x

end CstarRing

section NormedLatticeOrderedGroup

variable [TopologicalSpace α] [NormedLatticeAddCommGroup β]

instance partialOrder : PartialOrder (α →ᵇ β) :=
  PartialOrder.lift (fun f => f.toFun) (by simp [Injective])

/-- Continuous normed lattice group valued functions form a meet-semilattice. -/
instance semilatticeInf : SemilatticeInf (α →ᵇ β) :=
  { BoundedContinuousFunction.partialOrder with
    inf := fun f g =>
      { toFun := fun t => f t ⊓ g t
        continuous_toFun := f.continuous.inf g.continuous
        map_bounded' := by
          obtain ⟨C₁, hf⟩ := f.bounded
          obtain ⟨C₂, hg⟩ := g.bounded
          refine' ⟨C₁ + C₂, fun x y => _⟩
          simp_rw [NormedAddCommGroup.dist_eq] at hf hg ⊢
          exact (norm_inf_sub_inf_le_add_norm _ _ _ _).trans (add_le_add (hf _ _) (hg _ _)) }
    inf_le_left := fun f g => ContinuousMap.le_def.mpr fun _ => inf_le_left
    inf_le_right := fun f g => ContinuousMap.le_def.mpr fun _ => inf_le_right
    le_inf := fun f g₁ g₂ w₁ w₂ =>
      ContinuousMap.le_def.mpr fun _ =>
        le_inf (ContinuousMap.le_def.mp w₁ _) (ContinuousMap.le_def.mp w₂ _) }

instance semilatticeSup : SemilatticeSup (α →ᵇ β) :=
  { BoundedContinuousFunction.partialOrder with
    sup := fun f g =>
      { toFun := fun t => f t ⊔ g t
        continuous_toFun := f.continuous.sup g.continuous
        map_bounded' := by
          obtain ⟨C₁, hf⟩ := f.bounded
          obtain ⟨C₂, hg⟩ := g.bounded
          refine' ⟨C₁ + C₂, fun x y => _⟩
          simp_rw [NormedAddCommGroup.dist_eq] at hf hg ⊢
          exact (norm_sup_sub_sup_le_add_norm _ _ _ _).trans (add_le_add (hf _ _) (hg _ _)) }
    le_sup_left := fun f g => ContinuousMap.le_def.mpr fun _ => le_sup_left
    le_sup_right := fun f g => ContinuousMap.le_def.mpr fun _ => le_sup_right
    sup_le := fun f g₁ g₂ w₁ w₂ =>
      ContinuousMap.le_def.mpr fun _ =>
        sup_le (ContinuousMap.le_def.mp w₁ _) (ContinuousMap.le_def.mp w₂ _) }

instance lattice : Lattice (α →ᵇ β) :=
  { BoundedContinuousFunction.semilatticeSup, BoundedContinuousFunction.semilatticeInf with }

@[simp]
theorem coeFn_sup (f g : α →ᵇ β) : ⇑(f ⊔ g) = ⇑f ⊔ ⇑g := rfl
#align bounded_continuous_function.coe_fn_sup BoundedContinuousFunction.coeFn_sup

@[simp]
theorem coeFn_abs (f : α →ᵇ β) : ⇑|f| = |⇑f| := rfl
#align bounded_continuous_function.coe_fn_abs BoundedContinuousFunction.coeFn_abs

instance : NormedLatticeAddCommGroup (α →ᵇ β) :=
  { BoundedContinuousFunction.lattice,
    BoundedContinuousFunction.seminormedAddCommGroup with
    add_le_add_left := by
      intro f g h₁ h t
      simp only [coe_to_continuous_fun, Pi.add_apply, add_le_add_iff_left, coe_add,
        ContinuousMap.toFun_eq_coe]
      exact h₁ _
    solid := by
      intro f g h
      have i1 : ∀ t, ‖f t‖ ≤ ‖g t‖ := fun t => HasSolidNorm.solid (h t)
      rw [norm_le (norm_nonneg _)]
      exact fun t => (i1 t).trans (norm_coe_le_norm g t)
    -- Porting note: Added a proof for `eq_of_dist_eq_zero`
    eq_of_dist_eq_zero }

end NormedLatticeOrderedGroup

section NonnegativePart

variable [TopologicalSpace α]

/-- The nonnegative part of a bounded continuous `ℝ`-valued function as a bounded
continuous `ℝ≥0`-valued function. -/
def nnrealPart (f : α →ᵇ ℝ) : α →ᵇ ℝ≥0 :=
  BoundedContinuousFunction.comp _ (show LipschitzWith 1 Real.toNNReal from lipschitzWith_pos) f
#align bounded_continuous_function.nnreal_part BoundedContinuousFunction.nnrealPart

@[simp]
theorem nnrealPart_coeFn_eq (f : α →ᵇ ℝ) : ⇑f.nnrealPart = Real.toNNReal ∘ ⇑f := rfl
#align bounded_continuous_function.nnreal_part_coe_fun_eq BoundedContinuousFunction.nnrealPart_coeFn_eq

/-- The absolute value of a bounded continuous `ℝ`-valued function as a bounded
continuous `ℝ≥0`-valued function. -/
def nnnorm (f : α →ᵇ ℝ) : α →ᵇ ℝ≥0 :=
  BoundedContinuousFunction.comp _
    (show LipschitzWith 1 fun x : ℝ => ‖x‖₊ from lipschitzWith_one_norm) f
#align bounded_continuous_function.nnnorm BoundedContinuousFunction.nnnorm

@[simp]
theorem nnnorm_coeFn_eq (f : α →ᵇ ℝ) : ⇑f.nnnorm = NNNorm.nnnorm ∘ ⇑f := rfl
#align bounded_continuous_function.nnnorm_coe_fun_eq BoundedContinuousFunction.nnnorm_coeFn_eq

/-- Decompose a bounded continuous function to its positive and negative parts. -/
theorem self_eq_nnrealPart_sub_nnrealPart_neg (f : α →ᵇ ℝ) :
    ⇑f = (↑) ∘ f.nnrealPart - (↑) ∘ (-f).nnrealPart := by
  funext x
  dsimp
  simp only [max_zero_sub_max_neg_zero_eq_self]
#align bounded_continuous_function.self_eq_nnreal_part_sub_nnreal_part_neg BoundedContinuousFunction.self_eq_nnrealPart_sub_nnrealPart_neg

/-- Express the absolute value of a bounded continuous function in terms of its
positive and negative parts. -/
theorem abs_self_eq_nnrealPart_add_nnrealPart_neg (f : α →ᵇ ℝ) :
    abs ∘ ⇑f = (↑) ∘ f.nnrealPart + (↑) ∘ (-f).nnrealPart := by
  funext x
  dsimp
  simp only [max_zero_add_max_neg_zero_eq_abs_self]
#align bounded_continuous_function.abs_self_eq_nnreal_part_add_nnreal_part_neg BoundedContinuousFunction.abs_self_eq_nnrealPart_add_nnrealPart_neg

end NonnegativePart

section

variable {α : Type*} [TopologicalSpace α]

lemma add_norm_nonneg (f : α →ᵇ ℝ) :
    0 ≤ f + const _ ‖f‖ := by
  intro x
  dsimp
  linarith [(abs_le.mp (norm_coe_le_norm f x)).1]

lemma norm_sub_nonneg (f : α →ᵇ ℝ) :
    0 ≤ const _ ‖f‖ - f := by
  intro x
  dsimp
  linarith [(abs_le.mp (norm_coe_le_norm f x)).2]

end

end BoundedContinuousFunction<|MERGE_RESOLUTION|>--- conflicted
+++ resolved
@@ -1412,19 +1412,11 @@
 #align bounded_continuous_function.has_smul' BoundedContinuousFunction.hasSmul'
 
 instance module' : Module (α →ᵇ 𝕜) (α →ᵇ β) :=
-<<<<<<< HEAD
   Module.ofMinimalAxioms
       (fun _ _ _ => ext fun _ => smul_add _ _ _)
       (fun _ _ _ => ext fun _ => add_smul _ _ _)
       (fun _ _ _ => ext fun _ => mul_smul _ _ _)
       (fun f => ext fun x => one_smul 𝕜 (f x))
-=======
-  Module.ofCore <|
-    { smul_add := fun _ _ _ => ext fun _ => smul_add _ _ _
-      add_smul := fun _ _ _ => ext fun _ => add_smul _ _ _
-      mul_smul := fun _ _ _ => ext fun _ => mul_smul _ _ _
-      one_smul := fun f => ext fun x => one_smul 𝕜 (f x) }
->>>>>>> 85fd9151
 #align bounded_continuous_function.module' BoundedContinuousFunction.module'
 
 /- TODO: When `NormedModule` has been added to `Analysis.NormedSpace.Basic`, this
