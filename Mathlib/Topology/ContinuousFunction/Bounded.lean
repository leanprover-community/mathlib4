--- conflicted
+++ resolved
@@ -1514,7 +1514,6 @@
 
 end
 
-<<<<<<< HEAD
 section CompactlySupported
 
 /-- The two-sided ideal of compactly supported functions. -/
@@ -1608,8 +1607,5 @@
 end CompactlySupported
 
 end BoundedContinuousFunction
-=======
-end BoundedContinuousFunction
-
-set_option linter.style.longFile 1700
->>>>>>> 9748aeb7
+
+set_option linter.style.longFile 1700