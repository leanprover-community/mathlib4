--- conflicted
+++ resolved
@@ -7,16 +7,8 @@
 import Mathlib.Topology.ContinuousFunction.Algebra
 import Mathlib.Analysis.Normed.Order.Lattice
 import Mathlib.Analysis.NormedSpace.OperatorNorm.Basic
-<<<<<<< HEAD
-import Mathlib.Analysis.NormedSpace.Star.Basic
-import Mathlib.Analysis.NormedSpace.ContinuousLinearMap
-import Mathlib.Topology.Bornology.BoundedOperation
-
-#align_import topology.continuous_function.bounded from "leanprover-community/mathlib"@"5dc275ec639221ca4d5f56938eb966f6ad9bc89f"
-=======
 import Mathlib.Analysis.CStarAlgebra.Basic
 import Mathlib.Topology.Bornology.BoundedOperation
->>>>>>> 99508fb5
 
 /-!
 # Bounded continuous functions
@@ -772,27 +764,6 @@
 
 end mul
 
-section sub
-
-variable [TopologicalSpace α]
-variable {R : Type*} [PseudoMetricSpace R] [Sub R] [BoundedSub R] [ContinuousSub R]
-variable (f g : α →ᵇ R)
-
-/-- The pointwise difference of two bounded continuous functions is again bounded continuous. -/
-instance instSub : Sub (α →ᵇ R) where
-  sub f g :=
-    { toFun := fun x ↦ (f x - g x),
-      map_bounded' := sub_bounded_of_bounded_of_bounded f.map_bounded' g.map_bounded' }
-
-theorem sub_apply {x : α} : (f - g) x = f x - g x := rfl
-#align bounded_continuous_function.sub_apply BoundedContinuousFunction.sub_apply
-
-@[simp]
-theorem coe_sub : ⇑(f - g) = f - g := rfl
-#align bounded_continuous_function.coe_sub BoundedContinuousFunction.coe_sub
-
-end sub
-
 section NormedAddCommGroup
 
 /- In this section, if `β` is a normed group, then we show that the space of bounded
@@ -935,10 +906,6 @@
 theorem coe_neg : ⇑(-f) = -f := rfl
 
 theorem neg_apply : (-f) x = -f x := rfl
-<<<<<<< HEAD
-#align bounded_continuous_function.neg_apply BoundedContinuousFunction.neg_apply
-=======
->>>>>>> 99508fb5
 
 @[simp]
 theorem mkOfCompact_neg [CompactSpace α] (f : C(α, β)) : mkOfCompact (-f) = -mkOfCompact f := rfl
