--- conflicted
+++ resolved
@@ -183,11 +183,7 @@
   /- Since `idealOfSet 𝕜 (setOfIdeal I)` is closed and contains `I`, it contains `I.closure`.
     For the reverse inclusion, given `f ∈ idealOfSet 𝕜 (setOfIdeal I)` and `(ε : ℝ≥0) > 0` it
     suffices to show that `f` is within `ε` of `I`. -/
-<<<<<<< HEAD
-  refine' le_antisymm _
-=======
   refine le_antisymm ?_
->>>>>>> 59de845a
       ((idealOfSet_closed 𝕜 <| setOfIdeal I).closure_subset_iff.mpr fun f hf x hx =>
         not_mem_setOfIdeal.mp hx hf)
   refine (fun f hf => Metric.mem_closure_iff.mpr fun ε hε => ?_)
