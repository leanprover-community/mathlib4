--- conflicted
+++ resolved
@@ -92,11 +92,7 @@
     rw [range_toContinuousMap]
     exact isClosed_singleton.preimage <| ContinuousMap.continuous_eval_const 0
 
-<<<<<<< HEAD
-/-- The identity function as an element of `C(s, R)` when `0 ∈ (s : Set R)`. -/
-=======
 /-- The identity function as an element of `C(s, R)₀` when `0 ∈ (s : Set R)`. -/
->>>>>>> 593d80d9
 @[simps!]
 protected def id {s : Set R} [Zero s] (h0 : ((0 : s) : R) = 0) : C(s, R)₀ :=
   ⟨.restrict s (.id R), h0⟩
