/-
Copyright (c) 2017 Johannes Hölzl. All rights reserved.
Released under Apache 2.0 license as described in the file LICENSE.
Authors: Johannes Hölzl, Mario Carneiro, Yury Kudryashov
-/
module

public import Mathlib.Order.Filter.Tendsto
public import Mathlib.Data.Set.Accumulate
public import Mathlib.Topology.Bornology.Basic
public import Mathlib.Topology.ContinuousOn
public import Mathlib.Topology.Ultrafilter
public import Mathlib.Topology.Defs.Ultrafilter

/-!
# Compact sets and compact spaces

## Main results

* `isCompact_univ_pi`: **Tychonov's theorem** - an arbitrary product of compact sets
  is compact.

* `isCompact_generateFrom`: **Alexander's subbasis theorem** - suppose `X` is a topological space
  with a subbasis `S` and `s` is a subset of `X`, then `s` is compact if for any open cover of `s`
  with all elements taken from `S`, there is a finite subcover.
-/

@[expose] public section

open Set Filter Topology TopologicalSpace Function

universe u v

variable {X : Type u} {Y : Type v} {ι : Type*}
variable [TopologicalSpace X] [TopologicalSpace Y] {s t : Set X} {f : X → Y}

-- compact sets
section Compact

lemma IsCompact.exists_clusterPt (hs : IsCompact s) {f : Filter X} [NeBot f] (hf : f ≤ 𝓟 s) :
    ∃ x ∈ s, ClusterPt x f := hs hf

lemma IsCompact.exists_mapClusterPt {ι : Type*} (hs : IsCompact s) {f : Filter ι} [NeBot f]
    {u : ι → X} (hf : Filter.map u f ≤ 𝓟 s) :
    ∃ x ∈ s, MapClusterPt x f u := hs hf

lemma IsCompact.exists_clusterPt_of_frequently {l : Filter X} (hs : IsCompact s)
    (hl : ∃ᶠ x in l, x ∈ s) : ∃ a ∈ s, ClusterPt a l :=
  let ⟨a, has, ha⟩ := @hs _ (frequently_mem_iff_neBot.mp hl) inf_le_right
  ⟨a, has, ha.mono inf_le_left⟩

lemma IsCompact.exists_mapClusterPt_of_frequently {l : Filter ι} {f : ι → X} (hs : IsCompact s)
    (hf : ∃ᶠ x in l, f x ∈ s) : ∃ a ∈ s, MapClusterPt a l f :=
  hs.exists_clusterPt_of_frequently hf

/-- The complement to a compact set belongs to a filter `f` if it belongs to each filter
`𝓝 x ⊓ f`, `x ∈ s`. -/
theorem IsCompact.compl_mem_sets (hs : IsCompact s) {f : Filter X} (hf : ∀ x ∈ s, sᶜ ∈ 𝓝 x ⊓ f) :
    sᶜ ∈ f := by
  contrapose! hf
  simp only [notMem_iff_inf_principal_compl, compl_compl, inf_assoc] at hf ⊢
  exact @hs _ hf inf_le_right

/-- The complement to a compact set belongs to a filter `f` if each `x ∈ s` has a neighborhood `t`
within `s` such that `tᶜ` belongs to `f`. -/
theorem IsCompact.compl_mem_sets_of_nhdsWithin (hs : IsCompact s) {f : Filter X}
    (hf : ∀ x ∈ s, ∃ t ∈ 𝓝[s] x, tᶜ ∈ f) : sᶜ ∈ f := by
  refine hs.compl_mem_sets fun x hx => ?_
  rcases hf x hx with ⟨t, ht, hst⟩
  replace ht := mem_inf_principal.1 ht
  apply mem_inf_of_inter ht hst
  rintro x ⟨h₁, h₂⟩ hs
  exact h₂ (h₁ hs)

/-- If `p : Set X → Prop` is stable under restriction and union, and each point `x`
  of a compact set `s` has a neighborhood `t` within `s` such that `p t`, then `p s` holds. -/
@[elab_as_elim]
theorem IsCompact.induction_on (hs : IsCompact s) {p : Set X → Prop} (he : p ∅)
    (hmono : ∀ ⦃s t⦄, s ⊆ t → p t → p s) (hunion : ∀ ⦃s t⦄, p s → p t → p (s ∪ t))
    (hnhds : ∀ x ∈ s, ∃ t ∈ 𝓝[s] x, p t) : p s := by
  let f : Filter X := comk p he (fun _t ht _s hsub ↦ hmono hsub ht) (fun _s hs _t ht ↦ hunion hs ht)
  have : sᶜ ∈ f := hs.compl_mem_sets_of_nhdsWithin (by simpa [f] using hnhds)
  rwa [← compl_compl s]

/-- The intersection of a compact set and a closed set is a compact set. -/
theorem IsCompact.inter_right (hs : IsCompact s) (ht : IsClosed t) : IsCompact (s ∩ t) := by
  intro f hnf hstf
  obtain ⟨x, hsx, hx⟩ : ∃ x ∈ s, ClusterPt x f :=
    hs (le_trans hstf (le_principal_iff.2 inter_subset_left))
  have : x ∈ t := ht.mem_of_nhdsWithin_neBot <|
    hx.mono <| le_trans hstf (le_principal_iff.2 inter_subset_right)
  exact ⟨x, ⟨hsx, this⟩, hx⟩

/-- The intersection of a closed set and a compact set is a compact set. -/
theorem IsCompact.inter_left (ht : IsCompact t) (hs : IsClosed s) : IsCompact (s ∩ t) :=
  inter_comm t s ▸ ht.inter_right hs

/-- The set difference of a compact set and an open set is a compact set. -/
theorem IsCompact.diff (hs : IsCompact s) (ht : IsOpen t) : IsCompact (s \ t) :=
  hs.inter_right (isClosed_compl_iff.mpr ht)

/-- A closed subset of a compact set is a compact set. -/
theorem IsCompact.of_isClosed_subset (hs : IsCompact s) (ht : IsClosed t) (h : t ⊆ s) :
    IsCompact t :=
  inter_eq_self_of_subset_right h ▸ hs.inter_right ht

theorem IsCompact.image_of_continuousOn {f : X → Y} (hs : IsCompact s) (hf : ContinuousOn f s) :
    IsCompact (f '' s) := by
  intro l lne ls
  have : NeBot (l.comap f ⊓ 𝓟 s) :=
    comap_inf_principal_neBot_of_image_mem lne (le_principal_iff.1 ls)
  obtain ⟨x, hxs, hx⟩ : ∃ x ∈ s, ClusterPt x (l.comap f ⊓ 𝓟 s) := @hs _ this inf_le_right
  haveI := hx.neBot
  use f x, mem_image_of_mem f hxs
  have : Tendsto f (𝓝 x ⊓ (comap f l ⊓ 𝓟 s)) (𝓝 (f x) ⊓ l) := by
    convert (hf x hxs).inf (@tendsto_comap _ _ f l) using 1
    rw [nhdsWithin]
    ac_rfl
  exact this.neBot

theorem IsCompact.image {f : X → Y} (hs : IsCompact s) (hf : Continuous f) : IsCompact (f '' s) :=
  hs.image_of_continuousOn hf.continuousOn

theorem IsCompact.adherence_nhdset {f : Filter X} (hs : IsCompact s) (hf₂ : f ≤ 𝓟 s)
    (ht₁ : IsOpen t) (ht₂ : ∀ x ∈ s, ClusterPt x f → x ∈ t) : t ∈ f :=
  Classical.by_cases mem_of_eq_bot fun (this : f ⊓ 𝓟 tᶜ ≠ ⊥) =>
    let ⟨x, hx, (hfx : ClusterPt x <| f ⊓ 𝓟 tᶜ)⟩ := @hs _ ⟨this⟩ <| inf_le_of_left_le hf₂
    have : x ∈ t := ht₂ x hx hfx.of_inf_left
    have : tᶜ ∩ t ∈ 𝓝[tᶜ] x := inter_mem_nhdsWithin _ (IsOpen.mem_nhds ht₁ this)
    have A : 𝓝[tᶜ] x = ⊥ := empty_mem_iff_bot.1 <| compl_inter_self t ▸ this
    have : 𝓝[tᶜ] x ≠ ⊥ := hfx.of_inf_right.ne
    absurd A this

theorem isCompact_iff_ultrafilter_le_nhds :
    IsCompact s ↔ ∀ f : Ultrafilter X, ↑f ≤ 𝓟 s → ∃ x ∈ s, ↑f ≤ 𝓝 x := by
  refine (forall_neBot_le_iff ?_).trans ?_
  · rintro f g hle ⟨x, hxs, hxf⟩
    exact ⟨x, hxs, hxf.mono hle⟩
  · simp only [Ultrafilter.clusterPt_iff]

alias ⟨IsCompact.ultrafilter_le_nhds, _⟩ := isCompact_iff_ultrafilter_le_nhds

theorem isCompact_iff_ultrafilter_le_nhds' :
    IsCompact s ↔ ∀ f : Ultrafilter X, s ∈ f → ∃ x ∈ s, ↑f ≤ 𝓝 x := by
  simp only [isCompact_iff_ultrafilter_le_nhds, le_principal_iff, Ultrafilter.mem_coe]

alias ⟨IsCompact.ultrafilter_le_nhds', _⟩ := isCompact_iff_ultrafilter_le_nhds'

/-- If a compact set belongs to a filter and this filter has a unique cluster point `y` in this set,
then the filter is less than or equal to `𝓝 y`. -/
lemma IsCompact.le_nhds_of_unique_clusterPt (hs : IsCompact s) {l : Filter X} {y : X}
    (hmem : s ∈ l) (h : ∀ x ∈ s, ClusterPt x l → x = y) : l ≤ 𝓝 y := by
  refine le_iff_ultrafilter.2 fun f hf ↦ ?_
  rcases hs.ultrafilter_le_nhds' f (hf hmem) with ⟨x, hxs, hx⟩
  convert ← hx
  exact h x hxs (.mono (.of_le_nhds hx) hf)

/-- If values of `f : Y → X` belong to a compact set `s` eventually along a filter `l`
and `y` is a unique `MapClusterPt` for `f` along `l` in `s`,
then `f` tends to `𝓝 y` along `l`. -/
lemma IsCompact.tendsto_nhds_of_unique_mapClusterPt {Y} {l : Filter Y} {y : X} {f : Y → X}
    (hs : IsCompact s) (hmem : ∀ᶠ x in l, f x ∈ s) (h : ∀ x ∈ s, MapClusterPt x l f → x = y) :
    Tendsto f l (𝓝 y) :=
  hs.le_nhds_of_unique_clusterPt (mem_map.2 hmem) h

/-- For every open directed cover of a compact set, there exists a single element of the
cover which itself includes the set. -/
theorem IsCompact.elim_directed_cover {ι : Type v} [hι : Nonempty ι] (hs : IsCompact s)
    (U : ι → Set X) (hUo : ∀ i, IsOpen (U i)) (hsU : s ⊆ ⋃ i, U i) (hdU : Directed (· ⊆ ·) U) :
    ∃ i, s ⊆ U i :=
  hι.elim fun i₀ =>
    IsCompact.induction_on hs ⟨i₀, empty_subset _⟩ (fun _ _ hs ⟨i, hi⟩ => ⟨i, hs.trans hi⟩)
      (fun _ _ ⟨i, hi⟩ ⟨j, hj⟩ =>
        let ⟨k, hki, hkj⟩ := hdU i j
        ⟨k, union_subset (Subset.trans hi hki) (Subset.trans hj hkj)⟩)
      fun _x hx =>
      let ⟨i, hi⟩ := mem_iUnion.1 (hsU hx)
      ⟨U i, mem_nhdsWithin_of_mem_nhds (IsOpen.mem_nhds (hUo i) hi), i, Subset.refl _⟩

/-- For every open cover of a compact set, there exists a finite subcover. -/
theorem IsCompact.elim_finite_subcover {ι : Type v} (hs : IsCompact s) (U : ι → Set X)
    (hUo : ∀ i, IsOpen (U i)) (hsU : s ⊆ ⋃ i, U i) : ∃ t : Finset ι, s ⊆ ⋃ i ∈ t, U i :=
  hs.elim_directed_cover _ (fun _ => isOpen_biUnion fun i _ => hUo i)
    (iUnion_eq_iUnion_finset U ▸ hsU)
    (directed_of_isDirected_le fun _ _ h => biUnion_subset_biUnion_left h)

lemma IsCompact.elim_nhds_subcover_nhdsSet' (hs : IsCompact s) (U : ∀ x ∈ s, Set X)
    (hU : ∀ x hx, U x hx ∈ 𝓝 x) : ∃ t : Finset s, (⋃ x ∈ t, U x.1 x.2) ∈ 𝓝ˢ s := by
  rcases hs.elim_finite_subcover (fun x : s ↦ interior (U x x.2)) (fun _ ↦ isOpen_interior)
    fun x hx ↦ mem_iUnion.2 ⟨⟨x, hx⟩, mem_interior_iff_mem_nhds.2 <| hU _ _⟩ with ⟨t, hst⟩
  refine ⟨t, mem_nhdsSet_iff_forall.2 fun x hx ↦ ?_⟩
  rcases mem_iUnion₂.1 (hst hx) with ⟨y, hyt, hy⟩
  refine mem_of_superset ?_ (subset_biUnion_of_mem hyt)
  exact mem_interior_iff_mem_nhds.1 hy

lemma IsCompact.elim_nhds_subcover_nhdsSet (hs : IsCompact s) {U : X → Set X}
    (hU : ∀ x ∈ s, U x ∈ 𝓝 x) : ∃ t : Finset X, (∀ x ∈ t, x ∈ s) ∧ (⋃ x ∈ t, U x) ∈ 𝓝ˢ s := by
  let ⟨t, ht⟩ := hs.elim_nhds_subcover_nhdsSet' (fun x _ => U x) hU
  classical
  exact ⟨t.image (↑), fun x hx =>
    let ⟨y, _, hyx⟩ := Finset.mem_image.1 hx
    hyx ▸ y.2,
    by rwa [Finset.set_biUnion_finset_image]⟩

theorem IsCompact.elim_nhds_subcover' (hs : IsCompact s) (U : ∀ x ∈ s, Set X)
    (hU : ∀ x (hx : x ∈ s), U x ‹x ∈ s› ∈ 𝓝 x) : ∃ t : Finset s, s ⊆ ⋃ x ∈ t, U (x : s) x.2 :=
  (hs.elim_nhds_subcover_nhdsSet' U hU).imp fun _ ↦ subset_of_mem_nhdsSet

theorem IsCompact.elim_nhds_subcover (hs : IsCompact s) (U : X → Set X) (hU : ∀ x ∈ s, U x ∈ 𝓝 x) :
    ∃ t : Finset X, (∀ x ∈ t, x ∈ s) ∧ s ⊆ ⋃ x ∈ t, U x :=
  (hs.elim_nhds_subcover_nhdsSet hU).imp fun _ h ↦ h.imp_right subset_of_mem_nhdsSet

theorem IsCompact.elim_nhdsWithin_subcover' (hs : IsCompact s) (U : ∀ x ∈ s, Set X)
    (hU : ∀ x (hx : x ∈ s), U x hx ∈ 𝓝[s] x) : ∃ t : Finset s, s ⊆ ⋃ x ∈ t, U x x.2 := by
  choose V V_nhds hV using fun x hx => mem_nhdsWithin_iff_exists_mem_nhds_inter.1 (hU x hx)
  refine (hs.elim_nhds_subcover' V V_nhds).imp fun t ht =>
    subset_trans ?_ (iUnion₂_mono fun x _ => hV x x.2)
  simpa [← iUnion_inter, ← iUnion_coe_set]

theorem IsCompact.elim_nhdsWithin_subcover (hs : IsCompact s) (U : X → Set X)
    (hU : ∀ x ∈ s, U x ∈ 𝓝[s] x) : ∃ t : Finset X, (∀ x ∈ t, x ∈ s) ∧ s ⊆ ⋃ x ∈ t, U x := by
  choose! V V_nhds hV using fun x hx => mem_nhdsWithin_iff_exists_mem_nhds_inter.1 (hU x hx)
  refine (hs.elim_nhds_subcover V V_nhds).imp fun t ⟨t_sub_s, ht⟩ =>
    ⟨t_sub_s, subset_trans ?_ (iUnion₂_mono fun x hx => hV x (t_sub_s x hx))⟩
  simpa [← iUnion_inter]

/-- The neighborhood filter of a compact set is disjoint with a filter `l` if and only if the
neighborhood filter of each point of this set is disjoint with `l`. -/
theorem IsCompact.disjoint_nhdsSet_left {l : Filter X} (hs : IsCompact s) :
    Disjoint (𝓝ˢ s) l ↔ ∀ x ∈ s, Disjoint (𝓝 x) l := by
  refine ⟨fun h x hx => h.mono_left <| nhds_le_nhdsSet hx, fun H => ?_⟩
  choose! U hxU hUl using fun x hx => (nhds_basis_opens x).disjoint_iff_left.1 (H x hx)
  choose hxU hUo using hxU
  rcases hs.elim_nhds_subcover U fun x hx => (hUo x hx).mem_nhds (hxU x hx) with ⟨t, hts, hst⟩
  refine (hasBasis_nhdsSet _).disjoint_iff_left.2
    ⟨⋃ x ∈ t, U x, ⟨isOpen_biUnion fun x hx => hUo x (hts x hx), hst⟩, ?_⟩
  rw [compl_iUnion₂, biInter_finset_mem]
  exact fun x hx => hUl x (hts x hx)

/-- A filter `l` is disjoint with the neighborhood filter of a compact set if and only if it is
disjoint with the neighborhood filter of each point of this set. -/
theorem IsCompact.disjoint_nhdsSet_right {l : Filter X} (hs : IsCompact s) :
    Disjoint l (𝓝ˢ s) ↔ ∀ x ∈ s, Disjoint l (𝓝 x) := by
  simpa only [disjoint_comm] using hs.disjoint_nhdsSet_left

-- TODO: reformulate using `Disjoint`
/-- For every directed family of closed sets whose intersection avoids a compact set,
there exists a single element of the family which itself avoids this compact set. -/
theorem IsCompact.elim_directed_family_closed {ι : Type v} [Nonempty ι] (hs : IsCompact s)
    (t : ι → Set X) (htc : ∀ i, IsClosed (t i)) (hst : (s ∩ ⋂ i, t i) = ∅)
    (hdt : Directed (· ⊇ ·) t) : ∃ i : ι, s ∩ t i = ∅ :=
  let ⟨t, ht⟩ :=
    hs.elim_directed_cover (compl ∘ t) (fun i => (htc i).isOpen_compl)
      (by
        simpa only [subset_def, not_forall, eq_empty_iff_forall_notMem, mem_iUnion, exists_prop,
          mem_inter_iff, not_and, mem_iInter, mem_compl_iff] using hst)
      (hdt.mono_comp _ fun _ _ => compl_subset_compl.mpr)
  ⟨t, by
    simpa only [subset_def, not_forall, eq_empty_iff_forall_notMem, mem_iUnion, exists_prop,
      mem_inter_iff, not_and, mem_iInter, mem_compl_iff] using ht⟩

-- TODO: reformulate using `Disjoint`
/-- For every family of closed sets whose intersection avoids a compact set,
there exists a finite subfamily whose intersection avoids this compact set. -/
theorem IsCompact.elim_finite_subfamily_closed {ι : Type v} (hs : IsCompact s)
    (t : ι → Set X) (htc : ∀ i, IsClosed (t i)) (hst : (s ∩ ⋂ i, t i) = ∅) :
    ∃ u : Finset ι, (s ∩ ⋂ i ∈ u, t i) = ∅ :=
  hs.elim_directed_family_closed _ (fun _ ↦ isClosed_biInter fun _ _ ↦ htc _)
    (by rwa [← iInter_eq_iInter_finset])
    (directed_of_isDirected_le fun _ _ h ↦ biInter_subset_biInter_left h)

/-- To show that a compact set intersects the intersection of a family of closed sets,
  it is sufficient to show that it intersects every finite subfamily. -/
theorem IsCompact.inter_iInter_nonempty {ι : Type v} (hs : IsCompact s) (t : ι → Set X)
    (htc : ∀ i, IsClosed (t i)) (hst : ∀ u : Finset ι, (s ∩ ⋂ i ∈ u, t i).Nonempty) :
    (s ∩ ⋂ i, t i).Nonempty := by
  contrapose! hst
  exact hs.elim_finite_subfamily_closed t htc hst

/-- Cantor's intersection theorem for `iInter`:
the intersection of a directed family of nonempty compact closed sets is nonempty. -/
theorem IsCompact.nonempty_iInter_of_directed_nonempty_isCompact_isClosed
    {ι : Type v} [hι : Nonempty ι] (t : ι → Set X) (htd : Directed (· ⊇ ·) t)
    (htn : ∀ i, (t i).Nonempty) (htc : ∀ i, IsCompact (t i)) (htcl : ∀ i, IsClosed (t i)) :
    (⋂ i, t i).Nonempty := by
  let i₀ := hι.some
  suffices (t i₀ ∩ ⋂ i, t i).Nonempty by
    rwa [inter_eq_right.mpr (iInter_subset _ i₀)] at this
  simp only [nonempty_iff_ne_empty] at htn ⊢
  apply mt ((htc i₀).elim_directed_family_closed t htcl)
  push_neg
  simp only [← nonempty_iff_ne_empty] at htn ⊢
  refine ⟨htd, fun i => ?_⟩
  rcases htd i₀ i with ⟨j, hji₀, hji⟩
  exact (htn j).mono (subset_inter hji₀ hji)

/-- Cantor's intersection theorem for `sInter`:
the intersection of a directed family of nonempty compact closed sets is nonempty. -/
theorem IsCompact.nonempty_sInter_of_directed_nonempty_isCompact_isClosed
    {S : Set (Set X)} [hS : Nonempty S] (hSd : DirectedOn (· ⊇ ·) S) (hSn : ∀ U ∈ S, U.Nonempty)
    (hSc : ∀ U ∈ S, IsCompact U) (hScl : ∀ U ∈ S, IsClosed U) : (⋂₀ S).Nonempty := by
  rw [sInter_eq_iInter]
  exact IsCompact.nonempty_iInter_of_directed_nonempty_isCompact_isClosed _
    (DirectedOn.directed_val hSd) (fun i ↦ hSn i i.2) (fun i ↦ hSc i i.2) (fun i ↦ hScl i i.2)

/-- Cantor's intersection theorem for sequences indexed by `ℕ`:
the intersection of a decreasing sequence of nonempty compact closed sets is nonempty. -/
theorem IsCompact.nonempty_iInter_of_sequence_nonempty_isCompact_isClosed (t : ℕ → Set X)
    (htd : ∀ i, t (i + 1) ⊆ t i) (htn : ∀ i, (t i).Nonempty) (ht0 : IsCompact (t 0))
    (htcl : ∀ i, IsClosed (t i)) : (⋂ i, t i).Nonempty :=
  have tmono : Antitone t := antitone_nat_of_succ_le htd
  have htd : Directed (· ⊇ ·) t := tmono.directed_ge
  have : ∀ i, t i ⊆ t 0 := fun i => tmono <| Nat.zero_le i
  have htc : ∀ i, IsCompact (t i) := fun i => ht0.of_isClosed_subset (htcl i) (this i)
  IsCompact.nonempty_iInter_of_directed_nonempty_isCompact_isClosed t htd htn htc htcl

/-- For every open cover of a compact set, there exists a finite subcover. -/
theorem IsCompact.elim_finite_subcover_image {b : Set ι} {c : ι → Set X} (hs : IsCompact s)
    (hc₁ : ∀ i ∈ b, IsOpen (c i)) (hc₂ : s ⊆ ⋃ i ∈ b, c i) :
    ∃ b', b' ⊆ b ∧ Set.Finite b' ∧ s ⊆ ⋃ i ∈ b', c i := by
  simp only [Subtype.forall', biUnion_eq_iUnion] at hc₁ hc₂
  rcases hs.elim_finite_subcover (fun i => c i : b → Set X) hc₁ hc₂ with ⟨d, hd⟩
  refine ⟨Subtype.val '' (d : Set b), ?_, d.finite_toSet.image _, ?_⟩
  · simp
  · rwa [biUnion_image]

/-- A set `s` is compact if for every open cover of `s`, there exists a finite subcover. -/
theorem isCompact_of_finite_subcover
    (h : ∀ {ι : Type u} (U : ι → Set X), (∀ i, IsOpen (U i)) → (s ⊆ ⋃ i, U i) →
      ∃ t : Finset ι, s ⊆ ⋃ i ∈ t, U i) :
    IsCompact s := fun f hf hfs => by
  contrapose! h
  simp only [ClusterPt, not_neBot, ← disjoint_iff, SetCoe.forall',
    (nhds_basis_opens _).disjoint_iff_left] at h
  choose U hU hUf using h
  refine ⟨s, U, fun x => (hU x).2, fun x hx => mem_iUnion.2 ⟨⟨x, hx⟩, (hU _).1⟩, fun t ht => ?_⟩
  refine compl_notMem (le_principal_iff.1 hfs) ?_
  refine mem_of_superset ((biInter_finset_mem t).2 fun x _ => hUf x) ?_
  rw [subset_compl_comm, compl_iInter₂]
  simpa only [compl_compl]

-- TODO: reformulate using `Disjoint`
/-- A set `s` is compact if for every family of closed sets whose intersection avoids `s`,
there exists a finite subfamily whose intersection avoids `s`. -/
theorem isCompact_of_finite_subfamily_closed
    (h : ∀ {ι : Type u} (t : ι → Set X), (∀ i, IsClosed (t i)) → (s ∩ ⋂ i, t i) = ∅ →
      ∃ u : Finset ι, (s ∩ ⋂ i ∈ u, t i) = ∅) :
    IsCompact s :=
  isCompact_of_finite_subcover fun U hUo hsU => by
    rw [← disjoint_compl_right_iff_subset, compl_iUnion, disjoint_iff] at hsU
    rcases h (fun i => (U i)ᶜ) (fun i => (hUo _).isClosed_compl) hsU with ⟨t, ht⟩
    refine ⟨t, ?_⟩
    rwa [← disjoint_compl_right_iff_subset, compl_iUnion₂, disjoint_iff]

/-- A set `s` is compact if and only if
for every open cover of `s`, there exists a finite subcover. -/
theorem isCompact_iff_finite_subcover :
    IsCompact s ↔ ∀ {ι : Type u} (U : ι → Set X),
      (∀ i, IsOpen (U i)) → (s ⊆ ⋃ i, U i) → ∃ t : Finset ι, s ⊆ ⋃ i ∈ t, U i :=
  ⟨fun hs => hs.elim_finite_subcover, isCompact_of_finite_subcover⟩

/-- A set `s` is compact if and only if
for every family of closed sets whose intersection avoids `s`,
there exists a finite subfamily whose intersection avoids `s`. -/
theorem isCompact_iff_finite_subfamily_closed :
    IsCompact s ↔ ∀ {ι : Type u} (t : ι → Set X),
      (∀ i, IsClosed (t i)) → (s ∩ ⋂ i, t i) = ∅ → ∃ u : Finset ι, (s ∩ ⋂ i ∈ u, t i) = ∅ :=
  ⟨fun hs => hs.elim_finite_subfamily_closed, isCompact_of_finite_subfamily_closed⟩

/-- If `s : Set (X × Y)` belongs to `𝓝 x ×ˢ l` for all `x` from a compact set `K`,
then it belongs to `(𝓝ˢ K) ×ˢ l`,
i.e., there exist an open `U ⊇ K` and `t ∈ l` such that `U ×ˢ t ⊆ s`. -/
theorem IsCompact.mem_nhdsSet_prod_of_forall {K : Set X} {Y} {l : Filter Y} {s : Set (X × Y)}
    (hK : IsCompact K) (hs : ∀ x ∈ K, s ∈ 𝓝 x ×ˢ l) : s ∈ (𝓝ˢ K) ×ˢ l := by
  refine hK.induction_on (by simp) (fun t t' ht hs ↦ ?_) (fun t t' ht ht' ↦ ?_) fun x hx ↦ ?_
  · exact prod_mono (nhdsSet_mono ht) le_rfl hs
  · simp [sup_prod, *]
  · rcases ((nhds_basis_opens _).prod l.basis_sets).mem_iff.1 (hs x hx)
      with ⟨⟨u, v⟩, ⟨⟨hx, huo⟩, hv⟩, hs⟩
    refine ⟨u, nhdsWithin_le_nhds (huo.mem_nhds hx), mem_of_superset ?_ hs⟩
    exact prod_mem_prod (huo.mem_nhdsSet.2 Subset.rfl) hv

theorem IsCompact.nhdsSet_prod_eq_biSup {K : Set X} (hK : IsCompact K) {Y} (l : Filter Y) :
    (𝓝ˢ K) ×ˢ l = ⨆ x ∈ K, 𝓝 x ×ˢ l :=
  le_antisymm (fun s hs ↦ hK.mem_nhdsSet_prod_of_forall <| by simpa using hs)
    (iSup₂_le fun _ hx ↦ prod_mono (nhds_le_nhdsSet hx) le_rfl)

theorem IsCompact.prod_nhdsSet_eq_biSup {K : Set Y} (hK : IsCompact K) {X} (l : Filter X) :
    l ×ˢ (𝓝ˢ K) = ⨆ y ∈ K, l ×ˢ 𝓝 y := by
  simp only [prod_comm (f := l), hK.nhdsSet_prod_eq_biSup, map_iSup]

/-- If `s : Set (X × Y)` belongs to `l ×ˢ 𝓝 y` for all `y` from a compact set `K`,
then it belongs to `l ×ˢ (𝓝ˢ K)`,
i.e., there exist `t ∈ l` and an open `U ⊇ K` such that `t ×ˢ U ⊆ s`. -/
theorem IsCompact.mem_prod_nhdsSet_of_forall {K : Set Y} {X} {l : Filter X} {s : Set (X × Y)}
    (hK : IsCompact K) (hs : ∀ y ∈ K, s ∈ l ×ˢ 𝓝 y) : s ∈ l ×ˢ 𝓝ˢ K :=
  (hK.prod_nhdsSet_eq_biSup l).symm ▸ by simpa using hs

-- TODO: Is there a way to prove directly the `inf` version and then deduce the `Prod` one ?
-- That would seem a bit more natural.
theorem IsCompact.nhdsSet_inf_eq_biSup {K : Set X} (hK : IsCompact K) (l : Filter X) :
    (𝓝ˢ K) ⊓ l = ⨆ x ∈ K, 𝓝 x ⊓ l := by
  have : ∀ f : Filter X, f ⊓ l = comap (fun x ↦ (x, x)) (f ×ˢ l) := fun f ↦ by
    simpa only [comap_prod] using congrArg₂ (· ⊓ ·) comap_id.symm comap_id.symm
  simp_rw [this, ← comap_iSup, hK.nhdsSet_prod_eq_biSup]

theorem IsCompact.inf_nhdsSet_eq_biSup {K : Set X} (hK : IsCompact K) (l : Filter X) :
    l ⊓ (𝓝ˢ K) = ⨆ x ∈ K, l ⊓ 𝓝 x := by
  simp only [inf_comm l, hK.nhdsSet_inf_eq_biSup]

/-- If `s : Set X` belongs to `𝓝 x ⊓ l` for all `x` from a compact set `K`,
then it belongs to `(𝓝ˢ K) ⊓ l`,
i.e., there exist an open `U ⊇ K` and `T ∈ l` such that `U ∩ T ⊆ s`. -/
theorem IsCompact.mem_nhdsSet_inf_of_forall {K : Set X} {l : Filter X} {s : Set X}
    (hK : IsCompact K) (hs : ∀ x ∈ K, s ∈ 𝓝 x ⊓ l) : s ∈ (𝓝ˢ K) ⊓ l :=
  (hK.nhdsSet_inf_eq_biSup l).symm ▸ by simpa using hs

/-- If `s : Set S` belongs to `l ⊓ 𝓝 x` for all `x` from a compact set `K`,
then it belongs to `l ⊓ (𝓝ˢ K)`,
i.e., there exist `T ∈ l` and an open `U ⊇ K` such that `T ∩ U ⊆ s`. -/
theorem IsCompact.mem_inf_nhdsSet_of_forall {K : Set X} {l : Filter X} {s : Set X}
    (hK : IsCompact K) (hs : ∀ y ∈ K, s ∈ l ⊓ 𝓝 y) : s ∈ l ⊓ 𝓝ˢ K :=
  (hK.inf_nhdsSet_eq_biSup l).symm ▸ by simpa using hs

/-- To show that `∀ y ∈ K, P x y` holds for `x` close enough to `x₀` when `K` is compact,
it is sufficient to show that for all `y₀ ∈ K` there `P x y` holds for `(x, y)` close enough
to `(x₀, y₀)`.

Provided for backwards compatibility,
see `IsCompact.mem_prod_nhdsSet_of_forall` for a stronger statement.
-/
theorem IsCompact.eventually_forall_of_forall_eventually {x₀ : X} {K : Set Y} (hK : IsCompact K)
    {P : X → Y → Prop} (hP : ∀ y ∈ K, ∀ᶠ z : X × Y in 𝓝 (x₀, y), P z.1 z.2) :
    ∀ᶠ x in 𝓝 x₀, ∀ y ∈ K, P x y := by
  simp only [nhds_prod_eq, ← eventually_iSup, ← hK.prod_nhdsSet_eq_biSup] at hP
  exact hP.curry.mono fun _ h ↦ h.self_of_nhdsSet

theorem isCompact_empty : IsCompact (∅ : Set X) := fun _f hnf hsf =>
  Not.elim hnf.ne <| empty_mem_iff_bot.1 <| le_principal_iff.1 hsf

theorem isCompact_singleton {x : X} : IsCompact ({x} : Set X) := fun _ hf hfa =>
  ⟨x, rfl, ClusterPt.of_le_nhds'
    (hfa.trans <| by simpa only [principal_singleton] using pure_le_nhds x) hf⟩

theorem Set.Subsingleton.isCompact (hs : s.Subsingleton) : IsCompact s :=
  Subsingleton.induction_on hs isCompact_empty fun _ => isCompact_singleton

theorem Set.Finite.isCompact_biUnion {s : Set ι} {f : ι → Set X} (hs : s.Finite)
    (hf : ∀ i ∈ s, IsCompact (f i)) : IsCompact (⋃ i ∈ s, f i) :=
  isCompact_iff_ultrafilter_le_nhds'.2 fun l hl => by
    rw [Ultrafilter.finite_biUnion_mem_iff hs] at hl
    rcases hl with ⟨i, his, hi⟩
    rcases (hf i his).ultrafilter_le_nhds _ (le_principal_iff.2 hi) with ⟨x, hxi, hlx⟩
    exact ⟨x, mem_iUnion₂.2 ⟨i, his, hxi⟩, hlx⟩

theorem Finset.isCompact_biUnion (s : Finset ι) {f : ι → Set X} (hf : ∀ i ∈ s, IsCompact (f i)) :
    IsCompact (⋃ i ∈ s, f i) :=
  s.finite_toSet.isCompact_biUnion hf

theorem isCompact_accumulate {K : ℕ → Set X} (hK : ∀ n, IsCompact (K n)) (n : ℕ) :
    IsCompact (accumulate K n) :=
  (finite_le_nat n).isCompact_biUnion fun k _ => hK k

theorem Set.Finite.isCompact_sUnion {S : Set (Set X)} (hf : S.Finite) (hc : ∀ s ∈ S, IsCompact s) :
    IsCompact (⋃₀ S) := by
  rw [sUnion_eq_biUnion]; exact hf.isCompact_biUnion hc

theorem isCompact_iUnion {ι : Sort*} {f : ι → Set X} [Finite ι] (h : ∀ i, IsCompact (f i)) :
    IsCompact (⋃ i, f i) :=
  (finite_range f).isCompact_sUnion <| forall_mem_range.2 h

@[simp] theorem Set.Finite.isCompact (hs : s.Finite) : IsCompact s :=
  biUnion_of_singleton s ▸ hs.isCompact_biUnion fun _ _ => isCompact_singleton

@[simp] theorem Set.sUnion_isCompact_eq_univ : ⋃₀ {(s : Set X) | IsCompact s} = univ :=
  eq_univ_of_forall <| fun x ↦ ⟨{x}, by simp⟩

theorem IsCompact.finite_of_discrete [DiscreteTopology X] (hs : IsCompact s) : s.Finite := by
  have : ∀ x : X, ({x} : Set X) ∈ 𝓝 x := by simp [nhds_discrete]
  rcases hs.elim_nhds_subcover (fun x => {x}) fun x _ => this x with ⟨t, _, hst⟩
  simp only [← t.set_biUnion_coe, biUnion_of_singleton] at hst
  exact t.finite_toSet.subset hst

theorem isCompact_iff_finite [DiscreteTopology X] : IsCompact s ↔ s.Finite :=
  ⟨fun h => h.finite_of_discrete, fun h => h.isCompact⟩

theorem IsCompact.union (hs : IsCompact s) (ht : IsCompact t) : IsCompact (s ∪ t) := by
  rw [union_eq_iUnion]; exact isCompact_iUnion fun b => by cases b <;> assumption

protected theorem IsCompact.insert (hs : IsCompact s) (a) : IsCompact (insert a s) :=
  isCompact_singleton.union hs

-- TODO: reformulate using `𝓝ˢ`
/-- If `V : ι → Set X` is a decreasing family of closed compact sets then any neighborhood of
`⋂ i, V i` contains some `V i`. We assume each `V i` is compact *and* closed because `X` is
not assumed to be Hausdorff. See `exists_subset_nhds_of_compact` for version assuming this. -/
theorem exists_subset_nhds_of_isCompact' [Nonempty ι] {V : ι → Set X}
    (hV : Directed (· ⊇ ·) V) (hV_cpct : ∀ i, IsCompact (V i)) (hV_closed : ∀ i, IsClosed (V i))
    {U : Set X} (hU : ∀ x ∈ ⋂ i, V i, U ∈ 𝓝 x) : ∃ i, V i ⊆ U := by
  obtain ⟨W, hsubW, W_op, hWU⟩ := exists_open_set_nhds hU
  suffices ∃ i, V i ⊆ W from this.imp fun i hi => hi.trans hWU
  by_contra! H
  replace H : ∀ i, (V i ∩ Wᶜ).Nonempty := fun i => Set.inter_compl_nonempty_iff.mpr (H i)
  have : (⋂ i, V i ∩ Wᶜ).Nonempty := by
    refine
      IsCompact.nonempty_iInter_of_directed_nonempty_isCompact_isClosed _ (fun i j => ?_) H
        (fun i => (hV_cpct i).inter_right W_op.isClosed_compl) fun i =>
        (hV_closed i).inter W_op.isClosed_compl
    rcases hV i j with ⟨k, hki, hkj⟩
    refine ⟨k, ⟨fun x => ?_, fun x => ?_⟩⟩ <;> simp only [and_imp, mem_inter_iff, mem_compl_iff] <;>
      tauto
  have : ¬⋂ i : ι, V i ⊆ W := by simpa [← iInter_inter, inter_compl_nonempty_iff]
  contradiction

omit [TopologicalSpace X] in
/--
**Alexander's subbasis theorem**. Suppose `X` is a topological space with a subbasis `S` and `s` is
a subset of `X`. Then `s` is compact if for any open cover of `s` with all elements taken from `S`,
there is a finite subcover.
-/
theorem isCompact_generateFrom [T : TopologicalSpace X]
    {S : Set (Set X)} (hTS : T = generateFrom S) {s : Set X}
    (h : ∀ P ⊆ S, s ⊆ ⋃₀ P → ∃ Q ⊆ P, Q.Finite ∧ s ⊆ ⋃₀ Q) :
    IsCompact s := by
  rw [isCompact_iff_ultrafilter_le_nhds', hTS]
  intro F hsF
  by_contra hF
  have hSF : ∀ x ∈ s, ∃ t, x ∈ t ∧ t ∈ S ∧ t ∉ F := by simpa [nhds_generateFrom] using hF
  choose! U hxU hSU hUF using hSF
  obtain ⟨Q, hQU, hQ, hsQ⟩ := h (U '' s) (by simpa [Set.subset_def])
    (fun x hx ↦ Set.mem_sUnion_of_mem (hxU _ hx) (by aesop))
  have : ∀ s ∈ Q, s ∉ F := fun s hsQ ↦ (hQU hsQ).choose_spec.2 ▸ hUF _ (hQU hsQ).choose_spec.1
  have hQF : ⋂₀ (compl '' Q) ∈ F.sets := by simpa [Filter.biInter_mem hQ, F.compl_mem_iff_notMem]
  have : ⋃₀ Q ∉ F := by
    simpa [-Set.sInter_image, ← Set.compl_sUnion, hsQ, F.compl_mem_iff_notMem] using hQF
  exact this (F.mem_of_superset hsF hsQ)

omit [TopologicalSpace X] in
theorem isCompact_generateFrom' [T : TopologicalSpace X]
    {S : Set (Set X)} (hTS : T = generateFrom S) {s : Set X}
    (h : ∀ (ι : Type u) (U : ι → S), s ⊆ ⋃ i, U i → ∃ J : Set ι, J.Finite ∧ s ⊆ ⋃ i ∈ J, U i) :
<<<<<<< HEAD
    IsCompact s := by
  apply isCompact_generateFrom hTS
  intro P hP hs
  rw [Set.sUnion_eq_iUnion] at hs
  obtain ⟨J, hJ, cover⟩ := h P (fun a ↦ ⟨a.1, hP a.2⟩) hs
  refine ⟨(fun x ↦ x.1) '' J, ⟨by simp, Set.Finite.image _ hJ, ?_⟩⟩
  simpa only [Set.sUnion_eq_iUnion, Set.iUnion_coe_set, Set.mem_image, Subtype.exists,
    exists_and_right, exists_eq_right, Set.iUnion_exists] using cover
=======
    IsCompact s :=
  isCompact_generateFrom hTS fun P hP hs ↦
    have ⟨J, hJ, cover⟩ := h P (fun a ↦ ⟨a.1, hP a.2⟩) (sUnion_eq_iUnion ▸ hs)
    ⟨(·.1) '' J, ⟨by simp, hJ.image _, by aesop⟩⟩
>>>>>>> 847ae3ff

namespace Filter

theorem hasBasis_cocompact : (cocompact X).HasBasis IsCompact compl :=
  hasBasis_biInf_principal'
    (fun s hs t ht =>
      ⟨s ∪ t, hs.union ht, compl_subset_compl.2 subset_union_left,
        compl_subset_compl.2 subset_union_right⟩)
    ⟨∅, isCompact_empty⟩

theorem mem_cocompact : s ∈ cocompact X ↔ ∃ t, IsCompact t ∧ tᶜ ⊆ s :=
  hasBasis_cocompact.mem_iff

theorem mem_cocompact' : s ∈ cocompact X ↔ ∃ t, IsCompact t ∧ sᶜ ⊆ t :=
  mem_cocompact.trans <| exists_congr fun _ => and_congr_right fun _ => compl_subset_comm

theorem _root_.IsCompact.compl_mem_cocompact (hs : IsCompact s) : sᶜ ∈ Filter.cocompact X :=
  hasBasis_cocompact.mem_of_mem hs

theorem cocompact_le_cofinite : cocompact X ≤ cofinite := fun s hs =>
  compl_compl s ▸ hs.isCompact.compl_mem_cocompact

theorem cocompact_eq_cofinite (X : Type*) [TopologicalSpace X] [DiscreteTopology X] :
    cocompact X = cofinite := by
  simp only [cocompact, hasBasis_cofinite.eq_biInf, isCompact_iff_finite]

/-- A filter is disjoint from the cocompact filter if and only if it contains a compact set. -/
theorem disjoint_cocompact_left (f : Filter X) :
    Disjoint (Filter.cocompact X) f ↔ ∃ K ∈ f, IsCompact K := by
  simp_rw [hasBasis_cocompact.disjoint_iff_left, compl_compl]
  tauto

/-- A filter is disjoint from the cocompact filter if and only if it contains a compact set. -/
theorem disjoint_cocompact_right (f : Filter X) :
    Disjoint f (Filter.cocompact X) ↔ ∃ K ∈ f, IsCompact K := by
  simp_rw [hasBasis_cocompact.disjoint_iff_right, compl_compl]
  tauto

theorem Tendsto.isCompact_insert_range_of_cocompact {f : X → Y} {y}
    (hf : Tendsto f (cocompact X) (𝓝 y)) (hfc : Continuous f) : IsCompact (insert y (range f)) := by
  intro l hne hle
  by_cases hy : ClusterPt y l
  · exact ⟨y, Or.inl rfl, hy⟩
  simp only [clusterPt_iff_nonempty, not_forall, ← not_disjoint_iff_nonempty_inter, not_not] at hy
  rcases hy with ⟨s, hsy, t, htl, hd⟩
  rcases mem_cocompact.1 (hf hsy) with ⟨K, hKc, hKs⟩
  have : f '' K ∈ l := by
    filter_upwards [htl, le_principal_iff.1 hle] with y hyt hyf
    rcases hyf with (rfl | ⟨x, rfl⟩)
    exacts [(hd.le_bot ⟨mem_of_mem_nhds hsy, hyt⟩).elim,
      mem_image_of_mem _ (not_not.1 fun hxK => hd.le_bot ⟨hKs hxK, hyt⟩)]
  rcases hKc.image hfc (le_principal_iff.2 this) with ⟨y, hy, hyl⟩
  exact ⟨y, Or.inr <| image_subset_range _ _ hy, hyl⟩

theorem Tendsto.isCompact_insert_range_of_cofinite {f : ι → X} {x} (hf : Tendsto f cofinite (𝓝 x)) :
    IsCompact (insert x (range f)) := by
  letI : TopologicalSpace ι := ⊥; haveI h : DiscreteTopology ι := ⟨rfl⟩
  rw [← cocompact_eq_cofinite ι] at hf
  exact hf.isCompact_insert_range_of_cocompact continuous_of_discreteTopology

theorem Tendsto.isCompact_insert_range {f : ℕ → X} {x} (hf : Tendsto f atTop (𝓝 x)) :
    IsCompact (insert x (range f)) :=
  Filter.Tendsto.isCompact_insert_range_of_cofinite <| Nat.cofinite_eq_atTop.symm ▸ hf

theorem hasBasis_coclosedCompact :
    (Filter.coclosedCompact X).HasBasis (fun s => IsClosed s ∧ IsCompact s) compl := by
  simp only [Filter.coclosedCompact, iInf_and']
  refine hasBasis_biInf_principal' ?_ ⟨∅, isClosed_empty, isCompact_empty⟩
  rintro s ⟨hs₁, hs₂⟩ t ⟨ht₁, ht₂⟩
  exact ⟨s ∪ t, ⟨⟨hs₁.union ht₁, hs₂.union ht₂⟩, compl_subset_compl.2 subset_union_left,
    compl_subset_compl.2 subset_union_right⟩⟩

/-- A set belongs to `coclosedCompact` if and only if the closure of its complement is compact. -/
theorem mem_coclosedCompact_iff :
    s ∈ coclosedCompact X ↔ IsCompact (closure sᶜ) := by
  refine hasBasis_coclosedCompact.mem_iff.trans ⟨?_, fun h ↦ ?_⟩
  · rintro ⟨t, ⟨htcl, htco⟩, hst⟩
    exact htco.of_isClosed_subset isClosed_closure <|
      closure_minimal (compl_subset_comm.2 hst) htcl
  · exact ⟨closure sᶜ, ⟨isClosed_closure, h⟩, compl_subset_comm.2 subset_closure⟩

/-- Complement of a set belongs to `coclosedCompact` if and only if its closure is compact. -/
theorem compl_mem_coclosedCompact : sᶜ ∈ coclosedCompact X ↔ IsCompact (closure s) := by
  rw [mem_coclosedCompact_iff, compl_compl]

theorem cocompact_le_coclosedCompact : cocompact X ≤ coclosedCompact X :=
  iInf_mono fun _ => le_iInf fun _ => le_rfl

end Filter

theorem IsCompact.compl_mem_coclosedCompact_of_isClosed (hs : IsCompact s) (hs' : IsClosed s) :
    sᶜ ∈ Filter.coclosedCompact X :=
  hasBasis_coclosedCompact.mem_of_mem ⟨hs', hs⟩

namespace Bornology

variable (X) in
/-- Sets that are contained in a compact set form a bornology. Its `cobounded` filter is
`Filter.cocompact`. See also `Bornology.relativelyCompact` the bornology of sets with compact
closure. -/
def inCompact : Bornology X where
  cobounded := Filter.cocompact X
  le_cofinite := Filter.cocompact_le_cofinite

theorem inCompact.isBounded_iff : @IsBounded _ (inCompact X) s ↔ ∃ t, IsCompact t ∧ s ⊆ t := by
  change sᶜ ∈ Filter.cocompact X ↔ _
  rw [Filter.mem_cocompact]
  simp

end Bornology

/-- If `s` and `t` are compact sets, then the set neighborhoods filter of `s ×ˢ t`
is the product of set neighborhoods filters for `s` and `t`.

For general sets, only the `≤` inequality holds, see `nhdsSet_prod_le`. -/
theorem IsCompact.nhdsSet_prod_eq {t : Set Y} (hs : IsCompact s) (ht : IsCompact t) :
    𝓝ˢ (s ×ˢ t) = 𝓝ˢ s ×ˢ 𝓝ˢ t := by
  simp_rw [hs.nhdsSet_prod_eq_biSup, ht.prod_nhdsSet_eq_biSup, nhdsSet, sSup_image, biSup_prod,
    nhds_prod_eq]

theorem nhdsSet_prod_le_of_disjoint_cocompact {f : Filter Y} (hs : IsCompact s)
    (hf : Disjoint f (Filter.cocompact Y)) :
    𝓝ˢ s ×ˢ f ≤ 𝓝ˢ (s ×ˢ Set.univ) := by
  obtain ⟨K, hKf, hK⟩ := (disjoint_cocompact_right f).mp hf
  calc
    𝓝ˢ s ×ˢ f
    _ ≤ 𝓝ˢ s ×ˢ 𝓟 K        := Filter.prod_mono_right _ (Filter.le_principal_iff.mpr hKf)
    _ ≤ 𝓝ˢ s ×ˢ 𝓝ˢ K       := Filter.prod_mono_right _ principal_le_nhdsSet
    _ = 𝓝ˢ (s ×ˢ K)         := (hs.nhdsSet_prod_eq hK).symm
    _ ≤ 𝓝ˢ (s ×ˢ Set.univ)  := nhdsSet_mono (prod_mono_right le_top)

theorem prod_nhdsSet_le_of_disjoint_cocompact {t : Set Y} {f : Filter X} (ht : IsCompact t)
    (hf : Disjoint f (Filter.cocompact X)) :
    f ×ˢ 𝓝ˢ t ≤ 𝓝ˢ (Set.univ ×ˢ t) := by
  obtain ⟨K, hKf, hK⟩ := (disjoint_cocompact_right f).mp hf
  calc
    f ×ˢ 𝓝ˢ t
    _ ≤ (𝓟 K) ×ˢ 𝓝ˢ t      := Filter.prod_mono_left _ (Filter.le_principal_iff.mpr hKf)
    _ ≤ 𝓝ˢ K ×ˢ 𝓝ˢ t       := Filter.prod_mono_left _ principal_le_nhdsSet
    _ = 𝓝ˢ (K ×ˢ t)         := (hK.nhdsSet_prod_eq ht).symm
    _ ≤ 𝓝ˢ (Set.univ ×ˢ t)  := nhdsSet_mono (prod_mono_left le_top)

theorem nhds_prod_le_of_disjoint_cocompact {f : Filter Y} (x : X)
    (hf : Disjoint f (Filter.cocompact Y)) :
    𝓝 x ×ˢ f ≤ 𝓝ˢ ({x} ×ˢ Set.univ) := by
  simpa using nhdsSet_prod_le_of_disjoint_cocompact isCompact_singleton hf

theorem prod_nhds_le_of_disjoint_cocompact {f : Filter X} (y : Y)
    (hf : Disjoint f (Filter.cocompact X)) :
    f ×ˢ 𝓝 y ≤ 𝓝ˢ (Set.univ ×ˢ {y}) := by
  simpa using prod_nhdsSet_le_of_disjoint_cocompact isCompact_singleton hf

/-- If `s` and `t` are compact sets and `n` is an open neighborhood of `s × t`, then there exist
open neighborhoods `u ⊇ s` and `v ⊇ t` such that `u × v ⊆ n`.

See also `IsCompact.nhdsSet_prod_eq`. -/
theorem generalized_tube_lemma (hs : IsCompact s) {t : Set Y} (ht : IsCompact t)
    {n : Set (X × Y)} (hn : IsOpen n) (hp : s ×ˢ t ⊆ n) :
    ∃ (u : Set X) (v : Set Y), IsOpen u ∧ IsOpen v ∧ s ⊆ u ∧ t ⊆ v ∧ u ×ˢ v ⊆ n := by
  rw [← hn.mem_nhdsSet, hs.nhdsSet_prod_eq ht,
    ((hasBasis_nhdsSet _).prod (hasBasis_nhdsSet _)).mem_iff] at hp
  rcases hp with ⟨⟨u, v⟩, ⟨⟨huo, hsu⟩, hvo, htv⟩, hn⟩
  exact ⟨u, v, huo, hvo, hsu, htv, hn⟩

/-- A relative version of `IsCompact.nhdsSet_prod_eq`: if `s` and `t` are compact sets,
then the neighborhoods filter of `s ×ˢ t` within `s' ×ˢ t'` is the product of the neighborhoods
filters of `s` and `t` within `s'` and `t'`.

For general sets, only the `≤` inequality holds, see `nhdsSetWithin_prod_le`. -/
lemma IsCompact.nhdsSetWithin_prod_eq {s s' : Set X} {t t' : Set Y} (hs : IsCompact s)
    (ht : IsCompact t) : 𝓝ˢ[s' ×ˢ t'] (s ×ˢ t) = 𝓝ˢ[s'] s ×ˢ 𝓝ˢ[t'] t := by
  simp [nhdsSetWithin, ← prod_inf_prod, hs.nhdsSet_prod_eq ht]

open Topology Set in
/-- A variant of `generalized_tube_lemma` in terms of `nhdsSetWithin`. -/
lemma generalized_tube_lemma' {s s' : Set X} (hs : IsCompact s) {t t' : Set Y} (ht : IsCompact t)
    {n : Set (X × Y)} (hn : n ∈ 𝓝ˢ[s' ×ˢ t'] (s ×ˢ t)) :
    ∃ u ∈ 𝓝ˢ[s'] s, ∃ v ∈ 𝓝ˢ[t'] t, u ×ˢ v ⊆ n := by
  rwa [hs.nhdsSetWithin_prod_eq ht, Filter.mem_prod_iff] at hn

open Topology Set in
/-- A variant of `generalized_tube_lemma` that only replaces the set in one direction. -/
lemma generalized_tube_lemma_left {s s' : Set X} (hs : IsCompact s) {t : Set Y} (ht : IsCompact t)
    {n : Set (X × Y)} (hn : n ∈ 𝓝ˢ[s' ×ˢ t] (s ×ˢ t)) : ∃ u ∈ 𝓝ˢ[s'] s, u ×ˢ t ⊆ n := by
  rw [hs.nhdsSetWithin_prod_eq ht, nhdsSetWithin_self, Filter.mem_prod_principal] at hn
  exact ⟨_, hn, fun x hx ↦ hx.1 _ hx.2⟩

open Topology Set in
/-- A variant of `generalized_tube_lemma` that only replaces the set in one direction. -/
lemma generalized_tube_lemma_right {s : Set X} (hs : IsCompact s) {t t' : Set Y} (ht : IsCompact t)
    {n : Set (X × Y)} (hn : n ∈ 𝓝ˢ[s ×ˢ t'] (s ×ˢ t)) : ∃ u ∈ 𝓝ˢ[t'] t, s ×ˢ u ⊆ n := by
  rw [hs.nhdsSetWithin_prod_eq ht, nhdsSetWithin_self, Filter.mem_prod_iff] at hn
  obtain ⟨s', hs', u, hu, h⟩ := hn
  exact ⟨u, hu, (prod_mono_left hs').trans h⟩

-- see Note [lower instance priority]
instance (priority := 10) Subsingleton.compactSpace [Subsingleton X] : CompactSpace X :=
  ⟨subsingleton_univ.isCompact⟩

theorem isCompact_univ_iff : IsCompact (univ : Set X) ↔ CompactSpace X :=
  ⟨fun h => ⟨h⟩, fun h => h.1⟩

theorem isCompact_univ [h : CompactSpace X] : IsCompact (univ : Set X) :=
  h.isCompact_univ

theorem exists_clusterPt_of_compactSpace [CompactSpace X] (f : Filter X) [NeBot f] :
    ∃ x, ClusterPt x f := by
  simpa using isCompact_univ (show f ≤ 𝓟 univ by simp)

nonrec theorem Ultrafilter.le_nhds_lim [CompactSpace X] (F : Ultrafilter X) : ↑F ≤ 𝓝 F.lim :=
  have ⟨x, _, h⟩ := isCompact_univ.ultrafilter_le_nhds F (by simp)
  le_nhds_lim ⟨x, h⟩

theorem CompactSpace.elim_nhds_subcover [CompactSpace X] (U : X → Set X) (hU : ∀ x, U x ∈ 𝓝 x) :
    ∃ t : Finset X, ⋃ x ∈ t, U x = ⊤ :=
  have ⟨t, _, s⟩ := IsCompact.elim_nhds_subcover isCompact_univ U fun x _ => hU x
  ⟨t, top_unique s⟩

theorem compactSpace_of_finite_subfamily_closed
    (h : ∀ {ι : Type u} (t : ι → Set X), (∀ i, IsClosed (t i)) → ⋂ i, t i = ∅ →
      ∃ u : Finset ι, ⋂ i ∈ u, t i = ∅) :
    CompactSpace X where
  isCompact_univ := isCompact_of_finite_subfamily_closed fun t => by simpa using h t

/--
Given a family of closed sets `t i` in a compact space, if they satisfy the Finite Intersection
Property, then the intersection of all `t i` is nonempty.
-/
lemma CompactSpace.iInter_nonempty {ι : Type v} [CompactSpace X] {t : ι → Set X}
    (htc : ∀ i, IsClosed (t i))
    (hst : ∀ s : Finset ι, (⋂ i ∈ s, t i).Nonempty) :
    (⋂ i, t i).Nonempty := by
  simpa using isCompact_univ.inter_iInter_nonempty t htc (by simpa using hst)

omit [TopologicalSpace X] in
/--
The `CompactSpace` version of **Alexander's subbasis theorem**. If `X` is a topological space with a
subbasis `S`, then `X` is compact if for any open cover of `X` all of whose elements belong to `S`,
there is a finite subcover.
-/
theorem compactSpace_generateFrom [T : TopologicalSpace X] {S : Set (Set X)}
    (hTS : T = generateFrom S) (h : ∀ P ⊆ S, ⋃₀ P = univ → ∃ Q ⊆ P, Q.Finite ∧ ⋃₀ Q = univ) :
    CompactSpace X :=
  isCompact_univ_iff.mp <| isCompact_generateFrom hTS <| by simpa

omit [TopologicalSpace X] in
theorem compactSpace_generateFrom' [T : TopologicalSpace X] {S : Set (Set X)}
    (hTS : T = generateFrom S)
    (h : ∀ (ι : Type u) (U : ι → S),
      ⋃ i, U i = (univ (α := X)) → ∃ J : Set ι, J.Finite ∧ ⋃ i ∈ J, U i = (univ (α := X))) :
    CompactSpace X :=
  isCompact_univ_iff.mp <| isCompact_generateFrom' hTS <| by simpa

omit [TopologicalSpace X] in
theorem compactSpace_generateFrom' [T : TopologicalSpace X] {S : Set (Set X)}
    (hTS : T = generateFrom S)
    (h : ∀ (ι : Type u) (U : ι → S),
      ⋃ i, U i = (univ (α := X)) → ∃ J : Set ι, J.Finite ∧ ⋃ i ∈ J, U i = (univ (α := X))) :
    CompactSpace X := by
  rw [←isCompact_univ_iff]
  exact isCompact_generateFrom' hTS <| by simpa

theorem IsClosed.isCompact [CompactSpace X] (h : IsClosed s) : IsCompact s :=
  isCompact_univ.of_isClosed_subset h (subset_univ _)

/-- If a filter has a unique cluster point `y` in a compact topological space,
then the filter is less than or equal to `𝓝 y`. -/
lemma le_nhds_of_unique_clusterPt [CompactSpace X] {l : Filter X} {y : X}
    (h : ∀ x, ClusterPt x l → x = y) : l ≤ 𝓝 y :=
  isCompact_univ.le_nhds_of_unique_clusterPt univ_mem fun x _ ↦ h x

/-- If `y` is a unique `MapClusterPt` for `f` along `l`
and the codomain of `f` is a compact space,
then `f` tends to `𝓝 y` along `l`. -/
lemma tendsto_nhds_of_unique_mapClusterPt [CompactSpace X] {Y} {l : Filter Y} {y : X} {f : Y → X}
    (h : ∀ x, MapClusterPt x l f → x = y) :
    Tendsto f l (𝓝 y) :=
  le_nhds_of_unique_clusterPt h

lemma noncompact_univ (X : Type*) [TopologicalSpace X] [NoncompactSpace X] :
    ¬IsCompact (univ : Set X) :=
  NoncompactSpace.noncompact_univ

theorem IsCompact.ne_univ [NoncompactSpace X] (hs : IsCompact s) : s ≠ univ := fun h =>
  noncompact_univ X (h ▸ hs)

instance [NoncompactSpace X] : NeBot (Filter.cocompact X) := by
  refine Filter.hasBasis_cocompact.neBot_iff.2 fun hs => ?_
  contrapose hs; rw [not_nonempty_iff_eq_empty, compl_empty_iff] at hs
  rw [hs]; exact noncompact_univ X

@[simp]
theorem Filter.cocompact_eq_bot [CompactSpace X] : Filter.cocompact X = ⊥ :=
  Filter.hasBasis_cocompact.eq_bot_iff.mpr ⟨Set.univ, isCompact_univ, Set.compl_univ⟩

instance [NoncompactSpace X] : NeBot (Filter.coclosedCompact X) :=
  neBot_of_le Filter.cocompact_le_coclosedCompact

theorem noncompactSpace_of_neBot (_ : NeBot (Filter.cocompact X)) : NoncompactSpace X :=
  ⟨fun h' => (Filter.nonempty_of_mem h'.compl_mem_cocompact).ne_empty compl_univ⟩

theorem Filter.cocompact_neBot_iff : NeBot (Filter.cocompact X) ↔ NoncompactSpace X :=
  ⟨noncompactSpace_of_neBot, fun _ => inferInstance⟩

theorem not_compactSpace_iff : ¬CompactSpace X ↔ NoncompactSpace X :=
  ⟨fun h₁ => ⟨fun h₂ => h₁ ⟨h₂⟩⟩, fun ⟨h₁⟩ ⟨h₂⟩ => h₁ h₂⟩

instance : NoncompactSpace ℤ :=
  noncompactSpace_of_neBot <| by simp only [Filter.cocompact_eq_cofinite, Filter.cofinite_neBot]

-- Note: We can't make this into an instance because it loops with `Finite.compactSpace`.
/-- A compact discrete space is finite. -/
theorem finite_of_compact_of_discrete [CompactSpace X] [DiscreteTopology X] : Finite X :=
  Finite.of_finite_univ <| isCompact_univ.finite_of_discrete

lemma Set.Infinite.exists_accPt_cofinite_inf_principal_of_subset_isCompact
    {K : Set X} (hs : s.Infinite) (hK : IsCompact K) (hsub : s ⊆ K) :
    ∃ x ∈ K, AccPt x (cofinite ⊓ 𝓟 s) :=
  (@hK _ hs.cofinite_inf_principal_neBot (inf_le_right.trans <| principal_mono.2 hsub)).imp
    fun x hx ↦ by rwa [accPt_iff_clusterPt, inf_comm, inf_right_comm,
      (finite_singleton _).cofinite_inf_principal_compl]

lemma Set.Infinite.exists_accPt_of_subset_isCompact {K : Set X} (hs : s.Infinite)
    (hK : IsCompact K) (hsub : s ⊆ K) : ∃ x ∈ K, AccPt x (𝓟 s) :=
  let ⟨x, hxK, hx⟩ := hs.exists_accPt_cofinite_inf_principal_of_subset_isCompact hK hsub
  ⟨x, hxK, hx.mono inf_le_right⟩

lemma Set.Infinite.exists_accPt_cofinite_inf_principal [CompactSpace X] (hs : s.Infinite) :
    ∃ x, AccPt x (cofinite ⊓ 𝓟 s) := by
  simpa only [mem_univ, true_and]
    using hs.exists_accPt_cofinite_inf_principal_of_subset_isCompact isCompact_univ s.subset_univ

lemma Set.Infinite.exists_accPt_principal [CompactSpace X] (hs : s.Infinite) : ∃ x, AccPt x (𝓟 s) :=
  hs.exists_accPt_cofinite_inf_principal.imp fun _x hx ↦ hx.mono inf_le_right

theorem exists_nhds_ne_neBot (X : Type*) [TopologicalSpace X] [CompactSpace X] [Infinite X] :
    ∃ z : X, (𝓝[≠] z).NeBot := by
  simpa [AccPt] using (@infinite_univ X _).exists_accPt_principal

theorem finite_cover_nhds_interior [CompactSpace X] {U : X → Set X} (hU : ∀ x, U x ∈ 𝓝 x) :
    ∃ t : Finset X, ⋃ x ∈ t, interior (U x) = univ :=
  let ⟨t, ht⟩ := isCompact_univ.elim_finite_subcover (fun x => interior (U x))
    (fun _ => isOpen_interior) fun x _ => mem_iUnion.2 ⟨x, mem_interior_iff_mem_nhds.2 (hU x)⟩
  ⟨t, univ_subset_iff.1 ht⟩

theorem finite_cover_nhds [CompactSpace X] {U : X → Set X} (hU : ∀ x, U x ∈ 𝓝 x) :
    ∃ t : Finset X, ⋃ x ∈ t, U x = univ :=
  let ⟨t, ht⟩ := finite_cover_nhds_interior hU
  ⟨t, univ_subset_iff.1 <| ht.symm.subset.trans <| iUnion₂_mono fun _ _ => interior_subset⟩

/-- The comap of the cocompact filter on `Y` by a continuous function `f : X → Y` is less than or
equal to the cocompact filter on `X`.
This is a reformulation of the fact that images of compact sets are compact. -/
theorem Filter.comap_cocompact_le {f : X → Y} (hf : Continuous f) :
    (Filter.cocompact Y).comap f ≤ Filter.cocompact X := by
  rw [(Filter.hasBasis_cocompact.comap f).le_basis_iff Filter.hasBasis_cocompact]
  intro t ht
  refine ⟨f '' t, ht.image hf, ?_⟩
  simpa using t.subset_preimage_image f

/-- If a filter is disjoint from the cocompact filter, so is its image under any continuous
function. -/
theorem disjoint_map_cocompact {g : X → Y} {f : Filter X} (hg : Continuous g)
    (hf : Disjoint f (Filter.cocompact X)) : Disjoint (map g f) (Filter.cocompact Y) := by
  rw [← Filter.disjoint_comap_iff_map, disjoint_iff_inf_le]
  calc
    f ⊓ (comap g (cocompact Y))
    _ ≤ f ⊓ Filter.cocompact X := inf_le_inf_left f (Filter.comap_cocompact_le hg)
    _ = ⊥ := disjoint_iff.mp hf

theorem isCompact_range [CompactSpace X] {f : X → Y} (hf : Continuous f) : IsCompact (range f) := by
  rw [← image_univ]; exact isCompact_univ.image hf

theorem isCompact_diagonal [CompactSpace X] : IsCompact (diagonal X) :=
  @range_diag X ▸ isCompact_range (continuous_id.prodMk continuous_id)

theorem exists_subset_nhds_of_compactSpace [CompactSpace X] [Nonempty ι]
    {V : ι → Set X} (hV : Directed (· ⊇ ·) V) (hV_closed : ∀ i, IsClosed (V i)) {U : Set X}
    (hU : ∀ x ∈ ⋂ i, V i, U ∈ 𝓝 x) : ∃ i, V i ⊆ U :=
  exists_subset_nhds_of_isCompact' hV (fun i => (hV_closed i).isCompact) hV_closed hU

/-- If `f : X → Y` is an inducing map, the image `f '' s` of a set `s` is compact
  if and only if `s` is compact. -/
theorem Topology.IsInducing.isCompact_iff {f : X → Y} (hf : IsInducing f) :
    IsCompact s ↔ IsCompact (f '' s) := by
  refine ⟨fun hs => hs.image hf.continuous, fun hs F F_ne_bot F_le => ?_⟩
  obtain ⟨_, ⟨x, x_in : x ∈ s, rfl⟩, hx : ClusterPt (f x) (map f F)⟩ :=
    hs ((map_mono F_le).trans_eq map_principal)
  exact ⟨x, x_in, hf.mapClusterPt_iff.1 hx⟩

/-- If `f : X → Y` is an embedding, the image `f '' s` of a set `s` is compact
if and only if `s` is compact. -/
theorem Topology.IsEmbedding.isCompact_iff {f : X → Y} (hf : IsEmbedding f) :
    IsCompact s ↔ IsCompact (f '' s) := hf.isInducing.isCompact_iff

/-- The preimage of a compact set under an inducing map is a compact set. -/
theorem Topology.IsInducing.isCompact_preimage (hf : IsInducing f) (hf' : IsClosed (range f))
    {K : Set Y} (hK : IsCompact K) : IsCompact (f ⁻¹' K) := by
  replace hK := hK.inter_right hf'
  rwa [hf.isCompact_iff, image_preimage_eq_inter_range]

lemma Topology.IsInducing.isCompact_preimage_iff {f : X → Y} (hf : IsInducing f) {K : Set Y}
    (Kf : K ⊆ range f) : IsCompact (f ⁻¹' K) ↔ IsCompact K := by
  rw [hf.isCompact_iff, image_preimage_eq_of_subset Kf]

/-- The preimage of a compact set in the image of an inducing map is compact. -/
lemma Topology.IsInducing.isCompact_preimage' (hf : IsInducing f) {K : Set Y}
    (hK : IsCompact K) (Kf : K ⊆ range f) : IsCompact (f ⁻¹' K) :=
  (hf.isCompact_preimage_iff Kf).2 hK

/-- The preimage of a compact set under a closed embedding is a compact set. -/
theorem Topology.IsClosedEmbedding.isCompact_preimage (hf : IsClosedEmbedding f)
    {K : Set Y} (hK : IsCompact K) : IsCompact (f ⁻¹' K) :=
  hf.isInducing.isCompact_preimage (hf.isClosed_range) hK

/-- A closed embedding is proper, i.e., inverse images of compact sets are contained in compacts.
Moreover, the preimage of a compact set is compact, see `IsClosedEmbedding.isCompact_preimage`. -/
theorem Topology.IsClosedEmbedding.tendsto_cocompact (hf : IsClosedEmbedding f) :
    Tendsto f (Filter.cocompact X) (Filter.cocompact Y) :=
  Filter.hasBasis_cocompact.tendsto_right_iff.mpr fun _K hK =>
    (hf.isCompact_preimage hK).compl_mem_cocompact

/-- Sets of subtype are compact iff the image under a coercion is. -/
theorem Subtype.isCompact_iff {p : X → Prop} {s : Set { x // p x }} :
    IsCompact s ↔ IsCompact ((↑) '' s : Set X) :=
  IsEmbedding.subtypeVal.isCompact_iff

theorem isCompact_iff_isCompact_univ : IsCompact s ↔ IsCompact (univ : Set s) := by
  rw [Subtype.isCompact_iff, image_univ, Subtype.range_coe]

open scoped Set.Notation in
/-- An elimination theorem for empty intersections of a family of sets
in a compact subset which are closed in the compact subset
but not necessarily in the ambient space. -/
theorem IsCompact.elim_finite_subfamily_isClosed_subtype
    {X : Type*} [TopologicalSpace X] {s : Set X} (ks : IsCompact s)
    {ι : Type*} (t : ι → Set X) {I : Set ι}
    (htc : ∀ i ∈ I, IsClosed (s ↓∩ (t i) : Set s))
    (hst : s ∩ ⋂ i ∈ I, t i = ∅) :
    ∃ u : Finset I, s ∩ ⋂ i ∈ u, t i = ∅  := by
  suffices univ ∩ ⋂ i, (fun i : I ↦ s ↓∩ t i) i = ∅ by
    simpa [eq_empty_iff_forall_notMem] using
      (isCompact_iff_isCompact_univ.mp ks).elim_finite_subfamily_closed
      (fun i : I ↦ s ↓∩ t i) (fun i ↦ htc i.val i.prop) this
  simpa [Set.eq_empty_iff_forall_notMem, Subtype.forall] using hst

theorem isCompact_iff_compactSpace : IsCompact s ↔ CompactSpace s :=
  isCompact_iff_isCompact_univ.trans isCompact_univ_iff

theorem IsCompact.finite (hs : IsCompact s) (hs' : IsDiscrete s) : s.Finite :=
  finite_coe_iff.mp (@finite_of_compact_of_discrete _ _
    (isCompact_iff_compactSpace.mp hs) hs'.to_subtype)

theorem exists_nhds_ne_inf_principal_neBot (hs : IsCompact s) (hs' : s.Infinite) :
    ∃ z ∈ s, (𝓝[≠] z ⊓ 𝓟 s).NeBot :=
  hs'.exists_accPt_of_subset_isCompact hs Subset.rfl

protected theorem Topology.IsClosedEmbedding.noncompactSpace [NoncompactSpace X] {f : X → Y}
    (hf : IsClosedEmbedding f) : NoncompactSpace Y :=
  noncompactSpace_of_neBot hf.tendsto_cocompact.neBot

protected theorem Topology.IsClosedEmbedding.compactSpace [h : CompactSpace Y] {f : X → Y}
    (hf : IsClosedEmbedding f) : CompactSpace X :=
  ⟨by rw [hf.isInducing.isCompact_iff, image_univ]; exact hf.isClosed_range.isCompact⟩

theorem IsCompact.prod {t : Set Y} (hs : IsCompact s) (ht : IsCompact t) :
    IsCompact (s ×ˢ t) := by
  rw [isCompact_iff_ultrafilter_le_nhds'] at hs ht ⊢
  intro f hfs
  obtain ⟨x : X, sx : x ∈ s, hx : map Prod.fst f.1 ≤ 𝓝 x⟩ :=
    hs (f.map Prod.fst) (mem_map.2 <| mem_of_superset hfs fun x => And.left)
  obtain ⟨y : Y, ty : y ∈ t, hy : map Prod.snd f.1 ≤ 𝓝 y⟩ :=
    ht (f.map Prod.snd) (mem_map.2 <| mem_of_superset hfs fun x => And.right)
  rw [map_le_iff_le_comap] at hx hy
  refine ⟨⟨x, y⟩, ⟨sx, ty⟩, ?_⟩
  rw [nhds_prod_eq]; exact le_inf hx hy

/-- Finite topological spaces are compact. -/
instance (priority := 100) Finite.compactSpace [Finite X] : CompactSpace X where
  isCompact_univ := finite_univ.isCompact

instance ULift.compactSpace [CompactSpace X] : CompactSpace (ULift.{v} X) :=
  IsClosedEmbedding.uliftDown.compactSpace

/-- The product of two compact spaces is compact. -/
instance [CompactSpace X] [CompactSpace Y] : CompactSpace (X × Y) :=
  ⟨by rw [← univ_prod_univ]; exact isCompact_univ.prod isCompact_univ⟩

/-- The disjoint union of two compact spaces is compact. -/
instance [CompactSpace X] [CompactSpace Y] : CompactSpace (X ⊕ Y) :=
  ⟨by
    rw [← range_inl_union_range_inr]
    exact (isCompact_range continuous_inl).union (isCompact_range continuous_inr)⟩

instance {X : ι → Type*} [Finite ι] [∀ i, TopologicalSpace (X i)] [∀ i, CompactSpace (X i)] :
    CompactSpace (Σ i, X i) := by
  refine ⟨?_⟩
  rw [Sigma.univ]
  exact isCompact_iUnion fun i => isCompact_range continuous_sigmaMk

lemma Set.isCompact_sigma {X : ι → Type*} [∀ i, TopologicalSpace (X i)] {s : Set ι}
    {t : ∀ i, Set (X i)} (hs : s.Finite) (ht : ∀ i ∈ s, IsCompact (t i)) :
    IsCompact (s.sigma t) := by
  rw [Set.sigma_eq_biUnion]
  exact hs.isCompact_biUnion fun i hi ↦ (ht i hi).image continuous_sigmaMk

lemma IsCompact.sigma_exists_finite_sigma_eq {X : ι → Type*} [∀ i, TopologicalSpace (X i)]
    (u : Set (Σ i, X i)) (hu : IsCompact u) :
    ∃ (s : Set ι) (t : ∀ i, Set (X i)), s.Finite ∧ (∀ i, IsCompact (t i)) ∧ s.sigma t = u := by
  obtain ⟨s, hs⟩ := hu.elim_finite_subcover (fun i : ι ↦ Sigma.mk i '' (Sigma.mk i ⁻¹' Set.univ))
    (fun i ↦ isOpenMap_sigmaMk _ <| isOpen_univ.preimage continuous_sigmaMk)
    fun x hx ↦ (by simp)
  use s, fun i ↦ Sigma.mk i ⁻¹' u, s.finite_toSet, fun i ↦ ?_, ?_
  · exact Topology.IsClosedEmbedding.sigmaMk.isCompact_preimage hu
  · ext x
    simp only [Set.mem_sigma_iff, Finset.mem_coe, Set.mem_preimage, and_iff_right_iff_imp]
    intro hx
    obtain ⟨i, hi⟩ := Set.mem_iUnion.mp (hs hx)
    simp_all

/-- The coproduct of the cocompact filters on two topological spaces is the cocompact filter on
their product. -/
theorem Filter.coprod_cocompact :
    (Filter.cocompact X).coprod (Filter.cocompact Y) = Filter.cocompact (X × Y) := by
  apply le_antisymm
  · exact sup_le (comap_cocompact_le continuous_fst) (comap_cocompact_le continuous_snd)
  · refine (hasBasis_cocompact.coprod hasBasis_cocompact).ge_iff.2 fun K hK ↦ ?_
    rw [← univ_prod, ← prod_univ, ← compl_prod_eq_union]
    exact (hK.1.prod hK.2).compl_mem_cocompact

theorem Prod.noncompactSpace_iff :
    NoncompactSpace (X × Y) ↔ NoncompactSpace X ∧ Nonempty Y ∨ Nonempty X ∧ NoncompactSpace Y := by
  simp [← Filter.cocompact_neBot_iff, ← Filter.coprod_cocompact, Filter.coprod_neBot_iff]

-- See Note [lower instance priority]
instance (priority := 100) Prod.noncompactSpace_left [NoncompactSpace X] [Nonempty Y] :
    NoncompactSpace (X × Y) :=
  Prod.noncompactSpace_iff.2 (Or.inl ⟨‹_›, ‹_›⟩)

-- See Note [lower instance priority]
instance (priority := 100) Prod.noncompactSpace_right [Nonempty X] [NoncompactSpace Y] :
    NoncompactSpace (X × Y) :=
  Prod.noncompactSpace_iff.2 (Or.inr ⟨‹_›, ‹_›⟩)

section Tychonoff

variable {X : ι → Type*} [∀ i, TopologicalSpace (X i)]

/-- **Tychonoff's theorem**: product of compact sets is compact. -/
theorem isCompact_pi_infinite {s : ∀ i, Set (X i)} :
    (∀ i, IsCompact (s i)) → IsCompact { x : ∀ i, X i | ∀ i, x i ∈ s i } := by
  simp only [isCompact_iff_ultrafilter_le_nhds, nhds_pi, le_pi, le_principal_iff]
  intro h f hfs
  have : ∀ i : ι, ∃ x, x ∈ s i ∧ Tendsto (Function.eval i) f (𝓝 x) := by
    refine fun i => h i (f.map _) (mem_map.2 ?_)
    exact mem_of_superset hfs fun x hx => hx i
  choose x hx using this
  exact ⟨x, fun i => (hx i).left, fun i => (hx i).right⟩

/-- **Tychonoff's theorem** formulated using `Set.pi`: product of compact sets is compact. -/
theorem isCompact_univ_pi {s : ∀ i, Set (X i)} (h : ∀ i, IsCompact (s i)) :
    IsCompact (pi univ s) := by
  convert isCompact_pi_infinite h
  simp only [← mem_univ_pi, setOf_mem_eq]

instance Pi.compactSpace [∀ i, CompactSpace (X i)] : CompactSpace (∀ i, X i) :=
  ⟨by rw [← pi_univ univ]; exact isCompact_univ_pi fun i => isCompact_univ⟩

instance Function.compactSpace [CompactSpace Y] : CompactSpace (ι → Y) :=
  Pi.compactSpace

lemma Pi.isCompact_iff_of_isClosed {s : Set (Π i, X i)} (hs : IsClosed s) :
    IsCompact s ↔ ∀ i, IsCompact (eval i '' s) := by
  constructor <;> intro H
  · exact fun i ↦ H.image <| continuous_apply i
  · exact IsCompact.of_isClosed_subset (isCompact_univ_pi H) hs (subset_pi_eval_image univ s)

protected lemma Pi.exists_compact_superset_iff {s : Set (Π i, X i)} :
    (∃ K, IsCompact K ∧ s ⊆ K) ↔ ∀ i, ∃ Ki, IsCompact Ki ∧ s ⊆ eval i ⁻¹' Ki := by
  constructor
  · intro ⟨K, hK, hsK⟩ i
    exact ⟨eval i '' K, hK.image <| continuous_apply i, hsK.trans <| K.subset_preimage_image _⟩
  · intro H
    choose K hK hsK using H
    exact ⟨pi univ K, isCompact_univ_pi hK, fun _ hx i _ ↦ hsK i hx⟩

/-- **Tychonoff's theorem** formulated in terms of filters: `Filter.cocompact` on an indexed product
type `Π d, X d` the `Filter.coprodᵢ` of filters `Filter.cocompact` on `X d`. -/
theorem Filter.coprodᵢ_cocompact {X : ι → Type*} [∀ d, TopologicalSpace (X d)] :
    (Filter.coprodᵢ fun d => Filter.cocompact (X d)) = Filter.cocompact (∀ d, X d) := by
  refine le_antisymm (iSup_le fun i => Filter.comap_cocompact_le (continuous_apply i)) ?_
  refine compl_surjective.forall.2 fun s H => ?_
  simp only [compl_mem_coprodᵢ, Filter.mem_cocompact, compl_subset_compl, image_subset_iff] at H ⊢
  choose K hKc htK using H
  exact ⟨Set.pi univ K, isCompact_univ_pi hKc, fun f hf i _ => htK i hf⟩

end Tychonoff

instance Quot.compactSpace {r : X → X → Prop} [CompactSpace X] : CompactSpace (Quot r) :=
  ⟨by
    rw [← range_quot_mk]
    exact isCompact_range continuous_quot_mk⟩

instance Quotient.compactSpace {s : Setoid X} [CompactSpace X] : CompactSpace (Quotient s) :=
  Quot.compactSpace

theorem IsClosed.exists_minimal_nonempty_closed_subset [CompactSpace X] {S : Set X}
    (hS : IsClosed S) (hne : S.Nonempty) :
    ∃ V : Set X, V ⊆ S ∧ V.Nonempty ∧ IsClosed V ∧
      ∀ V' : Set X, V' ⊆ V → V'.Nonempty → IsClosed V' → V' = V := by
  let opens := { U : Set X | Sᶜ ⊆ U ∧ IsOpen U ∧ Uᶜ.Nonempty }
  obtain ⟨U, h⟩ :=
    zorn_subset opens fun c hc hz => by
      by_cases hcne : c.Nonempty
      · obtain ⟨U₀, hU₀⟩ := hcne
        haveI : Nonempty { U // U ∈ c } := ⟨⟨U₀, hU₀⟩⟩
        obtain ⟨U₀compl, -, -⟩ := hc hU₀
        use ⋃₀ c
        refine ⟨⟨?_, ?_, ?_⟩, fun U hU _ hx => ⟨U, hU, hx⟩⟩
        · exact fun _ hx => ⟨U₀, hU₀, U₀compl hx⟩
        · exact isOpen_sUnion fun _ h => (hc h).2.1
        · convert_to (⋂ U : { U // U ∈ c }, U.1ᶜ).Nonempty
          · ext
            simp only [not_exists, not_and, Set.mem_iInter, Subtype.forall,
              mem_compl_iff, mem_sUnion]
          apply IsCompact.nonempty_iInter_of_directed_nonempty_isCompact_isClosed
          · rintro ⟨U, hU⟩ ⟨U', hU'⟩
            obtain ⟨V, hVc, hVU, hVU'⟩ := hz.directedOn U hU U' hU'
            exact ⟨⟨V, hVc⟩, Set.compl_subset_compl.mpr hVU, Set.compl_subset_compl.mpr hVU'⟩
          · exact fun U => (hc U.2).2.2
          · exact fun U => (hc U.2).2.1.isClosed_compl.isCompact
          · exact fun U => (hc U.2).2.1.isClosed_compl
      · use Sᶜ
        refine ⟨⟨Set.Subset.refl _, isOpen_compl_iff.mpr hS, ?_⟩, fun U Uc => (hcne ⟨U, Uc⟩).elim⟩
        rw [compl_compl]
        exact hne
  obtain ⟨Uc, Uo, Ucne⟩ := h.prop
  refine ⟨Uᶜ, Set.compl_subset_comm.mp Uc, Ucne, Uo.isClosed_compl, ?_⟩
  intro V' V'sub V'ne V'cls
  have : V'ᶜ = U := by
    refine h.eq_of_ge ⟨?_, isOpen_compl_iff.mpr V'cls, ?_⟩ (subset_compl_comm.2 V'sub)
    · exact Set.Subset.trans Uc (Set.subset_compl_comm.mp V'sub)
    · simp only [compl_compl, V'ne]
  rw [← this, compl_compl]

end Compact<|MERGE_RESOLUTION|>--- conflicted
+++ resolved
@@ -539,21 +539,10 @@
 theorem isCompact_generateFrom' [T : TopologicalSpace X]
     {S : Set (Set X)} (hTS : T = generateFrom S) {s : Set X}
     (h : ∀ (ι : Type u) (U : ι → S), s ⊆ ⋃ i, U i → ∃ J : Set ι, J.Finite ∧ s ⊆ ⋃ i ∈ J, U i) :
-<<<<<<< HEAD
-    IsCompact s := by
-  apply isCompact_generateFrom hTS
-  intro P hP hs
-  rw [Set.sUnion_eq_iUnion] at hs
-  obtain ⟨J, hJ, cover⟩ := h P (fun a ↦ ⟨a.1, hP a.2⟩) hs
-  refine ⟨(fun x ↦ x.1) '' J, ⟨by simp, Set.Finite.image _ hJ, ?_⟩⟩
-  simpa only [Set.sUnion_eq_iUnion, Set.iUnion_coe_set, Set.mem_image, Subtype.exists,
-    exists_and_right, exists_eq_right, Set.iUnion_exists] using cover
-=======
     IsCompact s :=
   isCompact_generateFrom hTS fun P hP hs ↦
     have ⟨J, hJ, cover⟩ := h P (fun a ↦ ⟨a.1, hP a.2⟩) (sUnion_eq_iUnion ▸ hs)
     ⟨(·.1) '' J, ⟨by simp, hJ.image _, by aesop⟩⟩
->>>>>>> 847ae3ff
 
 namespace Filter
 
