--- conflicted
+++ resolved
@@ -796,7 +796,6 @@
   Finite.of_finite_univ <| isCompact_univ.finite_of_discrete
 #align finite_of_compact_of_discrete finite_of_compact_of_discrete
 
-<<<<<<< HEAD
 lemma Set.Infinite.exists_accPt_cofinite_inf_principal_of_subset_isCompact
     {K : Set α} (hs : s.Infinite) (hK : IsCompact K) (hsub : s ⊆ K) :
     ∃ x ∈ K, AccPt x (cofinite ⊓ 𝓟 s) :=
@@ -820,14 +819,6 @@
 theorem exists_nhds_ne_neBot (α : Type*) [TopologicalSpace α] [CompactSpace α] [Infinite α] :
     ∃ z : α, (𝓝[≠] z).NeBot := by
   simpa [AccPt] using (@infinite_univ α _).exists_accPt_principal
-=======
-theorem exists_nhds_ne_neBot (X : Type*) [TopologicalSpace X] [CompactSpace X] [Infinite X] :
-    ∃ x : X, (𝓝[≠] x).NeBot := by
-  by_contra! H
-  simp_rw [not_neBot] at H
-  haveI := discreteTopology_iff_nhds_ne.2 H
-  exact Infinite.not_finite (finite_of_compact_of_discrete : Finite X)
->>>>>>> 5b49f9f4
 #align exists_nhds_ne_ne_bot exists_nhds_ne_neBot
 
 theorem finite_cover_nhds_interior [CompactSpace X] {U : X → Set X} (hU : ∀ x, U x ∈ 𝓝 x) :
@@ -962,17 +953,9 @@
   finite_coe_iff.mp (@finite_of_compact_of_discrete _ _ (isCompact_iff_compactSpace.mp hs) hs')
 #align is_compact.finite IsCompact.finite
 
-<<<<<<< HEAD
 theorem exists_nhds_ne_inf_principal_neBot {s : Set α} (hs : IsCompact s) (hs' : s.Infinite) :
     ∃ z ∈ s, (𝓝[≠] z ⊓ 𝓟 s).NeBot :=
   hs'.exists_accPt_of_subset_isCompact hs Subset.rfl
-=======
-theorem exists_nhds_ne_inf_principal_neBot (hs : IsCompact s) (hs' : s.Infinite) :
-    ∃ x ∈ s, (𝓝[≠] x ⊓ 𝓟 s).NeBot := by
-  by_contra! H
-  simp_rw [not_neBot] at H
-  exact hs' (hs.finite <| discreteTopology_subtype_iff.mpr H)
->>>>>>> 5b49f9f4
 #align exists_nhds_ne_inf_principal_ne_bot exists_nhds_ne_inf_principal_neBot
 
 protected theorem ClosedEmbedding.noncompactSpace [NoncompactSpace X] {f : X → Y}
