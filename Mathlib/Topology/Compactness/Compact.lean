--- conflicted
+++ resolved
@@ -911,14 +911,7 @@
 /-- If `f : X → Y` is an `Embedding`, the image `f '' s` of a set `s` is compact
   if and only if `s` is compact. -/
 theorem IsEmbedding.isCompact_iff {f : X → Y} (hf : IsEmbedding f) :
-<<<<<<< HEAD
-    IsCompact s ↔ IsCompact (f '' s) := hf.toInducing.isCompact_iff
-=======
     IsCompact s ↔ IsCompact (f '' s) := hf.isInducing.isCompact_iff
-
-@[deprecated (since := "2024-10-26")]
-alias Embedding.isCompact_iff := IsEmbedding.isCompact_iff
->>>>>>> 4efbd2b0
 
 @[deprecated (since := "2024-10-26")]
 alias Embedding.isCompact_iff := IsEmbedding.isCompact_iff
