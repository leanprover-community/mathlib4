/-
Copyright (c) 2017 Johannes Hölzl. All rights reserved.
Released under Apache 2.0 license as described in the file LICENSE.
Authors: Johannes Hölzl, Mario Carneiro, Yury Kudryashov
-/
module

public import Mathlib.Order.Filter.Tendsto
public import Mathlib.Data.Set.Accumulate
public import Mathlib.Topology.Bornology.Basic
public import Mathlib.Topology.ContinuousOn
public import Mathlib.Topology.Ultrafilter
public import Mathlib.Topology.Defs.Ultrafilter

/-!
# Compact sets and compact spaces

## Main results

* `isCompact_univ_pi`: **Tychonov's theorem** - an arbitrary product of compact sets
  is compact.

* `isCompact_generateFrom`: **Alexander's subbasis theorem** - suppose `X` is a topological space
  with a subbasis `S` and `s` is a subset of `X`, then `s` is compact if for any open cover of `s`
  with all elements taken from `S`, there is a finite subcover.
-/

@[expose] public section

open Set Filter Topology TopologicalSpace Function

universe u v

variable {X : Type u} {Y : Type v} {ι : Type*}
variable [TopologicalSpace X] [TopologicalSpace Y] {s t : Set X} {f : X → Y}

-- compact sets
section Compact

lemma IsCompact.exists_clusterPt (hs : IsCompact s) {f : Filter X} [NeBot f] (hf : f ≤ 𝓟 s) :
    ∃ x ∈ s, ClusterPt x f := hs hf

lemma IsCompact.exists_mapClusterPt {ι : Type*} (hs : IsCompact s) {f : Filter ι} [NeBot f]
    {u : ι → X} (hf : Filter.map u f ≤ 𝓟 s) :
    ∃ x ∈ s, MapClusterPt x f u := hs hf

lemma IsCompact.exists_clusterPt_of_frequently {l : Filter X} (hs : IsCompact s)
    (hl : ∃ᶠ x in l, x ∈ s) : ∃ a ∈ s, ClusterPt a l :=
  let ⟨a, has, ha⟩ := @hs _ (frequently_mem_iff_neBot.mp hl) inf_le_right
  ⟨a, has, ha.mono inf_le_left⟩

lemma IsCompact.exists_mapClusterPt_of_frequently {l : Filter ι} {f : ι → X} (hs : IsCompact s)
    (hf : ∃ᶠ x in l, f x ∈ s) : ∃ a ∈ s, MapClusterPt a l f :=
  hs.exists_clusterPt_of_frequently hf

/-- The complement to a compact set belongs to a filter `f` if it belongs to each filter
`𝓝 x ⊓ f`, `x ∈ s`. -/
theorem IsCompact.compl_mem_sets (hs : IsCompact s) {f : Filter X} (hf : ∀ x ∈ s, sᶜ ∈ 𝓝 x ⊓ f) :
    sᶜ ∈ f := by
  contrapose! hf
  simp only [notMem_iff_inf_principal_compl, compl_compl, inf_assoc] at hf ⊢
  exact @hs _ hf inf_le_right

/-- The complement to a compact set belongs to a filter `f` if each `x ∈ s` has a neighborhood `t`
within `s` such that `tᶜ` belongs to `f`. -/
theorem IsCompact.compl_mem_sets_of_nhdsWithin (hs : IsCompact s) {f : Filter X}
    (hf : ∀ x ∈ s, ∃ t ∈ 𝓝[s] x, tᶜ ∈ f) : sᶜ ∈ f := by
  refine hs.compl_mem_sets fun x hx => ?_
  rcases hf x hx with ⟨t, ht, hst⟩
  replace ht := mem_inf_principal.1 ht
  apply mem_inf_of_inter ht hst
  rintro x ⟨h₁, h₂⟩ hs
  exact h₂ (h₁ hs)

/-- If `p : Set X → Prop` is stable under restriction and union, and each point `x`
  of a compact set `s` has a neighborhood `t` within `s` such that `p t`, then `p s` holds. -/
@[elab_as_elim]
theorem IsCompact.induction_on (hs : IsCompact s) {p : Set X → Prop} (he : p ∅)
    (hmono : ∀ ⦃s t⦄, s ⊆ t → p t → p s) (hunion : ∀ ⦃s t⦄, p s → p t → p (s ∪ t))
    (hnhds : ∀ x ∈ s, ∃ t ∈ 𝓝[s] x, p t) : p s := by
  let f : Filter X := comk p he (fun _t ht _s hsub ↦ hmono hsub ht) (fun _s hs _t ht ↦ hunion hs ht)
  have : sᶜ ∈ f := hs.compl_mem_sets_of_nhdsWithin (by simpa [f] using hnhds)
  rwa [← compl_compl s]

/-- The intersection of a compact set and a closed set is a compact set. -/
theorem IsCompact.inter_right (hs : IsCompact s) (ht : IsClosed t) : IsCompact (s ∩ t) := by
  intro f hnf hstf
  obtain ⟨x, hsx, hx⟩ : ∃ x ∈ s, ClusterPt x f :=
    hs (le_trans hstf (le_principal_iff.2 inter_subset_left))
  have : x ∈ t := ht.mem_of_nhdsWithin_neBot <|
    hx.mono <| le_trans hstf (le_principal_iff.2 inter_subset_right)
  exact ⟨x, ⟨hsx, this⟩, hx⟩

/-- The intersection of a closed set and a compact set is a compact set. -/
theorem IsCompact.inter_left (ht : IsCompact t) (hs : IsClosed s) : IsCompact (s ∩ t) :=
  inter_comm t s ▸ ht.inter_right hs

/-- The set difference of a compact set and an open set is a compact set. -/
theorem IsCompact.diff (hs : IsCompact s) (ht : IsOpen t) : IsCompact (s \ t) :=
  hs.inter_right (isClosed_compl_iff.mpr ht)

/-- A closed subset of a compact set is a compact set. -/
theorem IsCompact.of_isClosed_subset (hs : IsCompact s) (ht : IsClosed t) (h : t ⊆ s) :
    IsCompact t :=
  inter_eq_self_of_subset_right h ▸ hs.inter_right ht

theorem IsCompact.image_of_continuousOn {f : X → Y} (hs : IsCompact s) (hf : ContinuousOn f s) :
    IsCompact (f '' s) := by
  intro l lne ls
  have : NeBot (l.comap f ⊓ 𝓟 s) :=
    comap_inf_principal_neBot_of_image_mem lne (le_principal_iff.1 ls)
  obtain ⟨x, hxs, hx⟩ : ∃ x ∈ s, ClusterPt x (l.comap f ⊓ 𝓟 s) := @hs _ this inf_le_right
  haveI := hx.neBot
  use f x, mem_image_of_mem f hxs
  have : Tendsto f (𝓝 x ⊓ (comap f l ⊓ 𝓟 s)) (𝓝 (f x) ⊓ l) := by
    convert (hf x hxs).inf (@tendsto_comap _ _ f l) using 1
    rw [nhdsWithin]
    ac_rfl
  exact this.neBot

theorem IsCompact.image {f : X → Y} (hs : IsCompact s) (hf : Continuous f) : IsCompact (f '' s) :=
  hs.image_of_continuousOn hf.continuousOn

theorem IsCompact.adherence_nhdset {f : Filter X} (hs : IsCompact s) (hf₂ : f ≤ 𝓟 s)
    (ht₁ : IsOpen t) (ht₂ : ∀ x ∈ s, ClusterPt x f → x ∈ t) : t ∈ f :=
  Classical.by_cases mem_of_eq_bot fun (this : f ⊓ 𝓟 tᶜ ≠ ⊥) =>
    let ⟨x, hx, (hfx : ClusterPt x <| f ⊓ 𝓟 tᶜ)⟩ := @hs _ ⟨this⟩ <| inf_le_of_left_le hf₂
    have : x ∈ t := ht₂ x hx hfx.of_inf_left
    have : tᶜ ∩ t ∈ 𝓝[tᶜ] x := inter_mem_nhdsWithin _ (IsOpen.mem_nhds ht₁ this)
    have A : 𝓝[tᶜ] x = ⊥ := empty_mem_iff_bot.1 <| compl_inter_self t ▸ this
    have : 𝓝[tᶜ] x ≠ ⊥ := hfx.of_inf_right.ne
    absurd A this

theorem isCompact_iff_ultrafilter_le_nhds :
    IsCompact s ↔ ∀ f : Ultrafilter X, ↑f ≤ 𝓟 s → ∃ x ∈ s, ↑f ≤ 𝓝 x := by
  refine (forall_neBot_le_iff ?_).trans ?_
  · rintro f g hle ⟨x, hxs, hxf⟩
    exact ⟨x, hxs, hxf.mono hle⟩
  · simp only [Ultrafilter.clusterPt_iff]

alias ⟨IsCompact.ultrafilter_le_nhds, _⟩ := isCompact_iff_ultrafilter_le_nhds

theorem isCompact_iff_ultrafilter_le_nhds' :
    IsCompact s ↔ ∀ f : Ultrafilter X, s ∈ f → ∃ x ∈ s, ↑f ≤ 𝓝 x := by
  simp only [isCompact_iff_ultrafilter_le_nhds, le_principal_iff, Ultrafilter.mem_coe]

alias ⟨IsCompact.ultrafilter_le_nhds', _⟩ := isCompact_iff_ultrafilter_le_nhds'

/-- If a compact set belongs to a filter and this filter has a unique cluster point `y` in this set,
then the filter is less than or equal to `𝓝 y`. -/
lemma IsCompact.le_nhds_of_unique_clusterPt (hs : IsCompact s) {l : Filter X} {y : X}
    (hmem : s ∈ l) (h : ∀ x ∈ s, ClusterPt x l → x = y) : l ≤ 𝓝 y := by
  refine le_iff_ultrafilter.2 fun f hf ↦ ?_
  rcases hs.ultrafilter_le_nhds' f (hf hmem) with ⟨x, hxs, hx⟩
  convert ← hx
  exact h x hxs (.mono (.of_le_nhds hx) hf)

/-- If values of `f : Y → X` belong to a compact set `s` eventually along a filter `l`
and `y` is a unique `MapClusterPt` for `f` along `l` in `s`,
then `f` tends to `𝓝 y` along `l`. -/
lemma IsCompact.tendsto_nhds_of_unique_mapClusterPt {Y} {l : Filter Y} {y : X} {f : Y → X}
    (hs : IsCompact s) (hmem : ∀ᶠ x in l, f x ∈ s) (h : ∀ x ∈ s, MapClusterPt x l f → x = y) :
    Tendsto f l (𝓝 y) :=
  hs.le_nhds_of_unique_clusterPt (mem_map.2 hmem) h

/-- For every open directed cover of a compact set, there exists a single element of the
cover which itself includes the set. -/
theorem IsCompact.elim_directed_cover {ι : Type v} [hι : Nonempty ι] (hs : IsCompact s)
    (U : ι → Set X) (hUo : ∀ i, IsOpen (U i)) (hsU : s ⊆ ⋃ i, U i) (hdU : Directed (· ⊆ ·) U) :
    ∃ i, s ⊆ U i :=
  hι.elim fun i₀ =>
    IsCompact.induction_on hs ⟨i₀, empty_subset _⟩ (fun _ _ hs ⟨i, hi⟩ => ⟨i, hs.trans hi⟩)
      (fun _ _ ⟨i, hi⟩ ⟨j, hj⟩ =>
        let ⟨k, hki, hkj⟩ := hdU i j
        ⟨k, union_subset (Subset.trans hi hki) (Subset.trans hj hkj)⟩)
      fun _x hx =>
      let ⟨i, hi⟩ := mem_iUnion.1 (hsU hx)
      ⟨U i, mem_nhdsWithin_of_mem_nhds (IsOpen.mem_nhds (hUo i) hi), i, Subset.refl _⟩

/-- For every open cover of a compact set, there exists a finite subcover. -/
theorem IsCompact.elim_finite_subcover {ι : Type v} (hs : IsCompact s) (U : ι → Set X)
    (hUo : ∀ i, IsOpen (U i)) (hsU : s ⊆ ⋃ i, U i) : ∃ t : Finset ι, s ⊆ ⋃ i ∈ t, U i :=
  hs.elim_directed_cover _ (fun _ => isOpen_biUnion fun i _ => hUo i)
    (iUnion_eq_iUnion_finset U ▸ hsU)
    (directed_of_isDirected_le fun _ _ h => biUnion_subset_biUnion_left h)

lemma IsCompact.elim_nhds_subcover_nhdsSet' (hs : IsCompact s) (U : ∀ x ∈ s, Set X)
    (hU : ∀ x hx, U x hx ∈ 𝓝 x) : ∃ t : Finset s, (⋃ x ∈ t, U x.1 x.2) ∈ 𝓝ˢ s := by
  rcases hs.elim_finite_subcover (fun x : s ↦ interior (U x x.2)) (fun _ ↦ isOpen_interior)
    fun x hx ↦ mem_iUnion.2 ⟨⟨x, hx⟩, mem_interior_iff_mem_nhds.2 <| hU _ _⟩ with ⟨t, hst⟩
  refine ⟨t, mem_nhdsSet_iff_forall.2 fun x hx ↦ ?_⟩
  rcases mem_iUnion₂.1 (hst hx) with ⟨y, hyt, hy⟩
  refine mem_of_superset ?_ (subset_biUnion_of_mem hyt)
  exact mem_interior_iff_mem_nhds.1 hy

lemma IsCompact.elim_nhds_subcover_nhdsSet (hs : IsCompact s) {U : X → Set X}
    (hU : ∀ x ∈ s, U x ∈ 𝓝 x) : ∃ t : Finset X, (∀ x ∈ t, x ∈ s) ∧ (⋃ x ∈ t, U x) ∈ 𝓝ˢ s := by
  let ⟨t, ht⟩ := hs.elim_nhds_subcover_nhdsSet' (fun x _ => U x) hU
  classical
  exact ⟨t.image (↑), fun x hx =>
    let ⟨y, _, hyx⟩ := Finset.mem_image.1 hx
    hyx ▸ y.2,
    by rwa [Finset.set_biUnion_finset_image]⟩

theorem IsCompact.elim_nhds_subcover' (hs : IsCompact s) (U : ∀ x ∈ s, Set X)
    (hU : ∀ x (hx : x ∈ s), U x ‹x ∈ s› ∈ 𝓝 x) : ∃ t : Finset s, s ⊆ ⋃ x ∈ t, U (x : s) x.2 :=
  (hs.elim_nhds_subcover_nhdsSet' U hU).imp fun _ ↦ subset_of_mem_nhdsSet

theorem IsCompact.elim_nhds_subcover (hs : IsCompact s) (U : X → Set X) (hU : ∀ x ∈ s, U x ∈ 𝓝 x) :
    ∃ t : Finset X, (∀ x ∈ t, x ∈ s) ∧ s ⊆ ⋃ x ∈ t, U x :=
  (hs.elim_nhds_subcover_nhdsSet hU).imp fun _ h ↦ h.imp_right subset_of_mem_nhdsSet

theorem IsCompact.elim_nhdsWithin_subcover' (hs : IsCompact s) (U : ∀ x ∈ s, Set X)
    (hU : ∀ x (hx : x ∈ s), U x hx ∈ 𝓝[s] x) : ∃ t : Finset s, s ⊆ ⋃ x ∈ t, U x x.2 := by
  choose V V_nhds hV using fun x hx => mem_nhdsWithin_iff_exists_mem_nhds_inter.1 (hU x hx)
  refine (hs.elim_nhds_subcover' V V_nhds).imp fun t ht =>
    subset_trans ?_ (iUnion₂_mono fun x _ => hV x x.2)
  simpa [← iUnion_inter, ← iUnion_coe_set]

theorem IsCompact.elim_nhdsWithin_subcover (hs : IsCompact s) (U : X → Set X)
    (hU : ∀ x ∈ s, U x ∈ 𝓝[s] x) : ∃ t : Finset X, (∀ x ∈ t, x ∈ s) ∧ s ⊆ ⋃ x ∈ t, U x := by
  choose! V V_nhds hV using fun x hx => mem_nhdsWithin_iff_exists_mem_nhds_inter.1 (hU x hx)
  refine (hs.elim_nhds_subcover V V_nhds).imp fun t ⟨t_sub_s, ht⟩ =>
    ⟨t_sub_s, subset_trans ?_ (iUnion₂_mono fun x hx => hV x (t_sub_s x hx))⟩
  simpa [← iUnion_inter]

/-- The neighborhood filter of a compact set is disjoint with a filter `l` if and only if the
neighborhood filter of each point of this set is disjoint with `l`. -/
theorem IsCompact.disjoint_nhdsSet_left {l : Filter X} (hs : IsCompact s) :
    Disjoint (𝓝ˢ s) l ↔ ∀ x ∈ s, Disjoint (𝓝 x) l := by
  refine ⟨fun h x hx => h.mono_left <| nhds_le_nhdsSet hx, fun H => ?_⟩
  choose! U hxU hUl using fun x hx => (nhds_basis_opens x).disjoint_iff_left.1 (H x hx)
  choose hxU hUo using hxU
  rcases hs.elim_nhds_subcover U fun x hx => (hUo x hx).mem_nhds (hxU x hx) with ⟨t, hts, hst⟩
  refine (hasBasis_nhdsSet _).disjoint_iff_left.2
    ⟨⋃ x ∈ t, U x, ⟨isOpen_biUnion fun x hx => hUo x (hts x hx), hst⟩, ?_⟩
  rw [compl_iUnion₂, biInter_finset_mem]
  exact fun x hx => hUl x (hts x hx)

/-- A filter `l` is disjoint with the neighborhood filter of a compact set if and only if it is
disjoint with the neighborhood filter of each point of this set. -/
theorem IsCompact.disjoint_nhdsSet_right {l : Filter X} (hs : IsCompact s) :
    Disjoint l (𝓝ˢ s) ↔ ∀ x ∈ s, Disjoint l (𝓝 x) := by
  simpa only [disjoint_comm] using hs.disjoint_nhdsSet_left

-- TODO: reformulate using `Disjoint`
/-- For every directed family of closed sets whose intersection avoids a compact set,
there exists a single element of the family which itself avoids this compact set. -/
theorem IsCompact.elim_directed_family_closed {ι : Type v} [Nonempty ι] (hs : IsCompact s)
    (t : ι → Set X) (htc : ∀ i, IsClosed (t i)) (hst : (s ∩ ⋂ i, t i) = ∅)
    (hdt : Directed (· ⊇ ·) t) : ∃ i : ι, s ∩ t i = ∅ :=
  let ⟨t, ht⟩ :=
    hs.elim_directed_cover (compl ∘ t) (fun i => (htc i).isOpen_compl)
      (by
        simpa only [subset_def, not_forall, eq_empty_iff_forall_notMem, mem_iUnion, exists_prop,
          mem_inter_iff, not_and, mem_iInter, mem_compl_iff] using hst)
      (hdt.mono_comp _ fun _ _ => compl_subset_compl.mpr)
  ⟨t, by
    simpa only [subset_def, not_forall, eq_empty_iff_forall_notMem, mem_iUnion, exists_prop,
      mem_inter_iff, not_and, mem_iInter, mem_compl_iff] using ht⟩

-- TODO: reformulate using `Disjoint`
/-- For every family of closed sets whose intersection avoids a compact set,
there exists a finite subfamily whose intersection avoids this compact set. -/
theorem IsCompact.elim_finite_subfamily_closed {ι : Type v} (hs : IsCompact s)
    (t : ι → Set X) (htc : ∀ i, IsClosed (t i)) (hst : (s ∩ ⋂ i, t i) = ∅) :
    ∃ u : Finset ι, (s ∩ ⋂ i ∈ u, t i) = ∅ :=
  hs.elim_directed_family_closed _ (fun _ ↦ isClosed_biInter fun _ _ ↦ htc _)
    (by rwa [← iInter_eq_iInter_finset])
    (directed_of_isDirected_le fun _ _ h ↦ biInter_subset_biInter_left h)

/-- To show that a compact set intersects the intersection of a family of closed sets,
  it is sufficient to show that it intersects every finite subfamily. -/
theorem IsCompact.inter_iInter_nonempty {ι : Type v} (hs : IsCompact s) (t : ι → Set X)
    (htc : ∀ i, IsClosed (t i)) (hst : ∀ u : Finset ι, (s ∩ ⋂ i ∈ u, t i).Nonempty) :
    (s ∩ ⋂ i, t i).Nonempty := by
  contrapose! hst
  exact hs.elim_finite_subfamily_closed t htc hst

/-- Cantor's intersection theorem for `iInter`:
the intersection of a directed family of nonempty compact closed sets is nonempty. -/
theorem IsCompact.nonempty_iInter_of_directed_nonempty_isCompact_isClosed
    {ι : Type v} [hι : Nonempty ι] (t : ι → Set X) (htd : Directed (· ⊇ ·) t)
    (htn : ∀ i, (t i).Nonempty) (htc : ∀ i, IsCompact (t i)) (htcl : ∀ i, IsClosed (t i)) :
    (⋂ i, t i).Nonempty := by
  let i₀ := hι.some
  suffices (t i₀ ∩ ⋂ i, t i).Nonempty by
    rwa [inter_eq_right.mpr (iInter_subset _ i₀)] at this
  simp only [nonempty_iff_ne_empty] at htn ⊢
  apply mt ((htc i₀).elim_directed_family_closed t htcl)
  push_neg
  simp only [← nonempty_iff_ne_empty] at htn ⊢
  refine ⟨htd, fun i => ?_⟩
  rcases htd i₀ i with ⟨j, hji₀, hji⟩
  exact (htn j).mono (subset_inter hji₀ hji)

/-- Cantor's intersection theorem for `sInter`:
the intersection of a directed family of nonempty compact closed sets is nonempty. -/
theorem IsCompact.nonempty_sInter_of_directed_nonempty_isCompact_isClosed
    {S : Set (Set X)} [hS : Nonempty S] (hSd : DirectedOn (· ⊇ ·) S) (hSn : ∀ U ∈ S, U.Nonempty)
    (hSc : ∀ U ∈ S, IsCompact U) (hScl : ∀ U ∈ S, IsClosed U) : (⋂₀ S).Nonempty := by
  rw [sInter_eq_iInter]
  exact IsCompact.nonempty_iInter_of_directed_nonempty_isCompact_isClosed _
    (DirectedOn.directed_val hSd) (fun i ↦ hSn i i.2) (fun i ↦ hSc i i.2) (fun i ↦ hScl i i.2)

/-- Cantor's intersection theorem for sequences indexed by `ℕ`:
the intersection of a decreasing sequence of nonempty compact closed sets is nonempty. -/
theorem IsCompact.nonempty_iInter_of_sequence_nonempty_isCompact_isClosed (t : ℕ → Set X)
    (htd : ∀ i, t (i + 1) ⊆ t i) (htn : ∀ i, (t i).Nonempty) (ht0 : IsCompact (t 0))
    (htcl : ∀ i, IsClosed (t i)) : (⋂ i, t i).Nonempty :=
  have tmono : Antitone t := antitone_nat_of_succ_le htd
  have htd : Directed (· ⊇ ·) t := tmono.directed_ge
  have : ∀ i, t i ⊆ t 0 := fun i => tmono <| Nat.zero_le i
  have htc : ∀ i, IsCompact (t i) := fun i => ht0.of_isClosed_subset (htcl i) (this i)
  IsCompact.nonempty_iInter_of_directed_nonempty_isCompact_isClosed t htd htn htc htcl

/-- For every open cover of a compact set, there exists a finite subcover. -/
theorem IsCompact.elim_finite_subcover_image {b : Set ι} {c : ι → Set X} (hs : IsCompact s)
    (hc₁ : ∀ i ∈ b, IsOpen (c i)) (hc₂ : s ⊆ ⋃ i ∈ b, c i) :
    ∃ b', b' ⊆ b ∧ Set.Finite b' ∧ s ⊆ ⋃ i ∈ b', c i := by
  simp only [Subtype.forall', biUnion_eq_iUnion] at hc₁ hc₂
  rcases hs.elim_finite_subcover (fun i => c i : b → Set X) hc₁ hc₂ with ⟨d, hd⟩
  refine ⟨Subtype.val '' (d : Set b), ?_, d.finite_toSet.image _, ?_⟩
  · simp
  · rwa [biUnion_image]

/-- A set `s` is compact if for every open cover of `s`, there exists a finite subcover. -/
theorem isCompact_of_finite_subcover
    (h : ∀ {ι : Type u} (U : ι → Set X), (∀ i, IsOpen (U i)) → (s ⊆ ⋃ i, U i) →
      ∃ t : Finset ι, s ⊆ ⋃ i ∈ t, U i) :
    IsCompact s := fun f hf hfs => by
  contrapose! h
  simp only [ClusterPt, not_neBot, ← disjoint_iff, SetCoe.forall',
    (nhds_basis_opens _).disjoint_iff_left] at h
  choose U hU hUf using h
  refine ⟨s, U, fun x => (hU x).2, fun x hx => mem_iUnion.2 ⟨⟨x, hx⟩, (hU _).1⟩, fun t ht => ?_⟩
  refine compl_notMem (le_principal_iff.1 hfs) ?_
  refine mem_of_superset ((biInter_finset_mem t).2 fun x _ => hUf x) ?_
  rw [subset_compl_comm, compl_iInter₂]
  simpa only [compl_compl]

-- TODO: reformulate using `Disjoint`
/-- A set `s` is compact if for every family of closed sets whose intersection avoids `s`,
there exists a finite subfamily whose intersection avoids `s`. -/
theorem isCompact_of_finite_subfamily_closed
    (h : ∀ {ι : Type u} (t : ι → Set X), (∀ i, IsClosed (t i)) → (s ∩ ⋂ i, t i) = ∅ →
      ∃ u : Finset ι, (s ∩ ⋂ i ∈ u, t i) = ∅) :
    IsCompact s :=
  isCompact_of_finite_subcover fun U hUo hsU => by
    rw [← disjoint_compl_right_iff_subset, compl_iUnion, disjoint_iff] at hsU
    rcases h (fun i => (U i)ᶜ) (fun i => (hUo _).isClosed_compl) hsU with ⟨t, ht⟩
    refine ⟨t, ?_⟩
    rwa [← disjoint_compl_right_iff_subset, compl_iUnion₂, disjoint_iff]

/-- A set `s` is compact if and only if
for every open cover of `s`, there exists a finite subcover. -/
theorem isCompact_iff_finite_subcover :
    IsCompact s ↔ ∀ {ι : Type u} (U : ι → Set X),
      (∀ i, IsOpen (U i)) → (s ⊆ ⋃ i, U i) → ∃ t : Finset ι, s ⊆ ⋃ i ∈ t, U i :=
  ⟨fun hs => hs.elim_finite_subcover, isCompact_of_finite_subcover⟩

/-- A set `s` is compact if and only if
for every family of closed sets whose intersection avoids `s`,
there exists a finite subfamily whose intersection avoids `s`. -/
theorem isCompact_iff_finite_subfamily_closed :
    IsCompact s ↔ ∀ {ι : Type u} (t : ι → Set X),
      (∀ i, IsClosed (t i)) → (s ∩ ⋂ i, t i) = ∅ → ∃ u : Finset ι, (s ∩ ⋂ i ∈ u, t i) = ∅ :=
  ⟨fun hs => hs.elim_finite_subfamily_closed, isCompact_of_finite_subfamily_closed⟩

/-- If `s : Set (X × Y)` belongs to `𝓝 x ×ˢ l` for all `x` from a compact set `K`,
then it belongs to `(𝓝ˢ K) ×ˢ l`,
i.e., there exist an open `U ⊇ K` and `t ∈ l` such that `U ×ˢ t ⊆ s`. -/
theorem IsCompact.mem_nhdsSet_prod_of_forall {K : Set X} {Y} {l : Filter Y} {s : Set (X × Y)}
    (hK : IsCompact K) (hs : ∀ x ∈ K, s ∈ 𝓝 x ×ˢ l) : s ∈ (𝓝ˢ K) ×ˢ l := by
  refine hK.induction_on (by simp) (fun t t' ht hs ↦ ?_) (fun t t' ht ht' ↦ ?_) fun x hx ↦ ?_
  · exact prod_mono (nhdsSet_mono ht) le_rfl hs
  · simp [sup_prod, *]
  · rcases ((nhds_basis_opens _).prod l.basis_sets).mem_iff.1 (hs x hx)
      with ⟨⟨u, v⟩, ⟨⟨hx, huo⟩, hv⟩, hs⟩
    refine ⟨u, nhdsWithin_le_nhds (huo.mem_nhds hx), mem_of_superset ?_ hs⟩
    exact prod_mem_prod (huo.mem_nhdsSet.2 Subset.rfl) hv

theorem IsCompact.nhdsSet_prod_eq_biSup {K : Set X} (hK : IsCompact K) {Y} (l : Filter Y) :
    (𝓝ˢ K) ×ˢ l = ⨆ x ∈ K, 𝓝 x ×ˢ l :=
  le_antisymm (fun s hs ↦ hK.mem_nhdsSet_prod_of_forall <| by simpa using hs)
    (iSup₂_le fun _ hx ↦ prod_mono (nhds_le_nhdsSet hx) le_rfl)

theorem IsCompact.prod_nhdsSet_eq_biSup {K : Set Y} (hK : IsCompact K) {X} (l : Filter X) :
    l ×ˢ (𝓝ˢ K) = ⨆ y ∈ K, l ×ˢ 𝓝 y := by
  simp only [prod_comm (f := l), hK.nhdsSet_prod_eq_biSup, map_iSup]

/-- If `s : Set (X × Y)` belongs to `l ×ˢ 𝓝 y` for all `y` from a compact set `K`,
then it belongs to `l ×ˢ (𝓝ˢ K)`,
i.e., there exist `t ∈ l` and an open `U ⊇ K` such that `t ×ˢ U ⊆ s`. -/
theorem IsCompact.mem_prod_nhdsSet_of_forall {K : Set Y} {X} {l : Filter X} {s : Set (X × Y)}
    (hK : IsCompact K) (hs : ∀ y ∈ K, s ∈ l ×ˢ 𝓝 y) : s ∈ l ×ˢ 𝓝ˢ K :=
  (hK.prod_nhdsSet_eq_biSup l).symm ▸ by simpa using hs

-- TODO: Is there a way to prove directly the `inf` version and then deduce the `Prod` one ?
-- That would seem a bit more natural.
theorem IsCompact.nhdsSet_inf_eq_biSup {K : Set X} (hK : IsCompact K) (l : Filter X) :
    (𝓝ˢ K) ⊓ l = ⨆ x ∈ K, 𝓝 x ⊓ l := by
  have : ∀ f : Filter X, f ⊓ l = comap (fun x ↦ (x, x)) (f ×ˢ l) := fun f ↦ by
    simpa only [comap_prod] using congrArg₂ (· ⊓ ·) comap_id.symm comap_id.symm
  simp_rw [this, ← comap_iSup, hK.nhdsSet_prod_eq_biSup]

theorem IsCompact.inf_nhdsSet_eq_biSup {K : Set X} (hK : IsCompact K) (l : Filter X) :
    l ⊓ (𝓝ˢ K) = ⨆ x ∈ K, l ⊓ 𝓝 x := by
  simp only [inf_comm l, hK.nhdsSet_inf_eq_biSup]

/-- If `s : Set X` belongs to `𝓝 x ⊓ l` for all `x` from a compact set `K`,
then it belongs to `(𝓝ˢ K) ⊓ l`,
i.e., there exist an open `U ⊇ K` and `T ∈ l` such that `U ∩ T ⊆ s`. -/
theorem IsCompact.mem_nhdsSet_inf_of_forall {K : Set X} {l : Filter X} {s : Set X}
    (hK : IsCompact K) (hs : ∀ x ∈ K, s ∈ 𝓝 x ⊓ l) : s ∈ (𝓝ˢ K) ⊓ l :=
  (hK.nhdsSet_inf_eq_biSup l).symm ▸ by simpa using hs

/-- If `s : Set S` belongs to `l ⊓ 𝓝 x` for all `x` from a compact set `K`,
then it belongs to `l ⊓ (𝓝ˢ K)`,
i.e., there exist `T ∈ l` and an open `U ⊇ K` such that `T ∩ U ⊆ s`. -/
theorem IsCompact.mem_inf_nhdsSet_of_forall {K : Set X} {l : Filter X} {s : Set X}
    (hK : IsCompact K) (hs : ∀ y ∈ K, s ∈ l ⊓ 𝓝 y) : s ∈ l ⊓ 𝓝ˢ K :=
  (hK.inf_nhdsSet_eq_biSup l).symm ▸ by simpa using hs

/-- To show that `∀ y ∈ K, P x y` holds for `x` close enough to `x₀` when `K` is compact,
it is sufficient to show that for all `y₀ ∈ K` there `P x y` holds for `(x, y)` close enough
to `(x₀, y₀)`.

Provided for backwards compatibility,
see `IsCompact.mem_prod_nhdsSet_of_forall` for a stronger statement.
-/
theorem IsCompact.eventually_forall_of_forall_eventually {x₀ : X} {K : Set Y} (hK : IsCompact K)
    {P : X → Y → Prop} (hP : ∀ y ∈ K, ∀ᶠ z : X × Y in 𝓝 (x₀, y), P z.1 z.2) :
    ∀ᶠ x in 𝓝 x₀, ∀ y ∈ K, P x y := by
  simp only [nhds_prod_eq, ← eventually_iSup, ← hK.prod_nhdsSet_eq_biSup] at hP
  exact hP.curry.mono fun _ h ↦ h.self_of_nhdsSet

theorem isCompact_empty : IsCompact (∅ : Set X) := fun _f hnf hsf =>
  Not.elim hnf.ne <| empty_mem_iff_bot.1 <| le_principal_iff.1 hsf

theorem isCompact_singleton {x : X} : IsCompact ({x} : Set X) := fun _ hf hfa =>
  ⟨x, rfl, ClusterPt.of_le_nhds'
    (hfa.trans <| by simpa only [principal_singleton] using pure_le_nhds x) hf⟩

theorem Set.Subsingleton.isCompact (hs : s.Subsingleton) : IsCompact s :=
  Subsingleton.induction_on hs isCompact_empty fun _ => isCompact_singleton

theorem Set.Finite.isCompact_biUnion {s : Set ι} {f : ι → Set X} (hs : s.Finite)
    (hf : ∀ i ∈ s, IsCompact (f i)) : IsCompact (⋃ i ∈ s, f i) :=
  isCompact_iff_ultrafilter_le_nhds'.2 fun l hl => by
    rw [Ultrafilter.finite_biUnion_mem_iff hs] at hl
    rcases hl with ⟨i, his, hi⟩
    rcases (hf i his).ultrafilter_le_nhds _ (le_principal_iff.2 hi) with ⟨x, hxi, hlx⟩
    exact ⟨x, mem_iUnion₂.2 ⟨i, his, hxi⟩, hlx⟩

theorem Finset.isCompact_biUnion (s : Finset ι) {f : ι → Set X} (hf : ∀ i ∈ s, IsCompact (f i)) :
    IsCompact (⋃ i ∈ s, f i) :=
  s.finite_toSet.isCompact_biUnion hf

theorem isCompact_accumulate {K : ℕ → Set X} (hK : ∀ n, IsCompact (K n)) (n : ℕ) :
    IsCompact (Accumulate K n) :=
  (finite_le_nat n).isCompact_biUnion fun k _ => hK k

theorem Set.Finite.isCompact_sUnion {S : Set (Set X)} (hf : S.Finite) (hc : ∀ s ∈ S, IsCompact s) :
    IsCompact (⋃₀ S) := by
  rw [sUnion_eq_biUnion]; exact hf.isCompact_biUnion hc

theorem isCompact_iUnion {ι : Sort*} {f : ι → Set X} [Finite ι] (h : ∀ i, IsCompact (f i)) :
    IsCompact (⋃ i, f i) :=
  (finite_range f).isCompact_sUnion <| forall_mem_range.2 h

@[simp] theorem Set.Finite.isCompact (hs : s.Finite) : IsCompact s :=
  biUnion_of_singleton s ▸ hs.isCompact_biUnion fun _ _ => isCompact_singleton

@[simp] theorem Set.sUnion_isCompact_eq_univ : ⋃₀ {(s : Set X) | IsCompact s} = univ :=
  eq_univ_of_forall <| fun x ↦ ⟨{x}, by simp⟩

theorem IsCompact.finite_of_discrete [DiscreteTopology X] (hs : IsCompact s) : s.Finite := by
  have : ∀ x : X, ({x} : Set X) ∈ 𝓝 x := by simp [nhds_discrete]
  rcases hs.elim_nhds_subcover (fun x => {x}) fun x _ => this x with ⟨t, _, hst⟩
  simp only [← t.set_biUnion_coe, biUnion_of_singleton] at hst
  exact t.finite_toSet.subset hst

theorem isCompact_iff_finite [DiscreteTopology X] : IsCompact s ↔ s.Finite :=
  ⟨fun h => h.finite_of_discrete, fun h => h.isCompact⟩

theorem IsCompact.union (hs : IsCompact s) (ht : IsCompact t) : IsCompact (s ∪ t) := by
  rw [union_eq_iUnion]; exact isCompact_iUnion fun b => by cases b <;> assumption

protected theorem IsCompact.insert (hs : IsCompact s) (a) : IsCompact (insert a s) :=
  isCompact_singleton.union hs

-- TODO: reformulate using `𝓝ˢ`
/-- If `V : ι → Set X` is a decreasing family of closed compact sets then any neighborhood of
`⋂ i, V i` contains some `V i`. We assume each `V i` is compact *and* closed because `X` is
not assumed to be Hausdorff. See `exists_subset_nhds_of_compact` for version assuming this. -/
theorem exists_subset_nhds_of_isCompact' [Nonempty ι] {V : ι → Set X}
    (hV : Directed (· ⊇ ·) V) (hV_cpct : ∀ i, IsCompact (V i)) (hV_closed : ∀ i, IsClosed (V i))
    {U : Set X} (hU : ∀ x ∈ ⋂ i, V i, U ∈ 𝓝 x) : ∃ i, V i ⊆ U := by
  obtain ⟨W, hsubW, W_op, hWU⟩ := exists_open_set_nhds hU
  suffices ∃ i, V i ⊆ W from this.imp fun i hi => hi.trans hWU
  by_contra! H
  replace H : ∀ i, (V i ∩ Wᶜ).Nonempty := fun i => Set.inter_compl_nonempty_iff.mpr (H i)
  have : (⋂ i, V i ∩ Wᶜ).Nonempty := by
    refine
      IsCompact.nonempty_iInter_of_directed_nonempty_isCompact_isClosed _ (fun i j => ?_) H
        (fun i => (hV_cpct i).inter_right W_op.isClosed_compl) fun i =>
        (hV_closed i).inter W_op.isClosed_compl
    rcases hV i j with ⟨k, hki, hkj⟩
    refine ⟨k, ⟨fun x => ?_, fun x => ?_⟩⟩ <;> simp only [and_imp, mem_inter_iff, mem_compl_iff] <;>
      tauto
  have : ¬⋂ i : ι, V i ⊆ W := by simpa [← iInter_inter, inter_compl_nonempty_iff]
  contradiction

omit [TopologicalSpace X] in
/--
**Alexander's subbasis theorem**. Suppose `X` is a topological space with a subbasis `S` and `s` is
a subset of `X`. Then `s` is compact if for any open cover of `s` with all elements taken from `S`,
there is a finite subcover.
-/
theorem isCompact_generateFrom [T : TopologicalSpace X]
    {S : Set (Set X)} (hTS : T = generateFrom S) {s : Set X}
    (h : ∀ P ⊆ S, s ⊆ ⋃₀ P → ∃ Q ⊆ P, Q.Finite ∧ s ⊆ ⋃₀ Q) :
    IsCompact s := by
  rw [isCompact_iff_ultrafilter_le_nhds', hTS]
  intro F hsF
  by_contra hF
  have hSF : ∀ x ∈ s, ∃ t, x ∈ t ∧ t ∈ S ∧ t ∉ F := by simpa [nhds_generateFrom] using hF
  choose! U hxU hSU hUF using hSF
  obtain ⟨Q, hQU, hQ, hsQ⟩ := h (U '' s) (by simpa [Set.subset_def])
    (fun x hx ↦ Set.mem_sUnion_of_mem (hxU _ hx) (by aesop))
  have : ∀ s ∈ Q, s ∉ F := fun s hsQ ↦ (hQU hsQ).choose_spec.2 ▸ hUF _ (hQU hsQ).choose_spec.1
  have hQF : ⋂₀ (compl '' Q) ∈ F.sets := by simpa [Filter.biInter_mem hQ, F.compl_mem_iff_notMem]
  have : ⋃₀ Q ∉ F := by
    simpa [-Set.sInter_image, ← Set.compl_sUnion, hsQ, F.compl_mem_iff_notMem] using hQF
  exact this (F.mem_of_superset hsF hsQ)

namespace Filter

theorem hasBasis_cocompact : (cocompact X).HasBasis IsCompact compl :=
  hasBasis_biInf_principal'
    (fun s hs t ht =>
      ⟨s ∪ t, hs.union ht, compl_subset_compl.2 subset_union_left,
        compl_subset_compl.2 subset_union_right⟩)
    ⟨∅, isCompact_empty⟩

theorem mem_cocompact : s ∈ cocompact X ↔ ∃ t, IsCompact t ∧ tᶜ ⊆ s :=
  hasBasis_cocompact.mem_iff

theorem mem_cocompact' : s ∈ cocompact X ↔ ∃ t, IsCompact t ∧ sᶜ ⊆ t :=
  mem_cocompact.trans <| exists_congr fun _ => and_congr_right fun _ => compl_subset_comm

theorem _root_.IsCompact.compl_mem_cocompact (hs : IsCompact s) : sᶜ ∈ Filter.cocompact X :=
  hasBasis_cocompact.mem_of_mem hs

theorem cocompact_le_cofinite : cocompact X ≤ cofinite := fun s hs =>
  compl_compl s ▸ hs.isCompact.compl_mem_cocompact

theorem cocompact_eq_cofinite (X : Type*) [TopologicalSpace X] [DiscreteTopology X] :
    cocompact X = cofinite := by
  simp only [cocompact, hasBasis_cofinite.eq_biInf, isCompact_iff_finite]

/-- A filter is disjoint from the cocompact filter if and only if it contains a compact set. -/
theorem disjoint_cocompact_left (f : Filter X) :
    Disjoint (Filter.cocompact X) f ↔ ∃ K ∈ f, IsCompact K := by
  simp_rw [hasBasis_cocompact.disjoint_iff_left, compl_compl]
  tauto

/-- A filter is disjoint from the cocompact filter if and only if it contains a compact set. -/
theorem disjoint_cocompact_right (f : Filter X) :
    Disjoint f (Filter.cocompact X) ↔ ∃ K ∈ f, IsCompact K := by
  simp_rw [hasBasis_cocompact.disjoint_iff_right, compl_compl]
  tauto

theorem Tendsto.isCompact_insert_range_of_cocompact {f : X → Y} {y}
    (hf : Tendsto f (cocompact X) (𝓝 y)) (hfc : Continuous f) : IsCompact (insert y (range f)) := by
  intro l hne hle
  by_cases hy : ClusterPt y l
  · exact ⟨y, Or.inl rfl, hy⟩
  simp only [clusterPt_iff_nonempty, not_forall, ← not_disjoint_iff_nonempty_inter, not_not] at hy
  rcases hy with ⟨s, hsy, t, htl, hd⟩
  rcases mem_cocompact.1 (hf hsy) with ⟨K, hKc, hKs⟩
  have : f '' K ∈ l := by
    filter_upwards [htl, le_principal_iff.1 hle] with y hyt hyf
    rcases hyf with (rfl | ⟨x, rfl⟩)
    exacts [(hd.le_bot ⟨mem_of_mem_nhds hsy, hyt⟩).elim,
      mem_image_of_mem _ (not_not.1 fun hxK => hd.le_bot ⟨hKs hxK, hyt⟩)]
  rcases hKc.image hfc (le_principal_iff.2 this) with ⟨y, hy, hyl⟩
  exact ⟨y, Or.inr <| image_subset_range _ _ hy, hyl⟩

theorem Tendsto.isCompact_insert_range_of_cofinite {f : ι → X} {x} (hf : Tendsto f cofinite (𝓝 x)) :
    IsCompact (insert x (range f)) := by
  letI : TopologicalSpace ι := ⊥; haveI h : DiscreteTopology ι := ⟨rfl⟩
  rw [← cocompact_eq_cofinite ι] at hf
  exact hf.isCompact_insert_range_of_cocompact continuous_of_discreteTopology

theorem Tendsto.isCompact_insert_range {f : ℕ → X} {x} (hf : Tendsto f atTop (𝓝 x)) :
    IsCompact (insert x (range f)) :=
  Filter.Tendsto.isCompact_insert_range_of_cofinite <| Nat.cofinite_eq_atTop.symm ▸ hf

theorem hasBasis_coclosedCompact :
    (Filter.coclosedCompact X).HasBasis (fun s => IsClosed s ∧ IsCompact s) compl := by
  simp only [Filter.coclosedCompact, iInf_and']
  refine hasBasis_biInf_principal' ?_ ⟨∅, isClosed_empty, isCompact_empty⟩
  rintro s ⟨hs₁, hs₂⟩ t ⟨ht₁, ht₂⟩
  exact ⟨s ∪ t, ⟨⟨hs₁.union ht₁, hs₂.union ht₂⟩, compl_subset_compl.2 subset_union_left,
    compl_subset_compl.2 subset_union_right⟩⟩

/-- A set belongs to `coclosedCompact` if and only if the closure of its complement is compact. -/
theorem mem_coclosedCompact_iff :
    s ∈ coclosedCompact X ↔ IsCompact (closure sᶜ) := by
  refine hasBasis_coclosedCompact.mem_iff.trans ⟨?_, fun h ↦ ?_⟩
  · rintro ⟨t, ⟨htcl, htco⟩, hst⟩
    exact htco.of_isClosed_subset isClosed_closure <|
      closure_minimal (compl_subset_comm.2 hst) htcl
  · exact ⟨closure sᶜ, ⟨isClosed_closure, h⟩, compl_subset_comm.2 subset_closure⟩

/-- Complement of a set belongs to `coclosedCompact` if and only if its closure is compact. -/
theorem compl_mem_coclosedCompact : sᶜ ∈ coclosedCompact X ↔ IsCompact (closure s) := by
  rw [mem_coclosedCompact_iff, compl_compl]

theorem cocompact_le_coclosedCompact : cocompact X ≤ coclosedCompact X :=
  iInf_mono fun _ => le_iInf fun _ => le_rfl

end Filter

theorem IsCompact.compl_mem_coclosedCompact_of_isClosed (hs : IsCompact s) (hs' : IsClosed s) :
    sᶜ ∈ Filter.coclosedCompact X :=
  hasBasis_coclosedCompact.mem_of_mem ⟨hs', hs⟩

namespace Bornology

variable (X) in
/-- Sets that are contained in a compact set form a bornology. Its `cobounded` filter is
`Filter.cocompact`. See also `Bornology.relativelyCompact` the bornology of sets with compact
closure. -/
def inCompact : Bornology X where
  cobounded := Filter.cocompact X
  le_cofinite := Filter.cocompact_le_cofinite

theorem inCompact.isBounded_iff : @IsBounded _ (inCompact X) s ↔ ∃ t, IsCompact t ∧ s ⊆ t := by
  change sᶜ ∈ Filter.cocompact X ↔ _
  rw [Filter.mem_cocompact]
  simp

end Bornology

/-- If `s` and `t` are compact sets, then the set neighborhoods filter of `s ×ˢ t`
is the product of set neighborhoods filters for `s` and `t`.

For general sets, only the `≤` inequality holds, see `nhdsSet_prod_le`. -/
theorem IsCompact.nhdsSet_prod_eq {t : Set Y} (hs : IsCompact s) (ht : IsCompact t) :
    𝓝ˢ (s ×ˢ t) = 𝓝ˢ s ×ˢ 𝓝ˢ t := by
  simp_rw [hs.nhdsSet_prod_eq_biSup, ht.prod_nhdsSet_eq_biSup, nhdsSet, sSup_image, biSup_prod,
    nhds_prod_eq]

theorem nhdsSet_prod_le_of_disjoint_cocompact {f : Filter Y} (hs : IsCompact s)
    (hf : Disjoint f (Filter.cocompact Y)) :
    𝓝ˢ s ×ˢ f ≤ 𝓝ˢ (s ×ˢ Set.univ) := by
  obtain ⟨K, hKf, hK⟩ := (disjoint_cocompact_right f).mp hf
  calc
    𝓝ˢ s ×ˢ f
    _ ≤ 𝓝ˢ s ×ˢ 𝓟 K        := Filter.prod_mono_right _ (Filter.le_principal_iff.mpr hKf)
    _ ≤ 𝓝ˢ s ×ˢ 𝓝ˢ K       := Filter.prod_mono_right _ principal_le_nhdsSet
    _ = 𝓝ˢ (s ×ˢ K)         := (hs.nhdsSet_prod_eq hK).symm
    _ ≤ 𝓝ˢ (s ×ˢ Set.univ)  := nhdsSet_mono (prod_mono_right le_top)

theorem prod_nhdsSet_le_of_disjoint_cocompact {t : Set Y} {f : Filter X} (ht : IsCompact t)
    (hf : Disjoint f (Filter.cocompact X)) :
    f ×ˢ 𝓝ˢ t ≤ 𝓝ˢ (Set.univ ×ˢ t) := by
  obtain ⟨K, hKf, hK⟩ := (disjoint_cocompact_right f).mp hf
  calc
    f ×ˢ 𝓝ˢ t
    _ ≤ (𝓟 K) ×ˢ 𝓝ˢ t      := Filter.prod_mono_left _ (Filter.le_principal_iff.mpr hKf)
    _ ≤ 𝓝ˢ K ×ˢ 𝓝ˢ t       := Filter.prod_mono_left _ principal_le_nhdsSet
    _ = 𝓝ˢ (K ×ˢ t)         := (hK.nhdsSet_prod_eq ht).symm
    _ ≤ 𝓝ˢ (Set.univ ×ˢ t)  := nhdsSet_mono (prod_mono_left le_top)

theorem nhds_prod_le_of_disjoint_cocompact {f : Filter Y} (x : X)
    (hf : Disjoint f (Filter.cocompact Y)) :
    𝓝 x ×ˢ f ≤ 𝓝ˢ ({x} ×ˢ Set.univ) := by
  simpa using nhdsSet_prod_le_of_disjoint_cocompact isCompact_singleton hf

theorem prod_nhds_le_of_disjoint_cocompact {f : Filter X} (y : Y)
    (hf : Disjoint f (Filter.cocompact X)) :
    f ×ˢ 𝓝 y ≤ 𝓝ˢ (Set.univ ×ˢ {y}) := by
  simpa using prod_nhdsSet_le_of_disjoint_cocompact isCompact_singleton hf

/-- If `s` and `t` are compact sets and `n` is an open neighborhood of `s × t`, then there exist
open neighborhoods `u ⊇ s` and `v ⊇ t` such that `u × v ⊆ n`.

See also `IsCompact.nhdsSet_prod_eq`. -/
theorem generalized_tube_lemma (hs : IsCompact s) {t : Set Y} (ht : IsCompact t)
    {n : Set (X × Y)} (hn : IsOpen n) (hp : s ×ˢ t ⊆ n) :
    ∃ (u : Set X) (v : Set Y), IsOpen u ∧ IsOpen v ∧ s ⊆ u ∧ t ⊆ v ∧ u ×ˢ v ⊆ n := by
  rw [← hn.mem_nhdsSet, hs.nhdsSet_prod_eq ht,
    ((hasBasis_nhdsSet _).prod (hasBasis_nhdsSet _)).mem_iff] at hp
  rcases hp with ⟨⟨u, v⟩, ⟨⟨huo, hsu⟩, hvo, htv⟩, hn⟩
  exact ⟨u, v, huo, hvo, hsu, htv, hn⟩

-- see Note [lower instance priority]
instance (priority := 10) Subsingleton.compactSpace [Subsingleton X] : CompactSpace X :=
  ⟨subsingleton_univ.isCompact⟩

theorem isCompact_univ_iff : IsCompact (univ : Set X) ↔ CompactSpace X :=
  ⟨fun h => ⟨h⟩, fun h => h.1⟩

theorem isCompact_univ [h : CompactSpace X] : IsCompact (univ : Set X) :=
  h.isCompact_univ

theorem exists_clusterPt_of_compactSpace [CompactSpace X] (f : Filter X) [NeBot f] :
    ∃ x, ClusterPt x f := by
  simpa using isCompact_univ (show f ≤ 𝓟 univ by simp)

nonrec theorem Ultrafilter.le_nhds_lim [CompactSpace X] (F : Ultrafilter X) : ↑F ≤ 𝓝 F.lim := by
  rcases isCompact_univ.ultrafilter_le_nhds F (by simp) with ⟨x, -, h⟩
  exact le_nhds_lim ⟨x, h⟩

theorem CompactSpace.elim_nhds_subcover [CompactSpace X] (U : X → Set X) (hU : ∀ x, U x ∈ 𝓝 x) :
    ∃ t : Finset X, ⋃ x ∈ t, U x = ⊤ := by
  obtain ⟨t, -, s⟩ := IsCompact.elim_nhds_subcover isCompact_univ U fun x _ => hU x
  exact ⟨t, top_unique s⟩

theorem compactSpace_of_finite_subfamily_closed
    (h : ∀ {ι : Type u} (t : ι → Set X), (∀ i, IsClosed (t i)) → ⋂ i, t i = ∅ →
      ∃ u : Finset ι, ⋂ i ∈ u, t i = ∅) :
    CompactSpace X where
  isCompact_univ := isCompact_of_finite_subfamily_closed fun t => by simpa using h t

/--
Given a family of closed sets `t i` in a compact space, if they satisfy the Finite Intersection
Property, then the intersection of all `t i` is nonempty.
-/
lemma CompactSpace.iInter_nonempty {ι : Type v} [CompactSpace X] {t : ι → Set X}
    (htc : ∀ i, IsClosed (t i))
    (hst : ∀ s : Finset ι, (⋂ i ∈ s, t i).Nonempty) :
    (⋂ i, t i).Nonempty := by
  simpa using IsCompact.inter_iInter_nonempty isCompact_univ t htc (by simpa using hst)

omit [TopologicalSpace X] in
/--
The `CompactSpace` version of **Alexander's subbasis theorem**. If `X` is a topological space with a
subbasis `S`, then `X` is compact if for any open cover of `X` all of whose elements belong to `S`,
there is a finite subcover.
-/
theorem compactSpace_generateFrom [T : TopologicalSpace X] {S : Set (Set X)}
    (hTS : T = generateFrom S) (h : ∀ P ⊆ S, ⋃₀ P = univ → ∃ Q ⊆ P, Q.Finite ∧ ⋃₀ Q = univ) :
    CompactSpace X := by
  rw [← isCompact_univ_iff]
  exact isCompact_generateFrom hTS <| by simpa

theorem IsClosed.isCompact [CompactSpace X] (h : IsClosed s) : IsCompact s :=
  isCompact_univ.of_isClosed_subset h (subset_univ _)

/-- If a filter has a unique cluster point `y` in a compact topological space,
then the filter is less than or equal to `𝓝 y`. -/
lemma le_nhds_of_unique_clusterPt [CompactSpace X] {l : Filter X} {y : X}
    (h : ∀ x, ClusterPt x l → x = y) : l ≤ 𝓝 y :=
  isCompact_univ.le_nhds_of_unique_clusterPt univ_mem fun x _ ↦ h x

/-- If `y` is a unique `MapClusterPt` for `f` along `l`
and the codomain of `f` is a compact space,
then `f` tends to `𝓝 y` along `l`. -/
lemma tendsto_nhds_of_unique_mapClusterPt [CompactSpace X] {Y} {l : Filter Y} {y : X} {f : Y → X}
    (h : ∀ x, MapClusterPt x l f → x = y) :
    Tendsto f l (𝓝 y) :=
  le_nhds_of_unique_clusterPt h

lemma noncompact_univ (X : Type*) [TopologicalSpace X] [NoncompactSpace X] :
    ¬IsCompact (univ : Set X) :=
  NoncompactSpace.noncompact_univ

theorem IsCompact.ne_univ [NoncompactSpace X] (hs : IsCompact s) : s ≠ univ := fun h =>
  noncompact_univ X (h ▸ hs)

instance [NoncompactSpace X] : NeBot (Filter.cocompact X) := by
  refine Filter.hasBasis_cocompact.neBot_iff.2 fun hs => ?_
  contrapose hs; rw [not_nonempty_iff_eq_empty, compl_empty_iff] at hs
  rw [hs]; exact noncompact_univ X

@[simp]
theorem Filter.cocompact_eq_bot [CompactSpace X] : Filter.cocompact X = ⊥ :=
  Filter.hasBasis_cocompact.eq_bot_iff.mpr ⟨Set.univ, isCompact_univ, Set.compl_univ⟩

instance [NoncompactSpace X] : NeBot (Filter.coclosedCompact X) :=
  neBot_of_le Filter.cocompact_le_coclosedCompact

theorem noncompactSpace_of_neBot (_ : NeBot (Filter.cocompact X)) : NoncompactSpace X :=
  ⟨fun h' => (Filter.nonempty_of_mem h'.compl_mem_cocompact).ne_empty compl_univ⟩

theorem Filter.cocompact_neBot_iff : NeBot (Filter.cocompact X) ↔ NoncompactSpace X :=
  ⟨noncompactSpace_of_neBot, fun _ => inferInstance⟩

theorem not_compactSpace_iff : ¬CompactSpace X ↔ NoncompactSpace X :=
  ⟨fun h₁ => ⟨fun h₂ => h₁ ⟨h₂⟩⟩, fun ⟨h₁⟩ ⟨h₂⟩ => h₁ h₂⟩

instance : NoncompactSpace ℤ :=
  noncompactSpace_of_neBot <| by simp only [Filter.cocompact_eq_cofinite, Filter.cofinite_neBot]

-- Note: We can't make this into an instance because it loops with `Finite.compactSpace`.
/-- A compact discrete space is finite. -/
theorem finite_of_compact_of_discrete [CompactSpace X] [DiscreteTopology X] : Finite X :=
  Finite.of_finite_univ <| isCompact_univ.finite_of_discrete

lemma Set.Infinite.exists_accPt_cofinite_inf_principal_of_subset_isCompact
    {K : Set X} (hs : s.Infinite) (hK : IsCompact K) (hsub : s ⊆ K) :
    ∃ x ∈ K, AccPt x (cofinite ⊓ 𝓟 s) :=
  (@hK _ hs.cofinite_inf_principal_neBot (inf_le_right.trans <| principal_mono.2 hsub)).imp
    fun x hx ↦ by rwa [accPt_iff_clusterPt, inf_comm, inf_right_comm,
      (finite_singleton _).cofinite_inf_principal_compl]

lemma Set.Infinite.exists_accPt_of_subset_isCompact {K : Set X} (hs : s.Infinite)
    (hK : IsCompact K) (hsub : s ⊆ K) : ∃ x ∈ K, AccPt x (𝓟 s) :=
  let ⟨x, hxK, hx⟩ := hs.exists_accPt_cofinite_inf_principal_of_subset_isCompact hK hsub
  ⟨x, hxK, hx.mono inf_le_right⟩

lemma Set.Infinite.exists_accPt_cofinite_inf_principal [CompactSpace X] (hs : s.Infinite) :
    ∃ x, AccPt x (cofinite ⊓ 𝓟 s) := by
  simpa only [mem_univ, true_and]
    using hs.exists_accPt_cofinite_inf_principal_of_subset_isCompact isCompact_univ s.subset_univ

lemma Set.Infinite.exists_accPt_principal [CompactSpace X] (hs : s.Infinite) : ∃ x, AccPt x (𝓟 s) :=
  hs.exists_accPt_cofinite_inf_principal.imp fun _x hx ↦ hx.mono inf_le_right

theorem exists_nhds_ne_neBot (X : Type*) [TopologicalSpace X] [CompactSpace X] [Infinite X] :
    ∃ z : X, (𝓝[≠] z).NeBot := by
  simpa [AccPt] using (@infinite_univ X _).exists_accPt_principal

theorem finite_cover_nhds_interior [CompactSpace X] {U : X → Set X} (hU : ∀ x, U x ∈ 𝓝 x) :
    ∃ t : Finset X, ⋃ x ∈ t, interior (U x) = univ :=
  let ⟨t, ht⟩ := isCompact_univ.elim_finite_subcover (fun x => interior (U x))
    (fun _ => isOpen_interior) fun x _ => mem_iUnion.2 ⟨x, mem_interior_iff_mem_nhds.2 (hU x)⟩
  ⟨t, univ_subset_iff.1 ht⟩

theorem finite_cover_nhds [CompactSpace X] {U : X → Set X} (hU : ∀ x, U x ∈ 𝓝 x) :
    ∃ t : Finset X, ⋃ x ∈ t, U x = univ :=
  let ⟨t, ht⟩ := finite_cover_nhds_interior hU
  ⟨t, univ_subset_iff.1 <| ht.symm.subset.trans <| iUnion₂_mono fun _ _ => interior_subset⟩

/-- The comap of the cocompact filter on `Y` by a continuous function `f : X → Y` is less than or
equal to the cocompact filter on `X`.
This is a reformulation of the fact that images of compact sets are compact. -/
theorem Filter.comap_cocompact_le {f : X → Y} (hf : Continuous f) :
    (Filter.cocompact Y).comap f ≤ Filter.cocompact X := by
  rw [(Filter.hasBasis_cocompact.comap f).le_basis_iff Filter.hasBasis_cocompact]
  intro t ht
  refine ⟨f '' t, ht.image hf, ?_⟩
  simpa using t.subset_preimage_image f

/-- If a filter is disjoint from the cocompact filter, so is its image under any continuous
function. -/
theorem disjoint_map_cocompact {g : X → Y} {f : Filter X} (hg : Continuous g)
    (hf : Disjoint f (Filter.cocompact X)) : Disjoint (map g f) (Filter.cocompact Y) := by
  rw [← Filter.disjoint_comap_iff_map, disjoint_iff_inf_le]
  calc
    f ⊓ (comap g (cocompact Y))
    _ ≤ f ⊓ Filter.cocompact X := inf_le_inf_left f (Filter.comap_cocompact_le hg)
    _ = ⊥ := disjoint_iff.mp hf

theorem isCompact_range [CompactSpace X] {f : X → Y} (hf : Continuous f) : IsCompact (range f) := by
  rw [← image_univ]; exact isCompact_univ.image hf

theorem isCompact_diagonal [CompactSpace X] : IsCompact (diagonal X) :=
  @range_diag X ▸ isCompact_range (continuous_id.prodMk continuous_id)

theorem exists_subset_nhds_of_compactSpace [CompactSpace X] [Nonempty ι]
    {V : ι → Set X} (hV : Directed (· ⊇ ·) V) (hV_closed : ∀ i, IsClosed (V i)) {U : Set X}
    (hU : ∀ x ∈ ⋂ i, V i, U ∈ 𝓝 x) : ∃ i, V i ⊆ U :=
  exists_subset_nhds_of_isCompact' hV (fun i => (hV_closed i).isCompact) hV_closed hU

/-- If `f : X → Y` is an inducing map, the image `f '' s` of a set `s` is compact
  if and only if `s` is compact. -/
theorem Topology.IsInducing.isCompact_iff {f : X → Y} (hf : IsInducing f) :
    IsCompact s ↔ IsCompact (f '' s) := by
  refine ⟨fun hs => hs.image hf.continuous, fun hs F F_ne_bot F_le => ?_⟩
  obtain ⟨_, ⟨x, x_in : x ∈ s, rfl⟩, hx : ClusterPt (f x) (map f F)⟩ :=
    hs ((map_mono F_le).trans_eq map_principal)
  exact ⟨x, x_in, hf.mapClusterPt_iff.1 hx⟩

/-- If `f : X → Y` is an embedding, the image `f '' s` of a set `s` is compact
if and only if `s` is compact. -/
theorem Topology.IsEmbedding.isCompact_iff {f : X → Y} (hf : IsEmbedding f) :
    IsCompact s ↔ IsCompact (f '' s) := hf.isInducing.isCompact_iff

/-- The preimage of a compact set under an inducing map is a compact set. -/
theorem Topology.IsInducing.isCompact_preimage (hf : IsInducing f) (hf' : IsClosed (range f))
    {K : Set Y} (hK : IsCompact K) : IsCompact (f ⁻¹' K) := by
  replace hK := hK.inter_right hf'
  rwa [hf.isCompact_iff, image_preimage_eq_inter_range]

lemma Topology.IsInducing.isCompact_preimage_iff {f : X → Y} (hf : IsInducing f) {K : Set Y}
    (Kf : K ⊆ range f) : IsCompact (f ⁻¹' K) ↔ IsCompact K := by
  rw [hf.isCompact_iff, image_preimage_eq_of_subset Kf]

/-- The preimage of a compact set in the image of an inducing map is compact. -/
lemma Topology.IsInducing.isCompact_preimage' (hf : IsInducing f) {K : Set Y}
    (hK : IsCompact K) (Kf : K ⊆ range f) : IsCompact (f ⁻¹' K) :=
  (hf.isCompact_preimage_iff Kf).2 hK

/-- The preimage of a compact set under a closed embedding is a compact set. -/
theorem Topology.IsClosedEmbedding.isCompact_preimage (hf : IsClosedEmbedding f)
    {K : Set Y} (hK : IsCompact K) : IsCompact (f ⁻¹' K) :=
  hf.isInducing.isCompact_preimage (hf.isClosed_range) hK

/-- A closed embedding is proper, i.e., inverse images of compact sets are contained in compacts.
Moreover, the preimage of a compact set is compact, see `IsClosedEmbedding.isCompact_preimage`. -/
theorem Topology.IsClosedEmbedding.tendsto_cocompact (hf : IsClosedEmbedding f) :
    Tendsto f (Filter.cocompact X) (Filter.cocompact Y) :=
  Filter.hasBasis_cocompact.tendsto_right_iff.mpr fun _K hK =>
    (hf.isCompact_preimage hK).compl_mem_cocompact

/-- Sets of subtype are compact iff the image under a coercion is. -/
theorem Subtype.isCompact_iff {p : X → Prop} {s : Set { x // p x }} :
    IsCompact s ↔ IsCompact ((↑) '' s : Set X) :=
  IsEmbedding.subtypeVal.isCompact_iff

theorem isCompact_iff_isCompact_univ : IsCompact s ↔ IsCompact (univ : Set s) := by
  rw [Subtype.isCompact_iff, image_univ, Subtype.range_coe]

<<<<<<< HEAD
=======
open scoped Set.Notation in
>>>>>>> 79121526
/-- An elimination theorem for empty intersections of a family of sets
in a compact subset which are closed in the compact subset
but not necessarily in the ambient space. -/
theorem IsCompact.elim_finite_subfamily_closedOn
    {X : Type*} [TopologicalSpace X] {s : Set X} (ks : IsCompact s)
    {ι : Type*} (t : ι → Set X) {I : Set ι}
<<<<<<< HEAD
    (htc : ∀ i ∈ I, IsClosed (Subtype.val ⁻¹' (t i) : Set s))
    (hst : s ∩ ⋂ i ∈ I, t i = ∅) :
    ∃ u : Finset I, s ∩ ⋂ i ∈ u, t i = ∅  := by
  suffices univ ∩ ⋂ i, (fun i : I ↦ Subtype.val ⁻¹' t i) i = ∅ by
    obtain ⟨u, hu⟩ := IsCompact.elim_finite_subfamily_closed
      (isCompact_iff_isCompact_univ.mp ks)
      (fun i : I ↦ Subtype.val ⁻¹' (t i)) (fun i ↦ htc i.val i.prop) this
=======
    (htc : ∀ i ∈ I, IsClosed (s ↓∩ (t i) : Set s))
    (hst : s ∩ ⋂ i ∈ I, t i = ∅) :
    ∃ u : Finset I, s ∩ ⋂ i ∈ u, t i = ∅  := by
  suffices univ ∩ ⋂ i, (fun i : I ↦ s ↓∩ t i) i = ∅ by
    obtain ⟨u, hu⟩ := IsCompact.elim_finite_subfamily_closed
      (isCompact_iff_isCompact_univ.mp ks)
      (fun i : I ↦ s ↓∩ t i) (fun i ↦ htc i.val i.prop) this
>>>>>>> 79121526
    use u
    simpa [eq_empty_iff_forall_notMem] using hu
  rw [Set.eq_empty_iff_forall_notMem] at hst ⊢
  rintro ⟨x, hx⟩
  specialize hst x
  simpa [hx] using hst

theorem isCompact_iff_compactSpace : IsCompact s ↔ CompactSpace s :=
  isCompact_iff_isCompact_univ.trans isCompact_univ_iff

theorem IsCompact.finite (hs : IsCompact s) (hs' : DiscreteTopology s) : s.Finite :=
  finite_coe_iff.mp (@finite_of_compact_of_discrete _ _ (isCompact_iff_compactSpace.mp hs) hs')

theorem exists_nhds_ne_inf_principal_neBot (hs : IsCompact s) (hs' : s.Infinite) :
    ∃ z ∈ s, (𝓝[≠] z ⊓ 𝓟 s).NeBot :=
  hs'.exists_accPt_of_subset_isCompact hs Subset.rfl

protected theorem Topology.IsClosedEmbedding.noncompactSpace [NoncompactSpace X] {f : X → Y}
    (hf : IsClosedEmbedding f) : NoncompactSpace Y :=
  noncompactSpace_of_neBot hf.tendsto_cocompact.neBot

protected theorem Topology.IsClosedEmbedding.compactSpace [h : CompactSpace Y] {f : X → Y}
    (hf : IsClosedEmbedding f) : CompactSpace X :=
  ⟨by rw [hf.isInducing.isCompact_iff, image_univ]; exact hf.isClosed_range.isCompact⟩

theorem IsCompact.prod {t : Set Y} (hs : IsCompact s) (ht : IsCompact t) :
    IsCompact (s ×ˢ t) := by
  rw [isCompact_iff_ultrafilter_le_nhds'] at hs ht ⊢
  intro f hfs
  obtain ⟨x : X, sx : x ∈ s, hx : map Prod.fst f.1 ≤ 𝓝 x⟩ :=
    hs (f.map Prod.fst) (mem_map.2 <| mem_of_superset hfs fun x => And.left)
  obtain ⟨y : Y, ty : y ∈ t, hy : map Prod.snd f.1 ≤ 𝓝 y⟩ :=
    ht (f.map Prod.snd) (mem_map.2 <| mem_of_superset hfs fun x => And.right)
  rw [map_le_iff_le_comap] at hx hy
  refine ⟨⟨x, y⟩, ⟨sx, ty⟩, ?_⟩
  rw [nhds_prod_eq]; exact le_inf hx hy

/-- Finite topological spaces are compact. -/
instance (priority := 100) Finite.compactSpace [Finite X] : CompactSpace X where
  isCompact_univ := finite_univ.isCompact

instance ULift.compactSpace [CompactSpace X] : CompactSpace (ULift.{v} X) :=
  IsClosedEmbedding.uliftDown.compactSpace

/-- The product of two compact spaces is compact. -/
instance [CompactSpace X] [CompactSpace Y] : CompactSpace (X × Y) :=
  ⟨by rw [← univ_prod_univ]; exact isCompact_univ.prod isCompact_univ⟩

/-- The disjoint union of two compact spaces is compact. -/
instance [CompactSpace X] [CompactSpace Y] : CompactSpace (X ⊕ Y) :=
  ⟨by
    rw [← range_inl_union_range_inr]
    exact (isCompact_range continuous_inl).union (isCompact_range continuous_inr)⟩

instance {X : ι → Type*} [Finite ι] [∀ i, TopologicalSpace (X i)] [∀ i, CompactSpace (X i)] :
    CompactSpace (Σ i, X i) := by
  refine ⟨?_⟩
  rw [Sigma.univ]
  exact isCompact_iUnion fun i => isCompact_range continuous_sigmaMk

lemma Set.isCompact_sigma {X : ι → Type*} [∀ i, TopologicalSpace (X i)] {s : Set ι}
    {t : ∀ i, Set (X i)} (hs : s.Finite) (ht : ∀ i ∈ s, IsCompact (t i)) :
    IsCompact (s.sigma t) := by
  rw [Set.sigma_eq_biUnion]
  exact hs.isCompact_biUnion fun i hi ↦ (ht i hi).image continuous_sigmaMk

lemma IsCompact.sigma_exists_finite_sigma_eq {X : ι → Type*} [∀ i, TopologicalSpace (X i)]
    (u : Set (Σ i, X i)) (hu : IsCompact u) :
    ∃ (s : Set ι) (t : ∀ i, Set (X i)), s.Finite ∧ (∀ i, IsCompact (t i)) ∧ s.sigma t = u := by
  obtain ⟨s, hs⟩ := hu.elim_finite_subcover (fun i : ι ↦ Sigma.mk i '' (Sigma.mk i ⁻¹' Set.univ))
    (fun i ↦ isOpenMap_sigmaMk _ <| isOpen_univ.preimage continuous_sigmaMk)
    fun x hx ↦ (by simp)
  use s, fun i ↦ Sigma.mk i ⁻¹' u, s.finite_toSet, fun i ↦ ?_, ?_
  · exact Topology.IsClosedEmbedding.sigmaMk.isCompact_preimage hu
  · ext x
    simp only [Set.mem_sigma_iff, Finset.mem_coe, Set.mem_preimage, and_iff_right_iff_imp]
    intro hx
    obtain ⟨i, hi⟩ := Set.mem_iUnion.mp (hs hx)
    simp_all

/-- The coproduct of the cocompact filters on two topological spaces is the cocompact filter on
their product. -/
theorem Filter.coprod_cocompact :
    (Filter.cocompact X).coprod (Filter.cocompact Y) = Filter.cocompact (X × Y) := by
  apply le_antisymm
  · exact sup_le (comap_cocompact_le continuous_fst) (comap_cocompact_le continuous_snd)
  · refine (hasBasis_cocompact.coprod hasBasis_cocompact).ge_iff.2 fun K hK ↦ ?_
    rw [← univ_prod, ← prod_univ, ← compl_prod_eq_union]
    exact (hK.1.prod hK.2).compl_mem_cocompact

theorem Prod.noncompactSpace_iff :
    NoncompactSpace (X × Y) ↔ NoncompactSpace X ∧ Nonempty Y ∨ Nonempty X ∧ NoncompactSpace Y := by
  simp [← Filter.cocompact_neBot_iff, ← Filter.coprod_cocompact, Filter.coprod_neBot_iff]

-- See Note [lower instance priority]
instance (priority := 100) Prod.noncompactSpace_left [NoncompactSpace X] [Nonempty Y] :
    NoncompactSpace (X × Y) :=
  Prod.noncompactSpace_iff.2 (Or.inl ⟨‹_›, ‹_›⟩)

-- See Note [lower instance priority]
instance (priority := 100) Prod.noncompactSpace_right [Nonempty X] [NoncompactSpace Y] :
    NoncompactSpace (X × Y) :=
  Prod.noncompactSpace_iff.2 (Or.inr ⟨‹_›, ‹_›⟩)

section Tychonoff

variable {X : ι → Type*} [∀ i, TopologicalSpace (X i)]

/-- **Tychonoff's theorem**: product of compact sets is compact. -/
theorem isCompact_pi_infinite {s : ∀ i, Set (X i)} :
    (∀ i, IsCompact (s i)) → IsCompact { x : ∀ i, X i | ∀ i, x i ∈ s i } := by
  simp only [isCompact_iff_ultrafilter_le_nhds, nhds_pi, le_pi, le_principal_iff]
  intro h f hfs
  have : ∀ i : ι, ∃ x, x ∈ s i ∧ Tendsto (Function.eval i) f (𝓝 x) := by
    refine fun i => h i (f.map _) (mem_map.2 ?_)
    exact mem_of_superset hfs fun x hx => hx i
  choose x hx using this
  exact ⟨x, fun i => (hx i).left, fun i => (hx i).right⟩

/-- **Tychonoff's theorem** formulated using `Set.pi`: product of compact sets is compact. -/
theorem isCompact_univ_pi {s : ∀ i, Set (X i)} (h : ∀ i, IsCompact (s i)) :
    IsCompact (pi univ s) := by
  convert isCompact_pi_infinite h
  simp only [← mem_univ_pi, setOf_mem_eq]

instance Pi.compactSpace [∀ i, CompactSpace (X i)] : CompactSpace (∀ i, X i) :=
  ⟨by rw [← pi_univ univ]; exact isCompact_univ_pi fun i => isCompact_univ⟩

instance Function.compactSpace [CompactSpace Y] : CompactSpace (ι → Y) :=
  Pi.compactSpace

lemma Pi.isCompact_iff_of_isClosed {s : Set (Π i, X i)} (hs : IsClosed s) :
    IsCompact s ↔ ∀ i, IsCompact (eval i '' s) := by
  constructor <;> intro H
  · exact fun i ↦ H.image <| continuous_apply i
  · exact IsCompact.of_isClosed_subset (isCompact_univ_pi H) hs (subset_pi_eval_image univ s)

protected lemma Pi.exists_compact_superset_iff {s : Set (Π i, X i)} :
    (∃ K, IsCompact K ∧ s ⊆ K) ↔ ∀ i, ∃ Ki, IsCompact Ki ∧ s ⊆ eval i ⁻¹' Ki := by
  constructor
  · intro ⟨K, hK, hsK⟩ i
    exact ⟨eval i '' K, hK.image <| continuous_apply i, hsK.trans <| K.subset_preimage_image _⟩
  · intro H
    choose K hK hsK using H
    exact ⟨pi univ K, isCompact_univ_pi hK, fun _ hx i _ ↦ hsK i hx⟩

/-- **Tychonoff's theorem** formulated in terms of filters: `Filter.cocompact` on an indexed product
type `Π d, X d` the `Filter.coprodᵢ` of filters `Filter.cocompact` on `X d`. -/
theorem Filter.coprodᵢ_cocompact {X : ι → Type*} [∀ d, TopologicalSpace (X d)] :
    (Filter.coprodᵢ fun d => Filter.cocompact (X d)) = Filter.cocompact (∀ d, X d) := by
  refine le_antisymm (iSup_le fun i => Filter.comap_cocompact_le (continuous_apply i)) ?_
  refine compl_surjective.forall.2 fun s H => ?_
  simp only [compl_mem_coprodᵢ, Filter.mem_cocompact, compl_subset_compl, image_subset_iff] at H ⊢
  choose K hKc htK using H
  exact ⟨Set.pi univ K, isCompact_univ_pi hKc, fun f hf i _ => htK i hf⟩

end Tychonoff

instance Quot.compactSpace {r : X → X → Prop} [CompactSpace X] : CompactSpace (Quot r) :=
  ⟨by
    rw [← range_quot_mk]
    exact isCompact_range continuous_quot_mk⟩

instance Quotient.compactSpace {s : Setoid X} [CompactSpace X] : CompactSpace (Quotient s) :=
  Quot.compactSpace

theorem IsClosed.exists_minimal_nonempty_closed_subset [CompactSpace X] {S : Set X}
    (hS : IsClosed S) (hne : S.Nonempty) :
    ∃ V : Set X, V ⊆ S ∧ V.Nonempty ∧ IsClosed V ∧
      ∀ V' : Set X, V' ⊆ V → V'.Nonempty → IsClosed V' → V' = V := by
  let opens := { U : Set X | Sᶜ ⊆ U ∧ IsOpen U ∧ Uᶜ.Nonempty }
  obtain ⟨U, h⟩ :=
    zorn_subset opens fun c hc hz => by
      by_cases hcne : c.Nonempty
      · obtain ⟨U₀, hU₀⟩ := hcne
        haveI : Nonempty { U // U ∈ c } := ⟨⟨U₀, hU₀⟩⟩
        obtain ⟨U₀compl, -, -⟩ := hc hU₀
        use ⋃₀ c
        refine ⟨⟨?_, ?_, ?_⟩, fun U hU _ hx => ⟨U, hU, hx⟩⟩
        · exact fun _ hx => ⟨U₀, hU₀, U₀compl hx⟩
        · exact isOpen_sUnion fun _ h => (hc h).2.1
        · convert_to (⋂ U : { U // U ∈ c }, U.1ᶜ).Nonempty
          · ext
            simp only [not_exists, not_and, Set.mem_iInter, Subtype.forall,
              mem_compl_iff, mem_sUnion]
          apply IsCompact.nonempty_iInter_of_directed_nonempty_isCompact_isClosed
          · rintro ⟨U, hU⟩ ⟨U', hU'⟩
            obtain ⟨V, hVc, hVU, hVU'⟩ := hz.directedOn U hU U' hU'
            exact ⟨⟨V, hVc⟩, Set.compl_subset_compl.mpr hVU, Set.compl_subset_compl.mpr hVU'⟩
          · exact fun U => (hc U.2).2.2
          · exact fun U => (hc U.2).2.1.isClosed_compl.isCompact
          · exact fun U => (hc U.2).2.1.isClosed_compl
      · use Sᶜ
        refine ⟨⟨Set.Subset.refl _, isOpen_compl_iff.mpr hS, ?_⟩, fun U Uc => (hcne ⟨U, Uc⟩).elim⟩
        rw [compl_compl]
        exact hne
  obtain ⟨Uc, Uo, Ucne⟩ := h.prop
  refine ⟨Uᶜ, Set.compl_subset_comm.mp Uc, Ucne, Uo.isClosed_compl, ?_⟩
  intro V' V'sub V'ne V'cls
  have : V'ᶜ = U := by
    refine h.eq_of_ge ⟨?_, isOpen_compl_iff.mpr V'cls, ?_⟩ (subset_compl_comm.2 V'sub)
    · exact Set.Subset.trans Uc (Set.subset_compl_comm.mp V'sub)
    · simp only [compl_compl, V'ne]
  rw [← this, compl_compl]

end Compact<|MERGE_RESOLUTION|>--- conflicted
+++ resolved
@@ -917,25 +917,13 @@
 theorem isCompact_iff_isCompact_univ : IsCompact s ↔ IsCompact (univ : Set s) := by
   rw [Subtype.isCompact_iff, image_univ, Subtype.range_coe]
 
-<<<<<<< HEAD
-=======
 open scoped Set.Notation in
->>>>>>> 79121526
 /-- An elimination theorem for empty intersections of a family of sets
 in a compact subset which are closed in the compact subset
 but not necessarily in the ambient space. -/
 theorem IsCompact.elim_finite_subfamily_closedOn
     {X : Type*} [TopologicalSpace X] {s : Set X} (ks : IsCompact s)
     {ι : Type*} (t : ι → Set X) {I : Set ι}
-<<<<<<< HEAD
-    (htc : ∀ i ∈ I, IsClosed (Subtype.val ⁻¹' (t i) : Set s))
-    (hst : s ∩ ⋂ i ∈ I, t i = ∅) :
-    ∃ u : Finset I, s ∩ ⋂ i ∈ u, t i = ∅  := by
-  suffices univ ∩ ⋂ i, (fun i : I ↦ Subtype.val ⁻¹' t i) i = ∅ by
-    obtain ⟨u, hu⟩ := IsCompact.elim_finite_subfamily_closed
-      (isCompact_iff_isCompact_univ.mp ks)
-      (fun i : I ↦ Subtype.val ⁻¹' (t i)) (fun i ↦ htc i.val i.prop) this
-=======
     (htc : ∀ i ∈ I, IsClosed (s ↓∩ (t i) : Set s))
     (hst : s ∩ ⋂ i ∈ I, t i = ∅) :
     ∃ u : Finset I, s ∩ ⋂ i ∈ u, t i = ∅  := by
@@ -943,7 +931,6 @@
     obtain ⟨u, hu⟩ := IsCompact.elim_finite_subfamily_closed
       (isCompact_iff_isCompact_univ.mp ks)
       (fun i : I ↦ s ↓∩ t i) (fun i ↦ htc i.val i.prop) this
->>>>>>> 79121526
     use u
     simpa [eq_empty_iff_forall_notMem] using hu
   rw [Set.eq_empty_iff_forall_notMem] at hst ⊢
