--- conflicted
+++ resolved
@@ -613,14 +613,7 @@
 /-- If `f : X → Y` is an `Embedding`, the image `f '' s` of a set `s` is Lindelöf
   if and only if `s` is Lindelöf. -/
 theorem IsEmbedding.isLindelof_iff {f : X → Y} (hf : IsEmbedding f) :
-<<<<<<< HEAD
-    IsLindelof s ↔ IsLindelof (f '' s) := hf.toInducing.isLindelof_iff
-=======
     IsLindelof s ↔ IsLindelof (f '' s) := hf.isInducing.isLindelof_iff
-
-@[deprecated (since := "2024-10-26")]
-alias Embedding.isLindelof_iff := IsEmbedding.isLindelof_iff
->>>>>>> 4efbd2b0
 
 @[deprecated (since := "2024-10-26")]
 alias Embedding.isLindelof_iff := IsEmbedding.isLindelof_iff
