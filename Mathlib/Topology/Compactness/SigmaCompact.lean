--- conflicted
+++ resolved
@@ -125,14 +125,7 @@
   if and only `s` is σ-compact. -/
 lemma IsEmbedding.isSigmaCompact_iff {f : X → Y} {s : Set X}
     (hf : IsEmbedding f) : IsSigmaCompact s ↔ IsSigmaCompact (f '' s) :=
-<<<<<<< HEAD
-  hf.toInducing.isSigmaCompact_iff
-=======
   hf.isInducing.isSigmaCompact_iff
-
-@[deprecated (since := "2024-10-26")]
-alias Embedding.isSigmaCompact_iff := IsEmbedding.isSigmaCompact_iff
->>>>>>> 4efbd2b0
 
 @[deprecated (since := "2024-10-26")]
 alias Embedding.isSigmaCompact_iff := IsEmbedding.isSigmaCompact_iff
