/-
Copyright (c) 2017 Johannes Hölzl. All rights reserved.
Released under Apache 2.0 license as described in the file LICENSE.
Authors: Johannes Hölzl, Mario Carneiro, Yury Kudryashov
-/
import Mathlib.Topology.Compactness.Compact
/-!
# Locally compact spaces

We define the following classes of topological spaces:
* `WeaklyLocallyCompactSpace`: every point `x` has a compact neighborhood.
* `LocallyCompactSpace`: for every point `x`, every open neighborhood of `x` contains a compact
  neighborhood of `x`. The definition is formulated in terms of the neighborhood filter.
-/
open Set Filter Topology TopologicalSpace Classical

variable {X : Type*} {Y : Type*} {ι : Type*}

variable [TopologicalSpace X] [TopologicalSpace Y] {s t : Set X}


/-- We say that a topological space is a *weakly locally compact space*,
if each point of this space admits a compact neighborhood. -/
class WeaklyLocallyCompactSpace (X : Type*) [TopologicalSpace X] : Prop where
  /-- Every point of a weakly locally compact space admits a compact neighborhood. -/
  exists_compact_mem_nhds (x : X) : ∃ s, IsCompact s ∧ s ∈ 𝓝 x

export WeaklyLocallyCompactSpace (exists_compact_mem_nhds)
#align exists_compact_mem_nhds WeaklyLocallyCompactSpace.exists_compact_mem_nhds

instance [WeaklyLocallyCompactSpace X] [WeaklyLocallyCompactSpace Y] :
    WeaklyLocallyCompactSpace (X × Y) where
  exists_compact_mem_nhds x :=
    let ⟨s₁, hc₁, h₁⟩ := exists_compact_mem_nhds x.1
    let ⟨s₂, hc₂, h₂⟩ := exists_compact_mem_nhds x.2
    ⟨s₁ ×ˢ s₂, hc₁.prod hc₂, prod_mem_nhds h₁ h₂⟩

instance {ι : Type*} [Finite ι] {X : ι → Type*} [(i : ι) → TopologicalSpace (X i)]
    [(i : ι) → WeaklyLocallyCompactSpace (X i)] :
    WeaklyLocallyCompactSpace ((i : ι) → X i) where
  exists_compact_mem_nhds := fun f ↦ by
    choose s hsc hs using fun i ↦ exists_compact_mem_nhds (f i)
    exact ⟨pi univ s, isCompact_univ_pi hsc, set_pi_mem_nhds univ.toFinite fun i _ ↦ hs i⟩

instance (priority := 100) [CompactSpace X] : WeaklyLocallyCompactSpace X where
  exists_compact_mem_nhds _ := ⟨univ, isCompact_univ, univ_mem⟩

/-- In a weakly locally compact space,
every compact set is contained in the interior of a compact set. -/
theorem exists_compact_superset [WeaklyLocallyCompactSpace X] {K : Set X} (hK : IsCompact K) :
    ∃ K', IsCompact K' ∧ K ⊆ interior K' := by
  choose s hc hmem using fun x : X ↦ exists_compact_mem_nhds x
  rcases hK.elim_nhds_subcover _ fun x _ ↦ interior_mem_nhds.2 (hmem x) with ⟨I, -, hIK⟩
  refine ⟨⋃ x ∈ I, s x, I.isCompact_biUnion fun _ _ ↦ hc _, hIK.trans ?_⟩
  exact iUnion₂_subset fun x hx ↦ interior_mono <| subset_iUnion₂ (s := fun x _ ↦ s x) x hx
#align exists_compact_superset exists_compact_superset

/-- In a weakly locally compact space,
the filters `𝓝 x` and `cocompact X` are disjoint for all `X`. -/
theorem disjoint_nhds_cocompact [WeaklyLocallyCompactSpace X] (x : X) :
    Disjoint (𝓝 x) (cocompact X) :=
  let ⟨_, hc, hx⟩ := exists_compact_mem_nhds x
  disjoint_of_disjoint_of_mem disjoint_compl_right hx hc.compl_mem_cocompact

/-- There are various definitions of "locally compact space" in the literature,
which agree for Hausdorff spaces but not in general.
This one is the precise condition on X needed
for the evaluation map `C(X, Y) × X → Y` to be continuous for all `Y`
when `C(X, Y)` is given the compact-open topology.

See also `WeaklyLocallyCompactSpace`, a typeclass that only assumes
that each point has a compact neighborhood. -/
class LocallyCompactSpace (X : Type*) [TopologicalSpace X] : Prop where
  /-- In a locally compact space,
    every neighbourhood of every point contains a compact neighbourhood of that same point. -/
  local_compact_nhds : ∀ (x : X), ∀ n ∈ 𝓝 x, ∃ s ∈ 𝓝 x, s ⊆ n ∧ IsCompact s
#align locally_compact_space LocallyCompactSpace

theorem compact_basis_nhds [LocallyCompactSpace X] (x : X) :
    (𝓝 x).HasBasis (fun s => s ∈ 𝓝 x ∧ IsCompact s) fun s => s :=
  hasBasis_self.2 <| by simpa only [and_comm] using LocallyCompactSpace.local_compact_nhds x
#align compact_basis_nhds compact_basis_nhds

theorem local_compact_nhds [LocallyCompactSpace X] {x : X} {n : Set X} (h : n ∈ 𝓝 x) :
    ∃ s ∈ 𝓝 x, s ⊆ n ∧ IsCompact s :=
  LocallyCompactSpace.local_compact_nhds _ _ h
#align local_compact_nhds local_compact_nhds

theorem LocallyCompactSpace.of_hasBasis {ι : X → Type*} {p : ∀ x, ι x → Prop}
    {s : ∀ x, ι x → Set X} (h : ∀ x, (𝓝 x).HasBasis (p x) (s x))
    (hc : ∀ x i, p x i → IsCompact (s x i)) : LocallyCompactSpace X :=
  ⟨fun x _t ht =>
    let ⟨i, hp, ht⟩ := (h x).mem_iff.1 ht
    ⟨s x i, (h x).mem_of_mem hp, ht, hc x i hp⟩⟩
#align locally_compact_space_of_has_basis LocallyCompactSpace.of_hasBasis

@[deprecated] -- since 29 Dec 2023
alias locallyCompactSpace_of_hasBasis := LocallyCompactSpace.of_hasBasis

instance Prod.locallyCompactSpace (X : Type*) (Y : Type*) [TopologicalSpace X]
    [TopologicalSpace Y] [LocallyCompactSpace X] [LocallyCompactSpace Y] :
    LocallyCompactSpace (X × Y) :=
  have := fun x : X × Y => (compact_basis_nhds x.1).prod_nhds' (compact_basis_nhds x.2)
 .of_hasBasis this fun _ _ ⟨⟨_, h₁⟩, _, h₂⟩ => h₁.prod h₂
#align prod.locally_compact_space Prod.locallyCompactSpace

section Pi

variable {X : ι → Type*} [∀ i, TopologicalSpace (X i)] [∀ i, LocallyCompactSpace (X i)]

/-- In general it suffices that all but finitely many of the spaces are compact,
  but that's not straightforward to state and use. -/
instance Pi.locallyCompactSpace_of_finite [Finite ι] : LocallyCompactSpace (∀ i, X i) :=
  ⟨fun t n hn => by
    rw [nhds_pi, Filter.mem_pi] at hn
    obtain ⟨s, -, n', hn', hsub⟩ := hn
    choose n'' hn'' hsub' hc using fun i =>
      LocallyCompactSpace.local_compact_nhds (t i) (n' i) (hn' i)
    refine' ⟨(Set.univ : Set ι).pi n'', _, subset_trans (fun _ h => _) hsub, isCompact_univ_pi hc⟩
    · exact (set_pi_mem_nhds_iff (@Set.finite_univ ι _) _).mpr fun i _ => hn'' i
    · exact fun i _ => hsub' i (h i trivial)⟩
#align pi.locally_compact_space_of_finite Pi.locallyCompactSpace_of_finite

/-- For spaces that are not Hausdorff. -/
instance Pi.locallyCompactSpace [∀ i, CompactSpace (X i)] : LocallyCompactSpace (∀ i, X i) :=
  ⟨fun t n hn => by
    rw [nhds_pi, Filter.mem_pi] at hn
    obtain ⟨s, hs, n', hn', hsub⟩ := hn
    choose n'' hn'' hsub' hc using fun i =>
      LocallyCompactSpace.local_compact_nhds (t i) (n' i) (hn' i)
    refine' ⟨s.pi n'', _, subset_trans (fun _ => _) hsub, _⟩
    · exact (set_pi_mem_nhds_iff hs _).mpr fun i _ => hn'' i
    · exact forall₂_imp fun i _ hi' => hsub' i hi'
    · rw [← Set.univ_pi_ite]
      refine' isCompact_univ_pi fun i => _
      by_cases h : i ∈ s
      · rw [if_pos h]
        exact hc i
      · rw [if_neg h]
        exact CompactSpace.isCompact_univ⟩
#align pi.locally_compact_space Pi.locallyCompactSpace

instance Function.locallyCompactSpace_of_finite [Finite ι] [LocallyCompactSpace Y] :
    LocallyCompactSpace (ι → Y) :=
  Pi.locallyCompactSpace_of_finite
#align function.locally_compact_space_of_finite Function.locallyCompactSpace_of_finite

instance Function.locallyCompactSpace [LocallyCompactSpace Y] [CompactSpace Y] :
    LocallyCompactSpace (ι → Y) :=
  Pi.locallyCompactSpace
#align function.locally_compact_space Function.locallyCompactSpace

end Pi

/-- We say that `X` and `Y` are a locally compact pair of topological spaces,
if for any continuous map `f : X → Y`, a point `x : X`, and a neighbourhood `s ∈ 𝓝 (f x)`,
there exists a compact neighbourhood `K ∈ 𝓝 x` such that `f` maps `K` to `s`.

This is a technical assumption that appears in several theorems,
most notably in `ContinuousMap.continuous_comp'` and `ContinuousMap.continuous_eval`.
It is satisfied in two cases:

- if `X` is a locally compact topological space, for obvious reasons;
<<<<<<< HEAD
- if `X` is a weakly locally compact topological space and `Y` is a preregular space;
  this fact is a simple generalization of the theorem
  saying that a weakly locally compact preregular topological space is locally compact.
=======
- if `X` is a weakly locally compact topological space and `Y` is an R₁ space;
  this fact is a simple generalization of the theorem
  saying that a weakly locally compact R₁ topological space is locally compact.
>>>>>>> b2f2f2cf
-/
class LocallyCompactPair (X Y : Type*) [TopologicalSpace X] [TopologicalSpace Y] : Prop where
  /-- If `f : X → Y` is a continuous map in a locally compact pair of topological spaces
  and `s : Set Y` is a neighbourhood of `f x`, `x : X`,
  then there exists a compact neighbourhood `K` of `x` such that `f` maps `K` to `s`. -/
  exists_mem_nhds_isCompact_mapsTo : ∀ {f : X → Y} {x : X} {s : Set Y},
    Continuous f → s ∈ 𝓝 (f x) → ∃ K ∈ 𝓝 x, IsCompact K ∧ MapsTo f K s

export LocallyCompactPair (exists_mem_nhds_isCompact_mapsTo)

instance (priority := 900) [LocallyCompactSpace X] : LocallyCompactPair X Y where
  exists_mem_nhds_isCompact_mapsTo hf hs :=
    let ⟨K, hKx, hKs, hKc⟩ := local_compact_nhds (hf.continuousAt hs); ⟨K, hKx, hKc, hKs⟩

instance (priority := 100) [LocallyCompactSpace X] : WeaklyLocallyCompactSpace X where
  exists_compact_mem_nhds (x : X) :=
    let ⟨K, hx, _, hKc⟩ := local_compact_nhds (x := x) univ_mem; ⟨K, hKc, hx⟩

/-- A reformulation of the definition of locally compact space: In a locally compact space,
  every open set containing `x` has a compact subset containing `x` in its interior. -/
theorem exists_compact_subset [LocallyCompactSpace X] {x : X} {U : Set X} (hU : IsOpen U)
    (hx : x ∈ U) : ∃ K : Set X, IsCompact K ∧ x ∈ interior K ∧ K ⊆ U := by
  rcases LocallyCompactSpace.local_compact_nhds x U (hU.mem_nhds hx) with ⟨K, h1K, h2K, h3K⟩
  exact ⟨K, h3K, mem_interior_iff_mem_nhds.2 h1K, h2K⟩
#align exists_compact_subset exists_compact_subset

/-- If `f : X → Y` is a continuous map in a locally compact pair of topological spaces,
`K : set X` is a compact set, and `U` is an open neighbourhood of `f '' K`,
then there exists a compact neighbourhood `L` of `K` such that `f` maps `L` to `U`.

This is a generalization of `exists_mem_nhds_isCompact_mapsTo`. -/
lemma exists_mem_nhdsSet_isCompact_mapsTo [LocallyCompactPair X Y] {f : X → Y} {K : Set X}
    {U : Set Y} (hf : Continuous f) (hK : IsCompact K) (hU : IsOpen U) (hKU : MapsTo f K U) :
    ∃ L ∈ 𝓝ˢ K, IsCompact L ∧ MapsTo f L U := by
  choose! V hxV hVc hVU using fun x (hx : x ∈ K) ↦
    exists_mem_nhds_isCompact_mapsTo hf (hU.mem_nhds (hKU hx))
  rcases hK.elim_nhds_subcover_nhdsSet hxV with ⟨s, hsK, hKs⟩
  exact ⟨_, hKs, s.isCompact_biUnion fun x hx ↦ hVc x (hsK x hx), mapsTo_iUnion₂.2 fun x hx ↦
    hVU x (hsK x hx)⟩

/-- In a locally compact space, for every containment `K ⊆ U` of a compact set `K` in an open
  set `U`, there is a compact neighborhood `L` such that `K ⊆ L ⊆ U`: equivalently, there is a
  compact `L` such that `K ⊆ interior L` and `L ⊆ U`.
  See also `exists_compact_closed_between`, in which one guarantees additionally that `L` is closed
  if the space is regular. -/
theorem exists_compact_between [LocallyCompactSpace X] {K U : Set X} (hK : IsCompact K)
    (hU : IsOpen U) (h_KU : K ⊆ U) : ∃ L, IsCompact L ∧ K ⊆ interior L ∧ L ⊆ U :=
  let ⟨L, hKL, hL, hLU⟩ := exists_mem_nhdsSet_isCompact_mapsTo continuous_id hK hU h_KU
  ⟨L, hL, subset_interior_iff_mem_nhdsSet.2 hKL, hLU⟩
#align exists_compact_between exists_compact_between

protected theorem ClosedEmbedding.locallyCompactSpace [LocallyCompactSpace Y] {f : X → Y}
    (hf : ClosedEmbedding f) : LocallyCompactSpace X :=
  haveI : ∀ x : X, (𝓝 x).HasBasis (fun s => s ∈ 𝓝 (f x) ∧ IsCompact s) (f ⁻¹' ·) := fun x ↦ by
    rw [hf.toInducing.nhds_eq_comap]
    exact (compact_basis_nhds _).comap _
  .of_hasBasis this fun x s hs => hf.isCompact_preimage hs.2
#align closed_embedding.locally_compact_space ClosedEmbedding.locallyCompactSpace

protected theorem IsClosed.locallyCompactSpace [LocallyCompactSpace X] {s : Set X}
    (hs : IsClosed s) : LocallyCompactSpace s :=
  (closedEmbedding_subtype_val hs).locallyCompactSpace
#align is_closed.locally_compact_space IsClosed.locallyCompactSpace

protected theorem OpenEmbedding.locallyCompactSpace [LocallyCompactSpace Y] {f : X → Y}
    (hf : OpenEmbedding f) : LocallyCompactSpace X := by
  have : ∀ x : X,
      (𝓝 x).HasBasis (fun s ↦ (s ∈ 𝓝 (f x) ∧ IsCompact s) ∧ s ⊆ range f) (f ⁻¹' ·) := fun x ↦ by
    rw [hf.nhds_eq_comap]
    exact ((compact_basis_nhds _).restrict_subset <| hf.open_range.mem_nhds <|
      mem_range_self _).comap _
  refine .of_hasBasis this fun x s hs => ?_
  rw [hf.toInducing.isCompact_iff, image_preimage_eq_of_subset hs.2]
  exact hs.1.2
#align open_embedding.locally_compact_space OpenEmbedding.locallyCompactSpace

protected theorem IsOpen.locallyCompactSpace [LocallyCompactSpace X] {s : Set X} (hs : IsOpen s) :
    LocallyCompactSpace s :=
  hs.openEmbedding_subtype_val.locallyCompactSpace
#align is_open.locally_compact_space IsOpen.locallyCompactSpace<|MERGE_RESOLUTION|>--- conflicted
+++ resolved
@@ -161,15 +161,9 @@
 It is satisfied in two cases:
 
 - if `X` is a locally compact topological space, for obvious reasons;
-<<<<<<< HEAD
-- if `X` is a weakly locally compact topological space and `Y` is a preregular space;
-  this fact is a simple generalization of the theorem
-  saying that a weakly locally compact preregular topological space is locally compact.
-=======
 - if `X` is a weakly locally compact topological space and `Y` is an R₁ space;
   this fact is a simple generalization of the theorem
   saying that a weakly locally compact R₁ topological space is locally compact.
->>>>>>> b2f2f2cf
 -/
 class LocallyCompactPair (X Y : Type*) [TopologicalSpace X] [TopologicalSpace Y] : Prop where
   /-- If `f : X → Y` is a continuous map in a locally compact pair of topological spaces
