/-
Copyright (c) 2017 Johannes Hölzl. All rights reserved.
Released under Apache 2.0 license as described in the file LICENSE.
Authors: Johannes Hölzl, Mario Carneiro, Yury Kudryashov
-/
import Mathlib.Topology.ContinuousOn
import Mathlib.Data.Set.BoolIndicator

/-!
# Clopen sets

A clopen set is a set that is both open and closed.
-/

open Set Filter Topology TopologicalSpace Classical

universe u v

variable {X : Type u} {Y : Type v} {ι : Type*}

variable [TopologicalSpace X] [TopologicalSpace Y] {s t : Set X}

section Clopen

-- porting note: todo: redefine as `IsClosed s ∧ IsOpen s`
/-- A set is clopen if it is both open and closed. -/
def IsClopen (s : Set X) : Prop :=
  IsOpen s ∧ IsClosed s
#align is_clopen IsClopen

protected theorem IsClopen.isOpen (hs : IsClopen s) : IsOpen s := hs.1
#align is_clopen.is_open IsClopen.isOpen

protected theorem IsClopen.isClosed (hs : IsClopen s) : IsClosed s := hs.2
#align is_clopen.is_closed IsClopen.isClosed

theorem isClopen_iff_frontier_eq_empty : IsClopen s ↔ frontier s = ∅ := by
  rw [IsClopen, ← closure_eq_iff_isClosed, ← interior_eq_iff_isOpen, frontier, diff_eq_empty]
  refine' ⟨fun h => (h.2.trans h.1.symm).subset, fun h => _⟩
  exact ⟨interior_subset.antisymm (subset_closure.trans h),
    (h.trans interior_subset).antisymm subset_closure⟩
#align is_clopen_iff_frontier_eq_empty isClopen_iff_frontier_eq_empty

alias ⟨IsClopen.frontier_eq, _⟩ := isClopen_iff_frontier_eq_empty
#align is_clopen.frontier_eq IsClopen.frontier_eq

theorem IsClopen.union (hs : IsClopen s) (ht : IsClopen t) : IsClopen (s ∪ t) :=
  ⟨hs.1.union ht.1, hs.2.union ht.2⟩
#align is_clopen.union IsClopen.union

theorem IsClopen.inter (hs : IsClopen s) (ht : IsClopen t) : IsClopen (s ∩ t) :=
  ⟨hs.1.inter ht.1, hs.2.inter ht.2⟩
#align is_clopen.inter IsClopen.inter

@[simp] theorem isClopen_empty : IsClopen (∅ : Set X) := ⟨isOpen_empty, isClosed_empty⟩
#align is_clopen_empty isClopen_empty

@[simp] theorem isClopen_univ : IsClopen (univ : Set X) := ⟨isOpen_univ, isClosed_univ⟩
#align is_clopen_univ isClopen_univ

theorem IsClopen.compl (hs : IsClopen s) : IsClopen sᶜ :=
  ⟨hs.2.isOpen_compl, hs.1.isClosed_compl⟩
#align is_clopen.compl IsClopen.compl

@[simp]
theorem isClopen_compl_iff : IsClopen sᶜ ↔ IsClopen s :=
  ⟨fun h => compl_compl s ▸ IsClopen.compl h, IsClopen.compl⟩
#align is_clopen_compl_iff isClopen_compl_iff

theorem IsClopen.diff (hs : IsClopen s) (ht : IsClopen t) : IsClopen (s \ t) :=
  hs.inter ht.compl
#align is_clopen.diff IsClopen.diff

theorem IsClopen.prod {t : Set Y} (hs : IsClopen s) (ht : IsClopen t) : IsClopen (s ×ˢ t) :=
  ⟨hs.1.prod ht.1, hs.2.prod ht.2⟩
#align is_clopen.prod IsClopen.prod

theorem isClopen_iUnion_of_finite [Finite Y] {s : Y → Set X} (h : ∀ i, IsClopen (s i)) :
    IsClopen (⋃ i, s i) :=
  ⟨isOpen_iUnion (forall_and.1 h).1, isClosed_iUnion_of_finite (forall_and.1 h).2⟩
#align is_clopen_Union isClopen_iUnion_of_finite

theorem Set.Finite.isClopen_biUnion {s : Set Y} {f : Y → Set X} (hs : s.Finite)
    (h : ∀ i ∈ s, IsClopen <| f i) : IsClopen (⋃ i ∈ s, f i) :=
  ⟨isOpen_biUnion fun i hi => (h i hi).1, hs.isClosed_biUnion fun i hi => (h i hi).2⟩
#align is_clopen_bUnion Set.Finite.isClopen_biUnion

theorem isClopen_biUnion_finset {s : Finset Y} {f : Y → Set X}
    (h : ∀ i ∈ s, IsClopen <| f i) : IsClopen (⋃ i ∈ s, f i) :=
 s.finite_toSet.isClopen_biUnion h
#align is_clopen_bUnion_finset isClopen_biUnion_finset

theorem isClopen_iInter_of_finite [Finite Y] {s : Y → Set X} (h : ∀ i, IsClopen (s i)) :
    IsClopen (⋂ i, s i) :=
  ⟨isOpen_iInter_of_finite (forall_and.1 h).1, isClosed_iInter (forall_and.1 h).2⟩
#align is_clopen_Inter isClopen_iInter_of_finite

theorem Set.Finite.isClopen_biInter {s : Set Y} (hs : s.Finite) {f : Y → Set X}
    (h : ∀ i ∈ s, IsClopen (f i)) : IsClopen (⋂ i ∈ s, f i) :=
  ⟨hs.isOpen_biInter fun i hi => (h i hi).1, isClosed_biInter fun i hi => (h i hi).2⟩
#align is_clopen_bInter Set.Finite.isClopen_biInter

theorem isClopen_biInter_finset {s : Finset Y} {f : Y → Set X}
    (h : ∀ i ∈ s, IsClopen (f i)) : IsClopen (⋂ i ∈ s, f i) :=
  s.finite_toSet.isClopen_biInter h
#align is_clopen_bInter_finset isClopen_biInter_finset

theorem IsClopen.preimage {s : Set Y} (h : IsClopen s) {f : X → Y} (hf : Continuous f) :
    IsClopen (f ⁻¹' s) :=
  ⟨h.1.preimage hf, h.2.preimage hf⟩
#align is_clopen.preimage IsClopen.preimage

theorem ContinuousOn.preimage_isClopen_of_isClopen {f : X → Y} {s : Set X} {t : Set Y}
    (hf : ContinuousOn f s) (hs : IsClopen s) (ht : IsClopen t) : IsClopen (s ∩ f ⁻¹' t) :=
  ⟨ContinuousOn.isOpen_inter_preimage hf hs.1 ht.1,
    ContinuousOn.preimage_isClosed_of_isClosed hf hs.2 ht.2⟩
#align continuous_on.preimage_clopen_of_clopen ContinuousOn.preimage_isClopen_of_isClopen

/-- The intersection of a disjoint covering by two open sets of a clopen set will be clopen. -/
theorem isClopen_inter_of_disjoint_cover_clopen {s a b : Set X} (h : IsClopen s) (cover : s ⊆ a ∪ b)
    (ha : IsOpen a) (hb : IsOpen b) (hab : Disjoint a b) : IsClopen (s ∩ a) := by
  refine' ⟨IsOpen.inter h.1 ha, _⟩
  have : IsClosed (s ∩ bᶜ) := IsClosed.inter h.2 (isClosed_compl_iff.2 hb)
  convert this using 1
  refine' (inter_subset_inter_right s hab.subset_compl_right).antisymm _
  rintro x ⟨hx₁, hx₂⟩
  exact ⟨hx₁, by simpa [not_mem_of_mem_compl hx₂] using cover hx₁⟩
#align is_clopen_inter_of_disjoint_cover_clopen isClopen_inter_of_disjoint_cover_clopen

@[simp]
theorem isClopen_discrete [DiscreteTopology X] (s : Set X) : IsClopen s :=
  ⟨isOpen_discrete _, isClosed_discrete _⟩
#align is_clopen_discrete isClopen_discrete

-- porting note: new lemma
theorem isClopen_range_inl : IsClopen (range (Sum.inl : X → X ⊕ Y)) :=
  ⟨isOpen_range_inl, isClosed_range_inl⟩

-- porting note: new lemma
theorem isClopen_range_inr : IsClopen (range (Sum.inr : Y → X ⊕ Y)) :=
  ⟨isOpen_range_inr, isClosed_range_inr⟩

theorem isClopen_range_sigmaMk {X : ι → Type*} [∀ i, TopologicalSpace (X i)] {i : ι} :
    IsClopen (Set.range (@Sigma.mk ι X i)) :=
  ⟨openEmbedding_sigmaMk.open_range, closedEmbedding_sigmaMk.closed_range⟩
#align clopen_range_sigma_mk isClopen_range_sigmaMk

protected theorem QuotientMap.isClopen_preimage {f : X → Y} (hf : QuotientMap f) {s : Set Y} :
    IsClopen (f ⁻¹' s) ↔ IsClopen s :=
  and_congr hf.isOpen_preimage hf.isClosed_preimage
#align quotient_map.is_clopen_preimage QuotientMap.isClopen_preimage

theorem continuous_boolIndicator_iff_isClopen (U : Set X) :
    Continuous U.boolIndicator ↔ IsClopen U := by
<<<<<<< HEAD
  rw [continuous_to_bool, preimage_boolIndicator_true]
#align continuous_bool_indicator_iff_clopen continuous_boolIndicator_iff_clopen
=======
  constructor
  · intro hc
    rw [← U.preimage_boolIndicator_true]
    exact ⟨(isOpen_discrete _).preimage hc, (isClosed_discrete _).preimage hc⟩
  · refine' fun hU => ⟨fun s _ => _⟩
    rcases U.preimage_boolIndicator s with (h | h | h | h) <;> rw [h]
    exacts [isOpen_univ, hU.1, hU.2.isOpen_compl, isOpen_empty]
#align continuous_bool_indicator_iff_clopen continuous_boolIndicator_iff_isClopen
>>>>>>> 75641abe

theorem continuousOn_boolIndicator_iff_isClopen (s U : Set X) :
    ContinuousOn U.boolIndicator s ↔ IsClopen (((↑) : s → X) ⁻¹' U) := by
  rw [continuousOn_iff_continuous_restrict, ← continuous_boolIndicator_iff_isClopen]
  rfl
#align continuous_on_indicator_iff_clopen continuousOn_boolIndicator_iff_isClopen

end Clopen<|MERGE_RESOLUTION|>--- conflicted
+++ resolved
@@ -152,19 +152,8 @@
 
 theorem continuous_boolIndicator_iff_isClopen (U : Set X) :
     Continuous U.boolIndicator ↔ IsClopen U := by
-<<<<<<< HEAD
   rw [continuous_to_bool, preimage_boolIndicator_true]
-#align continuous_bool_indicator_iff_clopen continuous_boolIndicator_iff_clopen
-=======
-  constructor
-  · intro hc
-    rw [← U.preimage_boolIndicator_true]
-    exact ⟨(isOpen_discrete _).preimage hc, (isClosed_discrete _).preimage hc⟩
-  · refine' fun hU => ⟨fun s _ => _⟩
-    rcases U.preimage_boolIndicator s with (h | h | h | h) <;> rw [h]
-    exacts [isOpen_univ, hU.1, hU.2.isOpen_compl, isOpen_empty]
 #align continuous_bool_indicator_iff_clopen continuous_boolIndicator_iff_isClopen
->>>>>>> 75641abe
 
 theorem continuousOn_boolIndicator_iff_isClopen (s U : Set X) :
     ContinuousOn U.boolIndicator s ↔ IsClopen (((↑) : s → X) ⁻¹' U) := by
