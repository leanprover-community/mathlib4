/-
Copyright (c) 2021 Yourong Zang. All rights reserved.
Released under Apache 2.0 license as described in the file LICENSE.
Authors: Yourong Zang, Yury Kudryashov
-/
module

public import Mathlib.Data.Fintype.WithTopBot
public import Mathlib.Order.WithBot.BooleanAlgebra
public import Mathlib.Topology.Homeomorph.Lemmas
public import Mathlib.Topology.Sets.Opens

/-!
# The one-point compactification

We construct the one-point compactification of an arbitrary topological space `X` and prove some
properties inherited from `X`.

## Main definitions

* `OnePoint`: the one-point compactification, we use coercion for the canonical embedding
  `X → OnePoint X`; when `X` is already compact, the compactification adds an isolated point
  to the space.
* `OnePoint.infty`: the extra point

## Main results

* The topological structure of `OnePoint X`
* The connectedness of `OnePoint X` for a noncompact, preconnected `X`
* `OnePoint X` is `T₀` for a T₀ space `X`
* `OnePoint X` is `T₁` for a T₁ space `X`
* `OnePoint X` is normal if `X` is a locally compact Hausdorff space

## Tags

one point compactification, Alexandroff compactification, compactness
-/

@[expose] public section


open Set Filter Topology

/-!
### Definition and basic properties

In this section we define `OnePoint X` to be the disjoint union of `X` and `∞`, implemented as
`WithTop X`. Then we restate some lemmas about `WithTop X` for `OnePoint X`.
-/


variable {X Y : Type*}

/-- The one-point extension of an arbitrary topological space `X` -/
def OnePoint (X : Type*) :=
  WithTop X

/-- The repr uses the notation from the `OnePoint` locale. -/
instance [Repr X] : Repr (OnePoint X) :=
  ⟨fun o _ =>
    match o with
    | .top => "∞"
    | .some a => "↑" ++ repr a⟩

namespace OnePoint

/-- The point at infinity -/
@[match_pattern] def infty : OnePoint X := .top

@[inherit_doc]
scoped notation "∞" => OnePoint.infty

/-- Coercion from `X` to `OnePoint X`. -/
@[coe, match_pattern] def some : X → OnePoint X := WithTop.some

@[simp]
lemma some_eq_iff (x₁ x₂ : X) : (some x₁ = some x₂) ↔ (x₁ = x₂) := by
  rw [iff_eq_eq]
  exact WithTop.coe_inj.eq

instance : CoeTC X (OnePoint X) := ⟨some⟩

instance : Inhabited (OnePoint X) := ⟨∞⟩

protected lemma «forall» {p : OnePoint X → Prop} :
    (∀ (x : OnePoint X), p x) ↔ p ∞ ∧ ∀ (x : X), p x :=
  WithTop.forall

protected lemma «exists» {p : OnePoint X → Prop} :
    (∃ x, p x) ↔ p ∞ ∨ ∃ (x : X), p x :=
  WithTop.exists

instance [Fintype X] : Fintype (OnePoint X) :=
  inferInstanceAs (Fintype (WithTop X))

instance infinite [Infinite X] : Infinite (OnePoint X) :=
  inferInstanceAs (Infinite (WithTop X))

theorem coe_injective : Function.Injective ((↑) : X → OnePoint X) :=
  WithTop.coe_injective

@[norm_cast]
theorem coe_eq_coe {x y : X} : (x : OnePoint X) = y ↔ x = y :=
  coe_injective.eq_iff

@[simp]
theorem coe_ne_infty (x : X) : (x : OnePoint X) ≠ ∞ :=
  nofun

@[simp]
theorem infty_ne_coe (x : X) : ∞ ≠ (x : OnePoint X) :=
  nofun

/-- Recursor for `OnePoint` using the preferred forms `∞` and `↑x`. -/
@[elab_as_elim, induction_eliminator, cases_eliminator]
protected def rec {C : OnePoint X → Sort*} (infty : C ∞) (coe : ∀ x : X, C x) :
    ∀ z : OnePoint X, C z
  | ∞ => infty
  | (x : X) => coe x

/-- An elimination principle for `OnePoint`. -/
@[inline] protected def elim (x : OnePoint X) (y : Y) (f : X → Y) : Y := x.mapD y f

@[simp] theorem elim_infty (y : Y) (f : X → Y) : ∞.elim y f = y := rfl

@[simp] theorem elim_some (y : Y) (f : X → Y) (x : X) : (some x).elim y f = f x := rfl

theorem isCompl_range_coe_infty : IsCompl (range ((↑) : X → OnePoint X)) {∞} :=
  isCompl_range_coe_top X

theorem range_coe_union_infty : range ((↑) : X → OnePoint X) ∪ {∞} = univ :=
  range_coe_union_top X

@[simp]
theorem insert_infty_range_coe : insert ∞ (range (@some X)) = univ :=
  insert_top_range_coe _

<<<<<<< HEAD
@[simp]
theorem range_coe_inter_infty : range ((↑) : X → OnePoint X) ∩ {∞} = ∅ :=
  range_coe_inter_top X
=======
@[deprecated "Use simp" (since := "2025-11-22")]
theorem range_coe_inter_infty : range ((↑) : X → OnePoint X) ∩ {∞} = ∅ := by simp
>>>>>>> 84ddc460

@[simp]
theorem compl_range_coe : (range ((↑) : X → OnePoint X))ᶜ = {∞} :=
  compl_range_coe_eq_singleton_top X

theorem compl_infty : ({∞}ᶜ : Set (OnePoint X)) = range ((↑) : X → OnePoint X) :=
  (@isCompl_range_coe_infty X).symm.compl_eq

theorem compl_image_coe (s : Set X) : ((↑) '' s : Set (OnePoint X))ᶜ = (↑) '' sᶜ ∪ {∞} := by
  rw [coe_injective.compl_image_eq, compl_range_coe]

theorem ne_infty_iff_exists {x : OnePoint X} : x ≠ ∞ ↔ ∃ y : X, (y : OnePoint X) = x := by
  induction x using OnePoint.rec <;> simp

instance canLift : CanLift (OnePoint X) X (↑) fun x => x ≠ ∞ :=
  WithTop.canLift

theorem notMem_range_coe_iff {x : OnePoint X} : x ∉ range some ↔ x = ∞ := by
  rw [← mem_compl_iff, compl_range_coe, mem_singleton_iff]

@[deprecated (since := "2025-05-23")] alias not_mem_range_coe_iff := notMem_range_coe_iff

theorem infty_notMem_range_coe : ∞ ∉ range ((↑) : X → OnePoint X) :=
  notMem_range_coe_iff.2 rfl

@[deprecated (since := "2025-05-23")] alias infty_not_mem_range_coe := infty_notMem_range_coe

theorem infty_notMem_image_coe {s : Set X} : ∞ ∉ ((↑) : X → OnePoint X) '' s :=
  notMem_subset (image_subset_range _ _) infty_notMem_range_coe

@[deprecated (since := "2025-05-23")] alias infty_not_mem_image_coe := infty_notMem_image_coe

@[simp]
theorem coe_preimage_infty : ((↑) : X → OnePoint X) ⁻¹' {∞} = ∅ := by
  ext
  simp

/-- Extend a map `f : X → Y` to a map `OnePoint X → OnePoint Y`
by sending infinity to infinity. -/
protected def map (f : X → Y) : OnePoint X → OnePoint Y :=
  WithTop.map f

@[simp] theorem map_infty (f : X → Y) : OnePoint.map f ∞ = ∞ := rfl
@[simp] theorem map_some (f : X → Y) (x : X) : (x : OnePoint X).map f = f x := rfl
@[simp] theorem map_id : OnePoint.map (id : X → X) = id := WithTop.map_id

theorem map_comp {Z : Type*} (f : Y → Z) (g : X → Y) :
    OnePoint.map (f ∘ g) = OnePoint.map f ∘ OnePoint.map g :=
  (WithTop.map_comp_map _ _).symm

/-!
### Topological space structure on `OnePoint X`

We define a topological space structure on `OnePoint X` so that `s` is open if and only if

* `(↑) ⁻¹' s` is open in `X`;
* if `∞ ∈ s`, then `((↑) ⁻¹' s)ᶜ` is compact.

Then we reformulate this definition in a few different ways, and prove that
`(↑) : X → OnePoint X` is an open embedding. If `X` is not a compact space, then we also prove
that `(↑)` has dense range, so it is a dense embedding.
-/


variable [TopologicalSpace X]

instance : TopologicalSpace (OnePoint X) where
  IsOpen s := (∞ ∈ s → IsCompact (((↑) : X → OnePoint X) ⁻¹' s)ᶜ) ∧
    IsOpen (((↑) : X → OnePoint X) ⁻¹' s)
  isOpen_univ := by simp
  isOpen_inter s t := by
    rintro ⟨hms, hs⟩ ⟨hmt, ht⟩
    refine ⟨?_, hs.inter ht⟩
    rintro ⟨hms', hmt'⟩
    simpa [compl_inter] using (hms hms').union (hmt hmt')
  isOpen_sUnion S ho := by
    suffices IsOpen ((↑) ⁻¹' ⋃₀ S : Set X) by
      refine ⟨?_, this⟩
      rintro ⟨s, hsS : s ∈ S, hs : ∞ ∈ s⟩
      refine IsCompact.of_isClosed_subset ((ho s hsS).1 hs) this.isClosed_compl ?_
      exact compl_subset_compl.mpr (preimage_mono <| subset_sUnion_of_mem hsS)
    rw [preimage_sUnion]
    exact isOpen_biUnion fun s hs => (ho s hs).2

variable {s : Set (OnePoint X)}

theorem isOpen_def :
    IsOpen s ↔ (∞ ∈ s → IsCompact ((↑) ⁻¹' s : Set X)ᶜ) ∧ IsOpen ((↑) ⁻¹' s : Set X) :=
  Iff.rfl

theorem isOpen_iff_of_mem' (h : ∞ ∈ s) :
    IsOpen s ↔ IsCompact ((↑) ⁻¹' s : Set X)ᶜ ∧ IsOpen ((↑) ⁻¹' s : Set X) := by
  simp [isOpen_def, h]

theorem isOpen_iff_of_mem (h : ∞ ∈ s) :
    IsOpen s ↔ IsClosed ((↑) ⁻¹' s : Set X)ᶜ ∧ IsCompact ((↑) ⁻¹' s : Set X)ᶜ := by
  simp only [isOpen_iff_of_mem' h, isClosed_compl_iff, and_comm]

theorem isOpen_iff_of_notMem (h : ∞ ∉ s) : IsOpen s ↔ IsOpen ((↑) ⁻¹' s : Set X) := by
  simp [isOpen_def, h]

@[deprecated (since := "2025-05-23")] alias isOpen_iff_of_not_mem := isOpen_iff_of_notMem

theorem isClosed_iff_of_mem (h : ∞ ∈ s) : IsClosed s ↔ IsClosed ((↑) ⁻¹' s : Set X) := by
  have : ∞ ∉ sᶜ := fun H => H h
  rw [← isOpen_compl_iff, isOpen_iff_of_notMem this, ← isOpen_compl_iff, preimage_compl]

theorem isClosed_iff_of_notMem (h : ∞ ∉ s) :
    IsClosed s ↔ IsClosed ((↑) ⁻¹' s : Set X) ∧ IsCompact ((↑) ⁻¹' s : Set X) := by
  rw [← isOpen_compl_iff, isOpen_iff_of_mem (mem_compl h), ← preimage_compl, compl_compl]

@[deprecated (since := "2025-05-23")] alias isClosed_iff_of_not_mem := isClosed_iff_of_notMem

@[simp]
theorem isOpen_image_coe {s : Set X} : IsOpen ((↑) '' s : Set (OnePoint X)) ↔ IsOpen s := by
  rw [isOpen_iff_of_notMem infty_notMem_image_coe, preimage_image_eq _ coe_injective]

theorem isOpen_compl_image_coe {s : Set X} :
    IsOpen ((↑) '' s : Set (OnePoint X))ᶜ ↔ IsClosed s ∧ IsCompact s := by
  rw [isOpen_iff_of_mem, ← preimage_compl, compl_compl, preimage_image_eq _ coe_injective]
  exact infty_notMem_image_coe

@[simp]
theorem isClosed_image_coe {s : Set X} :
    IsClosed ((↑) '' s : Set (OnePoint X)) ↔ IsClosed s ∧ IsCompact s := by
  rw [← isOpen_compl_iff, isOpen_compl_image_coe]

/-- An open set in `OnePoint X` constructed from a closed compact set in `X` -/
def opensOfCompl (s : Set X) (h₁ : IsClosed s) (h₂ : IsCompact s) :
    TopologicalSpace.Opens (OnePoint X) :=
  ⟨((↑) '' s)ᶜ, isOpen_compl_image_coe.2 ⟨h₁, h₂⟩⟩

theorem infty_mem_opensOfCompl {s : Set X} (h₁ : IsClosed s) (h₂ : IsCompact s) :
    ∞ ∈ opensOfCompl s h₁ h₂ :=
  mem_compl infty_notMem_image_coe

@[continuity]
theorem continuous_coe : Continuous ((↑) : X → OnePoint X) :=
  continuous_def.mpr fun _s hs => hs.right

theorem isOpenMap_coe : IsOpenMap ((↑) : X → OnePoint X) := fun _ => isOpen_image_coe.2

theorem isOpenEmbedding_coe : IsOpenEmbedding ((↑) : X → OnePoint X) :=
  .of_continuous_injective_isOpenMap continuous_coe coe_injective isOpenMap_coe

theorem isOpen_range_coe : IsOpen (range ((↑) : X → OnePoint X)) :=
  isOpenEmbedding_coe.isOpen_range

theorem isClosed_infty : IsClosed ({∞} : Set (OnePoint X)) := by
  rw [← compl_range_coe, isClosed_compl_iff]
  exact isOpen_range_coe

theorem nhds_coe_eq (x : X) : 𝓝 ↑x = map ((↑) : X → OnePoint X) (𝓝 x) :=
  (isOpenEmbedding_coe.map_nhds_eq x).symm

theorem nhdsWithin_coe_image (s : Set X) (x : X) :
    𝓝[(↑) '' s] (x : OnePoint X) = map (↑) (𝓝[s] x) :=
  (isOpenEmbedding_coe.isEmbedding.map_nhdsWithin_eq _ _).symm

theorem nhdsWithin_coe (s : Set (OnePoint X)) (x : X) : 𝓝[s] ↑x = map (↑) (𝓝[(↑) ⁻¹' s] x) :=
  (isOpenEmbedding_coe.map_nhdsWithin_preimage_eq _ _).symm

theorem comap_coe_nhds (x : X) : comap ((↑) : X → OnePoint X) (𝓝 x) = 𝓝 x :=
  (isOpenEmbedding_coe.isInducing.nhds_eq_comap x).symm

/-- If `x` is not an isolated point of `X`, then `x : OnePoint X` is not an isolated point
of `OnePoint X`. -/
instance nhdsNE_coe_neBot (x : X) [h : NeBot (𝓝[≠] x)] : NeBot (𝓝[≠] (x : OnePoint X)) := by
  simpa [nhdsWithin_coe, preimage, coe_eq_coe] using h.map some

theorem nhdsNE_infty_eq : 𝓝[≠] (∞ : OnePoint X) = map (↑) (coclosedCompact X) := by
  refine (nhdsWithin_basis_open ∞ _).ext (hasBasis_coclosedCompact.map _) ?_ ?_
  · rintro s ⟨hs, hso⟩
    refine ⟨_, (isOpen_iff_of_mem hs).mp hso, ?_⟩
    simp
  · rintro s ⟨h₁, h₂⟩
    refine ⟨_, ⟨mem_compl infty_notMem_image_coe, isOpen_compl_image_coe.2 ⟨h₁, h₂⟩⟩, ?_⟩
    simp [compl_image_coe, ← diff_eq]

/-- If `X` is a non-compact space, then `∞` is not an isolated point of `OnePoint X`. -/
instance nhdsNE_infty_neBot [NoncompactSpace X] : NeBot (𝓝[≠] (∞ : OnePoint X)) := by
  rw [nhdsNE_infty_eq]
  infer_instance

instance (priority := 900) nhdsNE_neBot [∀ x : X, NeBot (𝓝[≠] x)] [NoncompactSpace X]
    (x : OnePoint X) : NeBot (𝓝[≠] x) :=
  OnePoint.rec OnePoint.nhdsNE_infty_neBot (fun y => OnePoint.nhdsNE_coe_neBot y) x

theorem nhds_infty_eq : 𝓝 (∞ : OnePoint X) = map (↑) (coclosedCompact X) ⊔ pure ∞ := by
  rw [← nhdsNE_infty_eq, nhdsNE_sup_pure]

theorem tendsto_coe_infty : Tendsto (↑) (coclosedCompact X) (𝓝 (∞ : OnePoint X)) := by
  rw [nhds_infty_eq]
  exact Filter.Tendsto.mono_right tendsto_map le_sup_left

theorem hasBasis_nhds_infty :
    (𝓝 (∞ : OnePoint X)).HasBasis (fun s : Set X => IsClosed s ∧ IsCompact s) fun s =>
      (↑) '' sᶜ ∪ {∞} := by
  rw [nhds_infty_eq]
  exact (hasBasis_coclosedCompact.map _).sup_pure _

@[simp]
theorem comap_coe_nhds_infty : comap ((↑) : X → OnePoint X) (𝓝 ∞) = coclosedCompact X := by
  simp [nhds_infty_eq, comap_sup, comap_map coe_injective]

theorem le_nhds_infty {f : Filter (OnePoint X)} :
    f ≤ 𝓝 ∞ ↔ ∀ s : Set X, IsClosed s → IsCompact s → (↑) '' sᶜ ∪ {∞} ∈ f := by
  simp only [hasBasis_nhds_infty.ge_iff, and_imp]

theorem ultrafilter_le_nhds_infty {f : Ultrafilter (OnePoint X)} :
    (f : Filter (OnePoint X)) ≤ 𝓝 ∞ ↔ ∀ s : Set X, IsClosed s → IsCompact s → (↑) '' s ∉ f := by
  simp only [le_nhds_infty, ← compl_image_coe, Ultrafilter.mem_coe,
    Ultrafilter.compl_mem_iff_notMem]

theorem tendsto_nhds_infty' {α : Type*} {f : OnePoint X → α} {l : Filter α} :
    Tendsto f (𝓝 ∞) l ↔ Tendsto f (pure ∞) l ∧ Tendsto (f ∘ (↑)) (coclosedCompact X) l := by
  simp [nhds_infty_eq, and_comm]

theorem tendsto_nhds_infty {α : Type*} {f : OnePoint X → α} {l : Filter α} :
    Tendsto f (𝓝 ∞) l ↔
      ∀ s ∈ l, f ∞ ∈ s ∧ ∃ t : Set X, IsClosed t ∧ IsCompact t ∧ MapsTo (f ∘ (↑)) tᶜ s :=
  tendsto_nhds_infty'.trans <| by
    simp only [tendsto_pure_left, hasBasis_coclosedCompact.tendsto_left_iff, forall_and,
      and_assoc]

theorem continuousAt_infty' {Y : Type*} [TopologicalSpace Y] {f : OnePoint X → Y} :
    ContinuousAt f ∞ ↔ Tendsto (f ∘ (↑)) (coclosedCompact X) (𝓝 (f ∞)) :=
  tendsto_nhds_infty'.trans <| and_iff_right (tendsto_pure_nhds _ _)

theorem continuousAt_infty {Y : Type*} [TopologicalSpace Y] {f : OnePoint X → Y} :
    ContinuousAt f ∞ ↔
      ∀ s ∈ 𝓝 (f ∞), ∃ t : Set X, IsClosed t ∧ IsCompact t ∧ MapsTo (f ∘ (↑)) tᶜ s :=
  continuousAt_infty'.trans <| by simp only [hasBasis_coclosedCompact.tendsto_left_iff, and_assoc]

theorem continuousAt_coe {Y : Type*} [TopologicalSpace Y] {f : OnePoint X → Y} {x : X} :
    ContinuousAt f x ↔ ContinuousAt (f ∘ (↑)) x := by
  rw [ContinuousAt, nhds_coe_eq, tendsto_map'_iff, ContinuousAt]; rfl

lemma continuous_iff {Y : Type*} [TopologicalSpace Y] (f : OnePoint X → Y) : Continuous f ↔
    Tendsto (fun x : X ↦ f x) (coclosedCompact X) (𝓝 (f ∞)) ∧ Continuous (fun x : X ↦ f x) := by
  simp only [continuous_iff_continuousAt, OnePoint.forall, continuousAt_coe, continuousAt_infty',
    Function.comp_def]

/--
A constructor for continuous maps out of a one point compactification, given a continuous map from
the underlying space and a limit value at infinity.
-/
def continuousMapMk {Y : Type*} [TopologicalSpace Y] (f : C(X, Y)) (y : Y)
    (h : Tendsto f (coclosedCompact X) (𝓝 y)) : C(OnePoint X, Y) where
  toFun x := x.elim y f
  continuous_toFun := by
    rw [continuous_iff]
    refine ⟨h, f.continuous⟩

lemma continuous_iff_from_discrete {Y : Type*} [TopologicalSpace Y]
    [DiscreteTopology X] (f : OnePoint X → Y) :
    Continuous f ↔ Tendsto (fun x : X ↦ f x) cofinite (𝓝 (f ∞)) := by
  simp [continuous_iff, cocompact_eq_cofinite, continuous_of_discreteTopology]

/--
A constructor for continuous maps out of a one point compactification of a discrete space, given a
map from the underlying space and a limit value at infinity.
-/
def continuousMapMkDiscrete {Y : Type*} [TopologicalSpace Y]
    [DiscreteTopology X] (f : X → Y) (y : Y) (h : Tendsto f cofinite (𝓝 y)) :
    C(OnePoint X, Y) :=
  continuousMapMk ⟨f, continuous_of_discreteTopology⟩ y (by simpa [cocompact_eq_cofinite])

variable (X) in
/--
Continuous maps out of the one point compactification of an infinite discrete space to a Hausdorff
space correspond bijectively to "convergent" maps out of the discrete space.
-/
noncomputable def continuousMapDiscreteEquiv (Y : Type*) [DiscreteTopology X] [TopologicalSpace Y]
    [T2Space Y] [Infinite X] :
    C(OnePoint X, Y) ≃ { f : X → Y // ∃ L, Tendsto (fun x : X ↦ f x) cofinite (𝓝 L) } where
  toFun f := ⟨(f ·), ⟨f ∞, continuous_iff_from_discrete _ |>.mp (map_continuous f)⟩⟩
  invFun f :=
    { toFun := fun x => match x with
        | ∞ => Classical.choose f.2
        | some x => f.1 x
      continuous_toFun := continuous_iff_from_discrete _ |>.mpr <| Classical.choose_spec f.2 }
  left_inv f := by
    ext x
    refine OnePoint.rec ?_ ?_ x
    · refine tendsto_nhds_unique ?_ (continuous_iff_from_discrete _ |>.mp <| map_continuous f)
      let f' : { f : X → Y // ∃ L, Tendsto (fun x : X ↦ f x) cofinite (𝓝 L) } :=
        ⟨fun x ↦ f x, ⟨f ∞, continuous_iff_from_discrete f |>.mp <| map_continuous f⟩⟩
      exact Classical.choose_spec f'.property
    · simp

lemma continuous_iff_from_nat {Y : Type*} [TopologicalSpace Y] (f : OnePoint ℕ → Y) :
    Continuous f ↔ Tendsto (fun x : ℕ ↦ f x) atTop (𝓝 (f ∞)) := by
  rw [continuous_iff_from_discrete, Nat.cofinite_eq_atTop]

/--
A constructor for continuous maps out of the one point compactification of `ℕ`, given a
sequence and a limit value at infinity.
-/
def continuousMapMkNat {Y : Type*} [TopologicalSpace Y]
    (f : ℕ → Y) (y : Y) (h : Tendsto f atTop (𝓝 y)) :
    C(OnePoint ℕ, Y) :=
  continuousMapMkDiscrete f y (by rwa [Nat.cofinite_eq_atTop])

/--
Continuous maps out of the one point compactification of `ℕ` to a Hausdorff space `Y` correspond
bijectively to convergent sequences in `Y`.
-/
noncomputable def continuousMapNatEquiv (Y : Type*) [TopologicalSpace Y] [T2Space Y] :
    C(OnePoint ℕ, Y) ≃ { f : ℕ → Y // ∃ L, Tendsto (f ·) atTop (𝓝 L) } := by
  refine (continuousMapDiscreteEquiv ℕ Y).trans {
    toFun := fun ⟨f, hf⟩ ↦ ⟨f, by rwa [← Nat.cofinite_eq_atTop]⟩
    invFun := fun ⟨f, hf⟩ ↦ ⟨f, by rwa [Nat.cofinite_eq_atTop]⟩ }

/-- If `X` is not a compact space, then the natural embedding `X → OnePoint X` has dense range.
-/
theorem denseRange_coe [NoncompactSpace X] : DenseRange ((↑) : X → OnePoint X) := by
  rw [DenseRange, ← compl_infty]
  exact dense_compl_singleton _

theorem isDenseEmbedding_coe [NoncompactSpace X] : IsDenseEmbedding ((↑) : X → OnePoint X) :=
  { isOpenEmbedding_coe with dense := denseRange_coe }

@[simp, norm_cast]
theorem specializes_coe {x y : X} : (x : OnePoint X) ⤳ y ↔ x ⤳ y :=
  isOpenEmbedding_coe.isInducing.specializes_iff

@[simp, norm_cast]
theorem inseparable_coe {x y : X} : Inseparable (x : OnePoint X) y ↔ Inseparable x y :=
  isOpenEmbedding_coe.isInducing.inseparable_iff

theorem not_specializes_infty_coe {x : X} : ¬Specializes ∞ (x : OnePoint X) :=
  isClosed_infty.not_specializes rfl (coe_ne_infty x)

theorem not_inseparable_infty_coe {x : X} : ¬Inseparable ∞ (x : OnePoint X) := fun h =>
  not_specializes_infty_coe h.specializes

theorem not_inseparable_coe_infty {x : X} : ¬Inseparable (x : OnePoint X) ∞ := fun h =>
  not_specializes_infty_coe h.specializes'

theorem inseparable_iff {x y : OnePoint X} :
    Inseparable x y ↔ x = ∞ ∧ y = ∞ ∨ ∃ x' : X, x = x' ∧ ∃ y' : X, y = y' ∧ Inseparable x' y' := by
  induction x using OnePoint.rec <;> induction y using OnePoint.rec <;>
    simp [not_inseparable_infty_coe, not_inseparable_coe_infty, coe_eq_coe, Inseparable.refl]

theorem continuous_map_iff [TopologicalSpace Y] {f : X → Y} :
    Continuous (OnePoint.map f) ↔
      Continuous f ∧ Tendsto f (coclosedCompact X) (coclosedCompact Y) := by
  simp_rw [continuous_iff, map_some, ← comap_coe_nhds_infty, tendsto_comap_iff, map_infty,
    isOpenEmbedding_coe.isInducing.continuous_iff (Y := Y)]
  exact and_comm

theorem continuous_map [TopologicalSpace Y] {f : X → Y} (hc : Continuous f)
    (h : Tendsto f (coclosedCompact X) (coclosedCompact Y)) :
    Continuous (OnePoint.map f) :=
  continuous_map_iff.mpr ⟨hc, h⟩

/-!
### Compactness and separation properties

In this section we prove that `OnePoint X` is a compact space; it is a T₀ (resp., T₁) space if
the original space satisfies the same separation axiom. If the original space is a locally compact
Hausdorff space, then `OnePoint X` is a normal (hence, T₃ and Hausdorff) space.

Finally, if the original space `X` is *not* compact and is a preconnected space, then
`OnePoint X` is a connected space.
-/

/-- For any topological space `X`, its one point compactification is a compact space. -/
instance : CompactSpace (OnePoint X) where
  isCompact_univ := by
    have : Tendsto ((↑) : X → OnePoint X) (cocompact X) (𝓝 ∞) := by
      rw [nhds_infty_eq]
      exact (tendsto_map.mono_left cocompact_le_coclosedCompact).mono_right le_sup_left
    rw [← insert_top_range_coe X]
    exact this.isCompact_insert_range_of_cocompact continuous_coe

/-- The one point compactification of a `T0Space` space is a `T0Space`. -/
instance [T0Space X] : T0Space (OnePoint X) := by
  refine ⟨fun x y hxy => ?_⟩
  rcases inseparable_iff.1 hxy with (⟨rfl, rfl⟩ | ⟨x, rfl, y, rfl, h⟩)
  exacts [rfl, congr_arg some h.eq]

/-- The one point compactification of a `T1Space` space is a `T1Space`. -/
instance [T1Space X] : T1Space (OnePoint X) where
  t1 z := by
    induction z using OnePoint.rec
    · exact isClosed_infty
    · rw [← image_singleton, isClosed_image_coe]
      exact ⟨isClosed_singleton, isCompact_singleton⟩

/-- The one point compactification of a weakly locally compact R₁ space
is a normal topological space. -/
instance [WeaklyLocallyCompactSpace X] [R1Space X] : NormalSpace (OnePoint X) := by
  suffices R1Space (OnePoint X) by infer_instance
  have key : ∀ z : X, Disjoint (𝓝 (some z)) (𝓝 ∞) := fun z ↦ by
    rw [nhds_infty_eq, disjoint_sup_right, nhds_coe_eq, coclosedCompact_eq_cocompact,
      disjoint_map coe_injective, ← principal_singleton, disjoint_principal_right, compl_infty]
    exact ⟨disjoint_nhds_cocompact z, range_mem_map⟩
  refine ⟨fun x y ↦ ?_⟩
  induction x using OnePoint.rec <;> induction y using OnePoint.rec
  · exact .inl le_rfl
  · exact .inr (key _).symm
  · exact .inr (key _)
  · rw [nhds_coe_eq, nhds_coe_eq, disjoint_map coe_injective, specializes_coe]
    apply specializes_or_disjoint_nhds

/-- The one point compactification of a weakly locally compact Hausdorff space is a T₄
(hence, Hausdorff and regular) topological space. -/
example [WeaklyLocallyCompactSpace X] [T2Space X] : T4Space (OnePoint X) := inferInstance

/-- If `X` is not a compact space, then `OnePoint X` is a connected space. -/
instance [PreconnectedSpace X] [NoncompactSpace X] : ConnectedSpace (OnePoint X) where
  toPreconnectedSpace := isDenseEmbedding_coe.isDenseInducing.preconnectedSpace
  toNonempty := inferInstance

/-- If `X` is an infinite type with discrete topology (e.g., `ℕ`), then the identity map from
`CofiniteTopology (OnePoint X)` to `OnePoint X` is not continuous. -/
theorem not_continuous_cofiniteTopology_of_symm [Infinite X] [DiscreteTopology X] :
    ¬Continuous (@CofiniteTopology.of (OnePoint X)).symm := by
  inhabit X
  simp only [continuous_iff_continuousAt, ContinuousAt, not_forall]
  use CofiniteTopology.of ↑(default : X)
  simpa [nhds_coe_eq, nhds_discrete, CofiniteTopology.nhds_eq] using
    (finite_singleton ((default : X) : OnePoint X)).infinite_compl

instance (X : Type*) [TopologicalSpace X] [DiscreteTopology X] :
    TotallySeparatedSpace (OnePoint X) where
  isTotallySeparated_univ x _ y _ hxy := by
    cases x with
    | infty =>
      refine ⟨{y}ᶜ, {y}, isOpen_compl_singleton, ?_, hxy, rfl, (compl_union_self _).symm.subset,
        disjoint_compl_left⟩
      rw [OnePoint.isOpen_iff_of_notMem]
      exacts [isOpen_discrete _, hxy]
    | coe val =>
      refine ⟨{some val}, {some val}ᶜ, ?_, isOpen_compl_singleton, rfl, hxy.symm, by simp,
        disjoint_compl_right⟩
      rw [OnePoint.isOpen_iff_of_notMem]
      exacts [isOpen_discrete _, WithTop.coe_ne_top.symm]

section Uniqueness

variable [TopologicalSpace Y] [T2Space Y] [CompactSpace Y]
  (y : Y) (f : X → Y) (hf : IsEmbedding f) (hy : range f = {y}ᶜ)

open scoped Classical in
/-- If `f` embeds `X` into a compact Hausdorff space `Y`, and has exactly one point outside its
range, then `(Y, f)` is the one-point compactification of `X`. -/
noncomputable def equivOfIsEmbeddingOfRangeEq :
    OnePoint X ≃ₜ Y :=
  have _i := hf.t2Space
  have : Tendsto f (coclosedCompact X) (𝓝 y) := by
    rw [coclosedCompact_eq_cocompact, hasBasis_cocompact.tendsto_left_iff]
    intro N hN
    obtain ⟨U, hU₁, hU₂, hU₃⟩ := mem_nhds_iff.mp hN
    refine ⟨f⁻¹' Uᶜ, ?_, by simpa using (mapsTo_preimage f U).mono_right hU₁⟩
    rw [hf.isCompact_iff, image_preimage_eq_iff.mpr (by simpa [hy])]
    exact (isClosed_compl_iff.mpr hU₂).isCompact
  let e : OnePoint X ≃ Y :=
    { toFun := fun p ↦ p.elim y f
      invFun := fun q ↦ if hq : q = y then ∞ else ↑(show q ∈ range f from by simpa [hy]).choose
      left_inv := fun p ↦ by
        induction p using OnePoint.rec with
        | infty => simp
        | coe p =>
          have hp : f p ≠ y := by simpa [hy] using mem_range_self (f := f) p
          simpa [hp] using hf.injective (mem_range_self p).choose_spec
      right_inv := fun q ↦ by
        rcases eq_or_ne q y with rfl | hq
        · simp
        · have hq' : q ∈ range f := by simpa [hy]
          simpa [hq] using hq'.choose_spec }
  Continuous.homeoOfEquivCompactToT2 <| (continuous_iff e).mpr ⟨this, hf.continuous⟩

@[simp]
lemma equivOfIsEmbeddingOfRangeEq_apply_coe (x : X) :
    equivOfIsEmbeddingOfRangeEq y f hf hy x = f x :=
  rfl

@[simp]
lemma equivOfIsEmbeddingOfRangeEq_apply_infty :
    equivOfIsEmbeddingOfRangeEq y f hf hy ∞ = y :=
  rfl

end Uniqueness

end OnePoint

namespace Homeomorph

variable [TopologicalSpace X] [TopologicalSpace Y]

open OnePoint

/-- Extend a homeomorphism of topological spaces
to the homeomorphism of their one point compactifications. -/
@[simps]
def onePointCongr (h : X ≃ₜ Y) : OnePoint X ≃ₜ OnePoint Y where
  __ := h.toEquiv.withTopCongr
  toFun := OnePoint.map h
  invFun := OnePoint.map h.symm
  continuous_toFun := continuous_map (map_continuous h) h.map_coclosedCompact.le
  continuous_invFun := continuous_map (map_continuous h.symm) h.symm.map_coclosedCompact.le

end Homeomorph

/-- A concrete counterexample shows that `Continuous.homeoOfEquivCompactToT2`
cannot be generalized from `T2Space` to `T1Space`.

Let `α = OnePoint ℕ` be the one-point compactification of `ℕ`, and let `β` be the same space
`OnePoint ℕ` with the cofinite topology.  Then `α` is compact, `β` is T1, and the identity map
`id : α → β` is a continuous equivalence that is not a homeomorphism.
-/
theorem Continuous.homeoOfEquivCompactToT2.t1_counterexample :
    ∃ (α β : Type) (_ : TopologicalSpace α) (_ : TopologicalSpace β),
      CompactSpace α ∧ T1Space β ∧ ∃ f : α ≃ β, Continuous f ∧ ¬Continuous f.symm :=
  ⟨OnePoint ℕ, CofiniteTopology (OnePoint ℕ), inferInstance, inferInstance, inferInstance,
    inferInstance, CofiniteTopology.of, CofiniteTopology.continuous_of,
    OnePoint.not_continuous_cofiniteTopology_of_symm⟩<|MERGE_RESOLUTION|>--- conflicted
+++ resolved
@@ -135,14 +135,8 @@
 theorem insert_infty_range_coe : insert ∞ (range (@some X)) = univ :=
   insert_top_range_coe _
 
-<<<<<<< HEAD
-@[simp]
-theorem range_coe_inter_infty : range ((↑) : X → OnePoint X) ∩ {∞} = ∅ :=
-  range_coe_inter_top X
-=======
 @[deprecated "Use simp" (since := "2025-11-22")]
 theorem range_coe_inter_infty : range ((↑) : X → OnePoint X) ∩ {∞} = ∅ := by simp
->>>>>>> 84ddc460
 
 @[simp]
 theorem compl_range_coe : (range ((↑) : X → OnePoint X))ᶜ = {∞} :=
