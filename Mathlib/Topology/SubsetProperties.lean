/-
Copyright (c) 2017 Johannes Hölzl. All rights reserved.
Released under Apache 2.0 license as described in the file LICENSE.
Authors: Johannes Hölzl, Mario Carneiro, Yury Kudryashov
-/
import Mathlib.Order.Filter.Pi
import Mathlib.Topology.Bases
import Mathlib.Data.Finset.Order
import Mathlib.Data.Set.Accumulate
import Mathlib.Data.Set.BoolIndicator
import Mathlib.Topology.Bornology.Basic
import Mathlib.Topology.LocallyFinite
import Mathlib.Order.Minimal

#align_import topology.subset_properties from "leanprover-community/mathlib"@"3efd324a3a31eaa40c9d5bfc669c4fafee5f9423"

/-!
# Properties of subsets of topological spaces

In this file we define various properties of subsets of a topological space, and some classes on
topological spaces.

## Main definitions

We define the following properties for sets in a topological space:

* `IsCompact`: each open cover has a finite subcover. This is defined in mathlib using filters.
  The main property of a compact set is `IsCompact.elim_finite_subcover`.
* `IsClopen`: a set that is both open and closed.
* `IsIrreducible`: a nonempty set that has contains no non-trivial pair of disjoint opens.
  See also the section below in the module doc.

For each of these definitions (except for `IsClopen`), we also have a class stating that the whole
space satisfies that property:
`CompactSpace`, `PreirreducibleSpace`, `IrreducibleSpace`.

Furthermore, we have four more classes:
* `WeaklyLocallyCompactSpace`: every point `x` has a compact neighborhood.
* `LocallyCompactSpace`: for every point `x`,
  every open neighborhood of `x` contains a compact neighborhood of `x`.
  The definition is formulated in terms of the neighborhood filter.
* `SigmaCompactSpace`: a space that is the union of a countably many compact subspaces;
* `NoncompactSpace`: a space that is not a compact space.

## On the definition of irreducible and connected sets/spaces

In informal mathematics, irreducible spaces are assumed to be nonempty.
We formalise the predicate without that assumption as `IsPreirreducible`.
In other words, the only difference is whether the empty space counts as irreducible.
There are good reasons to consider the empty space to be “too simple to be simple”
See also https://ncatlab.org/nlab/show/too+simple+to+be+simple,
and in particular
https://ncatlab.org/nlab/show/too+simple+to+be+simple#relationship_to_biased_definitions.
-/


open Set Filter Topology TopologicalSpace Classical

universe u v

variable {α : Type u} {β : Type v} {ι : Type*} {π : ι → Type*}

variable [TopologicalSpace α] [TopologicalSpace β] {s t : Set α}

-- compact sets
section Compact

/-- A set `s` is compact if for every nontrivial filter `f` that contains `s`,
    there exists `a ∈ s` such that every set of `f` meets every neighborhood of `a`. -/
def IsCompact (s : Set α) :=
  ∀ ⦃f⦄ [NeBot f], f ≤ 𝓟 s → ∃ a ∈ s, ClusterPt a f
#align is_compact IsCompact

/-- The complement to a compact set belongs to a filter `f` if it belongs to each filter
`𝓝 a ⊓ f`, `a ∈ s`. -/
theorem IsCompact.compl_mem_sets (hs : IsCompact s) {f : Filter α} (hf : ∀ a ∈ s, sᶜ ∈ 𝓝 a ⊓ f) :
    sᶜ ∈ f := by
  contrapose! hf
  simp only [not_mem_iff_inf_principal_compl, compl_compl, inf_assoc] at hf ⊢
  exact @hs _ hf inf_le_right
#align is_compact.compl_mem_sets IsCompact.compl_mem_sets

/-- The complement to a compact set belongs to a filter `f` if each `a ∈ s` has a neighborhood `t`
within `s` such that `tᶜ` belongs to `f`. -/
theorem IsCompact.compl_mem_sets_of_nhdsWithin (hs : IsCompact s) {f : Filter α}
    (hf : ∀ a ∈ s, ∃ t ∈ 𝓝[s] a, tᶜ ∈ f) : sᶜ ∈ f := by
  refine' hs.compl_mem_sets fun a ha => _
  rcases hf a ha with ⟨t, ht, hst⟩
  replace ht := mem_inf_principal.1 ht
  apply mem_inf_of_inter ht hst
  rintro x ⟨h₁, h₂⟩ hs
  exact h₂ (h₁ hs)
#align is_compact.compl_mem_sets_of_nhds_within IsCompact.compl_mem_sets_of_nhdsWithin

/-- If `p : Set α → Prop` is stable under restriction and union, and each point `x`
  of a compact set `s` has a neighborhood `t` within `s` such that `p t`, then `p s` holds. -/
@[elab_as_elim]
theorem IsCompact.induction_on {s : Set α} (hs : IsCompact s) {p : Set α → Prop} (he : p ∅)
    (hmono : ∀ ⦃s t⦄, s ⊆ t → p t → p s) (hunion : ∀ ⦃s t⦄, p s → p t → p (s ∪ t))
    (hnhds : ∀ x ∈ s, ∃ t ∈ 𝓝[s] x, p t) : p s := by
  let f : Filter α :=
    { sets := { t | p tᶜ }
      univ_sets := by simpa
      sets_of_superset := fun ht₁ ht => hmono (compl_subset_compl.2 ht) ht₁
      inter_sets := fun ht₁ ht₂ => by simp [compl_inter, hunion ht₁ ht₂] }
  have : sᶜ ∈ f := hs.compl_mem_sets_of_nhdsWithin (by simpa using hnhds)
  rwa [← compl_compl s]
#align is_compact.induction_on IsCompact.induction_on

/-- The intersection of a compact set and a closed set is a compact set. -/
theorem IsCompact.inter_right (hs : IsCompact s) (ht : IsClosed t) : IsCompact (s ∩ t) := by
  intro f hnf hstf
  obtain ⟨a, hsa, ha⟩ : ∃ a ∈ s, ClusterPt a f :=
    hs (le_trans hstf (le_principal_iff.2 (inter_subset_left _ _)))
  have : a ∈ t := ht.mem_of_nhdsWithin_neBot <|
    ha.mono <| le_trans hstf (le_principal_iff.2 (inter_subset_right _ _))
  exact ⟨a, ⟨hsa, this⟩, ha⟩
#align is_compact.inter_right IsCompact.inter_right

/-- The intersection of a closed set and a compact set is a compact set. -/
theorem IsCompact.inter_left (ht : IsCompact t) (hs : IsClosed s) : IsCompact (s ∩ t) :=
  inter_comm t s ▸ ht.inter_right hs
#align is_compact.inter_left IsCompact.inter_left

/-- The set difference of a compact set and an open set is a compact set. -/
theorem IsCompact.diff (hs : IsCompact s) (ht : IsOpen t) : IsCompact (s \ t) :=
  hs.inter_right (isClosed_compl_iff.mpr ht)
#align is_compact.diff IsCompact.diff

/-- A closed subset of a compact set is a compact set. -/
theorem isCompact_of_isClosed_subset (hs : IsCompact s) (ht : IsClosed t) (h : t ⊆ s) :
    IsCompact t :=
  inter_eq_self_of_subset_right h ▸ hs.inter_right ht
#align is_compact_of_is_closed_subset isCompact_of_isClosed_subset

theorem IsCompact.image_of_continuousOn {f : α → β} (hs : IsCompact s) (hf : ContinuousOn f s) :
    IsCompact (f '' s) := by
  intro l lne ls
  have : NeBot (l.comap f ⊓ 𝓟 s) :=
    comap_inf_principal_neBot_of_image_mem lne (le_principal_iff.1 ls)
  obtain ⟨a, has, ha⟩ : ∃ a ∈ s, ClusterPt a (l.comap f ⊓ 𝓟 s) := @hs _ this inf_le_right
  haveI := ha.neBot
  use f a, mem_image_of_mem f has
  have : Tendsto f (𝓝 a ⊓ (comap f l ⊓ 𝓟 s)) (𝓝 (f a) ⊓ l) := by
    convert (hf a has).inf (@tendsto_comap _ _ f l) using 1
    rw [nhdsWithin]
    ac_rfl
  exact this.neBot
#align is_compact.image_of_continuous_on IsCompact.image_of_continuousOn

theorem IsCompact.image {f : α → β} (hs : IsCompact s) (hf : Continuous f) : IsCompact (f '' s) :=
  hs.image_of_continuousOn hf.continuousOn
#align is_compact.image IsCompact.image

theorem IsCompact.adherence_nhdset {f : Filter α} (hs : IsCompact s) (hf₂ : f ≤ 𝓟 s)
    (ht₁ : IsOpen t) (ht₂ : ∀ a ∈ s, ClusterPt a f → a ∈ t) : t ∈ f :=
  Classical.by_cases mem_of_eq_bot fun (this : f ⊓ 𝓟 tᶜ ≠ ⊥) =>
    let ⟨a, ha, (hfa : ClusterPt a <| f ⊓ 𝓟 tᶜ)⟩ := @hs _ ⟨this⟩ <| inf_le_of_left_le hf₂
    have : a ∈ t := ht₂ a ha hfa.of_inf_left
    have : tᶜ ∩ t ∈ 𝓝[tᶜ] a := inter_mem_nhdsWithin _ (IsOpen.mem_nhds ht₁ this)
    have A : 𝓝[tᶜ] a = ⊥ := empty_mem_iff_bot.1 <| compl_inter_self t ▸ this
    have : 𝓝[tᶜ] a ≠ ⊥ := hfa.of_inf_right.ne
    absurd A this
#align is_compact.adherence_nhdset IsCompact.adherence_nhdset

theorem isCompact_iff_ultrafilter_le_nhds :
    IsCompact s ↔ ∀ f : Ultrafilter α, ↑f ≤ 𝓟 s → ∃ a ∈ s, ↑f ≤ 𝓝 a := by
  refine' (forall_neBot_le_iff _).trans _
  · rintro f g hle ⟨a, has, haf⟩
    exact ⟨a, has, haf.mono hle⟩
  · simp only [Ultrafilter.clusterPt_iff]
#align is_compact_iff_ultrafilter_le_nhds isCompact_iff_ultrafilter_le_nhds

alias ⟨IsCompact.ultrafilter_le_nhds, _⟩ := isCompact_iff_ultrafilter_le_nhds
#align is_compact.ultrafilter_le_nhds IsCompact.ultrafilter_le_nhds

/-- For every open directed cover of a compact set, there exists a single element of the
cover which itself includes the set. -/
theorem IsCompact.elim_directed_cover {ι : Type v} [hι : Nonempty ι] (hs : IsCompact s)
    (U : ι → Set α) (hUo : ∀ i, IsOpen (U i)) (hsU : s ⊆ ⋃ i, U i) (hdU : Directed (· ⊆ ·) U) :
    ∃ i, s ⊆ U i :=
  hι.elim fun i₀ =>
    IsCompact.induction_on hs ⟨i₀, empty_subset _⟩ (fun _ _ hs ⟨i, hi⟩ => ⟨i, hs.trans hi⟩)
      (fun _ _ ⟨i, hi⟩ ⟨j, hj⟩ =>
        let ⟨k, hki, hkj⟩ := hdU i j
        ⟨k, union_subset (Subset.trans hi hki) (Subset.trans hj hkj)⟩)
      fun _x hx =>
      let ⟨i, hi⟩ := mem_iUnion.1 (hsU hx)
      ⟨U i, mem_nhdsWithin_of_mem_nhds (IsOpen.mem_nhds (hUo i) hi), i, Subset.refl _⟩
#align is_compact.elim_directed_cover IsCompact.elim_directed_cover

/-- For every open cover of a compact set, there exists a finite subcover. -/
theorem IsCompact.elim_finite_subcover {ι : Type v} (hs : IsCompact s) (U : ι → Set α)
    (hUo : ∀ i, IsOpen (U i)) (hsU : s ⊆ ⋃ i, U i) : ∃ t : Finset ι, s ⊆ ⋃ i ∈ t, U i :=
  hs.elim_directed_cover _ (fun _ => isOpen_biUnion fun i _ => hUo i)
    (iUnion_eq_iUnion_finset U ▸ hsU) (directed_of_sup fun _ _ h => biUnion_subset_biUnion_left h)
#align is_compact.elim_finite_subcover IsCompact.elim_finite_subcover

theorem IsCompact.elim_nhds_subcover' (hs : IsCompact s) (U : ∀ x ∈ s, Set α)
    (hU : ∀ x (hx : x ∈ s), U x ‹x ∈ s› ∈ 𝓝 x) : ∃ t : Finset s, s ⊆ ⋃ x ∈ t, U (x : s) x.2 :=
  (hs.elim_finite_subcover (fun x : s => interior (U x x.2)) (fun _ => isOpen_interior) fun x hx =>
        mem_iUnion.2 ⟨⟨x, hx⟩, mem_interior_iff_mem_nhds.2 <| hU _ _⟩).imp
    fun _t ht => ht.trans <| iUnion₂_mono fun _ _ => interior_subset
#align is_compact.elim_nhds_subcover' IsCompact.elim_nhds_subcover'

theorem IsCompact.elim_nhds_subcover (hs : IsCompact s) (U : α → Set α) (hU : ∀ x ∈ s, U x ∈ 𝓝 x) :
    ∃ t : Finset α, (∀ x ∈ t, x ∈ s) ∧ s ⊆ ⋃ x ∈ t, U x :=
  let ⟨t, ht⟩ := hs.elim_nhds_subcover' (fun x _ => U x) hU
  ⟨t.image (↑), fun x hx =>
    let ⟨y, _, hyx⟩ := Finset.mem_image.1 hx
    hyx ▸ y.2,
    by rwa [Finset.set_biUnion_finset_image]⟩
#align is_compact.elim_nhds_subcover IsCompact.elim_nhds_subcover

/-- The neighborhood filter of a compact set is disjoint with a filter `l` if and only if the
neighborhood filter of each point of this set is disjoint with `l`. -/
theorem IsCompact.disjoint_nhdsSet_left {l : Filter α} (hs : IsCompact s) :
    Disjoint (𝓝ˢ s) l ↔ ∀ x ∈ s, Disjoint (𝓝 x) l := by
  refine' ⟨fun h x hx => h.mono_left <| nhds_le_nhdsSet hx, fun H => _⟩
  choose! U hxU hUl using fun x hx => (nhds_basis_opens x).disjoint_iff_left.1 (H x hx)
  choose hxU hUo using hxU
  rcases hs.elim_nhds_subcover U fun x hx => (hUo x hx).mem_nhds (hxU x hx) with ⟨t, hts, hst⟩
  refine (hasBasis_nhdsSet _).disjoint_iff_left.2
    ⟨⋃ x ∈ t, U x, ⟨isOpen_biUnion fun x hx => hUo x (hts x hx), hst⟩, ?_⟩
  rw [compl_iUnion₂, biInter_finset_mem]
  exact fun x hx => hUl x (hts x hx)
#align is_compact.disjoint_nhds_set_left IsCompact.disjoint_nhdsSet_left

/-- A filter `l` is disjoint with the neighborhood filter of a compact set if and only if it is
disjoint with the neighborhood filter of each point of this set. -/
theorem IsCompact.disjoint_nhdsSet_right {l : Filter α} (hs : IsCompact s) :
    Disjoint l (𝓝ˢ s) ↔ ∀ x ∈ s, Disjoint l (𝓝 x) := by
  simpa only [disjoint_comm] using hs.disjoint_nhdsSet_left
#align is_compact.disjoint_nhds_set_right IsCompact.disjoint_nhdsSet_right

-- porting note: todo: reformulate using `Disjoint`
/-- For every directed family of closed sets whose intersection avoids a compact set,
there exists a single element of the family which itself avoids this compact set. -/
theorem IsCompact.elim_directed_family_closed {ι : Type v} [hι : Nonempty ι] (hs : IsCompact s)
    (Z : ι → Set α) (hZc : ∀ i, IsClosed (Z i)) (hsZ : (s ∩ ⋂ i, Z i) = ∅)
    (hdZ : Directed (· ⊇ ·) Z) : ∃ i : ι, s ∩ Z i = ∅ :=
  let ⟨t, ht⟩ :=
    hs.elim_directed_cover (compl ∘ Z) (fun i => (hZc i).isOpen_compl)
      (by
        simpa only [subset_def, not_forall, eq_empty_iff_forall_not_mem, mem_iUnion, exists_prop,
          mem_inter_iff, not_and, iff_self_iff, mem_iInter, mem_compl_iff] using hsZ)
      (hdZ.mono_comp _ fun _ _ => compl_subset_compl.mpr)
  ⟨t, by
    simpa only [subset_def, not_forall, eq_empty_iff_forall_not_mem, mem_iUnion, exists_prop,
      mem_inter_iff, not_and, iff_self_iff, mem_iInter, mem_compl_iff] using ht⟩
#align is_compact.elim_directed_family_closed IsCompact.elim_directed_family_closed

-- porting note: todo: reformulate using `Disjoint`
/-- For every family of closed sets whose intersection avoids a compact set,
there exists a finite subfamily whose intersection avoids this compact set. -/
theorem IsCompact.elim_finite_subfamily_closed {s : Set α} {ι : Type v} (hs : IsCompact s)
    (Z : ι → Set α) (hZc : ∀ i, IsClosed (Z i)) (hsZ : (s ∩ ⋂ i, Z i) = ∅) :
    ∃ t : Finset ι, (s ∩ ⋂ i ∈ t, Z i) = ∅ :=
  hs.elim_directed_family_closed _ (fun t ↦ isClosed_biInter fun _ _ ↦ hZc _)
    (by rwa [← iInter_eq_iInter_finset]) (directed_of_sup fun _ _ h ↦ biInter_subset_biInter_left h)
#align is_compact.elim_finite_subfamily_closed IsCompact.elim_finite_subfamily_closed

/-- If `s` is a compact set in a topological space `α` and `f : ι → Set α` is a locally finite
family of sets, then `f i ∩ s` is nonempty only for a finitely many `i`. -/
theorem LocallyFinite.finite_nonempty_inter_compact {ι : Type*} {f : ι → Set α}
    (hf : LocallyFinite f) {s : Set α} (hs : IsCompact s) : { i | (f i ∩ s).Nonempty }.Finite := by
  choose U hxU hUf using hf
  rcases hs.elim_nhds_subcover U fun x _ => hxU x with ⟨t, -, hsU⟩
  refine' (t.finite_toSet.biUnion fun x _ => hUf x).subset _
  rintro i ⟨x, hx⟩
  rcases mem_iUnion₂.1 (hsU hx.2) with ⟨c, hct, hcx⟩
  exact mem_biUnion hct ⟨x, hx.1, hcx⟩
#align locally_finite.finite_nonempty_inter_compact LocallyFinite.finite_nonempty_inter_compact

/-- To show that a compact set intersects the intersection of a family of closed sets,
  it is sufficient to show that it intersects every finite subfamily. -/
theorem IsCompact.inter_iInter_nonempty {s : Set α} {ι : Type v} (hs : IsCompact s) (Z : ι → Set α)
    (hZc : ∀ i, IsClosed (Z i)) (hsZ : ∀ t : Finset ι, (s ∩ ⋂ i ∈ t, Z i).Nonempty) :
    (s ∩ ⋂ i, Z i).Nonempty := by
  simp only [nonempty_iff_ne_empty] at hsZ ⊢
  apply mt (hs.elim_finite_subfamily_closed Z hZc); push_neg; exact hsZ
#align is_compact.inter_Inter_nonempty IsCompact.inter_iInter_nonempty

/-- Cantor's intersection theorem:
the intersection of a directed family of nonempty compact closed sets is nonempty. -/
theorem IsCompact.nonempty_iInter_of_directed_nonempty_compact_closed {ι : Type v} [hι : Nonempty ι]
    (Z : ι → Set α) (hZd : Directed (· ⊇ ·) Z) (hZn : ∀ i, (Z i).Nonempty)
    (hZc : ∀ i, IsCompact (Z i)) (hZcl : ∀ i, IsClosed (Z i)) : (⋂ i, Z i).Nonempty := by
  let i₀ := hι.some
  suffices (Z i₀ ∩ ⋂ i, Z i).Nonempty by
    rwa [inter_eq_right_iff_subset.mpr (iInter_subset _ i₀)] at this
  simp only [nonempty_iff_ne_empty] at hZn ⊢
  apply mt ((hZc i₀).elim_directed_family_closed Z hZcl)
  push_neg
  simp only [← nonempty_iff_ne_empty] at hZn ⊢
  refine' ⟨hZd, fun i => _⟩
  rcases hZd i₀ i with ⟨j, hji₀, hji⟩
  exact (hZn j).mono (subset_inter hji₀ hji)
#align is_compact.nonempty_Inter_of_directed_nonempty_compact_closed IsCompact.nonempty_iInter_of_directed_nonempty_compact_closed

/-- Cantor's intersection theorem for sequences indexed by `ℕ`:
the intersection of a decreasing sequence of nonempty compact closed sets is nonempty. -/
theorem IsCompact.nonempty_iInter_of_sequence_nonempty_compact_closed (Z : ℕ → Set α)
    (hZd : ∀ i, Z (i + 1) ⊆ Z i) (hZn : ∀ i, (Z i).Nonempty) (hZ0 : IsCompact (Z 0))
    (hZcl : ∀ i, IsClosed (Z i)) : (⋂ i, Z i).Nonempty :=
  have Zmono : Antitone Z := antitone_nat_of_succ_le hZd
  have hZd : Directed (· ⊇ ·) Z := directed_of_sup Zmono
  have : ∀ i, Z i ⊆ Z 0 := fun i => Zmono <| zero_le i
  have hZc : ∀ i, IsCompact (Z i) := fun i => isCompact_of_isClosed_subset hZ0 (hZcl i) (this i)
  IsCompact.nonempty_iInter_of_directed_nonempty_compact_closed Z hZd hZn hZc hZcl
#align is_compact.nonempty_Inter_of_sequence_nonempty_compact_closed IsCompact.nonempty_iInter_of_sequence_nonempty_compact_closed

/-- For every open cover of a compact set, there exists a finite subcover. -/
theorem IsCompact.elim_finite_subcover_image {b : Set ι} {c : ι → Set α} (hs : IsCompact s)
    (hc₁ : ∀ i ∈ b, IsOpen (c i)) (hc₂ : s ⊆ ⋃ i ∈ b, c i) :
    ∃ b', b' ⊆ b ∧ Set.Finite b' ∧ s ⊆ ⋃ i ∈ b', c i := by
  simp only [Subtype.forall', biUnion_eq_iUnion] at hc₁ hc₂
  rcases hs.elim_finite_subcover (fun i => c i : b → Set α) hc₁ hc₂ with ⟨d, hd⟩
  refine' ⟨Subtype.val '' d.toSet, _, d.finite_toSet.image _, _⟩
  · simp
  · rwa [biUnion_image]
#align is_compact.elim_finite_subcover_image IsCompact.elim_finite_subcover_imageₓ

/-- A set `s` is compact if for every open cover of `s`, there exists a finite subcover. -/
theorem isCompact_of_finite_subcover
    (h : ∀ {ι : Type u} (U : ι → Set α), (∀ i, IsOpen (U i)) → (s ⊆ ⋃ i, U i) →
      ∃ t : Finset ι, s ⊆ ⋃ i ∈ t, U i) :
    IsCompact s := fun f hf hfs => by
  contrapose! h
  simp only [ClusterPt, not_neBot, ← disjoint_iff, SetCoe.forall',
    (nhds_basis_opens _).disjoint_iff_left] at h
  choose U hU hUf using h
  refine ⟨s, U, fun x => (hU x).2, fun x hx => mem_iUnion.2 ⟨⟨x, hx⟩, (hU _).1⟩, fun t ht => ?_⟩
  refine compl_not_mem (le_principal_iff.1 hfs) ?_
  refine mem_of_superset ((biInter_finset_mem t).2 fun x _ => hUf x) ?_
  rw [subset_compl_comm, compl_iInter₂]
  simpa only [compl_compl]
#align is_compact_of_finite_subcover isCompact_of_finite_subcover

-- porting note: todo: reformulate using `Disjoint`
/-- A set `s` is compact if for every family of closed sets whose intersection avoids `s`,
there exists a finite subfamily whose intersection avoids `s`. -/
theorem isCompact_of_finite_subfamily_closed
    (h : ∀ {ι : Type u} (Z : ι → Set α), (∀ i, IsClosed (Z i)) → (s ∩ ⋂ i, Z i) = ∅ →
      ∃ t : Finset ι, (s ∩ ⋂ i ∈ t, Z i) = ∅) :
    IsCompact s :=
  isCompact_of_finite_subcover fun U hUo hsU => by
    rw [← disjoint_compl_right_iff_subset, compl_iUnion, disjoint_iff] at hsU
    rcases h (fun i => (U i)ᶜ) (fun i => (hUo _).isClosed_compl) hsU with ⟨t, ht⟩
    refine ⟨t, ?_⟩
    rwa [← disjoint_compl_right_iff_subset, compl_iUnion₂, disjoint_iff]
#align is_compact_of_finite_subfamily_closed isCompact_of_finite_subfamily_closed

/-- A set `s` is compact if and only if
for every open cover of `s`, there exists a finite subcover. -/
theorem isCompact_iff_finite_subcover :
    IsCompact s ↔ ∀ {ι : Type u} (U : ι → Set α),
      (∀ i, IsOpen (U i)) → (s ⊆ ⋃ i, U i) → ∃ t : Finset ι, s ⊆ ⋃ i ∈ t, U i :=
  ⟨fun hs => hs.elim_finite_subcover, isCompact_of_finite_subcover⟩
#align is_compact_iff_finite_subcover isCompact_iff_finite_subcover

/-- A set `s` is compact if and only if
for every family of closed sets whose intersection avoids `s`,
there exists a finite subfamily whose intersection avoids `s`. -/
theorem isCompact_iff_finite_subfamily_closed :
    IsCompact s ↔ ∀ {ι : Type u} (Z : ι → Set α),
      (∀ i, IsClosed (Z i)) → (s ∩ ⋂ i, Z i) = ∅ → ∃ t : Finset ι, (s ∩ ⋂ i ∈ t, Z i) = ∅ :=
  ⟨fun hs => hs.elim_finite_subfamily_closed, isCompact_of_finite_subfamily_closed⟩
#align is_compact_iff_finite_subfamily_closed isCompact_iff_finite_subfamily_closed

/-- If `s : Set (α × β)` belongs to `𝓝 x ×ˢ l` for all `x` from a compact set `K`,
then it belongs to `(𝓝ˢ K) ×ˢ l`,
i.e., there exist an open `U ⊇ K` and `t ∈ l` such that `U ×ˢ t ⊆ s`. -/
theorem IsCompact.mem_nhdsSet_prod_of_forall {K : Set α} {l : Filter β} {s : Set (α × β)}
    (hK : IsCompact K) (hs : ∀ x ∈ K, s ∈ 𝓝 x ×ˢ l) : s ∈ (𝓝ˢ K) ×ˢ l := by
  refine hK.induction_on (by simp) (fun t t' ht hs ↦ ?_) (fun t t' ht ht' ↦ ?_) fun x hx ↦ ?_
  · exact prod_mono (nhdsSet_mono ht) le_rfl hs
  · simp [sup_prod, *]
  · rcases ((nhds_basis_opens _).prod l.basis_sets).mem_iff.1 (hs x hx)
      with ⟨⟨u, v⟩, ⟨⟨hx, huo⟩, hv⟩, hs⟩
    refine ⟨u, nhdsWithin_le_nhds (huo.mem_nhds hx), mem_of_superset ?_ hs⟩
    exact prod_mem_prod (huo.mem_nhdsSet.2 Subset.rfl) hv

theorem IsCompact.nhdsSet_prod_eq_biSup {K : Set α} (hK : IsCompact K) (l : Filter β) :
    (𝓝ˢ K) ×ˢ l = ⨆ x ∈ K, 𝓝 x ×ˢ l :=
  le_antisymm (fun s hs ↦ hK.mem_nhdsSet_prod_of_forall <| by simpa using hs)
    (iSup₂_le fun x hx ↦ prod_mono (nhds_le_nhdsSet hx) le_rfl)

theorem IsCompact.prod_nhdsSet_eq_biSup {K : Set β} (hK : IsCompact K) (l : Filter α) :
    l ×ˢ (𝓝ˢ K) = ⨆ y ∈ K, l ×ˢ 𝓝 y := by
  simp only [prod_comm (f := l), hK.nhdsSet_prod_eq_biSup, map_iSup]

/-- If `s : Set (α × β)` belongs to `l ×ˢ 𝓝 y` for all `y` from a compact set `K`,
then it belongs to `l ×ˢ (𝓝ˢ K)`,
i.e., there exist `t ∈ l` and an open `U ⊇ K` such that `t ×ˢ U ⊆ s`. -/
theorem IsCompact.mem_prod_nhdsSet_of_forall {K : Set β} {l : Filter α} {s : Set (α × β)}
    (hK : IsCompact K) (hs : ∀ y ∈ K, s ∈ l ×ˢ 𝓝 y) : s ∈ l ×ˢ 𝓝ˢ K :=
  (hK.prod_nhdsSet_eq_biSup l).symm ▸ by simpa using hs

/-- To show that `∀ y ∈ K, P x y` holds for `x` close enough to `x₀` when `K` is compact,
it is sufficient to show that for all `y₀ ∈ K` there `P x y` holds for `(x, y)` close enough
to `(x₀, y₀)`.

Provided for backwards compatibility,
see `IsCompact.mem_prod_nhdsSet_of_forall` for a stronger statement.
-/
theorem IsCompact.eventually_forall_of_forall_eventually {x₀ : α} {K : Set β} (hK : IsCompact K)
    {P : α → β → Prop} (hP : ∀ y ∈ K, ∀ᶠ z : α × β in 𝓝 (x₀, y), P z.1 z.2) :
    ∀ᶠ x in 𝓝 x₀, ∀ y ∈ K, P x y := by
  simp only [nhds_prod_eq, ← eventually_iSup, ← hK.prod_nhdsSet_eq_biSup] at hP
  exact hP.curry.mono fun _ h ↦ h.self_of_nhdsSet
#align is_compact.eventually_forall_of_forall_eventually IsCompact.eventually_forall_of_forall_eventually

@[simp]
theorem isCompact_empty : IsCompact (∅ : Set α) := fun _f hnf hsf =>
  Not.elim hnf.ne <| empty_mem_iff_bot.1 <| le_principal_iff.1 hsf
#align is_compact_empty isCompact_empty

@[simp]
theorem isCompact_singleton {a : α} : IsCompact ({a} : Set α) := fun f hf hfa =>
  ⟨a, rfl, ClusterPt.of_le_nhds'
    (hfa.trans <| by simpa only [principal_singleton] using pure_le_nhds a) hf⟩
#align is_compact_singleton isCompact_singleton

theorem Set.Subsingleton.isCompact {s : Set α} (hs : s.Subsingleton) : IsCompact s :=
  Subsingleton.induction_on hs isCompact_empty fun _ => isCompact_singleton
#align set.subsingleton.is_compact Set.Subsingleton.isCompact

-- porting note: golfed a proof instead of fixing it
theorem Set.Finite.isCompact_biUnion {s : Set ι} {f : ι → Set α} (hs : s.Finite)
    (hf : ∀ i ∈ s, IsCompact (f i)) : IsCompact (⋃ i ∈ s, f i) :=
  isCompact_iff_ultrafilter_le_nhds.2 <| fun l hl => by
    rw [le_principal_iff, Ultrafilter.mem_coe, Ultrafilter.finite_biUnion_mem_iff hs] at hl
    rcases hl with ⟨i, his, hi⟩
    rcases (hf i his).ultrafilter_le_nhds _ (le_principal_iff.2 hi) with ⟨x, hxi, hlx⟩
    exact ⟨x, mem_iUnion₂.2 ⟨i, his, hxi⟩, hlx⟩
#align set.finite.is_compact_bUnion Set.Finite.isCompact_biUnion

theorem Finset.isCompact_biUnion (s : Finset ι) {f : ι → Set α} (hf : ∀ i ∈ s, IsCompact (f i)) :
    IsCompact (⋃ i ∈ s, f i) :=
  s.finite_toSet.isCompact_biUnion hf
#align finset.is_compact_bUnion Finset.isCompact_biUnion

theorem isCompact_accumulate {K : ℕ → Set α} (hK : ∀ n, IsCompact (K n)) (n : ℕ) :
    IsCompact (Accumulate K n) :=
  (finite_le_nat n).isCompact_biUnion fun k _ => hK k
#align is_compact_accumulate isCompact_accumulate

-- porting note: new lemma
theorem Set.Finite.isCompact_sUnion {S : Set (Set α)} (hf : S.Finite) (hc : ∀ s ∈ S, IsCompact s) :
    IsCompact (⋃₀ S) := by
  rw [sUnion_eq_biUnion]; exact hf.isCompact_biUnion hc

-- porting note: generalized to `ι : Sort*`
theorem isCompact_iUnion {ι : Sort*} {f : ι → Set α} [Finite ι] (h : ∀ i, IsCompact (f i)) :
    IsCompact (⋃ i, f i) :=
  (finite_range f).isCompact_sUnion <| forall_range_iff.2 h
#align is_compact_Union isCompact_iUnion

theorem Set.Finite.isCompact (hs : s.Finite) : IsCompact s :=
  biUnion_of_singleton s ▸ hs.isCompact_biUnion fun _ _ => isCompact_singleton
#align set.finite.is_compact Set.Finite.isCompact

theorem IsCompact.finite_of_discrete [DiscreteTopology α] {s : Set α} (hs : IsCompact s) :
    s.Finite := by
  have : ∀ x : α, ({x} : Set α) ∈ 𝓝 x := by simp [nhds_discrete]
  rcases hs.elim_nhds_subcover (fun x => {x}) fun x _ => this x with ⟨t, _, hst⟩
  simp only [← t.set_biUnion_coe, biUnion_of_singleton] at hst
  exact t.finite_toSet.subset hst
#align is_compact.finite_of_discrete IsCompact.finite_of_discrete

theorem isCompact_iff_finite [DiscreteTopology α] {s : Set α} : IsCompact s ↔ s.Finite :=
  ⟨fun h => h.finite_of_discrete, fun h => h.isCompact⟩
#align is_compact_iff_finite isCompact_iff_finite

theorem IsCompact.union (hs : IsCompact s) (ht : IsCompact t) : IsCompact (s ∪ t) := by
  rw [union_eq_iUnion]; exact isCompact_iUnion fun b => by cases b <;> assumption
#align is_compact.union IsCompact.union

protected theorem IsCompact.insert (hs : IsCompact s) (a) : IsCompact (insert a s) :=
  isCompact_singleton.union hs
#align is_compact.insert IsCompact.insert

-- porting note: todo: reformulate using `𝓝ˢ`
/-- If `V : ι → Set α` is a decreasing family of closed compact sets then any neighborhood of
`⋂ i, V i` contains some `V i`. We assume each `V i` is compact *and* closed because `α` is
not assumed to be Hausdorff. See `exists_subset_nhd_of_compact` for version assuming this. -/
theorem exists_subset_nhds_of_isCompact' {ι : Type*} [Nonempty ι] {V : ι → Set α}
    (hV : Directed (· ⊇ ·) V) (hV_cpct : ∀ i, IsCompact (V i)) (hV_closed : ∀ i, IsClosed (V i))
    {U : Set α} (hU : ∀ x ∈ ⋂ i, V i, U ∈ 𝓝 x) : ∃ i, V i ⊆ U := by
  obtain ⟨W, hsubW, W_op, hWU⟩ := exists_open_set_nhds hU
  suffices : ∃ i, V i ⊆ W
  · exact this.imp fun i hi => hi.trans hWU
  by_contra' H
  replace H : ∀ i, (V i ∩ Wᶜ).Nonempty := fun i => Set.inter_compl_nonempty_iff.mpr (H i)
  have : (⋂ i, V i ∩ Wᶜ).Nonempty := by
    refine'
      IsCompact.nonempty_iInter_of_directed_nonempty_compact_closed _ (fun i j => _) H
        (fun i => (hV_cpct i).inter_right W_op.isClosed_compl) fun i =>
        (hV_closed i).inter W_op.isClosed_compl
    rcases hV i j with ⟨k, hki, hkj⟩
    refine' ⟨k, ⟨fun x => _, fun x => _⟩⟩ <;> simp only [and_imp, mem_inter_iff, mem_compl_iff] <;>
      tauto
  have : ¬⋂ i : ι, V i ⊆ W := by simpa [← iInter_inter, inter_compl_nonempty_iff]
  contradiction
#align exists_subset_nhds_of_is_compact' exists_subset_nhds_of_isCompact'

/-- If `α` has a basis consisting of compact opens, then an open set in `α` is compact open iff
  it is a finite union of some elements in the basis -/
theorem isCompact_open_iff_eq_finite_iUnion_of_isTopologicalBasis (b : ι → Set α)
    (hb : IsTopologicalBasis (Set.range b)) (hb' : ∀ i, IsCompact (b i)) (U : Set α) :
    IsCompact U ∧ IsOpen U ↔ ∃ s : Set ι, s.Finite ∧ U = ⋃ i ∈ s, b i := by
  constructor
  · rintro ⟨h₁, h₂⟩
    obtain ⟨β, f, e, hf⟩ := hb.open_eq_iUnion h₂
    choose f' hf' using hf
    have : b ∘ f' = f := funext hf'
    subst this
    obtain ⟨t, ht⟩ :=
      h₁.elim_finite_subcover (b ∘ f') (fun i => hb.isOpen (Set.mem_range_self _)) (by rw [e])
    refine' ⟨t.image f', Set.Finite.intro inferInstance, le_antisymm _ _⟩
    · refine' Set.Subset.trans ht _
      simp only [Set.iUnion_subset_iff]
      intro i hi
      erw [← Set.iUnion_subtype (fun x : ι => x ∈ t.image f') fun i => b i.1]
      exact Set.subset_iUnion (fun i : t.image f' => b i) ⟨_, Finset.mem_image_of_mem _ hi⟩
    · apply Set.iUnion₂_subset
      rintro i hi
      obtain ⟨j, -, rfl⟩ := Finset.mem_image.mp hi
      rw [e]
      exact Set.subset_iUnion (b ∘ f') j
  · rintro ⟨s, hs, rfl⟩
    constructor
    · exact hs.isCompact_biUnion fun i _ => hb' i
    · exact isOpen_biUnion fun i _ => hb.isOpen (Set.mem_range_self _)
#align is_compact_open_iff_eq_finite_Union_of_is_topological_basis isCompact_open_iff_eq_finite_iUnion_of_isTopologicalBasis

namespace Filter

/-- `Filter.cocompact` is the filter generated by complements to compact sets. -/
def cocompact (α : Type*) [TopologicalSpace α] : Filter α :=
  ⨅ (s : Set α) (_ : IsCompact s), 𝓟 sᶜ
#align filter.cocompact Filter.cocompact

theorem hasBasis_cocompact : (cocompact α).HasBasis IsCompact compl :=
  hasBasis_biInf_principal'
    (fun s hs t ht =>
      ⟨s ∪ t, hs.union ht, compl_subset_compl.2 (subset_union_left s t),
        compl_subset_compl.2 (subset_union_right s t)⟩)
    ⟨∅, isCompact_empty⟩
#align filter.has_basis_cocompact Filter.hasBasis_cocompact

theorem mem_cocompact : s ∈ cocompact α ↔ ∃ t, IsCompact t ∧ tᶜ ⊆ s :=
  hasBasis_cocompact.mem_iff
#align filter.mem_cocompact Filter.mem_cocompact

theorem mem_cocompact' : s ∈ cocompact α ↔ ∃ t, IsCompact t ∧ sᶜ ⊆ t :=
  mem_cocompact.trans <| exists_congr fun _ => and_congr_right fun _ => compl_subset_comm
#align filter.mem_cocompact' Filter.mem_cocompact'

theorem _root_.IsCompact.compl_mem_cocompact (hs : IsCompact s) : sᶜ ∈ Filter.cocompact α :=
  hasBasis_cocompact.mem_of_mem hs
#align is_compact.compl_mem_cocompact IsCompact.compl_mem_cocompact

theorem cocompact_le_cofinite : cocompact α ≤ cofinite := fun s hs =>
  compl_compl s ▸ hs.isCompact.compl_mem_cocompact
#align filter.cocompact_le_cofinite Filter.cocompact_le_cofinite

theorem cocompact_eq_cofinite (α : Type*) [TopologicalSpace α] [DiscreteTopology α] :
    cocompact α = cofinite := by
  simp only [cocompact, hasBasis_cofinite.eq_biInf, isCompact_iff_finite]
#align filter.cocompact_eq_cofinite Filter.cocompact_eq_cofinite

@[simp] theorem _root_.Nat.cocompact_eq : cocompact ℕ = atTop :=
  (cocompact_eq_cofinite ℕ).trans Nat.cofinite_eq_atTop
#align nat.cocompact_eq Nat.cocompact_eq

theorem Tendsto.isCompact_insert_range_of_cocompact {f : α → β} {b}
    (hf : Tendsto f (cocompact α) (𝓝 b)) (hfc : Continuous f) : IsCompact (insert b (range f)) := by
  intro l hne hle
  by_cases hb : ClusterPt b l
  · exact ⟨b, Or.inl rfl, hb⟩
  simp only [clusterPt_iff, not_forall, ← not_disjoint_iff_nonempty_inter, not_not] at hb
  rcases hb with ⟨s, hsb, t, htl, hd⟩
  rcases mem_cocompact.1 (hf hsb) with ⟨K, hKc, hKs⟩
  have : f '' K ∈ l := by
    filter_upwards [htl, le_principal_iff.1 hle]with y hyt hyf
    rcases hyf with (rfl | ⟨x, rfl⟩)
    exacts [(hd.le_bot ⟨mem_of_mem_nhds hsb, hyt⟩).elim,
      mem_image_of_mem _ (not_not.1 fun hxK => hd.le_bot ⟨hKs hxK, hyt⟩)]
  rcases hKc.image hfc (le_principal_iff.2 this) with ⟨y, hy, hyl⟩
  exact ⟨y, Or.inr <| image_subset_range _ _ hy, hyl⟩
#align filter.tendsto.is_compact_insert_range_of_cocompact Filter.Tendsto.isCompact_insert_range_of_cocompact

theorem Tendsto.isCompact_insert_range_of_cofinite {f : ι → α} {a} (hf : Tendsto f cofinite (𝓝 a)) :
    IsCompact (insert a (range f)) := by
  letI : TopologicalSpace ι := ⊥; haveI h : DiscreteTopology ι := ⟨rfl⟩
  rw [← cocompact_eq_cofinite ι] at hf
  exact hf.isCompact_insert_range_of_cocompact continuous_of_discreteTopology
#align filter.tendsto.is_compact_insert_range_of_cofinite Filter.Tendsto.isCompact_insert_range_of_cofinite

theorem Tendsto.isCompact_insert_range {f : ℕ → α} {a} (hf : Tendsto f atTop (𝓝 a)) :
    IsCompact (insert a (range f)) :=
  Filter.Tendsto.isCompact_insert_range_of_cofinite <| Nat.cofinite_eq_atTop.symm ▸ hf
#align filter.tendsto.is_compact_insert_range Filter.Tendsto.isCompact_insert_range

/-- `Filter.coclosedCompact` is the filter generated by complements to closed compact sets.
In a Hausdorff space, this is the same as `Filter.cocompact`. -/
def coclosedCompact (α : Type*) [TopologicalSpace α] : Filter α :=
  ⨅ (s : Set α) (_ : IsClosed s) (_ : IsCompact s), 𝓟 sᶜ
#align filter.coclosed_compact Filter.coclosedCompact

theorem hasBasis_coclosedCompact :
    (Filter.coclosedCompact α).HasBasis (fun s => IsClosed s ∧ IsCompact s) compl := by
  simp only [Filter.coclosedCompact, iInf_and']
  refine' hasBasis_biInf_principal' _ ⟨∅, isClosed_empty, isCompact_empty⟩
  rintro s ⟨hs₁, hs₂⟩ t ⟨ht₁, ht₂⟩
  exact ⟨s ∪ t, ⟨⟨hs₁.union ht₁, hs₂.union ht₂⟩, compl_subset_compl.2 (subset_union_left _ _),
    compl_subset_compl.2 (subset_union_right _ _)⟩⟩
#align filter.has_basis_coclosed_compact Filter.hasBasis_coclosedCompact

theorem mem_coclosedCompact : s ∈ coclosedCompact α ↔ ∃ t, IsClosed t ∧ IsCompact t ∧ tᶜ ⊆ s := by
  simp only [hasBasis_coclosedCompact.mem_iff, and_assoc]
#align filter.mem_coclosed_compact Filter.mem_coclosedCompact

theorem mem_coclosed_compact' : s ∈ coclosedCompact α ↔ ∃ t, IsClosed t ∧ IsCompact t ∧ sᶜ ⊆ t := by
  simp only [mem_coclosedCompact, compl_subset_comm]
#align filter.mem_coclosed_compact' Filter.mem_coclosed_compact'

theorem cocompact_le_coclosedCompact : cocompact α ≤ coclosedCompact α :=
  iInf_mono fun _ => le_iInf fun _ => le_rfl
#align filter.cocompact_le_coclosed_compact Filter.cocompact_le_coclosedCompact

end Filter

theorem IsCompact.compl_mem_coclosedCompact_of_isClosed (hs : IsCompact s) (hs' : IsClosed s) :
    sᶜ ∈ Filter.coclosedCompact α :=
  hasBasis_coclosedCompact.mem_of_mem ⟨hs', hs⟩
#align is_compact.compl_mem_coclosed_compact_of_is_closed IsCompact.compl_mem_coclosedCompact_of_isClosed

namespace Bornology

variable (α)

/-- Sets that are contained in a compact set form a bornology. Its `cobounded` filter is
`Filter.cocompact`. See also `Bornology.relativelyCompact` the bornology of sets with compact
closure. -/
def inCompact : Bornology α where
  cobounded' := Filter.cocompact α
  le_cofinite' := Filter.cocompact_le_cofinite
#align bornology.in_compact Bornology.inCompact

variable {α}

theorem inCompact.isBounded_iff : @IsBounded _ (inCompact α) s ↔ ∃ t, IsCompact t ∧ s ⊆ t := by
  change sᶜ ∈ Filter.cocompact α ↔ _
  rw [Filter.mem_cocompact]
  simp
#align bornology.in_compact.is_bounded_iff Bornology.inCompact.isBounded_iff

end Bornology

#noalign nhds_contain_boxes
#noalign nhds_contain_boxes.symm
#noalign nhds_contain_boxes.comm
#noalign nhds_contain_boxes_of_singleton
#noalign nhds_contain_boxes_of_compact

/-- If `s` and `t` are compact sets, then the set neighborhoods filter of `s ×ˢ t`
is the product of set neighborhoods filters for `s` and `t`.

For general sets, only the `≤` inequality holds, see `nhdsSet_prod_le`. -/
theorem IsCompact.nhdsSet_prod_eq {s : Set α} {t : Set β} (hs : IsCompact s) (ht : IsCompact t) :
    𝓝ˢ (s ×ˢ t) = 𝓝ˢ s ×ˢ 𝓝ˢ t := by
  simp_rw [hs.nhdsSet_prod_eq_biSup, ht.prod_nhdsSet_eq_biSup, nhdsSet, sSup_image, biSup_prod,
    nhds_prod_eq]

/-- The product of a neighborhood of `s` and a neighborhood of `t` is a neighborhood of `s ×ˢ t`,
formulated in terms of a filter inequality. -/
theorem nhdsSet_prod_le (s : Set α) (t : Set β) : 𝓝ˢ (s ×ˢ t) ≤ 𝓝ˢ s ×ˢ 𝓝ˢ t :=
  ((hasBasis_nhdsSet _).prod (hasBasis_nhdsSet _)).ge_iff.2 fun (_u, _v) ⟨⟨huo, hsu⟩, hvo, htv⟩ ↦
    (huo.prod hvo).mem_nhdsSet.2 <| prod_mono hsu htv

/-- If `s` and `t` are compact sets and `n` is an open neighborhood of `s × t`, then there exist
open neighborhoods `u ⊇ s` and `v ⊇ t` such that `u × v ⊆ n`.

See also `IsCompact.nhdsSet_prod_eq`. -/
theorem generalized_tube_lemma {s : Set α} (hs : IsCompact s) {t : Set β} (ht : IsCompact t)
    {n : Set (α × β)} (hn : IsOpen n) (hp : s ×ˢ t ⊆ n) :
    ∃ (u : Set α) (v : Set β), IsOpen u ∧ IsOpen v ∧ s ⊆ u ∧ t ⊆ v ∧ u ×ˢ v ⊆ n := by
  rw [← hn.mem_nhdsSet, hs.nhdsSet_prod_eq ht,
    ((hasBasis_nhdsSet _).prod (hasBasis_nhdsSet _)).mem_iff] at hp
  rcases hp with ⟨⟨u, v⟩, ⟨⟨huo, hsu⟩, hvo, htv⟩, hn⟩
  exact ⟨u, v, huo, hvo, hsu, htv, hn⟩
#align generalized_tube_lemma generalized_tube_lemma

/-- Type class for compact spaces. Separation is sometimes included in the definition, especially
in the French literature, but we do not include it here. -/
class CompactSpace (α : Type*) [TopologicalSpace α] : Prop where
  /-- In a compact space, `Set.univ` is a compact set. -/
  isCompact_univ : IsCompact (univ : Set α)
#align compact_space CompactSpace

-- see Note [lower instance priority]
instance (priority := 10) Subsingleton.compactSpace [Subsingleton α] : CompactSpace α :=
  ⟨subsingleton_univ.isCompact⟩
#align subsingleton.compact_space Subsingleton.compactSpace

theorem isCompact_univ_iff : IsCompact (univ : Set α) ↔ CompactSpace α :=
  ⟨fun h => ⟨h⟩, fun h => h.1⟩
#align is_compact_univ_iff isCompact_univ_iff

theorem isCompact_univ [h : CompactSpace α] : IsCompact (univ : Set α) :=
  h.isCompact_univ
#align is_compact_univ isCompact_univ

theorem cluster_point_of_compact [CompactSpace α] (f : Filter α) [NeBot f] : ∃ x, ClusterPt x f :=
  by simpa using isCompact_univ (show f ≤ 𝓟 univ by simp)
#align cluster_point_of_compact cluster_point_of_compact

theorem CompactSpace.elim_nhds_subcover [CompactSpace α] (U : α → Set α) (hU : ∀ x, U x ∈ 𝓝 x) :
    ∃ t : Finset α, ⋃ x ∈ t, U x = ⊤ := by
  obtain ⟨t, -, s⟩ := IsCompact.elim_nhds_subcover isCompact_univ U fun x _ => hU x
  exact ⟨t, top_unique s⟩
#align compact_space.elim_nhds_subcover CompactSpace.elim_nhds_subcover

theorem compactSpace_of_finite_subfamily_closed
    (h : ∀ {ι : Type u} (Z : ι → Set α), (∀ i, IsClosed (Z i)) → ⋂ i, Z i = ∅ →
      ∃ t : Finset ι, ⋂ i ∈ t, Z i = ∅) :
    CompactSpace α where
  isCompact_univ := isCompact_of_finite_subfamily_closed fun Z => by
    simpa using h Z
#align compact_space_of_finite_subfamily_closed compactSpace_of_finite_subfamily_closed

theorem IsClosed.isCompact [CompactSpace α] {s : Set α} (h : IsClosed s) : IsCompact s :=
  isCompact_of_isClosed_subset isCompact_univ h (subset_univ _)
#align is_closed.is_compact IsClosed.isCompact

/-- `α` is a noncompact topological space if it is not a compact space. -/
class NoncompactSpace (α : Type*) [TopologicalSpace α] : Prop where
  /-- In a noncompact space, `Set.univ` is not a compact set. -/
  noncompact_univ : ¬IsCompact (univ : Set α)
#align noncompact_space NoncompactSpace

-- porting note: a lemma instead of `export` to make `α` explicit
lemma noncompact_univ (α : Type*) [TopologicalSpace α] [NoncompactSpace α] :
    ¬IsCompact (univ : Set α) :=
  NoncompactSpace.noncompact_univ

theorem IsCompact.ne_univ [NoncompactSpace α] {s : Set α} (hs : IsCompact s) : s ≠ univ := fun h =>
  noncompact_univ α (h ▸ hs)
#align is_compact.ne_univ IsCompact.ne_univ

instance [NoncompactSpace α] : NeBot (Filter.cocompact α) := by
  refine' Filter.hasBasis_cocompact.neBot_iff.2 fun hs => _
  contrapose hs; rw [not_nonempty_iff_eq_empty, compl_empty_iff] at hs
  rw [hs]; exact noncompact_univ α

@[simp]
theorem Filter.cocompact_eq_bot [CompactSpace α] : Filter.cocompact α = ⊥ :=
  Filter.hasBasis_cocompact.eq_bot_iff.mpr ⟨Set.univ, isCompact_univ, Set.compl_univ⟩
#align filter.cocompact_eq_bot Filter.cocompact_eq_bot

instance [NoncompactSpace α] : NeBot (Filter.coclosedCompact α) :=
  neBot_of_le Filter.cocompact_le_coclosedCompact

theorem noncompactSpace_of_neBot (_ : NeBot (Filter.cocompact α)) : NoncompactSpace α :=
  ⟨fun h' => (Filter.nonempty_of_mem h'.compl_mem_cocompact).ne_empty compl_univ⟩
#align noncompact_space_of_ne_bot noncompactSpace_of_neBot

theorem Filter.cocompact_neBot_iff : NeBot (Filter.cocompact α) ↔ NoncompactSpace α :=
  ⟨noncompactSpace_of_neBot, fun _ => inferInstance⟩
#align filter.cocompact_ne_bot_iff Filter.cocompact_neBot_iff

theorem not_compactSpace_iff : ¬CompactSpace α ↔ NoncompactSpace α :=
  ⟨fun h₁ => ⟨fun h₂ => h₁ ⟨h₂⟩⟩, fun ⟨h₁⟩ ⟨h₂⟩ => h₁ h₂⟩
#align not_compact_space_iff not_compactSpace_iff

instance : NoncompactSpace ℤ :=
  noncompactSpace_of_neBot <| by simp only [Filter.cocompact_eq_cofinite, Filter.cofinite_neBot]

-- Note: We can't make this into an instance because it loops with `Finite.compactSpace`.
/-- A compact discrete space is finite. -/
theorem finite_of_compact_of_discrete [CompactSpace α] [DiscreteTopology α] : Finite α :=
  Finite.of_finite_univ <| isCompact_univ.finite_of_discrete
#align finite_of_compact_of_discrete finite_of_compact_of_discrete

theorem exists_nhds_ne_neBot (α : Type*) [TopologicalSpace α] [CompactSpace α] [Infinite α] :
    ∃ z : α, (𝓝[≠] z).NeBot := by
  by_contra' H
  simp_rw [not_neBot] at H
  haveI := discreteTopology_iff_nhds_ne.2 H
  exact Infinite.not_finite (finite_of_compact_of_discrete : Finite α)
#align exists_nhds_ne_ne_bot exists_nhds_ne_neBot

theorem finite_cover_nhds_interior [CompactSpace α] {U : α → Set α} (hU : ∀ x, U x ∈ 𝓝 x) :
    ∃ t : Finset α, ⋃ x ∈ t, interior (U x) = univ :=
  let ⟨t, ht⟩ := isCompact_univ.elim_finite_subcover (fun x => interior (U x))
    (fun _ => isOpen_interior) fun x _ => mem_iUnion.2 ⟨x, mem_interior_iff_mem_nhds.2 (hU x)⟩
  ⟨t, univ_subset_iff.1 ht⟩
#align finite_cover_nhds_interior finite_cover_nhds_interior

theorem finite_cover_nhds [CompactSpace α] {U : α → Set α} (hU : ∀ x, U x ∈ 𝓝 x) :
    ∃ t : Finset α, ⋃ x ∈ t, U x = univ :=
  let ⟨t, ht⟩ := finite_cover_nhds_interior hU
  ⟨t, univ_subset_iff.1 <| ht.symm.subset.trans <| iUnion₂_mono fun _ _ => interior_subset⟩
#align finite_cover_nhds finite_cover_nhds

/-- If `α` is a compact space, then a locally finite family of sets of `α` can have only finitely
many nonempty elements. -/
theorem LocallyFinite.finite_nonempty_of_compact {ι : Type*} [CompactSpace α] {f : ι → Set α}
    (hf : LocallyFinite f) : { i | (f i).Nonempty }.Finite := by
  simpa only [inter_univ] using hf.finite_nonempty_inter_compact isCompact_univ
#align locally_finite.finite_nonempty_of_compact LocallyFinite.finite_nonempty_of_compact

/-- If `α` is a compact space, then a locally finite family of nonempty sets of `α` can have only
finitely many elements, `Set.Finite` version. -/
theorem LocallyFinite.finite_of_compact {ι : Type*} [CompactSpace α] {f : ι → Set α}
    (hf : LocallyFinite f) (hne : ∀ i, (f i).Nonempty) : (univ : Set ι).Finite := by
  simpa only [hne] using hf.finite_nonempty_of_compact
#align locally_finite.finite_of_compact LocallyFinite.finite_of_compact

/-- If `α` is a compact space, then a locally finite family of nonempty sets of `α` can have only
finitely many elements, `Fintype` version. -/
noncomputable def LocallyFinite.fintypeOfCompact {ι : Type*} [CompactSpace α] {f : ι → Set α}
    (hf : LocallyFinite f) (hne : ∀ i, (f i).Nonempty) : Fintype ι :=
  fintypeOfFiniteUniv (hf.finite_of_compact hne)
#align locally_finite.fintype_of_compact LocallyFinite.fintypeOfCompact

/-- The comap of the cocompact filter on `β` by a continuous function `f : α → β` is less than or
equal to the cocompact filter on `α`.
This is a reformulation of the fact that images of compact sets are compact. -/
theorem Filter.comap_cocompact_le {f : α → β} (hf : Continuous f) :
    (Filter.cocompact β).comap f ≤ Filter.cocompact α := by
  rw [(Filter.hasBasis_cocompact.comap f).le_basis_iff Filter.hasBasis_cocompact]
  intro t ht
  refine' ⟨f '' t, ht.image hf, _⟩
  simpa using t.subset_preimage_image f
#align filter.comap_cocompact_le Filter.comap_cocompact_le

theorem isCompact_range [CompactSpace α] {f : α → β} (hf : Continuous f) : IsCompact (range f) := by
  rw [← image_univ]; exact isCompact_univ.image hf
#align is_compact_range isCompact_range

theorem isCompact_diagonal [CompactSpace α] : IsCompact (diagonal α) :=
  @range_diag α ▸ isCompact_range (continuous_id.prod_mk continuous_id)
#align is_compact_diagonal isCompact_diagonal

-- porting note: renamed, golfed
/-- If `X` is a compact topological space, then `Prod.snd : X × Y → Y` is a closed map. -/
theorem isClosedMap_snd_of_compactSpace {X : Type*} [TopologicalSpace X] [CompactSpace X]
    {Y : Type*} [TopologicalSpace Y] : IsClosedMap (Prod.snd : X × Y → Y) := fun s hs => by
  rw [← isOpen_compl_iff, isOpen_iff_mem_nhds]
  intro y hy
  have : univ ×ˢ {y} ⊆ sᶜ
  · exact fun (x, y') ⟨_, rfl⟩ hs => hy ⟨(x, y'), hs, rfl⟩
  rcases generalized_tube_lemma isCompact_univ isCompact_singleton hs.isOpen_compl this
    with ⟨U, V, -, hVo, hU, hV, hs⟩
  refine mem_nhds_iff.2 ⟨V, ?_, hVo, hV rfl⟩
  rintro _ hzV ⟨z, hzs, rfl⟩
  exact hs ⟨hU trivial, hzV⟩ hzs
#align is_closed_proj_of_is_compact isClosedMap_snd_of_compactSpace

theorem exists_subset_nhds_of_compactSpace [CompactSpace α] {ι : Type*} [Nonempty ι]
    {V : ι → Set α} (hV : Directed (· ⊇ ·) V) (hV_closed : ∀ i, IsClosed (V i)) {U : Set α}
    (hU : ∀ x ∈ ⋂ i, V i, U ∈ 𝓝 x) : ∃ i, V i ⊆ U :=
  exists_subset_nhds_of_isCompact' hV (fun i => (hV_closed i).isCompact) hV_closed hU
#align exists_subset_nhds_of_compact_space exists_subset_nhds_of_compactSpace

/-- If `f : α → β` is an `Inducing` map,
<<<<<<< HEAD
the image `f '' s` of a set `s` is compact if and only `s` is compact. -/
=======
the image `f '' s` of a set `s` is compact if and only if `s` is compact. -/
>>>>>>> 2e62146c
theorem Inducing.isCompact_iff {f : α → β} (hf : Inducing f) {s : Set α} :
    IsCompact (f '' s) ↔ IsCompact s := by
  refine ⟨fun hs F F_ne_bot F_le => ?_, fun hs => hs.image hf.continuous⟩
  obtain ⟨_, ⟨x, x_in : x ∈ s, rfl⟩, hx : ClusterPt (f x) (map f F)⟩ :=
    hs ((map_mono F_le).trans_eq map_principal)
  exact ⟨x, x_in, hf.mapClusterPt_iff.1 hx⟩
#align inducing.is_compact_iff Inducing.isCompact_iff

/-- If `f : α → β` is an `Embedding` (or more generally, an `Inducing` map, see
`Inducing.isCompact_iff`), the image `f '' s` of a set `s` is compact if and only if the set
`s` is compact. -/
theorem Embedding.isCompact_iff_isCompact_image {f : α → β} (hf : Embedding f) :
    IsCompact s ↔ IsCompact (f '' s) :=
  hf.toInducing.isCompact_iff.symm
#align embedding.is_compact_iff_is_compact_image Embedding.isCompact_iff_isCompact_image

/-- The preimage of a compact set under an inducing map is a compact set. -/
theorem Inducing.isCompact_preimage {f : α → β} (hf : Inducing f) (hf' : IsClosed (range f))
    {K : Set β} (hK : IsCompact K) : IsCompact (f ⁻¹' K) := by
  replace hK := hK.inter_right hf'
  rwa [← hf.isCompact_iff, image_preimage_eq_inter_range]

/-- The preimage of a compact set under a closed embedding is a compact set. -/
theorem ClosedEmbedding.isCompact_preimage {f : α → β} (hf : ClosedEmbedding f)
    {K : Set β} (hK : IsCompact K) : IsCompact (f ⁻¹' K) :=
  Inducing.isCompact_preimage hf.toInducing (hf.closed_range) hK
#align closed_embedding.is_compact_preimage ClosedEmbedding.isCompact_preimage

/-- A closed embedding is proper, ie, inverse images of compact sets are contained in compacts.
Moreover, the preimage of a compact set is compact, see `ClosedEmbedding.isCompact_preimage`. -/
theorem ClosedEmbedding.tendsto_cocompact {f : α → β} (hf : ClosedEmbedding f) :
    Tendsto f (Filter.cocompact α) (Filter.cocompact β) :=
  Filter.hasBasis_cocompact.tendsto_right_iff.mpr fun _K hK =>
    (hf.isCompact_preimage hK).compl_mem_cocompact
#align closed_embedding.tendsto_cocompact ClosedEmbedding.tendsto_cocompact

theorem isCompact_iff_isCompact_in_subtype {p : α → Prop} {s : Set { a // p a }} :
    IsCompact s ↔ IsCompact (((↑) : _ → α) '' s) :=
  embedding_subtype_val.isCompact_iff_isCompact_image
#align is_compact_iff_is_compact_in_subtype isCompact_iff_isCompact_in_subtype

theorem isCompact_iff_isCompact_univ {s : Set α} : IsCompact s ↔ IsCompact (univ : Set s) := by
  rw [isCompact_iff_isCompact_in_subtype, image_univ, Subtype.range_coe]
#align is_compact_iff_is_compact_univ isCompact_iff_isCompact_univ

theorem isCompact_iff_compactSpace {s : Set α} : IsCompact s ↔ CompactSpace s :=
  isCompact_iff_isCompact_univ.trans isCompact_univ_iff
#align is_compact_iff_compact_space isCompact_iff_compactSpace

theorem IsCompact.finite {s : Set α} (hs : IsCompact s) (hs' : DiscreteTopology s) : s.Finite :=
  finite_coe_iff.mp (@finite_of_compact_of_discrete _ _ (isCompact_iff_compactSpace.mp hs) hs')
#align is_compact.finite IsCompact.finite

theorem exists_nhds_ne_inf_principal_neBot {s : Set α} (hs : IsCompact s) (hs' : s.Infinite) :
    ∃ z ∈ s, (𝓝[≠] z ⊓ 𝓟 s).NeBot := by
  by_contra' H
  simp_rw [not_neBot] at H
  exact hs' (hs.finite <| discreteTopology_subtype_iff.mpr H)
#align exists_nhds_ne_inf_principal_ne_bot exists_nhds_ne_inf_principal_neBot

protected theorem ClosedEmbedding.noncompactSpace [NoncompactSpace α] {f : α → β}
    (hf : ClosedEmbedding f) : NoncompactSpace β :=
  noncompactSpace_of_neBot hf.tendsto_cocompact.neBot
#align closed_embedding.noncompact_space ClosedEmbedding.noncompactSpace

protected theorem ClosedEmbedding.compactSpace [h : CompactSpace β] {f : α → β}
    (hf : ClosedEmbedding f) : CompactSpace α :=
  ⟨by rw [← hf.toInducing.isCompact_iff, image_univ]; exact hf.closed_range.isCompact⟩
#align closed_embedding.compact_space ClosedEmbedding.compactSpace

theorem IsCompact.prod {s : Set α} {t : Set β} (hs : IsCompact s) (ht : IsCompact t) :
    IsCompact (s ×ˢ t) := by
  rw [isCompact_iff_ultrafilter_le_nhds] at hs ht ⊢
  intro f hfs
  rw [le_principal_iff] at hfs
  obtain ⟨a : α, sa : a ∈ s, ha : map Prod.fst f.1 ≤ 𝓝 a⟩ :=
    hs (f.map Prod.fst) (le_principal_iff.2 <| mem_map.2 <| mem_of_superset hfs fun x => And.left)
  obtain ⟨b : β, tb : b ∈ t, hb : map Prod.snd f.1 ≤ 𝓝 b⟩ :=
    ht (f.map Prod.snd) (le_principal_iff.2 <| mem_map.2 <| mem_of_superset hfs fun x => And.right)
  rw [map_le_iff_le_comap] at ha hb
  refine' ⟨⟨a, b⟩, ⟨sa, tb⟩, _⟩
  rw [nhds_prod_eq]; exact le_inf ha hb
#align is_compact.prod IsCompact.prod

/-- Finite topological spaces are compact. -/
instance (priority := 100) Finite.compactSpace [Finite α] : CompactSpace α where
  isCompact_univ := finite_univ.isCompact
#align finite.compact_space Finite.compactSpace

/-- The product of two compact spaces is compact. -/
instance [CompactSpace α] [CompactSpace β] : CompactSpace (α × β) :=
  ⟨by rw [← univ_prod_univ]; exact isCompact_univ.prod isCompact_univ⟩

/-- The disjoint union of two compact spaces is compact. -/
instance [CompactSpace α] [CompactSpace β] : CompactSpace (α ⊕ β) :=
  ⟨by
    rw [← range_inl_union_range_inr]
    exact (isCompact_range continuous_inl).union (isCompact_range continuous_inr)⟩

instance [Finite ι] [∀ i, TopologicalSpace (π i)] [∀ i, CompactSpace (π i)] :
    CompactSpace (Σi, π i) := by
  refine' ⟨_⟩
  rw [Sigma.univ]
  exact isCompact_iUnion fun i => isCompact_range continuous_sigmaMk

/-- The coproduct of the cocompact filters on two topological spaces is the cocompact filter on
their product. -/
theorem Filter.coprod_cocompact :
    (Filter.cocompact α).coprod (Filter.cocompact β) = Filter.cocompact (α × β) := by
  ext S
  simp only [mem_coprod_iff, exists_prop, mem_comap, Filter.mem_cocompact]
  constructor
  · rintro ⟨⟨A, ⟨t, ht, hAt⟩, hAS⟩, B, ⟨t', ht', hBt'⟩, hBS⟩
    refine' ⟨t ×ˢ t', ht.prod ht', _⟩
    refine' Subset.trans _ (union_subset hAS hBS)
    rw [compl_subset_comm] at hAt hBt' ⊢
    refine' Subset.trans (fun x => _) (Set.prod_mono hAt hBt')
    simp only [compl_union, mem_inter_iff, mem_prod, mem_preimage, mem_compl_iff]
    tauto
  · rintro ⟨t, ht, htS⟩
    refine' ⟨⟨(Prod.fst '' t)ᶜ, _, _⟩, ⟨(Prod.snd '' t)ᶜ, _, _⟩⟩
    · exact ⟨Prod.fst '' t, ht.image continuous_fst, Subset.rfl⟩
    · rw [preimage_compl]
      rw [compl_subset_comm] at htS ⊢
      exact htS.trans (subset_preimage_image Prod.fst _)
    · exact ⟨Prod.snd '' t, ht.image continuous_snd, Subset.rfl⟩
    · rw [preimage_compl]
      rw [compl_subset_comm] at htS ⊢
      exact htS.trans (subset_preimage_image Prod.snd _)
#align filter.coprod_cocompact Filter.coprod_cocompact

theorem Prod.noncompactSpace_iff :
    NoncompactSpace (α × β) ↔ NoncompactSpace α ∧ Nonempty β ∨ Nonempty α ∧ NoncompactSpace β := by
  simp [← Filter.cocompact_neBot_iff, ← Filter.coprod_cocompact, Filter.coprod_neBot_iff]
#align prod.noncompact_space_iff Prod.noncompactSpace_iff

-- See Note [lower instance priority]
instance (priority := 100) Prod.noncompactSpace_left [NoncompactSpace α] [Nonempty β] :
    NoncompactSpace (α × β) :=
  Prod.noncompactSpace_iff.2 (Or.inl ⟨‹_›, ‹_›⟩)
#align prod.noncompact_space_left Prod.noncompactSpace_left

-- See Note [lower instance priority]
instance (priority := 100) Prod.noncompactSpace_right [Nonempty α] [NoncompactSpace β] :
    NoncompactSpace (α × β) :=
  Prod.noncompactSpace_iff.2 (Or.inr ⟨‹_›, ‹_›⟩)
#align prod.noncompact_space_right Prod.noncompactSpace_right

section Tychonoff

variable [∀ i, TopologicalSpace (π i)]

/-- **Tychonoff's theorem**: product of compact sets is compact. -/
theorem isCompact_pi_infinite {s : ∀ i, Set (π i)} :
    (∀ i, IsCompact (s i)) → IsCompact { x : ∀ i, π i | ∀ i, x i ∈ s i } := by
  simp only [isCompact_iff_ultrafilter_le_nhds, nhds_pi, Filter.pi, exists_prop, mem_setOf_eq,
    le_iInf_iff, le_principal_iff]
  intro h f hfs
  have : ∀ i : ι, ∃ a, a ∈ s i ∧ Tendsto (Function.eval i) f (𝓝 a) := by
    refine fun i => h i (f.map _) (mem_map.2 ?_)
    exact mem_of_superset hfs fun x hx => hx i
  choose a ha using this
  exact ⟨a, fun i => (ha i).left, fun i => (ha i).right.le_comap⟩
#align is_compact_pi_infinite isCompact_pi_infinite

/-- **Tychonoff's theorem** formulated using `Set.pi`: product of compact sets is compact. -/
theorem isCompact_univ_pi {s : ∀ i, Set (π i)} (h : ∀ i, IsCompact (s i)) :
    IsCompact (pi univ s) := by
  convert isCompact_pi_infinite h
  simp only [← mem_univ_pi, setOf_mem_eq]
#align is_compact_univ_pi isCompact_univ_pi

instance Pi.compactSpace [∀ i, CompactSpace (π i)] : CompactSpace (∀ i, π i) :=
  ⟨by rw [← pi_univ univ]; exact isCompact_univ_pi fun i => isCompact_univ⟩
#align pi.compact_space Pi.compactSpace

instance Function.compactSpace [CompactSpace β] : CompactSpace (ι → β) :=
  Pi.compactSpace
#align function.compact_space Function.compactSpace

/-- **Tychonoff's theorem** formulated in terms of filters: `Filter.cocompact` on an indexed product
type `Π d, κ d` the `Filter.coprodᵢ` of filters `Filter.cocompact` on `κ d`. -/
theorem Filter.coprodᵢ_cocompact {δ : Type*} {κ : δ → Type*} [∀ d, TopologicalSpace (κ d)] :
    (Filter.coprodᵢ fun d => Filter.cocompact (κ d)) = Filter.cocompact (∀ d, κ d) := by
  refine' le_antisymm (iSup_le fun i => Filter.comap_cocompact_le (continuous_apply i)) _
  refine' compl_surjective.forall.2 fun s H => _
  simp only [compl_mem_coprodᵢ, Filter.mem_cocompact, compl_subset_compl, image_subset_iff] at H ⊢
  choose K hKc htK using H
  exact ⟨Set.pi univ K, isCompact_univ_pi hKc, fun f hf i _ => htK i hf⟩
set_option linter.uppercaseLean3 false in
#align filter.Coprod_cocompact Filter.coprodᵢ_cocompact

end Tychonoff

instance Quot.compactSpace {r : α → α → Prop} [CompactSpace α] : CompactSpace (Quot r) :=
  ⟨by
    rw [← range_quot_mk]
    exact isCompact_range continuous_quot_mk⟩
#align quot.compact_space Quot.compactSpace

instance Quotient.compactSpace {s : Setoid α} [CompactSpace α] : CompactSpace (Quotient s) :=
  Quot.compactSpace
#align quotient.compact_space Quotient.compactSpace

/-- We say that a topological space is a *weakly locally compact space*,
if each point of this space admits a compact neighborhood. -/
class WeaklyLocallyCompactSpace (α : Type*) [TopologicalSpace α] : Prop where
  /-- Every point of a weakly locally compact space admits a compact neighborhood. -/
  exists_compact_mem_nhds (x : α) : ∃ s, IsCompact s ∧ s ∈ 𝓝 x

export WeaklyLocallyCompactSpace (exists_compact_mem_nhds)
#align exists_compact_mem_nhds WeaklyLocallyCompactSpace.exists_compact_mem_nhds

instance [WeaklyLocallyCompactSpace α] [WeaklyLocallyCompactSpace β] :
    WeaklyLocallyCompactSpace (α × β) where
  exists_compact_mem_nhds x :=
    let ⟨s₁, hc₁, h₁⟩ := exists_compact_mem_nhds x.1
    let ⟨s₂, hc₂, h₂⟩ := exists_compact_mem_nhds x.2
    ⟨s₁ ×ˢ s₂, hc₁.prod hc₂, prod_mem_nhds h₁ h₂⟩

instance {ι : Type*} [Finite ι] {X : ι → Type*} [(i : ι) → TopologicalSpace (X i)]
    [(i : ι) → WeaklyLocallyCompactSpace (X i)] :
    WeaklyLocallyCompactSpace ((i : ι) → X i) where
  exists_compact_mem_nhds := fun f ↦ by
    choose s hsc hs using fun i ↦ exists_compact_mem_nhds (f i)
    exact ⟨pi univ s, isCompact_univ_pi hsc, set_pi_mem_nhds univ.toFinite fun i _ ↦ hs i⟩

instance (priority := 100) [CompactSpace α] : WeaklyLocallyCompactSpace α where
  exists_compact_mem_nhds _ := ⟨univ, isCompact_univ, univ_mem⟩

/-- In a weakly locally compact space,
every compact set is contained in the interior of a compact set. -/
theorem exists_compact_superset [WeaklyLocallyCompactSpace α] {K : Set α} (hK : IsCompact K) :
    ∃ K', IsCompact K' ∧ K ⊆ interior K' := by
  choose s hc hmem using fun x : α ↦ exists_compact_mem_nhds x
  rcases hK.elim_nhds_subcover _ fun x _ ↦ interior_mem_nhds.2 (hmem x) with ⟨I, -, hIK⟩
  refine ⟨⋃ x ∈ I, s x, I.isCompact_biUnion fun _ _ ↦ hc _, hIK.trans ?_⟩
  exact iUnion₂_subset fun x hx ↦ interior_mono <| subset_iUnion₂ (s := fun x _ ↦ s x) x hx
#align exists_compact_superset exists_compact_superset

/-- In a weakly locally compact space,
the filters `𝓝 x` and `cocompact α` are disjoint for all `α`. -/
theorem disjoint_nhds_cocompact [WeaklyLocallyCompactSpace α] (x : α) :
    Disjoint (𝓝 x) (cocompact α) :=
  let ⟨_, hc, hx⟩ := exists_compact_mem_nhds x
  disjoint_of_disjoint_of_mem disjoint_compl_right hx hc.compl_mem_cocompact

/-- There are various definitions of "locally compact space" in the literature,
which agree for Hausdorff spaces but not in general.
This one is the precise condition on X needed
for the evaluation map `C(X, Y) × X → Y` to be continuous for all `Y`
when `C(X, Y)` is given the compact-open topology.

See also `WeaklyLocallyCompactSpace`, a typeclass that only assumes
that each point has a compact neighborhood. -/
class LocallyCompactSpace (α : Type*) [TopologicalSpace α] : Prop where
  /-- In a locally compact space,
    every neighbourhood of every point contains a compact neighbourhood of that same point. -/
  local_compact_nhds : ∀ (x : α), ∀ n ∈ 𝓝 x, ∃ s ∈ 𝓝 x, s ⊆ n ∧ IsCompact s
#align locally_compact_space LocallyCompactSpace

theorem compact_basis_nhds [LocallyCompactSpace α] (x : α) :
    (𝓝 x).HasBasis (fun s => s ∈ 𝓝 x ∧ IsCompact s) fun s => s :=
  hasBasis_self.2 <| by simpa only [and_comm] using LocallyCompactSpace.local_compact_nhds x
#align compact_basis_nhds compact_basis_nhds

theorem local_compact_nhds [LocallyCompactSpace α] {x : α} {n : Set α} (h : n ∈ 𝓝 x) :
    ∃ s ∈ 𝓝 x, s ⊆ n ∧ IsCompact s :=
  LocallyCompactSpace.local_compact_nhds _ _ h
#align local_compact_nhds local_compact_nhds

theorem locallyCompactSpace_of_hasBasis {ι : α → Type*} {p : ∀ x, ι x → Prop}
    {s : ∀ x, ι x → Set α} (h : ∀ x, (𝓝 x).HasBasis (p x) (s x))
    (hc : ∀ x i, p x i → IsCompact (s x i)) : LocallyCompactSpace α :=
  ⟨fun x _t ht =>
    let ⟨i, hp, ht⟩ := (h x).mem_iff.1 ht
    ⟨s x i, (h x).mem_of_mem hp, ht, hc x i hp⟩⟩
#align locally_compact_space_of_has_basis locallyCompactSpace_of_hasBasis

instance Prod.locallyCompactSpace (α : Type*) (β : Type*) [TopologicalSpace α]
    [TopologicalSpace β] [LocallyCompactSpace α] [LocallyCompactSpace β] :
    LocallyCompactSpace (α × β) :=
  have := fun x : α × β => (compact_basis_nhds x.1).prod_nhds' (compact_basis_nhds x.2)
  locallyCompactSpace_of_hasBasis this fun _ _ ⟨⟨_, h₁⟩, _, h₂⟩ => h₁.prod h₂
#align prod.locally_compact_space Prod.locallyCompactSpace

section Pi

variable [∀ i, TopologicalSpace (π i)] [∀ i, LocallyCompactSpace (π i)]

/-- In general it suffices that all but finitely many of the spaces are compact,
  but that's not straightforward to state and use. -/
instance Pi.locallyCompactSpace_of_finite [Finite ι] : LocallyCompactSpace (∀ i, π i) :=
  ⟨fun t n hn => by
    rw [nhds_pi, Filter.mem_pi] at hn
    obtain ⟨s, -, n', hn', hsub⟩ := hn
    choose n'' hn'' hsub' hc using fun i =>
      LocallyCompactSpace.local_compact_nhds (t i) (n' i) (hn' i)
    refine' ⟨(Set.univ : Set ι).pi n'', _, subset_trans (fun _ h => _) hsub, isCompact_univ_pi hc⟩
    · exact (set_pi_mem_nhds_iff (@Set.finite_univ ι _) _).mpr fun i _ => hn'' i
    · exact fun i _ => hsub' i (h i trivial)⟩
#align pi.locally_compact_space_of_finite Pi.locallyCompactSpace_of_finite

/-- For spaces that are not Hausdorff. -/
instance Pi.locallyCompactSpace [∀ i, CompactSpace (π i)] : LocallyCompactSpace (∀ i, π i) :=
  ⟨fun t n hn => by
    rw [nhds_pi, Filter.mem_pi] at hn
    obtain ⟨s, hs, n', hn', hsub⟩ := hn
    choose n'' hn'' hsub' hc using fun i =>
      LocallyCompactSpace.local_compact_nhds (t i) (n' i) (hn' i)
    refine' ⟨s.pi n'', _, subset_trans (fun _ => _) hsub, _⟩
    · exact (set_pi_mem_nhds_iff hs _).mpr fun i _ => hn'' i
    · exact forall₂_imp fun i _ hi' => hsub' i hi'
    · rw [← Set.univ_pi_ite]
      refine' isCompact_univ_pi fun i => _
      by_cases h : i ∈ s
      · rw [if_pos h]
        exact hc i
      · rw [if_neg h]
        exact CompactSpace.isCompact_univ⟩
#align pi.locally_compact_space Pi.locallyCompactSpace

instance Function.locallyCompactSpace_of_finite [Finite ι] [LocallyCompactSpace β] :
    LocallyCompactSpace (ι → β) :=
  Pi.locallyCompactSpace_of_finite
#align function.locally_compact_space_of_finite Function.locallyCompactSpace_of_finite

instance Function.locallyCompactSpace [LocallyCompactSpace β] [CompactSpace β] :
    LocallyCompactSpace (ι → β) :=
  Pi.locallyCompactSpace
#align function.locally_compact_space Function.locallyCompactSpace

end Pi

/-- A reformulation of the definition of locally compact space: In a locally compact space,
  every open set containing `x` has a compact subset containing `x` in its interior. -/
theorem exists_compact_subset [LocallyCompactSpace α] {x : α} {U : Set α} (hU : IsOpen U)
    (hx : x ∈ U) : ∃ K : Set α, IsCompact K ∧ x ∈ interior K ∧ K ⊆ U := by
  rcases LocallyCompactSpace.local_compact_nhds x U (hU.mem_nhds hx) with ⟨K, h1K, h2K, h3K⟩
  exact ⟨K, h3K, mem_interior_iff_mem_nhds.2 h1K, h2K⟩
#align exists_compact_subset exists_compact_subset

instance (priority := 100) [LocallyCompactSpace α] : WeaklyLocallyCompactSpace α where
  exists_compact_mem_nhds (x : α) :=
    let ⟨K, hKc, hx, _⟩ := exists_compact_subset isOpen_univ (mem_univ x)
    ⟨K, hKc, mem_interior_iff_mem_nhds.1 hx⟩

/-- In a locally compact space, for every containment `K ⊆ U` of a compact set `K` in an open
  set `U`, there is a compact neighborhood `L` such that `K ⊆ L ⊆ U`: equivalently, there is a
  compact `L` such that `K ⊆ interior L` and `L ⊆ U`. -/
theorem exists_compact_between [hα : LocallyCompactSpace α] {K U : Set α} (hK : IsCompact K)
    (hU : IsOpen U) (h_KU : K ⊆ U) : ∃ L, IsCompact L ∧ K ⊆ interior L ∧ L ⊆ U := by
  choose V hVc hxV hKV using fun x : K => exists_compact_subset hU (h_KU x.2)
  have : K ⊆ ⋃ x, interior (V x) := fun x hx => mem_iUnion.2 ⟨⟨x, hx⟩, hxV _⟩
  rcases hK.elim_finite_subcover _ (fun x => @isOpen_interior α _ (V x)) this with ⟨t, ht⟩
  refine'
    ⟨_, t.isCompact_biUnion fun x _ => hVc x, fun x hx => _, Set.iUnion₂_subset fun i _ => hKV i⟩
  rcases mem_iUnion₂.1 (ht hx) with ⟨y, hyt, hy⟩
  exact interior_mono (subset_iUnion₂ y hyt) hy
#align exists_compact_between exists_compact_between

protected theorem ClosedEmbedding.locallyCompactSpace [LocallyCompactSpace β] {f : α → β}
    (hf : ClosedEmbedding f) : LocallyCompactSpace α :=
  haveI : ∀ x : α, (𝓝 x).HasBasis (fun s => s ∈ 𝓝 (f x) ∧ IsCompact s) fun s => f ⁻¹' s := by
    intro x
    rw [hf.toInducing.nhds_eq_comap]
    exact (compact_basis_nhds _).comap _
  locallyCompactSpace_of_hasBasis this fun x s hs => hf.isCompact_preimage hs.2
#align closed_embedding.locally_compact_space ClosedEmbedding.locallyCompactSpace

protected theorem IsClosed.locallyCompactSpace [LocallyCompactSpace α] {s : Set α}
    (hs : IsClosed s) : LocallyCompactSpace s :=
  (closedEmbedding_subtype_val hs).locallyCompactSpace
#align is_closed.locally_compact_space IsClosed.locallyCompactSpace

protected theorem OpenEmbedding.locallyCompactSpace [LocallyCompactSpace β] {f : α → β}
    (hf : OpenEmbedding f) : LocallyCompactSpace α := by
  have : ∀ x : α, (𝓝 x).HasBasis
      (fun s => (s ∈ 𝓝 (f x) ∧ IsCompact s) ∧ s ⊆ range f) fun s => f ⁻¹' s := by
    intro x
    rw [hf.toInducing.nhds_eq_comap]
    exact
      ((compact_basis_nhds _).restrict_subset <| hf.open_range.mem_nhds <| mem_range_self _).comap _
  refine' locallyCompactSpace_of_hasBasis this fun x s hs => _
  rw [← hf.toInducing.isCompact_iff, image_preimage_eq_of_subset hs.2]
  exact hs.1.2
#align open_embedding.locally_compact_space OpenEmbedding.locallyCompactSpace

protected theorem IsOpen.locallyCompactSpace [LocallyCompactSpace α] {s : Set α} (hs : IsOpen s) :
    LocallyCompactSpace s :=
  hs.openEmbedding_subtype_val.locallyCompactSpace
#align is_open.locally_compact_space IsOpen.locallyCompactSpace

nonrec theorem Ultrafilter.le_nhds_lim [CompactSpace α] (F : Ultrafilter α) : ↑F ≤ 𝓝 F.lim := by
  rcases isCompact_univ.ultrafilter_le_nhds F (by simp) with ⟨x, -, h⟩
  exact le_nhds_lim ⟨x, h⟩
set_option linter.uppercaseLean3 false in
#align ultrafilter.le_nhds_Lim Ultrafilter.le_nhds_lim

theorem IsClosed.exists_minimal_nonempty_closed_subset [CompactSpace α] {S : Set α}
    (hS : IsClosed S) (hne : S.Nonempty) :
    ∃ V : Set α, V ⊆ S ∧ V.Nonempty ∧ IsClosed V ∧
      ∀ V' : Set α, V' ⊆ V → V'.Nonempty → IsClosed V' → V' = V := by
  let opens := { U : Set α | Sᶜ ⊆ U ∧ IsOpen U ∧ Uᶜ.Nonempty }
  obtain ⟨U, ⟨Uc, Uo, Ucne⟩, h⟩ :=
    zorn_subset opens fun c hc hz => by
      by_cases hcne : c.Nonempty
      · obtain ⟨U₀, hU₀⟩ := hcne
        haveI : Nonempty { U // U ∈ c } := ⟨⟨U₀, hU₀⟩⟩
        obtain ⟨U₀compl, -, -⟩ := hc hU₀
        use ⋃₀ c
        refine' ⟨⟨_, _, _⟩, fun U hU a ha => ⟨U, hU, ha⟩⟩
        · exact fun a ha => ⟨U₀, hU₀, U₀compl ha⟩
        · exact isOpen_sUnion fun _ h => (hc h).2.1
        · convert_to (⋂ U : { U // U ∈ c }, U.1ᶜ).Nonempty
          · ext
            simp only [not_exists, exists_prop, not_and, Set.mem_iInter, Subtype.forall,
              mem_setOf_eq, mem_compl_iff, mem_sUnion]
          apply IsCompact.nonempty_iInter_of_directed_nonempty_compact_closed
          · rintro ⟨U, hU⟩ ⟨U', hU'⟩
            obtain ⟨V, hVc, hVU, hVU'⟩ := hz.directedOn U hU U' hU'
            exact ⟨⟨V, hVc⟩, Set.compl_subset_compl.mpr hVU, Set.compl_subset_compl.mpr hVU'⟩
          · exact fun U => (hc U.2).2.2
          · exact fun U => (hc U.2).2.1.isClosed_compl.isCompact
          · exact fun U => (hc U.2).2.1.isClosed_compl
      · use Sᶜ
        refine' ⟨⟨Set.Subset.refl _, isOpen_compl_iff.mpr hS, _⟩, fun U Uc => (hcne ⟨U, Uc⟩).elim⟩
        rw [compl_compl]
        exact hne
  refine' ⟨Uᶜ, Set.compl_subset_comm.mp Uc, Ucne, Uo.isClosed_compl, _⟩
  intro V' V'sub V'ne V'cls
  have : V'ᶜ = U := by
    refine' h V'ᶜ ⟨_, isOpen_compl_iff.mpr V'cls, _⟩ (Set.subset_compl_comm.mp V'sub)
    exact Set.Subset.trans Uc (Set.subset_compl_comm.mp V'sub)
    simp only [compl_compl, V'ne]
  rw [← this, compl_compl]
#align is_closed.exists_minimal_nonempty_closed_subset IsClosed.exists_minimal_nonempty_closed_subset

/-- A σ-compact space is a space that is the union of a countable collection of compact subspaces.
  Note that a locally compact separable T₂ space need not be σ-compact.
  The sequence can be extracted using `compactCovering`. -/
class SigmaCompactSpace (α : Type*) [TopologicalSpace α] : Prop where
  /-- In a σ-compact space, there exists (by definition) a countable collection of compact subspaces
  that cover the entire space. -/
  exists_compact_covering : ∃ K : ℕ → Set α, (∀ n, IsCompact (K n)) ∧ ⋃ n, K n = univ
#align sigma_compact_space SigmaCompactSpace

-- see Note [lower instance priority]
instance (priority := 200) CompactSpace.sigma_compact [CompactSpace α] : SigmaCompactSpace α :=
  ⟨⟨fun _ => univ, fun _ => isCompact_univ, iUnion_const _⟩⟩
#align compact_space.sigma_compact CompactSpace.sigma_compact

theorem SigmaCompactSpace.of_countable (S : Set (Set α)) (Hc : S.Countable)
    (Hcomp : ∀ s ∈ S, IsCompact s) (HU : ⋃₀ S = univ) : SigmaCompactSpace α :=
  ⟨(exists_seq_cover_iff_countable ⟨_, isCompact_empty⟩).2 ⟨S, Hc, Hcomp, HU⟩⟩
#align sigma_compact_space.of_countable SigmaCompactSpace.of_countable

-- see Note [lower instance priority]
instance (priority := 100) sigmaCompactSpace_of_locally_compact_second_countable
    [LocallyCompactSpace α] [SecondCountableTopology α] : SigmaCompactSpace α := by
  choose K hKc hxK using fun x : α => exists_compact_mem_nhds x
  rcases countable_cover_nhds hxK with ⟨s, hsc, hsU⟩
  refine' SigmaCompactSpace.of_countable _ (hsc.image K) (ball_image_iff.2 fun x _ => hKc x) _
  rwa [sUnion_image]
#align sigma_compact_space_of_locally_compact_second_countable sigmaCompactSpace_of_locally_compact_second_countable

-- porting note: doesn't work on the same line
variable (α)
variable [SigmaCompactSpace α]

open SigmaCompactSpace

/-- A choice of compact covering for a `σ`-compact space, chosen to be monotone. -/
def compactCovering : ℕ → Set α :=
  Accumulate exists_compact_covering.choose
#align compact_covering compactCovering

theorem isCompact_compactCovering (n : ℕ) : IsCompact (compactCovering α n) :=
  isCompact_accumulate (Classical.choose_spec SigmaCompactSpace.exists_compact_covering).1 n
#align is_compact_compact_covering isCompact_compactCovering

theorem iUnion_compactCovering : ⋃ n, compactCovering α n = univ := by
  rw [compactCovering, iUnion_accumulate]
  exact (Classical.choose_spec SigmaCompactSpace.exists_compact_covering).2
#align Union_compact_covering iUnion_compactCovering

@[mono]
theorem compactCovering_subset ⦃m n : ℕ⦄ (h : m ≤ n) : compactCovering α m ⊆ compactCovering α n :=
  monotone_accumulate h
#align compact_covering_subset compactCovering_subset

variable {α}

theorem exists_mem_compactCovering (x : α) : ∃ n, x ∈ compactCovering α n :=
  iUnion_eq_univ_iff.mp (iUnion_compactCovering α) x
#align exists_mem_compact_covering exists_mem_compactCovering

instance [SigmaCompactSpace β] : SigmaCompactSpace (α × β) :=
  ⟨⟨fun n => compactCovering α n ×ˢ compactCovering β n, fun _ =>
      (isCompact_compactCovering _ _).prod (isCompact_compactCovering _ _), by
      simp only [iUnion_prod_of_monotone (compactCovering_subset α) (compactCovering_subset β),
        iUnion_compactCovering, univ_prod_univ]⟩⟩

instance [Finite ι] [∀ i, TopologicalSpace (π i)] [∀ i, SigmaCompactSpace (π i)] :
    SigmaCompactSpace (∀ i, π i) := by
  refine' ⟨⟨fun n => Set.pi univ fun i => compactCovering (π i) n,
    fun n => isCompact_univ_pi fun i => isCompact_compactCovering (π i) _, _⟩⟩
  rw [iUnion_univ_pi_of_monotone]
  · simp only [iUnion_compactCovering, pi_univ]
  · exact fun i => compactCovering_subset (π i)

instance [SigmaCompactSpace β] : SigmaCompactSpace (Sum α β) :=
  ⟨⟨fun n => Sum.inl '' compactCovering α n ∪ Sum.inr '' compactCovering β n, fun n =>
      ((isCompact_compactCovering α n).image continuous_inl).union
        ((isCompact_compactCovering β n).image continuous_inr),
      by simp only [iUnion_union_distrib, ← image_iUnion, iUnion_compactCovering, image_univ,
        range_inl_union_range_inr]⟩⟩

instance [Countable ι] [∀ i, TopologicalSpace (π i)] [∀ i, SigmaCompactSpace (π i)] :
    SigmaCompactSpace (Σi, π i) := by
  cases isEmpty_or_nonempty ι
  · infer_instance
  · rcases exists_surjective_nat ι with ⟨f, hf⟩
    refine' ⟨⟨fun n => ⋃ k ≤ n, Sigma.mk (f k) '' compactCovering (π (f k)) n, fun n => _, _⟩⟩
    · refine' (finite_le_nat _).isCompact_biUnion fun k _ => _
      exact (isCompact_compactCovering _ _).image continuous_sigmaMk
    · simp only [iUnion_eq_univ_iff, Sigma.forall, mem_iUnion]
      rw [hf.forall] -- porting note: `simp only` failed to use `hf.forall`
      intro k y
      rcases exists_mem_compactCovering y with ⟨n, hn⟩
      refine' ⟨max k n, k, le_max_left _ _, mem_image_of_mem _ _⟩
      exact compactCovering_subset _ (le_max_right _ _) hn

protected theorem ClosedEmbedding.sigmaCompactSpace {e : β → α} (he : ClosedEmbedding e) :
    SigmaCompactSpace β :=
  ⟨⟨fun n => e ⁻¹' compactCovering α n, fun n =>
      he.isCompact_preimage (isCompact_compactCovering _ _), by
      rw [← preimage_iUnion, iUnion_compactCovering, preimage_univ]⟩⟩
#align closed_embedding.sigma_compact_space ClosedEmbedding.sigmaCompactSpace

-- porting note: new lemma
theorem IsClosed.sigmaCompactSpace {s : Set α} (hs : IsClosed s) : SigmaCompactSpace s :=
  (closedEmbedding_subtype_val hs).sigmaCompactSpace

instance [SigmaCompactSpace β] : SigmaCompactSpace (ULift.{u} β) :=
  ULift.closedEmbedding_down.sigmaCompactSpace

/-- If `α` is a `σ`-compact space, then a locally finite family of nonempty sets of `α` can have
only countably many elements, `Set.Countable` version. -/
protected theorem LocallyFinite.countable_univ {ι : Type*} {f : ι → Set α} (hf : LocallyFinite f)
    (hne : ∀ i, (f i).Nonempty) : (univ : Set ι).Countable := by
  have := fun n => hf.finite_nonempty_inter_compact (isCompact_compactCovering α n)
  refine (countable_iUnion fun n => (this n).countable).mono fun i _ => ?_
  rcases hne i with ⟨x, hx⟩
  rcases iUnion_eq_univ_iff.1 (iUnion_compactCovering α) x with ⟨n, hn⟩
  exact mem_iUnion.2 ⟨n, x, hx, hn⟩
#align locally_finite.countable_univ LocallyFinite.countable_univ

/-- If `f : ι → Set α` is a locally finite covering of a σ-compact topological space by nonempty
sets, then the index type `ι` is encodable. -/
protected noncomputable def LocallyFinite.encodable {ι : Type*} {f : ι → Set α}
    (hf : LocallyFinite f) (hne : ∀ i, (f i).Nonempty) : Encodable ι :=
  @Encodable.ofEquiv _ _ (hf.countable_univ hne).toEncodable (Equiv.Set.univ _).symm
#align locally_finite.encodable LocallyFinite.encodable

/-- In a topological space with sigma compact topology, if `f` is a function that sends each point
`x` of a closed set `s` to a neighborhood of `x` within `s`, then for some countable set `t ⊆ s`,
the neighborhoods `f x`, `x ∈ t`, cover the whole set `s`. -/
theorem countable_cover_nhdsWithin_of_sigma_compact {f : α → Set α} {s : Set α} (hs : IsClosed s)
    (hf : ∀ x ∈ s, f x ∈ 𝓝[s] x) : ∃ (t : _) (_ : t ⊆ s), t.Countable ∧ s ⊆ ⋃ x ∈ t, f x := by
  simp only [nhdsWithin, mem_inf_principal] at hf
  choose t ht hsub using fun n =>
    ((isCompact_compactCovering α n).inter_right hs).elim_nhds_subcover _ fun x hx => hf x hx.right
  refine'
    ⟨⋃ n, (t n : Set α), iUnion_subset fun n x hx => (ht n x hx).2,
      countable_iUnion fun n => (t n).countable_toSet, fun x hx => mem_iUnion₂.2 _⟩
  rcases exists_mem_compactCovering x with ⟨n, hn⟩
  rcases mem_iUnion₂.1 (hsub n ⟨hn, hx⟩) with ⟨y, hyt : y ∈ t n, hyf : x ∈ s → x ∈ f y⟩
  exact ⟨y, mem_iUnion.2 ⟨n, hyt⟩, hyf hx⟩
#align countable_cover_nhds_within_of_sigma_compact countable_cover_nhdsWithin_of_sigma_compact

/-- In a topological space with sigma compact topology, if `f` is a function that sends each
point `x` to a neighborhood of `x`, then for some countable set `s`, the neighborhoods `f x`,
`x ∈ s`, cover the whole space. -/
theorem countable_cover_nhds_of_sigma_compact {f : α → Set α} (hf : ∀ x, f x ∈ 𝓝 x) :
    ∃ s : Set α, s.Countable ∧ ⋃ x ∈ s, f x = univ := by
  simp only [← nhdsWithin_univ] at hf
  rcases countable_cover_nhdsWithin_of_sigma_compact isClosed_univ fun x _ => hf x with
    ⟨s, -, hsc, hsU⟩
  exact ⟨s, hsc, univ_subset_iff.1 hsU⟩
#align countable_cover_nhds_of_sigma_compact countable_cover_nhds_of_sigma_compact

end Compact

/-- An [exhaustion by compact sets](https://en.wikipedia.org/wiki/Exhaustion_by_compact_sets) of a
topological space is a sequence of compact sets `K n` such that `K n ⊆ interior (K (n + 1))` and
`⋃ n, K n = univ`.

If `X` is a locally compact sigma compact space, then `CompactExhaustion.choice X` provides
a choice of an exhaustion by compact sets. This choice is also available as
`(default : CompactExhaustion X)`. -/
structure CompactExhaustion (X : Type*) [TopologicalSpace X] where
  /-- The sequence of compact sets that form a compact exhaustion. -/
  toFun : ℕ → Set X
  /-- The sets in the compact exhaustion are in fact compact. -/
  isCompact' : ∀ n, IsCompact (toFun n)
  /-- The sets in the compact exhaustion form a sequence:
    each set is contained in the interior of the next. -/
  subset_interior_succ' : ∀ n, toFun n ⊆ interior (toFun (n + 1))
  /-- The union of all sets in a compact exhaustion equals the entire space. -/
  iUnion_eq' : ⋃ n, toFun n = univ
#align compact_exhaustion CompactExhaustion

namespace CompactExhaustion

instance : @RelHomClass (CompactExhaustion α) ℕ (Set α) LE.le HasSubset.Subset where
  coe := toFun
  coe_injective' | ⟨_, _, _, _⟩, ⟨_, _, _, _⟩, rfl => rfl
  map_rel f _ _ h := monotone_nat_of_le_succ
    (fun n ↦ (f.subset_interior_succ' n).trans interior_subset) h

variable (K : CompactExhaustion α)

@[simp]
theorem toFun_eq_coe : K.toFun = K := rfl

protected theorem isCompact (n : ℕ) : IsCompact (K n) :=
  K.isCompact' n
#align compact_exhaustion.is_compact CompactExhaustion.isCompact

theorem subset_interior_succ (n : ℕ) : K n ⊆ interior (K (n + 1)) :=
  K.subset_interior_succ' n
#align compact_exhaustion.subset_interior_succ CompactExhaustion.subset_interior_succ

@[mono]
protected theorem subset ⦃m n : ℕ⦄ (h : m ≤ n) : K m ⊆ K n :=
  OrderHomClass.mono K h
#align compact_exhaustion.subset CompactExhaustion.subset

theorem subset_succ (n : ℕ) : K n ⊆ K (n + 1) := K.subset n.le_succ
#align compact_exhaustion.subset_succ CompactExhaustion.subset_succ

theorem subset_interior ⦃m n : ℕ⦄ (h : m < n) : K m ⊆ interior (K n) :=
  Subset.trans (K.subset_interior_succ m) <| interior_mono <| K.subset h
#align compact_exhaustion.subset_interior CompactExhaustion.subset_interior

theorem iUnion_eq : ⋃ n, K n = univ :=
  K.iUnion_eq'
#align compact_exhaustion.Union_eq CompactExhaustion.iUnion_eq

theorem exists_mem (x : α) : ∃ n, x ∈ K n :=
  iUnion_eq_univ_iff.1 K.iUnion_eq x
#align compact_exhaustion.exists_mem CompactExhaustion.exists_mem

/-- The minimal `n` such that `x ∈ K n`. -/
protected noncomputable def find (x : α) : ℕ :=
  Nat.find (K.exists_mem x)
#align compact_exhaustion.find CompactExhaustion.find

theorem mem_find (x : α) : x ∈ K (K.find x) :=
  Nat.find_spec (K.exists_mem x)
#align compact_exhaustion.mem_find CompactExhaustion.mem_find

theorem mem_iff_find_le {x : α} {n : ℕ} : x ∈ K n ↔ K.find x ≤ n :=
  ⟨fun h => Nat.find_min' (K.exists_mem x) h, fun h => K.subset h <| K.mem_find x⟩
#align compact_exhaustion.mem_iff_find_le CompactExhaustion.mem_iff_find_le

/-- Prepend the empty set to a compact exhaustion `K n`. -/
def shiftr : CompactExhaustion α where
  toFun n := Nat.casesOn n ∅ K
  isCompact' n := Nat.casesOn n isCompact_empty K.isCompact
  subset_interior_succ' n := Nat.casesOn n (empty_subset _) K.subset_interior_succ
  iUnion_eq' := iUnion_eq_univ_iff.2 fun x => ⟨K.find x + 1, K.mem_find x⟩
#align compact_exhaustion.shiftr CompactExhaustion.shiftr

@[simp]
theorem find_shiftr (x : α) : K.shiftr.find x = K.find x + 1 :=
  Nat.find_comp_succ _ _ (not_mem_empty _)
#align compact_exhaustion.find_shiftr CompactExhaustion.find_shiftr

theorem mem_diff_shiftr_find (x : α) : x ∈ K.shiftr (K.find x + 1) \ K.shiftr (K.find x) :=
  ⟨K.mem_find _,
    mt K.shiftr.mem_iff_find_le.1 <| by simp only [find_shiftr, not_le, Nat.lt_succ_self]⟩
#align compact_exhaustion.mem_diff_shiftr_find CompactExhaustion.mem_diff_shiftr_find

/-- A choice of an
[exhaustion by compact sets](https://en.wikipedia.org/wiki/Exhaustion_by_compact_sets)
of a weakly locally compact σ-compact space. -/
noncomputable def choice (X : Type*) [TopologicalSpace X] [WeaklyLocallyCompactSpace X]
    [SigmaCompactSpace X] : CompactExhaustion X := by
  apply Classical.choice
  let K : ℕ → { s : Set X // IsCompact s } := fun n =>
    Nat.recOn n ⟨∅, isCompact_empty⟩ fun n s =>
      ⟨(exists_compact_superset s.2).choose ∪ compactCovering X n,
        (exists_compact_superset s.2).choose_spec.1.union (isCompact_compactCovering _ _)⟩
  refine' ⟨⟨fun n => (K n).1, fun n => (K n).2, fun n => _, _⟩⟩
  · exact Subset.trans (exists_compact_superset (K n).2).choose_spec.2
      (interior_mono <| subset_union_left _ _)
  · refine' univ_subset_iff.1 (iUnion_compactCovering X ▸ _)
    exact iUnion_mono' fun n => ⟨n + 1, subset_union_right _ _⟩
#align compact_exhaustion.choice CompactExhaustion.choice

noncomputable instance [LocallyCompactSpace α] [SigmaCompactSpace α] :
    Inhabited (CompactExhaustion α) :=
  ⟨CompactExhaustion.choice α⟩

end CompactExhaustion

section Clopen

-- porting note: todo: redefine as `IsClosed s ∧ IsOpen s`
/-- A set is clopen if it is both open and closed. -/
def IsClopen (s : Set α) : Prop :=
  IsOpen s ∧ IsClosed s
#align is_clopen IsClopen

protected theorem IsClopen.isOpen (hs : IsClopen s) : IsOpen s := hs.1
#align is_clopen.is_open IsClopen.isOpen

protected theorem IsClopen.isClosed (hs : IsClopen s) : IsClosed s := hs.2
#align is_clopen.is_closed IsClopen.isClosed

theorem isClopen_iff_frontier_eq_empty {s : Set α} : IsClopen s ↔ frontier s = ∅ := by
  rw [IsClopen, ← closure_eq_iff_isClosed, ← interior_eq_iff_isOpen, frontier, diff_eq_empty]
  refine' ⟨fun h => (h.2.trans h.1.symm).subset, fun h => _⟩
  exact ⟨interior_subset.antisymm (subset_closure.trans h),
    (h.trans interior_subset).antisymm subset_closure⟩
#align is_clopen_iff_frontier_eq_empty isClopen_iff_frontier_eq_empty

alias ⟨IsClopen.frontier_eq, _⟩ := isClopen_iff_frontier_eq_empty
#align is_clopen.frontier_eq IsClopen.frontier_eq

theorem IsClopen.union {s t : Set α} (hs : IsClopen s) (ht : IsClopen t) : IsClopen (s ∪ t) :=
  ⟨hs.1.union ht.1, hs.2.union ht.2⟩
#align is_clopen.union IsClopen.union

theorem IsClopen.inter {s t : Set α} (hs : IsClopen s) (ht : IsClopen t) : IsClopen (s ∩ t) :=
  ⟨hs.1.inter ht.1, hs.2.inter ht.2⟩
#align is_clopen.inter IsClopen.inter

@[simp] theorem isClopen_empty : IsClopen (∅ : Set α) := ⟨isOpen_empty, isClosed_empty⟩
#align is_clopen_empty isClopen_empty

@[simp] theorem isClopen_univ : IsClopen (univ : Set α) := ⟨isOpen_univ, isClosed_univ⟩
#align is_clopen_univ isClopen_univ

theorem IsClopen.compl {s : Set α} (hs : IsClopen s) : IsClopen sᶜ :=
  ⟨hs.2.isOpen_compl, hs.1.isClosed_compl⟩
#align is_clopen.compl IsClopen.compl

@[simp]
theorem isClopen_compl_iff {s : Set α} : IsClopen sᶜ ↔ IsClopen s :=
  ⟨fun h => compl_compl s ▸ IsClopen.compl h, IsClopen.compl⟩
#align is_clopen_compl_iff isClopen_compl_iff

theorem IsClopen.diff {s t : Set α} (hs : IsClopen s) (ht : IsClopen t) : IsClopen (s \ t) :=
  hs.inter ht.compl
#align is_clopen.diff IsClopen.diff

theorem IsClopen.prod {s : Set α} {t : Set β} (hs : IsClopen s) (ht : IsClopen t) :
    IsClopen (s ×ˢ t) :=
  ⟨hs.1.prod ht.1, hs.2.prod ht.2⟩
#align is_clopen.prod IsClopen.prod

theorem isClopen_iUnion_of_finite {β : Type*} [Finite β] {s : β → Set α} (h : ∀ i, IsClopen (s i)) :
    IsClopen (⋃ i, s i) :=
  ⟨isOpen_iUnion (forall_and.1 h).1, isClosed_iUnion_of_finite (forall_and.1 h).2⟩
#align is_clopen_Union isClopen_iUnion_of_finite

theorem Set.Finite.isClopen_biUnion {β : Type*} {s : Set β} {f : β → Set α} (hs : s.Finite)
    (h : ∀ i ∈ s, IsClopen <| f i) : IsClopen (⋃ i ∈ s, f i) :=
  ⟨isOpen_biUnion fun i hi => (h i hi).1, hs.isClosed_biUnion fun i hi => (h i hi).2⟩
#align is_clopen_bUnion Set.Finite.isClopen_biUnion

theorem isClopen_biUnion_finset {β : Type*} {s : Finset β} {f : β → Set α}
    (h : ∀ i ∈ s, IsClopen <| f i) : IsClopen (⋃ i ∈ s, f i) :=
 s.finite_toSet.isClopen_biUnion  h
#align is_clopen_bUnion_finset isClopen_biUnion_finset

theorem isClopen_iInter_of_finite {β : Type*} [Finite β] {s : β → Set α} (h : ∀ i, IsClopen (s i)) :
    IsClopen (⋂ i, s i) :=
  ⟨isOpen_iInter_of_finite (forall_and.1 h).1, isClosed_iInter (forall_and.1 h).2⟩
#align is_clopen_Inter isClopen_iInter_of_finite

theorem Set.Finite.isClopen_biInter {β : Type*} {s : Set β} (hs : s.Finite) {f : β → Set α}
    (h : ∀ i ∈ s, IsClopen (f i)) : IsClopen (⋂ i ∈ s, f i) :=
  ⟨hs.isOpen_biInter fun i hi => (h i hi).1, isClosed_biInter fun i hi => (h i hi).2⟩
#align is_clopen_bInter Set.Finite.isClopen_biInter

theorem isClopen_biInter_finset {β : Type*} {s : Finset β} {f : β → Set α}
    (h : ∀ i ∈ s, IsClopen (f i)) : IsClopen (⋂ i ∈ s, f i) :=
  s.finite_toSet.isClopen_biInter h
#align is_clopen_bInter_finset isClopen_biInter_finset

theorem IsClopen.preimage {s : Set β} (h : IsClopen s) {f : α → β} (hf : Continuous f) :
    IsClopen (f ⁻¹' s) :=
  ⟨h.1.preimage hf, h.2.preimage hf⟩
#align is_clopen.preimage IsClopen.preimage

theorem ContinuousOn.preimage_clopen_of_clopen {f : α → β} {s : Set α} {t : Set β}
    (hf : ContinuousOn f s) (hs : IsClopen s) (ht : IsClopen t) : IsClopen (s ∩ f ⁻¹' t) :=
  ⟨ContinuousOn.preimage_open_of_open hf hs.1 ht.1,
    ContinuousOn.preimage_closed_of_closed hf hs.2 ht.2⟩
#align continuous_on.preimage_clopen_of_clopen ContinuousOn.preimage_clopen_of_clopen

/-- The intersection of a disjoint covering by two open sets of a clopen set will be clopen. -/
theorem isClopen_inter_of_disjoint_cover_clopen {Z a b : Set α} (h : IsClopen Z) (cover : Z ⊆ a ∪ b)
    (ha : IsOpen a) (hb : IsOpen b) (hab : Disjoint a b) : IsClopen (Z ∩ a) := by
  refine' ⟨IsOpen.inter h.1 ha, _⟩
  have : IsClosed (Z ∩ bᶜ) := IsClosed.inter h.2 (isClosed_compl_iff.2 hb)
  convert this using 1
  refine' (inter_subset_inter_right Z hab.subset_compl_right).antisymm _
  rintro x ⟨hx₁, hx₂⟩
  exact ⟨hx₁, by simpa [not_mem_of_mem_compl hx₂] using cover hx₁⟩
#align is_clopen_inter_of_disjoint_cover_clopen isClopen_inter_of_disjoint_cover_clopen

@[simp]
theorem isClopen_discrete [DiscreteTopology α] (x : Set α) : IsClopen x :=
  ⟨isOpen_discrete _, isClosed_discrete _⟩
#align is_clopen_discrete isClopen_discrete

-- porting note: new lemma
theorem isClopen_range_inl : IsClopen (range (Sum.inl : α → α ⊕ β)) :=
  ⟨isOpen_range_inl, isClosed_range_inl⟩

-- porting note: new lemma
theorem isClopen_range_inr : IsClopen (range (Sum.inr : β → α ⊕ β)) :=
  ⟨isOpen_range_inr, isClosed_range_inr⟩

theorem isClopen_range_sigmaMk {ι : Type*} {σ : ι → Type*} [∀ i, TopologicalSpace (σ i)] {i : ι} :
    IsClopen (Set.range (@Sigma.mk ι σ i)) :=
  ⟨openEmbedding_sigmaMk.open_range, closedEmbedding_sigmaMk.closed_range⟩
#align clopen_range_sigma_mk isClopen_range_sigmaMk

protected theorem QuotientMap.isClopen_preimage {f : α → β} (hf : QuotientMap f) {s : Set β} :
    IsClopen (f ⁻¹' s) ↔ IsClopen s :=
  and_congr hf.isOpen_preimage hf.isClosed_preimage
#align quotient_map.is_clopen_preimage QuotientMap.isClopen_preimage

variable {X : Type*} [TopologicalSpace X]

theorem continuous_boolIndicator_iff_clopen (U : Set X) :
    Continuous U.boolIndicator ↔ IsClopen U := by
  constructor
  · intro hc
    rw [← U.preimage_boolIndicator_true]
    exact ⟨(isOpen_discrete _).preimage hc, (isClosed_discrete _).preimage hc⟩
  · refine' fun hU => ⟨fun s _ => _⟩
    rcases U.preimage_boolIndicator s with (h | h | h | h) <;> rw [h]
    exacts [isOpen_univ, hU.1, hU.2.isOpen_compl, isOpen_empty]
#align continuous_bool_indicator_iff_clopen continuous_boolIndicator_iff_clopen

theorem continuousOn_boolIndicator_iff_clopen (s U : Set X) :
    ContinuousOn U.boolIndicator s ↔ IsClopen (((↑) : s → X) ⁻¹' U) := by
  rw [continuousOn_iff_continuous_restrict, ← continuous_boolIndicator_iff_clopen]
  rfl
#align continuous_on_indicator_iff_clopen continuousOn_boolIndicator_iff_clopen

end Clopen

section Preirreducible

/-- A preirreducible set `s` is one where there is no non-trivial pair of disjoint opens on `s`. -/
def IsPreirreducible (s : Set α) : Prop :=
  ∀ u v : Set α, IsOpen u → IsOpen v → (s ∩ u).Nonempty → (s ∩ v).Nonempty → (s ∩ (u ∩ v)).Nonempty
#align is_preirreducible IsPreirreducible

/-- An irreducible set `s` is one that is nonempty and
where there is no non-trivial pair of disjoint opens on `s`. -/
def IsIrreducible (s : Set α) : Prop :=
  s.Nonempty ∧ IsPreirreducible s
#align is_irreducible IsIrreducible

theorem IsIrreducible.nonempty {s : Set α} (h : IsIrreducible s) : s.Nonempty :=
  h.1
#align is_irreducible.nonempty IsIrreducible.nonempty

theorem IsIrreducible.isPreirreducible {s : Set α} (h : IsIrreducible s) : IsPreirreducible s :=
  h.2
#align is_irreducible.is_preirreducible IsIrreducible.isPreirreducible

theorem isPreirreducible_empty : IsPreirreducible (∅ : Set α) := fun _ _ _ _ _ ⟨_, h1, _⟩ =>
  h1.elim
#align is_preirreducible_empty isPreirreducible_empty

theorem Set.Subsingleton.isPreirreducible {s : Set α} (hs : s.Subsingleton) : IsPreirreducible s :=
  fun _u _v _ _ ⟨_x, hxs, hxu⟩ ⟨y, hys, hyv⟩ => ⟨y, hys, hs hxs hys ▸ hxu, hyv⟩
#align set.subsingleton.is_preirreducible Set.Subsingleton.isPreirreducible

-- porting note: new lemma
theorem isPreirreducible_singleton {x} : IsPreirreducible ({x} : Set α) :=
  subsingleton_singleton.isPreirreducible

theorem isIrreducible_singleton {x} : IsIrreducible ({x} : Set α) :=
  ⟨singleton_nonempty x, isPreirreducible_singleton⟩
#align is_irreducible_singleton isIrreducible_singleton

theorem isPreirreducible_iff_closure {s : Set α} :
    IsPreirreducible (closure s) ↔ IsPreirreducible s :=
  forall₄_congr fun u v hu hv => by
    iterate 3 rw [closure_inter_open_nonempty_iff]
    exacts [hu.inter hv, hv, hu]
#align is_preirreducible_iff_closure isPreirreducible_iff_closure

theorem isIrreducible_iff_closure {s : Set α} : IsIrreducible (closure s) ↔ IsIrreducible s :=
  and_congr closure_nonempty_iff isPreirreducible_iff_closure
#align is_irreducible_iff_closure isIrreducible_iff_closure

protected alias ⟨_, IsPreirreducible.closure⟩ := isPreirreducible_iff_closure
#align is_preirreducible.closure IsPreirreducible.closure

protected alias ⟨_, IsIrreducible.closure⟩ := isIrreducible_iff_closure
#align is_irreducible.closure IsIrreducible.closure

theorem exists_preirreducible (s : Set α) (H : IsPreirreducible s) :
    ∃ t : Set α, IsPreirreducible t ∧ s ⊆ t ∧ ∀ u, IsPreirreducible u → t ⊆ u → u = t :=
  let ⟨m, hm, hsm, hmm⟩ :=
    zorn_subset_nonempty { t : Set α | IsPreirreducible t }
      (fun c hc hcc _ =>
        ⟨⋃₀ c, fun u v hu hv ⟨y, hy, hyu⟩ ⟨z, hz, hzv⟩ =>
          let ⟨p, hpc, hyp⟩ := mem_sUnion.1 hy
          let ⟨q, hqc, hzq⟩ := mem_sUnion.1 hz
          Or.casesOn (hcc.total hpc hqc)
            (fun hpq : p ⊆ q =>
              let ⟨x, hxp, hxuv⟩ := hc hqc u v hu hv ⟨y, hpq hyp, hyu⟩ ⟨z, hzq, hzv⟩
              ⟨x, mem_sUnion_of_mem hxp hqc, hxuv⟩)
            fun hqp : q ⊆ p =>
            let ⟨x, hxp, hxuv⟩ := hc hpc u v hu hv ⟨y, hyp, hyu⟩ ⟨z, hqp hzq, hzv⟩
            ⟨x, mem_sUnion_of_mem hxp hpc, hxuv⟩,
          fun _ hxc => subset_sUnion_of_mem hxc⟩)
      s H
  ⟨m, hm, hsm, fun _u hu hmu => hmm _ hu hmu⟩
#align exists_preirreducible exists_preirreducible

/-- The set of irreducible components of a topological space. -/
def irreducibleComponents (α : Type*) [TopologicalSpace α] : Set (Set α) :=
  maximals (· ≤ ·) { s : Set α | IsIrreducible s }
#align irreducible_components irreducibleComponents

theorem isClosed_of_mem_irreducibleComponents (s) (H : s ∈ irreducibleComponents α) :
    IsClosed s := by
  rw [← closure_eq_iff_isClosed, eq_comm]
  exact subset_closure.antisymm (H.2 H.1.closure subset_closure)
#align is_closed_of_mem_irreducible_components isClosed_of_mem_irreducibleComponents

theorem irreducibleComponents_eq_maximals_closed (α : Type*) [TopologicalSpace α] :
    irreducibleComponents α = maximals (· ≤ ·) { s : Set α | IsClosed s ∧ IsIrreducible s } := by
  ext s
  constructor
  · intro H
    exact ⟨⟨isClosed_of_mem_irreducibleComponents _ H, H.1⟩, fun x h e => H.2 h.2 e⟩
  · intro H
    refine' ⟨H.1.2, fun x h e => _⟩
    have : closure x ≤ s := H.2 ⟨isClosed_closure, h.closure⟩ (e.trans subset_closure)
    exact le_trans subset_closure this
#align irreducible_components_eq_maximals_closed irreducibleComponents_eq_maximals_closed

/-- A maximal irreducible set that contains a given point. -/
def irreducibleComponent (x : α) : Set α :=
  Classical.choose (exists_preirreducible {x} isPreirreducible_singleton)
#align irreducible_component irreducibleComponent

theorem irreducibleComponent_property (x : α) :
    IsPreirreducible (irreducibleComponent x) ∧
      {x} ⊆ irreducibleComponent x ∧
        ∀ u, IsPreirreducible u → irreducibleComponent x ⊆ u → u = irreducibleComponent x :=
  Classical.choose_spec (exists_preirreducible {x} isPreirreducible_singleton)
#align irreducible_component_property irreducibleComponent_property

theorem mem_irreducibleComponent {x : α} : x ∈ irreducibleComponent x :=
  singleton_subset_iff.1 (irreducibleComponent_property x).2.1
#align mem_irreducible_component mem_irreducibleComponent

theorem isIrreducible_irreducibleComponent {x : α} : IsIrreducible (irreducibleComponent x) :=
  ⟨⟨x, mem_irreducibleComponent⟩, (irreducibleComponent_property x).1⟩
#align is_irreducible_irreducible_component isIrreducible_irreducibleComponent

theorem eq_irreducibleComponent {x : α} {s : Set α} :
    IsPreirreducible s → irreducibleComponent x ⊆ s → s = irreducibleComponent x :=
  (irreducibleComponent_property x).2.2 _
#align eq_irreducible_component eq_irreducibleComponent

theorem irreducibleComponent_mem_irreducibleComponents (x : α) :
    irreducibleComponent x ∈ irreducibleComponents α :=
  ⟨isIrreducible_irreducibleComponent, fun _ h₁ h₂ => (eq_irreducibleComponent h₁.2 h₂).le⟩
#align irreducible_component_mem_irreducible_components irreducibleComponent_mem_irreducibleComponents

theorem isClosed_irreducibleComponent {x : α} : IsClosed (irreducibleComponent x) :=
  isClosed_of_mem_irreducibleComponents _ (irreducibleComponent_mem_irreducibleComponents x)
#align is_closed_irreducible_component isClosed_irreducibleComponent

/-- A preirreducible space is one where there is no non-trivial pair of disjoint opens. -/
class PreirreducibleSpace (α : Type u) [TopologicalSpace α] : Prop where
  /-- In a preirreducible space, `Set.univ` is a preirreducible set. -/
  isPreirreducible_univ : IsPreirreducible (univ : Set α)
#align preirreducible_space PreirreducibleSpace

/-- An irreducible space is one that is nonempty
and where there is no non-trivial pair of disjoint opens. -/
class IrreducibleSpace (α : Type u) [TopologicalSpace α] extends PreirreducibleSpace α : Prop where
  toNonempty : Nonempty α
#align irreducible_space IrreducibleSpace

-- see Note [lower instance priority]
attribute [instance 50] IrreducibleSpace.toNonempty

theorem IrreducibleSpace.isIrreducible_univ (α : Type u) [TopologicalSpace α] [IrreducibleSpace α] :
    IsIrreducible (univ : Set α) :=
  ⟨univ_nonempty, PreirreducibleSpace.isPreirreducible_univ⟩
#align irreducible_space.is_irreducible_univ IrreducibleSpace.isIrreducible_univ

theorem irreducibleSpace_def (α : Type u) [TopologicalSpace α] :
    IrreducibleSpace α ↔ IsIrreducible (⊤ : Set α) :=
  ⟨@IrreducibleSpace.isIrreducible_univ α _, fun h =>
    haveI : PreirreducibleSpace α := ⟨h.2⟩
    ⟨⟨h.1.some⟩⟩⟩
#align irreducible_space_def irreducibleSpace_def

theorem nonempty_preirreducible_inter [PreirreducibleSpace α] {s t : Set α} :
    IsOpen s → IsOpen t → s.Nonempty → t.Nonempty → (s ∩ t).Nonempty := by
  simpa only [univ_inter, univ_subset_iff] using
    @PreirreducibleSpace.isPreirreducible_univ α _ _ s t
#align nonempty_preirreducible_inter nonempty_preirreducible_inter

/-- In a (pre)irreducible space, a nonempty open set is dense. -/
protected theorem IsOpen.dense [PreirreducibleSpace α] {s : Set α} (ho : IsOpen s)
    (hne : s.Nonempty) : Dense s :=
  dense_iff_inter_open.2 fun _t hto htne => nonempty_preirreducible_inter hto ho htne hne
#align is_open.dense IsOpen.dense

theorem IsPreirreducible.image {s : Set α} (H : IsPreirreducible s) (f : α → β)
    (hf : ContinuousOn f s) : IsPreirreducible (f '' s) := by
  rintro u v hu hv ⟨_, ⟨⟨x, hx, rfl⟩, hxu⟩⟩ ⟨_, ⟨⟨y, hy, rfl⟩, hyv⟩⟩
  rw [← mem_preimage] at hxu hyv
  rcases continuousOn_iff'.1 hf u hu with ⟨u', hu', u'_eq⟩
  rcases continuousOn_iff'.1 hf v hv with ⟨v', hv', v'_eq⟩
  have := H u' v' hu' hv'
  rw [inter_comm s u', ← u'_eq] at this
  rw [inter_comm s v', ← v'_eq] at this
  rcases this ⟨x, hxu, hx⟩ ⟨y, hyv, hy⟩ with ⟨z, hzs, hzu', hzv'⟩
  refine' ⟨f z, mem_image_of_mem f hzs, _, _⟩
  all_goals
    rw [← mem_preimage]
    apply mem_of_mem_inter_left
    show z ∈ _ ∩ s
    simp [*]
#align is_preirreducible.image IsPreirreducible.image

theorem IsIrreducible.image {s : Set α} (H : IsIrreducible s) (f : α → β) (hf : ContinuousOn f s) :
    IsIrreducible (f '' s) :=
  ⟨H.nonempty.image _, H.isPreirreducible.image f hf⟩
#align is_irreducible.image IsIrreducible.image

theorem Subtype.preirreducibleSpace {s : Set α} (h : IsPreirreducible s) :
    PreirreducibleSpace s where
  isPreirreducible_univ := by
    rintro _ _ ⟨u, hu, rfl⟩ ⟨v, hv, rfl⟩ ⟨⟨x, hxs⟩, -, hxu⟩ ⟨⟨y, hys⟩, -, hyv⟩
    rcases h u v hu hv ⟨x, hxs, hxu⟩ ⟨y, hys, hyv⟩ with ⟨z, hzs, ⟨hzu, hzv⟩⟩
    exact ⟨⟨z, hzs⟩, ⟨Set.mem_univ _, ⟨hzu, hzv⟩⟩⟩
#align subtype.preirreducible_space Subtype.preirreducibleSpace

theorem Subtype.irreducibleSpace {s : Set α} (h : IsIrreducible s) : IrreducibleSpace s where
  isPreirreducible_univ :=
    (Subtype.preirreducibleSpace h.isPreirreducible).isPreirreducible_univ
  toNonempty := h.nonempty.to_subtype
#align subtype.irreducible_space Subtype.irreducibleSpace

/-- An infinite type with cofinite topology is an irreducible topological space. -/
instance (priority := 100) {α} [Infinite α] : IrreducibleSpace (CofiniteTopology α) where
  isPreirreducible_univ u v := by
    haveI : Infinite (CofiniteTopology α) := ‹_›
    simp only [CofiniteTopology.isOpen_iff, univ_inter]
    intro hu hv hu' hv'
    simpa only [compl_union, compl_compl] using ((hu hu').union (hv hv')).infinite_compl.nonempty
  toNonempty := (inferInstance : Nonempty α)

/-- A set `s` is irreducible if and only if
for every finite collection of open sets all of whose members intersect `s`,
`s` also intersects the intersection of the entire collection
(i.e., there is an element of `s` contained in every member of the collection). -/
theorem isIrreducible_iff_sInter {s : Set α} :
    IsIrreducible s ↔
      ∀ (U : Finset (Set α)), (∀ u ∈ U, IsOpen u) → (∀ u ∈ U, (s ∩ u).Nonempty) →
        (s ∩ ⋂₀ ↑U).Nonempty := by
  refine ⟨fun h U hu hU => ?_, fun h => ⟨?_, ?_⟩⟩
  · induction U using Finset.induction_on
    case empty => simpa using h.nonempty
    case insert u U _ IH =>
      rw [Finset.coe_insert, sInter_insert]
      rw [Finset.forall_mem_insert] at hu hU
      exact h.2 _ _ hu.1 (U.finite_toSet.isOpen_sInter hu.2) hU.1 (IH hu.2 hU.2)
  · simpa using h ∅
  · intro u v hu hv hu' hv'
    simpa [*] using h {u, v}
#align is_irreducible_iff_sInter isIrreducible_iff_sInter

/-- A set is preirreducible if and only if
for every cover by two closed sets, it is contained in one of the two covering sets. -/
theorem isPreirreducible_iff_closed_union_closed {s : Set α} :
    IsPreirreducible s ↔
      ∀ z₁ z₂ : Set α, IsClosed z₁ → IsClosed z₂ → s ⊆ z₁ ∪ z₂ → s ⊆ z₁ ∨ s ⊆ z₂ := by
  refine compl_surjective.forall.trans <| forall_congr' fun z₁ => compl_surjective.forall.trans <|
    forall_congr' fun z₂ => ?_
  simp only [isOpen_compl_iff, ← compl_union, inter_compl_nonempty_iff]
  refine forall₂_congr fun _ _ => ?_
  rw [← and_imp, ← not_or, not_imp_not]
#align is_preirreducible_iff_closed_union_closed isPreirreducible_iff_closed_union_closed

/-- A set is irreducible if and only if for every cover by a finite collection of closed sets, it is
contained in one of the members of the collection. -/
theorem isIrreducible_iff_sUnion_closed {s : Set α} :
    IsIrreducible s ↔
      ∀ Z : Finset (Set α), (∀ z ∈ Z, IsClosed z) → (s ⊆ ⋃₀ ↑Z) → ∃ z ∈ Z, s ⊆ z := by
  simp only [isIrreducible_iff_sInter]
  refine ((@compl_involutive (Set α) _).toPerm _).finsetCongr.forall_congr fun {Z} => ?_
  simp_rw [Equiv.finsetCongr_apply, Finset.forall_mem_map, Finset.mem_map, Finset.coe_map,
    sUnion_image, Equiv.coe_toEmbedding, Function.Involutive.coe_toPerm, isClosed_compl_iff,
    exists_exists_and_eq_and]
  refine forall_congr' fun _ => Iff.trans ?_ not_imp_not
  simp only [not_exists, not_and, ← compl_iInter₂, ← sInter_eq_biInter,
    subset_compl_iff_disjoint_right, not_disjoint_iff_nonempty_inter]
#align is_irreducible_iff_sUnion_closed isIrreducible_iff_sUnion_closed

/-- A nonempty open subset of a preirreducible subspace is dense in the subspace. -/
theorem subset_closure_inter_of_isPreirreducible_of_isOpen {S U : Set α} (hS : IsPreirreducible S)
    (hU : IsOpen U) (h : (S ∩ U).Nonempty) : S ⊆ closure (S ∩ U) := by
  by_contra h'
  obtain ⟨x, h₁, h₂, h₃⟩ :=
    hS _ (closure (S ∩ U))ᶜ hU isClosed_closure.isOpen_compl h (inter_compl_nonempty_iff.mpr h')
  exact h₃ (subset_closure ⟨h₁, h₂⟩)
#align subset_closure_inter_of_is_preirreducible_of_is_open subset_closure_inter_of_isPreirreducible_of_isOpen

/-- If `∅ ≠ U ⊆ S ⊆ Z` such that `U` is open and `Z` is preirreducible, then `S` is irreducible. -/
theorem IsPreirreducible.subset_irreducible {S U Z : Set α} (hZ : IsPreirreducible Z)
    (hU : U.Nonempty) (hU' : IsOpen U) (h₁ : U ⊆ S) (h₂ : S ⊆ Z) : IsIrreducible S := by
  obtain ⟨z, hz⟩ := hU
  replace hZ : IsIrreducible Z := ⟨⟨z, h₂ (h₁ hz)⟩, hZ⟩
  refine' ⟨⟨z, h₁ hz⟩, _⟩
  rintro u v hu hv ⟨x, hx, hx'⟩ ⟨y, hy, hy'⟩
  obtain ⟨a, -, ha'⟩ : Set.Nonempty (Z ∩ ⋂₀ ↑({U, u, v} : Finset (Set α)))
  · refine isIrreducible_iff_sInter.mp hZ {U, u, v} ?_ ?_
    · simp [*]
    · intro U H
      simp only [Finset.mem_insert, Finset.mem_singleton] at H
      rcases H with (rfl | rfl | rfl)
      exacts [⟨z, h₂ (h₁ hz), hz⟩, ⟨x, h₂ hx, hx'⟩, ⟨y, h₂ hy, hy'⟩]
  replace ha' : a ∈ U ∧ a ∈ u ∧ a ∈ v := by simpa using ha'
  exact ⟨a, h₁ ha'.1, ha'.2⟩
#align is_preirreducible.subset_irreducible IsPreirreducible.subset_irreducible

theorem IsPreirreducible.open_subset {Z U : Set α} (hZ : IsPreirreducible Z) (hU : IsOpen U)
    (hU' : U ⊆ Z) : IsPreirreducible U :=
  U.eq_empty_or_nonempty.elim (fun h => h.symm ▸ isPreirreducible_empty) fun h =>
    (hZ.subset_irreducible h hU (fun _ => id) hU').2
#align is_preirreducible.open_subset IsPreirreducible.open_subset

theorem IsPreirreducible.interior {Z : Set α} (hZ : IsPreirreducible Z) :
    IsPreirreducible (interior Z) :=
  hZ.open_subset isOpen_interior interior_subset
#align is_preirreducible.interior IsPreirreducible.interior

theorem IsPreirreducible.preimage {Z : Set α} (hZ : IsPreirreducible Z) {f : β → α}
    (hf : OpenEmbedding f) : IsPreirreducible (f ⁻¹' Z) := by
  rintro U V hU hV ⟨x, hx, hx'⟩ ⟨y, hy, hy'⟩
  obtain ⟨_, h₁, ⟨z, h₂, rfl⟩, ⟨z', h₃, h₄⟩⟩ :=
    hZ _ _ (hf.isOpenMap _ hU) (hf.isOpenMap _ hV) ⟨f x, hx, Set.mem_image_of_mem f hx'⟩
      ⟨f y, hy, Set.mem_image_of_mem f hy'⟩
  cases hf.inj h₄
  exact ⟨z, h₁, h₂, h₃⟩
#align is_preirreducible.preimage IsPreirreducible.preimage

end Preirreducible<|MERGE_RESOLUTION|>--- conflicted
+++ resolved
@@ -868,11 +868,7 @@
 #align exists_subset_nhds_of_compact_space exists_subset_nhds_of_compactSpace
 
 /-- If `f : α → β` is an `Inducing` map,
-<<<<<<< HEAD
-the image `f '' s` of a set `s` is compact if and only `s` is compact. -/
-=======
 the image `f '' s` of a set `s` is compact if and only if `s` is compact. -/
->>>>>>> 2e62146c
 theorem Inducing.isCompact_iff {f : α → β} (hf : Inducing f) {s : Set α} :
     IsCompact (f '' s) ↔ IsCompact s := by
   refine ⟨fun hs F F_ne_bot F_le => ?_, fun hs => hs.image hf.continuous⟩
