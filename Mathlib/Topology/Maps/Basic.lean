/-
Copyright (c) 2017 Johannes Hölzl. All rights reserved.
Released under Apache 2.0 license as described in the file LICENSE.
Authors: Johannes Hölzl, Mario Carneiro, Patrick Massot
-/
import Mathlib.Topology.Order
import Mathlib.Topology.NhdsSet

/-!
# Specific classes of maps between topological spaces

This file introduces the following properties of a map `f : X → Y` between topological spaces:

* `IsOpenMap f` means the image of an open set under `f` is open.
* `IsClosedMap f` means the image of a closed set under `f` is closed.

(Open and closed maps need not be continuous.)

* `IsInducing f` means the topology on `X` is the one induced via `f` from the topology on `Y`.
  These behave like embeddings except they need not be injective. Instead, points of `X` which
  are identified by `f` are also inseparable in the topology on `X`.
* `IsEmbedding f` means `f` is inducing and also injective. Equivalently, `f` identifies `X` with
  a subspace of `Y`.
* `IsOpenEmbedding f` means `f` is an embedding with open image, so it identifies `X` with an
  open subspace of `Y`. Equivalently, `f` is an embedding and an open map.
* `IsClosedEmbedding f` similarly means `f` is an embedding with closed image, so it identifies
  `X` with a closed subspace of `Y`. Equivalently, `f` is an embedding and a closed map.

* `IsQuotientMap f` is the dual condition to `IsEmbedding f`: `f` is surjective and the topology
  on `Y` is the one coinduced via `f` from the topology on `X`. Equivalently, `f` identifies
  `Y` with a quotient of `X`. Quotient maps are also sometimes known as identification maps.

## References

* <https://en.wikipedia.org/wiki/Open_and_closed_maps>
* <https://en.wikipedia.org/wiki/Embedding#General_topology>
* <https://en.wikipedia.org/wiki/Quotient_space_(topology)#Quotient_map>

## Tags

open map, closed map, embedding, quotient map, identification map

-/


open Set Filter Function

open TopologicalSpace Topology Filter

variable {X : Type*} {Y : Type*} {Z : Type*} {ι : Type*} {f : X → Y} {g : Y → Z}

namespace Topology
section IsInducing

variable [TopologicalSpace Y]

protected lemma IsInducing.induced (f : X → Y) : @IsInducing X Y (induced f ‹_›) _ f :=
  @IsInducing.mk _ _ (TopologicalSpace.induced f ‹_›) _ _ rfl

variable [TopologicalSpace X]

protected lemma IsInducing.id : IsInducing (@id X) := ⟨induced_id.symm⟩

variable [TopologicalSpace Z]

protected lemma IsInducing.comp (hg : IsInducing g) (hf : IsInducing f) :
    IsInducing (g ∘ f) :=
  ⟨by rw [hf.eq_induced, hg.eq_induced, induced_compose]⟩

lemma IsInducing.of_comp_iff (hg : IsInducing g) : IsInducing (g ∘ f) ↔ IsInducing f := by
  refine ⟨fun h ↦ ?_, hg.comp⟩
  rw [isInducing_iff, hg.eq_induced, induced_compose, h.eq_induced]

lemma IsInducing.of_comp (hf : Continuous f) (hg : Continuous g) (hgf : IsInducing (g ∘ f)) :
    IsInducing f :=
  ⟨le_antisymm hf.le_induced (by grw [hgf.eq_induced, ← induced_compose, ← hg.le_induced])⟩

lemma isInducing_iff_nhds : IsInducing f ↔ ∀ x, 𝓝 x = comap f (𝓝 (f x)) :=
  (isInducing_iff _).trans (induced_iff_nhds_eq f)

namespace IsInducing

lemma nhds_eq_comap (hf : IsInducing f) : ∀ x : X, 𝓝 x = comap f (𝓝 <| f x) :=
  isInducing_iff_nhds.1 hf

lemma basis_nhds {p : ι → Prop} {s : ι → Set Y} (hf : IsInducing f) {x : X}
    (h_basis : (𝓝 (f x)).HasBasis p s) : (𝓝 x).HasBasis p (preimage f ∘ s) :=
  hf.nhds_eq_comap x ▸ h_basis.comap f

lemma nhdsSet_eq_comap (hf : IsInducing f) (s : Set X) :
    𝓝ˢ s = comap f (𝓝ˢ (f '' s)) := by
  simp only [nhdsSet, sSup_image, comap_iSup, hf.nhds_eq_comap, iSup_image]

lemma map_nhds_eq (hf : IsInducing f) (x : X) : (𝓝 x).map f = 𝓝[range f] f x :=
  hf.eq_induced ▸ map_nhds_induced_eq x

lemma map_nhds_of_mem (hf : IsInducing f) (x : X) (h : range f ∈ 𝓝 (f x)) :
    (𝓝 x).map f = 𝓝 (f x) := hf.eq_induced ▸ map_nhds_induced_of_mem h

lemma mapClusterPt_iff (hf : IsInducing f) {x : X} {l : Filter X} :
    MapClusterPt (f x) l f ↔ ClusterPt x l := by
  delta MapClusterPt ClusterPt
  rw [← Filter.push_pull', ← hf.nhds_eq_comap, map_neBot_iff]

lemma image_mem_nhdsWithin (hf : IsInducing f) {x : X} {s : Set X} (hs : s ∈ 𝓝 x) :
    f '' s ∈ 𝓝[range f] f x :=
  hf.map_nhds_eq x ▸ image_mem_map hs

lemma tendsto_nhds_iff {f : ι → Y} {l : Filter ι} {y : Y} (hg : IsInducing g) :
    Tendsto f l (𝓝 y) ↔ Tendsto (g ∘ f) l (𝓝 (g y)) := by
  rw [hg.nhds_eq_comap, tendsto_comap_iff]

lemma continuousAt_iff (hg : IsInducing g) {x : X} :
    ContinuousAt f x ↔ ContinuousAt (g ∘ f) x :=
  hg.tendsto_nhds_iff

lemma continuous_iff (hg : IsInducing g) :
    Continuous f ↔ Continuous (g ∘ f) := by
  simp_rw [continuous_iff_continuousAt, hg.continuousAt_iff]

lemma continuousAt_iff' (hf : IsInducing f) {x : X} (h : range f ∈ 𝓝 (f x)) :
    ContinuousAt (g ∘ f) x ↔ ContinuousAt g (f x) := by
  simp_rw [ContinuousAt, Filter.Tendsto, ← hf.map_nhds_of_mem _ h, Filter.map_map, comp]

protected lemma continuous (hf : IsInducing f) : Continuous f :=
  hf.continuous_iff.mp continuous_id

lemma closure_eq_preimage_closure_image (hf : IsInducing f) (s : Set X) :
    closure s = f ⁻¹' closure (f '' s) := by
  ext x
  rw [Set.mem_preimage, ← closure_induced, hf.eq_induced]

theorem isClosed_iff (hf : IsInducing f) {s : Set X} :
    IsClosed s ↔ ∃ t, IsClosed t ∧ f ⁻¹' t = s := by rw [hf.eq_induced, isClosed_induced_iff]

theorem isClosed_iff' (hf : IsInducing f) {s : Set X} :
    IsClosed s ↔ ∀ x, f x ∈ closure (f '' s) → x ∈ s := by rw [hf.eq_induced, isClosed_induced_iff']

theorem isClosed_preimage (h : IsInducing f) (s : Set Y) (hs : IsClosed s) :
    IsClosed (f ⁻¹' s) :=
  (isClosed_iff h).mpr ⟨s, hs, rfl⟩

theorem isOpen_iff (hf : IsInducing f) {s : Set X} :
    IsOpen s ↔ ∃ t, IsOpen t ∧ f ⁻¹' t = s := by rw [hf.eq_induced, isOpen_induced_iff]

theorem setOf_isOpen (hf : IsInducing f) :
    {s : Set X | IsOpen s} = preimage f '' {t | IsOpen t} :=
  Set.ext fun _ ↦ hf.isOpen_iff

theorem dense_iff (hf : IsInducing f) {s : Set X} :
    Dense s ↔ ∀ x, f x ∈ closure (f '' s) := by
  simp only [Dense, hf.closure_eq_preimage_closure_image, mem_preimage]

theorem of_subsingleton [Subsingleton X] (f : X → Y) : IsInducing f :=
  ⟨Subsingleton.elim _ _⟩

end IsInducing.IsInducing

namespace IsEmbedding

lemma induced [t : TopologicalSpace Y] (hf : Injective f) :
    @IsEmbedding X Y (t.induced f) t f :=
  @IsEmbedding.mk X Y (t.induced f) t _ (.induced f) hf

alias _root_.Function.Injective.isEmbedding_induced := IsEmbedding.induced

variable [TopologicalSpace X] [TopologicalSpace Y] [TopologicalSpace Z]

lemma isInducing (hf : IsEmbedding f) : IsInducing f := hf.toIsInducing

lemma mk' (f : X → Y) (inj : Injective f) (induced : ∀ x, comap f (𝓝 (f x)) = 𝓝 x) :
    IsEmbedding f :=
  ⟨isInducing_iff_nhds.2 fun x => (induced x).symm, inj⟩

protected lemma id : IsEmbedding (@id X) := ⟨.id, fun _ _ h => h⟩

protected lemma comp (hg : IsEmbedding g) (hf : IsEmbedding f) : IsEmbedding (g ∘ f) :=
  { hg.isInducing.comp hf.isInducing with injective := fun _ _ h => hf.injective <| hg.injective h }

lemma of_comp_iff (hg : IsEmbedding g) : IsEmbedding (g ∘ f) ↔ IsEmbedding f := by
  simp_rw [isEmbedding_iff, hg.isInducing.of_comp_iff, hg.injective.of_comp_iff f]

protected lemma of_comp (hf : Continuous f) (hg : Continuous g) (hgf : IsEmbedding (g ∘ f)) :
    IsEmbedding f where
  toIsInducing := hgf.isInducing.of_comp hf hg
  injective := hgf.injective.of_comp

lemma of_leftInverse {f : X → Y} {g : Y → X} (h : LeftInverse f g) (hf : Continuous f)
    (hg : Continuous g) : IsEmbedding g := .of_comp hg hf <| h.comp_eq_id.symm ▸ .id

alias _root_.Function.LeftInverse.isEmbedding := of_leftInverse

lemma map_nhds_eq (hf : IsEmbedding f) (x : X) :     (𝓝 x).map f = 𝓝[range f] f x :=
  hf.1.map_nhds_eq x

lemma map_nhds_of_mem (hf : IsEmbedding f) (x : X) (h : range f ∈ 𝓝 (f x)) :
    (𝓝 x).map f = 𝓝 (f x) :=
  hf.1.map_nhds_of_mem x h

lemma tendsto_nhds_iff {f : ι → Y} {l : Filter ι} {y : Y} (hg : IsEmbedding g) :
    Tendsto f l (𝓝 y) ↔ Tendsto (g ∘ f) l (𝓝 (g y)) := hg.isInducing.tendsto_nhds_iff

lemma continuous_iff (hg : IsEmbedding g) : Continuous f ↔ Continuous (g ∘ f) :=
  hg.isInducing.continuous_iff

lemma continuous (hf : IsEmbedding f) : Continuous f := hf.isInducing.continuous

lemma closure_eq_preimage_closure_image (hf : IsEmbedding f) (s : Set X) :
    closure s = f ⁻¹' closure (f '' s) :=
  hf.1.closure_eq_preimage_closure_image s

/-- The topology induced under an inclusion `f : X → Y` from a discrete topological space `Y`
is the discrete topology on `X`.

See also `DiscreteTopology.of_continuous_injective`. -/
lemma discreteTopology [DiscreteTopology Y] (hf : IsEmbedding f) : DiscreteTopology X :=
  .of_continuous_injective hf.continuous hf.injective

lemma of_subsingleton [Subsingleton X] (f : X → Y) : IsEmbedding f :=
  ⟨.of_subsingleton f, f.injective_of_subsingleton⟩

end IsEmbedding

section IsQuotientMap

variable [TopologicalSpace X] [TopologicalSpace Y] [TopologicalSpace Z]

lemma isQuotientMap_iff : IsQuotientMap f ↔ Surjective f ∧ ∀ s, IsOpen s ↔ IsOpen (f ⁻¹' s) :=
  (isQuotientMap_iff' _).trans <| and_congr Iff.rfl TopologicalSpace.ext_iff

theorem isQuotientMap_iff_isClosed :
    IsQuotientMap f ↔ Surjective f ∧ ∀ s : Set Y, IsClosed s ↔ IsClosed (f ⁻¹' s) :=
  isQuotientMap_iff.trans <| Iff.rfl.and <| compl_surjective.forall.trans <| by
    simp only [isOpen_compl_iff, preimage_compl]

namespace IsQuotientMap

protected theorem id : IsQuotientMap (@id X) :=
  ⟨fun x => ⟨x, rfl⟩, coinduced_id.symm⟩

protected theorem comp (hg : IsQuotientMap g) (hf : IsQuotientMap f) : IsQuotientMap (g ∘ f) :=
  ⟨hg.surjective.comp hf.surjective, by rw [hg.eq_coinduced, hf.eq_coinduced, coinduced_compose]⟩

protected theorem of_comp (hf : Continuous f) (hg : Continuous g)
    (hgf : IsQuotientMap (g ∘ f)) : IsQuotientMap g :=
  ⟨hgf.1.of_comp,
    le_antisymm (by grw [hgf.eq_coinduced, ← coinduced_compose, hf.coinduced_le]) hg.coinduced_le⟩

theorem of_inverse {g : Y → X} (hf : Continuous f) (hg : Continuous g) (h : LeftInverse g f) :
    IsQuotientMap g := .of_comp hf hg <| h.comp_eq_id.symm ▸ IsQuotientMap.id

protected theorem continuous_iff (hf : IsQuotientMap f) : Continuous g ↔ Continuous (g ∘ f) := by
  rw [continuous_iff_coinduced_le, continuous_iff_coinduced_le, hf.eq_coinduced, coinduced_compose]

protected theorem continuous (hf : IsQuotientMap f) : Continuous f :=
  hf.continuous_iff.mp continuous_id

protected lemma isOpen_preimage (hf : IsQuotientMap f) {s : Set Y} : IsOpen (f ⁻¹' s) ↔ IsOpen s :=
  ((isQuotientMap_iff.1 hf).2 s).symm

protected theorem isClosed_preimage (hf : IsQuotientMap f) {s : Set Y} :
    IsClosed (f ⁻¹' s) ↔ IsClosed s :=
  ((isQuotientMap_iff_isClosed.1 hf).2 s).symm

end IsQuotientMap

end Topology.IsQuotientMap

section OpenMap
variable [TopologicalSpace X] [TopologicalSpace Y] [TopologicalSpace Z]

namespace IsOpenMap

protected theorem id : IsOpenMap (@id X) := fun s hs => by rwa [image_id]

protected theorem comp (hg : IsOpenMap g) (hf : IsOpenMap f) :
    IsOpenMap (g ∘ f) := fun s hs => by rw [image_comp]; exact hg _ (hf _ hs)

theorem isOpen_range (hf : IsOpenMap f) : IsOpen (range f) := by
  rw [← image_univ]
  exact hf _ isOpen_univ

theorem image_mem_nhds (hf : IsOpenMap f) {x : X} {s : Set X} (hx : s ∈ 𝓝 x) : f '' s ∈ 𝓝 (f x) :=
  let ⟨t, hts, ht, hxt⟩ := mem_nhds_iff.1 hx
  mem_of_superset (IsOpen.mem_nhds (hf t ht) (mem_image_of_mem _ hxt)) (image_mono hts)

theorem range_mem_nhds (hf : IsOpenMap f) (x : X) : range f ∈ 𝓝 (f x) :=
  hf.isOpen_range.mem_nhds <| mem_range_self _

theorem mapsTo_interior (hf : IsOpenMap f) {s : Set X} {t : Set Y} (h : MapsTo f s t) :
    MapsTo f (interior s) (interior t) :=
  mapsTo_iff_image_subset.2 <|
    interior_maximal (h.mono interior_subset Subset.rfl).image_subset (hf _ isOpen_interior)

theorem image_interior_subset (hf : IsOpenMap f) (s : Set X) :
    f '' interior s ⊆ interior (f '' s) :=
  (hf.mapsTo_interior (mapsTo_image f s)).image_subset

theorem nhds_le (hf : IsOpenMap f) (x : X) : 𝓝 (f x) ≤ map f (𝓝 x) :=
  le_map fun _ => hf.image_mem_nhds

theorem map_nhds_eq (hf : IsOpenMap f) {x : X} (hf' : ContinuousAt f x) : map f (𝓝 x) = 𝓝 (f x) :=
  le_antisymm hf' (hf.nhds_le x)

theorem map_nhdsSet_eq (hf : IsOpenMap f) (hf' : Continuous f) (s : Set X) :
    map f (𝓝ˢ s) = 𝓝ˢ (f '' s) := by
  rw [← biUnion_of_singleton s]
  simp_rw [image_iUnion, nhdsSet_iUnion, map_iSup, image_singleton, nhdsSet_singleton,
    hf.map_nhds_eq hf'.continuousAt]

theorem of_nhds_le (hf : ∀ x, 𝓝 (f x) ≤ map f (𝓝 x)) : IsOpenMap f := fun _s hs =>
  isOpen_iff_mem_nhds.2 fun _y ⟨_x, hxs, hxy⟩ => hxy ▸ hf _ (image_mem_map <| hs.mem_nhds hxs)

theorem of_sections
    (h : ∀ x, ∃ g : Y → X, ContinuousAt g (f x) ∧ g (f x) = x ∧ RightInverse g f) : IsOpenMap f :=
  of_nhds_le fun x =>
    let ⟨g, hgc, hgx, hgf⟩ := h x
    calc
      𝓝 (f x) = map f (map g (𝓝 (f x))) := by rw [map_map, hgf.comp_eq_id, map_id]
      _ ≤ map f (𝓝 (g (f x))) := map_mono hgc
      _ = map f (𝓝 x) := by rw [hgx]

theorem of_inverse {f' : Y → X} (h : Continuous f') (l_inv : LeftInverse f f')
    (r_inv : RightInverse f f') : IsOpenMap f :=
  of_sections fun _ => ⟨f', h.continuousAt, r_inv _, l_inv⟩

/-- A continuous surjective open map is a quotient map. -/
theorem isQuotientMap (open_map : IsOpenMap f) (cont : Continuous f) (surj : Surjective f) :
    IsQuotientMap f :=
  isQuotientMap_iff.2
    ⟨surj, fun s => ⟨fun h => h.preimage cont, fun h => surj.image_preimage s ▸ open_map _ h⟩⟩

theorem interior_preimage_subset_preimage_interior (hf : IsOpenMap f) {s : Set Y} :
    interior (f ⁻¹' s) ⊆ f ⁻¹' interior s :=
  hf.mapsTo_interior (mapsTo_preimage _ _)

theorem preimage_interior_eq_interior_preimage (hf₁ : IsOpenMap f) (hf₂ : Continuous f)
    (s : Set Y) : f ⁻¹' interior s = interior (f ⁻¹' s) :=
  Subset.antisymm (preimage_interior_subset_interior_preimage hf₂)
    (interior_preimage_subset_preimage_interior hf₁)

theorem preimage_closure_subset_closure_preimage (hf : IsOpenMap f) {s : Set Y} :
    f ⁻¹' closure s ⊆ closure (f ⁻¹' s) := by
  rw [← compl_subset_compl]
  simp only [← interior_compl, ← preimage_compl, hf.interior_preimage_subset_preimage_interior]

theorem preimage_closure_eq_closure_preimage (hf : IsOpenMap f) (hfc : Continuous f) (s : Set Y) :
    f ⁻¹' closure s = closure (f ⁻¹' s) :=
  hf.preimage_closure_subset_closure_preimage.antisymm (hfc.closure_preimage_subset s)

theorem preimage_frontier_subset_frontier_preimage (hf : IsOpenMap f) {s : Set Y} :
    f ⁻¹' frontier s ⊆ frontier (f ⁻¹' s) := by
  simpa only [frontier_eq_closure_inter_closure, preimage_inter] using
    inter_subset_inter hf.preimage_closure_subset_closure_preimage
      hf.preimage_closure_subset_closure_preimage

theorem preimage_frontier_eq_frontier_preimage (hf : IsOpenMap f) (hfc : Continuous f) (s : Set Y) :
    f ⁻¹' frontier s = frontier (f ⁻¹' s) := by
  simp only [frontier_eq_closure_inter_closure, preimage_inter, preimage_compl,
    hf.preimage_closure_eq_closure_preimage hfc]

theorem of_isEmpty [h : IsEmpty X] (f : X → Y) : IsOpenMap f := of_nhds_le h.elim

theorem clusterPt_comap (hf : IsOpenMap f) {x : X} {l : Filter Y} (h : ClusterPt (f x) l) :
    ClusterPt x (comap f l) := by
  rw [ClusterPt, ← map_neBot_iff, Filter.push_pull]
  exact h.neBot.mono <| inf_le_inf_right _ <| hf.nhds_le _

end IsOpenMap

lemma isOpenMap_iff_kernImage :
    IsOpenMap f ↔ ∀ {u : Set X}, IsClosed u → IsClosed (kernImage f u) := by
  rw [IsOpenMap, compl_surjective.forall]
  simp [kernImage_eq_compl]

theorem isOpenMap_iff_nhds_le : IsOpenMap f ↔ ∀ x : X, 𝓝 (f x) ≤ (𝓝 x).map f :=
  ⟨fun hf => hf.nhds_le, IsOpenMap.of_nhds_le⟩

<<<<<<< HEAD
theorem isOpenMap_iff_image_interior : IsOpenMap f ↔ ∀ s, f '' interior s ⊆ interior (f '' s) :=
=======
theorem isOpenMap_iff_clusterPt_comap :
    IsOpenMap f ↔ ∀ x l, ClusterPt (f x) l → ClusterPt x (comap f l) := by
  refine ⟨fun hf _ _ ↦ hf.clusterPt_comap, fun h ↦ ?_⟩
  simp only [isOpenMap_iff_nhds_le, le_map_iff]
  intro x s hs
  contrapose! hs
  rw [← mem_interior_iff_mem_nhds, mem_interior_iff_not_clusterPt_compl, not_not] at hs ⊢
  exact (h _ _ hs).mono <| by simp [subset_preimage_image]

theorem isOpenMap_iff_interior : IsOpenMap f ↔ ∀ s, f '' interior s ⊆ interior (f '' s) :=
>>>>>>> eb83b6d6
  ⟨IsOpenMap.image_interior_subset, fun hs u hu =>
    subset_interior_iff_isOpen.mp <| by simpa only [hu.interior_eq] using hs u⟩

@[deprecated (since := "2025-08-30")] alias isOpenMap_iff_interior := isOpenMap_iff_image_interior

/-- A map is open if and only if the `Set.kernImage` of every *closed* set is closed. -/
lemma isOpenMap_iff_closure_kernImage :
    IsOpenMap f ↔ ∀ {s : Set X}, closure (kernImage f s) ⊆ kernImage f (closure s) := by
  rw [isOpenMap_iff_image_interior, compl_surjective.forall]
  simp [kernImage_eq_compl]

/-- An inducing map with an open range is an open map. -/
protected lemma Topology.IsInducing.isOpenMap (hi : IsInducing f) (ho : IsOpen (range f)) :
    IsOpenMap f :=
  IsOpenMap.of_nhds_le fun _ => (hi.map_nhds_of_mem _ <| IsOpen.mem_nhds ho <| mem_range_self _).ge

/-- Preimage of a dense set under an open map is dense. -/
protected theorem Dense.preimage {s : Set Y} (hs : Dense s) (hf : IsOpenMap f) :
    Dense (f ⁻¹' s) := fun x ↦
  hf.preimage_closure_subset_closure_preimage <| hs (f x)

end OpenMap

section IsClosedMap

variable [TopologicalSpace X] [TopologicalSpace Y] [TopologicalSpace Z]

namespace IsClosedMap
open Function

protected theorem id : IsClosedMap (@id X) := fun s hs => by rwa [image_id]

protected theorem comp (hg : IsClosedMap g) (hf : IsClosedMap f) : IsClosedMap (g ∘ f) := by
  intro s hs
  rw [image_comp]
  exact hg _ (hf _ hs)

protected theorem of_comp_surjective (hf : Surjective f) (hf' : Continuous f)
    (hfg : IsClosedMap (g ∘ f)) : IsClosedMap g := by
  intro K hK
  rw [← image_preimage_eq K hf, ← image_comp]
  exact hfg _ (hK.preimage hf')

theorem closure_image_subset (hf : IsClosedMap f) (s : Set X) :
    closure (f '' s) ⊆ f '' closure s :=
  closure_minimal (image_mono subset_closure) (hf _ isClosed_closure)

theorem of_inverse {f' : Y → X} (h : Continuous f') (l_inv : LeftInverse f f')
    (r_inv : RightInverse f f') : IsClosedMap f := fun s hs => by
  rw [image_eq_preimage_of_inverse r_inv l_inv]
  exact hs.preimage h

theorem of_nonempty (h : ∀ s, IsClosed s → s.Nonempty → IsClosed (f '' s)) :
    IsClosedMap f := by
  intro s hs; rcases eq_empty_or_nonempty s with h2s | h2s
  · simp_rw [h2s, image_empty, isClosed_empty]
  · exact h s hs h2s

theorem isClosed_range (hf : IsClosedMap f) : IsClosed (range f) :=
  @image_univ _ _ f ▸ hf _ isClosed_univ


theorem isQuotientMap (hcl : IsClosedMap f) (hcont : Continuous f)
    (hsurj : Surjective f) : IsQuotientMap f :=
  isQuotientMap_iff_isClosed.2 ⟨hsurj, fun s =>
    ⟨fun hs => hs.preimage hcont, fun hs => hsurj.image_preimage s ▸ hcl _ hs⟩⟩

end IsClosedMap

/-- A map is closed if and only if the `Set.kernImage` of every *open* set is open.

One way to understand this result is that `f : X → Y` is closed if and only if its fibers vary in an
**upper hemicontinuous** way: for any open subset `U ⊆ X`, the set of all `y ∈ Y` such that
`f ⁻¹' {y} ⊆ U` is open in `Y`. -/
lemma isClosedMap_iff_kernImage :
    IsClosedMap f ↔ ∀ {u : Set X}, IsOpen u → IsOpen (kernImage f u) := by
  rw [IsClosedMap, compl_surjective.forall]
  simp [kernImage_eq_compl]

lemma Topology.IsInducing.isClosedMap (hf : IsInducing f) (h : IsClosed (range f)) :
    IsClosedMap f := by
  intro s hs
  rcases hf.isClosed_iff.1 hs with ⟨t, ht, rfl⟩
  rw [image_preimage_eq_inter_range]
  exact ht.inter h

theorem isClosedMap_iff_closure_image :
    IsClosedMap f ↔ ∀ s, closure (f '' s) ⊆ f '' closure s :=
  ⟨IsClosedMap.closure_image_subset, fun hs c hc =>
    isClosed_of_closure_subset <|
      calc
        closure (f '' c) ⊆ f '' closure c := hs c
        _ = f '' c := by rw [hc.closure_eq]⟩

theorem isClosedMap_iff_kernImage_interior :
    IsClosedMap f ↔ ∀ {s : Set X}, kernImage f (interior s) ⊆ interior (kernImage f s) := by
  rw [isClosedMap_iff_closure_image, compl_surjective.forall]
  simp [kernImage_eq_compl]

/-- A map `f : X → Y` is closed if and only if for all sets `s`, any cluster point of `f '' s` is
the image by `f` of some cluster point of `s`.
If you require this for all filters instead of just principal filters, and also that `f` is
continuous, you get the notion of **proper map**. See `isProperMap_iff_clusterPt`. -/
theorem isClosedMap_iff_clusterPt :
    IsClosedMap f ↔ ∀ s y, MapClusterPt y (𝓟 s) f → ∃ x, f x = y ∧ ClusterPt x (𝓟 s) := by
  simp [MapClusterPt, isClosedMap_iff_closure_image, subset_def, mem_closure_iff_clusterPt,
    and_comm]

theorem isClosedMap_iff_comap_nhdsSet_le :
    IsClosedMap f ↔ ∀ {s : Set Y}, comap f (𝓝ˢ s) ≤ 𝓝ˢ (f ⁻¹' s) := by
  simp_rw [Filter.le_def, mem_comap'', ← subset_interior_iff_mem_nhdsSet,
    ← subset_kernImage_iff, isClosedMap_iff_kernImage_interior]
  exact ⟨fun H s t hst ↦ hst.trans H, fun H s ↦ H _ subset_rfl⟩

alias ⟨IsClosedMap.comap_nhdsSet_le, _⟩ := isClosedMap_iff_comap_nhdsSet_le

theorem isClosedMap_iff_comap_nhds_le :
    IsClosedMap f ↔ ∀ {y : Y}, comap f (𝓝 y) ≤ 𝓝ˢ (f ⁻¹' {y}) := by
  rw [isClosedMap_iff_comap_nhdsSet_le]
  constructor
  · exact fun H y ↦ nhdsSet_singleton (x := y) ▸ H
  · intro H s
    rw [← Set.biUnion_of_singleton s]
    simp_rw [preimage_iUnion, nhdsSet_iUnion, comap_iSup, nhdsSet_singleton]
    exact iSup₂_mono fun _ _ ↦ H

alias ⟨IsClosedMap.comap_nhds_le, _⟩ := isClosedMap_iff_comap_nhds_le

theorem IsClosedMap.comap_nhds_eq (hf : IsClosedMap f) (hf' : Continuous f) (y : Y) :
    comap f (𝓝 y) = 𝓝ˢ (f ⁻¹' {y}) :=
  le_antisymm (isClosedMap_iff_comap_nhds_le.mp hf)
  -- Note: below should be an application of `Continuous.tendsto_nhdsSet_nhds`, but this is only
  -- proven later...
    (nhdsSet_le.mpr fun x hx ↦ hx ▸ (hf'.tendsto x).le_comap)

theorem IsClosedMap.comap_nhdsSet_eq (hf : IsClosedMap f) (hf' : Continuous f) (s : Set Y) :
    comap f (𝓝ˢ s) = 𝓝ˢ (f ⁻¹' s) :=
  le_antisymm (isClosedMap_iff_comap_nhdsSet_le.mp hf)
  -- Note: below should be an application of `Continuous.tendsto_nhdsSet_nhdsSet`, but this is only
  -- proven later...
    (nhdsSet_le.mpr fun x hx ↦ (hf'.tendsto x).le_comap.trans (comap_mono (nhds_le_nhdsSet hx)))

/-- Assume `f` is a closed map. If some property `p` holds around every point in the fiber of `f`
at `y₀`, then for any `y` close enough to `y₀` we have that `p` holds on the fiber at `y`. -/
theorem IsClosedMap.eventually_nhds_fiber (hf : IsClosedMap f) {p : X → Prop} (y₀ : Y)
    (H : ∀ x₀ ∈ f ⁻¹' {y₀}, ∀ᶠ x in 𝓝 x₀, p x) :
    ∀ᶠ y in 𝓝 y₀, ∀ x ∈ f ⁻¹' {y}, p x := by
  rw [← eventually_nhdsSet_iff_forall] at H
  replace H := H.filter_mono hf.comap_nhds_le
  rwa [eventually_comap] at H

/-- Assume `f` is a closed map. If there are points `y` arbitrarily close to `y₀` such that `p`
holds for at least some `x ∈ f ⁻¹' {y}`, then one can find `x₀ ∈ f ⁻¹' {y₀}` such that there
are points `x` arbitrarily close to `x₀` which satisfy `p`. -/
theorem IsClosedMap.frequently_nhds_fiber (hf : IsClosedMap f) {p : X → Prop} (y₀ : Y)
    (H : ∃ᶠ y in 𝓝 y₀, ∃ x ∈ f ⁻¹' {y}, p x) :
    ∃ x₀ ∈ f ⁻¹' {y₀}, ∃ᶠ x in 𝓝 x₀, p x := by
  /-
  Note: this result could also be seen as a reformulation of `isClosedMap_iff_clusterPt`.
  One would then be able to deduce the `eventually` statement,
  and then go back to `isClosedMap_iff_comap_nhdsSet_le`.
  Ultimately, this makes no difference.
  -/
  revert H
  contrapose
  simpa only [not_frequently, not_exists, not_and] using hf.eventually_nhds_fiber y₀

theorem IsClosedMap.closure_image_eq_of_continuous
    (f_closed : IsClosedMap f) (f_cont : Continuous f) (s : Set X) :
    closure (f '' s) = f '' closure s :=
  subset_antisymm (f_closed.closure_image_subset s) (image_closure_subset_closure_image f_cont)

theorem IsClosedMap.lift'_closure_map_eq
    (f_closed : IsClosedMap f) (f_cont : Continuous f) (F : Filter X) :
    (map f F).lift' closure = map f (F.lift' closure) := by
  rw [map_lift'_eq2 (monotone_closure Y), map_lift'_eq (monotone_closure X)]
  congr 1
  ext s : 1
  exact f_closed.closure_image_eq_of_continuous f_cont s

theorem IsClosedMap.mapClusterPt_iff_lift'_closure
    {F : Filter X} (f_closed : IsClosedMap f) (f_cont : Continuous f) {y : Y} :
    MapClusterPt y F f ↔ ((F.lift' closure) ⊓ 𝓟 (f ⁻¹' {y})).NeBot := by
  rw [MapClusterPt, clusterPt_iff_lift'_closure', f_closed.lift'_closure_map_eq f_cont,
      ← comap_principal, ← map_neBot_iff f, Filter.push_pull, principal_singleton]

end IsClosedMap

namespace Topology
section IsOpenEmbedding

variable [TopologicalSpace X] [TopologicalSpace Y]

lemma IsOpenEmbedding.isEmbedding (hf : IsOpenEmbedding f) : IsEmbedding f := hf.toIsEmbedding
lemma IsOpenEmbedding.isInducing (hf : IsOpenEmbedding f) : IsInducing f :=
  hf.isEmbedding.isInducing

lemma IsOpenEmbedding.isOpenMap (hf : IsOpenEmbedding f) : IsOpenMap f :=
  hf.isEmbedding.isInducing.isOpenMap hf.isOpen_range

theorem IsOpenEmbedding.map_nhds_eq (hf : IsOpenEmbedding f) (x : X) :
    map f (𝓝 x) = 𝓝 (f x) :=
  hf.isEmbedding.map_nhds_of_mem _ <| hf.isOpen_range.mem_nhds <| mem_range_self _

lemma IsOpenEmbedding.isOpen_iff_image_isOpen (hf : IsOpenEmbedding f) {s : Set X} :
    IsOpen s ↔ IsOpen (f '' s) where
  mp := hf.isOpenMap s
  mpr h := by convert ← h.preimage hf.isEmbedding.continuous; apply preimage_image_eq _ hf.injective

theorem IsOpenEmbedding.tendsto_nhds_iff [TopologicalSpace Z] {f : ι → Y} {l : Filter ι} {y : Y}
    (hg : IsOpenEmbedding g) : Tendsto f l (𝓝 y) ↔ Tendsto (g ∘ f) l (𝓝 (g y)) :=
  hg.isEmbedding.tendsto_nhds_iff

theorem IsOpenEmbedding.tendsto_nhds_iff' (hf : IsOpenEmbedding f) {l : Filter Z} {x : X} :
    Tendsto (g ∘ f) (𝓝 x) l ↔ Tendsto g (𝓝 (f x)) l := by
  rw [Tendsto, ← map_map, hf.map_nhds_eq]; rfl

theorem IsOpenEmbedding.continuousAt_iff [TopologicalSpace Z] (hf : IsOpenEmbedding f) {x : X} :
    ContinuousAt (g ∘ f) x ↔ ContinuousAt g (f x) :=
  hf.tendsto_nhds_iff'

theorem IsOpenEmbedding.continuous (hf : IsOpenEmbedding f) : Continuous f :=
  hf.isEmbedding.continuous

lemma IsOpenEmbedding.isOpen_iff_preimage_isOpen (hf : IsOpenEmbedding f) {s : Set Y}
    (hs : s ⊆ range f) : IsOpen s ↔ IsOpen (f ⁻¹' s) := by
  rw [hf.isOpen_iff_image_isOpen, image_preimage_eq_inter_range, inter_eq_self_of_subset_left hs]

lemma IsOpenEmbedding.of_isEmbedding_isOpenMap (h₁ : IsEmbedding f) (h₂ : IsOpenMap f) :
    IsOpenEmbedding f :=
  ⟨h₁, h₂.isOpen_range⟩

/-- A surjective embedding is an `IsOpenEmbedding`. -/
lemma IsEmbedding.isOpenEmbedding_of_surjective (hf : IsEmbedding f) (hsurj : f.Surjective) :
    IsOpenEmbedding f :=
  ⟨hf, hsurj.range_eq ▸ isOpen_univ⟩

alias IsOpenEmbedding.of_isEmbedding := IsEmbedding.isOpenEmbedding_of_surjective

lemma isOpenEmbedding_iff_isEmbedding_isOpenMap : IsOpenEmbedding f ↔ IsEmbedding f ∧ IsOpenMap f :=
  ⟨fun h => ⟨h.1, h.isOpenMap⟩, fun h => .of_isEmbedding_isOpenMap h.1 h.2⟩

theorem IsOpenEmbedding.of_continuous_injective_isOpenMap
    (h₁ : Continuous f) (h₂ : Injective f) (h₃ : IsOpenMap f) : IsOpenEmbedding f := by
  simp only [isOpenEmbedding_iff_isEmbedding_isOpenMap, isEmbedding_iff, isInducing_iff_nhds, *,
    and_true]
  exact fun x =>
    le_antisymm (h₁.tendsto _).le_comap (@comap_map _ _ (𝓝 x) _ h₂ ▸ comap_mono (h₃.nhds_le _))

lemma isOpenEmbedding_iff_continuous_injective_isOpenMap :
    IsOpenEmbedding f ↔ Continuous f ∧ Injective f ∧ IsOpenMap f :=
  ⟨fun h => ⟨h.continuous, h.injective, h.isOpenMap⟩, fun h =>
    .of_continuous_injective_isOpenMap h.1 h.2.1 h.2.2⟩

namespace IsOpenEmbedding
variable [TopologicalSpace Z]

protected lemma id : IsOpenEmbedding (@id X) := ⟨.id, IsOpenMap.id.isOpen_range⟩

protected lemma comp (hg : IsOpenEmbedding g)
    (hf : IsOpenEmbedding f) : IsOpenEmbedding (g ∘ f) :=
  ⟨hg.1.comp hf.1, (hg.isOpenMap.comp hf.isOpenMap).isOpen_range⟩

theorem isOpenMap_iff (hg : IsOpenEmbedding g) :
    IsOpenMap f ↔ IsOpenMap (g ∘ f) := by
  simp_rw [isOpenMap_iff_nhds_le, ← map_map, comp, ← hg.map_nhds_eq, map_le_map_iff hg.injective]

theorem of_comp_iff (f : X → Y) (hg : IsOpenEmbedding g) :
    IsOpenEmbedding (g ∘ f) ↔ IsOpenEmbedding f := by
  simp only [isOpenEmbedding_iff_continuous_injective_isOpenMap, ← hg.isOpenMap_iff, ←
    hg.1.continuous_iff, hg.injective.of_comp_iff]

lemma of_comp (f : X → Y) (hg : IsOpenEmbedding g) (h : IsOpenEmbedding (g ∘ f)) :
    IsOpenEmbedding f := (IsOpenEmbedding.of_comp_iff f hg).1 h

theorem of_isEmpty [IsEmpty X] (f : X → Y) : IsOpenEmbedding f :=
  of_isEmbedding_isOpenMap (.of_subsingleton f) (.of_isEmpty f)

theorem image_mem_nhds {f : X → Y} (hf : IsOpenEmbedding f) {s : Set X} {x : X} :
    f '' s ∈ 𝓝 (f x) ↔ s ∈ 𝓝 x := by
  rw [← hf.map_nhds_eq, mem_map, preimage_image_eq _ hf.injective]

end IsOpenEmbedding

end IsOpenEmbedding

section IsClosedEmbedding

variable [TopologicalSpace X] [TopologicalSpace Y] [TopologicalSpace Z]

namespace IsClosedEmbedding

lemma isEmbedding (hf : IsClosedEmbedding f) : IsEmbedding f := hf.toIsEmbedding
lemma isInducing (hf : IsClosedEmbedding f) : IsInducing f := hf.isEmbedding.isInducing
lemma continuous (hf : IsClosedEmbedding f) : Continuous f := hf.isEmbedding.continuous

lemma tendsto_nhds_iff {g : ι → X} {l : Filter ι} {x : X} (hf : IsClosedEmbedding f) :
    Tendsto g l (𝓝 x) ↔ Tendsto (f ∘ g) l (𝓝 (f x)) := hf.isEmbedding.tendsto_nhds_iff

lemma isClosedMap (hf : IsClosedEmbedding f) : IsClosedMap f :=
  hf.isEmbedding.isInducing.isClosedMap hf.isClosed_range

lemma isClosed_iff_image_isClosed (hf : IsClosedEmbedding f) {s : Set X} :
    IsClosed s ↔ IsClosed (f '' s) :=
  ⟨hf.isClosedMap s, fun h => by
    rw [← preimage_image_eq s hf.injective]
    exact h.preimage hf.continuous⟩

lemma isClosed_iff_preimage_isClosed (hf : IsClosedEmbedding f) {s : Set Y}
    (hs : s ⊆ range f) : IsClosed s ↔ IsClosed (f ⁻¹' s) := by
  rw [hf.isClosed_iff_image_isClosed, image_preimage_eq_of_subset hs]

lemma of_isEmbedding_isClosedMap (h₁ : IsEmbedding f) (h₂ : IsClosedMap f) :
    IsClosedEmbedding f :=
  ⟨h₁, image_univ (f := f) ▸ h₂ univ isClosed_univ⟩

lemma of_continuous_injective_isClosedMap (h₁ : Continuous f) (h₂ : Injective f)
    (h₃ : IsClosedMap f) : IsClosedEmbedding f := by
  refine .of_isEmbedding_isClosedMap ⟨⟨?_⟩, h₂⟩ h₃
  refine h₁.le_induced.antisymm fun s hs => ?_
  refine ⟨(f '' sᶜ)ᶜ, (h₃ _ hs.isClosed_compl).isOpen_compl, ?_⟩
  rw [preimage_compl, preimage_image_eq _ h₂, compl_compl]

lemma isClosedEmbedding_iff_continuous_injective_isClosedMap {f : X → Y} :
    IsClosedEmbedding f ↔ Continuous f ∧ Injective f ∧ IsClosedMap f where
  mp h := ⟨h.continuous, h.injective, h.isClosedMap⟩
  mpr h := .of_continuous_injective_isClosedMap h.1 h.2.1 h.2.2

protected theorem id : IsClosedEmbedding (@id X) := ⟨.id, IsClosedMap.id.isClosed_range⟩

theorem comp (hg : IsClosedEmbedding g) (hf : IsClosedEmbedding f) :
    IsClosedEmbedding (g ∘ f) :=
  ⟨hg.isEmbedding.comp hf.isEmbedding, (hg.isClosedMap.comp hf.isClosedMap).isClosed_range⟩

lemma of_comp_iff (hg : IsClosedEmbedding g) : IsClosedEmbedding (g ∘ f) ↔ IsClosedEmbedding f := by
  simp_rw [isClosedEmbedding_iff, hg.isEmbedding.of_comp_iff, Set.range_comp,
    ← hg.isClosed_iff_image_isClosed]

theorem closure_image_eq (hf : IsClosedEmbedding f) (s : Set X) :
    closure (f '' s) = f '' closure s :=
  hf.isClosedMap.closure_image_eq_of_continuous hf.continuous s

end Topology.IsClosedEmbedding.IsClosedEmbedding<|MERGE_RESOLUTION|>--- conflicted
+++ resolved
@@ -376,9 +376,6 @@
 theorem isOpenMap_iff_nhds_le : IsOpenMap f ↔ ∀ x : X, 𝓝 (f x) ≤ (𝓝 x).map f :=
   ⟨fun hf => hf.nhds_le, IsOpenMap.of_nhds_le⟩
 
-<<<<<<< HEAD
-theorem isOpenMap_iff_image_interior : IsOpenMap f ↔ ∀ s, f '' interior s ⊆ interior (f '' s) :=
-=======
 theorem isOpenMap_iff_clusterPt_comap :
     IsOpenMap f ↔ ∀ x l, ClusterPt (f x) l → ClusterPt x (comap f l) := by
   refine ⟨fun hf _ _ ↦ hf.clusterPt_comap, fun h ↦ ?_⟩
@@ -388,8 +385,7 @@
   rw [← mem_interior_iff_mem_nhds, mem_interior_iff_not_clusterPt_compl, not_not] at hs ⊢
   exact (h _ _ hs).mono <| by simp [subset_preimage_image]
 
-theorem isOpenMap_iff_interior : IsOpenMap f ↔ ∀ s, f '' interior s ⊆ interior (f '' s) :=
->>>>>>> eb83b6d6
+theorem isOpenMap_iff_image_interior : IsOpenMap f ↔ ∀ s, f '' interior s ⊆ interior (f '' s) :=
   ⟨IsOpenMap.image_interior_subset, fun hs u hu =>
     subset_interior_iff_isOpen.mp <| by simpa only [hu.interior_eq] using hs u⟩
 
