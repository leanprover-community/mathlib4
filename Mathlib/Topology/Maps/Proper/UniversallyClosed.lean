--- conflicted
+++ resolved
@@ -5,10 +5,6 @@
 -/
 import Mathlib.Topology.Compactification.StoneCech
 import Mathlib.Topology.Filter
-<<<<<<< HEAD
-=======
-import Mathlib.Topology.Maps.Proper.Basic
->>>>>>> fde4d7bf
 
 /-!
 # A map is proper iff it is continuous and universally closed
@@ -62,10 +58,6 @@
       ⟨⟨z, 𝒢⟩, ⟨⟨hz : z ∈ U, hz' : Uᶜ ∈ 𝒢⟩, rfl : 𝒢 = pure z⟩⟩
     exact hz' hz
 
-<<<<<<< HEAD
-
-=======
->>>>>>> fde4d7bf
 /-- A map `f : X → Y` is proper if and only if it is continuous and the map
 `(Prod.map f id : X × Ultrafilter X → Y × Ultrafilter X)` is closed. This is stronger than
 `isProperMap_iff_universally_closed` since it shows that there's only one space to check to get
