/-
Copyright (c) 2017 Johannes Hölzl. All rights reserved.
Released under Apache 2.0 license as described in the file LICENSE.
Authors: Johannes Hölzl, Mario Carneiro, Yury Kudryashov
-/
import Mathlib.Data.Set.BoolIndicator
import Mathlib.Order.SuccPred.Relation
import Mathlib.Topology.SubsetProperties

#align_import topology.connected from "leanprover-community/mathlib"@"d101e93197bb5f6ea89bd7ba386b7f7dff1f3903"

/-!
# Connected subsets of topological spaces

In this file we define connected subsets of a topological spaces and various other properties and
classes related to connectivity.

## Main definitions

We define the following properties for sets in a topological space:

* `IsConnected`: a nonempty set that has no non-trivial open partition.
  See also the section below in the module doc.
* `connectedComponent` is the connected component of an element in the space.
* `IsTotallyDisconnected`: all of its connected components are singletons.
* `IsTotallySeparated`: any two points can be separated by two disjoint opens that cover the set.

For each of these definitions, we also have a class stating that the whole space
satisfies that property:
`ConnectedSpace`, `TotallyDisconnectedSpace`, `TotallySeparatedSpace`.

## On the definition of connected sets/spaces

In informal mathematics, connected spaces are assumed to be nonempty.
We formalise the predicate without that assumption as `IsPreconnected`.
In other words, the only difference is whether the empty space counts as connected.
There are good reasons to consider the empty space to be “too simple to be simple”
See also https://ncatlab.org/nlab/show/too+simple+to+be+simple,
and in particular
https://ncatlab.org/nlab/show/too+simple+to+be+simple#relationship_to_biased_definitions.
-/


open Set Function Topology TopologicalSpace Relation
open scoped Classical

universe u v

variable {α : Type u} {β : Type v} {ι : Type _} {π : ι → Type _} [TopologicalSpace α]
  {s t u v : Set α}

section Preconnected

/-- A preconnected set is one where there is no non-trivial open partition. -/
def IsPreconnected (s : Set α) : Prop :=
  ∀ u v : Set α, IsOpen u → IsOpen v → s ⊆ u ∪ v → (s ∩ u).Nonempty → (s ∩ v).Nonempty →
    (s ∩ (u ∩ v)).Nonempty
#align is_preconnected IsPreconnected

/-- A connected set is one that is nonempty and where there is no non-trivial open partition. -/
def IsConnected (s : Set α) : Prop :=
  s.Nonempty ∧ IsPreconnected s
#align is_connected IsConnected

theorem IsConnected.nonempty {s : Set α} (h : IsConnected s) : s.Nonempty :=
  h.1
#align is_connected.nonempty IsConnected.nonempty

theorem IsConnected.isPreconnected {s : Set α} (h : IsConnected s) : IsPreconnected s :=
  h.2
#align is_connected.is_preconnected IsConnected.isPreconnected

theorem IsPreirreducible.isPreconnected {s : Set α} (H : IsPreirreducible s) : IsPreconnected s :=
  fun _ _ hu hv _ => H _ _ hu hv
#align is_preirreducible.is_preconnected IsPreirreducible.isPreconnected

theorem IsIrreducible.isConnected {s : Set α} (H : IsIrreducible s) : IsConnected s :=
  ⟨H.nonempty, H.isPreirreducible.isPreconnected⟩
#align is_irreducible.is_connected IsIrreducible.isConnected

theorem isPreconnected_empty : IsPreconnected (∅ : Set α) :=
  isPreirreducible_empty.isPreconnected
#align is_preconnected_empty isPreconnected_empty

theorem isConnected_singleton {x} : IsConnected ({x} : Set α) :=
  isIrreducible_singleton.isConnected
#align is_connected_singleton isConnected_singleton

theorem isPreconnected_singleton {x} : IsPreconnected ({x} : Set α) :=
  isConnected_singleton.isPreconnected
#align is_preconnected_singleton isPreconnected_singleton

theorem Set.Subsingleton.isPreconnected {s : Set α} (hs : s.Subsingleton) : IsPreconnected s :=
  hs.induction_on isPreconnected_empty fun _ => isPreconnected_singleton
#align set.subsingleton.is_preconnected Set.Subsingleton.isPreconnected

/-- If any point of a set is joined to a fixed point by a preconnected subset,
then the original set is preconnected as well. -/
theorem isPreconnected_of_forall {s : Set α} (x : α)
    (H : ∀ y ∈ s, ∃ t, t ⊆ s ∧ x ∈ t ∧ y ∈ t ∧ IsPreconnected t) : IsPreconnected s := by
  rintro u v hu hv hs ⟨z, zs, zu⟩ ⟨y, ys, yv⟩
  have xs : x ∈ s := by
    rcases H y ys with ⟨t, ts, xt, -, -⟩
    exact ts xt
  -- porting note: todo: use `wlog xu : x ∈ u := hs xs using u v y z, v u z y`
  cases hs xs
  case inl xu =>
    rcases H y ys with ⟨t, ts, xt, yt, ht⟩
    have := ht u v hu hv (ts.trans hs) ⟨x, xt, xu⟩ ⟨y, yt, yv⟩
    exact this.imp fun z hz => ⟨ts hz.1, hz.2⟩
  case inr xv =>
    rcases H z zs with ⟨t, ts, xt, zt, ht⟩
    have := ht v u hv hu (ts.trans <| by rwa [union_comm]) ⟨x, xt, xv⟩ ⟨z, zt, zu⟩
    exact this.imp fun _ h => ⟨ts h.1, h.2.2, h.2.1⟩
#align is_preconnected_of_forall isPreconnected_of_forall

/-- If any two points of a set are contained in a preconnected subset,
then the original set is preconnected as well. -/
theorem isPreconnected_of_forall_pair {s : Set α}
    (H : ∀ x ∈ s, ∀ y ∈ s, ∃ t, t ⊆ s ∧ x ∈ t ∧ y ∈ t ∧ IsPreconnected t) :
    IsPreconnected s := by
  rcases eq_empty_or_nonempty s with (rfl | ⟨x, hx⟩)
  exacts [isPreconnected_empty, isPreconnected_of_forall x fun y => H x hx y]
#align is_preconnected_of_forall_pair isPreconnected_of_forall_pair

/-- A union of a family of preconnected sets with a common point is preconnected as well. -/
theorem isPreconnected_sUnion (x : α) (c : Set (Set α)) (H1 : ∀ s ∈ c, x ∈ s)
    (H2 : ∀ s ∈ c, IsPreconnected s) : IsPreconnected (⋃₀ c) := by
  apply isPreconnected_of_forall x
  rintro y ⟨s, sc, ys⟩
  exact ⟨s, subset_sUnion_of_mem sc, H1 s sc, ys, H2 s sc⟩
#align is_preconnected_sUnion isPreconnected_sUnion

theorem isPreconnected_iUnion {ι : Sort _} {s : ι → Set α} (h₁ : (⋂ i, s i).Nonempty)
    (h₂ : ∀ i, IsPreconnected (s i)) : IsPreconnected (⋃ i, s i) :=
  Exists.elim h₁ fun f hf => isPreconnected_sUnion f _ hf (forall_range_iff.2 h₂)
#align is_preconnected_Union isPreconnected_iUnion

theorem IsPreconnected.union (x : α) {s t : Set α} (H1 : x ∈ s) (H2 : x ∈ t) (H3 : IsPreconnected s)
    (H4 : IsPreconnected t) : IsPreconnected (s ∪ t) :=
  sUnion_pair s t ▸ isPreconnected_sUnion x {s, t} (by rintro r (rfl | rfl | h) <;> assumption)
    (by rintro r (rfl | rfl | h) <;> assumption)
#align is_preconnected.union IsPreconnected.union

theorem IsPreconnected.union' {s t : Set α} (H : (s ∩ t).Nonempty) (hs : IsPreconnected s)
    (ht : IsPreconnected t) : IsPreconnected (s ∪ t) := by
  rcases H with ⟨x, hxs, hxt⟩
  exact hs.union x hxs hxt ht
#align is_preconnected.union' IsPreconnected.union'

theorem IsConnected.union {s t : Set α} (H : (s ∩ t).Nonempty) (Hs : IsConnected s)
    (Ht : IsConnected t) : IsConnected (s ∪ t) := by
  rcases H with ⟨x, hx⟩
  refine' ⟨⟨x, mem_union_left t (mem_of_mem_inter_left hx)⟩, _⟩
  exact Hs.isPreconnected.union x (mem_of_mem_inter_left hx) (mem_of_mem_inter_right hx)
    Ht.isPreconnected
#align is_connected.union IsConnected.union

/-- The directed sUnion of a set S of preconnected subsets is preconnected. -/
theorem IsPreconnected.sUnion_directed {S : Set (Set α)} (K : DirectedOn (· ⊆ ·) S)
    (H : ∀ s ∈ S, IsPreconnected s) : IsPreconnected (⋃₀ S) := by
  rintro u v hu hv Huv ⟨a, ⟨s, hsS, has⟩, hau⟩ ⟨b, ⟨t, htS, hbt⟩, hbv⟩
  obtain ⟨r, hrS, hsr, htr⟩ : ∃ r ∈ S, s ⊆ r ∧ t ⊆ r := K s hsS t htS
  have Hnuv : (r ∩ (u ∩ v)).Nonempty :=
    H _ hrS u v hu hv ((subset_sUnion_of_mem hrS).trans Huv) ⟨a, hsr has, hau⟩ ⟨b, htr hbt, hbv⟩
  have Kruv : r ∩ (u ∩ v) ⊆ ⋃₀ S ∩ (u ∩ v) := inter_subset_inter_left _ (subset_sUnion_of_mem hrS)
  exact Hnuv.mono Kruv
#align is_preconnected.sUnion_directed IsPreconnected.sUnion_directed

/-- The biUnion of a family of preconnected sets is preconnected if the graph determined by
whether two sets intersect is preconnected. -/
theorem IsPreconnected.biUnion_of_reflTransGen {ι : Type _} {t : Set ι} {s : ι → Set α}
    (H : ∀ i ∈ t, IsPreconnected (s i))
    (K : ∀ i, i ∈ t → ∀ j, j ∈ t → ReflTransGen (fun i j => (s i ∩ s j).Nonempty ∧ i ∈ t) i j) :
    IsPreconnected (⋃ n ∈ t, s n) := by
  let R := fun i j : ι => (s i ∩ s j).Nonempty ∧ i ∈ t
  have P : ∀ i, i ∈ t → ∀ j, j ∈ t → ReflTransGen R i j →
      ∃ p, p ⊆ t ∧ i ∈ p ∧ j ∈ p ∧ IsPreconnected (⋃ j ∈ p, s j) := fun i hi j hj h => by
    induction h
    case refl =>
      refine ⟨{i}, singleton_subset_iff.mpr hi, mem_singleton i, mem_singleton i, ?_⟩
      rw [biUnion_singleton]
      exact H i hi
    case tail j k _ hjk ih =>
      obtain ⟨p, hpt, hip, hjp, hp⟩ := ih hjk.2
      refine ⟨insert k p, insert_subset_iff.mpr ⟨hj, hpt⟩, mem_insert_of_mem k hip,
        mem_insert k p, ?_⟩
      rw [biUnion_insert]
      refine (H k hj).union' (hjk.1.mono ?_) hp
      rw [inter_comm]
      exact inter_subset_inter_right _ (subset_biUnion_of_mem hjp)
  refine' isPreconnected_of_forall_pair _
  intro x hx y hy
  obtain ⟨i : ι, hi : i ∈ t, hxi : x ∈ s i⟩ := mem_iUnion₂.1 hx
  obtain ⟨j : ι, hj : j ∈ t, hyj : y ∈ s j⟩ := mem_iUnion₂.1 hy
  obtain ⟨p, hpt, hip, hjp, hp⟩ := P i hi j hj (K i hi j hj)
  exact ⟨⋃ j ∈ p, s j, biUnion_subset_biUnion_left hpt, mem_biUnion hip hxi,
    mem_biUnion hjp hyj, hp⟩
#align is_preconnected.bUnion_of_refl_trans_gen IsPreconnected.biUnion_of_reflTransGen

/-- The biUnion of a family of preconnected sets is preconnected if the graph determined by
whether two sets intersect is preconnected. -/
theorem IsConnected.biUnion_of_reflTransGen {ι : Type _} {t : Set ι} {s : ι → Set α}
    (ht : t.Nonempty) (H : ∀ i ∈ t, IsConnected (s i))
    (K : ∀ i, i ∈ t → ∀ j, j ∈ t → ReflTransGen (fun i j : ι => (s i ∩ s j).Nonempty ∧ i ∈ t) i j) :
    IsConnected (⋃ n ∈ t, s n) :=
  ⟨nonempty_biUnion.2 <| ⟨ht.some, ht.some_mem, (H _ ht.some_mem).nonempty⟩,
    IsPreconnected.biUnion_of_reflTransGen (fun i hi => (H i hi).isPreconnected) K⟩
#align is_connected.bUnion_of_refl_trans_gen IsConnected.biUnion_of_reflTransGen

/-- Preconnectedness of the iUnion of a family of preconnected sets
indexed by the vertices of a preconnected graph,
where two vertices are joined when the corresponding sets intersect. -/
theorem IsPreconnected.iUnion_of_reflTransGen {ι : Type _} {s : ι → Set α}
    (H : ∀ i, IsPreconnected (s i))
    (K : ∀ i j, ReflTransGen (fun i j : ι => (s i ∩ s j).Nonempty) i j) :
    IsPreconnected (⋃ n, s n) := by
  rw [← biUnion_univ]
  exact IsPreconnected.biUnion_of_reflTransGen (fun i _ => H i) fun i _ j _ => by
    simpa [mem_univ] using K i j
#align is_preconnected.Union_of_refl_trans_gen IsPreconnected.iUnion_of_reflTransGen

theorem IsConnected.iUnion_of_reflTransGen {ι : Type _} [Nonempty ι] {s : ι → Set α}
    (H : ∀ i, IsConnected (s i))
    (K : ∀ i j, ReflTransGen (fun i j : ι => (s i ∩ s j).Nonempty) i j) : IsConnected (⋃ n, s n) :=
  ⟨nonempty_iUnion.2 <| Nonempty.elim ‹_› fun i : ι => ⟨i, (H _).nonempty⟩,
    IsPreconnected.iUnion_of_reflTransGen (fun i => (H i).isPreconnected) K⟩
#align is_connected.Union_of_refl_trans_gen IsConnected.iUnion_of_reflTransGen

section SuccOrder

open Order

variable [LinearOrder β] [SuccOrder β] [IsSuccArchimedean β]

/-- The iUnion of connected sets indexed by a type with an archimedean successor (like `ℕ` or `ℤ`)
  such that any two neighboring sets meet is preconnected. -/
theorem IsPreconnected.iUnion_of_chain {s : β → Set α} (H : ∀ n, IsPreconnected (s n))
    (K : ∀ n, (s n ∩ s (succ n)).Nonempty) : IsPreconnected (⋃ n, s n) :=
  IsPreconnected.iUnion_of_reflTransGen H fun i j =>
    reflTransGen_of_succ _ (fun i _ => K i) fun i _ => by
      rw [inter_comm]
      exact K i
#align is_preconnected.Union_of_chain IsPreconnected.iUnion_of_chain

/-- The iUnion of connected sets indexed by a type with an archimedean successor (like `ℕ` or `ℤ`)
  such that any two neighboring sets meet is connected. -/
theorem IsConnected.iUnion_of_chain [Nonempty β] {s : β → Set α} (H : ∀ n, IsConnected (s n))
    (K : ∀ n, (s n ∩ s (succ n)).Nonempty) : IsConnected (⋃ n, s n) :=
  IsConnected.iUnion_of_reflTransGen H fun i j =>
    reflTransGen_of_succ _ (fun i _ => K i) fun i _ => by
      rw [inter_comm]
      exact K i
#align is_connected.Union_of_chain IsConnected.iUnion_of_chain

/-- The iUnion of preconnected sets indexed by a subset of a type with an archimedean successor
  (like `ℕ` or `ℤ`) such that any two neighboring sets meet is preconnected. -/
theorem IsPreconnected.biUnion_of_chain {s : β → Set α} {t : Set β} (ht : OrdConnected t)
    (H : ∀ n ∈ t, IsPreconnected (s n))
    (K : ∀ n : β, n ∈ t → succ n ∈ t → (s n ∩ s (succ n)).Nonempty) :
    IsPreconnected (⋃ n ∈ t, s n) := by
  have h1 : ∀ {i j k : β}, i ∈ t → j ∈ t → k ∈ Ico i j → k ∈ t := fun hi hj hk =>
    ht.out hi hj (Ico_subset_Icc_self hk)
  have h2 : ∀ {i j k : β}, i ∈ t → j ∈ t → k ∈ Ico i j → succ k ∈ t := fun hi hj hk =>
    ht.out hi hj ⟨hk.1.trans <| le_succ _, succ_le_of_lt hk.2⟩
  have h3 : ∀ {i j k : β}, i ∈ t → j ∈ t → k ∈ Ico i j → (s k ∩ s (succ k)).Nonempty :=
    fun hi hj hk => K _ (h1 hi hj hk) (h2 hi hj hk)
  refine' IsPreconnected.biUnion_of_reflTransGen H fun i hi j hj => _
  exact reflTransGen_of_succ _ (fun k hk => ⟨h3 hi hj hk, h1 hi hj hk⟩) fun k hk =>
      ⟨by rw [inter_comm]; exact h3 hj hi hk, h2 hj hi hk⟩
#align is_preconnected.bUnion_of_chain IsPreconnected.biUnion_of_chain

/-- The iUnion of connected sets indexed by a subset of a type with an archimedean successor
  (like `ℕ` or `ℤ`) such that any two neighboring sets meet is preconnected. -/
theorem IsConnected.biUnion_of_chain {s : β → Set α} {t : Set β} (hnt : t.Nonempty)
    (ht : OrdConnected t) (H : ∀ n ∈ t, IsConnected (s n))
    (K : ∀ n : β, n ∈ t → succ n ∈ t → (s n ∩ s (succ n)).Nonempty) : IsConnected (⋃ n ∈ t, s n) :=
  ⟨nonempty_biUnion.2 <| ⟨hnt.some, hnt.some_mem, (H _ hnt.some_mem).nonempty⟩,
    IsPreconnected.biUnion_of_chain ht (fun i hi => (H i hi).isPreconnected) K⟩
#align is_connected.bUnion_of_chain IsConnected.biUnion_of_chain

end SuccOrder

/-- Theorem of bark and tree: if a set is within a preconnected set and its closure, then it is
preconnected as well. See also `IsConnected.subset_closure`. -/
protected theorem IsPreconnected.subset_closure {s : Set α} {t : Set α} (H : IsPreconnected s)
    (Kst : s ⊆ t) (Ktcs : t ⊆ closure s) : IsPreconnected t :=
  fun u v hu hv htuv ⟨_y, hyt, hyu⟩ ⟨_z, hzt, hzv⟩ =>
  let ⟨p, hpu, hps⟩ := mem_closure_iff.1 (Ktcs hyt) u hu hyu
  let ⟨q, hqv, hqs⟩ := mem_closure_iff.1 (Ktcs hzt) v hv hzv
  let ⟨r, hrs, hruv⟩ := H u v hu hv (Subset.trans Kst htuv) ⟨p, hps, hpu⟩ ⟨q, hqs, hqv⟩
  ⟨r, Kst hrs, hruv⟩
#align is_preconnected.subset_closure IsPreconnected.subset_closure

/-- Theorem of bark and tree: if a set is within a connected set and its closure, then it is
connected as well. See also `IsPreconnected.subset_closure`. -/
protected theorem IsConnected.subset_closure {s : Set α} {t : Set α} (H : IsConnected s)
    (Kst : s ⊆ t) (Ktcs : t ⊆ closure s) : IsConnected t :=
  ⟨Nonempty.mono Kst H.left, IsPreconnected.subset_closure H.right Kst Ktcs⟩
#align is_connected.subset_closure IsConnected.subset_closure

/-- The closure of a preconnected set is preconnected as well. -/
protected theorem IsPreconnected.closure {s : Set α} (H : IsPreconnected s) :
    IsPreconnected (closure s) :=
  IsPreconnected.subset_closure H subset_closure Subset.rfl
#align is_preconnected.closure IsPreconnected.closure

/-- The closure of a connected set is connected as well. -/
protected theorem IsConnected.closure {s : Set α} (H : IsConnected s) : IsConnected (closure s) :=
  IsConnected.subset_closure H subset_closure <| Subset.rfl
#align is_connected.closure IsConnected.closure

/-- The image of a preconnected set is preconnected as well. -/
protected theorem IsPreconnected.image [TopologicalSpace β] {s : Set α} (H : IsPreconnected s)
    (f : α → β) (hf : ContinuousOn f s) : IsPreconnected (f '' s) := by
  -- Unfold/destruct definitions in hypotheses
  rintro u v hu hv huv ⟨_, ⟨x, xs, rfl⟩, xu⟩ ⟨_, ⟨y, ys, rfl⟩, yv⟩
  rcases continuousOn_iff'.1 hf u hu with ⟨u', hu', u'_eq⟩
  rcases continuousOn_iff'.1 hf v hv with ⟨v', hv', v'_eq⟩
  -- Reformulate `huv : f '' s ⊆ u ∪ v` in terms of `u'` and `v'`
  replace huv : s ⊆ u' ∪ v'
  · rw [image_subset_iff, preimage_union] at huv
    replace huv := subset_inter huv Subset.rfl
    rw [inter_distrib_right, u'_eq, v'_eq, ← inter_distrib_right] at huv
    exact (subset_inter_iff.1 huv).1
  -- Now `s ⊆ u' ∪ v'`, so we can apply `‹IsPreconnected s›`
  obtain ⟨z, hz⟩ : (s ∩ (u' ∩ v')).Nonempty := by
    refine H u' v' hu' hv' huv ⟨x, ?_⟩ ⟨y, ?_⟩ <;> rw [inter_comm]
    exacts [u'_eq ▸ ⟨xu, xs⟩, v'_eq ▸ ⟨yv, ys⟩]
  rw [← inter_self s, inter_assoc, inter_left_comm s u', ← inter_assoc, inter_comm s, inter_comm s,
    ← u'_eq, ← v'_eq] at hz
  exact ⟨f z, ⟨z, hz.1.2, rfl⟩, hz.1.1, hz.2.1⟩
#align is_preconnected.image IsPreconnected.image

/-- The image of a connected set is connected as well. -/
protected theorem IsConnected.image [TopologicalSpace β] {s : Set α} (H : IsConnected s) (f : α → β)
    (hf : ContinuousOn f s) : IsConnected (f '' s) :=
  ⟨nonempty_image_iff.mpr H.nonempty, H.isPreconnected.image f hf⟩
#align is_connected.image IsConnected.image

theorem isPreconnected_closed_iff {s : Set α} :
    IsPreconnected s ↔ ∀ t t', IsClosed t → IsClosed t' →
      s ⊆ t ∪ t' → (s ∩ t).Nonempty → (s ∩ t').Nonempty → (s ∩ (t ∩ t')).Nonempty :=
  ⟨by
      rintro h t t' ht ht' htt' ⟨x, xs, xt⟩ ⟨y, ys, yt'⟩
      rw [← not_disjoint_iff_nonempty_inter, ← subset_compl_iff_disjoint_right, compl_inter]
      intro h'
      have xt' : x ∉ t' := (h' xs).resolve_left (absurd xt)
      have yt : y ∉ t := (h' ys).resolve_right (absurd yt')
      have := h _ _ ht.isOpen_compl ht'.isOpen_compl h' ⟨y, ys, yt⟩ ⟨x, xs, xt'⟩
      rw [← compl_union] at this
      exact this.ne_empty htt'.disjoint_compl_right.inter_eq,
    by
      rintro h u v hu hv huv ⟨x, xs, xu⟩ ⟨y, ys, yv⟩
      rw [← not_disjoint_iff_nonempty_inter, ← subset_compl_iff_disjoint_right, compl_inter]
      intro h'
      have xv : x ∉ v := (h' xs).elim (absurd xu) id
      have yu : y ∉ u := (h' ys).elim id (absurd yv)
      have := h _ _ hu.isClosed_compl hv.isClosed_compl h' ⟨y, ys, yu⟩ ⟨x, xs, xv⟩
      rw [← compl_union] at this
      exact this.ne_empty huv.disjoint_compl_right.inter_eq⟩
#align is_preconnected_closed_iff isPreconnected_closed_iff

theorem Inducing.isPreconnected_image [TopologicalSpace β] {s : Set α} {f : α → β}
    (hf : Inducing f) : IsPreconnected (f '' s) ↔ IsPreconnected s := by
  refine' ⟨fun h => _, fun h => h.image _ hf.continuous.continuousOn⟩
  rintro u v hu' hv' huv ⟨x, hxs, hxu⟩ ⟨y, hys, hyv⟩
  rcases hf.isOpen_iff.1 hu' with ⟨u, hu, rfl⟩
  rcases hf.isOpen_iff.1 hv' with ⟨v, hv, rfl⟩
  replace huv : f '' s ⊆ u ∪ v; · rwa [image_subset_iff]
  rcases h u v hu hv huv ⟨f x, mem_image_of_mem _ hxs, hxu⟩ ⟨f y, mem_image_of_mem _ hys, hyv⟩ with
    ⟨_, ⟨z, hzs, rfl⟩, hzuv⟩
  exact ⟨z, hzs, hzuv⟩
#align inducing.is_preconnected_image Inducing.isPreconnected_image

/- TODO: The following lemmas about connection of preimages hold more generally for strict maps
(the quotient and subspace topologies of the image agree) whose fibers are preconnected. -/
theorem IsPreconnected.preimage_of_open_map [TopologicalSpace β] {s : Set β} (hs : IsPreconnected s)
    {f : α → β} (hinj : Function.Injective f) (hf : IsOpenMap f) (hsf : s ⊆ range f) :
    IsPreconnected (f ⁻¹' s) := fun u v hu hv hsuv hsu hsv => by
  replace hsf : f '' (f ⁻¹' s) = s := image_preimage_eq_of_subset hsf
  obtain ⟨_, has, ⟨a, hau, rfl⟩, hav⟩ : (s ∩ (f '' u ∩ f '' v)).Nonempty
  · refine hs (f '' u) (f '' v) (hf u hu) (hf v hv) ?_ ?_ ?_
    · simpa only [hsf, image_union] using image_subset f hsuv
    · simpa only [image_preimage_inter] using hsu.image f
    · simpa only [image_preimage_inter] using hsv.image f
  · exact ⟨a, has, hau, hinj.mem_set_image.1 hav⟩
#align is_preconnected.preimage_of_open_map IsPreconnected.preimage_of_open_map

theorem IsPreconnected.preimage_of_closed_map [TopologicalSpace β] {s : Set β}
    (hs : IsPreconnected s) {f : α → β} (hinj : Function.Injective f) (hf : IsClosedMap f)
    (hsf : s ⊆ range f) : IsPreconnected (f ⁻¹' s) :=
  isPreconnected_closed_iff.2 fun u v hu hv hsuv hsu hsv => by
    replace hsf : f '' (f ⁻¹' s) = s := image_preimage_eq_of_subset hsf
    obtain ⟨_, has, ⟨a, hau, rfl⟩, hav⟩ : (s ∩ (f '' u ∩ f '' v)).Nonempty
    · refine isPreconnected_closed_iff.1 hs (f '' u) (f '' v) (hf u hu) (hf v hv) ?_ ?_ ?_
      · simpa only [hsf, image_union] using image_subset f hsuv
      · simpa only [image_preimage_inter] using hsu.image f
      · simpa only [image_preimage_inter] using hsv.image f
    · exact ⟨a, has, hau, hinj.mem_set_image.1 hav⟩
#align is_preconnected.preimage_of_closed_map IsPreconnected.preimage_of_closed_map

theorem IsConnected.preimage_of_openMap [TopologicalSpace β] {s : Set β} (hs : IsConnected s)
    {f : α → β} (hinj : Function.Injective f) (hf : IsOpenMap f) (hsf : s ⊆ range f) :
    IsConnected (f ⁻¹' s) :=
  ⟨hs.nonempty.preimage' hsf, hs.isPreconnected.preimage_of_open_map hinj hf hsf⟩
#align is_connected.preimage_of_open_map IsConnected.preimage_of_openMap

theorem IsConnected.preimage_of_closedMap [TopologicalSpace β] {s : Set β} (hs : IsConnected s)
    {f : α → β} (hinj : Function.Injective f) (hf : IsClosedMap f) (hsf : s ⊆ range f) :
    IsConnected (f ⁻¹' s) :=
  ⟨hs.nonempty.preimage' hsf, hs.isPreconnected.preimage_of_closed_map hinj hf hsf⟩
#align is_connected.preimage_of_closed_map IsConnected.preimage_of_closedMap

theorem IsPreconnected.subset_or_subset (hu : IsOpen u) (hv : IsOpen v) (huv : Disjoint u v)
    (hsuv : s ⊆ u ∪ v) (hs : IsPreconnected s) : s ⊆ u ∨ s ⊆ v := by
  specialize hs u v hu hv hsuv
  obtain hsu | hsu := (s ∩ u).eq_empty_or_nonempty
  · exact Or.inr ((Set.disjoint_iff_inter_eq_empty.2 hsu).subset_right_of_subset_union hsuv)
  · replace hs := mt (hs hsu)
    simp_rw [Set.not_nonempty_iff_eq_empty, ← Set.disjoint_iff_inter_eq_empty,
      disjoint_iff_inter_eq_empty.1 huv] at hs
    exact Or.inl ((hs s.disjoint_empty).subset_left_of_subset_union hsuv)
#align is_preconnected.subset_or_subset IsPreconnected.subset_or_subset

theorem IsPreconnected.subset_left_of_subset_union (hu : IsOpen u) (hv : IsOpen v)
    (huv : Disjoint u v) (hsuv : s ⊆ u ∪ v) (hsu : (s ∩ u).Nonempty) (hs : IsPreconnected s) :
    s ⊆ u :=
  Disjoint.subset_left_of_subset_union hsuv
    (by
      by_contra hsv
      rw [not_disjoint_iff_nonempty_inter] at hsv
      obtain ⟨x, _, hx⟩ := hs u v hu hv hsuv hsu hsv
      exact Set.disjoint_iff.1 huv hx)
#align is_preconnected.subset_left_of_subset_union IsPreconnected.subset_left_of_subset_union

theorem IsPreconnected.subset_right_of_subset_union (hu : IsOpen u) (hv : IsOpen v)
    (huv : Disjoint u v) (hsuv : s ⊆ u ∪ v) (hsv : (s ∩ v).Nonempty) (hs : IsPreconnected s) :
    s ⊆ v :=
  hs.subset_left_of_subset_union hv hu huv.symm (union_comm u v ▸ hsuv) hsv
#align is_preconnected.subset_right_of_subset_union IsPreconnected.subset_right_of_subset_union

-- porting note: moved up
/-- Preconnected sets are either contained in or disjoint to any given clopen set. -/
theorem IsPreconnected.subset_clopen {s t : Set α} (hs : IsPreconnected s) (ht : IsClopen t)
    (hne : (s ∩ t).Nonempty) : s ⊆ t :=
  hs.subset_left_of_subset_union ht.isOpen ht.compl.isOpen disjoint_compl_right (by simp) hne
#align is_preconnected.subset_clopen IsPreconnected.subset_clopen

/-- If a preconnected set `s` intersects an open set `u`, and limit points of `u` inside `s` are
contained in `u`, then the whole set `s` is contained in `u`. -/
theorem IsPreconnected.subset_of_closure_inter_subset (hs : IsPreconnected s) (hu : IsOpen u)
    (h'u : (s ∩ u).Nonempty) (h : closure u ∩ s ⊆ u) : s ⊆ u := by
  have A : s ⊆ u ∪ (closure u)ᶜ := by
    intro x hx
    by_cases xu : x ∈ u
    · exact Or.inl xu
    · right
      intro h'x
      exact xu (h (mem_inter h'x hx))
  apply hs.subset_left_of_subset_union hu isClosed_closure.isOpen_compl _ A h'u
  exact disjoint_compl_right.mono_right (compl_subset_compl.2 subset_closure)
#align is_preconnected.subset_of_closure_inter_subset IsPreconnected.subset_of_closure_inter_subset

theorem IsPreconnected.prod [TopologicalSpace β] {s : Set α} {t : Set β} (hs : IsPreconnected s)
    (ht : IsPreconnected t) : IsPreconnected (s ×ˢ t) := by
  apply isPreconnected_of_forall_pair
  rintro ⟨a₁, b₁⟩ ⟨ha₁, hb₁⟩ ⟨a₂, b₂⟩ ⟨ha₂, hb₂⟩
  refine' ⟨Prod.mk a₁ '' t ∪ flip Prod.mk b₂ '' s, _, .inl ⟨b₁, hb₁, rfl⟩, .inr ⟨a₂, ha₂, rfl⟩, _⟩
  · rintro _ (⟨y, hy, rfl⟩ | ⟨x, hx, rfl⟩)
    exacts [⟨ha₁, hy⟩, ⟨hx, hb₂⟩]
  · exact (ht.image _ (Continuous.Prod.mk _).continuousOn).union (a₁, b₂) ⟨b₂, hb₂, rfl⟩
      ⟨a₁, ha₁, rfl⟩ (hs.image _ (continuous_id.prod_mk continuous_const).continuousOn)
#align is_preconnected.prod IsPreconnected.prod

theorem IsConnected.prod [TopologicalSpace β] {s : Set α} {t : Set β} (hs : IsConnected s)
    (ht : IsConnected t) : IsConnected (s ×ˢ t) :=
  ⟨hs.1.prod ht.1, hs.2.prod ht.2⟩
#align is_connected.prod IsConnected.prod

theorem isPreconnected_univ_pi [∀ i, TopologicalSpace (π i)] {s : ∀ i, Set (π i)}
    (hs : ∀ i, IsPreconnected (s i)) : IsPreconnected (pi univ s) := by
  rintro u v uo vo hsuv ⟨f, hfs, hfu⟩ ⟨g, hgs, hgv⟩
  rcases exists_finset_piecewise_mem_of_mem_nhds (uo.mem_nhds hfu) g with ⟨I, hI⟩
  induction' I using Finset.induction_on with i I _ ihI
  · refine' ⟨g, hgs, ⟨_, hgv⟩⟩
    simpa using hI
  · rw [Finset.piecewise_insert] at hI
    have := I.piecewise_mem_set_pi hfs hgs
    refine' (hsuv this).elim ihI fun h => _
    set S := update (I.piecewise f g) i '' s i
    have hsub : S ⊆ pi univ s := by
      refine' image_subset_iff.2 fun z hz => _
      rwa [update_preimage_univ_pi]
      exact fun j _ => this j trivial
    have hconn : IsPreconnected S :=
      (hs i).image _ (continuous_const.update i continuous_id).continuousOn
    have hSu : (S ∩ u).Nonempty := ⟨_, mem_image_of_mem _ (hfs _ trivial), hI⟩
    have hSv : (S ∩ v).Nonempty := ⟨_, ⟨_, this _ trivial, update_eq_self _ _⟩, h⟩
    refine' (hconn u v uo vo (hsub.trans hsuv) hSu hSv).mono _
    exact inter_subset_inter_left _ hsub
#align is_preconnected_univ_pi isPreconnected_univ_pi

@[simp]
theorem isConnected_univ_pi [∀ i, TopologicalSpace (π i)] {s : ∀ i, Set (π i)} :
    IsConnected (pi univ s) ↔ ∀ i, IsConnected (s i) := by
  simp only [IsConnected, ← univ_pi_nonempty_iff, forall_and, and_congr_right_iff]
  refine' fun hne => ⟨fun hc i => _, isPreconnected_univ_pi⟩
  rw [← eval_image_univ_pi hne]
  exact hc.image _ (continuous_apply _).continuousOn
#align is_connected_univ_pi isConnected_univ_pi

theorem Sigma.isConnected_iff [∀ i, TopologicalSpace (π i)] {s : Set (Σi, π i)} :
    IsConnected s ↔ ∃ i t, IsConnected t ∧ s = Sigma.mk i '' t := by
  refine' ⟨fun hs => _, _⟩
  · obtain ⟨⟨i, x⟩, hx⟩ := hs.nonempty
    have : s ⊆ range (Sigma.mk i) :=
      hs.isPreconnected.subset_clopen isClopen_range_sigmaMk ⟨⟨i, x⟩, hx, x, rfl⟩
    exact ⟨i, Sigma.mk i ⁻¹' s, hs.preimage_of_openMap sigma_mk_injective isOpenMap_sigmaMk this,
      (Set.image_preimage_eq_of_subset this).symm⟩
  · rintro ⟨i, t, ht, rfl⟩
    exact ht.image _ continuous_sigmaMk.continuousOn
#align sigma.is_connected_iff Sigma.isConnected_iff

theorem Sigma.isPreconnected_iff [hι : Nonempty ι] [∀ i, TopologicalSpace (π i)]
    {s : Set (Σi, π i)} : IsPreconnected s ↔ ∃ i t, IsPreconnected t ∧ s = Sigma.mk i '' t := by
  refine' ⟨fun hs => _, _⟩
  · obtain rfl | h := s.eq_empty_or_nonempty
    · exact ⟨Classical.choice hι, ∅, isPreconnected_empty, (Set.image_empty _).symm⟩
    · obtain ⟨a, t, ht, rfl⟩ := Sigma.isConnected_iff.1 ⟨h, hs⟩
      refine' ⟨a, t, ht.isPreconnected, rfl⟩
  · rintro ⟨a, t, ht, rfl⟩
    exact ht.image _ continuous_sigmaMk.continuousOn
#align sigma.is_preconnected_iff Sigma.isPreconnected_iff

theorem Sum.isConnected_iff [TopologicalSpace β] {s : Set (Sum α β)} :
    IsConnected s ↔
      (∃ t, IsConnected t ∧ s = Sum.inl '' t) ∨ ∃ t, IsConnected t ∧ s = Sum.inr '' t := by
  refine' ⟨fun hs => _, _⟩
  · obtain ⟨x | x, hx⟩ := hs.nonempty
    · have h : s ⊆ range Sum.inl :=
        hs.isPreconnected.subset_clopen isClopen_range_inl ⟨.inl x, hx, x, rfl⟩
      refine' Or.inl ⟨Sum.inl ⁻¹' s, _, _⟩
      · exact hs.preimage_of_openMap Sum.inl_injective isOpenMap_inl h
      · exact (image_preimage_eq_of_subset h).symm
    · have h : s ⊆ range Sum.inr :=
        hs.isPreconnected.subset_clopen isClopen_range_inr ⟨.inr x, hx, x, rfl⟩
      refine' Or.inr ⟨Sum.inr ⁻¹' s, _, _⟩
      · exact hs.preimage_of_openMap Sum.inr_injective isOpenMap_inr h
      · exact (image_preimage_eq_of_subset h).symm
  · rintro (⟨t, ht, rfl⟩ | ⟨t, ht, rfl⟩)
    · exact ht.image _ continuous_inl.continuousOn
    · exact ht.image _ continuous_inr.continuousOn
#align sum.is_connected_iff Sum.isConnected_iff

theorem Sum.isPreconnected_iff [TopologicalSpace β] {s : Set (Sum α β)} :
    IsPreconnected s ↔
      (∃ t, IsPreconnected t ∧ s = Sum.inl '' t) ∨ ∃ t, IsPreconnected t ∧ s = Sum.inr '' t := by
  refine' ⟨fun hs => _, _⟩
  · obtain rfl | h := s.eq_empty_or_nonempty
    · exact Or.inl ⟨∅, isPreconnected_empty, (Set.image_empty _).symm⟩
    obtain ⟨t, ht, rfl⟩ | ⟨t, ht, rfl⟩ := Sum.isConnected_iff.1 ⟨h, hs⟩
    · exact Or.inl ⟨t, ht.isPreconnected, rfl⟩
    · exact Or.inr ⟨t, ht.isPreconnected, rfl⟩
  · rintro (⟨t, ht, rfl⟩ | ⟨t, ht, rfl⟩)
    · exact ht.image _ continuous_inl.continuousOn
    · exact ht.image _ continuous_inr.continuousOn
#align sum.is_preconnected_iff Sum.isPreconnected_iff

/-- The connected component of a point is the maximal connected set
that contains this point. -/
def connectedComponent (x : α) : Set α :=
  ⋃₀ { s : Set α | IsPreconnected s ∧ x ∈ s }
#align connected_component connectedComponent

/-- Given a set `F` in a topological space `α` and a point `x : α`, the connected
component of `x` in `F` is the connected component of `x` in the subtype `F` seen as
a set in `α`. This definition does not make sense if `x` is not in `F` so we return the
empty set in this case. -/
def connectedComponentIn (F : Set α) (x : α) : Set α :=
  if h : x ∈ F then (↑) '' connectedComponent (⟨x, h⟩ : F) else ∅
#align connected_component_in connectedComponentIn

theorem connectedComponentIn_eq_image {F : Set α} {x : α} (h : x ∈ F) :
    connectedComponentIn F x = (↑) '' connectedComponent (⟨x, h⟩ : F) :=
  dif_pos h
#align connected_component_in_eq_image connectedComponentIn_eq_image

theorem connectedComponentIn_eq_empty {F : Set α} {x : α} (h : x ∉ F) :
    connectedComponentIn F x = ∅ :=
  dif_neg h
#align connected_component_in_eq_empty connectedComponentIn_eq_empty

theorem mem_connectedComponent {x : α} : x ∈ connectedComponent x :=
  mem_sUnion_of_mem (mem_singleton x) ⟨isPreconnected_singleton, mem_singleton x⟩
#align mem_connected_component mem_connectedComponent

theorem mem_connectedComponentIn {x : α} {F : Set α} (hx : x ∈ F) : x ∈ connectedComponentIn F x :=
  by simp [connectedComponentIn_eq_image hx, mem_connectedComponent, hx]
#align mem_connected_component_in mem_connectedComponentIn

theorem connectedComponent_nonempty {x : α} : (connectedComponent x).Nonempty :=
  ⟨x, mem_connectedComponent⟩
#align connected_component_nonempty connectedComponent_nonempty

theorem connectedComponentIn_nonempty_iff {x : α} {F : Set α} :
    (connectedComponentIn F x).Nonempty ↔ x ∈ F := by
  rw [connectedComponentIn]
  split_ifs <;> simp [connectedComponent_nonempty, *]
#align connected_component_in_nonempty_iff connectedComponentIn_nonempty_iff

theorem connectedComponentIn_subset (F : Set α) (x : α) : connectedComponentIn F x ⊆ F := by
  rw [connectedComponentIn]
  split_ifs <;> simp
#align connected_component_in_subset connectedComponentIn_subset

theorem isPreconnected_connectedComponent {x : α} : IsPreconnected (connectedComponent x) :=
  isPreconnected_sUnion x _ (fun _ => And.right) fun _ => And.left
#align is_preconnected_connected_component isPreconnected_connectedComponent

theorem isPreconnected_connectedComponentIn {x : α} {F : Set α} :
    IsPreconnected (connectedComponentIn F x) := by
  rw [connectedComponentIn]; split_ifs
  · exact inducing_subtype_val.isPreconnected_image.mpr isPreconnected_connectedComponent
  · exact isPreconnected_empty
#align is_preconnected_connected_component_in isPreconnected_connectedComponentIn

theorem isConnected_connectedComponent {x : α} : IsConnected (connectedComponent x) :=
  ⟨⟨x, mem_connectedComponent⟩, isPreconnected_connectedComponent⟩
#align is_connected_connected_component isConnected_connectedComponent

theorem isConnected_connectedComponentIn_iff {x : α} {F : Set α} :
    IsConnected (connectedComponentIn F x) ↔ x ∈ F := by
  simp_rw [← connectedComponentIn_nonempty_iff, IsConnected, isPreconnected_connectedComponentIn,
    and_true_iff]
#align is_connected_connected_component_in_iff isConnected_connectedComponentIn_iff

theorem IsPreconnected.subset_connectedComponent {x : α} {s : Set α} (H1 : IsPreconnected s)
    (H2 : x ∈ s) : s ⊆ connectedComponent x := fun _z hz => mem_sUnion_of_mem hz ⟨H1, H2⟩
#align is_preconnected.subset_connected_component IsPreconnected.subset_connectedComponent

theorem IsPreconnected.subset_connectedComponentIn {x : α} {F : Set α} (hs : IsPreconnected s)
    (hxs : x ∈ s) (hsF : s ⊆ F) : s ⊆ connectedComponentIn F x := by
  have : IsPreconnected (((↑) : F → α) ⁻¹' s) := by
    refine' inducing_subtype_val.isPreconnected_image.mp _
    rwa [Subtype.image_preimage_coe, inter_eq_left_iff_subset.mpr hsF]
  have h2xs : (⟨x, hsF hxs⟩ : F) ∈ (↑) ⁻¹' s := by
    rw [mem_preimage]
    exact hxs
  have := this.subset_connectedComponent h2xs
  rw [connectedComponentIn_eq_image (hsF hxs)]
  refine' Subset.trans _ (image_subset _ this)
  rw [Subtype.image_preimage_coe, inter_eq_left_iff_subset.mpr hsF]
#align is_preconnected.subset_connected_component_in IsPreconnected.subset_connectedComponentIn

theorem IsConnected.subset_connectedComponent {x : α} {s : Set α} (H1 : IsConnected s)
    (H2 : x ∈ s) : s ⊆ connectedComponent x :=
  H1.2.subset_connectedComponent H2
#align is_connected.subset_connected_component IsConnected.subset_connectedComponent

theorem IsPreconnected.connectedComponentIn {x : α} {F : Set α} (h : IsPreconnected F)
    (hx : x ∈ F) : connectedComponentIn F x = F :=
  (connectedComponentIn_subset F x).antisymm (h.subset_connectedComponentIn hx subset_rfl)
#align is_preconnected.connected_component_in IsPreconnected.connectedComponentIn

theorem connectedComponent_eq {x y : α} (h : y ∈ connectedComponent x) :
    connectedComponent x = connectedComponent y :=
  eq_of_subset_of_subset (isConnected_connectedComponent.subset_connectedComponent h)
    (isConnected_connectedComponent.subset_connectedComponent
      (Set.mem_of_mem_of_subset mem_connectedComponent
        (isConnected_connectedComponent.subset_connectedComponent h)))
#align connected_component_eq connectedComponent_eq

theorem connectedComponent_eq_iff_mem {x y : α} :
    connectedComponent x = connectedComponent y ↔ x ∈ connectedComponent y :=
  ⟨fun h => h ▸ mem_connectedComponent, fun h => (connectedComponent_eq h).symm⟩
#align connected_component_eq_iff_mem connectedComponent_eq_iff_mem

theorem connectedComponentIn_eq {x y : α} {F : Set α} (h : y ∈ connectedComponentIn F x) :
    connectedComponentIn F x = connectedComponentIn F y := by
  have hx : x ∈ F := connectedComponentIn_nonempty_iff.mp ⟨y, h⟩
  simp_rw [connectedComponentIn_eq_image hx] at h ⊢
  obtain ⟨⟨y, hy⟩, h2y, rfl⟩ := h
  simp_rw [connectedComponentIn_eq_image hy, connectedComponent_eq h2y]
#align connected_component_in_eq connectedComponentIn_eq

theorem connectedComponentIn_univ (x : α) : connectedComponentIn univ x = connectedComponent x :=
  subset_antisymm
    (isPreconnected_connectedComponentIn.subset_connectedComponent <|
      mem_connectedComponentIn trivial)
    (isPreconnected_connectedComponent.subset_connectedComponentIn mem_connectedComponent <|
      subset_univ _)
#align connected_component_in_univ connectedComponentIn_univ

theorem connectedComponent_disjoint {x y : α} (h : connectedComponent x ≠ connectedComponent y) :
    Disjoint (connectedComponent x) (connectedComponent y) :=
  Set.disjoint_left.2 fun _ h1 h2 =>
    h ((connectedComponent_eq h1).trans (connectedComponent_eq h2).symm)
#align connected_component_disjoint connectedComponent_disjoint

theorem isClosed_connectedComponent {x : α} : IsClosed (connectedComponent x) :=
  closure_subset_iff_isClosed.1 <|
    isConnected_connectedComponent.closure.subset_connectedComponent <|
      subset_closure mem_connectedComponent
#align is_closed_connected_component isClosed_connectedComponent

theorem Continuous.image_connectedComponent_subset [TopologicalSpace β] {f : α → β}
    (h : Continuous f) (a : α) : f '' connectedComponent a ⊆ connectedComponent (f a) :=
  (isConnected_connectedComponent.image f h.continuousOn).subset_connectedComponent
    ((mem_image f (connectedComponent a) (f a)).2 ⟨a, mem_connectedComponent, rfl⟩)
#align continuous.image_connected_component_subset Continuous.image_connectedComponent_subset

theorem Continuous.mapsTo_connectedComponent [TopologicalSpace β] {f : α → β} (h : Continuous f)
    (a : α) : MapsTo f (connectedComponent a) (connectedComponent (f a)) :=
  mapsTo'.2 <| h.image_connectedComponent_subset a
#align continuous.maps_to_connected_component Continuous.mapsTo_connectedComponent

theorem irreducibleComponent_subset_connectedComponent {x : α} :
    irreducibleComponent x ⊆ connectedComponent x :=
  isIrreducible_irreducibleComponent.isConnected.subset_connectedComponent mem_irreducibleComponent
#align irreducible_component_subset_connected_component
  irreducibleComponent_subset_connectedComponent

@[mono]
theorem connectedComponentIn_mono (x : α) {F G : Set α} (h : F ⊆ G) :
    connectedComponentIn F x ⊆ connectedComponentIn G x := by
  by_cases hx : x ∈ F
  · rw [connectedComponentIn_eq_image hx, connectedComponentIn_eq_image (h hx), ←
      show ((↑) : G → α) ∘ inclusion h = (↑) from rfl, image_comp]
    exact image_subset _ ((continuous_inclusion h).image_connectedComponent_subset ⟨x, hx⟩)
  · rw [connectedComponentIn_eq_empty hx]
    exact Set.empty_subset _
#align connected_component_in_mono connectedComponentIn_mono

/-- A preconnected space is one where there is no non-trivial open partition. -/
class PreconnectedSpace (α : Type u) [TopologicalSpace α] : Prop where
  /-- The universal set `Set.univ` in a preconnected space is a preconnected set. -/
  isPreconnected_univ : IsPreconnected (univ : Set α)
#align preconnected_space PreconnectedSpace

export PreconnectedSpace (isPreconnected_univ)

/-- A connected space is a nonempty one where there is no non-trivial open partition. -/
class ConnectedSpace (α : Type u) [TopologicalSpace α] extends PreconnectedSpace α : Prop where
  /-- A connected space is nonempty. -/
  toNonempty : Nonempty α
#align connected_space ConnectedSpace

attribute [instance 50] ConnectedSpace.toNonempty  -- see Note [lower instance priority]

-- see Note [lower instance priority]
theorem isConnected_univ [ConnectedSpace α] : IsConnected (univ : Set α) :=
  ⟨univ_nonempty, isPreconnected_univ⟩
#align is_connected_univ isConnected_univ

<<<<<<< HEAD
@[simp] lemma IsPreconnected_univ_iff : IsPreconnected (univ : Set α) ↔ PreconnectedSpace α :=
  ⟨fun h ↦ ⟨h⟩, fun h ↦ h.1⟩

@[simp] lemma IsConnected_univ_iff : IsConnected (univ : Set α) ↔ ConnectedSpace α :=
  ⟨fun h ↦ ConnectedSpace.mk (toPreconnectedSpace := ⟨h.2⟩) ⟨h.1.some⟩,
   fun h ↦ ⟨univ_nonempty, h.1.1⟩⟩
=======
lemma preconnectedSpace_iff_univ : PreconnectedSpace α ↔ IsPreconnected (univ : Set α) :=
  ⟨fun h ↦ h.1, fun h ↦ ⟨h⟩⟩

lemma connectedSpace_iff_univ : ConnectedSpace α ↔ IsConnected (univ : Set α) :=
  ⟨fun h ↦ ⟨univ_nonempty, h.1.1⟩,
   fun h ↦ ConnectedSpace.mk (toPreconnectedSpace := ⟨h.2⟩) ⟨h.1.some⟩⟩
>>>>>>> 560eeb2b

theorem isPreconnected_range [TopologicalSpace β] [PreconnectedSpace α] {f : α → β}
    (h : Continuous f) : IsPreconnected (range f) :=
  @image_univ _ _ f ▸ isPreconnected_univ.image _ h.continuousOn
#align is_preconnected_range isPreconnected_range

theorem isConnected_range [TopologicalSpace β] [ConnectedSpace α] {f : α → β} (h : Continuous f) :
    IsConnected (range f) :=
  ⟨range_nonempty f, isPreconnected_range h⟩
#align is_connected_range isConnected_range

theorem Function.Surjective.connectedSpace [ConnectedSpace α] [TopologicalSpace β]
  {f : α → β} (hf : Surjective f) (hf' : Continuous f) : ConnectedSpace β := by
  rw [connectedSpace_iff_univ, ← hf.range_eq]
  exact isConnected_range hf'

instance Quotient.instConnectedSpace {s : Setoid α} [ConnectedSpace α] :
    ConnectedSpace (Quotient s) :=
  (surjective_quotient_mk _).connectedSpace continuous_coinduced_rng

theorem DenseRange.preconnectedSpace [TopologicalSpace β] [PreconnectedSpace α] {f : α → β}
    (hf : DenseRange f) (hc : Continuous f) : PreconnectedSpace β :=
  ⟨hf.closure_eq ▸ (isPreconnected_range hc).closure⟩
#align dense_range.preconnected_space DenseRange.preconnectedSpace

theorem connectedSpace_iff_connectedComponent :
    ConnectedSpace α ↔ ∃ x : α, connectedComponent x = univ := by
  constructor
  · rintro ⟨⟨x⟩⟩
    exact
      ⟨x, eq_univ_of_univ_subset <| isPreconnected_univ.subset_connectedComponent (mem_univ x)⟩
  · rintro ⟨x, h⟩
    haveI : PreconnectedSpace α :=
      ⟨by rw [← h]; exact isPreconnected_connectedComponent⟩
    exact ⟨⟨x⟩⟩
#align connected_space_iff_connected_component connectedSpace_iff_connectedComponent

theorem preconnectedSpace_iff_connectedComponent :
    PreconnectedSpace α ↔ ∀ x : α, connectedComponent x = univ := by
  constructor
  · intro h x
    exact eq_univ_of_univ_subset <| isPreconnected_univ.subset_connectedComponent (mem_univ x)
  · intro h
    cases' isEmpty_or_nonempty α with hα hα
    · exact ⟨by rw [univ_eq_empty_iff.mpr hα]; exact isPreconnected_empty⟩
    · exact ⟨by rw [← h (Classical.choice hα)]; exact isPreconnected_connectedComponent⟩
#align preconnected_space_iff_connected_component preconnectedSpace_iff_connectedComponent

@[simp]
theorem PreconnectedSpace.connectedComponent_eq_univ {X : Type _} [TopologicalSpace X]
    [h : PreconnectedSpace X] (x : X) : connectedComponent x = univ :=
  preconnectedSpace_iff_connectedComponent.mp h x
#align preconnected_space.connected_component_eq_univ PreconnectedSpace.connectedComponent_eq_univ

instance [TopologicalSpace β] [PreconnectedSpace α] [PreconnectedSpace β] :
    PreconnectedSpace (α × β) :=
  ⟨by
    rw [← univ_prod_univ]
    exact isPreconnected_univ.prod isPreconnected_univ⟩

instance [TopologicalSpace β] [ConnectedSpace α] [ConnectedSpace β] : ConnectedSpace (α × β) :=
  ⟨inferInstance⟩

instance [∀ i, TopologicalSpace (π i)] [∀ i, PreconnectedSpace (π i)] :
    PreconnectedSpace (∀ i, π i) :=
  ⟨by rw [← pi_univ univ]; exact isPreconnected_univ_pi fun i => isPreconnected_univ⟩

instance [∀ i, TopologicalSpace (π i)] [∀ i, ConnectedSpace (π i)] : ConnectedSpace (∀ i, π i) :=
  ⟨inferInstance⟩

-- see Note [lower instance priority]
instance (priority := 100) PreirreducibleSpace.preconnectedSpace (α : Type u) [TopologicalSpace α]
    [PreirreducibleSpace α] : PreconnectedSpace α :=
  ⟨isPreirreducible_univ.isPreconnected⟩
#align preirreducible_space.preconnected_space PreirreducibleSpace.preconnectedSpace

-- see Note [lower instance priority]
instance (priority := 100) IrreducibleSpace.connectedSpace (α : Type u) [TopologicalSpace α]
    [IrreducibleSpace α] : ConnectedSpace α where toNonempty := IrreducibleSpace.toNonempty
#align irreducible_space.connected_space IrreducibleSpace.connectedSpace

/-- A continuous map from a connected space to a disjoint union `Σ i, π i` can be lifted to one of
the components `π i`. See also `ContinuousMap.exists_lift_sigma` for a version with bundled
`ContinuousMap`s. -/
theorem Continuous.exists_lift_sigma [ConnectedSpace α] [∀ i, TopologicalSpace (π i)]
    {f : α → Σ i, π i} (hf : Continuous f) :
    ∃ (i : ι) (g : α → π i), Continuous g ∧ f = Sigma.mk i ∘ g := by
  obtain ⟨i, hi⟩ : ∃ i, range f ⊆ range (.mk i)
  · rcases Sigma.isConnected_iff.1 (isConnected_range hf) with ⟨i, s, -, hs⟩
    exact ⟨i, hs.trans_subset (image_subset_range _ _)⟩
  rcases range_subset_range_iff_exists_comp.1 hi with ⟨g, rfl⟩
  refine ⟨i, g, ?_, rfl⟩
  rwa [← embedding_sigmaMk.continuous_iff] at hf

theorem nonempty_inter [PreconnectedSpace α] {s t : Set α} :
    IsOpen s → IsOpen t → s ∪ t = univ → s.Nonempty → t.Nonempty → (s ∩ t).Nonempty := by
  simpa only [univ_inter, univ_subset_iff] using @PreconnectedSpace.isPreconnected_univ α _ _ s t
#align nonempty_inter nonempty_inter

theorem isClopen_iff [PreconnectedSpace α] {s : Set α} : IsClopen s ↔ s = ∅ ∨ s = univ :=
  ⟨fun hs =>
    by_contradiction fun h =>
      have h1 : s ≠ ∅ ∧ sᶜ ≠ ∅ :=
        ⟨mt Or.inl h,
          mt (fun h2 => Or.inr <| (by rw [← compl_compl s, h2, compl_empty] : s = univ)) h⟩
      let ⟨_, h2, h3⟩ :=
        nonempty_inter hs.1 hs.2.isOpen_compl (union_compl_self s) (nonempty_iff_ne_empty.2 h1.1)
          (nonempty_iff_ne_empty.2 h1.2)
      h3 h2,
    by rintro (rfl | rfl) <;> [exact isClopen_empty; exact isClopen_univ]⟩
#align is_clopen_iff isClopen_iff

theorem IsClopen.eq_univ [PreconnectedSpace α] {s : Set α} (h' : IsClopen s) (h : s.Nonempty) :
    s = univ :=
  (isClopen_iff.mp h').resolve_left h.ne_empty
#align is_clopen.eq_univ IsClopen.eq_univ

section disjoint_subsets

variable [PreconnectedSpace α]
  {s : ι → Set α} (h_nonempty : ∀ i, (s i).Nonempty) (h_disj : Pairwise (Disjoint on s))

/-- In a preconnected space, any disjoint family of non-empty clopen subsets has at most one
element. -/
lemma subsingleton_of_disjoint_isClopen
    (h_clopen : ∀ i, IsClopen (s i)) :
    Subsingleton ι := by
  replace h_nonempty : ∀ i, s i ≠ ∅ := by intro i; rw [← nonempty_iff_ne_empty]; exact h_nonempty i
  rw [← not_nontrivial_iff_subsingleton]
  by_contra contra
  obtain ⟨i, j, h_ne⟩ := contra
  replace h_ne : s i ∩ s j = ∅ := by
    simpa only [← bot_eq_empty, eq_bot_iff, ← inf_eq_inter, ← disjoint_iff_inf_le] using h_disj h_ne
  cases' isClopen_iff.mp (h_clopen i) with hi hi
  · exact h_nonempty i hi
  · rw [hi, univ_inter] at h_ne
    exact h_nonempty j h_ne

/-- In a preconnected space, any disjoint cover by non-empty open subsets has at most one
element. -/
lemma subsingleton_of_disjoint_isOpen_iUnion_eq_univ
    (h_open : ∀ i, IsOpen (s i)) (h_Union : ⋃ i, s i = univ) :
    Subsingleton ι := by
  refine' subsingleton_of_disjoint_isClopen h_nonempty h_disj (fun i ↦ ⟨h_open i, _⟩)
  rw [← isOpen_compl_iff, compl_eq_univ_diff, ← h_Union, iUnion_diff]
  refine' isOpen_iUnion (fun j ↦ _)
  rcases eq_or_ne i j with rfl | h_ne
  · simp
  · simpa only [(h_disj h_ne.symm).sdiff_eq_left] using h_open j

/-- In a preconnected space, any finite disjoint cover by non-empty closed subsets has at most one
element. -/
lemma subsingleton_of_disjoint_isClosed_iUnion_eq_univ [Finite ι]
    (h_closed : ∀ i, IsClosed (s i)) (h_Union : ⋃ i, s i = univ) :
    Subsingleton ι := by
  refine' subsingleton_of_disjoint_isClopen h_nonempty h_disj (fun i ↦ ⟨_, h_closed i⟩)
  rw [← isClosed_compl_iff, compl_eq_univ_diff, ← h_Union, iUnion_diff]
  refine' isClosed_iUnion (fun j ↦ _)
  rcases eq_or_ne i j with rfl | h_ne
  · simp
  · simpa only [(h_disj h_ne.symm).sdiff_eq_left] using h_closed j

end disjoint_subsets

theorem frontier_eq_empty_iff [PreconnectedSpace α] {s : Set α} :
    frontier s = ∅ ↔ s = ∅ ∨ s = univ :=
  isClopen_iff_frontier_eq_empty.symm.trans isClopen_iff
#align frontier_eq_empty_iff frontier_eq_empty_iff

theorem nonempty_frontier_iff [PreconnectedSpace α] {s : Set α} :
    (frontier s).Nonempty ↔ s.Nonempty ∧ s ≠ univ := by
  simp only [nonempty_iff_ne_empty, Ne.def, frontier_eq_empty_iff, not_or]
#align nonempty_frontier_iff nonempty_frontier_iff

theorem Subtype.preconnectedSpace {s : Set α} (h : IsPreconnected s) : PreconnectedSpace s where
  isPreconnected_univ := by
    rwa [← inducing_subtype_val.isPreconnected_image, image_univ, Subtype.range_val]
#align subtype.preconnected_space Subtype.preconnectedSpace

theorem Subtype.connectedSpace {s : Set α} (h : IsConnected s) : ConnectedSpace s where
  toPreconnectedSpace := Subtype.preconnectedSpace h.isPreconnected
  toNonempty := h.nonempty.to_subtype
#align subtype.connected_space Subtype.connectedSpace

theorem isPreconnected_iff_preconnectedSpace {s : Set α} : IsPreconnected s ↔ PreconnectedSpace s :=
  ⟨Subtype.preconnectedSpace, fun h => by
    simpa using isPreconnected_univ.image ((↑) : s → α) continuous_subtype_val.continuousOn⟩
#align is_preconnected_iff_preconnected_space isPreconnected_iff_preconnectedSpace

theorem isConnected_iff_connectedSpace {s : Set α} : IsConnected s ↔ ConnectedSpace s :=
  ⟨Subtype.connectedSpace, fun h =>
    ⟨nonempty_subtype.mp h.2, isPreconnected_iff_preconnectedSpace.mpr h.1⟩⟩
#align is_connected_iff_connected_space isConnected_iff_connectedSpace

/-- A set `s` is preconnected if and only if for every cover by two open sets that are disjoint on
`s`, it is contained in one of the two covering sets. -/
theorem isPreconnected_iff_subset_of_disjoint {s : Set α} :
    IsPreconnected s ↔
      ∀ u v, IsOpen u → IsOpen v → s ⊆ u ∪ v → s ∩ (u ∩ v) = ∅ → s ⊆ u ∨ s ⊆ v := by
  constructor <;> intro h
  · intro u v hu hv hs huv
    specialize h u v hu hv hs
    contrapose! huv
    rw [← nonempty_iff_ne_empty]
    simp [not_subset] at huv
    rcases huv with ⟨⟨x, hxs, hxu⟩, ⟨y, hys, hyv⟩⟩
    have hxv : x ∈ v := or_iff_not_imp_left.mp (hs hxs) hxu
    have hyu : y ∈ u := or_iff_not_imp_right.mp (hs hys) hyv
    exact h ⟨y, hys, hyu⟩ ⟨x, hxs, hxv⟩
  · intro u v hu hv hs hsu hsv
    rw [nonempty_iff_ne_empty]
    intro H
    specialize h u v hu hv hs H
    contrapose H
    apply Nonempty.ne_empty
    cases' h with h h
    · rcases hsv with ⟨x, hxs, hxv⟩
      exact ⟨x, hxs, ⟨h hxs, hxv⟩⟩
    · rcases hsu with ⟨x, hxs, hxu⟩
      exact ⟨x, hxs, ⟨hxu, h hxs⟩⟩
#align is_preconnected_iff_subset_of_disjoint isPreconnected_iff_subset_of_disjoint

/-- A set `s` is connected if and only if
for every cover by a finite collection of open sets that are pairwise disjoint on `s`,
it is contained in one of the members of the collection. -/
theorem isConnected_iff_sUnion_disjoint_open {s : Set α} :
    IsConnected s ↔
      ∀ U : Finset (Set α), (∀ u v : Set α, u ∈ U → v ∈ U → (s ∩ (u ∩ v)).Nonempty → u = v) →
        (∀ u ∈ U, IsOpen u) → (s ⊆ ⋃₀ ↑U) → ∃ u ∈ U, s ⊆ u := by
  rw [IsConnected, isPreconnected_iff_subset_of_disjoint]
  refine ⟨fun ⟨hne, h⟩ U hU hUo hsU => ?_, fun h => ⟨?_, fun u v hu hv hs hsuv => ?_⟩⟩
  · induction U using Finset.induction_on
    case empty => exact absurd (by simpa using hsU) hne.not_subset_empty
    case insert u U uU IH =>
      simp only [← ball_cond_comm, Finset.forall_mem_insert, Finset.exists_mem_insert,
        Finset.coe_insert, sUnion_insert, implies_true, true_and] at *
      refine (h _ hUo.1 (⋃₀ ↑U) (isOpen_sUnion hUo.2) hsU ?_).imp_right ?_
      · refine subset_empty_iff.1 fun x ⟨hxs, hxu, v, hvU, hxv⟩ => ?_
        exact ne_of_mem_of_not_mem hvU uU (hU.1 v hvU ⟨x, hxs, hxu, hxv⟩).symm
      · exact IH (fun u hu => (hU.2 u hu).2) hUo.2
  · simpa [subset_empty_iff, nonempty_iff_ne_empty] using h ∅
  · rw [← not_nonempty_iff_eq_empty] at hsuv
    have := hsuv; rw [inter_comm u] at this
    simpa [*, or_imp, forall_and] using h {u, v}
#align is_connected_iff_sUnion_disjoint_open isConnected_iff_sUnion_disjoint_open

-- porting note: `IsPreconnected.subset_clopen` moved up from here

/-- Preconnected sets are either contained in or disjoint to any given clopen set. -/
theorem disjoint_or_subset_of_clopen {s t : Set α} (hs : IsPreconnected s) (ht : IsClopen t) :
    Disjoint s t ∨ s ⊆ t :=
  (disjoint_or_nonempty_inter s t).imp_right <| hs.subset_clopen ht
#align disjoint_or_subset_of_clopen disjoint_or_subset_of_clopen

/-- A set `s` is preconnected if and only if
for every cover by two closed sets that are disjoint on `s`,
it is contained in one of the two covering sets. -/
theorem isPreconnected_iff_subset_of_disjoint_closed :
    IsPreconnected s ↔
      ∀ u v, IsClosed u → IsClosed v → s ⊆ u ∪ v → s ∩ (u ∩ v) = ∅ → s ⊆ u ∨ s ⊆ v := by
  constructor <;> intro h
  · intro u v hu hv hs huv
    rw [isPreconnected_closed_iff] at h
    specialize h u v hu hv hs
    contrapose! huv
    rw [← nonempty_iff_ne_empty]
    simp [not_subset] at huv
    rcases huv with ⟨⟨x, hxs, hxu⟩, ⟨y, hys, hyv⟩⟩
    have hxv : x ∈ v := or_iff_not_imp_left.mp (hs hxs) hxu
    have hyu : y ∈ u := or_iff_not_imp_right.mp (hs hys) hyv
    exact h ⟨y, hys, hyu⟩ ⟨x, hxs, hxv⟩
  · rw [isPreconnected_closed_iff]
    intro u v hu hv hs hsu hsv
    rw [nonempty_iff_ne_empty]
    intro H
    specialize h u v hu hv hs H
    contrapose H
    apply Nonempty.ne_empty
    cases' h with h h
    · rcases hsv with ⟨x, hxs, hxv⟩
      exact ⟨x, hxs, ⟨h hxs, hxv⟩⟩
    · rcases hsu with ⟨x, hxs, hxu⟩
      exact ⟨x, hxs, ⟨hxu, h hxs⟩⟩
#align is_preconnected_iff_subset_of_disjoint_closed isPreconnected_iff_subset_of_disjoint_closed

/-- A closed set `s` is preconnected if and only if for every cover by two closed sets that are
disjoint, it is contained in one of the two covering sets. -/
theorem isPreconnected_iff_subset_of_fully_disjoint_closed {s : Set α} (hs : IsClosed s) :
    IsPreconnected s ↔
      ∀ u v, IsClosed u → IsClosed v → s ⊆ u ∪ v → Disjoint u v → s ⊆ u ∨ s ⊆ v := by
  refine isPreconnected_iff_subset_of_disjoint_closed.trans ⟨?_, ?_⟩ <;> intro H u v hu hv hss huv
  · apply H u v hu hv hss
    rw [huv.inter_eq, inter_empty]
  have H1 := H (u ∩ s) (v ∩ s)
  rw [subset_inter_iff, subset_inter_iff] at H1
  simp only [Subset.refl, and_true] at H1
  apply H1 (hu.inter hs) (hv.inter hs)
  · rw [← inter_distrib_right]
    exact subset_inter hss Subset.rfl
  · rwa [disjoint_iff_inter_eq_empty, ← inter_inter_distrib_right, inter_comm]
#align is_preconnected_iff_subset_of_fully_disjoint_closed
  isPreconnected_iff_subset_of_fully_disjoint_closed

theorem IsClopen.connectedComponent_subset {x} (hs : IsClopen s) (hx : x ∈ s) :
    connectedComponent x ⊆ s :=
  isPreconnected_connectedComponent.subset_clopen hs ⟨x, mem_connectedComponent, hx⟩
#align is_clopen.connected_component_subset IsClopen.connectedComponent_subset

/-- The connected component of a point is always a subset of the intersection of all its clopen
neighbourhoods. -/
theorem connectedComponent_subset_iInter_clopen {x : α} :
    connectedComponent x ⊆ ⋂ Z : { Z : Set α // IsClopen Z ∧ x ∈ Z }, Z :=
  subset_iInter fun Z => Z.2.1.connectedComponent_subset Z.2.2
#align connected_component_subset_Inter_clopen connectedComponent_subset_iInter_clopen

/-- A clopen set is the union of its connected components. -/
theorem IsClopen.biUnion_connectedComponent_eq {Z : Set α} (h : IsClopen Z) :
    ⋃ x ∈ Z, connectedComponent x = Z :=
  Subset.antisymm (iUnion₂_subset fun _ => h.connectedComponent_subset) fun _ h =>
    mem_iUnion₂_of_mem h mem_connectedComponent
#align is_clopen.bUnion_connected_component_eq IsClopen.biUnion_connectedComponent_eq

/-- The preimage of a connected component is preconnected if the function has connected fibers
and a subset is closed iff the preimage is. -/
theorem preimage_connectedComponent_connected [TopologicalSpace β] {f : α → β}
    (connected_fibers : ∀ t : β, IsConnected (f ⁻¹' {t}))
    (hcl : ∀ T : Set β, IsClosed T ↔ IsClosed (f ⁻¹' T)) (t : β) :
    IsConnected (f ⁻¹' connectedComponent t) := by
  -- The following proof is essentially https://stacks.math.columbia.edu/tag/0377
  -- although the statement is slightly different
  have hf : Surjective f := Surjective.of_comp fun t : β => (connected_fibers t).1
  refine ⟨Nonempty.preimage connectedComponent_nonempty hf, ?_⟩
  have hT : IsClosed (f ⁻¹' connectedComponent t) :=
    (hcl (connectedComponent t)).1 isClosed_connectedComponent
  -- To show it's preconnected we decompose (f ⁻¹' connectedComponent t) as a subset of two
  -- closed disjoint sets in α. We want to show that it's a subset of either.
  rw [isPreconnected_iff_subset_of_fully_disjoint_closed hT]
  intro u v hu hv huv uv_disj
  -- To do this we decompose connectedComponent t into T₁ and T₂
  -- we will show that connectedComponent t is a subset of either and hence
  -- (f ⁻¹' connectedComponent t) is a subset of u or v
  let T₁ := { t' ∈ connectedComponent t | f ⁻¹' {t'} ⊆ u }
  let T₂ := { t' ∈ connectedComponent t | f ⁻¹' {t'} ⊆ v }
  have fiber_decomp : ∀ t' ∈ connectedComponent t, f ⁻¹' {t'} ⊆ u ∨ f ⁻¹' {t'} ⊆ v := by
    intro t' ht'
    apply isPreconnected_iff_subset_of_disjoint_closed.1 (connected_fibers t').2 u v hu hv
    · exact Subset.trans (preimage_mono (singleton_subset_iff.2 ht')) huv
    rw [uv_disj.inter_eq, inter_empty]
  have T₁_u : f ⁻¹' T₁ = f ⁻¹' connectedComponent t ∩ u := by
    apply eq_of_subset_of_subset
    · rw [← biUnion_preimage_singleton]
      refine' iUnion₂_subset fun t' ht' => subset_inter _ ht'.2
      rw [hf.preimage_subset_preimage_iff, singleton_subset_iff]
      exact ht'.1
    rintro a ⟨hat, hau⟩
    constructor
    · exact mem_preimage.1 hat
    refine (fiber_decomp (f a) (mem_preimage.1 hat)).resolve_right fun h => ?_
    exact uv_disj.subset_compl_right hau (h rfl)
  -- This proof is exactly the same as the above (modulo some symmetry)
  have T₂_v : f ⁻¹' T₂ = f ⁻¹' connectedComponent t ∩ v := by
    apply eq_of_subset_of_subset
    · rw [← biUnion_preimage_singleton]
      refine' iUnion₂_subset fun t' ht' => subset_inter _ ht'.2
      rw [hf.preimage_subset_preimage_iff, singleton_subset_iff]
      exact ht'.1
    rintro a ⟨hat, hav⟩
    constructor
    · exact mem_preimage.1 hat
    · refine (fiber_decomp (f a) (mem_preimage.1 hat)).resolve_left fun h => ?_
      exact uv_disj.subset_compl_left hav (h rfl)
  -- Now we show T₁, T₂ are closed, cover connectedComponent t and are disjoint.
  have hT₁ : IsClosed T₁ := (hcl T₁).2 (T₁_u.symm ▸ IsClosed.inter hT hu)
  have hT₂ : IsClosed T₂ := (hcl T₂).2 (T₂_v.symm ▸ IsClosed.inter hT hv)
  have T_decomp : connectedComponent t ⊆ T₁ ∪ T₂ := fun t' ht' => by
    rw [mem_union t' T₁ T₂]
    cases' fiber_decomp t' ht' with htu htv
    · left
      exact ⟨ht', htu⟩
    right
    exact ⟨ht', htv⟩
  have T_disjoint : Disjoint T₁ T₂ := by
    refine' Disjoint.of_preimage hf _
    rw [T₁_u, T₂_v, disjoint_iff_inter_eq_empty, ← inter_inter_distrib_left, uv_disj.inter_eq,
      inter_empty]
  -- Now we do cases on whether (connectedComponent t) is a subset of T₁ or T₂ to show
  -- that the preimage is a subset of u or v.
  cases' (isPreconnected_iff_subset_of_fully_disjoint_closed isClosed_connectedComponent).1
    isPreconnected_connectedComponent T₁ T₂ hT₁ hT₂ T_decomp T_disjoint with h h
  · left
    rw [Subset.antisymm_iff] at T₁_u
    suffices f ⁻¹' connectedComponent t ⊆ f ⁻¹' T₁
      from (this.trans T₁_u.1).trans (inter_subset_right _ _)
    exact preimage_mono h
  · right
    rw [Subset.antisymm_iff] at T₂_v
    suffices f ⁻¹' connectedComponent t ⊆ f ⁻¹' T₂
      from (this.trans T₂_v.1).trans (inter_subset_right _ _)
    exact preimage_mono h
#align preimage_connected_component_connected preimage_connectedComponent_connected

theorem QuotientMap.preimage_connectedComponent [TopologicalSpace β] {f : α → β}
    (hf : QuotientMap f) (h_fibers : ∀ y : β, IsConnected (f ⁻¹' {y})) (a : α) :
    f ⁻¹' connectedComponent (f a) = connectedComponent a :=
  ((preimage_connectedComponent_connected h_fibers (fun _ => hf.isClosed_preimage.symm)
      _).subset_connectedComponent mem_connectedComponent).antisymm
    (hf.continuous.mapsTo_connectedComponent a)
#align quotient_map.preimage_connected_component QuotientMap.preimage_connectedComponent

theorem QuotientMap.image_connectedComponent [TopologicalSpace β] {f : α → β} (hf : QuotientMap f)
    (h_fibers : ∀ y : β, IsConnected (f ⁻¹' {y})) (a : α) :
    f '' connectedComponent a = connectedComponent (f a) := by
  rw [← hf.preimage_connectedComponent h_fibers, image_preimage_eq _ hf.surjective]
#align quotient_map.image_connected_component QuotientMap.image_connectedComponent

end Preconnected

section LocallyConnectedSpace

/-- A topological space is **locally connected** if each neighborhood filter admits a basis
of connected *open* sets. Note that it is equivalent to each point having a basis of connected
(non necessarily open) sets but in a non-trivial way, so we choose this definition and prove the
equivalence later in `locallyConnectedSpace_iff_connected_basis`. -/
class LocallyConnectedSpace (α : Type _) [TopologicalSpace α] : Prop where
  /-- Open connected neighborhoods form a basis of the neighborhoods filter. -/
  open_connected_basis : ∀ x, (𝓝 x).HasBasis (fun s : Set α => IsOpen s ∧ x ∈ s ∧ IsConnected s) id
#align locally_connected_space LocallyConnectedSpace

theorem locallyConnectedSpace_iff_open_connected_basis :
    LocallyConnectedSpace α ↔
      ∀ x, (𝓝 x).HasBasis (fun s : Set α => IsOpen s ∧ x ∈ s ∧ IsConnected s) id :=
  ⟨@LocallyConnectedSpace.open_connected_basis _ _, LocallyConnectedSpace.mk⟩
#align locally_connected_space_iff_open_connected_basis
  locallyConnectedSpace_iff_open_connected_basis

theorem locallyConnectedSpace_iff_open_connected_subsets :
    LocallyConnectedSpace α ↔
      ∀ x, ∀ U ∈ 𝓝 x, ∃ V : Set α, V ⊆ U ∧ IsOpen V ∧ x ∈ V ∧ IsConnected V := by
  simp_rw [locallyConnectedSpace_iff_open_connected_basis]
  refine forall_congr' fun _ => ?_
  constructor
  · intro h U hU
    rcases h.mem_iff.mp hU with ⟨V, hV, hVU⟩
    exact ⟨V, hVU, hV⟩
  · exact fun h => ⟨fun U => ⟨fun hU =>
      let ⟨V, hVU, hV⟩ := h U hU
      ⟨V, hV, hVU⟩, fun ⟨V, ⟨hV, hxV, _⟩, hVU⟩ => mem_nhds_iff.mpr ⟨V, hVU, hV, hxV⟩⟩⟩
#align locally_connected_space_iff_open_connected_subsets locallyConnectedSpace_iff_open_connected_subsets

/-- A space with discrete topology is a locally connected space. -/
instance (priority := 100) DiscreteTopology.toLocallyConnectedSpace (α) [TopologicalSpace α]
    [DiscreteTopology α] : LocallyConnectedSpace α :=
  locallyConnectedSpace_iff_open_connected_subsets.2 fun x _U hU =>
    ⟨{x}, singleton_subset_iff.2 <| mem_of_mem_nhds hU, isOpen_discrete _, rfl,
      isConnected_singleton⟩
#align discrete_topology.to_locally_connected_space DiscreteTopology.toLocallyConnectedSpace

theorem connectedComponentIn_mem_nhds [LocallyConnectedSpace α] {F : Set α} {x : α} (h : F ∈ 𝓝 x) :
    connectedComponentIn F x ∈ 𝓝 x := by
  rw [(LocallyConnectedSpace.open_connected_basis x).mem_iff] at h
  rcases h with ⟨s, ⟨h1s, hxs, h2s⟩, hsF⟩
  exact mem_nhds_iff.mpr ⟨s, h2s.isPreconnected.subset_connectedComponentIn hxs hsF, h1s, hxs⟩
#align connected_component_in_mem_nhds connectedComponentIn_mem_nhds

protected theorem IsOpen.connectedComponentIn [LocallyConnectedSpace α] {F : Set α} {x : α}
    (hF : IsOpen F) : IsOpen (connectedComponentIn F x) := by
  rw [isOpen_iff_mem_nhds]
  intro y hy
  rw [connectedComponentIn_eq hy]
  exact connectedComponentIn_mem_nhds (hF.mem_nhds <| connectedComponentIn_subset F x hy)
#align is_open.connected_component_in IsOpen.connectedComponentIn

theorem isOpen_connectedComponent [LocallyConnectedSpace α] {x : α} :
    IsOpen (connectedComponent x) := by
  rw [← connectedComponentIn_univ]
  exact isOpen_univ.connectedComponentIn
#align is_open_connected_component isOpen_connectedComponent

theorem isClopen_connectedComponent [LocallyConnectedSpace α] {x : α} :
    IsClopen (connectedComponent x) :=
  ⟨isOpen_connectedComponent, isClosed_connectedComponent⟩
#align is_clopen_connected_component isClopen_connectedComponent

theorem locallyConnectedSpace_iff_connectedComponentIn_open :
    LocallyConnectedSpace α ↔
      ∀ F : Set α, IsOpen F → ∀ x ∈ F, IsOpen (connectedComponentIn F x) := by
  constructor
  · intro h
    exact fun F hF x _ => hF.connectedComponentIn
  · intro h
    rw [locallyConnectedSpace_iff_open_connected_subsets]
    refine' fun x U hU =>
        ⟨connectedComponentIn (interior U) x,
          (connectedComponentIn_subset _ _).trans interior_subset, h _ isOpen_interior x _,
          mem_connectedComponentIn _, isConnected_connectedComponentIn_iff.mpr _⟩ <;>
      exact mem_interior_iff_mem_nhds.mpr hU
#align locally_connected_space_iff_connected_component_in_open locallyConnectedSpace_iff_connectedComponentIn_open

theorem locallyConnectedSpace_iff_connected_subsets :
    LocallyConnectedSpace α ↔ ∀ (x : α), ∀ U ∈ 𝓝 x, ∃ V ∈ 𝓝 x, IsPreconnected V ∧ V ⊆ U := by
  constructor
  · rw [locallyConnectedSpace_iff_open_connected_subsets]
    intro h x U hxU
    rcases h x U hxU with ⟨V, hVU, hV₁, hxV, hV₂⟩
    exact ⟨V, hV₁.mem_nhds hxV, hV₂.isPreconnected, hVU⟩
  · rw [locallyConnectedSpace_iff_connectedComponentIn_open]
    refine' fun h U hU x _ => isOpen_iff_mem_nhds.mpr fun y hy => _
    rw [connectedComponentIn_eq hy]
    rcases h y U (hU.mem_nhds <| (connectedComponentIn_subset _ _) hy) with ⟨V, hVy, hV, hVU⟩
    exact Filter.mem_of_superset hVy (hV.subset_connectedComponentIn (mem_of_mem_nhds hVy) hVU)
#align locally_connected_space_iff_connected_subsets locallyConnectedSpace_iff_connected_subsets

theorem locallyConnectedSpace_iff_connected_basis :
    LocallyConnectedSpace α ↔
      ∀ x, (𝓝 x).HasBasis (fun s : Set α => s ∈ 𝓝 x ∧ IsPreconnected s) id := by
  rw [locallyConnectedSpace_iff_connected_subsets]
  exact forall_congr' <| fun x => Filter.hasBasis_self.symm
#align locally_connected_space_iff_connected_basis locallyConnectedSpace_iff_connected_basis

theorem locallyConnectedSpace_of_connected_bases {ι : Type _} (b : α → ι → Set α) (p : α → ι → Prop)
    (hbasis : ∀ x, (𝓝 x).HasBasis (p x) (b x))
    (hconnected : ∀ x i, p x i → IsPreconnected (b x i)) : LocallyConnectedSpace α := by
  rw [locallyConnectedSpace_iff_connected_basis]
  exact fun x =>
    (hbasis x).to_hasBasis
      (fun i hi => ⟨b x i, ⟨(hbasis x).mem_of_mem hi, hconnected x i hi⟩, subset_rfl⟩) fun s hs =>
      ⟨(hbasis x).index s hs.1, ⟨(hbasis x).property_index hs.1, (hbasis x).set_index_subset hs.1⟩⟩
#align locally_connected_space_of_connected_bases locallyConnectedSpace_of_connected_bases

end LocallyConnectedSpace

section TotallyDisconnected

/-- A set `s` is called totally disconnected if every subset `t ⊆ s` which is preconnected is
a subsingleton, ie either empty or a singleton.-/
def IsTotallyDisconnected (s : Set α) : Prop :=
  ∀ t, t ⊆ s → IsPreconnected t → t.Subsingleton
#align is_totally_disconnected IsTotallyDisconnected

theorem isTotallyDisconnected_empty : IsTotallyDisconnected (∅ : Set α) := fun _ ht _ _ x_in _ _ =>
  (ht x_in).elim
#align is_totally_disconnected_empty isTotallyDisconnected_empty

theorem isTotallyDisconnected_singleton {x} : IsTotallyDisconnected ({x} : Set α) := fun _ ht _ =>
  subsingleton_singleton.anti ht
#align is_totally_disconnected_singleton isTotallyDisconnected_singleton

/-- A space is totally disconnected if all of its connected components are singletons. -/
class TotallyDisconnectedSpace (α : Type u) [TopologicalSpace α] : Prop where
  /-- The universal set `Set.univ` in a totally disconnected space is totally disconnected. -/
  isTotallyDisconnected_univ : IsTotallyDisconnected (univ : Set α)
#align totally_disconnected_space TotallyDisconnectedSpace

theorem IsPreconnected.subsingleton [TotallyDisconnectedSpace α] {s : Set α}
    (h : IsPreconnected s) : s.Subsingleton :=
  TotallyDisconnectedSpace.isTotallyDisconnected_univ s (subset_univ s) h
#align is_preconnected.subsingleton IsPreconnected.subsingleton

instance Pi.totallyDisconnectedSpace {α : Type _} {β : α → Type _}
    [∀ a, TopologicalSpace (β a)] [∀ a, TotallyDisconnectedSpace (β a)] :
    TotallyDisconnectedSpace (∀ a : α, β a) :=
  ⟨fun t _ h2 =>
    have this : ∀ a, IsPreconnected ((fun x : ∀ a, β a => x a) '' t) := fun a =>
      h2.image (fun x => x a) (continuous_apply a).continuousOn
    fun x x_in y y_in => funext fun a => (this a).subsingleton ⟨x, x_in, rfl⟩ ⟨y, y_in, rfl⟩⟩
#align pi.totally_disconnected_space Pi.totallyDisconnectedSpace

instance Prod.totallyDisconnectedSpace [TopologicalSpace β] [TotallyDisconnectedSpace α]
    [TotallyDisconnectedSpace β] : TotallyDisconnectedSpace (α × β) :=
  ⟨fun t _ h2 =>
    have H1 : IsPreconnected (Prod.fst '' t) := h2.image Prod.fst continuous_fst.continuousOn
    have H2 : IsPreconnected (Prod.snd '' t) := h2.image Prod.snd continuous_snd.continuousOn
    fun x hx y hy =>
    Prod.ext (H1.subsingleton ⟨x, hx, rfl⟩ ⟨y, hy, rfl⟩)
      (H2.subsingleton ⟨x, hx, rfl⟩ ⟨y, hy, rfl⟩)⟩
#align prod.totally_disconnected_space Prod.totallyDisconnectedSpace

instance [TopologicalSpace β] [TotallyDisconnectedSpace α] [TotallyDisconnectedSpace β] :
    TotallyDisconnectedSpace (Sum α β) := by
  refine' ⟨fun s _ hs => _⟩
  obtain ⟨t, ht, rfl⟩ | ⟨t, ht, rfl⟩ := Sum.isPreconnected_iff.1 hs
  · exact ht.subsingleton.image _
  · exact ht.subsingleton.image _

instance [∀ i, TopologicalSpace (π i)] [∀ i, TotallyDisconnectedSpace (π i)] :
    TotallyDisconnectedSpace (Σi, π i) := by
  refine' ⟨fun s _ hs => _⟩
  obtain rfl | h := s.eq_empty_or_nonempty
  · exact subsingleton_empty
  · obtain ⟨a, t, ht, rfl⟩ := Sigma.isConnected_iff.1 ⟨h, hs⟩
    exact ht.isPreconnected.subsingleton.image _

-- porting note: reformulated using `Pairwise`
/-- Let `X` be a topological space, and suppose that for all distinct `x,y ∈ X`, there
  is some clopen set `U` such that `x ∈ U` and `y ∉ U`. Then `X` is totally disconnected. -/
theorem isTotallyDisconnected_of_clopen_set {X : Type _} [TopologicalSpace X]
    (hX : Pairwise fun x y => ∃ (U : Set X), IsClopen U ∧ x ∈ U ∧ y ∉ U) :
    IsTotallyDisconnected (Set.univ : Set X) := by
  rintro S - hS
  unfold Set.Subsingleton
  by_contra' h_contra
  rcases h_contra with ⟨x, hx, y, hy, hxy⟩
  obtain ⟨U, h_clopen, hxU, hyU⟩ := hX hxy
  specialize
    hS U Uᶜ h_clopen.1 h_clopen.compl.1 (fun a _ => em (a ∈ U)) ⟨x, hx, hxU⟩ ⟨y, hy, hyU⟩
  rw [inter_compl_self, Set.inter_empty] at hS
  exact Set.not_nonempty_empty hS
#align is_totally_disconnected_of_clopen_set isTotallyDisconnected_of_clopen_set

/-- A space is totally disconnected iff its connected components are subsingletons. -/
theorem totallyDisconnectedSpace_iff_connectedComponent_subsingleton :
    TotallyDisconnectedSpace α ↔ ∀ x : α, (connectedComponent x).Subsingleton := by
  constructor
  · intro h x
    apply h.1
    · exact subset_univ _
    exact isPreconnected_connectedComponent
  intro h; constructor
  intro s s_sub hs
  rcases eq_empty_or_nonempty s with (rfl | ⟨x, x_in⟩)
  · exact subsingleton_empty
  · exact (h x).anti (hs.subset_connectedComponent x_in)
#align totally_disconnected_space_iff_connected_component_subsingleton
  totallyDisconnectedSpace_iff_connectedComponent_subsingleton

/-- A space is totally disconnected iff its connected components are singletons. -/
theorem totallyDisconnectedSpace_iff_connectedComponent_singleton :
    TotallyDisconnectedSpace α ↔ ∀ x : α, connectedComponent x = {x} := by
  rw [totallyDisconnectedSpace_iff_connectedComponent_subsingleton]
  refine forall_congr' fun x => ?_
  rw [subsingleton_iff_singleton]
  exact mem_connectedComponent
#align totally_disconnected_space_iff_connected_component_singleton
  totallyDisconnectedSpace_iff_connectedComponent_singleton

@[simp] theorem connectedComponent_eq_singleton [TotallyDisconnectedSpace α] (x : α) :
    connectedComponent x = {x} :=
  totallyDisconnectedSpace_iff_connectedComponent_singleton.1 ‹_› x
#align connected_component_eq_singleton connectedComponent_eq_singleton

/-- The image of a connected component in a totally disconnected space is a singleton. -/
@[simp]
theorem Continuous.image_connectedComponent_eq_singleton {β : Type _} [TopologicalSpace β]
    [TotallyDisconnectedSpace β] {f : α → β} (h : Continuous f) (a : α) :
    f '' connectedComponent a = {f a} :=
  (Set.subsingleton_iff_singleton <| mem_image_of_mem f mem_connectedComponent).mp
    (isPreconnected_connectedComponent.image f h.continuousOn).subsingleton
#align continuous.image_connected_component_eq_singleton Continuous.image_connectedComponent_eq_singleton

theorem isTotallyDisconnected_of_totallyDisconnectedSpace [TotallyDisconnectedSpace α] (s : Set α) :
    IsTotallyDisconnected s := fun t _ ht =>
  TotallyDisconnectedSpace.isTotallyDisconnected_univ _ t.subset_univ ht
#align is_totally_disconnected_of_totally_disconnected_space isTotallyDisconnected_of_totallyDisconnectedSpace

theorem isTotallyDisconnected_of_image [TopologicalSpace β] {f : α → β} (hf : ContinuousOn f s)
    (hf' : Injective f) (h : IsTotallyDisconnected (f '' s)) : IsTotallyDisconnected s :=
  fun _t hts ht _x x_in _y y_in =>
  hf' <|
    h _ (image_subset f hts) (ht.image f <| hf.mono hts) (mem_image_of_mem f x_in)
      (mem_image_of_mem f y_in)
#align is_totally_disconnected_of_image isTotallyDisconnected_of_image

theorem Embedding.isTotallyDisconnected [TopologicalSpace β] {f : α → β} (hf : Embedding f)
    {s : Set α} (h : IsTotallyDisconnected (f '' s)) : IsTotallyDisconnected s :=
  isTotallyDisconnected_of_image hf.continuous.continuousOn hf.inj h
#align embedding.is_totally_disconnected Embedding.isTotallyDisconnected

instance Subtype.totallyDisconnectedSpace {α : Type _} {p : α → Prop} [TopologicalSpace α]
    [TotallyDisconnectedSpace α] : TotallyDisconnectedSpace (Subtype p) :=
  ⟨embedding_subtype_val.isTotallyDisconnected
      (isTotallyDisconnected_of_totallyDisconnectedSpace _)⟩
#align subtype.totally_disconnected_space Subtype.totallyDisconnectedSpace

end TotallyDisconnected

section TotallySeparated

-- todo: reformulate using `Set.Pairwise`
/-- A set `s` is called totally separated if any two points of this set can be separated
by two disjoint open sets covering `s`. -/
def IsTotallySeparated (s : Set α) : Prop :=
  ∀ x ∈ s, ∀ y ∈ s, x ≠ y →
    ∃ u v : Set α, IsOpen u ∧ IsOpen v ∧ x ∈ u ∧ y ∈ v ∧ s ⊆ u ∪ v ∧ Disjoint u v
#align is_totally_separated IsTotallySeparated

theorem isTotallySeparated_empty : IsTotallySeparated (∅ : Set α) := fun _ => False.elim
#align is_totally_separated_empty isTotallySeparated_empty

theorem isTotallySeparated_singleton {x} : IsTotallySeparated ({x} : Set α) := fun _ hp _ hq hpq =>
  (hpq <| (eq_of_mem_singleton hp).symm ▸ (eq_of_mem_singleton hq).symm).elim
#align is_totally_separated_singleton isTotallySeparated_singleton

theorem isTotallyDisconnected_of_isTotallySeparated {s : Set α} (H : IsTotallySeparated s) :
    IsTotallyDisconnected s := by
  intro t hts ht x x_in y y_in
  by_contra h
  obtain
    ⟨u : Set α, v : Set α, hu : IsOpen u, hv : IsOpen v, hxu : x ∈ u, hyv : y ∈ v, hs : s ⊆ u ∪ v,
      huv⟩ :=
    H x (hts x_in) y (hts y_in) h
  refine' (ht _ _ hu hv (hts.trans hs) ⟨x, x_in, hxu⟩ ⟨y, y_in, hyv⟩).ne_empty _
  rw [huv.inter_eq, inter_empty]
#align is_totally_disconnected_of_is_totally_separated isTotallyDisconnected_of_isTotallySeparated

alias isTotallyDisconnected_of_isTotallySeparated ← IsTotallySeparated.isTotallyDisconnected
#align is_totally_separated.is_totally_disconnected IsTotallySeparated.isTotallyDisconnected

/-- A space is totally separated if any two points can be separated by two disjoint open sets
covering the whole space. -/
class TotallySeparatedSpace (α : Type u) [TopologicalSpace α] : Prop where
  /-- The universal set `Set.univ` in a totally separated space is totally separated. -/
  isTotallySeparated_univ : IsTotallySeparated (univ : Set α)
#align totally_separated_space TotallySeparatedSpace

-- see Note [lower instance priority]
instance (priority := 100) TotallySeparatedSpace.totallyDisconnectedSpace (α : Type u)
    [TopologicalSpace α] [TotallySeparatedSpace α] : TotallyDisconnectedSpace α :=
  ⟨TotallySeparatedSpace.isTotallySeparated_univ.isTotallyDisconnected⟩
#align totally_separated_space.totally_disconnected_space
  TotallySeparatedSpace.totallyDisconnectedSpace

-- see Note [lower instance priority]
instance (priority := 100) TotallySeparatedSpace.of_discrete (α : Type _) [TopologicalSpace α]
    [DiscreteTopology α] : TotallySeparatedSpace α :=
  ⟨fun _ _ b _ h => ⟨{b}ᶜ, {b}, isOpen_discrete _, isOpen_discrete _, h, rfl,
    (compl_union_self _).symm.subset, disjoint_compl_left⟩⟩
#align totally_separated_space.of_discrete TotallySeparatedSpace.of_discrete

theorem exists_clopen_of_totally_separated {α : Type _} [TopologicalSpace α]
    [TotallySeparatedSpace α] {x y : α} (hxy : x ≠ y) :
    ∃ U : Set α, IsClopen U ∧ x ∈ U ∧ y ∈ Uᶜ := by
  obtain ⟨U, V, hU, hV, Ux, Vy, f, disj⟩ :=
    TotallySeparatedSpace.isTotallySeparated_univ x (Set.mem_univ x) y (Set.mem_univ y) hxy
  have clopen_U := isClopen_inter_of_disjoint_cover_clopen isClopen_univ f hU hV disj
  rw [univ_inter _] at clopen_U
  rw [← Set.subset_compl_iff_disjoint_right, subset_compl_comm] at disj
  exact ⟨U, clopen_U, Ux, disj Vy⟩
#align exists_clopen_of_totally_separated exists_clopen_of_totally_separated

end TotallySeparated

section connectedComponentSetoid

/-- The setoid of connected components of a topological space -/
def connectedComponentSetoid (α : Type _) [TopologicalSpace α] : Setoid α :=
  ⟨fun x y => connectedComponent x = connectedComponent y,
    ⟨fun x => by trivial, fun h1 => h1.symm, fun h1 h2 => h1.trans h2⟩⟩
#align connected_component_setoid connectedComponentSetoid

/-- The quotient of a space by its connected components -/
def ConnectedComponents (α : Type u) [TopologicalSpace α] :=
  Quotient (connectedComponentSetoid α)
#align connected_components ConnectedComponents

namespace ConnectedComponents

/-- Coercion from a topological space to the set of connected components of this space. -/
def mk : α → ConnectedComponents α := Quotient.mk''

instance : CoeTC α (ConnectedComponents α) := ⟨mk⟩

@[simp]
theorem coe_eq_coe {x y : α} :
    (x : ConnectedComponents α) = y ↔ connectedComponent x = connectedComponent y :=
  Quotient.eq''
#align connected_components.coe_eq_coe ConnectedComponents.coe_eq_coe

theorem coe_ne_coe {x y : α} :
    (x : ConnectedComponents α) ≠ y ↔ connectedComponent x ≠ connectedComponent y :=
  coe_eq_coe.not
#align connected_components.coe_ne_coe ConnectedComponents.coe_ne_coe

theorem coe_eq_coe' {x y : α} : (x : ConnectedComponents α) = y ↔ x ∈ connectedComponent y :=
  coe_eq_coe.trans connectedComponent_eq_iff_mem
#align connected_components.coe_eq_coe' ConnectedComponents.coe_eq_coe'

instance [Inhabited α] : Inhabited (ConnectedComponents α) :=
  ⟨mk default⟩

instance : TopologicalSpace (ConnectedComponents α) :=
  inferInstanceAs (TopologicalSpace (Quotient _))

theorem surjective_coe : Surjective (mk : α → ConnectedComponents α) :=
  surjective_quot_mk _
#align connected_components.surjective_coe ConnectedComponents.surjective_coe

theorem quotientMap_coe : QuotientMap (mk : α → ConnectedComponents α) :=
  quotientMap_quot_mk
#align connected_components.quotient_map_coe ConnectedComponents.quotientMap_coe

@[continuity]
theorem continuous_coe : Continuous (mk : α → ConnectedComponents α) :=
  quotientMap_coe.continuous
#align connected_components.continuous_coe ConnectedComponents.continuous_coe

@[simp]
theorem range_coe : range (mk : α → ConnectedComponents α) = univ :=
  surjective_coe.range_eq
#align connected_components.range_coe ConnectedComponents.range_coe

end ConnectedComponents

variable [TopologicalSpace β] [TotallyDisconnectedSpace β] {f : α → β}

theorem Continuous.image_eq_of_connectedComponent_eq (h : Continuous f) (a b : α)
    (hab : connectedComponent a = connectedComponent b) : f a = f b :=
  singleton_eq_singleton_iff.1 <|
    h.image_connectedComponent_eq_singleton a ▸
      h.image_connectedComponent_eq_singleton b ▸ hab ▸ rfl
#align continuous.image_eq_of_connected_component_eq Continuous.image_eq_of_connectedComponent_eq

/--
The lift to `connectedComponents α` of a continuous map from `α` to a totally disconnected space
-/
def Continuous.connectedComponentsLift (h : Continuous f) : ConnectedComponents α → β := fun x =>
  Quotient.liftOn' x f h.image_eq_of_connectedComponent_eq
#align continuous.connected_components_lift Continuous.connectedComponentsLift

@[continuity]
theorem Continuous.connectedComponentsLift_continuous (h : Continuous f) :
    Continuous h.connectedComponentsLift :=
  h.quotient_liftOn' <| by convert h.image_eq_of_connectedComponent_eq
#align continuous.connected_components_lift_continuous Continuous.connectedComponentsLift_continuous

@[simp]
theorem Continuous.connectedComponentsLift_apply_coe (h : Continuous f) (x : α) :
    h.connectedComponentsLift x = f x :=
  rfl
#align continuous.connected_components_lift_apply_coe Continuous.connectedComponentsLift_apply_coe

@[simp]
theorem Continuous.connectedComponentsLift_comp_coe (h : Continuous f) :
    h.connectedComponentsLift ∘ (↑) = f :=
  rfl
#align continuous.connected_components_lift_comp_coe Continuous.connectedComponentsLift_comp_coe

theorem connectedComponents_lift_unique' {β : Sort _} {g₁ g₂ : ConnectedComponents α → β}
    (hg : g₁ ∘ ((↑) : α → ConnectedComponents α) = g₂ ∘ (↑)) : g₁ = g₂ :=
  ConnectedComponents.surjective_coe.injective_comp_right hg
#align connected_components_lift_unique' connectedComponents_lift_unique'

theorem Continuous.connectedComponentsLift_unique (h : Continuous f) (g : ConnectedComponents α → β)
    (hg : g ∘ (↑) = f) : g = h.connectedComponentsLift :=
  connectedComponents_lift_unique' <| hg.trans h.connectedComponentsLift_comp_coe.symm
#align continuous.connected_components_lift_unique Continuous.connectedComponentsLift_unique

/-- The preimage of a singleton in `connectedComponents` is the connected component
of an element in the equivalence class. -/
theorem connectedComponents_preimage_singleton {x : α} :
    (↑) ⁻¹' ({↑x} : Set (ConnectedComponents α)) = connectedComponent x := by
  ext y
  rw [mem_preimage, mem_singleton_iff, ConnectedComponents.coe_eq_coe']
#align connected_components_preimage_singleton connectedComponents_preimage_singleton

/-- The preimage of the image of a set under the quotient map to `connectedComponents α`
is the union of the connected components of the elements in it. -/
theorem connectedComponents_preimage_image (U : Set α) :
    (↑) ⁻¹' ((↑) '' U : Set (ConnectedComponents α)) = ⋃ x ∈ U, connectedComponent x := by
  simp only [connectedComponents_preimage_singleton, preimage_iUnion₂, image_eq_iUnion]
#align connected_components_preimage_image connectedComponents_preimage_image

instance ConnectedComponents.totallyDisconnectedSpace :
    TotallyDisconnectedSpace (ConnectedComponents α) := by
  rw [totallyDisconnectedSpace_iff_connectedComponent_singleton]
  refine' ConnectedComponents.surjective_coe.forall.2 fun x => _
  rw [← ConnectedComponents.quotientMap_coe.image_connectedComponent, ←
    connectedComponents_preimage_singleton, image_preimage_eq _ ConnectedComponents.surjective_coe]
  refine' ConnectedComponents.surjective_coe.forall.2 fun y => _
  rw [connectedComponents_preimage_singleton]
  exact isConnected_connectedComponent
#align connected_components.totally_disconnected_space ConnectedComponents.totallyDisconnectedSpace

/-- Functoriality of `connectedComponents` -/
def Continuous.connectedComponentsMap {β : Type _} [TopologicalSpace β] {f : α → β}
    (h : Continuous f) : ConnectedComponents α → ConnectedComponents β :=
  Continuous.connectedComponentsLift (ConnectedComponents.continuous_coe.comp h)
#align continuous.connected_components_map Continuous.connectedComponentsMap

theorem Continuous.connectedComponentsMap_continuous {β : Type _} [TopologicalSpace β] {f : α → β}
    (h : Continuous f) : Continuous h.connectedComponentsMap :=
  Continuous.connectedComponentsLift_continuous (ConnectedComponents.continuous_coe.comp h)
#align continuous.connected_components_map_continuous Continuous.connectedComponentsMap_continuous

end connectedComponentSetoid

/-- A preconnected set `s` has the property that every map to a
discrete space that is continuous on `s` is constant on `s` -/
theorem IsPreconnected.constant {Y : Type _} [TopologicalSpace Y] [DiscreteTopology Y] {s : Set α}
    (hs : IsPreconnected s) {f : α → Y} (hf : ContinuousOn f s) {x y : α} (hx : x ∈ s)
    (hy : y ∈ s) : f x = f y :=
  (hs.image f hf).subsingleton (mem_image_of_mem f hx) (mem_image_of_mem f hy)
#align is_preconnected.constant IsPreconnected.constant

/-- If every map to `Bool` (a discrete two-element space), that is
continuous on a set `s`, is constant on s, then s is preconnected -/
theorem isPreconnected_of_forall_constant {s : Set α}
    (hs : ∀ f : α → Bool, ContinuousOn f s → ∀ x ∈ s, ∀ y ∈ s, f x = f y) : IsPreconnected s := by
  unfold IsPreconnected
  by_contra'
  rcases this with ⟨u, v, u_op, v_op, hsuv, ⟨x, x_in_s, x_in_u⟩, ⟨y, y_in_s, y_in_v⟩, H⟩
  rw [not_nonempty_iff_eq_empty] at H
  have hy : y ∉ u := fun y_in_u => eq_empty_iff_forall_not_mem.mp H y ⟨y_in_s, ⟨y_in_u, y_in_v⟩⟩
  have : ContinuousOn u.boolIndicator s := by
    apply (continuousOn_boolIndicator_iff_clopen _ _).mpr ⟨_, _⟩
    · exact u_op.preimage continuous_subtype_val
    · rw [preimage_subtype_coe_eq_compl hsuv H]
      exact (v_op.preimage continuous_subtype_val).isClosed_compl
  simpa [(u.mem_iff_boolIndicator _).mp x_in_u, (u.not_mem_iff_boolIndicator _).mp hy] using
    hs _ this x x_in_s y y_in_s
#align is_preconnected_of_forall_constant isPreconnected_of_forall_constant

/-- A `PreconnectedSpace` version of `isPreconnected.constant` -/
theorem PreconnectedSpace.constant {Y : Type _} [TopologicalSpace Y] [DiscreteTopology Y]
    (hp : PreconnectedSpace α) {f : α → Y} (hf : Continuous f) {x y : α} : f x = f y :=
  IsPreconnected.constant hp.isPreconnected_univ (Continuous.continuousOn hf) trivial trivial
#align preconnected_space.constant PreconnectedSpace.constant

/-- A `PreconnectedSpace` version of `isPreconnected_of_forall_constant` -/
theorem preconnectedSpace_of_forall_constant
    (hs : ∀ f : α → Bool, Continuous f → ∀ x y, f x = f y) : PreconnectedSpace α :=
  ⟨isPreconnected_of_forall_constant fun f hf x _ y _ =>
      hs f (continuous_iff_continuousOn_univ.mpr hf) x y⟩
#align preconnected_space_of_forall_constant preconnectedSpace_of_forall_constant

/-- Refinement of `IsPreconnected.constant` only assuming the map factors through a
discrete subset of the target. -/
theorem IsPreconnected.constant_of_mapsTo [TopologicalSpace β] {S : Set α} (hS : IsPreconnected S)
    {T : Set β} [DiscreteTopology T] {f : α → β} (hc : ContinuousOn f S) (hTm : MapsTo f S T)
    {x y : α} (hx : x ∈ S) (hy : y ∈ S) : f x = f y := by
  let F : S → T := hTm.restrict f S T
  suffices F ⟨x, hx⟩ = F ⟨y, hy⟩ by rwa [← Subtype.coe_inj] at this
  exact (isPreconnected_iff_preconnectedSpace.mp hS).constant (hc.restrict_mapsTo _)
#align is_preconnected.constant_of_maps_to IsPreconnected.constant_of_mapsTo

/-- A version of `IsPreconnected.constant_of_mapsTo` that assumes that the codomain is nonempty and
proves that `f` is equal to `const α y` on `S` for some `y ∈ T`. -/
theorem IsPreconnected.eqOn_const_of_mapsTo [TopologicalSpace β] {S : Set α} (hS : IsPreconnected S)
    {T : Set β} [DiscreteTopology T] {f : α → β} (hc : ContinuousOn f S) (hTm : MapsTo f S T)
    (hne : T.Nonempty) : ∃ y ∈ T, EqOn f (const α y) S := by
  rcases S.eq_empty_or_nonempty with (rfl | ⟨x, hx⟩)
  · exact hne.imp fun _ hy => ⟨hy, eqOn_empty _ _⟩
  · exact ⟨f x, hTm hx, fun x' hx' => hS.constant_of_mapsTo hc hTm hx' hx⟩<|MERGE_RESOLUTION|>--- conflicted
+++ resolved
@@ -753,21 +753,12 @@
   ⟨univ_nonempty, isPreconnected_univ⟩
 #align is_connected_univ isConnected_univ
 
-<<<<<<< HEAD
-@[simp] lemma IsPreconnected_univ_iff : IsPreconnected (univ : Set α) ↔ PreconnectedSpace α :=
-  ⟨fun h ↦ ⟨h⟩, fun h ↦ h.1⟩
-
-@[simp] lemma IsConnected_univ_iff : IsConnected (univ : Set α) ↔ ConnectedSpace α :=
-  ⟨fun h ↦ ConnectedSpace.mk (toPreconnectedSpace := ⟨h.2⟩) ⟨h.1.some⟩,
-   fun h ↦ ⟨univ_nonempty, h.1.1⟩⟩
-=======
 lemma preconnectedSpace_iff_univ : PreconnectedSpace α ↔ IsPreconnected (univ : Set α) :=
   ⟨fun h ↦ h.1, fun h ↦ ⟨h⟩⟩
 
 lemma connectedSpace_iff_univ : ConnectedSpace α ↔ IsConnected (univ : Set α) :=
   ⟨fun h ↦ ⟨univ_nonempty, h.1.1⟩,
    fun h ↦ ConnectedSpace.mk (toPreconnectedSpace := ⟨h.2⟩) ⟨h.1.some⟩⟩
->>>>>>> 560eeb2b
 
 theorem isPreconnected_range [TopologicalSpace β] [PreconnectedSpace α] {f : α → β}
     (h : Continuous f) : IsPreconnected (range f) :=
