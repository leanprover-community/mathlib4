/-
Copyright (c) 2017 Johannes Hölzl. All rights reserved.
Released under Apache 2.0 license as described in the file LICENSE.
Authors: Johannes Hölzl, Mario Carneiro, Jeremy Avigad
-/
import Mathlib.Data.Set.Lattice
import Mathlib.Order.Filter.AtTopBot.Basic
import Mathlib.Order.Filter.Lift
import Mathlib.Topology.Defs.Basic
import Mathlib.Topology.Defs.Filter

/-!
# Basic theory of topological spaces.

The main definition is the type class `TopologicalSpace X` which endows a type `X` with a topology.
Then `Set X` gets predicates `IsOpen`, `IsClosed` and functions `interior`, `closure` and
`frontier`. Each point `x` of `X` gets a neighborhood filter `𝓝 x`. A filter `F` on `X` has
`x` as a cluster point if `ClusterPt x F : 𝓝 x ⊓ F ≠ ⊥`. A map `f : α → X` clusters at `x`
along `F : Filter α` if `MapClusterPt x F f : ClusterPt x (map f F)`. In particular
the notion of cluster point of a sequence `u` is `MapClusterPt x atTop u`.

For topological spaces `X` and `Y`, a function `f : X → Y` and a point `x : X`,
`ContinuousAt f x` means `f` is continuous at `x`, and global continuity is
`Continuous f`. There is also a version of continuity `PContinuous` for
partially defined functions.

## Notation

The following notation is introduced elsewhere and it heavily used in this file.

* `𝓝 x`: the filter `nhds x` of neighborhoods of a point `x`;
* `𝓟 s`: the principal filter of a set `s`;
* `𝓝[s] x`: the filter `nhdsWithin x s` of neighborhoods of a point `x` within a set `s`;
* `𝓝[≠] x`: the filter `nhdsWithin x {x}ᶜ` of punctured neighborhoods of `x`.

## Implementation notes

Topology in mathlib heavily uses filters (even more than in Bourbaki). See explanations in
<https://leanprover-community.github.io/theories/topology.html>.

## References

* [N. Bourbaki, *General Topology*][bourbaki1966]
* [I. M. James, *Topologies and Uniformities*][james1999]

## Tags

topological space, interior, closure, frontier, neighborhood, continuity, continuous function
-/

noncomputable section

open Set Filter

universe u v w x

/-!
### Topological spaces
-/

/-- A constructor for topologies by specifying the closed sets,
and showing that they satisfy the appropriate conditions. -/
def TopologicalSpace.ofClosed {X : Type u} (T : Set (Set X)) (empty_mem : ∅ ∈ T)
    (sInter_mem : ∀ A, A ⊆ T → ⋂₀ A ∈ T)
    (union_mem : ∀ A, A ∈ T → ∀ B, B ∈ T → A ∪ B ∈ T) : TopologicalSpace X where
  IsOpen X := Xᶜ ∈ T
  isOpen_univ := by simp [empty_mem]
  isOpen_inter s t hs ht := by simpa only [compl_inter] using union_mem sᶜ hs tᶜ ht
  isOpen_sUnion s hs := by
    simp only [Set.compl_sUnion]
    exact sInter_mem (compl '' s) fun z ⟨y, hy, hz⟩ => hz ▸ hs y hy

section TopologicalSpace

variable {X : Type u} {Y : Type v} {ι : Sort w} {α β : Type*}
  {x : X} {s s₁ s₂ t : Set X} {p p₁ p₂ : X → Prop}

open Topology

lemma isOpen_mk {p h₁ h₂ h₃} : IsOpen[⟨p, h₁, h₂, h₃⟩] s ↔ p s := Iff.rfl

@[ext (iff := false)]
protected theorem TopologicalSpace.ext :
    ∀ {f g : TopologicalSpace X}, IsOpen[f] = IsOpen[g] → f = g
  | ⟨_, _, _, _⟩, ⟨_, _, _, _⟩, rfl => rfl

section

variable [TopologicalSpace X]

end

protected theorem TopologicalSpace.ext_iff {t t' : TopologicalSpace X} :
    t = t' ↔ ∀ s, IsOpen[t] s ↔ IsOpen[t'] s :=
  ⟨fun h _ => h ▸ Iff.rfl, fun h => by ext; exact h _⟩

theorem isOpen_fold {t : TopologicalSpace X} : t.IsOpen s = IsOpen[t] s :=
  rfl

variable [TopologicalSpace X]

theorem isOpen_iUnion {f : ι → Set X} (h : ∀ i, IsOpen (f i)) : IsOpen (⋃ i, f i) :=
  isOpen_sUnion (forall_mem_range.2 h)

theorem isOpen_biUnion {s : Set α} {f : α → Set X} (h : ∀ i ∈ s, IsOpen (f i)) :
    IsOpen (⋃ i ∈ s, f i) :=
  isOpen_iUnion fun i => isOpen_iUnion fun hi => h i hi

theorem IsOpen.union (h₁ : IsOpen s₁) (h₂ : IsOpen s₂) : IsOpen (s₁ ∪ s₂) := by
  rw [union_eq_iUnion]; exact isOpen_iUnion (Bool.forall_bool.2 ⟨h₂, h₁⟩)

lemma isOpen_iff_of_cover {f : α → Set X} (ho : ∀ i, IsOpen (f i)) (hU : (⋃ i, f i) = univ) :
    IsOpen s ↔ ∀ i, IsOpen (f i ∩ s) := by
  refine ⟨fun h i ↦ (ho i).inter h, fun h ↦ ?_⟩
  rw [← s.inter_univ, inter_comm, ← hU, iUnion_inter]
  exact isOpen_iUnion fun i ↦ h i

@[simp] theorem isOpen_empty : IsOpen (∅ : Set X) := by
  rw [← sUnion_empty]; exact isOpen_sUnion fun a => False.elim

theorem Set.Finite.isOpen_sInter {s : Set (Set X)} (hs : s.Finite) :
    (∀ t ∈ s, IsOpen t) → IsOpen (⋂₀ s) :=
  Finite.induction_on _ hs (fun _ => by rw [sInter_empty]; exact isOpen_univ) fun _ _ ih h => by
    simp only [sInter_insert, forall_mem_insert] at h ⊢
    exact h.1.inter (ih h.2)

theorem Set.Finite.isOpen_biInter {s : Set α} {f : α → Set X} (hs : s.Finite)
    (h : ∀ i ∈ s, IsOpen (f i)) :
    IsOpen (⋂ i ∈ s, f i) :=
  sInter_image f s ▸ (hs.image _).isOpen_sInter (forall_mem_image.2 h)

theorem isOpen_iInter_of_finite [Finite ι] {s : ι → Set X} (h : ∀ i, IsOpen (s i)) :
    IsOpen (⋂ i, s i) :=
  (finite_range _).isOpen_sInter (forall_mem_range.2 h)

theorem isOpen_biInter_finset {s : Finset α} {f : α → Set X} (h : ∀ i ∈ s, IsOpen (f i)) :
    IsOpen (⋂ i ∈ s, f i) :=
  s.finite_toSet.isOpen_biInter h

@[simp]
theorem isOpen_const {p : Prop} : IsOpen { _x : X | p } := by by_cases p <;> simp [*]

theorem IsOpen.and : IsOpen { x | p₁ x } → IsOpen { x | p₂ x } → IsOpen { x | p₁ x ∧ p₂ x } :=
  IsOpen.inter

@[simp] theorem isOpen_compl_iff : IsOpen sᶜ ↔ IsClosed s :=
  ⟨fun h => ⟨h⟩, fun h => h.isOpen_compl⟩

theorem TopologicalSpace.ext_iff_isClosed {X} {t₁ t₂ : TopologicalSpace X} :
    t₁ = t₂ ↔ ∀ s, IsClosed[t₁] s ↔ IsClosed[t₂] s := by
  rw [TopologicalSpace.ext_iff, compl_surjective.forall]
  simp only [@isOpen_compl_iff _ _ t₁, @isOpen_compl_iff _ _ t₂]

alias ⟨_, TopologicalSpace.ext_isClosed⟩ := TopologicalSpace.ext_iff_isClosed

theorem isClosed_const {p : Prop} : IsClosed { _x : X | p } := ⟨isOpen_const (p := ¬p)⟩

@[simp] theorem isClosed_empty : IsClosed (∅ : Set X) := isClosed_const

@[simp] theorem isClosed_univ : IsClosed (univ : Set X) := isClosed_const

lemma IsOpen.isLocallyClosed (hs : IsOpen s) : IsLocallyClosed s :=
  ⟨_, _, hs, isClosed_univ, (inter_univ _).symm⟩

lemma IsClosed.isLocallyClosed (hs : IsClosed s) : IsLocallyClosed s :=
  ⟨_, _, isOpen_univ, hs, (univ_inter _).symm⟩

theorem IsClosed.union : IsClosed s₁ → IsClosed s₂ → IsClosed (s₁ ∪ s₂) := by
  simpa only [← isOpen_compl_iff, compl_union] using IsOpen.inter

theorem isClosed_sInter {s : Set (Set X)} : (∀ t ∈ s, IsClosed t) → IsClosed (⋂₀ s) := by
  simpa only [← isOpen_compl_iff, compl_sInter, sUnion_image] using isOpen_biUnion

theorem isClosed_iInter {f : ι → Set X} (h : ∀ i, IsClosed (f i)) : IsClosed (⋂ i, f i) :=
  isClosed_sInter <| forall_mem_range.2 h

theorem isClosed_biInter {s : Set α} {f : α → Set X} (h : ∀ i ∈ s, IsClosed (f i)) :
    IsClosed (⋂ i ∈ s, f i) :=
  isClosed_iInter fun i => isClosed_iInter <| h i

@[simp]
theorem isClosed_compl_iff {s : Set X} : IsClosed sᶜ ↔ IsOpen s := by
  rw [← isOpen_compl_iff, compl_compl]

alias ⟨_, IsOpen.isClosed_compl⟩ := isClosed_compl_iff

theorem IsOpen.sdiff (h₁ : IsOpen s) (h₂ : IsClosed t) : IsOpen (s \ t) :=
  IsOpen.inter h₁ h₂.isOpen_compl

theorem IsClosed.inter (h₁ : IsClosed s₁) (h₂ : IsClosed s₂) : IsClosed (s₁ ∩ s₂) := by
  rw [← isOpen_compl_iff] at *
  rw [compl_inter]
  exact IsOpen.union h₁ h₂

theorem IsClosed.sdiff (h₁ : IsClosed s) (h₂ : IsOpen t) : IsClosed (s \ t) :=
  IsClosed.inter h₁ (isClosed_compl_iff.mpr h₂)

theorem Set.Finite.isClosed_biUnion {s : Set α} {f : α → Set X} (hs : s.Finite)
    (h : ∀ i ∈ s, IsClosed (f i)) :
    IsClosed (⋃ i ∈ s, f i) := by
  simp only [← isOpen_compl_iff, compl_iUnion] at *
  exact hs.isOpen_biInter h

lemma isClosed_biUnion_finset {s : Finset α} {f : α → Set X} (h : ∀ i ∈ s, IsClosed (f i)) :
    IsClosed (⋃ i ∈ s, f i) :=
  s.finite_toSet.isClosed_biUnion h

theorem isClosed_iUnion_of_finite [Finite ι] {s : ι → Set X} (h : ∀ i, IsClosed (s i)) :
    IsClosed (⋃ i, s i) := by
  simp only [← isOpen_compl_iff, compl_iUnion] at *
  exact isOpen_iInter_of_finite h

theorem isClosed_imp {p q : X → Prop} (hp : IsOpen { x | p x }) (hq : IsClosed { x | q x }) :
    IsClosed { x | p x → q x } := by
  simpa only [imp_iff_not_or] using hp.isClosed_compl.union hq

theorem IsClosed.not : IsClosed { a | p a } → IsOpen { a | ¬p a } :=
  isOpen_compl_iff.mpr

/-!
### Interior of a set
-/

theorem mem_interior : x ∈ interior s ↔ ∃ t ⊆ s, IsOpen t ∧ x ∈ t := by
  simp only [interior, mem_sUnion, mem_setOf_eq, and_assoc, and_left_comm]

@[simp]
theorem isOpen_interior : IsOpen (interior s) :=
  isOpen_sUnion fun _ => And.left

theorem interior_subset : interior s ⊆ s :=
  sUnion_subset fun _ => And.right

theorem interior_maximal (h₁ : t ⊆ s) (h₂ : IsOpen t) : t ⊆ interior s :=
  subset_sUnion_of_mem ⟨h₂, h₁⟩

theorem IsOpen.interior_eq (h : IsOpen s) : interior s = s :=
  interior_subset.antisymm (interior_maximal (Subset.refl s) h)

theorem interior_eq_iff_isOpen : interior s = s ↔ IsOpen s :=
  ⟨fun h => h ▸ isOpen_interior, IsOpen.interior_eq⟩

theorem subset_interior_iff_isOpen : s ⊆ interior s ↔ IsOpen s := by
  simp only [interior_eq_iff_isOpen.symm, Subset.antisymm_iff, interior_subset, true_and]

theorem IsOpen.subset_interior_iff (h₁ : IsOpen s) : s ⊆ interior t ↔ s ⊆ t :=
  ⟨fun h => Subset.trans h interior_subset, fun h₂ => interior_maximal h₂ h₁⟩

theorem subset_interior_iff : t ⊆ interior s ↔ ∃ U, IsOpen U ∧ t ⊆ U ∧ U ⊆ s :=
  ⟨fun h => ⟨interior s, isOpen_interior, h, interior_subset⟩, fun ⟨_U, hU, htU, hUs⟩ =>
    htU.trans (interior_maximal hUs hU)⟩

lemma interior_subset_iff : interior s ⊆ t ↔ ∀ U, IsOpen U → U ⊆ s → U ⊆ t := by
  simp [interior]

@[mono, gcongr]
theorem interior_mono (h : s ⊆ t) : interior s ⊆ interior t :=
  interior_maximal (Subset.trans interior_subset h) isOpen_interior

@[simp]
theorem interior_empty : interior (∅ : Set X) = ∅ :=
  isOpen_empty.interior_eq

@[simp]
theorem interior_univ : interior (univ : Set X) = univ :=
  isOpen_univ.interior_eq

@[simp]
theorem interior_eq_univ : interior s = univ ↔ s = univ :=
  ⟨fun h => univ_subset_iff.mp <| h.symm.trans_le interior_subset, fun h => h.symm ▸ interior_univ⟩

@[simp]
theorem interior_interior : interior (interior s) = interior s :=
  isOpen_interior.interior_eq

@[simp]
theorem interior_inter : interior (s ∩ t) = interior s ∩ interior t :=
  (Monotone.map_inf_le (fun _ _ ↦ interior_mono) s t).antisymm <|
    interior_maximal (inter_subset_inter interior_subset interior_subset) <|
      isOpen_interior.inter isOpen_interior

theorem Set.Finite.interior_biInter {ι : Type*} {s : Set ι} (hs : s.Finite) (f : ι → Set X) :
    interior (⋂ i ∈ s, f i) = ⋂ i ∈ s, interior (f i) :=
  hs.induction_on _ (by simp) <| by intros; simp [*]

theorem Set.Finite.interior_sInter {S : Set (Set X)} (hS : S.Finite) :
    interior (⋂₀ S) = ⋂ s ∈ S, interior s := by
  rw [sInter_eq_biInter, hS.interior_biInter]

@[simp]
theorem Finset.interior_iInter {ι : Type*} (s : Finset ι) (f : ι → Set X) :
    interior (⋂ i ∈ s, f i) = ⋂ i ∈ s, interior (f i) :=
  s.finite_toSet.interior_biInter f

@[simp]
theorem interior_iInter_of_finite [Finite ι] (f : ι → Set X) :
    interior (⋂ i, f i) = ⋂ i, interior (f i) := by
  rw [← sInter_range, (finite_range f).interior_sInter, biInter_range]

@[simp]
theorem interior_iInter₂_lt_nat {n : ℕ} (f : ℕ → Set X) :
    interior (⋂ m < n, f m) = ⋂ m < n, interior (f m) :=
  (finite_lt_nat n).interior_biInter f

@[simp]
theorem interior_iInter₂_le_nat {n : ℕ} (f : ℕ → Set X) :
    interior (⋂ m ≤ n, f m) = ⋂ m ≤ n, interior (f m) :=
  (finite_le_nat n).interior_biInter f

theorem interior_union_isClosed_of_interior_empty (h₁ : IsClosed s)
    (h₂ : interior t = ∅) : interior (s ∪ t) = interior s :=
  have : interior (s ∪ t) ⊆ s := fun x ⟨u, ⟨(hu₁ : IsOpen u), (hu₂ : u ⊆ s ∪ t)⟩, (hx₁ : x ∈ u)⟩ =>
    by_contradiction fun hx₂ : x ∉ s =>
      have : u \ s ⊆ t := fun _ ⟨h₁, h₂⟩ => Or.resolve_left (hu₂ h₁) h₂
      have : u \ s ⊆ interior t := by rwa [(IsOpen.sdiff hu₁ h₁).subset_interior_iff]
      have : u \ s ⊆ ∅ := by rwa [h₂] at this
      this ⟨hx₁, hx₂⟩
  Subset.antisymm (interior_maximal this isOpen_interior) (interior_mono subset_union_left)

theorem isOpen_iff_forall_mem_open : IsOpen s ↔ ∀ x ∈ s, ∃ t, t ⊆ s ∧ IsOpen t ∧ x ∈ t := by
  rw [← subset_interior_iff_isOpen]
  simp only [subset_def, mem_interior]

theorem interior_iInter_subset (s : ι → Set X) : interior (⋂ i, s i) ⊆ ⋂ i, interior (s i) :=
  subset_iInter fun _ => interior_mono <| iInter_subset _ _

theorem interior_iInter₂_subset (p : ι → Sort*) (s : ∀ i, p i → Set X) :
    interior (⋂ (i) (j), s i j) ⊆ ⋂ (i) (j), interior (s i j) :=
  (interior_iInter_subset _).trans <| iInter_mono fun _ => interior_iInter_subset _

theorem interior_sInter_subset (S : Set (Set X)) : interior (⋂₀ S) ⊆ ⋂ s ∈ S, interior s :=
  calc
    interior (⋂₀ S) = interior (⋂ s ∈ S, s) := by rw [sInter_eq_biInter]
    _ ⊆ ⋂ s ∈ S, interior s := interior_iInter₂_subset _ _

theorem Filter.HasBasis.lift'_interior {l : Filter X} {p : ι → Prop} {s : ι → Set X}
    (h : l.HasBasis p s) : (l.lift' interior).HasBasis p fun i => interior (s i) :=
  h.lift' fun _ _ ↦ interior_mono

theorem Filter.lift'_interior_le (l : Filter X) : l.lift' interior ≤ l := fun _s hs ↦
  mem_of_superset (mem_lift' hs) interior_subset

theorem Filter.HasBasis.lift'_interior_eq_self {l : Filter X} {p : ι → Prop} {s : ι → Set X}
    (h : l.HasBasis p s) (ho : ∀ i, p i → IsOpen (s i)) : l.lift' interior = l :=
  le_antisymm l.lift'_interior_le <| h.lift'_interior.ge_iff.2 fun i hi ↦ by
    simpa only [(ho i hi).interior_eq] using h.mem_of_mem hi

/-!
### Closure of a set
-/

@[simp]
theorem isClosed_closure : IsClosed (closure s) :=
  isClosed_sInter fun _ => And.left

theorem subset_closure : s ⊆ closure s :=
  subset_sInter fun _ => And.right

theorem not_mem_of_not_mem_closure {P : X} (hP : P ∉ closure s) : P ∉ s := fun h =>
  hP (subset_closure h)

theorem closure_minimal (h₁ : s ⊆ t) (h₂ : IsClosed t) : closure s ⊆ t :=
  sInter_subset_of_mem ⟨h₂, h₁⟩

theorem Disjoint.closure_left (hd : Disjoint s t) (ht : IsOpen t) :
    Disjoint (closure s) t :=
  disjoint_compl_left.mono_left <| closure_minimal hd.subset_compl_right ht.isClosed_compl

theorem Disjoint.closure_right (hd : Disjoint s t) (hs : IsOpen s) :
    Disjoint s (closure t) :=
  (hd.symm.closure_left hs).symm

theorem IsClosed.closure_eq (h : IsClosed s) : closure s = s :=
  Subset.antisymm (closure_minimal (Subset.refl s) h) subset_closure

theorem IsClosed.closure_subset (hs : IsClosed s) : closure s ⊆ s :=
  closure_minimal (Subset.refl _) hs

theorem IsClosed.closure_subset_iff (h₁ : IsClosed t) : closure s ⊆ t ↔ s ⊆ t :=
  ⟨Subset.trans subset_closure, fun h => closure_minimal h h₁⟩

theorem IsClosed.mem_iff_closure_subset (hs : IsClosed s) :
    x ∈ s ↔ closure ({x} : Set X) ⊆ s :=
  (hs.closure_subset_iff.trans Set.singleton_subset_iff).symm

@[mono, gcongr]
theorem closure_mono (h : s ⊆ t) : closure s ⊆ closure t :=
  closure_minimal (Subset.trans h subset_closure) isClosed_closure

theorem monotone_closure (X : Type*) [TopologicalSpace X] : Monotone (@closure X _) := fun _ _ =>
  closure_mono

theorem diff_subset_closure_iff : s \ t ⊆ closure t ↔ s ⊆ closure t := by
  rw [diff_subset_iff, union_eq_self_of_subset_left subset_closure]

theorem closure_inter_subset_inter_closure (s t : Set X) :
    closure (s ∩ t) ⊆ closure s ∩ closure t :=
  (monotone_closure X).map_inf_le s t

theorem isClosed_of_closure_subset (h : closure s ⊆ s) : IsClosed s := by
  rw [subset_closure.antisymm h]; exact isClosed_closure

theorem closure_eq_iff_isClosed : closure s = s ↔ IsClosed s :=
  ⟨fun h => h ▸ isClosed_closure, IsClosed.closure_eq⟩

theorem closure_subset_iff_isClosed : closure s ⊆ s ↔ IsClosed s :=
  ⟨isClosed_of_closure_subset, IsClosed.closure_subset⟩

@[simp]
theorem closure_empty : closure (∅ : Set X) = ∅ :=
  isClosed_empty.closure_eq

@[simp]
theorem closure_empty_iff (s : Set X) : closure s = ∅ ↔ s = ∅ :=
  ⟨subset_eq_empty subset_closure, fun h => h.symm ▸ closure_empty⟩

@[simp]
theorem closure_nonempty_iff : (closure s).Nonempty ↔ s.Nonempty := by
  simp only [nonempty_iff_ne_empty, Ne, closure_empty_iff]

alias ⟨Set.Nonempty.of_closure, Set.Nonempty.closure⟩ := closure_nonempty_iff

@[simp]
theorem closure_univ : closure (univ : Set X) = univ :=
  isClosed_univ.closure_eq

@[simp]
theorem closure_closure : closure (closure s) = closure s :=
  isClosed_closure.closure_eq

theorem closure_eq_compl_interior_compl : closure s = (interior sᶜ)ᶜ := by
  rw [interior, closure, compl_sUnion, compl_image_set_of]
  simp only [compl_subset_compl, isOpen_compl_iff]

@[simp]
theorem closure_union : closure (s ∪ t) = closure s ∪ closure t := by
  simp [closure_eq_compl_interior_compl, compl_inter]

theorem Set.Finite.closure_biUnion {ι : Type*} {s : Set ι} (hs : s.Finite) (f : ι → Set X) :
    closure (⋃ i ∈ s, f i) = ⋃ i ∈ s, closure (f i) := by
  simp [closure_eq_compl_interior_compl, hs.interior_biInter]

theorem Set.Finite.closure_sUnion {S : Set (Set X)} (hS : S.Finite) :
    closure (⋃₀ S) = ⋃ s ∈ S, closure s := by
  rw [sUnion_eq_biUnion, hS.closure_biUnion]

@[simp]
theorem Finset.closure_biUnion {ι : Type*} (s : Finset ι) (f : ι → Set X) :
    closure (⋃ i ∈ s, f i) = ⋃ i ∈ s, closure (f i) :=
  s.finite_toSet.closure_biUnion f

@[simp]
theorem closure_iUnion_of_finite [Finite ι] (f : ι → Set X) :
    closure (⋃ i, f i) = ⋃ i, closure (f i) := by
  rw [← sUnion_range, (finite_range _).closure_sUnion, biUnion_range]

@[simp]
theorem closure_iUnion₂_lt_nat {n : ℕ} (f : ℕ → Set X) :
    closure (⋃ m < n, f m) = ⋃ m < n, closure (f m) :=
  (finite_lt_nat n).closure_biUnion f

@[simp]
theorem closure_iUnion₂_le_nat {n : ℕ} (f : ℕ → Set X) :
    closure (⋃ m ≤ n, f m) = ⋃ m ≤ n, closure (f m) :=
  (finite_le_nat n).closure_biUnion f

theorem interior_subset_closure : interior s ⊆ closure s :=
  Subset.trans interior_subset subset_closure

@[simp]
theorem interior_compl : interior sᶜ = (closure s)ᶜ := by
  simp [closure_eq_compl_interior_compl]

@[simp]
theorem closure_compl : closure sᶜ = (interior s)ᶜ := by
  simp [closure_eq_compl_interior_compl]

theorem mem_closure_iff :
    x ∈ closure s ↔ ∀ o, IsOpen o → x ∈ o → (o ∩ s).Nonempty :=
  ⟨fun h o oo ao =>
    by_contradiction fun os =>
      have : s ⊆ oᶜ := fun x xs xo => os ⟨x, xo, xs⟩
      closure_minimal this (isClosed_compl_iff.2 oo) h ao,
    fun H _ ⟨h₁, h₂⟩ =>
    by_contradiction fun nc =>
      let ⟨_, hc, hs⟩ := H _ h₁.isOpen_compl nc
      hc (h₂ hs)⟩

theorem closure_inter_open_nonempty_iff (h : IsOpen t) :
    (closure s ∩ t).Nonempty ↔ (s ∩ t).Nonempty :=
  ⟨fun ⟨_x, hxcs, hxt⟩ => inter_comm t s ▸ mem_closure_iff.1 hxcs t h hxt, fun h =>
    h.mono <| inf_le_inf_right t subset_closure⟩

theorem Filter.le_lift'_closure (l : Filter X) : l ≤ l.lift' closure :=
  le_lift'.2 fun _ h => mem_of_superset h subset_closure

theorem Filter.HasBasis.lift'_closure {l : Filter X} {p : ι → Prop} {s : ι → Set X}
    (h : l.HasBasis p s) : (l.lift' closure).HasBasis p fun i => closure (s i) :=
  h.lift' (monotone_closure X)

theorem Filter.HasBasis.lift'_closure_eq_self {l : Filter X} {p : ι → Prop} {s : ι → Set X}
    (h : l.HasBasis p s) (hc : ∀ i, p i → IsClosed (s i)) : l.lift' closure = l :=
  le_antisymm (h.ge_iff.2 fun i hi => (hc i hi).closure_eq ▸ mem_lift' (h.mem_of_mem hi))
    l.le_lift'_closure

@[simp]
theorem Filter.lift'_closure_eq_bot {l : Filter X} : l.lift' closure = ⊥ ↔ l = ⊥ :=
  ⟨fun h => bot_unique <| h ▸ l.le_lift'_closure, fun h =>
    h.symm ▸ by rw [lift'_bot (monotone_closure _), closure_empty, principal_empty]⟩

theorem dense_iff_closure_eq : Dense s ↔ closure s = univ :=
  eq_univ_iff_forall.symm

alias ⟨Dense.closure_eq, _⟩ := dense_iff_closure_eq

theorem interior_eq_empty_iff_dense_compl : interior s = ∅ ↔ Dense sᶜ := by
  rw [dense_iff_closure_eq, closure_compl, compl_univ_iff]

theorem Dense.interior_compl (h : Dense s) : interior sᶜ = ∅ :=
  interior_eq_empty_iff_dense_compl.2 <| by rwa [compl_compl]

/-- The closure of a set `s` is dense if and only if `s` is dense. -/
@[simp]
theorem dense_closure : Dense (closure s) ↔ Dense s := by
  rw [Dense, Dense, closure_closure]

protected alias ⟨_, Dense.closure⟩ := dense_closure
alias ⟨Dense.of_closure, _⟩ := dense_closure

@[simp]
theorem dense_univ : Dense (univ : Set X) := fun _ => subset_closure trivial

/-- A set is dense if and only if it has a nonempty intersection with each nonempty open set. -/
theorem dense_iff_inter_open :
    Dense s ↔ ∀ U, IsOpen U → U.Nonempty → (U ∩ s).Nonempty := by
  constructor <;> intro h
  · rintro U U_op ⟨x, x_in⟩
    exact mem_closure_iff.1 (h _) U U_op x_in
  · intro x
    rw [mem_closure_iff]
    intro U U_op x_in
    exact h U U_op ⟨_, x_in⟩

alias ⟨Dense.inter_open_nonempty, _⟩ := dense_iff_inter_open

theorem Dense.exists_mem_open (hs : Dense s) {U : Set X} (ho : IsOpen U)
    (hne : U.Nonempty) : ∃ x ∈ s, x ∈ U :=
  let ⟨x, hx⟩ := hs.inter_open_nonempty U ho hne
  ⟨x, hx.2, hx.1⟩

theorem Dense.nonempty_iff (hs : Dense s) : s.Nonempty ↔ Nonempty X :=
  ⟨fun ⟨x, _⟩ => ⟨x⟩, fun ⟨x⟩ =>
    let ⟨y, hy⟩ := hs.inter_open_nonempty _ isOpen_univ ⟨x, trivial⟩
    ⟨y, hy.2⟩⟩

theorem Dense.nonempty [h : Nonempty X] (hs : Dense s) : s.Nonempty :=
  hs.nonempty_iff.2 h

@[mono]
theorem Dense.mono (h : s₁ ⊆ s₂) (hd : Dense s₁) : Dense s₂ := fun x =>
  closure_mono h (hd x)

/-- Complement to a singleton is dense if and only if the singleton is not an open set. -/
theorem dense_compl_singleton_iff_not_open :
    Dense ({x}ᶜ : Set X) ↔ ¬IsOpen ({x} : Set X) := by
  constructor
  · intro hd ho
    exact (hd.inter_open_nonempty _ ho (singleton_nonempty _)).ne_empty (inter_compl_self _)
  · refine fun ho => dense_iff_inter_open.2 fun U hU hne => inter_compl_nonempty_iff.2 fun hUx => ?_
    obtain rfl : U = {x} := eq_singleton_iff_nonempty_unique_mem.2 ⟨hne, hUx⟩
    exact ho hU

/-- If a closed property holds for a dense subset, it holds for the whole space. -/
@[elab_as_elim]
lemma Dense.induction (hs : Dense s) {P : X → Prop}
    (mem : ∀ x ∈ s, P x) (isClosed : IsClosed { x | P x }) (x : X) : P x :=
  hs.closure_eq.symm.subset.trans (isClosed.closure_subset_iff.mpr mem) (Set.mem_univ _)

theorem IsOpen.subset_interior_closure {s : Set X} (s_open : IsOpen s) :
    s ⊆ interior (closure s) := s_open.subset_interior_iff.mpr subset_closure

theorem IsClosed.closure_interior_subset {s : Set X} (s_closed : IsClosed s) :
    closure (interior s) ⊆ s := s_closed.closure_subset_iff.mpr interior_subset

/-!
### Frontier of a set
-/

@[simp]
theorem closure_diff_interior (s : Set X) : closure s \ interior s = frontier s :=
  rfl

/-- Interior and frontier are disjoint. -/
lemma disjoint_interior_frontier : Disjoint (interior s) (frontier s) := by
  rw [disjoint_iff_inter_eq_empty, ← closure_diff_interior, diff_eq,
    ← inter_assoc, inter_comm, ← inter_assoc, compl_inter_self, empty_inter]

@[simp]
theorem closure_diff_frontier (s : Set X) : closure s \ frontier s = interior s := by
  rw [frontier, diff_diff_right_self, inter_eq_self_of_subset_right interior_subset_closure]

@[simp]
theorem self_diff_frontier (s : Set X) : s \ frontier s = interior s := by
  rw [frontier, diff_diff_right, diff_eq_empty.2 subset_closure,
    inter_eq_self_of_subset_right interior_subset, empty_union]

theorem frontier_eq_closure_inter_closure : frontier s = closure s ∩ closure sᶜ := by
  rw [closure_compl, frontier, diff_eq]

theorem frontier_subset_closure : frontier s ⊆ closure s :=
  diff_subset

theorem frontier_subset_iff_isClosed : frontier s ⊆ s ↔ IsClosed s := by
  rw [frontier, diff_subset_iff, union_eq_right.mpr interior_subset, closure_subset_iff_isClosed]

alias ⟨_, IsClosed.frontier_subset⟩ := frontier_subset_iff_isClosed

theorem frontier_closure_subset : frontier (closure s) ⊆ frontier s :=
  diff_subset_diff closure_closure.subset <| interior_mono subset_closure

theorem frontier_interior_subset : frontier (interior s) ⊆ frontier s :=
  diff_subset_diff (closure_mono interior_subset) interior_interior.symm.subset

/-- The complement of a set has the same frontier as the original set. -/
@[simp]
theorem frontier_compl (s : Set X) : frontier sᶜ = frontier s := by
  simp only [frontier_eq_closure_inter_closure, compl_compl, inter_comm]

@[simp]
theorem frontier_univ : frontier (univ : Set X) = ∅ := by simp [frontier]

@[simp]
theorem frontier_empty : frontier (∅ : Set X) = ∅ := by simp [frontier]

theorem frontier_inter_subset (s t : Set X) :
    frontier (s ∩ t) ⊆ frontier s ∩ closure t ∪ closure s ∩ frontier t := by
  simp only [frontier_eq_closure_inter_closure, compl_inter, closure_union]
  refine (inter_subset_inter_left _ (closure_inter_subset_inter_closure s t)).trans_eq ?_
  simp only [inter_union_distrib_left, union_inter_distrib_right, inter_assoc,
    inter_comm (closure t)]

theorem frontier_union_subset (s t : Set X) :
    frontier (s ∪ t) ⊆ frontier s ∩ closure tᶜ ∪ closure sᶜ ∩ frontier t := by
  simpa only [frontier_compl, ← compl_union] using frontier_inter_subset sᶜ tᶜ

theorem IsClosed.frontier_eq (hs : IsClosed s) : frontier s = s \ interior s := by
  rw [frontier, hs.closure_eq]

theorem IsOpen.frontier_eq (hs : IsOpen s) : frontier s = closure s \ s := by
  rw [frontier, hs.interior_eq]

theorem IsOpen.inter_frontier_eq (hs : IsOpen s) : s ∩ frontier s = ∅ := by
  rw [hs.frontier_eq, inter_diff_self]

theorem disjoint_frontier_iff_isOpen : Disjoint (frontier s) s ↔ IsOpen s := by
  rw [← isClosed_compl_iff, ← frontier_subset_iff_isClosed,
    frontier_compl, subset_compl_iff_disjoint_right]

/-- The frontier of a set is closed. -/
theorem isClosed_frontier : IsClosed (frontier s) := by
  rw [frontier_eq_closure_inter_closure]; exact IsClosed.inter isClosed_closure isClosed_closure

/-- The frontier of a closed set has no interior point. -/
theorem interior_frontier (h : IsClosed s) : interior (frontier s) = ∅ := by
  have A : frontier s = s \ interior s := h.frontier_eq
  have B : interior (frontier s) ⊆ interior s := by rw [A]; exact interior_mono diff_subset
  have C : interior (frontier s) ⊆ frontier s := interior_subset
  have : interior (frontier s) ⊆ interior s ∩ (s \ interior s) :=
    subset_inter B (by simpa [A] using C)
  rwa [inter_diff_self, subset_empty_iff] at this

theorem closure_eq_interior_union_frontier (s : Set X) : closure s = interior s ∪ frontier s :=
  (union_diff_cancel interior_subset_closure).symm

theorem closure_eq_self_union_frontier (s : Set X) : closure s = s ∪ frontier s :=
  (union_diff_cancel' interior_subset subset_closure).symm

theorem Disjoint.frontier_left (ht : IsOpen t) (hd : Disjoint s t) : Disjoint (frontier s) t :=
  subset_compl_iff_disjoint_right.1 <|
    frontier_subset_closure.trans <| closure_minimal (disjoint_left.1 hd) <| isClosed_compl_iff.2 ht

theorem Disjoint.frontier_right (hs : IsOpen s) (hd : Disjoint s t) : Disjoint s (frontier t) :=
  (hd.symm.frontier_left hs).symm

theorem frontier_eq_inter_compl_interior :
    frontier s = (interior s)ᶜ ∩ (interior sᶜ)ᶜ := by
  rw [← frontier_compl, ← closure_compl, ← diff_eq, closure_diff_interior]

theorem compl_frontier_eq_union_interior :
    (frontier s)ᶜ = interior s ∪ interior sᶜ := by
  rw [frontier_eq_inter_compl_interior]
  simp only [compl_inter, compl_compl]

/-!
### Neighborhoods
-/

theorem nhds_def' (x : X) : 𝓝 x = ⨅ (s : Set X) (_ : IsOpen s) (_ : x ∈ s), 𝓟 s := by
  simp only [nhds_def, mem_setOf_eq, @and_comm (x ∈ _), iInf_and]

/-- The open sets containing `x` are a basis for the neighborhood filter. See `nhds_basis_opens'`
for a variant using open neighborhoods instead. -/
theorem nhds_basis_opens (x : X) :
    (𝓝 x).HasBasis (fun s : Set X => x ∈ s ∧ IsOpen s) fun s => s := by
  rw [nhds_def]
  exact hasBasis_biInf_principal
    (fun s ⟨has, hs⟩ t ⟨hat, ht⟩ =>
      ⟨s ∩ t, ⟨⟨has, hat⟩, IsOpen.inter hs ht⟩, ⟨inter_subset_left, inter_subset_right⟩⟩)
    ⟨univ, ⟨mem_univ x, isOpen_univ⟩⟩

theorem nhds_basis_closeds (x : X) : (𝓝 x).HasBasis (fun s : Set X => x ∉ s ∧ IsClosed s) compl :=
  ⟨fun t => (nhds_basis_opens x).mem_iff.trans <|
    compl_surjective.exists.trans <| by simp only [isOpen_compl_iff, mem_compl_iff]⟩

@[simp]
theorem lift'_nhds_interior (x : X) : (𝓝 x).lift' interior = 𝓝 x :=
  (nhds_basis_opens x).lift'_interior_eq_self fun _ ↦ And.right

theorem Filter.HasBasis.nhds_interior {x : X} {p : ι → Prop} {s : ι → Set X}
    (h : (𝓝 x).HasBasis p s) : (𝓝 x).HasBasis p (interior <| s ·) :=
  lift'_nhds_interior x ▸ h.lift'_interior

/-- A filter lies below the neighborhood filter at `x` iff it contains every open set around `x`. -/
theorem le_nhds_iff {f} : f ≤ 𝓝 x ↔ ∀ s : Set X, x ∈ s → IsOpen s → s ∈ f := by simp [nhds_def]

/-- To show a filter is above the neighborhood filter at `x`, it suffices to show that it is above
the principal filter of some open set `s` containing `x`. -/
theorem nhds_le_of_le {f} (h : x ∈ s) (o : IsOpen s) (sf : 𝓟 s ≤ f) : 𝓝 x ≤ f := by
  rw [nhds_def]; exact iInf₂_le_of_le s ⟨h, o⟩ sf

theorem mem_nhds_iff : s ∈ 𝓝 x ↔ ∃ t ⊆ s, IsOpen t ∧ x ∈ t :=
  (nhds_basis_opens x).mem_iff.trans <| exists_congr fun _ =>
    ⟨fun h => ⟨h.2, h.1.2, h.1.1⟩, fun h => ⟨⟨h.2.2, h.2.1⟩, h.1⟩⟩

/-- A predicate is true in a neighborhood of `x` iff it is true for all the points in an open set
containing `x`. -/
theorem eventually_nhds_iff {p : X → Prop} :
    (∀ᶠ y in 𝓝 x, p y) ↔ ∃ t : Set X, (∀ y ∈ t, p y) ∧ IsOpen t ∧ x ∈ t :=
  mem_nhds_iff.trans <| by simp only [subset_def, exists_prop, mem_setOf_eq]

theorem frequently_nhds_iff {p : X → Prop} :
    (∃ᶠ y in 𝓝 x, p y) ↔ ∀ U : Set X, x ∈ U → IsOpen U → ∃ y ∈ U, p y :=
  (nhds_basis_opens x).frequently_iff.trans <| by simp

theorem mem_interior_iff_mem_nhds : x ∈ interior s ↔ s ∈ 𝓝 x :=
  mem_interior.trans mem_nhds_iff.symm

theorem map_nhds {f : X → α} :
    map f (𝓝 x) = ⨅ s ∈ { s : Set X | x ∈ s ∧ IsOpen s }, 𝓟 (f '' s) :=
  ((nhds_basis_opens x).map f).eq_biInf

theorem mem_of_mem_nhds : s ∈ 𝓝 x → x ∈ s := fun H =>
  let ⟨_t, ht, _, hs⟩ := mem_nhds_iff.1 H; ht hs

/-- If a predicate is true in a neighborhood of `x`, then it is true for `x`. -/
theorem Filter.Eventually.self_of_nhds {p : X → Prop} (h : ∀ᶠ y in 𝓝 x, p y) : p x :=
  mem_of_mem_nhds h

theorem IsOpen.mem_nhds (hs : IsOpen s) (hx : x ∈ s) : s ∈ 𝓝 x :=
  mem_nhds_iff.2 ⟨s, Subset.refl _, hs, hx⟩

protected theorem IsOpen.mem_nhds_iff (hs : IsOpen s) : s ∈ 𝓝 x ↔ x ∈ s :=
  ⟨mem_of_mem_nhds, fun hx => mem_nhds_iff.2 ⟨s, Subset.rfl, hs, hx⟩⟩

theorem IsClosed.compl_mem_nhds (hs : IsClosed s) (hx : x ∉ s) : sᶜ ∈ 𝓝 x :=
  hs.isOpen_compl.mem_nhds (mem_compl hx)

theorem IsOpen.eventually_mem (hs : IsOpen s) (hx : x ∈ s) :
    ∀ᶠ x in 𝓝 x, x ∈ s :=
  IsOpen.mem_nhds hs hx

/-- The open neighborhoods of `x` are a basis for the neighborhood filter. See `nhds_basis_opens`
for a variant using open sets around `x` instead. -/
theorem nhds_basis_opens' (x : X) :
    (𝓝 x).HasBasis (fun s : Set X => s ∈ 𝓝 x ∧ IsOpen s) fun x => x := by
  convert nhds_basis_opens x using 2
  exact and_congr_left_iff.2 IsOpen.mem_nhds_iff

/-- If `U` is a neighborhood of each point of a set `s` then it is a neighborhood of `s`:
it contains an open set containing `s`. -/
theorem exists_open_set_nhds {U : Set X} (h : ∀ x ∈ s, U ∈ 𝓝 x) :
    ∃ V : Set X, s ⊆ V ∧ IsOpen V ∧ V ⊆ U :=
  ⟨interior U, fun x hx => mem_interior_iff_mem_nhds.2 <| h x hx, isOpen_interior, interior_subset⟩

/-- If `U` is a neighborhood of each point of a set `s` then it is a neighborhood of s:
it contains an open set containing `s`. -/
theorem exists_open_set_nhds' {U : Set X} (h : U ∈ ⨆ x ∈ s, 𝓝 x) :
    ∃ V : Set X, s ⊆ V ∧ IsOpen V ∧ V ⊆ U :=
  exists_open_set_nhds (by simpa using h)

/-- If a predicate is true in a neighbourhood of `x`, then for `y` sufficiently close
to `x` this predicate is true in a neighbourhood of `y`. -/
theorem Filter.Eventually.eventually_nhds {p : X → Prop} (h : ∀ᶠ y in 𝓝 x, p y) :
    ∀ᶠ y in 𝓝 x, ∀ᶠ x in 𝓝 y, p x :=
  let ⟨t, htp, hto, ha⟩ := eventually_nhds_iff.1 h
  eventually_nhds_iff.2 ⟨t, fun _x hx => eventually_nhds_iff.2 ⟨t, htp, hto, hx⟩, hto, ha⟩

@[simp]
theorem eventually_eventually_nhds {p : X → Prop} :
    (∀ᶠ y in 𝓝 x, ∀ᶠ x in 𝓝 y, p x) ↔ ∀ᶠ x in 𝓝 x, p x :=
  ⟨fun h => h.self_of_nhds, fun h => h.eventually_nhds⟩

@[simp]
theorem frequently_frequently_nhds {p : X → Prop} :
    (∃ᶠ x' in 𝓝 x, ∃ᶠ x'' in 𝓝 x', p x'') ↔ ∃ᶠ x in 𝓝 x, p x := by
  rw [← not_iff_not]
  simp only [not_frequently, eventually_eventually_nhds]

@[simp]
theorem eventually_mem_nhds_iff : (∀ᶠ x' in 𝓝 x, s ∈ 𝓝 x') ↔ s ∈ 𝓝 x :=
  eventually_eventually_nhds

@[deprecated (since := "2024-10-04")] alias eventually_mem_nhds := eventually_mem_nhds_iff

@[simp]
theorem nhds_bind_nhds : (𝓝 x).bind 𝓝 = 𝓝 x :=
  Filter.ext fun _ => eventually_eventually_nhds

@[simp]
theorem eventually_eventuallyEq_nhds {f g : X → α} :
    (∀ᶠ y in 𝓝 x, f =ᶠ[𝓝 y] g) ↔ f =ᶠ[𝓝 x] g :=
  eventually_eventually_nhds

theorem Filter.EventuallyEq.eq_of_nhds {f g : X → α} (h : f =ᶠ[𝓝 x] g) : f x = g x :=
  h.self_of_nhds

@[simp]
theorem eventually_eventuallyLE_nhds [LE α] {f g : X → α} :
    (∀ᶠ y in 𝓝 x, f ≤ᶠ[𝓝 y] g) ↔ f ≤ᶠ[𝓝 x] g :=
  eventually_eventually_nhds

/-- If two functions are equal in a neighbourhood of `x`, then for `y` sufficiently close
to `x` these functions are equal in a neighbourhood of `y`. -/
theorem Filter.EventuallyEq.eventuallyEq_nhds {f g : X → α} (h : f =ᶠ[𝓝 x] g) :
    ∀ᶠ y in 𝓝 x, f =ᶠ[𝓝 y] g :=
  h.eventually_nhds

/-- If `f x ≤ g x` in a neighbourhood of `x`, then for `y` sufficiently close to `x` we have
`f x ≤ g x` in a neighbourhood of `y`. -/
theorem Filter.EventuallyLE.eventuallyLE_nhds [LE α] {f g : X → α} (h : f ≤ᶠ[𝓝 x] g) :
    ∀ᶠ y in 𝓝 x, f ≤ᶠ[𝓝 y] g :=
  h.eventually_nhds

theorem all_mem_nhds (x : X) (P : Set X → Prop) (hP : ∀ s t, s ⊆ t → P s → P t) :
    (∀ s ∈ 𝓝 x, P s) ↔ ∀ s, IsOpen s → x ∈ s → P s :=
  ((nhds_basis_opens x).forall_iff hP).trans <| by simp only [@and_comm (x ∈ _), and_imp]

theorem all_mem_nhds_filter (x : X) (f : Set X → Set α) (hf : ∀ s t, s ⊆ t → f s ⊆ f t)
    (l : Filter α) : (∀ s ∈ 𝓝 x, f s ∈ l) ↔ ∀ s, IsOpen s → x ∈ s → f s ∈ l :=
  all_mem_nhds _ _ fun s t ssubt h => mem_of_superset h (hf s t ssubt)

theorem tendsto_nhds {f : α → X} {l : Filter α} :
    Tendsto f l (𝓝 x) ↔ ∀ s, IsOpen s → x ∈ s → f ⁻¹' s ∈ l :=
  all_mem_nhds_filter _ _ (fun _ _ h => preimage_mono h) _

theorem tendsto_atTop_nhds [Nonempty α] [SemilatticeSup α] {f : α → X} :
    Tendsto f atTop (𝓝 x) ↔ ∀ U : Set X, x ∈ U → IsOpen U → ∃ N, ∀ n, N ≤ n → f n ∈ U :=
  (atTop_basis.tendsto_iff (nhds_basis_opens x)).trans <| by
    simp only [and_imp, exists_prop, true_and, mem_Ici]

theorem tendsto_const_nhds {f : Filter α} : Tendsto (fun _ : α => x) f (𝓝 x) :=
  tendsto_nhds.mpr fun _ _ ha => univ_mem' fun _ => ha

theorem tendsto_atTop_of_eventually_const {ι : Type*} [Preorder ι]
    {u : ι → X} {i₀ : ι} (h : ∀ i ≥ i₀, u i = x) : Tendsto u atTop (𝓝 x) :=
  Tendsto.congr' (EventuallyEq.symm ((eventually_ge_atTop i₀).mono h)) tendsto_const_nhds

theorem tendsto_atBot_of_eventually_const {ι : Type*} [Preorder ι]
    {u : ι → X} {i₀ : ι} (h : ∀ i ≤ i₀, u i = x) : Tendsto u atBot (𝓝 x) :=
  tendsto_atTop_of_eventually_const (ι := ιᵒᵈ) h

theorem pure_le_nhds : pure ≤ (𝓝 : X → Filter X) := fun _ _ hs => mem_pure.2 <| mem_of_mem_nhds hs

theorem tendsto_pure_nhds (f : α → X) (a : α) : Tendsto f (pure a) (𝓝 (f a)) :=
  (tendsto_pure_pure f a).mono_right (pure_le_nhds _)

theorem OrderTop.tendsto_atTop_nhds [PartialOrder α] [OrderTop α] (f : α → X) :
    Tendsto f atTop (𝓝 (f ⊤)) :=
  (tendsto_atTop_pure f).mono_right (pure_le_nhds _)

@[simp]
instance nhds_neBot : NeBot (𝓝 x) :=
  neBot_of_le (pure_le_nhds x)

theorem tendsto_nhds_of_eventually_eq {l : Filter α} {f : α → X} (h : ∀ᶠ x' in l, f x' = x) :
    Tendsto f l (𝓝 x) :=
  tendsto_const_nhds.congr' (.symm h)

theorem Filter.EventuallyEq.tendsto {l : Filter α} {f : α → X} (hf : f =ᶠ[l] fun _ ↦ x) :
    Tendsto f l (𝓝 x) :=
  tendsto_nhds_of_eventually_eq hf

/-!
### Cluster points

In this section we define [cluster points](https://en.wikipedia.org/wiki/Limit_point)
(also known as limit points and accumulation points) of a filter and of a sequence.
-/


theorem ClusterPt.neBot {F : Filter X} (h : ClusterPt x F) : NeBot (𝓝 x ⊓ F) :=
  h

theorem Filter.HasBasis.clusterPt_iff {ιX ιF} {pX : ιX → Prop} {sX : ιX → Set X} {pF : ιF → Prop}
    {sF : ιF → Set X} {F : Filter X} (hX : (𝓝 x).HasBasis pX sX) (hF : F.HasBasis pF sF) :
    ClusterPt x F ↔ ∀ ⦃i⦄, pX i → ∀ ⦃j⦄, pF j → (sX i ∩ sF j).Nonempty :=
  hX.inf_basis_neBot_iff hF

theorem Filter.HasBasis.clusterPt_iff_frequently {ι} {p : ι → Prop} {s : ι → Set X} {F : Filter X}
    (hx : (𝓝 x).HasBasis p s) : ClusterPt x F ↔ ∀ i, p i → ∃ᶠ x in F, x ∈ s i := by
  simp only [hx.clusterPt_iff F.basis_sets, Filter.frequently_iff, inter_comm (s _),
    Set.Nonempty, id, mem_inter_iff]

<<<<<<< HEAD
theorem clusterPt_iff {F : Filter X} :
=======
theorem clusterPt_iff_frequently {F : Filter X} : ClusterPt x F ↔ ∀ s ∈ 𝓝 x, ∃ᶠ y in F, y ∈ s :=
  (𝓝 x).basis_sets.clusterPt_iff_frequently

theorem ClusterPt.frequently {F : Filter X} {p : X → Prop} (hx : ClusterPt x F)
    (hp : ∀ᶠ y in 𝓝 x, p y) : ∃ᶠ y in F, p y :=
  clusterPt_iff_frequently.mp hx {y | p y} hp

theorem clusterPt_iff_nonempty {F : Filter X} :
>>>>>>> 98c6231f
    ClusterPt x F ↔ ∀ ⦃U : Set X⦄, U ∈ 𝓝 x → ∀ ⦃V⦄, V ∈ F → (U ∩ V).Nonempty :=
  inf_neBot_iff

@[deprecated (since := "2025-03-16")]
alias clusterPt_iff := clusterPt_iff_nonempty

theorem clusterPt_iff_not_disjoint {F : Filter X} :
    ClusterPt x F ↔ ¬Disjoint (𝓝 x) F := by
  rw [disjoint_iff, ClusterPt, neBot_iff]

/-- `x` is a cluster point of a set `s` if every neighbourhood of `x` meets `s` on a nonempty
set. See also `mem_closure_iff_clusterPt`. -/
theorem clusterPt_principal_iff :
    ClusterPt x (𝓟 s) ↔ ∀ U ∈ 𝓝 x, (U ∩ s).Nonempty :=
  inf_principal_neBot_iff

theorem clusterPt_principal_iff_frequently :
    ClusterPt x (𝓟 s) ↔ ∃ᶠ y in 𝓝 x, y ∈ s := by
  simp only [clusterPt_principal_iff, frequently_iff, Set.Nonempty, exists_prop, mem_inter_iff]

theorem ClusterPt.of_le_nhds {f : Filter X} (H : f ≤ 𝓝 x) [NeBot f] : ClusterPt x f := by
  rwa [ClusterPt, inf_eq_right.mpr H]

theorem ClusterPt.of_le_nhds' {f : Filter X} (H : f ≤ 𝓝 x) (_hf : NeBot f) :
    ClusterPt x f :=
  ClusterPt.of_le_nhds H

theorem ClusterPt.of_nhds_le {f : Filter X} (H : 𝓝 x ≤ f) : ClusterPt x f := by
  simp only [ClusterPt, inf_eq_left.mpr H, nhds_neBot]

theorem ClusterPt.mono {f g : Filter X} (H : ClusterPt x f) (h : f ≤ g) : ClusterPt x g :=
  NeBot.mono H <| inf_le_inf_left _ h

theorem ClusterPt.of_inf_left {f g : Filter X} (H : ClusterPt x <| f ⊓ g) : ClusterPt x f :=
  H.mono inf_le_left

theorem ClusterPt.of_inf_right {f g : Filter X} (H : ClusterPt x <| f ⊓ g) :
    ClusterPt x g :=
  H.mono inf_le_right

section MapClusterPt

variable {F : Filter α} {u : α → X} {x : X}

<<<<<<< HEAD
section MapClusterPt

variable {F : Filter α} {u : α → X} {x : X}

theorem mapClusterPt_def : MapClusterPt x F u ↔ ClusterPt x (map u F) := Iff.rfl
alias ⟨MapClusterPt.clusterPt, _⟩ := mapClusterPt_def
=======
theorem mapClusterPt_def : MapClusterPt x F u ↔ ClusterPt x (map u F) := Iff.rfl
alias ⟨MapClusterPt.clusterPt, _⟩ := mapClusterPt_def

theorem Filter.EventuallyEq.mapClusterPt_iff {v : α → X} (h : u =ᶠ[F] v) :
    MapClusterPt x F u ↔ MapClusterPt x F v := by
  simp only [mapClusterPt_def, map_congr h]

alias ⟨MapClusterPt.congrFun, _⟩ := Filter.EventuallyEq.mapClusterPt_iff
>>>>>>> 98c6231f

theorem MapClusterPt.mono {G : Filter α} (h : MapClusterPt x F u) (hle : F ≤ G) :
    MapClusterPt x G u :=
  h.clusterPt.mono (map_mono hle)

theorem MapClusterPt.tendsto_comp' [TopologicalSpace Y] {f : X → Y} {y : Y}
    (hf : Tendsto f (𝓝 x ⊓ map u F) (𝓝 y)) (hu : MapClusterPt x F u) : MapClusterPt y F (f ∘ u) :=
  (tendsto_inf.2 ⟨hf, tendsto_map.mono_left inf_le_right⟩).neBot (hx := hu)

theorem MapClusterPt.tendsto_comp [TopologicalSpace Y] {f : X → Y} {y : Y}
    (hf : Tendsto f (𝓝 x) (𝓝 y)) (hu : MapClusterPt x F u) : MapClusterPt y F (f ∘ u) :=
  hu.tendsto_comp' (hf.mono_left inf_le_left)

theorem MapClusterPt.continuousAt_comp [TopologicalSpace Y] {f : X → Y} (hf : ContinuousAt f x)
    (hu : MapClusterPt x F u) : MapClusterPt (f x) F (f ∘ u) :=
  hu.tendsto_comp hf
<<<<<<< HEAD

theorem Filter.HasBasis.mapClusterPt_iff_frequently {ι : Sort*} {p : ι → Prop} {s : ι → Set X}
    (hx : (𝓝 x).HasBasis p s) : MapClusterPt x F u ↔ ∀ i, p i → ∃ᶠ a in F, u a ∈ s i := by
  simp_rw [MapClusterPt, hx.clusterPt_iff_frequently, frequently_map]

theorem mapClusterPt_iff : MapClusterPt x F u ↔ ∀ s ∈ 𝓝 x, ∃ᶠ a in F, u a ∈ s :=
  (𝓝 x).basis_sets.mapClusterPt_iff_frequently

theorem mapClusterPt_iff_ultrafilter :
    MapClusterPt x F u ↔ ∃ U : Ultrafilter α, U ≤ F ∧ Tendsto u U (𝓝 x) := by
  simp_rw [MapClusterPt, ClusterPt, ← Filter.push_pull', map_neBot_iff, tendsto_iff_comap,
    ← le_inf_iff, exists_ultrafilter_iff, inf_comm]

theorem mapClusterPt_comp {φ : α → β} {u : β → X} :
    MapClusterPt x F (u ∘ φ) ↔ MapClusterPt x (map φ F) u := Iff.rfl

=======

theorem Filter.HasBasis.mapClusterPt_iff_frequently {ι : Sort*} {p : ι → Prop} {s : ι → Set X}
    (hx : (𝓝 x).HasBasis p s) : MapClusterPt x F u ↔ ∀ i, p i → ∃ᶠ a in F, u a ∈ s i := by
  simp_rw [MapClusterPt, hx.clusterPt_iff_frequently, frequently_map]

theorem mapClusterPt_iff_frequently : MapClusterPt x F u ↔ ∀ s ∈ 𝓝 x, ∃ᶠ a in F, u a ∈ s :=
  (𝓝 x).basis_sets.mapClusterPt_iff_frequently

@[deprecated (since := "2025-03-16")]
alias mapClusterPt_iff := mapClusterPt_iff_frequently

theorem MapClusterPt.frequently (h : MapClusterPt x F u) {p : X → Prop} (hp : ∀ᶠ y in 𝓝 x, p y) :
    ∃ᶠ a in F, p (u a) :=
  h.clusterPt.frequently hp

theorem mapClusterPt_comp {φ : α → β} {u : β → X} :
    MapClusterPt x F (u ∘ φ) ↔ MapClusterPt x (map φ F) u := Iff.rfl

>>>>>>> 98c6231f
theorem Filter.Tendsto.mapClusterPt [NeBot F] (h : Tendsto u F (𝓝 x)) : MapClusterPt x F u :=
  .of_le_nhds h

theorem MapClusterPt.of_comp {φ : β → α} {p : Filter β} (h : Tendsto φ p F)
    (H : MapClusterPt x p (u ∘ φ)) : MapClusterPt x F u :=
  H.clusterPt.mono <| map_mono h

@[deprecated MapClusterPt.of_comp (since := "2024-09-07")]
theorem mapClusterPt_of_comp {φ : β → α} {p : Filter β} [NeBot p]
    (h : Tendsto φ p F) (H : Tendsto (u ∘ φ) p (𝓝 x)) : MapClusterPt x F u :=
  .of_comp h H.mapClusterPt

end MapClusterPt

theorem accPt_sup (x : X) (F G : Filter X) :
    AccPt x (F ⊔ G) ↔ AccPt x F ∨ AccPt x G := by
  simp only [AccPt, inf_sup_left, sup_neBot]

theorem acc_iff_cluster (x : X) (F : Filter X) : AccPt x F ↔ ClusterPt x (𝓟 {x}ᶜ ⊓ F) := by
  rw [AccPt, nhdsWithin, ClusterPt, inf_assoc]

/-- `x` is an accumulation point of a set `C` iff it is a cluster point of `C ∖ {x}`. -/
theorem acc_principal_iff_cluster (x : X) (C : Set X) :
    AccPt x (𝓟 C) ↔ ClusterPt x (𝓟 (C \ {x})) := by
  rw [acc_iff_cluster, inf_principal, inter_comm, diff_eq]

/-- `x` is an accumulation point of a set `C` iff every neighborhood
of `x` contains a point of `C` other than `x`. -/
theorem accPt_iff_nhds (x : X) (C : Set X) : AccPt x (𝓟 C) ↔ ∀ U ∈ 𝓝 x, ∃ y ∈ U ∩ C, y ≠ x := by
  simp [acc_principal_iff_cluster, clusterPt_principal_iff, Set.Nonempty, exists_prop, and_assoc,
    @and_comm (¬_ = x)]

/-- `x` is an accumulation point of a set `C` iff
there are points near `x` in `C` and different from `x`. -/
theorem accPt_iff_frequently (x : X) (C : Set X) : AccPt x (𝓟 C) ↔ ∃ᶠ y in 𝓝 x, y ≠ x ∧ y ∈ C := by
  simp [acc_principal_iff_cluster, clusterPt_principal_iff_frequently, and_comm]

/-- If `x` is an accumulation point of `F` and `F ≤ G`, then
`x` is an accumulation point of `G`. -/
theorem AccPt.mono {F G : Filter X} (h : AccPt x F) (hFG : F ≤ G) : AccPt x G :=
  NeBot.mono h (inf_le_inf_left _ hFG)

theorem AccPt.clusterPt (x : X) (F : Filter X) (h : AccPt x F) : ClusterPt x F :=
  ((acc_iff_cluster x F).mp h).mono inf_le_right

theorem clusterPt_principal {x : X} {C : Set X} :
    ClusterPt x (𝓟 C) ↔ x ∈ C ∨ AccPt x (𝓟 C) := by
  constructor
  · intro h
    by_contra! hc
    rw [acc_principal_iff_cluster] at hc
    simp_all only [not_false_eq_true, diff_singleton_eq_self, not_true_eq_false, hc.1]
  · rintro (h | h)
    · exact clusterPt_principal_iff.mpr fun _ mem ↦ ⟨x, ⟨mem_of_mem_nhds mem, h⟩⟩
    · exact h.clusterPt

/-!
### Interior, closure and frontier in terms of neighborhoods
-/

theorem interior_eq_nhds' : interior s = { x | s ∈ 𝓝 x } :=
  Set.ext fun x => by simp only [mem_interior, mem_nhds_iff, mem_setOf_eq]

theorem interior_eq_nhds : interior s = { x | 𝓝 x ≤ 𝓟 s } :=
  interior_eq_nhds'.trans <| by simp only [le_principal_iff]

@[simp]
theorem interior_mem_nhds : interior s ∈ 𝓝 x ↔ s ∈ 𝓝 x :=
  ⟨fun h => mem_of_superset h interior_subset, fun h =>
    IsOpen.mem_nhds isOpen_interior (mem_interior_iff_mem_nhds.2 h)⟩

theorem interior_setOf_eq {p : X → Prop} : interior { x | p x } = { x | ∀ᶠ y in 𝓝 x, p y } :=
  interior_eq_nhds'

theorem isOpen_setOf_eventually_nhds {p : X → Prop} : IsOpen { x | ∀ᶠ y in 𝓝 x, p y } := by
  simp only [← interior_setOf_eq, isOpen_interior]

theorem subset_interior_iff_nhds {V : Set X} : s ⊆ interior V ↔ ∀ x ∈ s, V ∈ 𝓝 x := by
  simp_rw [subset_def, mem_interior_iff_mem_nhds]

theorem isOpen_iff_nhds : IsOpen s ↔ ∀ x ∈ s, 𝓝 x ≤ 𝓟 s :=
  calc
    IsOpen s ↔ s ⊆ interior s := subset_interior_iff_isOpen.symm
    _ ↔ ∀ x ∈ s, 𝓝 x ≤ 𝓟 s := by simp_rw [interior_eq_nhds, subset_def, mem_setOf]

theorem TopologicalSpace.ext_iff_nhds {X} {t t' : TopologicalSpace X} :
    t = t' ↔ ∀ x, @nhds _ t x = @nhds _ t' x :=
  ⟨fun H _ ↦ congrFun (congrArg _ H) _, fun H ↦ by ext; simp_rw [@isOpen_iff_nhds _ _ _, H]⟩

alias ⟨_, TopologicalSpace.ext_nhds⟩ := TopologicalSpace.ext_iff_nhds

theorem isOpen_iff_mem_nhds : IsOpen s ↔ ∀ x ∈ s, s ∈ 𝓝 x :=
  isOpen_iff_nhds.trans <| forall_congr' fun _ => imp_congr_right fun _ => le_principal_iff

/-- A set `s` is open iff for every point `x` in `s` and every `y` close to `x`, `y` is in `s`. -/
theorem isOpen_iff_eventually : IsOpen s ↔ ∀ x, x ∈ s → ∀ᶠ y in 𝓝 x, y ∈ s :=
  isOpen_iff_mem_nhds

theorem isOpen_singleton_iff_nhds_eq_pure (x : X) : IsOpen ({x} : Set X) ↔ 𝓝 x = pure x := by
  constructor
  · intro h
    apply le_antisymm _ (pure_le_nhds x)
    rw [le_pure_iff]
    exact h.mem_nhds (mem_singleton x)
  · intro h
    simp [isOpen_iff_nhds, h]

theorem isOpen_singleton_iff_punctured_nhds (x : X) : IsOpen ({x} : Set X) ↔ 𝓝[≠] x = ⊥ := by
  rw [isOpen_singleton_iff_nhds_eq_pure, nhdsWithin, ← mem_iff_inf_principal_compl,
      le_antisymm_iff]
  simp [pure_le_nhds x]

theorem mem_closure_iff_frequently : x ∈ closure s ↔ ∃ᶠ x in 𝓝 x, x ∈ s := by
  rw [Filter.Frequently, Filter.Eventually, ← mem_interior_iff_mem_nhds,
    closure_eq_compl_interior_compl, mem_compl_iff, compl_def]

alias ⟨_, Filter.Frequently.mem_closure⟩ := mem_closure_iff_frequently

/-- A set `s` is closed iff for every point `x`, if there is a point `y` close to `x` that belongs
to `s` then `x` is in `s`. -/
theorem isClosed_iff_frequently : IsClosed s ↔ ∀ x, (∃ᶠ y in 𝓝 x, y ∈ s) → x ∈ s := by
  rw [← closure_subset_iff_isClosed]
  refine forall_congr' fun x => ?_
  rw [mem_closure_iff_frequently]

/-- The set of cluster points of a filter is closed. In particular, the set of limit points
of a sequence is closed. -/
theorem isClosed_setOf_clusterPt {f : Filter X} : IsClosed { x | ClusterPt x f } := by
  simp only [ClusterPt, inf_neBot_iff_frequently_left, setOf_forall, imp_iff_not_or]
  refine isClosed_iInter fun p => IsClosed.union ?_ ?_ <;> apply isClosed_compl_iff.2
  exacts [isOpen_setOf_eventually_nhds, isOpen_const]

theorem mem_closure_iff_clusterPt : x ∈ closure s ↔ ClusterPt x (𝓟 s) :=
  mem_closure_iff_frequently.trans clusterPt_principal_iff_frequently.symm

theorem mem_closure_iff_nhds_ne_bot : x ∈ closure s ↔ 𝓝 x ⊓ 𝓟 s ≠ ⊥ :=
  mem_closure_iff_clusterPt.trans neBot_iff

theorem mem_closure_iff_nhdsWithin_neBot : x ∈ closure s ↔ NeBot (𝓝[s] x) :=
  mem_closure_iff_clusterPt

lemma nhdsWithin_neBot : (𝓝[s] x).NeBot ↔ ∀ ⦃t⦄, t ∈ 𝓝 x → (t ∩ s).Nonempty := by
  rw [nhdsWithin, inf_neBot_iff]
  exact forall₂_congr fun U _ ↦
    ⟨fun h ↦ h (mem_principal_self _), fun h u hsu ↦ h.mono <| inter_subset_inter_right _ hsu⟩

@[gcongr]
theorem nhdsWithin_mono (x : X) {s t : Set X} (h : s ⊆ t) : 𝓝[s] x ≤ 𝓝[t] x :=
  inf_le_inf_left _ (principal_mono.mpr h)

lemma not_mem_closure_iff_nhdsWithin_eq_bot : x ∉ closure s ↔ 𝓝[s] x = ⊥ := by
  rw [mem_closure_iff_nhdsWithin_neBot, not_neBot]

/-- If `x` is not an isolated point of a topological space, then `{x}ᶜ` is dense in the whole
space. -/
theorem dense_compl_singleton (x : X) [NeBot (𝓝[≠] x)] : Dense ({x}ᶜ : Set X) := by
  intro y
  rcases eq_or_ne y x with (rfl | hne)
  · rwa [mem_closure_iff_nhdsWithin_neBot]
  · exact subset_closure hne

/-- If `x` is not an isolated point of a topological space, then the closure of `{x}ᶜ` is the whole
space. -/
theorem closure_compl_singleton (x : X) [NeBot (𝓝[≠] x)] : closure {x}ᶜ = (univ : Set X) :=
  (dense_compl_singleton x).closure_eq

/-- If `x` is not an isolated point of a topological space, then the interior of `{x}` is empty. -/
@[simp]
theorem interior_singleton (x : X) [NeBot (𝓝[≠] x)] : interior {x} = (∅ : Set X) :=
  interior_eq_empty_iff_dense_compl.2 (dense_compl_singleton x)

theorem not_isOpen_singleton (x : X) [NeBot (𝓝[≠] x)] : ¬IsOpen ({x} : Set X) :=
  dense_compl_singleton_iff_not_open.1 (dense_compl_singleton x)

theorem closure_eq_cluster_pts : closure s = { a | ClusterPt a (𝓟 s) } :=
  Set.ext fun _ => mem_closure_iff_clusterPt

theorem mem_closure_iff_nhds : x ∈ closure s ↔ ∀ t ∈ 𝓝 x, (t ∩ s).Nonempty :=
  mem_closure_iff_clusterPt.trans clusterPt_principal_iff

theorem mem_closure_iff_nhds' : x ∈ closure s ↔ ∀ t ∈ 𝓝 x, ∃ y : s, ↑y ∈ t := by
  simp only [mem_closure_iff_nhds, Set.inter_nonempty_iff_exists_right, SetCoe.exists, exists_prop]

theorem mem_closure_iff_comap_neBot :
    x ∈ closure s ↔ NeBot (comap ((↑) : s → X) (𝓝 x)) := by
  simp_rw [mem_closure_iff_nhds, comap_neBot_iff, Set.inter_nonempty_iff_exists_right,
    SetCoe.exists, exists_prop]

theorem mem_closure_iff_nhds_basis' {p : ι → Prop} {s : ι → Set X} (h : (𝓝 x).HasBasis p s) :
    x ∈ closure t ↔ ∀ i, p i → (s i ∩ t).Nonempty :=
  mem_closure_iff_clusterPt.trans <|
    (h.clusterPt_iff (hasBasis_principal _)).trans <| by simp only [exists_prop, forall_const]

theorem mem_closure_iff_nhds_basis {p : ι → Prop} {s : ι → Set X} (h : (𝓝 x).HasBasis p s) :
    x ∈ closure t ↔ ∀ i, p i → ∃ y ∈ t, y ∈ s i :=
  (mem_closure_iff_nhds_basis' h).trans <| by
    simp only [Set.Nonempty, mem_inter_iff, exists_prop, and_comm]

theorem clusterPt_iff_forall_mem_closure {F : Filter X} :
    ClusterPt x F ↔ ∀ s ∈ F, x ∈ closure s := by
  simp_rw [ClusterPt, inf_neBot_iff, mem_closure_iff_nhds]
  rw [forall₂_swap]

theorem clusterPt_iff_lift'_closure {F : Filter X} :
    ClusterPt x F ↔ pure x ≤ (F.lift' closure) := by
  simp_rw [clusterPt_iff_forall_mem_closure,
    (hasBasis_pure _).le_basis_iff F.basis_sets.lift'_closure, id, singleton_subset_iff, true_and,
    exists_const]

theorem clusterPt_iff_lift'_closure' {F : Filter X} :
    ClusterPt x F ↔ (F.lift' closure ⊓ pure x).NeBot := by
  rw [clusterPt_iff_lift'_closure, inf_comm]
  constructor
  · intro h
    simp [h, pure_neBot]
  · intro h U hU
    simp_rw [← forall_mem_nonempty_iff_neBot, mem_inf_iff] at h
    simpa using h ({x} ∩ U) ⟨{x}, by simp, U, hU, rfl⟩

@[simp]
theorem clusterPt_lift'_closure_iff {F : Filter X} :
    ClusterPt x (F.lift' closure) ↔ ClusterPt x F := by
  simp [clusterPt_iff_lift'_closure, lift'_lift'_assoc (monotone_closure X) (monotone_closure X)]

theorem isClosed_iff_clusterPt : IsClosed s ↔ ∀ a, ClusterPt a (𝓟 s) → a ∈ s :=
  calc
    IsClosed s ↔ closure s ⊆ s := closure_subset_iff_isClosed.symm
    _ ↔ ∀ a, ClusterPt a (𝓟 s) → a ∈ s := by simp only [subset_def, mem_closure_iff_clusterPt]

theorem isClosed_iff_nhds :
    IsClosed s ↔ ∀ x, (∀ U ∈ 𝓝 x, (U ∩ s).Nonempty) → x ∈ s := by
  simp_rw [isClosed_iff_clusterPt, ClusterPt, inf_principal_neBot_iff]

lemma isClosed_iff_forall_filter :
    IsClosed s ↔ ∀ x, ∀ F : Filter X, F.NeBot → F ≤ 𝓟 s → F ≤ 𝓝 x → x ∈ s := by
  simp_rw [isClosed_iff_clusterPt]
  exact ⟨fun hs x F F_ne FS Fx ↦ hs _ <| NeBot.mono F_ne (le_inf Fx FS),
         fun hs x hx ↦ hs x (𝓝 x ⊓ 𝓟 s) hx inf_le_right inf_le_left⟩

theorem IsClosed.interior_union_left (_ : IsClosed s) :
    interior (s ∪ t) ⊆ s ∪ interior t := fun a ⟨u, ⟨⟨hu₁, hu₂⟩, ha⟩⟩ =>
  (Classical.em (a ∈ s)).imp_right fun h =>
    mem_interior.mpr
      ⟨u ∩ sᶜ, fun _x hx => (hu₂ hx.1).resolve_left hx.2, IsOpen.inter hu₁ IsClosed.isOpen_compl,
        ⟨ha, h⟩⟩

theorem IsClosed.interior_union_right (h : IsClosed t) :
    interior (s ∪ t) ⊆ interior s ∪ t := by
  simpa only [union_comm _ t] using h.interior_union_left

theorem IsOpen.inter_closure (h : IsOpen s) : s ∩ closure t ⊆ closure (s ∩ t) :=
  compl_subset_compl.mp <| by
    simpa only [← interior_compl, compl_inter] using IsClosed.interior_union_left h.isClosed_compl

theorem IsOpen.closure_inter (h : IsOpen t) : closure s ∩ t ⊆ closure (s ∩ t) := by
  simpa only [inter_comm t] using h.inter_closure

theorem Dense.open_subset_closure_inter (hs : Dense s) (ht : IsOpen t) :
    t ⊆ closure (t ∩ s) :=
  calc
    t = t ∩ closure s := by rw [hs.closure_eq, inter_univ]
    _ ⊆ closure (t ∩ s) := ht.inter_closure

theorem mem_closure_of_mem_closure_union (h : x ∈ closure (s₁ ∪ s₂))
    (h₁ : s₁ᶜ ∈ 𝓝 x) : x ∈ closure s₂ := by
  rw [mem_closure_iff_nhds_ne_bot] at *
  rwa [← sup_principal, inf_sup_left, inf_principal_eq_bot.mpr h₁, bot_sup_eq] at h

/-- The intersection of an open dense set with a dense set is a dense set. -/
theorem Dense.inter_of_isOpen_left (hs : Dense s) (ht : Dense t) (hso : IsOpen s) :
    Dense (s ∩ t) := fun x =>
  closure_minimal hso.inter_closure isClosed_closure <| by simp [hs.closure_eq, ht.closure_eq]

/-- The intersection of a dense set with an open dense set is a dense set. -/
theorem Dense.inter_of_isOpen_right (hs : Dense s) (ht : Dense t) (hto : IsOpen t) :
    Dense (s ∩ t) :=
  inter_comm t s ▸ ht.inter_of_isOpen_left hs hto

theorem Dense.inter_nhds_nonempty (hs : Dense s) (ht : t ∈ 𝓝 x) :
    (s ∩ t).Nonempty :=
  let ⟨U, hsub, ho, hx⟩ := mem_nhds_iff.1 ht
  (hs.inter_open_nonempty U ho ⟨x, hx⟩).mono fun _y hy => ⟨hy.2, hsub hy.1⟩

theorem closure_diff : closure s \ closure t ⊆ closure (s \ t) :=
  calc
    closure s \ closure t = (closure t)ᶜ ∩ closure s := by simp only [diff_eq, inter_comm]
    _ ⊆ closure ((closure t)ᶜ ∩ s) := (isOpen_compl_iff.mpr <| isClosed_closure).inter_closure
    _ = closure (s \ closure t) := by simp only [diff_eq, inter_comm]
    _ ⊆ closure (s \ t) := closure_mono <| diff_subset_diff (Subset.refl s) subset_closure

theorem Filter.Frequently.mem_of_closed (h : ∃ᶠ x in 𝓝 x, x ∈ s)
    (hs : IsClosed s) : x ∈ s :=
  hs.closure_subset h.mem_closure

theorem IsClosed.mem_of_frequently_of_tendsto {f : α → X} {b : Filter α}
    (hs : IsClosed s) (h : ∃ᶠ x in b, f x ∈ s) (hf : Tendsto f b (𝓝 x)) : x ∈ s :=
  (hf.frequently <| show ∃ᶠ x in b, (fun y => y ∈ s) (f x) from h).mem_of_closed hs

theorem IsClosed.mem_of_tendsto {f : α → X} {b : Filter α} [NeBot b]
    (hs : IsClosed s) (hf : Tendsto f b (𝓝 x)) (h : ∀ᶠ x in b, f x ∈ s) : x ∈ s :=
  hs.mem_of_frequently_of_tendsto h.frequently hf

theorem mem_closure_of_frequently_of_tendsto {f : α → X} {b : Filter α}
    (h : ∃ᶠ x in b, f x ∈ s) (hf : Tendsto f b (𝓝 x)) : x ∈ closure s :=
  (hf.frequently h).mem_closure

theorem mem_closure_of_tendsto {f : α → X} {b : Filter α} [NeBot b]
    (hf : Tendsto f b (𝓝 x)) (h : ∀ᶠ x in b, f x ∈ s) : x ∈ closure s :=
  mem_closure_of_frequently_of_tendsto h.frequently hf

/-- Suppose that `f` sends the complement to `s` to a single point `x`, and `l` is some filter.
Then `f` tends to `x` along `l` restricted to `s` if and only if it tends to `x` along `l`. -/
theorem tendsto_inf_principal_nhds_iff_of_forall_eq {f : α → X} {l : Filter α} {s : Set α}
    (h : ∀ a ∉ s, f a = x) : Tendsto f (l ⊓ 𝓟 s) (𝓝 x) ↔ Tendsto f l (𝓝 x) := by
  rw [tendsto_iff_comap, tendsto_iff_comap]
  replace h : 𝓟 sᶜ ≤ comap f (𝓝 x) := by
    rintro U ⟨t, ht, htU⟩ x hx
    have : f x ∈ t := (h x hx).symm ▸ mem_of_mem_nhds ht
    exact htU this
  refine ⟨fun h' => ?_, le_trans inf_le_left⟩
  have := sup_le h' h
  rw [sup_inf_right, sup_principal, union_compl_self, principal_univ, inf_top_eq, sup_le_iff]
    at this
  exact this.1

/-!
### Limits of filters in topological spaces

In this section we define functions that return a limit of a filter (or of a function along a
filter), if it exists, and a random point otherwise. These functions are rarely used in Mathlib,
most of the theorems are written using `Filter.Tendsto`. One of the reasons is that
`Filter.limUnder f g = x` is not equivalent to `Filter.Tendsto g f (𝓝 x)` unless the codomain is a
Hausdorff space and `g` has a limit along `f`.
-/

section lim

-- "Lim"

/-- If a filter `f` is majorated by some `𝓝 x`, then it is majorated by `𝓝 (Filter.lim f)`. We
formulate this lemma with a `[Nonempty X]` argument of `lim` derived from `h` to make it useful for
types without a `[Nonempty X]` instance. Because of the built-in proof irrelevance, Lean will unify
this instance with any other instance. -/
theorem le_nhds_lim {f : Filter X} (h : ∃ x, f ≤ 𝓝 x) : f ≤ 𝓝 (@lim _ _ (nonempty_of_exists h) f) :=
  Classical.epsilon_spec h

/-- If `g` tends to some `𝓝 x` along `f`, then it tends to `𝓝 (Filter.limUnder f g)`. We formulate
this lemma with a `[Nonempty X]` argument of `lim` derived from `h` to make it useful for types
without a `[Nonempty X]` instance. Because of the built-in proof irrelevance, Lean will unify this
instance with any other instance. -/
theorem tendsto_nhds_limUnder {f : Filter α} {g : α → X} (h : ∃ x, Tendsto g f (𝓝 x)) :
    Tendsto g f (𝓝 (@limUnder _ _ _ (nonempty_of_exists h) f g)) :=
  le_nhds_lim h

theorem limUnder_of_not_tendsto [hX : Nonempty X] {f : Filter α} {g : α → X}
    (h : ¬ ∃ x, Tendsto g f (𝓝 x)) :
    limUnder f g = Classical.choice hX := by
  simp_rw [limUnder, lim, Classical.epsilon, Classical.strongIndefiniteDescription]
  rw [dif_neg]
  exact h

end lim

end TopologicalSpace

open Topology

/-!
### Continuity
-/

section Continuous

variable {X Y Z : Type*}

open TopologicalSpace

-- The curly braces are intentional, so this definition works well with simp
-- when topologies are not those provided by instances.
theorem continuous_def {_ : TopologicalSpace X} {_ : TopologicalSpace Y} {f : X → Y} :
    Continuous f ↔ ∀ s, IsOpen s → IsOpen (f ⁻¹' s) :=
  ⟨fun hf => hf.1, fun h => ⟨h⟩⟩

variable [TopologicalSpace X] [TopologicalSpace Y] [TopologicalSpace Z]
variable {f : X → Y} {s : Set X} {x : X} {y : Y}

theorem IsOpen.preimage (hf : Continuous f) {t : Set Y} (h : IsOpen t) :
    IsOpen (f ⁻¹' t) :=
  hf.isOpen_preimage t h

lemma Equiv.continuous_symm_iff (e : X ≃ Y) : Continuous e.symm ↔ IsOpenMap e := by
  simp_rw [continuous_def, ← Set.image_equiv_eq_preimage_symm, IsOpenMap]

lemma Equiv.isOpenMap_symm_iff (e : X ≃ Y) : IsOpenMap e.symm ↔ Continuous e := by
  simp_rw [← Equiv.continuous_symm_iff, Equiv.symm_symm]

theorem continuous_congr {g : X → Y} (h : ∀ x, f x = g x) :
    Continuous f ↔ Continuous g :=
  .of_eq <| congrArg _ <| funext h

theorem Continuous.congr {g : X → Y} (h : Continuous f) (h' : ∀ x, f x = g x) : Continuous g :=
  continuous_congr h' |>.mp h

theorem ContinuousAt.tendsto (h : ContinuousAt f x) :
    Tendsto f (𝓝 x) (𝓝 (f x)) :=
  h

theorem continuousAt_def : ContinuousAt f x ↔ ∀ A ∈ 𝓝 (f x), f ⁻¹' A ∈ 𝓝 x :=
  Iff.rfl

theorem continuousAt_congr {g : X → Y} (h : f =ᶠ[𝓝 x] g) :
    ContinuousAt f x ↔ ContinuousAt g x := by
  simp only [ContinuousAt, tendsto_congr' h, h.eq_of_nhds]

theorem ContinuousAt.congr {g : X → Y} (hf : ContinuousAt f x) (h : f =ᶠ[𝓝 x] g) :
    ContinuousAt g x :=
  (continuousAt_congr h).1 hf

theorem ContinuousAt.preimage_mem_nhds {t : Set Y} (h : ContinuousAt f x)
    (ht : t ∈ 𝓝 (f x)) : f ⁻¹' t ∈ 𝓝 x :=
  h ht

/-- If `f x ∈ s ∈ 𝓝 (f x)` for continuous `f`, then `f y ∈ s` near `x`.

This is essentially `Filter.Tendsto.eventually_mem`, but infers in more cases when applied. -/
theorem ContinuousAt.eventually_mem {f : X → Y} {x : X} (hf : ContinuousAt f x) {s : Set Y}
    (hs : s ∈ 𝓝 (f x)) : ∀ᶠ y in 𝓝 x, f y ∈ s :=
  hf hs

/-- If a function `f` tends to somewhere other than `𝓝 (f x)` at `x`,
then `f` is not continuous at `x`
-/
lemma not_continuousAt_of_tendsto {f : X → Y} {l₁ : Filter X} {l₂ : Filter Y} {x : X}
    (hf : Tendsto f l₁ l₂) [l₁.NeBot] (hl₁ : l₁ ≤ 𝓝 x) (hl₂ : Disjoint (𝓝 (f x)) l₂) :
    ¬ ContinuousAt f x := fun cont ↦
  (cont.mono_left hl₁).not_tendsto hl₂ hf

theorem ClusterPt.map {lx : Filter X} {ly : Filter Y} (H : ClusterPt x lx)
    (hfc : ContinuousAt f x) (hf : Tendsto f lx ly) : ClusterPt (f x) ly :=
  (NeBot.map H f).mono <| hfc.tendsto.inf hf

/-- See also `interior_preimage_subset_preimage_interior`. -/
theorem preimage_interior_subset_interior_preimage {t : Set Y} (hf : Continuous f) :
    f ⁻¹' interior t ⊆ interior (f ⁻¹' t) :=
  interior_maximal (preimage_mono interior_subset) (isOpen_interior.preimage hf)

@[continuity]
theorem continuous_id : Continuous (id : X → X) :=
  continuous_def.2 fun _ => id

-- This is needed due to reducibility issues with the `continuity` tactic.
@[continuity, fun_prop]
theorem continuous_id' : Continuous (fun (x : X) => x) := continuous_id

theorem Continuous.comp {g : Y → Z} (hg : Continuous g) (hf : Continuous f) :
    Continuous (g ∘ f) :=
  continuous_def.2 fun _ h => (h.preimage hg).preimage hf

-- This is needed due to reducibility issues with the `continuity` tactic.
@[continuity, fun_prop]
theorem Continuous.comp' {g : Y → Z} (hg : Continuous g) (hf : Continuous f) :
    Continuous (fun x => g (f x)) := hg.comp hf

theorem Continuous.iterate {f : X → X} (h : Continuous f) (n : ℕ) : Continuous f^[n] :=
  Nat.recOn n continuous_id fun _ ihn => ihn.comp h

nonrec theorem ContinuousAt.comp {g : Y → Z} (hg : ContinuousAt g (f x))
    (hf : ContinuousAt f x) : ContinuousAt (g ∘ f) x :=
  hg.comp hf

@[fun_prop]
theorem ContinuousAt.comp' {g : Y → Z} {x : X} (hg : ContinuousAt g (f x))
    (hf : ContinuousAt f x) : ContinuousAt (fun x => g (f x)) x := ContinuousAt.comp hg hf

/-- See note [comp_of_eq lemmas] -/
theorem ContinuousAt.comp_of_eq {g : Y → Z} (hg : ContinuousAt g y)
    (hf : ContinuousAt f x) (hy : f x = y) : ContinuousAt (g ∘ f) x := by subst hy; exact hg.comp hf

theorem Continuous.tendsto (hf : Continuous f) (x) : Tendsto f (𝓝 x) (𝓝 (f x)) :=
  ((nhds_basis_opens x).tendsto_iff <| nhds_basis_opens <| f x).2 fun t ⟨hxt, ht⟩ =>
    ⟨f ⁻¹' t, ⟨hxt, ht.preimage hf⟩, Subset.rfl⟩

/-- A version of `Continuous.tendsto` that allows one to specify a simpler form of the limit.
E.g., one can write `continuous_exp.tendsto' 0 1 exp_zero`. -/
theorem Continuous.tendsto' (hf : Continuous f) (x : X) (y : Y) (h : f x = y) :
    Tendsto f (𝓝 x) (𝓝 y) :=
  h ▸ hf.tendsto x

@[fun_prop]
theorem Continuous.continuousAt (h : Continuous f) : ContinuousAt f x :=
  h.tendsto x

theorem continuous_iff_continuousAt : Continuous f ↔ ∀ x, ContinuousAt f x :=
  ⟨Continuous.tendsto, fun hf => continuous_def.2 fun _U hU => isOpen_iff_mem_nhds.2 fun x hx =>
    hf x <| hU.mem_nhds hx⟩

@[fun_prop]
theorem continuousAt_const : ContinuousAt (fun _ : X => y) x :=
  tendsto_const_nhds

@[continuity, fun_prop]
theorem continuous_const : Continuous fun _ : X => y :=
  continuous_iff_continuousAt.mpr fun _ => continuousAt_const

theorem Filter.EventuallyEq.continuousAt (h : f =ᶠ[𝓝 x] fun _ => y) :
    ContinuousAt f x :=
  (continuousAt_congr h).2 tendsto_const_nhds

theorem continuous_of_const (h : ∀ x y, f x = f y) : Continuous f :=
  continuous_iff_continuousAt.mpr fun x =>
    Filter.EventuallyEq.continuousAt <| Eventually.of_forall fun y => h y x

theorem continuousAt_id : ContinuousAt id x :=
  continuous_id.continuousAt

@[fun_prop]
theorem continuousAt_id' (y) : ContinuousAt (fun x : X => x) y := continuousAt_id

theorem ContinuousAt.iterate {f : X → X} (hf : ContinuousAt f x) (hx : f x = x) (n : ℕ) :
    ContinuousAt f^[n] x :=
  Nat.recOn n continuousAt_id fun _n ihn ↦ ihn.comp_of_eq hf hx

theorem continuous_iff_isClosed : Continuous f ↔ ∀ s, IsClosed s → IsClosed (f ⁻¹' s) :=
  continuous_def.trans <| compl_surjective.forall.trans <| by
    simp only [isOpen_compl_iff, preimage_compl]

theorem IsClosed.preimage (hf : Continuous f) {t : Set Y} (h : IsClosed t) :
    IsClosed (f ⁻¹' t) :=
  continuous_iff_isClosed.mp hf t h

theorem mem_closure_image (hf : ContinuousAt f x)
    (hx : x ∈ closure s) : f x ∈ closure (f '' s) :=
  mem_closure_of_frequently_of_tendsto
    ((mem_closure_iff_frequently.1 hx).mono fun _ => mem_image_of_mem _) hf

theorem Continuous.closure_preimage_subset (hf : Continuous f) (t : Set Y) :
    closure (f ⁻¹' t) ⊆ f ⁻¹' closure t := by
  rw [← (isClosed_closure.preimage hf).closure_eq]
  exact closure_mono (preimage_mono subset_closure)

theorem Continuous.frontier_preimage_subset (hf : Continuous f) (t : Set Y) :
    frontier (f ⁻¹' t) ⊆ f ⁻¹' frontier t :=
  diff_subset_diff (hf.closure_preimage_subset t) (preimage_interior_subset_interior_preimage hf)

/-- If a continuous map `f` maps `s` to `t`, then it maps `closure s` to `closure t`. -/
protected theorem Set.MapsTo.closure {t : Set Y} (h : MapsTo f s t)
    (hc : Continuous f) : MapsTo f (closure s) (closure t) := by
  simp only [MapsTo, mem_closure_iff_clusterPt]
  exact fun x hx => hx.map hc.continuousAt (tendsto_principal_principal.2 h)

/-- See also `IsClosedMap.closure_image_eq_of_continuous`. -/
theorem image_closure_subset_closure_image (h : Continuous f) :
    f '' closure s ⊆ closure (f '' s) :=
  ((mapsTo_image f s).closure h).image_subset

theorem closure_image_closure (h : Continuous f) :
    closure (f '' closure s) = closure (f '' s) :=
  Subset.antisymm
    (closure_minimal (image_closure_subset_closure_image h) isClosed_closure)
    (closure_mono <| image_subset _ subset_closure)

theorem closure_subset_preimage_closure_image (h : Continuous f) :
    closure s ⊆ f ⁻¹' closure (f '' s) :=
  (mapsTo_image _ _).closure h

theorem map_mem_closure {t : Set Y} (hf : Continuous f)
    (hx : x ∈ closure s) (ht : MapsTo f s t) : f x ∈ closure t :=
  ht.closure hf hx

/-- If a continuous map `f` maps `s` to a closed set `t`, then it maps `closure s` to `t`. -/
theorem Set.MapsTo.closure_left {t : Set Y} (h : MapsTo f s t)
    (hc : Continuous f) (ht : IsClosed t) : MapsTo f (closure s) t :=
  ht.closure_eq ▸ h.closure hc

theorem Filter.Tendsto.lift'_closure (hf : Continuous f) {l l'} (h : Tendsto f l l') :
    Tendsto f (l.lift' closure) (l'.lift' closure) :=
  tendsto_lift'.2 fun s hs ↦ by
    filter_upwards [mem_lift' (h hs)] using (mapsTo_preimage _ _).closure hf

theorem tendsto_lift'_closure_nhds (hf : Continuous f) (x : X) :
    Tendsto f ((𝓝 x).lift' closure) ((𝓝 (f x)).lift' closure) :=
  (hf.tendsto x).lift'_closure hf

/-!
### Function with dense range
-/

section DenseRange

variable {α ι : Type*} (f : α → X) (g : X → Y)
variable {f : α → X} {s : Set X}

/-- A surjective map has dense range. -/
theorem Function.Surjective.denseRange (hf : Function.Surjective f) : DenseRange f := fun x => by
  simp [hf.range_eq]

theorem denseRange_id : DenseRange (id : X → X) :=
  Function.Surjective.denseRange Function.surjective_id

theorem denseRange_iff_closure_range : DenseRange f ↔ closure (range f) = univ :=
  dense_iff_closure_eq

theorem DenseRange.closure_range (h : DenseRange f) : closure (range f) = univ :=
  h.closure_eq

@[simp]
lemma denseRange_subtype_val {p : X → Prop} : DenseRange (@Subtype.val _ p) ↔ Dense {x | p x} := by
  simp [DenseRange]

theorem Dense.denseRange_val (h : Dense s) : DenseRange ((↑) : s → X) :=
  denseRange_subtype_val.2 h

theorem Continuous.range_subset_closure_image_dense {f : X → Y} (hf : Continuous f)
    (hs : Dense s) : range f ⊆ closure (f '' s) := by
  rw [← image_univ, ← hs.closure_eq]
  exact image_closure_subset_closure_image hf

/-- The image of a dense set under a continuous map with dense range is a dense set. -/
theorem DenseRange.dense_image {f : X → Y} (hf' : DenseRange f) (hf : Continuous f)
    (hs : Dense s) : Dense (f '' s) :=
  (hf'.mono <| hf.range_subset_closure_image_dense hs).of_closure

/-- If `f` has dense range and `s` is an open set in the codomain of `f`, then the image of the
preimage of `s` under `f` is dense in `s`. -/
theorem DenseRange.subset_closure_image_preimage_of_isOpen (hf : DenseRange f) (hs : IsOpen s) :
    s ⊆ closure (f '' (f ⁻¹' s)) := by
  rw [image_preimage_eq_inter_range]
  exact hf.open_subset_closure_inter hs

/-- If a continuous map with dense range maps a dense set to a subset of `t`, then `t` is a dense
set. -/
theorem DenseRange.dense_of_mapsTo {f : X → Y} (hf' : DenseRange f) (hf : Continuous f)
    (hs : Dense s) {t : Set Y} (ht : MapsTo f s t) : Dense t :=
  (hf'.dense_image hf hs).mono ht.image_subset

/-- Composition of a continuous map with dense range and a function with dense range has dense
range. -/
theorem DenseRange.comp {g : Y → Z} {f : α → Y} (hg : DenseRange g) (hf : DenseRange f)
    (cg : Continuous g) : DenseRange (g ∘ f) := by
  rw [DenseRange, range_comp]
  exact hg.dense_image cg hf

nonrec theorem DenseRange.nonempty_iff (hf : DenseRange f) : Nonempty α ↔ Nonempty X :=
  range_nonempty_iff_nonempty.symm.trans hf.nonempty_iff

theorem DenseRange.nonempty [h : Nonempty X] (hf : DenseRange f) : Nonempty α :=
  hf.nonempty_iff.mpr h

/-- Given a function `f : X → Y` with dense range and `y : Y`, returns some `x : X`. -/
def DenseRange.some (hf : DenseRange f) (x : X) : α :=
  Classical.choice <| hf.nonempty_iff.mpr ⟨x⟩

nonrec theorem DenseRange.exists_mem_open (hf : DenseRange f) (ho : IsOpen s) (hs : s.Nonempty) :
    ∃ a, f a ∈ s :=
  exists_range_iff.1 <| hf.exists_mem_open ho hs

theorem DenseRange.mem_nhds (h : DenseRange f) (hs : s ∈ 𝓝 x) :
    ∃ a, f a ∈ s :=
  let ⟨a, ha⟩ := h.exists_mem_open isOpen_interior ⟨x, mem_interior_iff_mem_nhds.2 hs⟩
  ⟨a, interior_subset ha⟩

end DenseRange

end Continuous

library_note "continuity lemma statement"/--
The library contains many lemmas stating that functions/operations are continuous. There are many
ways to formulate the continuity of operations. Some are more convenient than others.
Note: for the most part this note also applies to other properties
(`Measurable`, `Differentiable`, `ContinuousOn`, ...).

### The traditional way
As an example, let's look at addition `(+) : M → M → M`. We can state that this is continuous
in different definitionally equal ways (omitting some typing information)
* `Continuous (fun p ↦ p.1 + p.2)`;
* `Continuous (Function.uncurry (+))`;
* `Continuous ↿(+)`. (`↿` is notation for recursively uncurrying a function)

However, lemmas with this conclusion are not nice to use in practice because
1. They confuse the elaborator. The following two examples fail, because of limitations in the
  elaboration process.
  ```
  variable {M : Type*} [Add M] [TopologicalSpace M] [ContinuousAdd M]
  example : Continuous (fun x : M ↦ x + x) :=
    continuous_add.comp _

  example : Continuous (fun x : M ↦ x + x) :=
    continuous_add.comp (continuous_id.prodMk continuous_id)
  ```
  The second is a valid proof, which is accepted if you write it as
  `continuous_add.comp (continuous_id.prodMk continuous_id :)`

2. If the operation has more than 2 arguments, they are impractical to use, because in your
  application the arguments in the domain might be in a different order or associated differently.

### The convenient way

A much more convenient way to write continuity lemmas is like `Continuous.add`:
```
Continuous.add {f g : X → M} (hf : Continuous f) (hg : Continuous g) :
  Continuous (fun x ↦ f x + g x)
```
The conclusion can be `Continuous (f + g)`, which is definitionally equal.
This has the following advantages
* It supports projection notation, so is shorter to write.
* `Continuous.add _ _` is recognized correctly by the elaborator and gives useful new goals.
* It works generally, since the domain is a variable.

As an example for a unary operation, we have `Continuous.neg`.
```
Continuous.neg {f : X → G} (hf : Continuous f) : Continuous (fun x ↦ -f x)
```
For unary functions, the elaborator is not confused when applying the traditional lemma
(like `continuous_neg`), but it's still convenient to have the short version available (compare
`hf.neg.neg.neg` with `continuous_neg.comp <| continuous_neg.comp <| continuous_neg.comp hf`).

As a harder example, consider an operation of the following type:
```
def strans {x : F} (γ γ' : Path x x) (t₀ : I) : Path x x
```
The precise definition is not important, only its type.
The correct continuity principle for this operation is something like this:
```
{f : X → F} {γ γ' : ∀ x, Path (f x) (f x)} {t₀ s : X → I}
  (hγ : Continuous ↿γ) (hγ' : Continuous ↿γ')
  (ht : Continuous t₀) (hs : Continuous s) :
  Continuous (fun x ↦ strans (γ x) (γ' x) (t x) (s x))
```
Note that *all* arguments of `strans` are indexed over `X`, even the basepoint `x`, and the last
argument `s` that arises since `Path x x` has a coercion to `I → F`. The paths `γ` and `γ'` (which
are unary functions from `I`) become binary functions in the continuity lemma.

### Summary
* Make sure that your continuity lemmas are stated in the most general way, and in a convenient
  form. That means that:
  - The conclusion has a variable `X` as domain (not something like `Y × Z`);
  - Wherever possible, all point arguments `c : Y` are replaced by functions `c : X → Y`;
  - All `n`-ary function arguments are replaced by `n+1`-ary functions
    (`f : Y → Z` becomes `f : X → Y → Z`);
  - All (relevant) arguments have continuity assumptions, and perhaps there are additional
    assumptions needed to make the operation continuous;
  - The function in the conclusion is fully applied.
* These remarks are mostly about the format of the *conclusion* of a continuity lemma.
  In assumptions it's fine to state that a function with more than 1 argument is continuous using
  `↿` or `Function.uncurry`.

### Functions with discontinuities

In some cases, you want to work with discontinuous functions, and in certain expressions they are
still continuous. For example, consider the fractional part of a number, `Int.fract : ℝ → ℝ`.
In this case, you want to add conditions to when a function involving `fract` is continuous, so you
get something like this: (assumption `hf` could be weakened, but the important thing is the shape
of the conclusion)
```
lemma ContinuousOn.comp_fract {X Y : Type*} [TopologicalSpace X] [TopologicalSpace Y]
    {f : X → ℝ → Y} {g : X → ℝ} (hf : Continuous ↿f) (hg : Continuous g) (h : ∀ s, f s 0 = f s 1) :
    Continuous (fun x ↦ f x (fract (g x)))
```
With `ContinuousAt` you can be even more precise about what to prove in case of discontinuities,
see e.g. `ContinuousAt.comp_div_cases`.
-/

library_note "comp_of_eq lemmas"/--
Lean's elaborator has trouble elaborating applications of lemmas that state that the composition of
two functions satisfy some property at a point, like `ContinuousAt.comp` / `ContDiffAt.comp` and
`ContMDiffWithinAt.comp`. The reason is that a lemma like this looks like
`ContinuousAt g (f x) → ContinuousAt f x → ContinuousAt (g ∘ f) x`.
Since Lean's elaborator elaborates the arguments from left-to-right, when you write `hg.comp hf`,
the elaborator will try to figure out *both* `f` and `g` from the type of `hg`. It tries to figure
out `f` just from the point where `g` is continuous. For example, if `hg : ContinuousAt g (a, x)`
then the elaborator will assign `f` to the function `Prod.mk a`, since in that case `f x = (a, x)`.
This is undesirable in most cases where `f` is not a variable. There are some ways to work around
this, for example by giving `f` explicitly, or to force Lean to elaborate `hf` before elaborating
`hg`, but this is annoying.
Another better solution is to reformulate composition lemmas to have the following shape
`ContinuousAt g y → ContinuousAt f x → f x = y → ContinuousAt (g ∘ f) x`.
This is even useful if the proof of `f x = y` is `rfl`.
The reason that this works better is because the type of `hg` doesn't mention `f`.
Only after elaborating the two `ContinuousAt` arguments, Lean will try to unify `f x` with `y`,
which is often easy after having chosen the correct functions for `f` and `g`.
Here is an example that shows the difference:
```
example [TopologicalSpace X] [TopologicalSpace Y] {x₀ : X} (f : X → X → Y)
    (hf : ContinuousAt (Function.uncurry f) (x₀, x₀)) :
    ContinuousAt (fun x ↦ f x x) x₀ :=
  -- hf.comp (continuousAt_id.prod continuousAt_id) -- type mismatch
  -- hf.comp_of_eq (continuousAt_id.prod continuousAt_id) rfl -- works
```
-/

set_option linter.style.longFile 1900<|MERGE_RESOLUTION|>--- conflicted
+++ resolved
@@ -911,9 +911,6 @@
   simp only [hx.clusterPt_iff F.basis_sets, Filter.frequently_iff, inter_comm (s _),
     Set.Nonempty, id, mem_inter_iff]
 
-<<<<<<< HEAD
-theorem clusterPt_iff {F : Filter X} :
-=======
 theorem clusterPt_iff_frequently {F : Filter X} : ClusterPt x F ↔ ∀ s ∈ 𝓝 x, ∃ᶠ y in F, y ∈ s :=
   (𝓝 x).basis_sets.clusterPt_iff_frequently
 
@@ -922,7 +919,6 @@
   clusterPt_iff_frequently.mp hx {y | p y} hp
 
 theorem clusterPt_iff_nonempty {F : Filter X} :
->>>>>>> 98c6231f
     ClusterPt x F ↔ ∀ ⦃U : Set X⦄, U ∈ 𝓝 x → ∀ ⦃V⦄, V ∈ F → (U ∩ V).Nonempty :=
   inf_neBot_iff
 
@@ -967,14 +963,6 @@
 
 variable {F : Filter α} {u : α → X} {x : X}
 
-<<<<<<< HEAD
-section MapClusterPt
-
-variable {F : Filter α} {u : α → X} {x : X}
-
-theorem mapClusterPt_def : MapClusterPt x F u ↔ ClusterPt x (map u F) := Iff.rfl
-alias ⟨MapClusterPt.clusterPt, _⟩ := mapClusterPt_def
-=======
 theorem mapClusterPt_def : MapClusterPt x F u ↔ ClusterPt x (map u F) := Iff.rfl
 alias ⟨MapClusterPt.clusterPt, _⟩ := mapClusterPt_def
 
@@ -983,7 +971,6 @@
   simp only [mapClusterPt_def, map_congr h]
 
 alias ⟨MapClusterPt.congrFun, _⟩ := Filter.EventuallyEq.mapClusterPt_iff
->>>>>>> 98c6231f
 
 theorem MapClusterPt.mono {G : Filter α} (h : MapClusterPt x F u) (hle : F ≤ G) :
     MapClusterPt x G u :=
@@ -1000,29 +987,11 @@
 theorem MapClusterPt.continuousAt_comp [TopologicalSpace Y] {f : X → Y} (hf : ContinuousAt f x)
     (hu : MapClusterPt x F u) : MapClusterPt (f x) F (f ∘ u) :=
   hu.tendsto_comp hf
-<<<<<<< HEAD
 
 theorem Filter.HasBasis.mapClusterPt_iff_frequently {ι : Sort*} {p : ι → Prop} {s : ι → Set X}
     (hx : (𝓝 x).HasBasis p s) : MapClusterPt x F u ↔ ∀ i, p i → ∃ᶠ a in F, u a ∈ s i := by
   simp_rw [MapClusterPt, hx.clusterPt_iff_frequently, frequently_map]
 
-theorem mapClusterPt_iff : MapClusterPt x F u ↔ ∀ s ∈ 𝓝 x, ∃ᶠ a in F, u a ∈ s :=
-  (𝓝 x).basis_sets.mapClusterPt_iff_frequently
-
-theorem mapClusterPt_iff_ultrafilter :
-    MapClusterPt x F u ↔ ∃ U : Ultrafilter α, U ≤ F ∧ Tendsto u U (𝓝 x) := by
-  simp_rw [MapClusterPt, ClusterPt, ← Filter.push_pull', map_neBot_iff, tendsto_iff_comap,
-    ← le_inf_iff, exists_ultrafilter_iff, inf_comm]
-
-theorem mapClusterPt_comp {φ : α → β} {u : β → X} :
-    MapClusterPt x F (u ∘ φ) ↔ MapClusterPt x (map φ F) u := Iff.rfl
-
-=======
-
-theorem Filter.HasBasis.mapClusterPt_iff_frequently {ι : Sort*} {p : ι → Prop} {s : ι → Set X}
-    (hx : (𝓝 x).HasBasis p s) : MapClusterPt x F u ↔ ∀ i, p i → ∃ᶠ a in F, u a ∈ s i := by
-  simp_rw [MapClusterPt, hx.clusterPt_iff_frequently, frequently_map]
-
 theorem mapClusterPt_iff_frequently : MapClusterPt x F u ↔ ∀ s ∈ 𝓝 x, ∃ᶠ a in F, u a ∈ s :=
   (𝓝 x).basis_sets.mapClusterPt_iff_frequently
 
@@ -1036,7 +1005,6 @@
 theorem mapClusterPt_comp {φ : α → β} {u : β → X} :
     MapClusterPt x F (u ∘ φ) ↔ MapClusterPt x (map φ F) u := Iff.rfl
 
->>>>>>> 98c6231f
 theorem Filter.Tendsto.mapClusterPt [NeBot F] (h : Tendsto u F (𝓝 x)) : MapClusterPt x F u :=
   .of_le_nhds h
 
