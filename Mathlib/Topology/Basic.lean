/-
Copyright (c) 2017 Johannes Hölzl. All rights reserved.
Released under Apache 2.0 license as described in the file LICENSE.
Authors: Johannes Hölzl, Mario Carneiro, Jeremy Avigad
-/
import Mathlib.Algebra.Function.Support
import Mathlib.Order.Filter.Lift
import Mathlib.Topology.Defs.Filter

#align_import topology.basic from "leanprover-community/mathlib"@"e354e865255654389cc46e6032160238df2e0f40"

/-!
# Basic theory of topological spaces.

The main definition is the type class `TopologicalSpace X` which endows a type `X` with a topology.
Then `Set X` gets predicates `IsOpen`, `IsClosed` and functions `interior`, `closure` and
`frontier`. Each point `x` of `X` gets a neighborhood filter `𝓝 x`. A filter `F` on `X` has
`x` as a cluster point if `ClusterPt x F : 𝓝 x ⊓ F ≠ ⊥`. A map `f : α → X` clusters at `x`
along `F : Filter α` if `MapClusterPt x F f : ClusterPt x (map f F)`. In particular
the notion of cluster point of a sequence `u` is `MapClusterPt x atTop u`.

For topological spaces `X` and `Y`, a function `f : X → Y` and a point `x : X`,
`ContinuousAt f x` means `f` is continuous at `x`, and global continuity is
`Continuous f`. There is also a version of continuity `PContinuous` for
partially defined functions.

## Notation

The following notation is introduced elsewhere and it heavily used in this file.

* `𝓝 x`: the filter `nhds x` of neighborhoods of a point `x`;
* `𝓟 s`: the principal filter of a set `s`;
* `𝓝[s] x`: the filter `nhdsWithin x s` of neighborhoods of a point `x` within a set `s`;
* `𝓝[≠] x`: the filter `nhdsWithin x {x}ᶜ` of punctured neighborhoods of `x`.

## Implementation notes

Topology in mathlib heavily uses filters (even more than in Bourbaki). See explanations in
<https://leanprover-community.github.io/theories/topology.html>.

## References

* [N. Bourbaki, *General Topology*][bourbaki1966]
* [I. M. James, *Topologies and Uniformities*][james1999]

## Tags

topological space, interior, closure, frontier, neighborhood, continuity, continuous function
-/

noncomputable section

open Set Filter

universe u v w x

/-!
### Topological spaces
-/

/-- A constructor for topologies by specifying the closed sets,
and showing that they satisfy the appropriate conditions. -/
def TopologicalSpace.ofClosed {X : Type u} (T : Set (Set X)) (empty_mem : ∅ ∈ T)
    (sInter_mem : ∀ A, A ⊆ T → ⋂₀ A ∈ T)
    (union_mem : ∀ A, A ∈ T → ∀ B, B ∈ T → A ∪ B ∈ T) : TopologicalSpace X where
  IsOpen X := Xᶜ ∈ T
  isOpen_univ := by simp [empty_mem]
  isOpen_inter s t hs ht := by simpa only [compl_inter] using union_mem sᶜ hs tᶜ ht
  isOpen_sUnion s hs := by
    simp only [Set.compl_sUnion]
    exact sInter_mem (compl '' s) fun z ⟨y, hy, hz⟩ => hz ▸ hs y hy
#align topological_space.of_closed TopologicalSpace.ofClosed

section TopologicalSpace

variable {X : Type u} {Y : Type v} {ι : Sort w} {α β : Type*}
  {x : X} {s s₁ s₂ t : Set X} {p p₁ p₂ : X → Prop}

open Topology

lemma isOpen_mk {p h₁ h₂ h₃} : IsOpen[⟨p, h₁, h₂, h₃⟩] s ↔ p s := Iff.rfl
#align is_open_mk isOpen_mk

@[ext]
protected theorem TopologicalSpace.ext :
    ∀ {f g : TopologicalSpace X}, IsOpen[f] = IsOpen[g] → f = g
  | ⟨_, _, _, _⟩, ⟨_, _, _, _⟩, rfl => rfl
#align topological_space_eq TopologicalSpace.ext

section

variable [TopologicalSpace X]

end

protected theorem TopologicalSpace.ext_iff {t t' : TopologicalSpace X} :
    t = t' ↔ ∀ s, IsOpen[t] s ↔ IsOpen[t'] s :=
  ⟨fun h s => h ▸ Iff.rfl, fun h => by ext; exact h _⟩
#align topological_space_eq_iff TopologicalSpace.ext_iff

theorem isOpen_fold {t : TopologicalSpace X} : t.IsOpen s = IsOpen[t] s :=
  rfl
#align is_open_fold isOpen_fold

variable [TopologicalSpace X]

theorem isOpen_iUnion {f : ι → Set X} (h : ∀ i, IsOpen (f i)) : IsOpen (⋃ i, f i) :=
  isOpen_sUnion (forall_range_iff.2 h)
#align is_open_Union isOpen_iUnion

theorem isOpen_biUnion {s : Set α} {f : α → Set X} (h : ∀ i ∈ s, IsOpen (f i)) :
    IsOpen (⋃ i ∈ s, f i) :=
  isOpen_iUnion fun i => isOpen_iUnion fun hi => h i hi
#align is_open_bUnion isOpen_biUnion

theorem IsOpen.union (h₁ : IsOpen s₁) (h₂ : IsOpen s₂) : IsOpen (s₁ ∪ s₂) := by
  rw [union_eq_iUnion]; exact isOpen_iUnion (Bool.forall_bool.2 ⟨h₂, h₁⟩)
#align is_open.union IsOpen.union

lemma isOpen_iff_of_cover {f : α → Set X} (ho : ∀ i, IsOpen (f i)) (hU : (⋃ i, f i) = univ) :
    IsOpen s ↔ ∀ i, IsOpen (f i ∩ s) := by
  refine ⟨fun h i ↦ (ho i).inter h, fun h ↦ ?_⟩
  rw [← s.inter_univ, inter_comm, ← hU, iUnion_inter]
  exact isOpen_iUnion fun i ↦ h i

@[simp] theorem isOpen_empty : IsOpen (∅ : Set X) := by
  rw [← sUnion_empty]; exact isOpen_sUnion fun a => False.elim
#align is_open_empty isOpen_empty

theorem Set.Finite.isOpen_sInter {s : Set (Set X)} (hs : s.Finite) :
    (∀ t ∈ s, IsOpen t) → IsOpen (⋂₀ s) :=
  Finite.induction_on hs (fun _ => by rw [sInter_empty]; exact isOpen_univ) fun _ _ ih h => by
    simp only [sInter_insert, ball_insert_iff] at h ⊢
    exact h.1.inter (ih h.2)
#align is_open_sInter Set.Finite.isOpen_sInter

theorem Set.Finite.isOpen_biInter {s : Set α} {f : α → Set X} (hs : s.Finite)
    (h : ∀ i ∈ s, IsOpen (f i)) :
    IsOpen (⋂ i ∈ s, f i) :=
  sInter_image f s ▸ (hs.image _).isOpen_sInter (ball_image_iff.2 h)
#align is_open_bInter Set.Finite.isOpen_biInter

theorem isOpen_iInter_of_finite [Finite ι] {s : ι → Set X} (h : ∀ i, IsOpen (s i)) :
    IsOpen (⋂ i, s i) :=
  (finite_range _).isOpen_sInter  (forall_range_iff.2 h)
#align is_open_Inter isOpen_iInter_of_finite

theorem isOpen_biInter_finset {s : Finset α} {f : α → Set X} (h : ∀ i ∈ s, IsOpen (f i)) :
    IsOpen (⋂ i ∈ s, f i) :=
  s.finite_toSet.isOpen_biInter h
#align is_open_bInter_finset isOpen_biInter_finset

@[simp] -- porting note: added `simp`
theorem isOpen_const {p : Prop} : IsOpen { _x : X | p } := by by_cases p <;> simp [*]
#align is_open_const isOpen_const

theorem IsOpen.and : IsOpen { x | p₁ x } → IsOpen { x | p₂ x } → IsOpen { x | p₁ x ∧ p₂ x } :=
  IsOpen.inter
#align is_open.and IsOpen.and

@[simp] theorem isOpen_compl_iff : IsOpen sᶜ ↔ IsClosed s :=
  ⟨fun h => ⟨h⟩, fun h => h.isOpen_compl⟩
#align is_open_compl_iff isOpen_compl_iff

theorem TopologicalSpace.ext_iff_isClosed {t₁ t₂ : TopologicalSpace X} :
    t₁ = t₂ ↔ ∀ s, IsClosed[t₁] s ↔ IsClosed[t₂] s := by
  rw [TopologicalSpace.ext_iff, compl_surjective.forall]
  simp only [@isOpen_compl_iff _ _ t₁, @isOpen_compl_iff _ _ t₂]

alias ⟨_, TopologicalSpace.ext_isClosed⟩ := TopologicalSpace.ext_iff_isClosed

-- porting note: new lemma
theorem isClosed_const {p : Prop} : IsClosed { _x : X | p } := ⟨isOpen_const (p := ¬p)⟩

@[simp] theorem isClosed_empty : IsClosed (∅ : Set X) := isClosed_const
#align is_closed_empty isClosed_empty

@[simp] theorem isClosed_univ : IsClosed (univ : Set X) := isClosed_const
#align is_closed_univ isClosed_univ

theorem IsClosed.union : IsClosed s₁ → IsClosed s₂ → IsClosed (s₁ ∪ s₂) := by
  simpa only [← isOpen_compl_iff, compl_union] using IsOpen.inter
#align is_closed.union IsClosed.union

theorem isClosed_sInter {s : Set (Set X)} : (∀ t ∈ s, IsClosed t) → IsClosed (⋂₀ s) := by
  simpa only [← isOpen_compl_iff, compl_sInter, sUnion_image] using isOpen_biUnion
#align is_closed_sInter isClosed_sInter

theorem isClosed_iInter {f : ι → Set X} (h : ∀ i, IsClosed (f i)) : IsClosed (⋂ i, f i) :=
  isClosed_sInter <| forall_range_iff.2 h
#align is_closed_Inter isClosed_iInter

theorem isClosed_biInter {s : Set α} {f : α → Set X} (h : ∀ i ∈ s, IsClosed (f i)) :
    IsClosed (⋂ i ∈ s, f i) :=
  isClosed_iInter fun i => isClosed_iInter <| h i
#align is_closed_bInter isClosed_biInter

@[simp]
theorem isClosed_compl_iff {s : Set X} : IsClosed sᶜ ↔ IsOpen s := by
  rw [← isOpen_compl_iff, compl_compl]
#align is_closed_compl_iff isClosed_compl_iff

alias ⟨_, IsOpen.isClosed_compl⟩ := isClosed_compl_iff
#align is_open.is_closed_compl IsOpen.isClosed_compl

theorem IsOpen.sdiff (h₁ : IsOpen s) (h₂ : IsClosed t) : IsOpen (s \ t) :=
  IsOpen.inter h₁ h₂.isOpen_compl
#align is_open.sdiff IsOpen.sdiff

theorem IsClosed.inter (h₁ : IsClosed s₁) (h₂ : IsClosed s₂) : IsClosed (s₁ ∩ s₂) := by
  rw [← isOpen_compl_iff] at *
  rw [compl_inter]
  exact IsOpen.union h₁ h₂
#align is_closed.inter IsClosed.inter

theorem IsClosed.sdiff (h₁ : IsClosed s) (h₂ : IsOpen t) : IsClosed (s \ t) :=
  IsClosed.inter h₁ (isClosed_compl_iff.mpr h₂)
#align is_closed.sdiff IsClosed.sdiff

theorem Set.Finite.isClosed_biUnion {s : Set α} {f : α → Set X} (hs : s.Finite)
    (h : ∀ i ∈ s, IsClosed (f i)) :
    IsClosed (⋃ i ∈ s, f i) := by
  simp only [← isOpen_compl_iff, compl_iUnion] at *
  exact hs.isOpen_biInter h
#align is_closed_bUnion Set.Finite.isClosed_biUnion

lemma isClosed_biUnion_finset {s : Finset α} {f : α → Set X} (h : ∀ i ∈ s, IsClosed (f i)) :
    IsClosed (⋃ i ∈ s, f i) :=
  s.finite_toSet.isClosed_biUnion h

theorem isClosed_iUnion_of_finite [Finite ι] {s : ι → Set X} (h : ∀ i, IsClosed (s i)) :
    IsClosed (⋃ i, s i) := by
  simp only [← isOpen_compl_iff, compl_iUnion] at *
  exact isOpen_iInter_of_finite h
#align is_closed_Union isClosed_iUnion_of_finite

theorem isClosed_imp {p q : X → Prop} (hp : IsOpen { x | p x }) (hq : IsClosed { x | q x }) :
    IsClosed { x | p x → q x } := by
  simpa only [imp_iff_not_or] using hp.isClosed_compl.union hq
#align is_closed_imp isClosed_imp

theorem IsClosed.not : IsClosed { a | p a } → IsOpen { a | ¬p a } :=
  isOpen_compl_iff.mpr
#align is_closed.not IsClosed.not

/-!
### Interior of a set
-/

-- porting note: use `∃ t, t ⊆ s ∧ _` instead of `∃ t ⊆ s, _`
theorem mem_interior : x ∈ interior s ↔ ∃ t, t ⊆ s ∧ IsOpen t ∧ x ∈ t := by
  simp only [interior, mem_sUnion, mem_setOf_eq, and_assoc, and_left_comm]
#align mem_interior mem_interiorₓ

@[simp]
theorem isOpen_interior : IsOpen (interior s) :=
  isOpen_sUnion fun _ => And.left
#align is_open_interior isOpen_interior

theorem interior_subset : interior s ⊆ s :=
  sUnion_subset fun _ => And.right
#align interior_subset interior_subset

theorem interior_maximal (h₁ : t ⊆ s) (h₂ : IsOpen t) : t ⊆ interior s :=
  subset_sUnion_of_mem ⟨h₂, h₁⟩
#align interior_maximal interior_maximal

theorem IsOpen.interior_eq (h : IsOpen s) : interior s = s :=
  interior_subset.antisymm (interior_maximal (Subset.refl s) h)
#align is_open.interior_eq IsOpen.interior_eq

theorem interior_eq_iff_isOpen : interior s = s ↔ IsOpen s :=
  ⟨fun h => h ▸ isOpen_interior, IsOpen.interior_eq⟩
#align interior_eq_iff_is_open interior_eq_iff_isOpen

theorem subset_interior_iff_isOpen : s ⊆ interior s ↔ IsOpen s := by
  simp only [interior_eq_iff_isOpen.symm, Subset.antisymm_iff, interior_subset, true_and]
#align subset_interior_iff_is_open subset_interior_iff_isOpen

theorem IsOpen.subset_interior_iff (h₁ : IsOpen s) : s ⊆ interior t ↔ s ⊆ t :=
  ⟨fun h => Subset.trans h interior_subset, fun h₂ => interior_maximal h₂ h₁⟩
#align is_open.subset_interior_iff IsOpen.subset_interior_iff

theorem subset_interior_iff : t ⊆ interior s ↔ ∃ U, IsOpen U ∧ t ⊆ U ∧ U ⊆ s :=
  ⟨fun h => ⟨interior s, isOpen_interior, h, interior_subset⟩, fun ⟨_U, hU, htU, hUs⟩ =>
    htU.trans (interior_maximal hUs hU)⟩
#align subset_interior_iff subset_interior_iff

lemma interior_subset_iff : interior s ⊆ t ↔ ∀ U, IsOpen U → U ⊆ s → U ⊆ t := by
  simp [interior]

<<<<<<< HEAD
@[mono, gcongr]
theorem interior_mono {s t : Set α} (h : s ⊆ t) : interior s ⊆ interior t :=
=======
@[mono]
theorem interior_mono (h : s ⊆ t) : interior s ⊆ interior t :=
>>>>>>> 34bbb84e
  interior_maximal (Subset.trans interior_subset h) isOpen_interior
#align interior_mono interior_mono

@[simp]
theorem interior_empty : interior (∅ : Set X) = ∅ :=
  isOpen_empty.interior_eq
#align interior_empty interior_empty

@[simp]
theorem interior_univ : interior (univ : Set X) = univ :=
  isOpen_univ.interior_eq
#align interior_univ interior_univ

@[simp]
theorem interior_eq_univ : interior s = univ ↔ s = univ :=
  ⟨fun h => univ_subset_iff.mp <| h.symm.trans_le interior_subset, fun h => h.symm ▸ interior_univ⟩
#align interior_eq_univ interior_eq_univ

@[simp]
theorem interior_interior : interior (interior s) = interior s :=
  isOpen_interior.interior_eq
#align interior_interior interior_interior

@[simp]
theorem interior_inter : interior (s ∩ t) = interior s ∩ interior t :=
  (Monotone.map_inf_le (fun _ _ ↦ interior_mono) s t).antisymm <|
    interior_maximal (inter_subset_inter interior_subset interior_subset) <|
      isOpen_interior.inter isOpen_interior
#align interior_inter interior_inter

theorem Set.Finite.interior_biInter {ι : Type*} {s : Set ι} (hs : s.Finite) (f : ι → Set X) :
    interior (⋂ i ∈ s, f i) = ⋂ i ∈ s, interior (f i) :=
  hs.induction_on (by simp) <| by intros; simp [*]

theorem Set.Finite.interior_sInter {S : Set (Set X)} (hS : S.Finite) :
    interior (⋂₀ S) = ⋂ s ∈ S, interior s := by
  rw [sInter_eq_biInter, hS.interior_biInter]

@[simp]
theorem Finset.interior_iInter {ι : Type*} (s : Finset ι) (f : ι → Set X) :
    interior (⋂ i ∈ s, f i) = ⋂ i ∈ s, interior (f i) :=
  s.finite_toSet.interior_biInter f
#align finset.interior_Inter Finset.interior_iInter

@[simp]
theorem interior_iInter_of_finite [Finite ι] (f : ι → Set X) :
    interior (⋂ i, f i) = ⋂ i, interior (f i) := by
  rw [← sInter_range, (finite_range f).interior_sInter, biInter_range]
#align interior_Inter interior_iInter_of_finite

theorem interior_union_isClosed_of_interior_empty (h₁ : IsClosed s)
    (h₂ : interior t = ∅) : interior (s ∪ t) = interior s :=
  have : interior (s ∪ t) ⊆ s := fun x ⟨u, ⟨(hu₁ : IsOpen u), (hu₂ : u ⊆ s ∪ t)⟩, (hx₁ : x ∈ u)⟩ =>
    by_contradiction fun hx₂ : x ∉ s =>
      have : u \ s ⊆ t := fun x ⟨h₁, h₂⟩ => Or.resolve_left (hu₂ h₁) h₂
      have : u \ s ⊆ interior t := by rwa [(IsOpen.sdiff hu₁ h₁).subset_interior_iff]
      have : u \ s ⊆ ∅ := by rwa [h₂] at this
      this ⟨hx₁, hx₂⟩
  Subset.antisymm (interior_maximal this isOpen_interior) (interior_mono <| subset_union_left _ _)
#align interior_union_is_closed_of_interior_empty interior_union_isClosed_of_interior_empty

theorem isOpen_iff_forall_mem_open : IsOpen s ↔ ∀ x ∈ s, ∃ t, t ⊆ s ∧ IsOpen t ∧ x ∈ t := by
  rw [← subset_interior_iff_isOpen]
  simp only [subset_def, mem_interior]
#align is_open_iff_forall_mem_open isOpen_iff_forall_mem_open

theorem interior_iInter_subset (s : ι → Set X) : interior (⋂ i, s i) ⊆ ⋂ i, interior (s i) :=
  subset_iInter fun _ => interior_mono <| iInter_subset _ _
#align interior_Inter_subset interior_iInter_subset

theorem interior_iInter₂_subset (p : ι → Sort*) (s : ∀ i, p i → Set X) :
    interior (⋂ (i) (j), s i j) ⊆ ⋂ (i) (j), interior (s i j) :=
  (interior_iInter_subset _).trans <| iInter_mono fun _ => interior_iInter_subset _
#align interior_Inter₂_subset interior_iInter₂_subset

theorem interior_sInter_subset (S : Set (Set X)) : interior (⋂₀ S) ⊆ ⋂ s ∈ S, interior s :=
  calc
    interior (⋂₀ S) = interior (⋂ s ∈ S, s) := by rw [sInter_eq_biInter]
    _ ⊆ ⋂ s ∈ S, interior s := interior_iInter₂_subset _ _
#align interior_sInter_subset interior_sInter_subset

theorem Filter.HasBasis.lift'_interior {l : Filter X} {p : ι → Prop} {s : ι → Set X}
    (h : l.HasBasis p s) : (l.lift' interior).HasBasis p fun i => interior (s i) :=
  h.lift' fun _ _ ↦ interior_mono

theorem Filter.lift'_interior_le (l : Filter X) : l.lift' interior ≤ l := fun _s hs ↦
  mem_of_superset (mem_lift' hs) interior_subset

theorem Filter.HasBasis.lift'_interior_eq_self {l : Filter X} {p : ι → Prop} {s : ι → Set X}
    (h : l.HasBasis p s) (ho : ∀ i, p i → IsOpen (s i)) : l.lift' interior = l :=
  le_antisymm l.lift'_interior_le <| h.lift'_interior.ge_iff.2 fun i hi ↦ by
    simpa only [(ho i hi).interior_eq] using h.mem_of_mem hi

/-!
### Closure of a set
-/

@[simp]
theorem isClosed_closure : IsClosed (closure s) :=
  isClosed_sInter fun _ => And.left
#align is_closed_closure isClosed_closure

theorem subset_closure : s ⊆ closure s :=
  subset_sInter fun _ => And.right
#align subset_closure subset_closure

theorem not_mem_of_not_mem_closure {P : X} (hP : P ∉ closure s) : P ∉ s := fun h =>
  hP (subset_closure h)
#align not_mem_of_not_mem_closure not_mem_of_not_mem_closure

theorem closure_minimal (h₁ : s ⊆ t) (h₂ : IsClosed t) : closure s ⊆ t :=
  sInter_subset_of_mem ⟨h₂, h₁⟩
#align closure_minimal closure_minimal

theorem Disjoint.closure_left (hd : Disjoint s t) (ht : IsOpen t) :
    Disjoint (closure s) t :=
  disjoint_compl_left.mono_left <| closure_minimal hd.subset_compl_right ht.isClosed_compl
#align disjoint.closure_left Disjoint.closure_left

theorem Disjoint.closure_right (hd : Disjoint s t) (hs : IsOpen s) :
    Disjoint s (closure t) :=
  (hd.symm.closure_left hs).symm
#align disjoint.closure_right Disjoint.closure_right

theorem IsClosed.closure_eq (h : IsClosed s) : closure s = s :=
  Subset.antisymm (closure_minimal (Subset.refl s) h) subset_closure
#align is_closed.closure_eq IsClosed.closure_eq

theorem IsClosed.closure_subset (hs : IsClosed s) : closure s ⊆ s :=
  closure_minimal (Subset.refl _) hs
#align is_closed.closure_subset IsClosed.closure_subset

theorem IsClosed.closure_subset_iff (h₁ : IsClosed t) : closure s ⊆ t ↔ s ⊆ t :=
  ⟨Subset.trans subset_closure, fun h => closure_minimal h h₁⟩
#align is_closed.closure_subset_iff IsClosed.closure_subset_iff

theorem IsClosed.mem_iff_closure_subset (hs : IsClosed s) :
    x ∈ s ↔ closure ({x} : Set X) ⊆ s :=
  (hs.closure_subset_iff.trans Set.singleton_subset_iff).symm
#align is_closed.mem_iff_closure_subset IsClosed.mem_iff_closure_subset

<<<<<<< HEAD
@[mono, gcongr]
theorem closure_mono {s t : Set α} (h : s ⊆ t) : closure s ⊆ closure t :=
=======
@[mono]
theorem closure_mono (h : s ⊆ t) : closure s ⊆ closure t :=
>>>>>>> 34bbb84e
  closure_minimal (Subset.trans h subset_closure) isClosed_closure
#align closure_mono closure_mono

theorem monotone_closure (X : Type*) [TopologicalSpace X] : Monotone (@closure X _) := fun _ _ =>
  closure_mono
#align monotone_closure monotone_closure

theorem diff_subset_closure_iff : s \ t ⊆ closure t ↔ s ⊆ closure t := by
  rw [diff_subset_iff, union_eq_self_of_subset_left subset_closure]
#align diff_subset_closure_iff diff_subset_closure_iff

theorem closure_inter_subset_inter_closure (s t : Set X) :
    closure (s ∩ t) ⊆ closure s ∩ closure t :=
  (monotone_closure X).map_inf_le s t
#align closure_inter_subset_inter_closure closure_inter_subset_inter_closure

theorem isClosed_of_closure_subset (h : closure s ⊆ s) : IsClosed s := by
  rw [subset_closure.antisymm h]; exact isClosed_closure
#align is_closed_of_closure_subset isClosed_of_closure_subset

theorem closure_eq_iff_isClosed : closure s = s ↔ IsClosed s :=
  ⟨fun h => h ▸ isClosed_closure, IsClosed.closure_eq⟩
#align closure_eq_iff_is_closed closure_eq_iff_isClosed

theorem closure_subset_iff_isClosed : closure s ⊆ s ↔ IsClosed s :=
  ⟨isClosed_of_closure_subset, IsClosed.closure_subset⟩
#align closure_subset_iff_is_closed closure_subset_iff_isClosed

@[simp]
theorem closure_empty : closure (∅ : Set X) = ∅ :=
  isClosed_empty.closure_eq
#align closure_empty closure_empty

@[simp]
theorem closure_empty_iff (s : Set X) : closure s = ∅ ↔ s = ∅ :=
  ⟨subset_eq_empty subset_closure, fun h => h.symm ▸ closure_empty⟩
#align closure_empty_iff closure_empty_iff

@[simp]
theorem closure_nonempty_iff : (closure s).Nonempty ↔ s.Nonempty := by
  simp only [nonempty_iff_ne_empty, Ne.def, closure_empty_iff]
#align closure_nonempty_iff closure_nonempty_iff

alias ⟨Set.Nonempty.of_closure, Set.Nonempty.closure⟩ := closure_nonempty_iff
#align set.nonempty.of_closure Set.Nonempty.of_closure
#align set.nonempty.closure Set.Nonempty.closure

@[simp]
theorem closure_univ : closure (univ : Set X) = univ :=
  isClosed_univ.closure_eq
#align closure_univ closure_univ

@[simp]
theorem closure_closure : closure (closure s) = closure s :=
  isClosed_closure.closure_eq
#align closure_closure closure_closure

theorem closure_eq_compl_interior_compl : closure s = (interior sᶜ)ᶜ := by
  rw [interior, closure, compl_sUnion, compl_image_set_of]
  simp only [compl_subset_compl, isOpen_compl_iff]
#align closure_eq_compl_interior_compl closure_eq_compl_interior_compl

@[simp]
theorem closure_union : closure (s ∪ t) = closure s ∪ closure t := by
  simp [closure_eq_compl_interior_compl, compl_inter]
#align closure_union closure_union

theorem Set.Finite.closure_biUnion {ι : Type*} {s : Set ι} (hs : s.Finite) (f : ι → Set X) :
    closure (⋃ i ∈ s, f i) = ⋃ i ∈ s, closure (f i) := by
  simp [closure_eq_compl_interior_compl, hs.interior_biInter]

theorem Set.Finite.closure_sUnion {S : Set (Set X)} (hS : S.Finite) :
    closure (⋃₀ S) = ⋃ s ∈ S, closure s := by
  rw [sUnion_eq_biUnion, hS.closure_biUnion]

@[simp]
theorem Finset.closure_biUnion {ι : Type*} (s : Finset ι) (f : ι → Set X) :
    closure (⋃ i ∈ s, f i) = ⋃ i ∈ s, closure (f i) :=
  s.finite_toSet.closure_biUnion f
#align finset.closure_bUnion Finset.closure_biUnion

@[simp]
theorem closure_iUnion_of_finite [Finite ι] (f : ι → Set X) :
    closure (⋃ i, f i) = ⋃ i, closure (f i) := by
  rw [← sUnion_range, (finite_range _).closure_sUnion, biUnion_range]
#align closure_Union closure_iUnion_of_finite

theorem interior_subset_closure : interior s ⊆ closure s :=
  Subset.trans interior_subset subset_closure
#align interior_subset_closure interior_subset_closure

@[simp]
theorem interior_compl : interior sᶜ = (closure s)ᶜ := by
  simp [closure_eq_compl_interior_compl]
#align interior_compl interior_compl

@[simp]
theorem closure_compl : closure sᶜ = (interior s)ᶜ := by
  simp [closure_eq_compl_interior_compl]
#align closure_compl closure_compl

theorem mem_closure_iff :
    x ∈ closure s ↔ ∀ o, IsOpen o → x ∈ o → (o ∩ s).Nonempty :=
  ⟨fun h o oo ao =>
    by_contradiction fun os =>
      have : s ⊆ oᶜ := fun x xs xo => os ⟨x, xo, xs⟩
      closure_minimal this (isClosed_compl_iff.2 oo) h ao,
    fun H _ ⟨h₁, h₂⟩ =>
    by_contradiction fun nc =>
      let ⟨_, hc, hs⟩ := H _ h₁.isOpen_compl nc
      hc (h₂ hs)⟩
#align mem_closure_iff mem_closure_iff

theorem closure_inter_open_nonempty_iff (h : IsOpen t) :
    (closure s ∩ t).Nonempty ↔ (s ∩ t).Nonempty :=
  ⟨fun ⟨_x, hxcs, hxt⟩ => inter_comm t s ▸ mem_closure_iff.1 hxcs t h hxt, fun h =>
    h.mono <| inf_le_inf_right t subset_closure⟩
#align closure_inter_open_nonempty_iff closure_inter_open_nonempty_iff

theorem Filter.le_lift'_closure (l : Filter X) : l ≤ l.lift' closure :=
  le_lift'.2 fun _ h => mem_of_superset h subset_closure
#align filter.le_lift'_closure Filter.le_lift'_closure

theorem Filter.HasBasis.lift'_closure {l : Filter X} {p : ι → Prop} {s : ι → Set X}
    (h : l.HasBasis p s) : (l.lift' closure).HasBasis p fun i => closure (s i) :=
  h.lift' (monotone_closure X)
#align filter.has_basis.lift'_closure Filter.HasBasis.lift'_closure

theorem Filter.HasBasis.lift'_closure_eq_self {l : Filter X} {p : ι → Prop} {s : ι → Set X}
    (h : l.HasBasis p s) (hc : ∀ i, p i → IsClosed (s i)) : l.lift' closure = l :=
  le_antisymm (h.ge_iff.2 fun i hi => (hc i hi).closure_eq ▸ mem_lift' (h.mem_of_mem hi))
    l.le_lift'_closure
#align filter.has_basis.lift'_closure_eq_self Filter.HasBasis.lift'_closure_eq_self

@[simp]
theorem Filter.lift'_closure_eq_bot {l : Filter X} : l.lift' closure = ⊥ ↔ l = ⊥ :=
  ⟨fun h => bot_unique <| h ▸ l.le_lift'_closure, fun h =>
    h.symm ▸ by rw [lift'_bot (monotone_closure _), closure_empty, principal_empty]⟩
#align filter.lift'_closure_eq_bot Filter.lift'_closure_eq_bot

theorem dense_iff_closure_eq : Dense s ↔ closure s = univ :=
  eq_univ_iff_forall.symm
#align dense_iff_closure_eq dense_iff_closure_eq

alias ⟨Dense.closure_eq, _⟩ := dense_iff_closure_eq
#align dense.closure_eq Dense.closure_eq

theorem interior_eq_empty_iff_dense_compl : interior s = ∅ ↔ Dense sᶜ := by
  rw [dense_iff_closure_eq, closure_compl, compl_univ_iff]
#align interior_eq_empty_iff_dense_compl interior_eq_empty_iff_dense_compl

theorem Dense.interior_compl (h : Dense s) : interior sᶜ = ∅ :=
  interior_eq_empty_iff_dense_compl.2 <| by rwa [compl_compl]
#align dense.interior_compl Dense.interior_compl

/-- The closure of a set `s` is dense if and only if `s` is dense. -/
@[simp]
theorem dense_closure : Dense (closure s) ↔ Dense s := by
  rw [Dense, Dense, closure_closure]
#align dense_closure dense_closure

protected alias ⟨_, Dense.closure⟩ := dense_closure
alias ⟨Dense.of_closure, _⟩ := dense_closure
#align dense.of_closure Dense.of_closure
#align dense.closure Dense.closure

@[simp]
theorem dense_univ : Dense (univ : Set X) := fun _ => subset_closure trivial
#align dense_univ dense_univ

/-- A set is dense if and only if it has a nonempty intersection with each nonempty open set. -/
theorem dense_iff_inter_open :
    Dense s ↔ ∀ U, IsOpen U → U.Nonempty → (U ∩ s).Nonempty := by
  constructor <;> intro h
  · rintro U U_op ⟨x, x_in⟩
    exact mem_closure_iff.1 (h _) U U_op x_in
  · intro x
    rw [mem_closure_iff]
    intro U U_op x_in
    exact h U U_op ⟨_, x_in⟩
#align dense_iff_inter_open dense_iff_inter_open

alias ⟨Dense.inter_open_nonempty, _⟩ := dense_iff_inter_open
#align dense.inter_open_nonempty Dense.inter_open_nonempty

theorem Dense.exists_mem_open (hs : Dense s) {U : Set X} (ho : IsOpen U)
    (hne : U.Nonempty) : ∃ x ∈ s, x ∈ U :=
  let ⟨x, hx⟩ := hs.inter_open_nonempty U ho hne
  ⟨x, hx.2, hx.1⟩
#align dense.exists_mem_open Dense.exists_mem_open

theorem Dense.nonempty_iff (hs : Dense s) : s.Nonempty ↔ Nonempty X :=
  ⟨fun ⟨x, _⟩ => ⟨x⟩, fun ⟨x⟩ =>
    let ⟨y, hy⟩ := hs.inter_open_nonempty _ isOpen_univ ⟨x, trivial⟩
    ⟨y, hy.2⟩⟩
#align dense.nonempty_iff Dense.nonempty_iff

theorem Dense.nonempty [h : Nonempty X] (hs : Dense s) : s.Nonempty :=
  hs.nonempty_iff.2 h
#align dense.nonempty Dense.nonempty

@[mono]
theorem Dense.mono (h : s₁ ⊆ s₂) (hd : Dense s₁) : Dense s₂ := fun x =>
  closure_mono h (hd x)
#align dense.mono Dense.mono

/-- Complement to a singleton is dense if and only if the singleton is not an open set. -/
theorem dense_compl_singleton_iff_not_open :
    Dense ({x}ᶜ : Set X) ↔ ¬IsOpen ({x} : Set X) := by
  constructor
  · intro hd ho
    exact (hd.inter_open_nonempty _ ho (singleton_nonempty _)).ne_empty (inter_compl_self _)
  · refine' fun ho => dense_iff_inter_open.2 fun U hU hne => inter_compl_nonempty_iff.2 fun hUx => _
    obtain rfl : U = {x}
    exact eq_singleton_iff_nonempty_unique_mem.2 ⟨hne, hUx⟩
    exact ho hU
#align dense_compl_singleton_iff_not_open dense_compl_singleton_iff_not_open

/-!
### Frontier of a set
-/

@[simp]
theorem closure_diff_interior (s : Set X) : closure s \ interior s = frontier s :=
  rfl
#align closure_diff_interior closure_diff_interior

/-- Interior and frontier are disjoint. -/
lemma disjoint_interior_frontier : Disjoint (interior s) (frontier s) := by
  rw [disjoint_iff_inter_eq_empty, ← closure_diff_interior, diff_eq,
    ← inter_assoc, inter_comm, ← inter_assoc, compl_inter_self, empty_inter]

@[simp]
theorem closure_diff_frontier (s : Set X) : closure s \ frontier s = interior s := by
  rw [frontier, diff_diff_right_self, inter_eq_self_of_subset_right interior_subset_closure]
#align closure_diff_frontier closure_diff_frontier

@[simp]
theorem self_diff_frontier (s : Set X) : s \ frontier s = interior s := by
  rw [frontier, diff_diff_right, diff_eq_empty.2 subset_closure,
    inter_eq_self_of_subset_right interior_subset, empty_union]
#align self_diff_frontier self_diff_frontier

theorem frontier_eq_closure_inter_closure : frontier s = closure s ∩ closure sᶜ := by
  rw [closure_compl, frontier, diff_eq]
#align frontier_eq_closure_inter_closure frontier_eq_closure_inter_closure

theorem frontier_subset_closure : frontier s ⊆ closure s :=
  diff_subset _ _
#align frontier_subset_closure frontier_subset_closure

theorem IsClosed.frontier_subset (hs : IsClosed s) : frontier s ⊆ s :=
  frontier_subset_closure.trans hs.closure_eq.subset
#align is_closed.frontier_subset IsClosed.frontier_subset

theorem frontier_closure_subset : frontier (closure s) ⊆ frontier s :=
  diff_subset_diff closure_closure.subset <| interior_mono subset_closure
#align frontier_closure_subset frontier_closure_subset

theorem frontier_interior_subset : frontier (interior s) ⊆ frontier s :=
  diff_subset_diff (closure_mono interior_subset) interior_interior.symm.subset
#align frontier_interior_subset frontier_interior_subset

/-- The complement of a set has the same frontier as the original set. -/
@[simp]
theorem frontier_compl (s : Set X) : frontier sᶜ = frontier s := by
  simp only [frontier_eq_closure_inter_closure, compl_compl, inter_comm]
#align frontier_compl frontier_compl

@[simp]
theorem frontier_univ : frontier (univ : Set X) = ∅ := by simp [frontier]
#align frontier_univ frontier_univ

@[simp]
theorem frontier_empty : frontier (∅ : Set X) = ∅ := by simp [frontier]
#align frontier_empty frontier_empty

theorem frontier_inter_subset (s t : Set X) :
    frontier (s ∩ t) ⊆ frontier s ∩ closure t ∪ closure s ∩ frontier t := by
  simp only [frontier_eq_closure_inter_closure, compl_inter, closure_union]
  refine' (inter_subset_inter_left _ (closure_inter_subset_inter_closure s t)).trans_eq _
  simp only [inter_distrib_left, inter_distrib_right, inter_assoc, inter_comm (closure t)]
#align frontier_inter_subset frontier_inter_subset

theorem frontier_union_subset (s t : Set X) :
    frontier (s ∪ t) ⊆ frontier s ∩ closure tᶜ ∪ closure sᶜ ∩ frontier t := by
  simpa only [frontier_compl, ← compl_union] using frontier_inter_subset sᶜ tᶜ
#align frontier_union_subset frontier_union_subset

theorem IsClosed.frontier_eq (hs : IsClosed s) : frontier s = s \ interior s := by
  rw [frontier, hs.closure_eq]
#align is_closed.frontier_eq IsClosed.frontier_eq

theorem IsOpen.frontier_eq (hs : IsOpen s) : frontier s = closure s \ s := by
  rw [frontier, hs.interior_eq]
#align is_open.frontier_eq IsOpen.frontier_eq

theorem IsOpen.inter_frontier_eq (hs : IsOpen s) : s ∩ frontier s = ∅ := by
  rw [hs.frontier_eq, inter_diff_self]
#align is_open.inter_frontier_eq IsOpen.inter_frontier_eq

/-- The frontier of a set is closed. -/
theorem isClosed_frontier : IsClosed (frontier s) := by
  rw [frontier_eq_closure_inter_closure]; exact IsClosed.inter isClosed_closure isClosed_closure
#align is_closed_frontier isClosed_frontier

/-- The frontier of a closed set has no interior point. -/
theorem interior_frontier (h : IsClosed s) : interior (frontier s) = ∅ := by
  have A : frontier s = s \ interior s := h.frontier_eq
  have B : interior (frontier s) ⊆ interior s := by rw [A]; exact interior_mono (diff_subset _ _)
  have C : interior (frontier s) ⊆ frontier s := interior_subset
  have : interior (frontier s) ⊆ interior s ∩ (s \ interior s) :=
    subset_inter B (by simpa [A] using C)
  rwa [inter_diff_self, subset_empty_iff] at this
#align interior_frontier interior_frontier

theorem closure_eq_interior_union_frontier (s : Set X) : closure s = interior s ∪ frontier s :=
  (union_diff_cancel interior_subset_closure).symm
#align closure_eq_interior_union_frontier closure_eq_interior_union_frontier

theorem closure_eq_self_union_frontier (s : Set X) : closure s = s ∪ frontier s :=
  (union_diff_cancel' interior_subset subset_closure).symm
#align closure_eq_self_union_frontier closure_eq_self_union_frontier

theorem Disjoint.frontier_left (ht : IsOpen t) (hd : Disjoint s t) : Disjoint (frontier s) t :=
  subset_compl_iff_disjoint_right.1 <|
    frontier_subset_closure.trans <| closure_minimal (disjoint_left.1 hd) <| isClosed_compl_iff.2 ht
#align disjoint.frontier_left Disjoint.frontier_left

theorem Disjoint.frontier_right (hs : IsOpen s) (hd : Disjoint s t) : Disjoint s (frontier t) :=
  (hd.symm.frontier_left hs).symm
#align disjoint.frontier_right Disjoint.frontier_right

theorem frontier_eq_inter_compl_interior :
    frontier s = (interior s)ᶜ ∩ (interior sᶜ)ᶜ := by
  rw [← frontier_compl, ← closure_compl, ← diff_eq, closure_diff_interior]
#align frontier_eq_inter_compl_interior frontier_eq_inter_compl_interior

theorem compl_frontier_eq_union_interior :
    (frontier s)ᶜ = interior s ∪ interior sᶜ := by
  rw [frontier_eq_inter_compl_interior]
  simp only [compl_inter, compl_compl]
#align compl_frontier_eq_union_interior compl_frontier_eq_union_interior

/-!
### Neighborhoods
-/

theorem nhds_def' (x : X) : 𝓝 x = ⨅ (s : Set X) (_ : IsOpen s) (_ : x ∈ s), 𝓟 s := by
  simp only [nhds_def, mem_setOf_eq, @and_comm (x ∈ _), iInf_and]
#align nhds_def' nhds_def'

/-- The open sets containing `x` are a basis for the neighborhood filter. See `nhds_basis_opens'`
for a variant using open neighborhoods instead. -/
theorem nhds_basis_opens (x : X) :
    (𝓝 x).HasBasis (fun s : Set X => x ∈ s ∧ IsOpen s) fun s => s := by
  rw [nhds_def]
  exact hasBasis_biInf_principal
    (fun s ⟨has, hs⟩ t ⟨hat, ht⟩ =>
      ⟨s ∩ t, ⟨⟨has, hat⟩, IsOpen.inter hs ht⟩, ⟨inter_subset_left _ _, inter_subset_right _ _⟩⟩)
    ⟨univ, ⟨mem_univ x, isOpen_univ⟩⟩
#align nhds_basis_opens nhds_basis_opens

theorem nhds_basis_closeds (x : X) : (𝓝 x).HasBasis (fun s : Set X => x ∉ s ∧ IsClosed s) compl :=
  ⟨fun t => (nhds_basis_opens x).mem_iff.trans <|
    compl_surjective.exists.trans <| by simp only [isOpen_compl_iff, mem_compl_iff]⟩
#align nhds_basis_closeds nhds_basis_closeds

@[simp]
theorem lift'_nhds_interior (x : X) : (𝓝 x).lift' interior = 𝓝 x :=
  (nhds_basis_opens x).lift'_interior_eq_self fun _ ↦ And.right

theorem Filter.HasBasis.nhds_interior {x : X} {p : ι → Prop} {s : ι → Set X}
    (h : (𝓝 x).HasBasis p s) : (𝓝 x).HasBasis p (interior <| s ·) :=
  lift'_nhds_interior x ▸ h.lift'_interior

/-- A filter lies below the neighborhood filter at `x` iff it contains every open set around `x`. -/
theorem le_nhds_iff {f} : f ≤ 𝓝 x ↔ ∀ s : Set X, x ∈ s → IsOpen s → s ∈ f := by simp [nhds_def]
#align le_nhds_iff le_nhds_iff

/-- To show a filter is above the neighborhood filter at `x`, it suffices to show that it is above
the principal filter of some open set `s` containing `x`. -/
theorem nhds_le_of_le {f} (h : x ∈ s) (o : IsOpen s) (sf : 𝓟 s ≤ f) : 𝓝 x ≤ f := by
  rw [nhds_def]; exact iInf₂_le_of_le s ⟨h, o⟩ sf
#align nhds_le_of_le nhds_le_of_le

-- porting note: use `∃ t, t ⊆ s ∧ _` instead of `∃ t ⊆ s, _`
theorem mem_nhds_iff : s ∈ 𝓝 x ↔ ∃ t, t ⊆ s ∧ IsOpen t ∧ x ∈ t :=
  (nhds_basis_opens x).mem_iff.trans <| exists_congr fun _ =>
    ⟨fun h => ⟨h.2, h.1.2, h.1.1⟩, fun h => ⟨⟨h.2.2, h.2.1⟩, h.1⟩⟩
#align mem_nhds_iff mem_nhds_iffₓ

/-- A predicate is true in a neighborhood of `x` iff it is true for all the points in an open set
containing `x`. -/
theorem eventually_nhds_iff {p : X → Prop} :
    (∀ᶠ x in 𝓝 x, p x) ↔ ∃ t : Set X, (∀ x ∈ t, p x) ∧ IsOpen t ∧ x ∈ t :=
  mem_nhds_iff.trans <| by simp only [subset_def, exists_prop, mem_setOf_eq]
#align eventually_nhds_iff eventually_nhds_iff

theorem mem_interior_iff_mem_nhds : x ∈ interior s ↔ s ∈ 𝓝 x :=
  mem_interior.trans mem_nhds_iff.symm
#align mem_interior_iff_mem_nhds mem_interior_iff_mem_nhds

theorem map_nhds {f : X → α} :
    map f (𝓝 x) = ⨅ s ∈ { s : Set X | x ∈ s ∧ IsOpen s }, 𝓟 (f '' s) :=
  ((nhds_basis_opens x).map f).eq_biInf
#align map_nhds map_nhds

theorem mem_of_mem_nhds : s ∈ 𝓝 x → x ∈ s := fun H =>
  let ⟨_t, ht, _, hs⟩ := mem_nhds_iff.1 H; ht hs
#align mem_of_mem_nhds mem_of_mem_nhds

/-- If a predicate is true in a neighborhood of `x`, then it is true for `x`. -/
theorem Filter.Eventually.self_of_nhds {p : X → Prop} (h : ∀ᶠ y in 𝓝 x, p y) : p x :=
  mem_of_mem_nhds h
#align filter.eventually.self_of_nhds Filter.Eventually.self_of_nhds

theorem IsOpen.mem_nhds (hs : IsOpen s) (hx : x ∈ s) : s ∈ 𝓝 x :=
  mem_nhds_iff.2 ⟨s, Subset.refl _, hs, hx⟩
#align is_open.mem_nhds IsOpen.mem_nhds

protected theorem IsOpen.mem_nhds_iff (hs : IsOpen s) : s ∈ 𝓝 x ↔ x ∈ s :=
  ⟨mem_of_mem_nhds, fun hx => mem_nhds_iff.2 ⟨s, Subset.rfl, hs, hx⟩⟩
#align is_open.mem_nhds_iff IsOpen.mem_nhds_iff

theorem IsClosed.compl_mem_nhds (hs : IsClosed s) (hx : x ∉ s) : sᶜ ∈ 𝓝 x :=
  hs.isOpen_compl.mem_nhds (mem_compl hx)
#align is_closed.compl_mem_nhds IsClosed.compl_mem_nhds

theorem IsOpen.eventually_mem (hs : IsOpen s) (hx : x ∈ s) :
    ∀ᶠ x in 𝓝 x, x ∈ s :=
  IsOpen.mem_nhds hs hx
#align is_open.eventually_mem IsOpen.eventually_mem

/-- The open neighborhoods of `x` are a basis for the neighborhood filter. See `nhds_basis_opens`
for a variant using open sets around `x` instead. -/
theorem nhds_basis_opens' (x : X) :
    (𝓝 x).HasBasis (fun s : Set X => s ∈ 𝓝 x ∧ IsOpen s) fun x => x := by
  convert nhds_basis_opens x using 2
  exact and_congr_left_iff.2 IsOpen.mem_nhds_iff
#align nhds_basis_opens' nhds_basis_opens'

/-- If `U` is a neighborhood of each point of a set `s` then it is a neighborhood of `s`:
it contains an open set containing `s`. -/
theorem exists_open_set_nhds {U : Set X} (h : ∀ x ∈ s, U ∈ 𝓝 x) :
    ∃ V : Set X, s ⊆ V ∧ IsOpen V ∧ V ⊆ U :=
  ⟨interior U, fun x hx => mem_interior_iff_mem_nhds.2 <| h x hx, isOpen_interior, interior_subset⟩
#align exists_open_set_nhds exists_open_set_nhds

/-- If `U` is a neighborhood of each point of a set `s` then it is a neighborhood of s:
it contains an open set containing `s`. -/
theorem exists_open_set_nhds' {U : Set X} (h : U ∈ ⨆ x ∈ s, 𝓝 x) :
    ∃ V : Set X, s ⊆ V ∧ IsOpen V ∧ V ⊆ U :=
  exists_open_set_nhds (by simpa using h)
#align exists_open_set_nhds' exists_open_set_nhds'

/-- If a predicate is true in a neighbourhood of `x`, then for `y` sufficiently close
to `x` this predicate is true in a neighbourhood of `y`. -/
theorem Filter.Eventually.eventually_nhds {p : X → Prop} (h : ∀ᶠ y in 𝓝 x, p y) :
    ∀ᶠ y in 𝓝 x, ∀ᶠ x in 𝓝 y, p x :=
  let ⟨t, htp, hto, ha⟩ := eventually_nhds_iff.1 h
  eventually_nhds_iff.2 ⟨t, fun _x hx => eventually_nhds_iff.2 ⟨t, htp, hto, hx⟩, hto, ha⟩
#align filter.eventually.eventually_nhds Filter.Eventually.eventually_nhds

@[simp]
theorem eventually_eventually_nhds {p : X → Prop} :
    (∀ᶠ y in 𝓝 x, ∀ᶠ x in 𝓝 y, p x) ↔ ∀ᶠ x in 𝓝 x, p x :=
  ⟨fun h => h.self_of_nhds, fun h => h.eventually_nhds⟩
#align eventually_eventually_nhds eventually_eventually_nhds

@[simp]
theorem frequently_frequently_nhds {p : X → Prop} :
    (∃ᶠ x' in 𝓝 x, ∃ᶠ x'' in 𝓝 x', p x'') ↔ ∃ᶠ x in 𝓝 x, p x := by
  rw [← not_iff_not]
  simp only [not_frequently, eventually_eventually_nhds]
#align frequently_frequently_nhds frequently_frequently_nhds

@[simp]
theorem eventually_mem_nhds : (∀ᶠ x' in 𝓝 x, s ∈ 𝓝 x') ↔ s ∈ 𝓝 x :=
  eventually_eventually_nhds
#align eventually_mem_nhds eventually_mem_nhds

@[simp]
theorem nhds_bind_nhds : (𝓝 x).bind 𝓝 = 𝓝 x :=
  Filter.ext fun _ => eventually_eventually_nhds
#align nhds_bind_nhds nhds_bind_nhds

@[simp]
theorem eventually_eventuallyEq_nhds {f g : X → α} :
    (∀ᶠ y in 𝓝 x, f =ᶠ[𝓝 y] g) ↔ f =ᶠ[𝓝 x] g :=
  eventually_eventually_nhds
#align eventually_eventually_eq_nhds eventually_eventuallyEq_nhds

theorem Filter.EventuallyEq.eq_of_nhds {f g : X → α} (h : f =ᶠ[𝓝 x] g) : f x = g x :=
  h.self_of_nhds
#align filter.eventually_eq.eq_of_nhds Filter.EventuallyEq.eq_of_nhds

@[simp]
theorem eventually_eventuallyLE_nhds [LE α] {f g : X → α} :
    (∀ᶠ y in 𝓝 x, f ≤ᶠ[𝓝 y] g) ↔ f ≤ᶠ[𝓝 x] g :=
  eventually_eventually_nhds
#align eventually_eventually_le_nhds eventually_eventuallyLE_nhds

/-- If two functions are equal in a neighbourhood of `x`, then for `y` sufficiently close
to `x` these functions are equal in a neighbourhood of `y`. -/
theorem Filter.EventuallyEq.eventuallyEq_nhds {f g : X → α} (h : f =ᶠ[𝓝 x] g) :
    ∀ᶠ y in 𝓝 x, f =ᶠ[𝓝 y] g :=
  h.eventually_nhds
#align filter.eventually_eq.eventually_eq_nhds Filter.EventuallyEq.eventuallyEq_nhds

/-- If `f x ≤ g x` in a neighbourhood of `x`, then for `y` sufficiently close to `x` we have
`f x ≤ g x` in a neighbourhood of `y`. -/
theorem Filter.EventuallyLE.eventuallyLE_nhds [LE α] {f g : X → α} (h : f ≤ᶠ[𝓝 x] g) :
    ∀ᶠ y in 𝓝 x, f ≤ᶠ[𝓝 y] g :=
  h.eventually_nhds
#align filter.eventually_le.eventually_le_nhds Filter.EventuallyLE.eventuallyLE_nhds

theorem all_mem_nhds (x : X) (P : Set X → Prop) (hP : ∀ s t, s ⊆ t → P s → P t) :
    (∀ s ∈ 𝓝 x, P s) ↔ ∀ s, IsOpen s → x ∈ s → P s :=
  ((nhds_basis_opens x).forall_iff hP).trans <| by simp only [@and_comm (x ∈ _), and_imp]
#align all_mem_nhds all_mem_nhds

theorem all_mem_nhds_filter (x : X) (f : Set X → Set α) (hf : ∀ s t, s ⊆ t → f s ⊆ f t)
    (l : Filter α) : (∀ s ∈ 𝓝 x, f s ∈ l) ↔ ∀ s, IsOpen s → x ∈ s → f s ∈ l :=
  all_mem_nhds _ _ fun s t ssubt h => mem_of_superset h (hf s t ssubt)
#align all_mem_nhds_filter all_mem_nhds_filter

theorem tendsto_nhds {f : α → X} {l : Filter α} :
    Tendsto f l (𝓝 x) ↔ ∀ s, IsOpen s → x ∈ s → f ⁻¹' s ∈ l :=
  all_mem_nhds_filter _ _ (fun _ _ h => preimage_mono h) _
#align tendsto_nhds tendsto_nhds

theorem tendsto_atTop_nhds [Nonempty α] [SemilatticeSup α] {f : α → X} :
    Tendsto f atTop (𝓝 x) ↔ ∀ U : Set X, x ∈ U → IsOpen U → ∃ N, ∀ n, N ≤ n → f n ∈ U :=
  (atTop_basis.tendsto_iff (nhds_basis_opens x)).trans <| by
    simp only [and_imp, exists_prop, true_and_iff, mem_Ici, ge_iff_le]
#align tendsto_at_top_nhds tendsto_atTop_nhds

theorem tendsto_const_nhds {f : Filter α} : Tendsto (fun _ : α => x) f (𝓝 x) :=
  tendsto_nhds.mpr fun _ _ ha => univ_mem' fun _ => ha
#align tendsto_const_nhds tendsto_const_nhds

theorem tendsto_atTop_of_eventually_const {ι : Type*} [SemilatticeSup ι] [Nonempty ι]
    {u : ι → X} {i₀ : ι} (h : ∀ i ≥ i₀, u i = x) : Tendsto u atTop (𝓝 x) :=
  Tendsto.congr' (EventuallyEq.symm (eventually_atTop.mpr ⟨i₀, h⟩)) tendsto_const_nhds
#align tendsto_at_top_of_eventually_const tendsto_atTop_of_eventually_const

theorem tendsto_atBot_of_eventually_const {ι : Type*} [SemilatticeInf ι] [Nonempty ι]
    {u : ι → X} {i₀ : ι} (h : ∀ i ≤ i₀, u i = x) : Tendsto u atBot (𝓝 x) :=
  Tendsto.congr' (EventuallyEq.symm (eventually_atBot.mpr ⟨i₀, h⟩)) tendsto_const_nhds
#align tendsto_at_bot_of_eventually_const tendsto_atBot_of_eventually_const

theorem pure_le_nhds : pure ≤ (𝓝 : X → Filter X) := fun _ _ hs => mem_pure.2 <| mem_of_mem_nhds hs
#align pure_le_nhds pure_le_nhds

theorem tendsto_pure_nhds (f : α → X) (a : α) : Tendsto f (pure a) (𝓝 (f a)) :=
  (tendsto_pure_pure f a).mono_right (pure_le_nhds _)
#align tendsto_pure_nhds tendsto_pure_nhds

theorem OrderTop.tendsto_atTop_nhds [PartialOrder α] [OrderTop α] (f : α → X) :
    Tendsto f atTop (𝓝 (f ⊤)) :=
  (tendsto_atTop_pure f).mono_right (pure_le_nhds _)
#align order_top.tendsto_at_top_nhds OrderTop.tendsto_atTop_nhds

@[simp]
instance nhds_neBot : NeBot (𝓝 x) :=
  neBot_of_le (pure_le_nhds x)
#align nhds_ne_bot nhds_neBot

theorem tendsto_nhds_of_eventually_eq {l : Filter α} {f : α → X} (h : ∀ᶠ x' in l, f x' = x) :
    Tendsto f l (𝓝 x) :=
  tendsto_const_nhds.congr' (.symm h)

theorem Filter.EventuallyEq.tendsto {l : Filter α} {f : α → X} (hf : f =ᶠ[l] fun _ ↦ x) :
    Tendsto f l (𝓝 x) :=
  tendsto_nhds_of_eventually_eq hf

/-!
### Cluster points

In this section we define [cluster points](https://en.wikipedia.org/wiki/Limit_point)
(also known as limit points and accumulation points) of a filter and of a sequence.
-/


theorem ClusterPt.neBot {F : Filter X} (h : ClusterPt x F) : NeBot (𝓝 x ⊓ F) :=
  h
#align cluster_pt.ne_bot ClusterPt.neBot

theorem Filter.HasBasis.clusterPt_iff {ιX ιF} {pX : ιX → Prop} {sX : ιX → Set X} {pF : ιF → Prop}
    {sF : ιF → Set X} {F : Filter X} (hX : (𝓝 x).HasBasis pX sX) (hF : F.HasBasis pF sF) :
    ClusterPt x F ↔ ∀ ⦃i⦄, pX i → ∀ ⦃j⦄, pF j → (sX i ∩ sF j).Nonempty :=
  hX.inf_basis_neBot_iff hF
#align filter.has_basis.cluster_pt_iff Filter.HasBasis.clusterPt_iff

theorem clusterPt_iff {F : Filter X} :
    ClusterPt x F ↔ ∀ ⦃U : Set X⦄, U ∈ 𝓝 x → ∀ ⦃V⦄, V ∈ F → (U ∩ V).Nonempty :=
  inf_neBot_iff
#align cluster_pt_iff clusterPt_iff

theorem clusterPt_iff_not_disjoint {F : Filter X} :
    ClusterPt x F ↔ ¬Disjoint (𝓝 x) F := by
  rw [disjoint_iff, ClusterPt, neBot_iff]

/-- `x` is a cluster point of a set `s` if every neighbourhood of `x` meets `s` on a nonempty
set. See also `mem_closure_iff_clusterPt`. -/
theorem clusterPt_principal_iff :
    ClusterPt x (𝓟 s) ↔ ∀ U ∈ 𝓝 x, (U ∩ s).Nonempty :=
  inf_principal_neBot_iff
#align cluster_pt_principal_iff clusterPt_principal_iff

theorem clusterPt_principal_iff_frequently :
    ClusterPt x (𝓟 s) ↔ ∃ᶠ y in 𝓝 x, y ∈ s := by
  simp only [clusterPt_principal_iff, frequently_iff, Set.Nonempty, exists_prop, mem_inter_iff]
#align cluster_pt_principal_iff_frequently clusterPt_principal_iff_frequently

theorem ClusterPt.of_le_nhds {f : Filter X} (H : f ≤ 𝓝 x) [NeBot f] : ClusterPt x f := by
  rwa [ClusterPt, inf_eq_right.mpr H]
#align cluster_pt.of_le_nhds ClusterPt.of_le_nhds

theorem ClusterPt.of_le_nhds' {f : Filter X} (H : f ≤ 𝓝 x) (_hf : NeBot f) :
    ClusterPt x f :=
  ClusterPt.of_le_nhds H
#align cluster_pt.of_le_nhds' ClusterPt.of_le_nhds'

theorem ClusterPt.of_nhds_le {f : Filter X} (H : 𝓝 x ≤ f) : ClusterPt x f := by
  simp only [ClusterPt, inf_eq_left.mpr H, nhds_neBot]
#align cluster_pt.of_nhds_le ClusterPt.of_nhds_le

theorem ClusterPt.mono {f g : Filter X} (H : ClusterPt x f) (h : f ≤ g) : ClusterPt x g :=
  NeBot.mono H <| inf_le_inf_left _ h
#align cluster_pt.mono ClusterPt.mono

theorem ClusterPt.of_inf_left {f g : Filter X} (H : ClusterPt x <| f ⊓ g) : ClusterPt x f :=
  H.mono inf_le_left
#align cluster_pt.of_inf_left ClusterPt.of_inf_left

theorem ClusterPt.of_inf_right {f g : Filter X} (H : ClusterPt x <| f ⊓ g) :
    ClusterPt x g :=
  H.mono inf_le_right
#align cluster_pt.of_inf_right ClusterPt.of_inf_right

theorem Ultrafilter.clusterPt_iff {f : Ultrafilter X} : ClusterPt x f ↔ ↑f ≤ 𝓝 x :=
  ⟨f.le_of_inf_neBot', fun h => ClusterPt.of_le_nhds h⟩
#align ultrafilter.cluster_pt_iff Ultrafilter.clusterPt_iff

theorem clusterPt_iff_ultrafilter {f : Filter X} : ClusterPt x f ↔
    ∃ u : Ultrafilter X, u ≤ f ∧ u ≤ 𝓝 x := by
  simp_rw [ClusterPt, ← le_inf_iff, exists_ultrafilter_iff, inf_comm]

theorem mapClusterPt_def {ι : Type*} (x : X) (F : Filter ι) (u : ι → X) :
    MapClusterPt x F u ↔ ClusterPt x (map u F) := Iff.rfl

theorem mapClusterPt_iff {ι : Type*} (x : X) (F : Filter ι) (u : ι → X) :
    MapClusterPt x F u ↔ ∀ s ∈ 𝓝 x, ∃ᶠ a in F, u a ∈ s := by
  simp_rw [MapClusterPt, ClusterPt, inf_neBot_iff_frequently_left, frequently_map]
  rfl
#align map_cluster_pt_iff mapClusterPt_iff

theorem mapClusterPt_iff_ultrafilter {ι : Type*} (x : X) (F : Filter ι) (u : ι → X) :
    MapClusterPt x F u ↔ ∃ U : Ultrafilter ι, U ≤ F ∧ Tendsto u U (𝓝 x) := by
  simp_rw [MapClusterPt, ClusterPt, ← Filter.push_pull', map_neBot_iff, tendsto_iff_comap,
    ← le_inf_iff, exists_ultrafilter_iff, inf_comm]

theorem mapClusterPt_of_comp {F : Filter α} {φ : β → α} {p : Filter β}
    {u : α → X} [NeBot p] (h : Tendsto φ p F) (H : Tendsto (u ∘ φ) p (𝓝 x)) :
    MapClusterPt x F u := by
  have :=
    calc
      map (u ∘ φ) p = map u (map φ p) := map_map
      _ ≤ map u F := map_mono h
  have : map (u ∘ φ) p ≤ 𝓝 x ⊓ map u F := le_inf H this
  exact neBot_of_le this
#align map_cluster_pt_of_comp mapClusterPt_of_comp

theorem acc_iff_cluster (x : X) (F : Filter X) : AccPt x F ↔ ClusterPt x (𝓟 {x}ᶜ ⊓ F) := by
  rw [AccPt, nhdsWithin, ClusterPt, inf_assoc]
#align acc_iff_cluster acc_iff_cluster

/-- `x` is an accumulation point of a set `C` iff it is a cluster point of `C ∖ {x}`.-/
theorem acc_principal_iff_cluster (x : X) (C : Set X) :
    AccPt x (𝓟 C) ↔ ClusterPt x (𝓟 (C \ {x})) := by
  rw [acc_iff_cluster, inf_principal, inter_comm, diff_eq]
#align acc_principal_iff_cluster acc_principal_iff_cluster

/-- `x` is an accumulation point of a set `C` iff every neighborhood
of `x` contains a point of `C` other than `x`. -/
theorem accPt_iff_nhds (x : X) (C : Set X) : AccPt x (𝓟 C) ↔ ∀ U ∈ 𝓝 x, ∃ y ∈ U ∩ C, y ≠ x := by
  simp [acc_principal_iff_cluster, clusterPt_principal_iff, Set.Nonempty, exists_prop, and_assoc,
    @and_comm (¬_ = x)]
#align acc_pt_iff_nhds accPt_iff_nhds

/-- `x` is an accumulation point of a set `C` iff
there are points near `x` in `C` and different from `x`.-/
theorem accPt_iff_frequently (x : X) (C : Set X) : AccPt x (𝓟 C) ↔ ∃ᶠ y in 𝓝 x, y ≠ x ∧ y ∈ C := by
  simp [acc_principal_iff_cluster, clusterPt_principal_iff_frequently, and_comm]
#align acc_pt_iff_frequently accPt_iff_frequently

/-- If `x` is an accumulation point of `F` and `F ≤ G`, then
`x` is an accumulation point of `D`. -/
theorem AccPt.mono {F G : Filter X} (h : AccPt x F) (hFG : F ≤ G) : AccPt x G :=
  NeBot.mono h (inf_le_inf_left _ hFG)
#align acc_pt.mono AccPt.mono

/-!
### Interior, closure and frontier in terms of neighborhoods
-/

theorem interior_eq_nhds' : interior s = { x | s ∈ 𝓝 x } :=
  Set.ext fun x => by simp only [mem_interior, mem_nhds_iff, mem_setOf_eq]
#align interior_eq_nhds' interior_eq_nhds'

theorem interior_eq_nhds : interior s = { x | 𝓝 x ≤ 𝓟 s } :=
  interior_eq_nhds'.trans <| by simp only [le_principal_iff]
#align interior_eq_nhds interior_eq_nhds

@[simp]
theorem interior_mem_nhds : interior s ∈ 𝓝 x ↔ s ∈ 𝓝 x :=
  ⟨fun h => mem_of_superset h interior_subset, fun h =>
    IsOpen.mem_nhds isOpen_interior (mem_interior_iff_mem_nhds.2 h)⟩
#align interior_mem_nhds interior_mem_nhds

theorem interior_setOf_eq {p : X → Prop} : interior { x | p x } = { x | ∀ᶠ y in 𝓝 x, p y } :=
  interior_eq_nhds'
#align interior_set_of_eq interior_setOf_eq

theorem isOpen_setOf_eventually_nhds {p : X → Prop} : IsOpen { x | ∀ᶠ y in 𝓝 x, p y } := by
  simp only [← interior_setOf_eq, isOpen_interior]
#align is_open_set_of_eventually_nhds isOpen_setOf_eventually_nhds

theorem subset_interior_iff_nhds {V : Set X} : s ⊆ interior V ↔ ∀ x ∈ s, V ∈ 𝓝 x := by
  simp_rw [subset_def, mem_interior_iff_mem_nhds]
#align subset_interior_iff_nhds subset_interior_iff_nhds

theorem isOpen_iff_nhds : IsOpen s ↔ ∀ x ∈ s, 𝓝 x ≤ 𝓟 s :=
  calc
    IsOpen s ↔ s ⊆ interior s := subset_interior_iff_isOpen.symm
    _ ↔ ∀ x ∈ s, 𝓝 x ≤ 𝓟 s := by simp_rw [interior_eq_nhds, subset_def, mem_setOf]
#align is_open_iff_nhds isOpen_iff_nhds

theorem isOpen_iff_mem_nhds : IsOpen s ↔ ∀ x ∈ s, s ∈ 𝓝 x :=
  isOpen_iff_nhds.trans <| forall_congr' fun _ => imp_congr_right fun _ => le_principal_iff
#align is_open_iff_mem_nhds isOpen_iff_mem_nhds

/-- A set `s` is open iff for every point `x` in `s` and every `y` close to `x`, `y` is in `s`. -/
theorem isOpen_iff_eventually : IsOpen s ↔ ∀ x, x ∈ s → ∀ᶠ y in 𝓝 x, y ∈ s :=
  isOpen_iff_mem_nhds
#align is_open_iff_eventually isOpen_iff_eventually

theorem isOpen_iff_ultrafilter :
    IsOpen s ↔ ∀ x ∈ s, ∀ (l : Ultrafilter X), ↑l ≤ 𝓝 x → s ∈ l := by
  simp_rw [isOpen_iff_mem_nhds, ← mem_iff_ultrafilter]
#align is_open_iff_ultrafilter isOpen_iff_ultrafilter

theorem isOpen_singleton_iff_nhds_eq_pure (x : X) : IsOpen ({x} : Set X) ↔ 𝓝 x = pure x := by
  constructor
  · intro h
    apply le_antisymm _ (pure_le_nhds x)
    rw [le_pure_iff]
    exact h.mem_nhds (mem_singleton x)
  · intro h
    simp [isOpen_iff_nhds, h]
#align is_open_singleton_iff_nhds_eq_pure isOpen_singleton_iff_nhds_eq_pure

theorem isOpen_singleton_iff_punctured_nhds (x : X) : IsOpen ({x} : Set X) ↔ 𝓝[≠] x = ⊥ := by
  rw [isOpen_singleton_iff_nhds_eq_pure, nhdsWithin, ← mem_iff_inf_principal_compl, ← le_pure_iff,
    nhds_neBot.le_pure_iff]
#align is_open_singleton_iff_punctured_nhds isOpen_singleton_iff_punctured_nhds

theorem mem_closure_iff_frequently : x ∈ closure s ↔ ∃ᶠ x in 𝓝 x, x ∈ s := by
  rw [Filter.Frequently, Filter.Eventually, ← mem_interior_iff_mem_nhds,
    closure_eq_compl_interior_compl, mem_compl_iff, compl_def]
#align mem_closure_iff_frequently mem_closure_iff_frequently

alias ⟨_, Filter.Frequently.mem_closure⟩ := mem_closure_iff_frequently
#align filter.frequently.mem_closure Filter.Frequently.mem_closure

/-- A set `s` is closed iff for every point `x`, if there is a point `y` close to `x` that belongs
to `s` then `x` is in `s`. -/
theorem isClosed_iff_frequently : IsClosed s ↔ ∀ x, (∃ᶠ y in 𝓝 x, y ∈ s) → x ∈ s := by
  rw [← closure_subset_iff_isClosed]
  refine' forall_congr' fun x => _
  rw [mem_closure_iff_frequently]
#align is_closed_iff_frequently isClosed_iff_frequently

/-- The set of cluster points of a filter is closed. In particular, the set of limit points
of a sequence is closed. -/
theorem isClosed_setOf_clusterPt {f : Filter X} : IsClosed { x | ClusterPt x f } := by
  simp only [ClusterPt, inf_neBot_iff_frequently_left, setOf_forall, imp_iff_not_or]
  refine' isClosed_iInter fun p => IsClosed.union _ _ <;> apply isClosed_compl_iff.2
  exacts [isOpen_setOf_eventually_nhds, isOpen_const]
#align is_closed_set_of_cluster_pt isClosed_setOf_clusterPt

theorem mem_closure_iff_clusterPt : x ∈ closure s ↔ ClusterPt x (𝓟 s) :=
  mem_closure_iff_frequently.trans clusterPt_principal_iff_frequently.symm
#align mem_closure_iff_cluster_pt mem_closure_iff_clusterPt

theorem mem_closure_iff_nhds_ne_bot : x ∈ closure s ↔ 𝓝 x ⊓ 𝓟 s ≠ ⊥ :=
  mem_closure_iff_clusterPt.trans neBot_iff
#align mem_closure_iff_nhds_ne_bot mem_closure_iff_nhds_ne_bot

@[deprecated] -- 28 January 2024
alias mem_closure_iff_nhds_neBot := mem_closure_iff_nhds_ne_bot

theorem mem_closure_iff_nhdsWithin_neBot : x ∈ closure s ↔ NeBot (𝓝[s] x) :=
  mem_closure_iff_clusterPt
#align mem_closure_iff_nhds_within_ne_bot mem_closure_iff_nhdsWithin_neBot

lemma not_mem_closure_iff_nhdsWithin_eq_bot : x ∉ closure s ↔ 𝓝[s] x = ⊥ := by
  rw [mem_closure_iff_nhdsWithin_neBot, not_neBot]

/-- If `x` is not an isolated point of a topological space, then `{x}ᶜ` is dense in the whole
space. -/
theorem dense_compl_singleton (x : X) [NeBot (𝓝[≠] x)] : Dense ({x}ᶜ : Set X) := by
  intro y
  rcases eq_or_ne y x with (rfl | hne)
  · rwa [mem_closure_iff_nhdsWithin_neBot]
  · exact subset_closure hne
#align dense_compl_singleton dense_compl_singleton

/-- If `x` is not an isolated point of a topological space, then the closure of `{x}ᶜ` is the whole
space. -/
-- porting note: was a `@[simp]` lemma but `simp` can prove it
theorem closure_compl_singleton (x : X) [NeBot (𝓝[≠] x)] : closure {x}ᶜ = (univ : Set X) :=
  (dense_compl_singleton x).closure_eq
#align closure_compl_singleton closure_compl_singleton

/-- If `x` is not an isolated point of a topological space, then the interior of `{x}` is empty. -/
@[simp]
theorem interior_singleton (x : X) [NeBot (𝓝[≠] x)] : interior {x} = (∅ : Set X) :=
  interior_eq_empty_iff_dense_compl.2 (dense_compl_singleton x)
#align interior_singleton interior_singleton

theorem not_isOpen_singleton (x : X) [NeBot (𝓝[≠] x)] : ¬IsOpen ({x} : Set X) :=
  dense_compl_singleton_iff_not_open.1 (dense_compl_singleton x)
#align not_is_open_singleton not_isOpen_singleton

theorem closure_eq_cluster_pts : closure s = { a | ClusterPt a (𝓟 s) } :=
  Set.ext fun _ => mem_closure_iff_clusterPt
#align closure_eq_cluster_pts closure_eq_cluster_pts

theorem mem_closure_iff_nhds : x ∈ closure s ↔ ∀ t ∈ 𝓝 x, (t ∩ s).Nonempty :=
  mem_closure_iff_clusterPt.trans clusterPt_principal_iff
#align mem_closure_iff_nhds mem_closure_iff_nhds

theorem mem_closure_iff_nhds' : x ∈ closure s ↔ ∀ t ∈ 𝓝 x, ∃ y : s, ↑y ∈ t := by
  simp only [mem_closure_iff_nhds, Set.inter_nonempty_iff_exists_right, SetCoe.exists, exists_prop]
#align mem_closure_iff_nhds' mem_closure_iff_nhds'

theorem mem_closure_iff_comap_neBot :
    x ∈ closure s ↔ NeBot (comap ((↑) : s → X) (𝓝 x)) := by
  simp_rw [mem_closure_iff_nhds, comap_neBot_iff, Set.inter_nonempty_iff_exists_right,
    SetCoe.exists, exists_prop]
#align mem_closure_iff_comap_ne_bot mem_closure_iff_comap_neBot

theorem mem_closure_iff_nhds_basis' {p : ι → Prop} {s : ι → Set X} (h : (𝓝 x).HasBasis p s) :
    x ∈ closure t ↔ ∀ i, p i → (s i ∩ t).Nonempty :=
  mem_closure_iff_clusterPt.trans <|
    (h.clusterPt_iff (hasBasis_principal _)).trans <| by simp only [exists_prop, forall_const]
#align mem_closure_iff_nhds_basis' mem_closure_iff_nhds_basis'

theorem mem_closure_iff_nhds_basis {p : ι → Prop} {s : ι → Set X} (h : (𝓝 x).HasBasis p s) :
    x ∈ closure t ↔ ∀ i, p i → ∃ y ∈ t, y ∈ s i :=
  (mem_closure_iff_nhds_basis' h).trans <| by
    simp only [Set.Nonempty, mem_inter_iff, exists_prop, and_comm]
#align mem_closure_iff_nhds_basis mem_closure_iff_nhds_basis

theorem clusterPt_iff_forall_mem_closure {F : Filter X} :
    ClusterPt x F ↔ ∀ s ∈ F, x ∈ closure s := by
  simp_rw [ClusterPt, inf_neBot_iff, mem_closure_iff_nhds]
  rw [forall₂_swap]

theorem clusterPt_iff_lift'_closure {F : Filter X} :
    ClusterPt x F ↔ pure x ≤ (F.lift' closure) := by
  simp_rw [clusterPt_iff_forall_mem_closure,
    (hasBasis_pure _).le_basis_iff F.basis_sets.lift'_closure, id, singleton_subset_iff, true_and,
    exists_const]

theorem clusterPt_iff_lift'_closure' {F : Filter X} :
    ClusterPt x F ↔ (F.lift' closure ⊓ pure x).NeBot := by
  rw [clusterPt_iff_lift'_closure, ← Ultrafilter.coe_pure, inf_comm, Ultrafilter.inf_neBot_iff]

@[simp]
theorem clusterPt_lift'_closure_iff {F : Filter X} :
    ClusterPt x (F.lift' closure) ↔ ClusterPt x F := by
  simp [clusterPt_iff_lift'_closure, lift'_lift'_assoc (monotone_closure X) (monotone_closure X)]

/-- `x` belongs to the closure of `s` if and only if some ultrafilter
  supported on `s` converges to `x`. -/
theorem mem_closure_iff_ultrafilter :
    x ∈ closure s ↔ ∃ u : Ultrafilter X, s ∈ u ∧ ↑u ≤ 𝓝 x := by
  simp [closure_eq_cluster_pts, ClusterPt, ← exists_ultrafilter_iff, and_comm]
#align mem_closure_iff_ultrafilter mem_closure_iff_ultrafilter

theorem isClosed_iff_clusterPt : IsClosed s ↔ ∀ a, ClusterPt a (𝓟 s) → a ∈ s :=
  calc
    IsClosed s ↔ closure s ⊆ s := closure_subset_iff_isClosed.symm
    _ ↔ ∀ a, ClusterPt a (𝓟 s) → a ∈ s := by simp only [subset_def, mem_closure_iff_clusterPt]
#align is_closed_iff_cluster_pt isClosed_iff_clusterPt

theorem isClosed_iff_ultrafilter : IsClosed s ↔
    ∀ x, ∀ u : Ultrafilter X, ↑u ≤ 𝓝 x → s ∈ u → x ∈ s := by
  simp [isClosed_iff_clusterPt, ClusterPt, ← exists_ultrafilter_iff]

theorem isClosed_iff_nhds :
    IsClosed s ↔ ∀ x, (∀ U ∈ 𝓝 x, (U ∩ s).Nonempty) → x ∈ s := by
  simp_rw [isClosed_iff_clusterPt, ClusterPt, inf_principal_neBot_iff]
#align is_closed_iff_nhds isClosed_iff_nhds

lemma isClosed_iff_forall_filter :
    IsClosed s ↔ ∀ x, ∀ F : Filter X, F.NeBot → F ≤ 𝓟 s → F ≤ 𝓝 x → x ∈ s := by
  simp_rw [isClosed_iff_clusterPt]
  exact ⟨fun hs x F F_ne FS Fx ↦ hs _ <| NeBot.mono F_ne (le_inf Fx FS),
         fun hs x hx ↦ hs x (𝓝 x ⊓ 𝓟 s) hx inf_le_right inf_le_left⟩

theorem IsClosed.interior_union_left (_ : IsClosed s) :
    interior (s ∪ t) ⊆ s ∪ interior t := fun a ⟨u, ⟨⟨hu₁, hu₂⟩, ha⟩⟩ =>
  (Classical.em (a ∈ s)).imp_right fun h =>
    mem_interior.mpr
      ⟨u ∩ sᶜ, fun _x hx => (hu₂ hx.1).resolve_left hx.2, IsOpen.inter hu₁ IsClosed.isOpen_compl,
        ⟨ha, h⟩⟩
#align is_closed.interior_union_left IsClosed.interior_union_left

theorem IsClosed.interior_union_right (h : IsClosed t) :
    interior (s ∪ t) ⊆ interior s ∪ t := by
  simpa only [union_comm _ t] using h.interior_union_left
#align is_closed.interior_union_right IsClosed.interior_union_right

theorem IsOpen.inter_closure (h : IsOpen s) : s ∩ closure t ⊆ closure (s ∩ t) :=
  compl_subset_compl.mp <| by
    simpa only [← interior_compl, compl_inter] using IsClosed.interior_union_left h.isClosed_compl
#align is_open.inter_closure IsOpen.inter_closure

theorem IsOpen.closure_inter (h : IsOpen t) : closure s ∩ t ⊆ closure (s ∩ t) := by
  simpa only [inter_comm t] using h.inter_closure
#align is_open.closure_inter IsOpen.closure_inter

theorem Dense.open_subset_closure_inter (hs : Dense s) (ht : IsOpen t) :
    t ⊆ closure (t ∩ s) :=
  calc
    t = t ∩ closure s := by rw [hs.closure_eq, inter_univ]
    _ ⊆ closure (t ∩ s) := ht.inter_closure
#align dense.open_subset_closure_inter Dense.open_subset_closure_inter

theorem mem_closure_of_mem_closure_union (h : x ∈ closure (s₁ ∪ s₂))
    (h₁ : s₁ᶜ ∈ 𝓝 x) : x ∈ closure s₂ := by
  rw [mem_closure_iff_nhds_ne_bot] at *
  rwa [← sup_principal, inf_sup_left, inf_principal_eq_bot.mpr h₁, bot_sup_eq] at h
#align mem_closure_of_mem_closure_union mem_closure_of_mem_closure_union

/-- The intersection of an open dense set with a dense set is a dense set. -/
theorem Dense.inter_of_isOpen_left (hs : Dense s) (ht : Dense t) (hso : IsOpen s) :
    Dense (s ∩ t) := fun x =>
  closure_minimal hso.inter_closure isClosed_closure <| by simp [hs.closure_eq, ht.closure_eq]
#align dense.inter_of_open_left Dense.inter_of_isOpen_left

/-- The intersection of a dense set with an open dense set is a dense set. -/
theorem Dense.inter_of_isOpen_right (hs : Dense s) (ht : Dense t) (hto : IsOpen t) :
    Dense (s ∩ t) :=
  inter_comm t s ▸ ht.inter_of_isOpen_left hs hto
#align dense.inter_of_open_right Dense.inter_of_isOpen_right

theorem Dense.inter_nhds_nonempty (hs : Dense s) (ht : t ∈ 𝓝 x) :
    (s ∩ t).Nonempty :=
  let ⟨U, hsub, ho, hx⟩ := mem_nhds_iff.1 ht
  (hs.inter_open_nonempty U ho ⟨x, hx⟩).mono fun _y hy => ⟨hy.2, hsub hy.1⟩
#align dense.inter_nhds_nonempty Dense.inter_nhds_nonempty

theorem closure_diff : closure s \ closure t ⊆ closure (s \ t) :=
  calc
    closure s \ closure t = (closure t)ᶜ ∩ closure s := by simp only [diff_eq, inter_comm]
    _ ⊆ closure ((closure t)ᶜ ∩ s) := (isOpen_compl_iff.mpr <| isClosed_closure).inter_closure
    _ = closure (s \ closure t) := by simp only [diff_eq, inter_comm]
    _ ⊆ closure (s \ t) := closure_mono <| diff_subset_diff (Subset.refl s) subset_closure
#align closure_diff closure_diff

theorem Filter.Frequently.mem_of_closed (h : ∃ᶠ x in 𝓝 x, x ∈ s)
    (hs : IsClosed s) : x ∈ s :=
  hs.closure_subset h.mem_closure
#align filter.frequently.mem_of_closed Filter.Frequently.mem_of_closed

theorem IsClosed.mem_of_frequently_of_tendsto {f : α → X} {b : Filter α}
    (hs : IsClosed s) (h : ∃ᶠ x in b, f x ∈ s) (hf : Tendsto f b (𝓝 x)) : x ∈ s :=
  (hf.frequently <| show ∃ᶠ x in b, (fun y => y ∈ s) (f x) from h).mem_of_closed hs
#align is_closed.mem_of_frequently_of_tendsto IsClosed.mem_of_frequently_of_tendsto

theorem IsClosed.mem_of_tendsto {f : α → X} {b : Filter α} [NeBot b]
    (hs : IsClosed s) (hf : Tendsto f b (𝓝 x)) (h : ∀ᶠ x in b, f x ∈ s) : x ∈ s :=
  hs.mem_of_frequently_of_tendsto h.frequently hf
#align is_closed.mem_of_tendsto IsClosed.mem_of_tendsto

theorem mem_closure_of_frequently_of_tendsto {f : α → X} {b : Filter α}
    (h : ∃ᶠ x in b, f x ∈ s) (hf : Tendsto f b (𝓝 x)) : x ∈ closure s :=
  (hf.frequently h).mem_closure
#align mem_closure_of_frequently_of_tendsto mem_closure_of_frequently_of_tendsto

theorem mem_closure_of_tendsto {f : α → X} {b : Filter α} [NeBot b]
    (hf : Tendsto f b (𝓝 x)) (h : ∀ᶠ x in b, f x ∈ s) : x ∈ closure s :=
  mem_closure_of_frequently_of_tendsto h.frequently hf
#align mem_closure_of_tendsto mem_closure_of_tendsto

/-- Suppose that `f` sends the complement to `s` to a single point `x`, and `l` is some filter.
Then `f` tends to `x` along `l` restricted to `s` if and only if it tends to `x` along `l`. -/
theorem tendsto_inf_principal_nhds_iff_of_forall_eq {f : α → X} {l : Filter α} {s : Set α}
    (h : ∀ a ∉ s, f a = x) : Tendsto f (l ⊓ 𝓟 s) (𝓝 x) ↔ Tendsto f l (𝓝 x) := by
  rw [tendsto_iff_comap, tendsto_iff_comap]
  replace h : 𝓟 sᶜ ≤ comap f (𝓝 x)
  · rintro U ⟨t, ht, htU⟩ x hx
    have : f x ∈ t := (h x hx).symm ▸ mem_of_mem_nhds ht
    exact htU this
  refine' ⟨fun h' => _, le_trans inf_le_left⟩
  have := sup_le h' h
  rw [sup_inf_right, sup_principal, union_compl_self, principal_univ, inf_top_eq, sup_le_iff]
    at this
  exact this.1
#align tendsto_inf_principal_nhds_iff_of_forall_eq tendsto_inf_principal_nhds_iff_of_forall_eq

/-!
### Limits of filters in topological spaces

In this section we define functions that return a limit of a filter (or of a function along a
filter), if it exists, and a random point otherwise. These functions are rarely used in Mathlib,
most of the theorems are written using `Filter.Tendsto`. One of the reasons is that
`Filter.limUnder f g = x` is not equivalent to `Filter.Tendsto g f (𝓝 x)` unless the codomain is a
Hausdorff space and `g` has a limit along `f`.
-/

section lim

-- "Lim"
set_option linter.uppercaseLean3 false

/-- If a filter `f` is majorated by some `𝓝 x`, then it is majorated by `𝓝 (Filter.lim f)`. We
formulate this lemma with a `[Nonempty X]` argument of `lim` derived from `h` to make it useful for
types without a `[Nonempty X]` instance. Because of the built-in proof irrelevance, Lean will unify
this instance with any other instance. -/
theorem le_nhds_lim {f : Filter X} (h : ∃ x, f ≤ 𝓝 x) : f ≤ 𝓝 (@lim _ _ (nonempty_of_exists h) f) :=
  Classical.epsilon_spec h
#align le_nhds_Lim le_nhds_lim

/-- If `g` tends to some `𝓝 x` along `f`, then it tends to `𝓝 (Filter.limUnder f g)`. We formulate
this lemma with a `[Nonempty X]` argument of `lim` derived from `h` to make it useful for types
without a `[Nonempty X]` instance. Because of the built-in proof irrelevance, Lean will unify this
instance with any other instance. -/
theorem tendsto_nhds_limUnder {f : Filter α} {g : α → X} (h : ∃ x, Tendsto g f (𝓝 x)) :
    Tendsto g f (𝓝 (@limUnder _ _ _ (nonempty_of_exists h) f g)) :=
  le_nhds_lim h
#align tendsto_nhds_lim tendsto_nhds_limUnder

end lim

end TopologicalSpace

open Topology

/-!
### Continuity
-/

section Continuous

variable {X Y Z : Type*} [TopologicalSpace X] [TopologicalSpace Y] [TopologicalSpace Z]

open TopologicalSpace

variable {f : X → Y} {s : Set X} {x : X} {y : Y}

theorem continuous_def : Continuous f ↔ ∀ s, IsOpen s → IsOpen (f ⁻¹' s) :=
  ⟨fun hf => hf.1, fun h => ⟨h⟩⟩
#align continuous_def continuous_def

theorem IsOpen.preimage (hf : Continuous f) {t : Set Y} (h : IsOpen t) :
    IsOpen (f ⁻¹' t) :=
  hf.isOpen_preimage t h
#align is_open.preimage IsOpen.preimage

theorem continuous_congr {g : X → Y} (h : ∀ x, f x = g x) :
    Continuous f ↔ Continuous g :=
  .of_eq <| congrArg _ <| funext h

theorem Continuous.congr {g : X → Y} (h : Continuous f) (h' : ∀ x, f x = g x) : Continuous g :=
  continuous_congr h' |>.mp h
#align continuous.congr Continuous.congr

theorem ContinuousAt.tendsto (h : ContinuousAt f x) :
    Tendsto f (𝓝 x) (𝓝 (f x)) :=
  h
#align continuous_at.tendsto ContinuousAt.tendsto

theorem continuousAt_def : ContinuousAt f x ↔ ∀ A ∈ 𝓝 (f x), f ⁻¹' A ∈ 𝓝 x :=
  Iff.rfl
#align continuous_at_def continuousAt_def

theorem continuousAt_congr {g : X → Y} (h : f =ᶠ[𝓝 x] g) :
    ContinuousAt f x ↔ ContinuousAt g x := by
  simp only [ContinuousAt, tendsto_congr' h, h.eq_of_nhds]
#align continuous_at_congr continuousAt_congr

theorem ContinuousAt.congr {g : X → Y} (hf : ContinuousAt f x) (h : f =ᶠ[𝓝 x] g) :
    ContinuousAt g x :=
  (continuousAt_congr h).1 hf
#align continuous_at.congr ContinuousAt.congr

theorem ContinuousAt.preimage_mem_nhds {t : Set Y} (h : ContinuousAt f x)
    (ht : t ∈ 𝓝 (f x)) : f ⁻¹' t ∈ 𝓝 x :=
  h ht
#align continuous_at.preimage_mem_nhds ContinuousAt.preimage_mem_nhds

/-- Deprecated, please use `not_mem_tsupport_iff_eventuallyEq` instead. -/
@[deprecated] -- 15 January 2024
theorem eventuallyEq_zero_nhds {M₀} [Zero M₀] {f : X → M₀} :
    f =ᶠ[𝓝 x] 0 ↔ x ∉ closure (Function.support f) := by
  rw [← mem_compl_iff, ← interior_compl, mem_interior_iff_mem_nhds, Function.compl_support,
    EventuallyEq, eventually_iff]
  simp only [Pi.zero_apply]
#align eventually_eq_zero_nhds eventuallyEq_zero_nhds

theorem ClusterPt.map {lx : Filter X} {ly : Filter Y} (H : ClusterPt x lx)
    (hfc : ContinuousAt f x) (hf : Tendsto f lx ly) : ClusterPt (f x) ly :=
  (NeBot.map H f).mono <| hfc.tendsto.inf hf
#align cluster_pt.map ClusterPt.map

/-- See also `interior_preimage_subset_preimage_interior`. -/
theorem preimage_interior_subset_interior_preimage {t : Set Y} (hf : Continuous f) :
    f ⁻¹' interior t ⊆ interior (f ⁻¹' t) :=
  interior_maximal (preimage_mono interior_subset) (isOpen_interior.preimage hf)
#align preimage_interior_subset_interior_preimage preimage_interior_subset_interior_preimage

@[continuity]
theorem continuous_id : Continuous (id : X → X) :=
  continuous_def.2 fun _ => id
#align continuous_id continuous_id

-- This is needed due to reducibility issues with the `continuity` tactic.
@[continuity]
theorem continuous_id' : Continuous (fun (x : X) => x) := continuous_id

theorem Continuous.comp {g : Y → Z} (hg : Continuous g) (hf : Continuous f) :
    Continuous (g ∘ f) :=
  continuous_def.2 fun _ h => (h.preimage hg).preimage hf
#align continuous.comp Continuous.comp

-- This is needed due to reducibility issues with the `continuity` tactic.
@[continuity]
theorem Continuous.comp' {g : Y → Z} (hg : Continuous g) (hf : Continuous f) :
    Continuous (fun x => g (f x)) := hg.comp hf

theorem Continuous.iterate {f : X → X} (h : Continuous f) (n : ℕ) : Continuous f^[n] :=
  Nat.recOn n continuous_id fun _ ihn => ihn.comp h
#align continuous.iterate Continuous.iterate

nonrec theorem ContinuousAt.comp {g : Y → Z} (hg : ContinuousAt g (f x))
    (hf : ContinuousAt f x) : ContinuousAt (g ∘ f) x :=
  hg.comp hf
#align continuous_at.comp ContinuousAt.comp

/-- See note [comp_of_eq lemmas] -/
theorem ContinuousAt.comp_of_eq {g : Y → Z} (hg : ContinuousAt g y)
    (hf : ContinuousAt f x) (hy : f x = y) : ContinuousAt (g ∘ f) x := by subst hy; exact hg.comp hf
#align continuous_at.comp_of_eq ContinuousAt.comp_of_eq

theorem Continuous.tendsto (hf : Continuous f) (x) : Tendsto f (𝓝 x) (𝓝 (f x)) :=
  ((nhds_basis_opens x).tendsto_iff <| nhds_basis_opens <| f x).2 fun t ⟨hxt, ht⟩ =>
    ⟨f ⁻¹' t, ⟨hxt, ht.preimage hf⟩, Subset.rfl⟩
#align continuous.tendsto Continuous.tendsto

/-- A version of `Continuous.tendsto` that allows one to specify a simpler form of the limit.
E.g., one can write `continuous_exp.tendsto' 0 1 exp_zero`. -/
theorem Continuous.tendsto' (hf : Continuous f) (x : X) (y : Y) (h : f x = y) :
    Tendsto f (𝓝 x) (𝓝 y) :=
  h ▸ hf.tendsto x
#align continuous.tendsto' Continuous.tendsto'

theorem Continuous.continuousAt (h : Continuous f) : ContinuousAt f x :=
  h.tendsto x
#align continuous.continuous_at Continuous.continuousAt

theorem continuous_iff_continuousAt : Continuous f ↔ ∀ x, ContinuousAt f x :=
  ⟨Continuous.tendsto, fun hf => continuous_def.2 fun _U hU => isOpen_iff_mem_nhds.2 fun x hx =>
    hf x <| hU.mem_nhds hx⟩
#align continuous_iff_continuous_at continuous_iff_continuousAt

theorem continuousAt_const : ContinuousAt (fun _ : X => y) x :=
  tendsto_const_nhds
#align continuous_at_const continuousAt_const

@[continuity]
theorem continuous_const : Continuous fun _ : X => y :=
  continuous_iff_continuousAt.mpr fun _ => continuousAt_const
#align continuous_const continuous_const

theorem Filter.EventuallyEq.continuousAt (h : f =ᶠ[𝓝 x] fun _ => y) :
    ContinuousAt f x :=
  (continuousAt_congr h).2 tendsto_const_nhds
#align filter.eventually_eq.continuous_at Filter.EventuallyEq.continuousAt

theorem continuous_of_const (h : ∀ x y, f x = f y) : Continuous f :=
  continuous_iff_continuousAt.mpr fun x =>
    Filter.EventuallyEq.continuousAt <| eventually_of_forall fun y => h y x
#align continuous_of_const continuous_of_const

theorem continuousAt_id : ContinuousAt id x :=
  continuous_id.continuousAt
#align continuous_at_id continuousAt_id

theorem ContinuousAt.iterate {f : X → X} (hf : ContinuousAt f x) (hx : f x = x) (n : ℕ) :
    ContinuousAt f^[n] x :=
  Nat.recOn n continuousAt_id fun n ihn =>
    show ContinuousAt (f^[n] ∘ f) x from ContinuousAt.comp (hx.symm ▸ ihn) hf
#align continuous_at.iterate ContinuousAt.iterate

theorem continuous_iff_isClosed : Continuous f ↔ ∀ s, IsClosed s → IsClosed (f ⁻¹' s) :=
  continuous_def.trans <| compl_surjective.forall.trans <| by
    simp only [isOpen_compl_iff, preimage_compl]
#align continuous_iff_is_closed continuous_iff_isClosed

theorem IsClosed.preimage (hf : Continuous f) {t : Set Y} (h : IsClosed t) :
    IsClosed (f ⁻¹' t) :=
  continuous_iff_isClosed.mp hf t h
#align is_closed.preimage IsClosed.preimage

theorem mem_closure_image (hf : ContinuousAt f x)
    (hx : x ∈ closure s) : f x ∈ closure (f '' s) :=
  mem_closure_of_frequently_of_tendsto
    ((mem_closure_iff_frequently.1 hx).mono fun _ => mem_image_of_mem _) hf
#align mem_closure_image mem_closure_image

theorem continuousAt_iff_ultrafilter :
    ContinuousAt f x ↔ ∀ g : Ultrafilter X, ↑g ≤ 𝓝 x → Tendsto f g (𝓝 (f x)) :=
  tendsto_iff_ultrafilter f (𝓝 x) (𝓝 (f x))
#align continuous_at_iff_ultrafilter continuousAt_iff_ultrafilter

theorem continuous_iff_ultrafilter :
    Continuous f ↔ ∀ (x) (g : Ultrafilter X), ↑g ≤ 𝓝 x → Tendsto f g (𝓝 (f x)) := by
  simp only [continuous_iff_continuousAt, continuousAt_iff_ultrafilter]
#align continuous_iff_ultrafilter continuous_iff_ultrafilter

theorem Continuous.closure_preimage_subset (hf : Continuous f) (t : Set Y) :
    closure (f ⁻¹' t) ⊆ f ⁻¹' closure t := by
  rw [← (isClosed_closure.preimage hf).closure_eq]
  exact closure_mono (preimage_mono subset_closure)
#align continuous.closure_preimage_subset Continuous.closure_preimage_subset

theorem Continuous.frontier_preimage_subset (hf : Continuous f) (t : Set Y) :
    frontier (f ⁻¹' t) ⊆ f ⁻¹' frontier t :=
  diff_subset_diff (hf.closure_preimage_subset t) (preimage_interior_subset_interior_preimage hf)
#align continuous.frontier_preimage_subset Continuous.frontier_preimage_subset

/-- If a continuous map `f` maps `s` to `t`, then it maps `closure s` to `closure t`. -/
protected theorem Set.MapsTo.closure {t : Set Y} (h : MapsTo f s t)
    (hc : Continuous f) : MapsTo f (closure s) (closure t) := by
  simp only [MapsTo, mem_closure_iff_clusterPt]
  exact fun x hx => hx.map hc.continuousAt (tendsto_principal_principal.2 h)
#align set.maps_to.closure Set.MapsTo.closure

/-- See also `IsClosedMap.closure_image_eq_of_continuous`. -/
theorem image_closure_subset_closure_image (h : Continuous f) :
    f '' closure s ⊆ closure (f '' s) :=
  ((mapsTo_image f s).closure h).image_subset
#align image_closure_subset_closure_image image_closure_subset_closure_image

-- porting note: new lemma
theorem closure_image_closure (h : Continuous f) :
    closure (f '' closure s) = closure (f '' s) :=
  Subset.antisymm
    (closure_minimal (image_closure_subset_closure_image h) isClosed_closure)
    (closure_mono <| image_subset _ subset_closure)

theorem closure_subset_preimage_closure_image (h : Continuous f) :
    closure s ⊆ f ⁻¹' closure (f '' s) := by
  rw [← Set.image_subset_iff]
  exact image_closure_subset_closure_image h
#align closure_subset_preimage_closure_image closure_subset_preimage_closure_image

theorem map_mem_closure {t : Set Y} (hf : Continuous f)
    (hx : x ∈ closure s) (ht : MapsTo f s t) : f x ∈ closure t :=
  ht.closure hf hx
#align map_mem_closure map_mem_closure

/-- If a continuous map `f` maps `s` to a closed set `t`, then it maps `closure s` to `t`. -/
theorem Set.MapsTo.closure_left {t : Set Y} (h : MapsTo f s t)
    (hc : Continuous f) (ht : IsClosed t) : MapsTo f (closure s) t :=
  ht.closure_eq ▸ h.closure hc
#align set.maps_to.closure_left Set.MapsTo.closure_left

/-!
### Function with dense range
-/

section DenseRange

variable {α ι : Type*} (f : α → X) (g : X → Y)

variable {f : α → X} {s : Set X}

/-- A surjective map has dense range. -/
theorem Function.Surjective.denseRange (hf : Function.Surjective f) : DenseRange f := fun x => by
  simp [hf.range_eq]
#align function.surjective.dense_range Function.Surjective.denseRange

theorem denseRange_id : DenseRange (id : X → X) :=
  Function.Surjective.denseRange Function.surjective_id
#align dense_range_id denseRange_id

theorem denseRange_iff_closure_range : DenseRange f ↔ closure (range f) = univ :=
  dense_iff_closure_eq
#align dense_range_iff_closure_range denseRange_iff_closure_range

theorem DenseRange.closure_range (h : DenseRange f) : closure (range f) = univ :=
  h.closure_eq
#align dense_range.closure_range DenseRange.closure_range

theorem Dense.denseRange_val (h : Dense s) : DenseRange ((↑) : s → X) := by
  simpa only [DenseRange, Subtype.range_coe_subtype]
#align dense.dense_range_coe Dense.denseRange_val

theorem Continuous.range_subset_closure_image_dense {f : X → Y} (hf : Continuous f)
    (hs : Dense s) : range f ⊆ closure (f '' s) := by
  rw [← image_univ, ← hs.closure_eq]
  exact image_closure_subset_closure_image hf
#align continuous.range_subset_closure_image_dense Continuous.range_subset_closure_image_dense

/-- The image of a dense set under a continuous map with dense range is a dense set. -/
theorem DenseRange.dense_image {f : X → Y} (hf' : DenseRange f) (hf : Continuous f)
    (hs : Dense s) : Dense (f '' s) :=
  (hf'.mono <| hf.range_subset_closure_image_dense hs).of_closure
#align dense_range.dense_image DenseRange.dense_image

/-- If `f` has dense range and `s` is an open set in the codomain of `f`, then the image of the
preimage of `s` under `f` is dense in `s`. -/
theorem DenseRange.subset_closure_image_preimage_of_isOpen (hf : DenseRange f) (hs : IsOpen s) :
    s ⊆ closure (f '' (f ⁻¹' s)) := by
  rw [image_preimage_eq_inter_range]
  exact hf.open_subset_closure_inter hs
#align dense_range.subset_closure_image_preimage_of_is_open DenseRange.subset_closure_image_preimage_of_isOpen

/-- If a continuous map with dense range maps a dense set to a subset of `t`, then `t` is a dense
set. -/
theorem DenseRange.dense_of_mapsTo {f : X → Y} (hf' : DenseRange f) (hf : Continuous f)
    (hs : Dense s) {t : Set Y} (ht : MapsTo f s t) : Dense t :=
  (hf'.dense_image hf hs).mono ht.image_subset
#align dense_range.dense_of_maps_to DenseRange.dense_of_mapsTo

/-- Composition of a continuous map with dense range and a function with dense range has dense
range. -/
theorem DenseRange.comp {g : Y → Z} {f : α → Y} (hg : DenseRange g) (hf : DenseRange f)
    (cg : Continuous g) : DenseRange (g ∘ f) := by
  rw [DenseRange, range_comp]
  exact hg.dense_image cg hf
#align dense_range.comp DenseRange.comp

nonrec theorem DenseRange.nonempty_iff (hf : DenseRange f) : Nonempty α ↔ Nonempty X :=
  range_nonempty_iff_nonempty.symm.trans hf.nonempty_iff
#align dense_range.nonempty_iff DenseRange.nonempty_iff

theorem DenseRange.nonempty [h : Nonempty X] (hf : DenseRange f) : Nonempty α :=
  hf.nonempty_iff.mpr h
#align dense_range.nonempty DenseRange.nonempty

/-- Given a function `f : X → Y` with dense range and `y : Y`, returns some `x : X`. -/
def DenseRange.some (hf : DenseRange f) (x : X) : α :=
  Classical.choice <| hf.nonempty_iff.mpr ⟨x⟩
#align dense_range.some DenseRange.some

nonrec theorem DenseRange.exists_mem_open (hf : DenseRange f) (ho : IsOpen s) (hs : s.Nonempty) :
    ∃ a, f a ∈ s :=
  exists_range_iff.1 <| hf.exists_mem_open ho hs
#align dense_range.exists_mem_open DenseRange.exists_mem_open

theorem DenseRange.mem_nhds (h : DenseRange f) (hs : s ∈ 𝓝 x) :
    ∃ a, f a ∈ s :=
  let ⟨a, ha⟩ := h.exists_mem_open isOpen_interior ⟨x, mem_interior_iff_mem_nhds.2 hs⟩
  ⟨a, interior_subset ha⟩
#align dense_range.mem_nhds DenseRange.mem_nhds

end DenseRange

end Continuous

library_note "continuity lemma statement"/--
The library contains many lemmas stating that functions/operations are continuous. There are many
ways to formulate the continuity of operations. Some are more convenient than others.
Note: for the most part this note also applies to other properties
(`Measurable`, `Differentiable`, `ContinuousOn`, ...).

### The traditional way
As an example, let's look at addition `(+) : M → M → M`. We can state that this is continuous
in different definitionally equal ways (omitting some typing information)
* `Continuous (fun p ↦ p.1 + p.2)`;
* `Continuous (Function.uncurry (+))`;
* `Continuous ↿(+)`. (`↿` is notation for recursively uncurrying a function)

However, lemmas with this conclusion are not nice to use in practice because
1. They confuse the elaborator. The following two examples fail, because of limitations in the
  elaboration process.
  ```
  variables {M : Type*} [Add M] [TopologicalSpace M] [ContinuousAdd M]
  example : Continuous (λ x : M, x + x) :=
  continuous_add.comp _

  example : Continuous (λ x : M, x + x) :=
  continuous_add.comp (continuous_id.prod_mk continuous_id)
  ```
  The second is a valid proof, which is accepted if you write it as
  `continuous_add.comp (continuous_id.prod_mk continuous_id : _)`

2. If the operation has more than 2 arguments, they are impractical to use, because in your
  application the arguments in the domain might be in a different order or associated differently.

### The convenient way

A much more convenient way to write continuity lemmas is like `Continuous.add`:
```
Continuous.add {f g : X → M} (hf : Continuous f) (hg : Continuous g) : Continuous (λ x, f x + g x)
```
The conclusion can be `Continuous (f + g)`, which is definitionally equal.
This has the following advantages
* It supports projection notation, so is shorter to write.
* `Continuous.add _ _` is recognized correctly by the elaborator and gives useful new goals.
* It works generally, since the domain is a variable.

As an example for a unary operation, we have `Continuous.neg`.
```
Continuous.neg {f : X → G} (hf : Continuous f) : Continuous (fun x ↦ -f x)
```
For unary functions, the elaborator is not confused when applying the traditional lemma
(like `continuous_neg`), but it's still convenient to have the short version available (compare
`hf.neg.neg.neg` with `continuous_neg.comp <| continuous_neg.comp <| continuous_neg.comp hf`).

As a harder example, consider an operation of the following type:
```
def strans {x : F} (γ γ' : Path x x) (t₀ : I) : Path x x
```
The precise definition is not important, only its type.
The correct continuity principle for this operation is something like this:
```
{f : X → F} {γ γ' : ∀ x, Path (f x) (f x)} {t₀ s : X → I}
  (hγ : Continuous ↿γ) (hγ' : Continuous ↿γ')
  (ht : Continuous t₀) (hs : Continuous s) :
  Continuous (fun x ↦ strans (γ x) (γ' x) (t x) (s x))
```
Note that *all* arguments of `strans` are indexed over `X`, even the basepoint `x`, and the last
argument `s` that arises since `Path x x` has a coercion to `I → F`. The paths `γ` and `γ'` (which
are unary functions from `I`) become binary functions in the continuity lemma.

### Summary
* Make sure that your continuity lemmas are stated in the most general way, and in a convenient
  form. That means that:
  - The conclusion has a variable `X` as domain (not something like `Y × Z`);
  - Wherever possible, all point arguments `c : Y` are replaced by functions `c : X → Y`;
  - All `n`-ary function arguments are replaced by `n+1`-ary functions
    (`f : Y → Z` becomes `f : X → Y → Z`);
  - All (relevant) arguments have continuity assumptions, and perhaps there are additional
    assumptions needed to make the operation continuous;
  - The function in the conclusion is fully applied.
* These remarks are mostly about the format of the *conclusion* of a continuity lemma.
  In assumptions it's fine to state that a function with more than 1 argument is continuous using
  `↿` or `Function.uncurry`.

### Functions with discontinuities

In some cases, you want to work with discontinuous functions, and in certain expressions they are
still continuous. For example, consider the fractional part of a number, `Int.fract : ℝ → ℝ`.
In this case, you want to add conditions to when a function involving `fract` is continuous, so you
get something like this: (assumption `hf` could be weakened, but the important thing is the shape
of the conclusion)
```
lemma ContinuousOn.comp_fract {X Y : Type*} [TopologicalSpace X] [TopologicalSpace Y]
    {f : X → ℝ → Y} {g : X → ℝ} (hf : Continuous ↿f) (hg : Continuous g) (h : ∀ s, f s 0 = f s 1) :
    Continuous (fun x ↦ f x (fract (g x)))
```
With `ContinuousAt` you can be even more precise about what to prove in case of discontinuities,
see e.g. `ContinuousAt.comp_div_cases`.
-/

library_note "comp_of_eq lemmas"/--
Lean's elaborator has trouble elaborating applications of lemmas that state that the composition of
two functions satisfy some property at a point, like `ContinuousAt.comp` / `ContDiffAt.comp` and
`ContMDiffWithinAt.comp`. The reason is that a lemma like this looks like
`ContinuousAt g (f x) → ContinuousAt f x → ContinuousAt (g ∘ f) x`.
Since Lean's elaborator elaborates the arguments from left-to-right, when you write `hg.comp hf`,
the elaborator will try to figure out *both* `f` and `g` from the type of `hg`. It tries to figure
out `f` just from the point where `g` is continuous. For example, if `hg : ContinuousAt g (a, x)`
then the elaborator will assign `f` to the function `Prod.mk a`, since in that case `f x = (a, x)`.
This is undesirable in most cases where `f` is not a variable. There are some ways to work around
this, for example by giving `f` explicitly, or to force Lean to elaborate `hf` before elaborating
`hg`, but this is annoying.
Another better solution is to reformulate composition lemmas to have the following shape
`ContinuousAt g y → ContinuousAt f x → f x = y → ContinuousAt (g ∘ f) x`.
This is even useful if the proof of `f x = y` is `rfl`.
The reason that this works better is because the type of `hg` doesn't mention `f`.
Only after elaborating the two `ContinuousAt` arguments, Lean will try to unify `f x` with `y`,
which is often easy after having chosen the correct functions for `f` and `g`.
Here is an example that shows the difference:
```
example [TopologicalSpace X] [TopologicalSpace Y] {x₀ : X} (f : X → X → Y)
    (hf : ContinuousAt (Function.uncurry f) (x₀, x₀)) :
    ContinuousAt (fun x ↦ f x x) x₀ :=
  -- hf.comp (continuousAt_id.prod continuousAt_id) -- type mismatch
  -- hf.comp_of_eq (continuousAt_id.prod continuousAt_id) rfl -- works
```
-/<|MERGE_RESOLUTION|>--- conflicted
+++ resolved
@@ -289,13 +289,8 @@
 lemma interior_subset_iff : interior s ⊆ t ↔ ∀ U, IsOpen U → U ⊆ s → U ⊆ t := by
   simp [interior]
 
-<<<<<<< HEAD
 @[mono, gcongr]
-theorem interior_mono {s t : Set α} (h : s ⊆ t) : interior s ⊆ interior t :=
-=======
-@[mono]
 theorem interior_mono (h : s ⊆ t) : interior s ⊆ interior t :=
->>>>>>> 34bbb84e
   interior_maximal (Subset.trans interior_subset h) isOpen_interior
 #align interior_mono interior_mono
 
@@ -437,13 +432,8 @@
   (hs.closure_subset_iff.trans Set.singleton_subset_iff).symm
 #align is_closed.mem_iff_closure_subset IsClosed.mem_iff_closure_subset
 
-<<<<<<< HEAD
 @[mono, gcongr]
-theorem closure_mono {s t : Set α} (h : s ⊆ t) : closure s ⊆ closure t :=
-=======
-@[mono]
 theorem closure_mono (h : s ⊆ t) : closure s ⊆ closure t :=
->>>>>>> 34bbb84e
   closure_minimal (Subset.trans h subset_closure) isClosed_closure
 #align closure_mono closure_mono
 
