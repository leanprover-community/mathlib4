/-
Copyright (c) 2017 Johannes Hölzl. All rights reserved.
Released under Apache 2.0 license as described in the file LICENSE.
Authors: Johannes Hölzl, Mario Carneiro, Jeremy Avigad
-/
import Mathlib.Algebra.Function.Support
import Mathlib.Order.Filter.Lift
import Mathlib.Order.Filter.Ultrafilter
import Mathlib.Tactic.Continuity

#align_import topology.basic from "leanprover-community/mathlib"@"e354e865255654389cc46e6032160238df2e0f40"

/-!
# Basic theory of topological spaces.

The main definition is the type class `TopologicalSpace X` which endows a type `X` with a topology.
Then `Set X` gets predicates `IsOpen`, `IsClosed` and functions `interior`, `closure` and
`frontier`. Each point `x` of `X` gets a neighborhood filter `𝓝 x`. A filter `F` on `X` has
`x` as a cluster point if `ClusterPt x F : 𝓝 x ⊓ F ≠ ⊥`. A map `f : α → X` clusters at `x`
along `F : Filter α` if `MapClusterPt x F f : ClusterPt x (map f F)`. In particular
the notion of cluster point of a sequence `u` is `MapClusterPt x atTop u`.

For topological spaces `X` and `Y`, a function `f : X → Y` and a point `x : X`,
`ContinuousAt f x` means `f` is continuous at `x`, and global continuity is
`Continuous f`. There is also a version of continuity `PContinuous` for
partially defined functions.

## Notation

* `𝓝 x`: the filter `nhds x` of neighborhoods of a point `x`;
* `𝓟 s`: the principal filter of a set `s`;
* `𝓝[s] x`: the filter `nhdsWithin x s` of neighborhoods of a point `x` within a set `s`;
* `𝓝[≤] x`: the filter `nhdsWithin x (Set.Iic x)` of left-neighborhoods of `x`;
* `𝓝[≥] x`: the filter `nhdsWithin x (Set.Ici x)` of right-neighborhoods of `x`;
* `𝓝[<] x`: the filter `nhdsWithin x (Set.Iio x)` of punctured left-neighborhoods of `x`;
* `𝓝[>] x`: the filter `nhdsWithin x (Set.Ioi x)` of punctured right-neighborhoods of `x`;
* `𝓝[≠] x`: the filter `nhdsWithin x {x}ᶜ` of punctured neighborhoods of `x`.

## Implementation notes

Topology in mathlib heavily uses filters (even more than in Bourbaki). See explanations in
<https://leanprover-community.github.io/theories/topology.html>.

## References

* [N. Bourbaki, *General Topology*][bourbaki1966]
* [I. M. James, *Topologies and Uniformities*][james1999]

## Tags

topological space, interior, closure, frontier, neighborhood, continuity, continuous function
-/

noncomputable section

open Set Filter

universe u v w x

/-!
### Topological spaces
-/


/-- A topology on `X`. -/
@[to_additive existing TopologicalSpace]
class TopologicalSpace (X : Type u) where
  /-- A predicate saying that a set is an open set. Use `IsOpen` in the root namespace instead. -/
  protected IsOpen : Set X → Prop
  /-- The set representing the whole space is an open set. Use `isOpen_univ` in the root namespace
  instead. -/
  protected isOpen_univ : IsOpen univ
  /-- The intersection of two open sets is an open set. Use `IsOpen.inter` instead. -/
  protected isOpen_inter : ∀ s t, IsOpen s → IsOpen t → IsOpen (s ∩ t)
  /-- The union of a family of open sets is an open set. Use `isOpen_sUnion` in the root namespace
  instead. -/
  protected isOpen_sUnion : ∀ s, (∀ t ∈ s, IsOpen t) → IsOpen (⋃₀ s)
#align topological_space TopologicalSpace

/-- A constructor for topologies by specifying the closed sets,
and showing that they satisfy the appropriate conditions. -/
def TopologicalSpace.ofClosed {X : Type u} (T : Set (Set X)) (empty_mem : ∅ ∈ T)
    (sInter_mem : ∀ A, A ⊆ T → ⋂₀ A ∈ T)
    (union_mem : ∀ A, A ∈ T → ∀ B, B ∈ T → A ∪ B ∈ T) : TopologicalSpace X where
  IsOpen X := Xᶜ ∈ T
  isOpen_univ := by simp [empty_mem]
  isOpen_inter s t hs ht := by simpa only [compl_inter] using union_mem sᶜ hs tᶜ ht
  isOpen_sUnion s hs := by
    simp only [Set.compl_sUnion]
    exact sInter_mem (compl '' s) fun z ⟨y, hy, hz⟩ => hz ▸ hs y hy
#align topological_space.of_closed TopologicalSpace.ofClosed

section TopologicalSpace

variable {X : Type u} {Y : Type v} {ι : Sort w} {α β : Type*}
  {x : X} {s s₁ s₂ t : Set X} {p p₁ p₂ : X → Prop}

/-- `IsOpen s` means that `s` is open in the ambient topological space on `X` -/
def IsOpen [TopologicalSpace X] : Set X → Prop := TopologicalSpace.IsOpen
#align is_open IsOpen

set_option quotPrecheck false in
/-- Notation for `IsOpen` with respect to a non-standard topology. -/
scoped[Topology] notation (name := IsOpen_of) "IsOpen[" t "]" => @IsOpen _ t

open Topology

lemma isOpen_mk {p h₁ h₂ h₃} : IsOpen[⟨p, h₁, h₂, h₃⟩] s ↔ p s := Iff.rfl
#align is_open_mk isOpen_mk

@[ext]
protected theorem TopologicalSpace.ext :
    ∀ {f g : TopologicalSpace X}, IsOpen[f] = IsOpen[g] → f = g
  | ⟨_, _, _, _⟩, ⟨_, _, _, _⟩, rfl => rfl
#align topological_space_eq TopologicalSpace.ext

section

variable [TopologicalSpace X]

@[simp] theorem isOpen_univ : IsOpen (univ : Set X) := TopologicalSpace.isOpen_univ
#align is_open_univ isOpen_univ

theorem IsOpen.inter (h₁ : IsOpen s₁) (h₂ : IsOpen s₂) : IsOpen (s₁ ∩ s₂) :=
  TopologicalSpace.isOpen_inter s₁ s₂ h₁ h₂
#align is_open.inter IsOpen.inter

theorem isOpen_sUnion {s : Set (Set X)} (h : ∀ t ∈ s, IsOpen t) : IsOpen (⋃₀ s) :=
  TopologicalSpace.isOpen_sUnion s h
#align is_open_sUnion isOpen_sUnion

end

protected theorem TopologicalSpace.ext_iff {t t' : TopologicalSpace X} :
    t = t' ↔ ∀ s, IsOpen[t] s ↔ IsOpen[t'] s :=
  ⟨fun h s => h ▸ Iff.rfl, fun h => by ext; exact h _⟩
#align topological_space_eq_iff TopologicalSpace.ext_iff

theorem isOpen_fold {t : TopologicalSpace X} : t.IsOpen s = IsOpen[t] s :=
  rfl
#align is_open_fold isOpen_fold

variable [TopologicalSpace X]

theorem isOpen_iUnion {f : ι → Set X} (h : ∀ i, IsOpen (f i)) : IsOpen (⋃ i, f i) :=
  isOpen_sUnion (forall_range_iff.2 h)
#align is_open_Union isOpen_iUnion

theorem isOpen_biUnion {s : Set α} {f : α → Set X} (h : ∀ i ∈ s, IsOpen (f i)) :
    IsOpen (⋃ i ∈ s, f i) :=
  isOpen_iUnion fun i => isOpen_iUnion fun hi => h i hi
#align is_open_bUnion isOpen_biUnion

theorem IsOpen.union (h₁ : IsOpen s₁) (h₂ : IsOpen s₂) : IsOpen (s₁ ∪ s₂) := by
  rw [union_eq_iUnion]; exact isOpen_iUnion (Bool.forall_bool.2 ⟨h₂, h₁⟩)
#align is_open.union IsOpen.union

lemma isOpen_iff_of_cover {f : α → Set X} (ho : ∀ i, IsOpen (f i)) (hU : (⋃ i, f i) = univ) :
    IsOpen s ↔ ∀ i, IsOpen (f i ∩ s) := by
  refine ⟨fun h i ↦ (ho i).inter h, fun h ↦ ?_⟩
  rw [← s.inter_univ, inter_comm, ← hU, iUnion_inter]
  exact isOpen_iUnion fun i ↦ h i

@[simp] theorem isOpen_empty : IsOpen (∅ : Set X) := by
  rw [← sUnion_empty]; exact isOpen_sUnion fun a => False.elim
#align is_open_empty isOpen_empty

theorem Set.Finite.isOpen_sInter {s : Set (Set X)} (hs : s.Finite) :
    (∀ t ∈ s, IsOpen t) → IsOpen (⋂₀ s) :=
  Finite.induction_on hs (fun _ => by rw [sInter_empty]; exact isOpen_univ) fun _ _ ih h => by
    simp only [sInter_insert, ball_insert_iff] at h ⊢
    exact h.1.inter (ih h.2)
#align is_open_sInter Set.Finite.isOpen_sInter

theorem Set.Finite.isOpen_biInter {s : Set α} {f : α → Set X} (hs : s.Finite)
    (h : ∀ i ∈ s, IsOpen (f i)) :
    IsOpen (⋂ i ∈ s, f i) :=
  sInter_image f s ▸ (hs.image _).isOpen_sInter (ball_image_iff.2 h)
#align is_open_bInter Set.Finite.isOpen_biInter

theorem isOpen_iInter_of_finite [Finite ι] {s : ι → Set X} (h : ∀ i, IsOpen (s i)) :
    IsOpen (⋂ i, s i) :=
  (finite_range _).isOpen_sInter  (forall_range_iff.2 h)
#align is_open_Inter isOpen_iInter_of_finite

theorem isOpen_biInter_finset {s : Finset α} {f : α → Set X} (h : ∀ i ∈ s, IsOpen (f i)) :
    IsOpen (⋂ i ∈ s, f i) :=
  s.finite_toSet.isOpen_biInter h
#align is_open_bInter_finset isOpen_biInter_finset

@[simp] -- porting note: added `simp`
theorem isOpen_const {p : Prop} : IsOpen { _x : X | p } := by by_cases p <;> simp [*]
#align is_open_const isOpen_const

theorem IsOpen.and : IsOpen { x | p₁ x } → IsOpen { x | p₂ x } → IsOpen { x | p₁ x ∧ p₂ x } :=
  IsOpen.inter
#align is_open.and IsOpen.and

/-- A set is closed if its complement is open -/
class IsClosed (s : Set X) : Prop where
  /-- The complement of a closed set is an open set. -/
  isOpen_compl : IsOpen sᶜ
#align is_closed IsClosed

set_option quotPrecheck false in
/-- Notation for `IsClosed` with respect to a non-standard topology. -/
scoped[Topology] notation (name := IsClosed_of) "IsClosed[" t "]" => @IsClosed _ t

@[simp] theorem isOpen_compl_iff : IsOpen sᶜ ↔ IsClosed s :=
  ⟨fun h => ⟨h⟩, fun h => h.isOpen_compl⟩
#align is_open_compl_iff isOpen_compl_iff

theorem TopologicalSpace.ext_iff_isClosed {t₁ t₂ : TopologicalSpace X} :
    t₁ = t₂ ↔ ∀ s, IsClosed[t₁] s ↔ IsClosed[t₂] s := by
  rw [TopologicalSpace.ext_iff, compl_surjective.forall]
  simp only [@isOpen_compl_iff _ _ t₁, @isOpen_compl_iff _ _ t₂]

alias ⟨_, TopologicalSpace.ext_isClosed⟩ := TopologicalSpace.ext_iff_isClosed

-- porting note: new lemma
theorem isClosed_const {p : Prop} : IsClosed { _x : X | p } := ⟨isOpen_const (p := ¬p)⟩

@[simp] theorem isClosed_empty : IsClosed (∅ : Set X) := isClosed_const
#align is_closed_empty isClosed_empty

@[simp] theorem isClosed_univ : IsClosed (univ : Set X) := isClosed_const
#align is_closed_univ isClosed_univ

theorem IsClosed.union : IsClosed s₁ → IsClosed s₂ → IsClosed (s₁ ∪ s₂) := by
  simpa only [← isOpen_compl_iff, compl_union] using IsOpen.inter
#align is_closed.union IsClosed.union

theorem isClosed_sInter {s : Set (Set X)} : (∀ t ∈ s, IsClosed t) → IsClosed (⋂₀ s) := by
  simpa only [← isOpen_compl_iff, compl_sInter, sUnion_image] using isOpen_biUnion
#align is_closed_sInter isClosed_sInter

theorem isClosed_iInter {f : ι → Set X} (h : ∀ i, IsClosed (f i)) : IsClosed (⋂ i, f i) :=
  isClosed_sInter <| forall_range_iff.2 h
#align is_closed_Inter isClosed_iInter

theorem isClosed_biInter {s : Set α} {f : α → Set X} (h : ∀ i ∈ s, IsClosed (f i)) :
    IsClosed (⋂ i ∈ s, f i) :=
  isClosed_iInter fun i => isClosed_iInter <| h i
#align is_closed_bInter isClosed_biInter

@[simp]
theorem isClosed_compl_iff {s : Set X} : IsClosed sᶜ ↔ IsOpen s := by
  rw [← isOpen_compl_iff, compl_compl]
#align is_closed_compl_iff isClosed_compl_iff

alias ⟨_, IsOpen.isClosed_compl⟩ := isClosed_compl_iff
#align is_open.is_closed_compl IsOpen.isClosed_compl

theorem IsOpen.sdiff (h₁ : IsOpen s) (h₂ : IsClosed t) : IsOpen (s \ t) :=
  IsOpen.inter h₁ h₂.isOpen_compl
#align is_open.sdiff IsOpen.sdiff

theorem IsClosed.inter (h₁ : IsClosed s₁) (h₂ : IsClosed s₂) : IsClosed (s₁ ∩ s₂) := by
  rw [← isOpen_compl_iff] at *
  rw [compl_inter]
  exact IsOpen.union h₁ h₂
#align is_closed.inter IsClosed.inter

theorem IsClosed.sdiff (h₁ : IsClosed s) (h₂ : IsOpen t) : IsClosed (s \ t) :=
  IsClosed.inter h₁ (isClosed_compl_iff.mpr h₂)
#align is_closed.sdiff IsClosed.sdiff

theorem Set.Finite.isClosed_biUnion {s : Set α} {f : α → Set X} (hs : s.Finite)
    (h : ∀ i ∈ s, IsClosed (f i)) :
    IsClosed (⋃ i ∈ s, f i) := by
  simp only [← isOpen_compl_iff, compl_iUnion] at *
  exact hs.isOpen_biInter h
#align is_closed_bUnion Set.Finite.isClosed_biUnion

lemma isClosed_biUnion_finset {s : Finset α} {f : α → Set X} (h : ∀ i ∈ s, IsClosed (f i)) :
    IsClosed (⋃ i ∈ s, f i) :=
  s.finite_toSet.isClosed_biUnion h

theorem isClosed_iUnion_of_finite [Finite ι] {s : ι → Set X} (h : ∀ i, IsClosed (s i)) :
    IsClosed (⋃ i, s i) := by
  simp only [← isOpen_compl_iff, compl_iUnion] at *
  exact isOpen_iInter_of_finite h
#align is_closed_Union isClosed_iUnion_of_finite

theorem isClosed_imp {p q : X → Prop} (hp : IsOpen { x | p x }) (hq : IsClosed { x | q x }) :
    IsClosed { x | p x → q x } := by
  simpa only [imp_iff_not_or] using hp.isClosed_compl.union hq
#align is_closed_imp isClosed_imp

theorem IsClosed.not : IsClosed { a | p a } → IsOpen { a | ¬p a } :=
  isOpen_compl_iff.mpr
#align is_closed.not IsClosed.not

/-!
### Interior of a set
-/

/-- The interior of a set `s` is the largest open subset of `s`. -/
def interior (s : Set X) : Set X :=
  ⋃₀ { t | IsOpen t ∧ t ⊆ s }
#align interior interior

-- porting note: use `∃ t, t ⊆ s ∧ _` instead of `∃ t ⊆ s, _`
theorem mem_interior : x ∈ interior s ↔ ∃ t, t ⊆ s ∧ IsOpen t ∧ x ∈ t := by
  simp only [interior, mem_sUnion, mem_setOf_eq, and_assoc, and_left_comm]
#align mem_interior mem_interiorₓ

@[simp]
theorem isOpen_interior : IsOpen (interior s) :=
  isOpen_sUnion fun _ => And.left
#align is_open_interior isOpen_interior

theorem interior_subset : interior s ⊆ s :=
  sUnion_subset fun _ => And.right
#align interior_subset interior_subset

theorem interior_maximal (h₁ : t ⊆ s) (h₂ : IsOpen t) : t ⊆ interior s :=
  subset_sUnion_of_mem ⟨h₂, h₁⟩
#align interior_maximal interior_maximal

theorem IsOpen.interior_eq (h : IsOpen s) : interior s = s :=
  interior_subset.antisymm (interior_maximal (Subset.refl s) h)
#align is_open.interior_eq IsOpen.interior_eq

theorem interior_eq_iff_isOpen : interior s = s ↔ IsOpen s :=
  ⟨fun h => h ▸ isOpen_interior, IsOpen.interior_eq⟩
#align interior_eq_iff_is_open interior_eq_iff_isOpen

theorem subset_interior_iff_isOpen : s ⊆ interior s ↔ IsOpen s := by
  simp only [interior_eq_iff_isOpen.symm, Subset.antisymm_iff, interior_subset, true_and]
#align subset_interior_iff_is_open subset_interior_iff_isOpen

theorem IsOpen.subset_interior_iff (h₁ : IsOpen s) : s ⊆ interior t ↔ s ⊆ t :=
  ⟨fun h => Subset.trans h interior_subset, fun h₂ => interior_maximal h₂ h₁⟩
#align is_open.subset_interior_iff IsOpen.subset_interior_iff

theorem subset_interior_iff : t ⊆ interior s ↔ ∃ U, IsOpen U ∧ t ⊆ U ∧ U ⊆ s :=
  ⟨fun h => ⟨interior s, isOpen_interior, h, interior_subset⟩, fun ⟨_U, hU, htU, hUs⟩ =>
    htU.trans (interior_maximal hUs hU)⟩
#align subset_interior_iff subset_interior_iff

lemma interior_subset_iff : interior s ⊆ t ↔ ∀ U, IsOpen U → U ⊆ s → U ⊆ t := by
  simp [interior]

@[mono]
theorem interior_mono (h : s ⊆ t) : interior s ⊆ interior t :=
  interior_maximal (Subset.trans interior_subset h) isOpen_interior
#align interior_mono interior_mono

@[simp]
theorem interior_empty : interior (∅ : Set X) = ∅ :=
  isOpen_empty.interior_eq
#align interior_empty interior_empty

@[simp]
theorem interior_univ : interior (univ : Set X) = univ :=
  isOpen_univ.interior_eq
#align interior_univ interior_univ

@[simp]
theorem interior_eq_univ : interior s = univ ↔ s = univ :=
  ⟨fun h => univ_subset_iff.mp <| h.symm.trans_le interior_subset, fun h => h.symm ▸ interior_univ⟩
#align interior_eq_univ interior_eq_univ

@[simp]
theorem interior_interior : interior (interior s) = interior s :=
  isOpen_interior.interior_eq
#align interior_interior interior_interior

@[simp]
theorem interior_inter : interior (s ∩ t) = interior s ∩ interior t :=
  (Monotone.map_inf_le (fun _ _ ↦ interior_mono) s t).antisymm <|
    interior_maximal (inter_subset_inter interior_subset interior_subset) <|
      isOpen_interior.inter isOpen_interior
#align interior_inter interior_inter

theorem Set.Finite.interior_biInter {ι : Type*} {s : Set ι} (hs : s.Finite) (f : ι → Set X) :
    interior (⋂ i ∈ s, f i) = ⋂ i ∈ s, interior (f i) :=
  hs.induction_on (by simp) <| by intros; simp [*]

theorem Set.Finite.interior_sInter {S : Set (Set X)} (hS : S.Finite) :
    interior (⋂₀ S) = ⋂ s ∈ S, interior s := by
  rw [sInter_eq_biInter, hS.interior_biInter]

@[simp]
theorem Finset.interior_iInter {ι : Type*} (s : Finset ι) (f : ι → Set X) :
    interior (⋂ i ∈ s, f i) = ⋂ i ∈ s, interior (f i) :=
  s.finite_toSet.interior_biInter f
#align finset.interior_Inter Finset.interior_iInter

@[simp]
theorem interior_iInter_of_finite [Finite ι] (f : ι → Set X) :
    interior (⋂ i, f i) = ⋂ i, interior (f i) := by
  rw [← sInter_range, (finite_range f).interior_sInter, biInter_range]
#align interior_Inter interior_iInter_of_finite

theorem interior_union_isClosed_of_interior_empty (h₁ : IsClosed s)
    (h₂ : interior t = ∅) : interior (s ∪ t) = interior s :=
  have : interior (s ∪ t) ⊆ s := fun x ⟨u, ⟨(hu₁ : IsOpen u), (hu₂ : u ⊆ s ∪ t)⟩, (hx₁ : x ∈ u)⟩ =>
    by_contradiction fun hx₂ : x ∉ s =>
      have : u \ s ⊆ t := fun x ⟨h₁, h₂⟩ => Or.resolve_left (hu₂ h₁) h₂
      have : u \ s ⊆ interior t := by rwa [(IsOpen.sdiff hu₁ h₁).subset_interior_iff]
      have : u \ s ⊆ ∅ := by rwa [h₂] at this
      this ⟨hx₁, hx₂⟩
  Subset.antisymm (interior_maximal this isOpen_interior) (interior_mono <| subset_union_left _ _)
#align interior_union_is_closed_of_interior_empty interior_union_isClosed_of_interior_empty

theorem isOpen_iff_forall_mem_open : IsOpen s ↔ ∀ x ∈ s, ∃ t, t ⊆ s ∧ IsOpen t ∧ x ∈ t := by
  rw [← subset_interior_iff_isOpen]
  simp only [subset_def, mem_interior]
#align is_open_iff_forall_mem_open isOpen_iff_forall_mem_open

theorem interior_iInter_subset (s : ι → Set X) : interior (⋂ i, s i) ⊆ ⋂ i, interior (s i) :=
  subset_iInter fun _ => interior_mono <| iInter_subset _ _
#align interior_Inter_subset interior_iInter_subset

theorem interior_iInter₂_subset (p : ι → Sort*) (s : ∀ i, p i → Set X) :
    interior (⋂ (i) (j), s i j) ⊆ ⋂ (i) (j), interior (s i j) :=
  (interior_iInter_subset _).trans <| iInter_mono fun _ => interior_iInter_subset _
#align interior_Inter₂_subset interior_iInter₂_subset

theorem interior_sInter_subset (S : Set (Set X)) : interior (⋂₀ S) ⊆ ⋂ s ∈ S, interior s :=
  calc
    interior (⋂₀ S) = interior (⋂ s ∈ S, s) := by rw [sInter_eq_biInter]
    _ ⊆ ⋂ s ∈ S, interior s := interior_iInter₂_subset _ _
#align interior_sInter_subset interior_sInter_subset

/-!
### Closure of a set
-/


/-- The closure of `s` is the smallest closed set containing `s`. -/
def closure (s : Set X) : Set X :=
  ⋂₀ { t | IsClosed t ∧ s ⊆ t }
#align closure closure

set_option quotPrecheck false in
/-- Notation for `closure` with respect to a non-standard topology. -/
scoped[Topology] notation (name := closure_of) "closure[" t "]" => @closure _ t

@[simp]
theorem isClosed_closure : IsClosed (closure s) :=
  isClosed_sInter fun _ => And.left
#align is_closed_closure isClosed_closure

theorem subset_closure : s ⊆ closure s :=
  subset_sInter fun _ => And.right
#align subset_closure subset_closure

theorem not_mem_of_not_mem_closure {P : X} (hP : P ∉ closure s) : P ∉ s := fun h =>
  hP (subset_closure h)
#align not_mem_of_not_mem_closure not_mem_of_not_mem_closure

theorem closure_minimal (h₁ : s ⊆ t) (h₂ : IsClosed t) : closure s ⊆ t :=
  sInter_subset_of_mem ⟨h₂, h₁⟩
#align closure_minimal closure_minimal

theorem Disjoint.closure_left (hd : Disjoint s t) (ht : IsOpen t) :
    Disjoint (closure s) t :=
  disjoint_compl_left.mono_left <| closure_minimal hd.subset_compl_right ht.isClosed_compl
#align disjoint.closure_left Disjoint.closure_left

theorem Disjoint.closure_right (hd : Disjoint s t) (hs : IsOpen s) :
    Disjoint s (closure t) :=
  (hd.symm.closure_left hs).symm
#align disjoint.closure_right Disjoint.closure_right

theorem IsClosed.closure_eq (h : IsClosed s) : closure s = s :=
  Subset.antisymm (closure_minimal (Subset.refl s) h) subset_closure
#align is_closed.closure_eq IsClosed.closure_eq

theorem IsClosed.closure_subset (hs : IsClosed s) : closure s ⊆ s :=
  closure_minimal (Subset.refl _) hs
#align is_closed.closure_subset IsClosed.closure_subset

theorem IsClosed.closure_subset_iff (h₁ : IsClosed t) : closure s ⊆ t ↔ s ⊆ t :=
  ⟨Subset.trans subset_closure, fun h => closure_minimal h h₁⟩
#align is_closed.closure_subset_iff IsClosed.closure_subset_iff

theorem IsClosed.mem_iff_closure_subset (hs : IsClosed s) :
    x ∈ s ↔ closure ({x} : Set X) ⊆ s :=
  (hs.closure_subset_iff.trans Set.singleton_subset_iff).symm
#align is_closed.mem_iff_closure_subset IsClosed.mem_iff_closure_subset

@[mono]
theorem closure_mono (h : s ⊆ t) : closure s ⊆ closure t :=
  closure_minimal (Subset.trans h subset_closure) isClosed_closure
#align closure_mono closure_mono

theorem monotone_closure (X : Type*) [TopologicalSpace X] : Monotone (@closure X _) := fun _ _ =>
  closure_mono
#align monotone_closure monotone_closure

theorem diff_subset_closure_iff : s \ t ⊆ closure t ↔ s ⊆ closure t := by
  rw [diff_subset_iff, union_eq_self_of_subset_left subset_closure]
#align diff_subset_closure_iff diff_subset_closure_iff

theorem closure_inter_subset_inter_closure (s t : Set X) :
    closure (s ∩ t) ⊆ closure s ∩ closure t :=
  (monotone_closure X).map_inf_le s t
#align closure_inter_subset_inter_closure closure_inter_subset_inter_closure

theorem isClosed_of_closure_subset (h : closure s ⊆ s) : IsClosed s := by
  rw [subset_closure.antisymm h]; exact isClosed_closure
#align is_closed_of_closure_subset isClosed_of_closure_subset

theorem closure_eq_iff_isClosed : closure s = s ↔ IsClosed s :=
  ⟨fun h => h ▸ isClosed_closure, IsClosed.closure_eq⟩
#align closure_eq_iff_is_closed closure_eq_iff_isClosed

theorem closure_subset_iff_isClosed : closure s ⊆ s ↔ IsClosed s :=
  ⟨isClosed_of_closure_subset, IsClosed.closure_subset⟩
#align closure_subset_iff_is_closed closure_subset_iff_isClosed

@[simp]
theorem closure_empty : closure (∅ : Set X) = ∅ :=
  isClosed_empty.closure_eq
#align closure_empty closure_empty

@[simp]
theorem closure_empty_iff (s : Set X) : closure s = ∅ ↔ s = ∅ :=
  ⟨subset_eq_empty subset_closure, fun h => h.symm ▸ closure_empty⟩
#align closure_empty_iff closure_empty_iff

@[simp]
theorem closure_nonempty_iff : (closure s).Nonempty ↔ s.Nonempty := by
  simp only [nonempty_iff_ne_empty, Ne.def, closure_empty_iff]
#align closure_nonempty_iff closure_nonempty_iff

alias ⟨Set.Nonempty.of_closure, Set.Nonempty.closure⟩ := closure_nonempty_iff
#align set.nonempty.of_closure Set.Nonempty.of_closure
#align set.nonempty.closure Set.Nonempty.closure

@[simp]
theorem closure_univ : closure (univ : Set X) = univ :=
  isClosed_univ.closure_eq
#align closure_univ closure_univ

@[simp]
theorem closure_closure : closure (closure s) = closure s :=
  isClosed_closure.closure_eq
#align closure_closure closure_closure

theorem closure_eq_compl_interior_compl : closure s = (interior sᶜ)ᶜ := by
  rw [interior, closure, compl_sUnion, compl_image_set_of]
  simp only [compl_subset_compl, isOpen_compl_iff]
#align closure_eq_compl_interior_compl closure_eq_compl_interior_compl

@[simp]
theorem closure_union : closure (s ∪ t) = closure s ∪ closure t := by
  simp [closure_eq_compl_interior_compl, compl_inter]
#align closure_union closure_union

theorem Set.Finite.closure_biUnion {ι : Type*} {s : Set ι} (hs : s.Finite) (f : ι → Set X) :
    closure (⋃ i ∈ s, f i) = ⋃ i ∈ s, closure (f i) := by
  simp [closure_eq_compl_interior_compl, hs.interior_biInter]

theorem Set.Finite.closure_sUnion {S : Set (Set X)} (hS : S.Finite) :
    closure (⋃₀ S) = ⋃ s ∈ S, closure s := by
  rw [sUnion_eq_biUnion, hS.closure_biUnion]

@[simp]
theorem Finset.closure_biUnion {ι : Type*} (s : Finset ι) (f : ι → Set X) :
    closure (⋃ i ∈ s, f i) = ⋃ i ∈ s, closure (f i) :=
  s.finite_toSet.closure_biUnion f
#align finset.closure_bUnion Finset.closure_biUnion

@[simp]
theorem closure_iUnion_of_finite [Finite ι] (f : ι → Set X) :
    closure (⋃ i, f i) = ⋃ i, closure (f i) := by
  rw [← sUnion_range, (finite_range _).closure_sUnion, biUnion_range]
#align closure_Union closure_iUnion_of_finite

theorem interior_subset_closure : interior s ⊆ closure s :=
  Subset.trans interior_subset subset_closure
#align interior_subset_closure interior_subset_closure

@[simp]
theorem interior_compl : interior sᶜ = (closure s)ᶜ := by
  simp [closure_eq_compl_interior_compl]
#align interior_compl interior_compl

@[simp]
theorem closure_compl : closure sᶜ = (interior s)ᶜ := by
  simp [closure_eq_compl_interior_compl]
#align closure_compl closure_compl

theorem mem_closure_iff :
    x ∈ closure s ↔ ∀ o, IsOpen o → x ∈ o → (o ∩ s).Nonempty :=
  ⟨fun h o oo ao =>
    by_contradiction fun os =>
      have : s ⊆ oᶜ := fun x xs xo => os ⟨x, xo, xs⟩
      closure_minimal this (isClosed_compl_iff.2 oo) h ao,
    fun H _ ⟨h₁, h₂⟩ =>
    by_contradiction fun nc =>
      let ⟨_, hc, hs⟩ := H _ h₁.isOpen_compl nc
      hc (h₂ hs)⟩
#align mem_closure_iff mem_closure_iff

theorem closure_inter_open_nonempty_iff (h : IsOpen t) :
    (closure s ∩ t).Nonempty ↔ (s ∩ t).Nonempty :=
  ⟨fun ⟨_x, hxcs, hxt⟩ => inter_comm t s ▸ mem_closure_iff.1 hxcs t h hxt, fun h =>
    h.mono <| inf_le_inf_right t subset_closure⟩
#align closure_inter_open_nonempty_iff closure_inter_open_nonempty_iff

theorem Filter.le_lift'_closure (l : Filter X) : l ≤ l.lift' closure :=
  le_lift'.2 fun _ h => mem_of_superset h subset_closure
#align filter.le_lift'_closure Filter.le_lift'_closure

theorem Filter.HasBasis.lift'_closure {l : Filter X} {p : ι → Prop} {s : ι → Set X}
    (h : l.HasBasis p s) : (l.lift' closure).HasBasis p fun i => closure (s i) :=
  h.lift' (monotone_closure X)
#align filter.has_basis.lift'_closure Filter.HasBasis.lift'_closure

theorem Filter.HasBasis.lift'_closure_eq_self {l : Filter X} {p : ι → Prop} {s : ι → Set X}
    (h : l.HasBasis p s) (hc : ∀ i, p i → IsClosed (s i)) : l.lift' closure = l :=
  le_antisymm (h.ge_iff.2 fun i hi => (hc i hi).closure_eq ▸ mem_lift' (h.mem_of_mem hi))
    l.le_lift'_closure
#align filter.has_basis.lift'_closure_eq_self Filter.HasBasis.lift'_closure_eq_self

@[simp]
theorem Filter.lift'_closure_eq_bot {l : Filter X} : l.lift' closure = ⊥ ↔ l = ⊥ :=
  ⟨fun h => bot_unique <| h ▸ l.le_lift'_closure, fun h =>
    h.symm ▸ by rw [lift'_bot (monotone_closure _), closure_empty, principal_empty]⟩
#align filter.lift'_closure_eq_bot Filter.lift'_closure_eq_bot

/-- A set is dense in a topological space if every point belongs to its closure. -/
def Dense (s : Set X) : Prop :=
  ∀ x, x ∈ closure s
#align dense Dense

theorem dense_iff_closure_eq : Dense s ↔ closure s = univ :=
  eq_univ_iff_forall.symm
#align dense_iff_closure_eq dense_iff_closure_eq

alias ⟨Dense.closure_eq, _⟩ := dense_iff_closure_eq
#align dense.closure_eq Dense.closure_eq

theorem interior_eq_empty_iff_dense_compl : interior s = ∅ ↔ Dense sᶜ := by
  rw [dense_iff_closure_eq, closure_compl, compl_univ_iff]
#align interior_eq_empty_iff_dense_compl interior_eq_empty_iff_dense_compl

theorem Dense.interior_compl (h : Dense s) : interior sᶜ = ∅ :=
  interior_eq_empty_iff_dense_compl.2 <| by rwa [compl_compl]
#align dense.interior_compl Dense.interior_compl

/-- The closure of a set `s` is dense if and only if `s` is dense. -/
@[simp]
theorem dense_closure : Dense (closure s) ↔ Dense s := by
  rw [Dense, Dense, closure_closure]
#align dense_closure dense_closure

protected alias ⟨_, Dense.closure⟩ := dense_closure
alias ⟨Dense.of_closure, _⟩ := dense_closure
#align dense.of_closure Dense.of_closure
#align dense.closure Dense.closure

@[simp]
theorem dense_univ : Dense (univ : Set X) := fun _ => subset_closure trivial
#align dense_univ dense_univ

/-- A set is dense if and only if it has a nonempty intersection with each nonempty open set. -/
theorem dense_iff_inter_open :
    Dense s ↔ ∀ U, IsOpen U → U.Nonempty → (U ∩ s).Nonempty := by
  constructor <;> intro h
  · rintro U U_op ⟨x, x_in⟩
    exact mem_closure_iff.1 (h _) U U_op x_in
  · intro x
    rw [mem_closure_iff]
    intro U U_op x_in
    exact h U U_op ⟨_, x_in⟩
#align dense_iff_inter_open dense_iff_inter_open

alias ⟨Dense.inter_open_nonempty, _⟩ := dense_iff_inter_open
#align dense.inter_open_nonempty Dense.inter_open_nonempty

theorem Dense.exists_mem_open (hs : Dense s) {U : Set X} (ho : IsOpen U)
    (hne : U.Nonempty) : ∃ x ∈ s, x ∈ U :=
  let ⟨x, hx⟩ := hs.inter_open_nonempty U ho hne
  ⟨x, hx.2, hx.1⟩
#align dense.exists_mem_open Dense.exists_mem_open

theorem Dense.nonempty_iff (hs : Dense s) : s.Nonempty ↔ Nonempty X :=
  ⟨fun ⟨x, _⟩ => ⟨x⟩, fun ⟨x⟩ =>
    let ⟨y, hy⟩ := hs.inter_open_nonempty _ isOpen_univ ⟨x, trivial⟩
    ⟨y, hy.2⟩⟩
#align dense.nonempty_iff Dense.nonempty_iff

theorem Dense.nonempty [h : Nonempty X] (hs : Dense s) : s.Nonempty :=
  hs.nonempty_iff.2 h
#align dense.nonempty Dense.nonempty

@[mono]
theorem Dense.mono (h : s₁ ⊆ s₂) (hd : Dense s₁) : Dense s₂ := fun x =>
  closure_mono h (hd x)
#align dense.mono Dense.mono

/-- Complement to a singleton is dense if and only if the singleton is not an open set. -/
theorem dense_compl_singleton_iff_not_open :
    Dense ({x}ᶜ : Set X) ↔ ¬IsOpen ({x} : Set X) := by
  constructor
  · intro hd ho
    exact (hd.inter_open_nonempty _ ho (singleton_nonempty _)).ne_empty (inter_compl_self _)
  · refine' fun ho => dense_iff_inter_open.2 fun U hU hne => inter_compl_nonempty_iff.2 fun hUx => _
    obtain rfl : U = {x}
    exact eq_singleton_iff_nonempty_unique_mem.2 ⟨hne, hUx⟩
    exact ho hU
#align dense_compl_singleton_iff_not_open dense_compl_singleton_iff_not_open

/-!
### Frontier of a set
-/

/-- The frontier of a set is the set of points between the closure and interior. -/
def frontier (s : Set X) : Set X :=
  closure s \ interior s
#align frontier frontier

@[simp]
theorem closure_diff_interior (s : Set X) : closure s \ interior s = frontier s :=
  rfl
#align closure_diff_interior closure_diff_interior

/-- Interior and frontier are disjoint. -/
lemma disjoint_interior_frontier : Disjoint (interior s) (frontier s) := by
  rw [disjoint_iff_inter_eq_empty, ← closure_diff_interior, diff_eq,
    ← inter_assoc, inter_comm, ← inter_assoc, compl_inter_self, empty_inter]

@[simp]
theorem closure_diff_frontier (s : Set X) : closure s \ frontier s = interior s := by
  rw [frontier, diff_diff_right_self, inter_eq_self_of_subset_right interior_subset_closure]
#align closure_diff_frontier closure_diff_frontier

@[simp]
theorem self_diff_frontier (s : Set X) : s \ frontier s = interior s := by
  rw [frontier, diff_diff_right, diff_eq_empty.2 subset_closure,
    inter_eq_self_of_subset_right interior_subset, empty_union]
#align self_diff_frontier self_diff_frontier

theorem frontier_eq_closure_inter_closure : frontier s = closure s ∩ closure sᶜ := by
  rw [closure_compl, frontier, diff_eq]
#align frontier_eq_closure_inter_closure frontier_eq_closure_inter_closure

theorem frontier_subset_closure : frontier s ⊆ closure s :=
  diff_subset _ _
#align frontier_subset_closure frontier_subset_closure

theorem IsClosed.frontier_subset (hs : IsClosed s) : frontier s ⊆ s :=
  frontier_subset_closure.trans hs.closure_eq.subset
#align is_closed.frontier_subset IsClosed.frontier_subset

theorem frontier_closure_subset : frontier (closure s) ⊆ frontier s :=
  diff_subset_diff closure_closure.subset <| interior_mono subset_closure
#align frontier_closure_subset frontier_closure_subset

theorem frontier_interior_subset : frontier (interior s) ⊆ frontier s :=
  diff_subset_diff (closure_mono interior_subset) interior_interior.symm.subset
#align frontier_interior_subset frontier_interior_subset

/-- The complement of a set has the same frontier as the original set. -/
@[simp]
theorem frontier_compl (s : Set X) : frontier sᶜ = frontier s := by
  simp only [frontier_eq_closure_inter_closure, compl_compl, inter_comm]
#align frontier_compl frontier_compl

@[simp]
theorem frontier_univ : frontier (univ : Set X) = ∅ := by simp [frontier]
#align frontier_univ frontier_univ

@[simp]
theorem frontier_empty : frontier (∅ : Set X) = ∅ := by simp [frontier]
#align frontier_empty frontier_empty

theorem frontier_inter_subset (s t : Set X) :
    frontier (s ∩ t) ⊆ frontier s ∩ closure t ∪ closure s ∩ frontier t := by
  simp only [frontier_eq_closure_inter_closure, compl_inter, closure_union]
  refine' (inter_subset_inter_left _ (closure_inter_subset_inter_closure s t)).trans_eq _
  simp only [inter_distrib_left, inter_distrib_right, inter_assoc, inter_comm (closure t)]
#align frontier_inter_subset frontier_inter_subset

theorem frontier_union_subset (s t : Set X) :
    frontier (s ∪ t) ⊆ frontier s ∩ closure tᶜ ∪ closure sᶜ ∩ frontier t := by
  simpa only [frontier_compl, ← compl_union] using frontier_inter_subset sᶜ tᶜ
#align frontier_union_subset frontier_union_subset

theorem IsClosed.frontier_eq (hs : IsClosed s) : frontier s = s \ interior s := by
  rw [frontier, hs.closure_eq]
#align is_closed.frontier_eq IsClosed.frontier_eq

theorem IsOpen.frontier_eq (hs : IsOpen s) : frontier s = closure s \ s := by
  rw [frontier, hs.interior_eq]
#align is_open.frontier_eq IsOpen.frontier_eq

theorem IsOpen.inter_frontier_eq (hs : IsOpen s) : s ∩ frontier s = ∅ := by
  rw [hs.frontier_eq, inter_diff_self]
#align is_open.inter_frontier_eq IsOpen.inter_frontier_eq

/-- The frontier of a set is closed. -/
theorem isClosed_frontier : IsClosed (frontier s) := by
  rw [frontier_eq_closure_inter_closure]; exact IsClosed.inter isClosed_closure isClosed_closure
#align is_closed_frontier isClosed_frontier

/-- The frontier of a closed set has no interior point. -/
theorem interior_frontier (h : IsClosed s) : interior (frontier s) = ∅ := by
  have A : frontier s = s \ interior s := h.frontier_eq
  have B : interior (frontier s) ⊆ interior s := by rw [A]; exact interior_mono (diff_subset _ _)
  have C : interior (frontier s) ⊆ frontier s := interior_subset
  have : interior (frontier s) ⊆ interior s ∩ (s \ interior s) :=
    subset_inter B (by simpa [A] using C)
  rwa [inter_diff_self, subset_empty_iff] at this
#align interior_frontier interior_frontier

theorem closure_eq_interior_union_frontier (s : Set X) : closure s = interior s ∪ frontier s :=
  (union_diff_cancel interior_subset_closure).symm
#align closure_eq_interior_union_frontier closure_eq_interior_union_frontier

theorem closure_eq_self_union_frontier (s : Set X) : closure s = s ∪ frontier s :=
  (union_diff_cancel' interior_subset subset_closure).symm
#align closure_eq_self_union_frontier closure_eq_self_union_frontier

theorem Disjoint.frontier_left (ht : IsOpen t) (hd : Disjoint s t) : Disjoint (frontier s) t :=
  subset_compl_iff_disjoint_right.1 <|
    frontier_subset_closure.trans <| closure_minimal (disjoint_left.1 hd) <| isClosed_compl_iff.2 ht
#align disjoint.frontier_left Disjoint.frontier_left

theorem Disjoint.frontier_right (hs : IsOpen s) (hd : Disjoint s t) : Disjoint s (frontier t) :=
  (hd.symm.frontier_left hs).symm
#align disjoint.frontier_right Disjoint.frontier_right

theorem frontier_eq_inter_compl_interior :
    frontier s = (interior s)ᶜ ∩ (interior sᶜ)ᶜ := by
  rw [← frontier_compl, ← closure_compl, ← diff_eq, closure_diff_interior]
#align frontier_eq_inter_compl_interior frontier_eq_inter_compl_interior

theorem compl_frontier_eq_union_interior :
    (frontier s)ᶜ = interior s ∪ interior sᶜ := by
  rw [frontier_eq_inter_compl_interior]
  simp only [compl_inter, compl_compl]
#align compl_frontier_eq_union_interior compl_frontier_eq_union_interior

/-!
### Neighborhoods
-/

/-- A set is called a neighborhood of `x` if it contains an open set around `x`. The set of all
neighborhoods of `x` forms a filter, the neighborhood filter at `x`, is here defined as the
infimum over the principal filters of all open sets containing `x`. -/
irreducible_def nhds (x : X) : Filter X :=
  ⨅ s ∈ { s : Set X | x ∈ s ∧ IsOpen s }, 𝓟 s
#align nhds nhds
#align nhds_def nhds_def

/-- The "neighborhood within" filter. Elements of `𝓝[s] x` are sets containing the
intersection of `s` and a neighborhood of `x`. -/
def nhdsWithin (x : X) (s : Set X) : Filter X :=
  nhds x ⊓ 𝓟 s
#align nhds_within nhdsWithin

section

@[inherit_doc]
scoped[Topology] notation "𝓝" => nhds

@[inherit_doc]
scoped[Topology] notation "𝓝[" s "] " x:100 => nhdsWithin x s

/-- Notation for the filter of punctured neighborhoods of a point. -/
scoped[Topology] notation3 "𝓝[≠] " x:100 => nhdsWithin x (@singleton _ (Set _) instSingletonSet x)ᶜ

/-- Notation for the filter of right neighborhoods of a point. -/
scoped[Topology] notation3 "𝓝[≥] " x:100 => nhdsWithin x (Set.Ici x)

/-- Notation for the filter of left neighborhoods of a point. -/
scoped[Topology] notation3 "𝓝[≤] " x:100 => nhdsWithin x (Set.Iic x)

/-- Notation for the filter of punctured right neighborhoods of a point. -/
scoped[Topology] notation3 "𝓝[>] " x:100 => nhdsWithin x (Set.Ioi x)

/-- Notation for the filter of punctured left neighborhoods of a point. -/
scoped[Topology] notation3 "𝓝[<] " x:100 => nhdsWithin x (Set.Iio x)

end

theorem nhds_def' (x : X) : 𝓝 x = ⨅ (s : Set X) (_ : IsOpen s) (_ : x ∈ s), 𝓟 s := by
  simp only [nhds_def, mem_setOf_eq, @and_comm (x ∈ _), iInf_and]
#align nhds_def' nhds_def'

/-- The open sets containing `x` are a basis for the neighborhood filter. See `nhds_basis_opens'`
for a variant using open neighborhoods instead. -/
theorem nhds_basis_opens (x : X) :
    (𝓝 x).HasBasis (fun s : Set X => x ∈ s ∧ IsOpen s) fun s => s := by
  rw [nhds_def]
  exact hasBasis_biInf_principal
    (fun s ⟨has, hs⟩ t ⟨hat, ht⟩ =>
      ⟨s ∩ t, ⟨⟨has, hat⟩, IsOpen.inter hs ht⟩, ⟨inter_subset_left _ _, inter_subset_right _ _⟩⟩)
    ⟨univ, ⟨mem_univ x, isOpen_univ⟩⟩
#align nhds_basis_opens nhds_basis_opens

theorem nhds_basis_closeds (x : X) : (𝓝 x).HasBasis (fun s : Set X => x ∉ s ∧ IsClosed s) compl :=
  ⟨fun t => (nhds_basis_opens x).mem_iff.trans <|
    compl_surjective.exists.trans <| by simp only [isOpen_compl_iff, mem_compl_iff]⟩
#align nhds_basis_closeds nhds_basis_closeds

/-- A filter lies below the neighborhood filter at `x` iff it contains every open set around `x`. -/
theorem le_nhds_iff {f} : f ≤ 𝓝 x ↔ ∀ s : Set X, x ∈ s → IsOpen s → s ∈ f := by simp [nhds_def]
#align le_nhds_iff le_nhds_iff

/-- To show a filter is above the neighborhood filter at `x`, it suffices to show that it is above
the principal filter of some open set `s` containing `x`. -/
theorem nhds_le_of_le {f} (h : x ∈ s) (o : IsOpen s) (sf : 𝓟 s ≤ f) : 𝓝 x ≤ f := by
  rw [nhds_def]; exact iInf₂_le_of_le s ⟨h, o⟩ sf
#align nhds_le_of_le nhds_le_of_le

-- porting note: use `∃ t, t ⊆ s ∧ _` instead of `∃ t ⊆ s, _`
theorem mem_nhds_iff : s ∈ 𝓝 x ↔ ∃ t, t ⊆ s ∧ IsOpen t ∧ x ∈ t :=
  (nhds_basis_opens x).mem_iff.trans <| exists_congr fun _ =>
    ⟨fun h => ⟨h.2, h.1.2, h.1.1⟩, fun h => ⟨⟨h.2.2, h.2.1⟩, h.1⟩⟩
#align mem_nhds_iff mem_nhds_iffₓ

/-- A predicate is true in a neighborhood of `x` iff it is true for all the points in an open set
containing `x`. -/
theorem eventually_nhds_iff {p : X → Prop} :
    (∀ᶠ x in 𝓝 x, p x) ↔ ∃ t : Set X, (∀ x ∈ t, p x) ∧ IsOpen t ∧ x ∈ t :=
  mem_nhds_iff.trans <| by simp only [subset_def, exists_prop, mem_setOf_eq]
#align eventually_nhds_iff eventually_nhds_iff

theorem mem_interior_iff_mem_nhds : x ∈ interior s ↔ s ∈ 𝓝 x :=
  mem_interior.trans mem_nhds_iff.symm
#align mem_interior_iff_mem_nhds mem_interior_iff_mem_nhds

theorem map_nhds {f : X → α} :
    map f (𝓝 x) = ⨅ s ∈ { s : Set X | x ∈ s ∧ IsOpen s }, 𝓟 (f '' s) :=
  ((nhds_basis_opens x).map f).eq_biInf
#align map_nhds map_nhds

theorem mem_of_mem_nhds : s ∈ 𝓝 x → x ∈ s := fun H =>
  let ⟨_t, ht, _, hs⟩ := mem_nhds_iff.1 H; ht hs
#align mem_of_mem_nhds mem_of_mem_nhds

/-- If a predicate is true in a neighborhood of `x`, then it is true for `x`. -/
theorem Filter.Eventually.self_of_nhds {p : X → Prop} (h : ∀ᶠ y in 𝓝 x, p y) : p x :=
  mem_of_mem_nhds h
#align filter.eventually.self_of_nhds Filter.Eventually.self_of_nhds

theorem IsOpen.mem_nhds (hs : IsOpen s) (hx : x ∈ s) : s ∈ 𝓝 x :=
  mem_nhds_iff.2 ⟨s, Subset.refl _, hs, hx⟩
#align is_open.mem_nhds IsOpen.mem_nhds

protected theorem IsOpen.mem_nhds_iff (hs : IsOpen s) : s ∈ 𝓝 x ↔ x ∈ s :=
  ⟨mem_of_mem_nhds, fun hx => mem_nhds_iff.2 ⟨s, Subset.rfl, hs, hx⟩⟩
#align is_open.mem_nhds_iff IsOpen.mem_nhds_iff

theorem IsClosed.compl_mem_nhds (hs : IsClosed s) (hx : x ∉ s) : sᶜ ∈ 𝓝 x :=
  hs.isOpen_compl.mem_nhds (mem_compl hx)
#align is_closed.compl_mem_nhds IsClosed.compl_mem_nhds

theorem IsOpen.eventually_mem (hs : IsOpen s) (hx : x ∈ s) :
    ∀ᶠ x in 𝓝 x, x ∈ s :=
  IsOpen.mem_nhds hs hx
#align is_open.eventually_mem IsOpen.eventually_mem

/-- The open neighborhoods of `x` are a basis for the neighborhood filter. See `nhds_basis_opens`
for a variant using open sets around `x` instead. -/
theorem nhds_basis_opens' (x : X) :
    (𝓝 x).HasBasis (fun s : Set X => s ∈ 𝓝 x ∧ IsOpen s) fun x => x := by
  convert nhds_basis_opens x using 2
  exact and_congr_left_iff.2 IsOpen.mem_nhds_iff
#align nhds_basis_opens' nhds_basis_opens'

/-- If `U` is a neighborhood of each point of a set `s` then it is a neighborhood of `s`:
it contains an open set containing `s`. -/
theorem exists_open_set_nhds {U : Set X} (h : ∀ x ∈ s, U ∈ 𝓝 x) :
    ∃ V : Set X, s ⊆ V ∧ IsOpen V ∧ V ⊆ U :=
  ⟨interior U, fun x hx => mem_interior_iff_mem_nhds.2 <| h x hx, isOpen_interior, interior_subset⟩
#align exists_open_set_nhds exists_open_set_nhds

/-- If `U` is a neighborhood of each point of a set `s` then it is a neighborhood of s:
it contains an open set containing `s`. -/
theorem exists_open_set_nhds' {U : Set X} (h : U ∈ ⨆ x ∈ s, 𝓝 x) :
    ∃ V : Set X, s ⊆ V ∧ IsOpen V ∧ V ⊆ U :=
  exists_open_set_nhds (by simpa using h)
#align exists_open_set_nhds' exists_open_set_nhds'

/-- If a predicate is true in a neighbourhood of `x`, then for `y` sufficiently close
to `x` this predicate is true in a neighbourhood of `y`. -/
theorem Filter.Eventually.eventually_nhds {p : X → Prop} (h : ∀ᶠ y in 𝓝 x, p y) :
    ∀ᶠ y in 𝓝 x, ∀ᶠ x in 𝓝 y, p x :=
  let ⟨t, htp, hto, ha⟩ := eventually_nhds_iff.1 h
  eventually_nhds_iff.2 ⟨t, fun _x hx => eventually_nhds_iff.2 ⟨t, htp, hto, hx⟩, hto, ha⟩
#align filter.eventually.eventually_nhds Filter.Eventually.eventually_nhds

@[simp]
theorem eventually_eventually_nhds {p : X → Prop} :
    (∀ᶠ y in 𝓝 x, ∀ᶠ x in 𝓝 y, p x) ↔ ∀ᶠ x in 𝓝 x, p x :=
  ⟨fun h => h.self_of_nhds, fun h => h.eventually_nhds⟩
#align eventually_eventually_nhds eventually_eventually_nhds

@[simp]
theorem frequently_frequently_nhds {p : X → Prop} :
    (∃ᶠ x' in 𝓝 x, ∃ᶠ x'' in 𝓝 x', p x'') ↔ ∃ᶠ x in 𝓝 x, p x := by
  rw [← not_iff_not]
  simp only [not_frequently, eventually_eventually_nhds]
#align frequently_frequently_nhds frequently_frequently_nhds

@[simp]
theorem eventually_mem_nhds : (∀ᶠ x' in 𝓝 x, s ∈ 𝓝 x') ↔ s ∈ 𝓝 x :=
  eventually_eventually_nhds
#align eventually_mem_nhds eventually_mem_nhds

@[simp]
theorem nhds_bind_nhds : (𝓝 x).bind 𝓝 = 𝓝 x :=
  Filter.ext fun _ => eventually_eventually_nhds
#align nhds_bind_nhds nhds_bind_nhds

@[simp]
theorem eventually_eventuallyEq_nhds {f g : X → α} :
    (∀ᶠ y in 𝓝 x, f =ᶠ[𝓝 y] g) ↔ f =ᶠ[𝓝 x] g :=
  eventually_eventually_nhds
#align eventually_eventually_eq_nhds eventually_eventuallyEq_nhds

theorem Filter.EventuallyEq.eq_of_nhds {f g : X → α} (h : f =ᶠ[𝓝 x] g) : f x = g x :=
  h.self_of_nhds
#align filter.eventually_eq.eq_of_nhds Filter.EventuallyEq.eq_of_nhds

@[simp]
theorem eventually_eventuallyLE_nhds [LE α] {f g : X → α} :
    (∀ᶠ y in 𝓝 x, f ≤ᶠ[𝓝 y] g) ↔ f ≤ᶠ[𝓝 x] g :=
  eventually_eventually_nhds
#align eventually_eventually_le_nhds eventually_eventuallyLE_nhds

/-- If two functions are equal in a neighbourhood of `x`, then for `y` sufficiently close
to `x` these functions are equal in a neighbourhood of `y`. -/
theorem Filter.EventuallyEq.eventuallyEq_nhds {f g : X → α} (h : f =ᶠ[𝓝 x] g) :
    ∀ᶠ y in 𝓝 x, f =ᶠ[𝓝 y] g :=
  h.eventually_nhds
#align filter.eventually_eq.eventually_eq_nhds Filter.EventuallyEq.eventuallyEq_nhds

/-- If `f x ≤ g x` in a neighbourhood of `x`, then for `y` sufficiently close to `x` we have
`f x ≤ g x` in a neighbourhood of `y`. -/
theorem Filter.EventuallyLE.eventuallyLE_nhds [LE α] {f g : X → α} (h : f ≤ᶠ[𝓝 x] g) :
    ∀ᶠ y in 𝓝 x, f ≤ᶠ[𝓝 y] g :=
  h.eventually_nhds
#align filter.eventually_le.eventually_le_nhds Filter.EventuallyLE.eventuallyLE_nhds

theorem all_mem_nhds (x : X) (P : Set X → Prop) (hP : ∀ s t, s ⊆ t → P s → P t) :
    (∀ s ∈ 𝓝 x, P s) ↔ ∀ s, IsOpen s → x ∈ s → P s :=
  ((nhds_basis_opens x).forall_iff hP).trans <| by simp only [@and_comm (x ∈ _), and_imp]
#align all_mem_nhds all_mem_nhds

theorem all_mem_nhds_filter (x : X) (f : Set X → Set α) (hf : ∀ s t, s ⊆ t → f s ⊆ f t)
    (l : Filter α) : (∀ s ∈ 𝓝 x, f s ∈ l) ↔ ∀ s, IsOpen s → x ∈ s → f s ∈ l :=
  all_mem_nhds _ _ fun s t ssubt h => mem_of_superset h (hf s t ssubt)
#align all_mem_nhds_filter all_mem_nhds_filter

theorem tendsto_nhds {f : α → X} {l : Filter α} :
    Tendsto f l (𝓝 x) ↔ ∀ s, IsOpen s → x ∈ s → f ⁻¹' s ∈ l :=
  all_mem_nhds_filter _ _ (fun _ _ h => preimage_mono h) _
#align tendsto_nhds tendsto_nhds

theorem tendsto_atTop_nhds [Nonempty α] [SemilatticeSup α] {f : α → X} :
    Tendsto f atTop (𝓝 x) ↔ ∀ U : Set X, x ∈ U → IsOpen U → ∃ N, ∀ n, N ≤ n → f n ∈ U :=
  (atTop_basis.tendsto_iff (nhds_basis_opens x)).trans <| by
    simp only [and_imp, exists_prop, true_and_iff, mem_Ici, ge_iff_le]
#align tendsto_at_top_nhds tendsto_atTop_nhds

theorem tendsto_const_nhds {f : Filter α} : Tendsto (fun _ : α => x) f (𝓝 x) :=
  tendsto_nhds.mpr fun _ _ ha => univ_mem' fun _ => ha
#align tendsto_const_nhds tendsto_const_nhds

theorem tendsto_atTop_of_eventually_const {ι : Type*} [SemilatticeSup ι] [Nonempty ι]
    {u : ι → X} {i₀ : ι} (h : ∀ i ≥ i₀, u i = x) : Tendsto u atTop (𝓝 x) :=
  Tendsto.congr' (EventuallyEq.symm (eventually_atTop.mpr ⟨i₀, h⟩)) tendsto_const_nhds
#align tendsto_at_top_of_eventually_const tendsto_atTop_of_eventually_const

theorem tendsto_atBot_of_eventually_const {ι : Type*} [SemilatticeInf ι] [Nonempty ι]
    {u : ι → X} {i₀ : ι} (h : ∀ i ≤ i₀, u i = x) : Tendsto u atBot (𝓝 x) :=
  Tendsto.congr' (EventuallyEq.symm (eventually_atBot.mpr ⟨i₀, h⟩)) tendsto_const_nhds
#align tendsto_at_bot_of_eventually_const tendsto_atBot_of_eventually_const

theorem pure_le_nhds : pure ≤ (𝓝 : X → Filter X) := fun _ _ hs => mem_pure.2 <| mem_of_mem_nhds hs
#align pure_le_nhds pure_le_nhds

theorem tendsto_pure_nhds (f : α → X) (a : α) : Tendsto f (pure a) (𝓝 (f a)) :=
  (tendsto_pure_pure f a).mono_right (pure_le_nhds _)
#align tendsto_pure_nhds tendsto_pure_nhds

theorem OrderTop.tendsto_atTop_nhds [PartialOrder α] [OrderTop α] (f : α → X) :
    Tendsto f atTop (𝓝 (f ⊤)) :=
  (tendsto_atTop_pure f).mono_right (pure_le_nhds _)
#align order_top.tendsto_at_top_nhds OrderTop.tendsto_atTop_nhds

@[simp]
instance nhds_neBot : NeBot (𝓝 x) :=
  neBot_of_le (pure_le_nhds x)
#align nhds_ne_bot nhds_neBot

theorem tendsto_nhds_of_eventually_eq {l : Filter α} {f : α → X} (h : ∀ᶠ x' in l, f x' = x) :
    Tendsto f l (𝓝 x) :=
  tendsto_const_nhds.congr' (.symm h)

theorem Filter.EventuallyEq.tendsto {l : Filter α} {f : α → X} (hf : f =ᶠ[l] fun _ ↦ x) :
    Tendsto f l (𝓝 x) :=
  tendsto_nhds_of_eventually_eq hf

/-!
### Cluster points

In this section we define [cluster points](https://en.wikipedia.org/wiki/Limit_point)
(also known as limit points and accumulation points) of a filter and of a sequence.
-/


/-- A point `x` is a cluster point of a filter `F` if `𝓝 x ⊓ F ≠ ⊥`. Also known as
an accumulation point or a limit point, but beware that terminology varies. This
is *not* the same as asking `𝓝[≠] x ⊓ F ≠ ⊥`. See `mem_closure_iff_clusterPt` in particular. -/
def ClusterPt (x : X) (F : Filter X) : Prop :=
  NeBot (𝓝 x ⊓ F)
#align cluster_pt ClusterPt

theorem ClusterPt.neBot {F : Filter X} (h : ClusterPt x F) : NeBot (𝓝 x ⊓ F) :=
  h
#align cluster_pt.ne_bot ClusterPt.neBot

theorem Filter.HasBasis.clusterPt_iff {ιX ιF} {pX : ιX → Prop} {sX : ιX → Set X} {pF : ιF → Prop}
    {sF : ιF → Set X} {F : Filter X} (hX : (𝓝 x).HasBasis pX sX) (hF : F.HasBasis pF sF) :
    ClusterPt x F ↔ ∀ ⦃i⦄, pX i → ∀ ⦃j⦄, pF j → (sX i ∩ sF j).Nonempty :=
  hX.inf_basis_neBot_iff hF
#align filter.has_basis.cluster_pt_iff Filter.HasBasis.clusterPt_iff

theorem clusterPt_iff {F : Filter X} :
    ClusterPt x F ↔ ∀ ⦃U : Set X⦄, U ∈ 𝓝 x → ∀ ⦃V⦄, V ∈ F → (U ∩ V).Nonempty :=
  inf_neBot_iff
#align cluster_pt_iff clusterPt_iff

theorem clusterPt_iff_not_disjoint {F : Filter X} :
    ClusterPt x F ↔ ¬Disjoint (𝓝 x) F := by
  rw [disjoint_iff, ClusterPt, neBot_iff]

/-- `x` is a cluster point of a set `s` if every neighbourhood of `x` meets `s` on a nonempty
set. See also `mem_closure_iff_clusterPt`. -/
theorem clusterPt_principal_iff :
    ClusterPt x (𝓟 s) ↔ ∀ U ∈ 𝓝 x, (U ∩ s).Nonempty :=
  inf_principal_neBot_iff
#align cluster_pt_principal_iff clusterPt_principal_iff

theorem clusterPt_principal_iff_frequently :
    ClusterPt x (𝓟 s) ↔ ∃ᶠ y in 𝓝 x, y ∈ s := by
  simp only [clusterPt_principal_iff, frequently_iff, Set.Nonempty, exists_prop, mem_inter_iff]
#align cluster_pt_principal_iff_frequently clusterPt_principal_iff_frequently

theorem ClusterPt.of_le_nhds {f : Filter X} (H : f ≤ 𝓝 x) [NeBot f] : ClusterPt x f := by
  rwa [ClusterPt, inf_eq_right.mpr H]
#align cluster_pt.of_le_nhds ClusterPt.of_le_nhds

theorem ClusterPt.of_le_nhds' {f : Filter X} (H : f ≤ 𝓝 x) (_hf : NeBot f) :
    ClusterPt x f :=
  ClusterPt.of_le_nhds H
#align cluster_pt.of_le_nhds' ClusterPt.of_le_nhds'

theorem ClusterPt.of_nhds_le {f : Filter X} (H : 𝓝 x ≤ f) : ClusterPt x f := by
  simp only [ClusterPt, inf_eq_left.mpr H, nhds_neBot]
#align cluster_pt.of_nhds_le ClusterPt.of_nhds_le

theorem ClusterPt.mono {f g : Filter X} (H : ClusterPt x f) (h : f ≤ g) : ClusterPt x g :=
  NeBot.mono H <| inf_le_inf_left _ h
#align cluster_pt.mono ClusterPt.mono

theorem ClusterPt.of_inf_left {f g : Filter X} (H : ClusterPt x <| f ⊓ g) : ClusterPt x f :=
  H.mono inf_le_left
#align cluster_pt.of_inf_left ClusterPt.of_inf_left

theorem ClusterPt.of_inf_right {f g : Filter X} (H : ClusterPt x <| f ⊓ g) :
    ClusterPt x g :=
  H.mono inf_le_right
#align cluster_pt.of_inf_right ClusterPt.of_inf_right

theorem Ultrafilter.clusterPt_iff {f : Ultrafilter X} : ClusterPt x f ↔ ↑f ≤ 𝓝 x :=
  ⟨f.le_of_inf_neBot', fun h => ClusterPt.of_le_nhds h⟩
#align ultrafilter.cluster_pt_iff Ultrafilter.clusterPt_iff

/-- A point `x` is a cluster point of a sequence `u` along a filter `F` if it is a cluster point
of `map u F`. -/
def MapClusterPt {ι : Type*} (x : X) (F : Filter ι) (u : ι → X) : Prop :=
  ClusterPt x (map u F)
#align map_cluster_pt MapClusterPt

theorem mapClusterPt_iff {ι : Type*} (x : X) (F : Filter ι) (u : ι → X) :
    MapClusterPt x F u ↔ ∀ s ∈ 𝓝 x, ∃ᶠ a in F, u a ∈ s := by
  simp_rw [MapClusterPt, ClusterPt, inf_neBot_iff_frequently_left, frequently_map]
  rfl
#align map_cluster_pt_iff mapClusterPt_iff

theorem mapClusterPt_of_comp {F : Filter α} {φ : β → α} {p : Filter β}
    {u : α → X} [NeBot p] (h : Tendsto φ p F) (H : Tendsto (u ∘ φ) p (𝓝 x)) :
    MapClusterPt x F u := by
  have :=
    calc
      map (u ∘ φ) p = map u (map φ p) := map_map
      _ ≤ map u F := map_mono h
  have : map (u ∘ φ) p ≤ 𝓝 x ⊓ map u F := le_inf H this
  exact neBot_of_le this
#align map_cluster_pt_of_comp mapClusterPt_of_comp

/-- A point `x` is an accumulation point of a filter `F` if `𝓝[≠] x ⊓ F ≠ ⊥`.-/
def AccPt (x : X) (F : Filter X) : Prop :=
  NeBot (𝓝[≠] x ⊓ F)
#align acc_pt AccPt

theorem acc_iff_cluster (x : X) (F : Filter X) : AccPt x F ↔ ClusterPt x (𝓟 {x}ᶜ ⊓ F) := by
  rw [AccPt, nhdsWithin, ClusterPt, inf_assoc]
#align acc_iff_cluster acc_iff_cluster

/-- `x` is an accumulation point of a set `C` iff it is a cluster point of `C ∖ {x}`.-/
theorem acc_principal_iff_cluster (x : X) (C : Set X) :
    AccPt x (𝓟 C) ↔ ClusterPt x (𝓟 (C \ {x})) := by
  rw [acc_iff_cluster, inf_principal, inter_comm, diff_eq]
#align acc_principal_iff_cluster acc_principal_iff_cluster

/-- `x` is an accumulation point of a set `C` iff every neighborhood
of `x` contains a point of `C` other than `x`. -/
theorem accPt_iff_nhds (x : X) (C : Set X) : AccPt x (𝓟 C) ↔ ∀ U ∈ 𝓝 x, ∃ y ∈ U ∩ C, y ≠ x := by
  simp [acc_principal_iff_cluster, clusterPt_principal_iff, Set.Nonempty, exists_prop, and_assoc,
    @and_comm (¬_ = x)]
#align acc_pt_iff_nhds accPt_iff_nhds

/-- `x` is an accumulation point of a set `C` iff
there are points near `x` in `C` and different from `x`.-/
theorem accPt_iff_frequently (x : X) (C : Set X) : AccPt x (𝓟 C) ↔ ∃ᶠ y in 𝓝 x, y ≠ x ∧ y ∈ C := by
  simp [acc_principal_iff_cluster, clusterPt_principal_iff_frequently, and_comm]
#align acc_pt_iff_frequently accPt_iff_frequently

/-- If `x` is an accumulation point of `F` and `F ≤ G`, then
`x` is an accumulation point of `D`. -/
theorem AccPt.mono {F G : Filter X} (h : AccPt x F) (hFG : F ≤ G) : AccPt x G :=
  NeBot.mono h (inf_le_inf_left _ hFG)
#align acc_pt.mono AccPt.mono

/-!
### Interior, closure and frontier in terms of neighborhoods
-/

theorem interior_eq_nhds' : interior s = { x | s ∈ 𝓝 x } :=
  Set.ext fun x => by simp only [mem_interior, mem_nhds_iff, mem_setOf_eq]
#align interior_eq_nhds' interior_eq_nhds'

theorem interior_eq_nhds : interior s = { x | 𝓝 x ≤ 𝓟 s } :=
  interior_eq_nhds'.trans <| by simp only [le_principal_iff]
#align interior_eq_nhds interior_eq_nhds

@[simp]
theorem interior_mem_nhds : interior s ∈ 𝓝 x ↔ s ∈ 𝓝 x :=
  ⟨fun h => mem_of_superset h interior_subset, fun h =>
    IsOpen.mem_nhds isOpen_interior (mem_interior_iff_mem_nhds.2 h)⟩
#align interior_mem_nhds interior_mem_nhds

theorem interior_setOf_eq {p : X → Prop} : interior { x | p x } = { x | ∀ᶠ y in 𝓝 x, p y } :=
  interior_eq_nhds'
#align interior_set_of_eq interior_setOf_eq

theorem isOpen_setOf_eventually_nhds {p : X → Prop} : IsOpen { x | ∀ᶠ y in 𝓝 x, p y } := by
  simp only [← interior_setOf_eq, isOpen_interior]
#align is_open_set_of_eventually_nhds isOpen_setOf_eventually_nhds

theorem subset_interior_iff_nhds {V : Set X} : s ⊆ interior V ↔ ∀ x ∈ s, V ∈ 𝓝 x := by
  simp_rw [subset_def, mem_interior_iff_mem_nhds]
#align subset_interior_iff_nhds subset_interior_iff_nhds

theorem isOpen_iff_nhds : IsOpen s ↔ ∀ x ∈ s, 𝓝 x ≤ 𝓟 s :=
  calc
    IsOpen s ↔ s ⊆ interior s := subset_interior_iff_isOpen.symm
    _ ↔ ∀ x ∈ s, 𝓝 x ≤ 𝓟 s := by simp_rw [interior_eq_nhds, subset_def, mem_setOf]
#align is_open_iff_nhds isOpen_iff_nhds

theorem isOpen_iff_mem_nhds : IsOpen s ↔ ∀ x ∈ s, s ∈ 𝓝 x :=
  isOpen_iff_nhds.trans <| forall_congr' fun _ => imp_congr_right fun _ => le_principal_iff
#align is_open_iff_mem_nhds isOpen_iff_mem_nhds

/-- A set `s` is open iff for every point `x` in `s` and every `y` close to `x`, `y` is in `s`. -/
theorem isOpen_iff_eventually : IsOpen s ↔ ∀ x, x ∈ s → ∀ᶠ y in 𝓝 x, y ∈ s :=
  isOpen_iff_mem_nhds
#align is_open_iff_eventually isOpen_iff_eventually

theorem isOpen_iff_ultrafilter :
    IsOpen s ↔ ∀ x ∈ s, ∀ (l : Ultrafilter X), ↑l ≤ 𝓝 x → s ∈ l := by
  simp_rw [isOpen_iff_mem_nhds, ← mem_iff_ultrafilter]
#align is_open_iff_ultrafilter isOpen_iff_ultrafilter

theorem isOpen_singleton_iff_nhds_eq_pure (x : X) : IsOpen ({x} : Set X) ↔ 𝓝 x = pure x := by
  constructor
  · intro h
    apply le_antisymm _ (pure_le_nhds x)
    rw [le_pure_iff]
    exact h.mem_nhds (mem_singleton x)
  · intro h
    simp [isOpen_iff_nhds, h]
#align is_open_singleton_iff_nhds_eq_pure isOpen_singleton_iff_nhds_eq_pure

theorem isOpen_singleton_iff_punctured_nhds (x : X) : IsOpen ({x} : Set X) ↔ 𝓝[≠] x = ⊥ := by
  rw [isOpen_singleton_iff_nhds_eq_pure, nhdsWithin, ← mem_iff_inf_principal_compl, ← le_pure_iff,
    nhds_neBot.le_pure_iff]
#align is_open_singleton_iff_punctured_nhds isOpen_singleton_iff_punctured_nhds

theorem mem_closure_iff_frequently : x ∈ closure s ↔ ∃ᶠ x in 𝓝 x, x ∈ s := by
  rw [Filter.Frequently, Filter.Eventually, ← mem_interior_iff_mem_nhds,
    closure_eq_compl_interior_compl, mem_compl_iff, compl_def]
#align mem_closure_iff_frequently mem_closure_iff_frequently

alias ⟨_, Filter.Frequently.mem_closure⟩ := mem_closure_iff_frequently
#align filter.frequently.mem_closure Filter.Frequently.mem_closure

/-- A set `s` is closed iff for every point `x`, if there is a point `y` close to `x` that belongs
to `s` then `x` is in `s`. -/
theorem isClosed_iff_frequently : IsClosed s ↔ ∀ x, (∃ᶠ y in 𝓝 x, y ∈ s) → x ∈ s := by
  rw [← closure_subset_iff_isClosed]
  refine' forall_congr' fun x => _
  rw [mem_closure_iff_frequently]
#align is_closed_iff_frequently isClosed_iff_frequently

/-- The set of cluster points of a filter is closed. In particular, the set of limit points
of a sequence is closed. -/
theorem isClosed_setOf_clusterPt {f : Filter X} : IsClosed { x | ClusterPt x f } := by
  simp only [ClusterPt, inf_neBot_iff_frequently_left, setOf_forall, imp_iff_not_or]
  refine' isClosed_iInter fun p => IsClosed.union _ _ <;> apply isClosed_compl_iff.2
  exacts [isOpen_setOf_eventually_nhds, isOpen_const]
#align is_closed_set_of_cluster_pt isClosed_setOf_clusterPt

theorem mem_closure_iff_clusterPt : x ∈ closure s ↔ ClusterPt x (𝓟 s) :=
  mem_closure_iff_frequently.trans clusterPt_principal_iff_frequently.symm
#align mem_closure_iff_cluster_pt mem_closure_iff_clusterPt

theorem mem_closure_iff_nhds_ne_bot : x ∈ closure s ↔ 𝓝 x ⊓ 𝓟 s ≠ ⊥ :=
  mem_closure_iff_clusterPt.trans neBot_iff
#align mem_closure_iff_nhds_ne_bot mem_closure_iff_nhds_ne_bot
<<<<<<< HEAD
=======

@[deprecated] -- 28 January 2024
alias mem_closure_iff_nhds_neBot := mem_closure_iff_nhds_ne_bot
>>>>>>> c94a8a7e

theorem mem_closure_iff_nhdsWithin_neBot : x ∈ closure s ↔ NeBot (𝓝[s] x) :=
  mem_closure_iff_clusterPt
#align mem_closure_iff_nhds_within_ne_bot mem_closure_iff_nhdsWithin_neBot

lemma not_mem_closure_iff_nhdsWithin_eq_bot : x ∉ closure s ↔ 𝓝[s] x = ⊥ := by
  rw [mem_closure_iff_nhdsWithin_neBot, not_neBot]

/-- If `x` is not an isolated point of a topological space, then `{x}ᶜ` is dense in the whole
space. -/
theorem dense_compl_singleton (x : X) [NeBot (𝓝[≠] x)] : Dense ({x}ᶜ : Set X) := by
  intro y
  rcases eq_or_ne y x with (rfl | hne)
  · rwa [mem_closure_iff_nhdsWithin_neBot]
  · exact subset_closure hne
#align dense_compl_singleton dense_compl_singleton

/-- If `x` is not an isolated point of a topological space, then the closure of `{x}ᶜ` is the whole
space. -/
-- porting note: was a `@[simp]` lemma but `simp` can prove it
theorem closure_compl_singleton (x : X) [NeBot (𝓝[≠] x)] : closure {x}ᶜ = (univ : Set X) :=
  (dense_compl_singleton x).closure_eq
#align closure_compl_singleton closure_compl_singleton

/-- If `x` is not an isolated point of a topological space, then the interior of `{x}` is empty. -/
@[simp]
theorem interior_singleton (x : X) [NeBot (𝓝[≠] x)] : interior {x} = (∅ : Set X) :=
  interior_eq_empty_iff_dense_compl.2 (dense_compl_singleton x)
#align interior_singleton interior_singleton

theorem not_isOpen_singleton (x : X) [NeBot (𝓝[≠] x)] : ¬IsOpen ({x} : Set X) :=
  dense_compl_singleton_iff_not_open.1 (dense_compl_singleton x)
#align not_is_open_singleton not_isOpen_singleton

theorem closure_eq_cluster_pts : closure s = { a | ClusterPt a (𝓟 s) } :=
  Set.ext fun _ => mem_closure_iff_clusterPt
#align closure_eq_cluster_pts closure_eq_cluster_pts

theorem mem_closure_iff_nhds : x ∈ closure s ↔ ∀ t ∈ 𝓝 x, (t ∩ s).Nonempty :=
  mem_closure_iff_clusterPt.trans clusterPt_principal_iff
#align mem_closure_iff_nhds mem_closure_iff_nhds

theorem mem_closure_iff_nhds' : x ∈ closure s ↔ ∀ t ∈ 𝓝 x, ∃ y : s, ↑y ∈ t := by
  simp only [mem_closure_iff_nhds, Set.inter_nonempty_iff_exists_right, SetCoe.exists, exists_prop]
#align mem_closure_iff_nhds' mem_closure_iff_nhds'

theorem mem_closure_iff_comap_neBot :
    x ∈ closure s ↔ NeBot (comap ((↑) : s → X) (𝓝 x)) := by
  simp_rw [mem_closure_iff_nhds, comap_neBot_iff, Set.inter_nonempty_iff_exists_right,
    SetCoe.exists, exists_prop]
#align mem_closure_iff_comap_ne_bot mem_closure_iff_comap_neBot

theorem mem_closure_iff_nhds_basis' {p : ι → Prop} {s : ι → Set X} (h : (𝓝 x).HasBasis p s) :
    x ∈ closure t ↔ ∀ i, p i → (s i ∩ t).Nonempty :=
  mem_closure_iff_clusterPt.trans <|
    (h.clusterPt_iff (hasBasis_principal _)).trans <| by simp only [exists_prop, forall_const]
#align mem_closure_iff_nhds_basis' mem_closure_iff_nhds_basis'

theorem mem_closure_iff_nhds_basis {p : ι → Prop} {s : ι → Set X} (h : (𝓝 x).HasBasis p s) :
    x ∈ closure t ↔ ∀ i, p i → ∃ y ∈ t, y ∈ s i :=
  (mem_closure_iff_nhds_basis' h).trans <| by
    simp only [Set.Nonempty, mem_inter_iff, exists_prop, and_comm]
#align mem_closure_iff_nhds_basis mem_closure_iff_nhds_basis

theorem clusterPt_iff_forall_mem_closure {F : Filter X} :
    ClusterPt x F ↔ ∀ s ∈ F, x ∈ closure s := by
  simp_rw [ClusterPt, inf_neBot_iff, mem_closure_iff_nhds]
  rw [forall₂_swap]

theorem clusterPt_iff_lift'_closure {F : Filter X} :
    ClusterPt x F ↔ pure x ≤ (F.lift' closure) := by
  simp_rw [clusterPt_iff_forall_mem_closure,
    (hasBasis_pure _).le_basis_iff F.basis_sets.lift'_closure, id, singleton_subset_iff, true_and,
    exists_const]

theorem clusterPt_iff_lift'_closure' {F : Filter X} :
    ClusterPt x F ↔ (F.lift' closure ⊓ pure x).NeBot := by
  rw [clusterPt_iff_lift'_closure, ← Ultrafilter.coe_pure, inf_comm, Ultrafilter.inf_neBot_iff]

@[simp]
theorem clusterPt_lift'_closure_iff {F : Filter X} :
    ClusterPt x (F.lift' closure) ↔ ClusterPt x F := by
  simp [clusterPt_iff_lift'_closure, lift'_lift'_assoc (monotone_closure X) (monotone_closure X)]

/-- `x` belongs to the closure of `s` if and only if some ultrafilter
  supported on `s` converges to `x`. -/
theorem mem_closure_iff_ultrafilter :
    x ∈ closure s ↔ ∃ u : Ultrafilter X, s ∈ u ∧ ↑u ≤ 𝓝 x := by
  simp [closure_eq_cluster_pts, ClusterPt, ← exists_ultrafilter_iff, and_comm]
#align mem_closure_iff_ultrafilter mem_closure_iff_ultrafilter

theorem isClosed_iff_clusterPt : IsClosed s ↔ ∀ a, ClusterPt a (𝓟 s) → a ∈ s :=
  calc
    IsClosed s ↔ closure s ⊆ s := closure_subset_iff_isClosed.symm
    _ ↔ ∀ a, ClusterPt a (𝓟 s) → a ∈ s := by simp only [subset_def, mem_closure_iff_clusterPt]
#align is_closed_iff_cluster_pt isClosed_iff_clusterPt

theorem isClosed_iff_nhds :
    IsClosed s ↔ ∀ x, (∀ U ∈ 𝓝 x, (U ∩ s).Nonempty) → x ∈ s := by
  simp_rw [isClosed_iff_clusterPt, ClusterPt, inf_principal_neBot_iff]
#align is_closed_iff_nhds isClosed_iff_nhds

lemma isClosed_iff_forall_filter :
    IsClosed s ↔ ∀ x, ∀ F : Filter X, F.NeBot → F ≤ 𝓟 s → F ≤ 𝓝 x → x ∈ s := by
  simp_rw [isClosed_iff_clusterPt]
  exact ⟨fun hs x F F_ne FS Fx ↦ hs _ <| NeBot.mono F_ne (le_inf Fx FS),
         fun hs x hx ↦ hs x (𝓝 x ⊓ 𝓟 s) hx inf_le_right inf_le_left⟩

theorem IsClosed.interior_union_left (_ : IsClosed s) :
    interior (s ∪ t) ⊆ s ∪ interior t := fun a ⟨u, ⟨⟨hu₁, hu₂⟩, ha⟩⟩ =>
  (Classical.em (a ∈ s)).imp_right fun h =>
    mem_interior.mpr
      ⟨u ∩ sᶜ, fun _x hx => (hu₂ hx.1).resolve_left hx.2, IsOpen.inter hu₁ IsClosed.isOpen_compl,
        ⟨ha, h⟩⟩
#align is_closed.interior_union_left IsClosed.interior_union_left

theorem IsClosed.interior_union_right (h : IsClosed t) :
    interior (s ∪ t) ⊆ interior s ∪ t := by
  simpa only [union_comm _ t] using h.interior_union_left
#align is_closed.interior_union_right IsClosed.interior_union_right

theorem IsOpen.inter_closure (h : IsOpen s) : s ∩ closure t ⊆ closure (s ∩ t) :=
  compl_subset_compl.mp <| by
    simpa only [← interior_compl, compl_inter] using IsClosed.interior_union_left h.isClosed_compl
#align is_open.inter_closure IsOpen.inter_closure

theorem IsOpen.closure_inter (h : IsOpen t) : closure s ∩ t ⊆ closure (s ∩ t) := by
  simpa only [inter_comm t] using h.inter_closure
#align is_open.closure_inter IsOpen.closure_inter

theorem Dense.open_subset_closure_inter (hs : Dense s) (ht : IsOpen t) :
    t ⊆ closure (t ∩ s) :=
  calc
    t = t ∩ closure s := by rw [hs.closure_eq, inter_univ]
    _ ⊆ closure (t ∩ s) := ht.inter_closure
#align dense.open_subset_closure_inter Dense.open_subset_closure_inter

theorem mem_closure_of_mem_closure_union (h : x ∈ closure (s₁ ∪ s₂))
    (h₁ : s₁ᶜ ∈ 𝓝 x) : x ∈ closure s₂ := by
  rw [mem_closure_iff_nhds_ne_bot] at *
  rwa [← sup_principal, inf_sup_left, inf_principal_eq_bot.mpr h₁, bot_sup_eq] at h
#align mem_closure_of_mem_closure_union mem_closure_of_mem_closure_union

/-- The intersection of an open dense set with a dense set is a dense set. -/
theorem Dense.inter_of_isOpen_left (hs : Dense s) (ht : Dense t) (hso : IsOpen s) :
    Dense (s ∩ t) := fun x =>
  closure_minimal hso.inter_closure isClosed_closure <| by simp [hs.closure_eq, ht.closure_eq]
#align dense.inter_of_open_left Dense.inter_of_isOpen_left

/-- The intersection of a dense set with an open dense set is a dense set. -/
theorem Dense.inter_of_isOpen_right (hs : Dense s) (ht : Dense t) (hto : IsOpen t) :
    Dense (s ∩ t) :=
  inter_comm t s ▸ ht.inter_of_isOpen_left hs hto
#align dense.inter_of_open_right Dense.inter_of_isOpen_right

theorem Dense.inter_nhds_nonempty (hs : Dense s) (ht : t ∈ 𝓝 x) :
    (s ∩ t).Nonempty :=
  let ⟨U, hsub, ho, hx⟩ := mem_nhds_iff.1 ht
  (hs.inter_open_nonempty U ho ⟨x, hx⟩).mono fun _y hy => ⟨hy.2, hsub hy.1⟩
#align dense.inter_nhds_nonempty Dense.inter_nhds_nonempty

theorem closure_diff : closure s \ closure t ⊆ closure (s \ t) :=
  calc
    closure s \ closure t = (closure t)ᶜ ∩ closure s := by simp only [diff_eq, inter_comm]
    _ ⊆ closure ((closure t)ᶜ ∩ s) := (isOpen_compl_iff.mpr <| isClosed_closure).inter_closure
    _ = closure (s \ closure t) := by simp only [diff_eq, inter_comm]
    _ ⊆ closure (s \ t) := closure_mono <| diff_subset_diff (Subset.refl s) subset_closure
#align closure_diff closure_diff

theorem Filter.Frequently.mem_of_closed (h : ∃ᶠ x in 𝓝 x, x ∈ s)
    (hs : IsClosed s) : x ∈ s :=
  hs.closure_subset h.mem_closure
#align filter.frequently.mem_of_closed Filter.Frequently.mem_of_closed

theorem IsClosed.mem_of_frequently_of_tendsto {f : α → X} {b : Filter α}
    (hs : IsClosed s) (h : ∃ᶠ x in b, f x ∈ s) (hf : Tendsto f b (𝓝 x)) : x ∈ s :=
  (hf.frequently <| show ∃ᶠ x in b, (fun y => y ∈ s) (f x) from h).mem_of_closed hs
#align is_closed.mem_of_frequently_of_tendsto IsClosed.mem_of_frequently_of_tendsto

theorem IsClosed.mem_of_tendsto {f : α → X} {b : Filter α} [NeBot b]
    (hs : IsClosed s) (hf : Tendsto f b (𝓝 x)) (h : ∀ᶠ x in b, f x ∈ s) : x ∈ s :=
  hs.mem_of_frequently_of_tendsto h.frequently hf
#align is_closed.mem_of_tendsto IsClosed.mem_of_tendsto

theorem mem_closure_of_frequently_of_tendsto {f : α → X} {b : Filter α}
    (h : ∃ᶠ x in b, f x ∈ s) (hf : Tendsto f b (𝓝 x)) : x ∈ closure s :=
  (hf.frequently h).mem_closure
#align mem_closure_of_frequently_of_tendsto mem_closure_of_frequently_of_tendsto

theorem mem_closure_of_tendsto {f : α → X} {b : Filter α} [NeBot b]
    (hf : Tendsto f b (𝓝 x)) (h : ∀ᶠ x in b, f x ∈ s) : x ∈ closure s :=
  mem_closure_of_frequently_of_tendsto h.frequently hf
#align mem_closure_of_tendsto mem_closure_of_tendsto

/-- Suppose that `f` sends the complement to `s` to a single point `x`, and `l` is some filter.
Then `f` tends to `x` along `l` restricted to `s` if and only if it tends to `x` along `l`. -/
theorem tendsto_inf_principal_nhds_iff_of_forall_eq {f : α → X} {l : Filter α} {s : Set α}
    (h : ∀ a ∉ s, f a = x) : Tendsto f (l ⊓ 𝓟 s) (𝓝 x) ↔ Tendsto f l (𝓝 x) := by
  rw [tendsto_iff_comap, tendsto_iff_comap]
  replace h : 𝓟 sᶜ ≤ comap f (𝓝 x)
  · rintro U ⟨t, ht, htU⟩ x hx
    have : f x ∈ t := (h x hx).symm ▸ mem_of_mem_nhds ht
    exact htU this
  refine' ⟨fun h' => _, le_trans inf_le_left⟩
  have := sup_le h' h
  rw [sup_inf_right, sup_principal, union_compl_self, principal_univ, inf_top_eq, sup_le_iff]
    at this
  exact this.1
#align tendsto_inf_principal_nhds_iff_of_forall_eq tendsto_inf_principal_nhds_iff_of_forall_eq

/-!
### Limits of filters in topological spaces

In this section we define functions that return a limit of a filter (or of a function along a
filter), if it exists, and a random point otherwise. These functions are rarely used in Mathlib,
most of the theorems are written using `Filter.Tendsto`. One of the reasons is that
`Filter.limUnder f g = x` is not equivalent to `Filter.Tendsto g f (𝓝 x)` unless the codomain is a
Hausdorff space and `g` has a limit along `f`.
-/

section lim

-- "Lim"
set_option linter.uppercaseLean3 false

/-- If `f` is a filter, then `Filter.lim f` is a limit of the filter, if it exists. -/
noncomputable def lim [Nonempty X] (f : Filter X) : X :=
  Classical.epsilon fun x => f ≤ 𝓝 x
#align Lim lim

/--
If `F` is an ultrafilter, then `Filter.Ultrafilter.lim F` is a limit of the filter, if it exists.
Note that dot notation `F.lim` can be used for `F : Filter.Ultrafilter X`.
-/
noncomputable nonrec def Ultrafilter.lim (F : Ultrafilter X) : X :=
  @lim X _ (nonempty_of_neBot F) F
#align ultrafilter.Lim Ultrafilter.lim

/-- If `f` is a filter in `α` and `g : α → X` is a function, then `limUnder f g` is a limit of `g`
at `f`, if it exists. -/
noncomputable def limUnder [Nonempty X] (f : Filter α) (g : α → X) : X :=
  lim (f.map g)
#align lim limUnder

/-- If a filter `f` is majorated by some `𝓝 x`, then it is majorated by `𝓝 (Filter.lim f)`. We
formulate this lemma with a `[Nonempty X]` argument of `lim` derived from `h` to make it useful for
types without a `[Nonempty X]` instance. Because of the built-in proof irrelevance, Lean will unify
this instance with any other instance. -/
theorem le_nhds_lim {f : Filter X} (h : ∃ x, f ≤ 𝓝 x) : f ≤ 𝓝 (@lim _ _ (nonempty_of_exists h) f) :=
  Classical.epsilon_spec h
#align le_nhds_Lim le_nhds_lim

/-- If `g` tends to some `𝓝 x` along `f`, then it tends to `𝓝 (Filter.limUnder f g)`. We formulate
this lemma with a `[Nonempty X]` argument of `lim` derived from `h` to make it useful for types
without a `[Nonempty X]` instance. Because of the built-in proof irrelevance, Lean will unify this
instance with any other instance. -/
theorem tendsto_nhds_limUnder {f : Filter α} {g : α → X} (h : ∃ x, Tendsto g f (𝓝 x)) :
    Tendsto g f (𝓝 (@limUnder _ _ _ (nonempty_of_exists h) f g)) :=
  le_nhds_lim h
#align tendsto_nhds_lim tendsto_nhds_limUnder

end lim

end TopologicalSpace

open Topology

/-!
### Continuity
-/

section Continuous

variable {X Y Z : Type*} [TopologicalSpace X] [TopologicalSpace Y] [TopologicalSpace Z]

open TopologicalSpace

/-- A function between topological spaces is continuous if the preimage
  of every open set is open. Registered as a structure to make sure it is not unfolded by Lean. -/
structure Continuous (f : X → Y) : Prop where
  /-- The preimage of an open set under a continuous function is an open set. Use `IsOpen.preimage`
  instead. -/
  isOpen_preimage : ∀ s, IsOpen s → IsOpen (f ⁻¹' s)
#align continuous Continuous

set_option quotPrecheck false in
/-- Notation for `Continuous` with respect to a non-standard topologies. -/
scoped[Topology] notation (name := Continuous_of) "Continuous[" t₁ ", " t₂ "]" =>
  @Continuous _ _ t₁ t₂

variable {f : X → Y} {s : Set X} {x : X} {y : Y}

theorem continuous_def : Continuous f ↔ ∀ s, IsOpen s → IsOpen (f ⁻¹' s) :=
  ⟨fun hf => hf.1, fun h => ⟨h⟩⟩
#align continuous_def continuous_def

theorem IsOpen.preimage (hf : Continuous f) {t : Set Y} (h : IsOpen t) :
    IsOpen (f ⁻¹' t) :=
  hf.isOpen_preimage t h
#align is_open.preimage IsOpen.preimage

theorem continuous_congr {g : X → Y} (h : ∀ x, f x = g x) :
    Continuous f ↔ Continuous g :=
  .of_eq <| congrArg _ <| funext h

theorem Continuous.congr {g : X → Y} (h : Continuous f) (h' : ∀ x, f x = g x) : Continuous g :=
  continuous_congr h' |>.mp h
#align continuous.congr Continuous.congr

/-- A function between topological spaces is continuous at a point `x₀`
if `f x` tends to `f x₀` when `x` tends to `x₀`. -/
def ContinuousAt (f : X → Y) (x : X) :=
  Tendsto f (𝓝 x) (𝓝 (f x))
#align continuous_at ContinuousAt

theorem ContinuousAt.tendsto (h : ContinuousAt f x) :
    Tendsto f (𝓝 x) (𝓝 (f x)) :=
  h
#align continuous_at.tendsto ContinuousAt.tendsto

theorem continuousAt_def : ContinuousAt f x ↔ ∀ A ∈ 𝓝 (f x), f ⁻¹' A ∈ 𝓝 x :=
  Iff.rfl
#align continuous_at_def continuousAt_def

theorem continuousAt_congr {g : X → Y} (h : f =ᶠ[𝓝 x] g) :
    ContinuousAt f x ↔ ContinuousAt g x := by
  simp only [ContinuousAt, tendsto_congr' h, h.eq_of_nhds]
#align continuous_at_congr continuousAt_congr

theorem ContinuousAt.congr {g : X → Y} (hf : ContinuousAt f x) (h : f =ᶠ[𝓝 x] g) :
    ContinuousAt g x :=
  (continuousAt_congr h).1 hf
#align continuous_at.congr ContinuousAt.congr

theorem ContinuousAt.preimage_mem_nhds {t : Set Y} (h : ContinuousAt f x)
    (ht : t ∈ 𝓝 (f x)) : f ⁻¹' t ∈ 𝓝 x :=
  h ht
#align continuous_at.preimage_mem_nhds ContinuousAt.preimage_mem_nhds

/-- Deprecated, please use `not_mem_tsupport_iff_eventuallyEq` instead. -/
@[deprecated] -- 15 January 2024
theorem eventuallyEq_zero_nhds {M₀} [Zero M₀] {f : X → M₀} :
    f =ᶠ[𝓝 x] 0 ↔ x ∉ closure (Function.support f) := by
  rw [← mem_compl_iff, ← interior_compl, mem_interior_iff_mem_nhds, Function.compl_support,
    EventuallyEq, eventually_iff]
  simp only [Pi.zero_apply]
#align eventually_eq_zero_nhds eventuallyEq_zero_nhds

theorem ClusterPt.map {lx : Filter X} {ly : Filter Y} (H : ClusterPt x lx)
    (hfc : ContinuousAt f x) (hf : Tendsto f lx ly) : ClusterPt (f x) ly :=
  (NeBot.map H f).mono <| hfc.tendsto.inf hf
#align cluster_pt.map ClusterPt.map

/-- See also `interior_preimage_subset_preimage_interior`. -/
theorem preimage_interior_subset_interior_preimage {t : Set Y} (hf : Continuous f) :
    f ⁻¹' interior t ⊆ interior (f ⁻¹' t) :=
  interior_maximal (preimage_mono interior_subset) (isOpen_interior.preimage hf)
#align preimage_interior_subset_interior_preimage preimage_interior_subset_interior_preimage

@[continuity]
theorem continuous_id : Continuous (id : X → X) :=
  continuous_def.2 fun _ => id
#align continuous_id continuous_id

-- This is needed due to reducibility issues with the `continuity` tactic.
@[continuity]
theorem continuous_id' : Continuous (fun (x : X) => x) := continuous_id

theorem Continuous.comp {g : Y → Z} (hg : Continuous g) (hf : Continuous f) :
    Continuous (g ∘ f) :=
  continuous_def.2 fun _ h => (h.preimage hg).preimage hf
#align continuous.comp Continuous.comp

-- This is needed due to reducibility issues with the `continuity` tactic.
@[continuity]
theorem Continuous.comp' {g : Y → Z} (hg : Continuous g) (hf : Continuous f) :
    Continuous (fun x => g (f x)) := hg.comp hf

theorem Continuous.iterate {f : X → X} (h : Continuous f) (n : ℕ) : Continuous f^[n] :=
  Nat.recOn n continuous_id fun _ ihn => ihn.comp h
#align continuous.iterate Continuous.iterate

nonrec theorem ContinuousAt.comp {g : Y → Z} (hg : ContinuousAt g (f x))
    (hf : ContinuousAt f x) : ContinuousAt (g ∘ f) x :=
  hg.comp hf
#align continuous_at.comp ContinuousAt.comp

/-- See note [comp_of_eq lemmas] -/
theorem ContinuousAt.comp_of_eq {g : Y → Z} (hg : ContinuousAt g y)
    (hf : ContinuousAt f x) (hy : f x = y) : ContinuousAt (g ∘ f) x := by subst hy; exact hg.comp hf
#align continuous_at.comp_of_eq ContinuousAt.comp_of_eq

theorem Continuous.tendsto (hf : Continuous f) (x) : Tendsto f (𝓝 x) (𝓝 (f x)) :=
  ((nhds_basis_opens x).tendsto_iff <| nhds_basis_opens <| f x).2 fun t ⟨hxt, ht⟩ =>
    ⟨f ⁻¹' t, ⟨hxt, ht.preimage hf⟩, Subset.rfl⟩
#align continuous.tendsto Continuous.tendsto

/-- A version of `Continuous.tendsto` that allows one to specify a simpler form of the limit.
E.g., one can write `continuous_exp.tendsto' 0 1 exp_zero`. -/
theorem Continuous.tendsto' (hf : Continuous f) (x : X) (y : Y) (h : f x = y) :
    Tendsto f (𝓝 x) (𝓝 y) :=
  h ▸ hf.tendsto x
#align continuous.tendsto' Continuous.tendsto'

theorem Continuous.continuousAt (h : Continuous f) : ContinuousAt f x :=
  h.tendsto x
#align continuous.continuous_at Continuous.continuousAt

theorem continuous_iff_continuousAt : Continuous f ↔ ∀ x, ContinuousAt f x :=
  ⟨Continuous.tendsto, fun hf => continuous_def.2 fun _U hU => isOpen_iff_mem_nhds.2 fun x hx =>
    hf x <| hU.mem_nhds hx⟩
#align continuous_iff_continuous_at continuous_iff_continuousAt

theorem continuousAt_const : ContinuousAt (fun _ : X => y) x :=
  tendsto_const_nhds
#align continuous_at_const continuousAt_const

@[continuity]
theorem continuous_const : Continuous fun _ : X => y :=
  continuous_iff_continuousAt.mpr fun _ => continuousAt_const
#align continuous_const continuous_const

theorem Filter.EventuallyEq.continuousAt (h : f =ᶠ[𝓝 x] fun _ => y) :
    ContinuousAt f x :=
  (continuousAt_congr h).2 tendsto_const_nhds
#align filter.eventually_eq.continuous_at Filter.EventuallyEq.continuousAt

theorem continuous_of_const (h : ∀ x y, f x = f y) : Continuous f :=
  continuous_iff_continuousAt.mpr fun x =>
    Filter.EventuallyEq.continuousAt <| eventually_of_forall fun y => h y x
#align continuous_of_const continuous_of_const

theorem continuousAt_id : ContinuousAt id x :=
  continuous_id.continuousAt
#align continuous_at_id continuousAt_id

theorem ContinuousAt.iterate {f : X → X} (hf : ContinuousAt f x) (hx : f x = x) (n : ℕ) :
    ContinuousAt f^[n] x :=
  Nat.recOn n continuousAt_id fun n ihn =>
    show ContinuousAt (f^[n] ∘ f) x from ContinuousAt.comp (hx.symm ▸ ihn) hf
#align continuous_at.iterate ContinuousAt.iterate

theorem continuous_iff_isClosed : Continuous f ↔ ∀ s, IsClosed s → IsClosed (f ⁻¹' s) :=
  continuous_def.trans <| compl_surjective.forall.trans <| by
    simp only [isOpen_compl_iff, preimage_compl]
#align continuous_iff_is_closed continuous_iff_isClosed

theorem IsClosed.preimage (hf : Continuous f) {t : Set Y} (h : IsClosed t) :
    IsClosed (f ⁻¹' t) :=
  continuous_iff_isClosed.mp hf t h
#align is_closed.preimage IsClosed.preimage

theorem mem_closure_image (hf : ContinuousAt f x)
    (hx : x ∈ closure s) : f x ∈ closure (f '' s) :=
  mem_closure_of_frequently_of_tendsto
    ((mem_closure_iff_frequently.1 hx).mono fun _ => mem_image_of_mem _) hf
#align mem_closure_image mem_closure_image

theorem continuousAt_iff_ultrafilter :
    ContinuousAt f x ↔ ∀ g : Ultrafilter X, ↑g ≤ 𝓝 x → Tendsto f g (𝓝 (f x)) :=
  tendsto_iff_ultrafilter f (𝓝 x) (𝓝 (f x))
#align continuous_at_iff_ultrafilter continuousAt_iff_ultrafilter

theorem continuous_iff_ultrafilter :
    Continuous f ↔ ∀ (x) (g : Ultrafilter X), ↑g ≤ 𝓝 x → Tendsto f g (𝓝 (f x)) := by
  simp only [continuous_iff_continuousAt, continuousAt_iff_ultrafilter]
#align continuous_iff_ultrafilter continuous_iff_ultrafilter

theorem Continuous.closure_preimage_subset (hf : Continuous f) (t : Set Y) :
    closure (f ⁻¹' t) ⊆ f ⁻¹' closure t := by
  rw [← (isClosed_closure.preimage hf).closure_eq]
  exact closure_mono (preimage_mono subset_closure)
#align continuous.closure_preimage_subset Continuous.closure_preimage_subset

theorem Continuous.frontier_preimage_subset (hf : Continuous f) (t : Set Y) :
    frontier (f ⁻¹' t) ⊆ f ⁻¹' frontier t :=
  diff_subset_diff (hf.closure_preimage_subset t) (preimage_interior_subset_interior_preimage hf)
#align continuous.frontier_preimage_subset Continuous.frontier_preimage_subset

/-- If a continuous map `f` maps `s` to `t`, then it maps `closure s` to `closure t`. -/
protected theorem Set.MapsTo.closure {t : Set Y} (h : MapsTo f s t)
    (hc : Continuous f) : MapsTo f (closure s) (closure t) := by
  simp only [MapsTo, mem_closure_iff_clusterPt]
  exact fun x hx => hx.map hc.continuousAt (tendsto_principal_principal.2 h)
#align set.maps_to.closure Set.MapsTo.closure

/-- See also `IsClosedMap.closure_image_eq_of_continuous`. -/
theorem image_closure_subset_closure_image (h : Continuous f) :
    f '' closure s ⊆ closure (f '' s) :=
  ((mapsTo_image f s).closure h).image_subset
#align image_closure_subset_closure_image image_closure_subset_closure_image

-- porting note: new lemma
theorem closure_image_closure (h : Continuous f) :
    closure (f '' closure s) = closure (f '' s) :=
  Subset.antisymm
    (closure_minimal (image_closure_subset_closure_image h) isClosed_closure)
    (closure_mono <| image_subset _ subset_closure)

theorem closure_subset_preimage_closure_image (h : Continuous f) :
    closure s ⊆ f ⁻¹' closure (f '' s) := by
  rw [← Set.image_subset_iff]
  exact image_closure_subset_closure_image h
#align closure_subset_preimage_closure_image closure_subset_preimage_closure_image

theorem map_mem_closure {t : Set Y} (hf : Continuous f)
    (hx : x ∈ closure s) (ht : MapsTo f s t) : f x ∈ closure t :=
  ht.closure hf hx
#align map_mem_closure map_mem_closure

/-- If a continuous map `f` maps `s` to a closed set `t`, then it maps `closure s` to `t`. -/
theorem Set.MapsTo.closure_left {t : Set Y} (h : MapsTo f s t)
    (hc : Continuous f) (ht : IsClosed t) : MapsTo f (closure s) t :=
  ht.closure_eq ▸ h.closure hc
#align set.maps_to.closure_left Set.MapsTo.closure_left

/-!
### Function with dense range
-/

section DenseRange

variable {α ι : Type*} (f : α → X) (g : X → Y)

/-- `f : α → X` has dense range if its range (image) is a dense subset of `X`. -/
def DenseRange := Dense (range f)
#align dense_range DenseRange

variable {f : α → X} {s : Set X}

/-- A surjective map has dense range. -/
theorem Function.Surjective.denseRange (hf : Function.Surjective f) : DenseRange f := fun x => by
  simp [hf.range_eq]
#align function.surjective.dense_range Function.Surjective.denseRange

theorem denseRange_id : DenseRange (id : X → X) :=
  Function.Surjective.denseRange Function.surjective_id
#align dense_range_id denseRange_id

theorem denseRange_iff_closure_range : DenseRange f ↔ closure (range f) = univ :=
  dense_iff_closure_eq
#align dense_range_iff_closure_range denseRange_iff_closure_range

theorem DenseRange.closure_range (h : DenseRange f) : closure (range f) = univ :=
  h.closure_eq
#align dense_range.closure_range DenseRange.closure_range

theorem Dense.denseRange_val (h : Dense s) : DenseRange ((↑) : s → X) := by
  simpa only [DenseRange, Subtype.range_coe_subtype]
#align dense.dense_range_coe Dense.denseRange_val

theorem Continuous.range_subset_closure_image_dense {f : X → Y} (hf : Continuous f)
    (hs : Dense s) : range f ⊆ closure (f '' s) := by
  rw [← image_univ, ← hs.closure_eq]
  exact image_closure_subset_closure_image hf
#align continuous.range_subset_closure_image_dense Continuous.range_subset_closure_image_dense

/-- The image of a dense set under a continuous map with dense range is a dense set. -/
theorem DenseRange.dense_image {f : X → Y} (hf' : DenseRange f) (hf : Continuous f)
    (hs : Dense s) : Dense (f '' s) :=
  (hf'.mono <| hf.range_subset_closure_image_dense hs).of_closure
#align dense_range.dense_image DenseRange.dense_image

/-- If `f` has dense range and `s` is an open set in the codomain of `f`, then the image of the
preimage of `s` under `f` is dense in `s`. -/
theorem DenseRange.subset_closure_image_preimage_of_isOpen (hf : DenseRange f) (hs : IsOpen s) :
    s ⊆ closure (f '' (f ⁻¹' s)) := by
  rw [image_preimage_eq_inter_range]
  exact hf.open_subset_closure_inter hs
#align dense_range.subset_closure_image_preimage_of_is_open DenseRange.subset_closure_image_preimage_of_isOpen

/-- If a continuous map with dense range maps a dense set to a subset of `t`, then `t` is a dense
set. -/
theorem DenseRange.dense_of_mapsTo {f : X → Y} (hf' : DenseRange f) (hf : Continuous f)
    (hs : Dense s) {t : Set Y} (ht : MapsTo f s t) : Dense t :=
  (hf'.dense_image hf hs).mono ht.image_subset
#align dense_range.dense_of_maps_to DenseRange.dense_of_mapsTo

/-- Composition of a continuous map with dense range and a function with dense range has dense
range. -/
theorem DenseRange.comp {g : Y → Z} {f : α → Y} (hg : DenseRange g) (hf : DenseRange f)
    (cg : Continuous g) : DenseRange (g ∘ f) := by
  rw [DenseRange, range_comp]
  exact hg.dense_image cg hf
#align dense_range.comp DenseRange.comp

nonrec theorem DenseRange.nonempty_iff (hf : DenseRange f) : Nonempty α ↔ Nonempty X :=
  range_nonempty_iff_nonempty.symm.trans hf.nonempty_iff
#align dense_range.nonempty_iff DenseRange.nonempty_iff

theorem DenseRange.nonempty [h : Nonempty X] (hf : DenseRange f) : Nonempty α :=
  hf.nonempty_iff.mpr h
#align dense_range.nonempty DenseRange.nonempty

/-- Given a function `f : X → Y` with dense range and `y : Y`, returns some `x : X`. -/
def DenseRange.some (hf : DenseRange f) (x : X) : α :=
  Classical.choice <| hf.nonempty_iff.mpr ⟨x⟩
#align dense_range.some DenseRange.some

nonrec theorem DenseRange.exists_mem_open (hf : DenseRange f) (ho : IsOpen s) (hs : s.Nonempty) :
    ∃ a, f a ∈ s :=
  exists_range_iff.1 <| hf.exists_mem_open ho hs
#align dense_range.exists_mem_open DenseRange.exists_mem_open

theorem DenseRange.mem_nhds (h : DenseRange f) (hs : s ∈ 𝓝 x) :
    ∃ a, f a ∈ s :=
  let ⟨a, ha⟩ := h.exists_mem_open isOpen_interior ⟨x, mem_interior_iff_mem_nhds.2 hs⟩
  ⟨a, interior_subset ha⟩
#align dense_range.mem_nhds DenseRange.mem_nhds

end DenseRange

end Continuous

library_note "continuity lemma statement"/--
The library contains many lemmas stating that functions/operations are continuous. There are many
ways to formulate the continuity of operations. Some are more convenient than others.
Note: for the most part this note also applies to other properties
(`Measurable`, `Differentiable`, `ContinuousOn`, ...).

### The traditional way
As an example, let's look at addition `(+) : M → M → M`. We can state that this is continuous
in different definitionally equal ways (omitting some typing information)
* `Continuous (fun p ↦ p.1 + p.2)`;
* `Continuous (Function.uncurry (+))`;
* `Continuous ↿(+)`. (`↿` is notation for recursively uncurrying a function)

However, lemmas with this conclusion are not nice to use in practice because
1. They confuse the elaborator. The following two examples fail, because of limitations in the
  elaboration process.
  ```
  variables {M : Type*} [Add M] [TopologicalSpace M] [ContinuousAdd M]
  example : Continuous (λ x : M, x + x) :=
  continuous_add.comp _

  example : Continuous (λ x : M, x + x) :=
  continuous_add.comp (continuous_id.prod_mk continuous_id)
  ```
  The second is a valid proof, which is accepted if you write it as
  `continuous_add.comp (continuous_id.prod_mk continuous_id : _)`

2. If the operation has more than 2 arguments, they are impractical to use, because in your
  application the arguments in the domain might be in a different order or associated differently.

### The convenient way

A much more convenient way to write continuity lemmas is like `Continuous.add`:
```
Continuous.add {f g : X → M} (hf : Continuous f) (hg : Continuous g) : Continuous (λ x, f x + g x)
```
The conclusion can be `Continuous (f + g)`, which is definitionally equal.
This has the following advantages
* It supports projection notation, so is shorter to write.
* `Continuous.add _ _` is recognized correctly by the elaborator and gives useful new goals.
* It works generally, since the domain is a variable.

As an example for a unary operation, we have `Continuous.neg`.
```
Continuous.neg {f : X → G} (hf : Continuous f) : Continuous (fun x ↦ -f x)
```
For unary functions, the elaborator is not confused when applying the traditional lemma
(like `continuous_neg`), but it's still convenient to have the short version available (compare
`hf.neg.neg.neg` with `continuous_neg.comp <| continuous_neg.comp <| continuous_neg.comp hf`).

As a harder example, consider an operation of the following type:
```
def strans {x : F} (γ γ' : Path x x) (t₀ : I) : Path x x
```
The precise definition is not important, only its type.
The correct continuity principle for this operation is something like this:
```
{f : X → F} {γ γ' : ∀ x, Path (f x) (f x)} {t₀ s : X → I}
  (hγ : Continuous ↿γ) (hγ' : Continuous ↿γ')
  (ht : Continuous t₀) (hs : Continuous s) :
  Continuous (fun x ↦ strans (γ x) (γ' x) (t x) (s x))
```
Note that *all* arguments of `strans` are indexed over `X`, even the basepoint `x`, and the last
argument `s` that arises since `Path x x` has a coercion to `I → F`. The paths `γ` and `γ'` (which
are unary functions from `I`) become binary functions in the continuity lemma.

### Summary
* Make sure that your continuity lemmas are stated in the most general way, and in a convenient
  form. That means that:
  - The conclusion has a variable `X` as domain (not something like `Y × Z`);
  - Wherever possible, all point arguments `c : Y` are replaced by functions `c : X → Y`;
  - All `n`-ary function arguments are replaced by `n+1`-ary functions
    (`f : Y → Z` becomes `f : X → Y → Z`);
  - All (relevant) arguments have continuity assumptions, and perhaps there are additional
    assumptions needed to make the operation continuous;
  - The function in the conclusion is fully applied.
* These remarks are mostly about the format of the *conclusion* of a continuity lemma.
  In assumptions it's fine to state that a function with more than 1 argument is continuous using
  `↿` or `Function.uncurry`.

### Functions with discontinuities

In some cases, you want to work with discontinuous functions, and in certain expressions they are
still continuous. For example, consider the fractional part of a number, `Int.fract : ℝ → ℝ`.
In this case, you want to add conditions to when a function involving `fract` is continuous, so you
get something like this: (assumption `hf` could be weakened, but the important thing is the shape
of the conclusion)
```
lemma ContinuousOn.comp_fract {X Y : Type*} [TopologicalSpace X] [TopologicalSpace Y]
    {f : X → ℝ → Y} {g : X → ℝ} (hf : Continuous ↿f) (hg : Continuous g) (h : ∀ s, f s 0 = f s 1) :
    Continuous (fun x ↦ f x (fract (g x)))
```
With `ContinuousAt` you can be even more precise about what to prove in case of discontinuities,
see e.g. `ContinuousAt.comp_div_cases`.
-/

library_note "comp_of_eq lemmas"/--
Lean's elaborator has trouble elaborating applications of lemmas that state that the composition of
two functions satisfy some property at a point, like `ContinuousAt.comp` / `ContDiffAt.comp` and
`ContMDiffWithinAt.comp`. The reason is that a lemma like this looks like
`ContinuousAt g (f x) → ContinuousAt f x → ContinuousAt (g ∘ f) x`.
Since Lean's elaborator elaborates the arguments from left-to-right, when you write `hg.comp hf`,
the elaborator will try to figure out *both* `f` and `g` from the type of `hg`. It tries to figure
out `f` just from the point where `g` is continuous. For example, if `hg : ContinuousAt g (a, x)`
then the elaborator will assign `f` to the function `Prod.mk a`, since in that case `f x = (a, x)`.
This is undesirable in most cases where `f` is not a variable. There are some ways to work around
this, for example by giving `f` explicitly, or to force Lean to elaborate `hf` before elaborating
`hg`, but this is annoying.
Another better solution is to reformulate composition lemmas to have the following shape
`ContinuousAt g y → ContinuousAt f x → f x = y → ContinuousAt (g ∘ f) x`.
This is even useful if the proof of `f x = y` is `rfl`.
The reason that this works better is because the type of `hg` doesn't mention `f`.
Only after elaborating the two `ContinuousAt` arguments, Lean will try to unify `f x` with `y`,
which is often easy after having chosen the correct functions for `f` and `g`.
Here is an example that shows the difference:
```
example [TopologicalSpace X] [TopologicalSpace Y] {x₀ : X} (f : X → X → Y)
    (hf : ContinuousAt (Function.uncurry f) (x₀, x₀)) :
    ContinuousAt (fun x ↦ f x x) x₀ :=
  -- hf.comp (continuousAt_id.prod continuousAt_id) -- type mismatch
  -- hf.comp_of_eq (continuousAt_id.prod continuousAt_id) rfl -- works
```
-/<|MERGE_RESOLUTION|>--- conflicted
+++ resolved
@@ -1332,12 +1332,9 @@
 theorem mem_closure_iff_nhds_ne_bot : x ∈ closure s ↔ 𝓝 x ⊓ 𝓟 s ≠ ⊥ :=
   mem_closure_iff_clusterPt.trans neBot_iff
 #align mem_closure_iff_nhds_ne_bot mem_closure_iff_nhds_ne_bot
-<<<<<<< HEAD
-=======
 
 @[deprecated] -- 28 January 2024
 alias mem_closure_iff_nhds_neBot := mem_closure_iff_nhds_ne_bot
->>>>>>> c94a8a7e
 
 theorem mem_closure_iff_nhdsWithin_neBot : x ∈ closure s ↔ NeBot (𝓝[s] x) :=
   mem_closure_iff_clusterPt
