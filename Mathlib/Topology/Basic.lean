--- conflicted
+++ resolved
@@ -2,21 +2,9 @@
 Copyright (c) 2017 Johannes Hölzl. All rights reserved.
 Released under Apache 2.0 license as described in the file LICENSE.
 Authors: Johannes Hölzl, Mario Carneiro, Jeremy Avigad
-<<<<<<< HEAD
-
-! This file was ported from Lean 3 source module topology.basic
-! leanprover-community/mathlib commit bcfa726826abd57587355b4b5b7e78ad6527b7e4
-! Please do not edit these lines, except to modify the commit id
-! if you have ported upstream changes.
-=======
->>>>>>> 30695776
 -/
 import Mathlib.Order.Filter.Lift
-<<<<<<< HEAD
-import Mathlib.Tactic.Continuity
-=======
 import Mathlib.Topology.Defs.Filter
->>>>>>> 30695776
 
 /-!
 # Basic theory of topological spaces.
@@ -1392,42 +1380,23 @@
   interior_maximal (preimage_mono interior_subset) (isOpen_interior.preimage hf)
 
 @[continuity]
-<<<<<<< HEAD
-theorem continuous_id : Continuous (id : α → α) :=
-=======
 theorem continuous_id : Continuous (id : X → X) :=
->>>>>>> 30695776
   continuous_def.2 fun _ => id
 
 -- This is needed due to reducibility issues with the `continuity` tactic.
-<<<<<<< HEAD
-@[continuity]
-theorem continuous_id' : Continuous (fun (x : α) => x) := continuous_id
-
-theorem Continuous.comp {g : β → γ} {f : α → β} (hg : Continuous g) (hf : Continuous f) :
-=======
 @[continuity, fun_prop]
 theorem continuous_id' : Continuous (fun (x : X) => x) := continuous_id
 
 theorem Continuous.comp {g : Y → Z} (hg : Continuous g) (hf : Continuous f) :
->>>>>>> 30695776
     Continuous (g ∘ f) :=
   continuous_def.2 fun _ h => (h.preimage hg).preimage hf
 
 -- This is needed due to reducibility issues with the `continuity` tactic.
-<<<<<<< HEAD
-@[continuity]
-theorem Continuous.comp' {g : β → γ} {f : α → β} (hg : Continuous g) (hf : Continuous f) :
-    Continuous (fun x => g (f x)) := hg.comp hf
-
-theorem Continuous.iterate {f : α → α} (h : Continuous f) (n : ℕ) : Continuous (f^[n]) :=
-=======
 @[continuity, fun_prop]
 theorem Continuous.comp' {g : Y → Z} (hg : Continuous g) (hf : Continuous f) :
     Continuous (fun x => g (f x)) := hg.comp hf
 
 theorem Continuous.iterate {f : X → X} (h : Continuous f) (n : ℕ) : Continuous f^[n] :=
->>>>>>> 30695776
   Nat.recOn n continuous_id fun _ ihn => ihn.comp h
 
 nonrec theorem ContinuousAt.comp {g : Y → Z} (hg : ContinuousAt g (f x))
@@ -1464,13 +1433,8 @@
 theorem continuousAt_const : ContinuousAt (fun _ : X => y) x :=
   tendsto_const_nhds
 
-<<<<<<< HEAD
-@[continuity]
-theorem continuous_const {b : β} : Continuous fun _ : α => b :=
-=======
 @[continuity, fun_prop]
 theorem continuous_const : Continuous fun _ : X => y :=
->>>>>>> 30695776
   continuous_iff_continuousAt.mpr fun _ => continuousAt_const
 
 theorem Filter.EventuallyEq.continuousAt (h : f =ᶠ[𝓝 x] fun _ => y) :
