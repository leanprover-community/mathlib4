/-
Copyright (c) 2017 Johannes Hölzl. All rights reserved.
Released under Apache 2.0 license as described in the file LICENSE.
Authors: Johannes Hölzl, Mario Carneiro, Jeremy Avigad
-/
import Mathlib.Algebra.Function.Support
import Mathlib.Order.Filter.Lift
import Mathlib.Topology.Defs.Filter

#align_import topology.basic from "leanprover-community/mathlib"@"e354e865255654389cc46e6032160238df2e0f40"

/-!
# Basic theory of topological spaces.

The main definition is the type class `TopologicalSpace X` which endows a type `X` with a topology.
Then `Set X` gets predicates `IsOpen`, `IsClosed` and functions `interior`, `closure` and
`frontier`. Each point `x` of `X` gets a neighborhood filter `𝓝 x`. A filter `F` on `X` has
`x` as a cluster point if `ClusterPt x F : 𝓝 x ⊓ F ≠ ⊥`. A map `f : α → X` clusters at `x`
along `F : Filter α` if `MapClusterPt x F f : ClusterPt x (map f F)`. In particular
the notion of cluster point of a sequence `u` is `MapClusterPt x atTop u`.

For topological spaces `X` and `Y`, a function `f : X → Y` and a point `x : X`,
`ContinuousAt f x` means `f` is continuous at `x`, and global continuity is
`Continuous f`. There is also a version of continuity `PContinuous` for
partially defined functions.

## Notation

The following notation is introduced elsewhere and it heavily used in this file.

* `𝓝 x`: the filter `nhds x` of neighborhoods of a point `x`;
* `𝓟 s`: the principal filter of a set `s`;
* `𝓝[s] x`: the filter `nhdsWithin x s` of neighborhoods of a point `x` within a set `s`;
* `𝓝[≠] x`: the filter `nhdsWithin x {x}ᶜ` of punctured neighborhoods of `x`.

## Implementation notes

Topology in mathlib heavily uses filters (even more than in Bourbaki). See explanations in
<https://leanprover-community.github.io/theories/topology.html>.

## References

* [N. Bourbaki, *General Topology*][bourbaki1966]
* [I. M. James, *Topologies and Uniformities*][james1999]

## Tags

topological space, interior, closure, frontier, neighborhood, continuity, continuous function
-/

noncomputable section

open Set Filter

universe u v w x

/-!
### Topological spaces
-/

/-- A constructor for topologies by specifying the closed sets,
and showing that they satisfy the appropriate conditions. -/
def TopologicalSpace.ofClosed {X : Type u} (T : Set (Set X)) (empty_mem : ∅ ∈ T)
    (sInter_mem : ∀ A, A ⊆ T → ⋂₀ A ∈ T)
    (union_mem : ∀ A, A ∈ T → ∀ B, B ∈ T → A ∪ B ∈ T) : TopologicalSpace X where
  IsOpen X := Xᶜ ∈ T
  isOpen_univ := by simp [empty_mem]
  isOpen_inter s t hs ht := by simpa only [compl_inter] using union_mem sᶜ hs tᶜ ht
  isOpen_sUnion s hs := by
    simp only [Set.compl_sUnion]
    exact sInter_mem (compl '' s) fun z ⟨y, hy, hz⟩ => hz ▸ hs y hy
#align topological_space.of_closed TopologicalSpace.ofClosed

section TopologicalSpace

variable {X : Type u} {Y : Type v} {ι : Sort w} {α β : Type*}
  {x : X} {s s₁ s₂ t : Set X} {p p₁ p₂ : X → Prop}

open Topology

lemma isOpen_mk {p h₁ h₂ h₃} : IsOpen[⟨p, h₁, h₂, h₃⟩] s ↔ p s := Iff.rfl
#align is_open_mk isOpen_mk

@[ext]
protected theorem TopologicalSpace.ext :
    ∀ {f g : TopologicalSpace X}, IsOpen[f] = IsOpen[g] → f = g
  | ⟨_, _, _, _⟩, ⟨_, _, _, _⟩, rfl => rfl
#align topological_space_eq TopologicalSpace.ext

section

variable [TopologicalSpace X]

end

protected theorem TopologicalSpace.ext_iff {t t' : TopologicalSpace X} :
    t = t' ↔ ∀ s, IsOpen[t] s ↔ IsOpen[t'] s :=
  ⟨fun h s => h ▸ Iff.rfl, fun h => by ext; exact h _⟩
#align topological_space_eq_iff TopologicalSpace.ext_iff

theorem isOpen_fold {t : TopologicalSpace X} : t.IsOpen s = IsOpen[t] s :=
  rfl
#align is_open_fold isOpen_fold

variable [TopologicalSpace X]

theorem isOpen_iUnion {f : ι → Set X} (h : ∀ i, IsOpen (f i)) : IsOpen (⋃ i, f i) :=
  isOpen_sUnion (forall_range_iff.2 h)
#align is_open_Union isOpen_iUnion

theorem isOpen_biUnion {s : Set α} {f : α → Set X} (h : ∀ i ∈ s, IsOpen (f i)) :
    IsOpen (⋃ i ∈ s, f i) :=
  isOpen_iUnion fun i => isOpen_iUnion fun hi => h i hi
#align is_open_bUnion isOpen_biUnion

theorem IsOpen.union (h₁ : IsOpen s₁) (h₂ : IsOpen s₂) : IsOpen (s₁ ∪ s₂) := by
  rw [union_eq_iUnion]; exact isOpen_iUnion (Bool.forall_bool.2 ⟨h₂, h₁⟩)
#align is_open.union IsOpen.union

lemma isOpen_iff_of_cover {f : α → Set X} (ho : ∀ i, IsOpen (f i)) (hU : (⋃ i, f i) = univ) :
    IsOpen s ↔ ∀ i, IsOpen (f i ∩ s) := by
  refine ⟨fun h i ↦ (ho i).inter h, fun h ↦ ?_⟩
  rw [← s.inter_univ, inter_comm, ← hU, iUnion_inter]
  exact isOpen_iUnion fun i ↦ h i

@[simp] theorem isOpen_empty : IsOpen (∅ : Set X) := by
  rw [← sUnion_empty]; exact isOpen_sUnion fun a => False.elim
#align is_open_empty isOpen_empty

theorem Set.Finite.isOpen_sInter {s : Set (Set X)} (hs : s.Finite) :
    (∀ t ∈ s, IsOpen t) → IsOpen (⋂₀ s) :=
  Finite.induction_on hs (fun _ => by rw [sInter_empty]; exact isOpen_univ) fun _ _ ih h => by
    simp only [sInter_insert, ball_insert_iff] at h ⊢
    exact h.1.inter (ih h.2)
#align is_open_sInter Set.Finite.isOpen_sInter

theorem Set.Finite.isOpen_biInter {s : Set α} {f : α → Set X} (hs : s.Finite)
    (h : ∀ i ∈ s, IsOpen (f i)) :
    IsOpen (⋂ i ∈ s, f i) :=
  sInter_image f s ▸ (hs.image _).isOpen_sInter (ball_image_iff.2 h)
#align is_open_bInter Set.Finite.isOpen_biInter

theorem isOpen_iInter_of_finite [Finite ι] {s : ι → Set X} (h : ∀ i, IsOpen (s i)) :
    IsOpen (⋂ i, s i) :=
  (finite_range _).isOpen_sInter  (forall_range_iff.2 h)
#align is_open_Inter isOpen_iInter_of_finite

theorem isOpen_biInter_finset {s : Finset α} {f : α → Set X} (h : ∀ i ∈ s, IsOpen (f i)) :
    IsOpen (⋂ i ∈ s, f i) :=
  s.finite_toSet.isOpen_biInter h
#align is_open_bInter_finset isOpen_biInter_finset

@[simp] -- porting note: added `simp`
theorem isOpen_const {p : Prop} : IsOpen { _x : X | p } := by by_cases p <;> simp [*]
#align is_open_const isOpen_const

theorem IsOpen.and : IsOpen { x | p₁ x } → IsOpen { x | p₂ x } → IsOpen { x | p₁ x ∧ p₂ x } :=
  IsOpen.inter
#align is_open.and IsOpen.and

@[simp] theorem isOpen_compl_iff : IsOpen sᶜ ↔ IsClosed s :=
  ⟨fun h => ⟨h⟩, fun h => h.isOpen_compl⟩
#align is_open_compl_iff isOpen_compl_iff

theorem TopologicalSpace.ext_iff_isClosed {t₁ t₂ : TopologicalSpace X} :
    t₁ = t₂ ↔ ∀ s, IsClosed[t₁] s ↔ IsClosed[t₂] s := by
  rw [TopologicalSpace.ext_iff, compl_surjective.forall]
  simp only [@isOpen_compl_iff _ _ t₁, @isOpen_compl_iff _ _ t₂]

alias ⟨_, TopologicalSpace.ext_isClosed⟩ := TopologicalSpace.ext_iff_isClosed

-- porting note: new lemma
theorem isClosed_const {p : Prop} : IsClosed { _x : X | p } := ⟨isOpen_const (p := ¬p)⟩

@[simp] theorem isClosed_empty : IsClosed (∅ : Set X) := isClosed_const
#align is_closed_empty isClosed_empty

@[simp] theorem isClosed_univ : IsClosed (univ : Set X) := isClosed_const
#align is_closed_univ isClosed_univ

theorem IsClosed.union : IsClosed s₁ → IsClosed s₂ → IsClosed (s₁ ∪ s₂) := by
  simpa only [← isOpen_compl_iff, compl_union] using IsOpen.inter
#align is_closed.union IsClosed.union

theorem isClosed_sInter {s : Set (Set X)} : (∀ t ∈ s, IsClosed t) → IsClosed (⋂₀ s) := by
  simpa only [← isOpen_compl_iff, compl_sInter, sUnion_image] using isOpen_biUnion
#align is_closed_sInter isClosed_sInter

theorem isClosed_iInter {f : ι → Set X} (h : ∀ i, IsClosed (f i)) : IsClosed (⋂ i, f i) :=
  isClosed_sInter <| forall_range_iff.2 h
#align is_closed_Inter isClosed_iInter

theorem isClosed_biInter {s : Set α} {f : α → Set X} (h : ∀ i ∈ s, IsClosed (f i)) :
    IsClosed (⋂ i ∈ s, f i) :=
  isClosed_iInter fun i => isClosed_iInter <| h i
#align is_closed_bInter isClosed_biInter

@[simp]
theorem isClosed_compl_iff {s : Set X} : IsClosed sᶜ ↔ IsOpen s := by
  rw [← isOpen_compl_iff, compl_compl]
#align is_closed_compl_iff isClosed_compl_iff

alias ⟨_, IsOpen.isClosed_compl⟩ := isClosed_compl_iff
#align is_open.is_closed_compl IsOpen.isClosed_compl

theorem IsOpen.sdiff (h₁ : IsOpen s) (h₂ : IsClosed t) : IsOpen (s \ t) :=
  IsOpen.inter h₁ h₂.isOpen_compl
#align is_open.sdiff IsOpen.sdiff

theorem IsClosed.inter (h₁ : IsClosed s₁) (h₂ : IsClosed s₂) : IsClosed (s₁ ∩ s₂) := by
  rw [← isOpen_compl_iff] at *
  rw [compl_inter]
  exact IsOpen.union h₁ h₂
#align is_closed.inter IsClosed.inter

theorem IsClosed.sdiff (h₁ : IsClosed s) (h₂ : IsOpen t) : IsClosed (s \ t) :=
  IsClosed.inter h₁ (isClosed_compl_iff.mpr h₂)
#align is_closed.sdiff IsClosed.sdiff

theorem Set.Finite.isClosed_biUnion {s : Set α} {f : α → Set X} (hs : s.Finite)
    (h : ∀ i ∈ s, IsClosed (f i)) :
    IsClosed (⋃ i ∈ s, f i) := by
  simp only [← isOpen_compl_iff, compl_iUnion] at *
  exact hs.isOpen_biInter h
#align is_closed_bUnion Set.Finite.isClosed_biUnion

lemma isClosed_biUnion_finset {s : Finset α} {f : α → Set X} (h : ∀ i ∈ s, IsClosed (f i)) :
    IsClosed (⋃ i ∈ s, f i) :=
  s.finite_toSet.isClosed_biUnion h

theorem isClosed_iUnion_of_finite [Finite ι] {s : ι → Set X} (h : ∀ i, IsClosed (s i)) :
    IsClosed (⋃ i, s i) := by
  simp only [← isOpen_compl_iff, compl_iUnion] at *
  exact isOpen_iInter_of_finite h
#align is_closed_Union isClosed_iUnion_of_finite

theorem isClosed_imp {p q : X → Prop} (hp : IsOpen { x | p x }) (hq : IsClosed { x | q x }) :
    IsClosed { x | p x → q x } := by
  simpa only [imp_iff_not_or] using hp.isClosed_compl.union hq
#align is_closed_imp isClosed_imp

theorem IsClosed.not : IsClosed { a | p a } → IsOpen { a | ¬p a } :=
  isOpen_compl_iff.mpr
#align is_closed.not IsClosed.not

/-!
### Interior of a set
-/

-- porting note: use `∃ t, t ⊆ s ∧ _` instead of `∃ t ⊆ s, _`
theorem mem_interior : x ∈ interior s ↔ ∃ t, t ⊆ s ∧ IsOpen t ∧ x ∈ t := by
  simp only [interior, mem_sUnion, mem_setOf_eq, and_assoc, and_left_comm]
#align mem_interior mem_interiorₓ

@[simp]
theorem isOpen_interior : IsOpen (interior s) :=
  isOpen_sUnion fun _ => And.left
#align is_open_interior isOpen_interior

theorem interior_subset : interior s ⊆ s :=
  sUnion_subset fun _ => And.right
#align interior_subset interior_subset

theorem interior_maximal (h₁ : t ⊆ s) (h₂ : IsOpen t) : t ⊆ interior s :=
  subset_sUnion_of_mem ⟨h₂, h₁⟩
#align interior_maximal interior_maximal

theorem IsOpen.interior_eq (h : IsOpen s) : interior s = s :=
  interior_subset.antisymm (interior_maximal (Subset.refl s) h)
#align is_open.interior_eq IsOpen.interior_eq

theorem interior_eq_iff_isOpen : interior s = s ↔ IsOpen s :=
  ⟨fun h => h ▸ isOpen_interior, IsOpen.interior_eq⟩
#align interior_eq_iff_is_open interior_eq_iff_isOpen

theorem subset_interior_iff_isOpen : s ⊆ interior s ↔ IsOpen s := by
  simp only [interior_eq_iff_isOpen.symm, Subset.antisymm_iff, interior_subset, true_and]
#align subset_interior_iff_is_open subset_interior_iff_isOpen

theorem IsOpen.subset_interior_iff (h₁ : IsOpen s) : s ⊆ interior t ↔ s ⊆ t :=
  ⟨fun h => Subset.trans h interior_subset, fun h₂ => interior_maximal h₂ h₁⟩
#align is_open.subset_interior_iff IsOpen.subset_interior_iff

theorem subset_interior_iff : t ⊆ interior s ↔ ∃ U, IsOpen U ∧ t ⊆ U ∧ U ⊆ s :=
  ⟨fun h => ⟨interior s, isOpen_interior, h, interior_subset⟩, fun ⟨_U, hU, htU, hUs⟩ =>
    htU.trans (interior_maximal hUs hU)⟩
#align subset_interior_iff subset_interior_iff

lemma interior_subset_iff : interior s ⊆ t ↔ ∀ U, IsOpen U → U ⊆ s → U ⊆ t := by
  simp [interior]

@[mono, gcongr]
theorem interior_mono (h : s ⊆ t) : interior s ⊆ interior t :=
  interior_maximal (Subset.trans interior_subset h) isOpen_interior
#align interior_mono interior_mono

@[simp]
theorem interior_empty : interior (∅ : Set X) = ∅ :=
  isOpen_empty.interior_eq
#align interior_empty interior_empty

@[simp]
theorem interior_univ : interior (univ : Set X) = univ :=
  isOpen_univ.interior_eq
#align interior_univ interior_univ

@[simp]
theorem interior_eq_univ : interior s = univ ↔ s = univ :=
  ⟨fun h => univ_subset_iff.mp <| h.symm.trans_le interior_subset, fun h => h.symm ▸ interior_univ⟩
#align interior_eq_univ interior_eq_univ

@[simp]
theorem interior_interior : interior (interior s) = interior s :=
  isOpen_interior.interior_eq
#align interior_interior interior_interior

@[simp]
theorem interior_inter : interior (s ∩ t) = interior s ∩ interior t :=
  (Monotone.map_inf_le (fun _ _ ↦ interior_mono) s t).antisymm <|
    interior_maximal (inter_subset_inter interior_subset interior_subset) <|
      isOpen_interior.inter isOpen_interior
#align interior_inter interior_inter

theorem Set.Finite.interior_biInter {ι : Type*} {s : Set ι} (hs : s.Finite) (f : ι → Set X) :
    interior (⋂ i ∈ s, f i) = ⋂ i ∈ s, interior (f i) :=
  hs.induction_on (by simp) <| by intros; simp [*]

theorem Set.Finite.interior_sInter {S : Set (Set X)} (hS : S.Finite) :
    interior (⋂₀ S) = ⋂ s ∈ S, interior s := by
  rw [sInter_eq_biInter, hS.interior_biInter]

@[simp]
theorem Finset.interior_iInter {ι : Type*} (s : Finset ι) (f : ι → Set X) :
    interior (⋂ i ∈ s, f i) = ⋂ i ∈ s, interior (f i) :=
  s.finite_toSet.interior_biInter f
#align finset.interior_Inter Finset.interior_iInter

@[simp]
theorem interior_iInter_of_finite [Finite ι] (f : ι → Set X) :
    interior (⋂ i, f i) = ⋂ i, interior (f i) := by
  rw [← sInter_range, (finite_range f).interior_sInter, biInter_range]
#align interior_Inter interior_iInter_of_finite

theorem interior_union_isClosed_of_interior_empty (h₁ : IsClosed s)
    (h₂ : interior t = ∅) : interior (s ∪ t) = interior s :=
  have : interior (s ∪ t) ⊆ s := fun x ⟨u, ⟨(hu₁ : IsOpen u), (hu₂ : u ⊆ s ∪ t)⟩, (hx₁ : x ∈ u)⟩ =>
    by_contradiction fun hx₂ : x ∉ s =>
      have : u \ s ⊆ t := fun x ⟨h₁, h₂⟩ => Or.resolve_left (hu₂ h₁) h₂
      have : u \ s ⊆ interior t := by rwa [(IsOpen.sdiff hu₁ h₁).subset_interior_iff]
      have : u \ s ⊆ ∅ := by rwa [h₂] at this
      this ⟨hx₁, hx₂⟩
  Subset.antisymm (interior_maximal this isOpen_interior) (interior_mono <| subset_union_left _ _)
#align interior_union_is_closed_of_interior_empty interior_union_isClosed_of_interior_empty

theorem isOpen_iff_forall_mem_open : IsOpen s ↔ ∀ x ∈ s, ∃ t, t ⊆ s ∧ IsOpen t ∧ x ∈ t := by
  rw [← subset_interior_iff_isOpen]
  simp only [subset_def, mem_interior]
#align is_open_iff_forall_mem_open isOpen_iff_forall_mem_open

theorem interior_iInter_subset (s : ι → Set X) : interior (⋂ i, s i) ⊆ ⋂ i, interior (s i) :=
  subset_iInter fun _ => interior_mono <| iInter_subset _ _
#align interior_Inter_subset interior_iInter_subset

theorem interior_iInter₂_subset (p : ι → Sort*) (s : ∀ i, p i → Set X) :
    interior (⋂ (i) (j), s i j) ⊆ ⋂ (i) (j), interior (s i j) :=
  (interior_iInter_subset _).trans <| iInter_mono fun _ => interior_iInter_subset _
#align interior_Inter₂_subset interior_iInter₂_subset

theorem interior_sInter_subset (S : Set (Set X)) : interior (⋂₀ S) ⊆ ⋂ s ∈ S, interior s :=
  calc
    interior (⋂₀ S) = interior (⋂ s ∈ S, s) := by rw [sInter_eq_biInter]
    _ ⊆ ⋂ s ∈ S, interior s := interior_iInter₂_subset _ _
#align interior_sInter_subset interior_sInter_subset

theorem Filter.HasBasis.lift'_interior {l : Filter X} {p : ι → Prop} {s : ι → Set X}
    (h : l.HasBasis p s) : (l.lift' interior).HasBasis p fun i => interior (s i) :=
  h.lift' fun _ _ ↦ interior_mono

theorem Filter.lift'_interior_le (l : Filter X) : l.lift' interior ≤ l := fun _s hs ↦
  mem_of_superset (mem_lift' hs) interior_subset

theorem Filter.HasBasis.lift'_interior_eq_self {l : Filter X} {p : ι → Prop} {s : ι → Set X}
    (h : l.HasBasis p s) (ho : ∀ i, p i → IsOpen (s i)) : l.lift' interior = l :=
  le_antisymm l.lift'_interior_le <| h.lift'_interior.ge_iff.2 fun i hi ↦ by
    simpa only [(ho i hi).interior_eq] using h.mem_of_mem hi

/-!
### Closure of a set
-/

@[simp]
theorem isClosed_closure : IsClosed (closure s) :=
  isClosed_sInter fun _ => And.left
#align is_closed_closure isClosed_closure

theorem subset_closure : s ⊆ closure s :=
  subset_sInter fun _ => And.right
#align subset_closure subset_closure

theorem not_mem_of_not_mem_closure {P : X} (hP : P ∉ closure s) : P ∉ s := fun h =>
  hP (subset_closure h)
#align not_mem_of_not_mem_closure not_mem_of_not_mem_closure

theorem closure_minimal (h₁ : s ⊆ t) (h₂ : IsClosed t) : closure s ⊆ t :=
  sInter_subset_of_mem ⟨h₂, h₁⟩
#align closure_minimal closure_minimal

theorem Disjoint.closure_left (hd : Disjoint s t) (ht : IsOpen t) :
    Disjoint (closure s) t :=
  disjoint_compl_left.mono_left <| closure_minimal hd.subset_compl_right ht.isClosed_compl
#align disjoint.closure_left Disjoint.closure_left

theorem Disjoint.closure_right (hd : Disjoint s t) (hs : IsOpen s) :
    Disjoint s (closure t) :=
  (hd.symm.closure_left hs).symm
#align disjoint.closure_right Disjoint.closure_right

theorem IsClosed.closure_eq (h : IsClosed s) : closure s = s :=
  Subset.antisymm (closure_minimal (Subset.refl s) h) subset_closure
#align is_closed.closure_eq IsClosed.closure_eq

theorem IsClosed.closure_subset (hs : IsClosed s) : closure s ⊆ s :=
  closure_minimal (Subset.refl _) hs
#align is_closed.closure_subset IsClosed.closure_subset

theorem IsClosed.closure_subset_iff (h₁ : IsClosed t) : closure s ⊆ t ↔ s ⊆ t :=
  ⟨Subset.trans subset_closure, fun h => closure_minimal h h₁⟩
#align is_closed.closure_subset_iff IsClosed.closure_subset_iff

theorem IsClosed.mem_iff_closure_subset (hs : IsClosed s) :
    x ∈ s ↔ closure ({x} : Set X) ⊆ s :=
  (hs.closure_subset_iff.trans Set.singleton_subset_iff).symm
#align is_closed.mem_iff_closure_subset IsClosed.mem_iff_closure_subset

@[mono, gcongr]
theorem closure_mono (h : s ⊆ t) : closure s ⊆ closure t :=
  closure_minimal (Subset.trans h subset_closure) isClosed_closure
#align closure_mono closure_mono

theorem monotone_closure (X : Type*) [TopologicalSpace X] : Monotone (@closure X _) := fun _ _ =>
  closure_mono
#align monotone_closure monotone_closure

theorem diff_subset_closure_iff : s \ t ⊆ closure t ↔ s ⊆ closure t := by
  rw [diff_subset_iff, union_eq_self_of_subset_left subset_closure]
#align diff_subset_closure_iff diff_subset_closure_iff

theorem closure_inter_subset_inter_closure (s t : Set X) :
    closure (s ∩ t) ⊆ closure s ∩ closure t :=
  (monotone_closure X).map_inf_le s t
#align closure_inter_subset_inter_closure closure_inter_subset_inter_closure

theorem isClosed_of_closure_subset (h : closure s ⊆ s) : IsClosed s := by
  rw [subset_closure.antisymm h]; exact isClosed_closure
#align is_closed_of_closure_subset isClosed_of_closure_subset

theorem closure_eq_iff_isClosed : closure s = s ↔ IsClosed s :=
  ⟨fun h => h ▸ isClosed_closure, IsClosed.closure_eq⟩
#align closure_eq_iff_is_closed closure_eq_iff_isClosed

theorem closure_subset_iff_isClosed : closure s ⊆ s ↔ IsClosed s :=
  ⟨isClosed_of_closure_subset, IsClosed.closure_subset⟩
#align closure_subset_iff_is_closed closure_subset_iff_isClosed

@[simp]
theorem closure_empty : closure (∅ : Set X) = ∅ :=
  isClosed_empty.closure_eq
#align closure_empty closure_empty

@[simp]
theorem closure_empty_iff (s : Set X) : closure s = ∅ ↔ s = ∅ :=
  ⟨subset_eq_empty subset_closure, fun h => h.symm ▸ closure_empty⟩
#align closure_empty_iff closure_empty_iff

@[simp]
theorem closure_nonempty_iff : (closure s).Nonempty ↔ s.Nonempty := by
  simp only [nonempty_iff_ne_empty, Ne.def, closure_empty_iff]
#align closure_nonempty_iff closure_nonempty_iff

alias ⟨Set.Nonempty.of_closure, Set.Nonempty.closure⟩ := closure_nonempty_iff
#align set.nonempty.of_closure Set.Nonempty.of_closure
#align set.nonempty.closure Set.Nonempty.closure

@[simp]
theorem closure_univ : closure (univ : Set X) = univ :=
  isClosed_univ.closure_eq
#align closure_univ closure_univ

@[simp]
theorem closure_closure : closure (closure s) = closure s :=
  isClosed_closure.closure_eq
#align closure_closure closure_closure

theorem closure_eq_compl_interior_compl : closure s = (interior sᶜ)ᶜ := by
  rw [interior, closure, compl_sUnion, compl_image_set_of]
  simp only [compl_subset_compl, isOpen_compl_iff]
#align closure_eq_compl_interior_compl closure_eq_compl_interior_compl

@[simp]
theorem closure_union : closure (s ∪ t) = closure s ∪ closure t := by
  simp [closure_eq_compl_interior_compl, compl_inter]
#align closure_union closure_union

theorem Set.Finite.closure_biUnion {ι : Type*} {s : Set ι} (hs : s.Finite) (f : ι → Set X) :
    closure (⋃ i ∈ s, f i) = ⋃ i ∈ s, closure (f i) := by
  simp [closure_eq_compl_interior_compl, hs.interior_biInter]

theorem Set.Finite.closure_sUnion {S : Set (Set X)} (hS : S.Finite) :
    closure (⋃₀ S) = ⋃ s ∈ S, closure s := by
  rw [sUnion_eq_biUnion, hS.closure_biUnion]

@[simp]
theorem Finset.closure_biUnion {ι : Type*} (s : Finset ι) (f : ι → Set X) :
    closure (⋃ i ∈ s, f i) = ⋃ i ∈ s, closure (f i) :=
  s.finite_toSet.closure_biUnion f
#align finset.closure_bUnion Finset.closure_biUnion

@[simp]
theorem closure_iUnion_of_finite [Finite ι] (f : ι → Set X) :
    closure (⋃ i, f i) = ⋃ i, closure (f i) := by
  rw [← sUnion_range, (finite_range _).closure_sUnion, biUnion_range]
#align closure_Union closure_iUnion_of_finite

theorem interior_subset_closure : interior s ⊆ closure s :=
  Subset.trans interior_subset subset_closure
#align interior_subset_closure interior_subset_closure

@[simp]
theorem interior_compl : interior sᶜ = (closure s)ᶜ := by
  simp [closure_eq_compl_interior_compl]
#align interior_compl interior_compl

@[simp]
theorem closure_compl : closure sᶜ = (interior s)ᶜ := by
  simp [closure_eq_compl_interior_compl]
#align closure_compl closure_compl

theorem mem_closure_iff :
    x ∈ closure s ↔ ∀ o, IsOpen o → x ∈ o → (o ∩ s).Nonempty :=
  ⟨fun h o oo ao =>
    by_contradiction fun os =>
      have : s ⊆ oᶜ := fun x xs xo => os ⟨x, xo, xs⟩
      closure_minimal this (isClosed_compl_iff.2 oo) h ao,
    fun H _ ⟨h₁, h₂⟩ =>
    by_contradiction fun nc =>
      let ⟨_, hc, hs⟩ := H _ h₁.isOpen_compl nc
      hc (h₂ hs)⟩
#align mem_closure_iff mem_closure_iff

theorem closure_inter_open_nonempty_iff (h : IsOpen t) :
    (closure s ∩ t).Nonempty ↔ (s ∩ t).Nonempty :=
  ⟨fun ⟨_x, hxcs, hxt⟩ => inter_comm t s ▸ mem_closure_iff.1 hxcs t h hxt, fun h =>
    h.mono <| inf_le_inf_right t subset_closure⟩
#align closure_inter_open_nonempty_iff closure_inter_open_nonempty_iff

theorem Filter.le_lift'_closure (l : Filter X) : l ≤ l.lift' closure :=
  le_lift'.2 fun _ h => mem_of_superset h subset_closure
#align filter.le_lift'_closure Filter.le_lift'_closure

theorem Filter.HasBasis.lift'_closure {l : Filter X} {p : ι → Prop} {s : ι → Set X}
    (h : l.HasBasis p s) : (l.lift' closure).HasBasis p fun i => closure (s i) :=
  h.lift' (monotone_closure X)
#align filter.has_basis.lift'_closure Filter.HasBasis.lift'_closure

theorem Filter.HasBasis.lift'_closure_eq_self {l : Filter X} {p : ι → Prop} {s : ι → Set X}
    (h : l.HasBasis p s) (hc : ∀ i, p i → IsClosed (s i)) : l.lift' closure = l :=
  le_antisymm (h.ge_iff.2 fun i hi => (hc i hi).closure_eq ▸ mem_lift' (h.mem_of_mem hi))
    l.le_lift'_closure
#align filter.has_basis.lift'_closure_eq_self Filter.HasBasis.lift'_closure_eq_self

@[simp]
theorem Filter.lift'_closure_eq_bot {l : Filter X} : l.lift' closure = ⊥ ↔ l = ⊥ :=
  ⟨fun h => bot_unique <| h ▸ l.le_lift'_closure, fun h =>
    h.symm ▸ by rw [lift'_bot (monotone_closure _), closure_empty, principal_empty]⟩
#align filter.lift'_closure_eq_bot Filter.lift'_closure_eq_bot

theorem dense_iff_closure_eq : Dense s ↔ closure s = univ :=
  eq_univ_iff_forall.symm
#align dense_iff_closure_eq dense_iff_closure_eq

alias ⟨Dense.closure_eq, _⟩ := dense_iff_closure_eq
#align dense.closure_eq Dense.closure_eq

theorem interior_eq_empty_iff_dense_compl : interior s = ∅ ↔ Dense sᶜ := by
  rw [dense_iff_closure_eq, closure_compl, compl_univ_iff]
#align interior_eq_empty_iff_dense_compl interior_eq_empty_iff_dense_compl

theorem Dense.interior_compl (h : Dense s) : interior sᶜ = ∅ :=
  interior_eq_empty_iff_dense_compl.2 <| by rwa [compl_compl]
#align dense.interior_compl Dense.interior_compl

/-- The closure of a set `s` is dense if and only if `s` is dense. -/
@[simp]
theorem dense_closure : Dense (closure s) ↔ Dense s := by
  rw [Dense, Dense, closure_closure]
#align dense_closure dense_closure

protected alias ⟨_, Dense.closure⟩ := dense_closure
alias ⟨Dense.of_closure, _⟩ := dense_closure
#align dense.of_closure Dense.of_closure
#align dense.closure Dense.closure

@[simp]
theorem dense_univ : Dense (univ : Set X) := fun _ => subset_closure trivial
#align dense_univ dense_univ

/-- A set is dense if and only if it has a nonempty intersection with each nonempty open set. -/
theorem dense_iff_inter_open :
    Dense s ↔ ∀ U, IsOpen U → U.Nonempty → (U ∩ s).Nonempty := by
  constructor <;> intro h
  · rintro U U_op ⟨x, x_in⟩
    exact mem_closure_iff.1 (h _) U U_op x_in
  · intro x
    rw [mem_closure_iff]
    intro U U_op x_in
    exact h U U_op ⟨_, x_in⟩
#align dense_iff_inter_open dense_iff_inter_open

alias ⟨Dense.inter_open_nonempty, _⟩ := dense_iff_inter_open
#align dense.inter_open_nonempty Dense.inter_open_nonempty

theorem Dense.exists_mem_open (hs : Dense s) {U : Set X} (ho : IsOpen U)
    (hne : U.Nonempty) : ∃ x ∈ s, x ∈ U :=
  let ⟨x, hx⟩ := hs.inter_open_nonempty U ho hne
  ⟨x, hx.2, hx.1⟩
#align dense.exists_mem_open Dense.exists_mem_open

theorem Dense.nonempty_iff (hs : Dense s) : s.Nonempty ↔ Nonempty X :=
  ⟨fun ⟨x, _⟩ => ⟨x⟩, fun ⟨x⟩ =>
    let ⟨y, hy⟩ := hs.inter_open_nonempty _ isOpen_univ ⟨x, trivial⟩
    ⟨y, hy.2⟩⟩
#align dense.nonempty_iff Dense.nonempty_iff

theorem Dense.nonempty [h : Nonempty X] (hs : Dense s) : s.Nonempty :=
  hs.nonempty_iff.2 h
#align dense.nonempty Dense.nonempty

@[mono]
theorem Dense.mono (h : s₁ ⊆ s₂) (hd : Dense s₁) : Dense s₂ := fun x =>
  closure_mono h (hd x)
#align dense.mono Dense.mono

/-- Complement to a singleton is dense if and only if the singleton is not an open set. -/
theorem dense_compl_singleton_iff_not_open :
    Dense ({x}ᶜ : Set X) ↔ ¬IsOpen ({x} : Set X) := by
  constructor
  · intro hd ho
    exact (hd.inter_open_nonempty _ ho (singleton_nonempty _)).ne_empty (inter_compl_self _)
  · refine' fun ho => dense_iff_inter_open.2 fun U hU hne => inter_compl_nonempty_iff.2 fun hUx => _
    obtain rfl : U = {x}
    exact eq_singleton_iff_nonempty_unique_mem.2 ⟨hne, hUx⟩
    exact ho hU
#align dense_compl_singleton_iff_not_open dense_compl_singleton_iff_not_open

/-!
### Frontier of a set
-/

@[simp]
theorem closure_diff_interior (s : Set X) : closure s \ interior s = frontier s :=
  rfl
#align closure_diff_interior closure_diff_interior

/-- Interior and frontier are disjoint. -/
lemma disjoint_interior_frontier : Disjoint (interior s) (frontier s) := by
  rw [disjoint_iff_inter_eq_empty, ← closure_diff_interior, diff_eq,
    ← inter_assoc, inter_comm, ← inter_assoc, compl_inter_self, empty_inter]

@[simp]
theorem closure_diff_frontier (s : Set X) : closure s \ frontier s = interior s := by
  rw [frontier, diff_diff_right_self, inter_eq_self_of_subset_right interior_subset_closure]
#align closure_diff_frontier closure_diff_frontier

@[simp]
theorem self_diff_frontier (s : Set X) : s \ frontier s = interior s := by
  rw [frontier, diff_diff_right, diff_eq_empty.2 subset_closure,
    inter_eq_self_of_subset_right interior_subset, empty_union]
#align self_diff_frontier self_diff_frontier

theorem frontier_eq_closure_inter_closure : frontier s = closure s ∩ closure sᶜ := by
  rw [closure_compl, frontier, diff_eq]
#align frontier_eq_closure_inter_closure frontier_eq_closure_inter_closure

theorem frontier_subset_closure : frontier s ⊆ closure s :=
  diff_subset _ _
#align frontier_subset_closure frontier_subset_closure

theorem IsClosed.frontier_subset (hs : IsClosed s) : frontier s ⊆ s :=
  frontier_subset_closure.trans hs.closure_eq.subset
#align is_closed.frontier_subset IsClosed.frontier_subset

theorem frontier_closure_subset : frontier (closure s) ⊆ frontier s :=
  diff_subset_diff closure_closure.subset <| interior_mono subset_closure
#align frontier_closure_subset frontier_closure_subset

theorem frontier_interior_subset : frontier (interior s) ⊆ frontier s :=
  diff_subset_diff (closure_mono interior_subset) interior_interior.symm.subset
#align frontier_interior_subset frontier_interior_subset

/-- The complement of a set has the same frontier as the original set. -/
@[simp]
theorem frontier_compl (s : Set X) : frontier sᶜ = frontier s := by
  simp only [frontier_eq_closure_inter_closure, compl_compl, inter_comm]
#align frontier_compl frontier_compl

@[simp]
theorem frontier_univ : frontier (univ : Set X) = ∅ := by simp [frontier]
#align frontier_univ frontier_univ

@[simp]
theorem frontier_empty : frontier (∅ : Set X) = ∅ := by simp [frontier]
#align frontier_empty frontier_empty

theorem frontier_inter_subset (s t : Set X) :
    frontier (s ∩ t) ⊆ frontier s ∩ closure t ∪ closure s ∩ frontier t := by
  simp only [frontier_eq_closure_inter_closure, compl_inter, closure_union]
  refine' (inter_subset_inter_left _ (closure_inter_subset_inter_closure s t)).trans_eq _
  simp only [inter_distrib_left, inter_distrib_right, inter_assoc, inter_comm (closure t)]
#align frontier_inter_subset frontier_inter_subset

theorem frontier_union_subset (s t : Set X) :
    frontier (s ∪ t) ⊆ frontier s ∩ closure tᶜ ∪ closure sᶜ ∩ frontier t := by
  simpa only [frontier_compl, ← compl_union] using frontier_inter_subset sᶜ tᶜ
#align frontier_union_subset frontier_union_subset

theorem IsClosed.frontier_eq (hs : IsClosed s) : frontier s = s \ interior s := by
  rw [frontier, hs.closure_eq]
#align is_closed.frontier_eq IsClosed.frontier_eq

theorem IsOpen.frontier_eq (hs : IsOpen s) : frontier s = closure s \ s := by
  rw [frontier, hs.interior_eq]
#align is_open.frontier_eq IsOpen.frontier_eq

theorem IsOpen.inter_frontier_eq (hs : IsOpen s) : s ∩ frontier s = ∅ := by
  rw [hs.frontier_eq, inter_diff_self]
#align is_open.inter_frontier_eq IsOpen.inter_frontier_eq

/-- The frontier of a set is closed. -/
theorem isClosed_frontier : IsClosed (frontier s) := by
  rw [frontier_eq_closure_inter_closure]; exact IsClosed.inter isClosed_closure isClosed_closure
#align is_closed_frontier isClosed_frontier

/-- The frontier of a closed set has no interior point. -/
theorem interior_frontier (h : IsClosed s) : interior (frontier s) = ∅ := by
  have A : frontier s = s \ interior s := h.frontier_eq
  have B : interior (frontier s) ⊆ interior s := by rw [A]; exact interior_mono (diff_subset _ _)
  have C : interior (frontier s) ⊆ frontier s := interior_subset
  have : interior (frontier s) ⊆ interior s ∩ (s \ interior s) :=
    subset_inter B (by simpa [A] using C)
  rwa [inter_diff_self, subset_empty_iff] at this
#align interior_frontier interior_frontier

theorem closure_eq_interior_union_frontier (s : Set X) : closure s = interior s ∪ frontier s :=
  (union_diff_cancel interior_subset_closure).symm
#align closure_eq_interior_union_frontier closure_eq_interior_union_frontier

theorem closure_eq_self_union_frontier (s : Set X) : closure s = s ∪ frontier s :=
  (union_diff_cancel' interior_subset subset_closure).symm
#align closure_eq_self_union_frontier closure_eq_self_union_frontier

theorem Disjoint.frontier_left (ht : IsOpen t) (hd : Disjoint s t) : Disjoint (frontier s) t :=
  subset_compl_iff_disjoint_right.1 <|
    frontier_subset_closure.trans <| closure_minimal (disjoint_left.1 hd) <| isClosed_compl_iff.2 ht
#align disjoint.frontier_left Disjoint.frontier_left

theorem Disjoint.frontier_right (hs : IsOpen s) (hd : Disjoint s t) : Disjoint s (frontier t) :=
  (hd.symm.frontier_left hs).symm
#align disjoint.frontier_right Disjoint.frontier_right

theorem frontier_eq_inter_compl_interior :
    frontier s = (interior s)ᶜ ∩ (interior sᶜ)ᶜ := by
  rw [← frontier_compl, ← closure_compl, ← diff_eq, closure_diff_interior]
#align frontier_eq_inter_compl_interior frontier_eq_inter_compl_interior

theorem compl_frontier_eq_union_interior :
    (frontier s)ᶜ = interior s ∪ interior sᶜ := by
  rw [frontier_eq_inter_compl_interior]
  simp only [compl_inter, compl_compl]
#align compl_frontier_eq_union_interior compl_frontier_eq_union_interior

/-!
### Neighborhoods
-/

theorem nhds_def' (x : X) : 𝓝 x = ⨅ (s : Set X) (_ : IsOpen s) (_ : x ∈ s), 𝓟 s := by
  simp only [nhds_def, mem_setOf_eq, @and_comm (x ∈ _), iInf_and]
#align nhds_def' nhds_def'

/-- The open sets containing `x` are a basis for the neighborhood filter. See `nhds_basis_opens'`
for a variant using open neighborhoods instead. -/
theorem nhds_basis_opens (x : X) :
    (𝓝 x).HasBasis (fun s : Set X => x ∈ s ∧ IsOpen s) fun s => s := by
  rw [nhds_def]
  exact hasBasis_biInf_principal
    (fun s ⟨has, hs⟩ t ⟨hat, ht⟩ =>
      ⟨s ∩ t, ⟨⟨has, hat⟩, IsOpen.inter hs ht⟩, ⟨inter_subset_left _ _, inter_subset_right _ _⟩⟩)
    ⟨univ, ⟨mem_univ x, isOpen_univ⟩⟩
#align nhds_basis_opens nhds_basis_opens

theorem nhds_basis_closeds (x : X) : (𝓝 x).HasBasis (fun s : Set X => x ∉ s ∧ IsClosed s) compl :=
  ⟨fun t => (nhds_basis_opens x).mem_iff.trans <|
    compl_surjective.exists.trans <| by simp only [isOpen_compl_iff, mem_compl_iff]⟩
#align nhds_basis_closeds nhds_basis_closeds

@[simp]
theorem lift'_nhds_interior (x : X) : (𝓝 x).lift' interior = 𝓝 x :=
  (nhds_basis_opens x).lift'_interior_eq_self fun _ ↦ And.right

theorem Filter.HasBasis.nhds_interior {x : X} {p : ι → Prop} {s : ι → Set X}
    (h : (𝓝 x).HasBasis p s) : (𝓝 x).HasBasis p (interior <| s ·) :=
  lift'_nhds_interior x ▸ h.lift'_interior

/-- A filter lies below the neighborhood filter at `x` iff it contains every open set around `x`. -/
theorem le_nhds_iff {f} : f ≤ 𝓝 x ↔ ∀ s : Set X, x ∈ s → IsOpen s → s ∈ f := by simp [nhds_def]
#align le_nhds_iff le_nhds_iff

/-- To show a filter is above the neighborhood filter at `x`, it suffices to show that it is above
the principal filter of some open set `s` containing `x`. -/
theorem nhds_le_of_le {f} (h : x ∈ s) (o : IsOpen s) (sf : 𝓟 s ≤ f) : 𝓝 x ≤ f := by
  rw [nhds_def]; exact iInf₂_le_of_le s ⟨h, o⟩ sf
#align nhds_le_of_le nhds_le_of_le

-- porting note: use `∃ t, t ⊆ s ∧ _` instead of `∃ t ⊆ s, _`
theorem mem_nhds_iff : s ∈ 𝓝 x ↔ ∃ t, t ⊆ s ∧ IsOpen t ∧ x ∈ t :=
  (nhds_basis_opens x).mem_iff.trans <| exists_congr fun _ =>
    ⟨fun h => ⟨h.2, h.1.2, h.1.1⟩, fun h => ⟨⟨h.2.2, h.2.1⟩, h.1⟩⟩
#align mem_nhds_iff mem_nhds_iffₓ

/-- A predicate is true in a neighborhood of `x` iff it is true for all the points in an open set
containing `x`. -/
theorem eventually_nhds_iff {p : X → Prop} :
    (∀ᶠ x in 𝓝 x, p x) ↔ ∃ t : Set X, (∀ x ∈ t, p x) ∧ IsOpen t ∧ x ∈ t :=
  mem_nhds_iff.trans <| by simp only [subset_def, exists_prop, mem_setOf_eq]
#align eventually_nhds_iff eventually_nhds_iff

theorem mem_interior_iff_mem_nhds : x ∈ interior s ↔ s ∈ 𝓝 x :=
  mem_interior.trans mem_nhds_iff.symm
#align mem_interior_iff_mem_nhds mem_interior_iff_mem_nhds

theorem map_nhds {f : X → α} :
    map f (𝓝 x) = ⨅ s ∈ { s : Set X | x ∈ s ∧ IsOpen s }, 𝓟 (f '' s) :=
  ((nhds_basis_opens x).map f).eq_biInf
#align map_nhds map_nhds

theorem mem_of_mem_nhds : s ∈ 𝓝 x → x ∈ s := fun H =>
  let ⟨_t, ht, _, hs⟩ := mem_nhds_iff.1 H; ht hs
#align mem_of_mem_nhds mem_of_mem_nhds

/-- If a predicate is true in a neighborhood of `x`, then it is true for `x`. -/
theorem Filter.Eventually.self_of_nhds {p : X → Prop} (h : ∀ᶠ y in 𝓝 x, p y) : p x :=
  mem_of_mem_nhds h
#align filter.eventually.self_of_nhds Filter.Eventually.self_of_nhds

theorem IsOpen.mem_nhds (hs : IsOpen s) (hx : x ∈ s) : s ∈ 𝓝 x :=
  mem_nhds_iff.2 ⟨s, Subset.refl _, hs, hx⟩
#align is_open.mem_nhds IsOpen.mem_nhds

protected theorem IsOpen.mem_nhds_iff (hs : IsOpen s) : s ∈ 𝓝 x ↔ x ∈ s :=
  ⟨mem_of_mem_nhds, fun hx => mem_nhds_iff.2 ⟨s, Subset.rfl, hs, hx⟩⟩
#align is_open.mem_nhds_iff IsOpen.mem_nhds_iff

theorem IsClosed.compl_mem_nhds (hs : IsClosed s) (hx : x ∉ s) : sᶜ ∈ 𝓝 x :=
  hs.isOpen_compl.mem_nhds (mem_compl hx)
#align is_closed.compl_mem_nhds IsClosed.compl_mem_nhds

theorem IsOpen.eventually_mem (hs : IsOpen s) (hx : x ∈ s) :
    ∀ᶠ x in 𝓝 x, x ∈ s :=
  IsOpen.mem_nhds hs hx
#align is_open.eventually_mem IsOpen.eventually_mem

/-- The open neighborhoods of `x` are a basis for the neighborhood filter. See `nhds_basis_opens`
for a variant using open sets around `x` instead. -/
theorem nhds_basis_opens' (x : X) :
    (𝓝 x).HasBasis (fun s : Set X => s ∈ 𝓝 x ∧ IsOpen s) fun x => x := by
  convert nhds_basis_opens x using 2
  exact and_congr_left_iff.2 IsOpen.mem_nhds_iff
#align nhds_basis_opens' nhds_basis_opens'

/-- If `U` is a neighborhood of each point of a set `s` then it is a neighborhood of `s`:
it contains an open set containing `s`. -/
theorem exists_open_set_nhds {U : Set X} (h : ∀ x ∈ s, U ∈ 𝓝 x) :
    ∃ V : Set X, s ⊆ V ∧ IsOpen V ∧ V ⊆ U :=
  ⟨interior U, fun x hx => mem_interior_iff_mem_nhds.2 <| h x hx, isOpen_interior, interior_subset⟩
#align exists_open_set_nhds exists_open_set_nhds

/-- If `U` is a neighborhood of each point of a set `s` then it is a neighborhood of s:
it contains an open set containing `s`. -/
theorem exists_open_set_nhds' {U : Set X} (h : U ∈ ⨆ x ∈ s, 𝓝 x) :
    ∃ V : Set X, s ⊆ V ∧ IsOpen V ∧ V ⊆ U :=
  exists_open_set_nhds (by simpa using h)
#align exists_open_set_nhds' exists_open_set_nhds'

/-- If a predicate is true in a neighbourhood of `x`, then for `y` sufficiently close
to `x` this predicate is true in a neighbourhood of `y`. -/
theorem Filter.Eventually.eventually_nhds {p : X → Prop} (h : ∀ᶠ y in 𝓝 x, p y) :
    ∀ᶠ y in 𝓝 x, ∀ᶠ x in 𝓝 y, p x :=
  let ⟨t, htp, hto, ha⟩ := eventually_nhds_iff.1 h
  eventually_nhds_iff.2 ⟨t, fun _x hx => eventually_nhds_iff.2 ⟨t, htp, hto, hx⟩, hto, ha⟩
#align filter.eventually.eventually_nhds Filter.Eventually.eventually_nhds

@[simp]
theorem eventually_eventually_nhds {p : X → Prop} :
    (∀ᶠ y in 𝓝 x, ∀ᶠ x in 𝓝 y, p x) ↔ ∀ᶠ x in 𝓝 x, p x :=
  ⟨fun h => h.self_of_nhds, fun h => h.eventually_nhds⟩
#align eventually_eventually_nhds eventually_eventually_nhds

@[simp]
theorem frequently_frequently_nhds {p : X → Prop} :
    (∃ᶠ x' in 𝓝 x, ∃ᶠ x'' in 𝓝 x', p x'') ↔ ∃ᶠ x in 𝓝 x, p x := by
  rw [← not_iff_not]
  simp only [not_frequently, eventually_eventually_nhds]
#align frequently_frequently_nhds frequently_frequently_nhds

@[simp]
theorem eventually_mem_nhds : (∀ᶠ x' in 𝓝 x, s ∈ 𝓝 x') ↔ s ∈ 𝓝 x :=
  eventually_eventually_nhds
#align eventually_mem_nhds eventually_mem_nhds

@[simp]
theorem nhds_bind_nhds : (𝓝 x).bind 𝓝 = 𝓝 x :=
  Filter.ext fun _ => eventually_eventually_nhds
#align nhds_bind_nhds nhds_bind_nhds

@[simp]
theorem eventually_eventuallyEq_nhds {f g : X → α} :
    (∀ᶠ y in 𝓝 x, f =ᶠ[𝓝 y] g) ↔ f =ᶠ[𝓝 x] g :=
  eventually_eventually_nhds
#align eventually_eventually_eq_nhds eventually_eventuallyEq_nhds

theorem Filter.EventuallyEq.eq_of_nhds {f g : X → α} (h : f =ᶠ[𝓝 x] g) : f x = g x :=
  h.self_of_nhds
#align filter.eventually_eq.eq_of_nhds Filter.EventuallyEq.eq_of_nhds

@[simp]
theorem eventually_eventuallyLE_nhds [LE α] {f g : X → α} :
    (∀ᶠ y in 𝓝 x, f ≤ᶠ[𝓝 y] g) ↔ f ≤ᶠ[𝓝 x] g :=
  eventually_eventually_nhds
#align eventually_eventually_le_nhds eventually_eventuallyLE_nhds

/-- If two functions are equal in a neighbourhood of `x`, then for `y` sufficiently close
to `x` these functions are equal in a neighbourhood of `y`. -/
theorem Filter.EventuallyEq.eventuallyEq_nhds {f g : X → α} (h : f =ᶠ[𝓝 x] g) :
    ∀ᶠ y in 𝓝 x, f =ᶠ[𝓝 y] g :=
  h.eventually_nhds
#align filter.eventually_eq.eventually_eq_nhds Filter.EventuallyEq.eventuallyEq_nhds

/-- If `f x ≤ g x` in a neighbourhood of `x`, then for `y` sufficiently close to `x` we have
`f x ≤ g x` in a neighbourhood of `y`. -/
theorem Filter.EventuallyLE.eventuallyLE_nhds [LE α] {f g : X → α} (h : f ≤ᶠ[𝓝 x] g) :
    ∀ᶠ y in 𝓝 x, f ≤ᶠ[𝓝 y] g :=
  h.eventually_nhds
#align filter.eventually_le.eventually_le_nhds Filter.EventuallyLE.eventuallyLE_nhds

theorem all_mem_nhds (x : X) (P : Set X → Prop) (hP : ∀ s t, s ⊆ t → P s → P t) :
    (∀ s ∈ 𝓝 x, P s) ↔ ∀ s, IsOpen s → x ∈ s → P s :=
  ((nhds_basis_opens x).forall_iff hP).trans <| by simp only [@and_comm (x ∈ _), and_imp]
#align all_mem_nhds all_mem_nhds

theorem all_mem_nhds_filter (x : X) (f : Set X → Set α) (hf : ∀ s t, s ⊆ t → f s ⊆ f t)
    (l : Filter α) : (∀ s ∈ 𝓝 x, f s ∈ l) ↔ ∀ s, IsOpen s → x ∈ s → f s ∈ l :=
  all_mem_nhds _ _ fun s t ssubt h => mem_of_superset h (hf s t ssubt)
#align all_mem_nhds_filter all_mem_nhds_filter

theorem tendsto_nhds {f : α → X} {l : Filter α} :
    Tendsto f l (𝓝 x) ↔ ∀ s, IsOpen s → x ∈ s → f ⁻¹' s ∈ l :=
  all_mem_nhds_filter _ _ (fun _ _ h => preimage_mono h) _
#align tendsto_nhds tendsto_nhds

theorem tendsto_atTop_nhds [Nonempty α] [SemilatticeSup α] {f : α → X} :
    Tendsto f atTop (𝓝 x) ↔ ∀ U : Set X, x ∈ U → IsOpen U → ∃ N, ∀ n, N ≤ n → f n ∈ U :=
  (atTop_basis.tendsto_iff (nhds_basis_opens x)).trans <| by
    simp only [and_imp, exists_prop, true_and_iff, mem_Ici, ge_iff_le]
#align tendsto_at_top_nhds tendsto_atTop_nhds

theorem tendsto_const_nhds {f : Filter α} : Tendsto (fun _ : α => x) f (𝓝 x) :=
  tendsto_nhds.mpr fun _ _ ha => univ_mem' fun _ => ha
#align tendsto_const_nhds tendsto_const_nhds

theorem tendsto_atTop_of_eventually_const {ι : Type*} [SemilatticeSup ι] [Nonempty ι]
    {u : ι → X} {i₀ : ι} (h : ∀ i ≥ i₀, u i = x) : Tendsto u atTop (𝓝 x) :=
  Tendsto.congr' (EventuallyEq.symm (eventually_atTop.mpr ⟨i₀, h⟩)) tendsto_const_nhds
#align tendsto_at_top_of_eventually_const tendsto_atTop_of_eventually_const

theorem tendsto_atBot_of_eventually_const {ι : Type*} [SemilatticeInf ι] [Nonempty ι]
    {u : ι → X} {i₀ : ι} (h : ∀ i ≤ i₀, u i = x) : Tendsto u atBot (𝓝 x) :=
  Tendsto.congr' (EventuallyEq.symm (eventually_atBot.mpr ⟨i₀, h⟩)) tendsto_const_nhds
#align tendsto_at_bot_of_eventually_const tendsto_atBot_of_eventually_const

theorem pure_le_nhds : pure ≤ (𝓝 : X → Filter X) := fun _ _ hs => mem_pure.2 <| mem_of_mem_nhds hs
#align pure_le_nhds pure_le_nhds

theorem tendsto_pure_nhds (f : α → X) (a : α) : Tendsto f (pure a) (𝓝 (f a)) :=
  (tendsto_pure_pure f a).mono_right (pure_le_nhds _)
#align tendsto_pure_nhds tendsto_pure_nhds

theorem OrderTop.tendsto_atTop_nhds [PartialOrder α] [OrderTop α] (f : α → X) :
    Tendsto f atTop (𝓝 (f ⊤)) :=
  (tendsto_atTop_pure f).mono_right (pure_le_nhds _)
#align order_top.tendsto_at_top_nhds OrderTop.tendsto_atTop_nhds

@[simp]
instance nhds_neBot : NeBot (𝓝 x) :=
  neBot_of_le (pure_le_nhds x)
#align nhds_ne_bot nhds_neBot

theorem tendsto_nhds_of_eventually_eq {l : Filter α} {f : α → X} (h : ∀ᶠ x' in l, f x' = x) :
    Tendsto f l (𝓝 x) :=
  tendsto_const_nhds.congr' (.symm h)

theorem Filter.EventuallyEq.tendsto {l : Filter α} {f : α → X} (hf : f =ᶠ[l] fun _ ↦ x) :
    Tendsto f l (𝓝 x) :=
  tendsto_nhds_of_eventually_eq hf

/-!
### Cluster points

In this section we define [cluster points](https://en.wikipedia.org/wiki/Limit_point)
(also known as limit points and accumulation points) of a filter and of a sequence.
-/


theorem ClusterPt.neBot {F : Filter X} (h : ClusterPt x F) : NeBot (𝓝 x ⊓ F) :=
  h
#align cluster_pt.ne_bot ClusterPt.neBot

theorem Filter.HasBasis.clusterPt_iff {ιX ιF} {pX : ιX → Prop} {sX : ιX → Set X} {pF : ιF → Prop}
    {sF : ιF → Set X} {F : Filter X} (hX : (𝓝 x).HasBasis pX sX) (hF : F.HasBasis pF sF) :
    ClusterPt x F ↔ ∀ ⦃i⦄, pX i → ∀ ⦃j⦄, pF j → (sX i ∩ sF j).Nonempty :=
  hX.inf_basis_neBot_iff hF
#align filter.has_basis.cluster_pt_iff Filter.HasBasis.clusterPt_iff

theorem clusterPt_iff {F : Filter X} :
    ClusterPt x F ↔ ∀ ⦃U : Set X⦄, U ∈ 𝓝 x → ∀ ⦃V⦄, V ∈ F → (U ∩ V).Nonempty :=
  inf_neBot_iff
#align cluster_pt_iff clusterPt_iff

theorem clusterPt_iff_not_disjoint {F : Filter X} :
    ClusterPt x F ↔ ¬Disjoint (𝓝 x) F := by
  rw [disjoint_iff, ClusterPt, neBot_iff]

/-- `x` is a cluster point of a set `s` if every neighbourhood of `x` meets `s` on a nonempty
set. See also `mem_closure_iff_clusterPt`. -/
theorem clusterPt_principal_iff :
    ClusterPt x (𝓟 s) ↔ ∀ U ∈ 𝓝 x, (U ∩ s).Nonempty :=
  inf_principal_neBot_iff
#align cluster_pt_principal_iff clusterPt_principal_iff

theorem clusterPt_principal_iff_frequently :
    ClusterPt x (𝓟 s) ↔ ∃ᶠ y in 𝓝 x, y ∈ s := by
  simp only [clusterPt_principal_iff, frequently_iff, Set.Nonempty, exists_prop, mem_inter_iff]
#align cluster_pt_principal_iff_frequently clusterPt_principal_iff_frequently

theorem ClusterPt.of_le_nhds {f : Filter X} (H : f ≤ 𝓝 x) [NeBot f] : ClusterPt x f := by
  rwa [ClusterPt, inf_eq_right.mpr H]
#align cluster_pt.of_le_nhds ClusterPt.of_le_nhds

theorem ClusterPt.of_le_nhds' {f : Filter X} (H : f ≤ 𝓝 x) (_hf : NeBot f) :
    ClusterPt x f :=
  ClusterPt.of_le_nhds H
#align cluster_pt.of_le_nhds' ClusterPt.of_le_nhds'

theorem ClusterPt.of_nhds_le {f : Filter X} (H : 𝓝 x ≤ f) : ClusterPt x f := by
  simp only [ClusterPt, inf_eq_left.mpr H, nhds_neBot]
#align cluster_pt.of_nhds_le ClusterPt.of_nhds_le

theorem ClusterPt.mono {f g : Filter X} (H : ClusterPt x f) (h : f ≤ g) : ClusterPt x g :=
  NeBot.mono H <| inf_le_inf_left _ h
#align cluster_pt.mono ClusterPt.mono

theorem ClusterPt.of_inf_left {f g : Filter X} (H : ClusterPt x <| f ⊓ g) : ClusterPt x f :=
  H.mono inf_le_left
#align cluster_pt.of_inf_left ClusterPt.of_inf_left

theorem ClusterPt.of_inf_right {f g : Filter X} (H : ClusterPt x <| f ⊓ g) :
    ClusterPt x g :=
  H.mono inf_le_right
#align cluster_pt.of_inf_right ClusterPt.of_inf_right

theorem Ultrafilter.clusterPt_iff {f : Ultrafilter X} : ClusterPt x f ↔ ↑f ≤ 𝓝 x :=
  ⟨f.le_of_inf_neBot', fun h => ClusterPt.of_le_nhds h⟩
#align ultrafilter.cluster_pt_iff Ultrafilter.clusterPt_iff

theorem clusterPt_iff_ultrafilter {f : Filter X} : ClusterPt x f ↔
    ∃ u : Ultrafilter X, u ≤ f ∧ u ≤ 𝓝 x := by
  simp_rw [ClusterPt, ← le_inf_iff, exists_ultrafilter_iff, inf_comm]

theorem mapClusterPt_def {ι : Type*} (x : X) (F : Filter ι) (u : ι → X) :
    MapClusterPt x F u ↔ ClusterPt x (map u F) := Iff.rfl

theorem mapClusterPt_iff {ι : Type*} (x : X) (F : Filter ι) (u : ι → X) :
    MapClusterPt x F u ↔ ∀ s ∈ 𝓝 x, ∃ᶠ a in F, u a ∈ s := by
  simp_rw [MapClusterPt, ClusterPt, inf_neBot_iff_frequently_left, frequently_map]
  rfl
#align map_cluster_pt_iff mapClusterPt_iff

theorem mapClusterPt_iff_ultrafilter {ι : Type*} (x : X) (F : Filter ι) (u : ι → X) :
    MapClusterPt x F u ↔ ∃ U : Ultrafilter ι, U ≤ F ∧ Tendsto u U (𝓝 x) := by
  simp_rw [MapClusterPt, ClusterPt, ← Filter.push_pull', map_neBot_iff, tendsto_iff_comap,
    ← le_inf_iff, exists_ultrafilter_iff, inf_comm]

theorem mapClusterPt_of_comp {F : Filter α} {φ : β → α} {p : Filter β}
    {u : α → X} [NeBot p] (h : Tendsto φ p F) (H : Tendsto (u ∘ φ) p (𝓝 x)) :
    MapClusterPt x F u := by
  have :=
    calc
      map (u ∘ φ) p = map u (map φ p) := map_map
      _ ≤ map u F := map_mono h
  have : map (u ∘ φ) p ≤ 𝓝 x ⊓ map u F := le_inf H this
  exact neBot_of_le this
#align map_cluster_pt_of_comp mapClusterPt_of_comp

theorem acc_iff_cluster (x : X) (F : Filter X) : AccPt x F ↔ ClusterPt x (𝓟 {x}ᶜ ⊓ F) := by
  rw [AccPt, nhdsWithin, ClusterPt, inf_assoc]
#align acc_iff_cluster acc_iff_cluster

/-- `x` is an accumulation point of a set `C` iff it is a cluster point of `C ∖ {x}`.-/
theorem acc_principal_iff_cluster (x : X) (C : Set X) :
    AccPt x (𝓟 C) ↔ ClusterPt x (𝓟 (C \ {x})) := by
  rw [acc_iff_cluster, inf_principal, inter_comm, diff_eq]
#align acc_principal_iff_cluster acc_principal_iff_cluster

/-- `x` is an accumulation point of a set `C` iff every neighborhood
of `x` contains a point of `C` other than `x`. -/
theorem accPt_iff_nhds (x : X) (C : Set X) : AccPt x (𝓟 C) ↔ ∀ U ∈ 𝓝 x, ∃ y ∈ U ∩ C, y ≠ x := by
  simp [acc_principal_iff_cluster, clusterPt_principal_iff, Set.Nonempty, exists_prop, and_assoc,
    @and_comm (¬_ = x)]
#align acc_pt_iff_nhds accPt_iff_nhds

/-- `x` is an accumulation point of a set `C` iff
there are points near `x` in `C` and different from `x`.-/
theorem accPt_iff_frequently (x : X) (C : Set X) : AccPt x (𝓟 C) ↔ ∃ᶠ y in 𝓝 x, y ≠ x ∧ y ∈ C := by
  simp [acc_principal_iff_cluster, clusterPt_principal_iff_frequently, and_comm]
#align acc_pt_iff_frequently accPt_iff_frequently

/-- If `x` is an accumulation point of `F` and `F ≤ G`, then
`x` is an accumulation point of `D`. -/
theorem AccPt.mono {F G : Filter X} (h : AccPt x F) (hFG : F ≤ G) : AccPt x G :=
  NeBot.mono h (inf_le_inf_left _ hFG)
#align acc_pt.mono AccPt.mono

/-!
### Interior, closure and frontier in terms of neighborhoods
-/

theorem interior_eq_nhds' : interior s = { x | s ∈ 𝓝 x } :=
  Set.ext fun x => by simp only [mem_interior, mem_nhds_iff, mem_setOf_eq]
#align interior_eq_nhds' interior_eq_nhds'

theorem interior_eq_nhds : interior s = { x | 𝓝 x ≤ 𝓟 s } :=
  interior_eq_nhds'.trans <| by simp only [le_principal_iff]
#align interior_eq_nhds interior_eq_nhds

@[simp]
theorem interior_mem_nhds : interior s ∈ 𝓝 x ↔ s ∈ 𝓝 x :=
  ⟨fun h => mem_of_superset h interior_subset, fun h =>
    IsOpen.mem_nhds isOpen_interior (mem_interior_iff_mem_nhds.2 h)⟩
#align interior_mem_nhds interior_mem_nhds

theorem interior_setOf_eq {p : X → Prop} : interior { x | p x } = { x | ∀ᶠ y in 𝓝 x, p y } :=
  interior_eq_nhds'
#align interior_set_of_eq interior_setOf_eq

theorem isOpen_setOf_eventually_nhds {p : X → Prop} : IsOpen { x | ∀ᶠ y in 𝓝 x, p y } := by
  simp only [← interior_setOf_eq, isOpen_interior]
#align is_open_set_of_eventually_nhds isOpen_setOf_eventually_nhds

theorem subset_interior_iff_nhds {V : Set X} : s ⊆ interior V ↔ ∀ x ∈ s, V ∈ 𝓝 x := by
  simp_rw [subset_def, mem_interior_iff_mem_nhds]
#align subset_interior_iff_nhds subset_interior_iff_nhds

theorem isOpen_iff_nhds : IsOpen s ↔ ∀ x ∈ s, 𝓝 x ≤ 𝓟 s :=
  calc
    IsOpen s ↔ s ⊆ interior s := subset_interior_iff_isOpen.symm
    _ ↔ ∀ x ∈ s, 𝓝 x ≤ 𝓟 s := by simp_rw [interior_eq_nhds, subset_def, mem_setOf]
#align is_open_iff_nhds isOpen_iff_nhds

theorem isOpen_iff_mem_nhds : IsOpen s ↔ ∀ x ∈ s, s ∈ 𝓝 x :=
  isOpen_iff_nhds.trans <| forall_congr' fun _ => imp_congr_right fun _ => le_principal_iff
#align is_open_iff_mem_nhds isOpen_iff_mem_nhds

/-- A set `s` is open iff for every point `x` in `s` and every `y` close to `x`, `y` is in `s`. -/
theorem isOpen_iff_eventually : IsOpen s ↔ ∀ x, x ∈ s → ∀ᶠ y in 𝓝 x, y ∈ s :=
  isOpen_iff_mem_nhds
#align is_open_iff_eventually isOpen_iff_eventually

theorem isOpen_iff_ultrafilter :
    IsOpen s ↔ ∀ x ∈ s, ∀ (l : Ultrafilter X), ↑l ≤ 𝓝 x → s ∈ l := by
  simp_rw [isOpen_iff_mem_nhds, ← mem_iff_ultrafilter]
#align is_open_iff_ultrafilter isOpen_iff_ultrafilter

theorem isOpen_singleton_iff_nhds_eq_pure (x : X) : IsOpen ({x} : Set X) ↔ 𝓝 x = pure x := by
  constructor
  · intro h
    apply le_antisymm _ (pure_le_nhds x)
    rw [le_pure_iff]
    exact h.mem_nhds (mem_singleton x)
  · intro h
    simp [isOpen_iff_nhds, h]
#align is_open_singleton_iff_nhds_eq_pure isOpen_singleton_iff_nhds_eq_pure

theorem isOpen_singleton_iff_punctured_nhds (x : X) : IsOpen ({x} : Set X) ↔ 𝓝[≠] x = ⊥ := by
  rw [isOpen_singleton_iff_nhds_eq_pure, nhdsWithin, ← mem_iff_inf_principal_compl, ← le_pure_iff,
    nhds_neBot.le_pure_iff]
#align is_open_singleton_iff_punctured_nhds isOpen_singleton_iff_punctured_nhds

theorem mem_closure_iff_frequently : x ∈ closure s ↔ ∃ᶠ x in 𝓝 x, x ∈ s := by
  rw [Filter.Frequently, Filter.Eventually, ← mem_interior_iff_mem_nhds,
    closure_eq_compl_interior_compl, mem_compl_iff, compl_def]
#align mem_closure_iff_frequently mem_closure_iff_frequently

alias ⟨_, Filter.Frequently.mem_closure⟩ := mem_closure_iff_frequently
#align filter.frequently.mem_closure Filter.Frequently.mem_closure

/-- A set `s` is closed iff for every point `x`, if there is a point `y` close to `x` that belongs
to `s` then `x` is in `s`. -/
theorem isClosed_iff_frequently : IsClosed s ↔ ∀ x, (∃ᶠ y in 𝓝 x, y ∈ s) → x ∈ s := by
  rw [← closure_subset_iff_isClosed]
  refine' forall_congr' fun x => _
  rw [mem_closure_iff_frequently]
#align is_closed_iff_frequently isClosed_iff_frequently

/-- The set of cluster points of a filter is closed. In particular, the set of limit points
of a sequence is closed. -/
theorem isClosed_setOf_clusterPt {f : Filter X} : IsClosed { x | ClusterPt x f } := by
  simp only [ClusterPt, inf_neBot_iff_frequently_left, setOf_forall, imp_iff_not_or]
  refine' isClosed_iInter fun p => IsClosed.union _ _ <;> apply isClosed_compl_iff.2
  exacts [isOpen_setOf_eventually_nhds, isOpen_const]
#align is_closed_set_of_cluster_pt isClosed_setOf_clusterPt

theorem mem_closure_iff_clusterPt : x ∈ closure s ↔ ClusterPt x (𝓟 s) :=
  mem_closure_iff_frequently.trans clusterPt_principal_iff_frequently.symm
#align mem_closure_iff_cluster_pt mem_closure_iff_clusterPt

theorem mem_closure_iff_nhds_ne_bot : x ∈ closure s ↔ 𝓝 x ⊓ 𝓟 s ≠ ⊥ :=
  mem_closure_iff_clusterPt.trans neBot_iff
#align mem_closure_iff_nhds_ne_bot mem_closure_iff_nhds_ne_bot

@[deprecated] -- 28 January 2024
alias mem_closure_iff_nhds_neBot := mem_closure_iff_nhds_ne_bot

theorem mem_closure_iff_nhdsWithin_neBot : x ∈ closure s ↔ NeBot (𝓝[s] x) :=
  mem_closure_iff_clusterPt
#align mem_closure_iff_nhds_within_ne_bot mem_closure_iff_nhdsWithin_neBot

lemma not_mem_closure_iff_nhdsWithin_eq_bot : x ∉ closure s ↔ 𝓝[s] x = ⊥ := by
  rw [mem_closure_iff_nhdsWithin_neBot, not_neBot]

/-- If `x` is not an isolated point of a topological space, then `{x}ᶜ` is dense in the whole
space. -/
theorem dense_compl_singleton (x : X) [NeBot (𝓝[≠] x)] : Dense ({x}ᶜ : Set X) := by
  intro y
  rcases eq_or_ne y x with (rfl | hne)
  · rwa [mem_closure_iff_nhdsWithin_neBot]
  · exact subset_closure hne
#align dense_compl_singleton dense_compl_singleton

/-- If `x` is not an isolated point of a topological space, then the closure of `{x}ᶜ` is the whole
space. -/
-- porting note: was a `@[simp]` lemma but `simp` can prove it
theorem closure_compl_singleton (x : X) [NeBot (𝓝[≠] x)] : closure {x}ᶜ = (univ : Set X) :=
  (dense_compl_singleton x).closure_eq
#align closure_compl_singleton closure_compl_singleton

/-- If `x` is not an isolated point of a topological space, then the interior of `{x}` is empty. -/
@[simp]
theorem interior_singleton (x : X) [NeBot (𝓝[≠] x)] : interior {x} = (∅ : Set X) :=
  interior_eq_empty_iff_dense_compl.2 (dense_compl_singleton x)
#align interior_singleton interior_singleton

theorem not_isOpen_singleton (x : X) [NeBot (𝓝[≠] x)] : ¬IsOpen ({x} : Set X) :=
  dense_compl_singleton_iff_not_open.1 (dense_compl_singleton x)
#align not_is_open_singleton not_isOpen_singleton

theorem closure_eq_cluster_pts : closure s = { a | ClusterPt a (𝓟 s) } :=
  Set.ext fun _ => mem_closure_iff_clusterPt
#align closure_eq_cluster_pts closure_eq_cluster_pts

theorem mem_closure_iff_nhds : x ∈ closure s ↔ ∀ t ∈ 𝓝 x, (t ∩ s).Nonempty :=
  mem_closure_iff_clusterPt.trans clusterPt_principal_iff
#align mem_closure_iff_nhds mem_closure_iff_nhds

theorem mem_closure_iff_nhds' : x ∈ closure s ↔ ∀ t ∈ 𝓝 x, ∃ y : s, ↑y ∈ t := by
  simp only [mem_closure_iff_nhds, Set.inter_nonempty_iff_exists_right, SetCoe.exists, exists_prop]
#align mem_closure_iff_nhds' mem_closure_iff_nhds'

theorem mem_closure_iff_comap_neBot :
    x ∈ closure s ↔ NeBot (comap ((↑) : s → X) (𝓝 x)) := by
  simp_rw [mem_closure_iff_nhds, comap_neBot_iff, Set.inter_nonempty_iff_exists_right,
    SetCoe.exists, exists_prop]
#align mem_closure_iff_comap_ne_bot mem_closure_iff_comap_neBot

theorem mem_closure_iff_nhds_basis' {p : ι → Prop} {s : ι → Set X} (h : (𝓝 x).HasBasis p s) :
    x ∈ closure t ↔ ∀ i, p i → (s i ∩ t).Nonempty :=
  mem_closure_iff_clusterPt.trans <|
    (h.clusterPt_iff (hasBasis_principal _)).trans <| by simp only [exists_prop, forall_const]
#align mem_closure_iff_nhds_basis' mem_closure_iff_nhds_basis'

theorem mem_closure_iff_nhds_basis {p : ι → Prop} {s : ι → Set X} (h : (𝓝 x).HasBasis p s) :
    x ∈ closure t ↔ ∀ i, p i → ∃ y ∈ t, y ∈ s i :=
  (mem_closure_iff_nhds_basis' h).trans <| by
    simp only [Set.Nonempty, mem_inter_iff, exists_prop, and_comm]
#align mem_closure_iff_nhds_basis mem_closure_iff_nhds_basis

theorem clusterPt_iff_forall_mem_closure {F : Filter X} :
    ClusterPt x F ↔ ∀ s ∈ F, x ∈ closure s := by
  simp_rw [ClusterPt, inf_neBot_iff, mem_closure_iff_nhds]
  rw [forall₂_swap]

theorem clusterPt_iff_lift'_closure {F : Filter X} :
    ClusterPt x F ↔ pure x ≤ (F.lift' closure) := by
  simp_rw [clusterPt_iff_forall_mem_closure,
    (hasBasis_pure _).le_basis_iff F.basis_sets.lift'_closure, id, singleton_subset_iff, true_and,
    exists_const]

theorem clusterPt_iff_lift'_closure' {F : Filter X} :
    ClusterPt x F ↔ (F.lift' closure ⊓ pure x).NeBot := by
  rw [clusterPt_iff_lift'_closure, ← Ultrafilter.coe_pure, inf_comm, Ultrafilter.inf_neBot_iff]

@[simp]
theorem clusterPt_lift'_closure_iff {F : Filter X} :
    ClusterPt x (F.lift' closure) ↔ ClusterPt x F := by
  simp [clusterPt_iff_lift'_closure, lift'_lift'_assoc (monotone_closure X) (monotone_closure X)]

/-- `x` belongs to the closure of `s` if and only if some ultrafilter
  supported on `s` converges to `x`. -/
theorem mem_closure_iff_ultrafilter :
    x ∈ closure s ↔ ∃ u : Ultrafilter X, s ∈ u ∧ ↑u ≤ 𝓝 x := by
  simp [closure_eq_cluster_pts, ClusterPt, ← exists_ultrafilter_iff, and_comm]
#align mem_closure_iff_ultrafilter mem_closure_iff_ultrafilter

theorem isClosed_iff_clusterPt : IsClosed s ↔ ∀ a, ClusterPt a (𝓟 s) → a ∈ s :=
  calc
    IsClosed s ↔ closure s ⊆ s := closure_subset_iff_isClosed.symm
    _ ↔ ∀ a, ClusterPt a (𝓟 s) → a ∈ s := by simp only [subset_def, mem_closure_iff_clusterPt]
#align is_closed_iff_cluster_pt isClosed_iff_clusterPt

theorem isClosed_iff_ultrafilter : IsClosed s ↔
    ∀ x, ∀ u : Ultrafilter X, ↑u ≤ 𝓝 x → s ∈ u → x ∈ s := by
  simp [isClosed_iff_clusterPt, ClusterPt, ← exists_ultrafilter_iff]

theorem isClosed_iff_nhds :
    IsClosed s ↔ ∀ x, (∀ U ∈ 𝓝 x, (U ∩ s).Nonempty) → x ∈ s := by
  simp_rw [isClosed_iff_clusterPt, ClusterPt, inf_principal_neBot_iff]
#align is_closed_iff_nhds isClosed_iff_nhds

lemma isClosed_iff_forall_filter :
    IsClosed s ↔ ∀ x, ∀ F : Filter X, F.NeBot → F ≤ 𝓟 s → F ≤ 𝓝 x → x ∈ s := by
  simp_rw [isClosed_iff_clusterPt]
  exact ⟨fun hs x F F_ne FS Fx ↦ hs _ <| NeBot.mono F_ne (le_inf Fx FS),
         fun hs x hx ↦ hs x (𝓝 x ⊓ 𝓟 s) hx inf_le_right inf_le_left⟩

theorem IsClosed.interior_union_left (_ : IsClosed s) :
    interior (s ∪ t) ⊆ s ∪ interior t := fun a ⟨u, ⟨⟨hu₁, hu₂⟩, ha⟩⟩ =>
  (Classical.em (a ∈ s)).imp_right fun h =>
    mem_interior.mpr
      ⟨u ∩ sᶜ, fun _x hx => (hu₂ hx.1).resolve_left hx.2, IsOpen.inter hu₁ IsClosed.isOpen_compl,
        ⟨ha, h⟩⟩
#align is_closed.interior_union_left IsClosed.interior_union_left

theorem IsClosed.interior_union_right (h : IsClosed t) :
    interior (s ∪ t) ⊆ interior s ∪ t := by
  simpa only [union_comm _ t] using h.interior_union_left
#align is_closed.interior_union_right IsClosed.interior_union_right

theorem IsOpen.inter_closure (h : IsOpen s) : s ∩ closure t ⊆ closure (s ∩ t) :=
  compl_subset_compl.mp <| by
    simpa only [← interior_compl, compl_inter] using IsClosed.interior_union_left h.isClosed_compl
#align is_open.inter_closure IsOpen.inter_closure

theorem IsOpen.closure_inter (h : IsOpen t) : closure s ∩ t ⊆ closure (s ∩ t) := by
  simpa only [inter_comm t] using h.inter_closure
#align is_open.closure_inter IsOpen.closure_inter

theorem Dense.open_subset_closure_inter (hs : Dense s) (ht : IsOpen t) :
    t ⊆ closure (t ∩ s) :=
  calc
    t = t ∩ closure s := by rw [hs.closure_eq, inter_univ]
    _ ⊆ closure (t ∩ s) := ht.inter_closure
#align dense.open_subset_closure_inter Dense.open_subset_closure_inter

theorem mem_closure_of_mem_closure_union (h : x ∈ closure (s₁ ∪ s₂))
    (h₁ : s₁ᶜ ∈ 𝓝 x) : x ∈ closure s₂ := by
  rw [mem_closure_iff_nhds_ne_bot] at *
  rwa [← sup_principal, inf_sup_left, inf_principal_eq_bot.mpr h₁, bot_sup_eq] at h
#align mem_closure_of_mem_closure_union mem_closure_of_mem_closure_union

/-- The intersection of an open dense set with a dense set is a dense set. -/
theorem Dense.inter_of_isOpen_left (hs : Dense s) (ht : Dense t) (hso : IsOpen s) :
    Dense (s ∩ t) := fun x =>
  closure_minimal hso.inter_closure isClosed_closure <| by simp [hs.closure_eq, ht.closure_eq]
#align dense.inter_of_open_left Dense.inter_of_isOpen_left

/-- The intersection of a dense set with an open dense set is a dense set. -/
theorem Dense.inter_of_isOpen_right (hs : Dense s) (ht : Dense t) (hto : IsOpen t) :
    Dense (s ∩ t) :=
  inter_comm t s ▸ ht.inter_of_isOpen_left hs hto
#align dense.inter_of_open_right Dense.inter_of_isOpen_right

theorem Dense.inter_nhds_nonempty (hs : Dense s) (ht : t ∈ 𝓝 x) :
    (s ∩ t).Nonempty :=
  let ⟨U, hsub, ho, hx⟩ := mem_nhds_iff.1 ht
  (hs.inter_open_nonempty U ho ⟨x, hx⟩).mono fun _y hy => ⟨hy.2, hsub hy.1⟩
#align dense.inter_nhds_nonempty Dense.inter_nhds_nonempty

theorem closure_diff : closure s \ closure t ⊆ closure (s \ t) :=
  calc
    closure s \ closure t = (closure t)ᶜ ∩ closure s := by simp only [diff_eq, inter_comm]
    _ ⊆ closure ((closure t)ᶜ ∩ s) := (isOpen_compl_iff.mpr <| isClosed_closure).inter_closure
    _ = closure (s \ closure t) := by simp only [diff_eq, inter_comm]
    _ ⊆ closure (s \ t) := closure_mono <| diff_subset_diff (Subset.refl s) subset_closure
#align closure_diff closure_diff

theorem Filter.Frequently.mem_of_closed (h : ∃ᶠ x in 𝓝 x, x ∈ s)
    (hs : IsClosed s) : x ∈ s :=
  hs.closure_subset h.mem_closure
#align filter.frequently.mem_of_closed Filter.Frequently.mem_of_closed

theorem IsClosed.mem_of_frequently_of_tendsto {f : α → X} {b : Filter α}
    (hs : IsClosed s) (h : ∃ᶠ x in b, f x ∈ s) (hf : Tendsto f b (𝓝 x)) : x ∈ s :=
  (hf.frequently <| show ∃ᶠ x in b, (fun y => y ∈ s) (f x) from h).mem_of_closed hs
#align is_closed.mem_of_frequently_of_tendsto IsClosed.mem_of_frequently_of_tendsto

theorem IsClosed.mem_of_tendsto {f : α → X} {b : Filter α} [NeBot b]
    (hs : IsClosed s) (hf : Tendsto f b (𝓝 x)) (h : ∀ᶠ x in b, f x ∈ s) : x ∈ s :=
  hs.mem_of_frequently_of_tendsto h.frequently hf
#align is_closed.mem_of_tendsto IsClosed.mem_of_tendsto

theorem mem_closure_of_frequently_of_tendsto {f : α → X} {b : Filter α}
    (h : ∃ᶠ x in b, f x ∈ s) (hf : Tendsto f b (𝓝 x)) : x ∈ closure s :=
  (hf.frequently h).mem_closure
#align mem_closure_of_frequently_of_tendsto mem_closure_of_frequently_of_tendsto

theorem mem_closure_of_tendsto {f : α → X} {b : Filter α} [NeBot b]
    (hf : Tendsto f b (𝓝 x)) (h : ∀ᶠ x in b, f x ∈ s) : x ∈ closure s :=
  mem_closure_of_frequently_of_tendsto h.frequently hf
#align mem_closure_of_tendsto mem_closure_of_tendsto

/-- Suppose that `f` sends the complement to `s` to a single point `x`, and `l` is some filter.
Then `f` tends to `x` along `l` restricted to `s` if and only if it tends to `x` along `l`. -/
theorem tendsto_inf_principal_nhds_iff_of_forall_eq {f : α → X} {l : Filter α} {s : Set α}
    (h : ∀ a ∉ s, f a = x) : Tendsto f (l ⊓ 𝓟 s) (𝓝 x) ↔ Tendsto f l (𝓝 x) := by
  rw [tendsto_iff_comap, tendsto_iff_comap]
  replace h : 𝓟 sᶜ ≤ comap f (𝓝 x)
  · rintro U ⟨t, ht, htU⟩ x hx
    have : f x ∈ t := (h x hx).symm ▸ mem_of_mem_nhds ht
    exact htU this
  refine' ⟨fun h' => _, le_trans inf_le_left⟩
  have := sup_le h' h
  rw [sup_inf_right, sup_principal, union_compl_self, principal_univ, inf_top_eq, sup_le_iff]
    at this
  exact this.1
#align tendsto_inf_principal_nhds_iff_of_forall_eq tendsto_inf_principal_nhds_iff_of_forall_eq

/-!
### Limits of filters in topological spaces

In this section we define functions that return a limit of a filter (or of a function along a
filter), if it exists, and a random point otherwise. These functions are rarely used in Mathlib,
most of the theorems are written using `Filter.Tendsto`. One of the reasons is that
`Filter.limUnder f g = x` is not equivalent to `Filter.Tendsto g f (𝓝 x)` unless the codomain is a
Hausdorff space and `g` has a limit along `f`.
-/

section lim

-- "Lim"
set_option linter.uppercaseLean3 false

/-- If a filter `f` is majorated by some `𝓝 x`, then it is majorated by `𝓝 (Filter.lim f)`. We
formulate this lemma with a `[Nonempty X]` argument of `lim` derived from `h` to make it useful for
types without a `[Nonempty X]` instance. Because of the built-in proof irrelevance, Lean will unify
this instance with any other instance. -/
theorem le_nhds_lim {f : Filter X} (h : ∃ x, f ≤ 𝓝 x) : f ≤ 𝓝 (@lim _ _ (nonempty_of_exists h) f) :=
  Classical.epsilon_spec h
#align le_nhds_Lim le_nhds_lim

/-- If `g` tends to some `𝓝 x` along `f`, then it tends to `𝓝 (Filter.limUnder f g)`. We formulate
this lemma with a `[Nonempty X]` argument of `lim` derived from `h` to make it useful for types
without a `[Nonempty X]` instance. Because of the built-in proof irrelevance, Lean will unify this
instance with any other instance. -/
theorem tendsto_nhds_limUnder {f : Filter α} {g : α → X} (h : ∃ x, Tendsto g f (𝓝 x)) :
    Tendsto g f (𝓝 (@limUnder _ _ _ (nonempty_of_exists h) f g)) :=
  le_nhds_lim h
#align tendsto_nhds_lim tendsto_nhds_limUnder

end lim

end TopologicalSpace

open Topology

/-!
### Continuity
-/

section Continuous

variable {X Y Z : Type*} [TopologicalSpace X] [TopologicalSpace Y] [TopologicalSpace Z]

open TopologicalSpace

<<<<<<< HEAD
/-- A function between topological spaces is continuous if the preimage
  of every open set is open. Registered as a structure to make sure it is not unfolded by Lean. -/
structure Continuous (f : X → Y) : Prop where
  /-- The preimage of an open set under a continuous function is an open set. Use `IsOpen.preimage`
  instead. -/
  isOpen_preimage : ∀ s, IsOpen s → IsOpen (f ⁻¹' s)
#align continuous Continuous

set_option quotPrecheck false in
/-- Notation for `Continuous` with respect to a non-standard topologies. -/
scoped[Topology] notation (name := Continuous_of) "Continuous[" t₁ ", " t₂ "]" =>
  @Continuous _ _ t₁ t₂

-- The curly braces are intentional, so this definitions works well with simp
-- when topologies are not those provided by instances.
theorem continuous_def {_ : TopologicalSpace X} {_ : TopologicalSpace Y} {f : X → Y} :
    Continuous f ↔ ∀ s, IsOpen s → IsOpen (f ⁻¹' s) :=
=======
variable {f : X → Y} {s : Set X} {x : X} {y : Y}

theorem continuous_def : Continuous f ↔ ∀ s, IsOpen s → IsOpen (f ⁻¹' s) :=
>>>>>>> b6bc4970
  ⟨fun hf => hf.1, fun h => ⟨h⟩⟩
#align continuous_def continuous_def

variable {f : X → Y} {s : Set X} {x : X} {y : Y}

theorem IsOpen.preimage (hf : Continuous f) {t : Set Y} (h : IsOpen t) :
    IsOpen (f ⁻¹' t) :=
  hf.isOpen_preimage t h
#align is_open.preimage IsOpen.preimage

theorem continuous_congr {g : X → Y} (h : ∀ x, f x = g x) :
    Continuous f ↔ Continuous g :=
  .of_eq <| congrArg _ <| funext h

theorem Continuous.congr {g : X → Y} (h : Continuous f) (h' : ∀ x, f x = g x) : Continuous g :=
  continuous_congr h' |>.mp h
#align continuous.congr Continuous.congr

theorem ContinuousAt.tendsto (h : ContinuousAt f x) :
    Tendsto f (𝓝 x) (𝓝 (f x)) :=
  h
#align continuous_at.tendsto ContinuousAt.tendsto

theorem continuousAt_def : ContinuousAt f x ↔ ∀ A ∈ 𝓝 (f x), f ⁻¹' A ∈ 𝓝 x :=
  Iff.rfl
#align continuous_at_def continuousAt_def

theorem continuousAt_congr {g : X → Y} (h : f =ᶠ[𝓝 x] g) :
    ContinuousAt f x ↔ ContinuousAt g x := by
  simp only [ContinuousAt, tendsto_congr' h, h.eq_of_nhds]
#align continuous_at_congr continuousAt_congr

theorem ContinuousAt.congr {g : X → Y} (hf : ContinuousAt f x) (h : f =ᶠ[𝓝 x] g) :
    ContinuousAt g x :=
  (continuousAt_congr h).1 hf
#align continuous_at.congr ContinuousAt.congr

theorem ContinuousAt.preimage_mem_nhds {t : Set Y} (h : ContinuousAt f x)
    (ht : t ∈ 𝓝 (f x)) : f ⁻¹' t ∈ 𝓝 x :=
  h ht
#align continuous_at.preimage_mem_nhds ContinuousAt.preimage_mem_nhds

/-- Deprecated, please use `not_mem_tsupport_iff_eventuallyEq` instead. -/
@[deprecated] -- 15 January 2024
theorem eventuallyEq_zero_nhds {M₀} [Zero M₀] {f : X → M₀} :
    f =ᶠ[𝓝 x] 0 ↔ x ∉ closure (Function.support f) := by
  rw [← mem_compl_iff, ← interior_compl, mem_interior_iff_mem_nhds, Function.compl_support,
    EventuallyEq, eventually_iff]
  simp only [Pi.zero_apply]
#align eventually_eq_zero_nhds eventuallyEq_zero_nhds

theorem ClusterPt.map {lx : Filter X} {ly : Filter Y} (H : ClusterPt x lx)
    (hfc : ContinuousAt f x) (hf : Tendsto f lx ly) : ClusterPt (f x) ly :=
  (NeBot.map H f).mono <| hfc.tendsto.inf hf
#align cluster_pt.map ClusterPt.map

/-- See also `interior_preimage_subset_preimage_interior`. -/
theorem preimage_interior_subset_interior_preimage {t : Set Y} (hf : Continuous f) :
    f ⁻¹' interior t ⊆ interior (f ⁻¹' t) :=
  interior_maximal (preimage_mono interior_subset) (isOpen_interior.preimage hf)
#align preimage_interior_subset_interior_preimage preimage_interior_subset_interior_preimage

@[continuity]
theorem continuous_id : Continuous (id : X → X) :=
  continuous_def.2 fun _ => id
#align continuous_id continuous_id

-- This is needed due to reducibility issues with the `continuity` tactic.
@[continuity, fun_prop]
theorem continuous_id' : Continuous (fun (x : X) => x) := continuous_id

theorem Continuous.comp {g : Y → Z} (hg : Continuous g) (hf : Continuous f) :
    Continuous (g ∘ f) :=
  continuous_def.2 fun _ h => (h.preimage hg).preimage hf
#align continuous.comp Continuous.comp

-- This is needed due to reducibility issues with the `continuity` tactic.
@[continuity, fun_prop]
theorem Continuous.comp' {g : Y → Z} (hg : Continuous g) (hf : Continuous f) :
    Continuous (fun x => g (f x)) := hg.comp hf

theorem Continuous.iterate {f : X → X} (h : Continuous f) (n : ℕ) : Continuous f^[n] :=
  Nat.recOn n continuous_id fun _ ihn => ihn.comp h
#align continuous.iterate Continuous.iterate

nonrec theorem ContinuousAt.comp {g : Y → Z} (hg : ContinuousAt g (f x))
    (hf : ContinuousAt f x) : ContinuousAt (g ∘ f) x :=
  hg.comp hf
#align continuous_at.comp ContinuousAt.comp

@[fun_prop]
theorem ContinuousAt.comp' {g : Y → Z} {x : X} (hg : ContinuousAt g (f x))
    (hf : ContinuousAt f x) : ContinuousAt (fun x => g (f x)) x := ContinuousAt.comp hg hf

/-- See note [comp_of_eq lemmas] -/
theorem ContinuousAt.comp_of_eq {g : Y → Z} (hg : ContinuousAt g y)
    (hf : ContinuousAt f x) (hy : f x = y) : ContinuousAt (g ∘ f) x := by subst hy; exact hg.comp hf
#align continuous_at.comp_of_eq ContinuousAt.comp_of_eq

theorem Continuous.tendsto (hf : Continuous f) (x) : Tendsto f (𝓝 x) (𝓝 (f x)) :=
  ((nhds_basis_opens x).tendsto_iff <| nhds_basis_opens <| f x).2 fun t ⟨hxt, ht⟩ =>
    ⟨f ⁻¹' t, ⟨hxt, ht.preimage hf⟩, Subset.rfl⟩
#align continuous.tendsto Continuous.tendsto

/-- A version of `Continuous.tendsto` that allows one to specify a simpler form of the limit.
E.g., one can write `continuous_exp.tendsto' 0 1 exp_zero`. -/
theorem Continuous.tendsto' (hf : Continuous f) (x : X) (y : Y) (h : f x = y) :
    Tendsto f (𝓝 x) (𝓝 y) :=
  h ▸ hf.tendsto x
#align continuous.tendsto' Continuous.tendsto'

@[fun_prop]
theorem Continuous.continuousAt (h : Continuous f) : ContinuousAt f x :=
  h.tendsto x
#align continuous.continuous_at Continuous.continuousAt

theorem continuous_iff_continuousAt : Continuous f ↔ ∀ x, ContinuousAt f x :=
  ⟨Continuous.tendsto, fun hf => continuous_def.2 fun _U hU => isOpen_iff_mem_nhds.2 fun x hx =>
    hf x <| hU.mem_nhds hx⟩
#align continuous_iff_continuous_at continuous_iff_continuousAt

@[fun_prop]
theorem continuousAt_const : ContinuousAt (fun _ : X => y) x :=
  tendsto_const_nhds
#align continuous_at_const continuousAt_const

@[continuity, fun_prop]
theorem continuous_const : Continuous fun _ : X => y :=
  continuous_iff_continuousAt.mpr fun _ => continuousAt_const
#align continuous_const continuous_const

theorem Filter.EventuallyEq.continuousAt (h : f =ᶠ[𝓝 x] fun _ => y) :
    ContinuousAt f x :=
  (continuousAt_congr h).2 tendsto_const_nhds
#align filter.eventually_eq.continuous_at Filter.EventuallyEq.continuousAt

theorem continuous_of_const (h : ∀ x y, f x = f y) : Continuous f :=
  continuous_iff_continuousAt.mpr fun x =>
    Filter.EventuallyEq.continuousAt <| eventually_of_forall fun y => h y x
#align continuous_of_const continuous_of_const

theorem continuousAt_id : ContinuousAt id x :=
  continuous_id.continuousAt
#align continuous_at_id continuousAt_id

@[fun_prop]
theorem continuousAt_id' (y) : ContinuousAt (fun x : X => x) y := continuousAt_id

theorem ContinuousAt.iterate {f : X → X} (hf : ContinuousAt f x) (hx : f x = x) (n : ℕ) :
    ContinuousAt f^[n] x :=
  Nat.recOn n continuousAt_id fun _n ihn ↦ ihn.comp_of_eq hf hx
#align continuous_at.iterate ContinuousAt.iterate

theorem continuous_iff_isClosed : Continuous f ↔ ∀ s, IsClosed s → IsClosed (f ⁻¹' s) :=
  continuous_def.trans <| compl_surjective.forall.trans <| by
    simp only [isOpen_compl_iff, preimage_compl]
#align continuous_iff_is_closed continuous_iff_isClosed

theorem IsClosed.preimage (hf : Continuous f) {t : Set Y} (h : IsClosed t) :
    IsClosed (f ⁻¹' t) :=
  continuous_iff_isClosed.mp hf t h
#align is_closed.preimage IsClosed.preimage

theorem mem_closure_image (hf : ContinuousAt f x)
    (hx : x ∈ closure s) : f x ∈ closure (f '' s) :=
  mem_closure_of_frequently_of_tendsto
    ((mem_closure_iff_frequently.1 hx).mono fun _ => mem_image_of_mem _) hf
#align mem_closure_image mem_closure_image

theorem continuousAt_iff_ultrafilter :
    ContinuousAt f x ↔ ∀ g : Ultrafilter X, ↑g ≤ 𝓝 x → Tendsto f g (𝓝 (f x)) :=
  tendsto_iff_ultrafilter f (𝓝 x) (𝓝 (f x))
#align continuous_at_iff_ultrafilter continuousAt_iff_ultrafilter

theorem continuous_iff_ultrafilter :
    Continuous f ↔ ∀ (x) (g : Ultrafilter X), ↑g ≤ 𝓝 x → Tendsto f g (𝓝 (f x)) := by
  simp only [continuous_iff_continuousAt, continuousAt_iff_ultrafilter]
#align continuous_iff_ultrafilter continuous_iff_ultrafilter

theorem Continuous.closure_preimage_subset (hf : Continuous f) (t : Set Y) :
    closure (f ⁻¹' t) ⊆ f ⁻¹' closure t := by
  rw [← (isClosed_closure.preimage hf).closure_eq]
  exact closure_mono (preimage_mono subset_closure)
#align continuous.closure_preimage_subset Continuous.closure_preimage_subset

theorem Continuous.frontier_preimage_subset (hf : Continuous f) (t : Set Y) :
    frontier (f ⁻¹' t) ⊆ f ⁻¹' frontier t :=
  diff_subset_diff (hf.closure_preimage_subset t) (preimage_interior_subset_interior_preimage hf)
#align continuous.frontier_preimage_subset Continuous.frontier_preimage_subset

/-- If a continuous map `f` maps `s` to `t`, then it maps `closure s` to `closure t`. -/
protected theorem Set.MapsTo.closure {t : Set Y} (h : MapsTo f s t)
    (hc : Continuous f) : MapsTo f (closure s) (closure t) := by
  simp only [MapsTo, mem_closure_iff_clusterPt]
  exact fun x hx => hx.map hc.continuousAt (tendsto_principal_principal.2 h)
#align set.maps_to.closure Set.MapsTo.closure

/-- See also `IsClosedMap.closure_image_eq_of_continuous`. -/
theorem image_closure_subset_closure_image (h : Continuous f) :
    f '' closure s ⊆ closure (f '' s) :=
  ((mapsTo_image f s).closure h).image_subset
#align image_closure_subset_closure_image image_closure_subset_closure_image

-- porting note: new lemma
theorem closure_image_closure (h : Continuous f) :
    closure (f '' closure s) = closure (f '' s) :=
  Subset.antisymm
    (closure_minimal (image_closure_subset_closure_image h) isClosed_closure)
    (closure_mono <| image_subset _ subset_closure)

theorem closure_subset_preimage_closure_image (h : Continuous f) :
    closure s ⊆ f ⁻¹' closure (f '' s) := by
  rw [← Set.image_subset_iff]
  exact image_closure_subset_closure_image h
#align closure_subset_preimage_closure_image closure_subset_preimage_closure_image

theorem map_mem_closure {t : Set Y} (hf : Continuous f)
    (hx : x ∈ closure s) (ht : MapsTo f s t) : f x ∈ closure t :=
  ht.closure hf hx
#align map_mem_closure map_mem_closure

/-- If a continuous map `f` maps `s` to a closed set `t`, then it maps `closure s` to `t`. -/
theorem Set.MapsTo.closure_left {t : Set Y} (h : MapsTo f s t)
    (hc : Continuous f) (ht : IsClosed t) : MapsTo f (closure s) t :=
  ht.closure_eq ▸ h.closure hc
#align set.maps_to.closure_left Set.MapsTo.closure_left

/-!
### Function with dense range
-/

section DenseRange

variable {α ι : Type*} (f : α → X) (g : X → Y)

variable {f : α → X} {s : Set X}

/-- A surjective map has dense range. -/
theorem Function.Surjective.denseRange (hf : Function.Surjective f) : DenseRange f := fun x => by
  simp [hf.range_eq]
#align function.surjective.dense_range Function.Surjective.denseRange

theorem denseRange_id : DenseRange (id : X → X) :=
  Function.Surjective.denseRange Function.surjective_id
#align dense_range_id denseRange_id

theorem denseRange_iff_closure_range : DenseRange f ↔ closure (range f) = univ :=
  dense_iff_closure_eq
#align dense_range_iff_closure_range denseRange_iff_closure_range

theorem DenseRange.closure_range (h : DenseRange f) : closure (range f) = univ :=
  h.closure_eq
#align dense_range.closure_range DenseRange.closure_range

theorem Dense.denseRange_val (h : Dense s) : DenseRange ((↑) : s → X) := by
  simpa only [DenseRange, Subtype.range_coe_subtype]
#align dense.dense_range_coe Dense.denseRange_val

theorem Continuous.range_subset_closure_image_dense {f : X → Y} (hf : Continuous f)
    (hs : Dense s) : range f ⊆ closure (f '' s) := by
  rw [← image_univ, ← hs.closure_eq]
  exact image_closure_subset_closure_image hf
#align continuous.range_subset_closure_image_dense Continuous.range_subset_closure_image_dense

/-- The image of a dense set under a continuous map with dense range is a dense set. -/
theorem DenseRange.dense_image {f : X → Y} (hf' : DenseRange f) (hf : Continuous f)
    (hs : Dense s) : Dense (f '' s) :=
  (hf'.mono <| hf.range_subset_closure_image_dense hs).of_closure
#align dense_range.dense_image DenseRange.dense_image

/-- If `f` has dense range and `s` is an open set in the codomain of `f`, then the image of the
preimage of `s` under `f` is dense in `s`. -/
theorem DenseRange.subset_closure_image_preimage_of_isOpen (hf : DenseRange f) (hs : IsOpen s) :
    s ⊆ closure (f '' (f ⁻¹' s)) := by
  rw [image_preimage_eq_inter_range]
  exact hf.open_subset_closure_inter hs
#align dense_range.subset_closure_image_preimage_of_is_open DenseRange.subset_closure_image_preimage_of_isOpen

/-- If a continuous map with dense range maps a dense set to a subset of `t`, then `t` is a dense
set. -/
theorem DenseRange.dense_of_mapsTo {f : X → Y} (hf' : DenseRange f) (hf : Continuous f)
    (hs : Dense s) {t : Set Y} (ht : MapsTo f s t) : Dense t :=
  (hf'.dense_image hf hs).mono ht.image_subset
#align dense_range.dense_of_maps_to DenseRange.dense_of_mapsTo

/-- Composition of a continuous map with dense range and a function with dense range has dense
range. -/
theorem DenseRange.comp {g : Y → Z} {f : α → Y} (hg : DenseRange g) (hf : DenseRange f)
    (cg : Continuous g) : DenseRange (g ∘ f) := by
  rw [DenseRange, range_comp]
  exact hg.dense_image cg hf
#align dense_range.comp DenseRange.comp

nonrec theorem DenseRange.nonempty_iff (hf : DenseRange f) : Nonempty α ↔ Nonempty X :=
  range_nonempty_iff_nonempty.symm.trans hf.nonempty_iff
#align dense_range.nonempty_iff DenseRange.nonempty_iff

theorem DenseRange.nonempty [h : Nonempty X] (hf : DenseRange f) : Nonempty α :=
  hf.nonempty_iff.mpr h
#align dense_range.nonempty DenseRange.nonempty

/-- Given a function `f : X → Y` with dense range and `y : Y`, returns some `x : X`. -/
def DenseRange.some (hf : DenseRange f) (x : X) : α :=
  Classical.choice <| hf.nonempty_iff.mpr ⟨x⟩
#align dense_range.some DenseRange.some

nonrec theorem DenseRange.exists_mem_open (hf : DenseRange f) (ho : IsOpen s) (hs : s.Nonempty) :
    ∃ a, f a ∈ s :=
  exists_range_iff.1 <| hf.exists_mem_open ho hs
#align dense_range.exists_mem_open DenseRange.exists_mem_open

theorem DenseRange.mem_nhds (h : DenseRange f) (hs : s ∈ 𝓝 x) :
    ∃ a, f a ∈ s :=
  let ⟨a, ha⟩ := h.exists_mem_open isOpen_interior ⟨x, mem_interior_iff_mem_nhds.2 hs⟩
  ⟨a, interior_subset ha⟩
#align dense_range.mem_nhds DenseRange.mem_nhds

end DenseRange

end Continuous

library_note "continuity lemma statement"/--
The library contains many lemmas stating that functions/operations are continuous. There are many
ways to formulate the continuity of operations. Some are more convenient than others.
Note: for the most part this note also applies to other properties
(`Measurable`, `Differentiable`, `ContinuousOn`, ...).

### The traditional way
As an example, let's look at addition `(+) : M → M → M`. We can state that this is continuous
in different definitionally equal ways (omitting some typing information)
* `Continuous (fun p ↦ p.1 + p.2)`;
* `Continuous (Function.uncurry (+))`;
* `Continuous ↿(+)`. (`↿` is notation for recursively uncurrying a function)

However, lemmas with this conclusion are not nice to use in practice because
1. They confuse the elaborator. The following two examples fail, because of limitations in the
  elaboration process.
  ```
  variables {M : Type*} [Add M] [TopologicalSpace M] [ContinuousAdd M]
  example : Continuous (λ x : M, x + x) :=
  continuous_add.comp _

  example : Continuous (λ x : M, x + x) :=
  continuous_add.comp (continuous_id.prod_mk continuous_id)
  ```
  The second is a valid proof, which is accepted if you write it as
  `continuous_add.comp (continuous_id.prod_mk continuous_id : _)`

2. If the operation has more than 2 arguments, they are impractical to use, because in your
  application the arguments in the domain might be in a different order or associated differently.

### The convenient way

A much more convenient way to write continuity lemmas is like `Continuous.add`:
```
Continuous.add {f g : X → M} (hf : Continuous f) (hg : Continuous g) : Continuous (λ x, f x + g x)
```
The conclusion can be `Continuous (f + g)`, which is definitionally equal.
This has the following advantages
* It supports projection notation, so is shorter to write.
* `Continuous.add _ _` is recognized correctly by the elaborator and gives useful new goals.
* It works generally, since the domain is a variable.

As an example for a unary operation, we have `Continuous.neg`.
```
Continuous.neg {f : X → G} (hf : Continuous f) : Continuous (fun x ↦ -f x)
```
For unary functions, the elaborator is not confused when applying the traditional lemma
(like `continuous_neg`), but it's still convenient to have the short version available (compare
`hf.neg.neg.neg` with `continuous_neg.comp <| continuous_neg.comp <| continuous_neg.comp hf`).

As a harder example, consider an operation of the following type:
```
def strans {x : F} (γ γ' : Path x x) (t₀ : I) : Path x x
```
The precise definition is not important, only its type.
The correct continuity principle for this operation is something like this:
```
{f : X → F} {γ γ' : ∀ x, Path (f x) (f x)} {t₀ s : X → I}
  (hγ : Continuous ↿γ) (hγ' : Continuous ↿γ')
  (ht : Continuous t₀) (hs : Continuous s) :
  Continuous (fun x ↦ strans (γ x) (γ' x) (t x) (s x))
```
Note that *all* arguments of `strans` are indexed over `X`, even the basepoint `x`, and the last
argument `s` that arises since `Path x x` has a coercion to `I → F`. The paths `γ` and `γ'` (which
are unary functions from `I`) become binary functions in the continuity lemma.

### Summary
* Make sure that your continuity lemmas are stated in the most general way, and in a convenient
  form. That means that:
  - The conclusion has a variable `X` as domain (not something like `Y × Z`);
  - Wherever possible, all point arguments `c : Y` are replaced by functions `c : X → Y`;
  - All `n`-ary function arguments are replaced by `n+1`-ary functions
    (`f : Y → Z` becomes `f : X → Y → Z`);
  - All (relevant) arguments have continuity assumptions, and perhaps there are additional
    assumptions needed to make the operation continuous;
  - The function in the conclusion is fully applied.
* These remarks are mostly about the format of the *conclusion* of a continuity lemma.
  In assumptions it's fine to state that a function with more than 1 argument is continuous using
  `↿` or `Function.uncurry`.

### Functions with discontinuities

In some cases, you want to work with discontinuous functions, and in certain expressions they are
still continuous. For example, consider the fractional part of a number, `Int.fract : ℝ → ℝ`.
In this case, you want to add conditions to when a function involving `fract` is continuous, so you
get something like this: (assumption `hf` could be weakened, but the important thing is the shape
of the conclusion)
```
lemma ContinuousOn.comp_fract {X Y : Type*} [TopologicalSpace X] [TopologicalSpace Y]
    {f : X → ℝ → Y} {g : X → ℝ} (hf : Continuous ↿f) (hg : Continuous g) (h : ∀ s, f s 0 = f s 1) :
    Continuous (fun x ↦ f x (fract (g x)))
```
With `ContinuousAt` you can be even more precise about what to prove in case of discontinuities,
see e.g. `ContinuousAt.comp_div_cases`.
-/

library_note "comp_of_eq lemmas"/--
Lean's elaborator has trouble elaborating applications of lemmas that state that the composition of
two functions satisfy some property at a point, like `ContinuousAt.comp` / `ContDiffAt.comp` and
`ContMDiffWithinAt.comp`. The reason is that a lemma like this looks like
`ContinuousAt g (f x) → ContinuousAt f x → ContinuousAt (g ∘ f) x`.
Since Lean's elaborator elaborates the arguments from left-to-right, when you write `hg.comp hf`,
the elaborator will try to figure out *both* `f` and `g` from the type of `hg`. It tries to figure
out `f` just from the point where `g` is continuous. For example, if `hg : ContinuousAt g (a, x)`
then the elaborator will assign `f` to the function `Prod.mk a`, since in that case `f x = (a, x)`.
This is undesirable in most cases where `f` is not a variable. There are some ways to work around
this, for example by giving `f` explicitly, or to force Lean to elaborate `hf` before elaborating
`hg`, but this is annoying.
Another better solution is to reformulate composition lemmas to have the following shape
`ContinuousAt g y → ContinuousAt f x → f x = y → ContinuousAt (g ∘ f) x`.
This is even useful if the proof of `f x = y` is `rfl`.
The reason that this works better is because the type of `hg` doesn't mention `f`.
Only after elaborating the two `ContinuousAt` arguments, Lean will try to unify `f x` with `y`,
which is often easy after having chosen the correct functions for `f` and `g`.
Here is an example that shows the difference:
```
example [TopologicalSpace X] [TopologicalSpace Y] {x₀ : X} (f : X → X → Y)
    (hf : ContinuousAt (Function.uncurry f) (x₀, x₀)) :
    ContinuousAt (fun x ↦ f x x) x₀ :=
  -- hf.comp (continuousAt_id.prod continuousAt_id) -- type mismatch
  -- hf.comp_of_eq (continuousAt_id.prod continuousAt_id) rfl -- works
```
-/<|MERGE_RESOLUTION|>--- conflicted
+++ resolved
@@ -1499,29 +1499,10 @@
 
 open TopologicalSpace
 
-<<<<<<< HEAD
-/-- A function between topological spaces is continuous if the preimage
-  of every open set is open. Registered as a structure to make sure it is not unfolded by Lean. -/
-structure Continuous (f : X → Y) : Prop where
-  /-- The preimage of an open set under a continuous function is an open set. Use `IsOpen.preimage`
-  instead. -/
-  isOpen_preimage : ∀ s, IsOpen s → IsOpen (f ⁻¹' s)
-#align continuous Continuous
-
-set_option quotPrecheck false in
-/-- Notation for `Continuous` with respect to a non-standard topologies. -/
-scoped[Topology] notation (name := Continuous_of) "Continuous[" t₁ ", " t₂ "]" =>
-  @Continuous _ _ t₁ t₂
-
 -- The curly braces are intentional, so this definitions works well with simp
 -- when topologies are not those provided by instances.
 theorem continuous_def {_ : TopologicalSpace X} {_ : TopologicalSpace Y} {f : X → Y} :
     Continuous f ↔ ∀ s, IsOpen s → IsOpen (f ⁻¹' s) :=
-=======
-variable {f : X → Y} {s : Set X} {x : X} {y : Y}
-
-theorem continuous_def : Continuous f ↔ ∀ s, IsOpen s → IsOpen (f ⁻¹' s) :=
->>>>>>> b6bc4970
   ⟨fun hf => hf.1, fun h => ⟨h⟩⟩
 #align continuous_def continuous_def
 
