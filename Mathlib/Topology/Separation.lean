--- conflicted
+++ resolved
@@ -1598,17 +1598,13 @@
   Iff.mpr ((regularSpace_TFAE X).out 0 3) h
 #align regular_space.of_exists_mem_nhds_is_closed_subset RegularSpace.ofExistsMemNhdsIsClosedSubset
 
-<<<<<<< HEAD
 /-- A locally compact T2 space is regular. -/
-instance [LocallyCompactSpace α] [T2Space α] : RegularSpace α := by
+instance [LocallyCompactSpace X] [T2Space X] : RegularSpace X := by
   apply RegularSpace.ofExistsMemNhdsIsClosedSubset (fun x s hx ↦ ?_)
   rcases local_compact_nhds hx with ⟨k, kx, ks, hk⟩
   exact ⟨k, kx, hk.isClosed, ks⟩
 
-variable [RegularSpace α] {a : α} {s : Set α}
-=======
-variable [RegularSpace X] {x : X} {s : Set X}
->>>>>>> 0830b6a3
+variable [RegularSpace α] {x : X} {s : Set X}
 
 theorem disjoint_nhdsSet_nhds : Disjoint (𝓝ˢ s) (𝓝 x) ↔ x ∉ closure s := by
   have h := (regularSpace_TFAE X).out 0 2
