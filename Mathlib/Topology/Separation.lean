/-
Copyright (c) 2017 Johannes Hölzl. All rights reserved.
Released under Apache 2.0 license as described in the file LICENSE.
Authors: Johannes Hölzl, Mario Carneiro
-/
import Mathlib.Topology.Compactness.SigmaCompact
import Mathlib.Topology.Connected.TotallyDisconnected
import Mathlib.Topology.Inseparable

#align_import topology.separation from "leanprover-community/mathlib"@"d91e7f7a7f1c7e9f0e18fdb6bde4f652004c735d"

/-!
# Separation properties of topological spaces.

This file defines the predicate `SeparatedNhds`, and common separation axioms
(under the Kolmogorov classification).

## Main definitions

* `SeparatedNhds`: Two `Set`s are separated by neighbourhoods if they are contained in disjoint
  open sets.
* `T0Space`: A T₀/Kolmogorov space is a space where, for every two points `x ≠ y`,
  there is an open set that contains one, but not the other.
* `T1Space`: A T₁/Fréchet space is a space where every singleton set is closed.
  This is equivalent to, for every pair `x ≠ y`, there existing an open set containing `x`
  but not `y` (`t1Space_iff_exists_open` shows that these conditions are equivalent.)
* `R1Space`: An R₁/preregular space is a space where any two topologically distinguishable points
  have disjoint neighbourhoods;
* `T2Space`: A T₂/Hausdorff space is a space where, for every two points `x ≠ y`,
  there is two disjoint open sets, one containing `x`, and the other `y`.
* `T25Space`: A T₂.₅/Urysohn space is a space where, for every two points `x ≠ y`,
  there is two open sets, one containing `x`, and the other `y`, whose closures are disjoint.
* `RegularSpace`: A regular space is one where, given any closed `C` and `x ∉ C`,
  there are disjoint open sets containing `x` and `C` respectively. Such a space is not necessarily
  Hausdorff.
* `T3Space`: A T₃ space is a T0 regular space. In `mathlib`, T₃ implies T₂.₅.
* `NormalSpace`: A normal space, is one where given two disjoint closed sets,
  we can find two open sets that separate them.
* `T4Space`: A T₄ space is a normal T₁ space. T₄ implies T₃.
* `T5Space`: A T₅ space, also known as a *completely normal Hausdorff space*, is a space in which,
  given two sets `s` and `t` such that the closure of `s` is disjoint from `t`, and conversely,
  then `s` and `t` have disjoint neighborhoods.

## Main results

### T₀ spaces

* `IsClosed.exists_closed_singleton`: Given a closed set `S` in a compact T₀ space,
  there is some `x ∈ S` such that `{x}` is closed.
* `exists_open_singleton_of_open_finite`: Given an open finite set `S` in a T₀ space,
  there is some `x ∈ S` such that `{x}` is open.

### T₁ spaces

* `isClosedMap_const`: The constant map is a closed map.
* `discrete_of_t1_of_finite`: A finite T₁ space must have the discrete topology.

### T₂ spaces

* `t2_iff_nhds`: A space is T₂ iff the neighbourhoods of distinct points generate the bottom filter.
* `t2_iff_isClosed_diagonal`: A space is T₂ iff the `diagonal` of `X` (that is, the set of all
  points of the form `(a, a) : X × X`) is closed under the product topology.
* `separatedNhds_of_finset_finset`: Any two disjoint finsets are `SeparatedNhds`.
* Most topological constructions preserve Hausdorffness;
  these results are part of the typeclass inference system (e.g. `Embedding.t2Space`)
* `Set.EqOn.closure`: If two functions are equal on some set `s`, they are equal on its closure.
* `IsCompact.isClosed`: All compact sets are closed.
* `WeaklyLocallyCompactSpace.locallyCompactSpace`: If a topological space is both
  weakly locally compact (i.e., each point has a compact neighbourhood)
  and is T₂, then it is locally compact.
* `totallySeparatedSpace_of_t1_of_basis_clopen`: If `X` has a clopen basis, then
  it is a `TotallySeparatedSpace`.
* `loc_compact_t2_tot_disc_iff_tot_sep`: A locally compact T₂ space is totally disconnected iff
  it is totally separated.

If the space is also compact:

* `normalOfCompactT2`: A compact T₂ space is a `NormalSpace`.
* `connectedComponent_eq_iInter_isClopen`: The connected component of a point
  is the intersection of all its clopen neighbourhoods.
* `compact_t2_tot_disc_iff_tot_sep`: Being a `TotallyDisconnectedSpace`
  is equivalent to being a `TotallySeparatedSpace`.
* `ConnectedComponents.t2`: `ConnectedComponents X` is T₂ for `X` T₂ and compact.

### T₃ spaces

* `disjoint_nested_nhds`: Given two points `x ≠ y`, we can find neighbourhoods `x ∈ V₁ ⊆ U₁` and
  `y ∈ V₂ ⊆ U₂`, with the `Vₖ` closed and the `Uₖ` open, such that the `Uₖ` are disjoint.

## References

https://en.wikipedia.org/wiki/Separation_axiom
-/


open Function Set Filter Topology TopologicalSpace
open scoped Classical

universe u v

variable {X : Type*} {Y : Type*} [TopologicalSpace X]

section Separation

/--
`SeparatedNhds` is a predicate on pairs of sub`Set`s of a topological space.  It holds if the two
sub`Set`s are contained in disjoint open sets.
-/
def SeparatedNhds : Set X → Set X → Prop := fun s t : Set X =>
  ∃ U V : Set X, IsOpen U ∧ IsOpen V ∧ s ⊆ U ∧ t ⊆ V ∧ Disjoint U V
#align separated_nhds SeparatedNhds

theorem separatedNhds_iff_disjoint {s t : Set X} : SeparatedNhds s t ↔ Disjoint (𝓝ˢ s) (𝓝ˢ t) := by
  simp only [(hasBasis_nhdsSet s).disjoint_iff (hasBasis_nhdsSet t), SeparatedNhds, exists_prop, ←
    exists_and_left, and_assoc, and_comm, and_left_comm]
#align separated_nhds_iff_disjoint separatedNhds_iff_disjoint

alias ⟨SeparatedNhds.disjoint_nhdsSet, _⟩ := separatedNhds_iff_disjoint

namespace SeparatedNhds

variable {s s₁ s₂ t t₁ t₂ u : Set X}

@[symm]
theorem symm : SeparatedNhds s t → SeparatedNhds t s := fun ⟨U, V, oU, oV, aU, bV, UV⟩ =>
  ⟨V, U, oV, oU, bV, aU, Disjoint.symm UV⟩
#align separated_nhds.symm SeparatedNhds.symm

theorem comm (s t : Set X) : SeparatedNhds s t ↔ SeparatedNhds t s :=
  ⟨symm, symm⟩
#align separated_nhds.comm SeparatedNhds.comm

theorem preimage [TopologicalSpace Y] {f : X → Y} {s t : Set Y} (h : SeparatedNhds s t)
    (hf : Continuous f) : SeparatedNhds (f ⁻¹' s) (f ⁻¹' t) :=
  let ⟨U, V, oU, oV, sU, tV, UV⟩ := h
  ⟨f ⁻¹' U, f ⁻¹' V, oU.preimage hf, oV.preimage hf, preimage_mono sU, preimage_mono tV,
    UV.preimage f⟩
#align separated_nhds.preimage SeparatedNhds.preimage

protected theorem disjoint (h : SeparatedNhds s t) : Disjoint s t :=
  let ⟨_, _, _, _, hsU, htV, hd⟩ := h; hd.mono hsU htV
#align separated_nhds.disjoint SeparatedNhds.disjoint

theorem disjoint_closure_left (h : SeparatedNhds s t) : Disjoint (closure s) t :=
  let ⟨_U, _V, _, hV, hsU, htV, hd⟩ := h
  (hd.closure_left hV).mono (closure_mono hsU) htV
#align separated_nhds.disjoint_closure_left SeparatedNhds.disjoint_closure_left

theorem disjoint_closure_right (h : SeparatedNhds s t) : Disjoint s (closure t) :=
  h.symm.disjoint_closure_left.symm
#align separated_nhds.disjoint_closure_right SeparatedNhds.disjoint_closure_right

@[simp] theorem empty_right (s : Set X) : SeparatedNhds s ∅ :=
  ⟨_, _, isOpen_univ, isOpen_empty, fun a _ => mem_univ a, Subset.rfl, disjoint_empty _⟩
#align separated_nhds.empty_right SeparatedNhds.empty_right

@[simp] theorem empty_left (s : Set X) : SeparatedNhds ∅ s :=
  (empty_right _).symm
#align separated_nhds.empty_left SeparatedNhds.empty_left

theorem mono (h : SeparatedNhds s₂ t₂) (hs : s₁ ⊆ s₂) (ht : t₁ ⊆ t₂) : SeparatedNhds s₁ t₁ :=
  let ⟨U, V, hU, hV, hsU, htV, hd⟩ := h
  ⟨U, V, hU, hV, hs.trans hsU, ht.trans htV, hd⟩
#align separated_nhds.mono SeparatedNhds.mono

theorem union_left : SeparatedNhds s u → SeparatedNhds t u → SeparatedNhds (s ∪ t) u := by
  simpa only [separatedNhds_iff_disjoint, nhdsSet_union, disjoint_sup_left] using And.intro
#align separated_nhds.union_left SeparatedNhds.union_left

theorem union_right (ht : SeparatedNhds s t) (hu : SeparatedNhds s u) : SeparatedNhds s (t ∪ u) :=
  (ht.symm.union_left hu.symm).symm
#align separated_nhds.union_right SeparatedNhds.union_right

end SeparatedNhds

/-- A T₀ space, also known as a Kolmogorov space, is a topological space such that for every pair
`x ≠ y`, there is an open set containing one but not the other. We formulate the definition in terms
of the `Inseparable` relation.  -/
class T0Space (X : Type u) [TopologicalSpace X] : Prop where
  /-- Two inseparable points in a T₀ space are equal. -/
  t0 : ∀ ⦃x y : X⦄, Inseparable x y → x = y
#align t0_space T0Space

theorem t0Space_iff_inseparable (X : Type u) [TopologicalSpace X] :
    T0Space X ↔ ∀ x y : X, Inseparable x y → x = y :=
  ⟨fun ⟨h⟩ => h, fun h => ⟨h⟩⟩
#align t0_space_iff_inseparable t0Space_iff_inseparable

theorem t0Space_iff_not_inseparable (X : Type u) [TopologicalSpace X] :
    T0Space X ↔ Pairwise fun x y : X => ¬Inseparable x y := by
  simp only [t0Space_iff_inseparable, Ne.def, not_imp_not, Pairwise]
#align t0_space_iff_not_inseparable t0Space_iff_not_inseparable

theorem Inseparable.eq [T0Space X] {x y : X} (h : Inseparable x y) : x = y :=
  T0Space.t0 h
#align inseparable.eq Inseparable.eq

/-- A topology `Inducing` map from a T₀ space is injective. -/
protected theorem Inducing.injective [TopologicalSpace Y] [T0Space X] {f : X → Y}
    (hf : Inducing f) : Injective f := fun _ _ h =>
  (hf.inseparable_iff.1 <| .of_eq h).eq
#align inducing.injective Inducing.injective

/-- A topology `Inducing` map from a T₀ space is a topological embedding. -/
protected theorem Inducing.embedding [TopologicalSpace Y] [T0Space X] {f : X → Y}
    (hf : Inducing f) : Embedding f :=
  ⟨hf, hf.injective⟩
#align inducing.embedding Inducing.embedding

lemma embedding_iff_inducing [TopologicalSpace Y] [T0Space X] {f : X → Y} :
    Embedding f ↔ Inducing f :=
  ⟨Embedding.toInducing, Inducing.embedding⟩
#align embedding_iff_inducing embedding_iff_inducing

theorem t0Space_iff_nhds_injective (X : Type u) [TopologicalSpace X] :
    T0Space X ↔ Injective (𝓝 : X → Filter X) :=
  t0Space_iff_inseparable X
#align t0_space_iff_nhds_injective t0Space_iff_nhds_injective

theorem nhds_injective [T0Space X] : Injective (𝓝 : X → Filter X) :=
  (t0Space_iff_nhds_injective X).1 ‹_›
#align nhds_injective nhds_injective

theorem inseparable_iff_eq [T0Space X] {x y : X} : Inseparable x y ↔ x = y :=
  nhds_injective.eq_iff
#align inseparable_iff_eq inseparable_iff_eq

@[simp]
theorem nhds_eq_nhds_iff [T0Space X] {a b : X} : 𝓝 a = 𝓝 b ↔ a = b :=
  nhds_injective.eq_iff
#align nhds_eq_nhds_iff nhds_eq_nhds_iff

@[simp]
theorem inseparable_eq_eq [T0Space X] : Inseparable = @Eq X :=
  funext₂ fun _ _ => propext inseparable_iff_eq
#align inseparable_eq_eq inseparable_eq_eq

theorem TopologicalSpace.IsTopologicalBasis.inseparable_iff {b : Set (Set X)}
    (hb : IsTopologicalBasis b) {x y : X} : Inseparable x y ↔ ∀ s ∈ b, (x ∈ s ↔ y ∈ s) :=
  ⟨fun h s hs ↦ inseparable_iff_forall_open.1 h _ (hb.isOpen hs),
    fun h ↦ hb.nhds_hasBasis.eq_of_same_basis <| by
      convert hb.nhds_hasBasis using 2
      exact and_congr_right (h _)⟩

theorem TopologicalSpace.IsTopologicalBasis.eq_iff [T0Space X] {b : Set (Set X)}
    (hb : IsTopologicalBasis b) {x y : X} : x = y ↔ ∀ s ∈ b, (x ∈ s ↔ y ∈ s) :=
  inseparable_iff_eq.symm.trans hb.inseparable_iff

theorem t0Space_iff_exists_isOpen_xor'_mem (X : Type u) [TopologicalSpace X] :
    T0Space X ↔ Pairwise fun x y => ∃ U : Set X, IsOpen U ∧ Xor' (x ∈ U) (y ∈ U) := by
  simp only [t0Space_iff_not_inseparable, xor_iff_not_iff, not_forall, exists_prop,
    inseparable_iff_forall_open, Pairwise]
#align t0_space_iff_exists_is_open_xor_mem t0Space_iff_exists_isOpen_xor'_mem

theorem exists_isOpen_xor'_mem [T0Space X] {x y : X} (h : x ≠ y) :
    ∃ U : Set X, IsOpen U ∧ Xor' (x ∈ U) (y ∈ U) :=
  (t0Space_iff_exists_isOpen_xor'_mem X).1 ‹_› h
#align exists_is_open_xor_mem exists_isOpen_xor'_mem

/-- Specialization forms a partial order on a t0 topological space. -/
def specializationOrder (X) [TopologicalSpace X] [T0Space X] : PartialOrder X :=
  { specializationPreorder X, PartialOrder.lift (OrderDual.toDual ∘ 𝓝) nhds_injective with }
#align specialization_order specializationOrder

instance : T0Space (SeparationQuotient X) :=
  ⟨fun x y => Quotient.inductionOn₂' x y fun _ _ h =>
    SeparationQuotient.mk_eq_mk.2 <| SeparationQuotient.inducing_mk.inseparable_iff.1 h⟩

theorem minimal_nonempty_closed_subsingleton [T0Space X] {s : Set X} (hs : IsClosed s)
    (hmin : ∀ t, t ⊆ s → t.Nonempty → IsClosed t → t = s) : s.Subsingleton := by
  clear Y -- Porting note: added
  refine' fun x hx y hy => of_not_not fun hxy => _
  rcases exists_isOpen_xor'_mem hxy with ⟨U, hUo, hU⟩
  wlog h : x ∈ U ∧ y ∉ U
  · refine this hs hmin y hy x hx (Ne.symm hxy) U hUo hU.symm (hU.resolve_left h)
  cases' h with hxU hyU
  have : s \ U = s := hmin (s \ U) (diff_subset _ _) ⟨y, hy, hyU⟩ (hs.sdiff hUo)
  exact (this.symm.subset hx).2 hxU
#align minimal_nonempty_closed_subsingleton minimal_nonempty_closed_subsingleton

theorem minimal_nonempty_closed_eq_singleton [T0Space X] {s : Set X} (hs : IsClosed s)
    (hne : s.Nonempty) (hmin : ∀ t, t ⊆ s → t.Nonempty → IsClosed t → t = s) : ∃ x, s = {x} :=
  exists_eq_singleton_iff_nonempty_subsingleton.2
    ⟨hne, minimal_nonempty_closed_subsingleton hs hmin⟩
#align minimal_nonempty_closed_eq_singleton minimal_nonempty_closed_eq_singleton

/-- Given a closed set `S` in a compact T₀ space, there is some `x ∈ S` such that `{x}` is
closed. -/
theorem IsClosed.exists_closed_singleton [T0Space X] [CompactSpace X] {S : Set X}
    (hS : IsClosed S) (hne : S.Nonempty) : ∃ x : X, x ∈ S ∧ IsClosed ({x} : Set X) := by
  obtain ⟨V, Vsub, Vne, Vcls, hV⟩ := hS.exists_minimal_nonempty_closed_subset hne
  rcases minimal_nonempty_closed_eq_singleton Vcls Vne hV with ⟨x, rfl⟩
  exact ⟨x, Vsub (mem_singleton x), Vcls⟩
#align is_closed.exists_closed_singleton IsClosed.exists_closed_singleton

theorem minimal_nonempty_open_subsingleton [T0Space X] {s : Set X} (hs : IsOpen s)
    (hmin : ∀ t, t ⊆ s → t.Nonempty → IsOpen t → t = s) : s.Subsingleton := by
  clear Y -- Porting note: added
  refine' fun x hx y hy => of_not_not fun hxy => _
  rcases exists_isOpen_xor'_mem hxy with ⟨U, hUo, hU⟩
  wlog h : x ∈ U ∧ y ∉ U
  · exact this hs hmin y hy x hx (Ne.symm hxy) U hUo hU.symm (hU.resolve_left h)
  cases' h with hxU hyU
  have : s ∩ U = s := hmin (s ∩ U) (inter_subset_left _ _) ⟨x, hx, hxU⟩ (hs.inter hUo)
  exact hyU (this.symm.subset hy).2
#align minimal_nonempty_open_subsingleton minimal_nonempty_open_subsingleton

theorem minimal_nonempty_open_eq_singleton [T0Space X] {s : Set X} (hs : IsOpen s)
    (hne : s.Nonempty) (hmin : ∀ t, t ⊆ s → t.Nonempty → IsOpen t → t = s) : ∃ x, s = {x} :=
  exists_eq_singleton_iff_nonempty_subsingleton.2 ⟨hne, minimal_nonempty_open_subsingleton hs hmin⟩
#align minimal_nonempty_open_eq_singleton minimal_nonempty_open_eq_singleton

/-- Given an open finite set `S` in a T₀ space, there is some `x ∈ S` such that `{x}` is open. -/
theorem exists_isOpen_singleton_of_isOpen_finite [T0Space X] {s : Set X} (hfin : s.Finite)
    (hne : s.Nonempty) (ho : IsOpen s) : ∃ x ∈ s, IsOpen ({x} : Set X) := by
  lift s to Finset X using hfin
  induction' s using Finset.strongInductionOn with s ihs
  rcases em (∃ t, t ⊂ s ∧ t.Nonempty ∧ IsOpen (t : Set X)) with (⟨t, hts, htne, hto⟩ | ht)
  · rcases ihs t hts htne hto with ⟨x, hxt, hxo⟩
    exact ⟨x, hts.1 hxt, hxo⟩
  · -- Porting note: was `rcases minimal_nonempty_open_eq_singleton ho hne _ with ⟨x, hx⟩`
    --               https://github.com/leanprover/std4/issues/116
    rsuffices ⟨x, hx⟩ : ∃ x, s.toSet = {x}
    · exact ⟨x, hx.symm ▸ rfl, hx ▸ ho⟩
    refine minimal_nonempty_open_eq_singleton ho hne ?_
    refine' fun t hts htne hto => of_not_not fun hts' => ht _
    lift t to Finset X using s.finite_toSet.subset hts
    exact ⟨t, ssubset_iff_subset_ne.2 ⟨hts, mt Finset.coe_inj.2 hts'⟩, htne, hto⟩
#align exists_open_singleton_of_open_finite exists_isOpen_singleton_of_isOpen_finite

theorem exists_open_singleton_of_finite [T0Space X] [Finite X] [Nonempty X] :
    ∃ x : X, IsOpen ({x} : Set X) :=
  let ⟨x, _, h⟩ := exists_isOpen_singleton_of_isOpen_finite (Set.toFinite _)
    univ_nonempty isOpen_univ
  ⟨x, h⟩
#align exists_open_singleton_of_fintype exists_open_singleton_of_finite

theorem t0Space_of_injective_of_continuous [TopologicalSpace Y] {f : X → Y}
    (hf : Function.Injective f) (hf' : Continuous f) [T0Space Y] : T0Space X :=
  ⟨fun _ _ h => hf <| (h.map hf').eq⟩
#align t0_space_of_injective_of_continuous t0Space_of_injective_of_continuous

protected theorem Embedding.t0Space [TopologicalSpace Y] [T0Space Y] {f : X → Y}
    (hf : Embedding f) : T0Space X :=
  t0Space_of_injective_of_continuous hf.inj hf.continuous
#align embedding.t0_space Embedding.t0Space

instance Subtype.t0Space [T0Space X] {p : X → Prop} : T0Space (Subtype p) :=
  embedding_subtype_val.t0Space
#align subtype.t0_space Subtype.t0Space

theorem t0Space_iff_or_not_mem_closure (X : Type u) [TopologicalSpace X] :
    T0Space X ↔ Pairwise fun a b : X => a ∉ closure ({b} : Set X) ∨ b ∉ closure ({a} : Set X) := by
  simp only [t0Space_iff_not_inseparable, inseparable_iff_mem_closure, not_and_or]
#align t0_space_iff_or_not_mem_closure t0Space_iff_or_not_mem_closure

instance Prod.instT0Space [TopologicalSpace Y] [T0Space X] [T0Space Y] : T0Space (X × Y) :=
  ⟨fun _ _ h => Prod.ext (h.map continuous_fst).eq (h.map continuous_snd).eq⟩

instance Pi.instT0Space {ι : Type*} {X : ι → Type*} [∀ i, TopologicalSpace (X i)]
    [∀ i, T0Space (X i)] :
    T0Space (∀ i, X i) :=
  ⟨fun _ _ h => funext fun i => (h.map (continuous_apply i)).eq⟩
#align pi.t0_space Pi.instT0Space

instance ULift.instT0Space [T0Space X] : T0Space (ULift X) :=
  embedding_uLift_down.t0Space

theorem T0Space.of_cover (h : ∀ x y, Inseparable x y → ∃ s : Set X, x ∈ s ∧ y ∈ s ∧ T0Space s) :
    T0Space X := by
  refine' ⟨fun x y hxy => _⟩
  rcases h x y hxy with ⟨s, hxs, hys, hs⟩
  lift x to s using hxs; lift y to s using hys
  rw [← subtype_inseparable_iff] at hxy
  exact congr_arg Subtype.val hxy.eq
#align t0_space.of_cover T0Space.of_cover

theorem T0Space.of_open_cover (h : ∀ x, ∃ s : Set X, x ∈ s ∧ IsOpen s ∧ T0Space s) : T0Space X :=
  T0Space.of_cover fun x _ hxy =>
    let ⟨s, hxs, hso, hs⟩ := h x
    ⟨s, hxs, (hxy.mem_open_iff hso).1 hxs, hs⟩
#align t0_space.of_open_cover T0Space.of_open_cover

/-- A T₁ space, also known as a Fréchet space, is a topological space
  where every singleton set is closed. Equivalently, for every pair
  `x ≠ y`, there is an open set containing `x` and not `y`. -/
class T1Space (X : Type u) [TopologicalSpace X] : Prop where
  /-- A singleton in a T₁ space is a closed set. -/
  t1 : ∀ x, IsClosed ({x} : Set X)
#align t1_space T1Space

theorem isClosed_singleton [T1Space X] {x : X} : IsClosed ({x} : Set X) :=
  T1Space.t1 x
#align is_closed_singleton isClosed_singleton

theorem isOpen_compl_singleton [T1Space X] {x : X} : IsOpen ({x}ᶜ : Set X) :=
  isClosed_singleton.isOpen_compl
#align is_open_compl_singleton isOpen_compl_singleton

theorem isOpen_ne [T1Space X] {x : X} : IsOpen { y | y ≠ x } :=
  isOpen_compl_singleton
#align is_open_ne isOpen_ne

@[to_additive]
theorem Continuous.isOpen_mulSupport [T1Space X] [One X] [TopologicalSpace Y] {f : Y → X}
    (hf : Continuous f) : IsOpen (mulSupport f) :=
  isOpen_ne.preimage hf
#align continuous.is_open_mul_support Continuous.isOpen_mulSupport
#align continuous.is_open_support Continuous.isOpen_support

theorem Ne.nhdsWithin_compl_singleton [T1Space X] {x y : X} (h : x ≠ y) : 𝓝[{y}ᶜ] x = 𝓝 x :=
  isOpen_ne.nhdsWithin_eq h
#align ne.nhds_within_compl_singleton Ne.nhdsWithin_compl_singleton

theorem Ne.nhdsWithin_diff_singleton [T1Space X] {x y : X} (h : x ≠ y) (s : Set X) :
    𝓝[s \ {y}] x = 𝓝[s] x := by
  rw [diff_eq, inter_comm, nhdsWithin_inter_of_mem]
  exact mem_nhdsWithin_of_mem_nhds (isOpen_ne.mem_nhds h)
#align ne.nhds_within_diff_singleton Ne.nhdsWithin_diff_singleton

lemma nhdsWithin_compl_singleton_le [T1Space X] (x y : X) : 𝓝[{x}ᶜ] x ≤ 𝓝[{y}ᶜ] x := by
  rcases eq_or_ne x y with rfl|hy
  · exact Eq.le rfl
  · rw [Ne.nhdsWithin_compl_singleton hy]
    exact nhdsWithin_le_nhds

theorem isOpen_setOf_eventually_nhdsWithin [T1Space X] {p : X → Prop} :
    IsOpen { x | ∀ᶠ y in 𝓝[≠] x, p y } := by
  refine' isOpen_iff_mem_nhds.mpr fun a ha => _
  filter_upwards [eventually_nhds_nhdsWithin.mpr ha] with b hb
  rcases eq_or_ne a b with rfl | h
  · exact hb
  · rw [h.symm.nhdsWithin_compl_singleton] at hb
    exact hb.filter_mono nhdsWithin_le_nhds
#align is_open_set_of_eventually_nhds_within isOpen_setOf_eventually_nhdsWithin

protected theorem Set.Finite.isClosed [T1Space X] {s : Set X} (hs : Set.Finite s) : IsClosed s := by
  rw [← biUnion_of_singleton s]
  exact hs.isClosed_biUnion fun i _ => isClosed_singleton
#align set.finite.is_closed Set.Finite.isClosed

theorem TopologicalSpace.IsTopologicalBasis.exists_mem_of_ne [T1Space X] {b : Set (Set X)}
    (hb : IsTopologicalBasis b) {x y : X} (h : x ≠ y) : ∃ a ∈ b, x ∈ a ∧ y ∉ a := by
  rcases hb.isOpen_iff.1 isOpen_ne x h with ⟨a, ab, xa, ha⟩
  exact ⟨a, ab, xa, fun h => ha h rfl⟩
#align topological_space.is_topological_basis.exists_mem_of_ne TopologicalSpace.IsTopologicalBasis.exists_mem_of_ne

theorem Filter.coclosedCompact_le_cofinite [T1Space X] :
    Filter.coclosedCompact X ≤ Filter.cofinite := fun s hs =>
  compl_compl s ▸ hs.isCompact.compl_mem_coclosedCompact_of_isClosed hs.isClosed
#align filter.coclosed_compact_le_cofinite Filter.coclosedCompact_le_cofinite

variable (X)

/-- In a `T1Space`, relatively compact sets form a bornology. Its cobounded filter is
`Filter.coclosedCompact`. See also `Bornology.inCompact` the bornology of sets contained
in a compact set. -/
def Bornology.relativelyCompact [T1Space X] : Bornology X where
  cobounded' := Filter.coclosedCompact X
  le_cofinite' := Filter.coclosedCompact_le_cofinite
#align bornology.relatively_compact Bornology.relativelyCompact

variable {X}

theorem Bornology.relativelyCompact.isBounded_iff [T1Space X] {s : Set X} :
    @Bornology.IsBounded _ (Bornology.relativelyCompact X) s ↔ IsCompact (closure s) := by
  change sᶜ ∈ Filter.coclosedCompact X ↔ _
  rw [Filter.mem_coclosedCompact]
  constructor
  · rintro ⟨t, ht₁, ht₂, hst⟩
    rw [compl_subset_compl] at hst
    exact ht₂.of_isClosed_subset isClosed_closure (closure_minimal hst ht₁)
  · intro h
    exact ⟨closure s, isClosed_closure, h, compl_subset_compl.mpr subset_closure⟩
#align bornology.relatively_compact.is_bounded_iff Bornology.relativelyCompact.isBounded_iff

protected theorem Finset.isClosed [T1Space X] (s : Finset X) : IsClosed (s : Set X) :=
  s.finite_toSet.isClosed
#align finset.is_closed Finset.isClosed

theorem t1Space_TFAE (X : Type u) [TopologicalSpace X] :
    List.TFAE [T1Space X,
      ∀ x, IsClosed ({ x } : Set X),
      ∀ x, IsOpen ({ x }ᶜ : Set X),
      Continuous (@CofiniteTopology.of X),
      ∀ ⦃x y : X⦄, x ≠ y → {y}ᶜ ∈ 𝓝 x,
      ∀ ⦃x y : X⦄, x ≠ y → ∃ s ∈ 𝓝 x, y ∉ s,
      ∀ ⦃x y : X⦄, x ≠ y → ∃ U : Set X, IsOpen U ∧ x ∈ U ∧ y ∉ U,
      ∀ ⦃x y : X⦄, x ≠ y → Disjoint (𝓝 x) (pure y),
      ∀ ⦃x y : X⦄, x ≠ y → Disjoint (pure x) (𝓝 y),
      ∀ ⦃x y : X⦄, x ⤳ y → x = y] := by
  tfae_have 1 ↔ 2
  · exact ⟨fun h => h.1, fun h => ⟨h⟩⟩
  tfae_have 2 ↔ 3
  · simp only [isOpen_compl_iff]
  tfae_have 5 ↔ 3
  · refine' forall_swap.trans _
    simp only [isOpen_iff_mem_nhds, mem_compl_iff, mem_singleton_iff]
  tfae_have 5 ↔ 6
  · simp only [← subset_compl_singleton_iff, exists_mem_subset_iff]
  tfae_have 5 ↔ 7
  · simp only [(nhds_basis_opens _).mem_iff, subset_compl_singleton_iff, exists_prop, and_assoc,
      and_left_comm]
  tfae_have 5 ↔ 8
  · simp only [← principal_singleton, disjoint_principal_right]
  tfae_have 8 ↔ 9
  · exact forall_swap.trans (by simp only [disjoint_comm, ne_comm])
  tfae_have 1 → 4
  · simp only [continuous_def, CofiniteTopology.isOpen_iff']
    rintro H s (rfl | hs)
    exacts [isOpen_empty, compl_compl s ▸ (@Set.Finite.isClosed _ _ H _ hs).isOpen_compl]
  tfae_have 4 → 2
  · exact fun h x => (CofiniteTopology.isClosed_iff.2 <| Or.inr (finite_singleton _)).preimage h
  tfae_have 2 ↔ 10
  · simp only [← closure_subset_iff_isClosed, specializes_iff_mem_closure, subset_def,
      mem_singleton_iff, eq_comm]
  tfae_finish
#align t1_space_tfae t1Space_TFAE

theorem t1Space_iff_continuous_cofinite_of : T1Space X ↔ Continuous (@CofiniteTopology.of X) :=
  (t1Space_TFAE X).out 0 3
#align t1_space_iff_continuous_cofinite_of t1Space_iff_continuous_cofinite_of

theorem CofiniteTopology.continuous_of [T1Space X] : Continuous (@CofiniteTopology.of X) :=
  t1Space_iff_continuous_cofinite_of.mp ‹_›
#align cofinite_topology.continuous_of CofiniteTopology.continuous_of

theorem t1Space_iff_exists_open :
    T1Space X ↔ Pairwise fun x y => ∃ U : Set X, IsOpen U ∧ x ∈ U ∧ y ∉ U :=
  (t1Space_TFAE X).out 0 6
#align t1_space_iff_exists_open t1Space_iff_exists_open

theorem t1Space_iff_disjoint_pure_nhds : T1Space X ↔ ∀ ⦃x y : X⦄, x ≠ y → Disjoint (pure x) (𝓝 y) :=
  (t1Space_TFAE X).out 0 8
#align t1_space_iff_disjoint_pure_nhds t1Space_iff_disjoint_pure_nhds

theorem t1Space_iff_disjoint_nhds_pure : T1Space X ↔ ∀ ⦃x y : X⦄, x ≠ y → Disjoint (𝓝 x) (pure y) :=
  (t1Space_TFAE X).out 0 7
#align t1_space_iff_disjoint_nhds_pure t1Space_iff_disjoint_nhds_pure

theorem t1Space_iff_specializes_imp_eq : T1Space X ↔ ∀ ⦃x y : X⦄, x ⤳ y → x = y :=
  (t1Space_TFAE X).out 0 9
#align t1_space_iff_specializes_imp_eq t1Space_iff_specializes_imp_eq

theorem disjoint_pure_nhds [T1Space X] {x y : X} (h : x ≠ y) : Disjoint (pure x) (𝓝 y) :=
  t1Space_iff_disjoint_pure_nhds.mp ‹_› h
#align disjoint_pure_nhds disjoint_pure_nhds

theorem disjoint_nhds_pure [T1Space X] {x y : X} (h : x ≠ y) : Disjoint (𝓝 x) (pure y) :=
  t1Space_iff_disjoint_nhds_pure.mp ‹_› h
#align disjoint_nhds_pure disjoint_nhds_pure

theorem Specializes.eq [T1Space X] {x y : X} (h : x ⤳ y) : x = y :=
  t1Space_iff_specializes_imp_eq.1 ‹_› h
#align specializes.eq Specializes.eq

theorem specializes_iff_eq [T1Space X] {x y : X} : x ⤳ y ↔ x = y :=
  ⟨Specializes.eq, fun h => h ▸ specializes_rfl⟩
#align specializes_iff_eq specializes_iff_eq

@[simp] theorem specializes_eq_eq [T1Space X] : (· ⤳ ·) = @Eq X :=
  funext₂ fun _ _ => propext specializes_iff_eq
#align specializes_eq_eq specializes_eq_eq

@[simp]
theorem pure_le_nhds_iff [T1Space X] {a b : X} : pure a ≤ 𝓝 b ↔ a = b :=
  specializes_iff_pure.symm.trans specializes_iff_eq
#align pure_le_nhds_iff pure_le_nhds_iff

@[simp]
theorem nhds_le_nhds_iff [T1Space X] {a b : X} : 𝓝 a ≤ 𝓝 b ↔ a = b :=
  specializes_iff_eq
#align nhds_le_nhds_iff nhds_le_nhds_iff

instance : T1Space (CofiniteTopology X) :=
  t1Space_iff_continuous_cofinite_of.mpr continuous_id

theorem t1Space_antitone : Antitone (@T1Space X) := fun a _ h _ =>
  @T1Space.mk _ a fun x => (T1Space.t1 x).mono h
#align t1_space_antitone t1Space_antitone

theorem continuousWithinAt_update_of_ne [T1Space X] [DecidableEq X] [TopologicalSpace Y] {f : X → Y}
    {s : Set X} {x x' : X} {y : Y} (hne : x' ≠ x) :
    ContinuousWithinAt (Function.update f x y) s x' ↔ ContinuousWithinAt f s x' :=
  EventuallyEq.congr_continuousWithinAt
    (mem_nhdsWithin_of_mem_nhds <| mem_of_superset (isOpen_ne.mem_nhds hne) fun _y' hy' =>
      Function.update_noteq hy' _ _)
    (Function.update_noteq hne _ _)
#align continuous_within_at_update_of_ne continuousWithinAt_update_of_ne

theorem continuousAt_update_of_ne [T1Space X] [DecidableEq X] [TopologicalSpace Y]
    {f : X → Y} {x x' : X} {y : Y} (hne : x' ≠ x) :
    ContinuousAt (Function.update f x y) x' ↔ ContinuousAt f x' := by
  simp only [← continuousWithinAt_univ, continuousWithinAt_update_of_ne hne]
#align continuous_at_update_of_ne continuousAt_update_of_ne

theorem continuousOn_update_iff [T1Space X] [DecidableEq X] [TopologicalSpace Y] {f : X → Y}
    {s : Set X} {x : X} {y : Y} :
    ContinuousOn (Function.update f x y) s ↔
      ContinuousOn f (s \ {x}) ∧ (x ∈ s → Tendsto f (𝓝[s \ {x}] x) (𝓝 y)) := by
  rw [ContinuousOn, ← and_forall_ne x, and_comm]
  refine' and_congr ⟨fun H z hz => _, fun H z hzx hzs => _⟩ (forall_congr' fun _ => _)
  · specialize H z hz.2 hz.1
    rw [continuousWithinAt_update_of_ne hz.2] at H
    exact H.mono (diff_subset _ _)
  · rw [continuousWithinAt_update_of_ne hzx]
    refine' (H z ⟨hzs, hzx⟩).mono_of_mem (inter_mem_nhdsWithin _ _)
    exact isOpen_ne.mem_nhds hzx
  · exact continuousWithinAt_update_same
#align continuous_on_update_iff continuousOn_update_iff

theorem t1Space_of_injective_of_continuous [TopologicalSpace Y] {f : X → Y}
    (hf : Function.Injective f) (hf' : Continuous f) [T1Space Y] : T1Space X :=
  t1Space_iff_specializes_imp_eq.2 fun _ _ h => hf (h.map hf').eq
#align t1_space_of_injective_of_continuous t1Space_of_injective_of_continuous

protected theorem Embedding.t1Space [TopologicalSpace Y] [T1Space Y] {f : X → Y}
    (hf : Embedding f) : T1Space X :=
  t1Space_of_injective_of_continuous hf.inj hf.continuous
#align embedding.t1_space Embedding.t1Space

instance Subtype.t1Space {X : Type u} [TopologicalSpace X] [T1Space X] {p : X → Prop} :
    T1Space (Subtype p) :=
  embedding_subtype_val.t1Space
#align subtype.t1_space Subtype.t1Space

instance [TopologicalSpace Y] [T1Space X] [T1Space Y] : T1Space (X × Y) :=
  ⟨fun ⟨a, b⟩ => @singleton_prod_singleton _ _ a b ▸ isClosed_singleton.prod isClosed_singleton⟩

instance {ι : Type*} {X : ι → Type*} [∀ i, TopologicalSpace (X i)] [∀ i, T1Space (X i)] :
    T1Space (∀ i, X i) :=
  ⟨fun f => univ_pi_singleton f ▸ isClosed_set_pi fun _ _ => isClosed_singleton⟩

instance ULift.instT1Space [T1Space X] : T1Space (ULift X) :=
  embedding_uLift_down.t1Space

-- see Note [lower instance priority]
instance (priority := 100) T1Space.t0Space [T1Space X] : T0Space X :=
  ⟨fun _ _ h => h.specializes.eq⟩
#align t1_space.t0_space T1Space.t0Space

@[simp]
theorem compl_singleton_mem_nhds_iff [T1Space X] {x y : X} : {x}ᶜ ∈ 𝓝 y ↔ y ≠ x :=
  isOpen_compl_singleton.mem_nhds_iff
#align compl_singleton_mem_nhds_iff compl_singleton_mem_nhds_iff

theorem compl_singleton_mem_nhds [T1Space X] {x y : X} (h : y ≠ x) : {x}ᶜ ∈ 𝓝 y :=
  compl_singleton_mem_nhds_iff.mpr h
#align compl_singleton_mem_nhds compl_singleton_mem_nhds

@[simp]
theorem closure_singleton [T1Space X] {x : X} : closure ({x} : Set X) = {x} :=
  isClosed_singleton.closure_eq
#align closure_singleton closure_singleton

-- porting note: todo: the proof was `hs.induction_on (by simp) fun x => by simp`
theorem Set.Subsingleton.closure [T1Space X] {s : Set X} (hs : s.Subsingleton) :
    (closure s).Subsingleton := by
  rcases hs.eq_empty_or_singleton with (rfl | ⟨x, rfl⟩) <;> simp
#align set.subsingleton.closure Set.Subsingleton.closure

@[simp]
theorem subsingleton_closure [T1Space X] {s : Set X} : (closure s).Subsingleton ↔ s.Subsingleton :=
  ⟨fun h => h.anti subset_closure, fun h => h.closure⟩
#align subsingleton_closure subsingleton_closure

theorem isClosedMap_const {X Y} [TopologicalSpace X] [TopologicalSpace Y] [T1Space Y] {y : Y} :
    IsClosedMap (Function.const X y) :=
  IsClosedMap.of_nonempty fun s _ h2s => by simp_rw [const, h2s.image_const, isClosed_singleton]
#align is_closed_map_const isClosedMap_const

theorem nhdsWithin_insert_of_ne [T1Space X] {x y : X} {s : Set X} (hxy : x ≠ y) :
    𝓝[insert y s] x = 𝓝[s] x := by
  refine' le_antisymm (Filter.le_def.2 fun t ht => _) (nhdsWithin_mono x <| subset_insert y s)
  obtain ⟨o, ho, hxo, host⟩ := mem_nhdsWithin.mp ht
  refine' mem_nhdsWithin.mpr ⟨o \ {y}, ho.sdiff isClosed_singleton, ⟨hxo, hxy⟩, _⟩
  rw [inter_insert_of_not_mem <| not_mem_diff_of_mem (mem_singleton y)]
  exact (inter_subset_inter (diff_subset _ _) Subset.rfl).trans host
#align nhds_within_insert_of_ne nhdsWithin_insert_of_ne

/-- If `t` is a subset of `s`, except for one point,
then `insert x s` is a neighborhood of `x` within `t`. -/
theorem insert_mem_nhdsWithin_of_subset_insert [T1Space X] {x y : X} {s t : Set X}
    (hu : t ⊆ insert y s) : insert x s ∈ 𝓝[t] x := by
  rcases eq_or_ne x y with (rfl | h)
  · exact mem_of_superset self_mem_nhdsWithin hu
  refine' nhdsWithin_mono x hu _
  rw [nhdsWithin_insert_of_ne h]
  exact mem_of_superset self_mem_nhdsWithin (subset_insert x s)
#align insert_mem_nhds_within_of_subset_insert insert_mem_nhdsWithin_of_subset_insert

@[simp]
theorem ker_nhds [T1Space X] (x : X) : (𝓝 x).ker = {x} := by
  simp [ker_nhds_eq_specializes]

theorem biInter_basis_nhds [T1Space X] {ι : Sort*} {p : ι → Prop} {s : ι → Set X} {x : X}
    (h : (𝓝 x).HasBasis p s) : ⋂ (i) (_ : p i), s i = {x} := by
  rw [← h.ker, ker_nhds]
#align bInter_basis_nhds biInter_basis_nhds

@[simp]
theorem compl_singleton_mem_nhdsSet_iff [T1Space X] {x : X} {s : Set X} : {x}ᶜ ∈ 𝓝ˢ s ↔ x ∉ s := by
  rw [isOpen_compl_singleton.mem_nhdsSet, subset_compl_singleton_iff]
#align compl_singleton_mem_nhds_set_iff compl_singleton_mem_nhdsSet_iff

@[simp]
theorem nhdsSet_le_iff [T1Space X] {s t : Set X} : 𝓝ˢ s ≤ 𝓝ˢ t ↔ s ⊆ t := by
  refine' ⟨_, fun h => monotone_nhdsSet h⟩
  simp_rw [Filter.le_def]; intro h x hx
  specialize h {x}ᶜ
  simp_rw [compl_singleton_mem_nhdsSet_iff] at h
  by_contra hxt
  exact h hxt hx
#align nhds_set_le_iff nhdsSet_le_iff

@[simp]
theorem nhdsSet_inj_iff [T1Space X] {s t : Set X} : 𝓝ˢ s = 𝓝ˢ t ↔ s = t := by
  simp_rw [le_antisymm_iff]
  exact and_congr nhdsSet_le_iff nhdsSet_le_iff
#align nhds_set_inj_iff nhdsSet_inj_iff

theorem injective_nhdsSet [T1Space X] : Function.Injective (𝓝ˢ : Set X → Filter X) := fun _ _ hst =>
  nhdsSet_inj_iff.mp hst
#align injective_nhds_set injective_nhdsSet

theorem strictMono_nhdsSet [T1Space X] : StrictMono (𝓝ˢ : Set X → Filter X) :=
  monotone_nhdsSet.strictMono_of_injective injective_nhdsSet
#align strict_mono_nhds_set strictMono_nhdsSet

@[simp]
theorem nhds_le_nhdsSet_iff [T1Space X] {s : Set X} {x : X} : 𝓝 x ≤ 𝓝ˢ s ↔ x ∈ s := by
  rw [← nhdsSet_singleton, nhdsSet_le_iff, singleton_subset_iff]
#align nhds_le_nhds_set_iff nhds_le_nhdsSet_iff

/-- Removing a non-isolated point from a dense set, one still obtains a dense set. -/
theorem Dense.diff_singleton [T1Space X] {s : Set X} (hs : Dense s) (x : X) [NeBot (𝓝[≠] x)] :
    Dense (s \ {x}) :=
  hs.inter_of_isOpen_right (dense_compl_singleton x) isOpen_compl_singleton
#align dense.diff_singleton Dense.diff_singleton

/-- Removing a finset from a dense set in a space without isolated points, one still
obtains a dense set. -/
theorem Dense.diff_finset [T1Space X] [∀ x : X, NeBot (𝓝[≠] x)] {s : Set X} (hs : Dense s)
    (t : Finset X) : Dense (s \ t) := by
  induction t using Finset.induction_on with
  | empty => simpa using hs
  | insert _ ih =>
    rw [Finset.coe_insert, ← union_singleton, ← diff_diff]
    exact ih.diff_singleton _
#align dense.diff_finset Dense.diff_finset

/-- Removing a finite set from a dense set in a space without isolated points, one still
obtains a dense set. -/
theorem Dense.diff_finite [T1Space X] [∀ x : X, NeBot (𝓝[≠] x)] {s : Set X} (hs : Dense s)
    {t : Set X} (ht : t.Finite) : Dense (s \ t) := by
  convert hs.diff_finset ht.toFinset
  exact (Finite.coe_toFinset _).symm
#align dense.diff_finite Dense.diff_finite

/-- If a function to a `T1Space` tends to some limit `y` at some point `x`, then necessarily
`y = f x`. -/
theorem eq_of_tendsto_nhds [TopologicalSpace Y] [T1Space Y] {f : X → Y} {x : X} {y : Y}
    (h : Tendsto f (𝓝 x) (𝓝 y)) : f x = y :=
  by_contra fun hfa : f x ≠ y =>
    have fact₁ : {f x}ᶜ ∈ 𝓝 y := compl_singleton_mem_nhds hfa.symm
    have fact₂ : Tendsto f (pure x) (𝓝 y) := h.comp (tendsto_id'.2 <| pure_le_nhds x)
    fact₂ fact₁ (Eq.refl <| f x)
#align eq_of_tendsto_nhds eq_of_tendsto_nhds

theorem Filter.Tendsto.eventually_ne [TopologicalSpace Y] [T1Space Y] {g : X → Y}
    {l : Filter X} {b₁ b₂ : Y} (hg : Tendsto g l (𝓝 b₁)) (hb : b₁ ≠ b₂) : ∀ᶠ z in l, g z ≠ b₂ :=
  hg.eventually (isOpen_compl_singleton.eventually_mem hb)
#align filter.tendsto.eventually_ne Filter.Tendsto.eventually_ne

theorem ContinuousAt.eventually_ne [TopologicalSpace Y] [T1Space Y] {g : X → Y} {x : X} {y : Y}
    (hg1 : ContinuousAt g x) (hg2 : g x ≠ y) : ∀ᶠ z in 𝓝 x, g z ≠ y :=
  hg1.tendsto.eventually_ne hg2
#align continuous_at.eventually_ne ContinuousAt.eventually_ne

theorem eventually_ne_nhds [T1Space X] {a b : X} (h : a ≠ b) : ∀ᶠ x in 𝓝 a, x ≠ b :=
  IsOpen.eventually_mem isOpen_ne h

theorem eventually_ne_nhdsWithin [T1Space X] {a b : X} {s : Set X} (h : a ≠ b) :
    ∀ᶠ x in 𝓝[s] a, x ≠ b :=
  Filter.Eventually.filter_mono nhdsWithin_le_nhds <| eventually_ne_nhds h

/-- To prove a function to a `T1Space` is continuous at some point `x`, it suffices to prove that
`f` admits *some* limit at `x`. -/
theorem continuousAt_of_tendsto_nhds [TopologicalSpace Y] [T1Space Y] {f : X → Y} {x : X} {y : Y}
    (h : Tendsto f (𝓝 x) (𝓝 y)) : ContinuousAt f x := by
  rwa [ContinuousAt, eq_of_tendsto_nhds h]
#align continuous_at_of_tendsto_nhds continuousAt_of_tendsto_nhds

@[simp]
theorem tendsto_const_nhds_iff [T1Space X] {l : Filter Y} [NeBot l] {c d : X} :
    Tendsto (fun _ => c) l (𝓝 d) ↔ c = d := by simp_rw [Tendsto, Filter.map_const, pure_le_nhds_iff]
#align tendsto_const_nhds_iff tendsto_const_nhds_iff

/-- A point with a finite neighborhood has to be isolated. -/
theorem isOpen_singleton_of_finite_mem_nhds [T1Space X] (x : X)
    {s : Set X} (hs : s ∈ 𝓝 x) (hsf : s.Finite) : IsOpen ({x} : Set X) := by
  have A : {x} ⊆ s := by simp only [singleton_subset_iff, mem_of_mem_nhds hs]
  have B : IsClosed (s \ {x}) := (hsf.subset (diff_subset _ _)).isClosed
  have C : (s \ {x})ᶜ ∈ 𝓝 x := B.isOpen_compl.mem_nhds fun h => h.2 rfl
  have D : {x} ∈ 𝓝 x := by simpa only [← diff_eq, diff_diff_cancel_left A] using inter_mem hs C
  rwa [← mem_interior_iff_mem_nhds, ← singleton_subset_iff, subset_interior_iff_isOpen] at D
#align is_open_singleton_of_finite_mem_nhds isOpen_singleton_of_finite_mem_nhds

/-- If the punctured neighborhoods of a point form a nontrivial filter, then any neighborhood is
infinite. -/
theorem infinite_of_mem_nhds {X} [TopologicalSpace X] [T1Space X] (x : X) [hx : NeBot (𝓝[≠] x)]
    {s : Set X} (hs : s ∈ 𝓝 x) : Set.Infinite s := by
  refine' fun hsf => hx.1 _
  rw [← isOpen_singleton_iff_punctured_nhds]
  exact isOpen_singleton_of_finite_mem_nhds x hs hsf
#align infinite_of_mem_nhds infinite_of_mem_nhds

theorem discrete_of_t1_of_finite [T1Space X] [Finite X] :
    DiscreteTopology X := by
  apply singletons_open_iff_discrete.mp
  intro x
  rw [← isClosed_compl_iff]
  exact (Set.toFinite _).isClosed
#align discrete_of_t1_of_finite discrete_of_t1_of_finite

theorem PreconnectedSpace.trivial_of_discrete [PreconnectedSpace X] [DiscreteTopology X] :
    Subsingleton X := by
  rw [← not_nontrivial_iff_subsingleton]
  rintro ⟨x, y, hxy⟩
  rw [Ne.def, ← mem_singleton_iff, (isClopen_discrete _).eq_univ <| singleton_nonempty y] at hxy
  exact hxy (mem_univ x)
#align preconnected_space.trivial_of_discrete PreconnectedSpace.trivial_of_discrete

theorem IsPreconnected.infinite_of_nontrivial [T1Space X] {s : Set X} (h : IsPreconnected s)
    (hs : s.Nontrivial) : s.Infinite := by
  refine' mt (fun hf => (subsingleton_coe s).mp _) (not_subsingleton_iff.mpr hs)
  haveI := @discrete_of_t1_of_finite s _ _ hf.to_subtype
  exact @PreconnectedSpace.trivial_of_discrete _ _ (Subtype.preconnectedSpace h) _
#align is_preconnected.infinite_of_nontrivial IsPreconnected.infinite_of_nontrivial

theorem ConnectedSpace.infinite [ConnectedSpace X] [Nontrivial X] [T1Space X] : Infinite X :=
  infinite_univ_iff.mp <| isPreconnected_univ.infinite_of_nontrivial nontrivial_univ
#align connected_space.infinite ConnectedSpace.infinite

/-- A non-trivial connected T1 space has no isolated points. -/
instance (priority := 100) ConnectedSpace.neBot_nhdsWithin_compl_of_nontrivial_of_t1space
    [ConnectedSpace X] [Nontrivial X] [T1Space X] (x : X) :
    NeBot (𝓝[≠] x) := by
  by_contra contra
  rw [not_neBot, ← isOpen_singleton_iff_punctured_nhds] at contra
  replace contra := nonempty_inter isOpen_compl_singleton
    contra (compl_union_self _) (Set.nonempty_compl_of_nontrivial _) (singleton_nonempty _)
  simp [compl_inter_self {x}] at contra

theorem singleton_mem_nhdsWithin_of_mem_discrete {s : Set X} [DiscreteTopology s] {x : X}
    (hx : x ∈ s) : {x} ∈ 𝓝[s] x := by
  have : ({⟨x, hx⟩} : Set s) ∈ 𝓝 (⟨x, hx⟩ : s) := by simp [nhds_discrete]
  simpa only [nhdsWithin_eq_map_subtype_coe hx, image_singleton] using
    @image_mem_map _ _ _ ((↑) : s → X) _ this
#align singleton_mem_nhds_within_of_mem_discrete singleton_mem_nhdsWithin_of_mem_discrete

/-- The neighbourhoods filter of `x` within `s`, under the discrete topology, is equal to
the pure `x` filter (which is the principal filter at the singleton `{x}`.) -/
theorem nhdsWithin_of_mem_discrete {s : Set X} [DiscreteTopology s] {x : X} (hx : x ∈ s) :
    𝓝[s] x = pure x :=
  le_antisymm (le_pure_iff.2 <| singleton_mem_nhdsWithin_of_mem_discrete hx) (pure_le_nhdsWithin hx)
#align nhds_within_of_mem_discrete nhdsWithin_of_mem_discrete

theorem Filter.HasBasis.exists_inter_eq_singleton_of_mem_discrete {ι : Type*} {p : ι → Prop}
    {t : ι → Set X} {s : Set X} [DiscreteTopology s] {x : X} (hb : (𝓝 x).HasBasis p t)
    (hx : x ∈ s) : ∃ i, p i ∧ t i ∩ s = {x} := by
  rcases (nhdsWithin_hasBasis hb s).mem_iff.1 (singleton_mem_nhdsWithin_of_mem_discrete hx) with
    ⟨i, hi, hix⟩
  exact ⟨i, hi, hix.antisymm <| singleton_subset_iff.2 ⟨mem_of_mem_nhds <| hb.mem_of_mem hi, hx⟩⟩
#align filter.has_basis.exists_inter_eq_singleton_of_mem_discrete Filter.HasBasis.exists_inter_eq_singleton_of_mem_discrete

/-- A point `x` in a discrete subset `s` of a topological space admits a neighbourhood
that only meets `s` at `x`.  -/
theorem nhds_inter_eq_singleton_of_mem_discrete {s : Set X} [DiscreteTopology s] {x : X}
    (hx : x ∈ s) : ∃ U ∈ 𝓝 x, U ∩ s = {x} := by
  simpa using (𝓝 x).basis_sets.exists_inter_eq_singleton_of_mem_discrete hx
#align nhds_inter_eq_singleton_of_mem_discrete nhds_inter_eq_singleton_of_mem_discrete

/-- Let `x` be a point in a discrete subset `s` of a topological space, then there exists an open
set that only meets `s` at `x`.  -/
theorem isOpen_inter_eq_singleton_of_mem_discrete {s : Set X} [DiscreteTopology s] {x : X}
    (hx : x ∈ s) : ∃ U : Set X, IsOpen U ∧ U ∩ s = {x} := by
  obtain ⟨U, hU_nhds, hU_inter⟩ := nhds_inter_eq_singleton_of_mem_discrete hx
  obtain ⟨t, ht_sub, ht_open, ht_x⟩ := mem_nhds_iff.mp hU_nhds
  refine ⟨t, ht_open, Set.Subset.antisymm ?_ ?_⟩
  · exact hU_inter ▸ Set.inter_subset_inter_left s ht_sub
  · rw [Set.subset_inter_iff, Set.singleton_subset_iff, Set.singleton_subset_iff]
    exact ⟨ht_x, hx⟩

/-- For point `x` in a discrete subset `s` of a topological space, there is a set `U`
such that
1. `U` is a punctured neighborhood of `x` (ie. `U ∪ {x}` is a neighbourhood of `x`),
2. `U` is disjoint from `s`.
-/
theorem disjoint_nhdsWithin_of_mem_discrete {s : Set X} [DiscreteTopology s] {x : X} (hx : x ∈ s) :
    ∃ U ∈ 𝓝[≠] x, Disjoint U s :=
  let ⟨V, h, h'⟩ := nhds_inter_eq_singleton_of_mem_discrete hx
  ⟨{x}ᶜ ∩ V, inter_mem_nhdsWithin _ h,
    disjoint_iff_inter_eq_empty.mpr (by rw [inter_assoc, h', compl_inter_self])⟩
#align disjoint_nhds_within_of_mem_discrete disjoint_nhdsWithin_of_mem_discrete

/-- Let `X` be a topological space and let `s, t ⊆ X` be two subsets.  If there is an inclusion
`t ⊆ s`, then the topological space structure on `t` induced by `X` is the same as the one
obtained by the induced topological space structure on `s`. Use `embedding_inclusion` instead. -/
@[deprecated embedding_inclusion]
theorem TopologicalSpace.subset_trans {s t : Set X} (ts : t ⊆ s) :
    (instTopologicalSpaceSubtype : TopologicalSpace t) =
      (instTopologicalSpaceSubtype : TopologicalSpace s).induced (Set.inclusion ts) :=
  (embedding_inclusion ts).induced
#align topological_space.subset_trans TopologicalSpace.subset_trans

<<<<<<< HEAD
/-! ### Preregular (R₁) spaces -/
=======
/-! ### R₁ (preregular) spaces -/
>>>>>>> b2f2f2cf

section R1Space

/-- A topological space is called a *preregular* (a.k.a. R₁) space,
if any two topologically distinguishable points have disjoint neighbourhoods. -/
@[mk_iff r1Space_iff_specializes_or_disjoint_nhds]
class R1Space (X : Type*) [TopologicalSpace X] : Prop where
  specializes_or_disjoint_nhds (x y : X) : Specializes x y ∨ Disjoint (𝓝 x) (𝓝 y)

export R1Space (specializes_or_disjoint_nhds)

variable [R1Space X] {x y : X}

theorem disjoint_nhds_nhds_iff_not_specializes : Disjoint (𝓝 x) (𝓝 y) ↔ ¬x ⤳ y :=
  ⟨fun hd hspec ↦ hspec.not_disjoint hd, (specializes_or_disjoint_nhds _ _).resolve_left⟩
#align disjoint_nhds_nhds_iff_not_specializes disjoint_nhds_nhds_iff_not_specializes

theorem specializes_iff_not_disjoint : x ⤳ y ↔ ¬Disjoint (𝓝 x) (𝓝 y) :=
  disjoint_nhds_nhds_iff_not_specializes.not_left.symm

<<<<<<< HEAD
/-- An R₁ space is an R₀ space: the `Specializes` relation is symmetric. -/
=======
/-- In an R₁ space, the `Specializes` relation is symmetric,
i.e., an R₁ space is an R₀ space. -/
>>>>>>> b2f2f2cf
theorem Specializes.symm (h : x ⤳ y) : y ⤳ x := by
  simpa only [specializes_iff_not_disjoint, disjoint_comm] using h
#align specializes.symm Specializes.symm

<<<<<<< HEAD
/-- An R₁ space is an R₀ space: the `Specializes` relation is symmetric. -/
theorem specializes_comm : x ⤳ y ↔ y ⤳ x := ⟨Specializes.symm, Specializes.symm⟩
#align specializes_comm specializes_comm

=======
/-- In an R₁ space, the `Specializes` relation is symmetric,
i.e., an R₁ space is an R₀ space. -/
theorem specializes_comm : x ⤳ y ↔ y ⤳ x := ⟨Specializes.symm, Specializes.symm⟩
#align specializes_comm specializes_comm

/-- In an R₁ space, `Specializes` is equivalent to `Inseparable`,
i.e., an R₁ space is an R₀ space. -/
>>>>>>> b2f2f2cf
theorem specializes_iff_inseparable : x ⤳ y ↔ Inseparable x y :=
  ⟨fun h ↦ h.antisymm h.symm, Inseparable.specializes⟩
#align specializes_iff_inseparable specializes_iff_inseparable

<<<<<<< HEAD
/-- An R₁ space is an R₀ space: if `x` specializes `y`, then they are inseparable. -/
=======
/-- In an R₁ space, `Specializes` implies `Inseparable`,
i.e., an R₁ space is an R₀ space. -/
>>>>>>> b2f2f2cf
alias ⟨Specializes.inseparable, _⟩ := specializes_iff_inseparable

theorem disjoint_nhds_nhds_iff_not_inseparable : Disjoint (𝓝 x) (𝓝 y) ↔ ¬Inseparable x y := by
  rw [disjoint_nhds_nhds_iff_not_specializes, specializes_iff_inseparable]

theorem r1Space_iff_inseparable_or_disjoint_nhds {X : Type*} [TopologicalSpace X]:
    R1Space X ↔ ∀ x y : X, Inseparable x y ∨ Disjoint (𝓝 x) (𝓝 y) :=
  ⟨fun _h x y ↦ (specializes_or_disjoint_nhds x y).imp_left Specializes.inseparable, fun h ↦
    ⟨fun x y ↦ (h x y).imp_left Inseparable.specializes⟩⟩

theorem isClosed_setOf_specializes : IsClosed { p : X × X | p.1 ⤳ p.2 } := by
  simp only [← isOpen_compl_iff, compl_setOf, ← disjoint_nhds_nhds_iff_not_specializes,
    isOpen_setOf_disjoint_nhds_nhds]
#align is_closed_set_of_specializes isClosed_setOf_specializes

theorem isClosed_setOf_inseparable : IsClosed { p : X × X | Inseparable p.1 p.2 } := by
  simp only [← specializes_iff_inseparable, isClosed_setOf_specializes]
#align is_closed_set_of_inseparable isClosed_setOf_inseparable

<<<<<<< HEAD
/-- In a preregular space, a point belongs to the closure of a compact set `K`
=======
/-- In an R₁ space, a point belongs to the closure of a compact set `K`
>>>>>>> b2f2f2cf
if and only if it is topologically inseparable from some point of `K`. -/
theorem IsCompact.mem_closure_iff_exists_inseparable {K : Set X} (hK : IsCompact K) :
    y ∈ closure K ↔ ∃ x ∈ K, Inseparable x y := by
  refine ⟨fun hy ↦ ?_, fun ⟨x, hxK, hxy⟩ ↦
    (hxy.mem_closed_iff isClosed_closure).1 <| subset_closure hxK⟩
  contrapose! hy
  have : Disjoint (𝓝 y) (𝓝ˢ K) := hK.disjoint_nhdsSet_right.2 fun x hx ↦
    (disjoint_nhds_nhds_iff_not_inseparable.2 (hy x hx)).symm
  simpa only [disjoint_iff, not_mem_closure_iff_nhdsWithin_eq_bot]
    using this.mono_right principal_le_nhdsSet

theorem IsCompact.closure_eq_biUnion_inseparable {K : Set X} (hK : IsCompact K) :
    closure K = ⋃ x ∈ K, {y | Inseparable x y} := by
  ext; simp [hK.mem_closure_iff_exists_inseparable]

<<<<<<< HEAD
/-- In a preregular space, if a compact set `K` is contained in an open set `U`,
=======
/-- In an R₁ space, the closure of a compact set is the union of the closures of its points. -/
theorem IsCompact.closure_eq_biUnion_closure_singleton {K : Set X} (hK : IsCompact K) :
    closure K = ⋃ x ∈ K, closure {x} := by
  simp only [hK.closure_eq_biUnion_inseparable, ← specializes_iff_inseparable,
    specializes_iff_mem_closure, setOf_mem_eq]

/-- In an R₁ space, if a compact set `K` is contained in an open set `U`,
>>>>>>> b2f2f2cf
then its closure is also contained in `U`. -/
theorem IsCompact.closure_subset_of_isOpen {K : Set X} (hK : IsCompact K)
    {U : Set X} (hU : IsOpen U) (hKU : K ⊆ U) : closure K ⊆ U := by
  rw [hK.closure_eq_biUnion_inseparable, iUnion₂_subset_iff]
  exact fun x hx y hxy ↦ (hxy.mem_open_iff hU).1 (hKU hx)

<<<<<<< HEAD
/-- The closure of a compact set in a preregular space is a compact set. -/
=======
/-- The closure of a compact set in an R₁ space is a compact set. -/
>>>>>>> b2f2f2cf
protected theorem IsCompact.closure {K : Set X} (hK : IsCompact K) : IsCompact (closure K) := by
  refine isCompact_of_finite_subcover fun U hUo hKU ↦ ?_
  rcases hK.elim_finite_subcover U hUo (subset_closure.trans hKU) with ⟨t, ht⟩
  exact ⟨t, hK.closure_subset_of_isOpen (isOpen_biUnion fun _ _ ↦ hUo _) ht⟩

theorem IsCompact.closure_of_subset {s K : Set X} (hK : IsCompact K) (h : s ⊆ K) :
    IsCompact (closure s) :=
  hK.closure.of_isClosed_subset isClosed_closure (closure_mono h)
#align is_compact_closure_of_subset_compact IsCompact.closure_of_subset

@[deprecated] -- Since 28 Jan 2024
alias isCompact_closure_of_subset_compact := IsCompact.closure_of_subset

@[simp]
theorem exists_isCompact_superset_iff {s : Set X} :
    (∃ K, IsCompact K ∧ s ⊆ K) ↔ IsCompact (closure s) :=
  ⟨fun ⟨_K, hK, hsK⟩ => hK.closure_of_subset hsK, fun h => ⟨closure s, h, subset_closure⟩⟩
#align exists_compact_superset_iff exists_isCompact_superset_iff

@[deprecated] -- Since 28 Jan 2024
alias exists_compact_superset_iff := exists_isCompact_superset_iff

<<<<<<< HEAD
/-- If `K` and `L` are a disjoint compact set in a preregular topological space
=======
/-- If `K` and `L` are disjoint compact sets in an R₁ topological space
>>>>>>> b2f2f2cf
and `L` is also closed, then `K` and `L` have disjoint neighborhoods.  -/
theorem SeparatedNhds.of_isCompact_isCompact_isClosed {K L : Set X} (hK : IsCompact K)
    (hL : IsCompact L) (h'L : IsClosed L) (hd : Disjoint K L) : SeparatedNhds K L := by
  simp_rw [separatedNhds_iff_disjoint, hK.disjoint_nhdsSet_left, hL.disjoint_nhdsSet_right,
    disjoint_nhds_nhds_iff_not_inseparable]
  intro x hx y hy h
  exact absurd ((h.mem_closed_iff h'L).2 hy) <| disjoint_left.1 hd hx

@[deprecated] -- Since 28 Jan 2024
alias separatedNhds_of_isCompact_isCompact_isClosed := SeparatedNhds.of_isCompact_isCompact_isClosed

/-- If a compact set is covered by two open sets, then we can cover it by two compact subsets. -/
theorem IsCompact.binary_compact_cover {K U V : Set X}
    (hK : IsCompact K) (hU : IsOpen U) (hV : IsOpen V) (h2K : K ⊆ U ∪ V) :
    ∃ K₁ K₂ : Set X, IsCompact K₁ ∧ IsCompact K₂ ∧ K₁ ⊆ U ∧ K₂ ⊆ V ∧ K = K₁ ∪ K₂ := by
  have hK' : IsCompact (closure K) := hK.closure
  have : SeparatedNhds (closure K \ U) (closure K \ V) := by
    apply SeparatedNhds.of_isCompact_isCompact_isClosed (hK'.diff hU) (hK'.diff hV)
      (isClosed_closure.sdiff hV)
    rw [disjoint_iff_inter_eq_empty, diff_inter_diff, diff_eq_empty]
    exact hK.closure_subset_of_isOpen (hU.union hV) h2K
  have : SeparatedNhds (K \ U) (K \ V) :=
    this.mono (diff_subset_diff_left (subset_closure)) (diff_subset_diff_left (subset_closure))
  rcases this with ⟨O₁, O₂, h1O₁, h1O₂, h2O₁, h2O₂, hO⟩
  exact ⟨K \ O₁, K \ O₂, hK.diff h1O₁, hK.diff h1O₂, diff_subset_comm.mp h2O₁,
    diff_subset_comm.mp h2O₂, by rw [← diff_inter, hO.inter_eq, diff_empty]⟩
#align is_compact.binary_compact_cover IsCompact.binary_compact_cover

/-- For every finite open cover `Uᵢ` of a compact set, there exists a compact cover `Kᵢ ⊆ Uᵢ`. -/
theorem IsCompact.finite_compact_cover {s : Set X} (hs : IsCompact s) {ι : Type*}
    (t : Finset ι) (U : ι → Set X) (hU : ∀ i ∈ t, IsOpen (U i)) (hsC : s ⊆ ⋃ i ∈ t, U i) :
    ∃ K : ι → Set X, (∀ i, IsCompact (K i)) ∧ (∀ i, K i ⊆ U i) ∧ s = ⋃ i ∈ t, K i := by
  induction' t using Finset.induction with x t hx ih generalizing U s
  · refine' ⟨fun _ => ∅, fun _ => isCompact_empty, fun i => empty_subset _, _⟩
    simpa only [subset_empty_iff, Finset.not_mem_empty, iUnion_false, iUnion_empty] using hsC
  simp only [Finset.set_biUnion_insert] at hsC
  simp only [Finset.forall_mem_insert] at hU
  have hU' : ∀ i ∈ t, IsOpen (U i) := fun i hi => hU.2 i hi
  rcases hs.binary_compact_cover hU.1 (isOpen_biUnion hU') hsC with
    ⟨K₁, K₂, h1K₁, h1K₂, h2K₁, h2K₂, hK⟩
  rcases ih h1K₂ U hU' h2K₂ with ⟨K, h1K, h2K, h3K⟩
  refine' ⟨update K x K₁, _, _, _⟩
  · intro i
    rcases eq_or_ne i x with rfl | hi
    · simp only [update_same, h1K₁]
    · simp only [update_noteq hi, h1K]
  · intro i
    rcases eq_or_ne i x with rfl | hi
    · simp only [update_same, h2K₁]
    · simp only [update_noteq hi, h2K]
  · simp only [Finset.set_biUnion_insert_update _ hx, hK, h3K]
#align is_compact.finite_compact_cover IsCompact.finite_compact_cover

theorem Inducing.r1Space [TopologicalSpace Y] {f : Y → X} (hf : Inducing f) : R1Space Y where
  specializes_or_disjoint_nhds _ _ := by
    simpa only [← hf.specializes_iff, hf.nhds_eq_comap, or_iff_not_imp_left,
      ← disjoint_nhds_nhds_iff_not_specializes] using Filter.disjoint_comap

protected theorem R1Space.induced (f : Y → X) : @R1Space Y (.induced f ‹_›) :=
  @Inducing.r1Space _ _ _ _ (.induced f _) f (inducing_induced f)

instance (p : X → Prop) : R1Space (Subtype p) := .induced _

protected theorem R1Space.sInf {X : Type*} {T : Set (TopologicalSpace X)}
    (hT : ∀ t ∈ T, @R1Space X t) : @R1Space X (sInf T) := by
  let _ := sInf T
  refine ⟨fun x y ↦ ?_⟩
  simp only [Specializes, nhds_sInf]
  rcases em (∃ t ∈ T, Disjoint (@nhds X t x) (@nhds X t y)) with ⟨t, htT, htd⟩ | hTd
  · exact .inr <| htd.mono (iInf₂_le t htT) (iInf₂_le t htT)
  · push_neg at hTd
    exact .inl <| iInf₂_mono fun t ht ↦ ((hT t ht).1 x y).resolve_right (hTd t ht)

protected theorem R1Space.iInf {ι X : Type*} {t : ι → TopologicalSpace X}
    (ht : ∀ i, @R1Space X (t i)) : @R1Space X (iInf t) :=
  .sInf <| forall_range_iff.2 ht

protected theorem R1Space.inf {X : Type*} {t₁ t₂ : TopologicalSpace X}
    (h₁ : @R1Space X t₁) (h₂ : @R1Space X t₂) : @R1Space X (t₁ ⊓ t₂) := by
  rw [inf_eq_iInf]
  apply R1Space.iInf
  simp [*]

instance [TopologicalSpace Y] [R1Space Y] : R1Space (X × Y) :=
  .inf (.induced _) (.induced _)

instance {ι : Type*} {X : ι → Type*} [∀ i, TopologicalSpace (X i)] [∀ i, R1Space (X i)] :
    R1Space (∀ i, X i) :=
  .iInf fun _ ↦ .induced _

theorem exists_mem_nhds_isCompact_mapsTo_of_isCompact_mem_nhds
    {X Y : Type*} [TopologicalSpace X] [TopologicalSpace Y] [R1Space Y] {f : X → Y} {x : X}
    {K : Set X} {s : Set Y} (hf : Continuous f) (hs : s ∈ 𝓝 (f x)) (hKc : IsCompact K)
    (hKx : K ∈ 𝓝 x) : ∃ K ∈ 𝓝 x, IsCompact K ∧ MapsTo f K s := by
  have hc : IsCompact (f '' K \ interior s) := (hKc.image hf).diff isOpen_interior
  obtain ⟨U, V, Uo, Vo, hxU, hV, hd⟩ : SeparatedNhds {f x} (f '' K \ interior s) := by
    simp_rw [separatedNhds_iff_disjoint, nhdsSet_singleton, hc.disjoint_nhdsSet_right,
      disjoint_nhds_nhds_iff_not_inseparable]
    rintro y ⟨-, hys⟩ hxy
    refine hys <| (hxy.mem_open_iff isOpen_interior).1 ?_
    rwa [mem_interior_iff_mem_nhds]
  refine ⟨K \ f ⁻¹' V, diff_mem hKx ?_, hKc.diff <| Vo.preimage hf, fun y hy ↦ ?_⟩
  · filter_upwards [hf.continuousAt <| Uo.mem_nhds (hxU rfl)] with x hx
      using Set.disjoint_left.1 hd hx
  · by_contra hys
    exact hy.2 (hV ⟨mem_image_of_mem _ hy.1, not_mem_subset interior_subset hys⟩)

instance (priority := 900) {X Y : Type*} [TopologicalSpace X] [WeaklyLocallyCompactSpace X]
    [TopologicalSpace Y] [R1Space Y] : LocallyCompactPair X Y where
  exists_mem_nhds_isCompact_mapsTo hf hs :=
    let ⟨_K, hKc, hKx⟩ := exists_compact_mem_nhds _
    exists_mem_nhds_isCompact_mapsTo_of_isCompact_mem_nhds hf hs hKc hKx

<<<<<<< HEAD
/-- If a point in a preregular space has a compact neighborhood,
=======
/-- If a point in an R₁ space has a compact neighborhood,
>>>>>>> b2f2f2cf
then it has a basis of compact closed neighborhoods. -/
theorem IsCompact.isCompact_isClosed_basis_nhds {x : X} {L : Set X} (hLc : IsCompact L)
    (hxL : L ∈ 𝓝 x) : (𝓝 x).HasBasis (fun K ↦ K ∈ 𝓝 x ∧ IsCompact K ∧ IsClosed K) (·) :=
  hasBasis_self.2 fun _U hU ↦
    let ⟨K, hKx, hKc, hKU⟩ := exists_mem_nhds_isCompact_mapsTo_of_isCompact_mem_nhds
      continuous_id (interior_mem_nhds.2 hU) hLc hxL
    ⟨closure K, mem_of_superset hKx subset_closure, ⟨hKc.closure, isClosed_closure⟩,
      (hKc.closure_subset_of_isOpen isOpen_interior hKU).trans interior_subset⟩

/-!
<<<<<<< HEAD
### Lemmas about a weakly locally compact preregular space

In fact, a space with these properties is locally compact and regular.
Some lemmas are formulated in that assumptions below.
=======
### Lemmas about a weakly locally compact R₁ space

In fact, a space with these properties is locally compact and regular.
Some lemmas are formulated using the latter assumptions below.
>>>>>>> b2f2f2cf
-/

variable [WeaklyLocallyCompactSpace X]

/-- In a (weakly) locally compact R₁ space, compact closed neighborhoods of a point `x`
form a basis of neighborhoods of `x`. -/
theorem isCompact_isClosed_basis_nhds (x : X) :
    (𝓝 x).HasBasis (fun K => K ∈ 𝓝 x ∧ IsCompact K ∧ IsClosed K) (·) :=
  let ⟨_L, hLc, hLx⟩ := exists_compact_mem_nhds x
  hLc.isCompact_isClosed_basis_nhds hLx

/-- In a (weakly) locally compact R₁ space, each point admits a compact closed neighborhood. -/
theorem exists_mem_nhds_isCompact_isClosed (x : X) : ∃ K ∈ 𝓝 x, IsCompact K ∧ IsClosed K :=
  (isCompact_isClosed_basis_nhds x).ex_mem

-- see Note [lower instance priority]
<<<<<<< HEAD
/-- A weakly locally compact preregular space is locally compact. -/
=======
/-- A weakly locally compact R₁ space is locally compact. -/
>>>>>>> b2f2f2cf
instance (priority := 80) WeaklyLocallyCompactSpace.locallyCompactSpace : LocallyCompactSpace X :=
  .of_hasBasis isCompact_isClosed_basis_nhds fun _ _ ⟨_, h, _⟩ ↦ h
#align locally_compact_of_compact_nhds WeaklyLocallyCompactSpace.locallyCompactSpace

<<<<<<< HEAD
/-- In a weakly locally compact space which is either T₂ or locally compact regular,
=======
/-- In a weakly locally compact R₁ space,
>>>>>>> b2f2f2cf
every compact set has an open neighborhood with compact closure. -/
theorem exists_isOpen_superset_and_isCompact_closure {K : Set X} (hK : IsCompact K) :
    ∃ V, IsOpen V ∧ K ⊆ V ∧ IsCompact (closure V) := by
  rcases exists_compact_superset hK with ⟨K', hK', hKK'⟩
  exact ⟨interior K', isOpen_interior, hKK', hK'.closure_of_subset interior_subset⟩
#align exists_open_superset_and_is_compact_closure exists_isOpen_superset_and_isCompact_closure

@[deprecated] -- Since 28 Jan 2024
alias exists_open_superset_and_isCompact_closure := exists_isOpen_superset_and_isCompact_closure

<<<<<<< HEAD
/-- In a weakly locally compact which is either T₂ or locally compact regular,
=======
/-- In a weakly locally compact R₁ space,
>>>>>>> b2f2f2cf
every point has an open neighborhood with compact closure. -/
theorem exists_isOpen_mem_isCompact_closure (x : X) :
    ∃ U : Set X, IsOpen U ∧ x ∈ U ∧ IsCompact (closure U) := by
  simpa only [singleton_subset_iff]
    using exists_isOpen_superset_and_isCompact_closure isCompact_singleton
#align exists_open_with_compact_closure exists_isOpen_mem_isCompact_closure

@[deprecated] -- Since 28 Jan 2024
alias exists_open_with_compact_closure := exists_isOpen_mem_isCompact_closure

end R1Space

/-- A T₂ space, also known as a Hausdorff space, is one in which for every
  `x ≠ y` there exists disjoint open sets around `x` and `y`. This is
  the most widely used of the separation axioms. -/
@[mk_iff]
class T2Space (X : Type u) [TopologicalSpace X] : Prop where
  /-- Every two points in a Hausdorff space admit disjoint open neighbourhoods. -/
  t2 : Pairwise fun x y => ∃ u v : Set X, IsOpen u ∧ IsOpen v ∧ x ∈ u ∧ y ∈ v ∧ Disjoint u v
#align t2_space T2Space

/-- Two different points can be separated by open sets. -/
theorem t2_separation [T2Space X] {x y : X} (h : x ≠ y) :
    ∃ u v : Set X, IsOpen u ∧ IsOpen v ∧ x ∈ u ∧ y ∈ v ∧ Disjoint u v :=
  T2Space.t2 h
#align t2_separation t2_separation

-- todo: use this as a definition?
theorem t2Space_iff_disjoint_nhds : T2Space X ↔ Pairwise fun x y : X => Disjoint (𝓝 x) (𝓝 y) := by
  refine (t2Space_iff X).trans (forall₃_congr fun x y _ => ?_)
  simp only [(nhds_basis_opens x).disjoint_iff (nhds_basis_opens y), exists_prop, ← exists_and_left,
    and_assoc, and_comm, and_left_comm]
#align t2_space_iff_disjoint_nhds t2Space_iff_disjoint_nhds

@[simp]
theorem disjoint_nhds_nhds [T2Space X] {x y : X} : Disjoint (𝓝 x) (𝓝 y) ↔ x ≠ y :=
  ⟨fun hd he => by simp [he, nhds_neBot.ne] at hd, (t2Space_iff_disjoint_nhds.mp ‹_› ·)⟩
#align disjoint_nhds_nhds disjoint_nhds_nhds

theorem pairwise_disjoint_nhds [T2Space X] : Pairwise (Disjoint on (𝓝 : X → Filter X)) := fun _ _ =>
  disjoint_nhds_nhds.2
#align pairwise_disjoint_nhds pairwise_disjoint_nhds

protected theorem Set.pairwiseDisjoint_nhds [T2Space X] (s : Set X) : s.PairwiseDisjoint 𝓝 :=
  pairwise_disjoint_nhds.set_pairwise s
#align set.pairwise_disjoint_nhds Set.pairwiseDisjoint_nhds

/-- Points of a finite set can be separated by open sets from each other. -/
theorem Set.Finite.t2_separation [T2Space X] {s : Set X} (hs : s.Finite) :
    ∃ U : X → Set X, (∀ x, x ∈ U x ∧ IsOpen (U x)) ∧ s.PairwiseDisjoint U :=
  s.pairwiseDisjoint_nhds.exists_mem_filter_basis hs nhds_basis_opens
#align set.finite.t2_separation Set.Finite.t2_separation

-- see Note [lower instance priority]
instance (priority := 100) T2Space.t1Space [T2Space X] : T1Space X :=
  t1Space_iff_disjoint_pure_nhds.mpr fun _ _ hne =>
    (disjoint_nhds_nhds.2 hne).mono_left <| pure_le_nhds _
#align t2_space.t1_space T2Space.t1Space

-- see Note [lower instance priority]
instance (priority := 100) T2Space.r1Space [T2Space X] : R1Space X :=
  ⟨fun x y ↦ (eq_or_ne x y).imp specializes_of_eq disjoint_nhds_nhds.2⟩

theorem SeparationQuotient.t2Space_iff : T2Space (SeparationQuotient X) ↔ R1Space X := by
  simp only [t2Space_iff_disjoint_nhds, Pairwise, surjective_mk.forall₂, ne_eq, mk_eq_mk,
    r1Space_iff_inseparable_or_disjoint_nhds, ← disjoint_comap_iff surjective_mk, comap_mk_nhds_mk,
    ← or_iff_not_imp_left]

instance SeparationQuotient.t2Space [R1Space X] : T2Space (SeparationQuotient X) :=
  t2Space_iff.2 ‹_›

instance (priority := 80) [R1Space X] [T0Space X] : T2Space X :=
  t2Space_iff_disjoint_nhds.2 fun _x _y hne ↦ disjoint_nhds_nhds_iff_not_inseparable.2 fun hxy ↦
    hne hxy.eq

/-- A space is T₂ iff the neighbourhoods of distinct points generate the bottom filter. -/
theorem t2_iff_nhds : T2Space X ↔ ∀ {x y : X}, NeBot (𝓝 x ⊓ 𝓝 y) → x = y := by
  simp only [t2Space_iff_disjoint_nhds, disjoint_iff, neBot_iff, Ne.def, not_imp_comm, Pairwise]
#align t2_iff_nhds t2_iff_nhds

theorem eq_of_nhds_neBot [T2Space X] {x y : X} (h : NeBot (𝓝 x ⊓ 𝓝 y)) : x = y :=
  t2_iff_nhds.mp ‹_› h
#align eq_of_nhds_ne_bot eq_of_nhds_neBot

theorem t2Space_iff_nhds :
    T2Space X ↔ Pairwise fun x y : X => ∃ U ∈ 𝓝 x, ∃ V ∈ 𝓝 y, Disjoint U V := by
  simp only [t2Space_iff_disjoint_nhds, Filter.disjoint_iff, Pairwise]
#align t2_space_iff_nhds t2Space_iff_nhds

theorem t2_separation_nhds [T2Space X] {x y : X} (h : x ≠ y) :
    ∃ u v, u ∈ 𝓝 x ∧ v ∈ 𝓝 y ∧ Disjoint u v :=
  let ⟨u, v, open_u, open_v, x_in, y_in, huv⟩ := t2_separation h
  ⟨u, v, open_u.mem_nhds x_in, open_v.mem_nhds y_in, huv⟩
#align t2_separation_nhds t2_separation_nhds

theorem t2_separation_compact_nhds [LocallyCompactSpace X] [T2Space X] {x y : X} (h : x ≠ y) :
    ∃ u v, u ∈ 𝓝 x ∧ v ∈ 𝓝 y ∧ IsCompact u ∧ IsCompact v ∧ Disjoint u v := by
  simpa only [exists_prop, ← exists_and_left, and_comm, and_assoc, and_left_comm] using
    ((compact_basis_nhds x).disjoint_iff (compact_basis_nhds y)).1 (disjoint_nhds_nhds.2 h)
#align t2_separation_compact_nhds t2_separation_compact_nhds

theorem t2_iff_ultrafilter :
    T2Space X ↔ ∀ {x y : X} (f : Ultrafilter X), ↑f ≤ 𝓝 x → ↑f ≤ 𝓝 y → x = y :=
  t2_iff_nhds.trans <| by simp only [← exists_ultrafilter_iff, and_imp, le_inf_iff, exists_imp]
#align t2_iff_ultrafilter t2_iff_ultrafilter

theorem t2_iff_isClosed_diagonal : T2Space X ↔ IsClosed (diagonal X) := by
  simp only [t2Space_iff_disjoint_nhds, ← isOpen_compl_iff, isOpen_iff_mem_nhds, Prod.forall,
    nhds_prod_eq, compl_diagonal_mem_prod, mem_compl_iff, mem_diagonal_iff, Pairwise]
#align t2_iff_is_closed_diagonal t2_iff_isClosed_diagonal

theorem isClosed_diagonal [T2Space X] : IsClosed (diagonal X) :=
  t2_iff_isClosed_diagonal.mp ‹_›
#align is_closed_diagonal isClosed_diagonal

-- porting note: 2 lemmas moved below

theorem tendsto_nhds_unique [T2Space X] {f : Y → X} {l : Filter Y} {a b : X} [NeBot l]
    (ha : Tendsto f l (𝓝 a)) (hb : Tendsto f l (𝓝 b)) : a = b :=
  eq_of_nhds_neBot <| neBot_of_le <| le_inf ha hb
#align tendsto_nhds_unique tendsto_nhds_unique

theorem tendsto_nhds_unique' [T2Space X] {f : Y → X} {l : Filter Y} {a b : X} (_ : NeBot l)
    (ha : Tendsto f l (𝓝 a)) (hb : Tendsto f l (𝓝 b)) : a = b :=
  eq_of_nhds_neBot <| neBot_of_le <| le_inf ha hb
#align tendsto_nhds_unique' tendsto_nhds_unique'

theorem tendsto_nhds_unique_of_eventuallyEq [T2Space X] {f g : Y → X} {l : Filter Y} {a b : X}
    [NeBot l] (ha : Tendsto f l (𝓝 a)) (hb : Tendsto g l (𝓝 b)) (hfg : f =ᶠ[l] g) : a = b :=
  tendsto_nhds_unique (ha.congr' hfg) hb
#align tendsto_nhds_unique_of_eventually_eq tendsto_nhds_unique_of_eventuallyEq

theorem tendsto_nhds_unique_of_frequently_eq [T2Space X] {f g : Y → X} {l : Filter Y} {a b : X}
    (ha : Tendsto f l (𝓝 a)) (hb : Tendsto g l (𝓝 b)) (hfg : ∃ᶠ x in l, f x = g x) : a = b :=
  have : ∃ᶠ z : X × X in 𝓝 (a, b), z.1 = z.2 := (ha.prod_mk_nhds hb).frequently hfg
  not_not.1 fun hne => this (isClosed_diagonal.isOpen_compl.mem_nhds hne)
#align tendsto_nhds_unique_of_frequently_eq tendsto_nhds_unique_of_frequently_eq

/-- If a function `f` is

- injective on a compact set `s`;
- continuous at every point of this set;
- injective on a neighborhood of each point of this set,

then it is injective on a neighborhood of this set. -/
theorem Set.InjOn.exists_mem_nhdsSet {X Y : Type*} [TopologicalSpace X] [TopologicalSpace Y]
    [T2Space Y] {f : X → Y} {s : Set X} (inj : InjOn f s) (sc : IsCompact s)
    (fc : ∀ x ∈ s, ContinuousAt f x) (loc : ∀ x ∈ s, ∃ u ∈ 𝓝 x, InjOn f u) :
    ∃ t ∈ 𝓝ˢ s, InjOn f t := by
  have : ∀ x ∈ s ×ˢ s, ∀ᶠ y in 𝓝 x, f y.1 = f y.2 → y.1 = y.2 := fun (x, y) ⟨hx, hy⟩ ↦ by
    rcases eq_or_ne x y with rfl | hne
    · rcases loc x hx with ⟨u, hu, hf⟩
      exact Filter.mem_of_superset (prod_mem_nhds hu hu) <| forall_prod_set.2 hf
    · suffices ∀ᶠ z in 𝓝 (x, y), f z.1 ≠ f z.2 from this.mono fun _ hne h ↦ absurd h hne
      refine (fc x hx).prod_map' (fc y hy) <| isClosed_diagonal.isOpen_compl.mem_nhds ?_
      exact inj.ne hx hy hne
  rw [← eventually_nhdsSet_iff_forall, sc.nhdsSet_prod_eq sc] at this
  exact eventually_prod_self_iff.1 this

/-- If a function `f` is

- injective on a compact set `s`;
- continuous at every point of this set;
- injective on a neighborhood of each point of this set,

then it is injective on an open neighborhood of this set. -/
theorem Set.InjOn.exists_isOpen_superset {X Y : Type*} [TopologicalSpace X] [TopologicalSpace Y]
    [T2Space Y] {f : X → Y} {s : Set X} (inj : InjOn f s) (sc : IsCompact s)
    (fc : ∀ x ∈ s, ContinuousAt f x) (loc : ∀ x ∈ s, ∃ u ∈ 𝓝 x, InjOn f u) :
    ∃ t, IsOpen t ∧ s ⊆ t ∧ InjOn f t :=
  let ⟨_t, hst, ht⟩ := inj.exists_mem_nhdsSet sc fc loc
  let ⟨u, huo, hsu, hut⟩ := mem_nhdsSet_iff_exists.1 hst
  ⟨u, huo, hsu, ht.mono hut⟩

/-- A T₂.₅ space, also known as a Urysohn space, is a topological space
  where for every pair `x ≠ y`, there are two open sets, with the intersection of closures
  empty, one containing `x` and the other `y` . -/
class T25Space (X : Type u) [TopologicalSpace X] : Prop where
  /-- Given two distinct points in a T₂.₅ space, their filters of closed neighborhoods are
  disjoint. -/
  t2_5 : ∀ ⦃x y : X⦄, x ≠ y → Disjoint ((𝓝 x).lift' closure) ((𝓝 y).lift' closure)
#align t2_5_space T25Space

@[simp]
theorem disjoint_lift'_closure_nhds [T25Space X] {x y : X} :
    Disjoint ((𝓝 x).lift' closure) ((𝓝 y).lift' closure) ↔ x ≠ y :=
  ⟨fun h hxy => by simp [hxy, nhds_neBot.ne] at h, fun h => T25Space.t2_5 h⟩
#align disjoint_lift'_closure_nhds disjoint_lift'_closure_nhds

-- see Note [lower instance priority]
instance (priority := 100) T25Space.t2Space [T25Space X] : T2Space X :=
  t2Space_iff_disjoint_nhds.2 fun _ _ hne =>
    (disjoint_lift'_closure_nhds.2 hne).mono (le_lift'_closure _) (le_lift'_closure _)
#align t2_5_space.t2_space T25Space.t2Space

theorem exists_nhds_disjoint_closure [T25Space X] {x y : X} (h : x ≠ y) :
    ∃ s ∈ 𝓝 x, ∃ t ∈ 𝓝 y, Disjoint (closure s) (closure t) :=
  ((𝓝 x).basis_sets.lift'_closure.disjoint_iff (𝓝 y).basis_sets.lift'_closure).1 <|
    disjoint_lift'_closure_nhds.2 h
#align exists_nhds_disjoint_closure exists_nhds_disjoint_closure

theorem exists_open_nhds_disjoint_closure [T25Space X] {x y : X} (h : x ≠ y) :
    ∃ u : Set X,
      x ∈ u ∧ IsOpen u ∧ ∃ v : Set X, y ∈ v ∧ IsOpen v ∧ Disjoint (closure u) (closure v) := by
  simpa only [exists_prop, and_assoc] using
    ((nhds_basis_opens x).lift'_closure.disjoint_iff (nhds_basis_opens y).lift'_closure).1
      (disjoint_lift'_closure_nhds.2 h)
#align exists_open_nhds_disjoint_closure exists_open_nhds_disjoint_closure

section limUnder

variable [T2Space X] {f : Filter X}

/-!
### Properties of `lim` and `limUnder`

In this section we use explicit `Nonempty X` instances for `lim` and `limUnder`. This way the lemmas
are useful without a `Nonempty X` instance.
-/


theorem lim_eq {x : X} [NeBot f] (h : f ≤ 𝓝 x) : @lim _ _ ⟨x⟩ f = x :=
  tendsto_nhds_unique (le_nhds_lim ⟨x, h⟩) h
set_option linter.uppercaseLean3 false in
#align Lim_eq lim_eq

theorem lim_eq_iff [NeBot f] (h : ∃ x : X, f ≤ 𝓝 x) {x} : @lim _ _ ⟨x⟩ f = x ↔ f ≤ 𝓝 x :=
  ⟨fun c => c ▸ le_nhds_lim h, lim_eq⟩
set_option linter.uppercaseLean3 false in
#align Lim_eq_iff lim_eq_iff

theorem Ultrafilter.lim_eq_iff_le_nhds [CompactSpace X] {x : X} {F : Ultrafilter X} :
    F.lim = x ↔ ↑F ≤ 𝓝 x :=
  ⟨fun h => h ▸ F.le_nhds_lim, lim_eq⟩
set_option linter.uppercaseLean3 false in
#align ultrafilter.Lim_eq_iff_le_nhds Ultrafilter.lim_eq_iff_le_nhds

theorem isOpen_iff_ultrafilter' [CompactSpace X] (U : Set X) :
    IsOpen U ↔ ∀ F : Ultrafilter X, F.lim ∈ U → U ∈ F.1 := by
  rw [isOpen_iff_ultrafilter]
  refine' ⟨fun h F hF => h F.lim hF F F.le_nhds_lim, _⟩
  intro cond x hx f h
  rw [← Ultrafilter.lim_eq_iff_le_nhds.2 h] at hx
  exact cond _ hx
#align is_open_iff_ultrafilter' isOpen_iff_ultrafilter'

theorem Filter.Tendsto.limUnder_eq {x : X} {f : Filter Y} [NeBot f] {g : Y → X}
    (h : Tendsto g f (𝓝 x)) : @limUnder _ _ _ ⟨x⟩ f g = x :=
  lim_eq h
#align filter.tendsto.lim_eq Filter.Tendsto.limUnder_eq

theorem Filter.limUnder_eq_iff {f : Filter Y} [NeBot f] {g : Y → X} (h : ∃ x, Tendsto g f (𝓝 x))
    {x} : @limUnder _ _ _ ⟨x⟩ f g = x ↔ Tendsto g f (𝓝 x) :=
  ⟨fun c => c ▸ tendsto_nhds_limUnder h, Filter.Tendsto.limUnder_eq⟩
#align filter.lim_eq_iff Filter.limUnder_eq_iff

theorem Continuous.limUnder_eq [TopologicalSpace Y] {f : Y → X} (h : Continuous f) (y : Y) :
    @limUnder _ _ _ ⟨f y⟩ (𝓝 y) f = f y :=
  (h.tendsto y).limUnder_eq
#align continuous.lim_eq Continuous.limUnder_eq

@[simp]
theorem lim_nhds (x : X) : @lim _ _ ⟨x⟩ (𝓝 x) = x :=
  lim_eq le_rfl
set_option linter.uppercaseLean3 false in
#align Lim_nhds lim_nhds

@[simp]
theorem limUnder_nhds_id (x : X) : @limUnder _ _ _ ⟨x⟩ (𝓝 x) id = x :=
  lim_nhds x
#align lim_nhds_id limUnder_nhds_id

@[simp]
theorem lim_nhdsWithin {x : X} {s : Set X} (h : x ∈ closure s) : @lim _ _ ⟨x⟩ (𝓝[s] x) = x :=
  haveI : NeBot (𝓝[s] x) := mem_closure_iff_clusterPt.1 h
  lim_eq inf_le_left
set_option linter.uppercaseLean3 false in
#align Lim_nhds_within lim_nhdsWithin

@[simp]
theorem limUnder_nhdsWithin_id {x : X} {s : Set X} (h : x ∈ closure s) :
    @limUnder _ _ _ ⟨x⟩ (𝓝[s] x) id = x :=
  lim_nhdsWithin h
#align lim_nhds_within_id limUnder_nhdsWithin_id

end limUnder

/-!
### `T2Space` constructions

We use two lemmas to prove that various standard constructions generate Hausdorff spaces from
Hausdorff spaces:

* `separated_by_continuous` says that two points `x y : X` can be separated by open neighborhoods
  provided that there exists a continuous map `f : X → Y` with a Hausdorff codomain such that
  `f x ≠ f y`. We use this lemma to prove that topological spaces defined using `induced` are
  Hausdorff spaces.

* `separated_by_openEmbedding` says that for an open embedding `f : X → Y` of a Hausdorff space
  `X`, the images of two distinct points `x y : X`, `x ≠ y` can be separated by open neighborhoods.
  We use this lemma to prove that topological spaces defined using `coinduced` are Hausdorff spaces.
-/

-- see Note [lower instance priority]
instance (priority := 100) DiscreteTopology.toT2Space
    [DiscreteTopology X] : T2Space X :=
  ⟨fun x y h => ⟨{x}, {y}, isOpen_discrete _, isOpen_discrete _, rfl, rfl, disjoint_singleton.2 h⟩⟩
#align discrete_topology.to_t2_space DiscreteTopology.toT2Space

theorem separated_by_continuous [TopologicalSpace Y] [T2Space Y]
    {f : X → Y} (hf : Continuous f) {x y : X} (h : f x ≠ f y) :
    ∃ u v : Set X, IsOpen u ∧ IsOpen v ∧ x ∈ u ∧ y ∈ v ∧ Disjoint u v :=
  let ⟨u, v, uo, vo, xu, yv, uv⟩ := t2_separation h
  ⟨f ⁻¹' u, f ⁻¹' v, uo.preimage hf, vo.preimage hf, xu, yv, uv.preimage _⟩
#align separated_by_continuous separated_by_continuous

theorem separated_by_openEmbedding [TopologicalSpace Y] [T2Space X]
    {f : X → Y} (hf : OpenEmbedding f) {x y : X} (h : x ≠ y) :
    ∃ u v : Set Y, IsOpen u ∧ IsOpen v ∧ f x ∈ u ∧ f y ∈ v ∧ Disjoint u v :=
  let ⟨u, v, uo, vo, xu, yv, uv⟩ := t2_separation h
  ⟨f '' u, f '' v, hf.isOpenMap _ uo, hf.isOpenMap _ vo, mem_image_of_mem _ xu,
    mem_image_of_mem _ yv, disjoint_image_of_injective hf.inj uv⟩
#align separated_by_open_embedding separated_by_openEmbedding

instance {p : X → Prop} [T2Space X] : T2Space (Subtype p) := inferInstance

instance Prod.t2Space [T2Space X] [TopologicalSpace Y] [T2Space Y] : T2Space (X × Y) :=
  inferInstance

/-- If the codomain of an injective continuous function is a Hausdorff space, then so is its
domain. -/
theorem T2Space.of_injective_continuous [TopologicalSpace Y] [T2Space Y] {f : X → Y}
    (hinj : Injective f) (hc : Continuous f) : T2Space X :=
  ⟨fun _ _ h => separated_by_continuous hc (hinj.ne h)⟩

/-- If the codomain of a topological embedding is a Hausdorff space, then so is its domain.
See also `T2Space.of_continuous_injective`. -/
theorem Embedding.t2Space [TopologicalSpace Y] [T2Space Y] {f : X → Y} (hf : Embedding f) :
    T2Space X :=
  .of_injective_continuous hf.inj hf.continuous
#align embedding.t2_space Embedding.t2Space

instance ULift.instT2Space [T2Space X] : T2Space (ULift X) :=
  embedding_uLift_down.t2Space

instance [T2Space X] [TopologicalSpace Y] [T2Space Y] :
    T2Space (X ⊕ Y) := by
  constructor
  rintro (x | x) (y | y) h
  · exact separated_by_openEmbedding openEmbedding_inl <| ne_of_apply_ne _ h
  · exact separated_by_continuous continuous_isLeft <| by simp
  · exact separated_by_continuous continuous_isLeft <| by simp
  · exact separated_by_openEmbedding openEmbedding_inr <| ne_of_apply_ne _ h

instance Pi.t2Space {Y : X → Type v} [∀ a, TopologicalSpace (Y a)]
    [∀ a, T2Space (Y a)] : T2Space (∀ a, Y a) :=
  inferInstance
#align Pi.t2_space Pi.t2Space

instance Sigma.t2Space {ι} {X : ι → Type*} [∀ i, TopologicalSpace (X i)] [∀ a, T2Space (X a)] :
    T2Space (Σi, X i) := by
  constructor
  rintro ⟨i, x⟩ ⟨j, y⟩ neq
  rcases eq_or_ne i j with (rfl | h)
  · replace neq : x ≠ y := ne_of_apply_ne _ neq
    exact separated_by_openEmbedding openEmbedding_sigmaMk neq
  · let _ := (⊥ : TopologicalSpace ι); have : DiscreteTopology ι := ⟨rfl⟩
    exact separated_by_continuous (continuous_def.2 fun u _ => isOpen_sigma_fst_preimage u) h
#align sigma.t2_space Sigma.t2Space

variable {Z : Type*} [TopologicalSpace Y] [TopologicalSpace Z]

theorem isClosed_eq [T2Space X] {f g : Y → X} (hf : Continuous f) (hg : Continuous g) :
    IsClosed { y : Y | f y = g y } :=
  continuous_iff_isClosed.mp (hf.prod_mk hg) _ isClosed_diagonal
#align is_closed_eq isClosed_eq

theorem isOpen_ne_fun [T2Space X] {f g : Y → X} (hf : Continuous f) (hg : Continuous g) :
    IsOpen { y : Y | f y ≠ g y } :=
  isOpen_compl_iff.mpr <| isClosed_eq hf hg
#align is_open_ne_fun isOpen_ne_fun

/-- If two continuous maps are equal on `s`, then they are equal on the closure of `s`. See also
`Set.EqOn.of_subset_closure` for a more general version. -/
protected theorem Set.EqOn.closure [T2Space X] {s : Set Y} {f g : Y → X} (h : EqOn f g s)
    (hf : Continuous f) (hg : Continuous g) : EqOn f g (closure s) :=
  closure_minimal h (isClosed_eq hf hg)
#align set.eq_on.closure Set.EqOn.closure

/-- If two continuous functions are equal on a dense set, then they are equal. -/
theorem Continuous.ext_on [T2Space X] {s : Set Y} (hs : Dense s) {f g : Y → X} (hf : Continuous f)
    (hg : Continuous g) (h : EqOn f g s) : f = g :=
  funext fun x => h.closure hf hg (hs x)
#align continuous.ext_on Continuous.ext_on

theorem eqOn_closure₂' [T2Space Z] {s : Set X} {t : Set Y} {f g : X → Y → Z}
    (h : ∀ x ∈ s, ∀ y ∈ t, f x y = g x y) (hf₁ : ∀ x, Continuous (f x))
    (hf₂ : ∀ y, Continuous fun x => f x y) (hg₁ : ∀ x, Continuous (g x))
    (hg₂ : ∀ y, Continuous fun x => g x y) : ∀ x ∈ closure s, ∀ y ∈ closure t, f x y = g x y :=
  suffices closure s ⊆ ⋂ y ∈ closure t, { x | f x y = g x y } by simpa only [subset_def, mem_iInter]
  (closure_minimal fun x hx => mem_iInter₂.2 <| Set.EqOn.closure (h x hx) (hf₁ _) (hg₁ _)) <|
    isClosed_biInter fun y _ => isClosed_eq (hf₂ _) (hg₂ _)
#align eq_on_closure₂' eqOn_closure₂'

theorem eqOn_closure₂ [T2Space Z] {s : Set X} {t : Set Y} {f g : X → Y → Z}
    (h : ∀ x ∈ s, ∀ y ∈ t, f x y = g x y) (hf : Continuous (uncurry f))
    (hg : Continuous (uncurry g)) : ∀ x ∈ closure s, ∀ y ∈ closure t, f x y = g x y :=
  eqOn_closure₂' h (fun x => continuous_uncurry_left x hf) (fun x => continuous_uncurry_right x hf)
    (fun y => continuous_uncurry_left y hg) fun y => continuous_uncurry_right y hg
#align eq_on_closure₂ eqOn_closure₂

/-- If `f x = g x` for all `x ∈ s` and `f`, `g` are continuous on `t`, `s ⊆ t ⊆ closure s`, then
`f x = g x` for all `x ∈ t`. See also `Set.EqOn.closure`. -/
theorem Set.EqOn.of_subset_closure [T2Space Y] {s t : Set X} {f g : X → Y} (h : EqOn f g s)
    (hf : ContinuousOn f t) (hg : ContinuousOn g t) (hst : s ⊆ t) (hts : t ⊆ closure s) :
    EqOn f g t := by
  intro x hx
  have : (𝓝[s] x).NeBot := mem_closure_iff_clusterPt.mp (hts hx)
  exact
    tendsto_nhds_unique_of_eventuallyEq ((hf x hx).mono_left <| nhdsWithin_mono _ hst)
      ((hg x hx).mono_left <| nhdsWithin_mono _ hst) (h.eventuallyEq_of_mem self_mem_nhdsWithin)
#align set.eq_on.of_subset_closure Set.EqOn.of_subset_closure

theorem Function.LeftInverse.closed_range [T2Space X] {f : X → Y} {g : Y → X}
    (h : Function.LeftInverse f g) (hf : Continuous f) (hg : Continuous g) : IsClosed (range g) :=
  have : EqOn (g ∘ f) id (closure <| range g) :=
    h.rightInvOn_range.eqOn.closure (hg.comp hf) continuous_id
  isClosed_of_closure_subset fun x hx => ⟨f x, this hx⟩
#align function.left_inverse.closed_range Function.LeftInverse.closed_range

theorem Function.LeftInverse.closedEmbedding [T2Space X] {f : X → Y} {g : Y → X}
    (h : Function.LeftInverse f g) (hf : Continuous f) (hg : Continuous g) : ClosedEmbedding g :=
  ⟨h.embedding hf hg, h.closed_range hf hg⟩
#align function.left_inverse.closed_embedding Function.LeftInverse.closedEmbedding

theorem SeparatedNhds.of_isCompact_isCompact [T2Space X] {s t : Set X} (hs : IsCompact s)
    (ht : IsCompact t) (hst : Disjoint s t) : SeparatedNhds s t := by
  simp only [SeparatedNhds, prod_subset_compl_diagonal_iff_disjoint.symm] at hst ⊢
  exact generalized_tube_lemma hs ht isClosed_diagonal.isOpen_compl hst
#align is_compact_is_compact_separated SeparatedNhds.of_isCompact_isCompact

@[deprecated] -- Since 28 Jan 2024
alias separatedNhds_of_isCompact_isCompact := SeparatedNhds.of_isCompact_isCompact

section SeparatedFinset

theorem SeparatedNhds.of_finset_finset [T2Space X] (s t : Finset X) (h : Disjoint s t) :
    SeparatedNhds (s : Set X) t :=
  .of_isCompact_isCompact s.finite_toSet.isCompact t.finite_toSet.isCompact <| mod_cast h
#align finset_disjoint_finset_opens_of_t2 SeparatedNhds.of_finset_finset
<<<<<<< HEAD

@[deprecated] -- Since 28 Jan 2024
alias separatedNhds_of_finset_finset := SeparatedNhds.of_finset_finset

=======

@[deprecated] -- Since 28 Jan 2024
alias separatedNhds_of_finset_finset := SeparatedNhds.of_finset_finset

>>>>>>> b2f2f2cf
theorem SeparatedNhds.of_singleton_finset [T2Space X] {x : X} {s : Finset X} (h : x ∉ s) :
    SeparatedNhds ({x} : Set X) s :=
  mod_cast .of_finset_finset {x} s (Finset.disjoint_singleton_left.mpr h)
#align point_disjoint_finset_opens_of_t2 SeparatedNhds.of_singleton_finset

<<<<<<< HEAD
@[deprecated]
=======
@[deprecated] -- Since 28 Jan 2024
>>>>>>> b2f2f2cf
alias point_disjoint_finset_opens_of_t2 := SeparatedNhds.of_singleton_finset

end SeparatedFinset

/-- In a `T2Space`, every compact set is closed. -/
theorem IsCompact.isClosed [T2Space X] {s : Set X} (hs : IsCompact s) : IsClosed s :=
  isOpen_compl_iff.1 <| isOpen_iff_forall_mem_open.mpr fun x hx =>
    let ⟨u, v, _, vo, su, xv, uv⟩ :=
      SeparatedNhds.of_isCompact_isCompact hs isCompact_singleton (disjoint_singleton_right.2 hx)
    ⟨v, (uv.mono_left <| show s ≤ u from su).subset_compl_left, vo, by simpa using xv⟩
#align is_compact.is_closed IsCompact.isClosed

@[simp]
theorem Filter.coclosedCompact_eq_cocompact [T2Space X] : coclosedCompact X = cocompact X := by
  simp only [coclosedCompact, cocompact, iInf_and',
    and_iff_right_of_imp (@IsCompact.isClosed X _ _ _)]
#align filter.coclosed_compact_eq_cocompact Filter.coclosedCompact_eq_cocompact

@[simp]
theorem Bornology.relativelyCompact_eq_inCompact [T2Space X] :
    Bornology.relativelyCompact X = Bornology.inCompact X :=
  Bornology.ext _ _ Filter.coclosedCompact_eq_cocompact
#align bornology.relatively_compact_eq_in_compact Bornology.relativelyCompact_eq_inCompact

theorem IsCompact.preimage_continuous [CompactSpace X] [T2Space Y] {f : X → Y} {s : Set Y}
    (hs : IsCompact s) (hf : Continuous f) : IsCompact (f ⁻¹' s) :=
  (hs.isClosed.preimage hf).isCompact

lemma Pi.isCompact_iff {ι : Type*} {π : ι → Type*} [∀ i, TopologicalSpace (π i)]
    [∀ i, T2Space (π i)] {s : Set (Π i, π i)} :
    IsCompact s ↔ IsClosed s ∧ ∀ i, IsCompact (eval i '' s):= by
  constructor <;> intro H
  · exact ⟨H.isClosed, fun i ↦ H.image <| continuous_apply i⟩
  · exact IsCompact.of_isClosed_subset (isCompact_univ_pi H.2) H.1 (subset_pi_eval_image univ s)

lemma Pi.isCompact_closure_iff {ι : Type*} {π : ι → Type*} [∀ i, TopologicalSpace (π i)]
    [∀ i, T2Space (π i)] {s : Set (Π i, π i)} :
    IsCompact (closure s) ↔ ∀ i, IsCompact (closure <| eval i '' s) := by
  simp_rw [← exists_isCompact_superset_iff, Pi.exists_compact_superset_iff, image_subset_iff]

/-- If `V : ι → Set X` is a decreasing family of compact sets then any neighborhood of
`⋂ i, V i` contains some `V i`. This is a version of `exists_subset_nhds_of_isCompact'` where we
don't need to assume each `V i` closed because it follows from compactness since `X` is
assumed to be Hausdorff. -/
theorem exists_subset_nhds_of_isCompact [T2Space X] {ι : Type*} [Nonempty ι] {V : ι → Set X}
    (hV : Directed (· ⊇ ·) V) (hV_cpct : ∀ i, IsCompact (V i)) {U : Set X}
    (hU : ∀ x ∈ ⋂ i, V i, U ∈ 𝓝 x) : ∃ i, V i ⊆ U :=
  exists_subset_nhds_of_isCompact' hV hV_cpct (fun i => (hV_cpct i).isClosed) hU
#align exists_subset_nhds_of_is_compact exists_subset_nhds_of_isCompact

theorem CompactExhaustion.isClosed [T2Space X] (K : CompactExhaustion X) (n : ℕ) : IsClosed (K n) :=
  (K.isCompact n).isClosed
#align compact_exhaustion.is_closed CompactExhaustion.isClosed

theorem IsCompact.inter [T2Space X] {s t : Set X} (hs : IsCompact s) (ht : IsCompact t) :
    IsCompact (s ∩ t) :=
  hs.inter_right <| ht.isClosed
#align is_compact.inter IsCompact.inter

theorem image_closure_of_isCompact [T2Space Y] {s : Set X} (hs : IsCompact (closure s)) {f : X → Y}
    (hf : ContinuousOn f (closure s)) : f '' closure s = closure (f '' s) :=
  Subset.antisymm hf.image_closure <|
    closure_minimal (image_subset f subset_closure) (hs.image_of_continuousOn hf).isClosed
#align image_closure_of_is_compact image_closure_of_isCompact

/-- A continuous map from a compact space to a Hausdorff space is a closed map. -/
protected theorem Continuous.isClosedMap [CompactSpace X] [T2Space Y] {f : X → Y}
    (h : Continuous f) : IsClosedMap f := fun _s hs => (hs.isCompact.image h).isClosed
#align continuous.is_closed_map Continuous.isClosedMap

/-- A continuous injective map from a compact space to a Hausdorff space is a closed embedding. -/
theorem Continuous.closedEmbedding [CompactSpace X] [T2Space Y] {f : X → Y} (h : Continuous f)
    (hf : Function.Injective f) : ClosedEmbedding f :=
  closedEmbedding_of_continuous_injective_closed h hf h.isClosedMap
#align continuous.closed_embedding Continuous.closedEmbedding

/-- A continuous surjective map from a compact space to a Hausdorff space is a quotient map. -/
theorem QuotientMap.of_surjective_continuous [CompactSpace X] [T2Space Y] {f : X → Y}
    (hsurj : Surjective f) (hcont : Continuous f) : QuotientMap f :=
  hcont.isClosedMap.to_quotientMap hcont hsurj
#align quotient_map.of_surjective_continuous QuotientMap.of_surjective_continuous

theorem isPreirreducible_iff_subsingleton [T2Space X] {S : Set X} :
    IsPreirreducible S ↔ S.Subsingleton := by
  refine' ⟨fun h x hx y hy => _, Set.Subsingleton.isPreirreducible⟩
  by_contra e
  obtain ⟨U, V, hU, hV, hxU, hyV, h'⟩ := t2_separation e
  exact ((h U V hU hV ⟨x, hx, hxU⟩ ⟨y, hy, hyV⟩).mono <| inter_subset_right _ _).not_disjoint h'
#align is_preirreducible_iff_subsingleton isPreirreducible_iff_subsingleton

-- todo: use `alias` + `attribute [protected]` once we get `attribute [protected]`
protected lemma IsPreirreducible.subsingleton [T2Space X] {S : Set X} (h : IsPreirreducible S) :
    S.Subsingleton :=
  isPreirreducible_iff_subsingleton.1 h
#align is_preirreducible.subsingleton IsPreirreducible.subsingleton

theorem isIrreducible_iff_singleton [T2Space X] {S : Set X} : IsIrreducible S ↔ ∃ x, S = {x} := by
  rw [IsIrreducible, isPreirreducible_iff_subsingleton,
    exists_eq_singleton_iff_nonempty_subsingleton]
#align is_irreducible_iff_singleton isIrreducible_iff_singleton

/-- There does not exist a nontrivial preirreducible T₂ space. -/
theorem not_preirreducible_nontrivial_t2 (X) [TopologicalSpace X] [PreirreducibleSpace X]
    [Nontrivial X] [T2Space X] : False :=
  (PreirreducibleSpace.isPreirreducible_univ (X := X)).subsingleton.not_nontrivial nontrivial_univ
#align not_preirreducible_nontrivial_t2 not_preirreducible_nontrivial_t2

end Separation

section RegularSpace

/-- A topological space is called a *regular space* if for any closed set `s` and `a ∉ s`, there
exist disjoint open sets `U ⊇ s` and `V ∋ a`. We formulate this condition in terms of `Disjoint`ness
of filters `𝓝ˢ s` and `𝓝 a`. -/
@[mk_iff]
class RegularSpace (X : Type u) [TopologicalSpace X] : Prop where
  /-- If `a` is a point that does not belong to a closed set `s`, then `a` and `s` admit disjoint
  neighborhoods.  -/
  regular : ∀ {s : Set X} {a}, IsClosed s → a ∉ s → Disjoint (𝓝ˢ s) (𝓝 a)
#align regular_space RegularSpace

theorem regularSpace_TFAE (X : Type u) [TopologicalSpace X] :
    List.TFAE [RegularSpace X,
      ∀ (s : Set X) x, x ∉ closure s → Disjoint (𝓝ˢ s) (𝓝 x),
      ∀ (x : X) (s : Set X), Disjoint (𝓝ˢ s) (𝓝 x) ↔ x ∉ closure s,
      ∀ (x : X) (s : Set X), s ∈ 𝓝 x → ∃ t ∈ 𝓝 x, IsClosed t ∧ t ⊆ s,
      ∀ x : X, (𝓝 x).lift' closure ≤ 𝓝 x,
      ∀ x : X , (𝓝 x).lift' closure = 𝓝 x] := by
  tfae_have 1 ↔ 5
  · rw [regularSpace_iff, (@compl_surjective (Set X) _).forall, forall_swap]
    simp only [isClosed_compl_iff, mem_compl_iff, Classical.not_not, @and_comm (_ ∈ _),
      (nhds_basis_opens _).lift'_closure.le_basis_iff (nhds_basis_opens _), and_imp,
      (nhds_basis_opens _).disjoint_iff_right, exists_prop, ← subset_interior_iff_mem_nhdsSet,
      interior_compl, compl_subset_compl]
  tfae_have 5 → 6
  · exact fun h a => (h a).antisymm (𝓝 _).le_lift'_closure
  tfae_have 6 → 4
  · intro H a s hs
    rw [← H] at hs
    rcases (𝓝 a).basis_sets.lift'_closure.mem_iff.mp hs with ⟨U, hU, hUs⟩
    exact ⟨closure U, mem_of_superset hU subset_closure, isClosed_closure, hUs⟩
  tfae_have 4 → 2
  · intro H s a ha
    have ha' : sᶜ ∈ 𝓝 a := by rwa [← mem_interior_iff_mem_nhds, interior_compl]
    rcases H _ _ ha' with ⟨U, hU, hUc, hUs⟩
    refine' disjoint_of_disjoint_of_mem disjoint_compl_left _ hU
    rwa [← subset_interior_iff_mem_nhdsSet, hUc.isOpen_compl.interior_eq, subset_compl_comm]
  tfae_have 2 → 3
  · refine' fun H a s => ⟨fun hd has => mem_closure_iff_nhds_ne_bot.mp has _, H s a⟩
    exact (hd.symm.mono_right <| @principal_le_nhdsSet _ _ s).eq_bot
  tfae_have 3 → 1
  · exact fun H => ⟨fun hs ha => (H _ _).mpr <| hs.closure_eq.symm ▸ ha⟩
  tfae_finish
#align regular_space_tfae regularSpace_TFAE

theorem RegularSpace.ofLift'_closure (h : ∀ x : X, (𝓝 x).lift' closure = 𝓝 x) : RegularSpace X :=
  Iff.mpr ((regularSpace_TFAE X).out 0 5) h
#align regular_space.of_lift'_closure RegularSpace.ofLift'_closure

theorem RegularSpace.ofBasis {ι : X → Sort*} {p : ∀ a, ι a → Prop} {s : ∀ a, ι a → Set X}
    (h₁ : ∀ a, (𝓝 a).HasBasis (p a) (s a)) (h₂ : ∀ a i, p a i → IsClosed (s a i)) :
    RegularSpace X :=
  RegularSpace.ofLift'_closure fun a => (h₁ a).lift'_closure_eq_self (h₂ a)
#align regular_space.of_basis RegularSpace.ofBasis

theorem RegularSpace.ofExistsMemNhdsIsClosedSubset
    (h : ∀ (x : X), ∀ s ∈ 𝓝 x, ∃ t ∈ 𝓝 x, IsClosed t ∧ t ⊆ s) : RegularSpace X :=
  Iff.mpr ((regularSpace_TFAE X).out 0 3) h
#align regular_space.of_exists_mem_nhds_is_closed_subset RegularSpace.ofExistsMemNhdsIsClosedSubset

/-- A weakly locally compact R₁ space is regular. -/
instance (priority := 100) [WeaklyLocallyCompactSpace X] [R1Space X] : RegularSpace X :=
  .ofBasis isCompact_isClosed_basis_nhds fun _ _ ⟨_, _, h⟩ ↦ h

variable [RegularSpace X] {x : X} {s : Set X}

theorem disjoint_nhdsSet_nhds : Disjoint (𝓝ˢ s) (𝓝 x) ↔ x ∉ closure s := by
  have h := (regularSpace_TFAE X).out 0 2
  exact h.mp ‹_› _ _
#align disjoint_nhds_set_nhds disjoint_nhdsSet_nhds

theorem disjoint_nhds_nhdsSet : Disjoint (𝓝 x) (𝓝ˢ s) ↔ x ∉ closure s :=
  disjoint_comm.trans disjoint_nhdsSet_nhds
#align disjoint_nhds_nhds_set disjoint_nhds_nhdsSet

<<<<<<< HEAD
/-- A regular space is preregular. -/
=======
/-- A regular space is R₁. -/
>>>>>>> b2f2f2cf
instance (priority := 100) : R1Space X where
  specializes_or_disjoint_nhds _ _ := or_iff_not_imp_left.2 fun h ↦ by
    rwa [← nhdsSet_singleton, disjoint_nhdsSet_nhds, ← specializes_iff_mem_closure]

theorem exists_mem_nhds_isClosed_subset {x : X} {s : Set X} (h : s ∈ 𝓝 x) :
    ∃ t ∈ 𝓝 x, IsClosed t ∧ t ⊆ s := by
  have h' := (regularSpace_TFAE X).out 0 3
  exact h'.mp ‹_› _ _ h
#align exists_mem_nhds_is_closed_subset exists_mem_nhds_isClosed_subset

theorem closed_nhds_basis (x : X) : (𝓝 x).HasBasis (fun s : Set X => s ∈ 𝓝 x ∧ IsClosed s) id :=
  hasBasis_self.2 fun _ => exists_mem_nhds_isClosed_subset
#align closed_nhds_basis closed_nhds_basis

theorem lift'_nhds_closure (x : X) : (𝓝 x).lift' closure = 𝓝 x :=
  (closed_nhds_basis x).lift'_closure_eq_self fun _ => And.right
#align lift'_nhds_closure lift'_nhds_closure

theorem Filter.HasBasis.nhds_closure {ι : Sort*} {x : X} {p : ι → Prop} {s : ι → Set X}
    (h : (𝓝 x).HasBasis p s) : (𝓝 x).HasBasis p fun i => closure (s i) :=
  lift'_nhds_closure x ▸ h.lift'_closure
#align filter.has_basis.nhds_closure Filter.HasBasis.nhds_closure

theorem hasBasis_nhds_closure (x : X) : (𝓝 x).HasBasis (fun s => s ∈ 𝓝 x) closure :=
  (𝓝 x).basis_sets.nhds_closure
#align has_basis_nhds_closure hasBasis_nhds_closure

theorem hasBasis_opens_closure (x : X) : (𝓝 x).HasBasis (fun s => x ∈ s ∧ IsOpen s) closure :=
  (nhds_basis_opens x).nhds_closure
#align has_basis_opens_closure hasBasis_opens_closure

theorem TopologicalSpace.IsTopologicalBasis.nhds_basis_closure {B : Set (Set X)}
    (hB : IsTopologicalBasis B) (x : X) :
    (𝓝 x).HasBasis (fun s : Set X => x ∈ s ∧ s ∈ B) closure := by
  simpa only [and_comm] using hB.nhds_hasBasis.nhds_closure
#align topological_space.is_topological_basis.nhds_basis_closure TopologicalSpace.IsTopologicalBasis.nhds_basis_closure

theorem TopologicalSpace.IsTopologicalBasis.exists_closure_subset {B : Set (Set X)}
    (hB : IsTopologicalBasis B) {x : X} {s : Set X} (h : s ∈ 𝓝 x) :
    ∃ t ∈ B, x ∈ t ∧ closure t ⊆ s := by
  simpa only [exists_prop, and_assoc] using hB.nhds_hasBasis.nhds_closure.mem_iff.mp h
#align topological_space.is_topological_basis.exists_closure_subset TopologicalSpace.IsTopologicalBasis.exists_closure_subset

protected theorem Inducing.regularSpace [TopologicalSpace Y] {f : Y → X} (hf : Inducing f) :
    RegularSpace Y :=
  RegularSpace.ofBasis
    (fun b => by rw [hf.nhds_eq_comap b]; exact (closed_nhds_basis _).comap _)
    fun b s hs => by exact hs.2.preimage hf.continuous
#align inducing.regular_space Inducing.regularSpace

theorem regularSpace_induced (f : Y → X) : @RegularSpace Y (induced f ‹_›) :=
  letI := induced f ‹_›
  (inducing_induced f).regularSpace
#align regular_space_induced regularSpace_induced

theorem regularSpace_sInf {X} {T : Set (TopologicalSpace X)} (h : ∀ t ∈ T, @RegularSpace X t) :
    @RegularSpace X (sInf T) := by
  let _ := sInf T
  have : ∀ a, (𝓝 a).HasBasis
      (fun If : ΣI : Set T, I → Set X =>
        If.1.Finite ∧ ∀ i : If.1, If.2 i ∈ @nhds X i a ∧ @IsClosed X i (If.2 i))
      fun If => ⋂ i : If.1, If.snd i := by
    intro a
    rw [nhds_sInf, ← iInf_subtype'']
    exact hasBasis_iInf fun t : T => @closed_nhds_basis X t (h t t.2) a
  refine' RegularSpace.ofBasis this fun a If hIf => isClosed_iInter fun i => _
  exact (hIf.2 i).2.mono (sInf_le (i : T).2)
#align regular_space_Inf regularSpace_sInf

theorem regularSpace_iInf {ι X} {t : ι → TopologicalSpace X} (h : ∀ i, @RegularSpace X (t i)) :
    @RegularSpace X (iInf t) :=
  regularSpace_sInf <| forall_range_iff.mpr h
#align regular_space_infi regularSpace_iInf

theorem RegularSpace.inf {X} {t₁ t₂ : TopologicalSpace X} (h₁ : @RegularSpace X t₁)
    (h₂ : @RegularSpace X t₂) : @RegularSpace X (t₁ ⊓ t₂) := by
  rw [inf_eq_iInf]
  exact regularSpace_iInf (Bool.forall_bool.2 ⟨h₂, h₁⟩)
#align regular_space.inf RegularSpace.inf

instance {p : X → Prop} : RegularSpace (Subtype p) :=
  embedding_subtype_val.toInducing.regularSpace

instance [TopologicalSpace Y] [RegularSpace Y] : RegularSpace (X × Y) :=
  (regularSpace_induced (@Prod.fst X Y)).inf (regularSpace_induced (@Prod.snd X Y))

instance {ι : Type*} {X : ι → Type*} [∀ i, TopologicalSpace (X i)] [∀ i, RegularSpace (X i)] :
    RegularSpace (∀ i, X i) :=
  regularSpace_iInf fun _ => regularSpace_induced _

/-- In a regular space, if a compact set and a closed set are disjoint, then they have disjoint
neighborhoods. -/
lemma SeparatedNhds.of_isCompact_isClosed [RegularSpace X] {s t : Set X}
    (hs : IsCompact s) (ht : IsClosed t) (hst : Disjoint s t) : SeparatedNhds s t := by
  simpa only [separatedNhds_iff_disjoint, hs.disjoint_nhdsSet_left, disjoint_nhds_nhdsSet,
    ht.closure_eq, disjoint_left] using hst

@[deprecated] -- Since 28 Jan 2024
alias separatedNhds_of_isCompact_isClosed := SeparatedNhds.of_isCompact_isClosed

end RegularSpace

section LocallyCompactRegularSpace

/-- In a (possibly non-Hausdorff) locally compact regular space, for every containment `K ⊆ U` of
  a compact set `K` in an open set `U`, there is a compact closed neighborhood `L`
  such that `K ⊆ L ⊆ U`: equivalently, there is a compact closed set `L` such
  that `K ⊆ interior L` and `L ⊆ U`. -/
theorem exists_compact_closed_between [LocallyCompactSpace X] [RegularSpace X]
    {K U : Set X} (hK : IsCompact K) (hU : IsOpen U) (h_KU : K ⊆ U) :
    ∃ L, IsCompact L ∧ IsClosed L ∧ K ⊆ interior L ∧ L ⊆ U :=
  let ⟨L, L_comp, KL, LU⟩ := exists_compact_between hK hU h_KU
  ⟨closure L, L_comp.closure, isClosed_closure, KL.trans <| interior_mono subset_closure,
    L_comp.closure_subset_of_isOpen hU LU⟩

/-- In a locally compact regular space, given a compact set `K` inside an open set `U`, we can find
an open set `V` between these sets with compact closure: `K ⊆ V` and the closure of `V` is
inside `U`. -/
theorem exists_open_between_and_isCompact_closure [LocallyCompactSpace X] [RegularSpace X]
    {K U : Set X} (hK : IsCompact K) (hU : IsOpen U) (hKU : K ⊆ U) :
    ∃ V, IsOpen V ∧ K ⊆ V ∧ closure V ⊆ U ∧ IsCompact (closure V) := by
  rcases exists_compact_closed_between hK hU hKU with ⟨L, L_compact, L_closed, KL, LU⟩
  have A : closure (interior L) ⊆ L := by
    apply (closure_mono interior_subset).trans (le_of_eq L_closed.closure_eq)
  refine ⟨interior L, isOpen_interior, KL, A.trans LU, ?_⟩
  exact L_compact.closure_of_subset interior_subset
#align exists_open_between_and_is_compact_closure exists_open_between_and_isCompact_closure

@[deprecated WeaklyLocallyCompactSpace.locallyCompactSpace] -- 3 Sep 2023
theorem locally_compact_of_compact [T2Space X] [CompactSpace X] :
    LocallyCompactSpace X :=
  inferInstance
#align locally_compact_of_compact locally_compact_of_compact

end LocallyCompactRegularSpace

section T3

/-- A T₃ space is a T₀ space which is a regular space. Any T₃ space is a T₁ space, a T₂ space, and
a T₂.₅ space.  -/
class T3Space (X : Type u) [TopologicalSpace X] extends T0Space X, RegularSpace X : Prop
#align t3_space T3Space

instance (priority := 90) [T0Space X] [RegularSpace X] : T3Space X := ⟨⟩

-- see Note [lower instance priority]
instance (priority := 100) T3Space.t25Space [T3Space X] : T25Space X := by
  refine' ⟨fun x y hne => _⟩
  rw [lift'_nhds_closure, lift'_nhds_closure]
  have : x ∉ closure {y} ∨ y ∉ closure {x} :=
    (t0Space_iff_or_not_mem_closure X).mp inferInstance hne
  simp only [← disjoint_nhds_nhdsSet, nhdsSet_singleton] at this
  exact this.elim id fun h => h.symm
#align t3_space.t2_5_space T3Space.t25Space

protected theorem Embedding.t3Space [TopologicalSpace Y] [T3Space Y] {f : X → Y}
    (hf : Embedding f) : T3Space X :=
  { toT0Space := hf.t0Space
    toRegularSpace := hf.toInducing.regularSpace }
#align embedding.t3_space Embedding.t3Space

instance Subtype.t3Space [T3Space X] {p : X → Prop} : T3Space (Subtype p) :=
  embedding_subtype_val.t3Space
#align subtype.t3_space Subtype.t3Space

instance ULift.instT3Space [T3Space X] : T3Space (ULift X) :=
  embedding_uLift_down.t3Space

instance [TopologicalSpace Y] [T3Space X] [T3Space Y] : T3Space (X × Y) := ⟨⟩

instance {ι : Type*} {X : ι → Type*} [∀ i, TopologicalSpace (X i)] [∀ i, T3Space (X i)] :
    T3Space (∀ i, X i) := ⟨⟩

/-- Given two points `x ≠ y`, we can find neighbourhoods `x ∈ V₁ ⊆ U₁` and `y ∈ V₂ ⊆ U₂`,
with the `Vₖ` closed and the `Uₖ` open, such that the `Uₖ` are disjoint. -/
theorem disjoint_nested_nhds [T3Space X] {x y : X} (h : x ≠ y) :
    ∃ U₁ ∈ 𝓝 x, ∃ V₁ ∈ 𝓝 x, ∃ U₂ ∈ 𝓝 y, ∃ V₂ ∈ 𝓝 y,
      IsClosed V₁ ∧ IsClosed V₂ ∧ IsOpen U₁ ∧ IsOpen U₂ ∧ V₁ ⊆ U₁ ∧ V₂ ⊆ U₂ ∧ Disjoint U₁ U₂ := by
  rcases t2_separation h with ⟨U₁, U₂, U₁_op, U₂_op, x_in, y_in, H⟩
  rcases exists_mem_nhds_isClosed_subset (U₁_op.mem_nhds x_in) with ⟨V₁, V₁_in, V₁_closed, h₁⟩
  rcases exists_mem_nhds_isClosed_subset (U₂_op.mem_nhds y_in) with ⟨V₂, V₂_in, V₂_closed, h₂⟩
  exact ⟨U₁, mem_of_superset V₁_in h₁, V₁, V₁_in, U₂, mem_of_superset V₂_in h₂, V₂, V₂_in,
    V₁_closed, V₂_closed, U₁_op, U₂_op, h₁, h₂, H⟩
#align disjoint_nested_nhds disjoint_nested_nhds

open SeparationQuotient

/-- The `SeparationQuotient` of a regular space is a T₃ space. -/
instance [RegularSpace X] : T3Space (SeparationQuotient X) where
  regular {s a} hs ha := by
    rcases surjective_mk a with ⟨a, rfl⟩
    rw [← disjoint_comap_iff surjective_mk, comap_mk_nhds_mk, comap_mk_nhdsSet]
    exact RegularSpace.regular (hs.preimage continuous_mk) ha

end T3

section NormalSpace

/-- A topological space is said to be a *normal space* if any two disjoint closed sets
have disjoint open neighborhoods. -/
class NormalSpace (X : Type u) [TopologicalSpace X] : Prop where
  /-- Two disjoint sets in a normal space admit disjoint neighbourhoods. -/
  normal : ∀ s t : Set X, IsClosed s → IsClosed t → Disjoint s t → SeparatedNhds s t

theorem normal_separation [NormalSpace X] {s t : Set X} (H1 : IsClosed s) (H2 : IsClosed t)
    (H3 : Disjoint s t) : SeparatedNhds s t :=
  NormalSpace.normal s t H1 H2 H3
#align normal_separation normal_separation

theorem disjoint_nhdsSet_nhdsSet [NormalSpace X] {s t : Set X} (hs : IsClosed s) (ht : IsClosed t)
    (hd : Disjoint s t) : Disjoint (𝓝ˢ s) (𝓝ˢ t) :=
  (normal_separation hs ht hd).disjoint_nhdsSet

theorem normal_exists_closure_subset [NormalSpace X] {s t : Set X} (hs : IsClosed s) (ht : IsOpen t)
    (hst : s ⊆ t) : ∃ u, IsOpen u ∧ s ⊆ u ∧ closure u ⊆ t := by
  have : Disjoint s tᶜ := Set.disjoint_left.mpr fun x hxs hxt => hxt (hst hxs)
  rcases normal_separation hs (isClosed_compl_iff.2 ht) this with
    ⟨s', t', hs', ht', hss', htt', hs't'⟩
  refine ⟨s', hs', hss', Subset.trans (closure_minimal ?_ (isClosed_compl_iff.2 ht'))
    (compl_subset_comm.1 htt')⟩
  exact fun x hxs hxt => hs't'.le_bot ⟨hxs, hxt⟩
#align normal_exists_closure_subset normal_exists_closure_subset

/-- If the codomain of a closed embedding is a normal space, then so is the domain. -/
protected theorem ClosedEmbedding.normalSpace [TopologicalSpace Y] [NormalSpace Y] {f : X → Y}
    (hf : ClosedEmbedding f) : NormalSpace X where
  normal s t hs ht hst := by
    have H : SeparatedNhds (f '' s) (f '' t) :=
      NormalSpace.normal (f '' s) (f '' t) (hf.isClosedMap s hs) (hf.isClosedMap t ht)
        (disjoint_image_of_injective hf.inj hst)
    exact (H.preimage hf.continuous).mono (subset_preimage_image _ _) (subset_preimage_image _ _)

instance (priority := 100) NormalSpace.of_compactSpace_r1Space [CompactSpace X] [R1Space X] :
    NormalSpace X where
  normal _s _t hs ht := .of_isCompact_isCompact_isClosed hs.isCompact ht.isCompact ht

/-- A regular topological space with second countable topology is a normal space.

TODO: The same is true for a regular Lindelöf space. -/
instance (priority := 100) NormalSpace.of_regularSpace_secondCountableTopology
    [RegularSpace X] [SecondCountableTopology X] : NormalSpace X := by
  have key : ∀ {s t : Set X}, IsClosed t → Disjoint s t →
    ∃ U : Set (countableBasis X), (s ⊆ ⋃ u ∈ U, ↑u) ∧ (∀ u ∈ U, Disjoint (closure ↑u) t) ∧
      ∀ n : ℕ, IsClosed (⋃ (u ∈ U) (_ : Encodable.encode u ≤ n), closure (u : Set X)) := by
    intro s t hc hd
    rw [disjoint_left] at hd
    have : ∀ x ∈ s, ∃ U ∈ countableBasis X, x ∈ U ∧ Disjoint (closure U) t := by
      intro x hx
      rcases (isBasis_countableBasis X).exists_closure_subset (hc.compl_mem_nhds (hd hx))
        with ⟨u, hu, hxu, hut⟩
      exact ⟨u, hu, hxu, disjoint_left.2 hut⟩
    choose! U hu hxu hd using this
    set V : s → countableBasis X := MapsTo.restrict _ _ _ hu
    refine' ⟨range V, _, forall_range_iff.2 <| Subtype.forall.2 hd, fun n => _⟩
    · rw [biUnion_range]
      exact fun x hx => mem_iUnion.2 ⟨⟨x, hx⟩, hxu x hx⟩
    · simp only [← iSup_eq_iUnion, iSup_and']
      exact (((finite_le_nat n).preimage_embedding (Encodable.encode' _)).subset <|
        inter_subset_right _ _).isClosed_biUnion fun u _ => isClosed_closure
  refine' { normal := fun s t hs ht hd => _ }
  rcases key ht hd with ⟨U, hsU, hUd, hUc⟩
  rcases key hs hd.symm with ⟨V, htV, hVd, hVc⟩
  refine ⟨⋃ u ∈ U, ↑u \ ⋃ (v ∈ V) (_ : Encodable.encode v ≤ Encodable.encode u), closure ↑v,
    ⋃ v ∈ V, ↑v \ ⋃ (u ∈ U) (_ : Encodable.encode u ≤ Encodable.encode v), closure ↑u,
    isOpen_biUnion fun u _ => (isOpen_of_mem_countableBasis u.2).sdiff (hVc _),
    isOpen_biUnion fun v _ => (isOpen_of_mem_countableBasis v.2).sdiff (hUc _),
    fun x hx => ?_, fun x hx => ?_, ?_⟩
  · rcases mem_iUnion₂.1 (hsU hx) with ⟨u, huU, hxu⟩
    refine' mem_biUnion huU ⟨hxu, _⟩
    simp only [mem_iUnion]
    rintro ⟨v, hvV, -, hxv⟩
    exact (hVd v hvV).le_bot ⟨hxv, hx⟩
  · rcases mem_iUnion₂.1 (htV hx) with ⟨v, hvV, hxv⟩
    refine' mem_biUnion hvV ⟨hxv, _⟩
    simp only [mem_iUnion]
    rintro ⟨u, huU, -, hxu⟩
    exact (hUd u huU).le_bot ⟨hxu, hx⟩
  · simp only [disjoint_left, mem_iUnion, mem_diff, not_exists, not_and, not_forall, not_not]
    rintro a ⟨u, huU, hau, haV⟩ v hvV hav
    rcases le_total (Encodable.encode u) (Encodable.encode v) with hle | hle
    exacts [⟨u, huU, hle, subset_closure hau⟩, (haV _ hvV hle <| subset_closure hav).elim]
#align normal_space_of_t3_second_countable NormalSpace.of_regularSpace_secondCountableTopology

end NormalSpace

section Normality

/-- A T₄ space is a normal T₁ space. -/
class T4Space (X : Type u) [TopologicalSpace X] extends T1Space X, NormalSpace X : Prop
#align normal_space NormalSpace

instance (priority := 100) [T1Space X] [NormalSpace X] : T4Space X := ⟨⟩

-- see Note [lower instance priority]
instance (priority := 100) T4Space.t3Space [T4Space X] : T3Space X where
  regular hs hxs := by simpa only [nhdsSet_singleton] using (normal_separation hs isClosed_singleton
    (disjoint_singleton_right.mpr hxs)).disjoint_nhdsSet
#align normal_space.t3_space T4Space.t3Space

<<<<<<< HEAD
@[deprecated inferInstance]
=======
@[deprecated inferInstance] -- Since 28 Jan 2024
>>>>>>> b2f2f2cf
theorem T4Space.of_compactSpace_t2Space [CompactSpace X] [T2Space X] :
    T4Space X := inferInstance
#align normal_of_compact_t2 T4Space.of_compactSpace_t2Space

/-- If the codomain of a closed embedding is a T₄ space, then so is the domain. -/
protected theorem ClosedEmbedding.t4Space [TopologicalSpace Y] [T4Space Y] {f : X → Y}
    (hf : ClosedEmbedding f) : T4Space X where
  toT1Space := hf.toEmbedding.t1Space
  toNormalSpace := hf.normalSpace
#align closed_embedding.normal_space ClosedEmbedding.t4Space

instance ULift.instT4Space [T4Space X] : T4Space (ULift X) :=
  ULift.closedEmbedding_down.t4Space

namespace SeparationQuotient

/-- The `SeparationQuotient` of a normal space is a normal space. -/
instance [NormalSpace X] : NormalSpace (SeparationQuotient X) where
  normal s t hs ht hd := separatedNhds_iff_disjoint.2 <| by
    rw [← disjoint_comap_iff surjective_mk, comap_mk_nhdsSet, comap_mk_nhdsSet]
    exact disjoint_nhdsSet_nhdsSet (hs.preimage continuous_mk) (ht.preimage continuous_mk)
      (hd.preimage mk)

end SeparationQuotient

variable (X)

end Normality

section CompletelyNormal

/-- A topological space `X` is a *completely normal Hausdorff space* if each subspace `s : Set X` is
a normal Hausdorff space. Equivalently, `X` is a `T₁` space and for any two sets `s`, `t` such that
`closure s` is disjoint with `t` and `s` is disjoint with `closure t`, there exist disjoint
neighbourhoods of `s` and `t`. -/
class T5Space (X : Type u) [TopologicalSpace X] extends T1Space X : Prop where
  /-- If `closure s` is disjoint with `t` and `s` is disjoint with `closure t`, then `s` and `t`
  admit disjoint neighbourhoods. -/
  completely_normal :
    ∀ ⦃s t : Set X⦄, Disjoint (closure s) t → Disjoint s (closure t) → Disjoint (𝓝ˢ s) (𝓝ˢ t)
#align t5_space T5Space

export T5Space (completely_normal)

theorem Embedding.t5Space [TopologicalSpace Y] [T5Space Y] {e : X → Y} (he : Embedding e) :
    T5Space X := by
  haveI := he.t1Space
  refine' ⟨fun s t hd₁ hd₂ => _⟩
  simp only [he.toInducing.nhdsSet_eq_comap]
  refine disjoint_comap (completely_normal ?_ ?_)
  · rwa [← subset_compl_iff_disjoint_left, image_subset_iff, preimage_compl,
      ← he.closure_eq_preimage_closure_image, subset_compl_iff_disjoint_left]
  · rwa [← subset_compl_iff_disjoint_right, image_subset_iff, preimage_compl,
      ← he.closure_eq_preimage_closure_image, subset_compl_iff_disjoint_right]
#align embedding.t5_space Embedding.t5Space

/-- A subspace of a `T₅` space is a `T₅` space. -/
instance [T5Space X] {p : X → Prop} : T5Space { x // p x } :=
  embedding_subtype_val.t5Space

instance ULift.instT5Space [T5Space X] : T5Space (ULift X) :=
  embedding_uLift_down.t5Space

-- see Note [lower instance priority]
/-- A `T₅` space is a `T₄` space. -/
instance (priority := 100) T5Space.toT4Space [T5Space X] : T4Space X where
  normal s t hs ht hd := separatedNhds_iff_disjoint.2 <|
    completely_normal (by rwa [hs.closure_eq]) (by rwa [ht.closure_eq])
#align t5_space.to_normal_space T5Space.toT4Space

open SeparationQuotient

/-- The `SeparationQuotient` of a completely normal R₀ space is a T₅ space.
We don't have typeclasses for completely normal spaces (without T₁ assumption) and R₀ spaces,
so we use `T5Space` for assumption and for conclusion.

One can prove this using a homeomorphism between `X` and `SeparationQuotient X`.
We give an alternative proof of the `completely_normal` axiom
that works without assuming that `X` is a T₁ space. -/
instance [T5Space X] : T5Space (SeparationQuotient X) where
  completely_normal s t hd₁ hd₂ := by
    rw [← disjoint_comap_iff surjective_mk, comap_mk_nhdsSet, comap_mk_nhdsSet]
    apply T5Space.completely_normal <;> rw [← preimage_mk_closure]
    exacts [hd₁.preimage mk, hd₂.preimage mk]

end CompletelyNormal

/-- In a compact T₂ space, the connected component of a point equals the intersection of all
its clopen neighbourhoods. -/
theorem connectedComponent_eq_iInter_isClopen [T2Space X] [CompactSpace X] (x : X) :
    connectedComponent x = ⋂ s : { s : Set X // IsClopen s ∧ x ∈ s }, s := by
  apply Subset.antisymm connectedComponent_subset_iInter_isClopen
  -- Reduce to showing that the clopen intersection is connected.
  refine' IsPreconnected.subset_connectedComponent _ (mem_iInter.2 fun s => s.2.2)
  -- We do this by showing that any disjoint cover by two closed sets implies
  -- that one of these closed sets must contain our whole thing.
  -- To reduce to the case where the cover is disjoint on all of `X` we need that `s` is closed
  have hs : @IsClosed X _ (⋂ s : { s : Set X // IsClopen s ∧ x ∈ s }, s) :=
    isClosed_iInter fun s => s.2.1.1
  rw [isPreconnected_iff_subset_of_fully_disjoint_closed hs]
  intro a b ha hb hab ab_disj
  -- Since our space is normal, we get two larger disjoint open sets containing the disjoint
  -- closed sets. If we can show that our intersection is a subset of any of these we can then
  -- "descend" this to show that it is a subset of either a or b.
  rcases normal_separation ha hb ab_disj with ⟨u, v, hu, hv, hau, hbv, huv⟩
  obtain ⟨s, H⟩ : ∃ s : Set X, IsClopen s ∧ x ∈ s ∧ s ⊆ u ∪ v
  /- Now we find a clopen set `s` around `x`, contained in `u ∪ v`. We utilize the fact that
  `X \ u ∪ v` will be compact, so there must be some finite intersection of clopen neighbourhoods of
  `X` disjoint to it, but a finite intersection of clopen sets is clopen so we let this be our
  `s`. -/
  · have H1 := (hu.union hv).isClosed_compl.isCompact.inter_iInter_nonempty
      (fun s : { s : Set X // IsClopen s ∧ x ∈ s } => s) fun s => s.2.1.1
    rw [← not_disjoint_iff_nonempty_inter, imp_not_comm, not_forall] at H1
    cases' H1 (disjoint_compl_left_iff_subset.2 <| hab.trans <| union_subset_union hau hbv)
      with si H2
    refine' ⟨⋂ U ∈ si, Subtype.val U, _, _, _⟩
    · exact isClopen_biInter_finset fun s _ => s.2.1
    · exact mem_iInter₂.2 fun s _ => s.2.2
    · rwa [← disjoint_compl_left_iff_subset, disjoint_iff_inter_eq_empty,
        ← not_nonempty_iff_eq_empty]
  -- So, we get a disjoint decomposition `s = s ∩ u ∪ s ∩ v` of clopen sets. The intersection of all
  -- clopen neighbourhoods will then lie in whichever of u or v x lies in and hence will be a subset
  -- of either a or b.
  · have H1 := isClopen_inter_of_disjoint_cover_clopen H.1 H.2.2 hu hv huv
    rw [union_comm] at H
    have H2 := isClopen_inter_of_disjoint_cover_clopen H.1 H.2.2 hv hu huv.symm
    by_cases hxu : x ∈ u <;> [left; right]
    -- The x ∈ u case.
    · suffices ⋂ s : { s : Set X // IsClopen s ∧ x ∈ s }, ↑s ⊆ u
        from Disjoint.left_le_of_le_sup_right hab (huv.mono this hbv)
      · apply Subset.trans _ (inter_subset_right s u)
        exact iInter_subset (fun s : { s : Set X // IsClopen s ∧ x ∈ s } => s.1)
          ⟨s ∩ u, H1, mem_inter H.2.1 hxu⟩
    -- If x ∉ u, we get x ∈ v since x ∈ u ∪ v. The rest is then like the x ∈ u case.
    · have h1 : x ∈ v :=
        (hab.trans (union_subset_union hau hbv) (mem_iInter.2 fun i => i.2.2)).resolve_left hxu
      suffices ⋂ s : { s : Set X // IsClopen s ∧ x ∈ s }, ↑s ⊆ v
        from (huv.symm.mono this hau).left_le_of_le_sup_left hab
      · refine Subset.trans ?_ (inter_subset_right s v)
        exact iInter_subset (fun s : { s : Set X // IsClopen s ∧ x ∈ s } => s.1)
          ⟨s ∩ v, H2, mem_inter H.2.1 h1⟩
#align connected_component_eq_Inter_clopen connectedComponent_eq_iInter_isClopen

section Profinite

/-- A T1 space with a clopen basis is totally separated. -/
theorem totallySeparatedSpace_of_t1_of_basis_clopen [T1Space X]
    (h : IsTopologicalBasis { s : Set X | IsClopen s }) : TotallySeparatedSpace X := by
  constructor
  rintro x - y - hxy
  rcases h.mem_nhds_iff.mp (isOpen_ne.mem_nhds hxy) with ⟨U, hU, hxU, hyU⟩
  exact ⟨U, Uᶜ, hU.isOpen, hU.compl.isOpen, hxU, fun h => hyU h rfl, (union_compl_self U).superset,
    disjoint_compl_right⟩
#align totally_separated_space_of_t1_of_basis_clopen totallySeparatedSpace_of_t1_of_basis_clopen

variable [T2Space X] [CompactSpace X]

/-- A compact Hausdorff space is totally disconnected if and only if it is totally separated, this
  is also true for locally compact spaces. -/
theorem compact_t2_tot_disc_iff_tot_sep : TotallyDisconnectedSpace X ↔ TotallySeparatedSpace X := by
  refine ⟨fun h => ⟨fun x _ y _ => ?_⟩, @TotallySeparatedSpace.totallyDisconnectedSpace _ _⟩
  contrapose!
  intro hyp
  suffices x ∈ connectedComponent y by
    simpa [totallyDisconnectedSpace_iff_connectedComponent_singleton.1 h y, mem_singleton_iff]
  rw [connectedComponent_eq_iInter_isClopen, mem_iInter]
  rintro ⟨w : Set X, hw : IsClopen w, hy : y ∈ w⟩
  by_contra hx
  exact hyp wᶜ w hw.1.isOpen_compl hw.2 hx hy (@isCompl_compl _ w _).symm.codisjoint.top_le
    disjoint_compl_left
#align compact_t2_tot_disc_iff_tot_sep compact_t2_tot_disc_iff_tot_sep

variable [TotallyDisconnectedSpace X]

/-- A totally disconnected compact Hausdorff space is totally separated. -/
instance (priority := 100) : TotallySeparatedSpace X :=
  compact_t2_tot_disc_iff_tot_sep.mp inferInstance

theorem nhds_basis_clopen (x : X) : (𝓝 x).HasBasis (fun s : Set X => x ∈ s ∧ IsClopen s) id :=
  ⟨fun U => by
    constructor
    · have hx : connectedComponent x = {x} :=
        totallyDisconnectedSpace_iff_connectedComponent_singleton.mp ‹_› x
      rw [connectedComponent_eq_iInter_isClopen] at hx
      intro hU
      let N := { s // IsClopen s ∧ x ∈ s }
      suffices : ∃ s : N, s.val ⊆ U
      · rcases this with ⟨⟨s, hs, hs'⟩, hs''⟩; exact ⟨s, ⟨hs', hs⟩, hs''⟩
      haveI : Nonempty N := ⟨⟨univ, isClopen_univ, mem_univ x⟩⟩
      have hNcl : ∀ s : N, IsClosed s.val := fun s => s.property.1.1
      have hdir : Directed Superset fun s : N => s.val := by
        rintro ⟨s, hs, hxs⟩ ⟨t, ht, hxt⟩
        exact ⟨⟨s ∩ t, hs.inter ht, ⟨hxs, hxt⟩⟩, inter_subset_left s t, inter_subset_right s t⟩
      have h_nhd : ∀ y ∈ ⋂ s : N, s.val, U ∈ 𝓝 y := fun y y_in => by
        erw [hx, mem_singleton_iff] at y_in
        rwa [y_in]
      exact exists_subset_nhds_of_compactSpace hdir hNcl h_nhd
    · rintro ⟨V, ⟨hxV, -, V_op⟩, hUV : V ⊆ U⟩
      rw [mem_nhds_iff]
      exact ⟨V, hUV, V_op, hxV⟩⟩
#align nhds_basis_clopen nhds_basis_clopen

theorem isTopologicalBasis_isClopen : IsTopologicalBasis { s : Set X | IsClopen s } := by
  apply isTopologicalBasis_of_isOpen_of_nhds fun U (hU : IsClopen U) => hU.2
  intro x U hxU U_op
  have : U ∈ 𝓝 x := IsOpen.mem_nhds U_op hxU
  rcases (nhds_basis_clopen x).mem_iff.mp this with ⟨V, ⟨hxV, hV⟩, hVU : V ⊆ U⟩
  use V
  tauto
#align is_topological_basis_clopen isTopologicalBasis_isClopen

/-- Every member of an open set in a compact Hausdorff totally disconnected space
  is contained in a clopen set contained in the open set.  -/
theorem compact_exists_isClopen_in_isOpen {x : X} {U : Set X} (is_open : IsOpen U) (memU : x ∈ U) :
    ∃ V : Set X, IsClopen V ∧ x ∈ V ∧ V ⊆ U :=
  isTopologicalBasis_isClopen.mem_nhds_iff.1 (is_open.mem_nhds memU)
#align compact_exists_clopen_in_open compact_exists_isClopen_in_isOpen

end Profinite

section LocallyCompact

variable {H : Type*} [TopologicalSpace H] [LocallyCompactSpace H] [T2Space H]

/-- A locally compact Hausdorff totally disconnected space has a basis with clopen elements. -/
theorem loc_compact_Haus_tot_disc_of_zero_dim [TotallyDisconnectedSpace H] :
    IsTopologicalBasis { s : Set H | IsClopen s } := by
  refine isTopologicalBasis_of_isOpen_of_nhds (fun u hu => hu.2) fun x U memU hU => ?_
  obtain ⟨s, comp, xs, sU⟩ := exists_compact_subset hU memU
  let u : Set s := ((↑) : s → H) ⁻¹' interior s
  have u_open_in_s : IsOpen u := isOpen_interior.preimage continuous_subtype_val
  lift x to s using interior_subset xs
  haveI : CompactSpace s := isCompact_iff_compactSpace.1 comp
  obtain ⟨V : Set s, VisClopen, Vx, V_sub⟩ := compact_exists_isClopen_in_isOpen u_open_in_s xs
  have VisClopen' : IsClopen (((↑) : s → H) '' V) := by
    refine' ⟨comp.isClosed.closedEmbedding_subtype_val.closed_iff_image_closed.1 VisClopen.1, _⟩
    let v : Set u := ((↑) : u → s) ⁻¹' V
    have : ((↑) : u → H) = ((↑) : s → H) ∘ ((↑) : u → s) := rfl
    have f0 : Embedding ((↑) : u → H) := embedding_subtype_val.comp embedding_subtype_val
    have f1 : OpenEmbedding ((↑) : u → H) := by
      refine' ⟨f0, _⟩
      · have : Set.range ((↑) : u → H) = interior s := by
          rw [this, Set.range_comp, Subtype.range_coe, Subtype.image_preimage_coe]
          apply Set.inter_eq_self_of_subset_left interior_subset
        rw [this]
        apply isOpen_interior
    have f2 : IsOpen v := VisClopen.2.preimage continuous_subtype_val
    have f3 : ((↑) : s → H) '' V = ((↑) : u → H) '' v := by
      rw [this, image_comp, Subtype.image_preimage_coe, inter_eq_self_of_subset_left V_sub]
    rw [f3]
    apply f1.isOpenMap v f2
  refine' ⟨(↑) '' V, VisClopen', by simp [Vx], Subset.trans _ sU⟩
  simp
set_option linter.uppercaseLean3 false in
#align loc_compact_Haus_tot_disc_of_zero_dim loc_compact_Haus_tot_disc_of_zero_dim

/-- A locally compact Hausdorff space is totally disconnected
  if and only if it is totally separated. -/
theorem loc_compact_t2_tot_disc_iff_tot_sep :
    TotallyDisconnectedSpace H ↔ TotallySeparatedSpace H := by
  constructor
  · intro h
    exact totallySeparatedSpace_of_t1_of_basis_clopen loc_compact_Haus_tot_disc_of_zero_dim
  apply TotallySeparatedSpace.totallyDisconnectedSpace
#align loc_compact_t2_tot_disc_iff_tot_sep loc_compact_t2_tot_disc_iff_tot_sep

end LocallyCompact

/-- `ConnectedComponents X` is Hausdorff when `X` is Hausdorff and compact -/
instance ConnectedComponents.t2 [T2Space X] [CompactSpace X] : T2Space (ConnectedComponents X) := by
  -- Proof follows that of: https://stacks.math.columbia.edu/tag/0900
  -- Fix 2 distinct connected components, with points a and b
  refine ⟨ConnectedComponents.surjective_coe.forall₂.2 fun a b ne => ?_⟩
  rw [ConnectedComponents.coe_ne_coe] at ne
  have h := connectedComponent_disjoint ne
  -- write ↑b as the intersection of all clopen subsets containing it
  rw [connectedComponent_eq_iInter_isClopen b, disjoint_iff_inter_eq_empty] at h
  -- Now we show that this can be reduced to some clopen containing `↑b` being disjoint to `↑a`
  obtain ⟨U, V, hU, ha, hb, rfl⟩ : ∃ (U : Set X) (V : Set (ConnectedComponents X)),
      IsClopen U ∧ connectedComponent a ∩ U = ∅ ∧ connectedComponent b ⊆ U ∧ (↑) ⁻¹' V = U := by
    have h :=
      (isClosed_connectedComponent (α := X)).isCompact.elim_finite_subfamily_closed
        _ (fun s : { s : Set X // IsClopen s ∧ b ∈ s } => s.2.1.1) h
    cases' h with fin_a ha
    -- This clopen and its complement will separate the connected components of `a` and `b`
    set U : Set X := ⋂ (i : { s // IsClopen s ∧ b ∈ s }) (_ : i ∈ fin_a), i
    have hU : IsClopen U := isClopen_biInter_finset fun i _ => i.2.1
    exact ⟨U, (↑) '' U, hU, ha, subset_iInter₂ fun s _ => s.2.1.connectedComponent_subset s.2.2,
      (connectedComponents_preimage_image U).symm ▸ hU.biUnion_connectedComponent_eq⟩
  rw [ConnectedComponents.quotientMap_coe.isClopen_preimage] at hU
  refine' ⟨Vᶜ, V, hU.compl.isOpen, hU.isOpen, _, hb mem_connectedComponent, disjoint_compl_left⟩
  exact fun h => flip Set.Nonempty.ne_empty ha ⟨a, mem_connectedComponent, h⟩
#align connected_components.t2 ConnectedComponents.t2<|MERGE_RESOLUTION|>--- conflicted
+++ resolved
@@ -914,11 +914,7 @@
   (embedding_inclusion ts).induced
 #align topological_space.subset_trans TopologicalSpace.subset_trans
 
-<<<<<<< HEAD
-/-! ### Preregular (R₁) spaces -/
-=======
 /-! ### R₁ (preregular) spaces -/
->>>>>>> b2f2f2cf
 
 section R1Space
 
@@ -939,22 +935,12 @@
 theorem specializes_iff_not_disjoint : x ⤳ y ↔ ¬Disjoint (𝓝 x) (𝓝 y) :=
   disjoint_nhds_nhds_iff_not_specializes.not_left.symm
 
-<<<<<<< HEAD
-/-- An R₁ space is an R₀ space: the `Specializes` relation is symmetric. -/
-=======
 /-- In an R₁ space, the `Specializes` relation is symmetric,
 i.e., an R₁ space is an R₀ space. -/
->>>>>>> b2f2f2cf
 theorem Specializes.symm (h : x ⤳ y) : y ⤳ x := by
   simpa only [specializes_iff_not_disjoint, disjoint_comm] using h
 #align specializes.symm Specializes.symm
 
-<<<<<<< HEAD
-/-- An R₁ space is an R₀ space: the `Specializes` relation is symmetric. -/
-theorem specializes_comm : x ⤳ y ↔ y ⤳ x := ⟨Specializes.symm, Specializes.symm⟩
-#align specializes_comm specializes_comm
-
-=======
 /-- In an R₁ space, the `Specializes` relation is symmetric,
 i.e., an R₁ space is an R₀ space. -/
 theorem specializes_comm : x ⤳ y ↔ y ⤳ x := ⟨Specializes.symm, Specializes.symm⟩
@@ -962,17 +948,12 @@
 
 /-- In an R₁ space, `Specializes` is equivalent to `Inseparable`,
 i.e., an R₁ space is an R₀ space. -/
->>>>>>> b2f2f2cf
 theorem specializes_iff_inseparable : x ⤳ y ↔ Inseparable x y :=
   ⟨fun h ↦ h.antisymm h.symm, Inseparable.specializes⟩
 #align specializes_iff_inseparable specializes_iff_inseparable
 
-<<<<<<< HEAD
-/-- An R₁ space is an R₀ space: if `x` specializes `y`, then they are inseparable. -/
-=======
 /-- In an R₁ space, `Specializes` implies `Inseparable`,
 i.e., an R₁ space is an R₀ space. -/
->>>>>>> b2f2f2cf
 alias ⟨Specializes.inseparable, _⟩ := specializes_iff_inseparable
 
 theorem disjoint_nhds_nhds_iff_not_inseparable : Disjoint (𝓝 x) (𝓝 y) ↔ ¬Inseparable x y := by
@@ -992,11 +973,7 @@
   simp only [← specializes_iff_inseparable, isClosed_setOf_specializes]
 #align is_closed_set_of_inseparable isClosed_setOf_inseparable
 
-<<<<<<< HEAD
-/-- In a preregular space, a point belongs to the closure of a compact set `K`
-=======
 /-- In an R₁ space, a point belongs to the closure of a compact set `K`
->>>>>>> b2f2f2cf
 if and only if it is topologically inseparable from some point of `K`. -/
 theorem IsCompact.mem_closure_iff_exists_inseparable {K : Set X} (hK : IsCompact K) :
     y ∈ closure K ↔ ∃ x ∈ K, Inseparable x y := by
@@ -1012,9 +989,6 @@
     closure K = ⋃ x ∈ K, {y | Inseparable x y} := by
   ext; simp [hK.mem_closure_iff_exists_inseparable]
 
-<<<<<<< HEAD
-/-- In a preregular space, if a compact set `K` is contained in an open set `U`,
-=======
 /-- In an R₁ space, the closure of a compact set is the union of the closures of its points. -/
 theorem IsCompact.closure_eq_biUnion_closure_singleton {K : Set X} (hK : IsCompact K) :
     closure K = ⋃ x ∈ K, closure {x} := by
@@ -1022,18 +996,13 @@
     specializes_iff_mem_closure, setOf_mem_eq]
 
 /-- In an R₁ space, if a compact set `K` is contained in an open set `U`,
->>>>>>> b2f2f2cf
 then its closure is also contained in `U`. -/
 theorem IsCompact.closure_subset_of_isOpen {K : Set X} (hK : IsCompact K)
     {U : Set X} (hU : IsOpen U) (hKU : K ⊆ U) : closure K ⊆ U := by
   rw [hK.closure_eq_biUnion_inseparable, iUnion₂_subset_iff]
   exact fun x hx y hxy ↦ (hxy.mem_open_iff hU).1 (hKU hx)
 
-<<<<<<< HEAD
-/-- The closure of a compact set in a preregular space is a compact set. -/
-=======
 /-- The closure of a compact set in an R₁ space is a compact set. -/
->>>>>>> b2f2f2cf
 protected theorem IsCompact.closure {K : Set X} (hK : IsCompact K) : IsCompact (closure K) := by
   refine isCompact_of_finite_subcover fun U hUo hKU ↦ ?_
   rcases hK.elim_finite_subcover U hUo (subset_closure.trans hKU) with ⟨t, ht⟩
@@ -1056,11 +1025,7 @@
 @[deprecated] -- Since 28 Jan 2024
 alias exists_compact_superset_iff := exists_isCompact_superset_iff
 
-<<<<<<< HEAD
-/-- If `K` and `L` are a disjoint compact set in a preregular topological space
-=======
 /-- If `K` and `L` are disjoint compact sets in an R₁ topological space
->>>>>>> b2f2f2cf
 and `L` is also closed, then `K` and `L` have disjoint neighborhoods.  -/
 theorem SeparatedNhds.of_isCompact_isCompact_isClosed {K L : Set X} (hK : IsCompact K)
     (hL : IsCompact L) (h'L : IsClosed L) (hd : Disjoint K L) : SeparatedNhds K L := by
@@ -1174,11 +1139,7 @@
     let ⟨_K, hKc, hKx⟩ := exists_compact_mem_nhds _
     exists_mem_nhds_isCompact_mapsTo_of_isCompact_mem_nhds hf hs hKc hKx
 
-<<<<<<< HEAD
-/-- If a point in a preregular space has a compact neighborhood,
-=======
 /-- If a point in an R₁ space has a compact neighborhood,
->>>>>>> b2f2f2cf
 then it has a basis of compact closed neighborhoods. -/
 theorem IsCompact.isCompact_isClosed_basis_nhds {x : X} {L : Set X} (hLc : IsCompact L)
     (hxL : L ∈ 𝓝 x) : (𝓝 x).HasBasis (fun K ↦ K ∈ 𝓝 x ∧ IsCompact K ∧ IsClosed K) (·) :=
@@ -1189,17 +1150,10 @@
       (hKc.closure_subset_of_isOpen isOpen_interior hKU).trans interior_subset⟩
 
 /-!
-<<<<<<< HEAD
-### Lemmas about a weakly locally compact preregular space
-
-In fact, a space with these properties is locally compact and regular.
-Some lemmas are formulated in that assumptions below.
-=======
 ### Lemmas about a weakly locally compact R₁ space
 
 In fact, a space with these properties is locally compact and regular.
 Some lemmas are formulated using the latter assumptions below.
->>>>>>> b2f2f2cf
 -/
 
 variable [WeaklyLocallyCompactSpace X]
@@ -1216,20 +1170,12 @@
   (isCompact_isClosed_basis_nhds x).ex_mem
 
 -- see Note [lower instance priority]
-<<<<<<< HEAD
-/-- A weakly locally compact preregular space is locally compact. -/
-=======
 /-- A weakly locally compact R₁ space is locally compact. -/
->>>>>>> b2f2f2cf
 instance (priority := 80) WeaklyLocallyCompactSpace.locallyCompactSpace : LocallyCompactSpace X :=
   .of_hasBasis isCompact_isClosed_basis_nhds fun _ _ ⟨_, h, _⟩ ↦ h
 #align locally_compact_of_compact_nhds WeaklyLocallyCompactSpace.locallyCompactSpace
 
-<<<<<<< HEAD
-/-- In a weakly locally compact space which is either T₂ or locally compact regular,
-=======
 /-- In a weakly locally compact R₁ space,
->>>>>>> b2f2f2cf
 every compact set has an open neighborhood with compact closure. -/
 theorem exists_isOpen_superset_and_isCompact_closure {K : Set X} (hK : IsCompact K) :
     ∃ V, IsOpen V ∧ K ⊆ V ∧ IsCompact (closure V) := by
@@ -1240,11 +1186,7 @@
 @[deprecated] -- Since 28 Jan 2024
 alias exists_open_superset_and_isCompact_closure := exists_isOpen_superset_and_isCompact_closure
 
-<<<<<<< HEAD
-/-- In a weakly locally compact which is either T₂ or locally compact regular,
-=======
 /-- In a weakly locally compact R₁ space,
->>>>>>> b2f2f2cf
 every point has an open neighborhood with compact closure. -/
 theorem exists_isOpen_mem_isCompact_closure (x : X) :
     ∃ U : Set X, IsOpen U ∧ x ∈ U ∧ IsCompact (closure U) := by
@@ -1695,27 +1637,16 @@
     SeparatedNhds (s : Set X) t :=
   .of_isCompact_isCompact s.finite_toSet.isCompact t.finite_toSet.isCompact <| mod_cast h
 #align finset_disjoint_finset_opens_of_t2 SeparatedNhds.of_finset_finset
-<<<<<<< HEAD
 
 @[deprecated] -- Since 28 Jan 2024
 alias separatedNhds_of_finset_finset := SeparatedNhds.of_finset_finset
 
-=======
-
-@[deprecated] -- Since 28 Jan 2024
-alias separatedNhds_of_finset_finset := SeparatedNhds.of_finset_finset
-
->>>>>>> b2f2f2cf
 theorem SeparatedNhds.of_singleton_finset [T2Space X] {x : X} {s : Finset X} (h : x ∉ s) :
     SeparatedNhds ({x} : Set X) s :=
   mod_cast .of_finset_finset {x} s (Finset.disjoint_singleton_left.mpr h)
 #align point_disjoint_finset_opens_of_t2 SeparatedNhds.of_singleton_finset
 
-<<<<<<< HEAD
-@[deprecated]
-=======
 @[deprecated] -- Since 28 Jan 2024
->>>>>>> b2f2f2cf
 alias point_disjoint_finset_opens_of_t2 := SeparatedNhds.of_singleton_finset
 
 end SeparatedFinset
@@ -1901,11 +1832,7 @@
   disjoint_comm.trans disjoint_nhdsSet_nhds
 #align disjoint_nhds_nhds_set disjoint_nhds_nhdsSet
 
-<<<<<<< HEAD
-/-- A regular space is preregular. -/
-=======
 /-- A regular space is R₁. -/
->>>>>>> b2f2f2cf
 instance (priority := 100) : R1Space X where
   specializes_or_disjoint_nhds _ _ := or_iff_not_imp_left.2 fun h ↦ by
     rwa [← nhdsSet_singleton, disjoint_nhdsSet_nhds, ← specializes_iff_mem_closure]
@@ -2205,11 +2132,7 @@
     (disjoint_singleton_right.mpr hxs)).disjoint_nhdsSet
 #align normal_space.t3_space T4Space.t3Space
 
-<<<<<<< HEAD
-@[deprecated inferInstance]
-=======
 @[deprecated inferInstance] -- Since 28 Jan 2024
->>>>>>> b2f2f2cf
 theorem T4Space.of_compactSpace_t2Space [CompactSpace X] [T2Space X] :
     T4Space X := inferInstance
 #align normal_of_compact_t2 T4Space.of_compactSpace_t2Space
