--- conflicted
+++ resolved
@@ -1540,15 +1540,9 @@
 #align is_irreducible_iff_singleton isIrreducible_iff_singleton
 
 /-- There does not exist a nontrivial preirreducible T₂ space. -/
-<<<<<<< HEAD
-theorem not_preirreducible_nontrivial_t2 (α) [TopologicalSpace α] [PreirreducibleSpace α]
-    [Nontrivial α] [T2Space α] : False :=
-  (PreirreducibleSpace.isPreirreducible_univ (X := α)).subsingleton.not_nontrivial nontrivial_univ
-=======
 theorem not_preirreducible_nontrivial_t2 (X) [TopologicalSpace X] [PreirreducibleSpace X]
     [Nontrivial X] [T2Space X] : False :=
-  (PreirreducibleSpace.isPreirreducible_univ (α := X)).subsingleton.not_nontrivial nontrivial_univ
->>>>>>> 6490dc26
+  (PreirreducibleSpace.isPreirreducible_univ (X := X)).subsingleton.not_nontrivial nontrivial_univ
 #align not_preirreducible_nontrivial_t2 not_preirreducible_nontrivial_t2
 
 end Separation
