/-
Copyright (c) 2017 Johannes Hölzl. All rights reserved.
Released under Apache 2.0 license as described in the file LICENSE.
Authors: Johannes Hölzl, Mario Carneiro
-/
import Mathlib.Topology.SubsetProperties
import Mathlib.Topology.Connected
import Mathlib.Topology.NhdsSet
import Mathlib.Topology.Inseparable

#align_import topology.separation from "leanprover-community/mathlib"@"d91e7f7a7f1c7e9f0e18fdb6bde4f652004c735d"

/-!
# Separation properties of topological spaces.

This file defines the predicate `SeparatedNhds`, and common separation axioms
(under the Kolmogorov classification).

## Main definitions

* `SeparatedNhds`: Two `Set`s are separated by neighbourhoods if they are contained in disjoint
  open sets.
* `T0Space`: A T₀/Kolmogorov space is a space where, for every two points `x ≠ y`,
  there is an open set that contains one, but not the other.
* `T1Space`: A T₁/Fréchet space is a space where every singleton set is closed.
  This is equivalent to, for every pair `x ≠ y`, there existing an open set containing `x`
  but not `y` (`t1Space_iff_exists_open` shows that these conditions are equivalent.)
* `T2Space`: A T₂/Hausdorff space is a space where, for every two points `x ≠ y`,
  there is two disjoint open sets, one containing `x`, and the other `y`.
* `T25Space`: A T₂.₅/Urysohn space is a space where, for every two points `x ≠ y`,
  there is two open sets, one containing `x`, and the other `y`, whose closures are disjoint.
* `T3Space`: A T₃ space, is one where given any closed `C` and `x ∉ C`,
  there is disjoint open sets containing `x` and `C` respectively. In `mathlib`, T₃ implies T₂.₅.
* `NormalSpace`: A T₄ space (sometimes referred to as normal, but authors vary on
  whether this includes T₂; `mathlib` does), is one where given two disjoint closed sets,
  we can find two open sets that separate them. In `mathlib`, T₄ implies T₃.
* `T5Space`: A T₅ space, also known as a *completely normal Hausdorff space*

## Main results

### T₀ spaces

* `IsClosed.exists_closed_singleton` Given a closed set `S` in a compact T₀ space,
  there is some `x ∈ S` such that `{x}` is closed.
* `exists_open_singleton_of_open_finset` Given an open `Finset` `S` in a T₀ space,
  there is some `x ∈ S` such that `{x}` is open.

### T₁ spaces

* `isClosedMap_const`: The constant map is a closed map.
* `discrete_of_t1_of_finite`: A finite T₁ space must have the discrete topology.

### T₂ spaces

* `t2_iff_nhds`: A space is T₂ iff the neighbourhoods of distinct points generate the bottom filter.
* `t2_iff_isClosed_diagonal`: A space is T₂ iff the `diagonal` of `α` (that is, the set of all
  points of the form `(a, a) : α × α`) is closed under the product topology.
* `finset_disjoint_finset_opens_of_t2`: Any two disjoint finsets are `SeparatedNhds`.
* Most topological constructions preserve Hausdorffness;
  these results are part of the typeclass inference system (e.g. `Embedding.t2Space`)
* `Set.EqOn.closure`: If two functions are equal on some set `s`, they are equal on its closure.
* `IsCompact.isClosed`: All compact sets are closed.
* `locally_compact_of_compact_nhds`: If every point has a compact neighbourhood,
  then the space is locally compact.
* `totallySeparatedSpace_of_t1_of_basis_clopen`: If `α` has a clopen basis, then
  it is a `TotallySeparatedSpace`.
* `loc_compact_t2_tot_disc_iff_tot_sep`: A locally compact T₂ space is totally disconnected iff
  it is totally separated.

If the space is also compact:

* `normalOfCompactT2`: A compact T₂ space is a `NormalSpace`.
* `connected_components_eq_Inter_clopen`: The connected component of a point
  is the intersection of all its clopen neighbourhoods.
* `compact_t2_tot_disc_iff_tot_sep`: Being a `TotallyDisconnectedSpace`
  is equivalent to being a `TotallySeparatedSpace`.
* `ConnectedComponents.t2`: `ConnectedComponents α` is T₂ for `α` T₂ and compact.

### T₃ spaces

* `disjoint_nested_nhds`: Given two points `x ≠ y`, we can find neighbourhoods `x ∈ V₁ ⊆ U₁` and
  `y ∈ V₂ ⊆ U₂`, with the `Vₖ` closed and the `Uₖ` open, such that the `Uₖ` are disjoint.

## References

https://en.wikipedia.org/wiki/Separation_axiom
-/


open Function Set Filter Topology TopologicalSpace
open scoped Classical

universe u v

variable {α : Type u} {β : Type v} [TopologicalSpace α]

section Separation

/--
`SeparatedNhds` is a predicate on pairs of sub`Set`s of a topological space.  It holds if the two
sub`Set`s are contained in disjoint open sets.
-/
def SeparatedNhds : Set α → Set α → Prop := fun s t : Set α =>
  ∃ U V : Set α, IsOpen U ∧ IsOpen V ∧ s ⊆ U ∧ t ⊆ V ∧ Disjoint U V
#align separated_nhds SeparatedNhds

theorem separatedNhds_iff_disjoint {s t : Set α} : SeparatedNhds s t ↔ Disjoint (𝓝ˢ s) (𝓝ˢ t) := by
  simp only [(hasBasis_nhdsSet s).disjoint_iff (hasBasis_nhdsSet t), SeparatedNhds, exists_prop, ←
    exists_and_left, and_assoc, and_comm, and_left_comm]
#align separated_nhds_iff_disjoint separatedNhds_iff_disjoint

alias separatedNhds_iff_disjoint ↔ SeparatedNhds.disjoint_nhdsSet _

namespace SeparatedNhds

variable {s s₁ s₂ t t₁ t₂ u : Set α}

@[symm]
theorem symm : SeparatedNhds s t → SeparatedNhds t s := fun ⟨U, V, oU, oV, aU, bV, UV⟩ =>
  ⟨V, U, oV, oU, bV, aU, Disjoint.symm UV⟩
#align separated_nhds.symm SeparatedNhds.symm

theorem comm (s t : Set α) : SeparatedNhds s t ↔ SeparatedNhds t s :=
  ⟨symm, symm⟩
#align separated_nhds.comm SeparatedNhds.comm

theorem preimage [TopologicalSpace β] {f : α → β} {s t : Set β} (h : SeparatedNhds s t)
    (hf : Continuous f) : SeparatedNhds (f ⁻¹' s) (f ⁻¹' t) :=
  let ⟨U, V, oU, oV, sU, tV, UV⟩ := h
  ⟨f ⁻¹' U, f ⁻¹' V, oU.preimage hf, oV.preimage hf, preimage_mono sU, preimage_mono tV,
    UV.preimage f⟩
#align separated_nhds.preimage SeparatedNhds.preimage

protected theorem disjoint (h : SeparatedNhds s t) : Disjoint s t :=
  let ⟨_, _, _, _, hsU, htV, hd⟩ := h; hd.mono hsU htV
#align separated_nhds.disjoint SeparatedNhds.disjoint

theorem disjoint_closure_left (h : SeparatedNhds s t) : Disjoint (closure s) t :=
  let ⟨_U, _V, _, hV, hsU, htV, hd⟩ := h
  (hd.closure_left hV).mono (closure_mono hsU) htV
#align separated_nhds.disjoint_closure_left SeparatedNhds.disjoint_closure_left

theorem disjoint_closure_right (h : SeparatedNhds s t) : Disjoint s (closure t) :=
  h.symm.disjoint_closure_left.symm
#align separated_nhds.disjoint_closure_right SeparatedNhds.disjoint_closure_right

theorem empty_right (s : Set α) : SeparatedNhds s ∅ :=
  ⟨_, _, isOpen_univ, isOpen_empty, fun a _ => mem_univ a, Subset.rfl, disjoint_empty _⟩
#align separated_nhds.empty_right SeparatedNhds.empty_right

theorem empty_left (s : Set α) : SeparatedNhds ∅ s :=
  (empty_right _).symm
#align separated_nhds.empty_left SeparatedNhds.empty_left

theorem mono (h : SeparatedNhds s₂ t₂) (hs : s₁ ⊆ s₂) (ht : t₁ ⊆ t₂) : SeparatedNhds s₁ t₁ :=
  let ⟨U, V, hU, hV, hsU, htV, hd⟩ := h
  ⟨U, V, hU, hV, hs.trans hsU, ht.trans htV, hd⟩
#align separated_nhds.mono SeparatedNhds.mono

theorem union_left : SeparatedNhds s u → SeparatedNhds t u → SeparatedNhds (s ∪ t) u := by
  simpa only [separatedNhds_iff_disjoint, nhdsSet_union, disjoint_sup_left] using And.intro
#align separated_nhds.union_left SeparatedNhds.union_left

theorem union_right (ht : SeparatedNhds s t) (hu : SeparatedNhds s u) : SeparatedNhds s (t ∪ u) :=
  (ht.symm.union_left hu.symm).symm
#align separated_nhds.union_right SeparatedNhds.union_right

end SeparatedNhds

/-- A T₀ space, also known as a Kolmogorov space, is a topological space such that for every pair
`x ≠ y`, there is an open set containing one but not the other. We formulate the definition in terms
of the `Inseparable` relation.  -/
class T0Space (α : Type u) [TopologicalSpace α] : Prop where
  /-- Two inseparable points in a T₀ space are equal. -/
  t0 : ∀ ⦃x y : α⦄, Inseparable x y → x = y
#align t0_space T0Space

theorem t0Space_iff_inseparable (α : Type u) [TopologicalSpace α] :
    T0Space α ↔ ∀ x y : α, Inseparable x y → x = y :=
  ⟨fun ⟨h⟩ => h, fun h => ⟨h⟩⟩
#align t0_space_iff_inseparable t0Space_iff_inseparable

theorem t0Space_iff_not_inseparable (α : Type u) [TopologicalSpace α] :
    T0Space α ↔ ∀ x y : α, x ≠ y → ¬Inseparable x y := by
  simp only [t0Space_iff_inseparable, Ne.def, not_imp_not]
#align t0_space_iff_not_inseparable t0Space_iff_not_inseparable

theorem Inseparable.eq [T0Space α] {x y : α} (h : Inseparable x y) : x = y :=
  T0Space.t0 h
#align inseparable.eq Inseparable.eq

/-- A topology `Inducing` map from a T₀ space is injective. -/
protected theorem Inducing.injective [TopologicalSpace β] [T0Space α] {f : α → β}
    (hf : Inducing f) : Injective f := fun _ _ h =>
  (hf.inseparable_iff.1 <| .of_eq h).eq
#align inducing.injective Inducing.injective

/-- A topology `Inducing` map from a T₀ space is a topological embedding. -/
protected theorem Inducing.embedding [TopologicalSpace β] [T0Space α] {f : α → β}
    (hf : Inducing f) : Embedding f :=
  ⟨hf, hf.injective⟩
#align inducing.embedding Inducing.embedding

lemma embedding_iff_inducing [TopologicalSpace β] [T0Space α] {f : α → β} :
    Embedding f ↔ Inducing f :=
  ⟨Embedding.toInducing, Inducing.embedding⟩
#align embedding_iff_inducing embedding_iff_inducing

theorem t0Space_iff_nhds_injective (α : Type u) [TopologicalSpace α] :
    T0Space α ↔ Injective (𝓝 : α → Filter α) :=
  t0Space_iff_inseparable α
#align t0_space_iff_nhds_injective t0Space_iff_nhds_injective

theorem nhds_injective [T0Space α] : Injective (𝓝 : α → Filter α) :=
  (t0Space_iff_nhds_injective α).1 ‹_›
#align nhds_injective nhds_injective

theorem inseparable_iff_eq [T0Space α] {x y : α} : Inseparable x y ↔ x = y :=
  nhds_injective.eq_iff
#align inseparable_iff_eq inseparable_iff_eq

@[simp]
theorem nhds_eq_nhds_iff [T0Space α] {a b : α} : 𝓝 a = 𝓝 b ↔ a = b :=
  nhds_injective.eq_iff
#align nhds_eq_nhds_iff nhds_eq_nhds_iff

@[simp]
theorem inseparable_eq_eq [T0Space α] : Inseparable = @Eq α :=
  funext₂ fun _ _ => propext inseparable_iff_eq
#align inseparable_eq_eq inseparable_eq_eq

theorem TopologicalSpace.IsTopologicalBasis.inseparable_iff {b : Set (Set α)}
    (hb : IsTopologicalBasis b) {x y : α} : Inseparable x y ↔ ∀ s ∈ b, (x ∈ s ↔ y ∈ s) :=
  ⟨fun h s hs ↦ inseparable_iff_forall_open.1 h _ (hb.isOpen hs),
    fun h ↦ hb.nhds_hasBasis.eq_of_same_basis $ by
      convert hb.nhds_hasBasis using 2
      exact and_congr_right (h _)⟩

theorem TopologicalSpace.IsTopologicalBasis.eq_iff [T0Space α] {b : Set (Set α)}
    (hb : IsTopologicalBasis b) {x y : α} : x = y ↔ ∀ s ∈ b, (x ∈ s ↔ y ∈ s) :=
  inseparable_iff_eq.symm.trans hb.inseparable_iff

theorem t0Space_iff_exists_isOpen_xor'_mem (α : Type u) [TopologicalSpace α] :
    T0Space α ↔ ∀ x y, x ≠ y → ∃ U : Set α, IsOpen U ∧ Xor' (x ∈ U) (y ∈ U) := by
  simp only [t0Space_iff_not_inseparable, xor_iff_not_iff, not_forall, exists_prop,
    inseparable_iff_forall_open]
#align t0_space_iff_exists_is_open_xor_mem t0Space_iff_exists_isOpen_xor'_mem

theorem exists_isOpen_xor'_mem [T0Space α] {x y : α} (h : x ≠ y) :
    ∃ U : Set α, IsOpen U ∧ Xor' (x ∈ U) (y ∈ U) :=
  (t0Space_iff_exists_isOpen_xor'_mem α).1 ‹_› x y h
#align exists_is_open_xor_mem exists_isOpen_xor'_mem

/-- Specialization forms a partial order on a t0 topological space. -/
def specializationOrder (α : Type*) [TopologicalSpace α] [T0Space α] : PartialOrder α :=
  { specializationPreorder α, PartialOrder.lift (OrderDual.toDual ∘ 𝓝) nhds_injective with }
#align specialization_order specializationOrder

instance : T0Space (SeparationQuotient α) :=
  ⟨fun x y => Quotient.inductionOn₂' x y fun _ _ h =>
    SeparationQuotient.mk_eq_mk.2 <| SeparationQuotient.inducing_mk.inseparable_iff.1 h⟩

theorem minimal_nonempty_closed_subsingleton [T0Space α] {s : Set α} (hs : IsClosed s)
    (hmin : ∀ t, t ⊆ s → t.Nonempty → IsClosed t → t = s) : s.Subsingleton := by
  clear β -- Porting note: added
  refine' fun x hx y hy => of_not_not fun hxy => _
  rcases exists_isOpen_xor'_mem hxy with ⟨U, hUo, hU⟩
  wlog h : x ∈ U ∧ y ∉ U
  · refine this hs hmin y hy x hx (Ne.symm hxy) U hUo hU.symm (hU.resolve_left h)
  cases' h with hxU hyU
  have : s \ U = s := hmin (s \ U) (diff_subset _ _) ⟨y, hy, hyU⟩ (hs.sdiff hUo)
  exact (this.symm.subset hx).2 hxU
#align minimal_nonempty_closed_subsingleton minimal_nonempty_closed_subsingleton

theorem minimal_nonempty_closed_eq_singleton [T0Space α] {s : Set α} (hs : IsClosed s)
    (hne : s.Nonempty) (hmin : ∀ t, t ⊆ s → t.Nonempty → IsClosed t → t = s) : ∃ x, s = {x} :=
  exists_eq_singleton_iff_nonempty_subsingleton.2
    ⟨hne, minimal_nonempty_closed_subsingleton hs hmin⟩
#align minimal_nonempty_closed_eq_singleton minimal_nonempty_closed_eq_singleton

/-- Given a closed set `S` in a compact T₀ space, there is some `x ∈ S` such that `{x}` is
closed. -/
theorem IsClosed.exists_closed_singleton {α : Type*} [TopologicalSpace α] [T0Space α]
    [CompactSpace α] {S : Set α} (hS : IsClosed S) (hne : S.Nonempty) :
    ∃ x : α, x ∈ S ∧ IsClosed ({x} : Set α) := by
  obtain ⟨V, Vsub, Vne, Vcls, hV⟩ := hS.exists_minimal_nonempty_closed_subset hne
  rcases minimal_nonempty_closed_eq_singleton Vcls Vne hV with ⟨x, rfl⟩
  exact ⟨x, Vsub (mem_singleton x), Vcls⟩
#align is_closed.exists_closed_singleton IsClosed.exists_closed_singleton

theorem minimal_nonempty_open_subsingleton [T0Space α] {s : Set α} (hs : IsOpen s)
    (hmin : ∀ t, t ⊆ s → t.Nonempty → IsOpen t → t = s) : s.Subsingleton := by
  clear β -- Porting note: added
  refine' fun x hx y hy => of_not_not fun hxy => _
  rcases exists_isOpen_xor'_mem hxy with ⟨U, hUo, hU⟩
  wlog h : x ∈ U ∧ y ∉ U
  · exact this hs hmin y hy x hx (Ne.symm hxy) U hUo hU.symm (hU.resolve_left h)
  cases' h with hxU hyU
  have : s ∩ U = s := hmin (s ∩ U) (inter_subset_left _ _) ⟨x, hx, hxU⟩ (hs.inter hUo)
  exact hyU (this.symm.subset hy).2
#align minimal_nonempty_open_subsingleton minimal_nonempty_open_subsingleton

theorem minimal_nonempty_open_eq_singleton [T0Space α] {s : Set α} (hs : IsOpen s)
    (hne : s.Nonempty) (hmin : ∀ t, t ⊆ s → t.Nonempty → IsOpen t → t = s) : ∃ x, s = {x} :=
  exists_eq_singleton_iff_nonempty_subsingleton.2 ⟨hne, minimal_nonempty_open_subsingleton hs hmin⟩
#align minimal_nonempty_open_eq_singleton minimal_nonempty_open_eq_singleton

/-- Given an open finite set `S` in a T₀ space, there is some `x ∈ S` such that `{x}` is open. -/
theorem exists_open_singleton_of_open_finite [T0Space α] {s : Set α} (hfin : s.Finite)
    (hne : s.Nonempty) (ho : IsOpen s) : ∃ x ∈ s, IsOpen ({x} : Set α) := by
  lift s to Finset α using hfin
  induction' s using Finset.strongInductionOn with s ihs
  rcases em (∃ t, t ⊂ s ∧ t.Nonempty ∧ IsOpen (t : Set α)) with (⟨t, hts, htne, hto⟩ | ht)
  · rcases ihs t hts htne hto with ⟨x, hxt, hxo⟩
    exact ⟨x, hts.1 hxt, hxo⟩
  · -- Porting note: was `rcases minimal_nonempty_open_eq_singleton ho hne _ with ⟨x, hx⟩`
    --               https://github.com/leanprover/std4/issues/116
    rsuffices ⟨x, hx⟩ : ∃ x, s.toSet = {x}
    · exact ⟨x, hx.symm ▸ rfl, hx ▸ ho⟩
    refine minimal_nonempty_open_eq_singleton ho hne ?_
    refine' fun t hts htne hto => of_not_not fun hts' => ht _
    lift t to Finset α using s.finite_toSet.subset hts
    exact ⟨t, ssubset_iff_subset_ne.2 ⟨hts, mt Finset.coe_inj.2 hts'⟩, htne, hto⟩
#align exists_open_singleton_of_open_finite exists_open_singleton_of_open_finite

theorem exists_open_singleton_of_finite [T0Space α] [Finite α] [Nonempty α] :
    ∃ x : α, IsOpen ({x} : Set α) :=
  let ⟨x, _, h⟩ := exists_open_singleton_of_open_finite (Set.toFinite _) univ_nonempty isOpen_univ
  ⟨x, h⟩
#align exists_open_singleton_of_fintype exists_open_singleton_of_finite

theorem t0Space_of_injective_of_continuous [TopologicalSpace β] {f : α → β}
    (hf : Function.Injective f) (hf' : Continuous f) [T0Space β] : T0Space α :=
  ⟨fun _ _ h => hf <| (h.map hf').eq⟩
#align t0_space_of_injective_of_continuous t0Space_of_injective_of_continuous

protected theorem Embedding.t0Space [TopologicalSpace β] [T0Space β] {f : α → β}
    (hf : Embedding f) : T0Space α :=
  t0Space_of_injective_of_continuous hf.inj hf.continuous
#align embedding.t0_space Embedding.t0Space

instance Subtype.t0Space [T0Space α] {p : α → Prop} : T0Space (Subtype p) :=
  embedding_subtype_val.t0Space
#align subtype.t0_space Subtype.t0Space

theorem t0Space_iff_or_not_mem_closure (α : Type u) [TopologicalSpace α] :
    T0Space α ↔ ∀ a b : α, a ≠ b → a ∉ closure ({b} : Set α) ∨ b ∉ closure ({a} : Set α) := by
  simp only [t0Space_iff_not_inseparable, inseparable_iff_mem_closure, not_and_or]
#align t0_space_iff_or_not_mem_closure t0Space_iff_or_not_mem_closure

instance [TopologicalSpace β] [T0Space α] [T0Space β] : T0Space (α × β) :=
  ⟨fun _ _ h => Prod.ext (h.map continuous_fst).eq (h.map continuous_snd).eq⟩

instance Pi.instT0Space {ι : Type*} {π : ι → Type*} [∀ i, TopologicalSpace (π i)]
    [∀ i, T0Space (π i)] :
    T0Space (∀ i, π i) :=
  ⟨fun _ _ h => funext fun i => (h.map (continuous_apply i)).eq⟩
#align pi.t0_space Pi.instT0Space

theorem T0Space.of_cover (h : ∀ x y, Inseparable x y → ∃ s : Set α, x ∈ s ∧ y ∈ s ∧ T0Space s) :
    T0Space α := by
  refine' ⟨fun x y hxy => _⟩
  rcases h x y hxy with ⟨s, hxs, hys, hs⟩
  lift x to s using hxs; lift y to s using hys
  rw [← subtype_inseparable_iff] at hxy
  exact congr_arg Subtype.val hxy.eq
#align t0_space.of_cover T0Space.of_cover

theorem T0Space.of_open_cover (h : ∀ x, ∃ s : Set α, x ∈ s ∧ IsOpen s ∧ T0Space s) : T0Space α :=
  T0Space.of_cover fun x _ hxy =>
    let ⟨s, hxs, hso, hs⟩ := h x
    ⟨s, hxs, (hxy.mem_open_iff hso).1 hxs, hs⟩
#align t0_space.of_open_cover T0Space.of_open_cover

/-- A T₁ space, also known as a Fréchet space, is a topological space
  where every singleton set is closed. Equivalently, for every pair
  `x ≠ y`, there is an open set containing `x` and not `y`. -/
class T1Space (α : Type u) [TopologicalSpace α] : Prop where
  /-- A singleton in a T₁ space is a closed set. -/
  t1 : ∀ x, IsClosed ({x} : Set α)
#align t1_space T1Space

theorem isClosed_singleton [T1Space α] {x : α} : IsClosed ({x} : Set α) :=
  T1Space.t1 x
#align is_closed_singleton isClosed_singleton

theorem isOpen_compl_singleton [T1Space α] {x : α} : IsOpen ({x}ᶜ : Set α) :=
  isClosed_singleton.isOpen_compl
#align is_open_compl_singleton isOpen_compl_singleton

theorem isOpen_ne [T1Space α] {x : α} : IsOpen { y | y ≠ x } :=
  isOpen_compl_singleton
#align is_open_ne isOpen_ne

@[to_additive]
theorem Continuous.isOpen_mulSupport [T1Space α] [One α] [TopologicalSpace β] {f : β → α}
    (hf : Continuous f) : IsOpen (mulSupport f) :=
  isOpen_ne.preimage hf
#align continuous.is_open_mul_support Continuous.isOpen_mulSupport
#align continuous.is_open_support Continuous.isOpen_support

theorem Ne.nhdsWithin_compl_singleton [T1Space α] {x y : α} (h : x ≠ y) : 𝓝[{y}ᶜ] x = 𝓝 x :=
  isOpen_ne.nhdsWithin_eq h
#align ne.nhds_within_compl_singleton Ne.nhdsWithin_compl_singleton

theorem Ne.nhdsWithin_diff_singleton [T1Space α] {x y : α} (h : x ≠ y) (s : Set α) :
    𝓝[s \ {y}] x = 𝓝[s] x := by
  rw [diff_eq, inter_comm, nhdsWithin_inter_of_mem]
  exact mem_nhdsWithin_of_mem_nhds (isOpen_ne.mem_nhds h)
#align ne.nhds_within_diff_singleton Ne.nhdsWithin_diff_singleton

theorem isOpen_setOf_eventually_nhdsWithin [T1Space α] {p : α → Prop} :
    IsOpen { x | ∀ᶠ y in 𝓝[≠] x, p y } := by
  refine' isOpen_iff_mem_nhds.mpr fun a ha => _
  filter_upwards [eventually_nhds_nhdsWithin.mpr ha] with b hb
  rcases eq_or_ne a b with rfl | h
  · exact hb
  · rw [h.symm.nhdsWithin_compl_singleton] at hb
    exact hb.filter_mono nhdsWithin_le_nhds
#align is_open_set_of_eventually_nhds_within isOpen_setOf_eventually_nhdsWithin

protected theorem Set.Finite.isClosed [T1Space α] {s : Set α} (hs : Set.Finite s) : IsClosed s := by
  rw [← biUnion_of_singleton s]
  exact isClosed_biUnion hs fun i _ => isClosed_singleton
#align set.finite.is_closed Set.Finite.isClosed

theorem TopologicalSpace.IsTopologicalBasis.exists_mem_of_ne [T1Space α] {b : Set (Set α)}
    (hb : IsTopologicalBasis b) {x y : α} (h : x ≠ y) : ∃ a ∈ b, x ∈ a ∧ y ∉ a := by
  rcases hb.isOpen_iff.1 isOpen_ne x h with ⟨a, ab, xa, ha⟩
  exact ⟨a, ab, xa, fun h => ha h rfl⟩
#align topological_space.is_topological_basis.exists_mem_of_ne TopologicalSpace.IsTopologicalBasis.exists_mem_of_ne

theorem Filter.coclosedCompact_le_cofinite [T1Space α] :
    Filter.coclosedCompact α ≤ Filter.cofinite := fun s hs =>
  compl_compl s ▸ hs.isCompact.compl_mem_coclosedCompact_of_isClosed hs.isClosed
#align filter.coclosed_compact_le_cofinite Filter.coclosedCompact_le_cofinite

variable (α)

/-- In a `T1Space`, relatively compact sets form a bornology. Its cobounded filter is
`Filter.coclosedCompact`. See also `Bornology.inCompact` the bornology of sets contained
in a compact set. -/
def Bornology.relativelyCompact [T1Space α] : Bornology α where
  cobounded' := Filter.coclosedCompact α
  le_cofinite' := Filter.coclosedCompact_le_cofinite
#align bornology.relatively_compact Bornology.relativelyCompact

variable {α}

theorem Bornology.relativelyCompact.isBounded_iff [T1Space α] {s : Set α} :
    @Bornology.IsBounded _ (Bornology.relativelyCompact α) s ↔ IsCompact (closure s) := by
  change sᶜ ∈ Filter.coclosedCompact α ↔ _
  rw [Filter.mem_coclosedCompact]
  constructor
  · rintro ⟨t, ht₁, ht₂, hst⟩
    rw [compl_subset_compl] at hst
    exact isCompact_of_isClosed_subset ht₂ isClosed_closure (closure_minimal hst ht₁)
  · intro h
    exact ⟨closure s, isClosed_closure, h, compl_subset_compl.mpr subset_closure⟩
#align bornology.relatively_compact.is_bounded_iff Bornology.relativelyCompact.isBounded_iff

protected theorem Finset.isClosed [T1Space α] (s : Finset α) : IsClosed (s : Set α) :=
  s.finite_toSet.isClosed
#align finset.is_closed Finset.isClosed

theorem t1Space_TFAE (α : Type u) [ TopologicalSpace α ] :
    List.TFAE [T1Space α,
      ∀ x, IsClosed ({ x } : Set α),
      ∀ x, IsOpen ({ x }ᶜ : Set α),
      Continuous (@CofiniteTopology.of α),
      ∀ ⦃x y : α⦄, x ≠ y → {y}ᶜ ∈ 𝓝 x,
      ∀ ⦃x y : α⦄, x ≠ y → ∃ s ∈ 𝓝 x, y ∉ s,
      ∀ ⦃x y : α⦄, x ≠ y → ∃ U : Set α, IsOpen U ∧ x ∈ U ∧ y ∉ U,
      ∀ ⦃x y : α⦄, x ≠ y → Disjoint (𝓝 x) (pure y),
      ∀ ⦃x y : α⦄, x ≠ y → Disjoint (pure x) (𝓝 y),
      ∀ ⦃x y : α⦄, x ⤳ y → x = y] := by
  tfae_have 1 ↔ 2
  · exact ⟨fun h => h.1, fun h => ⟨h⟩⟩
  tfae_have 2 ↔ 3
  · simp only [isOpen_compl_iff]
  tfae_have 5 ↔ 3
  · refine' forall_swap.trans _
    simp only [isOpen_iff_mem_nhds, mem_compl_iff, mem_singleton_iff]
  tfae_have 5 ↔ 6
  · simp only [← subset_compl_singleton_iff, exists_mem_subset_iff]
  tfae_have 5 ↔ 7
  · simp only [(nhds_basis_opens _).mem_iff, subset_compl_singleton_iff, exists_prop, and_assoc,
      and_left_comm]
  tfae_have 5 ↔ 8
  · simp only [← principal_singleton, disjoint_principal_right]
  tfae_have 8 ↔ 9
  · exact forall_swap.trans (by simp only [disjoint_comm, ne_comm])
  tfae_have 1 → 4
  · simp only [continuous_def, CofiniteTopology.isOpen_iff']
    rintro H s (rfl | hs)
    exacts [isOpen_empty, compl_compl s ▸ (@Set.Finite.isClosed _ _ H _ hs).isOpen_compl]
  tfae_have 4 → 2
  · exact fun h x => (CofiniteTopology.isClosed_iff.2 <| Or.inr (finite_singleton _)).preimage h
  tfae_have 2 ↔ 10
  · simp only [← closure_subset_iff_isClosed, specializes_iff_mem_closure, subset_def,
      mem_singleton_iff, eq_comm]
  tfae_finish
#align t1_space_tfae t1Space_TFAE

theorem t1Space_iff_continuous_cofinite_of {α : Type*} [TopologicalSpace α] :
    T1Space α ↔ Continuous (@CofiniteTopology.of α) :=
  (t1Space_TFAE α).out 0 3
#align t1_space_iff_continuous_cofinite_of t1Space_iff_continuous_cofinite_of

theorem CofiniteTopology.continuous_of [T1Space α] : Continuous (@CofiniteTopology.of α) :=
  t1Space_iff_continuous_cofinite_of.mp ‹_›
#align cofinite_topology.continuous_of CofiniteTopology.continuous_of

theorem t1Space_iff_exists_open :
    T1Space α ↔ ∀ x y, x ≠ y → ∃ U : Set α, IsOpen U ∧ x ∈ U ∧ y ∉ U :=
  (t1Space_TFAE α).out 0 6
#align t1_space_iff_exists_open t1Space_iff_exists_open

theorem t1Space_iff_disjoint_pure_nhds : T1Space α ↔ ∀ ⦃x y : α⦄, x ≠ y → Disjoint (pure x) (𝓝 y) :=
  (t1Space_TFAE α).out 0 8
#align t1_space_iff_disjoint_pure_nhds t1Space_iff_disjoint_pure_nhds

theorem t1Space_iff_disjoint_nhds_pure : T1Space α ↔ ∀ ⦃x y : α⦄, x ≠ y → Disjoint (𝓝 x) (pure y) :=
  (t1Space_TFAE α).out 0 7
#align t1_space_iff_disjoint_nhds_pure t1Space_iff_disjoint_nhds_pure

theorem t1Space_iff_specializes_imp_eq : T1Space α ↔ ∀ ⦃x y : α⦄, x ⤳ y → x = y :=
  (t1Space_TFAE α).out 0 9
#align t1_space_iff_specializes_imp_eq t1Space_iff_specializes_imp_eq

theorem disjoint_pure_nhds [T1Space α] {x y : α} (h : x ≠ y) : Disjoint (pure x) (𝓝 y) :=
  t1Space_iff_disjoint_pure_nhds.mp ‹_› h
#align disjoint_pure_nhds disjoint_pure_nhds

theorem disjoint_nhds_pure [T1Space α] {x y : α} (h : x ≠ y) : Disjoint (𝓝 x) (pure y) :=
  t1Space_iff_disjoint_nhds_pure.mp ‹_› h
#align disjoint_nhds_pure disjoint_nhds_pure

theorem Specializes.eq [T1Space α] {x y : α} (h : x ⤳ y) : x = y :=
  t1Space_iff_specializes_imp_eq.1 ‹_› h
#align specializes.eq Specializes.eq

theorem specializes_iff_eq [T1Space α] {x y : α} : x ⤳ y ↔ x = y :=
  ⟨Specializes.eq, fun h => h ▸ specializes_rfl⟩
#align specializes_iff_eq specializes_iff_eq

@[simp] theorem specializes_eq_eq [T1Space α] : (· ⤳ ·) = @Eq α :=
  funext₂ fun _ _ => propext specializes_iff_eq
#align specializes_eq_eq specializes_eq_eq

@[simp]
theorem pure_le_nhds_iff [T1Space α] {a b : α} : pure a ≤ 𝓝 b ↔ a = b :=
  specializes_iff_pure.symm.trans specializes_iff_eq
#align pure_le_nhds_iff pure_le_nhds_iff

@[simp]
theorem nhds_le_nhds_iff [T1Space α] {a b : α} : 𝓝 a ≤ 𝓝 b ↔ a = b :=
  specializes_iff_eq
#align nhds_le_nhds_iff nhds_le_nhds_iff

instance {α : Type*} : T1Space (CofiniteTopology α) :=
  t1Space_iff_continuous_cofinite_of.mpr continuous_id

theorem t1Space_antitone {α : Type*} : Antitone (@T1Space α) := fun a _ h _ =>
  @T1Space.mk _ a fun x => (T1Space.t1 x).mono h
#align t1_space_antitone t1Space_antitone

theorem continuousWithinAt_update_of_ne [T1Space α] [DecidableEq α] [TopologicalSpace β] {f : α → β}
    {s : Set α} {x y : α} {z : β} (hne : y ≠ x) :
    ContinuousWithinAt (Function.update f x z) s y ↔ ContinuousWithinAt f s y :=
  EventuallyEq.congr_continuousWithinAt
    (mem_nhdsWithin_of_mem_nhds <| mem_of_superset (isOpen_ne.mem_nhds hne) fun _y' hy' =>
      Function.update_noteq hy' _ _)
    (Function.update_noteq hne _ _)
#align continuous_within_at_update_of_ne continuousWithinAt_update_of_ne

theorem continuousAt_update_of_ne [T1Space α] [DecidableEq α] [TopologicalSpace β] {f : α → β}
    {x y : α} {z : β} (hne : y ≠ x) : ContinuousAt (Function.update f x z) y ↔ ContinuousAt f y :=
  by simp only [← continuousWithinAt_univ, continuousWithinAt_update_of_ne hne]
#align continuous_at_update_of_ne continuousAt_update_of_ne

theorem continuousOn_update_iff [T1Space α] [DecidableEq α] [TopologicalSpace β] {f : α → β}
    {s : Set α} {x : α} {y : β} :
    ContinuousOn (Function.update f x y) s ↔
      ContinuousOn f (s \ {x}) ∧ (x ∈ s → Tendsto f (𝓝[s \ {x}] x) (𝓝 y)) := by
  rw [ContinuousOn, ← and_forall_ne x, and_comm]
  refine' and_congr ⟨fun H z hz => _, fun H z hzx hzs => _⟩ (forall_congr' fun _ => _)
  · specialize H z hz.2 hz.1
    rw [continuousWithinAt_update_of_ne hz.2] at H
    exact H.mono (diff_subset _ _)
  · rw [continuousWithinAt_update_of_ne hzx]
    refine' (H z ⟨hzs, hzx⟩).mono_of_mem (inter_mem_nhdsWithin _ _)
    exact isOpen_ne.mem_nhds hzx
  · exact continuousWithinAt_update_same
#align continuous_on_update_iff continuousOn_update_iff

theorem t1Space_of_injective_of_continuous [TopologicalSpace β] {f : α → β}
    (hf : Function.Injective f) (hf' : Continuous f) [T1Space β] : T1Space α :=
  t1Space_iff_specializes_imp_eq.2 fun _ _ h => hf (h.map hf').eq
#align t1_space_of_injective_of_continuous t1Space_of_injective_of_continuous

protected theorem Embedding.t1Space [TopologicalSpace β] [T1Space β] {f : α → β}
    (hf : Embedding f) : T1Space α :=
  t1Space_of_injective_of_continuous hf.inj hf.continuous
#align embedding.t1_space Embedding.t1Space

instance Subtype.t1Space {α : Type u} [TopologicalSpace α] [T1Space α] {p : α → Prop} :
    T1Space (Subtype p) :=
  embedding_subtype_val.t1Space
#align subtype.t1_space Subtype.t1Space

instance [TopologicalSpace β] [T1Space α] [T1Space β] : T1Space (α × β) :=
  ⟨fun ⟨a, b⟩ => @singleton_prod_singleton _ _ a b ▸ isClosed_singleton.prod isClosed_singleton⟩

instance {ι : Type*} {π : ι → Type*} [∀ i, TopologicalSpace (π i)] [∀ i, T1Space (π i)] :
    T1Space (∀ i, π i) :=
  ⟨fun f => univ_pi_singleton f ▸ isClosed_set_pi fun _ _ => isClosed_singleton⟩

-- see Note [lower instance priority]
instance (priority := 100) T1Space.t0Space [T1Space α] : T0Space α :=
  ⟨fun _ _ h => h.specializes.eq⟩
#align t1_space.t0_space T1Space.t0Space

@[simp]
theorem compl_singleton_mem_nhds_iff [T1Space α] {x y : α} : {x}ᶜ ∈ 𝓝 y ↔ y ≠ x :=
  isOpen_compl_singleton.mem_nhds_iff
#align compl_singleton_mem_nhds_iff compl_singleton_mem_nhds_iff

theorem compl_singleton_mem_nhds [T1Space α] {x y : α} (h : y ≠ x) : {x}ᶜ ∈ 𝓝 y :=
  compl_singleton_mem_nhds_iff.mpr h
#align compl_singleton_mem_nhds compl_singleton_mem_nhds

@[simp]
theorem closure_singleton [T1Space α] {a : α} : closure ({a} : Set α) = {a} :=
  isClosed_singleton.closure_eq
#align closure_singleton closure_singleton

-- porting note: todo: the proof was `hs.induction_on (by simp) fun x => by simp`
theorem Set.Subsingleton.closure [T1Space α] {s : Set α} (hs : s.Subsingleton) :
    (closure s).Subsingleton := by
  rcases hs.eq_empty_or_singleton with (rfl | ⟨x, rfl⟩) <;> simp
#align set.subsingleton.closure Set.Subsingleton.closure

@[simp]
theorem subsingleton_closure [T1Space α] {s : Set α} : (closure s).Subsingleton ↔ s.Subsingleton :=
  ⟨fun h => h.anti subset_closure, fun h => h.closure⟩
#align subsingleton_closure subsingleton_closure

theorem isClosedMap_const {α β} [TopologicalSpace α] [TopologicalSpace β] [T1Space β] {y : β} :
    IsClosedMap (Function.const α y) :=
  IsClosedMap.of_nonempty fun s _ h2s => by simp_rw [const, h2s.image_const, isClosed_singleton]
#align is_closed_map_const isClosedMap_const

theorem nhdsWithin_insert_of_ne [T1Space α] {x y : α} {s : Set α} (hxy : x ≠ y) :
    𝓝[insert y s] x = 𝓝[s] x := by
  refine' le_antisymm (Filter.le_def.2 fun t ht => _) (nhdsWithin_mono x <| subset_insert y s)
  obtain ⟨o, ho, hxo, host⟩ := mem_nhdsWithin.mp ht
  refine' mem_nhdsWithin.mpr ⟨o \ {y}, ho.sdiff isClosed_singleton, ⟨hxo, hxy⟩, _⟩
  rw [inter_insert_of_not_mem <| not_mem_diff_of_mem (mem_singleton y)]
  exact (inter_subset_inter (diff_subset _ _) Subset.rfl).trans host
#align nhds_within_insert_of_ne nhdsWithin_insert_of_ne

/-- If `t` is a subset of `s`, except for one point,
then `insert x s` is a neighborhood of `x` within `t`. -/
theorem insert_mem_nhdsWithin_of_subset_insert [T1Space α] {x y : α} {s t : Set α}
    (hu : t ⊆ insert y s) : insert x s ∈ 𝓝[t] x := by
  rcases eq_or_ne x y with (rfl | h)
  · exact mem_of_superset self_mem_nhdsWithin hu
  refine' nhdsWithin_mono x hu _
  rw [nhdsWithin_insert_of_ne h]
  exact mem_of_superset self_mem_nhdsWithin (subset_insert x s)
#align insert_mem_nhds_within_of_subset_insert insert_mem_nhdsWithin_of_subset_insert

<<<<<<< HEAD
theorem biInter_basis_nhds [T1Space α] {ι : Sort*} {p : ι → Prop} {s : ι → Set α} {x : α}
=======
@[simp]
theorem sInter_sets_nhds [T1Space α] (x : α) : ⋂₀ (𝓝 x).sets = {x} := by
  simp [sInter_nhds_sets_eq_specializes]

theorem biInter_basis_nhds [T1Space α] {ι : Sort _} {p : ι → Prop} {s : ι → Set α} {x : α}
>>>>>>> c4190b46
    (h : (𝓝 x).HasBasis p s) : ⋂ (i) (_ : p i), s i = {x} := by
  rw [← h.sInter_sets, sInter_sets_nhds]
#align bInter_basis_nhds biInter_basis_nhds

@[simp]
theorem compl_singleton_mem_nhdsSet_iff [T1Space α] {x : α} {s : Set α} : {x}ᶜ ∈ 𝓝ˢ s ↔ x ∉ s := by
  rw [isOpen_compl_singleton.mem_nhdsSet, subset_compl_singleton_iff]
#align compl_singleton_mem_nhds_set_iff compl_singleton_mem_nhdsSet_iff

@[simp]
theorem nhdsSet_le_iff [T1Space α] {s t : Set α} : 𝓝ˢ s ≤ 𝓝ˢ t ↔ s ⊆ t := by
  refine' ⟨_, fun h => monotone_nhdsSet h⟩
  simp_rw [Filter.le_def]; intro h x hx
  specialize h {x}ᶜ
  simp_rw [compl_singleton_mem_nhdsSet_iff] at h
  by_contra hxt
  exact h hxt hx
#align nhds_set_le_iff nhdsSet_le_iff

@[simp]
theorem nhdsSet_inj_iff [T1Space α] {s t : Set α} : 𝓝ˢ s = 𝓝ˢ t ↔ s = t := by
  simp_rw [le_antisymm_iff]
  exact and_congr nhdsSet_le_iff nhdsSet_le_iff
#align nhds_set_inj_iff nhdsSet_inj_iff

theorem injective_nhdsSet [T1Space α] : Function.Injective (𝓝ˢ : Set α → Filter α) := fun _ _ hst =>
  nhdsSet_inj_iff.mp hst
#align injective_nhds_set injective_nhdsSet

theorem strictMono_nhdsSet [T1Space α] : StrictMono (𝓝ˢ : Set α → Filter α) :=
  monotone_nhdsSet.strictMono_of_injective injective_nhdsSet
#align strict_mono_nhds_set strictMono_nhdsSet

@[simp]
theorem nhds_le_nhdsSet_iff [T1Space α] {s : Set α} {x : α} : 𝓝 x ≤ 𝓝ˢ s ↔ x ∈ s := by
  rw [← nhdsSet_singleton, nhdsSet_le_iff, singleton_subset_iff]
#align nhds_le_nhds_set_iff nhds_le_nhdsSet_iff

/-- Removing a non-isolated point from a dense set, one still obtains a dense set. -/
theorem Dense.diff_singleton [T1Space α] {s : Set α} (hs : Dense s) (x : α) [NeBot (𝓝[≠] x)] :
    Dense (s \ {x}) :=
  hs.inter_of_open_right (dense_compl_singleton x) isOpen_compl_singleton
#align dense.diff_singleton Dense.diff_singleton

/-- Removing a finset from a dense set in a space without isolated points, one still
obtains a dense set. -/
theorem Dense.diff_finset [T1Space α] [∀ x : α, NeBot (𝓝[≠] x)] {s : Set α} (hs : Dense s)
    (t : Finset α) : Dense (s \ t) := by
  induction t using Finset.induction_on with
  | empty => simpa using hs
  | insert _ ih =>
    rw [Finset.coe_insert, ← union_singleton, ← diff_diff]
    exact ih.diff_singleton _
#align dense.diff_finset Dense.diff_finset

/-- Removing a finite set from a dense set in a space without isolated points, one still
obtains a dense set. -/
theorem Dense.diff_finite [T1Space α] [∀ x : α, NeBot (𝓝[≠] x)] {s : Set α} (hs : Dense s)
    {t : Set α} (ht : t.Finite) : Dense (s \ t) := by
  convert hs.diff_finset ht.toFinset
  exact (Finite.coe_toFinset _).symm
#align dense.diff_finite Dense.diff_finite

/-- If a function to a `T1Space` tends to some limit `b` at some point `a`, then necessarily
`b = f a`. -/
theorem eq_of_tendsto_nhds [TopologicalSpace β] [T1Space β] {f : α → β} {a : α} {b : β}
    (h : Tendsto f (𝓝 a) (𝓝 b)) : f a = b :=
  by_contra fun hfa : f a ≠ b =>
    have fact₁ : {f a}ᶜ ∈ 𝓝 b := compl_singleton_mem_nhds hfa.symm
    have fact₂ : Tendsto f (pure a) (𝓝 b) := h.comp (tendsto_id'.2 <| pure_le_nhds a)
    fact₂ fact₁ (Eq.refl <| f a)
#align eq_of_tendsto_nhds eq_of_tendsto_nhds

theorem Filter.Tendsto.eventually_ne [TopologicalSpace β] [T1Space β] {α : Type*} {g : α → β}
    {l : Filter α} {b₁ b₂ : β} (hg : Tendsto g l (𝓝 b₁)) (hb : b₁ ≠ b₂) : ∀ᶠ z in l, g z ≠ b₂ :=
  hg.eventually (isOpen_compl_singleton.eventually_mem hb)
#align filter.tendsto.eventually_ne Filter.Tendsto.eventually_ne

theorem ContinuousAt.eventually_ne [TopologicalSpace β] [T1Space β] {g : α → β} {a : α} {b : β}
    (hg1 : ContinuousAt g a) (hg2 : g a ≠ b) : ∀ᶠ z in 𝓝 a, g z ≠ b :=
  hg1.tendsto.eventually_ne hg2
#align continuous_at.eventually_ne ContinuousAt.eventually_ne

theorem eventually_ne_nhds [T1Space α] {a b : α} (h : a ≠ b) : ∀ᶠ x in 𝓝 a, x ≠ b :=
  IsOpen.eventually_mem isOpen_ne h

theorem eventually_ne_nhdsWithin [T1Space α] {a b : α} {s : Set α} (h : a ≠ b) :
    ∀ᶠ x in 𝓝[s] a, x ≠ b :=
  Filter.Eventually.filter_mono nhdsWithin_le_nhds <| eventually_ne_nhds h

/-- To prove a function to a `T1Space` is continuous at some point `a`, it suffices to prove that
`f` admits *some* limit at `a`. -/
theorem continuousAt_of_tendsto_nhds [TopologicalSpace β] [T1Space β] {f : α → β} {a : α} {b : β}
    (h : Tendsto f (𝓝 a) (𝓝 b)) : ContinuousAt f a := by
  rwa [ContinuousAt, eq_of_tendsto_nhds h]
#align continuous_at_of_tendsto_nhds continuousAt_of_tendsto_nhds

@[simp]
theorem tendsto_const_nhds_iff [T1Space α] {l : Filter β} [NeBot l] {c d : α} :
    Tendsto (fun _ => c) l (𝓝 d) ↔ c = d := by simp_rw [Tendsto, Filter.map_const, pure_le_nhds_iff]
#align tendsto_const_nhds_iff tendsto_const_nhds_iff

/-- A point with a finite neighborhood has to be isolated. -/
theorem isOpen_singleton_of_finite_mem_nhds {α : Type*} [TopologicalSpace α] [T1Space α] (x : α)
    {s : Set α} (hs : s ∈ 𝓝 x) (hsf : s.Finite) : IsOpen ({x} : Set α) := by
  have A : {x} ⊆ s := by simp only [singleton_subset_iff, mem_of_mem_nhds hs]
  have B : IsClosed (s \ {x}) := (hsf.subset (diff_subset _ _)).isClosed
  have C : (s \ {x})ᶜ ∈ 𝓝 x := B.isOpen_compl.mem_nhds fun h => h.2 rfl
  have D : {x} ∈ 𝓝 x := by simpa only [← diff_eq, diff_diff_cancel_left A] using inter_mem hs C
  rwa [← mem_interior_iff_mem_nhds, ← singleton_subset_iff, subset_interior_iff_isOpen] at D
#align is_open_singleton_of_finite_mem_nhds isOpen_singleton_of_finite_mem_nhds

/-- If the punctured neighborhoods of a point form a nontrivial filter, then any neighborhood is
infinite. -/
theorem infinite_of_mem_nhds {α} [TopologicalSpace α] [T1Space α] (x : α) [hx : NeBot (𝓝[≠] x)]
    {s : Set α} (hs : s ∈ 𝓝 x) : Set.Infinite s := by
  refine' fun hsf => hx.1 _
  rw [← isOpen_singleton_iff_punctured_nhds]
  exact isOpen_singleton_of_finite_mem_nhds x hs hsf
#align infinite_of_mem_nhds infinite_of_mem_nhds

theorem discrete_of_t1_of_finite {X : Type*} [TopologicalSpace X] [T1Space X] [Finite X] :
    DiscreteTopology X := by
  apply singletons_open_iff_discrete.mp
  intro x
  rw [← isClosed_compl_iff]
  exact (Set.toFinite _).isClosed
#align discrete_of_t1_of_finite discrete_of_t1_of_finite

theorem PreconnectedSpace.trivial_of_discrete [PreconnectedSpace α] [DiscreteTopology α] :
    Subsingleton α := by
  rw [← not_nontrivial_iff_subsingleton]
  rintro ⟨x, y, hxy⟩
  rw [Ne.def, ← mem_singleton_iff, (isClopen_discrete _).eq_univ <| singleton_nonempty y] at hxy
  exact hxy (mem_univ x)
#align preconnected_space.trivial_of_discrete PreconnectedSpace.trivial_of_discrete

theorem IsPreconnected.infinite_of_nontrivial [T1Space α] {s : Set α} (h : IsPreconnected s)
    (hs : s.Nontrivial) : s.Infinite := by
  refine' mt (fun hf => (subsingleton_coe s).mp _) (not_subsingleton_iff.mpr hs)
  haveI := @discrete_of_t1_of_finite s _ _ hf.to_subtype
  exact @PreconnectedSpace.trivial_of_discrete _ _ (Subtype.preconnectedSpace h) _
#align is_preconnected.infinite_of_nontrivial IsPreconnected.infinite_of_nontrivial

theorem ConnectedSpace.infinite [ConnectedSpace α] [Nontrivial α] [T1Space α] : Infinite α :=
  infinite_univ_iff.mp <| isPreconnected_univ.infinite_of_nontrivial nontrivial_univ
#align connected_space.infinite ConnectedSpace.infinite

/-- A non-trivial connected T1 space has no isolated points. -/
instance ConnectedSpace.neBot_nhdsWithin_compl_of_nontrivial_of_t1space
    [ConnectedSpace α] [Nontrivial α] [T1Space α] (x : α) :
    NeBot (𝓝[≠] x) := by
  by_contra contra
  rw [not_neBot, ← isOpen_singleton_iff_punctured_nhds] at contra
  replace contra := nonempty_inter isOpen_compl_singleton
    contra (compl_union_self _) (Set.nonempty_compl_of_nontrivial _) (singleton_nonempty _)
  simp [compl_inter_self {x}] at contra

theorem singleton_mem_nhdsWithin_of_mem_discrete {s : Set α} [DiscreteTopology s] {x : α}
    (hx : x ∈ s) : {x} ∈ 𝓝[s] x := by
  have : ({⟨x, hx⟩} : Set s) ∈ 𝓝 (⟨x, hx⟩ : s) := by simp [nhds_discrete]
  simpa only [nhdsWithin_eq_map_subtype_coe hx, image_singleton] using
    @image_mem_map _ _ _ ((↑) : s → α) _ this
#align singleton_mem_nhds_within_of_mem_discrete singleton_mem_nhdsWithin_of_mem_discrete

/-- The neighbourhoods filter of `x` within `s`, under the discrete topology, is equal to
the pure `x` filter (which is the principal filter at the singleton `{x}`.) -/
theorem nhdsWithin_of_mem_discrete {s : Set α} [DiscreteTopology s] {x : α} (hx : x ∈ s) :
    𝓝[s] x = pure x :=
  le_antisymm (le_pure_iff.2 <| singleton_mem_nhdsWithin_of_mem_discrete hx) (pure_le_nhdsWithin hx)
#align nhds_within_of_mem_discrete nhdsWithin_of_mem_discrete

theorem Filter.HasBasis.exists_inter_eq_singleton_of_mem_discrete {ι : Type*} {p : ι → Prop}
    {t : ι → Set α} {s : Set α} [DiscreteTopology s] {x : α} (hb : (𝓝 x).HasBasis p t)
    (hx : x ∈ s) : ∃ i, p i ∧ t i ∩ s = {x} := by
  rcases (nhdsWithin_hasBasis hb s).mem_iff.1 (singleton_mem_nhdsWithin_of_mem_discrete hx) with
    ⟨i, hi, hix⟩
  exact ⟨i, hi, hix.antisymm <| singleton_subset_iff.2 ⟨mem_of_mem_nhds <| hb.mem_of_mem hi, hx⟩⟩
#align filter.has_basis.exists_inter_eq_singleton_of_mem_discrete Filter.HasBasis.exists_inter_eq_singleton_of_mem_discrete

/-- A point `x` in a discrete subset `s` of a topological space admits a neighbourhood
that only meets `s` at `x`.  -/
theorem nhds_inter_eq_singleton_of_mem_discrete {s : Set α} [DiscreteTopology s] {x : α}
    (hx : x ∈ s) : ∃ U ∈ 𝓝 x, U ∩ s = {x} := by
  simpa using (𝓝 x).basis_sets.exists_inter_eq_singleton_of_mem_discrete hx
#align nhds_inter_eq_singleton_of_mem_discrete nhds_inter_eq_singleton_of_mem_discrete

/-- For point `x` in a discrete subset `s` of a topological space, there is a set `U`
such that
1. `U` is a punctured neighborhood of `x` (ie. `U ∪ {x}` is a neighbourhood of `x`),
2. `U` is disjoint from `s`.
-/
theorem disjoint_nhdsWithin_of_mem_discrete {s : Set α} [DiscreteTopology s] {x : α} (hx : x ∈ s) :
    ∃ U ∈ 𝓝[≠] x, Disjoint U s :=
  let ⟨V, h, h'⟩ := nhds_inter_eq_singleton_of_mem_discrete hx
  ⟨{x}ᶜ ∩ V, inter_mem_nhdsWithin _ h,
    disjoint_iff_inter_eq_empty.mpr (by rw [inter_assoc, h', compl_inter_self])⟩
#align disjoint_nhds_within_of_mem_discrete disjoint_nhdsWithin_of_mem_discrete

/-- Let `X` be a topological space and let `s, t ⊆ X` be two subsets.  If there is an inclusion
`t ⊆ s`, then the topological space structure on `t` induced by `X` is the same as the one
obtained by the induced topological space structure on `s`. Use `embedding_inclusion` instead. -/
@[deprecated embedding_inclusion]
theorem TopologicalSpace.subset_trans {X : Type*} [TopologicalSpace X] {s t : Set X}
    (ts : t ⊆ s) :
    (instTopologicalSpaceSubtype : TopologicalSpace t) =
      (instTopologicalSpaceSubtype : TopologicalSpace s).induced (Set.inclusion ts) :=
  (embedding_inclusion ts).induced
#align topological_space.subset_trans TopologicalSpace.subset_trans

/-- A T₂ space, also known as a Hausdorff space, is one in which for every
  `x ≠ y` there exists disjoint open sets around `x` and `y`. This is
  the most widely used of the separation axioms. -/
@[mk_iff t2Space_iff]
class T2Space (α : Type u) [TopologicalSpace α] : Prop where
  /-- Every two points in a Hausdorff space admit disjoint open neighbourhoods. -/
  t2 : ∀ x y, x ≠ y → ∃ u v : Set α, IsOpen u ∧ IsOpen v ∧ x ∈ u ∧ y ∈ v ∧ Disjoint u v
#align t2_space T2Space

/-- Two different points can be separated by open sets. -/
theorem t2_separation [T2Space α] {x y : α} (h : x ≠ y) :
    ∃ u v : Set α, IsOpen u ∧ IsOpen v ∧ x ∈ u ∧ y ∈ v ∧ Disjoint u v :=
  T2Space.t2 x y h
#align t2_separation t2_separation

-- todo: use this as a definition?
theorem t2Space_iff_disjoint_nhds : T2Space α ↔ ∀ x y : α, x ≠ y → Disjoint (𝓝 x) (𝓝 y) := by
  refine (t2Space_iff α).trans (forall₃_congr fun x y _ => ?_)
  simp only [(nhds_basis_opens x).disjoint_iff (nhds_basis_opens y), exists_prop, ← exists_and_left,
    and_assoc, and_comm, and_left_comm]
#align t2_space_iff_disjoint_nhds t2Space_iff_disjoint_nhds

@[simp]
theorem disjoint_nhds_nhds [T2Space α] {x y : α} : Disjoint (𝓝 x) (𝓝 y) ↔ x ≠ y :=
  ⟨fun hd he => by simp [he, nhds_neBot.ne] at hd, t2Space_iff_disjoint_nhds.mp ‹_› x y⟩
#align disjoint_nhds_nhds disjoint_nhds_nhds

theorem pairwise_disjoint_nhds [T2Space α] : Pairwise (Disjoint on (𝓝 : α → Filter α)) := fun _ _ =>
  disjoint_nhds_nhds.2
#align pairwise_disjoint_nhds pairwise_disjoint_nhds

protected theorem Set.pairwiseDisjoint_nhds [T2Space α] (s : Set α) : s.PairwiseDisjoint 𝓝 :=
  pairwise_disjoint_nhds.set_pairwise s
#align set.pairwise_disjoint_nhds Set.pairwiseDisjoint_nhds

/-- Points of a finite set can be separated by open sets from each other. -/
theorem Set.Finite.t2_separation [T2Space α] {s : Set α} (hs : s.Finite) :
    ∃ U : α → Set α, (∀ x, x ∈ U x ∧ IsOpen (U x)) ∧ s.PairwiseDisjoint U :=
  s.pairwiseDisjoint_nhds.exists_mem_filter_basis hs nhds_basis_opens
#align set.finite.t2_separation Set.Finite.t2_separation

theorem isOpen_setOf_disjoint_nhds_nhds : IsOpen { p : α × α | Disjoint (𝓝 p.1) (𝓝 p.2) } := by
  simp only [isOpen_iff_mem_nhds, Prod.forall, mem_setOf_eq]
  intro x y h
  obtain ⟨U, hU, V, hV, hd⟩ := ((nhds_basis_opens x).disjoint_iff (nhds_basis_opens y)).mp h
  exact
    mem_nhds_prod_iff.mpr
      ⟨U, hU.2.mem_nhds hU.1, V, hV.2.mem_nhds hV.1, fun ⟨x', y'⟩ ⟨hx', hy'⟩ =>
        disjoint_of_disjoint_of_mem hd (hU.2.mem_nhds hx') (hV.2.mem_nhds hy')⟩
#align is_open_set_of_disjoint_nhds_nhds isOpen_setOf_disjoint_nhds_nhds

-- see Note [lower instance priority]
instance (priority := 100) T2Space.t1Space [T2Space α] : T1Space α :=
  t1Space_iff_disjoint_pure_nhds.mpr fun _ _ hne =>
    (disjoint_nhds_nhds.2 hne).mono_left <| pure_le_nhds _
#align t2_space.t1_space T2Space.t1Space

/-- A space is T₂ iff the neighbourhoods of distinct points generate the bottom filter. -/
theorem t2_iff_nhds : T2Space α ↔ ∀ {x y : α}, NeBot (𝓝 x ⊓ 𝓝 y) → x = y := by
  simp only [t2Space_iff_disjoint_nhds, disjoint_iff, neBot_iff, Ne.def, not_imp_comm]
#align t2_iff_nhds t2_iff_nhds

theorem eq_of_nhds_neBot [T2Space α] {x y : α} (h : NeBot (𝓝 x ⊓ 𝓝 y)) : x = y :=
  t2_iff_nhds.mp ‹_› h
#align eq_of_nhds_ne_bot eq_of_nhds_neBot

theorem t2Space_iff_nhds : T2Space α ↔ ∀ {x y : α}, x ≠ y → ∃ U ∈ 𝓝 x, ∃ V ∈ 𝓝 y, Disjoint U V := by
  simp only [t2Space_iff_disjoint_nhds, Filter.disjoint_iff]
#align t2_space_iff_nhds t2Space_iff_nhds

theorem t2_separation_nhds [T2Space α] {x y : α} (h : x ≠ y) :
    ∃ u v, u ∈ 𝓝 x ∧ v ∈ 𝓝 y ∧ Disjoint u v :=
  let ⟨u, v, open_u, open_v, x_in, y_in, huv⟩ := t2_separation h
  ⟨u, v, open_u.mem_nhds x_in, open_v.mem_nhds y_in, huv⟩
#align t2_separation_nhds t2_separation_nhds

theorem t2_separation_compact_nhds [LocallyCompactSpace α] [T2Space α] {x y : α} (h : x ≠ y) :
    ∃ u v, u ∈ 𝓝 x ∧ v ∈ 𝓝 y ∧ IsCompact u ∧ IsCompact v ∧ Disjoint u v := by
  simpa only [exists_prop, ← exists_and_left, and_comm, and_assoc, and_left_comm] using
    ((compact_basis_nhds x).disjoint_iff (compact_basis_nhds y)).1 (disjoint_nhds_nhds.2 h)
#align t2_separation_compact_nhds t2_separation_compact_nhds

theorem t2_iff_ultrafilter :
    T2Space α ↔ ∀ {x y : α} (f : Ultrafilter α), ↑f ≤ 𝓝 x → ↑f ≤ 𝓝 y → x = y :=
  t2_iff_nhds.trans <| by simp only [← exists_ultrafilter_iff, and_imp, le_inf_iff, exists_imp]
#align t2_iff_ultrafilter t2_iff_ultrafilter

theorem t2_iff_isClosed_diagonal : T2Space α ↔ IsClosed (diagonal α) := by
  simp only [t2Space_iff_disjoint_nhds, ← isOpen_compl_iff, isOpen_iff_mem_nhds, Prod.forall,
    nhds_prod_eq, compl_diagonal_mem_prod, mem_compl_iff, mem_diagonal_iff]
#align t2_iff_is_closed_diagonal t2_iff_isClosed_diagonal

theorem isClosed_diagonal [T2Space α] : IsClosed (diagonal α) :=
  t2_iff_isClosed_diagonal.mp ‹_›
#align is_closed_diagonal isClosed_diagonal

-- porting note: 2 lemmas moved below

theorem tendsto_nhds_unique [T2Space α] {f : β → α} {l : Filter β} {a b : α} [NeBot l]
    (ha : Tendsto f l (𝓝 a)) (hb : Tendsto f l (𝓝 b)) : a = b :=
  eq_of_nhds_neBot <| neBot_of_le <| le_inf ha hb
#align tendsto_nhds_unique tendsto_nhds_unique

theorem tendsto_nhds_unique' [T2Space α] {f : β → α} {l : Filter β} {a b : α} (_ : NeBot l)
    (ha : Tendsto f l (𝓝 a)) (hb : Tendsto f l (𝓝 b)) : a = b :=
  eq_of_nhds_neBot <| neBot_of_le <| le_inf ha hb
#align tendsto_nhds_unique' tendsto_nhds_unique'

theorem tendsto_nhds_unique_of_eventuallyEq [T2Space α] {f g : β → α} {l : Filter β} {a b : α}
    [NeBot l] (ha : Tendsto f l (𝓝 a)) (hb : Tendsto g l (𝓝 b)) (hfg : f =ᶠ[l] g) : a = b :=
  tendsto_nhds_unique (ha.congr' hfg) hb
#align tendsto_nhds_unique_of_eventually_eq tendsto_nhds_unique_of_eventuallyEq

theorem tendsto_nhds_unique_of_frequently_eq [T2Space α] {f g : β → α} {l : Filter β} {a b : α}
    (ha : Tendsto f l (𝓝 a)) (hb : Tendsto g l (𝓝 b)) (hfg : ∃ᶠ x in l, f x = g x) : a = b :=
  have : ∃ᶠ z : α × α in 𝓝 (a, b), z.1 = z.2 := (ha.prod_mk_nhds hb).frequently hfg
  not_not.1 fun hne => this (isClosed_diagonal.isOpen_compl.mem_nhds hne)
#align tendsto_nhds_unique_of_frequently_eq tendsto_nhds_unique_of_frequently_eq

/-- A T₂.₅ space, also known as a Urysohn space, is a topological space
  where for every pair `x ≠ y`, there are two open sets, with the intersection of closures
  empty, one containing `x` and the other `y` . -/
class T25Space (α : Type u) [TopologicalSpace α] : Prop where
  /-- Given two distinct points in a T₂.₅ space, their filters of closed neighborhoods are
  disjoint. -/
  t2_5 : ∀ ⦃x y : α⦄, x ≠ y → Disjoint ((𝓝 x).lift' closure) ((𝓝 y).lift' closure)
#align t2_5_space T25Space

@[simp]
theorem disjoint_lift'_closure_nhds [T25Space α] {x y : α} :
    Disjoint ((𝓝 x).lift' closure) ((𝓝 y).lift' closure) ↔ x ≠ y :=
  ⟨fun h hxy => by simp [hxy, nhds_neBot.ne] at h, fun h => T25Space.t2_5 h⟩
#align disjoint_lift'_closure_nhds disjoint_lift'_closure_nhds

-- see Note [lower instance priority]
instance (priority := 100) T25Space.t2Space [T25Space α] : T2Space α :=
  t2Space_iff_disjoint_nhds.2 fun _ _ hne =>
    (disjoint_lift'_closure_nhds.2 hne).mono (le_lift'_closure _) (le_lift'_closure _)
#align t2_5_space.t2_space T25Space.t2Space

theorem exists_nhds_disjoint_closure [T25Space α] {x y : α} (h : x ≠ y) :
    ∃ s ∈ 𝓝 x, ∃ t ∈ 𝓝 y, Disjoint (closure s) (closure t) :=
  ((𝓝 x).basis_sets.lift'_closure.disjoint_iff (𝓝 y).basis_sets.lift'_closure).1 <|
    disjoint_lift'_closure_nhds.2 h
#align exists_nhds_disjoint_closure exists_nhds_disjoint_closure

theorem exists_open_nhds_disjoint_closure [T25Space α] {x y : α} (h : x ≠ y) :
    ∃ u : Set α,
      x ∈ u ∧ IsOpen u ∧ ∃ v : Set α, y ∈ v ∧ IsOpen v ∧ Disjoint (closure u) (closure v) := by
  simpa only [exists_prop, and_assoc] using
    ((nhds_basis_opens x).lift'_closure.disjoint_iff (nhds_basis_opens y).lift'_closure).1
      (disjoint_lift'_closure_nhds.2 h)
#align exists_open_nhds_disjoint_closure exists_open_nhds_disjoint_closure

section limUnder

variable [T2Space α] {f : Filter α}

/-!
### Properties of `lim` and `limUnder`

In this section we use explicit `Nonempty α` instances for `lim` and `limUnder`. This way the lemmas
are useful without a `Nonempty α` instance.
-/


theorem lim_eq {a : α} [NeBot f] (h : f ≤ 𝓝 a) : @lim _ _ ⟨a⟩ f = a :=
  tendsto_nhds_unique (le_nhds_lim ⟨a, h⟩) h
set_option linter.uppercaseLean3 false in
#align Lim_eq lim_eq

theorem lim_eq_iff [NeBot f] (h : ∃ a : α, f ≤ nhds a) {a} : @lim _ _ ⟨a⟩ f = a ↔ f ≤ 𝓝 a :=
  ⟨fun c => c ▸ le_nhds_lim h, lim_eq⟩
set_option linter.uppercaseLean3 false in
#align Lim_eq_iff lim_eq_iff

theorem Ultrafilter.lim_eq_iff_le_nhds [CompactSpace α] {x : α} {F : Ultrafilter α} :
    F.lim = x ↔ ↑F ≤ 𝓝 x :=
  ⟨fun h => h ▸ F.le_nhds_lim, lim_eq⟩
set_option linter.uppercaseLean3 false in
#align ultrafilter.Lim_eq_iff_le_nhds Ultrafilter.lim_eq_iff_le_nhds

theorem isOpen_iff_ultrafilter' [CompactSpace α] (U : Set α) :
    IsOpen U ↔ ∀ F : Ultrafilter α, F.lim ∈ U → U ∈ F.1 := by
  rw [isOpen_iff_ultrafilter]
  refine' ⟨fun h F hF => h F.lim hF F F.le_nhds_lim, _⟩
  intro cond x hx f h
  rw [← Ultrafilter.lim_eq_iff_le_nhds.2 h] at hx
  exact cond _ hx
#align is_open_iff_ultrafilter' isOpen_iff_ultrafilter'

theorem Filter.Tendsto.limUnder_eq {a : α} {f : Filter β} [NeBot f] {g : β → α}
    (h : Tendsto g f (𝓝 a)) : @limUnder _ _ _ ⟨a⟩ f g = a :=
  lim_eq h
#align filter.tendsto.lim_eq Filter.Tendsto.limUnder_eq

theorem Filter.limUnder_eq_iff {f : Filter β} [NeBot f] {g : β → α} (h : ∃ a, Tendsto g f (𝓝 a))
    {a} : @limUnder _ _ _ ⟨a⟩ f g = a ↔ Tendsto g f (𝓝 a) :=
  ⟨fun c => c ▸ tendsto_nhds_limUnder h, Filter.Tendsto.limUnder_eq⟩
#align filter.lim_eq_iff Filter.limUnder_eq_iff

theorem Continuous.limUnder_eq [TopologicalSpace β] {f : β → α} (h : Continuous f) (a : β) :
    @limUnder _ _ _ ⟨f a⟩ (𝓝 a) f = f a :=
  (h.tendsto a).limUnder_eq
#align continuous.lim_eq Continuous.limUnder_eq

@[simp]
theorem lim_nhds (a : α) : @lim _ _ ⟨a⟩ (𝓝 a) = a :=
  lim_eq le_rfl
set_option linter.uppercaseLean3 false in
#align Lim_nhds lim_nhds

@[simp]
theorem limUnder_nhds_id (a : α) : @limUnder _ _ _ ⟨a⟩ (𝓝 a) id = a :=
  lim_nhds a
#align lim_nhds_id limUnder_nhds_id

@[simp]
theorem lim_nhdsWithin {a : α} {s : Set α} (h : a ∈ closure s) : @lim _ _ ⟨a⟩ (𝓝[s] a) = a :=
  haveI : NeBot (𝓝[s] a) := mem_closure_iff_clusterPt.1 h
  lim_eq inf_le_left
set_option linter.uppercaseLean3 false in
#align Lim_nhds_within lim_nhdsWithin

@[simp]
theorem limUnder_nhdsWithin_id {a : α} {s : Set α} (h : a ∈ closure s) :
    @limUnder _ _ _ ⟨a⟩ (𝓝[s] a) id = a :=
  lim_nhdsWithin h
#align lim_nhds_within_id limUnder_nhdsWithin_id

end limUnder

/-!
### `T2Space` constructions

We use two lemmas to prove that various standard constructions generate Hausdorff spaces from
Hausdorff spaces:

* `separated_by_continuous` says that two points `x y : α` can be separated by open neighborhoods
  provided that there exists a continuous map `f : α → β` with a Hausdorff codomain such that
  `f x ≠ f y`. We use this lemma to prove that topological spaces defined using `induced` are
  Hausdorff spaces.

* `separated_by_openEmbedding` says that for an open embedding `f : α → β` of a Hausdorff space
  `α`, the images of two distinct points `x y : α`, `x ≠ y` can be separated by open neighborhoods.
  We use this lemma to prove that topological spaces defined using `coinduced` are Hausdorff spaces.
-/


-- see Note [lower instance priority]
instance (priority := 100) DiscreteTopology.toT2Space {α : Type*} [TopologicalSpace α]
    [DiscreteTopology α] : T2Space α :=
  ⟨fun x y h => ⟨{x}, {y}, isOpen_discrete _, isOpen_discrete _, rfl, rfl, disjoint_singleton.2 h⟩⟩
#align discrete_topology.to_t2_space DiscreteTopology.toT2Space

theorem separated_by_continuous {α : Type*} {β : Type*} [TopologicalSpace α] [TopologicalSpace β]
    [T2Space β] {f : α → β} (hf : Continuous f) {x y : α} (h : f x ≠ f y) :
    ∃ u v : Set α, IsOpen u ∧ IsOpen v ∧ x ∈ u ∧ y ∈ v ∧ Disjoint u v :=
  let ⟨u, v, uo, vo, xu, yv, uv⟩ := t2_separation h
  ⟨f ⁻¹' u, f ⁻¹' v, uo.preimage hf, vo.preimage hf, xu, yv, uv.preimage _⟩
#align separated_by_continuous separated_by_continuous

theorem separated_by_openEmbedding {α β : Type*} [TopologicalSpace α] [TopologicalSpace β]
    [T2Space α] {f : α → β} (hf : OpenEmbedding f) {x y : α} (h : x ≠ y) :
    ∃ u v : Set β, IsOpen u ∧ IsOpen v ∧ f x ∈ u ∧ f y ∈ v ∧ Disjoint u v :=
  let ⟨u, v, uo, vo, xu, yv, uv⟩ := t2_separation h
  ⟨f '' u, f '' v, hf.isOpenMap _ uo, hf.isOpenMap _ vo, mem_image_of_mem _ xu,
    mem_image_of_mem _ yv, disjoint_image_of_injective hf.inj uv⟩
#align separated_by_open_embedding separated_by_openEmbedding

instance {α : Type*} {p : α → Prop} [TopologicalSpace α] [T2Space α] : T2Space (Subtype p) :=
  ⟨fun _ _ h => separated_by_continuous continuous_subtype_val (mt Subtype.eq h)⟩

instance Prod.t2Space {α : Type*} {β : Type*} [TopologicalSpace α] [T2Space α]
    [TopologicalSpace β] [T2Space β] : T2Space (α × β) :=
  ⟨fun _ _ h => Or.elim (not_and_or.mp (mt Prod.ext_iff.mpr h))
    (fun h₁ => separated_by_continuous continuous_fst h₁) fun h₂ =>
    separated_by_continuous continuous_snd h₂⟩

/-- If the codomain of an injective continuous function is a Hausdorff space, then so is its
domain. -/
theorem T2Space.of_injective_continuous [TopologicalSpace β] [T2Space β] {f : α → β}
    (hinj : Injective f) (hc : Continuous f) : T2Space α :=
  ⟨fun _ _ h => separated_by_continuous hc (hinj.ne h)⟩

/-- If the codomain of a topological embedding is a Hausdorff space, then so is its domain.
See also `T2Space.of_continuous_injective`. -/
theorem Embedding.t2Space [TopologicalSpace β] [T2Space β] {f : α → β} (hf : Embedding f) :
    T2Space α :=
  .of_injective_continuous hf.inj hf.continuous
#align embedding.t2_space Embedding.t2Space

instance {α β : Type*} [TopologicalSpace α] [T2Space α] [TopologicalSpace β] [T2Space β] :
    T2Space (α ⊕ β) := by
  constructor
  rintro (x | x) (y | y) h
  · exact separated_by_openEmbedding openEmbedding_inl <| ne_of_apply_ne _ h
  · exact separated_by_continuous continuous_isLeft <| by simp
  · exact separated_by_continuous continuous_isLeft <| by simp
  · exact separated_by_openEmbedding openEmbedding_inr <| ne_of_apply_ne _ h

instance Pi.t2Space {α : Type*} {β : α → Type v} [∀ a, TopologicalSpace (β a)]
    [∀ a, T2Space (β a)] : T2Space (∀ a, β a) :=
  ⟨fun _ _ h =>
    let ⟨i, hi⟩ := not_forall.mp (mt funext h)
    separated_by_continuous (continuous_apply i) hi⟩
#align Pi.t2_space Pi.t2Space

instance Sigma.t2Space {ι} {α : ι → Type*} [∀ i, TopologicalSpace (α i)] [∀ a, T2Space (α a)] :
    T2Space (Σi, α i) := by
  constructor
  rintro ⟨i, x⟩ ⟨j, y⟩ neq
  rcases eq_or_ne i j with (rfl | h)
  · replace neq : x ≠ y := ne_of_apply_ne _ neq
    exact separated_by_openEmbedding openEmbedding_sigmaMk neq
  · let _ := (⊥ : TopologicalSpace ι); have : DiscreteTopology ι := ⟨rfl⟩
    exact separated_by_continuous (continuous_def.2 fun u _ => isOpen_sigma_fst_preimage u) h
#align sigma.t2_space Sigma.t2Space

variable {γ : Type*} [TopologicalSpace β] [TopologicalSpace γ]

theorem isClosed_eq [T2Space α] {f g : β → α} (hf : Continuous f) (hg : Continuous g) :
    IsClosed { x : β | f x = g x } :=
  continuous_iff_isClosed.mp (hf.prod_mk hg) _ isClosed_diagonal
#align is_closed_eq isClosed_eq

theorem isOpen_ne_fun [T2Space α] {f g : β → α} (hf : Continuous f) (hg : Continuous g) :
    IsOpen { x : β | f x ≠ g x } :=
  isOpen_compl_iff.mpr <| isClosed_eq hf hg
#align is_open_ne_fun isOpen_ne_fun

/-- If two continuous maps are equal on `s`, then they are equal on the closure of `s`. See also
`Set.EqOn.of_subset_closure` for a more general version. -/
protected theorem Set.EqOn.closure [T2Space α] {s : Set β} {f g : β → α} (h : EqOn f g s)
    (hf : Continuous f) (hg : Continuous g) : EqOn f g (closure s) :=
  closure_minimal h (isClosed_eq hf hg)
#align set.eq_on.closure Set.EqOn.closure

/-- If two continuous functions are equal on a dense set, then they are equal. -/
theorem Continuous.ext_on [T2Space α] {s : Set β} (hs : Dense s) {f g : β → α} (hf : Continuous f)
    (hg : Continuous g) (h : EqOn f g s) : f = g :=
  funext fun x => h.closure hf hg (hs x)
#align continuous.ext_on Continuous.ext_on

theorem eqOn_closure₂' [T2Space α] {s : Set β} {t : Set γ} {f g : β → γ → α}
    (h : ∀ x ∈ s, ∀ y ∈ t, f x y = g x y) (hf₁ : ∀ x, Continuous (f x))
    (hf₂ : ∀ y, Continuous fun x => f x y) (hg₁ : ∀ x, Continuous (g x))
    (hg₂ : ∀ y, Continuous fun x => g x y) : ∀ x ∈ closure s, ∀ y ∈ closure t, f x y = g x y :=
  suffices closure s ⊆ ⋂ y ∈ closure t, { x | f x y = g x y } by simpa only [subset_def, mem_iInter]
  (closure_minimal fun x hx => mem_iInter₂.2 <| Set.EqOn.closure (h x hx) (hf₁ _) (hg₁ _)) <|
    isClosed_biInter fun y _ => isClosed_eq (hf₂ _) (hg₂ _)
#align eq_on_closure₂' eqOn_closure₂'

theorem eqOn_closure₂ [T2Space α] {s : Set β} {t : Set γ} {f g : β → γ → α}
    (h : ∀ x ∈ s, ∀ y ∈ t, f x y = g x y) (hf : Continuous (uncurry f))
    (hg : Continuous (uncurry g)) : ∀ x ∈ closure s, ∀ y ∈ closure t, f x y = g x y :=
  eqOn_closure₂' h (fun x => continuous_uncurry_left x hf) (fun x => continuous_uncurry_right x hf)
    (fun y => continuous_uncurry_left y hg) fun y => continuous_uncurry_right y hg
#align eq_on_closure₂ eqOn_closure₂

/-- If `f x = g x` for all `x ∈ s` and `f`, `g` are continuous on `t`, `s ⊆ t ⊆ closure s`, then
`f x = g x` for all `x ∈ t`. See also `Set.EqOn.closure`. -/
theorem Set.EqOn.of_subset_closure [T2Space α] {s t : Set β} {f g : β → α} (h : EqOn f g s)
    (hf : ContinuousOn f t) (hg : ContinuousOn g t) (hst : s ⊆ t) (hts : t ⊆ closure s) :
    EqOn f g t := by
  intro x hx
  have : (𝓝[s] x).NeBot := mem_closure_iff_clusterPt.mp (hts hx)
  exact
    tendsto_nhds_unique_of_eventuallyEq ((hf x hx).mono_left <| nhdsWithin_mono _ hst)
      ((hg x hx).mono_left <| nhdsWithin_mono _ hst) (h.eventuallyEq_of_mem self_mem_nhdsWithin)
#align set.eq_on.of_subset_closure Set.EqOn.of_subset_closure

theorem Function.LeftInverse.closed_range [T2Space α] {f : α → β} {g : β → α}
    (h : Function.LeftInverse f g) (hf : Continuous f) (hg : Continuous g) : IsClosed (range g) :=
  have : EqOn (g ∘ f) id (closure <| range g) :=
    h.rightInvOn_range.eqOn.closure (hg.comp hf) continuous_id
  isClosed_of_closure_subset fun x hx => ⟨f x, this hx⟩
#align function.left_inverse.closed_range Function.LeftInverse.closed_range

theorem Function.LeftInverse.closedEmbedding [T2Space α] {f : α → β} {g : β → α}
    (h : Function.LeftInverse f g) (hf : Continuous f) (hg : Continuous g) : ClosedEmbedding g :=
  ⟨h.embedding hf hg, h.closed_range hf hg⟩
#align function.left_inverse.closed_embedding Function.LeftInverse.closedEmbedding

theorem isCompact_isCompact_separated [T2Space α] {s t : Set α} (hs : IsCompact s)
    (ht : IsCompact t) (hst : Disjoint s t) : SeparatedNhds s t := by
  simp only [SeparatedNhds, prod_subset_compl_diagonal_iff_disjoint.symm] at hst ⊢
  exact generalized_tube_lemma hs ht isClosed_diagonal.isOpen_compl hst
#align is_compact_is_compact_separated isCompact_isCompact_separated

section SeparatedFinset

theorem finset_disjoint_finset_opens_of_t2 [T2Space α] (s t : Finset α) (h : Disjoint s t) :
    SeparatedNhds (s : Set α) t :=
  isCompact_isCompact_separated s.finite_toSet.isCompact t.finite_toSet.isCompact <| by
    exact_mod_cast h
#align finset_disjoint_finset_opens_of_t2 finset_disjoint_finset_opens_of_t2

theorem point_disjoint_finset_opens_of_t2 [T2Space α] {x : α} {s : Finset α} (h : x ∉ s) :
    SeparatedNhds ({x} : Set α) s := by
  exact_mod_cast finset_disjoint_finset_opens_of_t2 {x} s (Finset.disjoint_singleton_left.mpr h)
#align point_disjoint_finset_opens_of_t2 point_disjoint_finset_opens_of_t2

end SeparatedFinset

/-- In a `T2Space`, every compact set is closed. -/
theorem IsCompact.isClosed [T2Space α] {s : Set α} (hs : IsCompact s) : IsClosed s :=
  isOpen_compl_iff.1 <| isOpen_iff_forall_mem_open.mpr fun x hx =>
    let ⟨u, v, _, vo, su, xv, uv⟩ :=
      isCompact_isCompact_separated hs isCompact_singleton (disjoint_singleton_right.2 hx)
    ⟨v, (uv.mono_left <| show s ≤ u from su).subset_compl_left, vo, by simpa using xv⟩
#align is_compact.is_closed IsCompact.isClosed

@[simp]
theorem Filter.coclosedCompact_eq_cocompact [T2Space α] : coclosedCompact α = cocompact α := by
  simp only [coclosedCompact, cocompact, iInf_and',
    and_iff_right_of_imp (@IsCompact.isClosed α _ _ _)]
#align filter.coclosed_compact_eq_cocompact Filter.coclosedCompact_eq_cocompact

@[simp]
theorem Bornology.relativelyCompact_eq_inCompact [T2Space α] :
    Bornology.relativelyCompact α = Bornology.inCompact α :=
  Bornology.ext _ _ Filter.coclosedCompact_eq_cocompact
#align bornology.relatively_compact_eq_in_compact Bornology.relativelyCompact_eq_inCompact

/-- If `V : ι → Set α` is a decreasing family of compact sets then any neighborhood of
`⋂ i, V i` contains some `V i`. This is a version of `exists_subset_nhds_of_isCompact'` where we
don't need to assume each `V i` closed because it follows from compactness since `α` is
assumed to be Hausdorff. -/
theorem exists_subset_nhds_of_isCompact [T2Space α] {ι : Type*} [Nonempty ι] {V : ι → Set α}
    (hV : Directed (· ⊇ ·) V) (hV_cpct : ∀ i, IsCompact (V i)) {U : Set α}
    (hU : ∀ x ∈ ⋂ i, V i, U ∈ 𝓝 x) : ∃ i, V i ⊆ U :=
  exists_subset_nhds_of_isCompact' hV hV_cpct (fun i => (hV_cpct i).isClosed) hU
#align exists_subset_nhds_of_is_compact exists_subset_nhds_of_isCompact

theorem CompactExhaustion.isClosed [T2Space α] (K : CompactExhaustion α) (n : ℕ) : IsClosed (K n) :=
  (K.isCompact n).isClosed
#align compact_exhaustion.is_closed CompactExhaustion.isClosed

theorem IsCompact.inter [T2Space α] {s t : Set α} (hs : IsCompact s) (ht : IsCompact t) :
    IsCompact (s ∩ t) :=
  hs.inter_right <| ht.isClosed
#align is_compact.inter IsCompact.inter

theorem isCompact_closure_of_subset_compact [T2Space α] {s t : Set α} (ht : IsCompact t)
    (h : s ⊆ t) : IsCompact (closure s) :=
  isCompact_of_isClosed_subset ht isClosed_closure (closure_minimal h ht.isClosed)
#align is_compact_closure_of_subset_compact isCompact_closure_of_subset_compact

@[simp]
theorem exists_compact_superset_iff [T2Space α] {s : Set α} :
    (∃ K, IsCompact K ∧ s ⊆ K) ↔ IsCompact (closure s) :=
  ⟨fun ⟨_K, hK, hsK⟩ => isCompact_closure_of_subset_compact hK hsK, fun h =>
    ⟨closure s, h, subset_closure⟩⟩
#align exists_compact_superset_iff exists_compact_superset_iff

theorem image_closure_of_isCompact [T2Space β] {s : Set α} (hs : IsCompact (closure s)) {f : α → β}
    (hf : ContinuousOn f (closure s)) : f '' closure s = closure (f '' s) :=
  Subset.antisymm hf.image_closure <|
    closure_minimal (image_subset f subset_closure) (hs.image_of_continuousOn hf).isClosed
#align image_closure_of_is_compact image_closure_of_isCompact

/-- If a compact set is covered by two open sets, then we can cover it by two compact subsets. -/
theorem IsCompact.binary_compact_cover [T2Space α] {K U V : Set α} (hK : IsCompact K)
    (hU : IsOpen U) (hV : IsOpen V) (h2K : K ⊆ U ∪ V) :
    ∃ K₁ K₂ : Set α, IsCompact K₁ ∧ IsCompact K₂ ∧ K₁ ⊆ U ∧ K₂ ⊆ V ∧ K = K₁ ∪ K₂ := by
  obtain ⟨O₁, O₂, h1O₁, h1O₂, h2O₁, h2O₂, hO⟩ :=
    isCompact_isCompact_separated (hK.diff hU) (hK.diff hV)
      (by rwa [disjoint_iff_inter_eq_empty, diff_inter_diff, diff_eq_empty])
  exact
    ⟨_, _, hK.diff h1O₁, hK.diff h1O₂, by rwa [diff_subset_comm], by rwa [diff_subset_comm], by
      rw [← diff_inter, hO.inter_eq, diff_empty]⟩
#align is_compact.binary_compact_cover IsCompact.binary_compact_cover

/-- A continuous map from a compact space to a Hausdorff space is a closed map. -/
protected theorem Continuous.isClosedMap [CompactSpace α] [T2Space β] {f : α → β}
    (h : Continuous f) : IsClosedMap f := fun _s hs => (hs.isCompact.image h).isClosed
#align continuous.is_closed_map Continuous.isClosedMap

/-- A continuous injective map from a compact space to a Hausdorff space is a closed embedding. -/
theorem Continuous.closedEmbedding [CompactSpace α] [T2Space β] {f : α → β} (h : Continuous f)
    (hf : Function.Injective f) : ClosedEmbedding f :=
  closedEmbedding_of_continuous_injective_closed h hf h.isClosedMap
#align continuous.closed_embedding Continuous.closedEmbedding

/-- A continuous surjective map from a compact space to a Hausdorff space is a quotient map. -/
theorem QuotientMap.of_surjective_continuous [CompactSpace α] [T2Space β] {f : α → β}
    (hsurj : Surjective f) (hcont : Continuous f) : QuotientMap f :=
  hcont.isClosedMap.to_quotientMap hcont hsurj
#align quotient_map.of_surjective_continuous QuotientMap.of_surjective_continuous

section

open Finset Function

/-- For every finite open cover `Uᵢ` of a compact set, there exists a compact cover `Kᵢ ⊆ Uᵢ`. -/
theorem IsCompact.finite_compact_cover [T2Space α] {s : Set α} (hs : IsCompact s) {ι} (t : Finset ι)
    (U : ι → Set α) (hU : ∀ i ∈ t, IsOpen (U i)) (hsC : s ⊆ ⋃ i ∈ t, U i) :
    ∃ K : ι → Set α, (∀ i, IsCompact (K i)) ∧ (∀ i, K i ⊆ U i) ∧ s = ⋃ i ∈ t, K i := by
  induction' t using Finset.induction with x t hx ih generalizing U s
  · refine' ⟨fun _ => ∅, fun _ => isCompact_empty, fun i => empty_subset _, _⟩
    simpa only [subset_empty_iff, Finset.not_mem_empty, iUnion_false, iUnion_empty] using hsC
  simp only [Finset.set_biUnion_insert] at hsC
  simp only [Finset.forall_mem_insert] at hU
  have hU' : ∀ i ∈ t, IsOpen (U i) := fun i hi => hU.2 i hi
  rcases hs.binary_compact_cover hU.1 (isOpen_biUnion hU') hsC with
    ⟨K₁, K₂, h1K₁, h1K₂, h2K₁, h2K₂, hK⟩
  rcases ih h1K₂ U hU' h2K₂ with ⟨K, h1K, h2K, h3K⟩
  refine' ⟨update K x K₁, _, _, _⟩
  · intro i
    rcases eq_or_ne i x with rfl | hi
    · simp only [update_same, h1K₁]
    · simp only [update_noteq hi, h1K]
  · intro i
    rcases eq_or_ne i x with rfl | hi
    · simp only [update_same, h2K₁]
    · simp only [update_noteq hi, h2K]
  · simp only [set_biUnion_insert_update _ hx, hK, h3K]
#align is_compact.finite_compact_cover IsCompact.finite_compact_cover

end

/-- If every points of a Hausdorff space admits a compact neighborhood, then this space is locally
compact. -/
theorem locally_compact_of_compact_nhds [T2Space α] (h : ∀ x : α, ∃ s, s ∈ 𝓝 x ∧ IsCompact s) :
    LocallyCompactSpace α :=
  ⟨fun x _n hn =>
    let ⟨_u, un, uo, xu⟩ := mem_nhds_iff.mp hn
    let ⟨k, kx, kc⟩ := h x
    -- K is compact but not necessarily contained in N.
    -- K \ U is again compact and doesn't contain x, so
    -- we may find open sets V, W separating x from K \ U.
    -- Then K \ W is a compact neighborhood of x contained in U.
    let ⟨v, w, vo, wo, xv, kuw, vw⟩ :=
      isCompact_isCompact_separated isCompact_singleton (kc.diff uo)
        (disjoint_singleton_left.2 fun h => h.2 xu)
    have wn : wᶜ ∈ 𝓝 x :=
      mem_nhds_iff.mpr ⟨v, vw.subset_compl_right, vo, singleton_subset_iff.mp xv⟩
    ⟨k \ w, Filter.inter_mem kx wn, Subset.trans (diff_subset_comm.mp kuw) un, kc.diff wo⟩⟩
#align locally_compact_of_compact_nhds locally_compact_of_compact_nhds

-- see Note [lower instance priority]
instance (priority := 100) locally_compact_of_compact [T2Space α] [CompactSpace α] :
    LocallyCompactSpace α :=
  locally_compact_of_compact_nhds fun _ => ⟨univ, isOpen_univ.mem_nhds trivial, isCompact_univ⟩
#align locally_compact_of_compact locally_compact_of_compact

/-- In a locally compact T₂ space, every point has an open neighborhood with compact closure -/
theorem exists_open_with_compact_closure [LocallyCompactSpace α] [T2Space α] (x : α) :
    ∃ U : Set α, IsOpen U ∧ x ∈ U ∧ IsCompact (closure U) := by
  rcases exists_compact_mem_nhds x with ⟨K, hKc, hxK⟩
  rcases mem_nhds_iff.1 hxK with ⟨t, h1t, h2t, h3t⟩
  exact ⟨t, h2t, h3t, isCompact_closure_of_subset_compact hKc h1t⟩
#align exists_open_with_compact_closure exists_open_with_compact_closure

/-- In a locally compact T₂ space, every compact set has an open neighborhood with compact closure.
-/
theorem exists_open_superset_and_isCompact_closure [LocallyCompactSpace α] [T2Space α] {K : Set α}
    (hK : IsCompact K) : ∃ V, IsOpen V ∧ K ⊆ V ∧ IsCompact (closure V) := by
  rcases exists_compact_superset hK with ⟨K', hK', hKK'⟩
  refine'
    ⟨interior K', isOpen_interior, hKK', isCompact_closure_of_subset_compact hK' interior_subset⟩
#align exists_open_superset_and_is_compact_closure exists_open_superset_and_isCompact_closure

/-- In a locally compact T₂ space, given a compact set `K` inside an open set `U`, we can find an
open set `V` between these sets with compact closure: `K ⊆ V` and the closure of `V` is inside `U`.
-/
theorem exists_open_between_and_isCompact_closure [LocallyCompactSpace α] [T2Space α] {K U : Set α}
    (hK : IsCompact K) (hU : IsOpen U) (hKU : K ⊆ U) :
    ∃ V, IsOpen V ∧ K ⊆ V ∧ closure V ⊆ U ∧ IsCompact (closure V) := by
  rcases exists_compact_between hK hU hKU with ⟨V, hV, hKV, hVU⟩
  exact
    ⟨interior V, isOpen_interior, hKV, (closure_minimal interior_subset hV.isClosed).trans hVU,
      isCompact_closure_of_subset_compact hV interior_subset⟩
#align exists_open_between_and_is_compact_closure exists_open_between_and_isCompact_closure

theorem isPreirreducible_iff_subsingleton [T2Space α] {S : Set α} :
    IsPreirreducible S ↔ S.Subsingleton := by
  refine' ⟨fun h x hx y hy => _, Set.Subsingleton.isPreirreducible⟩
  by_contra e
  obtain ⟨U, V, hU, hV, hxU, hyV, h'⟩ := t2_separation e
  exact ((h U V hU hV ⟨x, hx, hxU⟩ ⟨y, hy, hyV⟩).mono <| inter_subset_right _ _).not_disjoint h'
#align is_preirreducible_iff_subsingleton isPreirreducible_iff_subsingleton

-- todo: use `alias` + `attribute [protected]` once we get `attribute [protected]`
protected lemma IsPreirreducible.subsingleton [T2Space α] {S : Set α} (h : IsPreirreducible S) :
    S.Subsingleton :=
  isPreirreducible_iff_subsingleton.1 h
#align is_preirreducible.subsingleton IsPreirreducible.subsingleton

theorem isIrreducible_iff_singleton [T2Space α] {S : Set α} : IsIrreducible S ↔ ∃ x, S = {x} := by
  rw [IsIrreducible, isPreirreducible_iff_subsingleton,
    exists_eq_singleton_iff_nonempty_subsingleton]
#align is_irreducible_iff_singleton isIrreducible_iff_singleton

/-- There does not exist a nontrivial preirreducible T₂ space. -/
theorem not_preirreducible_nontrivial_t2 (α) [TopologicalSpace α] [PreirreducibleSpace α]
    [Nontrivial α] [T2Space α] : False :=
  (PreirreducibleSpace.isPreirreducible_univ (α := α)).subsingleton.not_nontrivial nontrivial_univ
#align not_preirreducible_nontrivial_t2 not_preirreducible_nontrivial_t2

end Separation

section RegularSpace

/-- A topological space is called a *regular space* if for any closed set `s` and `a ∉ s`, there
exist disjoint open sets `U ⊇ s` and `V ∋ a`. We formulate this condition in terms of `Disjoint`ness
of filters `𝓝ˢ s` and `𝓝 a`. -/
@[mk_iff regularSpace_iff]
class RegularSpace (X : Type u) [TopologicalSpace X] : Prop where
  /-- If `a` is a point that does not belong to a closed set `s`, then `a` and `s` admit disjoint
  neighborhoods.  -/
  regular : ∀ {s : Set X} {a}, IsClosed s → a ∉ s → Disjoint (𝓝ˢ s) (𝓝 a)
#align regular_space RegularSpace

theorem regularSpace_TFAE (X : Type u) [ TopologicalSpace X ] :
    List.TFAE [RegularSpace X,
      ∀ (s : Set X) a, a ∉ closure s → Disjoint (𝓝ˢ s) (𝓝 a),
      ∀ (a : X) (s : Set X), Disjoint (𝓝ˢ s) (𝓝 a) ↔ a ∉ closure s,
      ∀ (a : X) (s : Set X), s ∈ 𝓝 a → ∃ t ∈ 𝓝 a, IsClosed t ∧ t ⊆ s,
      ∀ a : X, (𝓝 a).lift' closure ≤ 𝓝 a,
      ∀ a : X , (𝓝 a).lift' closure = 𝓝 a] := by
  tfae_have 1 ↔ 5
  · rw [regularSpace_iff, (@compl_surjective (Set X) _).forall, forall_swap]
    simp only [isClosed_compl_iff, mem_compl_iff, Classical.not_not, @and_comm (_ ∈ _),
      (nhds_basis_opens _).lift'_closure.le_basis_iff (nhds_basis_opens _), and_imp,
      (nhds_basis_opens _).disjoint_iff_right, exists_prop, ← subset_interior_iff_mem_nhdsSet,
      interior_compl, compl_subset_compl]
  tfae_have 5 → 6
  · exact fun h a => (h a).antisymm (𝓝 _).le_lift'_closure
  tfae_have 6 → 4
  · intro H a s hs
    rw [← H] at hs
    rcases(𝓝 a).basis_sets.lift'_closure.mem_iff.mp hs with ⟨U, hU, hUs⟩
    exact ⟨closure U, mem_of_superset hU subset_closure, isClosed_closure, hUs⟩
  tfae_have 4 → 2
  · intro H s a ha
    have ha' : sᶜ ∈ 𝓝 a := by rwa [← mem_interior_iff_mem_nhds, interior_compl]
    rcases H _ _ ha' with ⟨U, hU, hUc, hUs⟩
    refine' disjoint_of_disjoint_of_mem disjoint_compl_left _ hU
    rwa [← subset_interior_iff_mem_nhdsSet, hUc.isOpen_compl.interior_eq, subset_compl_comm]
  tfae_have 2 → 3
  · refine' fun H a s => ⟨fun hd has => mem_closure_iff_nhds_neBot.mp has _, H s a⟩
    exact (hd.symm.mono_right <| @principal_le_nhdsSet _ _ s).eq_bot
  tfae_have 3 → 1
  · exact fun H => ⟨fun hs ha => (H _ _).mpr <| hs.closure_eq.symm ▸ ha⟩
  tfae_finish
#align regular_space_tfae regularSpace_TFAE

theorem RegularSpace.ofLift'_closure (h : ∀ a : α, (𝓝 a).lift' closure = 𝓝 a) : RegularSpace α :=
  Iff.mpr ((regularSpace_TFAE α).out 0 5) h
#align regular_space.of_lift'_closure RegularSpace.ofLift'_closure

theorem RegularSpace.ofBasis {ι : α → Sort*} {p : ∀ a, ι a → Prop} {s : ∀ a, ι a → Set α}
    (h₁ : ∀ a, (𝓝 a).HasBasis (p a) (s a)) (h₂ : ∀ a i, p a i → IsClosed (s a i)) :
    RegularSpace α :=
  RegularSpace.ofLift'_closure fun a => (h₁ a).lift'_closure_eq_self (h₂ a)
#align regular_space.of_basis RegularSpace.ofBasis

theorem RegularSpace.ofExistsMemNhdsIsClosedSubset
    (h : ∀ (a : α), ∀ s ∈ 𝓝 a, ∃ t ∈ 𝓝 a, IsClosed t ∧ t ⊆ s) : RegularSpace α :=
  Iff.mpr ((regularSpace_TFAE α).out 0 3) h
#align regular_space.of_exists_mem_nhds_is_closed_subset RegularSpace.ofExistsMemNhdsIsClosedSubset

variable [RegularSpace α] {a : α} {s : Set α}

theorem disjoint_nhdsSet_nhds : Disjoint (𝓝ˢ s) (𝓝 a) ↔ a ∉ closure s := by
  have h := (regularSpace_TFAE α).out 0 2
  exact h.mp ‹_› _ _
#align disjoint_nhds_set_nhds disjoint_nhdsSet_nhds

theorem disjoint_nhds_nhdsSet : Disjoint (𝓝 a) (𝓝ˢ s) ↔ a ∉ closure s :=
  disjoint_comm.trans disjoint_nhdsSet_nhds
#align disjoint_nhds_nhds_set disjoint_nhds_nhdsSet

theorem exists_mem_nhds_isClosed_subset {a : α} {s : Set α} (h : s ∈ 𝓝 a) :
    ∃ t ∈ 𝓝 a, IsClosed t ∧ t ⊆ s := by
  have h' := (regularSpace_TFAE α).out 0 3
  exact h'.mp ‹_› _ _ h
#align exists_mem_nhds_is_closed_subset exists_mem_nhds_isClosed_subset

theorem closed_nhds_basis (a : α) : (𝓝 a).HasBasis (fun s : Set α => s ∈ 𝓝 a ∧ IsClosed s) id :=
  hasBasis_self.2 fun _ => exists_mem_nhds_isClosed_subset
#align closed_nhds_basis closed_nhds_basis

theorem lift'_nhds_closure (a : α) : (𝓝 a).lift' closure = 𝓝 a :=
  (closed_nhds_basis a).lift'_closure_eq_self fun _ => And.right
#align lift'_nhds_closure lift'_nhds_closure

theorem Filter.HasBasis.nhds_closure {ι : Sort*} {a : α} {p : ι → Prop} {s : ι → Set α}
    (h : (𝓝 a).HasBasis p s) : (𝓝 a).HasBasis p fun i => closure (s i) :=
  lift'_nhds_closure a ▸ h.lift'_closure
#align filter.has_basis.nhds_closure Filter.HasBasis.nhds_closure

theorem hasBasis_nhds_closure (a : α) : (𝓝 a).HasBasis (fun s => s ∈ 𝓝 a) closure :=
  (𝓝 a).basis_sets.nhds_closure
#align has_basis_nhds_closure hasBasis_nhds_closure

theorem hasBasis_opens_closure (a : α) : (𝓝 a).HasBasis (fun s => a ∈ s ∧ IsOpen s) closure :=
  (nhds_basis_opens a).nhds_closure
#align has_basis_opens_closure hasBasis_opens_closure

theorem TopologicalSpace.IsTopologicalBasis.nhds_basis_closure {B : Set (Set α)}
    (hB : IsTopologicalBasis B) (a : α) :
    (𝓝 a).HasBasis (fun s : Set α => a ∈ s ∧ s ∈ B) closure := by
  simpa only [and_comm] using hB.nhds_hasBasis.nhds_closure
#align topological_space.is_topological_basis.nhds_basis_closure TopologicalSpace.IsTopologicalBasis.nhds_basis_closure

theorem TopologicalSpace.IsTopologicalBasis.exists_closure_subset {B : Set (Set α)}
    (hB : IsTopologicalBasis B) {a : α} {s : Set α} (h : s ∈ 𝓝 a) :
    ∃ t ∈ B, a ∈ t ∧ closure t ⊆ s := by
  simpa only [exists_prop, and_assoc] using hB.nhds_hasBasis.nhds_closure.mem_iff.mp h
#align topological_space.is_topological_basis.exists_closure_subset TopologicalSpace.IsTopologicalBasis.exists_closure_subset

theorem disjoint_nhds_nhds_iff_not_specializes {a b : α} : Disjoint (𝓝 a) (𝓝 b) ↔ ¬a ⤳ b := by
  rw [← nhdsSet_singleton, disjoint_nhdsSet_nhds, specializes_iff_mem_closure]
#align disjoint_nhds_nhds_iff_not_specializes disjoint_nhds_nhds_iff_not_specializes

theorem specializes_comm {a b : α} : a ⤳ b ↔ b ⤳ a := by
  simp only [← (disjoint_nhds_nhds_iff_not_specializes (α := α)).not_left, disjoint_comm]
#align specializes_comm specializes_comm

alias specializes_comm ↔ Specializes.symm _
#align specializes.symm Specializes.symm

theorem specializes_iff_inseparable {a b : α} : a ⤳ b ↔ Inseparable a b :=
  ⟨fun h => h.antisymm h.symm, le_of_eq⟩
#align specializes_iff_inseparable specializes_iff_inseparable

theorem isClosed_setOf_specializes : IsClosed { p : α × α | p.1 ⤳ p.2 } := by
  simp only [← isOpen_compl_iff, compl_setOf, ← disjoint_nhds_nhds_iff_not_specializes,
    isOpen_setOf_disjoint_nhds_nhds]
#align is_closed_set_of_specializes isClosed_setOf_specializes

theorem isClosed_setOf_inseparable : IsClosed { p : α × α | Inseparable p.1 p.2 } := by
  simp only [← specializes_iff_inseparable, isClosed_setOf_specializes]
#align is_closed_set_of_inseparable isClosed_setOf_inseparable

protected theorem Inducing.regularSpace [TopologicalSpace β] {f : β → α} (hf : Inducing f) :
    RegularSpace β :=
  RegularSpace.ofBasis
    (fun b => by rw [hf.nhds_eq_comap b]; exact (closed_nhds_basis _).comap _)
    fun b s hs => by exact hs.2.preimage hf.continuous
#align inducing.regular_space Inducing.regularSpace

theorem regularSpace_induced (f : β → α) : @RegularSpace β (induced f ‹_›) :=
  letI := induced f ‹_›
  Inducing.regularSpace ⟨rfl⟩
#align regular_space_induced regularSpace_induced

theorem regularSpace_sInf {X} {T : Set (TopologicalSpace X)} (h : ∀ t ∈ T, @RegularSpace X t) :
    @RegularSpace X (sInf T) := by
  let _ := sInf T
  have : ∀ a, (𝓝 a).HasBasis
      (fun If : ΣI : Set T, I → Set X =>
        If.1.Finite ∧ ∀ i : If.1, If.2 i ∈ @nhds X i a ∧ @IsClosed X i (If.2 i))
      fun If => ⋂ i : If.1, If.snd i := by
    intro a
    rw [nhds_sInf, ← iInf_subtype'']
    exact hasBasis_iInf fun t : T => @closed_nhds_basis X t (h t t.2) a
  refine' RegularSpace.ofBasis this fun a If hIf => isClosed_iInter fun i => _
  exact (hIf.2 i).2.mono (sInf_le (i : T).2)
#align regular_space_Inf regularSpace_sInf

theorem regularSpace_iInf {ι X} {t : ι → TopologicalSpace X} (h : ∀ i, @RegularSpace X (t i)) :
    @RegularSpace X (iInf t) :=
  regularSpace_sInf <| forall_range_iff.mpr h
#align regular_space_infi regularSpace_iInf

theorem RegularSpace.inf {X} {t₁ t₂ : TopologicalSpace X} (h₁ : @RegularSpace X t₁)
    (h₂ : @RegularSpace X t₂) : @RegularSpace X (t₁ ⊓ t₂) := by
  rw [inf_eq_iInf]
  exact regularSpace_iInf (Bool.forall_bool.2 ⟨h₂, h₁⟩)
#align regular_space.inf RegularSpace.inf

instance {p : α → Prop} : RegularSpace (Subtype p) :=
  embedding_subtype_val.toInducing.regularSpace

instance [TopologicalSpace β] [RegularSpace β] : RegularSpace (α × β) :=
  (regularSpace_induced (@Prod.fst α β)).inf (regularSpace_induced (@Prod.snd α β))

instance {ι : Type*} {π : ι → Type*} [∀ i, TopologicalSpace (π i)] [∀ i, RegularSpace (π i)] :
    RegularSpace (∀ i, π i) :=
  regularSpace_iInf fun _ => regularSpace_induced _

end RegularSpace

section T3

/-- A T₃ space is a T₀ space which is a regular space. Any T₃ space is a T₁ space, a T₂ space, and
a T₂.₅ space.  -/
class T3Space (α : Type u) [TopologicalSpace α] extends T0Space α, RegularSpace α : Prop
#align t3_space T3Space

-- see Note [lower instance priority]
instance (priority := 100) T3Space.t25Space [T3Space α] : T25Space α := by
  refine' ⟨fun x y hne => _⟩
  rw [lift'_nhds_closure, lift'_nhds_closure]
  have : x ∉ closure {y} ∨ y ∉ closure {x} :=
    (t0Space_iff_or_not_mem_closure α).mp inferInstance x y hne
  simp only [← disjoint_nhds_nhdsSet, nhdsSet_singleton] at this
  exact this.elim id fun h => h.symm
#align t3_space.t2_5_space T3Space.t25Space

protected theorem Embedding.t3Space [TopologicalSpace β] [T3Space β] {f : α → β}
    (hf : Embedding f) : T3Space α :=
  { toT0Space := hf.t0Space
    toRegularSpace := hf.toInducing.regularSpace }
#align embedding.t3_space Embedding.t3Space

instance Subtype.t3Space [T3Space α] {p : α → Prop} : T3Space (Subtype p) :=
  embedding_subtype_val.t3Space
#align subtype.t3_space Subtype.t3Space

instance [TopologicalSpace β] [T3Space α] [T3Space β] : T3Space (α × β) := ⟨⟩

instance {ι : Type*} {π : ι → Type*} [∀ i, TopologicalSpace (π i)] [∀ i, T3Space (π i)] :
    T3Space (∀ i, π i) := ⟨⟩

/-- Given two points `x ≠ y`, we can find neighbourhoods `x ∈ V₁ ⊆ U₁` and `y ∈ V₂ ⊆ U₂`,
with the `Vₖ` closed and the `Uₖ` open, such that the `Uₖ` are disjoint. -/
theorem disjoint_nested_nhds [T3Space α] {x y : α} (h : x ≠ y) :
    ∃ U₁ ∈ 𝓝 x, ∃ V₁ ∈ 𝓝 x, ∃ U₂ ∈ 𝓝 y, ∃ V₂ ∈ 𝓝 y,
      IsClosed V₁ ∧ IsClosed V₂ ∧ IsOpen U₁ ∧ IsOpen U₂ ∧ V₁ ⊆ U₁ ∧ V₂ ⊆ U₂ ∧ Disjoint U₁ U₂ := by
  rcases t2_separation h with ⟨U₁, U₂, U₁_op, U₂_op, x_in, y_in, H⟩
  rcases exists_mem_nhds_isClosed_subset (U₁_op.mem_nhds x_in) with ⟨V₁, V₁_in, V₁_closed, h₁⟩
  rcases exists_mem_nhds_isClosed_subset (U₂_op.mem_nhds y_in) with ⟨V₂, V₂_in, V₂_closed, h₂⟩
  exact ⟨U₁, mem_of_superset V₁_in h₁, V₁, V₁_in, U₂, mem_of_superset V₂_in h₂, V₂, V₂_in,
    V₁_closed, V₂_closed, U₁_op, U₂_op, h₁, h₂, H⟩
#align disjoint_nested_nhds disjoint_nested_nhds

open SeparationQuotient

/-- The `SeparationQuotient` of a regular space is a T₃ space. -/
instance [RegularSpace α] : T3Space (SeparationQuotient α) where
  regular {s a} hs ha := by
    rcases surjective_mk a with ⟨a, rfl⟩
    rw [← disjoint_comap_iff surjective_mk, comap_mk_nhds_mk, comap_mk_nhdsSet]
    exact RegularSpace.regular (hs.preimage continuous_mk) ha

end T3

section Normality

-- todo: rename this to `T4Space`, introduce `NormalSpace` without `T1Space` assumption
/-- A T₄ space, also known as a normal space (although this condition sometimes
  omits T₂), is one in which for every pair of disjoint closed sets `C` and `D`,
  there exist disjoint open sets containing `C` and `D` respectively. -/
class NormalSpace (α : Type u) [TopologicalSpace α] extends T1Space α : Prop where
  /-- Two disjoint sets in a normal space admit disjoint neighbourhoods. -/
  normal : ∀ s t : Set α, IsClosed s → IsClosed t → Disjoint s t → SeparatedNhds s t
#align normal_space NormalSpace

theorem normal_separation [NormalSpace α] {s t : Set α} (H1 : IsClosed s) (H2 : IsClosed t)
    (H3 : Disjoint s t) : SeparatedNhds s t :=
  NormalSpace.normal s t H1 H2 H3
#align normal_separation normal_separation

theorem normal_exists_closure_subset [NormalSpace α] {s t : Set α} (hs : IsClosed s) (ht : IsOpen t)
    (hst : s ⊆ t) : ∃ u, IsOpen u ∧ s ⊆ u ∧ closure u ⊆ t := by
  have : Disjoint s tᶜ := Set.disjoint_left.mpr fun x hxs hxt => hxt (hst hxs)
  rcases normal_separation hs (isClosed_compl_iff.2 ht) this with
    ⟨s', t', hs', ht', hss', htt', hs't'⟩
  refine ⟨s', hs', hss', Subset.trans (closure_minimal ?_ (isClosed_compl_iff.2 ht'))
    (compl_subset_comm.1 htt')⟩
  exact fun x hxs hxt => hs't'.le_bot ⟨hxs, hxt⟩
#align normal_exists_closure_subset normal_exists_closure_subset

-- see Note [lower instance priority]
instance (priority := 100) NormalSpace.t3Space [NormalSpace α] : T3Space α where
  regular hs hxs := by simpa only [nhdsSet_singleton] using (normal_separation hs isClosed_singleton
    (disjoint_singleton_right.mpr hxs)).disjoint_nhdsSet
#align normal_space.t3_space NormalSpace.t3Space

-- We can't make this an instance because it could cause an instance loop.
-- porting note: todo: now we can
theorem normalOfCompactT2 [CompactSpace α] [T2Space α] : NormalSpace α :=
  ⟨fun _s _t hs ht => isCompact_isCompact_separated hs.isCompact ht.isCompact⟩
#align normal_of_compact_t2 normalOfCompactT2

protected theorem ClosedEmbedding.normalSpace [TopologicalSpace β] [NormalSpace β] {f : α → β}
    (hf : ClosedEmbedding f) : NormalSpace α where
  toT1Space := hf.toEmbedding.t1Space
  normal s t hs ht hst := by
    have H : SeparatedNhds (f '' s) (f '' t) :=
      NormalSpace.normal (f '' s) (f '' t) (hf.isClosedMap s hs) (hf.isClosedMap t ht)
        (disjoint_image_of_injective hf.inj hst)
    exact (H.preimage hf.continuous).mono (subset_preimage_image _ _) (subset_preimage_image _ _)
#align closed_embedding.normal_space ClosedEmbedding.normalSpace

namespace SeparationQuotient

/-- The `SeparationQuotient` of a normal space is a T₄ space. We don't have separate typeclasses
for normal spaces (without T₁ assumption) and T₄ spaces, so we use the same class for assumption
and for conclusion.

One can prove this using a homeomorphism between `α` and `SeparationQuotient α`. We give an
alternative proof that works without assuming that `α` is a T₁ space. -/
instance [NormalSpace α] : NormalSpace (SeparationQuotient α) where
  normal s t hs ht hd := separatedNhds_iff_disjoint.2 <| by
    rw [← disjoint_comap_iff surjective_mk, comap_mk_nhdsSet, comap_mk_nhdsSet]
    exact (normal_separation (hs.preimage continuous_mk) (ht.preimage continuous_mk)
      (hd.preimage mk)).disjoint_nhdsSet

end SeparationQuotient

variable (α)

/-- A T₃ topological space with second countable topology is a normal space.
This lemma is not an instance to avoid a loop. -/
theorem normalSpaceOfT3SecondCountable [SecondCountableTopology α] [T3Space α] : NormalSpace α := by
  have key : ∀ {s t : Set α}, IsClosed t → Disjoint s t →
    ∃ U : Set (countableBasis α), (s ⊆ ⋃ u ∈ U, ↑u) ∧ (∀ u ∈ U, Disjoint (closure ↑u) t) ∧
      ∀ n : ℕ, IsClosed (⋃ (u ∈ U) (_ : Encodable.encode u ≤ n), closure (u : Set α)) := by
    intro s t hc hd
    rw [disjoint_left] at hd
    have : ∀ x ∈ s, ∃ U ∈ countableBasis α, x ∈ U ∧ Disjoint (closure U) t := by
      intro x hx
      rcases (isBasis_countableBasis α).exists_closure_subset (hc.compl_mem_nhds (hd hx))
        with ⟨u, hu, hxu, hut⟩
      exact ⟨u, hu, hxu, disjoint_left.2 hut⟩
    choose! U hu hxu hd using this
    set V : s → countableBasis α := MapsTo.restrict _ _ _ hu
    refine' ⟨range V, _, forall_range_iff.2 <| Subtype.forall.2 hd, fun n => _⟩
    · rw [biUnion_range]
      exact fun x hx => mem_iUnion.2 ⟨⟨x, hx⟩, hxu x hx⟩
    · simp only [← iSup_eq_iUnion, iSup_and']
      exact isClosed_biUnion (((finite_le_nat n).preimage_embedding (Encodable.encode' _)).subset <|
        inter_subset_right _ _) fun u _ => isClosed_closure
  refine' ⟨fun s t hs ht hd => _⟩
  rcases key ht hd with ⟨U, hsU, hUd, hUc⟩
  rcases key hs hd.symm with ⟨V, htV, hVd, hVc⟩
  refine ⟨⋃ u ∈ U, ↑u \ ⋃ (v ∈ V) (_ : Encodable.encode v ≤ Encodable.encode u), closure ↑v,
    ⋃ v ∈ V, ↑v \ ⋃ (u ∈ U) (_ : Encodable.encode u ≤ Encodable.encode v), closure ↑u,
    isOpen_biUnion fun u _ => (isOpen_of_mem_countableBasis u.2).sdiff (hVc _),
    isOpen_biUnion fun v _ => (isOpen_of_mem_countableBasis v.2).sdiff (hUc _),
    fun x hx => ?_, fun x hx => ?_, ?_⟩
  · rcases mem_iUnion₂.1 (hsU hx) with ⟨u, huU, hxu⟩
    refine' mem_biUnion huU ⟨hxu, _⟩
    simp only [mem_iUnion]
    rintro ⟨v, hvV, -, hxv⟩
    exact (hVd v hvV).le_bot ⟨hxv, hx⟩
  · rcases mem_iUnion₂.1 (htV hx) with ⟨v, hvV, hxv⟩
    refine' mem_biUnion hvV ⟨hxv, _⟩
    simp only [mem_iUnion]
    rintro ⟨u, huU, -, hxu⟩
    exact (hUd u huU).le_bot ⟨hxu, hx⟩
  · simp only [disjoint_left, mem_iUnion, mem_diff, not_exists, not_and, not_forall, not_not]
    rintro a ⟨u, huU, hau, haV⟩ v hvV hav
    cases' le_total (Encodable.encode u) (Encodable.encode v) with hle hle
    exacts [⟨u, huU, hle, subset_closure hau⟩, (haV _ hvV hle <| subset_closure hav).elim]
#align normal_space_of_t3_second_countable normalSpaceOfT3SecondCountable

end Normality

section CompletelyNormal

/-- A topological space `α` is a *completely normal Hausdorff space* if each subspace `s : Set α` is
a normal Hausdorff space. Equivalently, `α` is a `T₁` space and for any two sets `s`, `t` such that
`closure s` is disjoint with `t` and `s` is disjoint with `closure t`, there exist disjoint
neighbourhoods of `s` and `t`. -/
class T5Space (α : Type u) [TopologicalSpace α] extends T1Space α : Prop where
  /-- If `closure s` is disjoint with `t` and `s` is disjoint with `closure t`, then `s` and `t`
  admit disjoint neighbourhoods. -/
  completely_normal :
    ∀ ⦃s t : Set α⦄, Disjoint (closure s) t → Disjoint s (closure t) → Disjoint (𝓝ˢ s) (𝓝ˢ t)
#align t5_space T5Space

export T5Space (completely_normal)

theorem Embedding.t5Space [TopologicalSpace β] [T5Space β] {e : α → β} (he : Embedding e) :
    T5Space α := by
  haveI := he.t1Space
  refine' ⟨fun s t hd₁ hd₂ => _⟩
  simp only [he.toInducing.nhdsSet_eq_comap]
  refine disjoint_comap (completely_normal ?_ ?_)
  · rwa [← subset_compl_iff_disjoint_left, image_subset_iff, preimage_compl,
      ← he.closure_eq_preimage_closure_image, subset_compl_iff_disjoint_left]
  · rwa [← subset_compl_iff_disjoint_right, image_subset_iff, preimage_compl,
      ← he.closure_eq_preimage_closure_image, subset_compl_iff_disjoint_right]
#align embedding.t5_space Embedding.t5Space

/-- A subspace of a `T₅` space is a `T₅` space. -/
instance [T5Space α] {p : α → Prop} : T5Space { x // p x } :=
  embedding_subtype_val.t5Space

-- see Note [lower instance priority]
/-- A `T₅` space is a `T₄` space. -/
instance (priority := 100) T5Space.toNormalSpace [T5Space α] : NormalSpace α :=
  ⟨fun s t hs ht hd => separatedNhds_iff_disjoint.2 <|
    completely_normal (by rwa [hs.closure_eq]) (by rwa [ht.closure_eq])⟩
#align t5_space.to_normal_space T5Space.toNormalSpace

open SeparationQuotient

/-- The `SeparationQuotient` of a completely normal space is a T₅ space. We don't have separate
typeclasses for completely normal spaces (without T₁ assumption) and T₅ spaces, so we use the same
class for assumption and for conclusion.

One can prove this using a homeomorphism between `α` and `SeparationQuotient α`. We give an
alternative proof that works without assuming that `α` is a T₁ space. -/
instance [T5Space α] : T5Space (SeparationQuotient α) where
  completely_normal s t hd₁ hd₂ := by
    rw [← disjoint_comap_iff surjective_mk, comap_mk_nhdsSet, comap_mk_nhdsSet]
    apply T5Space.completely_normal <;> rw [← preimage_mk_closure]
    exacts [hd₁.preimage mk, hd₂.preimage mk]

end CompletelyNormal

/-- In a compact t2 space, the connected component of a point equals the intersection of all
its clopen neighbourhoods. -/
theorem connectedComponent_eq_iInter_clopen [T2Space α] [CompactSpace α] (x : α) :
    connectedComponent x = ⋂ Z : { Z : Set α // IsClopen Z ∧ x ∈ Z }, Z := by
  apply Subset.antisymm connectedComponent_subset_iInter_clopen
  -- Reduce to showing that the clopen intersection is connected.
  refine' IsPreconnected.subset_connectedComponent _ (mem_iInter.2 fun Z => Z.2.2)
  -- We do this by showing that any disjoint cover by two closed sets implies
  -- that one of these closed sets must contain our whole thing.
  -- To reduce to the case where the cover is disjoint on all of `α` we need that `s` is closed
  have hs : @IsClosed α _ (⋂ Z : { Z : Set α // IsClopen Z ∧ x ∈ Z }, Z) :=
    isClosed_iInter fun Z => Z.2.1.2
  rw [isPreconnected_iff_subset_of_fully_disjoint_closed hs]
  intro a b ha hb hab ab_disj
  haveI := @normalOfCompactT2 α _ _ _
  -- Since our space is normal, we get two larger disjoint open sets containing the disjoint
  -- closed sets. If we can show that our intersection is a subset of any of these we can then
  -- "descend" this to show that it is a subset of either a or b.
  rcases normal_separation ha hb ab_disj with ⟨u, v, hu, hv, hau, hbv, huv⟩
  obtain ⟨Z, H⟩ : ∃ Z : Set α, IsClopen Z ∧ x ∈ Z ∧ Z ⊆ u ∪ v

  /- Now we find a clopen set `Z` around `x`, contained in `u ∪ v`. We utilize the fact that
  `X \ u ∪ v` will be compact, so there must be some finite intersection of clopen neighbourhoods of
  `X` disjoint to it, but a finite intersection of clopen sets is clopen so we let this be our
  `Z`. -/
  · have H1 := (hu.union hv).isClosed_compl.isCompact.inter_iInter_nonempty
      (fun Z : { Z : Set α // IsClopen Z ∧ x ∈ Z } => Z) fun Z => Z.2.1.2
    rw [← not_disjoint_iff_nonempty_inter, imp_not_comm, not_forall] at H1
    cases' H1 (disjoint_compl_left_iff_subset.2 <| hab.trans <| union_subset_union hau hbv)
      with Zi H2
    refine' ⟨⋂ U ∈ Zi, Subtype.val U, _, _, _⟩
    · exact isClopen_biInter_finset fun Z _ => Z.2.1
    · exact mem_iInter₂.2 fun Z _ => Z.2.2
    · rwa [← disjoint_compl_left_iff_subset, disjoint_iff_inter_eq_empty,
        ← not_nonempty_iff_eq_empty]
  -- So, we get a disjoint decomposition `Z = Z ∩ u ∪ Z ∩ v` of clopen sets. The intersection of all
  -- clopen neighbourhoods will then lie in whichever of u or v x lies in and hence will be a subset
  -- of either a or b.
  · have H1 := isClopen_inter_of_disjoint_cover_clopen H.1 H.2.2 hu hv huv
    rw [union_comm] at H
    have H2 := isClopen_inter_of_disjoint_cover_clopen H.1 H.2.2 hv hu huv.symm
    by_cases hxu : x ∈ u <;> [left; right]
    -- The x ∈ u case.
    · suffices ⋂ Z : { Z : Set α // IsClopen Z ∧ x ∈ Z }, ↑Z ⊆ u
        from Disjoint.left_le_of_le_sup_right hab (huv.mono this hbv)
      · apply Subset.trans _ (inter_subset_right Z u)
        exact iInter_subset (fun Z : { Z : Set α // IsClopen Z ∧ x ∈ Z } => Z.1)
          ⟨Z ∩ u, H1, mem_inter H.2.1 hxu⟩
    -- If x ∉ u, we get x ∈ v since x ∈ u ∪ v. The rest is then like the x ∈ u case.
    · have h1 : x ∈ v :=
        (hab.trans (union_subset_union hau hbv) (mem_iInter.2 fun i => i.2.2)).resolve_left hxu
      suffices ⋂ Z : { Z : Set α // IsClopen Z ∧ x ∈ Z }, ↑Z ⊆ v
        from (huv.symm.mono this hau).left_le_of_le_sup_left hab
      · refine Subset.trans ?_ (inter_subset_right Z v)
        exact iInter_subset (fun Z : { Z : Set α // IsClopen Z ∧ x ∈ Z } => Z.1)
          ⟨Z ∩ v, H2, mem_inter H.2.1 h1⟩
#align connected_component_eq_Inter_clopen connectedComponent_eq_iInter_clopen

section Profinite

/-- A T1 space with a clopen basis is totally separated. -/
theorem totallySeparatedSpace_of_t1_of_basis_clopen [T1Space α]
    (h : IsTopologicalBasis { s : Set α | IsClopen s }) : TotallySeparatedSpace α := by
  constructor
  rintro x - y - hxy
  rcases h.mem_nhds_iff.mp (isOpen_ne.mem_nhds hxy) with ⟨U, hU, hxU, hyU⟩
  exact ⟨U, Uᶜ, hU.isOpen, hU.compl.isOpen, hxU, fun h => hyU h rfl, (union_compl_self U).superset,
    disjoint_compl_right⟩
#align totally_separated_space_of_t1_of_basis_clopen totallySeparatedSpace_of_t1_of_basis_clopen

variable [T2Space α] [CompactSpace α]

/-- A compact Hausdorff space is totally disconnected if and only if it is totally separated, this
  is also true for locally compact spaces. -/
theorem compact_t2_tot_disc_iff_tot_sep : TotallyDisconnectedSpace α ↔ TotallySeparatedSpace α := by
  refine ⟨fun h => ⟨fun x _ y _ => ?_⟩, @TotallySeparatedSpace.totallyDisconnectedSpace _ _⟩
  contrapose!
  intro hyp
  suffices x ∈ connectedComponent y by
    simpa [totallyDisconnectedSpace_iff_connectedComponent_singleton.1 h y, mem_singleton_iff]
  rw [connectedComponent_eq_iInter_clopen, mem_iInter]
  rintro ⟨w : Set α, hw : IsClopen w, hy : y ∈ w⟩
  by_contra hx
  exact hyp wᶜ w hw.2.isOpen_compl hw.1 hx hy (@isCompl_compl _ w _).symm.codisjoint.top_le
    disjoint_compl_left
#align compact_t2_tot_disc_iff_tot_sep compact_t2_tot_disc_iff_tot_sep

variable [TotallyDisconnectedSpace α]

theorem nhds_basis_clopen (x : α) : (𝓝 x).HasBasis (fun s : Set α => x ∈ s ∧ IsClopen s) id :=
  ⟨fun U => by
    constructor
    · have hx : connectedComponent x = {x} :=
        totallyDisconnectedSpace_iff_connectedComponent_singleton.mp ‹_› x
      rw [connectedComponent_eq_iInter_clopen] at hx
      intro hU
      let N := { Z // IsClopen Z ∧ x ∈ Z }
      suffices : ∃ Z : N, Z.val ⊆ U
      · rcases this with ⟨⟨s, hs, hs'⟩, hs''⟩; exact ⟨s, ⟨hs', hs⟩, hs''⟩
      haveI : Nonempty N := ⟨⟨univ, isClopen_univ, mem_univ x⟩⟩
      have hNcl : ∀ Z : N, IsClosed Z.val := fun Z => Z.property.1.2
      have hdir : Directed Superset fun Z : N => Z.val := by
        rintro ⟨s, hs, hxs⟩ ⟨t, ht, hxt⟩
        exact ⟨⟨s ∩ t, hs.inter ht, ⟨hxs, hxt⟩⟩, inter_subset_left s t, inter_subset_right s t⟩
      have h_nhd : ∀ y ∈ ⋂ Z : N, Z.val, U ∈ 𝓝 y := fun y y_in => by
        erw [hx, mem_singleton_iff] at y_in
        rwa [y_in]
      exact exists_subset_nhds_of_compactSpace hdir hNcl h_nhd
    · rintro ⟨V, ⟨hxV, V_op, -⟩, hUV : V ⊆ U⟩
      rw [mem_nhds_iff]
      exact ⟨V, hUV, V_op, hxV⟩⟩
#align nhds_basis_clopen nhds_basis_clopen

theorem isTopologicalBasis_clopen : IsTopologicalBasis { s : Set α | IsClopen s } := by
  apply isTopologicalBasis_of_open_of_nhds fun U (hU : IsClopen U) => hU.1
  intro x U hxU U_op
  have : U ∈ 𝓝 x := IsOpen.mem_nhds U_op hxU
  rcases (nhds_basis_clopen x).mem_iff.mp this with ⟨V, ⟨hxV, hV⟩, hVU : V ⊆ U⟩
  use V
  tauto
#align is_topological_basis_clopen isTopologicalBasis_clopen

/-- Every member of an open set in a compact Hausdorff totally disconnected space
  is contained in a clopen set contained in the open set.  -/
theorem compact_exists_clopen_in_open {x : α} {U : Set α} (is_open : IsOpen U) (memU : x ∈ U) :
    ∃ V : Set α, IsClopen V ∧ x ∈ V ∧ V ⊆ U :=
  isTopologicalBasis_clopen.mem_nhds_iff.1 (is_open.mem_nhds memU)
#align compact_exists_clopen_in_open compact_exists_clopen_in_open

end Profinite

section LocallyCompact

variable {H : Type*} [TopologicalSpace H] [LocallyCompactSpace H] [T2Space H]

/-- A locally compact Hausdorff totally disconnected space has a basis with clopen elements. -/
theorem loc_compact_Haus_tot_disc_of_zero_dim [TotallyDisconnectedSpace H] :
    IsTopologicalBasis { s : Set H | IsClopen s } := by
  refine isTopologicalBasis_of_open_of_nhds (fun u hu => hu.1) fun x U memU hU => ?_
  obtain ⟨s, comp, xs, sU⟩ := exists_compact_subset hU memU
  let u : Set s := ((↑) : s → H) ⁻¹' interior s
  have u_open_in_s : IsOpen u := isOpen_interior.preimage continuous_subtype_val
  lift x to s using interior_subset xs
  haveI : CompactSpace s := isCompact_iff_compactSpace.1 comp
  obtain ⟨V : Set s, clopen_in_s, Vx, V_sub⟩ := compact_exists_clopen_in_open u_open_in_s xs
  have V_clopen : IsClopen (((↑) : s → H) '' V) := by
    refine' ⟨_, comp.isClosed.closedEmbedding_subtype_val.closed_iff_image_closed.1 clopen_in_s.2⟩
    let v : Set u := ((↑) : u → s) ⁻¹' V
    have : ((↑) : u → H) = ((↑) : s → H) ∘ ((↑) : u → s) := rfl
    have f0 : Embedding ((↑) : u → H) := embedding_subtype_val.comp embedding_subtype_val
    have f1 : OpenEmbedding ((↑) : u → H) := by
      refine' ⟨f0, _⟩
      · have : Set.range ((↑) : u → H) = interior s := by
          rw [this, Set.range_comp, Subtype.range_coe, Subtype.image_preimage_coe]
          apply Set.inter_eq_self_of_subset_left interior_subset
        rw [this]
        apply isOpen_interior
    have f2 : IsOpen v := clopen_in_s.1.preimage continuous_subtype_val
    have f3 : ((↑) : s → H) '' V = ((↑) : u → H) '' v := by
      rw [this, image_comp, Subtype.image_preimage_coe, inter_eq_self_of_subset_left V_sub]
    rw [f3]
    apply f1.isOpenMap v f2
  refine' ⟨(↑) '' V, V_clopen, by simp [Vx], Subset.trans _ sU⟩
  simp
set_option linter.uppercaseLean3 false in
#align loc_compact_Haus_tot_disc_of_zero_dim loc_compact_Haus_tot_disc_of_zero_dim

/-- A locally compact Hausdorff space is totally disconnected
  if and only if it is totally separated. -/
theorem loc_compact_t2_tot_disc_iff_tot_sep :
    TotallyDisconnectedSpace H ↔ TotallySeparatedSpace H := by
  constructor
  · intro h
    exact totallySeparatedSpace_of_t1_of_basis_clopen loc_compact_Haus_tot_disc_of_zero_dim
  apply TotallySeparatedSpace.totallyDisconnectedSpace
#align loc_compact_t2_tot_disc_iff_tot_sep loc_compact_t2_tot_disc_iff_tot_sep

end LocallyCompact

/-- `ConnectedComponents α` is Hausdorff when `α` is Hausdorff and compact -/
instance ConnectedComponents.t2 [T2Space α] [CompactSpace α] : T2Space (ConnectedComponents α) := by
  -- Proof follows that of: https://stacks.math.columbia.edu/tag/0900
  -- Fix 2 distinct connected components, with points a and b
  refine ⟨ConnectedComponents.surjective_coe.forall₂.2 fun a b ne => ?_⟩
  rw [ConnectedComponents.coe_ne_coe] at ne
  have h := connectedComponent_disjoint ne
  -- write ↑b as the intersection of all clopen subsets containing it
  rw [connectedComponent_eq_iInter_clopen b, disjoint_iff_inter_eq_empty] at h
  -- Now we show that this can be reduced to some clopen containing `↑b` being disjoint to `↑a`
  obtain ⟨U, V, hU, ha, hb, rfl⟩ : ∃ (U : Set α) (V : Set (ConnectedComponents α)),
      IsClopen U ∧ connectedComponent a ∩ U = ∅ ∧ connectedComponent b ⊆ U ∧ (↑) ⁻¹' V = U := by
    have h :=
      (isClosed_connectedComponent (α := α)).isCompact.elim_finite_subfamily_closed
        _ (fun Z : { Z : Set α // IsClopen Z ∧ b ∈ Z } => Z.2.1.2) h
    cases' h with fin_a ha
    -- This clopen and its complement will separate the connected components of `a` and `b`
    set U : Set α := ⋂ (i : { Z // IsClopen Z ∧ b ∈ Z }) (_ : i ∈ fin_a), i
    have hU : IsClopen U := isClopen_biInter_finset fun i _ => i.2.1
    exact ⟨U, (↑) '' U, hU, ha, subset_iInter₂ fun Z _ => Z.2.1.connectedComponent_subset Z.2.2,
      (connectedComponents_preimage_image U).symm ▸ hU.biUnion_connectedComponent_eq⟩
  rw [ConnectedComponents.quotientMap_coe.isClopen_preimage] at hU
  refine' ⟨Vᶜ, V, hU.compl.isOpen, hU.isOpen, _, hb mem_connectedComponent, disjoint_compl_left⟩
  exact fun h => flip Set.Nonempty.ne_empty ha ⟨a, mem_connectedComponent, h⟩
#align connected_components.t2 ConnectedComponents.t2<|MERGE_RESOLUTION|>--- conflicted
+++ resolved
@@ -671,15 +671,11 @@
   exact mem_of_superset self_mem_nhdsWithin (subset_insert x s)
 #align insert_mem_nhds_within_of_subset_insert insert_mem_nhdsWithin_of_subset_insert
 
-<<<<<<< HEAD
-theorem biInter_basis_nhds [T1Space α] {ι : Sort*} {p : ι → Prop} {s : ι → Set α} {x : α}
-=======
 @[simp]
 theorem sInter_sets_nhds [T1Space α] (x : α) : ⋂₀ (𝓝 x).sets = {x} := by
   simp [sInter_nhds_sets_eq_specializes]
 
-theorem biInter_basis_nhds [T1Space α] {ι : Sort _} {p : ι → Prop} {s : ι → Set α} {x : α}
->>>>>>> c4190b46
+theorem biInter_basis_nhds [T1Space α] {ι : Sort*} {p : ι → Prop} {s : ι → Set α} {x : α}
     (h : (𝓝 x).HasBasis p s) : ⋂ (i) (_ : p i), s i = {x} := by
   rw [← h.sInter_sets, sInter_sets_nhds]
 #align bInter_basis_nhds biInter_basis_nhds
