/-
Copyright (c) 2017 Johannes Hölzl. All rights reserved.
Released under Apache 2.0 license as described in the file LICENSE.
Authors: Johannes Hölzl, Mario Carneiro
-/
import Mathlib.Topology.Compactness.Lindelof
import Mathlib.Topology.Compactness.SigmaCompact
import Mathlib.Topology.Connected.TotallyDisconnected
import Mathlib.Topology.Inseparable

#align_import topology.separation from "leanprover-community/mathlib"@"d91e7f7a7f1c7e9f0e18fdb6bde4f652004c735d"

/-!
# Separation properties of topological spaces.

This file defines the predicate `SeparatedNhds`, and common separation axioms
(under the Kolmogorov classification).

## Main definitions

* `SeparatedNhds`: Two `Set`s are separated by neighbourhoods if they are contained in disjoint
  open sets.
* `T0Space`: A T₀/Kolmogorov space is a space where, for every two points `x ≠ y`,
  there is an open set that contains one, but not the other.
* `R0Space`: An R₀ space (sometimes called a *symmetric space*) is a topological space
  such that the `Specializes` relation is symmetric.
* `T1Space`: A T₁/Fréchet space is a space where every singleton set is closed.
  This is equivalent to, for every pair `x ≠ y`, there existing an open set containing `x`
  but not `y` (`t1Space_iff_exists_open` shows that these conditions are equivalent.)
  T₁ implies T₀ and R₀.
* `R1Space`: An R₁/preregular space is a space where any two topologically distinguishable points
  have disjoint neighbourhoods. R₁ implies R₀.
* `T2Space`: A T₂/Hausdorff space is a space where, for every two points `x ≠ y`,
  there is two disjoint open sets, one containing `x`, and the other `y`. T₂ implies T₁ and R₁.
* `T25Space`: A T₂.₅/Urysohn space is a space where, for every two points `x ≠ y`,
  there is two open sets, one containing `x`, and the other `y`, whose closures are disjoint.
  T₂.₅ implies T₂.
* `RegularSpace`: A regular space is one where, given any closed `C` and `x ∉ C`,
  there are disjoint open sets containing `x` and `C` respectively. Such a space is not necessarily
  Hausdorff.
* `T3Space`: A T₃ space is a regular T₀ space. T₃ implies T₂.₅.
* `NormalSpace`: A normal space, is one where given two disjoint closed sets,
  we can find two open sets that separate them. Such a space is not necessarily Hausdorff, even if
  it is T₀.
* `T4Space`: A T₄ space is a normal T₁ space. T₄ implies T₃.
* `CompletelyNormalSpace`: A completely normal space is one in which for any two sets `s`, `t`
  such that if both `closure s` is disjoint with `t`, and `s` is disjoint with `closure t`,
  then there exist disjoint neighbourhoods of `s` and `t`. `Embedding.completelyNormalSpace` allows
  us to conclude that this is equivalent to all subspaces being normal. Such a space is not
  necessarily Hausdorff or regular, even if it is T₀.
* `T5Space`: A T₅ space is a completely normal T₁ space. T₅ implies T₄.

Note that `mathlib` adopts the modern convention that `m ≤ n` if and only if `T_m → T_n`, but
occasionally the literature swaps definitions for e.g. T₃ and regular.

## Main results

### T₀ spaces

* `IsClosed.exists_closed_singleton`: Given a closed set `S` in a compact T₀ space,
  there is some `x ∈ S` such that `{x}` is closed.
* `exists_isOpen_singleton_of_isOpen_finite`: Given an open finite set `S` in a T₀ space,
  there is some `x ∈ S` such that `{x}` is open.

### T₁ spaces

* `isClosedMap_const`: The constant map is a closed map.
* `discrete_of_t1_of_finite`: A finite T₁ space must have the discrete topology.

### T₂ spaces

* `t2_iff_nhds`: A space is T₂ iff the neighbourhoods of distinct points generate the bottom filter.
* `t2_iff_isClosed_diagonal`: A space is T₂ iff the `diagonal` of `X` (that is, the set of all
  points of the form `(a, a) : X × X`) is closed under the product topology.
* `separatedNhds_of_finset_finset`: Any two disjoint finsets are `SeparatedNhds`.
* Most topological constructions preserve Hausdorffness;
  these results are part of the typeclass inference system (e.g. `Embedding.t2Space`)
* `Set.EqOn.closure`: If two functions are equal on some set `s`, they are equal on its closure.
* `IsCompact.isClosed`: All compact sets are closed.
* `WeaklyLocallyCompactSpace.locallyCompactSpace`: If a topological space is both
  weakly locally compact (i.e., each point has a compact neighbourhood)
  and is T₂, then it is locally compact.
* `totallySeparatedSpace_of_t1_of_basis_clopen`: If `X` has a clopen basis, then
  it is a `TotallySeparatedSpace`.
* `loc_compact_t2_tot_disc_iff_tot_sep`: A locally compact T₂ space is totally disconnected iff
  it is totally separated.
* `t2Quotient`: the largest T2 quotient of a given topological space.

If the space is also compact:

* `normalOfCompactT2`: A compact T₂ space is a `NormalSpace`.
* `connectedComponent_eq_iInter_isClopen`: The connected component of a point
  is the intersection of all its clopen neighbourhoods.
* `compact_t2_tot_disc_iff_tot_sep`: Being a `TotallyDisconnectedSpace`
  is equivalent to being a `TotallySeparatedSpace`.
* `ConnectedComponents.t2`: `ConnectedComponents X` is T₂ for `X` T₂ and compact.

### T₃ spaces

* `disjoint_nested_nhds`: Given two points `x ≠ y`, we can find neighbourhoods `x ∈ V₁ ⊆ U₁` and
  `y ∈ V₂ ⊆ U₂`, with the `Vₖ` closed and the `Uₖ` open, such that the `Uₖ` are disjoint.

## References

https://en.wikipedia.org/wiki/Separation_axiom
-/


open Function Set Filter Topology TopologicalSpace
open scoped Classical

universe u v

variable {X : Type*} {Y : Type*} [TopologicalSpace X]

section Separation

/--
`SeparatedNhds` is a predicate on pairs of sub`Set`s of a topological space.  It holds if the two
sub`Set`s are contained in disjoint open sets.
-/
def SeparatedNhds : Set X → Set X → Prop := fun s t : Set X =>
  ∃ U V : Set X, IsOpen U ∧ IsOpen V ∧ s ⊆ U ∧ t ⊆ V ∧ Disjoint U V
#align separated_nhds SeparatedNhds

theorem separatedNhds_iff_disjoint {s t : Set X} : SeparatedNhds s t ↔ Disjoint (𝓝ˢ s) (𝓝ˢ t) := by
  simp only [(hasBasis_nhdsSet s).disjoint_iff (hasBasis_nhdsSet t), SeparatedNhds, exists_prop, ←
    exists_and_left, and_assoc, and_comm, and_left_comm]
#align separated_nhds_iff_disjoint separatedNhds_iff_disjoint

alias ⟨SeparatedNhds.disjoint_nhdsSet, _⟩ := separatedNhds_iff_disjoint

namespace SeparatedNhds

variable {s s₁ s₂ t t₁ t₂ u : Set X}

@[symm]
theorem symm : SeparatedNhds s t → SeparatedNhds t s := fun ⟨U, V, oU, oV, aU, bV, UV⟩ =>
  ⟨V, U, oV, oU, bV, aU, Disjoint.symm UV⟩
#align separated_nhds.symm SeparatedNhds.symm

theorem comm (s t : Set X) : SeparatedNhds s t ↔ SeparatedNhds t s :=
  ⟨symm, symm⟩
#align separated_nhds.comm SeparatedNhds.comm

theorem preimage [TopologicalSpace Y] {f : X → Y} {s t : Set Y} (h : SeparatedNhds s t)
    (hf : Continuous f) : SeparatedNhds (f ⁻¹' s) (f ⁻¹' t) :=
  let ⟨U, V, oU, oV, sU, tV, UV⟩ := h
  ⟨f ⁻¹' U, f ⁻¹' V, oU.preimage hf, oV.preimage hf, preimage_mono sU, preimage_mono tV,
    UV.preimage f⟩
#align separated_nhds.preimage SeparatedNhds.preimage

protected theorem disjoint (h : SeparatedNhds s t) : Disjoint s t :=
  let ⟨_, _, _, _, hsU, htV, hd⟩ := h; hd.mono hsU htV
#align separated_nhds.disjoint SeparatedNhds.disjoint

theorem disjoint_closure_left (h : SeparatedNhds s t) : Disjoint (closure s) t :=
  let ⟨_U, _V, _, hV, hsU, htV, hd⟩ := h
  (hd.closure_left hV).mono (closure_mono hsU) htV
#align separated_nhds.disjoint_closure_left SeparatedNhds.disjoint_closure_left

theorem disjoint_closure_right (h : SeparatedNhds s t) : Disjoint s (closure t) :=
  h.symm.disjoint_closure_left.symm
#align separated_nhds.disjoint_closure_right SeparatedNhds.disjoint_closure_right

@[simp] theorem empty_right (s : Set X) : SeparatedNhds s ∅ :=
  ⟨_, _, isOpen_univ, isOpen_empty, fun a _ => mem_univ a, Subset.rfl, disjoint_empty _⟩
#align separated_nhds.empty_right SeparatedNhds.empty_right

@[simp] theorem empty_left (s : Set X) : SeparatedNhds ∅ s :=
  (empty_right _).symm
#align separated_nhds.empty_left SeparatedNhds.empty_left

theorem mono (h : SeparatedNhds s₂ t₂) (hs : s₁ ⊆ s₂) (ht : t₁ ⊆ t₂) : SeparatedNhds s₁ t₁ :=
  let ⟨U, V, hU, hV, hsU, htV, hd⟩ := h
  ⟨U, V, hU, hV, hs.trans hsU, ht.trans htV, hd⟩
#align separated_nhds.mono SeparatedNhds.mono

theorem union_left : SeparatedNhds s u → SeparatedNhds t u → SeparatedNhds (s ∪ t) u := by
  simpa only [separatedNhds_iff_disjoint, nhdsSet_union, disjoint_sup_left] using And.intro
#align separated_nhds.union_left SeparatedNhds.union_left

theorem union_right (ht : SeparatedNhds s t) (hu : SeparatedNhds s u) : SeparatedNhds s (t ∪ u) :=
  (ht.symm.union_left hu.symm).symm
#align separated_nhds.union_right SeparatedNhds.union_right

end SeparatedNhds

/-- A T₀ space, also known as a Kolmogorov space, is a topological space such that for every pair
`x ≠ y`, there is an open set containing one but not the other. We formulate the definition in terms
of the `Inseparable` relation.  -/
class T0Space (X : Type u) [TopologicalSpace X] : Prop where
  /-- Two inseparable points in a T₀ space are equal. -/
  t0 : ∀ ⦃x y : X⦄, Inseparable x y → x = y
#align t0_space T0Space

theorem t0Space_iff_inseparable (X : Type u) [TopologicalSpace X] :
    T0Space X ↔ ∀ x y : X, Inseparable x y → x = y :=
  ⟨fun ⟨h⟩ => h, fun h => ⟨h⟩⟩
#align t0_space_iff_inseparable t0Space_iff_inseparable

theorem t0Space_iff_not_inseparable (X : Type u) [TopologicalSpace X] :
    T0Space X ↔ Pairwise fun x y : X => ¬Inseparable x y := by
  simp only [t0Space_iff_inseparable, Ne, not_imp_not, Pairwise]
#align t0_space_iff_not_inseparable t0Space_iff_not_inseparable

theorem Inseparable.eq [T0Space X] {x y : X} (h : Inseparable x y) : x = y :=
  T0Space.t0 h
#align inseparable.eq Inseparable.eq

/-- A topology `Inducing` map from a T₀ space is injective. -/
protected theorem Inducing.injective [TopologicalSpace Y] [T0Space X] {f : X → Y}
    (hf : Inducing f) : Injective f := fun _ _ h =>
  (hf.inseparable_iff.1 <| .of_eq h).eq
#align inducing.injective Inducing.injective

/-- A topology `Inducing` map from a T₀ space is a topological embedding. -/
protected theorem Inducing.embedding [TopologicalSpace Y] [T0Space X] {f : X → Y}
    (hf : Inducing f) : Embedding f :=
  ⟨hf, hf.injective⟩
#align inducing.embedding Inducing.embedding

lemma embedding_iff_inducing [TopologicalSpace Y] [T0Space X] {f : X → Y} :
    Embedding f ↔ Inducing f :=
  ⟨Embedding.toInducing, Inducing.embedding⟩
#align embedding_iff_inducing embedding_iff_inducing

theorem t0Space_iff_nhds_injective (X : Type u) [TopologicalSpace X] :
    T0Space X ↔ Injective (𝓝 : X → Filter X) :=
  t0Space_iff_inseparable X
#align t0_space_iff_nhds_injective t0Space_iff_nhds_injective

theorem nhds_injective [T0Space X] : Injective (𝓝 : X → Filter X) :=
  (t0Space_iff_nhds_injective X).1 ‹_›
#align nhds_injective nhds_injective

theorem inseparable_iff_eq [T0Space X] {x y : X} : Inseparable x y ↔ x = y :=
  nhds_injective.eq_iff
#align inseparable_iff_eq inseparable_iff_eq

@[simp]
theorem nhds_eq_nhds_iff [T0Space X] {a b : X} : 𝓝 a = 𝓝 b ↔ a = b :=
  nhds_injective.eq_iff
#align nhds_eq_nhds_iff nhds_eq_nhds_iff

@[simp]
theorem inseparable_eq_eq [T0Space X] : Inseparable = @Eq X :=
  funext₂ fun _ _ => propext inseparable_iff_eq
#align inseparable_eq_eq inseparable_eq_eq

theorem TopologicalSpace.IsTopologicalBasis.inseparable_iff {b : Set (Set X)}
    (hb : IsTopologicalBasis b) {x y : X} : Inseparable x y ↔ ∀ s ∈ b, (x ∈ s ↔ y ∈ s) :=
  ⟨fun h s hs ↦ inseparable_iff_forall_open.1 h _ (hb.isOpen hs),
    fun h ↦ hb.nhds_hasBasis.eq_of_same_basis <| by
      convert hb.nhds_hasBasis using 2
      exact and_congr_right (h _)⟩

theorem TopologicalSpace.IsTopologicalBasis.eq_iff [T0Space X] {b : Set (Set X)}
    (hb : IsTopologicalBasis b) {x y : X} : x = y ↔ ∀ s ∈ b, (x ∈ s ↔ y ∈ s) :=
  inseparable_iff_eq.symm.trans hb.inseparable_iff

theorem t0Space_iff_exists_isOpen_xor'_mem (X : Type u) [TopologicalSpace X] :
    T0Space X ↔ Pairwise fun x y => ∃ U : Set X, IsOpen U ∧ Xor' (x ∈ U) (y ∈ U) := by
  simp only [t0Space_iff_not_inseparable, xor_iff_not_iff, not_forall, exists_prop,
    inseparable_iff_forall_open, Pairwise]
#align t0_space_iff_exists_is_open_xor_mem t0Space_iff_exists_isOpen_xor'_mem

theorem exists_isOpen_xor'_mem [T0Space X] {x y : X} (h : x ≠ y) :
    ∃ U : Set X, IsOpen U ∧ Xor' (x ∈ U) (y ∈ U) :=
  (t0Space_iff_exists_isOpen_xor'_mem X).1 ‹_› h
#align exists_is_open_xor_mem exists_isOpen_xor'_mem

/-- Specialization forms a partial order on a t0 topological space. -/
def specializationOrder (X) [TopologicalSpace X] [T0Space X] : PartialOrder X :=
  { specializationPreorder X, PartialOrder.lift (OrderDual.toDual ∘ 𝓝) nhds_injective with }
#align specialization_order specializationOrder

instance SeparationQuotient.instT0Space : T0Space (SeparationQuotient X) :=
  ⟨fun x y => Quotient.inductionOn₂' x y fun _ _ h =>
    SeparationQuotient.mk_eq_mk.2 <| SeparationQuotient.inducing_mk.inseparable_iff.1 h⟩

theorem minimal_nonempty_closed_subsingleton [T0Space X] {s : Set X} (hs : IsClosed s)
    (hmin : ∀ t, t ⊆ s → t.Nonempty → IsClosed t → t = s) : s.Subsingleton := by
  clear Y -- Porting note: added
  refine fun x hx y hy => of_not_not fun hxy => ?_
  rcases exists_isOpen_xor'_mem hxy with ⟨U, hUo, hU⟩
  wlog h : x ∈ U ∧ y ∉ U
  · refine this hs hmin y hy x hx (Ne.symm hxy) U hUo hU.symm (hU.resolve_left h)
  cases' h with hxU hyU
  have : s \ U = s := hmin (s \ U) (diff_subset _ _) ⟨y, hy, hyU⟩ (hs.sdiff hUo)
  exact (this.symm.subset hx).2 hxU
#align minimal_nonempty_closed_subsingleton minimal_nonempty_closed_subsingleton

theorem minimal_nonempty_closed_eq_singleton [T0Space X] {s : Set X} (hs : IsClosed s)
    (hne : s.Nonempty) (hmin : ∀ t, t ⊆ s → t.Nonempty → IsClosed t → t = s) : ∃ x, s = {x} :=
  exists_eq_singleton_iff_nonempty_subsingleton.2
    ⟨hne, minimal_nonempty_closed_subsingleton hs hmin⟩
#align minimal_nonempty_closed_eq_singleton minimal_nonempty_closed_eq_singleton

/-- Given a closed set `S` in a compact T₀ space, there is some `x ∈ S` such that `{x}` is
closed. -/
theorem IsClosed.exists_closed_singleton [T0Space X] [CompactSpace X] {S : Set X}
    (hS : IsClosed S) (hne : S.Nonempty) : ∃ x : X, x ∈ S ∧ IsClosed ({x} : Set X) := by
  obtain ⟨V, Vsub, Vne, Vcls, hV⟩ := hS.exists_minimal_nonempty_closed_subset hne
  rcases minimal_nonempty_closed_eq_singleton Vcls Vne hV with ⟨x, rfl⟩
  exact ⟨x, Vsub (mem_singleton x), Vcls⟩
#align is_closed.exists_closed_singleton IsClosed.exists_closed_singleton

theorem minimal_nonempty_open_subsingleton [T0Space X] {s : Set X} (hs : IsOpen s)
    (hmin : ∀ t, t ⊆ s → t.Nonempty → IsOpen t → t = s) : s.Subsingleton := by
  clear Y -- Porting note: added
  refine fun x hx y hy => of_not_not fun hxy => ?_
  rcases exists_isOpen_xor'_mem hxy with ⟨U, hUo, hU⟩
  wlog h : x ∈ U ∧ y ∉ U
  · exact this hs hmin y hy x hx (Ne.symm hxy) U hUo hU.symm (hU.resolve_left h)
  cases' h with hxU hyU
  have : s ∩ U = s := hmin (s ∩ U) (inter_subset_left _ _) ⟨x, hx, hxU⟩ (hs.inter hUo)
  exact hyU (this.symm.subset hy).2
#align minimal_nonempty_open_subsingleton minimal_nonempty_open_subsingleton

theorem minimal_nonempty_open_eq_singleton [T0Space X] {s : Set X} (hs : IsOpen s)
    (hne : s.Nonempty) (hmin : ∀ t, t ⊆ s → t.Nonempty → IsOpen t → t = s) : ∃ x, s = {x} :=
  exists_eq_singleton_iff_nonempty_subsingleton.2 ⟨hne, minimal_nonempty_open_subsingleton hs hmin⟩
#align minimal_nonempty_open_eq_singleton minimal_nonempty_open_eq_singleton

/-- Given an open finite set `S` in a T₀ space, there is some `x ∈ S` such that `{x}` is open. -/
theorem exists_isOpen_singleton_of_isOpen_finite [T0Space X] {s : Set X} (hfin : s.Finite)
    (hne : s.Nonempty) (ho : IsOpen s) : ∃ x ∈ s, IsOpen ({x} : Set X) := by
  lift s to Finset X using hfin
  induction' s using Finset.strongInductionOn with s ihs
  rcases em (∃ t, t ⊂ s ∧ t.Nonempty ∧ IsOpen (t : Set X)) with (⟨t, hts, htne, hto⟩ | ht)
  · rcases ihs t hts htne hto with ⟨x, hxt, hxo⟩
    exact ⟨x, hts.1 hxt, hxo⟩
  · -- Porting note: was `rcases minimal_nonempty_open_eq_singleton ho hne _ with ⟨x, hx⟩`
    --               https://github.com/leanprover/std4/issues/116
    rsuffices ⟨x, hx⟩ : ∃ x, s.toSet = {x}
    · exact ⟨x, hx.symm ▸ rfl, hx ▸ ho⟩
    refine minimal_nonempty_open_eq_singleton ho hne ?_
    refine fun t hts htne hto => of_not_not fun hts' => ht ?_
    lift t to Finset X using s.finite_toSet.subset hts
    exact ⟨t, ssubset_iff_subset_ne.2 ⟨hts, mt Finset.coe_inj.2 hts'⟩, htne, hto⟩
#align exists_open_singleton_of_open_finite exists_isOpen_singleton_of_isOpen_finite

theorem exists_open_singleton_of_finite [T0Space X] [Finite X] [Nonempty X] :
    ∃ x : X, IsOpen ({x} : Set X) :=
  let ⟨x, _, h⟩ := exists_isOpen_singleton_of_isOpen_finite (Set.toFinite _)
    univ_nonempty isOpen_univ
  ⟨x, h⟩
#align exists_open_singleton_of_fintype exists_open_singleton_of_finite

theorem t0Space_of_injective_of_continuous [TopologicalSpace Y] {f : X → Y}
    (hf : Function.Injective f) (hf' : Continuous f) [T0Space Y] : T0Space X :=
  ⟨fun _ _ h => hf <| (h.map hf').eq⟩
#align t0_space_of_injective_of_continuous t0Space_of_injective_of_continuous

protected theorem Embedding.t0Space [TopologicalSpace Y] [T0Space Y] {f : X → Y}
    (hf : Embedding f) : T0Space X :=
  t0Space_of_injective_of_continuous hf.inj hf.continuous
#align embedding.t0_space Embedding.t0Space

instance Subtype.t0Space [T0Space X] {p : X → Prop} : T0Space (Subtype p) :=
  embedding_subtype_val.t0Space
#align subtype.t0_space Subtype.t0Space

theorem t0Space_iff_or_not_mem_closure (X : Type u) [TopologicalSpace X] :
    T0Space X ↔ Pairwise fun a b : X => a ∉ closure ({b} : Set X) ∨ b ∉ closure ({a} : Set X) := by
  simp only [t0Space_iff_not_inseparable, inseparable_iff_mem_closure, not_and_or]
#align t0_space_iff_or_not_mem_closure t0Space_iff_or_not_mem_closure

instance Prod.instT0Space [TopologicalSpace Y] [T0Space X] [T0Space Y] : T0Space (X × Y) :=
  ⟨fun _ _ h => Prod.ext (h.map continuous_fst).eq (h.map continuous_snd).eq⟩

instance Pi.instT0Space {ι : Type*} {X : ι → Type*} [∀ i, TopologicalSpace (X i)]
    [∀ i, T0Space (X i)] :
    T0Space (∀ i, X i) :=
  ⟨fun _ _ h => funext fun i => (h.map (continuous_apply i)).eq⟩
#align pi.t0_space Pi.instT0Space

instance ULift.instT0Space [T0Space X] : T0Space (ULift X) :=
  embedding_uLift_down.t0Space

theorem T0Space.of_cover (h : ∀ x y, Inseparable x y → ∃ s : Set X, x ∈ s ∧ y ∈ s ∧ T0Space s) :
    T0Space X := by
  refine ⟨fun x y hxy => ?_⟩
  rcases h x y hxy with ⟨s, hxs, hys, hs⟩
  lift x to s using hxs; lift y to s using hys
  rw [← subtype_inseparable_iff] at hxy
  exact congr_arg Subtype.val hxy.eq
#align t0_space.of_cover T0Space.of_cover

theorem T0Space.of_open_cover (h : ∀ x, ∃ s : Set X, x ∈ s ∧ IsOpen s ∧ T0Space s) : T0Space X :=
  T0Space.of_cover fun x _ hxy =>
    let ⟨s, hxs, hso, hs⟩ := h x
    ⟨s, hxs, (hxy.mem_open_iff hso).1 hxs, hs⟩
#align t0_space.of_open_cover T0Space.of_open_cover

/-- A topological space is called an R₀ space, if `Specializes` relation is symmetric.

In other words, given two points `x y : X`,
if every neighborhood of `y` contains `x`, then every neighborhood of `x` contains `y`. -/
@[mk_iff]
class R0Space (X : Type u) [TopologicalSpace X] : Prop where
  /-- In an R₀ space, the `Specializes` relation is symmetric. -/
  specializes_symmetric : Symmetric (Specializes : X → X → Prop)

export R0Space (specializes_symmetric)

section R0Space

variable [R0Space X] {x y : X}

/-- In an R₀ space, the `Specializes` relation is symmetric, dot notation version. -/
theorem Specializes.symm (h : x ⤳ y) : y ⤳ x := specializes_symmetric h
#align specializes.symm Specializes.symm

/-- In an R₀ space, the `Specializes` relation is symmetric, `Iff` version. -/
theorem specializes_comm : x ⤳ y ↔ y ⤳ x := ⟨Specializes.symm, Specializes.symm⟩
#align specializes_comm specializes_comm

/-- In an R₀ space, `Specializes` is equivalent to `Inseparable`. -/
theorem specializes_iff_inseparable : x ⤳ y ↔ Inseparable x y :=
  ⟨fun h ↦ h.antisymm h.symm, Inseparable.specializes⟩
#align specializes_iff_inseparable specializes_iff_inseparable

/-- In an R₀ space, `Specializes` implies `Inseparable`. -/
alias ⟨Specializes.inseparable, _⟩ := specializes_iff_inseparable

theorem Inducing.r0Space [TopologicalSpace Y] {f : Y → X} (hf : Inducing f) : R0Space Y where
  specializes_symmetric a b := by
    simpa only [← hf.specializes_iff] using Specializes.symm

instance {p : X → Prop} : R0Space {x // p x} := inducing_subtype_val.r0Space

instance [TopologicalSpace Y] [R0Space Y] : R0Space (X × Y) where
  specializes_symmetric _ _ h := h.fst.symm.prod h.snd.symm

instance {ι : Type*} {X : ι → Type*} [∀ i, TopologicalSpace (X i)] [∀ i, R0Space (X i)] :
    R0Space (∀ i, X i) where
  specializes_symmetric _ _ h := specializes_pi.2 fun i ↦ (specializes_pi.1 h i).symm

/-- In an R₀ space, the closure of a singleton is a compact set. -/
theorem isCompact_closure_singleton : IsCompact (closure {x}) := by
  refine isCompact_of_finite_subcover fun U hUo hxU ↦ ?_
  obtain ⟨i, hi⟩ : ∃ i, x ∈ U i := mem_iUnion.1 <| hxU <| subset_closure rfl
  refine ⟨{i}, fun y hy ↦ ?_⟩
  rw [← specializes_iff_mem_closure, specializes_comm] at hy
  simpa using hy.mem_open (hUo i) hi

theorem Filter.coclosedCompact_le_cofinite : coclosedCompact X ≤ cofinite :=
  le_cofinite_iff_compl_singleton_mem.2 fun _ ↦
    compl_mem_coclosedCompact.2 isCompact_closure_singleton
#align filter.coclosed_compact_le_cofinite Filter.coclosedCompact_le_cofinite

variable (X)

/-- In an R₀ space, relatively compact sets form a bornology.
Its cobounded filter is `Filter.coclosedCompact`.
See also `Bornology.inCompact` the bornology of sets contained in a compact set. -/
def Bornology.relativelyCompact : Bornology X where
  cobounded' := Filter.coclosedCompact X
  le_cofinite' := Filter.coclosedCompact_le_cofinite
#align bornology.relatively_compact Bornology.relativelyCompact

variable {X}

theorem Bornology.relativelyCompact.isBounded_iff {s : Set X} :
    @Bornology.IsBounded _ (Bornology.relativelyCompact X) s ↔ IsCompact (closure s) :=
  compl_mem_coclosedCompact
#align bornology.relatively_compact.is_bounded_iff Bornology.relativelyCompact.isBounded_iff

/-- In an R₀ space, the closure of a finite set is a compact set. -/
theorem Set.Finite.isCompact_closure {s : Set X} (hs : s.Finite) : IsCompact (closure s) :=
  let _ : Bornology X := .relativelyCompact X
  Bornology.relativelyCompact.isBounded_iff.1 hs.isBounded

end R0Space

/-- A T₁ space, also known as a Fréchet space, is a topological space
  where every singleton set is closed. Equivalently, for every pair
  `x ≠ y`, there is an open set containing `x` and not `y`. -/
class T1Space (X : Type u) [TopologicalSpace X] : Prop where
  /-- A singleton in a T₁ space is a closed set. -/
  t1 : ∀ x, IsClosed ({x} : Set X)
#align t1_space T1Space

theorem isClosed_singleton [T1Space X] {x : X} : IsClosed ({x} : Set X) :=
  T1Space.t1 x
#align is_closed_singleton isClosed_singleton

theorem isOpen_compl_singleton [T1Space X] {x : X} : IsOpen ({x}ᶜ : Set X) :=
  isClosed_singleton.isOpen_compl
#align is_open_compl_singleton isOpen_compl_singleton

theorem isOpen_ne [T1Space X] {x : X} : IsOpen { y | y ≠ x } :=
  isOpen_compl_singleton
#align is_open_ne isOpen_ne

@[to_additive]
theorem Continuous.isOpen_mulSupport [T1Space X] [One X] [TopologicalSpace Y] {f : Y → X}
    (hf : Continuous f) : IsOpen (mulSupport f) :=
  isOpen_ne.preimage hf
#align continuous.is_open_mul_support Continuous.isOpen_mulSupport
#align continuous.is_open_support Continuous.isOpen_support

theorem Ne.nhdsWithin_compl_singleton [T1Space X] {x y : X} (h : x ≠ y) : 𝓝[{y}ᶜ] x = 𝓝 x :=
  isOpen_ne.nhdsWithin_eq h
#align ne.nhds_within_compl_singleton Ne.nhdsWithin_compl_singleton

theorem Ne.nhdsWithin_diff_singleton [T1Space X] {x y : X} (h : x ≠ y) (s : Set X) :
    𝓝[s \ {y}] x = 𝓝[s] x := by
  rw [diff_eq, inter_comm, nhdsWithin_inter_of_mem]
  exact mem_nhdsWithin_of_mem_nhds (isOpen_ne.mem_nhds h)
#align ne.nhds_within_diff_singleton Ne.nhdsWithin_diff_singleton

lemma nhdsWithin_compl_singleton_le [T1Space X] (x y : X) : 𝓝[{x}ᶜ] x ≤ 𝓝[{y}ᶜ] x := by
  rcases eq_or_ne x y with rfl|hy
  · exact Eq.le rfl
  · rw [Ne.nhdsWithin_compl_singleton hy]
    exact nhdsWithin_le_nhds

theorem isOpen_setOf_eventually_nhdsWithin [T1Space X] {p : X → Prop} :
    IsOpen { x | ∀ᶠ y in 𝓝[≠] x, p y } := by
  refine isOpen_iff_mem_nhds.mpr fun a ha => ?_
  filter_upwards [eventually_nhds_nhdsWithin.mpr ha] with b hb
  rcases eq_or_ne a b with rfl | h
  · exact hb
  · rw [h.symm.nhdsWithin_compl_singleton] at hb
    exact hb.filter_mono nhdsWithin_le_nhds
#align is_open_set_of_eventually_nhds_within isOpen_setOf_eventually_nhdsWithin

protected theorem Set.Finite.isClosed [T1Space X] {s : Set X} (hs : Set.Finite s) : IsClosed s := by
  rw [← biUnion_of_singleton s]
  exact hs.isClosed_biUnion fun i _ => isClosed_singleton
#align set.finite.is_closed Set.Finite.isClosed

theorem TopologicalSpace.IsTopologicalBasis.exists_mem_of_ne [T1Space X] {b : Set (Set X)}
    (hb : IsTopologicalBasis b) {x y : X} (h : x ≠ y) : ∃ a ∈ b, x ∈ a ∧ y ∉ a := by
  rcases hb.isOpen_iff.1 isOpen_ne x h with ⟨a, ab, xa, ha⟩
  exact ⟨a, ab, xa, fun h => ha h rfl⟩
#align topological_space.is_topological_basis.exists_mem_of_ne TopologicalSpace.IsTopologicalBasis.exists_mem_of_ne

protected theorem Finset.isClosed [T1Space X] (s : Finset X) : IsClosed (s : Set X) :=
  s.finite_toSet.isClosed
#align finset.is_closed Finset.isClosed

theorem t1Space_TFAE (X : Type u) [TopologicalSpace X] :
    List.TFAE [T1Space X,
      ∀ x, IsClosed ({ x } : Set X),
      ∀ x, IsOpen ({ x }ᶜ : Set X),
      Continuous (@CofiniteTopology.of X),
      ∀ ⦃x y : X⦄, x ≠ y → {y}ᶜ ∈ 𝓝 x,
      ∀ ⦃x y : X⦄, x ≠ y → ∃ s ∈ 𝓝 x, y ∉ s,
      ∀ ⦃x y : X⦄, x ≠ y → ∃ U : Set X, IsOpen U ∧ x ∈ U ∧ y ∉ U,
      ∀ ⦃x y : X⦄, x ≠ y → Disjoint (𝓝 x) (pure y),
      ∀ ⦃x y : X⦄, x ≠ y → Disjoint (pure x) (𝓝 y),
      ∀ ⦃x y : X⦄, x ⤳ y → x = y] := by
  tfae_have 1 ↔ 2
  · exact ⟨fun h => h.1, fun h => ⟨h⟩⟩
  tfae_have 2 ↔ 3
  · simp only [isOpen_compl_iff]
  tfae_have 5 ↔ 3
  · refine forall_swap.trans ?_
    simp only [isOpen_iff_mem_nhds, mem_compl_iff, mem_singleton_iff]
  tfae_have 5 ↔ 6
  · simp only [← subset_compl_singleton_iff, exists_mem_subset_iff]
  tfae_have 5 ↔ 7
  · simp only [(nhds_basis_opens _).mem_iff, subset_compl_singleton_iff, exists_prop, and_assoc,
      and_left_comm]
  tfae_have 5 ↔ 8
  · simp only [← principal_singleton, disjoint_principal_right]
  tfae_have 8 ↔ 9
  · exact forall_swap.trans (by simp only [disjoint_comm, ne_comm])
  tfae_have 1 → 4
  · simp only [continuous_def, CofiniteTopology.isOpen_iff']
    rintro H s (rfl | hs)
    exacts [isOpen_empty, compl_compl s ▸ (@Set.Finite.isClosed _ _ H _ hs).isOpen_compl]
  tfae_have 4 → 2
  · exact fun h x => (CofiniteTopology.isClosed_iff.2 <| Or.inr (finite_singleton _)).preimage h
  tfae_have 2 ↔ 10
  · simp only [← closure_subset_iff_isClosed, specializes_iff_mem_closure, subset_def,
      mem_singleton_iff, eq_comm]
  tfae_finish
#align t1_space_tfae t1Space_TFAE

theorem t1Space_iff_continuous_cofinite_of : T1Space X ↔ Continuous (@CofiniteTopology.of X) :=
  (t1Space_TFAE X).out 0 3
#align t1_space_iff_continuous_cofinite_of t1Space_iff_continuous_cofinite_of

theorem CofiniteTopology.continuous_of [T1Space X] : Continuous (@CofiniteTopology.of X) :=
  t1Space_iff_continuous_cofinite_of.mp ‹_›
#align cofinite_topology.continuous_of CofiniteTopology.continuous_of

theorem t1Space_iff_exists_open :
    T1Space X ↔ Pairwise fun x y => ∃ U : Set X, IsOpen U ∧ x ∈ U ∧ y ∉ U :=
  (t1Space_TFAE X).out 0 6
#align t1_space_iff_exists_open t1Space_iff_exists_open

theorem t1Space_iff_disjoint_pure_nhds : T1Space X ↔ ∀ ⦃x y : X⦄, x ≠ y → Disjoint (pure x) (𝓝 y) :=
  (t1Space_TFAE X).out 0 8
#align t1_space_iff_disjoint_pure_nhds t1Space_iff_disjoint_pure_nhds

theorem t1Space_iff_disjoint_nhds_pure : T1Space X ↔ ∀ ⦃x y : X⦄, x ≠ y → Disjoint (𝓝 x) (pure y) :=
  (t1Space_TFAE X).out 0 7
#align t1_space_iff_disjoint_nhds_pure t1Space_iff_disjoint_nhds_pure

theorem t1Space_iff_specializes_imp_eq : T1Space X ↔ ∀ ⦃x y : X⦄, x ⤳ y → x = y :=
  (t1Space_TFAE X).out 0 9
#align t1_space_iff_specializes_imp_eq t1Space_iff_specializes_imp_eq

theorem disjoint_pure_nhds [T1Space X] {x y : X} (h : x ≠ y) : Disjoint (pure x) (𝓝 y) :=
  t1Space_iff_disjoint_pure_nhds.mp ‹_› h
#align disjoint_pure_nhds disjoint_pure_nhds

theorem disjoint_nhds_pure [T1Space X] {x y : X} (h : x ≠ y) : Disjoint (𝓝 x) (pure y) :=
  t1Space_iff_disjoint_nhds_pure.mp ‹_› h
#align disjoint_nhds_pure disjoint_nhds_pure

theorem Specializes.eq [T1Space X] {x y : X} (h : x ⤳ y) : x = y :=
  t1Space_iff_specializes_imp_eq.1 ‹_› h
#align specializes.eq Specializes.eq

theorem specializes_iff_eq [T1Space X] {x y : X} : x ⤳ y ↔ x = y :=
  ⟨Specializes.eq, fun h => h ▸ specializes_rfl⟩
#align specializes_iff_eq specializes_iff_eq

@[simp] theorem specializes_eq_eq [T1Space X] : (· ⤳ ·) = @Eq X :=
  funext₂ fun _ _ => propext specializes_iff_eq
#align specializes_eq_eq specializes_eq_eq

@[simp]
theorem pure_le_nhds_iff [T1Space X] {a b : X} : pure a ≤ 𝓝 b ↔ a = b :=
  specializes_iff_pure.symm.trans specializes_iff_eq
#align pure_le_nhds_iff pure_le_nhds_iff

@[simp]
theorem nhds_le_nhds_iff [T1Space X] {a b : X} : 𝓝 a ≤ 𝓝 b ↔ a = b :=
  specializes_iff_eq
#align nhds_le_nhds_iff nhds_le_nhds_iff

instance (priority := 100) [T1Space X] : R0Space X where
  specializes_symmetric _ _ := by rw [specializes_iff_eq, specializes_iff_eq]; exact Eq.symm

instance : T1Space (CofiniteTopology X) :=
  t1Space_iff_continuous_cofinite_of.mpr continuous_id

theorem t1Space_antitone : Antitone (@T1Space X) := fun a _ h _ =>
  @T1Space.mk _ a fun x => (T1Space.t1 x).mono h
#align t1_space_antitone t1Space_antitone

theorem continuousWithinAt_update_of_ne [T1Space X] [DecidableEq X] [TopologicalSpace Y] {f : X → Y}
    {s : Set X} {x x' : X} {y : Y} (hne : x' ≠ x) :
    ContinuousWithinAt (Function.update f x y) s x' ↔ ContinuousWithinAt f s x' :=
  EventuallyEq.congr_continuousWithinAt
    (mem_nhdsWithin_of_mem_nhds <| mem_of_superset (isOpen_ne.mem_nhds hne) fun _y' hy' =>
      Function.update_noteq hy' _ _)
    (Function.update_noteq hne _ _)
#align continuous_within_at_update_of_ne continuousWithinAt_update_of_ne

theorem continuousAt_update_of_ne [T1Space X] [DecidableEq X] [TopologicalSpace Y]
    {f : X → Y} {x x' : X} {y : Y} (hne : x' ≠ x) :
    ContinuousAt (Function.update f x y) x' ↔ ContinuousAt f x' := by
  simp only [← continuousWithinAt_univ, continuousWithinAt_update_of_ne hne]
#align continuous_at_update_of_ne continuousAt_update_of_ne

theorem continuousOn_update_iff [T1Space X] [DecidableEq X] [TopologicalSpace Y] {f : X → Y}
    {s : Set X} {x : X} {y : Y} :
    ContinuousOn (Function.update f x y) s ↔
      ContinuousOn f (s \ {x}) ∧ (x ∈ s → Tendsto f (𝓝[s \ {x}] x) (𝓝 y)) := by
  rw [ContinuousOn, ← and_forall_ne x, and_comm]
  refine and_congr ⟨fun H z hz => ?_, fun H z hzx hzs => ?_⟩ (forall_congr' fun _ => ?_)
  · specialize H z hz.2 hz.1
    rw [continuousWithinAt_update_of_ne hz.2] at H
    exact H.mono (diff_subset _ _)
  · rw [continuousWithinAt_update_of_ne hzx]
    refine (H z ⟨hzs, hzx⟩).mono_of_mem (inter_mem_nhdsWithin _ ?_)
    exact isOpen_ne.mem_nhds hzx
  · exact continuousWithinAt_update_same
#align continuous_on_update_iff continuousOn_update_iff

theorem t1Space_of_injective_of_continuous [TopologicalSpace Y] {f : X → Y}
    (hf : Function.Injective f) (hf' : Continuous f) [T1Space Y] : T1Space X :=
  t1Space_iff_specializes_imp_eq.2 fun _ _ h => hf (h.map hf').eq
#align t1_space_of_injective_of_continuous t1Space_of_injective_of_continuous

protected theorem Embedding.t1Space [TopologicalSpace Y] [T1Space Y] {f : X → Y}
    (hf : Embedding f) : T1Space X :=
  t1Space_of_injective_of_continuous hf.inj hf.continuous
#align embedding.t1_space Embedding.t1Space

instance Subtype.t1Space {X : Type u} [TopologicalSpace X] [T1Space X] {p : X → Prop} :
    T1Space (Subtype p) :=
  embedding_subtype_val.t1Space
#align subtype.t1_space Subtype.t1Space

instance [TopologicalSpace Y] [T1Space X] [T1Space Y] : T1Space (X × Y) :=
  ⟨fun ⟨a, b⟩ => @singleton_prod_singleton _ _ a b ▸ isClosed_singleton.prod isClosed_singleton⟩

instance {ι : Type*} {X : ι → Type*} [∀ i, TopologicalSpace (X i)] [∀ i, T1Space (X i)] :
    T1Space (∀ i, X i) :=
  ⟨fun f => univ_pi_singleton f ▸ isClosed_set_pi fun _ _ => isClosed_singleton⟩

instance ULift.instT1Space [T1Space X] : T1Space (ULift X) :=
  embedding_uLift_down.t1Space

-- see Note [lower instance priority]
instance (priority := 100) TotallyDisconnectedSpace.t1Space [h: TotallyDisconnectedSpace X] :
    T1Space X := by
  rw [((t1Space_TFAE X).out 0 1 :)]
  intro x
  rw [← totallyDisconnectedSpace_iff_connectedComponent_singleton.mp h x]
  exact isClosed_connectedComponent

-- see Note [lower instance priority]
instance (priority := 100) T1Space.t0Space [T1Space X] : T0Space X :=
  ⟨fun _ _ h => h.specializes.eq⟩
#align t1_space.t0_space T1Space.t0Space

@[simp]
theorem compl_singleton_mem_nhds_iff [T1Space X] {x y : X} : {x}ᶜ ∈ 𝓝 y ↔ y ≠ x :=
  isOpen_compl_singleton.mem_nhds_iff
#align compl_singleton_mem_nhds_iff compl_singleton_mem_nhds_iff

theorem compl_singleton_mem_nhds [T1Space X] {x y : X} (h : y ≠ x) : {x}ᶜ ∈ 𝓝 y :=
  compl_singleton_mem_nhds_iff.mpr h
#align compl_singleton_mem_nhds compl_singleton_mem_nhds

@[simp]
theorem closure_singleton [T1Space X] {x : X} : closure ({x} : Set X) = {x} :=
  isClosed_singleton.closure_eq
#align closure_singleton closure_singleton

-- Porting note (#11215): TODO: the proof was `hs.induction_on (by simp) fun x => by simp`
theorem Set.Subsingleton.closure [T1Space X] {s : Set X} (hs : s.Subsingleton) :
    (closure s).Subsingleton := by
  rcases hs.eq_empty_or_singleton with (rfl | ⟨x, rfl⟩) <;> simp
#align set.subsingleton.closure Set.Subsingleton.closure

@[simp]
theorem subsingleton_closure [T1Space X] {s : Set X} : (closure s).Subsingleton ↔ s.Subsingleton :=
  ⟨fun h => h.anti subset_closure, fun h => h.closure⟩
#align subsingleton_closure subsingleton_closure

theorem isClosedMap_const {X Y} [TopologicalSpace X] [TopologicalSpace Y] [T1Space Y] {y : Y} :
    IsClosedMap (Function.const X y) :=
  IsClosedMap.of_nonempty fun s _ h2s => by simp_rw [const, h2s.image_const, isClosed_singleton]
#align is_closed_map_const isClosedMap_const

theorem nhdsWithin_insert_of_ne [T1Space X] {x y : X} {s : Set X} (hxy : x ≠ y) :
    𝓝[insert y s] x = 𝓝[s] x := by
  refine le_antisymm (Filter.le_def.2 fun t ht => ?_) (nhdsWithin_mono x <| subset_insert y s)
  obtain ⟨o, ho, hxo, host⟩ := mem_nhdsWithin.mp ht
  refine mem_nhdsWithin.mpr ⟨o \ {y}, ho.sdiff isClosed_singleton, ⟨hxo, hxy⟩, ?_⟩
  rw [inter_insert_of_not_mem <| not_mem_diff_of_mem (mem_singleton y)]
  exact (inter_subset_inter (diff_subset _ _) Subset.rfl).trans host
#align nhds_within_insert_of_ne nhdsWithin_insert_of_ne

/-- If `t` is a subset of `s`, except for one point,
then `insert x s` is a neighborhood of `x` within `t`. -/
theorem insert_mem_nhdsWithin_of_subset_insert [T1Space X] {x y : X} {s t : Set X}
    (hu : t ⊆ insert y s) : insert x s ∈ 𝓝[t] x := by
  rcases eq_or_ne x y with (rfl | h)
  · exact mem_of_superset self_mem_nhdsWithin hu
  refine nhdsWithin_mono x hu ?_
  rw [nhdsWithin_insert_of_ne h]
  exact mem_of_superset self_mem_nhdsWithin (subset_insert x s)
#align insert_mem_nhds_within_of_subset_insert insert_mem_nhdsWithin_of_subset_insert

@[simp]
theorem ker_nhds [T1Space X] (x : X) : (𝓝 x).ker = {x} := by
  simp [ker_nhds_eq_specializes]

theorem biInter_basis_nhds [T1Space X] {ι : Sort*} {p : ι → Prop} {s : ι → Set X} {x : X}
    (h : (𝓝 x).HasBasis p s) : ⋂ (i) (_ : p i), s i = {x} := by
  rw [← h.ker, ker_nhds]
#align bInter_basis_nhds biInter_basis_nhds

@[simp]
theorem compl_singleton_mem_nhdsSet_iff [T1Space X] {x : X} {s : Set X} : {x}ᶜ ∈ 𝓝ˢ s ↔ x ∉ s := by
  rw [isOpen_compl_singleton.mem_nhdsSet, subset_compl_singleton_iff]
#align compl_singleton_mem_nhds_set_iff compl_singleton_mem_nhdsSet_iff

@[simp]
theorem nhdsSet_le_iff [T1Space X] {s t : Set X} : 𝓝ˢ s ≤ 𝓝ˢ t ↔ s ⊆ t := by
  refine ⟨?_, fun h => monotone_nhdsSet h⟩
  simp_rw [Filter.le_def]; intro h x hx
  specialize h {x}ᶜ
  simp_rw [compl_singleton_mem_nhdsSet_iff] at h
  by_contra hxt
  exact h hxt hx
#align nhds_set_le_iff nhdsSet_le_iff

@[simp]
theorem nhdsSet_inj_iff [T1Space X] {s t : Set X} : 𝓝ˢ s = 𝓝ˢ t ↔ s = t := by
  simp_rw [le_antisymm_iff]
  exact and_congr nhdsSet_le_iff nhdsSet_le_iff
#align nhds_set_inj_iff nhdsSet_inj_iff

theorem injective_nhdsSet [T1Space X] : Function.Injective (𝓝ˢ : Set X → Filter X) := fun _ _ hst =>
  nhdsSet_inj_iff.mp hst
#align injective_nhds_set injective_nhdsSet

theorem strictMono_nhdsSet [T1Space X] : StrictMono (𝓝ˢ : Set X → Filter X) :=
  monotone_nhdsSet.strictMono_of_injective injective_nhdsSet
#align strict_mono_nhds_set strictMono_nhdsSet

@[simp]
theorem nhds_le_nhdsSet_iff [T1Space X] {s : Set X} {x : X} : 𝓝 x ≤ 𝓝ˢ s ↔ x ∈ s := by
  rw [← nhdsSet_singleton, nhdsSet_le_iff, singleton_subset_iff]
#align nhds_le_nhds_set_iff nhds_le_nhdsSet_iff

/-- Removing a non-isolated point from a dense set, one still obtains a dense set. -/
theorem Dense.diff_singleton [T1Space X] {s : Set X} (hs : Dense s) (x : X) [NeBot (𝓝[≠] x)] :
    Dense (s \ {x}) :=
  hs.inter_of_isOpen_right (dense_compl_singleton x) isOpen_compl_singleton
#align dense.diff_singleton Dense.diff_singleton

/-- Removing a finset from a dense set in a space without isolated points, one still
obtains a dense set. -/
theorem Dense.diff_finset [T1Space X] [∀ x : X, NeBot (𝓝[≠] x)] {s : Set X} (hs : Dense s)
    (t : Finset X) : Dense (s \ t) := by
  induction t using Finset.induction_on with
  | empty => simpa using hs
  | insert _ ih =>
    rw [Finset.coe_insert, ← union_singleton, ← diff_diff]
    exact ih.diff_singleton _
#align dense.diff_finset Dense.diff_finset

/-- Removing a finite set from a dense set in a space without isolated points, one still
obtains a dense set. -/
theorem Dense.diff_finite [T1Space X] [∀ x : X, NeBot (𝓝[≠] x)] {s : Set X} (hs : Dense s)
    {t : Set X} (ht : t.Finite) : Dense (s \ t) := by
  convert hs.diff_finset ht.toFinset
  exact (Finite.coe_toFinset _).symm
#align dense.diff_finite Dense.diff_finite

/-- If a function to a `T1Space` tends to some limit `y` at some point `x`, then necessarily
`y = f x`. -/
theorem eq_of_tendsto_nhds [TopologicalSpace Y] [T1Space Y] {f : X → Y} {x : X} {y : Y}
    (h : Tendsto f (𝓝 x) (𝓝 y)) : f x = y :=
  by_contra fun hfa : f x ≠ y =>
    have fact₁ : {f x}ᶜ ∈ 𝓝 y := compl_singleton_mem_nhds hfa.symm
    have fact₂ : Tendsto f (pure x) (𝓝 y) := h.comp (tendsto_id'.2 <| pure_le_nhds x)
    fact₂ fact₁ (Eq.refl <| f x)
#align eq_of_tendsto_nhds eq_of_tendsto_nhds

theorem Filter.Tendsto.eventually_ne [TopologicalSpace Y] [T1Space Y] {g : X → Y}
    {l : Filter X} {b₁ b₂ : Y} (hg : Tendsto g l (𝓝 b₁)) (hb : b₁ ≠ b₂) : ∀ᶠ z in l, g z ≠ b₂ :=
  hg.eventually (isOpen_compl_singleton.eventually_mem hb)
#align filter.tendsto.eventually_ne Filter.Tendsto.eventually_ne

theorem ContinuousAt.eventually_ne [TopologicalSpace Y] [T1Space Y] {g : X → Y} {x : X} {y : Y}
    (hg1 : ContinuousAt g x) (hg2 : g x ≠ y) : ∀ᶠ z in 𝓝 x, g z ≠ y :=
  hg1.tendsto.eventually_ne hg2
#align continuous_at.eventually_ne ContinuousAt.eventually_ne

theorem eventually_ne_nhds [T1Space X] {a b : X} (h : a ≠ b) : ∀ᶠ x in 𝓝 a, x ≠ b :=
  IsOpen.eventually_mem isOpen_ne h

theorem eventually_ne_nhdsWithin [T1Space X] {a b : X} {s : Set X} (h : a ≠ b) :
    ∀ᶠ x in 𝓝[s] a, x ≠ b :=
  Filter.Eventually.filter_mono nhdsWithin_le_nhds <| eventually_ne_nhds h

/-- To prove a function to a `T1Space` is continuous at some point `x`, it suffices to prove that
`f` admits *some* limit at `x`. -/
theorem continuousAt_of_tendsto_nhds [TopologicalSpace Y] [T1Space Y] {f : X → Y} {x : X} {y : Y}
    (h : Tendsto f (𝓝 x) (𝓝 y)) : ContinuousAt f x := by
  rwa [ContinuousAt, eq_of_tendsto_nhds h]
#align continuous_at_of_tendsto_nhds continuousAt_of_tendsto_nhds

@[simp]
theorem tendsto_const_nhds_iff [T1Space X] {l : Filter Y} [NeBot l] {c d : X} :
    Tendsto (fun _ => c) l (𝓝 d) ↔ c = d := by simp_rw [Tendsto, Filter.map_const, pure_le_nhds_iff]
#align tendsto_const_nhds_iff tendsto_const_nhds_iff

/-- A point with a finite neighborhood has to be isolated. -/
theorem isOpen_singleton_of_finite_mem_nhds [T1Space X] (x : X)
    {s : Set X} (hs : s ∈ 𝓝 x) (hsf : s.Finite) : IsOpen ({x} : Set X) := by
  have A : {x} ⊆ s := by simp only [singleton_subset_iff, mem_of_mem_nhds hs]
  have B : IsClosed (s \ {x}) := (hsf.subset (diff_subset _ _)).isClosed
  have C : (s \ {x})ᶜ ∈ 𝓝 x := B.isOpen_compl.mem_nhds fun h => h.2 rfl
  have D : {x} ∈ 𝓝 x := by simpa only [← diff_eq, diff_diff_cancel_left A] using inter_mem hs C
  rwa [← mem_interior_iff_mem_nhds, ← singleton_subset_iff, subset_interior_iff_isOpen] at D
#align is_open_singleton_of_finite_mem_nhds isOpen_singleton_of_finite_mem_nhds

/-- If the punctured neighborhoods of a point form a nontrivial filter, then any neighborhood is
infinite. -/
theorem infinite_of_mem_nhds {X} [TopologicalSpace X] [T1Space X] (x : X) [hx : NeBot (𝓝[≠] x)]
    {s : Set X} (hs : s ∈ 𝓝 x) : Set.Infinite s := by
  refine fun hsf => hx.1 ?_
  rw [← isOpen_singleton_iff_punctured_nhds]
  exact isOpen_singleton_of_finite_mem_nhds x hs hsf
#align infinite_of_mem_nhds infinite_of_mem_nhds

theorem discrete_of_t1_of_finite [T1Space X] [Finite X] :
    DiscreteTopology X := by
  apply singletons_open_iff_discrete.mp
  intro x
  rw [← isClosed_compl_iff]
  exact (Set.toFinite _).isClosed
#align discrete_of_t1_of_finite discrete_of_t1_of_finite

theorem PreconnectedSpace.trivial_of_discrete [PreconnectedSpace X] [DiscreteTopology X] :
    Subsingleton X := by
  rw [← not_nontrivial_iff_subsingleton]
  rintro ⟨x, y, hxy⟩
  rw [Ne, ← mem_singleton_iff, (isClopen_discrete _).eq_univ <| singleton_nonempty y] at hxy
  exact hxy (mem_univ x)
#align preconnected_space.trivial_of_discrete PreconnectedSpace.trivial_of_discrete

theorem IsPreconnected.infinite_of_nontrivial [T1Space X] {s : Set X} (h : IsPreconnected s)
    (hs : s.Nontrivial) : s.Infinite := by
  refine mt (fun hf => (subsingleton_coe s).mp ?_) (not_subsingleton_iff.mpr hs)
  haveI := @discrete_of_t1_of_finite s _ _ hf.to_subtype
  exact @PreconnectedSpace.trivial_of_discrete _ _ (Subtype.preconnectedSpace h) _
#align is_preconnected.infinite_of_nontrivial IsPreconnected.infinite_of_nontrivial

theorem ConnectedSpace.infinite [ConnectedSpace X] [Nontrivial X] [T1Space X] : Infinite X :=
  infinite_univ_iff.mp <| isPreconnected_univ.infinite_of_nontrivial nontrivial_univ
#align connected_space.infinite ConnectedSpace.infinite

/-- A non-trivial connected T1 space has no isolated points. -/
instance (priority := 100) ConnectedSpace.neBot_nhdsWithin_compl_of_nontrivial_of_t1space
    [ConnectedSpace X] [Nontrivial X] [T1Space X] (x : X) :
    NeBot (𝓝[≠] x) := by
  by_contra contra
  rw [not_neBot, ← isOpen_singleton_iff_punctured_nhds] at contra
  replace contra := nonempty_inter isOpen_compl_singleton
    contra (compl_union_self _) (Set.nonempty_compl_of_nontrivial _) (singleton_nonempty _)
  simp [compl_inter_self {x}] at contra

theorem SeparationQuotient.t1Space_iff : T1Space (SeparationQuotient X) ↔ R0Space X := by
  rw [r0Space_iff, ((t1Space_TFAE (SeparationQuotient X)).out 0 9 :)]
  constructor
  · intro h x y xspecy
    rw [← Inducing.specializes_iff inducing_mk, h xspecy] at *
  · rintro h ⟨x⟩ ⟨y⟩ sxspecsy
    have xspecy : x ⤳ y := (Inducing.specializes_iff inducing_mk).mp sxspecsy
    have yspecx : y ⤳ x := h xspecy
    erw [mk_eq_mk, inseparable_iff_specializes_and]
    exact ⟨xspecy, yspecx⟩

theorem singleton_mem_nhdsWithin_of_mem_discrete {s : Set X} [DiscreteTopology s] {x : X}
    (hx : x ∈ s) : {x} ∈ 𝓝[s] x := by
  have : ({⟨x, hx⟩} : Set s) ∈ 𝓝 (⟨x, hx⟩ : s) := by simp [nhds_discrete]
  simpa only [nhdsWithin_eq_map_subtype_coe hx, image_singleton] using
    @image_mem_map _ _ _ ((↑) : s → X) _ this
#align singleton_mem_nhds_within_of_mem_discrete singleton_mem_nhdsWithin_of_mem_discrete

/-- The neighbourhoods filter of `x` within `s`, under the discrete topology, is equal to
the pure `x` filter (which is the principal filter at the singleton `{x}`.) -/
theorem nhdsWithin_of_mem_discrete {s : Set X} [DiscreteTopology s] {x : X} (hx : x ∈ s) :
    𝓝[s] x = pure x :=
  le_antisymm (le_pure_iff.2 <| singleton_mem_nhdsWithin_of_mem_discrete hx) (pure_le_nhdsWithin hx)
#align nhds_within_of_mem_discrete nhdsWithin_of_mem_discrete

theorem Filter.HasBasis.exists_inter_eq_singleton_of_mem_discrete {ι : Type*} {p : ι → Prop}
    {t : ι → Set X} {s : Set X} [DiscreteTopology s] {x : X} (hb : (𝓝 x).HasBasis p t)
    (hx : x ∈ s) : ∃ i, p i ∧ t i ∩ s = {x} := by
  rcases (nhdsWithin_hasBasis hb s).mem_iff.1 (singleton_mem_nhdsWithin_of_mem_discrete hx) with
    ⟨i, hi, hix⟩
  exact ⟨i, hi, hix.antisymm <| singleton_subset_iff.2 ⟨mem_of_mem_nhds <| hb.mem_of_mem hi, hx⟩⟩
#align filter.has_basis.exists_inter_eq_singleton_of_mem_discrete Filter.HasBasis.exists_inter_eq_singleton_of_mem_discrete

/-- A point `x` in a discrete subset `s` of a topological space admits a neighbourhood
that only meets `s` at `x`.  -/
theorem nhds_inter_eq_singleton_of_mem_discrete {s : Set X} [DiscreteTopology s] {x : X}
    (hx : x ∈ s) : ∃ U ∈ 𝓝 x, U ∩ s = {x} := by
  simpa using (𝓝 x).basis_sets.exists_inter_eq_singleton_of_mem_discrete hx
#align nhds_inter_eq_singleton_of_mem_discrete nhds_inter_eq_singleton_of_mem_discrete

/-- Let `x` be a point in a discrete subset `s` of a topological space, then there exists an open
set that only meets `s` at `x`.  -/
theorem isOpen_inter_eq_singleton_of_mem_discrete {s : Set X} [DiscreteTopology s] {x : X}
    (hx : x ∈ s) : ∃ U : Set X, IsOpen U ∧ U ∩ s = {x} := by
  obtain ⟨U, hU_nhds, hU_inter⟩ := nhds_inter_eq_singleton_of_mem_discrete hx
  obtain ⟨t, ht_sub, ht_open, ht_x⟩ := mem_nhds_iff.mp hU_nhds
  refine ⟨t, ht_open, Set.Subset.antisymm ?_ ?_⟩
  · exact hU_inter ▸ Set.inter_subset_inter_left s ht_sub
  · rw [Set.subset_inter_iff, Set.singleton_subset_iff, Set.singleton_subset_iff]
    exact ⟨ht_x, hx⟩

/-- For point `x` in a discrete subset `s` of a topological space, there is a set `U`
such that
1. `U` is a punctured neighborhood of `x` (ie. `U ∪ {x}` is a neighbourhood of `x`),
2. `U` is disjoint from `s`.
-/
theorem disjoint_nhdsWithin_of_mem_discrete {s : Set X} [DiscreteTopology s] {x : X} (hx : x ∈ s) :
    ∃ U ∈ 𝓝[≠] x, Disjoint U s :=
  let ⟨V, h, h'⟩ := nhds_inter_eq_singleton_of_mem_discrete hx
  ⟨{x}ᶜ ∩ V, inter_mem_nhdsWithin _ h,
    disjoint_iff_inter_eq_empty.mpr (by rw [inter_assoc, h', compl_inter_self])⟩
#align disjoint_nhds_within_of_mem_discrete disjoint_nhdsWithin_of_mem_discrete

/-- Let `X` be a topological space and let `s, t ⊆ X` be two subsets.  If there is an inclusion
`t ⊆ s`, then the topological space structure on `t` induced by `X` is the same as the one
obtained by the induced topological space structure on `s`. Use `embedding_inclusion` instead. -/
@[deprecated embedding_inclusion]
theorem TopologicalSpace.subset_trans {s t : Set X} (ts : t ⊆ s) :
    (instTopologicalSpaceSubtype : TopologicalSpace t) =
      (instTopologicalSpaceSubtype : TopologicalSpace s).induced (Set.inclusion ts) :=
  (embedding_inclusion ts).induced
#align topological_space.subset_trans TopologicalSpace.subset_trans

/-! ### R₁ (preregular) spaces -/

section R1Space

/-- A topological space is called a *preregular* (a.k.a. R₁) space,
if any two topologically distinguishable points have disjoint neighbourhoods. -/
@[mk_iff r1Space_iff_specializes_or_disjoint_nhds]
class R1Space (X : Type*) [TopologicalSpace X] : Prop where
  specializes_or_disjoint_nhds (x y : X) : Specializes x y ∨ Disjoint (𝓝 x) (𝓝 y)

export R1Space (specializes_or_disjoint_nhds)

variable [R1Space X] {x y : X}

instance (priority := 100) : R0Space X where
  specializes_symmetric _ _ h := (specializes_or_disjoint_nhds _ _).resolve_right <| fun hd ↦
    h.not_disjoint hd.symm

theorem disjoint_nhds_nhds_iff_not_specializes : Disjoint (𝓝 x) (𝓝 y) ↔ ¬x ⤳ y :=
  ⟨fun hd hspec ↦ hspec.not_disjoint hd, (specializes_or_disjoint_nhds _ _).resolve_left⟩
#align disjoint_nhds_nhds_iff_not_specializes disjoint_nhds_nhds_iff_not_specializes

theorem specializes_iff_not_disjoint : x ⤳ y ↔ ¬Disjoint (𝓝 x) (𝓝 y) :=
  disjoint_nhds_nhds_iff_not_specializes.not_left.symm

theorem disjoint_nhds_nhds_iff_not_inseparable : Disjoint (𝓝 x) (𝓝 y) ↔ ¬Inseparable x y := by
  rw [disjoint_nhds_nhds_iff_not_specializes, specializes_iff_inseparable]

theorem r1Space_iff_inseparable_or_disjoint_nhds {X : Type*} [TopologicalSpace X]:
    R1Space X ↔ ∀ x y : X, Inseparable x y ∨ Disjoint (𝓝 x) (𝓝 y) :=
  ⟨fun _h x y ↦ (specializes_or_disjoint_nhds x y).imp_left Specializes.inseparable, fun h ↦
    ⟨fun x y ↦ (h x y).imp_left Inseparable.specializes⟩⟩

theorem isClosed_setOf_specializes : IsClosed { p : X × X | p.1 ⤳ p.2 } := by
  simp only [← isOpen_compl_iff, compl_setOf, ← disjoint_nhds_nhds_iff_not_specializes,
    isOpen_setOf_disjoint_nhds_nhds]
#align is_closed_set_of_specializes isClosed_setOf_specializes

theorem isClosed_setOf_inseparable : IsClosed { p : X × X | Inseparable p.1 p.2 } := by
  simp only [← specializes_iff_inseparable, isClosed_setOf_specializes]
#align is_closed_set_of_inseparable isClosed_setOf_inseparable

/-- In an R₁ space, a point belongs to the closure of a compact set `K`
if and only if it is topologically inseparable from some point of `K`. -/
theorem IsCompact.mem_closure_iff_exists_inseparable {K : Set X} (hK : IsCompact K) :
    y ∈ closure K ↔ ∃ x ∈ K, Inseparable x y := by
  refine ⟨fun hy ↦ ?_, fun ⟨x, hxK, hxy⟩ ↦
    (hxy.mem_closed_iff isClosed_closure).1 <| subset_closure hxK⟩
  contrapose! hy
  have : Disjoint (𝓝 y) (𝓝ˢ K) := hK.disjoint_nhdsSet_right.2 fun x hx ↦
    (disjoint_nhds_nhds_iff_not_inseparable.2 (hy x hx)).symm
  simpa only [disjoint_iff, not_mem_closure_iff_nhdsWithin_eq_bot]
    using this.mono_right principal_le_nhdsSet

theorem IsCompact.closure_eq_biUnion_inseparable {K : Set X} (hK : IsCompact K) :
    closure K = ⋃ x ∈ K, {y | Inseparable x y} := by
  ext; simp [hK.mem_closure_iff_exists_inseparable]

/-- In an R₁ space, the closure of a compact set is the union of the closures of its points. -/
theorem IsCompact.closure_eq_biUnion_closure_singleton {K : Set X} (hK : IsCompact K) :
    closure K = ⋃ x ∈ K, closure {x} := by
  simp only [hK.closure_eq_biUnion_inseparable, ← specializes_iff_inseparable,
    specializes_iff_mem_closure, setOf_mem_eq]

/-- In an R₁ space, if a compact set `K` is contained in an open set `U`,
then its closure is also contained in `U`. -/
theorem IsCompact.closure_subset_of_isOpen {K : Set X} (hK : IsCompact K)
    {U : Set X} (hU : IsOpen U) (hKU : K ⊆ U) : closure K ⊆ U := by
  rw [hK.closure_eq_biUnion_inseparable, iUnion₂_subset_iff]
  exact fun x hx y hxy ↦ (hxy.mem_open_iff hU).1 (hKU hx)

/-- The closure of a compact set in an R₁ space is a compact set. -/
protected theorem IsCompact.closure {K : Set X} (hK : IsCompact K) : IsCompact (closure K) := by
  refine isCompact_of_finite_subcover fun U hUo hKU ↦ ?_
  rcases hK.elim_finite_subcover U hUo (subset_closure.trans hKU) with ⟨t, ht⟩
  exact ⟨t, hK.closure_subset_of_isOpen (isOpen_biUnion fun _ _ ↦ hUo _) ht⟩

theorem IsCompact.closure_of_subset {s K : Set X} (hK : IsCompact K) (h : s ⊆ K) :
    IsCompact (closure s) :=
  hK.closure.of_isClosed_subset isClosed_closure (closure_mono h)
#align is_compact_closure_of_subset_compact IsCompact.closure_of_subset

@[deprecated] -- Since 28 Jan 2024
alias isCompact_closure_of_subset_compact := IsCompact.closure_of_subset

@[simp]
theorem exists_isCompact_superset_iff {s : Set X} :
    (∃ K, IsCompact K ∧ s ⊆ K) ↔ IsCompact (closure s) :=
  ⟨fun ⟨_K, hK, hsK⟩ => hK.closure_of_subset hsK, fun h => ⟨closure s, h, subset_closure⟩⟩
#align exists_compact_superset_iff exists_isCompact_superset_iff

@[deprecated] -- Since 28 Jan 2024
alias exists_compact_superset_iff := exists_isCompact_superset_iff

/-- If `K` and `L` are disjoint compact sets in an R₁ topological space
and `L` is also closed, then `K` and `L` have disjoint neighborhoods.  -/
theorem SeparatedNhds.of_isCompact_isCompact_isClosed {K L : Set X} (hK : IsCompact K)
    (hL : IsCompact L) (h'L : IsClosed L) (hd : Disjoint K L) : SeparatedNhds K L := by
  simp_rw [separatedNhds_iff_disjoint, hK.disjoint_nhdsSet_left, hL.disjoint_nhdsSet_right,
    disjoint_nhds_nhds_iff_not_inseparable]
  intro x hx y hy h
  exact absurd ((h.mem_closed_iff h'L).2 hy) <| disjoint_left.1 hd hx

@[deprecated] -- Since 28 Jan 2024
alias separatedNhds_of_isCompact_isCompact_isClosed := SeparatedNhds.of_isCompact_isCompact_isClosed

/-- If a compact set is covered by two open sets, then we can cover it by two compact subsets. -/
theorem IsCompact.binary_compact_cover {K U V : Set X}
    (hK : IsCompact K) (hU : IsOpen U) (hV : IsOpen V) (h2K : K ⊆ U ∪ V) :
    ∃ K₁ K₂ : Set X, IsCompact K₁ ∧ IsCompact K₂ ∧ K₁ ⊆ U ∧ K₂ ⊆ V ∧ K = K₁ ∪ K₂ := by
  have hK' : IsCompact (closure K) := hK.closure
  have : SeparatedNhds (closure K \ U) (closure K \ V) := by
    apply SeparatedNhds.of_isCompact_isCompact_isClosed (hK'.diff hU) (hK'.diff hV)
      (isClosed_closure.sdiff hV)
    rw [disjoint_iff_inter_eq_empty, diff_inter_diff, diff_eq_empty]
    exact hK.closure_subset_of_isOpen (hU.union hV) h2K
  have : SeparatedNhds (K \ U) (K \ V) :=
    this.mono (diff_subset_diff_left (subset_closure)) (diff_subset_diff_left (subset_closure))
  rcases this with ⟨O₁, O₂, h1O₁, h1O₂, h2O₁, h2O₂, hO⟩
  exact ⟨K \ O₁, K \ O₂, hK.diff h1O₁, hK.diff h1O₂, diff_subset_comm.mp h2O₁,
    diff_subset_comm.mp h2O₂, by rw [← diff_inter, hO.inter_eq, diff_empty]⟩
#align is_compact.binary_compact_cover IsCompact.binary_compact_cover

/-- For every finite open cover `Uᵢ` of a compact set, there exists a compact cover `Kᵢ ⊆ Uᵢ`. -/
theorem IsCompact.finite_compact_cover {s : Set X} (hs : IsCompact s) {ι : Type*}
    (t : Finset ι) (U : ι → Set X) (hU : ∀ i ∈ t, IsOpen (U i)) (hsC : s ⊆ ⋃ i ∈ t, U i) :
    ∃ K : ι → Set X, (∀ i, IsCompact (K i)) ∧ (∀ i, K i ⊆ U i) ∧ s = ⋃ i ∈ t, K i := by
  induction' t using Finset.induction with x t hx ih generalizing U s
  · refine ⟨fun _ => ∅, fun _ => isCompact_empty, fun i => empty_subset _, ?_⟩
    simpa only [subset_empty_iff, Finset.not_mem_empty, iUnion_false, iUnion_empty] using hsC
  simp only [Finset.set_biUnion_insert] at hsC
  simp only [Finset.forall_mem_insert] at hU
  have hU' : ∀ i ∈ t, IsOpen (U i) := fun i hi => hU.2 i hi
  rcases hs.binary_compact_cover hU.1 (isOpen_biUnion hU') hsC with
    ⟨K₁, K₂, h1K₁, h1K₂, h2K₁, h2K₂, hK⟩
  rcases ih h1K₂ U hU' h2K₂ with ⟨K, h1K, h2K, h3K⟩
  refine ⟨update K x K₁, ?_, ?_, ?_⟩
  · intro i
    rcases eq_or_ne i x with rfl | hi
    · simp only [update_same, h1K₁]
    · simp only [update_noteq hi, h1K]
  · intro i
    rcases eq_or_ne i x with rfl | hi
    · simp only [update_same, h2K₁]
    · simp only [update_noteq hi, h2K]
  · simp only [Finset.set_biUnion_insert_update _ hx, hK, h3K]
#align is_compact.finite_compact_cover IsCompact.finite_compact_cover

theorem R1Space.of_continuous_specializes_imp [TopologicalSpace Y] {f : Y → X} (hc : Continuous f)
    (hspec : ∀ x y, f x ⤳ f y → x ⤳ y) : R1Space Y where
  specializes_or_disjoint_nhds x y := (specializes_or_disjoint_nhds (f x) (f y)).imp (hspec x y) <|
    ((hc.tendsto _).disjoint · (hc.tendsto _))

theorem Inducing.r1Space [TopologicalSpace Y] {f : Y → X} (hf : Inducing f) : R1Space Y :=
  .of_continuous_specializes_imp hf.continuous fun _ _ ↦ hf.specializes_iff.1

protected theorem R1Space.induced (f : Y → X) : @R1Space Y (.induced f ‹_›) :=
  @Inducing.r1Space _ _ _ _ (.induced f _) f (inducing_induced f)

instance (p : X → Prop) : R1Space (Subtype p) := .induced _

protected theorem R1Space.sInf {X : Type*} {T : Set (TopologicalSpace X)}
    (hT : ∀ t ∈ T, @R1Space X t) : @R1Space X (sInf T) := by
  let _ := sInf T
  refine ⟨fun x y ↦ ?_⟩
  simp only [Specializes, nhds_sInf]
  rcases em (∃ t ∈ T, Disjoint (@nhds X t x) (@nhds X t y)) with ⟨t, htT, htd⟩ | hTd
  · exact .inr <| htd.mono (iInf₂_le t htT) (iInf₂_le t htT)
  · push_neg at hTd
    exact .inl <| iInf₂_mono fun t ht ↦ ((hT t ht).1 x y).resolve_right (hTd t ht)

protected theorem R1Space.iInf {ι X : Type*} {t : ι → TopologicalSpace X}
    (ht : ∀ i, @R1Space X (t i)) : @R1Space X (iInf t) :=
  .sInf <| forall_mem_range.2 ht

protected theorem R1Space.inf {X : Type*} {t₁ t₂ : TopologicalSpace X}
    (h₁ : @R1Space X t₁) (h₂ : @R1Space X t₂) : @R1Space X (t₁ ⊓ t₂) := by
  rw [inf_eq_iInf]
  apply R1Space.iInf
  simp [*]

instance [TopologicalSpace Y] [R1Space Y] : R1Space (X × Y) :=
  .inf (.induced _) (.induced _)

instance {ι : Type*} {X : ι → Type*} [∀ i, TopologicalSpace (X i)] [∀ i, R1Space (X i)] :
    R1Space (∀ i, X i) :=
  .iInf fun _ ↦ .induced _

theorem exists_mem_nhds_isCompact_mapsTo_of_isCompact_mem_nhds
    {X Y : Type*} [TopologicalSpace X] [TopologicalSpace Y] [R1Space Y] {f : X → Y} {x : X}
    {K : Set X} {s : Set Y} (hf : Continuous f) (hs : s ∈ 𝓝 (f x)) (hKc : IsCompact K)
    (hKx : K ∈ 𝓝 x) : ∃ K ∈ 𝓝 x, IsCompact K ∧ MapsTo f K s := by
  have hc : IsCompact (f '' K \ interior s) := (hKc.image hf).diff isOpen_interior
  obtain ⟨U, V, Uo, Vo, hxU, hV, hd⟩ : SeparatedNhds {f x} (f '' K \ interior s) := by
    simp_rw [separatedNhds_iff_disjoint, nhdsSet_singleton, hc.disjoint_nhdsSet_right,
      disjoint_nhds_nhds_iff_not_inseparable]
    rintro y ⟨-, hys⟩ hxy
    refine hys <| (hxy.mem_open_iff isOpen_interior).1 ?_
    rwa [mem_interior_iff_mem_nhds]
  refine ⟨K \ f ⁻¹' V, diff_mem hKx ?_, hKc.diff <| Vo.preimage hf, fun y hy ↦ ?_⟩
  · filter_upwards [hf.continuousAt <| Uo.mem_nhds (hxU rfl)] with x hx
      using Set.disjoint_left.1 hd hx
  · by_contra hys
    exact hy.2 (hV ⟨mem_image_of_mem _ hy.1, not_mem_subset interior_subset hys⟩)

instance (priority := 900) {X Y : Type*} [TopologicalSpace X] [WeaklyLocallyCompactSpace X]
    [TopologicalSpace Y] [R1Space Y] : LocallyCompactPair X Y where
  exists_mem_nhds_isCompact_mapsTo hf hs :=
    let ⟨_K, hKc, hKx⟩ := exists_compact_mem_nhds _
    exists_mem_nhds_isCompact_mapsTo_of_isCompact_mem_nhds hf hs hKc hKx

/-- If a point in an R₁ space has a compact neighborhood,
then it has a basis of compact closed neighborhoods. -/
theorem IsCompact.isCompact_isClosed_basis_nhds {x : X} {L : Set X} (hLc : IsCompact L)
    (hxL : L ∈ 𝓝 x) : (𝓝 x).HasBasis (fun K ↦ K ∈ 𝓝 x ∧ IsCompact K ∧ IsClosed K) (·) :=
  hasBasis_self.2 fun _U hU ↦
    let ⟨K, hKx, hKc, hKU⟩ := exists_mem_nhds_isCompact_mapsTo_of_isCompact_mem_nhds
      continuous_id (interior_mem_nhds.2 hU) hLc hxL
    ⟨closure K, mem_of_superset hKx subset_closure, ⟨hKc.closure, isClosed_closure⟩,
      (hKc.closure_subset_of_isOpen isOpen_interior hKU).trans interior_subset⟩

/-- In an R₁ space, the filters `coclosedCompact` and `cocompact` are equal. -/
@[simp]
theorem Filter.coclosedCompact_eq_cocompact : coclosedCompact X = cocompact X := by
  refine le_antisymm ?_ cocompact_le_coclosedCompact
  rw [hasBasis_coclosedCompact.le_basis_iff hasBasis_cocompact]
  exact fun K hK ↦ ⟨closure K, ⟨isClosed_closure, hK.closure⟩, compl_subset_compl.2 subset_closure⟩
#align filter.coclosed_compact_eq_cocompact Filter.coclosedCompact_eq_cocompact

/-- In an R₁ space, the bornologies `relativelyCompact` and `inCompact` are equal. -/
@[simp]
theorem Bornology.relativelyCompact_eq_inCompact :
    Bornology.relativelyCompact X = Bornology.inCompact X :=
  Bornology.ext _ _ Filter.coclosedCompact_eq_cocompact
#align bornology.relatively_compact_eq_in_compact Bornology.relativelyCompact_eq_inCompact

/-!
### Lemmas about a weakly locally compact R₁ space

In fact, a space with these properties is locally compact and regular.
Some lemmas are formulated using the latter assumptions below.
-/

variable [WeaklyLocallyCompactSpace X]

/-- In a (weakly) locally compact R₁ space, compact closed neighborhoods of a point `x`
form a basis of neighborhoods of `x`. -/
theorem isCompact_isClosed_basis_nhds (x : X) :
    (𝓝 x).HasBasis (fun K => K ∈ 𝓝 x ∧ IsCompact K ∧ IsClosed K) (·) :=
  let ⟨_L, hLc, hLx⟩ := exists_compact_mem_nhds x
  hLc.isCompact_isClosed_basis_nhds hLx

/-- In a (weakly) locally compact R₁ space, each point admits a compact closed neighborhood. -/
theorem exists_mem_nhds_isCompact_isClosed (x : X) : ∃ K ∈ 𝓝 x, IsCompact K ∧ IsClosed K :=
  (isCompact_isClosed_basis_nhds x).ex_mem

-- see Note [lower instance priority]
/-- A weakly locally compact R₁ space is locally compact. -/
instance (priority := 80) WeaklyLocallyCompactSpace.locallyCompactSpace : LocallyCompactSpace X :=
  .of_hasBasis isCompact_isClosed_basis_nhds fun _ _ ⟨_, h, _⟩ ↦ h
#align locally_compact_of_compact_nhds WeaklyLocallyCompactSpace.locallyCompactSpace

/-- In a weakly locally compact R₁ space,
every compact set has an open neighborhood with compact closure. -/
theorem exists_isOpen_superset_and_isCompact_closure {K : Set X} (hK : IsCompact K) :
    ∃ V, IsOpen V ∧ K ⊆ V ∧ IsCompact (closure V) := by
  rcases exists_compact_superset hK with ⟨K', hK', hKK'⟩
  exact ⟨interior K', isOpen_interior, hKK', hK'.closure_of_subset interior_subset⟩
#align exists_open_superset_and_is_compact_closure exists_isOpen_superset_and_isCompact_closure

@[deprecated] -- Since 28 Jan 2024
alias exists_open_superset_and_isCompact_closure := exists_isOpen_superset_and_isCompact_closure

/-- In a weakly locally compact R₁ space,
every point has an open neighborhood with compact closure. -/
theorem exists_isOpen_mem_isCompact_closure (x : X) :
    ∃ U : Set X, IsOpen U ∧ x ∈ U ∧ IsCompact (closure U) := by
  simpa only [singleton_subset_iff]
    using exists_isOpen_superset_and_isCompact_closure isCompact_singleton
#align exists_open_with_compact_closure exists_isOpen_mem_isCompact_closure

@[deprecated] -- Since 28 Jan 2024
alias exists_open_with_compact_closure := exists_isOpen_mem_isCompact_closure

end R1Space

/-- A T₂ space, also known as a Hausdorff space, is one in which for every
  `x ≠ y` there exists disjoint open sets around `x` and `y`. This is
  the most widely used of the separation axioms. -/
@[mk_iff]
class T2Space (X : Type u) [TopologicalSpace X] : Prop where
  /-- Every two points in a Hausdorff space admit disjoint open neighbourhoods. -/
  t2 : Pairwise fun x y => ∃ u v : Set X, IsOpen u ∧ IsOpen v ∧ x ∈ u ∧ y ∈ v ∧ Disjoint u v
#align t2_space T2Space

/-- Two different points can be separated by open sets. -/
theorem t2_separation [T2Space X] {x y : X} (h : x ≠ y) :
    ∃ u v : Set X, IsOpen u ∧ IsOpen v ∧ x ∈ u ∧ y ∈ v ∧ Disjoint u v :=
  T2Space.t2 h
#align t2_separation t2_separation

-- todo: use this as a definition?
theorem t2Space_iff_disjoint_nhds : T2Space X ↔ Pairwise fun x y : X => Disjoint (𝓝 x) (𝓝 y) := by
  refine (t2Space_iff X).trans (forall₃_congr fun x y _ => ?_)
  simp only [(nhds_basis_opens x).disjoint_iff (nhds_basis_opens y), exists_prop, ← exists_and_left,
    and_assoc, and_comm, and_left_comm]
#align t2_space_iff_disjoint_nhds t2Space_iff_disjoint_nhds

@[simp]
theorem disjoint_nhds_nhds [T2Space X] {x y : X} : Disjoint (𝓝 x) (𝓝 y) ↔ x ≠ y :=
  ⟨fun hd he => by simp [he, nhds_neBot.ne] at hd, (t2Space_iff_disjoint_nhds.mp ‹_› ·)⟩
#align disjoint_nhds_nhds disjoint_nhds_nhds

theorem pairwise_disjoint_nhds [T2Space X] : Pairwise (Disjoint on (𝓝 : X → Filter X)) := fun _ _ =>
  disjoint_nhds_nhds.2
#align pairwise_disjoint_nhds pairwise_disjoint_nhds

protected theorem Set.pairwiseDisjoint_nhds [T2Space X] (s : Set X) : s.PairwiseDisjoint 𝓝 :=
  pairwise_disjoint_nhds.set_pairwise s
#align set.pairwise_disjoint_nhds Set.pairwiseDisjoint_nhds

/-- Points of a finite set can be separated by open sets from each other. -/
theorem Set.Finite.t2_separation [T2Space X] {s : Set X} (hs : s.Finite) :
    ∃ U : X → Set X, (∀ x, x ∈ U x ∧ IsOpen (U x)) ∧ s.PairwiseDisjoint U :=
  s.pairwiseDisjoint_nhds.exists_mem_filter_basis hs nhds_basis_opens
#align set.finite.t2_separation Set.Finite.t2_separation

-- see Note [lower instance priority]
instance (priority := 100) T2Space.t1Space [T2Space X] : T1Space X :=
  t1Space_iff_disjoint_pure_nhds.mpr fun _ _ hne =>
    (disjoint_nhds_nhds.2 hne).mono_left <| pure_le_nhds _
#align t2_space.t1_space T2Space.t1Space

-- see Note [lower instance priority]
instance (priority := 100) T2Space.r1Space [T2Space X] : R1Space X :=
  ⟨fun x y ↦ (eq_or_ne x y).imp specializes_of_eq disjoint_nhds_nhds.2⟩

theorem SeparationQuotient.t2Space_iff : T2Space (SeparationQuotient X) ↔ R1Space X := by
  simp only [t2Space_iff_disjoint_nhds, Pairwise, surjective_mk.forall₂, ne_eq, mk_eq_mk,
    r1Space_iff_inseparable_or_disjoint_nhds, ← disjoint_comap_iff surjective_mk, comap_mk_nhds_mk,
    ← or_iff_not_imp_left]

instance SeparationQuotient.t2Space [R1Space X] : T2Space (SeparationQuotient X) :=
  t2Space_iff.2 ‹_›

instance (priority := 80) [R1Space X] [T0Space X] : T2Space X :=
  t2Space_iff_disjoint_nhds.2 fun _x _y hne ↦ disjoint_nhds_nhds_iff_not_inseparable.2 fun hxy ↦
    hne hxy.eq

theorem R1Space.t2Space_iff_t0Space [R1Space X] : T2Space X ↔ T0Space X := by
  constructor <;> intro <;> infer_instance

/-- A space is T₂ iff the neighbourhoods of distinct points generate the bottom filter. -/
theorem t2_iff_nhds : T2Space X ↔ ∀ {x y : X}, NeBot (𝓝 x ⊓ 𝓝 y) → x = y := by
  simp only [t2Space_iff_disjoint_nhds, disjoint_iff, neBot_iff, Ne, not_imp_comm, Pairwise]
#align t2_iff_nhds t2_iff_nhds

theorem eq_of_nhds_neBot [T2Space X] {x y : X} (h : NeBot (𝓝 x ⊓ 𝓝 y)) : x = y :=
  t2_iff_nhds.mp ‹_› h
#align eq_of_nhds_ne_bot eq_of_nhds_neBot

theorem t2Space_iff_nhds :
    T2Space X ↔ Pairwise fun x y : X => ∃ U ∈ 𝓝 x, ∃ V ∈ 𝓝 y, Disjoint U V := by
  simp only [t2Space_iff_disjoint_nhds, Filter.disjoint_iff, Pairwise]
#align t2_space_iff_nhds t2Space_iff_nhds

theorem t2_separation_nhds [T2Space X] {x y : X} (h : x ≠ y) :
    ∃ u v, u ∈ 𝓝 x ∧ v ∈ 𝓝 y ∧ Disjoint u v :=
  let ⟨u, v, open_u, open_v, x_in, y_in, huv⟩ := t2_separation h
  ⟨u, v, open_u.mem_nhds x_in, open_v.mem_nhds y_in, huv⟩
#align t2_separation_nhds t2_separation_nhds

theorem t2_separation_compact_nhds [LocallyCompactSpace X] [T2Space X] {x y : X} (h : x ≠ y) :
    ∃ u v, u ∈ 𝓝 x ∧ v ∈ 𝓝 y ∧ IsCompact u ∧ IsCompact v ∧ Disjoint u v := by
  simpa only [exists_prop, ← exists_and_left, and_comm, and_assoc, and_left_comm] using
    ((compact_basis_nhds x).disjoint_iff (compact_basis_nhds y)).1 (disjoint_nhds_nhds.2 h)
#align t2_separation_compact_nhds t2_separation_compact_nhds

theorem t2_iff_ultrafilter :
    T2Space X ↔ ∀ {x y : X} (f : Ultrafilter X), ↑f ≤ 𝓝 x → ↑f ≤ 𝓝 y → x = y :=
  t2_iff_nhds.trans <| by simp only [← exists_ultrafilter_iff, and_imp, le_inf_iff, exists_imp]
#align t2_iff_ultrafilter t2_iff_ultrafilter

theorem t2_iff_isClosed_diagonal : T2Space X ↔ IsClosed (diagonal X) := by
  simp only [t2Space_iff_disjoint_nhds, ← isOpen_compl_iff, isOpen_iff_mem_nhds, Prod.forall,
    nhds_prod_eq, compl_diagonal_mem_prod, mem_compl_iff, mem_diagonal_iff, Pairwise]
#align t2_iff_is_closed_diagonal t2_iff_isClosed_diagonal

theorem isClosed_diagonal [T2Space X] : IsClosed (diagonal X) :=
  t2_iff_isClosed_diagonal.mp ‹_›
#align is_closed_diagonal isClosed_diagonal

-- Porting note: 2 lemmas moved below

theorem tendsto_nhds_unique [T2Space X] {f : Y → X} {l : Filter Y} {a b : X} [NeBot l]
    (ha : Tendsto f l (𝓝 a)) (hb : Tendsto f l (𝓝 b)) : a = b :=
  eq_of_nhds_neBot <| neBot_of_le <| le_inf ha hb
#align tendsto_nhds_unique tendsto_nhds_unique

theorem tendsto_nhds_unique' [T2Space X] {f : Y → X} {l : Filter Y} {a b : X} (_ : NeBot l)
    (ha : Tendsto f l (𝓝 a)) (hb : Tendsto f l (𝓝 b)) : a = b :=
  eq_of_nhds_neBot <| neBot_of_le <| le_inf ha hb
#align tendsto_nhds_unique' tendsto_nhds_unique'

theorem tendsto_nhds_unique_of_eventuallyEq [T2Space X] {f g : Y → X} {l : Filter Y} {a b : X}
    [NeBot l] (ha : Tendsto f l (𝓝 a)) (hb : Tendsto g l (𝓝 b)) (hfg : f =ᶠ[l] g) : a = b :=
  tendsto_nhds_unique (ha.congr' hfg) hb
#align tendsto_nhds_unique_of_eventually_eq tendsto_nhds_unique_of_eventuallyEq

theorem tendsto_nhds_unique_of_frequently_eq [T2Space X] {f g : Y → X} {l : Filter Y} {a b : X}
    (ha : Tendsto f l (𝓝 a)) (hb : Tendsto g l (𝓝 b)) (hfg : ∃ᶠ x in l, f x = g x) : a = b :=
  have : ∃ᶠ z : X × X in 𝓝 (a, b), z.1 = z.2 := (ha.prod_mk_nhds hb).frequently hfg
  not_not.1 fun hne => this (isClosed_diagonal.isOpen_compl.mem_nhds hne)
#align tendsto_nhds_unique_of_frequently_eq tendsto_nhds_unique_of_frequently_eq

/-- If `s` and `t` are compact sets in a T₂ space, then the set neighborhoods filter of `s ∩ t`
is the infimum of set neighborhoods filters for `s` and `t`.

For general sets, only the `≤` inequality holds, see `nhdsSet_inter_le`. -/
theorem IsCompact.nhdsSet_inter_eq [T2Space X] {s t : Set X} (hs : IsCompact s) (ht : IsCompact t) :
    𝓝ˢ (s ∩ t) = 𝓝ˢ s ⊓ 𝓝ˢ t := by
  refine le_antisymm (nhdsSet_inter_le _ _) ?_
  simp_rw [hs.nhdsSet_inf_eq_biSup, ht.inf_nhdsSet_eq_biSup, nhdsSet, sSup_image]
  refine iSup₂_le fun x hxs ↦ iSup₂_le fun y hyt ↦ ?_
  rcases eq_or_ne x y with (rfl|hne)
  · exact le_iSup₂_of_le x ⟨hxs, hyt⟩ (inf_idem _).le
  · exact (disjoint_nhds_nhds.mpr hne).eq_bot ▸ bot_le

/-- If a function `f` is

- injective on a compact set `s`;
- continuous at every point of this set;
- injective on a neighborhood of each point of this set,

then it is injective on a neighborhood of this set. -/
theorem Set.InjOn.exists_mem_nhdsSet {X Y : Type*} [TopologicalSpace X] [TopologicalSpace Y]
    [T2Space Y] {f : X → Y} {s : Set X} (inj : InjOn f s) (sc : IsCompact s)
    (fc : ∀ x ∈ s, ContinuousAt f x) (loc : ∀ x ∈ s, ∃ u ∈ 𝓝 x, InjOn f u) :
    ∃ t ∈ 𝓝ˢ s, InjOn f t := by
  have : ∀ x ∈ s ×ˢ s, ∀ᶠ y in 𝓝 x, f y.1 = f y.2 → y.1 = y.2 := fun (x, y) ⟨hx, hy⟩ ↦ by
    rcases eq_or_ne x y with rfl | hne
    · rcases loc x hx with ⟨u, hu, hf⟩
      exact Filter.mem_of_superset (prod_mem_nhds hu hu) <| forall_prod_set.2 hf
    · suffices ∀ᶠ z in 𝓝 (x, y), f z.1 ≠ f z.2 from this.mono fun _ hne h ↦ absurd h hne
      refine (fc x hx).prod_map' (fc y hy) <| isClosed_diagonal.isOpen_compl.mem_nhds ?_
      exact inj.ne hx hy hne
  rw [← eventually_nhdsSet_iff_forall, sc.nhdsSet_prod_eq sc] at this
  exact eventually_prod_self_iff.1 this

/-- If a function `f` is

- injective on a compact set `s`;
- continuous at every point of this set;
- injective on a neighborhood of each point of this set,

then it is injective on an open neighborhood of this set. -/
theorem Set.InjOn.exists_isOpen_superset {X Y : Type*} [TopologicalSpace X] [TopologicalSpace Y]
    [T2Space Y] {f : X → Y} {s : Set X} (inj : InjOn f s) (sc : IsCompact s)
    (fc : ∀ x ∈ s, ContinuousAt f x) (loc : ∀ x ∈ s, ∃ u ∈ 𝓝 x, InjOn f u) :
    ∃ t, IsOpen t ∧ s ⊆ t ∧ InjOn f t :=
  let ⟨_t, hst, ht⟩ := inj.exists_mem_nhdsSet sc fc loc
  let ⟨u, huo, hsu, hut⟩ := mem_nhdsSet_iff_exists.1 hst
  ⟨u, huo, hsu, ht.mono hut⟩

section limUnder

variable [T2Space X] {f : Filter X}

/-!
### Properties of `lim` and `limUnder`

In this section we use explicit `Nonempty X` instances for `lim` and `limUnder`. This way the lemmas
are useful without a `Nonempty X` instance.
-/


theorem lim_eq {x : X} [NeBot f] (h : f ≤ 𝓝 x) : @lim _ _ ⟨x⟩ f = x :=
  tendsto_nhds_unique (le_nhds_lim ⟨x, h⟩) h
set_option linter.uppercaseLean3 false in
#align Lim_eq lim_eq

theorem lim_eq_iff [NeBot f] (h : ∃ x : X, f ≤ 𝓝 x) {x} : @lim _ _ ⟨x⟩ f = x ↔ f ≤ 𝓝 x :=
  ⟨fun c => c ▸ le_nhds_lim h, lim_eq⟩
set_option linter.uppercaseLean3 false in
#align Lim_eq_iff lim_eq_iff

theorem Ultrafilter.lim_eq_iff_le_nhds [CompactSpace X] {x : X} {F : Ultrafilter X} :
    F.lim = x ↔ ↑F ≤ 𝓝 x :=
  ⟨fun h => h ▸ F.le_nhds_lim, lim_eq⟩
set_option linter.uppercaseLean3 false in
#align ultrafilter.Lim_eq_iff_le_nhds Ultrafilter.lim_eq_iff_le_nhds

theorem isOpen_iff_ultrafilter' [CompactSpace X] (U : Set X) :
    IsOpen U ↔ ∀ F : Ultrafilter X, F.lim ∈ U → U ∈ F.1 := by
  rw [isOpen_iff_ultrafilter]
  refine ⟨fun h F hF => h F.lim hF F F.le_nhds_lim, ?_⟩
  intro cond x hx f h
  rw [← Ultrafilter.lim_eq_iff_le_nhds.2 h] at hx
  exact cond _ hx
#align is_open_iff_ultrafilter' isOpen_iff_ultrafilter'

theorem Filter.Tendsto.limUnder_eq {x : X} {f : Filter Y} [NeBot f] {g : Y → X}
    (h : Tendsto g f (𝓝 x)) : @limUnder _ _ _ ⟨x⟩ f g = x :=
  lim_eq h
#align filter.tendsto.lim_eq Filter.Tendsto.limUnder_eq

theorem Filter.limUnder_eq_iff {f : Filter Y} [NeBot f] {g : Y → X} (h : ∃ x, Tendsto g f (𝓝 x))
    {x} : @limUnder _ _ _ ⟨x⟩ f g = x ↔ Tendsto g f (𝓝 x) :=
  ⟨fun c => c ▸ tendsto_nhds_limUnder h, Filter.Tendsto.limUnder_eq⟩
#align filter.lim_eq_iff Filter.limUnder_eq_iff

theorem Continuous.limUnder_eq [TopologicalSpace Y] {f : Y → X} (h : Continuous f) (y : Y) :
    @limUnder _ _ _ ⟨f y⟩ (𝓝 y) f = f y :=
  (h.tendsto y).limUnder_eq
#align continuous.lim_eq Continuous.limUnder_eq

@[simp]
theorem lim_nhds (x : X) : @lim _ _ ⟨x⟩ (𝓝 x) = x :=
  lim_eq le_rfl
set_option linter.uppercaseLean3 false in
#align Lim_nhds lim_nhds

@[simp]
theorem limUnder_nhds_id (x : X) : @limUnder _ _ _ ⟨x⟩ (𝓝 x) id = x :=
  lim_nhds x
#align lim_nhds_id limUnder_nhds_id

@[simp]
theorem lim_nhdsWithin {x : X} {s : Set X} (h : x ∈ closure s) : @lim _ _ ⟨x⟩ (𝓝[s] x) = x :=
  haveI : NeBot (𝓝[s] x) := mem_closure_iff_clusterPt.1 h
  lim_eq inf_le_left
set_option linter.uppercaseLean3 false in
#align Lim_nhds_within lim_nhdsWithin

@[simp]
theorem limUnder_nhdsWithin_id {x : X} {s : Set X} (h : x ∈ closure s) :
    @limUnder _ _ _ ⟨x⟩ (𝓝[s] x) id = x :=
  lim_nhdsWithin h
#align lim_nhds_within_id limUnder_nhdsWithin_id

end limUnder

/-!
### `T2Space` constructions

We use two lemmas to prove that various standard constructions generate Hausdorff spaces from
Hausdorff spaces:

* `separated_by_continuous` says that two points `x y : X` can be separated by open neighborhoods
  provided that there exists a continuous map `f : X → Y` with a Hausdorff codomain such that
  `f x ≠ f y`. We use this lemma to prove that topological spaces defined using `induced` are
  Hausdorff spaces.

* `separated_by_openEmbedding` says that for an open embedding `f : X → Y` of a Hausdorff space
  `X`, the images of two distinct points `x y : X`, `x ≠ y` can be separated by open neighborhoods.
  We use this lemma to prove that topological spaces defined using `coinduced` are Hausdorff spaces.
-/

-- see Note [lower instance priority]
instance (priority := 100) DiscreteTopology.toT2Space
    [DiscreteTopology X] : T2Space X :=
  ⟨fun x y h => ⟨{x}, {y}, isOpen_discrete _, isOpen_discrete _, rfl, rfl, disjoint_singleton.2 h⟩⟩
#align discrete_topology.to_t2_space DiscreteTopology.toT2Space

theorem separated_by_continuous [TopologicalSpace Y] [T2Space Y]
    {f : X → Y} (hf : Continuous f) {x y : X} (h : f x ≠ f y) :
    ∃ u v : Set X, IsOpen u ∧ IsOpen v ∧ x ∈ u ∧ y ∈ v ∧ Disjoint u v :=
  let ⟨u, v, uo, vo, xu, yv, uv⟩ := t2_separation h
  ⟨f ⁻¹' u, f ⁻¹' v, uo.preimage hf, vo.preimage hf, xu, yv, uv.preimage _⟩
#align separated_by_continuous separated_by_continuous

theorem separated_by_openEmbedding [TopologicalSpace Y] [T2Space X]
    {f : X → Y} (hf : OpenEmbedding f) {x y : X} (h : x ≠ y) :
    ∃ u v : Set Y, IsOpen u ∧ IsOpen v ∧ f x ∈ u ∧ f y ∈ v ∧ Disjoint u v :=
  let ⟨u, v, uo, vo, xu, yv, uv⟩ := t2_separation h
  ⟨f '' u, f '' v, hf.isOpenMap _ uo, hf.isOpenMap _ vo, mem_image_of_mem _ xu,
    mem_image_of_mem _ yv, disjoint_image_of_injective hf.inj uv⟩
#align separated_by_open_embedding separated_by_openEmbedding

instance {p : X → Prop} [T2Space X] : T2Space (Subtype p) := inferInstance

instance Prod.t2Space [T2Space X] [TopologicalSpace Y] [T2Space Y] : T2Space (X × Y) :=
  inferInstance

/-- If the codomain of an injective continuous function is a Hausdorff space, then so is its
domain. -/
theorem T2Space.of_injective_continuous [TopologicalSpace Y] [T2Space Y] {f : X → Y}
    (hinj : Injective f) (hc : Continuous f) : T2Space X :=
  ⟨fun _ _ h => separated_by_continuous hc (hinj.ne h)⟩

/-- If the codomain of a topological embedding is a Hausdorff space, then so is its domain.
See also `T2Space.of_continuous_injective`. -/
theorem Embedding.t2Space [TopologicalSpace Y] [T2Space Y] {f : X → Y} (hf : Embedding f) :
    T2Space X :=
  .of_injective_continuous hf.inj hf.continuous
#align embedding.t2_space Embedding.t2Space

instance ULift.instT2Space [T2Space X] : T2Space (ULift X) :=
  embedding_uLift_down.t2Space

instance [T2Space X] [TopologicalSpace Y] [T2Space Y] :
    T2Space (X ⊕ Y) := by
  constructor
  rintro (x | x) (y | y) h
  · exact separated_by_openEmbedding openEmbedding_inl <| ne_of_apply_ne _ h
  · exact separated_by_continuous continuous_isLeft <| by simp
  · exact separated_by_continuous continuous_isLeft <| by simp
  · exact separated_by_openEmbedding openEmbedding_inr <| ne_of_apply_ne _ h

instance Pi.t2Space {Y : X → Type v} [∀ a, TopologicalSpace (Y a)]
    [∀ a, T2Space (Y a)] : T2Space (∀ a, Y a) :=
  inferInstance
#align Pi.t2_space Pi.t2Space

instance Sigma.t2Space {ι} {X : ι → Type*} [∀ i, TopologicalSpace (X i)] [∀ a, T2Space (X a)] :
    T2Space (Σi, X i) := by
  constructor
  rintro ⟨i, x⟩ ⟨j, y⟩ neq
  rcases eq_or_ne i j with (rfl | h)
  · replace neq : x ≠ y := ne_of_apply_ne _ neq
    exact separated_by_openEmbedding openEmbedding_sigmaMk neq
  · let _ := (⊥ : TopologicalSpace ι); have : DiscreteTopology ι := ⟨rfl⟩
    exact separated_by_continuous (continuous_def.2 fun u _ => isOpen_sigma_fst_preimage u) h
#align sigma.t2_space Sigma.t2Space

section
variable (X)

/-- The smallest equivalence relation on a topological space giving a T2 quotient. -/
def t2Setoid : Setoid X := sInf {s | T2Space (Quotient s)}

/-- The largest T2 quotient of a topological space. This construction is left-adjoint to the
inclusion of T2 spaces into all topological spaces. -/
def t2Quotient := Quotient (t2Setoid X)

namespace t2Quotient
variable {X}

instance : TopologicalSpace (t2Quotient X) :=
  inferInstanceAs <| TopologicalSpace (Quotient _)

/-- The map from a topological space to its largest T2 quotient. -/
def mk : X → t2Quotient X := Quotient.mk (t2Setoid X)

lemma mk_eq {x y : X} : mk x = mk y ↔ ∀ s : Setoid X, T2Space (Quotient s) → s.Rel x y :=
  Setoid.quotient_mk_sInf_eq

variable (X)

lemma surjective_mk : Surjective (mk : X → t2Quotient X) := surjective_quotient_mk _

lemma continuous_mk : Continuous (mk : X → t2Quotient X) :=
  continuous_quotient_mk'

variable {X}

@[elab_as_elim]
protected lemma inductionOn {motive : t2Quotient X → Prop} (q : t2Quotient X)
    (h : ∀ x, motive (t2Quotient.mk x)) : motive q := Quotient.inductionOn q h

@[elab_as_elim]
protected lemma inductionOn₂ [TopologicalSpace Y] {motive : t2Quotient X → t2Quotient Y → Prop}
    (q : t2Quotient X) (q' : t2Quotient Y) (h : ∀ x y, motive (mk x) (mk y)) : motive q q' :=
  Quotient.inductionOn₂ q q' h

/-- The largest T2 quotient of a topological space is indeed T2. -/
instance : T2Space (t2Quotient X) := by
  rw [t2Space_iff]
  rintro ⟨x⟩ ⟨y⟩ (h : ¬ t2Quotient.mk x = t2Quotient.mk y)
  obtain ⟨s, hs, hsxy⟩ : ∃ s, T2Space (Quotient s) ∧ Quotient.mk s x ≠ Quotient.mk s y := by
    simpa [t2Quotient.mk_eq] using h
  exact separated_by_continuous (continuous_map_sInf (by exact hs)) hsxy

lemma compatible {X Y : Type*} [TopologicalSpace X] [TopologicalSpace Y] [T2Space Y]
    {f : X → Y} (hf : Continuous f) : letI _ := t2Setoid X
    ∀ (a b : X), a ≈ b → f a = f b := by
  change t2Setoid X ≤ Setoid.ker f
  exact sInf_le <| .of_injective_continuous
    (Setoid.ker_lift_injective _) (hf.quotient_lift fun _ _ ↦ id)

/-- The universal property of the largest T2 quotient of a topological space `X`: any continuous
map from `X` to a T2 space `Y` uniquely factors through `t2Quotient X`. This declaration builds the
factored map. Its continuity is `t2Quotient.continuous_lift`, the fact that it indeed factors the
original map is `t2Quotient.lift_mk` and uniquenes is `t2Quotient.unique_lift`. -/
def lift {X Y : Type*} [TopologicalSpace X] [TopologicalSpace Y] [T2Space Y]
    {f : X → Y} (hf : Continuous f) : t2Quotient X → Y :=
  Quotient.lift f (t2Quotient.compatible hf)

lemma continuous_lift {X Y : Type*} [TopologicalSpace X] [TopologicalSpace Y] [T2Space Y]
    {f : X → Y} (hf : Continuous f) : Continuous (t2Quotient.lift hf) :=
  continuous_coinduced_dom.mpr hf

@[simp]
lemma lift_mk {X Y : Type*} [TopologicalSpace X] [TopologicalSpace Y] [T2Space Y]
    {f : X → Y} (hf : Continuous f) (x : X) : lift hf (mk x) = f x :=
  Quotient.lift_mk (s := t2Setoid X) f (t2Quotient.compatible hf) x

lemma unique_lift {X Y : Type*} [TopologicalSpace X] [TopologicalSpace Y] [T2Space Y]
    {f : X → Y} (hf : Continuous f) {g : t2Quotient X → Y} (hfg : g ∘ mk = f) :
    g = lift hf := by
  apply surjective_mk X |>.right_cancellable |>.mp <| funext _
  simp [← hfg]

end t2Quotient
end

variable {Z : Type*} [TopologicalSpace Y] [TopologicalSpace Z]

theorem isClosed_eq [T2Space X] {f g : Y → X} (hf : Continuous f) (hg : Continuous g) :
    IsClosed { y : Y | f y = g y } :=
  continuous_iff_isClosed.mp (hf.prod_mk hg) _ isClosed_diagonal
#align is_closed_eq isClosed_eq

theorem isOpen_ne_fun [T2Space X] {f g : Y → X} (hf : Continuous f) (hg : Continuous g) :
    IsOpen { y : Y | f y ≠ g y } :=
  isOpen_compl_iff.mpr <| isClosed_eq hf hg
#align is_open_ne_fun isOpen_ne_fun

/-- If two continuous maps are equal on `s`, then they are equal on the closure of `s`. See also
`Set.EqOn.of_subset_closure` for a more general version. -/
protected theorem Set.EqOn.closure [T2Space X] {s : Set Y} {f g : Y → X} (h : EqOn f g s)
    (hf : Continuous f) (hg : Continuous g) : EqOn f g (closure s) :=
  closure_minimal h (isClosed_eq hf hg)
#align set.eq_on.closure Set.EqOn.closure

/-- If two continuous functions are equal on a dense set, then they are equal. -/
theorem Continuous.ext_on [T2Space X] {s : Set Y} (hs : Dense s) {f g : Y → X} (hf : Continuous f)
    (hg : Continuous g) (h : EqOn f g s) : f = g :=
  funext fun x => h.closure hf hg (hs x)
#align continuous.ext_on Continuous.ext_on

theorem eqOn_closure₂' [T2Space Z] {s : Set X} {t : Set Y} {f g : X → Y → Z}
    (h : ∀ x ∈ s, ∀ y ∈ t, f x y = g x y) (hf₁ : ∀ x, Continuous (f x))
    (hf₂ : ∀ y, Continuous fun x => f x y) (hg₁ : ∀ x, Continuous (g x))
    (hg₂ : ∀ y, Continuous fun x => g x y) : ∀ x ∈ closure s, ∀ y ∈ closure t, f x y = g x y :=
  suffices closure s ⊆ ⋂ y ∈ closure t, { x | f x y = g x y } by simpa only [subset_def, mem_iInter]
  (closure_minimal fun x hx => mem_iInter₂.2 <| Set.EqOn.closure (h x hx) (hf₁ _) (hg₁ _)) <|
    isClosed_biInter fun y _ => isClosed_eq (hf₂ _) (hg₂ _)
#align eq_on_closure₂' eqOn_closure₂'

theorem eqOn_closure₂ [T2Space Z] {s : Set X} {t : Set Y} {f g : X → Y → Z}
    (h : ∀ x ∈ s, ∀ y ∈ t, f x y = g x y) (hf : Continuous (uncurry f))
    (hg : Continuous (uncurry g)) : ∀ x ∈ closure s, ∀ y ∈ closure t, f x y = g x y :=
  eqOn_closure₂' h hf.uncurry_left hf.uncurry_right hg.uncurry_left hg.uncurry_right
#align eq_on_closure₂ eqOn_closure₂

/-- If `f x = g x` for all `x ∈ s` and `f`, `g` are continuous on `t`, `s ⊆ t ⊆ closure s`, then
`f x = g x` for all `x ∈ t`. See also `Set.EqOn.closure`. -/
theorem Set.EqOn.of_subset_closure [T2Space Y] {s t : Set X} {f g : X → Y} (h : EqOn f g s)
    (hf : ContinuousOn f t) (hg : ContinuousOn g t) (hst : s ⊆ t) (hts : t ⊆ closure s) :
    EqOn f g t := by
  intro x hx
  have : (𝓝[s] x).NeBot := mem_closure_iff_clusterPt.mp (hts hx)
  exact
    tendsto_nhds_unique_of_eventuallyEq ((hf x hx).mono_left <| nhdsWithin_mono _ hst)
      ((hg x hx).mono_left <| nhdsWithin_mono _ hst) (h.eventuallyEq_of_mem self_mem_nhdsWithin)
#align set.eq_on.of_subset_closure Set.EqOn.of_subset_closure

theorem Function.LeftInverse.isClosed_range [T2Space X] {f : X → Y} {g : Y → X}
    (h : Function.LeftInverse f g) (hf : Continuous f) (hg : Continuous g) : IsClosed (range g) :=
  have : EqOn (g ∘ f) id (closure <| range g) :=
    h.rightInvOn_range.eqOn.closure (hg.comp hf) continuous_id
  isClosed_of_closure_subset fun x hx => ⟨f x, this hx⟩
#align function.left_inverse.closed_range Function.LeftInverse.isClosed_range

@[deprecated] alias Function.LeftInverse.closed_range :=
  Function.LeftInverse.isClosed_range -- 2024-03-17

theorem Function.LeftInverse.closedEmbedding [T2Space X] {f : X → Y} {g : Y → X}
    (h : Function.LeftInverse f g) (hf : Continuous f) (hg : Continuous g) : ClosedEmbedding g :=
  ⟨h.embedding hf hg, h.isClosed_range hf hg⟩
#align function.left_inverse.closed_embedding Function.LeftInverse.closedEmbedding

theorem SeparatedNhds.of_isCompact_isCompact [T2Space X] {s t : Set X} (hs : IsCompact s)
    (ht : IsCompact t) (hst : Disjoint s t) : SeparatedNhds s t := by
  simp only [SeparatedNhds, prod_subset_compl_diagonal_iff_disjoint.symm] at hst ⊢
  exact generalized_tube_lemma hs ht isClosed_diagonal.isOpen_compl hst
#align is_compact_is_compact_separated SeparatedNhds.of_isCompact_isCompact

@[deprecated] -- Since 28 Jan 2024
alias separatedNhds_of_isCompact_isCompact := SeparatedNhds.of_isCompact_isCompact

section SeparatedFinset

theorem SeparatedNhds.of_finset_finset [T2Space X] (s t : Finset X) (h : Disjoint s t) :
    SeparatedNhds (s : Set X) t :=
  .of_isCompact_isCompact s.finite_toSet.isCompact t.finite_toSet.isCompact <| mod_cast h
#align finset_disjoint_finset_opens_of_t2 SeparatedNhds.of_finset_finset

@[deprecated] -- Since 28 Jan 2024
alias separatedNhds_of_finset_finset := SeparatedNhds.of_finset_finset

theorem SeparatedNhds.of_singleton_finset [T2Space X] {x : X} {s : Finset X} (h : x ∉ s) :
    SeparatedNhds ({x} : Set X) s :=
  mod_cast .of_finset_finset {x} s (Finset.disjoint_singleton_left.mpr h)
#align point_disjoint_finset_opens_of_t2 SeparatedNhds.of_singleton_finset

@[deprecated] -- Since 28 Jan 2024
alias point_disjoint_finset_opens_of_t2 := SeparatedNhds.of_singleton_finset

end SeparatedFinset

/-- In a `T2Space`, every compact set is closed. -/
theorem IsCompact.isClosed [T2Space X] {s : Set X} (hs : IsCompact s) : IsClosed s :=
  isOpen_compl_iff.1 <| isOpen_iff_forall_mem_open.mpr fun x hx =>
    let ⟨u, v, _, vo, su, xv, uv⟩ :=
      SeparatedNhds.of_isCompact_isCompact hs isCompact_singleton (disjoint_singleton_right.2 hx)
    ⟨v, (uv.mono_left <| show s ≤ u from su).subset_compl_left, vo, by simpa using xv⟩
#align is_compact.is_closed IsCompact.isClosed

theorem IsCompact.preimage_continuous [CompactSpace X] [T2Space Y] {f : X → Y} {s : Set Y}
    (hs : IsCompact s) (hf : Continuous f) : IsCompact (f ⁻¹' s) :=
  (hs.isClosed.preimage hf).isCompact

lemma Pi.isCompact_iff {ι : Type*} {π : ι → Type*} [∀ i, TopologicalSpace (π i)]
    [∀ i, T2Space (π i)] {s : Set (Π i, π i)} :
    IsCompact s ↔ IsClosed s ∧ ∀ i, IsCompact (eval i '' s):= by
  constructor <;> intro H
  · exact ⟨H.isClosed, fun i ↦ H.image <| continuous_apply i⟩
  · exact IsCompact.of_isClosed_subset (isCompact_univ_pi H.2) H.1 (subset_pi_eval_image univ s)

lemma Pi.isCompact_closure_iff {ι : Type*} {π : ι → Type*} [∀ i, TopologicalSpace (π i)]
    [∀ i, T2Space (π i)] {s : Set (Π i, π i)} :
    IsCompact (closure s) ↔ ∀ i, IsCompact (closure <| eval i '' s) := by
  simp_rw [← exists_isCompact_superset_iff, Pi.exists_compact_superset_iff, image_subset_iff]

/-- If `V : ι → Set X` is a decreasing family of compact sets then any neighborhood of
`⋂ i, V i` contains some `V i`. This is a version of `exists_subset_nhds_of_isCompact'` where we
don't need to assume each `V i` closed because it follows from compactness since `X` is
assumed to be Hausdorff. -/
theorem exists_subset_nhds_of_isCompact [T2Space X] {ι : Type*} [Nonempty ι] {V : ι → Set X}
    (hV : Directed (· ⊇ ·) V) (hV_cpct : ∀ i, IsCompact (V i)) {U : Set X}
    (hU : ∀ x ∈ ⋂ i, V i, U ∈ 𝓝 x) : ∃ i, V i ⊆ U :=
  exists_subset_nhds_of_isCompact' hV hV_cpct (fun i => (hV_cpct i).isClosed) hU
#align exists_subset_nhds_of_is_compact exists_subset_nhds_of_isCompact

theorem CompactExhaustion.isClosed [T2Space X] (K : CompactExhaustion X) (n : ℕ) : IsClosed (K n) :=
  (K.isCompact n).isClosed
#align compact_exhaustion.is_closed CompactExhaustion.isClosed

theorem IsCompact.inter [T2Space X] {s t : Set X} (hs : IsCompact s) (ht : IsCompact t) :
    IsCompact (s ∩ t) :=
  hs.inter_right <| ht.isClosed
#align is_compact.inter IsCompact.inter

theorem image_closure_of_isCompact [T2Space Y] {s : Set X} (hs : IsCompact (closure s)) {f : X → Y}
    (hf : ContinuousOn f (closure s)) : f '' closure s = closure (f '' s) :=
  Subset.antisymm hf.image_closure <|
    closure_minimal (image_subset f subset_closure) (hs.image_of_continuousOn hf).isClosed
#align image_closure_of_is_compact image_closure_of_isCompact

/-- A continuous map from a compact space to a Hausdorff space is a closed map. -/
protected theorem Continuous.isClosedMap [CompactSpace X] [T2Space Y] {f : X → Y}
    (h : Continuous f) : IsClosedMap f := fun _s hs => (hs.isCompact.image h).isClosed
#align continuous.is_closed_map Continuous.isClosedMap

/-- A continuous injective map from a compact space to a Hausdorff space is a closed embedding. -/
theorem Continuous.closedEmbedding [CompactSpace X] [T2Space Y] {f : X → Y} (h : Continuous f)
    (hf : Function.Injective f) : ClosedEmbedding f :=
  closedEmbedding_of_continuous_injective_closed h hf h.isClosedMap
#align continuous.closed_embedding Continuous.closedEmbedding

/-- A continuous surjective map from a compact space to a Hausdorff space is a quotient map. -/
theorem QuotientMap.of_surjective_continuous [CompactSpace X] [T2Space Y] {f : X → Y}
    (hsurj : Surjective f) (hcont : Continuous f) : QuotientMap f :=
  hcont.isClosedMap.to_quotientMap hcont hsurj
#align quotient_map.of_surjective_continuous QuotientMap.of_surjective_continuous

theorem isPreirreducible_iff_subsingleton [T2Space X] {S : Set X} :
    IsPreirreducible S ↔ S.Subsingleton := by
  refine ⟨fun h x hx y hy => ?_, Set.Subsingleton.isPreirreducible⟩
  by_contra e
  obtain ⟨U, V, hU, hV, hxU, hyV, h'⟩ := t2_separation e
  exact ((h U V hU hV ⟨x, hx, hxU⟩ ⟨y, hy, hyV⟩).mono <| inter_subset_right _ _).not_disjoint h'
#align is_preirreducible_iff_subsingleton isPreirreducible_iff_subsingleton

-- todo: use `alias` + `attribute [protected]` once we get `attribute [protected]`
protected lemma IsPreirreducible.subsingleton [T2Space X] {S : Set X} (h : IsPreirreducible S) :
    S.Subsingleton :=
  isPreirreducible_iff_subsingleton.1 h
#align is_preirreducible.subsingleton IsPreirreducible.subsingleton

theorem isIrreducible_iff_singleton [T2Space X] {S : Set X} : IsIrreducible S ↔ ∃ x, S = {x} := by
  rw [IsIrreducible, isPreirreducible_iff_subsingleton,
    exists_eq_singleton_iff_nonempty_subsingleton]
#align is_irreducible_iff_singleton isIrreducible_iff_singleton

/-- There does not exist a nontrivial preirreducible T₂ space. -/
theorem not_preirreducible_nontrivial_t2 (X) [TopologicalSpace X] [PreirreducibleSpace X]
    [Nontrivial X] [T2Space X] : False :=
  (PreirreducibleSpace.isPreirreducible_univ (X := X)).subsingleton.not_nontrivial nontrivial_univ
#align not_preirreducible_nontrivial_t2 not_preirreducible_nontrivial_t2

end Separation

section RegularSpace

/-- A topological space is called a *regular space* if for any closed set `s` and `a ∉ s`, there
exist disjoint open sets `U ⊇ s` and `V ∋ a`. We formulate this condition in terms of `Disjoint`ness
of filters `𝓝ˢ s` and `𝓝 a`. -/
@[mk_iff]
class RegularSpace (X : Type u) [TopologicalSpace X] : Prop where
  /-- If `a` is a point that does not belong to a closed set `s`, then `a` and `s` admit disjoint
  neighborhoods.  -/
  regular : ∀ {s : Set X} {a}, IsClosed s → a ∉ s → Disjoint (𝓝ˢ s) (𝓝 a)
#align regular_space RegularSpace

theorem regularSpace_TFAE (X : Type u) [TopologicalSpace X] :
    List.TFAE [RegularSpace X,
      ∀ (s : Set X) x, x ∉ closure s → Disjoint (𝓝ˢ s) (𝓝 x),
      ∀ (x : X) (s : Set X), Disjoint (𝓝ˢ s) (𝓝 x) ↔ x ∉ closure s,
      ∀ (x : X) (s : Set X), s ∈ 𝓝 x → ∃ t ∈ 𝓝 x, IsClosed t ∧ t ⊆ s,
      ∀ x : X, (𝓝 x).lift' closure ≤ 𝓝 x,
      ∀ x : X , (𝓝 x).lift' closure = 𝓝 x] := by
  tfae_have 1 ↔ 5
  · rw [regularSpace_iff, (@compl_surjective (Set X) _).forall, forall_swap]
    simp only [isClosed_compl_iff, mem_compl_iff, Classical.not_not, @and_comm (_ ∈ _),
      (nhds_basis_opens _).lift'_closure.le_basis_iff (nhds_basis_opens _), and_imp,
      (nhds_basis_opens _).disjoint_iff_right, exists_prop, ← subset_interior_iff_mem_nhdsSet,
      interior_compl, compl_subset_compl]
  tfae_have 5 → 6
  · exact fun h a => (h a).antisymm (𝓝 _).le_lift'_closure
  tfae_have 6 → 4
  · intro H a s hs
    rw [← H] at hs
    rcases (𝓝 a).basis_sets.lift'_closure.mem_iff.mp hs with ⟨U, hU, hUs⟩
    exact ⟨closure U, mem_of_superset hU subset_closure, isClosed_closure, hUs⟩
  tfae_have 4 → 2
  · intro H s a ha
    have ha' : sᶜ ∈ 𝓝 a := by rwa [← mem_interior_iff_mem_nhds, interior_compl]
    rcases H _ _ ha' with ⟨U, hU, hUc, hUs⟩
    refine disjoint_of_disjoint_of_mem disjoint_compl_left ?_ hU
    rwa [← subset_interior_iff_mem_nhdsSet, hUc.isOpen_compl.interior_eq, subset_compl_comm]
  tfae_have 2 → 3
  · refine fun H a s => ⟨fun hd has => mem_closure_iff_nhds_ne_bot.mp has ?_, H s a⟩
    exact (hd.symm.mono_right <| @principal_le_nhdsSet _ _ s).eq_bot
  tfae_have 3 → 1
  · exact fun H => ⟨fun hs ha => (H _ _).mpr <| hs.closure_eq.symm ▸ ha⟩
  tfae_finish
#align regular_space_tfae regularSpace_TFAE

theorem RegularSpace.of_lift'_closure_le (h : ∀ x : X, (𝓝 x).lift' closure ≤ 𝓝 x) :
    RegularSpace X :=
  Iff.mpr ((regularSpace_TFAE X).out 0 4) h

theorem RegularSpace.of_lift'_closure (h : ∀ x : X, (𝓝 x).lift' closure = 𝓝 x) : RegularSpace X :=
  Iff.mpr ((regularSpace_TFAE X).out 0 5) h
#align regular_space.of_lift'_closure RegularSpace.of_lift'_closure

@[deprecated] -- 2024-02-28
alias RegularSpace.ofLift'_closure := RegularSpace.of_lift'_closure

theorem RegularSpace.of_hasBasis {ι : X → Sort*} {p : ∀ a, ι a → Prop} {s : ∀ a, ι a → Set X}
    (h₁ : ∀ a, (𝓝 a).HasBasis (p a) (s a)) (h₂ : ∀ a i, p a i → IsClosed (s a i)) :
    RegularSpace X :=
  .of_lift'_closure fun a => (h₁ a).lift'_closure_eq_self (h₂ a)
#align regular_space.of_basis RegularSpace.of_hasBasis

@[deprecated] -- 2024-02-28
alias RegularSpace.ofBasis := RegularSpace.of_hasBasis

theorem RegularSpace.of_exists_mem_nhds_isClosed_subset
    (h : ∀ (x : X), ∀ s ∈ 𝓝 x, ∃ t ∈ 𝓝 x, IsClosed t ∧ t ⊆ s) : RegularSpace X :=
  Iff.mpr ((regularSpace_TFAE X).out 0 3) h
#align regular_space.of_exists_mem_nhds_is_closed_subset RegularSpace.of_exists_mem_nhds_isClosed_subset

@[deprecated] -- 2024-02-28
alias RegularSpace.ofExistsMemNhdsIsClosedSubset := RegularSpace.of_exists_mem_nhds_isClosed_subset

/-- A weakly locally compact R₁ space is regular. -/
instance (priority := 100) [WeaklyLocallyCompactSpace X] [R1Space X] : RegularSpace X :=
  .of_hasBasis isCompact_isClosed_basis_nhds fun _ _ ⟨_, _, h⟩ ↦ h

variable [RegularSpace X] {x : X} {s : Set X}

theorem disjoint_nhdsSet_nhds : Disjoint (𝓝ˢ s) (𝓝 x) ↔ x ∉ closure s := by
  have h := (regularSpace_TFAE X).out 0 2
  exact h.mp ‹_› _ _
#align disjoint_nhds_set_nhds disjoint_nhdsSet_nhds

theorem disjoint_nhds_nhdsSet : Disjoint (𝓝 x) (𝓝ˢ s) ↔ x ∉ closure s :=
  disjoint_comm.trans disjoint_nhdsSet_nhds
#align disjoint_nhds_nhds_set disjoint_nhds_nhdsSet

/-- A regular space is R₁. -/
instance (priority := 100) : R1Space X where
  specializes_or_disjoint_nhds _ _ := or_iff_not_imp_left.2 fun h ↦ by
    rwa [← nhdsSet_singleton, disjoint_nhdsSet_nhds, ← specializes_iff_mem_closure]

theorem exists_mem_nhds_isClosed_subset {x : X} {s : Set X} (h : s ∈ 𝓝 x) :
    ∃ t ∈ 𝓝 x, IsClosed t ∧ t ⊆ s := by
  have h' := (regularSpace_TFAE X).out 0 3
  exact h'.mp ‹_› _ _ h
#align exists_mem_nhds_is_closed_subset exists_mem_nhds_isClosed_subset

theorem closed_nhds_basis (x : X) : (𝓝 x).HasBasis (fun s : Set X => s ∈ 𝓝 x ∧ IsClosed s) id :=
  hasBasis_self.2 fun _ => exists_mem_nhds_isClosed_subset
#align closed_nhds_basis closed_nhds_basis

theorem lift'_nhds_closure (x : X) : (𝓝 x).lift' closure = 𝓝 x :=
  (closed_nhds_basis x).lift'_closure_eq_self fun _ => And.right
#align lift'_nhds_closure lift'_nhds_closure

theorem Filter.HasBasis.nhds_closure {ι : Sort*} {x : X} {p : ι → Prop} {s : ι → Set X}
    (h : (𝓝 x).HasBasis p s) : (𝓝 x).HasBasis p fun i => closure (s i) :=
  lift'_nhds_closure x ▸ h.lift'_closure
#align filter.has_basis.nhds_closure Filter.HasBasis.nhds_closure

theorem hasBasis_nhds_closure (x : X) : (𝓝 x).HasBasis (fun s => s ∈ 𝓝 x) closure :=
  (𝓝 x).basis_sets.nhds_closure
#align has_basis_nhds_closure hasBasis_nhds_closure

theorem hasBasis_opens_closure (x : X) : (𝓝 x).HasBasis (fun s => x ∈ s ∧ IsOpen s) closure :=
  (nhds_basis_opens x).nhds_closure
#align has_basis_opens_closure hasBasis_opens_closure

theorem IsCompact.exists_isOpen_closure_subset {K U : Set X} (hK : IsCompact K) (hU : U ∈ 𝓝ˢ K) :
    ∃ V, IsOpen V ∧ K ⊆ V ∧ closure V ⊆ U := by
  have hd : Disjoint (𝓝ˢ K) (𝓝ˢ Uᶜ) := by
    simpa [hK.disjoint_nhdsSet_left, disjoint_nhds_nhdsSet,
      ← subset_interior_iff_mem_nhdsSet] using hU
  rcases ((hasBasis_nhdsSet _).disjoint_iff (hasBasis_nhdsSet _)).1 hd
    with ⟨V, ⟨hVo, hKV⟩, W, ⟨hW, hUW⟩, hVW⟩
  refine ⟨V, hVo, hKV, Subset.trans ?_ (compl_subset_comm.1 hUW)⟩
  exact closure_minimal hVW.subset_compl_right hW.isClosed_compl

theorem IsCompact.lift'_closure_nhdsSet {K : Set X} (hK : IsCompact K) :
    (𝓝ˢ K).lift' closure = 𝓝ˢ K := by
  refine le_antisymm (fun U hU ↦ ?_) (le_lift'_closure _)
  rcases hK.exists_isOpen_closure_subset hU with ⟨V, hVo, hKV, hVU⟩
  exact mem_of_superset (mem_lift' <| hVo.mem_nhdsSet.2 hKV) hVU

theorem TopologicalSpace.IsTopologicalBasis.nhds_basis_closure {B : Set (Set X)}
    (hB : IsTopologicalBasis B) (x : X) :
    (𝓝 x).HasBasis (fun s : Set X => x ∈ s ∧ s ∈ B) closure := by
  simpa only [and_comm] using hB.nhds_hasBasis.nhds_closure
#align topological_space.is_topological_basis.nhds_basis_closure TopologicalSpace.IsTopologicalBasis.nhds_basis_closure

theorem TopologicalSpace.IsTopologicalBasis.exists_closure_subset {B : Set (Set X)}
    (hB : IsTopologicalBasis B) {x : X} {s : Set X} (h : s ∈ 𝓝 x) :
    ∃ t ∈ B, x ∈ t ∧ closure t ⊆ s := by
  simpa only [exists_prop, and_assoc] using hB.nhds_hasBasis.nhds_closure.mem_iff.mp h
#align topological_space.is_topological_basis.exists_closure_subset TopologicalSpace.IsTopologicalBasis.exists_closure_subset

protected theorem Inducing.regularSpace [TopologicalSpace Y] {f : Y → X} (hf : Inducing f) :
    RegularSpace Y :=
  .of_hasBasis
    (fun b => by rw [hf.nhds_eq_comap b]; exact (closed_nhds_basis _).comap _)
    fun b s hs => by exact hs.2.preimage hf.continuous
#align inducing.regular_space Inducing.regularSpace

theorem regularSpace_induced (f : Y → X) : @RegularSpace Y (induced f ‹_›) :=
  letI := induced f ‹_›
  (inducing_induced f).regularSpace
#align regular_space_induced regularSpace_induced

theorem regularSpace_sInf {X} {T : Set (TopologicalSpace X)} (h : ∀ t ∈ T, @RegularSpace X t) :
    @RegularSpace X (sInf T) := by
  let _ := sInf T
  have : ∀ a, (𝓝 a).HasBasis
      (fun If : Σ I : Set T, I → Set X =>
        If.1.Finite ∧ ∀ i : If.1, If.2 i ∈ @nhds X i a ∧ @IsClosed X i (If.2 i))
      fun If => ⋂ i : If.1, If.snd i := fun a ↦ by
    rw [nhds_sInf, ← iInf_subtype'']
    exact hasBasis_iInf fun t : T => @closed_nhds_basis X t (h t t.2) a
  refine .of_hasBasis this fun a If hIf => isClosed_iInter fun i => ?_
  exact (hIf.2 i).2.mono (sInf_le (i : T).2)
#align regular_space_Inf regularSpace_sInf

theorem regularSpace_iInf {ι X} {t : ι → TopologicalSpace X} (h : ∀ i, @RegularSpace X (t i)) :
    @RegularSpace X (iInf t) :=
  regularSpace_sInf <| forall_mem_range.mpr h
#align regular_space_infi regularSpace_iInf

theorem RegularSpace.inf {X} {t₁ t₂ : TopologicalSpace X} (h₁ : @RegularSpace X t₁)
    (h₂ : @RegularSpace X t₂) : @RegularSpace X (t₁ ⊓ t₂) := by
  rw [inf_eq_iInf]
  exact regularSpace_iInf (Bool.forall_bool.2 ⟨h₂, h₁⟩)
#align regular_space.inf RegularSpace.inf

instance {p : X → Prop} : RegularSpace (Subtype p) :=
  embedding_subtype_val.toInducing.regularSpace

instance [TopologicalSpace Y] [RegularSpace Y] : RegularSpace (X × Y) :=
  (regularSpace_induced (@Prod.fst X Y)).inf (regularSpace_induced (@Prod.snd X Y))

instance {ι : Type*} {X : ι → Type*} [∀ i, TopologicalSpace (X i)] [∀ i, RegularSpace (X i)] :
    RegularSpace (∀ i, X i) :=
  regularSpace_iInf fun _ => regularSpace_induced _

/-- In a regular space, if a compact set and a closed set are disjoint, then they have disjoint
neighborhoods. -/
lemma SeparatedNhds.of_isCompact_isClosed {s t : Set X}
    (hs : IsCompact s) (ht : IsClosed t) (hst : Disjoint s t) : SeparatedNhds s t := by
  simpa only [separatedNhds_iff_disjoint, hs.disjoint_nhdsSet_left, disjoint_nhds_nhdsSet,
    ht.closure_eq, disjoint_left] using hst

@[deprecated] -- Since 28 Jan 2024
alias separatedNhds_of_isCompact_isClosed := SeparatedNhds.of_isCompact_isClosed

end RegularSpace

section LocallyCompactRegularSpace

/-- In a (possibly non-Hausdorff) locally compact regular space, for every containment `K ⊆ U` of
  a compact set `K` in an open set `U`, there is a compact closed neighborhood `L`
  such that `K ⊆ L ⊆ U`: equivalently, there is a compact closed set `L` such
  that `K ⊆ interior L` and `L ⊆ U`. -/
theorem exists_compact_closed_between [LocallyCompactSpace X] [RegularSpace X]
    {K U : Set X} (hK : IsCompact K) (hU : IsOpen U) (h_KU : K ⊆ U) :
    ∃ L, IsCompact L ∧ IsClosed L ∧ K ⊆ interior L ∧ L ⊆ U :=
  let ⟨L, L_comp, KL, LU⟩ := exists_compact_between hK hU h_KU
  ⟨closure L, L_comp.closure, isClosed_closure, KL.trans <| interior_mono subset_closure,
    L_comp.closure_subset_of_isOpen hU LU⟩

/-- In a locally compact regular space, given a compact set `K` inside an open set `U`, we can find
an open set `V` between these sets with compact closure: `K ⊆ V` and the closure of `V` is
inside `U`. -/
theorem exists_open_between_and_isCompact_closure [LocallyCompactSpace X] [RegularSpace X]
    {K U : Set X} (hK : IsCompact K) (hU : IsOpen U) (hKU : K ⊆ U) :
    ∃ V, IsOpen V ∧ K ⊆ V ∧ closure V ⊆ U ∧ IsCompact (closure V) := by
  rcases exists_compact_closed_between hK hU hKU with ⟨L, L_compact, L_closed, KL, LU⟩
  have A : closure (interior L) ⊆ L := by
    apply (closure_mono interior_subset).trans (le_of_eq L_closed.closure_eq)
  refine ⟨interior L, isOpen_interior, KL, A.trans LU, ?_⟩
  exact L_compact.closure_of_subset interior_subset
#align exists_open_between_and_is_compact_closure exists_open_between_and_isCompact_closure

@[deprecated WeaklyLocallyCompactSpace.locallyCompactSpace] -- 3 Sep 2023
theorem locally_compact_of_compact [T2Space X] [CompactSpace X] :
    LocallyCompactSpace X :=
  inferInstance
#align locally_compact_of_compact locally_compact_of_compact

end LocallyCompactRegularSpace

section T25

/-- A T₂.₅ space, also known as a Urysohn space, is a topological space
  where for every pair `x ≠ y`, there are two open sets, with the intersection of closures
  empty, one containing `x` and the other `y` . -/
class T25Space (X : Type u) [TopologicalSpace X] : Prop where
  /-- Given two distinct points in a T₂.₅ space, their filters of closed neighborhoods are
  disjoint. -/
  t2_5 : ∀ ⦃x y : X⦄, x ≠ y → Disjoint ((𝓝 x).lift' closure) ((𝓝 y).lift' closure)
#align t2_5_space T25Space

@[simp]
theorem disjoint_lift'_closure_nhds [T25Space X] {x y : X} :
    Disjoint ((𝓝 x).lift' closure) ((𝓝 y).lift' closure) ↔ x ≠ y :=
  ⟨fun h hxy => by simp [hxy, nhds_neBot.ne] at h, fun h => T25Space.t2_5 h⟩
#align disjoint_lift'_closure_nhds disjoint_lift'_closure_nhds

-- see Note [lower instance priority]
instance (priority := 100) T25Space.t2Space [T25Space X] : T2Space X :=
  t2Space_iff_disjoint_nhds.2 fun _ _ hne =>
    (disjoint_lift'_closure_nhds.2 hne).mono (le_lift'_closure _) (le_lift'_closure _)
#align t2_5_space.t2_space T25Space.t2Space

theorem exists_nhds_disjoint_closure [T25Space X] {x y : X} (h : x ≠ y) :
    ∃ s ∈ 𝓝 x, ∃ t ∈ 𝓝 y, Disjoint (closure s) (closure t) :=
  ((𝓝 x).basis_sets.lift'_closure.disjoint_iff (𝓝 y).basis_sets.lift'_closure).1 <|
    disjoint_lift'_closure_nhds.2 h
#align exists_nhds_disjoint_closure exists_nhds_disjoint_closure

theorem exists_open_nhds_disjoint_closure [T25Space X] {x y : X} (h : x ≠ y) :
    ∃ u : Set X,
      x ∈ u ∧ IsOpen u ∧ ∃ v : Set X, y ∈ v ∧ IsOpen v ∧ Disjoint (closure u) (closure v) := by
  simpa only [exists_prop, and_assoc] using
    ((nhds_basis_opens x).lift'_closure.disjoint_iff (nhds_basis_opens y).lift'_closure).1
      (disjoint_lift'_closure_nhds.2 h)
#align exists_open_nhds_disjoint_closure exists_open_nhds_disjoint_closure

theorem T25Space.of_injective_continuous [TopologicalSpace Y] [T25Space Y] {f : X → Y}
    (hinj : Injective f) (hcont : Continuous f) : T25Space X where
  t2_5 x y hne := (tendsto_lift'_closure_nhds hcont x).disjoint (t2_5 <| hinj.ne hne)
    (tendsto_lift'_closure_nhds hcont y)

instance [T25Space X] {p : X → Prop} : T25Space {x // p x} :=
  .of_injective_continuous Subtype.val_injective continuous_subtype_val

section T25

section T3

/-- A T₃ space is a T₀ space which is a regular space. Any T₃ space is a T₁ space, a T₂ space, and
a T₂.₅ space.  -/
class T3Space (X : Type u) [TopologicalSpace X] extends T0Space X, RegularSpace X : Prop
#align t3_space T3Space

instance (priority := 90) instT3Space [T0Space X] [RegularSpace X] : T3Space X := ⟨⟩

theorem RegularSpace.t3Space_iff_t0Space [RegularSpace X] : T3Space X ↔ T0Space X := by
  constructor <;> intro <;> infer_instance

-- see Note [lower instance priority]
instance (priority := 100) T3Space.t25Space [T3Space X] : T25Space X := by
  refine ⟨fun x y hne => ?_⟩
  rw [lift'_nhds_closure, lift'_nhds_closure]
  have : x ∉ closure {y} ∨ y ∉ closure {x} :=
    (t0Space_iff_or_not_mem_closure X).mp inferInstance hne
  simp only [← disjoint_nhds_nhdsSet, nhdsSet_singleton] at this
  exact this.elim id fun h => h.symm
#align t3_space.t2_5_space T3Space.t25Space

protected theorem Embedding.t3Space [TopologicalSpace Y] [T3Space Y] {f : X → Y}
    (hf : Embedding f) : T3Space X :=
  { toT0Space := hf.t0Space
    toRegularSpace := hf.toInducing.regularSpace }
#align embedding.t3_space Embedding.t3Space

instance Subtype.t3Space [T3Space X] {p : X → Prop} : T3Space (Subtype p) :=
  embedding_subtype_val.t3Space
#align subtype.t3_space Subtype.t3Space

instance ULift.instT3Space [T3Space X] : T3Space (ULift X) :=
  embedding_uLift_down.t3Space

instance [TopologicalSpace Y] [T3Space X] [T3Space Y] : T3Space (X × Y) := ⟨⟩

instance {ι : Type*} {X : ι → Type*} [∀ i, TopologicalSpace (X i)] [∀ i, T3Space (X i)] :
    T3Space (∀ i, X i) := ⟨⟩

/-- Given two points `x ≠ y`, we can find neighbourhoods `x ∈ V₁ ⊆ U₁` and `y ∈ V₂ ⊆ U₂`,
with the `Vₖ` closed and the `Uₖ` open, such that the `Uₖ` are disjoint. -/
theorem disjoint_nested_nhds [T3Space X] {x y : X} (h : x ≠ y) :
    ∃ U₁ ∈ 𝓝 x, ∃ V₁ ∈ 𝓝 x, ∃ U₂ ∈ 𝓝 y, ∃ V₂ ∈ 𝓝 y,
      IsClosed V₁ ∧ IsClosed V₂ ∧ IsOpen U₁ ∧ IsOpen U₂ ∧ V₁ ⊆ U₁ ∧ V₂ ⊆ U₂ ∧ Disjoint U₁ U₂ := by
  rcases t2_separation h with ⟨U₁, U₂, U₁_op, U₂_op, x_in, y_in, H⟩
  rcases exists_mem_nhds_isClosed_subset (U₁_op.mem_nhds x_in) with ⟨V₁, V₁_in, V₁_closed, h₁⟩
  rcases exists_mem_nhds_isClosed_subset (U₂_op.mem_nhds y_in) with ⟨V₂, V₂_in, V₂_closed, h₂⟩
  exact ⟨U₁, mem_of_superset V₁_in h₁, V₁, V₁_in, U₂, mem_of_superset V₂_in h₂, V₂, V₂_in,
    V₁_closed, V₂_closed, U₁_op, U₂_op, h₁, h₂, H⟩
#align disjoint_nested_nhds disjoint_nested_nhds

open SeparationQuotient

/-- The `SeparationQuotient` of a regular space is a T₃ space. -/
instance [RegularSpace X] : T3Space (SeparationQuotient X) where
  regular {s a} hs ha := by
    rcases surjective_mk a with ⟨a, rfl⟩
    rw [← disjoint_comap_iff surjective_mk, comap_mk_nhds_mk, comap_mk_nhdsSet]
    exact RegularSpace.regular (hs.preimage continuous_mk) ha

end T3

section NormalSpace

/-- A topological space is said to be a *normal space* if any two disjoint closed sets
have disjoint open neighborhoods. -/
class NormalSpace (X : Type u) [TopologicalSpace X] : Prop where
  /-- Two disjoint sets in a normal space admit disjoint neighbourhoods. -/
  normal : ∀ s t : Set X, IsClosed s → IsClosed t → Disjoint s t → SeparatedNhds s t

theorem normal_separation [NormalSpace X] {s t : Set X} (H1 : IsClosed s) (H2 : IsClosed t)
    (H3 : Disjoint s t) : SeparatedNhds s t :=
  NormalSpace.normal s t H1 H2 H3
#align normal_separation normal_separation

theorem disjoint_nhdsSet_nhdsSet [NormalSpace X] {s t : Set X} (hs : IsClosed s) (ht : IsClosed t)
    (hd : Disjoint s t) : Disjoint (𝓝ˢ s) (𝓝ˢ t) :=
  (normal_separation hs ht hd).disjoint_nhdsSet

theorem normal_exists_closure_subset [NormalSpace X] {s t : Set X} (hs : IsClosed s) (ht : IsOpen t)
    (hst : s ⊆ t) : ∃ u, IsOpen u ∧ s ⊆ u ∧ closure u ⊆ t := by
  have : Disjoint s tᶜ := Set.disjoint_left.mpr fun x hxs hxt => hxt (hst hxs)
  rcases normal_separation hs (isClosed_compl_iff.2 ht) this with
    ⟨s', t', hs', ht', hss', htt', hs't'⟩
  refine ⟨s', hs', hss', Subset.trans (closure_minimal ?_ (isClosed_compl_iff.2 ht'))
    (compl_subset_comm.1 htt')⟩
  exact fun x hxs hxt => hs't'.le_bot ⟨hxs, hxt⟩
#align normal_exists_closure_subset normal_exists_closure_subset

/-- If the codomain of a closed embedding is a normal space, then so is the domain. -/
protected theorem ClosedEmbedding.normalSpace [TopologicalSpace Y] [NormalSpace Y] {f : X → Y}
    (hf : ClosedEmbedding f) : NormalSpace X where
  normal s t hs ht hst := by
    have H : SeparatedNhds (f '' s) (f '' t) :=
      NormalSpace.normal (f '' s) (f '' t) (hf.isClosedMap s hs) (hf.isClosedMap t ht)
        (disjoint_image_of_injective hf.inj hst)
    exact (H.preimage hf.continuous).mono (subset_preimage_image _ _) (subset_preimage_image _ _)

instance (priority := 100) NormalSpace.of_compactSpace_r1Space [CompactSpace X] [R1Space X] :
    NormalSpace X where
  normal _s _t hs ht := .of_isCompact_isCompact_isClosed hs.isCompact ht.isCompact ht

lemma countable_covers_to_separated_nhds (h k: Set X) {ι: Type v}
    (h_cov: ∃ u : ι → Set X, ∃ c : Set ι, c.Countable ∧ h ⊆ ⋃ i ∈ c, u i ∧
      ∀ i, IsOpen (u i) ∧ Disjoint (closure (u i)) k)
    (k_cov: ∃ u : ι → Set X, ∃ c : Set ι, c.Countable ∧ k ⊆ ⋃ i ∈ c, u i ∧
      ∀ i, IsOpen (u i) ∧ Disjoint (closure (u i)) h) : SeparatedNhds h k := by
  by_cases h_nonempty : h = ∅
  · rw [h_nonempty]
    simp only [SeparatedNhds.empty_left]
  by_cases k_nonempty : k = ∅
  · rw [k_nonempty]
    simp only [SeparatedNhds.empty_right]
  rcases h_cov with ⟨ u, c, c_count, c_cov, u_props ⟩
  rcases k_cov with ⟨ v, d, d_count, d_cov, v_props ⟩
  have : c.Nonempty := by
    by_contra c_empty
    apply h_nonempty
    rw [not_nonempty_iff_eq_empty.mp c_empty] at c_cov
    simp only [mem_empty_iff_false, iUnion_of_empty, iUnion_empty] at c_cov
    exact eq_empty_of_subset_empty c_cov
  rw [Set.countable_iff_exists_surjective this] at c_count
  rcases c_count with ⟨ f, f_surj ⟩
  have : d.Nonempty := by
    by_contra d_empty
    apply k_nonempty
    rw [not_nonempty_iff_eq_empty.mp d_empty] at d_cov
    simp only [mem_empty_iff_false, iUnion_of_empty, iUnion_empty] at d_cov
    exact eq_empty_of_subset_empty d_cov
  rw [Set.countable_iff_exists_surjective this] at d_count
  rcases d_count with ⟨ g, g_surj ⟩
  use ⋃ n : ℕ, (u (f n)) \ (closure (⋃ m ∈ {m | m ≤ n}, v (g m)))
  use ⋃ n : ℕ, (v (g n)) \ (closure (⋃ m ∈ {m | m ≤ n}, u (f m)))
  constructor
  · apply isOpen_iUnion
    intro n
    apply IsOpen.sdiff
    · exact (u_props (f n)).1
    · exact isClosed_closure
  constructor
  · apply isOpen_iUnion
    intro n
    apply IsOpen.sdiff
    · exact (v_props (g n)).1
    · exact isClosed_closure
  constructor
  · intro x xinh
    rcases c_cov xinh with ⟨ ui , ⟨ i, ui' ⟩ , xinui ⟩
    rw [← ui'] at xinui
    simp only [mem_iUnion, exists_prop] at xinui
    rcases f_surj ⟨ i,xinui.1 ⟩ with ⟨ n, fni ⟩
    simp only [mem_iUnion, mem_diff]
    use n
    constructor
    · rw [fni]
      exact xinui.2
    · rw [Set.Finite.closure_biUnion]
      · simp only [mem_setOf_eq, mem_iUnion, exists_prop, not_exists, not_and]
        intro m _
        exact Set.disjoint_right.mp (v_props (g m)).2 xinh
      · exact finite_le_nat n
  constructor
  · intro x xink
    rcases d_cov xink with ⟨ vi , ⟨ i, vi' ⟩ , xinvi ⟩
    rw [← vi'] at xinvi
    simp only [mem_iUnion, exists_prop] at xinvi
    rcases g_surj ⟨ i,xinvi.1 ⟩ with ⟨ n, gni ⟩
    simp only [mem_iUnion, mem_diff]
    use n
    constructor
    · rw [gni]
      exact xinvi.2
    · rw [Set.Finite.closure_biUnion]
      · simp only [mem_setOf_eq, mem_iUnion, exists_prop, not_exists, not_and]
        intro m _
        exact Set.disjoint_right.mp (u_props (f m)).2 xink
      · exact finite_le_nat n
  rw [Set.disjoint_left]
  intro x xinunion
  rcases xinunion with ⟨ un, ⟨ n, un' ⟩, xinun ⟩
  rw [← un'] at xinun
  simp only [mem_iUnion, mem_diff] at xinun
  simp only [mem_iUnion, mem_diff, not_exists, not_and, Decidable.not_not]
  intro m xinvgm
  have : n ≤ m := by
    by_contra m_gt_n
    apply xinun.2
    simp only [not_le] at m_gt_n
    apply subset_closure
    apply mem_biUnion
    · simp only [mem_setOf_eq]
      exact le_of_lt m_gt_n
    · exact xinvgm
  apply subset_closure
  apply mem_biUnion
  · simp only [mem_setOf_eq]
    exact this
  · exact xinun.1


/-- A regular topological space with Lindelöf topology is a normal space. -/
instance (priority := 100) NormalSpace.of_regularSpace_lindelofSpace
    [r: RegularSpace X] [LindelofSpace X] : NormalSpace X where
  normal h k hcl kcl hkdis := by
    rw [Set.disjoint_iff] at hkdis
    have h_lind : IsLindelof h :=
      IsLindelof.of_isClosed_subset LindelofSpace.isLindelof_univ hcl (subset_univ h)
    have : ∀ a : X, ∃ n : Set X, IsOpen n ∧ Disjoint (closure n) k ∧ (a ∈ h → a ∈ n) := by
      intro a
      by_cases hyp: a ∈ h
      · have : kᶜ ∈ 𝓝 a := by
          apply IsClosed.compl_mem_nhds kcl
          by_contra aink; exact hkdis ⟨hyp, aink⟩
        rcases (((regularSpace_TFAE X).out 0 3).mp r:) a kᶜ this
          with ⟨n, nna, ncl, nsubkc⟩
        use interior n
        constructor
        · exact isOpen_interior
        constructor
        · exact disjoint_left.mpr fun ⦃a⦄ a_1 ↦
            nsubkc ((IsClosed.closure_subset_iff ncl).mpr interior_subset a_1)
        · intros; exact mem_interior_iff_mem_nhds.mpr nna
      · use ∅
        constructor
        · exact isOpen_empty
        constructor
        · exact SeparatedNhds.disjoint_closure_left (SeparatedNhds.empty_left k)
        · intro ainh; by_contra; exact hyp ainh
    choose u u_open u_dis u_nhd using this
    have u_cov : h ⊆ ⋃ i, u i := by
      intro a ainh
      simp only [mem_iUnion]; use a; apply u_nhd; exact ainh
    rcases IsLindelof.elim_countable_subcover h_lind u u_open u_cov with ⟨c, c_count, c_cov⟩
    have k_lind : IsLindelof k :=
      IsLindelof.of_isClosed_subset LindelofSpace.isLindelof_univ kcl (subset_univ k)
    have : ∀ a : X, ∃ n : Set X, IsOpen n ∧ Disjoint (closure n) h ∧ (a ∈ k → a ∈ n) := by
      intro a
      by_cases hyp: a ∈ k
      · have : hᶜ ∈ 𝓝 a := by
          apply IsClosed.compl_mem_nhds hcl
          by_contra ainh; exact hkdis ⟨ainh, hyp⟩
        rcases (((regularSpace_TFAE X).out 0 3).mp r:) a hᶜ this
          with ⟨n, nna, ncl, nsubkc⟩
        use interior n
        constructor
        · exact isOpen_interior
        constructor
        · exact disjoint_left.mpr fun ⦃a⦄ a_1 ↦
            nsubkc ((IsClosed.closure_subset_iff ncl).mpr interior_subset a_1)
        · intros; exact mem_interior_iff_mem_nhds.mpr nna
      · use ∅
        constructor
        · exact isOpen_empty
        constructor
        · exact SeparatedNhds.disjoint_closure_left (SeparatedNhds.empty_left h)
        · intro aink; by_contra; exact hyp aink
    choose v v_open v_dis v_nhd using this
    have v_cov : k ⊆ ⋃ i, v i := by
      intro a aink
      simp only [mem_iUnion]; use a; apply v_nhd; exact aink
    rcases IsLindelof.elim_countable_subcover k_lind v v_open v_cov with ⟨d, d_count, d_cov⟩
    apply countable_covers_to_separated_nhds
    · use u, c
      constructor
      · exact c_count
      constructor
      · exact c_cov
      intro a
      exact ⟨ u_open a, u_dis a ⟩
    · use v, d
      constructor
      · exact d_count
      constructor
      · exact d_cov
      intro a
      exact ⟨ v_open a, v_dis a ⟩


instance (priority := 100) NormalSpace.of_regularSpace_secondCountableTopology
<<<<<<< HEAD
    [RegularSpace X] [SecondCountableTopology X] : NormalSpace X :=
  of_regularSpace_lindelofSpace
=======
    [RegularSpace X] [SecondCountableTopology X] : NormalSpace X := by
  have key : ∀ {s t : Set X}, IsClosed t → Disjoint s t →
    ∃ U : Set (countableBasis X), (s ⊆ ⋃ u ∈ U, ↑u) ∧ (∀ u ∈ U, Disjoint (closure ↑u) t) ∧
      ∀ n : ℕ, IsClosed (⋃ (u ∈ U) (_ : Encodable.encode u ≤ n), closure (u : Set X)) := by
    intro s t hc hd
    rw [disjoint_left] at hd
    have : ∀ x ∈ s, ∃ U ∈ countableBasis X, x ∈ U ∧ Disjoint (closure U) t := by
      intro x hx
      rcases (isBasis_countableBasis X).exists_closure_subset (hc.compl_mem_nhds (hd hx))
        with ⟨u, hu, hxu, hut⟩
      exact ⟨u, hu, hxu, disjoint_left.2 hut⟩
    choose! U hu hxu hd using this
    set V : s → countableBasis X := MapsTo.restrict _ _ _ hu
    refine ⟨range V, ?_, forall_mem_range.2 <| Subtype.forall.2 hd, fun n => ?_⟩
    · rw [biUnion_range]
      exact fun x hx => mem_iUnion.2 ⟨⟨x, hx⟩, hxu x hx⟩
    · simp only [← iSup_eq_iUnion, iSup_and']
      exact (((finite_le_nat n).preimage_embedding (Encodable.encode' _)).subset <|
        inter_subset_right _ _).isClosed_biUnion fun u _ => isClosed_closure
  refine { normal := fun s t hs ht hd => ?_ }
  rcases key ht hd with ⟨U, hsU, hUd, hUc⟩
  rcases key hs hd.symm with ⟨V, htV, hVd, hVc⟩
  refine ⟨⋃ u ∈ U, ↑u \ ⋃ (v ∈ V) (_ : Encodable.encode v ≤ Encodable.encode u), closure ↑v,
    ⋃ v ∈ V, ↑v \ ⋃ (u ∈ U) (_ : Encodable.encode u ≤ Encodable.encode v), closure ↑u,
    isOpen_biUnion fun u _ => (isOpen_of_mem_countableBasis u.2).sdiff (hVc _),
    isOpen_biUnion fun v _ => (isOpen_of_mem_countableBasis v.2).sdiff (hUc _),
    fun x hx => ?_, fun x hx => ?_, ?_⟩
  · rcases mem_iUnion₂.1 (hsU hx) with ⟨u, huU, hxu⟩
    refine mem_biUnion huU ⟨hxu, ?_⟩
    simp only [mem_iUnion]
    rintro ⟨v, hvV, -, hxv⟩
    exact (hVd v hvV).le_bot ⟨hxv, hx⟩
  · rcases mem_iUnion₂.1 (htV hx) with ⟨v, hvV, hxv⟩
    refine mem_biUnion hvV ⟨hxv, ?_⟩
    simp only [mem_iUnion]
    rintro ⟨u, huU, -, hxu⟩
    exact (hUd u huU).le_bot ⟨hxu, hx⟩
  · simp only [disjoint_left, mem_iUnion, mem_diff, not_exists, not_and, not_forall, not_not]
    rintro a ⟨u, huU, hau, haV⟩ v hvV hav
    rcases le_total (Encodable.encode u) (Encodable.encode v) with hle | hle
    exacts [⟨u, huU, hle, subset_closure hau⟩, (haV _ hvV hle <| subset_closure hav).elim]
>>>>>>> daa801e2
#align normal_space_of_t3_second_countable NormalSpace.of_regularSpace_secondCountableTopology

end NormalSpace

section Normality

/-- A T₄ space is a normal T₁ space. -/
class T4Space (X : Type u) [TopologicalSpace X] extends T1Space X, NormalSpace X : Prop
#align normal_space NormalSpace

instance (priority := 100) [T1Space X] [NormalSpace X] : T4Space X := ⟨⟩

-- see Note [lower instance priority]
instance (priority := 100) T4Space.t3Space [T4Space X] : T3Space X where
  regular hs hxs := by simpa only [nhdsSet_singleton] using (normal_separation hs isClosed_singleton
    (disjoint_singleton_right.mpr hxs)).disjoint_nhdsSet
#align normal_space.t3_space T4Space.t3Space

@[deprecated inferInstance] -- Since 28 Jan 2024
theorem T4Space.of_compactSpace_t2Space [CompactSpace X] [T2Space X] :
    T4Space X := inferInstance
#align normal_of_compact_t2 T4Space.of_compactSpace_t2Space

/-- If the codomain of a closed embedding is a T₄ space, then so is the domain. -/
protected theorem ClosedEmbedding.t4Space [TopologicalSpace Y] [T4Space Y] {f : X → Y}
    (hf : ClosedEmbedding f) : T4Space X where
  toT1Space := hf.toEmbedding.t1Space
  toNormalSpace := hf.normalSpace
#align closed_embedding.normal_space ClosedEmbedding.t4Space

instance ULift.instT4Space [T4Space X] : T4Space (ULift X) :=
  ULift.closedEmbedding_down.t4Space

namespace SeparationQuotient

/-- The `SeparationQuotient` of a normal space is a normal space. -/
instance [NormalSpace X] : NormalSpace (SeparationQuotient X) where
  normal s t hs ht hd := separatedNhds_iff_disjoint.2 <| by
    rw [← disjoint_comap_iff surjective_mk, comap_mk_nhdsSet, comap_mk_nhdsSet]
    exact disjoint_nhdsSet_nhdsSet (hs.preimage continuous_mk) (ht.preimage continuous_mk)
      (hd.preimage mk)

end SeparationQuotient

variable (X)

end Normality

section CompletelyNormal

/-- A topological space `X` is a *completely normal space* provided that for any two sets `s`, `t`
such that if both `closure s` is disjoint with `t`, and `s` is disjoint with `closure t`,
then there exist disjoint neighbourhoods of `s` and `t`. -/
class CompletelyNormalSpace (X : Type u) [TopologicalSpace X] : Prop where
  /-- If `closure s` is disjoint with `t`, and `s` is disjoint with `closure t`, then `s` and `t`
  admit disjoint neighbourhoods. -/
  completely_normal :
    ∀ ⦃s t : Set X⦄, Disjoint (closure s) t → Disjoint s (closure t) → Disjoint (𝓝ˢ s) (𝓝ˢ t)

export CompletelyNormalSpace (completely_normal)

-- see Note [lower instance priority]
/-- A completely normal space is a normal space. -/
instance (priority := 100) CompletelyNormalSpace.toNormalSpace
    [CompletelyNormalSpace X] : NormalSpace X where
  normal s t hs ht hd := separatedNhds_iff_disjoint.2 <|
    completely_normal (by rwa [hs.closure_eq]) (by rwa [ht.closure_eq])

theorem Embedding.completelyNormalSpace [TopologicalSpace Y] [CompletelyNormalSpace Y] {e : X → Y}
    (he : Embedding e) : CompletelyNormalSpace X := by
  refine ⟨fun s t hd₁ hd₂ => ?_⟩
  simp only [he.toInducing.nhdsSet_eq_comap]
  refine disjoint_comap (completely_normal ?_ ?_)
  · rwa [← subset_compl_iff_disjoint_left, image_subset_iff, preimage_compl,
      ← he.closure_eq_preimage_closure_image, subset_compl_iff_disjoint_left]
  · rwa [← subset_compl_iff_disjoint_right, image_subset_iff, preimage_compl,
      ← he.closure_eq_preimage_closure_image, subset_compl_iff_disjoint_right]

/-- A subspace of a completely normal space is a completely normal space. -/
instance [CompletelyNormalSpace X] {p : X → Prop} : CompletelyNormalSpace { x // p x } :=
  embedding_subtype_val.completelyNormalSpace

instance ULift.instCompletelyNormalSpace [CompletelyNormalSpace X] :
    CompletelyNormalSpace (ULift X) :=
  embedding_uLift_down.completelyNormalSpace

/-- A T₅ space is a normal T₁ space. -/
class T5Space (X : Type u) [TopologicalSpace X] extends T1Space X, CompletelyNormalSpace X : Prop
#align t5_space T5Space

theorem Embedding.t5Space [TopologicalSpace Y] [T5Space Y] {e : X → Y} (he : Embedding e) :
    T5Space X where
  __ := he.t1Space
  completely_normal := by
    have := Embedding.completelyNormalSpace he
    exact completely_normal
#align embedding.t5_space Embedding.t5Space

-- see Note [lower instance priority]
/-- A `T₅` space is a `T₄` space. -/
instance (priority := 100) T5Space.toT4Space [T5Space X] : T4Space X where
  -- follows from type-class inference
#align t5_space.to_normal_space T5Space.toT4Space

/-- A subspace of a T₅ space is a T₅ space. -/
instance [T5Space X] {p : X → Prop} : T5Space { x // p x } :=
  embedding_subtype_val.t5Space

instance ULift.instT5Space [T5Space X] : T5Space (ULift X) :=
  embedding_uLift_down.t5Space

open SeparationQuotient

/-- The `SeparationQuotient` of a completely normal R₀ space is a T₅ space. -/
instance [CompletelyNormalSpace X] [R0Space X] : T5Space (SeparationQuotient X) where
  t1 := by
    rwa [((t1Space_TFAE (SeparationQuotient X)).out 1 0 :), SeparationQuotient.t1Space_iff]
  completely_normal s t hd₁ hd₂ := by
    rw [← disjoint_comap_iff surjective_mk, comap_mk_nhdsSet, comap_mk_nhdsSet]
    apply completely_normal <;> rw [← preimage_mk_closure]
    exacts [hd₁.preimage mk, hd₂.preimage mk]

end CompletelyNormal

/-- In a compact T₂ space, the connected component of a point equals the intersection of all
its clopen neighbourhoods. -/
theorem connectedComponent_eq_iInter_isClopen [T2Space X] [CompactSpace X] (x : X) :
    connectedComponent x = ⋂ s : { s : Set X // IsClopen s ∧ x ∈ s }, s := by
  apply Subset.antisymm connectedComponent_subset_iInter_isClopen
  -- Reduce to showing that the clopen intersection is connected.
  refine IsPreconnected.subset_connectedComponent ?_ (mem_iInter.2 fun s => s.2.2)
  -- We do this by showing that any disjoint cover by two closed sets implies
  -- that one of these closed sets must contain our whole thing.
  -- To reduce to the case where the cover is disjoint on all of `X` we need that `s` is closed
  have hs : @IsClosed X _ (⋂ s : { s : Set X // IsClopen s ∧ x ∈ s }, s) :=
    isClosed_iInter fun s => s.2.1.1
  rw [isPreconnected_iff_subset_of_fully_disjoint_closed hs]
  intro a b ha hb hab ab_disj
  -- Since our space is normal, we get two larger disjoint open sets containing the disjoint
  -- closed sets. If we can show that our intersection is a subset of any of these we can then
  -- "descend" this to show that it is a subset of either a or b.
  rcases normal_separation ha hb ab_disj with ⟨u, v, hu, hv, hau, hbv, huv⟩
  obtain ⟨s, H⟩ : ∃ s : Set X, IsClopen s ∧ x ∈ s ∧ s ⊆ u ∪ v := by
    /- Now we find a clopen set `s` around `x`, contained in `u ∪ v`. We utilize the fact that
    `X \ u ∪ v` will be compact, so there must be some finite intersection of clopen neighbourhoods
    of `X` disjoint to it, but a finite intersection of clopen sets is clopen,
    so we let this be our `s`. -/
    have H1 := (hu.union hv).isClosed_compl.isCompact.inter_iInter_nonempty
      (fun s : { s : Set X // IsClopen s ∧ x ∈ s } => s) fun s => s.2.1.1
    rw [← not_disjoint_iff_nonempty_inter, imp_not_comm, not_forall] at H1
    cases' H1 (disjoint_compl_left_iff_subset.2 <| hab.trans <| union_subset_union hau hbv)
      with si H2
    refine ⟨⋂ U ∈ si, Subtype.val U, ?_, ?_, ?_⟩
    · exact isClopen_biInter_finset fun s _ => s.2.1
    · exact mem_iInter₂.2 fun s _ => s.2.2
    · rwa [← disjoint_compl_left_iff_subset, disjoint_iff_inter_eq_empty,
        ← not_nonempty_iff_eq_empty]
  -- So, we get a disjoint decomposition `s = s ∩ u ∪ s ∩ v` of clopen sets. The intersection of all
  -- clopen neighbourhoods will then lie in whichever of u or v x lies in and hence will be a subset
  -- of either a or b.
  · have H1 := isClopen_inter_of_disjoint_cover_clopen H.1 H.2.2 hu hv huv
    rw [union_comm] at H
    have H2 := isClopen_inter_of_disjoint_cover_clopen H.1 H.2.2 hv hu huv.symm
    by_cases hxu : x ∈ u <;> [left; right]
    -- The x ∈ u case.
    · suffices ⋂ s : { s : Set X // IsClopen s ∧ x ∈ s }, ↑s ⊆ u
        from Disjoint.left_le_of_le_sup_right hab (huv.mono this hbv)
      · apply Subset.trans _ (inter_subset_right s u)
        exact iInter_subset (fun s : { s : Set X // IsClopen s ∧ x ∈ s } => s.1)
          ⟨s ∩ u, H1, mem_inter H.2.1 hxu⟩
    -- If x ∉ u, we get x ∈ v since x ∈ u ∪ v. The rest is then like the x ∈ u case.
    · have h1 : x ∈ v :=
        (hab.trans (union_subset_union hau hbv) (mem_iInter.2 fun i => i.2.2)).resolve_left hxu
      suffices ⋂ s : { s : Set X // IsClopen s ∧ x ∈ s }, ↑s ⊆ v
        from (huv.symm.mono this hau).left_le_of_le_sup_left hab
      · refine Subset.trans ?_ (inter_subset_right s v)
        exact iInter_subset (fun s : { s : Set X // IsClopen s ∧ x ∈ s } => s.1)
          ⟨s ∩ v, H2, mem_inter H.2.1 h1⟩
#align connected_component_eq_Inter_clopen connectedComponent_eq_iInter_isClopen

section Profinite

/-- A T1 space with a clopen basis is totally separated. -/
theorem totallySeparatedSpace_of_t1_of_basis_clopen [T1Space X]
    (h : IsTopologicalBasis { s : Set X | IsClopen s }) : TotallySeparatedSpace X := by
  constructor
  rintro x - y - hxy
  rcases h.mem_nhds_iff.mp (isOpen_ne.mem_nhds hxy) with ⟨U, hU, hxU, hyU⟩
  exact ⟨U, Uᶜ, hU.isOpen, hU.compl.isOpen, hxU, fun h => hyU h rfl, (union_compl_self U).superset,
    disjoint_compl_right⟩
#align totally_separated_space_of_t1_of_basis_clopen totallySeparatedSpace_of_t1_of_basis_clopen

variable [T2Space X] [CompactSpace X]

/-- A compact Hausdorff space is totally disconnected if and only if it is totally separated, this
  is also true for locally compact spaces. -/
theorem compact_t2_tot_disc_iff_tot_sep : TotallyDisconnectedSpace X ↔ TotallySeparatedSpace X := by
  refine ⟨fun h => ⟨fun x _ y _ => ?_⟩, @TotallySeparatedSpace.totallyDisconnectedSpace _ _⟩
  contrapose!
  intro hyp
  suffices x ∈ connectedComponent y by
    simpa [totallyDisconnectedSpace_iff_connectedComponent_singleton.1 h y, mem_singleton_iff]
  rw [connectedComponent_eq_iInter_isClopen, mem_iInter]
  rintro ⟨w : Set X, hw : IsClopen w, hy : y ∈ w⟩
  by_contra hx
  exact hyp ⟨wᶜ, w, hw.1.isOpen_compl, hw.2, hx, hy, (@isCompl_compl _ w _).symm.codisjoint.top_le,
    disjoint_compl_left⟩
#align compact_t2_tot_disc_iff_tot_sep compact_t2_tot_disc_iff_tot_sep

variable [TotallyDisconnectedSpace X]

/-- A totally disconnected compact Hausdorff space is totally separated. -/
instance (priority := 100) : TotallySeparatedSpace X :=
  compact_t2_tot_disc_iff_tot_sep.mp inferInstance

theorem nhds_basis_clopen (x : X) : (𝓝 x).HasBasis (fun s : Set X => x ∈ s ∧ IsClopen s) id :=
  ⟨fun U => by
    constructor
    · have hx : connectedComponent x = {x} :=
        totallyDisconnectedSpace_iff_connectedComponent_singleton.mp ‹_› x
      rw [connectedComponent_eq_iInter_isClopen] at hx
      intro hU
      let N := { s // IsClopen s ∧ x ∈ s }
      rsuffices ⟨⟨s, hs, hs'⟩, hs''⟩ : ∃ s : N, s.val ⊆ U
      · exact ⟨s, ⟨hs', hs⟩, hs''⟩
      haveI : Nonempty N := ⟨⟨univ, isClopen_univ, mem_univ x⟩⟩
      have hNcl : ∀ s : N, IsClosed s.val := fun s => s.property.1.1
      have hdir : Directed Superset fun s : N => s.val := by
        rintro ⟨s, hs, hxs⟩ ⟨t, ht, hxt⟩
        exact ⟨⟨s ∩ t, hs.inter ht, ⟨hxs, hxt⟩⟩, inter_subset_left s t, inter_subset_right s t⟩
      have h_nhd : ∀ y ∈ ⋂ s : N, s.val, U ∈ 𝓝 y := fun y y_in => by
        erw [hx, mem_singleton_iff] at y_in
        rwa [y_in]
      exact exists_subset_nhds_of_compactSpace hdir hNcl h_nhd
    · rintro ⟨V, ⟨hxV, -, V_op⟩, hUV : V ⊆ U⟩
      rw [mem_nhds_iff]
      exact ⟨V, hUV, V_op, hxV⟩⟩
#align nhds_basis_clopen nhds_basis_clopen

theorem isTopologicalBasis_isClopen : IsTopologicalBasis { s : Set X | IsClopen s } := by
  apply isTopologicalBasis_of_isOpen_of_nhds fun U (hU : IsClopen U) => hU.2
  intro x U hxU U_op
  have : U ∈ 𝓝 x := IsOpen.mem_nhds U_op hxU
  rcases (nhds_basis_clopen x).mem_iff.mp this with ⟨V, ⟨hxV, hV⟩, hVU : V ⊆ U⟩
  use V
  tauto
#align is_topological_basis_clopen isTopologicalBasis_isClopen

/-- Every member of an open set in a compact Hausdorff totally disconnected space
  is contained in a clopen set contained in the open set.  -/
theorem compact_exists_isClopen_in_isOpen {x : X} {U : Set X} (is_open : IsOpen U) (memU : x ∈ U) :
    ∃ V : Set X, IsClopen V ∧ x ∈ V ∧ V ⊆ U :=
  isTopologicalBasis_isClopen.mem_nhds_iff.1 (is_open.mem_nhds memU)
#align compact_exists_clopen_in_open compact_exists_isClopen_in_isOpen

end Profinite

section LocallyCompact

variable {H : Type*} [TopologicalSpace H] [LocallyCompactSpace H] [T2Space H]

/-- A locally compact Hausdorff totally disconnected space has a basis with clopen elements. -/
theorem loc_compact_Haus_tot_disc_of_zero_dim [TotallyDisconnectedSpace H] :
    IsTopologicalBasis { s : Set H | IsClopen s } := by
  refine isTopologicalBasis_of_isOpen_of_nhds (fun u hu => hu.2) fun x U memU hU => ?_
  obtain ⟨s, comp, xs, sU⟩ := exists_compact_subset hU memU
  let u : Set s := ((↑) : s → H) ⁻¹' interior s
  have u_open_in_s : IsOpen u := isOpen_interior.preimage continuous_subtype_val
  lift x to s using interior_subset xs
  haveI : CompactSpace s := isCompact_iff_compactSpace.1 comp
  obtain ⟨V : Set s, VisClopen, Vx, V_sub⟩ := compact_exists_isClopen_in_isOpen u_open_in_s xs
  have VisClopen' : IsClopen (((↑) : s → H) '' V) := by
    refine ⟨comp.isClosed.closedEmbedding_subtype_val.closed_iff_image_closed.1 VisClopen.1, ?_⟩
    let v : Set u := ((↑) : u → s) ⁻¹' V
    have : ((↑) : u → H) = ((↑) : s → H) ∘ ((↑) : u → s) := rfl
    have f0 : Embedding ((↑) : u → H) := embedding_subtype_val.comp embedding_subtype_val
    have f1 : OpenEmbedding ((↑) : u → H) := by
      refine ⟨f0, ?_⟩
      · have : Set.range ((↑) : u → H) = interior s := by
          rw [this, Set.range_comp, Subtype.range_coe, Subtype.image_preimage_coe]
          apply Set.inter_eq_self_of_subset_right interior_subset
        rw [this]
        apply isOpen_interior
    have f2 : IsOpen v := VisClopen.2.preimage continuous_subtype_val
    have f3 : ((↑) : s → H) '' V = ((↑) : u → H) '' v := by
      rw [this, image_comp, Subtype.image_preimage_coe, inter_eq_self_of_subset_right V_sub]
    rw [f3]
    apply f1.isOpenMap v f2
  refine' ⟨(↑) '' V, VisClopen', by simp [Vx], Subset.trans _ sU⟩
  simp
set_option linter.uppercaseLean3 false in
#align loc_compact_Haus_tot_disc_of_zero_dim loc_compact_Haus_tot_disc_of_zero_dim

/-- A locally compact Hausdorff space is totally disconnected
  if and only if it is totally separated. -/
theorem loc_compact_t2_tot_disc_iff_tot_sep :
    TotallyDisconnectedSpace H ↔ TotallySeparatedSpace H := by
  constructor
  · intro h
    exact totallySeparatedSpace_of_t1_of_basis_clopen loc_compact_Haus_tot_disc_of_zero_dim
  apply TotallySeparatedSpace.totallyDisconnectedSpace
#align loc_compact_t2_tot_disc_iff_tot_sep loc_compact_t2_tot_disc_iff_tot_sep

end LocallyCompact

/-- `ConnectedComponents X` is Hausdorff when `X` is Hausdorff and compact -/
instance ConnectedComponents.t2 [T2Space X] [CompactSpace X] : T2Space (ConnectedComponents X) := by
  -- Proof follows that of: https://stacks.math.columbia.edu/tag/0900
  -- Fix 2 distinct connected components, with points a and b
  refine ⟨ConnectedComponents.surjective_coe.forall₂.2 fun a b ne => ?_⟩
  rw [ConnectedComponents.coe_ne_coe] at ne
  have h := connectedComponent_disjoint ne
  -- write ↑b as the intersection of all clopen subsets containing it
  rw [connectedComponent_eq_iInter_isClopen b, disjoint_iff_inter_eq_empty] at h
  -- Now we show that this can be reduced to some clopen containing `↑b` being disjoint to `↑a`
  obtain ⟨U, V, hU, ha, hb, rfl⟩ : ∃ (U : Set X) (V : Set (ConnectedComponents X)),
      IsClopen U ∧ connectedComponent a ∩ U = ∅ ∧ connectedComponent b ⊆ U ∧ (↑) ⁻¹' V = U := by
    have h :=
      (isClosed_connectedComponent (α := X)).isCompact.elim_finite_subfamily_closed
        _ (fun s : { s : Set X // IsClopen s ∧ b ∈ s } => s.2.1.1) h
    cases' h with fin_a ha
    -- This clopen and its complement will separate the connected components of `a` and `b`
    set U : Set X := ⋂ (i : { s // IsClopen s ∧ b ∈ s }) (_ : i ∈ fin_a), i
    have hU : IsClopen U := isClopen_biInter_finset fun i _ => i.2.1
    exact ⟨U, (↑) '' U, hU, ha, subset_iInter₂ fun s _ => s.2.1.connectedComponent_subset s.2.2,
      (connectedComponents_preimage_image U).symm ▸ hU.biUnion_connectedComponent_eq⟩
  rw [ConnectedComponents.quotientMap_coe.isClopen_preimage] at hU
  refine ⟨Vᶜ, V, hU.compl.isOpen, hU.isOpen, ?_, hb mem_connectedComponent, disjoint_compl_left⟩
  exact fun h => flip Set.Nonempty.ne_empty ha ⟨a, mem_connectedComponent, h⟩
#align connected_components.t2 ConnectedComponents.t2<|MERGE_RESOLUTION|>--- conflicted
+++ resolved
@@ -2464,52 +2464,8 @@
 
 
 instance (priority := 100) NormalSpace.of_regularSpace_secondCountableTopology
-<<<<<<< HEAD
     [RegularSpace X] [SecondCountableTopology X] : NormalSpace X :=
   of_regularSpace_lindelofSpace
-=======
-    [RegularSpace X] [SecondCountableTopology X] : NormalSpace X := by
-  have key : ∀ {s t : Set X}, IsClosed t → Disjoint s t →
-    ∃ U : Set (countableBasis X), (s ⊆ ⋃ u ∈ U, ↑u) ∧ (∀ u ∈ U, Disjoint (closure ↑u) t) ∧
-      ∀ n : ℕ, IsClosed (⋃ (u ∈ U) (_ : Encodable.encode u ≤ n), closure (u : Set X)) := by
-    intro s t hc hd
-    rw [disjoint_left] at hd
-    have : ∀ x ∈ s, ∃ U ∈ countableBasis X, x ∈ U ∧ Disjoint (closure U) t := by
-      intro x hx
-      rcases (isBasis_countableBasis X).exists_closure_subset (hc.compl_mem_nhds (hd hx))
-        with ⟨u, hu, hxu, hut⟩
-      exact ⟨u, hu, hxu, disjoint_left.2 hut⟩
-    choose! U hu hxu hd using this
-    set V : s → countableBasis X := MapsTo.restrict _ _ _ hu
-    refine ⟨range V, ?_, forall_mem_range.2 <| Subtype.forall.2 hd, fun n => ?_⟩
-    · rw [biUnion_range]
-      exact fun x hx => mem_iUnion.2 ⟨⟨x, hx⟩, hxu x hx⟩
-    · simp only [← iSup_eq_iUnion, iSup_and']
-      exact (((finite_le_nat n).preimage_embedding (Encodable.encode' _)).subset <|
-        inter_subset_right _ _).isClosed_biUnion fun u _ => isClosed_closure
-  refine { normal := fun s t hs ht hd => ?_ }
-  rcases key ht hd with ⟨U, hsU, hUd, hUc⟩
-  rcases key hs hd.symm with ⟨V, htV, hVd, hVc⟩
-  refine ⟨⋃ u ∈ U, ↑u \ ⋃ (v ∈ V) (_ : Encodable.encode v ≤ Encodable.encode u), closure ↑v,
-    ⋃ v ∈ V, ↑v \ ⋃ (u ∈ U) (_ : Encodable.encode u ≤ Encodable.encode v), closure ↑u,
-    isOpen_biUnion fun u _ => (isOpen_of_mem_countableBasis u.2).sdiff (hVc _),
-    isOpen_biUnion fun v _ => (isOpen_of_mem_countableBasis v.2).sdiff (hUc _),
-    fun x hx => ?_, fun x hx => ?_, ?_⟩
-  · rcases mem_iUnion₂.1 (hsU hx) with ⟨u, huU, hxu⟩
-    refine mem_biUnion huU ⟨hxu, ?_⟩
-    simp only [mem_iUnion]
-    rintro ⟨v, hvV, -, hxv⟩
-    exact (hVd v hvV).le_bot ⟨hxv, hx⟩
-  · rcases mem_iUnion₂.1 (htV hx) with ⟨v, hvV, hxv⟩
-    refine mem_biUnion hvV ⟨hxv, ?_⟩
-    simp only [mem_iUnion]
-    rintro ⟨u, huU, -, hxu⟩
-    exact (hUd u huU).le_bot ⟨hxu, hx⟩
-  · simp only [disjoint_left, mem_iUnion, mem_diff, not_exists, not_and, not_forall, not_not]
-    rintro a ⟨u, huU, hau, haV⟩ v hvV hav
-    rcases le_total (Encodable.encode u) (Encodable.encode v) with hle | hle
-    exacts [⟨u, huU, hle, subset_closure hau⟩, (haV _ hvV hle <| subset_closure hav).elim]
->>>>>>> daa801e2
 #align normal_space_of_t3_second_countable NormalSpace.of_regularSpace_secondCountableTopology
 
 end NormalSpace
