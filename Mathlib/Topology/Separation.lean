--- conflicted
+++ resolved
@@ -1127,13 +1127,8 @@
 theorem IsCompact.finite_compact_cover {s : Set X} (hs : IsCompact s) {ι : Type*}
     (t : Finset ι) (U : ι → Set X) (hU : ∀ i ∈ t, IsOpen (U i)) (hsC : s ⊆ ⋃ i ∈ t, U i) :
     ∃ K : ι → Set X, (∀ i, IsCompact (K i)) ∧ (∀ i, K i ⊆ U i) ∧ s = ⋃ i ∈ t, K i := by
-<<<<<<< HEAD
   induction' t with x t hx ih generalizing U s
-  · refine' ⟨fun _ => ∅, fun _ => isCompact_empty, fun i => empty_subset _, _⟩
-=======
-  induction' t using Finset.induction with x t hx ih generalizing U s
   · refine ⟨fun _ => ∅, fun _ => isCompact_empty, fun i => empty_subset _, ?_⟩
->>>>>>> f248170a
     simpa only [subset_empty_iff, Finset.not_mem_empty, iUnion_false, iUnion_empty] using hsC
   simp only [Finset.set_biUnion_insert] at hsC
   simp only [Finset.forall_mem_insert] at hU
