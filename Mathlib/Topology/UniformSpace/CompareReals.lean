--- conflicted
+++ resolved
@@ -72,11 +72,7 @@
     (separation := by infer_instance)
     (isUniformInducing := by
       rw [Rat.uniformSpace_eq]
-<<<<<<< HEAD
-      exact Rat.uniformEmbedding_coe_real.toUniformInducing)
-=======
       exact Rat.isUniformEmbedding_coe_real.isUniformInducing)
->>>>>>> d43cd043
     (dense := Rat.isDenseEmbedding_coe_real.dense)
 
 namespace CompareReals
