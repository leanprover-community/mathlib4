--- conflicted
+++ resolved
@@ -346,34 +346,12 @@
         rw [@nhds_inf _ u₁.toTopologicalSpace _, @nhds_eq_comap_uniformity _ u₁,
           @nhds_eq_comap_uniformity _ u₂, comap_inf] }⟩
 
-<<<<<<< HEAD
-instance : CompleteLattice (UniformSpace α) :=
-  { inferInstanceAs (PartialOrder (UniformSpace α)) with
-    max := fun a b => sInf { x | a ≤ x ∧ b ≤ x }
-    le_sup_left := fun _ _ => UniformSpace.le_sInf fun _ ⟨h, _⟩ => h
-    le_sup_right := fun _ _ => UniformSpace.le_sInf fun _ ⟨_, h⟩ => h
-    sup_le := fun _ _ _ h₁ h₂ => UniformSpace.sInf_le ⟨h₁, h₂⟩
-    min := (· ⊓ ·)
-    le_inf := fun a _ _ h₁ h₂ => show a.uniformity ≤ _ from le_inf h₁ h₂
-    inf_le_left := fun a _ => show _ ≤ a.uniformity from inf_le_left
-    inf_le_right := fun _ b => show _ ≤ b.uniformity from inf_le_right
-    top := ⊤
-    le_top := fun a => show a.uniformity ≤ ⊤ from le_top
-    bot := ⊥
-    bot_le := fun u => u.toCore.refl
-    sSup := fun tt => sInf { t | ∀ t' ∈ tt, t' ≤ t }
-    le_sSup := fun _ _ h => UniformSpace.le_sInf fun _ h' => h' _ h
-    sSup_le := fun _ _ h => UniformSpace.sInf_le h
-    sInf := sInf
-    le_sInf := fun _ _ hs => UniformSpace.le_sInf hs
-    sInf_le := fun _ _ ha => UniformSpace.sInf_le ha }
-=======
 instance : CompleteLattice (UniformSpace α) where
-  sup a b := sInf { x | a ≤ x ∧ b ≤ x }
+  max a b := sInf { x | a ≤ x ∧ b ≤ x }
   le_sup_left _ _ := UniformSpace.le_sInf fun _ ⟨h, _⟩ => h
   le_sup_right _ _ := UniformSpace.le_sInf fun _ ⟨_, h⟩ => h
   sup_le _ _ _ h₁ h₂ := UniformSpace.sInf_le ⟨h₁, h₂⟩
-  inf := (· ⊓ ·)
+  min := (· ⊓ ·)
   le_inf a _ _ h₁ h₂ := show a.uniformity ≤ _ from le_inf h₁ h₂
   inf_le_left a _ := show _ ≤ a.uniformity from inf_le_left
   inf_le_right _ b := show _ ≤ b.uniformity from inf_le_right
@@ -384,7 +362,6 @@
   sSup_le _ _ h := UniformSpace.sInf_le h
   le_sInf _ _ hs := UniformSpace.le_sInf hs
   sInf_le _ _ ha := UniformSpace.sInf_le ha
->>>>>>> df3de5d8
 
 theorem iInf_uniformity {ι : Sort*} {u : ι → UniformSpace α} : 𝓤[iInf u] = ⨅ i, 𝓤[u i] :=
   iInf_range
