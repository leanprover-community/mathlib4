--- conflicted
+++ resolved
@@ -568,14 +568,8 @@
 
 /-- The ball around `(x : β)` with respect to `(V : Set (β × β))`. Intended to be
 used for `V ∈ 𝓤 β`, but this is not needed for the definition. Recovers the
-<<<<<<< HEAD
-notions of metric space ball when `V = {p | dist p.1 p.2 < r }`.  -/
+notions of metric space ball when `V = {p | dist p.1 p.2 < r }`. -/
 def ball (x : β) (V : Set (β × β)) : Set β := Prod.mk x ⁻¹' V
-=======
-notions of metric space ball when `V = {p | dist p.1 p.2 < r }`. -/
-def UniformSpace.ball (x : β) (V : Set (β × β)) : Set β :=
-  Prod.mk x ⁻¹' V
->>>>>>> 03ff5316
 
 open UniformSpace (ball)
 
