--- conflicted
+++ resolved
@@ -277,10 +277,6 @@
     B.hasBasis).2 comp
 #align uniform_space.core.mk_of_basis UniformSpace.Core.mkOfBasis
 
-<<<<<<< HEAD
-=======
--- Porting note (#11215): TODO: use `mkOfNhds`?
->>>>>>> 6165a0ba
 /-- A uniform space generates a topological space -/
 def UniformSpace.Core.toTopologicalSpace {α : Type u} (u : UniformSpace.Core α) :
     TopologicalSpace α :=
@@ -334,7 +330,7 @@
 /-- Notation for the uniformity filter with respect to a non-standard `UniformSpace` instance. -/
 scoped[Uniformity] notation "𝓤[" u "]" => @uniformity _ u
 
-@[inherit_doc] -- porting note: todo: should we drop the `uniformity` def?
+@[inherit_doc] -- Porting note (#11215): TODO: should we drop the `uniformity` def?
 scoped[Uniformity] notation "𝓤" => uniformity
 
 /-- Construct a `UniformSpace` from a `u : UniformSpace.Core` and a `TopologicalSpace` structure
@@ -369,17 +365,9 @@
   eq_of_nhds_eq_nhds fun a ↦ by rw [u.nhds_eq_comap_uniformity, u.toCore.nhds_toTopologicalSpace]
 #align uniform_space.to_core_to_topological_space UniformSpace.toCore_toTopologicalSpace
 
-<<<<<<< HEAD
 /-- The main constructor used to have a different assumption. -/
-@[reducible, deprecated UniformSpace.mk]
+@[deprecated UniformSpace.mk]
 def UniformSpace.ofNhdsEqComap (u : UniformSpace.Core α) (_t : TopologicalSpace α)
-=======
--- Porting note (#11215): TODO: use this as the main definition?
-/-- An alternative constructor for `UniformSpace` that takes the proof of `nhds_eq_comap_uniformity`
-as an argument. -/
-@[reducible]
-def UniformSpace.ofNhdsEqComap (u : UniformSpace.Core α) (t : TopologicalSpace α)
->>>>>>> 6165a0ba
     (h : ∀ x, 𝓝 x = u.uniformity.comap (Prod.mk x)) : UniformSpace α where
   __ := u
   nhds_eq_comap_uniformity := h
@@ -449,14 +437,9 @@
 
 variable [UniformSpace α]
 
-<<<<<<< HEAD
 theorem nhds_eq_comap_uniformity {x : α} : 𝓝 x = (𝓤 α).comap (Prod.mk x) :=
   UniformSpace.nhds_eq_comap_uniformity x
 #align nhds_eq_comap_uniformity nhds_eq_comap_uniformity
-=======
-@[inherit_doc] -- Porting note (#11215): TODO: should we drop the `uniformity` def?
-scoped[Uniformity] notation "𝓤" => uniformity
->>>>>>> 6165a0ba
 
 theorem isOpen_uniformity {s : Set α} :
     IsOpen s ↔ ∀ x ∈ s, { p : α × α | p.1 = x → p.2 ∈ s } ∈ 𝓤 α := by
