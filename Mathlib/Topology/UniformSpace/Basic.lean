--- conflicted
+++ resolved
@@ -1765,7 +1765,6 @@
 /-- Uniformity on a disjoint union. Entourages of the diagonal in the union are obtained
 by taking independently an entourage of the diagonal in the first part, and an entourage of
 the diagonal in the second part. -/
-<<<<<<< HEAD
 instance Sum.instUniformSpace : UniformSpace (α ⊕ β) where
   uniformity := map (fun p : α × α => (inl p.1, inl p.2)) (𝓤 α) ⊔
     map (fun p : β × β => (inr p.1, inr p.2)) (𝓤 β)
@@ -1783,27 +1782,6 @@
     ext
     cases x <;> simp [mem_comap', -mem_comap, nhds_inl, nhds_inr, nhds_eq_comap_uniformity,
       Prod.ext_iff]
-=======
-instance Sum.instUniformSpace : UniformSpace (α ⊕ β) :=
-  .ofNhdsEqComap
-    { uniformity := map (fun p : α × α => (inl p.1, inl p.2)) (𝓤 α) ⊔
-        map (fun p : β × β => (inr p.1, inr p.2)) (𝓤 β)
-      refl := by
-        rintro s ⟨hs₁, hs₂⟩ ⟨x, y⟩ (rfl : x = y)
-        cases x <;> [apply refl_mem_uniformity hs₁; apply refl_mem_uniformity hs₂]
-      symm := fun s hs ↦ ⟨symm_le_uniformity hs.1, symm_le_uniformity hs.2⟩
-      comp := fun s hs ↦ by
-        rcases comp_mem_uniformity_sets hs.1 with ⟨tα, htα, Htα⟩
-        rcases comp_mem_uniformity_sets hs.2 with ⟨tβ, htβ, Htβ⟩
-        filter_upwards [mem_lift' (union_mem_sup (image_mem_map htα) (image_mem_map htβ))]
-        rintro ⟨_, _⟩ ⟨z, ⟨⟨a, b⟩, hab, ⟨⟩⟩ | ⟨⟨a, b⟩, hab, ⟨⟩⟩,
-          ⟨⟨_, c⟩, hbc, ⟨⟩⟩ | ⟨⟨_, c⟩, hbc, ⟨⟩⟩⟩
-        exacts [@Htα (_, _) ⟨b, hab, hbc⟩, @Htβ (_, _) ⟨b, hab, hbc⟩] } inferInstance
-    fun x ↦ by
-      ext
-      cases x <;> simp [mem_comap', -mem_comap, nhds_inl, nhds_inr, nhds_eq_comap_uniformity,
-        Prod.ext_iff]
->>>>>>> 86b84c52
 #align sum.uniform_space Sum.instUniformSpace
 
 @[reducible, deprecated] alias Sum.uniformSpace := Sum.instUniformSpace -- 2024-02-15
@@ -1815,16 +1793,7 @@
   union_mem_sup (image_mem_map ha) (image_mem_map hb)
 #align union_mem_uniformity_sum union_mem_uniformity_sum
 
-<<<<<<< HEAD
-protected theorem Sum.uniformity :
-    𝓤 (α ⊕ β) = map (Prod.map inl inl) (𝓤 α) ⊔ map (Prod.map inr inr) (𝓤 β) :=
-=======
-#noalign uniform_space.core.sum
-#noalign uniformity_sum_of_open_aux
-#noalign open_of_uniformity_sum_aux
-
 theorem Sum.uniformity : 𝓤 (α ⊕ β) = map (Prod.map inl inl) (𝓤 α) ⊔ map (Prod.map inr inr) (𝓤 β) :=
->>>>>>> 86b84c52
   rfl
 #align sum.uniformity Sum.uniformity
 
