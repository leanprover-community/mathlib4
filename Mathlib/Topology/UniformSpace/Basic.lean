/-
Copyright (c) 2017 Johannes Hölzl. All rights reserved.
Released under Apache 2.0 license as described in the file LICENSE.
Authors: Johannes Hölzl, Mario Carneiro, Patrick Massot
-/
import Mathlib.Order.Filter.SmallSets
import Mathlib.Topology.ContinuousOn
import Mathlib.Topology.UniformSpace.Defs

/-!
# Basic results on uniform spaces

Uniform spaces are a generalization of metric spaces and topological groups.

## Main definitions

In this file we define a complete lattice structure on the type `UniformSpace X`
of uniform structures on `X`, as well as the pullback (`UniformSpace.comap`) of uniform structures
coming from the pullback of filters.
Like distance functions, uniform structures cannot be pushed forward in general.

## Notations

Localized in `Uniformity`, we have the notation `𝓤 X` for the uniformity on a uniform space `X`,
and `○` for composition of relations, seen as terms with type `Set (X × X)`.

## References

The formalization uses the books:

* [N. Bourbaki, *General Topology*][bourbaki1966]
* [I. M. James, *Topologies and Uniformities*][james1999]

But it makes a more systematic use of the filter library.
-/

open Set Filter Topology

universe u v ua ub uc ud

/-!
### Relations, seen as `Set (α × α)`
-/

variable {α : Type ua} {β : Type ub} {γ : Type uc} {δ : Type ud} {ι : Sort*}
open Uniformity

section UniformSpace

variable [UniformSpace α]

/-- If `s ∈ 𝓤 α`, then for any natural `n`, for a subset `t` of a sufficiently small set in `𝓤 α`,
we have `t ○ t ○ ... ○ t ⊆ s` (`n` compositions). -/
theorem eventually_uniformity_iterate_comp_subset {s : Set (α × α)} (hs : s ∈ 𝓤 α) (n : ℕ) :
    ∀ᶠ t in (𝓤 α).smallSets, (t ○ ·)^[n] t ⊆ s := by
  suffices ∀ᶠ t in (𝓤 α).smallSets, t ⊆ s ∧ (t ○ ·)^[n] t ⊆ s from (eventually_and.1 this).2
  induction' n with n ihn generalizing s
  · simpa
  rcases comp_mem_uniformity_sets hs with ⟨t, htU, hts⟩
  refine (ihn htU).mono fun U hU => ?_
  rw [Function.iterate_succ_apply']
  exact
    ⟨hU.1.trans <| (subset_comp_self <| refl_le_uniformity htU).trans hts,
      (compRel_mono hU.1 hU.2).trans hts⟩

/-- If `s ∈ 𝓤 α`, then for a subset `t` of a sufficiently small set in `𝓤 α`,
we have `t ○ t ⊆ s`. -/
theorem eventually_uniformity_comp_subset {s : Set (α × α)} (hs : s ∈ 𝓤 α) :
    ∀ᶠ t in (𝓤 α).smallSets, t ○ t ⊆ s :=
  eventually_uniformity_iterate_comp_subset hs 1

/-!
### Balls in uniform spaces
-/

namespace UniformSpace

open UniformSpace (ball)

lemma isOpen_ball (x : α) {V : Set (α × α)} (hV : IsOpen V) : IsOpen (ball x V) :=
  hV.preimage <| continuous_const.prod_mk continuous_id

lemma isClosed_closedBall (x : α) {V : Set (α × α)} (hV : IsClosed V) : IsClosed (ball x V) :=
  hV.preimage <| continuous_const.prod_mk continuous_id

<<<<<<< HEAD
@[deprecated (since := "2025-02-11")] alias isClosed_ball := isClosed_closedBall

theorem mem_comp_comp {V W M : Set (β × β)} (hW' : SymmetricRel W) {p : β × β} :
    p ∈ V ○ M ○ W ↔ (ball p.1 V ×ˢ ball p.2 W ∩ M).Nonempty := by
  cases' p with x y
  constructor
  · rintro ⟨z, ⟨w, hpw, hwz⟩, hzy⟩
    exact ⟨(w, z), ⟨hpw, by rwa [mem_ball_symmetry hW']⟩, hwz⟩
  · rintro ⟨⟨w, z⟩, ⟨w_in, z_in⟩, hwz⟩
    rw [mem_ball_symmetry hW'] at z_in
    exact ⟨z, ⟨w, w_in, hwz⟩, z_in⟩

end UniformSpace

=======
>>>>>>> ff73b3ec
/-!
### Neighborhoods in uniform spaces
-/

theorem hasBasis_nhds_prod (x y : α) :
    HasBasis (𝓝 (x, y)) (fun s => s ∈ 𝓤 α ∧ SymmetricRel s) fun s => ball x s ×ˢ ball y s := by
  rw [nhds_prod_eq]
  apply (hasBasis_nhds x).prod_same_index (hasBasis_nhds y)
  rintro U V ⟨U_in, U_symm⟩ ⟨V_in, V_symm⟩
  exact
    ⟨U ∩ V, ⟨(𝓤 α).inter_sets U_in V_in, U_symm.inter V_symm⟩, ball_inter_left x U V,
      ball_inter_right y U V⟩

end UniformSpace

open UniformSpace

theorem nhds_eq_uniformity_prod {a b : α} :
    𝓝 (a, b) =
      (𝓤 α).lift' fun s : Set (α × α) => { y : α | (y, a) ∈ s } ×ˢ { y : α | (b, y) ∈ s } := by
  rw [nhds_prod_eq, nhds_nhds_eq_uniformity_uniformity_prod, lift_lift'_same_eq_lift']
  · exact fun s => monotone_const.set_prod monotone_preimage
  · refine fun t => Monotone.set_prod ?_ monotone_const
    exact monotone_preimage (f := fun y => (y, a))

theorem nhdset_of_mem_uniformity {d : Set (α × α)} (s : Set (α × α)) (hd : d ∈ 𝓤 α) :
    ∃ t : Set (α × α), IsOpen t ∧ s ⊆ t ∧
      t ⊆ { p | ∃ x y, (p.1, x) ∈ d ∧ (x, y) ∈ s ∧ (y, p.2) ∈ d } := by
  let cl_d := { p : α × α | ∃ x y, (p.1, x) ∈ d ∧ (x, y) ∈ s ∧ (y, p.2) ∈ d }
  have : ∀ p ∈ s, ∃ t, t ⊆ cl_d ∧ IsOpen t ∧ p ∈ t := fun ⟨x, y⟩ hp =>
    mem_nhds_iff.mp <|
      show cl_d ∈ 𝓝 (x, y) by
        rw [nhds_eq_uniformity_prod, mem_lift'_sets]
        · exact ⟨d, hd, fun ⟨a, b⟩ ⟨ha, hb⟩ => ⟨x, y, ha, hp, hb⟩⟩
        · exact fun _ _ h _ h' => ⟨h h'.1, h h'.2⟩
  choose t ht using this
  exact ⟨(⋃ p : α × α, ⋃ h : p ∈ s, t p h : Set (α × α)),
    isOpen_iUnion fun p : α × α => isOpen_iUnion fun hp => (ht p hp).right.left,
    fun ⟨a, b⟩ hp => by
      simp only [mem_iUnion, Prod.exists]; exact ⟨a, b, hp, (ht (a, b) hp).right.right⟩,
    iUnion_subset fun p => iUnion_subset fun hp => (ht p hp).left⟩

/-- Entourages are neighborhoods of the diagonal. -/
theorem nhds_le_uniformity (x : α) : 𝓝 (x, x) ≤ 𝓤 α := by
  intro V V_in
  rcases comp_symm_mem_uniformity_sets V_in with ⟨w, w_in, w_symm, w_sub⟩
  have : ball x w ×ˢ ball x w ∈ 𝓝 (x, x) := by
    rw [nhds_prod_eq]
    exact prod_mem_prod (ball_mem_nhds x w_in) (ball_mem_nhds x w_in)
  apply mem_of_superset this
  rintro ⟨u, v⟩ ⟨u_in, v_in⟩
  exact w_sub (mem_comp_of_mem_ball w_symm u_in v_in)

/-- Entourages are neighborhoods of the diagonal. -/
theorem iSup_nhds_le_uniformity : ⨆ x : α, 𝓝 (x, x) ≤ 𝓤 α :=
  iSup_le nhds_le_uniformity

/-- Entourages are neighborhoods of the diagonal. -/
theorem nhdsSet_diagonal_le_uniformity : 𝓝ˢ (diagonal α) ≤ 𝓤 α :=
  (nhdsSet_diagonal α).trans_le iSup_nhds_le_uniformity

section

variable (α)

theorem UniformSpace.has_seq_basis [IsCountablyGenerated <| 𝓤 α] :
    ∃ V : ℕ → Set (α × α), HasAntitoneBasis (𝓤 α) V ∧ ∀ n, SymmetricRel (V n) :=
  let ⟨U, hsym, hbasis⟩ := (@UniformSpace.hasBasis_symmetric α _).exists_antitone_subbasis
  ⟨U, hbasis, fun n => (hsym n).2⟩

end

/-!
### Closure and interior in uniform spaces
-/

theorem closure_eq_uniformity (s : Set <| α × α) :
    closure s = ⋂ V ∈ { V | V ∈ 𝓤 α ∧ SymmetricRel V }, V ○ s ○ V := by
  ext ⟨x, y⟩
  simp +contextual only
    [mem_closure_iff_nhds_basis (UniformSpace.hasBasis_nhds_prod x y), mem_iInter, mem_setOf_eq,
      and_imp, mem_comp_comp, exists_prop, ← mem_inter_iff, inter_comm, Set.Nonempty]

theorem uniformity_hasBasis_closed :
    HasBasis (𝓤 α) (fun V : Set (α × α) => V ∈ 𝓤 α ∧ IsClosed V) id := by
  refine Filter.hasBasis_self.2 fun t h => ?_
  rcases comp_comp_symm_mem_uniformity_sets h with ⟨w, w_in, w_symm, r⟩
  refine ⟨closure w, mem_of_superset w_in subset_closure, isClosed_closure, ?_⟩
  refine Subset.trans ?_ r
  rw [closure_eq_uniformity]
  apply iInter_subset_of_subset
  apply iInter_subset
  exact ⟨w_in, w_symm⟩

theorem uniformity_eq_uniformity_closure : 𝓤 α = (𝓤 α).lift' closure :=
  Eq.symm <| uniformity_hasBasis_closed.lift'_closure_eq_self fun _ => And.right

theorem Filter.HasBasis.uniformity_closure {p : ι → Prop} {U : ι → Set (α × α)}
    (h : (𝓤 α).HasBasis p U) : (𝓤 α).HasBasis p fun i => closure (U i) :=
  (@uniformity_eq_uniformity_closure α _).symm ▸ h.lift'_closure

/-- Closed entourages form a basis of the uniformity filter. -/
theorem uniformity_hasBasis_closure : HasBasis (𝓤 α) (fun V : Set (α × α) => V ∈ 𝓤 α) closure :=
  (𝓤 α).basis_sets.uniformity_closure

theorem closure_eq_inter_uniformity {t : Set (α × α)} : closure t = ⋂ d ∈ 𝓤 α, d ○ (t ○ d) :=
  calc
    closure t = ⋂ (V) (_ : V ∈ 𝓤 α ∧ SymmetricRel V), V ○ t ○ V := closure_eq_uniformity t
    _ = ⋂ V ∈ 𝓤 α, V ○ t ○ V :=
      Eq.symm <|
        UniformSpace.hasBasis_symmetric.biInter_mem fun _ _ hV =>
          compRel_mono (compRel_mono hV Subset.rfl) hV
    _ = ⋂ V ∈ 𝓤 α, V ○ (t ○ V) := by simp only [compRel_assoc]

theorem uniformity_eq_uniformity_interior : 𝓤 α = (𝓤 α).lift' interior :=
  le_antisymm
    (le_iInf₂ fun d hd => by
      let ⟨s, hs, hs_comp⟩ := comp3_mem_uniformity hd
      let ⟨t, ht, hst, ht_comp⟩ := nhdset_of_mem_uniformity s hs
      have : s ⊆ interior d :=
        calc
          s ⊆ t := hst
          _ ⊆ interior d :=
            ht.subset_interior_iff.mpr fun x (hx : x ∈ t) =>
              let ⟨x, y, h₁, h₂, h₃⟩ := ht_comp hx
              hs_comp ⟨x, h₁, y, h₂, h₃⟩
      have : interior d ∈ 𝓤 α := by filter_upwards [hs] using this
      simp [this])
    fun _ hs => ((𝓤 α).lift' interior).sets_of_superset (mem_lift' hs) interior_subset

theorem interior_mem_uniformity {s : Set (α × α)} (hs : s ∈ 𝓤 α) : interior s ∈ 𝓤 α := by
  rw [uniformity_eq_uniformity_interior]; exact mem_lift' hs

theorem mem_uniformity_isClosed {s : Set (α × α)} (h : s ∈ 𝓤 α) : ∃ t ∈ 𝓤 α, IsClosed t ∧ t ⊆ s :=
  let ⟨t, ⟨ht_mem, htc⟩, hts⟩ := uniformity_hasBasis_closed.mem_iff.1 h
  ⟨t, ht_mem, htc, hts⟩

theorem isOpen_iff_isOpen_ball_subset {s : Set α} :
    IsOpen s ↔ ∀ x ∈ s, ∃ V ∈ 𝓤 α, IsOpen V ∧ ball x V ⊆ s := by
  rw [isOpen_iff_ball_subset]
  constructor <;> intro h x hx
  · obtain ⟨V, hV, hV'⟩ := h x hx
    exact
      ⟨interior V, interior_mem_uniformity hV, isOpen_interior,
        (ball_mono interior_subset x).trans hV'⟩
  · obtain ⟨V, hV, -, hV'⟩ := h x hx
    exact ⟨V, hV, hV'⟩

@[deprecated (since := "2024-11-18")] alias
isOpen_iff_open_ball_subset := isOpen_iff_isOpen_ball_subset

/-- The uniform neighborhoods of all points of a dense set cover the whole space. -/
theorem Dense.biUnion_uniformity_ball {s : Set α} {U : Set (α × α)} (hs : Dense s) (hU : U ∈ 𝓤 α) :
    ⋃ x ∈ s, ball x U = univ := by
  refine iUnion₂_eq_univ_iff.2 fun y => ?_
  rcases hs.inter_nhds_nonempty (mem_nhds_right y hU) with ⟨x, hxs, hxy : (x, y) ∈ U⟩
  exact ⟨x, hxs, hxy⟩

/-- The uniform neighborhoods of all points of a dense indexed collection cover the whole space. -/
lemma DenseRange.iUnion_uniformity_ball {ι : Type*} {xs : ι → α}
    (xs_dense : DenseRange xs) {U : Set (α × α)} (hU : U ∈ uniformity α) :
    ⋃ i, UniformSpace.ball (xs i) U = univ := by
  rw [← biUnion_range (f := xs) (g := fun x ↦ UniformSpace.ball x U)]
  exact Dense.biUnion_uniformity_ball xs_dense hU

/-!
### Uniformity bases
-/

/-- Open elements of `𝓤 α` form a basis of `𝓤 α`. -/
theorem uniformity_hasBasis_open : HasBasis (𝓤 α) (fun V : Set (α × α) => V ∈ 𝓤 α ∧ IsOpen V) id :=
  hasBasis_self.2 fun s hs =>
    ⟨interior s, interior_mem_uniformity hs, isOpen_interior, interior_subset⟩

theorem Filter.HasBasis.mem_uniformity_iff {p : β → Prop} {s : β → Set (α × α)}
    (h : (𝓤 α).HasBasis p s) {t : Set (α × α)} :
    t ∈ 𝓤 α ↔ ∃ i, p i ∧ ∀ a b, (a, b) ∈ s i → (a, b) ∈ t :=
  h.mem_iff.trans <| by simp only [Prod.forall, subset_def]

/-- Open elements `s : Set (α × α)` of `𝓤 α` such that `(x, y) ∈ s ↔ (y, x) ∈ s` form a basis
of `𝓤 α`. -/
theorem uniformity_hasBasis_open_symmetric :
    HasBasis (𝓤 α) (fun V : Set (α × α) => V ∈ 𝓤 α ∧ IsOpen V ∧ SymmetricRel V) id := by
  simp only [← and_assoc]
  refine uniformity_hasBasis_open.restrict fun s hs => ⟨symmetrizeRel s, ?_⟩
  exact
    ⟨⟨symmetrize_mem_uniformity hs.1, IsOpen.inter hs.2 (hs.2.preimage continuous_swap)⟩,
      symmetric_symmetrizeRel s, symmetrizeRel_subset_self s⟩

theorem comp_open_symm_mem_uniformity_sets {s : Set (α × α)} (hs : s ∈ 𝓤 α) :
    ∃ t ∈ 𝓤 α, IsOpen t ∧ SymmetricRel t ∧ t ○ t ⊆ s := by
  obtain ⟨t, ht₁, ht₂⟩ := comp_mem_uniformity_sets hs
  obtain ⟨u, ⟨hu₁, hu₂, hu₃⟩, hu₄ : u ⊆ t⟩ := uniformity_hasBasis_open_symmetric.mem_iff.mp ht₁
  exact ⟨u, hu₁, hu₂, hu₃, (compRel_mono hu₄ hu₄).trans ht₂⟩

end UniformSpace

open uniformity

section Constructions

instance : PartialOrder (UniformSpace α) :=
  PartialOrder.lift (fun u => 𝓤[u]) fun _ _ => UniformSpace.ext

protected theorem UniformSpace.le_def {u₁ u₂ : UniformSpace α} : u₁ ≤ u₂ ↔ 𝓤[u₁] ≤ 𝓤[u₂] := Iff.rfl

instance : InfSet (UniformSpace α) :=
  ⟨fun s =>
    UniformSpace.ofCore
      { uniformity := ⨅ u ∈ s, 𝓤[u]
        refl := le_iInf fun u => le_iInf fun _ => u.toCore.refl
        symm := le_iInf₂ fun u hu =>
          le_trans (map_mono <| iInf_le_of_le _ <| iInf_le _ hu) u.symm
        comp := le_iInf₂ fun u hu =>
          le_trans (lift'_mono (iInf_le_of_le _ <| iInf_le _ hu) <| le_rfl) u.comp }⟩

protected theorem UniformSpace.sInf_le {tt : Set (UniformSpace α)} {t : UniformSpace α}
    (h : t ∈ tt) : sInf tt ≤ t :=
  show ⨅ u ∈ tt, 𝓤[u] ≤ 𝓤[t] from iInf₂_le t h

protected theorem UniformSpace.le_sInf {tt : Set (UniformSpace α)} {t : UniformSpace α}
    (h : ∀ t' ∈ tt, t ≤ t') : t ≤ sInf tt :=
  show 𝓤[t] ≤ ⨅ u ∈ tt, 𝓤[u] from le_iInf₂ h

instance : Top (UniformSpace α) :=
  ⟨@UniformSpace.mk α ⊤ ⊤ le_top le_top fun x ↦ by simp only [nhds_top, comap_top]⟩

instance : Bot (UniformSpace α) :=
  ⟨{  toTopologicalSpace := ⊥
      uniformity := 𝓟 idRel
      symm := by simp [Tendsto]
      comp := lift'_le (mem_principal_self _) <| principal_mono.2 id_compRel.subset
      nhds_eq_comap_uniformity := fun s => by
        let _ : TopologicalSpace α := ⊥; have := discreteTopology_bot α
        simp [idRel] }⟩

instance : Min (UniformSpace α) :=
  ⟨fun u₁ u₂ =>
    { uniformity := 𝓤[u₁] ⊓ 𝓤[u₂]
      symm := u₁.symm.inf u₂.symm
      comp := (lift'_inf_le _ _ _).trans <| inf_le_inf u₁.comp u₂.comp
      toTopologicalSpace := u₁.toTopologicalSpace ⊓ u₂.toTopologicalSpace
      nhds_eq_comap_uniformity := fun _ ↦ by
        rw [@nhds_inf _ u₁.toTopologicalSpace _, @nhds_eq_comap_uniformity _ u₁,
          @nhds_eq_comap_uniformity _ u₂, comap_inf] }⟩

instance : CompleteLattice (UniformSpace α) :=
  { inferInstanceAs (PartialOrder (UniformSpace α)) with
    sup := fun a b => sInf { x | a ≤ x ∧ b ≤ x }
    le_sup_left := fun _ _ => UniformSpace.le_sInf fun _ ⟨h, _⟩ => h
    le_sup_right := fun _ _ => UniformSpace.le_sInf fun _ ⟨_, h⟩ => h
    sup_le := fun _ _ _ h₁ h₂ => UniformSpace.sInf_le ⟨h₁, h₂⟩
    inf := (· ⊓ ·)
    le_inf := fun a _ _ h₁ h₂ => show a.uniformity ≤ _ from le_inf h₁ h₂
    inf_le_left := fun a _ => show _ ≤ a.uniformity from inf_le_left
    inf_le_right := fun _ b => show _ ≤ b.uniformity from inf_le_right
    top := ⊤
    le_top := fun a => show a.uniformity ≤ ⊤ from le_top
    bot := ⊥
    bot_le := fun u => u.toCore.refl
    sSup := fun tt => sInf { t | ∀ t' ∈ tt, t' ≤ t }
    le_sSup := fun _ _ h => UniformSpace.le_sInf fun _ h' => h' _ h
    sSup_le := fun _ _ h => UniformSpace.sInf_le h
    sInf := sInf
    le_sInf := fun _ _ hs => UniformSpace.le_sInf hs
    sInf_le := fun _ _ ha => UniformSpace.sInf_le ha }

theorem iInf_uniformity {ι : Sort*} {u : ι → UniformSpace α} : 𝓤[iInf u] = ⨅ i, 𝓤[u i] :=
  iInf_range

theorem inf_uniformity {u v : UniformSpace α} : 𝓤[u ⊓ v] = 𝓤[u] ⊓ 𝓤[v] := rfl

lemma bot_uniformity : 𝓤[(⊥ : UniformSpace α)] = 𝓟 idRel := rfl

lemma top_uniformity : 𝓤[(⊤ : UniformSpace α)] = ⊤ := rfl

instance inhabitedUniformSpace : Inhabited (UniformSpace α) :=
  ⟨⊥⟩

instance inhabitedUniformSpaceCore : Inhabited (UniformSpace.Core α) :=
  ⟨@UniformSpace.toCore _ default⟩

instance [Subsingleton α] : Unique (UniformSpace α) where
  uniq u := bot_unique <| le_principal_iff.2 <| by
    rw [idRel, ← diagonal, diagonal_eq_univ]; exact univ_mem

/-- Given `f : α → β` and a uniformity `u` on `β`, the inverse image of `u` under `f`
  is the inverse image in the filter sense of the induced function `α × α → β × β`.
  See note [reducible non-instances]. -/
abbrev UniformSpace.comap (f : α → β) (u : UniformSpace β) : UniformSpace α where
  uniformity := 𝓤[u].comap fun p : α × α => (f p.1, f p.2)
  symm := by
    simp only [tendsto_comap_iff, Prod.swap, (· ∘ ·)]
    exact tendsto_swap_uniformity.comp tendsto_comap
  comp := le_trans
    (by
      rw [comap_lift'_eq, comap_lift'_eq2]
      · exact lift'_mono' fun s _ ⟨a₁, a₂⟩ ⟨x, h₁, h₂⟩ => ⟨f x, h₁, h₂⟩
      · exact monotone_id.compRel monotone_id)
    (comap_mono u.comp)
  toTopologicalSpace := u.toTopologicalSpace.induced f
  nhds_eq_comap_uniformity x := by
    simp only [nhds_induced, nhds_eq_comap_uniformity, comap_comap, Function.comp_def]

theorem uniformity_comap {_ : UniformSpace β} (f : α → β) :
    𝓤[UniformSpace.comap f ‹_›] = comap (Prod.map f f) (𝓤 β) :=
  rfl

lemma ball_preimage {f : α → β} {U : Set (β × β)} {x : α} :
    UniformSpace.ball x (Prod.map f f ⁻¹' U) = f ⁻¹' UniformSpace.ball (f x) U := by
  ext : 1
  simp only [UniformSpace.ball, mem_preimage, Prod.map_apply]

@[simp]
theorem uniformSpace_comap_id {α : Type*} : UniformSpace.comap (id : α → α) = id := by
  ext : 2
  rw [uniformity_comap, Prod.map_id, comap_id]

theorem UniformSpace.comap_comap {α β γ} {uγ : UniformSpace γ} {f : α → β} {g : β → γ} :
    UniformSpace.comap (g ∘ f) uγ = UniformSpace.comap f (UniformSpace.comap g uγ) := by
  ext1
  simp only [uniformity_comap, Filter.comap_comap, Prod.map_comp_map]

theorem UniformSpace.comap_inf {α γ} {u₁ u₂ : UniformSpace γ} {f : α → γ} :
    (u₁ ⊓ u₂).comap f = u₁.comap f ⊓ u₂.comap f :=
  UniformSpace.ext Filter.comap_inf

theorem UniformSpace.comap_iInf {ι α γ} {u : ι → UniformSpace γ} {f : α → γ} :
    (⨅ i, u i).comap f = ⨅ i, (u i).comap f := by
  ext : 1
  simp [uniformity_comap, iInf_uniformity]

theorem UniformSpace.comap_mono {α γ} {f : α → γ} :
    Monotone fun u : UniformSpace γ => u.comap f := fun _ _ hu =>
  Filter.comap_mono hu

theorem uniformContinuous_iff {α β} {uα : UniformSpace α} {uβ : UniformSpace β} {f : α → β} :
    UniformContinuous f ↔ uα ≤ uβ.comap f :=
  Filter.map_le_iff_le_comap

theorem le_iff_uniformContinuous_id {u v : UniformSpace α} :
    u ≤ v ↔ @UniformContinuous _ _ u v id := by
  rw [uniformContinuous_iff, uniformSpace_comap_id, id]

theorem uniformContinuous_comap {f : α → β} [u : UniformSpace β] :
    @UniformContinuous α β (UniformSpace.comap f u) u f :=
  tendsto_comap

theorem uniformContinuous_comap' {f : γ → β} {g : α → γ} [v : UniformSpace β] [u : UniformSpace α]
    (h : UniformContinuous (f ∘ g)) : @UniformContinuous α γ u (UniformSpace.comap f v) g :=
  tendsto_comap_iff.2 h

namespace UniformSpace

theorem to_nhds_mono {u₁ u₂ : UniformSpace α} (h : u₁ ≤ u₂) (a : α) :
    @nhds _ (@UniformSpace.toTopologicalSpace _ u₁) a ≤
      @nhds _ (@UniformSpace.toTopologicalSpace _ u₂) a := by
  rw [@nhds_eq_uniformity α u₁ a, @nhds_eq_uniformity α u₂ a]; exact lift'_mono h le_rfl

theorem toTopologicalSpace_mono {u₁ u₂ : UniformSpace α} (h : u₁ ≤ u₂) :
    @UniformSpace.toTopologicalSpace _ u₁ ≤ @UniformSpace.toTopologicalSpace _ u₂ :=
  le_of_nhds_le_nhds <| to_nhds_mono h

theorem toTopologicalSpace_comap {f : α → β} {u : UniformSpace β} :
    @UniformSpace.toTopologicalSpace _ (UniformSpace.comap f u) =
      TopologicalSpace.induced f (@UniformSpace.toTopologicalSpace β u) :=
  rfl

lemma uniformSpace_eq_bot {u : UniformSpace α} : u = ⊥ ↔ idRel ∈ 𝓤[u] :=
  le_bot_iff.symm.trans le_principal_iff

protected lemma _root_.Filter.HasBasis.uniformSpace_eq_bot {ι p} {s : ι → Set (α × α)}
    {u : UniformSpace α} (h : 𝓤[u].HasBasis p s) :
    u = ⊥ ↔ ∃ i, p i ∧ Pairwise fun x y : α ↦ (x, y) ∉ s i := by
  simp [uniformSpace_eq_bot, h.mem_iff, subset_def, Pairwise, not_imp_not]

theorem toTopologicalSpace_bot : @UniformSpace.toTopologicalSpace α ⊥ = ⊥ := rfl

theorem toTopologicalSpace_top : @UniformSpace.toTopologicalSpace α ⊤ = ⊤ := rfl

theorem toTopologicalSpace_iInf {ι : Sort*} {u : ι → UniformSpace α} :
    (iInf u).toTopologicalSpace = ⨅ i, (u i).toTopologicalSpace :=
  TopologicalSpace.ext_nhds fun a ↦ by simp only [@nhds_eq_comap_uniformity _ (iInf u), nhds_iInf,
    iInf_uniformity, @nhds_eq_comap_uniformity _ (u _), Filter.comap_iInf]

theorem toTopologicalSpace_sInf {s : Set (UniformSpace α)} :
    (sInf s).toTopologicalSpace = ⨅ i ∈ s, @UniformSpace.toTopologicalSpace α i := by
  rw [sInf_eq_iInf]
  simp only [← toTopologicalSpace_iInf]

theorem toTopologicalSpace_inf {u v : UniformSpace α} :
    (u ⊓ v).toTopologicalSpace = u.toTopologicalSpace ⊓ v.toTopologicalSpace :=
  rfl

end UniformSpace

theorem UniformContinuous.continuous [UniformSpace α] [UniformSpace β] {f : α → β}
    (hf : UniformContinuous f) : Continuous f :=
  continuous_iff_le_induced.mpr <| UniformSpace.toTopologicalSpace_mono <|
    uniformContinuous_iff.1 hf

/-- Uniform space structure on `ULift α`. -/
instance ULift.uniformSpace [UniformSpace α] : UniformSpace (ULift α) :=
  UniformSpace.comap ULift.down ‹_›

/-- Uniform space structure on `αᵒᵈ`. -/
instance OrderDual.instUniformSpace [UniformSpace α] : UniformSpace (αᵒᵈ) :=
  ‹UniformSpace α›

section UniformContinuousInfi

-- Porting note: renamed for dot notation; add an `iff` lemma?
theorem UniformContinuous.inf_rng {f : α → β} {u₁ : UniformSpace α} {u₂ u₃ : UniformSpace β}
    (h₁ : UniformContinuous[u₁, u₂] f) (h₂ : UniformContinuous[u₁, u₃] f) :
    UniformContinuous[u₁, u₂ ⊓ u₃] f :=
  tendsto_inf.mpr ⟨h₁, h₂⟩

-- Porting note: renamed for dot notation
theorem UniformContinuous.inf_dom_left {f : α → β} {u₁ u₂ : UniformSpace α} {u₃ : UniformSpace β}
    (hf : UniformContinuous[u₁, u₃] f) : UniformContinuous[u₁ ⊓ u₂, u₃] f :=
  tendsto_inf_left hf

-- Porting note: renamed for dot notation
theorem UniformContinuous.inf_dom_right {f : α → β} {u₁ u₂ : UniformSpace α} {u₃ : UniformSpace β}
    (hf : UniformContinuous[u₂, u₃] f) : UniformContinuous[u₁ ⊓ u₂, u₃] f :=
  tendsto_inf_right hf

theorem uniformContinuous_sInf_dom {f : α → β} {u₁ : Set (UniformSpace α)} {u₂ : UniformSpace β}
    {u : UniformSpace α} (h₁ : u ∈ u₁) (hf : UniformContinuous[u, u₂] f) :
    UniformContinuous[sInf u₁, u₂] f := by
  delta UniformContinuous
  rw [sInf_eq_iInf', iInf_uniformity]
  exact tendsto_iInf' ⟨u, h₁⟩ hf

theorem uniformContinuous_sInf_rng {f : α → β} {u₁ : UniformSpace α} {u₂ : Set (UniformSpace β)} :
    UniformContinuous[u₁, sInf u₂] f ↔ ∀ u ∈ u₂, UniformContinuous[u₁, u] f := by
  delta UniformContinuous
  rw [sInf_eq_iInf', iInf_uniformity, tendsto_iInf, SetCoe.forall]

theorem uniformContinuous_iInf_dom {f : α → β} {u₁ : ι → UniformSpace α} {u₂ : UniformSpace β}
    {i : ι} (hf : UniformContinuous[u₁ i, u₂] f) : UniformContinuous[iInf u₁, u₂] f := by
  delta UniformContinuous
  rw [iInf_uniformity]
  exact tendsto_iInf' i hf

theorem uniformContinuous_iInf_rng {f : α → β} {u₁ : UniformSpace α} {u₂ : ι → UniformSpace β} :
    UniformContinuous[u₁, iInf u₂] f ↔ ∀ i, UniformContinuous[u₁, u₂ i] f := by
  delta UniformContinuous
  rw [iInf_uniformity, tendsto_iInf]

end UniformContinuousInfi

/-- A uniform space with the discrete uniformity has the discrete topology. -/
theorem discreteTopology_of_discrete_uniformity [hα : UniformSpace α] (h : uniformity α = 𝓟 idRel) :
    DiscreteTopology α :=
  ⟨(UniformSpace.ext h.symm : ⊥ = hα) ▸ rfl⟩

instance : UniformSpace Empty := ⊥
instance : UniformSpace PUnit := ⊥
instance : UniformSpace Bool := ⊥
instance : UniformSpace ℕ := ⊥
instance : UniformSpace ℤ := ⊥

section

variable [UniformSpace α]

open Additive Multiplicative

instance : UniformSpace (Additive α) := ‹UniformSpace α›
instance : UniformSpace (Multiplicative α) := ‹UniformSpace α›

theorem uniformContinuous_ofMul : UniformContinuous (ofMul : α → Additive α) :=
  uniformContinuous_id

theorem uniformContinuous_toMul : UniformContinuous (toMul : Additive α → α) :=
  uniformContinuous_id

theorem uniformContinuous_ofAdd : UniformContinuous (ofAdd : α → Multiplicative α) :=
  uniformContinuous_id

theorem uniformContinuous_toAdd : UniformContinuous (toAdd : Multiplicative α → α) :=
  uniformContinuous_id

theorem uniformity_additive : 𝓤 (Additive α) = (𝓤 α).map (Prod.map ofMul ofMul) := rfl

theorem uniformity_multiplicative : 𝓤 (Multiplicative α) = (𝓤 α).map (Prod.map ofAdd ofAdd) := rfl

end

instance instUniformSpaceSubtype {p : α → Prop} [t : UniformSpace α] : UniformSpace (Subtype p) :=
  UniformSpace.comap Subtype.val t

theorem uniformity_subtype {p : α → Prop} [UniformSpace α] :
    𝓤 (Subtype p) = comap (fun q : Subtype p × Subtype p => (q.1.1, q.2.1)) (𝓤 α) :=
  rfl

theorem uniformity_setCoe {s : Set α} [UniformSpace α] :
    𝓤 s = comap (Prod.map ((↑) : s → α) ((↑) : s → α)) (𝓤 α) :=
  rfl

theorem map_uniformity_set_coe {s : Set α} [UniformSpace α] :
    map (Prod.map (↑) (↑)) (𝓤 s) = 𝓤 α ⊓ 𝓟 (s ×ˢ s) := by
  rw [uniformity_setCoe, map_comap, range_prod_map, Subtype.range_val]

theorem uniformContinuous_subtype_val {p : α → Prop} [UniformSpace α] :
    UniformContinuous (Subtype.val : { a : α // p a } → α) :=
  uniformContinuous_comap

theorem UniformContinuous.subtype_mk {p : α → Prop} [UniformSpace α] [UniformSpace β] {f : β → α}
    (hf : UniformContinuous f) (h : ∀ x, p (f x)) :
    UniformContinuous (fun x => ⟨f x, h x⟩ : β → Subtype p) :=
  uniformContinuous_comap' hf

theorem uniformContinuousOn_iff_restrict [UniformSpace α] [UniformSpace β] {f : α → β} {s : Set α} :
    UniformContinuousOn f s ↔ UniformContinuous (s.restrict f) := by
  delta UniformContinuousOn UniformContinuous
  rw [← map_uniformity_set_coe, tendsto_map'_iff]; rfl

theorem tendsto_of_uniformContinuous_subtype [UniformSpace α] [UniformSpace β] {f : α → β}
    {s : Set α} {a : α} (hf : UniformContinuous fun x : s => f x.val) (ha : s ∈ 𝓝 a) :
    Tendsto f (𝓝 a) (𝓝 (f a)) := by
  rw [(@map_nhds_subtype_coe_eq_nhds α _ s a (mem_of_mem_nhds ha) ha).symm]
  exact tendsto_map' hf.continuous.continuousAt

theorem UniformContinuousOn.continuousOn [UniformSpace α] [UniformSpace β] {f : α → β} {s : Set α}
    (h : UniformContinuousOn f s) : ContinuousOn f s := by
  rw [uniformContinuousOn_iff_restrict] at h
  rw [continuousOn_iff_continuous_restrict]
  exact h.continuous

@[to_additive]
instance [UniformSpace α] : UniformSpace αᵐᵒᵖ :=
  UniformSpace.comap MulOpposite.unop ‹_›

@[to_additive]
theorem uniformity_mulOpposite [UniformSpace α] :
    𝓤 αᵐᵒᵖ = comap (fun q : αᵐᵒᵖ × αᵐᵒᵖ => (q.1.unop, q.2.unop)) (𝓤 α) :=
  rfl

@[to_additive (attr := simp)]
theorem comap_uniformity_mulOpposite [UniformSpace α] :
    comap (fun p : α × α => (MulOpposite.op p.1, MulOpposite.op p.2)) (𝓤 αᵐᵒᵖ) = 𝓤 α := by
  simpa [uniformity_mulOpposite, comap_comap, (· ∘ ·)] using comap_id

namespace MulOpposite

@[to_additive]
theorem uniformContinuous_unop [UniformSpace α] : UniformContinuous (unop : αᵐᵒᵖ → α) :=
  uniformContinuous_comap

@[to_additive]
theorem uniformContinuous_op [UniformSpace α] : UniformContinuous (op : α → αᵐᵒᵖ) :=
  uniformContinuous_comap' uniformContinuous_id

end MulOpposite

section Prod

open UniformSpace

/- a similar product space is possible on the function space (uniformity of pointwise convergence),
  but we want to have the uniformity of uniform convergence on function spaces -/
instance instUniformSpaceProd [u₁ : UniformSpace α] [u₂ : UniformSpace β] : UniformSpace (α × β) :=
  u₁.comap Prod.fst ⊓ u₂.comap Prod.snd

-- check the above produces no diamond for `simp` and typeclass search
example [UniformSpace α] [UniformSpace β] :
    (instTopologicalSpaceProd : TopologicalSpace (α × β)) = UniformSpace.toTopologicalSpace := by
  with_reducible_and_instances rfl

theorem uniformity_prod [UniformSpace α] [UniformSpace β] :
    𝓤 (α × β) =
      ((𝓤 α).comap fun p : (α × β) × α × β => (p.1.1, p.2.1)) ⊓
        (𝓤 β).comap fun p : (α × β) × α × β => (p.1.2, p.2.2) :=
  rfl

instance [UniformSpace α] [IsCountablyGenerated (𝓤 α)]
    [UniformSpace β] [IsCountablyGenerated (𝓤 β)] : IsCountablyGenerated (𝓤 (α × β)) := by
  rw [uniformity_prod]
  infer_instance

theorem uniformity_prod_eq_comap_prod [UniformSpace α] [UniformSpace β] :
    𝓤 (α × β) =
      comap (fun p : (α × β) × α × β => ((p.1.1, p.2.1), (p.1.2, p.2.2))) (𝓤 α ×ˢ 𝓤 β) := by
  simp_rw [uniformity_prod, prod_eq_inf, Filter.comap_inf, Filter.comap_comap, Function.comp_def]

theorem uniformity_prod_eq_prod [UniformSpace α] [UniformSpace β] :
    𝓤 (α × β) = map (fun p : (α × α) × β × β => ((p.1.1, p.2.1), (p.1.2, p.2.2))) (𝓤 α ×ˢ 𝓤 β) := by
  rw [map_swap4_eq_comap, uniformity_prod_eq_comap_prod]

theorem mem_uniformity_of_uniformContinuous_invariant [UniformSpace α] [UniformSpace β]
    {s : Set (β × β)} {f : α → α → β} (hf : UniformContinuous fun p : α × α => f p.1 p.2)
    (hs : s ∈ 𝓤 β) : ∃ u ∈ 𝓤 α, ∀ a b c, (a, b) ∈ u → (f a c, f b c) ∈ s := by
  rw [UniformContinuous, uniformity_prod_eq_prod, tendsto_map'_iff] at hf
  rcases mem_prod_iff.1 (mem_map.1 <| hf hs) with ⟨u, hu, v, hv, huvt⟩
  exact ⟨u, hu, fun a b c hab => @huvt ((_, _), (_, _)) ⟨hab, refl_mem_uniformity hv⟩⟩

/-- An entourage of the diagonal in `α` and an entourage in `β` yield an entourage in `α × β`
once we permute coordinates.-/
def entourageProd (u : Set (α × α)) (v : Set (β × β)) : Set ((α × β) × α × β) :=
  {((a₁, b₁),(a₂, b₂)) | (a₁, a₂) ∈ u ∧ (b₁, b₂) ∈ v}

theorem mem_entourageProd {u : Set (α × α)} {v : Set (β × β)} {p : (α × β) × α × β} :
    p ∈ entourageProd u v ↔ (p.1.1, p.2.1) ∈ u ∧ (p.1.2, p.2.2) ∈ v := Iff.rfl

theorem entourageProd_mem_uniformity [t₁ : UniformSpace α] [t₂ : UniformSpace β] {u : Set (α × α)}
    {v : Set (β × β)} (hu : u ∈ 𝓤 α) (hv : v ∈ 𝓤 β) :
    entourageProd u v ∈ 𝓤 (α × β) := by
  rw [uniformity_prod]; exact inter_mem_inf (preimage_mem_comap hu) (preimage_mem_comap hv)

theorem ball_entourageProd (u : Set (α × α)) (v : Set (β × β)) (x : α × β) :
    ball x (entourageProd u v) = ball x.1 u ×ˢ ball x.2 v := by
  ext p; simp only [ball, entourageProd, Set.mem_setOf_eq, Set.mem_prod, Set.mem_preimage]

theorem Filter.HasBasis.uniformity_prod {ιa ιb : Type*} [UniformSpace α] [UniformSpace β]
    {pa : ιa → Prop} {pb : ιb → Prop} {sa : ιa → Set (α × α)} {sb : ιb → Set (β × β)}
    (ha : (𝓤 α).HasBasis pa sa) (hb : (𝓤 β).HasBasis pb sb) :
    (𝓤 (α × β)).HasBasis (fun i : ιa × ιb ↦ pa i.1 ∧ pb i.2)
    (fun i ↦ entourageProd (sa i.1) (sb i.2)) :=
  (ha.comap _).inf (hb.comap _)

theorem entourageProd_subset [UniformSpace α] [UniformSpace β]
    {s : Set ((α × β) × α × β)} (h : s ∈ 𝓤 (α × β)) :
    ∃ u ∈ 𝓤 α, ∃ v ∈ 𝓤 β, entourageProd u v ⊆ s := by
  rcases (((𝓤 α).basis_sets.uniformity_prod (𝓤 β).basis_sets).mem_iff' s).1 h with ⟨w, hw⟩
  use w.1, hw.1.1, w.2, hw.1.2, hw.2

theorem tendsto_prod_uniformity_fst [UniformSpace α] [UniformSpace β] :
    Tendsto (fun p : (α × β) × α × β => (p.1.1, p.2.1)) (𝓤 (α × β)) (𝓤 α) :=
  le_trans (map_mono inf_le_left) map_comap_le

theorem tendsto_prod_uniformity_snd [UniformSpace α] [UniformSpace β] :
    Tendsto (fun p : (α × β) × α × β => (p.1.2, p.2.2)) (𝓤 (α × β)) (𝓤 β) :=
  le_trans (map_mono inf_le_right) map_comap_le

theorem uniformContinuous_fst [UniformSpace α] [UniformSpace β] :
    UniformContinuous fun p : α × β => p.1 :=
  tendsto_prod_uniformity_fst

theorem uniformContinuous_snd [UniformSpace α] [UniformSpace β] :
    UniformContinuous fun p : α × β => p.2 :=
  tendsto_prod_uniformity_snd

variable [UniformSpace α] [UniformSpace β] [UniformSpace γ]

theorem UniformContinuous.prod_mk {f₁ : α → β} {f₂ : α → γ} (h₁ : UniformContinuous f₁)
    (h₂ : UniformContinuous f₂) : UniformContinuous fun a => (f₁ a, f₂ a) := by
  rw [UniformContinuous, uniformity_prod]
  exact tendsto_inf.2 ⟨tendsto_comap_iff.2 h₁, tendsto_comap_iff.2 h₂⟩

theorem UniformContinuous.prod_mk_left {f : α × β → γ} (h : UniformContinuous f) (b) :
    UniformContinuous fun a => f (a, b) :=
  h.comp (uniformContinuous_id.prod_mk uniformContinuous_const)

theorem UniformContinuous.prod_mk_right {f : α × β → γ} (h : UniformContinuous f) (a) :
    UniformContinuous fun b => f (a, b) :=
  h.comp (uniformContinuous_const.prod_mk uniformContinuous_id)

theorem UniformContinuous.prodMap [UniformSpace δ] {f : α → γ} {g : β → δ}
    (hf : UniformContinuous f) (hg : UniformContinuous g) : UniformContinuous (Prod.map f g) :=
  (hf.comp uniformContinuous_fst).prod_mk (hg.comp uniformContinuous_snd)

@[deprecated (since := "2024-10-06")] alias UniformContinuous.prod_map := UniformContinuous.prodMap

theorem toTopologicalSpace_prod {α} {β} [u : UniformSpace α] [v : UniformSpace β] :
    @UniformSpace.toTopologicalSpace (α × β) instUniformSpaceProd =
      @instTopologicalSpaceProd α β u.toTopologicalSpace v.toTopologicalSpace :=
  rfl

/-- A version of `UniformContinuous.inf_dom_left` for binary functions -/
theorem uniformContinuous_inf_dom_left₂ {α β γ} {f : α → β → γ} {ua1 ua2 : UniformSpace α}
    {ub1 ub2 : UniformSpace β} {uc1 : UniformSpace γ}
    (h : by haveI := ua1; haveI := ub1; exact UniformContinuous fun p : α × β => f p.1 p.2) : by
      haveI := ua1 ⊓ ua2; haveI := ub1 ⊓ ub2
      exact UniformContinuous fun p : α × β => f p.1 p.2 := by
  -- proof essentially copied from `continuous_inf_dom_left₂`
  have ha := @UniformContinuous.inf_dom_left _ _ id ua1 ua2 ua1 (@uniformContinuous_id _ (id _))
  have hb := @UniformContinuous.inf_dom_left _ _ id ub1 ub2 ub1 (@uniformContinuous_id _ (id _))
  have h_unif_cont_id :=
    @UniformContinuous.prodMap _ _ _ _ (ua1 ⊓ ua2) (ub1 ⊓ ub2) ua1 ub1 _ _ ha hb
  exact @UniformContinuous.comp _ _ _ (id _) (id _) _ _ _ h h_unif_cont_id

/-- A version of `UniformContinuous.inf_dom_right` for binary functions -/
theorem uniformContinuous_inf_dom_right₂ {α β γ} {f : α → β → γ} {ua1 ua2 : UniformSpace α}
    {ub1 ub2 : UniformSpace β} {uc1 : UniformSpace γ}
    (h : by haveI := ua2; haveI := ub2; exact UniformContinuous fun p : α × β => f p.1 p.2) : by
      haveI := ua1 ⊓ ua2; haveI := ub1 ⊓ ub2
      exact UniformContinuous fun p : α × β => f p.1 p.2 := by
  -- proof essentially copied from `continuous_inf_dom_right₂`
  have ha := @UniformContinuous.inf_dom_right _ _ id ua1 ua2 ua2 (@uniformContinuous_id _ (id _))
  have hb := @UniformContinuous.inf_dom_right _ _ id ub1 ub2 ub2 (@uniformContinuous_id _ (id _))
  have h_unif_cont_id :=
    @UniformContinuous.prodMap _ _ _ _ (ua1 ⊓ ua2) (ub1 ⊓ ub2) ua2 ub2 _ _ ha hb
  exact @UniformContinuous.comp _ _ _ (id _) (id _) _ _ _ h h_unif_cont_id

/-- A version of `uniformContinuous_sInf_dom` for binary functions -/
theorem uniformContinuous_sInf_dom₂ {α β γ} {f : α → β → γ} {uas : Set (UniformSpace α)}
    {ubs : Set (UniformSpace β)} {ua : UniformSpace α} {ub : UniformSpace β} {uc : UniformSpace γ}
    (ha : ua ∈ uas) (hb : ub ∈ ubs) (hf : UniformContinuous fun p : α × β => f p.1 p.2) : by
      haveI := sInf uas; haveI := sInf ubs
      exact @UniformContinuous _ _ _ uc fun p : α × β => f p.1 p.2 := by
  -- proof essentially copied from `continuous_sInf_dom`
  let _ : UniformSpace (α × β) := instUniformSpaceProd
  have ha := uniformContinuous_sInf_dom ha uniformContinuous_id
  have hb := uniformContinuous_sInf_dom hb uniformContinuous_id
  have h_unif_cont_id := @UniformContinuous.prodMap _ _ _ _ (sInf uas) (sInf ubs) ua ub _ _ ha hb
  exact @UniformContinuous.comp _ _ _ (id _) (id _) _ _ _ hf h_unif_cont_id

end Prod

section

open UniformSpace Function

variable {δ' : Type*} [UniformSpace α] [UniformSpace β] [UniformSpace γ] [UniformSpace δ]
  [UniformSpace δ']
local notation f " ∘₂ " g => Function.bicompr f g

/-- Uniform continuity for functions of two variables. -/
def UniformContinuous₂ (f : α → β → γ) :=
  UniformContinuous (uncurry f)

theorem uniformContinuous₂_def (f : α → β → γ) :
    UniformContinuous₂ f ↔ UniformContinuous (uncurry f) :=
  Iff.rfl

theorem UniformContinuous₂.uniformContinuous {f : α → β → γ} (h : UniformContinuous₂ f) :
    UniformContinuous (uncurry f) :=
  h

theorem uniformContinuous₂_curry (f : α × β → γ) :
    UniformContinuous₂ (Function.curry f) ↔ UniformContinuous f := by
  rw [UniformContinuous₂, uncurry_curry]

theorem UniformContinuous₂.comp {f : α → β → γ} {g : γ → δ} (hg : UniformContinuous g)
    (hf : UniformContinuous₂ f) : UniformContinuous₂ (g ∘₂ f) :=
  hg.comp hf

theorem UniformContinuous₂.bicompl {f : α → β → γ} {ga : δ → α} {gb : δ' → β}
    (hf : UniformContinuous₂ f) (hga : UniformContinuous ga) (hgb : UniformContinuous gb) :
    UniformContinuous₂ (bicompl f ga gb) :=
  hf.uniformContinuous.comp (hga.prodMap hgb)

end

theorem toTopologicalSpace_subtype [u : UniformSpace α] {p : α → Prop} :
    @UniformSpace.toTopologicalSpace (Subtype p) instUniformSpaceSubtype =
      @instTopologicalSpaceSubtype α p u.toTopologicalSpace :=
  rfl

section Sum

variable [UniformSpace α] [UniformSpace β]

open Sum

-- Obsolete auxiliary definitions and lemmas

/-- Uniformity on a disjoint union. Entourages of the diagonal in the union are obtained
by taking independently an entourage of the diagonal in the first part, and an entourage of
the diagonal in the second part. -/
instance Sum.instUniformSpace : UniformSpace (α ⊕ β) where
  uniformity := map (fun p : α × α => (inl p.1, inl p.2)) (𝓤 α) ⊔
    map (fun p : β × β => (inr p.1, inr p.2)) (𝓤 β)
  symm := fun _ hs ↦ ⟨symm_le_uniformity hs.1, symm_le_uniformity hs.2⟩
  comp := fun s hs ↦ by
    rcases comp_mem_uniformity_sets hs.1 with ⟨tα, htα, Htα⟩
    rcases comp_mem_uniformity_sets hs.2 with ⟨tβ, htβ, Htβ⟩
    filter_upwards [mem_lift' (union_mem_sup (image_mem_map htα) (image_mem_map htβ))]
    rintro ⟨_, _⟩ ⟨z, ⟨⟨a, b⟩, hab, ⟨⟩⟩ | ⟨⟨a, b⟩, hab, ⟨⟩⟩, ⟨⟨_, c⟩, hbc, ⟨⟩⟩ | ⟨⟨_, c⟩, hbc, ⟨⟩⟩⟩
    exacts [@Htα (_, _) ⟨b, hab, hbc⟩, @Htβ (_, _) ⟨b, hab, hbc⟩]
  nhds_eq_comap_uniformity x := by
    ext
    cases x <;> simp [mem_comap', -mem_comap, nhds_inl, nhds_inr, nhds_eq_comap_uniformity,
      Prod.ext_iff]

/-- The union of an entourage of the diagonal in each set of a disjoint union is again an entourage
of the diagonal. -/
theorem union_mem_uniformity_sum {a : Set (α × α)} (ha : a ∈ 𝓤 α) {b : Set (β × β)} (hb : b ∈ 𝓤 β) :
    Prod.map inl inl '' a ∪ Prod.map inr inr '' b ∈ 𝓤 (α ⊕ β) :=
  union_mem_sup (image_mem_map ha) (image_mem_map hb)

theorem Sum.uniformity : 𝓤 (α ⊕ β) = map (Prod.map inl inl) (𝓤 α) ⊔ map (Prod.map inr inr) (𝓤 β) :=
  rfl

lemma uniformContinuous_inl : UniformContinuous (Sum.inl : α → α ⊕ β) := le_sup_left
lemma uniformContinuous_inr : UniformContinuous (Sum.inr : β → α ⊕ β) := le_sup_right

instance [IsCountablyGenerated (𝓤 α)] [IsCountablyGenerated (𝓤 β)] :
    IsCountablyGenerated (𝓤 (α ⊕ β)) := by
  rw [Sum.uniformity]
  infer_instance

end Sum

end Constructions

/-!
### Expressing continuity properties in uniform spaces

We reformulate the various continuity properties of functions taking values in a uniform space
in terms of the uniformity in the target. Since the same lemmas (essentially with the same names)
also exist for metric spaces and emetric spaces (reformulating things in terms of the distance or
the edistance in the target), we put them in a namespace `Uniform` here.

In the metric and emetric space setting, there are also similar lemmas where one assumes that
both the source and the target are metric spaces, reformulating things in terms of the distance
on both sides. These lemmas are generally written without primes, and the versions where only
the target is a metric space is primed. We follow the same convention here, thus giving lemmas
with primes.
-/


namespace Uniform

variable [UniformSpace α]

theorem tendsto_nhds_right {f : Filter β} {u : β → α} {a : α} :
    Tendsto u f (𝓝 a) ↔ Tendsto (fun x => (a, u x)) f (𝓤 α) := by
  rw [nhds_eq_comap_uniformity, tendsto_comap_iff]; rfl

theorem tendsto_nhds_left {f : Filter β} {u : β → α} {a : α} :
    Tendsto u f (𝓝 a) ↔ Tendsto (fun x => (u x, a)) f (𝓤 α) := by
  rw [nhds_eq_comap_uniformity', tendsto_comap_iff]; rfl

theorem continuousAt_iff'_right [TopologicalSpace β] {f : β → α} {b : β} :
    ContinuousAt f b ↔ Tendsto (fun x => (f b, f x)) (𝓝 b) (𝓤 α) := by
  rw [ContinuousAt, tendsto_nhds_right]

theorem continuousAt_iff'_left [TopologicalSpace β] {f : β → α} {b : β} :
    ContinuousAt f b ↔ Tendsto (fun x => (f x, f b)) (𝓝 b) (𝓤 α) := by
  rw [ContinuousAt, tendsto_nhds_left]

theorem continuousAt_iff_prod [TopologicalSpace β] {f : β → α} {b : β} :
    ContinuousAt f b ↔ Tendsto (fun x : β × β => (f x.1, f x.2)) (𝓝 (b, b)) (𝓤 α) :=
  ⟨fun H => le_trans (H.prodMap' H) (nhds_le_uniformity _), fun H =>
    continuousAt_iff'_left.2 <| H.comp <| tendsto_id.prod_mk_nhds tendsto_const_nhds⟩

theorem continuousWithinAt_iff'_right [TopologicalSpace β] {f : β → α} {b : β} {s : Set β} :
    ContinuousWithinAt f s b ↔ Tendsto (fun x => (f b, f x)) (𝓝[s] b) (𝓤 α) := by
  rw [ContinuousWithinAt, tendsto_nhds_right]

theorem continuousWithinAt_iff'_left [TopologicalSpace β] {f : β → α} {b : β} {s : Set β} :
    ContinuousWithinAt f s b ↔ Tendsto (fun x => (f x, f b)) (𝓝[s] b) (𝓤 α) := by
  rw [ContinuousWithinAt, tendsto_nhds_left]

theorem continuousOn_iff'_right [TopologicalSpace β] {f : β → α} {s : Set β} :
    ContinuousOn f s ↔ ∀ b ∈ s, Tendsto (fun x => (f b, f x)) (𝓝[s] b) (𝓤 α) := by
  simp [ContinuousOn, continuousWithinAt_iff'_right]

theorem continuousOn_iff'_left [TopologicalSpace β] {f : β → α} {s : Set β} :
    ContinuousOn f s ↔ ∀ b ∈ s, Tendsto (fun x => (f x, f b)) (𝓝[s] b) (𝓤 α) := by
  simp [ContinuousOn, continuousWithinAt_iff'_left]

theorem continuous_iff'_right [TopologicalSpace β] {f : β → α} :
    Continuous f ↔ ∀ b, Tendsto (fun x => (f b, f x)) (𝓝 b) (𝓤 α) :=
  continuous_iff_continuousAt.trans <| forall_congr' fun _ => tendsto_nhds_right

theorem continuous_iff'_left [TopologicalSpace β] {f : β → α} :
    Continuous f ↔ ∀ b, Tendsto (fun x => (f x, f b)) (𝓝 b) (𝓤 α) :=
  continuous_iff_continuousAt.trans <| forall_congr' fun _ => tendsto_nhds_left

/-- Consider two functions `f` and `g` which coincide on a set `s` and are continuous there.
Then there is an open neighborhood of `s` on which `f` and `g` are uniformly close. -/
lemma exists_is_open_mem_uniformity_of_forall_mem_eq
    [TopologicalSpace β] {r : Set (α × α)} {s : Set β}
    {f g : β → α} (hf : ∀ x ∈ s, ContinuousAt f x) (hg : ∀ x ∈ s, ContinuousAt g x)
    (hfg : s.EqOn f g) (hr : r ∈ 𝓤 α) :
    ∃ t, IsOpen t ∧ s ⊆ t ∧ ∀ x ∈ t, (f x, g x) ∈ r := by
  have A : ∀ x ∈ s, ∃ t, IsOpen t ∧ x ∈ t ∧ ∀ z ∈ t, (f z, g z) ∈ r := by
    intro x hx
    obtain ⟨t, ht, htsymm, htr⟩ := comp_symm_mem_uniformity_sets hr
    have A : {z | (f x, f z) ∈ t} ∈ 𝓝 x := (hf x hx).preimage_mem_nhds (mem_nhds_left (f x) ht)
    have B : {z | (g x, g z) ∈ t} ∈ 𝓝 x := (hg x hx).preimage_mem_nhds (mem_nhds_left (g x) ht)
    rcases _root_.mem_nhds_iff.1 (inter_mem A B) with ⟨u, hu, u_open, xu⟩
    refine ⟨u, u_open, xu, fun y hy ↦ ?_⟩
    have I1 : (f y, f x) ∈ t := (htsymm.mk_mem_comm).2 (hu hy).1
    have I2 : (g x, g y) ∈ t := (hu hy).2
    rw [hfg hx] at I1
    exact htr (prod_mk_mem_compRel I1 I2)
  choose! t t_open xt ht using A
  refine ⟨⋃ x ∈ s, t x, isOpen_biUnion t_open, fun x hx ↦ mem_biUnion hx (xt x hx), ?_⟩
  rintro x hx
  simp only [mem_iUnion, exists_prop] at hx
  rcases hx with ⟨y, ys, hy⟩
  exact ht y ys x hy

end Uniform

theorem Filter.Tendsto.congr_uniformity {α β} [UniformSpace β] {f g : α → β} {l : Filter α} {b : β}
    (hf : Tendsto f l (𝓝 b)) (hg : Tendsto (fun x => (f x, g x)) l (𝓤 β)) : Tendsto g l (𝓝 b) :=
  Uniform.tendsto_nhds_right.2 <| (Uniform.tendsto_nhds_right.1 hf).uniformity_trans hg

theorem Uniform.tendsto_congr {α β} [UniformSpace β] {f g : α → β} {l : Filter α} {b : β}
    (hfg : Tendsto (fun x => (f x, g x)) l (𝓤 β)) : Tendsto f l (𝓝 b) ↔ Tendsto g l (𝓝 b) :=
  ⟨fun h => h.congr_uniformity hfg, fun h => h.congr_uniformity hfg.uniformity_symm⟩<|MERGE_RESOLUTION|>--- conflicted
+++ resolved
@@ -83,23 +83,8 @@
 lemma isClosed_closedBall (x : α) {V : Set (α × α)} (hV : IsClosed V) : IsClosed (ball x V) :=
   hV.preimage <| continuous_const.prod_mk continuous_id
 
-<<<<<<< HEAD
 @[deprecated (since := "2025-02-11")] alias isClosed_ball := isClosed_closedBall
 
-theorem mem_comp_comp {V W M : Set (β × β)} (hW' : SymmetricRel W) {p : β × β} :
-    p ∈ V ○ M ○ W ↔ (ball p.1 V ×ˢ ball p.2 W ∩ M).Nonempty := by
-  cases' p with x y
-  constructor
-  · rintro ⟨z, ⟨w, hpw, hwz⟩, hzy⟩
-    exact ⟨(w, z), ⟨hpw, by rwa [mem_ball_symmetry hW']⟩, hwz⟩
-  · rintro ⟨⟨w, z⟩, ⟨w_in, z_in⟩, hwz⟩
-    rw [mem_ball_symmetry hW'] at z_in
-    exact ⟨z, ⟨w, w_in, hwz⟩, z_in⟩
-
-end UniformSpace
-
-=======
->>>>>>> ff73b3ec
 /-!
 ### Neighborhoods in uniform spaces
 -/
