--- conflicted
+++ resolved
@@ -733,33 +733,21 @@
   rw [UniformContinuous, uniformity_prod]
   exact tendsto_inf.2 ⟨tendsto_comap_iff.2 h₁, tendsto_comap_iff.2 h₂⟩
 
-<<<<<<< HEAD
-@[deprecated (since := "2025-02-21")]
-=======
 @[deprecated (since := "2025-03-10")]
->>>>>>> 81960b1a
 alias UniformContinuous.prod_mk := UniformContinuous.prodMk
 
 theorem UniformContinuous.prodMk_left {f : α × β → γ} (h : UniformContinuous f) (b) :
     UniformContinuous fun a => f (a, b) :=
   h.comp (uniformContinuous_id.prodMk uniformContinuous_const)
 
-<<<<<<< HEAD
-@[deprecated (since := "2025-02-21")]
-=======
 @[deprecated (since := "2025-03-10")]
->>>>>>> 81960b1a
 alias UniformContinuous.prod_mk_left := UniformContinuous.prodMk_left
 
 theorem UniformContinuous.prodMk_right {f : α × β → γ} (h : UniformContinuous f) (a) :
     UniformContinuous fun b => f (a, b) :=
   h.comp (uniformContinuous_const.prodMk uniformContinuous_id)
 
-<<<<<<< HEAD
-@[deprecated (since := "2025-02-21")]
-=======
 @[deprecated (since := "2025-03-10")]
->>>>>>> 81960b1a
 alias UniformContinuous.prod_mk_right := UniformContinuous.prodMk_right
 
 theorem UniformContinuous.prodMap [UniformSpace δ] {f : α → γ} {g : β → δ}
