--- conflicted
+++ resolved
@@ -78,52 +78,6 @@
 
 open UniformSpace (ball)
 
-<<<<<<< HEAD
-lemma mem_ball_self (x : α) {V : Set (α × α)} : V ∈ 𝓤 α → x ∈ ball x V := refl_mem_uniformity
-
-/-- The triangle inequality for `UniformSpace.ball` -/
-theorem mem_ball_comp {V W : Set (β × β)} {x y z} (h : y ∈ ball x V) (h' : z ∈ ball y W) :
-    z ∈ ball x (V ○ W) :=
-  prod_mk_mem_compRel h h'
-
-theorem ball_subset_of_comp_subset {V W : Set (β × β)} {x y} (h : x ∈ ball y W) (h' : W ○ W ⊆ V) :
-    ball x W ⊆ ball y V := fun _z z_in => h' (mem_ball_comp h z_in)
-
-theorem ball_mono {V W : Set (β × β)} (h : V ⊆ W) (x : β) : ball x V ⊆ ball x W :=
-  preimage_mono h
-
-theorem ball_inter (x : β) (V W : Set (β × β)) : ball x (V ∩ W) = ball x V ∩ ball x W :=
-  preimage_inter
-
-theorem ball_inter_left (x : β) (V W : Set (β × β)) : ball x (V ∩ W) ⊆ ball x V :=
-  ball_mono inter_subset_left x
-
-theorem ball_inter_right (x : β) (V W : Set (β × β)) : ball x (V ∩ W) ⊆ ball x W :=
-  ball_mono inter_subset_right x
-
-lemma ball_iInter {ι : Type*} {F : ι → Set (β × β)} {x : β} :
-    ball x (⋂ i, F i) = ⋂ i, ball x (F i) :=
-  preimage_iInter
-
-theorem mem_ball_symmetry {V : Set (β × β)} (hV : SymmetricRel V) {x y} :
-    x ∈ ball y V ↔ y ∈ ball x V :=
-  show (x, y) ∈ Prod.swap ⁻¹' V ↔ (x, y) ∈ V by
-    unfold SymmetricRel at hV
-    rw [hV]
-
-theorem ball_eq_of_symmetry {V : Set (β × β)} (hV : SymmetricRel V) {x} :
-    ball x V = { y | (y, x) ∈ V } := by
-  ext y
-  rw [mem_ball_symmetry hV]
-  exact Iff.rfl
-
-theorem mem_comp_of_mem_ball {V W : Set (β × β)} {x y z : β} (hV : SymmetricRel V)
-    (hx : x ∈ ball z V) (hy : y ∈ ball z W) : (x, y) ∈ V ○ W := by
-  rw [mem_ball_symmetry hV] at hx
-  exact ⟨z, hx, hy⟩
-
-=======
->>>>>>> dc4f49f1
 lemma isOpen_ball (x : α) {V : Set (α × α)} (hV : IsOpen V) : IsOpen (ball x V) :=
   hV.preimage <| .prodMk_right _
 
