/-
Copyright (c) 2017 Johannes Hölzl. All rights reserved.
Released under Apache 2.0 license as described in the file LICENSE.
Authors: Johannes Hölzl, Mario Carneiro, Patrick Massot
-/
<<<<<<< HEAD
import Mathlib.Order.Filter.SmallSets
import Mathlib.Topology.Bases
import Mathlib.Topology.UniformSpace.Defs
import Mathlib.Topology.ContinuousOn
=======
module

public import Mathlib.Data.Rel
public import Mathlib.Order.Filter.SmallSets
public import Mathlib.Topology.UniformSpace.Defs
public import Mathlib.Topology.ContinuousOn
>>>>>>> a73de4ba

/-!
# Basic results on uniform spaces

Uniform spaces are a generalization of metric spaces and topological groups.

## Main definitions

In this file we define a complete lattice structure on the type `UniformSpace X`
of uniform structures on `X`, as well as the pullback (`UniformSpace.comap`) of uniform structures
coming from the pullback of filters.
Like distance functions, uniform structures cannot be pushed forward in general.

## Notation

Localized in `Uniformity`, we have the notation `𝓤 X` for the uniformity on a uniform space `X`,
and `○` for composition of relations, seen as terms with type `Set (X × X)`.

## References

The formalization uses the books:

* [N. Bourbaki, *General Topology*][bourbaki1966]
* [I. M. James, *Topologies and Uniformities*][james1999]

But it makes a more systematic use of the filter library.
-/

<<<<<<< HEAD
open Set Filter TopologicalSpace Topology
=======
@[expose] public section

open Set Filter Topology
open scoped SetRel Uniformity
>>>>>>> a73de4ba

universe u v ua ub uc ud

/-!
### Relations, seen as `SetRel α α`
-/

variable {α : Type ua} {β : Type ub} {γ : Type uc} {δ : Type ud} {ι : Sort*}

open scoped SetRel in
lemma IsOpen.relComp [TopologicalSpace α] [TopologicalSpace β] [TopologicalSpace γ]
    {s : SetRel α β} {t : SetRel β γ} (hs : IsOpen s) (ht : IsOpen t) : IsOpen (s ○ t) := by
  conv =>
    arg 1; equals ⋃ b, (fun p => (p.1, b)) ⁻¹' s ∩ (fun p => (b, p.2)) ⁻¹' t => ext ⟨_, _⟩; simp
  exact isOpen_iUnion fun a ↦ hs.preimage (by fun_prop) |>.inter <| ht.preimage (by fun_prop)

lemma IsOpen.relInv [TopologicalSpace α] [TopologicalSpace β]
    {s : SetRel α β} (hs : IsOpen s) : IsOpen s.inv :=
  hs.preimage continuous_swap

lemma IsOpen.relImage [TopologicalSpace α] [TopologicalSpace β]
    {s : SetRel α β} (hs : IsOpen s) {t : Set α} : IsOpen (s.image t) := by
  simp_rw [SetRel.image, ← exists_prop, Set.setOf_exists]
  exact isOpen_biUnion fun _ _ => hs.preimage <| .prodMk_right _

lemma IsOpen.relPreimage [TopologicalSpace α] [TopologicalSpace β]
    {s : SetRel α β} (hs : IsOpen s) {t : Set β} : IsOpen (s.preimage t) :=
  hs.relInv.relImage

lemma IsOpen.compRel [TopologicalSpace α] {s t : Set (α × α)} (hs : IsOpen s) (ht : IsOpen t) :
    IsOpen (s ○ t) := by
  classical
  refine (isTopologicalBasis_opens.prod isTopologicalBasis_opens).isOpen_induction
    ((isTopologicalBasis_opens.prod isTopologicalBasis_opens).isOpen_induction ?_ ?_ ht) ?_ hs
  · rintro S hS
    rw [sUnion_compRel]
    exact isOpen_biUnion hS
  · rintro _ ⟨t₁, ht₁, t₂, ht₂, rfl⟩ _ ⟨s₁, hs₁, s₂, hs₂, rfl⟩
    rw [prod_compRel_prod]
    split_ifs
    exacts [isOpen_empty, hs₁.prod ht₂]
  · rintro T hT b hb
    rw [compRel_sUnion]
    exact isOpen_biUnion fun t ht ↦ hT t ht b hb

section UniformSpace

variable [UniformSpace α]

/-- If `s ∈ 𝓤 α`, then for any natural `n`, for a subset `t` of a sufficiently small set in `𝓤 α`,
we have `t ○ t ○ ... ○ t ⊆ s` (`n` compositions). -/
theorem eventually_uniformity_iterate_comp_subset {s : SetRel α α} (hs : s ∈ 𝓤 α) (n : ℕ) :
    ∀ᶠ t in (𝓤 α).smallSets, (t ○ ·)^[n] t ⊆ s := by
  suffices ∀ᶠ t in (𝓤 α).smallSets, t ⊆ s ∧ (t ○ ·)^[n] t ⊆ s from (eventually_and.1 this).2
  induction n generalizing s with
  | zero => simpa
  | succ _ ihn =>
    rcases comp_mem_uniformity_sets hs with ⟨t, htU, hts⟩
    refine (ihn htU).mono fun U hU => ?_
    rw [Function.iterate_succ_apply']
    have : SetRel.IsRefl t := SetRel.id_subset_iff.1 <| refl_le_uniformity htU
    exact ⟨hU.1.trans <| SetRel.left_subset_comp.trans hts,
     (SetRel.comp_subset_comp hU.1 hU.2).trans hts⟩

/-- If `s ∈ 𝓤 α`, then for a subset `t` of a sufficiently small set in `𝓤 α`,
we have `t ○ t ⊆ s`. -/
theorem eventually_uniformity_comp_subset {s : SetRel α α} (hs : s ∈ 𝓤 α) :
    ∀ᶠ t in (𝓤 α).smallSets, t ○ t ⊆ s :=
  eventually_uniformity_iterate_comp_subset hs 1

/-!
### Balls in uniform spaces
-/

namespace UniformSpace

open UniformSpace (ball)

lemma isOpen_ball (x : α) {V : SetRel α α} (hV : IsOpen V) : IsOpen (ball x V) :=
  hV.preimage <| .prodMk_right _

lemma isClosed_ball (x : α) {V : SetRel α α} (hV : IsClosed V) : IsClosed (ball x V) :=
  hV.preimage <| .prodMk_right _

/-!
### Neighborhoods in uniform spaces
-/

theorem hasBasis_nhds_prod (x y : α) :
    HasBasis (𝓝 (x, y)) (fun s => s ∈ 𝓤 α ∧ SetRel.IsSymm s) fun s => ball x s ×ˢ ball y s := by
  rw [nhds_prod_eq]
  apply (hasBasis_nhds x).prod_same_index (hasBasis_nhds y)
  rintro U V ⟨U_in, U_symm⟩ ⟨V_in, V_symm⟩
  exact ⟨U ∩ V, ⟨(𝓤 α).inter_sets U_in V_in, inferInstance⟩, ball_inter_left x U V,
    ball_inter_right y U V⟩

end UniformSpace

open UniformSpace

theorem nhds_eq_uniformity_prod {a b : α} :
    𝓝 (a, b) =
      (𝓤 α).lift' fun s : SetRel α α => { y : α | (y, a) ∈ s } ×ˢ { y : α | (b, y) ∈ s } := by
  rw [nhds_prod_eq, nhds_nhds_eq_uniformity_uniformity_prod, lift_lift'_same_eq_lift']
  · exact fun s => monotone_const.set_prod monotone_preimage
  · refine fun t => Monotone.set_prod ?_ monotone_const
    exact monotone_preimage (f := fun y => (y, a))

theorem nhdset_of_mem_uniformity {d : SetRel α α} (s : SetRel α α) (hd : d ∈ 𝓤 α) :
    ∃ t : SetRel α α, IsOpen t ∧ s ⊆ t ∧
      t ⊆ { p | ∃ x y, (p.1, x) ∈ d ∧ (x, y) ∈ s ∧ (y, p.2) ∈ d } := by
  let cl_d := { p : α × α | ∃ x y, (p.1, x) ∈ d ∧ (x, y) ∈ s ∧ (y, p.2) ∈ d }
  have : ∀ p ∈ s, ∃ t, t ⊆ cl_d ∧ IsOpen t ∧ p ∈ t := fun ⟨x, y⟩ hp =>
    mem_nhds_iff.mp <|
      show cl_d ∈ 𝓝 (x, y) by
        rw [nhds_eq_uniformity_prod, mem_lift'_sets]
        · exact ⟨d, hd, fun ⟨a, b⟩ ⟨ha, hb⟩ => ⟨x, y, ha, hp, hb⟩⟩
        · exact fun _ _ h _ h' => ⟨h h'.1, h h'.2⟩
  choose t ht using this
  exact ⟨(⋃ p : α × α, ⋃ h : p ∈ s, t p h : SetRel α α),
    isOpen_iUnion fun p : α × α => isOpen_iUnion fun hp => (ht p hp).right.left,
    fun ⟨a, b⟩ hp => by
      simp only [mem_iUnion, Prod.exists]; exact ⟨a, b, hp, (ht (a, b) hp).right.right⟩,
    iUnion_subset fun p => iUnion_subset fun hp => (ht p hp).left⟩

/-- Entourages are neighborhoods of the diagonal. -/
theorem nhds_le_uniformity (x : α) : 𝓝 (x, x) ≤ 𝓤 α := by
  intro V V_in
  rcases comp_symm_mem_uniformity_sets V_in with ⟨w, w_in, w_symm, w_sub⟩
  have : ball x w ×ˢ ball x w ∈ 𝓝 (x, x) := by
    rw [nhds_prod_eq]
    exact prod_mem_prod (ball_mem_nhds x w_in) (ball_mem_nhds x w_in)
  apply mem_of_superset this
  rintro ⟨u, v⟩ ⟨u_in, v_in⟩
  exact w_sub (mem_comp_of_mem_ball u_in v_in)

/-- Entourages are neighborhoods of the diagonal. -/
theorem iSup_nhds_le_uniformity : ⨆ x : α, 𝓝 (x, x) ≤ 𝓤 α :=
  iSup_le nhds_le_uniformity

/-- Entourages are neighborhoods of the diagonal. -/
theorem nhdsSet_diagonal_le_uniformity : 𝓝ˢ (diagonal α) ≤ 𝓤 α :=
  (nhdsSet_diagonal α).trans_le iSup_nhds_le_uniformity

section

variable (α)

theorem UniformSpace.has_seq_basis [IsCountablyGenerated <| 𝓤 α] :
    ∃ V : ℕ → SetRel α α, HasAntitoneBasis (𝓤 α) V ∧ ∀ n, SetRel.IsSymm (V n) :=
  let ⟨U, hsym, hbasis⟩ := (@UniformSpace.hasBasis_symmetric α _).exists_antitone_subbasis
  ⟨U, hbasis, fun n => (hsym n).2⟩

end

/-!
### Closure and interior in uniform spaces
-/

theorem closure_eq_uniformity (s : Set <| α × α) :
    closure s = ⋂ V ∈ {V | V ∈ 𝓤 α ∧ SetRel.IsSymm V}, V ○ s ○ V := by
  ext ⟨x, y⟩
  simp +contextual only
    [mem_closure_iff_nhds_basis (UniformSpace.hasBasis_nhds_prod x y), mem_iInter, mem_setOf_eq,
      and_imp, mem_comp_comp, ← mem_inter_iff, inter_comm, Set.Nonempty]

theorem uniformity_hasBasis_closed :
    HasBasis (𝓤 α) (fun V : SetRel α α => V ∈ 𝓤 α ∧ IsClosed V) id := by
  refine Filter.hasBasis_self.2 fun t h => ?_
  rcases comp_comp_symm_mem_uniformity_sets h with ⟨w, w_in, w_symm, r⟩
  refine ⟨closure w, mem_of_superset w_in subset_closure, isClosed_closure, ?_⟩
  refine Subset.trans ?_ r
  rw [closure_eq_uniformity]
  apply iInter_subset_of_subset
  apply iInter_subset
  exact ⟨w_in, w_symm⟩

theorem uniformity_eq_uniformity_closure : 𝓤 α = (𝓤 α).lift' closure :=
  Eq.symm <| uniformity_hasBasis_closed.lift'_closure_eq_self fun _ => And.right

theorem Filter.HasBasis.uniformity_closure {p : ι → Prop} {U : ι → SetRel α α}
    (h : (𝓤 α).HasBasis p U) : (𝓤 α).HasBasis p fun i => closure (U i) :=
  (@uniformity_eq_uniformity_closure α _).symm ▸ h.lift'_closure

/-- Closed entourages form a basis of the uniformity filter. -/
theorem uniformity_hasBasis_closure : HasBasis (𝓤 α) (fun V : SetRel α α => V ∈ 𝓤 α) closure :=
  (𝓤 α).basis_sets.uniformity_closure

theorem closure_eq_inter_uniformity {t : SetRel α α} : closure t = ⋂ d ∈ 𝓤 α, d ○ (t ○ d) :=
  calc
    closure t = ⋂ (V) (_ : V ∈ 𝓤 α ∧ SetRel.IsSymm V), V ○ t ○ V := closure_eq_uniformity t
    _ = ⋂ V ∈ 𝓤 α, V ○ t ○ V :=
      Eq.symm <|
        UniformSpace.hasBasis_symmetric.biInter_mem fun _ _ hV => by dsimp at *; gcongr
    _ = ⋂ V ∈ 𝓤 α, V ○ (t ○ V) := by simp [SetRel.comp_assoc]

theorem uniformity_eq_uniformity_interior : 𝓤 α = (𝓤 α).lift' interior :=
  le_antisymm
    (le_iInf₂ fun d hd => by
      let ⟨s, hs, hs_comp⟩ := comp3_mem_uniformity hd
      let ⟨t, ht, hst, ht_comp⟩ := nhdset_of_mem_uniformity s hs
      have : s ⊆ interior d :=
        calc
          s ⊆ t := hst
          _ ⊆ interior d :=
            ht.subset_interior_iff.mpr fun x (hx : x ∈ t) =>
              let ⟨x, y, h₁, h₂, h₃⟩ := ht_comp hx
              hs_comp ⟨x, h₁, y, h₂, h₃⟩
      have : interior d ∈ 𝓤 α := by filter_upwards [hs] using this
      simp [this])
    fun _ hs => ((𝓤 α).lift' interior).sets_of_superset (mem_lift' hs) interior_subset

theorem interior_mem_uniformity {s : SetRel α α} (hs : s ∈ 𝓤 α) : interior s ∈ 𝓤 α := by
  rw [uniformity_eq_uniformity_interior]; exact mem_lift' hs

theorem mem_uniformity_isClosed {s : SetRel α α} (h : s ∈ 𝓤 α) : ∃ t ∈ 𝓤 α, IsClosed t ∧ t ⊆ s :=
  let ⟨t, ⟨ht_mem, htc⟩, hts⟩ := uniformity_hasBasis_closed.mem_iff.1 h
  ⟨t, ht_mem, htc, hts⟩

theorem isOpen_iff_isOpen_ball_subset {s : Set α} :
    IsOpen s ↔ ∀ x ∈ s, ∃ V ∈ 𝓤 α, IsOpen V ∧ ball x V ⊆ s := by
  rw [isOpen_iff_ball_subset]
  constructor <;> intro h x hx
  · obtain ⟨V, hV, hV'⟩ := h x hx
    exact
      ⟨interior V, interior_mem_uniformity hV, isOpen_interior,
        (ball_mono interior_subset x).trans hV'⟩
  · obtain ⟨V, hV, -, hV'⟩ := h x hx
    exact ⟨V, hV, hV'⟩

/-- The uniform neighborhoods of all points of a dense set cover the whole space. -/
theorem Dense.biUnion_uniformity_ball {s : Set α} {U : SetRel α α} (hs : Dense s) (hU : U ∈ 𝓤 α) :
    ⋃ x ∈ s, ball x U = univ := by
  refine iUnion₂_eq_univ_iff.2 fun y => ?_
  rcases hs.inter_nhds_nonempty (mem_nhds_right y hU) with ⟨x, hxs, hxy : (x, y) ∈ U⟩
  exact ⟨x, hxs, hxy⟩

/-- The uniform neighborhoods of all points of a dense indexed collection cover the whole space. -/
lemma DenseRange.iUnion_uniformity_ball {ι : Type*} {xs : ι → α}
    (xs_dense : DenseRange xs) {U : SetRel α α} (hU : U ∈ uniformity α) :
    ⋃ i, UniformSpace.ball (xs i) U = univ := by
  rw [← biUnion_range (f := xs) (g := fun x ↦ UniformSpace.ball x U)]
  exact Dense.biUnion_uniformity_ball xs_dense hU

/-!
### Uniformity bases
-/

/-- Open elements of `𝓤 α` form a basis of `𝓤 α`. -/
theorem uniformity_hasBasis_open : HasBasis (𝓤 α) (fun V : SetRel α α => V ∈ 𝓤 α ∧ IsOpen V) id :=
  hasBasis_self.2 fun s hs =>
    ⟨interior s, interior_mem_uniformity hs, isOpen_interior, interior_subset⟩

theorem Filter.HasBasis.mem_uniformity_iff {p : β → Prop} {s : β → SetRel α α}
    (h : (𝓤 α).HasBasis p s) {t : SetRel α α} :
    t ∈ 𝓤 α ↔ ∃ i, p i ∧ ∀ a b, (a, b) ∈ s i → (a, b) ∈ t :=
  h.mem_iff.trans <| by simp only [Prod.forall, subset_def]

/-- Open elements `s : SetRel α α` of `𝓤 α` such that `(x, y) ∈ s ↔ (y, x) ∈ s` form a basis
of `𝓤 α`. -/
theorem uniformity_hasBasis_open_symmetric :
    HasBasis (𝓤 α) (fun V : SetRel α α => V ∈ 𝓤 α ∧ IsOpen V ∧ SetRel.IsSymm V) id := by
  simp only [← and_assoc]
  refine uniformity_hasBasis_open.restrict fun s hs => ⟨SetRel.symmetrize s, ?_⟩
  exact
    ⟨⟨symmetrize_mem_uniformity hs.1, IsOpen.inter hs.2 (hs.2.preimage continuous_swap)⟩,
      inferInstance, SetRel.symmetrize_subset_self⟩

theorem comp_open_symm_mem_uniformity_sets {s : SetRel α α} (hs : s ∈ 𝓤 α) :
    ∃ t ∈ 𝓤 α, IsOpen t ∧ SetRel.IsSymm t ∧ t ○ t ⊆ s := by
  obtain ⟨t, ht₁, ht₂⟩ := comp_mem_uniformity_sets hs
  obtain ⟨u, ⟨hu₁, hu₂, hu₃⟩, hu₄ : u ⊆ t⟩ := uniformity_hasBasis_open_symmetric.mem_iff.mp ht₁
  exact ⟨u, hu₁, hu₂, hu₃, (SetRel.comp_subset_comp hu₄ hu₄).trans ht₂⟩

end UniformSpace

open uniformity

section Constructions

instance : PartialOrder (UniformSpace α) :=
  PartialOrder.lift (fun u => 𝓤[u]) fun _ _ => UniformSpace.ext

protected theorem UniformSpace.le_def {u₁ u₂ : UniformSpace α} : u₁ ≤ u₂ ↔ 𝓤[u₁] ≤ 𝓤[u₂] := Iff.rfl

instance : InfSet (UniformSpace α) :=
  ⟨fun s =>
    UniformSpace.ofCore
      { uniformity := ⨅ u ∈ s, 𝓤[u]
        refl := le_iInf fun u => le_iInf fun _ => u.toCore.refl
        symm := le_iInf₂ fun u hu =>
          le_trans (map_mono <| iInf_le_of_le _ <| iInf_le _ hu) u.symm
        comp := le_iInf₂ fun u hu =>
          le_trans (lift'_mono (iInf_le_of_le _ <| iInf_le _ hu) <| le_rfl) u.comp }⟩

protected theorem UniformSpace.sInf_le {tt : Set (UniformSpace α)} {t : UniformSpace α}
    (h : t ∈ tt) : sInf tt ≤ t :=
  show ⨅ u ∈ tt, 𝓤[u] ≤ 𝓤[t] from iInf₂_le t h

protected theorem UniformSpace.le_sInf {tt : Set (UniformSpace α)} {t : UniformSpace α}
    (h : ∀ t' ∈ tt, t ≤ t') : t ≤ sInf tt :=
  show 𝓤[t] ≤ ⨅ u ∈ tt, 𝓤[u] from le_iInf₂ h

instance : Top (UniformSpace α) :=
  ⟨@UniformSpace.mk α ⊤ ⊤ le_top le_top fun x ↦ by simp only [nhds_top, comap_top]⟩

instance : Bot (UniformSpace α) :=
  ⟨{  toTopologicalSpace := ⊥
      uniformity := 𝓟 SetRel.id
      symm := by simp [Tendsto, SetRel.id]
      comp := lift'_le (mem_principal_self _) <| principal_mono.2 (SetRel.id_comp _).subset
      nhds_eq_comap_uniformity := fun s => by
        let _ : TopologicalSpace α := ⊥; have := discreteTopology_bot α
        simp [SetRel.id] }⟩

instance : Min (UniformSpace α) :=
  ⟨fun u₁ u₂ =>
    { uniformity := 𝓤[u₁] ⊓ 𝓤[u₂]
      symm := u₁.symm.inf u₂.symm
      comp := (lift'_inf_le _ _ _).trans <| inf_le_inf u₁.comp u₂.comp
      toTopologicalSpace := u₁.toTopologicalSpace ⊓ u₂.toTopologicalSpace
      nhds_eq_comap_uniformity := fun _ ↦ by
        rw [@nhds_inf _ u₁.toTopologicalSpace _, @nhds_eq_comap_uniformity _ u₁,
          @nhds_eq_comap_uniformity _ u₂, comap_inf] }⟩

instance : CompleteLattice (UniformSpace α) where
  sup a b := sInf { x | a ≤ x ∧ b ≤ x }
  le_sup_left _ _ := UniformSpace.le_sInf fun _ ⟨h, _⟩ => h
  le_sup_right _ _ := UniformSpace.le_sInf fun _ ⟨_, h⟩ => h
  sup_le _ _ _ h₁ h₂ := UniformSpace.sInf_le ⟨h₁, h₂⟩
  inf := (· ⊓ ·)
  le_inf a _ _ h₁ h₂ := show a.uniformity ≤ _ from le_inf h₁ h₂
  inf_le_left a _ := show _ ≤ a.uniformity from inf_le_left
  inf_le_right _ b := show _ ≤ b.uniformity from inf_le_right
  le_top a := show a.uniformity ≤ ⊤ from le_top
  bot_le u := u.toCore.refl
  sSup tt := sInf { t | ∀ t' ∈ tt, t' ≤ t }
  le_sSup _ _ h := UniformSpace.le_sInf fun _ h' => h' _ h
  sSup_le _ _ h := UniformSpace.sInf_le h
  le_sInf _ _ hs := UniformSpace.le_sInf hs
  sInf_le _ _ ha := UniformSpace.sInf_le ha

theorem iInf_uniformity {ι : Sort*} {u : ι → UniformSpace α} : 𝓤[iInf u] = ⨅ i, 𝓤[u i] :=
  iInf_range

theorem inf_uniformity {u v : UniformSpace α} : 𝓤[u ⊓ v] = 𝓤[u] ⊓ 𝓤[v] := rfl

lemma bot_uniformity : 𝓤[(⊥ : UniformSpace α)] = 𝓟 SetRel.id := rfl

lemma top_uniformity : 𝓤[(⊤ : UniformSpace α)] = ⊤ := rfl

instance inhabitedUniformSpace : Inhabited (UniformSpace α) :=
  ⟨⊥⟩

instance inhabitedUniformSpaceCore : Inhabited (UniformSpace.Core α) :=
  ⟨@UniformSpace.toCore _ default⟩

instance [Subsingleton α] : Unique (UniformSpace α) where
  uniq u := bot_unique <| le_principal_iff.2 <| by
    rw [SetRel.id, ← diagonal, diagonal_eq_univ]; exact univ_mem

/-- Given `f : α → β` and a uniformity `u` on `β`, the inverse image of `u` under `f`
  is the inverse image in the filter sense of the induced function `α × α → β × β`.
  See note [reducible non-instances]. -/
abbrev UniformSpace.comap (f : α → β) (u : UniformSpace β) : UniformSpace α where
  uniformity := 𝓤[u].comap fun p : α × α => (f p.1, f p.2)
  symm := by
    simp only [tendsto_comap_iff]
    exact tendsto_swap_uniformity.comp tendsto_comap
  comp := le_trans
    (by
      rw [comap_lift'_eq, comap_lift'_eq2]
      · exact lift'_mono' fun s _ ⟨a₁, a₂⟩ ⟨x, h₁, h₂⟩ => ⟨f x, h₁, h₂⟩
      · exact monotone_id.relComp monotone_id)
    (comap_mono u.comp)
  toTopologicalSpace := u.toTopologicalSpace.induced f
  nhds_eq_comap_uniformity x := by
    simp only [nhds_induced, nhds_eq_comap_uniformity, comap_comap, Function.comp_def]

theorem uniformity_comap {_ : UniformSpace β} (f : α → β) :
    𝓤[UniformSpace.comap f ‹_›] = comap (Prod.map f f) (𝓤 β) :=
  rfl

lemma ball_preimage {f : α → β} {U : SetRel β β} {x : α} :
    UniformSpace.ball x (Prod.map f f ⁻¹' U) = f ⁻¹' UniformSpace.ball (f x) U := by
  ext : 1
  simp only [UniformSpace.ball, mem_preimage, Prod.map_apply]

@[simp]
theorem uniformSpace_comap_id {α : Type*} : UniformSpace.comap (id : α → α) = id := by
  ext : 2
  rw [uniformity_comap, Prod.map_id, comap_id]

theorem UniformSpace.comap_comap {α β γ} {uγ : UniformSpace γ} {f : α → β} {g : β → γ} :
    UniformSpace.comap (g ∘ f) uγ = UniformSpace.comap f (UniformSpace.comap g uγ) := by
  ext1
  simp only [uniformity_comap, Filter.comap_comap, Prod.map_comp_map]

theorem UniformSpace.comap_inf {α γ} {u₁ u₂ : UniformSpace γ} {f : α → γ} :
    (u₁ ⊓ u₂).comap f = u₁.comap f ⊓ u₂.comap f :=
  UniformSpace.ext Filter.comap_inf

theorem UniformSpace.comap_iInf {ι α γ} {u : ι → UniformSpace γ} {f : α → γ} :
    (⨅ i, u i).comap f = ⨅ i, (u i).comap f := by
  ext : 1
  simp [uniformity_comap, iInf_uniformity]

theorem UniformSpace.comap_mono {α γ} {f : α → γ} :
    Monotone fun u : UniformSpace γ => u.comap f := fun _ _ hu =>
  Filter.comap_mono hu

theorem uniformContinuous_iff {α β} {uα : UniformSpace α} {uβ : UniformSpace β} {f : α → β} :
    UniformContinuous f ↔ uα ≤ uβ.comap f :=
  Filter.map_le_iff_le_comap

theorem le_iff_uniformContinuous_id {u v : UniformSpace α} :
    u ≤ v ↔ @UniformContinuous _ _ u v id := by
  rw [uniformContinuous_iff, uniformSpace_comap_id, id]

theorem uniformContinuous_comap {f : α → β} [u : UniformSpace β] :
    @UniformContinuous α β (UniformSpace.comap f u) u f :=
  tendsto_comap

theorem uniformContinuous_comap' {f : γ → β} {g : α → γ} [v : UniformSpace β] [u : UniformSpace α]
    (h : UniformContinuous (f ∘ g)) : @UniformContinuous α γ u (UniformSpace.comap f v) g :=
  tendsto_comap_iff.2 h

namespace UniformSpace

theorem to_nhds_mono {u₁ u₂ : UniformSpace α} (h : u₁ ≤ u₂) (a : α) :
    @nhds _ (@UniformSpace.toTopologicalSpace _ u₁) a ≤
      @nhds _ (@UniformSpace.toTopologicalSpace _ u₂) a := by
  rw [@nhds_eq_uniformity α u₁ a, @nhds_eq_uniformity α u₂ a]; exact lift'_mono h le_rfl

theorem toTopologicalSpace_mono {u₁ u₂ : UniformSpace α} (h : u₁ ≤ u₂) :
    @UniformSpace.toTopologicalSpace _ u₁ ≤ @UniformSpace.toTopologicalSpace _ u₂ :=
  le_of_nhds_le_nhds <| to_nhds_mono h

theorem toTopologicalSpace_comap {f : α → β} {u : UniformSpace β} :
    @UniformSpace.toTopologicalSpace _ (UniformSpace.comap f u) =
      TopologicalSpace.induced f (@UniformSpace.toTopologicalSpace β u) :=
  rfl

lemma uniformSpace_eq_bot {u : UniformSpace α} : u = ⊥ ↔ SetRel.id ∈ 𝓤[u] :=
  le_bot_iff.symm.trans le_principal_iff

protected lemma _root_.Filter.HasBasis.uniformSpace_eq_bot {ι p} {s : ι → SetRel α α}
    {u : UniformSpace α} (h : 𝓤[u].HasBasis p s) :
    u = ⊥ ↔ ∃ i, p i ∧ Pairwise fun x y : α ↦ (x, y) ∉ s i := by
  simp [uniformSpace_eq_bot, h.mem_iff, subset_def, Pairwise, not_imp_not]

theorem toTopologicalSpace_bot : @UniformSpace.toTopologicalSpace α ⊥ = ⊥ := rfl

theorem toTopologicalSpace_top : @UniformSpace.toTopologicalSpace α ⊤ = ⊤ := rfl

theorem toTopologicalSpace_iInf {ι : Sort*} {u : ι → UniformSpace α} :
    (iInf u).toTopologicalSpace = ⨅ i, (u i).toTopologicalSpace :=
  TopologicalSpace.ext_nhds fun a ↦ by simp only [@nhds_eq_comap_uniformity _ (iInf u), nhds_iInf,
    iInf_uniformity, @nhds_eq_comap_uniformity _ (u _), Filter.comap_iInf]

theorem toTopologicalSpace_sInf {s : Set (UniformSpace α)} :
    (sInf s).toTopologicalSpace = ⨅ i ∈ s, @UniformSpace.toTopologicalSpace α i := by
  rw [sInf_eq_iInf]
  simp only [← toTopologicalSpace_iInf]

theorem toTopologicalSpace_inf {u v : UniformSpace α} :
    (u ⊓ v).toTopologicalSpace = u.toTopologicalSpace ⊓ v.toTopologicalSpace :=
  rfl

end UniformSpace

section

variable [UniformSpace α] [UniformSpace β] [UniformSpace γ] {f : α → β} {s t : Set α}

theorem UniformContinuous.continuous (hf : UniformContinuous f) : Continuous f :=
  continuous_iff_le_induced.mpr <| UniformSpace.toTopologicalSpace_mono <|
    uniformContinuous_iff.1 hf

lemma UniformContinuous.uniformContinuousOn (hf : UniformContinuous f) :
    UniformContinuousOn f s :=
  tendsto_inf_left hf

lemma UniformContinuousOn.mono (hf : UniformContinuousOn f s) (ht : t ⊆ s) :
    UniformContinuousOn f t :=
  Tendsto.mono_left hf (inf_le_inf le_rfl (by simp [ht]))

lemma UniformContinuousOn.congr {f g : α → β} {s : Set α}
    (hf : UniformContinuousOn f s) (h : EqOn f g s) :
    UniformContinuousOn g s := by
  apply hf.congr'
  apply EventuallyEq.filter_mono _ inf_le_right
  filter_upwards [mem_principal_self _] with ⟨a, b⟩ ⟨ha, hb⟩ using by simp [h ha, h hb]

lemma UniformContinuousOn.comp {g : β → γ} {t : Set β} (hg : UniformContinuousOn g t)
    (hf : UniformContinuousOn f s) (hst : MapsTo f s t) : UniformContinuousOn (g ∘ f) s := by
  change Tendsto ((fun x ↦ (g x.1, g x.2)) ∘ (fun x ↦ (f x.1, f x.2))) (𝓤 α ⊓ 𝓟 (s ×ˢ s)) (𝓤 γ)
  apply Tendsto.comp hg
  refine tendsto_inf.2 ⟨hf, tendsto_inf_right ?_⟩
  simp only [tendsto_principal, mem_prod, eventually_principal, and_imp, Prod.forall]
  exact fun a b ha hb ↦ ⟨hst ha, hst hb⟩

lemma UniformContinuous.comp_uniformContinuousOn {g : β → γ}
    (hg : UniformContinuous g) (hf : UniformContinuousOn f s) : UniformContinuousOn (g ∘ f) s :=
  (hg.uniformContinuousOn (s := univ)).comp hf (mapsTo_univ _ _)

end

/-- Uniform space structure on `ULift α`. -/
instance ULift.uniformSpace [UniformSpace α] : UniformSpace (ULift α) :=
  UniformSpace.comap ULift.down ‹_›

/-- Uniform space structure on `αᵒᵈ`. -/
instance OrderDual.instUniformSpace [UniformSpace α] : UniformSpace (αᵒᵈ) :=
  ‹UniformSpace α›

section UniformContinuousInfi

-- TODO: add an `iff` lemma?
theorem UniformContinuous.inf_rng {f : α → β} {u₁ : UniformSpace α} {u₂ u₃ : UniformSpace β}
    (h₁ : UniformContinuous[u₁, u₂] f) (h₂ : UniformContinuous[u₁, u₃] f) :
    UniformContinuous[u₁, u₂ ⊓ u₃] f :=
  tendsto_inf.mpr ⟨h₁, h₂⟩

theorem UniformContinuous.inf_dom_left {f : α → β} {u₁ u₂ : UniformSpace α} {u₃ : UniformSpace β}
    (hf : UniformContinuous[u₁, u₃] f) : UniformContinuous[u₁ ⊓ u₂, u₃] f :=
  tendsto_inf_left hf

theorem UniformContinuous.inf_dom_right {f : α → β} {u₁ u₂ : UniformSpace α} {u₃ : UniformSpace β}
    (hf : UniformContinuous[u₂, u₃] f) : UniformContinuous[u₁ ⊓ u₂, u₃] f :=
  tendsto_inf_right hf

theorem uniformContinuous_sInf_dom {f : α → β} {u₁ : Set (UniformSpace α)} {u₂ : UniformSpace β}
    {u : UniformSpace α} (h₁ : u ∈ u₁) (hf : UniformContinuous[u, u₂] f) :
    UniformContinuous[sInf u₁, u₂] f := by
  delta UniformContinuous
  rw [sInf_eq_iInf', iInf_uniformity]
  exact tendsto_iInf' ⟨u, h₁⟩ hf

theorem uniformContinuous_sInf_rng {f : α → β} {u₁ : UniformSpace α} {u₂ : Set (UniformSpace β)} :
    UniformContinuous[u₁, sInf u₂] f ↔ ∀ u ∈ u₂, UniformContinuous[u₁, u] f := by
  delta UniformContinuous
  rw [sInf_eq_iInf', iInf_uniformity, tendsto_iInf, SetCoe.forall]

theorem uniformContinuous_iInf_dom {f : α → β} {u₁ : ι → UniformSpace α} {u₂ : UniformSpace β}
    {i : ι} (hf : UniformContinuous[u₁ i, u₂] f) : UniformContinuous[iInf u₁, u₂] f := by
  delta UniformContinuous
  rw [iInf_uniformity]
  exact tendsto_iInf' i hf

theorem uniformContinuous_iInf_rng {f : α → β} {u₁ : UniformSpace α} {u₂ : ι → UniformSpace β} :
    UniformContinuous[u₁, iInf u₂] f ↔ ∀ i, UniformContinuous[u₁, u₂ i] f := by
  delta UniformContinuous
  rw [iInf_uniformity, tendsto_iInf]

end UniformContinuousInfi

/-- A uniform space with the discrete uniformity has the discrete topology. -/
theorem discreteTopology_of_discrete_uniformity [hα : UniformSpace α]
    (h : uniformity α = 𝓟 SetRel.id) : DiscreteTopology α :=
  ⟨(UniformSpace.ext h.symm : ⊥ = hα) ▸ rfl⟩

instance : UniformSpace Empty := ⊥
instance : UniformSpace PUnit := ⊥
instance : UniformSpace Bool := ⊥
instance : UniformSpace ℕ := ⊥
instance : UniformSpace ℤ := ⊥

section

variable [UniformSpace α]

open Additive Multiplicative

instance : UniformSpace (Additive α) := ‹UniformSpace α›
instance : UniformSpace (Multiplicative α) := ‹UniformSpace α›

theorem uniformContinuous_ofMul : UniformContinuous (ofMul : α → Additive α) :=
  uniformContinuous_id

theorem uniformContinuous_toMul : UniformContinuous (toMul : Additive α → α) :=
  uniformContinuous_id

theorem uniformContinuous_ofAdd : UniformContinuous (ofAdd : α → Multiplicative α) :=
  uniformContinuous_id

theorem uniformContinuous_toAdd : UniformContinuous (toAdd : Multiplicative α → α) :=
  uniformContinuous_id

theorem uniformity_additive : 𝓤 (Additive α) = (𝓤 α).map (Prod.map ofMul ofMul) := rfl

theorem uniformity_multiplicative : 𝓤 (Multiplicative α) = (𝓤 α).map (Prod.map ofAdd ofAdd) := rfl

end

instance instUniformSpaceSubtype {p : α → Prop} [t : UniformSpace α] : UniformSpace (Subtype p) :=
  UniformSpace.comap Subtype.val t

theorem uniformity_subtype {p : α → Prop} [UniformSpace α] :
    𝓤 (Subtype p) = comap (fun q : Subtype p × Subtype p => (q.1.1, q.2.1)) (𝓤 α) :=
  rfl

theorem uniformity_setCoe {s : Set α} [UniformSpace α] :
    𝓤 s = comap (Prod.map ((↑) : s → α) ((↑) : s → α)) (𝓤 α) :=
  rfl

theorem map_uniformity_set_coe {s : Set α} [UniformSpace α] :
    map (Prod.map (↑) (↑)) (𝓤 s) = 𝓤 α ⊓ 𝓟 (s ×ˢ s) := by
  rw [uniformity_setCoe, map_comap, range_prodMap, Subtype.range_val]

theorem uniformContinuous_subtype_val {p : α → Prop} [UniformSpace α] :
    UniformContinuous (Subtype.val : { a : α // p a } → α) :=
  uniformContinuous_comap

theorem UniformContinuous.subtype_mk {p : α → Prop} [UniformSpace α] [UniformSpace β] {f : β → α}
    (hf : UniformContinuous f) (h : ∀ x, p (f x)) :
    UniformContinuous (fun x => ⟨f x, h x⟩ : β → Subtype p) :=
  uniformContinuous_comap' hf

theorem UniformContinuous.subtype_map [UniformSpace α] [UniformSpace β] {p : α → Prop}
    {q : β → Prop} {f : α → β} (hf : UniformContinuous f) (h : ∀ x, p x → q (f x)) :
    UniformContinuous (Subtype.map f h) :=
  (hf.comp uniformContinuous_subtype_val).subtype_mk _

theorem uniformContinuousOn_iff_restrict [UniformSpace α] [UniformSpace β] {f : α → β} {s : Set α} :
    UniformContinuousOn f s ↔ UniformContinuous (s.restrict f) := by
  delta UniformContinuousOn UniformContinuous
  rw [← map_uniformity_set_coe, tendsto_map'_iff]; rfl

theorem tendsto_of_uniformContinuous_subtype [UniformSpace α] [UniformSpace β] {f : α → β}
    {s : Set α} {a : α} (hf : UniformContinuous fun x : s => f x.val) (ha : s ∈ 𝓝 a) :
    Tendsto f (𝓝 a) (𝓝 (f a)) := by
  rw [(@map_nhds_subtype_coe_eq_nhds α _ s a (mem_of_mem_nhds ha) ha).symm]
  exact tendsto_map' hf.continuous.continuousAt

theorem UniformContinuousOn.continuousOn [UniformSpace α] [UniformSpace β] {f : α → β} {s : Set α}
    (h : UniformContinuousOn f s) : ContinuousOn f s := by
  rw [uniformContinuousOn_iff_restrict] at h
  rw [continuousOn_iff_continuous_restrict]
  exact h.continuous

@[to_additive]
instance [UniformSpace α] : UniformSpace αᵐᵒᵖ :=
  UniformSpace.comap MulOpposite.unop ‹_›

@[to_additive]
theorem uniformity_mulOpposite [UniformSpace α] :
    𝓤 αᵐᵒᵖ = comap (fun q : αᵐᵒᵖ × αᵐᵒᵖ => (q.1.unop, q.2.unop)) (𝓤 α) :=
  rfl

@[to_additive (attr := simp)]
theorem comap_uniformity_mulOpposite [UniformSpace α] :
    comap (fun p : α × α => (MulOpposite.op p.1, MulOpposite.op p.2)) (𝓤 αᵐᵒᵖ) = 𝓤 α := by
  simpa [uniformity_mulOpposite, comap_comap, (· ∘ ·)] using comap_id

namespace MulOpposite

@[to_additive]
theorem uniformContinuous_unop [UniformSpace α] : UniformContinuous (unop : αᵐᵒᵖ → α) :=
  uniformContinuous_comap

@[to_additive]
theorem uniformContinuous_op [UniformSpace α] : UniformContinuous (op : α → αᵐᵒᵖ) :=
  uniformContinuous_comap' uniformContinuous_id

end MulOpposite

section Prod

open UniformSpace

/- a similar product space is possible on the function space (uniformity of pointwise convergence),
  but we want to have the uniformity of uniform convergence on function spaces -/
instance instUniformSpaceProd [u₁ : UniformSpace α] [u₂ : UniformSpace β] : UniformSpace (α × β) :=
  u₁.comap Prod.fst ⊓ u₂.comap Prod.snd

-- check the above produces no diamond for `simp` and typeclass search
example [UniformSpace α] [UniformSpace β] :
    (instTopologicalSpaceProd : TopologicalSpace (α × β)) = UniformSpace.toTopologicalSpace := by
  with_reducible_and_instances rfl

theorem uniformity_prod [UniformSpace α] [UniformSpace β] :
    𝓤 (α × β) =
      ((𝓤 α).comap fun p : (α × β) × α × β => (p.1.1, p.2.1)) ⊓
        (𝓤 β).comap fun p : (α × β) × α × β => (p.1.2, p.2.2) :=
  rfl

instance [UniformSpace α] [IsCountablyGenerated (𝓤 α)]
    [UniformSpace β] [IsCountablyGenerated (𝓤 β)] : IsCountablyGenerated (𝓤 (α × β)) := by
  rw [uniformity_prod]
  infer_instance

theorem uniformity_prod_eq_comap_prod [UniformSpace α] [UniformSpace β] :
    𝓤 (α × β) =
      comap (fun p : (α × β) × α × β => ((p.1.1, p.2.1), (p.1.2, p.2.2))) (𝓤 α ×ˢ 𝓤 β) := by
  simp_rw [uniformity_prod, prod_eq_inf, Filter.comap_inf, Filter.comap_comap, Function.comp_def]

theorem uniformity_prod_eq_prod [UniformSpace α] [UniformSpace β] :
    𝓤 (α × β) = map (fun p : (α × α) × β × β => ((p.1.1, p.2.1), (p.1.2, p.2.2))) (𝓤 α ×ˢ 𝓤 β) := by
  rw [map_swap4_eq_comap, uniformity_prod_eq_comap_prod]

theorem mem_uniformity_of_uniformContinuous_invariant [UniformSpace α] [UniformSpace β]
    {s : SetRel β β} {f : α → α → β} (hf : UniformContinuous fun p : α × α => f p.1 p.2)
    (hs : s ∈ 𝓤 β) : ∃ u ∈ 𝓤 α, ∀ a b c, (a, b) ∈ u → (f a c, f b c) ∈ s := by
  rw [UniformContinuous, uniformity_prod_eq_prod, tendsto_map'_iff] at hf
  rcases mem_prod_iff.1 (mem_map.1 <| hf hs) with ⟨u, hu, v, hv, huvt⟩
  exact ⟨u, hu, fun a b c hab => @huvt ((_, _), (_, _)) ⟨hab, refl_mem_uniformity hv⟩⟩

/-- An entourage of the diagonal in `α` and an entourage in `β` yield an entourage in `α × β`
once we permute coordinates. -/
def entourageProd (u : SetRel α α) (v : SetRel β β) : SetRel (α × β) (α × β) :=
  {((a₁, b₁),(a₂, b₂)) | (a₁, a₂) ∈ u ∧ (b₁, b₂) ∈ v}

theorem mem_entourageProd {u : SetRel α α} {v : SetRel β β} {p : (α × β) × α × β} :
    p ∈ entourageProd u v ↔ (p.1.1, p.2.1) ∈ u ∧ (p.1.2, p.2.2) ∈ v := Iff.rfl

theorem entourageProd_mem_uniformity [t₁ : UniformSpace α] [t₂ : UniformSpace β] {u : SetRel α α}
    {v : SetRel β β} (hu : u ∈ 𝓤 α) (hv : v ∈ 𝓤 β) :
    entourageProd u v ∈ 𝓤 (α × β) := by
  rw [uniformity_prod]; exact inter_mem_inf (preimage_mem_comap hu) (preimage_mem_comap hv)

theorem ball_entourageProd (u : SetRel α α) (v : SetRel β β) (x : α × β) :
    ball x (entourageProd u v) = ball x.1 u ×ˢ ball x.2 v := by
  ext p; simp only [ball, entourageProd, Set.mem_setOf_eq, Set.mem_prod, Set.mem_preimage]

instance IsSymm_entourageProd {u : SetRel α α} {v : SetRel β β} [u.IsSymm] [v.IsSymm] :
    (entourageProd u v).IsSymm where
  symm _ _ := .imp u.symm v.symm

theorem Filter.HasBasis.uniformity_prod {ιa ιb : Type*} [UniformSpace α] [UniformSpace β]
    {pa : ιa → Prop} {pb : ιb → Prop} {sa : ιa → SetRel α α} {sb : ιb → SetRel β β}
    (ha : (𝓤 α).HasBasis pa sa) (hb : (𝓤 β).HasBasis pb sb) :
    (𝓤 (α × β)).HasBasis (fun i : ιa × ιb ↦ pa i.1 ∧ pb i.2)
    (fun i ↦ entourageProd (sa i.1) (sb i.2)) :=
  (ha.comap _).inf (hb.comap _)

theorem entourageProd_subset [UniformSpace α] [UniformSpace β]
    {s : Set ((α × β) × α × β)} (h : s ∈ 𝓤 (α × β)) :
    ∃ u ∈ 𝓤 α, ∃ v ∈ 𝓤 β, entourageProd u v ⊆ s := by
  rcases (((𝓤 α).basis_sets.uniformity_prod (𝓤 β).basis_sets).mem_iff' s).1 h with ⟨w, hw⟩
  use w.1, hw.1.1, w.2, hw.1.2, hw.2

theorem tendsto_prod_uniformity_fst [UniformSpace α] [UniformSpace β] :
    Tendsto (fun p : (α × β) × α × β => (p.1.1, p.2.1)) (𝓤 (α × β)) (𝓤 α) :=
  le_trans (map_mono inf_le_left) map_comap_le

theorem tendsto_prod_uniformity_snd [UniformSpace α] [UniformSpace β] :
    Tendsto (fun p : (α × β) × α × β => (p.1.2, p.2.2)) (𝓤 (α × β)) (𝓤 β) :=
  le_trans (map_mono inf_le_right) map_comap_le

theorem uniformContinuous_fst [UniformSpace α] [UniformSpace β] :
    UniformContinuous fun p : α × β => p.1 :=
  tendsto_prod_uniformity_fst

theorem uniformContinuous_snd [UniformSpace α] [UniformSpace β] :
    UniformContinuous fun p : α × β => p.2 :=
  tendsto_prod_uniformity_snd

variable [UniformSpace α] [UniformSpace β] [UniformSpace γ]

theorem UniformContinuous.prodMk {f₁ : α → β} {f₂ : α → γ} (h₁ : UniformContinuous f₁)
    (h₂ : UniformContinuous f₂) : UniformContinuous fun a => (f₁ a, f₂ a) := by
  rw [UniformContinuous, uniformity_prod]
  exact tendsto_inf.2 ⟨tendsto_comap_iff.2 h₁, tendsto_comap_iff.2 h₂⟩

theorem UniformContinuous.prodMk_left {f : α × β → γ} (h : UniformContinuous f) (b) :
    UniformContinuous fun a => f (a, b) :=
  h.comp (uniformContinuous_id.prodMk uniformContinuous_const)

theorem UniformContinuous.prodMk_right {f : α × β → γ} (h : UniformContinuous f) (a) :
    UniformContinuous fun b => f (a, b) :=
  h.comp (uniformContinuous_const.prodMk uniformContinuous_id)

theorem UniformContinuous.prodMap [UniformSpace δ] {f : α → γ} {g : β → δ}
    (hf : UniformContinuous f) (hg : UniformContinuous g) : UniformContinuous (Prod.map f g) :=
  (hf.comp uniformContinuous_fst).prodMk (hg.comp uniformContinuous_snd)

lemma uniformContinuous_swap :
    UniformContinuous (Prod.swap : α × β → β × α) :=
  uniformContinuous_snd.prodMk uniformContinuous_fst

theorem toTopologicalSpace_prod {α} {β} [u : UniformSpace α] [v : UniformSpace β] :
    @UniformSpace.toTopologicalSpace (α × β) instUniformSpaceProd =
      @instTopologicalSpaceProd α β u.toTopologicalSpace v.toTopologicalSpace :=
  rfl

/-- A version of `UniformContinuous.inf_dom_left` for binary functions -/
theorem uniformContinuous_inf_dom_left₂ {α β γ} {f : α → β → γ} {ua1 ua2 : UniformSpace α}
    {ub1 ub2 : UniformSpace β} {uc1 : UniformSpace γ}
    (h : by haveI := ua1; haveI := ub1; exact UniformContinuous fun p : α × β => f p.1 p.2) : by
      haveI := ua1 ⊓ ua2; haveI := ub1 ⊓ ub2
      exact UniformContinuous fun p : α × β => f p.1 p.2 := by
  -- proof essentially copied from `continuous_inf_dom_left₂`
  have ha := @UniformContinuous.inf_dom_left _ _ id ua1 ua2 ua1 (@uniformContinuous_id _ (id _))
  have hb := @UniformContinuous.inf_dom_left _ _ id ub1 ub2 ub1 (@uniformContinuous_id _ (id _))
  have h_unif_cont_id :=
    @UniformContinuous.prodMap _ _ _ _ (ua1 ⊓ ua2) (ub1 ⊓ ub2) ua1 ub1 _ _ ha hb
  exact @UniformContinuous.comp _ _ _ (id _) (id _) _ _ _ h h_unif_cont_id

/-- A version of `UniformContinuous.inf_dom_right` for binary functions -/
theorem uniformContinuous_inf_dom_right₂ {α β γ} {f : α → β → γ} {ua1 ua2 : UniformSpace α}
    {ub1 ub2 : UniformSpace β} {uc1 : UniformSpace γ}
    (h : by haveI := ua2; haveI := ub2; exact UniformContinuous fun p : α × β => f p.1 p.2) : by
      haveI := ua1 ⊓ ua2; haveI := ub1 ⊓ ub2
      exact UniformContinuous fun p : α × β => f p.1 p.2 := by
  -- proof essentially copied from `continuous_inf_dom_right₂`
  have ha := @UniformContinuous.inf_dom_right _ _ id ua1 ua2 ua2 (@uniformContinuous_id _ (id _))
  have hb := @UniformContinuous.inf_dom_right _ _ id ub1 ub2 ub2 (@uniformContinuous_id _ (id _))
  have h_unif_cont_id :=
    @UniformContinuous.prodMap _ _ _ _ (ua1 ⊓ ua2) (ub1 ⊓ ub2) ua2 ub2 _ _ ha hb
  exact @UniformContinuous.comp _ _ _ (id _) (id _) _ _ _ h h_unif_cont_id

/-- A version of `uniformContinuous_sInf_dom` for binary functions -/
theorem uniformContinuous_sInf_dom₂ {α β γ} {f : α → β → γ} {uas : Set (UniformSpace α)}
    {ubs : Set (UniformSpace β)} {ua : UniformSpace α} {ub : UniformSpace β} {uc : UniformSpace γ}
    (ha : ua ∈ uas) (hb : ub ∈ ubs) (hf : UniformContinuous fun p : α × β => f p.1 p.2) : by
      haveI := sInf uas; haveI := sInf ubs
      exact @UniformContinuous _ _ _ uc fun p : α × β => f p.1 p.2 := by
  -- proof essentially copied from `continuous_sInf_dom`
  let _ : UniformSpace (α × β) := instUniformSpaceProd
  have ha := uniformContinuous_sInf_dom ha uniformContinuous_id
  have hb := uniformContinuous_sInf_dom hb uniformContinuous_id
  have h_unif_cont_id := @UniformContinuous.prodMap _ _ _ _ (sInf uas) (sInf ubs) ua ub _ _ ha hb
  exact @UniformContinuous.comp _ _ _ (id _) (id _) _ _ _ hf h_unif_cont_id

end Prod

section

open UniformSpace Function

variable {δ' : Type*} [UniformSpace α] [UniformSpace β] [UniformSpace γ] [UniformSpace δ]
  [UniformSpace δ']
local notation f " ∘₂ " g => Function.bicompr f g

/-- Uniform continuity for functions of two variables. -/
def UniformContinuous₂ (f : α → β → γ) :=
  UniformContinuous (uncurry f)

theorem uniformContinuous₂_def (f : α → β → γ) :
    UniformContinuous₂ f ↔ UniformContinuous (uncurry f) :=
  Iff.rfl

theorem UniformContinuous₂.uniformContinuous {f : α → β → γ} (h : UniformContinuous₂ f) :
    UniformContinuous (uncurry f) :=
  h

theorem uniformContinuous₂_curry (f : α × β → γ) :
    UniformContinuous₂ (Function.curry f) ↔ UniformContinuous f := by
  rw [UniformContinuous₂, uncurry_curry]

theorem UniformContinuous₂.comp {f : α → β → γ} {g : γ → δ} (hg : UniformContinuous g)
    (hf : UniformContinuous₂ f) : UniformContinuous₂ (g ∘₂ f) :=
  hg.comp hf

theorem UniformContinuous₂.bicompl {f : α → β → γ} {ga : δ → α} {gb : δ' → β}
    (hf : UniformContinuous₂ f) (hga : UniformContinuous ga) (hgb : UniformContinuous gb) :
    UniformContinuous₂ (bicompl f ga gb) :=
  hf.uniformContinuous.comp (hga.prodMap hgb)

end

theorem toTopologicalSpace_subtype [u : UniformSpace α] {p : α → Prop} :
    @UniformSpace.toTopologicalSpace (Subtype p) instUniformSpaceSubtype =
      @instTopologicalSpaceSubtype α p u.toTopologicalSpace :=
  rfl

section Sum

variable [UniformSpace α] [UniformSpace β]

open Sum

-- Obsolete auxiliary definitions and lemmas

/-- Uniformity on a disjoint union. Entourages of the diagonal in the union are obtained
by taking independently an entourage of the diagonal in the first part, and an entourage of
the diagonal in the second part. -/
instance Sum.instUniformSpace : UniformSpace (α ⊕ β) where
  uniformity := map (fun p : α × α => (inl p.1, inl p.2)) (𝓤 α) ⊔
    map (fun p : β × β => (inr p.1, inr p.2)) (𝓤 β)
  symm := fun _ hs ↦ ⟨symm_le_uniformity hs.1, symm_le_uniformity hs.2⟩
  comp := fun s hs ↦ by
    rcases comp_mem_uniformity_sets hs.1 with ⟨tα, htα, Htα⟩
    rcases comp_mem_uniformity_sets hs.2 with ⟨tβ, htβ, Htβ⟩
    filter_upwards [mem_lift' (union_mem_sup (image_mem_map htα) (image_mem_map htβ))]
    rintro ⟨_, _⟩ ⟨z, ⟨⟨a, b⟩, hab, ⟨⟩⟩ | ⟨⟨a, b⟩, hab, ⟨⟩⟩, ⟨⟨_, c⟩, hbc, ⟨⟩⟩ | ⟨⟨_, c⟩, hbc, ⟨⟩⟩⟩
    exacts [@Htα (_, _) ⟨b, hab, hbc⟩, @Htβ (_, _) ⟨b, hab, hbc⟩]
  nhds_eq_comap_uniformity x := by
    ext
    cases x <;> simp [mem_comap', -mem_comap, nhds_inl, nhds_inr, nhds_eq_comap_uniformity,
      Prod.ext_iff]

/-- The union of an entourage of the diagonal in each set of a disjoint union is again an entourage
of the diagonal. -/
theorem union_mem_uniformity_sum {a : SetRel α α} (ha : a ∈ 𝓤 α) {b : SetRel β β} (hb : b ∈ 𝓤 β) :
    Prod.map inl inl '' a ∪ Prod.map inr inr '' b ∈ 𝓤 (α ⊕ β) :=
  union_mem_sup (image_mem_map ha) (image_mem_map hb)

theorem Sum.uniformity : 𝓤 (α ⊕ β) = map (Prod.map inl inl) (𝓤 α) ⊔ map (Prod.map inr inr) (𝓤 β) :=
  rfl

lemma uniformContinuous_inl : UniformContinuous (Sum.inl : α → α ⊕ β) := le_sup_left
lemma uniformContinuous_inr : UniformContinuous (Sum.inr : β → α ⊕ β) := le_sup_right

instance [IsCountablyGenerated (𝓤 α)] [IsCountablyGenerated (𝓤 β)] :
    IsCountablyGenerated (𝓤 (α ⊕ β)) := by
  rw [Sum.uniformity]
  infer_instance

end Sum

end Constructions

/-!
### Expressing continuity properties in uniform spaces

We reformulate the various continuity properties of functions taking values in a uniform space
in terms of the uniformity in the target. Since the same lemmas (essentially with the same names)
also exist for metric spaces and emetric spaces (reformulating things in terms of the distance or
the edistance in the target), we put them in a namespace `Uniform` here.

In the metric and emetric space setting, there are also similar lemmas where one assumes that
both the source and the target are metric spaces, reformulating things in terms of the distance
on both sides. These lemmas are generally written without primes, and the versions where only
the target is a metric space is primed. We follow the same convention here, thus giving lemmas
with primes.
-/


namespace Uniform

variable [UniformSpace α]

theorem tendsto_nhds_right {f : Filter β} {u : β → α} {a : α} :
    Tendsto u f (𝓝 a) ↔ Tendsto (fun x => (a, u x)) f (𝓤 α) := by
  rw [nhds_eq_comap_uniformity, tendsto_comap_iff]; rfl

theorem tendsto_nhds_left {f : Filter β} {u : β → α} {a : α} :
    Tendsto u f (𝓝 a) ↔ Tendsto (fun x => (u x, a)) f (𝓤 α) := by
  rw [nhds_eq_comap_uniformity', tendsto_comap_iff]; rfl

theorem continuousAt_iff'_right [TopologicalSpace β] {f : β → α} {b : β} :
    ContinuousAt f b ↔ Tendsto (fun x => (f b, f x)) (𝓝 b) (𝓤 α) := by
  rw [ContinuousAt, tendsto_nhds_right]

theorem continuousAt_iff'_left [TopologicalSpace β] {f : β → α} {b : β} :
    ContinuousAt f b ↔ Tendsto (fun x => (f x, f b)) (𝓝 b) (𝓤 α) := by
  rw [ContinuousAt, tendsto_nhds_left]

theorem continuousAt_iff_prod [TopologicalSpace β] {f : β → α} {b : β} :
    ContinuousAt f b ↔ Tendsto (fun x : β × β => (f x.1, f x.2)) (𝓝 (b, b)) (𝓤 α) :=
  ⟨fun H => le_trans (H.prodMap' H) (nhds_le_uniformity _), fun H =>
    continuousAt_iff'_left.2 <| H.comp <| tendsto_id.prodMk_nhds tendsto_const_nhds⟩

theorem continuousWithinAt_iff'_right [TopologicalSpace β] {f : β → α} {b : β} {s : Set β} :
    ContinuousWithinAt f s b ↔ Tendsto (fun x => (f b, f x)) (𝓝[s] b) (𝓤 α) := by
  rw [ContinuousWithinAt, tendsto_nhds_right]

theorem continuousWithinAt_iff'_left [TopologicalSpace β] {f : β → α} {b : β} {s : Set β} :
    ContinuousWithinAt f s b ↔ Tendsto (fun x => (f x, f b)) (𝓝[s] b) (𝓤 α) := by
  rw [ContinuousWithinAt, tendsto_nhds_left]

theorem continuousOn_iff'_right [TopologicalSpace β] {f : β → α} {s : Set β} :
    ContinuousOn f s ↔ ∀ b ∈ s, Tendsto (fun x => (f b, f x)) (𝓝[s] b) (𝓤 α) := by
  simp [ContinuousOn, continuousWithinAt_iff'_right]

theorem continuousOn_iff'_left [TopologicalSpace β] {f : β → α} {s : Set β} :
    ContinuousOn f s ↔ ∀ b ∈ s, Tendsto (fun x => (f x, f b)) (𝓝[s] b) (𝓤 α) := by
  simp [ContinuousOn, continuousWithinAt_iff'_left]

theorem continuous_iff'_right [TopologicalSpace β] {f : β → α} :
    Continuous f ↔ ∀ b, Tendsto (fun x => (f b, f x)) (𝓝 b) (𝓤 α) :=
  continuous_iff_continuousAt.trans <| forall_congr' fun _ => tendsto_nhds_right

theorem continuous_iff'_left [TopologicalSpace β] {f : β → α} :
    Continuous f ↔ ∀ b, Tendsto (fun x => (f x, f b)) (𝓝 b) (𝓤 α) :=
  continuous_iff_continuousAt.trans <| forall_congr' fun _ => tendsto_nhds_left

/-- Consider two functions `f` and `g` which coincide on a set `s` and are continuous there.
Then there is an open neighborhood of `s` on which `f` and `g` are uniformly close. -/
lemma exists_is_open_mem_uniformity_of_forall_mem_eq
    [TopologicalSpace β] {r : SetRel α α} {s : Set β}
    {f g : β → α} (hf : ∀ x ∈ s, ContinuousAt f x) (hg : ∀ x ∈ s, ContinuousAt g x)
    (hfg : s.EqOn f g) (hr : r ∈ 𝓤 α) :
    ∃ t, IsOpen t ∧ s ⊆ t ∧ ∀ x ∈ t, (f x, g x) ∈ r := by
  have A : ∀ x ∈ s, ∃ t, IsOpen t ∧ x ∈ t ∧ ∀ z ∈ t, (f z, g z) ∈ r := by
    intro x hx
    obtain ⟨t, ht, htsymm, htr⟩ := comp_symm_mem_uniformity_sets hr
    have A : {z | (f x, f z) ∈ t} ∈ 𝓝 x := (hf x hx).preimage_mem_nhds (mem_nhds_left (f x) ht)
    have B : {z | (g x, g z) ∈ t} ∈ 𝓝 x := (hg x hx).preimage_mem_nhds (mem_nhds_left (g x) ht)
    rcases _root_.mem_nhds_iff.1 (inter_mem A B) with ⟨u, hu, u_open, xu⟩
    refine ⟨u, u_open, xu, fun y hy ↦ ?_⟩
    have I1 : (f y, f x) ∈ t := SetRel.symm t (hu hy).1
    have I2 : (g x, g y) ∈ t := (hu hy).2
    rw [hfg hx] at I1
    exact htr (SetRel.prodMk_mem_comp I1 I2)
  choose! t t_open xt ht using A
  refine ⟨⋃ x ∈ s, t x, isOpen_biUnion t_open, fun x hx ↦ mem_biUnion hx (xt x hx), ?_⟩
  rintro x hx
  simp only [mem_iUnion, exists_prop] at hx
  rcases hx with ⟨y, ys, hy⟩
  exact ht y ys x hy

end Uniform

theorem Filter.Tendsto.congr_uniformity {α β} [UniformSpace β] {f g : α → β} {l : Filter α} {b : β}
    (hf : Tendsto f l (𝓝 b)) (hg : Tendsto (fun x => (f x, g x)) l (𝓤 β)) : Tendsto g l (𝓝 b) :=
  Uniform.tendsto_nhds_right.2 <| (Uniform.tendsto_nhds_right.1 hf).uniformity_trans hg

theorem Uniform.tendsto_congr {α β} [UniformSpace β] {f g : α → β} {l : Filter α} {b : β}
    (hfg : Tendsto (fun x => (f x, g x)) l (𝓤 β)) : Tendsto f l (𝓝 b) ↔ Tendsto g l (𝓝 b) :=
  ⟨fun h => h.congr_uniformity hfg, fun h => h.congr_uniformity hfg.uniformity_symm⟩<|MERGE_RESOLUTION|>--- conflicted
+++ resolved
@@ -3,19 +3,12 @@
 Released under Apache 2.0 license as described in the file LICENSE.
 Authors: Johannes Hölzl, Mario Carneiro, Patrick Massot
 -/
-<<<<<<< HEAD
-import Mathlib.Order.Filter.SmallSets
-import Mathlib.Topology.Bases
-import Mathlib.Topology.UniformSpace.Defs
-import Mathlib.Topology.ContinuousOn
-=======
 module
 
 public import Mathlib.Data.Rel
 public import Mathlib.Order.Filter.SmallSets
 public import Mathlib.Topology.UniformSpace.Defs
 public import Mathlib.Topology.ContinuousOn
->>>>>>> a73de4ba
 
 /-!
 # Basic results on uniform spaces
@@ -44,14 +37,10 @@
 But it makes a more systematic use of the filter library.
 -/
 
-<<<<<<< HEAD
-open Set Filter TopologicalSpace Topology
-=======
 @[expose] public section
 
 open Set Filter Topology
 open scoped SetRel Uniformity
->>>>>>> a73de4ba
 
 universe u v ua ub uc ud
 
