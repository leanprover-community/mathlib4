/-
Copyright (c) 2017 Johannes Hölzl. All rights reserved.
Released under Apache 2.0 license as described in the file LICENSE.
Authors: Johannes Hölzl, Patrick Massot
-/
import Mathlib.Tactic.ApplyFun
import Mathlib.Topology.UniformSpace.Basic
import Mathlib.Topology.Separation

#align_import topology.uniform_space.separation from "leanprover-community/mathlib"@"0c1f285a9f6e608ae2bdffa3f993eafb01eba829"

/-!
# Hausdorff properties of uniform spaces. Separation quotient.

This file studies uniform spaces whose underlying topological spaces are separated
(also known as Hausdorff or T₂).
This turns out to be equivalent to asking that the intersection of all entourages
is the diagonal only. This condition actually implies the stronger separation property
that the space is T₃, hence those conditions are equivalent for topologies coming from
a uniform structure.

More generally, the intersection `𝓢 X` of all entourages of `X`, which has type `Set (X × X)` is an
equivalence relation on `X`. Points which are equivalent under the relation are basically
undistinguishable from the point of view of the uniform structure. For instance any uniformly
continuous function will send equivalent points to the same value.

The quotient `SeparationQuotient X` of `X` by `𝓢 X` has a natural uniform structure which is
separated, and satisfies a universal property: every uniformly continuous function
from `X` to a separated uniform space uniquely factors through `SeparationQuotient X`.
As usual, this allows to turn `SeparationQuotient` into a functor (but we don't use the
category theory library in this file).

These notions admit relative versions, one can ask that `s : Set X` is separated, this
is equivalent to asking that the uniform structure induced on `s` is separated.

## Main definitions

* `separationRel X : Set (X × X)`: the separation relation
* `SeparatedSpace X`: a predicate class asserting that `X` is separated
* `SeparationQuotient X`: the maximal separated quotient of `X`.
* `SeparationQuotient.lift f`: factors a map `f : X → Y` through the separation quotient of `X`.
* `SeparationQuotient.map f`: turns a map `f : X → Y` into a map between the separation quotients
  of `X` and `Y`.

## Main results

* `separated_iff_t2`: the equivalence between being separated and being Hausdorff for uniform
  spaces.
* `SeparationQuotient.uniformContinuous_lift`: factoring a uniformly continuous map through the
  separation quotient gives a uniformly continuous map.
* `SeparationQuotient.uniformContinuous_map`: maps induced between separation quotients are
  uniformly continuous.

## Notations

Localized in `uniformity`, we have the notation `𝓢 X` for the separation relation
on a uniform space `X`,

## Implementation notes

The separation setoid `separationSetoid` is not declared as a global instance.
It is made a local instance while building the theory of `SeparationQuotient`.
The factored map `SeparationQuotient.lift f` is defined without imposing any condition on
`f`, but returns junk if `f` is not uniformly continuous (constant junk hence it is always
uniformly continuous).

-/

open Filter Set Function Topology Uniformity UniformSpace
open scoped Classical

noncomputable section

universe u v w

variable {α : Type u} {β : Type v} {γ : Type w}
variable [UniformSpace α] [UniformSpace β] [UniformSpace γ]

/-!
### Separated uniform spaces
-/

instance (priority := 100) UniformSpace.to_regularSpace : RegularSpace α :=
<<<<<<< HEAD
  .ofBasis
    (fun _ => nhds_basis_uniformity' uniformity_hasBasis_closed)
    fun _ _ h => h.2.preimage <| continuous_const.prod_mk continuous_id
#align uniform_space.to_regular_space UniformSpace.to_regularSpace

#align separation_rel Inseparable
#noalign separated_equiv
#noalign filter.has_basis.mem_separation_rel
#noalign separation_rel_iff_specializes
#noalign separation_rel_iff_inseparable

theorem Filter.HasBasis.specializes_iff_uniformity {ι : Sort*} {p : ι → Prop} {s : ι → Set (α × α)}
    (h : (𝓤 α).HasBasis p s) {x y : α} : x ⤳ y ↔ ∀ i, p i → (x, y) ∈ s i :=
  (nhds_basis_uniformity h).specializes_iff

theorem Filter.HasBasis.inseparable_iff_uniformity {ι : Sort*} {p : ι → Prop} {s : ι → Set (α × α)}
    (h : (𝓤 α).HasBasis p s) {x y : α} : Inseparable x y ↔ ∀ i, p i → (x, y) ∈ s i :=
  specializes_iff_inseparable.symm.trans h.specializes_iff_uniformity

protected theorem Inseparable.nhds_le_uniformity {x y : α} (h : Inseparable x y) :
    𝓝 (x, y) ≤ 𝓤 α := by
  rw [h.prod rfl]
  apply nhds_le_uniformity

theorem inseparable_iff_clusterPt_uniformity {x y : α} :
    Inseparable x y ↔ ClusterPt (x, y) (𝓤 α) := by
  refine ⟨fun h ↦ .of_nhds_le h.nhds_le_uniformity, fun h ↦ ?_⟩
  simp_rw [uniformity_hasBasis_closed.inseparable_iff_uniformity, isClosed_iff_clusterPt]
  exact fun U ⟨hU, hUc⟩ ↦ hUc _ <| h.mono <| le_principal_iff.2 hU

#align separated_space T0Space
#noalign separated_space_iff

theorem t0Space_iff_uniformity :
    T0Space α ↔ ∀ x y, (∀ r ∈ 𝓤 α, (x, y) ∈ r) → x = y := by
  simp only [t0Space_iff_inseparable, (𝓤 α).basis_sets.inseparable_iff_uniformity, id]
#align separated_def t0Space_iff_uniformity

theorem t0Space_iff_uniformity' :
    T0Space α ↔ Pairwise fun x y ↦ ∃ r ∈ 𝓤 α, (x, y) ∉ r := by
  simp [t0Space_iff_not_inseparable, (𝓤 α).basis_sets.inseparable_iff_uniformity]
#align separated_def' t0Space_iff_uniformity'

theorem eq_of_uniformity {α : Type*} [UniformSpace α] [T0Space α] {x y : α}
=======
  .of_hasBasis
    (fun _ ↦ nhds_basis_uniformity' uniformity_hasBasis_closed)
    fun a _V hV ↦ isClosed_ball a hV.2
#align uniform_space.to_regular_space UniformSpace.to_regularSpace

-- Porting note: todo: use `Inseparable`
/-- The separation relation is the intersection of all entourages.
  Two points which are related by the separation relation are "indistinguishable"
  according to the uniform structure. -/
def separationRel (α : Type u) [UniformSpace α] := (𝓤 α).ker
#align separation_rel separationRel

@[inherit_doc]
scoped[Uniformity] notation "𝓢" => separationRel

theorem separated_equiv : Equivalence fun x y => (x, y) ∈ 𝓢 α :=
  ⟨fun _ _ => refl_mem_uniformity, fun h _s hs => h _ (symm_le_uniformity hs),
    fun {x y z} (hxy : (x, y) ∈ 𝓢 α) (hyz : (y, z) ∈ 𝓢 α) s (hs : s ∈ 𝓤 α) =>
    let ⟨t, ht, (h_ts : compRel t t ⊆ s)⟩ := comp_mem_uniformity_sets hs
    h_ts <| show (x, z) ∈ compRel t t from ⟨y, hxy t ht, hyz t ht⟩⟩
#align separated_equiv separated_equiv

theorem Filter.HasBasis.mem_separationRel {ι : Sort*} {p : ι → Prop} {s : ι → Set (α × α)}
    (h : (𝓤 α).HasBasis p s) {a : α × α} : a ∈ 𝓢 α ↔ ∀ i, p i → a ∈ s i :=
  h.forall_mem_mem
#align filter.has_basis.mem_separation_rel Filter.HasBasis.mem_separationRel

theorem separationRel_iff_specializes {a b : α} : (a, b) ∈ 𝓢 α ↔ a ⤳ b := by
  simp only [(𝓤 α).basis_sets.mem_separationRel, id, mem_setOf_eq,
    (nhds_basis_uniformity (𝓤 α).basis_sets).specializes_iff]
#align separation_rel_iff_specializes separationRel_iff_specializes

theorem separationRel_iff_inseparable {a b : α} : (a, b) ∈ 𝓢 α ↔ Inseparable a b :=
  separationRel_iff_specializes.trans specializes_iff_inseparable
#align separation_rel_iff_inseparable separationRel_iff_inseparable

/-- A uniform space is separated if its separation relation is trivial (each point
is related only to itself). -/
class SeparatedSpace (α : Type u) [UniformSpace α] : Prop where
  /-- The separation relation is equal to the diagonal `idRel`. -/
  out : 𝓢 α = idRel
#align separated_space SeparatedSpace

theorem separatedSpace_iff {α : Type u} [UniformSpace α] : SeparatedSpace α ↔ 𝓢 α = idRel :=
  ⟨fun h => h.1, fun h => ⟨h⟩⟩
#align separated_space_iff separatedSpace_iff

theorem separated_def {α : Type u} [UniformSpace α] :
    SeparatedSpace α ↔ ∀ x y, (∀ r ∈ 𝓤 α, (x, y) ∈ r) → x = y := by
  simp only [separatedSpace_iff, Set.ext_iff, Prod.forall, mem_idRel, separationRel, mem_sInter]
  exact forall₂_congr fun _ _ => ⟨Iff.mp, fun h => ⟨h, fun H U hU => H ▸ refl_mem_uniformity hU⟩⟩
#align separated_def separated_def

theorem separated_def' {α : Type u} [UniformSpace α] :
    SeparatedSpace α ↔ Pairwise fun x y => ∃ r ∈ 𝓤 α, (x, y) ∉ r :=
  separated_def.trans <| forall₂_congr fun x y => by rw [← not_imp_not]; simp [not_forall]
#align separated_def' separated_def'

theorem eq_of_uniformity {α : Type*} [UniformSpace α] [SeparatedSpace α] {x y : α}
>>>>>>> fa48894a
    (h : ∀ {V}, V ∈ 𝓤 α → (x, y) ∈ V) : x = y :=
  t0Space_iff_uniformity.mp ‹T0Space α› x y @h
#align eq_of_uniformity eq_of_uniformity

theorem eq_of_uniformity_basis {α : Type*} [UniformSpace α] [T0Space α] {ι : Sort*}
    {p : ι → Prop} {s : ι → Set (α × α)} (hs : (𝓤 α).HasBasis p s) {x y : α}
    (h : ∀ {i}, p i → (x, y) ∈ s i) : x = y :=
  (hs.inseparable_iff_uniformity.2 @h).eq
#align eq_of_uniformity_basis eq_of_uniformity_basis

theorem eq_of_forall_symmetric {α : Type*} [UniformSpace α] [T0Space α] {x y : α}
    (h : ∀ {V}, V ∈ 𝓤 α → SymmetricRel V → (x, y) ∈ V) : x = y :=
  eq_of_uniformity_basis hasBasis_symmetric (by simpa)
#align eq_of_forall_symmetric eq_of_forall_symmetric

theorem eq_of_clusterPt_uniformity [T0Space α] {x y : α} (h : ClusterPt (x, y) (𝓤 α)) : x = y :=
  (inseparable_iff_clusterPt_uniformity.2 h).eq
#align eq_of_cluster_pt_uniformity eq_of_clusterPt_uniformity

theorem Filter.Tendsto.inseparable_iff_uniformity {l : Filter β} [NeBot l] {f g : β → α} {a b : α}
    (ha : Tendsto f l (𝓝 a)) (hb : Tendsto g l (𝓝 b)) :
    Inseparable a b ↔ Tendsto (fun x ↦ (f x, g x)) l (𝓤 α) := by
  refine ⟨fun h ↦ (ha.prod_mk_nhds hb).mono_right h.nhds_le_uniformity, fun h ↦ ?_⟩
  rw [inseparable_iff_clusterPt_uniformity]
  exact (ClusterPt.of_le_nhds (ha.prod_mk_nhds hb)).mono h

#align id_rel_sub_separation_relation Inseparable.rfl
#align separation_rel_comap Inducing.inseparable_iff
#noalign filter.has_basis.separation_rel
#noalign separation_rel_eq_inter_closure
#align is_closed_separation_rel isClosed_setOf_inseparable
#noalign separated_iff_t2
#noalign separated_t3
#align subtype.separated_space Subtype.t0Space

theorem isClosed_of_spaced_out [T0Space α] {V₀ : Set (α × α)} (V₀_in : V₀ ∈ 𝓤 α) {s : Set α}
    (hs : s.Pairwise fun x y => (x, y) ∉ V₀) : IsClosed s := by
  rcases comp_symm_mem_uniformity_sets V₀_in with ⟨V₁, V₁_in, V₁_symm, h_comp⟩
  apply isClosed_of_closure_subset
  intro x hx
  rw [mem_closure_iff_ball] at hx
  rcases hx V₁_in with ⟨y, hy, hy'⟩
  suffices x = y by rwa [this]
  apply eq_of_forall_symmetric
  intro V V_in _
  rcases hx (inter_mem V₁_in V_in) with ⟨z, hz, hz'⟩
  obtain rfl : z = y := by
    by_contra hzy
    exact hs hz' hy' hzy (h_comp <| mem_comp_of_mem_ball V₁_symm (ball_inter_left x _ _ hz) hy)
  exact ball_inter_right x _ _ hz
#align is_closed_of_spaced_out isClosed_of_spaced_out

theorem isClosed_range_of_spaced_out {ι} [T0Space α] {V₀ : Set (α × α)} (V₀_in : V₀ ∈ 𝓤 α)
    {f : ι → α} (hf : Pairwise fun x y => (f x, f y) ∉ V₀) : IsClosed (range f) :=
  isClosed_of_spaced_out V₀_in <| by
    rintro _ ⟨x, rfl⟩ _ ⟨y, rfl⟩ h
    exact hf (ne_of_apply_ne f h)
#align is_closed_range_of_spaced_out isClosed_range_of_spaced_out

/-!
### Separation quotient
-/

#align uniform_space.separation_setoid inseparableSetoid

namespace SeparationQuotient

theorem comap_map_mk_uniformity : comap (Prod.map mk mk) (map (Prod.map mk mk) (𝓤 α)) = 𝓤 α := by
  refine le_antisymm ?_ le_comap_map
  refine ((((𝓤 α).basis_sets.map _).comap _).le_basis_iff uniformity_hasBasis_open).2 fun U hU ↦ ?_
  refine ⟨U, hU.1, fun (x₁, x₂) ⟨(y₁, y₂), hyU, hxy⟩ ↦ ?_⟩
  simp only [Prod.map, Prod.ext_iff, mk_eq_mk] at hxy
  exact ((hxy.1.prod hxy.2).mem_open_iff hU.2).1 hyU

instance instUniformSpace : UniformSpace (SeparationQuotient α) :=
  .ofNhdsEqComap
    { uniformity := map (Prod.map mk mk) (𝓤 α)
      refl := le_trans (by simpa using surjective_mk) (Filter.map_mono refl_le_uniformity)
      symm := tendsto_map' <| tendsto_map.comp tendsto_swap_uniformity
      comp := fun t ht ↦ by
        rcases comp_open_symm_mem_uniformity_sets ht with ⟨U, hU, hUo, -, hUt⟩
        refine mem_of_superset (mem_lift' <| image_mem_map hU) ?_
        simp only [subset_def, Prod.forall, mem_compRel, mem_image, Prod.ext_iff]
        rintro _ _ ⟨_, ⟨⟨x, y⟩, hxyU, rfl, rfl⟩, ⟨⟨y', z⟩, hyzU, hy, rfl⟩⟩
        have : y' ⤳ y := (mk_eq_mk.1 hy).specializes
        exact @hUt (x, z) ⟨y', this.mem_open (UniformSpace.isOpen_ball _ hUo) hxyU, hyzU⟩ }
    inferInstance <| surjective_mk.forall.2 fun x ↦ comap_injective surjective_mk <| by
      conv_lhs => rw [comap_mk_nhds_mk, nhds_eq_comap_uniformity, ← comap_map_mk_uniformity]
      simp only [Filter.comap_comap]; rfl

theorem uniformity_eq : 𝓤 (SeparationQuotient α) = (𝓤 α).map (Prod.map mk mk) := rfl
#align uniform_space.uniformity_quotient SeparationQuotient.uniformity_eq

theorem uniformContinuous_mk : UniformContinuous (mk : α → SeparationQuotient α) :=
  le_rfl
#align uniform_space.uniform_continuous_quotient_mk SeparationQuotient.uniformContinuous_mk

theorem uniformContinuous_dom {f : SeparationQuotient α → β} :
    UniformContinuous f ↔ UniformContinuous (f ∘ mk) :=
  .rfl
#align uniform_space.uniform_continuous_quotient SeparationQuotient.uniformContinuous_dom

theorem uniformContinuous_dom₂ {f : SeparationQuotient α × SeparationQuotient β → γ} :
    UniformContinuous f ↔ UniformContinuous fun p : α × β ↦ f (mk p.1, mk p.2) := by
  simp only [UniformContinuous, uniformity_prod_eq_prod, uniformity_eq, prod_map_map_eq,
    tendsto_map'_iff]
  rfl

theorem uniformContinuous_lift {f : α → β} (h : ∀ a b, Inseparable a b → f a = f b) :
    UniformContinuous (lift f h) ↔ UniformContinuous f :=
  .rfl
#align uniform_space.uniform_continuous_quotient_lift SeparationQuotient.uniformContinuous_lift

theorem uniformContinuous_uncurry_lift₂ {f : α → β → γ}
    (h : ∀ a c b d, Inseparable a b → Inseparable c d → f a c = f b d) :
    UniformContinuous (uncurry <| lift₂ f h) ↔ UniformContinuous (uncurry f) :=
  uniformContinuous_dom₂
#align uniform_space.uniform_continuous_quotient_lift₂ SeparationQuotient.uniformContinuous_uncurry_lift₂

#noalign uniform_space.comap_quotient_le_uniformity

theorem comap_mk_uniformity : (𝓤 (SeparationQuotient α)).comap (Prod.map mk mk) = 𝓤 α :=
  comap_map_mk_uniformity
#align uniform_space.comap_quotient_eq_uniformity SeparationQuotient.comap_mk_uniformity

#noalign uniform_space.separated_separation

#align uniform_space.separated_of_uniform_continuous Inseparable.map
#noalign uniform_space.eq_of_separated_of_uniform_continuous

#align uniform_space.separation_quotient SeparationQuotient
#noalign uniform_space.separation_quotient.mk_eq_mk

/-- Factoring functions to a separated space through the separation quotient.

TODO: unify with `SeparationQuotient.lift`. -/
def lift' [T0Space β] (f : α → β) : SeparationQuotient α → β :=
  if hc : UniformContinuous f then lift f fun _ _ h => (h.map hc.continuous).eq
  else fun x => f (Nonempty.some ⟨x.out'⟩)
#align uniform_space.separation_quotient.lift SeparationQuotient.lift'

theorem lift'_mk [T0Space β] {f : α → β} (h : UniformContinuous f) (a : α) :
    lift' f (mk a) = f a := by rw [lift', dif_pos h]; rfl
#align uniform_space.separation_quotient.lift_mk SeparationQuotient.lift'_mk

theorem uniformContinuous_lift' [T0Space β] (f : α → β) : UniformContinuous (lift' f) := by
  by_cases hf : UniformContinuous f
  · rwa [lift', dif_pos hf, uniformContinuous_lift]
  · rw [lift', dif_neg hf]
    exact uniformContinuous_of_const fun a _ => rfl
#align uniform_space.separation_quotient.uniform_continuous_lift SeparationQuotient.uniformContinuous_lift'

/-- The separation quotient functor acting on functions. -/
def map (f : α → β) : SeparationQuotient α → SeparationQuotient β := lift' (mk ∘ f)
#align uniform_space.separation_quotient.map SeparationQuotient.map

theorem map_mk {f : α → β} (h : UniformContinuous f) (a : α) : map f (mk a) = mk (f a) := by
  rw [map, lift'_mk (uniformContinuous_mk.comp h)]; rfl
#align uniform_space.separation_quotient.map_mk SeparationQuotient.map_mk

theorem uniformContinuous_map (f : α → β) : UniformContinuous (map f) :=
  uniformContinuous_lift' _
#align uniform_space.separation_quotient.uniform_continuous_map SeparationQuotient.uniformContinuous_map

theorem map_unique {f : α → β} (hf : UniformContinuous f)
    {g : SeparationQuotient α → SeparationQuotient β} (comm : mk ∘ f = g ∘ mk) : map f = g := by
  ext ⟨a⟩
  calc
    map f ⟦a⟧ = ⟦f a⟧ := map_mk hf a
    _ = g ⟦a⟧ := congr_fun comm a
#align uniform_space.separation_quotient.map_unique SeparationQuotient.map_unique

@[simp]
theorem map_id : map (@id α) = id := map_unique uniformContinuous_id rfl
#align uniform_space.separation_quotient.map_id SeparationQuotient.map_id

theorem map_comp {f : α → β} {g : β → γ} (hf : UniformContinuous f) (hg : UniformContinuous g) :
    map g ∘ map f = map (g ∘ f) :=
  (map_unique (hg.comp hf) <| by simp only [Function.comp, map_mk, hf, hg]).symm
#align uniform_space.separation_quotient.map_comp SeparationQuotient.map_comp

end SeparationQuotient

#align uniform_space.separation_prod inseparable_prod
#align uniform_space.separated.prod Prod.instT0Space<|MERGE_RESOLUTION|>--- conflicted
+++ resolved
@@ -81,10 +81,9 @@
 -/
 
 instance (priority := 100) UniformSpace.to_regularSpace : RegularSpace α :=
-<<<<<<< HEAD
-  .ofBasis
-    (fun _ => nhds_basis_uniformity' uniformity_hasBasis_closed)
-    fun _ _ h => h.2.preimage <| continuous_const.prod_mk continuous_id
+  .of_hasBasis
+    (fun _ ↦ nhds_basis_uniformity' uniformity_hasBasis_closed)
+    fun a _V hV ↦ isClosed_ball a hV.2
 #align uniform_space.to_regular_space UniformSpace.to_regularSpace
 
 #align separation_rel Inseparable
@@ -126,67 +125,6 @@
 #align separated_def' t0Space_iff_uniformity'
 
 theorem eq_of_uniformity {α : Type*} [UniformSpace α] [T0Space α] {x y : α}
-=======
-  .of_hasBasis
-    (fun _ ↦ nhds_basis_uniformity' uniformity_hasBasis_closed)
-    fun a _V hV ↦ isClosed_ball a hV.2
-#align uniform_space.to_regular_space UniformSpace.to_regularSpace
-
--- Porting note: todo: use `Inseparable`
-/-- The separation relation is the intersection of all entourages.
-  Two points which are related by the separation relation are "indistinguishable"
-  according to the uniform structure. -/
-def separationRel (α : Type u) [UniformSpace α] := (𝓤 α).ker
-#align separation_rel separationRel
-
-@[inherit_doc]
-scoped[Uniformity] notation "𝓢" => separationRel
-
-theorem separated_equiv : Equivalence fun x y => (x, y) ∈ 𝓢 α :=
-  ⟨fun _ _ => refl_mem_uniformity, fun h _s hs => h _ (symm_le_uniformity hs),
-    fun {x y z} (hxy : (x, y) ∈ 𝓢 α) (hyz : (y, z) ∈ 𝓢 α) s (hs : s ∈ 𝓤 α) =>
-    let ⟨t, ht, (h_ts : compRel t t ⊆ s)⟩ := comp_mem_uniformity_sets hs
-    h_ts <| show (x, z) ∈ compRel t t from ⟨y, hxy t ht, hyz t ht⟩⟩
-#align separated_equiv separated_equiv
-
-theorem Filter.HasBasis.mem_separationRel {ι : Sort*} {p : ι → Prop} {s : ι → Set (α × α)}
-    (h : (𝓤 α).HasBasis p s) {a : α × α} : a ∈ 𝓢 α ↔ ∀ i, p i → a ∈ s i :=
-  h.forall_mem_mem
-#align filter.has_basis.mem_separation_rel Filter.HasBasis.mem_separationRel
-
-theorem separationRel_iff_specializes {a b : α} : (a, b) ∈ 𝓢 α ↔ a ⤳ b := by
-  simp only [(𝓤 α).basis_sets.mem_separationRel, id, mem_setOf_eq,
-    (nhds_basis_uniformity (𝓤 α).basis_sets).specializes_iff]
-#align separation_rel_iff_specializes separationRel_iff_specializes
-
-theorem separationRel_iff_inseparable {a b : α} : (a, b) ∈ 𝓢 α ↔ Inseparable a b :=
-  separationRel_iff_specializes.trans specializes_iff_inseparable
-#align separation_rel_iff_inseparable separationRel_iff_inseparable
-
-/-- A uniform space is separated if its separation relation is trivial (each point
-is related only to itself). -/
-class SeparatedSpace (α : Type u) [UniformSpace α] : Prop where
-  /-- The separation relation is equal to the diagonal `idRel`. -/
-  out : 𝓢 α = idRel
-#align separated_space SeparatedSpace
-
-theorem separatedSpace_iff {α : Type u} [UniformSpace α] : SeparatedSpace α ↔ 𝓢 α = idRel :=
-  ⟨fun h => h.1, fun h => ⟨h⟩⟩
-#align separated_space_iff separatedSpace_iff
-
-theorem separated_def {α : Type u} [UniformSpace α] :
-    SeparatedSpace α ↔ ∀ x y, (∀ r ∈ 𝓤 α, (x, y) ∈ r) → x = y := by
-  simp only [separatedSpace_iff, Set.ext_iff, Prod.forall, mem_idRel, separationRel, mem_sInter]
-  exact forall₂_congr fun _ _ => ⟨Iff.mp, fun h => ⟨h, fun H U hU => H ▸ refl_mem_uniformity hU⟩⟩
-#align separated_def separated_def
-
-theorem separated_def' {α : Type u} [UniformSpace α] :
-    SeparatedSpace α ↔ Pairwise fun x y => ∃ r ∈ 𝓤 α, (x, y) ∉ r :=
-  separated_def.trans <| forall₂_congr fun x y => by rw [← not_imp_not]; simp [not_forall]
-#align separated_def' separated_def'
-
-theorem eq_of_uniformity {α : Type*} [UniformSpace α] [SeparatedSpace α] {x y : α}
->>>>>>> fa48894a
     (h : ∀ {V}, V ∈ 𝓤 α → (x, y) ∈ V) : x = y :=
   t0Space_iff_uniformity.mp ‹T0Space α› x y @h
 #align eq_of_uniformity eq_of_uniformity
