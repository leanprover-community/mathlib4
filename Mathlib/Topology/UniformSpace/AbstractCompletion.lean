--- conflicted
+++ resolved
@@ -226,14 +226,6 @@
   invFun := pkg'.map pkg e.symm
   uniformContinuous_toFun := uniformContinuous_map ..
   uniformContinuous_invFun := uniformContinuous_map ..
-<<<<<<< HEAD
-  left_inv := Function.leftInverse_iff_comp.2 <| pkg.funext
-    ((pkg'.continuous_map pkg e.symm).comp (pkg.continuous_map pkg' e)) continuous_id fun a ↦ by
-      simp [pkg.map_coe pkg' e.uniformContinuous, pkg'.map_coe pkg e.symm.uniformContinuous]
-  right_inv := Function.rightInverse_iff_comp.2 <| pkg'.funext
-    ((pkg.continuous_map pkg' e).comp (pkg'.continuous_map pkg e.symm)) continuous_id fun a ↦ by
-      simp [pkg.map_coe pkg' e.uniformContinuous, pkg'.map_coe pkg e.symm.uniformContinuous]
-=======
   left_inv := Function.leftInverse_iff_comp.2 <| by
     simp [map_comp _ _ _ e.symm.uniformContinuous e.uniformContinuous]
   right_inv := Function.rightInverse_iff_comp.2 <| by
@@ -242,7 +234,6 @@
 @[simp]
 theorem mapEquiv_symm (e : α ≃ᵤ β) :
     (pkg.mapEquiv pkg' e).symm = pkg'.mapEquiv pkg e.symm := rfl
->>>>>>> e43769cf
 
 @[simp]
 theorem mapEquiv_coe (e : α ≃ᵤ β) (a : α) : pkg.mapEquiv pkg' e (ι a) = ι' (e a) :=
