/-
Copyright (c) 2019 Patrick Massot. All rights reserved.
Released under Apache 2.0 license as described in the file LICENSE.
Authors: Patrick Massot
-/
import Mathlib.Topology.UniformSpace.UniformEmbedding
import Mathlib.Topology.UniformSpace.Equiv

/-!
# Abstract theory of Hausdorff completions of uniform spaces

This file characterizes Hausdorff completions of a uniform space α as complete Hausdorff spaces
equipped with a map from α which has dense image and induce the original uniform structure on α.
Assuming these properties we "extend" uniformly continuous maps from α to complete Hausdorff spaces
to the completions of α. This is the universal property expected from a completion.
It is then used to extend uniformly continuous maps from α to α' to maps between
completions of α and α'.

This file does not construct any such completion, it only study consequences of their existence.
The first advantage is that formal properties are clearly highlighted without interference from
construction details. The second advantage is that this framework can then be used to compare
different completion constructions. See `Topology/UniformSpace/CompareReals` for an example.
Of course the comparison comes from the universal property as usual.

A general explicit construction of completions is done in `UniformSpace/Completion`, leading
to a functor from uniform spaces to complete Hausdorff uniform spaces that is left adjoint to the
inclusion, see `UniformSpace/UniformSpaceCat` for the category packaging.

## Implementation notes

A tiny technical advantage of using a characteristic predicate such as the properties listed in
`AbstractCompletion` instead of stating the universal property is that the universal property
derived from the predicate is more universe polymorphic.

## References

We don't know any traditional text discussing this. Real world mathematics simply silently
identify the results of any two constructions that lead to something one could reasonably
call a completion.

## Tags

uniform spaces, completion, universal property
-/


noncomputable section

open Filter Set Function

/-- A completion of `α` is the data of a complete separated uniform space
and a map from `α` with dense range and inducing the original uniform structure on `α`. -/
@[pp_with_univ]
structure AbstractCompletion.{v, u} (α : Type u) [UniformSpace α] where
  /-- The underlying space of the completion. -/
  space : Type v
  /-- A map from a space to its completion. -/
  coe : α → space
  /-- The completion carries a uniform structure. -/
  uniformStruct : UniformSpace space
  /-- The completion is complete. -/
  complete : CompleteSpace space
  /-- The completion is a T₀ space. -/
  separation : T0Space space
  /-- The map into the completion is uniform-inducing. -/
  isUniformInducing : IsUniformInducing coe
  /-- The map into the completion has dense range. -/
  dense : DenseRange coe

attribute [local instance]
  AbstractCompletion.uniformStruct AbstractCompletion.complete AbstractCompletion.separation

namespace AbstractCompletion

universe uα vα vα' uβ vβ uγ vγ

variable {α : Type uα} [UniformSpace α] (pkg : AbstractCompletion.{vα} α)

local notation "hatα" => pkg.space

local notation "ι" => pkg.coe

/-- If `α` is complete, then it is an abstract completion of itself. -/
def ofComplete [T0Space α] [CompleteSpace α] : AbstractCompletion α :=
  mk α id inferInstance inferInstance inferInstance .id denseRange_id

theorem closure_range : closure (range ι) = univ :=
  pkg.dense.closure_range

theorem isDenseInducing : IsDenseInducing ι :=
  ⟨pkg.isUniformInducing.isInducing, pkg.dense⟩

theorem uniformContinuous_coe : UniformContinuous ι :=
  IsUniformInducing.uniformContinuous pkg.isUniformInducing

theorem continuous_coe : Continuous ι :=
  pkg.uniformContinuous_coe.continuous

@[elab_as_elim]
theorem induction_on {p : hatα → Prop} (a : hatα) (hp : IsClosed { a | p a }) (ih : ∀ a, p (ι a)) :
    p a :=
  isClosed_property pkg.dense hp ih a

variable {β : Type uβ}

protected theorem funext [TopologicalSpace β] [T2Space β] {f g : hatα → β} (hf : Continuous f)
    (hg : Continuous g) (h : ∀ a, f (ι a) = g (ι a)) : f = g :=
  funext fun a => pkg.induction_on a (isClosed_eq hf hg) h

variable [UniformSpace β]

section Extend

/-- Extension of maps to completions -/
protected def extend (f : α → β) : hatα → β :=
  open scoped Classical in
  if UniformContinuous f then pkg.isDenseInducing.extend f else fun x => f (pkg.dense.some x)

variable {f : α → β}

theorem extend_def (hf : UniformContinuous f) : pkg.extend f = pkg.isDenseInducing.extend f :=
  if_pos hf

theorem inseparable_extend_coe (hf : UniformContinuous f) (x : α) :
    Inseparable (pkg.extend f (ι x)) (f x) := by
  rw [extend_def _ hf]
  exact pkg.isDenseInducing.inseparable_extend hf.continuous.continuousAt

theorem extend_coe [T2Space β] (hf : UniformContinuous f) (a : α) : (pkg.extend f) (ι a) = f a := by
  rw [pkg.extend_def hf]
  exact pkg.isDenseInducing.extend_eq hf.continuous a

variable [CompleteSpace β]

theorem uniformContinuous_extend : UniformContinuous (pkg.extend f) := by
  by_cases hf : UniformContinuous f
  · rw [pkg.extend_def hf]
    exact uniformContinuous_uniformly_extend pkg.isUniformInducing pkg.dense hf
  · unfold AbstractCompletion.extend
    rw [if_neg hf]
    exact uniformContinuous_of_const fun a b => by congr 1

theorem continuous_extend : Continuous (pkg.extend f) :=
  pkg.uniformContinuous_extend.continuous

lemma isUniformInducing_extend (h : IsUniformInducing f) :
    IsUniformInducing (pkg.extend f) := by
  rw [extend_def _ h.uniformContinuous]
  exact pkg.isDenseInducing.isUniformInducing_extend pkg.isUniformInducing h

variable [T0Space β]

theorem extend_unique (hf : UniformContinuous f) {g : hatα → β} (hg : UniformContinuous g)
    (h : ∀ a : α, f a = g (ι a)) : pkg.extend f = g := by
  apply pkg.funext pkg.continuous_extend hg.continuous
  simpa only [pkg.extend_coe hf] using h

@[simp]
theorem extend_comp_coe {f : hatα → β} (hf : UniformContinuous f) : pkg.extend (f ∘ ι) = f :=
  funext fun x =>
    pkg.induction_on x (isClosed_eq pkg.continuous_extend hf.continuous) fun y =>
      pkg.extend_coe (hf.comp <| pkg.uniformContinuous_coe) y

end Extend

section MapSec

variable (pkg' : AbstractCompletion.{vβ} β)

local notation "hatβ" => pkg'.space

local notation "ι'" => pkg'.coe

/-- Lifting maps to completions -/
protected def map (f : α → β) : hatα → hatβ :=
  pkg.extend (ι' ∘ f)

local notation "map" => pkg.map pkg'

variable (f : α → β)

theorem uniformContinuous_map : UniformContinuous (map f) :=
  pkg.uniformContinuous_extend

@[continuity]
theorem continuous_map : Continuous (map f) :=
  pkg.continuous_extend

variable {f}

@[simp]
theorem map_coe (hf : UniformContinuous f) (a : α) : map f (ι a) = ι' (f a) :=
  pkg.extend_coe (pkg'.uniformContinuous_coe.comp hf) a

theorem map_unique {f : α → β} {g : hatα → hatβ} (hg : UniformContinuous g)
    (h : ∀ a, ι' (f a) = g (ι a)) : map f = g :=
  pkg.funext (pkg.continuous_map _ _) hg.continuous <| by
    intro a
    change pkg.extend (ι' ∘ f) _ = _
    simp_rw [Function.comp_def, h, ← comp_apply (f := g)]
    rw [pkg.extend_coe (hg.comp pkg.uniformContinuous_coe)]

@[simp]
theorem map_id : pkg.map pkg id = id :=
  pkg.map_unique pkg uniformContinuous_id fun _ => rfl

variable {γ : Type uγ} [UniformSpace γ]

theorem extend_map [CompleteSpace γ] [T0Space γ] {f : β → γ} {g : α → β}
    (hf : UniformContinuous f) (hg : UniformContinuous g) :
    pkg'.extend f ∘ map g = pkg.extend (f ∘ g) :=
  pkg.funext (pkg'.continuous_extend.comp (pkg.continuous_map pkg' _)) pkg.continuous_extend
    fun a => by
    rw [pkg.extend_coe (hf.comp hg), comp_apply, pkg.map_coe pkg' hg, pkg'.extend_coe hf]
    rfl

variable (pkg'' : AbstractCompletion.{vγ} γ)

theorem map_comp {g : β → γ} {f : α → β} (hg : UniformContinuous g) (hf : UniformContinuous f) :
    pkg'.map pkg'' g ∘ pkg.map pkg' f = pkg.map pkg'' (g ∘ f) :=
  pkg.extend_map pkg' (pkg''.uniformContinuous_coe.comp hg) hf

/-- The uniform isomorphism between two completions of isomorphic uniform spaces. -/
<<<<<<< HEAD
@[simps!]
noncomputable def mapEquiv (e : α ≃ᵤ β) : hatα ≃ᵤ hatβ where
=======
def mapEquiv (e : α ≃ᵤ β) : hatα ≃ᵤ hatβ where
>>>>>>> 95d47c9f
  toFun := pkg.map pkg' e
  invFun := pkg'.map pkg e.symm
  uniformContinuous_toFun := uniformContinuous_map ..
  uniformContinuous_invFun := uniformContinuous_map ..
  left_inv := Function.leftInverse_iff_comp.2 <| pkg.funext
    ((pkg'.continuous_map pkg e.symm).comp (pkg.continuous_map pkg' e)) continuous_id fun a ↦ by
      simp [pkg.map_coe pkg' e.uniformContinuous, pkg'.map_coe pkg e.symm.uniformContinuous]
  right_inv := Function.rightInverse_iff_comp.2 <| pkg'.funext
    ((pkg.continuous_map pkg' e).comp (pkg'.continuous_map pkg e.symm)) continuous_id fun a ↦ by
      simp [pkg.map_coe pkg' e.uniformContinuous, pkg'.map_coe pkg e.symm.uniformContinuous]

@[simp]
<<<<<<< HEAD
theorem mapEquiv_coe (e : α ≃ᵤ β) (a : α) :
    pkg.mapEquiv pkg' e (ι a) = ι' (e a) := by
  rw [mapEquiv_apply, pkg.map_coe pkg' e.uniformContinuous]
=======
theorem mapEquiv_coe (e : α ≃ᵤ β) (a : α) : pkg.mapEquiv pkg' e (ι a) = ι' (e a) :=
  pkg.map_coe pkg' e.uniformContinuous _
>>>>>>> 95d47c9f

end MapSec

section Compare

-- We can now compare two completion packages for the same uniform space
variable (pkg' : AbstractCompletion.{vα'} α)

/-- The comparison map between two completions of the same uniform space. -/
def compare : pkg.space → pkg'.space :=
  pkg.extend pkg'.coe

theorem uniformContinuous_compare : UniformContinuous (pkg.compare pkg') :=
  pkg.uniformContinuous_extend

theorem compare_coe (a : α) : pkg.compare pkg' (pkg.coe a) = pkg'.coe a :=
  pkg.extend_coe pkg'.uniformContinuous_coe a

theorem inverse_compare : pkg.compare pkg' ∘ pkg'.compare pkg = id := by
  have uc := pkg.uniformContinuous_compare pkg'
  have uc' := pkg'.uniformContinuous_compare pkg
  apply pkg'.funext (uc.comp uc').continuous continuous_id
  intro a
  rw [comp_apply, pkg'.compare_coe pkg, pkg.compare_coe pkg']
  rfl

/-- The uniform bijection between two completions of the same uniform space. -/
def compareEquiv : pkg.space ≃ᵤ pkg'.space where
  toFun := pkg.compare pkg'
  invFun := pkg'.compare pkg
  left_inv := congr_fun (pkg'.inverse_compare pkg)
  right_inv := congr_fun (pkg.inverse_compare pkg')
  uniformContinuous_toFun := uniformContinuous_compare _ _
  uniformContinuous_invFun := uniformContinuous_compare _ _

theorem uniformContinuous_compareEquiv : UniformContinuous (pkg.compareEquiv pkg') :=
  pkg.uniformContinuous_compare pkg'

theorem uniformContinuous_compareEquiv_symm : UniformContinuous (pkg.compareEquiv pkg').symm :=
  pkg'.uniformContinuous_compare pkg


open scoped Topology

/-Let `f : α → γ` be a continuous function between a uniform space `α` and a regular topological
space `γ`, and let `pkg, pkg'` be two abstract completions of `α`. Then
if for every point `a : pkg` the filter `f.map (coe⁻¹ (𝓝 a))` obtained by pushing forward with `f`
the preimage in `α` of `𝓝 a` tends to `𝓝 (f.extend a : β)`, then the comparison map
between `pkg` and `pkg'` composed with the extension of `f` to `pkg`` coincides with the
extension of `f` to `pkg'`. The situation is described in the following diagram, where the
two diagonal arrows are the extensions of `f` to the two different completions `pkg` and `pkg'`;
the statement of `compare_comp_eq_compare` is the commutativity of the right triangle.

```
`α^`=`pkg` ≅ `α^'`=`pkg'`   *here `≅` is `compare`*
  ∧     \        /
  |      \      /
  |       \    /
  |        V  ∨
 α ---f---> γ
```
-/
theorem compare_comp_eq_compare (γ : Type uγ) [TopologicalSpace γ]
    [T3Space γ] {f : α → γ} (cont_f : Continuous f) :
    letI := pkg.uniformStruct.toTopologicalSpace
    letI := pkg'.uniformStruct.toTopologicalSpace
    (∀ a : pkg.space,
      Filter.Tendsto f (Filter.comap pkg.coe (𝓝 a)) (𝓝 ((pkg.isDenseInducing.extend f) a))) →
      pkg.isDenseInducing.extend f ∘ pkg'.compare pkg = pkg'.isDenseInducing.extend f := by
  let _ := pkg'.uniformStruct
  let _ := pkg.uniformStruct
  intro h
  have (x : α) : (pkg.isDenseInducing.extend f ∘ pkg'.compare pkg) (pkg'.coe x) = f x := by
    simp only [Function.comp_apply, compare_coe, IsDenseInducing.extend_eq _ cont_f]
  apply (IsDenseInducing.extend_unique (AbstractCompletion.isDenseInducing _) this
    (Continuous.comp _ (uniformContinuous_compare pkg' pkg).continuous )).symm
  apply IsDenseInducing.continuous_extend
  exact fun a ↦ ⟨(pkg.isDenseInducing.extend f) a, h a⟩

end Compare

section Prod

variable (pkg' : AbstractCompletion.{vβ} β)

local notation "hatβ" => pkg'.space

local notation "ι'" => pkg'.coe

/-- Products of completions -/
protected def prod : AbstractCompletion (α × β) where
  space := hatα × hatβ
  coe p := ⟨ι p.1, ι' p.2⟩
  uniformStruct := inferInstance
  complete := inferInstance
  separation := inferInstance
  isUniformInducing := IsUniformInducing.prod pkg.isUniformInducing pkg'.isUniformInducing
  dense := pkg.dense.prodMap pkg'.dense

end Prod

section Extension₂

variable (pkg' : AbstractCompletion.{vβ} β)

local notation "hatβ" => pkg'.space

local notation "ι'" => pkg'.coe

variable {γ : Type uγ} [UniformSpace γ]

open Function

/-- Extend two variable map to completions. -/
protected def extend₂ (f : α → β → γ) : hatα → hatβ → γ :=
  curry <| (pkg.prod pkg').extend (uncurry f)

section T0Space

variable [T0Space γ] {f : α → β → γ}

theorem extension₂_coe_coe (hf : UniformContinuous <| uncurry f) (a : α) (b : β) :
    pkg.extend₂ pkg' f (ι a) (ι' b) = f a b :=
  show (pkg.prod pkg').extend (uncurry f) ((pkg.prod pkg').coe (a, b)) = uncurry f (a, b) from
    (pkg.prod pkg').extend_coe hf _

end T0Space

variable {f : α → β → γ}
variable [CompleteSpace γ] (f)

theorem uniformContinuous_extension₂ : UniformContinuous₂ (pkg.extend₂ pkg' f) := by
  rw [uniformContinuous₂_def, AbstractCompletion.extend₂, uncurry_curry]
  apply uniformContinuous_extend

end Extension₂

section Map₂

variable (pkg' : AbstractCompletion β)

local notation "hatβ" => pkg'.space

local notation "ι'" => pkg'.coe

variable {γ : Type uγ} [UniformSpace γ] (pkg'' : AbstractCompletion.{vγ} γ)

local notation "hatγ" => pkg''.space

local notation "ι''" => pkg''.coe

local notation f " ∘₂ " g => bicompr f g

/-- Lift two variable maps to completions. -/
protected def map₂ (f : α → β → γ) : hatα → hatβ → hatγ :=
  pkg.extend₂ pkg' (pkg''.coe ∘₂ f)

theorem uniformContinuous_map₂ (f : α → β → γ) : UniformContinuous₂ (pkg.map₂ pkg' pkg'' f) :=
  AbstractCompletion.uniformContinuous_extension₂ pkg pkg' _

theorem continuous_map₂ {δ} [TopologicalSpace δ] {f : α → β → γ} {a : δ → hatα} {b : δ → hatβ}
    (ha : Continuous a) (hb : Continuous b) :
    Continuous fun d : δ => pkg.map₂ pkg' pkg'' f (a d) (b d) :=
  (pkg.uniformContinuous_map₂ pkg' pkg'' f).continuous.comp₂ ha hb

theorem map₂_coe_coe (a : α) (b : β) (f : α → β → γ) (hf : UniformContinuous₂ f) :
    pkg.map₂ pkg' pkg'' f (ι a) (ι' b) = ι'' (f a b) :=
  pkg.extension₂_coe_coe (f := pkg''.coe ∘₂ f) pkg' (pkg''.uniformContinuous_coe.comp hf) a b

end Map₂

end AbstractCompletion<|MERGE_RESOLUTION|>--- conflicted
+++ resolved
@@ -221,12 +221,7 @@
   pkg.extend_map pkg' (pkg''.uniformContinuous_coe.comp hg) hf
 
 /-- The uniform isomorphism between two completions of isomorphic uniform spaces. -/
-<<<<<<< HEAD
-@[simps!]
-noncomputable def mapEquiv (e : α ≃ᵤ β) : hatα ≃ᵤ hatβ where
-=======
 def mapEquiv (e : α ≃ᵤ β) : hatα ≃ᵤ hatβ where
->>>>>>> 95d47c9f
   toFun := pkg.map pkg' e
   invFun := pkg'.map pkg e.symm
   uniformContinuous_toFun := uniformContinuous_map ..
@@ -239,14 +234,8 @@
       simp [pkg.map_coe pkg' e.uniformContinuous, pkg'.map_coe pkg e.symm.uniformContinuous]
 
 @[simp]
-<<<<<<< HEAD
-theorem mapEquiv_coe (e : α ≃ᵤ β) (a : α) :
-    pkg.mapEquiv pkg' e (ι a) = ι' (e a) := by
-  rw [mapEquiv_apply, pkg.map_coe pkg' e.uniformContinuous]
-=======
 theorem mapEquiv_coe (e : α ≃ᵤ β) (a : α) : pkg.mapEquiv pkg' e (ι a) = ι' (e a) :=
   pkg.map_coe pkg' e.uniformContinuous _
->>>>>>> 95d47c9f
 
 end MapSec
 
