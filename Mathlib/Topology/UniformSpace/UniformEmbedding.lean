--- conflicted
+++ resolved
@@ -395,7 +395,6 @@
         ⟩⟩
 #align complete_space_extension completeSpace_extension
 
-<<<<<<< HEAD
 lemma totallyBounded_image_iff {f : α → β} {s : Set α} (hf : UniformInducing f) :
     TotallyBounded (f '' s) ↔ TotallyBounded s := by
   refine ⟨fun hs ↦ ?_, fun h ↦ h.image hf.uniformContinuous⟩
@@ -408,17 +407,6 @@
 theorem totallyBounded_preimage {f : α → β} {s : Set β} (hf : UniformInducing f)
     (hs : TotallyBounded s) : TotallyBounded (f ⁻¹' s) :=
   (totallyBounded_image_iff hf).1 <| hs.subset <| image_preimage_subset ..
-=======
-theorem totallyBounded_preimage {f : α → β} {s : Set β} (hf : UniformEmbedding f)
-    (hs : TotallyBounded s) : TotallyBounded (f ⁻¹' s) := by
-  rw [(hf.basis_uniformity (basis_sets _)).totallyBounded_iff]
-  intro t ht
-  rcases (hs.subset (inter_subset_left _ (range f))).exists_subset ht with ⟨c, cs, hfc, hct⟩
-  refine ⟨f ⁻¹' c, hfc.preimage (hf.inj.injOn _), fun x hx ↦ ?_⟩
-  rcases mem_iUnion₂.1 (hct ⟨hx, mem_range_self _⟩) with ⟨y, hyc, hxy⟩
-  rcases (cs hyc).2 with ⟨x', rfl⟩
-  exact mem_iUnion₂_of_mem (mem_preimage.2 hyc) hxy
->>>>>>> f6c01ee9
 #align totally_bounded_preimage totallyBounded_preimage
 
 instance CompleteSpace.sum [CompleteSpace α] [CompleteSpace β] : CompleteSpace (Sum α β) := by
