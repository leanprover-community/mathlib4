--- conflicted
+++ resolved
@@ -35,12 +35,6 @@
 def IsComplete (s : Set α) :=
   ∀ f, Cauchy f → f ≤ 𝓟 s → ∃ x ∈ s, f ≤ 𝓝 x
 #align is_complete IsComplete
-
-/-- A version of `lim` that deduces `Nonempty` from `Cauchy`.
-
-This is an abbreviation, so that we do not need to repeat all API lemmas. -/
-protected noncomputable abbrev Cauchy.lim (f : Filter α) (hf : Cauchy f) : α :=
-  @lim _ _ hf.1.nonempty f
 
 theorem Filter.HasBasis.cauchy_iff {ι} {p : ι → Prop} {s : ι → Set (α × α)} (h : (𝓤 α).HasBasis p s)
     {f : Filter α} :
@@ -484,21 +478,13 @@
 #align cauchy_seq_tendsto_of_is_complete cauchySeq_tendsto_of_isComplete
 
 theorem Cauchy.le_nhds_lim [CompleteSpace α] {f : Filter α} (hf : Cauchy f) :
-<<<<<<< HEAD
-    f ≤ 𝓝 (hf.lim f) :=
-=======
     haveI := hf.1.nonempty; f ≤ 𝓝 (lim f) :=
->>>>>>> 2ef65813
   _root_.le_nhds_lim (CompleteSpace.complete hf)
 set_option linter.uppercaseLean3 false in
 #align cauchy.le_nhds_Lim Cauchy.le_nhds_lim
 
 theorem CauchySeq.tendsto_limUnder [Preorder β] [CompleteSpace α] {u : β → α} (h : CauchySeq u) :
-<<<<<<< HEAD
-    Tendsto u atTop (𝓝 <| @limUnder _ _ _ h.1.nonempty atTop u) :=
-=======
     haveI := h.1.nonempty; Tendsto u atTop (𝓝 <| limUnder atTop u) :=
->>>>>>> 2ef65813
   h.le_nhds_lim
 #align cauchy_seq.tendsto_lim CauchySeq.tendsto_limUnder
 
