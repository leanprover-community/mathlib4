--- conflicted
+++ resolved
@@ -40,10 +40,6 @@
   and_congr Iff.rfl <|
     (f.basis_sets.prod_self.le_basis_iff h).trans <| by
       simp only [subset_def, Prod.forall, mem_prod_eq, and_imp, id, forall_mem_comm]
-<<<<<<< HEAD
-#align filter.has_basis.cauchy_iff Filter.HasBasis.cauchy_iff
-=======
->>>>>>> 59de845a
 
 theorem cauchy_iff' {f : Filter α} :
     Cauchy f ↔ NeBot f ∧ ∀ s ∈ 𝓤 α, ∃ t ∈ f, ∀ x ∈ t, ∀ y ∈ t, (x, y) ∈ s :=
@@ -52,10 +48,6 @@
 theorem cauchy_iff {f : Filter α} : Cauchy f ↔ NeBot f ∧ ∀ s ∈ 𝓤 α, ∃ t ∈ f, t ×ˢ t ⊆ s :=
   cauchy_iff'.trans <| by
     simp only [subset_def, Prod.forall, mem_prod_eq, and_imp, id, forall_mem_comm]
-<<<<<<< HEAD
-#align cauchy_iff cauchy_iff
-=======
->>>>>>> 59de845a
 
 lemma cauchy_iff_le {l : Filter α} [hl : l.NeBot] :
     Cauchy l ↔ l ×ˢ l ≤ 𝓤 α := by
