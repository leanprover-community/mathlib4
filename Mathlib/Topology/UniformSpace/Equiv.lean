/-
Copyright (c) 2022 Anatole Dedecker. All rights reserved.
Released under Apache 2.0 license as described in the file LICENSE.
Authors: Johannes Hölzl, Patrick Massot, Sébastien Gouëzel, Zhouhang Zhou, Reid Barton,
Anatole Dedecker
-/
import Mathlib.Topology.Homeomorph.Lemmas
import Mathlib.Topology.UniformSpace.UniformEmbedding
import Mathlib.Topology.UniformSpace.Pi

/-!
# Uniform isomorphisms

This file defines uniform isomorphisms between two uniform spaces. They are bijections with both
directions uniformly continuous. We denote uniform isomorphisms with the notation `≃ᵤ`.

# Main definitions

* `UniformEquiv α β`: The type of uniform isomorphisms from `α` to `β`.
  This type can be denoted using the following notation: `α ≃ᵤ β`.

-/


open Set Filter

universe u v

variable {α : Type u} {β : Type*} {γ : Type*} {δ : Type*}

-- not all spaces are homeomorphic to each other
/-- Uniform isomorphism between `α` and `β` -/
structure UniformEquiv (α : Type*) (β : Type*) [UniformSpace α] [UniformSpace β] extends
  α ≃ β where
  /-- Uniform continuity of the function -/
  uniformContinuous_toFun : UniformContinuous toFun
  /-- Uniform continuity of the inverse -/
  uniformContinuous_invFun : UniformContinuous invFun

/-- Uniform isomorphism between `α` and `β` -/
infixl:25 " ≃ᵤ " => UniformEquiv

namespace UniformEquiv

variable [UniformSpace α] [UniformSpace β] [UniformSpace γ] [UniformSpace δ]

theorem toEquiv_injective : Function.Injective (toEquiv : α ≃ᵤ β → α ≃ β)
  | ⟨e, h₁, h₂⟩, ⟨e', h₁', h₂'⟩, h => by simpa only [mk.injEq]

instance : EquivLike (α ≃ᵤ β) α β where
  coe h := h.toEquiv
  inv h := h.toEquiv.symm
  left_inv h := h.left_inv
  right_inv h := h.right_inv
  coe_injective' _ _ H _ := toEquiv_injective <| DFunLike.ext' H

@[simp]
theorem uniformEquiv_mk_coe (a : Equiv α β) (b c) : (UniformEquiv.mk a b c : α → β) = a :=
  rfl

/-- Inverse of a uniform isomorphism. -/
protected def symm (h : α ≃ᵤ β) : β ≃ᵤ α where
  uniformContinuous_toFun := h.uniformContinuous_invFun
  uniformContinuous_invFun := h.uniformContinuous_toFun
  toEquiv := h.toEquiv.symm

/-- See Note [custom simps projection]. We need to specify this projection explicitly in this case,
  because it is a composition of multiple projections. -/
def Simps.apply (h : α ≃ᵤ β) : α → β :=
  h

/-- See Note [custom simps projection] -/
def Simps.symm_apply (h : α ≃ᵤ β) : β → α :=
  h.symm

initialize_simps_projections UniformEquiv (toFun → apply, invFun → symm_apply)

@[simp]
theorem coe_toEquiv (h : α ≃ᵤ β) : ⇑h.toEquiv = h :=
  rfl

@[simp]
theorem coe_symm_toEquiv (h : α ≃ᵤ β) : ⇑h.toEquiv.symm = h.symm :=
  rfl

@[ext]
theorem ext {h h' : α ≃ᵤ β} (H : ∀ x, h x = h' x) : h = h' :=
  toEquiv_injective <| Equiv.ext H

/-- Identity map as a uniform isomorphism. -/
@[simps! -fullyApplied apply]
protected def refl (α : Type*) [UniformSpace α] : α ≃ᵤ α where
  uniformContinuous_toFun := uniformContinuous_id
  uniformContinuous_invFun := uniformContinuous_id
  toEquiv := Equiv.refl α

/-- Composition of two uniform isomorphisms. -/
protected def trans (h₁ : α ≃ᵤ β) (h₂ : β ≃ᵤ γ) : α ≃ᵤ γ where
  uniformContinuous_toFun := h₂.uniformContinuous_toFun.comp h₁.uniformContinuous_toFun
  uniformContinuous_invFun := h₁.uniformContinuous_invFun.comp h₂.uniformContinuous_invFun
  toEquiv := Equiv.trans h₁.toEquiv h₂.toEquiv

@[simp]
theorem trans_apply (h₁ : α ≃ᵤ β) (h₂ : β ≃ᵤ γ) (a : α) : h₁.trans h₂ a = h₂ (h₁ a) :=
  rfl

@[simp]
theorem uniformEquiv_mk_coe_symm (a : Equiv α β) (b c) :
    ((UniformEquiv.mk a b c).symm : β → α) = a.symm :=
  rfl

@[simp]
theorem refl_symm : (UniformEquiv.refl α).symm = UniformEquiv.refl α :=
  rfl

protected theorem uniformContinuous (h : α ≃ᵤ β) : UniformContinuous h :=
  h.uniformContinuous_toFun

@[continuity]
protected theorem continuous (h : α ≃ᵤ β) : Continuous h :=
  h.uniformContinuous.continuous

protected theorem uniformContinuous_symm (h : α ≃ᵤ β) : UniformContinuous h.symm :=
  h.uniformContinuous_invFun

-- otherwise `by continuity` can't prove continuity of `h.to_equiv.symm`
@[continuity]
protected theorem continuous_symm (h : α ≃ᵤ β) : Continuous h.symm :=
  h.uniformContinuous_symm.continuous

/-- A uniform isomorphism as a homeomorphism. -/
protected def toHomeomorph (e : α ≃ᵤ β) : α ≃ₜ β :=
  { e.toEquiv with
    continuous_toFun := e.continuous
    continuous_invFun := e.continuous_symm }

lemma toHomeomorph_apply (e : α ≃ᵤ β) : (e.toHomeomorph : α → β) = e := rfl

lemma toHomeomorph_symm_apply (e : α ≃ᵤ β) : (e.toHomeomorph.symm : β → α) = e.symm := rfl

@[simp]
theorem apply_symm_apply (h : α ≃ᵤ β) (x : β) : h (h.symm x) = x :=
  h.toEquiv.apply_symm_apply x

@[simp]
theorem symm_apply_apply (h : α ≃ᵤ β) (x : α) : h.symm (h x) = x :=
  h.toEquiv.symm_apply_apply x

protected theorem bijective (h : α ≃ᵤ β) : Function.Bijective h :=
  h.toEquiv.bijective

protected theorem injective (h : α ≃ᵤ β) : Function.Injective h :=
  h.toEquiv.injective

protected theorem surjective (h : α ≃ᵤ β) : Function.Surjective h :=
  h.toEquiv.surjective

/-- Change the uniform equiv `f` to make the inverse function definitionally equal to `g`. -/
def changeInv (f : α ≃ᵤ β) (g : β → α) (hg : Function.RightInverse g f) : α ≃ᵤ β :=
  have : g = f.symm :=
    funext fun x => calc
      g x = f.symm (f (g x)) := (f.left_inv (g x)).symm
      _ = f.symm x := by rw [hg x]
  { toFun := f
    invFun := g
    left_inv := by convert f.left_inv
    right_inv := by convert f.right_inv using 1
    uniformContinuous_toFun := f.uniformContinuous
    uniformContinuous_invFun := by convert f.symm.uniformContinuous }

@[simp]
theorem symm_comp_self (h : α ≃ᵤ β) : (h.symm : β → α) ∘ h = id :=
  funext h.symm_apply_apply

@[simp]
theorem self_comp_symm (h : α ≃ᵤ β) : (h : α → β) ∘ h.symm = id :=
  funext h.apply_symm_apply

theorem range_coe (h : α ≃ᵤ β) : range h = univ := by simp

theorem image_symm (h : α ≃ᵤ β) : image h.symm = preimage h :=
  funext h.symm.toEquiv.image_eq_preimage

theorem preimage_symm (h : α ≃ᵤ β) : preimage h.symm = image h :=
  (funext h.toEquiv.image_eq_preimage).symm

@[simp]
theorem image_preimage (h : α ≃ᵤ β) (s : Set β) : h '' (h ⁻¹' s) = s :=
  h.toEquiv.image_preimage s

@[simp]
theorem preimage_image (h : α ≃ᵤ β) (s : Set α) : h ⁻¹' (h '' s) = s :=
  h.toEquiv.preimage_image s

theorem isUniformInducing (h : α ≃ᵤ β) : IsUniformInducing h :=
  IsUniformInducing.of_comp h.uniformContinuous h.symm.uniformContinuous <| by
    simp only [symm_comp_self, IsUniformInducing.id]

@[deprecated (since := "2024-10-05")]
alias uniformInducing := isUniformInducing

theorem comap_eq (h : α ≃ᵤ β) : UniformSpace.comap h ‹_› = ‹_› :=
  h.isUniformInducing.comap_uniformSpace

lemma isUniformEmbedding (h : α ≃ᵤ β) : IsUniformEmbedding h := ⟨h.isUniformInducing, h.injective⟩

@[deprecated (since := "2024-10-01")] alias uniformEmbedding := isUniformEmbedding

theorem completeSpace_iff (h : α ≃ᵤ β) : CompleteSpace α ↔ CompleteSpace β :=
  completeSpace_congr h.isUniformEmbedding

/-- Uniform equiv given a uniform embedding. -/
noncomputable def ofIsUniformEmbedding (f : α → β) (hf : IsUniformEmbedding f) :
    α ≃ᵤ Set.range f where
  uniformContinuous_toFun := hf.isUniformInducing.uniformContinuous.subtype_mk _
  uniformContinuous_invFun := by
    rw [hf.isUniformInducing.uniformContinuous_iff, Equiv.invFun_as_coe,
      Equiv.self_comp_ofInjective_symm]
    exact uniformContinuous_subtype_val
  toEquiv := Equiv.ofInjective f hf.injective

@[deprecated (since := "2024-10-03")] alias ofUniformEmbedding := ofIsUniformEmbedding

/-- If two sets are equal, then they are uniformly equivalent. -/
def setCongr {s t : Set α} (h : s = t) : s ≃ᵤ t where
  uniformContinuous_toFun := uniformContinuous_subtype_val.subtype_mk _
  uniformContinuous_invFun := uniformContinuous_subtype_val.subtype_mk _
  toEquiv := Equiv.setCongr h

/-- Product of two uniform isomorphisms. -/
def prodCongr (h₁ : α ≃ᵤ β) (h₂ : γ ≃ᵤ δ) : α × γ ≃ᵤ β × δ where
  uniformContinuous_toFun :=
    (h₁.uniformContinuous.comp uniformContinuous_fst).prodMk
      (h₂.uniformContinuous.comp uniformContinuous_snd)
  uniformContinuous_invFun :=
    (h₁.symm.uniformContinuous.comp uniformContinuous_fst).prodMk
      (h₂.symm.uniformContinuous.comp uniformContinuous_snd)
  toEquiv := h₁.toEquiv.prodCongr h₂.toEquiv

@[simp]
theorem prodCongr_symm (h₁ : α ≃ᵤ β) (h₂ : γ ≃ᵤ δ) :
    (h₁.prodCongr h₂).symm = h₁.symm.prodCongr h₂.symm :=
  rfl

@[simp]
theorem coe_prodCongr (h₁ : α ≃ᵤ β) (h₂ : γ ≃ᵤ δ) : ⇑(h₁.prodCongr h₂) = Prod.map h₁ h₂ :=
  rfl

section

variable (α β γ)

/-- `α × β` is uniformly isomorphic to `β × α`. -/
def prodComm : α × β ≃ᵤ β × α where
  uniformContinuous_toFun := uniformContinuous_snd.prodMk uniformContinuous_fst
  uniformContinuous_invFun := uniformContinuous_snd.prodMk uniformContinuous_fst
  toEquiv := Equiv.prodComm α β

@[simp]
theorem prodComm_symm : (prodComm α β).symm = prodComm β α :=
  rfl

@[simp]
theorem coe_prodComm : ⇑(prodComm α β) = Prod.swap :=
  rfl

/-- `(α × β) × γ` is uniformly isomorphic to `α × (β × γ)`. -/
def prodAssoc : (α × β) × γ ≃ᵤ α × β × γ where
  uniformContinuous_toFun :=
<<<<<<< HEAD
    (uniformContinuous_fst.comp uniformContinuous_fst).prodMk
      ((uniformContinuous_snd.comp uniformContinuous_fst).prodMk uniformContinuous_snd)
  uniformContinuous_invFun := by -- Porting note: the `rw` was not necessary in Lean 3
    rw [Equiv.invFun, Equiv.prodAssoc]
    exact (uniformContinuous_fst.prodMk (uniformContinuous_fst.comp
    uniformContinuous_snd)).prodMk (uniformContinuous_snd.comp uniformContinuous_snd)
=======
    (uniformContinuous_fst.comp uniformContinuous_fst).prod_mk
      ((uniformContinuous_snd.comp uniformContinuous_fst).prod_mk uniformContinuous_snd)
  uniformContinuous_invFun :=
    (uniformContinuous_fst.prod_mk (uniformContinuous_fst.comp
      uniformContinuous_snd)).prod_mk (uniformContinuous_snd.comp uniformContinuous_snd)
>>>>>>> 357276c9
  toEquiv := Equiv.prodAssoc α β γ

/-- `α × {*}` is uniformly isomorphic to `α`. -/
@[simps! -fullyApplied apply]
def prodPunit : α × PUnit ≃ᵤ α where
  toEquiv := Equiv.prodPUnit α
  uniformContinuous_toFun := uniformContinuous_fst
  uniformContinuous_invFun := uniformContinuous_id.prodMk uniformContinuous_const

/-- `{*} × α` is uniformly isomorphic to `α`. -/
def punitProd : PUnit × α ≃ᵤ α :=
  (prodComm _ _).trans (prodPunit _)

@[simp]
theorem coe_punitProd : ⇑(punitProd α) = Prod.snd :=
  rfl

/-- `Equiv.piCongrLeft` as a uniform isomorphism: this is the natural isomorphism
`Π i, β (e i) ≃ᵤ Π j, β j` obtained from a bijection `ι ≃ ι'`. -/
@[simps! apply toEquiv]
def piCongrLeft {ι ι' : Type*} {β : ι' → Type*} [∀ j, UniformSpace (β j)]
    (e : ι ≃ ι') : (∀ i, β (e i)) ≃ᵤ ∀ j, β j where
  uniformContinuous_toFun := uniformContinuous_pi.mpr <| e.forall_congr_right.mp fun i ↦ by
    simpa only [Equiv.toFun_as_coe, Equiv.piCongrLeft_apply_apply] using
      Pi.uniformContinuous_proj _ i
  uniformContinuous_invFun := Pi.uniformContinuous_precomp' _ e
  toEquiv := Equiv.piCongrLeft _ e

/-- `Equiv.piCongrRight` as a uniform isomorphism: this is the natural isomorphism
`Π i, β₁ i ≃ᵤ Π j, β₂ i` obtained from uniform isomorphisms `β₁ i ≃ᵤ β₂ i` for each `i`. -/
@[simps! apply toEquiv]
def piCongrRight {ι : Type*} {β₁ β₂ : ι → Type*} [∀ i, UniformSpace (β₁ i)]
    [∀ i, UniformSpace (β₂ i)] (F : ∀ i, β₁ i ≃ᵤ β₂ i) : (∀ i, β₁ i) ≃ᵤ ∀ i, β₂ i where
  uniformContinuous_toFun := Pi.uniformContinuous_postcomp' _ fun i ↦ (F i).uniformContinuous
  uniformContinuous_invFun := Pi.uniformContinuous_postcomp' _ fun i ↦ (F i).symm.uniformContinuous
  toEquiv := Equiv.piCongrRight fun i => (F i).toEquiv

@[simp]
theorem piCongrRight_symm {ι : Type*} {β₁ β₂ : ι → Type*} [∀ i, UniformSpace (β₁ i)]
    [∀ i, UniformSpace (β₂ i)] (F : ∀ i, β₁ i ≃ᵤ β₂ i) :
    (piCongrRight F).symm = piCongrRight fun i => (F i).symm :=
  rfl

/-- `Equiv.piCongr` as a uniform isomorphism: this is the natural isomorphism
`Π i₁, β₁ i ≃ᵤ Π i₂, β₂ i₂` obtained from a bijection `ι₁ ≃ ι₂` and isomorphisms
`β₁ i₁ ≃ᵤ β₂ (e i₁)` for each `i₁ : ι₁`. -/
@[simps! apply toEquiv]
def piCongr {ι₁ ι₂ : Type*} {β₁ : ι₁ → Type*} {β₂ : ι₂ → Type*}
    [∀ i₁, UniformSpace (β₁ i₁)] [∀ i₂, UniformSpace (β₂ i₂)]
    (e : ι₁ ≃ ι₂) (F : ∀ i₁, β₁ i₁ ≃ᵤ β₂ (e i₁)) : (∀ i₁, β₁ i₁) ≃ᵤ ∀ i₂, β₂ i₂ :=
  (UniformEquiv.piCongrRight F).trans (UniformEquiv.piCongrLeft e)

/-- Uniform equivalence between `ULift α` and `α`. -/
def ulift : ULift.{v, u} α ≃ᵤ α :=
  { Equiv.ulift with
    uniformContinuous_toFun := uniformContinuous_comap
    uniformContinuous_invFun := by
      have hf : IsUniformInducing (@Equiv.ulift.{v, u} α).toFun := ⟨rfl⟩
      simp_rw [hf.uniformContinuous_iff]
      exact uniformContinuous_id }

end

/-- If `ι` has a unique element, then `ι → α` is uniformly isomorphic to `α`. -/
@[simps! -fullyApplied]
def funUnique (ι α : Type*) [Unique ι] [UniformSpace α] : (ι → α) ≃ᵤ α where
  toEquiv := Equiv.funUnique ι α
  uniformContinuous_toFun := Pi.uniformContinuous_proj _ _
  uniformContinuous_invFun := uniformContinuous_pi.mpr fun _ => uniformContinuous_id

/-- Uniform isomorphism between dependent functions `Π i : Fin 2, α i` and `α 0 × α 1`. -/
@[simps! -fullyApplied]
def piFinTwo (α : Fin 2 → Type u) [∀ i, UniformSpace (α i)] : (∀ i, α i) ≃ᵤ α 0 × α 1 where
  toEquiv := piFinTwoEquiv α
  uniformContinuous_toFun := (Pi.uniformContinuous_proj _ 0).prodMk (Pi.uniformContinuous_proj _ 1)
  uniformContinuous_invFun :=
    uniformContinuous_pi.mpr <| Fin.forall_fin_two.2 ⟨uniformContinuous_fst, uniformContinuous_snd⟩

/-- Uniform isomorphism between `α² = Fin 2 → α` and `α × α`. -/
@[simps! -fullyApplied]
def finTwoArrow (α : Type*) [UniformSpace α] : (Fin 2 → α) ≃ᵤ α × α :=
  { piFinTwo fun _ => α with toEquiv := finTwoArrowEquiv α }

/-- A subset of a uniform space is uniformly isomorphic to its image under a uniform isomorphism.
-/
def image (e : α ≃ᵤ β) (s : Set α) : s ≃ᵤ e '' s where
  uniformContinuous_toFun := (e.uniformContinuous.comp uniformContinuous_subtype_val).subtype_mk _
  uniformContinuous_invFun :=
    (e.symm.uniformContinuous.comp uniformContinuous_subtype_val).subtype_mk _
  toEquiv := e.toEquiv.image s

end UniformEquiv

/-- A uniform inducing equiv between uniform spaces is a uniform isomorphism. -/
def Equiv.toUniformEquivOfIsUniformInducing [UniformSpace α] [UniformSpace β] (f : α ≃ β)
    (hf : IsUniformInducing f) : α ≃ᵤ β :=
  { f with
    uniformContinuous_toFun := hf.uniformContinuous
    uniformContinuous_invFun := hf.uniformContinuous_iff.2 <| by simpa using uniformContinuous_id }<|MERGE_RESOLUTION|>--- conflicted
+++ resolved
@@ -267,20 +267,11 @@
 /-- `(α × β) × γ` is uniformly isomorphic to `α × (β × γ)`. -/
 def prodAssoc : (α × β) × γ ≃ᵤ α × β × γ where
   uniformContinuous_toFun :=
-<<<<<<< HEAD
     (uniformContinuous_fst.comp uniformContinuous_fst).prodMk
       ((uniformContinuous_snd.comp uniformContinuous_fst).prodMk uniformContinuous_snd)
-  uniformContinuous_invFun := by -- Porting note: the `rw` was not necessary in Lean 3
-    rw [Equiv.invFun, Equiv.prodAssoc]
-    exact (uniformContinuous_fst.prodMk (uniformContinuous_fst.comp
-    uniformContinuous_snd)).prodMk (uniformContinuous_snd.comp uniformContinuous_snd)
-=======
-    (uniformContinuous_fst.comp uniformContinuous_fst).prod_mk
-      ((uniformContinuous_snd.comp uniformContinuous_fst).prod_mk uniformContinuous_snd)
   uniformContinuous_invFun :=
-    (uniformContinuous_fst.prod_mk (uniformContinuous_fst.comp
-      uniformContinuous_snd)).prod_mk (uniformContinuous_snd.comp uniformContinuous_snd)
->>>>>>> 357276c9
+    (uniformContinuous_fst.prodMk (uniformContinuous_fst.comp
+      uniformContinuous_snd)).prodMk (uniformContinuous_snd.comp uniformContinuous_snd)
   toEquiv := Equiv.prodAssoc α β γ
 
 /-- `α × {*}` is uniformly isomorphic to `α`. -/
