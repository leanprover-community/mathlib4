/-
Copyright (c) 2018 Johannes Hölzl. All rights reserved.
Released under Apache 2.0 license as described in the file LICENSE.
Authors: Johannes Hölzl, Mario Carneiro, Johan Commelin, Reid Barton, Thomas Murrills
-/
import Lean
import Mathlib.Tactic.Core

/-!

# Without loss of generality tactic

The tactic `wlog h : P` will add an assumption `h : P` to the main goal,
and add a new goal that requires showing that the case `h : ¬ P` can be reduced to the case
where `P` holds (typically by symmetry).

The new goal will be placed at the top of the goal stack.

-/

namespace Mathlib.Tactic

open Lean Meta Elab Term Tactic

/-- The result of running `wlog` on a goal. -/
<<<<<<< HEAD
structure wlogResult where
=======
structure WLOGResult where
>>>>>>> 0df245a2
  /-- The `reductionGoal` requires showing that the case `h : ¬ P` can be reduced to the case where
  `P` holds. It has two additional assumptions in its context:

  * `h : ¬ P`: the assumption that `P` does not hold
  * `H`: the statement that in the original context `P` suffices to prove the goal.
  -/
  reductionGoal    : MVarId
  /-- The pair `(HFVarId, negHypFVarId)` of `FVarIds` for `reductionGoal`:

<<<<<<< HEAD
  * `negHypFVarId`: `h : ¬ P`, the assumption that `P` does not hold
  * `HFVarId`: `H`, the statement that in the original context `P` suffices to prove the goal.
=======
  * `HFVarId`: `H`, the statement that in the original context `P` suffices to prove the goal.
  * `negHypFVarId`: `h : ¬ P`, the assumption that `P` does not hold
>>>>>>> 0df245a2
  -/
  reductionFVarIds : FVarId × FVarId
  /-- The original goal with the additional assumption `h : P`. -/
  hypothesisGoal   : MVarId
  /-- The `FVarId` of the hypothesis `h` in `hypothesisGoal` -/
  hypothesisFVarId : FVarId
  /-- The array of `FVarId`s that was reverted to produce the reduction hypothesis `H` in
  `reductionGoal`, which are still present in the context of `reductionGoal` (but not necessarily
  `hypothesisGoal`). -/
  revertedFVarIds  : Array FVarId

<<<<<<< HEAD
/-- `wlog goal h P xs H` will return two goals: the `hypothesisGoal`, which adds an assumption
`h : P` to the context of `goal`, and the `reductionGoal`, which requires showing that the case
`h : ¬ P` can be reduced to the case where `P` holds (typically by symmetry).

In `reductionGoal`, there will be two additional assumptions:
- `h : ¬ P`: the assumption that `P` does not hold
- `H`: which is the statement that in the old context `P` suffices to prove the goal.
  If `H` is `none`, the name `this` is used.

If `xs` is `none`, all hypotheses are reverted to produce the reduction goal's hypothesis `H`.
Otherwise, the `xs` are elaborated to hypotheses in the context of `goal`, and only those
hypotheses are reverted (and any that depend on them). -/
def _root_.Lean.MVarId.wlog (goal : MVarId) (h : Name) (P : Expr)
    (xs : Option (TSyntaxArray `ident) := none) (H : Option Name := none) :
    TacticM wlogResult := goal.withContext do
  let H := H.getD `this
  /- Compute the type for H and keep track of the FVarId's reverted in doing so. (Do not modify the
  tactic state.) -/
  let (revertedFVars, HType) ← withoutModifyingState <| goal.withContext do
    let goal ← goal.assert h P (← mkFreshExprMVar P)
    let toRevert ← getFVarIdsAt goal xs false
    let (revertedFVars, goal) ← goal.revert toRevert (clearAuxDeclsInsteadOfRevert := true)
    return (revertedFVars, ← goal.getType)
  /- Set up the goal which will suppose `h`; this begins as a goal with type H (hence HExpr), and h
  is obtained through `introNP` -/
  let HExpr ← mkFreshExprSyntheticOpaqueMVar HType
  let hGoal := HExpr.mvarId!
  /- Begin the "reduction goal" which will contain hypotheses `H` and `¬h`. For now, it only
  contains `H`. Keep track of that hypothesis' FVarId. -/
  let (HFVarId, reductionGoal) ← goal.assertHypotheses #[⟨H, HType, HExpr⟩]
  let HFVarId := HFVarId[0]!
  /- Clear the reverted fvars from the branch that will contain `h` as a hypothesis. -/
  let hGoal ← hGoal.tryClearMany revertedFVars
  /- Introduce all of the reverted fvars to the context in order to restore the original target as
  well as finally introduce the hypothesis `h`. -/
  let (hFVars, hGoal) ← hGoal.introNP (revertedFVars.size + 1)
  let hFVar := hFVars[revertedFVars.size]! -- keep track of the hypothesis' FVarId
  /- Split the reduction goal by cases on `h`. Keep the one with `¬h` as the reduction goal,
  and prove the easy goal by applying `H` to all its premises, which are fvars in the context. -/
  let (⟨easyGoal, hyp⟩, ⟨reductionGoal, negHyp⟩) ← reductionGoal.byCases P h
  easyGoal.withContext do
    let HApp ← instantiateMVars <|
      mkAppN (.fvar HFVarId) (revertedFVars.map .fvar) |>.app (.fvar hyp)
    ensureHasNoMVars HApp
    easyGoal.assign HApp
  return ⟨reductionGoal, (HFVarId, negHyp), hGoal, hFVar, revertedFVars⟩

/-- `wlog h : P` will add an assumption `h : P` to the main goal, and add a side goal that requires
showing that the case `h : ¬ P` can be reduced to the case where `P` holds (typically by symmetry).

=======
open private mkAuxMVarType from Lean.MetavarContext in
/-- `wlog goal h P xs H` will return two goals: the `hypothesisGoal`, which adds an assumption
`h : P` to the context of `goal`, and the `reductionGoal`, which requires showing that the case
`h : ¬ P` can be reduced to the case where `P` holds (typically by symmetry).

In `reductionGoal`, there will be two additional assumptions:
- `h : ¬ P`: the assumption that `P` does not hold
- `H`: which is the statement that in the old context `P` suffices to prove the goal.
  If `H` is `none`, the name `this` is used.

If `xs` is `none`, all hypotheses are reverted to produce the reduction goal's hypothesis `H`.
Otherwise, the `xs` are elaborated to hypotheses in the context of `goal`, and only those
hypotheses are reverted (and any that depend on them).

If `h` is `none`, the hypotheses of types `P` and `¬ P` in both branches will be inaccessible. -/
def _root_.Lean.MVarId.wlog (goal : MVarId) (h : Option Name) (P : Expr)
    (xs : Option (TSyntaxArray `ident) := none) (H : Option Name := none) :
    TacticM WLOGResult := goal.withContext do
  goal.checkNotAssigned `wlog
  let H := H.getD `this
  let inaccessible := h.isNone
  let h := h.getD `h
  /- Compute the type for H and keep track of the FVarId's reverted in doing so. (Do not modify the
  tactic state.) -/
  let HSuffix := Expr.forallE h P (← goal.getType) .default
  let fvars ← getFVarIdsAt goal xs
  let fvars := fvars.map Expr.fvar
  let lctx := (← goal.getDecl).lctx
  let f ← collectForwardDeps fvars false
  let revertedFVars := filterOutImplementationDetails lctx (f.map Expr.fvarId!)
  let HType ← liftMkBindingM <|
    fun ctx => mkAuxMVarType lctx (revertedFVars.map Expr.fvar) .natural HSuffix
      { preserveOrder := false, mainModule := ctx.mainModule }
  /- Set up the goal which will suppose `h`; this begins as a goal with type H (hence HExpr), and h
  is obtained through `introNP` -/
  let HExpr ← mkFreshExprSyntheticOpaqueMVar HType
  let hGoal := HExpr.mvarId!
  /- Begin the "reduction goal" which will contain hypotheses `H` and `¬h`. For now, it only
  contains `H`. Keep track of that hypothesis' FVarId. -/
  let (HFVarId, reductionGoal) ← goal.assertHypotheses #[⟨H, HType, HExpr⟩]
  let HFVarId := HFVarId[0]!
  /- Clear the reverted fvars from the branch that will contain `h` as a hypothesis. -/
  let hGoal ← hGoal.tryClearMany revertedFVars
  /- Introduce all of the reverted fvars to the context in order to restore the original target as
  well as finally introduce the hypothesis `h`. -/
  let (_, hGoal) ← hGoal.introNP revertedFVars.size
  -- keep track of the hypothesis' FVarId
  let (hFVar, hGoal) ← if inaccessible then hGoal.intro1 else hGoal.intro1P
  /- Split the reduction goal by cases on `h`. Keep the one with `¬h` as the reduction goal,
  and prove the easy goal by applying `H` to all its premises, which are fvars in the context. -/
  let (⟨easyGoal, hyp⟩, ⟨reductionGoal, negHyp⟩) ←
    reductionGoal.byCases P <| if inaccessible then `_ else h
  easyGoal.withContext do
    let HApp ← instantiateMVars <|
      mkAppN (.fvar HFVarId) (revertedFVars.map .fvar) |>.app (.fvar hyp)
    ensureHasNoMVars HApp
    easyGoal.assign HApp
  return ⟨reductionGoal, (HFVarId, negHyp), hGoal, hFVar, revertedFVars⟩

/-- `wlog h : P` will add an assumption `h : P` to the main goal, and add a side goal that requires
showing that the case `h : ¬ P` can be reduced to the case where `P` holds (typically by symmetry).

>>>>>>> 0df245a2
The side goal will be at the top of the stack. In this side goal, there will be two additional
assumptions:
- `h : ¬ P`: the assumption that `P` does not hold
- `this`: which is the statement that in the old context `P` suffices to prove the goal.
  By default, the name `this` is used, but the idiom `with H` can be added to specify the name:
  `wlog h : P with H`.

Typically, it is useful to use the variant `wlog h : P generalizing x y`,
to revert certain parts of the context before creating the new goal.
In this way, the wlog-claim `this` can be applied to `x` and `y` in different orders
(exploiting symmetry, which is the typical use case).

By default, the entire context is reverted. -/
syntax (name := wlog) "wlog " binderIdent " : " term
  (" generalizing" (ppSpace colGt ident)*)? (" with " binderIdent)? : tactic

open private Lean.Elab.Term.expandBinderIdent from Lean.Elab.Binders in
elab_rules : tactic
| `(tactic| wlog $h:binderIdent : $P:term $[ generalizing $xs*]? $[ with $H:ident]?) =>
  withMainContext do
  let H := H.map (·.getId)
<<<<<<< HEAD
  let h := h.getId
  let P ← elabType P
  let goal ← getMainGoal
  let {reductionGoal, hypothesisGoal .. } ← goal.wlog h P xs H
=======
  let h := match h with
  | `(binderIdent|$h:ident) => some h.getId
  | _ => none
  let P ← elabType P
  let goal ← getMainGoal
  let { reductionGoal, hypothesisGoal .. } ← goal.wlog h P xs H
>>>>>>> 0df245a2
  replaceMainGoal [reductionGoal, hypothesisGoal]<|MERGE_RESOLUTION|>--- conflicted
+++ resolved
@@ -23,11 +23,7 @@
 open Lean Meta Elab Term Tactic
 
 /-- The result of running `wlog` on a goal. -/
-<<<<<<< HEAD
-structure wlogResult where
-=======
 structure WLOGResult where
->>>>>>> 0df245a2
   /-- The `reductionGoal` requires showing that the case `h : ¬ P` can be reduced to the case where
   `P` holds. It has two additional assumptions in its context:
 
@@ -37,13 +33,8 @@
   reductionGoal    : MVarId
   /-- The pair `(HFVarId, negHypFVarId)` of `FVarIds` for `reductionGoal`:
 
-<<<<<<< HEAD
-  * `negHypFVarId`: `h : ¬ P`, the assumption that `P` does not hold
-  * `HFVarId`: `H`, the statement that in the original context `P` suffices to prove the goal.
-=======
   * `HFVarId`: `H`, the statement that in the original context `P` suffices to prove the goal.
   * `negHypFVarId`: `h : ¬ P`, the assumption that `P` does not hold
->>>>>>> 0df245a2
   -/
   reductionFVarIds : FVarId × FVarId
   /-- The original goal with the additional assumption `h : P`. -/
@@ -55,58 +46,6 @@
   `hypothesisGoal`). -/
   revertedFVarIds  : Array FVarId
 
-<<<<<<< HEAD
-/-- `wlog goal h P xs H` will return two goals: the `hypothesisGoal`, which adds an assumption
-`h : P` to the context of `goal`, and the `reductionGoal`, which requires showing that the case
-`h : ¬ P` can be reduced to the case where `P` holds (typically by symmetry).
-
-In `reductionGoal`, there will be two additional assumptions:
-- `h : ¬ P`: the assumption that `P` does not hold
-- `H`: which is the statement that in the old context `P` suffices to prove the goal.
-  If `H` is `none`, the name `this` is used.
-
-If `xs` is `none`, all hypotheses are reverted to produce the reduction goal's hypothesis `H`.
-Otherwise, the `xs` are elaborated to hypotheses in the context of `goal`, and only those
-hypotheses are reverted (and any that depend on them). -/
-def _root_.Lean.MVarId.wlog (goal : MVarId) (h : Name) (P : Expr)
-    (xs : Option (TSyntaxArray `ident) := none) (H : Option Name := none) :
-    TacticM wlogResult := goal.withContext do
-  let H := H.getD `this
-  /- Compute the type for H and keep track of the FVarId's reverted in doing so. (Do not modify the
-  tactic state.) -/
-  let (revertedFVars, HType) ← withoutModifyingState <| goal.withContext do
-    let goal ← goal.assert h P (← mkFreshExprMVar P)
-    let toRevert ← getFVarIdsAt goal xs false
-    let (revertedFVars, goal) ← goal.revert toRevert (clearAuxDeclsInsteadOfRevert := true)
-    return (revertedFVars, ← goal.getType)
-  /- Set up the goal which will suppose `h`; this begins as a goal with type H (hence HExpr), and h
-  is obtained through `introNP` -/
-  let HExpr ← mkFreshExprSyntheticOpaqueMVar HType
-  let hGoal := HExpr.mvarId!
-  /- Begin the "reduction goal" which will contain hypotheses `H` and `¬h`. For now, it only
-  contains `H`. Keep track of that hypothesis' FVarId. -/
-  let (HFVarId, reductionGoal) ← goal.assertHypotheses #[⟨H, HType, HExpr⟩]
-  let HFVarId := HFVarId[0]!
-  /- Clear the reverted fvars from the branch that will contain `h` as a hypothesis. -/
-  let hGoal ← hGoal.tryClearMany revertedFVars
-  /- Introduce all of the reverted fvars to the context in order to restore the original target as
-  well as finally introduce the hypothesis `h`. -/
-  let (hFVars, hGoal) ← hGoal.introNP (revertedFVars.size + 1)
-  let hFVar := hFVars[revertedFVars.size]! -- keep track of the hypothesis' FVarId
-  /- Split the reduction goal by cases on `h`. Keep the one with `¬h` as the reduction goal,
-  and prove the easy goal by applying `H` to all its premises, which are fvars in the context. -/
-  let (⟨easyGoal, hyp⟩, ⟨reductionGoal, negHyp⟩) ← reductionGoal.byCases P h
-  easyGoal.withContext do
-    let HApp ← instantiateMVars <|
-      mkAppN (.fvar HFVarId) (revertedFVars.map .fvar) |>.app (.fvar hyp)
-    ensureHasNoMVars HApp
-    easyGoal.assign HApp
-  return ⟨reductionGoal, (HFVarId, negHyp), hGoal, hFVar, revertedFVars⟩
-
-/-- `wlog h : P` will add an assumption `h : P` to the main goal, and add a side goal that requires
-showing that the case `h : ¬ P` can be reduced to the case where `P` holds (typically by symmetry).
-
-=======
 open private mkAuxMVarType from Lean.MetavarContext in
 /-- `wlog goal h P xs H` will return two goals: the `hypothesisGoal`, which adds an assumption
 `h : P` to the context of `goal`, and the `reductionGoal`, which requires showing that the case
@@ -169,7 +108,6 @@
 /-- `wlog h : P` will add an assumption `h : P` to the main goal, and add a side goal that requires
 showing that the case `h : ¬ P` can be reduced to the case where `P` holds (typically by symmetry).
 
->>>>>>> 0df245a2
 The side goal will be at the top of the stack. In this side goal, there will be two additional
 assumptions:
 - `h : ¬ P`: the assumption that `P` does not hold
@@ -191,17 +129,10 @@
 | `(tactic| wlog $h:binderIdent : $P:term $[ generalizing $xs*]? $[ with $H:ident]?) =>
   withMainContext do
   let H := H.map (·.getId)
-<<<<<<< HEAD
-  let h := h.getId
-  let P ← elabType P
-  let goal ← getMainGoal
-  let {reductionGoal, hypothesisGoal .. } ← goal.wlog h P xs H
-=======
   let h := match h with
   | `(binderIdent|$h:ident) => some h.getId
   | _ => none
   let P ← elabType P
   let goal ← getMainGoal
   let { reductionGoal, hypothesisGoal .. } ← goal.wlog h P xs H
->>>>>>> 0df245a2
   replaceMainGoal [reductionGoal, hypothesisGoal]