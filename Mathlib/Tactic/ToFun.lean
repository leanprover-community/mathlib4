--- conflicted
+++ resolved
@@ -40,13 +40,8 @@
   | `(attr| to_fun $optAttr) => MetaM.run' do
     if (kind != AttributeKind.global) then
       throwError "`to_fun` can only be used as a global attribute"
-<<<<<<< HEAD
     addRelatedDecl src "fun_" "" ref optAttr (docstringPrefix? := s!"Eta-expanded form of `{src}`")
-      fun value levels => do
-=======
-    addRelatedDecl src "fun_" "" ref stx? (docstringPrefix? := s!"Eta-expanded form of `{src}`")
       (hoverInfo := true) fun value levels => do
->>>>>>> 61d1f8fb
       let type ← inferType value
       let r ← Push.pullCore .lambda type none
       if r.expr == type then
