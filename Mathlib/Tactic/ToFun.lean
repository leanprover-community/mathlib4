/-
Copyright (c) 2025 Jovan Gerbscheid. All rights reserved.
Released under Apache 2.0 license as described in the file LICENSE.
Authors: Jovan Gerbscheid
-/
module

public import Mathlib.Util.AddRelatedDecl
public import Mathlib.Tactic.Push

/-!
# The `to_fun` attribute

Adding `@[to_fun]` to a lemma named `foo` creates a new lemma named `fun_foo`, which is obtained by
running `pull fun _ ↦ _` on the type of `F`. This can be useful for generating the applied form
of a continuity lemma from the unapplied form.
-/

public meta section

open Lean Meta Elab Tactic
namespace Mathlib.Tactic

/--
Adding `@[to_fun]` to a lemma
```
theorem Continuous.mul (hf : Continuous f) (hg : Continuous g) : Continuous (f * g)
```
will generate a new lemma `Continuous.fun_mul` with conclusion `Continuous fun x => f x * g x`.

Use the `to_fun (attr := ...)` syntax to add the same attribute to both declarations.
-/
syntax (name := to_fun) "to_fun" (" (" &"attr" " := " Parser.Term.attrInstance,* ")")? : attr

initialize registerBuiltinAttribute {
  name := `to_fun
  descr := "generate a copy of a lemma where point-free functions are expanded to their `fun` form"
  applicationTime := .afterCompilation
  add := fun src ref kind => match ref with
  | `(attr| to_fun $[(attr := $stx?,*)]?) => MetaM.run' do
    if (kind != AttributeKind.global) then
      throwError "`to_fun` can only be used as a global attribute"
<<<<<<< HEAD
    addRelatedDecl src "fun_" "" ref stx? fun value levels => do
      let type ← inferType value
      let r ← Push.pullCore .lambda type none
      -- Ensure that the returned `value` has type `r.expr`.
      let value ← match r.proof? with
        | none => mkExpectedTypeHint value r.expr
        | some proof => mkAppOptM ``cast #[type, r.expr, proof, value]
      return (value, levels)
=======
    addRelatedDecl src "fun_" "" ref stx? (docstringPrefix? := s!"Eta-expanded form of `{src}`")
      fun value levels => do
      let r ← Push.pullCore .lambda (← inferType value) none
      return (← r.mkCast value, levels)
>>>>>>> 97c2b335
  | _ => throwUnsupportedSyntax }

end Mathlib.Tactic<|MERGE_RESOLUTION|>--- conflicted
+++ resolved
@@ -40,8 +40,8 @@
   | `(attr| to_fun $[(attr := $stx?,*)]?) => MetaM.run' do
     if (kind != AttributeKind.global) then
       throwError "`to_fun` can only be used as a global attribute"
-<<<<<<< HEAD
-    addRelatedDecl src "fun_" "" ref stx? fun value levels => do
+    addRelatedDecl src "fun_" "" ref stx? (docstringPrefix? := s!"Eta-expanded form of `{src}`")
+      fun value levels => do
       let type ← inferType value
       let r ← Push.pullCore .lambda type none
       -- Ensure that the returned `value` has type `r.expr`.
@@ -49,12 +49,6 @@
         | none => mkExpectedTypeHint value r.expr
         | some proof => mkAppOptM ``cast #[type, r.expr, proof, value]
       return (value, levels)
-=======
-    addRelatedDecl src "fun_" "" ref stx? (docstringPrefix? := s!"Eta-expanded form of `{src}`")
-      fun value levels => do
-      let r ← Push.pullCore .lambda (← inferType value) none
-      return (← r.mkCast value, levels)
->>>>>>> 97c2b335
   | _ => throwUnsupportedSyntax }
 
 end Mathlib.Tactic