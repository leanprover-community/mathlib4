--- conflicted
+++ resolved
@@ -44,17 +44,13 @@
       fun value levels => do
       let type ← inferType value
       let r ← Push.pullCore .lambda type none
-<<<<<<< HEAD
+      if r.expr == type then
+        throwError "`@[to_fun]` failed to eta-expand any part of `{.ofConstName src}`."
       -- Ensure that the returned `value` has type `r.expr`.
       let value ← match r.proof? with
         | none => mkExpectedTypeHint value r.expr
         | some proof => mkAppOptM ``cast #[type, r.expr, proof, value]
       return (value, levels)
-=======
-      if r.expr == type then
-        throwError "`@[to_fun]` failed to eta-expand any part of `{.ofConstName src}`."
-      return (← r.mkCast value, levels)
->>>>>>> 359769ac
   | _ => throwUnsupportedSyntax }
 
 end Mathlib.Tactic