/-
Copyright (c) 2023 Anne Baanen. All rights reserved.
Released under Apache 2.0 license as described in the file LICENSE.
Authors: Anne Baanen
-/
import Mathlib.Data.ZMod.Basic
import Mathlib.RingTheory.Polynomial.Basic
import Mathlib.Tactic.NormNum.DivMod
import Mathlib.Tactic.ReduceModChar.Ext

/-!
# `reduce_mod_char` tactic

Define the `reduce_mod_char` tactic, which traverses expressions looking for numerals `n`,
such that the type of `n` is a ring of (positive) characteristic `p`, and reduces these
numerals modulo `p`, to lie between `0` and `p`.

## Implementation

The main entry point is `ReduceModChar.derive`, which uses `simp` to traverse expressions and
calls `matchAndNorm` on each subexpression.
The type of each subexpression is matched syntactically to determine if it is a ring with positive
characteristic in `typeToCharP`. Using syntactic matching should be faster than trying to infer
a `CharP` instance on each subexpression.
The actual reduction happens in `normIntNumeral`. This is written to be compatible with `norm_num`
so it can serve as a drop-in replacement for some `norm_num`-based routines (specifically, the
intended use is as an option for the `ring` tactic).

In addition to the main functionality, we call `normNeg` and `normNegCoeffMul` to replace negation
with multiplication by `p - 1`, and simp lemmas tagged `@[reduce_mod_char]` to clean up the
resulting expression: e.g. `1 * X + 0` becomes `X`.
-/

open Lean Meta Simp
open Lean.Elab
open Tactic
open Qq

set_option autoImplicit true

namespace Tactic

namespace ReduceModChar

open Mathlib.Meta.NormNum

lemma CharP.cast_int_eq_mod (R : Type _) [Ring R] (p : ℕ) [CharP R p] (k : ℤ) :
    (k : R) = (k % p : ℤ) := by
  calc
    (k : R) = ↑(k % p + p * (k / p)) := by rw [Int.emod_add_ediv]
    _ = ↑(k % p) := by simp [CharP.cast_eq_zero R]

lemma CharP.isInt_of_mod {α : Type _} [Ring α] {n n' : ℕ} (inst : CharP α n) {e : α}
    (he : IsInt e e') (hn : IsNat n n') (h₂ : IsInt (e' % n') r) : IsInt e r :=
  ⟨by rw [he.out, CharP.cast_int_eq_mod α n, show n = n' from hn.out, h₂.out, Int.cast_id]⟩

/-- Given an integral expression `e : t` such that `t` is a ring of characteristic `n`,
reduce `e` modulo `n`. -/
partial def normIntNumeral {α : Q(Type u)} (n : Q(ℕ)) (e : Q($α)) (instRing : Q(Ring $α))
    (instCharP : Q(CharP $α $n)) : MetaM (Result e) := do
  let ⟨ze, ne, pe⟩ ← Result.toInt instRing (← Mathlib.Meta.NormNum.derive e)
  let ⟨n', pn⟩ ← deriveNat n q(instAddMonoidWithOneNat)
  let rr ← evalIntMod.go _ _ ze q(IsInt.raw_refl $ne) _ <|
<<<<<<< HEAD
    .isNat q(instAddMonoidWithOne) _ q(isnatCast _ _ (IsNat.raw_refl $n'))
  let ⟨zr, nr, pr⟩ ← rr.toInt q(Int.instRing)
=======
    .isNat q(instAddMonoidWithOne) _ q(isNat_natCast _ _ (IsNat.raw_refl $n'))
  let ⟨zr, nr, pr⟩ ← rr.toInt q(Int.instRingInt)
>>>>>>> 11f79c59
  return .isInt instRing nr zr q(CharP.isInt_of_mod $instCharP $pe $pn $pr)

lemma CharP.neg_eq_sub_one_mul {α : Type _} [Ring α] (n : ℕ) (inst : CharP α n) (b : α)
    (a : ℕ) (a' : α) (p : IsNat (n - 1 : α) a) (pa : a = a') :
    -b = a' * b := by
  rw [← pa, ← p.out, ← neg_one_mul]
  simp

/-- Given an expression `(-e) : t` such that `t` is a ring of characteristic `n`,
simplify this to `(n - 1) * e`.

This should be called only when `normIntNumeral` fails, because `normIntNumeral` would otherwise
be more useful by evaluating `-e` mod `n` to an actual numeral.
-/
@[nolint unusedHavesSuffices] -- the `=Q` is necessary for type checking
partial def normNeg {α : Q(Type u)} (n : Q(ℕ)) (e : Q($α)) (_instRing : Q(Ring $α))
    (instCharP : Q(CharP $α $n)) :
    MetaM Simp.Result := do
  let .app f (b : Q($α)) ← whnfR e | failure
  guard <|← withNewMCtxDepth <| isDefEq f q(Neg.neg (α := $α))
  let r ← (derive (α := α) q($n - 1))
  match r with
  | .isNat sα a p => do
    have : instAddMonoidWithOne =Q $sα := ⟨⟩
    let ⟨a', pa'⟩ ← mkOfNat α sα a
    let pf : Q(-$b = $a' * $b) := q(CharP.neg_eq_sub_one_mul $n $instCharP $b $a $a' $p $pa')
    return { expr := q($a' * $b), proof? := pf }
  | .isNegNat _ _ _ =>
    throwError "normNeg: nothing useful to do in negative characteristic"
  | _ => throwError "normNeg: evaluating `{n} - 1` should give an integer result"

lemma CharP.neg_mul_eq_sub_one_mul {α : Type _} [Ring α] (n : ℕ) (inst : CharP α n) (a b : α)
    (na : ℕ) (na' : α) (p : IsNat ((n - 1) * a : α) na) (pa : na = na') :
    -(a * b) = na' * b := by
  rw [← pa, ← p.out, ← neg_one_mul]
  simp

/-- Given an expression `-(a * b) : t` such that `t` is a ring of characteristic `n`,
and `a` is a numeral, simplify this to `((n - 1) * a) * b`. -/
@[nolint unusedHavesSuffices] -- the `=Q` is necessary for type checking
partial def normNegCoeffMul {α : Q(Type u)} (n : Q(ℕ)) (e : Q($α)) (_instRing : Q(Ring $α))
    (instCharP : Q(CharP $α $n)) :
    MetaM Simp.Result := do
  let .app neg (.app (.app mul (a : Q($α))) (b : Q($α))) ← whnfR e | failure
  guard <|← withNewMCtxDepth <| isDefEq neg q(Neg.neg (α := $α))
  guard <|← withNewMCtxDepth <| isDefEq mul q(HMul.hMul (α := $α))
  let r ← (derive (α := α) q(($n - 1) * $a))
  match r with
  | .isNat sα na np => do
    have : AddGroupWithOne.toAddMonoidWithOne =Q $sα := ⟨⟩
    let ⟨na', npa'⟩ ← mkOfNat α sα na
    let pf : Q(-($a * $b) = $na' * $b) :=
      q(CharP.neg_mul_eq_sub_one_mul $n $instCharP $a $b $na $na' $np $npa')
    return { expr := q($na' * $b), proof? := pf }
  | .isNegNat _ _ _ =>
    throwError "normNegCoeffMul: nothing useful to do in negative characteristic"
  | _ => throwError "normNegCoeffMul: evaluating `{n} - 1` should give an integer result"

/-- A `TypeToCharPResult α` indicates if `α` can be determined to be a ring of characteristic `p`.
-/
inductive TypeToCharPResult (α : Q(Type u))
  | intLike (n : Q(ℕ)) (instRing : Q(Ring $α)) (instCharP : Q(CharP $α $n))
  | failure

instance : Inhabited (TypeToCharPResult α) := ⟨.failure⟩

/-- Determine the characteristic of a ring from the type.
This should be fast, so this pattern-matches on the type, rather than searching for a
`CharP` instance. -/
partial def typeToCharP (t : Q(Type u)) : TypeToCharPResult t :=
match Expr.getAppFnArgs t with
| (``ZMod, #[(n : Q(ℕ))]) => .intLike n
  (q((ZMod.commRing _).toRing) : Q(Ring (ZMod $n)))
  (q(ZMod.charP _) : Q(CharP (ZMod $n) $n))
| (``Polynomial, #[(R : Q(Type u)), _]) => match typeToCharP R with
  | (.intLike n _ _) => .intLike n
    (q(Polynomial.ring) : Q(Ring (Polynomial $R)))
    (q(Polynomial.instCharP _) : Q(CharP (Polynomial $R) $n))
  | .failure => .failure
| _ => .failure

/-- Given an expression `e`, determine whether it is a numeric expression in characteristic `n`,
and if so, reduce `e` modulo `n`.

This is not a `norm_num` plugin because it does not match on the syntax of `e`,
rather it matches on the type of `e`.
-/
partial def matchAndNorm (e : Expr) : MetaM Simp.Result := do
  let α ← inferType e
  let u_succ : Level ← getLevel α
  let (.succ u) := u_succ | throwError "expected {α} to be a `Type _`, not `Sort {u_succ}`"
  have α : Q(Type u) := α
  match typeToCharP α with
    | (.intLike n instRing instCharP) =>
      -- Handle the numeric expressions first, e.g. `-5` (which shouldn't become `-1 * 5`)
      normIntNumeral n e instRing instCharP >>= Result.toSimpResult <|>
      normNegCoeffMul n e instRing instCharP <|> -- `-(3 * X) → ((n - 1) * 3) * X`
      normNeg n e instRing instCharP -- `-X → (n - 1) * X`

    /- Here we could add a `natLike` result using only a `Semiring` instance.
    This would activate only the less-powerful procedures
    that cannot handle subtraction.
    -/

    | .failure =>
      throwError "inferred type `{α}` does not have a known characteristic"

-- We use a few `simp` lemmas to preprocess the expression and clean up subterms like `0 * X`.
attribute [reduce_mod_char] sub_eq_add_neg
attribute [reduce_mod_char] zero_add add_zero zero_mul mul_zero one_mul mul_one
attribute [reduce_mod_char] eq_self_iff_true -- For closing non-numeric goals, e.g. `X = X`

/-- Reduce all numeric subexpressions of `e` modulo their characteristic. -/
partial def derive (e : Expr) : MetaM Simp.Result := do
  withTraceNode `Tactic.reduce_mod_char (fun _ => return m!"{e}") do
  let e ← instantiateMVars e

  let config : Simp.Config := {
    zeta := false
    beta := false
    eta  := false
    proj := false
    iota := false
  }
  let congrTheorems ← Meta.getSimpCongrTheorems
  let ext? ← getSimpExtension? `reduce_mod_char
  let ext ← match ext? with
  | some ext => pure ext
  | none => throwError "internal error: reduce_mod_char not registered as simp extension"
  let ctx : Simp.Context := {
    config := config,
    congrTheorems := congrTheorems,
    simpTheorems := #[← ext.getTheorems]
  }
  let discharge := Mathlib.Meta.NormNum.discharge ctx
  let r : Simp.Result := {expr := e}
  let pre := Simp.preDefault #[] >> fun e =>
      try return (Simp.Step.done (← matchAndNorm e))
      catch _ => pure .continue
  let post := Simp.postDefault #[]
  let r ← r.mkEqTrans (← Simp.main r.expr ctx (methods := { pre, post, discharge? := discharge })).1

  return r

/-- Reduce all numeric subexpressions of the goal modulo their characteristic. -/
partial def reduceModCharTarget : TacticM Unit := do
  liftMetaTactic1 fun goal ↦ do
    let tgt ← instantiateMVars (← goal.getType)
    let prf ← derive tgt
    if prf.expr.consumeMData.isConstOf ``True then
      match prf.proof? with
      | some proof => goal.assign (← mkOfEqTrue proof)
      | none => goal.assign (mkConst ``True.intro)
      return none
    else
      applySimpResultToTarget goal tgt prf

/-- Reduce all numeric subexpressions of the given hypothesis modulo their characteristic. -/
partial def reduceModCharHyp (fvarId : FVarId) : TacticM Unit :=
  liftMetaTactic1 fun goal ↦ do
    let hyp ← instantiateMVars (← fvarId.getDecl).type
    let prf ← derive hyp
    return (← applySimpResultToLocalDecl goal fvarId prf false).map (·.snd)

open Parser.Tactic Elab.Tactic

/--
The tactic `reduce_mod_char` looks for numeric expressions in characteristic `p`
and reduces these to lie between `0` and `p`.

For example:
```
example : (5 : ZMod 4) = 1 := by reduce_mod_char
example : (X ^ 2 - 3 * X + 4 : (ZMod 4)[X]) = X ^ 2 + X := by reduce_mod_char
```

It also handles negation, turning it into multiplication by `p - 1`,
and similarly subtraction.

This tactic uses the type of the subexpression to figure out if it is indeed of positive
characteristic, for improved performance compared to trying to synthesise a `CharP` instance.
-/
syntax (name := reduce_mod_char) "reduce_mod_char" (location)? : tactic

elab_rules : tactic
| `(tactic| reduce_mod_char $[$loc]?) => unsafe do
  match expandOptLocation (Lean.mkOptionalNode loc) with
  | Location.targets hyps target => do
    (← getFVarIds hyps).forM reduceModCharHyp
    if target then reduceModCharTarget
  | Location.wildcard => do
    (← (← getMainGoal).getNondepPropHyps).forM reduceModCharHyp
    reduceModCharTarget

end ReduceModChar

end Tactic<|MERGE_RESOLUTION|>--- conflicted
+++ resolved
@@ -61,13 +61,8 @@
   let ⟨ze, ne, pe⟩ ← Result.toInt instRing (← Mathlib.Meta.NormNum.derive e)
   let ⟨n', pn⟩ ← deriveNat n q(instAddMonoidWithOneNat)
   let rr ← evalIntMod.go _ _ ze q(IsInt.raw_refl $ne) _ <|
-<<<<<<< HEAD
-    .isNat q(instAddMonoidWithOne) _ q(isnatCast _ _ (IsNat.raw_refl $n'))
+    .isNat q(instAddMonoidWithOne) _ q(isNat_natCast _ _ (IsNat.raw_refl $n'))
   let ⟨zr, nr, pr⟩ ← rr.toInt q(Int.instRing)
-=======
-    .isNat q(instAddMonoidWithOne) _ q(isNat_natCast _ _ (IsNat.raw_refl $n'))
-  let ⟨zr, nr, pr⟩ ← rr.toInt q(Int.instRingInt)
->>>>>>> 11f79c59
   return .isInt instRing nr zr q(CharP.isInt_of_mod $instCharP $pe $pn $pr)
 
 lemma CharP.neg_eq_sub_one_mul {α : Type _} [Ring α] (n : ℕ) (inst : CharP α n) (b : α)
