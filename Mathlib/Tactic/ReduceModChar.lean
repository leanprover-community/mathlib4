/-
Copyright (c) 2023 Anne Baanen. All rights reserved.
Released under Apache 2.0 license as described in the file LICENSE.
Authors: Anne Baanen
-/
import Mathlib.Data.ZMod.Basic
import Mathlib.RingTheory.Polynomial.Basic
import Mathlib.Tactic.NormNum.DivMod
import Mathlib.Tactic.NormNum.PowMod
import Mathlib.Tactic.ReduceModChar.Ext

/-!
# `reduce_mod_char` tactic

Define the `reduce_mod_char` tactic, which traverses expressions looking for numerals `n`,
such that the type of `n` is a ring of (positive) characteristic `p`, and reduces these
numerals modulo `p`, to lie between `0` and `p`.

## Implementation

The main entry point is `ReduceModChar.derive`, which uses `simp` to traverse expressions and
calls `matchAndNorm` on each subexpression.
The type of each subexpression is matched syntactically to determine if it is a ring with positive
characteristic in `typeToCharP`. Using syntactic matching should be faster than trying to infer
a `CharP` instance on each subexpression.
The actual reduction happens in `normIntNumeral`. This is written to be compatible with `norm_num`
so it can serve as a drop-in replacement for some `norm_num`-based routines (specifically, the
intended use is as an option for the `ring` tactic).

In addition to the main functionality, we call `normNeg` and `normNegCoeffMul` to replace negation
with multiplication by `p - 1`, and simp lemmas tagged `@[reduce_mod_char]` to clean up the
resulting expression: e.g. `1 * X + 0` becomes `X`.
-/

open Lean Meta Simp
open Lean.Elab
open Tactic
open Qq

namespace Tactic

namespace ReduceModChar

open Mathlib.Meta.NormNum

variable {u : Level}

lemma CharP.isInt_of_mod {e' r : ℤ} {α : Type*} [Ring α] {n n' : ℕ} (inst : CharP α n) {e : α}
    (he : IsInt e e') (hn : IsNat n n') (h₂ : IsInt (e' % n') r) : IsInt e r :=
  ⟨by rw [he.out, CharP.intCast_eq_intCast_mod α n, show n = n' from hn.out, h₂.out, Int.cast_id]⟩

lemma CharP.isNat_pow {α} [Semiring α] : ∀ {f : α → ℕ → α} {a : α} {a' b b' c n n' : ℕ},
    CharP α n → f = HPow.hPow → IsNat a a' → IsNat b b' → IsNat n n' →
    Nat.mod (Nat.pow a' b') n' = c → IsNat (f a b) c
  | _, _, a, _, b, _, _, n, _, rfl, ⟨h⟩, ⟨rfl⟩, ⟨rfl⟩, rfl => ⟨by
    rw [h, Nat.cast_id, Nat.pow_eq, ← Nat.cast_pow, CharP.natCast_eq_natCast_mod α n]
    rfl⟩

attribute [local instance] Mathlib.Meta.monadLiftOptionMetaM in
/-- Evaluates `e` to an integer using `norm_num` and reduces the result modulo `n`. -/
def normBareNumeral {α : Q(Type u)} (n n' : Q(ℕ)) (pn : Q(IsNat «$n» «$n'»))
    (e : Q($α)) (_ : Q(Ring $α)) (instCharP : Q(CharP $α $n)) : MetaM (Result e) := do
  let ⟨ze, ne, pe⟩ ← Result.toInt _ (← Mathlib.Meta.NormNum.derive e)
  let rr ← evalIntMod.go _ _ ze q(IsInt.raw_refl $ne) _ <|
    .isNat q(instAddMonoidWithOne) _ q(isNat_natCast _ _ (IsNat.raw_refl $n'))
  let ⟨zr, nr, pr⟩ ← rr.toInt _
  return .isInt _ nr zr q(CharP.isInt_of_mod $instCharP $pe $pn $pr)

mutual

  /-- Given an expression of the form `a ^ b` in a ring of characteristic `n`, reduces `a`
      modulo `n` recursively and then calculates `a ^ b` using fast modular exponentiation. -/
  partial def normPow {α : Q(Type u)} (n n' : Q(ℕ)) (pn : Q(IsNat «$n» «$n'»)) (e : Q($α))
      (_ : Q(Ring $α)) (instCharP : Q(CharP $α $n)) : MetaM (Result e) := do
    let .app (.app (f : Q($α → ℕ → $α)) (a : Q($α))) (b : Q(ℕ)) ← whnfR e | failure
    let .isNat sα na pa ← normIntNumeral' n n' pn a _ instCharP | failure
    let ⟨nb, pb⟩ ← Mathlib.Meta.NormNum.deriveNat b q(instAddMonoidWithOneNat)
    guard <|← withNewMCtxDepth <| isDefEq f q(HPow.hPow (α := $α))
    haveI' : $e =Q $a ^ $b := ⟨⟩
    haveI' : $f =Q HPow.hPow := ⟨⟩
    have ⟨c, r⟩ := evalNatPowMod na nb n'
    assumeInstancesCommute
    return .isNat sα c q(CharP.isNat_pow (f := $f) $instCharP (.refl $f) $pa $pb $pn $r)

  /-- If `e` is of the form `a ^ b`, reduce it using fast modular exponentiation, otherwise
      reduce it using `norm_num`. -/
  partial def normIntNumeral' {α : Q(Type u)} (n n' : Q(ℕ)) (pn : Q(IsNat «$n» «$n'»))
      (e : Q($α)) (_ : Q(Ring $α)) (instCharP : Q(CharP $α $n)) : MetaM (Result e) :=
    normPow n n' pn e _ instCharP <|> normBareNumeral n n' pn e _ instCharP

end

lemma CharP.intCast_eq_mod (R : Type _) [Ring R] (p : ℕ) [CharP R p] (k : ℤ) :
<<<<<<< HEAD
    (k : R) = (k % p : ℤ) := by
  calc
    (k : R) = ↑(k % p + p * (k / p)) := by rw [Int.emod_add_ediv]
    _ = ↑(k % p) := by simp
=======
    (k : R) = (k % p : ℤ) :=
  CharP.intCast_eq_intCast_mod R p
>>>>>>> 860d2196

/-- Given an integral expression `e : t` such that `t` is a ring of characteristic `n`,
reduce `e` modulo `n`. -/
partial def normIntNumeral {α : Q(Type u)} (n : Q(ℕ)) (e : Q($α)) (_ : Q(Ring $α))
    (instCharP : Q(CharP $α $n)) : MetaM (Result e) := do
  let ⟨n', pn⟩ ← deriveNat n q(instAddMonoidWithOneNat)
  normIntNumeral' n n' pn e _ instCharP

lemma CharP.neg_eq_sub_one_mul {α : Type _} [Ring α] (n : ℕ) (inst : CharP α n) (b : α)
    (a : ℕ) (a' : α) (p : IsNat (n - 1 : α) a) (pa : a = a') :
    -b = a' * b := by
  rw [← pa, ← p.out, ← neg_one_mul]
  simp

/-- Given an expression `(-e) : t` such that `t` is a ring of characteristic `n`,
simplify this to `(n - 1) * e`.

This should be called only when `normIntNumeral` fails, because `normIntNumeral` would otherwise
be more useful by evaluating `-e` mod `n` to an actual numeral.
-/
@[nolint unusedHavesSuffices] -- the `=Q` is necessary for type checking
partial def normNeg {α : Q(Type u)} (n : Q(ℕ)) (e : Q($α)) (_instRing : Q(Ring $α))
    (instCharP : Q(CharP $α $n)) :
    MetaM Simp.Result := do
  let .app f (b : Q($α)) ← whnfR e | failure
  guard <|← withNewMCtxDepth <| isDefEq f q(Neg.neg (α := $α))
  let r ← (derive (α := α) q($n - 1))
  match r with
  | .isNat sα a p => do
    have : instAddMonoidWithOne =Q $sα := ⟨⟩
    let ⟨a', pa'⟩ ← mkOfNat α sα a
    let pf : Q(-$b = $a' * $b) := q(CharP.neg_eq_sub_one_mul $n $instCharP $b $a $a' $p $pa')
    return { expr := q($a' * $b), proof? := pf }
  | .isNegNat _ _ _ =>
    throwError "normNeg: nothing useful to do in negative characteristic"
  | _ => throwError "normNeg: evaluating `{n} - 1` should give an integer result"

lemma CharP.neg_mul_eq_sub_one_mul {α : Type _} [Ring α] (n : ℕ) (inst : CharP α n) (a b : α)
    (na : ℕ) (na' : α) (p : IsNat ((n - 1) * a : α) na) (pa : na = na') :
    -(a * b) = na' * b := by
  rw [← pa, ← p.out, ← neg_one_mul]
  simp

/-- Given an expression `-(a * b) : t` such that `t` is a ring of characteristic `n`,
and `a` is a numeral, simplify this to `((n - 1) * a) * b`. -/
@[nolint unusedHavesSuffices] -- the `=Q` is necessary for type checking
partial def normNegCoeffMul {α : Q(Type u)} (n : Q(ℕ)) (e : Q($α)) (_instRing : Q(Ring $α))
    (instCharP : Q(CharP $α $n)) :
    MetaM Simp.Result := do
  let .app neg (.app (.app mul (a : Q($α))) (b : Q($α))) ← whnfR e | failure
  guard <|← withNewMCtxDepth <| isDefEq neg q(Neg.neg (α := $α))
  guard <|← withNewMCtxDepth <| isDefEq mul q(HMul.hMul (α := $α))
  let r ← (derive (α := α) q(($n - 1) * $a))
  match r with
  | .isNat sα na np => do
    have : AddGroupWithOne.toAddMonoidWithOne =Q $sα := ⟨⟩
    let ⟨na', npa'⟩ ← mkOfNat α sα na
    let pf : Q(-($a * $b) = $na' * $b) :=
      q(CharP.neg_mul_eq_sub_one_mul $n $instCharP $a $b $na $na' $np $npa')
    return { expr := q($na' * $b), proof? := pf }
  | .isNegNat _ _ _ =>
    throwError "normNegCoeffMul: nothing useful to do in negative characteristic"
  | _ => throwError "normNegCoeffMul: evaluating `{n} - 1` should give an integer result"

/-- A `TypeToCharPResult α` indicates if `α` can be determined to be a ring of characteristic `p`.
-/
inductive TypeToCharPResult (α : Q(Type u))
  | intLike (n : Q(ℕ)) (instRing : Q(Ring $α)) (instCharP : Q(CharP $α $n))
  | failure

instance {α : Q(Type u)} : Inhabited (TypeToCharPResult α) := ⟨.failure⟩

/-- Determine the characteristic of a ring from the type.
This should be fast, so this pattern-matches on the type, rather than searching for a
`CharP` instance.
Use `typeToCharP (expensive := true)` to do more work in finding the characteristic,
in particular it will search for a `CharP` instance in the context. -/
partial def typeToCharP (expensive := false) (t : Q(Type u)) : MetaM (TypeToCharPResult t) :=
match Expr.getAppFnArgs t with
| (``ZMod, #[(n : Q(ℕ))]) =>
  return .intLike n
    (q((ZMod.commRing _).toRing) : Q(Ring (ZMod $n)))
    (q(ZMod.charP _) : Q(CharP (ZMod $n) $n))
| (``Polynomial, #[(R : Q(Type u)), _]) => do match ← typeToCharP (expensive := expensive) R with
  | (.intLike n _ _) =>
    return .intLike n
      (q(Polynomial.ring) : Q(Ring (Polynomial $R)))
      (q(Polynomial.instCharP _) : Q(CharP (Polynomial $R) $n))
  | .failure => return .failure
| _ => if ! expensive then return .failure else do
  -- Fallback: run an expensive procedures to determine a characteristic,
  -- by looking for a `CharP` instance.
  withNewMCtxDepth do
    /- If we want to support semirings, here we could implement the `natLike` fallback. -/
    let .some instRing ← trySynthInstanceQ q(Ring $t) | return .failure

    let n ← mkFreshExprMVarQ q(ℕ)
    let .some instCharP ← findLocalDeclWithTypeQ? q(CharP $t $n) | return .failure

    return .intLike (← instantiateMVarsQ n) instRing instCharP

/-- Given an expression `e`, determine whether it is a numeric expression in characteristic `n`,
and if so, reduce `e` modulo `n`.

This is not a `norm_num` plugin because it does not match on the syntax of `e`,
rather it matches on the type of `e`.

Use `matchAndNorm (expensive := true)` to do more work in finding the characteristic of
the type of `e`.
-/
partial def matchAndNorm (expensive := false) (e : Expr) : MetaM Simp.Result := do
  let α ← inferType e
  let u_succ : Level ← getLevel α
  let (.succ u) := u_succ | throwError "expected {α} to be a `Type _`, not `Sort {u_succ}`"
  have α : Q(Type u) := α
  match ← typeToCharP (expensive := expensive) α with
    | (.intLike n instRing instCharP) =>
      -- Handle the numeric expressions first, e.g. `-5` (which shouldn't become `-1 * 5`)
      normIntNumeral n e instRing instCharP >>= Result.toSimpResult <|>
      normNegCoeffMul n e instRing instCharP <|> -- `-(3 * X) → ((n - 1) * 3) * X`
      normNeg n e instRing instCharP -- `-X → (n - 1) * X`

    /- Here we could add a `natLike` result using only a `Semiring` instance.
    This would activate only the less-powerful procedures
    that cannot handle subtraction.
    -/

    | .failure =>
      throwError "inferred type `{α}` does not have a known characteristic"

-- We use a few `simp` lemmas to preprocess the expression and clean up subterms like `0 * X`.
attribute [reduce_mod_char] sub_eq_add_neg
attribute [reduce_mod_char] zero_add add_zero zero_mul mul_zero one_mul mul_one
attribute [reduce_mod_char] eq_self_iff_true -- For closing non-numeric goals, e.g. `X = X`

/-- Reduce all numeric subexpressions of `e` modulo their characteristic.

Use `derive (expensive := true)` to do more work in finding the characteristic of
the type of `e`.
-/
partial def derive (expensive := false) (e : Expr) : MetaM Simp.Result := do
  withTraceNode `Tactic.reduce_mod_char (fun _ => return m!"{e}") do
  let e ← instantiateMVars e

  let config : Simp.Config := {
    zeta := false
    beta := false
    eta  := false
    proj := false
    iota := false
  }
  let congrTheorems ← Meta.getSimpCongrTheorems
  let ext? ← getSimpExtension? `reduce_mod_char
  let ext ← match ext? with
  | some ext => pure ext
  | none => throwError "internal error: reduce_mod_char not registered as simp extension"
  let ctx ← Simp.mkContext config (congrTheorems := congrTheorems)
    (simpTheorems := #[← ext.getTheorems])
  let discharge := Mathlib.Meta.NormNum.discharge ctx
  let r : Simp.Result := {expr := e}
  let pre := Simp.preDefault #[] >> fun e =>
      try return (Simp.Step.done (← matchAndNorm (expensive := expensive) e))
      catch _ => pure .continue
  let post := Simp.postDefault #[]
  let r ← r.mkEqTrans (← Simp.main r.expr ctx (methods := { pre, post, discharge? := discharge })).1

  return r

/-- Reduce all numeric subexpressions of the goal modulo their characteristic. -/
partial def reduceModCharTarget (expensive := false) : TacticM Unit := do
  liftMetaTactic1 fun goal ↦ do
    let tgt ← instantiateMVars (← goal.getType)
    let prf ← derive (expensive := expensive) tgt
    if prf.expr.consumeMData.isConstOf ``True then
      match prf.proof? with
      | some proof => goal.assign (← mkOfEqTrue proof)
      | none => goal.assign (mkConst ``True.intro)
      return none
    else
      applySimpResultToTarget goal tgt prf

/-- Reduce all numeric subexpressions of the given hypothesis modulo their characteristic. -/
partial def reduceModCharHyp (expensive := false) (fvarId : FVarId) : TacticM Unit :=
  liftMetaTactic1 fun goal ↦ do
    let hyp ← instantiateMVars (← fvarId.getDecl).type
    let prf ← derive (expensive := expensive) hyp
    return (← applySimpResultToLocalDecl goal fvarId prf false).map (·.snd)

open Parser.Tactic

/--
The tactic `reduce_mod_char` looks for numeric expressions in characteristic `p`
and reduces these to lie between `0` and `p`.

For example:
```
example : (5 : ZMod 4) = 1 := by reduce_mod_char
example : (X ^ 2 - 3 * X + 4 : (ZMod 4)[X]) = X ^ 2 + X := by reduce_mod_char
```

It also handles negation, turning it into multiplication by `p - 1`,
and similarly subtraction.

This tactic uses the type of the subexpression to figure out if it is indeed of positive
characteristic, for improved performance compared to trying to synthesise a `CharP` instance.
The variant `reduce_mod_char!` also tries to use `CharP R n` hypotheses in the context.
(Limitations of the typeclass system mean the tactic can't search for a `CharP R n` instance if
`n` is not yet known; use `have : CharP R n := inferInstance; reduce_mod_char!` as a workaround.)
-/
syntax (name := reduce_mod_char) "reduce_mod_char" (location)? : tactic
@[inherit_doc reduce_mod_char]
syntax (name := reduce_mod_char!) "reduce_mod_char!" (location)? : tactic

elab_rules : tactic
| `(tactic| reduce_mod_char $[$loc]?) => unsafe do
  match expandOptLocation (Lean.mkOptionalNode loc) with
  | Location.targets hyps target => do
    (← getFVarIds hyps).forM reduceModCharHyp
    if target then reduceModCharTarget
  | Location.wildcard => do
    (← (← getMainGoal).getNondepPropHyps).forM reduceModCharHyp
    reduceModCharTarget
| `(tactic| reduce_mod_char! $[$loc]?) => unsafe do
  match expandOptLocation (Lean.mkOptionalNode loc) with
  | Location.targets hyps target => do
    (← getFVarIds hyps).forM (reduceModCharHyp (expensive := true))
    if target then reduceModCharTarget (expensive := true)
  | Location.wildcard => do
    (← (← getMainGoal).getNondepPropHyps).forM (reduceModCharHyp (expensive := true))
    reduceModCharTarget (expensive := true)

end ReduceModChar

end Tactic<|MERGE_RESOLUTION|>--- conflicted
+++ resolved
@@ -91,15 +91,8 @@
 end
 
 lemma CharP.intCast_eq_mod (R : Type _) [Ring R] (p : ℕ) [CharP R p] (k : ℤ) :
-<<<<<<< HEAD
-    (k : R) = (k % p : ℤ) := by
-  calc
-    (k : R) = ↑(k % p + p * (k / p)) := by rw [Int.emod_add_ediv]
-    _ = ↑(k % p) := by simp
-=======
     (k : R) = (k % p : ℤ) :=
   CharP.intCast_eq_intCast_mod R p
->>>>>>> 860d2196
 
 /-- Given an integral expression `e : t` such that `t` is a ring of characteristic `n`,
 reduce `e` modulo `n`. -/
