/-
Copyright (c) 2025 Vasilii Nesterov. All rights reserved.
Released under Apache 2.0 license as described in the file LICENSE.
Authors: Vasilii Nesterov
-/
<<<<<<< HEAD
import Mathlib.Order.BoundedOrder.Basic
import Mathlib.Order.Lattice
import Mathlib.Util.AtomM
import Qq
=======
module

public meta import Mathlib.Order.BoundedOrder.Basic
public meta import Mathlib.Order.Lattice
public meta import Qq
>>>>>>> d05defbd

/-!
# Facts collection for the `order` Tactic

This file implements the collection of facts for the `order` tactic.
-/

public meta section

namespace Mathlib.Tactic.Order

open Lean Qq Elab Meta Tactic

/-- A structure for storing facts about variables. -/
inductive AtomicFact
| eq (lhs : Nat) (rhs : Nat) (proof : Expr)
| ne (lhs : Nat) (rhs : Nat) (proof : Expr)
| le (lhs : Nat) (rhs : Nat) (proof : Expr)
| nle (lhs : Nat) (rhs : Nat) (proof : Expr)
| lt (lhs : Nat) (rhs : Nat) (proof : Expr)
| nlt (lhs : Nat) (rhs : Nat) (proof : Expr)
| isTop (idx : Nat)
| isBot (idx : Nat)
| isInf (lhs : Nat) (rhs : Nat) (res : Nat)
| isSup (lhs : Nat) (rhs : Nat) (res : Nat)
deriving Inhabited, BEq

-- For debugging purposes.
instance : ToString AtomicFact where
  toString fa := match fa with
  | .eq lhs rhs _ => s!"#{lhs} = #{rhs}"
  | .ne lhs rhs _ => s!"#{lhs} ≠ #{rhs}"
  | .le lhs rhs _ => s!"#{lhs} ≤ #{rhs}"
  | .nle lhs rhs _ => s!"¬ #{lhs} ≤ #{rhs}"
  | .lt lhs rhs _ => s!"#{lhs} < #{rhs}"
  | .nlt lhs rhs _ => s!"¬ #{lhs} < #{rhs}"
  | .isTop idx => s!"#{idx} := ⊤"
  | .isBot idx => s!"#{idx} := ⊥"
  | .isInf lhs rhs res => s!"#{res} := #{lhs} ⊓ #{rhs}"
  | .isSup lhs rhs res => s!"#{res} := #{lhs} ⊔ #{rhs}"

/-- State for `CollectFactsM`. It contains a map that maps a type to atomic facts collected for
this type. -/
abbrev CollectFactsState := Std.HashMap Expr <| Array AtomicFact

/-- Monad for the fact collection procedure. -/
abbrev CollectFactsM := StateT CollectFactsState AtomM

/-- Adds `fact` to the state. -/
def addFact (type : Expr) (fact : AtomicFact) : CollectFactsM Unit :=
  modify fun res => res.modify type fun facts => facts.push fact

/-- Updates the state with the atom `x`. If `x` is `⊤` or `⊥`, adds the corresponding fact. If `x`
is `y ⊔ z`, adds a fact about it, then recursively calls `addAtom` on `y` and `z`.
Similarly for `⊓`. -/
partial def addAtom {u : Level} (type : Q(Type u)) (x : Q($type)) : CollectFactsM Nat := do
  modify fun res => res.insertIfNew type #[]
  match ← AtomM.getAtomQ x with
  | some (idx, _) => return idx
  | none =>
    let (idx, ⟨x', _⟩) := ← AtomM.addAtomQ x
    match x' with
    | ~q((@OrderTop.toTop _ $instLE $instTop).top) =>
      addFact type (.isTop idx)
    | ~q((@OrderBot.toBot _ $instLE $instBot).bot) =>
      addFact type (.isBot idx)
    | ~q((@SemilatticeSup.toMax _ $inst).max $a $b) =>
      let aIdx ← addAtom type a
      let bIdx ← addAtom type b
      addFact type (.isSup aIdx bIdx idx)
    | ~q((@SemilatticeInf.toMin _ $inst).min $a $b) =>
      let aIdx ← addAtom type a
      let bIdx ← addAtom type b
      addFact type (.isInf aIdx bIdx idx)
    | _ => pure ()
    return idx

-- TODO: The linter claims `u` is unused, but it used on the next line.
set_option linter.unusedVariables false in
/-- Implementation for `collectFacts` in `CollectFactsM` monad. -/
partial def collectFactsImp (only? : Bool) (hyps : Array Expr) (negGoal : Expr) :
    CollectFactsM Unit := do
  let ctx ← getLCtx
  for expr in hyps do
    processExpr expr
  processExpr negGoal
  if !only? then
    for ldecl in ctx do
      if ldecl.isImplementationDetail then
        continue
      let e := ldecl.toExpr
      if e == negGoal then
        continue
      processExpr e
where
  /-- Extracts facts and atoms from the expression. -/
  processExpr (expr : Expr) : CollectFactsM Unit := do
    let type ← inferType expr
    if !(← isProp type) then
      return
    let ⟨u, type, expr⟩ ← inferTypeQ expr
    let _ : u =QL 0 := ⟨⟩
    match type with
    | ~q(@Eq ($α : Type _) $x $y) =>
      if (← synthInstance? (q(Preorder $α))).isSome then
        let xIdx ← addAtom α x
        let yIdx ← addAtom α y
        addFact α <| .eq xIdx yIdx expr
    | ~q(@LE.le $α $inst $x $y) =>
      let xIdx ← addAtom α x
      let yIdx ← addAtom α y
      addFact α <| .le xIdx yIdx expr
    | ~q(@LT.lt $α $inst $x $y) =>
      let xIdx ← addAtom α x
      let yIdx ← addAtom α y
      addFact α <| .lt xIdx yIdx expr
    | ~q(@Ne ($α : Type _) $x $y) =>
      if (← synthInstance? (q(Preorder $α))).isSome then
        let xIdx ← addAtom α x
        let yIdx ← addAtom α y
        addFact α <| .ne xIdx yIdx expr
    | ~q(Not $p) =>
      match p with
      | ~q(@LE.le $α $inst $x $y) =>
        let xIdx ← addAtom α x
        let yIdx ← addAtom α y
        addFact α <| .nle xIdx yIdx expr
      | ~q(@LT.lt $α $inst $x $y) =>
        let xIdx ← addAtom α x
        let yIdx ← addAtom α y
        addFact α <| .nlt xIdx yIdx expr
      | _ => return
    | ~q($p ∧ $q) =>
      processExpr q(And.left $expr)
      processExpr q(And.right $expr)
    | ~q(Exists $P) =>
      processExpr q(Exists.choose_spec $expr)
    | _ => return

/-- Collects facts from the local context. `negGoal` is the negated goal, `hyps` is the expressions
passed to the tactic using square brackets. If `only?` is true, we collect facts only from `hyps`
and `negGoal`, otherwise we also use the local context.

For each occurring type `α`, the returned map contains an array containing all collected
`AtomicFact`s about atoms of type `α`. -/
def collectFacts (only? : Bool) (hyps : Array Expr) (negGoal : Expr) :
    AtomM <| Std.HashMap Expr <| Array AtomicFact := do
  return (← (collectFactsImp only? hyps negGoal).run ∅).snd

end Mathlib.Tactic.Order<|MERGE_RESOLUTION|>--- conflicted
+++ resolved
@@ -3,18 +3,12 @@
 Released under Apache 2.0 license as described in the file LICENSE.
 Authors: Vasilii Nesterov
 -/
-<<<<<<< HEAD
-import Mathlib.Order.BoundedOrder.Basic
-import Mathlib.Order.Lattice
-import Mathlib.Util.AtomM
-import Qq
-=======
 module
 
 public meta import Mathlib.Order.BoundedOrder.Basic
 public meta import Mathlib.Order.Lattice
+public meta import Mathlib.Util.AtomM
 public meta import Qq
->>>>>>> d05defbd
 
 /-!
 # Facts collection for the `order` Tactic
