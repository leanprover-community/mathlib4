/-
Copyright (c) 2025 Vasilii Nesterov. All rights reserved.
Released under Apache 2.0 license as described in the file LICENSE.
Authors: Vasilii Nesterov
-/
import Mathlib.Order.BoundedOrder.Basic
import Mathlib.Order.Lattice
import Qq

/-!
# Facts collection for the `order` Tactic

This file implements the collection of facts for the `order` tactic.
-/

namespace Mathlib.Tactic.Order

open Lean Qq Elab Meta Tactic

/-- A structure for storing facts about variables. -/
inductive AtomicFact
| eq (lhs : Nat) (rhs : Nat) (proof : Expr)
| ne (lhs : Nat) (rhs : Nat) (proof : Expr)
| le (lhs : Nat) (rhs : Nat) (proof : Expr)
| nle (lhs : Nat) (rhs : Nat) (proof : Expr)
| lt (lhs : Nat) (rhs : Nat) (proof : Expr)
| nlt (lhs : Nat) (rhs : Nat) (proof : Expr)
| isTop (idx : Nat)
| isBot (idx : Nat)
| isInf (lhs : Nat) (rhs : Nat) (res : Nat)
| isSup (lhs : Nat) (rhs : Nat) (res : Nat)
deriving Inhabited, BEq

-- For debugging purposes.
instance : ToString AtomicFact where
  toString fa := match fa with
<<<<<<< HEAD
  | .eq lhs rhs _ => s!"{lhs} = {rhs}"
  | .ne lhs rhs _ => s!"{lhs} ≠ {rhs}"
  | .le lhs rhs _ => s!"{lhs} ≤ {rhs}"
  | .nle lhs rhs _ => s!"¬ {lhs} ≤ {rhs}"
  | .lt lhs rhs _ => s!"{lhs} < {rhs}"
  | .nlt lhs rhs _ => s!"¬ {lhs} < {rhs}"
  | .isTop idx => s!"{idx} = ⊤"
  | .isBot idx => s!"{idx} = ⊥"
  | .isInf lhs rhs res => s!"{lhs} ⊓ {rhs} = {res}"
  | .isSup lhs rhs res => s!"{lhs} ⊔ {rhs} = {res}"
=======
  | .eq lhs rhs _ => s!"#{lhs} = #{rhs}"
  | .ne lhs rhs _ => s!"#{lhs} ≠ #{rhs}"
  | .le lhs rhs _ => s!"#{lhs} ≤ #{rhs}"
  | .nle lhs rhs _ => s!"¬ #{lhs} ≤ #{rhs}"
  | .lt lhs rhs _ => s!"#{lhs} < #{rhs}"
  | .nlt lhs rhs _ => s!"¬ #{lhs} < #{rhs}"
  | .isTop idx => s!"#{idx} := ⊤"
  | .isBot idx => s!"#{idx} := ⊥"
  | .isInf lhs rhs res => s!"#{res} := #{lhs} ⊓ #{rhs}"
  | .isSup lhs rhs res => s!"#{res} := #{lhs} ⊔ #{rhs}"
>>>>>>> f2bf11f4

/-- State for `CollectFactsM`. It contains a map where the key `t` maps to a
pair `(atomToIdx, facts)`. `atomToIdx` is a `DiscrTree` containing atomic expressions with their
indices, and `facts` stores `AtomicFact`s about them. -/
abbrev CollectFactsState := Std.HashMap Expr <| DiscrTree (Nat × Expr) × Array AtomicFact

/-- Monad for the fact collection procedure. -/
abbrev CollectFactsM := StateT CollectFactsState MetaM

<<<<<<< HEAD
/-- Checks whether `x` equals `⊤`. -/
def isTop {u : Level} (type : Q(Type u)) (x : Q($type)) : MetaM Bool := do
  try
    let leInst ← synthInstanceQ (q(LE $type))
    let inst ← synthInstanceQ (q(OrderTop $type))
    let top := q((@OrderTop.toTop $type $leInst $inst).top)
    return ← isDefEq x top
  catch _ =>
    return false

/-- Checks whether `x` equals `⊥`. -/
def isBot {u : Level} (type : Q(Type u)) (x : Q($type)) : MetaM Bool := do
  try
    let leInst ← synthInstanceQ (q(LE $type))
    let inst ← synthInstanceQ (q(OrderBot $type))
    let bot := q((@OrderBot.toBot $type $leInst $inst).bot)
    return ← isDefEq x bot
  catch _ =>
    return false

/-- Checks whether `x` equals `y ⊔ z` for some `y` and `z`. If so, returns `y` and `z`. -/
def getSupArgs? {u : Level} (type : Q(Type u)) (x : Q($type)) :
    MetaM <| Option (Q($type) × Q($type)) := do
  try
    let inst ← synthInstanceQ q(SemilatticeSup $type)
    let a ← mkFreshExprMVarQ type
    let b ← mkFreshExprMVarQ type
    let sup := q(@SemilatticeSup.sup $type $inst $a $b)
    if ← isDefEq x sup then
      return .some (← instantiateMVars a, ← instantiateMVars b)
    else
      return .none
  catch _ =>
    return .none

/-- Checks whether `x` equals `y ⊓ z` for some `y` and `z`. If so, returns `y` and `z`. -/
def getInfArgs? {u : Level} (type : Q(Type u)) (x : Q($type)) :
    MetaM <| Option (Q($type) × Q($type)) := do
  try
    let inst ← synthInstanceQ q(SemilatticeInf $type)
    let a ← mkFreshExprMVarQ type
    let b ← mkFreshExprMVarQ type
    let inf := q(@SemilatticeInf.inf $type $inst $a $b)
    if ← isDefEq x inf then
      return .some (← instantiateMVars a, ← instantiateMVars b)
    else
      return .none
  catch _ =>
    return .none

=======
>>>>>>> f2bf11f4
/-- Adds `fact` to the state. -/
def addFact (type : Expr) (fact : AtomicFact) : CollectFactsM Unit :=
  modify fun res => res.modify type fun (atomToIdx, facts) =>
    (atomToIdx, facts.push fact)
<<<<<<< HEAD
=======

/-- Updates the state with the atom `x`. If `x` is `⊤` or `⊥`, adds the corresponding fact. If `x`
is `y ⊔ z`, adds a fact about it, then recursively calls `addAtom` on `y` and `z`.
Similarly for `⊓`. -/
partial def addAtom {u : Level} (type : Q(Type u)) (x : Q($type)) : CollectFactsM Nat := do
  modify fun res => res.insertIfNew type (.empty, #[])
  let (atomToIdx, facts) := (← get).get! type
  match ← (← atomToIdx.getUnify x).findM? fun (_, e) => isDefEq x e with
  | some (idx, _) => return idx
  | none =>
    let idx := atomToIdx.size
    let atomToIdx ← atomToIdx.insert x (idx, x)
    modify fun res => res.insert type (atomToIdx, facts)
    match x with
    | ~q((@OrderTop.toTop _ $instLE $instTop).top) =>
      addFact type (.isTop idx)
    | ~q((@OrderBot.toBot _ $instLE $instBot).bot) =>
      addFact type (.isBot idx)
    | ~q((@SemilatticeSup.toMax _ $inst).max $a $b) =>
      let aIdx ← addAtom type a
      let bIdx ← addAtom type b
      addFact type (.isSup aIdx bIdx idx)
    | ~q((@SemilatticeInf.toMin _ $inst).min $a $b) =>
      let aIdx ← addAtom type a
      let bIdx ← addAtom type b
      addFact type (.isInf aIdx bIdx idx)
    | _ => pure ()
    return idx
>>>>>>> f2bf11f4

/-- Updates the state with the atom `x`. If `x` is `⊤` or `⊥`, adds the corresponding fact. If `x`
is `y ⊔ z`, adds a fact about it, then recursively calls `addAtom` on `y` and `z`.
Similarly for `⊓`. -/
partial def addAtom {u : Level} (type : Q(Type u)) (x : Q($type)) : CollectFactsM Nat := do
  modify fun res => res.insertIfNew type (.empty, #[])
  let (atomToIdx, facts) := (← get).get! type
  match ← (← atomToIdx.getUnify x).findM? fun (_, e) => isDefEq x e with
  | some (idx, _) => return idx
  | none =>
    let idx := atomToIdx.size
    let atomToIdx ← atomToIdx.insert x (idx, x)
    modify fun res => res.insert type (atomToIdx, facts)
    if ← isTop type x then
      addFact type (.isTop idx)
    if ← isBot type x then
      addFact type (.isBot idx)
    if let .some (a, b) := ← getSupArgs? type x then
      let aIdx ← addAtom type a
      let bIdx ← addAtom type b
      addFact type (.isSup aIdx bIdx idx)
    if let .some (a, b) := ← getInfArgs? type x then
      let aIdx ← addAtom type a
      let bIdx ← addAtom type b
      addFact type (.isInf aIdx bIdx idx)
    return idx

set_option linter.unusedVariables false in
/-- Implementation for `collectFacts` in `CollectFactsM` monad. -/
def collectFactsImp : CollectFactsM Unit := do
  let ctx ← getLCtx
  for ldecl in ctx do
    if ldecl.isImplementationDetail then
      continue
    processExpr ldecl.toExpr
where
  /-- Extracts facts and atoms from the expression. -/
  processExpr (expr : Expr) : CollectFactsM Unit := do
    let type ← inferType expr
    if !(← isProp type) then
      return
    let ⟨u, type, expr⟩ ← inferTypeQ expr
    let _ : u =QL 0 := ⟨⟩
    match type with
    | ~q(@Eq ($α : Type _) $x $y) =>
      if (← synthInstance? (q(Preorder $α))).isSome then
        let xIdx ← addAtom α x
        let yIdx ← addAtom α y
        addFact α <| .eq xIdx yIdx expr
    | ~q(@LE.le $α $inst $x $y) =>
      let xIdx ← addAtom α x
      let yIdx ← addAtom α y
      addFact α <| .le xIdx yIdx expr
    | ~q(@LT.lt $α $inst $x $y) =>
      let xIdx ← addAtom α x
      let yIdx ← addAtom α y
      addFact α <| .lt xIdx yIdx expr
    | ~q(@Ne ($α : Type _) $x $y) =>
      if (← synthInstance? (q(Preorder $α))).isSome then
        let xIdx ← addAtom α x
        let yIdx ← addAtom α y
        addFact α <| .ne xIdx yIdx expr
    | ~q(Not $p) =>
      match p with
      | ~q(@LE.le $α $inst $x $y) =>
        let xIdx ← addAtom α x
        let yIdx ← addAtom α y
        addFact α <| .nle xIdx yIdx expr
      | ~q(@LT.lt $α $inst $x $y) =>
        let xIdx ← addAtom α x
        let yIdx ← addAtom α y
        addFact α <| .nlt xIdx yIdx expr
      | _ => return
    | _ => return

/-- Collects facts from the local context. For each occurring type `α`, the returned map contains
a pair `(idxToAtom, facts)`, where the map `idxToAtom` converts indices to found
atomic expressions of type `α`, and `facts` contains all collected `AtomicFact`s about them. -/
def collectFacts : MetaM <| Std.HashMap Expr <| Std.HashMap Nat Expr × Array AtomicFact := do
  let res := (← collectFactsImp.run ∅).snd
  return res.map fun _ (atomToIdx, facts) =>
    let idxToAtom : Std.HashMap Nat Expr := atomToIdx.fold (init := ∅) fun acc _ value =>
      acc.insert value.fst value.snd
    (idxToAtom, facts)

end Mathlib.Tactic.Order<|MERGE_RESOLUTION|>--- conflicted
+++ resolved
@@ -34,18 +34,6 @@
 -- For debugging purposes.
 instance : ToString AtomicFact where
   toString fa := match fa with
-<<<<<<< HEAD
-  | .eq lhs rhs _ => s!"{lhs} = {rhs}"
-  | .ne lhs rhs _ => s!"{lhs} ≠ {rhs}"
-  | .le lhs rhs _ => s!"{lhs} ≤ {rhs}"
-  | .nle lhs rhs _ => s!"¬ {lhs} ≤ {rhs}"
-  | .lt lhs rhs _ => s!"{lhs} < {rhs}"
-  | .nlt lhs rhs _ => s!"¬ {lhs} < {rhs}"
-  | .isTop idx => s!"{idx} = ⊤"
-  | .isBot idx => s!"{idx} = ⊥"
-  | .isInf lhs rhs res => s!"{lhs} ⊓ {rhs} = {res}"
-  | .isSup lhs rhs res => s!"{lhs} ⊔ {rhs} = {res}"
-=======
   | .eq lhs rhs _ => s!"#{lhs} = #{rhs}"
   | .ne lhs rhs _ => s!"#{lhs} ≠ #{rhs}"
   | .le lhs rhs _ => s!"#{lhs} ≤ #{rhs}"
@@ -56,7 +44,6 @@
   | .isBot idx => s!"#{idx} := ⊥"
   | .isInf lhs rhs res => s!"#{res} := #{lhs} ⊓ #{rhs}"
   | .isSup lhs rhs res => s!"#{res} := #{lhs} ⊔ #{rhs}"
->>>>>>> f2bf11f4
 
 /-- State for `CollectFactsM`. It contains a map where the key `t` maps to a
 pair `(atomToIdx, facts)`. `atomToIdx` is a `DiscrTree` containing atomic expressions with their
@@ -66,65 +53,10 @@
 /-- Monad for the fact collection procedure. -/
 abbrev CollectFactsM := StateT CollectFactsState MetaM
 
-<<<<<<< HEAD
-/-- Checks whether `x` equals `⊤`. -/
-def isTop {u : Level} (type : Q(Type u)) (x : Q($type)) : MetaM Bool := do
-  try
-    let leInst ← synthInstanceQ (q(LE $type))
-    let inst ← synthInstanceQ (q(OrderTop $type))
-    let top := q((@OrderTop.toTop $type $leInst $inst).top)
-    return ← isDefEq x top
-  catch _ =>
-    return false
-
-/-- Checks whether `x` equals `⊥`. -/
-def isBot {u : Level} (type : Q(Type u)) (x : Q($type)) : MetaM Bool := do
-  try
-    let leInst ← synthInstanceQ (q(LE $type))
-    let inst ← synthInstanceQ (q(OrderBot $type))
-    let bot := q((@OrderBot.toBot $type $leInst $inst).bot)
-    return ← isDefEq x bot
-  catch _ =>
-    return false
-
-/-- Checks whether `x` equals `y ⊔ z` for some `y` and `z`. If so, returns `y` and `z`. -/
-def getSupArgs? {u : Level} (type : Q(Type u)) (x : Q($type)) :
-    MetaM <| Option (Q($type) × Q($type)) := do
-  try
-    let inst ← synthInstanceQ q(SemilatticeSup $type)
-    let a ← mkFreshExprMVarQ type
-    let b ← mkFreshExprMVarQ type
-    let sup := q(@SemilatticeSup.sup $type $inst $a $b)
-    if ← isDefEq x sup then
-      return .some (← instantiateMVars a, ← instantiateMVars b)
-    else
-      return .none
-  catch _ =>
-    return .none
-
-/-- Checks whether `x` equals `y ⊓ z` for some `y` and `z`. If so, returns `y` and `z`. -/
-def getInfArgs? {u : Level} (type : Q(Type u)) (x : Q($type)) :
-    MetaM <| Option (Q($type) × Q($type)) := do
-  try
-    let inst ← synthInstanceQ q(SemilatticeInf $type)
-    let a ← mkFreshExprMVarQ type
-    let b ← mkFreshExprMVarQ type
-    let inf := q(@SemilatticeInf.inf $type $inst $a $b)
-    if ← isDefEq x inf then
-      return .some (← instantiateMVars a, ← instantiateMVars b)
-    else
-      return .none
-  catch _ =>
-    return .none
-
-=======
->>>>>>> f2bf11f4
 /-- Adds `fact` to the state. -/
 def addFact (type : Expr) (fact : AtomicFact) : CollectFactsM Unit :=
   modify fun res => res.modify type fun (atomToIdx, facts) =>
     (atomToIdx, facts.push fact)
-<<<<<<< HEAD
-=======
 
 /-- Updates the state with the atom `x`. If `x` is `⊤` or `⊥`, adds the corresponding fact. If `x`
 is `y ⊔ z`, adds a fact about it, then recursively calls `addAtom` on `y` and `z`.
@@ -152,33 +84,6 @@
       let bIdx ← addAtom type b
       addFact type (.isInf aIdx bIdx idx)
     | _ => pure ()
-    return idx
->>>>>>> f2bf11f4
-
-/-- Updates the state with the atom `x`. If `x` is `⊤` or `⊥`, adds the corresponding fact. If `x`
-is `y ⊔ z`, adds a fact about it, then recursively calls `addAtom` on `y` and `z`.
-Similarly for `⊓`. -/
-partial def addAtom {u : Level} (type : Q(Type u)) (x : Q($type)) : CollectFactsM Nat := do
-  modify fun res => res.insertIfNew type (.empty, #[])
-  let (atomToIdx, facts) := (← get).get! type
-  match ← (← atomToIdx.getUnify x).findM? fun (_, e) => isDefEq x e with
-  | some (idx, _) => return idx
-  | none =>
-    let idx := atomToIdx.size
-    let atomToIdx ← atomToIdx.insert x (idx, x)
-    modify fun res => res.insert type (atomToIdx, facts)
-    if ← isTop type x then
-      addFact type (.isTop idx)
-    if ← isBot type x then
-      addFact type (.isBot idx)
-    if let .some (a, b) := ← getSupArgs? type x then
-      let aIdx ← addAtom type a
-      let bIdx ← addAtom type b
-      addFact type (.isSup aIdx bIdx idx)
-    if let .some (a, b) := ← getInfArgs? type x then
-      let aIdx ← addAtom type a
-      let bIdx ← addAtom type b
-      addFact type (.isInf aIdx bIdx idx)
     return idx
 
 set_option linter.unusedVariables false in
