/-
Copyright (c) 2025 Vasilii Nesterov. All rights reserved.
Released under Apache 2.0 license as described in the file LICENSE.
Authors: Vasilii Nesterov
-/
import Mathlib.Tactic.Order.CollectFacts

/-!
# Facts preprocessing for the `order` tactic

In this file we implement the preprocessing procedure for the `order` tactic.
See `Mathlib/Tactic/Order.lean` for details of preprocessing.
-/

namespace Mathlib.Tactic.Order

universe u

open Lean Expr Meta

section Lemmas

lemma not_lt_of_not_le {α : Type u} [Preorder α] {x y : α} (h : ¬(x ≤ y)) : ¬(x < y) :=
  (h ·.le)

lemma le_of_not_lt_le {α : Type u} [Preorder α] {x y : α} (h1 : ¬(x < y)) (h2 : x ≤ y) :
    y ≤ x :=
  not_lt_iff_le_imp_ge.mp h1 h2

end Lemmas

/-- Replaces facts of the form `x = ⊤` with `y ≤ x` for all `y`, and similarly for `x = ⊥`. -/
def replaceBotTop (facts : Array AtomicFact) (idxToAtom : Std.HashMap Nat Expr) :
    MetaM <| Array AtomicFact := do
  let mut res : Array AtomicFact := #[]
  let nAtoms := idxToAtom.size
  for fact in facts do
    match fact with
    | .isBot idx =>
      for i in [:nAtoms] do
        if i != idx then
          res := res.push <| .le idx i  (← mkAppOptM ``bot_le #[none, none, none, idxToAtom.get! i])
    | .isTop idx =>
      for i in [:nAtoms] do
        if i != idx then
          res := res.push <| .le i idx  (← mkAppOptM ``le_top #[none, none, none, idxToAtom.get! i])
    | _ =>
      res := res.push fact
  return res

/-- Preprocesses facts for preorders. Replaces `x < y` with two equivalent facts: `x ≤ y` and
`¬ (y ≤ x)`. Replaces `x = y` with `x ≤ y`, `y ≤ x` and removes `x ≠ y`. -/
<<<<<<< HEAD
def preprocessFactsPreorder (facts : Array AtomicFact) :
    MetaM <| Array AtomicFact := do
=======
def preprocessFactsPreorder (facts : Array AtomicFact) : MetaM <| Array AtomicFact := do
>>>>>>> f2bf11f4
  let mut res : Array AtomicFact := #[]
  for fact in facts do
    match fact with
    | .lt lhs rhs proof =>
      res := res.push <| .le lhs rhs (← mkAppM ``le_of_lt #[proof])
      res := res.push <| .nle rhs lhs (← mkAppM ``not_le_of_gt #[proof])
    | .eq lhs rhs proof =>
      res := res.push <| .le lhs rhs (← mkAppM ``le_of_eq #[proof])
      res := res.push <| .le rhs lhs (← mkAppM ``ge_of_eq #[proof])
    | .ne _ _ _ =>
      continue
    | _ =>
      res := res.push fact
  return res

/-- Preprocesses facts for partial orders. Replaces `x < y`, `¬ (x ≤ y)`, and `x = y` with
equivalent facts involving only `≤`, `≠`, and `≮`. For each fact `x = y ⊔ z` adds `y ≤ x`
and `z ≤ x` facts, and similarly for `⊓`. -/
<<<<<<< HEAD
def preprocessFactsPartial (facts : Array AtomicFact)
    (idxToAtom : Std.HashMap Nat Expr) : MetaM <| Array AtomicFact := do
=======
def preprocessFactsPartial (facts : Array AtomicFact) (idxToAtom : Std.HashMap Nat Expr) :
    MetaM <| Array AtomicFact := do
>>>>>>> f2bf11f4
  let mut res : Array AtomicFact := #[]
  for fact in facts do
    match fact with
    | .lt lhs rhs proof =>
      res := res.push <| .ne lhs rhs (← mkAppM ``ne_of_lt #[proof])
      res := res.push <| .le lhs rhs (← mkAppM ``le_of_lt #[proof])
    | .nle lhs rhs proof =>
      res := res.push <| .ne lhs rhs (← mkAppM ``ne_of_not_le #[proof])
      res := res.push <| .nlt lhs rhs (← mkAppM ``not_lt_of_not_le #[proof])
    | .eq lhs rhs proof =>
      res := res.push <| .le lhs rhs (← mkAppM ``le_of_eq #[proof])
      res := res.push <| .le rhs lhs (← mkAppM ``ge_of_eq #[proof])
    | .isSup lhs rhs sup =>
      res := res.push <| .le lhs sup
        (← mkAppOptM ``le_sup_left #[none, none, idxToAtom.get! lhs, idxToAtom.get! rhs])
      res := res.push <| .le rhs sup
        (← mkAppOptM ``le_sup_right #[none, none, idxToAtom.get! lhs, idxToAtom.get! rhs])
      res := res.push fact
    | .isInf lhs rhs inf =>
      res := res.push <| .le inf lhs
        (← mkAppOptM ``inf_le_left #[none, none, idxToAtom.get! lhs, idxToAtom.get! rhs])
      res := res.push <| .le inf rhs
        (← mkAppOptM ``inf_le_right #[none, none, idxToAtom.get! lhs, idxToAtom.get! rhs])
      res := res.push fact
    | _ =>
      res := res.push fact
  return res

/-- Preprocesses facts for linear orders. Replaces `x < y`, `¬ (x ≤ y)`, `¬ (x < y)`, and `x = y`
with equivalent facts involving only `≤` and `≠`. For each fact `x = y ⊔ z` adds `y ≤ x`
and `z ≤ x` facts, and similarly for `⊓`. -/
<<<<<<< HEAD
def preprocessFactsLinear (facts : Array AtomicFact)
    (idxToAtom : Std.HashMap Nat Expr) : MetaM <| Array AtomicFact := do
=======
def preprocessFactsLinear (facts : Array AtomicFact) (idxToAtom : Std.HashMap Nat Expr) :
    MetaM <| Array AtomicFact := do
>>>>>>> f2bf11f4
  let mut res : Array AtomicFact := #[]
  for fact in facts do
    match fact with
    | .lt lhs rhs proof =>
      res := res.push <| .ne lhs rhs (← mkAppM ``ne_of_lt #[proof])
      res := res.push <| .le lhs rhs (← mkAppM ``le_of_lt #[proof])
    | .nle lhs rhs proof =>
      res := res.push <| .ne lhs rhs (← mkAppM ``ne_of_not_le #[proof])
      res := res.push <| .le rhs lhs (← mkAppM ``le_of_not_ge #[proof])
    | .nlt lhs rhs proof =>
      res := res.push <| .le rhs lhs (← mkAppM ``le_of_not_gt #[proof])
    | .eq lhs rhs proof =>
      res := res.push <| .le lhs rhs (← mkAppM ``le_of_eq #[proof])
      res := res.push <| .le rhs lhs (← mkAppM ``ge_of_eq #[proof])
    | .isSup lhs rhs sup =>
      res := res.push <| .le lhs sup
        (← mkAppOptM ``le_sup_left #[none, none, idxToAtom.get! lhs, idxToAtom.get! rhs])
      res := res.push <| .le rhs sup
        (← mkAppOptM ``le_sup_right #[none, none, idxToAtom.get! lhs, idxToAtom.get! rhs])
      res := res.push fact
    | .isInf lhs rhs inf =>
      res := res.push <| .le inf lhs
        (← mkAppOptM ``inf_le_left #[none, none, idxToAtom.get! lhs, idxToAtom.get! rhs])
      res := res.push <| .le inf rhs
        (← mkAppOptM ``inf_le_right #[none, none, idxToAtom.get! lhs, idxToAtom.get! rhs])
      res := res.push fact
    | _ =>
      res := res.push fact
  return res


end Mathlib.Tactic.Order<|MERGE_RESOLUTION|>--- conflicted
+++ resolved
@@ -50,12 +50,7 @@
 
 /-- Preprocesses facts for preorders. Replaces `x < y` with two equivalent facts: `x ≤ y` and
 `¬ (y ≤ x)`. Replaces `x = y` with `x ≤ y`, `y ≤ x` and removes `x ≠ y`. -/
-<<<<<<< HEAD
-def preprocessFactsPreorder (facts : Array AtomicFact) :
-    MetaM <| Array AtomicFact := do
-=======
 def preprocessFactsPreorder (facts : Array AtomicFact) : MetaM <| Array AtomicFact := do
->>>>>>> f2bf11f4
   let mut res : Array AtomicFact := #[]
   for fact in facts do
     match fact with
@@ -74,13 +69,8 @@
 /-- Preprocesses facts for partial orders. Replaces `x < y`, `¬ (x ≤ y)`, and `x = y` with
 equivalent facts involving only `≤`, `≠`, and `≮`. For each fact `x = y ⊔ z` adds `y ≤ x`
 and `z ≤ x` facts, and similarly for `⊓`. -/
-<<<<<<< HEAD
-def preprocessFactsPartial (facts : Array AtomicFact)
-    (idxToAtom : Std.HashMap Nat Expr) : MetaM <| Array AtomicFact := do
-=======
 def preprocessFactsPartial (facts : Array AtomicFact) (idxToAtom : Std.HashMap Nat Expr) :
     MetaM <| Array AtomicFact := do
->>>>>>> f2bf11f4
   let mut res : Array AtomicFact := #[]
   for fact in facts do
     match fact with
@@ -112,13 +102,8 @@
 /-- Preprocesses facts for linear orders. Replaces `x < y`, `¬ (x ≤ y)`, `¬ (x < y)`, and `x = y`
 with equivalent facts involving only `≤` and `≠`. For each fact `x = y ⊔ z` adds `y ≤ x`
 and `z ≤ x` facts, and similarly for `⊓`. -/
-<<<<<<< HEAD
-def preprocessFactsLinear (facts : Array AtomicFact)
-    (idxToAtom : Std.HashMap Nat Expr) : MetaM <| Array AtomicFact := do
-=======
 def preprocessFactsLinear (facts : Array AtomicFact) (idxToAtom : Std.HashMap Nat Expr) :
     MetaM <| Array AtomicFact := do
->>>>>>> f2bf11f4
   let mut res : Array AtomicFact := #[]
   for fact in facts do
     match fact with
