--- conflicted
+++ resolved
@@ -134,39 +134,6 @@
 while proving the iff theorem, and a proposition representing the constructor.
 -/
 def constrToProp (univs : List Level) (params : List Expr) (idxs : List Expr) (c : Name) :
-<<<<<<< HEAD
-    MetaM (Shape × Expr) :=
-do let type := (← getConstInfo c).instantiateTypeLevelParams univs
-   let type' ← Meta.forallBoundedTelescope type (params.length) fun fvars ty ↦ do
-     pure <| ty.replaceFVars fvars params.toArray
-
-   Meta.forallTelescope type' fun fvars ty ↦ do
-     let idxs_inst := ty.getAppArgs.toList.drop params.length
-     let (bs, eqs, subst) := compactRelation fvars.toList (idxs.zip idxs_inst)
-     let eqs ← eqs.mapM (λ⟨idx, inst⟩ => do
-          let ty ← idx.fvarId!.getType
-          let instTy ← inferType inst
-          let u := (← inferType ty).sortLevel!
-          if ← isDefEq ty instTy
-          then pure (mkApp3 (mkConst `Eq [u]) ty idx inst)
-          else pure (mkApp4 (mkConst `HEq [u]) ty idx instTy inst))
-     let (n, r) ← match bs.filterMap id, eqs with
-     | [], [] => do
-           pure (some 0, (mkConst `True))
-     | bs', [] => do
-          let t : Expr ← bs'.getLast!.fvarId!.getType
-          let l := (← inferType t).sortLevel!
-          if l == Level.zero then do
-            let r ← mkExistsList (List.init bs') t
-            pure (none, subst r)
-          else do
-            let r ← mkExistsList bs' (mkConst `True)
-            pure (some 0, subst r)
-     | bs', _ => do
-       let r ← mkExistsList bs' (mkAndList eqs)
-       pure (some eqs.length, subst r)
-     pure (⟨bs.map Option.isSome, n⟩, r)
-=======
     MetaM (Shape × Expr) := do
   let type := (← getConstInfo c).instantiateTypeLevelParams univs
   let type' ← Meta.forallBoundedTelescope type (params.length) fun fvars ty ↦ do
@@ -197,7 +164,6 @@
       let r ← mkExistsList bs' (mkAndList eqs)
       pure (some eqs.length, subst r)
     pure (⟨bs.map Option.isSome, n⟩, r)
->>>>>>> 526457f3
 
 /-- Splits the goal `n` times via `refine ⟨?_,?_⟩`, and then applies `constructor` to
 close the resulting subgoals.
@@ -290,11 +256,7 @@
                   pure ()
   | (n + 1) => do
       let subgoals ← nCasesSum n mvar h
-<<<<<<< HEAD
-      let _ ← (cs.zip (subgoals.zip s)).mapM <| λ⟨constr_name, ⟨h, mv⟩, bs, e⟩ => do
-=======
       let _ ← (cs.zip (subgoals.zip s)).mapM fun ⟨constr_name, ⟨h, mv⟩, bs, e⟩ ↦ do
->>>>>>> 526457f3
         let n := (bs.filter id).length
         let (mvar', _fvars) ← match e with
         | none => nCasesProd (n-1) mv h
@@ -317,16 +279,10 @@
           let gs := fvarIds.take gs.length
           let hs := (fvarIds.reverse.take n).reverse
           let m := gs.map some ++ listBoolMerge bs hs
-<<<<<<< HEAD
-          let args ← m.mapM (λa => match a with
-                                   | some v => pure <| mkFVar v
-                                   | none => mkFreshExprMVar none)
-=======
           let args ← m.mapM fun a ↦
             match a with
             | some v => pure (mkFVar v)
             | none => mkFreshExprMVar none
->>>>>>> 526457f3
           let c ← mkConstWithFreshMVarLevels constr_name
           let e := mkAppN c args.toArray
           let t ← inferType e
