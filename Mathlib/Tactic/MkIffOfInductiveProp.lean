--- conflicted
+++ resolved
@@ -395,14 +395,6 @@
 initialize Lean.registerBuiltinAttribute {
   name := `mkIff
   descr := "Generate an `iff` lemma for an inductive `Prop`."
-<<<<<<< HEAD
-  add := fun decl stx _ ↦ Lean.Meta.MetaM.run' do
-    let tgt ← (match stx with
-               | `(attr| mk_iff $tgt:ident) => pure tgt.getId
-               | `(attr| mk_iff) => pure $ decl.appendAfter "_iff"
-               | _ => throwError "unrecognized syntax")
-    mkIffOfInductivePropImpl decl tgt
-=======
   add := fun decl stx _ => Lean.Meta.MetaM.run' do
     let (tgt, idStx) ← match stx with
       | `(attr| mk_iff $tgt:ident) =>
@@ -410,5 +402,4 @@
       | `(attr| mk_iff) => pure (decl.appendAfter "_iff", stx)
       | _ => throwError "unrecognized syntax"
     mkIffOfInductivePropImpl decl tgt idStx
->>>>>>> 112b847a
 }