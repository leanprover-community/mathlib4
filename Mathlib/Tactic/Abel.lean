--- conflicted
+++ resolved
@@ -18,10 +18,6 @@
 -- FIXME: remove this when the sorries are gone
 set_option warningAsError false
 
-<<<<<<< HEAD
-namespace Tactic
-namespace Abel
-=======
 /-- Construct the term of type `α` for a given natural number
 (doing typeclass search for the `OfNat` instance required). -/
 def _root_.Lean.Expr.ofNat (α : Expr) (n : ℕ) : MetaM Expr := do
@@ -32,7 +28,6 @@
 def _root_.Lean.Expr.ofInt (α : Expr) : ℤ → MetaM Expr
 | Int.ofNat n => Expr.ofNat α n
 | Int.negSucc n => do mkAppM ``Neg.neg #[← Expr.ofNat α (n+1)]
->>>>>>> 39eb5938
 
 initialize registerTraceClass `abel
 initialize registerTraceClass `abel.detail
