/-
Copyright (c) 2022 Mario Carneiro. All rights reserved.
Released under Apache 2.0 license as described in the file LICENSE.
Authors: Mario Carneiro, Heather Macbeth
-/
import Mathlib.Data.Int.ModEq

/-! # `mod_cases` tactic

The `mod_cases` tactic does case disjunction on `e % n`, where `e : ℤ` or `e : ℕ`,
to yield `n` new subgoals corresponding to the possible values of `e` modulo `n`.
-/

set_option autoImplicit true

namespace Mathlib.Tactic.ModCases
open Lean Meta Elab Tactic Term Qq

namespace IntMod
open Int

/--
`OnModCases n a lb p` represents a partial proof by cases that
there exists `0 ≤ z < n` such that `a ≡ z (mod n)`.
It asserts that if `∃ z, lb ≤ z < n ∧ a ≡ z (mod n)` holds, then `p`
(where `p` is the current goal).
-/
def OnModCases (n : ℕ) (a : ℤ) (lb : ℕ) (p : Sort*) :=
∀ z, lb ≤ z ∧ z < n ∧ a ≡ ↑z [ZMOD ↑n] → p

/--
The first theorem we apply says that `∃ z, 0 ≤ z < n ∧ a ≡ z (mod n)`.
The actual mathematical content of the proof is here.
-/
@[inline] def onModCases_start (p : Sort*) (a : ℤ) (n : ℕ) (hn : Nat.ble 1 n = true)
    (H : OnModCases n a (nat_lit 0) p) : p :=
  H (a % ↑n).toNat <| by
    have := ofNat_pos.2 <| Nat.le_of_ble_eq_true hn
    have nonneg := emod_nonneg a <| Int.ne_of_gt this
    refine ⟨Nat.zero_le _, ?_, ?_⟩
    · rw [Int.toNat_lt nonneg]; exact Int.emod_lt_of_pos _ this
    · rw [Int.ModEq, Int.toNat_of_nonneg nonneg, emod_emod]

/--
The end point is that once we have reduced to `∃ z, n ≤ z < n ∧ a ≡ z (mod n)`
there are no more cases to consider.
-/
@[inline] def onModCases_stop (p : Sort*) (n : ℕ) (a : ℤ) : OnModCases n a n p :=
  fun _ h => (Nat.not_lt.2 h.1 h.2.1).elim

/--
The successor case decomposes `∃ z, b ≤ z < n ∧ a ≡ z (mod n)` into
`a ≡ b (mod n) ∨ ∃ z, b+1 ≤ z < n ∧ a ≡ z (mod n)`,
and the `a ≡ b (mod n) → p` case becomes a subgoal.
-/
@[inline] def onModCases_succ {p : Sort*} {n : ℕ} {a : ℤ} (b : ℕ)
    (h : a ≡ OfNat.ofNat b [ZMOD OfNat.ofNat n] → p) (H : OnModCases n a (Nat.add b 1) p) :
    OnModCases n a b p :=
  fun z ⟨h₁, h₂⟩ => if e : b = z then h (e ▸ h₂.2) else H _ ⟨Nat.lt_of_le_of_ne h₁ e, h₂⟩

/--
Proves an expression of the form `OnModCases n a b p` where `n` and `b` are raw nat literals
and `b ≤ n`. Returns the list of subgoals `?gi : a ≡ i [ZMOD n] → p`.
-/
partial def proveOnModCases (n : Q(ℕ)) (a : Q(ℤ)) (b : Q(ℕ)) (p : Q(Sort u)) :
    MetaM (Q(OnModCases $n $a $b $p) × List MVarId) := do
  if n.natLit! ≤ b.natLit! then
    haveI' : $b =Q $n := ⟨⟩
    pure (q(onModCases_stop $p $n $a), [])
  else
    let ty := q($a ≡ OfNat.ofNat $b [ZMOD OfNat.ofNat $n] → $p)
    let g ← mkFreshExprMVarQ ty
    have b1 : Q(ℕ) := mkRawNatLit (b.natLit! + 1)
    haveI' : $b1 =Q ($b).succ := ⟨⟩
    let (pr, acc) ← proveOnModCases n a b1 p
    pure (q(onModCases_succ $b $g $pr), g.mvarId! :: acc)

/--
Int case of `mod_cases h : e % n`.
-/
<<<<<<< HEAD
def modCases (h : TSyntax `Lean.binderIdent) (e : Q(ℤ)) (n : ℕ) : TacticM Unit := do
    let ⟨u, p, g⟩ ← inferTypeQ (.mvar (← getMainGoal))
    have lit : Q(ℕ) := mkRawNatLit n
    let p₁ : Q(Nat.ble 1 $lit = true) := (q(Eq.refl true) : Expr)
    let (p₂, gs) ← proveOnModCases lit e (mkRawNatLit 0) p
    let gs ← gs.mapM fun g => do
      let (fvar, g) ← match h with
      | `(binderIdent| $n:ident) => g.intro n.getId
      | _ => g.intro `H
      g.withContext <| (Expr.fvar fvar).addLocalVarInfoForBinderIdent h
      pure g
    g.mvarId!.assign q(onModCases_start $p $e $lit $p₁ $p₂)
    replaceMainGoal gs
=======
syntax "mod_cases " (atomic(binderIdent " : "))? term:71 " % " num : tactic
>>>>>>> d58b5726

end IntMod

namespace NatMod

/--
`OnModCases n a lb p` represents a partial proof by cases that
there exists `0 ≤ m < n` such that `a ≡ m (mod n)`.
It asserts that if `∃ m, lb ≤ m < n ∧ a ≡ m (mod n)` holds, then `p`
(where `p` is the current goal).
-/
def OnModCases (n : ℕ) (a : ℕ) (lb : ℕ) (p : Sort _) :=
∀ m, lb ≤ m ∧ m < n ∧ a ≡ m [MOD n] → p

/--
The first theorem we apply says that `∃ m, 0 ≤ m < n ∧ a ≡ m (mod n)`.
The actual mathematical content of the proof is here.
-/
@[inline] def onModCases_start (p : Sort _) (a : ℕ) (n : ℕ) (hn : Nat.ble 1 n = true)
    (H : OnModCases n a (nat_lit 0) p) : p :=
  H (a % n) <| by
    refine ⟨Nat.zero_le _, ?_, ?_⟩
    · exact Nat.mod_lt _ (Nat.le_of_ble_eq_true hn)
    · rw [Nat.ModEq, Nat.mod_mod]


/--
The end point is that once we have reduced to `∃ m, n ≤ m < n ∧ a ≡ m (mod n)`
there are no more cases to consider.
-/
@[inline] def onModCases_stop (p : Sort _) (n : ℕ) (a : ℕ) : OnModCases n a n p :=
  fun _ h => (Nat.not_lt.2 h.1 h.2.1).elim

/--
The successor case decomposes `∃ m, b ≤ m < n ∧ a ≡ m (mod n)` into
`a ≡ b (mod n) ∨ ∃ m, b+1 ≤ m < n ∧ a ≡ m (mod n)`,
and the `a ≡ b (mod n) → p` case becomes a subgoal.
-/
@[inline] def onModCases_succ {p : Sort _} {n : ℕ} {a : ℕ} (b : ℕ)
    (h : a ≡ b [MOD n] → p) (H : OnModCases n a (Nat.add b 1) p) :
    OnModCases n a b p :=
  fun z ⟨h₁, h₂⟩ => if e : b = z then h (e ▸ h₂.2) else H _ ⟨Nat.lt_of_le_of_ne h₁ e, h₂⟩

/--
Proves an expression of the form `OnModCases n a b p` where `n` and `b` are raw nat literals
and `b ≤ n`. Returns the list of subgoals `?gi : a ≡ i [MOD n] → p`.
-/
partial def proveOnModCases (n : Q(ℕ)) (a : Q(ℕ)) (b : Q(ℕ)) (p : Q(Sort u)) :
    MetaM (Q(OnModCases $n $a $b $p) × List MVarId) := do
  if n.natLit! ≤ b.natLit! then
    pure ((q(onModCases_stop $p $n $a) : Expr), [])
  else
    let ty := q($a ≡ $b [MOD $n] → $p)
    let g : QQ ty ← mkFreshExprMVar ty
    let ((pr : Q(OnModCases $n $a (Nat.add $b 1) $p)), acc) ←
      proveOnModCases n a (mkRawNatLit (b.natLit! + 1)) p
    pure ((q(onModCases_succ $b $g $pr) : Expr), g.mvarId! :: acc)

/--
Nat case of `mod_cases h : e % n`.
-/
def modCases (h : TSyntax `Lean.binderIdent) (e : Q(ℕ)) (n : ℕ) : TacticM Unit := do
    let ⟨u, p, g⟩ ← inferTypeQ (.mvar (← getMainGoal))
    have lit : Q(ℕ) := mkRawNatLit n
    let p₁ : Nat.ble 1 $lit =Q true := ⟨⟩
    let (p₂, gs) ← proveOnModCases lit e (mkRawNatLit 0) p
    let gs ← gs.mapM fun g => do
      let (fvar, g) ← match h with
      | `(binderIdent| $n:ident) => g.intro n.getId
      | _ => g.intro `H
      g.withContext <| (Expr.fvar fvar).addLocalVarInfoForBinderIdent h
      pure g
    g.mvarId!.assign q(onModCases_start $p $e $lit $p₁ $p₂)
    replaceMainGoal gs

end NatMod

/--
* The tactic `mod_cases h : e % 3` will perform a case disjunction on `e`.
  If `e : ℤ`, then it will yield subgoals containing the assumptions
  `h : e ≡ 0 [ZMOD 3]`, `h : e ≡ 1 [ZMOD 3]`, `h : e ≡ 2 [ZMOD 3]`
  respectively. If `e : ℕ` instead, then it works similarly, except with
  `[MOD 3]` instead of `[ZMOD 3]`.
* In general, `mod_cases h : e % n` works
  when `n` is a positive numeral and `e` is an expression of type `ℕ` or `ℤ`.
* If `h` is omitted as in `mod_cases e % n`, it will be default-named `H`.
-/
syntax "mod_cases " (atomic(binderIdent ":"))? term:71 " % " num : tactic

elab_rules : tactic
  | `(tactic| mod_cases $[$h :]? $e % $n) => do
    let n := n.getNat
    if n == 0 then Elab.throwUnsupportedSyntax
    let h := h.getD (← `(binderIdent| _))
    withMainContext do
    let e ← Tactic.elabTerm e none
    let α : Q(Type) ← inferType e
    match α with
    | ~q(ℤ) => IntMod.modCases h e n
    | ~q(ℕ) => NatMod.modCases h e n
    | _ => throwError "mod_cases only works with Int and Nat"<|MERGE_RESOLUTION|>--- conflicted
+++ resolved
@@ -78,23 +78,19 @@
 /--
 Int case of `mod_cases h : e % n`.
 -/
-<<<<<<< HEAD
 def modCases (h : TSyntax `Lean.binderIdent) (e : Q(ℤ)) (n : ℕ) : TacticM Unit := do
-    let ⟨u, p, g⟩ ← inferTypeQ (.mvar (← getMainGoal))
-    have lit : Q(ℕ) := mkRawNatLit n
-    let p₁ : Q(Nat.ble 1 $lit = true) := (q(Eq.refl true) : Expr)
-    let (p₂, gs) ← proveOnModCases lit e (mkRawNatLit 0) p
-    let gs ← gs.mapM fun g => do
-      let (fvar, g) ← match h with
-      | `(binderIdent| $n:ident) => g.intro n.getId
-      | _ => g.intro `H
-      g.withContext <| (Expr.fvar fvar).addLocalVarInfoForBinderIdent h
-      pure g
-    g.mvarId!.assign q(onModCases_start $p $e $lit $p₁ $p₂)
-    replaceMainGoal gs
-=======
-syntax "mod_cases " (atomic(binderIdent " : "))? term:71 " % " num : tactic
->>>>>>> d58b5726
+  let ⟨u, p, g⟩ ← inferTypeQ (.mvar (← getMainGoal))
+  have lit : Q(ℕ) := mkRawNatLit n
+  let p₁ : Nat.ble 1 $lit =Q true := ⟨⟩
+  let (p₂, gs) ← proveOnModCases lit e (mkRawNatLit 0) p
+  let gs ← gs.mapM fun g => do
+    let (fvar, g) ← match h with
+    | `(binderIdent| $n:ident) => g.intro n.getId
+    | _ => g.intro `H
+    g.withContext <| (Expr.fvar fvar).addLocalVarInfoForBinderIdent h
+    pure g
+  g.mvarId!.assign q(onModCases_start $p $e $lit $p₁ $p₂)
+  replaceMainGoal gs
 
 end IntMod
 
@@ -148,7 +144,7 @@
     pure ((q(onModCases_stop $p $n $a) : Expr), [])
   else
     let ty := q($a ≡ $b [MOD $n] → $p)
-    let g : QQ ty ← mkFreshExprMVar ty
+    let g ← mkFreshExprMVarQ ty
     let ((pr : Q(OnModCases $n $a (Nat.add $b 1) $p)), acc) ←
       proveOnModCases n a (mkRawNatLit (b.natLit! + 1)) p
     pure ((q(onModCases_succ $b $g $pr) : Expr), g.mvarId! :: acc)
@@ -157,18 +153,18 @@
 Nat case of `mod_cases h : e % n`.
 -/
 def modCases (h : TSyntax `Lean.binderIdent) (e : Q(ℕ)) (n : ℕ) : TacticM Unit := do
-    let ⟨u, p, g⟩ ← inferTypeQ (.mvar (← getMainGoal))
-    have lit : Q(ℕ) := mkRawNatLit n
-    let p₁ : Nat.ble 1 $lit =Q true := ⟨⟩
-    let (p₂, gs) ← proveOnModCases lit e (mkRawNatLit 0) p
-    let gs ← gs.mapM fun g => do
-      let (fvar, g) ← match h with
-      | `(binderIdent| $n:ident) => g.intro n.getId
-      | _ => g.intro `H
-      g.withContext <| (Expr.fvar fvar).addLocalVarInfoForBinderIdent h
-      pure g
-    g.mvarId!.assign q(onModCases_start $p $e $lit $p₁ $p₂)
-    replaceMainGoal gs
+  let ⟨u, p, g⟩ ← inferTypeQ (.mvar (← getMainGoal))
+  have lit : Q(ℕ) := mkRawNatLit n
+  let p₁ : Q(Nat.ble 1 $lit = true) := (q(Eq.refl true) : Expr)
+  let (p₂, gs) ← proveOnModCases lit e (mkRawNatLit 0) p
+  let gs ← gs.mapM fun g => do
+    let (fvar, g) ← match h with
+    | `(binderIdent| $n:ident) => g.intro n.getId
+    | _ => g.intro `H
+    g.withContext <| (Expr.fvar fvar).addLocalVarInfoForBinderIdent h
+    pure g
+  g.mvarId!.assign q(onModCases_start $p $e $lit $p₁ $p₂)
+  replaceMainGoal gs
 
 end NatMod
 
