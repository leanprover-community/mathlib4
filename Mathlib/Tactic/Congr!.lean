--- conflicted
+++ resolved
@@ -832,14 +832,10 @@
 
 The `depth?` argument controls the depth of the recursion. If `none`, then it uses a reasonably
 large bound that is linear in the expression depth. -/
-<<<<<<< HEAD
-def Lean.MVarId.congrN! (mvarId : MVarId) (depth? : Option Nat)
-    (config : Congr!.Config := {}) (patterns : List (TSyntax `rcasesPat) := []) :
+def Lean.MVarId.congrN! (mvarId : MVarId)
+    (depth? : Option Nat := none) (config : Congr!.Config := {})
+    (patterns : List (TSyntax `rcasesPat) := []) :
     MetaM (List MVarId) := do
-=======
-def Lean.MVarId.congrN! (mvarId : MVarId)
-    (depth? : Option Nat := none) (config : Congr!.Config := {}) : MetaM (List MVarId) := do
->>>>>>> cab78328
   let ty ← withReducible <| mvarId.getType'
   -- A reasonably large yet practically bounded default recursion depth.
   let defaultDepth := max 1000000 (8 * (1 + ty.approxDepth.toNat))
