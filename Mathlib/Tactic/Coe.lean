--- conflicted
+++ resolved
@@ -31,22 +31,13 @@
     tryPostpone
     throwError "({sym}) must have a non-dependent function type, not{indentExpr expectedType}"
   if a.hasExprMVar then tryPostpone
-<<<<<<< HEAD
   let f ← withLocalDeclD `x a fun x ↦ do
-    mkLambdaFVars #[x] (← mkCoe b a x)
-=======
-  let f ← withLocalDeclD `x a fun x => do
     mkLambdaFVars #[x] (← mkCoe b x)
->>>>>>> 112b847a
   return f.etaExpanded?.getD f
 
 /-- Partially applied coercion.  Equivalent to the η-reduction of `(↑ ·)` -/
 elab "(" "↑" ")" : term <= expectedType =>
-<<<<<<< HEAD
-  elabPartiallyAppliedCoe "↑" expectedType fun b a x ↦ do
-=======
   elabPartiallyAppliedCoe "↑" expectedType fun b x => do
->>>>>>> 112b847a
     if b.hasExprMVar then tryPostpone
     if let .some e ← coerce? x b then
       return e
@@ -63,25 +54,11 @@
 
 /-- Partially applied function coercion.  Equivalent to the η-reduction of `(⇑ ·)` -/
 elab "(" "⇑" ")" : term <= expectedType =>
-<<<<<<< HEAD
-  elabPartiallyAppliedCoe "⇑" expectedType fun b a x ↦ do
-    ensureHasType b (← mkFunCoe a x)
-
-/-- `mkSortCoe a x` coerces an expression `x` of type `a` to a type. -/
-def mkSortCoe (a x : Expr) : MetaM Expr := do
-  let b ← mkFreshTypeMVar
-  let u ← getLevel a
-  let v ← getLevel b
-  let coeSortInstType := mkAppN (Lean.mkConst ``CoeSort [u, v]) #[a, b]
-  let inst ← synthInstance coeSortInstType
-  expandCoe <| mkAppN (Lean.mkConst ``CoeSort.coe [u, v]) #[a, b, inst, x]
-=======
   elabPartiallyAppliedCoe "⇑" expectedType fun b x => do
     if let some ty ← coerceToFunction? x then
       ensureHasType b ty
     else
       throwError "cannot coerce to function{indentExpr x}"
->>>>>>> 112b847a
 
 /-- `↥ t` coerces `t` to a type. -/
 elab "↥" t:term : term => do
@@ -93,13 +70,8 @@
 
 /-- Partially applied type coercion.  Equivalent to the η-reduction of `(↥ ·)` -/
 elab "(" "↥" ")" : term <= expectedType =>
-<<<<<<< HEAD
-  elabPartiallyAppliedCoe "↥" expectedType fun b a x ↦ do
-    ensureHasType b (← mkSortCoe a x)
-=======
   elabPartiallyAppliedCoe "↥" expectedType fun b x => do
     if let some ty ← coerceToSort? x then
       ensureHasType b ty
     else
-      throwError "cannot coerce to sort{indentExpr x}"
->>>>>>> 112b847a
+      throwError "cannot coerce to sort{indentExpr x}"