/-
Copyright (c) 2025 Lean FRO, LLC. All rights reserved.
Released under Apache 2.0 license as described in the file LICENSE.
Authors: Anne Baanen, Edward van de Meent
-/
import Mathlib.Tactic.TacticAnalysis
import Mathlib.Tactic.ExtractGoal
import Mathlib.Tactic.MinImports
import Lean.Elab.Command

/-!
# Tactic linters

This file defines passes to run from the tactic analysis framework.
-/

open Lean Meta

namespace Mathlib.TacticAnalysis

/-- Helper structure for the return type of the `test` function in `terminalReplacement`. -/
private inductive TerminalReplacementOutcome where
| success (stx : TSyntax `tactic)
| remainingGoals (stx : TSyntax `tactic) (goals : List MessageData)
| error (stx : TSyntax `tactic) (msg : MessageData)

open Elab Command

/--
Define a pass that tries replacing one terminal tactic with another.

`newTacticName` is a human-readable name for the tactic, for example "linarith".
This can be used to group messages together, so that `ring`, `ring_nf`, `ring1`, ...
all produce the same message.

`oldTacticKind` is the `SyntaxNodeKind` for the tactic's main parser,
for example `Mathlib.Tactic.linarith`.

`newTactic stx goal` selects the new tactic to try, which may depend on the old tactic invocation
in `stx` and the current `goal`.
-/
def terminalReplacement (oldTacticName newTacticName : String) (oldTacticKind : SyntaxNodeKind)
    (newTactic : ContextInfo → TacticInfo → Syntax → CommandElabM (TSyntax `tactic))
    (reportFailure : Bool := true) (reportSuccess : Bool := false)
    (reportSlowdown : Bool := false) (maxSlowdown : Float := 1) :
    TacticAnalysis.Config := .ofComplex {
  out := TerminalReplacementOutcome
  ctx := Syntax
  trigger _ stx := if stx.getKind == oldTacticKind
    then .accept stx else .skip
  test ctxI i stx goal := do
    let tac ← newTactic ctxI i stx
    try
<<<<<<< HEAD
      let goalsWithTypes ← ctxI.runTacticCodeWithTypes i goal tac
      match goalsWithTypes with
      | [] => return .success tac
      | _ => do
        let goalsMessages := goalsWithTypes.map fun (_, e) => m!"⊢ {MessageData.ofExpr e}\n"
=======
      let goalTypes ← ctxI.runTacticCode i goal tac ⟨Expr, MVarId.getType'⟩
      match goalTypes with
      | [] => return .success tac
      | _ => do
        let goalsMessages := goalTypes.map fun e => m!"⊢ {MessageData.ofExpr e}\n"
>>>>>>> 1b14bd2d
        return .remainingGoals tac goalsMessages
    catch _e =>
      let name ← mkAuxDeclName `extracted
      -- Rerun in the original tactic context, since `omega` changes the state.
      let ((sig, _, modules), _) ← ctxI.runTactic i goal (fun goal =>
        (Mathlib.Tactic.ExtractGoal.goalSignature name goal).run)
      let imports := modules.toList.map (s!"import {·}")
      return .error tac m!"{"\n".intercalate imports}\n\ntheorem {sig} := by\n  fail_if_success {tac}\n  {stx}"
  tell stx old oldHeartbeats new newHeartbeats :=
    -- If the original tactic failed, then we do not need to check the replacement.
    if !old.isEmpty then
      return none
    else match new with
    | .error _ msg =>
      if reportFailure then
        let msg :=
          m!"`{newTacticName}` failed where `{oldTacticName}` succeeded.\n" ++
          m!"Original tactic:{indentD stx}\n" ++
          m!"Counterexample:{indentD msg}"
        return msg
      else
        return none
    | .remainingGoals newStx goals =>
      if reportFailure then
        let msg :=
          m!"`{newTacticName}` left unsolved goals where `{oldTacticName}` succeeded.\n" ++
          m!"Original tactic:{indentD stx}\n" ++
          m!"Replacement tactic:{indentD newStx}\n" ++
          m!"Unsolved goals:{indentD goals}"
        return msg
      else
        return none
    | .success newStx => do
      -- TODO: we should add a "Try this:" suggestion with code action.
      let msg := if (← liftCoreM <| PrettyPrinter.ppTactic newStx).pretty = newTacticName then
        m!"`{newTacticName}` can replace `{stx}`"
      else
        m!"`{newTacticName}` can replace `{stx}` using `{newStx}`"
      if reportSlowdown ∧ maxSlowdown * oldHeartbeats.toFloat < newHeartbeats.toFloat then
        return some m!"{msg}, but is slower: {newHeartbeats / 1000} versus {oldHeartbeats / 1000} heartbeats"
      else if reportSuccess then
        return some msg
      else
        return none
    }


/--
Define a pass that tries replacing a specific tactic with `grind`.

`tacticName` is a human-readable name for the tactic, for example "linarith".
This can be used to group messages together, so that `ring`, `ring_nf`, `ring1`, ...
all produce the same message.

`tacticKind` is the `SyntaxNodeKind` for the tactic's main parser,
for example `Mathlib.Tactic.linarith`.
-/
def grindReplacementWith (tacticName : String) (tacticKind : SyntaxNodeKind)
    (reportFailure : Bool := true) (reportSuccess : Bool := false)
    (reportSlowdown : Bool := false) (maxSlowdown : Float := 1) :
    TacticAnalysis.Config :=
  terminalReplacement tacticName "grind" tacticKind (fun _ _ _ => `(tactic| grind))
    reportFailure reportSuccess reportSlowdown maxSlowdown

end Mathlib.TacticAnalysis

open Mathlib TacticAnalysis

/-- Debug `grind` by identifying places where it does not yet supersede `linarith`. -/
register_option linter.tacticAnalysis.regressions.linarithToGrind : Bool := {
  defValue := false
}
@[tacticAnalysis linter.tacticAnalysis.regressions.linarithToGrind,
  inherit_doc linter.tacticAnalysis.regressions.linarithToGrind]
def linarithToGrindRegressions := grindReplacementWith "linarith" `Mathlib.Tactic.linarith

/-- Debug `grind` by identifying places where it does not yet supersede `ring`. -/
register_option linter.tacticAnalysis.regressions.ringToGrind : Bool := {
  defValue := false
}
@[tacticAnalysis linter.tacticAnalysis.regressions.ringToGrind,
  inherit_doc linter.tacticAnalysis.regressions.ringToGrind]
def ringToGrindRegressions := grindReplacementWith "ring" `Mathlib.Tactic.RingNF.ring

/-- Debug `cutsat` by identifying places where it does not yet supersede `omega`. -/
register_option linter.tacticAnalysis.regressions.omegaToCutsat : Bool := {
  defValue := false
}
@[tacticAnalysis linter.tacticAnalysis.regressions.omegaToCutsat,
  inherit_doc linter.tacticAnalysis.regressions.omegaToCutsat]
def omegaToCutsatRegressions :=
  terminalReplacement "omega" "cutsat" ``Lean.Parser.Tactic.omega (fun _ _ _ => `(tactic| cutsat))
    (reportSuccess := false) (reportFailure := true)

/-- Report places where `omega` can be replaced by `cutsat`. -/
register_option linter.tacticAnalysis.omegaToCutsat : Bool := {
  defValue := false
}
@[tacticAnalysis linter.tacticAnalysis.omegaToCutsat,
  inherit_doc linter.tacticAnalysis.omegaToCutsat]
def omegaToCutsat :=
  terminalReplacement "omega" "cutsat" ``Lean.Parser.Tactic.omega (fun _ _ _ => `(tactic| cutsat))
    (reportSuccess := true) (reportFailure := false)

/-- Suggest merging two adjacent `rw` tactics if that also solves the goal. -/
register_option linter.tacticAnalysis.rwMerge : Bool := {
  defValue := false
}

@[tacticAnalysis linter.tacticAnalysis.rwMerge, inherit_doc linter.tacticAnalysis.rwMerge]
def Mathlib.TacticAnalysis.rwMerge : TacticAnalysis.Config := .ofComplex {
  out := (List MVarId × Array Syntax)
  ctx := (Array (Array Syntax))
  trigger ctx stx :=
    match stx with
    | `(tactic| rw [$args,*]) => .continue ((ctx.getD #[]).push args)
    | _ => if let some args := ctx then if args.size > 1 then .accept args else .skip else .skip
  test ctxI i ctx goal := do
    let ctxT : Array (TSyntax `Lean.Parser.Tactic.rwRule) := ctx.flatten.map (⟨·⟩)
    let tac ← `(tactic| rw [$ctxT,*])
    let oldMessages := (← get).messages
    try
      let goals ← ctxI.runTacticCode i goal tac
      return (goals, ctxT.map (↑·))
    catch _e => -- rw throws an error if it fails to pattern-match.
      return ([goal], ctxT.map (↑·))
    finally
      -- Drop any messages, since they will appear as if they are genuine errors.
      modify fun s => { s with messages := oldMessages }
  tell _stx _old _oldHeartbeats new _newHeartbeats := pure <|
    if new.1.isEmpty then
      m!"Try this: rw {new.2}"
    else none }

/-- Suggest merging `tac; grind` into just `grind` if that also solves the goal. -/
register_option linter.tacticAnalysis.mergeWithGrind : Bool := {
  defValue := false
}

private abbrev mergeWithGrindAllowed : Std.HashSet Name := { `«tactic#adaptation_note_» }

@[tacticAnalysis linter.tacticAnalysis.mergeWithGrind,
  inherit_doc linter.tacticAnalysis.mergeWithGrind]
def Mathlib.TacticAnalysis.mergeWithGrind : TacticAnalysis.Config where
  run seq := do
    if let #[preI, postI] := seq[seq.size - 2:].toArray then
      if postI.tacI.stx.getKind == ``Lean.Parser.Tactic.grind &&
          preI.tacI.stx.getKind ∉ mergeWithGrindAllowed then
        if let [goal] := preI.tacI.goalsBefore then
          let goals ← try
            preI.runTacticCode goal postI.tacI.stx
          catch _e =>
            pure [goal]
          if goals.isEmpty then
            logWarningAt preI.tacI.stx m!"'{preI.tacI.stx}; grind' can be replaced with 'grind'"

/-- Suggest replacing a sequence of tactics with `grind` if that also solves the goal. -/
register_option linter.tacticAnalysis.terminalToGrind : Bool := {
  defValue := false
}

@[tacticAnalysis linter.tacticAnalysis.terminalToGrind,
  inherit_doc linter.tacticAnalysis.terminalToGrind]
def Mathlib.TacticAnalysis.terminalToGrind : TacticAnalysis.Config where
  run seq := do
    let threshold := 3
    -- `replaced` will hold the terminal tactic sequence that can be replaced with `grind`.
    -- We prepend each tactic in turn, starting with the last.
    let mut replaced : List (TSyntax `tactic) := []
    let mut success := false
    let mut oldHeartbeats := 0
    let mut newHeartbeats := 0
    -- We iterate through the tactic sequence in reverse, checking at each tactic if the goal is
    -- already solved by `grind` and if so pushing that tactic onto `replaced`.
    -- By repeating this until `grind` fails for the first time, we get a terminal sequence
    -- of replaceable tactics.
    for i in seq.reverse do
      if replaced.length >= threshold - 1 && i.tacI.stx.getKind != ``Lean.Parser.Tactic.grind then
        if let [goal] := i.tacI.goalsBefore then
          -- Count the heartbeats of the original tactic sequence, verifying that this indeed
          -- closes the goal like it does in userspace.
          let suffix := ⟨i.tacI.stx⟩ :: replaced
          let seq ← `(tactic| $suffix.toArray;*)
          let (oldGoals, heartbeats) ← withHeartbeats <|
            try
              i.runTacticCode goal seq
            catch _e =>
              pure [goal]
          if !oldGoals.isEmpty then
            logWarningAt i.tacI.stx m!"Original tactics failed to solve the goal: {seq}"
          oldHeartbeats := heartbeats

          -- To check if `grind` can close the goal, run `grind` on the current goal
          -- and verify that no goals remain afterwards.
          let tac ← `(tactic| grind)
          let (newGoals, heartbeats) ← withHeartbeats <|
            try
              i.runTacticCode goal tac
            catch _e =>
              pure [goal]
          newHeartbeats := heartbeats
          if newGoals.isEmpty then
            success := true
          else
            break
        else
          break
      replaced := ⟨i.tacI.stx⟩ :: replaced

    if h : replaced.length >= threshold ∧ success then
      let stx := replaced[0]
      let seq ← `(tactic| $replaced.toArray;*)
      logWarningAt stx m!"replace the proof with 'grind': {seq}"
      if oldHeartbeats * 2 < newHeartbeats then
        logWarningAt stx m!"'grind' is slower than the original: {oldHeartbeats} -> {newHeartbeats}"

open Elab.Command

/--
When running the "tryAtEachStep" tactic analysis linters,
only run on a fraction `1/n` of the goals found in the library.

This is useful for running quick benchmarks.
-/
register_option linter.tacticAnalysis.tryAtEachStep.fraction : Nat := {
  defValue := 1
}

/-- Run a tactic at each proof step. -/
def Mathlib.TacticAnalysis.tryAtEachStep (tac : Syntax → MVarId → CommandElabM (TSyntax `tactic)) : TacticAnalysis.Config where
  run seq := do
    let fraction := linter.tacticAnalysis.tryAtEachStep.fraction.get (← getOptions)
    for i in seq do
      if let [goal] := i.tacI.goalsBefore then
        if (hash goal) % fraction = 0 then
          let tac ← tac i.tacI.stx goal
          let goalsAfter ← try
            i.runTacticCode goal tac
          catch _e =>
            pure [goal]
          if goalsAfter.isEmpty then
            logInfoAt i.tacI.stx m!"`{i.tacI.stx}` can be replaced with `{tac}`"

/-- Run `grind` at every step in proofs, reporting where it succeeds. -/
register_option linter.tacticAnalysis.tryAtEachStepGrind : Bool := {
  defValue := false
}

@[tacticAnalysis linter.tacticAnalysis.tryAtEachStepGrind,
   inherit_doc linter.tacticAnalysis.tryAtEachStepGrind]
def tryAtEachStepGrind := tryAtEachStep fun _ _ => `(tactic| grind)

/-- Run `simp_all` at every step in proofs, reporting where it succeeds. -/
register_option linter.tacticAnalysis.tryAtEachStepSimpAll : Bool := {
  defValue := false
}

@[tacticAnalysis linter.tacticAnalysis.tryAtEachStepSimpAll,
   inherit_doc linter.tacticAnalysis.tryAtEachStepSimpAll]
def tryAtEachStepSimpAll := tryAtEachStep fun _ _ => `(tactic| simp_all)

/-- Run `aesop` at every step in proofs, reporting where it succeeds. -/
register_option linter.tacticAnalysis.tryAtEachStepAesop : Bool := {
  defValue := false
}

@[tacticAnalysis linter.tacticAnalysis.tryAtEachStepAesop,
   inherit_doc linter.tacticAnalysis.tryAtEachStepAesop]
def tryAtEachStepAesop := tryAtEachStep
  -- As `aesop` isn't imported here, we construct the tactic syntax manually.
  fun _ _ => return ⟨TSyntax.raw <|
    mkNode `Aesop.Frontend.Parser.aesopTactic #[mkAtom "aesop", mkNullNode]⟩

/-- Run `grind +premises` at every step in proofs, reporting where it succeeds. -/
register_option linter.tacticAnalysis.tryAtEachStepGrindPremises : Bool := {
  defValue := false
}

@[tacticAnalysis linter.tacticAnalysis.tryAtEachStepGrindPremises,
   inherit_doc linter.tacticAnalysis.tryAtEachStepGrindPremises]
def tryAtEachStepGrindPremises := tryAtEachStep fun _ _ => `(tactic| grind +premises)

-- TODO: add compatibility with `rintro` and `intros`
/-- Suggest merging two adjacent `intro` tactics which don't pattern match. -/
register_option linter.tacticAnalysis.introMerge : Bool := {
  defValue := true
}

@[tacticAnalysis linter.tacticAnalysis.introMerge, inherit_doc linter.tacticAnalysis.introMerge]
def Mathlib.TacticAnalysis.introMerge : TacticAnalysis.Config := .ofComplex {
  out := Option (TSyntax `tactic)
  ctx := Array (Array Term)
  trigger ctx stx :=
    match stx with
    | `(tactic| intro%$x $args*) => .continue ((ctx.getD #[]).push
      -- if `intro` is used without arguments, treat it as `intro _`
      <| if args.size = 0 then #[⟨mkHole x⟩] else args)
    | _ => if let some args := ctx then if args.size > 1 then .accept args else .skip else .skip
  test ctxI i ctx goal := do
    let ctxT := ctx.flatten
    let tac ← `(tactic| intro $ctxT*)
    try
      let _ ← ctxI.runTacticCode i goal tac
      return some tac
    catch _e => -- if for whatever reason we can't run `intro` here.
      return none
  tell _stx _old _oldHeartbeats new _newHeartbeats := pure <|
    if let some tac := new then m!"Try this: {tac}" else none}<|MERGE_RESOLUTION|>--- conflicted
+++ resolved
@@ -51,19 +51,11 @@
   test ctxI i stx goal := do
     let tac ← newTactic ctxI i stx
     try
-<<<<<<< HEAD
-      let goalsWithTypes ← ctxI.runTacticCodeWithTypes i goal tac
-      match goalsWithTypes with
-      | [] => return .success tac
-      | _ => do
-        let goalsMessages := goalsWithTypes.map fun (_, e) => m!"⊢ {MessageData.ofExpr e}\n"
-=======
       let goalTypes ← ctxI.runTacticCode i goal tac ⟨Expr, MVarId.getType'⟩
       match goalTypes with
       | [] => return .success tac
       | _ => do
         let goalsMessages := goalTypes.map fun e => m!"⊢ {MessageData.ofExpr e}\n"
->>>>>>> 1b14bd2d
         return .remainingGoals tac goalsMessages
     catch _e =>
       let name ← mkAuxDeclName `extracted
