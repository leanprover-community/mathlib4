/-
Copyright (c) 2025 Lean FRO, LLC. All rights reserved.
Released under Apache 2.0 license as described in the file LICENSE.
Authors: Anne Baanen, Edward van de Meent
-/
module

public meta import Mathlib.Tactic.TacticAnalysis
public meta import Mathlib.Tactic.ExtractGoal
public meta import Mathlib.Tactic.MinImports
public meta import Lean.Elab.Command

/-!
# Tactic linters

This file defines passes to run from the tactic analysis framework.
-/

public meta section

open Lean Meta

namespace Mathlib.TacticAnalysis

/-- Helper structure for the return type of the `test` function in `terminalReplacement`. -/
private inductive TerminalReplacementOutcome where
| success (stx : TSyntax `tactic)
| remainingGoals (stx : TSyntax `tactic) (goals : List MessageData)
| error (stx : TSyntax `tactic) (msg : MessageData)

open Elab Command

/--
Define a pass that tries replacing one terminal tactic with another.

`newTacticName` is a human-readable name for the tactic, for example "linarith".
This can be used to group messages together, so that `ring`, `ring_nf`, `ring1`, ...
all produce the same message.

`oldTacticKind` is the `SyntaxNodeKind` for the tactic's main parser,
for example `Mathlib.Tactic.linarith`.

`newTactic stx goal` selects the new tactic to try, which may depend on the old tactic invocation
in `stx` and the current `goal`.
-/
def terminalReplacement (oldTacticName newTacticName : String) (oldTacticKind : SyntaxNodeKind)
    (newTactic : ContextInfo → TacticInfo → Syntax → CommandElabM (TSyntax `tactic))
    (reportFailure : Bool := true) (reportSuccess : Bool := false)
    (reportSlowdown : Bool := false) (maxSlowdown : Float := 1) :
    TacticAnalysis.Config := .ofComplex {
  out := TerminalReplacementOutcome
  ctx := Syntax
  trigger _ stx := if stx.getKind == oldTacticKind
    then .accept stx else .skip
  test ctxI i stx goal := do
    let tac ← newTactic ctxI i stx
    try
      let goalTypes ← ctxI.runTacticCode i goal tac ⟨Expr, MVarId.getType'⟩
      match goalTypes with
      | [] => return .success tac
      | _ => do
        let goalsMessages := goalTypes.map fun e => m!"⊢ {MessageData.ofExpr e}\n"
        return .remainingGoals tac goalsMessages
    catch _e =>
      let name ← mkAuxDeclName `extracted
      -- Rerun in the original tactic context, since `omega` changes the state.
      let ((sig, _, modules), _) ← ctxI.runTactic i goal (fun goal =>
        (Mathlib.Tactic.ExtractGoal.goalSignature name goal).run)
      let imports := modules.toList.map (s!"import {·}")
      return .error tac m!"{"\n".intercalate imports}\n\ntheorem {sig} := by\n  fail_if_success {tac}\n  {stx}"
  tell stx old oldHeartbeats new newHeartbeats :=
    -- If the original tactic failed, then we do not need to check the replacement.
    if !old.isEmpty then
      return none
    else match new with
    | .error _ msg =>
      if reportFailure then
        let msg :=
          m!"`{newTacticName}` failed where `{oldTacticName}` succeeded.\n" ++
          m!"Original tactic:{indentD stx}\n" ++
          m!"Counterexample:{indentD msg}"
        return msg
      else
        return none
    | .remainingGoals newStx goals =>
      if reportFailure then
        let msg :=
          m!"`{newTacticName}` left unsolved goals where `{oldTacticName}` succeeded.\n" ++
          m!"Original tactic:{indentD stx}\n" ++
          m!"Replacement tactic:{indentD newStx}\n" ++
          m!"Unsolved goals:{indentD goals}"
        return msg
      else
        return none
    | .success newStx => do
      -- TODO: we should add a "Try this:" suggestion with code action.
      let msg := if (← liftCoreM <| PrettyPrinter.ppTactic newStx).pretty = newTacticName then
        m!"`{newTacticName}` can replace `{stx}`"
      else
        m!"`{newTacticName}` can replace `{stx}` using `{newStx}`"
      if reportSlowdown ∧ maxSlowdown * oldHeartbeats.toFloat < newHeartbeats.toFloat then
        return some m!"{msg}, but is slower: {newHeartbeats / 1000} versus {oldHeartbeats / 1000} heartbeats"
      else if reportSuccess then
        return some msg
      else
        return none
    }


/--
Define a pass that tries replacing a specific tactic with `grind`.

`tacticName` is a human-readable name for the tactic, for example "linarith".
This can be used to group messages together, so that `ring`, `ring_nf`, `ring1`, ...
all produce the same message.

`tacticKind` is the `SyntaxNodeKind` for the tactic's main parser,
for example `Mathlib.Tactic.linarith`.
-/
def grindReplacementWith (tacticName : String) (tacticKind : SyntaxNodeKind)
    (reportFailure : Bool := true) (reportSuccess : Bool := false)
    (reportSlowdown : Bool := false) (maxSlowdown : Float := 1) :
    TacticAnalysis.Config :=
  terminalReplacement tacticName "grind" tacticKind (fun _ _ _ => `(tactic| grind))
    reportFailure reportSuccess reportSlowdown maxSlowdown

end Mathlib.TacticAnalysis

open Mathlib TacticAnalysis

/-- Debug `grind` by identifying places where it does not yet supersede `linarith`. -/
register_option linter.tacticAnalysis.regressions.linarithToGrind : Bool := {
  defValue := false
}
@[tacticAnalysis linter.tacticAnalysis.regressions.linarithToGrind,
  inherit_doc linter.tacticAnalysis.regressions.linarithToGrind]
def linarithToGrindRegressions := grindReplacementWith "linarith" `Mathlib.Tactic.linarith

/-- Debug `grind` by identifying places where it does not yet supersede `ring`. -/
register_option linter.tacticAnalysis.regressions.ringToGrind : Bool := {
  defValue := false
}
@[tacticAnalysis linter.tacticAnalysis.regressions.ringToGrind,
  inherit_doc linter.tacticAnalysis.regressions.ringToGrind]
def ringToGrindRegressions := grindReplacementWith "ring" `Mathlib.Tactic.RingNF.ring

/-- Debug `cutsat` by identifying places where it does not yet supersede `omega`. -/
register_option linter.tacticAnalysis.regressions.omegaToCutsat : Bool := {
  defValue := false
}
@[tacticAnalysis linter.tacticAnalysis.regressions.omegaToCutsat,
  inherit_doc linter.tacticAnalysis.regressions.omegaToCutsat]
def omegaToCutsatRegressions :=
  terminalReplacement "omega" "cutsat" ``Lean.Parser.Tactic.omega (fun _ _ _ => `(tactic| cutsat))
    (reportSuccess := false) (reportFailure := true)

/-- Report places where `omega` can be replaced by `cutsat`. -/
register_option linter.tacticAnalysis.omegaToCutsat : Bool := {
  defValue := false
}
@[tacticAnalysis linter.tacticAnalysis.omegaToCutsat,
  inherit_doc linter.tacticAnalysis.omegaToCutsat]
def omegaToCutsat :=
  terminalReplacement "omega" "cutsat" ``Lean.Parser.Tactic.omega (fun _ _ _ => `(tactic| cutsat))
    (reportSuccess := true) (reportFailure := false)

/-- Suggest merging two adjacent `rw` tactics if that also solves the goal. -/
register_option linter.tacticAnalysis.rwMerge : Bool := {
  defValue := false
}

@[tacticAnalysis linter.tacticAnalysis.rwMerge, inherit_doc linter.tacticAnalysis.rwMerge]
<<<<<<< HEAD
def rwMerge : TacticAnalysis.Config := .ofComplex {
  out := List MVarId × Array Syntax
  ctx := Array (Array Syntax)
  trigger ctx stx :=
    match stx with
    | `(tactic| rw [$args,*]) =>
      match ctx with
      | .some args' => .accept (args'.push args)
      | .none => .continue #[args]
    | _ => .skip
  test ctx goal := do
=======
def Mathlib.TacticAnalysis.rwMerge : TacticAnalysis.Config := .ofComplex {
  out := (List MVarId × Array Syntax)
  ctx := (Array (Array Syntax))
  trigger ctx stx :=
    match stx with
    | `(tactic| rw [$args,*]) => .continue ((ctx.getD #[]).push args)
    | _ => if let some args := ctx then if args.size > 1 then .accept args else .skip else .skip
  test ctxI i ctx goal := do
>>>>>>> 5db9169e
    let ctxT : Array (TSyntax `Lean.Parser.Tactic.rwRule) := ctx.flatten.map (⟨·⟩)
    let tac ← `(tactic| rw [$ctxT,*])
    let oldMessages := (← get).messages
    try
      let goals ← ctxI.runTacticCode i goal tac
      return (goals, ctxT.map (↑·))
    catch _e => -- rw throws an error if it fails to pattern-match.
      return ([goal], ctxT.map (↑·))
    finally
      -- Drop any messages, since they will appear as if they are genuine errors.
      modify fun s => { s with messages := oldMessages }
  tell _stx _old _oldHeartbeats new _newHeartbeats := pure <|
    if new.1.isEmpty then
      m!"Try this: rw {new.2}"
    else none }

/-- Suggest merging `tac; grind` into just `grind` if that also solves the goal. -/
register_option linter.tacticAnalysis.mergeWithGrind : Bool := {
  defValue := false
}

private abbrev mergeWithGrindAllowed : Std.HashSet Name := { `«tactic#adaptation_note_» }

@[tacticAnalysis linter.tacticAnalysis.mergeWithGrind,
  inherit_doc linter.tacticAnalysis.mergeWithGrind]
def Mathlib.TacticAnalysis.mergeWithGrind : TacticAnalysis.Config where
  run seq := do
    if let #[preI, postI] := seq[seq.size - 2:].toArray then
      if postI.tacI.stx.getKind == ``Lean.Parser.Tactic.grind &&
          preI.tacI.stx.getKind ∉ mergeWithGrindAllowed then
        if let [goal] := preI.tacI.goalsBefore then
          let goals ← try
            preI.runTacticCode goal postI.tacI.stx
          catch _e =>
            pure [goal]
          if goals.isEmpty then
            logWarningAt preI.tacI.stx m!"'{preI.tacI.stx}; grind' can be replaced with 'grind'"

/-- Suggest replacing a sequence of tactics with `grind` if that also solves the goal. -/
register_option linter.tacticAnalysis.terminalToGrind : Bool := {
  defValue := false
}

@[tacticAnalysis linter.tacticAnalysis.terminalToGrind,
  inherit_doc linter.tacticAnalysis.terminalToGrind]
def Mathlib.TacticAnalysis.terminalToGrind : TacticAnalysis.Config where
  run seq := do
    let threshold := 3
    -- `replaced` will hold the terminal tactic sequence that can be replaced with `grind`.
    -- We prepend each tactic in turn, starting with the last.
    let mut replaced : List (TSyntax `tactic) := []
    let mut success := false
    let mut oldHeartbeats := 0
    let mut newHeartbeats := 0
    -- We iterate through the tactic sequence in reverse, checking at each tactic if the goal is
    -- already solved by `grind` and if so pushing that tactic onto `replaced`.
    -- By repeating this until `grind` fails for the first time, we get a terminal sequence
    -- of replaceable tactics.
    for i in seq.reverse do
      if replaced.length >= threshold - 1 && i.tacI.stx.getKind != ``Lean.Parser.Tactic.grind then
        if let [goal] := i.tacI.goalsBefore then
          -- Count the heartbeats of the original tactic sequence, verifying that this indeed
          -- closes the goal like it does in userspace.
          let suffix := ⟨i.tacI.stx⟩ :: replaced
          let seq ← `(tactic| $suffix.toArray;*)
          let (oldGoals, heartbeats) ← withHeartbeats <|
            try
              i.runTacticCode goal seq
            catch _e =>
              pure [goal]
          if !oldGoals.isEmpty then
            logWarningAt i.tacI.stx m!"Original tactics failed to solve the goal: {seq}"
          oldHeartbeats := heartbeats

          -- To check if `grind` can close the goal, run `grind` on the current goal
          -- and verify that no goals remain afterwards.
          let tac ← `(tactic| grind)
          let (newGoals, heartbeats) ← withHeartbeats <|
            try
              i.runTacticCode goal tac
            catch _e =>
              pure [goal]
          newHeartbeats := heartbeats
          if newGoals.isEmpty then
            success := true
          else
            break
        else
          break
      replaced := ⟨i.tacI.stx⟩ :: replaced

    if h : replaced.length >= threshold ∧ success then
      let stx := replaced[0]
      let seq ← `(tactic| $replaced.toArray;*)
      logWarningAt stx m!"replace the proof with 'grind': {seq}"
      if oldHeartbeats * 2 < newHeartbeats then
        logWarningAt stx m!"'grind' is slower than the original: {oldHeartbeats} -> {newHeartbeats}"

open Elab.Command

/--
When running the "tryAtEachStep" tactic analysis linters,
only run on a fraction `1/n` of the goals found in the library.

This is useful for running quick benchmarks.
-/
register_option linter.tacticAnalysis.tryAtEachStep.fraction : Nat := {
  defValue := 1
}

/-- Run a tactic at each proof step. -/
def Mathlib.TacticAnalysis.tryAtEachStep (tac : Syntax → MVarId → CommandElabM (TSyntax `tactic)) : TacticAnalysis.Config where
  run seq := do
    let fraction := linter.tacticAnalysis.tryAtEachStep.fraction.get (← getOptions)
    for i in seq do
      if let [goal] := i.tacI.goalsBefore then
        if (hash goal) % fraction = 0 then
          let tac ← tac i.tacI.stx goal
          let goalsAfter ← try
            i.runTacticCode goal tac
          catch _e =>
            pure [goal]
          if goalsAfter.isEmpty then
            logInfoAt i.tacI.stx m!"`{i.tacI.stx}` can be replaced with `{tac}`"

/-- Run `grind` at every step in proofs, reporting where it succeeds. -/
register_option linter.tacticAnalysis.tryAtEachStepGrind : Bool := {
  defValue := false
}

@[tacticAnalysis linter.tacticAnalysis.tryAtEachStepGrind,
   inherit_doc linter.tacticAnalysis.tryAtEachStepGrind]
def tryAtEachStepGrind := tryAtEachStep fun _ _ => `(tactic| grind)

/-- Run `simp_all` at every step in proofs, reporting where it succeeds. -/
register_option linter.tacticAnalysis.tryAtEachStepSimpAll : Bool := {
  defValue := false
}

@[tacticAnalysis linter.tacticAnalysis.tryAtEachStepSimpAll,
   inherit_doc linter.tacticAnalysis.tryAtEachStepSimpAll]
def tryAtEachStepSimpAll := tryAtEachStep fun _ _ => `(tactic| simp_all)

/-- Run `aesop` at every step in proofs, reporting where it succeeds. -/
register_option linter.tacticAnalysis.tryAtEachStepAesop : Bool := {
  defValue := false
}

@[tacticAnalysis linter.tacticAnalysis.tryAtEachStepAesop,
   inherit_doc linter.tacticAnalysis.tryAtEachStepAesop]
def tryAtEachStepAesop := tryAtEachStep
  -- As `aesop` isn't imported here, we construct the tactic syntax manually.
  fun _ _ => return ⟨TSyntax.raw <|
    mkNode `Aesop.Frontend.Parser.aesopTactic #[mkAtom "aesop", mkNullNode]⟩

/-- Run `grind +suggestions` at every step in proofs, reporting where it succeeds. -/
register_option linter.tacticAnalysis.tryAtEachStepGrindSuggestions : Bool := {
  defValue := false
}

@[tacticAnalysis linter.tacticAnalysis.tryAtEachStepGrindSuggestions,
   inherit_doc linter.tacticAnalysis.tryAtEachStepGrindSuggestions]
def tryAtEachStepGrindSuggestions := tryAtEachStep fun _ _ => `(tactic| grind +suggestions)

/-- Run `simp_all? +suggestions` at every step in proofs, reporting where it succeeds. -/
register_option linter.tacticAnalysis.tryAtEachStepSimpAllSuggestions : Bool := {
  defValue := false
}

@[tacticAnalysis linter.tacticAnalysis.tryAtEachStepSimpAllSuggestions,
   inherit_doc linter.tacticAnalysis.tryAtEachStepSimpAllSuggestions]
def tryAtEachStepSimpAllSuggestions := tryAtEachStep fun _ _ => `(tactic| simp_all? +suggestions)

-- TODO: add compatibility with `rintro` and `intros`
/-- Suggest merging two adjacent `intro` tactics which don't pattern match. -/
register_option linter.tacticAnalysis.introMerge : Bool := {
  defValue := true
}

@[tacticAnalysis linter.tacticAnalysis.introMerge, inherit_doc linter.tacticAnalysis.introMerge]
def Mathlib.TacticAnalysis.introMerge : TacticAnalysis.Config := .ofComplex {
  out := Option (TSyntax `tactic)
  ctx := Array (Array Term)
  trigger ctx stx :=
    match stx with
    | `(tactic| intro%$x $args*) => .continue ((ctx.getD #[]).push
      -- if `intro` is used without arguments, treat it as `intro _`
      <| if args.size = 0 then #[⟨mkHole x⟩] else args)
    | _ => if let some args := ctx then if args.size > 1 then .accept args else .skip else .skip
  test ctxI i ctx goal := do
    let ctxT := ctx.flatten
    let tac ← `(tactic| intro $ctxT*)
    try
      let _ ← ctxI.runTacticCode i goal tac
      return some tac
    catch _e => -- if for whatever reason we can't run `intro` here.
      return none
  tell _stx _old _oldHeartbeats new _newHeartbeats := pure <|
    if let some tac := new then m!"Try this: {tac}" else none}<|MERGE_RESOLUTION|>--- conflicted
+++ resolved
@@ -170,19 +170,6 @@
 }
 
 @[tacticAnalysis linter.tacticAnalysis.rwMerge, inherit_doc linter.tacticAnalysis.rwMerge]
-<<<<<<< HEAD
-def rwMerge : TacticAnalysis.Config := .ofComplex {
-  out := List MVarId × Array Syntax
-  ctx := Array (Array Syntax)
-  trigger ctx stx :=
-    match stx with
-    | `(tactic| rw [$args,*]) =>
-      match ctx with
-      | .some args' => .accept (args'.push args)
-      | .none => .continue #[args]
-    | _ => .skip
-  test ctx goal := do
-=======
 def Mathlib.TacticAnalysis.rwMerge : TacticAnalysis.Config := .ofComplex {
   out := (List MVarId × Array Syntax)
   ctx := (Array (Array Syntax))
@@ -191,7 +178,6 @@
     | `(tactic| rw [$args,*]) => .continue ((ctx.getD #[]).push args)
     | _ => if let some args := ctx then if args.size > 1 then .accept args else .skip else .skip
   test ctxI i ctx goal := do
->>>>>>> 5db9169e
     let ctxT : Array (TSyntax `Lean.Parser.Tactic.rwRule) := ctx.flatten.map (⟨·⟩)
     let tac ← `(tactic| rw [$ctxT,*])
     let oldMessages := (← get).messages
