/-
Copyright (c) 2022. All rights reserved.
Released under Apache 2.0 license as described in the file LICENSE.
Authors: Scott Morrison, Yuma Mizuno, Oleksandr Manzyuk
-/
import Mathlib.CategoryTheory.Monoidal.Free.Coherence
import Mathlib.Tactic.CategoryTheory.BicategoryCoherence

#align_import category_theory.monoidal.coherence from "leanprover-community/mathlib"@"f187f1074fa1857c94589cc653c786cadc4c35ff"

/-!
# A `coherence` tactic for monoidal categories, and `⊗≫` (composition up to associators)

We provide a `coherence` tactic,
which proves equations where the two sides differ by replacing
strings of monoidal structural morphisms with other such strings.
(The replacements are always equalities by the monoidal coherence theorem.)

A simpler version of this tactic is `pure_coherence`,
which proves that any two morphisms (with the same source and target)
in a monoidal category which are built out of associators and unitors
are equal.

We also provide `f ⊗≫ g`, the `monoidal_comp` operation,
which automatically inserts associators and unitors as needed
to make the target of `f` match the source of `g`.
-/

set_option autoImplicit true

-- Porting note: restore when ported
-- import Mathlib.CategoryTheory.Bicategory.CoherenceTactic

universe v u

open CategoryTheory FreeMonoidalCategory

-- As the lemmas and typeclasses in this file are not intended for use outside of the tactic,
-- we put everything inside a namespace.
namespace Mathlib.Tactic.Coherence

variable {C : Type u} [Category.{v} C] [MonoidalCategory C]
open scoped MonoidalCategory

noncomputable section lifting

/-- A typeclass carrying a choice of lift of an object from `C` to `FreeMonoidalCategory C`.
It must be the case that `projectObj id (LiftObj.lift x) = x` by defeq. -/
class LiftObj (X : C) where
  protected lift : FreeMonoidalCategory C

instance LiftObj_unit : LiftObj (𝟙_ C) := ⟨Unit⟩

instance LiftObj_tensor (X Y : C) [LiftObj X] [LiftObj Y] : LiftObj (X ⊗ Y) where
  lift := LiftObj.lift X ⊗ LiftObj.lift Y

instance (priority := 100) LiftObj_of (X : C) : LiftObj X := ⟨of X⟩

/-- A typeclass carrying a choice of lift of a morphism from `C` to `FreeMonoidalCategory C`.
It must be the case that `projectMap id _ _ (LiftHom.lift f) = f` by defeq. -/
class LiftHom {X Y : C} [LiftObj X] [LiftObj Y] (f : X ⟶ Y) where
  protected lift : LiftObj.lift X ⟶ LiftObj.lift Y

instance LiftHom_id (X : C) [LiftObj X] : LiftHom (𝟙 X) := ⟨𝟙 _⟩

instance LiftHom_left_unitor_hom (X : C) [LiftObj X] : LiftHom (λ_ X).hom where
  lift := (λ_ (LiftObj.lift X)).hom

instance LiftHom_left_unitor_inv (X : C) [LiftObj X] : LiftHom (λ_ X).inv where
  lift := (λ_ (LiftObj.lift X)).inv

instance LiftHom_right_unitor_hom (X : C) [LiftObj X] : LiftHom (ρ_ X).hom where
  lift := (ρ_ (LiftObj.lift X)).hom

instance LiftHom_right_unitor_inv (X : C) [LiftObj X] : LiftHom (ρ_ X).inv where
  lift := (ρ_ (LiftObj.lift X)).inv

instance LiftHom_associator_hom (X Y Z : C) [LiftObj X] [LiftObj Y] [LiftObj Z] :
    LiftHom (α_ X Y Z).hom where
  lift := (α_ (LiftObj.lift X) (LiftObj.lift Y) (LiftObj.lift Z)).hom

instance LiftHom_associator_inv (X Y Z : C) [LiftObj X] [LiftObj Y] [LiftObj Z] :
    LiftHom (α_ X Y Z).inv where
  lift := (α_ (LiftObj.lift X) (LiftObj.lift Y) (LiftObj.lift Z)).inv

instance LiftHom_comp {X Y Z : C} [LiftObj X] [LiftObj Y] [LiftObj Z] (f : X ⟶ Y) (g : Y ⟶ Z)
    [LiftHom f] [LiftHom g] : LiftHom (f ≫ g) where
  lift := LiftHom.lift f ≫ LiftHom.lift g

instance LiftHom_tensor {W X Y Z : C} [LiftObj W] [LiftObj X] [LiftObj Y] [LiftObj Z]
    (f : W ⟶ X) (g : Y ⟶ Z) [LiftHom f] [LiftHom g] : LiftHom (f ⊗ g) where
  lift := LiftHom.lift f ⊗ LiftHom.lift g

/--
A typeclass carrying a choice of monoidal structural isomorphism between two objects.
Used by the `⊗≫` monoidal composition operator, and the `coherence` tactic.
-/
-- We could likely turn this into a `Prop` valued existential if that proves useful.
class MonoidalCoherence (X Y : C) [LiftObj X] [LiftObj Y] where
  hom : X ⟶ Y
  [isIso : IsIso hom]

attribute [instance] MonoidalCoherence.isIso

namespace MonoidalCoherence

@[simps]
instance refl (X : C) [LiftObj X] : MonoidalCoherence X X := ⟨𝟙 _⟩

@[simps]
instance tensor (X Y Z : C) [LiftObj X] [LiftObj Y] [LiftObj Z] [MonoidalCoherence Y Z] :
    MonoidalCoherence (X ⊗ Y) (X ⊗ Z) :=
  ⟨𝟙 X ⊗ MonoidalCoherence.hom⟩

@[simps]
instance tensor_right (X Y : C) [LiftObj X] [LiftObj Y] [MonoidalCoherence (𝟙_ C) Y] :
    MonoidalCoherence X (X ⊗ Y) :=
  ⟨(ρ_ X).inv ≫ (𝟙 X ⊗ MonoidalCoherence.hom)⟩

@[simps]
instance tensor_right' (X Y : C) [LiftObj X] [LiftObj Y] [MonoidalCoherence Y (𝟙_ C)] :
    MonoidalCoherence (X ⊗ Y) X :=
  ⟨(𝟙 X ⊗ MonoidalCoherence.hom) ≫ (ρ_ X).hom⟩

@[simps]
instance left (X Y : C) [LiftObj X] [LiftObj Y] [MonoidalCoherence X Y] :
    MonoidalCoherence (𝟙_ C ⊗ X) Y :=
  ⟨(λ_ X).hom ≫ MonoidalCoherence.hom⟩

@[simps]
instance left' (X Y : C) [LiftObj X] [LiftObj Y] [MonoidalCoherence X Y] :
    MonoidalCoherence X (𝟙_ C ⊗ Y) :=
  ⟨MonoidalCoherence.hom ≫ (λ_ Y).inv⟩

@[simps]
instance right (X Y : C) [LiftObj X] [LiftObj Y] [MonoidalCoherence X Y] :
    MonoidalCoherence (X ⊗ 𝟙_ C) Y :=
  ⟨(ρ_ X).hom ≫ MonoidalCoherence.hom⟩

@[simps]
instance right' (X Y : C) [LiftObj X] [LiftObj Y] [MonoidalCoherence X Y] :
    MonoidalCoherence X (Y ⊗ 𝟙_ C) :=
  ⟨MonoidalCoherence.hom ≫ (ρ_ Y).inv⟩

@[simps]
instance assoc (X Y Z W : C) [LiftObj W] [LiftObj X] [LiftObj Y] [LiftObj Z]
    [MonoidalCoherence (X ⊗ (Y ⊗ Z)) W] : MonoidalCoherence ((X ⊗ Y) ⊗ Z) W :=
  ⟨(α_ X Y Z).hom ≫ MonoidalCoherence.hom⟩

@[simps]
instance assoc' (W X Y Z : C) [LiftObj W] [LiftObj X] [LiftObj Y] [LiftObj Z]
    [MonoidalCoherence W (X ⊗ (Y ⊗ Z))] : MonoidalCoherence W ((X ⊗ Y) ⊗ Z) :=
  ⟨MonoidalCoherence.hom ≫ (α_ X Y Z).inv⟩

end MonoidalCoherence

/-- Construct an isomorphism between two objects in a monoidal category
out of unitors and associators. -/
def monoidalIso (X Y : C) [LiftObj X] [LiftObj Y] [MonoidalCoherence X Y] : X ≅ Y :=
  asIso MonoidalCoherence.hom

example (X : C) : X ≅ (X ⊗ (𝟙_ C ⊗ 𝟙_ C)) := monoidalIso _ _

example (X1 X2 X3 X4 X5 X6 X7 X8 X9 : C) :
    (𝟙_ C ⊗ (X1 ⊗ X2 ⊗ ((X3 ⊗ X4) ⊗ X5)) ⊗ X6 ⊗ (X7 ⊗ X8 ⊗ X9)) ≅
    (X1 ⊗ (X2 ⊗ X3) ⊗ X4 ⊗ (X5 ⊗ (𝟙_ C ⊗ X6) ⊗ X7) ⊗ X8 ⊗ X9) :=
  monoidalIso _ _

/-- Compose two morphisms in a monoidal category,
inserting unitors and associators between as necessary. -/
def monoidalComp {W X Y Z : C} [LiftObj X] [LiftObj Y]
    [MonoidalCoherence X Y] (f : W ⟶ X) (g : Y ⟶ Z) : W ⟶ Z :=
  f ≫ MonoidalCoherence.hom ≫ g

@[inherit_doc Mathlib.Tactic.Coherence.monoidalComp]
scoped[CategoryTheory.MonoidalCategory] infixr:80 " ⊗≫ " =>
  Mathlib.Tactic.Coherence.monoidalComp -- type as \ot \gg

/-- Compose two isomorphisms in a monoidal category,
inserting unitors and associators between as necessary. -/
noncomputable def monoidalIsoComp {W X Y Z : C} [LiftObj X] [LiftObj Y]
    [MonoidalCoherence X Y] (f : W ≅ X) (g : Y ≅ Z) : W ≅ Z :=
  f ≪≫ asIso MonoidalCoherence.hom ≪≫ g

@[inherit_doc Mathlib.Tactic.Coherence.monoidalIsoComp]
scoped[CategoryTheory.MonoidalCategory] infixr:80 " ≪⊗≫ " =>
  Mathlib.Tactic.Coherence.monoidalIsoComp -- type as \ll \ot \gg

example {U V W X Y : C} (f : U ⟶ V ⊗ (W ⊗ X)) (g : (V ⊗ W) ⊗ X ⟶ Y) : U ⟶ Y := f ⊗≫ g

-- To automatically insert unitors/associators at the beginning or end,
-- you can use `f ⊗≫ 𝟙 _`
example {W X Y Z : C} (f : W ⟶ (X ⊗ Y) ⊗ Z) : W ⟶ X ⊗ (Y ⊗ Z) := f ⊗≫ 𝟙 _

@[simp] lemma monoidalComp_refl {X Y Z : C} (f : X ⟶ Y) (g : Y ⟶ Z) :
    f ⊗≫ g = f ≫ g := by
  simp [monoidalComp]

example {U V W X Y : C} (f : U ⟶ V ⊗ (W ⊗ X)) (g : (V ⊗ W) ⊗ X ⟶ Y) :
    f ⊗≫ g = f ≫ (α_ _ _ _).inv ≫ g := by
  simp [monoidalComp]

end lifting

open Lean Meta Elab Tactic

/-- Helper function for throwing exceptions. -/
def exception (g : MVarId) (msg : MessageData) : MetaM α := throwTacticEx `monoidal_coherence g msg

/-- Helper function for throwing exceptions with respect to the main goal. -/
def exception' (msg : MessageData) : TacticM Unit := do
  try
    liftMetaTactic (exception (msg := msg))
  catch _ =>
    -- There might not be any goals
    throwError msg

/-- Auxiliary definition for `monoidal_coherence`. -/
-- We could construct this expression directly without using `elabTerm`,
-- but it would require preparing many implicit arguments by hand.
def mkProjectMapExpr (e : Expr) : TermElabM Expr := do
  Term.elabTerm
    (← ``(FreeMonoidalCategory.projectMap _root_.id _ _ (LiftHom.lift $(← Term.exprToSyntax e))))
    none

/-- Coherence tactic for monoidal categories. -/
def monoidal_coherence (g : MVarId) : TermElabM Unit := g.withContext do
  withOptions (fun opts => synthInstance.maxSize.set opts
    (max 256 (synthInstance.maxSize.get opts))) do
  -- TODO: is this `dsimp only` step necessary? It doesn't appear to be in the tests below.
  let (ty, _) ← dsimp (← g.getType) (← Simp.Context.ofNames [] true)
  let some (_, lhs, rhs) := (← whnfR ty).eq? | exception g "Not an equation of morphisms."
  let projectMap_lhs ← mkProjectMapExpr lhs
  let projectMap_rhs ← mkProjectMapExpr rhs
  -- This new equation is defeq to the original by assumption
  -- on the `LiftObj` and `LiftHom` instances.
  let g₁ ← g.change (← mkEq projectMap_lhs projectMap_rhs)
  let [g₂] ← g₁.applyConst ``congrArg
    | exception g "congrArg failed in coherence"
  let [] ← g₂.applyConst ``Subsingleton.elim
    | exception g "This shouldn't happen; Subsingleton.elim does not create goals."

/-- Coherence tactic for monoidal categories.
Use `pure_coherence` instead, which is a frontend to this one. -/
elab "monoidal_coherence" : tactic => do monoidal_coherence (← getMainGoal)

open Mathlib.Tactic.BicategoryCoherence

/--
`pure_coherence` uses the coherence theorem for monoidal categories to prove the goal.
It can prove any equality made up only of associators, unitors, and identities.
```lean
example {C : Type} [Category C] [MonoidalCategory C] :
  (λ_ (𝟙_ C)).hom = (ρ_ (𝟙_ C)).hom :=
by pure_coherence
```

Users will typically just use the `coherence` tactic,
which can also cope with identities of the form
`a ≫ f ≫ b ≫ g ≫ c = a' ≫ f ≫ b' ≫ g ≫ c'`
where `a = a'`, `b = b'`, and `c = c'` can be proved using `pure_coherence`
-/
elab (name := pure_coherence) "pure_coherence" : tactic => do
  let g ← getMainGoal
  monoidal_coherence g <|> bicategory_coherence g

/--
Auxiliary simp lemma for the `coherence` tactic:
this moves brackets to the left in order to expose a maximal prefix
built out of unitors and associators.
-/
-- We have unused typeclass arguments here.
-- They are intentional, to ensure that `simp only [assoc_LiftHom]` only left associates
-- monoidal structural morphisms.
@[nolint unusedArguments]
lemma assoc_liftHom {W X Y Z : C} [LiftObj W] [LiftObj X] [LiftObj Y]
    (f : W ⟶ X) (g : X ⟶ Y) (h : Y ⟶ Z) [LiftHom f] [LiftHom g] :
    f ≫ (g ≫ h) = (f ≫ g) ≫ h :=
  (Category.assoc _ _ _).symm

/--
Internal tactic used in `coherence`.

Rewrites an equation `f = g` as `f₀ ≫ f₁ = g₀ ≫ g₁`,
where `f₀` and `g₀` are maximal prefixes of `f` and `g` (possibly after reassociating)
which are "liftable" (i.e. expressible as compositions of unitors and associators).
-/
elab (name := liftable_prefixes) "liftable_prefixes" : tactic => do
  withOptions (fun opts => synthInstance.maxSize.set opts
    (max 256 (synthInstance.maxSize.get opts))) do
  evalTactic (← `(tactic|
    (simp (config := {failIfUnchanged := false}) only
      [monoidalComp, Category.assoc, MonoidalCoherence.hom]) <;>
    (apply (cancel_epi (𝟙 _)).1 <;> try infer_instance) <;>
    (simp (config := {failIfUnchanged := false}) only
      [assoc_liftHom, Mathlib.Tactic.BicategoryCoherence.assoc_liftHom₂])))

lemma insert_id_lhs {C : Type*} [Category C] {X Y : C} (f g : X ⟶ Y) (w : f ≫ 𝟙 _ = g) :
    f = g := by
  simpa using w

lemma insert_id_rhs {C : Type*} [Category C] {X Y : C} (f g : X ⟶ Y) (w : f = g ≫ 𝟙 _) :
    f = g := by
  simpa using w

/-- If either the lhs or rhs is not a composition, compose it on the right with an identity. -/
def insertTrailingIds (g : MVarId) : MetaM MVarId := do
  let some (_, lhs, rhs) := (← withReducible g.getType').eq? | exception g "Not an equality."
  let mut g := g
  if !(lhs.isAppOf ``CategoryStruct.comp) then
    let [g'] ← g.applyConst ``insert_id_lhs | exception g "failed to apply insert_id_lhs"
    g := g'
  if !(rhs.isAppOf ``CategoryStruct.comp) then
    let [g'] ← g.applyConst ``insert_id_rhs | exception g "failed to apply insert_id_rhs"
    g := g'
  return g

/-- The main part of `coherence` tactic. -/
-- Porting note: this is an ugly port, using too many `evalTactic`s.
-- We can refactor later into either a `macro` (but the flow control is awkward)
-- or a `MetaM` tactic.
def coherence_loop (maxSteps := 37) : TacticM Unit :=
  match maxSteps with
  | 0 => exception' "`coherence` tactic reached iteration limit"
  | maxSteps' + 1 => do
    -- To prove an equality `f = g` in a monoidal category,
    -- first try the `pure_coherence` tactic on the entire equation:
    evalTactic (← `(tactic| pure_coherence)) <|> do
    -- Otherwise, rearrange so we have a maximal prefix of each side
    -- that is built out of unitors and associators:
    evalTactic (← `(tactic| liftable_prefixes)) <|>
      exception' ("Something went wrong in the `coherence` tactic: " ++
        "is the target an equation in a monoidal category?")
    -- The goal should now look like `f₀ ≫ f₁ = g₀ ≫ g₁`,
    liftMetaTactic MVarId.congrCore
    -- and now we have two goals `f₀ = g₀` and `f₁ = g₁`.
    -- Discharge the first using `coherence`,
    evalTactic (← `(tactic| { pure_coherence })) <|>
      exception' "`coherence` tactic failed, subgoal not true in the free monoidal category"
    -- Then check that either `g₀` is identically `g₁`,
    evalTactic (← `(tactic| rfl)) <|> do
      -- or that both are compositions,
      liftMetaTactic' insertTrailingIds
      liftMetaTactic MVarId.congrCore
      -- with identical first terms,
      evalTactic (← `(tactic| rfl)) <|>
        exception' "`coherence` tactic failed, non-structural morphisms don't match"
      -- and whose second terms can be identified by recursively called `coherence`.
      coherence_loop maxSteps'

/--
Use the coherence theorem for monoidal categories to solve equations in a monoidal equation,
where the two sides only differ by replacing strings of monoidal structural morphisms
(that is, associators, unitors, and identities)
with different strings of structural morphisms with the same source and target.

That is, `coherence` can handle goals of the form
`a ≫ f ≫ b ≫ g ≫ c = a' ≫ f ≫ b' ≫ g ≫ c'`
where `a = a'`, `b = b'`, and `c = c'` can be proved using `pure_coherence`.

(If you have very large equations on which `coherence` is unexpectedly failing,
you may need to increase the typeclass search depth,
using e.g. `set_option synthInstance.maxSize 500`.)
-/
syntax (name := coherence) "coherence" : tactic

@[inherit_doc coherence]
elab_rules : tactic
| `(tactic| coherence) => do
  evalTactic (← `(tactic|
<<<<<<< HEAD
    simp only [bicategoricalComp,
      Mathlib.Tactic.BicategoryCoherence.BicategoricalCoherence.hom,
      Mathlib.Tactic.BicategoryCoherence.BicategoricalCoherence.hom'];
    simp only [monoidalComp];
    try whisker_simps
=======
    (simp (config := {failIfUnchanged := false}) only [bicategoricalComp, monoidalComp]);
    whisker_simps (config := {failIfUnchanged := false})
>>>>>>> 96f0a900
    ))
  coherence_loop<|MERGE_RESOLUTION|>--- conflicted
+++ resolved
@@ -368,15 +368,10 @@
 elab_rules : tactic
 | `(tactic| coherence) => do
   evalTactic (← `(tactic|
-<<<<<<< HEAD
-    simp only [bicategoricalComp,
+    (simp (config := {failIfUnchanged := false}) only [bicategoricalComp,
       Mathlib.Tactic.BicategoryCoherence.BicategoricalCoherence.hom,
-      Mathlib.Tactic.BicategoryCoherence.BicategoricalCoherence.hom'];
-    simp only [monoidalComp];
-    try whisker_simps
-=======
-    (simp (config := {failIfUnchanged := false}) only [bicategoricalComp, monoidalComp]);
+      Mathlib.Tactic.BicategoryCoherence.BicategoricalCoherence.hom',
+      monoidalComp]);
     whisker_simps (config := {failIfUnchanged := false})
->>>>>>> 96f0a900
     ))
   coherence_loop