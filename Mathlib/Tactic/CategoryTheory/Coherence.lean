/-
Copyright (c) 2022. All rights reserved.
Released under Apache 2.0 license as described in the file LICENSE.
Authors: Scott Morrison, Yuma Mizuno, Oleksandr Manzyuk
-/
import Mathlib.CategoryTheory.Monoidal.Free.Basic
import Mathlib.Lean.Meta
import Mathlib.Tactic.CategoryTheory.BicategoryCoherence
import Mathlib.Tactic.CategoryTheory.MonoidalComp

#align_import category_theory.monoidal.coherence from "leanprover-community/mathlib"@"f187f1074fa1857c94589cc653c786cadc4c35ff"

/-!
# A `coherence` tactic for monoidal categories

We provide a `coherence` tactic,
which proves equations where the two sides differ by replacing
strings of monoidal structural morphisms with other such strings.
(The replacements are always equalities by the monoidal coherence theorem.)

A simpler version of this tactic is `pure_coherence`,
which proves that any two morphisms (with the same source and target)
in a monoidal category which are built out of associators and unitors
are equal.

-/

set_option autoImplicit true

-- Porting note: restore when ported
-- import Mathlib.CategoryTheory.Bicategory.CoherenceTactic

universe v u

open CategoryTheory FreeMonoidalCategory

-- As the lemmas and typeclasses in this file are not intended for use outside of the tactic,
-- we put everything inside a namespace.
namespace Mathlib.Tactic.Coherence

variable {C : Type u} [Category.{v} C] [MonoidalCategory C]
open scoped MonoidalCategory

noncomputable section lifting

/-- A typeclass carrying a choice of lift of an object from `C` to `FreeMonoidalCategory C`.
It must be the case that `projectObj id (LiftObj.lift x) = x` by defeq. -/
class LiftObj (X : C) where
  protected lift : FreeMonoidalCategory C

instance LiftObj_unit : LiftObj (𝟙_ C) := ⟨unit⟩

instance LiftObj_tensor (X Y : C) [LiftObj X] [LiftObj Y] : LiftObj (X ⊗ Y) where
  lift := LiftObj.lift X ⊗ LiftObj.lift Y

instance (priority := 100) LiftObj_of (X : C) : LiftObj X := ⟨of X⟩

/-- A typeclass carrying a choice of lift of a morphism from `C` to `FreeMonoidalCategory C`.
It must be the case that `projectMap id _ _ (LiftHom.lift f) = f` by defeq. -/
class LiftHom {X Y : C} [LiftObj X] [LiftObj Y] (f : X ⟶ Y) where
  protected lift : LiftObj.lift X ⟶ LiftObj.lift Y

instance LiftHom_id (X : C) [LiftObj X] : LiftHom (𝟙 X) := ⟨𝟙 _⟩

instance LiftHom_left_unitor_hom (X : C) [LiftObj X] : LiftHom (λ_ X).hom where
  lift := (λ_ (LiftObj.lift X)).hom

instance LiftHom_left_unitor_inv (X : C) [LiftObj X] : LiftHom (λ_ X).inv where
  lift := (λ_ (LiftObj.lift X)).inv

instance LiftHom_right_unitor_hom (X : C) [LiftObj X] : LiftHom (ρ_ X).hom where
  lift := (ρ_ (LiftObj.lift X)).hom

instance LiftHom_right_unitor_inv (X : C) [LiftObj X] : LiftHom (ρ_ X).inv where
  lift := (ρ_ (LiftObj.lift X)).inv

instance LiftHom_associator_hom (X Y Z : C) [LiftObj X] [LiftObj Y] [LiftObj Z] :
    LiftHom (α_ X Y Z).hom where
  lift := (α_ (LiftObj.lift X) (LiftObj.lift Y) (LiftObj.lift Z)).hom

instance LiftHom_associator_inv (X Y Z : C) [LiftObj X] [LiftObj Y] [LiftObj Z] :
    LiftHom (α_ X Y Z).inv where
  lift := (α_ (LiftObj.lift X) (LiftObj.lift Y) (LiftObj.lift Z)).inv

instance LiftHom_comp {X Y Z : C} [LiftObj X] [LiftObj Y] [LiftObj Z] (f : X ⟶ Y) (g : Y ⟶ Z)
    [LiftHom f] [LiftHom g] : LiftHom (f ≫ g) where
  lift := LiftHom.lift f ≫ LiftHom.lift g

instance liftHom_WhiskerLeft (X : C) [LiftObj X] {Y Z : C} [LiftObj Y] [LiftObj Z]
    (f : Y ⟶ Z) [LiftHom f] : LiftHom (X ◁ f) where
  lift := LiftObj.lift X ◁ LiftHom.lift f

instance liftHom_WhiskerRight {X Y : C} (f : X ⟶ Y) [LiftObj X] [LiftObj Y] [LiftHom f]
    {Z : C} [LiftObj Z] : LiftHom (f ▷ Z) where
  lift := LiftHom.lift f ▷ LiftObj.lift Z

instance LiftHom_tensor {W X Y Z : C} [LiftObj W] [LiftObj X] [LiftObj Y] [LiftObj Z]
    (f : W ⟶ X) (g : Y ⟶ Z) [LiftHom f] [LiftHom g] : LiftHom (f ⊗ g) where
  lift := LiftHom.lift f ⊗ LiftHom.lift g

<<<<<<< HEAD
=======
/--
A typeclass carrying a choice of monoidal structural isomorphism between two objects.
Used by the `⊗≫` monoidal composition operator, and the `coherence` tactic.
-/
-- We could likely turn this into a `Prop` valued existential if that proves useful.
class MonoidalCoherence (X Y : C) [LiftObj X] [LiftObj Y] where
  hom : X ⟶ Y
  [isIso : IsIso hom]

attribute [instance] MonoidalCoherence.isIso

namespace MonoidalCoherence

@[simps]
instance refl (X : C) [LiftObj X] : MonoidalCoherence X X := ⟨𝟙 _⟩

@[simps]
instance whiskerLeft (X Y Z : C) [LiftObj X] [LiftObj Y] [LiftObj Z] [MonoidalCoherence Y Z] :
    MonoidalCoherence (X ⊗ Y) (X ⊗ Z) :=
  ⟨X ◁ MonoidalCoherence.hom⟩

@[simps]
instance whiskerRight (X Y Z : C) [LiftObj X] [LiftObj Y] [LiftObj Z] [MonoidalCoherence X Y] :
    MonoidalCoherence (X ⊗ Z) (Y ⊗ Z) :=
  ⟨MonoidalCoherence.hom ▷ Z⟩

@[simps]
instance tensor_right (X Y : C) [LiftObj X] [LiftObj Y] [MonoidalCoherence (𝟙_ C) Y] :
    MonoidalCoherence X (X ⊗ Y) :=
  ⟨(ρ_ X).inv ≫ X ◁  MonoidalCoherence.hom⟩

@[simps]
instance tensor_right' (X Y : C) [LiftObj X] [LiftObj Y] [MonoidalCoherence Y (𝟙_ C)] :
    MonoidalCoherence (X ⊗ Y) X :=
  ⟨X ◁ MonoidalCoherence.hom ≫ (ρ_ X).hom⟩

@[simps]
instance left (X Y : C) [LiftObj X] [LiftObj Y] [MonoidalCoherence X Y] :
    MonoidalCoherence (𝟙_ C ⊗ X) Y :=
  ⟨(λ_ X).hom ≫ MonoidalCoherence.hom⟩

@[simps]
instance left' (X Y : C) [LiftObj X] [LiftObj Y] [MonoidalCoherence X Y] :
    MonoidalCoherence X (𝟙_ C ⊗ Y) :=
  ⟨MonoidalCoherence.hom ≫ (λ_ Y).inv⟩

@[simps]
instance right (X Y : C) [LiftObj X] [LiftObj Y] [MonoidalCoherence X Y] :
    MonoidalCoherence (X ⊗ 𝟙_ C) Y :=
  ⟨(ρ_ X).hom ≫ MonoidalCoherence.hom⟩

@[simps]
instance right' (X Y : C) [LiftObj X] [LiftObj Y] [MonoidalCoherence X Y] :
    MonoidalCoherence X (Y ⊗ 𝟙_ C) :=
  ⟨MonoidalCoherence.hom ≫ (ρ_ Y).inv⟩

@[simps]
instance assoc (X Y Z W : C) [LiftObj W] [LiftObj X] [LiftObj Y] [LiftObj Z]
    [MonoidalCoherence (X ⊗ (Y ⊗ Z)) W] : MonoidalCoherence ((X ⊗ Y) ⊗ Z) W :=
  ⟨(α_ X Y Z).hom ≫ MonoidalCoherence.hom⟩

@[simps]
instance assoc' (W X Y Z : C) [LiftObj W] [LiftObj X] [LiftObj Y] [LiftObj Z]
    [MonoidalCoherence W (X ⊗ (Y ⊗ Z))] : MonoidalCoherence W ((X ⊗ Y) ⊗ Z) :=
  ⟨MonoidalCoherence.hom ≫ (α_ X Y Z).inv⟩

end MonoidalCoherence

/-- Construct an isomorphism between two objects in a monoidal category
out of unitors and associators. -/
def monoidalIso (X Y : C) [LiftObj X] [LiftObj Y] [MonoidalCoherence X Y] : X ≅ Y :=
  asIso MonoidalCoherence.hom

example (X : C) : X ≅ (X ⊗ (𝟙_ C ⊗ 𝟙_ C)) := monoidalIso _ _

example (X1 X2 X3 X4 X5 X6 X7 X8 X9 : C) :
    (𝟙_ C ⊗ (X1 ⊗ X2 ⊗ ((X3 ⊗ X4) ⊗ X5)) ⊗ X6 ⊗ (X7 ⊗ X8 ⊗ X9)) ≅
    (X1 ⊗ (X2 ⊗ X3) ⊗ X4 ⊗ (X5 ⊗ (𝟙_ C ⊗ X6) ⊗ X7) ⊗ X8 ⊗ X9) :=
  monoidalIso _ _

/-- Notation for identities up to unitors and associators. -/
scoped[CategoryTheory.MonoidalCategory] notation " ⊗𝟙 " =>
  Mathlib.Tactic.Coherence.MonoidalCoherence.hom -- type as \ot 𝟙

/-- Compose two morphisms in a monoidal category,
inserting unitors and associators between as necessary. -/
def monoidalComp {W X Y Z : C} [LiftObj X] [LiftObj Y]
    [MonoidalCoherence X Y] (f : W ⟶ X) (g : Y ⟶ Z) : W ⟶ Z :=
  f ≫ MonoidalCoherence.hom ≫ g

@[inherit_doc Mathlib.Tactic.Coherence.monoidalComp]
scoped[CategoryTheory.MonoidalCategory] infixr:80 " ⊗≫ " =>
  Mathlib.Tactic.Coherence.monoidalComp -- type as \ot \gg

/-- Compose two isomorphisms in a monoidal category,
inserting unitors and associators between as necessary. -/
noncomputable def monoidalIsoComp {W X Y Z : C} [LiftObj X] [LiftObj Y]
    [MonoidalCoherence X Y] (f : W ≅ X) (g : Y ≅ Z) : W ≅ Z :=
  f ≪≫ asIso MonoidalCoherence.hom ≪≫ g

@[inherit_doc Mathlib.Tactic.Coherence.monoidalIsoComp]
scoped[CategoryTheory.MonoidalCategory] infixr:80 " ≪⊗≫ " =>
  Mathlib.Tactic.Coherence.monoidalIsoComp -- type as \ll \ot \gg

example {U V W X Y : C} (f : U ⟶ V ⊗ (W ⊗ X)) (g : (V ⊗ W) ⊗ X ⟶ Y) : U ⟶ Y := f ⊗≫ g

-- To automatically insert unitors/associators at the beginning or end,
-- you can use `f ⊗≫ 𝟙 _`
example {W X Y Z : C} (f : W ⟶ (X ⊗ Y) ⊗ Z) : W ⟶ X ⊗ (Y ⊗ Z) := f ⊗≫ 𝟙 _

@[simp] lemma monoidalComp_refl {X Y Z : C} (f : X ⟶ Y) (g : Y ⟶ Z) :
    f ⊗≫ g = f ≫ g := by
  simp [monoidalComp]

example {U V W X Y : C} (f : U ⟶ V ⊗ (W ⊗ X)) (g : (V ⊗ W) ⊗ X ⟶ Y) :
    f ⊗≫ g = f ≫ (α_ _ _ _).inv ≫ g := by
  simp [MonoidalCategory.tensorHom_def, monoidalComp]

>>>>>>> e6d6f9dd
end lifting

open Lean Meta Elab Tactic

/-- Helper function for throwing exceptions. -/
def exception (g : MVarId) (msg : MessageData) : MetaM α := throwTacticEx `monoidal_coherence g msg

/-- Helper function for throwing exceptions with respect to the main goal. -/
def exception' (msg : MessageData) : TacticM Unit := do
  try
    liftMetaTactic (exception (msg := msg))
  catch _ =>
    -- There might not be any goals
    throwError msg

/-- Auxiliary definition for `monoidal_coherence`. -/
-- We could construct this expression directly without using `elabTerm`,
-- but it would require preparing many implicit arguments by hand.
def mkProjectMapExpr (e : Expr) : TermElabM Expr := do
  Term.elabTerm
    (← ``(FreeMonoidalCategory.projectMap _root_.id _ _ (LiftHom.lift $(← Term.exprToSyntax e))))
    none

/-- Coherence tactic for monoidal categories. -/
def monoidal_coherence (g : MVarId) : TermElabM Unit := g.withContext do
  withOptions (fun opts => synthInstance.maxSize.set opts
    (max 512 (synthInstance.maxSize.get opts))) do
  -- TODO: is this `dsimp only` step necessary? It doesn't appear to be in the tests below.
  let (ty, _) ← dsimp (← g.getType) (← Simp.Context.ofNames [] true)
  let some (_, lhs, rhs) := (← whnfR ty).eq? | exception g "Not an equation of morphisms."
  let projectMap_lhs ← mkProjectMapExpr lhs
  let projectMap_rhs ← mkProjectMapExpr rhs
  -- This new equation is defeq to the original by assumption
  -- on the `LiftObj` and `LiftHom` instances.
  let g₁ ← g.change (← mkEq projectMap_lhs projectMap_rhs)
  let [g₂] ← g₁.applyConst ``congrArg
    | exception g "congrArg failed in coherence"
  let [] ← g₂.applyConst ``Subsingleton.elim
    | exception g "This shouldn't happen; Subsingleton.elim does not create goals."

/-- Coherence tactic for monoidal categories.
Use `pure_coherence` instead, which is a frontend to this one. -/
elab "monoidal_coherence" : tactic => do monoidal_coherence (← getMainGoal)

open Mathlib.Tactic.BicategoryCoherence

/--
`pure_coherence` uses the coherence theorem for monoidal categories to prove the goal.
It can prove any equality made up only of associators, unitors, and identities.
```lean
example {C : Type} [Category C] [MonoidalCategory C] :
  (λ_ (𝟙_ C)).hom = (ρ_ (𝟙_ C)).hom :=
by pure_coherence
```

Users will typically just use the `coherence` tactic,
which can also cope with identities of the form
`a ≫ f ≫ b ≫ g ≫ c = a' ≫ f ≫ b' ≫ g ≫ c'`
where `a = a'`, `b = b'`, and `c = c'` can be proved using `pure_coherence`
-/
elab (name := pure_coherence) "pure_coherence" : tactic => do
  let g ← getMainGoal
  monoidal_coherence g <|> bicategory_coherence g

/--
Auxiliary simp lemma for the `coherence` tactic:
this moves brackets to the left in order to expose a maximal prefix
built out of unitors and associators.
-/
-- We have unused typeclass arguments here.
-- They are intentional, to ensure that `simp only [assoc_LiftHom]` only left associates
-- monoidal structural morphisms.
@[nolint unusedArguments]
lemma assoc_liftHom {W X Y Z : C} [LiftObj W] [LiftObj X] [LiftObj Y]
    (f : W ⟶ X) (g : X ⟶ Y) (h : Y ⟶ Z) [LiftHom f] [LiftHom g] :
    f ≫ (g ≫ h) = (f ≫ g) ≫ h :=
  (Category.assoc _ _ _).symm

/--
Internal tactic used in `coherence`.

Rewrites an equation `f = g` as `f₀ ≫ f₁ = g₀ ≫ g₁`,
where `f₀` and `g₀` are maximal prefixes of `f` and `g` (possibly after reassociating)
which are "liftable" (i.e. expressible as compositions of unitors and associators).
-/
elab (name := liftable_prefixes) "liftable_prefixes" : tactic => do
  withOptions (fun opts => synthInstance.maxSize.set opts
    (max 256 (synthInstance.maxSize.get opts))) do
  evalTactic (← `(tactic|
    (simp (config := {failIfUnchanged := false}) only
      [monoidalComp, Category.assoc, MonoidalCoherence.hom]) <;>
    (apply (cancel_epi (𝟙 _)).1 <;> try infer_instance) <;>
    (simp (config := {failIfUnchanged := false}) only
      [assoc_liftHom, Mathlib.Tactic.BicategoryCoherence.assoc_liftHom₂])))

lemma insert_id_lhs {C : Type*} [Category C] {X Y : C} (f g : X ⟶ Y) (w : f ≫ 𝟙 _ = g) :
    f = g := by
  simpa using w

lemma insert_id_rhs {C : Type*} [Category C] {X Y : C} (f g : X ⟶ Y) (w : f = g ≫ 𝟙 _) :
    f = g := by
  simpa using w

/-- If either the lhs or rhs is not a composition, compose it on the right with an identity. -/
def insertTrailingIds (g : MVarId) : MetaM MVarId := do
  let some (_, lhs, rhs) := (← withReducible g.getType').eq? | exception g "Not an equality."
  let mut g := g
  if !(lhs.isAppOf ``CategoryStruct.comp) then
    let [g'] ← g.applyConst ``insert_id_lhs | exception g "failed to apply insert_id_lhs"
    g := g'
  if !(rhs.isAppOf ``CategoryStruct.comp) then
    let [g'] ← g.applyConst ``insert_id_rhs | exception g "failed to apply insert_id_rhs"
    g := g'
  return g

/-- The main part of `coherence` tactic. -/
-- Porting note: this is an ugly port, using too many `evalTactic`s.
-- We can refactor later into either a `macro` (but the flow control is awkward)
-- or a `MetaM` tactic.
def coherence_loop (maxSteps := 37) : TacticM Unit :=
  match maxSteps with
  | 0 => exception' "`coherence` tactic reached iteration limit"
  | maxSteps' + 1 => do
    -- To prove an equality `f = g` in a monoidal category,
    -- first try the `pure_coherence` tactic on the entire equation:
    evalTactic (← `(tactic| pure_coherence)) <|> do
    -- Otherwise, rearrange so we have a maximal prefix of each side
    -- that is built out of unitors and associators:
    evalTactic (← `(tactic| liftable_prefixes)) <|>
      exception' "Something went wrong in the `coherence` tactic: \
        is the target an equation in a monoidal category?"
    -- The goal should now look like `f₀ ≫ f₁ = g₀ ≫ g₁`,
    liftMetaTactic MVarId.congrCore
    -- and now we have two goals `f₀ = g₀` and `f₁ = g₁`.
    -- Discharge the first using `coherence`,
    evalTactic (← `(tactic| { pure_coherence })) <|>
      exception' "`coherence` tactic failed, subgoal not true in the free monoidal category"
    -- Then check that either `g₀` is identically `g₁`,
    evalTactic (← `(tactic| rfl)) <|> do
      -- or that both are compositions,
      liftMetaTactic' insertTrailingIds
      liftMetaTactic MVarId.congrCore
      -- with identical first terms,
      evalTactic (← `(tactic| rfl)) <|>
        exception' "`coherence` tactic failed, non-structural morphisms don't match"
      -- and whose second terms can be identified by recursively called `coherence`.
      coherence_loop maxSteps'

open Lean.Parser.Tactic

/--
Simp lemmas for rewriting a hom in monoical categories into a normal form.
-/
syntax (name := monoidal_simps) "monoidal_simps" (config)? : tactic

@[inherit_doc monoidal_simps]
elab_rules : tactic
| `(tactic| monoidal_simps $[$cfg]?) => do
  evalTactic (← `(tactic|
    simp $[$cfg]? only [
      Category.assoc, MonoidalCategory.tensor_whiskerLeft, MonoidalCategory.id_whiskerLeft,
      MonoidalCategory.whiskerRight_tensor, MonoidalCategory.whiskerRight_id,
      MonoidalCategory.whiskerLeft_comp, MonoidalCategory.whiskerLeft_id,
      MonoidalCategory.comp_whiskerRight, MonoidalCategory.id_whiskerRight,
      MonoidalCategory.whisker_assoc];
    -- I'm not sure if `tensorHom` should be expanded.
    try simp only [MonoidalCategory.tensorHom_def]
    ))

/--
Use the coherence theorem for monoidal categories to solve equations in a monoidal equation,
where the two sides only differ by replacing strings of monoidal structural morphisms
(that is, associators, unitors, and identities)
with different strings of structural morphisms with the same source and target.

That is, `coherence` can handle goals of the form
`a ≫ f ≫ b ≫ g ≫ c = a' ≫ f ≫ b' ≫ g ≫ c'`
where `a = a'`, `b = b'`, and `c = c'` can be proved using `pure_coherence`.

(If you have very large equations on which `coherence` is unexpectedly failing,
you may need to increase the typeclass search depth,
using e.g. `set_option synthInstance.maxSize 500`.)
-/
syntax (name := coherence) "coherence" : tactic

@[inherit_doc coherence]
elab_rules : tactic
| `(tactic| coherence) => do
  evalTactic (← `(tactic|
    (simp (config := {failIfUnchanged := false}) only [bicategoricalComp,
      Mathlib.Tactic.BicategoryCoherence.BicategoricalCoherence.hom,
      Mathlib.Tactic.BicategoryCoherence.BicategoricalCoherence.hom',
      monoidalComp]);
    whisker_simps (config := {failIfUnchanged := false});
    monoidal_simps (config := {failIfUnchanged := false})))
  coherence_loop<|MERGE_RESOLUTION|>--- conflicted
+++ resolved
@@ -98,8 +98,6 @@
     (f : W ⟶ X) (g : Y ⟶ Z) [LiftHom f] [LiftHom g] : LiftHom (f ⊗ g) where
   lift := LiftHom.lift f ⊗ LiftHom.lift g
 
-<<<<<<< HEAD
-=======
 /--
 A typeclass carrying a choice of monoidal structural isomorphism between two objects.
 Used by the `⊗≫` monoidal composition operator, and the `coherence` tactic.
@@ -218,7 +216,6 @@
     f ⊗≫ g = f ≫ (α_ _ _ _).inv ≫ g := by
   simp [MonoidalCategory.tensorHom_def, monoidalComp]
 
->>>>>>> e6d6f9dd
 end lifting
 
 open Lean Meta Elab Tactic
