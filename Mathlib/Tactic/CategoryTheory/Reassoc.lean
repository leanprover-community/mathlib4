/-
Copyright (c) 2022 Kim Morrison. All rights reserved.
Released under Apache 2.0 license as described in the file LICENSE.
Authors: Kim Morrison, Robin Carlier
-/
import Mathlib.CategoryTheory.Functor.Basic
import Mathlib.Lean.Meta.Simp
import Mathlib.Tactic.Simps.Basic
import Mathlib.Util.AddRelatedDecl

/-!
# The `reassoc` attribute

Adding `@[reassoc]` to a lemma named `F` of shape `∀ .., f = g`,
where `f g : X ⟶ Y` in some category
will create a new lemma named `F_assoc` of shape
`∀ .. {Z : C} (h : Y ⟶ Z), f ≫ h = g ≫ h`
but with the conclusions simplified using the axioms for a category
(`Category.comp_id`, `Category.id_comp`, and `Category.assoc`).

This is useful for generating lemmas which the simplifier can use even on expressions
that are already right associated.

There is also a term elaborator `reassoc_of% t` for use within proofs.

The `Mathlib.Tactic.CategoryTheory.IsoReassoc` extends `@[reassoc]` and `reassoc_of%`
to support creating isomorphism reassociation lemmas.
-/

open Lean Meta Elab Tactic
open Mathlib.Tactic

namespace CategoryTheory

<<<<<<< HEAD
variable {C : Type*} [CategoryStruct C]

=======
>>>>>>> 36f4b59c
/-- A variant of `eq_whisker` with a more convenient argument order for use in tactics. -/
theorem eq_whisker' {C : Type*} [Category C]
    {X Y : C} {f g : X ⟶ Y} (w : f = g) {Z : C} (h : Y ⟶ Z) :
    f ≫ h = g ≫ h := by rw [w]

/-- Simplify an expression using only the axioms of a category. -/
def categorySimp (e : Expr) : MetaM Simp.Result :=
  simpOnlyNames [``Category.comp_id, ``Category.id_comp, ``Category.assoc,
    ``Functor.id_obj, ``Functor.id_map, ``Functor.comp_obj, ``Functor.comp_map] e
    (config := { decide := false })

/--
Given an equation `f = g` between morphisms `X ⟶ Y` in a category,
produce the equation `∀ {Z} (h : Y ⟶ Z), f ≫ h = g ≫ h`,
but with compositions fully right associated and identities removed.
Also returns the category `C` and any instance metavariables that need to be solved for.
-/
def reassocExprHom (e : Expr) : MetaM (Expr × Array MVarId) := do
  let lem₀ ← mkConstWithFreshMVarLevels ``eq_whisker'
  let (args, _, _) ← forallMetaBoundedTelescope (← inferType lem₀) 7
  let inst := args[1]!
  inst.mvarId!.setKind .synthetic
  let w := args[6]!
  w.mvarId!.assignIfDefEq e
  withEnsuringLocalInstance inst.mvarId! do
    return (← simpType categorySimp (mkAppN lem₀ args), #[inst.mvarId!])

/--
Adding `@[reassoc]` to a lemma named `F` of shape `∀ .., f = g`, where `f g : X ⟶ Y` are
morphisms in some category, will create a new lemma named `F_assoc` of shape
`∀ .. {Z : C} (h : Y ⟶ Z), f ≫ h = g ≫ h`
but with the conclusions simplified using the axioms for a category
(`Category.comp_id`, `Category.id_comp`, and `Category.assoc`).
So, for example, if the conclusion of `F` is `a ≫ b = g` then
the conclusion of `F_assoc` will be `a ≫ (b ≫ h) = g ≫ h` (note that `≫` reassociates
to the right so the brackets will not appear in the statement).

This attribute is useful for generating lemmas which the simplifier can use even on expressions
that are already right associated.

Note that if you want both the lemma and the reassociated lemma to be
`simp` lemmas, you should tag the lemma `@[reassoc (attr := simp)]`.
The variant `@[simp, reassoc]` on a lemma `F` will tag `F` with `@[simp]`,
but not `F_assoc` (this is sometimes useful).

This attribute also works for lemmas of shape `∀ .., f = g` where `f g : X ≅ Y` are
isomorphisms, provided that `Tactic.CategoryTheory.IsoReassoc` has been imported.
-/
syntax (name := reassoc) "reassoc" (" (" &"attr" " := " Parser.Term.attrInstance,* ")")? : attr

/--
IO ref for reassociation handlers `reassoc` attribute, so that it can be extended
with additional handlers. Handlers take a proof of the equation.

The default handler is `reassocExprHom` for morphism reassociation.
This will be extended in `Tactic.CategoryTheory.IsoReassoc` for isomorphism reassociation.
-/
private initialize reassocImplRef : IO.Ref (Array (Expr → MetaM (Expr × Array MVarId))) ←
  IO.mkRef #[reassocExprHom]

/--
Registers a handler for `reassocExpr`. The handler takes a proof of an equation
and returns a proof of the reassociation lemma.
Handlers are considered in order of registration.
They are applied directly to the equation in the body of the forall.
-/
def registerReassocExpr (f : Expr → MetaM (Expr × Array MVarId)) : IO Unit := do
  reassocImplRef.modify (·.push f)

/--
Reassociates the morphisms in `type?` using the registered handlers,
using `reassocExprHom` as the default.
If `type?` is not given, it is assumed to be the type of `pf`.

Returns the proof of the lemma along with instance metavariables that need synthesis.
-/
def reassocExpr (pf : Expr) (type? : Option Expr) : MetaM (Expr × Array MVarId) := do
  let pf ← if let some type := type? then mkExpectedTypeHint pf type else pure pf
  forallTelescopeReducing (← inferType pf) fun xs _ => do
    let pf := mkAppN pf xs
    let handlers ← reassocImplRef.get
    let (pf, insts) ← handlers.firstM (fun h => h pf) <|> do
      throwError "`reassoc` can only be used on terms about equality of (iso)morphisms"
    return (← mkLambdaFVars xs pf, insts)

/--
Version of `reassocExpr` for the `TermElabM` monad. Handles instance metavariables automatically.
-/
def reassocExpr' (pf : Expr) (type? : Option Expr) : TermElabM Expr := do
  let (e, insts) ← reassocExpr pf type?
  for inst in insts do
    inst.withContext do
      unless ← Term.synthesizeInstMVarCore inst do
        Term.registerSyntheticMVarWithCurrRef inst (.typeClass none)
  return e

initialize registerBuiltinAttribute {
  name := `reassoc
  descr := ""
  applicationTime := .afterCompilation
  add := fun src ref kind => match ref with
  | `(attr| reassoc $[(attr := $stx?,*)]?) => MetaM.run' do
    if (kind != AttributeKind.global) then
      throwError "`reassoc` can only be used as a global attribute"
    addRelatedDecl src "_assoc" ref stx? fun type value levels => do
      Term.TermElabM.run' <| Term.withSynthesize do
        let pf ← reassocExpr' value type
        pure (pf, levels)
  | _ => throwUnsupportedSyntax }

/--
`reassoc_of% t`, where `t` is
an equation `f = g` between morphisms `X ⟶ Y` in a category (possibly after a `∀` binder),
produce the equation `∀ {Z} (h : Y ⟶ Z), f ≫ h = g ≫ h`,
but with compositions fully right associated and identities removed.
This also works for equations between isomorphisms, provided that
`Tactic.CategoryTheory.IsoReassoc` has been imported.
-/
elab "reassoc_of% " t:term : term => do
  let e ← Term.withSynthesizeLight <| Term.elabTerm t none
  reassocExpr' e none

end CategoryTheory<|MERGE_RESOLUTION|>--- conflicted
+++ resolved
@@ -32,11 +32,8 @@
 
 namespace CategoryTheory
 
-<<<<<<< HEAD
 variable {C : Type*} [CategoryStruct C]
 
-=======
->>>>>>> 36f4b59c
 /-- A variant of `eq_whisker` with a more convenient argument order for use in tactics. -/
 theorem eq_whisker' {C : Type*} [Category C]
     {X Y : C} {f g : X ⟶ Y} (w : f = g) {Z : C} (h : Y ⟶ Z) :
