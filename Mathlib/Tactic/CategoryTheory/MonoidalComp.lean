--- conflicted
+++ resolved
@@ -48,33 +48,15 @@
 class MonoidalCoherence (X Y : C) where
   /-- A monoidal structural isomorphism between two objects. -/
   iso : X ≅ Y
-<<<<<<< HEAD
-  -- [isIso : IsIso hom]
-
-@[inherit_doc MonoidalCoherence.iso]
-abbrev MonoidalCoherence.hom {X Y : C} [MonoidalCoherence X Y] : X ⟶ Y :=
-  MonoidalCoherence.iso.hom
-
-/-- Notation for identities up to unitors and associators. -/
-scoped[CategoryTheory.MonoidalCategory] notation " ⊗𝟙 " =>
-  MonoidalCoherence.hom -- type as \ot 𝟙
-
--- attribute [instance] MonoidalCoherence.isIso
-=======
 
 /-- Notation for identities up to unitors and associators. -/
 scoped[CategoryTheory.MonoidalCategory] notation " ⊗𝟙 " =>
   MonoidalCoherence.iso -- type as \ot 𝟙
->>>>>>> 215d8d9f
 
 noncomputable section
 
 /-- Construct an isomorphism between two objects in a monoidal category
 out of unitors and associators. -/
-<<<<<<< HEAD
--- def monoidalIso (X Y : C) [MonoidalCoherence X Y] : X ≅ Y := asIso ⊗𝟙
-=======
->>>>>>> 215d8d9f
 abbrev monoidalIso (X Y : C) [MonoidalCoherence X Y] : X ≅ Y := MonoidalCoherence.iso
 
 /-- Compose two morphisms in a monoidal category,
@@ -89,11 +71,7 @@
 /-- Compose two isomorphisms in a monoidal category,
 inserting unitors and associators between as necessary. -/
 def monoidalIsoComp {W X Y Z : C} [MonoidalCoherence X Y] (f : W ≅ X) (g : Y ≅ Z) : W ≅ Z :=
-<<<<<<< HEAD
-  f ≪≫ MonoidalCoherence.iso ≪≫ g
-=======
   f ≪≫ ⊗𝟙 ≪≫ g
->>>>>>> 215d8d9f
 
 @[inherit_doc monoidalIsoComp]
 scoped[CategoryTheory.MonoidalCategory] infixr:80 " ≪⊗≫ " =>
@@ -152,6 +130,6 @@
 
 @[simp] lemma monoidalComp_refl {X Y Z : C} (f : X ⟶ Y) (g : Y ⟶ Z) :
     f ⊗≫ g = f ≫ g := by
-  simp [monoidalComp, MonoidalCoherence.hom]
+  simp [monoidalComp, MonoidalCoherence.iso]
 
 end CategoryTheory