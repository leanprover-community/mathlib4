--- conflicted
+++ resolved
@@ -21,7 +21,6 @@
 
 open Lean Meta Server ProofWidgets
 
-<<<<<<< HEAD
 private inductive Path where
   | node : Path
   | arg (arg : Nat) (all : Bool) (next : Path) : Path
@@ -136,72 +135,6 @@
     | Path.type next => do pure ("1" :: (← go next).1, (← go next).2)
     | Path.body name next => do
       pure ((← getName name.eraseMacroScopes) :: (← go next).1, (← go next).2)
-=======
-private structure SolveReturn where
-  expr : Expr
-  val? : Option String
-  listRest : List Nat
-
-private def solveLevel (expr : Expr) (path : List Nat) : MetaM SolveReturn := match expr with
-  | Expr.app _ _ => do
-    let mut descExp := expr
-    let mut count := 0
-    let mut explicitList := []
-
-    -- we go through the application until we reach the end, counting how many explicit arguments
-    -- it has and noting whether they are explicit or implicit
-    while descExp.isApp do
-      if (← Lean.Meta.inferType descExp.appFn!).bindingInfo!.isExplicit then
-        explicitList := true::explicitList
-        count := count + 1
-      else
-        explicitList := false::explicitList
-      descExp := descExp.appFn!
-
-    -- we get the correct `enter` command by subtracting the number of `true`s in our list
-    let mut mutablePath := path
-    let mut length := count
-    explicitList := List.reverse explicitList
-    while !mutablePath.isEmpty && mutablePath.head! == 0 do
-      if explicitList.head! == true then
-        count := count - 1
-      explicitList := explicitList.tail!
-      mutablePath := mutablePath.tail!
-
-    let mut nextExp := expr
-    while length > count do
-      nextExp := nextExp.appFn!
-      length := length - 1
-    nextExp := nextExp.appArg!
-
-    let pathRest := if mutablePath.isEmpty then [] else mutablePath.tail!
-
-    return { expr := nextExp, val? := toString count, listRest := pathRest }
-
-  | Expr.lam n _ b _ => do
-    let name := match n with
-      | Name.str _ s => s
-      | _ => panic! "no name found"
-    return { expr := b, val? := name, listRest := path.tail! }
-
-  | Expr.forallE n _ b _ => do
-    let name := match n with
-      | Name.str _ s => s
-      | _ => panic! "no name found"
-    return { expr := b, val? := name, listRest := path.tail! }
-
-  | Expr.mdata _ b => do
-    match b with
-      | Expr.mdata _ _ => return { expr := b, val? := none, listRest := path }
-      | _ => return { expr := b.appFn!.appArg!, val? := none, listRest := path.tail!.tail! }
-
-  | _ => do
-    return {
-      expr := ← (Lean.Core.viewSubexpr path.head! expr)
-      val? := toString (path.head! + 1)
-      listRest := path.tail!
-    }
->>>>>>> 69fc0048
 
 open Lean Syntax in
 /-- Return the link text and inserted text above and below of the conv widget. -/
