--- conflicted
+++ resolved
@@ -134,13 +134,9 @@
   for step in ← Lean.Elab.Term.getCalcSteps steps do
     let some replaceRange := (← getFileMap).rangeOfStx? step | unreachable!
     let `(calcStep| $(_) := $proofTerm) := step | unreachable!
-<<<<<<< HEAD
     let json := open scoped Std.Json in json% {"replaceRange": $(replaceRange),
                                                         "isFirst": $(isFirst),
                                                         "indent": $(indent)}
     Widget.savePanelWidgetInfo CalcPanel.javascriptHash (pure json) proofTerm
-=======
-    savePanelWidgetInfo' CalcPanel { replaceRange, isFirst, indent } proofTerm
->>>>>>> 8e0fec81
     isFirst := false
   evalCalc (← `(tactic|calc%$calcstx $stx))