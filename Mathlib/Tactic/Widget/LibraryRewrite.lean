--- conflicted
+++ resolved
@@ -558,13 +558,8 @@
   let head ← pattern (← getConstInfo name).type rw.symm (addMessageContext m! "{·}")
   return some <| "Pattern " ++ head ++ "\n" ++ rewrites
 
-<<<<<<< HEAD
 /-- `#rw? e` gives all possible rewrites of `e`. It is a testing command for the `rw?` tactic -/
-syntax (name := rw?Command) "#rw?" ("all")? term : command
-=======
-/-- `#rw?? e` gives all possible rewrites of `e`. It is a testing command for the `rw??` tactic -/
-syntax (name := rw??Command) "#rw??" (&"all")? term : command
->>>>>>> d258dd69
+syntax (name := rw?Command) "#rw?" (&"all")? term : command
 
 open Elab
 /-- Elaborate a `#rw?` command. -/
