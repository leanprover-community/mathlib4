--- conflicted
+++ resolved
@@ -114,13 +114,8 @@
   let fmt ←
     l.mapM fun ⟨x, y⟩ => do
         match y with
-<<<<<<< HEAD
-        | Sum.inl y => return f!"{x} ⇐ {y}"
-        | Sum.inr ⟨y, p⟩ => return f!"({x}, {y}) : {← inferType p}"
-=======
         | Sum.inl y => return f!"{← ppExpr x} ⇐ {y}"
         | Sum.inr ⟨y, p⟩ => return f!"({← ppExpr x}, {← ppExpr y}) : {← ppExpr (← inferType p)}"
->>>>>>> d6d1e361
   return format fmt
 
 /-- `(n, r, p) ← root e` returns `r` the root of the tree that `e` is a part of (which might be
@@ -165,11 +160,7 @@
 def proveEqv (e₀ e₁ : Q(Prop)) : ClosureM Q($e₀ ↔ $e₁) := do
   let (_, r, (p₀ : Q($e₀ ↔ $r))) ← root e₀
   let (_, r', (p₁ : Q($e₁ ↔ $r))) ← root e₁
-<<<<<<< HEAD
-  guard (r == r') <|> throwError "{e₀} and {e₁} are not equivalent"
-=======
   unless r == r' do throwError "{e₀} and {e₁} are not equivalent"
->>>>>>> d6d1e361
   return q(Iff.trans $p₀ (Iff.symm $p₁))
 
 /-- `proveImpl e₀ e₁` constructs a proof of `e₀ → e₁` if they are equivalent. -/
@@ -183,91 +174,6 @@
   let (_, r', _) ← root e₁
   return r == r'
 
-<<<<<<< HEAD
-end ClosureM
-
-/-- mutable graphs between local propositions that imply each other with the proof of implication -/
-def ImplGraph := HashMap Q(Prop) (List (Q(Prop) × Expr))
-
-/-- `with_impl_graph f` creates an empty `impl_graph` `g`, executes `f` on `g`, and then deletes
-`g`, returning the output of `f`. -/
-unsafe def with_impl_graph {α} : (impl_graph → tactic α) → tactic α :=
-  using_new_ref (expr_map.mk (List <| expr × expr))
-
-namespace ImplGraph
-
--- failed to format: unknown constant 'term.pseudo.antiquot'
-/--
-      `add_edge g p`, with `p` a proof of `v₀ → v₁` or `v₀ ↔ v₁`, adds an edge to the implication
-      graph `g`. -/
-    unsafe
-  def
-    add_edge
-    ( g : impl_graph ) : expr → tactic Unit
-    |
-      p
-      =>
-      do
-        let t ← infer_type p
-          match
-            t
-            with
-            |
-                q( $ ( v₀ ) → $ ( v₁ ) )
-                =>
-                do
-                  is_prop v₀ >>= guardb
-                    is_prop v₁ >>= guardb
-                    let m ← read_ref g
-                    let xs := ( m v₀ ) . getD [ ]
-                    let xs' := ( m v₁ ) . getD [ ]
-                    modify_ref g fun m => ( m v₀ ( ( v₁ , p ) :: xs ) ) . insert v₁ xs'
-              |
-                q( $ ( v₀ ) ↔ $ ( v₁ ) )
-                =>
-                do
-                  let p₀ ← mk_mapp ` ` Iff.mp [ none , none , p ]
-                    let p₁ ← mk_mapp ` ` Iff.mpr [ none , none , p ]
-                    add_edge p₀
-                    add_edge p₁
-              | _ => failed
-
-section Scc
-
-open List
-
-parameter (g : expr_map (List <| expr × expr))
-
-parameter (visit : ref <| expr_map Bool)
-
-parameter (cl : closure)
-
-/-- `merge_path path e`, where `path` and `e` forms a cycle with proofs of implication between
-consecutive vertices. The proofs are compiled into proofs of equivalences and added to the closure
-structure. `e` and the first vertex of `path` do not have to be the same but they have to be
-in the same equivalence class. -/
-unsafe def merge_path (path : List (expr × expr)) (e : expr) : tactic Unit := do
-  let p₁ ← cl.prove_impl e Path.headI.fst
-  let p₂ ← mk_mapp `` id [e]
-  let path := (e, p₁) :: Path
-  let (_, ls) ←
-    Path.mapAccumLM
-        (fun p p' => Prod.mk <$> mk_mapp `` Implies.trans [none, p'.1, none, p, p'.2] <*> pure p) p₂
-  let (_, rs) ←
-    Path.mapAccumRM
-        (fun p p' => Prod.mk <$> mk_mapp `` Implies.trans [none, none, none, p.2, p'] <*> pure p')
-        p₂
-  let ps ← zipWithM (fun p₀ p₁ => mk_app `` Iff.intro [p₀, p₁]) ls.tail rs.dropLast
-  ps cl
-
-/-- (implementation of `collapse`) -/
-unsafe def collapse' : List (expr × expr) → List (expr × expr) → expr → tactic Unit
-  | Acc, [], v => merge_path Acc v
-  | Acc, (x, pr) :: xs, v => do
-    let b ← cl.is_eqv x v
-    let acc' := (x, pr) :: Acc
-    if b then merge_path acc' v else collapse' acc' xs v
-=======
 /-- `mergePath path e`, where `path` and `e` forms a cycle with proofs of implication between
 consecutive vertices. The proofs are compiled into proofs of equivalences and added to the closure
 structure. `e` and the first vertex of `path` do not have to be the same but they have to be
@@ -295,7 +201,6 @@
     let b ← isEqv x v
     let acc' := (x, pr) :: acc
     if b then mergePath acc' v else collapse' acc' xs v
->>>>>>> d6d1e361
 
 /-- `collapse path v`, where `v` is a vertex that originated the current search
 (or a vertex in the same equivalence class as the one that originated the current search).
@@ -303,8 +208,6 @@
 form a cycle with `v`, they can all be added to an equivalence class. -/
 def collapse : List (Q(Prop) × Expr) → Q(Prop) → ClosureM Unit :=
   collapse' []
-<<<<<<< HEAD
-=======
 
 /-- mutable graphs between local propositions that imply each other with the proof of implication -/
 def ImplGraph := HashMap Q(Prop) (List (Q(Prop) × Expr))
@@ -346,7 +249,6 @@
   | _ => throwError "{p} must be a proof of `e₀ → e₁` or `e₀ ↔ e₁`"
 
 open List
->>>>>>> d6d1e361
 
 /-- Strongly connected component algorithm inspired by Tarjan's and
 Dijkstra's scc algorithm. Whereas they return strongly connected
@@ -359,76 +261,6 @@
    SIAM Journal on Computing, 1 (2): 146–160, doi:10.1137/0201010
  * Dijkstra, Edsger (1976), A Discipline of Programming, NJ: Prentice Hall, Ch. 25.
 -/
-<<<<<<< HEAD
-unsafe def dfs_at : List (expr × expr) → expr → tactic Unit
-  | vs, v => do
-    let m ← read_ref visit
-    let (_, v', _) ← cl.root v
-    match m v' with
-      | some tt => pure ()
-      | some ff => collapse vs v
-      | none => do
-        cl v
-        modify_ref visit fun m => m v ff
-        let ns ← g v
-        ns fun ⟨w, e⟩ => dfs_at ((v, e) :: vs) w
-        modify_ref visit fun m => m v tt
-        pure ()
-
-end Scc
-
-/-- Use the local assumptions to create a set of equivalence classes. -/
-unsafe def mk_scc (cl : closure) : tactic (expr_map (List (expr × expr))) :=
-  with_impl_graph fun g =>
-    using_new_ref (expr_map.mk Bool) fun visit => do
-      let ls ← local_context
-      ls fun l => try (g l)
-      let m ← read_ref g
-      m fun ⟨v, _⟩ => impl_graph.dfs_at m visit cl [] v
-      pure m
-
-end ImplGraph
-
--- failed to format: unknown constant 'term.pseudo.antiquot'
-unsafe
-  def
-    prove_eqv_target
-    ( cl : closure ) : tactic Unit
-    := do let q( $ ( p ) ↔ $ ( q ) ) ← target >>= whnf cl p q >>= exact
-
--- failed to format: unknown constant 'term.pseudo.antiquot'
-/--
-      `scc` uses the available equivalences and implications to prove
-      a goal of the form `p ↔ q`.
-
-      ```lean
-      example (p q r : Prop) (hpq : p → q) (hqr : q ↔ r) (hrp : r → p) : p ↔ r :=
-      by scc
-      ```
-      -/
-    unsafe
-  def
-    interactive.scc
-    : tactic Unit
-    :=
-      closure.with_new_closure
-        fun cl => do impl_graph.mk_scc cl let q( $ ( p ) ↔ $ ( q ) ) ← target cl p q >>= exact
-
-/-- Collect all the available equivalences and implications and
-add assumptions for every equivalence that can be proven using the
-strongly connected components technique. Mostly useful for testing. -/
-unsafe def interactive.scc' : tactic Unit :=
-  closure.with_new_closure fun cl => do
-    let m ← impl_graph.mk_scc cl
-    let ls := m.toList.map Prod.fst
-    let ls' := Prod.mk <$> ls <*> ls
-    ls' fun x => do
-        let h ← get_unused_name `h
-        try <| closure.prove_eqv cl x.1 x.2 >>= note h none
-
-/-- `scc` uses the available equivalences and implications to prove
-a goal of the form `p ↔ q`.
-=======
 partial def dfsAt (vs : List (Q(Prop) × Expr)) (v : Q(Prop)) : SCCM Unit := do
   let ⟨g, vi⟩ ← getState
   let (_, v', _) ← root v
@@ -455,7 +287,6 @@
   let ty : Q(Prop) ← whnf (← getMainTarget)
   let ~q($p ↔ $q) := ty | throwError "goal is not the form `p ↔ q`"
   closeMainGoal (← proveEqv p q)
->>>>>>> d6d1e361
 
 
 /-- `scc` uses the available equivalences and implications to prove a goal of the form `p ↔ q`.
