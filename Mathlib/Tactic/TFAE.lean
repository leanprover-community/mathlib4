--- conflicted
+++ resolved
@@ -118,26 +118,9 @@
 
 /-! # Proof construction -/
 
-<<<<<<< HEAD
-/-- Prove an implication via `scc`. -/
-def proveImpl (P P' : Q(Prop)) : TacticM Q($P → $P') := do
-  let t ← mkFreshExprMVar q($P → $P')
-  try
-    let [] ← run t.mvarId! <| evalTactic (← `(tactic| apply Iff.mp; scc)) |
-      failure
-  catch _ =>
-    throwError "couldn't prove {P} → {P'}"
-  instantiateMVars t
-
-/-- Generate a proof of `Chain (· → ·) P l`. We assume `P : Prop` and `l : List Prop`, and that `l`
-is an explicit list. -/
-partial def proveChain (P : Q(Prop)) (l : Q(List Prop)) :
-    TacticM Q(Chain (· → ·) $P $l) := do
-=======
 open SCC in
 /-- Attempt to prove a statement of the form `TFAE [P₁, P₂, ...]`. -/
 partial def proveTFAEAux (P : Q(Prop)) (l : Q(List Prop)) : ClosureM Q(TFAE ($P :: $l)) := do
->>>>>>> a59934eb
   match l with
   | ~q([]) => return q(tfae_singleton $P)
   | ~q($P' :: $l') =>
