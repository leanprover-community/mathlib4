--- conflicted
+++ resolved
@@ -46,22 +46,15 @@
 syntax (which, unlike `have`, omits `" : "`).
 -/
 
-<<<<<<< HEAD
-=======
 /- We need this to ensure `<|>` in `tfaeHaveIdLhs` takes in the same number of syntax trees on
 each side. -/
 private def binder := leading_parser ppSpace >> binderIdent >> " : "
->>>>>>> d0df76bd
 /- See `haveIdLhs`.
 
 We omit `many (ppSpace >> letIdBinder)`, as it makes no sense to add extra arguments to a
 `tfae_have` decl.  -/
 private def tfaeHaveIdLhs := leading_parser
-<<<<<<< HEAD
-  ((ppSpace >> binderIdent >> " : ") <|> hygieneInfo)  >> tfaeType
-=======
   (binder <|> hygieneInfo)  >> tfaeType
->>>>>>> d0df76bd
 /- See `haveIdDecl`. E.g. `h : 1 → 3 := term`. -/
 private def tfaeHaveIdDecl   := leading_parser (withAnonymousAntiquot := false)
   atomic (tfaeHaveIdLhs >> " := ") >> termParser
@@ -94,39 +87,6 @@
 
 Once sufficient hypotheses have been introduced by `tfae_have`, `tfae_finish` can be used to close
 the goal. For example,
-<<<<<<< HEAD
-
-```lean
-example : TFAE [P, Q, R] := by
-  tfae_have 1 → 2 := sorry /- proof of P → Q -/
-  tfae_have 2 → 1 := sorry /- proof of Q → P -/
-  tfae_have 2 ↔ 3 := sorry /- proof of Q ↔ R -/
-  tfae_finish
-```
-
-All relevant features of `have` are supported by `tfae_have`, including naming, destructuring, goal
-creation, and matching. These are demonstrated below.
-
-```lean
-example : TFAE [P, Q] := by
-  -- `tfae_1_to_2 : P → Q`:
-  tfae_have 1 → 2 := sorry
-  -- `hpq : P → Q`:
-  tfae_have hpq : 1 → 2 := sorry
-  -- inaccessible `h✝ : P → Q`:
-  tfae_have _ : 1 → 2 := sorry
-  -- `tfae_1_to_2 : P → Q`, and `?a` is a new goal:
-  tfae_have 1 → 2 := f ?a
-  -- create a goal of type `P → Q`:
-  tfae_have 1 → 2
-  · exact (sorry : P → Q)
-  -- match on `p : P` and prove `Q`:
-  tfae_have 1 → 2
-  | p => f p
-  -- introduces `pq : P → Q`, `qp : Q → P`:
-  tfae_have ⟨pq, qp⟩ : 1 ↔ 2 := sorry
-  ...
-=======
 
 ```lean4
 example : TFAE [P, Q, R] := by
@@ -134,7 +94,6 @@
   tfae_have 2 → 1 := sorry /- proof of Q → P -/
   tfae_have 2 ↔ 3 := sorry /- proof of Q ↔ R -/
   tfae_finish
->>>>>>> d0df76bd
 ```
 
 All features of `have` are supported by `tfae_have`, including naming, matching,
@@ -292,15 +251,6 @@
     let j' ← elabIndex j l
     let Pi := tfaeList.get! (i'-1)
     let Pj := tfaeList.get! (j'-1)
-<<<<<<< HEAD
-    Term.addTermInfo' i Pi q(Prop)
-    Term.addTermInfo' j Pj q(Prop)
-    match arr with
-    | `(impArrow| ← ) => Term.addTermInfo stx q($Pj → $Pi) q(Prop)
-    | `(impArrow| → ) => Term.addTermInfo stx q($Pi → $Pj) q(Prop)
-    | `(impArrow| ↔ ) => Term.addTermInfo stx q($Pi ↔ $Pj) q(Prop)
-    | _ => throwUnsupportedSyntax
-=======
     /- TODO: this is a hack to show the types `Pi`, `Pj` on hover. See [Zulip](https://leanprover.zulipchat.com/#narrow/stream/270676-lean4/topic/Pre-RFC.3A.20Forcing.20terms.20to.20be.20shown.20in.20hover.3F). -/
     Term.addTermInfo' i q(sorry : $Pi) Pi
     Term.addTermInfo' j q(sorry : $Pj) Pj
@@ -311,7 +261,6 @@
       | _ => throwUnsupportedSyntax
     Term.addTermInfo' stx q(sorry : $ty) ty
     return ty
->>>>>>> d0df76bd
   | _ => throwUnsupportedSyntax
 
 /- Convert `tfae_have i <arr> j ...` to `tfae_have tfae_i_arr_j : i <arr> j ...`. See
@@ -364,40 +313,6 @@
           hyps := hyps.push (q1, q2, hyp)
       proveTFAE hyps (← get).atoms is tfaeListQ
 
-<<<<<<< HEAD
-/-!
-
-# "Old-style" `tfae_have`
-
-We preserve the "old-style" `tfae_have` (which behaves like Mathlib `have`) for compatibility
-purposes.
-
--/
-
-@[inherit_doc tfaeHave]
-syntax (name := tfaeHave') "tfae_have " tfaeHaveIdLhs : tactic
-
-macro_rules
-| `(tfaeHave'|tfae_have $hy:hygieneInfo $t:tfaeType) => do
-  let id := HygieneInfo.mkIdent hy (← mkTFAEId t) (canonical := true)
-  `(tfaeHave'|tfae_have $id : $t)
-
-elab_rules : tactic
-| `(tfaeHave'|tfae_have $d:tfaeHaveIdLhs) => withMainContext do
-  let goal ← getMainGoal
-  let (_, tfaeList) ← getTFAEList (← goal.getType)
-  -- Note that due to the macro above, the following match is exhaustive.
-  match d with
-  | `(tfaeHaveIdLhs| $b:ident : $t:tfaeType) =>
-    let n := b.getId
-    let type ← elabTFAEType tfaeList t
-    let p ← mkFreshExprMVar type MetavarKind.syntheticOpaque n
-    let (fv, mainGoal) ← (← MVarId.assert goal n type p).intro1P
-    mainGoal.withContext do
-      Term.addTermInfo' (isBinder := true) b (mkFVar fv)
-    replaceMainGoal [p.mvarId!, mainGoal]
-  | _ => throwUnsupportedSyntax
-=======
 end Mathlib.Tactic.TFAE
 
 /-!
@@ -451,7 +366,6 @@
   mainGoal.withContext do
     Term.addTermInfo' (isBinder := true) b (mkFVar fv)
   replaceMainGoal [p.mvarId!, mainGoal]
->>>>>>> d0df76bd
 
 end TFAE
 
