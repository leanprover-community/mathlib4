/-
Copyright (c) 2021 Gabriel Ebner. All rights reserved.
Released under Apache 2.0 license as described in the file LICENSE.
Authors: Gabriel Ebner
-/
import Std.Tactic.TryThis
import Mathlib.Tactic.Cache
import Mathlib.Tactic.Core
import Mathlib.Tactic.SolveByElim

/-!
# Library search

This file defines a tactic `library_search`
and a term elaborator `library_search%`
that tries to find a lemma
solving the current goal
(subgoals are solved using `solveByElim`).

```
example : x < x + 1 := library_search%
example : Nat := by library_search
```
-/

namespace Mathlib.Tactic.LibrarySearch

open Lean Meta Std.Tactic.TryThis

initialize registerTraceClass `Tactic.librarySearch

-- from Lean.Server.Completion
private def isBlackListed (declName : Name) : MetaM Bool := do
  if declName == ``sorryAx then return false
  if declName matches .str _ "inj" then return false
  if declName matches .str _ "noConfusionType" then return false
  let env ← getEnv
  pure $ declName.isInternal
   || isAuxRecursor env declName
   || isNoConfusion env declName
  <||> isRec declName <||> isMatcher declName

initialize librarySearchLemmas : DeclCache (DiscrTree Name true) ←
  DeclCache.mk "librarySearch: init cache" {} fun name constInfo lemmas => do
    if constInfo.isUnsafe then return lemmas
    if ← isBlackListed name then return lemmas
    withNewMCtxDepth do
      let (_, _, type) ← withReducible <| forallMetaTelescopeReducing constInfo.type
      let keys ← withReducible <| DiscrTree.mkPath type
      pure $ lemmas.insertCore keys name

/-- Shortcut for calling `solveByElimImpl`. -/
<<<<<<< HEAD
def solveByElim (g : MVarId) (depth) := solveByElimImpl false [] depth g
=======
def solveByElim (g : MVarId) (depth) := Mathlib.Tactic.SolveByElim.solveByElimImpl false [] depth g
>>>>>>> bff54619

/--
Try to solve the goal either by:
* calling `solveByElim`
* or applying a library lemma then calling  `solveByElim` on the resulting goals.

If it successfully closes the goal, returns `none`.
Otherwise, it returns `some a`, where `a : Array (MetavarContext × List MVarId)`,
with an entry for each library lemma which was successfully applied,
containing the metavariable context after the application, and a list of the subsidiary goals.

(Always succeeds, and the metavariable context stored in the monad is reverted,
unless the goal was completely solved.)

(Note that if `solveByElim` solves some but not all subsidiary goals,
this is not currently tracked.)
-/
def librarySearch (goal : MVarId) (lemmas : DiscrTree Name s) (required : List Expr)
    (solveByElimDepth := 6) : MetaM <| Option (Array <| MetavarContext × List MVarId) := do
  profileitM Exception "librarySearch" (← getOptions) do
  let ty ← goal.getType
  withTraceNode `Tactic.librarySearch (return m!"{exceptOptionEmoji ·} {ty}") do

  let mut suggestions := #[]

  let state0 ← get

  try
    solveByElim goal solveByElimDepth
    if (← checkRequired) then
      return none
    else
      set state0
  catch _ =>
    set state0

  for lem in ← lemmas.getMatch ty do
    trace[Tactic.librarySearch] "{lem}"
    let result ← withTraceNode `Tactic.librarySearch (return m!"{exceptOptionEmoji ·} trying {lem}")
      try
        let newGoals ← goal.apply (← mkConstWithFreshMVarLevels lem)
        (try
          for newGoal in newGoals do
            newGoal.withContext do
              trace[Tactic.librarySearch] "proving {← addMessageContextFull (mkMVar newGoal)}"
              solveByElim newGoal solveByElimDepth
          if (← checkRequired) then
            pure $ some $ Sum.inr ()
          else
            set state0
            pure none
        catch _ =>
          let res := some $ Sum.inl (← getMCtx, newGoals)
          let check ← checkRequired
          set state0
          return if check then res else none)
    catch _ =>
      set state0
      pure none
    match result with
    | none => pure ()
    | some (Sum.inr ()) => return none
    | some (Sum.inl suggestion) => suggestions := suggestions.push suggestion

  pure $ some suggestions
    where
  /-- Verify that the instantiated goal contains each `Expr` in `required` as a sub-expression.
  (Make sure to not reset the state before calling.) -/
  checkRequired : MetaM Bool := return required.all (·.occurs (← instantiateMVars (.mvar goal)))

def lines (ls : List MessageData) :=
  MessageData.joinSep ls (MessageData.ofFormat Format.line)

open Lean.Parser.Tactic

-- TODO: implement the additional options for `library_search` from Lean 3,
-- in particular including additional lemmas
-- with `library_search [X, Y, Z]` or `library_search with attr`.
syntax (name := librarySearch') "library_search" (config)? (simpArgs)?
  (" using " (colGt term),+)? : tactic
syntax (name := librarySearch!) "library_search!" (config)? (simpArgs)?
  (" using " (colGt term),+)? : tactic

-- For now we only implement the basic functionality.
-- The full syntax is recognized, but will produce a "Tactic has not been implemented" error.

open Elab.Tactic Elab Tactic in
elab_rules : tactic | `(tactic| library_search%$tk $[using $[$required:term],*]?) => do
  let mvar ← getMainGoal
  let (_, goal) ← (← getMainGoal).intros
  goal.withContext do
    let required := (← (required.getD #[]).mapM getFVarId).toList.map .fvar
    if let some suggestions ← librarySearch goal (← librarySearchLemmas.get) required then
      for suggestion in suggestions do
        withMCtx suggestion.1 do
          addExactSuggestion tk (← instantiateMVars (mkMVar mvar))
      admitGoal goal
    else
      addExactSuggestion tk (← instantiateMVars (mkMVar mvar))

open Elab Term in
elab tk:"library_search%" : term <= expectedType => do
  let goal ← mkFreshExprMVar expectedType
  let (_, introdGoal) ← goal.mvarId!.intros
  introdGoal.withContext do
    if let some suggestions ← librarySearch introdGoal (← librarySearchLemmas.get) [] then
      for suggestion in suggestions do
        withMCtx suggestion.1 do
          addTermSuggestion tk (← instantiateMVars goal)
      mkSorry expectedType (synthetic := true)
    else
      addTermSuggestion tk (← instantiateMVars goal)
      instantiateMVars goal<|MERGE_RESOLUTION|>--- conflicted
+++ resolved
@@ -50,11 +50,7 @@
       pure $ lemmas.insertCore keys name
 
 /-- Shortcut for calling `solveByElimImpl`. -/
-<<<<<<< HEAD
-def solveByElim (g : MVarId) (depth) := solveByElimImpl false [] depth g
-=======
-def solveByElim (g : MVarId) (depth) := Mathlib.Tactic.SolveByElim.solveByElimImpl false [] depth g
->>>>>>> bff54619
+def solveByElim (g : MVarId) (depth) := SolveByElim.solveByElimImpl false [] depth g
 
 /--
 Try to solve the goal either by:
