/-
Copyright (c) 2021 Gabriel Ebner. All rights reserved.
Released under Apache 2.0 license as described in the file LICENSE.
Authors: Gabriel Ebner
-/
import Std.Tactic.TryThis
import Mathlib.Tactic.Cache
import Mathlib.Tactic.Core
import Mathlib.Tactic.SolveByElim

/-!
# Library search

This file defines a tactic `library_search`
and a term elaborator `library_search%`
that tries to find a lemma
solving the current goal
(subgoals are solved using `solveByElim`).

```
example : x < x + 1 := library_search%
example : Nat := by library_search
```
-/

namespace Mathlib.Tactic.LibrarySearch

open Lean Meta Std.Tactic.TryThis

initialize registerTraceClass `Tactic.librarySearch

-- from Lean.Server.Completion
private def isBlackListed (declName : Name) : MetaM Bool := do
  if declName == ``sorryAx then return false
  if declName matches .str _ "inj" then return false
  if declName matches .str _ "noConfusionType" then return false
  let env ← getEnv
  pure $ declName.isInternal
   || isAuxRecursor env declName
   || isNoConfusion env declName
  <||> isRec declName <||> isMatcher declName

<<<<<<< HEAD
initialize librarySearchLemmas : DeclCache (DiscrTree Name) ←
  DeclCache.mk "librarySearch: init cache" {} fun name constInfo lemmas ↦ do
=======
initialize librarySearchLemmas : DeclCache (DiscrTree Name true) ←
  DeclCache.mk "librarySearch: init cache" {} fun name constInfo lemmas => do
>>>>>>> 112b847a
    if constInfo.isUnsafe then return lemmas
    if ← isBlackListed name then return lemmas
    withNewMCtxDepth do
      let (_, _, type) ← withReducible <| forallMetaTelescopeReducing constInfo.type
      let keys ← withReducible <| DiscrTree.mkPath type
      pure $ lemmas.insertCore keys name

/-- Shortcut for calling `solveByElimImpl`. -/
def solveByElim (g : MVarId) (depth) := SolveByElim.solveByElimImpl false [] depth g

/--
Try to solve the goal either by:
* calling `solveByElim`
* or applying a library lemma then calling  `solveByElim` on the resulting goals.

If it successfully closes the goal, returns `none`.
Otherwise, it returns `some a`, where `a : Array (MetavarContext × List MVarId)`,
with an entry for each library lemma which was successfully applied,
containing the metavariable context after the application, and a list of the subsidiary goals.

(Always succeeds, and the metavariable context stored in the monad is reverted,
unless the goal was completely solved.)

(Note that if `solveByElim` solves some but not all subsidiary goals,
this is not currently tracked.)
-/
def librarySearch (goal : MVarId) (lemmas : DiscrTree Name s) (required : List Expr)
    (solveByElimDepth := 6) : MetaM <| Option (Array <| MetavarContext × List MVarId) := do
  profileitM Exception "librarySearch" (← getOptions) do
  let ty ← goal.getType
  withTraceNode `Tactic.librarySearch (return m!"{exceptOptionEmoji ·} {ty}") do

  let mut suggestions := #[]

  let state0 ← get

  try
    solveByElim goal solveByElimDepth
    if (← checkRequired) then
      return none
    else
      set state0
  catch _ =>
    set state0

  for lem in ← lemmas.getMatch ty do
    trace[Tactic.librarySearch] "{lem}"
    let result ← withTraceNode `Tactic.librarySearch (return m!"{exceptOptionEmoji ·} trying {lem}")
      try
        let newGoals ← goal.apply (← mkConstWithFreshMVarLevels lem)
        (try
          for newGoal in newGoals do
            newGoal.withContext do
              trace[Tactic.librarySearch] "proving {← addMessageContextFull (mkMVar newGoal)}"
              solveByElim newGoal solveByElimDepth
          if (← checkRequired) then
            pure $ some $ Sum.inr ()
          else
            set state0
            pure none
        catch _ =>
          let res := some $ Sum.inl (← getMCtx, newGoals)
          let check ← checkRequired
          set state0
          return if check then res else none)
    catch _ =>
      set state0
      pure none
    match result with
    | none => pure ()
    | some (Sum.inr ()) => return none
    | some (Sum.inl suggestion) => suggestions := suggestions.push suggestion

  pure $ some suggestions
    where
  /-- Verify that the instantiated goal contains each `Expr` in `required` as a sub-expression.
  (Make sure to not reset the state before calling.) -/
  checkRequired : MetaM Bool := return required.all (·.occurs (← instantiateMVars (.mvar goal)))

def lines (ls : List MessageData) :=
  MessageData.joinSep ls (MessageData.ofFormat Format.line)

open Lean.Parser.Tactic

-- TODO: implement the additional options for `library_search` from Lean 3,
-- in particular including additional lemmas
-- with `library_search [X, Y, Z]` or `library_search with attr`.
syntax (name := librarySearch') "library_search" (config)? (simpArgs)?
  (" using " (colGt term),+)? : tactic
syntax (name := librarySearch!) "library_search!" (config)? (simpArgs)?
  (" using " (colGt term),+)? : tactic

-- For now we only implement the basic functionality.
-- The full syntax is recognized, but will produce a "Tactic has not been implemented" error.

open Elab.Tactic Elab Tactic in
elab_rules : tactic | `(tactic| library_search%$tk $[using $[$required:term],*]?) => do
  let mvar ← getMainGoal
  let (_, goal) ← (← getMainGoal).intros
  goal.withContext do
    let required := (← (required.getD #[]).mapM getFVarId).toList.map .fvar
    if let some suggestions ← librarySearch goal (← librarySearchLemmas.get) required then
      for suggestion in suggestions do
        withMCtx suggestion.1 do
          addExactSuggestion tk (← instantiateMVars (mkMVar mvar))
      admitGoal goal
    else
      addExactSuggestion tk (← instantiateMVars (mkMVar mvar))

open Elab Term in
elab tk:"library_search%" : term <= expectedType => do
  let goal ← mkFreshExprMVar expectedType
  let (_, introdGoal) ← goal.mvarId!.intros
  introdGoal.withContext do
    if let some suggestions ← librarySearch introdGoal (← librarySearchLemmas.get) [] then
      for suggestion in suggestions do
        withMCtx suggestion.1 do
          addTermSuggestion tk (← instantiateMVars goal)
      mkSorry expectedType (synthetic := true)
    else
      addTermSuggestion tk (← instantiateMVars goal)
      instantiateMVars goal<|MERGE_RESOLUTION|>--- conflicted
+++ resolved
@@ -40,13 +40,8 @@
    || isNoConfusion env declName
   <||> isRec declName <||> isMatcher declName
 
-<<<<<<< HEAD
-initialize librarySearchLemmas : DeclCache (DiscrTree Name) ←
-  DeclCache.mk "librarySearch: init cache" {} fun name constInfo lemmas ↦ do
-=======
 initialize librarySearchLemmas : DeclCache (DiscrTree Name true) ←
   DeclCache.mk "librarySearch: init cache" {} fun name constInfo lemmas => do
->>>>>>> 112b847a
     if constInfo.isUnsafe then return lemmas
     if ← isBlackListed name then return lemmas
     withNewMCtxDepth do
