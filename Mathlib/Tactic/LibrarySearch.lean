/-
Copyright (c) 2021 Gabriel Ebner. All rights reserved.
Released under Apache 2.0 license as described in the file LICENSE.
Authors: Gabriel Ebner, Scott Morrison
-/
import Std.Util.Pickle
import Mathlib.Tactic.Cache
import Mathlib.Tactic.SolveByElim
import Std.Data.MLList.Heartbeats

/-!
# Library search

This file defines tactics `exact?` and `apply?`,
(formerly known as `library_search`)
and a term elaborator `exact?%`
that tries to find a lemma
solving the current goal
(subgoals are solved using `solveByElim`).

```
example : x < x + 1 := exact?%
example : Nat := by exact?
```
-/

namespace Mathlib.Tactic.LibrarySearch

open Lean Meta Std.Tactic.TryThis

initialize registerTraceClass `Tactic.librarySearch
initialize registerTraceClass `Tactic.librarySearch.lemmas

/--
A "modifier" for a declaration.
* `none` indicates the original declaration,
* `mp` indicates that (possibly after binders) the declaration is an `↔`,
  and we want to consider the forward direction,
* `mpr` similarly, but for the backward direction.
-/
inductive DeclMod
  | none | mp | mpr
deriving DecidableEq, Ord

instance : ToString DeclMod where
  toString m := match m with | .none => "" | .mp => "mp" | .mpr => "mpr"

/-- Prepare the discrimination tree entries for a lemma. -/
def processLemma (name : Name) (constInfo : ConstantInfo) :
    MetaM (Array (Array (DiscrTree.Key true) × (Name × DeclMod))) := do
  if constInfo.isUnsafe then return #[]
  if ← name.isBlackListed then return #[]
  withNewMCtxDepth do withReducible do
    let (_, _, type) ← forallMetaTelescope constInfo.type
    let keys ← DiscrTree.mkPath type
    let mut r := #[(keys, (name, .none))]
    match type.getAppFnArgs with
    | (``Iff, #[lhs, rhs]) => do
      return r.push (← DiscrTree.mkPath rhs, (name, .mp))
        |>.push (← DiscrTree.mkPath lhs, (name, .mpr))
    | _ => return r

/-- Insert a lemma into the discrimination tree. -/
-- Recall that `apply?` caches the discrimination tree on disk.
-- If you are modifying this file, you will probably want to delete
-- `build/lib/MathlibExtras/LibrarySearch.extra`
-- so that the cache is rebuilt.
def addLemma (name : Name) (constInfo : ConstantInfo)
    (lemmas : DiscrTree (Name × DeclMod) true) : MetaM (DiscrTree (Name × DeclMod) true) := do
  let mut lemmas := lemmas
  for (key, value) in ← processLemma name constInfo do
    lemmas := lemmas.insertIfSpecific key value
  return lemmas

/-- Construct the discrimination tree of all lemmas. -/
def buildDiscrTree : IO (DiscrTreeCache (Name × DeclMod)) :=
  DiscrTreeCache.mk "apply?: init cache" processLemma
    -- Sort so lemmas with longest names come first.
    -- This is counter-intuitive, but the way that `DiscrTree.getMatch` returns results
    -- means that the results come in "batches", with more specific matches *later*.
    -- Thus we're going to call reverse on the result of `DiscrTree.getMatch`,
    -- so if we want to try lemmas with shorter names first,
    -- we need to put them into the `DiscrTree` backwards.
    (post? := some fun A =>
      A.map (fun (n, m) => (n.toString.length, n, m)) |>.qsort (fun p q => p.1 > q.1) |>.map (·.2))

open System (FilePath)

def cachePath : IO FilePath :=
  try
    return (← findOLean `MathlibExtras.LibrarySearch).withExtension "extra"
  catch _ =>
    return "build" / "lib" / "MathlibExtras" / "LibrarySearch.extra"

initialize cachedData : CachedData (Name × DeclMod) ← unsafe do
  let path ← cachePath
  if (← path.pathExists) then
    let (d, r) ← unpickle (DiscrTree (Name × DeclMod) true) path
    return ⟨r, ← DiscrTreeCache.mk "apply?: using cache" processLemma (init := some d)⟩
  else
    return ⟨none, ← buildDiscrTree⟩

/--
Retrieve the current current of lemmas.
-/
def librarySearchLemmas : DiscrTreeCache (Name × DeclMod) := cachedData.cache

/-- Shortcut for calling `solveByElim`. -/
def solveByElim (goals : List MVarId) (required : List Expr) (exfalso := false) (depth) := do
  -- There is only a marginal decrease in performance for using the `symm` option for `solveByElim`.
  -- (measured via `lake build && time lake env lean test/librarySearch.lean`).
  let cfg : SolveByElim.Config :=
    { maxDepth := depth, exfalso := exfalso, symm := true, commitIndependentGoals := true }
  let cfg := if !required.isEmpty then cfg.requireUsingAll required else cfg
  SolveByElim.solveByElim.processSyntax cfg false false [] [] #[] goals

/--
Try applying the given lemma (with symmetry modifier) to the goal,
then try to close subsequent goals using `solveByElim`.
If `solveByElim` succeeds, we return `[]` as the list of new subgoals,
otherwise the full list of subgoals.
-/
def librarySearchLemma (lem : Name) (mod : DeclMod) (required : List Expr) (solveByElimDepth := 6)
    (goal : MVarId) : MetaM (List MVarId) :=
  withTraceNode `Tactic.librarySearch (return m!"{·.emoji} trying {lem}") do
    let lem ← mkConstWithFreshMVarLevels lem
    let lem ← match mod with
    | .none => pure lem
    | .mp => mapForallTelescope (fun e => mkAppM ``Iff.mp #[e]) lem
    | .mpr => mapForallTelescope (fun e => mkAppM ``Iff.mpr #[e]) lem
    let newGoals ← goal.apply lem { allowSynthFailures := true }
    try
      let subgoals ← solveByElim newGoals required (exfalso := false) (depth := solveByElimDepth)
      pure subgoals
    catch _ =>
      if required.isEmpty then
        pure newGoals
      else
        failure

/--
Returns a lazy list of the results of applying a library lemma,
then calling `solveByElim` on the resulting goals.
-/
def librarySearchCore (goal : MVarId)
    (required : List Expr) (solveByElimDepth := 6) : Nondet MetaM (List MVarId) :=
  .squash fun _ => do
    let ty ← goal.getType
    let lemmas := (← librarySearchLemmas.getMatch ty).toList
    trace[Tactic.librarySearch.lemmas] m!"Candidate library_search lemmas:\n{lemmas}"
<<<<<<< HEAD
    return (MLList.ofList lemmas).filterMapM fun (lem, mod) =>
      observing? <| librarySearchLemma lem mod required solveByElimDepth goal
=======
    return (Nondet.ofList lemmas).filterMapM fun (lem, mod) =>
      try? <| librarySearchLemma lem mod required solveByElimDepth goal
>>>>>>> 2a9e72b4

/--
Run `librarySearchCore` on both the goal and `symm` applied to the goal.
-/
def librarySearchSymm (goal : MVarId)
    (required : List Expr) (solveByElimDepth := 6) :
<<<<<<< HEAD
    MLList MetaM (MetavarContext × List MVarId) :=
  .append (librarySearchCore goal required solveByElimDepth) <| fun _ => .squash fun _ => do
    if let some symm ← observing? goal.symm then
=======
    Nondet MetaM (List MVarId) :=
  (librarySearchCore goal required solveByElimDepth) <|>
  .squash fun _ => do
    if let some symm ← try? goal.symm then
>>>>>>> 2a9e72b4
      return librarySearchCore symm required solveByElimDepth
    else
      return .nil

/-- A type synonym for our subgoal ranking algorithm. -/
def subgoalRankType : Type := Bool × Nat × Int
  deriving ToString

instance : Ord subgoalRankType :=
  have : Ord (Nat × Int) := lexOrd
  lexOrd

/-- Returns a tuple:
* are there no remaining goals?
* how many local hypotheses were used?
* how many goals remain, negated?

Larger values (i.e. no remaining goals, more local hypotheses, fewer remaining goals)
are better.
-/
def subgoalRanking (goal : MVarId) (subgoals : List MVarId) : MetaM subgoalRankType := do
  return (subgoals.isEmpty, ← countLocalHypsUsed (.mvar goal), - subgoals.length)

/-- Sort the incomplete results from `librarySearchCore` according to
* the number of local hypotheses used (the more the better) and
* the number of remaining subgoals (the fewer the better).
-/
def sortResults (goal : MVarId) (R : Array (List MVarId × MetavarContext)) :
    MetaM (Array (List MVarId × MetavarContext)) := do
  let R' ← R.mapM fun (gs, ctx) => do
    return (← withMCtx ctx (subgoalRanking goal gs), gs, ctx)
  let R'' := R'.qsort fun a b => compare a.1 b.1 = Ordering.gt
  return R''.map (·.2)

/--
Try to solve the goal either by:
* calling `solveByElim`
* or applying a library lemma then calling `solveByElim` on the resulting goals.

If it successfully closes the goal, returns `none`.
Otherwise, it returns `some a`, where `a : Array (MetavarContext × List MVarId)`,
with an entry for each library lemma which was successfully applied,
containing the metavariable context after the application, and a list of the subsidiary goals.

(Always succeeds, and the metavariable context stored in the monad is reverted,
unless the goal was completely solved.)

(Note that if `solveByElim` solves some but not all subsidiary goals,
this is not currently tracked.)
-/
def librarySearch (goal : MVarId) (required : List Expr)
    (solveByElimDepth := 6) (leavePercentHeartbeats : Nat := 10) :
    MetaM (Option (Array (List MVarId × MetavarContext))) := do
  let librarySearchEmoji := fun
    | .error _ => bombEmoji
    | .ok (some _) => crossEmoji
    | .ok none => checkEmoji
  withTraceNode `Tactic.librarySearch (return m!"{librarySearchEmoji ·} {← goal.getType}") do
  profileitM Exception "librarySearch" (← getOptions) do
  (do
    _ ← solveByElim [goal] required (exfalso := true) (depth := solveByElimDepth)
    return none) <|>
  (do
    let results ← librarySearchSymm goal required solveByElimDepth
      |>.mapM (fun x => do pure (x, ← getMCtx))
      |>.toMLList'
      -- Don't use too many heartbeats.
      |>.whileAtLeastHeartbeatsPercent leavePercentHeartbeats
      -- Stop if we find something that closes the goal
      |>.takeUpToFirst (·.1.isEmpty)
      |>.asArray
    match results.find? (·.1.isEmpty) with
    | none => return (← sortResults goal results)
    | some (_, ctx) => do
      setMCtx ctx
      return none)

open Lean.Parser.Tactic

-- TODO: implement the additional options for `library_search` from Lean 3,
-- in particular including additional lemmas
-- with `exact? [X, Y, Z]` or `exact? with attr`.
syntax (name := exact?') "exact?" (config)? (simpArgs)?
  (" using " (colGt term),+)? : tactic
syntax (name := exact?!) "exact?!" (config)? (simpArgs)?
  (" using " (colGt term),+)? : tactic
syntax (name := exact!?) "exact!?" (config)? (simpArgs)?
  (" using " (colGt term),+)? : tactic

syntax (name := apply?') "apply?" (config)? (simpArgs)?
  (" using " (colGt term),+)? : tactic

-- For now we only implement the basic functionality.
-- The full syntax is recognized, but will produce a "Tactic has not been implemented" error.

open Elab.Tactic Elab Tactic

def exact? (tk : Syntax) (required : Option (Array (TSyntax `term))) (requireClose : Bool) :
    TacticM Unit := do
  let mvar ← getMainGoal
  let (_, goal) ← (← getMainGoal).intros
  goal.withContext do
    let required := (← (required.getD #[]).mapM getFVarId).toList.map .fvar
    if let some suggestions ← librarySearch goal required then
      if requireClose then
        throwError "`exact?` could not close the goal. Try `apply?` to see partial suggestions."
      reportOutOfHeartbeats `library_search tk
      for suggestion in suggestions do
        withMCtx suggestion.2 do
          addExactSuggestion tk (← instantiateMVars (mkMVar mvar)).headBeta (addSubgoalsMsg := true)
      if suggestions.isEmpty then logError "apply? didn't find any relevant lemmas"
      admitGoal goal
    else
      addExactSuggestion tk (← instantiateMVars (mkMVar mvar)).headBeta

elab_rules : tactic | `(tactic| exact? $[using $[$required],*]?) => do
  exact? (← getRef) required true

elab_rules : tactic | `(tactic| apply? $[using $[$required],*]?) => do
  exact? (← getRef) required false

elab tk:"library_search" : tactic => do
  logWarning ("`library_search` has been renamed to `apply?`" ++
    " (or `exact?` if you only want solutions closing the goal)")
  exact? tk none false

open Elab Term in
elab tk:"exact?%" : term <= expectedType => do
  let goal ← mkFreshExprMVar expectedType
  let (_, introdGoal) ← goal.mvarId!.intros
  introdGoal.withContext do
    if let some suggestions ← librarySearch introdGoal [] then
      reportOutOfHeartbeats `library_search tk
      for suggestion in suggestions do
        withMCtx suggestion.2 do
          addTermSuggestion tk (← instantiateMVars goal).headBeta
      if suggestions.isEmpty then logError "exact? didn't find any relevant lemmas"
      mkSorry expectedType (synthetic := true)
    else
      addTermSuggestion tk (← instantiateMVars goal).headBeta
      instantiateMVars goal<|MERGE_RESOLUTION|>--- conflicted
+++ resolved
@@ -148,29 +148,18 @@
     let ty ← goal.getType
     let lemmas := (← librarySearchLemmas.getMatch ty).toList
     trace[Tactic.librarySearch.lemmas] m!"Candidate library_search lemmas:\n{lemmas}"
-<<<<<<< HEAD
-    return (MLList.ofList lemmas).filterMapM fun (lem, mod) =>
+    return (Nondet.ofList lemmas).filterMapM fun (lem, mod) =>
       observing? <| librarySearchLemma lem mod required solveByElimDepth goal
-=======
-    return (Nondet.ofList lemmas).filterMapM fun (lem, mod) =>
-      try? <| librarySearchLemma lem mod required solveByElimDepth goal
->>>>>>> 2a9e72b4
 
 /--
 Run `librarySearchCore` on both the goal and `symm` applied to the goal.
 -/
 def librarySearchSymm (goal : MVarId)
     (required : List Expr) (solveByElimDepth := 6) :
-<<<<<<< HEAD
-    MLList MetaM (MetavarContext × List MVarId) :=
-  .append (librarySearchCore goal required solveByElimDepth) <| fun _ => .squash fun _ => do
-    if let some symm ← observing? goal.symm then
-=======
     Nondet MetaM (List MVarId) :=
   (librarySearchCore goal required solveByElimDepth) <|>
   .squash fun _ => do
-    if let some symm ← try? goal.symm then
->>>>>>> 2a9e72b4
+    if let some symm ← observing? goal.symm then
       return librarySearchCore symm required solveByElimDepth
     else
       return .nil
