--- conflicted
+++ resolved
@@ -50,7 +50,9 @@
       let keys ← withReducible <| DiscrTree.mkPath type
       pure $ lemmas.insertCore keys name
 
-<<<<<<< HEAD
+/-- Shortcut for calling `solveByElimImpl`. -/
+def solveByElim (g : MVarId) (depth) := Lean.Tactic.solveByElimImpl false [] depth g
+
 /--
 Try to solve the goal either by:
 * calling `solveByElim`
@@ -69,13 +71,6 @@
 -/
 def librarySearch (goal : MVarId) (lemmas : DiscrTree Name) (required : List Expr)
     (solveByElimDepth := 6) : MetaM <| Option (Array <| MetavarContext × List MVarId) := do
-=======
-/-- Shortcut for calling `solveByElimImpl`. -/
-def solveByElim (g : MVarId) (depth) := Lean.Tactic.solveByElimImpl false [] depth g
-
-def librarySearch (goal : MVarId) (lemmas : DiscrTree Name) (solveByElimDepth := 6) :
-    MetaM <| Option (Array <| MetavarContext × List MVarId) := do
->>>>>>> f8f7fd59
   profileitM Exception "librarySearch" (← getOptions) do
   let ty ← goal.getType
   withTraceNode `Tactic.librarySearch (return m!"{exceptOptionEmoji ·} {ty}") do
@@ -85,16 +80,11 @@
   let state0 ← get
 
   try
-<<<<<<< HEAD
-    solveByElim solveByElimDepth goal
+    solveByElim goal solveByElimDepth
     if (← checkRequired) then
       return none
     else
       set state0
-=======
-    solveByElim goal solveByElimDepth
-    return none
->>>>>>> f8f7fd59
   catch _ =>
     set state0
 
@@ -107,17 +97,12 @@
           for newGoal in newGoals do
             newGoal.withContext do
               trace[Tactic.librarySearch] "proving {← addMessageContextFull (mkMVar newGoal)}"
-<<<<<<< HEAD
-              solveByElim solveByElimDepth newGoal
+              solveByElim newGoal solveByElimDepth
           if (← checkRequired) then
             pure $ some $ Sum.inr ()
           else
             set state0
             pure none
-=======
-              solveByElim newGoal solveByElimDepth
-          pure $ some $ Sum.inr ()
->>>>>>> f8f7fd59
         catch _ =>
           let res := some $ Sum.inl (← getMCtx, newGoals)
           if (← checkRequired) then
