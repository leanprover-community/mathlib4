--- conflicted
+++ resolved
@@ -261,13 +261,8 @@
   let (_, goal) ← (← getMainGoal).intros
   goal.withContext do
     let required := (← (required.getD #[]).mapM getFVarId).toList.map .fvar
-<<<<<<< HEAD
-    if let some suggestions ← librarySearch goal (← librarySearchLemmas.get) required then
+    if let some suggestions ← librarySearch goal required then
       reportOutOfHeartbeats `library_search tk
-=======
-    if let some suggestions ← librarySearch goal required then
-      reportOutOfHeartbeats tk
->>>>>>> 8e5a00a8
       for suggestion in suggestions do
         withMCtx suggestion.1 do
           addRefineSuggestion tk (← instantiateMVars (mkMVar mvar)).headBeta
@@ -281,13 +276,8 @@
   let goal ← mkFreshExprMVar expectedType
   let (_, introdGoal) ← goal.mvarId!.intros
   introdGoal.withContext do
-<<<<<<< HEAD
-    if let some suggestions ← librarySearch introdGoal (← librarySearchLemmas.get) [] then
+    if let some suggestions ← librarySearch introdGoal [] then
       reportOutOfHeartbeats `library_search tk
-=======
-    if let some suggestions ← librarySearch introdGoal [] then
-      reportOutOfHeartbeats tk
->>>>>>> 8e5a00a8
       for suggestion in suggestions do
         withMCtx suggestion.1 do
           addTermSuggestion tk (← instantiateMVars goal).headBeta
@@ -316,13 +306,8 @@
   withMainContext do
     let (type, _) ← elabTermWithHoles t none (← getMainTag) true
     let .mvar goal ← mkFreshExprMVar type | failure
-<<<<<<< HEAD
-    if let some _ ← librarySearch goal (← librarySearchLemmas.get) [] then
+    if let some _ ← librarySearch goal [] then
       reportOutOfHeartbeats `library_search tk
-=======
-    if let some _ ← librarySearch goal [] then
-      reportOutOfHeartbeats tk
->>>>>>> 8e5a00a8
       throwError "observe did not find a solution"
     else
       let v := (← instantiateMVars (mkMVar goal)).headBeta
