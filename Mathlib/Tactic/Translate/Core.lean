/-
Copyright (c) 2017 Mario Carneiro. All rights reserved.
Released under Apache 2.0 license as described in the file LICENSE.
Authors: Mario Carneiro, Yury Kudryashov, Floris van Doorn, Jon Eugster, Bryan Gin-ge Chen,
Jovan Gerbscheid
-/
module

public meta import Batteries.Tactic.Trans
public meta import Lean.Compiler.NoncomputableAttr
public meta import Lean.Elab.Tactic.Ext
public meta import Lean.Meta.Tactic.Rfl
public meta import Lean.Meta.Tactic.Symm
public meta import Mathlib.Data.Array.Defs
public meta import Mathlib.Data.Nat.Notation
public meta import Mathlib.Lean.Expr.ReplaceRec
public meta import Mathlib.Lean.Meta.Simp
public meta import Mathlib.Lean.Name
public meta import Mathlib.Tactic.Eqns -- just to copy the attribute
public meta import Mathlib.Tactic.Simps.Basic
public meta import Mathlib.Tactic.Translate.GuessName
public meta import Lean.Meta.CoeAttr

/-!
# The translation attribute.

Implementation of the translation attribute. This is used for `@[to_additive]` and `@[to_dual]`.
See the docstring of `to_additive` for more information
-/

public meta section

open Lean Meta Elab Command Std

namespace Mathlib.Tactic.Translate
open Translate -- currently needed to enable projection notation

/-- `(attr := ...)` applies the given attributes to the original and the translated declaration.
In the case of `to_additive`, we may want to apply it multiple times,
(such as in `a ^ n` -> `n • a` -> `n +ᵥ a`). In this case, you should use the syntax
`to_additive (attr := some_other_attr, to_additive)`, which will apply `some_other_attr` to all
three generated declarations.
 -/
syntax attrOption := &"attr" " := " Parser.Term.attrInstance,*
/--
`(reorder := ...)` reorders the arguments/hypotheses in the generated declaration.
It uses cycle notation. For example `(reorder := α β, 5 6)` swaps the arguments `α` and `β`
with each other and the fifth and the sixth argument, and `(reorder := 3 4 5)` will move
the fifth argument before the third argument. This is used in `to_dual` to swap the arguments in
`≤`, `<` and `⟶`. It is also used in `to_additive` to translate from `a ^ n` to `n • a`.

If the translated declaration already exists (i.e. when using `existing` or `self`), this is
inferred automatically using the function `guessReorder`.
-/
syntax reorderOption := &"reorder" " := " ((ident <|> num)+),*
/--
the `(relevant_arg := ...)` option tells which argument to look at to determine whether to
translate this constant. This is inferred automatically using the function `findRelevantArg`,
but it can also be overwritten using this syntax.

If there are multiple possible arguments, we typically tag the first one.
If this argument contains a fixed type, this declaration will not be translated.
See the Heuristics section of the `to_additive` doc-string for more details.

If a declaration is not tagged, it is presumed that the first argument is relevant.

Use `(relevant_arg := _)` to indicate that there is no relevant argument.

Implementation note: we only allow exactly 1 relevant argument, even though some declarations
(like `Prod.instGroup`) have multiple relevant argument.
The reason is that whether we translate a declaration is an all-or-nothing decision, and
we will not be able to translate declarations that (e.g.) talk about multiplication on `ℕ × α`
anyway.
-/
syntax relevantArgOption := &"relevant_arg" " := " hole <|> ident <|> num
/--
`(dont_translate := ...)` takes a list of type variables (separated by spaces) that should not be
considered for translation. For example in
```
lemma foo {α β : Type} [Group α] [Group β] (a : α) (b : β) : a * a⁻¹ = 1 ↔ b * b⁻¹ = 1
```
we can choose to only translate `α` by writing `to_additive (dont_translate := β)`.
-/
syntax dontTranslateOption := &"dont_translate" " := " (ident <|> num)+
syntax bracketedOption := "(" attrOption <|> reorderOption <|>
  relevantArgOption <|> dontTranslateOption ")"
/-- A hint for where to find the translated declaration (`existing` or `self`) -/
syntax existingNameHint := (ppSpace (&"existing" <|> &"self"))?
syntax attrArgs :=
  existingNameHint (ppSpace bracketedOption)* (ppSpace ident)? (ppSpace (str <|> docComment))?

-- We omit a doc-string on these syntaxes to instead show the `to_additive` or `to_dual` doc-string
attribute [nolint docBlame] attrArgs bracketedOption

/-- An attribute that stores all the declarations that deal with numeric literals on variable types.

Numeral literals occur in expressions without type information, so in order to decide whether `1`
needs to be changed to `0`, the context around the numeral is relevant.
Most numerals will be in an `OfNat.ofNat` application, though tactics can add numeral literals
inside arbitrary functions. By default we assume that we do not change numerals, unless it is
in a function application with the `translate_change_numeral` attribute.

`@[translate_change_numeral n₁ ...]` should be added to all functions that take one or more
numerals as argument that should be changed if `shouldTranslate` succeeds on the first argument,
i.e. when the numeral is only translated if the first argument is a variable
(or consists of variables).
The arguments `n₁ ...` are the positions of the numeral arguments (starting counting from 1). -/
syntax (name := translate_change_numeral) "translate_change_numeral" (ppSpace num)* : attr

initialize registerTraceClass `translate
initialize registerTraceClass `translate_detail

/-- Linter, mostly used by translate attributes, that checks that the source declaration doesn't
have certain attributes -/
register_option linter.existingAttributeWarning : Bool := {
  defValue := true
  descr := "Linter, mostly used by translate attributes, that checks that the source declaration \
    doesn't have certain attributes" }

/-- Linter used by translate attributes that checks if the given declaration name is
    equal to the automatically generated name -/
register_option linter.translateGenerateName : Bool := {
  defValue := true
  descr := "Linter used by translate attributes that checks if the given declaration name is \
    equal to the automatically generated name" }

/-- Linter to check whether the user correctly specified that the translated declaration already
exists -/
register_option linter.translateExisting : Bool := {
  defValue := true
  descr := "Linter used by translate attributes that checks whether the user correctly specified
    that the translated declaration already exists" }

/-- Linter used by translate attributes that checks if the given reorder is
    equal to the automatically generated name -/
register_option linter.translateReorder : Bool := {
  defValue := true
  descr := "Linter used by translate attributes that checks if the given reorder is \
    equal to the automatically generated one" }

@[inherit_doc translate_change_numeral]
initialize changeNumeralAttr : NameMapExtension (List Nat) ←
  registerNameMapAttribute {
    name := `translate_change_numeral
    descr :=
      "Auxiliary attribute for `to_additive` that stores functions that have numerals as argument."
    add := fun
    | _, `(attr| translate_change_numeral $[$arg]*) =>
      pure <| arg.map (·.1.isNatLit?.get!.pred) |>.toList
    | _, _ => throwUnsupportedSyntax }

/-- `ArgInfo` stores information about how a constant should be translated. -/
structure ArgInfo where
  /-- The arguments that should be reordered when translating, using cycle notation. -/
  reorder : List (List Nat) := []
  /-- The argument used to determine whether this constant should be translated. -/
  relevantArg : Nat := 0

/-- `TranslateData` is a structure that holds all data required for a translation attribute. -/
structure TranslateData : Type where
  /-- An attribute that tells that certain arguments of this definition are not
  involved when translating.
  This helps the translation heuristic by also transforming definitions if `ℕ` or another
  fixed type occurs as one of these arguments. -/
  ignoreArgsAttr : NameMapExtension (List Nat)
  /-- `argInfoAttr` stores the declarations that need some extra information to be translated. -/
  argInfoAttr : NameMapExtension ArgInfo
  /-- The global `do_translate`/`dont_translate` attributes specify whether operations on
  a given type should be translated. `dont_translate` can be used for types that are translated,
  such as `MonoidAlgebra` -> `AddMonoidAlgebra`, or for fixed types, such as `Fin n`/`ZMod n`.
  `do_translate` is for types without arguments, like `Unit` and `Empty`, where the structure on it
  can be translated.

  Note: The name generation is not aware of `dont_translate`, so if some part of a lemma is not
    translated thanks to this, you generally have to specify the translated name manually.
  -/
  doTranslateAttr : NameMapExtension Bool
  /-- `translations` stores all of the constants that have been tagged with this attribute,
  and maps them to their translation. -/
  translations : NameMapExtension Name
  /-- The name of the attribute, for example `to_additive` or `to_dual`. -/
  attrName : Name
  /-- If `changeNumeral := true`, then try to translate the number `1` to `0`. -/
  changeNumeral : Bool
  /-- When `isDual := true`, every translation `A → B` will also give a translation `B → A`. -/
  isDual : Bool
  guessNameData : GuessName.GuessNameData

attribute [inherit_doc GuessName.GuessNameData] TranslateData.guessNameData

/-- Get the translation for the given name. -/
def findTranslation? (env : Environment) (t : TranslateData) : Name → Option Name :=
  (t.translations.getState env).find?

/-- Get the translation for the given name,
falling back to translating a prefix of the name if the full name can't be translated.
This allows translating automatically generated declarations such as `IsRegular.casesOn`. -/
def findPrefixTranslation (env : Environment) (nm : Name) (t : TranslateData) : Name :=
  nm.mapPrefix fun n ↦ do
    if let some n' := findTranslation? env t n then
      return n'
    if isPrivateName n then
      let n' ← findTranslation? env t (privateToUserName n)
      return mkPrivateName env n'
    none

/-- Compute the `ArgInfo` for the reverse translation. The `reorder` permutation is inverted.
In practice, `relevantArg` does not overlap with `reorder` for dual translations,
so we don't bother applying the permutation to `relevantArg`. -/
def ArgInfo.reverse (i : ArgInfo) : ArgInfo where
  reorder := i.reorder.map (·.reverse)
  relevantArg := i.relevantArg

/-- Add a name translation to the translations map and add the `argInfo` information to `src`.
If the translation attribute is dual, also add the reverse translation. -/
def insertTranslation (t : TranslateData) (src tgt : Name) (argInfo : ArgInfo)
    (failIfExists := true) : CoreM Unit := do
  insertTranslationAux t src tgt failIfExists argInfo
  if t.isDual && src != tgt then
    insertTranslationAux t tgt src failIfExists argInfo.reverse
where
  /-- Insert only one direction of a translation. -/
  insertTranslationAux (t : TranslateData) (src tgt : Name) (failIfExists : Bool)
      (argInfo : ArgInfo) : CoreM Unit := do
    if let some tgt' := findTranslation? (← getEnv) t src then
      if failIfExists then
        throwError "The translation {src} ↦ {tgt'} already exists"
      else
        trace[translate] "The translation {src} ↦ {tgt'} already exists"
    else
      modifyEnv (t.translations.addEntry · (src, tgt))
      trace[translate] "Added translation {src} ↦ {tgt}"
    unless argInfo matches {} do
      trace[translate] "@[{t.attrName}] will reorder the arguments of {src} by {argInfo.reorder}."
      trace[translate_detail] "Setting relevant_arg for {src} to be {argInfo.relevantArg}."
      modifyEnv (t.argInfoAttr.addEntry · (src, argInfo))

/-- `Config` is the type of the arguments that can be provided to `to_additive`. -/
structure Config : Type where
  /-- View the trace of the translation procedure.
  Equivalent to `set_option trace.translate true`. -/
  trace : Bool := false
  /-- The given name of the target. -/
  tgt : Name := Name.anonymous
  /-- An optional doc string. -/
  doc : Option String := none
  /-- If `allowAutoName` is `false` (default) then
  we check whether the given name can be auto-generated. -/
  allowAutoName : Bool := false
  /-- The arguments that should be reordered when translating, using cycle notation. -/
  reorder? : Option (List (List Nat)) := none
  /-- The argument used to determine whether this constant should be translated. -/
  relevantArg? : Option Nat := none
  /-- The attributes which we want to give to the original and translated declaration.
  For `simps` this will also add generated lemmas to the translation dictionary. -/
  attrs : Array Syntax := #[]
  /-- A list of positions of type variables that should not be translated. -/
  dontTranslate : List Nat := []
  /-- The `Syntax` element corresponding to the translation attribute,
  which we need for adding definition ranges, and for logging messages. -/
  ref : Syntax
  /-- An optional flag stating that the translated declaration already exists.
  If this flag is wrong about whether the translated declaration exists, we raise a linter error.
  Note: the linter will never raise an error for inductive types and structures. -/
  existing : Bool := false
  /-- An optional flag stating that the target of the translation is the target itself.
  This can be used to reorder arguments, such as in
  `attribute [to_dual self (reorder := 3 4)] LE.le`.
  It can also be used to give a hint to `shouldTranslate`, such as in
  `attribute [to_additive self] Unit`.
  If `self := true`, we should also have `existing := true`. -/
  self : Bool := false
  deriving Repr

-- See https://github.com/leanprover/lean4/issues/10295
attribute [nolint unusedArguments] instReprConfig.repr

/-- Eta expands `e` at most `n` times. -/
def etaExpandN (n : Nat) (e : Expr) : MetaM Expr := do
  forallBoundedTelescope (← inferType e) (some n) fun xs _ ↦ mkLambdaFVars xs (mkAppN e xs)

/-- `e.expand` eta-expands all expressions that have as head a constant `n` in `reorder`.
They are expanded until they are applied to one more argument than the maximum in `reorder.find n`.
It also expands all kernel projections that have as head a constant `n` in `reorder`. -/
def expand (t : TranslateData) (e : Expr) : MetaM Expr := do
  let env ← getEnv
  let e₂ ← Lean.Meta.transform (input := e) (skipConstInApp := true)
    (post := fun e => return .done e) fun e ↦
    e.withApp fun f args ↦ do
    match f with
    | .proj n i s =>
      let some info := getStructureInfo? (← getEnv) n | return .continue -- e.g. if `n` is `Exists`
      let some projName := info.getProjFn? i | unreachable!
      -- if `projName` has a translation, replace `f` with the application `projName s`
      -- and then visit `projName s args` again.
      if findTranslation? env t projName |>.isNone then
        return .continue
      return .visit <| (← whnfD (← inferType s)).withApp fun sf sargs ↦
        mkAppN (mkApp (mkAppN (.const projName sf.constLevels!) sargs) s) args
    | .const c _ =>
      let some info := t.argInfoAttr.find? env c | return .continue
      if info.reorder.isEmpty then
        -- no need to expand if nothing needs reordering
        return .continue
      let needed_n := info.reorder.flatten.foldr Nat.max 0 + 1
      if needed_n ≤ args.size then
        return .continue
      else
        -- in this case, we need to reorder arguments that are not yet
        -- applied, so first η-expand the function.
        let e' ← etaExpandN (needed_n - args.size) e
        trace[translate_detail] "expanded {e} to {e'}"
        return .continue e'
    | _ => return .continue
  if e != e₂ then
    trace[translate_detail] "expand:\nBefore: {e}\nAfter: {e₂}"
  return e₂

/-- Implementation function for `shouldTranslate`.
Failure means that in that subexpression there is no constant that blocks `e` from being translated.
We cache previous applications of the function, using an expression cache using ptr equality
to avoid visiting the same subexpression many times. Note that we only need to cache the
expressions without taking the value of `inApp` into account, since `inApp` only matters when
the expression is a constant. However, for this reason we have to make sure that we never
cache constant expressions, so that's why the `if`s in the implementation are in this order.

Note that this function is still called many times by `applyReplacementFun`
and we're not remembering the cache between these calls. -/
private unsafe def shouldTranslateUnsafe (env : Environment) (t : TranslateData) (e : Expr)
    (dontTranslate : Array FVarId) : Option (Name ⊕ FVarId) :=
  let rec visit (e : Expr) (inApp := false) : OptionT (StateM (PtrSet Expr)) (Name ⊕ FVarId) := do
    if e.isConst then
      let doTranslate :=
        (t.doTranslateAttr.find? env e.constName!).getD <|
          inApp || (findTranslation? env t e.constName).isSome
      if doTranslate then failure else return .inl e.constName
    if (← get).contains e then
      failure
    modify fun s => s.insert e
    match e with
    | x@(.app e a)       =>
        visit e true <|> do
          -- make sure that we don't treat `(fun x => α) (n + 1)` as a type that depends on `Nat`
          guard !x.isConstantApplication
          if let some n := e.getAppFn.constName? then
            if let some l := t.ignoreArgsAttr.find? env n then
              if e.getAppNumArgs + 1 ∈ l then
                failure
          visit a
    | .lam _ _ t _       => visit t
    | .forallE _ _ t _   => visit t
    | .letE _ _ e body _ => visit e <|> visit body
    | .mdata _ b         => visit b
    | .proj _ _ b        => visit b
    | .fvar fvarId       => if dontTranslate.contains fvarId then return .inr fvarId else failure
    | _                  => failure
  Id.run <| (visit e).run' mkPtrSet

/-- `shouldTranslate e` tests whether the expression `e` contains a constant
`nm` that is not applied to any arguments, and such that `translations.find?[nm] = none`.
This is used for deciding which subexpressions to translate: we only translate
constants if `shouldTranslate` applied to their relevant argument returns `true`.
This means we will replace expression applied to e.g. `α` or `α × β`, but not when applied to
e.g. `ℕ` or `ℝ × α`.
We ignore all arguments specified by the `ignore` `NameMap`. -/
def shouldTranslate (env : Environment) (t : TranslateData) (e : Expr)
    (dontTranslate : Array FVarId := #[]) : Option (Name ⊕ FVarId) :=
  unsafe shouldTranslateUnsafe env t e dontTranslate

/-- Swap the first two elements of a list -/
def List.swapFirstTwo {α : Type*} : List α → List α
  | []      => []
  | [x]     => [x]
  | x::y::l => y::x::l

/-- Change the numeral `nat_lit 1` to the numeral `nat_lit 0`.
Leave all other expressions unchanged. -/
def changeNumeral : Expr → Expr
  | .lit (.natVal 1) => mkRawNatLit 0
  | e                => e

/--
`applyReplacementFun e` replaces the expression `e` with its tranlsation.
It translates each identifier (inductive type, defined function etc) in an expression, unless
* The identifier occurs in an application with first argument `arg`; and
* `test arg` is false.
However, if `f` is in the dictionary `relevant`, then the argument `relevant.find f`
is tested, instead of the first argument.

It will also reorder arguments of certain functions, using `reorderFn`:
e.g. `g x₁ x₂ x₃ ... xₙ` becomes `g x₂ x₁ x₃ ... xₙ` if `reorderFn g = some [1]`.
-/
def applyReplacementFun (t : TranslateData) (e : Expr) (dontTranslate : Array FVarId := #[]) :
    MetaM Expr := do
  let e' := aux (← getEnv) (← getBoolOption `trace.translate_detail) (← expand t e)
  -- Make sure any new reserved names in the expr are realized; this needs to be done outside of
  -- `aux` as it is monadic.
  e'.forEach fun
    | .const n .. => do
      if !(← hasConst (skipRealize := false) n) && isReservedName (← getEnv) n then
        executeReservedNameAction n
    | _ => pure ()
  return e'
where /-- Implementation of `applyReplacementFun`. -/
  aux (env : Environment) (trace : Bool) : Expr → Expr :=
  Lean.Expr.replaceRec fun r e ↦ Id.run do
    if trace then
      dbg_trace s!"replacing at {e}"
    match e with
    | .const n₀ ls₀ => do
      let n₁ := findPrefixTranslation env n₀ t
      let swapUniv := (t.argInfoAttr.find? env n₀).elim false (·.reorder.any (·.contains 0))
      let ls₁ : List Level := if swapUniv then ls₀.swapFirstTwo else ls₀
      if trace then
        if n₀ != n₁ then
          dbg_trace s!"changing {n₀} to {n₁}"
        if swapUniv then
          dbg_trace s!"reordering the universe variables from {ls₀} to {ls₁}"
      return some <| .const n₁ ls₁
    | .app g x => do
      let mut gf := g.getAppFn
      if gf.isBVar && x.isLit then
        if trace then
          dbg_trace s!"applyReplacementFun: Variables applied to numerals are not changed {g.app x}"
        return some <| g.app x
      let mut gAllArgs := e.getAppArgs
      let some nm := gf.constName? | return mkAppN (← r gf) (← gAllArgs.mapM r)
      -- e = `(nm y₁ .. yₙ x)
      /- Test if the head should not be replaced. -/
      let { reorder, relevantArg } := t.argInfoAttr.find? env nm |>.getD {}
      if h : relevantArg < gAllArgs.size then
        if let some fxd := shouldTranslate env t gAllArgs[relevantArg] dontTranslate then
          if trace then
            match fxd with
            | .inl fxd => dbg_trace s!"The application of {nm} contains the fixed type \
              {fxd}, so it is not changed."
            | .inr _ => dbg_trace s!"The application of {nm} contains a fixed \
              variable so it is not changed."
        else
          gf ← r gf
          /- Test if arguments should be reordered. -/
          if !reorder.isEmpty then
            gAllArgs := gAllArgs.permute! reorder
            if trace then
              dbg_trace s!"reordering the arguments of {nm} using the cyclic permutations {reorder}"
      else
        gf ← r gf
      /- Do not replace numerals in specific types. -/
      if let some changedArgNrs := changeNumeralAttr.find? env nm then
        let firstArg := gAllArgs[0]!
        if shouldTranslate env t firstArg dontTranslate |>.isNone then
          if trace then
            dbg_trace s!"applyReplacementFun: We change the numerals in this expression. \
              However, we will still recurse into all the non-numeral arguments."
          -- In this case, we still update all arguments of `g` that are not numerals,
          -- since all other arguments can contain subexpressions like
          -- `(fun x ↦ ℕ) (1 : G)`, and we have to update the `(1 : G)` to `(0 : G)`
          gAllArgs := gAllArgs.mapIdx fun argNr arg ↦
            if changedArgNrs.contains argNr then
              changeNumeral arg
            else
              arg
      return mkAppN gf (← gAllArgs.mapM r)
    | .proj n₀ idx e => do
      let n₁ := findPrefixTranslation env n₀ t
      if trace then
        dbg_trace s!"applyReplacementFun: in projection {e}.{idx} of type {n₀}, \
          replace type with {n₁}"
      return some <| .proj n₁ idx <| ← r e
    | _ => return none

/-- Rename binder names in pi type. -/
def renameBinderNames (t : TranslateData) (src : Expr) : Expr :=
  src.mapForallBinderNames fun
    | .str p s => .str p (GuessName.guessName t.guessNameData s)
    | n => n

/-- Reorder pi-binders. See doc of `reorderAttr` for the interpretation of the argument -/
def reorderForall (reorder : List (List Nat)) (src : Expr) : MetaM Expr := do
  if let some maxReorder := reorder.flatten.max? then
    forallBoundedTelescope src (some (maxReorder + 1)) fun xs e => do
      if xs.size = maxReorder + 1 then
        mkForallFVars (xs.permute! reorder) e
      else
        throwError "the permutation\n{reorder}\nprovided by the `(reorder := ...)` option is \
          out of bounds, the type{indentExpr src}\nhas only {xs.size} arguments"
  else
    return src

/-- Reorder lambda-binders. See doc of `reorderAttr` for the interpretation of the argument -/
def reorderLambda (reorder : List (List Nat)) (src : Expr) : MetaM Expr := do
  if let some maxReorder := reorder.flatten.max? then
    let maxReorder := maxReorder + 1
    lambdaBoundedTelescope src maxReorder fun xs e => do
      if xs.size = maxReorder then
        mkLambdaFVars (xs.permute! reorder) e
      else
        -- we don't have to consider the case where the given permutation is out of bounds,
        -- since `reorderForall` applied to the type would already have failed in that case.
        forallBoundedTelescope (← inferType e) (maxReorder - xs.size) fun ys _ => do
          mkLambdaFVars ((xs ++ ys).permute! reorder) (mkAppN e ys)
  else
    return src

/-- Run `applyReplacementFun` on an expression `∀ x₁ .. xₙ, e`,
making sure not to translate type-classes on `xᵢ` if `i` is in `dontTranslate`. -/
def applyReplacementForall (t : TranslateData) (dontTranslate : List Nat) (e : Expr) :
    MetaM Expr := do
  if let some maxDont := dontTranslate.max? then
    forallBoundedTelescope e (some (maxDont + 1)) fun xs e => do
      let xs := xs.map (·.fvarId!)
      let dontTranslate := dontTranslate.filterMap (xs[·]?) |>.toArray
      let mut e ← applyReplacementFun t e dontTranslate
      for x in xs.reverse do
        let decl ← x.getDecl
        let xType ← applyReplacementFun t decl.type dontTranslate
        e := .forallE decl.userName xType (e.abstract #[.fvar x]) decl.binderInfo
      return e
  else
    applyReplacementFun t e #[]

/-- Run `applyReplacementFun` on an expression `fun x₁ .. xₙ ↦ e`,
making sure not to translate type-classes on `xᵢ` if `i` is in `dontTranslate`. -/
def applyReplacementLambda (t : TranslateData) (dontTranslate : List Nat) (e : Expr) :
    MetaM Expr := do
  if let some maxDont := dontTranslate.max? then
    lambdaBoundedTelescope e (maxDont + 1) fun xs e => do
      let xs := xs.map (·.fvarId!)
      let dontTranslate := dontTranslate.filterMap (xs[·]?) |>.toArray
      let mut e ← applyReplacementFun t e dontTranslate
      for x in xs.reverse do
        let decl ← x.getDecl
        let xType ← applyReplacementFun t decl.type dontTranslate
        e := .lam decl.userName xType (e.abstract #[.fvar x]) decl.binderInfo
      return e
  else
    applyReplacementFun t e #[]

/-- Unfold auxlemmas in the type and value. -/
def declUnfoldAuxLemmas (decl : ConstantInfo) : MetaM ConstantInfo := do
  let mut decl := decl
  decl := decl.updateType <| ← unfoldAuxLemmas decl.type
  if let some v := decl.value? then
    trace[translate] "value before unfold:{indentExpr v}"
    decl := decl.updateValue <| ← unfoldAuxLemmas v
    trace[translate] "value after unfold:{indentExpr decl.value!}"
  else if let .opaqueInfo info := decl then -- not covered by `value?`
    decl := .opaqueInfo { info with value := ← unfoldAuxLemmas info.value }
  return decl

/-- Run applyReplacementFun on the given `srcDecl` to make a new declaration with name `tgt` -/
def updateDecl (t : TranslateData) (tgt : Name) (srcDecl : ConstantInfo)
    (reorder : List (List Nat)) (dont : List Nat) : MetaM ConstantInfo := do
  let mut decl := srcDecl.updateName tgt
  if 0 ∈ reorder.flatten then
    decl := decl.updateLevelParams decl.levelParams.swapFirstTwo
  decl := decl.updateType <| ← reorderForall reorder <| ← applyReplacementForall t dont <|
    renameBinderNames t decl.type
  if let some v := decl.value? then
    decl := decl.updateValue <| ← reorderLambda reorder <| ← applyReplacementLambda t dont v
  else if let .opaqueInfo info := decl then -- not covered by `value?`
    decl := .opaqueInfo { info with
      value := ← reorderLambda reorder <| ← applyReplacementLambda t dont info.value }
  return decl

<<<<<<< HEAD
/--
Find the argument of `nm` that appears in the first translatable (type-class) argument.
Returns 1 if there are no types with a translatable class as arguments.
E.g. `Prod.instGroup` returns 1, and `Pi.instOne` returns 2.
Note: we only consider the relevant argument (`(relevant_arg := ...)`) of each type-class.
E.g. `[Pow A N]` is a translatable type-class on `A`, not on `N`.
-/
def findRelevantArg (t : TranslateData) (nm : Name) : CoreM Nat := MetaM.run' do
  forallTelescopeReducing (← getConstInfo nm).type fun xs ty ↦ do
    let env ← getEnv
    -- check if `tgt` has a translatable type argument, and if so,
    -- find the index of a type from `xs` appearing in there
    let relevantArg? (tgt : Expr) : Option Nat := do
      let c ← tgt.getAppFn.constName?
      guard (findTranslation? env t c).isSome
      let relevantArg := (t.argInfoAttr.find? env c).elim 0 (·.relevantArg)
      let arg ← tgt.getArg? relevantArg
      xs.findIdx? (arg.containsFVar ·.fvarId!)
    -- run the above check on all hypotheses and on the conclusion
    let arg ← OptionT.run <| xs.firstM fun x ↦ OptionT.mk do
        forallTelescope (← inferType x) fun _ys tgt ↦ return relevantArg? tgt
    let arg := arg <|> relevantArg? ty
    trace[translate_detail] "findRelevantArg: {arg}"
    return arg.getD 0

/-- Abstracts the nested proofs in the value of `decl` if it is a def. -/
=======
/-- Abstracts the nested proofs in the value of `decl` if it is a def.
This follows the behaviour of `Elab.abstractNestedProofs`. -/
>>>>>>> f8f8ff44
def declAbstractNestedProofs (decl : ConstantInfo) : MetaM ConstantInfo := do
  let .defnInfo info := decl | return decl
  let value ← withDeclNameForAuxNaming decl.name do Meta.abstractNestedProofs info.value
  return .defnInfo { info with value }

/-- Find the target name of `pre` and all created auxiliary declarations. -/
def findTargetName (env : Environment) (t : TranslateData) (src pre tgt_pre : Name) : CoreM Name :=
  /- This covers auxiliary declarations like `match_i` and `proof_i`. -/
  if let some post := pre.isPrefixOf? src then
    return tgt_pre ++ post
  else if src.hasMacroScopes then
    -- This branch should come before the next one because an aux def may be both private and macro
    -- scoped - but really the next branch shouldn't just assume all private defs are eqns??
    mkFreshUserName src.eraseMacroScopes
  /- This covers equation lemmas (for other declarations). -/
  else if let some post := privateToUserName? src then
    match findTranslation? env t post.getPrefix with
    -- this is an equation lemma for a declaration without a translation. We will skip this.
    | none => return src
    -- this is an equation lemma for a declaration with a translation. We will translate this.
    -- Note: if this errors we could do this instead by calling `getEqnsFor?`
    | some addName => return src.updatePrefix <| mkPrivateName env addName
  else
    throwError "internal @[{t.attrName}] error."

/-- Returns a `NameSet` of all auxiliary constants in `e` that might have been generated
when adding `pre` to the environment.
Examples include `pre.match_5` and
`_private.Mathlib.MyFile.someOtherNamespace.someOtherDeclaration._eq_2`.
The last two examples may or may not have been generated by this declaration.
The last example may or may not be the equation lemma of a declaration with a translation attribute.
We will only translate it if it has a translation attribute.

Note that this function would return `proof_nnn` aux lemmas if
we hadn't unfolded them in `declUnfoldAuxLemmas`.
-/
def findAuxDecls (e : Expr) (pre : Name) : NameSet :=
  e.foldConsts ∅ fun n l ↦
    if (privateToUserName n).getPrefix == privateToUserName pre || n.hasMacroScopes then
      l.insert n
    else
      l

/-- Transform the declaration `src` and all declarations `pre._proof_i` occurring in `src`
using the transforms dictionary.

`replace_all`, `trace`, `ignore` and `reorder` are configuration options.

`pre` is the declaration that got the translation attribute and `tgt_pre` is the target of this
declaration. -/
partial def transformDeclAux (t : TranslateData) (reorder : List (List Nat)) (cfg : Config)
    (pre tgt_pre : Name) : Name → CoreM Unit := fun src ↦ do
  let env ← getEnv
  trace[translate_detail] "visiting {src}"
  -- if we have already translated this declaration, we do nothing.
  if (findTranslation? env t src).isSome && src != pre then
      return
  -- if this declaration is not `pre` and not an internal declaration, we return an error,
  -- since we should have already translated this declaration.
  if src != pre && !src.isInternalDetail then
    throwError "The declaration {pre} depends on the declaration {src} which is in the namespace \
      {pre}, but does not have the `@[{t.attrName}]` attribute. This is not supported.\n\
      Workaround: move {src} to a different namespace."
  -- we find, or guess, the translated name of `src`
  let tgt ← findTargetName env t src pre tgt_pre
  -- we skip if we already transformed this declaration before.
  if env.setExporting false |>.contains tgt then
    if tgt == src then
      -- Note: this can happen for equation lemmas of declarations without a translation.
      trace[translate_detail] "Auxiliary declaration {src} will be translated to itself."
    else
      trace[translate_detail] "Already visited {tgt} as translation of {src}."
    return
  let srcDecl ← withoutExporting do getConstInfo src
  -- we first unfold all auxlemmas, since they are not always able to be translated on their own
  let srcDecl ← withoutExporting do MetaM.run' do declUnfoldAuxLemmas srcDecl
  -- we then transform all auxiliary declarations generated when elaborating `pre`
  for n in findAuxDecls srcDecl.type pre do
    transformDeclAux t reorder cfg pre tgt_pre n
  if let some value := srcDecl.value? then
    for n in findAuxDecls value pre do
      transformDeclAux t reorder cfg pre tgt_pre n
  if let .opaqueInfo {value, ..} := srcDecl then
    for n in findAuxDecls value pre do
      transformDeclAux t reorder cfg pre tgt_pre n
  -- expose target body when source body is exposed
  withExporting (isExporting := (← getEnv).setExporting true |>.find? src |>.any (·.hasValue)) do
  -- if the auxiliary declaration doesn't have prefix `pre`, then we have to add this declaration
  -- to the translation dictionary, since otherwise we cannot translate the name.
  let relevantArg ← findRelevantArg t src
  if !pre.isPrefixOf src || src != pre && relevantArg != 0 then
    insertTranslation t src tgt { relevantArg }
  -- now transform the source declaration
  let trgDecl : ConstantInfo ← MetaM.run' <|
    if src == pre then
      updateDecl t tgt srcDecl reorder cfg.dontTranslate
    else
      updateDecl t tgt srcDecl [] []
  let value ← match trgDecl with
    | .thmInfo { value, .. } | .defnInfo { value, .. } | .opaqueInfo { value, .. } => pure value
    | _ => throwError "Expected {tgt} to have a value."
  trace[translate] "generating\n{tgt} : {trgDecl.type} :=\n  {value}"
  try
    -- make sure that the type is correct,
    -- and emit a more helpful error message if it fails
    withoutExporting <| MetaM.run' <| check value
  catch
    | Exception.error _ msg => throwError "@[{t.attrName}] failed. \
      The translated value is not type correct. For help, see the docstring \
      of `to_additive`, section `Troubleshooting`. \
      Failed to add declaration\n{tgt}:\n{msg}"
    | _ => panic! "unreachable"
  -- "Refold" all the aux lemmas that we unfolded.
  let trgDecl ← MetaM.run' <| declAbstractNestedProofs trgDecl
  /- If `src` is explicitly marked as `noncomputable`, then add the new decl as a declaration but
  do not compile it, and mark is as noncomputable. Otherwise, only log errors in compiling if `src`
  has executable code.

  Note that `noncomputable section` does not explicitly mark noncomputable definitions as
  `noncomputable`, but simply abstains from logging compilation errors.

  This is not a perfect solution, as ideally we *should* complain when `src` should
  produce executable code but fails to do so (e.g. outside of `noncomputable section`). However,
  the `messages` and `infoState` are reset before this runs, so we cannot check for compilation
  errors on `src`. The scope set by `noncomputable` section lives in the `CommandElabM` state
  (which is inaccessible here), so we cannot test for `noncomputable section` directly. See [Zulip](https://leanprover.zulipchat.com/#narrow/channel/287929-mathlib4/topic/to_additive.20and.20noncomputable/with/310541981). -/
  if isNoncomputable env src then
    addDecl trgDecl.toDeclaration!
    setEnv <| addNoncomputable (← getEnv) tgt
  else
    addAndCompile trgDecl.toDeclaration! (logCompileErrors := (IR.findEnvDecl env src).isSome)
  if let .defnDecl { hints := .abbrev, .. } := trgDecl.toDeclaration! then
    if (← getReducibilityStatus src) == .reducible then
      setReducibilityStatus tgt .reducible
    if Compiler.getInlineAttribute? (← getEnv) src == some .inline then
      MetaM.run' <| Meta.setInlineAttribute tgt
  -- now add declaration ranges so jump-to-definition works
  -- note: we currently also do this for auxiliary declarations, while they are not normally
  -- generated for those. We could change that.
  addDeclarationRangesFromSyntax tgt (← getRef) cfg.ref
  if isProtected (← getEnv) src then
    setEnv <| addProtected (← getEnv) tgt
  if defeqAttr.hasTag (← getEnv) src then
    defeqAttr.setTag tgt
  if let some matcherInfo ← getMatcherInfo? src then
    /-
    Use `Match.addMatcherInfo tgt matcherInfo`
    once https://github.com/leanprover/lean4/pull/5068 is in
    -/
    modifyEnv fun env => Match.Extension.addMatcherInfo env tgt matcherInfo
  -- necessary so that e.g. match equations can be generated for `tgt`
  enableRealizationsForConst tgt

/-- Copy the instance attribute in a `to_additive`

[todo] it seems not to work when the `to_additive` is added as an attribute later. -/
def copyInstanceAttribute (src tgt : Name) : CoreM Unit := do
  if let some prio ← getInstancePriority? src then
    let attr_kind := (← getInstanceAttrKind? src).getD .global
    trace[translate_detail] "Making {tgt} an instance with priority {prio}."
    addInstance tgt attr_kind prio |>.run'

/-- Warn the user when the declaration has an attribute. -/
def warnAttrCore (stx : Syntax) (f : Environment → Name → Bool)
    (thisAttr attrName src tgt : Name) : CoreM Unit := do
  if f (← getEnv) src then
    Linter.logLintIf linter.existingAttributeWarning stx <|
      m!"The source declaration {src} was given attribute {attrName} before calling @[{thisAttr}]. \
         The preferred method is to use `@[{thisAttr} (attr := {attrName})]` to apply the \
         attribute to both {src} and the target declaration {tgt}." ++
      if thisAttr == `to_additive then
        m!"\nSpecial case: If this declaration was generated by @[to_additive] \
          itself, you can use @[to_additive (attr := to_additive, {attrName})] on the original \
          declaration."
      else ""

/-- Warn the user when the declaration has a simple scoped attribute. -/
def warnAttr {α β : Type} [Inhabited β] (stx : Syntax) (attr : SimpleScopedEnvExtension α β)
    (f : β → Name → Bool) (thisAttr attrName src tgt : Name) : CoreM Unit :=
  warnAttrCore stx (f <| attr.getState ·) thisAttr attrName src tgt

/-- Warn the user when the declaration has a parametric attribute. -/
def warnParametricAttr {β : Type} [Inhabited β] (stx : Syntax) (attr : ParametricAttribute β)
    (thisAttr attrName src tgt : Name) : CoreM Unit :=
  warnAttrCore stx (attr.getParam? · · |>.isSome) thisAttr attrName src tgt

/-- `translateLemmas names argInfo desc t` runs `t` on all elements of `names`
and adds translations between the generated lemmas (the output of `t`).
`names` must be non-empty. -/
def translateLemmas {m : Type → Type} [Monad m] [MonadError m] [MonadLiftT CoreM m]
    (t : TranslateData) (names : Array Name) (argInfo : ArgInfo) (desc : String)
    (runAttr : Name → m (Array Name)) : m Unit := do
  let auxLemmas ← names.mapM runAttr
  let nLemmas := auxLemmas[0]!.size
  for (nm, lemmas) in names.zip auxLemmas do
    unless lemmas.size == nLemmas do
      throwError "{names[0]!} and {nm} do not generate the same number of {desc}."
  for (srcLemmas, tgtLemmas) in auxLemmas.zip <| auxLemmas.eraseIdx! 0 do
    for (srcLemma, tgtLemma) in srcLemmas.zip tgtLemmas do
      insertTranslation t srcLemma tgtLemma argInfo

/-- Return the provided target name or autogenerate one if one was not provided. -/
def targetName (t : TranslateData) (cfg : Config) (src : Name) : CoreM Name := do
  if cfg.self then
    if cfg.tgt != .anonymous then
      logWarning m!"`{t.attrName} self` ignores the provided name {cfg.tgt}"
    return src
  let .str pre s := src | throwError "{t.attrName}: can't transport {src}"
  trace[translate_detail] "The name {s} splits as {open GuessName in s.splitCase}"
  let tgt_auto := GuessName.guessName t.guessNameData s
  let depth := cfg.tgt.getNumParts
  let pre := findPrefixTranslation (← getEnv) pre t
  let (pre1, pre2) := pre.splitAt (depth - 1)
  let res := if cfg.tgt == .anonymous then pre.str tgt_auto else pre1 ++ cfg.tgt
  if res == src then
    throwError "{t.attrName}: the generated translated name equals the original name '{src}'.\n\
    If this is intentional, use the `@[{t.attrName} self]` syntax.\n\
    Otherwise, check that your declaration name is correct \
    (if your declaration is an instance, try naming it)\n\
    or provide a translated name using the `@[{t.attrName} my_add_name]` syntax."
  if cfg.tgt == pre2.str tgt_auto && !cfg.allowAutoName then
    Linter.logLintIf linter.translateGenerateName cfg.ref m!"\
      `{t.attrName}` correctly autogenerated target name for {src}.\n\
      You may remove the explicit argument {cfg.tgt}."
  if cfg.tgt != .anonymous then
    trace[translate_detail] "The automatically generated name would be {pre.str tgt_auto}"
  return res

/-- Try to determine the value of the `(reorder := ...)` option that would be needed to translate
type `e₁` to type `e₂`. If there is no good guess, default to `[]`.
The heuristic that we use is to compare the conclusions of `e₁` and `e₂`,
and to observe which variables are swapped. -/
def guessReorder (src tgt : Expr) : List (List Nat) := Id.run do
  let mut n := 0; let mut src := src; let mut tgt := tgt
  while isDepForall src && isDepForall tgt do
    src := src.bindingBody!
    tgt := tgt.bindingBody!
    n := n + 1
  -- We substitute the loose bound variables with (numbered) free variables,
  -- so that we can keep track of them more easily.
  let vars := Array.ofFn (n := n) (.fvar ⟨.num .anonymous ·⟩)
  src := src.instantiateRev vars
  tgt := tgt.instantiateRev vars
  let mut some map := go src tgt (.replicate n none) | return []
  -- Compute the list of cycles representing the permutation `map`.
  let mut perm := []
  for h : i in 0...n do
    let mut some j := map[i] | continue
    if i = j then continue
    let mut cycle := [i, j]
    repeat do
      let some j' := map[j] | return [] -- If the permutation is malformed, return `[]`.
       -- To avoid computing the same cycle multiple times, and to avoid infinite loops,
       -- we erase visited elements from `map`.
      map := map.set! j none
      if j' = i then break
      j := j'
      cycle := cycle ++ [↑j]
    perm := cycle :: perm
  return perm
where
  /-- Determine whether the given expression is a forall with a dependency.
  If it has no dependency, then we can treat it as the conclusion. -/
  isDepForall : Expr → Bool
    | .forallE _ _ b _ => b.hasLooseBVar 0 || isDepForall b
    | _ => false
  /-- Determine for each `i : Fin n` to what `j : Fin n` it should get translated. -/
  go (src tgt : Expr) {n : Nat} (map : Vector (Option (Fin n)) n) :
      Option (Vector (Option (Fin n)) n) := do
    match src, tgt with
    | .forallE _ d₁ b₁ _, .forallE _ d₂ b₂ _ => go d₁ d₂ map >>= go b₁ b₂
    | .lam _ d₁ b₁ _    , .lam _ d₂ b₂ _     => go d₁ d₂ map >>= go b₁ b₂
    | .mdata _ e₁       , .mdata _ e₂        => go e₁ e₂ map
    | .letE _ t₁ v₁ b₁ _, .letE _ t₂ v₂ b₂ _ => go t₁ t₂ map >>= go v₁ v₂ >>= go b₁ b₂
    | .app f₁ a₁        , .app f₂ a₂         => go f₁ f₂ map >>= go a₁ a₂
    | .proj _ _ e₁      , .proj _ _ e₂       => go e₁ e₂ map
    | .fvar ⟨.num _ i₁⟩  , .fvar ⟨.num _ i₂⟩  =>
      if h : i₂ < n then
        if let some i₂' := map[i₁]! then
          guard (i₂ == i₂') -- If `i₂ ≠ i₂'`, it's not clear what `i₁` should be translated to.
          some map
        else
          some <| map.set! i₁ (some ⟨i₂, h⟩)
      else
        panic! "index {i₂} is out of bounds ({n})"
    /- To avoid false positives, we do a sanity check to make sure that the two expressions are
    indeed of the same shape. Note that we cannot check for `e₁ == e₁`, because the universes
    in `e₁` and `e₂` might be different (because we decide only later whether to swap them). -/
    | .lit _, .lit _ | .bvar _, .bvar _ | .sort _, .sort _ | .const .., .const .. => some map
    | _, _ => none

/-- Verify that the type of `srcDecl` translates to that of `tgtDecl`.
Also try to autogenerate the `reorder` option for this translation. -/
partial def checkExistingType (t : TranslateData) (src tgt : Name) (cfg : Config) :
    MetaM (List (List Nat)) := withoutExporting do
  let mut srcDecl ← getConstInfo src
  let tgtDecl ← getConstInfo tgt
  unless srcDecl.levelParams.length == tgtDecl.levelParams.length do
    throwError "`{t.attrName}` validation failed:\n  expected {srcDecl.levelParams.length} \
      universe levels, but '{tgt}' has {tgtDecl.levelParams.length} universe levels"
  let srcType ← applyReplacementForall t cfg.dontTranslate srcDecl.type
  let reorder' := guessReorder srcType tgtDecl.type
  trace[translate_detail] "The guessed reorder is {reorder'}"
  let reorder ←
    if let some reorder := cfg.reorder? then
      -- check whether the permutations are equal by running both on `(0...=max).toArray`
      if let some max := reorder.flatten.max? then
        if reorder'.flatten.max? == max then
          let range : Array Nat := (0...=max).toArray
          if range.permute! reorder == range.permute! reorder' then
            Linter.logLintIf linter.translateReorder cfg.ref m!"\
              `{t.attrName}` correctly autogenerated the `(reorder := ...)` argument for {src}.\n\
              You may remove the `(reorder := ...)` argument."
      pure reorder
    else
      pure reorder'
  let srcType ← reorderForall reorder srcType
  if 0 ∈ reorder.flatten then
    srcDecl := srcDecl.updateLevelParams srcDecl.levelParams.swapFirstTwo
  -- instantiate both types with the same universes. `instantiateLevelParams` does some
  -- normalization, so we apply it to both types.
  let srcType := srcType.instantiateLevelParams
    srcDecl.levelParams (tgtDecl.levelParams.map mkLevelParam)
  let tgtType := tgtDecl.type.instantiateLevelParams
    tgtDecl.levelParams (tgtDecl.levelParams.map mkLevelParam)
  unless ← withReducible <| isDefEq srcType tgtType do
    throwError "`{t.attrName}` validation failed: expected{indentExpr srcType}\nbut '{tgt}' has \
      type{indentExpr tgtType}"
  return reorder

/-- if `f src = #[a_1, ..., a_n]` and `f tgt = #[b_1, ... b_n]` then `proceedFieldsAux src tgt f`
will insert translations from `a_i` to `b_i`. -/
def proceedFieldsAux (t : TranslateData) (src tgt : Name) (argInfo : ArgInfo)
    (f : Name → Array Name) : CoreM Unit := do
  let srcFields := f src
  let tgtFields := f tgt
  if srcFields.size != tgtFields.size then
    throwError "Failed to map fields of {src}, {tgt} with {srcFields} ↦ {tgtFields}.\n \
      Lengths do not match."
  for srcField in srcFields, tgtField in tgtFields do
    insertTranslation t srcField tgtField argInfo

/-- Add the structure fields of `src` to the translations dictionary
so that they will be translated correctly. -/
def proceedFields (t : TranslateData) (src tgt : Name) (argInfo : ArgInfo) : CoreM Unit := do
  let env ← getEnv
  let aux := proceedFieldsAux t src tgt argInfo
  -- add translations for the structure fields
  aux fun declName ↦
    if isStructure env declName then
      let info := getStructureInfo env declName
      Array.ofFn (n := info.fieldNames.size) (info.getProjFn? · |>.get!)
    else
      #[]
  -- add translations for the automatically generated instances with `extend`.
  aux fun declName ↦
    if isStructure env declName then
      getStructureInfo env declName |>.parentInfo
        |>.filterMap fun c ↦ if !c.subobject then c.projFn else none
    else
      #[]
  -- add translations for the constructors of an inductive type
  aux fun declName ↦ match env.find? declName with
    | some (ConstantInfo.inductInfo { ctors, .. }) => ctors.toArray
    | _ => #[]

/-- Elaborate syntax that refers to an argument of the declaration.
This is either a 1-indexed number, or a name from `argNames`.
`args` is only used to add hover information to `stx`,
and `declName` is only used for the error message. -/
def elabArgStx (declName : Name) (argNames : Array Name) (args : Array Expr)
    (stx : TSyntax [`ident, `num]) : MetaM Nat := do
  let n ← match stx with
    | `($name:ident) => match argNames.idxOf? name.getId with
      | some n => pure n
      | none => throwErrorAt stx
        "invalid argument '{stx}', it is not an argument of '{.ofConstName declName}'."
    | `($n:num) =>
      if n.getNat = 0 then
        throwErrorAt stx "invalid index `{stx}`, arguments are counted starting from 1."
      if n.getNat > args.size then
        throwErrorAt stx "index `{stx}` is out of bounds, there are only `{args.size}` arguments"
      pure (n.getNat - 1)
    | _ => throwUnsupportedSyntax
  Elab.Term.addTermInfo' stx args[n]! |>.run'
  return n

/-- Elaboration of the configuration options for a translation attribute. It is assumed that
- `stx[0]` is the attribute (e.g. `to_additive`)
- `stx[1]` is the optional tracing `?`
- `stx[2]` is the remaining `attrArgs`

TODO: Currently, we don't deduce any `dont_translate` arguments based on the type of `declName`.
In the future we would like that the presence of `MonoidAlgebra k G` will automatically
flag `k` as a type to not be translated. -/
def elabTranslationAttr (declName : Name) (stx : Syntax) : CoreM Config := do
  match stx[2] with
  | `(attrArgs| $existing? $[$opts:bracketedOption]* $[$tgt]? $[$doc]?) =>
    MetaM.run' <| forallTelescope (← getConstInfo declName).type fun xs _ => do
    let argNames ← xs.mapM (·.fvarId!.getUserName)
    let mut attrs := #[]
    let mut reorder? := none
    let mut relevantArg? := none
    let mut dontTranslate := []
    for opt in opts do
      match opt with
      | `(bracketedOption| (attr := $[$stxs],*)) =>
        attrs := attrs ++ stxs
      | `(bracketedOption| (reorder := $[$[$reorders]*],*)) =>
        if reorder?.isSome then
          throwErrorAt opt "cannot specify `reorder` multiple times"
        reorder? ← reorders.toList.mapM fun cycle => do
          if h : cycle.size = 1 then
            throwErrorAt cycle[0].raw "\
              invalid cycle `{cycle[0]}`, a cycle must have at least 2 elements.\n\
              `(reorder := ...)` uses cycle notation to specify a permutation.\n\
              For example `(reorder := 1 2, 5 6)` swaps the first two arguments with each other \
              and the fifth and the sixth argument and `(reorder := 3 4 5)` will move \
              the fifth argument before the third argument."
          cycle.toList.mapM (elabArgStx declName argNames xs)
      | `(bracketedOption| (relevant_arg := $n)) =>
        if relevantArg?.isSome then
          throwErrorAt opt "cannot specify `relevant_arg` multiple times"
        else
          if let `($_:hole) := n then
            relevantArg? := some 1000000 -- set `relevantArg?` to be out of bounds
          else
            relevantArg? ← elabArgStx declName argNames xs ⟨n.raw⟩
      | `(bracketedOption| (dont_translate := $[$types]*)) =>
        dontTranslate := dontTranslate ++ (← types.toList.mapM (elabArgStx declName argNames xs))
      | _ => throwUnsupportedSyntax
    let (existing, self) := match existing? with
      | `(existingNameHint| existing) => (true, false)
      | `(existingNameHint| self) => (true, true)
      | _ => (false, false)
    if self && !attrs.isEmpty then
      throwError "invalid `(attr := ...)` after `self`, \
        as there is only one declaration for the attributes.\n\
        Instead, you can write the attributes in the usual way."
    trace[translate_detail] "attributes: {attrs}; reorder arguments: {reorder?}"
    let doc ← doc.mapM fun
      | `(str|$doc:str) => open Linter in do
        -- Deprecate `str` docstring syntax (since := "2025-08-12")
        if getLinterValue linter.deprecated (← getLinterOptions) then
          let hintSuggestion := {
            diffGranularity := .none
            toTryThisSuggestion := { suggestion := "/-- " ++ doc.getString.trim ++ " -/" }
          }
          let sugg ← Hint.mkSuggestionsMessage #[hintSuggestion] doc
            (codeActionPrefix? := "Update to: ") (forceList := false)
          logWarningAt doc <| .tagged ``Linter.deprecatedAttr
            m!"String syntax for `to_additive` docstrings is deprecated: Use \
              docstring syntax instead (e.g. `@[to_additive /-- example -/]`)\n\
              \n\
              Update deprecated syntax to:{sugg}"
        return doc.getString
      | `(docComment|$doc:docComment) => do
        -- TODO: rely on `addDocString`s call to `validateDocComment` after removing `str` support
        /-
        #adaptation_note
        Without understanding the consequences, I am commenting out the next line,
        as `validateDocComment` is now in `TermElabM` which is not trivial to reach from here.
        Perhaps the existing comments here suggest it is no longer needed, anyway?
        -/
        -- validateDocComment doc
        /- Note: the following replicates the behavior of `addDocString`. However, this means that
        trailing whitespace might appear in docstrings added via `docComment` syntax when compared
        to those added via `str` syntax. See this [Zulip thread](https://leanprover.zulipchat.com/#narrow/channel/270676-lean4/topic/Why.20do.20docstrings.20include.20trailing.20whitespace.3F/with/533553356). -/
        return (← getDocStringText doc).removeLeadingSpaces
      | _ => throwUnsupportedSyntax
    return {
      trace := !stx[1].isNone
      tgt := match tgt with | some tgt => tgt.getId | none => Name.anonymous
      doc, attrs, reorder?, relevantArg?, dontTranslate, existing, self
      ref := match tgt with | some tgt => tgt.raw | none => stx[0] }
  | _ => throwUnsupportedSyntax

mutual
/-- Apply attributes to the original and translated declarations. -/
partial def applyAttributes (t : TranslateData) (stx : Syntax) (rawAttrs : Array Syntax)
    (src tgt : Name) (argInfo : ArgInfo) : TermElabM (Array Name) := withoutExporting do
  -- we only copy the `instance` attribute, since it is nice to directly tag `instance` declarations
  copyInstanceAttribute src tgt
  -- Warn users if the original declaration has an attributee
  if src != tgt && linter.existingAttributeWarning.get (← getOptions) then
    let appliedAttrs ← getAllSimpAttrs src
    if appliedAttrs.size > 0 then
      let appliedAttrs := ", ".intercalate (appliedAttrs.toList.map toString)
      -- Note: we're not bothering to print the correct attribute arguments.
      Linter.logLintIf linter.existingAttributeWarning stx m!"\
        The source declaration {src} was given the simp-attribute(s) {appliedAttrs} before \
        calling @[{t.attrName}].\nThe preferred method is to use something like \
        `@[{t.attrName} (attr := {appliedAttrs})]`\nto apply the attribute to both \
        {src} and the target declaration {tgt}."
    warnAttr stx Lean.Meta.Ext.extExtension
      (fun b n => (b.tree.values.any fun t => t.declName = n)) t.attrName `ext src tgt
    warnAttr stx Lean.Meta.Rfl.reflExt (·.values.contains ·) t.attrName `refl src tgt
    warnAttr stx Lean.Meta.Symm.symmExt (·.values.contains ·) t.attrName `symm src tgt
    warnAttr stx Batteries.Tactic.transExt (·.values.contains ·) t.attrName `trans src tgt
    warnAttr stx Lean.Meta.coeExt (·.contains ·) t.attrName `coe src tgt
    warnParametricAttr stx Lean.Linter.deprecatedAttr t.attrName `deprecated src tgt
    -- the next line also warns for `@[to_additive, simps]`, because of the application times
    warnParametricAttr stx simpsAttr t.attrName `simps src tgt
    warnAttrCore stx Term.elabAsElim.hasTag t.attrName `elab_as_elim src tgt
  -- add attributes
  -- the following is similar to `Term.ApplyAttributesCore`, but we hijack the implementation of
  -- `simps` and `to_additive`.
  let attrs ← elabAttrs rawAttrs
  let (additiveAttrs, attrs) := attrs.partition (·.name == t.attrName)
  let nestedDecls ←
    match h : additiveAttrs.size with
    | 0 => pure #[]
    | 1 =>
      let cfg ← elabTranslationAttr src additiveAttrs[0].stx
      addTranslationAttr t tgt cfg additiveAttrs[0].kind
    | _ => throwError "cannot apply {t.attrName} multiple times."
  let allDecls := #[src, tgt] ++ nestedDecls
  if attrs.size > 0 then
    trace[translate_detail] "Applying attributes {attrs.map (·.stx)} to {allDecls}"
  for attr in attrs do
    withRef attr.stx do withLogging do
    if attr.name == `simps then
      translateLemmas t allDecls argInfo "simps lemmas" (simpsTacFromSyntax · attr.stx)
      return
    let env ← getEnv
    match getAttributeImpl env attr.name with
    | Except.error errMsg => throwError errMsg
    | Except.ok attrImpl =>
      let runAttr := do
        for decl in allDecls do
          attrImpl.add decl attr.stx attr.kind
      -- not truly an elaborator, but a sensible target for go-to-definition
      let elaborator := attrImpl.ref
      if (← getInfoState).enabled && (← getEnv).contains elaborator then
        withInfoContext (mkInfo := return .ofCommandInfo { elaborator, stx := attr.stx }) do
          try runAttr
          finally if attr.stx[0].isIdent || attr.stx[0].isAtom then
            -- Add an additional node over the leading identifier if there is one
            -- to make it look more function-like.
            -- Do this last because we want user-created infos to take precedence
            pushInfoLeaf <| .ofCommandInfo { elaborator, stx := attr.stx[0] }
      else
        runAttr
  return nestedDecls

/--
Copies equation lemmas and attributes from `src` to `tgt`
-/
partial def copyMetaData (t : TranslateData) (cfg : Config) (src tgt : Name) (argInfo : ArgInfo) :
    CoreM (Array Name) := do
  -- The equation lemmas can only be related if the value of `tgt` is the translated value of `src`.
  unless cfg.existing do
    if let some eqns := eqnsAttribute.find? (← getEnv) src then
      unless (eqnsAttribute.find? (← getEnv) tgt).isSome do
        for eqn in eqns do
          _ ← addTranslationAttr t eqn cfg
        eqnsAttribute.add tgt (eqns.map (findTranslation? (← getEnv) t · |>.get!))
    else
      /- We need to generate all equation lemmas for `src` and `tgt`, even for non-recursive
      definitions. If we don't do that, the equation lemma for `src` might be generated later
      when doing a `rw`, but it won't be generated for `tgt`. -/
      translateLemmas t #[src, tgt] argInfo "equation lemmas" fun nm ↦
        (·.getD #[]) <$> MetaM.run' (getEqnsFor? nm)
  MetaM.run' <| Elab.Term.TermElabM.run' <|
    applyAttributes t cfg.ref cfg.attrs src tgt argInfo

/--
Make a new copy of a declaration, replacing fragments of the names of identifiers in the type and
the body using the `translations` dictionary.
-/
partial def transformDecl (t : TranslateData) (cfg : Config) (src tgt : Name)
    (argInfo : ArgInfo := {}) : CoreM (Array Name) := do
  transformDeclAux t argInfo.reorder cfg src tgt src
  copyMetaData t cfg src tgt argInfo

/-- `addTranslationAttr src cfg` adds a translation attribute to `src` with configuration `cfg`.
See the attribute implementation for more details.
It returns an array with names of translated declarations (usually 1, but more if there are nested
`to_additive` calls). -/
partial def addTranslationAttr (t : TranslateData) (src : Name) (cfg : Config)
    (kind := AttributeKind.global) : AttrM (Array Name) := do
  if (kind != AttributeKind.global) then
    throwError "`{t.attrName}` can only be used as a global attribute"
  withOptions (·.updateBool `trace.translate (cfg.trace || ·)) do
  -- If `src` was already tagged, we allow the `(reorder := ...)` or `(relevant_arg := ...)` syntax
  -- for updating this information on constants that are already tagged.
  -- In particular, this is necessary for structure projections like `HPow.hPow`.
  if let some tgt := findTranslation? (← getEnv) t src then
    -- If `tgt` is not in the environment, the translation to `tgt` was added only for
    -- translating the namespace, and `src` wasn't actually tagged.
    if (← getEnv).contains tgt then
      if cfg.reorder?.isSome || cfg.relevantArg?.isSome then
        discard <| withOptions (·.set `linter.translateReorder false) <| MetaM.run' <|
          checkExistingType t src tgt cfg
        let argInfo := { reorder := cfg.reorder?.getD [], relevantArg := cfg.relevantArg?.getD 0 }
        insertTranslation t src tgt argInfo false
        return #[tgt]
      throwError
      "Cannot apply attribute @[{t.attrName}] to '{src}': it is already translated to '{tgt}'. \n\
      If you need to set the `reorder` or `relevant_arg` option, this is still possible with the \n\
      `@[{t.attrName} (reorder := ...)]` or `@[{t.attrName} (relevant_arg := ...)]` syntax."
  let tgt ← targetName t cfg src
  let alreadyExists := (← getEnv).contains tgt
  if cfg.existing != alreadyExists && !(← isInductive src) && !cfg.self then
    Linter.logLintIf linter.translateExisting cfg.ref <|
      if alreadyExists then
        m!"The translated declaration already exists. Please specify this explicitly using \
           `@[{t.attrName} existing]`."
      else
        "The translated declaration doesn't exist. Please remove the option `existing`."
  let reorder ←
    if alreadyExists then
      MetaM.run' <| checkExistingType t src tgt cfg
    else
      pure (cfg.reorder?.getD [])
  let relevantArg ← cfg.relevantArg?.getDM <| findRelevantArg t src
  let argInfo := { reorder, relevantArg }
  insertTranslation t src tgt argInfo alreadyExists
  let nestedNames ←
    if alreadyExists then
      -- since `tgt` already exists, we just need to copy metadata and
      -- add translations `src.x ↦ tgt.x'` for any subfields.
      trace[translate_detail] "declaration {tgt} already exists."
      proceedFields t src tgt argInfo
      copyMetaData t cfg src tgt argInfo
    else
      -- tgt doesn't exist, so let's make it
      transformDecl t cfg src tgt argInfo
  -- add pop-up information when mousing over the given translated name
  -- (the information will be over the attribute if no translated name is given)
  addConstInfo cfg.ref tgt
  if let some doc := cfg.doc then
    addDocStringCore tgt doc
  return nestedNames.push tgt

end

end Mathlib.Tactic.Translate<|MERGE_RESOLUTION|>--- conflicted
+++ resolved
@@ -563,7 +563,6 @@
       value := ← reorderLambda reorder <| ← applyReplacementLambda t dont info.value }
   return decl
 
-<<<<<<< HEAD
 /--
 Find the argument of `nm` that appears in the first translatable (type-class) argument.
 Returns 1 if there are no types with a translatable class as arguments.
@@ -589,11 +588,8 @@
     trace[translate_detail] "findRelevantArg: {arg}"
     return arg.getD 0
 
-/-- Abstracts the nested proofs in the value of `decl` if it is a def. -/
-=======
 /-- Abstracts the nested proofs in the value of `decl` if it is a def.
 This follows the behaviour of `Elab.abstractNestedProofs`. -/
->>>>>>> f8f8ff44
 def declAbstractNestedProofs (decl : ConstantInfo) : MetaM ConstantInfo := do
   let .defnInfo info := decl | return decl
   let value ← withDeclNameForAuxNaming decl.name do Meta.abstractNestedProofs info.value
