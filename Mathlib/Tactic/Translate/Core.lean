/-
Copyright (c) 2017 Mario Carneiro. All rights reserved.
Released under Apache 2.0 license as described in the file LICENSE.
Authors: Mario Carneiro, Yury Kudryashov, Floris van Doorn, Jon Eugster, Bryan Gin-ge Chen,
Jovan Gerbscheid
-/
module

public meta import Batteries.Tactic.Trans
public meta import Lean.Compiler.NoncomputableAttr
public meta import Lean.Elab.Tactic.Ext
public meta import Lean.Meta.Tactic.Rfl
public meta import Lean.Meta.Tactic.Symm
public meta import Mathlib.Data.Array.Defs
public meta import Mathlib.Data.Nat.Notation
public meta import Mathlib.Lean.Expr.ReplaceRec
public meta import Mathlib.Lean.Meta.Simp
public meta import Mathlib.Lean.Name
public meta import Mathlib.Tactic.Eqns -- just to copy the attribute
public meta import Mathlib.Tactic.Simps.Basic
public meta import Mathlib.Tactic.Translate.GuessName
public meta import Lean.Meta.CoeAttr

/-!
# The translation attribute.

Implementation of the translation attribute. This is used for `@[to_additive]` and `@[to_dual]`.
See the docstring of `to_additive` for more information
-/

public meta section

open Lean Meta Elab Command Std

namespace Mathlib.Tactic.Translate
open Translate -- currently needed to enable projection notation

/-- `(attr := ...)` applies the given attributes to the original and the translated declaration.
In the case of `to_additive`, we may want to apply it multiple times,
(such as in `a ^ n` -> `n • a` -> `n +ᵥ a`). In this case, you should use the syntax
`to_additive (attr := some_other_attr, to_additive)`, which will apply `some_other_attr` to all
three generated declarations.
 -/
syntax attrOption := &"attr" " := " Parser.Term.attrInstance,*
/--
`(reorder := ...)` reorders the arguments/hypotheses in the generated declaration.
It uses cycle notation. For example `(reorder := α β, 5 6)` swaps the arguments `α` and `β`
with each other and the fifth and the sixth argument, and `(reorder := 3 4 5)` will move
the fifth argument before the third argument. This is used in `to_dual` to swap the arguments in
`≤`, `<` and `⟶`. It is also used in `to_additive` to translate from `^` to `•`.
-/
syntax reorderOption := &"reorder" " := " ((ident <|> num)+),+
/--
the `(relevant_arg := ...)` option tells which argument to look at to determine whether to
translate this constant. This is inferred automatically using the function `findRelevantArg`,
but it can also be overwritten using this syntax.

If there are multiple possible arguments, we typically tag the first one.
If this argument contains a fixed type, this declaration will not be translated.
See the Heuristics section of the `to_additive` doc-string for more details.

If a declaration is not tagged, it is presumed that the first argument is relevant.

Use `(relevant_arg := _)` to indicate that there is no relevant argument.

Implementation note: we only allow exactly 1 relevant argument, even though some declarations
(like `Prod.instGroup`) have multiple relevant argument.
The reason is that whether we translate a declaration is an all-or-nothing decision, and
we will not be able to translate declarations that (e.g.) talk about multiplication on `ℕ × α`
anyway.
-/
syntax relevantArgOption := &"relevant_arg" " := " hole <|> ident <|> num
/--
`(dont_translate := ...)` takes a list of type variables (separated by spaces) that should not be
considered for translation. For example in
```
lemma foo {α β : Type} [Group α] [Group β] (a : α) (b : β) : a * a⁻¹ = 1 ↔ b * b⁻¹ = 1
```
we can choose to only translate `α` by writing `to_additive (dont_translate := β)`.
-/
syntax dontTranslateOption := &"dont_translate" " := " (ident <|> num)+
syntax bracketedOption := "(" attrOption <|> reorderOption <|>
  relevantArgOption <|> dontTranslateOption ")"
/-- A hint for where to find the translated declaration (`existing` or `self`) -/
syntax existingNameHint := (ppSpace (&"existing" <|> &"self"))?
syntax attrArgs :=
  existingNameHint (ppSpace bracketedOption)* (ppSpace ident)? (ppSpace (str <|> docComment))?

-- We omit a doc-string on these syntaxes to instead show the `to_additive` or `to_dual` doc-string
attribute [nolint docBlame] attrArgs bracketedOption

/-- An attribute that stores all the declarations that deal with numeric literals on variable types.

Numeral literals occur in expressions without type information, so in order to decide whether `1`
needs to be changed to `0`, the context around the numeral is relevant.
Most numerals will be in an `OfNat.ofNat` application, though tactics can add numeral literals
inside arbitrary functions. By default we assume that we do not change numerals, unless it is
in a function application with the `translate_change_numeral` attribute.

`@[translate_change_numeral n₁ ...]` should be added to all functions that take one or more
numerals as argument that should be changed if `shouldTranslate` succeeds on the first argument,
i.e. when the numeral is only translated if the first argument is a variable
(or consists of variables).
The arguments `n₁ ...` are the positions of the numeral arguments (starting counting from 1). -/
syntax (name := translate_change_numeral) "translate_change_numeral" (ppSpace num)* : attr

initialize registerTraceClass `translate
initialize registerTraceClass `translate_detail

/-- Linter, mostly used by translate attributes, that checks that the source declaration doesn't
have certain attributes -/
register_option linter.existingAttributeWarning : Bool := {
  defValue := true
  descr := "Linter, mostly used by translate attributes, that checks that the source declaration \
    doesn't have certain attributes" }

/-- Linter used by translate attributes that checks if the given declaration name is
    equal to the automatically generated name -/
register_option linter.translateGenerateName : Bool := {
  defValue := true
  descr := "Linter used by translate attributes that checks if the given declaration name is \
    equal to the automatically generated name" }

/-- Linter to check whether the user correctly specified that the translated declaration already
exists -/
register_option linter.translateExisting : Bool := {
  defValue := true
  descr := "Linter used by translate attributes that checks whether the user correctly specified
    that the translated declaration already exists" }

@[inherit_doc translate_change_numeral]
initialize changeNumeralAttr : NameMapExtension (List Nat) ←
  registerNameMapAttribute {
    name := `translate_change_numeral
    descr :=
      "Auxiliary attribute for `to_additive` that stores functions that have numerals as argument."
    add := fun
    | _, `(attr| translate_change_numeral $[$arg]*) =>
      pure <| arg.map (·.1.isNatLit?.get!.pred) |>.toList
    | _, _ => throwUnsupportedSyntax }

/-- `ArgInfo` stores information about how a constant should be translated. -/
structure ArgInfo where
  /-- The arguments that should be reordered when translating, using cycle notation. -/
  reorder : List (List Nat) := []
  /-- The argument used to determine whether this constant should be translated. -/
  relevantArg : Nat := 0

/-- `TranslateData` is a structure that holds all data required for a translation attribute. -/
structure TranslateData : Type where
  /-- An attribute that tells that certain arguments of this definition are not
  involved when translating.
  This helps the translation heuristic by also transforming definitions if `ℕ` or another
  fixed type occurs as one of these arguments. -/
  ignoreArgsAttr : NameMapExtension (List Nat)
  /-- `argInfoAttr` stores the declarations that need some extra information to be translated. -/
  argInfoAttr : NameMapExtension ArgInfo
  /-- The global `dont_translate` attribute specifies that operations on the given type
  should not be translated. This can be either for types that are translated,
  such as `MonoidAlgebra` -> `AddMonoidAlgebra`, or for fixed types, such as `Fin n`/`ZMod n`.

  Note: The name generation is not aware that the operations on this type should not be translated,
    so you generally have to specify a name manually, if some part should not be translated.
  -/
  dontTranslateAttr : NameMapExtension Unit
  /-- `translations` stores all of the constants that have been tagged with this attribute,
  and maps them to their translation. -/
  translations : NameMapExtension Name
  /-- The name of the attribute, for example `to_additive` or `to_dual`. -/
  attrName : Name
  /-- If `changeNumeral := true`, then try to translate the number `1` to `0`. -/
  changeNumeral : Bool
  /-- When `isDual := true`, every translation `A → B` will also give a translation `B → A`. -/
  isDual : Bool
  guessNameData : GuessName.GuessNameData

attribute [inherit_doc GuessName.GuessNameData] TranslateData.guessNameData

/-- Get the translation for the given name. -/
def findTranslation? (env : Environment) (t : TranslateData) : Name → Option Name :=
  (t.translations.getState env).find?

/-- Get the translation for the given name,
falling back to translating a prefix of the name if the full name can't be translated.
This allows translating automatically generated declarations such as `IsRegular.casesOn`. -/
def findPrefixTranslation (env : Environment) (nm : Name) (t : TranslateData) : Name :=
  nm.mapPrefix fun n ↦ do
    if let some n' := findTranslation? env t n then
      return n'
    if isPrivateName n then
      let n' ← findTranslation? env t (privateToUserName n)
      return mkPrivateName env n'
    none

/-- Compute the `ArgInfo` for the reverse translation. The `reorder` permutation is inverted.
In practice, `relevantArg` does not overlap with `reorder` for dual translations,
so we don't bother applying the permutation to `relevantArg`. -/
def ArgInfo.reverse (i : ArgInfo) : ArgInfo where
  reorder := i.reorder.map (·.reverse)
  relevantArg := i.relevantArg

/-- Add a name translation to the translations map and add the `argInfo` information to `src`.
If the translation attribute is dual, also add the reverse translation. -/
def insertTranslation (t : TranslateData) (src tgt : Name) (argInfo : ArgInfo)
    (failIfExists := true) : CoreM Unit := do
  insertTranslationAux t src tgt failIfExists argInfo
  if t.isDual && src != tgt then
    insertTranslationAux t tgt src failIfExists argInfo.reverse
where
  /-- Insert only one direction of a translation. -/
  insertTranslationAux (t : TranslateData) (src tgt : Name) (failIfExists : Bool)
      (argInfo : ArgInfo) : CoreM Unit := do
    if let some tgt' := findTranslation? (← getEnv) t src then
      if failIfExists then
        throwError "The translation {src} ↦ {tgt'} already exists"
      else
        trace[translate] "The translation {src} ↦ {tgt'} already exists"
    else
      modifyEnv (t.translations.addEntry · (src, tgt))
      trace[translate] "Added translation {src} ↦ {tgt}"
    unless argInfo matches {} do
      trace[translate] "@[{t.attrName}] will reorder the arguments of {src} by {argInfo.reorder}."
      trace[translate_detail] "Setting relevant_arg for {src} to be {argInfo.relevantArg}."
      modifyEnv (t.argInfoAttr.addEntry · (src, argInfo))

/-- `Config` is the type of the arguments that can be provided to `to_additive`. -/
structure Config : Type where
  /-- View the trace of the translation procedure.
  Equivalent to `set_option trace.translate true`. -/
  trace : Bool := false
  /-- The given name of the target. -/
  tgt : Name := Name.anonymous
  /-- An optional doc string. -/
  doc : Option String := none
  /-- If `allowAutoName` is `false` (default) then
  we check whether the given name can be auto-generated. -/
  allowAutoName : Bool := false
  /-- The arguments that should be reordered when translating, using cycle notation. -/
  reorder : List (List Nat) := []
  /-- The argument used to determine whether this constant should be translated. -/
  relevantArg? : Option Nat := none
  /-- The attributes which we want to give to the original and translated declaration.
  For `simps` this will also add generated lemmas to the translation dictionary. -/
  attrs : Array Syntax := #[]
  /-- A list of positions of type variables that should not be translated. -/
  dontTranslate : List Nat := []
  /-- The `Syntax` element corresponding to the translation attribute,
  which we need for adding definition ranges, and for logging messages. -/
  ref : Syntax
  /-- An optional flag stating that the translated declaration already exists.
  If this flag is wrong about whether the translated declaration exists, we raise a linter error.
  Note: the linter will never raise an error for inductive types and structures. -/
  existing : Bool := false
  /-- An optional flag stating that the target of the translation is the target itself.
  This can be used to reorder arguments, such as in
  `attribute [to_dual self (reorder := 3 4)] LE.le`.
  It can also be used to give a hint to `shouldTranslate`, such as in
  `attribute [to_additive self] Unit`.
  If `self := true`, we should also have `existing := true`. -/
  self : Bool := false
  deriving Repr

-- See https://github.com/leanprover/lean4/issues/10295
attribute [nolint unusedArguments] instReprConfig.repr

/-- Eta expands `e` at most `n` times. -/
def etaExpandN (n : Nat) (e : Expr) : MetaM Expr := do
  forallBoundedTelescope (← inferType e) (some n) fun xs _ ↦ mkLambdaFVars xs (mkAppN e xs)

/-- `e.expand` eta-expands all expressions that have as head a constant `n` in `reorder`.
They are expanded until they are applied to one more argument than the maximum in `reorder.find n`.
It also expands all kernel projections that have as head a constant `n` in `reorder`. -/
def expand (t : TranslateData) (e : Expr) : MetaM Expr := do
  let env ← getEnv
  let e₂ ← Lean.Meta.transform (input := e) (skipConstInApp := true)
    (post := fun e => return .done e) fun e ↦
    e.withApp fun f args ↦ do
    match f with
    | .proj n i s =>
      let some info := getStructureInfo? (← getEnv) n | return .continue -- e.g. if `n` is `Exists`
      let some projName := info.getProjFn? i | unreachable!
      -- if `projName` has a translation, replace `f` with the application `projName s`
      -- and then visit `projName s args` again.
      if findTranslation? env t projName |>.isNone then
        return .continue
      return .visit <| (← whnfD (← inferType s)).withApp fun sf sargs ↦
        mkAppN (mkApp (mkAppN (.const projName sf.constLevels!) sargs) s) args
    | .const c _ =>
      let some info := t.argInfoAttr.find? env c | return .continue
      if info.reorder.isEmpty then
        -- no need to expand if nothing needs reordering
        return .continue
      let needed_n := info.reorder.flatten.foldr Nat.max 0 + 1
      if needed_n ≤ args.size then
        return .continue
      else
        -- in this case, we need to reorder arguments that are not yet
        -- applied, so first η-expand the function.
        let e' ← etaExpandN (needed_n - args.size) e
        trace[translate_detail] "expanded {e} to {e'}"
        return .continue e'
    | _ => return .continue
  if e != e₂ then
    trace[translate_detail] "expand:\nBefore: {e}\nAfter: {e₂}"
  return e₂

/-- Implementation function for `shouldTranslate`.
Failure means that in that subexpression there is no constant that blocks `e` from being translated.
We cache previous applications of the function, using an expression cache using ptr equality
to avoid visiting the same subexpression many times. Note that we only need to cache the
expressions without taking the value of `inApp` into account, since `inApp` only matters when
the expression is a constant. However, for this reason we have to make sure that we never
cache constant expressions, so that's why the `if`s in the implementation are in this order.

Note that this function is still called many times by `applyReplacementFun`
and we're not remembering the cache between these calls. -/
private unsafe def shouldTranslateUnsafe (env : Environment) (t : TranslateData) (e : Expr)
    (dontTranslate : Array FVarId) : Option (Name ⊕ FVarId) :=
  let rec visit (e : Expr) (inApp := false) : OptionT (StateM (PtrSet Expr)) (Name ⊕ FVarId) := do
    if e.isConst then
      if (t.dontTranslateAttr.find? env e.constName).isNone &&
        (inApp || (findTranslation? env t e.constName).isSome) then
        failure
      else
        return .inl e.constName
    if (← get).contains e then
      failure
    modify fun s => s.insert e
    match e with
    | x@(.app e a)       =>
        visit e true <|> do
          -- make sure that we don't treat `(fun x => α) (n + 1)` as a type that depends on `Nat`
          guard !x.isConstantApplication
          if let some n := e.getAppFn.constName? then
            if let some l := t.ignoreArgsAttr.find? env n then
              if e.getAppNumArgs + 1 ∈ l then
                failure
          visit a
    | .lam _ _ t _       => visit t
    | .forallE _ _ t _   => visit t
    | .letE _ _ e body _ => visit e <|> visit body
    | .mdata _ b         => visit b
    | .proj _ _ b        => visit b
    | .fvar fvarId       => if dontTranslate.contains fvarId then return .inr fvarId else failure
    | _                  => failure
  Id.run <| (visit e).run' mkPtrSet

/-- `shouldTranslate e` tests whether the expression `e` contains a constant
`nm` that is not applied to any arguments, and such that `translations.find?[nm] = none`.
This is used for deciding which subexpressions to translate: we only translate
constants if `shouldTranslate` applied to their relevant argument returns `true`.
This means we will replace expression applied to e.g. `α` or `α × β`, but not when applied to
e.g. `ℕ` or `ℝ × α`.
We ignore all arguments specified by the `ignore` `NameMap`. -/
def shouldTranslate (env : Environment) (t : TranslateData) (e : Expr)
    (dontTranslate : Array FVarId := #[]) : Option (Name ⊕ FVarId) :=
  unsafe shouldTranslateUnsafe env t e dontTranslate

/-- Swap the first two elements of a list -/
def List.swapFirstTwo {α : Type*} : List α → List α
  | []      => []
  | [x]     => [x]
  | x::y::l => y::x::l

/-- Change the numeral `nat_lit 1` to the numeral `nat_lit 0`.
Leave all other expressions unchanged. -/
def changeNumeral : Expr → Expr
  | .lit (.natVal 1) => mkRawNatLit 0
  | e                => e

/--
`applyReplacementFun e` replaces the expression `e` with its tranlsation.
It translates each identifier (inductive type, defined function etc) in an expression, unless
* The identifier occurs in an application with first argument `arg`; and
* `test arg` is false.
However, if `f` is in the dictionary `relevant`, then the argument `relevant.find f`
is tested, instead of the first argument.

It will also reorder arguments of certain functions, using `reorderFn`:
e.g. `g x₁ x₂ x₃ ... xₙ` becomes `g x₂ x₁ x₃ ... xₙ` if `reorderFn g = some [1]`.
-/
def applyReplacementFun (t : TranslateData) (e : Expr) (dontTranslate : Array FVarId := #[]) :
    MetaM Expr := do
  let e' := aux (← getEnv) (← getBoolOption `trace.translate_detail) (← expand t e)
  -- Make sure any new reserved names in the expr are realized; this needs to be done outside of
  -- `aux` as it is monadic.
  e'.forEach fun
    | .const n .. => do
      if !(← hasConst (skipRealize := false) n) && isReservedName (← getEnv) n then
        executeReservedNameAction n
    | _ => pure ()
  return e'
where /-- Implementation of `applyReplacementFun`. -/
  aux (env : Environment) (trace : Bool) : Expr → Expr :=
  Lean.Expr.replaceRec fun r e ↦ Id.run do
    if trace then
      dbg_trace s!"replacing at {e}"
    match e with
    | .const n₀ ls₀ => do
      let n₁ := findPrefixTranslation env n₀ t
      let swapUniv := (t.argInfoAttr.find? env n₀).elim false (·.reorder.any (·.contains 0))
      let ls₁ : List Level := if swapUniv then ls₀.swapFirstTwo else ls₀
      if trace then
        if n₀ != n₁ then
          dbg_trace s!"changing {n₀} to {n₁}"
        if swapUniv then
          dbg_trace s!"reordering the universe variables from {ls₀} to {ls₁}"
      return some <| .const n₁ ls₁
    | .app g x => do
      let mut gf := g.getAppFn
      if gf.isBVar && x.isLit then
        if trace then
          dbg_trace s!"applyReplacementFun: Variables applied to numerals are not changed {g.app x}"
        return some <| g.app x
      let mut gAllArgs := e.getAppArgs
      let some nm := gf.constName? | return mkAppN (← r gf) (← gAllArgs.mapM r)
      -- e = `(nm y₁ .. yₙ x)
      /- Test if the head should not be replaced. -/
      let { reorder, relevantArg } := t.argInfoAttr.find? env nm |>.getD {}
      if h : relevantArg < gAllArgs.size then
        if let some fxd := shouldTranslate env t gAllArgs[relevantArg] dontTranslate then
          if trace then
            match fxd with
            | .inl fxd => dbg_trace s!"The application of {nm} contains the fixed type \
              {fxd}, so it is not changed."
            | .inr _ => dbg_trace s!"The application of {nm} contains a fixed \
              variable so it is not changed."
        else
          gf ← r gf
          /- Test if arguments should be reordered. -/
          if !reorder.isEmpty then
            gAllArgs := gAllArgs.permute! reorder
            if trace then
              dbg_trace s!"reordering the arguments of {nm} using the cyclic permutations {reorder}"
      else
        gf ← r gf
      /- Do not replace numerals in specific types. -/
      if let some changedArgNrs := changeNumeralAttr.find? env nm then
        let firstArg := gAllArgs[0]!
        if shouldTranslate env t firstArg dontTranslate |>.isNone then
          if trace then
            dbg_trace s!"applyReplacementFun: We change the numerals in this expression. \
              However, we will still recurse into all the non-numeral arguments."
          -- In this case, we still update all arguments of `g` that are not numerals,
          -- since all other arguments can contain subexpressions like
          -- `(fun x ↦ ℕ) (1 : G)`, and we have to update the `(1 : G)` to `(0 : G)`
          gAllArgs := gAllArgs.mapIdx fun argNr arg ↦
            if changedArgNrs.contains argNr then
              changeNumeral arg
            else
              arg
      return mkAppN gf (← gAllArgs.mapM r)
    | .proj n₀ idx e => do
      let n₁ := findPrefixTranslation env n₀ t
      if trace then
        dbg_trace s!"applyReplacementFun: in projection {e}.{idx} of type {n₀}, \
          replace type with {n₁}"
      return some <| .proj n₁ idx <| ← r e
    | _ => return none

/-- Rename binder names in pi type. -/
def renameBinderNames (t : TranslateData) (src : Expr) : Expr :=
  src.mapForallBinderNames fun
    | .str p s => .str p (GuessName.guessName t.guessNameData s)
    | n => n

/-- Reorder pi-binders. See doc of `reorderAttr` for the interpretation of the argument -/
def reorderForall (reorder : List (List Nat)) (src : Expr) : MetaM Expr := do
  if let some maxReorder := reorder.flatten.max? then
    forallBoundedTelescope src (some (maxReorder + 1)) fun xs e => do
      if xs.size = maxReorder + 1 then
        mkForallFVars (xs.permute! reorder) e
      else
        throwError "the permutation\n{reorder}\nprovided by the `(reorder := ...)` option is \
          out of bounds, the type{indentExpr src}\nhas only {xs.size} arguments"
  else
    return src

/-- Reorder lambda-binders. See doc of `reorderAttr` for the interpretation of the argument -/
def reorderLambda (reorder : List (List Nat)) (src : Expr) : MetaM Expr := do
  if let some maxReorder := reorder.flatten.max? then
    let maxReorder := maxReorder + 1
    lambdaBoundedTelescope src maxReorder fun xs e => do
      if xs.size = maxReorder then
        mkLambdaFVars (xs.permute! reorder) e
      else
        -- we don't have to consider the case where the given permutation is out of bounds,
        -- since `reorderForall` applied to the type would already have failed in that case.
        forallBoundedTelescope (← inferType e) (maxReorder - xs.size) fun ys _ => do
          mkLambdaFVars ((xs ++ ys).permute! reorder) (mkAppN e ys)
  else
    return src

/-- Run `applyReplacementFun` on an expression `∀ x₁ .. xₙ, e`,
making sure not to translate type-classes on `xᵢ` if `i` is in `dontTranslate`. -/
def applyReplacementForall (t : TranslateData) (dontTranslate : List Nat) (e : Expr) :
    MetaM Expr := do
  if let some maxDont := dontTranslate.max? then
    forallBoundedTelescope e (some (maxDont + 1)) fun xs e => do
      let xs := xs.map (·.fvarId!)
      let dontTranslate := dontTranslate.filterMap (xs[·]?) |>.toArray
      let mut e ← applyReplacementFun t e dontTranslate
      for x in xs.reverse do
        let decl ← x.getDecl
        let xType ← applyReplacementFun t decl.type dontTranslate
        e := .forallE decl.userName xType (e.abstract #[.fvar x]) decl.binderInfo
      return e
  else
    applyReplacementFun t e #[]

/-- Run `applyReplacementFun` on an expression `fun x₁ .. xₙ ↦ e`,
making sure not to translate type-classes on `xᵢ` if `i` is in `dontTranslate`. -/
def applyReplacementLambda (t : TranslateData) (dontTranslate : List Nat) (e : Expr) :
    MetaM Expr := do
  if let some maxDont := dontTranslate.max? then
    lambdaBoundedTelescope e (maxDont + 1) fun xs e => do
      let xs := xs.map (·.fvarId!)
      let dontTranslate := dontTranslate.filterMap (xs[·]?) |>.toArray
      let mut e ← applyReplacementFun t e dontTranslate
      for x in xs.reverse do
        let decl ← x.getDecl
        let xType ← applyReplacementFun t decl.type dontTranslate
        e := .lam decl.userName xType (e.abstract #[.fvar x]) decl.binderInfo
      return e
  else
    applyReplacementFun t e #[]

/-- Unfold auxlemmas in the type and value. -/
def declUnfoldAuxLemmas (decl : ConstantInfo) : MetaM ConstantInfo := do
  let mut decl := decl
  decl := decl.updateType <| ← unfoldAuxLemmas decl.type
  if let some v := decl.value? then
    trace[translate] "value before unfold:{indentExpr v}"
    decl := decl.updateValue <| ← unfoldAuxLemmas v
    trace[translate] "value after unfold:{indentExpr decl.value!}"
  else if let .opaqueInfo info := decl then -- not covered by `value?`
    decl := .opaqueInfo { info with value := ← unfoldAuxLemmas info.value }
  return decl

/-- Run applyReplacementFun on the given `srcDecl` to make a new declaration with name `tgt` -/
def updateDecl (t : TranslateData) (tgt : Name) (srcDecl : ConstantInfo)
    (reorder : List (List Nat)) (dont : List Nat) : MetaM ConstantInfo := do
  let mut decl := srcDecl.updateName tgt
  if 0 ∈ reorder.flatten then
    decl := decl.updateLevelParams decl.levelParams.swapFirstTwo
  decl := decl.updateType <| ← reorderForall reorder <| ← applyReplacementForall t dont <|
    renameBinderNames t decl.type
  if let some v := decl.value? then
    decl := decl.updateValue <| ← reorderLambda reorder <| ← applyReplacementLambda t dont v
  else if let .opaqueInfo info := decl then -- not covered by `value?`
    decl := .opaqueInfo { info with
      value := ← reorderLambda reorder <| ← applyReplacementLambda t dont info.value }
  return decl

/-- Abstracts the nested proofs in the value of `decl` if it is a def. -/
def declAbstractNestedProofs (decl : ConstantInfo) : MetaM ConstantInfo := do
  let decl := decl.updateType (← withExporting <| Meta.abstractNestedProofs decl.type)
  if decl matches .defnInfo _ then
    return decl.updateValue (← Meta.abstractNestedProofs decl.value!)
  else
    return decl

/-- Find the target name of `pre` and all created auxiliary declarations. -/
def findTargetName (env : Environment) (t : TranslateData) (src pre tgt_pre : Name) : CoreM Name :=
  /- This covers auxiliary declarations like `match_i` and `proof_i`. -/
  if let some post := pre.isPrefixOf? src then
    return tgt_pre ++ post
  else if src.hasMacroScopes then
    -- This branch should come before the next one because an aux def may be both private and macro
    -- scoped - but really the next branch shouldn't just assume all private defs are eqns??
    mkFreshUserName src.eraseMacroScopes
  /- This covers equation lemmas (for other declarations). -/
  else if let some post := privateToUserName? src then
    match findTranslation? env t post.getPrefix with
    -- this is an equation lemma for a declaration without a translation. We will skip this.
    | none => return src
    -- this is an equation lemma for a declaration with a translation. We will translate this.
    -- Note: if this errors we could do this instead by calling `getEqnsFor?`
    | some addName => return src.updatePrefix <| mkPrivateName env addName
  else
    throwError "internal @[{t.attrName}] error."

/-- Returns a `NameSet` of all auxiliary constants in `e` that might have been generated
when adding `pre` to the environment.
Examples include `pre.match_5` and
`_private.Mathlib.MyFile.someOtherNamespace.someOtherDeclaration._eq_2`.
The last two examples may or may not have been generated by this declaration.
The last example may or may not be the equation lemma of a declaration with a translation attribute.
We will only translate it if it has a translation attribute.

Note that this function would return `proof_nnn` aux lemmas if
we hadn't unfolded them in `declUnfoldAuxLemmas`.
-/
def findAuxDecls (e : Expr) (pre : Name) : NameSet :=
  e.foldConsts ∅ fun n l ↦
    if (privateToUserName n).getPrefix == privateToUserName pre || n.hasMacroScopes then
      l.insert n
    else
      l

/-- Transform the declaration `src` and all declarations `pre._proof_i` occurring in `src`
using the transforms dictionary.

`replace_all`, `trace`, `ignore` and `reorder` are configuration options.

`pre` is the declaration that got the translation attribute and `tgt_pre` is the target of this
declaration. -/
partial def transformDeclAux (t : TranslateData) (cfg : Config) (pre tgt_pre : Name) :
    Name → CoreM Unit := fun src ↦ do
  let env ← getEnv
  trace[translate_detail] "visiting {src}"
  -- if we have already translated this declaration, we do nothing.
  if (findTranslation? env t src).isSome && src != pre then
      return
  -- if this declaration is not `pre` and not an internal declaration, we return an error,
  -- since we should have already translated this declaration.
  if src != pre && !src.isInternalDetail then
    throwError "The declaration {pre} depends on the declaration {src} which is in the namespace \
      {pre}, but does not have the `@[{t.attrName}]` attribute. This is not supported.\n\
      Workaround: move {src} to a different namespace."
  -- we find, or guess, the translated name of `src`
  let tgt ← findTargetName env t src pre tgt_pre
  -- we skip if we already transformed this declaration before.
  if env.setExporting false |>.contains tgt then
    if tgt == src then
      -- Note: this can happen for equation lemmas of declarations without a translation.
      trace[translate_detail] "Auxiliary declaration {src} will be translated to itself."
    else
      trace[translate_detail] "Already visited {tgt} as translation of {src}."
    return
  let srcDecl ← withoutExporting do getConstInfo src
  -- we first unfold all auxlemmas, since they are not always able to be translated on their own
  let srcDecl ← withoutExporting do MetaM.run' do declUnfoldAuxLemmas srcDecl
  -- we then transform all auxiliary declarations generated when elaborating `pre`
  for n in findAuxDecls srcDecl.type pre do
    transformDeclAux t cfg pre tgt_pre n
  if let some value := srcDecl.value? then
    for n in findAuxDecls value pre do
      transformDeclAux t cfg pre tgt_pre n
  if let .opaqueInfo {value, ..} := srcDecl then
    for n in findAuxDecls value pre do
      transformDeclAux t cfg pre tgt_pre n
  -- if the auxiliary declaration doesn't have prefix `pre`, then we have to add this declaration
  -- to the translation dictionary, since otherwise we cannot translate the name.
  if !pre.isPrefixOf src then
    insertTranslation t src tgt {}
  -- now transform the source declaration
  -- expose target body when source body is exposed
  withExporting (isExporting := (← getEnv).setExporting true |>.find? src |>.any (·.hasValue)) do
  let trgDecl : ConstantInfo ← MetaM.run' <|
    if src == pre then
      updateDecl t tgt srcDecl cfg.reorder cfg.dontTranslate
    else
      updateDecl t tgt srcDecl [] []
  let value ← match trgDecl with
    | .thmInfo { value, .. } | .defnInfo { value, .. } | .opaqueInfo { value, .. } => pure value
    | _ => throwError "Expected {tgt} to have a value."
  trace[translate] "generating\n{tgt} : {trgDecl.type} :=\n  {value}"
  try
    -- make sure that the type is correct,
    -- and emit a more helpful error message if it fails
    withoutExporting <| MetaM.run' <| check value
  catch
    | Exception.error _ msg => throwError "@[{t.attrName}] failed. \
      The translated value is not type correct. For help, see the docstring \
      of `to_additive`, section `Troubleshooting`. \
      Failed to add declaration\n{tgt}:\n{msg}"
    | _ => panic! "unreachable"
  -- "Refold" all the aux lemmas that we unfolded.
  let trgDecl ← MetaM.run' <| declAbstractNestedProofs trgDecl
  /- If `src` is explicitly marked as `noncomputable`, then add the new decl as a declaration but
  do not compile it, and mark is as noncomputable. Otherwise, only log errors in compiling if `src`
  has executable code.

  Note that `noncomputable section` does not explicitly mark noncomputable definitions as
  `noncomputable`, but simply abstains from logging compilation errors.

  This is not a perfect solution, as ideally we *should* complain when `src` should
  produce executable code but fails to do so (e.g. outside of `noncomputable section`). However,
  the `messages` and `infoState` are reset before this runs, so we cannot check for compilation
  errors on `src`. The scope set by `noncomputable` section lives in the `CommandElabM` state
  (which is inaccessible here), so we cannot test for `noncomputable section` directly. See [Zulip](https://leanprover.zulipchat.com/#narrow/channel/287929-mathlib4/topic/to_additive.20and.20noncomputable/with/310541981). -/
  if isNoncomputable env src then
    addDecl trgDecl.toDeclaration!
    setEnv <| addNoncomputable (← getEnv) tgt
  else
    addAndCompile trgDecl.toDeclaration! (logCompileErrors := (IR.findEnvDecl env src).isSome)
  if let .defnDecl { hints := .abbrev, .. } := trgDecl.toDeclaration! then
    if (← getReducibilityStatus src) == .reducible then
      setReducibilityStatus tgt .reducible
    if Compiler.getInlineAttribute? (← getEnv) src == some .inline then
      MetaM.run' <| Meta.setInlineAttribute tgt
  -- now add declaration ranges so jump-to-definition works
  -- note: we currently also do this for auxiliary declarations, while they are not normally
  -- generated for those. We could change that.
  addDeclarationRangesFromSyntax tgt (← getRef) cfg.ref
  if isProtected (← getEnv) src then
    setEnv <| addProtected (← getEnv) tgt
  if defeqAttr.hasTag (← getEnv) src then
    defeqAttr.setTag tgt
  if let some matcherInfo ← getMatcherInfo? src then
    /-
    Use `Match.addMatcherInfo tgt matcherInfo`
    once https://github.com/leanprover/lean4/pull/5068 is in
    -/
    modifyEnv fun env => Match.Extension.addMatcherInfo env tgt matcherInfo
  -- necessary so that e.g. match equations can be generated for `tgt`
  enableRealizationsForConst tgt

/-- Copy the instance attribute in a `to_additive`

[todo] it seems not to work when the `to_additive` is added as an attribute later. -/
def copyInstanceAttribute (src tgt : Name) : CoreM Unit := do
  if let some prio ← getInstancePriority? src then
    let attr_kind := (← getInstanceAttrKind? src).getD .global
    trace[translate_detail] "Making {tgt} an instance with priority {prio}."
    addInstance tgt attr_kind prio |>.run'

/-- Warn the user when the declaration has an attribute. -/
def warnAttrCore (stx : Syntax) (f : Environment → Name → Bool)
    (thisAttr attrName src tgt : Name) : CoreM Unit := do
  if f (← getEnv) src then
    Linter.logLintIf linter.existingAttributeWarning stx <|
      m!"The source declaration {src} was given attribute {attrName} before calling @[{thisAttr}]. \
         The preferred method is to use `@[{thisAttr} (attr := {attrName})]` to apply the \
         attribute to both {src} and the target declaration {tgt}." ++
      if thisAttr == `to_additive then
        m!"\nSpecial case: If this declaration was generated by @[to_additive] \
          itself, you can use @[to_additive (attr := to_additive, {attrName})] on the original \
          declaration."
      else ""

/-- Warn the user when the declaration has a simple scoped attribute. -/
def warnAttr {α β : Type} [Inhabited β] (stx : Syntax) (attr : SimpleScopedEnvExtension α β)
    (f : β → Name → Bool) (thisAttr attrName src tgt : Name) : CoreM Unit :=
  warnAttrCore stx (f <| attr.getState ·) thisAttr attrName src tgt

/-- Warn the user when the declaration has a parametric attribute. -/
def warnParametricAttr {β : Type} [Inhabited β] (stx : Syntax) (attr : ParametricAttribute β)
    (thisAttr attrName src tgt : Name) : CoreM Unit :=
  warnAttrCore stx (attr.getParam? · · |>.isSome) thisAttr attrName src tgt

/-- `translateLemmas names argInfo desc t` runs `t` on all elements of `names`
and adds translations between the generated lemmas (the output of `t`).
`names` must be non-empty. -/
def translateLemmas {m : Type → Type} [Monad m] [MonadError m] [MonadLiftT CoreM m]
    (t : TranslateData) (names : Array Name) (argInfo : ArgInfo) (desc : String)
    (runAttr : Name → m (Array Name)) : m Unit := do
  let auxLemmas ← names.mapM runAttr
  let nLemmas := auxLemmas[0]!.size
  for (nm, lemmas) in names.zip auxLemmas do
    unless lemmas.size == nLemmas do
      throwError "{names[0]!} and {nm} do not generate the same number of {desc}."
  for (srcLemmas, tgtLemmas) in auxLemmas.zip <| auxLemmas.eraseIdx! 0 do
    for (srcLemma, tgtLemma) in srcLemmas.zip tgtLemmas do
      insertTranslation t srcLemma tgtLemma argInfo

/--
Find the argument of `nm` that appears in the first translatable (type-class) argument.
Returns 1 if there are no types with a translatable class as arguments.
E.g. `Prod.instGroup` returns 1, and `Pi.instOne` returns 2.
Note: we only consider the relevant argument (`(relevant_arg := ...)`) of each type-class.
E.g. `[Pow A N]` is a translatable type-class on `A`, not on `N`.
-/
def findRelevantArg (t : TranslateData) (nm : Name) : MetaM Nat := do
  forallTelescopeReducing (← getConstInfo nm).type fun xs ty ↦ do
    let env ← getEnv
    -- check if `tgt` has a translatable type argument, and if so,
    -- find the index of a type from `xs` appearing in there
    let relevantArg? (tgt : Expr) : Option Nat := do
      let c ← tgt.getAppFn.constName?
      guard (findTranslation? env t c).isSome
      let relevantArg := (t.argInfoAttr.find? env c).elim 0 (·.relevantArg)
      let arg ← tgt.getArg? relevantArg
      xs.findIdx? (arg.containsFVar ·.fvarId!)
    -- run the above check on all hypotheses and on the conclusion
    let arg ← OptionT.run <| xs.firstM fun x ↦ OptionT.mk do
        forallTelescope (← inferType x) fun _ys tgt ↦ return relevantArg? tgt
    let arg := arg <|> relevantArg? ty
    trace[translate_detail] "findRelevantArg: {arg}"
    return arg.getD 0

/-- Return the provided target name or autogenerate one if one was not provided. -/
def targetName (t : TranslateData) (cfg : Config) (src : Name) : CoreM Name := do
  if cfg.self then
    if cfg.tgt != .anonymous then
      logWarning m!"`{t.attrName} self` ignores the provided name {cfg.tgt}"
    return src
  let .str pre s := src | throwError "{t.attrName}: can't transport {src}"
  trace[translate_detail] "The name {s} splits as {open GuessName in s.splitCase}"
  let tgt_auto := GuessName.guessName t.guessNameData s
  let depth := cfg.tgt.getNumParts
  let pre := findPrefixTranslation (← getEnv) pre t
  let (pre1, pre2) := pre.splitAt (depth - 1)
  let res := if cfg.tgt == .anonymous then pre.str tgt_auto else pre1 ++ cfg.tgt
  if res == src then
    throwError "{t.attrName}: the generated translated name equals the original name '{src}'.\n\
    If this is intentional, use the `@[{t.attrName} self]` syntax.\n\
    Otherwise, check that your declaration name is correct \
    (if your declaration is an instance, try naming it)\n\
    or provide a translated name using the `@[{t.attrName} my_add_name]` syntax."
  if cfg.tgt == pre2.str tgt_auto && !cfg.allowAutoName then
    Linter.logLintIf linter.translateGenerateName cfg.ref m!"\
      `{t.attrName}` correctly autogenerated target name for {src}.\n\
      You may remove the explicit argument {cfg.tgt}."
  if cfg.tgt != .anonymous then
    trace[translate_detail] "The automatically generated name would be {pre.str tgt_auto}"
  return res

/-- if `f src = #[a_1, ..., a_n]` and `f tgt = #[b_1, ... b_n]` then `proceedFieldsAux src tgt f`
will insert translations from `a_i` to `b_i`. -/
def proceedFieldsAux (t : TranslateData) (src tgt : Name) (argInfo : ArgInfo)
    (f : Name → Array Name) : CoreM Unit := do
  let srcFields := f src
  let tgtFields := f tgt
  if srcFields.size != tgtFields.size then
    throwError "Failed to map fields of {src}, {tgt} with {srcFields} ↦ {tgtFields}.\n \
      Lengths do not match."
  for srcField in srcFields, tgtField in tgtFields do
    insertTranslation t srcField tgtField argInfo

/-- Add the structure fields of `src` to the translations dictionary
so that they will be translated correctly. -/
def proceedFields (t : TranslateData) (src tgt : Name) (argInfo : ArgInfo) : CoreM Unit := do
  let env ← getEnv
  let aux := proceedFieldsAux t src tgt argInfo
  -- add translations for the structure fields
  aux fun declName ↦
    if isStructure env declName then
      let info := getStructureInfo env declName
      Array.ofFn (n := info.fieldNames.size) (info.getProjFn? · |>.get!)
    else
      #[]
  -- add translations for the automatically generated instances with `extend`.
  aux fun declName ↦
    if isStructure env declName then
      getStructureInfo env declName |>.parentInfo
        |>.filterMap fun c ↦ if !c.subobject then c.projFn else none
    else
      #[]
  -- add translations for the constructors of an inductive type
  aux fun declName ↦ match env.find? declName with
    | some (ConstantInfo.inductInfo { ctors, .. }) => ctors.toArray
    | _ => #[]

/-- Elaborate syntax that refers to an argument of the declaration.
This is either a 1-indexed number, or a name from `argNames`.
`args` is only used to add hover information to `stx`,
and `declName` is only used for the error message. -/
def elabArgStx (declName : Name) (argNames : Array Name) (args : Array Expr)
    (stx : TSyntax [`ident, `num]) : MetaM Nat := do
  let n ← match stx with
    | `($name:ident) => match argNames.idxOf? name.getId with
      | some n => pure n
      | none => throwErrorAt stx
        "invalid argument '{stx}', it is not an argument of '{.ofConstName declName}'."
    | `($n:num) =>
      if n.getNat = 0 then
        throwErrorAt stx "invalid index `{stx}`, arguments are counted starting from 1."
      if n.getNat > args.size then
        throwErrorAt stx "index `{stx}` is out of bounds, there are only `{args.size}` arguments"
      pure (n.getNat - 1)
    | _ => throwUnsupportedSyntax
  Elab.Term.addTermInfo' stx args[n]! |>.run'
  return n

/-- Elaboration of the configuration options for a translation attribute. It is assumed that
- `stx[0]` is the attribute (e.g. `to_additive`)
- `stx[1]` is the optional tracing `?`
- `stx[2]` is the remaining `attrArgs`

TODO: Currently, we don't deduce any `dont_translate` arguments based on the type of `declName`.
In the future we would like that the presence of `MonoidAlgebra k G` will automatically
flag `k` as a type to not be translated. -/
def elabTranslationAttr (declName : Name) (stx : Syntax) : CoreM Config := do
  match stx[2] with
  | `(attrArgs| $existing? $[$opts:bracketedOption]* $[$tgt]? $[$doc]?) =>
    MetaM.run' <| forallTelescope (← getConstInfo declName).type fun xs _ => do
    let argNames ← xs.mapM (·.fvarId!.getUserName)
    let mut attrs := #[]
    let mut reorder := []
    let mut relevantArg? := none
    let mut dontTranslate := []
    for opt in opts do
      match opt with
      | `(bracketedOption| (attr := $[$stxs],*)) =>
        attrs := attrs ++ stxs
      | `(bracketedOption| (reorder := $[$[$reorders]*],*)) =>
        for cycle in reorders do
          if h : cycle.size = 1 then
            throwErrorAt cycle[0] "\
              invalid cycle `{cycle[0]}`, a cycle must have at least 2 elements.\n\
              `(reorder := ...)` uses cycle notation to specify a permutation.\n\
              For example `(reorder := 1 2, 5 6)` swaps the first two arguments with each other \
              and the fifth and the sixth argument and `(reorder := 3 4 5)` will move \
              the fifth argument before the third argument."
          let cycle ← cycle.toList.mapM (elabArgStx declName argNames xs)
          reorder := cycle :: reorder
      | `(bracketedOption| (relevant_arg := $n)) =>
        if let some arg := relevantArg? then
          throwErrorAt opt "cannot specify `relevant_arg` multiple times"
        else
          if let `($_:hole) := n then
            relevantArg? := some 1000000 -- set `relevantArg?` to be out of bounds
          else
            relevantArg? ← elabArgStx declName argNames xs ⟨n.raw⟩
      | `(bracketedOption| (dont_translate := $[$types]*)) =>
        dontTranslate := dontTranslate ++ (← types.toList.mapM (elabArgStx declName argNames xs))
      | _ => throwUnsupportedSyntax
    let (existing, self) := match existing? with
      | `(existingNameHint| existing) => (true, false)
      | `(existingNameHint| self) => (true, true)
      | _ => (false, false)
    if self && !attrs.isEmpty then
      throwError "invalid `(attr := ...)` after `self`, \
        as there is only one declaration for the attributes.\n\
        Instead, you can write the attributes in the usual way."
    trace[translate_detail] "attributes: {attrs}; reorder arguments: {reorder}"
    let doc ← doc.mapM fun
      | `(str|$doc:str) => open Linter in do
        -- Deprecate `str` docstring syntax (since := "2025-08-12")
        if getLinterValue linter.deprecated (← getLinterOptions) then
          let hintSuggestion := {
            diffGranularity := .none
            toTryThisSuggestion := { suggestion := "/-- " ++ doc.getString.trim ++ " -/" }
          }
          let sugg ← Hint.mkSuggestionsMessage #[hintSuggestion] doc
            (codeActionPrefix? := "Update to: ") (forceList := false)
          logWarningAt doc <| .tagged ``Linter.deprecatedAttr
            m!"String syntax for `to_additive` docstrings is deprecated: Use \
              docstring syntax instead (e.g. `@[to_additive /-- example -/]`)\n\
              \n\
              Update deprecated syntax to:{sugg}"
        return doc.getString
      | `(docComment|$doc:docComment) => do
        -- TODO: rely on `addDocString`s call to `validateDocComment` after removing `str` support
        /-
        #adaptation_note
        Without understanding the consequences, I am commenting out the next line,
        as `validateDocComment` is now in `TermElabM` which is not trivial to reach from here.
        Perhaps the existing comments here suggest it is no longer needed, anyway?
        -/
        -- validateDocComment doc
        /- Note: the following replicates the behavior of `addDocString`. However, this means that
        trailing whitespace might appear in docstrings added via `docComment` syntax when compared
        to those added via `str` syntax. See this [Zulip thread](https://leanprover.zulipchat.com/#narrow/channel/270676-lean4/topic/Why.20do.20docstrings.20include.20trailing.20whitespace.3F/with/533553356). -/
        return (← getDocStringText doc).removeLeadingSpaces
      | _ => throwUnsupportedSyntax
    return {
      trace := !stx[1].isNone
      tgt := match tgt with | some tgt => tgt.getId | none => Name.anonymous
      doc, attrs, reorder, relevantArg?, dontTranslate, existing, self
      ref := match tgt with | some tgt => tgt.raw | none => stx[0] }
  | _ => throwUnsupportedSyntax

mutual
/-- Apply attributes to the original and translated declarations. -/
partial def applyAttributes (t : TranslateData) (stx : Syntax) (rawAttrs : Array Syntax)
    (src tgt : Name) (argInfo : ArgInfo) : TermElabM (Array Name) := withoutExporting do
  -- we only copy the `instance` attribute, since it is nice to directly tag `instance` declarations
  copyInstanceAttribute src tgt
  -- Warn users if the original declaration has an attributee
  if src != tgt && linter.existingAttributeWarning.get (← getOptions) then
    let appliedAttrs ← getAllSimpAttrs src
    if appliedAttrs.size > 0 then
      let appliedAttrs := ", ".intercalate (appliedAttrs.toList.map toString)
      -- Note: we're not bothering to print the correct attribute arguments.
      Linter.logLintIf linter.existingAttributeWarning stx m!"\
        The source declaration {src} was given the simp-attribute(s) {appliedAttrs} before \
        calling @[{t.attrName}].\nThe preferred method is to use something like \
        `@[{t.attrName} (attr := {appliedAttrs})]`\nto apply the attribute to both \
        {src} and the target declaration {tgt}."
    warnAttr stx Lean.Meta.Ext.extExtension
      (fun b n => (b.tree.values.any fun t => t.declName = n)) t.attrName `ext src tgt
    warnAttr stx Lean.Meta.Rfl.reflExt (·.values.contains ·) t.attrName `refl src tgt
    warnAttr stx Lean.Meta.Symm.symmExt (·.values.contains ·) t.attrName `symm src tgt
    warnAttr stx Batteries.Tactic.transExt (·.values.contains ·) t.attrName `trans src tgt
    warnAttr stx Lean.Meta.coeExt (·.contains ·) t.attrName `coe src tgt
    warnParametricAttr stx Lean.Linter.deprecatedAttr t.attrName `deprecated src tgt
    -- the next line also warns for `@[to_additive, simps]`, because of the application times
    warnParametricAttr stx simpsAttr t.attrName `simps src tgt
    warnAttrCore stx Term.elabAsElim.hasTag t.attrName `elab_as_elim src tgt
  -- add attributes
  -- the following is similar to `Term.ApplyAttributesCore`, but we hijack the implementation of
  -- `simps` and `to_additive`.
  let attrs ← elabAttrs rawAttrs
  let (additiveAttrs, attrs) := attrs.partition (·.name == t.attrName)
  let nestedDecls ←
    match h : additiveAttrs.size with
    | 0 => pure #[]
    | 1 =>
      let cfg ← elabTranslationAttr src additiveAttrs[0].stx
      addTranslationAttr t tgt cfg additiveAttrs[0].kind
    | _ => throwError "cannot apply {t.attrName} multiple times."
  let allDecls := #[src, tgt] ++ nestedDecls
  if attrs.size > 0 then
    trace[translate_detail] "Applying attributes {attrs.map (·.stx)} to {allDecls}"
  for attr in attrs do
    withRef attr.stx do withLogging do
    if attr.name == `simps then
      translateLemmas t allDecls argInfo "simps lemmas" (simpsTacFromSyntax · attr.stx)
      return
    let env ← getEnv
    match getAttributeImpl env attr.name with
    | Except.error errMsg => throwError errMsg
    | Except.ok attrImpl =>
      let runAttr := do
        for decl in allDecls do
          attrImpl.add decl attr.stx attr.kind
      -- not truly an elaborator, but a sensible target for go-to-definition
      let elaborator := attrImpl.ref
      if (← getInfoState).enabled && (← getEnv).contains elaborator then
        withInfoContext (mkInfo := return .ofCommandInfo { elaborator, stx := attr.stx }) do
          try runAttr
          finally if attr.stx[0].isIdent || attr.stx[0].isAtom then
            -- Add an additional node over the leading identifier if there is one
            -- to make it look more function-like.
            -- Do this last because we want user-created infos to take precedence
            pushInfoLeaf <| .ofCommandInfo { elaborator, stx := attr.stx[0] }
      else
        runAttr
  return nestedDecls

/--
Copies equation lemmas and attributes from `src` to `tgt`
-/
partial def copyMetaData (t : TranslateData) (cfg : Config) (src tgt : Name) (argInfo : ArgInfo) :
    CoreM (Array Name) := do
  if let some eqns := eqnsAttribute.find? (← getEnv) src then
    unless (eqnsAttribute.find? (← getEnv) tgt).isSome do
      for eqn in eqns do
        _ ← addTranslationAttr t eqn cfg
      eqnsAttribute.add tgt (eqns.map (findTranslation? (← getEnv) t · |>.get!))
  else
    /- We need to generate all equation lemmas for `src` and `tgt`, even for non-recursive
    definitions. If we don't do that, the equation lemma for `src` might be generated later
    when doing a `rw`, but it won't be generated for `tgt`. -/
    translateLemmas t #[src, tgt] argInfo "equation lemmas" fun nm ↦
      (·.getD #[]) <$> MetaM.run' (getEqnsFor? nm)
  MetaM.run' <| Elab.Term.TermElabM.run' <|
    applyAttributes t cfg.ref cfg.attrs src tgt argInfo

/--
Make a new copy of a declaration, replacing fragments of the names of identifiers in the type and
the body using the `translations` dictionary.
-/
partial def transformDecl (t : TranslateData) (cfg : Config) (src tgt : Name)
    (argInfo : ArgInfo := {}) : CoreM (Array Name) := withDeclNameForAuxNaming tgt do
  transformDeclAux t cfg src tgt src
  copyMetaData t cfg src tgt argInfo

/-- Verify that the type of given `srcDecl` translates to that of `tgtDecl`. -/
partial def checkExistingType (t : TranslateData) (src tgt : Name) (reorder : List (List Nat))
<<<<<<< HEAD
    (dont : List Nat) : MetaM Unit := do
=======
    (dont : List Ident) : MetaM Unit := withoutExporting do
>>>>>>> b7543c7c
  let mut srcDecl ← getConstInfo src
  let tgtDecl ← getConstInfo tgt
  if 0 ∈ reorder.flatten then
    srcDecl := srcDecl.updateLevelParams srcDecl.levelParams.swapFirstTwo
  unless srcDecl.levelParams.length == tgtDecl.levelParams.length do
    throwError "`{t.attrName}` validation failed:\n  expected {srcDecl.levelParams.length} \
      universe levels, but '{tgt}' has {tgtDecl.levelParams.length} universe levels"
  -- instantiate both types with the same universes. `instantiateLevelParams` applies some
  -- normalization, so we have to apply it to both types.
  let type := srcDecl.type.instantiateLevelParams
    srcDecl.levelParams (tgtDecl.levelParams.map mkLevelParam)
  let tgtType := tgtDecl.type.instantiateLevelParams
    tgtDecl.levelParams (tgtDecl.levelParams.map mkLevelParam)
  let type ← reorderForall reorder <| ← applyReplacementForall t dont <| ← unfoldAuxLemmas type
  -- `instantiateLevelParams` normalizes universes, so we have to normalize both expressions
  unless ← withReducible <| isDefEq type tgtType do
    throwError "`{t.attrName}` validation failed: expected{indentExpr type}\nbut '{tgt}' has \
      type{indentExpr tgtType}"

/-- `addTranslationAttr src cfg` adds a translation attribute to `src` with configuration `cfg`.
See the attribute implementation for more details.
It returns an array with names of translated declarations (usually 1, but more if there are nested
`to_additive` calls). -/
partial def addTranslationAttr (t : TranslateData) (src : Name) (cfg : Config)
    (kind := AttributeKind.global) : AttrM (Array Name) := do
  if (kind != AttributeKind.global) then
    throwError "`{t.attrName}` can only be used as a global attribute"
  withOptions (·.updateBool `trace.translate (cfg.trace || ·)) do
  -- If `src` was already tagged, we allow the `(reorder := ...)` or `(relevant_arg := ...)` syntax
  -- for updating this information on constants that are already tagged.
  -- In particular, this is necessary for structure projections like `HPow.hPow`.
  if let some tgt := findTranslation? (← getEnv) t src then
    -- If `tgt` is not in the environment, the translation to `tgt` was added only for
    -- translating the namespace, and `src` wasn't actually tagged.
    if (← getEnv).contains tgt then
      if cfg.reorder != [] || cfg.relevantArg?.isSome then
        MetaM.run' <| checkExistingType t src tgt cfg.reorder cfg.dontTranslate
        let argInfo := { reorder := cfg.reorder, relevantArg := cfg.relevantArg?.getD 0 }
        insertTranslation t src tgt argInfo false
        return #[tgt]
      throwError
      "Cannot apply attribute @[{t.attrName}] to '{src}': it is already translated to '{tgt}'. \n\
      If you need to set the `reorder` or `relevant_arg` option, this is still possible with the \n\
      `@[{t.attrName} (reorder := ...)]` or `@[{t.attrName} (relevant_arg := ...)]` syntax."
  let tgt ← targetName t cfg src
  let alreadyExists := (← getEnv).contains tgt
  if cfg.existing != alreadyExists && !(← isInductive src) && !cfg.self then
    Linter.logLintIf linter.translateExisting cfg.ref <|
      if alreadyExists then
        m!"The translated declaration already exists. Please specify this explicitly using \
           `@[{t.attrName} existing]`."
      else
        "The translated declaration doesn't exist. Please remove the option `existing`."
  if alreadyExists then
    MetaM.run' <| checkExistingType t src tgt cfg.reorder cfg.dontTranslate
  let relevantArg ← cfg.relevantArg?.getDM <| MetaM.run' <| findRelevantArg t src
  let argInfo := { reorder := cfg.reorder, relevantArg }
  insertTranslation t src tgt argInfo alreadyExists
  let nestedNames ←
    if alreadyExists then
      -- since `tgt` already exists, we just need to copy metadata and
      -- add translations `src.x ↦ tgt.x'` for any subfields.
      trace[translate_detail] "declaration {tgt} already exists."
      proceedFields t src tgt argInfo
      copyMetaData t cfg src tgt argInfo
    else
      -- tgt doesn't exist, so let's make it
      transformDecl t cfg src tgt argInfo
  -- add pop-up information when mousing over the given translated name
  -- (the information will be over the attribute if no translated name is given)
  pushInfoLeaf <| .ofTermInfo {
    elaborator := .anonymous, lctx := {}, expectedType? := none, isBinder := !alreadyExists,
    stx := cfg.ref, expr := ← mkConstWithLevelParams tgt }
  if let some doc := cfg.doc then
    addDocStringCore tgt doc
  return nestedNames.push tgt

end

end Mathlib.Tactic.Translate<|MERGE_RESOLUTION|>--- conflicted
+++ resolved
@@ -1051,11 +1051,7 @@
 
 /-- Verify that the type of given `srcDecl` translates to that of `tgtDecl`. -/
 partial def checkExistingType (t : TranslateData) (src tgt : Name) (reorder : List (List Nat))
-<<<<<<< HEAD
-    (dont : List Nat) : MetaM Unit := do
-=======
-    (dont : List Ident) : MetaM Unit := withoutExporting do
->>>>>>> b7543c7c
+    (dont : List Nat) : MetaM Unit := withoutExporting do
   let mut srcDecl ← getConstInfo src
   let tgtDecl ← getConstInfo tgt
   if 0 ∈ reorder.flatten then
