--- conflicted
+++ resolved
@@ -1123,18 +1123,6 @@
   MetaM.run' <| Elab.Term.TermElabM.run' <|
     applyAttributes t cfg.ref cfg.attrs src tgt argInfo
 
-<<<<<<< HEAD
-=======
-/--
-Make a new copy of a declaration, replacing fragments of the names of identifiers in the type and
-the body using the `translations` dictionary.
--/
-partial def transformDecl (t : TranslateData) (cfg : Config) (src tgt : Name)
-    (argInfo : ArgInfo := {}) : CoreM (Array Name) := do
-  transformDeclAux t argInfo.reorder cfg src tgt src
-  copyMetaData t cfg src tgt argInfo
-
->>>>>>> f8f8ff44
 /-- `addTranslationAttr src cfg` adds a translation attribute to `src` with configuration `cfg`.
 See the attribute implementation for more details.
 It returns an array with names of translated declarations (usually 1, but more if there are nested
@@ -1185,8 +1173,7 @@
     proceedFields t src tgt argInfo
   else
     -- tgt doesn't exist, so let's make it
-    withDeclNameForAuxNaming tgt <|
-      transformDeclRec t cfg.ref src tgt src argInfo.reorder cfg.dontTranslate
+    transformDeclRec t cfg.ref src tgt src argInfo.reorder cfg.dontTranslate
   let nestedNames ← copyMetaData t cfg src tgt argInfo
   -- add pop-up information when mousing over the given translated name
   -- (the information will be over the attribute if no translated name is given)
