/-
Copyright (c) 2017 Mario Carneiro. All rights reserved.
Released under Apache 2.0 license as described in the file LICENSE.
Authors: Mario Carneiro, Yury Kudryashov, Floris van Doorn, Jon Eugster, Bryan Gin-ge Chen,
Jovan Gerbscheid
-/
module

public meta import Batteries.Tactic.Trans
public meta import Lean.Compiler.NoncomputableAttr
public meta import Lean.Elab.Tactic.Ext
public meta import Lean.Meta.Tactic.Rfl
public meta import Lean.Meta.Tactic.Symm
public meta import Mathlib.Data.Array.Defs
public meta import Mathlib.Data.Nat.Notation
public meta import Mathlib.Lean.Expr.ReplaceRec
public meta import Mathlib.Lean.Meta.Simp
public meta import Mathlib.Lean.Name
public meta import Mathlib.Tactic.Eqns -- just to copy the attribute
public meta import Mathlib.Tactic.Simps.Basic
public meta import Mathlib.Tactic.Translate.GuessName
public meta import Mathlib.Tactic.Translate.UnfoldBoundary
public meta import Lean.Meta.CoeAttr

/-!
# The translation attribute.

Implementation of the translation attribute. This is used for `@[to_additive]` and `@[to_dual]`.
See the docstring of `to_additive` for more information
-/

public meta section

open Lean Meta Elab Command Std

namespace Mathlib.Tactic.Translate
open Translate -- currently needed to enable projection notation

/-- `(attr := ...)` applies the given attributes to the original and the translated declaration.
In the case of `to_additive`, we may want to apply it multiple times,
(such as in `a ^ n` -> `n • a` -> `n +ᵥ a`). In this case, you should use the syntax
`to_additive (attr := some_other_attr, to_additive)`, which will apply `some_other_attr` to all
three generated declarations.
 -/
syntax attrOption := &"attr" " := " Parser.Term.attrInstance,*
/--
`(reorder := ...)` reorders the arguments/hypotheses in the generated declaration.
It uses cycle notation. For example `(reorder := α β, 5 6)` swaps the arguments `α` and `β`
with each other and the fifth and the sixth argument, and `(reorder := 3 4 5)` will move
the fifth argument before the third argument. This is used in `to_dual` to swap the arguments in
`≤`, `<` and `⟶`. It is also used in `to_additive` to translate from `a ^ n` to `n • a`.

If the translated declaration already exists (i.e. when using `existing` or `self`), this is
inferred automatically using the function `guessReorder`.
-/
syntax reorderOption := &"reorder" " := " ((ident <|> num)+),*
/--
the `(relevant_arg := ...)` option tells which argument to look at to determine whether to
translate this constant. This is inferred automatically using the function `findRelevantArg`,
but it can also be overwritten using this syntax.

If there are multiple possible arguments, we typically tag the first one.
If this argument contains a fixed type, this declaration will not be translated.
See the Heuristics section of the `to_additive` doc-string for more details.

If a declaration is not tagged, it is presumed that the first argument is relevant.

Use `(relevant_arg := _)` to indicate that there is no relevant argument.

Implementation note: we only allow exactly 1 relevant argument, even though some declarations
(like `Prod.instGroup`) have multiple relevant argument.
The reason is that whether we translate a declaration is an all-or-nothing decision, and
we will not be able to translate declarations that (e.g.) talk about multiplication on `ℕ × α`
anyway.
-/
syntax relevantArgOption := &"relevant_arg" " := " hole <|> ident <|> num
/--
`(dont_translate := ...)` takes a list of type variables (separated by spaces) that should not be
considered for translation. For example in
```
lemma foo {α β : Type} [Group α] [Group β] (a : α) (b : β) : a * a⁻¹ = 1 ↔ b * b⁻¹ = 1
```
we can choose to only translate `α` by writing `to_additive (dont_translate := β)`.
-/
syntax dontTranslateOption := &"dont_translate" " := " (ident <|> num)+
syntax bracketedOption := "(" attrOption <|> reorderOption <|>
  relevantArgOption <|> dontTranslateOption ")"
/-- A hint for where to find the translated declaration (`existing` or `self`) -/
syntax existingNameHint := (ppSpace (&"existing" <|> &"self"))?
syntax attrArgs :=
  existingNameHint (ppSpace bracketedOption)* (ppSpace ident)? (ppSpace (str <|> docComment))?

-- We omit a doc-string on these syntaxes to instead show the `to_additive` or `to_dual` doc-string
attribute [nolint docBlame] attrArgs bracketedOption

/-- An attribute that stores all the declarations that deal with numeric literals on variable types.

Numeral literals occur in expressions without type information, so in order to decide whether `1`
needs to be changed to `0`, the context around the numeral is relevant.
Most numerals will be in an `OfNat.ofNat` application, though tactics can add numeral literals
inside arbitrary functions. By default we assume that we do not change numerals, unless it is
in a function application with the `translate_change_numeral` attribute.

`@[translate_change_numeral n₁ ...]` should be added to all functions that take one or more
numerals as argument that should be changed if `shouldTranslate` succeeds on the first argument,
i.e. when the numeral is only translated if the first argument is a variable
(or consists of variables).
The arguments `n₁ ...` are the positions of the numeral arguments (starting counting from 1). -/
syntax (name := translate_change_numeral) "translate_change_numeral" (ppSpace num)* : attr

initialize registerTraceClass `translate
initialize registerTraceClass `translate_detail

/-- Linter, mostly used by translate attributes, that checks that the source declaration doesn't
have certain attributes -/
register_option linter.existingAttributeWarning : Bool := {
  defValue := true
  descr := "Linter, mostly used by translate attributes, that checks that the source declaration \
    doesn't have certain attributes" }

/-- Linter used by translate attributes that checks if the given declaration name is
    equal to the automatically generated name -/
register_option linter.translateGenerateName : Bool := {
  defValue := true
  descr := "Linter used by translate attributes that checks if the given declaration name is \
    equal to the automatically generated name" }

/-- Linter to check whether the user correctly specified that the translated declaration already
exists -/
register_option linter.translateExisting : Bool := {
  defValue := true
  descr := "Linter used by translate attributes that checks whether the user correctly specified
    that the translated declaration already exists" }

/-- Linter used by translate attributes that checks if the given reorder is
    equal to the automatically generated name -/
register_option linter.translateReorder : Bool := {
  defValue := true
  descr := "Linter used by translate attributes that checks if the given reorder is \
    equal to the automatically generated one" }

@[inherit_doc translate_change_numeral]
initialize changeNumeralAttr : NameMapExtension (List Nat) ←
  registerNameMapAttribute {
    name := `translate_change_numeral
    descr :=
      "Auxiliary attribute for `to_additive` that stores functions that have numerals as argument."
    add := fun
    | _, `(attr| translate_change_numeral $[$arg]*) =>
      pure <| arg.map (·.1.isNatLit?.get!.pred) |>.toList
    | _, _ => throwUnsupportedSyntax }

/-- `ArgInfo` stores information about how a constant should be translated. -/
structure ArgInfo where
  /-- The arguments that should be reordered when translating, using cycle notation. -/
  reorder : List (List Nat) := []
  /-- The argument used to determine whether this constant should be translated. -/
  relevantArg : Nat := 0

/-- `TranslateData` is a structure that holds all data required for a translation attribute. -/
structure TranslateData : Type where
  /-- An attribute that tells that certain arguments of this definition are not
  involved when translating.
  This helps the translation heuristic by also transforming definitions if `ℕ` or another
  fixed type occurs as one of these arguments. -/
  ignoreArgsAttr : NameMapExtension (List Nat)
  /-- `argInfoAttr` stores the declarations that need some extra information to be translated. -/
  argInfoAttr : NameMapExtension ArgInfo
  /-- The global `do_translate`/`dont_translate` attributes specify whether operations on
  a given type should be translated. `dont_translate` can be used for types that are translated,
  such as `MonoidAlgebra` -> `AddMonoidAlgebra`, or for fixed types, such as `Fin n`/`ZMod n`.
  `do_translate` is for types without arguments, like `Unit` and `Empty`, where the structure on it
  can be translated.

  Note: The name generation is not aware of `dont_translate`, so if some part of a lemma is not
    translated thanks to this, you generally have to specify the translated name manually.
  -/
  doTranslateAttr : NameMapExtension Bool
  /-- The `dont_unfold` attribute is used to create an abstraction boundary for the tagged constant
  when translating it. For example, `Set.Icc`, `Monotone`, `DecidableLT`, `WCovBy` are all
  morally self-dual, but their definition is not self-dual. So, in order to allow these constants
  to be self-dual, we need to not unfold their definition in the proof term that we translate. -/
  unfoldBoundaries : Option UnfoldBoundary.UnfoldBoundaryExt := none
  /-- `translations` stores all of the constants that have been tagged with this attribute,
  and maps them to their translation. -/
  translations : NameMapExtension Name
  /-- The name of the attribute, for example `to_additive` or `to_dual`. -/
  attrName : Name
  /-- If `changeNumeral := true`, then try to translate the number `1` to `0`. -/
  changeNumeral : Bool
  /-- When `isDual := true`, every translation `A → B` will also give a translation `B → A`. -/
  isDual : Bool
  guessNameData : GuessName.GuessNameData

attribute [inherit_doc GuessName.GuessNameData] TranslateData.guessNameData

/-- Get the translation for the given name. -/
def findTranslation? (env : Environment) (t : TranslateData) : Name → Option Name :=
  (t.translations.getState env).find?

/-- Get the translation for the given name,
falling back to translating a prefix of the name if the full name can't be translated.
This allows translating automatically generated declarations such as `IsRegular.casesOn`. -/
def findPrefixTranslation (env : Environment) (nm : Name) (t : TranslateData) : Name :=
  nm.mapPrefix fun n ↦ do
    if let some n' := findTranslation? env t n then
      return n'
    if isPrivateName n then
      let n' ← findTranslation? env t (privateToUserName n)
      return mkPrivateName env n'
    none

/-- Compute the `ArgInfo` for the reverse translation. The `reorder` permutation is inverted.
In practice, `relevantArg` does not overlap with `reorder` for dual translations,
so we don't bother applying the permutation to `relevantArg`. -/
def ArgInfo.reverse (i : ArgInfo) : ArgInfo where
  reorder := i.reorder.map (·.reverse)
  relevantArg := i.relevantArg

/-- Add a name translation to the translations map and add the `argInfo` information to `src`.
If the translation attribute is dual, also add the reverse translation. -/
def insertTranslation (t : TranslateData) (src tgt : Name) (argInfo : ArgInfo)
    (failIfExists := true) : CoreM Unit := do
  insertTranslationAux t src tgt failIfExists argInfo
  if t.isDual && src != tgt then
    insertTranslationAux t tgt src failIfExists argInfo.reverse
where
  /-- Insert only one direction of a translation. -/
  insertTranslationAux (t : TranslateData) (src tgt : Name) (failIfExists : Bool)
      (argInfo : ArgInfo) : CoreM Unit := do
    if let some tgt' := findTranslation? (← getEnv) t src then
      if failIfExists then
        throwError "The translation {src} ↦ {tgt'} already exists"
      else
        trace[translate] "The translation {src} ↦ {tgt'} already exists"
    else
      modifyEnv (t.translations.addEntry · (src, tgt))
      trace[translate] "Added translation {src} ↦ {tgt}"
    unless argInfo matches {} do
      trace[translate] "@[{t.attrName}] will reorder the arguments of {src} by {argInfo.reorder}."
      trace[translate_detail] "Setting relevant_arg for {src} to be {argInfo.relevantArg}."
      modifyEnv (t.argInfoAttr.addEntry · (src, argInfo))

/-- `Config` is the type of the arguments that can be provided to `to_additive`. -/
structure Config : Type where
  /-- View the trace of the translation procedure.
  Equivalent to `set_option trace.translate true`. -/
  trace : Bool := false
  /-- The given name of the target. -/
  tgt : Name := Name.anonymous
  /-- An optional doc string. -/
  doc : Option String := none
  /-- If `allowAutoName` is `false` (default) then
  we check whether the given name can be auto-generated. -/
  allowAutoName : Bool := false
  /-- The arguments that should be reordered when translating, using cycle notation. -/
  reorder? : Option (List (List Nat)) := none
  /-- The argument used to determine whether this constant should be translated. -/
  relevantArg? : Option Nat := none
  /-- The attributes which we want to give to the original and translated declaration.
  For `simps` this will also add generated lemmas to the translation dictionary. -/
  attrs : Array Syntax := #[]
  /-- A list of positions of type variables that should not be translated. -/
  dontTranslate : List Nat := []
  /-- The `Syntax` element corresponding to the translation attribute,
  which we need for adding definition ranges, and for logging messages. -/
  ref : Syntax
  /-- An optional flag stating that the translated declaration already exists.
  If this flag is wrong about whether the translated declaration exists, we raise a linter error.
  Note: the linter will never raise an error for inductive types and structures. -/
  existing : Bool := false
  /-- An optional flag stating that the target of the translation is the target itself.
  This can be used to reorder arguments, such as in
  `attribute [to_dual self (reorder := 3 4)] LE.le`.
  It can also be used to give a hint to `shouldTranslate`, such as in
  `attribute [to_additive self] Unit`.
  If `self := true`, we should also have `existing := true`. -/
  self : Bool := false
  deriving Repr

-- See https://github.com/leanprover/lean4/issues/10295
attribute [nolint unusedArguments] instReprConfig.repr

/-- Eta expands `e` at most `n` times. -/
def etaExpandN (n : Nat) (e : Expr) : MetaM Expr := do
  forallBoundedTelescope (← inferType e) (some n) fun xs _ ↦ mkLambdaFVars xs (mkAppN e xs)

/-- `e.expand` eta-expands all expressions that have as head a constant `n` in `reorder`.
They are expanded until they are applied to one more argument than the maximum in `reorder.find n`.
It also expands all kernel projections that have as head a constant `n` in `reorder`. -/
def expand (t : TranslateData) (e : Expr) : MetaM Expr := do
  let env ← getEnv
  let e₂ ← Meta.transform e (skipConstInApp := true) fun e ↦
    e.withApp fun f args ↦ do
    match f with
    | .proj n i s =>
      let some info := getStructureInfo? (← getEnv) n | return .continue -- e.g. if `n` is `Exists`
      let some projName := info.getProjFn? i | unreachable!
      -- if `projName` has a translation, replace `f` with the application `projName s`
      -- and then visit `projName s args` again.
      if findTranslation? env t projName |>.isNone then
        return .continue
      return .visit <| (← whnfD (← inferType s)).withApp fun sf sargs ↦
        mkAppN (mkApp (mkAppN (.const projName sf.constLevels!) sargs) s) args
    | .const c _ =>
      let some info := t.argInfoAttr.find? env c | return .continue
      if info.reorder.isEmpty then
        -- no need to expand if nothing needs reordering
        return .continue
      let needed_n := info.reorder.flatten.foldl Nat.max 0 + 1
      if needed_n ≤ args.size then
        return .continue
      else
        -- in this case, we need to reorder arguments that are not yet
        -- applied, so first η-expand the function.
        let e' ← etaExpandN (needed_n - args.size) e
        trace[translate_detail] "expanded {e} to {e'}"
        return .continue e'
    | _ => return .continue
  if e != e₂ then
    trace[translate_detail] "expand:\nBefore: {e}\nAfter: {e₂}"
  return e₂

/-- Implementation function for `shouldTranslate`.
Failure means that in that subexpression there is no constant that blocks `e` from being translated.
We cache previous applications of the function, using an expression cache using ptr equality
to avoid visiting the same subexpression many times. Note that we only need to cache the
expressions without taking the value of `inApp` into account, since `inApp` only matters when
the expression is a constant. However, for this reason we have to make sure that we never
cache constant expressions, so that's why the `if`s in the implementation are in this order.

Note that this function is still called many times by `applyReplacementFun`
and we're not remembering the cache between these calls. -/
private unsafe def shouldTranslateUnsafe (env : Environment) (t : TranslateData) (e : Expr)
    (dontTranslate : Array FVarId) : Option (Name ⊕ FVarId) :=
  let rec visit (e : Expr) (inApp := false) : OptionT (StateM (PtrSet Expr)) (Name ⊕ FVarId) := do
    if e.isConst then
      let doTranslate :=
        (t.doTranslateAttr.find? env e.constName!).getD <|
          inApp || (findTranslation? env t e.constName).isSome
      if doTranslate then failure else return .inl e.constName
    if (← get).contains e then
      failure
    modify fun s => s.insert e
    match e with
    | x@(.app e a)       =>
        visit e true <|> do
          -- make sure that we don't treat `(fun x => α) (n + 1)` as a type that depends on `Nat`
          guard !x.isConstantApplication
          if let some n := e.getAppFn.constName? then
            if let some l := t.ignoreArgsAttr.find? env n then
              if e.getAppNumArgs + 1 ∈ l then
                failure
          visit a
    | .lam _ _ t _       => visit t
    | .forallE _ _ t _   => visit t
    | .letE _ _ e body _ => visit e <|> visit body
    | .mdata _ b         => visit b
    | .proj _ _ b        => visit b
    | .fvar fvarId       => if dontTranslate.contains fvarId then return .inr fvarId else failure
    | _                  => failure
  Id.run <| (visit e).run' mkPtrSet

/-- `shouldTranslate e` tests whether the expression `e` contains a constant
`nm` that is not applied to any arguments, and such that `translations.find?[nm] = none`.
This is used for deciding which subexpressions to translate: we only translate
constants if `shouldTranslate` applied to their relevant argument returns `true`.
This means we will replace expression applied to e.g. `α` or `α × β`, but not when applied to
e.g. `ℕ` or `ℝ × α`.
We ignore all arguments specified by the `ignore` `NameMap`. -/
def shouldTranslate (env : Environment) (t : TranslateData) (e : Expr)
    (dontTranslate : Array FVarId := #[]) : Option (Name ⊕ FVarId) :=
  unsafe shouldTranslateUnsafe env t e dontTranslate

/-- Swap the first two elements of a list -/
def List.swapFirstTwo {α : Type*} : List α → List α
  | []      => []
  | [x]     => [x]
  | x::y::l => y::x::l

/-- Change the numeral `nat_lit 1` to the numeral `nat_lit 0`.
Leave all other expressions unchanged. -/
def changeNumeral : Expr → Expr
  | .lit (.natVal 1) => mkRawNatLit 0
  | e                => e

/--
`applyReplacementFun e` replaces the expression `e` with its translation.
It translates each identifier (inductive type, defined function etc) in an expression, unless
* The identifier occurs in an application with first argument `arg`; and
* `test arg` is false.
However, if `f` is in the dictionary `relevant`, then the argument `relevant.find f`
is tested, instead of the first argument.

It will also reorder arguments of certain functions, using `reorderFn`:
e.g. `g x₁ x₂ x₃ ... xₙ` becomes `g x₂ x₁ x₃ ... xₙ` if `reorderFn g = some [1]`.
-/
def applyReplacementFun (t : TranslateData) (e : Expr) (dontTranslate : Array FVarId := #[]) :
    MetaM Expr := do
  let e' := aux (← getEnv) (← getBoolOption `trace.translate_detail) (← expand t e)
  -- Make sure any new reserved names in the expr are realized; this needs to be done outside of
  -- `aux` as it is monadic.
  e'.getUsedConstants.forM fun n => do
    if !(← hasConst (skipRealize := false) n) && isReservedName (← getEnv) n then
      executeReservedNameAction n
  return e'
where /-- Implementation of `applyReplacementFun`. -/
  aux (env : Environment) (trace : Bool) : Expr → Expr :=
  memoFix fun r e ↦ Id.run do
    if trace then
      dbg_trace s!"replacing at {e}"
    if !(e matches .const .. | .app ..) then
      e.traverseChildren r
    else e.withApp fun f args ↦ do
      let .const n₀ ls₀ := f | return mkAppN (← r f) (← args.mapM r)
      -- Replace numeral `1` with `0` when required
      if t.changeNumeral then
        if let some numeralArgs := changeNumeralAttr.find? env n₀ then
          if let some firstArg := args[0]? then
            if shouldTranslate env t firstArg dontTranslate |>.isNone then
              -- In this case, we still update all arguments of `g` that are not numerals,
              -- since all other arguments can contain subexpressions like
              -- `(fun x ↦ ℕ) (1 : G)`, and we have to update the `(1 : G)` to `(0 : G)`
              if trace then
                dbg_trace s!"applyReplacementFun: We change the numerals in this expression. \
                  However, we will still recurse into all the non-numeral arguments."
              let args := numeralArgs.foldl (·.modify · changeNumeral) args
              return mkAppN f (← args.mapM r)
      let some n₁ := findTranslation? env t n₀ <|> do
        let n₁ := findPrefixTranslation env n₀ t; guard (n₀ != n₁); some n₁
        | return mkAppN f (← args.mapM r)
      let { reorder, relevantArg } := t.argInfoAttr.find? env n₀ |>.getD {}
      -- Use `relevantArg` to test if the head should be translated.
      if h : relevantArg < args.size then
        if let some fxd := shouldTranslate env t args[relevantArg] dontTranslate then
          if trace then
            match fxd with
            | .inl fxd => dbg_trace s!"The application of {n₀} contains the fixed type \
              {fxd}, so it is not changed."
            | .inr _ => dbg_trace s!"The application of {n₀} contains a fixed \
              variable so it is not changed."
          return mkAppN f (← args.mapM r)
      let swapUniv := reorder.any (·.contains 0)
      let ls₁ := if swapUniv then ls₀.swapFirstTwo else ls₀
      let args := args.permute! reorder
      if trace then
        dbg_trace s!"changing {n₀} to {n₁}"
        if swapUniv then
          dbg_trace s!"reordering the universe variables from {ls₀} to {ls₁}"
        unless reorder.isEmpty do
          dbg_trace s!"reordering the arguments of {n₀} using the cyclic permutations {reorder}"
      return mkAppN (.const n₁ ls₁) (← args.mapM r)

/-- Rename binder names in pi type. -/
def renameBinderNames (t : TranslateData) (src : Expr) : Expr :=
  src.mapForallBinderNames fun
    | .str p s => .str p (GuessName.guessName t.guessNameData s)
    | n => n

/-- Reorder pi-binders. See doc of `reorderAttr` for the interpretation of the argument -/
def reorderForall (reorder : List (List Nat)) (src : Expr) : MetaM Expr := do
  if let some maxReorder := reorder.flatten.max? then
    forallBoundedTelescope src (some (maxReorder + 1)) fun xs e => do
      if xs.size = maxReorder + 1 then
        mkForallFVars (xs.permute! reorder) e
      else
        throwError "the permutation\n{reorder}\nprovided by the `(reorder := ...)` option is \
          out of bounds, the type{indentExpr src}\nhas only {xs.size} arguments"
  else
    return src

/-- Reorder lambda-binders. See doc of `reorderAttr` for the interpretation of the argument -/
def reorderLambda (reorder : List (List Nat)) (src : Expr) : MetaM Expr := do
  if let some maxReorder := reorder.flatten.max? then
    let maxReorder := maxReorder + 1
    lambdaBoundedTelescope src maxReorder fun xs e => do
      if xs.size = maxReorder then
        mkLambdaFVars (xs.permute! reorder) e
      else
        -- we don't have to consider the case where the given permutation is out of bounds,
        -- since `reorderForall` applied to the type would already have failed in that case.
        forallBoundedTelescope (← inferType e) (maxReorder - xs.size) fun ys _ => do
          mkLambdaFVars ((xs ++ ys).permute! reorder) (mkAppN e ys)
  else
    return src

/-- Run `applyReplacementFun` on an expression `∀ x₁ .. xₙ, e`,
making sure not to translate type-classes on `xᵢ` if `i` is in `dontTranslate`. -/
def applyReplacementForall (t : TranslateData) (dontTranslate : List Nat) (e : Expr) :
    MetaM Expr := do
  if let some maxDont := dontTranslate.max? then
    forallBoundedTelescope e (some (maxDont + 1)) fun xs e => do
      let xs := xs.map (·.fvarId!)
      let dontTranslate := dontTranslate.filterMap (xs[·]?) |>.toArray
      let mut e ← applyReplacementFun t e dontTranslate
      for x in xs.reverse do
        let decl ← x.getDecl
        let xType ← applyReplacementFun t decl.type dontTranslate
        e := .forallE decl.userName xType (e.abstract #[.fvar x]) decl.binderInfo
      return e
  else
    applyReplacementFun t e #[]

/-- Run `applyReplacementFun` on an expression `fun x₁ .. xₙ ↦ e`,
making sure not to translate type-classes on `xᵢ` if `i` is in `dontTranslate`. -/
def applyReplacementLambda (t : TranslateData) (dontTranslate : List Nat) (e : Expr) :
    MetaM Expr := do
  if let some maxDont := dontTranslate.max? then
    lambdaBoundedTelescope e (maxDont + 1) fun xs e => do
      let xs := xs.map (·.fvarId!)
      let dontTranslate := dontTranslate.filterMap (xs[·]?) |>.toArray
      let mut e ← applyReplacementFun t e dontTranslate
      for x in xs.reverse do
        let decl ← x.getDecl
        let xType ← applyReplacementFun t decl.type dontTranslate
        e := .lam decl.userName xType (e.abstract #[.fvar x]) decl.binderInfo
      return e
  else
    applyReplacementFun t e #[]

/-- Unfold auxlemmas in the type and value. -/
def declUnfoldAuxLemmas (decl : ConstantInfo) : MetaM ConstantInfo := do
  let mut decl := decl
  decl := decl.updateType <| ← unfoldAuxLemmas decl.type
  if let some v := decl.value? (allowOpaque := true) then
    trace[translate] "value before unfold:{indentExpr v}"
    decl := decl.updateValue <| ← unfoldAuxLemmas v
    trace[translate] "value after unfold:{indentExpr decl.value!}"
  return decl

/-- Run applyReplacementFun on the given `srcDecl` to make a new declaration with name `tgt` -/
def updateDecl (t : TranslateData) (tgt : Name) (srcDecl : ConstantInfo)
    (reorder : List (List Nat)) (dont : List Nat) : MetaM ConstantInfo := do
  let mut decl := srcDecl.updateName tgt
  if reorder.any (·.contains 0) then
    decl := decl.updateLevelParams decl.levelParams.swapFirstTwo
<<<<<<< HEAD

  let translateValue (v : Expr) : MetaM Expr := do
    let mut v := v
    if let some b := t.unfoldBoundaries then
      v ← b.cast (← b.insertBoundaries v t.attrName) decl.type t.attrName
    v ← reorderLambda reorder <| ← applyReplacementLambda t dont v
    if let some b := t.unfoldBoundaries then
      v ← b.unfoldInsertions v
    return v

  let mut type := decl.type
  if let some b := t.unfoldBoundaries then
    type ← b.insertBoundaries decl.type t.attrName
  type ← reorderForall reorder <| ← applyReplacementForall t dont <| renameBinderNames t type
  if let some b := t.unfoldBoundaries then
    type ← b.unfoldInsertions type
  decl := decl.updateType type

  if let some v := decl.value? then
    decl := decl.updateValue <| ← translateValue v
  else if let .opaqueInfo info := decl then -- not covered by `value?`
    decl := .opaqueInfo { info with
      value :=  ← translateValue info.value }
=======
  decl := decl.updateType <| ← reorderForall reorder <| ← applyReplacementForall t dont <|
    renameBinderNames t decl.type
  if let some v := decl.value? (allowOpaque := true) then
    decl := decl.updateValue <| ← reorderLambda reorder <| ← applyReplacementLambda t dont v
>>>>>>> 97c2b335
  return decl

/--
Find the argument of `nm` that appears in the first translatable (type-class) argument.
Returns 1 if there are no types with a translatable class as arguments.
E.g. `Prod.instGroup` returns 1, and `Pi.instOne` returns 2.
Note: we only consider the relevant argument (`(relevant_arg := ...)`) of each type-class.
E.g. `[Pow A N]` is a translatable type-class on `A`, not on `N`.
-/
def findRelevantArg (t : TranslateData) (nm : Name) : CoreM Nat := MetaM.run' do
  forallTelescopeReducing (← getConstInfo nm).type fun xs ty ↦ do
    let env ← getEnv
    -- check if `tgt` has a translatable type argument, and if so,
    -- find the index of a type from `xs` appearing in there
    let relevantArg? (tgt : Expr) : Option Nat := do
      let c ← tgt.getAppFn.constName?
      guard (findTranslation? env t c).isSome
      let relevantArg := (t.argInfoAttr.find? env c).elim 0 (·.relevantArg)
      let arg ← tgt.getArg? relevantArg
      xs.findIdx? (arg.containsFVar ·.fvarId!)
    -- run the above check on all hypotheses and on the conclusion
    let arg ← OptionT.run <| xs.firstM fun x ↦ OptionT.mk do
        forallTelescope (← inferType x) fun _ys tgt ↦ return relevantArg? tgt
    let arg := arg <|> relevantArg? ty
    trace[translate_detail] "findRelevantArg: {arg}"
    return arg.getD 0

/-- Abstracts the nested proofs in the value of `decl` if it is a def.
This follows the behaviour of `Elab.abstractNestedProofs`. -/
def declAbstractNestedProofs (decl : ConstantInfo) : MetaM ConstantInfo := do
  let .defnInfo info := decl | return decl
  let value ← withDeclNameForAuxNaming decl.name do Meta.abstractNestedProofs info.value
  return .defnInfo { info with value }

/-- Find the target name of `pre` and all created auxiliary declarations. -/
def findTargetName (env : Environment) (t : TranslateData) (src pre tgt_pre : Name) : CoreM Name :=
  /- This covers auxiliary declarations like `match_i` and `proof_i`. -/
  if let some post := pre.isPrefixOf? src then
    return tgt_pre ++ post
  else if src.hasMacroScopes then
    -- This branch should come before the next one because an aux def may be both private and macro
    -- scoped - but really the next branch shouldn't just assume all private defs are eqns??
    mkFreshUserName src.eraseMacroScopes
  /- This covers equation lemmas (for other declarations). -/
  else if let some post := privateToUserName? src then
    match findTranslation? env t post.getPrefix with
    -- this is an equation lemma for a declaration without a translation. We will skip this.
    | none => return src
    -- this is an equation lemma for a declaration with a translation. We will translate this.
    -- Note: if this errors we could do this instead by calling `getEqnsFor?`
    | some addName => return src.updatePrefix <| mkPrivateName env addName
  else
    throwError "internal @[{t.attrName}] error."

/-- Returns a `NameSet` of all auxiliary constants in `e` that might have been generated
when adding `pre` to the environment.
Examples include `pre.match_5` and
`_private.Mathlib.MyFile.someOtherNamespace.someOtherDeclaration._eq_2`.
The last two examples may or may not have been generated by this declaration.
The last example may or may not be the equation lemma of a declaration with a translation attribute.
We will only translate it if it has a translation attribute.

Note that this function would return `proof_nnn` aux lemmas if
we hadn't unfolded them in `declUnfoldAuxLemmas`.
-/
def findAuxDecls (e : Expr) (pre : Name) : NameSet :=
  e.foldConsts ∅ fun n l ↦
    if (privateToUserName n).getPrefix == privateToUserName pre || n.hasMacroScopes then
      l.insert n
    else
      l

/-- Translate the declaration `src` and recursively all declarations `pre._proof_i`
occurring in `src` using the `translations` dictionary.

`replace_all`, `trace`, `ignore` and `reorder` are configuration options.

`pre` is the declaration that got the translation attribute and `tgt_pre` is the target of this
declaration. -/
partial def transformDeclRec (t : TranslateData) (ref : Syntax) (pre tgt_pre src : Name)
    (reorder : List (List Nat) := []) (dontTranslate : List Nat := []) : CoreM Unit := do
  let env ← getEnv
  trace[translate_detail] "visiting {src}"
  -- if we have already translated this declaration, we do nothing.
  if (findTranslation? env t src).isSome && src != pre then
      return
  -- if this declaration is not `pre` and not an internal declaration, we return an error,
  -- since we should have already translated this declaration.
  if src != pre && !src.isInternalDetail then
    throwError "The declaration {pre} depends on the declaration {src} which is in the namespace \
      {pre}, but does not have the `@[{t.attrName}]` attribute. This is not supported.\n\
      Workaround: move {src} to a different namespace."
  -- we find, or guess, the translated name of `src`
  let tgt ← findTargetName env t src pre tgt_pre
  -- we skip if we already transformed this declaration before.
  if env.setExporting false |>.contains tgt then
    if tgt == src then
      -- Note: this can happen for equation lemmas of declarations without a translation.
      trace[translate_detail] "Auxiliary declaration {src} will be translated to itself."
    else
      trace[translate_detail] "Already visited {tgt} as translation of {src}."
    return
  let srcDecl ← withoutExporting do getConstInfo src
  -- we first unfold all auxlemmas, since they are not always able to be translated on their own
  let srcDecl ← withoutExporting do MetaM.run' do declUnfoldAuxLemmas srcDecl
  -- we then transform all auxiliary declarations generated when elaborating `pre`
  for n in findAuxDecls srcDecl.type pre do
    transformDeclRec t ref pre tgt_pre n
  if let some value := srcDecl.value? (allowOpaque := true) then
    for n in findAuxDecls value pre do
      transformDeclRec t ref pre tgt_pre n
  -- expose target body when source body is exposed
  withExporting (isExporting := (← getEnv).setExporting true |>.find? src |>.any (·.hasValue)) do
  -- if the auxiliary declaration doesn't have prefix `pre`, then we have to add this declaration
  -- to the translation dictionary, since otherwise we cannot translate the name.
  let relevantArg ← findRelevantArg t src
  if !pre.isPrefixOf src || src != pre && relevantArg != 0 then
    insertTranslation t src tgt { relevantArg }
  -- now transform the source declaration
  let trgDecl ← MetaM.run' <| updateDecl t tgt srcDecl reorder dontTranslate
  let value ← match trgDecl with
    | .thmInfo { value, .. } | .defnInfo { value, .. } | .opaqueInfo { value, .. } => pure value
    | _ => throwError "Expected {tgt} to have a value."
  trace[translate] "generating\n{tgt} : {trgDecl.type} :=\n  {value}"
  try
    -- make sure that the type is correct,
    -- and emit a more helpful error message if it fails
    withoutExporting <| MetaM.run' <| check value
  catch
    | Exception.error _ msg => throwError "@[{t.attrName}] failed. \
      The translated value is not type correct. For help, see the docstring \
      of `to_additive`, section `Troubleshooting`. \
      Failed to add declaration\n{tgt}:\n{msg}"
    | _ => panic! "unreachable"
  -- "Refold" all the aux lemmas that we unfolded.
  let trgDecl ← MetaM.run' <| declAbstractNestedProofs trgDecl
  /- If `src` is explicitly marked as `noncomputable`, then add the new decl as a declaration but
  do not compile it, and mark is as noncomputable. Otherwise, only log errors in compiling if `src`
  has executable code.

  Note that `noncomputable section` does not explicitly mark noncomputable definitions as
  `noncomputable`, but simply abstains from logging compilation errors.

  This is not a perfect solution, as ideally we *should* complain when `src` should
  produce executable code but fails to do so (e.g. outside of `noncomputable section`). However,
  the `messages` and `infoState` are reset before this runs, so we cannot check for compilation
  errors on `src`. The scope set by `noncomputable` section lives in the `CommandElabM` state
  (which is inaccessible here), so we cannot test for `noncomputable section` directly. See [Zulip](https://leanprover.zulipchat.com/#narrow/channel/287929-mathlib4/topic/to_additive.20and.20noncomputable/with/310541981). -/
  if isNoncomputable env src then
    addDecl trgDecl.toDeclaration!
    setEnv <| addNoncomputable (← getEnv) tgt
  else
    addAndCompile trgDecl.toDeclaration! (logCompileErrors := (IR.findEnvDecl env src).isSome)
  if let .defnInfo { hints := .abbrev, .. } := trgDecl then
    if (← getReducibilityStatus src) == .reducible then
      setReducibilityStatus tgt .reducible
    if Compiler.getInlineAttribute? (← getEnv) src == some .inline then
      MetaM.run' <| Meta.setInlineAttribute tgt
  -- now add declaration ranges so jump-to-definition works
  -- note: we currently also do this for auxiliary declarations, while they are not normally
  -- generated for those. We could change that.
  addDeclarationRangesFromSyntax tgt (← getRef) ref
  if isProtected (← getEnv) src then
    setEnv <| addProtected (← getEnv) tgt
  if defeqAttr.hasTag (← getEnv) src then
    defeqAttr.setTag tgt
  if let some matcherInfo ← getMatcherInfo? src then
    Match.addMatcherInfo tgt matcherInfo
  -- necessary so that e.g. match equations can be generated for `tgt`
  enableRealizationsForConst tgt

/-- Copy the instance attribute in a `to_additive`

[todo] it seems not to work when the `to_additive` is added as an attribute later. -/
def copyInstanceAttribute (src tgt : Name) : CoreM Unit := do
  if let some prio ← getInstancePriority? src then
    let attr_kind := (← getInstanceAttrKind? src).getD .global
    trace[translate_detail] "Making {tgt} an instance with priority {prio}."
    addInstance tgt attr_kind prio |>.run'

/-- Warn the user when the declaration has an attribute. -/
def warnAttrCore (stx : Syntax) (f : Environment → Name → Bool)
    (thisAttr attrName src tgt : Name) : CoreM Unit := do
  if f (← getEnv) src then
    Linter.logLintIf linter.existingAttributeWarning stx <|
      m!"The source declaration {src} was given attribute {attrName} before calling @[{thisAttr}]. \
         The preferred method is to use `@[{thisAttr} (attr := {attrName})]` to apply the \
         attribute to both {src} and the target declaration {tgt}." ++
      if thisAttr == `to_additive then
        m!"\nSpecial case: If this declaration was generated by @[to_additive] \
          itself, you can use @[to_additive (attr := to_additive, {attrName})] on the original \
          declaration."
      else ""

/-- Warn the user when the declaration has a simple scoped attribute. -/
def warnAttr {α β : Type} [Inhabited β] (stx : Syntax) (attr : SimpleScopedEnvExtension α β)
    (f : β → Name → Bool) (thisAttr attrName src tgt : Name) : CoreM Unit :=
  warnAttrCore stx (f <| attr.getState ·) thisAttr attrName src tgt

/-- Warn the user when the declaration has a parametric attribute. -/
def warnParametricAttr {β : Type} [Inhabited β] (stx : Syntax) (attr : ParametricAttribute β)
    (thisAttr attrName src tgt : Name) : CoreM Unit :=
  warnAttrCore stx (attr.getParam? · · |>.isSome) thisAttr attrName src tgt

/-- `translateLemmas names argInfo desc t` runs `t` on all elements of `names`
and adds translations between the generated lemmas (the output of `t`).
`names` must be non-empty. -/
def translateLemmas {m : Type → Type} [Monad m] [MonadError m] [MonadLiftT CoreM m]
    (t : TranslateData) (names : Array Name) (argInfo : ArgInfo) (desc : String)
    (runAttr : Name → m (Array Name)) : m Unit := do
  let auxLemmas ← names.mapM runAttr
  let nLemmas := auxLemmas[0]!.size
  for (nm, lemmas) in names.zip auxLemmas do
    unless lemmas.size == nLemmas do
      throwError "{names[0]!} and {nm} do not generate the same number of {desc}."
  for (srcLemmas, tgtLemmas) in auxLemmas.zip <| auxLemmas.eraseIdx! 0 do
    for (srcLemma, tgtLemma) in srcLemmas.zip tgtLemmas do
      insertTranslation t srcLemma tgtLemma argInfo

/-- Return the provided target name or autogenerate one if one was not provided. -/
def targetName (t : TranslateData) (cfg : Config) (src : Name) : CoreM Name := do
  if cfg.self then
    if cfg.tgt != .anonymous then
      logWarning m!"`{t.attrName} self` ignores the provided name {cfg.tgt}"
    return src
  let .str pre s := src | throwError "{t.attrName}: can't transport {src}"
  trace[translate_detail] "The name {s} splits as {open GuessName in s.splitCase}"
  let tgt_auto := GuessName.guessName t.guessNameData s
  let depth := cfg.tgt.getNumParts
  let pre := findPrefixTranslation (← getEnv) pre t
  let (pre1, pre2) := pre.splitAt (depth - 1)
  let res := if cfg.tgt == .anonymous then pre.str tgt_auto else pre1 ++ cfg.tgt
  if res == src then
    throwError "{t.attrName}: the generated translated name equals the original name '{src}'.\n\
    If this is intentional, use the `@[{t.attrName} self]` syntax.\n\
    Otherwise, check that your declaration name is correct \
    (if your declaration is an instance, try naming it)\n\
    or provide a translated name using the `@[{t.attrName} my_add_name]` syntax."
  if cfg.tgt == pre2.str tgt_auto && !cfg.allowAutoName then
    Linter.logLintIf linter.translateGenerateName cfg.ref m!"\
      `{t.attrName}` correctly autogenerated target name for {src}.\n\
      You may remove the explicit argument {cfg.tgt}."
  if cfg.tgt != .anonymous then
    trace[translate_detail] "The automatically generated name would be {pre.str tgt_auto}"
  return res

/-- Try to determine the value of the `(reorder := ...)` option that would be needed to translate
type `e₁` to type `e₂`. If there is no good guess, default to `[]`.
The heuristic that we use is to compare the conclusions of `e₁` and `e₂`,
and to observe which variables are swapped. -/
def guessReorder (src tgt : Expr) : List (List Nat) := Id.run do
  let mut n := 0; let mut src := src; let mut tgt := tgt
  while isDepForall src && isDepForall tgt do
    src := src.bindingBody!
    tgt := tgt.bindingBody!
    n := n + 1
  -- We substitute the loose bound variables with (numbered) free variables,
  -- so that we can keep track of them more easily.
  let vars := Array.ofFn (n := n) (.fvar ⟨.num .anonymous ·⟩)
  src := src.instantiateRev vars
  tgt := tgt.instantiateRev vars
  let mut some map := go src tgt (.replicate n none) | return []
  -- Compute the list of cycles representing the permutation `map`.
  let mut perm := []
  for h : i in 0...n do
    let mut some j := map[i] | continue
    if i = j then continue
    let mut cycle := [i, j]
    repeat do
      let some j' := map[j] | return [] -- If the permutation is malformed, return `[]`.
       -- To avoid computing the same cycle multiple times, and to avoid infinite loops,
       -- we erase visited elements from `map`.
      map := map.set! j none
      if j' = i then break
      j := j'
      cycle := cycle ++ [↑j]
    perm := cycle :: perm
  return perm
where
  /-- Determine whether the given expression is a forall with a dependency.
  If it has no dependency, then we can treat it as the conclusion. -/
  isDepForall : Expr → Bool
    | .forallE _ _ b _ => b.hasLooseBVar 0 || isDepForall b
    | _ => false
  /-- Determine for each `i : Fin n` to what `j : Fin n` it should get translated. -/
  go (src tgt : Expr) {n : Nat} (map : Vector (Option (Fin n)) n) :
      Option (Vector (Option (Fin n)) n) := do
    match src, tgt with
    | .forallE _ d₁ b₁ _, .forallE _ d₂ b₂ _ => go d₁ d₂ map >>= go b₁ b₂
    | .lam _ d₁ b₁ _    , .lam _ d₂ b₂ _     => go d₁ d₂ map >>= go b₁ b₂
    | .mdata _ e₁       , .mdata _ e₂        => go e₁ e₂ map
    | .letE _ t₁ v₁ b₁ _, .letE _ t₂ v₂ b₂ _ => go t₁ t₂ map >>= go v₁ v₂ >>= go b₁ b₂
    | .app f₁ a₁        , .app f₂ a₂         => go f₁ f₂ map >>= go a₁ a₂
    | .proj _ _ e₁      , .proj _ _ e₂       => go e₁ e₂ map
    | .fvar ⟨.num _ i₁⟩  , .fvar ⟨.num _ i₂⟩  =>
      if h : i₂ < n then
        if let some i₂' := map[i₁]! then
          guard (i₂ == i₂') -- If `i₂ ≠ i₂'`, it's not clear what `i₁` should be translated to.
          some map
        else
          some <| map.set! i₁ (some ⟨i₂, h⟩)
      else
        panic! "index {i₂} is out of bounds ({n})"
    /- To avoid false positives, we do a sanity check to make sure that the two expressions are
    indeed of the same shape. Note that we cannot check for `e₁ == e₁`, because the universes
    in `e₁` and `e₂` might be different (because we decide only later whether to swap them). -/
    | .lit _, .lit _ | .bvar _, .bvar _ | .sort _, .sort _ | .const .., .const .. => some map
    | _, _ => none

/-- Verify that the type of `srcDecl` translates to that of `tgtDecl`.
Also try to autogenerate the `reorder` option for this translation. -/
partial def checkExistingType (t : TranslateData) (src tgt : Name) (cfg : Config) :
    MetaM (List (List Nat)) := withoutExporting do
  let mut srcDecl ← getConstInfo src
  let tgtDecl ← getConstInfo tgt
  unless srcDecl.levelParams.length == tgtDecl.levelParams.length do
    throwError "`{t.attrName}` validation failed:\n  expected {srcDecl.levelParams.length} \
      universe levels, but '{tgt}' has {tgtDecl.levelParams.length} universe levels"
  let mut srcType := srcDecl.type
  if let some b := t.unfoldBoundaries then
    srcType ← b.insertBoundaries srcType t.attrName
  srcType ← applyReplacementForall t cfg.dontTranslate srcType
  let reorder' := guessReorder srcType tgtDecl.type
  trace[translate_detail] "The guessed reorder is {reorder'}"
  let reorder ←
    if let some reorder := cfg.reorder? then
      -- check whether the permutations are equal by running both on `(0...=max).toArray`
      if let some max := reorder.flatten.max? then
        if reorder'.flatten.max? == max then
          let range : Array Nat := (0...=max).toArray
          if range.permute! reorder == range.permute! reorder' then
            Linter.logLintIf linter.translateReorder cfg.ref m!"\
              `{t.attrName}` correctly autogenerated the `(reorder := ...)` argument for {src}.\n\
              You may remove the `(reorder := ...)` argument."
      pure reorder
    else
      pure reorder'
  srcType ← reorderForall reorder srcType
  if let some b := t.unfoldBoundaries then
    srcType ← b.unfoldInsertions srcType

  if reorder.any (·.contains 0) then
    srcDecl := srcDecl.updateLevelParams srcDecl.levelParams.swapFirstTwo
  -- instantiate both types with the same universes. `instantiateLevelParams` does some
  -- normalization, so we apply it to both types.
  srcType := srcType.instantiateLevelParams
    srcDecl.levelParams (tgtDecl.levelParams.map mkLevelParam)
  let tgtType := tgtDecl.type.instantiateLevelParams
    tgtDecl.levelParams (tgtDecl.levelParams.map mkLevelParam)
  unless ← withReducible <| isDefEq srcType tgtType do
    throwError "`{t.attrName}` validation failed: expected{indentExpr srcType}\nbut '{tgt}' has \
      type{indentExpr tgtType}"
  return reorder

/-- if `f src = #[a_1, ..., a_n]` and `f tgt = #[b_1, ... b_n]` then `proceedFieldsAux src tgt f`
will insert translations from `a_i` to `b_i`. -/
def proceedFieldsAux (t : TranslateData) (src tgt : Name) (argInfo : ArgInfo)
    (f : Name → Array Name) : CoreM Unit := do
  let srcFields := f src
  let tgtFields := f tgt
  if srcFields.size != tgtFields.size then
    throwError "Failed to map fields of {src}, {tgt} with {srcFields} ↦ {tgtFields}.\n \
      Lengths do not match."
  for srcField in srcFields, tgtField in tgtFields do
    insertTranslation t srcField tgtField argInfo

/-- Add the structure fields of `src` to the translations dictionary
so that they will be translated correctly. -/
def proceedFields (t : TranslateData) (src tgt : Name) (argInfo : ArgInfo) : CoreM Unit := do
  let env ← getEnv
  let aux := proceedFieldsAux t src tgt argInfo
  -- add translations for the structure fields
  aux fun declName ↦
    if isStructure env declName then
      let info := getStructureInfo env declName
      Array.ofFn (n := info.fieldNames.size) (info.getProjFn? · |>.get!)
    else
      #[]
  -- add translations for the automatically generated instances with `extend`.
  aux fun declName ↦
    if isStructure env declName then
      getStructureInfo env declName |>.parentInfo
        |>.filterMap fun c ↦ if !c.subobject then c.projFn else none
    else
      #[]
  -- add translations for the constructors of an inductive type
  aux fun declName ↦ match env.find? declName with
    | some (ConstantInfo.inductInfo { ctors, .. }) => ctors.toArray
    | _ => #[]

/-- Elaborate syntax that refers to an argument of the declaration.
This is either a 1-indexed number, or a name from `argNames`.
`args` is only used to add hover information to `stx`,
and `declName` is only used for the error message. -/
def elabArgStx (declName : Name) (argNames : Array Name) (args : Array Expr)
    (stx : TSyntax [`ident, `num]) : MetaM Nat := do
  let n ← match stx with
    | `($name:ident) => match argNames.idxOf? name.getId with
      | some n => pure n
      | none => throwErrorAt stx
        "invalid argument '{stx}', it is not an argument of '{.ofConstName declName}'."
    | `($n:num) =>
      if n.getNat = 0 then
        throwErrorAt stx "invalid index `{stx}`, arguments are counted starting from 1."
      if n.getNat > args.size then
        throwErrorAt stx "index `{stx}` is out of bounds, there are only `{args.size}` arguments"
      pure (n.getNat - 1)
    | _ => throwUnsupportedSyntax
  Elab.Term.addTermInfo' stx args[n]! |>.run'
  return n

/-- Elaboration of the configuration options for a translation attribute. It is assumed that
- `stx[0]` is the attribute (e.g. `to_additive`)
- `stx[1]` is the optional tracing `?`
- `stx[2]` is the remaining `attrArgs`

TODO: Currently, we don't deduce any `dont_translate` arguments based on the type of `declName`.
In the future we would like that the presence of `MonoidAlgebra k G` will automatically
flag `k` as a type to not be translated. -/
def elabTranslationAttr (declName : Name) (stx : Syntax) : CoreM Config := do
  match stx[2] with
  | `(attrArgs| $existing? $[$opts:bracketedOption]* $[$tgt]? $[$doc]?) =>
    MetaM.run' <| forallTelescope (← getConstInfo declName).type fun xs _ => do
    let argNames ← xs.mapM (·.fvarId!.getUserName)
    let mut attrs := #[]
    let mut reorder? := none
    let mut relevantArg? := none
    let mut dontTranslate := []
    for opt in opts do
      match opt with
      | `(bracketedOption| (attr := $[$stxs],*)) =>
        attrs := attrs ++ stxs
      | `(bracketedOption| (reorder := $[$[$reorders]*],*)) =>
        if reorder?.isSome then
          throwErrorAt opt "cannot specify `reorder` multiple times"
        reorder? ← reorders.toList.mapM fun cycle => do
          if h : cycle.size = 1 then
            throwErrorAt cycle[0].raw "\
              invalid cycle `{cycle[0]}`, a cycle must have at least 2 elements.\n\
              `(reorder := ...)` uses cycle notation to specify a permutation.\n\
              For example `(reorder := 1 2, 5 6)` swaps the first two arguments with each other \
              and the fifth and the sixth argument and `(reorder := 3 4 5)` will move \
              the fifth argument before the third argument."
          cycle.toList.mapM (elabArgStx declName argNames xs)
      | `(bracketedOption| (relevant_arg := $n)) =>
        if relevantArg?.isSome then
          throwErrorAt opt "cannot specify `relevant_arg` multiple times"
        else
          if let `($_:hole) := n then
            relevantArg? := some 1000000 -- set `relevantArg?` to be out of bounds
          else
            relevantArg? ← elabArgStx declName argNames xs ⟨n.raw⟩
      | `(bracketedOption| (dont_translate := $[$types]*)) =>
        dontTranslate := dontTranslate ++ (← types.toList.mapM (elabArgStx declName argNames xs))
      | _ => throwUnsupportedSyntax
    let (existing, self) := match existing? with
      | `(existingNameHint| existing) => (true, false)
      | `(existingNameHint| self) => (true, true)
      | _ => (false, false)
    if self && !attrs.isEmpty then
      throwError "invalid `(attr := ...)` after `self`, \
        as there is only one declaration for the attributes.\n\
        Instead, you can write the attributes in the usual way."
    trace[translate_detail] "attributes: {attrs}; reorder arguments: {reorder?}"
    let doc ← doc.mapM fun
      | `(str|$doc:str) => open Linter in do
        -- Deprecate `str` docstring syntax (since := "2025-08-12")
        if getLinterValue linter.deprecated (← getLinterOptions) then
          let hintSuggestion := {
            diffGranularity := .none
            toTryThisSuggestion := { suggestion := "/-- " ++ doc.getString.trimAscii ++ " -/" }
          }
          let sugg ← Hint.mkSuggestionsMessage #[hintSuggestion] doc
            (codeActionPrefix? := "Update to: ") (forceList := false)
          logWarningAt doc <| .tagged ``Linter.deprecatedAttr
            m!"String syntax for `to_additive` docstrings is deprecated: Use \
              docstring syntax instead (e.g. `@[to_additive /-- example -/]`)\n\
              \n\
              Update deprecated syntax to:{sugg}"
        return doc.getString
      | `(docComment|$doc:docComment) => do
        -- TODO: rely on `addDocString`s call to `validateDocComment` after removing `str` support
        /-
        #adaptation_note
        Without understanding the consequences, I am commenting out the next line,
        as `validateDocComment` is now in `TermElabM` which is not trivial to reach from here.
        Perhaps the existing comments here suggest it is no longer needed, anyway?
        -/
        -- validateDocComment doc
        /- Note: the following replicates the behavior of `addDocString`. However, this means that
        trailing whitespace might appear in docstrings added via `docComment` syntax when compared
        to those added via `str` syntax. See this [Zulip thread](https://leanprover.zulipchat.com/#narrow/channel/270676-lean4/topic/Why.20do.20docstrings.20include.20trailing.20whitespace.3F/with/533553356). -/
        return (← getDocStringText doc).removeLeadingSpaces
      | _ => throwUnsupportedSyntax
    return {
      trace := !stx[1].isNone
      tgt := match tgt with | some tgt => tgt.getId | none => Name.anonymous
      doc, attrs, reorder?, relevantArg?, dontTranslate, existing, self
      ref := match tgt with | some tgt => tgt.raw | none => stx[0] }
  | _ => throwUnsupportedSyntax

mutual
/-- Apply attributes to the original and translated declarations. -/
partial def applyAttributes (t : TranslateData) (stx : Syntax) (rawAttrs : Array Syntax)
    (src tgt : Name) (argInfo : ArgInfo) : TermElabM (Array Name) := withoutExporting do
  -- we only copy the `instance` attribute, since it is nice to directly tag `instance` declarations
  copyInstanceAttribute src tgt
  -- Warn users if the original declaration has an attributee
  if src != tgt && linter.existingAttributeWarning.get (← getOptions) then
    let appliedAttrs ← getAllSimpAttrs src
    if appliedAttrs.size > 0 then
      let appliedAttrs := ", ".intercalate (appliedAttrs.toList.map toString)
      -- Note: we're not bothering to print the correct attribute arguments.
      Linter.logLintIf linter.existingAttributeWarning stx m!"\
        The source declaration {src} was given the simp-attribute(s) {appliedAttrs} before \
        calling @[{t.attrName}].\nThe preferred method is to use something like \
        `@[{t.attrName} (attr := {appliedAttrs})]`\nto apply the attribute to both \
        {src} and the target declaration {tgt}."
    warnAttr stx Lean.Meta.Ext.extExtension
      (fun b n => (b.tree.values.any fun t => t.declName = n)) t.attrName `ext src tgt
    warnAttr stx Lean.Meta.Rfl.reflExt (·.values.contains ·) t.attrName `refl src tgt
    warnAttr stx Lean.Meta.Symm.symmExt (·.values.contains ·) t.attrName `symm src tgt
    warnAttr stx Batteries.Tactic.transExt (·.values.contains ·) t.attrName `trans src tgt
    warnAttr stx Lean.Meta.coeExt (·.contains ·) t.attrName `coe src tgt
    warnParametricAttr stx Lean.Linter.deprecatedAttr t.attrName `deprecated src tgt
    -- the next line also warns for `@[to_additive, simps]`, because of the application times
    warnParametricAttr stx simpsAttr t.attrName `simps src tgt
    warnAttrCore stx Term.elabAsElim.hasTag t.attrName `elab_as_elim src tgt
  -- add attributes
  -- the following is similar to `Term.ApplyAttributesCore`, but we hijack the implementation of
  -- `simps` and `to_additive`.
  let attrs ← elabAttrs rawAttrs
  let (additiveAttrs, attrs) := attrs.partition (·.name == t.attrName)
  let nestedDecls ←
    match h : additiveAttrs.size with
    | 0 => pure #[]
    | 1 =>
      let cfg ← elabTranslationAttr src additiveAttrs[0].stx
      addTranslationAttr t tgt cfg additiveAttrs[0].kind
    | _ => throwError "cannot apply {t.attrName} multiple times."
  let allDecls := #[src, tgt] ++ nestedDecls
  if attrs.size > 0 then
    trace[translate_detail] "Applying attributes {attrs.map (·.stx)} to {allDecls}"
  for attr in attrs do
    withRef attr.stx do withLogging do
    if attr.name == `simps then
      translateLemmas t allDecls argInfo "simps lemmas" (simpsTacFromSyntax · attr.stx)
      return
    let env ← getEnv
    match getAttributeImpl env attr.name with
    | Except.error errMsg => throwError errMsg
    | Except.ok attrImpl =>
      let runAttr := do
        for decl in allDecls do
          attrImpl.add decl attr.stx attr.kind
      -- not truly an elaborator, but a sensible target for go-to-definition
      let elaborator := attrImpl.ref
      if (← getInfoState).enabled && (← getEnv).contains elaborator then
        withInfoContext (mkInfo := return .ofCommandInfo { elaborator, stx := attr.stx }) do
          try runAttr
          finally if attr.stx[0].isIdent || attr.stx[0].isAtom then
            -- Add an additional node over the leading identifier if there is one
            -- to make it look more function-like.
            -- Do this last because we want user-created infos to take precedence
            pushInfoLeaf <| .ofCommandInfo { elaborator, stx := attr.stx[0] }
      else
        runAttr
  return nestedDecls

/--
Copies equation lemmas and attributes from `src` to `tgt`
-/
partial def copyMetaData (t : TranslateData) (cfg : Config) (src tgt : Name) (argInfo : ArgInfo) :
    CoreM (Array Name) := do
  -- The equation lemmas can only be related if the value of `tgt` is the translated value of `src`.
  unless cfg.existing do
    if let some eqns := eqnsAttribute.find? (← getEnv) src then
      unless (eqnsAttribute.find? (← getEnv) tgt).isSome do
        for eqn in eqns do
          _ ← addTranslationAttr t eqn cfg
        eqnsAttribute.add tgt (eqns.map (findTranslation? (← getEnv) t · |>.get!))
    else
      /- We need to generate all equation lemmas for `src` and `tgt`, even for non-recursive
      definitions. If we don't do that, the equation lemma for `src` might be generated later
      when doing a `rw`, but it won't be generated for `tgt`. -/
      translateLemmas t #[src, tgt] argInfo "equation lemmas" fun nm ↦
        (·.getD #[]) <$> MetaM.run' (getEqnsFor? nm)
  MetaM.run' <| Elab.Term.TermElabM.run' <|
    applyAttributes t cfg.ref cfg.attrs src tgt argInfo

/-- `addTranslationAttr src cfg` adds a translation attribute to `src` with configuration `cfg`.
See the attribute implementation for more details.
It returns an array with names of translated declarations (usually 1, but more if there are nested
`to_additive` calls). -/
partial def addTranslationAttr (t : TranslateData) (src : Name) (cfg : Config)
    (kind := AttributeKind.global) : AttrM (Array Name) := do
  if (kind != AttributeKind.global) then
    throwError "`{t.attrName}` can only be used as a global attribute"
  withOptions (·.updateBool `trace.translate (cfg.trace || ·)) do
  -- If `src` was already tagged, we allow the `(reorder := ...)` or `(relevant_arg := ...)` syntax
  -- for updating this information on constants that are already tagged.
  -- In particular, this is necessary for structure projections like `HPow.hPow`.
  if let some tgt := findTranslation? (← getEnv) t src then
    -- If `tgt` is not in the environment, the translation to `tgt` was added only for
    -- translating the namespace, and `src` wasn't actually tagged.
    if (← getEnv).contains tgt then
      if cfg.reorder?.isSome || cfg.relevantArg?.isSome then
        discard <| withOptions (·.set `linter.translateReorder false) <| MetaM.run' <|
          checkExistingType t src tgt cfg
        let argInfo := { reorder := cfg.reorder?.getD [], relevantArg := cfg.relevantArg?.getD 0 }
        insertTranslation t src tgt argInfo false
        return #[tgt]
      throwError
      "Cannot apply attribute @[{t.attrName}] to '{src}': it is already translated to '{tgt}'. \n\
      If you need to set the `reorder` or `relevant_arg` option, this is still possible with the \n\
      `@[{t.attrName} (reorder := ...)]` or `@[{t.attrName} (relevant_arg := ...)]` syntax."
  let tgt ← targetName t cfg src
  let alreadyExists := (← getEnv).contains tgt
  if cfg.existing != alreadyExists && !(← isInductive src) && !cfg.self then
    Linter.logLintIf linter.translateExisting cfg.ref <|
      if alreadyExists then
        m!"The translated declaration already exists. Please specify this explicitly using \
           `@[{t.attrName} existing]`."
      else
        "The translated declaration doesn't exist. Please remove the option `existing`."
  let reorder ←
    if alreadyExists then
      MetaM.run' <| checkExistingType t src tgt cfg
    else
      pure (cfg.reorder?.getD [])
  let relevantArg ← cfg.relevantArg?.getDM <| findRelevantArg t src
  let argInfo := { reorder, relevantArg }
  insertTranslation t src tgt argInfo alreadyExists
  if alreadyExists then
    -- since `tgt` already exists, we just need to
    -- add translations `src.x ↦ tgt.x'` for any subfields.
    trace[translate_detail] "declaration {tgt} already exists."
    proceedFields t src tgt argInfo
  else
    -- tgt doesn't exist, so let's make it
    transformDeclRec t cfg.ref src tgt src argInfo.reorder cfg.dontTranslate
  let nestedNames ← copyMetaData t cfg src tgt argInfo
  -- add pop-up information when mousing over the given translated name
  -- (the information will be over the attribute if no translated name is given)
  addConstInfo cfg.ref tgt
  if let some doc := cfg.doc then
    addDocStringCore tgt doc
  return nestedNames.push tgt

end

end Mathlib.Tactic.Translate<|MERGE_RESOLUTION|>--- conflicted
+++ resolved
@@ -534,37 +534,21 @@
   let mut decl := srcDecl.updateName tgt
   if reorder.any (·.contains 0) then
     decl := decl.updateLevelParams decl.levelParams.swapFirstTwo
-<<<<<<< HEAD
-
-  let translateValue (v : Expr) : MetaM Expr := do
-    let mut v := v
+  if let some value := decl.value? (allowOpaque := true) then
+    let mut value := value
     if let some b := t.unfoldBoundaries then
-      v ← b.cast (← b.insertBoundaries v t.attrName) decl.type t.attrName
-    v ← reorderLambda reorder <| ← applyReplacementLambda t dont v
+      value ← b.cast (← b.insertBoundaries value t.attrName) decl.type t.attrName
+    value ← reorderLambda reorder <| ← applyReplacementLambda t dont value
     if let some b := t.unfoldBoundaries then
-      v ← b.unfoldInsertions v
-    return v
-
+      value ← b.unfoldInsertions value
+    decl := decl.updateValue value
   let mut type := decl.type
   if let some b := t.unfoldBoundaries then
     type ← b.insertBoundaries decl.type t.attrName
   type ← reorderForall reorder <| ← applyReplacementForall t dont <| renameBinderNames t type
   if let some b := t.unfoldBoundaries then
     type ← b.unfoldInsertions type
-  decl := decl.updateType type
-
-  if let some v := decl.value? then
-    decl := decl.updateValue <| ← translateValue v
-  else if let .opaqueInfo info := decl then -- not covered by `value?`
-    decl := .opaqueInfo { info with
-      value :=  ← translateValue info.value }
-=======
-  decl := decl.updateType <| ← reorderForall reorder <| ← applyReplacementForall t dont <|
-    renameBinderNames t decl.type
-  if let some v := decl.value? (allowOpaque := true) then
-    decl := decl.updateValue <| ← reorderLambda reorder <| ← applyReplacementLambda t dont v
->>>>>>> 97c2b335
-  return decl
+  return decl.updateType type
 
 /--
 Find the argument of `nm` that appears in the first translatable (type-class) argument.
