--- conflicted
+++ resolved
@@ -77,13 +77,8 @@
     | _ => throwError "Constant {src} is not a theorem or definition."
     if isProtected (← getEnv) src then
       setEnv $ addProtected (← getEnv) tgt
-<<<<<<< HEAD
-    ToAdditive.copyAttributes src tgt -- todo: fix
-     }
-=======
     let stx := match stx? with | some stx => stx | none => #[]
     Term.TermElabM.run' <| ToAdditive.applyAttributes stx `reassoc src tgt
   | _ => throwUnsupportedSyntax }
->>>>>>> 56bf4cd6
 
 end CategoryTheory