/-
Copyright (c) 2025 Jovan Gerbscheid. All rights reserved.
Released under Apache 2.0 license as described in the file LICENSE.
Authors: Jovan Gerbscheid
-/
module

public meta import Mathlib.Tactic.Push
public meta import Batteries.Tactic.PermuteGoals

/-!
# The `by_cases!` tactic

The `by_cases!` tactic is a variant of the `by_cases` tactic that also calls `push_neg`
on the generated hypothesis that is a negation.
-/

<<<<<<< HEAD
namespace Mathlib.Tactic.ByCases
open Lean.Parser.Tactic
=======
public meta section
>>>>>>> b7543c7c

/--
`by_cases! h : p` runs the `by_cases h : p` tactic, followed by
`push_neg at h` in the second subgoal. For example,
- `by_cases! h : a < b` creates one goal with hypothesis `h : a < b` and
  another with `h : b ≤ a`.
- `by_cases! h : a ≠ b` creates one goal with hypothesis `h : a ≠ b` and
  another with `h : a = b`.
-/
syntax (name := byCases!) "by_cases! " optConfig (atomic(ident " : "))? term : tactic

local elab "try_push_neg_at" cfg:optConfig h:ident : tactic => do
  Push.push (.const ``Not) none (.targets #[h] false) (← Push.elabPushConfig cfg)
    (failIfUnchanged := false)

macro_rules
  | `(tactic| by_cases! $cfg:optConfig $e) => `(tactic| by_cases! $cfg h : $e)
  | `(tactic| by_cases! $cfg:optConfig $h : $e) =>
    `(tactic| by_cases $h : $e; on_goal 2 => try_push_neg_at $cfg $h:ident)

end Mathlib.Tactic.ByCases<|MERGE_RESOLUTION|>--- conflicted
+++ resolved
@@ -15,12 +15,10 @@
 on the generated hypothesis that is a negation.
 -/
 
-<<<<<<< HEAD
+public meta section
+
 namespace Mathlib.Tactic.ByCases
 open Lean.Parser.Tactic
-=======
-public meta section
->>>>>>> b7543c7c
 
 /--
 `by_cases! h : p` runs the `by_cases h : p` tactic, followed by
