--- conflicted
+++ resolved
@@ -32,7 +32,6 @@
       `(tactic| let this := $estx)
   addSuggestion origTac tac
 
-<<<<<<< HEAD
 /-- Add a suggestion for `rw [h]`. (TODO: this depends on code action support) -/
 def addRewriteSuggestion (origTac : Syntax) (e : Expr) (symm : Bool) (type? : Option Expr := none) :
     TermElabM Unit := do
@@ -42,11 +41,13 @@
       `(tactic| rw [← $estx])
     else
       `(tactic| rw [$estx:term])
+  -- We resort to using `logInfoAt` here rather than `addSuggestion`,
+  -- as I've never worked out how to have `addSuggestion` render comments.
   if let some type := type? then
     logInfoAt origTac m!"{tac}\n-- {← ppExpr type}"
   else
     logInfoAt origTac m!"{tac}"
-=======
+
 /-- Add a `refine e` suggestion, also printing the type of the subgoals.
 (TODO: this depends on code action support) -/
 def addRefineSuggestion (origTac : Syntax) (e : Expr) : TermElabM Unit := do
@@ -56,5 +57,4 @@
     (← (← getMVars e).mapM fun g => do ppExpr (← g.getType)).toList
   -- We resort to using `logInfoAt` here rather than `addSuggestion`,
   -- as I've never worked out how to have `addSuggestion` render comments.
-  logInfoAt origTac m!"{tac}\n-- Remaining subgoals:{subgoals}"
->>>>>>> 2d975554
+  logInfoAt origTac m!"{tac}\n-- Remaining subgoals:{subgoals}"