/-
Copyright (c) 2022 Floris van Doorn. All rights reserved.
Released under Apache 2.0 license as described in the file LICENSE.
Authors: Floris van Doorn
-/

import Mathlib.Init.Data.Nat.Notation
import Mathlib.Lean.Message
import Mathlib.Lean.Expr.Basic
import Mathlib.Data.String.Defs
import Mathlib.Data.KVMap
import Mathlib.Tactic.Simps.NotationClass
import Std.Classes.Dvd
import Std.Util.LibraryNote

/-!
# Simps attribute

This file defines the `@[simps]` attribute, to automatically generate `simp` lemmas
reducing a definition when projections are applied to it.

## Implementation Notes

There are three attributes being defined here
* `@[simps]` is the attribute for objects of a structure or instances of a class. It will
  automatically generate simplification lemmas for each projection of the object/instance that
  contains data. See the doc strings for `Lean.Parser.Attr.simps` and `Simps.Config`
  for more details and configuration options.
* `simpsStructure` (just an environment extension, not actually an attribute)
  is automatically added to structures that have been used in `@[simps]`
  at least once. This attribute contains the data of the projections used for this structure
  by all following invocations of `@[simps]`.
* `@[notation_class]` should be added to all classes that define notation, like `Mul` and
  `Zero`. This specifies that the projections that `@[simps]` used are the projections from
  these notation classes instead of the projections of the superclasses.
  Example: if `Mul` is tagged with `@[notation_class]` then the projection used for `Semigroup`
  will be `fun α hα ↦ @Mul.mul α (@Semigroup.toMul α hα)` instead of `@Semigroup.mul`.

## Unimplemented Features

* Correct interaction with heterogenous operations like `HAdd` and `HMul`
* structure-Eta-reducing subexpressions
  * still useful, since we don't want to recurse into something like `{fst := x.fst, snd := x.snd}`
    obtained by `{ x with ... }`
* Adding custom simp-attributes / other attributes

### Improvements
* If multiple declarations are generated from a `simps` without explicit projection names, then
  only the first one is shown when mousing over `simps`.
* Double check output of simps (especially in combination with to_additive).

## Changes w.r.t. Lean 3

There are some small changes in the attribute. None of them should have great effects
* The attribute will now raise an error if it tries to generate a lemma when there already exists
  a lemma with that name (in Lean 3 it would generate a different unique name)
* `transparency.none` has been replaced by `TransparencyMode.reducible`
* The `attr` configuration option has been split into `isSimp` and `attrs` (for extra attributes)
  (todo)
* Because Lean 4 uses bundled structures, this means that `simps` applied to anything that
  implements a notation class will almost certainly require a user-provided custom simps projection.

## Tags

structures, projections, simp, simplifier, generates declarations
-/

open Lean Meta Parser Elab Term Command

/-- `updateName nm s is_prefix` adds `s` to the last component of `nm`,
  either as prefix or as suffix (specified by `isPrefix`), separated by `_`.
  Used by `simps_add_projections`. -/
def updateName (nm : Name) (s : String) (isPrefix : Bool) : Name :=
  nm.updateLast fun s' ↦ if isPrefix then s ++ "_" ++ s' else s' ++ "_" ++ s

-- move
namespace Lean.Meta
open Tactic Simp
/-- Make `MkSimpContextResult` giving data instead of Syntax. Doesn't support arguments.
Intended to be very similar to `Lean.Elab.Tactic.mkSimpContext`
Todo: support arguments. -/
def mkSimpContextResult (cfg : Meta.Simp.Config := {}) (simpOnly := false) (kind := SimpKind.simp)
    (dischargeWrapper := DischargeWrapper.default) (hasStar := false) :
    MetaM MkSimpContextResult := do
  match dischargeWrapper with
  | .default => pure ()
  | _ =>
    if kind == SimpKind.simpAll then
      throwError "'simp_all' tactic does not support 'discharger' option"
    if kind == SimpKind.dsimp then
      throwError "'dsimp' tactic does not support 'discharger' option"
  let simpTheorems ← if simpOnly then
    simpOnlyBuiltins.foldlM (·.addConst ·) ({} : SimpTheorems)
  else
    getSimpTheorems
  let congrTheorems ← getSimpCongrTheorems
  let ctx : Simp.Context := {
    config      := cfg
    simpTheorems := #[simpTheorems], congrTheorems
  }
  if !hasStar then
    return { ctx, dischargeWrapper }
  else
    let mut simpTheorems := ctx.simpTheorems
    let hs ← getPropHyps
    for h in hs do
      unless simpTheorems.isErased (.fvar h) do
        simpTheorems ← simpTheorems.addTheorem (.fvar h) (← h.getDecl).toExpr
    let ctx := { ctx with simpTheorems }
    return { ctx, dischargeWrapper }

/-- Make `Simp.Context` giving data instead of Syntax. Doesn't support arguments.
Intended to be very similar to `Lean.Elab.Tactic.mkSimpContext`
Todo: support arguments. -/
def mkSimpContext (cfg : Meta.Simp.Config := {}) (simpOnly := false) (kind := SimpKind.simp)
    (dischargeWrapper := DischargeWrapper.default) (hasStar := false) :
    MetaM Simp.Context := do
  let data ← mkSimpContextResult cfg simpOnly kind dischargeWrapper hasStar
  return data.ctx

end Lean.Meta

/-- Tests whether `declName` has the `@[simp]` attribute in `env`. -/
def hasSimpAttribute (env : Environment) (declName : Name) : Bool :=
  simpExtension.getState env |>.lemmaNames.contains <| .decl declName

namespace Lean.Parser
namespace Attr


/-! Declare notation classes. -/
attribute [notation_class]
  Add Mul Neg Sub Div Dvd Mod LE LT Append Pow HasEquiv

-- attribute [notation_class]
--   Zero One Inv HasAndthen HasUnion HasInter HasSdiff
--   HasEquiv HasSubset HasSsubset HasEmptyc HasInsert HasSingleton HasSep HasMem

/-- arguments to `@[simps]` attribute. -/
syntax simpsArgsRest := (Tactic.config)? (ppSpace ident)*

/-- The `@[simps]` attribute automatically derives lemmas specifying the projections of this
declaration.

Example:
```lean
@[simps] def foo : ℕ × ℤ := (1, 2)
```
derives two `simp` lemmas:
```lean
@[simp] lemma foo_fst : foo.fst = 1
@[simp] lemma foo_snd : foo.snd = 2
```

* It does not derive `simp` lemmas for the prop-valued projections.
* It will automatically reduce newly created beta-redexes, but will not unfold any definitions.
* If the structure has a coercion to either sorts or functions, and this is defined to be one
  of the projections, then this coercion will be used instead of the projection.
* If the structure is a class that has an instance to a notation class, like `Neg`, then this
  notation is used instead of the corresponding projection.
  [TODO: not yet implemented for heterogenous operations like `HMul` and `HAdd`]
* You can specify custom projections, by giving a declaration with name
  `{StructureName}.Simps.{projectionName}`. See Note [custom simps projection].

  Example:
  ```lean
  def Equiv.Simps.invFun (e : α ≃ β) : β → α := e.symm
  @[simps] def Equiv.trans (e₁ : α ≃ β) (e₂ : β ≃ γ) : α ≃ γ :=
  ⟨e₂ ∘ e₁, e₁.symm ∘ e₂.symm⟩
  ```
  generates
  ```
  @[simp] lemma Equiv.trans_toFun : ∀ {α β γ} (e₁ e₂) (a : α), ⇑(e₁.trans e₂) a = (⇑e₂ ∘ ⇑e₁) a
  @[simp] lemma Equiv.trans_invFun : ∀ {α β γ} (e₁ e₂) (a : γ),
    ⇑((e₁.trans e₂).symm) a = (⇑(e₁.symm) ∘ ⇑(e₂.symm)) a
  ```

* You can specify custom projection names, by specifying the new projection names using
  `initialize_simps_projections`.
  Example: `initialize_simps_projections Equiv (toFun → apply, invFun → symm_apply)`.
  See `initialize_simps_projections` for more information.

* If one of the fields itself is a structure, this command will recursively create
  `simp` lemmas for all fields in that structure.
  * Exception: by default it will not recursively create `simp` lemmas for fields in the structures
    `Prod` and `PProd`. You can give explicit projection names or change the value of
    `Simps.Config.notRecursive` to override this behavior.

  Example:
  ```lean
  structure MyProd (α β : Type*) := (fst : α) (snd : β)
  @[simps] def foo : Prod ℕ ℕ × MyProd ℕ ℕ := ⟨⟨1, 2⟩, 3, 4⟩
  ```
  generates
  ```lean
  @[simp] lemma foo_fst : foo.fst = (1, 2)
  @[simp] lemma foo_snd_fst : foo.snd.fst = 3
  @[simp] lemma foo_snd_snd : foo.snd.snd = 4
  ```

* You can use `@[simps proj1 proj2 ...]` to only generate the projection lemmas for the specified
  projections.
* Recursive projection names can be specified using `proj1_proj2_proj3`.
  This will create a lemma of the form `foo.proj1.proj2.proj3 = ...`.

  Example:
  ```lean
  structure MyProd (α β : Type*) := (fst : α) (snd : β)
  @[simps fst fst_fst snd] def foo : Prod ℕ ℕ × MyProd ℕ ℕ := ⟨⟨1, 2⟩, 3, 4⟩
  ```
  generates
  ```lean
  @[simp] lemma foo_fst : foo.fst = (1, 2)
  @[simp] lemma foo_fst_fst : foo.fst.fst = 1
  @[simp] lemma foo_snd : foo.snd = {fst := 3, snd := 4}
  ```
* [TODO] If one of the values is an eta-expanded structure, we will eta-reduce this structure.

  Example:
  ```lean
  structure EquivPlusData (α β) extends α ≃ β where
    data : Bool
  @[simps] def EquivPlusData.rfl {α} : EquivPlusData α α := { Equiv.refl α with data := true }
  ```
  generates the following:
  ```lean
  @[simp] lemma bar_toEquiv : ∀ {α : Sort*}, bar.toEquiv = Equiv.refl α
  @[simp] lemma bar_data : ∀ {α : Sort*}, bar.data = tt
  ```
  This is true, even though Lean inserts an eta-expanded version of `Equiv.refl α` in the
  definition of `bar`.
* For configuration options, see the doc string of `Simps.Config`.
* The precise syntax is `simps (config := e)? ident*`, where `e : Expr` is an expression of type
  `Simps.Config` and `ident*` is a list of desired projection names.
* `@[simps]` reduces let-expressions where necessary.
* When option `trace.simps.verbose` is true, `simps` will print the projections it finds and the
  lemmas it generates. The same can be achieved by using `@[simps?]`.
* Use `@[to_additive (attr := simps)]` to apply both `to_additive` and `simps` to a definition
  This will also generate the additive versions of all `simp` lemmas.
-/
/- If one of the fields is a partially applied constructor, we will eta-expand it
  (this likely never happens, so is not included in the official doc). -/
syntax (name := simps) "simps" "?"? simpsArgsRest : attr

@[inherit_doc simps]
macro "simps?" rest:simpsArgsRest : attr => `(attr| simps ? $rest)

end Attr

namespace Command

/-- Syntax for renaming a projection in `initialize_simps_projections`. -/
syntax simpsRule.rename := ident " → " ident
/-- Syntax for making a  projection non-default in `initialize_simps_projections`. -/
syntax simpsRule.erase := "-" ident
/-- Syntax for a single rule in `initialize_simps_projections`. -/
syntax simpsRule := (simpsRule.rename <|> simpsRule.erase) &" as_prefix"?
/-- Syntax for `initialize_simps_projections`. -/
syntax simpsProj := (ppSpace ident (" (" simpsRule,+ ")")?)

/--
This command specifies custom names and custom projections for the simp attribute `simpsAttr`.
* You can specify custom names by writing e.g.
  `initialize_simps_projections Equiv (toFun → apply, invFun → symm_apply)`.
* See Note [custom simps projection] and the examples below for information how to declare custom
  projections.
* For algebraic structures, we will automatically use the notation (like `Mul`) for the projections
  if such an instance is available. [TODO: support heterogenous operations]
* You can disable a projection by default by running
  `initialize_simps_projections Equiv (-invFun)`
  This will ensure that no simp lemmas are generated for this projection,
  unless this projection is explicitly specified by the user.
* If you want the projection name added as a prefix in the generated lemma name, you can add the
  `as_prefix` modifier:
  `initialize_simps_projections Equiv (toFun → coe as_prefix)`
  Note that this does not influence the parsing of projection names: if you have a declaration
  `foo` and you want to apply the projections `snd`, `coe` (which is a prefix) and `fst`, in that
  order you can run `@[simps snd_coe_fst] def foo ...` and this will generate a lemma with the
  name `coe_foo_snd_fst`.
  * Run `initialize_simps_projections?` (or `set_option trace.simps.verbose true`)
  to see the generated projections.
* You can declare a new name for a projection that is the composite of multiple projections, e.g.
  ```
    structure A := (proj : ℕ)
    structure B extends A
    initialize_simps_projections? B (toA_proj → proj, -toA)
  ```
  You can also make your custom projection that is definitionally equal to a composite of
  projections. In this case, notation classes are not automatically recognized, and should be
  manually given by giving a custom projection.
  This is especially useful when extending a structure
  In the above example, it is desirable to add `-toA`, so that `@[simps]` doesn't automatically
  apply the `B.toA` projection and then recursively the `A.proj` projection in the lemmas it
  generates. If you want to get both the `foo_proj` and `foo_toA` simp lemmas, you can use
  `@[simps, simps toA]`.
* Running `initialize_simps_projections MyStruc` without arguments is not necessary, it has the
  same effect if you just add `@[simps]` to a declaration.
* If you do anything to change the default projections, make sure to call either `@[simps]` or
  `initialize_simps_projections` in the same file as the structure declaration. Otherwise, you might
  have a file that imports the structure, but not your custom projections.

Some common uses:
* If you define a new homomorphism-like structure (like `MulHom`) you can just run
  `initialize_simps_projections` after defining the `CoeFun` instance
  ```
    instance {mM : Mul M} {mN : Mul N} : CoeFun (MulHom M N) := ...
    initialize_simps_projections MulHom (toFun → apply)
  ```
  This will generate `foo_apply` lemmas for each declaration `foo`.
* If you prefer `coe_foo` lemmas that state equalities between functions, use
  `initialize_simps_projections MulHom (toFun → coe as_prefix)`
  In this case you have to use `@[simps {fullyApplied := false}]` or equivalently `@[simps asFn]`
  whenever you call `@[simps]`.
* You can also initialize to use both, in which case you have to choose which one to use by default,
  by using either of the following
  ```
    initialize_simps_projections MulHom (toFun → apply, toFun → coe as_prefix, -coe)
    initialize_simps_projections MulHom (toFun → apply, toFun → coe as_prefix, -apply)
  ```
  In the first case, you can get both lemmas using `@[simps, simps coe asFn]` and in the second
  case you can get both lemmas using `@[simps asFn, simps apply]`.
* If your new homomorphism-like structure extends another structure (like `RelEmbedding`),
  then you have to specify explicitly that you want to use a coercion
  as a custom projection. For example
  ```
    def relEmbedding.Simps.apply (h : r ↪r s) : α → β := h
    initialize_simps_projections relEmbedding (to_embedding_toFun → apply, -to_embedding)
  ```
* If you have an isomorphism-like structure (like `Equiv`) you often want to define a custom
  projection for the inverse:
  ```
    def Equiv.Simps.symm_apply (e : α ≃ β) : β → α := e.symm
    initialize_simps_projections Equiv (toFun → apply, invFun → symm_apply)
  ```
-/
syntax (name := initialize_simps_projections)
  "initialize_simps_projections" "?"? simpsProj : command

@[inherit_doc «initialize_simps_projections»]
macro "initialize_simps_projections?" rest:simpsProj : command =>
  `(initialize_simps_projections ? $rest)

end Command
end Lean.Parser

initialize registerTraceClass `simps.verbose
initialize registerTraceClass `simps.debug

/-- Projection data for a single projection of a structure -/
structure ProjectionData where
  /-- The name used in the generated `simp` lemmas -/
  name : Name
  /-- An Expression used by simps for the projection. It must be definitionally equal to an original
  projection (or a composition of multiple projections).
  These Expressions can contain the universe parameters specified in the first argument of
  `simpsStructure`. -/
  expr : Expr
  /-- A list of natural numbers, which is the projection number(s) that have to be applied to the
  Expression. For example the list `[0, 1]` corresponds to applying the first projection of the
  structure, and then the second projection of the resulting structure (this assumes that the
  target of the first projection is a structure with at least two projections).
  The composition of these projections is required to be definitionally equal to the provided
  Expression. -/
  projNrs : List ℕ
  /-- A boolean specifying whether `simp` lemmas are generated for this projection by default. -/
  isDefault : Bool
  /-- A boolean specifying whether this projection is written as prefix. -/
  isPrefix : Bool
  deriving Inhabited

instance : ToMessageData ProjectionData where toMessageData
  | ⟨a, b, c, d, e⟩ => .group <| .nest 1 <|
    "⟨" ++ .joinSep [toMessageData a, toMessageData b, toMessageData c, toMessageData d,
      toMessageData e] ("," ++ Format.line) ++ "⟩"

/--
The `simpsStructure` environment extension specifies the preferred projections of the given
structure, used by the `@[simps]` attribute.
- You can generate this with the command `initialize_simps_projections`.
- If not generated, the `@[simps]` attribute will generate this automatically.
- To change the default value, see Note [custom simps projection].
- The first argument is the list of names of the universe variables used in the structure
- The second argument is an array that consists of the projection data for each projection.
-/
initialize simpsStructure : NameMapExtension (List Name × Array ProjectionData) ←
  registerNameMapExtension (List Name × Array ProjectionData)

/-- Temporary projection data parsed from `initialize_simps_projections` before the Expression
  matching this projection has been found. Only used internally in `simpsGetRawProjections`. -/
structure ParsedProjectionData where
  /-- name and syntax for this projection used in the structure definition -/
  origName : Name × Syntax
  /-- name and syntax for this projection used in the generated `simp` lemmas -/
  newName : Name × Syntax
  /-- will simp lemmas be generated for with (without specifically naming this?) -/
  isDefault : Bool
  /-- is the projection name a prefix? -/
  isPrefix : Bool
  /-- projection expression -/
  expr? : Option Expr := none
  /-- the list of projection numbers this expression corresponds to -/
  projNrs : Array Nat := #[]
  /-- is this a projection that is changed by the user? -/
  isChanged : Bool := false

/-- Turn `ParsedProjectionData` into `ProjectionData`. -/
def ParsedProjectionData.toProjectionData (p : ParsedProjectionData) : ProjectionData :=
  { p with name := p.newName.1, expr := p.expr?.getD default, projNrs := p.projNrs.toList }

instance : ToMessageData ParsedProjectionData where toMessageData
  | ⟨x₁, x₂, x₃, x₄, x₅, x₆, x₇⟩ => .group <| .nest 1 <|
    "⟨" ++ .joinSep [toMessageData x₁, toMessageData x₂, toMessageData x₃, toMessageData x₄,
      toMessageData x₅, toMessageData x₆, toMessageData x₇]
    ("," ++ Format.line) ++ "⟩"

/-- The type of rules that specify how metadata for projections in changes.
  See `initialize_simps_projections`. -/
structure ProjectionRule where
  /-- A projection rule is either a renaming rule `before→after` or a hiding rule `-hideMe`.
    Each name comes with the syntax used to write the rule,
    which is used to declare hover information. -/
  rule : (Name × Syntax) × (Name × Syntax) ⊕ (Name × Syntax)
  /-- Either rule can optionally be followed by `as_prefix` to write the projection as prefix.
  This is uncommon for hiding rules, but not completely useless, since if a user manually wants
  to generate such a projection, it will be written using a prefix. -/
  asPrefix : Bool

instance : ToMessageData ProjectionRule where toMessageData
  | ⟨x₁, x₂⟩ => .group <| .nest 1 <|
    "⟨" ++ .joinSep [toMessageData x₁, toMessageData x₂] ("," ++ Format.line) ++ "⟩"

/-- Returns the projection information of a structure. -/
def projectionsInfo (l : List ProjectionData) (pref : String) (str : Name) : MessageData :=
  let ⟨defaults, nondefaults⟩ := l.partition (·.isDefault)
  let toPrint : List MessageData :=
    defaults.map fun s ↦
      let prefixStr := if s.isPrefix then "(prefix) " else ""
      m!"Projection {prefixStr}{s.name}: {s.expr}"
  let print2 : MessageData :=
    String.join <| (nondefaults.map fun nm : ProjectionData ↦ toString nm.1).intersperse ", "
  let toPrint :=
    toPrint ++
      if nondefaults.isEmpty then [] else
      [("No lemmas are generated for the projections: " : MessageData) ++ print2 ++ "."]
  let toPrint := MessageData.joinSep toPrint ("\n        > " : MessageData)
  m! "[simps] > {pref} {str}:\n        > {toPrint}"

/-- Auxiliary function of `getCompositeOfProjections`. -/
partial def getCompositeOfProjectionsAux (stx : Syntax) (str : Name) (proj : String) (x : Expr)
    (pos : Array ℕ) (args : Array Expr) : MetaM (Expr × Array ℕ) := do
  let env ← getEnv
  let projs := (getStructureInfo? env str).get!
  let projInfo := projs.fieldNames.toList.mapIdx fun n p ↦
    return (← ("_" ++ p.getString!).isPrefixOf? proj, n, p)
  let some (projRest, index, projName) := (projInfo.filterMap id).getLast?
    | throwError "Failed to find constructor {proj.drop 1} in structure {str}."
  let strDecl := (env.find? str).get!
  let projExpr := Expr.const (str ++ projName) <| strDecl.levelParams.map mkLevelParam
  let projDecl := (env.find? (str ++ projName)).get!
  let type ← inferType x
  let params := type.getAppArgs
  let newX := mkAppN (projExpr.instantiateLevelParams
    projDecl.levelParams type.getAppFn.constLevels!) <| params ++ [x]
  let newPos := pos.push index
  if projRest.isEmpty then
    let newE ← mkLambdaFVars args newX
    if !stx.isMissing then
      discard <| TermElabM.run' <| addTermInfo stx newE
    return (newE, newPos)
  let type ← inferType newX
  forallTelescopeReducing type fun typeArgs tgt ↦
    getCompositeOfProjectionsAux stx tgt.getAppFn.constName! projRest (mkAppN newX typeArgs)
      newPos (args ++ typeArgs)


/-- Given a structure `str` and a projection `proj`, that could be multiple nested projections
  (separated by `_`), returns an Expression that is the composition of these projections and a
  list of natural numbers, that are the projection numbers of the applied projections. -/
def getCompositeOfProjections (str : Name) (proj : String) (stx : Syntax) :
  MetaM (Expr × Array ℕ) := do
  let env ← getEnv
  let strDecl := (env.find? str).get!
  let strExpr : Expr := mkConst str <| strDecl.levelParams.map mkLevelParam
  let type ← inferType strExpr
  forallTelescopeReducing type fun typeArgs _ ↦
  withLocalDeclD `x (mkAppN strExpr typeArgs) fun ex ↦
  getCompositeOfProjectionsAux stx str ("_" ++ proj) ex #[] <| typeArgs.push ex

/-- Auxilliary function for `simpsGetRawProjections` that executes the projection renaming.

Figure out projections, including renamings. The information for a projection is (before we
figure out the `expr` of the projection):
`(original name, given name, is default, is prefix)`.
The first projections are always the actual projections of the structure, but `rules` could
specify custom projections that are compositions of multiple projections. -/
def simpsApplyProjectionRules (str : Name) (rules : Array ProjectionRule) :
  CoreM (Array ParsedProjectionData) := do
  let env ← getEnv
  let some projs := getStructureInfo? env str
    | throwError "Declaration {str} is not a structure."
  let projs : Array ParsedProjectionData := projs.fieldNames.map
    fun nm ↦ ⟨(nm, .missing), (nm, .missing), true, false, none, #[], false⟩
  let projs : Array ParsedProjectionData := rules.foldl (init := projs) fun projs rule ↦
    match rule with
    | ⟨.inl (oldName, newName), isPrefix⟩ =>
      if (projs.map (·.newName.1)).contains oldName.1 then
        projs.map fun proj ↦ if proj.newName.1 == oldName.1 then
          { proj with
            newName := newName, isPrefix := isPrefix,
            origName.2 := if proj.origName.2.isMissing then oldName.2 else proj.origName.2 } else
          proj else
        projs.push ⟨oldName, newName, true, isPrefix, none, #[], false⟩
    | ⟨.inr nm, isPrefix⟩ =>
      if (projs.map (·.newName.1)).contains nm.1 then
        projs.map fun proj ↦ if proj.newName.1 = nm.1 then
          { proj with
            isDefault := false, isPrefix := isPrefix,
            origName.2 := if proj.origName.2.isMissing then nm.2 else proj.origName.2 } else
          proj else
        projs.push ⟨nm, nm, false, isPrefix, none, #[], false⟩
  trace[simps.debug] "Projection info after applying the rules: {projs}."
  unless (projs.map (·.newName.1)).toList.Nodup do throwError
    "Invalid projection names. Two projections have the same name.\n{""
    }This is likely because a custom composition of projections was given the same name as an {""
    }existing projection. Solution: rename the existing projection (before naming the {""
    }custom projection)."
  pure projs

/-- Auxilliary function for `simpsGetRawProjections`.
TODO: we can use something similar to `getStructureFieldsFlattened` to simplify the notation for
this
Find custom projections declared by the user. -/
def simpsFindCustomProjection (str : Name) (proj : ParsedProjectionData)
  (rawUnivs : List Level) : CoreM ParsedProjectionData := do
  let env ← getEnv
  let (rawExpr, nrs) ← MetaM.run' <|
    getCompositeOfProjections str proj.origName.1.getString! proj.origName.2
  let customName := str ++ `Simps ++ proj.newName.1
  match env.find? customName with
  | some d@(.defnInfo _) =>
    let customProj := d.instantiateValueLevelParams! rawUnivs
    trace[simps.verbose] "[simps] > found custom projection for {proj.newName.1}:\n        > {
      customProj}"
    match (← MetaM.run' $ isDefEq customProj rawExpr) with
    | true =>
      discard <| MetaM.run' <| TermElabM.run' <| addTermInfo proj.newName.2 <|
        ← mkConstWithLevelParams customName
      pure { proj with expr? := some customProj, projNrs := nrs, isChanged := true }
    | false =>
      -- if the type of the Expression is different, we show a different error message, because
      -- (in Lean 3) just stating that the expressions are different is quite unhelpful
      let customProjType ← MetaM.run' (inferType customProj)
      let rawExprType ← MetaM.run' (inferType rawExpr)
      if (← MetaM.run' (isDefEq customProjType rawExprType)) then throwError
        "Invalid custom projection:\n  {customProj}\n{""
        }Expression is not definitionally equal to {rawExpr}" else throwError
        "Invalid custom projection:\n  {customProj}\n{""
        }Expression has different type than {str ++ proj.origName.1}. Given type:\n{""
        }  {customProjType}\nExpected type:\n  {rawExprType}\n{""
        }Note: make sure order of implicit arguments is exactly the same."
  | _ =>
    discard <| MetaM.run' <| TermElabM.run' <| addTermInfo proj.newName.2 rawExpr
    pure {proj with expr? := some rawExpr, projNrs := nrs}

/-- Auxilliary function for `simpsGetRawProjections`.
Resolve a single notation class in `simpsFindAutomaticProjections`. -/
-- currently unused
def simpsResolveNotationClass (projs : Array ParsedProjectionData)
    (className : Name) (args : Array Expr) (eStr : Expr) (rawUnivs : List Level) :
    MetaM (Array ParsedProjectionData) := do
  let env ← getEnv
  let classInfo := (getStructureInfo? env className).get!
  let projName := classInfo.fieldNames[0]!
  /- For this class, find the projection. `rawExpr` is the projection found applied to `args`,
      and `rawExprLambda` has the arguments `args` abstracted. -/
  let (relevantProj, rawExprLambda) ← do
    let eInstType := mkAppN (.const className rawUnivs) args
    withLocalDeclD `x eStr fun hyp ↦ do
      -- todo: instead of instance search, traverse through parent structures for a notation class
      -- (that way we also deal with composite projections)
      let eInst ← synthInstance eInstType (some 10)
      let rawExpr ← mkAppM projName (args.push eInst)
      let rawExprLambda ← mkLambdaFVars (args.push hyp) rawExpr
      let rawExprWhnf ← whnf rawExpr
      let relevantProj ← lambdaTelescope rawExprWhnf fun _ body ↦
        pure <| body.getAppFn.constName?
      trace[simps.debug] "info: ({relevantProj}, {rawExprLambda})"
      pure (relevantProj, rawExprLambda)
  let some pos := projs.findIdx? fun x ↦ some x.origName.1 == relevantProj | do
    trace[simps.verbose] "[simps] > Warning: The structure has an instance for {className}, {""
        }but it is not definitionally equal to any projection."
    failure -- will be caught by `simpsFindAutomaticProjections`
  trace[simps.debug] "The raw projection is:\n {rawExprLambda}"
  projs.mapIdxM fun nr x ↦ do
    unless nr.1 = pos do return x
    if x.isChanged then
      trace[simps.verbose] "[simps] > Warning: Projection {relevantProj} is definitionally equal to{
          indentExpr rawExprLambda}\nHowever, this is not used since a custom simps projection is {
            ""}specified by the user."
      return x
    trace[simps.verbose] "[simps] > Using notation from {className} for projection {relevantProj}."
    return { x with expr? := some rawExprLambda }

/-- Auxilliary function for `simpsGetRawProjections`.
Find custom projections, automatically found by simps.
These come from algebraic notation classes, like `+`. -/
-- todo: just navigate all projections and check if there is one called "add"/"mul" etc.
-- currently unused
def simpsFindAutomaticProjections (str : Name) (projs : Array ParsedProjectionData)
  (strType : Expr) (rawUnivs : List Level) : CoreM (Array ParsedProjectionData) := do
  let env ← getEnv
  MetaM.run' <| forallTelescope strType fun args _ ↦ do
    let eStr := mkAppN (.const str rawUnivs) args
    let automaticProjs := notationClassAttr.getState env
    let mut projs := projs
    if args.size == 1 then -- can be wrong if additional type-class arguments??
      for (className, _) in automaticProjs do
        try projs ← simpsResolveNotationClass projs className args eStr rawUnivs
        catch _ => pure ()
    return projs


/--
Get the projections used by `simps` associated to a given structure `str`.

The returned information is also stored in a parameter of the attribute `@[simpsStructure]`, which
is given to `str`. If `str` already has this attribute, the information is read from this
attribute instead. See the documentation for this attribute for the data this tactic returns.

The returned universe levels are the universe levels of the structure. For the projections there
are three cases
* If the declaration `{StructureName}.Simps.{projectionName}` has been declared, then the value
  of this declaration is used (after checking that it is definitionally equal to the actual
  projection. If you rename the projection name, the declaration should have the *new* projection
  name.
* You can also declare a custom projection that is a composite of multiple projections.
* Otherwise, for every class with the `notation_class` attribute, and the structure has an
  instance of that notation class, then the projection of that notation class is used for the
  projection that is definitionally equal to it (if there is such a projection).
  This means in practice that coercions to function types and sorts will be used instead of
  a projection, if this coercion is definitionally equal to a projection. Furthermore, for
  notation classes like `Mul` and `Zero` those projections are used instead of the
  corresponding projection.
  Projections for coercions and notation classes are not automatically generated if they are
  composites of multiple projections (for example when you use `extend` without the
  `oldStructureCmd` (does this exist?)).
* Otherwise, the projection of the structure is chosen.
  For example: ``simpsGetRawProjections env `Prod`` gives the default projections.
```
  ([u, v], [(`fst, `(Prod.fst.{u v}), [0], true, false),
     (`snd, `(@Prod.snd.{u v}), [1], true, false)])
```

Optionally, this command accepts three optional arguments:
* If `traceIfExists` the command will always generate a trace message when the structure already
  has the attribute `@[simpsStructure]`.
* The `rules` argument specifies whether projections should be added, renamed, used as prefix, and
  not used by default.
* if `trc` is true, this tactic will trace information just as if
  `set_option trace.simps.verbose true` was set.
-/
def simpsGetRawProjections (str : Name) (traceIfExists : Bool := false)
  (rules : Array ProjectionRule := #[]) (trc := false) :
  CoreM (List Name × Array ProjectionData) := do
  withOptions (· |>.updateBool `trace.simps.verbose (trc || ·)) <| do
  let env ← getEnv
  if let some data := (simpsStructure.getState env).find? str then
    -- We always print the projections when they already exists and are called by
    -- `initialize_simps_projections`.
    withOptions (· |>.updateBool `trace.simps.verbose (traceIfExists || ·)) <| do
      trace[simps.verbose]
        projectionsInfo data.2.toList "Already found projection information for structure" str
    return data
  trace[simps.verbose] "[simps] > generating projection information for structure {str}."
  trace[simps.debug] "Applying the rules {rules}."
  let some strDecl := env.find? str
    | throwError "No such declaration {str}." -- maybe unreachable
  let rawLevels := strDecl.levelParams
  let rawUnivs := rawLevels.map Level.param
  let projs ← simpsApplyProjectionRules str rules
  let projs ← projs.mapM fun proj ↦ simpsFindCustomProjection str proj rawUnivs
  -- todo: find and use coercions to functions here
  -- let projs ← simpsFindAutomaticProjections str projs strDecl.type rawUnivs
  let projs := projs.map (·.toProjectionData)
  -- make all proofs non-default.
  let projs ← projs.mapM fun proj ↦ do
    match (← MetaM.run' <| isProof proj.expr) with
    | true => pure { proj with isDefault := false }
    | false => pure proj
  trace[simps.verbose] projectionsInfo projs.toList "generated projections for" str
  simpsStructure.add str (rawLevels, projs)
  trace[simps.debug] "Generated raw projection data:\n{(rawLevels, projs)}}"
  pure (rawLevels, projs)

library_note "custom simps projection"/--
You can specify custom projections for the `@[simps]` attribute.
To do this for the projection `MyStructure.originalProjection` by adding a declaration
`MyStructure.Simps.myProjection` that is definitionally equal to
`MyStructure.originalProjection` but has the projection in the desired (simp-normal) form.
Then you can call
```
initialize_simps_projections (originalProjection → myProjection, ...)
```
to register this projection. See `elabInitializeSimpsProjections` for more information.

You can also specify custom projections that are definitionally equal to a composite of multiple
projections. This is often desirable when extending structures (without `oldStructureCmd`).

`CoeFun` and notation class (like `Mul`) instances will be automatically used, if they
are definitionally equal to a projection of the structure (but not when they are equal to the
composite of multiple projections).
-/

/-- Parse a rule for `initialize_simps_projections`. It is either `<name>→<name>` or `-<name>`,
  possibly following by `as_prefix`.-/
def elabSimpsRule : Syntax → CommandElabM ProjectionRule
| `(simpsRule| $id1 → $id2 $[as_prefix%$tk]?) =>
  pure ⟨.inl ((id1.getId, id1.raw), (id2.getId, id2.raw)), tk.isSome⟩
| `(simpsRule| - $id $[as_prefix%$tk]?) =>
  pure ⟨.inr (id.getId, id.raw), tk.isSome⟩
| _                    => Elab.throwUnsupportedSyntax

/-- Function elaborating `initialize_simps_projections`. -/
@[command_elab «initialize_simps_projections»] def elabInitializeSimpsProjections : CommandElab
| `(initialize_simps_projections $[?%$trc]? $id $[($stxs,*)]?) => do
  let stxs := stxs.getD <| .mk #[]
  let rules ← stxs.getElems.raw.mapM elabSimpsRule
  let nm ← resolveGlobalConstNoOverload id
  discard <| liftTermElabM <| addTermInfo id.raw <| ← mkConstWithLevelParams nm
  _ ← liftCoreM <| simpsGetRawProjections nm true rules trc.isSome
| _ => throwUnsupportedSyntax

/-- Configuration options for `@[simps]` -/
structure Simps.Config where
  /-- Make generated lemmas simp lemmas -/
  isSimp := true
  /-- [TODO] Other attributes to apply to generated lemmas -/
  attrs : List Name := []
  /-- simplify the right-hand side of generated simp-lemmas using `dsimp, simp`. -/
  simpRhs := false
  /-- TransparencyMode used to reduce the type in order to detect whether it is a structure. -/
  typeMd := TransparencyMode.instances
  /-- TransparencyMode used to reduce the right-hand side in order to detect whether it is a
  constructor. Note: was `none` in Lean 3 -/
  rhsMd := TransparencyMode.reducible
  /-- Generated lemmas that are fully applied, i.e. generates equalities between applied functions.
  Set this to `false` to generate equalities between functions. -/
  fullyApplied := true
  /-- List of types in which we are not recursing to generate simplification lemmas.
  E.g. if we write `@[simps] def e : α × β ≃ β × α := ...` we will generate `e_apply` and not
  `e_apply_fst`. -/
  notRecursive := [`Prod, `PProd]
  /-- Output debug messages. Not used much, use `set_option simps.debug true` instead. -/
  debug := false
<<<<<<< HEAD
  -- /-- [TODO] Add `@[to_additive]` to all generated lemmas. This can be set by marking the
  -- declaration with the `@[to_additive]` attribute before the `@[simps]` attribute -/
  -- addAdditive := @none Name
=======
>>>>>>> 56bf4cd6
  deriving Inhabited

/-- Function elaborating Simps.Config -/
declare_config_elab elabSimpsConfig Simps.Config

/-- A common configuration for `@[simps]`: generate equalities between functions instead equalities
  between fully applied Expressions. -/
def Simps.Config.asFn : Simps.Config where
  fullyApplied := false

/-- A common configuration for `@[simps]`: don't tag the generated lemmas with `@[simp]`. -/
def Simps.Config.lemmasOnly : Simps.Config where
  attrs := []

/-- `instantiateLambdasOrApps es e` instantiates lambdas in `e` by expressions from `es`.
If the length of `es` is larger than the number of lambdas in `e`,
then the term is applied to the remaining terms.
Also reduces head let-expressions in `e`, including those after instantiating all lambdas.

This is very similar to `expr.substs`, but this also reduces head let-expressions. -/
partial def Lean.Expr.instantiateLambdasOrApps (es : Array Expr) (e : Expr) : Expr :=
  e.betaRev es.reverse true -- check if this is what I want

/-- Get the projections of a structure used by `@[simps]` applied to the appropriate arguments.
  Returns a list of tuples
  ```
  (corresponding right-hand-side, given projection name, projection Expression,
    future projection numbers, used by default, is prefix)
  ```
  (where all fields except the first are packed in a `ProjectionData` structure)
  one for each projection. The given projection name is the name for the projection used by the user
  used to generate (and parse) projection names. For example, in the structure

  Example 1: ``simpsGetProjectionExprs env `(α × β) `(⟨x, y⟩)`` will give the output
  ```
    [(`(x), `fst, `(@Prod.fst.{u v} α β), [], true, false),
     (`(y), `snd, `(@Prod.snd.{u v} α β), [], true, false)]
  ```

  Example 2: ``simpsGetProjectionExprs env `(α ≃ α) `(⟨id, id, fun _ ↦ rfl, fun _ ↦ rfl⟩)``
  will give the output
  ```
    [(`(id), `apply, (Equiv.toFun), [], true, false),
     (`(id), `symm_apply, (fun e ↦ e.symm.toFun), [], true, false),
     ...,
     ...]
  ```
-/
def simpsGetProjectionExprs (tgt : Expr) (rhs : Expr) (cfg : Simps.Config) :
    MetaM <| Array <| Expr × ProjectionData := do
  -- the parameters of the structure
  let params := tgt.getAppArgs
  if cfg.debug && !(← (params.zip rhs.getAppArgs).allM fun ⟨a, b⟩ ↦ isDefEq a b) then
    throwError "unreachable code: parameters are not definitionally equal"
  let str := tgt.getAppFn.constName?.getD default
  -- the fields of the object
  let rhsArgs := rhs.getAppArgs.toList.drop params.size
  let (rawUnivs, projDeclata) ← simpsGetRawProjections str
  return projDeclata.map fun proj ↦
    (rhsArgs.getD (a₀ := default) proj.projNrs.head!,
      { proj with
        expr := (proj.expr.instantiateLevelParams rawUnivs
          tgt.getAppFn.constLevels!).instantiateLambdasOrApps params
        projNrs := proj.projNrs.tail })

variable (ref : Syntax) (univs : List Name)

/-- Add a lemma with `nm` stating that `lhs = rhs`. `type` is the type of both `lhs` and `rhs`,
  `args` is the list of local constants occurring, and `univs` is the list of universe variables. -/
def simpsAddProjection (declName : Name) (type lhs rhs : Expr) (args : Array Expr)
    (cfg : Simps.Config) : MetaM Unit := do
  trace[simps.debug] "Planning to add the equality\n        > {lhs} = ({rhs} : {type})"
  let env ← getEnv
  if (env.find? declName).isSome then -- diverging behavior from Lean 3
    throwError "simps tried to add lemma {declName} to the environment, but it already exists."
  -- simplify `rhs` if `cfg.simpRhs` is true
  let lvl ← getLevel type
  let mut (rhs, prf) := (rhs, mkAppN (mkConst `Eq.refl [lvl]) #[type, lhs])
  if cfg.simpRhs then
    let ctx ← mkSimpContext
    let (rhs2, _) ← dsimp rhs ctx
    if rhs != rhs2 then
      trace[simps.debug] "`dsimp` simplified rhs to\n        > {rhs2}"
    else
      trace[simps.debug] "`dsimp` failed to simplify rhs"
    let (result, _) ← simp rhs2 ctx
    if rhs2 != result.expr then
      trace[simps.debug] "`simp` simplified rhs to\n        > {result.expr}"
    else
      trace[simps.debug] "`simp` failed to simplify rhs"
    rhs := result.expr
    prf := result.proof?.getD prf
  let eqAp := mkApp3 (mkConst `Eq [lvl]) type lhs rhs
  let declType ← mkForallFVars args eqAp
  let declValue ← mkLambdaFVars args prf
  trace[simps.verbose] "[simps] > adding projection {declName}:\n        > {declType}"
  try
    addDecl <| .thmDecl {
      name := declName
      levelParams := univs
      type := declType
      value := declValue }
  catch ex =>
    throwError "Failed to add projection lemma {declName}. Nested error:\n{ex.toMessageData}"
  addDeclarationRanges declName {
    range := ← getDeclarationRange (← getRef)
    selectionRange := ← getDeclarationRange ref }
  discard <| MetaM.run' <| TermElabM.run' <| addTermInfo (isBinder := true) ref <|
    ← mkConstWithLevelParams declName
  if cfg.isSimp then
    addSimpTheorem simpExtension declName true false .global <| eval_prio default
  -- cfg.attrs.mapM fun nm ↦ setAttribute nm declName tt -- todo: deal with attributes
<<<<<<< HEAD
  -- if let some tgt := cfg.addAdditive then
  --   ToAdditive.addToAdditiveAttr declName
  --     -- tracing seems to fail
  --     { trace := (← getOptions) |>.getBool `trace.to_additive,
  --       allowAutoName := true
  --       tgt
  --       ref }
=======
>>>>>>> 56bf4cd6

/--
Perform head-structure-eta-reduction on expression `e`. That is, if `e` is of the form
`⟨f.1, f.2, ..., f.n⟩` with `f` definitionally equal to `e`, then
`headStructureEtaReduce e = headStructureEtaReduce f` and `headStructureEtaReduce e = e` otherwise.
-/
partial def headStructureEtaReduce (e : Expr) : MetaM Expr := do
  let env ← getEnv
  let (ctor, args) := e.getAppFnArgs
  let some (.ctorInfo { induct := struct, numParams, ..}) := env.find? ctor | pure e
  let some { fieldNames, .. } := getStructureInfo? env struct | pure e
  let (params, fields) := args.toList.splitAt numParams -- fix if `Array.take` / `Array.drop` exist
  trace[simps.debug]
    "rhs is constructor application with params{indentD params}\nand fields {indentD fields}"
  let field0 :: fieldsTail := fields | return e
  let fieldName0 :: fieldNamesTail := fieldNames.toList | return e
  let (fn0, fieldArgs0) := field0.getAppFnArgs
  unless fn0 == struct ++ fieldName0 do
    trace[simps.debug] "{fn0} ≠ {struct ++ fieldName0}"
    return e
  let (params', reduct :: _) := fieldArgs0.toList.splitAt numParams | unreachable!
  unless params' == params do
    trace[simps.debug] "{params'} ≠ {params}"
    return e
  trace[simps.debug] "Potential structure-eta-reduct:{indentExpr e}\nto{indentExpr reduct}"
  let allArgs := params.toArray.push reduct
  let isEta ← (fieldsTail.zip fieldNamesTail).allM fun (field, fieldName) ↦
    if field.getAppFnArgs == (struct ++ fieldName, allArgs) then pure true else isProof field
  unless isEta do return e
  trace[simps.debug] "Structure-eta-reduce:{indentExpr e}\nto{indentExpr reduct}"
  headStructureEtaReduce reduct

/-- Derive lemmas specifying the projections of the declaration.
  `nm`: name of the lemma
  If `todo` is non-empty, it will generate exactly the names in `todo`.
  `toApply` is non-empty after a custom projection that is a composition of multiple projections
  was just used. In that case we need to apply these projections before we continue changing `lhs`.
  `simpLemmas`: names of the simp lemmas added so far.(simpLemmas : Array Name)
  -/
partial def simpsAddProjections (nm : Name) (type lhs rhs : Expr)
  (args : Array Expr) (mustBeStr : Bool) (cfg : Simps.Config)
  (todo : List (String × Syntax)) (toApply : List ℕ) : MetaM (Array Name) := do
  -- we don't want to unfold non-reducible definitions (like `set`) to apply more arguments
  trace[simps.debug] "Type of the Expression before normalizing: {type}"
  withTransparency cfg.typeMd <| forallTelescopeReducing type fun typeArgs tgt ↦ withDefault do
  trace[simps.debug] "Type after removing pi's: {tgt}"
  let tgt ← whnfD tgt
  trace[simps.debug] "Type after reduction: {tgt}"
  let newArgs := args ++ typeArgs
  let lhsAp := lhs.instantiateLambdasOrApps typeArgs
  let rhsAp := rhs.instantiateLambdasOrApps typeArgs
  let str := tgt.getAppFn.constName
  trace[simps.debug] "todo: {todo}"
  -- We want to generate the current projection if it is in `todo`
  let todoNext := todo.filter (·.1 ≠ "")
  let env ← getEnv
  let stx? := todo.find? (·.1 == "") |>.map (·.2)
  /- The syntax object associated to the projection we're making now (if any).
  Note that we use `ref[0]` so that with `simps (config := ...)` we associate it to the word `simps`
  instead of the application of the attribute to arguments. -/
  let stxProj := stx?.getD ref[0]
  let strInfo? := getStructureInfo? env str
  /- Don't recursively continue if `str` is not a structure or if the structure is in
  `notRecursive`. -/
  if strInfo?.isNone || (todo.isEmpty && str ∈ cfg.notRecursive && !mustBeStr) then
    if mustBeStr then
      throwError "Invalid `simps` attribute. Target {str} is not a structure"
    if !todoNext.isEmpty && str ∉ cfg.notRecursive then
      let firstTodo := todoNext.head!.1
      throwError "Invalid simp lemma {nm.appendAfter firstTodo}.\nProjection {
        (firstTodo.splitOn "_").tail.head!} doesn't exist, because target {str} is not a structure."
    if cfg.fullyApplied then
      simpsAddProjection stxProj univs nm tgt lhsAp rhsAp newArgs cfg
    else
      simpsAddProjection stxProj univs nm type lhs rhs args cfg
    return #[nm]
  -- if the type is a structure
  let some (.inductInfo { isRec := false, ctors := [ctor], .. }) := env.find? str | unreachable!
  trace[simps.debug] "{str} is a structure with constructor {ctor}."
  let rhsEta ← headStructureEtaReduce rhsAp
  -- did the user ask to add this projection?
  let addThisProjection := stx?.isSome && toApply.isEmpty
  if addThisProjection then
    -- we pass the precise argument of simps as syntax argument to `simpsAddProjection`
    if cfg.fullyApplied then
      simpsAddProjection stxProj univs nm tgt lhsAp rhsEta newArgs cfg
    else
      simpsAddProjection stxProj univs nm type lhs rhs args cfg
  let rhsWhnf ← withTransparency cfg.rhsMd <| whnf rhsEta
  trace[simps.debug] "The right-hand-side {indentExpr rhsAp}\n reduces to {indentExpr rhsWhnf}"
  if !rhsWhnf.getAppFn.isConstOf ctor then
    -- if I'm about to run into an error, try to set the transparency for `rhsMd` higher.
    if cfg.rhsMd == .reducible && (mustBeStr || !todoNext.isEmpty || !toApply.isEmpty) then
      trace[simps.verbose] "[simps] > The given definition is not a constructor {""
          }application:\n        >   {rhsWhnf}\n        > Retrying with the options {""
          }\{rhsMd := semireducible, simpRhs := tt}."
      let nms ← simpsAddProjections nm type lhs rhs args mustBeStr
        { cfg with rhsMd := .default, simpRhs := true } todo toApply
      return if addThisProjection then nms.push nm else nms
    if !toApply.isEmpty then
      throwError "Invalid simp lemma {nm}.\nThe given definition is not a constructor {""
        }application:{indentExpr rhsWhnf}"
    if mustBeStr then
      throwError "Invalid `simps` attribute. The body is not a constructor application:{
        indentExpr rhsWhnf}"
    if !todoNext.isEmpty then
      throwError "Invalid simp lemma {nm.appendAfter todoNext.head!.1}.\n{""
        }The given definition is not a constructor application:{indentExpr rhsWhnf}"
    if !addThisProjection then
      if cfg.fullyApplied then
        simpsAddProjection stxProj univs nm tgt lhsAp rhsEta newArgs cfg
      else
        simpsAddProjection stxProj univs nm type lhs rhs args cfg
    return #[nm]
  -- if the value is a constructor application
  trace[simps.debug] "Generating raw projection information..."
  let projInfo ← simpsGetProjectionExprs tgt rhsWhnf cfg
  trace[simps.debug] "Raw projection information:\n  {projInfo}"
  -- If we are in the middle of a composite projection.
  if let idx :: rest := toApply then
    let some ⟨newRhs, _⟩ := projInfo[idx]?
      | throwError "unreachable: index of composite projection is out of bounds."
    let newType ← inferType newRhs
    trace[simps.debug] "Applying a custom composite projection. Todo: {toApply}. Current {""
      }lhs:\n        >   {lhsAp}"
    return ← simpsAddProjections nm newType lhsAp newRhs newArgs false cfg todo rest
  trace[simps.debug] "Not in the middle of applying a custom composite projection"
  /- We stop if no further projection is specified or if we just reduced an eta-expansion and we
  automatically choose projections -/
  if todo.length == 1 && todo.head!.1 == "" then return #[nm]
  let projs : Array Name := projInfo.map fun x ↦ x.2.name
  let todo := todoNext
  trace[simps.debug] "Next todo: {todoNext}"
  -- check whether all elements in `todo` have a projection as prefix
  if let some (x, _) := todo.find? fun (x, _) ↦ projs.all
    fun proj ↦ !("_" ++ proj.getString).isPrefixOf x then
    let simpLemma := nm.appendAfter x
    let neededProj := (x.splitOn "_").tail.head!
    throwError "Invalid simp lemma {simpLemma}. Structure {str} does not have projection {""
      }{neededProj}.\nThe known projections are:\n  {projs}\nYou can also see this information {""
      }by running\n  `initialize_simps_projections? {str}`.\nNote: these projection names might {""
      }be customly defined for `simps`, and differ from the projection names of the structure."
  let nms ← projInfo.concatMapM fun ⟨newRhs, proj, projExpr, projNrs, isDefault, isPrefix⟩ ↦ do
    let newType ← inferType newRhs
    let newTodo := todo.filterMap
      fun (x, stx) ↦ (("_" ++ proj.getString).isPrefixOf? x).map (·, stx)
    -- we only continue with this field if it is default or mentioned in todo
    if !(isDefault && todo.isEmpty) && newTodo.isEmpty then return #[]
    let newLhs := projExpr.instantiateLambdasOrApps #[lhsAp]
    let newName := updateName nm proj.getString isPrefix
<<<<<<< HEAD
    -- let newCfg :=
    --   { cfg with addAdditive := cfg.addAdditive.map fun nm ↦
    --     updateName nm (ToAdditive.guessName proj.getString) isPrefix }
=======
>>>>>>> 56bf4cd6
    trace[simps.debug] "Recursively add projections for:\n        >  {newLhs}"
    simpsAddProjections newName newType newLhs newRhs newArgs false cfg newTodo projNrs
  return if addThisProjection then nms.push nm else nms

/-- `simpsTac` derives `simp` lemmas for all (nested) non-Prop projections of the declaration.
  If `todo` is non-empty, it will generate exactly the names in `todo`.
  If `shortNm` is true, the generated names will only use the last projection name.
  If `trc` is true, trace as if `trace.simps.verbose` is true. -/
def simpsTac (ref : Syntax) (nm : Name) (cfg : Simps.Config := {})
    (todo : List (String × Syntax) := []) (trc := false) : AttrM (Array Name) :=
  withOptions (· |>.updateBool `trace.simps.verbose (trc || ·)) <| do
  let env ← getEnv
  let some d := env.find? nm | throwError "Declaration {nm} doesn't exist."
  let lhs : Expr := mkConst d.name <| d.levelParams.map Level.param
  let todo := todo.pwFilter (·.1 ≠ ·.1) |>.map fun (proj, stx) ↦ ("_" ++ proj, stx)
  let mut cfg := cfg
<<<<<<< HEAD
  -- if let some addAdditive := ToAdditive.findTranslation? env nm then
  --   trace[simps.verbose] "[simps] > @[to_additive] will be added to all generated lemmas."
  --   cfg := { cfg with addAdditive }
  MetaM.run' <| simpsAddProjections ref d.levelParams
    nm d.type lhs (d.value?.getD default) #[] (mustBeStr := true) cfg todo []

=======
  MetaM.run' <| simpsAddProjections ref d.levelParams
    nm d.type lhs (d.value?.getD default) #[] (mustBeStr := true) cfg todo []

/-- same as `simpsTac`, but taking syntax as an argument. -/
>>>>>>> 56bf4cd6
def simpsTacFromSyntax (nm : Name) (stx : Syntax) : AttrM (Array Name) :=
  match stx with
  | `(attr| simps $[?%$trc]? $[(config := $c)]? $[$ids]*) => do
    let cfg ← MetaM.run' <| TermElabM.run' <| withSaveInfoContext <| elabSimpsConfig stx[2][0]
    let ids := ids.map fun x => (x.getId.eraseMacroScopes.getString, x.raw)
    simpsTac stx nm cfg ids.toList trc.isSome
  | _ => throwUnsupportedSyntax

/-- `simps` attribute. -/
initialize simpsAttr : ParametricAttribute (Array Name) ←
  registerParametricAttribute {
    name := `simps
    descr := "Automatically derive lemmas specifying the projections of this declaration.",
    getParam := simpsTacFromSyntax
    applicationTime := .afterCompilation
  }<|MERGE_RESOLUTION|>--- conflicted
+++ resolved
@@ -752,12 +752,6 @@
   notRecursive := [`Prod, `PProd]
   /-- Output debug messages. Not used much, use `set_option simps.debug true` instead. -/
   debug := false
-<<<<<<< HEAD
-  -- /-- [TODO] Add `@[to_additive]` to all generated lemmas. This can be set by marking the
-  -- declaration with the `@[to_additive]` attribute before the `@[simps]` attribute -/
-  -- addAdditive := @none Name
-=======
->>>>>>> 56bf4cd6
   deriving Inhabited
 
 /-- Function elaborating Simps.Config -/
@@ -870,16 +864,6 @@
   if cfg.isSimp then
     addSimpTheorem simpExtension declName true false .global <| eval_prio default
   -- cfg.attrs.mapM fun nm ↦ setAttribute nm declName tt -- todo: deal with attributes
-<<<<<<< HEAD
-  -- if let some tgt := cfg.addAdditive then
-  --   ToAdditive.addToAdditiveAttr declName
-  --     -- tracing seems to fail
-  --     { trace := (← getOptions) |>.getBool `trace.to_additive,
-  --       allowAutoName := true
-  --       tgt
-  --       ref }
-=======
->>>>>>> 56bf4cd6
 
 /--
 Perform head-structure-eta-reduction on expression `e`. That is, if `e` is of the form
@@ -1030,12 +1014,6 @@
     if !(isDefault && todo.isEmpty) && newTodo.isEmpty then return #[]
     let newLhs := projExpr.instantiateLambdasOrApps #[lhsAp]
     let newName := updateName nm proj.getString isPrefix
-<<<<<<< HEAD
-    -- let newCfg :=
-    --   { cfg with addAdditive := cfg.addAdditive.map fun nm ↦
-    --     updateName nm (ToAdditive.guessName proj.getString) isPrefix }
-=======
->>>>>>> 56bf4cd6
     trace[simps.debug] "Recursively add projections for:\n        >  {newLhs}"
     simpsAddProjections newName newType newLhs newRhs newArgs false cfg newTodo projNrs
   return if addThisProjection then nms.push nm else nms
@@ -1052,19 +1030,10 @@
   let lhs : Expr := mkConst d.name <| d.levelParams.map Level.param
   let todo := todo.pwFilter (·.1 ≠ ·.1) |>.map fun (proj, stx) ↦ ("_" ++ proj, stx)
   let mut cfg := cfg
-<<<<<<< HEAD
-  -- if let some addAdditive := ToAdditive.findTranslation? env nm then
-  --   trace[simps.verbose] "[simps] > @[to_additive] will be added to all generated lemmas."
-  --   cfg := { cfg with addAdditive }
   MetaM.run' <| simpsAddProjections ref d.levelParams
     nm d.type lhs (d.value?.getD default) #[] (mustBeStr := true) cfg todo []
 
-=======
-  MetaM.run' <| simpsAddProjections ref d.levelParams
-    nm d.type lhs (d.value?.getD default) #[] (mustBeStr := true) cfg todo []
-
 /-- same as `simpsTac`, but taking syntax as an argument. -/
->>>>>>> 56bf4cd6
 def simpsTacFromSyntax (nm : Name) (stx : Syntax) : AttrM (Array Name) :=
   match stx with
   | `(attr| simps $[?%$trc]? $[(config := $c)]? $[$ids]*) => do
