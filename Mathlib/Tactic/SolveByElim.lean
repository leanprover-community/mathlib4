/-
Copyright (c) 2021 Scott Morrison. All rights reserved.
Released under Apache 2.0 license as described in the file LICENSE.
Authors: Scott Morrison, David Renshaw
-/
<<<<<<< HEAD
import Mathlib.Tactic.Backtracking
import Mathlib.Tactic.Relation.Symm
=======
import Mathlib.Tactic.Backtrack
>>>>>>> 2a9e72b4
import Lean.Meta.Tactic.Apply
import Mathlib.Tactic.LabelAttr
import Std.Data.Sum.Basic

/-!
# `solve_by_elim`, `apply_rules`, and `apply_assumption`.
-/

open Lean Meta Elab Tactic
open Mathlib.Tactic

initialize registerTraceClass `Meta.Tactic.solveByElim

namespace Mathlib.Tactic.SolveByElim

/--
`applyTactics lemmas goal` will return a list of tactics,
corresponding to applying each one of the lemmas to the goal `goal`.

Providing this to the `backtracking` tactic,
we can perform backtracking search based on applying a list of lemmas.

``applyTactics (trace := `name)`` will construct trace nodes for ``name` indicating which
calls to `apply` succeeded or failed.
-/
def applyTactics (cfg : ApplyConfig := {}) (transparency : TransparencyMode := .default)
    (lemmas : List Expr) (g : MVarId) : Nondet MetaM (List MVarId) :=
  (Nondet.ofList lemmas).filterMapM fun e => try? do
    withTraceNode `Meta.Tactic.solveByElim (return m!"{·.emoji} trying to apply: {e}") do
      let goals ← withTransparency transparency (g.apply e cfg)
      -- When we call `apply` interactively, `Lean.Elab.Tactic.evalApplyLikeTactic`
      -- deals with closing new typeclass goals by calling
      -- `Lean.Elab.Term.synthesizeSyntheticMVarsNoPostponing`.
      -- It seems we can't reuse that machinery down here in `MetaM`,
      -- so we just settle for trying to close each subgoal using `inferInstance`.
      goals.filterM fun g => try g.inferInstance; pure false catch _ => pure true

/--
`applyFirst lemmas goal` applies the first of the `lemmas`
which can be successfully applied to `goal`, and fails if none apply.

We use this in `apply_rules` and `apply_assumption` where backtracking is not needed.
-/
def applyFirst (cfg : ApplyConfig := {}) (transparency : TransparencyMode := .default)
    (lemmas : List Expr) (g : MVarId) : MetaM (List MVarId) :=
  (applyTactics cfg transparency lemmas g).head

/--
Configuration structure to control the behaviour of `solve_by_elim`:
* transparency mode for calls to `apply`
* whether to use `symm` on hypotheses and `exfalso` on the goal as needed,
* see also `BacktrackConfig` for hooks allowing flow control.
-/
structure Config extends BacktrackConfig, ApplyConfig where
  /-- Transparency mode for calls to `apply`. -/
  transparency : TransparencyMode := .default
  /-- Also use symmetric versions (via `@[symm]`) of local hypotheses. -/
  symm : Bool := true
  /-- Try proving the goal via `exfalso` if `solve_by_elim` otherwise fails.
  This is only used when operating on a single goal. -/
  exfalso : Bool := true
  backtracking : Bool := true

instance : Coe Config BacktrackConfig := ⟨Config.toBacktrackConfig⟩

/-- The default `maxDepth` for `apply_rules` is higher. -/
structure ApplyRulesConfig extends Config where
  maxDepth := 50

/--
Allow elaboration of `Config` arguments to tactics.
-/
declare_config_elab elabConfig Config

/--
Allow elaboration of `ApplyRulesConfig` arguments to tactics.
-/
declare_config_elab elabApplyRulesConfig ApplyRulesConfig

/-!
These functions could be lifted up to `BacktrackConfig`,
but we'd still need to keep copies here.
-/
namespace Config

/-- Create or modify a `Config` which allows a class of goals to be returned as subgoals. -/
def accept (cfg : Config := {}) (test : MVarId → MetaM Bool) : Config :=
  { cfg with
    discharge := fun g => do
      if (← test g) then
        pure none
      else
        cfg.discharge g }

/--
Create or modify a `Config` which runs a tactic on the main goal.
If that tactic fails, fall back to the `proc` behaviour of `cfg`.
-/
def mainGoalProc (cfg : Config := {}) (proc : MVarId → MetaM (List MVarId)) : Config :=
  { cfg with
    proc := fun orig goals => match goals with
    | [] => cfg.proc orig []
    | g :: gs => try
        return (← proc g) ++ gs
      catch _ => cfg.proc orig goals }

/-- Create or modify a `Config` which calls `intro` on each goal before applying lemmas. -/
-- Because `SolveByElim` works on each goal in sequence, even though
-- `mainGoalProc` only applies this operation on the main goal,
-- it is applied to every goal before lemmas are applied.
def intros (cfg : Config := {}) : Config :=
  cfg.mainGoalProc fun g => do pure [(← g.intro1P).2]

/-- Attempt typeclass inference on each goal, before applying lemmas. -/
-- Because `SolveByElim` works on each goal in sequence, even though
-- `mainGoalProc` only applies this operation on the main goal,
-- it is applied to every goal before lemmas are applied.
def synthInstance (cfg : Config := {}) : Config :=
  cfg.mainGoalProc fun g => do g.synthInstance; pure []

/-- Add a discharging tactic, falling back to the original discharging tactic if it fails.
Return `none` to return the goal as a new subgoal, or `some goals` to replace it. -/
def withDischarge (cfg : Config := {}) (discharge : MVarId → MetaM (Option (List MVarId))) :
    Config :=
  { cfg with
    discharge := fun g => try discharge g
      catch _ => cfg.discharge g }

/-- Create or modify a `Config` which calls `intro` on any goal for which no lemma applies. -/
def introsAfter (cfg : Config := {}) : Config :=
  cfg.withDischarge fun g => do pure [(← g.intro1P).2]

/-- Create or modify a `Config` which
calls `synthInstance` on any goal for which no lemma applies. -/
def synthInstanceAfter (cfg : Config := {}) : Config :=
  cfg.withDischarge fun g => do g.synthInstance; pure (some [])

/--
Create or modify a `Config` which rejects branches for which `test`,
applied to the instantiations of the original goals, fails or returns `false`.
-/
def testPartialSolutions (cfg : Config := {}) (test : List Expr → MetaM Bool) : Config :=
  { cfg with
    proc := fun orig goals => do
      let .true ← test (← orig.mapM fun m => m.withContext do instantiateMVars (.mvar m)) | failure
      cfg.proc orig goals }

/--
Create or modify a `Config` which rejects complete solutions for which `test`,
applied to the instantiations of the original goals, fails or returns `false`.
-/
def testSolutions (cfg : Config := {}) (test : List Expr → MetaM Bool) : Config :=
  cfg.testPartialSolutions fun sols => do
    if sols.any Expr.hasMVar then
      pure true
    else
      test sols

/--
Create or modify a `Config` which only accept solutions
for which every expression in `use` appears as a subexpression.
-/
def requireUsingAll (cfg : Config := {}) (use : List Expr) : Config :=
  cfg.testSolutions fun sols => do
    pure <| use.all fun e => sols.any fun s => e.occurs s

end Config

/--
Elaborate a list of lemmas and local context.
See `mkAssumptionSet` for an explanation of why this is needed.
-/
def elabContextLemmas (g : MVarId) (lemmas : List (TermElabM Expr)) (ctx : TermElabM (List Expr)) :
    MetaM (List Expr) := do
  g.withContext (Elab.Term.TermElabM.run' do pure ((← ctx) ++ (← lemmas.mapM id)))

/-- Returns the list of tactics corresponding to applying the available lemmas to the goal. -/
def applyLemmas (cfg : Config) (lemmas : List (TermElabM Expr)) (ctx : TermElabM (List Expr))
    (g : MVarId) : Nondet MetaM (List MVarId) := Nondet.squash fun _ => do
  -- We handle `cfg.symm` by saturating hypotheses of all goals using `symm`.
  -- This has better performance that the mathlib3 approach.
  let g ← if cfg.symm then g.symmSaturate else pure g
  let es ← elabContextLemmas g lemmas ctx
  return applyTactics cfg.toApplyConfig cfg.transparency es g

/-- Applies the first possible lemma to the goal. -/
def applyFirstLemma (cfg : Config) (lemmas : List (TermElabM Expr)) (ctx : TermElabM (List Expr))
    (g : MVarId) : MetaM (List MVarId) := do
-- We handle `cfg.symm` by saturating hypotheses of all goals using `symm`.
-- This has better performance that the mathlib3 approach.
let g ← if cfg.symm then g.symmSaturate else pure g
let es ← elabContextLemmas g lemmas ctx
applyFirst cfg.toApplyConfig cfg.transparency es g

/--
Solve a collection of goals by repeatedly applying lemmas, backtracking as necessary.

Arguments:
* `cfg : Config` additional configuration options
  (options for `apply`, maximum depth, and custom flow control)
* `lemmas : List (TermElabM Expr)` lemmas to apply.
  These are thunks in `TermElabM` to avoid stuck metavariables.
* `ctx : TermElabM (List Expr)` monadic function returning the local hypotheses to use.
* `goals : List MVarId` the initial list of goals for `solveByElim`

Returns a list of suspended goals, if it succeeded on all other subgoals.
By default `cfg.suspend` is `false,` `cfg.discharge` fails, and `cfg.failAtMaxDepth` is `true`,
and so the returned list is always empty.
Custom wrappers (e.g. `apply_assumption` and `apply_rules`) may modify this behaviour.
-/
def solveByElim (cfg : Config) (lemmas : List (TermElabM Expr)) (ctx : TermElabM (List Expr))
    (goals : List MVarId) : MetaM (List MVarId) := do
  try
    run goals
  catch e => do
    -- Implementation note: as with `cfg.symm`, this is different from the mathlib3 approach,
    -- for (not as severe) performance reasons.
    match goals, cfg.exfalso with
    | [g], true =>
      withTraceNode `Meta.Tactic.solveByElim
          (fun _ => return m!"⏮️ starting over using `exfalso`") do
        run [← g.exfalso]
    | _, _ => throw e
where
  -- Run either backtracking search, or repeated application, on the list of goals.
  run : List MVarId → MetaM (List MVarId) := if cfg.backtracking then
    backtrack cfg `Meta.Tactic.solveByElim (applyLemmas cfg lemmas ctx)
  else
    repeat1' (maxIters := cfg.maxDepth) (applyFirstLemma cfg lemmas ctx)

/--
A `MetaM` analogue of the `apply_rules` user tactic.

We pass the lemmas as `TermElabM Expr` rather than just `Expr`,
so they can be generated fresh for each application, to avoid stuck metavariables.

By default it uses all local hypotheses, but you can disable this with `only := true`.
If you need to remove particular local hypotheses, call `solveByElim` directly.
-/
def _root_.Lean.MVarId.applyRules (cfg : Config) (lemmas : List (TermElabM Expr))
    (only : Bool := false) (g : MVarId) : MetaM (List MVarId) := do
  let ctx : TermElabM (List Expr) := if only then pure [] else do pure (← getLocalHyps).toList
  solveByElim { cfg with backtracking := false } lemmas ctx [g]

open Lean.Parser.Tactic
open Mathlib.Tactic.LabelAttr

/--
`mkAssumptionSet` builds a collection of lemmas for use in
the backtracking search in `solve_by_elim`.

* By default, it includes all local hypotheses, along with `rfl`, `trivial`, `congrFun`
  and `congrArg`.
* The flag `noDefaults` removes these.
* The flag `star` includes all local hypotheses, but not `rfl`, `trivial`, `congrFun`,
  or `congrArg`. (It doesn't make sense to use `star` without `noDefaults`.)
* The argument `add` is the list of terms inside the square brackets that did not have `-`
  and can be used to add expressions or local hypotheses
* The argument `remove` is the list of terms inside the square brackets that had a `-`,
  and can be used to remove local hypotheses.
  (It doesn't make sense to remove expressions which are not local hypotheses,
  to remove local hypotheses unless `!noDefaults || star`,
  and it does not make sense to use `star` unless you remove at least one local hypothesis.)

`mkAssumptionSet` returns not a `List expr`, but a `List (TermElabM Expr) × TermElabM (List Expr)`.
There are two separate problems that need to be solved.

### Stuck metavariables

Lemmas with implicit arguments would be filled in with metavariables if we created the
`Expr` objects immediately, so instead we return thunks that generate the expressions
on demand. This is the first component, with type `List (TermElabM expr)`.

As an example, we have `def rfl : ∀ {α : Sort u} {a : α}, a = a`, which on elaboration will become
`@rfl ?m_1 ?m_2`.

Because `solve_by_elim` works by repeated application of lemmas against subgoals,
the first time such a lemma is successfully applied,
those metavariables will be unified, and thereafter have fixed values.
This would make it impossible to apply the lemma
a second time with different values of the metavariables.

See https://github.com/leanprover-community/mathlib/issues/2269

### Relevant local hypotheses

`solve_by_elim*` works with multiple goals,
and we need to use separate sets of local hypotheses for each goal.
The second component of the returned value provides these local hypotheses.
(Essentially using `local_context`, along with some filtering to remove hypotheses
that have been explicitly removed via `only` or `[-h]`.)

-/
-- These `TermElabM`s must be run inside a suitable `g.withContext`,
-- usually using `elabContextLemmas`.
def mkAssumptionSet (noDefaults star : Bool) (add remove : List Term) (use : Array Ident) :
    MetaM (List (TermElabM Expr) × TermElabM (List Expr)) := do
  if star && !noDefaults then
    throwError "It doesn't make sense to use `*` without `only`."

  let defaults : List (TermElabM Expr) :=
    [← `(rfl), ← `(trivial), ← `(congrFun), ← `(congrArg)].map elab'
  let labelledLemmas := (← use.mapM (labelled ·.raw.getId)).flatten.toList
    |>.map (liftM <| mkConstWithFreshMVarLevels ·)
  let lemmas := if noDefaults then
    add.map elab' ++ labelledLemmas
  else
    add.map elab' ++ labelledLemmas ++ defaults

  if !remove.isEmpty && noDefaults && !star then
    throwError "It doesn't make sense to remove local hypotheses when using `only` without `*`."
  let locals : TermElabM (List Expr) := if noDefaults && !star then do
    pure []
  else do
    pure <| (← getLocalHyps).toList.removeAll (← remove.mapM elab')

  return (lemmas, locals)
  where
  /-- Run `elabTerm`. -/
  elab' (t : Term) : TermElabM Expr := Elab.Term.elabTerm t.raw none

/-- Syntax for omitting a local hypothesis in `solve_by_elim`. -/
syntax erase := "-" term:max
/-- Syntax for including all local hypotheses in `solve_by_elim`. -/
syntax star := "*"
/-- Syntax for adding or removing a term, or `*`, in `solve_by_elim`. -/
syntax arg := star <|> erase <|> term
/-- Syntax for adding and removing terms in `solve_by_elim`. -/
syntax args := " [" SolveByElim.arg,* "]"
/-- Syntax for using all lemmas labelled with an attribute in `solve_by_elim`. -/
syntax using_ := " using " ident,*

open Syntax

/--
Parse the lemma argument of a call to `solve_by_elim`.
The first component should be true if `*` appears at least once.
The second component should contain each term `t`in the arguments.
The third component should contain `t` for each `-t` in the arguments.
-/
def parseArgs (s : Option (TSyntax ``args)) :
    Bool × List Term × List Term :=
  let args : Array (TSyntax ``arg) := match s with
  | some s => match s with
    | `(args| [$args,*]) => args.getElems
    | _ => #[]
  | none => #[]
  let args : Array (Option (Term ⊕ Term)) := args.map fun t => match t with
    | `(arg| $_:star) => none
    | `(arg| - $t:term) => some (Sum.inr t)
    | `(arg| $t:term) => some (Sum.inl t)
    | _ => panic! "Unreachable parse of solve_by_elim arguments."
  let args := args.toList
  (args.contains none,
    args.filterMap fun o => o.bind Sum.getLeft?,
    args.filterMap fun o => o.bind Sum.getRight?)

/-- Parse the `using ...` argument for `solve_by_elim`. -/
def parseUsing (s : Option (TSyntax ``using_)) : Array Ident :=
  match s with
  | some s => match s with
    | `(using_ | using $ids,*) => ids.getElems
    | _ => #[]
  | none => #[]

/--
`solve_by_elim` calls `apply` on the main goal to find an assumption whose head matches
and then repeatedly calls `apply` on the generated subgoals until no subgoals remain,
performing at most `maxDepth` (defaults to 6) recursive steps.

`solve_by_elim` discharges the current goal or fails.

`solve_by_elim` performs backtracking if subgoals can not be solved.

By default, the assumptions passed to `apply` are the local context, `rfl`, `trivial`,
`congrFun` and `congrArg`.

The assumptions can be modified with similar syntax as for `simp`:
* `solve_by_elim [h₁, h₂, ..., hᵣ]` also applies the given expressions.
* `solve_by_elim only [h₁, h₂, ..., hᵣ]` does not include the local context,
  `rfl`, `trivial`, `congrFun`, or `congrArg` unless they are explicitly included.
* `solve_by_elim [-h₁, ... -hₙ]` removes the given local hypotheses.
* `solve_by_elim using [a₁, ...]` uses all lemmas which have been labelled
  with the attributes `aᵢ` (these attributes must be created using `register_label_attr`).

`solve_by_elim*` tries to solve all goals together, using backtracking if a solution for one goal
makes other goals impossible.
(Adding or removing local hypotheses may not be well-behaved when starting with multiple goals.)

Optional arguments passed via a configuration argument as `solve_by_elim (config := { ... })`
- `maxDepth`: number of attempts at discharging generated subgoals
- `symm`: adds all hypotheses derived by `symm` (defaults to `true`).
- `exfalso`: allow calling `exfalso` and trying again if `solve_by_elim` fails
  (defaults to `true`).
- `transparency`: change the transparency mode when calling `apply`. Defaults to `.default`,
  but it is often useful to change to `.reducible`,
  so semireducible definitions will not be unfolded when trying to apply a lemma.

See also the doc-comment for `Mathlib.Tactic.BacktrackConfig` for the options
`proc`, `suspend`, and `discharge` which allow further customization of `solve_by_elim`.
Both `apply_assumption` and `apply_rules` are implemented via these hooks.
-/
syntax (name := solveByElimSyntax)
  "solve_by_elim" "*"? (config)? (&" only")? (args)? (using_)? : tactic

/-- Wrapper for `solveByElim` that processes a list of `Term`s
that specify the lemmas to use. -/
def solveByElim.processSyntax (cfg : Config := {}) (only star : Bool) (add remove : List Term)
    (use : Array Ident) (goals : List MVarId) : MetaM (List MVarId) := do
  if !remove.isEmpty && goals.length > 1 then
    throwError "Removing local hypotheses is not supported when operating on multiple goals."
  let ⟨lemmas, ctx⟩ ← mkAssumptionSet only star add remove use
  solveByElim cfg lemmas ctx goals

elab_rules : tactic |
    `(tactic| solve_by_elim $[*%$s]? $[$cfg]? $[only%$o]? $[$t:args]? $[$use:using_]?) => do
  let (star, add, remove) := parseArgs t
  let use := parseUsing use
  let goals ← if s.isSome then
    getGoals
  else
    pure [← getMainGoal]
  let cfg ← elabConfig (mkOptionalNode cfg)
  let [] ← solveByElim.processSyntax cfg o.isSome star add remove use goals |
    throwError "solve_by_elim unexpectedly returned subgoals"
  pure ()

/--
`apply_assumption` looks for an assumption of the form `... → ∀ _, ... → head`
where `head` matches the current goal.

You can specify additional rules to apply using `apply_assumption [...]`.
By default `apply_assumption` will also try `rfl`, `trivial`, `congrFun`, and `congrArg`.
If you don't want these, or don't want to use all hypotheses, use `apply_assumption only [...]`.
You can use `apply_assumption [-h]` to omit a local hypothesis.
You can use `apply_assumption using [a₁, ...]` to use all lemmas which have been labelled
with the attributes `aᵢ` (these attributes must be created using `register_label_attr`).

`apply_assumption` will use consequences of local hypotheses obtained via `symm`.

If `apply_assumption` fails, it will call `exfalso` and try again.
Thus if there is an assumption of the form `P → ¬ Q`, the new tactic state
will have two goals, `P` and `Q`.

You can pass a further configuration via the syntax `apply_rules (config := {...}) lemmas`.
The options supported are the same as for `solve_by_elim` (and include all the options for `apply`).
-/
syntax (name := applyAssumptionSyntax)
  "apply_assumption" (config)? (&" only")? (args)? (using_)? : tactic

elab_rules : tactic |
    `(tactic| apply_assumption $[$cfg]? $[only%$o]? $[$t:args]? $[$use:using_]?) => do
  let (star, add, remove) := parseArgs t
  let use := parseUsing use
  let cfg ← elabConfig (mkOptionalNode cfg)
  let cfg := { cfg with
    backtracking := false
    maxDepth := 1 }
  replaceMainGoal (← solveByElim.processSyntax cfg o.isSome star add remove use [← getMainGoal])

/--
`apply_rules [l₁, l₂, ...]` tries to solve the main goal by iteratively
applying the list of lemmas `[l₁, l₂, ...]` or by applying a local hypothesis.
If `apply` generates new goals, `apply_rules` iteratively tries to solve those goals.
You can use `apply_rules [-h]` to omit a local hypothesis.

`apply_rules` will also use `rfl`, `trivial`, `congrFun` and `congrArg`.
These can be disabled, as can local hypotheses, by using `apply_rules only [...]`.

You can use `apply_rules using [a₁, ...]` to use all lemmas which have been labelled
with the attributes `aᵢ` (these attributes must be created using `register_label_attr`).

You can pass a further configuration via the syntax `apply_rules (config := {...})`.
The options supported are the same as for `solve_by_elim` (and include all the options for `apply`).

`apply_rules` will try calling `symm` on hypotheses and `exfalso` on the goal as needed.
This can be disabled with `apply_rules (config := {symm := false, exfalso := false})`.

You can bound the iteration depth using the syntax `apply_rules (config := {maxDepth := n})`.

Unlike `solve_by_elim`, `apply_rules` does not perform backtracking, and greedily applies
a lemma from the list until it gets stuck.
-/
syntax (name := applyRulesSyntax) "apply_rules" (config)? (&" only")? (args)? (using_)? : tactic

-- See also `Lean.MVarId.applyRules` for a `MetaM` level analogue of this tactic.
elab_rules : tactic |
    `(tactic| apply_rules $[$cfg]? $[only%$o]? $[$t:args]? $[$use:using_]?) => do
  let (star, add, remove) := parseArgs t
  let use := parseUsing use
  let cfg ← elabApplyRulesConfig (mkOptionalNode cfg)
  let cfg := { cfg with
    backtracking := false }
  liftMetaTactic fun g => solveByElim.processSyntax cfg o.isSome star add remove use [g]<|MERGE_RESOLUTION|>--- conflicted
+++ resolved
@@ -3,12 +3,8 @@
 Released under Apache 2.0 license as described in the file LICENSE.
 Authors: Scott Morrison, David Renshaw
 -/
-<<<<<<< HEAD
-import Mathlib.Tactic.Backtracking
+import Mathlib.Tactic.Backtrack
 import Mathlib.Tactic.Relation.Symm
-=======
-import Mathlib.Tactic.Backtrack
->>>>>>> 2a9e72b4
 import Lean.Meta.Tactic.Apply
 import Mathlib.Tactic.LabelAttr
 import Std.Data.Sum.Basic
@@ -36,7 +32,7 @@
 -/
 def applyTactics (cfg : ApplyConfig := {}) (transparency : TransparencyMode := .default)
     (lemmas : List Expr) (g : MVarId) : Nondet MetaM (List MVarId) :=
-  (Nondet.ofList lemmas).filterMapM fun e => try? do
+  (Nondet.ofList lemmas).filterMapM fun e => observing? do
     withTraceNode `Meta.Tactic.solveByElim (return m!"{·.emoji} trying to apply: {e}") do
       let goals ← withTransparency transparency (g.apply e cfg)
       -- When we call `apply` interactively, `Lean.Elab.Tactic.evalApplyLikeTactic`
