/-
Copyright (c) 2021 Scott Morrison. All rights reserved.
Released under Apache 2.0 license as described in the file LICENSE.
Authors: Scott Morrison, David Renshaw
-/
import Mathlib.Tactic.Backtrack
import Lean.Meta.Tactic.Apply
import Mathlib.Lean.LocalContext
import Mathlib.Tactic.Relation.Symm
import Mathlib.Tactic.LabelAttr
import Mathlib.Control.Basic

/-!
# `solve_by_elim`, `apply_rules`, and `apply_assumption`.
-/

open Lean Meta Elab Tactic
open Mathlib.Tactic

initialize registerTraceClass `Meta.Tactic.solveByElim

namespace Mathlib.Tactic.SolveByElim

/--
`applyTactics lemmas goal` will return a list of tactics,
corresponding to applying each one of the lemmas to the goal `goal`.

Providing this to the `backtracking` tactic,
we can perform backtracking search based on applying a list of lemmas.

``applyTactics (trace := `name)`` will construct trace nodes for ``name` indicating which
calls to `apply` succeeded or failed.
-/
def applyTactics (cfg : ApplyConfig := {}) (transparency : TransparencyMode := .default)
    (lemmas : List Expr) :
    MVarId → Nondet MetaM (List MVarId) :=
  fun g => Nondet.ofListM <|
    lemmas.map fun e =>
      withTraceNode `Meta.Tactic.solveByElim (return m!"{·.emoji} trying to apply: {e}") do
        let goals ← withTransparency transparency (g.apply e cfg)
        -- When we call `apply` interactively, `Lean.Elab.Tactic.evalApplyLikeTactic`
        -- deals with closing new typeclass goals by calling
        -- `Lean.Elab.Term.synthesizeSyntheticMVarsNoPostponing`.
        -- It seems we can't reuse that machinery down here in `MetaM`,
        -- so we just settle for trying to close each subgoal using `inferInstance`.
        goals.filterM fun g => try g.inferInstance; pure false catch _ => pure true

/--
`applyFirst lemmas goal` applies the first of the `lemmas`
which can be successfully applied to `goal`, and fails if none apply.

We use this in `apply_rules` and `apply_assumption` where backtracking is not needed.
-/
def applyFirst (cfg : ApplyConfig := {}) (transparency : TransparencyMode := .default)
    (lemmas : List Expr) : MVarId → MetaM (List MVarId) :=
  fun g => do
    (applyTactics cfg transparency lemmas g).firstM (fun t => pure (some t))

/--
Configuration structure to control the behaviour of `solve_by_elim`:
* transparency mode for calls to `apply`
* whether to use `symm` on hypotheses and `exfalso` on the goal as needed,
* see also `BacktrackConfig` for hooks allowing flow control.
-/
structure Config extends BacktrackConfig, ApplyConfig where
  /-- Transparency mode for calls to `apply`. -/
  transparency : TransparencyMode := .default
  /-- Also use symmetric versions (via `@[symm]`) of local hypotheses. -/
  symm : Bool := true
  /-- Try proving the goal via `exfalso` if `solve_by_elim` otherwise fails.
  This is only used when operating on a single goal. -/
  exfalso : Bool := true
  backtracking : Bool := true

instance : Coe Config BacktrackConfig := ⟨Config.toBacktrackConfig⟩

/-- The default `maxDepth` for `apply_rules` is higher. -/
structure ApplyRulesConfig extends Config where
  maxDepth := 50

/--
Allow elaboration of `Config` arguments to tactics.
-/
declare_config_elab elabConfig Config

/--
Allow elaboration of `ApplyRulesConfig` arguments to tactics.
-/
declare_config_elab elabApplyRulesConfig ApplyRulesConfig

/-!
These functions could be lifted up to `BacktrackConfig`,
but we'd still need to keep copies here.
-/
namespace Config

/-- Create or modify a `Config` which allows a class of goals to be returned as subgoals. -/
def accept (cfg : Config := {}) (test : MVarId → MetaM Bool) : Config :=
  { cfg with
    discharge := fun g => do
      if (← test g) then
        pure none
      else
        cfg.discharge g }

/--
Create or modify a `Config` which runs a tactic on the main goal.
If that tactic fails, fall back to the `proc` behaviour of `cfg`.
-/
def mainGoalProc (cfg : Config := {}) (proc : MVarId → MetaM (List MVarId)) : Config :=
  { cfg with
    proc := fun orig goals => match goals with
    | [] => cfg.proc orig []
    | g :: gs => try
        return (← proc g) ++ gs
      catch _ => cfg.proc orig goals }

/-- Create or modify a `Config` which calls `intro` on each goal before applying lemmas. -/
-- Because `SolveByElim` works on each goal in sequence, even though
-- `mainGoalProc` only applies this operation on the main goal,
-- it is applied to every goal before lemmas are applied.
def intros (cfg : Config := {}) : Config :=
  cfg.mainGoalProc fun g => do pure [(← g.intro1P).2]

/-- Attempt typeclass inference on each goal, before applying lemmas. -/
-- Because `SolveByElim` works on each goal in sequence, even though
-- `mainGoalProc` only applies this operation on the main goal,
-- it is applied to every goal before lemmas are applied.
def synthInstance (cfg : Config := {}) : Config :=
  cfg.mainGoalProc fun g => do g.synthInstance; pure []

/-- Add a discharging tactic, falling back to the original discharging tactic if it fails.
Return `none` to return the goal as a new subgoal, or `some goals` to replace it. -/
def withDischarge (cfg : Config := {}) (discharge : MVarId → MetaM (Option (List MVarId))) :
    Config :=
  { cfg with
    discharge := fun g => try discharge g
      catch _ => cfg.discharge g }

/-- Create or modify a `Config` which calls `intro` on any goal for which no lemma applies. -/
def introsAfter (cfg : Config := {}) : Config :=
  cfg.withDischarge fun g => do pure [(← g.intro1P).2]

/-- Create or modify a `Config` which
calls `synthInstance` on any goal for which no lemma applies. -/
def synthInstanceAfter (cfg : Config := {}) : Config :=
  cfg.withDischarge fun g => do g.synthInstance; pure (some [])

/--
Create or modify a `Config` which rejects branches for which `test`,
applied to the instantiations of the original goals, fails or returns `false`.
-/
def testPartialSolutions (cfg : Config := {}) (test : List Expr → MetaM Bool) : Config :=
  { cfg with
    proc := fun orig goals => do
      let .true ← test (← orig.mapM fun m => m.withContext do instantiateMVars (.mvar m)) | failure
      cfg.proc orig goals }

/--
Create or modify a `Config` which rejects complete solutions for which `test`,
applied to the instantiations of the original goals, fails or returns `false`.
-/
def testSolutions (cfg : Config := {}) (test : List Expr → MetaM Bool) : Config :=
  cfg.testPartialSolutions fun sols => do
    if sols.any Expr.hasMVar then
      pure true
    else
      test sols

/--
Create or modify a `Config` which only accept solutions
for which every expression in `use` appears as a subexpression.
-/
def requireUsingAll (cfg : Config := {}) (use : List Expr) : Config :=
  cfg.testSolutions fun sols => do
    pure <| use.all fun e => sols.any fun s => e.occurs s

end Config

/--
Elaborate a list of lemmas and local context.
See `mkAssumptionSet` for an explanation of why this is needed.
-/
def elabContextLemmas (g : MVarId) (lemmas : List (TermElabM Expr)) (ctx : TermElabM (List Expr)) :
    MetaM (List Expr) := do
  g.withContext (Elab.Term.TermElabM.run' do pure ((← ctx) ++ (← lemmas.mapM id)))

/-- Returns the list of tactics corresponding to applying the available lemmas to the goal. -/
def applyLemmas (cfg : Config) (lemmas : List (TermElabM Expr)) (ctx : TermElabM (List Expr))
<<<<<<< HEAD
    (g : MVarId) : Nondet MetaM (List MVarId) := Nondet.squash do
  let es ← elabContextLemmas g lemmas ctx
  return applyTactics cfg.toApplyConfig cfg.transparency es g
=======
    (g : MVarId) : MetaM (List (MetaM (List MVarId))) := do
-- We handle `cfg.symm` by saturating hypotheses of all goals using `symm`.
-- This has better performance that the mathlib3 approach.
let g ← if cfg.symm then g.symmSaturate else pure g
let es ← elabContextLemmas g lemmas ctx
applyTactics cfg.toApplyConfig cfg.transparency es g
>>>>>>> 3f9dee6a

/-- Applies the first possible lemma to the goal. -/
def applyFirstLemma (cfg : Config) (lemmas : List (TermElabM Expr)) (ctx : TermElabM (List Expr))
    (g : MVarId) : MetaM (List MVarId) := do
-- We handle `cfg.symm` by saturating hypotheses of all goals using `symm`.
-- This has better performance that the mathlib3 approach.
let g ← if cfg.symm then g.symmSaturate else pure g
let es ← elabContextLemmas g lemmas ctx
applyFirst cfg.toApplyConfig cfg.transparency es g

/--
Solve a collection of goals by repeatedly applying lemmas, backtracking as necessary.

Arguments:
* `cfg : Config` additional configuration options
  (options for `apply`, maximum depth, and custom flow control)
* `lemmas : List (TermElabM Expr)` lemmas to apply.
  These are thunks in `TermElabM` to avoid stuck metavariables.
* `ctx : TermElabM (List Expr)` monadic function returning the local hypotheses to use.
* `goals : List MVarId` the initial list of goals for `solveByElim`

Returns a list of suspended goals, if it succeeded on all other subgoals.
By default `cfg.suspend` is `false,` `cfg.discharge` fails, and `cfg.failAtMaxDepth` is `true`,
and so the returned list is always empty.
Custom wrappers (e.g. `apply_assumption` and `apply_rules`) may modify this behaviour.
-/
def solveByElim (cfg : Config) (lemmas : List (TermElabM Expr)) (ctx : TermElabM (List Expr))
    (goals : List MVarId) : MetaM (List MVarId) := do
  try
    run goals
  catch e => do
    -- Implementation note: as with `cfg.symm`, this is different from the mathlib3 approach,
    -- for (not as severe) performance reasons.
    match goals, cfg.exfalso with
    | [g], true =>
      withTraceNode `Meta.Tactic.solveByElim
          (fun _ => return m!"⏮️ starting over using `exfalso`") do
        run [← g.exfalso]
    | _, _ => throw e
where
  -- Run either backtracking search, or repeated application, on the list of goals.
  run : List MVarId → MetaM (List MVarId) := if cfg.backtracking then
    backtrack cfg `Meta.Tactic.solveByElim (applyLemmas cfg lemmas ctx)
  else
    repeat1' (maxIters := cfg.maxDepth) (applyFirstLemma cfg lemmas ctx)

/--
A `MetaM` analogue of the `apply_rules` user tactic.

We pass the lemmas as `TermElabM Expr` rather than just `Expr`,
so they can be generated fresh for each application, to avoid stuck metavariables.

By default it uses all local hypotheses, but you can disable this with `only := true`.
If you need to remove particular local hypotheses, call `solveByElim` directly.
-/
def _root_.Lean.MVarId.applyRules (cfg : Config) (lemmas : List (TermElabM Expr))
    (only : Bool := false) (g : MVarId) : MetaM (List MVarId) := do
  let ctx : TermElabM (List Expr) := if only then pure [] else do pure (← getLocalHyps).toList
  solveByElim { cfg with backtracking := false } lemmas ctx [g]

open Lean.Parser.Tactic
open Mathlib.Tactic.LabelAttr

/--
`mkAssumptionSet` builds a collection of lemmas for use in
the backtracking search in `solve_by_elim`.

* By default, it includes all local hypotheses, along with `rfl`, `trivial`, `congrFun`
  and `congrArg`.
* The flag `noDefaults` removes these.
* The flag `star` includes all local hypotheses, but not `rfl`, `trivial`, `congrFun`,
  or `congrArg`. (It doesn't make sense to use `star` without `noDefaults`.)
* The argument `add` is the list of terms inside the square brackets that did not have `-`
  and can be used to add expressions or local hypotheses
* The argument `remove` is the list of terms inside the square brackets that had a `-`,
  and can be used to remove local hypotheses.
  (It doesn't make sense to remove expressions which are not local hypotheses,
  to remove local hypotheses unless `!noDefaults || star`,
  and it does not make sense to use `star` unless you remove at least one local hypothesis.)

`mkAssumptionSet` returns not a `List expr`, but a `List (TermElabM Expr) × TermElabM (List Expr)`.
There are two separate problems that need to be solved.

### Stuck metavariables

Lemmas with implicit arguments would be filled in with metavariables if we created the
`Expr` objects immediately, so instead we return thunks that generate the expressions
on demand. This is the first component, with type `List (TermElabM expr)`.

As an example, we have `def rfl : ∀ {α : Sort u} {a : α}, a = a`, which on elaboration will become
`@rfl ?m_1 ?m_2`.

Because `solve_by_elim` works by repeated application of lemmas against subgoals,
the first time such a lemma is successfully applied,
those metavariables will be unified, and thereafter have fixed values.
This would make it impossible to apply the lemma
a second time with different values of the metavariables.

See https://github.com/leanprover-community/mathlib/issues/2269

### Relevant local hypotheses

`solve_by_elim*` works with multiple goals,
and we need to use separate sets of local hypotheses for each goal.
The second component of the returned value provides these local hypotheses.
(Essentially using `local_context`, along with some filtering to remove hypotheses
that have been explicitly removed via `only` or `[-h]`.)

-/
-- These `TermElabM`s must be run inside a suitable `g.withContext`,
-- usually using `elabContextLemmas`.
def mkAssumptionSet (noDefaults star : Bool) (add remove : List Term) (use : Array Ident) :
    MetaM (List (TermElabM Expr) × TermElabM (List Expr)) := do
  if star && !noDefaults then
    throwError "It doesn't make sense to use `*` without `only`."

  let defaults : List (TermElabM Expr) :=
    [← `(rfl), ← `(trivial), ← `(congrFun), ← `(congrArg)].map elab'
  let labelledLemmas := (← use.mapM (labelled ·.raw.getId)).flatten.toList
    |>.map (liftM <| mkConstWithFreshMVarLevels ·)
  let lemmas := if noDefaults then
    add.map elab' ++ labelledLemmas
  else
    add.map elab' ++ labelledLemmas ++ defaults

  if !remove.isEmpty && noDefaults && !star then
    throwError "It doesn't make sense to remove local hypotheses when using `only` without `*`."
  let locals : TermElabM (List Expr) := if noDefaults && !star then do
    pure []
  else do
    pure <| (← getLocalHyps).toList.removeAll (← remove.mapM elab')

  return (lemmas, locals)
  where
  /-- Run `elabTerm`. -/
  elab' (t : Term) : TermElabM Expr := Elab.Term.elabTerm t.raw none

/-- Syntax for omitting a local hypothesis in `solve_by_elim`. -/
syntax erase := "-" term:max
/-- Syntax for including all local hypotheses in `solve_by_elim`. -/
syntax star := "*"
/-- Syntax for adding or removing a term, or `*`, in `solve_by_elim`. -/
syntax arg := star <|> erase <|> term
/-- Syntax for adding and removing terms in `solve_by_elim`. -/
syntax args := " [" SolveByElim.arg,* "]"
/-- Syntax for using all lemmas labelled with an attribute in `solve_by_elim`. -/
syntax using_ := " using " ident,*

open Syntax

/--
Parse the lemma argument of a call to `solve_by_elim`.
The first component should be true if `*` appears at least once.
The second component should contain each term `t`in the arguments.
The third component should contain `t` for each `-t` in the arguments.
-/
def parseArgs (s : Option (TSyntax ``args)) :
    Bool × List Term × List Term :=
  let args : Array (TSyntax ``arg) := match s with
  | some s => match s with
    | `(args| [$args,*]) => args.getElems
    | _ => #[]
  | none => #[]
  let args : Array (Option (Term ⊕ Term)) := args.map fun t => match t with
    | `(arg| $_:star) => none
    | `(arg| - $t:term) => some (Sum.inr t)
    | `(arg| $t:term) => some (Sum.inl t)
    | _ => panic! "Unreachable parse of solve_by_elim arguments."
  let args := args.toList
  (args.contains none,
    args.filterMap fun o => o.bind Sum.getLeft?,
    args.filterMap fun o => o.bind Sum.getRight?)

/-- Parse the `using ...` argument for `solve_by_elim`. -/
def parseUsing (s : Option (TSyntax ``using_)) : Array Ident :=
  match s with
  | some s => match s with
    | `(using_ | using $ids,*) => ids.getElems
    | _ => #[]
  | none => #[]

/--
`solve_by_elim` calls `apply` on the main goal to find an assumption whose head matches
and then repeatedly calls `apply` on the generated subgoals until no subgoals remain,
performing at most `maxDepth` (defaults to 6) recursive steps.

`solve_by_elim` discharges the current goal or fails.

`solve_by_elim` performs backtracking if subgoals can not be solved.

By default, the assumptions passed to `apply` are the local context, `rfl`, `trivial`,
`congrFun` and `congrArg`.

The assumptions can be modified with similar syntax as for `simp`:
* `solve_by_elim [h₁, h₂, ..., hᵣ]` also applies the given expressions.
* `solve_by_elim only [h₁, h₂, ..., hᵣ]` does not include the local context,
  `rfl`, `trivial`, `congrFun`, or `congrArg` unless they are explicitly included.
* `solve_by_elim [-h₁, ... -hₙ]` removes the given local hypotheses.
* `solve_by_elim using [a₁, ...]` uses all lemmas which have been labelled
  with the attributes `aᵢ` (these attributes must be created using `register_label_attr`).

`solve_by_elim*` tries to solve all goals together, using backtracking if a solution for one goal
makes other goals impossible.
(Adding or removing local hypotheses may not be well-behaved when starting with multiple goals.)

Optional arguments passed via a configuration argument as `solve_by_elim (config := { ... })`
- `maxDepth`: number of attempts at discharging generated subgoals
- `symm`: adds all hypotheses derived by `symm` (defaults to `true`).
- `exfalso`: allow calling `exfalso` and trying again if `solve_by_elim` fails
  (defaults to `true`).
- `transparency`: change the transparency mode when calling `apply`. Defaults to `.default`,
  but it is often useful to change to `.reducible`,
  so semireducible definitions will not be unfolded when trying to apply a lemma.

See also the doc-comment for `Mathlib.Tactic.BacktrackConfig` for the options
`proc`, `suspend`, and `discharge` which allow further customization of `solve_by_elim`.
Both `apply_assumption` and `apply_rules` are implemented via these hooks.
-/
syntax (name := solveByElimSyntax)
  "solve_by_elim" "*"? (config)? (&" only")? (args)? (using_)? : tactic

/-- Wrapper for `solveByElim` that processes a list of `Term`s
that specify the lemmas to use. -/
def solveByElim.processSyntax (cfg : Config := {}) (only star : Bool) (add remove : List Term)
    (use : Array Ident) (goals : List MVarId) : MetaM (List MVarId) := do
  if !remove.isEmpty && goals.length > 1 then
    throwError "Removing local hypotheses is not supported when operating on multiple goals."
  let ⟨lemmas, ctx⟩ ← mkAssumptionSet only star add remove use
  solveByElim cfg lemmas ctx goals

elab_rules : tactic |
    `(tactic| solve_by_elim $[*%$s]? $[$cfg]? $[only%$o]? $[$t:args]? $[$use:using_]?) => do
  let (star, add, remove) := parseArgs t
  let use := parseUsing use
  let goals ← if s.isSome then
    getGoals
  else
    pure [← getMainGoal]
  let cfg ← elabConfig (mkOptionalNode cfg)
  let [] ← solveByElim.processSyntax cfg o.isSome star add remove use goals |
    throwError "solve_by_elim unexpectedly returned subgoals"
  pure ()

/--
`apply_assumption` looks for an assumption of the form `... → ∀ _, ... → head`
where `head` matches the current goal.

You can specify additional rules to apply using `apply_assumption [...]`.
By default `apply_assumption` will also try `rfl`, `trivial`, `congrFun`, and `congrArg`.
If you don't want these, or don't want to use all hypotheses, use `apply_assumption only [...]`.
You can use `apply_assumption [-h]` to omit a local hypothesis.
You can use `apply_assumption using [a₁, ...]` to use all lemmas which have been labelled
with the attributes `aᵢ` (these attributes must be created using `register_label_attr`).

`apply_assumption` will use consequences of local hypotheses obtained via `symm`.

If `apply_assumption` fails, it will call `exfalso` and try again.
Thus if there is an assumption of the form `P → ¬ Q`, the new tactic state
will have two goals, `P` and `Q`.

You can pass a further configuration via the syntax `apply_rules (config := {...}) lemmas`.
The options supported are the same as for `solve_by_elim` (and include all the options for `apply`).
-/
syntax (name := applyAssumptionSyntax)
  "apply_assumption" (config)? (&" only")? (args)? (using_)? : tactic

elab_rules : tactic |
    `(tactic| apply_assumption $[$cfg]? $[only%$o]? $[$t:args]? $[$use:using_]?) => do
  let (star, add, remove) := parseArgs t
  let use := parseUsing use
  let cfg ← elabConfig (mkOptionalNode cfg)
  let cfg := { cfg with
    backtracking := false
    maxDepth := 1 }
  replaceMainGoal (← solveByElim.processSyntax cfg o.isSome star add remove use [← getMainGoal])

/--
`apply_rules [l₁, l₂, ...]` tries to solve the main goal by iteratively
applying the list of lemmas `[l₁, l₂, ...]` or by applying a local hypothesis.
If `apply` generates new goals, `apply_rules` iteratively tries to solve those goals.
You can use `apply_rules [-h]` to omit a local hypothesis.

`apply_rules` will also use `rfl`, `trivial`, `congrFun` and `congrArg`.
These can be disabled, as can local hypotheses, by using `apply_rules only [...]`.

You can use `apply_rules using [a₁, ...]` to use all lemmas which have been labelled
with the attributes `aᵢ` (these attributes must be created using `register_label_attr`).

You can pass a further configuration via the syntax `apply_rules (config := {...})`.
The options supported are the same as for `solve_by_elim` (and include all the options for `apply`).

`apply_rules` will try calling `symm` on hypotheses and `exfalso` on the goal as needed.
This can be disabled with `apply_rules (config := {symm := false, exfalso := false})`.

You can bound the iteration depth using the syntax `apply_rules (config := {maxDepth := n})`.

Unlike `solve_by_elim`, `apply_rules` does not perform backtracking, and greedily applies
a lemma from the list until it gets stuck.
-/
syntax (name := applyRulesSyntax) "apply_rules" (config)? (&" only")? (args)? (using_)? : tactic

-- See also `Lean.MVarId.applyRules` for a `MetaM` level analogue of this tactic.
elab_rules : tactic |
    `(tactic| apply_rules $[$cfg]? $[only%$o]? $[$t:args]? $[$use:using_]?) => do
  let (star, add, remove) := parseArgs t
  let use := parseUsing use
  let cfg ← elabApplyRulesConfig (mkOptionalNode cfg)
  let cfg := { cfg with
    backtracking := false }
  liftMetaTactic fun g => solveByElim.processSyntax cfg o.isSome star add remove use [g]<|MERGE_RESOLUTION|>--- conflicted
+++ resolved
@@ -187,18 +187,12 @@
 
 /-- Returns the list of tactics corresponding to applying the available lemmas to the goal. -/
 def applyLemmas (cfg : Config) (lemmas : List (TermElabM Expr)) (ctx : TermElabM (List Expr))
-<<<<<<< HEAD
     (g : MVarId) : Nondet MetaM (List MVarId) := Nondet.squash do
+  -- We handle `cfg.symm` by saturating hypotheses of all goals using `symm`.
+  -- This has better performance that the mathlib3 approach.
+  let g ← if cfg.symm then g.symmSaturate else pure g
   let es ← elabContextLemmas g lemmas ctx
   return applyTactics cfg.toApplyConfig cfg.transparency es g
-=======
-    (g : MVarId) : MetaM (List (MetaM (List MVarId))) := do
--- We handle `cfg.symm` by saturating hypotheses of all goals using `symm`.
--- This has better performance that the mathlib3 approach.
-let g ← if cfg.symm then g.symmSaturate else pure g
-let es ← elabContextLemmas g lemmas ctx
-applyTactics cfg.toApplyConfig cfg.transparency es g
->>>>>>> 3f9dee6a
 
 /-- Applies the first possible lemma to the goal. -/
 def applyFirstLemma (cfg : Config) (lemmas : List (TermElabM Expr)) (ctx : TermElabM (List Expr))
