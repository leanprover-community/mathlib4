/-
Copyright (c) 2021 Scott Morrison. All rights reserved.
Released under Apache 2.0 license as described in the file LICENSE.
Authors: Scott Morrison, David Renshaw
-/
import Lean.Meta.Tactic.Apply
import Lean.Elab.Tactic.Basic
import Mathlib.Tactic.Core
import Mathlib.Lean.LocalContext

/-!
A work-in-progress replacement for Lean3's `solve_by_elim` tactic.
We'll gradually bring it up to feature parity.
-/

open Lean Meta Elab Tactic

/-- Return local hypotheses which are not "implementation detail", as `Expr`s. -/
def Lean.Meta.getLocalHyps : MetaM (Array Expr) := do
  let mut hs := #[]
  for d in ← getLCtx do
    if !d.isImplementationDetail then hs := hs.push d.toExpr
  return hs

initialize registerTraceClass `Meta.Tactic.solveByElim
<<<<<<< HEAD

/-- Attempt to solve the given metavariable by repeating applying a list of facts. -/
def Mathlib.Meta.solveByElim (es : List Expr) : Nat → MVarId → MetaM Unit
| 0, _ => throwError "solve_by_elim exceeded its recursion limit"
| n+1, goal => do
  trace[Meta.Tactic.solveByElim] "Working on: {goal}"
=======

namespace Mathlib.Tactic.SolveByElim

open Lean.Parser.Tactic

/--
`mkAssumptionSet` builds a collection of lemmas for use in
the backtracking search in `solve_by_elim`.

* By default, it includes all local hypotheses, along with `rfl`, `trivial`, `congrFun` and
  `congrArg`.
* The flag `noDflt` removes these.
* The argument `hs` is the list of arguments inside the square braces
  and can be used to add lemmas or expressions from the set. (TODO support removal.)

`mkAssumptionSet` returns not a `List expr`, but a `List (TermElabM Expr) × TermElabM (List Expr)`.
There are two separate problems that need to be solved.

### Relevant local hypotheses

`solve_by_elim*` (not implemented yet here) works with multiple goals,
and we need to use separate sets of local hypotheses for each goal.
The second component of the returned value provides these local hypotheses.
(Essentially using `local_context`, along with some filtering to remove hypotheses
that have been explicitly removed via `only` or `[-h]`.)

### Stuck metavariables

Lemmas with implicit arguments would be filled in with metavariables if we created the
`Expr` objects immediately, so instead we return thunks that generate the expressions
on demand. This is the first component, with type `List (TermElabM expr)`.

As an example, we have `def rfl : ∀ {α : Sort u} {a : α}, a = a`, which on elaboration will become
`@rfl ?m_1 ?m_2`.

Because `solve_by_elim` works by repeated application of lemmas against subgoals,
the first time such a lemma is successfully applied,
those metavariables will be unified, and thereafter have fixed values.
This would make it impossible to apply the lemma
a second time with different values of the metavariables.

See https://github.com/leanprover-community/mathlib/issues/2269
-/
def mkAssumptionSet (noDflt : Bool) (hs : List (TSyntax `term)) :
    MetaM (List (TermElabM Expr) × TermElabM (List Expr)) :=
do
  let hs := hs.map (λ s => Elab.Term.elabTerm s.raw none)
  let hs := if noDflt then hs else
    ([← `(rfl), ← `(trivial), ← `(congrFun), ← `(congrArg)].map
       (λ s => Elab.Term.elabTerm s.raw none)) ++ hs
  let locals : TermElabM (List Expr) := if noDflt then pure [] else pure (← getLocalHyps).toList
  return (hs, locals)

/-- Attempt to solve the given metavariable by repeating applying a list of facts. -/
def solveByElimAux (lemmas : List (TermElabM Expr)) (ctx : TermElabM (List Expr)) (n : Nat) :
    TacticM Unit := Tactic.done <|> match n with
      | 0 => throwError "solve_by_elim exceeded its recursion limit"
      | n + 1 => do
  let goal ← getMainGoal
  trace[Meta.Tactic.solveByElim] "Working on: {goal}"
  let es ← Elab.Term.TermElabM.run' do
    let ctx' ← ctx
    let lemmas' ← lemmas.mapM id
    pure (lemmas' ++ ctx')

>>>>>>> 7727c1c0
  -- We attempt to find an expression which can be applied,
  -- and for which all resulting sub-goals can be discharged using `solveByElim n`.
  es.firstM fun e => do
    trace[Meta.Tactic.solveByElim] "Trying to apply: {e}"
<<<<<<< HEAD
    for g in (← goal.apply e) do
      if ¬ (← g.isAssigned) then solveByElim es n g

namespace Mathlib.Tactic

open Lean.Parser.Tactic

/-- Attempt to solve the given metavariable by repeating applying one of the given expressions,
or a local hypothesis. -/
def solveByElimImpl (only : Bool) (es : List Expr) (n : Nat) (g : MVarId) : MetaM Unit := do
  let es ← (if only then return es else return es ++ (← getLocalHyps).toList)
  Mathlib.Meta.solveByElim es n g

/--
`solve_by_elim` calls `apply` on the main goal to find an assumption whose head matches
and then repeatedly calls `apply` on the generated subgoals until no subgoals remain,
performing at most `max_depth` recursive steps.

`solve_by_elim` discharges the current goal or fails.

`solve_by_elim` performs back-tracking if subgoals can not be solved.

By default, the assumptions passed to `apply` are the local context, `rfl`, `trivial`,
`congr_fun` and `congr_arg`.

The assumptions can be modified with similar syntax as for `simp`:
* `solve_by_elim [h₁, h₂, ..., hᵣ, attr₁, ... attrᵣ]` also applies the named lemmas,as well as
  all lemmas tagged with the specified attributes.
* `solve_by_elim only [h₁, h₂, ..., hᵣ]` does not include the local context,
  `rfl`, `trivial`, `congr_fun`, or `congr_arg` unless they are explicitly included.
* `solve_by_elim [-id_1, ... -id_n]` uses the default assumptions, removing the specified ones.

=======
    liftMetaTactic (fun mvarId => mvarId.apply e)
    solveByElimAux lemmas ctx n

/-- Attempt to solve the given metavariable by repeating applying one of the given expressions,
or a local hypothesis. -/
def solveByElimImpl (only : Bool) (es : List (TSyntax `term)) (n : Nat) (g : MVarId) :
    MetaM Unit := do
  let ⟨lemmas, ctx⟩ ← mkAssumptionSet only es
  let _ ← Elab.Term.TermElabM.run' (Elab.Tactic.run g (solveByElimAux lemmas ctx n))
  pure ()

/--
`solve_by_elim` calls `apply` on the main goal to find an assumption whose head matches
and then repeatedly calls `apply` on the generated subgoals until no subgoals remain,
performing at most `max_depth` (currently hard-coded to 6) recursive steps.

`solve_by_elim` discharges the current goal or fails.

`solve_by_elim` performs back-tracking if subgoals can not be solved.

By default, the assumptions passed to `apply` are the local context, `rfl`, `trivial`,
`congrFun` and `congrArg`.

The assumptions can be modified with similar syntax as for `simp`:
* `solve_by_elim [h₁, h₂, ..., hᵣ, attr₁, ... attrᵣ]` also applies the named lemmas, as well as
  all lemmas tagged with the specified attributes.
* `solve_by_elim only [h₁, h₂, ..., hᵣ]` does not include the local context,
  `rfl`, `trivial`, `congrFun`, or `congrArg` unless they are explicitly included.
* (not implemented yet) `solve_by_elim [-id_1, ... -id_n]` uses the default assumptions,
   removing the specified ones.

TODO: configurability via optional arguments.
<!--
>>>>>>> 7727c1c0
`solve_by_elim*` tries to solve all goals together, using backtracking if a solution for one goal
makes other goals impossible.

optional arguments passed via a configuration argument as `solve_by_elim (config := { ... })`
- `maxDepth`: number of attempts at discharging generated sub-goals
- `discharger`: a subsidiary tactic to try at each step when no lemmas apply
  (e.g. `cc` may be helpful).
- `preApply`: a subsidiary tactic to run at each step before applying lemmas (e.g. `intros`).
- `accept`: a subsidiary tactic `List Expr → Tactic` that at each step,
  before any lemmas are applied, is passed the original proof terms
  as reported by `getGoals` when `solve_by_elim` started
  (but which may by now have been partially solved by previous `apply` steps).
  If the `accept` tactic fails,
  `solve_by_elim` will abort searching the current branch and backtrack.
  This may be used to filter results, either at every step of the search,
  or filtering complete results
  (by testing for the absence of metavariables, and then the filtering condition).
<<<<<<< HEAD
=======
-->
>>>>>>> 7727c1c0
-/
syntax (name := solveByElim) "solve_by_elim" "*"? (config)? (&" only")? (simpArgs)? : tactic

elab_rules : tactic | `(tactic| solve_by_elim $[only%$o]? $[[$[$t:term],*]]?) => withMainContext do
<<<<<<< HEAD
  let es ← (t.getD #[]).toList.mapM (elabTerm ·.raw none)
=======
  let es := (t.getD #[]).toList
>>>>>>> 7727c1c0
  solveByElimImpl o.isSome es 6 (← getMainGoal)<|MERGE_RESOLUTION|>--- conflicted
+++ resolved
@@ -23,14 +23,6 @@
   return hs
 
 initialize registerTraceClass `Meta.Tactic.solveByElim
-<<<<<<< HEAD
-
-/-- Attempt to solve the given metavariable by repeating applying a list of facts. -/
-def Mathlib.Meta.solveByElim (es : List Expr) : Nat → MVarId → MetaM Unit
-| 0, _ => throwError "solve_by_elim exceeded its recursion limit"
-| n+1, goal => do
-  trace[Meta.Tactic.solveByElim] "Working on: {goal}"
-=======
 
 namespace Mathlib.Tactic.SolveByElim
 
@@ -96,45 +88,10 @@
     let lemmas' ← lemmas.mapM id
     pure (lemmas' ++ ctx')
 
->>>>>>> 7727c1c0
   -- We attempt to find an expression which can be applied,
   -- and for which all resulting sub-goals can be discharged using `solveByElim n`.
   es.firstM fun e => do
     trace[Meta.Tactic.solveByElim] "Trying to apply: {e}"
-<<<<<<< HEAD
-    for g in (← goal.apply e) do
-      if ¬ (← g.isAssigned) then solveByElim es n g
-
-namespace Mathlib.Tactic
-
-open Lean.Parser.Tactic
-
-/-- Attempt to solve the given metavariable by repeating applying one of the given expressions,
-or a local hypothesis. -/
-def solveByElimImpl (only : Bool) (es : List Expr) (n : Nat) (g : MVarId) : MetaM Unit := do
-  let es ← (if only then return es else return es ++ (← getLocalHyps).toList)
-  Mathlib.Meta.solveByElim es n g
-
-/--
-`solve_by_elim` calls `apply` on the main goal to find an assumption whose head matches
-and then repeatedly calls `apply` on the generated subgoals until no subgoals remain,
-performing at most `max_depth` recursive steps.
-
-`solve_by_elim` discharges the current goal or fails.
-
-`solve_by_elim` performs back-tracking if subgoals can not be solved.
-
-By default, the assumptions passed to `apply` are the local context, `rfl`, `trivial`,
-`congr_fun` and `congr_arg`.
-
-The assumptions can be modified with similar syntax as for `simp`:
-* `solve_by_elim [h₁, h₂, ..., hᵣ, attr₁, ... attrᵣ]` also applies the named lemmas,as well as
-  all lemmas tagged with the specified attributes.
-* `solve_by_elim only [h₁, h₂, ..., hᵣ]` does not include the local context,
-  `rfl`, `trivial`, `congr_fun`, or `congr_arg` unless they are explicitly included.
-* `solve_by_elim [-id_1, ... -id_n]` uses the default assumptions, removing the specified ones.
-
-=======
     liftMetaTactic (fun mvarId => mvarId.apply e)
     solveByElimAux lemmas ctx n
 
@@ -168,7 +125,6 @@
 
 TODO: configurability via optional arguments.
 <!--
->>>>>>> 7727c1c0
 `solve_by_elim*` tries to solve all goals together, using backtracking if a solution for one goal
 makes other goals impossible.
 
@@ -186,17 +142,10 @@
   This may be used to filter results, either at every step of the search,
   or filtering complete results
   (by testing for the absence of metavariables, and then the filtering condition).
-<<<<<<< HEAD
-=======
 -->
->>>>>>> 7727c1c0
 -/
 syntax (name := solveByElim) "solve_by_elim" "*"? (config)? (&" only")? (simpArgs)? : tactic
 
 elab_rules : tactic | `(tactic| solve_by_elim $[only%$o]? $[[$[$t:term],*]]?) => withMainContext do
-<<<<<<< HEAD
-  let es ← (t.getD #[]).toList.mapM (elabTerm ·.raw none)
-=======
   let es := (t.getD #[]).toList
->>>>>>> 7727c1c0
   solveByElimImpl o.isSome es 6 (← getMainGoal)