--- conflicted
+++ resolved
@@ -114,12 +114,9 @@
   cfg.mainGoalProc fun g => do pure [(← g.intro1P).2]
 
 /-- Attempt typeclass inference on each goal, before applying lemmas. -/
-<<<<<<< HEAD
-=======
 -- Because `SolveByElim` works on each goal in sequence, even though
 -- `mainGoalProc` only applies this operation on the main goal,
 -- it is applied to every goal before lemmas are applied.
->>>>>>> d885eac2
 def synthInstance (cfg : Config := {}) : Config :=
   cfg.mainGoalProc fun g => do g.synthInstance; pure []
 
