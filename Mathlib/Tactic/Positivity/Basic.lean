--- conflicted
+++ resolved
@@ -297,11 +297,7 @@
 /-- The `positivity` extension which identifies expressions of the form `a ^ (0 : ℕ)`.
 This extension is run in addition to the general `a ^ b` extension (they are overlapping). -/
 @[positivity _ ^ (0 : ℕ)]
-<<<<<<< HEAD
-def evalPowZeroNat : PositivityExt where eval {u α} _zα pα? e := do
-=======
 meta def evalPowZeroNat : PositivityExt where eval {u α} _zα _pα e := do
->>>>>>> 93fc5cbf
   let .app (.app _ (a : Q($α))) _ ← withReducible (whnf e) | throwError "not ^"
   let _a ← synthInstanceQ q(Semiring $α)
   assumeInstancesCommute
@@ -314,11 +310,7 @@
 /-- The `positivity` extension which identifies expressions of the form `a ^ (b : ℕ)`,
 such that `positivity` successfully recognises both `a` and `b`. -/
 @[positivity _ ^ (_ : ℕ)]
-<<<<<<< HEAD
-def evalPow : PositivityExt where eval {u α} zα pα? e := do
-=======
 meta def evalPow : PositivityExt where eval {u α} zα pα e := do
->>>>>>> 93fc5cbf
   let .app (.app _ (a : Q($α))) (b : Q(ℕ)) ← withReducible (whnf e) | throwError "not ^"
   let some pα := pα? | do
     let _a ← synthInstanceQ q(MonoidWithZero $α)
@@ -382,11 +374,7 @@
 
 /-- The `positivity` extension which identifies expressions of the form `|a|`. -/
 @[positivity |_|]
-<<<<<<< HEAD
-def evalAbs : PositivityExt where eval {_u} (α zα pα?) (e : Q($α)) := do
-=======
 meta def evalAbs : PositivityExt where eval {_u} (α zα pα) (e : Q($α)) := do
->>>>>>> 93fc5cbf
   let ~q(@abs _ (_) (_) $a) := e | throwError "not |·|"
   let some pα := pα? | pure .none
   try
@@ -432,11 +420,7 @@
 /-- Extension for the `positivity` tactic: `Nat.cast` is always non-negative,
 and positive when its input is. -/
 @[positivity Nat.cast _]
-<<<<<<< HEAD
-def evalNatCast : PositivityExt where eval {u α} _zα pα? e := do
-=======
 meta def evalNatCast : PositivityExt where eval {u α} _zα _pα e := do
->>>>>>> 93fc5cbf
   let ~q(@Nat.cast _ (_) ($a : ℕ)) := e | throwError "not Nat.cast"
   let zα' : Q(Zero Nat) := q(inferInstance)
   let (_i1 : Q(AddMonoidWithOne $α)) ← synthInstanceQ q(AddMonoidWithOne $α)
@@ -461,11 +445,7 @@
 /-- Extension for the `positivity` tactic: `Int.cast` is positive (resp. non-negative)
 if its input is. -/
 @[positivity Int.cast _]
-<<<<<<< HEAD
-def evalIntCast : PositivityExt where eval {u α} _zα pα? e := do
-=======
 meta def evalIntCast : PositivityExt where eval {u α} _zα _pα e := do
->>>>>>> 93fc5cbf
   let ~q(@Int.cast _ (_) ($a : ℤ)) := e | throwError "not Int.cast"
   let zα' : Q(Zero Int) := q(inferInstance)
   let pα' : Q(PartialOrder Int) := q(inferInstance)
@@ -482,13 +462,8 @@
     let _oα ← synthInstanceQ q(IsOrderedRing $α)
     let _nt ← synthInstanceQ q(Nontrivial $α)
     assumeInstancesCommute
-<<<<<<< HEAD
-    pure (.nonnegative q(Int.cast_nonneg.mpr $pa))
+    pure (.nonnegative q(Int.cast_nonneg $pa))
   | .nonzero pa, _ =>
-=======
-    pure (.nonnegative q(Int.cast_nonneg $pa))
-  | .nonzero pa =>
->>>>>>> 93fc5cbf
     let _oα ← synthInstanceQ q(AddGroupWithOne $α)
     let _nt ← synthInstanceQ q(CharZero $α)
     assumeInstancesCommute
@@ -726,11 +701,7 @@
 
 /-- Extension for the `positivity` tactic: nonnegative maps take nonnegative values. -/
 @[positivity DFunLike.coe _ _]
-<<<<<<< HEAD
-def evalMap : PositivityExt where eval {_ β} _ pβ? e := do
-=======
 meta def evalMap : PositivityExt where eval {_ β} _ _ e := do
->>>>>>> 93fc5cbf
   let .app (.app _ f) a ← whnfR e
     | throwError "not ↑f · where f is of NonnegHomClass"
   let some pβ := pβ? | throwError "not PartialOrder"
