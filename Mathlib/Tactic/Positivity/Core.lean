/-
Copyright (c) 2022 Mario Carneiro, Heather Macbeth. All rights reserved.
Released under Apache 2.0 license as described in the file LICENSE.
Authors: Mario Carneiro, Heather Macbeth, Yaël Dillies
-/
import Mathlib.Tactic.NormNum.Core
import Mathlib.Tactic.HaveI
import Mathlib.Algebra.Order.Invertible
import Mathlib.Algebra.Order.Ring.Cast
import Mathlib.Data.Nat.Cast.Basic
import Qq

/-!
## `positivity` core functionality

This file sets up the `positivity` tactic and the `@[positivity]` attribute,
which allow for plugging in new positivity functionality around a positivity-based driver.
The actual behavior is in `@[positivity]`-tagged definitions in `Tactic.Positivity.Basic`
and elsewhere.
-/

open Lean hiding Rat
open Lean.Meta Qq Lean.Elab Term

/-- Attribute for identifying `positivity` extensions. -/
syntax (name := positivity) "positivity " term,+ : attr

lemma ne_of_ne_of_eq' {α : Sort*} {a c b : α} (hab : (a : α) ≠ c) (hbc : a = b) : b ≠ c := hbc ▸ hab

namespace Mathlib.Meta.Positivity

variable {u : Level} {α : Q(Type u)} (zα : Q(Zero $α)) (pα : Q(PartialOrder $α))

/-- The result of `positivity` running on an expression `e` of type `α`. -/
inductive Strictness (e : Q($α)) where
  | positive (pf : Q(0 < $e))
  | nonnegative (pf : Q(0 ≤ $e))
  | nonzero (pf : Q($e ≠ 0))
  | none
  deriving Repr

set_option autoImplicit true in
/-- Gives a generic description of the `positivity` result. -/
def Strictness.toString {e : Q($α)} : Strictness zα pα e → String
  | positive _ => "positive"
  | nonnegative _ => "nonnegative"
  | nonzero _ => "nonzero"
  | none => "none"

/-- Extract a proof that `e` is nonnegative, if possible, from `Strictness` information about `e`.
-/
def Strictness.toNonneg {e} : Strictness zα pα e → Option Q(0 ≤ $e)
  | .positive pf => some q(le_of_lt $pf)
  | .nonnegative pf => some pf
  | _ => .none

/-- Extract a proof that `e` is nonzero, if possible, from `Strictness` information about `e`. -/
def Strictness.toNonzero {e} : Strictness zα pα e → Option Q($e ≠ 0)
  | .positive pf => some q(ne_of_gt $pf)
  | .nonzero pf => some pf
  | _ => .none

/-- An extension for `positivity`. -/
structure PositivityExt where
  /-- Attempts to prove an expression `e : α` is `>0`, `≥0`, or `≠0`. -/
  eval {u} {α : Q(Type u)} (zα : Q(Zero $α)) (pα : Q(PartialOrder $α)) (e : Q($α)) :
    MetaM (Strictness zα pα e)

/-- Read a `positivity` extension from a declaration of the right type. -/
def mkPositivityExt (n : Name) : ImportM PositivityExt := do
  let { env, opts, .. } ← read
  IO.ofExcept <| unsafe env.evalConstCheck PositivityExt opts ``PositivityExt n

/-- Configuration for `DiscrTree`. -/
def discrTreeConfig : WhnfCoreConfig := {}

/-- Each `positivity` extension is labelled with a collection of patterns
which determine the expressions to which it should be applied. -/
abbrev Entry := Array (Array DiscrTree.Key) × Name

/-- Environment extensions for `positivity` declarations -/
initialize positivityExt : PersistentEnvExtension Entry (Entry × PositivityExt)
    (List Entry × DiscrTree PositivityExt) ←
  -- we only need this to deduplicate entries in the DiscrTree
  have : BEq PositivityExt := ⟨fun _ _ => false⟩
  let insert kss v dt := kss.foldl (fun dt ks => dt.insertCore ks v) dt
  registerPersistentEnvExtension {
    mkInitial := pure ([], {})
    addImportedFn := fun s => do
      let dt ← s.foldlM (init := {}) fun dt s => s.foldlM (init := dt) fun dt (kss, n) => do
        pure (insert kss (← mkPositivityExt n) dt)
      pure ([], dt)
    addEntryFn := fun (entries, s) ((kss, n), ext) => ((kss, n) :: entries, insert kss ext s)
    exportEntriesFn := fun s => s.1.reverse.toArray
  }

initialize registerBuiltinAttribute {
  name := `positivity
  descr := "adds a positivity extension"
  applicationTime := .afterCompilation
  add := fun declName stx kind => match stx with
    | `(attr| positivity $es,*) => do
      unless kind == AttributeKind.global do
        throwError "invalid attribute 'positivity', must be global"
      let env ← getEnv
      unless (env.getModuleIdxFor? declName).isNone do
        throwError "invalid attribute 'positivity', declaration is in an imported module"
      if (IR.getSorryDep env declName).isSome then return -- ignore in progress definitions
      let ext ← mkPositivityExt declName
      let keys ← MetaM.run' <| es.getElems.mapM fun stx => do
        let e ← TermElabM.run' <| withSaveInfoContext <| withAutoBoundImplicit <|
          withReader ({ · with ignoreTCFailures := true }) do
            let e ← elabTerm stx none
            let (_, _, e) ← lambdaMetaTelescope (← mkLambdaFVars (← getLCtx).getFVars e)
            return e
        DiscrTree.mkPath e discrTreeConfig
      setEnv <| positivityExt.addEntry env ((keys, declName), ext)
    | _ => throwUnsupportedSyntax
}

<<<<<<< HEAD
variable {A : Type*}
set_option autoImplicit true
=======
variable {A : Type*} {e : A}
>>>>>>> 6f640f86

lemma lt_of_le_of_ne' {a b : A} [PartialOrder A] :
    (a : A) ≤ b → b ≠ a → a < b := fun h₁ h₂ => lt_of_le_of_ne h₁ h₂.symm

lemma pos_of_isNat {n : ℕ} [StrictOrderedSemiring A]
    (h : NormNum.IsNat e n) (w : Nat.ble 1 n = true) : 0 < (e : A) := by
  rw [NormNum.IsNat.to_eq h rfl]
  apply Nat.cast_pos.2
  simpa using w

lemma nonneg_of_isNat {n : ℕ} [OrderedSemiring A]
    (h : NormNum.IsNat e n) : 0 ≤ (e : A) := by
  rw [NormNum.IsNat.to_eq h rfl]
  exact Nat.cast_nonneg n

lemma nz_of_isNegNat {n : ℕ} [StrictOrderedRing A]
    (h : NormNum.IsInt e (.negOfNat n)) (w : Nat.ble 1 n = true) : (e : A) ≠ 0 := by
  rw [NormNum.IsInt.neg_to_eq h rfl]
  simp only [ne_eq, neg_eq_zero]
  apply ne_of_gt
  simpa using w

lemma pos_of_isRat {n : ℤ} {d : ℕ} [LinearOrderedRing A] :
    (NormNum.IsRat e n d) → (decide (0 < n)) → ((0 : A) < (e : A))
  | ⟨inv, eq⟩, h => by
    have pos_invOf_d : (0 < ⅟ (d : A)) := pos_invOf_of_invertible_cast d
    have pos_n : (0 < (n : A)) := Int.cast_pos (n := n) |>.2 (of_decide_eq_true h)
    rw [eq]
    exact mul_pos pos_n pos_invOf_d

lemma nonneg_of_isRat {n : ℤ} {d : ℕ} [LinearOrderedRing A] :
    (NormNum.IsRat e n d) → (decide (n = 0)) → (0 ≤ (e : A))
  | ⟨inv, eq⟩, h => by rw [eq, of_decide_eq_true h]; simp

lemma nz_of_isRat {n : ℤ} {d : ℕ} [LinearOrderedRing A] :
    (NormNum.IsRat e n d) → (decide (n < 0)) → ((e : A) ≠ 0)
  | ⟨inv, eq⟩, h => by
    have pos_invOf_d : (0 < ⅟ (d : A)) := pos_invOf_of_invertible_cast d
    have neg_n : ((n : A) < 0) := Int.cast_lt_zero (n := n) |>.2 (of_decide_eq_true h)
    have neg := mul_neg_of_neg_of_pos neg_n pos_invOf_d
    rw [eq]
    exact ne_iff_lt_or_gt.2 (Or.inl neg)

variable {zα pα} in
/-- Converts a `MetaM Strictness` which can fail
into one that never fails and returns `.none` instead. -/
def catchNone {e : Q($α)} (t : MetaM (Strictness zα pα e)) : MetaM (Strictness zα pα e) :=
  try t catch e =>
    trace[Tactic.positivity.failure] "{e.toMessageData}"
    pure .none

variable {zα pα} in
/-- Converts a `MetaM Strictness` which can return `.none`
into one which never returns `.none` but fails instead. -/
def throwNone {m : Type → Type*} {e : Q($α)} [Monad m] [Alternative m]
    (t : m (Strictness zα pα e)) : m (Strictness zα pα e) := do
  match ← t with
  | .none => failure
  | r => pure r

/-- Attempts to prove a `Strictness` result when `e` evaluates to a literal number. -/
def normNumPositivity (e : Q($α)) : MetaM (Strictness zα pα e) := catchNone do
  match ← NormNum.derive e with
  | .isBool .. => failure
  | .isNat _ lit p =>
    if 0 < lit.natLit! then
      let _a ← synthInstanceQ q(StrictOrderedSemiring $α)
      assumeInstancesCommute
      have p : Q(NormNum.IsNat $e $lit) := p
      haveI' p' : Nat.ble 1 $lit =Q true := ⟨⟩
      pure (.positive q(@pos_of_isNat $α _ _ _ $p $p'))
    else
      let _a ← synthInstanceQ q(OrderedSemiring $α)
      assumeInstancesCommute
      have p : Q(NormNum.IsNat $e $lit) := p
      pure (.nonnegative q(nonneg_of_isNat $p))
  | .isNegNat _ lit p =>
    let _a ← synthInstanceQ q(StrictOrderedRing $α)
    assumeInstancesCommute
    have p : Q(NormNum.IsInt $e (Int.negOfNat $lit)) := p
    haveI' p' : Nat.ble 1 $lit =Q true := ⟨⟩
    pure (.nonzero q(nz_of_isNegNat $p $p'))
  | .isRat _i q n d p =>
    let _a ← synthInstanceQ q(LinearOrderedRing $α)
    assumeInstancesCommute
    have p : Q(NormNum.IsRat $e $n $d) := p
    if 0 < q then
      haveI' w : decide (0 < $n) =Q true := ⟨⟩
      pure (.positive q(pos_of_isRat $p $w))
    else if q = 0 then -- should not be reachable, but just in case
      haveI' w : decide ($n = 0) =Q true := ⟨⟩
      pure (.nonnegative q(nonneg_of_isRat $p $w))
    else
      haveI' w : decide ($n < 0) =Q true := ⟨⟩
      pure (.nonzero q(nz_of_isRat $p $w))

/-- Attempts to prove that `e ≥ 0` using `zero_le` in a `CanonicallyOrderedAddCommMonoid`. -/
def positivityCanon (e : Q($α)) : MetaM (Strictness zα pα e) := do
  let _i ← synthInstanceQ (q(CanonicallyOrderedAddCommMonoid $α) : Q(Type u))
  assumeInstancesCommute
  pure (.nonnegative q(zero_le $e))

/-- A variation on `assumption` when the hypothesis is `lo ≤ e` where `lo` is a numeral. -/
def compareHypLE (lo e : Q($α)) (p₂ : Q($lo ≤ $e)) : MetaM (Strictness zα pα e) := do
  match ← normNumPositivity zα pα lo with
  | .positive p₁ => pure (.positive q(lt_of_lt_of_le $p₁ $p₂))
  | .nonnegative p₁ => pure (.nonnegative q(le_trans $p₁ $p₂))
  | _ => pure .none

/-- A variation on `assumption` when the hypothesis is `lo < e` where `lo` is a numeral. -/
def compareHypLT (lo e : Q($α)) (p₂ : Q($lo < $e)) : MetaM (Strictness zα pα e) := do
  match ← normNumPositivity zα pα lo with
  | .positive p₁ => pure (.positive q(lt_trans $p₁ $p₂))
  | .nonnegative p₁ => pure (.positive q(lt_of_le_of_lt $p₁ $p₂))
  | _ => pure .none

/-- A variation on `assumption` when the hypothesis is `x = e` where `x` is a numeral. -/
def compareHypEq (e x : Q($α)) (p₂ : Q($x = $e)) : MetaM (Strictness zα pα e) := do
  match ← normNumPositivity zα pα x with
  | .positive p₁ => pure (.positive q(lt_of_lt_of_eq $p₁ $p₂))
  | .nonnegative p₁ => pure (.nonnegative q(le_of_le_of_eq $p₁ $p₂))
  | .nonzero p₁ => pure (.nonzero q(ne_of_ne_of_eq' $p₁ $p₂))
  | .none => pure .none

initialize registerTraceClass `Tactic.positivity
initialize registerTraceClass `Tactic.positivity.failure

/-- A variation on `assumption` which checks if the hypothesis `ldecl` is `a [</≤/=] e`
where `a` is a numeral. -/
def compareHyp (e : Q($α)) (ldecl : LocalDecl) : MetaM (Strictness zα pα e) := do
  have e' : Q(Prop) := ldecl.type
  let p : Q($e') := .fvar ldecl.fvarId
  match e' with
  | ~q(@LE.le.{u} $β $_le $lo $hi) =>
    let .defEq (_ : $α =Q $β) ← isDefEqQ α β | return .none
    let .defEq _ ← isDefEqQ e hi | return .none
    match lo with
    | ~q(0) =>
      assertInstancesCommute
      return .nonnegative q($p)
    | _ => compareHypLE zα pα lo e p
  | ~q(@LT.lt.{u} $β $_lt $lo $hi) =>
    let .defEq (_ : $α =Q $β) ← isDefEqQ α β | return .none
    let .defEq _ ← isDefEqQ e hi | return .none
    match lo with
    | ~q(0) =>
      assertInstancesCommute
      return .positive q($p)
    | _ => compareHypLT zα pα lo e p
  | ~q(@Eq.{u+1} $α' $lhs $rhs) =>
    let .defEq (_ : $α =Q $α') ← isDefEqQ α α' | pure .none
    match ← isDefEqQ e rhs with
    | .defEq _ =>
      match lhs with
      | ~q(0) => pure <| .nonnegative q(le_of_eq $p)
      | _ => compareHypEq zα pα e lhs q($p)
    | .notDefEq =>
      let .defEq _ ← isDefEqQ e lhs | pure .none
      match rhs with
      | ~q(0) => pure <| .nonnegative q(ge_of_eq $p)
      | _ => compareHypEq zα pα e rhs q(Eq.symm $p)
  | ~q(@Ne.{u + 1} $α' $lhs $rhs) =>
    let .defEq (_ : $α =Q $α') ← isDefEqQ α α' | pure .none
    match lhs, rhs with
    | ~q(0), _ =>
      let .defEq _ ← isDefEqQ e rhs | pure .none
      pure <| .nonzero q(Ne.symm $p)
    | _, ~q(0) =>
      let .defEq _ ← isDefEqQ e lhs | pure .none
      pure <| .nonzero q($p)
    | _, _ => pure .none
  | _ => pure .none

variable {zα pα} in
/-- The main combinator which combines multiple `positivity` results.
It assumes `t₁` has already been run for a result, and runs `t₂` and takes the best result.
It will skip `t₂` if `t₁` is already a proof of `.positive`, and can also combine
`.nonnegative` and `.nonzero` to produce a `.positive` result. -/
def orElse {e : Q($α)} (t₁ : Strictness zα pα e) (t₂ : MetaM (Strictness zα pα e)) :
    MetaM (Strictness zα pα e) := do
  match t₁ with
  | .none => catchNone t₂
  | p@(.positive _) => pure p
  | .nonnegative p₁ =>
    match ← catchNone t₂ with
    | p@(.positive _) => pure p
    | .nonzero p₂ => pure (.positive q(lt_of_le_of_ne' $p₁ $p₂))
    | _ => pure (.nonnegative p₁)
  | .nonzero p₁ =>
    match ← catchNone t₂ with
    | p@(.positive _) => pure p
    | .nonnegative p₂ => pure (.positive q(lt_of_le_of_ne' $p₂ $p₁))
    | _ => pure (.nonzero p₁)

/-- Run each registered `positivity` extension on an expression, returning a `NormNum.Result`. -/
def core (e : Q($α)) : MetaM (Strictness zα pα e) := do
  let mut result := .none
  trace[Tactic.positivity] "trying to prove positivity of {e}"
  for ext in ← (positivityExt.getState (← getEnv)).2.getMatch e discrTreeConfig do
    try
      result ← orElse result <| ext.eval zα pα e
    catch err =>
      trace[Tactic.positivity] "{e} failed: {err.toMessageData}"
  result ← orElse result <| normNumPositivity zα pα e
  result ← orElse result <| positivityCanon zα pα e
  if let .positive _ := result then
    trace[Tactic.positivity] "{e} => {result.toString}"
    return result
  for ldecl in ← getLCtx do
    if !ldecl.isImplementationDetail then
      result ← orElse result <| compareHyp zα pα e ldecl
  trace[Tactic.positivity] "{e} => {result.toString}"
  throwNone (pure result)

private inductive OrderRel : Type
| le : OrderRel -- `0 ≤ a`
| lt : OrderRel -- `0 < a`
| ne : OrderRel -- `a ≠ 0`
| ne' : OrderRel -- `0 ≠ a`

end Meta.Positivity
namespace Meta.Positivity

/-- An auxillary entry point to the `positivity` tactic. Given a proposition `t` of the form
`0 [≤/</≠] e`, attempts to recurse on the structure of `t` to prove it. It returns a proof
or fails. -/
def solve (t : Q(Prop)) : MetaM Expr := do
  let rest {u : Level} (α : Q(Type u)) z e (relDesired : OrderRel) : MetaM Expr := do
    let zα ← synthInstanceQ q(Zero $α)
    assumeInstancesCommute
    let .true ← isDefEq z q(0 : $α) | throwError "not a positivity goal"
    let pα ← synthInstanceQ q(PartialOrder $α)
    assumeInstancesCommute
    let r ← catchNone <| Meta.Positivity.core zα pα e
    let throw (a b : String) : MetaM Expr := throwError
      "failed to prove {a}, but it would be possible to prove {b} if desired"
    let p ← show MetaM Expr from match relDesired, r with
    | .lt, .positive p
    | .le, .nonnegative p
    | .ne, .nonzero p => pure p
    | .le, .positive p => pure q(le_of_lt $p)
    | .ne, .positive p => pure q(ne_of_gt $p)
    | .ne', .positive p => pure q(ne_of_lt $p)
    | .ne', .nonzero p => pure q(Ne.symm $p)
    | .lt, .nonnegative _ => throw "strict positivity" "nonnegativity"
    | .lt, .nonzero _ => throw "strict positivity" "nonzeroness"
    | .le, .nonzero _ => throw "nonnegativity" "nonzeroness"
    | .ne, .nonnegative _
    | .ne', .nonnegative _ => throw "nonzeroness" "nonnegativity"
    | _, .none => throwError "failed to prove positivity/nonnegativity/nonzeroness"
    pure p
  match t with
  | ~q(@LE.le $α $_a $z $e) => rest α z e .le
  | ~q(@LT.lt $α $_a $z $e) => rest α z e .lt
  | ~q($a ≠ ($b : ($α : Type _))) =>
    let _zα ← synthInstanceQ (q(Zero $α) : Q(Type u_1))
    if ← isDefEq b q((0 : $α)) then
      rest α b a .ne
    else
      let .true ← isDefEq a q((0 : $α)) | throwError "not a positivity goal"
      rest α a b .ne'
  | _ => throwError "not a positivity goal"

/-- The main entry point to the `positivity` tactic. Given a goal `goal` of the form `0 [≤/</≠] e`,
attempts to recurse on the structure of `e` to prove the goal.
It will either close `goal` or fail. -/
def positivity (goal : MVarId) : MetaM Unit := do
  let t : Q(Prop) ← withReducible goal.getType'
  let p ← solve t
  goal.assign p

end Meta.Positivity

namespace Tactic.Positivity

open Lean Elab Tactic

/-- Tactic solving goals of the form `0 ≤ x`, `0 < x` and `x ≠ 0`.  The tactic works recursively
according to the syntax of the expression `x`, if the atoms composing the expression all have
numeric lower bounds which can be proved positive/nonnegative/nonzero by `norm_num`.  This tactic
either closes the goal or fails.

Examples:
```
example {a : ℤ} (ha : 3 < a) : 0 ≤ a ^ 3 + a := by positivity

example {a : ℤ} (ha : 1 < a) : 0 < |(3:ℤ) + a| := by positivity

example {b : ℤ} : 0 ≤ max (-3) (b ^ 2) := by positivity
```
-/
elab (name := positivity) "positivity" : tactic => do
  liftMetaTactic fun g => do Meta.Positivity.positivity g; pure []

end Positivity

end Tactic

end Mathlib<|MERGE_RESOLUTION|>--- conflicted
+++ resolved
@@ -39,7 +39,6 @@
   | none
   deriving Repr
 
-set_option autoImplicit true in
 /-- Gives a generic description of the `positivity` result. -/
 def Strictness.toString {e : Q($α)} : Strictness zα pα e → String
   | positive _ => "positive"
@@ -118,12 +117,7 @@
     | _ => throwUnsupportedSyntax
 }
 
-<<<<<<< HEAD
-variable {A : Type*}
-set_option autoImplicit true
-=======
 variable {A : Type*} {e : A}
->>>>>>> 6f640f86
 
 lemma lt_of_le_of_ne' {a b : A} [PartialOrder A] :
     (a : A) ≤ b → b ≠ a → a < b := fun h₁ h₂ => lt_of_le_of_ne h₁ h₂.symm
