--- conflicted
+++ resolved
@@ -160,14 +160,9 @@
 /--
 The `cdot` linter flags uses of the "cdot" `·` that are achieved by typing a character
 different from `·`.
-<<<<<<< HEAD
-For instance, a "plain" dot `.` is allowed syntax, but is flagged by the linter. -/
-register_option linter.style.cdot : Bool := {
-=======
 For instance, a "plain" dot `.` is allowed syntax, but is flagged by the linter.
 It also flags "isolated cdots", i.e. when the `·` is on its own line. -/
-register_option linter.cdot : Bool := {
->>>>>>> 82e0419d
+register_option linter.style.cdot : Bool := {
   defValue := false
   descr := "enable the `cdot` linter"
 }
@@ -206,19 +201,16 @@
     if (← MonadState.get).messages.hasErrors then
       return
     for s in unwanted_cdot stx do
-<<<<<<< HEAD
       Linter.logLint linter.style.cdot s
         m!"Please, use '·' (typed as `\\.`) instead of '{s}' as 'cdot'."
-=======
-      Linter.logLint linter.cdot s m!"Please, use '·' (typed as `\\.`) instead of '{s}' as 'cdot'."
     -- We also check for isolated cdot's, i.e. when the cdot is on its own line.
     for cdot in Mathlib.Linter.findCDot stx do
       match cdot.find? (·.isOfKind `token.«· ») with
       | some (.node _ _ #[.atom (.original _ _ afterCDot _) _]) =>
         if (afterCDot.takeWhile (·.isWhitespace)).contains '\n' then
-          logWarningAt cdot m!"This central dot `·` is isolated; please merge it with the next line."
+          logWarningAt cdot <| .tagged linter.style.cdot.name
+            m!"This central dot `·` is isolated; please merge it with the next line."
       | _ => return
->>>>>>> 82e0419d
 
 initialize addLinter cdotLinter
 
