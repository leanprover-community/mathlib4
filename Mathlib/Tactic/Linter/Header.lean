--- conflicted
+++ resolved
@@ -104,15 +104,9 @@
 /-- `toSyntax s pattern` converts the two input strings into a `Syntax`, assuming that `pattern`
 is a substring of `s`:
 the syntax is an atom with value `pattern` whose the range is the range of `pattern` in `s`. -/
-<<<<<<< HEAD
 def toSyntax (s pattern : String) (offset : String.Pos.Raw := 0) : Syntax :=
   let beg := ((s.splitOn pattern).getD 0 "").rawEndPos.offsetBy offset
   let fin := (((s.splitOn pattern).getD 0 "") ++ pattern).rawEndPos.offsetBy offset
-=======
-def toSyntax (s pattern : String) (offset : String.Pos := 0) : Syntax :=
-  let beg := ((s.splitOn pattern).getD 0 "").endPos + offset
-  let fin := (((s.splitOn pattern).getD 0 "") ++ pattern).endPos + offset
->>>>>>> 2521caa7
   mkAtomFrom (.ofRange ⟨beg, fin⟩) pattern
 
 /-- Return if `line` looks like a correct authors line in a copyright header.
