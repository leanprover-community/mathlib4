--- conflicted
+++ resolved
@@ -105,13 +105,8 @@
 is a substring of `s`:
 the syntax is an atom with value `pattern` whose the range is the range of `pattern` in `s`. -/
 def toSyntax (s pattern : String) (offset : String.Pos.Raw := 0) : Syntax :=
-<<<<<<< HEAD
   let beg := ((s.splitOn pattern).getD 0 "").rawEndPos.offsetBy offset
   let fin := (((s.splitOn pattern).getD 0 "") ++ pattern).rawEndPos.offsetBy offset
-=======
-  let beg := ((s.splitOn pattern).getD 0 "").endPos.offsetBy offset
-  let fin := (((s.splitOn pattern).getD 0 "") ++ pattern).endPos.offsetBy offset
->>>>>>> 615903a2
   mkAtomFrom (.ofRange ⟨beg, fin⟩) pattern
 
 /-- Return if `line` looks like a correct authors line in a copyright header.
