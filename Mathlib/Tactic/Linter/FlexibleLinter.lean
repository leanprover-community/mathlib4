--- conflicted
+++ resolved
@@ -491,7 +491,6 @@
         for p in psisted do new := new.push (p, stainData)
       stains := new
 
-<<<<<<< HEAD
   for (s, stainData) in msgs do
     let stainStx := stainData.stx
     let d := stainData.stained
@@ -515,10 +514,6 @@
       catch _ => pure none
       | _ => pure none
     -- Emit warning and suggestion
-=======
-  for (s, stainStx, d) in msgs do
-    let stainStr := (stainStx.reprint.getD s!"{stainStx}").trim
->>>>>>> 12128c4b
     let msg := match stainStx.getKind with
       | ``Lean.Parser.Tactic.simp =>
         m!"'{stainStr}' is a flexible tactic modifying '{d}'. \
@@ -534,12 +529,9 @@
       | _ =>
         m!"'{stainStr}' is a flexible tactic modifying '{d}'."
     Linter.logLint linter.flexible stainStx msg
-<<<<<<< HEAD
     if let some suggStx := suggestion? then
       liftCoreM <| Lean.Meta.Tactic.TryThis.addSuggestion stainStx
         { suggestion := .tsyntax (kind := `tactic) ⟨suggStx⟩ } (origSpan? := stainStx)
-=======
->>>>>>> 12128c4b
     logInfoAt s m!"'{s}' uses '{d}'!"
 
 initialize addLinter flexibleLinter
