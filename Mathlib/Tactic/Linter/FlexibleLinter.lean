--- conflicted
+++ resolved
@@ -286,11 +286,7 @@
   `abel` and `abel!`, `group`, `ring` and `ring!`, `module`, `field_simp`, `norm_num`,
   `linarith`, `nlinarith` and `nlinarith!`, `norm_cast`, `tauto`,
   `aesop`, `cfc_tac` (and `cfc_zero_tac` and `cfc_cont_tac`),
-<<<<<<< HEAD
-  `fun_prop`, `continuity` and `measurability`, `positivity`, `finiteness`, `finiteness?`,
-=======
   `continuity` and `measurability`, `finiteness`, `finiteness?`,
->>>>>>> ad69e75c
   `split`, `split_ifs`.
 -/
 def flexible : Std.HashSet Name :=
@@ -310,10 +306,6 @@
     `Mathlib.Tactic.RingNF.tacticRing!,
     `Mathlib.Tactic.Module.tacticModule,
     `Mathlib.Tactic.FieldSimp.fieldSimp,
-<<<<<<< HEAD
-    `Mathlib.Tactic.Positivity.positivity,
-=======
->>>>>>> ad69e75c
     ``Lean.Parser.Tactic.grind,
     `Mathlib.Tactic.normNum,
     `Mathlib.Tactic.linarith,
@@ -322,12 +314,8 @@
     `Mathlib.Tactic.LinearCombination.linearCombination,
     ``Lean.Parser.Tactic.tacticNorm_cast__,
     `Aesop.Frontend.Parser.aesopTactic,
-<<<<<<< HEAD
-    -- `cfc_tac` and `cfc_zero_tac` use `aesop` under the hood, `cfc_cont_tactic` also uses `fun_prop`.
-=======
     -- `cfc_tac` and `cfc_zero_tac` use `aesop` under the hood,
     -- `cfc_cont_tactic` uses `fun_prop`: in practice, this should be robust enough.
->>>>>>> ad69e75c
     `cfcTac,
     `cfcZeroTac,
     `cfcContTac,
