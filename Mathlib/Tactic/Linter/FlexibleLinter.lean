--- conflicted
+++ resolved
@@ -490,11 +490,10 @@
         for p in psisted do new := new.push (p, stainData)
       stains := new
 
-<<<<<<< HEAD
   for (s, stainData) in msgs do
     let stainStx := stainData.stx
     let d := stainData.stained
-    let stainStr := (stainStx.reprint.getD s!"{stainStx}").trim
+    let stainStr := (stainStx.reprint.getD s!"{stainStx}").trimAscii
     -- Try to generate a "simp only [...]" suggestion by re-running simp
     let suggestion? ← match stainStx.getKind with
       | ``Lean.Parser.Tactic.simp | ``Lean.Parser.Tactic.simpAll => try
@@ -514,10 +513,6 @@
       catch _ => pure none
       | _ => pure none
     -- Emit warning and suggestion
-=======
-  for (s, stainStx, d) in msgs do
-    let stainStr := (stainStx.reprint.getD s!"{stainStx}").trimAscii
->>>>>>> 0a5fe12b
     let msg := match stainStx.getKind with
       | ``Lean.Parser.Tactic.simp =>
         m!"'{stainStr}' is a flexible tactic modifying '{d}'. \
