/-
Copyright (c) 2025 Damiano Testa. All rights reserved.
Released under Apache 2.0 license as described in the file LICENSE.
Authors: Damiano Testa
-/
module

public meta import Mathlib.Tactic.Linter.Header

/-!
# The `commandStart` linter

The `commandStart` linter emits a warning if
* either a command does not start at the beginning of a line;
* or the "hypotheses segment" of a declaration does not coincide with its pretty-printed version.
-/

meta section

open Lean Elab Command Linter

namespace Mathlib.Linter

/--
The `commandStart` linter emits a warning if
* either a command does not start at the beginning of a line;
* or the "hypotheses segment" of a declaration does not coincide with its pretty-printed version.

In practice, this makes sure that the spacing in a typical declaration looks like
```lean
example (a : Nat) {R : Type} [Add R] : <not linted part>
```
as opposed to
```lean
example (a: Nat) {R:Type}  [Add  R] : <not linted part>
```
-/
public register_option linter.style.commandStart : Bool := {
  defValue := false
  descr := "enable the commandStart linter"
}

/-- If the `linter.style.commandStart.verbose` option is `true`, the `commandStart` linter
reports some helpful diagnostic information. -/
public register_option linter.style.commandStart.verbose : Bool := {
  defValue := false
  descr := "enable the commandStart linter"
}

/--
`CommandStart.endPos stx` returns the position up until the `commandStart` linter checks the
formatting.
This is every declaration until the type-specification, if there is one, or the value,
as well as all `variable` commands.
-/
def CommandStart.endPos (stx : Syntax) : Option String.Pos.Raw :=
  if let some cmd := stx.find? (#[``Parser.Command.declaration, `lemma].contains ·.getKind) then
    if let some ind := cmd.find? (·.isOfKind ``Parser.Command.inductive) then
      match ind.find? (·.isOfKind ``Parser.Command.optDeclSig) with
      | none => dbg_trace "unreachable?"; none
      | some sig => sig.getTailPos?
    else
    match cmd.find? (·.isOfKind ``Parser.Term.typeSpec) with
      | some s => s[0].getTailPos? -- `s[0]` is the `:` separating hypotheses and the type
      | none => match cmd.find? (·.isOfKind ``Parser.Command.declValSimple) with
        | some s => s.getPos?
        | none => none
  else if stx.isOfKind ``Parser.Command.variable || stx.isOfKind ``Parser.Command.omit then
    stx.getTailPos?
  else none

/--
A `FormatError` is the main structure tracking how some surface syntax differs from its
pretty-printed version.

In case of deviations, it contains the deviation's location within an ambient string.
-/
-- Some of the information contained in `FormatError` is redundant, however, it is useful to convert
-- between the `String.pos` and `String` length conveniently.
structure FormatError where
  /-- The distance to the end of the source string, as number of characters -/
  srcNat : Nat
  /-- The distance to the end of the source string, as number of string positions -/
  srcEndPos : String.Pos.Raw
  /-- The distance to the end of the formatted string, as number of characters -/
  fmtPos : Nat
  /-- The kind of formatting error. For example: `extra space`, `remove line break` or
  `missing space`.

  Strings starting with `Oh no` indicate an internal error.
  -/
  msg : String
  /-- The length of the mismatch, as number of characters. -/
  length : Nat
  /-- The starting position of the mismatch, as a `String.pos`. -/
  srcStartPos : String.Pos.Raw
  deriving Inhabited

instance : ToString FormatError where
  toString f :=
    s!"srcNat: {f.srcNat}, srcPos: {f.srcEndPos}, fmtPos: {f.fmtPos}, \
      msg: {f.msg}, length: {f.length}\n"

/--
Produces a `FormatError` from the input data.  It expects
* `ls` to be a "user-typed" string;
* `ms` to be a "pretty-printed" string;
* `msg` to be a custom error message, such as `extra space` or `remove line break`;
* `length` (optional with default `1`), how many characters the error spans.

In particular, it extracts the position information within the string, both as number of characters
and as `String.Pos`.
-/
def mkFormatError (ls ms : String) (msg : String) (length : Nat := 1) : FormatError where
  srcNat := ls.length
  srcEndPos := ls.rawEndPos
  fmtPos := ms.length
  msg := msg
  length := length
  srcStartPos := ls.rawEndPos

/--
Add a new `FormatError` `f` to the array `fs`, trying, as much as possible, to merge the new
`FormatError` with the last entry of `fs`.
-/
def pushFormatError (fs : Array FormatError) (f : FormatError) : Array FormatError :=
  -- If there are no errors already, we simply add the new one.
  if fs.isEmpty then fs.push f else
  let back := fs.back!
  -- If the latest error is of a different kind than the new one, we simply add the new one.
  if back.msg != f.msg || back.srcNat - back.length != f.srcNat then fs.push f else
  -- Otherwise, we are adding a further error of the same kind and we therefore merge the two.
  fs.pop.push {back with length := back.length + f.length, srcStartPos := f.srcEndPos}

/--
Scan the two input strings `L` and `M`, assuming `M` is the pretty-printed version of `L`.
This almost means that `L` and `M` only differ in whitespace.

While scanning the two strings, accumulate any discrepancies --- with some heuristics to avoid
flagging some line-breaking changes.
(The pretty-printer does not always produce desirably formatted code.)
-/
partial
def parallelScanAux (as : Array FormatError) (L M : String) : Array FormatError :=
  if M.trimAscii.isEmpty then as else
  -- We try as hard as possible to scan the strings one character at a time.
  -- However, single line comments introduced with `--` pretty-print differently than `/--`.
  -- So, we first look ahead for `/--`: the linter will later ignore doc-strings, so it does not
  -- matter too much what we do here and we simply drop `/--` from the original string and the
  -- pretty-printed one, before continuing.
  -- Next, if we already dealt with `/--`, finding a `--` means that this is a single line comment
  -- (or possibly a comment embedded in a doc-string, which is ok, since we eventually discard
  -- doc-strings).  In this case, we drop everything until the following line break in the
  -- original syntax, and for the same amount of characters in the pretty-printed one, since the
  -- pretty-printer *erases* the line break at the end of a single line comment.
  if L.take 3 == "/--".toSlice && M.take 3 == "/--".toSlice then
    parallelScanAux as (L.drop 3).copy (M.drop 3).copy else
  if L.take 2 == "--".toSlice then
    let newL := L.dropWhile (· != '\n')
    let diff := L.length - newL.copy.length
    -- Assumption: if `L` contains an embedded inline comment, so does `M`
    -- (modulo additional whitespace).
    -- This holds because we call this function with `M` being a pretty-printed version of `L`.
    -- If the pretty-printer changes in the future, this code may need to be adjusted.
    let newM := M.dropWhile (· != '-') |>.drop diff
    parallelScanAux as newL.trimAsciiStart.copy newM.trimAsciiStart.copy else
  if L.take 2 == "-/".toSlice then
    let newL := L.drop 2 |>.trimAsciiStart
    let newM := M.drop 2 |>.trimAsciiStart
    parallelScanAux as newL.copy newM.copy else
  let ls := L.drop 1
  let ms := M.drop 1
  match L.front, M.front with
  | ' ', m =>
    if m.isWhitespace then
      parallelScanAux as ls.copy ms.trimAsciiStart.copy
    else
      parallelScanAux (pushFormatError as (mkFormatError L M "extra space")) ls.copy M
  | '\n', m =>
    if m.isWhitespace then
      parallelScanAux as ls.trimAsciiStart.copy ms.trimAsciiStart.copy
    else
      parallelScanAux
        (pushFormatError as (mkFormatError L M "remove line break")) ls.trimAsciiStart.copy M
  | l, m => -- `l` is not whitespace
    if l == m then
      parallelScanAux as ls.copy ms.copy
    else
      if m.isWhitespace then
        parallelScanAux
          (pushFormatError as (mkFormatError L M "missing space")) L ms.trimAsciiStart.copy
    else
      -- If this code is reached, then `L` and `M` differ by something other than whitespace.
      -- This should not happen in practice.
      pushFormatError as (mkFormatError ls.copy ms.copy "Oh no! (Unreachable?)")

@[inherit_doc parallelScanAux]
def parallelScan (src fmt : String) : Array FormatError :=
  parallelScanAux ∅ src fmt

namespace Style.CommandStart

/--
`unlintedNodes` contains the `SyntaxNodeKind`s for which there is no clear formatting preference:
if they appear in surface syntax, the linter will ignore formatting.

Currently, the unlined nodes are mostly related to `Subtype`, `Set` and `Finset` notation and
list notation.
-/
abbrev unlintedNodes := #[
  -- # set-like notations, have extra spaces around the braces `{` `}`

  -- subtype, the pretty-printer prefers `{ a // b }`
  ``«term{_:_//_}»,
  -- set notation, the pretty-printer prefers `{ a | b }`
  `«term{_}»,
  -- empty set, the pretty-printer prefers `{ }`
  ``«term{}»,
  -- set builder notation, the pretty-printer prefers `{ a : X | p a }`
  `Mathlib.Meta.setBuilder,

  -- # misc exceptions

  -- We ignore literal strings.
  `str,

  -- list notation, the pretty-printer prefers `a :: b`
  ``«term_::_»,

  -- negation, the pretty-printer prefers `¬a`
  ``«term¬_»,

  -- declaration name, avoids dealing with guillemets pairs `«»`
  ``Parser.Command.declId,

  `Mathlib.Tactic.superscriptTerm, `Mathlib.Tactic.subscript,

  -- notation for `Bundle.TotalSpace.proj`, the total space of a bundle
  -- the pretty-printer prefers `π FE` over `π F E` (which we want)
  `Bundle.termπ__,

  -- notation for `Finset.slice`, the pretty-printer prefers `𝒜 #r` over `𝒜 # r` (mathlib style)
  `Finset.«term_#_»,

  -- The docString linter already takes care of formatting doc-strings.
  ``Parser.Command.docComment,

  -- The pretty-printer adds a space between the backticks and the actual name.
  ``Parser.Term.doubleQuotedName,
  ]

/--
Given an array `a` of `SyntaxNodeKind`s, we accumulate the ranges of the syntax nodes of the
input syntax whose kind is in `a`.

The linter uses this information to avoid emitting a warning for nodes with kind contained in
`unlintedNodes`.
-/
def getUnlintedRanges (a : Array SyntaxNodeKind) :
    Std.HashSet Lean.Syntax.Range → Syntax → Std.HashSet Lean.Syntax.Range
  | curr, s@(.node _ kind args) =>
    let new := args.foldl (init := curr) (·.union <| getUnlintedRanges a curr ·)
    if a.contains kind then
      new.insert (s.getRange?.getD default)
    else
      new
  -- We special case `where` statements, since they may be followed by an indented doc-string.
  | curr, .atom info "where" =>
    if let some trail := info.getRangeWithTrailing? then
      curr.insert trail
    else
      curr
  | curr, _ => curr

/-- Given a `HashSet` of `Lean.Syntax.Range`s `rgs` and a further `Lean.Syntax.Range` `rg`,
`isOutside rgs rg` returns `false` if and only if `rgs` contains a range that completely contains
`rg`.

The linter uses this to figure out which nodes should be ignored.
-/
def isOutside (rgs : Std.HashSet Lean.Syntax.Range) (rg : Lean.Syntax.Range) : Bool :=
  rgs.all fun {start := a, stop := b} ↦ !(a ≤ rg.start && rg.stop ≤ b)

/-- `mkWindow orig start ctx` extracts from `orig` a string that starts at the first
non-whitespace character before `start`, then expands to cover `ctx` more characters
and continues still until the first non-whitespace character.

In essence, it extracts the substring of `orig` that begins at `start`, continues for `ctx`
characters plus expands left and right until it encounters the first whitespace character,
to avoid cutting into "words".

*Note*. `start` is the number of characters *from the right* where our focus is!
-/
<<<<<<< HEAD
def mkWindow (orig : String) (start ctx : Nat) : String :=
  let head := orig.dropEnd (start + 1) -- `orig`, up to one character before the discrepancy
  let middle := orig.takeEnd (start + 1)
  let headCtx := head.takeEndWhile (fun (c : Char) => !c.isWhitespace)
  let tail := middle.drop ctx |>.takeWhile (fun (c : Char) => !c.isWhitespace)
=======
public def mkWindow (orig : String) (start ctx : Nat) : String :=
  let head := orig.dropRight (start + 1) -- `orig`, up to one character before the discrepancy
  let middle := orig.takeRight (start + 1)
  let headCtx := head.takeRightWhile (!·.isWhitespace)
  let tail := middle.drop ctx |>.takeWhile (!·.isWhitespace)
>>>>>>> 4d124cb0
  s!"{headCtx}{middle.take ctx}{tail}"

@[inherit_doc Mathlib.Linter.linter.style.commandStart]
def commandStartLinter : Linter where run := withSetOptionIn fun stx ↦ do
  unless Linter.getLinterValue linter.style.commandStart (← getLinterOptions) do
    return
  if (← get).messages.hasErrors then
    return
  if stx.find? (·.isOfKind ``runCmd) |>.isSome then
    return
  -- If a command does not start on the first column, emit a warning.
  if let some pos := stx.getPos? then
    let colStart := ((← getFileMap).toPosition pos).column
    if colStart ≠ 0 then
      Linter.logLint linter.style.commandStart stx
        m!"'{stx}' starts on column {colStart}, \
          but all commands should start at the beginning of the line."
  -- We skip `macro_rules`, since they cause parsing issues.
  if stx.find? (·.isOfKind `Lean.Parser.Command.macro_rules) |>.isSome then
    return
  let some upTo := CommandStart.endPos stx | return

  let fmt : Option Format := ←
      try
        liftCoreM <| PrettyPrinter.ppCategory `command stx
      catch _ =>
        Linter.logLintIf linter.style.commandStart.verbose (stx.getHead?.getD stx)
          m!"The `commandStart` linter had some parsing issues: \
            feel free to silence it and report this error!"
        return none
  if let some fmt := fmt then
    let st := fmt.pretty
    let origSubstring := stx.getSubstring?.getD default
    let orig := origSubstring.toString

    let scan := parallelScan orig st

    let docStringEnd := stx.find? (·.isOfKind ``Parser.Command.docComment) |>.getD default
    let docStringEnd := docStringEnd.getTailPos? |>.getD default
    let forbidden := getUnlintedRanges unlintedNodes ∅ stx
    for s in scan do
      let center := origSubstring.stopPos.unoffsetBy s.srcEndPos
      let rg : Lean.Syntax.Range :=
        ⟨center, center |>.offsetBy s.srcEndPos |>.unoffsetBy s.srcStartPos |>.increaseBy 1⟩
      if s.msg.startsWith "Oh no" then
        Linter.logLintIf linter.style.commandStart.verbose (.ofRange rg)
          m!"This should not have happened: please report this issue!"
        Linter.logLintIf linter.style.commandStart.verbose (.ofRange rg)
          m!"Formatted string:\n{fmt}\nOriginal string:\n{origSubstring}"
        continue
      unless isOutside forbidden rg do
        continue
      unless rg.stop ≤ upTo do return
      unless docStringEnd ≤ rg.start do return

      let ctx := 4 -- the number of characters after the mismatch that linter prints
      let srcWindow := mkWindow orig s.srcNat (ctx + s.length)
      let expectedWindow := mkWindow st s.fmtPos (ctx + (1))
      Linter.logLint linter.style.commandStart (.ofRange rg)
        m!"{s.msg} in the source\n\n\
          This part of the code\n  '{srcWindow}'\n\
          should be written as\n  '{expectedWindow}'\n"
      Linter.logLintIf linter.style.commandStart.verbose (.ofRange rg)
        m!"Formatted string:\n{fmt}\nOriginal string:\n{origSubstring}"

initialize addLinter commandStartLinter

end Style.CommandStart

end Mathlib.Linter<|MERGE_RESOLUTION|>--- conflicted
+++ resolved
@@ -291,19 +291,11 @@
 
 *Note*. `start` is the number of characters *from the right* where our focus is!
 -/
-<<<<<<< HEAD
-def mkWindow (orig : String) (start ctx : Nat) : String :=
+public def mkWindow (orig : String) (start ctx : Nat) : String :=
   let head := orig.dropEnd (start + 1) -- `orig`, up to one character before the discrepancy
   let middle := orig.takeEnd (start + 1)
-  let headCtx := head.takeEndWhile (fun (c : Char) => !c.isWhitespace)
-  let tail := middle.drop ctx |>.takeWhile (fun (c : Char) => !c.isWhitespace)
-=======
-public def mkWindow (orig : String) (start ctx : Nat) : String :=
-  let head := orig.dropRight (start + 1) -- `orig`, up to one character before the discrepancy
-  let middle := orig.takeRight (start + 1)
-  let headCtx := head.takeRightWhile (!·.isWhitespace)
+  let headCtx := head.takeEndWhile (!·.isWhitespace)
   let tail := middle.drop ctx |>.takeWhile (!·.isWhitespace)
->>>>>>> 4d124cb0
   s!"{headCtx}{middle.take ctx}{tail}"
 
 @[inherit_doc Mathlib.Linter.linter.style.commandStart]
