--- conflicted
+++ resolved
@@ -18,11 +18,7 @@
 this is just a thin wrapper around `Lean.parseImports'`.
 Omit `Init` (which is part of the prelude). -/
 def findImports (path : System.FilePath) : IO (Array Lean.Name) := do
-<<<<<<< HEAD
-  return (← Lean.parseImports' (← IO.FS.readFile path) path.toString)
-=======
   return (← Lean.parseImports' (← IO.FS.readFile path) path.toString).imports
->>>>>>> 97bc5f6d
     |>.map (fun imp ↦ imp.module) |>.erase `Init
 
 /-- Find the longest prefix of `n` such that `f` returns `some` (or return `none` otherwise). -/
@@ -154,31 +150,16 @@
 
 end NamePrefixRel
 
-<<<<<<< HEAD
--- TODO: move the following three lists to a JSON file, for easier evolution over time!
--- TODO: add/extend tests for this linter, to verify the change in behaviour
-
--- Future: investigate moving further directories to this allow-list, such as
--- `Mathlib.Testing`, `Mathlib.Control` and `Mathlib.Data`
-
--- TODO: enforce that allowed and forbidden keys are disjoint
-=======
 -- TODO: add/extend tests for this linter, to ensure the allow-list works
 -- TODO: move the following three lists to a JSON file, for easier evolution over time!
 -- Future: enforce that allowed and forbidden keys are disjoint
 -- Future: move further directories to use this allow-list instead of the blocklist
->>>>>>> 97bc5f6d
 
 /-- `allowedImportDirs` relates module prefixes, specifying that modules with the first prefix
 are only allowed to import modules in the second directory.
 For directories which are low in the import hierarchy, this opt-out approach is both more ergonomic
 (fewer updates needed) and needs less configuration.
 
-<<<<<<< HEAD
-We always allow imports of `Init`, `Std` and `Mathlib.Init` (as well as their transitive dependencies.)
--/
-def allowedImportDirs : NamePrefixRel := .ofArray #[
-=======
 We always allow imports of `Init`, `Lean`, `Std`, `Qq` and
 `Mathlib.Init` (as well as their transitive dependencies.)
 -/
@@ -199,7 +180,6 @@
   (`MathlibTest.Header, `Batteries),
   (`MathlibTest.Header, `Lake),
 
->>>>>>> 97bc5f6d
   (`Mathlib.Util, `Batteries),
   (`Mathlib.Util, `Mathlib.Lean),
   (`Mathlib.Util, `Mathlib.Tactic),
@@ -223,19 +203,12 @@
   (`Mathlib.Lean.Meta.RefinedDiscrTree, `Mathlib.Algebra.Notation),
   (`Mathlib.Lean.Meta.RefinedDiscrTree, `Mathlib.Data.Notation),
   (`Mathlib.Lean.Meta.RefinedDiscrTree, `Mathlib.Data.Array),
-<<<<<<< HEAD
-  (`Mathlib.Lean.Meta.CongrTheorems, `Mathlib.Data),
-  (`Mathlib.Lean.Meta.CongrTheorems, `Mathlib.Order.Defs.Unbundled),
-  (`Mathlib.Lean.Meta.CongrTheorems, `Mathlib.Logic),
-  (`Mathlib.Lean.Meta.CongrTheorems, `Mathlib.Tactic),
-=======
 
   (`Mathlib.Lean.Meta.CongrTheorems, `Mathlib.Data),
   (`Mathlib.Lean.Meta.CongrTheorems, `Mathlib.Logic),
   (`Mathlib.Lean.Meta.CongrTheorems, `Mathlib.Order.Defs),
   (`Mathlib.Lean.Meta.CongrTheorems, `Mathlib.Tactic),
 
->>>>>>> 97bc5f6d
   (`Mathlib.Lean.Expr.ExtraRecognizers, `Mathlib.Data),
   (`Mathlib.Lean.Expr.ExtraRecognizers, `Mathlib.Order),
   (`Mathlib.Lean.Expr.ExtraRecognizers, `Mathlib.Logic),
@@ -247,44 +220,6 @@
   (`Mathlib.Tactic.Linter, `ImportGraph),
   (`Mathlib.Tactic.Linter, `Mathlib.Tactic.MinImports),
   (`Mathlib.Tactic.Linter.TextBased, `Mathlib.Data.Nat.Notation),
-<<<<<<< HEAD
-
-  (`Mathlib.Logic, `Batteries),
-  -- XXX: should this import be allowed on a more fine-grained level?
-  (`Mathlib.Logic, `Mathlib.Control),
-  (`Mathlib.Logic, `Mathlib.Lean),
-  (`Mathlib.Logic, `Mathlib.Util),
-  (`Mathlib.Logic, `Mathlib.Tactic),
-  (`Mathlib.Logic, `Mathlib.Algebra.Notation),
-  (`Mathlib.Logic, `Mathlib.Algebra.NeZero),
-  -- XXX: should this import be allowed only on a more fine-grained level (or at all)?
-  (`Mathlib.Logic, `Mathlib.Data),
-  -- XXX: should this import be allowed only on a more fine-grained level (or at all)?
-  (`Mathlib.Logic, `Mathlib.Order),
-  -- Particular modules with larger imports.
-  (`Mathlib.Logic.Hydra, `Mathlib.GroupTheory),
-  (`Mathlib.Logic.Hydra, `Mathlib.Algebra),
-  (`Mathlib.Logic.Encodable.Pi, `Mathlib.Algebra),
-  (`Mathlib.Logic.Equiv.Fin.Rotate, `Mathlib.Algebra.Group),
-  (`Mathlib.Logic.Equiv.Array, `Mathlib.Algebra),
-  (`Mathlib.Logic.Equiv.Finset, `Mathlib.Algebra),
-  (`Mathlib.Logic.Godel.GodelBetaFunction, `Mathlib.Algebra),
-  (`Mathlib.Logic.Small.List, `Mathlib.Algebra),
-
-  (`Mathlib.Testing, `Batteries),
-  -- XXX: is this intended? just a single transitive import
-  (`Mathlib.Testing, `Mathlib.GroupTheory),
-  -- XXX: is this intended? just a handful of transitive imports
-  (`Mathlib.Testing, `Mathlib.Control),
-  (`Mathlib.Testing, `Mathlib.Algebra),
-  (`Mathlib.Testing, `Mathlib.Data),
-  (`Mathlib.Testing, `Mathlib.Logic),
-  (`Mathlib.Testing, `Mathlib.Order),
-  (`Mathlib.Testing, `Mathlib.Lean),
-  (`Mathlib.Testing, `Mathlib.Tactic),
-  (`Mathlib.Testing, `Mathlib.Util),
-=======
->>>>>>> 97bc5f6d
 ]
 
 /-- `forbiddenImportDirs` relates module prefixes, specifying that modules with the first prefix
@@ -619,17 +554,9 @@
 
 open DirectoryDependency
 
-<<<<<<< HEAD
-#guard Lean.Name.isPrefixOf `Mathlib.Util `Mathlib.Util.Basic == true
-
-/-- Check if one of the imports `imports` to `mainModule` is forbidden by `forbiddenImportDirs`;
-if so, return an error describing how the import transitively arises. -/
-def _checkBlocklist (env : Environment) (mainModule : Name) (imports : Array Name) : Option MessageData := Id.run do
-=======
 /-- Check if one of the imports `imports` to `mainModule` is forbidden by `forbiddenImportDirs`;
 if so, return an error describing how the import transitively arises. -/
 private def checkBlocklist (env : Environment) (mainModule : Name) (imports : Array Name) : Option MessageData := Id.run do
->>>>>>> 97bc5f6d
   match forbiddenImportDirs.findAny mainModule imports with
   | some (n₁, n₂) => do
     if let some imported := n₂.prefixToName imports then
@@ -658,44 +585,28 @@
   let matchingPrefixes := mainModule.prefixes.filter (fun prf ↦ allowedImportDirs.containsKey prf)
   if matchingPrefixes.isEmpty then
     -- Otherwise, we fall back to the blocklist `forbiddenImportDirs`.
-<<<<<<< HEAD
-    if let some msg := _checkBlocklist env mainModule imports then return #[msg] else return #[]
+    if let some msg := checkBlocklist env mainModule imports then return #[msg] else return #[]
   else
     -- We always allow imports in the same directory (for each matching prefix),
     -- from `Init`, `Lean` and `Std`, as well as imports in `Aesop`, `Qq`, `Plausible`,
     -- `ImportGraph`, `ProofWidgets` or `LeanSearchClient` (as these are imported in Tactic.Common).
-=======
-    if let some msg := checkBlocklist env mainModule imports then return #[msg] else return #[]
-  else
-    -- We always allow imports in the same directory (for each matching prefix),
-    -- and from `Init`, `Lean`, `Std` and `Qq`.
->>>>>>> 97bc5f6d
     -- We also allow transitive imports of Mathlib.Init, as well as Mathlib.Init itself.
     let initImports := (← findImports ("Mathlib" / "Init.lean")).append
       #[`Mathlib.Init, `Mathlib.Tactic.DeclarationNames]
     let exclude := [
-<<<<<<< HEAD
       `Init, `Std, `Lean,
       `Aesop, `Qq, `Plausible, `ImportGraph, `ProofWidgets, `LeanSearchClient
-=======
-      `Init, `Std, `Lean, `Qq,
->>>>>>> 97bc5f6d
     ]
     let importsToCheck := imports.filter (fun imp ↦ !exclude.any (·.isPrefixOf imp))
       |>.filter (fun imp ↦ !matchingPrefixes.any (·.isPrefixOf imp))
       |>.filter (!initImports.contains ·)
 
     -- Find all prefixes which are allowed for one of these directories.
-<<<<<<< HEAD
     let mut allRules := NameSet.empty
     for prfix in matchingPrefixes do
       let some rules := RBMap.find? allowedImportDirs prfix | unreachable!
       allRules := allRules.append rules
     -- Error about those imports which are not covered by allRules.
-=======
-    let allRules := allowedImportDirs.getAllLeft mainModule
-    -- Error about those imports which are not covered by allowedImportDirs.
->>>>>>> 97bc5f6d
     let mut messages := #[]
     for imported in importsToCheck do
       if !allowedImportDirs.contains mainModule imported then
@@ -703,17 +614,6 @@
         let mut msg := m!"Module {mainModule} depends on {imported},\n\
         but is only allowed to import modules starting with one of {allRules.toArray.qsort (·.toString < ·.toString)}.\n\
         Note: module {imported}"
-<<<<<<< HEAD
-        match importPath.toList with
-        | [] => msg := msg ++ " is directly imported by this module."
-        | a :: rest =>
-          msg := msg ++ s!" is imported by {a},\n"
-          for dep in rest do
-            msg := msg ++ m!"which is imported by {dep},\n"
-          msg :=msg ++ m!"which is imported by this module."
-          -- XXX: is this true? "(Exceptions can be added to `overrideAllowedImportDirs`.)"
-        messages := messages.push msg
-=======
         let mut superseded := false
         match importPath.toList with
         | [] => msg := msg ++ " is directly imported by this module"
@@ -734,7 +634,6 @@
             msg := msg ++ "(Exceptions can be added to `allowedImportDirs`.)"
         if !superseded then
           messages := messages.push msg
->>>>>>> 97bc5f6d
     return messages
 
 end Mathlib.Linter