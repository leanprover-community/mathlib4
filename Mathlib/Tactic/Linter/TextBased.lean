--- conflicted
+++ resolved
@@ -144,16 +144,9 @@
   -- NB: keep the following in sync with `parse?_errorContext` below.
   -- Generally, comparable errors must have equal `StyleError`s, but there are some exceptions.
   else match (existing.error, new.error) with
-<<<<<<< HEAD
-  -- We do *not* care about the *kind* of wrong copyright.
-  | (StyleError.copyright _, StyleError.copyright _) => ComparisonResult.Comparable
-=======
-  -- We do *not* care about the *kind* of wrong copyright,
-  -- nor about the kind or line number of a duplicate import.
-  | (StyleError.copyright _, StyleError.copyright _) => ComparisonResult.Comparable true
+  -- We do *not* care about the kind or line number of a duplicate import.
   | (StyleError.duplicateImport _ _, StyleError.duplicateImport _ _) =>
-    ComparisonResult.Comparable true
->>>>>>> d43bc00b
+    ComparisonResult.Comparable
   -- In all other cases, `StyleErrors` must compare equal.
   | (a, b) => if a == b then ComparisonResult.Comparable else ComparisonResult.Different
 
