/-
Copyright (c) 2024 Michael Rothgang. All rights reserved.
Released under Apache 2.0 license as described in the file LICENSE.
Authors: Michael Rothgang
-/

import Batteries.Data.String.Matcher
import Mathlib.Data.Nat.Notation

/-!
## Text-based linters

This file defines various mathlib linters which are based on reading the source code only.
In practice, all such linters check for code style issues.

For now, this only contains linters checking
- that the copyright header and authors line are correctly formatted
- existence of module docstrings (in the right place)
- for certain disallowed imports
- if the string "adaptation note" is used instead of the command #adaptation_note
- files are at most 1500 lines long (unless specifically allowed).

For historic reasons, some of these checks are still written in a Python script `lint-style.py`:
these are gradually being rewritten in Lean.

This linter maintains a list of exceptions, for legacy reasons.
Ideally, the length of the list of exceptions tends to 0.

The `longFile` and the `longLine` *syntax* linter take care of flagging lines that exceed the
100 character limit and files that exceed the 1500 line limit.
The text-based versions of this file are still used for the files where the linter is not imported.
This means that the exceptions for the text-based linters are shorter, as they do not need to
include those handled with `set_option linter.style.longFile x`/`set_option linter.longLine false`.

An executable running all these linters is defined in `scripts/lint-style.lean`.
-/

open System

namespace Mathlib.Linter.TextBased

/-- Different kinds of "broad imports" that are linted against. -/
inductive BroadImports
  /-- Importing the entire "Mathlib.Tactic" folder -/
  | TacticFolder
  /-- Importing any module in `Lake`, unless carefully measured
  This has caused unexpected regressions in the past. -/
  | Lake
deriving BEq

/-- Possible errors that text-based linters can report. -/
-- We collect these in one inductive type to centralise error reporting.
inductive StyleError where
  /-- The bare string "Adaptation note" (or variants thereof): instead, the
  #adaptation_note command should be used. -/
  | adaptationNote
  /-- A line ends with windows line endings (\r\n) instead of unix ones (\n). -/
  | windowsLineEnding
deriving BEq

/-- How to format style errors -/
inductive ErrorFormat
  /-- Produce style error output aimed at humans: no error code, clickable file name -/
  | humanReadable : ErrorFormat
  /-- Produce an entry in the style-exceptions file: mention the error code, slightly uglier
  than humand-readable output -/
  | exceptionsFile : ErrorFormat
  /-- Produce output suitable for Github error annotations: in particular,
  duplicate the file path, line number and error code -/
  | github : ErrorFormat
  deriving BEq

/-- Create the underlying error message for a given `StyleError`. -/
def StyleError.errorMessage (err : StyleError) : String := match err with
  | StyleError.adaptationNote =>
    "Found the string \"Adaptation note:\", please use the #adaptation_note command instead"
  | windowsLineEnding => "This line ends with a windows line ending (\r\n): please use Unix line\
    endings (\n) instead"

/-- The error code for a given style error. Keep this in sync with `parse?_errorContext` below! -/
-- FUTURE: we're matching the old codes in `lint-style.py` for compatibility;
-- in principle, we could also print something more readable.
def StyleError.errorCode (err : StyleError) : String := match err with
  | StyleError.adaptationNote => "ERR_ADN"
  | StyleError.windowsLineEnding => "ERR_WIN"

/-- Context for a style error: the actual error, the line number in the file we're reading
and the path to the file. -/
structure ErrorContext where
  /-- The underlying `StyleError`-/
  error : StyleError
  /-- The line number of the error (1-based) -/
  lineNumber : ℕ
  /-- The path to the file which was linted -/
  path : FilePath

/-- Possible results of comparing an `ErrorContext` to an `existing` entry:
most often, they are different --- if the existing entry covers the new exception,
depending on the error, we prefer the new or the existing entry. -/
inductive ComparisonResult
  /-- The contexts describe different errors: two separate style exceptions are required
  to cover both. -/
  | Different
  /-- The existing exception also covers the new error:
  we keep the existing exception. -/
  | Comparable
  deriving BEq

/-- Determine whether a `new` `ErrorContext` is covered by an `existing` exception,
and, if it is, if we prefer replacing the new exception or keeping the previous one. -/
def compare (existing new : ErrorContext) : ComparisonResult :=
  -- Two comparable error contexts must have the same path.
  -- To avoid issues with different path separators across different operating systems,
  -- we compare the set of path components instead.
  if existing.path.components != new.path.components then ComparisonResult.Different
  -- We entirely ignore their line numbers: not sure if this is best.

  -- NB: keep the following in sync with `parse?_errorContext` below.
  -- Generally, comparable errors must have equal `StyleError`s.
  else match (existing.error, new.error) with
<<<<<<< HEAD
=======
  -- We do *not* care about the kind or line number of a duplicate import.
  | (StyleError.duplicateImport _ _, StyleError.duplicateImport _ _) =>
    ComparisonResult.Comparable
>>>>>>> 5f98fda3
  -- In all other cases, `StyleErrors` must compare equal.
  | (a, b) => if a == b then ComparisonResult.Comparable else ComparisonResult.Different

/-- Find the first style exception in `exceptions` (if any) which covers a style exception `e`. -/
def ErrorContext.find?_comparable (e : ErrorContext) (exceptions : Array ErrorContext) :
    Option ErrorContext :=
  (exceptions).find? (fun new ↦ compare e new == ComparisonResult.Comparable)

/-- Output the formatted error message, containing its context.
`style` specifies if the error should be formatted for humans to read, github problem matchers
to consume, or for the style exceptions file. -/
def outputMessage (errctx : ErrorContext) (style : ErrorFormat) : String :=
  let errorMessage := errctx.error.errorMessage
  match style with
  | ErrorFormat.github =>
   -- We are outputting for github: duplicate file path, line number and error code,
    -- so that they are also visible in the plain text output.
    let path := errctx.path
    let nr := errctx.lineNumber
    let code := errctx.error.errorCode
    s!"::ERR file={path},line={nr},code={code}::{path}:{nr} {code}: {errorMessage}"
  | ErrorFormat.exceptionsFile =>
    -- Produce an entry in the exceptions file: with error code and "line" in front of the number.
    s!"{errctx.path} : line {errctx.lineNumber} : {errctx.error.errorCode} : {errorMessage}"
  | ErrorFormat.humanReadable =>
    -- Print for humans: clickable file name and omit the error code
    s!"error: {errctx.path}:{errctx.lineNumber}: {errorMessage}"

/-- Try parsing an `ErrorContext` from a string: return `some` if successful, `none` otherwise. -/
def parse?_errorContext (line : String) : Option ErrorContext := Id.run do
  let parts := line.split (· == ' ')
  match parts with
    | filename :: ":" :: "line" :: lineNumber :: ":" :: errorCode :: ":" :: _errorMessage =>
      -- Turn the filename into a path. In general, this is ambiguous if we don't know if we're
      -- dealing with e.g. Windows or POSIX paths. In our setting, this is fine, since no path
      -- component contains any path separator.
      let path := mkFilePath (filename.split (FilePath.pathSeparators.contains ·))
      -- Parse the error kind from the error code, ugh.
      -- NB: keep this in sync with `StyleError.errorCode` above!
      let err : Option StyleError := match errorCode with
        -- Use default values for parameters which are ignored for comparing style exceptions.
        -- NB: keep this in sync with `compare` above!
        | "ERR_ADN" => some (StyleError.adaptationNote)
        | "ERR_WIN" => some (StyleError.windowsLineEnding)
        | _ => none
      match String.toNat? lineNumber with
      | some n => err.map fun e ↦ (ErrorContext.mk e n path)
      | _ => none
    -- It would be nice to print an error on any line which doesn't match the above format,
    -- but is awkward to do so (this `def` is not in any IO monad). Hopefully, this is not necessary
    -- anyway as the style exceptions file is mostly automatically generated.
    | _ => none

/-- Parse all style exceptions for a line of input.
Return an array of all exceptions which could be parsed: invalid input is ignored. -/
def parseStyleExceptions (lines : Array String) : Array ErrorContext := Id.run do
  -- We treat all lines starting with "--" as a comment and ignore them.
  Array.filterMap (parse?_errorContext ·) (lines.filter (fun line ↦ !line.startsWith "--"))

/-- Print information about all errors encountered to standard output.
`style` specifies if the error should be formatted for humans to read, github problem matchers
to consume, or for the style exceptions file. -/
def formatErrors (errors : Array ErrorContext) (style : ErrorFormat) : IO Unit := do
  for e in errors do
    IO.println (outputMessage e style)

/-- Core logic of a text based linter: given a collection of lines,
return an array of all style errors with line numbers. If possible,
also return the collection of all lines, changed as needed to fix the linter errors.
(Such automatic fixes are only possible for some kinds of `StyleError`s.)
-/
abbrev TextbasedLinter := Array String → Array (StyleError × ℕ) × (Option (Array String))

/-! Definitions of the actual text-based linters. -/
section

/-- Lint on any occurrences of the string "Adaptation note:" or variants thereof. -/
def adaptationNoteLinter : TextbasedLinter := fun lines ↦ Id.run do
  let mut errors := Array.mkEmpty 0
  let mut lineNumber := 1
  for line in lines do
    -- We make this shorter to catch "Adaptation note", "adaptation note" and a missing colon.
    if line.containsSubstr "daptation note" then
      errors := errors.push (StyleError.adaptationNote, lineNumber)
    lineNumber := lineNumber + 1
  return (errors, none)

/-- Whether a collection of lines consists *only* of imports, blank lines and single-line comments.
In practice, this means it's an imports-only file and exempt from almost all linting. -/
def isImportsOnlyFile (lines : Array String) : Bool :=
  -- The Python version also excluded multi-line comments: for all files generated by `mk_all`,
  -- this is in fact not necessary. (It is needed for `Tactic/Linter.lean`, though.)
  lines.all (fun line ↦ line.startsWith "import " || line == "" || line.startsWith "-- ")

end

/-- All text-based linters registered in this file. -/
def allLinters : Array TextbasedLinter := #[
    adaptationNoteLinter
  ]


/-- Read a file and apply all text-based linters.
Return a list of all unexpected errors, and, if some errors could be fixed automatically,
the collection of all lines with every automatic fix applied.
`exceptions` are any pre-existing style exceptions for this file. -/
def lintFile (path : FilePath) (exceptions : Array ErrorContext) :
    IO (Array ErrorContext × Option (Array String)) := do
  let mut errors := #[]
  -- Whether any changes were made by auto-fixes.
  let mut changes_made := false
  -- Check for windows line endings first: as `FS.lines` treats Unix and Windows lines the same,
  -- we need to analyse the actual file contents.
  let contents ← IO.FS.readFile path
  let replaced := contents.crlfToLf
  if replaced != contents then
    changes_made := true
    errors := errors.push (ErrorContext.mk StyleError.windowsLineEnding 1 path)
  let lines := (replaced.splitOn "\n").toArray

  -- We don't need to run any further checks on imports-only files.
  if isImportsOnlyFile lines then
    return (errors, if changes_made then some lines else none)

  -- All further style errors raised in this file.
  let mut allOutput := #[]
  -- A working copy of the lines in this file, modified by applying the auto-fixes.
  let mut changed := lines

  for lint in allLinters do
    let (err, changes) := lint changed
    allOutput := allOutput.append (Array.map (fun (e, n) ↦ #[(ErrorContext.mk e n path)]) err)
    if let some c := changes then
      changed := c
      changes_made := true
  -- This list is not sorted: for github, this is fine.
  errors := errors.append
    (allOutput.flatten.filter (fun e ↦ (e.find?_comparable exceptions).isNone))
  return (errors, if changes_made then some changed else none)


/-- Lint a collection of modules for style violations.
Print formatted errors for all unexpected style violations to standard output;
correct automatically fixable style errors if configured so.
Return the number of files which had new style errors.
`moduleNames` are all the modules to lint,
`mode` specifies what kind of output this script should produce,
`fix` configures whether fixable errors should be corrected in-place. -/
def lintModules (moduleNames : Array String) (style : ErrorFormat) (fix : Bool) : IO UInt32 := do
  -- Read the `nolints` file, with manual exceptions for the linter.
  let nolints ← IO.FS.lines ("scripts" / "nolints-style.txt")
  let styleExceptions := parseStyleExceptions nolints

  let mut numberErrorFiles : UInt32 := 0
  let mut allUnexpectedErrors := #[]
  for module in moduleNames do
    -- Convert the module name to a file name, then lint that file.
    let path := (mkFilePath (module.split (· == '.'))).addExtension "lean"

    let (errors, changed) := ← lintFile path styleExceptions
    if let some c := changed then
      if fix then
        let _ := ← IO.FS.writeFile path ("\n".intercalate c.toList)
    if errors.size > 0 then
      allUnexpectedErrors := allUnexpectedErrors.append errors
      numberErrorFiles := numberErrorFiles + 1

  -- Run the remaining python linters. It is easier to just run on all files.
  -- If this poses an issue, I can either filter the output
  -- or wait until lint-style.py is fully rewritten in Lean.
  let args := if fix then #["--fix"] else #[]
  let output ← IO.Process.output { cmd := "./scripts/print-style-errors.sh", args := args }
  if output.exitCode != 0 then
    numberErrorFiles := numberErrorFiles + 1
    IO.eprintln s!"error: `print-style-error.sh` exited with code {output.exitCode}"
    IO.eprint output.stderr
  else if output.stdout != "" then
    numberErrorFiles := numberErrorFiles + 1
    IO.eprint output.stdout
  formatErrors allUnexpectedErrors style
  if allUnexpectedErrors.size > 0 then
    IO.eprintln s!"error: found {allUnexpectedErrors.size} new style error(s)"
  return numberErrorFiles

end Mathlib.Linter.TextBased<|MERGE_RESOLUTION|>--- conflicted
+++ resolved
@@ -118,12 +118,6 @@
   -- NB: keep the following in sync with `parse?_errorContext` below.
   -- Generally, comparable errors must have equal `StyleError`s.
   else match (existing.error, new.error) with
-<<<<<<< HEAD
-=======
-  -- We do *not* care about the kind or line number of a duplicate import.
-  | (StyleError.duplicateImport _ _, StyleError.duplicateImport _ _) =>
-    ComparisonResult.Comparable
->>>>>>> 5f98fda3
   -- In all other cases, `StyleErrors` must compare equal.
   | (a, b) => if a == b then ComparisonResult.Comparable else ComparisonResult.Different
 
