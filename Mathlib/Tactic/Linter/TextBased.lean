--- conflicted
+++ resolved
@@ -42,12 +42,9 @@
   /-- The bare string "Adaptation note" (or variants thereof): instead, the
   #adaptation_note command should be used. -/
   | adaptationNote
-<<<<<<< HEAD
   /-- Lint against "too broad" imports, such as `Mathlib.Tactic` or any module in `Lake`
   (unless carefully measured) -/
   | broadImport (module : BroadImports)
-=======
->>>>>>> 62fdad82
   /-- The current file was too large: this error contains the current number of lines
   as well as a size limit (slightly larger). On future runs, this linter will allow this file
   to grow up to this limit. -/
@@ -72,17 +69,14 @@
   | StyleError.copyright none => "Malformed or missing copyright header"
   | StyleError.authors =>
     "Authors line should look like: 'Authors: Jean Dupont, Иван Иванович Иванов'"
-<<<<<<< HEAD
-  | StyleError.adaptationNote => "Found the string \"Adaptation note:\", please use the #adaptation_note command instead"
-  | StyleError.broadImport BroadImports.TacticFolder => "Files in mathlib cannot import the whole tactic folder"
+  | StyleError.adaptationNote =>
+    "Found the string \"Adaptation note:\", please use the #adaptation_note command instead"
+  | StyleError.broadImport BroadImports.TacticFolder =>
+    "Files in mathlib cannot import the whole tactic folder"
   | StyleError.broadImport BroadImports.Lake =>
       "In the past, importing 'Lake' in mathlib has led to dramatic slow-downs of the linter (see \
       e.g. mathlib4#13779). Please consider carefully if this import is useful and make sure to \
       benchmark it. If this is fine, feel free to allow this linter."
-=======
-  | StyleError.adaptationNote =>
-    "Found the string \"Adaptation note:\", please use the #adaptation_note command instead"
->>>>>>> 62fdad82
   | StyleError.fileTooLong current_size size_limit =>
     match style with
     | ErrorFormat.github =>
@@ -98,10 +92,7 @@
   | StyleError.copyright _ => "ERR_COP"
   | StyleError.authors => "ERR_AUT"
   | StyleError.adaptationNote => "ERR_ADN"
-<<<<<<< HEAD
   | StyleError.broadImport _ => "ERR_IMP"
-=======
->>>>>>> 62fdad82
   | StyleError.fileTooLong _ _ => "ERR_NUM_LIN"
 
 /-- Context for a style error: the actual error, the line number in the file we're reading
@@ -167,15 +158,12 @@
         | "ERR_COP" => some (StyleError.copyright "")
         | "ERR_AUT" => some (StyleError.authors)
         | "ERR_ADN" => some (StyleError.adaptationNote)
-<<<<<<< HEAD
         | "ERR_IMP" =>
           -- XXX tweak exceptions messages to ease parsing?
           if (error_message.get! 0).containsSubstr "tactic" then
             some (StyleError.broadImport BroadImports.TacticFolder)
           else
             some (StyleError.broadImport BroadImports.Lake)
-=======
->>>>>>> 62fdad82
         | "ERR_NUM_LIN" =>
           -- Parse the error message in the script. `none` indicates invalid input.
           match (error_message.get? 0, error_message.get? 3) with
@@ -269,7 +257,6 @@
     lineNumber := lineNumber + 1
   return errors
 
-<<<<<<< HEAD
 /-- Lint a collection of input strings if one of them contains an unnecessarily broad import. -/
 def broadImportsLinter : TextbasedLinter := fun lines ↦ Id.run do
   let mut errors := Array.mkEmpty 0
@@ -298,8 +285,6 @@
       lineNumber := lineNumber + 1
   return errors
 
-=======
->>>>>>> 62fdad82
 /-- Whether a collection of lines consists *only* of imports, blank lines and single-line comments.
 In practice, this means it's an imports-only file and exempt from almost all linting. -/
 def isImportsOnlyFile (lines : Array String) : Bool :=
