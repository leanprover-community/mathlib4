/-
Copyright (c) 2024 Michael Rothgang. All rights reserved.
Released under Apache 2.0 license as described in the file LICENSE.
Authors: Michael Rothgang
-/

import Batteries.Data.String.Matcher
import Mathlib.Data.Nat.Notation
import Lake.Util.Casing

-- Don't warn about the lake import: the above file has almost no imports, and this PR has been
-- benchmarked.
set_option linter.style.header false

/-!
## Text-based linters

This file defines various mathlib linters which are based on reading the source code only.
In practice, all such linters check for code style issues.

Currently, this file contains linters checking
- if the string "adaptation note" is used instead of the command #adaptation_note,
- for lines with windows line endings,
- for lines containing trailing whitespace,
- for module names to be in upper camel case,
- for module names to be valid Windows filenames, and containing no forbidden characters such as
  `!`, `.` or spaces.

For historic reasons, some further such checks are written in a Python script `lint-style.py`:
these are gradually being rewritten in Lean.

This linter has a file for style exceptions (to avoid false positives in the implementation),
or for downstream projects to allow a gradual adoption of this linter.

An executable running all these linters is defined in `scripts/lint-style.lean`.
-/

open Lean.Linter System

namespace Mathlib.Linter.TextBased

/-- Different kinds of "broad imports" that are linted against. -/
inductive BroadImports
  /-- Importing the entire "Mathlib.Tactic" folder -/
  | TacticFolder
  /-- Importing any module in `Lake`, unless carefully measured
  This has caused unexpected regressions in the past. -/
  | Lake
deriving BEq

/-- Possible errors that text-based linters can report. -/
-- We collect these in one inductive type to centralise error reporting.
inductive StyleError where
  /-- The bare string "Adaptation note" (or variants thereof):
  instead, the #adaptation_note command should be used. -/
  | adaptationNote
  /-- A line ends with windows line endings (\r\n) instead of unix ones (\n). -/
  | windowsLineEnding
  /-- A line contains trailing whitespace. -/
  | trailingWhitespace
  /-- A line contains a space before a semicolon -/
  | semicolon
deriving BEq

/-- How to format style errors -/
inductive ErrorFormat
  /-- Produce style error output aimed at humans: no error code, clickable file name -/
  | humanReadable : ErrorFormat
  /-- Produce an entry in the style-exceptions file: mention the error code, slightly uglier
  than human-readable output -/
  | exceptionsFile : ErrorFormat
  /-- Produce output suitable for Github error annotations: in particular,
  duplicate the file path, line number and error code -/
  | github : ErrorFormat
  deriving BEq

/-- Create the underlying error message for a given `StyleError`. -/
def StyleError.errorMessage (err : StyleError) : String := match err with
  | StyleError.adaptationNote =>
    "Found the string \"Adaptation note:\", please use the #adaptation_note command instead"
  | windowsLineEnding => "This line ends with a windows line ending (\r\n): please use Unix line\
    endings (\n) instead"
  | trailingWhitespace => "This line ends with some whitespace: please remove this"
  | semicolon => "This line contains a space before a semicolon"

/-- The error code for a given style error. Keep this in sync with `parse?_errorContext` below! -/
-- FUTURE: we're matching the old codes in `lint-style.py` for compatibility;
-- in principle, we could also print something more readable.
def StyleError.errorCode (err : StyleError) : String := match err with
  | StyleError.adaptationNote => "ERR_ADN"
  | StyleError.windowsLineEnding => "ERR_WIN"
  | StyleError.trailingWhitespace => "ERR_TWS"
  | StyleError.semicolon => "ERR_SEM"

/-- Context for a style error: the actual error, the line number in the file we're reading
and the path to the file. -/
structure ErrorContext where
  /-- The underlying `StyleError` -/
  error : StyleError
  /-- The line number of the error (1-based) -/
  lineNumber : ℕ
  /-- The path to the file which was linted -/
  path : FilePath

/-- Possible results of comparing an `ErrorContext` to an `existing` entry:
most often, they are different --- if the existing entry covers the new exception,
depending on the error, we prefer the new or the existing entry. -/
inductive ComparisonResult
  /-- The contexts describe different errors: two separate style exceptions are required
  to cover both. -/
  | Different
  /-- The existing exception also covers the new error:
  we keep the existing exception. -/
  | Comparable
  deriving BEq

/-- Determine whether a `new` `ErrorContext` is covered by an `existing` exception,
and, if it is, if we prefer replacing the new exception or keeping the previous one. -/
def compare (existing new : ErrorContext) : ComparisonResult :=
  -- Two comparable error contexts must have the same path.
  -- To avoid issues with different path separators across different operating systems,
  -- we compare the set of path components instead.
  if existing.path.components != new.path.components then ComparisonResult.Different
  -- We entirely ignore their line numbers: not sure if this is best.

  -- NB: keep the following in sync with `parse?_errorContext` below.
  -- Generally, comparable errors must have equal `StyleError`s.
  else
    if existing.error == new.error then ComparisonResult.Comparable else ComparisonResult.Different

/-- Find the first style exception in `exceptions` (if any) which covers a style exception `e`. -/
def ErrorContext.find?_comparable (e : ErrorContext) (exceptions : Array ErrorContext) :
    Option ErrorContext :=
  (exceptions).find? (fun new ↦ compare e new == ComparisonResult.Comparable)

/-- Output the formatted error message, containing its context.
`style` specifies if the error should be formatted for humans to read, github problem matchers
to consume, or for the style exceptions file. -/
def outputMessage (errctx : ErrorContext) (style : ErrorFormat) : String :=
  let errorMessage := errctx.error.errorMessage
  match style with
  | ErrorFormat.github =>
    -- We are outputting for github: duplicate file path, line number and error code,
    -- so that they are also visible in the plain text output.
    let path := errctx.path
    let nr := errctx.lineNumber
    let code := errctx.error.errorCode
    s!"::ERR file={path},line={nr},code={code}::{path}:{nr} {code}: {errorMessage}"
  | ErrorFormat.exceptionsFile =>
    -- Produce an entry in the exceptions file: with error code and "line" in front of the number.
    s!"{errctx.path} : line {errctx.lineNumber} : {errctx.error.errorCode} : {errorMessage}"
  | ErrorFormat.humanReadable =>
    -- Print for humans: clickable file name and omit the error code
    s!"error: {errctx.path}:{errctx.lineNumber}: {errorMessage}"

/-- Try parsing an `ErrorContext` from a string: return `some` if successful, `none` otherwise. -/
def parse?_errorContext (line : String) : Option ErrorContext := Id.run do
  let parts := line.splitToList (· == ' ')
  match parts with
    | filename :: ":" :: "line" :: lineNumber :: ":" :: errorCode :: ":" :: _errorMessage =>
      -- Turn the filename into a path. In general, this is ambiguous if we don't know if we're
      -- dealing with e.g. Windows or POSIX paths. In our setting, this is fine, since no path
      -- component contains any path separator.
      let path := mkFilePath (filename.splitToList (FilePath.pathSeparators.contains ·))
      -- Parse the error kind from the error code, ugh.
      -- NB: keep this in sync with `StyleError.errorCode` above!
      let err : Option StyleError := match errorCode with
        -- Use default values for parameters which are ignored for comparing style exceptions.
        -- NB: keep this in sync with `compare` above!
        | "ERR_ADN" => some (StyleError.adaptationNote)
        | "ERR_SEM" => some (StyleError.semicolon)
        | "ERR_TWS" => some (StyleError.trailingWhitespace)
        | "ERR_WIN" => some (StyleError.windowsLineEnding)
        | _ => none
      match String.toNat? lineNumber with
      | some n => err.map fun e ↦ (ErrorContext.mk e n path)
      | _ => none
    -- It would be nice to print an error on any line which doesn't match the above format,
    -- but is awkward to do so (this `def` is not in any IO monad). Hopefully, this is not necessary
    -- anyway as the style exceptions file is mostly automatically generated.
    | _ => none

/-- Parse all style exceptions for a line of input.
Return an array of all exceptions which could be parsed: invalid input is ignored. -/
def parseStyleExceptions (lines : Array String) : Array ErrorContext := Id.run do
  -- We treat all lines starting with "--" as a comment and ignore them.
  Array.filterMap (parse?_errorContext ·) (lines.filter (fun line ↦ !line.startsWith "--"))

/-- Print information about all errors encountered to standard output.
`style` specifies if the error should be formatted for humans to read, github problem matchers
to consume, or for the style exceptions file. -/
def formatErrors (errors : Array ErrorContext) (style : ErrorFormat) : IO Unit := do
  for e in errors do
    IO.println (outputMessage e style)

/-- Core logic of a text based linter: given a collection of lines,
return an array of all style errors with line numbers. If possible,
also return the collection of all lines, changed as needed to fix the linter errors.
(Such automatic fixes are only possible for some kinds of `StyleError`s.)
-/
abbrev TextbasedLinter := LinterOptions → Array String →
  Array (StyleError × ℕ) × (Option (Array String))

/-! Definitions of the actual text-based linters. -/
section

/-- Lint on any occurrences of the string "Adaptation note:" or variants thereof. -/
register_option linter.adaptationNote : Bool := { defValue := true }

@[inherit_doc linter.adaptationNote]
def adaptationNoteLinter : TextbasedLinter := fun opts lines ↦ Id.run do
  unless getLinterValue linter.adaptationNote opts do return (#[], none)

  let mut errors := Array.mkEmpty 0
  for h : idx in [:lines.size] do
    -- We make this shorter to catch "Adaptation note", "adaptation note" and a missing colon.
    if lines[idx].containsSubstr "daptation note" then
      errors := errors.push (StyleError.adaptationNote, idx + 1)
  return (errors, none)

/-- Lint a collection of input strings if one of them contains trailing whitespace. -/
register_option linter.trailingWhitespace : Bool := { defValue := true }

@[inherit_doc linter.trailingWhitespace]
def trailingWhitespaceLinter : TextbasedLinter := fun opts lines ↦ Id.run do
  unless getLinterValue linter.trailingWhitespace opts do return (#[], none)

  let mut errors := Array.mkEmpty 0
  let mut fixedLines : Vector String lines.size := lines.toVector
  for h : idx in [:lines.size] do
    let line := lines[idx]
    if line.back == ' ' then
      errors := errors.push (StyleError.trailingWhitespace, idx + 1)
      fixedLines := fixedLines.set idx line.trimRight
  return (errors, if errors.size > 0 then some fixedLines.toArray else none)

/-- Lint a collection of input strings for a semicolon preceded by a space. -/
register_option linter.whitespaceBeforeSemicolon : Bool := { defValue := true }

@[inherit_doc linter.whitespaceBeforeSemicolon]
def semicolonLinter : TextbasedLinter := fun opts lines ↦ Id.run do
  unless getLinterValue linter.whitespaceBeforeSemicolon opts do return (#[], none)

  let mut errors := Array.mkEmpty 0
  let mut fixedLines := lines
  for h : idx in [:lines.size] do
    let line := lines[idx]
    let pos := line.find (· == ';')
    -- Future: also lint for a semicolon *not* followed by a space or ⟩.
<<<<<<< HEAD
    if pos != line.rawEndPos && (pos.prev line).get line == ' ' then
=======
    if pos != line.endPos && (pos.prev line).get line == ' ' then
>>>>>>> 615903a2
      errors := errors.push (StyleError.semicolon, idx + 1)
      -- We spell the bad string pattern this way to avoid the linter firing on itself.
      fixedLines := fixedLines.set! idx (line.replace [' ', ';'].asString ";")
  return (errors, if errors.size > 0 then some fixedLines else none)


/-- Whether a collection of lines consists *only* of imports, blank lines and single-line comments.
In practice, this means it's an imports-only file and exempt from almost all linting. -/
def isImportsOnlyFile (lines : Array String) : Bool :=
  -- The Python version also excluded multi-line comments: for all files generated by `mk_all`,
  -- this is in fact not necessary. (It is needed for `Tactic/Linter.lean`, though.)
  lines.all (fun line ↦ line.startsWith "import " || line == "" || line.startsWith "-- ")

end

/-- All text-based linters registered in this file. -/
def allLinters : Array TextbasedLinter := #[
    adaptationNoteLinter, semicolonLinter, trailingWhitespaceLinter
  ]


/-- Read a file and apply all text-based linters.
Return a list of all unexpected errors, and, if some errors could be fixed automatically,
the collection of all lines with every automatic fix applied.
`exceptions` are any pre-existing style exceptions for this file. -/
def lintFile (opts : LinterOptions) (path : FilePath) (exceptions : Array ErrorContext) :
    IO (Array ErrorContext × Option (Array String)) := do
  let mut errors := #[]
  -- Whether any changes were made by auto-fixes.
  let mut changes_made := false
  -- Check for windows line endings first: as `FS.lines` treats Unix and Windows lines the same,
  -- we need to analyse the actual file contents.
  let contents ← IO.FS.readFile path
  let replaced := contents.crlfToLf
  if replaced != contents then
    changes_made := true
    errors := errors.push (ErrorContext.mk StyleError.windowsLineEnding 1 path)
  let lines := (replaced.splitOn "\n").toArray

  -- We don't need to run any further checks on imports-only files.
  if isImportsOnlyFile lines then
    return (errors, if changes_made then some lines else none)

  -- All further style errors raised in this file.
  let mut allOutput := #[]
  -- A working copy of the lines in this file, modified by applying the auto-fixes.
  let mut changed := lines

  for lint in allLinters do
    let (err, changes) := lint opts changed
    allOutput := allOutput.append (Array.map (fun (e, n) ↦ #[(ErrorContext.mk e n path)]) err)
    -- TODO: auto-fixes do not take style exceptions into account
    if let some c := changes then
      changed := c
      changes_made := true
  -- This list is not sorted: for github, this is fine.
  errors := errors.append
    (allOutput.flatten.filter (fun e ↦ (e.find?_comparable exceptions).isNone))
  return (errors, if changes_made then some changed else none)

/-- Enables the old Python-based style linters. -/
-- TODO: these linters assume they are being run in `./scripts` and do not work on
-- downstream projects. Fix this before re-enabling them by default.
-- Or better yet: port them to Lean 4.
register_option linter.pythonStyle : Bool := { defValue := false }

/-- Lint a collection of modules for style violations.
Print formatted errors for all unexpected style violations to standard output;
correct automatically fixable style errors if configured so.
Return the number of files which had new style errors.
`opts` contains the options defined in the Lakefile, determining which linters to enable.
`nolints` is a list of style exceptions to take into account.
`moduleNames` are the names of all the modules to lint,
`mode` specifies what kind of output this script should produce,
`fix` configures whether fixable errors should be corrected in-place. -/
def lintModules (opts : LinterOptions) (nolints : Array String) (moduleNames : Array Lean.Name)
    (style : ErrorFormat) (fix : Bool) : IO UInt32 := do
  let styleExceptions := parseStyleExceptions nolints
  let mut numberErrorFiles : UInt32 := 0
  let mut allUnexpectedErrors := #[]
  for module in moduleNames do
    -- Convert the module name to a file name, then lint that file.
    let path := mkFilePath (module.components.map toString)|>.addExtension "lean"

    let (errors, changed) := ← lintFile opts path styleExceptions
    if let some c := changed then
      if fix then
        let _ := ← IO.FS.writeFile path ("\n".intercalate c.toList)
    if errors.size > 0 then
      allUnexpectedErrors := allUnexpectedErrors.append errors
      numberErrorFiles := numberErrorFiles + 1

  -- Passing Lean options to Python files seems like a lot of work for something we want to
  -- run entirely inside of Lean in the end anyway.
  -- So for now, we enable/disable all of them with a single switch.
  if getLinterValue linter.pythonStyle opts then
    -- Run the remaining python linters. It is easier to just run on all files.
    -- If this poses an issue, I can either filter the output
    -- or wait until lint-style.py is fully rewritten in Lean.
    let args := if fix then #["--fix"] else #[]
    let output ← IO.Process.output { cmd := "./scripts/print-style-errors.sh", args := args }
    if output.exitCode != 0 then
      numberErrorFiles := numberErrorFiles + 1
      IO.eprintln s!"error: `print-style-error.sh` exited with code {output.exitCode}"
      IO.eprint output.stderr
    else if output.stdout != "" then
      numberErrorFiles := numberErrorFiles + 1
      IO.eprint output.stdout
  formatErrors allUnexpectedErrors style
  if allUnexpectedErrors.size > 0 then
    IO.eprintln s!"error: found {allUnexpectedErrors.size} new style error(s)"
  return numberErrorFiles

/-- Verify that all modules are named in `UpperCamelCase` -/
register_option linter.modulesUpperCamelCase : Bool := { defValue := true }

/-- Verifies that all modules in `modules` are named in `UpperCamelCase`
(except for explicitly discussed exceptions, which are hard-coded here).
Return the number of modules violating this. -/
def modulesNotUpperCamelCase (opts : LinterOptions) (modules : Array Lean.Name) : IO Nat := do
  unless getLinterValue linter.modulesUpperCamelCase opts do return 0

  -- Exceptions to this list should be discussed on zulip!
  let exceptions := [
    `Mathlib.Analysis.CStarAlgebra.lpSpace,
    `Mathlib.Analysis.InnerProductSpace.l2Space,
    `Mathlib.Analysis.Normed.Lp.lpSpace
  ]
  -- We allow only names in UpperCamelCase, possibly with a trailing underscore.
  let badNames := modules.filter fun name ↦
    let upperCamelName := Lake.toUpperCamelCase name
    !exceptions.contains name &&
      upperCamelName != name && s!"{upperCamelName}_" != name.toString
  for bad in badNames do
    let upperCamelName := Lake.toUpperCamelCase bad
    let good := if bad.toString.endsWith "_" then s!"{upperCamelName}_" else upperCamelName.toString
    IO.eprintln
      s!"error: module name '{bad}' is not in 'UpperCamelCase': it should be '{good}' instead"
  return badNames.size

/-- Verify that no module name is forbidden according to Windows' filename rules. -/
register_option linter.modulesForbiddenWindows : Bool := { defValue := true }

/-- Verifies that no module in `modules` contains CON, PRN, AUX, NUL, COM1, COM2, COM3, COM4, COM5,
COM6, COM7, COM8, COM9, COM¹, COM², COM³, LPT1, LPT2, LPT3, LPT4, LPT5, LPT6, LPT7, LPT8, LPT9,
LPT¹, LPT² or LPT³ in its filename, as these are forbidden on Windows.

Also verify that module names contain no forbidden characters such as `*`, `?` (Windows),
`!` (forbidden on Nix OS) or `.` (might result from confusion with a module name).

Source: https://learn.microsoft.com/en-gb/windows/win32/fileio/naming-a-file.
Return the number of module names violating this rule. -/
def modulesOSForbidden (opts : LinterOptions) (modules : Array Lean.Name) : IO Nat := do
  unless getLinterValue linter.modulesUpperCamelCase opts do return 0
  let forbiddenNames := [
    "CON", "PRN", "AUX", "NUL", "COM1", "COM2", "COM3", "COM4", "COM5", "COM6", "COM7", "COM8",
    "COM9", "COM¹", "COM²", "COM³", "LPT1", "LPT2", "LPT3", "LPT4", "LPT5", "LPT6", "LPT7", "LPT8",
    "LPT9", "LPT¹", "LPT²", "LPT³"
  ]
  -- We also check for the exclamation mark (which is not forbidden on Windows, but e.g. on Nix OS),
  -- but do so below (with a custom error message).
  let forbiddenCharacters := [
    '<', '>', '"', '/', '\\', '|', '?', '*',
  ]
  let mut badNamesNum := 0
  for name in modules do
    let mut isBad := false
    let mut badComps : List String := []
    let mut badChars : List String := []
    for comp in name.componentsRev do
      let .str .anonymous s := comp | continue
      if forbiddenNames.contains s.toUpper then
        badComps := s :: badComps
      else
        if s.contains '!' then
          isBad := true
          IO.eprintln s!"error: module name '{name}' contains forbidden character '!'"
        else if s.contains '.' then
          isBad := true
          IO.eprintln s!"error: module name '{name}' contains forbidden character '.'"
        else if s.contains ' ' || s.contains '\t' || s.contains '\n' then
          isBad := true
          IO.eprintln s!"error: module name '{name}' contains a whitespace character"
        for c in forbiddenCharacters do
          if s.contains c then
            badChars := c.toString :: badChars
    if !badComps.isEmpty || !badChars.isEmpty then
      isBad := true
    if isBad then badNamesNum := badNamesNum + 1

    if !badComps.isEmpty then
      IO.eprintln s!"error: module name '{name}' contains \
        component{if badComps.length > 1 then "s" else ""} '{badComps}', \
        which {if badComps.length > 1 then "are" else "is"} forbidden in Windows filenames."
    if !badChars.isEmpty then
      IO.eprintln s!"error: module name '{name}' contains \
        character{if badChars.length > 1 then "s" else ""} '{badChars}', \
        which {if badChars.length > 1 then "are" else "is"} forbidden in Windows filenames."
  return badNamesNum

end Mathlib.Linter.TextBased<|MERGE_RESOLUTION|>--- conflicted
+++ resolved
@@ -247,11 +247,7 @@
     let line := lines[idx]
     let pos := line.find (· == ';')
     -- Future: also lint for a semicolon *not* followed by a space or ⟩.
-<<<<<<< HEAD
     if pos != line.rawEndPos && (pos.prev line).get line == ' ' then
-=======
-    if pos != line.endPos && (pos.prev line).get line == ' ' then
->>>>>>> 615903a2
       errors := errors.push (StyleError.semicolon, idx + 1)
       -- We spell the bad string pattern this way to avoid the linter firing on itself.
       fixedLines := fixedLines.set! idx (line.replace [' ', ';'].asString ";")
