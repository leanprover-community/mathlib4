--- conflicted
+++ resolved
@@ -192,18 +192,11 @@
   (controlled by `linter.style.maxHeartbeats`)
 -/
 def deprecatedSyntaxLinter : Linter where run stx := do
-<<<<<<< HEAD
-  unless Linter.getLinterValue linter.style.refine (← getOptions) ||
-      Linter.getLinterValue linter.style.cases (← getOptions) ||
-      Linter.getLinterValue linter.style.admit (← getOptions) ||
-      Linter.getLinterValue linter.style.maxHeartbeats (← getOptions) ||
-      Linter.getLinterValue linter.style.nativeDecide (← getOptions) do
-=======
   unless getLinterValue linter.style.refine (← getLinterOptions) ||
       getLinterValue linter.style.cases (← getLinterOptions) ||
       getLinterValue linter.style.admit (← getLinterOptions) ||
-      getLinterValue linter.style.maxHeartbeats (← getLinterOptions) do
->>>>>>> 7f6b64cd
+      getLinterValue linter.style.maxHeartbeats (← getOptions) ||
+      Linter.getLinterValue linter.style.nativeDecide (← getLinterOptions) do
     return
   if (← MonadState.get).messages.hasErrors then
     return
