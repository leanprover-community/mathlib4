--- conflicted
+++ resolved
@@ -14,12 +14,9 @@
 The `by_contra!` tactic is a variant of the `by_contra` tactic, for proofs of contradiction.
 -/
 
-<<<<<<< HEAD
-namespace Mathlib.Tactic.ByContra
-=======
 public meta section
 
->>>>>>> b7543c7c
+namespace Mathlib.Tactic.ByContra
 open Lean Lean.Parser Parser.Tactic Elab Command Elab.Tactic Meta
 
 /--
