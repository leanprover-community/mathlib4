--- conflicted
+++ resolved
@@ -16,12 +16,8 @@
 
 public meta section
 
-<<<<<<< HEAD
 namespace Mathlib.Tactic.ByContra
-open Lean Parser Tactic
-=======
 open Lean Parser.Tactic
->>>>>>> 2ddd611e
 
 /--
 If the target of the main goal is a proposition `p`,
@@ -49,8 +45,8 @@
   -- h : ¬ 1 < 2 ⊢ False
 ```
 -/
-<<<<<<< HEAD
-syntax (name := byContra!) "by_contra!" optConfig (ppSpace colGt binderIdent)? Term.optType : tactic
+syntax (name := byContra!)
+  "by_contra!" optConfig (ppSpace colGt rcasesPatMed)? (" : " term)? : tactic
 
 local elab "try_push_neg_at" cfg:optConfig h:ident : tactic => do
   Push.push (← Push.elabPushConfig cfg) none (.const ``Not) (.targets #[h] false)
@@ -61,30 +57,17 @@
     (failIfUnchanged := false)
 
 macro_rules
-  | `(tactic| by_contra! $cfg $[: $ty]?) =>
-    `(tactic| by_contra! $cfg $(mkIdent `this):ident $[: $ty]?)
-  | `(tactic| by_contra! $cfg _%$under $[: $ty]?) =>
-    `(tactic| by_contra! $cfg $(mkIdentFrom under `this):ident $[: $ty]?)
-  | `(tactic| by_contra! $cfg $e:ident) =>
-    `(tactic| (by_contra $e:ident; try_push_neg_at $cfg $e:ident))
-  | `(tactic| by_contra! $cfg $e:ident : $y) => `(tactic|
-       (by_contra! $cfg h
-        -- if the below `exact` call fails then this tactic should fail with the message
-        -- tactic failed: <goal type> and <type of h> are not definitionally equal
-        have $e:ident : $y := by { try_push_neg $cfg; exact h }
-        clear h))
-
-end Mathlib.Tactic.ByContra
-=======
-syntax (name := byContra!) "by_contra!" (ppSpace colGt rcasesPatMed)? (" : " term)? : tactic
-
-macro_rules
-| `(tactic| by_contra! $[$pat?]? $[: $ty?]?) => do
+| `(tactic| by_contra! $cfg $[$pat?]? $[: $ty?]?) => do
   let pat ← pat?.getDM `(rcasesPatMed| $(mkIdent `this):ident)
   let replaceTac ← match ty? with
-    | some ty => `(tactic| replace h : $ty := by (try push_neg); exact h) -- Let `h` have type `ty`.
+    | some ty => `(tactic|
+      replace h : $ty := by try_push_neg $cfg; exact h) -- Let `h` have type `ty`.
     | none => `(tactic| skip)
   -- We have to use `revert h; rintro $pat` instead of `obtain $pat := h`,
   -- because if `$pat` is a variable, `obtain $pat := h` doesn't do anything.
-  `(tactic| (by_contra h; (try push_neg at h); $replaceTac; revert h; rintro ($pat:rcasesPatMed)))
->>>>>>> 2ddd611e
+  `(tactic| (
+    by_contra h;
+    try_push_neg_at $cfg h; $replaceTac;
+    revert h; rintro ($pat:rcasesPatMed)))
+
+end Mathlib.Tactic.ByContra