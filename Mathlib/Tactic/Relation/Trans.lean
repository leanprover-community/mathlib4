--- conflicted
+++ resolved
@@ -50,15 +50,12 @@
 }
 
 universe u v in
+universe u v in
 /-- Composition using the `Trans` class in the homogeneous case. -/
 def _root_.Trans.simple {α : Sort u} {r : α → α → Sort v} {a b c : α} [Trans r r r] :
     r a b → r b c → r a c := trans
 
-<<<<<<< HEAD
 universe u v w in
-=======
-set_option autoImplicit true in -- TODO, handle better - use Sort*?
->>>>>>> 863d11f8
 /-- Composition using the `Trans` class in the general case. -/
 def _root_.Trans.het {α β γ : Sort*} {a : α} {b : β} {c : γ}
     {r : α → β → Sort u} {s : β → γ → Sort v} {t : outParam (α → γ → Sort w)}
