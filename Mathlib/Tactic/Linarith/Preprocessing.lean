--- conflicted
+++ resolved
@@ -33,19 +33,11 @@
 open Lean Elab Tactic Meta
 open Qq
 
-<<<<<<< HEAD
-/-- Processor thaat recursively replaces `P ∧ Q` hypotheses with the pair `P` and `Q`. -/
+/-- Processor that recursively replaces `P ∧ Q` hypotheses with the pair `P` and `Q`. -/
 partial def splitConjunctions : Preprocessor where
   name := "split conjunctions"
   transform := aux
 where
-=======
-/-- Processor that recursively replaces `P ∧ Q` hypotheses with the pair `P` and `Q`. -/
-partial def splitConjunctions : Preprocessor :=
-{ name := "split conjunctions",
-  transform := aux }
-  where
->>>>>>> c9a607f6
   /-- Implementation of the `splitConjunctions` preprocessor. -/
   aux (proof : Expr) : MetaM (List Expr) := do
     match (← instantiateMVars (← inferType proof)).getAppFnArgs with
