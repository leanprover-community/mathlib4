--- conflicted
+++ resolved
@@ -121,8 +121,6 @@
       let (nm, niq) := addIneq c iq
       return (niq, ← mkAppM nm #[pf, h'])
 
-<<<<<<< HEAD
-=======
 /-- If `prf` is a proof of `t R s`, `leftOfIneqProof prf` returns `t`. -/
 def leftOfIneqProof (prf : Expr) : MetaM Expr := do
   let (_, _, t, _) ← (← inferType prf).ineq?
@@ -133,7 +131,6 @@
   let (_, ty, _) ← (← inferType prf).ineq?
   return ty
 
->>>>>>> 9fcb1e10
 /--
 `mkNegOneLtZeroProof tp` returns a proof of `-1 < 0`,
 where the numerals are natively of type `tp`.
