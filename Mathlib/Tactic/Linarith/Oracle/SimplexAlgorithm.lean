/-
Copyright (c) 2024 Vasily Nesterov. All rights reserved.
Released under Apache 2.0 license as described in the file LICENSE.
Authors: Vasily Nesterov
-/
import Mathlib.Tactic.Linarith.Datatypes
import Mathlib.Tactic.Linarith.SimplexAlgorithm.PositiveVector

/-!
# Hooks to enable the use of the simplex algorithm in `linarith`
-/

open Batteries

namespace Linarith.SimplexAlgorithm

/-- Preprocess the goal to pass it to `findPositiveVector`. -/
def preprocessSparse (hyps : List Comp) (maxVar : ℕ) :
    SparseMatrix (maxVar + 1) (hyps.length) × List Nat :=
  let mdata : Array (Lean.HashMap ℕ ℚ) := Array.ofFn fun i : Fin (maxVar + 1) =>
    Lean.HashMap.ofList <| (hyps.zip <| List.range hyps.length).filterMap fun ⟨h, idx⟩ =>
      if h.coeffOf i == 0 then
        .none
      else
        .some ⟨idx, h.coeffOf i⟩

  let strictIndexes := hyps.findIdxs (·.str == Ineq.lt)
  ⟨⟨mdata⟩, strictIndexes⟩

/-- Preprocess the goal to pass it to `findPositiveVector`. -/
def preprocessDense (hyps : List Comp) (maxVar : ℕ) :
    DenseMatrix (maxVar + 1) (hyps.length) × List Nat :=
  let mdata : Array (Array ℚ) := Array.ofFn fun i : Fin (maxVar + 1) =>
    Array.mk <| hyps.map (·.coeffOf i)
  let strictIndexes := hyps.findIdxs (·.str == Ineq.lt)
  ⟨⟨mdata⟩, strictIndexes⟩

/-- Extract the certificate from the `vec` found by `findPositiveVector`. -/
def postprocess (vec : Array ℚ) : HashMap ℕ ℕ :=
  let common_den : ℕ := vec.foldl (fun acc item => acc.lcm item.den) 1
  let vecNat : Array ℕ := vec.map (fun x : ℚ => (x * common_den).floor.toNat)
  HashMap.ofList <| vecNat.toList.enum.filter (fun ⟨_, item⟩ => item != 0)


end SimplexAlgorithm

open SimplexAlgorithm

<<<<<<< HEAD
/-- An oracle that uses the simplex algorithm. -/
def CertificateOracle.simplexAlgorithmSparse : CertificateOracle where
  produceCertificate hyps maxVar := do
    let ⟨A, strictIndexes⟩ := preprocessSparse hyps maxVar
    let vec := findPositiveVector A strictIndexes
    return postprocess vec

/--
The same oracle as `CertificateOracle.simplexAlgorithmSparse`, but uses dense matrices. Works faster
on dense states.
-/
def CertificateOracle.simplexAlgorithmDense : CertificateOracle where
  produceCertificate hyps maxVar := do
    let ⟨A, strictIndexes⟩ := preprocessDense hyps maxVar
    let vec := findPositiveVector A strictIndexes
=======
/-- An oracle that uses the Simplex Algorithm. -/
def CertificateOracle.simplexAlgorithm : CertificateOracle where
  produceCertificate hyps maxVar := do
    let ⟨A, strictIndexes⟩ := preprocess hyps maxVar
    let vec ← findPositiveVector A strictIndexes
>>>>>>> 997cad55
    return postprocess vec

end Linarith<|MERGE_RESOLUTION|>--- conflicted
+++ resolved
@@ -46,12 +46,11 @@
 
 open SimplexAlgorithm
 
-<<<<<<< HEAD
 /-- An oracle that uses the simplex algorithm. -/
 def CertificateOracle.simplexAlgorithmSparse : CertificateOracle where
   produceCertificate hyps maxVar := do
     let ⟨A, strictIndexes⟩ := preprocessSparse hyps maxVar
-    let vec := findPositiveVector A strictIndexes
+    let vec ← findPositiveVector A strictIndexes
     return postprocess vec
 
 /--
@@ -61,14 +60,7 @@
 def CertificateOracle.simplexAlgorithmDense : CertificateOracle where
   produceCertificate hyps maxVar := do
     let ⟨A, strictIndexes⟩ := preprocessDense hyps maxVar
-    let vec := findPositiveVector A strictIndexes
-=======
-/-- An oracle that uses the Simplex Algorithm. -/
-def CertificateOracle.simplexAlgorithm : CertificateOracle where
-  produceCertificate hyps maxVar := do
-    let ⟨A, strictIndexes⟩ := preprocess hyps maxVar
     let vec ← findPositiveVector A strictIndexes
->>>>>>> 997cad55
     return postprocess vec
 
 end Linarith