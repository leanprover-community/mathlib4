--- conflicted
+++ resolved
@@ -20,17 +20,10 @@
 | infeasible : SimplexAlgorithmException
 
 /-- The monad for the Simplex Algorithm. -/
-<<<<<<< HEAD
-abbrev SimplexAlgorithmM (matType : Nat → Nat → Type) [IsMatrix matType] :=
-  ExceptT SimplexAlgorithmException <| StateM (Table matType)
-
-variable {matType : Nat → Nat → Type} [IsMatrix matType]
-=======
 abbrev SimplexAlgorithmM (matType : Nat → Nat → Type) [UsableInSimplexAlgorithm matType] :=
   ExceptT SimplexAlgorithmException <| StateM (Tableu matType)
 
 variable {matType : Nat → Nat → Type} [UsableInSimplexAlgorithm matType]
->>>>>>> 997cad55
 
 /--
 Given indexes `exitIdx` and `enterIdx` of exiting and entering variables in the `basic` and `free`
@@ -57,11 +50,7 @@
     have hb : newBasic.size = s.basic.size := by apply Array.size_setD
     have hf : newFree.size = s.free.size := by apply Array.size_setD
 
-<<<<<<< HEAD
-    return (⟨newBasic, newFree, hb ▸ hf ▸ mat⟩ : Table matType)
-=======
     return (⟨newBasic, newFree, hb ▸ hf ▸ mat⟩ : Tableu matType)
->>>>>>> 997cad55
 
 /--
 Check if the solution is found: the objective function is positive and all basic variables are
@@ -120,11 +109,7 @@
   return ⟨exitIdx, enterIdx⟩
 
 /--
-<<<<<<< HEAD
-Runs Simplex Algorithm starting with `initTable`. It always terminates, finding solution if
-=======
 Runs the Simplex Algorithm inside the `SimplexAlgorithmM`. It always terminates, finding solution if
->>>>>>> 997cad55
 such exists.
 -/
 def runSimplexAlgorithm : SimplexAlgorithmM matType Unit := do
