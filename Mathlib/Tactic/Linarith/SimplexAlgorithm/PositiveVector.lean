--- conflicted
+++ resolved
@@ -39,11 +39,7 @@
 The variable `f` has to always be basic while `y` has to be free. Our Gauss method implementation
 greedy collects basic variables moving from left to right. So we place `f` before `x`-s and `y`
 after them. We place `z` between `f` and `x` because in this case `z` will be basic and
-<<<<<<< HEAD
-`Gauss.getTableu` produce tableu with non-negative last column, meaning that we are starting from
-=======
 `Gauss.getTableau` produce tableau with non-negative last column, meaning that we are starting from
->>>>>>> e16925c9
 a feasible point.
 -/
 def stateLP {n m : Nat} (A : matType n m) (strictIndexes : List Nat) :
@@ -60,19 +56,11 @@
 
   return ofValues values
 
-<<<<<<< HEAD
-/-- Extracts target vector from the tableu, putting auxilary variables aside (see `stateLP`). -/
-def extractSolution (tableu : Tableu matType) : Array Rat := Id.run do
-  let mut ans : Array Rat := Array.mkArray (tableu.basic.size + tableu.free.size - 3) 0
-  for i in [1:tableu.basic.size] do
-    ans := ans.set! (tableu.basic[i]! - 2) <| tableu.mat[(i, tableu.free.size - 1)]!
-=======
 /-- Extracts target vector from the tableau, putting auxilary variables aside (see `stateLP`). -/
 def extractSolution (tableau : Tableau matType) : Array Rat := Id.run do
   let mut ans : Array Rat := Array.mkArray (tableau.basic.size + tableau.free.size - 3) 0
   for i in [1:tableau.basic.size] do
     ans := ans.set! (tableau.basic[i]! - 2) <| tableau.mat[(i, tableau.free.size - 1)]!
->>>>>>> e16925c9
   return ans
 
 /--
@@ -86,21 +74,12 @@
   /- State the linear programming problem. -/
   let B := stateLP A strictIndexes
 
-<<<<<<< HEAD
-  /- Using Gaussian elimination split variable into free and basic forming the tableu that will be
-  operated by the Simplex Algorithm. -/
-  let initTableu := Gauss.getTableu B
-
-  /- Run the Simplex Algorithm and extract the solution. -/
-  let res := runSimplexAlgorithm.run initTableu
-=======
   /- Using Gaussian elimination split variable into free and basic forming the tableau that will be
   operated by the Simplex Algorithm. -/
   let initTableau := Gauss.getTableau B
 
   /- Run the Simplex Algorithm and extract the solution. -/
   let res := runSimplexAlgorithm.run initTableau
->>>>>>> e16925c9
   if res.fst.isOk then
     return extractSolution res.snd
   else
