/-
Copyright (c) 2018 Robert Y. Lewis. All rights reserved.
Released under Apache 2.0 license as described in the file LICENSE.
Authors: Robert Y. Lewis
-/
import Mathlib.Control.Basic
import Mathlib.Tactic.Linarith.Verification
import Mathlib.Tactic.Linarith.Preprocessing
import Mathlib.Tactic.Linarith.Oracle.SimplexAlgorithm
import Mathlib.Tactic.Ring.Basic

/-!
# `linarith`: solving linear arithmetic goals

`linarith` is a tactic for solving goals with linear arithmetic.

Suppose we have a set of hypotheses in `n` variables
`S = {a₁x₁ + a₂x₂ + ... + aₙxₙ R b₁x₁ + b₂x₂ + ... + bₙxₙ}`,
where `R ∈ {<, ≤, =, ≥, >}`.
Our goal is to determine if the inequalities in `S` are jointly satisfiable, that is, if there is
an assignment of values to `x₁, ..., xₙ` such that every inequality in `S` is true.

Specifically, we aim to show that they are *not* satisfiable. This amounts to proving a
contradiction. If our goal is also a linear inequality, we negate it and move it to a hypothesis
before trying to prove `False`.

When the inequalities are over a dense linear order, `linarith` is a decision procedure: it will
prove `False` if and only if the inequalities are unsatisfiable. `linarith` will also run on some
types like `ℤ` that are not dense orders, but it will fail to prove `False` on some unsatisfiable
problems. It will run over concrete types like `ℕ`, `ℚ`, and `ℝ`, as well as abstract types that
are instances of `CommRing`, `LinearOrder` and `IsStrictOrderedRing`.

## Algorithm sketch

First, the inequalities in the set `S` are rearranged into the form `tᵢ Rᵢ 0`, where
`Rᵢ ∈ {<, ≤, =}` and each `tᵢ` is of the form `∑ cⱼxⱼ`.

`linarith` uses an untrusted oracle to search for a certificate of unsatisfiability.
The oracle searches for a list of natural number coefficients `kᵢ` such that `∑ kᵢtᵢ = 0`, where for
at least one `i`, `kᵢ > 0` and `Rᵢ = <`.

Given a list of such coefficients, `linarith` verifies that `∑ kᵢtᵢ = 0` using a normalization
tactic such as `ring`. It proves that `∑ kᵢtᵢ < 0` by transitivity, since each component of the sum
is either equal to, less than or equal to, or less than zero by hypothesis. This produces a
contradiction.

## Preprocessing

`linarith` does some basic preprocessing before running. Most relevantly, inequalities over natural
numbers are cast into inequalities about integers, and rational division by numerals is canceled
into multiplication. We do this so that we can guarantee the coefficients in the certificate are
natural numbers, which allows the tactic to solve goals over types that are not fields.

Preprocessors are allowed to branch, that is, to case split on disjunctions. `linarith` will succeed
overall if it succeeds in all cases. This leads to exponential blowup in the number of `linarith`
calls, and should be used sparingly. The default preprocessor set does not include case splits.

## Oracles

There are two oracles that can be used in `linarith` so far.

1. **Fourier-Motzkin elimination.**
  This technique transforms a set of inequalities in `n` variables to an equisatisfiable set in
  `n - 1` variables. Once all variables have been eliminated, we conclude that the original set was
  unsatisfiable iff the comparison `0 < 0` is in the resulting set.
  While performing this elimination, we track the history of each derived comparison. This allows us
  to represent any comparison at any step as a positive combination of comparisons from the original
  set. In particular, if we derive `0 < 0`, we can find our desired list of coefficients
  by counting how many copies of each original comparison appear in the history.
  This oracle was historically implemented earlier, and is sometimes faster on small states, but it
  has [bugs](https://github.com/leanprover-community/mathlib4/issues/2717) and cannot handle
  large problems. You can use it with `linarith (oracle := .fourierMotzkin)`.

2. **Simplex Algorithm (default).**
  This oracle reduces the search for a unsatisfiability certificate to some Linear Programming
  problem. The problem is then solved by a standard Simplex Algorithm. We use
  [Bland's pivot rule](https://en.wikipedia.org/wiki/Bland%27s_rule) to guarantee that the algorithm
  terminates.
  The default version of the algorithm operates with sparse matrices as it is usually faster. You
  can invoke the dense version by `linarith (oracle := .simplexAlgorithmDense)`.

## Implementation details

`linarith` homogenizes numerical constants: the expression `1` is treated as a variable `t₀`.

Often `linarith` is called on goals that have comparison hypotheses over multiple types. This
creates multiple `linarith` problems, each of which is handled separately; the goal is solved as
soon as one problem is found to be contradictory.

Disequality hypotheses `t ≠ 0` do not fit in this pattern. `linarith` will attempt to prove equality
goals by splitting them into two weak inequalities and running twice. But it does not split
disequality hypotheses, since this would lead to a number of runs exponential in the number of
disequalities in the context.

The oracle is very modular. It can easily be replaced with another function of type
`List Comp → ℕ → MetaM ((Std.HashMap ℕ ℕ))`,
which takes a list of comparisons and the largest variable
index appearing in those comparisons, and returns a map from comparison indices to coefficients.
An alternate oracle can be specified in the `LinarithConfig` object.

A variant, `nlinarith`, adds an extra preprocessing step to handle some basic nonlinear goals.
There is a hook in the `LinarithConfig` configuration object to add custom preprocessing routines.

The certificate checking step is *not* by reflection. `linarith` converts the certificate into a
proof term of type `False`.

Some of the behavior of `linarith` can be inspected with the option
`set_option trace.linarith true`.
However, both oracles mainly runs outside the tactic monad, so we cannot trace intermediate
steps there.

## File structure

The components of `linarith` are spread between a number of files for the sake of organization.

* `Lemmas.lean` contains proofs of some arithmetic lemmas that are used in preprocessing and in
  verification.
* `Datatypes.lean` contains data structures that are used across multiple files, along with some
  useful auxiliary functions.
* `Preprocessing.lean` contains functions used at the beginning of the tactic to transform
  hypotheses into a shape suitable for the main routine.
* `Parsing.lean` contains functions used to compute the linear structure of an expression.
* The `Oracle` folder contains files implementing the oracles that can be used to produce a
  certificate of unsatisfiability.
* `Verification.lean` contains the certificate checking functions that produce a proof of `False`.
* `Frontend.lean` contains the control methods and user-facing components of the tactic.

## Tags

linarith, nlinarith, lra, nra, Fourier-Motzkin, linear arithmetic, linear programming
-/

open Lean Elab Parser Tactic Meta
open Batteries


namespace Mathlib.Tactic.Linarith

/-! ### Config objects

The config object is defined in the frontend, instead of in `Datatypes.lean`, since the oracles must
be in context to choose a default.

-/

section

/-- A configuration object for `linarith`. -/
structure LinarithConfig : Type where
  /-- Discharger to prove that a candidate linear combination of hypothesis is zero. -/
  -- TODO There should be a def for this, rather than calling `evalTactic`?
  discharger : TacticM Unit := do evalTactic (← `(tactic| ring1))
  -- We can't actually store a `Type` here,
  -- as we want `LinarithConfig : Type` rather than ` : Type 1`,
  -- so that we can define `elabLinarithConfig : Lean.Syntax → Lean.Elab.TermElabM LinarithConfig`.
  -- For now, we simply don't support restricting the type.
  -- (restrict_type : Option Type := none)
  /-- Prove goals which are not linear comparisons by first calling `exfalso`. -/
  exfalso : Bool := true
  /-- Transparency mode for identifying atomic expressions in comparisons. -/
  transparency : TransparencyMode := .reducible
  /-- Split conjunctions in hypotheses. -/
  splitHypotheses : Bool := true
  /-- Split `≠` in hypotheses, by branching in cases `<` and `>`. -/
  splitNe : Bool := false
  /-- If true, `linarith?` attempts to greedily remove unused hypotheses from its
  suggestion. -/
  minimize : Bool := true
  /-- Override the list of preprocessors. -/
  preprocessors : List GlobalBranchingPreprocessor := defaultPreprocessors
  /-- Specify an oracle for identifying candidate contradictions.
  `.simplexAlgorithmSparse`, `.simplexAlgorithmSparse`, and `.fourierMotzkin` are available. -/
  oracle : CertificateOracle := .simplexAlgorithmSparse

/--
`cfg.updateReducibility reduce_default` will change the transparency setting of `cfg` to
`default` if `reduce_default` is true. In this case, it also sets the discharger to `ring!`,
since this is typically needed when using stronger unification.
-/
def LinarithConfig.updateReducibility (cfg : LinarithConfig) (reduce_default : Bool) :
    LinarithConfig :=
  if reduce_default then
    { cfg with transparency := .default, discharger := do evalTactic (← `(tactic| ring1!)) }
  else cfg

end

/-! ### Control -/

/--
If `e` is a comparison `a R b` or the negation of a comparison `¬ a R b`, found in the target,
`getContrLemma e` returns the name of a lemma that will change the goal to an
implication, along with the type of `a` and `b`.

For example, if `e` is `(a : ℕ) < b`, returns ``(`lt_of_not_ge, ℕ)``.
-/
def getContrLemma (e : Expr) : MetaM (Name × Expr) := do
  match ← e.ineqOrNotIneq? with
  | (true, Ineq.lt, t, _) => pure (``lt_of_not_ge, t)
  | (true, Ineq.le, t, _) => pure (``le_of_not_gt, t)
  | (true, Ineq.eq, t, _) => pure (``eq_of_not_lt_of_not_gt, t)
  | (false, _, t, _) => pure (``Not.intro, t)

/--
`applyContrLemma` inspects the target to see if it can be moved to a hypothesis by negation.
For example, a goal `⊢ a ≤ b` can become `b < a ⊢ false`.
If this is the case, it applies the appropriate lemma and introduces the new hypothesis.
It returns the type of the terms in the comparison (e.g. the type of `a` and `b` above) and the
newly introduced local constant.
Otherwise returns `none`.
-/
def applyContrLemma (g : MVarId) : MetaM (Option (Expr × Expr) × MVarId) := do
  try
    let (nm, tp) ← getContrLemma (← withReducible g.getType')
    let [g] ← g.apply (← mkConst' nm) | failure
    let (f, g) ← g.intro1P
    return (some (tp, .fvar f), g)
  catch _ => return (none, g)

/-- A map of keys to values, where the keys are `Expr` up to defeq and one key can be
associated to multiple values. -/
abbrev ExprMultiMap α := Array (Expr × List α)

/-- Retrieves the list of values at a key, as well as the index of the key for later modification.
(If the key is not in the map it returns `self.size` as the index.) -/
def ExprMultiMap.find {α : Type} (self : ExprMultiMap α) (k : Expr) : MetaM (Nat × List α) := do
  for h : i in [:self.size] do
    let (k', vs) := self[i]
    if ← isDefEq k' k then
      return (i, vs)
  return (self.size, [])

/-- Insert a new value into the map at key `k`. This does a defeq check with all other keys
in the map. -/
def ExprMultiMap.insert {α : Type} (self : ExprMultiMap α) (k : Expr) (v : α) :
    MetaM (ExprMultiMap α) := do
  for h : i in [:self.size] do
    if ← isDefEq self[i].1 k then
      return self.modify i fun (k, vs) => (k, v::vs)
  return self.push (k, [v])

/--
`partitionByTypeIdx l` takes a list `l` of pairs `(h, i)` where `h` is a proof of a
comparison and `i` records the original position of `h`. The proofs are grouped by the
type of the variables appearing in the comparison, e.g. `(a : ℚ) < 1` and
`(b : ℤ) > c` will be separated. The resulting map associates each type with the
list of `(h, i)` pairs over that type.
-/
def partitionByTypeIdx (l : List (Expr × Nat)) : MetaM (ExprMultiMap (Expr × Nat)) :=
  l.foldlM (fun m ⟨h, i⟩ => do m.insert (← typeOfIneqProof h) (h, i)) #[]

/--
Given a list `ls` of pairs `(α, L)` where each `L` is a list of indexed proofs of
comparisons over the type `α`, `findLinarithContradiction cfg g ls` tries each list in
succession, invoking `linarith` until one produces a contradiction. It returns the
resulting proof of `False` together with the indices of the hypotheses that had
nonzero coefficients in the final certificate.
-/
def findLinarithContradiction (cfg : LinarithConfig) (g : MVarId)
    (ls : List (Expr × List (Expr × Nat))) : MetaM (Expr × List Nat) :=
  try
    ls.firstM (fun ⟨α, L⟩ =>
      withTraceNode `linarith (return m!"{exceptEmoji ·} running on type {α}") do
        let (pf, idxs) ←
          proveFalseByLinarith cfg.transparency cfg.oracle cfg.discharger g (L.map Prod.fst)
        let idxs := idxs.map fun i => L[i]!.2
        return (pf, idxs))
  catch e => throwError "linarith failed to find a contradiction\n{g}\n{e.toMessageData}"

/--
Given a list `hyps` of proofs of comparisons, `runLinarith cfg prefType g hyps` preprocesses
`hyps` according to the list of preprocessors in `cfg`. This results in a list of branches
(typically only one), each of which must succeed in order to close the goal.

In each branch, the hypotheses are partitioned by type and `linarith` is run on each class in
turn; one of these must succeed in order for `linarith` to succeed on the branch. If `prefType`
is provided, the corresponding class is tried first.

On success, the metavariable `g` is assigned and the function returns the indices of the
original hypotheses that were used with nonzero coefficient in the final proof.
-/
-- If it succeeds, the passed metavariable should have been assigned.
def runLinarith (cfg : LinarithConfig) (prefType : Option Expr) (g : MVarId)
    (hyps : List Expr) : MetaM (List Nat) := do
  let singleProcess (g : MVarId) (hyps : List (Expr × Nat)) : MetaM (Expr × List Nat) :=
    g.withContext do
      linarithTraceProofs
        s!"after preprocessing, linarith has {hyps.length} facts:" (hyps.map Prod.fst)
      let mut hyp_set ← partitionByTypeIdx hyps
      trace[linarith] "hypotheses appear in {hyp_set.size} different types"
      -- If we have a preferred type, strip it from `hyp_set` and prepare a handler with a custom
      -- trace message
      let pref : MetaM _ ← do
        if let some t := prefType then
          let (i, vs) ← hyp_set.find t
          hyp_set := hyp_set.eraseIdxIfInBounds i
          pure <|
            withTraceNode `linarith (return m!"{exceptEmoji ·} running on preferred type {t}") do
              let (pf, idxs) ←
                proveFalseByLinarith cfg.transparency cfg.oracle cfg.discharger g (vs.map Prod.fst)
              let idxs := idxs.map fun j => vs[j]!.2
              return (pf, idxs)
        else
          pure failure
      pref <|> findLinarithContradiction cfg g hyp_set.toList
  let mut preprocessors := cfg.preprocessors
  if cfg.splitNe then
    preprocessors := Linarith.removeNe :: preprocessors
  if cfg.splitHypotheses then
    preprocessors := Linarith.splitConjunctions.globalize.branching :: preprocessors
  let branches ← preprocess preprocessors g hyps
  let mut used : List Nat := []
  for (g, es) in branches do
    let esIdx := es.zipIdx
    let (r, idxs) ← singleProcess g esIdx
    g.assign r
    used := idxs ++ used
  -- Verify that we closed the goal. Failure here should only result from a bad `Preprocessor`.
  (Expr.mvar g).ensureHasNoMVars
  return used.eraseDups

-- /--
-- `filterHyps restr_type hyps` takes a list of proofs of comparisons `hyps`, and filters it
-- to only those that are comparisons over the type `restr_type`.
-- -/
-- def filterHyps (restr_type : Expr) (hyps : List Expr) : MetaM (List Expr) :=
--   hyps.filterM (fun h => do
--     let ht ← inferType h
--     match getContrLemma ht with
--     | some (_, htype) => isDefEq htype restr_type
--     | none => return false)

/--
`linarithUsedHyps only_on hyps cfg g` runs `linarith` with the supplied hypotheses. It
fails if the goal cannot be closed. When successful, it returns the subset of `hyps` that
were actually used (i.e. had a nonzero coefficient) in the final certificate.

* `hyps` is a list of proofs of comparisons to include in the search.
* If `only_on` is true, the search will be restricted to `hyps`. Otherwise it will use all
  comparisons in the local context.
* If `cfg.transparency := semireducible`,
  it will unfold semireducible definitions when trying to match atomic expressions.
-/
partial def linarithUsedHyps (only_on : Bool) (hyps : List Expr)
    (cfg : LinarithConfig := {}) (g : MVarId) : MetaM (List Expr) := g.withContext do
  -- if the target is an equality, we run `linarith` twice, to prove ≤ and ≥.
  if (← whnfR (← instantiateMVars (← g.getType))).isEq then
    trace[linarith] "target is an equality: splitting"
    if let some [g₁, g₂] ← try? (g.apply (← mkConst' ``eq_of_not_lt_of_not_gt)) then
      let h₁ ← withTraceNode `linarith (return m!"{exceptEmoji ·} proving ≥") <|
        linarithUsedHyps only_on hyps cfg g₁
      let h₂ ← withTraceNode `linarith (return m!"{exceptEmoji ·} proving ≤") <|
        linarithUsedHyps only_on hyps cfg g₂
      return h₁ ++ h₂

  /- If we are proving a comparison goal (and not just `False`), we consider the type of the
    elements in the comparison to be the "preferred" type. That is, if we find comparison
    hypotheses in multiple types, we will run `linarith` on the goal type first.
    In this case we also receive a new variable from moving the goal to a hypothesis.
    Otherwise, there is no preferred type and no new variable; we simply change the goal to `False`.
  -/

  let (g, target_type, new_var) ← match ← applyContrLemma g with
  | (none, g) =>
    if cfg.exfalso then
      trace[linarith] "using exfalso"
      pure (← g.exfalso, none, none)
    else
      pure (g, none, none)
  | (some (t, v), g) => pure (g, some t, some v)

  g.withContext do
    -- set up the list of hypotheses, considering the `only_on` and `restrict_type` options
    let hyps ←
      (if only_on then return new_var.toList ++ hyps
        else return (← getLocalHyps).toList ++ hyps)

    -- TODO in mathlib3 we could specify a restriction to a single type.
    -- I haven't done that here because I don't know how to store a `Type` in `LinarithConfig`.
    -- There's only one use of the `restrict_type` configuration option in mathlib3,
    -- and it can be avoided just by using `linarith only`.

    linarithTraceProofs "linarith is running on the following hypotheses:" hyps
    let usedIdxs ← runLinarith cfg target_type g hyps
    let used := usedIdxs.filterMap (hyps[·]?)
    let used := match new_var with
      | some nv => used.filter (fun h => !(h == nv))
      | none => used
    return used

/--
Run the core `linarith` procedure on the goal `g` using the hypotheses `hyps`.
If `only_on` is true, the search is restricted to `hyps`; otherwise all suitable
local hypotheses are considered. This is the workhorse behind the user-facing
`linarith` tactic.
-/
partial def linarith (only_on : Bool) (hyps : List Expr) (cfg : LinarithConfig := {})
    (g : MVarId) : MetaM Unit := do
  discard <| linarithUsedHyps only_on hyps cfg g

end Linarith

/-! ### User facing functions -/

open Syntax

/-- Syntax for the arguments of `linarith`, after the optional `!`. -/
syntax linarithArgsRest := optConfig (&" only")? (" [" term,* "]")?

/--
`linarith` attempts to find a contradiction between hypotheses that are linear (in)equalities.
Equivalently, it can prove a linear inequality by assuming its negation and proving `False`.

In theory, `linarith` should prove any goal that is true in the theory of linear arithmetic over
the rationals. While there is some special handling for non-dense orders like `Nat` and `Int`,
this tactic is not complete for these theories and will not prove every true goal. It will solve
goals over arbitrary types that instantiate `CommRing`, `LinearOrder` and `IsStrictOrderedRing`.

An example:
```lean
example (x y z : ℚ) (h1 : 2*x < 3*y) (h2 : -4*x + 2*z < 0)
        (h3 : 12*y - 4* z < 0) : False := by
  linarith
```

`linarith` will use all appropriate hypotheses and the negation of the goal, if applicable.
Disequality hypotheses require case splitting and are not normally considered
(see the `splitNe` option below).

`linarith [t1, t2, t3]` will additionally use proof terms `t1, t2, t3`.

`linarith only [h1, h2, h3, t1, t2, t3]` will use only the goal (if relevant), local hypotheses
`h1`, `h2`, `h3`, and proofs `t1`, `t2`, `t3`. It will ignore the rest of the local context.

`linarith!` will use a stronger reducibility setting to try to identify atoms. For example,
```lean
example (x : ℚ) : id x ≥ x := by
  linarith
```
will fail, because `linarith` will not identify `x` and `id x`. `linarith!` will.
This can sometimes be expensive.

`linarith (config := { .. })` takes a config object with five
optional arguments:
* `discharger` specifies a tactic to be used for reducing an algebraic equation in the
  proof stage. The default is `ring`. Other options include `simp` for basic
  problems.
* `transparency` controls how hard `linarith` will try to match atoms to each other. By default
  it will only unfold `reducible` definitions.
* If `splitHypotheses` is true, `linarith` will split conjunctions in the context into separate
  hypotheses.
* If `splitNe` is `true`, `linarith` will case split on disequality hypotheses.
  For a given `x ≠ y` hypothesis, `linarith` is run with both `x < y` and `x > y`,
  and so this runs linarith exponentially many times with respect to the number of
  disequality hypotheses. (`false` by default.)
* If `exfalso` is `false`, `linarith` will fail when the goal is neither an inequality nor `False`.
  (`true` by default.)
* If `minimize` is `false`, `linarith?` will report all hypotheses appearing in its initial
  proof without attempting to drop redundancies. (`true` by default.)
* `restrict_type` (not yet implemented in mathlib4)
  will only use hypotheses that are inequalities over `tp`. This is useful
  if you have e.g. both integer- and rational-valued inequalities in the local context, which can
  sometimes confuse the tactic.

A variant, `nlinarith`, does some basic preprocessing to handle some nonlinear goals.

The option `set_option trace.linarith true` will trace certain intermediate stages of the `linarith`
routine.
-/
syntax (name := linarith) "linarith" "!"? linarithArgsRest : tactic

/--
`linarith?` behaves like `linarith` but, on success, it prints a suggestion of
the form `linarith only [...]` listing a minimized set of hypotheses used in the
final proof.  Use `linarith?!` for the higher-reducibility variant and set the
`minimize` flag in the configuration to control whether greedy minimization is
performed.
-/
syntax (name := linarith?) "linarith?" "!"? linarithArgsRest : tactic

@[inherit_doc linarith] macro "linarith!" rest:linarithArgsRest : tactic =>
  `(tactic| linarith ! $rest:linarithArgsRest)
@[inherit_doc linarith?] macro "linarith?!" rest:linarithArgsRest : tactic =>
  `(tactic| linarith? ! $rest:linarithArgsRest)

/--
An extension of `linarith` with some preprocessing to allow it to solve some nonlinear arithmetic
problems. (Based on Coq's `nra` tactic.) See `linarith` for the available syntax of options,
which are inherited by `nlinarith`; that is, `nlinarith!` and `nlinarith only [h1, h2]` all work as
in `linarith`. The preprocessing is as follows:

* For every subterm `a ^ 2` or `a * a` in a hypothesis or the goal,
  the assumption `0 ≤ a ^ 2` or `0 ≤ a * a` is added to the context.
* For every pair of hypotheses `a1 R1 b1`, `a2 R2 b2` in the context, `R1, R2 ∈ {<, ≤, =}`,
  the assumption `0 R' (b1 - a1) * (b2 - a2)` is added to the context (non-recursively),
  where `R ∈ {<, ≤, =}` is the appropriate comparison derived from `R1, R2`.
-/
syntax (name := nlinarith) "nlinarith" "!"? linarithArgsRest : tactic
@[inherit_doc nlinarith] macro "nlinarith!" rest:linarithArgsRest : tactic =>
  `(tactic| nlinarith ! $rest:linarithArgsRest)

/-- Elaborate `t` in a way that is suitable for linarith. -/
def elabLinarithArg (tactic : Name) (t : Term) : TacticM Expr := Term.withoutErrToSorry do
  let (e, mvars) ← elabTermWithHoles t none tactic
  unless mvars.isEmpty do
    throwErrorAt t "Argument passed to {tactic} has metavariables:{indentD e}"
  return e

/--
Allow elaboration of `LinarithConfig` arguments to tactics.
-/
declare_config_elab elabLinarithConfig Linarith.LinarithConfig

elab_rules : tactic
  | `(tactic| linarith $[!%$bang]? $cfg:optConfig $[only%$o]? $[[$args,*]]?) => withMainContext do
    let args ← ((args.map (TSepArray.getElems)).getD {}).mapM (elabLinarithArg `linarith)
    let cfg := (← elabLinarithConfig cfg).updateReducibility bang.isSome
    commitIfNoEx do liftMetaFinishingTactic <| Linarith.linarith o.isSome args.toList cfg

elab_rules : tactic
  | `(tactic| linarith?%$tk $[!%$bang]? $cfg:optConfig $[only%$o]? $[[$args,*]]?) =>
      withMainContext do
        let args ← ((args.map (TSepArray.getElems)).getD {}).mapM (elabLinarithArg `linarith)
        let cfg := (← elabLinarithConfig cfg).updateReducibility bang.isSome
        let g ← getMainGoal
        let st ← saveState
        try
          let used₀ ← Linarith.linarithUsedHyps o.isSome args.toList cfg g
          -- Check that all used hypotheses are fvars (not arbitrary terms)
          if used₀.any (fun e => e.fvarId?.isNone) then
            throwError "linarith? currently only supports named hypothesis, not terms"
          let used ←
            if cfg.minimize then
              let rec minimize (hs : List Expr) (i : Nat) : TacticM (List Expr) := do
                if _h : i < hs.length then
                  let rest := hs.eraseIdx i
                  st.restore
                  try
                    let _ ← Linarith.linarith true rest cfg g
                    minimize rest i
                  catch _ => minimize hs (i+1)
                else
                  return hs
              minimize used₀ 0
            else
              pure used₀
          st.restore
          discard <| Linarith.linarith true used cfg g
          replaceMainGoal []
<<<<<<< HEAD
          let idsList ← used.mapM fun e => do
            pure (Lean.mkIdent (← e.fvarId!.getUserName))
=======
          let used := used.map Expr.fvarId?
          if used.any (· == none) then
            throwError "linarith? currently only supports named hypothesis, not terms"
          let idsList ← used.filterMapM fun h? => do
            -- TODO: we should check for, and deal with, shadowed names here.
            h?.mapM fun h => do pure (Lean.mkIdent (← h.getUserName))
>>>>>>> cb8d3513
          let sugg ← `(tactic| linarith only [$(idsList.toArray),*])
          Lean.Meta.Tactic.TryThis.addSuggestion tk sugg
        catch e =>
          discard <| st.restore
          throw e

-- TODO restore this when `add_tactic_doc` is ported
-- add_tactic_doc
-- { name       := "linarith",
--   category   := doc_category.tactic,
--   decl_names := [`tactic.interactive.linarith],
--   tags       := ["arithmetic", "decision procedure", "finishing"] }

open Linarith

elab_rules : tactic
  | `(tactic| nlinarith $[!%$bang]? $cfg:optConfig $[only%$o]? $[[$args,*]]?) => withMainContext do
    let args ← ((args.map (TSepArray.getElems)).getD {}).mapM (elabLinarithArg `nlinarith)
    let cfg := (← elabLinarithConfig cfg).updateReducibility bang.isSome
    let cfg := { cfg with
      preprocessors := cfg.preprocessors.concat nlinarithExtras }
    commitIfNoEx do liftMetaFinishingTactic <| Linarith.linarith o.isSome args.toList cfg

-- TODO restore this when `add_tactic_doc` is ported
-- add_tactic_doc
-- { name       := "nlinarith",
--   category   := doc_category.tactic,
--   decl_names := [`tactic.interactive.nlinarith],
--   tags       := ["arithmetic", "decision procedure", "finishing"] }

end Mathlib.Tactic<|MERGE_RESOLUTION|>--- conflicted
+++ resolved
@@ -547,17 +547,9 @@
           st.restore
           discard <| Linarith.linarith true used cfg g
           replaceMainGoal []
-<<<<<<< HEAD
+          -- TODO: we should check for, and deal with, shadowed names here.
           let idsList ← used.mapM fun e => do
             pure (Lean.mkIdent (← e.fvarId!.getUserName))
-=======
-          let used := used.map Expr.fvarId?
-          if used.any (· == none) then
-            throwError "linarith? currently only supports named hypothesis, not terms"
-          let idsList ← used.filterMapM fun h? => do
-            -- TODO: we should check for, and deal with, shadowed names here.
-            h?.mapM fun h => do pure (Lean.mkIdent (← h.getUserName))
->>>>>>> cb8d3513
           let sugg ← `(tactic| linarith only [$(idsList.toArray),*])
           Lean.Meta.Tactic.TryThis.addSuggestion tk sugg
         catch e =>
