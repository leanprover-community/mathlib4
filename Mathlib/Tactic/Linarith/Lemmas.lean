/-
Copyright (c) 2020 Robert Y. Lewis. All rights reserved.
Released under Apache 2.0 license as described in the file LICENSE.
Authors: Robert Y. Lewis
-/
import Batteries.Tactic.Lint.Basic
import Mathlib.Algebra.Order.Monoid.Unbundled.Basic
import Mathlib.Algebra.Order.Ring.Defs
import Mathlib.Algebra.Order.ZeroLEOne
import Mathlib.Data.Nat.Cast.Order.Ring
import Mathlib.Data.Int.Order.Basic
<<<<<<< HEAD
import Mathlib.Tactic.Linarith.Ineq
=======
import Mathlib.Data.Ineq
>>>>>>> 9fcb1e10

/-!
# Lemmas for `linarith`.

Those in the `Linarith` namespace should stay here.

Those outside the `Linarith` namespace may be deleted as they are ported to mathlib4.
-/

namespace Linarith

universe u
theorem lt_irrefl {α : Type u} [Preorder α] {a : α} : ¬a < a := _root_.lt_irrefl a

theorem eq_of_eq_of_eq {α} [OrderedSemiring α] {a b : α} (ha : a = 0) (hb : b = 0) : a + b = 0 := by
  simp [*]

theorem le_of_eq_of_le {α} [OrderedSemiring α] {a b : α} (ha : a = 0) (hb : b ≤ 0) : a + b ≤ 0 := by
  simp [*]

theorem lt_of_eq_of_lt {α} [OrderedSemiring α] {a b : α} (ha : a = 0) (hb : b < 0) : a + b < 0 := by
  simp [*]

theorem le_of_le_of_eq {α} [OrderedSemiring α] {a b : α} (ha : a ≤ 0) (hb : b = 0) : a + b ≤ 0 := by
  simp [*]

theorem lt_of_lt_of_eq {α} [OrderedSemiring α] {a b : α} (ha : a < 0) (hb : b = 0) : a + b < 0 := by
  simp [*]

theorem mul_neg {α} [StrictOrderedRing α] {a b : α} (ha : a < 0) (hb : 0 < b) : b * a < 0 :=
  have : (-b)*a > 0 := mul_pos_of_neg_of_neg (neg_neg_of_pos hb) ha
  neg_of_neg_pos (by simpa)

theorem mul_nonpos {α} [OrderedRing α] {a b : α} (ha : a ≤ 0) (hb : 0 < b) : b * a ≤ 0 :=
  have : (-b)*a ≥ 0 := mul_nonneg_of_nonpos_of_nonpos (le_of_lt (neg_neg_of_pos hb)) ha
  by simpa

-- used alongside `mul_neg` and `mul_nonpos`, so has the same argument pattern for uniformity
@[nolint unusedArguments]
theorem mul_eq {α} [OrderedSemiring α] {a b : α} (ha : a = 0) (_ : 0 < b) : b * a = 0 := by
  simp [*]

<<<<<<< HEAD
/-- Finds the name of a multiplicative lemma corresponding to an inequality strength. -/
def Ineq.toConstMulName : Ineq → Lean.Name
  | lt => ``mul_neg
  | le => ``mul_nonpos
  | eq => ``mul_eq
=======
open Mathlib in
/-- Finds the name of a multiplicative lemma corresponding to an inequality strength. -/
def _root_.Mathlib.Ineq.toConstMulName : Ineq → Lean.Name
  | .lt => ``mul_neg
  | .le => ``mul_nonpos
  | .eq => ``mul_eq
>>>>>>> 9fcb1e10

lemma eq_of_not_lt_of_not_gt {α} [LinearOrder α] (a b : α) (h1 : ¬ a < b) (h2 : ¬ b < a) : a = b :=
  le_antisymm (le_of_not_gt h2) (le_of_not_gt h1)

-- used in the `nlinarith` normalization steps. The `_` argument is for uniformity.
@[nolint unusedArguments]
lemma mul_zero_eq {α} {R : α → α → Prop} [Semiring α] {a b : α} (_ : R a 0) (h : b = 0) :
    a * b = 0 := by
  simp [h]

-- used in the `nlinarith` normalization steps. The `_` argument is for uniformity.
@[nolint unusedArguments]
lemma zero_mul_eq {α} {R : α → α → Prop} [Semiring α] {a b : α} (h : a = 0) (_ : R b 0) :
    a * b = 0 := by
  simp [h]

lemma natCast_nonneg (α : Type u) [OrderedSemiring α] (n : ℕ) : (0 : α) ≤ n := Nat.cast_nonneg n

@[deprecated (since := "2024-04-17")]
alias nat_cast_nonneg := natCast_nonneg

end Linarith

section
open Function
-- These lemmas can be removed when their originals are ported.

theorem lt_zero_of_zero_gt {α : Type*} [Zero α] [LT α] {a : α} (h : 0 > a) : a < 0 := h

theorem le_zero_of_zero_ge {α : Type*} [Zero α] [LE α] {a : α} (h : 0 ≥ a) : a ≤ 0 := h

end<|MERGE_RESOLUTION|>--- conflicted
+++ resolved
@@ -9,11 +9,7 @@
 import Mathlib.Algebra.Order.ZeroLEOne
 import Mathlib.Data.Nat.Cast.Order.Ring
 import Mathlib.Data.Int.Order.Basic
-<<<<<<< HEAD
-import Mathlib.Tactic.Linarith.Ineq
-=======
 import Mathlib.Data.Ineq
->>>>>>> 9fcb1e10
 
 /-!
 # Lemmas for `linarith`.
@@ -56,20 +52,12 @@
 theorem mul_eq {α} [OrderedSemiring α] {a b : α} (ha : a = 0) (_ : 0 < b) : b * a = 0 := by
   simp [*]
 
-<<<<<<< HEAD
-/-- Finds the name of a multiplicative lemma corresponding to an inequality strength. -/
-def Ineq.toConstMulName : Ineq → Lean.Name
-  | lt => ``mul_neg
-  | le => ``mul_nonpos
-  | eq => ``mul_eq
-=======
 open Mathlib in
 /-- Finds the name of a multiplicative lemma corresponding to an inequality strength. -/
 def _root_.Mathlib.Ineq.toConstMulName : Ineq → Lean.Name
   | .lt => ``mul_neg
   | .le => ``mul_nonpos
   | .eq => ``mul_eq
->>>>>>> 9fcb1e10
 
 lemma eq_of_not_lt_of_not_gt {α} [LinearOrder α] (a b : α) (h1 : ¬ a < b) (h2 : ¬ b < a) : a = b :=
   le_antisymm (le_of_not_gt h2) (le_of_not_gt h1)
