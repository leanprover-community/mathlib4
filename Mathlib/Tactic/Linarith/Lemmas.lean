/-
Copyright (c) 2020 Robert Y. Lewis. All rights reserved.
Released under Apache 2.0 license as described in the file LICENSE.
Authors: Robert Y. Lewis
-/
import Batteries.Tactic.Lint.Basic
import Mathlib.Algebra.Order.Monoid.Unbundled.Basic
import Mathlib.Algebra.Order.Ring.Defs
import Mathlib.Algebra.Order.ZeroLEOne
import Mathlib.Data.Nat.Cast.Order.Ring
import Mathlib.Data.Int.Order.Basic
import Mathlib.Data.Ineq

/-!
# Lemmas for `linarith`.

Those in the `Linarith` namespace should stay here.

Those outside the `Linarith` namespace may be deleted as they are ported to mathlib4.
-/

namespace Mathlib.Tactic.Linarith

universe u
theorem lt_irrefl {α : Type u} [Preorder α] {a : α} : ¬a < a := _root_.lt_irrefl a

theorem eq_of_eq_of_eq {α} [Semiring α] {a b : α} (ha : a = 0) (hb : b = 0) : a + b = 0 := by
  simp [*]

section Semiring
variable {α : Type u} [Semiring α] [PartialOrder α]

theorem zero_lt_one [IsStrictOrderedRing α] : (0:α) < 1 :=
  _root_.zero_lt_one

theorem le_of_eq_of_le {a b : α} (ha : a = 0) (hb : b ≤ 0) : a + b ≤ 0 := by
  simp [*]

theorem lt_of_eq_of_lt {a b : α} (ha : a = 0) (hb : b < 0) : a + b < 0 := by
  simp [*]

theorem le_of_le_of_eq {a b : α} (ha : a ≤ 0) (hb : b = 0) : a + b ≤ 0 := by
  simp [*]

theorem lt_of_lt_of_eq {a b : α} (ha : a < 0) (hb : b = 0) : a + b < 0 := by
  simp [*]

theorem add_nonpos [IsOrderedRing α] {a b : α} (ha : a ≤ 0) (hb : b ≤ 0) :
    a + b ≤ 0 :=
  _root_.add_nonpos ha hb

theorem add_lt_of_le_of_neg [IsStrictOrderedRing α] {a b c : α} (hbc : b ≤ c)
    (ha : a < 0) : b + a < c :=
  _root_.add_lt_of_le_of_neg hbc ha

theorem add_lt_of_neg_of_le [IsStrictOrderedRing α] {a b c : α} (ha : a < 0)
    (hbc : b ≤ c) : a + b < c :=
  _root_.add_lt_of_neg_of_le ha hbc

theorem add_neg [IsStrictOrderedRing α] {a b : α} (ha : a < 0)
    (hb : b < 0) : a + b < 0 :=
  _root_.add_neg ha hb

variable (α) in
lemma natCast_nonneg [IsOrderedRing α] (n : ℕ) : (0 : α) ≤ n := Nat.cast_nonneg n

-- used alongside `mul_neg` and `mul_nonpos`, so has the same argument pattern for uniformity
@[nolint unusedArguments]
theorem mul_eq [IsOrderedRing α] {a b : α} (ha : a = 0) (_ : 0 < b) : b * a = 0 := by
  simp [*]

end Semiring

section Ring
variable {α : Type u} [Ring α] [PartialOrder α]

theorem mul_neg [IsStrictOrderedRing α] {a b : α} (ha : a < 0) (hb : 0 < b) : b * a < 0 :=
  have : (-b)*a > 0 := mul_pos_of_neg_of_neg (neg_neg_of_pos hb) ha
  neg_of_neg_pos (by simpa)

theorem mul_nonpos [IsOrderedRing α] {a b : α} (ha : a ≤ 0) (hb : 0 < b) : b * a ≤ 0 :=
  have : (-b)*a ≥ 0 := mul_nonneg_of_nonpos_of_nonpos (le_of_lt (neg_neg_of_pos hb)) ha
  by simpa

theorem sub_nonpos_of_le [IsOrderedRing α] {a b : α} : a ≤ b → a - b ≤ 0 :=
  _root_.sub_nonpos_of_le

theorem sub_neg_of_lt [IsOrderedRing α] {a b : α} : a < b → a - b < 0 :=
  _root_.sub_neg_of_lt

end Ring

/-- Finds the name of a multiplicative lemma corresponding to an inequality strength. -/
def _root_.Mathlib.Ineq.toConstMulName : Ineq → Lean.Name
  | .lt => ``mul_neg
  | .le => ``mul_nonpos
  | .eq => ``mul_eq

lemma eq_of_not_lt_of_not_gt {α} [LinearOrder α] (a b : α) (h1 : ¬ a < b) (h2 : ¬ b < a) : a = b :=
  le_antisymm (le_of_not_gt h2) (le_of_not_gt h1)

-- used in the `nlinarith` normalization steps. The `_` argument is for uniformity.
@[nolint unusedArguments]
lemma mul_zero_eq {α} {R : α → α → Prop} [Semiring α] {a b : α} (_ : R a 0) (h : b = 0) :
    a * b = 0 := by
  simp [h]

-- used in the `nlinarith` normalization steps. The `_` argument is for uniformity.
@[nolint unusedArguments]
lemma zero_mul_eq {α} {R : α → α → Prop} [Semiring α] {a b : α} (h : a = 0) (_ : R b 0) :
    a * b = 0 := by
  simp [h]

<<<<<<< HEAD
end Mathlib.Tactic.Linarith
=======
end Mathlib.Tactic.Linarith

section

@[deprecated GT.gt.lt (since := "2025-06-16")]
theorem lt_zero_of_zero_gt {α : Type*} [Zero α] [LT α] {a : α} (h : 0 > a) : a < 0 := h

@[deprecated GE.ge.le (since := "2025-06-16")]
theorem le_zero_of_zero_ge {α : Type*} [Zero α] [LE α] {a : α} (h : 0 ≥ a) : a ≤ 0 := h

end
>>>>>>> d1a243de
<|MERGE_RESOLUTION|>--- conflicted
+++ resolved
@@ -111,9 +111,6 @@
     a * b = 0 := by
   simp [h]
 
-<<<<<<< HEAD
-end Mathlib.Tactic.Linarith
-=======
 end Mathlib.Tactic.Linarith
 
 section
@@ -124,5 +121,4 @@
 @[deprecated GE.ge.le (since := "2025-06-16")]
 theorem le_zero_of_zero_ge {α : Type*} [Zero α] [LE α] {a : α} (h : 0 ≥ a) : a ≤ 0 := h
 
-end
->>>>>>> d1a243de
+end