--- conflicted
+++ resolved
@@ -282,36 +282,21 @@
 def testTacticSeq (config : ComplexConfig) (tacticSeq : Array (TSyntax `tactic))
     (ctxI : ContextInfo) (i : TacticInfo) (ctx : config.ctx) :
     CommandElabM Unit := do
-<<<<<<< HEAD
   /- Syntax quotations use the current ref's position info even for nodes which do not usually
   carry position info. We set the ref here to ensure we log messages on the correct range. -/
   withRef (mkNullNode tacticSeq) do
     let stx ← `(tactic| $tacticSeq;*)
     -- TODO: support more than 1 goal. Probably by requiring all tests to succeed in a row
     if let [goal] := i.goalsBefore then
-      let old ← withHeartbeats <| ctxI.runTactic i goal fun goal => do
+      let (oldGoals, oldHeartbeats) ← withHeartbeats <|
         try
-          Lean.Elab.runTactic goal stx
+          ctxI.runTacticCode i goal stx
         catch e =>
           logWarning m!"original tactic '{stx}' failed: {e.toMessageData}"
-          return ([goal], {})
-      let new ← withHeartbeats <| ctxI.runTactic i goal <| config.test ctx
-      if let some msg := config.tell stx (old.1.1, old.2) new then
+          return [goal]
+      let (new, newHeartbeats) ← withHeartbeats <| ctxI.runTactic i goal <| config.test ctx
+      if let some msg := config.tell stx oldGoals oldHeartbeats new newHeartbeats  then
         logWarning msg
-=======
-  let stx ← `(tactic| $(tacticSeq);*)
-  -- TODO: support more than 1 goal. Probably by requiring all tests to succeed in a row
-  if let [goal] := i.goalsBefore then
-    let (oldGoals, oldHeartbeats) ← withHeartbeats <|
-      try
-        ctxI.runTacticCode i goal stx
-      catch e =>
-        logWarningAt stx m!"original tactic '{stx}' failed: {e.toMessageData}"
-        return [goal]
-    let (new, newHeartbeats) ← withHeartbeats <| ctxI.runTactic i goal <| config.test ctx
-    if let some msg := config.tell stx oldGoals oldHeartbeats new newHeartbeats  then
-      logWarningAt stx msg
->>>>>>> ec25e802
 
 /-- Run the `config` against a sequence of tactics, using the `trigger` to determine which
 subsequences should be `test`ed. -/
