--- conflicted
+++ resolved
@@ -119,15 +119,12 @@
           throw ex
   setGoals mvarIdsNew.toList
 
-<<<<<<< HEAD
 /-- Simulates the `<;>` tactic combinator. First runs `tac1` and then runs
     `tac2` on all newly-generated subgoals.
 -/
 def andThenOnSubgoals (tac1 : TacticM Unit)  (tac2 : TacticM Unit) : TacticM Unit :=
   focus do tac1; allGoals tac2
 
-end Lean.Elab.Tactic
-=======
 end Lean.Elab.Tactic
 
 namespace Mathlib
@@ -143,5 +140,4 @@
     ""}Make sure the LEAN_SRC_PATH environment variable is set correctly."
 
 /-- Returns the mathlib root directory. -/
-def getMathlibDir := getPackageDir "Mathlib"
->>>>>>> 5131af17
+def getMathlibDir := getPackageDir "Mathlib"