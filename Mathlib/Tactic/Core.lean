--- conflicted
+++ resolved
@@ -29,16 +29,7 @@
   let env ← getEnv
   let d ← getConstInfo nm
   let mods : Modifiers :=
-<<<<<<< HEAD
-  { /-
-    #adapation_note nightly-2025-09-11
-    The API for docstrings was changed in https://github.com/leanprover/lean4/pull/10307
-    I have added the `doc.verso.get (← getOptions)` flag here.
-    -/
-    docString? := newDoc.map (·, doc.verso.get (← getOptions))
-=======
   { docString? := newDoc.map (·, doc.verso.get (← getOptions))
->>>>>>> e15df763
     visibility :=
     if isPrivateNameExport nm then
       Visibility.private
@@ -64,14 +55,6 @@
   let mods ← toModifiers nm newDoc
   let predef : PreDefinition :=
   { ref := Syntax.missing
-<<<<<<< HEAD
-    /-
-    #adapation_note nightly-2025-09-11
-    The API for docstrings was changed in https://github.com/leanprover/lean4/pull/10307
-    I have added the `mkNullNode #[]` here without understanding what it means.
-    -/
-=======
->>>>>>> e15df763
     binders := mkNullNode #[]
     kind := if d.isDef then DefKind.def else DefKind.theorem
     levelParams := d.levelParams
