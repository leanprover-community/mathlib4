--- conflicted
+++ resolved
@@ -7,11 +7,7 @@
 import Std.Tactic.RCases
 import Mathlib.Tactic.Cache
 import Aesop.Util.Basic
-<<<<<<< HEAD
--- Porting note: we import `Aesop.Util.Basic` for `HashSet.insertMany`,
-=======
 -- We import `Aesop.Util.Basic` for `HashSet.insertMany`,
->>>>>>> 7b3c8346
 -- which should be moved to `Std`.
 
 open Lean (HashSet)
