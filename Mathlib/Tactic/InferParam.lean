--- conflicted
+++ resolved
@@ -17,16 +17,6 @@
 
 open Lean Elab Tactic Meta
 
-<<<<<<< HEAD
-/-- Close a goal of the form `optParam α a` by using `a`. -/
-elab (name := inferOptParam) "infer_opt_param" : tactic =>
-  liftMetaTactic fun goal ↦ do
-    let tgt ← goal.getType
-    match tgt.getAppFnArgs with
-    | (``optParam, #[_ty, val]) => goal.assign val; pure []
-    | _ => throwError
-      "`infer_opt_param` only solves goals of the form `optParam _ _`, not {tgt}"
-=======
 /-- Close a goal of the form `optParam α a` or `autoParam α stx` by using `a`. -/
 elab (name := inferOptParam) "infer_param" : tactic => do
   let tgt ← getMainTarget
@@ -40,5 +30,4 @@
         goal.replaceTargetDefEq (← goal.getType).consumeTypeAnnotations
       evalTactic tacticSyntax
   else throwError
-    "`infer_param` only solves goals of the form `optParam _ _` or `autoParam _ _`, not {tgt}"
->>>>>>> 112b847a
+    "`infer_param` only solves goals of the form `optParam _ _` or `autoParam _ _`, not {tgt}"