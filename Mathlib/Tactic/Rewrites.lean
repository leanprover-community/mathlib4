/-
Copyright (c) 2023 Scott Morrison. All rights reserved.
Released under Apache 2.0 license as described in the file LICENSE.
Authors: Scott Morrison
-/
import Std.Util.Pickle
import Std.Data.MLList.Heartbeats
import Std.Tactic.Relation.Rfl
import Mathlib.Data.MLList.Dedup
import Mathlib.Lean.Meta.DiscrTree
import Mathlib.Tactic.Cache
import Mathlib.Lean.Meta
import Mathlib.Tactic.TryThis
import Mathlib.Control.Basic
import Mathlib.Tactic.SolveByElim

/-!
# The `rewrites` tactic.

`rw?` tries to find a lemma which can rewrite the goal.

`rw?` should not be left in proofs; it is a search tool, like `apply?`.

Suggestions are printed as `rw [h]` or `rw [←h]`.

-/

set_option autoImplicit true

namespace Lean.Meta

/-- Extract the lemma, with arguments, that was used to produce a `RewriteResult`. -/
-- This assumes that `r.eqProof` was constructed as:
-- `mkAppN (mkConst ``Eq.ndrec [u1, u2]) #[α, a, motive, h₁, b, h₂]`
-- and we want `h₂`.
def RewriteResult.by? (r : RewriteResult) : Option Expr :=
  if r.eqProof.isAppOfArity ``Eq.ndrec 6 then
    r.eqProof.getArg! 5
  else
    none

end Lean.Meta

namespace Mathlib.Tactic.Rewrites

open Lean Meta Std.Tactic.TryThis

initialize registerTraceClass `Tactic.rewrites
initialize registerTraceClass `Tactic.rewrites.lemmas

/-- Weight to multiply the "specificity" of a rewrite lemma by when rewriting forwards. -/
def forwardWeight := 2
/-- Weight to multiply the "specificity" of a rewrite lemma by when rewriting backwards. -/
def backwardWeight := 1

/-- Prepare the discrimination tree entries for a lemma. -/
def processLemma (name : Name) (constInfo : ConstantInfo) :
    MetaM (Array (Array (DiscrTree.Key true) × (Name × Bool × Nat))) := do
  if constInfo.isUnsafe then return #[]
  if ← name.isBlackListed then return #[]
  -- We now remove some injectivity lemmas which are not useful to rewrite by.
  if name matches .str _ "injEq" then return #[]
  if name matches .str _ "sizeOf_spec" then return #[]
  match name with
  | .str _ n => if n.endsWith "_inj" ∨ n.endsWith "_inj'" then return #[]
  | _ => pure ()
  withNewMCtxDepth do withReducible do
    let (_, _, type) ← forallMetaTelescopeReducing constInfo.type
    match type.getAppFnArgs with
    | (``Eq, #[_, lhs, rhs])
    | (``Iff, #[lhs, rhs]) => do
      let lhsKey ← DiscrTree.mkPath lhs
      let rhsKey ← DiscrTree.mkPath rhs
      return #[(lhsKey, (name, false, forwardWeight * lhsKey.size)),
        (rhsKey, (name, true, backwardWeight * rhsKey.size))]
    | _ => return #[]

/-- Select `=` and `↔` local hypotheses. -/
def localHypotheses (except : List FVarId := []) : MetaM (Array (Expr × Bool × Nat)) := do
  let r ← getLocalHyps
  let mut result := #[]
  for h in r do
    if except.contains h.fvarId! then continue
    let (_, _, type) ← forallMetaTelescopeReducing (← inferType h)
    match type.getAppFnArgs with
    | (``Eq, #[_, lhs, rhs])
    | (``Iff, #[lhs, rhs]) => do
      let lhsKey : Array (DiscrTree.Key true) ← DiscrTree.mkPath lhs
      let rhsKey : Array (DiscrTree.Key true) ← DiscrTree.mkPath rhs
      result := result.push (h, false, forwardWeight * lhsKey.size)
        |>.push (h, true, backwardWeight * rhsKey.size)
    | _ => pure ()
  return result

/-- Insert a lemma into the discrimination tree. -/
-- Recall that `rw?` caches the discrimination tree on disk.
-- If you are modifying this file, you will probably want to delete
-- `build/lib/MathlibExtras/Rewrites.extra`
-- so that the cache is rebuilt.
def addLemma (name : Name) (constInfo : ConstantInfo)
    (lemmas : DiscrTree (Name × Bool × Nat) true) : MetaM (DiscrTree (Name × Bool × Nat) true) := do
  let mut lemmas := lemmas
  for (key, value) in ← processLemma name constInfo do
    lemmas := lemmas.insertIfSpecific key value
  return lemmas

/-- Construct the discrimination tree of all lemmas. -/
def buildDiscrTree : IO (DiscrTreeCache (Name × Bool × Nat)) :=
  DiscrTreeCache.mk "rw?: init cache" processLemma
    -- Sort so lemmas with longest names come first.
    -- This is counter-intuitive, but the way that `DiscrTree.getMatch` returns results
    -- means that the results come in "batches", with more specific matches *later*.
    -- Thus we're going to call reverse on the result of `DiscrTree.getMatch`,
    -- so if we want to try lemmas with shorter names first,
    -- we need to put them into the `DiscrTree` backwards.
    (post? := some fun A =>
      A.map (fun (n, m) => (n.toString.length, n, m)) |>.qsort (fun p q => p.1 > q.1) |>.map (·.2))

open System (FilePath)

def cachePath : IO FilePath :=
  try
    return (← findOLean `MathlibExtras.Rewrites).withExtension "extra"
  catch _ =>
    return "build" / "lib" / "MathlibExtras" / "Rewrites.extra"

/--
Retrieve the current cache of lemmas.
-/
initialize rewriteLemmas : DiscrTreeCache (Name × Bool × Nat) ← unsafe do
  let path ← cachePath
  if (← path.pathExists) then
    let (d, _r) ← unpickle (DiscrTree (Name × Bool × Nat) true) path
    -- We can drop the `CompactedRegion` value; we do not plan to free it
    DiscrTreeCache.mk "rw?: using cache" processLemma (init := some d)
  else
    buildDiscrTree

/-- Data structure recording a potential rewrite to report from the `rw?` tactic. -/
structure RewriteResult where
  /-- The lemma we rewrote by.
  This is `Expr`, not just a `Name`, as it may be a local hypothesis. -/
  expr : Expr
  /-- `True` if we rewrote backwards (i.e. with `rw [← h]`). -/
  symm : Bool
  /-- The "weight" of the rewrite. This is calculated based on how specific the rewrite rule was. -/
  weight : Nat
  /-- The result from the `rw` tactic. -/
  result : Meta.RewriteResult
  /-- Pretty-printed result. -/
  -- This is an `Option` so that it can be computed lazily.
  ppResult? : Option String
  /-- Can the new goal in `result` be closed by `with_reducible rfl`? -/
  -- This is an `Option` so that it can be computed lazily.
  rfl? : Option Bool
  /-- The metavariable context after the rewrite.
  This needs to be stored as part of the result so we can backtrack the state. -/
  mctx : MetavarContext

/-- Update a `RewriteResult` by filling in the `rfl?` field if it is currently `none`,
to reflect whether the remaining goal can be closed by `with_reducible rfl`. -/
def RewriteResult.computeRfl (r : RewriteResult) : MetaM RewriteResult := do
  if let some _ := r.rfl? then
    return r
  try
    withoutModifyingState <| withMCtx r.mctx do
      -- We use `withReducible` here to follow the behaviour of `rw`.
      withReducible (← mkFreshExprMVar r.result.eNew).mvarId!.applyRfl
      -- We do not need to record the updated `MetavarContext` here.
      pure { r with rfl? := some true }
  catch _ =>
    pure { r with rfl? := some false }

/-- Pretty print the result of the rewrite, and store it for later use. -/
def RewriteResult.prepare_ppResult (r : RewriteResult) : MetaM RewriteResult := do
  if let some _ := r.ppResult? then
    return r
  else
    return { r with ppResult? := some ((← ppExpr r.result.eNew).pretty) }

/--
Pretty print the result of the rewrite.
If this will be done more than once you should use `prepare_ppResult`
-/
def RewriteResult.ppResult (r : RewriteResult) : MetaM String :=
  if let some pp := r.ppResult? then
    return pp
  else
    return (← ppExpr r.result.eNew).pretty

/-- Shortcut for calling `solveByElim`. -/
def solveByElim (goals : List MVarId) (depth : Nat := 6) : MetaM PUnit := do
  -- There is only a marginal decrease in performance for using the `symm` option for `solveByElim`.
  -- (measured via `lake build && time lake env lean test/librarySearch.lean`).
  let cfg : SolveByElim.Config :=
    { maxDepth := depth, exfalso := false, symm := true }
  let [] ← SolveByElim.solveByElim.processSyntax cfg false false [] [] #[] goals
    | failure

/-- Should we try discharging side conditions? If so, using `assumption`, or `solve_by_elim`? -/
inductive SideConditions
| none
| assumption
| solveByElim

/--
Find lemmas which can rewrite the goal.

This core function returns a monadic list, to allow the caller to decide how long to search.
See also `rewrites` for a more convenient interface.
-/
-- We need to supply the current `MetavarContext` (which will be reused for each lemma application)
-- because `MLList.squash` executes lazily,
-- so there is no opportunity for `← getMCtx` to record the context at the call site.
def rewritesCore (hyps : Array (Expr × Bool × Nat))
    (lemmas : DiscrTree (Name × Bool × Nat) s × DiscrTree (Name × Bool × Nat) s)
    (ctx : MetavarContext) (goal : MVarId) (target : Expr) (side : SideConditions := .solveByElim) :
    MLList MetaM RewriteResult := MLList.squash fun _ => do
  -- Get all lemmas which could match some subexpression
  let candidates := (← lemmas.1.getSubexpressionMatches target)
    ++ (← lemmas.2.getSubexpressionMatches target)

  -- Sort them by our preferring weighting
  -- (length of discriminant key, doubled for the forward implication)
  let candidates := candidates.insertionSort fun r s => r.2.2 > s.2.2

  -- Now deduplicate. We can't use `Array.deduplicateSorted` as we haven't completely sorted,
  -- and in fact want to keep some of the residual ordering from the discrimination tree.
  let mut forward : NameSet := ∅
  let mut backward : NameSet := ∅
  let mut deduped := #[]
  for (l, s, w) in candidates do
    if s then
      if ¬ backward.contains l then
        deduped := deduped.push (l, s, w)
        backward := backward.insert l
    else
      if ¬ forward.contains l then
        deduped := deduped.push (l, s, w)
        forward := forward.insert l

  trace[Tactic.rewrites.lemmas] m!"Candidate rewrite lemmas:\n{deduped}"

  -- Lift to a monadic list, so the caller can decide how much of the computation to run.
  let hyps := MLList.ofArray <| hyps.map fun ⟨hyp, symm, weight⟩ => (Sum.inl hyp, symm, weight)
  let lemmas := MLList.ofArray <| deduped.map fun ⟨lem, symm, weight⟩ => (Sum.inr lem, symm, weight)

  pure <| (hyps |>.append fun _ => lemmas).filterMapM fun ⟨lem, symm, weight⟩ => withMCtx ctx do
    let some expr ← (match lem with
    | .inl hyp => pure (some hyp)
    | .inr lem => try? <| mkConstWithFreshMVarLevels lem) | return none
    trace[Tactic.rewrites] m!"considering {if symm then "←" else ""}{expr}"
    let some result ← try? do goal.rewrite target expr symm
      | return none
    if result.mvarIds.isEmpty then
      return some ⟨expr, symm, weight, result, none, none, ← getMCtx⟩
    else
      -- There are side conditions, which we try to discharge using local hypotheses.
<<<<<<< HEAD
      match (← match side with
        | .none => pure none
        | .assumption => try? do _ ← result.mvarIds.mapM fun m => m.assumption
        | .solveByElim => try? do solveByElim result.mvarIds) with
      | none => return none
      | some _ =>
        -- If we succeed, we need to reconstruct the expression to report that we rewrote by.
        let some expr := result.by? | return none
        let expr ← instantiateMVars expr
        let (expr, symm) := if expr.isAppOfArity ``Eq.symm 4 then
            (expr.getArg! 3, true)
          else
            (expr, false)
        return some ⟨expr, symm, weight, result, none, ← getMCtx⟩
=======
      let some _ ← try? do solveByElim result.mvarIds | return none
      -- If we succeed, we need to reconstruct the expression to report that we rewrote by.
      let some expr := result.by? | return none
      let expr ← instantiateMVars expr
      let (expr, symm) := if expr.isAppOfArity ``Eq.symm 4 then
          (expr.getArg! 3, true)
        else
          (expr, false)
      return some ⟨expr, symm, weight, result, none, none, ← getMCtx⟩

/--
Find lemmas which can rewrite the goal, and deduplicate based on pretty-printed results.
Note that this builds a `HashMap` containing the results, and so may consume significant memory.
-/
def rewritesDedup (hyps : Array (Expr × Bool × Nat))
    (lemmas : DiscrTree (Name × Bool × Nat) s × DiscrTree (Name × Bool × Nat) s)
    (mctx : MetavarContext)
    (goal : MVarId) (target : Expr) : MLList MetaM RewriteResult := MLList.squash fun _ => do
  return rewritesCore hyps lemmas mctx goal target
    -- Don't report duplicate results.
    -- (TODO: a config flag to disable this,
    -- if distinct-but-pretty-print-the-same results are desirable?)
    |>.mapM (fun r => r.prepare_ppResult)
    |>.dedupBy (fun r => pure r.ppResult?)
>>>>>>> ed50feef

/-- Find lemmas which can rewrite the goal. -/
def rewrites (hyps : Array (Expr × Bool × Nat))
    (lemmas : DiscrTree (Name × Bool × Nat) s × DiscrTree (Name × Bool × Nat) s)
    (goal : MVarId) (target : Expr)
    (side : SideConditions := .solveByElim) (stopAtRfl : Bool := false) (max : Nat := 20)
    (leavePercentHeartbeats : Nat := 10) : MetaM (List RewriteResult) := do
<<<<<<< HEAD
  let results ← rewritesCore hyps lemmas (← getMCtx) goal target side
    -- Don't report duplicate results.
    -- (TODO: we later pretty print results; save them here?)
    -- (TODO: a config flag to disable this,
    -- if distinct-but-pretty-print-the-same results are desirable?)
    |>.dedupBy (fun r => do pure <| (← ppExpr r.result.eNew).pretty)
=======
  let results ← rewritesDedup hyps lemmas (← getMCtx) goal target
>>>>>>> ed50feef
    -- Stop if we find a rewrite after which `with_reducible rfl` would succeed.
    |>.mapM RewriteResult.computeRfl -- TODO could simply not compute this if `stopAtRfl` is False
    |>.takeUpToFirst (fun r => stopAtRfl && r.rfl? = some true)
    -- Don't use too many heartbeats.
    |>.whileAtLeastHeartbeatsPercent leavePercentHeartbeats
    -- Bound the number of results.
    |>.takeAsList max
  return match results.filter (fun r => stopAtRfl && r.rfl? = some true) with
  | [] =>
    -- TODO consider sorting the results,
    -- e.g. if we use solveByElim to fill arguments,
    -- prefer results using local hypotheses.
    results
  | results => results

open Lean.Parser.Tactic

/--
`rw?` tries to find a lemma which can rewrite the goal.

`rw?` should not be left in proofs; it is a search tool, like `apply?`.

Suggestions are printed as `rw [h]` or `rw [←h]`.
-/
syntax (name := rewrites') "rw?" (ppSpace location)? : tactic

open Elab.Tactic Elab Tactic in
elab_rules : tactic |
    `(tactic| rw?%$tk $[$loc]?) => do
  let lems ← rewriteLemmas.get
  reportOutOfHeartbeats `rewrites tk
  let goal ← getMainGoal
  -- TODO fix doc of core to say that * fails only if all failed
  withLocation (expandOptLocation (Lean.mkOptionalNode loc))
    fun f => do
      let some a ← f.findDecl? | return
      if a.isImplementationDetail then return
      let target ← instantiateMVars (← f.getType)
      let hyps ← localHypotheses (except := [f])
      let results ← rewrites hyps lems goal target (stopAtRfl := false)
      reportOutOfHeartbeats `rewrites tk
      if results.isEmpty then
        throwError "Could not find any lemmas which can rewrite the hypothesis {
          ← f.getUserName}"
      for r in results do withMCtx r.mctx do
        addRewriteSuggestion tk [(r.expr, r.symm)]
          r.result.eNew (loc? := .some (.fvar f)) (origSpan? := ← getRef)
      if let some r := results[0]? then
        setMCtx r.mctx
        let replaceResult ← goal.replaceLocalDecl f r.result.eNew r.result.eqProof
        replaceMainGoal (replaceResult.mvarId :: r.result.mvarIds)
    -- See https://github.com/leanprover/lean4/issues/2150
    do withMainContext do
      let target ← instantiateMVars (← goal.getType)
      let hyps ← localHypotheses
      let results ← rewrites hyps lems goal target (stopAtRfl := true)
      reportOutOfHeartbeats `rewrites tk
      if results.isEmpty then
        throwError "Could not find any lemmas which can rewrite the goal"
      for r in results do withMCtx r.mctx do
        let newGoal := if r.rfl? = some true then Expr.lit (.strVal "no goals") else r.result.eNew
        addRewriteSuggestion tk [(r.expr, r.symm)]
          newGoal (origSpan? := ← getRef)
      if let some r := results[0]? then
        setMCtx r.mctx
        replaceMainGoal
          ((← goal.replaceTargetEq r.result.eNew r.result.eqProof) :: r.result.mvarIds)
        evalTactic (← `(tactic| try rfl))
    (fun _ => throwError "Failed to find a rewrite for some location")<|MERGE_RESOLUTION|>--- conflicted
+++ resolved
@@ -256,7 +256,6 @@
       return some ⟨expr, symm, weight, result, none, none, ← getMCtx⟩
     else
       -- There are side conditions, which we try to discharge using local hypotheses.
-<<<<<<< HEAD
       match (← match side with
         | .none => pure none
         | .assumption => try? do _ ← result.mvarIds.mapM fun m => m.assumption
@@ -270,33 +269,7 @@
             (expr.getArg! 3, true)
           else
             (expr, false)
-        return some ⟨expr, symm, weight, result, none, ← getMCtx⟩
-=======
-      let some _ ← try? do solveByElim result.mvarIds | return none
-      -- If we succeed, we need to reconstruct the expression to report that we rewrote by.
-      let some expr := result.by? | return none
-      let expr ← instantiateMVars expr
-      let (expr, symm) := if expr.isAppOfArity ``Eq.symm 4 then
-          (expr.getArg! 3, true)
-        else
-          (expr, false)
-      return some ⟨expr, symm, weight, result, none, none, ← getMCtx⟩
-
-/--
-Find lemmas which can rewrite the goal, and deduplicate based on pretty-printed results.
-Note that this builds a `HashMap` containing the results, and so may consume significant memory.
--/
-def rewritesDedup (hyps : Array (Expr × Bool × Nat))
-    (lemmas : DiscrTree (Name × Bool × Nat) s × DiscrTree (Name × Bool × Nat) s)
-    (mctx : MetavarContext)
-    (goal : MVarId) (target : Expr) : MLList MetaM RewriteResult := MLList.squash fun _ => do
-  return rewritesCore hyps lemmas mctx goal target
-    -- Don't report duplicate results.
-    -- (TODO: a config flag to disable this,
-    -- if distinct-but-pretty-print-the-same results are desirable?)
-    |>.mapM (fun r => r.prepare_ppResult)
-    |>.dedupBy (fun r => pure r.ppResult?)
->>>>>>> ed50feef
+        return some ⟨expr, symm, weight, result, none, none, ← getMCtx⟩
 
 /-- Find lemmas which can rewrite the goal. -/
 def rewrites (hyps : Array (Expr × Bool × Nat))
@@ -304,16 +277,7 @@
     (goal : MVarId) (target : Expr)
     (side : SideConditions := .solveByElim) (stopAtRfl : Bool := false) (max : Nat := 20)
     (leavePercentHeartbeats : Nat := 10) : MetaM (List RewriteResult) := do
-<<<<<<< HEAD
-  let results ← rewritesCore hyps lemmas (← getMCtx) goal target side
-    -- Don't report duplicate results.
-    -- (TODO: we later pretty print results; save them here?)
-    -- (TODO: a config flag to disable this,
-    -- if distinct-but-pretty-print-the-same results are desirable?)
-    |>.dedupBy (fun r => do pure <| (← ppExpr r.result.eNew).pretty)
-=======
-  let results ← rewritesDedup hyps lemmas (← getMCtx) goal target
->>>>>>> ed50feef
+  let results ← rewritesDedup hyps lemmas (← getMCtx) goal target side
     -- Stop if we find a rewrite after which `with_reducible rfl` would succeed.
     |>.mapM RewriteResult.computeRfl -- TODO could simply not compute this if `stopAtRfl` is False
     |>.takeUpToFirst (fun r => stopAtRfl && r.rfl? = some true)
