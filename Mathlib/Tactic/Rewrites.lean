/-
Copyright (c) 2023 Scott Morrison. All rights reserved.
Released under Apache 2.0 license as described in the file LICENSE.
Authors: Scott Morrison
-/
import Std.Util.Pickle
import Std.Data.MLList.Heartbeats
import Mathlib.Data.MLList.Dedup
import Mathlib.Lean.Meta.DiscrTree
import Mathlib.Tactic.Cache
import Mathlib.Tactic.SolveByElim
import Mathlib.Tactic.TryThis
import Mathlib.Control.Basic

/-!
# The `rewrites` tactic.

`rw?` tries to find a lemma which can rewrite the goal.

`rw?` should not be left in proofs; it is a search tool, like `apply?`.

Suggestions are printed as `rw [h]` or `rw [←h]`.

## Future work

We could try discharging side goals via `assumption` or `solve_by_elim`.

-/

set_option autoImplicit true

namespace Mathlib.Tactic.Rewrites

open Lean Meta Std.Tactic.TryThis

initialize registerTraceClass `Tactic.rewrites
initialize registerTraceClass `Tactic.rewrites.lemmas

/-- Weight to multiply the "specificity" of a rewrite lemma by when rewriting forwards. -/
def forwardWeight := 2
/-- Weight to multiply the "specificity" of a rewrite lemma by when rewriting backwards. -/
def backwardWeight := 1

/-- Prepare the discrimination tree entries for a lemma. -/
def processLemma (name : Name) (constInfo : ConstantInfo) :
    MetaM (Array (Array (DiscrTree.Key true) × (Name × Bool × Nat))) := do
  if constInfo.isUnsafe then return #[]
  if ← name.isBlackListed then return #[]
  -- We now remove some injectivity lemmas which are not useful to rewrite by.
  if name matches .str _ "injEq" then return #[]
  if name matches .str _ "sizeOf_spec" then return #[]
  match name with
  | .str _ n => if n.endsWith "_inj" ∨ n.endsWith "_inj'" then return #[]
  | _ => pure ()
  withNewMCtxDepth do withReducible do
    let (_, _, type) ← forallMetaTelescopeReducing constInfo.type
    match type.getAppFnArgs with
    | (``Eq, #[_, lhs, rhs])
    | (``Iff, #[lhs, rhs]) => do
      let lhsKey ← DiscrTree.mkPath lhs
      let rhsKey ← DiscrTree.mkPath rhs
      return #[(lhsKey, (name, false, forwardWeight * lhsKey.size)),
        (rhsKey, (name, true, backwardWeight * rhsKey.size))]
    | _ => return #[]

/-- Select `=` and `↔` local hypotheses. -/
def localHypotheses (except : List FVarId := []) : MetaM (Array (Expr × Bool × Nat)) := do
  let r ← getLocalHyps
  let mut result := #[]
  for h in r do
    if except.contains h.fvarId! then continue
    let (_, _, type) ← forallMetaTelescopeReducing (← inferType h)
    match type.getAppFnArgs with
    | (``Eq, #[_, lhs, rhs])
    | (``Iff, #[lhs, rhs]) => do
      let lhsKey : Array (DiscrTree.Key true) ← DiscrTree.mkPath lhs
      let rhsKey : Array (DiscrTree.Key true) ← DiscrTree.mkPath rhs
      result := result.push (h, false, forwardWeight * lhsKey.size)
        |>.push (h, true, backwardWeight * rhsKey.size)
    | _ => pure ()
  return result

/-- Insert a lemma into the discrimination tree. -/
-- Recall that `rw?` caches the discrimination tree on disk.
-- If you are modifying this file, you will probably want to delete
-- `build/lib/MathlibExtras/Rewrites.extra`
-- so that the cache is rebuilt.
def addLemma (name : Name) (constInfo : ConstantInfo)
    (lemmas : DiscrTree (Name × Bool × Nat) true) : MetaM (DiscrTree (Name × Bool × Nat) true) := do
  let mut lemmas := lemmas
  for (key, value) in ← processLemma name constInfo do
    lemmas := lemmas.insertIfSpecific key value
  return lemmas

/-- Construct the discrimination tree of all lemmas. -/
def buildDiscrTree : IO (DiscrTreeCache (Name × Bool × Nat)) :=
  DiscrTreeCache.mk "rw?: init cache" processLemma
    -- Sort so lemmas with longest names come first.
    -- This is counter-intuitive, but the way that `DiscrTree.getMatch` returns results
    -- means that the results come in "batches", with more specific matches *later*.
    -- Thus we're going to call reverse on the result of `DiscrTree.getMatch`,
    -- so if we want to try lemmas with shorter names first,
    -- we need to put them into the `DiscrTree` backwards.
    (post? := some fun A =>
      A.map (fun (n, m) => (n.toString.length, n, m)) |>.qsort (fun p q => p.1 > q.1) |>.map (·.2))

open System (FilePath)

def cachePath : IO FilePath :=
  try
    return (← findOLean `MathlibExtras.Rewrites).withExtension "extra"
  catch _ =>
    return "build" / "lib" / "MathlibExtras" / "Rewrites.extra"

initialize cachedData : CachedData (Name × Bool × Nat) ← unsafe do
  let path ← cachePath
  if (← path.pathExists) then
    let (d, r) ← unpickle (DiscrTree (Name × Bool × Nat) true) path
    return ⟨r, ← DiscrTreeCache.mk "rw?: using cache" processLemma (init := some d)⟩
  else
    return ⟨none, ← buildDiscrTree⟩

/--
Retrieve the current cache of lemmas.
-/
def rewriteLemmas : DiscrTreeCache (Name × Bool × Nat) := cachedData.cache

/-- Data structure recording a potential rewrite to report from the `rw?` tactic. -/
structure RewriteResult where
  /-- The lemma we rewrote by.
  This is `Expr`, not just a `Name`, as it may be a local hypothesis. -/
  expr : Expr
  /-- `True` if we rewrote backwards (i.e. with `rw [← h]`). -/
  symm : Bool
  /-- The "weight" of the rewrite. This is calculated based on how specific the rewrite rule was. -/
  weight : Nat
  /-- The result from the `rw` tactic. -/
  result : Meta.RewriteResult
  /-- Can the new goal in `result` be closed by `with_reducible rfl`? -/
  -- This is an `Option` so that it can be computed lazily.
  rfl? : Option Bool
  /-- The metavariable context after the rewrite.
  This needs to be stored as part of the result so we can backtrack the state. -/
  mctx : MetavarContext

/-- Update a `RewriteResult` by filling in the `rfl?` field if it is currently `none`,
to reflect whether the remaining goal can be closed by `with_reducible rfl`. -/
def RewriteResult.computeRfl (r : RewriteResult) : MetaM RewriteResult := do
  if let some _ := r.rfl? then
    return r
  try
    withoutModifyingState <| withMCtx r.mctx do
      -- We use `withReducible` here to follow the behaviour of `rw`.
      withReducible (← mkFreshExprMVar r.result.eNew).mvarId!.rfl
      -- We do not need to record the updated `MetavarContext` here.
      pure { r with rfl? := some true }
  catch _ =>
    pure { r with rfl? := some false }

/--
Find lemmas which can rewrite the goal.

This core function returns a monadic list, to allow the caller to decide how long to search.
See also `rewrites` for a more convenient interface.
-/
<<<<<<< HEAD
def rewritesCore (hyps : Array (Expr × Bool × Nat))
    (lemmas : DiscrTree (Name × Bool × Nat) s × DiscrTree (Name × Bool × Nat) s)
    (goal : MVarId) (target : Expr) : MLList MetaM RewriteResult := MLList.squash fun _ => do

=======
-- We need to supply the current `MetavarContext` (which will be reused for each lemma application)
-- because `MLList.squash` executes lazily,
-- so there is no opportunity for `← getMCtx` to record the context at the call site.
def rewritesCore (lemmas : DiscrTree (Name × Bool × Nat) s × DiscrTree (Name × Bool × Nat) s)
    (ctx : MetavarContext) (goal : MVarId) (target : Expr) :
    MLList MetaM RewriteResult := MLList.squash fun _ => do
>>>>>>> 0a43d126
  -- Get all lemmas which could match some subexpression
  let candidates := (← lemmas.1.getSubexpressionMatches target)
    ++ (← lemmas.2.getSubexpressionMatches target)

  -- Sort them by our preferring weighting
  -- (length of discriminant key, doubled for the forward implication)
  let candidates := candidates.insertionSort fun r s => r.2.2 > s.2.2

  -- Now deduplicate. We can't use `Array.deduplicateSorted` as we haven't completely sorted,
  -- and in fact want to keep some of the residual ordering from the discrimination tree.
  let mut forward : NameSet := ∅
  let mut backward : NameSet := ∅
  let mut deduped := #[]
  for (l, s, w) in candidates do
    if s then
      if ¬ backward.contains l then
        deduped := deduped.push (l, s, w)
        backward := backward.insert l
    else
      if ¬ forward.contains l then
        deduped := deduped.push (l, s, w)
        forward := forward.insert l

  trace[Tactic.rewrites.lemmas] m!"Candidate rewrite lemmas:\n{deduped}"

<<<<<<< HEAD
  let lazy :=
    -- Try rewriting by local hypotheses.
    MLList.ofArray hyps |>.append fun _ =>
    -- Lift to a monadic list, so the caller can decide how much of the computation to run.
    MLList.ofList deduped.toList |>.filterMapM fun ⟨lem, symm, weight⟩ => try? do pure <|
      ⟨← mkConstWithFreshMVarLevels lem, symm, weight⟩
  pure <| lazy.filterMapM fun ⟨expr, symm, weight⟩ => do
    trace[Tactic.rewrites] m!"considering {if symm then "←" else ""}{expr}"
    let some result ← try? do goal.rewrite target expr symm
      | return none
    return if result.mvarIds.isEmpty then
      some ⟨expr, symm, weight, result, none⟩
=======
  -- Lift to a monadic list, so the caller can decide how much of the computation to run.
  let lazy := MLList.ofList deduped.toList
  pure <| lazy.filterMapM fun ⟨lem, symm, weight⟩ => withMCtx ctx do
    trace[Tactic.rewrites] "considering {if symm then "←" else ""}{lem}"
    let some result ← try? do goal.rewrite target (← mkConstWithFreshMVarLevels lem) symm
      | return none
    return if result.mvarIds.isEmpty then
      some ⟨lem, symm, weight, result, none, ← getMCtx⟩
>>>>>>> 0a43d126
    else
      -- TODO Perhaps allow new goals? Try closing them with solveByElim?
      none

/-- Find lemmas which can rewrite the goal. -/
<<<<<<< HEAD
def rewrites (hyps : Array (Expr × Bool × Nat))
    (lemmas : DiscrTree (Name × Bool × Nat) s × DiscrTree (Name × Bool × Nat) s)
    (goal : MVarId) (target : Expr) (stop_at_rfl : Bool := False) (max : Nat := 20)
    (leavePercentHeartbeats : Nat := 10) : MetaM (List RewriteResult) := do
  let results ← rewritesCore hyps lemmas goal target
=======
def rewrites (lemmas : DiscrTree (Name × Bool × Nat) s × DiscrTree (Name × Bool × Nat) s)
    (goal : MVarId) (target : Expr) (stopAtRfl : Bool := false) (max : Nat := 20)
    (leavePercentHeartbeats : Nat := 10) : MetaM (List RewriteResult) := do
  let results ← rewritesCore lemmas (← getMCtx) goal target
>>>>>>> 0a43d126
    -- Don't report duplicate results.
    -- (TODO: we later pretty print results; save them here?)
    -- (TODO: a config flag to disable this,
    -- if distinct-but-pretty-print-the-same results are desirable?)
    |>.dedupBy (fun r => do pure <| (← ppExpr r.result.eNew).pretty)
    -- Stop if we find a rewrite after which `with_reducible rfl` would succeed.
    |>.mapM RewriteResult.computeRfl -- TODO could simply not compute this if `stopAtRfl` is False
    |>.takeUpToFirst (fun r => stopAtRfl && r.rfl? = some true)
    -- Don't use too many heartbeats.
    |>.whileAtLeastHeartbeatsPercent leavePercentHeartbeats
    -- Bound the number of results.
    |>.takeAsList max
  return match results.filter (fun r => stopAtRfl && r.rfl? = some true) with
  | [] =>
    -- TODO consider sorting the results,
    -- e.g. if we use solveByElim to fill arguments,
    -- prefer results using local hypotheses.
    results
  | results => results

open Lean.Parser.Tactic

/--
`rw?` tries to find a lemma which can rewrite the goal.

`rw?` should not be left in proofs; it is a search tool, like `apply?`.

Suggestions are printed as `rw [h]` or `rw [←h]`.
`rw?!` is the "I'm feeling lucky" mode, and will run the first rewrite it finds.
-/
syntax (name := rewrites') "rw?" "!"? (ppSpace location)? : tactic

open Elab.Tactic Elab Tactic in
elab_rules : tactic |
    `(tactic| rw?%$tk $[!%$lucky]? $[$loc]?) => do
  let lems ← rewriteLemmas.get
  reportOutOfHeartbeats `rewrites tk
  let goal ← getMainGoal
  -- TODO fix doc of core to say that * fails only if all failed
  withLocation (expandOptLocation (Lean.mkOptionalNode loc))
    fun f => do
      let some a ← f.findDecl? | return
      if a.isImplementationDetail then return
      let target ← instantiateMVars (← f.getType)
<<<<<<< HEAD
      let hyps ← localHypotheses (except := [f])
      let results ← rewrites hyps lems goal target (stop_at_rfl := false)
=======
      let results ← rewrites lems goal target (stopAtRfl := false)
>>>>>>> 0a43d126
      reportOutOfHeartbeats `rewrites tk
      if results.isEmpty then
        throwError "Could not find any lemmas which can rewrite the hypothesis {
          ← f.getUserName}"
<<<<<<< HEAD
      for r in results do
        addRewriteSuggestion tk [(r.expr, r.symm)]
=======
      for r in results do withMCtx r.mctx do
        addRewriteSuggestion tk [(← mkConstWithFreshMVarLevels r.name, r.symm)]
>>>>>>> 0a43d126
          r.result.eNew (loc? := .some (.fvar f)) (origSpan? := ← getRef)
      if lucky.isSome then
        match results[0]? with
        | some r => do
            setMCtx r.mctx
            let replaceResult ← goal.replaceLocalDecl f r.result.eNew r.result.eqProof
            replaceMainGoal (replaceResult.mvarId :: r.result.mvarIds)
        | _ => failure
    -- See https://github.com/leanprover/lean4/issues/2150
    do withMainContext do
      let target ← instantiateMVars (← goal.getType)
<<<<<<< HEAD
      let hyps ← localHypotheses
      let results ← rewrites hyps lems goal target (stop_at_rfl := true)
=======
      let results ← rewrites lems goal target (stopAtRfl := true)
>>>>>>> 0a43d126
      reportOutOfHeartbeats `rewrites tk
      if results.isEmpty then
        throwError "Could not find any lemmas which can rewrite the goal"
      for r in results do withMCtx r.mctx do
        let newGoal := if r.rfl? = some true then Expr.lit (.strVal "no goals") else r.result.eNew
        addRewriteSuggestion tk [(r.expr, r.symm)]
          newGoal (origSpan? := ← getRef)
      if lucky.isSome then
        match results[0]? with
        | some r => do
            setMCtx r.mctx
            replaceMainGoal
              ((← goal.replaceTargetEq r.result.eNew r.result.eqProof) :: r.result.mvarIds)
            evalTactic (← `(tactic| try rfl))
        | _ => failure
    (fun _ => throwError "Failed to find a rewrite for some location")

@[inherit_doc rewrites'] macro "rw?!" h:(ppSpace location)? : tactic =>
  `(tactic| rw? ! $[$h]?)
@[inherit_doc rewrites'] macro "rw!?" h:(ppSpace location)? : tactic =>
  `(tactic| rw? ! $[$h]?)<|MERGE_RESOLUTION|>--- conflicted
+++ resolved
@@ -163,19 +163,13 @@
 This core function returns a monadic list, to allow the caller to decide how long to search.
 See also `rewrites` for a more convenient interface.
 -/
-<<<<<<< HEAD
-def rewritesCore (hyps : Array (Expr × Bool × Nat))
-    (lemmas : DiscrTree (Name × Bool × Nat) s × DiscrTree (Name × Bool × Nat) s)
-    (goal : MVarId) (target : Expr) : MLList MetaM RewriteResult := MLList.squash fun _ => do
-
-=======
 -- We need to supply the current `MetavarContext` (which will be reused for each lemma application)
 -- because `MLList.squash` executes lazily,
 -- so there is no opportunity for `← getMCtx` to record the context at the call site.
-def rewritesCore (lemmas : DiscrTree (Name × Bool × Nat) s × DiscrTree (Name × Bool × Nat) s)
+def rewritesCore (hyps : Array (Expr × Bool × Nat))
+    (lemmas : DiscrTree (Name × Bool × Nat) s × DiscrTree (Name × Bool × Nat) s)
     (ctx : MetavarContext) (goal : MVarId) (target : Expr) :
     MLList MetaM RewriteResult := MLList.squash fun _ => do
->>>>>>> 0a43d126
   -- Get all lemmas which could match some subexpression
   let candidates := (← lemmas.1.getSubexpressionMatches target)
     ++ (← lemmas.2.getSubexpressionMatches target)
@@ -201,46 +195,28 @@
 
   trace[Tactic.rewrites.lemmas] m!"Candidate rewrite lemmas:\n{deduped}"
 
-<<<<<<< HEAD
   let lazy :=
     -- Try rewriting by local hypotheses.
     MLList.ofArray hyps |>.append fun _ =>
     -- Lift to a monadic list, so the caller can decide how much of the computation to run.
     MLList.ofList deduped.toList |>.filterMapM fun ⟨lem, symm, weight⟩ => try? do pure <|
       ⟨← mkConstWithFreshMVarLevels lem, symm, weight⟩
-  pure <| lazy.filterMapM fun ⟨expr, symm, weight⟩ => do
+  pure <| lazy.filterMapM fun ⟨expr, symm, weight⟩ => withMCtx ctx do
     trace[Tactic.rewrites] m!"considering {if symm then "←" else ""}{expr}"
     let some result ← try? do goal.rewrite target expr symm
       | return none
     return if result.mvarIds.isEmpty then
-      some ⟨expr, symm, weight, result, none⟩
-=======
-  -- Lift to a monadic list, so the caller can decide how much of the computation to run.
-  let lazy := MLList.ofList deduped.toList
-  pure <| lazy.filterMapM fun ⟨lem, symm, weight⟩ => withMCtx ctx do
-    trace[Tactic.rewrites] "considering {if symm then "←" else ""}{lem}"
-    let some result ← try? do goal.rewrite target (← mkConstWithFreshMVarLevels lem) symm
-      | return none
-    return if result.mvarIds.isEmpty then
-      some ⟨lem, symm, weight, result, none, ← getMCtx⟩
->>>>>>> 0a43d126
+      some ⟨expr, symm, weight, result, none, ← getMCtx⟩
     else
       -- TODO Perhaps allow new goals? Try closing them with solveByElim?
       none
 
 /-- Find lemmas which can rewrite the goal. -/
-<<<<<<< HEAD
 def rewrites (hyps : Array (Expr × Bool × Nat))
     (lemmas : DiscrTree (Name × Bool × Nat) s × DiscrTree (Name × Bool × Nat) s)
-    (goal : MVarId) (target : Expr) (stop_at_rfl : Bool := False) (max : Nat := 20)
-    (leavePercentHeartbeats : Nat := 10) : MetaM (List RewriteResult) := do
-  let results ← rewritesCore hyps lemmas goal target
-=======
-def rewrites (lemmas : DiscrTree (Name × Bool × Nat) s × DiscrTree (Name × Bool × Nat) s)
     (goal : MVarId) (target : Expr) (stopAtRfl : Bool := false) (max : Nat := 20)
     (leavePercentHeartbeats : Nat := 10) : MetaM (List RewriteResult) := do
-  let results ← rewritesCore lemmas (← getMCtx) goal target
->>>>>>> 0a43d126
+  let results ← rewritesCore hyps lemmas (← getMCtx) goal target
     -- Don't report duplicate results.
     -- (TODO: we later pretty print results; save them here?)
     -- (TODO: a config flag to disable this,
@@ -285,23 +261,14 @@
       let some a ← f.findDecl? | return
       if a.isImplementationDetail then return
       let target ← instantiateMVars (← f.getType)
-<<<<<<< HEAD
       let hyps ← localHypotheses (except := [f])
-      let results ← rewrites hyps lems goal target (stop_at_rfl := false)
-=======
-      let results ← rewrites lems goal target (stopAtRfl := false)
->>>>>>> 0a43d126
+      let results ← rewrites hyps lems goal target (stopAtRfl := false)
       reportOutOfHeartbeats `rewrites tk
       if results.isEmpty then
         throwError "Could not find any lemmas which can rewrite the hypothesis {
           ← f.getUserName}"
-<<<<<<< HEAD
-      for r in results do
+      for r in results do withMCtx r.mctx do
         addRewriteSuggestion tk [(r.expr, r.symm)]
-=======
-      for r in results do withMCtx r.mctx do
-        addRewriteSuggestion tk [(← mkConstWithFreshMVarLevels r.name, r.symm)]
->>>>>>> 0a43d126
           r.result.eNew (loc? := .some (.fvar f)) (origSpan? := ← getRef)
       if lucky.isSome then
         match results[0]? with
@@ -313,12 +280,8 @@
     -- See https://github.com/leanprover/lean4/issues/2150
     do withMainContext do
       let target ← instantiateMVars (← goal.getType)
-<<<<<<< HEAD
       let hyps ← localHypotheses
-      let results ← rewrites hyps lems goal target (stop_at_rfl := true)
-=======
-      let results ← rewrites lems goal target (stopAtRfl := true)
->>>>>>> 0a43d126
+      let results ← rewrites hyps lems goal target (stopAtRfl := true)
       reportOutOfHeartbeats `rewrites tk
       if results.isEmpty then
         throwError "Could not find any lemmas which can rewrite the goal"
