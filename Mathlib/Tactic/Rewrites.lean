/-
Copyright (c) 2023 Scott Morrison. All rights reserved.
Released under Apache 2.0 license as described in the file LICENSE.
Authors: Scott Morrison
-/
import Mathlib.Util.Pickle
import Mathlib.Data.MLList.Heartbeats
import Mathlib.Lean.Meta.DiscrTree
import Mathlib.Tactic.Cache
import Mathlib.Tactic.SolveByElim
import Mathlib.Tactic.TryThis
import Mathlib.Control.Basic

/-!
# The `rewrites` tactic.

`rw?` tries to find a lemma which can rewrite the goal.

`rw?` should not be left in proofs; it is a search tool, like `apply?`.

Suggestions are printed as `rw [h]` or `rw [←h]`.

## Future work

We could try discharging side goals via `assumption` or `solve_by_elim`.

-/

namespace Mathlib.Tactic.Rewrites

open Lean Meta Std.Tactic.TryThis

initialize registerTraceClass `Tactic.rewrites
initialize registerTraceClass `Tactic.rewrites.lemmas

/-- Prepare the discrimination tree entries for a lemma. -/
def processLemma (name : Name) (constInfo : ConstantInfo) :
    MetaM (Array (Array (DiscrTree.Key true) × (Name × Bool × Nat))) := do
  if constInfo.isUnsafe then return #[]
  if ← name.isBlackListed then return #[]
  -- We now remove some injectivity lemmas which are not useful to rewrite by.
  if name matches .str _ "injEq" then return #[]
  if name matches .str _ "sizeOf_spec" then return #[]
  match name with
  | .str _ n => if n.endsWith "_inj" ∨ n.endsWith "_inj'" then return #[]
  | _ => pure ()
  let forwardWeight := 2
  let backwardWeight := 1
  withNewMCtxDepth do withReducible do
    let (_, _, type) ← forallMetaTelescopeReducing constInfo.type
    match type.getAppFnArgs with
    | (``Eq, #[_, lhs, rhs]) => do
      let lhsKey ← DiscrTree.mkPath lhs
      let rhsKey ← DiscrTree.mkPath rhs
      return #[(lhsKey, (name, false, forwardWeight * lhsKey.size)),
        (rhsKey, (name, true, backwardWeight * rhsKey.size))]
    | (``Iff, #[lhs, rhs]) => do
      let lhsKey ← DiscrTree.mkPath lhs
      let rhsKey ← DiscrTree.mkPath rhs
      return #[(lhsKey, (name, false, forwardWeight * lhsKey.size)),
        (rhsKey, (name, true, backwardWeight * rhsKey.size))]
    | _ => return #[]

/-- Insert a lemma into the discrimination tree. -/
-- Recall that `rw?` caches the discrimination tree on disk.
-- If you are modifying this file, you will probably want to delete
-- `build/lib/MathlibExtras/Rewrites.extra`
-- so that the cache is rebuilt.
def addLemma (name : Name) (constInfo : ConstantInfo)
    (lemmas : DiscrTree (Name × Bool × Nat) true) : MetaM (DiscrTree (Name × Bool × Nat) true) := do
  let mut lemmas := lemmas
  for (key, value) in ← processLemma name constInfo do
    lemmas := lemmas.insertIfSpecific key value
  return lemmas

/-- Construct the discrimination tree of all lemmas. -/
def buildDiscrTree : IO (DiscrTreeCache (Name × Bool × Nat)) :=
  DiscrTreeCache.mk "rw?: init cache" processLemma
    -- Sort so lemmas with longest names come first.
    -- This is counter-intuitive, but the way that `DiscrTree.getMatch` returns results
    -- means that the results come in "batches", with more specific matches *later*.
    -- Thus we're going to call reverse on the result of `DiscrTree.getMatch`,
    -- so if we want to try lemmas with shorter names first,
    -- we need to put them into the `DiscrTree` backwards.
    (post? := some fun A =>
      A.map (fun (n, m) => (n.toString.length, n, m)) |>.qsort (fun p q => p.1 > q.1) |>.map (·.2))

open System (FilePath)

def cachePath : IO FilePath :=
  try
    return (← findOLean `MathlibExtras.Rewrites).withExtension "extra"
  catch _ =>
    return "build" / "lib" / "MathlibExtras" / "Rewrites.extra"

initialize cachedData : CachedData (Name × Bool × Nat) ← unsafe do
  let path ← cachePath
  if (← path.pathExists) then
    let (d, r) ← unpickle (DiscrTree (Name × Bool × Nat) true) path
    return ⟨r, ← DiscrTreeCache.mk "rw?: using cache" processLemma (init := some d)⟩
  else
    return ⟨none, ← buildDiscrTree⟩

/--
Retrieve the current cache of lemmas.
-/
def rewriteLemmas : DiscrTreeCache (Name × Bool × Nat) := cachedData.cache

/-- Data structure recording a potential rewrite to report from the `rw?` tactic. -/
structure RewriteResult where
  name : Name
  symm : Bool
  weight : Nat
  result : Meta.RewriteResult
  /-- Can the new goal in `result` be closed by `with_reducible rfl`? -/
  -- This is an `Option` so that it can be computed lazily.
  rfl? : Option Bool
  mctx : MetavarContext

/-- Update a `RewriteResult` by filling in the `rfl?` field if it is currently `none`,
to reflect whether the remaining goal can be closed by `with_reducible rfl`. -/
def RewriteResult.computeRfl (r : RewriteResult) : MetaM RewriteResult := do
  if let some _ := r.rfl? then
    return r
  try
    (← mkFreshExprMVar r.result.eNew).mvarId!.rfl
    pure { r with rfl? := some true }
  catch _ =>
    pure { r with rfl? := some false }

/--
Find lemmas which can rewrite the goal.

This core function returns a monadic list, to allow the caller to decide how long to search.
See also `rewrites` for a more convenient interface.
-/
-- We need to supply the current `MetavarContext` (which will be reused for each lemma application)
-- because `ListM.squash` executes lazily,
-- so there is no opportunity for `← getMCtx` to record the context at the call site.
def rewritesCore (lemmas : DiscrTree (Name × Bool × Nat) s × DiscrTree (Name × Bool × Nat) s)
<<<<<<< HEAD
    (ctx : MetavarContext) (goal : MVarId) (target : Expr) :
    ListM MetaM RewriteResult := ListM.squash do
=======
    (goal : MVarId) (target : Expr) : MLList MetaM RewriteResult := MLList.squash fun _ => do

>>>>>>> cae423d8
  -- Get all lemmas which could match some subexpression
  let candidates := (← lemmas.1.getSubexpressionMatches target)
    ++ (← lemmas.2.getSubexpressionMatches target)

  -- Sort them by our preferring weighting
  -- (length of discriminant key, doubled for the forward implication)
  let candidates := candidates.insertionSort fun r s => r.2.2 > s.2.2
  trace[Tactic.rewrites.lemmas] m!"Candidate rewrite lemmas:\n{candidates}"

  -- Lift to a monadic list, so the caller can decide how much of the computation to run.
<<<<<<< HEAD
  let candidates := ListM.ofList candidates.toList
  pure <| candidates.filterMapM fun ⟨lem, symm, weight⟩ => withMCtx ctx do
=======
  let candidates := MLList.ofList candidates.toList
  pure <| candidates.filterMapM fun ⟨lem, symm, weight⟩ => do
>>>>>>> cae423d8
    trace[Tactic.rewrites] "considering {if symm then "←" else ""}{lem}"
    let some result ← try? do goal.rewrite target (← mkConstWithFreshMVarLevels lem) symm
      | return none
    return if result.mvarIds.isEmpty then
      some ⟨lem, symm, weight, result, none, ← getMCtx⟩
    else
      -- TODO Perhaps allow new goals? Try closing them with solveByElim?
      none

/-- Find lemmas which can rewrite the goal. -/
def rewrites (lemmas : DiscrTree (Name × Bool × Nat) s × DiscrTree (Name × Bool × Nat) s)
    (goal : MVarId) (target : Expr) (stop_at_rfl : Bool := False) (max : Nat := 20)
    (leavePercentHeartbeats : Nat := 10) : MetaM (List RewriteResult) := do
  let results ← rewritesCore lemmas (← getMCtx) goal target
    -- Don't use too many heartbeats.
    |>.whileAtLeastHeartbeatsPercent leavePercentHeartbeats
    -- Stop if we find a rewrite after which `with_reducible rfl` would succeed.
    |>.mapM RewriteResult.computeRfl -- TODO could simply not compute this if stop_at_rfl is False
    |>.takeUpToFirst (fun r => stop_at_rfl && r.rfl? = some true)
    -- Bound the number of results.
    |>.takeAsList max
  return match results.filter (fun r => stop_at_rfl && r.rfl? = some true) with
  | [] =>
    -- TODO consider sorting the results,
    -- e.g. if we use solveByElim to fill arguments,
    -- prefer results using local hypotheses.
    results
  | results => results

open Lean.Parser.Tactic

/--
`rw?` tries to find a lemma which can rewrite the goal.

`rw?` should not be left in proofs; it is a search tool, like `apply?`.

Suggestions are printed as `rw [h]` or `rw [←h]`.
`rw?!` is the "I'm feeling lucky" mode, and will run the first rewrite it finds.
-/
syntax (name := rewrites') "rw?" "!"? (ppSpace location)? : tactic

open Elab.Tactic Elab Tactic in
elab_rules : tactic |
    `(tactic| rw?%$tk $[!%$lucky]? $[$loc]?) => do
  let lems ← rewriteLemmas.get
  reportOutOfHeartbeats `rewrites tk
  let goal ← getMainGoal
  -- TODO fix doc of core to say that * fails only if all failed
  withLocation (expandOptLocation (Lean.mkOptionalNode loc))
    fun f => do
      let some a ← f.findDecl? | return
      if a.isImplementationDetail then return
      let target ← instantiateMVars (← f.getType)
      let results ← rewrites lems goal target (stop_at_rfl := false)
      reportOutOfHeartbeats `rewrites tk
      if results.isEmpty then
        throwError "Could not find any lemmas which can rewrite the hypothesis {
          ← f.getUserName}"
      for r in results do
        addRewriteSuggestion tk [(← mkConstWithFreshMVarLevels r.name, r.symm)]
          r.result.eNew (loc? := .some (.fvar f)) (origSpan? := ← getRef)
      if lucky.isSome then
        match results[0]? with
        | some r => do
            setMCtx r.mctx
            let replaceResult ← goal.replaceLocalDecl f r.result.eNew r.result.eqProof
            replaceMainGoal (replaceResult.mvarId :: r.result.mvarIds)
        | _ => failure
    -- See https://github.com/leanprover/lean4/issues/2150
    do withMainContext do
      let target ← instantiateMVars (← goal.getType)
      let results ← rewrites lems goal target (stop_at_rfl := true)
      reportOutOfHeartbeats `rewrites tk
      if results.isEmpty then
        throwError "Could not find any lemmas which can rewrite the goal"
      for r in results do
        let newGoal := if r.rfl? = some true then Expr.lit (.strVal "no goals") else r.result.eNew
        addRewriteSuggestion tk [(← mkConstWithFreshMVarLevels r.name, r.symm)]
          newGoal (origSpan? := ← getRef)
      if lucky.isSome then
        match results[0]? with
        | some r => do
            setMCtx r.mctx
            replaceMainGoal
              ((← goal.replaceTargetEq r.result.eNew r.result.eqProof) :: r.result.mvarIds)
            evalTactic (← `(tactic| try rfl))
        | _ => failure
    (fun _ => throwError "Failed to find a rewrite for some location")

@[inherit_doc rewrites'] macro "rw?!" h:(ppSpace location)? : tactic =>
  `(tactic| rw? ! $[$h]?)
@[inherit_doc rewrites'] macro "rw!?" h:(ppSpace location)? : tactic =>
  `(tactic| rw? ! $[$h]?)<|MERGE_RESOLUTION|>--- conflicted
+++ resolved
@@ -135,16 +135,11 @@
 See also `rewrites` for a more convenient interface.
 -/
 -- We need to supply the current `MetavarContext` (which will be reused for each lemma application)
--- because `ListM.squash` executes lazily,
+-- because `MLList.squash` executes lazily,
 -- so there is no opportunity for `← getMCtx` to record the context at the call site.
 def rewritesCore (lemmas : DiscrTree (Name × Bool × Nat) s × DiscrTree (Name × Bool × Nat) s)
-<<<<<<< HEAD
     (ctx : MetavarContext) (goal : MVarId) (target : Expr) :
-    ListM MetaM RewriteResult := ListM.squash do
-=======
-    (goal : MVarId) (target : Expr) : MLList MetaM RewriteResult := MLList.squash fun _ => do
-
->>>>>>> cae423d8
+    MLList MetaM RewriteResult := MLList.squash fun _ => do
   -- Get all lemmas which could match some subexpression
   let candidates := (← lemmas.1.getSubexpressionMatches target)
     ++ (← lemmas.2.getSubexpressionMatches target)
@@ -155,13 +150,8 @@
   trace[Tactic.rewrites.lemmas] m!"Candidate rewrite lemmas:\n{candidates}"
 
   -- Lift to a monadic list, so the caller can decide how much of the computation to run.
-<<<<<<< HEAD
-  let candidates := ListM.ofList candidates.toList
+  let candidates := MLList.ofList candidates.toList
   pure <| candidates.filterMapM fun ⟨lem, symm, weight⟩ => withMCtx ctx do
-=======
-  let candidates := MLList.ofList candidates.toList
-  pure <| candidates.filterMapM fun ⟨lem, symm, weight⟩ => do
->>>>>>> cae423d8
     trace[Tactic.rewrites] "considering {if symm then "←" else ""}{lem}"
     let some result ← try? do goal.rewrite target (← mkConstWithFreshMVarLevels lem) symm
       | return none
