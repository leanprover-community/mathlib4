--- conflicted
+++ resolved
@@ -216,15 +216,10 @@
 -- because `MLList.squash` executes lazily,
 -- so there is no opportunity for `← getMCtx` to record the context at the call site.
 def rewritesCore (hyps : Array (Expr × Bool × Nat))
-<<<<<<< HEAD
-    (lemmas : DiscrTree (Name × Bool × Nat) s × DiscrTree (Name × Bool × Nat) s)
+    (lemmas : DiscrTree (Name × Bool × Nat) × DiscrTree (Name × Bool × Nat))
     (ctx : MetavarContext) (goal : MVarId) (target : Expr)
     (forbidden : NameSet := ∅)
     (side : SideConditions := .solveByElim) :
-=======
-    (lemmas : DiscrTree (Name × Bool × Nat) × DiscrTree (Name × Bool × Nat))
-    (ctx : MetavarContext) (goal : MVarId) (target : Expr) (side : SideConditions := .solveByElim) :
->>>>>>> 901dedef
     MLList MetaM RewriteResult := MLList.squash fun _ => do
   -- Get all lemmas which could match some subexpression
   let candidates := (← lemmas.1.getSubexpressionMatches target discrTreeConfig)
@@ -287,19 +282,11 @@
 Note that this builds a `HashMap` containing the results, and so may consume significant memory.
 -/
 def rewritesDedup (hyps : Array (Expr × Bool × Nat))
-<<<<<<< HEAD
-    (lemmas : DiscrTree (Name × Bool × Nat) s × DiscrTree (Name × Bool × Nat) s)
+    (lemmas : DiscrTree (Name × Bool × Nat) × DiscrTree (Name × Bool × Nat))
     (mctx : MetavarContext) (goal : MVarId) (target : Expr)
     (forbidden : NameSet := ∅) (side : SideConditions := .solveByElim) :
     MLList MetaM RewriteResult :=
   rewritesCore hyps lemmas mctx goal target forbidden side
-=======
-    (lemmas : DiscrTree (Name × Bool × Nat) × DiscrTree (Name × Bool × Nat))
-    (mctx : MetavarContext)
-    (goal : MVarId) (target : Expr) (side : SideConditions := .solveByElim) :
-    MLList MetaM RewriteResult := MLList.squash fun _ => do
-  return rewritesCore hyps lemmas mctx goal target side
->>>>>>> 901dedef
     -- Don't report duplicate results.
     -- (TODO: a config flag to disable this,
     -- if distinct-but-pretty-print-the-same results are desirable?)
