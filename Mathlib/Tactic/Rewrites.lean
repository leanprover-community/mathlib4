--- conflicted
+++ resolved
@@ -132,25 +132,17 @@
 This core function returns a monadic list, to allow the caller to decide how long to search.
 See also `rewrites` for a more convenient interface.
 -/
-<<<<<<< HEAD
-def rewritesCore (lemmas : DiscrTree (Name × Bool × Nat) s) (goal : MVarId) (target : Expr) :
-    ListM MetaM RewriteResult := ListM.squash do
+def rewritesCore (lemmas : DiscrTree (Name × Bool × Nat) s × DiscrTree (Name × Bool × Nat) s)
+    (goal : MVarId) (target : Expr) : ListM MetaM RewriteResult := ListM.squash do
+
   -- Get all lemmas which could match some subexpression
-  let candidates ← lemmas.getSubexpressionMatches target
-=======
-def rewritesCore (lemmas : DiscrTree (Name × Bool × Nat) s × DiscrTree (Name × Bool × Nat) s)
-    (goal : MVarId) : ListM MetaM RewriteResult := ListM.squash do
-  let type ← instantiateMVars (← goal.getType)
-
-  -- Get all lemmas which could match some subexpression
-  let candidates := (← lemmas.1.getSubexpressionMatches type)
-    ++ (← lemmas.2.getSubexpressionMatches type)
+  let candidates := (← lemmas.1.getSubexpressionMatches target)
+    ++ (← lemmas.2.getSubexpressionMatches target)
 
   -- TODO the sort used below should be optimized.
   -- Remember also that the discrimination tree returns most specific results last,
   -- so simply reversing might be sufficient.
 
->>>>>>> c82f1498
   -- Sort them by our preferring weighting
   -- (length of discriminant key, doubled for the forward implication)
   let candidates := candidates.insertionSort fun r s => r.2.2 > s.2.2
@@ -167,17 +159,10 @@
       none
 
 /-- Find lemmas which can rewrite the goal. -/
-<<<<<<< HEAD
-def rewrites (lemmas : DiscrTree (Name × Bool × Nat) s) (goal : MVarId) (target : Expr)
-    (stop_at_rfl : Bool := False) (max : Nat := 10) (leavePercentHeartbeats : Nat := 10) :
-    MetaM (List RewriteResult) :=
+def rewrites (lemmas : DiscrTree (Name × Bool × Nat) s × DiscrTree (Name × Bool × Nat) s)
+    (goal : MVarId) (target : Expr) (stop_at_rfl : Bool := False) (max : Nat := 10)
+    (leavePercentHeartbeats : Nat := 10) : MetaM (List RewriteResult) :=
 rewritesCore lemmas goal target
-=======
-def rewrites (lemmas : DiscrTree (Name × Bool × Nat) s × DiscrTree (Name × Bool × Nat) s)
-    (goal : MVarId) (max : Nat := 10) (leavePercentHeartbeats : Nat := 10) :
-    MetaM (List RewriteResult) :=
-rewritesCore lemmas goal
->>>>>>> c82f1498
   -- Don't use too many heartbeats.
   |>.whileAtLeastHeartbeatsPercent leavePercentHeartbeats
   -- Stop if we find a rewrite after which `with_reducible rfl` would succeed.
