/-
Copyright (c) 2023 Mac Malone. All rights reserved.
Released under Apache 2.0 license as described in the file LICENSE.
Authors: Mac Malone, Kyle Miller
-/
<<<<<<< HEAD
=======
import Mathlib.Init
>>>>>>> 99508fb5
import Lean.Elab.Command
import Lean.Elab.DeclUtil

/-!
# `recall` command
-/

namespace Mathlib.Tactic.Recall

/--
The `recall` command redeclares a previous definition for illustrative purposes.
This can be useful for files that give an expository account of some theory in Lean.

The syntax of the command mirrors `def`, so all the usual bells and whistles work.
```
recall List.cons_append (a : α) (as bs : List α) : (a :: as) ++ bs = a :: (as ++ bs) := rfl
```
Also, one can leave out the body.
```
recall Nat.add_comm (n m : Nat) : n + m = m + n
```

The command verifies that the new definition type-checks and that the type and value
provided are definitionally equal to the original declaration. However, this does not
capture some details (like binders), so the following works without error.
```
recall Nat.add_comm {n m : Nat} : n + m = m + n
```
-/
syntax (name := recall) "recall " ident ppIndent(optDeclSig) (declVal)? : command

open Lean Meta Elab Command Term

elab_rules : command
  | `(recall $id $sig:optDeclSig $[$val?]?) => withoutModifyingEnv do
    let declName := id.getId
    let some info := (← getEnv).find? declName
      | throwError "unknown constant '{declName}'"
    let declConst : Expr := mkConst declName <| info.levelParams.map Level.param
    discard <| liftTermElabM <| addTermInfo id declConst
    let newId := mkIdentFrom id (← mkAuxName declName 1)
    if let some val := val? then
      let some infoVal := info.value?
        | throwErrorAt val "constant '{declName}' has no defined value"
      elabCommand <| ← `(noncomputable def $newId $sig:optDeclSig $val)
      let some newInfo := (← getEnv).find? newId.getId | return -- def already threw
      liftTermElabM do
        let mvs ← newInfo.levelParams.mapM fun _ => mkFreshLevelMVar
        let newType := newInfo.type.instantiateLevelParams newInfo.levelParams mvs
        unless (← isDefEq info.type newType) do
          throwTypeMismatchError none info.type newInfo.type declConst
        let newVal := newInfo.value?.get!.instantiateLevelParams newInfo.levelParams mvs
        unless (← isDefEq infoVal newVal) do
          let err := m!"\
            value mismatch{indentExpr declConst}\nhas value{indentExpr newVal}\n\
            but is expected to have value{indentExpr infoVal}"
          throwErrorAt val err
    else
      let (binders, type?) := expandOptDeclSig sig
      if let some type := type? then
        runTermElabM fun vars => do
          withAutoBoundImplicit do
            elabBinders binders.getArgs fun xs => do
              let xs ← addAutoBoundImplicits xs
              let type ← elabType type
              Term.synthesizeSyntheticMVarsNoPostponing
              let type ← mkForallFVars xs type
              let type ← mkForallFVars vars type (usedOnly := true)
              unless (← isDefEq info.type type) do
                throwTypeMismatchError none info.type type declConst
      else
        unless binders.getNumArgs == 0 do
<<<<<<< HEAD
          throwError "expected type after ':'"
=======
          throwError "expected type after ':'"

end Mathlib.Tactic.Recall
>>>>>>> 99508fb5
<|MERGE_RESOLUTION|>--- conflicted
+++ resolved
@@ -3,10 +3,7 @@
 Released under Apache 2.0 license as described in the file LICENSE.
 Authors: Mac Malone, Kyle Miller
 -/
-<<<<<<< HEAD
-=======
 import Mathlib.Init
->>>>>>> 99508fb5
 import Lean.Elab.Command
 import Lean.Elab.DeclUtil
 
@@ -79,10 +76,6 @@
                 throwTypeMismatchError none info.type type declConst
       else
         unless binders.getNumArgs == 0 do
-<<<<<<< HEAD
-          throwError "expected type after ':'"
-=======
           throwError "expected type after ':'"
 
-end Mathlib.Tactic.Recall
->>>>>>> 99508fb5
+end Mathlib.Tactic.Recall