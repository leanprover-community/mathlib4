/-
Copyright (c) 2018 Mario Carneiro. All rights reserved.
Released under Apache 2.0 license as described in the file LICENSE.
Authors: Mario Carneiro, Aurélien Saue, Anne Baanen
-/
<<<<<<< HEAD
import Mathlib.Algebra.CharP.Defs
import Mathlib.Algebra.Order.Ring.Rat
import Mathlib.Tactic.NormNum.DivMod
=======
>>>>>>> 29675b2a
import Mathlib.Tactic.NormNum.Inv
import Mathlib.Tactic.NormNum.Pow
import Mathlib.Util.AtomM

/-!
# `ring` tactic

A tactic for solving equations in commutative (semi)rings,
where the exponents can also contain variables.
Based on <http://www.cs.ru.nl/~freek/courses/tt-2014/read/10.1.1.61.3041.pdf> .

More precisely, expressions of the following form are supported:
- constants (non-negative integers)
- variables
- coefficients (any rational number, embedded into the (semi)ring)
- addition of expressions
- multiplication of expressions (`a * b`)
- scalar multiplication of expressions (`n • a`; the multiplier must have type `ℕ`)
- exponentiation of expressions (the exponent must have type `ℕ`)
- subtraction and negation of expressions (if the base is a full ring)

The extension to exponents means that something like `2 * 2^n * b = b * 2^(n+1)` can be proved,
even though it is not strictly speaking an equation in the language of commutative rings.

## Implementation notes

The basic approach to prove equalities is to normalise both sides and check for equality.
The normalisation is guided by building a value in the type `ExSum` at the meta level,
together with a proof (at the base level) that the original value is equal to
the normalised version.

The outline of the file:
- Define a mutual inductive family of types `ExSum`, `ExProd`, `ExBase`,
  which can represent expressions with `+`, `*`, `^` and rational numerals.
  The mutual induction ensures that associativity and distributivity are applied,
  by restricting which kinds of subexpressions appear as arguments to the various operators.
- Represent addition, multiplication and exponentiation in the `ExSum` type,
  thus allowing us to map expressions to `ExSum` (the `eval` function drives this).
  We apply associativity and distributivity of the operators here (helped by `Ex*` types)
  and commutativity as well (by sorting the subterms; unfortunately not helped by anything).
  Any expression not of the above formats is treated as an atom (the same as a variable).

There are some details we glossed over which make the plan more complicated:
- The order on atoms is not initially obvious.
  We construct a list containing them in order of initial appearance in the expression,
  then use the index into the list as a key to order on.
- For `pow`, the exponent must be a natural number, while the base can be any semiring `α`.
  We swap out operations for the base ring `α` with those for the exponent ring `ℕ`
  as soon as we deal with exponents.

## Caveats and future work

The normalized form of an expression is the one that is useful for the tactic,
but not as nice to read. To remedy this, the user-facing normalization calls `ringNFCore`.

Subtraction cancels out identical terms, but division does not.
That is: `a - a = 0 := by ring` solves the goal,
but `a / a := 1 by ring` doesn't.
Note that `0 / 0` is generally defined to be `0`,
so division cancelling out is not true in general.

Multiplication of powers can be simplified a little bit further:
`2 ^ n * 2 ^ n = 4 ^ n := by ring` could be implemented
in a similar way that `2 * a + 2 * a = 4 * a := by ring` already works.
This feature wasn't needed yet, so it's not implemented yet.

## Tags

ring, semiring, exponent, power
-/

assert_not_exists OrderedAddCommMonoid

namespace Mathlib.Tactic
namespace Ring

open Mathlib.Meta Qq NormNum Lean.Meta AtomM

attribute [local instance] monadLiftOptionMetaM

open Lean (MetaM Expr mkRawNatLit)

/-- Options for the `ring` family of tactics. -/
structure RingConfig where
  /-- The characteristic of the ring. -/
  char : ℕ := 0
  deriving Inhabited, BEq, Repr

/-- Parse the `config` argument to the `ring1` and `ring` tactic into a `RingConfig` structure. -/
declare_config_elab elabRingConfig RingConfig

/-- A shortcut instance for `CommSemiring ℕ` used by ring. -/
def instCommSemiringNat : CommSemiring ℕ := inferInstance

/--
A typed expression of type `CommSemiring ℕ` used when we are working on
ring subexpressions of type `ℕ`.
-/
def sℕ : Q(CommSemiring ℕ) := q(instCommSemiringNat)

mutual

/-- The base `e` of a normalized exponent expression. -/
inductive ExBase : ∀ {u : Lean.Level} {α : Q(Type u)}, Q(CommSemiring $α) → (e : Q($α)) → Type
  /--
  An atomic expression `e` with id `id`.

  Atomic expressions are those which `ring` cannot parse any further.
  For instance, `a + (a % b)` has `a` and `(a % b)` as atoms.
  The `ring1` tactic does not normalize the subexpressions in atoms, but `ring_nf` does.

  Atoms in fact represent equivalence classes of expressions, modulo definitional equality.
  The field `index : ℕ` should be a unique number for each class,
  while `value : expr` contains a representative of this class.
  The function `resolve_atom` determines the appropriate atom for a given expression.
  -/
  | atom {sα} {e} (id : ℕ) : ExBase sα e
  /-- A sum of monomials. -/
  | sum {sα} {e} (_ : ExSum sα e) : ExBase sα e

/--
A monomial, which is a product of powers of `ExBase` expressions,
terminated by a (nonzero) constant coefficient.
-/
inductive ExProd : ∀ {u : Lean.Level} {α : Q(Type u)}, Q(CommSemiring $α) → (e : Q($α)) → Type
  /-- A coefficient `value`, which must not be `0`. `e` is a raw rat cast.
  If `value` is not an integer, then `hyp` should be a proof of `(value.den : α) ≠ 0`. -/
  | const {sα} {e} (value : ℚ) (hyp : Option Expr := none) : ExProd sα e
  /-- A product `x ^ e * b` is a monomial if `b` is a monomial. Here `x` is an `ExBase`
  and `e` is an `ExProd` representing a monomial expression in `ℕ` (it is a monomial instead of
  a polynomial because we eagerly normalize `x ^ (a + b) = x ^ a * x ^ b`.) -/
  | mul {u : Lean.Level} {α : Q(Type u)} {sα} {x : Q($α)} {e : Q(ℕ)} {b : Q($α)} :
    ExBase sα x → ExProd sℕ e → ExProd sα b → ExProd sα q($x ^ $e * $b)

/-- A polynomial expression, which is a sum of monomials. -/
inductive ExSum : ∀ {u : Lean.Level} {α : Q(Type u)}, Q(CommSemiring $α) → (e : Q($α)) → Type
  /-- Zero is a polynomial. `e` is the expression `0`. -/
  | zero {u : Lean.Level} {α : Q(Type u)} {sα : Q(CommSemiring $α)} : ExSum sα q(0 : $α)
  /-- A sum `a + b` is a polynomial if `a` is a monomial and `b` is another polynomial. -/
  | add {u : Lean.Level} {α : Q(Type u)} {sα : Q(CommSemiring $α)} {a b : Q($α)} :
    ExProd sα a → ExSum sα b → ExSum sα q($a + $b)
end

mutual -- partial only to speed up compilation

/-- Equality test for expressions. This is not a `BEq` instance because it is heterogeneous. -/
partial def ExBase.eq
    {u : Lean.Level} {α : Q(Type u)} {sα : Q(CommSemiring $α)} {a b : Q($α)} :
    ExBase sα a → ExBase sα b → Bool
  | .atom i, .atom j => i == j
  | .sum a, .sum b => a.eq b
  | _, _ => false

@[inherit_doc ExBase.eq]
partial def ExProd.eq
    {u : Lean.Level} {α : Q(Type u)} {sα : Q(CommSemiring $α)} {a b : Q($α)} :
    ExProd sα a → ExProd sα b → Bool
  | .const i _, .const j _ => i == j
  | .mul a₁ a₂ a₃, .mul b₁ b₂ b₃ => a₁.eq b₁ && a₂.eq b₂ && a₃.eq b₃
  | _, _ => false

@[inherit_doc ExBase.eq]
partial def ExSum.eq
    {u : Lean.Level} {α : Q(Type u)} {sα : Q(CommSemiring $α)} {a b : Q($α)} :
    ExSum sα a → ExSum sα b → Bool
  | .zero, .zero => true
  | .add a₁ a₂, .add b₁ b₂ => a₁.eq b₁ && a₂.eq b₂
  | _, _ => false
end

mutual -- partial only to speed up compilation
/--
A total order on normalized expressions.
This is not an `Ord` instance because it is heterogeneous.
-/
partial def ExBase.cmp
    {u : Lean.Level} {α : Q(Type u)} {sα : Q(CommSemiring $α)} {a b : Q($α)} :
    ExBase sα a → ExBase sα b → Ordering
  | .atom i, .atom j => compare i j
  | .sum a, .sum b => a.cmp b
  | .atom .., .sum .. => .lt
  | .sum .., .atom .. => .gt

@[inherit_doc ExBase.cmp]
partial def ExProd.cmp
    {u : Lean.Level} {α : Q(Type u)} {sα : Q(CommSemiring $α)} {a b : Q($α)} :
    ExProd sα a → ExProd sα b → Ordering
  | .const i _, .const j _ => compare i j
  | .mul a₁ a₂ a₃, .mul b₁ b₂ b₃ => (a₁.cmp b₁).then (a₂.cmp b₂) |>.then (a₃.cmp b₃)
  | .const _ _, .mul .. => .lt
  | .mul .., .const _ _ => .gt

@[inherit_doc ExBase.cmp]
partial def ExSum.cmp
    {u : Lean.Level} {α : Q(Type u)} {sα : Q(CommSemiring $α)} {a b : Q($α)} :
    ExSum sα a → ExSum sα b → Ordering
  | .zero, .zero => .eq
  | .add a₁ a₂, .add b₁ b₂ => (a₁.cmp b₁).then (a₂.cmp b₂)
  | .zero, .add .. => .lt
  | .add .., .zero => .gt
end

variable {u : Lean.Level} {α : Q(Type u)} {sα : Q(CommSemiring $α)}

instance : Inhabited (Σ e, (ExBase sα) e) := ⟨default, .atom 0⟩
instance : Inhabited (Σ e, (ExSum sα) e) := ⟨_, .zero⟩
instance : Inhabited (Σ e, (ExProd sα) e) := ⟨default, .const 0 none⟩

mutual

/-- Converts `ExBase sα` to `ExBase sβ`, assuming `sα` and `sβ` are defeq. -/
partial def ExBase.cast
    {v : Lean.Level} {β : Q(Type v)} {sβ : Q(CommSemiring $β)} {a : Q($α)} :
    ExBase sα a → Σ a, ExBase sβ a
  | .atom i => ⟨a, .atom i⟩
  | .sum a => let ⟨_, vb⟩ := a.cast; ⟨_, .sum vb⟩

/-- Converts `ExProd sα` to `ExProd sβ`, assuming `sα` and `sβ` are defeq. -/
partial def ExProd.cast
    {v : Lean.Level} {β : Q(Type v)} {sβ : Q(CommSemiring $β)} {a : Q($α)} :
    ExProd sα a → Σ a, ExProd sβ a
  | .const i h => ⟨a, .const i h⟩
  | .mul a₁ a₂ a₃ => ⟨_, .mul a₁.cast.2 a₂ a₃.cast.2⟩

/-- Converts `ExSum sα` to `ExSum sβ`, assuming `sα` and `sβ` are defeq. -/
partial def ExSum.cast
    {v : Lean.Level} {β : Q(Type v)} {sβ : Q(CommSemiring $β)} {a : Q($α)} :
    ExSum sα a → Σ a, ExSum sβ a
  | .zero => ⟨_, .zero⟩
  | .add a₁ a₂ => ⟨_, .add a₁.cast.2 a₂.cast.2⟩

end

variable {u : Lean.Level}

/--
The result of evaluating an (unnormalized) expression `e` into the type family `E`
(one of `ExSum`, `ExProd`, `ExBase`) is a (normalized) element `e'`
and a representation `E e'` for it, and a proof of `e = e'`.
-/
structure Result {α : Q(Type u)} (E : Q($α) → Type) (e : Q($α)) where
  /-- The normalized result. -/
  expr : Q($α)
  /-- The data associated to the normalization. -/
  val : E expr
  /-- A proof that the original expression is equal to the normalized result. -/
  proof : Q($e = $expr)

instance {α : Q(Type u)} {E : Q($α) → Type} {e : Q($α)} [Inhabited (Σ e, E e)] :
    Inhabited (Result E e) :=
  let ⟨e', v⟩ : Σ e, E e := default; ⟨e', v, default⟩

variable {α : Q(Type u)} (sα : Q(CommSemiring $α)) {R : Type*} [CommSemiring R]

/--
Constructs the expression corresponding to `.const n`.
(The `.const` constructor does not check that the expression is correct.)
-/
def ExProd.mkNat (n : ℕ) : (e : Q($α)) × ExProd sα e :=
  let lit : Q(ℕ) := mkRawNatLit n
  ⟨q(($lit).rawCast : $α), .const n none⟩

/--
Constructs the expression corresponding to `.const (-n)`.
(The `.const` constructor does not check that the expression is correct.)
-/
def ExProd.mkNegNat (_ : Q(Ring $α)) (n : ℕ) : (e : Q($α)) × ExProd sα e :=
  let lit : Q(ℕ) := mkRawNatLit n
  ⟨q((Int.negOfNat $lit).rawCast : $α), .const (-n) none⟩

/--
Constructs the expression corresponding to `.const q h` for `q = n / d`
and `h` a proof that `(d : α) ≠ 0`.
(The `.const` constructor does not check that the expression is correct.)
-/
def ExProd.mkRat (_ : Q(DivisionRing $α)) (q : ℚ) (n : Q(ℤ)) (d : Q(ℕ)) (h : Expr) :
    (e : Q($α)) × ExProd sα e :=
  ⟨q(Rat.rawCast $n $d : $α), .const q h⟩

section

/-- Embed an exponent (an `ExBase, ExProd` pair) as an `ExProd` by multiplying by 1. -/
def ExBase.toProd {α : Q(Type u)} {sα : Q(CommSemiring $α)} {a : Q($α)} {b : Q(ℕ)}
    (va : ExBase sα a) (vb : ExProd sℕ b) :
    ExProd sα q($a ^ $b * (nat_lit 1).rawCast) := .mul va vb (.const 1 none)

/-- Embed `ExProd` in `ExSum` by adding 0. -/
def ExProd.toSum {sα : Q(CommSemiring $α)} {e : Q($α)} (v : ExProd sα e) : ExSum sα q($e + 0) :=
  .add v .zero

/-- Get the leading coefficient of an `ExProd`. -/
def ExProd.coeff {sα : Q(CommSemiring $α)} {e : Q($α)} : ExProd sα e → ℚ
  | .const q _ => q
  | .mul _ _ v => v.coeff
end

section Reduce

/-! Support for reducing expressions modulo a given characteristic -/

lemma CharP.isInt_of_mod {α : Type _} [Ring α] {n n' : ℕ} (inst : CharP α n) {e : α}
    (he : IsInt e e') (hn : IsNat n n') (h₂ : IsInt (e' % n') r) : IsInt e r :=
  ⟨by rw [he.out, CharP.intCast_eq_intCast_mod α n, show n = n' from hn.out, h₂.out, Int.cast_id]⟩

/-- Given an integral expression `e : t` such that `t` is a ring of characteristic `n`,
reduce `e` modulo `n`. -/
partial def reduceCast (n : Q(ℕ)) (e : Q($α)) (instRing : Q(Ring $α))
    (instCharP : Q(CharP $α $n))
    (ze : ℤ) (ne : Q(ℤ)) (pe : Q(IsInt $e $ne)) : Option (NormNum.Result e) := do
  let rr ← evalIntMod.go _ _ ze q(IsInt.raw_refl $ne) _ <|
    .isNat q(instAddMonoidWithOne) n q(isNat_natCast _ _ (IsNat.raw_refl $n))
  let ⟨zr, nr, pr⟩ ← rr.toInt q(Int.instRing)
  return .isInt instRing nr zr q(CharP.isInt_of_mod $instCharP $pe (IsNat.raw_refl _) $pr)

/-- Given an expression `e : t` such that `t` is a ring of characteristic `n`,
try to reduce `e` modulo `n`, or return `none`. -/
partial def reduceResult? (char : ℕ) (e : Q($α)) (rα : Option (Q(Ring $α)))
    (cpα : Option (Q(CharP $α $char))) (r : NormNum.Result e) : Option (NormNum.Result e) := do
  let rα ← rα
  let cpα ← cpα
  let ⟨ze, ne, pe⟩ ← r.toInt
  reduceCast (mkRawNatLit char) e rα cpα ze ne pe

/-- Given an expression `e : t` such that `t` is a ring of characteristic `n`,
try to reduce `e` modulo `n`, or return the original. -/
partial def reduceResult (char : ℕ) (e : Q($α)) (rα : Option (Q(Ring $α)))
    (cpα : Option (Q(CharP $α $char))) (r : NormNum.Result e) : NormNum.Result e :=
  match reduceResult? sα char e rα cpα r with
  | some r' => r'
  | none => r

end Reduce

/--
Two monomials are said to "overlap" if they differ by a constant factor, in which case the
constants just add. When this happens, the constant may be either zero (if the monomials cancel)
or nonzero (if they add up); the zero case is handled specially.
-/
inductive Overlap (e : Q($α)) where
  /-- The expression `e` (the sum of monomials) is equal to `0`. -/
  | zero (_ : Q(IsNat $e (nat_lit 0)))
  /-- The expression `e` (the sum of monomials) is equal to another monomial
  (with nonzero leading coefficient). -/
  | nonzero (_ : Result (ExProd sα) e)

variable {a a' a₁ a₂ a₃ b b' b₁ b₂ b₃ c c₁ c₂ : R}

theorem add_overlap_pf (x : R) (e) (pq_pf : a + b = c) :
    x ^ e * a + x ^ e * b = x ^ e * c := by subst_vars; simp [mul_add]

theorem add_overlap_pf_zero (x : R) (e) :
    IsNat (a + b) (nat_lit 0) → IsNat (x ^ e * a + x ^ e * b) (nat_lit 0)
  | ⟨h⟩ => ⟨by simp [h, ← mul_add]⟩

-- TODO: decide if this is a good idea globally in
-- https://leanprover.zulipchat.com/#narrow/stream/270676-lean4/topic/.60MonadLift.20Option.20.28OptionT.20m.29.60/near/469097834
private local instance {m} [Pure m] : MonadLift Option (OptionT m) where
  monadLift f := .mk <| pure f

/--
Given monomials `va, vb`, attempts to add them together to get another monomial.
If the monomials are not compatible, returns `none`.
For example, `xy + 2xy = 3xy` is a `.nonzero` overlap, while `xy + xz` returns `none`
and `xy + -xy = 0` is a `.zero` overlap.
-/
<<<<<<< HEAD
def evalAddOverlap (char : ℕ) (rα : Option (Q(Ring $α))) (cpα : Option (Q(CharP $α $char)))
    (va : ExProd sα a) (vb : ExProd sα b) : Option (Overlap sα q($a + $b)) :=
=======
def evalAddOverlap {a b : Q($α)} (va : ExProd sα a) (vb : ExProd sα b) :
    OptionT Lean.Core.CoreM (Overlap sα q($a + $b)) := do
  Lean.Core.checkSystem decl_name%.toString
>>>>>>> 29675b2a
  match va, vb with
  | .const za ha, .const zb hb => do
    let ra := Result.ofRawRat za a ha; let rb := Result.ofRawRat zb b hb
    let res := reduceResult sα char q($a + $b) rα cpα <|
      ← NormNum.evalAdd.core q($a + $b) q(HAdd.hAdd) a b ra rb
    match res with
    | .isNat _ (.lit (.natVal 0)) p => pure <| .zero p
    | rc =>
      let ⟨zc, hc⟩ ← rc.toRatNZ
      let ⟨c, pc⟩ := rc.toRawEq
      pure <| .nonzero ⟨c, .const zc hc, pc⟩
  | .mul (x := a₁) (e := a₂) va₁ va₂ va₃, .mul vb₁ vb₂ vb₃ => do
    guard (va₁.eq vb₁ && va₂.eq vb₂)
    match ← evalAddOverlap char rα cpα va₃ vb₃ with
    | .zero p => pure <| .zero (q(add_overlap_pf_zero $a₁ $a₂ $p) : Expr)
    | .nonzero ⟨_, vc, p⟩ =>
      pure <| .nonzero ⟨_, .mul va₁ va₂ vc, (q(add_overlap_pf $a₁ $a₂ $p) : Expr)⟩
  | _, _ => OptionT.fail

theorem add_pf_zero_add (b : R) : 0 + b = b := by simp

theorem add_pf_add_zero (a : R) : a + 0 = a := by simp

theorem add_pf_add_overlap
    (_ : a₁ + b₁ = c₁) (_ : a₂ + b₂ = c₂) : (a₁ + a₂ : R) + (b₁ + b₂) = c₁ + c₂ := by
  subst_vars; simp [add_assoc, add_left_comm]

theorem add_pf_add_overlap_zero
    (h : IsNat (a₁ + b₁) (nat_lit 0)) (h₄ : a₂ + b₂ = c) : (a₁ + a₂ : R) + (b₁ + b₂) = c := by
  subst_vars; rw [add_add_add_comm, h.1, Nat.cast_zero, add_pf_zero_add]

theorem add_pf_add_lt (a₁ : R) (_ : a₂ + b = c) : (a₁ + a₂) + b = a₁ + c := by simp [*, add_assoc]

theorem add_pf_add_gt (b₁ : R) (_ : a + b₂ = c) : a + (b₁ + b₂) = b₁ + c := by
  subst_vars; simp [add_left_comm]

/-- Adds two polynomials `va, vb` together to get a normalized result polynomial.

* `0 + b = b`
* `a + 0 = a`
* `a * x + a * y = a * (x + y)` (for `x`, `y` coefficients; uses `evalAddOverlap`)
* `(a₁ + a₂) + (b₁ + b₂) = a₁ + (a₂ + (b₁ + b₂))` (if `a₁.lt b₁`)
* `(a₁ + a₂) + (b₁ + b₂) = b₁ + ((a₁ + a₂) + b₂)` (if not `a₁.lt b₁`)
-/
<<<<<<< HEAD
partial def evalAdd (char : ℕ) (rα : Option (Q(Ring $α))) (cpα : Option (Q(CharP $α $char)))
    (va : ExSum sα a) (vb : ExSum sα b) : Result (ExSum sα) q($a + $b) :=
=======
partial def evalAdd {a b : Q($α)} (va : ExSum sα a) (vb : ExSum sα b) :
    Lean.Core.CoreM <| Result (ExSum sα) q($a + $b) := do
  Lean.Core.checkSystem decl_name%.toString
>>>>>>> 29675b2a
  match va, vb with
  | .zero, vb => return ⟨b, vb, q(add_pf_zero_add $b)⟩
  | va, .zero => return ⟨a, va, q(add_pf_add_zero $a)⟩
  | .add (a := a₁) (b := _a₂) va₁ va₂, .add (a := b₁) (b := _b₂) vb₁ vb₂ =>
<<<<<<< HEAD
    match evalAddOverlap sα char rα cpα va₁ vb₁ with
    | some (.nonzero ⟨_, vc₁, pc₁⟩) =>
      let ⟨_, vc₂, pc₂⟩ := evalAdd char rα cpα va₂ vb₂
      ⟨_, .add vc₁ vc₂, q(add_pf_add_overlap $pc₁ $pc₂)⟩
    | some (.zero pc₁) =>
      let ⟨c₂, vc₂, pc₂⟩ := evalAdd char rα cpα va₂ vb₂
      ⟨c₂, vc₂, q(add_pf_add_overlap_zero $pc₁ $pc₂)⟩
    | none =>
      if let .lt := va₁.cmp vb₁ then
        let ⟨_c, vc, (pc : Q($_a₂ + ($b₁ + $_b₂) = $_c))⟩ := evalAdd char rα cpα va₂ vb
        ⟨_, .add va₁ vc, q(add_pf_add_lt $a₁ $pc)⟩
      else
        let ⟨_c, vc, (pc : Q($a₁ + $_a₂ + $_b₂ = $_c))⟩ := evalAdd char rα cpα va vb₂
        ⟨_, .add vb₁ vc, q(add_pf_add_gt $b₁ $pc)⟩
=======
    match ← (evalAddOverlap sα va₁ vb₁).run with
    | some (.nonzero ⟨_, vc₁, pc₁⟩) =>
      let ⟨_, vc₂, pc₂⟩ ← evalAdd va₂ vb₂
      return ⟨_, .add vc₁ vc₂, q(add_pf_add_overlap $pc₁ $pc₂)⟩
    | some (.zero pc₁) =>
      let ⟨c₂, vc₂, pc₂⟩ ← evalAdd va₂ vb₂
      return ⟨c₂, vc₂, q(add_pf_add_overlap_zero $pc₁ $pc₂)⟩
    | none =>
      if let .lt := va₁.cmp vb₁ then
        let ⟨_c, vc, (pc : Q($_a₂ + ($b₁ + $_b₂) = $_c))⟩ ← evalAdd va₂ vb
        return ⟨_, .add va₁ vc, q(add_pf_add_lt $a₁ $pc)⟩
      else
        let ⟨_c, vc, (pc : Q($a₁ + $_a₂ + $_b₂ = $_c))⟩ ← evalAdd va vb₂
        return ⟨_, .add vb₁ vc, q(add_pf_add_gt $b₁ $pc)⟩
>>>>>>> 29675b2a

theorem one_mul (a : R) : (nat_lit 1).rawCast * a = a := by simp [Nat.rawCast]

theorem mul_one (a : R) : a * (nat_lit 1).rawCast = a := by simp [Nat.rawCast]

theorem mul_pf_left (a₁ : R) (a₂) (_ : a₃ * b = c) :
    (a₁ ^ a₂ * a₃ : R) * b = a₁ ^ a₂ * c := by
  subst_vars; rw [mul_assoc]

theorem mul_pf_right (b₁ : R) (b₂) (_ : a * b₃ = c) :
    a * (b₁ ^ b₂ * b₃) = b₁ ^ b₂ * c := by
  subst_vars; rw [mul_left_comm]

theorem mul_pp_pf_overlap {ea eb e : ℕ} (x : R) (_ : ea + eb = e) (_ : a₂ * b₂ = c) :
    (x ^ ea * a₂ : R) * (x ^ eb * b₂) = x ^ e * c := by
  subst_vars; simp [pow_add, mul_mul_mul_comm]

/-- Multiplies two monomials `va, vb` together to get a normalized result monomial.

* `x * y = (x * y)` (for `x`, `y` coefficients)
* `x * (b₁ * b₂) = b₁ * (b₂ * x)` (for `x` coefficient)
* `(a₁ * a₂) * y = a₁ * (a₂ * y)` (for `y` coefficient)
* `(x ^ ea * a₂) * (x ^ eb * b₂) = x ^ (ea + eb) * (a₂ * b₂)`
    (if `ea` and `eb` are identical except coefficient)
* `(a₁ * a₂) * (b₁ * b₂) = a₁ * (a₂ * (b₁ * b₂))` (if `a₁.lt b₁`)
* `(a₁ * a₂) * (b₁ * b₂) = b₁ * ((a₁ * a₂) * b₂)` (if not `a₁.lt b₁`)
-/
<<<<<<< HEAD
partial def evalMulProd (char : ℕ) (rα : Option (Q(Ring $α))) (cpα : Option (Q(CharP $α $char)))
    (va : ExProd sα a) (vb : ExProd sα b) : Result (ExProd sα) q($a * $b) :=
=======
partial def evalMulProd {a b : Q($α)} (va : ExProd sα a) (vb : ExProd sα b) :
    Lean.Core.CoreM <| Result (ExProd sα) q($a * $b) := do
  Lean.Core.checkSystem decl_name%.toString
>>>>>>> 29675b2a
  match va, vb with
  | .const za ha, .const zb hb =>
    if za = 1 then
      return ⟨b, .const zb hb, (q(one_mul $b) : Expr)⟩
    else if zb = 1 then
      return ⟨a, .const za ha, (q(mul_one $a) : Expr)⟩
    else
      let ra := Result.ofRawRat za a ha; let rb := Result.ofRawRat zb b hb
      let rc := reduceResult sα char q($a * $b) rα cpα <|
        (NormNum.evalMul.core q($a * $b) q(HMul.hMul) _ _
          q(CommSemiring.toSemiring) ra rb).get!
      let ⟨zc, hc⟩ := rc.toRatNZ.get!
      let ⟨c, pc⟩ := rc.toRawEq
      return ⟨c, .const zc hc, pc⟩
  | .mul (x := a₁) (e := a₂) va₁ va₂ va₃, .const _ _ =>
<<<<<<< HEAD
    let ⟨_, vc, pc⟩ := evalMulProd char rα cpα va₃ vb
    ⟨_, .mul va₁ va₂ vc, (q(mul_pf_left $a₁ $a₂ $pc) : Expr)⟩
  | .const _ _, .mul (x := b₁) (e := b₂) vb₁ vb₂ vb₃ =>
    let ⟨_, vc, pc⟩ := evalMulProd char rα cpα va vb₃
    ⟨_, .mul vb₁ vb₂ vc, (q(mul_pf_right $b₁ $b₂ $pc) : Expr)⟩
  | .mul (x := xa) (e := ea) vxa vea va₂, .mul (x := xb) (e := eb) vxb veb vb₂ => Id.run do
    if vxa.eq vxb then
      if let some (.nonzero ⟨_, ve, pe⟩) := evalAddOverlap sℕ 0 none none vea veb then
        let ⟨_, vc, pc⟩ := evalMulProd char rα cpα va₂ vb₂
        return ⟨_, .mul vxa ve vc, (q(mul_pp_pf_overlap $xa $pe $pc) : Expr)⟩
    if let .lt := (vxa.cmp vxb).then (vea.cmp veb) then
      let ⟨_, vc, pc⟩ := evalMulProd char rα cpα va₂ vb
      ⟨_, .mul vxa vea vc, (q(mul_pf_left $xa $ea $pc) : Expr)⟩
    else
      let ⟨_, vc, pc⟩ := evalMulProd char rα cpα va vb₂
      ⟨_, .mul vxb veb vc, (q(mul_pf_right $xb $eb $pc) : Expr)⟩
=======
    let ⟨_, vc, pc⟩ ← evalMulProd va₃ vb
    return ⟨_, .mul va₁ va₂ vc, (q(mul_pf_left $a₁ $a₂ $pc) : Expr)⟩
  | .const _ _, .mul (x := b₁) (e := b₂) vb₁ vb₂ vb₃ =>
    let ⟨_, vc, pc⟩ ← evalMulProd va vb₃
    return ⟨_, .mul vb₁ vb₂ vc, (q(mul_pf_right $b₁ $b₂ $pc) : Expr)⟩
  | .mul (x := xa) (e := ea) vxa vea va₂, .mul (x := xb) (e := eb) vxb veb vb₂ => do
    if vxa.eq vxb then
      if let some (.nonzero ⟨_, ve, pe⟩) ← (evalAddOverlap sℕ vea veb).run then
        let ⟨_, vc, pc⟩ ← evalMulProd va₂ vb₂
        return ⟨_, .mul vxa ve vc, (q(mul_pp_pf_overlap $xa $pe $pc) : Expr)⟩
    if let .lt := (vxa.cmp vxb).then (vea.cmp veb) then
      let ⟨_, vc, pc⟩ ← evalMulProd va₂ vb
      return ⟨_, .mul vxa vea vc, (q(mul_pf_left $xa $ea $pc) : Expr)⟩
    else
      let ⟨_, vc, pc⟩ ← evalMulProd va vb₂
      return ⟨_, .mul vxb veb vc, (q(mul_pf_right $xb $eb $pc) : Expr)⟩
>>>>>>> 29675b2a

theorem mul_zero (a : R) : a * 0 = 0 := by simp

theorem mul_add {d : R} (_ : (a : R) * b₁ = c₁) (_ : a * b₂ = c₂) (_ : c₁ + 0 + c₂ = d) :
    a * (b₁ + b₂) = d := by
  subst_vars; simp [_root_.mul_add]

/-- Multiplies a monomial `va` to a polynomial `vb` to get a normalized result polynomial.

* `a * 0 = 0`
* `a * (b₁ + b₂) = (a * b₁) + (a * b₂)`
-/
<<<<<<< HEAD
def evalMul₁ (char : ℕ) (rα : Option (Q(Ring $α))) (cpα : Option (Q(CharP $α $char)))
    (va : ExProd sα a) (vb : ExSum sα b) : Result (ExSum sα) q($a * $b) :=
=======
def evalMul₁ {a b : Q($α)} (va : ExProd sα a) (vb : ExSum sα b) :
    Lean.Core.CoreM <| Result (ExSum sα) q($a * $b) := do
>>>>>>> 29675b2a
  match vb with
  | .zero => return ⟨_, .zero, q(mul_zero $a)⟩
  | .add vb₁ vb₂ =>
<<<<<<< HEAD
    let ⟨_, vc₁, pc₁⟩ := evalMulProd sα char rα cpα va vb₁
    let ⟨_, vc₂, pc₂⟩ := evalMul₁ char rα cpα va vb₂
    let ⟨_, vd, pd⟩ := evalAdd sα char rα cpα vc₁.toSum vc₂
    ⟨_, vd, q(mul_add $pc₁ $pc₂ $pd)⟩
=======
    let ⟨_, vc₁, pc₁⟩ ← evalMulProd sα va vb₁
    let ⟨_, vc₂, pc₂⟩ ← evalMul₁ va vb₂
    let ⟨_, vd, pd⟩ ← evalAdd sα vc₁.toSum vc₂
    return ⟨_, vd, q(mul_add $pc₁ $pc₂ $pd)⟩
>>>>>>> 29675b2a

theorem zero_mul (b : R) : 0 * b = 0 := by simp

theorem add_mul {d : R} (_ : (a₁ : R) * b = c₁) (_ : a₂ * b = c₂) (_ : c₁ + c₂ = d) :
    (a₁ + a₂) * b = d := by subst_vars; simp [_root_.add_mul]

/-- Multiplies two polynomials `va, vb` together to get a normalized result polynomial.

* `0 * b = 0`
* `(a₁ + a₂) * b = (a₁ * b) + (a₂ * b)`
-/
<<<<<<< HEAD
def evalMul (char : ℕ) (rα : Option (Q(Ring $α))) (cpα : Option (Q(CharP $α $char)))
    (va : ExSum sα a) (vb : ExSum sα b) : Result (ExSum sα) q($a * $b) :=
=======
def evalMul {a b : Q($α)} (va : ExSum sα a) (vb : ExSum sα b) :
    Lean.Core.CoreM <| Result (ExSum sα) q($a * $b) := do
>>>>>>> 29675b2a
  match va with
  | .zero => return ⟨_, .zero, q(zero_mul $b)⟩
  | .add va₁ va₂ =>
<<<<<<< HEAD
    let ⟨_, vc₁, pc₁⟩ := evalMul₁ sα char rα cpα va₁ vb
    let ⟨_, vc₂, pc₂⟩ := evalMul char rα cpα va₂ vb
    let ⟨_, vd, pd⟩ := evalAdd sα char rα cpα vc₁ vc₂
    ⟨_, vd, q(add_mul $pc₁ $pc₂ $pd)⟩
=======
    let ⟨_, vc₁, pc₁⟩ ← evalMul₁ sα va₁ vb
    let ⟨_, vc₂, pc₂⟩ ← evalMul va₂ vb
    let ⟨_, vd, pd⟩ ← evalAdd sα vc₁ vc₂
    return ⟨_, vd, q(add_mul $pc₁ $pc₂ $pd)⟩
>>>>>>> 29675b2a

theorem natCast_nat (n) : ((Nat.rawCast n : ℕ) : R) = Nat.rawCast n := by simp

theorem natCast_mul {a₁ a₃ : ℕ} (a₂) (_ : ((a₁ : ℕ) : R) = b₁)
    (_ : ((a₃ : ℕ) : R) = b₃) : ((a₁ ^ a₂ * a₃ : ℕ) : R) = b₁ ^ a₂ * b₃ := by
  subst_vars; simp

theorem natCast_zero : ((0 : ℕ) : R) = 0 := Nat.cast_zero

theorem natCast_add {a₁ a₂ : ℕ}
    (_ : ((a₁ : ℕ) : R) = b₁) (_ : ((a₂ : ℕ) : R) = b₂) : ((a₁ + a₂ : ℕ) : R) = b₁ + b₂ := by
  subst_vars; simp

mutual

/-- Applies `Nat.cast` to a nat polynomial to produce a polynomial in `α`.

* An atom `e` causes `↑e` to be allocated as a new atom.
* A sum delegates to `ExSum.evalNatCast`.
-/
<<<<<<< HEAD
partial def ExBase.evalNatCast
    (char : ℕ) (rα : Option (Q(Ring $α))) (cpα : Option (Q(CharP $α $char)))
    (va : ExBase sℕ a) : AtomM (Result (ExBase sα) q($a)) :=
=======
partial def ExBase.evalNatCast {a : Q(ℕ)} (va : ExBase sℕ a) : AtomM (Result (ExBase sα) q($a)) :=
>>>>>>> 29675b2a
  match va with
  | .atom _ => do
    let (i, ⟨b', _⟩) ← addAtomQ q($a)
    pure ⟨b', ExBase.atom i, q(Eq.refl $b')⟩
  | .sum va => do
    let ⟨_, vc, p⟩ ← va.evalNatCast char rα cpα
    pure ⟨_, .sum vc, p⟩

/-- Applies `Nat.cast` to a nat monomial to produce a monomial in `α`.

* `↑c = c` if `c` is a numeric literal
* `↑(a ^ n * b) = ↑a ^ n * ↑b`
-/
<<<<<<< HEAD
partial def ExProd.evalNatCast
  (char : ℕ) (rα : Option (Q(Ring $α))) (cpα : Option (Q(CharP $α $char)))
  (va : ExProd sℕ a) : AtomM (Result (ExProd sα) q($a)) :=
=======
partial def ExProd.evalNatCast {a : Q(ℕ)} (va : ExProd sℕ a) : AtomM (Result (ExProd sα) q($a)) :=
>>>>>>> 29675b2a
  match va with
  | .const c hc => do
    have n : Q(ℕ) := a.appArg!
    have : $a =Q Nat.rawCast $n := (← assertDefEqQ a q(Nat.rawCast $n)).down
    match reduceResult sα char q($a : $α) rα cpα (.isNat q(inferInstance) n (q(⟨rfl⟩))) with
    | .isNat _ lit pf => do
      pure ⟨q(Nat.rawCast $lit), .const lit.natLit! none, q(($pf).out)⟩
    | _ => do
      pure ⟨q(Nat.rawCast $n), .const c hc, (q(natCast_nat (R := $α) $n) : Expr)⟩
  | .mul (e := a₂) va₁ va₂ va₃ => do
    let ⟨_, vb₁, pb₁⟩ ← va₁.evalNatCast char rα cpα
    let ⟨_, vb₃, pb₃⟩ ← va₃.evalNatCast char rα cpα
    pure ⟨_, .mul vb₁ va₂ vb₃, q(natCast_mul $a₂ $pb₁ $pb₃)⟩

/-- Applies `Nat.cast` to a nat polynomial to produce a polynomial in `α`.

* `↑0 = 0`
* `↑(a + b) = ↑a + ↑b`
-/
<<<<<<< HEAD
partial def ExSum.evalNatCast
    (char : ℕ) (rα : Option (Q(Ring $α))) (cpα : Option (Q(CharP $α $char)))
    (va : ExSum sℕ a) : AtomM (Result (ExSum sα) q($a)) :=
=======
partial def ExSum.evalNatCast {a : Q(ℕ)} (va : ExSum sℕ a) : AtomM (Result (ExSum sα) q($a)) :=
>>>>>>> 29675b2a
  match va with
  | .zero => pure ⟨_, .zero, q(natCast_zero (R := $α))⟩
  | .add va₁ va₂ => do
    let ⟨_, vb₁, pb₁⟩ ← va₁.evalNatCast char rα cpα
    let ⟨_, vb₂, pb₂⟩ ← va₂.evalNatCast char rα cpα
    pure ⟨_, .add vb₁ vb₂, q(natCast_add $pb₁ $pb₂)⟩

end

theorem smul_nat {a b c : ℕ} (_ : (a * b : ℕ) = c) : a • b = c := by subst_vars; simp

theorem smul_eq_cast {a : ℕ} (_ : ((a : ℕ) : R) = a') (_ : a' * b = c) : a • b = c := by
  subst_vars; simp

/-- Constructs the scalar multiplication `n • a`, where both `n : ℕ` and `a : α` are normalized
polynomial expressions.

* `a • b = a * b` if `α = ℕ`
* `a • b = ↑a * b` otherwise
-/
<<<<<<< HEAD
def evalNSMul (char : ℕ) (rα : Option (Q(Ring $α))) (cpα : Option (Q(CharP $α $char)))
    (va : ExSum sℕ a) (vb : ExSum sα b) : AtomM (Result (ExSum sα) q($a • $b)) := do
  if ← isDefEq sα sℕ then
    let ⟨_, va'⟩ := va.cast
    have _b : Q(ℕ) := b
    let ⟨(_c : Q(ℕ)), vc, (pc : Q($a * $_b = $_c))⟩ := evalMul sα char rα cpα va' vb
    pure ⟨_, vc, (q(smul_nat $pc) : Expr)⟩
  else
    let ⟨_, va', pa'⟩ ← va.evalNatCast sα char rα cpα
    let ⟨_, vc, pc⟩ := evalMul sα char rα cpα va' vb
=======
def evalNSMul {a : Q(ℕ)} {b : Q($α)} (va : ExSum sℕ a) (vb : ExSum sα b) :
    AtomM (Result (ExSum sα) q($a • $b)) := do
  if ← isDefEq sα sℕ then
    let ⟨_, va'⟩ := va.cast
    have _b : Q(ℕ) := b
    let ⟨(_c : Q(ℕ)), vc, (pc : Q($a * $_b = $_c))⟩ ← evalMul sα va' vb
    pure ⟨_, vc, (q(smul_nat $pc) : Expr)⟩
  else
    let ⟨_, va', pa'⟩ ← va.evalNatCast sα
    let ⟨_, vc, pc⟩ ← evalMul sα va' vb
>>>>>>> 29675b2a
    pure ⟨_, vc, (q(smul_eq_cast $pa' $pc) : Expr)⟩

theorem neg_one_mul {R} [Ring R] {a b : R} (_ : (Int.negOfNat (nat_lit 1)).rawCast * a = b) :
    -a = b := by subst_vars; simp [Int.negOfNat]

theorem neg_mul {R} [Ring R] (a₁ : R) (a₂) {a₃ b : R}
    (_ : -a₃ = b) : -(a₁ ^ a₂ * a₃) = a₁ ^ a₂ * b := by subst_vars; simp

/-- Negates a monomial `va` to get another monomial.

* `-c = (-c)` (for `c` coefficient)
* `-(a₁ * a₂) = a₁ * -a₂`
-/
<<<<<<< HEAD
def evalNegProd (char : ℕ) (cpα : Option (Q(CharP $α $char)))
    (rα : Q(Ring $α)) (va : ExProd sα a) : Result (ExProd sα) q(-$a) :=
=======
def evalNegProd {a : Q($α)} (rα : Q(Ring $α)) (va : ExProd sα a) :
    Lean.Core.CoreM <| Result (ExProd sα) q(-$a) := do
  Lean.Core.checkSystem decl_name%.toString
>>>>>>> 29675b2a
  match va with
  | .const za ha =>
    let lit : Q(ℕ) := mkRawNatLit 1
    let ⟨m1, _⟩ := ExProd.mkNegNat sα rα 1
    let rm := Result.isNegNat rα lit (q(IsInt.of_raw $α (.negOfNat $lit)) : Expr)
    let ra := Result.ofRawRat za a ha
    let rb := reduceResult sα char _ rα cpα <|
      (NormNum.evalMul.core q($m1 * $a) q(HMul.hMul) _ _
        q(CommSemiring.toSemiring) rm ra).get!
    let ⟨zb, hb⟩ := rb.toRatNZ.get!
    let ⟨b, (pb : Q((Int.negOfNat (nat_lit 1)).rawCast * $a = $b))⟩ := rb.toRawEq
    return ⟨b, .const zb hb, (q(neg_one_mul (R := $α) $pb) : Expr)⟩
  | .mul (x := a₁) (e := a₂) va₁ va₂ va₃ =>
<<<<<<< HEAD
    let ⟨_, vb, pb⟩ := evalNegProd char cpα rα va₃
    ⟨_, .mul va₁ va₂ vb, (q(neg_mul $a₁ $a₂ $pb) : Expr)⟩
=======
    let ⟨_, vb, pb⟩ ← evalNegProd rα va₃
    return ⟨_, .mul va₁ va₂ vb, (q(neg_mul $a₁ $a₂ $pb) : Expr)⟩
>>>>>>> 29675b2a

theorem neg_zero {R} [Ring R] : -(0 : R) = 0 := by simp

theorem neg_add {R} [Ring R] {a₁ a₂ b₁ b₂ : R}
    (_ : -a₁ = b₁) (_ : -a₂ = b₂) : -(a₁ + a₂) = b₁ + b₂ := by
  subst_vars; simp [add_comm]

/-- Negates a polynomial `va` to get another polynomial.

* `-0 = 0` (for `c` coefficient)
* `-(a₁ + a₂) = -a₁ + -a₂`
-/
<<<<<<< HEAD
def evalNeg (char : ℕ) (cpα : Option (Q(CharP $α $char)))
    (rα : Q(Ring $α)) (va : ExSum sα a) : Result (ExSum sα) q(-$a) :=
=======
def evalNeg {a : Q($α)} (rα : Q(Ring $α)) (va : ExSum sα a) :
    Lean.Core.CoreM <| Result (ExSum sα) q(-$a) := do
>>>>>>> 29675b2a
  match va with
  | .zero => return ⟨_, .zero, (q(neg_zero (R := $α)) : Expr)⟩
  | .add va₁ va₂ =>
<<<<<<< HEAD
    let ⟨_, vb₁, pb₁⟩ := evalNegProd sα char cpα rα va₁
    let ⟨_, vb₂, pb₂⟩ := evalNeg char cpα rα va₂
    ⟨_, .add vb₁ vb₂, (q(neg_add $pb₁ $pb₂) : Expr)⟩
=======
    let ⟨_, vb₁, pb₁⟩ ← evalNegProd sα rα va₁
    let ⟨_, vb₂, pb₂⟩ ← evalNeg rα va₂
    return ⟨_, .add vb₁ vb₂, (q(neg_add $pb₁ $pb₂) : Expr)⟩
>>>>>>> 29675b2a

theorem sub_pf {R} [Ring R] {a b c d : R}
    (_ : -b = c) (_ : a + c = d) : a - b = d := by subst_vars; simp [sub_eq_add_neg]

/-- Subtracts two polynomials `va, vb` to get a normalized result polynomial.

* `a - b = a + -b`
-/
<<<<<<< HEAD
def evalSub (char : ℕ) (cpα : Option (Q(CharP $α $char)))
    (rα : Q(Ring $α)) (va : ExSum sα a) (vb : ExSum sα b) : Result (ExSum sα) q($a - $b) :=
  let ⟨_c, vc, pc⟩ := evalNeg sα char cpα rα vb
  let ⟨d, vd, (pd : Q($a + $_c = $d))⟩ := evalAdd sα char rα cpα va vc
  ⟨d, vd, (q(sub_pf $pc $pd) : Expr)⟩
=======
def evalSub {α : Q(Type u)} (sα : Q(CommSemiring $α)) {a b : Q($α)}
    (rα : Q(Ring $α)) (va : ExSum sα a) (vb : ExSum sα b) :
    Lean.Core.CoreM <| Result (ExSum sα) q($a - $b) := do
  let ⟨_c, vc, pc⟩ ← evalNeg sα rα vb
  let ⟨d, vd, (pd : Q($a + $_c = $d))⟩ ← evalAdd sα va vc
  return ⟨d, vd, (q(sub_pf $pc $pd) : Expr)⟩
>>>>>>> 29675b2a

theorem pow_prod_atom (a : R) (b) : a ^ b = (a + 0) ^ b * (nat_lit 1).rawCast := by simp

/--
The fallback case for exponentiating polynomials is to use `ExBase.toProd` to just build an
exponent expression. (This has a slightly different normalization than `evalPowAtom` because
the input types are different.)

* `x ^ e = (x + 0) ^ e * 1`
-/
def evalPowProdAtom {a : Q($α)} {b : Q(ℕ)} (va : ExProd sα a) (vb : ExProd sℕ b) :
    Result (ExProd sα) q($a ^ $b) :=
  ⟨_, (ExBase.sum va.toSum).toProd vb, q(pow_prod_atom $a $b)⟩

theorem pow_atom (a : R) (b) : a ^ b = a ^ b * (nat_lit 1).rawCast + 0 := by simp

/--
The fallback case for exponentiating polynomials is to use `ExBase.toProd` to just build an
exponent expression.

* `x ^ e = x ^ e * 1 + 0`
-/
def evalPowAtom {a : Q($α)} {b : Q(ℕ)} (va : ExBase sα a) (vb : ExProd sℕ b) :
    Result (ExSum sα) q($a ^ $b) :=
  ⟨_, (va.toProd vb).toSum, q(pow_atom $a $b)⟩

theorem const_pos (n : ℕ) (h : Nat.ble 1 n = true) : 0 < (n.rawCast : ℕ) := Nat.le_of_ble_eq_true h

theorem mul_exp_pos {a₁ a₂ : ℕ} (n) (h₁ : 0 < a₁) (h₂ : 0 < a₂) : 0 < a₁ ^ n * a₂ :=
  Nat.mul_pos (Nat.pow_pos h₁) h₂

theorem add_pos_left {a₁ : ℕ} (a₂) (h : 0 < a₁) : 0 < a₁ + a₂ :=
  Nat.lt_of_lt_of_le h (Nat.le_add_right ..)

theorem add_pos_right {a₂ : ℕ} (a₁) (h : 0 < a₂) : 0 < a₁ + a₂ :=
  Nat.lt_of_lt_of_le h (Nat.le_add_left ..)

mutual

/-- Attempts to prove that a polynomial expression in `ℕ` is positive.

* Atoms are not (necessarily) positive
* Sums defer to `ExSum.evalPos`
-/
partial def ExBase.evalPos {a : Q(ℕ)} (va : ExBase sℕ a) : Option Q(0 < $a) :=
  match va with
  | .atom _ => none
  | .sum va => va.evalPos

/-- Attempts to prove that a monomial expression in `ℕ` is positive.

* `0 < c` (where `c` is a numeral) is true by the normalization invariant (`c` is not zero)
* `0 < x ^ e * b` if `0 < x` and `0 < b`
-/
partial def ExProd.evalPos {a : Q(ℕ)} (va : ExProd sℕ a) : Option Q(0 < $a) :=
  match va with
  | .const _ _ =>
    -- it must be positive because it is a nonzero nat literal
    have lit : Q(ℕ) := a.appArg!
    haveI : $a =Q Nat.rawCast $lit := ⟨⟩
    haveI p : Nat.ble 1 $lit =Q true := ⟨⟩
    some q(const_pos $lit $p)
  | .mul (e := ea₁) vxa₁ _ va₂ => do
    let pa₁ ← vxa₁.evalPos
    let pa₂ ← va₂.evalPos
    some q(mul_exp_pos $ea₁ $pa₁ $pa₂)

/-- Attempts to prove that a polynomial expression in `ℕ` is positive.

* `0 < 0` fails
* `0 < a + b` if `0 < a` or `0 < b`
-/
partial def ExSum.evalPos {a : Q(ℕ)} (va : ExSum sℕ a) : Option Q(0 < $a) :=
  match va with
  | .zero => none
  | .add (a := a₁) (b := a₂) va₁ va₂ => do
    match va₁.evalPos with
    | some p => some q(add_pos_left $a₂ $p)
    | none => let p ← va₂.evalPos; some q(add_pos_right $a₁ $p)

end

theorem pow_one (a : R) : a ^ nat_lit 1 = a := by simp

theorem pow_bit0 {k : ℕ} (_ : (a : R) ^ k = b) (_ : b * b = c) :
    a ^ (Nat.mul (nat_lit 2) k) = c := by
  subst_vars; simp [Nat.succ_mul, pow_add]

theorem pow_bit1 {k : ℕ} {d : R} (_ : (a : R) ^ k = b) (_ : b * b = c) (_ : c * a = d) :
    a ^ (Nat.add (Nat.mul (nat_lit 2) k) (nat_lit 1)) = d := by
  subst_vars; simp [Nat.succ_mul, pow_add]

/--
The main case of exponentiation of ring expressions is when `va` is a polynomial and `n` is a
nonzero literal expression, like `(x + y)^5`. In this case we work out the polynomial completely
into a sum of monomials.

* `x ^ 1 = x`
* `x ^ (2*n) = x ^ n * x ^ n`
* `x ^ (2*n+1) = x ^ n * x ^ n * x`
-/
<<<<<<< HEAD
partial def evalPowNat (char : ℕ) (rα : Option (Q(Ring $α))) (cpα : Option (Q(CharP $α $char)))
    (va : ExSum sα a) (n : Q(ℕ)) : Result (ExSum sα) q($a ^ $n) :=
  -- TODO: we could add a rule `(x + y)^n = x^n + y^n` if the characteristic is a prime `p ∣ n`.
=======
partial def evalPowNat {a : Q($α)} (va : ExSum sα a) (n : Q(ℕ)) :
    Lean.Core.CoreM <| Result (ExSum sα) q($a ^ $n) := do
>>>>>>> 29675b2a
  let nn := n.natLit!
  if nn = 1 then
    return ⟨_, va, (q(pow_one $a) : Expr)⟩
  else
    let nm := nn >>> 1
    have m : Q(ℕ) := mkRawNatLit nm
    if nn &&& 1 = 0 then
<<<<<<< HEAD
      let ⟨_, vb, pb⟩ := evalPowNat char rα cpα va m
      let ⟨_, vc, pc⟩ := evalMul sα char rα cpα vb vb
      ⟨_, vc, (q(pow_bit0 $pb $pc) : Expr)⟩
    else
      let ⟨_, vb, pb⟩ := evalPowNat char rα cpα va m
      let ⟨_, vc, pc⟩ := evalMul sα char rα cpα vb vb
      let ⟨_, vd, pd⟩ := evalMul sα char rα cpα vc va
      ⟨_, vd, (q(pow_bit1 $pb $pc $pd) : Expr)⟩
=======
      let ⟨_, vb, pb⟩ ← evalPowNat va m
      let ⟨_, vc, pc⟩ ← evalMul sα vb vb
      return ⟨_, vc, (q(pow_bit0 $pb $pc) : Expr)⟩
    else
      let ⟨_, vb, pb⟩ ← evalPowNat va m
      let ⟨_, vc, pc⟩ ← evalMul sα vb vb
      let ⟨_, vd, pd⟩ ← evalMul sα vc va
      return ⟨_, vd, (q(pow_bit1 $pb $pc $pd) : Expr)⟩
>>>>>>> 29675b2a

theorem one_pow (b : ℕ) : ((nat_lit 1).rawCast : R) ^ b = (nat_lit 1).rawCast := by simp

theorem mul_pow {ea₁ b c₁ : ℕ} {xa₁ : R}
    (_ : ea₁ * b = c₁) (_ : a₂ ^ b = c₂) : (xa₁ ^ ea₁ * a₂ : R) ^ b = xa₁ ^ c₁ * c₂ := by
  subst_vars; simp [_root_.mul_pow, pow_mul]

/-- There are several special cases when exponentiating monomials:

* `1 ^ n = 1`
* `x ^ y = (x ^ y)` when `x` and `y` are constants
* `(a * b) ^ e = a ^ e * b ^ e`

In all other cases we use `evalPowProdAtom`.
-/
<<<<<<< HEAD
def evalPowProd (char : ℕ) (rα : Option (Q(Ring $α))) (cpα : Option (Q(CharP $α $char)))
    (va : ExProd sα a) (vb : ExProd sℕ b) : Result (ExProd sα) q($a ^ $b) :=
  let res : Option (Result (ExProd sα) q($a ^ $b)) := do
=======
def evalPowProd {a : Q($α)} {b : Q(ℕ)} (va : ExProd sα a) (vb : ExProd sℕ b) :
    Lean.Core.CoreM <| Result (ExProd sα) q($a ^ $b) := do
  Lean.Core.checkSystem decl_name%.toString
  let res : OptionT Lean.Core.CoreM (Result (ExProd sα) q($a ^ $b)) := do
>>>>>>> 29675b2a
    match va, vb with
    | .const 1, _ => return ⟨_, va, (q(one_pow (R := $α) $b) : Expr)⟩
    | .const za ha, .const zb hb =>
      assert! 0 ≤ zb
      let ra := Result.ofRawRat za a ha
      have lit : Q(ℕ) := b.appArg!
      let rb := (q(IsNat.of_raw ℕ $lit) : Expr)
      let rc ← NormNum.evalPow.core q($a ^ $b) q(HPow.hPow) q($a) q($b) lit rb
        q(CommSemiring.toSemiring) ra
      let ⟨zc, hc⟩ ← rc.toRatNZ
      let ⟨c, pc⟩ := rc.toRawEq
<<<<<<< HEAD
      some ⟨c, .const zc hc, pc⟩
    | .mul vxa₁ vea₁ va₂, vb => do
      let ⟨_, vc₁, pc₁⟩ := evalMulProd sℕ char rα cpα vea₁ vb
      let ⟨_, vc₂, pc₂⟩ := evalPowProd char rα cpα va₂ vb
      some ⟨_, .mul vxa₁ vc₁ vc₂, q(mul_pow $pc₁ $pc₂)⟩
    | _, _ => none
  res.getD (evalPowProdAtom sα va vb)
=======
      return ⟨c, .const zc hc, pc⟩
    | .mul vxa₁ vea₁ va₂, vb =>
      let ⟨_, vc₁, pc₁⟩ ← evalMulProd sℕ vea₁ vb
      let ⟨_, vc₂, pc₂⟩ ← evalPowProd va₂ vb
      return ⟨_, .mul vxa₁ vc₁ vc₂, q(mul_pow $pc₁ $pc₂)⟩
    | _, _ => OptionT.fail
  return (← res.run).getD (evalPowProdAtom sα va vb)
>>>>>>> 29675b2a

/--
The result of `extractCoeff` is a numeral and a proof that the original expression
factors by this numeral.
-/
structure ExtractCoeff (e : Q(ℕ)) where
  /-- A raw natural number literal. -/
  k : Q(ℕ)
  /-- The result of extracting the coefficient is a monic monomial. -/
  e' : Q(ℕ)
  /-- `e'` is a monomial. -/
  ve' : ExProd sℕ e'
  /-- The proof that `e` splits into the coefficient `k` and the monic monomial `e'`. -/
  p : Q($e = $e' * $k)

theorem coeff_one (k : ℕ) : k.rawCast = (nat_lit 1).rawCast * k := by simp

theorem coeff_mul {a₃ c₂ k : ℕ}
    (a₁ a₂ : ℕ) (_ : a₃ = c₂ * k) : a₁ ^ a₂ * a₃ = (a₁ ^ a₂ * c₂) * k := by
  subst_vars; rw [mul_assoc]

/-- Given a monomial expression `va`, splits off the leading coefficient `k` and the remainder
`e'`, stored in the `ExtractCoeff` structure.

* `c = 1 * c` (if `c` is a constant)
* `a * b = (a * b') * k` if `b = b' * k`
-/
def extractCoeff {a : Q(ℕ)} (va : ExProd sℕ a) : ExtractCoeff a :=
  match va with
  | .const _ _ =>
    have k : Q(ℕ) := a.appArg!
    ⟨k, q((nat_lit 1).rawCast), .const 1, (q(coeff_one $k) : Expr)⟩
  | .mul (x := a₁) (e := a₂) va₁ va₂ va₃ =>
    let ⟨k, _, vc, pc⟩ := extractCoeff va₃
    ⟨k, _, .mul va₁ va₂ vc, q(coeff_mul $a₁ $a₂ $pc)⟩

theorem pow_one_cast (a : R) : a ^ (nat_lit 1).rawCast = a := by simp

theorem zero_pow {b : ℕ} (_ : 0 < b) : (0 : R) ^ b = 0 := match b with | b+1 => by simp [pow_succ]

theorem single_pow {b : ℕ} (_ : (a : R) ^ b = c) : (a + 0) ^ b = c + 0 := by
  simp [*]

theorem pow_nat {b c k : ℕ} {d e : R} (_ : b = c * k) (_ : a ^ c = d) (_ : d ^ k = e) :
    (a : R) ^ b = e := by
  subst_vars; simp [pow_mul]

/-- Exponentiates a polynomial `va` by a monomial `vb`, including several special cases.

* `a ^ 1 = a`
* `0 ^ e = 0` if `0 < e`
* `(a + 0) ^ b = a ^ b` computed using `evalPowProd`
* `a ^ b = (a ^ b') ^ k` if `b = b' * k` and `k > 1`

Otherwise `a ^ b` is just encoded as `a ^ b * 1 + 0` using `evalPowAtom`.
-/
<<<<<<< HEAD
partial def evalPow₁ (char : ℕ) (rα : Option (Q(Ring $α))) (cpα : Option (Q(CharP $α $char)))
    (va : ExSum sα a) (vb : ExProd sℕ b) : Result (ExSum sα) q($a ^ $b) :=
=======
partial def evalPow₁ {a : Q($α)} {b : Q(ℕ)} (va : ExSum sα a) (vb : ExProd sℕ b) :
    Lean.Core.CoreM <| Result (ExSum sα) q($a ^ $b) := do
>>>>>>> 29675b2a
  match va, vb with
  | va, .const 1 =>
    haveI : $b =Q Nat.rawCast (nat_lit 1) := ⟨⟩
    return ⟨_, va, q(pow_one_cast $a)⟩
  | .zero, vb => match vb.evalPos with
    | some p => return ⟨_, .zero, q(zero_pow (R := $α) $p)⟩
    | none => return evalPowAtom sα (.sum .zero) vb
  | ExSum.add va .zero, vb => -- TODO: using `.add` here takes a while to compile?
<<<<<<< HEAD
    let ⟨_, vc, pc⟩ := evalPowProd sα char rα cpα va vb
    ⟨_, vc.toSum, q(single_pow $pc)⟩
  | va, vb =>
    if vb.coeff > 1 then
      let ⟨k, _, vc, pc⟩ := extractCoeff vb
      let ⟨_, vd, pd⟩ := evalPow₁ char rα cpα va vc
      let ⟨_, ve, pe⟩ := evalPowNat sα char rα cpα vd k
      ⟨_, ve, q(pow_nat $pc $pd $pe)⟩
    else evalPowAtom sα (.sum va) vb
=======
    let ⟨_, vc, pc⟩ ← evalPowProd sα va vb
    return ⟨_, vc.toSum, q(single_pow $pc)⟩
  | va, vb =>
    if vb.coeff > 1 then
      let ⟨k, _, vc, pc⟩ := extractCoeff vb
      let ⟨_, vd, pd⟩ ← evalPow₁ va vc
      let ⟨_, ve, pe⟩ ← evalPowNat sα vd k
      return ⟨_, ve, q(pow_nat $pc $pd $pe)⟩
    else
      return evalPowAtom sα (.sum va) vb
>>>>>>> 29675b2a

theorem pow_zero (a : R) : a ^ 0 = (nat_lit 1).rawCast + 0 := by simp

theorem pow_add {b₁ b₂ : ℕ} {d : R}
    (_ : a ^ b₁ = c₁) (_ : a ^ b₂ = c₂) (_ : c₁ * c₂ = d) : (a : R) ^ (b₁ + b₂) = d := by
  subst_vars; simp [_root_.pow_add]

/-- Exponentiates two polynomials `va, vb`.

* `a ^ 0 = 1`
* `a ^ (b₁ + b₂) = a ^ b₁ * a ^ b₂`
-/
<<<<<<< HEAD
def evalPow (char : ℕ) (rα : Option (Q(Ring $α))) (cpα : Option (Q(CharP $α $char)))
    (va : ExSum sα a) (vb : ExSum sℕ b) : Result (ExSum sα) q($a ^ $b) :=
=======
def evalPow {a : Q($α)} {b : Q(ℕ)} (va : ExSum sα a) (vb : ExSum sℕ b) :
    Lean.Core.CoreM <| Result (ExSum sα) q($a ^ $b) := do
>>>>>>> 29675b2a
  match vb with
  | .zero => return ⟨_, (ExProd.mkNat sα 1).2.toSum, q(pow_zero $a)⟩
  | .add vb₁ vb₂ =>
<<<<<<< HEAD
    let ⟨_, vc₁, pc₁⟩ := evalPow₁ sα char rα cpα va vb₁
    let ⟨_, vc₂, pc₂⟩ := evalPow char rα cpα va vb₂
    let ⟨_, vd, pd⟩ := evalMul sα char rα cpα vc₁ vc₂
    ⟨_, vd, q(pow_add $pc₁ $pc₂ $pd)⟩
=======
    let ⟨_, vc₁, pc₁⟩ ← evalPow₁ sα va vb₁
    let ⟨_, vc₂, pc₂⟩ ← evalPow va vb₂
    let ⟨_, vd, pd⟩ ← evalMul sα vc₁ vc₂
    return ⟨_, vd, q(pow_add $pc₁ $pc₂ $pd)⟩
>>>>>>> 29675b2a

/-- This cache contains data required by the `ring` tactic during execution. -/
structure Cache {α : Q(Type u)} (sα : Q(CommSemiring $α)) where
  /-- A ring instance on `α`, if available. -/
  rα : Option Q(Ring $α)
  /-- A division ring instance on `α`, if available. -/
  dα : Option Q(DivisionRing $α)
  /-- The expected ring characteristic -/
  char : ℕ
  /-- A characteristic zero ring instance on `α`, if available. -/
  czα : Option Q(CharZero $α)
  /-- A characteristic zero ring instance on `α`, if available. -/
  cpα : Option Q(CharP $α $char)
  deriving Repr

/-- Create a new cache for `α` by doing the necessary instance searches. -/
def mkCache {α : Q(Type u)} (sα : Q(CommSemiring $α)) (cfg : RingConfig) : MetaM (Cache sα) := do
  let charExpr : Q(ℕ) := .lit (.natVal cfg.char)
  -- Note that this next `let` was inlined until updating to Lean 4.8.0-rc1.
  let cpα ←
    if cfg.char ≠ 0
    then pure (← trySynthInstanceQ q(CharP $α $charExpr)).toOption
    else pure none
  return {
    char := cfg.char
    rα := (← trySynthInstanceQ q(Ring $α)).toOption
    dα := (← trySynthInstanceQ q(DivisionRing $α)).toOption
    czα := (← trySynthInstanceQ q(CharZero $α)).toOption
    cpα := cpα }

theorem cast_pos {n : ℕ} : IsNat (a : R) n → a = n.rawCast + 0
  | ⟨e⟩ => by simp [e]

theorem cast_zero : IsNat (a : R) (nat_lit 0) → a = 0
  | ⟨e⟩ => by simp [e]

theorem cast_neg {n : ℕ} {R} [Ring R] {a : R} :
    IsInt a (.negOfNat n) → a = (Int.negOfNat n).rawCast + 0
  | ⟨e⟩ => by simp [e]

theorem cast_rat {n : ℤ} {d : ℕ} {R} [DivisionRing R] {a : R} :
    IsRat a n d → a = Rat.rawCast n d + 0
  | ⟨_, e⟩ => by simp [e, div_eq_mul_inv]

/-- Converts a proof by `norm_num` that `e` is a numeral, into a normalization as a monomial:

* `e = 0` if `norm_num` returns `IsNat e 0`
* `e = Nat.rawCast n + 0` if `norm_num` returns `IsNat e n`
* `e = Int.rawCast n + 0` if `norm_num` returns `IsInt e n`
* `e = Rat.rawCast n d + 0` if `norm_num` returns `IsRat e n d`
-/
<<<<<<< HEAD
def evalCastReduced :
=======
def evalCast {α : Q(Type u)} (sα : Q(CommSemiring $α)) {e : Q($α)} :
>>>>>>> 29675b2a
    NormNum.Result e → Option (Result (ExSum sα) e)
  | .isNat _ (.lit (.natVal 0)) p => do
    assumeInstancesCommute
    pure ⟨_, .zero, q(cast_zero $p)⟩
  | .isNat _ lit p => do
    assumeInstancesCommute
    pure ⟨_, (ExProd.mkNat sα lit.natLit!).2.toSum, (q(cast_pos $p):)⟩
  | .isNegNat rα lit p =>
    pure ⟨_, (ExProd.mkNegNat _ rα lit.natLit!).2.toSum, (q(cast_neg $p) : Expr)⟩
  | .isRat dα q n d p =>
    pure ⟨_, (ExProd.mkRat sα dα q n d q(IsRat.den_nz $p)).2.toSum, (q(cast_rat $p) : Expr)⟩
  | _ => none

/-- Converts a proof by `norm_num` that `e` is a numeral, into a normalization as a monomial.
This reduces modulo the characteristic `char` (if there is a suitable `CharP` instance).

* `e = 0` if `norm_num` returns `IsNat e 0`
* `e = Nat.rawCast n + 0` if `norm_num` returns `IsNat e n`
* `e = Int.rawCast n + 0` if `norm_num` returns `IsInt e n`
* `e = Rat.rawCast n d + 0` if `norm_num` returns `IsRat e n d`
-/
def evalCast (char : ℕ) (rα : Option Q(Ring $α)) (cpα : Option Q(CharP $α $char))
    (r : NormNum.Result e) :
    Option (Result (ExSum sα) e) :=
  evalCastReduced sα (reduceResult sα char e rα cpα r)

theorem toProd_pf (p : (a : R) = a') :
    a = a' ^ (nat_lit 1).rawCast * (nat_lit 1).rawCast := by simp [*]
theorem atom_pf (a : R) : a = a ^ (nat_lit 1).rawCast * (nat_lit 1).rawCast + 0 := by simp
theorem atom_pf' (p : (a : R) = a') :
    a = a' ^ (nat_lit 1).rawCast * (nat_lit 1).rawCast + 0 := by simp [*]

/--
Evaluates an atom, an expression where `ring` can find no additional structure.

* `a = a ^ 1 * 1 + 0`
-/
def evalAtom (e : Q($α)) : AtomM (Result (ExSum sα) e) := do
  let r ← (← read).evalAtom e
  have e' : Q($α) := r.expr
  let (i, ⟨a', _⟩) ← addAtomQ e'
  let ve' := (ExBase.atom i (e := a')).toProd (ExProd.mkNat sℕ 1).2 |>.toSum
  pure ⟨_, ve', match r.proof? with
  | none => (q(atom_pf $e) : Expr)
  | some (p : Q($e = $a')) => (q(atom_pf' $p) : Expr)⟩

theorem inv_mul {R} [DivisionRing R] {a₁ a₂ a₃ b₁ b₃ c}
    (_ : (a₁⁻¹ : R) = b₁) (_ : (a₃⁻¹ : R) = b₃)
    (_ : b₃ * (b₁ ^ a₂ * (nat_lit 1).rawCast) = c) :
    (a₁ ^ a₂ * a₃ : R)⁻¹ = c := by subst_vars; simp

nonrec theorem inv_zero {R} [DivisionRing R] : (0 : R)⁻¹ = 0 := inv_zero

theorem inv_single {R} [DivisionRing R] {a b : R}
    (_ : (a : R)⁻¹ = b) : (a + 0)⁻¹ = b + 0 := by simp [*]
theorem inv_add {a₁ a₂ : ℕ} (_ : ((a₁ : ℕ) : R) = b₁) (_ : ((a₂ : ℕ) : R) = b₂) :
    ((a₁ + a₂ : ℕ) : R) = b₁ + b₂ := by
  subst_vars; simp

section

variable (dα : Q(DivisionRing $α))

/-- Applies `⁻¹` to a polynomial to get an atom. -/
def evalInvAtom (a : Q($α)) : AtomM (Result (ExBase sα) q($a⁻¹)) := do
  let (i, ⟨b', _⟩) ← addAtomQ q($a⁻¹)
  pure ⟨b', ExBase.atom i, q(Eq.refl $b')⟩

/-- Inverts a polynomial `va` to get a normalized result polynomial.

* `c⁻¹ = (c⁻¹)` if `c` is a constant
* `(a ^ b * c)⁻¹ = a⁻¹ ^ b * c⁻¹`
-/
<<<<<<< HEAD
def ExProd.evalInv
    (char : ℕ) (cpα : Option (Q(CharP $α $char)))
    (czα : Option Q(CharZero $α)) (va : ExProd sα a) :
=======
def ExProd.evalInv {a : Q($α)} (czα : Option Q(CharZero $α)) (va : ExProd sα a) :
>>>>>>> 29675b2a
    AtomM (Result (ExProd sα) q($a⁻¹)) := do
  Lean.Core.checkSystem decl_name%.toString
  match va with
  | .const c hc =>
    let ra := Result.ofRawRat c a hc
    match NormNum.evalInv.core q($a⁻¹) a ra dα czα with
    | some rc =>
      let ⟨zc, hc⟩ := rc.toRatNZ.get!
      let ⟨c, pc⟩ := rc.toRawEq
      pure ⟨c, .const zc hc, pc⟩
    | none =>
      let ⟨_, vc, pc⟩ ← evalInvAtom sα dα a
      pure ⟨_, vc.toProd (ExProd.mkNat sℕ 1).2, q(toProd_pf $pc)⟩
  | .mul (x := a₁) (e := _a₂) _va₁ va₂ va₃ => do
    let ⟨_b₁, vb₁, pb₁⟩ ← evalInvAtom sα dα a₁
<<<<<<< HEAD
    let ⟨_b₃, vb₃, pb₃⟩ ← va₃.evalInv char cpα czα
    let ⟨c, vc, (pc : Q($_b₃ * ($_b₁ ^ $_a₂ * Nat.rawCast 1) = $c))⟩ :=
      evalMulProd sα char (.some q(($dα).toRing)) cpα vb₃ (vb₁.toProd va₂)
=======
    let ⟨_b₃, vb₃, pb₃⟩ ← va₃.evalInv czα
    let ⟨c, vc, (pc : Q($_b₃ * ($_b₁ ^ $_a₂ * Nat.rawCast 1) = $c))⟩ ←
      evalMulProd sα vb₃ (vb₁.toProd va₂)
>>>>>>> 29675b2a
    pure ⟨c, vc, (q(inv_mul $pb₁ $pb₃ $pc) : Expr)⟩

/-- Inverts a polynomial `va` to get a normalized result polynomial.

* `0⁻¹ = 0`
* `a⁻¹ = (a⁻¹)` if `a` is a nontrivial sum
-/
<<<<<<< HEAD
def ExSum.evalInv (char : ℕ) (cpα : Option (Q(CharP $α $char)))
    (czα : Option Q(CharZero $α)) (va : ExSum sα a) :
=======
def ExSum.evalInv {a : Q($α)} (czα : Option Q(CharZero $α)) (va : ExSum sα a) :
>>>>>>> 29675b2a
    AtomM (Result (ExSum sα) q($a⁻¹)) :=
  match va with
  | ExSum.zero => pure ⟨_, .zero, (q(inv_zero (R := $α)) : Expr)⟩
  | ExSum.add va ExSum.zero => do
<<<<<<< HEAD
    let ⟨_, vb, pb⟩ ← va.evalInv sα dα char cpα czα
=======
    let ⟨_, vb, pb⟩ ← va.evalInv sα dα czα
>>>>>>> 29675b2a
    pure ⟨_, vb.toSum, (q(inv_single $pb) : Expr)⟩
  | va => do
    let ⟨_, vb, pb⟩ ← evalInvAtom sα dα a
    pure ⟨_, vb.toProd (ExProd.mkNat sℕ 1).2 |>.toSum, q(atom_pf' $pb)⟩

end

theorem div_pf {R} [DivisionRing R] {a b c d : R} (_ : b⁻¹ = c) (_ : a * c = d) : a / b = d := by
  subst_vars; simp [div_eq_mul_inv]

/-- Divides two polynomials `va, vb` to get a normalized result polynomial.

* `a / b = a * b⁻¹`
-/
<<<<<<< HEAD
def evalDiv
    (char : ℕ) (cpα : Option (Q(CharP $α $char)))
    (rα : Q(DivisionRing $α)) (czα : Option Q(CharZero $α)) (va : ExSum sα a)
    (vb : ExSum sα b) : AtomM (Result (ExSum sα) q($a / $b)) := do
  let ⟨_c, vc, pc⟩ ← vb.evalInv sα rα char cpα czα
  let ⟨d, vd, (pd : Q($a * $_c = $d))⟩ := evalMul sα char (some q(($rα).toRing)) cpα va vc
  pure ⟨d, vd, (q(div_pf $pc $pd) : Expr)⟩
=======
def evalDiv {a b : Q($α)} (rα : Q(DivisionRing $α)) (czα : Option Q(CharZero $α)) (va : ExSum sα a)
    (vb : ExSum sα b) : AtomM (Result (ExSum sα) q($a / $b)) := do
  let ⟨_c, vc, pc⟩ ← vb.evalInv sα rα czα
  let ⟨d, vd, (pd : Q($a * $_c = $d))⟩ ← evalMul sα va vc
  pure ⟨d, vd, q(div_pf $pc $pd)⟩
>>>>>>> 29675b2a

theorem add_congr (_ : a = a') (_ : b = b') (_ : a' + b' = c) : (a + b : R) = c := by
  subst_vars; rfl

theorem mul_congr (_ : a = a') (_ : b = b') (_ : a' * b' = c) : (a * b : R) = c := by
  subst_vars; rfl

theorem nsmul_congr {a a' : ℕ} (_ : (a : ℕ) = a') (_ : b = b') (_ : a' • b' = c) :
    (a • (b : R)) = c := by
  subst_vars; rfl

theorem pow_congr {b b' : ℕ} (_ : a = a') (_ : b = b')
    (_ : a' ^ b' = c) : (a ^ b : R) = c := by subst_vars; rfl

theorem neg_congr {R} [Ring R] {a a' b : R} (_ : a = a')
    (_ : -a' = b) : (-a : R) = b := by subst_vars; rfl

theorem sub_congr {R} [Ring R] {a a' b b' c : R} (_ : a = a') (_ : b = b')
    (_ : a' - b' = c) : (a - b : R) = c := by subst_vars; rfl

theorem inv_congr {R} [DivisionRing R] {a a' b : R} (_ : a = a')
    (_ : a'⁻¹ = b) : (a⁻¹ : R) = b := by subst_vars; rfl

theorem div_congr {R} [DivisionRing R] {a a' b b' c : R} (_ : a = a') (_ : b = b')
    (_ : a' / b' = c) : (a / b : R) = c := by subst_vars; rfl

/-- A precomputed `Cache` for `ℕ`. -/
def Cache.nat : Cache sℕ :=
  { rα := none, dα := none, czα := some q(inferInstance), char := 0, cpα := none }

/-- Checks whether `e` would be processed by `eval` as a ring expression,
or otherwise if it is an atom or something simplifiable via `norm_num`.

We use this in `ring_nf` to avoid rewriting atoms unnecessarily.

Returns:
* `none` if `eval` would process `e` as an algebraic ring expression
* `some none` if `eval` would treat `e` as an atom.
* `some (some r)` if `eval` would not process `e` as an algebraic ring expression,
  but `NormNum.derive` can nevertheless simplify `e`, with result `r`.
-/
-- Note this is not the same as whether the result of `eval` is an atom. (e.g. consider `x + 0`.)
def isAtomOrDerivable {u} {α : Q(Type u)} (sα : Q(CommSemiring $α))
    (c : Cache sα) (e : Q($α)) : AtomM (Option (Option (Result (ExSum sα) e))) := do
  let els := try
      pure <| some (evalCast sα c.char c.rα c.cpα (← derive e))
    catch _ => pure (some none)
  let .const n _ := (← withReducible <| whnf e).getAppFn | els
  match n, c.rα, c.dα with
  | ``HAdd.hAdd, _, _ | ``Add.add, _, _
  | ``HMul.hMul, _, _ | ``Mul.mul, _, _
  | ``HSMul.hSMul, _, _
  | ``HPow.hPow, _, _ | ``Pow.pow, _, _
  | ``Neg.neg, some _, _
  | ``HSub.hSub, some _, _ | ``Sub.sub, some _, _
  | ``Inv.inv, _, some _
  | ``HDiv.hDiv, _, some _ | ``Div.div, _, some _ => pure none
  | _, _, _ => els

/--
Evaluates expression `e` of type `α` into a normalized representation as a polynomial.
This is the main driver of `ring`, which calls out to `evalAdd`, `evalMul` etc.
-/
partial def eval {u : Lean.Level} {α : Q(Type u)} (sα : Q(CommSemiring $α))
    (c : Cache sα) (e : Q($α)) : AtomM (Result (ExSum sα) e) := Lean.withIncRecDepth do
  let els := do
    try evalCast sα c.char c.rα c.cpα (← derive e)
    catch _ => evalAtom sα e
  let .const n _ := (← withReducible <| whnf e).getAppFn | els
  match n, c.rα, c.dα with
  | ``HAdd.hAdd, _, _ | ``Add.add, _, _ => match e with
    | ~q($a + $b) =>
      let ⟨_, va, pa⟩ ← eval sα c a
      let ⟨_, vb, pb⟩ ← eval sα c b
<<<<<<< HEAD
      let ⟨c, vc, p⟩ := evalAdd sα c.char c.rα c.cpα va vb
      pure ⟨c, vc, (q(add_congr $pa $pb $p) : Expr)⟩
=======
      let ⟨c, vc, p⟩ ← evalAdd sα va vb
      pure ⟨c, vc, q(add_congr $pa $pb $p)⟩
>>>>>>> 29675b2a
    | _ => els
  | ``HMul.hMul, _, _ | ``Mul.mul, _, _ => match e with
    | ~q($a * $b) =>
      let ⟨_, va, pa⟩ ← eval sα c a
      let ⟨_, vb, pb⟩ ← eval sα c b
<<<<<<< HEAD
      let ⟨c, vc, p⟩ := evalMul sα c.char c.rα c.cpα va vb
      pure ⟨c, vc, (q(mul_congr $pa $pb $p) : Expr)⟩
=======
      let ⟨c, vc, p⟩ ← evalMul sα va vb
      pure ⟨c, vc, q(mul_congr $pa $pb $p)⟩
>>>>>>> 29675b2a
    | _ => els
  | ``HSMul.hSMul, _, _ => match e with
    | ~q(($a : ℕ) • ($b : «$α»)) =>
      let ⟨_, va, pa⟩ ← eval sℕ .nat a
      let ⟨_, vb, pb⟩ ← eval sα c b
<<<<<<< HEAD
      let ⟨c, vc, p⟩ ← evalNSMul sα c.char c.rα c.cpα va vb
      pure ⟨c, vc, (q(nsmul_congr $pa $pb $p) : Expr)⟩
=======
      let ⟨c, vc, p⟩ ← evalNSMul sα va vb
      pure ⟨c, vc, q(nsmul_congr $pa $pb $p)⟩
>>>>>>> 29675b2a
    | _ => els
  | ``HPow.hPow, _, _ | ``Pow.pow, _, _ => match e with
    | ~q($a ^ $b) =>
      let ⟨_, va, pa⟩ ← eval sα c a
      let ⟨_, vb, pb⟩ ← eval sℕ .nat b
<<<<<<< HEAD
      let ⟨c, vc, p⟩ := evalPow sα c.char c.rα c.cpα va vb
      pure ⟨c, vc, (q(pow_congr $pa $pb $p) : Expr)⟩
=======
      let ⟨c, vc, p⟩ ← evalPow sα va vb
      pure ⟨c, vc, q(pow_congr $pa $pb $p)⟩
>>>>>>> 29675b2a
    | _ => els
  | ``Neg.neg, some rα, _ => match e with
    | ~q(-$a) =>
      let ⟨_, va, pa⟩ ← eval sα c a
<<<<<<< HEAD
      let ⟨b, vb, p⟩ := evalNeg sα c.char c.cpα rα va
      pure ⟨b, vb, (q(neg_congr $pa $p) : Expr)⟩
=======
      let ⟨b, vb, p⟩ ← evalNeg sα rα va
      pure ⟨b, vb, q(neg_congr $pa $p)⟩
    | _ => els
>>>>>>> 29675b2a
  | ``HSub.hSub, some rα, _ | ``Sub.sub, some rα, _ => match e with
    | ~q($a - $b) => do
      let ⟨_, va, pa⟩ ← eval sα c a
      let ⟨_, vb, pb⟩ ← eval sα c b
<<<<<<< HEAD
      let ⟨c, vc, p⟩ := evalSub sα c.char c.cpα rα va vb
      pure ⟨c, vc, (q(sub_congr $pa $pb $p) : Expr)⟩
=======
      let ⟨c, vc, p⟩ ← evalSub sα rα va vb
      pure ⟨c, vc, q(sub_congr $pa $pb $p)⟩
>>>>>>> 29675b2a
    | _ => els
  | ``Inv.inv, _, some dα => match e with
    | ~q($a⁻¹) =>
      let ⟨_, va, pa⟩ ← eval sα c a
<<<<<<< HEAD
      let ⟨b, vb, p⟩ ← va.evalInv sα dα c.char c.cpα c.czα
      pure ⟨b, vb, (q(inv_congr $pa $p) : Expr)⟩
=======
      let ⟨b, vb, p⟩ ← va.evalInv sα dα c.czα
      pure ⟨b, vb, q(inv_congr $pa $p)⟩
    | _ => els
>>>>>>> 29675b2a
  | ``HDiv.hDiv, _, some dα | ``Div.div, _, some dα => match e with
    | ~q($a / $b) => do
      let ⟨_, va, pa⟩ ← eval sα c a
      let ⟨_, vb, pb⟩ ← eval sα c b
<<<<<<< HEAD
      let ⟨c, vc, p⟩ ← evalDiv sα c.char c.cpα dα c.czα va vb
      pure ⟨c, vc, (q(div_congr $pa $pb $p) : Expr)⟩
=======
      let ⟨c, vc, p⟩ ← evalDiv sα dα c.czα va vb
      pure ⟨c, vc, q(div_congr $pa $pb $p)⟩
>>>>>>> 29675b2a
    | _ => els
  | _, _, _ => els

universe u

/-- `CSLift α β` is a typeclass used by `ring` for lifting operations from `α`
(which is not a commutative semiring) into a commutative semiring `β` by using an injective map
`lift : α → β`. -/
class CSLift (α : Type u) (β : outParam (Type u)) where
  /-- `lift` is the "canonical injection" from `α` to `β` -/
  lift : α → β
  /-- `lift` is an injective function -/
  inj : Function.Injective lift

/-- `CSLiftVal a b` means that `b = lift a`. This is used by `ring` to construct an expression `b`
from the input expression `a`, and then run the usual ring algorithm on `b`. -/
class CSLiftVal {α} {β : outParam (Type u)} [CSLift α β] (a : α) (b : outParam β) : Prop where
  /-- The output value `b` is equal to the lift of `a`. This can be supplied by the default
  instance which sets `b := lift a`, but `ring` will treat this as an atom so it is more useful
  when there are other instances which distribute addition or multiplication. -/
  eq : b = CSLift.lift a

instance (priority := low) {α β} [CSLift α β] (a : α) : CSLiftVal a (CSLift.lift a) := ⟨rfl⟩

theorem of_lift {α β} [inst : CSLift α β] {a b : α} {a' b' : β}
    [h1 : CSLiftVal a a'] [h2 : CSLiftVal b b'] (h : a' = b') : a = b :=
  inst.2 <| by rwa [← h1.1, ← h2.1]

open Lean Parser.Tactic Elab Command Elab.Tactic

theorem of_eq {α} {a b c : α} (_ : (a : α) = c) (_ : b = c) : a = b := by subst_vars; rfl

/--
This is a routine which is used to clean up the unsolved subgoal
of a failed `ring1` application. It is overridden in `Mathlib/Tactic/Ring/RingNF.lean`
to apply the `ring_nf` simp set to the goal.
-/
initialize ringCleanupRef : IO.Ref (Expr → MetaM Expr) ← IO.mkRef pure

/-- Frontend of `ring1`: attempt to close a goal `g`, assuming it is an equation of semirings. -/
def proveEq (g : MVarId) (cfg : RingConfig) : AtomM Unit := do
  let some (α, e₁, e₂) := (← whnfR <|← instantiateMVars <|← g.getType).eq?
    | throwError "ring failed: not an equality"
  let .sort u ← whnf (← inferType α) | unreachable!
  let v ← try u.dec catch _ => throwError "not a type{indentExpr α}"
  have α : Q(Type v) := α
  let sα ←
    try Except.ok <$> synthInstanceQ q(CommSemiring $α)
    catch e => pure (.error e)
  have e₁ : Q($α) := e₁; have e₂ : Q($α) := e₂
  let eq ← match sα with
  | .ok sα => ringCore sα e₁ e₂
  | .error e =>
    let β ← mkFreshExprMVarQ q(Type v)
    let e₁' ← mkFreshExprMVarQ q($β)
    let e₂' ← mkFreshExprMVarQ q($β)
    let (sβ, (pf : Q($e₁' = $e₂' → $e₁ = $e₂))) ← try
      let _l ← synthInstanceQ q(CSLift $α $β)
      let sβ ← synthInstanceQ q(CommSemiring $β)
      let _ ← synthInstanceQ q(CSLiftVal $e₁ $e₁')
      let _ ← synthInstanceQ q(CSLiftVal $e₂ $e₂')
      pure (sβ, q(of_lift (a := $e₁) (b := $e₂)))
    catch _ => throw e
    pure q($pf $(← ringCore sβ e₁' e₂'))
  g.assign eq
where
  /-- The core of `proveEq` takes expressions `e₁ e₂ : α` where `α` is a `CommSemiring`,
  and returns a proof that they are equal (or fails). -/
  ringCore {v : Level} {α : Q(Type v)} (sα : Q(CommSemiring $α))
      (e₁ e₂ : Q($α)) : AtomM Q($e₁ = $e₂) := do
    let c ← mkCache sα cfg
    trace[Meta] "ring1 (config := {repr cfg}) (cache := {repr c})"
    profileitM Exception "ring" (← getOptions) do
      let ⟨a, va, pa⟩ ← eval sα c e₁
      let ⟨b, vb, pb⟩ ← eval sα c e₂
      unless va.eq vb do
        let g ← mkFreshExprMVar (← (← ringCleanupRef.get) q($a = $b))
        throwError "ring failed, ring expressions not equal\n{g.mvarId!}"
      let pb : Q($e₂ = $a) := pb
      return q(of_eq $pa $pb)

/--
Tactic for solving equations of *commutative* (semi)rings,
allowing variables in the exponent.

* This version of `ring` fails if the target is not an equality.
* The variant `ring1!` will use a more aggressive reducibility setting
  to determine equality of atoms.
-/
elab (name := ring1) "ring1" tk:"!"? cfg:(config ?) : tactic => do
  let cfg : RingConfig ← elabRingConfig cfg
  liftMetaMAtMain fun g ↦ do
  AtomM.run (if tk.isSome then .default else .reducible) (proveEq g cfg)

<<<<<<< HEAD
@[inherit_doc ring1] macro "ring1!" cfg:(config)? : tactic => `(tactic| ring1 ! $(cfg)?)
=======
@[inherit_doc ring1] macro "ring1!" : tactic => `(tactic| ring1 !)

end Ring

end Mathlib.Tactic
>>>>>>> 29675b2a
<|MERGE_RESOLUTION|>--- conflicted
+++ resolved
@@ -3,12 +3,9 @@
 Released under Apache 2.0 license as described in the file LICENSE.
 Authors: Mario Carneiro, Aurélien Saue, Anne Baanen
 -/
-<<<<<<< HEAD
-import Mathlib.Algebra.CharP.Defs
+import Mathlib.Algebra.CharP.Basic
 import Mathlib.Algebra.Order.Ring.Rat
 import Mathlib.Tactic.NormNum.DivMod
-=======
->>>>>>> 29675b2a
 import Mathlib.Tactic.NormNum.Inv
 import Mathlib.Tactic.NormNum.Pow
 import Mathlib.Util.AtomM
@@ -80,7 +77,7 @@
 ring, semiring, exponent, power
 -/
 
-assert_not_exists OrderedAddCommMonoid
+-- assert_not_exists OrderedAddCommMonoid
 
 namespace Mathlib.Tactic
 namespace Ring
@@ -309,7 +306,7 @@
 
 /-! Support for reducing expressions modulo a given characteristic -/
 
-lemma CharP.isInt_of_mod {α : Type _} [Ring α] {n n' : ℕ} (inst : CharP α n) {e : α}
+lemma CharP.isInt_of_mod {α : Type _} [Ring α] {n n' : ℕ} (inst : CharP α n) {e : α} {e' r : ℤ}
     (he : IsInt e e') (hn : IsNat n n') (h₂ : IsInt (e' % n') r) : IsInt e r :=
   ⟨by rw [he.out, CharP.intCast_eq_intCast_mod α n, show n = n' from hn.out, h₂.out, Int.cast_id]⟩
 
@@ -374,14 +371,10 @@
 For example, `xy + 2xy = 3xy` is a `.nonzero` overlap, while `xy + xz` returns `none`
 and `xy + -xy = 0` is a `.zero` overlap.
 -/
-<<<<<<< HEAD
 def evalAddOverlap (char : ℕ) (rα : Option (Q(Ring $α))) (cpα : Option (Q(CharP $α $char)))
-    (va : ExProd sα a) (vb : ExProd sα b) : Option (Overlap sα q($a + $b)) :=
-=======
-def evalAddOverlap {a b : Q($α)} (va : ExProd sα a) (vb : ExProd sα b) :
+    {a b : Q($α)} (va : ExProd sα a) (vb : ExProd sα b) :
     OptionT Lean.Core.CoreM (Overlap sα q($a + $b)) := do
   Lean.Core.checkSystem decl_name%.toString
->>>>>>> 29675b2a
   match va, vb with
   | .const za ha, .const zb hb => do
     let ra := Result.ofRawRat za a ha; let rb := Result.ofRawRat zb b hb
@@ -426,49 +419,28 @@
 * `(a₁ + a₂) + (b₁ + b₂) = a₁ + (a₂ + (b₁ + b₂))` (if `a₁.lt b₁`)
 * `(a₁ + a₂) + (b₁ + b₂) = b₁ + ((a₁ + a₂) + b₂)` (if not `a₁.lt b₁`)
 -/
-<<<<<<< HEAD
 partial def evalAdd (char : ℕ) (rα : Option (Q(Ring $α))) (cpα : Option (Q(CharP $α $char)))
-    (va : ExSum sα a) (vb : ExSum sα b) : Result (ExSum sα) q($a + $b) :=
-=======
-partial def evalAdd {a b : Q($α)} (va : ExSum sα a) (vb : ExSum sα b) :
+    {a b : Q($α)} (va : ExSum sα a) (vb : ExSum sα b) :
     Lean.Core.CoreM <| Result (ExSum sα) q($a + $b) := do
   Lean.Core.checkSystem decl_name%.toString
->>>>>>> 29675b2a
   match va, vb with
   | .zero, vb => return ⟨b, vb, q(add_pf_zero_add $b)⟩
   | va, .zero => return ⟨a, va, q(add_pf_add_zero $a)⟩
   | .add (a := a₁) (b := _a₂) va₁ va₂, .add (a := b₁) (b := _b₂) vb₁ vb₂ =>
-<<<<<<< HEAD
-    match evalAddOverlap sα char rα cpα va₁ vb₁ with
+    match ← (evalAddOverlap sα char rα cpα va₁ vb₁).run with
     | some (.nonzero ⟨_, vc₁, pc₁⟩) =>
-      let ⟨_, vc₂, pc₂⟩ := evalAdd char rα cpα va₂ vb₂
-      ⟨_, .add vc₁ vc₂, q(add_pf_add_overlap $pc₁ $pc₂)⟩
-    | some (.zero pc₁) =>
-      let ⟨c₂, vc₂, pc₂⟩ := evalAdd char rα cpα va₂ vb₂
-      ⟨c₂, vc₂, q(add_pf_add_overlap_zero $pc₁ $pc₂)⟩
-    | none =>
-      if let .lt := va₁.cmp vb₁ then
-        let ⟨_c, vc, (pc : Q($_a₂ + ($b₁ + $_b₂) = $_c))⟩ := evalAdd char rα cpα va₂ vb
-        ⟨_, .add va₁ vc, q(add_pf_add_lt $a₁ $pc)⟩
-      else
-        let ⟨_c, vc, (pc : Q($a₁ + $_a₂ + $_b₂ = $_c))⟩ := evalAdd char rα cpα va vb₂
-        ⟨_, .add vb₁ vc, q(add_pf_add_gt $b₁ $pc)⟩
-=======
-    match ← (evalAddOverlap sα va₁ vb₁).run with
-    | some (.nonzero ⟨_, vc₁, pc₁⟩) =>
-      let ⟨_, vc₂, pc₂⟩ ← evalAdd va₂ vb₂
+      let ⟨_, vc₂, pc₂⟩ ← evalAdd char rα cpα va₂ vb₂
       return ⟨_, .add vc₁ vc₂, q(add_pf_add_overlap $pc₁ $pc₂)⟩
     | some (.zero pc₁) =>
-      let ⟨c₂, vc₂, pc₂⟩ ← evalAdd va₂ vb₂
+      let ⟨c₂, vc₂, pc₂⟩ ← evalAdd char rα cpα va₂ vb₂
       return ⟨c₂, vc₂, q(add_pf_add_overlap_zero $pc₁ $pc₂)⟩
     | none =>
       if let .lt := va₁.cmp vb₁ then
-        let ⟨_c, vc, (pc : Q($_a₂ + ($b₁ + $_b₂) = $_c))⟩ ← evalAdd va₂ vb
+        let ⟨_c, vc, (pc : Q($_a₂ + ($b₁ + $_b₂) = $_c))⟩ ← evalAdd char rα cpα va₂ vb
         return ⟨_, .add va₁ vc, q(add_pf_add_lt $a₁ $pc)⟩
       else
-        let ⟨_c, vc, (pc : Q($a₁ + $_a₂ + $_b₂ = $_c))⟩ ← evalAdd va vb₂
+        let ⟨_c, vc, (pc : Q($a₁ + $_a₂ + $_b₂ = $_c))⟩ ← evalAdd char rα cpα va vb₂
         return ⟨_, .add vb₁ vc, q(add_pf_add_gt $b₁ $pc)⟩
->>>>>>> 29675b2a
 
 theorem one_mul (a : R) : (nat_lit 1).rawCast * a = a := by simp [Nat.rawCast]
 
@@ -496,14 +468,10 @@
 * `(a₁ * a₂) * (b₁ * b₂) = a₁ * (a₂ * (b₁ * b₂))` (if `a₁.lt b₁`)
 * `(a₁ * a₂) * (b₁ * b₂) = b₁ * ((a₁ * a₂) * b₂)` (if not `a₁.lt b₁`)
 -/
-<<<<<<< HEAD
 partial def evalMulProd (char : ℕ) (rα : Option (Q(Ring $α))) (cpα : Option (Q(CharP $α $char)))
-    (va : ExProd sα a) (vb : ExProd sα b) : Result (ExProd sα) q($a * $b) :=
-=======
-partial def evalMulProd {a b : Q($α)} (va : ExProd sα a) (vb : ExProd sα b) :
+    {a b : Q($α)} (va : ExProd sα a) (vb : ExProd sα b) :
     Lean.Core.CoreM <| Result (ExProd sα) q($a * $b) := do
   Lean.Core.checkSystem decl_name%.toString
->>>>>>> 29675b2a
   match va, vb with
   | .const za ha, .const zb hb =>
     if za = 1 then
@@ -519,41 +487,22 @@
       let ⟨c, pc⟩ := rc.toRawEq
       return ⟨c, .const zc hc, pc⟩
   | .mul (x := a₁) (e := a₂) va₁ va₂ va₃, .const _ _ =>
-<<<<<<< HEAD
-    let ⟨_, vc, pc⟩ := evalMulProd char rα cpα va₃ vb
-    ⟨_, .mul va₁ va₂ vc, (q(mul_pf_left $a₁ $a₂ $pc) : Expr)⟩
-  | .const _ _, .mul (x := b₁) (e := b₂) vb₁ vb₂ vb₃ =>
-    let ⟨_, vc, pc⟩ := evalMulProd char rα cpα va vb₃
-    ⟨_, .mul vb₁ vb₂ vc, (q(mul_pf_right $b₁ $b₂ $pc) : Expr)⟩
-  | .mul (x := xa) (e := ea) vxa vea va₂, .mul (x := xb) (e := eb) vxb veb vb₂ => Id.run do
-    if vxa.eq vxb then
-      if let some (.nonzero ⟨_, ve, pe⟩) := evalAddOverlap sℕ 0 none none vea veb then
-        let ⟨_, vc, pc⟩ := evalMulProd char rα cpα va₂ vb₂
-        return ⟨_, .mul vxa ve vc, (q(mul_pp_pf_overlap $xa $pe $pc) : Expr)⟩
-    if let .lt := (vxa.cmp vxb).then (vea.cmp veb) then
-      let ⟨_, vc, pc⟩ := evalMulProd char rα cpα va₂ vb
-      ⟨_, .mul vxa vea vc, (q(mul_pf_left $xa $ea $pc) : Expr)⟩
-    else
-      let ⟨_, vc, pc⟩ := evalMulProd char rα cpα va vb₂
-      ⟨_, .mul vxb veb vc, (q(mul_pf_right $xb $eb $pc) : Expr)⟩
-=======
-    let ⟨_, vc, pc⟩ ← evalMulProd va₃ vb
+    let ⟨_, vc, pc⟩ ← evalMulProd char rα cpα va₃ vb
     return ⟨_, .mul va₁ va₂ vc, (q(mul_pf_left $a₁ $a₂ $pc) : Expr)⟩
   | .const _ _, .mul (x := b₁) (e := b₂) vb₁ vb₂ vb₃ =>
-    let ⟨_, vc, pc⟩ ← evalMulProd va vb₃
+    let ⟨_, vc, pc⟩ ← evalMulProd char rα cpα va vb₃
     return ⟨_, .mul vb₁ vb₂ vc, (q(mul_pf_right $b₁ $b₂ $pc) : Expr)⟩
   | .mul (x := xa) (e := ea) vxa vea va₂, .mul (x := xb) (e := eb) vxb veb vb₂ => do
     if vxa.eq vxb then
-      if let some (.nonzero ⟨_, ve, pe⟩) ← (evalAddOverlap sℕ vea veb).run then
-        let ⟨_, vc, pc⟩ ← evalMulProd va₂ vb₂
+      if let some (.nonzero ⟨_, ve, pe⟩) ← (evalAddOverlap sℕ 0 none none vea veb).run then
+        let ⟨_, vc, pc⟩ ← evalMulProd char rα cpα va₂ vb₂
         return ⟨_, .mul vxa ve vc, (q(mul_pp_pf_overlap $xa $pe $pc) : Expr)⟩
     if let .lt := (vxa.cmp vxb).then (vea.cmp veb) then
-      let ⟨_, vc, pc⟩ ← evalMulProd va₂ vb
+      let ⟨_, vc, pc⟩ ← evalMulProd char rα cpα va₂ vb
       return ⟨_, .mul vxa vea vc, (q(mul_pf_left $xa $ea $pc) : Expr)⟩
     else
-      let ⟨_, vc, pc⟩ ← evalMulProd va vb₂
+      let ⟨_, vc, pc⟩ ← evalMulProd char rα cpα va vb₂
       return ⟨_, .mul vxb veb vc, (q(mul_pf_right $xb $eb $pc) : Expr)⟩
->>>>>>> 29675b2a
 
 theorem mul_zero (a : R) : a * 0 = 0 := by simp
 
@@ -566,27 +515,16 @@
 * `a * 0 = 0`
 * `a * (b₁ + b₂) = (a * b₁) + (a * b₂)`
 -/
-<<<<<<< HEAD
 def evalMul₁ (char : ℕ) (rα : Option (Q(Ring $α))) (cpα : Option (Q(CharP $α $char)))
-    (va : ExProd sα a) (vb : ExSum sα b) : Result (ExSum sα) q($a * $b) :=
-=======
-def evalMul₁ {a b : Q($α)} (va : ExProd sα a) (vb : ExSum sα b) :
+    {a b : Q($α)} (va : ExProd sα a) (vb : ExSum sα b) :
     Lean.Core.CoreM <| Result (ExSum sα) q($a * $b) := do
->>>>>>> 29675b2a
   match vb with
   | .zero => return ⟨_, .zero, q(mul_zero $a)⟩
   | .add vb₁ vb₂ =>
-<<<<<<< HEAD
-    let ⟨_, vc₁, pc₁⟩ := evalMulProd sα char rα cpα va vb₁
-    let ⟨_, vc₂, pc₂⟩ := evalMul₁ char rα cpα va vb₂
-    let ⟨_, vd, pd⟩ := evalAdd sα char rα cpα vc₁.toSum vc₂
-    ⟨_, vd, q(mul_add $pc₁ $pc₂ $pd)⟩
-=======
-    let ⟨_, vc₁, pc₁⟩ ← evalMulProd sα va vb₁
-    let ⟨_, vc₂, pc₂⟩ ← evalMul₁ va vb₂
-    let ⟨_, vd, pd⟩ ← evalAdd sα vc₁.toSum vc₂
+    let ⟨_, vc₁, pc₁⟩ ← evalMulProd sα char rα cpα va vb₁
+    let ⟨_, vc₂, pc₂⟩ ← evalMul₁ char rα cpα va vb₂
+    let ⟨_, vd, pd⟩ ← evalAdd sα char rα cpα vc₁.toSum vc₂
     return ⟨_, vd, q(mul_add $pc₁ $pc₂ $pd)⟩
->>>>>>> 29675b2a
 
 theorem zero_mul (b : R) : 0 * b = 0 := by simp
 
@@ -598,27 +536,16 @@
 * `0 * b = 0`
 * `(a₁ + a₂) * b = (a₁ * b) + (a₂ * b)`
 -/
-<<<<<<< HEAD
 def evalMul (char : ℕ) (rα : Option (Q(Ring $α))) (cpα : Option (Q(CharP $α $char)))
-    (va : ExSum sα a) (vb : ExSum sα b) : Result (ExSum sα) q($a * $b) :=
-=======
-def evalMul {a b : Q($α)} (va : ExSum sα a) (vb : ExSum sα b) :
+    {a b : Q($α)} (va : ExSum sα a) (vb : ExSum sα b) :
     Lean.Core.CoreM <| Result (ExSum sα) q($a * $b) := do
->>>>>>> 29675b2a
   match va with
   | .zero => return ⟨_, .zero, q(zero_mul $b)⟩
   | .add va₁ va₂ =>
-<<<<<<< HEAD
-    let ⟨_, vc₁, pc₁⟩ := evalMul₁ sα char rα cpα va₁ vb
-    let ⟨_, vc₂, pc₂⟩ := evalMul char rα cpα va₂ vb
-    let ⟨_, vd, pd⟩ := evalAdd sα char rα cpα vc₁ vc₂
-    ⟨_, vd, q(add_mul $pc₁ $pc₂ $pd)⟩
-=======
-    let ⟨_, vc₁, pc₁⟩ ← evalMul₁ sα va₁ vb
-    let ⟨_, vc₂, pc₂⟩ ← evalMul va₂ vb
-    let ⟨_, vd, pd⟩ ← evalAdd sα vc₁ vc₂
+    let ⟨_, vc₁, pc₁⟩ ← evalMul₁ sα char rα cpα va₁ vb
+    let ⟨_, vc₂, pc₂⟩ ← evalMul char rα cpα va₂ vb
+    let ⟨_, vd, pd⟩ ← evalAdd sα char rα cpα vc₁ vc₂
     return ⟨_, vd, q(add_mul $pc₁ $pc₂ $pd)⟩
->>>>>>> 29675b2a
 
 theorem natCast_nat (n) : ((Nat.rawCast n : ℕ) : R) = Nat.rawCast n := by simp
 
@@ -639,13 +566,9 @@
 * An atom `e` causes `↑e` to be allocated as a new atom.
 * A sum delegates to `ExSum.evalNatCast`.
 -/
-<<<<<<< HEAD
 partial def ExBase.evalNatCast
     (char : ℕ) (rα : Option (Q(Ring $α))) (cpα : Option (Q(CharP $α $char)))
-    (va : ExBase sℕ a) : AtomM (Result (ExBase sα) q($a)) :=
-=======
-partial def ExBase.evalNatCast {a : Q(ℕ)} (va : ExBase sℕ a) : AtomM (Result (ExBase sα) q($a)) :=
->>>>>>> 29675b2a
+    {a : Q(ℕ)} (va : ExBase sℕ a) : AtomM (Result (ExBase sα) q($a)) :=
   match va with
   | .atom _ => do
     let (i, ⟨b', _⟩) ← addAtomQ q($a)
@@ -659,13 +582,9 @@
 * `↑c = c` if `c` is a numeric literal
 * `↑(a ^ n * b) = ↑a ^ n * ↑b`
 -/
-<<<<<<< HEAD
 partial def ExProd.evalNatCast
-  (char : ℕ) (rα : Option (Q(Ring $α))) (cpα : Option (Q(CharP $α $char)))
-  (va : ExProd sℕ a) : AtomM (Result (ExProd sα) q($a)) :=
-=======
-partial def ExProd.evalNatCast {a : Q(ℕ)} (va : ExProd sℕ a) : AtomM (Result (ExProd sα) q($a)) :=
->>>>>>> 29675b2a
+    (char : ℕ) (rα : Option (Q(Ring $α))) (cpα : Option (Q(CharP $α $char)))
+    {a : Q(ℕ)} (va : ExProd sℕ a) : AtomM (Result (ExProd sα) q($a)) :=
   match va with
   | .const c hc => do
     have n : Q(ℕ) := a.appArg!
@@ -685,13 +604,9 @@
 * `↑0 = 0`
 * `↑(a + b) = ↑a + ↑b`
 -/
-<<<<<<< HEAD
 partial def ExSum.evalNatCast
     (char : ℕ) (rα : Option (Q(Ring $α))) (cpα : Option (Q(CharP $α $char)))
-    (va : ExSum sℕ a) : AtomM (Result (ExSum sα) q($a)) :=
-=======
-partial def ExSum.evalNatCast {a : Q(ℕ)} (va : ExSum sℕ a) : AtomM (Result (ExSum sα) q($a)) :=
->>>>>>> 29675b2a
+    {a : Q(ℕ)} (va : ExSum sℕ a) : AtomM (Result (ExSum sα) q($a)) :=
   match va with
   | .zero => pure ⟨_, .zero, q(natCast_zero (R := $α))⟩
   | .add va₁ va₂ => do
@@ -712,29 +627,18 @@
 * `a • b = a * b` if `α = ℕ`
 * `a • b = ↑a * b` otherwise
 -/
-<<<<<<< HEAD
-def evalNSMul (char : ℕ) (rα : Option (Q(Ring $α))) (cpα : Option (Q(CharP $α $char)))
-    (va : ExSum sℕ a) (vb : ExSum sα b) : AtomM (Result (ExSum sα) q($a • $b)) := do
-  if ← isDefEq sα sℕ then
-    let ⟨_, va'⟩ := va.cast
-    have _b : Q(ℕ) := b
-    let ⟨(_c : Q(ℕ)), vc, (pc : Q($a * $_b = $_c))⟩ := evalMul sα char rα cpα va' vb
-    pure ⟨_, vc, (q(smul_nat $pc) : Expr)⟩
-  else
-    let ⟨_, va', pa'⟩ ← va.evalNatCast sα char rα cpα
-    let ⟨_, vc, pc⟩ := evalMul sα char rα cpα va' vb
-=======
-def evalNSMul {a : Q(ℕ)} {b : Q($α)} (va : ExSum sℕ a) (vb : ExSum sα b) :
+def evalNSMul
+    (char : ℕ) (rα : Option (Q(Ring $α))) (cpα : Option (Q(CharP $α $char)))
+    {a : Q(ℕ)} {b : Q($α)} (va : ExSum sℕ a) (vb : ExSum sα b) :
     AtomM (Result (ExSum sα) q($a • $b)) := do
   if ← isDefEq sα sℕ then
     let ⟨_, va'⟩ := va.cast
     have _b : Q(ℕ) := b
-    let ⟨(_c : Q(ℕ)), vc, (pc : Q($a * $_b = $_c))⟩ ← evalMul sα va' vb
+    let ⟨(_c : Q(ℕ)), vc, (pc : Q($a * $_b = $_c))⟩ ← evalMul sα char rα cpα va' vb
     pure ⟨_, vc, (q(smul_nat $pc) : Expr)⟩
   else
-    let ⟨_, va', pa'⟩ ← va.evalNatCast sα
-    let ⟨_, vc, pc⟩ ← evalMul sα va' vb
->>>>>>> 29675b2a
+    let ⟨_, va', pa'⟩ ← va.evalNatCast sα char rα cpα
+    let ⟨_, vc, pc⟩ ← evalMul sα char rα cpα va' vb
     pure ⟨_, vc, (q(smul_eq_cast $pa' $pc) : Expr)⟩
 
 theorem neg_one_mul {R} [Ring R] {a b : R} (_ : (Int.negOfNat (nat_lit 1)).rawCast * a = b) :
@@ -748,14 +652,11 @@
 * `-c = (-c)` (for `c` coefficient)
 * `-(a₁ * a₂) = a₁ * -a₂`
 -/
-<<<<<<< HEAD
-def evalNegProd (char : ℕ) (cpα : Option (Q(CharP $α $char)))
-    (rα : Q(Ring $α)) (va : ExProd sα a) : Result (ExProd sα) q(-$a) :=
-=======
-def evalNegProd {a : Q($α)} (rα : Q(Ring $α)) (va : ExProd sα a) :
+def evalNegProd
+    (char : ℕ) (cpα : Option (Q(CharP $α $char)))
+    {a : Q($α)} (rα : Q(Ring $α)) (va : ExProd sα a) :
     Lean.Core.CoreM <| Result (ExProd sα) q(-$a) := do
   Lean.Core.checkSystem decl_name%.toString
->>>>>>> 29675b2a
   match va with
   | .const za ha =>
     let lit : Q(ℕ) := mkRawNatLit 1
@@ -769,13 +670,8 @@
     let ⟨b, (pb : Q((Int.negOfNat (nat_lit 1)).rawCast * $a = $b))⟩ := rb.toRawEq
     return ⟨b, .const zb hb, (q(neg_one_mul (R := $α) $pb) : Expr)⟩
   | .mul (x := a₁) (e := a₂) va₁ va₂ va₃ =>
-<<<<<<< HEAD
-    let ⟨_, vb, pb⟩ := evalNegProd char cpα rα va₃
-    ⟨_, .mul va₁ va₂ vb, (q(neg_mul $a₁ $a₂ $pb) : Expr)⟩
-=======
-    let ⟨_, vb, pb⟩ ← evalNegProd rα va₃
+    let ⟨_, vb, pb⟩ ← evalNegProd char cpα rα va₃
     return ⟨_, .mul va₁ va₂ vb, (q(neg_mul $a₁ $a₂ $pb) : Expr)⟩
->>>>>>> 29675b2a
 
 theorem neg_zero {R} [Ring R] : -(0 : R) = 0 := by simp
 
@@ -788,25 +684,15 @@
 * `-0 = 0` (for `c` coefficient)
 * `-(a₁ + a₂) = -a₁ + -a₂`
 -/
-<<<<<<< HEAD
 def evalNeg (char : ℕ) (cpα : Option (Q(CharP $α $char)))
-    (rα : Q(Ring $α)) (va : ExSum sα a) : Result (ExSum sα) q(-$a) :=
-=======
-def evalNeg {a : Q($α)} (rα : Q(Ring $α)) (va : ExSum sα a) :
+    {a : Q($α)} (rα : Q(Ring $α)) (va : ExSum sα a) :
     Lean.Core.CoreM <| Result (ExSum sα) q(-$a) := do
->>>>>>> 29675b2a
   match va with
   | .zero => return ⟨_, .zero, (q(neg_zero (R := $α)) : Expr)⟩
   | .add va₁ va₂ =>
-<<<<<<< HEAD
-    let ⟨_, vb₁, pb₁⟩ := evalNegProd sα char cpα rα va₁
-    let ⟨_, vb₂, pb₂⟩ := evalNeg char cpα rα va₂
-    ⟨_, .add vb₁ vb₂, (q(neg_add $pb₁ $pb₂) : Expr)⟩
-=======
-    let ⟨_, vb₁, pb₁⟩ ← evalNegProd sα rα va₁
-    let ⟨_, vb₂, pb₂⟩ ← evalNeg rα va₂
+    let ⟨_, vb₁, pb₁⟩ ← evalNegProd sα char cpα rα va₁
+    let ⟨_, vb₂, pb₂⟩ ← evalNeg char cpα rα va₂
     return ⟨_, .add vb₁ vb₂, (q(neg_add $pb₁ $pb₂) : Expr)⟩
->>>>>>> 29675b2a
 
 theorem sub_pf {R} [Ring R] {a b c d : R}
     (_ : -b = c) (_ : a + c = d) : a - b = d := by subst_vars; simp [sub_eq_add_neg]
@@ -815,20 +701,14 @@
 
 * `a - b = a + -b`
 -/
-<<<<<<< HEAD
-def evalSub (char : ℕ) (cpα : Option (Q(CharP $α $char)))
-    (rα : Q(Ring $α)) (va : ExSum sα a) (vb : ExSum sα b) : Result (ExSum sα) q($a - $b) :=
-  let ⟨_c, vc, pc⟩ := evalNeg sα char cpα rα vb
-  let ⟨d, vd, (pd : Q($a + $_c = $d))⟩ := evalAdd sα char rα cpα va vc
-  ⟨d, vd, (q(sub_pf $pc $pd) : Expr)⟩
-=======
-def evalSub {α : Q(Type u)} (sα : Q(CommSemiring $α)) {a b : Q($α)}
+def evalSub
+    {α : Q(Type u)} (sα : Q(CommSemiring $α))
+    (char : ℕ) (cpα : Option (Q(CharP $α $char))) {a b : Q($α)}
     (rα : Q(Ring $α)) (va : ExSum sα a) (vb : ExSum sα b) :
     Lean.Core.CoreM <| Result (ExSum sα) q($a - $b) := do
-  let ⟨_c, vc, pc⟩ ← evalNeg sα rα vb
-  let ⟨d, vd, (pd : Q($a + $_c = $d))⟩ ← evalAdd sα va vc
+  let ⟨_c, vc, pc⟩ ← evalNeg sα char cpα rα vb
+  let ⟨d, vd, (pd : Q($a + $_c = $d))⟩ ← evalAdd sα char rα cpα va vc
   return ⟨d, vd, (q(sub_pf $pc $pd) : Expr)⟩
->>>>>>> 29675b2a
 
 theorem pow_prod_atom (a : R) (b) : a ^ b = (a + 0) ^ b * (nat_lit 1).rawCast := by simp
 
@@ -930,14 +810,10 @@
 * `x ^ (2*n) = x ^ n * x ^ n`
 * `x ^ (2*n+1) = x ^ n * x ^ n * x`
 -/
-<<<<<<< HEAD
-partial def evalPowNat (char : ℕ) (rα : Option (Q(Ring $α))) (cpα : Option (Q(CharP $α $char)))
-    (va : ExSum sα a) (n : Q(ℕ)) : Result (ExSum sα) q($a ^ $n) :=
-  -- TODO: we could add a rule `(x + y)^n = x^n + y^n` if the characteristic is a prime `p ∣ n`.
-=======
-partial def evalPowNat {a : Q($α)} (va : ExSum sα a) (n : Q(ℕ)) :
+partial def evalPowNat
+    (char : ℕ) (rα : Option (Q(Ring $α))) (cpα : Option (Q(CharP $α $char)))
+    {a : Q($α)} (va : ExSum sα a) (n : Q(ℕ)) :
     Lean.Core.CoreM <| Result (ExSum sα) q($a ^ $n) := do
->>>>>>> 29675b2a
   let nn := n.natLit!
   if nn = 1 then
     return ⟨_, va, (q(pow_one $a) : Expr)⟩
@@ -945,25 +821,14 @@
     let nm := nn >>> 1
     have m : Q(ℕ) := mkRawNatLit nm
     if nn &&& 1 = 0 then
-<<<<<<< HEAD
-      let ⟨_, vb, pb⟩ := evalPowNat char rα cpα va m
-      let ⟨_, vc, pc⟩ := evalMul sα char rα cpα vb vb
-      ⟨_, vc, (q(pow_bit0 $pb $pc) : Expr)⟩
-    else
-      let ⟨_, vb, pb⟩ := evalPowNat char rα cpα va m
-      let ⟨_, vc, pc⟩ := evalMul sα char rα cpα vb vb
-      let ⟨_, vd, pd⟩ := evalMul sα char rα cpα vc va
-      ⟨_, vd, (q(pow_bit1 $pb $pc $pd) : Expr)⟩
-=======
-      let ⟨_, vb, pb⟩ ← evalPowNat va m
-      let ⟨_, vc, pc⟩ ← evalMul sα vb vb
+      let ⟨_, vb, pb⟩ ← evalPowNat char rα cpα va m
+      let ⟨_, vc, pc⟩ ← evalMul sα char rα cpα vb vb
       return ⟨_, vc, (q(pow_bit0 $pb $pc) : Expr)⟩
     else
-      let ⟨_, vb, pb⟩ ← evalPowNat va m
-      let ⟨_, vc, pc⟩ ← evalMul sα vb vb
-      let ⟨_, vd, pd⟩ ← evalMul sα vc va
+      let ⟨_, vb, pb⟩ ← evalPowNat char rα cpα va m
+      let ⟨_, vc, pc⟩ ← evalMul sα char rα cpα vb vb
+      let ⟨_, vd, pd⟩ ← evalMul sα char rα cpα vc va
       return ⟨_, vd, (q(pow_bit1 $pb $pc $pd) : Expr)⟩
->>>>>>> 29675b2a
 
 theorem one_pow (b : ℕ) : ((nat_lit 1).rawCast : R) ^ b = (nat_lit 1).rawCast := by simp
 
@@ -979,16 +844,11 @@
 
 In all other cases we use `evalPowProdAtom`.
 -/
-<<<<<<< HEAD
 def evalPowProd (char : ℕ) (rα : Option (Q(Ring $α))) (cpα : Option (Q(CharP $α $char)))
-    (va : ExProd sα a) (vb : ExProd sℕ b) : Result (ExProd sα) q($a ^ $b) :=
-  let res : Option (Result (ExProd sα) q($a ^ $b)) := do
-=======
-def evalPowProd {a : Q($α)} {b : Q(ℕ)} (va : ExProd sα a) (vb : ExProd sℕ b) :
+    {a : Q($α)} {b : Q(ℕ)} (va : ExProd sα a) (vb : ExProd sℕ b) :
     Lean.Core.CoreM <| Result (ExProd sα) q($a ^ $b) := do
   Lean.Core.checkSystem decl_name%.toString
   let res : OptionT Lean.Core.CoreM (Result (ExProd sα) q($a ^ $b)) := do
->>>>>>> 29675b2a
     match va, vb with
     | .const 1, _ => return ⟨_, va, (q(one_pow (R := $α) $b) : Expr)⟩
     | .const za ha, .const zb hb =>
@@ -1000,23 +860,13 @@
         q(CommSemiring.toSemiring) ra
       let ⟨zc, hc⟩ ← rc.toRatNZ
       let ⟨c, pc⟩ := rc.toRawEq
-<<<<<<< HEAD
-      some ⟨c, .const zc hc, pc⟩
+      return ⟨c, .const zc hc, pc⟩
     | .mul vxa₁ vea₁ va₂, vb => do
-      let ⟨_, vc₁, pc₁⟩ := evalMulProd sℕ char rα cpα vea₁ vb
-      let ⟨_, vc₂, pc₂⟩ := evalPowProd char rα cpα va₂ vb
-      some ⟨_, .mul vxa₁ vc₁ vc₂, q(mul_pow $pc₁ $pc₂)⟩
+      let ⟨_, vc₁, pc₁⟩ ← evalMulProd sℕ char rα cpα vea₁ vb
+      let ⟨_, vc₂, pc₂⟩ ← evalPowProd char rα cpα va₂ vb
+      return ⟨_, .mul vxa₁ vc₁ vc₂, q(mul_pow $pc₁ $pc₂)⟩
     | _, _ => none
-  res.getD (evalPowProdAtom sα va vb)
-=======
-      return ⟨c, .const zc hc, pc⟩
-    | .mul vxa₁ vea₁ va₂, vb =>
-      let ⟨_, vc₁, pc₁⟩ ← evalMulProd sℕ vea₁ vb
-      let ⟨_, vc₂, pc₂⟩ ← evalPowProd va₂ vb
-      return ⟨_, .mul vxa₁ vc₁ vc₂, q(mul_pow $pc₁ $pc₂)⟩
-    | _, _ => OptionT.fail
   return (← res.run).getD (evalPowProdAtom sα va vb)
->>>>>>> 29675b2a
 
 /--
 The result of `extractCoeff` is a numeral and a proof that the original expression
@@ -1073,13 +923,9 @@
 
 Otherwise `a ^ b` is just encoded as `a ^ b * 1 + 0` using `evalPowAtom`.
 -/
-<<<<<<< HEAD
 partial def evalPow₁ (char : ℕ) (rα : Option (Q(Ring $α))) (cpα : Option (Q(CharP $α $char)))
-    (va : ExSum sα a) (vb : ExProd sℕ b) : Result (ExSum sα) q($a ^ $b) :=
-=======
-partial def evalPow₁ {a : Q($α)} {b : Q(ℕ)} (va : ExSum sα a) (vb : ExProd sℕ b) :
+    {a : Q($α)} {b : Q(ℕ)} (va : ExSum sα a) (vb : ExProd sℕ b) :
     Lean.Core.CoreM <| Result (ExSum sα) q($a ^ $b) := do
->>>>>>> 29675b2a
   match va, vb with
   | va, .const 1 =>
     haveI : $b =Q Nat.rawCast (nat_lit 1) := ⟨⟩
@@ -1088,28 +934,15 @@
     | some p => return ⟨_, .zero, q(zero_pow (R := $α) $p)⟩
     | none => return evalPowAtom sα (.sum .zero) vb
   | ExSum.add va .zero, vb => -- TODO: using `.add` here takes a while to compile?
-<<<<<<< HEAD
-    let ⟨_, vc, pc⟩ := evalPowProd sα char rα cpα va vb
-    ⟨_, vc.toSum, q(single_pow $pc)⟩
-  | va, vb =>
-    if vb.coeff > 1 then
-      let ⟨k, _, vc, pc⟩ := extractCoeff vb
-      let ⟨_, vd, pd⟩ := evalPow₁ char rα cpα va vc
-      let ⟨_, ve, pe⟩ := evalPowNat sα char rα cpα vd k
-      ⟨_, ve, q(pow_nat $pc $pd $pe)⟩
-    else evalPowAtom sα (.sum va) vb
-=======
-    let ⟨_, vc, pc⟩ ← evalPowProd sα va vb
+    let ⟨_, vc, pc⟩ ← evalPowProd sα char rα cpα va vb
     return ⟨_, vc.toSum, q(single_pow $pc)⟩
   | va, vb =>
     if vb.coeff > 1 then
       let ⟨k, _, vc, pc⟩ := extractCoeff vb
-      let ⟨_, vd, pd⟩ ← evalPow₁ va vc
-      let ⟨_, ve, pe⟩ ← evalPowNat sα vd k
+      let ⟨_, vd, pd⟩ ← evalPow₁ char rα cpα va vc
+      let ⟨_, ve, pe⟩ ← evalPowNat sα char rα cpα vd k
       return ⟨_, ve, q(pow_nat $pc $pd $pe)⟩
-    else
-      return evalPowAtom sα (.sum va) vb
->>>>>>> 29675b2a
+    else return evalPowAtom sα (.sum va) vb
 
 theorem pow_zero (a : R) : a ^ 0 = (nat_lit 1).rawCast + 0 := by simp
 
@@ -1122,27 +955,16 @@
 * `a ^ 0 = 1`
 * `a ^ (b₁ + b₂) = a ^ b₁ * a ^ b₂`
 -/
-<<<<<<< HEAD
 def evalPow (char : ℕ) (rα : Option (Q(Ring $α))) (cpα : Option (Q(CharP $α $char)))
-    (va : ExSum sα a) (vb : ExSum sℕ b) : Result (ExSum sα) q($a ^ $b) :=
-=======
-def evalPow {a : Q($α)} {b : Q(ℕ)} (va : ExSum sα a) (vb : ExSum sℕ b) :
+    {a : Q($α)} {b : Q(ℕ)} (va : ExSum sα a) (vb : ExSum sℕ b) :
     Lean.Core.CoreM <| Result (ExSum sα) q($a ^ $b) := do
->>>>>>> 29675b2a
   match vb with
   | .zero => return ⟨_, (ExProd.mkNat sα 1).2.toSum, q(pow_zero $a)⟩
   | .add vb₁ vb₂ =>
-<<<<<<< HEAD
-    let ⟨_, vc₁, pc₁⟩ := evalPow₁ sα char rα cpα va vb₁
-    let ⟨_, vc₂, pc₂⟩ := evalPow char rα cpα va vb₂
-    let ⟨_, vd, pd⟩ := evalMul sα char rα cpα vc₁ vc₂
-    ⟨_, vd, q(pow_add $pc₁ $pc₂ $pd)⟩
-=======
-    let ⟨_, vc₁, pc₁⟩ ← evalPow₁ sα va vb₁
-    let ⟨_, vc₂, pc₂⟩ ← evalPow va vb₂
-    let ⟨_, vd, pd⟩ ← evalMul sα vc₁ vc₂
+    let ⟨_, vc₁, pc₁⟩ ← evalPow₁ sα char rα cpα va vb₁
+    let ⟨_, vc₂, pc₂⟩ ← evalPow char rα cpα va vb₂
+    let ⟨_, vd, pd⟩ ← evalMul sα char rα cpα vc₁ vc₂
     return ⟨_, vd, q(pow_add $pc₁ $pc₂ $pd)⟩
->>>>>>> 29675b2a
 
 /-- This cache contains data required by the `ring` tactic during execution. -/
 structure Cache {α : Q(Type u)} (sα : Q(CommSemiring $α)) where
@@ -1194,11 +1016,7 @@
 * `e = Int.rawCast n + 0` if `norm_num` returns `IsInt e n`
 * `e = Rat.rawCast n d + 0` if `norm_num` returns `IsRat e n d`
 -/
-<<<<<<< HEAD
-def evalCastReduced :
-=======
-def evalCast {α : Q(Type u)} (sα : Q(CommSemiring $α)) {e : Q($α)} :
->>>>>>> 29675b2a
+def evalCastReduced {α : Q(Type u)} (sα : Q(CommSemiring $α)) {e : Q($α)} :
     NormNum.Result e → Option (Result (ExSum sα) e)
   | .isNat _ (.lit (.natVal 0)) p => do
     assumeInstancesCommute
@@ -1220,8 +1038,9 @@
 * `e = Int.rawCast n + 0` if `norm_num` returns `IsInt e n`
 * `e = Rat.rawCast n d + 0` if `norm_num` returns `IsRat e n d`
 -/
-def evalCast (char : ℕ) (rα : Option Q(Ring $α)) (cpα : Option Q(CharP $α $char))
-    (r : NormNum.Result e) :
+def evalCast {α : Q(Type u)} (sα : Q(CommSemiring $α)) (char : ℕ)
+    (rα : Option Q(Ring $α)) (cpα : Option Q(CharP $α $char))
+    {e : Q($α)} (r : NormNum.Result e) :
     Option (Result (ExSum sα) e) :=
   evalCastReduced sα (reduceResult sα char e rα cpα r)
 
@@ -1272,13 +1091,8 @@
 * `c⁻¹ = (c⁻¹)` if `c` is a constant
 * `(a ^ b * c)⁻¹ = a⁻¹ ^ b * c⁻¹`
 -/
-<<<<<<< HEAD
-def ExProd.evalInv
-    (char : ℕ) (cpα : Option (Q(CharP $α $char)))
-    (czα : Option Q(CharZero $α)) (va : ExProd sα a) :
-=======
-def ExProd.evalInv {a : Q($α)} (czα : Option Q(CharZero $α)) (va : ExProd sα a) :
->>>>>>> 29675b2a
+def ExProd.evalInv (char : ℕ) (cpα : Option (Q(CharP $α $char)))
+    {a : Q($α)} (czα : Option Q(CharZero $α)) (va : ExProd sα a) :
     AtomM (Result (ExProd sα) q($a⁻¹)) := do
   Lean.Core.checkSystem decl_name%.toString
   match va with
@@ -1294,15 +1108,9 @@
       pure ⟨_, vc.toProd (ExProd.mkNat sℕ 1).2, q(toProd_pf $pc)⟩
   | .mul (x := a₁) (e := _a₂) _va₁ va₂ va₃ => do
     let ⟨_b₁, vb₁, pb₁⟩ ← evalInvAtom sα dα a₁
-<<<<<<< HEAD
     let ⟨_b₃, vb₃, pb₃⟩ ← va₃.evalInv char cpα czα
-    let ⟨c, vc, (pc : Q($_b₃ * ($_b₁ ^ $_a₂ * Nat.rawCast 1) = $c))⟩ :=
+    let ⟨c, vc, (pc : Q($_b₃ * ($_b₁ ^ $_a₂ * Nat.rawCast 1) = $c))⟩ ←
       evalMulProd sα char (.some q(($dα).toRing)) cpα vb₃ (vb₁.toProd va₂)
-=======
-    let ⟨_b₃, vb₃, pb₃⟩ ← va₃.evalInv czα
-    let ⟨c, vc, (pc : Q($_b₃ * ($_b₁ ^ $_a₂ * Nat.rawCast 1) = $c))⟩ ←
-      evalMulProd sα vb₃ (vb₁.toProd va₂)
->>>>>>> 29675b2a
     pure ⟨c, vc, (q(inv_mul $pb₁ $pb₃ $pc) : Expr)⟩
 
 /-- Inverts a polynomial `va` to get a normalized result polynomial.
@@ -1310,21 +1118,13 @@
 * `0⁻¹ = 0`
 * `a⁻¹ = (a⁻¹)` if `a` is a nontrivial sum
 -/
-<<<<<<< HEAD
 def ExSum.evalInv (char : ℕ) (cpα : Option (Q(CharP $α $char)))
-    (czα : Option Q(CharZero $α)) (va : ExSum sα a) :
-=======
-def ExSum.evalInv {a : Q($α)} (czα : Option Q(CharZero $α)) (va : ExSum sα a) :
->>>>>>> 29675b2a
+  {a : Q($α)} (czα : Option Q(CharZero $α)) (va : ExSum sα a) :
     AtomM (Result (ExSum sα) q($a⁻¹)) :=
   match va with
   | ExSum.zero => pure ⟨_, .zero, (q(inv_zero (R := $α)) : Expr)⟩
   | ExSum.add va ExSum.zero => do
-<<<<<<< HEAD
     let ⟨_, vb, pb⟩ ← va.evalInv sα dα char cpα czα
-=======
-    let ⟨_, vb, pb⟩ ← va.evalInv sα dα czα
->>>>>>> 29675b2a
     pure ⟨_, vb.toSum, (q(inv_single $pb) : Expr)⟩
   | va => do
     let ⟨_, vb, pb⟩ ← evalInvAtom sα dα a
@@ -1339,21 +1139,13 @@
 
 * `a / b = a * b⁻¹`
 -/
-<<<<<<< HEAD
 def evalDiv
     (char : ℕ) (cpα : Option (Q(CharP $α $char)))
-    (rα : Q(DivisionRing $α)) (czα : Option Q(CharZero $α)) (va : ExSum sα a)
+    {a b : Q($α)} (rα : Q(DivisionRing $α)) (czα : Option Q(CharZero $α)) (va : ExSum sα a)
     (vb : ExSum sα b) : AtomM (Result (ExSum sα) q($a / $b)) := do
   let ⟨_c, vc, pc⟩ ← vb.evalInv sα rα char cpα czα
-  let ⟨d, vd, (pd : Q($a * $_c = $d))⟩ := evalMul sα char (some q(($rα).toRing)) cpα va vc
-  pure ⟨d, vd, (q(div_pf $pc $pd) : Expr)⟩
-=======
-def evalDiv {a b : Q($α)} (rα : Q(DivisionRing $α)) (czα : Option Q(CharZero $α)) (va : ExSum sα a)
-    (vb : ExSum sα b) : AtomM (Result (ExSum sα) q($a / $b)) := do
-  let ⟨_c, vc, pc⟩ ← vb.evalInv sα rα czα
-  let ⟨d, vd, (pd : Q($a * $_c = $d))⟩ ← evalMul sα va vc
+  let ⟨d, vd, (pd : Q($a * $_c = $d))⟩ ← evalMul sα char (some q(($rα).toRing)) cpα va vc
   pure ⟨d, vd, q(div_pf $pc $pd)⟩
->>>>>>> 29675b2a
 
 theorem add_congr (_ : a = a') (_ : b = b') (_ : a' + b' = c) : (a + b : R) = c := by
   subst_vars; rfl
@@ -1428,95 +1220,54 @@
     | ~q($a + $b) =>
       let ⟨_, va, pa⟩ ← eval sα c a
       let ⟨_, vb, pb⟩ ← eval sα c b
-<<<<<<< HEAD
-      let ⟨c, vc, p⟩ := evalAdd sα c.char c.rα c.cpα va vb
+      let ⟨c, vc, p⟩ ← evalAdd sα c.char c.rα c.cpα va vb
       pure ⟨c, vc, (q(add_congr $pa $pb $p) : Expr)⟩
-=======
-      let ⟨c, vc, p⟩ ← evalAdd sα va vb
-      pure ⟨c, vc, q(add_congr $pa $pb $p)⟩
->>>>>>> 29675b2a
     | _ => els
   | ``HMul.hMul, _, _ | ``Mul.mul, _, _ => match e with
     | ~q($a * $b) =>
       let ⟨_, va, pa⟩ ← eval sα c a
       let ⟨_, vb, pb⟩ ← eval sα c b
-<<<<<<< HEAD
-      let ⟨c, vc, p⟩ := evalMul sα c.char c.rα c.cpα va vb
+      let ⟨c, vc, p⟩ ← evalMul sα c.char c.rα c.cpα va vb
       pure ⟨c, vc, (q(mul_congr $pa $pb $p) : Expr)⟩
-=======
-      let ⟨c, vc, p⟩ ← evalMul sα va vb
-      pure ⟨c, vc, q(mul_congr $pa $pb $p)⟩
->>>>>>> 29675b2a
     | _ => els
   | ``HSMul.hSMul, _, _ => match e with
     | ~q(($a : ℕ) • ($b : «$α»)) =>
       let ⟨_, va, pa⟩ ← eval sℕ .nat a
       let ⟨_, vb, pb⟩ ← eval sα c b
-<<<<<<< HEAD
       let ⟨c, vc, p⟩ ← evalNSMul sα c.char c.rα c.cpα va vb
       pure ⟨c, vc, (q(nsmul_congr $pa $pb $p) : Expr)⟩
-=======
-      let ⟨c, vc, p⟩ ← evalNSMul sα va vb
-      pure ⟨c, vc, q(nsmul_congr $pa $pb $p)⟩
->>>>>>> 29675b2a
     | _ => els
   | ``HPow.hPow, _, _ | ``Pow.pow, _, _ => match e with
     | ~q($a ^ $b) =>
       let ⟨_, va, pa⟩ ← eval sα c a
       let ⟨_, vb, pb⟩ ← eval sℕ .nat b
-<<<<<<< HEAD
-      let ⟨c, vc, p⟩ := evalPow sα c.char c.rα c.cpα va vb
+      let ⟨c, vc, p⟩ ← evalPow sα c.char c.rα c.cpα va vb
       pure ⟨c, vc, (q(pow_congr $pa $pb $p) : Expr)⟩
-=======
-      let ⟨c, vc, p⟩ ← evalPow sα va vb
-      pure ⟨c, vc, q(pow_congr $pa $pb $p)⟩
->>>>>>> 29675b2a
     | _ => els
   | ``Neg.neg, some rα, _ => match e with
     | ~q(-$a) =>
       let ⟨_, va, pa⟩ ← eval sα c a
-<<<<<<< HEAD
-      let ⟨b, vb, p⟩ := evalNeg sα c.char c.cpα rα va
+      let ⟨b, vb, p⟩ ← evalNeg sα c.char c.cpα rα va
       pure ⟨b, vb, (q(neg_congr $pa $p) : Expr)⟩
-=======
-      let ⟨b, vb, p⟩ ← evalNeg sα rα va
-      pure ⟨b, vb, q(neg_congr $pa $p)⟩
-    | _ => els
->>>>>>> 29675b2a
   | ``HSub.hSub, some rα, _ | ``Sub.sub, some rα, _ => match e with
     | ~q($a - $b) => do
       let ⟨_, va, pa⟩ ← eval sα c a
       let ⟨_, vb, pb⟩ ← eval sα c b
-<<<<<<< HEAD
-      let ⟨c, vc, p⟩ := evalSub sα c.char c.cpα rα va vb
+      let ⟨c, vc, p⟩ ← evalSub sα c.char c.cpα rα va vb
       pure ⟨c, vc, (q(sub_congr $pa $pb $p) : Expr)⟩
-=======
-      let ⟨c, vc, p⟩ ← evalSub sα rα va vb
-      pure ⟨c, vc, q(sub_congr $pa $pb $p)⟩
->>>>>>> 29675b2a
     | _ => els
   | ``Inv.inv, _, some dα => match e with
     | ~q($a⁻¹) =>
       let ⟨_, va, pa⟩ ← eval sα c a
-<<<<<<< HEAD
       let ⟨b, vb, p⟩ ← va.evalInv sα dα c.char c.cpα c.czα
       pure ⟨b, vb, (q(inv_congr $pa $p) : Expr)⟩
-=======
-      let ⟨b, vb, p⟩ ← va.evalInv sα dα c.czα
-      pure ⟨b, vb, q(inv_congr $pa $p)⟩
     | _ => els
->>>>>>> 29675b2a
   | ``HDiv.hDiv, _, some dα | ``Div.div, _, some dα => match e with
     | ~q($a / $b) => do
       let ⟨_, va, pa⟩ ← eval sα c a
       let ⟨_, vb, pb⟩ ← eval sα c b
-<<<<<<< HEAD
       let ⟨c, vc, p⟩ ← evalDiv sα c.char c.cpα dα c.czα va vb
       pure ⟨c, vc, (q(div_congr $pa $pb $p) : Expr)⟩
-=======
-      let ⟨c, vc, p⟩ ← evalDiv sα dα c.czα va vb
-      pure ⟨c, vc, q(div_congr $pa $pb $p)⟩
->>>>>>> 29675b2a
     | _ => els
   | _, _, _ => els
 
@@ -1611,12 +1362,8 @@
   liftMetaMAtMain fun g ↦ do
   AtomM.run (if tk.isSome then .default else .reducible) (proveEq g cfg)
 
-<<<<<<< HEAD
 @[inherit_doc ring1] macro "ring1!" cfg:(config)? : tactic => `(tactic| ring1 ! $(cfg)?)
-=======
-@[inherit_doc ring1] macro "ring1!" : tactic => `(tactic| ring1 !)
 
 end Ring
 
-end Mathlib.Tactic
->>>>>>> 29675b2a
+end Mathlib.Tactic