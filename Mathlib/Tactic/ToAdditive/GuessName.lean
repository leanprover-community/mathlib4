/-
Copyright (c) 2017 Mario Carneiro. All rights reserved.
Released under Apache 2.0 license as described in the file LICENSE.
Authors: Mario Carneiro, Yury Kudryashov, Floris van Doorn, Jon Eugster
-/

import Std.Data.TreeMap.Basic
import Mathlib.Data.String.Defs

/-!
# Name generation APIs for `to_additive`-like attributes
-/

open Std

<<<<<<< HEAD
namespace Mathlib.Tactic.Translate
=======
namespace ToAdditive
open ToAdditive -- currently needed to enable projection notation
>>>>>>> 7f192e6c

/-- A set of strings of names that end in a capital letter.
* If the string contains a lowercase letter, the string should be split between the first occurrence
  of a lower-case letter followed by an upper-case letter.
* If multiple strings have the same prefix, they should be grouped by prefix
* In this case, the second list should be prefix-free
  (no element can be a prefix of a later element)

Todo: automate the translation from `String` to an element in this `TreeMap`
  (but this would require having something similar to the `rb_lmap` from Lean 3). -/
def endCapitalNames : TreeMap String (List String) compare :=
  -- todo: we want something like
  -- endCapitalNamesOfList ["LE", "LT", "WF", "CoeTC", "CoeT", "CoeHTCT"]
  .ofList [("LE", [""]), ("LT", [""]), ("WF", [""]), ("Coe", ["TC", "T", "HTCT"])]

open String in
/-- This function takes a String and splits it into separate parts based on the following
[naming conventions](https://github.com/leanprover-community/mathlib4/wiki#naming-convention).

E.g. `#eval "InvHMulLEConjugate₂SMul_ne_top".splitCase` yields
`["Inv", "HMul", "LE", "Conjugate₂", "SMul", "_", "ne", "_", "top"]`. -/
partial def String.splitCase (s : String) (i₀ : Pos.Raw := 0) (r : List String := []) :
    List String := Id.run do
  -- We test if we need to split between `i₀` and `i₁`.
  let i₁ := i₀.next s
  if i₁.atEnd s then
    -- If `i₀` is the last position, return the list.
    let r := s::r
    return r.reverse
  /- We split the string in three cases
  * We split on both sides of `_` to keep them there when rejoining the string;
  * We split after a name in `endCapitalNames`;
  * We split after a lower-case letter that is followed by an upper-case letter
    (unless it is part of a name in `endCapitalNames`). -/
  if i₀.get s == '_' || i₁.get s == '_' then
    return splitCase (String.Pos.Raw.extract s i₁ s.endPos) 0 <| (String.Pos.Raw.extract s 0 i₁)::r
  if (i₁.get s).isUpper then
    if let some strs := endCapitalNames[String.Pos.Raw.extract s 0 i₁]? then
      if let some (pref, newS) := strs.findSome?
        fun x : String ↦ (String.Pos.Raw.extract s i₁ s.endPos).dropPrefix? x
          |>.map (x, ·.toString) then
        return splitCase newS 0 <| (String.Pos.Raw.extract s 0 i₁ ++ pref)::r
    if !(i₀.get s).isUpper then
      return splitCase (String.Pos.Raw.extract s i₁ s.endPos) 0 <|
        (String.Pos.Raw.extract s 0 i₁)::r
  return splitCase s i₁ r

/-- Replaces characters in `s` by lower-casing the first characters until a non-upper-case character
is found. -/
partial def String.decapitalizeSeq (s : String) (i : String.Pos.Raw := 0) : String :=
  if i.atEnd s || !(i.get s).isUpper then
    s
  else
    decapitalizeSeq (i.set s (i.get s).toLower) <| i.next s

/-- If `r` starts with an upper-case letter, return `s`, otherwise return `s` with the
initial sequence of upper-case letters lower-cased. -/
def decapitalizeLike (r : String) (s : String) :=
  if String.Pos.Raw.get r 0 |>.isUpper then s else s.decapitalizeSeq

/-- Decapitalize the first element of a list if `s` starts with a lower-case letter.
Note that we need to decapitalize multiple characters in some cases,
in examples like `HMul` or `HAdd`. -/
def decapitalizeFirstLike (s : String) : List String → List String
  | x :: r => decapitalizeLike s x :: r
  | [] => []

/--
<<<<<<< HEAD
Turn each element to lower-case, apply the `nameDict` and
capitalize the output like the input.
-/
@[specialize]
def applyNameDict (nameDict : String → List String) : List String → List String
  | x :: s => (capitalizeFirstLike x (nameDict x.toLower)) ++ applyNameDict nameDict s
  | [] => []

/--
Autogenerate additive name.
This runs in several steps:
1) Split according to capitalisation rule and at `_`.
2) Apply word-by-word translation rules.
3) Fix up abbreviations that are not word-by-word translations, like "addComm" or "Nonneg".
-/
@[specialize]
def guessName (nameDict : String → List String) (fixAbbreviation : List String → List String) :
    String → String :=
  String.mapTokens '\'' <|
  fun s =>
    String.join <|
    fixAbbreviation <|
    applyNameDict nameDict <|
    s.splitCase

/--
Dictionary used by `guessToAdditiveName` to autogenerate names.
=======
Dictionary used by `guessName` to autogenerate names.
This only transforms single name components, unlike `abbreviationDict`.
>>>>>>> 7f192e6c

Note: `guessName` capitalizes the output according to the capitalization of the input.
In order for this to work, the input should always start with a lower case letter, and the output
should always start with an upper case letter.
-/
def nameDict : Std.HashMap String (List String) := .ofList [
  ("one", ["Zero"]),
  ("mul", ["Add"]),
  ("smul", ["VAdd"]),
  ("inv", ["Neg"]),
  ("div", ["Sub"]),
  ("prod", ["Sum"]),
  ("hmul", ["HAdd"]),
  ("hsmul", ["HVAdd"]),
  ("hdiv", ["HSub"]),
  ("hpow", ["HSMul"]),
  ("finprod", ["Finsum"]),
  ("tprod", ["TSum"]),
  ("pow", ["NSMul"]),
  ("npow", ["NSMul"]),
  ("zpow", ["ZSMul"]),
  ("mabs", ["Abs"]),
  ("monoid", ["Add", "Monoid"]),
  ("submonoid", ["Add", "Submonoid"]),
  ("group", ["Add", "Group"]),
  ("subgroup", ["Add", "Subgroup"]),
  ("semigroup", ["Add", "Semigroup"]),
  ("magma", ["Add", "Magma"]),
  ("haar", ["Add", "Haar"]),
  ("prehaar", ["Add", "Prehaar"]),
  ("unit", ["Add", "Unit"]),
  ("units", ["Add", "Units"]),
  ("cyclic", ["Add", "Cyclic"]),
  ("semigrp", ["Add", "Semigrp"]),
  ("grp", ["Add", "Grp"]),
  ("commute", ["Add", "Commute"]),
  ("semiconj", ["Add", "Semiconj"]),
  ("rootable", ["Divisible"]),
  ("zpowers", ["ZMultiples"]),
  ("powers", ["Multiples"]),
  ("multipliable", ["Summable"]),
  ("gpfree", ["APFree"]),
  ("quantale", ["Add", "Quantale"]),
  ("square", ["Even"]),
  ("mconv", ["Conv"]),
  ("irreducible", ["Add", "Irreducible"]),
  ("mlconvolution", ["LConvolution"])]

/--
<<<<<<< HEAD
There are a few abbreviations we use. For example "Nonneg" instead of "ZeroLE"
or "addComm" instead of "commAdd".
Note: The input to this function is case sensitive!
Todo: A lot of abbreviations here are manual fixes and there might be room to
improve the naming logic to reduce the size of `fixAbbreviation`.
=======
Apply the `nameDict` and decapitalize the output like the input.

E.g.
```
#eval applyNameDict ["Inv", "HMul", "LE", "Conjugate₂", "SMul", "_", "ne", "_", "top"]
```
yields `["Neg", "HAdd", "LE", "Conjugate₂", "VAdd", "_", "ne", "_", "top"]`.
-/
def applyNameDict : List String → List String
  | x :: s =>
    let z := match nameDict.get? x.toLower with
      | some y => decapitalizeFirstLike x y
      | none => [x]
    z ++ applyNameDict s
  | [] => []

/--
We need to fix a few abbreviations after applying `nameDict`, i.e. replacing `ZeroLE` by `Nonneg`.
This dictionary contains these fixes.
The input should contain entries that is in `lowerCamelCase` (e.g. `ltzero`; the initial sequence
of capital letters should be lower-cased) and the output should be in `UpperCamelCase`
(e.g. `LTZero`).
When applying the dictionary, we lower-case the output if the input was also given in lower-case.
>>>>>>> 7f192e6c
-/
def abbreviationDict : Std.HashMap String String := .ofList [
  ("isCancelAdd", "IsCancelAdd"),
  ("isLeftCancelAdd", "IsLeftCancelAdd"),
  ("isRightCancelAdd", "IsRightCancelAdd"),
  ("cancelAdd", "AddCancel"),
  ("leftCancelAdd", "AddLeftCancel"),
  ("rightCancelAdd", "AddRightCancel"),
  ("cancelCommAdd", "AddCancelComm"),
  ("commAdd", "AddComm"),
  ("zero_le", "Nonneg"),
  ("zeroLE", "Nonneg"),
  ("zero_lt", "Pos"),
  ("zeroLT", "Pos"),
  ("lezero", "Nonpos"),
  ("le_zero", "Nonpos"),
  ("ltzero", "Neg"),
  ("lt_zero", "Neg"),
  ("addSingle", "Single"),
  ("add_single", "Single"),
  ("addSupport", "Support"),
  ("add_support", "Support"),
  ("addTSupport", "TSupport"),
  ("add_tsupport", "TSupport"),
  ("addIndicator", "Indicator"),
  ("add_indicator", "Indicator"),
  ("isEven", "Even"),
  -- "Regular" is well-used in mathlib with various meanings (e.g. in
  -- measure theory) and a direct translation
  -- "regular" --> "addRegular" in `nameDict` above seems error-prone.
  ("isRegular", "IsAddRegular"),
  ("isLeftRegular", "IsAddLeftRegular"),
  ("isRightRegular", "IsAddRightRegular"),
  ("hasFundamentalDomain", "HasAddFundamentalDomain"),
  ("quotientMeasure", "AddQuotientMeasure"),
  ("negFun", "InvFun"),
  ("uniqueProds", "UniqueSums"),
  ("orderOf", "AddOrderOf"),
  ("zeroLePart", "PosPart"),
  ("leZeroPart", "NegPart"),
  ("isScalarTower", "VAddAssocClass"),
  ("isOfFinOrder", "IsOfFinAddOrder"),
  ("isCentralScalar", "IsCentralVAdd"),
  ("function_addSemiconj", "Function_semiconj"),
  ("function_addCommute", "Function_commute"),
  ("divisionAddMonoid", "SubtractionMonoid"),
  ("subNegZeroAddMonoid", "SubNegZeroMonoid"),
  ("modularCharacter", "AddModularCharacter")]

/-- Helper for `fixAbbreviation`.
Note: this function has a quadratic number of recursive calls, but is not a performance
bottleneck. -/
def fixAbbreviationAux : List String → List String → String
  | [], []     => ""
  | [], x::s   => x ++ fixAbbreviationAux s []
  | pre::l, s' =>
    let s := s' ++ [pre]
    let t := String.join s
    /- If a name starts with upper-case, and contains an underscore, it cannot match anything in
    the abbreviation dictionary. This is necessary to correctly translate something like
    `fixAbbreviation ["eventually", "LE", "_", "one"]` to `"eventuallyLE_one"`, since otherwise the
    substring `LE_zero` gets replaced by `Nonpos`. -/
    if pre == "_" && (String.Pos.Raw.get t 0).isUpper then
      s[0]! ++ fixAbbreviationAux (s.drop 1 ++ l) []
    else match abbreviationDict.get? t.decapitalizeSeq with
    | some post => decapitalizeLike t post ++ fixAbbreviationAux l []
    | none      => fixAbbreviationAux l s
  termination_by l s => (l.length + s.length, l.length)
  decreasing_by all_goals grind

/-- Replace substrings according to `abbreviationDict`, matching the case of the first letter.

Example:
```
#eval applyNameDict ["Mul", "Support"]
```
gives the preliminary translation `["Add", "Support"]`. Subsequently
```
#eval fixAbbreviation ["Add", "Support"]
```
"fixes" this translation and returns `Support`.
-/
def fixAbbreviation (l : List String) : String :=
  fixAbbreviationAux l []

<<<<<<< HEAD
/-- Automatically generate the additivized version of a name. -/
def guessToAdditiveName : String → String :=
  guessName nameDict fixAbbreviation
=======
/--
Autogenerate additive name.
This runs in several steps:
1) Split according to capitalisation rule and at `_`.
2) Apply word-by-word translation rules.
3) Fix up abbreviations that are not word-by-word translations, like "addComm" or "Nonneg".
-/
def guessName : String → String :=
  String.mapTokens '\'' <|
  fun s =>
    fixAbbreviation <|
    applyNameDict <|
    s.splitCase
>>>>>>> 7f192e6c

end Mathlib.Tactic.Translate<|MERGE_RESOLUTION|>--- conflicted
+++ resolved
@@ -13,12 +13,8 @@
 
 open Std
 
-<<<<<<< HEAD
 namespace Mathlib.Tactic.Translate
-=======
-namespace ToAdditive
-open ToAdditive -- currently needed to enable projection notation
->>>>>>> 7f192e6c
+open Translate -- currently needed to enable projection notation
 
 /-- A set of strings of names that end in a capital letter.
 * If the string contains a lowercase letter, the string should be split between the first occurrence
@@ -87,38 +83,8 @@
   | [] => []
 
 /--
-<<<<<<< HEAD
-Turn each element to lower-case, apply the `nameDict` and
-capitalize the output like the input.
--/
-@[specialize]
-def applyNameDict (nameDict : String → List String) : List String → List String
-  | x :: s => (capitalizeFirstLike x (nameDict x.toLower)) ++ applyNameDict nameDict s
-  | [] => []
-
-/--
-Autogenerate additive name.
-This runs in several steps:
-1) Split according to capitalisation rule and at `_`.
-2) Apply word-by-word translation rules.
-3) Fix up abbreviations that are not word-by-word translations, like "addComm" or "Nonneg".
--/
-@[specialize]
-def guessName (nameDict : String → List String) (fixAbbreviation : List String → List String) :
-    String → String :=
-  String.mapTokens '\'' <|
-  fun s =>
-    String.join <|
-    fixAbbreviation <|
-    applyNameDict nameDict <|
-    s.splitCase
-
-/--
-Dictionary used by `guessToAdditiveName` to autogenerate names.
-=======
 Dictionary used by `guessName` to autogenerate names.
 This only transforms single name components, unlike `abbreviationDict`.
->>>>>>> 7f192e6c
 
 Note: `guessName` capitalizes the output according to the capitalization of the input.
 In order for this to work, the input should always start with a lower case letter, and the output
@@ -168,13 +134,6 @@
   ("mlconvolution", ["LConvolution"])]
 
 /--
-<<<<<<< HEAD
-There are a few abbreviations we use. For example "Nonneg" instead of "ZeroLE"
-or "addComm" instead of "commAdd".
-Note: The input to this function is case sensitive!
-Todo: A lot of abbreviations here are manual fixes and there might be room to
-improve the naming logic to reduce the size of `fixAbbreviation`.
-=======
 Apply the `nameDict` and decapitalize the output like the input.
 
 E.g.
@@ -198,7 +157,6 @@
 of capital letters should be lower-cased) and the output should be in `UpperCamelCase`
 (e.g. `LTZero`).
 When applying the dictionary, we lower-case the output if the input was also given in lower-case.
->>>>>>> 7f192e6c
 -/
 def abbreviationDict : Std.HashMap String String := .ofList [
   ("isCancelAdd", "IsCancelAdd"),
@@ -284,11 +242,6 @@
 def fixAbbreviation (l : List String) : String :=
   fixAbbreviationAux l []
 
-<<<<<<< HEAD
-/-- Automatically generate the additivized version of a name. -/
-def guessToAdditiveName : String → String :=
-  guessName nameDict fixAbbreviation
-=======
 /--
 Autogenerate additive name.
 This runs in several steps:
@@ -302,6 +255,5 @@
     fixAbbreviation <|
     applyNameDict <|
     s.splitCase
->>>>>>> 7f192e6c
 
 end Mathlib.Tactic.Translate