/-
Copyright (c) 2017 Mario Carneiro. All rights reserved.
Released under Apache 2.0 license as described in the file LICENSE.
Authors: Mario Carneiro, Yury Kudryashov, Floris van Doorn, Jon Eugster
-/

import Std.Data.TreeMap.Basic
import Mathlib.Data.String.Defs

/-!
# Name generation APIs for `to_additive`
-/

open Std

namespace ToAdditive

/-- A set of strings of names that end in a capital letter.
* If the string contains a lowercase letter, the string should be split between the first occurrence
  of a lower-case letter followed by an upper-case letter.
* If multiple strings have the same prefix, they should be grouped by prefix
* In this case, the second list should be prefix-free
  (no element can be a prefix of a later element)

Todo: automate the translation from `String` to an element in this `TreeMap`
  (but this would require having something similar to the `rb_lmap` from Lean 3). -/
def endCapitalNames : TreeMap String (List String) compare :=
  -- todo: we want something like
  -- endCapitalNamesOfList ["LE", "LT", "WF", "CoeTC", "CoeT", "CoeHTCT"]
  .ofList [("LE", [""]), ("LT", [""]), ("WF", [""]), ("Coe", ["TC", "T", "HTCT"])]

open String in
/-- This function takes a String and splits it into separate parts based on the following
[naming conventions](https://github.com/leanprover-community/mathlib4/wiki#naming-convention).

E.g. `#eval "InvHMulLEConjugate₂SMul_ne_top".splitCase` yields
`["Inv", "HMul", "LE", "Conjugate₂", "SMul", "_", "ne", "_", "top"]`. -/
partial def _root_.String.splitCase (s : String) (i₀ : Pos := 0) (r : List String := []) :
    List String := Id.run do
  -- We test if we need to split between `i₀` and `i₁`.
  let i₁ := s.next i₀
  if s.atEnd i₁ then
    -- If `i₀` is the last position, return the list.
    let r := s::r
    return r.reverse
  /- We split the string in three cases
  * We split on both sides of `_` to keep them there when rejoining the string;
  * We split after a name in `endCapitalNames`;
  * We split after a lower-case letter that is followed by an upper-case letter
    (unless it is part of a name in `endCapitalNames`). -/
<<<<<<< HEAD
  if i₀.get s == '_' || i₁.get s == '_' then
    return splitCase (String.Pos.Raw.extract s i₁ s.rawEndPos) 0 <|
      (String.Pos.Raw.extract s 0 i₁)::r
  if (i₁.get s).isUpper then
    if let some strs := endCapitalNames[String.Pos.Raw.extract s 0 i₁]? then
      if let some (pref, newS) := strs.findSome?
        fun x : String ↦ (String.Pos.Raw.extract s i₁ s.rawEndPos).dropPrefix? x
          |>.map (x, ·.toString) then
        return splitCase newS 0 <| (String.Pos.Raw.extract s 0 i₁ ++ pref)::r
    if !(i₀.get s).isUpper then
      return splitCase (String.Pos.Raw.extract s i₁ s.rawEndPos) 0 <|
        (String.Pos.Raw.extract s 0 i₁)::r
=======
  if s.get i₀ == '_' || s.get i₁ == '_' then
    return splitCase (s.extract i₁ s.endPos) 0 <| (s.extract 0 i₁)::r
  if (s.get i₁).isUpper then
    if let some strs := endCapitalNames[s.extract 0 i₁]? then
      if let some (pref, newS) := strs.findSome?
        fun x : String ↦ (s.extract i₁ s.endPos).dropPrefix? x |>.map (x, ·.toString) then
        return splitCase newS 0 <| (s.extract 0 i₁ ++ pref)::r
    if !(s.get i₀).isUpper then
      return splitCase (s.extract i₁ s.endPos) 0 <| (s.extract 0 i₁)::r
>>>>>>> 2521caa7
  return splitCase s i₁ r

/-- Helper for `capitalizeLike`. -/
partial def capitalizeLikeAux (s : String) (i : String.Pos := 0) (p : String) : String :=
  if p.atEnd i || s.atEnd i then
    p
  else
    let j := p.next i
    if (s.get i).isLower then
      capitalizeLikeAux s j <| p.set i (p.get i |>.toLower)
    else if (s.get i).isUpper then
      capitalizeLikeAux s j <| p.set i (p.get i |>.toUpper)
    else
      capitalizeLikeAux s j p

/-- Capitalizes `s` char-by-char like `r`. If `s` is longer, it leaves the tail untouched. -/
def capitalizeLike (r : String) (s : String) :=
  capitalizeLikeAux r 0 s

/-- Capitalize First element of a list like `s`.
Note that we need to capitalize multiple characters in some cases,
in examples like `HMul` or `hAdd`. -/
def capitalizeFirstLike (s : String) : List String → List String
  | x :: r => capitalizeLike s x :: r
  | [] => []

/--
Dictionary used by `guessName` to autogenerate names.

Note: `guessName` capitalizes first element of the output according to
capitalization of the input. Input and first element should therefore be lower-case,
2nd element should be capitalized properly.
-/
def nameDict : String → List String
  | "one"           => ["zero"]
  | "mul"           => ["add"]
  | "smul"          => ["vadd"]
  | "inv"           => ["neg"]
  | "div"           => ["sub"]
  | "prod"          => ["sum"]
  | "hmul"          => ["hadd"]
  | "hsmul"         => ["hvadd"]
  | "hdiv"          => ["hsub"]
  | "hpow"          => ["hsmul"]
  | "finprod"       => ["finsum"]
  | "tprod"         => ["tsum"]
  | "pow"           => ["nsmul"]
  | "npow"          => ["nsmul"]
  | "zpow"          => ["zsmul"]
  | "mabs"          => ["abs"]
  | "monoid"        => ["add", "Monoid"]
  | "submonoid"     => ["add", "Submonoid"]
  | "group"         => ["add", "Group"]
  | "subgroup"      => ["add", "Subgroup"]
  | "semigroup"     => ["add", "Semigroup"]
  | "magma"         => ["add", "Magma"]
  | "haar"          => ["add", "Haar"]
  | "prehaar"       => ["add", "Prehaar"]
  | "unit"          => ["add", "Unit"]
  | "units"         => ["add", "Units"]
  | "cyclic"        => ["add", "Cyclic"]
  | "rootable"      => ["divisible"]
  | "semigrp"       => ["add", "Semigrp"]
  | "grp"           => ["add", "Grp"]
  | "commute"       => ["add", "Commute"]
  | "semiconj"      => ["add", "Semiconj"]
  | "zpowers"       => ["zmultiples"]
  | "powers"        => ["multiples"]
  | "multipliable"  => ["summable"]
  | "gpfree"        => ["apfree"]
  | "quantale"      => ["add", "Quantale"]
  | "square"        => ["even"]
  | "mconv"         => ["conv"]
  | "irreducible"   => ["add", "Irreducible"]
  | "mlconvolution" => ["lconvolution"]
  | x               => [x]

/--
Turn each element to lower-case, apply the `nameDict` and
capitalize the output like the input.
-/
def applyNameDict : List String → List String
  | x :: s => (capitalizeFirstLike x (nameDict x.toLower)) ++ applyNameDict s
  | [] => []

/--
There are a few abbreviations we use. For example "Nonneg" instead of "ZeroLE"
or "addComm" instead of "commAdd".
Note: The input to this function is case sensitive!
Todo: A lot of abbreviations here are manual fixes and there might be room to
improve the naming logic to reduce the size of `fixAbbreviation`.
-/
def fixAbbreviation : List String → List String
  | "is" :: "Cancel" :: "Add" :: s    => "isCancelAdd" :: fixAbbreviation s
  | "Is" :: "Cancel" :: "Add" :: s    => "IsCancelAdd" :: fixAbbreviation s
  | "is" :: "Left" :: "Cancel" :: "Add" :: s  => "isLeftCancelAdd" :: fixAbbreviation s
  | "Is" :: "Left" :: "Cancel" :: "Add" :: s  => "IsLeftCancelAdd" :: fixAbbreviation s
  | "is" :: "Right" :: "Cancel" :: "Add" :: s => "isRightCancelAdd" :: fixAbbreviation s
  | "Is" :: "Right" :: "Cancel" :: "Add" :: s => "IsRightCancelAdd" :: fixAbbreviation s
  | "cancel" :: "Add" :: s            => "addCancel" :: fixAbbreviation s
  | "Cancel" :: "Add" :: s            => "AddCancel" :: fixAbbreviation s
  | "left" :: "Cancel" :: "Add" :: s  => "addLeftCancel" :: fixAbbreviation s
  | "Left" :: "Cancel" :: "Add" :: s  => "AddLeftCancel" :: fixAbbreviation s
  | "right" :: "Cancel" :: "Add" :: s => "addRightCancel" :: fixAbbreviation s
  | "Right" :: "Cancel" :: "Add" :: s => "AddRightCancel" :: fixAbbreviation s
  | "cancel" :: "Comm" :: "Add" :: s  => "addCancelComm" :: fixAbbreviation s
  | "Cancel" :: "Comm" :: "Add" :: s  => "AddCancelComm" :: fixAbbreviation s
  | "comm" :: "Add" :: s              => "addComm" :: fixAbbreviation s
  | "Comm" :: "Add" :: s              => "AddComm" :: fixAbbreviation s
  | "Zero" :: "LE" :: s               => "Nonneg" :: fixAbbreviation s
  | "zero" :: "_" :: "le" :: s        => "nonneg" :: fixAbbreviation s
  | "zero" :: "LE" :: s               => "nonneg" :: fixAbbreviation s
  | "Zero" :: "LT" :: s               => "Pos" :: fixAbbreviation s
  | "zero" :: "_" :: "lt" :: s        => "pos" :: fixAbbreviation s
  | "zero" :: "LT" :: s               => "pos" :: fixAbbreviation s
  | "LE" :: "Zero" :: s               => "Nonpos" :: fixAbbreviation s
  | "le" :: "_" :: "zero" :: s        => "nonpos" :: fixAbbreviation s
  | "LT" :: "Zero" :: s               => "Neg" :: fixAbbreviation s
  | "lt" :: "_" :: "zero" :: s        => "neg" :: fixAbbreviation s
  | "Add" :: "Single" :: s            => "Single" :: fixAbbreviation s
  | "add" :: "Single" :: s            => "single" :: fixAbbreviation s
  | "add" :: "_" :: "single" :: s     => "single" :: fixAbbreviation s
  | "Add" :: "Support" :: s           => "Support" :: fixAbbreviation s
  | "add" :: "Support" :: s           => "support" :: fixAbbreviation s
  | "add" :: "_" :: "support" :: s    => "support" :: fixAbbreviation s
  | "Add" :: "TSupport" :: s          => "TSupport" :: fixAbbreviation s
  | "add" :: "TSupport" :: s          => "tsupport" :: fixAbbreviation s
  | "add" :: "_" :: "tsupport" :: s   => "tsupport" :: fixAbbreviation s
  | "Add" :: "Indicator" :: s         => "Indicator" :: fixAbbreviation s
  | "add" :: "Indicator" :: s         => "indicator" :: fixAbbreviation s
  | "add" :: "_" :: "indicator" :: s  => "indicator" :: fixAbbreviation s
  | "is" :: "Even" :: s             => "even" :: fixAbbreviation s
  | "Is" :: "Even" :: s             => "Even" :: fixAbbreviation s
  -- "Regular" is well-used in mathlib with various meanings (e.g. in
  -- measure theory) and a direct translation
  -- "regular" --> ["add", "Regular"] in `nameDict` above seems error-prone.
  | "is" :: "Regular" :: s            => "isAddRegular" :: fixAbbreviation s
  | "Is" :: "Regular" :: s            => "IsAddRegular" :: fixAbbreviation s
  | "is" :: "Left" :: "Regular" :: s  => "isAddLeftRegular" :: fixAbbreviation s
  | "Is" :: "Left" :: "Regular" :: s  => "IsAddLeftRegular" :: fixAbbreviation s
  | "is" :: "Right" :: "Regular" :: s => "isAddRightRegular" :: fixAbbreviation s
  | "Is" :: "Right" :: "Regular" :: s => "IsAddRightRegular" :: fixAbbreviation s
  | "Has" :: "Fundamental" :: "Domain" :: s => "HasAddFundamentalDomain" :: fixAbbreviation s
  | "has" :: "Fundamental" :: "Domain" :: s => "hasAddFundamentalDomain" :: fixAbbreviation s
  | "Quotient" :: "Measure" :: s => "AddQuotientMeasure" :: fixAbbreviation s
  | "quotient" :: "Measure" :: s => "addQuotientMeasure" :: fixAbbreviation s
  -- the capitalization heuristic of `applyNameDict` doesn't work in the following cases
  | "HSmul" :: s                      => "HSMul" :: fixAbbreviation s -- from `HPow`
  | "NSmul" :: s                      => "NSMul" :: fixAbbreviation s -- from `NPow`
  | "Nsmul" :: s                      => "NSMul" :: fixAbbreviation s -- from `Pow`
  | "ZSmul" :: s                      => "ZSMul" :: fixAbbreviation s -- from `ZPow`
  | "neg" :: "Fun" :: s               => "invFun" :: fixAbbreviation s
  | "Neg" :: "Fun" :: s               => "InvFun" :: fixAbbreviation s
  | "unique" :: "Prods" :: s          => "uniqueSums" :: fixAbbreviation s
  | "Unique" :: "Prods" :: s          => "UniqueSums" :: fixAbbreviation s
  | "order" :: "Of" :: s              => "addOrderOf" :: fixAbbreviation s
  | "Order" :: "Of" :: s              => "AddOrderOf" :: fixAbbreviation s
  | "is"::"Of"::"Fin"::"Order"::s     => "isOfFinAddOrder" :: fixAbbreviation s
  | "Is"::"Of"::"Fin"::"Order"::s     => "IsOfFinAddOrder" :: fixAbbreviation s
  | "is" :: "Central" :: "Scalar" :: s  => "isCentralVAdd" :: fixAbbreviation s
  | "Is" :: "Central" :: "Scalar" :: s  => "IsCentralVAdd" :: fixAbbreviation s
  | "is" :: "Scalar" :: "Tower" :: s  => "vaddAssocClass" :: fixAbbreviation s
  | "Is" :: "Scalar" :: "Tower" :: s  => "VAddAssocClass" :: fixAbbreviation s
  | "function" :: "_" :: "add" :: "Semiconj" :: s
                                      => "function" :: "_" :: "semiconj" :: fixAbbreviation s
  | "function" :: "_" :: "add" :: "Commute" :: s
                                      => "function" :: "_" :: "commute" :: fixAbbreviation s
  | "Zero" :: "Le" :: "Part" :: s         => "PosPart" :: fixAbbreviation s
  | "Le" :: "Zero" :: "Part" :: s         => "NegPart" :: fixAbbreviation s
  | "zero" :: "Le" :: "Part" :: s         => "posPart" :: fixAbbreviation s
  | "le" :: "Zero" :: "Part" :: s         => "negPart" :: fixAbbreviation s
  | "Division" :: "Add" :: "Monoid" :: s => "SubtractionMonoid" :: fixAbbreviation s
  | "division" :: "Add" :: "Monoid" :: s => "subtractionMonoid" :: fixAbbreviation s
  | "Sub" :: "Neg" :: "Zero" :: "Add" :: "Monoid" :: s => "SubNegZeroMonoid" :: fixAbbreviation s
  | "sub" :: "Neg" :: "Zero" :: "Add" :: "Monoid" :: s => "subNegZeroMonoid" :: fixAbbreviation s
  | "modular" :: "Character" :: s => "addModularCharacter" :: fixAbbreviation s
  | "Modular" :: "Character" :: s => "AddModularCharacter" :: fixAbbreviation s
  | x :: s                            => x :: fixAbbreviation s
  | []                                => []

/--
Autogenerate additive name.
This runs in several steps:
1) Split according to capitalisation rule and at `_`.
2) Apply word-by-word translation rules.
3) Fix up abbreviations that are not word-by-word translations, like "addComm" or "Nonneg".
-/
def guessName : String → String :=
  String.mapTokens '\'' <|
  fun s =>
    String.join <|
    fixAbbreviation <|
    applyNameDict <|
    s.splitCase

end ToAdditive<|MERGE_RESOLUTION|>--- conflicted
+++ resolved
@@ -48,7 +48,6 @@
   * We split after a name in `endCapitalNames`;
   * We split after a lower-case letter that is followed by an upper-case letter
     (unless it is part of a name in `endCapitalNames`). -/
-<<<<<<< HEAD
   if i₀.get s == '_' || i₁.get s == '_' then
     return splitCase (String.Pos.Raw.extract s i₁ s.rawEndPos) 0 <|
       (String.Pos.Raw.extract s 0 i₁)::r
@@ -61,17 +60,6 @@
     if !(i₀.get s).isUpper then
       return splitCase (String.Pos.Raw.extract s i₁ s.rawEndPos) 0 <|
         (String.Pos.Raw.extract s 0 i₁)::r
-=======
-  if s.get i₀ == '_' || s.get i₁ == '_' then
-    return splitCase (s.extract i₁ s.endPos) 0 <| (s.extract 0 i₁)::r
-  if (s.get i₁).isUpper then
-    if let some strs := endCapitalNames[s.extract 0 i₁]? then
-      if let some (pref, newS) := strs.findSome?
-        fun x : String ↦ (s.extract i₁ s.endPos).dropPrefix? x |>.map (x, ·.toString) then
-        return splitCase newS 0 <| (s.extract 0 i₁ ++ pref)::r
-    if !(s.get i₀).isUpper then
-      return splitCase (s.extract i₁ s.endPos) 0 <| (s.extract 0 i₁)::r
->>>>>>> 2521caa7
   return splitCase s i₁ r
 
 /-- Helper for `capitalizeLike`. -/
