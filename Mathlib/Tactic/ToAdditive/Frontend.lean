--- conflicted
+++ resolved
@@ -65,7 +65,6 @@
 Warning: interactions between this and the `(reorder := ...)` argument are not well-tested. -/
 syntax (name := to_additive_relevant_arg) "to_additive_relevant_arg " num : attr
 
-<<<<<<< HEAD
 /-- An attribute that is automatically added to declarations tagged with `@[to_dual]`,
 if needed.
 
@@ -88,17 +87,10 @@
 syntax (name := to_dual_relevant_arg) "to_dual_relevant_arg " num : attr
 
 /-- An attribute that stores all the declarations that needs their arguments reordered when
-applying `@[to_additive]`. It is applied automatically by the `(reorder := ...)` syntax of
-`to_additive`, and should not usually be added manually. -/
-syntax (name := to_additive_reorder) "to_additive_reorder " (num+),+ : attr
-
-/-- An attribute that stores all the declarations that needs their arguments reordered when
 applying `@[to_dual]`. It is applied automatically by the `(reorder := ...)` syntax of
 `to_dual`, and should not usually be added manually. -/
 syntax (name := to_dual_reorder) "to_dual_reorder " (num+),+ : attr
 
-=======
->>>>>>> 5bcec20a
 /-- An attribute that stores all the declarations that deal with numeric literals on variable types.
 
 Numeral literals occur in expressions without type information, so in order to decide whether `1`
@@ -158,13 +150,8 @@
 /-- Options to `to_additive`. -/
 syntax toAdditiveOption := "(" toAdditiveAttrOption <|> toAdditiveReorderOption ")"
 /-- Remaining arguments of `to_additive`. -/
-syntax toAdditiveRest :=
-  (ppSpace &"existing")? (ppSpace toAdditiveOption)* (ppSpace ident)? (ppSpace str)?
-
-/-- Options to `to_dual`. -/
-syntax toDualOption := toAdditiveParenthesizedOption <|> &"existing" <|> &"self"
-/-- Remaining arguments of `to_dual`. -/
-syntax toDualRest := (ppSpace toDualOption)* (ppSpace ident)? (ppSpace str)?
+syntax toAdditiveRest := (ppSpace &"existing")? (ppSpace &"self")? (ppSpace toAdditiveOption)*
+  (ppSpace ident)? (ppSpace str)?
 
 /-- The attribute `to_additive` can be used to automatically transport theorems
 and definitions (but not inductive types and structures) from a multiplicative
@@ -387,10 +374,10 @@
 /--
 to_dual syntax
 -/
-syntax (name := to_dual) "to_dual" "?"? toDualRest : attr
+syntax (name := to_dual) "to_dual" "?"? toAdditiveRest : attr
 
 @[inherit_doc to_dual]
-macro "to_dual?" rest:toDualRest : attr => `(attr| to_dual ? $rest)
+macro "to_dual?" rest:toAdditiveRest : attr => `(attr| to_dual ? $rest)
 
 /-- A set of strings of names that end in a capital letter.
 * If the string contains a lowercase letter, the string should be split between the first occurrence
@@ -472,7 +459,6 @@
           | _ => throwUnsupportedSyntax
         return ids.toList }
 
-<<<<<<< HEAD
 @[inherit_doc to_dual_ignore_args]
 initialize toDualIgnoreArgsAttr : NameMapExtension (List Nat) ←
   registerNameMapAttribute {
@@ -485,47 +471,16 @@
           | _ => throwUnsupportedSyntax
         return ids.toList }
 
-@[inherit_doc to_additive_reorder]
-initialize toAdditiveReorderAttr : NameMapExtension (List <| List Nat) ←
-  registerNameMapAttribute {
-    name := `to_additive_reorder
-    descr := "\
-      Auxiliary attribute for `to_additive` that stores arguments that need to be reordered. \
-      This should not appear in any file. \
-      We keep it as an attribute for now so that mathport can still use it, and it can generate a \
-      warning."
-    add := fun
-    | _, stx@`(attr| to_additive_reorder $[$[$reorders:num]*],*) => do
-      Linter.logLintIf linter.toAdditiveReorder stx m!"\
-        Using this attribute is deprecated. Use `@[to_additive (reorder := <num>)]` instead.\n\n\
-        That will also generate the additive version with the arguments swapped, \
-        so you are probably able to remove the manually written additive declaration."
-      pure <| reorders.toList.map (·.toList.map (·.raw.isNatLit?.get! - 1))
-    | _, _ => throwUnsupportedSyntax }
-=======
 /-- An extension that stores all the declarations that need their arguments reordered when
 applying `@[to_additive]`. It is applied using the `to_additive (reorder := ...)` syntax. -/
-initialize reorderAttr : NameMapExtension (List (List Nat)) ←
+initialize toAdditiveReorderAttr : NameMapExtension (List (List Nat)) ←
   registerNameMapExtension _
->>>>>>> 5bcec20a
-
-@[inherit_doc to_dual_reorder]
-initialize toDualReorderAttr : NameMapExtension (List <| List Nat) ←
-  registerNameMapAttribute {
-    name := `to_dual_reorder
-    descr := "\
-      Auxiliary attribute for `to_dual` that stores arguments that need to be reordered. \
-      This should not appear in any file. \
-      We keep it as an attribute for now so that mathport can still use it, and it can generate a \
-      warning."
-    add := fun
-    | _, stx@`(attr| to_dual_reorder $[$[$reorders:num]*],*) => do
-      Linter.logLintIf linter.toAdditiveReorder stx m!"\
-        Using this attribute is deprecated. Use `@[to_dual (reorder := <num>)]` instead.\n\n\
-        That will also generate the additive version with the arguments swapped, \
-        so you are probably able to remove the manually written additive declaration."
-      pure <| reorders.toList.map (·.toList.map (·.raw.isNatLit?.get! - 1))
-    | _, _ => throwUnsupportedSyntax }
+
+/-- An extension that stores all the declarations that need their arguments reordered when
+applying `@[to_dual]`. It is applied using the `to_dual (reorder := ...)` syntax. -/
+initialize toDualReorderAttr : NameMapExtension (List (List Nat)) ←
+  registerNameMapExtension _
+
 
 @[inherit_doc to_additive_relevant_arg]
 initialize toAdditiveRelevantArgAttr : NameMapExtension Nat ←
@@ -948,8 +903,7 @@
 /-- `e.expand` eta-expands all expressions that have as head a constant `n` in
 `reorder`. They are expanded until they are applied to one more argument than the maximum in
 `reorder.find n`. -/
-def expand (b : BundledExtensions)
-    (e : Expr) : MetaM Expr := do
+def expand (b : BundledExtensions) (e : Expr) : MetaM Expr := do
   let env ← getEnv
   let reorderFn : Name → List (List ℕ) := fun nm ↦ (b.reorderAttr.find? env nm |>.getD [])
   let e₂ ← Lean.Meta.transform (input := e) (post := fun e => return .done e) fun e ↦ do
@@ -965,13 +919,14 @@
       let f ← mkAppOptM projName (Array.replicate info.numParams none ++ #[some x])
       return .visit (mkAppN f args)
     | .const c _ =>
-    let reorder := reorderFn c
+      let reorder := reorderFn c
       if reorder.isEmpty then
         -- no need to expand if nothing needs reordering
         return .continue
       let needed_n := reorder.flatten.foldr Nat.max 0 + 1
       -- the second disjunct is a temporary fix to avoid infinite loops.
-      -- We may need to use `replaceRec` or something similar to not change the head of an application
+      -- We may need to use `replaceRec` or something similar
+      -- to not change the head of an application
       if needed_n ≤ args.size || args.size == 0 then
         return .continue
       else
@@ -980,7 +935,7 @@
         let e' ← etaExpandN (needed_n - args.size) e
         trace[to_additive_detail] "expanded {e} to {e'}"
         return .continue e'
-      | _ => return .continue
+    | _ => return .continue
   if e != e₂ then
     trace[to_additive_detail] "expand:\nBefore: {e}\nAfter: {e₂}"
   return e₂
@@ -992,14 +947,8 @@
       if xs.size = maxReorder + 1 then
         mkForallFVars (xs.permute! reorder) e
       else
-<<<<<<< HEAD
-        dbg_trace "reorderForall tried to reorder a list that was too small:\n\
-          {src}\n{xs}\n{reorder}"
-        return src
-=======
         throwError "the permutation\n{reorder}\nprovided by the reorder config option is too \
           large, the type{indentExpr src}\nhas only {xs.size} arguments"
->>>>>>> 5bcec20a
   else
     return src
 
@@ -1010,14 +959,8 @@
       if xs.size = maxReorder + 1 then
         mkLambdaFVars (xs.permute! reorder) e
       else
-<<<<<<< HEAD
-        dbg_trace "reorderLambda tried to reorder a list that was too small:\n\
-          {src}\n{xs}\n{reorder}"
-        return src
-=======
         throwError "the permutation\n{reorder}\nprovided by the reorder config option is too \
           large, the type{indentExpr src}\nhas only {xs.size} arguments"
->>>>>>> 5bcec20a
   else
     return src
 
@@ -1051,28 +994,7 @@
         <| ← unfoldAuxLemmas info.value }
   return decl
 
-<<<<<<< HEAD
-/-- Run applyReplacementFun on the type of given `srcDecl` and return the resulting `Expr` -/
-def checkDeclType (b : BundledExtensions)
-    (tgt : Name) (srcDecl tgtDecl : ConstantInfo) (reorder : List (List Nat) := []) :
-    MetaM (Expr × Bool) := do
-  let mut decl := srcDecl.updateName tgt
-  if 0 ∈ reorder.flatten then
-    decl := decl.updateLevelParams decl.levelParams.swapFirstTwo
-  -- rename universe levels, cf. https://leanprover.zulipchat.com/#narrow/channel/239415-metaprogramming-.2F-tactics/topic/checking.20if.20two.20Exprs.20are.20defeq
-  let decl_type := decl.type.instantiateLevelParams
-    decl.levelParams (tgtDecl.levelParams.map mkLevelParam)
-  let exp ← applyReplacementFun b <| ← reorderForall reorder
-    <| ← expand b <| ← unfoldAuxLemmas decl_type
-  -- `instantiateLevelParams` normalizes universes, so we have to normalize both expressions
-  let tgtDecl_type := tgtDecl.type.instantiateLevelParams
-    tgtDecl.levelParams (tgtDecl.levelParams.map mkLevelParam)
-  return (exp, exp == tgtDecl_type)
-
-/-- Abstracts the nested proofs in the value of `decl` if it's not a theorem. -/
-=======
 /-- Abstracts the nested proofs in the value of `decl` if it is a def. -/
->>>>>>> 5bcec20a
 def declAbstractNestedProofs (decl : ConstantInfo) : MetaM ConstantInfo := do
   if decl matches .defnInfo _ then
     return decl.updateValue <| ← withDeclNameForAuxNaming decl.name do
@@ -1314,51 +1236,7 @@
 capitalization of the input. Input and first element should therefore be lower-case,
 2nd element should be capitalized properly.
 -/
-<<<<<<< HEAD
 def additiveNameDict : String → List String
-  | "one"         => ["zero"]
-  | "mul"         => ["add"]
-  | "smul"        => ["vadd"]
-  | "inv"         => ["neg"]
-  | "div"         => ["sub"]
-  | "prod"        => ["sum"]
-  | "hmul"        => ["hadd"]
-  | "hsmul"       => ["hvadd"]
-  | "hdiv"        => ["hsub"]
-  | "hpow"        => ["hsmul"]
-  | "finprod"     => ["finsum"]
-  | "tprod"       => ["tsum"]
-  | "pow"         => ["nsmul"]
-  | "npow"        => ["nsmul"]
-  | "zpow"        => ["zsmul"]
-  | "mabs"        => ["abs"]
-  | "monoid"      => ["add", "Monoid"]
-  | "submonoid"   => ["add", "Submonoid"]
-  | "group"       => ["add", "Group"]
-  | "subgroup"    => ["add", "Subgroup"]
-  | "semigroup"   => ["add", "Semigroup"]
-  | "magma"       => ["add", "Magma"]
-  | "haar"        => ["add", "Haar"]
-  | "prehaar"     => ["add", "Prehaar"]
-  | "unit"        => ["add", "Unit"]
-  | "units"       => ["add", "Units"]
-  | "cyclic"      => ["add", "Cyclic"]
-  | "rootable"    => ["divisible"]
-  | "semigrp"     => ["add", "Semigrp"]
-  | "grp"         => ["add", "Grp"]
-  | "commute"     => ["add", "Commute"]
-  | "semiconj"    => ["add", "Semiconj"]
-  | "zpowers"     => ["zmultiples"]
-  | "powers"      => ["multiples"]
-  | "multipliable"=> ["summable"]
-  | "gpfree"      => ["apfree"]
-  | "quantale"    => ["add", "Quantale"]
-  | "square"      => ["even"]
-  | "mconv"       => ["conv"]
-  | "irreducible" => ["add", "Irreducible"]
-  | x             => [x]
-=======
-def nameDict : String → List String
   | "one"           => ["zero"]
   | "mul"           => ["add"]
   | "smul"          => ["vadd"]
@@ -1401,7 +1279,6 @@
   | "irreducible"   => ["add", "Irreducible"]
   | "mlconvolution" => ["lconvolution"]
   | x               => [x]
->>>>>>> 5bcec20a
 
 /--
 Dictionary used by `guessName` to autogenerate names.
@@ -1665,7 +1542,7 @@
 
 /-- Elaboration of the configuration options for `to_additive`. -/
 def elabToAdditive : Syntax → CoreM Config
-  | `(attr| to_additive%$tk $[?%$trace]? $[existing%$existing]?
+  | `(attr| to_additive%$tk $[?%$trace]? $[existing%$existing]? $[self%$self]?
       $[$opts:toAdditiveOption]* $[$tgt]? $[$doc]?) => do
     let mut attrs := #[]
     let mut reorder := []
@@ -1685,26 +1562,22 @@
              attrs
              reorder
              existing := some existing.isSome
+             self := self.isSome
              ref := (tgt.map (·.raw)).getD tk }
   | _ => throwUnsupportedSyntax
 
 /-- Elaboration of the configuration options for `to_dual`. -/
 def elabToDual : Syntax → CoreM Config
-  | `(attr| to_dual%$tk $[?%$trace]? $[$opts:toDualOption]* $[$tgt]? $[$doc]?) => do
+  | `(attr| to_dual%$tk $[?%$trace]? $[existing%$existing]? $[self%$self]?
+      $[$opts:toAdditiveOption]* $[$tgt]? $[$doc]?) => do
     let mut attrs := #[]
     let mut reorder := []
-    let mut existing := some false
-    let mut self := false
     for stx in opts do
       match stx with
-      | `(toDualOption| (attr := $[$stxs],*)) =>
+      | `(toAdditiveOption| (attr := $[$stxs],*)) =>
         attrs := attrs ++ stxs
-      | `(toDualOption| (reorder := $[$[$reorders:num]*],*)) =>
+      | `(toAdditiveOption| (reorder := $[$[$reorders:num]*],*)) =>
         reorder := reorder ++ reorders.toList.map (·.toList.map (·.raw.isNatLit?.get! - 1))
-      | `(toDualOption| existing) =>
-        existing := some true
-      | `(toDualOption| self) =>
-        self := true
       | _ => throwUnsupportedSyntax
     reorder := reorder.reverse
     trace[to_additive_detail] "attributes: {attrs}; reorder arguments: {reorder}"
@@ -1714,10 +1587,11 @@
              allowAutoName := false
              attrs
              reorder
-             existing
-             self
+             existing := some existing.isSome
+             self := self.isSome
              ref := (tgt.map (·.raw)).getD tk }
   | _ => throwUnsupportedSyntax
+
 
 mutual
 /-- Apply attributes to the multiplicative and additive declarations. -/
@@ -1821,7 +1695,8 @@
   copyMetaData b nameDict fixAbbreviation cfg src tgt
 
 /-- Verify that the type of given `srcDecl` translates to that of `tgtDecl`. -/
-partial def checkExistingType (src tgt : Name) (reorder : List (List Nat)) : MetaM Unit := do
+partial def checkExistingType (b : BundledExtensions)
+    (src tgt : Name) (reorder : List (List Nat)) : MetaM Unit := do
   let mut srcDecl ← getConstInfo src
   let tgtDecl ← getConstInfo tgt
   if 0 ∈ reorder.flatten then
@@ -1836,7 +1711,7 @@
   let tgtType := tgtDecl.type.instantiateLevelParams
     tgtDecl.levelParams (tgtDecl.levelParams.map mkLevelParam)
   let type ←
-    applyReplacementFun <| ← reorderForall reorder <| ← expand <| ← unfoldAuxLemmas type
+    applyReplacementFun b <| ← reorderForall reorder <| ← expand b <| ← unfoldAuxLemmas type
   -- `instantiateLevelParams` normalizes universes, so we have to normalize both expressions
   unless ← withReducible <| isDefEq type tgtType do
     throwError "`to_additive` validation failed: expected{indentExpr type}\nbut '{tgt}' has \
@@ -1862,22 +1737,8 @@
            `@[to_additive existing]`."
       else
         "The additive declaration doesn't exist. Please remove the option `existing`."
-<<<<<<< HEAD
-  -- for `to_dual self` / `to_dual existing`:
-  -- validate type of declaration that would be generated using to_dual
-  -- TODO: need an option / syntax to force skipping validation (existing! self!)
-  if b.attrName = `to_dual && alreadyExists then
-    let tgtDecl ← getConstInfo tgt
-    let srcDecl ← getConstInfo src
-    let (genType, defEqResult) ←
-      MetaM.run' <| checkDeclType b `_to_dual_private srcDecl tgtDecl cfg.reorder
-    if !defEqResult then
-      throwError m!"to_dual failed validation\ntgt type:{indentExpr tgtDecl.type},\
-        \ntransformed type:{indentExpr genType}"
-=======
   if alreadyExists then
-    MetaM.run' <| checkExistingType src tgt cfg.reorder
->>>>>>> 5bcec20a
+    MetaM.run' <| checkExistingType b src tgt cfg.reorder
   if cfg.reorder != [] then
     trace[to_additive] "@[to_additive] will reorder the arguments of {tgt} according to \
       {cfg.reorder}."
@@ -1929,8 +1790,6 @@
     applicationTime := .afterCompilation
   }
 
--- TODO? add a `to_dual self ...` syntax which replaces `to_dual existing ... src_decl_name`
--- and which checks that after reordering, the resulting declaration is actual defeq to the source
 initialize registerBuiltinAttribute {
     name := `to_dual
     descr := "Transport to dual"
@@ -1941,4 +1800,6 @@
     applicationTime := .afterCompilation
   }
 
-end ToAdditive+end ToAdditive
+
+set_option linter.style.longFile 2000