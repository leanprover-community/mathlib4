/-
Copyright (c) 2017 Mario Carneiro. All rights reserved.
Released under Apache 2.0 license as described in the file LICENSE.
Authors: Mario Carneiro, Yury Kudryashov, Floris van Doorn, Jon Eugster
-/
import Batteries.Tactic.Trans
import Lean.Elab.Tactic.Ext
import Lean.Meta.Tactic.Rfl
import Lean.Meta.Tactic.Symm
import Lean.Meta.Tactic.TryThis
import Mathlib.Data.Array.Defs
import Mathlib.Data.Nat.Notation
import Mathlib.Lean.Expr.ReplaceRec
import Mathlib.Lean.Meta.Simp
import Mathlib.Lean.Name
import Mathlib.Tactic.Eqns -- just to copy the attribute
import Mathlib.Tactic.Simps.Basic
import Mathlib.Tactic.ToAdditive.GuessName

/-!
# The `@[to_additive]` attribute.

Implementation of the `to_additive` attribute.
See the docstring of `ToAdditive.to_additive` for more information
-/

open Lean Meta Elab Command Std

namespace ToAdditive

/-- An attribute that tells `@[to_additive]` that certain arguments of this definition are not
involved when using `@[to_additive]`.
This helps the heuristic of `@[to_additive]` by also transforming definitions if `ℕ` or another
fixed type occurs as one of these arguments. -/
syntax (name := to_additive_ignore_args) "to_additive_ignore_args" (ppSpace num)* : attr

/-- This attribute is deprecated. Use `to_additive (relevant_arg := ...)` instead. -/
syntax (name := to_additive_relevant_arg) "to_additive_relevant_arg " num : attr

/-- An attribute that stores all the declarations that deal with numeric literals on variable types.

Numeral literals occur in expressions without type information, so in order to decide whether `1`
needs to be changed to `0`, the context around the numeral is relevant.
Most numerals will be in an `OfNat.ofNat` application, though tactics can add numeral literals
inside arbitrary functions. By default we assume that we do not change numerals, unless it is
in a function application with the `to_additive_change_numeral` attribute.

`@[to_additive_change_numeral n₁ ...]` should be added to all functions that take one or more
numerals as argument that should be changed if `additiveTest` succeeds on the first argument,
i.e. when the numeral is only translated if the first argument is a variable
(or consists of variables).
The arguments `n₁ ...` are the positions of the numeral arguments (starting counting from 1). -/
syntax (name := to_additive_change_numeral) "to_additive_change_numeral" (ppSpace num)* : attr

/-- The `to_additive_dont_translate` attribute, used to specify types that should be translated by
`to_additive`, but its operations should remain multiplicative.

Usage notes:
* Apply this together with the `to_additive` attribute.
* The name generation of `to_additive` is not aware that the operations on this type should not be
  translated, so you generally have to specify the name itself, if the name should remain
  multiplicative.
-/
syntax (name := to_additive_dont_translate) "to_additive_dont_translate" : attr

/-- An `attr := ...` option for `to_additive`. -/
syntax toAdditiveAttrOption := &"attr" " := " Parser.Term.attrInstance,*
/--
`reorder := ...` reorders the arguments/hypotheses in the generated declaration.
It uses cycle notation. For example `(reorder := 1 2, 5 6)` swaps the first two
arguments with each other and the fifth and the sixth argument and `(reorder := 3 4 5)` will move
the fifth argument before the third argument. This is used in `to_dual` to swap the arguments in
`≤`, `<` and `⟶`. It is also used in `to_additive` to translate from `^` to `•`.
-/
syntax toAdditiveReorderOption := &"reorder" " := " (num+),+
/--
the `relevant_arg := ...` option tells which argument is a type where this declaration uses the
multiplicative structure. This is inferred automatically using the function `findMultiplicativeArg`,
but it can also be overwritten using this syntax.

If there are multiple arguments with a multiplicative structure, we typically tag the first one.
If this argument contains a fixed type, this declaration will not be additivized.
See the Heuristics section of the `to_additive` doc-string for more details.

If a declaration is not tagged, it is presumed that the first argument is relevant.

To indicate that there is no relevant argument, set it to a number that is out of bounds,
i.e. larger than the number of arguments, e.g. `(relevant_arg := 100)`.

Implementation note: we only allow exactly 1 relevant argument, even though some declarations
(like `Prod.instGroup`) have multiple arguments with a multiplicative structure on it.
The reason is that whether we additivize a declaration is an all-or-nothing decision, and
we will not be able to additivize declarations that (e.g.) talk about multiplication on `ℕ × α`
anyway.
-/
syntax toAdditiveRelevantOption := &"relevant_arg" " := " num
/--
`dont_translate := ...` takes a list of type variables (separated by spaces) that should not be
considered for translation. For example in
```
lemma foo {α β : Type} [Group α] [Group β] (a : α) (b : β) : a * a⁻¹ = 1 ↔ b * b⁻¹ = 1
```
we can choose to only additivize `α` by writing `to_additive (dont_translate := β)`.
-/
syntax toAdditiveDontTranslateOption := &"dont_translate" " := " ident+
/-- Options to `to_additive`. -/
syntax toAdditiveOption := "(" toAdditiveAttrOption <|> toAdditiveReorderOption <|>
  toAdditiveRelevantOption <|> toAdditiveDontTranslateOption ")"
/-- An `existing` or `self` name hint for `to_additive`. -/
syntax toAdditiveNameHint := (ppSpace (&"existing" <|> &"self"))?
/-- Remaining arguments of `to_additive`. -/
syntax toAdditiveRest :=
  toAdditiveNameHint (ppSpace toAdditiveOption)* (ppSpace ident)? (ppSpace (str <|> docComment))?

/-- The attribute `to_additive` can be used to automatically transport theorems
and definitions (but not inductive types and structures) from a multiplicative
theory to an additive theory.

To use this attribute, just write:

```
@[to_additive]
theorem mul_comm' {α} [CommSemigroup α] (x y : α) : x * y = y * x := mul_comm x y
```

This code will generate a theorem named `add_comm'`. It is also
possible to manually specify the name of the new declaration:

```
@[to_additive add_foo]
theorem foo := sorry
```

An existing documentation string will _not_ be automatically used, so if the theorem or definition
has a doc string, a doc string for the additive version should be passed explicitly to
`to_additive`.

```
/-- Multiplication is commutative -/
@[to_additive /-- Addition is commutative -/]
theorem mul_comm' {α} [CommSemigroup α] (x y : α) : x * y = y * x := CommSemigroup.mul_comm
```

The transport tries to do the right thing in most cases using several
heuristics described below.  However, in some cases it fails, and
requires manual intervention.

Use the `to_additive existing` syntax to use an existing additive declaration, instead of
automatically generating it.

Use the `(reorder := ...)` syntax to reorder the arguments in the generated additive declaration.
This is specified using cycle notation. For example `(reorder := 1 2, 5 6)` swaps the first two
arguments with each other and the fifth and the sixth argument and `(reorder := 3 4 5)` will move
the fifth argument before the third argument. This is mostly useful to translate declarations using
`Pow` to those using `SMul`.

Use the `(attr := ...)` syntax to apply attributes to both the multiplicative and the additive
version:

```
@[to_additive (attr := simp)] lemma mul_one' {G : Type*} [Group G] (x : G) : x * 1 = x := mul_one x
```

For `simps` this also ensures that some generated lemmas are added to the additive dictionary.
`@[to_additive (attr := to_additive)]` is a special case, where the `to_additive`
attribute is added to the generated lemma only, to additivize it again.
This is useful for lemmas about `Pow` to generate both lemmas about `SMul` and `VAdd`. Example:
```
@[to_additive (attr := to_additive VAdd_lemma, simp) SMul_lemma]
lemma Pow_lemma ... :=
```
In the above example, the `simp` is added to all 3 lemmas. All other options to `to_additive`
(like the generated name or `(reorder := ...)`) are not passed down,
and can be given manually to each individual `to_additive` call.

## Implementation notes

The transport process generally works by taking all the names of
identifiers appearing in the name, type, and body of a declaration and
creating a new declaration by mapping those names to additive versions
using a simple string-based dictionary and also using all declarations
that have previously been labeled with `to_additive`. The dictionary is `ToAdditive.nameDict`
and can be found in the `Tactic.ToAdditive.GuessName` file. If you introduce a new name which
should be translated by `to_additive` you should add the translation to this dictionary.

In the `mul_comm'` example above, `to_additive` maps:
* `mul_comm'` to `add_comm'`,
* `CommSemigroup` to `AddCommSemigroup`,
* `x * y` to `x + y` and `y * x` to `y + x`, and
* `CommSemigroup.mul_comm'` to `AddCommSemigroup.add_comm'`.

### Heuristics

`to_additive` uses heuristics to determine whether a particular identifier has to be
mapped to its additive version. The basic heuristic is

* Only map an identifier to its additive version if its first argument doesn't
  contain any unapplied identifiers.

Examples:
* `@Mul.mul Nat n m` (i.e. `(n * m : Nat)`) will not change to `+`, since its
  first argument is `Nat`, an identifier not applied to any arguments.
* `@Mul.mul (α × β) x y` will change to `+`. It's first argument contains only the identifier
  `Prod`, but this is applied to arguments, `α` and `β`.
* `@Mul.mul (α × Int) x y` will not change to `+`, since its first argument contains `Int`.

The reasoning behind the heuristic is that the first argument is the type which is "additivized",
and this usually doesn't make sense if this is on a fixed type.

There are some exceptions to this heuristic:

* Identifiers that have the `@[to_additive]` attribute are ignored.
  For example, multiplication in `↥Semigroup` is replaced by addition in `↥AddSemigroup`.
  You can turn this behavior off by *also* adding the `@[to_additive_dont_translate]` attribute.
* If an identifier `d` has attribute `@[to_additive (relevant_arg := n)]` then the argument
  in position `n` is checked for a fixed type, instead of checking the first argument.
  `@[to_additive]` will automatically add the attribute `(relevant_arg := n)` to a
  declaration when the first argument has no multiplicative type-class, but argument `n` does.
* If an identifier has attribute `@[to_additive_ignore_args n1 n2 ...]` then all the arguments in
  positions `n1`, `n2`, ... will not be checked for unapplied identifiers (start counting from 1).
  For example, `ContMDiffMap` has attribute `@[to_additive_ignore_args 21]`, which means
  that its 21st argument `(n : WithTop ℕ)` can contain `ℕ`
  (usually in the form `Top.top ℕ ...`) and still be additivized.
  So `@Mul.mul (C^∞⟮I, N; I', G⟯) _ f g` will be additivized.

### Troubleshooting

If `@[to_additive]` fails because the additive declaration raises a type mismatch, there are
various things you can try.
The first thing to do is to figure out what `@[to_additive]` did wrong by looking at the type
mismatch error.

* Option 1: The most common case is that it didn't additivize a declaration that should be
  additivized. This happened because the heuristic applied, and the first argument contains a
  fixed type, like `ℕ` or `ℝ`. However, the heuristic misfires on some other declarations.
  Solutions:
  * First figure out what the fixed type is in the first argument of the declaration that didn't
    get additivized. Note that this fixed type can occur in implicit arguments. If manually finding
    it is hard, you can run `set_option trace.to_additive_detail true` and search the output for the
    fragment "contains the fixed type" to find what the fixed type is.
  * If the fixed type has an additive counterpart (like `↥Semigroup`), give it the `@[to_additive]`
    attribute.
  * If the fixed type has nothing to do with algebraic operations (like `TopCat`), add the attribute
    `@[to_additive self]` to the fixed type `Foo`.
  * If the fixed type occurs inside the `k`-th argument of a declaration `d`, and the
    `k`-th argument is not connected to the multiplicative structure on `d`, consider adding
    attribute `[to_additive_ignore_args k]` to `d`.
    Example: `ContMDiffMap` ignores the argument `(n : WithTop ℕ)`
  * If none of the arguments have a multiplicative structure, then the heuristic should not apply at
    all. This can be achieved by setting `relevant_arg` out of bounds, e.g. `(relevant_arg := 100)`.
* Option 2: It additivized a declaration `d` that should remain multiplicative. Solution:
  * Make sure the first argument of `d` is a type with a multiplicative structure. If not, can you
    reorder the (implicit) arguments of `d` so that the first argument becomes a type with a
    multiplicative structure (and not some indexing type)?
    The reason is that `@[to_additive]` doesn't additivize declarations if their first argument
    contains fixed types like `ℕ` or `ℝ`. See section Heuristics.
    If the first argument is not the argument with a multiplicative type-class, `@[to_additive]`
    should have automatically added the attribute `(relevant_arg := ...)` to the declaration.
    You can test this by running the following (where `d` is the full name of the declaration):
    ```
      open Lean in run_cmd logInfo m!"{ToAdditive.relevantArgAttr.find? (← getEnv) `d}"
    ```
    The expected output is `n` where the `n`-th (0-indexed) argument of `d` is a type (family)
    with a multiplicative structure on it. `none` means `0`.
    If you get a different output (or a failure), you could add the attribute
    `@[to_additive (relevant_arg := n)]` manually, where `n` is an (1-indexed) argument with a
    multiplicative structure.
* Option 3: Arguments / universe levels are incorrectly ordered in the additive version.
  This likely only happens when the multiplicative declaration involves `pow`/`^`. Solutions:
  * Ensure that the order of arguments of all relevant declarations are the same for the
    multiplicative and additive version. This might mean that arguments have an "unnatural" order
    (e.g. `Monoid.npow n x` corresponds to `x ^ n`, but it is convenient that `Monoid.npow` has this
    argument order, since it matches `AddMonoid.nsmul n x`.
  * If this is not possible, add `(reorder := ...)` argument to `to_additive`.

If neither of these solutions work, and `to_additive` is unable to automatically generate the
additive version of a declaration, manually write and prove the additive version.
Often the proof of a lemma/theorem can just be the multiplicative version of the lemma applied to
`multiplicative G`.
Afterwards, apply the attribute manually:

```
attribute [to_additive foo_add_bar] foo_bar
```

This will allow future uses of `to_additive` to recognize that
`foo_bar` should be replaced with `foo_add_bar`.

### Handling of hidden definitions

Before transporting the “main” declaration `src`, `to_additive` first
scans its type and value for names starting with `src`, and transports
them. This includes auxiliary definitions like `src._match_1`

In addition to transporting the “main” declaration, `to_additive` transports
its equational lemmas and tags them as equational lemmas for the new declaration.

### Structure fields and constructors

If `src` is a structure, then the additive version has to be already written manually.
In this case `to_additive` adds all structure fields to its mapping.

### Name generation

* If `@[to_additive]` is called without a `name` argument, then the
  new name is autogenerated.  First, it takes the longest prefix of
  the source name that is already known to `to_additive`, and replaces
  this prefix with its additive counterpart. Second, it takes the last
  part of the name (i.e., after the last dot), and replaces common
  name parts (“mul”, “one”, “inv”, “prod”) with their additive versions.

* [todo] Namespaces can be transformed using `map_namespace`. For example:
  ```
  run_cmd to_additive.map_namespace `QuotientGroup `QuotientAddGroup
  ```

  Later uses of `to_additive` on declarations in the `QuotientGroup`
  namespace will be created in the `QuotientAddGroup` namespaces.

* If `@[to_additive]` is called with a `name` argument `new_name`
  /without a dot/, then `to_additive` updates the prefix as described
  above, then replaces the last part of the name with `new_name`.

* If `@[to_additive]` is called with a `name` argument
  `NewNamespace.new_name` /with a dot/, then `to_additive` uses this
  new name as is.

As a safety check, in the first case `to_additive` double checks
that the new name differs from the original one. -/
syntax (name := to_additive) "to_additive" "?"? toAdditiveRest : attr

@[inherit_doc to_additive]
macro "to_additive?" rest:toAdditiveRest : attr => `(attr| to_additive ? $rest)

initialize registerTraceClass `to_additive
initialize registerTraceClass `to_additive_detail

/-- Linter, mostly used by `@[to_additive]`, that checks that the source declaration doesn't have
certain attributes -/
register_option linter.existingAttributeWarning : Bool := {
  defValue := true
  descr := "Linter, mostly used by `@[to_additive]`, that checks that the source declaration \
    doesn't have certain attributes" }

/-- Linter to check that the `to_additive` attribute is not given manually -/
register_option linter.toAdditiveGenerateName : Bool := {
  defValue := true
  descr := "Linter used by `@[to_additive]` that checks if `@[to_additive]` automatically \
    generates the user-given name" }

/-- Linter to check whether the user correctly specified that the additive declaration already
exists -/
register_option linter.toAdditiveExisting : Bool := {
  defValue := true
  descr := "Linter used by `@[to_additive]` that checks whether the user correctly specified that
    the additive declaration already exists" }

/-- Linter to check that the `relevant_arg` attribute is not given manually -/
register_option linter.toAdditiveRelevantArg : Bool := {
  defValue := true
  descr := "Linter to check that the `relevant_arg` attribute is not given manually." }


@[inherit_doc to_additive_ignore_args]
initialize ignoreArgsAttr : NameMapExtension (List Nat) ←
  registerNameMapAttribute {
    name  := `to_additive_ignore_args
    descr :=
      "Auxiliary attribute for `to_additive` stating that certain arguments are not additivized."
    add   := fun _ stx ↦ do
        let ids ← match stx with
          | `(attr| to_additive_ignore_args $[$ids:num]*) => pure <| ids.map (·.1.isNatLit?.get!)
          | _ => throwUnsupportedSyntax
        return ids.toList }

/-- An extension that stores all the declarations that need their arguments reordered when
applying `@[to_additive]`. It is applied using the `to_additive (reorder := ...)` syntax. -/
initialize reorderAttr : NameMapExtension (List (List Nat)) ←
  registerNameMapExtension _

@[inherit_doc to_additive_relevant_arg]
initialize relevantArgAttr : NameMapExtension Nat ←
  registerNameMapAttribute {
    name := `to_additive_relevant_arg
    descr := "Auxiliary attribute for `to_additive` stating \
      which arguments are the types with a multiplicative structure."
    add := fun
    | _, stx@`(attr| to_additive_relevant_arg $id) => do
      Linter.logLintIf linter.toAdditiveRelevantArg stx
        m!"This attribute is deprecated. Use `@[to_additive (relevant_arg := ...)]` instead."
      pure <| id.getNat.pred
    | _, _ => throwUnsupportedSyntax }

@[inherit_doc to_additive_dont_translate]
initialize dontTranslateAttr : NameMapExtension Unit ←
  registerNameMapAttribute {
    name := `to_additive_dont_translate
    descr := "Auxiliary attribute for `to_additive` stating \
      that the operations on this type should not be translated."
    add := fun
    | _, `(attr| to_additive_dont_translate) => return
    | _, _ => throwUnsupportedSyntax }

@[inherit_doc to_additive_change_numeral]
initialize changeNumeralAttr : NameMapExtension (List Nat) ←
  registerNameMapAttribute {
    name := `to_additive_change_numeral
    descr :=
      "Auxiliary attribute for `to_additive` that stores functions that have numerals as argument."
    add := fun
    | _, `(attr| to_additive_change_numeral $[$arg]*) =>
      pure <| arg.map (·.1.isNatLit?.get!.pred) |>.toList
    | _, _ => throwUnsupportedSyntax }

/-- Maps multiplicative names to their additive counterparts. -/
initialize translations : NameMapExtension Name ← registerNameMapExtension _

/-- Get the multiplicative → additive translation for the given name. -/
def findTranslation? (env : Environment) : Name → Option Name :=
  (ToAdditive.translations.getState env).find?

/-- Get the multiplicative → additive translation for the given name,
falling back to translating a prefix of the name if the full name can't be translated.
This allows translating automatically generated declarations such as `IsRegular.casesOn`. -/
def findPrefixTranslation (env : Environment) (nm : Name) : Name :=
  nm.mapPrefix (findTranslation? env)

/-- Add a (multiplicative → additive) name translation to the translations map. -/
def insertTranslation (src tgt : Name) (failIfExists := true) : CoreM Unit := do
  if let some tgt' := findTranslation? (← getEnv) src then
    if failIfExists then
      throwError "The translation {src} ↦ {tgt'} already exists"
    else
      trace[to_additive] "The translation {src} ↦ {tgt'} already exists"
      return
  modifyEnv (ToAdditive.translations.addEntry · (src, tgt))
  trace[to_additive] "Added translation {src} ↦ {tgt}"

/-- `ArgInfo` stores information about how a constant should be translated. -/
structure ArgInfo where
  /-- The arguments that should be reordered by `to_additive`, using cycle notation. -/
  reorder : List (List Nat) := []
  /-- The argument used to determine whether this constant should be translated. -/
  relevantArg : Nat := 0

/-- Add a name translation to the translations map and add the `argInfo` information to `src`. -/
def insertTranslationAndInfo (src tgt : Name) (argInfo : ArgInfo) (failIfExists := true) :
    CoreM Unit := do
  insertTranslation src tgt failIfExists
  if argInfo.reorder != [] then
    trace[to_additive] "@[to_additive] will reorder the arguments of {tgt} by {argInfo.reorder}."
    reorderAttr.add src argInfo.reorder
  if argInfo.relevantArg != 0 then
    trace[to_additive_detail] "Setting relevant_arg for {src} to be {argInfo.relevantArg}."
    relevantArgAttr.add src argInfo.relevantArg

/-- `Config` is the type of the arguments that can be provided to `to_additive`. -/
structure Config : Type where
  /-- View the trace of the to_additive procedure.
  Equivalent to `set_option trace.to_additive true`. -/
  trace : Bool := false
  /-- The name of the target (the additive declaration). -/
  tgt : Name := Name.anonymous
  /-- An optional doc string. -/
  doc : Option String := none
  /-- If `allowAutoName` is `false` (default) then
  `@[to_additive]` will check whether the given name can be auto-generated. -/
  allowAutoName : Bool := false
  /-- The arguments that should be reordered by `to_additive`, using cycle notation. -/
  reorder : List (List Nat) := []
  /-- The argument used to determine whether this constant should be translated. -/
  relevantArg? : Option Nat := none
  /-- The attributes which we want to give to both the multiplicative and additive versions.
  For `simps` this will also add generated lemmas to the translation dictionary. -/
  attrs : Array Syntax := #[]
  /-- A list of type variables that should not be translated by `to_additive`. -/
  dontTranslate : List Ident := []
  /-- The `Syntax` element corresponding to the original multiplicative declaration
  (or the `to_additive` attribute if it is added later),
  which we need for adding definition ranges. -/
  ref : Syntax
  /-- An optional flag stating that the additive declaration already exists.
  If this flag is wrong about whether the additive declaration exists, `to_additive` will
  raise a linter error.
  Note: the linter will never raise an error for inductive types and structures. -/
  existing : Bool := false
  /-- An optional flag stating that the target of the translation is the target itself.
  This can be used to reorder arguments, such as in
  `attribute [to_dual self (reorder := 3 4)] LE.le`.
  It can also be used to give a hint to `additiveTest`, such as in
  `attribute [to_additive self] Unit`.
  If `self := true`, we should also have `existing := true`. -/
  self : Bool := false
  deriving Repr

<<<<<<< HEAD
/-- Eta expands `e` at most `n` times. -/
def etaExpandN (n : Nat) (e : Expr) : MetaM Expr := do
  forallBoundedTelescope (← inferType e) (some n) fun xs _ ↦ mkLambdaFVars xs (mkAppN e xs)

/-- `e.expand` eta-expands all expressions that have as head a constant `n` in `reorder`.
They are expanded until they are applied to one more argument than the maximum in `reorder.find n`.
It also expands all kernel projections that need to be translated. -/
def expand (e : Expr) : MetaM Expr := do
  let env ← getEnv
  let reorderFn : Name → List (List ℕ) := fun nm ↦ (reorderAttr.find? env nm |>.getD [])
  let e₂ ← Lean.Meta.transform (input := e) (skipConstInApp := true)
    (post := fun e => return .done e) fun e ↦
    e.withApp fun f args ↦ do
    match f with
    | .proj n i s =>
      let some info := getStructureInfo? (← getEnv) n | return .continue -- e.g. if `n` is `Exists`
      let some projName := info.getProjFn? i | unreachable!
      -- if `projName` is explicitly tagged with `@[to_additive]`,
      -- replace `f` with the application `projName s` and then visit `projName s args` again.
      if findTranslation? env projName |>.isNone then
        return .continue
      return .visit <| (← whnfD (← inferType s)).withApp fun sf sargs ↦
        mkAppN (mkApp (mkAppN (.const projName sf.constLevels!) sargs) s) args
    | .const c _ =>
      let reorder := reorderFn c
      if reorder.isEmpty then
        -- no need to expand if nothing needs reordering
        return .continue
      let needed_n := reorder.flatten.foldr Nat.max 0 + 1
      if needed_n ≤ args.size then
        return .continue
      else
        -- in this case, we need to reorder arguments that are not yet
        -- applied, so first η-expand the function.
        let e' ← etaExpandN (needed_n - args.size) e
        trace[to_additive_detail] "expanded {e} to {e'}"
        return .continue e'
    | _ => return .continue
  if e != e₂ then
    trace[to_additive_detail] "expand:\nBefore: {e}\nAfter: {e₂}"
  return e₂
=======
-- See https://github.com/leanprover/lean4/issues/10295
attribute [nolint unusedArguments] instReprConfig.repr
>>>>>>> dba17346

/-- Implementation function for `additiveTest`.
Failure means that in that subexpression there is no constant that blocks `e` from being translated.
We cache previous applications of the function, using an expression cache using ptr equality
to avoid visiting the same subexpression many times. Note that we only need to cache the
expressions without taking the value of `inApp` into account, since `inApp` only matters when
the expression is a constant. However, for this reason we have to make sure that we never
cache constant expressions, so that's why the `if`s in the implementation are in this order.

Note that this function is still called many times by `applyReplacementFun`
and we're not remembering the cache between these calls. -/
unsafe def additiveTestUnsafe (env : Environment) (e : Expr) (dontTranslate : Array FVarId) :
    Option (Name ⊕ FVarId) :=
  let rec visit (e : Expr) (inApp := false) : OptionT (StateM (PtrSet Expr)) (Name ⊕ FVarId) := do
    if e.isConst then
      if (dontTranslateAttr.find? env e.constName).isNone &&
        (inApp || (findTranslation? env e.constName).isSome) then
        failure
      else
        return .inl e.constName
    if (← get).contains e then
      failure
    modify fun s => s.insert e
    match e with
    | x@(.app e a)       =>
        visit e true <|> do
          -- make sure that we don't treat `(fun x => α) (n + 1)` as a type that depends on `Nat`
          guard !x.isConstantApplication
          if let some n := e.getAppFn.constName? then
            if let some l := ignoreArgsAttr.find? env n then
              if e.getAppNumArgs + 1 ∈ l then
                failure
          visit a
    | .lam _ _ t _       => visit t
    | .forallE _ _ t _   => visit t
    | .letE _ _ e body _ => visit e <|> visit body
    | .mdata _ b         => visit b
    | .proj _ _ b        => visit b
    | .fvar fvarId       => if dontTranslate.contains fvarId then return .inr fvarId else failure
    | _                  => failure
  Id.run <| (visit e).run' mkPtrSet

/-- `additiveTest e` tests whether the expression `e` contains a constant
`nm` that is not applied to any arguments, and such that `translations.find?[nm] = none`.
This is used in `@[to_additive]` for deciding which subexpressions to transform: we only transform
constants if `additiveTest` applied to their relevant argument returns `true`.
This means we will replace expression applied to e.g. `α` or `α × β`, but not when applied to
e.g. `ℕ` or `ℝ × α`.
We ignore all arguments specified by the `ignore` `NameMap`. -/
def additiveTest (env : Environment) (e : Expr) (dontTranslate : Array FVarId := #[]) :
    Option (Name ⊕ FVarId) :=
  unsafe additiveTestUnsafe env e dontTranslate

/-- Swap the first two elements of a list -/
def _root_.List.swapFirstTwo {α : Type _} : List α → List α
  | []      => []
  | [x]     => [x]
  | x::y::l => y::x::l

/-- Change the numeral `nat_lit 1` to the numeral `nat_lit 0`.
Leave all other expressions unchanged. -/
def changeNumeral : Expr → Expr
  | .lit (.natVal 1) => mkRawNatLit 0
  | e                => e

/--
`applyReplacementFun e` replaces the expression `e` with its additive counterpart.
It translates each identifier (inductive type, defined function etc) in an expression, unless
* The identifier occurs in an application with first argument `arg`; and
* `test arg` is false.
However, if `f` is in the dictionary `relevant`, then the argument `relevant.find f`
is tested, instead of the first argument.

It will also reorder arguments of certain functions, using `reorderFn`:
e.g. `g x₁ x₂ x₃ ... xₙ` becomes `g x₂ x₁ x₃ ... xₙ` if `reorderFn g = some [1]`.
-/
def applyReplacementFun (e : Expr) (dontTranslate : Array FVarId := #[]) : MetaM Expr := do
  let e' := aux (← getEnv) (← getBoolOption `trace.to_additive_detail) (← expand e)
  -- Make sure any new reserved names in the expr are realized; this needs to be done outside of
  -- `aux` as it is monadic.
  e'.forEach fun
    | .const n .. => do
      if !(← hasConst (skipRealize := false) n) && isReservedName (← getEnv) n then
        executeReservedNameAction n
    | _ => pure ()
  return e'
where /-- Implementation of `applyReplacementFun`. -/
  aux (env : Environment) (trace : Bool) : Expr → Expr :=
  let reorderFn : Name → List (List ℕ) := fun nm ↦ (reorderAttr.find? env nm |>.getD [])
  let relevantArg : Name → ℕ := fun nm ↦ (relevantArgAttr.find? env nm).getD 0
  Lean.Expr.replaceRec fun r e ↦ Id.run do
    if trace then
      dbg_trace s!"replacing at {e}"
    match e with
    | .const n₀ ls₀ => do
      let n₁ := findPrefixTranslation env n₀
      let ls₁ : List Level := if 0 ∈ (reorderFn n₀).flatten then ls₀.swapFirstTwo else ls₀
      if trace then
        if n₀ != n₁ then
          dbg_trace s!"changing {n₀} to {n₁}"
        if 0 ∈ (reorderFn n₀).flatten then
          dbg_trace s!"reordering the universe variables from {ls₀} to {ls₁}"
      return some <| .const n₁ ls₁
    | .app g x => do
      let mut gf := g.getAppFn
      if gf.isBVar && x.isLit then
        if trace then
          dbg_trace s!"applyReplacementFun: Variables applied to numerals are not changed {g.app x}"
        return some <| g.app x
      let mut gAllArgs := e.getAppArgs
      let some nm := gf.constName? | return mkAppN (← r gf) (← gAllArgs.mapM r)
      -- e = `(nm y₁ .. yₙ x)
      /- Test if the head should not be replaced. -/
      let relevantArgId := relevantArg nm
      if h : relevantArgId < gAllArgs.size then
        if let some fxd := additiveTest env gAllArgs[relevantArgId] dontTranslate then
          if trace then
            match fxd with
            | .inl fxd => dbg_trace s!"The application of {nm} contains the fixed type \
              {fxd}, so it is not changed."
            | .inr _ => dbg_trace s!"The application of {nm} contains a fixed \
              variable so it is not changed."
        else
          gf ← r gf
          /- Test if arguments should be reordered. -/
          let reorder := reorderFn nm
          if !reorder.isEmpty then
            gAllArgs := gAllArgs.permute! reorder
            if trace then
              dbg_trace s!"reordering the arguments of {nm} using the cyclic permutations {reorder}"
      else
        gf ← r gf
      /- Do not replace numerals in specific types. -/
      if let some changedArgNrs := changeNumeralAttr.find? env nm then
        let firstArg := gAllArgs[0]!
        if additiveTest env firstArg dontTranslate |>.isNone then
          if trace then
            dbg_trace s!"applyReplacementFun: We change the numerals in this expression. \
              However, we will still recurse into all the non-numeral arguments."
          -- In this case, we still update all arguments of `g` that are not numerals,
          -- since all other arguments can contain subexpressions like
          -- `(fun x ↦ ℕ) (1 : G)`, and we have to update the `(1 : G)` to `(0 : G)`
          gAllArgs := gAllArgs.mapIdx fun argNr arg ↦
            if changedArgNrs.contains argNr then
              changeNumeral arg
            else
              arg
      return mkAppN gf (← gAllArgs.mapM r)
    | .proj n₀ idx e => do
      let n₁ := findPrefixTranslation env n₀
      if trace then
        dbg_trace s!"applyReplacementFun: in projection {e}.{idx} of type {n₀}, \
          replace type with {n₁}"
      return some <| .proj n₁ idx <| ← r e
    | _ => return none

/-- Rename binder names in pi type. -/
def renameBinderNames (src : Expr) : Expr :=
  src.mapForallBinderNames fun
    | .str p s => .str p (guessName s)
    | n => n

/-- Reorder pi-binders. See doc of `reorderAttr` for the interpretation of the argument -/
def reorderForall (reorder : List (List Nat)) (src : Expr) : MetaM Expr := do
  if let some maxReorder := reorder.flatten.max? then
    forallBoundedTelescope src (some (maxReorder + 1)) fun xs e => do
      if xs.size = maxReorder + 1 then
        mkForallFVars (xs.permute! reorder) e
      else
        throwError "the permutation\n{reorder}\nprovided by the `(reorder := ...)` option is \
          out of bounds, the type{indentExpr src}\nhas only {xs.size} arguments"
  else
    return src

/-- Reorder lambda-binders. See doc of `reorderAttr` for the interpretation of the argument -/
def reorderLambda (reorder : List (List Nat)) (src : Expr) : MetaM Expr := do
  if let some maxReorder := reorder.flatten.max? then
    let maxReorder := maxReorder + 1
    lambdaBoundedTelescope src maxReorder fun xs e => do
      if xs.size = maxReorder then
        mkLambdaFVars (xs.permute! reorder) e
      else
        -- we don't have to consider the case where the given permutation is out of bounds,
        -- since `reorderForall` applied to the type would already have failed in that case.
        forallBoundedTelescope (← inferType e) (maxReorder - xs.size) fun ys _ => do
          mkLambdaFVars ((xs ++ ys).permute! reorder) (mkAppN e ys)
  else
    return src

/-- Run `applyReplacementFun` on an expression `∀ x₁ .. xₙ, e`,
making sure not to translate type-classes on `xᵢ` if `i` is in `dontTranslate`. -/
def applyReplacementForall (dontTranslate : List Nat) (e : Expr) :
    MetaM Expr := do
  if let some maxDont := dontTranslate.max? then
    forallBoundedTelescope e (some (maxDont + 1)) fun xs e => do
      let xs := xs.map (·.fvarId!)
      let dontTranslate := dontTranslate.filterMap (xs[·]?) |>.toArray
      let mut e ← applyReplacementFun e dontTranslate
      for x in xs.reverse do
        let decl ← x.getDecl
        let xType ← applyReplacementFun decl.type dontTranslate
        e := .forallE decl.userName xType (e.abstract #[.fvar x]) decl.binderInfo
      return e
  else
    applyReplacementFun e #[]

/-- Run `applyReplacementFun` on an expression `fun x₁ .. xₙ ↦ e`,
making sure not to translate type-classes on `xᵢ` if `i` is in `dontTranslate`. -/
def applyReplacementLambda (dontTranslate : List Nat) (e : Expr) :
    MetaM Expr := do
  if let some maxDont := dontTranslate.max? then
    lambdaBoundedTelescope e (maxDont + 1) fun xs e => do
      let xs := xs.map (·.fvarId!)
      let dontTranslate := dontTranslate.filterMap (xs[·]?) |>.toArray
      let mut e ← applyReplacementFun e dontTranslate
      for x in xs.reverse do
        let decl ← x.getDecl
        let xType ← applyReplacementFun decl.type dontTranslate
        e := .lam decl.userName xType (e.abstract #[.fvar x]) decl.binderInfo
      return e
  else
    applyReplacementFun e #[]

/-- Unfold auxlemmas in the type and value. -/
def declUnfoldAuxLemmas (decl : ConstantInfo) : MetaM ConstantInfo := do
  let mut decl := decl
  decl := decl.updateType <| ← unfoldAuxLemmas decl.type
  if let some v := decl.value? then
    trace[to_additive] "value before unfold:{indentExpr v}"
    decl := decl.updateValue <| ← unfoldAuxLemmas v
    trace[to_additive] "value after unfold:{indentExpr decl.value!}"
  else if let .opaqueInfo info := decl then -- not covered by `value?`
    decl := .opaqueInfo { info with value := ← unfoldAuxLemmas info.value }
  return decl

/--
Given a list of variable local identifiers that shouldn't be translated,
determine the arguments that shouldn't be translated.

TODO: Currently, this function doesn't deduce any `dont_translate` types from `type`.
In the future we would like that the presence of `MonoidAlgebra k G` will automatically
flag `k` as a type to not be translated.
-/
def getDontTranslates (given : List Ident) (type : Expr) : MetaM (List Nat) := do
  forallTelescope type fun xs _ => do
    given.mapM fun id => withRef id.raw <| do
      let fvarId ← getFVarFromUserName id.getId
      return (xs.idxOf? fvarId).get!

/-- Run applyReplacementFun on the given `srcDecl` to make a new declaration with name `tgt` -/
def updateDecl (tgt : Name) (srcDecl : ConstantInfo) (reorder : List (List Nat))
    (dont : List Ident) : MetaM ConstantInfo := do
  let mut decl := srcDecl.updateName tgt
  if 0 ∈ reorder.flatten then
    decl := decl.updateLevelParams decl.levelParams.swapFirstTwo
  let dont ← getDontTranslates dont srcDecl.type
  decl := decl.updateType <| ← reorderForall reorder <| ← applyReplacementForall dont <|
    renameBinderNames decl.type
  if let some v := decl.value? then
    decl := decl.updateValue <| ← reorderLambda reorder <| ← applyReplacementLambda dont v
  else if let .opaqueInfo info := decl then -- not covered by `value?`
    decl := .opaqueInfo { info with
      value := ← reorderLambda reorder <| ← applyReplacementLambda dont info.value }
  return decl

/-- Abstracts the nested proofs in the value of `decl` if it is a def. -/
def declAbstractNestedProofs (decl : ConstantInfo) : MetaM ConstantInfo := do
  if decl matches .defnInfo _ then
    return decl.updateValue <| ← withDeclNameForAuxNaming decl.name do
      Meta.abstractNestedProofs decl.value!
  else
    return decl

/-- Find the target name of `pre` and all created auxiliary declarations. -/
def findTargetName (env : Environment) (src pre tgt_pre : Name) : CoreM Name :=
  /- This covers auxiliary declarations like `match_i` and `proof_i`. -/
  if let some post := pre.isPrefixOf? src then
    return tgt_pre ++ post
  /- This covers equation lemmas (for other declarations). -/
  else if let some post := privateToUserName? src then
    match findTranslation? env post.getPrefix with
    -- this is an equation lemma for a declaration without `to_additive`. We will skip this.
    | none => return src
    -- this is an equation lemma for a declaration with `to_additive`. We will additivize this.
    -- Note: if this errors we could do this instead by calling `getEqnsFor?`
    | some addName => return src.updatePrefix <| mkPrivateName env addName
  else if src.hasMacroScopes then
    mkFreshUserName src.eraseMacroScopes
  else
    throwError "internal @[to_additive] error."

/-- Returns a `NameSet` of all auxiliary constants in `e` that might have been generated
when adding `pre` to the environment.
Examples include `pre.match_5` and
`_private.Mathlib.MyFile.someOtherNamespace.someOtherDeclaration._eq_2`.
The last two examples may or may not have been generated by this declaration.
The last example may or may not be the equation lemma of a declaration with the `@[to_additive]`
attribute. We will only translate it if it has the `@[to_additive]` attribute.

Note that this function would return `proof_nnn` aux lemmas if
we hadn't unfolded them in `declUnfoldAuxLemmas`.
-/
def findAuxDecls (e : Expr) (pre : Name) : NameSet :=
  e.foldConsts ∅ fun n l ↦
    if n.getPrefix == pre || isPrivateName n || n.hasMacroScopes then
      l.insert n
    else
      l

/-- Transform the declaration `src` and all declarations `pre._proof_i` occurring in `src`
using the transforms dictionary.

`replace_all`, `trace`, `ignore` and `reorder` are configuration options.

`pre` is the declaration that got the `@[to_additive]` attribute and `tgt_pre` is the target of this
declaration. -/
partial def transformDeclAux
    (cfg : Config) (pre tgt_pre : Name) : Name → CoreM Unit := fun src ↦ do
  let env ← getEnv
  trace[to_additive_detail] "visiting {src}"
  -- if we have already translated this declaration, we do nothing.
  if (findTranslation? env src).isSome && src != pre then
      return
  -- if this declaration is not `pre` and not an internal declaration, we return an error,
  -- since we should have already translated this declaration.
  if src != pre && !src.isInternalDetail then
    throwError "The declaration {pre} depends on the declaration {src} which is in the namespace \
      {pre}, but does not have the `@[to_additive]` attribute. This is not supported.\n\
      Workaround: move {src} to a different namespace."
  -- we find the additive name of `src`
  let tgt ← findTargetName env src pre tgt_pre
  -- we skip if we already transformed this declaration before.
  if env.contains tgt then
    if tgt == src then
      -- Note: this can happen for equation lemmas of declarations without `@[to_additive]`.
      trace[to_additive_detail] "Auxiliary declaration {src} will be translated to itself."
    else
      trace[to_additive_detail] "Already visited {tgt} as translation of {src}."
    return
  let srcDecl ← getConstInfo src
  -- we first unfold all auxlemmas, since they are not always able to be additivized on their own
  let srcDecl ← MetaM.run' do declUnfoldAuxLemmas srcDecl
  -- we then transform all auxiliary declarations generated when elaborating `pre`
  for n in findAuxDecls srcDecl.type pre do
    transformDeclAux cfg pre tgt_pre n
  if let some value := srcDecl.value? then
    for n in findAuxDecls value pre do
      transformDeclAux cfg pre tgt_pre n
  if let .opaqueInfo {value, ..} := srcDecl then
    for n in findAuxDecls value pre do
      transformDeclAux cfg pre tgt_pre n
  -- if the auxiliary declaration doesn't have prefix `pre`, then we have to add this declaration
  -- to the translation dictionary, since otherwise we cannot find the additive name.
  if !pre.isPrefixOf src then
    insertTranslation src tgt
  -- now transform the source declaration
  let trgDecl : ConstantInfo ← MetaM.run' <|
    if src == pre then
      updateDecl tgt srcDecl cfg.reorder cfg.dontTranslate
    else
      updateDecl tgt srcDecl [] []
  let value ← match trgDecl with
    | .thmInfo { value, .. } | .defnInfo { value, .. } | .opaqueInfo { value, .. } => pure value
    | _ => throwError "Expected {tgt} to have a value."
  trace[to_additive] "generating\n{tgt} : {trgDecl.type} :=\n  {value}"
  try
    -- make sure that the type is correct,
    -- and emit a more helpful error message if it fails
    MetaM.run' <| check value
  catch
    | Exception.error _ msg => throwError "@[to_additive] failed. \
      The translated value is not type correct. For help, see the docstring \
      of `to_additive.attr`, section `Troubleshooting`. \
      Failed to add declaration\n{tgt}:\n{msg}"
    | _ => panic! "unreachable"
  -- "Refold" all the aux lemmas that we unfolded.
  let trgDecl ← MetaM.run' <| declAbstractNestedProofs trgDecl
  /- If `src` is explicitly marked as `noncomputable`, then add the new decl as a declaration but
  do not compile it, and mark is as noncomputable. Otherwise, only log errors in compiling if `src`
  has executable code.

  Note that `noncomputable section` does not explicitly mark noncomputable definitions as
  `noncomputable`, but simply abstains from logging compilation errors.

  This is not a perfect solution, as ideally `to_additive` *should* complain when `src` should
  produce executable code but fails to do so (e.g. outside of `noncomputable section`). However,
  the `messages` and `infoState` are reset before this runs, so we cannot check for compilation
  errors on `src`. The scope set by `noncomputable` section lives in the `CommandElabM` state
  (which is inaccessible here), so we cannot test for `noncomputable section` directly. See [Zulip](https://leanprover.zulipchat.com/#narrow/channel/287929-mathlib4/topic/to_additive.20and.20noncomputable/with/310541981). -/
  if isNoncomputable env src then
    addDecl trgDecl.toDeclaration!
    setEnv <| addNoncomputable (← getEnv) tgt
  else
    addAndCompile trgDecl.toDeclaration! (logCompileErrors := (IR.findEnvDecl env src).isSome)
  if let .defnDecl { hints := .abbrev, .. } := trgDecl.toDeclaration! then
    if (← getReducibilityStatus src) == .reducible then
      setReducibilityStatus tgt .reducible
    if Compiler.getInlineAttribute? (← getEnv) src == some .inline then
      MetaM.run' <| Meta.setInlineAttribute tgt
  -- now add declaration ranges so jump-to-definition works
  -- note: we currently also do this for auxiliary declarations, while they are not normally
  -- generated for those. We could change that.
  addDeclarationRangesFromSyntax tgt (← getRef) cfg.ref
  if isProtected (← getEnv) src then
    setEnv <| addProtected (← getEnv) tgt
  if defeqAttr.hasTag (← getEnv) src then
    defeqAttr.setTag tgt
  if let some matcherInfo ← getMatcherInfo? src then
    /-
    Use `Match.addMatcherInfo tgt matcherInfo`
    once https://github.com/leanprover/lean4/pull/5068 is in
    -/
    modifyEnv fun env => Match.Extension.addMatcherInfo env tgt matcherInfo
  -- necessary so that e.g. match equations can be generated for `tgt`
  enableRealizationsForConst tgt

/-- Copy the instance attribute in a `to_additive`

[todo] it seems not to work when the `to_additive` is added as an attribute later. -/
def copyInstanceAttribute (src tgt : Name) : CoreM Unit := do
  if let some prio ← getInstancePriority? src then
    let attr_kind := (← getInstanceAttrKind? src).getD .global
    trace[to_additive_detail] "Making {tgt} an instance with priority {prio}."
    addInstance tgt attr_kind prio |>.run'

/-- Warn the user when the multiplicative declaration has an attribute. -/
def warnAttrCore (stx : Syntax) (f : Environment → Name → Bool)
    (thisAttr attrName src tgt : Name) : CoreM Unit := do
  if f (← getEnv) src then
    Linter.logLintIf linter.existingAttributeWarning stx <|
      m!"The source declaration {src} was given attribute {attrName} before calling @[{thisAttr}]. \
         The preferred method is to use `@[{thisAttr} (attr := {attrName})]` to apply the \
         attribute to both {src} and the target declaration {tgt}." ++
      if thisAttr == `to_additive then
        m!"\nSpecial case: If this declaration was generated by @[to_additive] \
          itself, you can use @[to_additive (attr := to_additive, {attrName})] on the original \
          declaration."
      else ""

/-- Warn the user when the multiplicative declaration has a simple scoped attribute. -/
def warnAttr {α β : Type} [Inhabited β] (stx : Syntax) (attr : SimpleScopedEnvExtension α β)
    (f : β → Name → Bool) (thisAttr attrName src tgt : Name) : CoreM Unit :=
  warnAttrCore stx (f <| attr.getState ·) thisAttr attrName src tgt

/-- Warn the user when the multiplicative declaration has a parametric attribute. -/
def warnParametricAttr {β : Type} [Inhabited β] (stx : Syntax) (attr : ParametricAttribute β)
    (thisAttr attrName src tgt : Name) : CoreM Unit :=
  warnAttrCore stx (attr.getParam? · · |>.isSome) thisAttr attrName src tgt

/-- `additivizeLemmas names argInfo desc t` runs `t` on all elements of `names`
and adds translations between the generated lemmas (the output of `t`).
`names` must be non-empty. -/
def additivizeLemmas {m : Type → Type} [Monad m] [MonadError m] [MonadLiftT CoreM m]
    (names : Array Name) (argInfo : ArgInfo) (desc : String) (t : Name → m (Array Name)) :
    m Unit := do
  let auxLemmas ← names.mapM t
  let nLemmas := auxLemmas[0]!.size
  for (nm, lemmas) in names.zip auxLemmas do
    unless lemmas.size == nLemmas do
      throwError "{names[0]!} and {nm} do not generate the same number of {desc}."
  for (srcLemmas, tgtLemmas) in auxLemmas.zip <| auxLemmas.eraseIdx! 0 do
    for (srcLemma, tgtLemma) in srcLemmas.zip tgtLemmas do
      insertTranslationAndInfo srcLemma tgtLemma argInfo

/--
Find the argument of `nm` that appears in the first multiplicative (type-class) argument.
Returns 1 if there are no types with a multiplicative class as arguments.
E.g. `Prod.instGroup` returns 1, and `Pi.instOne` returns 2.
Note: we only consider the relevant argument (`(relevant_arg := ...)`) of each type-class.
E.g. `[Pow A N]` is a multiplicative type-class on `A`, not on `N`.
-/
def findMultiplicativeArg (nm : Name) : MetaM Nat := do
  forallTelescopeReducing (← getConstInfo nm).type fun xs ty ↦ do
    let env ← getEnv
    -- check if `tgt` has a multiplicative type argument, and if so,
    -- find the index of a type from `xs` appearing in there
    let multArg? (tgt : Expr) : Option Nat := do
      let c ← tgt.getAppFn.constName?
      guard (findTranslation? env c).isSome
      let relevantArg := (relevantArgAttr.find? env c).getD 0
      let arg ← tgt.getArg? relevantArg
      xs.findIdx? (arg.containsFVar ·.fvarId!)
    -- run the above check on all hypotheses and on the conclusion
    let arg ← OptionT.run <| xs.firstM fun x ↦ OptionT.mk do
        forallTelescope (← inferType x) fun _ys tgt ↦ return multArg? tgt
    let arg := arg <|> multArg? ty
    trace[to_additive_detail] "findMultiplicativeArg: {arg}"
    return arg.getD 0

/-- Return the provided target name or autogenerate one if one was not provided. -/
def targetName (cfg : Config) (src : Name) : CoreM Name := do
  if cfg.self then
    if cfg.tgt != .anonymous then
      throwError m!"`to_additive self` ignores the provided name {cfg.tgt}"
    return src
  let .str pre s := src | throwError "to_additive: can't transport {src}"
  trace[to_additive_detail] "The name {s} splits as {s.splitCase}"
  let tgt_auto := guessName s
  let depth := cfg.tgt.getNumParts
  let pre := findPrefixTranslation (← getEnv) pre
  let (pre1, pre2) := pre.splitAt (depth - 1)
  let res := if cfg.tgt == .anonymous then pre.str tgt_auto else pre1 ++ cfg.tgt
  if res == src then
    throwError "to_additive: the generated additivised name equals the original name '{src}', \
    meaning that no part of the name was additivised.\n\
    If this is intentional, use the `@[to_additive self]` syntax.\n\
    Otherwise, check that your declaration name is correct \
    (if your declaration is an instance, try naming it)\n\
    or provide an additivised name using the `@[to_additive my_add_name]` syntax."
  if cfg.tgt == pre2.str tgt_auto && !cfg.allowAutoName then
    Linter.logLintIf linter.toAdditiveGenerateName cfg.ref m!"\
      to_additive correctly autogenerated target name for {src}.\n\
      You may remove the explicit argument {cfg.tgt}."
  if cfg.tgt != .anonymous then
    trace[to_additive_detail] "The automatically generated name would be {pre.str tgt_auto}"
  return res

/-- if `f src = #[a_1, ..., a_n]` and `f tgt = #[b_1, ... b_n]` then `proceedFieldsAux src tgt f`
will insert translations from `a_i` to `b_i`. -/
def proceedFieldsAux (src tgt : Name) (argInfo : ArgInfo) (f : Name → Array Name) : CoreM Unit := do
  let srcFields := f src
  let tgtFields := f tgt
  if srcFields.size != tgtFields.size then
    throwError "Failed to map fields of {src}, {tgt} with {srcFields} ↦ {tgtFields}.\n \
      Lengths do not match."
  for srcField in srcFields, tgtField in tgtFields do
    insertTranslationAndInfo srcField tgtField argInfo

/-- Add the structure fields of `src` to the translations dictionary
so that future uses of `to_additive` will map them to the corresponding `tgt` fields. -/
def proceedFields (src tgt : Name) (argInfo : ArgInfo) : CoreM Unit := do
  let env ← getEnv
  let aux := proceedFieldsAux src tgt argInfo
  -- add translations for the structure fields
  aux fun declName ↦
    if isStructure env declName then
      let info := getStructureInfo env declName
      Array.ofFn (n := info.fieldNames.size) (info.getProjFn? · |>.get!)
    else
      #[]
  -- add translations for the automatically generated instances with `extend`.
  aux fun declName ↦
    if isStructure env declName then
      getStructureInfo env declName |>.parentInfo
        |>.filterMap fun c ↦ if !c.subobject then c.projFn else none
    else
      #[]
  -- add translations for the constructors of an inductive type
  aux fun declName ↦ match env.find? declName with
    | some (ConstantInfo.inductInfo { ctors, .. }) => ctors.toArray
    | _ => #[]

/-- Elaboration of the configuration options for `to_additive`. -/
def elabToAdditive : Syntax → CoreM Config
  | `(attr| to_additive%$tk $[?%$trace]? $existing?
      $[$opts:toAdditiveOption]* $[$tgt]? $[$doc]?) => do
    let mut attrs := #[]
    let mut reorder := []
    let mut relevantArg? := none
    let mut dontTranslate := []
    for opt in opts do
      match opt with
      | `(toAdditiveOption| (attr := $[$stxs],*)) =>
        attrs := attrs ++ stxs
      | `(toAdditiveOption| (reorder := $[$[$reorders:num]*],*)) =>
        for cycle in reorders do
          if h : cycle.size = 1 then
            throwErrorAt cycle[0] "\
              invalid cycle `{cycle[0]}`, a cycle must have at least 2 elements.\n\
              `(reorder := ...)` uses cycle notation to specify a permutation.\n\
              For example `(reorder := 1 2, 5 6)` swaps the first two arguments with each other \
              and the fifth and the sixth argument and `(reorder := 3 4 5)` will move \
              the fifth argument before the third argument."
          let cycle ← cycle.toList.mapM fun n => match n.getNat with
            | 0 => throwErrorAt n "invalid position `{n}`, positions are counted starting from 1."
            | n+1 => pure n
          reorder := cycle :: reorder
      | `(toAdditiveOption| (relevant_arg := $n)) =>
        if let some arg := relevantArg? then
          throwErrorAt opt "cannot specify `relevant_arg` multiple times"
        else
          relevantArg? := n.getNat.pred
      | `(toAdditiveOption| (dont_translate := $[$types:ident]*)) =>
        dontTranslate := dontTranslate ++ types.toList
      | _ => throwUnsupportedSyntax
    let (existing, self) := match existing? with
      | `(toAdditiveNameHint| existing) => (true, false)
      | `(toAdditiveNameHint| self) => (true, true)
      | _ => (false, false)
    if self && !attrs.isEmpty then
      throwError "invalid `(attr := ...)` after `self`, \
        as there is only one declaration for the attributes.\n\
        Instead, you can write the attributes in the usual way."
    trace[to_additive_detail] "attributes: {attrs}; reorder arguments: {reorder}"
    let doc ← doc.mapM fun
      | `(str|$doc:str) => open Linter in do
        -- Deprecate `str` docstring syntax (since := "2025-08-12")
        if getLinterValue linter.deprecated (← getLinterOptions) then
          let hintSuggestion := {
            /- #adaptation_note: change to `.none` on nightly-2025-08-28. -/
            diffGranularity := .auto
            toTryThisSuggestion := { suggestion := "/-- " ++ doc.getString.trim ++ " -/" }
          }
          let sugg ← Hint.mkSuggestionsMessage #[hintSuggestion] doc
            (codeActionPrefix? := "Update to: ") (forceList := false)
          logWarningAt doc <| .tagged ``Linter.deprecatedAttr
            m!"String syntax for `to_additive` docstrings is deprecated: Use \
              docstring syntax instead (e.g. `@[to_additive /-- example -/]`)\n\
              \n\
              Update deprecated syntax to:{sugg}"
        return doc.getString
      | `(docComment|$doc:docComment) => do
        -- TODO: rely on `addDocString`s call to `validateDocComment` after removing `str` support
        /-
        #adaptation_note
        Without understanding the consequences, I am commenting out the next line,
        as `validateDocComment` is now in `TermElabM` which is not trivial to reach from here.
        Perhaps the existing comments here suggest it is no longer needed, anyway?
        -/
        -- validateDocComment doc
        /- Note: the following replicates the behavior of `addDocString`. However, this means that
        trailing whitespace might appear in docstrings added via `docComment` syntax when compared
        to those added via `str` syntax. See this [Zulip thread](https://leanprover.zulipchat.com/#narrow/channel/270676-lean4/topic/Why.20do.20docstrings.20include.20trailing.20whitespace.3F/with/533553356). -/
        return (← getDocStringText doc).removeLeadingSpaces
      | _ => throwUnsupportedSyntax
    return {
      trace := trace.isSome
      tgt := match tgt with | some tgt => tgt.getId | none => Name.anonymous
      doc
      allowAutoName := false
      attrs, reorder, relevantArg?, dontTranslate, existing, self
      ref := (tgt.map (·.raw)).getD tk }
  | _ => throwUnsupportedSyntax

mutual
/-- Apply attributes to the multiplicative and additive declarations. -/
partial def applyAttributes (stx : Syntax) (rawAttrs : Array Syntax) (thisAttr src tgt : Name)
    (argInfo : ArgInfo) : TermElabM (Array Name) := do
  -- we only copy the `instance` attribute, since `@[to_additive] instance` is nice to allow
  copyInstanceAttribute src tgt
  -- Warn users if the multiplicative version has an attribute
  if src != tgt && linter.existingAttributeWarning.get (← getOptions) then
    let appliedAttrs ← getAllSimpAttrs src
    if appliedAttrs.size > 0 then
      let appliedAttrs := ", ".intercalate (appliedAttrs.toList.map toString)
      -- Note: we're not bothering to print the correct attribute arguments.
      Linter.logLintIf linter.existingAttributeWarning stx m!"\
        The source declaration {src} was given the simp-attribute(s) {appliedAttrs} before \
        calling @[{thisAttr}].\nThe preferred method is to use something like \
        `@[{thisAttr} (attr := {appliedAttrs})]`\nto apply the attribute to both \
        {src} and the target declaration {tgt}."
    warnAttr stx Lean.Elab.Tactic.Ext.extExtension
      (fun b n => (b.tree.values.any fun t => t.declName = n)) thisAttr `ext src tgt
    warnAttr stx Lean.Meta.Rfl.reflExt (·.values.contains ·) thisAttr `refl src tgt
    warnAttr stx Lean.Meta.Symm.symmExt (·.values.contains ·) thisAttr `symm src tgt
    warnAttr stx Batteries.Tactic.transExt (·.values.contains ·) thisAttr `trans src tgt
    warnAttr stx Lean.Meta.coeExt (·.contains ·) thisAttr `coe src tgt
    warnParametricAttr stx Lean.Linter.deprecatedAttr thisAttr `deprecated src tgt
    -- the next line also warns for `@[to_additive, simps]`, because of the application times
    warnParametricAttr stx simpsAttr thisAttr `simps src tgt
    warnAttrCore stx Term.elabAsElim.hasTag thisAttr `elab_as_elim src tgt
  -- add attributes
  -- the following is similar to `Term.ApplyAttributesCore`, but we hijack the implementation of
  -- `simps` and `to_additive`.
  let attrs ← elabAttrs rawAttrs
  let (additiveAttrs, attrs) := attrs.partition (·.name == `to_additive)
  let nestedDecls ←
    match additiveAttrs.size with
      | 0 => pure #[]
      | 1 => addToAdditiveAttr tgt (← elabToAdditive additiveAttrs[0]!.stx) additiveAttrs[0]!.kind
      | _ => throwError "cannot apply {thisAttr} multiple times."
  let allDecls := #[src, tgt] ++ nestedDecls
  if attrs.size > 0 then
    trace[to_additive_detail] "Applying attributes {attrs.map (·.stx)} to {allDecls}"
  for attr in attrs do
    withRef attr.stx do withLogging do
    if attr.name == `simps then
      additivizeLemmas allDecls argInfo "simps lemmas" (simpsTacFromSyntax · attr.stx)
      return
    let env ← getEnv
    match getAttributeImpl env attr.name with
    | Except.error errMsg => throwError errMsg
    | Except.ok attrImpl =>
      let runAttr := do
        for decl in allDecls do
          attrImpl.add decl attr.stx attr.kind
      -- not truly an elaborator, but a sensible target for go-to-definition
      let elaborator := attrImpl.ref
      if (← getInfoState).enabled && (← getEnv).contains elaborator then
        withInfoContext (mkInfo := return .ofCommandInfo { elaborator, stx := attr.stx }) do
          try runAttr
          finally if attr.stx[0].isIdent || attr.stx[0].isAtom then
            -- Add an additional node over the leading identifier if there is one
            -- to make it look more function-like.
            -- Do this last because we want user-created infos to take precedence
            pushInfoLeaf <| .ofCommandInfo { elaborator, stx := attr.stx[0] }
      else
        runAttr
  return nestedDecls

/--
Copies equation lemmas and attributes from `src` to `tgt`
-/
partial def copyMetaData (cfg : Config) (src tgt : Name) (argInfo : ArgInfo) :
    CoreM (Array Name) := do
  if let some eqns := eqnsAttribute.find? (← getEnv) src then
    unless (eqnsAttribute.find? (← getEnv) tgt).isSome do
      for eqn in eqns do _ ← addToAdditiveAttr eqn cfg
      eqnsAttribute.add tgt (eqns.map (findTranslation? (← getEnv) · |>.get!))
  else
    /- We need to generate all equation lemmas for `src` and `tgt`, even for non-recursive
    definitions. If we don't do that, the equation lemma for `src` might be generated later
    when doing a `rw`, but it won't be generated for `tgt`. -/
    additivizeLemmas #[src, tgt] argInfo "equation lemmas" fun nm ↦
      (·.getD #[]) <$> MetaM.run' (getEqnsFor? nm)
  MetaM.run' <| Elab.Term.TermElabM.run' <|
    applyAttributes cfg.ref cfg.attrs `to_additive src tgt argInfo

/--
Make a new copy of a declaration, replacing fragments of the names of identifiers in the type and
the body using the `translations` dictionary.
This is used to implement `@[to_additive]`.
-/
partial def transformDecl (cfg : Config) (src tgt : Name) (argInfo : ArgInfo := {}) :
    CoreM (Array Name) := do
  transformDeclAux cfg src tgt src
  copyMetaData cfg src tgt argInfo

/-- Verify that the type of given `srcDecl` translates to that of `tgtDecl`. -/
partial def checkExistingType (src tgt : Name) (reorder : List (List Nat)) (dont : List Ident) :
    MetaM Unit := do
  let mut srcDecl ← getConstInfo src
  let tgtDecl ← getConstInfo tgt
  if 0 ∈ reorder.flatten then
    srcDecl := srcDecl.updateLevelParams srcDecl.levelParams.swapFirstTwo
  unless srcDecl.levelParams.length == tgtDecl.levelParams.length do
    throwError "`to_additive` validation failed:\n  expected {srcDecl.levelParams.length} universe \
      levels, but '{tgt}' has {tgtDecl.levelParams.length} universe levels"
  -- instantiate both types with the same universes. `instantiateLevelParams` applies some
  -- normalization, so we have to apply it to both types.
  let type := srcDecl.type.instantiateLevelParams
    srcDecl.levelParams (tgtDecl.levelParams.map mkLevelParam)
  let tgtType := tgtDecl.type.instantiateLevelParams
    tgtDecl.levelParams (tgtDecl.levelParams.map mkLevelParam)
  let dont ← getDontTranslates dont type
  let type  ← reorderForall reorder <| ← applyReplacementForall dont <| ← unfoldAuxLemmas type
  -- `instantiateLevelParams` normalizes universes, so we have to normalize both expressions
  unless ← withReducible <| isDefEq type tgtType do
    throwError "`to_additive` validation failed: expected{indentExpr type}\nbut '{tgt}' has \
      type{indentExpr tgtType}"

/-- `addToAdditiveAttr src cfg` adds a `@[to_additive]` attribute to `src` with configuration `cfg`.
See the attribute implementation for more details.
It returns an array with names of additive declarations (usually 1, but more if there are nested
`to_additive` calls. -/
partial def addToAdditiveAttr (src : Name) (cfg : Config) (kind := AttributeKind.global) :
    AttrM (Array Name) := do
  if (kind != AttributeKind.global) then
    throwError "`to_additive` can only be used as a global attribute"
  withOptions (· |>.updateBool `trace.to_additive (cfg.trace || ·)) <| do
  if let some tgt := findTranslation? (← getEnv) src then
    -- we allow `to_additive (reorder := ...)` or `to_additive (relevant_arg := ...)` syntax
    -- for updating this information on constants that are already tagged
    -- for example, this is necessary for `HPow.hPow`
    if cfg.reorder != [] then
      modifyEnv (reorderAttr.addEntry · (src, cfg.reorder))
      return #[tgt]
    if let some relevantArg := cfg.relevantArg? then
      modifyEnv (relevantArgAttr.addEntry · (src, relevantArg))
      return #[tgt]
  let tgt ← targetName cfg src
  let alreadyExists := (← getEnv).contains tgt
  if cfg.existing != alreadyExists && !(← isInductive src) then
    Linter.logLintIf linter.toAdditiveExisting cfg.ref <|
      if alreadyExists then
        m!"The additive declaration already exists. Please specify this explicitly using \
           `@[to_additive existing]`."
      else
        "The additive declaration doesn't exist. Please remove the option `existing`."
  if alreadyExists then
    MetaM.run' <| checkExistingType src tgt cfg.reorder cfg.dontTranslate
  let relevantArg ← cfg.relevantArg?.getDM <| MetaM.run' <| findMultiplicativeArg src
  let argInfo := { reorder := cfg.reorder, relevantArg }
  insertTranslationAndInfo src tgt argInfo alreadyExists
  let nestedNames ←
    if alreadyExists then
      -- since `tgt` already exists, we just need to copy metadata and
      -- add translations `src.x ↦ tgt.x'` for any subfields.
      trace[to_additive_detail] "declaration {tgt} already exists."
      proceedFields src tgt argInfo
      copyMetaData cfg src tgt argInfo
    else
      -- tgt doesn't exist, so let's make it
      transformDecl cfg src tgt argInfo
  -- add pop-up information when mousing over `additive_name` of `@[to_additive additive_name]`
  -- (the information will be over the attribute of no additive name is given)
  pushInfoLeaf <| .ofTermInfo {
    elaborator := .anonymous, lctx := {}, expectedType? := none, isBinder := !alreadyExists,
    stx := cfg.ref, expr := ← mkConstWithLevelParams tgt }
  if let some doc := cfg.doc then
    addDocStringCore tgt doc
  return nestedNames.push tgt

end

initialize registerBuiltinAttribute {
    name := `to_additive
    descr := "Transport multiplicative to additive"
    add := fun src stx kind ↦ do _ ← addToAdditiveAttr src (← elabToAdditive stx) kind
    -- we (presumably) need to run after compilation to properly add the `simp` attribute
    applicationTime := .afterCompilation
  }

end ToAdditive<|MERGE_RESOLUTION|>--- conflicted
+++ resolved
@@ -493,14 +493,16 @@
   self : Bool := false
   deriving Repr
 
-<<<<<<< HEAD
+-- See https://github.com/leanprover/lean4/issues/10295
+attribute [nolint unusedArguments] instReprConfig.repr
+
 /-- Eta expands `e` at most `n` times. -/
 def etaExpandN (n : Nat) (e : Expr) : MetaM Expr := do
   forallBoundedTelescope (← inferType e) (some n) fun xs _ ↦ mkLambdaFVars xs (mkAppN e xs)
 
 /-- `e.expand` eta-expands all expressions that have as head a constant `n` in `reorder`.
 They are expanded until they are applied to one more argument than the maximum in `reorder.find n`.
-It also expands all kernel projections that need to be translated. -/
+It also expands all kernel projections that have as head a constant `n` in `reorder`. -/
 def expand (e : Expr) : MetaM Expr := do
   let env ← getEnv
   let reorderFn : Name → List (List ℕ) := fun nm ↦ (reorderAttr.find? env nm |>.getD [])
@@ -535,10 +537,6 @@
   if e != e₂ then
     trace[to_additive_detail] "expand:\nBefore: {e}\nAfter: {e₂}"
   return e₂
-=======
--- See https://github.com/leanprover/lean4/issues/10295
-attribute [nolint unusedArguments] instReprConfig.repr
->>>>>>> dba17346
 
 /-- Implementation function for `additiveTest`.
 Failure means that in that subexpression there is no constant that blocks `e` from being translated.
