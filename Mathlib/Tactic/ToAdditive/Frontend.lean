/-
Copyright (c) 2017 Mario Carneiro. All rights reserved.
Released under Apache 2.0 license as described in the file LICENSE.
Authors: Mario Carneiro, Yury Kudryashov, Floris van Doorn, Jon Eugster, Bryan Gin-ge Chen,
Jovan Gerbscheid
-/
import Batteries.Tactic.Trans
import Lean.Elab.Tactic.Ext
import Lean.Meta.Tactic.Rfl
import Lean.Meta.Tactic.Symm
import Lean.Meta.Tactic.TryThis
import Mathlib.Data.Array.Defs
import Mathlib.Data.Nat.Notation
import Mathlib.Lean.Expr.ReplaceRec
import Mathlib.Lean.Meta.Simp
import Mathlib.Lean.Name
import Mathlib.Tactic.Eqns -- just to copy the attribute
import Mathlib.Tactic.Simps.Basic
import Mathlib.Tactic.ToAdditive.GuessName

/-!
# The `@[to_additive]` attribute.

Implementation of the `to_additive` attribute.
See the docstring of `ToAdditive.to_additive` for more information
-/

open Lean Meta Elab Command Std

namespace ToAdditive

/-- An attribute that tells `@[to_additive]` that certain arguments of this definition are not
involved when using `@[to_additive]`.
This helps the heuristic of `@[to_additive]` by also transforming definitions if `ℕ` or another
fixed type occurs as one of these arguments. -/
syntax (name := to_additive_ignore_args) "to_additive_ignore_args" (ppSpace num)* : attr

/-- This attribute is deprecated. Use `to_additive (relevant_arg := ...)` instead. -/
syntax (name := to_additive_relevant_arg) "to_additive_relevant_arg " num : attr

/-- An attribute that stores all the declarations that deal with numeric literals on variable types.

Numeral literals occur in expressions without type information, so in order to decide whether `1`
needs to be changed to `0`, the context around the numeral is relevant.
Most numerals will be in an `OfNat.ofNat` application, though tactics can add numeral literals
inside arbitrary functions. By default we assume that we do not change numerals, unless it is
in a function application with the `to_additive_change_numeral` attribute.

`@[to_additive_change_numeral n₁ ...]` should be added to all functions that take one or more
numerals as argument that should be changed if `additiveTest` succeeds on the first argument,
i.e. when the numeral is only translated if the first argument is a variable
(or consists of variables).
The arguments `n₁ ...` are the positions of the numeral arguments (starting counting from 1). -/
syntax (name := to_additive_change_numeral) "to_additive_change_numeral" (ppSpace num)* : attr

/-- The `to_additive_dont_translate` attribute, used to specify types that should be translated by
`to_additive`, but its operations should remain multiplicative.

Usage notes:
* Apply this together with the `to_additive` attribute.
* The name generation of `to_additive` is not aware that the operations on this type should not be
  translated, so you generally have to specify the name itself, if the name should remain
  multiplicative.
-/
syntax (name := to_additive_dont_translate) "to_additive_dont_translate" : attr

/-- `(attr := ...)` applies the given attributes to both the original and the
translated declaration. -/
syntax toAdditiveAttrOption := &"attr" " := " Parser.Term.attrInstance,*
/--
`(reorder := ...)` reorders the arguments/hypotheses in the generated declaration.
It uses cycle notation. For example `(reorder := 1 2, 5 6)` swaps the first two
arguments with each other and the fifth and the sixth argument and `(reorder := 3 4 5)` will move
the fifth argument before the third argument. This is used in `to_dual` to swap the arguments in
`≤`, `<` and `⟶`. It is also used in `to_additive` to translate from `^` to `•`.
-/
syntax toAdditiveReorderOption := &"reorder" " := " (num+),+
/--
the `relevant_arg := ...` option tells which argument is a type where this declaration uses the
multiplicative structure. This is inferred automatically using the function `findMultiplicativeArg`,
but it can also be overwritten using this syntax.

If there are multiple arguments with a multiplicative structure, we typically tag the first one.
If this argument contains a fixed type, this declaration will not be additivized.
See the Heuristics section of the `to_additive` doc-string for more details.

If a declaration is not tagged, it is presumed that the first argument is relevant.

To indicate that there is no relevant argument, set it to a number that is out of bounds,
i.e. larger than the number of arguments, e.g. `(relevant_arg := 100)`.

Implementation note: we only allow exactly 1 relevant argument, even though some declarations
(like `Prod.instGroup`) have multiple arguments with a multiplicative structure on it.
The reason is that whether we additivize a declaration is an all-or-nothing decision, and
we will not be able to additivize declarations that (e.g.) talk about multiplication on `ℕ × α`
anyway.
-/
syntax toAdditiveRelevantOption := &"relevant_arg" " := " num
/--
`dont_translate := ...` takes a list of type variables (separated by spaces) that should not be
considered for translation. For example in
```
lemma foo {α β : Type} [Group α] [Group β] (a : α) (b : β) : a * a⁻¹ = 1 ↔ b * b⁻¹ = 1
```
we can choose to only additivize `α` by writing `to_additive (dont_translate := β)`.
-/
syntax toAdditiveDontTranslateOption := &"dont_translate" " := " ident+
syntax toAdditiveOption := "(" toAdditiveAttrOption <|> toAdditiveReorderOption <|>
  toAdditiveRelevantOption <|> toAdditiveDontTranslateOption ")"
/-- A hint for where to find the tranlated declaration (`existing` or `self`) -/
syntax toAdditiveNameHint := (ppSpace (&"existing" <|> &"self"))?
syntax toAdditiveRest :=
  toAdditiveNameHint (ppSpace toAdditiveOption)* (ppSpace ident)? (ppSpace (str <|> docComment))?

-- We omit a doc-string on these syntaxes to instead show the `to_additive` or `to_dual` doc-string
attribute [nolint docBlame] toAdditiveRest toAdditiveOption

/-- The attribute `to_additive` can be used to automatically transport theorems
and definitions (but not inductive types and structures) from a multiplicative
theory to an additive theory.

To use this attribute, just write:

```
@[to_additive]
theorem mul_comm' {α} [CommSemigroup α] (x y : α) : x * y = y * x := mul_comm x y
```

This code will generate a theorem named `add_comm'`. It is also
possible to manually specify the name of the new declaration:

```
@[to_additive add_foo]
theorem foo := sorry
```

An existing documentation string will _not_ be automatically used, so if the theorem or definition
has a doc string, a doc string for the additive version should be passed explicitly to
`to_additive`.

```
/-- Multiplication is commutative -/
@[to_additive /-- Addition is commutative -/]
theorem mul_comm' {α} [CommSemigroup α] (x y : α) : x * y = y * x := CommSemigroup.mul_comm
```

The transport tries to do the right thing in most cases using several
heuristics described below.  However, in some cases it fails, and
requires manual intervention.

Use the `to_additive existing` syntax to use an existing additive declaration, instead of
automatically generating it.

Use the `(reorder := ...)` syntax to reorder the arguments in the generated additive declaration.
This is specified using cycle notation. For example `(reorder := 1 2, 5 6)` swaps the first two
arguments with each other and the fifth and the sixth argument and `(reorder := 3 4 5)` will move
the fifth argument before the third argument. This is mostly useful to translate declarations using
`Pow` to those using `SMul`.

Use the `(attr := ...)` syntax to apply attributes to both the multiplicative and the additive
version:

```
@[to_additive (attr := simp)] lemma mul_one' {G : Type*} [Group G] (x : G) : x * 1 = x := mul_one x
```

For `simps` this also ensures that some generated lemmas are added to the additive dictionary.
`@[to_additive (attr := to_additive)]` is a special case, where the `to_additive`
attribute is added to the generated lemma only, to additivize it again.
This is useful for lemmas about `Pow` to generate both lemmas about `SMul` and `VAdd`. Example:
```
@[to_additive (attr := to_additive VAdd_lemma, simp) SMul_lemma]
lemma Pow_lemma ... :=
```
In the above example, the `simp` is added to all 3 lemmas. All other options to `to_additive`
(like the generated name or `(reorder := ...)`) are not passed down,
and can be given manually to each individual `to_additive` call.

## Implementation notes

The transport process generally works by taking all the names of
identifiers appearing in the name, type, and body of a declaration and
creating a new declaration by mapping those names to additive versions
using a simple string-based dictionary and also using all declarations
that have previously been labeled with `to_additive`. The dictionary is `ToAdditive.nameDict`
and can be found in the `Tactic.ToAdditive.GuessName` file. If you introduce a new name which
should be translated by `to_additive` you should add the translation to this dictionary.

In the `mul_comm'` example above, `to_additive` maps:
* `mul_comm'` to `add_comm'`,
* `CommSemigroup` to `AddCommSemigroup`,
* `x * y` to `x + y` and `y * x` to `y + x`, and
* `CommSemigroup.mul_comm'` to `AddCommSemigroup.add_comm'`.

### Heuristics

`to_additive` uses heuristics to determine whether a particular identifier has to be
mapped to its additive version. The basic heuristic is

* Only map an identifier to its additive version if its first argument doesn't
  contain any unapplied identifiers.

Examples:
* `@Mul.mul Nat n m` (i.e. `(n * m : Nat)`) will not change to `+`, since its
  first argument is `Nat`, an identifier not applied to any arguments.
* `@Mul.mul (α × β) x y` will change to `+`. It's first argument contains only the identifier
  `Prod`, but this is applied to arguments, `α` and `β`.
* `@Mul.mul (α × Int) x y` will not change to `+`, since its first argument contains `Int`.

The reasoning behind the heuristic is that the first argument is the type which is "additivized",
and this usually doesn't make sense if this is on a fixed type.

There are some exceptions to this heuristic:

* Identifiers that have the `@[to_additive]` attribute are ignored.
  For example, multiplication in `↥Semigroup` is replaced by addition in `↥AddSemigroup`.
  You can turn this behavior off by *also* adding the `@[to_additive_dont_translate]` attribute.
* If an identifier `d` has attribute `@[to_additive (relevant_arg := n)]` then the argument
  in position `n` is checked for a fixed type, instead of checking the first argument.
  `@[to_additive]` will automatically add the attribute `(relevant_arg := n)` to a
  declaration when the first argument has no multiplicative type-class, but argument `n` does.
* If an identifier has attribute `@[to_additive_ignore_args n1 n2 ...]` then all the arguments in
  positions `n1`, `n2`, ... will not be checked for unapplied identifiers (start counting from 1).
  For example, `ContMDiffMap` has attribute `@[to_additive_ignore_args 21]`, which means
  that its 21st argument `(n : WithTop ℕ)` can contain `ℕ`
  (usually in the form `Top.top ℕ ...`) and still be additivized.
  So `@Mul.mul (C^∞⟮I, N; I', G⟯) _ f g` will be additivized.

### Troubleshooting

If `@[to_additive]` fails because the additive declaration raises a type mismatch, there are
various things you can try.
The first thing to do is to figure out what `@[to_additive]` did wrong by looking at the type
mismatch error.

* Option 1: The most common case is that it didn't additivize a declaration that should be
  additivized. This happened because the heuristic applied, and the first argument contains a
  fixed type, like `ℕ` or `ℝ`. However, the heuristic misfires on some other declarations.
  Solutions:
  * First figure out what the fixed type is in the first argument of the declaration that didn't
    get additivized. Note that this fixed type can occur in implicit arguments. If manually finding
    it is hard, you can run `set_option trace.to_additive_detail true` and search the output for the
    fragment "contains the fixed type" to find what the fixed type is.
  * If the fixed type has an additive counterpart (like `↥Semigroup`), give it the `@[to_additive]`
    attribute.
  * If the fixed type has nothing to do with algebraic operations (like `TopCat`), add the attribute
    `@[to_additive self]` to the fixed type `Foo`.
  * If the fixed type occurs inside the `k`-th argument of a declaration `d`, and the
    `k`-th argument is not connected to the multiplicative structure on `d`, consider adding
    attribute `[to_additive_ignore_args k]` to `d`.
    Example: `ContMDiffMap` ignores the argument `(n : WithTop ℕ)`
  * If none of the arguments have a multiplicative structure, then the heuristic should not apply at
    all. This can be achieved by setting `relevant_arg` out of bounds, e.g. `(relevant_arg := 100)`.
* Option 2: It additivized a declaration `d` that should remain multiplicative. Solution:
  * Make sure the first argument of `d` is a type with a multiplicative structure. If not, can you
    reorder the (implicit) arguments of `d` so that the first argument becomes a type with a
    multiplicative structure (and not some indexing type)?
    The reason is that `@[to_additive]` doesn't additivize declarations if their first argument
    contains fixed types like `ℕ` or `ℝ`. See section Heuristics.
    If the first argument is not the argument with a multiplicative type-class, `@[to_additive]`
    should have automatically added the attribute `(relevant_arg := ...)` to the declaration.
    You can test this by running the following (where `d` is the full name of the declaration):
    ```
      open Lean in run_cmd logInfo m!"{ToAdditive.relevantArgAttr.find? (← getEnv) `d}"
    ```
    The expected output is `n` where the `n`-th (0-indexed) argument of `d` is a type (family)
    with a multiplicative structure on it. `none` means `0`.
    If you get a different output (or a failure), you could add the attribute
    `@[to_additive (relevant_arg := n)]` manually, where `n` is an (1-indexed) argument with a
    multiplicative structure.
* Option 3: Arguments / universe levels are incorrectly ordered in the additive version.
  This likely only happens when the multiplicative declaration involves `pow`/`^`. Solutions:
  * Ensure that the order of arguments of all relevant declarations are the same for the
    multiplicative and additive version. This might mean that arguments have an "unnatural" order
    (e.g. `Monoid.npow n x` corresponds to `x ^ n`, but it is convenient that `Monoid.npow` has this
    argument order, since it matches `AddMonoid.nsmul n x`.
  * If this is not possible, add `(reorder := ...)` argument to `to_additive`.

If neither of these solutions work, and `to_additive` is unable to automatically generate the
additive version of a declaration, manually write and prove the additive version.
Often the proof of a lemma/theorem can just be the multiplicative version of the lemma applied to
`multiplicative G`.
Afterwards, apply the attribute manually:

```
attribute [to_additive foo_add_bar] foo_bar
```

This will allow future uses of `to_additive` to recognize that
`foo_bar` should be replaced with `foo_add_bar`.

### Handling of hidden definitions

Before transporting the “main” declaration `src`, `to_additive` first
scans its type and value for names starting with `src`, and transports
them. This includes auxiliary definitions like `src._match_1`

In addition to transporting the “main” declaration, `to_additive` transports
its equational lemmas and tags them as equational lemmas for the new declaration.

### Structure fields and constructors

If `src` is a structure, then the additive version has to be already written manually.
In this case `to_additive` adds all structure fields to its mapping.

### Name generation

* If `@[to_additive]` is called without a `name` argument, then the
  new name is autogenerated.  First, it takes the longest prefix of
  the source name that is already known to `to_additive`, and replaces
  this prefix with its additive counterpart. Second, it takes the last
  part of the name (i.e., after the last dot), and replaces common
  name parts (“mul”, “one”, “inv”, “prod”) with their additive versions.

* [todo] Namespaces can be transformed using `map_namespace`. For example:
  ```
  run_cmd to_additive.map_namespace `QuotientGroup `QuotientAddGroup
  ```

  Later uses of `to_additive` on declarations in the `QuotientGroup`
  namespace will be created in the `QuotientAddGroup` namespaces.

* If `@[to_additive]` is called with a `name` argument `new_name`
  /without a dot/, then `to_additive` updates the prefix as described
  above, then replaces the last part of the name with `new_name`.

* If `@[to_additive]` is called with a `name` argument
  `NewNamespace.new_name` /with a dot/, then `to_additive` uses this
  new name as is.

As a safety check, in the first case `to_additive` double checks
that the new name differs from the original one. -/
syntax (name := to_additive) "to_additive" "?"? toAdditiveRest : attr

@[inherit_doc to_additive]
macro "to_additive?" rest:toAdditiveRest : attr => `(attr| to_additive ? $rest)

initialize registerTraceClass `to_additive
initialize registerTraceClass `to_additive_detail

/-- Linter, mostly used by `@[to_additive]`, that checks that the source declaration doesn't have
certain attributes -/
register_option linter.existingAttributeWarning : Bool := {
  defValue := true
  descr := "Linter, mostly used by `@[to_additive]`, that checks that the source declaration \
    doesn't have certain attributes" }

/-- Linter to check that the `to_additive` attribute is not given manually -/
register_option linter.toAdditiveGenerateName : Bool := {
  defValue := true
  descr := "Linter used by `@[to_additive]` that checks if `@[to_additive]` automatically \
    generates the user-given name" }

/-- Linter to check whether the user correctly specified that the additive declaration already
exists -/
register_option linter.toAdditiveExisting : Bool := {
  defValue := true
  descr := "Linter used by `@[to_additive]` that checks whether the user correctly specified that
    the additive declaration already exists" }

/-- Linter to check that the `relevant_arg` attribute is not given manually -/
register_option linter.toAdditiveRelevantArg : Bool := {
  defValue := true
  descr := "Linter to check that the `relevant_arg` attribute is not given manually." }

@[inherit_doc to_additive_change_numeral]
initialize changeNumeralAttr : NameMapExtension (List Nat) ←
  registerNameMapAttribute {
    name := `to_additive_change_numeral
    descr :=
      "Auxiliary attribute for `to_additive` that stores functions that have numerals as argument."
    add := fun
    | _, `(attr| to_additive_change_numeral $[$arg]*) =>
      pure <| arg.map (·.1.isNatLit?.get!.pred) |>.toList
    | _, _ => throwUnsupportedSyntax }

/-- `BundledExts` is a structure that holds all environment extensions related to a
`to_additive`-like attribute. This allows us to use the `to_additive` machinery for other
attributes, such as `to_dual`. -/
structure BundledExts : Type where
  ignoreArgsAttr : NameMapExtension (List Nat)
  /-- `reorderAttr` stores the declarations that need their arguments reordered when tranlating.
  This is speicified using the `(reorder := ...)` syntax. -/
  reorderAttr : NameMapExtension (List <| List Nat)
  relevantArgAttr : NameMapExtension Nat
  dontTranslateAttr : NameMapExtension Unit
  /-- `translations` stores all of the constants that have been tagged with this attribute,
  and maps them to their translation. -/
  translations : NameMapExtension Name
  /-- The name of the attribute, for example `to_additive` or `to_dual`. -/
  attrName : Name
  /-- If `changeNumeral := true`, then try to translate the number `1` to `0`. -/
  changeNumeral : Bool
  /-- When `isDual := true`, every translation `A → B` will also give a translation `B → A`. -/
  isDual : Bool
  /-- `guessName` tries to guess how a lemma name should be translated. -/
  guessName : String → String
attribute [inherit_doc to_additive_ignore_args] BundledExts.ignoreArgsAttr
attribute [inherit_doc to_additive_relevant_arg] BundledExts.relevantArgAttr
attribute [inherit_doc to_additive_dont_translate] BundledExts.dontTranslateAttr

/-- Get the multiplicative → additive translation for the given name. -/
def findTranslation? (env : Environment) (b : BundledExts) : Name → Option Name :=
  (b.translations.getState env).find?

/-- Get the multiplicative → additive translation for the given name,
falling back to translating a prefix of the name if the full name can't be translated.
This allows translating automatically generated declarations such as `IsRegular.casesOn`. -/
def findPrefixTranslation (env : Environment) (nm : Name) (b : BundledExts) : Name :=
  nm.mapPrefix (findTranslation? env b)

/-- Add a (multiplicative → additive) name translation to the translations map. -/
def insertTranslation (b : BundledExts) (src tgt : Name) (failIfExists := true) : CoreM Unit := do
  if let some tgt' := findTranslation? (← getEnv) b src then
    if failIfExists then
      throwError "The translation {src} ↦ {tgt'} already exists"
    else
      trace[to_additive] "The translation {src} ↦ {tgt'} already exists"
      return
  modifyEnv (b.translations.addEntry · (src, tgt))
  trace[to_additive] "Added translation {src} ↦ {tgt}"
  if b.isDual && src != tgt then
    if let some src' := findTranslation? (← getEnv) b tgt then
      if failIfExists then
        throwError "The translation {tgt} ↦ {src'} already exists"
      else
        trace[to_additive] "The translation {tgt} ↦ {src'} already exists"
        return
    modifyEnv (b.translations.addEntry · (tgt, src))
    trace[to_additive] "Also added translation {tgt} ↦ {src}"

/-- `ArgInfo` stores information about how a constant should be translated. -/
structure ArgInfo where
  /-- The arguments that should be reordered by `to_additive`, using cycle notation. -/
  reorder : List (List Nat) := []
  /-- The argument used to determine whether this constant should be translated. -/
  relevantArg : Nat := 0

/-- Add a name translation to the translations map and add the `argInfo` information to `src`. -/
def insertTranslationAndInfo (b : BundledExts) (src tgt : Name) (argInfo : ArgInfo)
    (failIfExists := true) : CoreM Unit := do
  insertTranslation b src tgt failIfExists
  if argInfo.reorder != [] then
    trace[to_additive] "@[to_additive] will reorder the arguments of {tgt} by {argInfo.reorder}."
    b.reorderAttr.add src argInfo.reorder
  if argInfo.relevantArg != 0 then
    trace[to_additive_detail] "Setting relevant_arg for {src} to be {argInfo.relevantArg}."
    b.relevantArgAttr.add src argInfo.relevantArg

/-- `Config` is the type of the arguments that can be provided to `to_additive`. -/
structure Config : Type where
  /-- View the trace of the to_additive procedure.
  Equivalent to `set_option trace.to_additive true`. -/
  trace : Bool := false
  /-- The name of the target (the additive declaration). -/
  tgt : Name := Name.anonymous
  /-- An optional doc string. -/
  doc : Option String := none
  /-- If `allowAutoName` is `false` (default) then
  `@[to_additive]` will check whether the given name can be auto-generated. -/
  allowAutoName : Bool := false
  /-- The arguments that should be reordered by `to_additive`, using cycle notation. -/
  reorder : List (List Nat) := []
  /-- The argument used to determine whether this constant should be translated. -/
  relevantArg? : Option Nat := none
  /-- The attributes which we want to give to both the multiplicative and additive versions.
  For `simps` this will also add generated lemmas to the translation dictionary. -/
  attrs : Array Syntax := #[]
  /-- A list of type variables that should not be translated by `to_additive`. -/
  dontTranslate : List Ident := []
  /-- The `Syntax` element corresponding to the original multiplicative declaration
  (or the `to_additive` attribute if it is added later),
  which we need for adding definition ranges. -/
  ref : Syntax
  /-- An optional flag stating that the additive declaration already exists.
  If this flag is wrong about whether the additive declaration exists, `to_additive` will
  raise a linter error.
  Note: the linter will never raise an error for inductive types and structures. -/
  existing : Bool := false
  /-- An optional flag stating that the target of the translation is the target itself.
  This can be used to reorder arguments, such as in
  `attribute [to_dual self (reorder := 3 4)] LE.le`.
  It can also be used to give a hint to `additiveTest`, such as in
  `attribute [to_additive self] Unit`.
  If `self := true`, we should also have `existing := true`. -/
  self : Bool := false
  deriving Repr

-- See https://github.com/leanprover/lean4/issues/10295
attribute [nolint unusedArguments] instReprConfig.repr

/-- Eta expands `e` at most `n` times. -/
def etaExpandN (n : Nat) (e : Expr) : MetaM Expr := do
  forallBoundedTelescope (← inferType e) (some n) fun xs _ ↦ mkLambdaFVars xs (mkAppN e xs)

/-- `e.expand` eta-expands all expressions that have as head a constant `n` in `reorder`.
They are expanded until they are applied to one more argument than the maximum in `reorder.find n`.
It also expands all kernel projections that have as head a constant `n` in `reorder`. -/
def expand (e : Expr) : MetaM Expr := do
  let env ← getEnv
  let reorderFn : Name → List (List ℕ) := fun nm ↦ (reorderAttr.find? env nm |>.getD [])
  let e₂ ← Lean.Meta.transform (input := e) (skipConstInApp := true)
    (post := fun e => return .done e) fun e ↦
    e.withApp fun f args ↦ do
    match f with
    | .proj n i s =>
      let some info := getStructureInfo? (← getEnv) n | return .continue -- e.g. if `n` is `Exists`
      let some projName := info.getProjFn? i | unreachable!
      -- if `projName` is explicitly tagged with `@[to_additive]`,
      -- replace `f` with the application `projName s` and then visit `projName s args` again.
      if findTranslation? env projName |>.isNone then
        return .continue
      return .visit <| (← whnfD (← inferType s)).withApp fun sf sargs ↦
        mkAppN (mkApp (mkAppN (.const projName sf.constLevels!) sargs) s) args
    | .const c _ =>
      let reorder := reorderFn c
      if reorder.isEmpty then
        -- no need to expand if nothing needs reordering
        return .continue
      let needed_n := reorder.flatten.foldr Nat.max 0 + 1
      if needed_n ≤ args.size then
        return .continue
      else
        -- in this case, we need to reorder arguments that are not yet
        -- applied, so first η-expand the function.
        let e' ← etaExpandN (needed_n - args.size) e
        trace[to_additive_detail] "expanded {e} to {e'}"
        return .continue e'
    | _ => return .continue
  if e != e₂ then
    trace[to_additive_detail] "expand:\nBefore: {e}\nAfter: {e₂}"
  return e₂

/-- Implementation function for `additiveTest`.
Failure means that in that subexpression there is no constant that blocks `e` from being translated.
We cache previous applications of the function, using an expression cache using ptr equality
to avoid visiting the same subexpression many times. Note that we only need to cache the
expressions without taking the value of `inApp` into account, since `inApp` only matters when
the expression is a constant. However, for this reason we have to make sure that we never
cache constant expressions, so that's why the `if`s in the implementation are in this order.

Note that this function is still called many times by `applyReplacementFun`
and we're not remembering the cache between these calls. -/
unsafe def additiveTestUnsafe (env : Environment) (b : BundledExts) (e : Expr)
    (dontTranslate : Array FVarId) : Option (Name ⊕ FVarId) :=
  let rec visit (e : Expr) (inApp := false) : OptionT (StateM (PtrSet Expr)) (Name ⊕ FVarId) := do
    if e.isConst then
      if (b.dontTranslateAttr.find? env e.constName).isNone &&
        (inApp || (findTranslation? env b e.constName).isSome) then
        failure
      else
        return .inl e.constName
    if (← get).contains e then
      failure
    modify fun s => s.insert e
    match e with
    | x@(.app e a)       =>
        visit e true <|> do
          -- make sure that we don't treat `(fun x => α) (n + 1)` as a type that depends on `Nat`
          guard !x.isConstantApplication
          if let some n := e.getAppFn.constName? then
            if let some l := b.ignoreArgsAttr.find? env n then
              if e.getAppNumArgs + 1 ∈ l then
                failure
          visit a
    | .lam _ _ t _       => visit t
    | .forallE _ _ t _   => visit t
    | .letE _ _ e body _ => visit e <|> visit body
    | .mdata _ b         => visit b
    | .proj _ _ b        => visit b
    | .fvar fvarId       => if dontTranslate.contains fvarId then return .inr fvarId else failure
    | _                  => failure
  Id.run <| (visit e).run' mkPtrSet

/-- `additiveTest e` tests whether the expression `e` contains a constant
`nm` that is not applied to any arguments, and such that `translations.find?[nm] = none`.
This is used in `@[to_additive]` for deciding which subexpressions to transform: we only transform
constants if `additiveTest` applied to their relevant argument returns `true`.
This means we will replace expression applied to e.g. `α` or `α × β`, but not when applied to
e.g. `ℕ` or `ℝ × α`.
We ignore all arguments specified by the `ignore` `NameMap`. -/
def additiveTest (env : Environment) (b : BundledExts) (e : Expr)
    (dontTranslate : Array FVarId := #[]) : Option (Name ⊕ FVarId) :=
  unsafe additiveTestUnsafe env b e dontTranslate

/-- Swap the first two elements of a list -/
def _root_.List.swapFirstTwo {α : Type _} : List α → List α
  | []      => []
  | [x]     => [x]
  | x::y::l => y::x::l

/-- Change the numeral `nat_lit 1` to the numeral `nat_lit 0`.
Leave all other expressions unchanged. -/
def changeNumeral : Expr → Expr
  | .lit (.natVal 1) => mkRawNatLit 0
  | e                => e

/--
`applyReplacementFun e` replaces the expression `e` with its additive counterpart.
It translates each identifier (inductive type, defined function etc) in an expression, unless
* The identifier occurs in an application with first argument `arg`; and
* `test arg` is false.
However, if `f` is in the dictionary `relevant`, then the argument `relevant.find f`
is tested, instead of the first argument.

It will also reorder arguments of certain functions, using `reorderFn`:
e.g. `g x₁ x₂ x₃ ... xₙ` becomes `g x₂ x₁ x₃ ... xₙ` if `reorderFn g = some [1]`.
-/
<<<<<<< HEAD
def applyReplacementFun (b : BundledExts) (e : Expr) (dontTranslate : Array FVarId := #[]) :
    MetaM Expr := do
  let e' := aux (← getEnv) (← getBoolOption `trace.to_additive_detail) e
=======
def applyReplacementFun (e : Expr) (dontTranslate : Array FVarId := #[]) : MetaM Expr := do
  let e' := aux (← getEnv) (← getBoolOption `trace.to_additive_detail) (← expand e)
>>>>>>> 05514c8f
  -- Make sure any new reserved names in the expr are realized; this needs to be done outside of
  -- `aux` as it is monadic.
  e'.forEach fun
    | .const n .. => do
      if !(← hasConst (skipRealize := false) n) && isReservedName (← getEnv) n then
        executeReservedNameAction n
    | _ => pure ()
  return e'
where /-- Implementation of `applyReplacementFun`. -/
  aux (env : Environment) (trace : Bool) : Expr → Expr :=
  let reorderFn : Name → List (List ℕ) := fun nm ↦ (b.reorderAttr.find? env nm |>.getD [])
  let relevantArg : Name → ℕ := fun nm ↦ (b.relevantArgAttr.find? env nm).getD 0
  Lean.Expr.replaceRec fun r e ↦ Id.run do
    if trace then
      dbg_trace s!"replacing at {e}"
    match e with
    | .const n₀ ls₀ => do
      let n₁ := findPrefixTranslation env n₀ b
      let ls₁ : List Level := if 0 ∈ (reorderFn n₀).flatten then ls₀.swapFirstTwo else ls₀
      if trace then
        if n₀ != n₁ then
          dbg_trace s!"changing {n₀} to {n₁}"
        if 0 ∈ (reorderFn n₀).flatten then
          dbg_trace s!"reordering the universe variables from {ls₀} to {ls₁}"
      return some <| .const n₁ ls₁
    | .app g x => do
      let mut gf := g.getAppFn
      if gf.isBVar && x.isLit then
        if trace then
          dbg_trace s!"applyReplacementFun: Variables applied to numerals are not changed {g.app x}"
        return some <| g.app x
<<<<<<< HEAD
      let gArgs := g.getAppArgs
      let mut gAllArgs := gArgs.push x
      let (gfAdditive, gAllArgsAdditive) ←
        if let some nm := gf.constName? then
          -- e = `(nm y₁ .. yₙ x)
          /- Test if the head should not be replaced. -/
          let relevantArgId := relevantArg nm
          let gfAdditive :=
            if h : relevantArgId < gAllArgs.size ∧ gf.isConst then
              if let some fxd :=
                additiveTest env b gAllArgs[relevantArgId] dontTranslate then
                Id.run <| do
                  if trace then
                    match fxd with
                    | .inl fxd => dbg_trace s!"The application of {nm} contains the fixed type \
                      {fxd}, so it is not changed."
                    | .inr fvarId => dbg_trace s!"The application of {nm} contains a fixed \
                      variable so it is not changed."
                  gf
              else
                r gf
            else
              r gf
          /- Test if arguments should be reordered. -/
          let reorder := reorderFn nm
          if !reorder.isEmpty && relevantArgId < gAllArgs.size &&
            (additiveTest env b gAllArgs[relevantArgId]! dontTranslate).isNone then
            gAllArgs := gAllArgs.permute! reorder
            if trace then
              dbg_trace s!"reordering the arguments of {nm} using the cyclic permutations {reorder}"
          /- Do not replace numerals in specific types. -/
          let firstArg := gAllArgs[0]!
          if b.changeNumeral then
            if let some changedArgNrs := changeNumeralAttr.find? env nm then
              if additiveTest env b firstArg dontTranslate |>.isNone then
                if trace then
                  dbg_trace s!"applyReplacementFun: We change the numerals in this expression. \
                    However, we will still recurse into all the non-numeral arguments."
                -- In this case, we still update all arguments of `g` that are not numerals,
                -- since all other arguments can contain subexpressions like
                -- `(fun x ↦ ℕ) (1 : G)`, and we have to update the `(1 : G)` to `(0 : G)`
                gAllArgs := gAllArgs.mapIdx fun argNr arg ↦
                  if changedArgNrs.contains argNr then
                    changeNumeral arg
                  else
                    arg
          pure <| (gfAdditive, ← gAllArgs.mapM r)
        else
          pure (← r gf, ← gAllArgs.mapM r)
      return some <| mkAppN gfAdditive gAllArgsAdditive
=======
      let mut gAllArgs := e.getAppArgs
      let some nm := gf.constName? | return mkAppN (← r gf) (← gAllArgs.mapM r)
      -- e = `(nm y₁ .. yₙ x)
      /- Test if the head should not be replaced. -/
      let relevantArgId := relevantArg nm
      if h : relevantArgId < gAllArgs.size then
        if let some fxd := additiveTest env gAllArgs[relevantArgId] dontTranslate then
          if trace then
            match fxd with
            | .inl fxd => dbg_trace s!"The application of {nm} contains the fixed type \
              {fxd}, so it is not changed."
            | .inr _ => dbg_trace s!"The application of {nm} contains a fixed \
              variable so it is not changed."
        else
          gf ← r gf
          /- Test if arguments should be reordered. -/
          let reorder := reorderFn nm
          if !reorder.isEmpty then
            gAllArgs := gAllArgs.permute! reorder
            if trace then
              dbg_trace s!"reordering the arguments of {nm} using the cyclic permutations {reorder}"
      else
        gf ← r gf
      /- Do not replace numerals in specific types. -/
      if let some changedArgNrs := changeNumeralAttr.find? env nm then
        let firstArg := gAllArgs[0]!
        if additiveTest env firstArg dontTranslate |>.isNone then
          if trace then
            dbg_trace s!"applyReplacementFun: We change the numerals in this expression. \
              However, we will still recurse into all the non-numeral arguments."
          -- In this case, we still update all arguments of `g` that are not numerals,
          -- since all other arguments can contain subexpressions like
          -- `(fun x ↦ ℕ) (1 : G)`, and we have to update the `(1 : G)` to `(0 : G)`
          gAllArgs := gAllArgs.mapIdx fun argNr arg ↦
            if changedArgNrs.contains argNr then
              changeNumeral arg
            else
              arg
      return mkAppN gf (← gAllArgs.mapM r)
>>>>>>> 05514c8f
    | .proj n₀ idx e => do
      let n₁ := findPrefixTranslation env n₀ b
      if trace then
        dbg_trace s!"applyReplacementFun: in projection {e}.{idx} of type {n₀}, \
          replace type with {n₁}"
      return some <| .proj n₁ idx <| ← r e
    | _ => return none

<<<<<<< HEAD
/-- Eta expands `e` at most `n` times. -/
def etaExpandN (n : Nat) (e : Expr) : MetaM Expr := do
  forallBoundedTelescope (← inferType e) (some n) fun xs _ ↦ mkLambdaFVars xs (mkAppN e xs)

/-- `e.expand` eta-expands all expressions that have as head a constant `n` in `reorder`.
They are expanded until they are applied to one more argument than the maximum in `reorder.find n`.
It also expands all kernel projections that have as head a constant `n` in `reorder`. -/
def expand (b : BundledExts) (e : Expr) : MetaM Expr := do
  let env ← getEnv
  let reorderFn : Name → List (List ℕ) := fun nm ↦ (b.reorderAttr.find? env nm |>.getD [])
  let e₂ ← Lean.Meta.transform (input := e) (skipConstInApp := true)
    (post := fun e => return .done e) fun e ↦
    e.withApp fun f args ↦ do
    match f with
    | .proj n i s =>
      let some info := getStructureInfo? (← getEnv) n | return .continue -- e.g. if `n` is `Exists`
      let some projName := info.getProjFn? i | unreachable!
      -- if `projName` is explicitly tagged with `@[to_additive]`,
      -- replace `f` with the application `projName s` and then visit `projName s args` again.
      if findTranslation? env b projName |>.isNone then
        return .continue
      return .visit <| (← whnfD (← inferType s)).withApp fun sf sargs ↦
        mkAppN (mkApp (mkAppN (.const projName sf.constLevels!) sargs) s) args
    | .const c _ =>
      let reorder := reorderFn c
      if reorder.isEmpty then
        -- no need to expand if nothing needs reordering
        return .continue
      let needed_n := reorder.flatten.foldr Nat.max 0 + 1
      if needed_n ≤ args.size then
        return .continue
      else
        -- in this case, we need to reorder arguments that are not yet
        -- applied, so first η-expand the function.
        let e' ← etaExpandN (needed_n - args.size) e
        trace[to_additive_detail] "expanded {e} to {e'}"
        return .continue e'
    | _ => return .continue
  if e != e₂ then
    trace[to_additive_detail] "expand:\nBefore: {e}\nAfter: {e₂}"
  return e₂

=======
>>>>>>> 05514c8f
/-- Rename binder names in pi type. -/
def renameBinderNames (b : BundledExts) (src : Expr) : Expr :=
  src.mapForallBinderNames fun
    | .str p s => .str p (b.guessName s)
    | n => n

/-- Reorder pi-binders. See doc of `reorderAttr` for the interpretation of the argument -/
def reorderForall (reorder : List (List Nat)) (src : Expr) : MetaM Expr := do
  if let some maxReorder := reorder.flatten.max? then
    forallBoundedTelescope src (some (maxReorder + 1)) fun xs e => do
      if xs.size = maxReorder + 1 then
        mkForallFVars (xs.permute! reorder) e
      else
        throwError "the permutation\n{reorder}\nprovided by the `(reorder := ...)` option is \
          out of bounds, the type{indentExpr src}\nhas only {xs.size} arguments"
  else
    return src

/-- Reorder lambda-binders. See doc of `reorderAttr` for the interpretation of the argument -/
def reorderLambda (reorder : List (List Nat)) (src : Expr) : MetaM Expr := do
  if let some maxReorder := reorder.flatten.max? then
    let maxReorder := maxReorder + 1
    lambdaBoundedTelescope src maxReorder fun xs e => do
      if xs.size = maxReorder then
        mkLambdaFVars (xs.permute! reorder) e
      else
        -- we don't have to consider the case where the given permutation is out of bounds,
        -- since `reorderForall` applied to the type would already have failed in that case.
        forallBoundedTelescope (← inferType e) (maxReorder - xs.size) fun ys _ => do
          mkLambdaFVars ((xs ++ ys).permute! reorder) (mkAppN e ys)
  else
    return src

/-- Run `applyReplacementFun` on an expression `∀ x₁ .. xₙ, e`,
making sure not to translate type-classes on `xᵢ` if `i` is in `dontTranslate`. -/
def applyReplacementForall (b : BundledExts) (dontTranslate : List Nat) (e : Expr) :
    MetaM Expr := do
  if let some maxDont := dontTranslate.max? then
    forallBoundedTelescope e (some (maxDont + 1)) fun xs e => do
      let xs := xs.map (·.fvarId!)
      let dontTranslate := dontTranslate.filterMap (xs[·]?) |>.toArray
      let mut e ← applyReplacementFun b e dontTranslate
      for x in xs.reverse do
        let decl ← x.getDecl
        let xType ← applyReplacementFun b decl.type dontTranslate
        e := .forallE decl.userName xType (e.abstract #[.fvar x]) decl.binderInfo
      return e
  else
    applyReplacementFun b e #[]

/-- Run `applyReplacementFun` on an expression `fun x₁ .. xₙ ↦ e`,
making sure not to translate type-classes on `xᵢ` if `i` is in `dontTranslate`. -/
def applyReplacementLambda (b : BundledExts) (dontTranslate : List Nat) (e : Expr) :
    MetaM Expr := do
  if let some maxDont := dontTranslate.max? then
    lambdaBoundedTelescope e (maxDont + 1) fun xs e => do
      let xs := xs.map (·.fvarId!)
      let dontTranslate := dontTranslate.filterMap (xs[·]?) |>.toArray
      let mut e ← applyReplacementFun b e dontTranslate
      for x in xs.reverse do
        let decl ← x.getDecl
        let xType ← applyReplacementFun b decl.type dontTranslate
        e := .lam decl.userName xType (e.abstract #[.fvar x]) decl.binderInfo
      return e
  else
    applyReplacementFun b e #[]

/-- Unfold auxlemmas in the type and value. -/
def declUnfoldAuxLemmas (decl : ConstantInfo) : MetaM ConstantInfo := do
  let mut decl := decl
  decl := decl.updateType <| ← unfoldAuxLemmas decl.type
  if let some v := decl.value? then
    trace[to_additive] "value before unfold:{indentExpr v}"
    decl := decl.updateValue <| ← unfoldAuxLemmas v
    trace[to_additive] "value after unfold:{indentExpr decl.value!}"
  else if let .opaqueInfo info := decl then -- not covered by `value?`
    decl := .opaqueInfo { info with value := ← unfoldAuxLemmas info.value }
  return decl

/--
Given a list of variable local identifiers that shouldn't be translated,
determine the arguments that shouldn't be translated.

TODO: Currently, this function doesn't deduce any `dont_translate` types from `type`.
In the future we would like that the presence of `MonoidAlgebra k G` will automatically
flag `k` as a type to not be translated.
-/
def getDontTranslates (given : List Ident) (type : Expr) : MetaM (List Nat) := do
  forallTelescope type fun xs _ => do
    given.mapM fun id => withRef id.raw <| do
      let fvarId ← getFVarFromUserName id.getId
      return (xs.idxOf? fvarId).get!

/-- Run applyReplacementFun on the given `srcDecl` to make a new declaration with name `tgt` -/
def updateDecl (b : BundledExts) (tgt : Name) (srcDecl : ConstantInfo)
    (reorder : List (List Nat)) (dont : List Ident) : MetaM ConstantInfo := do
  let mut decl := srcDecl.updateName tgt
  if 0 ∈ reorder.flatten then
    decl := decl.updateLevelParams decl.levelParams.swapFirstTwo
  let dont ← getDontTranslates dont srcDecl.type
<<<<<<< HEAD
  decl := decl.updateType <| ← applyReplacementForall b dont <| ← reorderForall reorder <|
    renameBinderNames b <| ← expand b decl.type
  if let some v := decl.value? then
    decl := decl.updateValue <| ← applyReplacementLambda b dont <| ← reorderLambda reorder <|
      ← expand b v
  else if let .opaqueInfo info := decl then -- not covered by `value?`
    decl := .opaqueInfo { info with
      value := ← applyReplacementLambda b dont <| ← reorderLambda reorder <| ← expand b info.value }
=======
  decl := decl.updateType <| ← reorderForall reorder <| ← applyReplacementForall dont <|
    renameBinderNames decl.type
  if let some v := decl.value? then
    decl := decl.updateValue <| ← reorderLambda reorder <| ← applyReplacementLambda dont v
  else if let .opaqueInfo info := decl then -- not covered by `value?`
    decl := .opaqueInfo { info with
      value := ← reorderLambda reorder <| ← applyReplacementLambda dont info.value }
>>>>>>> 05514c8f
  return decl

/-- Abstracts the nested proofs in the value of `decl` if it is a def. -/
def declAbstractNestedProofs (decl : ConstantInfo) : MetaM ConstantInfo := do
  if decl matches .defnInfo _ then
    return decl.updateValue <| ← withDeclNameForAuxNaming decl.name do
      Meta.abstractNestedProofs decl.value!
  else
    return decl

/-- Find the target name of `pre` and all created auxiliary declarations. -/
def findTargetName (env : Environment) (b : BundledExts) (src pre tgt_pre : Name) : CoreM Name :=
  /- This covers auxiliary declarations like `match_i` and `proof_i`. -/
  if let some post := pre.isPrefixOf? src then
    return tgt_pre ++ post
  /- This covers equation lemmas (for other declarations). -/
  else if let some post := privateToUserName? src then
    match findTranslation? env b post.getPrefix with
    -- this is an equation lemma for a declaration without `to_additive`. We will skip this.
    | none => return src
    -- this is an equation lemma for a declaration with `to_additive`. We will additivize this.
    -- Note: if this errors we could do this instead by calling `getEqnsFor?`
    | some addName => return src.updatePrefix <| mkPrivateName env addName
  else if src.hasMacroScopes then
    mkFreshUserName src.eraseMacroScopes
  else
    throwError "internal @[{b.attrName}] error."

/-- Returns a `NameSet` of all auxiliary constants in `e` that might have been generated
when adding `pre` to the environment.
Examples include `pre.match_5` and
`_private.Mathlib.MyFile.someOtherNamespace.someOtherDeclaration._eq_2`.
The last two examples may or may not have been generated by this declaration.
The last example may or may not be the equation lemma of a declaration with the `@[to_additive]`
attribute. We will only translate it if it has the `@[to_additive]` attribute.

Note that this function would return `proof_nnn` aux lemmas if
we hadn't unfolded them in `declUnfoldAuxLemmas`.
-/
def findAuxDecls (e : Expr) (pre : Name) : NameSet :=
  e.foldConsts ∅ fun n l ↦
    if n.getPrefix == pre || isPrivateName n || n.hasMacroScopes then
      l.insert n
    else
      l

/-- Transform the declaration `src` and all declarations `pre._proof_i` occurring in `src`
using the transforms dictionary.

`replace_all`, `trace`, `ignore` and `reorder` are configuration options.

`pre` is the declaration that got the `@[to_additive]` attribute and `tgt_pre` is the target of this
declaration. -/
partial def transformDeclAux (b : BundledExts) (cfg : Config) (pre tgt_pre : Name) :
    Name → CoreM Unit := fun src ↦ do
  let env ← getEnv
  trace[to_additive_detail] "visiting {src}"
  -- if we have already translated this declaration, we do nothing.
  if (findTranslation? env b src).isSome && src != pre then
      return
  -- if this declaration is not `pre` and not an internal declaration, we return an error,
  -- since we should have already translated this declaration.
  if src != pre && !src.isInternalDetail then
    throwError "The declaration {pre} depends on the declaration {src} which is in the namespace \
      {pre}, but does not have the `@[{b.attrName}]` attribute. This is not supported.\n\
      Workaround: move {src} to a different namespace."
  -- we find the additive name of `src`
  let tgt ← findTargetName env b src pre tgt_pre
  -- we skip if we already transformed this declaration before.
  if env.contains tgt then
    if tgt == src then
      -- Note: this can happen for equation lemmas of declarations without `@[to_additive]`.
      trace[to_additive_detail] "Auxiliary declaration {src} will be translated to itself."
    else
      trace[to_additive_detail] "Already visited {tgt} as translation of {src}."
    return
  let srcDecl ← getConstInfo src
  -- we first unfold all auxlemmas, since they are not always able to be additivized on their own
  let srcDecl ← MetaM.run' do declUnfoldAuxLemmas srcDecl
  -- we then transform all auxiliary declarations generated when elaborating `pre`
  for n in findAuxDecls srcDecl.type pre do
    transformDeclAux b cfg pre tgt_pre n
  if let some value := srcDecl.value? then
    for n in findAuxDecls value pre do
      transformDeclAux b cfg pre tgt_pre n
  if let .opaqueInfo {value, ..} := srcDecl then
    for n in findAuxDecls value pre do
      transformDeclAux b cfg pre tgt_pre n
  -- if the auxiliary declaration doesn't have prefix `pre`, then we have to add this declaration
  -- to the translation dictionary, since otherwise we cannot find the additive name.
  if !pre.isPrefixOf src then
    insertTranslation b src tgt
  -- now transform the source declaration
  let trgDecl : ConstantInfo ← MetaM.run' <|
    if src == pre then
      updateDecl b tgt srcDecl cfg.reorder cfg.dontTranslate
    else
      updateDecl b tgt srcDecl [] []
  let value ← match trgDecl with
    | .thmInfo { value, .. } | .defnInfo { value, .. } | .opaqueInfo { value, .. } => pure value
    | _ => throwError "Expected {tgt} to have a value."
  trace[to_additive] "generating\n{tgt} : {trgDecl.type} :=\n  {value}"
  try
    -- make sure that the type is correct,
    -- and emit a more helpful error message if it fails
    MetaM.run' <| check value
  catch
<<<<<<< HEAD
    | Exception.error _ msg => throwError "@[{b.attrName}] failed. \
=======
    | Exception.error _ msg => throwError "@[to_additive] failed. \
>>>>>>> 05514c8f
      The translated value is not type correct. For help, see the docstring \
      of `to_additive.attr`, section `Troubleshooting`. \
      Failed to add declaration\n{tgt}:\n{msg}"
    | _ => panic! "unreachable"
  -- "Refold" all the aux lemmas that we unfolded.
  let trgDecl ← MetaM.run' <| declAbstractNestedProofs trgDecl
  /- If `src` is explicitly marked as `noncomputable`, then add the new decl as a declaration but
  do not compile it, and mark is as noncomputable. Otherwise, only log errors in compiling if `src`
  has executable code.

  Note that `noncomputable section` does not explicitly mark noncomputable definitions as
  `noncomputable`, but simply abstains from logging compilation errors.

  This is not a perfect solution, as ideally `to_additive` *should* complain when `src` should
  produce executable code but fails to do so (e.g. outside of `noncomputable section`). However,
  the `messages` and `infoState` are reset before this runs, so we cannot check for compilation
  errors on `src`. The scope set by `noncomputable` section lives in the `CommandElabM` state
  (which is inaccessible here), so we cannot test for `noncomputable section` directly. See [Zulip](https://leanprover.zulipchat.com/#narrow/channel/287929-mathlib4/topic/to_additive.20and.20noncomputable/with/310541981). -/
  if isNoncomputable env src then
    addDecl trgDecl.toDeclaration!
    setEnv <| addNoncomputable (← getEnv) tgt
  else
    addAndCompile trgDecl.toDeclaration! (logCompileErrors := (IR.findEnvDecl env src).isSome)
  if let .defnDecl { hints := .abbrev, .. } := trgDecl.toDeclaration! then
    if (← getReducibilityStatus src) == .reducible then
      setReducibilityStatus tgt .reducible
    if Compiler.getInlineAttribute? (← getEnv) src == some .inline then
      MetaM.run' <| Meta.setInlineAttribute tgt
  -- now add declaration ranges so jump-to-definition works
  -- note: we currently also do this for auxiliary declarations, while they are not normally
  -- generated for those. We could change that.
  addDeclarationRangesFromSyntax tgt (← getRef) cfg.ref
  if isProtected (← getEnv) src then
    setEnv <| addProtected (← getEnv) tgt
  if defeqAttr.hasTag (← getEnv) src then
    defeqAttr.setTag tgt
  if let some matcherInfo ← getMatcherInfo? src then
    /-
    Use `Match.addMatcherInfo tgt matcherInfo`
    once https://github.com/leanprover/lean4/pull/5068 is in
    -/
    modifyEnv fun env => Match.Extension.addMatcherInfo env tgt matcherInfo
  -- necessary so that e.g. match equations can be generated for `tgt`
  enableRealizationsForConst tgt

/-- Copy the instance attribute in a `to_additive`

[todo] it seems not to work when the `to_additive` is added as an attribute later. -/
def copyInstanceAttribute (src tgt : Name) : CoreM Unit := do
  if let some prio ← getInstancePriority? src then
    let attr_kind := (← getInstanceAttrKind? src).getD .global
    trace[to_additive_detail] "Making {tgt} an instance with priority {prio}."
    addInstance tgt attr_kind prio |>.run'

/-- Warn the user when the multiplicative declaration has an attribute. -/
def warnAttrCore (stx : Syntax) (f : Environment → Name → Bool)
    (thisAttr attrName src tgt : Name) : CoreM Unit := do
  if f (← getEnv) src then
    Linter.logLintIf linter.existingAttributeWarning stx <|
      m!"The source declaration {src} was given attribute {attrName} before calling @[{thisAttr}]. \
         The preferred method is to use `@[{thisAttr} (attr := {attrName})]` to apply the \
         attribute to both {src} and the target declaration {tgt}." ++
      if thisAttr == `to_additive then
        m!"\nSpecial case: If this declaration was generated by @[to_additive] \
          itself, you can use @[to_additive (attr := to_additive, {attrName})] on the original \
          declaration."
      else ""

/-- Warn the user when the multiplicative declaration has a simple scoped attribute. -/
def warnAttr {α β : Type} [Inhabited β] (stx : Syntax) (attr : SimpleScopedEnvExtension α β)
    (f : β → Name → Bool) (thisAttr attrName src tgt : Name) : CoreM Unit :=
  warnAttrCore stx (f <| attr.getState ·) thisAttr attrName src tgt

/-- Warn the user when the multiplicative declaration has a parametric attribute. -/
def warnParametricAttr {β : Type} [Inhabited β] (stx : Syntax) (attr : ParametricAttribute β)
    (thisAttr attrName src tgt : Name) : CoreM Unit :=
  warnAttrCore stx (attr.getParam? · · |>.isSome) thisAttr attrName src tgt

/-- `additivizeLemmas names argInfo desc t` runs `t` on all elements of `names`
and adds translations between the generated lemmas (the output of `t`).
`names` must be non-empty. -/
def additivizeLemmas {m : Type → Type} [Monad m] [MonadError m] [MonadLiftT CoreM m]
    (b : BundledExts) (names : Array Name) (argInfo : ArgInfo) (desc : String)
    (t : Name → m (Array Name)) : m Unit := do
  let auxLemmas ← names.mapM t
  let nLemmas := auxLemmas[0]!.size
  for (nm, lemmas) in names.zip auxLemmas do
    unless lemmas.size == nLemmas do
      throwError "{names[0]!} and {nm} do not generate the same number of {desc}."
  for (srcLemmas, tgtLemmas) in auxLemmas.zip <| auxLemmas.eraseIdx! 0 do
    for (srcLemma, tgtLemma) in srcLemmas.zip tgtLemmas do
      insertTranslationAndInfo b srcLemma tgtLemma argInfo

/--
Find the argument of `nm` that appears in the first multiplicative (type-class) argument.
Returns 1 if there are no types with a multiplicative class as arguments.
E.g. `Prod.instGroup` returns 1, and `Pi.instOne` returns 2.
Note: we only consider the relevant argument (`(relevant_arg := ...)`) of each type-class.
E.g. `[Pow A N]` is a multiplicative type-class on `A`, not on `N`.
-/
def findMultiplicativeArg (b : BundledExts) (nm : Name) : MetaM Nat := do
  forallTelescopeReducing (← getConstInfo nm).type fun xs ty ↦ do
    let env ← getEnv
    -- check if `tgt` has a multiplicative type argument, and if so,
    -- find the index of a type from `xs` appearing in there
    let multArg? (tgt : Expr) : Option Nat := do
      let c ← tgt.getAppFn.constName?
      guard (findTranslation? env b c).isSome
      let relevantArg := (b.relevantArgAttr.find? env c).getD 0
      let arg ← tgt.getArg? relevantArg
      xs.findIdx? (arg.containsFVar ·.fvarId!)
    -- run the above check on all hypotheses and on the conclusion
    let arg ← OptionT.run <| xs.firstM fun x ↦ OptionT.mk do
        forallTelescope (← inferType x) fun _ys tgt ↦ return multArg? tgt
    let arg := arg <|> multArg? ty
    trace[to_additive_detail] "findMultiplicativeArg: {arg}"
    return arg.getD 0

/-- Return the provided target name or autogenerate one if one was not provided. -/
def targetName (b : BundledExts) (cfg : Config) (src : Name) : CoreM Name := do
  if cfg.self then
    if cfg.tgt != .anonymous then
      logWarning m!"`{b.attrName} self` ignores the provided name {cfg.tgt}"
    return src
  let .str pre s := src | throwError "{b.attrName}: can't transport {src}"
  trace[to_additive_detail] "The name {s} splits as {s.splitCase}"
  let tgt_auto := b.guessName s
  let depth := cfg.tgt.getNumParts
  let pre := findPrefixTranslation (← getEnv) pre b
  let (pre1, pre2) := pre.splitAt (depth - 1)
  let res := if cfg.tgt == .anonymous then pre.str tgt_auto else pre1 ++ cfg.tgt
  if res == src then
    throwError "{b.attrName}: the generated translated name equals the original name '{src}'.\n\
    If this is intentional, use the `@[{b.attrName} self]` syntax.\n\
    Otherwise, check that your declaration name is correct \
    (if your declaration is an instance, try naming it)\n\
    or provide an additivised name using the `@[{b.attrName} my_add_name]` syntax."
  if cfg.tgt == pre2.str tgt_auto && !cfg.allowAutoName then
    Linter.logLintIf linter.toAdditiveGenerateName cfg.ref m!"\
      `{b.attrName}` correctly autogenerated target name for {src}.\n\
      You may remove the explicit argument {cfg.tgt}."
  if cfg.tgt != .anonymous then
    trace[to_additive_detail] "The automatically generated name would be {pre.str tgt_auto}"
  return res

/-- if `f src = #[a_1, ..., a_n]` and `f tgt = #[b_1, ... b_n]` then `proceedFieldsAux src tgt f`
will insert translations from `a_i` to `b_i`. -/
def proceedFieldsAux (b : BundledExts) (src tgt : Name) (argInfo : ArgInfo)
    (f : Name → Array Name) : CoreM Unit := do
  let srcFields := f src
  let tgtFields := f tgt
  if srcFields.size != tgtFields.size then
    throwError "Failed to map fields of {src}, {tgt} with {srcFields} ↦ {tgtFields}.\n \
      Lengths do not match."
  for srcField in srcFields, tgtField in tgtFields do
    insertTranslationAndInfo b srcField tgtField argInfo

/-- Add the structure fields of `src` to the translations dictionary
so that future uses of `to_additive` will map them to the corresponding `tgt` fields. -/
def proceedFields (b : BundledExts) (src tgt : Name) (argInfo : ArgInfo) : CoreM Unit := do
  let env ← getEnv
  let aux := proceedFieldsAux b src tgt argInfo
  -- add translations for the structure fields
  aux fun declName ↦
    if isStructure env declName then
      let info := getStructureInfo env declName
      Array.ofFn (n := info.fieldNames.size) (info.getProjFn? · |>.get!)
    else
      #[]
  -- add translations for the automatically generated instances with `extend`.
  aux fun declName ↦
    if isStructure env declName then
      getStructureInfo env declName |>.parentInfo
        |>.filterMap fun c ↦ if !c.subobject then c.projFn else none
    else
      #[]
  -- add translations for the constructors of an inductive type
  aux fun declName ↦ match env.find? declName with
    | some (ConstantInfo.inductInfo { ctors, .. }) => ctors.toArray
    | _ => #[]

/-- Elaboration of the configuration options for `to_additive`.
This function also works for other tranlation attributes like `to_dual`. -/
def elabToAdditive (stx : Syntax) : CoreM Config :=
  match stx[2] with
  | `(toAdditiveRest| $existing? $[$opts:toAdditiveOption]* $[$tgt]? $[$doc]?) => do
    let mut attrs := #[]
    let mut reorder := []
    let mut relevantArg? := none
    let mut dontTranslate := []
    for opt in opts do
      match opt with
      | `(toAdditiveOption| (attr := $[$stxs],*)) =>
        attrs := attrs ++ stxs
      | `(toAdditiveOption| (reorder := $[$[$reorders:num]*],*)) =>
        for cycle in reorders do
          if h : cycle.size = 1 then
            throwErrorAt cycle[0] "\
              invalid cycle `{cycle[0]}`, a cycle must have at least 2 elements.\n\
              `(reorder := ...)` uses cycle notation to specify a permutation.\n\
              For example `(reorder := 1 2, 5 6)` swaps the first two arguments with each other \
              and the fifth and the sixth argument and `(reorder := 3 4 5)` will move \
              the fifth argument before the third argument."
          let cycle ← cycle.toList.mapM fun n => match n.getNat with
            | 0 => throwErrorAt n "invalid position `{n}`, positions are counted starting from 1."
            | n+1 => pure n
          reorder := cycle :: reorder
      | `(toAdditiveOption| (relevant_arg := $n)) =>
        if let some arg := relevantArg? then
          throwErrorAt opt "cannot specify `relevant_arg` multiple times"
        else
          relevantArg? := n.getNat.pred
      | `(toAdditiveOption| (dont_translate := $[$types:ident]*)) =>
        dontTranslate := dontTranslate ++ types.toList
      | _ => throwUnsupportedSyntax
    let (existing, self) := match existing? with
      | `(toAdditiveNameHint| existing) => (true, false)
      | `(toAdditiveNameHint| self) => (true, true)
      | _ => (false, false)
    if self && !attrs.isEmpty then
      throwError "invalid `(attr := ...)` after `self`, \
        as there is only one declaration for the attributes.\n\
        Instead, you can write the attributes in the usual way."
    trace[to_additive_detail] "attributes: {attrs}; reorder arguments: {reorder}"
    let doc ← doc.mapM fun
      | `(str|$doc:str) => open Linter in do
        -- Deprecate `str` docstring syntax (since := "2025-08-12")
        if getLinterValue linter.deprecated (← getLinterOptions) then
          let hintSuggestion := {
            diffGranularity := .none
            toTryThisSuggestion := { suggestion := "/-- " ++ doc.getString.trim ++ " -/" }
          }
          let sugg ← Hint.mkSuggestionsMessage #[hintSuggestion] doc
            (codeActionPrefix? := "Update to: ") (forceList := false)
          logWarningAt doc <| .tagged ``Linter.deprecatedAttr
            m!"String syntax for `to_additive` docstrings is deprecated: Use \
              docstring syntax instead (e.g. `@[to_additive /-- example -/]`)\n\
              \n\
              Update deprecated syntax to:{sugg}"
        return doc.getString
      | `(docComment|$doc:docComment) => do
        -- TODO: rely on `addDocString`s call to `validateDocComment` after removing `str` support
        /-
        #adaptation_note
        Without understanding the consequences, I am commenting out the next line,
        as `validateDocComment` is now in `TermElabM` which is not trivial to reach from here.
        Perhaps the existing comments here suggest it is no longer needed, anyway?
        -/
        -- validateDocComment doc
        /- Note: the following replicates the behavior of `addDocString`. However, this means that
        trailing whitespace might appear in docstrings added via `docComment` syntax when compared
        to those added via `str` syntax. See this [Zulip thread](https://leanprover.zulipchat.com/#narrow/channel/270676-lean4/topic/Why.20do.20docstrings.20include.20trailing.20whitespace.3F/with/533553356). -/
        return (← getDocStringText doc).removeLeadingSpaces
      | _ => throwUnsupportedSyntax
    return {
      trace := !stx[1].isNone
      tgt := (tgt.map (·.getId)).getD Name.anonymous
      doc, attrs, reorder, relevantArg?, dontTranslate, existing, self
      ref := (tgt.map (·.raw)).getD stx[0] }
  | _ => throwUnsupportedSyntax

mutual
/-- Apply attributes to the multiplicative and additive declarations. -/
partial def applyAttributes (b : BundledExts) (stx : Syntax) (rawAttrs : Array Syntax)
    (thisAttr src tgt : Name) (argInfo : ArgInfo) : TermElabM (Array Name) := do
  -- we only copy the `instance` attribute, since `@[to_additive] instance` is nice to allow
  copyInstanceAttribute src tgt
  -- Warn users if the multiplicative version has an attribute
  if src != tgt && linter.existingAttributeWarning.get (← getOptions) then
    let appliedAttrs ← getAllSimpAttrs src
    if appliedAttrs.size > 0 then
      let appliedAttrs := ", ".intercalate (appliedAttrs.toList.map toString)
      -- Note: we're not bothering to print the correct attribute arguments.
      Linter.logLintIf linter.existingAttributeWarning stx m!"\
        The source declaration {src} was given the simp-attribute(s) {appliedAttrs} before \
        calling @[{thisAttr}].\nThe preferred method is to use something like \
        `@[{thisAttr} (attr := {appliedAttrs})]`\nto apply the attribute to both \
        {src} and the target declaration {tgt}."
    warnAttr stx Lean.Elab.Tactic.Ext.extExtension
      (fun b n => (b.tree.values.any fun t => t.declName = n)) thisAttr `ext src tgt
    warnAttr stx Lean.Meta.Rfl.reflExt (·.values.contains ·) thisAttr `refl src tgt
    warnAttr stx Lean.Meta.Symm.symmExt (·.values.contains ·) thisAttr `symm src tgt
    warnAttr stx Batteries.Tactic.transExt (·.values.contains ·) thisAttr `trans src tgt
    warnAttr stx Lean.Meta.coeExt (·.contains ·) thisAttr `coe src tgt
    warnParametricAttr stx Lean.Linter.deprecatedAttr thisAttr `deprecated src tgt
    -- the next line also warns for `@[to_additive, simps]`, because of the application times
    warnParametricAttr stx simpsAttr thisAttr `simps src tgt
    warnAttrCore stx Term.elabAsElim.hasTag thisAttr `elab_as_elim src tgt
  -- add attributes
  -- the following is similar to `Term.ApplyAttributesCore`, but we hijack the implementation of
  -- `simps` and `to_additive`.
  let attrs ← elabAttrs rawAttrs
  let (additiveAttrs, attrs) := attrs.partition (·.name == thisAttr)
  let nestedDecls ←
    match h : additiveAttrs.size with
      | 0 => pure #[]
      | 1 => addToAdditiveAttr b tgt (← elabToAdditive additiveAttrs[0].stx) additiveAttrs[0].kind
      | _ => throwError "cannot apply {thisAttr} multiple times."
  let allDecls := #[src, tgt] ++ nestedDecls
  if attrs.size > 0 then
    trace[to_additive_detail] "Applying attributes {attrs.map (·.stx)} to {allDecls}"
  for attr in attrs do
    withRef attr.stx do withLogging do
    if attr.name == `simps then
      additivizeLemmas b allDecls argInfo "simps lemmas" (simpsTacFromSyntax · attr.stx)
      return
    let env ← getEnv
    match getAttributeImpl env attr.name with
    | Except.error errMsg => throwError errMsg
    | Except.ok attrImpl =>
      let runAttr := do
        for decl in allDecls do
          attrImpl.add decl attr.stx attr.kind
      -- not truly an elaborator, but a sensible target for go-to-definition
      let elaborator := attrImpl.ref
      if (← getInfoState).enabled && (← getEnv).contains elaborator then
        withInfoContext (mkInfo := return .ofCommandInfo { elaborator, stx := attr.stx }) do
          try runAttr
          finally if attr.stx[0].isIdent || attr.stx[0].isAtom then
            -- Add an additional node over the leading identifier if there is one
            -- to make it look more function-like.
            -- Do this last because we want user-created infos to take precedence
            pushInfoLeaf <| .ofCommandInfo { elaborator, stx := attr.stx[0] }
      else
        runAttr
  return nestedDecls

/--
Copies equation lemmas and attributes from `src` to `tgt`
-/
partial def copyMetaData (b : BundledExts) (cfg : Config) (src tgt : Name) (argInfo : ArgInfo) :
    CoreM (Array Name) := do
  if let some eqns := eqnsAttribute.find? (← getEnv) src then
    unless (eqnsAttribute.find? (← getEnv) tgt).isSome do
      for eqn in eqns do
        _ ← addToAdditiveAttr b eqn cfg
      eqnsAttribute.add tgt (eqns.map (findTranslation? (← getEnv) b · |>.get!))
  else
    /- We need to generate all equation lemmas for `src` and `tgt`, even for non-recursive
    definitions. If we don't do that, the equation lemma for `src` might be generated later
    when doing a `rw`, but it won't be generated for `tgt`. -/
    additivizeLemmas b #[src, tgt] argInfo "equation lemmas" fun nm ↦
      (·.getD #[]) <$> MetaM.run' (getEqnsFor? nm)
  MetaM.run' <| Elab.Term.TermElabM.run' <|
    (applyAttributes b cfg.ref cfg.attrs b.attrName src tgt) argInfo

/--
Make a new copy of a declaration, replacing fragments of the names of identifiers in the type and
the body using the `translations` dictionary.
This is used to implement `@[to_additive]`.
-/
partial def transformDecl (b : BundledExts) (cfg : Config) (src tgt : Name)
    (argInfo : ArgInfo := {}) : CoreM (Array Name) := do
  transformDeclAux b cfg src tgt src
  copyMetaData b cfg src tgt argInfo

/-- Verify that the type of given `srcDecl` translates to that of `tgtDecl`. -/
partial def checkExistingType (b : BundledExts) (src tgt : Name) (reorder : List (List Nat))
    (dont : List Ident) : MetaM Unit := do
  let mut srcDecl ← getConstInfo src
  let tgtDecl ← getConstInfo tgt
  if 0 ∈ reorder.flatten then
    srcDecl := srcDecl.updateLevelParams srcDecl.levelParams.swapFirstTwo
  unless srcDecl.levelParams.length == tgtDecl.levelParams.length do
    throwError "`{b.attrName}` validation failed:\n  expected {srcDecl.levelParams.length} \
      universe levels, but '{tgt}' has {tgtDecl.levelParams.length} universe levels"
  -- instantiate both types with the same universes. `instantiateLevelParams` applies some
  -- normalization, so we have to apply it to both types.
  let type := srcDecl.type.instantiateLevelParams
    srcDecl.levelParams (tgtDecl.levelParams.map mkLevelParam)
  let tgtType := tgtDecl.type.instantiateLevelParams
    tgtDecl.levelParams (tgtDecl.levelParams.map mkLevelParam)
  let dont ← getDontTranslates dont type
<<<<<<< HEAD
  let type ←
    applyReplacementForall b dont <| ← reorderForall reorder <| ← expand b <| ← unfoldAuxLemmas type
=======
  let type  ← reorderForall reorder <| ← applyReplacementForall dont <| ← unfoldAuxLemmas type
>>>>>>> 05514c8f
  -- `instantiateLevelParams` normalizes universes, so we have to normalize both expressions
  unless ← withReducible <| isDefEq type tgtType do
    throwError "`{b.attrName}` validation failed: expected{indentExpr type}\nbut '{tgt}' has \
      type{indentExpr tgtType}"

/-- `addToAdditiveAttr src cfg` adds a `@[to_additive]` attribute to `src` with configuration `cfg`.
See the attribute implementation for more details.
It returns an array with names of additive declarations (usually 1, but more if there are nested
`to_additive` calls. -/
partial def addToAdditiveAttr (b : BundledExts) (src : Name) (cfg : Config)
    (kind := AttributeKind.global) : AttrM (Array Name) := do
  if (kind != AttributeKind.global) then
    throwError "`{b.attrName}` can only be used as a global attribute"
  withOptions (· |>.updateBool `trace.to_additive (cfg.trace || ·)) <| do
  if let some tgt := findTranslation? (← getEnv) b src then
    -- we allow `to_additive (reorder := ...)` or `to_additive (relevant_arg := ...)` syntax
    -- for updating this information on constants that are already tagged
    -- for example, this is necessary for `HPow.hPow`
    if cfg.reorder != [] then
      modifyEnv (b.reorderAttr.addEntry · (src, cfg.reorder))
      return #[tgt]
    if let some relevantArg := cfg.relevantArg? then
      modifyEnv (b.relevantArgAttr.addEntry · (src, relevantArg))
      return #[tgt]
  let tgt ← targetName b cfg src
  let alreadyExists := (← getEnv).contains tgt
  if cfg.existing != alreadyExists && !(← isInductive src) && !cfg.self then
    Linter.logLintIf linter.toAdditiveExisting cfg.ref <|
      if alreadyExists then
        m!"The translated declaration already exists. Please specify this explicitly using \
           `@[{b.attrName} existing]`."
      else
        "The additive declaration doesn't exist. Please remove the option `existing`."
  if alreadyExists then
    MetaM.run' <| checkExistingType b src tgt cfg.reorder cfg.dontTranslate
  let relevantArg ← cfg.relevantArg?.getDM <| MetaM.run' <| findMultiplicativeArg b src
  let argInfo := { reorder := cfg.reorder, relevantArg }
  insertTranslationAndInfo b src tgt argInfo alreadyExists
  let nestedNames ←
    if alreadyExists then
      -- since `tgt` already exists, we just need to copy metadata and
      -- add translations `src.x ↦ tgt.x'` for any subfields.
      trace[to_additive_detail] "declaration {tgt} already exists."
      proceedFields b src tgt argInfo
      copyMetaData b cfg src tgt argInfo
    else
      -- tgt doesn't exist, so let's make it
      transformDecl b cfg src tgt argInfo
  -- add pop-up information when mousing over `additive_name` of `@[to_additive additive_name]`
  -- (the information will be over the attribute of no additive name is given)
  pushInfoLeaf <| .ofTermInfo {
    elaborator := .anonymous, lctx := {}, expectedType? := none, isBinder := !alreadyExists,
    stx := cfg.ref, expr := ← mkConstWithLevelParams tgt }
  if let some doc := cfg.doc then
    addDocStringCore tgt doc
  return nestedNames.push tgt

end

@[inherit_doc to_additive_ignore_args]
initialize ignoreArgsAttr : NameMapExtension (List Nat) ←
  registerNameMapAttribute {
    name := `to_additive_ignore_args
    descr :=
      "Auxiliary attribute for `to_additive` stating that certain arguments are not additivized."
    add := fun _ stx ↦ do
        let ids ← match stx with
          | `(attr| to_additive_ignore_args $[$ids:num]*) => pure <| ids.map (·.1.isNatLit?.get!)
          | _ => throwUnsupportedSyntax
        return ids.toList }

/-- An extension that stores all the declarations that need their arguments reordered when
applying `@[to_additive]`. It is applied using the `to_additive (reorder := ...)` syntax. -/
initialize reorderAttr : NameMapExtension (List (List Nat)) ←
  registerNameMapExtension _

@[inherit_doc to_additive_relevant_arg]
initialize relevantArgAttr : NameMapExtension Nat ←
  registerNameMapAttribute {
    name := `to_additive_relevant_arg
    descr := "Auxiliary attribute for `to_additive` stating \
      which arguments are the types with a multiplicative structure."
    add := fun
    | _, stx@`(attr| to_additive_relevant_arg $id) => do
      Linter.logLintIf linter.toAdditiveRelevantArg stx
        m!"This attribute is deprecated. Use `@[to_additive (relevant_arg := ...)]` instead."
      pure <| id.getNat.pred
    | _, _ => throwUnsupportedSyntax }

@[inherit_doc to_additive_dont_translate]
initialize dontTranslateAttr : NameMapExtension Unit ←
  registerNameMapAttribute {
    name := `to_additive_dont_translate
    descr := "Auxiliary attribute for `to_additive` stating \
      that the operations on this type should not be translated."
    add := fun
    | _, `(attr| to_additive_dont_translate) => return
    | _, _ => throwUnsupportedSyntax }

/-- Maps multiplicative names to their additive counterparts. -/
initialize translations : NameMapExtension Name ← registerNameMapExtension _

/-- The bundle of environment extensions for `to_additive` -/
def toAdditiveBundle : BundledExts where
  ignoreArgsAttr := ignoreArgsAttr
  reorderAttr := reorderAttr
  relevantArgAttr := relevantArgAttr
  dontTranslateAttr := dontTranslateAttr
  translations := translations
  attrName := `to_additive
  changeNumeral := true
  isDual := false
  guessName := guessToAdditiveName

initialize registerBuiltinAttribute {
    name := `to_additive
    descr := "Transport multiplicative to additive"
    add := fun src stx kind ↦ discard do
      addToAdditiveAttr toAdditiveBundle src (← elabToAdditive stx) kind
    -- we (presumably) need to run after compilation to properly add the `simp` attribute
    applicationTime := .afterCompilation
  }

end ToAdditive<|MERGE_RESOLUTION|>--- conflicted
+++ resolved
@@ -496,263 +496,6 @@
 /-- `e.expand` eta-expands all expressions that have as head a constant `n` in `reorder`.
 They are expanded until they are applied to one more argument than the maximum in `reorder.find n`.
 It also expands all kernel projections that have as head a constant `n` in `reorder`. -/
-def expand (e : Expr) : MetaM Expr := do
-  let env ← getEnv
-  let reorderFn : Name → List (List ℕ) := fun nm ↦ (reorderAttr.find? env nm |>.getD [])
-  let e₂ ← Lean.Meta.transform (input := e) (skipConstInApp := true)
-    (post := fun e => return .done e) fun e ↦
-    e.withApp fun f args ↦ do
-    match f with
-    | .proj n i s =>
-      let some info := getStructureInfo? (← getEnv) n | return .continue -- e.g. if `n` is `Exists`
-      let some projName := info.getProjFn? i | unreachable!
-      -- if `projName` is explicitly tagged with `@[to_additive]`,
-      -- replace `f` with the application `projName s` and then visit `projName s args` again.
-      if findTranslation? env projName |>.isNone then
-        return .continue
-      return .visit <| (← whnfD (← inferType s)).withApp fun sf sargs ↦
-        mkAppN (mkApp (mkAppN (.const projName sf.constLevels!) sargs) s) args
-    | .const c _ =>
-      let reorder := reorderFn c
-      if reorder.isEmpty then
-        -- no need to expand if nothing needs reordering
-        return .continue
-      let needed_n := reorder.flatten.foldr Nat.max 0 + 1
-      if needed_n ≤ args.size then
-        return .continue
-      else
-        -- in this case, we need to reorder arguments that are not yet
-        -- applied, so first η-expand the function.
-        let e' ← etaExpandN (needed_n - args.size) e
-        trace[to_additive_detail] "expanded {e} to {e'}"
-        return .continue e'
-    | _ => return .continue
-  if e != e₂ then
-    trace[to_additive_detail] "expand:\nBefore: {e}\nAfter: {e₂}"
-  return e₂
-
-/-- Implementation function for `additiveTest`.
-Failure means that in that subexpression there is no constant that blocks `e` from being translated.
-We cache previous applications of the function, using an expression cache using ptr equality
-to avoid visiting the same subexpression many times. Note that we only need to cache the
-expressions without taking the value of `inApp` into account, since `inApp` only matters when
-the expression is a constant. However, for this reason we have to make sure that we never
-cache constant expressions, so that's why the `if`s in the implementation are in this order.
-
-Note that this function is still called many times by `applyReplacementFun`
-and we're not remembering the cache between these calls. -/
-unsafe def additiveTestUnsafe (env : Environment) (b : BundledExts) (e : Expr)
-    (dontTranslate : Array FVarId) : Option (Name ⊕ FVarId) :=
-  let rec visit (e : Expr) (inApp := false) : OptionT (StateM (PtrSet Expr)) (Name ⊕ FVarId) := do
-    if e.isConst then
-      if (b.dontTranslateAttr.find? env e.constName).isNone &&
-        (inApp || (findTranslation? env b e.constName).isSome) then
-        failure
-      else
-        return .inl e.constName
-    if (← get).contains e then
-      failure
-    modify fun s => s.insert e
-    match e with
-    | x@(.app e a)       =>
-        visit e true <|> do
-          -- make sure that we don't treat `(fun x => α) (n + 1)` as a type that depends on `Nat`
-          guard !x.isConstantApplication
-          if let some n := e.getAppFn.constName? then
-            if let some l := b.ignoreArgsAttr.find? env n then
-              if e.getAppNumArgs + 1 ∈ l then
-                failure
-          visit a
-    | .lam _ _ t _       => visit t
-    | .forallE _ _ t _   => visit t
-    | .letE _ _ e body _ => visit e <|> visit body
-    | .mdata _ b         => visit b
-    | .proj _ _ b        => visit b
-    | .fvar fvarId       => if dontTranslate.contains fvarId then return .inr fvarId else failure
-    | _                  => failure
-  Id.run <| (visit e).run' mkPtrSet
-
-/-- `additiveTest e` tests whether the expression `e` contains a constant
-`nm` that is not applied to any arguments, and such that `translations.find?[nm] = none`.
-This is used in `@[to_additive]` for deciding which subexpressions to transform: we only transform
-constants if `additiveTest` applied to their relevant argument returns `true`.
-This means we will replace expression applied to e.g. `α` or `α × β`, but not when applied to
-e.g. `ℕ` or `ℝ × α`.
-We ignore all arguments specified by the `ignore` `NameMap`. -/
-def additiveTest (env : Environment) (b : BundledExts) (e : Expr)
-    (dontTranslate : Array FVarId := #[]) : Option (Name ⊕ FVarId) :=
-  unsafe additiveTestUnsafe env b e dontTranslate
-
-/-- Swap the first two elements of a list -/
-def _root_.List.swapFirstTwo {α : Type _} : List α → List α
-  | []      => []
-  | [x]     => [x]
-  | x::y::l => y::x::l
-
-/-- Change the numeral `nat_lit 1` to the numeral `nat_lit 0`.
-Leave all other expressions unchanged. -/
-def changeNumeral : Expr → Expr
-  | .lit (.natVal 1) => mkRawNatLit 0
-  | e                => e
-
-/--
-`applyReplacementFun e` replaces the expression `e` with its additive counterpart.
-It translates each identifier (inductive type, defined function etc) in an expression, unless
-* The identifier occurs in an application with first argument `arg`; and
-* `test arg` is false.
-However, if `f` is in the dictionary `relevant`, then the argument `relevant.find f`
-is tested, instead of the first argument.
-
-It will also reorder arguments of certain functions, using `reorderFn`:
-e.g. `g x₁ x₂ x₃ ... xₙ` becomes `g x₂ x₁ x₃ ... xₙ` if `reorderFn g = some [1]`.
--/
-<<<<<<< HEAD
-def applyReplacementFun (b : BundledExts) (e : Expr) (dontTranslate : Array FVarId := #[]) :
-    MetaM Expr := do
-  let e' := aux (← getEnv) (← getBoolOption `trace.to_additive_detail) e
-=======
-def applyReplacementFun (e : Expr) (dontTranslate : Array FVarId := #[]) : MetaM Expr := do
-  let e' := aux (← getEnv) (← getBoolOption `trace.to_additive_detail) (← expand e)
->>>>>>> 05514c8f
-  -- Make sure any new reserved names in the expr are realized; this needs to be done outside of
-  -- `aux` as it is monadic.
-  e'.forEach fun
-    | .const n .. => do
-      if !(← hasConst (skipRealize := false) n) && isReservedName (← getEnv) n then
-        executeReservedNameAction n
-    | _ => pure ()
-  return e'
-where /-- Implementation of `applyReplacementFun`. -/
-  aux (env : Environment) (trace : Bool) : Expr → Expr :=
-  let reorderFn : Name → List (List ℕ) := fun nm ↦ (b.reorderAttr.find? env nm |>.getD [])
-  let relevantArg : Name → ℕ := fun nm ↦ (b.relevantArgAttr.find? env nm).getD 0
-  Lean.Expr.replaceRec fun r e ↦ Id.run do
-    if trace then
-      dbg_trace s!"replacing at {e}"
-    match e with
-    | .const n₀ ls₀ => do
-      let n₁ := findPrefixTranslation env n₀ b
-      let ls₁ : List Level := if 0 ∈ (reorderFn n₀).flatten then ls₀.swapFirstTwo else ls₀
-      if trace then
-        if n₀ != n₁ then
-          dbg_trace s!"changing {n₀} to {n₁}"
-        if 0 ∈ (reorderFn n₀).flatten then
-          dbg_trace s!"reordering the universe variables from {ls₀} to {ls₁}"
-      return some <| .const n₁ ls₁
-    | .app g x => do
-      let mut gf := g.getAppFn
-      if gf.isBVar && x.isLit then
-        if trace then
-          dbg_trace s!"applyReplacementFun: Variables applied to numerals are not changed {g.app x}"
-        return some <| g.app x
-<<<<<<< HEAD
-      let gArgs := g.getAppArgs
-      let mut gAllArgs := gArgs.push x
-      let (gfAdditive, gAllArgsAdditive) ←
-        if let some nm := gf.constName? then
-          -- e = `(nm y₁ .. yₙ x)
-          /- Test if the head should not be replaced. -/
-          let relevantArgId := relevantArg nm
-          let gfAdditive :=
-            if h : relevantArgId < gAllArgs.size ∧ gf.isConst then
-              if let some fxd :=
-                additiveTest env b gAllArgs[relevantArgId] dontTranslate then
-                Id.run <| do
-                  if trace then
-                    match fxd with
-                    | .inl fxd => dbg_trace s!"The application of {nm} contains the fixed type \
-                      {fxd}, so it is not changed."
-                    | .inr fvarId => dbg_trace s!"The application of {nm} contains a fixed \
-                      variable so it is not changed."
-                  gf
-              else
-                r gf
-            else
-              r gf
-          /- Test if arguments should be reordered. -/
-          let reorder := reorderFn nm
-          if !reorder.isEmpty && relevantArgId < gAllArgs.size &&
-            (additiveTest env b gAllArgs[relevantArgId]! dontTranslate).isNone then
-            gAllArgs := gAllArgs.permute! reorder
-            if trace then
-              dbg_trace s!"reordering the arguments of {nm} using the cyclic permutations {reorder}"
-          /- Do not replace numerals in specific types. -/
-          let firstArg := gAllArgs[0]!
-          if b.changeNumeral then
-            if let some changedArgNrs := changeNumeralAttr.find? env nm then
-              if additiveTest env b firstArg dontTranslate |>.isNone then
-                if trace then
-                  dbg_trace s!"applyReplacementFun: We change the numerals in this expression. \
-                    However, we will still recurse into all the non-numeral arguments."
-                -- In this case, we still update all arguments of `g` that are not numerals,
-                -- since all other arguments can contain subexpressions like
-                -- `(fun x ↦ ℕ) (1 : G)`, and we have to update the `(1 : G)` to `(0 : G)`
-                gAllArgs := gAllArgs.mapIdx fun argNr arg ↦
-                  if changedArgNrs.contains argNr then
-                    changeNumeral arg
-                  else
-                    arg
-          pure <| (gfAdditive, ← gAllArgs.mapM r)
-        else
-          pure (← r gf, ← gAllArgs.mapM r)
-      return some <| mkAppN gfAdditive gAllArgsAdditive
-=======
-      let mut gAllArgs := e.getAppArgs
-      let some nm := gf.constName? | return mkAppN (← r gf) (← gAllArgs.mapM r)
-      -- e = `(nm y₁ .. yₙ x)
-      /- Test if the head should not be replaced. -/
-      let relevantArgId := relevantArg nm
-      if h : relevantArgId < gAllArgs.size then
-        if let some fxd := additiveTest env gAllArgs[relevantArgId] dontTranslate then
-          if trace then
-            match fxd with
-            | .inl fxd => dbg_trace s!"The application of {nm} contains the fixed type \
-              {fxd}, so it is not changed."
-            | .inr _ => dbg_trace s!"The application of {nm} contains a fixed \
-              variable so it is not changed."
-        else
-          gf ← r gf
-          /- Test if arguments should be reordered. -/
-          let reorder := reorderFn nm
-          if !reorder.isEmpty then
-            gAllArgs := gAllArgs.permute! reorder
-            if trace then
-              dbg_trace s!"reordering the arguments of {nm} using the cyclic permutations {reorder}"
-      else
-        gf ← r gf
-      /- Do not replace numerals in specific types. -/
-      if let some changedArgNrs := changeNumeralAttr.find? env nm then
-        let firstArg := gAllArgs[0]!
-        if additiveTest env firstArg dontTranslate |>.isNone then
-          if trace then
-            dbg_trace s!"applyReplacementFun: We change the numerals in this expression. \
-              However, we will still recurse into all the non-numeral arguments."
-          -- In this case, we still update all arguments of `g` that are not numerals,
-          -- since all other arguments can contain subexpressions like
-          -- `(fun x ↦ ℕ) (1 : G)`, and we have to update the `(1 : G)` to `(0 : G)`
-          gAllArgs := gAllArgs.mapIdx fun argNr arg ↦
-            if changedArgNrs.contains argNr then
-              changeNumeral arg
-            else
-              arg
-      return mkAppN gf (← gAllArgs.mapM r)
->>>>>>> 05514c8f
-    | .proj n₀ idx e => do
-      let n₁ := findPrefixTranslation env n₀ b
-      if trace then
-        dbg_trace s!"applyReplacementFun: in projection {e}.{idx} of type {n₀}, \
-          replace type with {n₁}"
-      return some <| .proj n₁ idx <| ← r e
-    | _ => return none
-
-<<<<<<< HEAD
-/-- Eta expands `e` at most `n` times. -/
-def etaExpandN (n : Nat) (e : Expr) : MetaM Expr := do
-  forallBoundedTelescope (← inferType e) (some n) fun xs _ ↦ mkLambdaFVars xs (mkAppN e xs)
-
-/-- `e.expand` eta-expands all expressions that have as head a constant `n` in `reorder`.
-They are expanded until they are applied to one more argument than the maximum in `reorder.find n`.
-It also expands all kernel projections that have as head a constant `n` in `reorder`. -/
 def expand (b : BundledExts) (e : Expr) : MetaM Expr := do
   let env ← getEnv
   let reorderFn : Name → List (List ℕ) := fun nm ↦ (b.reorderAttr.find? env nm |>.getD [])
@@ -788,8 +531,162 @@
     trace[to_additive_detail] "expand:\nBefore: {e}\nAfter: {e₂}"
   return e₂
 
-=======
->>>>>>> 05514c8f
+/-- Implementation function for `additiveTest`.
+Failure means that in that subexpression there is no constant that blocks `e` from being translated.
+We cache previous applications of the function, using an expression cache using ptr equality
+to avoid visiting the same subexpression many times. Note that we only need to cache the
+expressions without taking the value of `inApp` into account, since `inApp` only matters when
+the expression is a constant. However, for this reason we have to make sure that we never
+cache constant expressions, so that's why the `if`s in the implementation are in this order.
+
+Note that this function is still called many times by `applyReplacementFun`
+and we're not remembering the cache between these calls. -/
+unsafe def additiveTestUnsafe (env : Environment) (b : BundledExts) (e : Expr)
+    (dontTranslate : Array FVarId) : Option (Name ⊕ FVarId) :=
+  let rec visit (e : Expr) (inApp := false) : OptionT (StateM (PtrSet Expr)) (Name ⊕ FVarId) := do
+    if e.isConst then
+      if (b.dontTranslateAttr.find? env e.constName).isNone &&
+        (inApp || (findTranslation? env b e.constName).isSome) then
+        failure
+      else
+        return .inl e.constName
+    if (← get).contains e then
+      failure
+    modify fun s => s.insert e
+    match e with
+    | x@(.app e a)       =>
+        visit e true <|> do
+          -- make sure that we don't treat `(fun x => α) (n + 1)` as a type that depends on `Nat`
+          guard !x.isConstantApplication
+          if let some n := e.getAppFn.constName? then
+            if let some l := b.ignoreArgsAttr.find? env n then
+              if e.getAppNumArgs + 1 ∈ l then
+                failure
+          visit a
+    | .lam _ _ t _       => visit t
+    | .forallE _ _ t _   => visit t
+    | .letE _ _ e body _ => visit e <|> visit body
+    | .mdata _ b         => visit b
+    | .proj _ _ b        => visit b
+    | .fvar fvarId       => if dontTranslate.contains fvarId then return .inr fvarId else failure
+    | _                  => failure
+  Id.run <| (visit e).run' mkPtrSet
+
+/-- `additiveTest e` tests whether the expression `e` contains a constant
+`nm` that is not applied to any arguments, and such that `translations.find?[nm] = none`.
+This is used in `@[to_additive]` for deciding which subexpressions to transform: we only transform
+constants if `additiveTest` applied to their relevant argument returns `true`.
+This means we will replace expression applied to e.g. `α` or `α × β`, but not when applied to
+e.g. `ℕ` or `ℝ × α`.
+We ignore all arguments specified by the `ignore` `NameMap`. -/
+def additiveTest (env : Environment) (b : BundledExts) (e : Expr)
+    (dontTranslate : Array FVarId := #[]) : Option (Name ⊕ FVarId) :=
+  unsafe additiveTestUnsafe env b e dontTranslate
+
+/-- Swap the first two elements of a list -/
+def _root_.List.swapFirstTwo {α : Type _} : List α → List α
+  | []      => []
+  | [x]     => [x]
+  | x::y::l => y::x::l
+
+/-- Change the numeral `nat_lit 1` to the numeral `nat_lit 0`.
+Leave all other expressions unchanged. -/
+def changeNumeral : Expr → Expr
+  | .lit (.natVal 1) => mkRawNatLit 0
+  | e                => e
+
+/--
+`applyReplacementFun e` replaces the expression `e` with its additive counterpart.
+It translates each identifier (inductive type, defined function etc) in an expression, unless
+* The identifier occurs in an application with first argument `arg`; and
+* `test arg` is false.
+However, if `f` is in the dictionary `relevant`, then the argument `relevant.find f`
+is tested, instead of the first argument.
+
+It will also reorder arguments of certain functions, using `reorderFn`:
+e.g. `g x₁ x₂ x₃ ... xₙ` becomes `g x₂ x₁ x₃ ... xₙ` if `reorderFn g = some [1]`.
+-/
+def applyReplacementFun (b : BundledExts) (e : Expr) (dontTranslate : Array FVarId := #[]) :
+    MetaM Expr := do
+  let e' := aux (← getEnv) (← getBoolOption `trace.to_additive_detail) (← expand b e)
+  -- Make sure any new reserved names in the expr are realized; this needs to be done outside of
+  -- `aux` as it is monadic.
+  e'.forEach fun
+    | .const n .. => do
+      if !(← hasConst (skipRealize := false) n) && isReservedName (← getEnv) n then
+        executeReservedNameAction n
+    | _ => pure ()
+  return e'
+where /-- Implementation of `applyReplacementFun`. -/
+  aux (env : Environment) (trace : Bool) : Expr → Expr :=
+  let reorderFn : Name → List (List ℕ) := fun nm ↦ (b.reorderAttr.find? env nm |>.getD [])
+  let relevantArg : Name → ℕ := fun nm ↦ (b.relevantArgAttr.find? env nm).getD 0
+  Lean.Expr.replaceRec fun r e ↦ Id.run do
+    if trace then
+      dbg_trace s!"replacing at {e}"
+    match e with
+    | .const n₀ ls₀ => do
+      let n₁ := findPrefixTranslation env n₀ b
+      let ls₁ : List Level := if 0 ∈ (reorderFn n₀).flatten then ls₀.swapFirstTwo else ls₀
+      if trace then
+        if n₀ != n₁ then
+          dbg_trace s!"changing {n₀} to {n₁}"
+        if 0 ∈ (reorderFn n₀).flatten then
+          dbg_trace s!"reordering the universe variables from {ls₀} to {ls₁}"
+      return some <| .const n₁ ls₁
+    | .app g x => do
+      let mut gf := g.getAppFn
+      if gf.isBVar && x.isLit then
+        if trace then
+          dbg_trace s!"applyReplacementFun: Variables applied to numerals are not changed {g.app x}"
+        return some <| g.app x
+      let mut gAllArgs := e.getAppArgs
+      let some nm := gf.constName? | return mkAppN (← r gf) (← gAllArgs.mapM r)
+      -- e = `(nm y₁ .. yₙ x)
+      /- Test if the head should not be replaced. -/
+      let relevantArgId := relevantArg nm
+      if h : relevantArgId < gAllArgs.size then
+        if let some fxd := additiveTest env b gAllArgs[relevantArgId] dontTranslate then
+          if trace then
+            match fxd with
+            | .inl fxd => dbg_trace s!"The application of {nm} contains the fixed type \
+              {fxd}, so it is not changed."
+            | .inr _ => dbg_trace s!"The application of {nm} contains a fixed \
+              variable so it is not changed."
+        else
+          gf ← r gf
+          /- Test if arguments should be reordered. -/
+          let reorder := reorderFn nm
+          if !reorder.isEmpty then
+            gAllArgs := gAllArgs.permute! reorder
+            if trace then
+              dbg_trace s!"reordering the arguments of {nm} using the cyclic permutations {reorder}"
+      else
+        gf ← r gf
+      /- Do not replace numerals in specific types. -/
+      if let some changedArgNrs := changeNumeralAttr.find? env nm then
+        let firstArg := gAllArgs[0]!
+        if additiveTest env b firstArg dontTranslate |>.isNone then
+          if trace then
+            dbg_trace s!"applyReplacementFun: We change the numerals in this expression. \
+              However, we will still recurse into all the non-numeral arguments."
+          -- In this case, we still update all arguments of `g` that are not numerals,
+          -- since all other arguments can contain subexpressions like
+          -- `(fun x ↦ ℕ) (1 : G)`, and we have to update the `(1 : G)` to `(0 : G)`
+          gAllArgs := gAllArgs.mapIdx fun argNr arg ↦
+            if changedArgNrs.contains argNr then
+              changeNumeral arg
+            else
+              arg
+      return mkAppN gf (← gAllArgs.mapM r)
+    | .proj n₀ idx e => do
+      let n₁ := findPrefixTranslation env n₀ b
+      if trace then
+        dbg_trace s!"applyReplacementFun: in projection {e}.{idx} of type {n₀}, \
+          replace type with {n₁}"
+      return some <| .proj n₁ idx <| ← r e
+    | _ => return none
+
 /-- Rename binder names in pi type. -/
 def renameBinderNames (b : BundledExts) (src : Expr) : Expr :=
   src.mapForallBinderNames fun
@@ -890,24 +787,13 @@
   if 0 ∈ reorder.flatten then
     decl := decl.updateLevelParams decl.levelParams.swapFirstTwo
   let dont ← getDontTranslates dont srcDecl.type
-<<<<<<< HEAD
-  decl := decl.updateType <| ← applyReplacementForall b dont <| ← reorderForall reorder <|
-    renameBinderNames b <| ← expand b decl.type
+  decl := decl.updateType <| ← reorderForall reorder <| ← applyReplacementForall b dont <|
+    renameBinderNames b decl.type
   if let some v := decl.value? then
-    decl := decl.updateValue <| ← applyReplacementLambda b dont <| ← reorderLambda reorder <|
-      ← expand b v
+    decl := decl.updateValue <| ← reorderLambda reorder <| ← applyReplacementLambda b dont v
   else if let .opaqueInfo info := decl then -- not covered by `value?`
     decl := .opaqueInfo { info with
-      value := ← applyReplacementLambda b dont <| ← reorderLambda reorder <| ← expand b info.value }
-=======
-  decl := decl.updateType <| ← reorderForall reorder <| ← applyReplacementForall dont <|
-    renameBinderNames decl.type
-  if let some v := decl.value? then
-    decl := decl.updateValue <| ← reorderLambda reorder <| ← applyReplacementLambda dont v
-  else if let .opaqueInfo info := decl then -- not covered by `value?`
-    decl := .opaqueInfo { info with
-      value := ← reorderLambda reorder <| ← applyReplacementLambda dont info.value }
->>>>>>> 05514c8f
+      value := ← reorderLambda reorder <| ← applyReplacementLambda b dont info.value }
   return decl
 
 /-- Abstracts the nested proofs in the value of `decl` if it is a def. -/
@@ -1015,11 +901,7 @@
     -- and emit a more helpful error message if it fails
     MetaM.run' <| check value
   catch
-<<<<<<< HEAD
     | Exception.error _ msg => throwError "@[{b.attrName}] failed. \
-=======
-    | Exception.error _ msg => throwError "@[to_additive] failed. \
->>>>>>> 05514c8f
       The translated value is not type correct. For help, see the docstring \
       of `to_additive.attr`, section `Troubleshooting`. \
       Failed to add declaration\n{tgt}:\n{msg}"
@@ -1393,12 +1275,7 @@
   let tgtType := tgtDecl.type.instantiateLevelParams
     tgtDecl.levelParams (tgtDecl.levelParams.map mkLevelParam)
   let dont ← getDontTranslates dont type
-<<<<<<< HEAD
-  let type ←
-    applyReplacementForall b dont <| ← reorderForall reorder <| ← expand b <| ← unfoldAuxLemmas type
-=======
-  let type  ← reorderForall reorder <| ← applyReplacementForall dont <| ← unfoldAuxLemmas type
->>>>>>> 05514c8f
+  let type  ← reorderForall reorder <| ← applyReplacementForall b dont <| ← unfoldAuxLemmas type
   -- `instantiateLevelParams` normalizes universes, so we have to normalize both expressions
   unless ← withReducible <| isDefEq type tgtType do
     throwError "`{b.attrName}` validation failed: expected{indentExpr type}\nbut '{tgt}' has \
