--- conflicted
+++ resolved
@@ -1096,20 +1096,11 @@
     | some (ConstantInfo.inductInfo { ctors, .. }) => ctors.toArray
     | _ => #[]
 
-<<<<<<< HEAD
-open Tactic.TryThis in
-open private addSuggestionCore in addSuggestion in
 /-- Elaboration of the configuration options for `to_additive`.
 This function also works for other tranlation attributes like `to_dual`. -/
 def elabToAdditive (stx : Syntax) : CoreM Config :=
   match stx[2] with
   | `(toAdditiveRest| $existing? $[$opts:toAdditiveOption]* $[$tgt]? $[$doc]?) => do
-=======
-/-- Elaboration of the configuration options for `to_additive`. -/
-def elabToAdditive : Syntax → CoreM Config
-  | `(attr| to_additive%$tk $[?%$trace]? $existing?
-      $[$opts:toAdditiveOption]* $[$tgt]? $[$doc]?) => do
->>>>>>> dba17346
     let mut attrs := #[]
     let mut reorder := []
     let mut relevantArg? := none
