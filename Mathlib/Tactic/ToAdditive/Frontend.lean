/-
Copyright (c) 2017 Mario Carneiro. All rights reserved.
Released under Apache 2.0 license as described in the file LICENSE.
Authors: Mario Carneiro, Yury Kudryashov, Floris van Doorn, Jon Eugster, Bryan Gin-ge Chen,
Jovan Gerbscheid
-/
import Mathlib.Data.Nat.Notation
import Mathlib.Data.String.Defs
import Mathlib.Data.Array.Defs
import Mathlib.Lean.Expr.ReplaceRec
import Mathlib.Lean.EnvExtension
import Mathlib.Lean.Meta.Simp
import Mathlib.Lean.Name
import Lean.Elab.Tactic.Ext
import Lean.Meta.Tactic.Symm
import Lean.Meta.Tactic.Rfl
import Batteries.Tactic.Trans
import Mathlib.Tactic.Eqns -- just to copy the attribute
import Mathlib.Tactic.Simps.Basic

/-!
# The `@[to_additive]` attribute.

Implementation of the `to_additive` attribute.
See the docstring of `ToAdditive.to_additive` for more information
-/

open Lean Meta Elab Command Std

namespace ToAdditive

/-- An attribute that tells `@[to_additive]` that certain arguments of this definition are not
involved when using `@[to_additive]`.
This helps the heuristic of `@[to_additive]` by also transforming definitions if `ℕ` or another
fixed type occurs as one of these arguments. -/
syntax (name := to_additive_ignore_args) "to_additive_ignore_args" (ppSpace num)* : attr

/-- An attribute that is automatically added to declarations tagged with `@[to_additive]`,
if needed.

This attribute tells which argument is the type where this declaration uses the multiplicative
structure. If there are multiple arguments, we typically tag the first one.
If this argument contains a fixed type, this declaration will not be additivized.
See the Heuristics section of `to_additive.attr` for more details.

If a declaration is not tagged, it is presumed that the first argument is relevant.
`@[to_additive]` uses the function `to_additive.first_multiplicative_arg` to automatically tag
declarations. It is ok to update it manually if the automatic tagging made an error.

Implementation note: we only allow exactly 1 relevant argument, even though some declarations
(like `prod.group`) have multiple arguments with a multiplicative structure on it.
The reason is that whether we additivize a declaration is an all-or-nothing decision, and if
we will not be able to additivize declarations that (e.g.) talk about multiplication on `ℕ × α`
anyway.

Warning: interactions between this and the `(reorder := ...)` argument are not well-tested. -/
syntax (name := to_additive_relevant_arg) "to_additive_relevant_arg " num : attr

/-- An attribute that stores all the declarations that deal with numeric literals on variable types.

Numeral literals occur in expressions without type information, so in order to decide whether `1`
needs to be changed to `0`, the context around the numeral is relevant.
Most numerals will be in an `OfNat.ofNat` application, though tactics can add numeral literals
inside arbitrary functions. By default we assume that we do not change numerals, unless it is
in a function application with the `to_additive_change_numeral` attribute.

`@[to_additive_change_numeral n₁ ...]` should be added to all functions that take one or more
numerals as argument that should be changed if `additiveTest` succeeds on the first argument,
i.e. when the numeral is only translated if the first argument is a variable
(or consists of variables).
The arguments `n₁ ...` are the positions of the numeral arguments (starting counting from 1). -/
syntax (name := to_additive_change_numeral) "to_additive_change_numeral" (ppSpace num)* : attr

/-- The `to_additive_dont_translate` attribute, used to specify types that should be translated by
`to_additive`, but its operations should remain multiplicative.

Usage notes:
* Apply this together with the `to_additive` attribute.
* The name generation of `to_additive` is not aware that the operations on this type should not be
  translated, so you generally have to specify the name itself, if the name should remain
  multiplicative.
-/
syntax (name := to_additive_dont_translate) "to_additive_dont_translate" : attr

/-- `(attr := ...)` applies the given attributes to both the original and the
translated declaration. -/
syntax toAdditiveAttrOption := &"attr" " := " Parser.Term.attrInstance,*
/--
`(reorder := ...)` reorders the arguments/hypotheses in the generated declaration.
It uses cycle notation. For example `(reorder := 1 2, 5 6)` swaps the first two
arguments with each other and the fifth and the sixth argument and `(reorder := 3 4 5)` will move
the fifth argument before the third argument. This is used in `to_dual` to swap the arguments in
`≤`, `<` and `⟶`. It is also used in `to_additive` to translate from `^` to `•`.
-/
syntax toAdditiveReorderOption := &"reorder" " := " (num+),+
syntax toAdditiveOption := "(" toAdditiveAttrOption <|> toAdditiveReorderOption ")"
/-- A hint for where to find the tranlated declaration (`existing` or `self`) -/
syntax toAdditiveNameHint := (ppSpace (&"existing" <|> &"self"))?
syntax toAdditiveRest :=
  toAdditiveNameHint (ppSpace toAdditiveOption)* (ppSpace ident)? (ppSpace (str <|> docComment))?

-- We omit a doc-string on these syntaxes to instead show the `to_additive` or `to_dual` doc-string
attribute [nolint docBlame] toAdditiveRest toAdditiveOption

/-- The attribute `to_additive` can be used to automatically transport theorems
and definitions (but not inductive types and structures) from a multiplicative
theory to an additive theory.

To use this attribute, just write:

```
@[to_additive]
theorem mul_comm' {α} [CommSemigroup α] (x y : α) : x * y = y * x := mul_comm x y
```

This code will generate a theorem named `add_comm'`. It is also
possible to manually specify the name of the new declaration:

```
@[to_additive add_foo]
theorem foo := sorry
```

An existing documentation string will _not_ be automatically used, so if the theorem or definition
has a doc string, a doc string for the additive version should be passed explicitly to
`to_additive`.

```
/-- Multiplication is commutative -/
@[to_additive "Addition is commutative"]
theorem mul_comm' {α} [CommSemigroup α] (x y : α) : x * y = y * x := CommSemigroup.mul_comm
```

The transport tries to do the right thing in most cases using several
heuristics described below.  However, in some cases it fails, and
requires manual intervention.

Use the `to_additive existing` syntax to use an existing additive declaration, instead of
automatically generating it.

Use the `(reorder := ...)` syntax to reorder the arguments in the generated additive declaration.
This is specified using cycle notation. For example `(reorder := 1 2, 5 6)` swaps the first two
arguments with each other and the fifth and the sixth argument and `(reorder := 3 4 5)` will move
the fifth argument before the third argument. This is mostly useful to translate declarations using
`Pow` to those using `SMul`.

Use the `(attr := ...)` syntax to apply attributes to both the multiplicative and the additive
version:

```
@[to_additive (attr := simp)] lemma mul_one' {G : Type*} [Group G] (x : G) : x * 1 = x := mul_one x
```

For `simps` this also ensures that some generated lemmas are added to the additive dictionary.
`@[to_additive (attr := to_additive)]` is a special case, where the `to_additive`
attribute is added to the generated lemma only, to additivize it again.
This is useful for lemmas about `Pow` to generate both lemmas about `SMul` and `VAdd`. Example:
```
@[to_additive (attr := to_additive VAdd_lemma, simp) SMul_lemma]
lemma Pow_lemma ... :=
```
In the above example, the `simp` is added to all 3 lemmas. All other options to `to_additive`
(like the generated name or `(reorder := ...)`) are not passed down,
and can be given manually to each individual `to_additive` call.

## Implementation notes

The transport process generally works by taking all the names of
identifiers appearing in the name, type, and body of a declaration and
creating a new declaration by mapping those names to additive versions
using a simple string-based dictionary and also using all declarations
that have previously been labeled with `to_additive`. The dictionary is `ToAdditive.nameDict`
and can be found in the `Tactic.ToAdditive.Frontend` file. If you introduce a new name which
should be translated by `to_additive` you should add the translation to this dictionary.

In the `mul_comm'` example above, `to_additive` maps:
* `mul_comm'` to `add_comm'`,
* `CommSemigroup` to `AddCommSemigroup`,
* `x * y` to `x + y` and `y * x` to `y + x`, and
* `CommSemigroup.mul_comm'` to `AddCommSemigroup.add_comm'`.

### Heuristics

`to_additive` uses heuristics to determine whether a particular identifier has to be
mapped to its additive version. The basic heuristic is

* Only map an identifier to its additive version if its first argument doesn't
  contain any unapplied identifiers.

Examples:
* `@Mul.mul Nat n m` (i.e. `(n * m : Nat)`) will not change to `+`, since its
  first argument is `Nat`, an identifier not applied to any arguments.
* `@Mul.mul (α × β) x y` will change to `+`. It's first argument contains only the identifier
  `Prod`, but this is applied to arguments, `α` and `β`.
* `@Mul.mul (α × Int) x y` will not change to `+`, since its first argument contains `Int`.

The reasoning behind the heuristic is that the first argument is the type which is "additivized",
and this usually doesn't make sense if this is on a fixed type.

There are some exceptions to this heuristic:

* Identifiers that have the `@[to_additive]` attribute are ignored.
  For example, multiplication in `↥Semigroup` is replaced by addition in `↥AddSemigroup`.
  You can turn this behavior off by *also* adding the `@[to_additive_dont_translate]` attribute.
* If an identifier `d` has attribute `@[to_additive_relevant_arg n]` then the argument
  in position `n` is checked for a fixed type, instead of checking the first argument.
  `@[to_additive]` will automatically add the attribute `@[to_additive_relevant_arg n]` to a
  declaration when the first argument has no multiplicative type-class, but argument `n` does.
* If an identifier has attribute `@[to_additive_ignore_args n1 n2 ...]` then all the arguments in
  positions `n1`, `n2`, ... will not be checked for unapplied identifiers (start counting from 1).
  For example, `ContMDiffMap` has attribute `@[to_additive_ignore_args 21]`, which means
  that its 21st argument `(n : WithTop ℕ)` can contain `ℕ`
  (usually in the form `Top.top ℕ ...`) and still be additivized.
  So `@Mul.mul (C^∞⟮I, N; I', G⟯) _ f g` will be additivized.

### Troubleshooting

If `@[to_additive]` fails because the additive declaration raises a type mismatch, there are
various things you can try.
The first thing to do is to figure out what `@[to_additive]` did wrong by looking at the type
mismatch error.

* Option 1: The most common case is that it didn't additivize a declaration that should be
  additivized. This happened because the heuristic applied, and the first argument contains a
  fixed type, like `ℕ` or `ℝ`. However, the heuristic misfires on some other declarations.
  Solutions:
  * First figure out what the fixed type is in the first argument of the declaration that didn't
    get additivized. Note that this fixed type can occur in implicit arguments. If manually finding
    it is hard, you can run `set_option trace.to_additive_detail true` and search the output for the
    fragment "contains the fixed type" to find what the fixed type is.
  * If the fixed type has an additive counterpart (like `↥Semigroup`), give it the `@[to_additive]`
    attribute.
  * If the fixed type has nothing to do with algebraic operations (like `TopCat`), add the attribute
    `@[to_additive self]` to the fixed type `Foo`.
  * If the fixed type occurs inside the `k`-th argument of a declaration `d`, and the
    `k`-th argument is not connected to the multiplicative structure on `d`, consider adding
    attribute `[to_additive_ignore_args k]` to `d`.
    Example: `ContMDiffMap` ignores the argument `(n : WithTop ℕ)`
* Option 2: It additivized a declaration `d` that should remain multiplicative. Solution:
  * Make sure the first argument of `d` is a type with a multiplicative structure. If not, can you
    reorder the (implicit) arguments of `d` so that the first argument becomes a type with a
    multiplicative structure (and not some indexing type)?
    The reason is that `@[to_additive]` doesn't additivize declarations if their first argument
    contains fixed types like `ℕ` or `ℝ`. See section Heuristics.
    If the first argument is not the argument with a multiplicative type-class, `@[to_additive]`
    should have automatically added the attribute `@[to_additive_relevant_arg]` to the declaration.
    You can test this by running the following (where `d` is the full name of the declaration):
    ```
      open Lean in run_cmd logInfo m!"{ToAdditive.relevantArgAttr.find? (← getEnv) `d}"
    ```
    The expected output is `n` where the `n`-th (0-indexed) argument of `d` is a type (family)
    with a multiplicative structure on it. `none` means `0`.
    If you get a different output (or a failure), you could add the attribute
    `@[to_additive_relevant_arg n]` manually, where `n` is an (1-indexed) argument with a
    multiplicative structure.
* Option 3: Arguments / universe levels are incorrectly ordered in the additive version.
  This likely only happens when the multiplicative declaration involves `pow`/`^`. Solutions:
  * Ensure that the order of arguments of all relevant declarations are the same for the
    multiplicative and additive version. This might mean that arguments have an "unnatural" order
    (e.g. `Monoid.npow n x` corresponds to `x ^ n`, but it is convenient that `Monoid.npow` has this
    argument order, since it matches `AddMonoid.nsmul n x`.
  * If this is not possible, add `(reorder := ...)` argument to `to_additive`.

If neither of these solutions work, and `to_additive` is unable to automatically generate the
additive version of a declaration, manually write and prove the additive version.
Often the proof of a lemma/theorem can just be the multiplicative version of the lemma applied to
`multiplicative G`.
Afterwards, apply the attribute manually:

```
attribute [to_additive foo_add_bar] foo_bar
```

This will allow future uses of `to_additive` to recognize that
`foo_bar` should be replaced with `foo_add_bar`.

### Handling of hidden definitions

Before transporting the “main” declaration `src`, `to_additive` first
scans its type and value for names starting with `src`, and transports
them. This includes auxiliary definitions like `src._match_1`

In addition to transporting the “main” declaration, `to_additive` transports
its equational lemmas and tags them as equational lemmas for the new declaration.

### Structure fields and constructors

If `src` is a structure, then the additive version has to be already written manually.
In this case `to_additive` adds all structure fields to its mapping.

### Name generation

* If `@[to_additive]` is called without a `name` argument, then the
  new name is autogenerated.  First, it takes the longest prefix of
  the source name that is already known to `to_additive`, and replaces
  this prefix with its additive counterpart. Second, it takes the last
  part of the name (i.e., after the last dot), and replaces common
  name parts (“mul”, “one”, “inv”, “prod”) with their additive versions.

* [todo] Namespaces can be transformed using `map_namespace`. For example:
  ```
  run_cmd to_additive.map_namespace `QuotientGroup `QuotientAddGroup
  ```

  Later uses of `to_additive` on declarations in the `QuotientGroup`
  namespace will be created in the `QuotientAddGroup` namespaces.

* If `@[to_additive]` is called with a `name` argument `new_name`
  /without a dot/, then `to_additive` updates the prefix as described
  above, then replaces the last part of the name with `new_name`.

* If `@[to_additive]` is called with a `name` argument
  `NewNamespace.new_name` /with a dot/, then `to_additive` uses this
  new name as is.

As a safety check, in the first case `to_additive` double checks
that the new name differs from the original one. -/
syntax (name := to_additive) "to_additive" "?"? toAdditiveRest : attr

@[inherit_doc to_additive]
macro "to_additive?" rest:toAdditiveRest : attr => `(attr| to_additive ? $rest)

/-- A set of strings of names that end in a capital letter.
* If the string contains a lowercase letter, the string should be split between the first occurrence
  of a lower-case letter followed by an upper-case letter.
* If multiple strings have the same prefix, they should be grouped by prefix
* In this case, the second list should be prefix-free
  (no element can be a prefix of a later element)

Todo: automate the translation from `String` to an element in this `TreeMap`
  (but this would require having something similar to the `rb_lmap` from Lean 3). -/
def endCapitalNames : TreeMap String (List String) compare :=
  -- todo: we want something like
  -- endCapitalNamesOfList ["LE", "LT", "WF", "CoeTC", "CoeT", "CoeHTCT"]
  .ofList [("LE", [""]), ("LT", [""]), ("WF", [""]), ("Coe", ["TC", "T", "HTCT"])]

open String in
/-- This function takes a String and splits it into separate parts based on the following
[naming conventions](https://github.com/leanprover-community/mathlib4/wiki#naming-convention).

E.g. `#eval "InvHMulLEConjugate₂SMul_ne_top".splitCase` yields
`["Inv", "HMul", "LE", "Conjugate₂", "SMul", "_", "ne", "_", "top"]`. -/
partial def _root_.String.splitCase (s : String) (i₀ : Pos := 0) (r : List String := []) :
    List String := Id.run do
  -- We test if we need to split between `i₀` and `i₁`.
  let i₁ := s.next i₀
  if s.atEnd i₁ then
    -- If `i₀` is the last position, return the list.
    let r := s::r
    return r.reverse
  /- We split the string in three cases
  * We split on both sides of `_` to keep them there when rejoining the string;
  * We split after a name in `endCapitalNames`;
  * We split after a lower-case letter that is followed by an upper-case letter
    (unless it is part of a name in `endCapitalNames`). -/
  if s.get i₀ == '_' || s.get i₁ == '_' then
    return splitCase (s.extract i₁ s.endPos) 0 <| (s.extract 0 i₁)::r
  if (s.get i₁).isUpper then
    if let some strs := endCapitalNames[s.extract 0 i₁]? then
      if let some (pref, newS) := strs.findSome?
        fun x : String ↦ (s.extract i₁ s.endPos).dropPrefix? x |>.map (x, ·.toString) then
        return splitCase newS 0 <| (s.extract 0 i₁ ++ pref)::r
    if !(s.get i₀).isUpper then
      return splitCase (s.extract i₁ s.endPos) 0 <| (s.extract 0 i₁)::r
  return splitCase s i₁ r

initialize registerTraceClass `to_additive
initialize registerTraceClass `to_additive_detail

/-- Linter, mostly used by `@[to_additive]`, that checks that the source declaration doesn't have
certain attributes -/
register_option linter.existingAttributeWarning : Bool := {
  defValue := true
  descr := "Linter, mostly used by `@[to_additive]`, that checks that the source declaration \
    doesn't have certain attributes" }

/-- Linter to check that the `to_additive` attribute is not given manually -/
register_option linter.toAdditiveGenerateName : Bool := {
  defValue := true
  descr := "Linter used by `@[to_additive]` that checks if `@[to_additive]` automatically \
    generates the user-given name" }

/-- Linter to check whether the user correctly specified that the additive declaration already
exists -/
register_option linter.toAdditiveExisting : Bool := {
  defValue := true
  descr := "Linter used by `@[to_additive]` that checks whether the user correctly specified that
    the additive declaration already exists" }


@[inherit_doc to_additive_ignore_args]
initialize ignoreArgsAttr : NameMapExtension (List Nat) ←
  registerNameMapAttribute {
    name  := `to_additive_ignore_args
    descr :=
      "Auxiliary attribute for `to_additive` stating that certain arguments are not additivized."
    add   := fun _ stx ↦ do
        let ids ← match stx with
          | `(attr| to_additive_ignore_args $[$ids:num]*) => pure <| ids.map (·.1.isNatLit?.get!)
          | _ => throwUnsupportedSyntax
        return ids.toList }

/-- An extension that stores all the declarations that need their arguments reordered when
applying `@[to_additive]`. It is applied using the `to_additive (reorder := ...)` syntax. -/
initialize reorderAttr : NameMapExtension (List (List Nat)) ←
  registerNameMapExtension _

@[inherit_doc to_additive_relevant_arg]
initialize relevantArgAttr : NameMapExtension Nat ←
  registerNameMapAttribute {
    name := `to_additive_relevant_arg
    descr := "Auxiliary attribute for `to_additive` stating \
      which arguments are the types with a multiplicative structure."
    add := fun
    | _, `(attr| to_additive_relevant_arg $id) => pure <| id.1.isNatLit?.get!.pred
    | _, _ => throwUnsupportedSyntax }

@[inherit_doc to_additive_dont_translate]
initialize dontTranslateAttr : NameMapExtension Unit ←
  registerNameMapAttribute {
    name := `to_additive_dont_translate
    descr := "Auxiliary attribute for `to_additive` stating \
      that the operations on this type should not be translated."
    add := fun
    | _, `(attr| to_additive_dont_translate) => return
    | _, _ => throwUnsupportedSyntax }

@[inherit_doc to_additive_change_numeral]
initialize changeNumeralAttr : NameMapExtension (List Nat) ←
  registerNameMapAttribute {
    name := `to_additive_change_numeral
    descr :=
      "Auxiliary attribute for `to_additive` that stores functions that have numerals as argument."
    add := fun
    | _, `(attr| to_additive_change_numeral $[$arg]*) =>
      pure <| arg.map (·.1.isNatLit?.get!.pred) |>.toList
    | _, _ => throwUnsupportedSyntax }

/-- Maps multiplicative names to their additive counterparts. -/
initialize translations : NameMapExtension Name ← registerNameMapExtension _

/-- `BundledExtensions` is a structure that holds all environment extensions related to a
`to_additive`-like attribute. This allows us to use the `to_additive` machinery for other
attributes, such as `to_dual`. -/
structure BundledExtensions : Type where
  ignoreArgsAttr : NameMapExtension (List Nat)
  /-- `reorderAttr` stores the declarations that need their arguments reordered when tranlating.
  This is speicified using the `(reorder := ...)` syntax. -/
  reorderAttr : NameMapExtension (List <| List Nat)
  relevantArgAttr : NameMapExtension Nat
  dontTranslateAttr : NameMapExtension Unit
  /-- `translations` stores all of the constants that have been tagged with this attribute,
  and maps them to their translation. -/
  translations : NameMapExtension Name
  /-- The name of the attribute, for example `to_additive` or `to_dual`. -/
  attrName : Name
  /-- If `changeNumeral := true`, then try to translate the number `1` to `0`. -/
  changeNumeral : Bool
  /-- When `isDual := true`, every translation `A → B` will also give a translation `B → A`. -/
  isDual : Bool
attribute [inherit_doc to_additive_ignore_args] BundledExtensions.ignoreArgsAttr
attribute [inherit_doc to_additive_relevant_arg] BundledExtensions.relevantArgAttr
attribute [inherit_doc to_additive_dont_translate] BundledExtensions.dontTranslateAttr

/-- Get the multiplicative → additive translation for the given name. -/
def findTranslation? (env : Environment) (b : BundledExtensions) : Name → Option Name :=
  (b.translations.getState env).find?

/-- Add a (multiplicative → additive) name translation to the translations map. -/
def insertTranslation (b : BundledExtensions)
    (src tgt : Name) (failIfExists := true) : CoreM Unit := do
  if let some tgt' := findTranslation? (← getEnv) b src then
    if failIfExists then
      throwError "The translation {src} ↦ {tgt'} already exists"
    else
      trace[to_additive] "The translation {src} ↦ {tgt'} already exists"
      return
  modifyEnv (b.translations.addEntry · (src, tgt))
  trace[to_additive] "Added translation {src} ↦ {tgt}"
  if b.isDual && src != tgt then
    if let some src' := findTranslation? (← getEnv) b tgt then
      if failIfExists then
        throwError "The translation {tgt} ↦ {src'} already exists"
      else
        trace[to_additive] "The translation {tgt} ↦ {src'} already exists"
        return
    modifyEnv (b.translations.addEntry · (tgt, src))
    trace[to_additive] "Also added translation {tgt} ↦ {src}"

/-- `Config` is the type of the arguments that can be provided to `to_additive`. -/
structure Config : Type where
  /-- View the trace of the to_additive procedure.
  Equivalent to `set_option trace.to_additive true`. -/
  trace : Bool := false
  /-- The name of the target (the additive declaration). -/
  tgt : Name := Name.anonymous
  /-- An optional doc string. -/
  doc : Option String := none
  /-- If `allowAutoName` is `false` (default) then
  `@[to_additive]` will check whether the given name can be auto-generated. -/
  allowAutoName : Bool := false
  /-- The arguments that should be reordered by `to_additive`, using cycle notation. -/
  reorder : List (List Nat) := []
  /-- The attributes which we want to give to both the multiplicative and additive versions.
  For `simps` this will also add generated lemmas to the translation dictionary. -/
  attrs : Array Syntax := #[]
  /-- The `Syntax` element corresponding to the original multiplicative declaration
  (or the `to_additive` attribute if it is added later),
  which we need for adding definition ranges. -/
  ref : Syntax
  /-- An optional flag stating that the additive declaration already exists.
  If this flag is wrong about whether the additive declaration exists, `to_additive` will
  raise a linter error.
  Note: the linter will never raise an error for inductive types and structures. -/
  existing : Bool := false
  /-- An optional flag stating that the target of the translation is the target itself.
  This can be used to reorder arguments, such as in
  `attribute [to_dual self (reorder := 3 4)] LE.le`.
  It can also be used to give a hint to `additiveTest`, such as in
  `attribute [to_additive self] Unit`.
  If `self := true`, we should also have `existing := true`. -/
  self : Bool := false
  deriving Repr

/-- Implementation function for `additiveTest`.
Failure means that in that subexpression there is no constant that blocks `e` from being translated.
We cache previous applications of the function, using an expression cache using ptr equality
to avoid visiting the same subexpression many times. Note that we only need to cache the
expressions without taking the value of `inApp` into account, since `inApp` only matters when
the expression is a constant. However, for this reason we have to make sure that we never
cache constant expressions, so that's why the `if`s in the implementation are in this order.

Note that this function is still called many times by `applyReplacementFun`
and we're not remembering the cache between these calls. -/
unsafe def additiveTestUnsafe (env : Environment) (b : BundledExtensions) (e : Expr) :
    Option Name :=
  let rec visit (e : Expr) (inApp := false) : OptionT (StateM (PtrSet Expr)) Name := do
    if e.isConst then
      if (b.dontTranslateAttr.find? env e.constName).isNone &&
        (inApp || (findTranslation? env b e.constName).isSome) then
        failure
      else
        return e.constName
    if (← get).contains e then
      failure
    modify fun s => s.insert e
    match e with
    | x@(.app e a)       =>
        visit e true <|> do
          -- make sure that we don't treat `(fun x => α) (n + 1)` as a type that depends on `Nat`
          guard !x.isConstantApplication
          if let some n := e.getAppFn.constName? then
            if let some l := b.ignoreArgsAttr.find? env n then
              if e.getAppNumArgs + 1 ∈ l then
                failure
          visit a
    | .lam _ _ t _       => visit t
    | .forallE _ _ t _   => visit t
    | .letE _ _ e body _ => visit e <|> visit body
    | .mdata _ b         => visit b
    | .proj _ _ b        => visit b
    | _                  => failure
  Id.run <| (visit e).run' mkPtrSet

/-- `additiveTest e` tests whether the expression `e` contains a constant
`nm` that is not applied to any arguments, and such that `translations.find?[nm] = none`.
This is used in `@[to_additive]` for deciding which subexpressions to transform: we only transform
constants if `additiveTest` applied to their relevant argument returns `true`.
This means we will replace expression applied to e.g. `α` or `α × β`, but not when applied to
e.g. `ℕ` or `ℝ × α`.
We ignore all arguments specified by the `ignore` `NameMap`. -/
def additiveTest (env : Environment) (b : BundledExtensions) (e : Expr) : Option Name :=
  unsafe additiveTestUnsafe env b e

/-- Swap the first two elements of a list -/
def _root_.List.swapFirstTwo {α : Type _} : List α → List α
  | []      => []
  | [x]     => [x]
  | x::y::l => y::x::l

/-- Change the numeral `nat_lit 1` to the numeral `nat_lit 0`.
Leave all other expressions unchanged. -/
def changeNumeral : Expr → Expr
  | .lit (.natVal 1) => mkRawNatLit 0
  | e                => e

/--
`applyReplacementFun e` replaces the expression `e` with its additive counterpart.
It translates each identifier (inductive type, defined function etc) in an expression, unless
* The identifier occurs in an application with first argument `arg`; and
* `test arg` is false.
However, if `f` is in the dictionary `relevant`, then the argument `relevant.find f`
is tested, instead of the first argument.

It will also reorder arguments of certain functions, using `reorderFn`:
e.g. `g x₁ x₂ x₃ ... xₙ` becomes `g x₂ x₁ x₃ ... xₙ` if `reorderFn g = some [1]`.
-/
def applyReplacementFun (b : BundledExtensions) (e : Expr) : MetaM Expr :=
  return aux (← getEnv) (← getBoolOption `trace.to_additive_detail) e
where /-- Implementation of `applyReplacementFun`. -/
  aux (env : Environment) (trace : Bool) : Expr → Expr :=
  let reorderFn : Name → List (List ℕ) := fun nm ↦ (b.reorderAttr.find? env nm |>.getD [])
  let relevantArg : Name → ℕ := fun nm ↦ (b.relevantArgAttr.find? env nm).getD 0
  Lean.Expr.replaceRec fun r e ↦ Id.run do
    if trace then
      dbg_trace s!"replacing at {e}"
    match e with
    | .const n₀ ls₀ => do
      let n₁ := n₀.mapPrefix <| findTranslation? env b
      let ls₁ : List Level := if 0 ∈ (reorderFn n₀).flatten then ls₀.swapFirstTwo else ls₀
      if trace then
        if n₀ != n₁ then
          dbg_trace s!"changing {n₀} to {n₁}"
        if 0 ∈ (reorderFn n₀).flatten then
          dbg_trace s!"reordering the universe variables from {ls₀} to {ls₁}"
      return some <| Lean.mkConst n₁ ls₁
    | .app g x => do
      let gf := g.getAppFn
      if gf.isBVar && x.isLit then
        if trace then
          dbg_trace s!"applyReplacementFun: Variables applied to numerals are not changed {g.app x}"
        return some <| g.app x
      let gArgs := g.getAppArgs
      let mut gAllArgs := gArgs.push x
      let (gfAdditive, gAllArgsAdditive) ←
        if let some nm := gf.constName? then
          -- e = `(nm y₁ .. yₙ x)
          /- Test if the head should not be replaced. -/
          let relevantArgId := relevantArg nm
          let gfAdditive :=
            if h : relevantArgId < gAllArgs.size ∧ gf.isConst then
              if let some fxd :=
                additiveTest env b gAllArgs[relevantArgId] then
                Id.run <| do
                  if trace then
                    dbg_trace s!"The application of {nm} contains the fixed type \
                      {fxd}, so it is not changed"
                  gf
              else
                r gf
            else
              r gf
          /- Test if arguments should be reordered. -/
          let reorder := reorderFn nm
          if !reorder.isEmpty && relevantArgId < gAllArgs.size &&
            (additiveTest env b gAllArgs[relevantArgId]!).isNone then
            gAllArgs := gAllArgs.permute! reorder
            if trace then
              dbg_trace s!"reordering the arguments of {nm} using the cyclic permutations {reorder}"
          /- Do not replace numerals in specific types. -/
          let firstArg := gAllArgs[0]!
          if b.changeNumeral then
            if let some changedArgNrs := changeNumeralAttr.find? env nm then
              if additiveTest env b firstArg |>.isNone then
                if trace then
                  dbg_trace s!"applyReplacementFun: We change the numerals in this expression. \
                    However, we will still recurse into all the non-numeral arguments."
                -- In this case, we still update all arguments of `g` that are not numerals,
                -- since all other arguments can contain subexpressions like
                -- `(fun x ↦ ℕ) (1 : G)`, and we have to update the `(1 : G)` to `(0 : G)`
                gAllArgs := gAllArgs.mapIdx fun argNr arg ↦
                  if changedArgNrs.contains argNr then
                    changeNumeral arg
                  else
                    arg
          pure <| (gfAdditive, ← gAllArgs.mapM r)
        else
          pure (← r gf, ← gAllArgs.mapM r)
      return some <| mkAppN gfAdditive gAllArgsAdditive
    | .proj n₀ idx e => do
      let n₁ := n₀.mapPrefix <| findTranslation? env b
      if trace then
        dbg_trace s!"applyReplacementFun: in projection {e}.{idx} of type {n₀}, \
          replace type with {n₁}"
      return some <| .proj n₁ idx <| ← r e
    | _ => return none

/-- Eta expands `e` at most `n` times. -/
def etaExpandN (n : Nat) (e : Expr) : MetaM Expr := do
  forallBoundedTelescope (← inferType e) (some n) fun xs _ ↦ mkLambdaFVars xs (mkAppN e xs)

/-- `e.expand` eta-expands all expressions that have as head a constant `n` in `reorder`.
They are expanded until they are applied to one more argument than the maximum in `reorder.find n`.
It also expands all kernel projections that have as head a constant `n` in `reorder`. -/
def expand (b : BundledExtensions) (e : Expr) : MetaM Expr := do
  let env ← getEnv
  let reorderFn : Name → List (List ℕ) := fun nm ↦ (b.reorderAttr.find? env nm |>.getD [])
  let e₂ ← Lean.Meta.transform (input := e) (skipConstInApp := true)
    (post := fun e => return .done e) fun e ↦
    e.withApp fun f args ↦ do
    match f with
    | .proj n i s =>
      let some info := getStructureInfo? (← getEnv) n | return .continue -- e.g. if `n` is `Exists`
      let some projName := info.getProjFn? i | unreachable!
      -- if `projName` is explicitly tagged with `@[to_additive]`,
      -- replace `f` with the application `projName s` and then visit `projName s args` again.
      if findTranslation? env b projName |>.isNone then
        return .continue
      return .visit <| (← whnfD (← inferType s)).withApp fun sf sargs ↦
        mkAppN (mkApp (mkAppN (.const projName sf.constLevels!) sargs) s) args
    | .const c _ =>
      let reorder := reorderFn c
      if reorder.isEmpty then
        -- no need to expand if nothing needs reordering
        return .continue
      let needed_n := reorder.flatten.foldr Nat.max 0 + 1
      if needed_n ≤ args.size then
        return .continue
      else
        -- in this case, we need to reorder arguments that are not yet
        -- applied, so first η-expand the function.
        let e' ← etaExpandN (needed_n - args.size) e
        trace[to_additive_detail] "expanded {e} to {e'}"
        return .continue e'
    | _ => return .continue
  if e != e₂ then
    trace[to_additive_detail] "expand:\nBefore: {e}\nAfter: {e₂}"
  return e₂

/-- Reorder pi-binders. See doc of `reorderAttr` for the interpretation of the argument -/
def reorderForall (reorder : List (List Nat) := []) (src : Expr) : MetaM Expr := do
  if let some maxReorder := reorder.flatten.max? then
    forallBoundedTelescope src (some (maxReorder + 1)) fun xs e => do
      if xs.size = maxReorder + 1 then
        mkForallFVars (xs.permute! reorder) e
      else
        throwError "the permutation\n{reorder}\nprovided by the `(reorder := ...)` option is \
          out of bounds, the type{indentExpr src}\nhas only {xs.size} arguments"
  else
    return src

/-- Reorder lambda-binders. See doc of `reorderAttr` for the interpretation of the argument -/
def reorderLambda (reorder : List (List Nat) := []) (src : Expr) : MetaM Expr := do
  if let some maxReorder := reorder.flatten.max? then
    let maxReorder := maxReorder + 1
    lambdaBoundedTelescope src maxReorder fun xs e => do
      if xs.size = maxReorder then
        mkLambdaFVars (xs.permute! reorder) e
      else
        -- we don't have to consider the case where the given permutation is out of bounds,
        -- since `reorderForall` applied to the type would already have failed in that case.
        forallBoundedTelescope (← inferType e) (maxReorder - xs.size) fun ys _ => do
          mkLambdaFVars ((xs ++ ys).permute! reorder) (mkAppN e ys)
  else
    return src

/-- Unfold auxlemmas in the type and value. -/
def declUnfoldAuxLemmas (decl : ConstantInfo) : MetaM ConstantInfo := do
  let mut decl := decl
  decl := decl.updateType <| ← unfoldAuxLemmas decl.type
  if let some v := decl.value? then
    trace[to_additive] "value before unfold:{indentExpr v}"
    decl := decl.updateValue <| ← unfoldAuxLemmas v
    trace[to_additive] "value after unfold:{indentExpr decl.value!}"
  else if let .opaqueInfo info := decl then -- not covered by `value?`
    decl := .opaqueInfo { info with value := ← unfoldAuxLemmas info.value }
  return decl

/-- Run applyReplacementFun on the given `srcDecl` to make a new declaration with name `tgt` -/
def updateDecl (b : BundledExtensions) (tgt : Name) (srcDecl : ConstantInfo)
    (reorder : List (List Nat) := []) : MetaM ConstantInfo := do
  let mut decl := srcDecl.updateName tgt
  if 0 ∈ reorder.flatten then
    decl := decl.updateLevelParams decl.levelParams.swapFirstTwo
  decl := decl.updateType <| ← applyReplacementFun b <| ← reorderForall reorder <|
    ← expand b decl.type
  if let some v := decl.value? then
    decl := decl.updateValue <| ← applyReplacementFun b <| ← reorderLambda reorder <| ← expand b v
  else if let .opaqueInfo info := decl then -- not covered by `value?`
    decl := .opaqueInfo { info with
      value := ← applyReplacementFun b <| ← reorderLambda reorder <| ← expand b info.value }
  return decl

/-- Abstracts the nested proofs in the value of `decl` if it is a def. -/
def declAbstractNestedProofs (decl : ConstantInfo) : MetaM ConstantInfo := do
  if decl matches .defnInfo _ then
    return decl.updateValue <| ← withDeclNameForAuxNaming decl.name do
      Meta.abstractNestedProofs decl.value!
  else
    return decl

/-- Find the target name of `pre` and all created auxiliary declarations. -/
def findTargetName (env : Environment) (b : BundledExtensions) (src pre tgt_pre : Name) :
    CoreM Name :=
  /- This covers auxiliary declarations like `match_i` and `proof_i`. -/
  if let some post := pre.isPrefixOf? src then
    return tgt_pre ++ post
  /- This covers equation lemmas (for other declarations). -/
  else if let some post := privateToUserName? src then
    match findTranslation? env b post.getPrefix with
    -- this is an equation lemma for a declaration without `to_additive`. We will skip this.
    | none => return src
    -- this is an equation lemma for a declaration with `to_additive`. We will additivize this.
    -- Note: if this errors we could do this instead by calling `getEqnsFor?`
    | some addName => return src.updatePrefix <| mkPrivateName env addName
  else if src.hasMacroScopes then
    mkFreshUserName src.eraseMacroScopes
  else
    throwError "internal @[{b.attrName}] error."

/-- Returns a `NameSet` of all auxiliary constants in `e` that might have been generated
when adding `pre` to the environment.
Examples include `pre.match_5` and
`_private.Mathlib.MyFile.someOtherNamespace.someOtherDeclaration._eq_2`.
The last two examples may or may not have been generated by this declaration.
The last example may or may not be the equation lemma of a declaration with the `@[to_additive]`
attribute. We will only translate it if it has the `@[to_additive]` attribute.

Note that this function would return `proof_nnn` aux lemmas if
we hadn't unfolded them in `declUnfoldAuxLemmas`.
-/
def findAuxDecls (e : Expr) (pre : Name) : NameSet :=
  e.foldConsts ∅ fun n l ↦
    if n.getPrefix == pre || isPrivateName n || n.hasMacroScopes then
      l.insert n
    else
      l

/-- transform the declaration `src` and all declarations `pre._proof_i` occurring in `src`
using the transforms dictionary.
`replace_all`, `trace`, `ignore` and `reorder` are configuration options.
`pre` is the declaration that got the `@[to_additive]` attribute and `tgt_pre` is the target of this
declaration. -/
partial def transformDeclAux (b : BundledExtensions)
    (cfg : Config) (pre tgt_pre : Name) : Name → CoreM Unit := fun src ↦ do
  let env ← getEnv
  trace[to_additive_detail] "visiting {src}"
  -- if we have already translated this declaration, we do nothing.
  if (findTranslation? env b src).isSome && src != pre then
      return
  -- if this declaration is not `pre` and not an internal declaration, we return an error,
  -- since we should have already translated this declaration.
  if src != pre && !src.isInternalDetail then
    throwError "The declaration {pre} depends on the declaration {src} which is in the namespace \
      {pre}, but does not have the `@[{b.attrName}]` attribute. This is not supported.\n\
      Workaround: move {src} to a different namespace."
  -- we find the additive name of `src`
  let tgt ← findTargetName env b src pre tgt_pre
  -- we skip if we already transformed this declaration before.
  if env.contains tgt then
    if tgt == src then
      -- Note: this can happen for equation lemmas of declarations without `@[to_additive]`.
      trace[to_additive_detail] "Auxiliary declaration {src} will be translated to itself."
    else
      trace[to_additive_detail] "Already visited {tgt} as translation of {src}."
    return
  let srcDecl ← getConstInfo src
  -- we first unfold all auxlemmas, since they are not always able to be additivized on their own
  let srcDecl ← MetaM.run' do declUnfoldAuxLemmas srcDecl
  -- we then transform all auxiliary declarations generated when elaborating `pre`
  for n in findAuxDecls srcDecl.type pre do
    transformDeclAux b cfg pre tgt_pre n
  if let some value := srcDecl.value? then
    for n in findAuxDecls value pre do
      transformDeclAux b cfg pre tgt_pre n
  if let .opaqueInfo {value, ..} := srcDecl then
    for n in findAuxDecls value pre do
      transformDeclAux b cfg pre tgt_pre n
  -- if the auxiliary declaration doesn't have prefix `pre`, then we have to add this declaration
  -- to the translation dictionary, since otherwise we cannot find the additive name.
  if !pre.isPrefixOf src then
    insertTranslation b src tgt
  -- now transform the source declaration
  let trgDecl : ConstantInfo ←
    MetaM.run' <| updateDecl b tgt srcDecl <| if src == pre then cfg.reorder else []
  let value ← match trgDecl with
    | .thmInfo { value, .. } | .defnInfo { value, .. } | .opaqueInfo { value, .. } => pure value
    | _ => throwError "Expected {tgt} to have a value."
  trace[to_additive] "generating\n{tgt} : {trgDecl.type} :=\n  {value}"
  try
    -- make sure that the type is correct,
    -- and emit a more helpful error message if it fails
    MetaM.run' <| check value
  catch
    | Exception.error _ msg => throwError "@[{b.attrName}] failed. \
      The translated value is not type correct. For help, see the docstring \
      of `to_additive.attr`, section `Troubleshooting`. \
      Failed to add declaration\n{tgt}:\n{msg}"
    | _ => panic! "unreachable"
  -- "Refold" all the aux lemmas that we unfolded.
  let trgDecl ← MetaM.run' <| declAbstractNestedProofs trgDecl
  if isNoncomputable env src then
    addDecl trgDecl.toDeclaration!
    setEnv <| addNoncomputable (← getEnv) tgt
  else
    addAndCompile trgDecl.toDeclaration!
  if let .defnDecl { hints := .abbrev, .. } := trgDecl.toDeclaration! then
    if (← getReducibilityStatus src) == .reducible then
      setReducibilityStatus tgt .reducible
    if Compiler.getInlineAttribute? (← getEnv) src == some .inline then
      MetaM.run' <| Meta.setInlineAttribute tgt
  -- now add declaration ranges so jump-to-definition works
  -- note: we currently also do this for auxiliary declarations, while they are not normally
  -- generated for those. We could change that.
  addDeclarationRangesFromSyntax tgt (← getRef) cfg.ref
  if isProtected (← getEnv) src then
    setEnv <| addProtected (← getEnv) tgt
  if defeqAttr.hasTag (← getEnv) src then
    defeqAttr.setTag tgt
  if let some matcherInfo ← getMatcherInfo? src then
    /-
    Use `Match.addMatcherInfo tgt matcherInfo`
    once https://github.com/leanprover/lean4/pull/5068 is in
    -/
    modifyEnv fun env => Match.Extension.addMatcherInfo env tgt matcherInfo
  -- necessary so that e.g. match equations can be generated for `tgt`
  enableRealizationsForConst tgt

/-- Copy the instance attribute in a `to_additive`

[todo] it seems not to work when the `to_additive` is added as an attribute later. -/
def copyInstanceAttribute (src tgt : Name) : CoreM Unit := do
  if (← isInstance src) then
    let prio := (← getInstancePriority? src).getD 100
    let attr_kind := (← getInstanceAttrKind? src).getD .global
    trace[to_additive_detail] "Making {tgt} an instance with priority {prio}."
    addInstance tgt attr_kind prio |>.run'

/-- Warn the user when the multiplicative declaration has an attribute. -/
def warnExt {σ α β : Type} [Inhabited σ] (stx : Syntax) (ext : PersistentEnvExtension α β σ)
    (f : σ → Name → Bool) (thisAttr attrName src tgt : Name) : CoreM Unit := do
  if f (ext.getState (← getEnv)) src then
    Linter.logLintIf linter.existingAttributeWarning stx <|
      m!"The source declaration {src} was given attribute {attrName} before calling @[{thisAttr}]. \
         The preferred method is to use `@[{thisAttr} (attr := {attrName})]` to apply the \
         attribute to both {src} and the target declaration {tgt}." ++
      if thisAttr == `to_additive then
        m!"\nSpecial case: If this declaration was generated by @[to_additive] \
          itself, you can use @[to_additive (attr := to_additive, {attrName})] on the original \
          declaration."
      else ""

/-- Warn the user when the multiplicative declaration has a simple scoped attribute. -/
def warnAttr {α β : Type} [Inhabited β] (stx : Syntax) (attr : SimpleScopedEnvExtension α β)
    (f : β → Name → Bool) (thisAttr attrName src tgt : Name) : CoreM Unit :=
warnExt stx attr.ext (f ·.stateStack.head!.state ·) thisAttr attrName src tgt

/-- Warn the user when the multiplicative declaration has a parametric attribute. -/
def warnParametricAttr {β : Type} (stx : Syntax) (attr : ParametricAttribute β)
    (thisAttr attrName src tgt : Name) : CoreM Unit :=
warnExt stx attr.ext (·.contains ·) thisAttr attrName src tgt

/-- `additivizeLemmas names desc t` runs `t` on all elements of `names`
and adds translations between the generated lemmas (the output of `t`).
`names` must be non-empty. -/
def additivizeLemmas {m : Type → Type} [Monad m] [MonadError m] [MonadLiftT CoreM m]
    (b : BundledExtensions) (names : Array Name) (desc : String) (t : Name → m (Array Name)) :
    m Unit := do
  let auxLemmas ← names.mapM t
  let nLemmas := auxLemmas[0]!.size
  for (nm, lemmas) in names.zip auxLemmas do
    unless lemmas.size == nLemmas do
      throwError "{names[0]!} and {nm} do not generate the same number of {desc}."
  for (srcLemmas, tgtLemmas) in auxLemmas.zip <| auxLemmas.eraseIdx! 0 do
    for (srcLemma, tgtLemma) in srcLemmas.zip tgtLemmas do
      insertTranslation b srcLemma tgtLemma

/--
Find the first argument of `nm` that has a multiplicative type-class on it.
Returns 1 if there are no types with a multiplicative class as arguments.
E.g. `Prod.instGroup` returns 1, and `Pi.instOne` returns 2.
Note: we only consider the first argument of each type-class.
E.g. `[Pow A N]` is a multiplicative type-class on `A`, not on `N`.
-/
def firstMultiplicativeArg (b : BundledExtensions) (nm : Name) : MetaM Nat := do
  forallTelescopeReducing (← getConstInfo nm).type fun xs _ ↦ do
    -- xs are the arguments to the constant
    let xs := xs.toList
    let l ← xs.filterMapM fun x ↦ do
      -- write the type of `x` as `(y₀ : α₀) → ... → (yₙ : αₙ) → f a₀ ... aₙ`;
      -- if `f` can be additivized, mark free variables in `a₀` as multiplicative arguments
      forallTelescopeReducing (← inferType x) fun _ys tgt ↦ do
        if let some c := tgt.getAppFn.constName? then
          if findTranslation? (← getEnv) b c |>.isSome then
            if let some arg := tgt.getArg? 0 then
              return xs.findIdx? (arg.containsFVar ·.fvarId!)
        return none
    trace[to_additive_detail] "firstMultiplicativeArg: {l}"
    match l with
    | [] => return 0
    | (head :: tail) => return tail.foldl Nat.min head

/-- Helper for `capitalizeLike`. -/
partial def capitalizeLikeAux (s : String) (i : String.Pos := 0) (p : String) : String :=
  if p.atEnd i || s.atEnd i then
    p
  else
    let j := p.next i
    if (s.get i).isLower then
      capitalizeLikeAux s j <| p.set i (p.get i |>.toLower)
    else if (s.get i).isUpper then
      capitalizeLikeAux s j <| p.set i (p.get i |>.toUpper)
    else
      capitalizeLikeAux s j p

/-- Capitalizes `s` char-by-char like `r`. If `s` is longer, it leaves the tail untouched. -/
def capitalizeLike (r : String) (s : String) :=
  capitalizeLikeAux r 0 s

/-- Capitalize First element of a list like `s`.
Note that we need to capitalize multiple characters in some cases,
in examples like `HMul` or `hAdd`. -/
def capitalizeFirstLike (s : String) : List String → List String
  | x :: r => capitalizeLike s x :: r
  | [] => []

/--
Dictionary used by `guessName` to autogenerate names.

Note: `guessName` capitalizes first element of the output according to
capitalization of the input. Input and first element should therefore be lower-case,
2nd element should be capitalized properly.
-/
def nameDict : String → List String
  | "one"           => ["zero"]
  | "mul"           => ["add"]
  | "smul"          => ["vadd"]
  | "inv"           => ["neg"]
  | "div"           => ["sub"]
  | "prod"          => ["sum"]
  | "hmul"          => ["hadd"]
  | "hsmul"         => ["hvadd"]
  | "hdiv"          => ["hsub"]
  | "hpow"          => ["hsmul"]
  | "finprod"       => ["finsum"]
  | "tprod"         => ["tsum"]
  | "pow"           => ["nsmul"]
  | "npow"          => ["nsmul"]
  | "zpow"          => ["zsmul"]
  | "mabs"          => ["abs"]
  | "monoid"        => ["add", "Monoid"]
  | "submonoid"     => ["add", "Submonoid"]
  | "group"         => ["add", "Group"]
  | "subgroup"      => ["add", "Subgroup"]
  | "semigroup"     => ["add", "Semigroup"]
  | "magma"         => ["add", "Magma"]
  | "haar"          => ["add", "Haar"]
  | "prehaar"       => ["add", "Prehaar"]
  | "unit"          => ["add", "Unit"]
  | "units"         => ["add", "Units"]
  | "cyclic"        => ["add", "Cyclic"]
  | "rootable"      => ["divisible"]
  | "semigrp"       => ["add", "Semigrp"]
  | "grp"           => ["add", "Grp"]
  | "commute"       => ["add", "Commute"]
  | "semiconj"      => ["add", "Semiconj"]
  | "zpowers"       => ["zmultiples"]
  | "powers"        => ["multiples"]
  | "multipliable"  => ["summable"]
  | "gpfree"        => ["apfree"]
  | "quantale"      => ["add", "Quantale"]
  | "square"        => ["even"]
  | "mconv"         => ["conv"]
  | "irreducible"   => ["add", "Irreducible"]
  | "mlconvolution" => ["lconvolution"]
  | x               => [x]

/--
Turn each element to lower-case, apply the `nameDict` and
capitalize the output like the input.
-/
def applyNameDict (nameDict : String → List String) : List String → List String
  | x :: s => (capitalizeFirstLike x (nameDict x.toLower)) ++ applyNameDict nameDict s
  | [] => []

/--
There are a few abbreviations we use. For example "Nonneg" instead of "ZeroLE"
or "addComm" instead of "commAdd".
Note: The input to this function is case sensitive!
Todo: A lot of abbreviations here are manual fixes and there might be room to
improve the naming logic to reduce the size of `fixAbbreviation`.
-/
def fixAbbreviation : List String → List String
  | "is" :: "Cancel" :: "Add" :: s    => "isCancelAdd" :: fixAbbreviation s
  | "Is" :: "Cancel" :: "Add" :: s    => "IsCancelAdd" :: fixAbbreviation s
  | "is" :: "Left" :: "Cancel" :: "Add" :: s  => "isLeftCancelAdd" :: fixAbbreviation s
  | "Is" :: "Left" :: "Cancel" :: "Add" :: s  => "IsLeftCancelAdd" :: fixAbbreviation s
  | "is" :: "Right" :: "Cancel" :: "Add" :: s => "isRightCancelAdd" :: fixAbbreviation s
  | "Is" :: "Right" :: "Cancel" :: "Add" :: s => "IsRightCancelAdd" :: fixAbbreviation s
  | "cancel" :: "Add" :: s            => "addCancel" :: fixAbbreviation s
  | "Cancel" :: "Add" :: s            => "AddCancel" :: fixAbbreviation s
  | "left" :: "Cancel" :: "Add" :: s  => "addLeftCancel" :: fixAbbreviation s
  | "Left" :: "Cancel" :: "Add" :: s  => "AddLeftCancel" :: fixAbbreviation s
  | "right" :: "Cancel" :: "Add" :: s => "addRightCancel" :: fixAbbreviation s
  | "Right" :: "Cancel" :: "Add" :: s => "AddRightCancel" :: fixAbbreviation s
  | "cancel" :: "Comm" :: "Add" :: s  => "addCancelComm" :: fixAbbreviation s
  | "Cancel" :: "Comm" :: "Add" :: s  => "AddCancelComm" :: fixAbbreviation s
  | "comm" :: "Add" :: s              => "addComm" :: fixAbbreviation s
  | "Comm" :: "Add" :: s              => "AddComm" :: fixAbbreviation s
  | "Zero" :: "LE" :: s               => "Nonneg" :: fixAbbreviation s
  | "zero" :: "_" :: "le" :: s        => "nonneg" :: fixAbbreviation s
  | "zero" :: "LE" :: s               => "nonneg" :: fixAbbreviation s
  | "Zero" :: "LT" :: s               => "Pos" :: fixAbbreviation s
  | "zero" :: "_" :: "lt" :: s        => "pos" :: fixAbbreviation s
  | "zero" :: "LT" :: s               => "pos" :: fixAbbreviation s
  | "LE" :: "Zero" :: s               => "Nonpos" :: fixAbbreviation s
  | "le" :: "_" :: "zero" :: s        => "nonpos" :: fixAbbreviation s
  | "LT" :: "Zero" :: s               => "Neg" :: fixAbbreviation s
  | "lt" :: "_" :: "zero" :: s        => "neg" :: fixAbbreviation s
  | "Add" :: "Single" :: s            => "Single" :: fixAbbreviation s
  | "add" :: "Single" :: s            => "single" :: fixAbbreviation s
  | "add" :: "_" :: "single" :: s     => "single" :: fixAbbreviation s
  | "Add" :: "Support" :: s           => "Support" :: fixAbbreviation s
  | "add" :: "Support" :: s           => "support" :: fixAbbreviation s
  | "add" :: "_" :: "support" :: s    => "support" :: fixAbbreviation s
  | "Add" :: "TSupport" :: s          => "TSupport" :: fixAbbreviation s
  | "add" :: "TSupport" :: s          => "tsupport" :: fixAbbreviation s
  | "add" :: "_" :: "tsupport" :: s   => "tsupport" :: fixAbbreviation s
  | "Add" :: "Indicator" :: s         => "Indicator" :: fixAbbreviation s
  | "add" :: "Indicator" :: s         => "indicator" :: fixAbbreviation s
  | "add" :: "_" :: "indicator" :: s  => "indicator" :: fixAbbreviation s
  | "is" :: "Even" :: s             => "even" :: fixAbbreviation s
  | "Is" :: "Even" :: s             => "Even" :: fixAbbreviation s
  -- "Regular" is well-used in mathlib with various meanings (e.g. in
  -- measure theory) and a direct translation
  -- "regular" --> ["add", "Regular"] in `nameDict` above seems error-prone.
  | "is" :: "Regular" :: s            => "isAddRegular" :: fixAbbreviation s
  | "Is" :: "Regular" :: s            => "IsAddRegular" :: fixAbbreviation s
  | "is" :: "Left" :: "Regular" :: s  => "isAddLeftRegular" :: fixAbbreviation s
  | "Is" :: "Left" :: "Regular" :: s  => "IsAddLeftRegular" :: fixAbbreviation s
  | "is" :: "Right" :: "Regular" :: s => "isAddRightRegular" :: fixAbbreviation s
  | "Is" :: "Right" :: "Regular" :: s => "IsAddRightRegular" :: fixAbbreviation s
  | "Has" :: "Fundamental" :: "Domain" :: s => "HasAddFundamentalDomain" :: fixAbbreviation s
  | "has" :: "Fundamental" :: "Domain" :: s => "hasAddFundamentalDomain" :: fixAbbreviation s
  | "Quotient" :: "Measure" :: s => "AddQuotientMeasure" :: fixAbbreviation s
  | "quotient" :: "Measure" :: s => "addQuotientMeasure" :: fixAbbreviation s
  -- the capitalization heuristic of `applyNameDict` doesn't work in the following cases
  | "HSmul" :: s                      => "HSMul" :: fixAbbreviation s -- from `HPow`
  | "NSmul" :: s                      => "NSMul" :: fixAbbreviation s -- from `NPow`
  | "Nsmul" :: s                      => "NSMul" :: fixAbbreviation s -- from `Pow`
  | "ZSmul" :: s                      => "ZSMul" :: fixAbbreviation s -- from `ZPow`
  | "neg" :: "Fun" :: s               => "invFun" :: fixAbbreviation s
  | "Neg" :: "Fun" :: s               => "InvFun" :: fixAbbreviation s
  | "unique" :: "Prods" :: s          => "uniqueSums" :: fixAbbreviation s
  | "Unique" :: "Prods" :: s          => "UniqueSums" :: fixAbbreviation s
  | "order" :: "Of" :: s              => "addOrderOf" :: fixAbbreviation s
  | "Order" :: "Of" :: s              => "AddOrderOf" :: fixAbbreviation s
  | "is"::"Of"::"Fin"::"Order"::s     => "isOfFinAddOrder" :: fixAbbreviation s
  | "Is"::"Of"::"Fin"::"Order"::s     => "IsOfFinAddOrder" :: fixAbbreviation s
  | "is" :: "Central" :: "Scalar" :: s  => "isCentralVAdd" :: fixAbbreviation s
  | "Is" :: "Central" :: "Scalar" :: s  => "IsCentralVAdd" :: fixAbbreviation s
  | "is" :: "Scalar" :: "Tower" :: s  => "vaddAssocClass" :: fixAbbreviation s
  | "Is" :: "Scalar" :: "Tower" :: s  => "VAddAssocClass" :: fixAbbreviation s
  | "function" :: "_" :: "add" :: "Semiconj" :: s
                                      => "function" :: "_" :: "semiconj" :: fixAbbreviation s
  | "function" :: "_" :: "add" :: "Commute" :: s
                                      => "function" :: "_" :: "commute" :: fixAbbreviation s
  | "Zero" :: "Le" :: "Part" :: s         => "PosPart" :: fixAbbreviation s
  | "Le" :: "Zero" :: "Part" :: s         => "NegPart" :: fixAbbreviation s
  | "zero" :: "Le" :: "Part" :: s         => "posPart" :: fixAbbreviation s
  | "le" :: "Zero" :: "Part" :: s         => "negPart" :: fixAbbreviation s
  | "Division" :: "Add" :: "Monoid" :: s => "SubtractionMonoid" :: fixAbbreviation s
  | "division" :: "Add" :: "Monoid" :: s => "subtractionMonoid" :: fixAbbreviation s
  | "Sub" :: "Neg" :: "Zero" :: "Add" :: "Monoid" :: s => "SubNegZeroMonoid" :: fixAbbreviation s
  | "sub" :: "Neg" :: "Zero" :: "Add" :: "Monoid" :: s => "subNegZeroMonoid" :: fixAbbreviation s
  | "modular" :: "Character" :: s => "addModularCharacter" :: fixAbbreviation s
  | "Modular" :: "Character" :: s => "AddModularCharacter" :: fixAbbreviation s
  | x :: s                            => x :: fixAbbreviation s
  | []                                => []

/--
Autogenerate additive name.
This runs in several steps:
1) Split according to capitalisation rule and at `_`.
2) Apply word-by-word translation rules.
3) Fix up abbreviations that are not word-by-word translations, like "addComm" or "Nonneg".
-/
def guessName (nameDict : String → List String) (fixAbbreviation : List String → List String) :
    String → String :=
  String.mapTokens '\'' <|
  fun s =>
    String.join <|
    fixAbbreviation <|
    applyNameDict nameDict <|
    s.splitCase

/-- Return the provided target name or autogenerate one if one was not provided. -/
def targetName (b : BundledExtensions)
    (nameDict : String → List String) (fixAbbreviation : List String → List String)
    (cfg : Config) (src : Name) : CoreM Name := do
  if cfg.self then
    if cfg.tgt != .anonymous then
      logWarning m!"`{b.attrName} self` ignores the provided name {cfg.tgt}"
    return src
  let .str pre s := src | throwError "{b.attrName}: can't transport {src}"
  trace[to_additive_detail] "The name {s} splits as {s.splitCase}"
  let tgt_auto := guessName nameDict fixAbbreviation s
  let depth := cfg.tgt.getNumParts
  let pre := pre.mapPrefix <| findTranslation? (← getEnv) b
  let (pre1, pre2) := pre.splitAt (depth - 1)
  let res := if cfg.tgt == .anonymous then pre.str tgt_auto else pre1 ++ cfg.tgt
  if res == src then
    throwError "{b.attrName}: the generated translated name equals the original name '{src}'.\n\
    If this is intentional, use the `@[{b.attrName} self]` syntax.\n\
    Otherwise, check that your declaration name is correct \
    (if your declaration is an instance, try naming it)\n\
    or provide an additivised name using the `@[{b.attrName} my_add_name]` syntax."
  if cfg.tgt == pre2.str tgt_auto && !cfg.allowAutoName then
    Linter.logLintIf linter.toAdditiveGenerateName cfg.ref m!"\
      `{b.attrName}` correctly autogenerated target name for {src}.\n\
      You may remove the explicit argument {cfg.tgt}."
  if cfg.tgt != .anonymous then
    trace[to_additive_detail] "The automatically generated name would be {pre.str tgt_auto}"
  return res

/-- if `f src = #[a_1, ..., a_n]` and `f tgt = #[b_1, ... b_n]` then `proceedFieldsAux src tgt f`
will insert translations from `src.a_i` to `tgt.b_i`
(or from `a_i` to `b_i` if `prependName` is false). -/
def proceedFieldsAux (b : BundledExtensions) (src tgt : Name) (f : Name → CoreM (Array Name))
    (prependName := true) : CoreM Unit := do
  let srcFields ← f src
  let tgtFields ← f tgt
  if srcFields.size != tgtFields.size then
    throwError "Failed to map fields of {src}, {tgt} with {srcFields} ↦ {tgtFields}.\n \
      Lengths do not match."
  for (srcField, tgtField) in srcFields.zip tgtFields do
    let srcName := if prependName then src ++ srcField else srcField
    let tgtName := if prependName then tgt ++ tgtField else tgtField
    if srcField != tgtField then
      insertTranslation b srcName tgtName
    else
      trace[to_additive] "Translation {srcName} ↦ {tgtName} is automatic."

/-- Add the structure fields of `src` to the translations dictionary
so that future uses of `to_additive` will map them to the corresponding `tgt` fields. -/
def proceedFields (b : BundledExtensions) (src tgt : Name) : CoreM Unit := do
  let aux := @proceedFieldsAux b src tgt
  -- add translations for the structure fields
  aux fun declName ↦ do
    if isStructure (← getEnv) declName then
      return getStructureFields (← getEnv) declName
    else
      return #[]
  -- add translations for the automatically generated instances with `extend`.
  aux (prependName := false) fun declName ↦ do
    if isStructure (← getEnv) declName then
      return getStructureInfo (← getEnv) declName |>.parentInfo
        |>.filterMap fun c ↦ if !c.subobject then c.projFn else none
    else
      return #[]
  -- add translations for the constructors of an inductive type
  aux fun declName ↦ do match (← getEnv).find? declName with
    | some (ConstantInfo.inductInfo {ctors := ctors, ..}) =>
        return ctors.toArray.map (.mkSimple ·.lastComponentAsString)
    | _ => pure #[]

/-- Elaboration of the configuration options for `to_additive`.
This function also works for other tranlation attributes like `to_dual`. -/
def elabToAdditive (stx : Syntax) : CoreM Config :=
  match stx[2] with
  | `(toAdditiveRest| $existing? $[$opts:toAdditiveOption]* $[$tgt]? $[$doc]?) => do
    let mut attrs := #[]
    let mut reorder := []
    for opt in opts do
      match opt with
      | `(toAdditiveOption| (attr := $[$stxs],*)) =>
        attrs := attrs ++ stxs
      | `(toAdditiveOption| (reorder := $[$[$reorders:num]*],*)) =>
        for cycle in reorders do
          if h : cycle.size = 1 then
            throwErrorAt cycle[0] "\
              invalid cycle `{cycle[0]}`, a cycle must have at least 2 elements.\n\
              `(reorder := ...)` uses cycle notation to specify a permutation.\n\
              For example `(reorder := 1 2, 5 6)` swaps the first two arguments with each other \
              and the fifth and the sixth argument and `(reorder := 3 4 5)` will move \
              the fifth argument before the third argument."
          let cycle ← cycle.toList.mapM fun n => match n.getNat with
            | 0 => throwErrorAt n "invalid position `{n}`, positions are counted starting from 1."
            | n+1 => pure n
          reorder := cycle :: reorder
      | _ => throwUnsupportedSyntax
    let (existing, self) := match existing? with
      | `(toAdditiveNameHint| existing) => (true, false)
      | `(toAdditiveNameHint| self) => (true, true)
      | _ => (false, false)
    if self && !attrs.isEmpty then
      throwError "invalid `(attr := ...)` after `self`, \
        as there is only one declaration for the attributes.\n\
        Instead, you can write the attributes in the usual way."
    trace[to_additive_detail] "attributes: {attrs}; reorder arguments: {reorder}"
    let doc ← doc.mapM fun
      | `(str|$doc:str) => do
        -- TODO: deprecate `str` docstring syntax in Mathlib
        return doc.getString
      | `(docComment|$doc:docComment) => do
        -- TODO: rely on `addDocString`s call to `validateDocComment` after removing `str` support
        validateDocComment doc
        /- Note: the following replicates the behavior of `addDocString`. However, this means that
        trailing whitespace might appear in docstrings added via `docComment` syntax when compared
        to those added via `str` syntax. See this [Zulip thread](https://leanprover.zulipchat.com/#narrow/channel/270676-lean4/topic/Why.20do.20docstrings.20include.20trailing.20whitespace.3F/with/533553356). -/
        return (← getDocStringText doc).removeLeadingSpaces
      | _ => throwUnsupportedSyntax
    return {
<<<<<<< HEAD
      trace := !stx[1].isNone
      tgt := (tgt.map (·.getId)).getD Name.anonymous
      doc := doc.bind (·.raw.isStrLit?)
=======
      trace := trace.isSome
      tgt := match tgt with | some tgt => tgt.getId | none => Name.anonymous
      doc
>>>>>>> 4eb75f4b
      allowAutoName := false
      attrs, reorder, existing, self
      ref := (tgt.map (·.raw)).getD stx[0] }
  | _ => throwUnsupportedSyntax

mutual
/-- Apply attributes to the multiplicative and additive declarations. -/
partial def applyAttributes (b : BundledExtensions)
    (nameDict : String → List String) (fixAbbreviation : List String → List String)
    (stx : Syntax) (rawAttrs : Array Syntax) (thisAttr src tgt : Name) :
    TermElabM (Array Name) := do
  -- we only copy the `instance` attribute, since `@[to_additive] instance` is nice to allow
  copyInstanceAttribute src tgt
  -- Warn users if the multiplicative version has an attribute
  if src != tgt && linter.existingAttributeWarning.get (← getOptions) then
    let appliedAttrs ← getAllSimpAttrs src
    if appliedAttrs.size > 0 then
      let appliedAttrs := ", ".intercalate (appliedAttrs.toList.map toString)
      -- Note: we're not bothering to print the correct attribute arguments.
      Linter.logLintIf linter.existingAttributeWarning stx m!"\
        The source declaration {src} was given the simp-attribute(s) {appliedAttrs} before \
        calling @[{thisAttr}].\nThe preferred method is to use something like \
        `@[{thisAttr} (attr := {appliedAttrs})]`\nto apply the attribute to both \
        {src} and the target declaration {tgt}."
    warnAttr stx Lean.Elab.Tactic.Ext.extExtension
      (fun b n => (b.tree.values.any fun t => t.declName = n)) thisAttr `ext src tgt
    warnAttr stx Lean.Meta.Rfl.reflExt (·.values.contains ·) thisAttr `refl src tgt
    warnAttr stx Lean.Meta.Symm.symmExt (·.values.contains ·) thisAttr `symm src tgt
    warnAttr stx Batteries.Tactic.transExt (·.values.contains ·) thisAttr `trans src tgt
    warnAttr stx Lean.Meta.coeExt (·.contains ·) thisAttr `coe src tgt
    warnParametricAttr stx Lean.Linter.deprecatedAttr thisAttr `deprecated src tgt
    -- the next line also warns for `@[to_additive, simps]`, because of the application times
    warnParametricAttr stx simpsAttr thisAttr `simps src tgt
    warnExt stx Term.elabAsElim.ext (·.contains ·) thisAttr `elab_as_elim src tgt
  -- add attributes
  -- the following is similar to `Term.ApplyAttributesCore`, but we hijack the implementation of
  -- `simps` and `to_additive`.
  let attrs ← elabAttrs rawAttrs
  let (additiveAttrs, attrs) := attrs.partition (·.name == thisAttr)
  let nestedDecls ←
    match h : additiveAttrs.size with
      | 0 => pure #[]
      | 1 => (addToAdditiveAttr b nameDict fixAbbreviation tgt
          (← elabToAdditive additiveAttrs[0].stx) additiveAttrs[0].kind)
      | _ => throwError "cannot apply {thisAttr} multiple times."
  let allDecls := #[src, tgt] ++ nestedDecls
  if attrs.size > 0 then
    trace[to_additive_detail] "Applying attributes {attrs.map (·.stx)} to {allDecls}"
  for attr in attrs do
    withRef attr.stx do withLogging do
    if attr.name == `simps then
      additivizeLemmas b allDecls "simps lemmas" (simpsTacFromSyntax · attr.stx)
      return
    let env ← getEnv
    match getAttributeImpl env attr.name with
    | Except.error errMsg => throwError errMsg
    | Except.ok attrImpl =>
      let runAttr := do
        for decl in allDecls do
          attrImpl.add decl attr.stx attr.kind
      -- not truly an elaborator, but a sensible target for go-to-definition
      let elaborator := attrImpl.ref
      if (← getInfoState).enabled && (← getEnv).contains elaborator then
        withInfoContext (mkInfo := return .ofCommandInfo { elaborator, stx := attr.stx }) do
          try runAttr
          finally if attr.stx[0].isIdent || attr.stx[0].isAtom then
            -- Add an additional node over the leading identifier if there is one
            -- to make it look more function-like.
            -- Do this last because we want user-created infos to take precedence
            pushInfoLeaf <| .ofCommandInfo { elaborator, stx := attr.stx[0] }
      else
        runAttr
  return nestedDecls

/--
Copies equation lemmas and attributes from `src` to `tgt`
-/
partial def copyMetaData (b : BundledExtensions)
    (nameDict : String → List String) (fixAbbreviation : List String → List String)
    (cfg : Config) (src tgt : Name) : CoreM (Array Name) := do
  if let some eqns := eqnsAttribute.find? (← getEnv) src then
    unless (eqnsAttribute.find? (← getEnv) tgt).isSome do
      for eqn in eqns do
        _ ← addToAdditiveAttr b nameDict fixAbbreviation eqn cfg
      eqnsAttribute.add tgt (eqns.map (findTranslation? (← getEnv) b · |>.get!))
  else
    /- We need to generate all equation lemmas for `src` and `tgt`, even for non-recursive
    definitions. If we don't do that, the equation lemma for `src` might be generated later
    when doing a `rw`, but it won't be generated for `tgt`. -/
    additivizeLemmas b #[src, tgt] "equation lemmas" fun nm ↦
      (·.getD #[]) <$> MetaM.run' (getEqnsFor? nm)
  MetaM.run' <| Elab.Term.TermElabM.run' <|
    (applyAttributes b nameDict fixAbbreviation
      cfg.ref cfg.attrs b.attrName src tgt)

/--
Make a new copy of a declaration, replacing fragments of the names of identifiers in the type and
the body using the `translations` dictionary.
This is used to implement `@[to_additive]`.
-/
partial def transformDecl (b : BundledExtensions)
    (nameDict : String → List String) (fixAbbreviation : List String → List String)
    (cfg : Config) (src tgt : Name) : CoreM (Array Name) := do
  transformDeclAux b cfg src tgt src
  copyMetaData b nameDict fixAbbreviation cfg src tgt

/-- Verify that the type of given `srcDecl` translates to that of `tgtDecl`. -/
partial def checkExistingType (b : BundledExtensions)
    (src tgt : Name) (reorder : List (List Nat)) : MetaM Unit := do
  let mut srcDecl ← getConstInfo src
  let tgtDecl ← getConstInfo tgt
  if 0 ∈ reorder.flatten then
    srcDecl := srcDecl.updateLevelParams srcDecl.levelParams.swapFirstTwo
  unless srcDecl.levelParams.length == tgtDecl.levelParams.length do
    throwError "`{b.attrName}` validation failed:\n  expected {srcDecl.levelParams.length} \
      universe levels, but '{tgt}' has {tgtDecl.levelParams.length} universe levels"
  -- instantiate both types with the same universes. `instantiateLevelParams` applies some
  -- normalization, so we have to apply it to both types.
  let type := srcDecl.type.instantiateLevelParams
    srcDecl.levelParams (tgtDecl.levelParams.map mkLevelParam)
  let tgtType := tgtDecl.type.instantiateLevelParams
    tgtDecl.levelParams (tgtDecl.levelParams.map mkLevelParam)
  let type ←
    applyReplacementFun b <| ← reorderForall reorder <| ← expand b <| ← unfoldAuxLemmas type
  -- `instantiateLevelParams` normalizes universes, so we have to normalize both expressions
  unless ← withReducible <| isDefEq type tgtType do
    throwError "`{b.attrName}` validation failed: expected{indentExpr type}\nbut '{tgt}' has \
      type{indentExpr tgtType}"

/-- `addToAdditiveAttr src cfg` adds a `@[to_additive]` attribute to `src` with configuration `cfg`.
See the attribute implementation for more details.
It returns an array with names of additive declarations (usually 1, but more if there are nested
`to_additive` calls. -/
partial def addToAdditiveAttr (b : BundledExtensions)
    (nameDict : String → List String) (fixAbbreviation : List String → List String)
    (src : Name) (cfg : Config) (kind := AttributeKind.global) :
    AttrM (Array Name) := do
  if (kind != AttributeKind.global) then
    throwError "`{b.attrName}` can only be used as a global attribute"
  withOptions (· |>.updateBool `trace.to_additive (cfg.trace || ·)) <| do
  let tgt ← targetName b nameDict fixAbbreviation cfg src
  let alreadyExists := (← getEnv).contains tgt
  if cfg.existing != alreadyExists && !(← isInductive src) && !cfg.self then
    Linter.logLintIf linter.toAdditiveExisting cfg.ref <|
      if alreadyExists then
        m!"The translated declaration already exists. Please specify this explicitly using \
           `@[{b.attrName} existing]`."
      else
        "The additive declaration doesn't exist. Please remove the option `existing`."
  if alreadyExists then
    MetaM.run' <| checkExistingType b src tgt cfg.reorder
  if cfg.reorder != [] then
    trace[to_additive] "@[to_additive] will reorder the arguments of {tgt} according to \
      {cfg.reorder}."
    b.reorderAttr.add src cfg.reorder
    if b.isDual && src != tgt then
      let reorderRev := cfg.reorder.map List.reverse
      trace[to_additive] "@[to_additive] will also reorder the arguments of {src} according to \
        {reorderRev}."
      b.reorderAttr.add tgt reorderRev
    -- we allow using this attribute if it's only to add the reorder configuration
    -- for example, this is necessary for `HPow.hPow`
    if findTranslation? (← getEnv) b src |>.isSome then
      return #[tgt]
  let firstMultArg ← MetaM.run' <| firstMultiplicativeArg b src
  if firstMultArg != 0 then
    trace[to_additive_detail] "Setting relevant_arg for {src} to be {firstMultArg}."
    b.relevantArgAttr.add src firstMultArg
  insertTranslation b src tgt alreadyExists
  let nestedNames ←
    if alreadyExists then
      -- since `tgt` already exists, we just need to copy metadata and
      -- add translations `src.x ↦ tgt.x'` for any subfields.
      trace[to_additive_detail] "declaration {tgt} already exists."
      proceedFields b src tgt
      copyMetaData b nameDict fixAbbreviation cfg src tgt
    else
      -- tgt doesn't exist, so let's make it
      transformDecl b nameDict fixAbbreviation cfg src tgt
  -- add pop-up information when mousing over `additive_name` of `@[to_additive additive_name]`
  -- (the information will be over the attribute of no additive name is given)
  pushInfoLeaf <| .ofTermInfo {
    elaborator := .anonymous, lctx := {}, expectedType? := none, isBinder := !alreadyExists,
    stx := cfg.ref, expr := ← mkConstWithLevelParams tgt }
  if let some doc := cfg.doc then
    addDocStringCore tgt doc
  return nestedNames.push tgt

end

/-- The bundle of environment extensions for `to_additive` -/
def toAdditiveBundle : BundledExtensions where
  ignoreArgsAttr := ignoreArgsAttr
  reorderAttr := reorderAttr
  relevantArgAttr := relevantArgAttr
  dontTranslateAttr := dontTranslateAttr
  translations := translations
  attrName := `to_additive
  changeNumeral := true
  isDual := false

initialize registerBuiltinAttribute {
    name := `to_additive
    descr := "Transport multiplicative to additive"
    add := fun src stx kind ↦ discard do
      addToAdditiveAttr toAdditiveBundle nameDict fixAbbreviation src (← elabToAdditive stx) kind
    -- we (presumably) need to run after compilation to properly add the `simp` attribute
    applicationTime := .afterCompilation
  }

end ToAdditive<|MERGE_RESOLUTION|>--- conflicted
+++ resolved
@@ -1291,17 +1291,9 @@
         return (← getDocStringText doc).removeLeadingSpaces
       | _ => throwUnsupportedSyntax
     return {
-<<<<<<< HEAD
       trace := !stx[1].isNone
       tgt := (tgt.map (·.getId)).getD Name.anonymous
-      doc := doc.bind (·.raw.isStrLit?)
-=======
-      trace := trace.isSome
-      tgt := match tgt with | some tgt => tgt.getId | none => Name.anonymous
-      doc
->>>>>>> 4eb75f4b
-      allowAutoName := false
-      attrs, reorder, existing, self
+      doc, attrs, reorder, existing, self
       ref := (tgt.map (·.raw)).getD stx[0] }
   | _ => throwUnsupportedSyntax
 
