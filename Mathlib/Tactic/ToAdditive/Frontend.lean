/-
Copyright (c) 2017 Mario Carneiro. All rights reserved.
Released under Apache 2.0 license as described in the file LICENSE.
Authors: Mario Carneiro, Yury Kudryashov, Floris van Doorn, Jon Eugster, Bryan Gin-ge Chen,
Jovan Gerbscheid
-/
import Batteries.Tactic.Trans
import Lean.Elab.Tactic.Ext
import Lean.Meta.Tactic.Rfl
import Lean.Meta.Tactic.Symm
import Lean.Meta.Tactic.TryThis
import Mathlib.Data.Array.Defs
import Mathlib.Data.Nat.Notation
import Mathlib.Lean.EnvExtension
import Mathlib.Lean.Expr.ReplaceRec
import Mathlib.Lean.Meta.Simp
import Mathlib.Lean.Name
import Mathlib.Tactic.Eqns -- just to copy the attribute
import Mathlib.Tactic.Simps.Basic
import Mathlib.Tactic.ToAdditive.GuessName

/-!
# The `@[to_additive]` attribute.

Implementation of the `to_additive` attribute.
See the docstring of `ToAdditive.to_additive` for more information
-/

open Lean Meta Elab Command Std

namespace ToAdditive

/-- An attribute that tells `@[to_additive]` that certain arguments of this definition are not
involved when using `@[to_additive]`.
This helps the heuristic of `@[to_additive]` by also transforming definitions if `ℕ` or another
fixed type occurs as one of these arguments. -/
syntax (name := to_additive_ignore_args) "to_additive_ignore_args" (ppSpace num)* : attr

/-- This attribute is deprecated. Use `to_additive (relevant_arg := ...)` instead. -/
syntax (name := to_additive_relevant_arg) "to_additive_relevant_arg " num : attr

/-- An attribute that stores all the declarations that deal with numeric literals on variable types.

Numeral literals occur in expressions without type information, so in order to decide whether `1`
needs to be changed to `0`, the context around the numeral is relevant.
Most numerals will be in an `OfNat.ofNat` application, though tactics can add numeral literals
inside arbitrary functions. By default we assume that we do not change numerals, unless it is
in a function application with the `to_additive_change_numeral` attribute.

`@[to_additive_change_numeral n₁ ...]` should be added to all functions that take one or more
numerals as argument that should be changed if `additiveTest` succeeds on the first argument,
i.e. when the numeral is only translated if the first argument is a variable
(or consists of variables).
The arguments `n₁ ...` are the positions of the numeral arguments (starting counting from 1). -/
syntax (name := to_additive_change_numeral) "to_additive_change_numeral" (ppSpace num)* : attr

/-- The `to_additive_dont_translate` attribute, used to specify types that should be translated by
`to_additive`, but its operations should remain multiplicative.

Usage notes:
* Apply this together with the `to_additive` attribute.
* The name generation of `to_additive` is not aware that the operations on this type should not be
  translated, so you generally have to specify the name itself, if the name should remain
  multiplicative.
-/
syntax (name := to_additive_dont_translate) "to_additive_dont_translate" : attr

/-- `(attr := ...)` applies the given attributes to both the original and the
translated declaration. -/
syntax toAdditiveAttrOption := &"attr" " := " Parser.Term.attrInstance,*
/--
`(reorder := ...)` reorders the arguments/hypotheses in the generated declaration.
It uses cycle notation. For example `(reorder := 1 2, 5 6)` swaps the first two
arguments with each other and the fifth and the sixth argument and `(reorder := 3 4 5)` will move
the fifth argument before the third argument. This is used in `to_dual` to swap the arguments in
`≤`, `<` and `⟶`. It is also used in `to_additive` to translate from `^` to `•`.
-/
syntax toAdditiveReorderOption := &"reorder" " := " (num+),+
<<<<<<< HEAD
syntax toAdditiveOption := "(" toAdditiveAttrOption <|> toAdditiveReorderOption ")"
/-- A hint for where to find the tranlated declaration (`existing` or `self`) -/
=======
/--
the `relevant_arg := ...` option tells which argument is a type where this declaration uses the
multiplicative structure. This is inferred automatically using the function `findMultiplicativeArg`,
but it can also be overwritten using this syntax.

If there are multiple arguments with a multiplicative structure, we typically tag the first one.
If this argument contains a fixed type, this declaration will not be additivized.
See the Heuristics section of the `to_additive` doc-string for more details.

If a declaration is not tagged, it is presumed that the first argument is relevant.

To indicate that there is no relevant argument, set it to a number that is out of bounds,
i.e. larger than the number of arguments, e.g. `(relevant_arg := 100)`.

Implementation note: we only allow exactly 1 relevant argument, even though some declarations
(like `Prod.instGroup`) have multiple arguments with a multiplicative structure on it.
The reason is that whether we additivize a declaration is an all-or-nothing decision, and
we will not be able to additivize declarations that (e.g.) talk about multiplication on `ℕ × α`
anyway.
-/
syntax toAdditiveRelevantOption := &"relevant_arg" " := " num
/--
`dont_translate := ...` takes a list of type variables (separated by spaces) that should not be
considered for translation. For example in
```
lemma foo {α β : Type} [Group α] [Group β] (a : α) (b : β) : a * a⁻¹ = 1 ↔ b * b⁻¹ = 1
```
we can choose to only additivize `α` by writing `to_additive (dont_translate := β)`.
-/
syntax toAdditiveDontTranslateOption := &"dont_translate" " := " ident+
/-- Options to `to_additive`. -/
syntax toAdditiveOption := "(" toAdditiveAttrOption <|> toAdditiveReorderOption <|>
  toAdditiveRelevantOption <|> toAdditiveDontTranslateOption ")"
/-- An `existing` or `self` name hint for `to_additive`. -/
>>>>>>> 4a2cfa25
syntax toAdditiveNameHint := (ppSpace (&"existing" <|> &"self"))?
syntax toAdditiveRest :=
  toAdditiveNameHint (ppSpace toAdditiveOption)* (ppSpace ident)? (ppSpace (str <|> docComment))?

-- We omit a doc-string on these syntaxes to instead show the `to_additive` or `to_dual` doc-string
attribute [nolint docBlame] toAdditiveRest toAdditiveOption

/-- The attribute `to_additive` can be used to automatically transport theorems
and definitions (but not inductive types and structures) from a multiplicative
theory to an additive theory.

To use this attribute, just write:

```
@[to_additive]
theorem mul_comm' {α} [CommSemigroup α] (x y : α) : x * y = y * x := mul_comm x y
```

This code will generate a theorem named `add_comm'`. It is also
possible to manually specify the name of the new declaration:

```
@[to_additive add_foo]
theorem foo := sorry
```

An existing documentation string will _not_ be automatically used, so if the theorem or definition
has a doc string, a doc string for the additive version should be passed explicitly to
`to_additive`.

```
/-- Multiplication is commutative -/
@[to_additive /-- Addition is commutative -/]
theorem mul_comm' {α} [CommSemigroup α] (x y : α) : x * y = y * x := CommSemigroup.mul_comm
```

The transport tries to do the right thing in most cases using several
heuristics described below.  However, in some cases it fails, and
requires manual intervention.

Use the `to_additive existing` syntax to use an existing additive declaration, instead of
automatically generating it.

Use the `(reorder := ...)` syntax to reorder the arguments in the generated additive declaration.
This is specified using cycle notation. For example `(reorder := 1 2, 5 6)` swaps the first two
arguments with each other and the fifth and the sixth argument and `(reorder := 3 4 5)` will move
the fifth argument before the third argument. This is mostly useful to translate declarations using
`Pow` to those using `SMul`.

Use the `(attr := ...)` syntax to apply attributes to both the multiplicative and the additive
version:

```
@[to_additive (attr := simp)] lemma mul_one' {G : Type*} [Group G] (x : G) : x * 1 = x := mul_one x
```

For `simps` this also ensures that some generated lemmas are added to the additive dictionary.
`@[to_additive (attr := to_additive)]` is a special case, where the `to_additive`
attribute is added to the generated lemma only, to additivize it again.
This is useful for lemmas about `Pow` to generate both lemmas about `SMul` and `VAdd`. Example:
```
@[to_additive (attr := to_additive VAdd_lemma, simp) SMul_lemma]
lemma Pow_lemma ... :=
```
In the above example, the `simp` is added to all 3 lemmas. All other options to `to_additive`
(like the generated name or `(reorder := ...)`) are not passed down,
and can be given manually to each individual `to_additive` call.

## Implementation notes

The transport process generally works by taking all the names of
identifiers appearing in the name, type, and body of a declaration and
creating a new declaration by mapping those names to additive versions
using a simple string-based dictionary and also using all declarations
that have previously been labeled with `to_additive`. The dictionary is `ToAdditive.nameDict`
and can be found in the `Tactic.ToAdditive.GuessName` file. If you introduce a new name which
should be translated by `to_additive` you should add the translation to this dictionary.

In the `mul_comm'` example above, `to_additive` maps:
* `mul_comm'` to `add_comm'`,
* `CommSemigroup` to `AddCommSemigroup`,
* `x * y` to `x + y` and `y * x` to `y + x`, and
* `CommSemigroup.mul_comm'` to `AddCommSemigroup.add_comm'`.

### Heuristics

`to_additive` uses heuristics to determine whether a particular identifier has to be
mapped to its additive version. The basic heuristic is

* Only map an identifier to its additive version if its first argument doesn't
  contain any unapplied identifiers.

Examples:
* `@Mul.mul Nat n m` (i.e. `(n * m : Nat)`) will not change to `+`, since its
  first argument is `Nat`, an identifier not applied to any arguments.
* `@Mul.mul (α × β) x y` will change to `+`. It's first argument contains only the identifier
  `Prod`, but this is applied to arguments, `α` and `β`.
* `@Mul.mul (α × Int) x y` will not change to `+`, since its first argument contains `Int`.

The reasoning behind the heuristic is that the first argument is the type which is "additivized",
and this usually doesn't make sense if this is on a fixed type.

There are some exceptions to this heuristic:

* Identifiers that have the `@[to_additive]` attribute are ignored.
  For example, multiplication in `↥Semigroup` is replaced by addition in `↥AddSemigroup`.
  You can turn this behavior off by *also* adding the `@[to_additive_dont_translate]` attribute.
* If an identifier `d` has attribute `@[to_additive (relevant_arg := n)]` then the argument
  in position `n` is checked for a fixed type, instead of checking the first argument.
  `@[to_additive]` will automatically add the attribute `(relevant_arg := n)` to a
  declaration when the first argument has no multiplicative type-class, but argument `n` does.
* If an identifier has attribute `@[to_additive_ignore_args n1 n2 ...]` then all the arguments in
  positions `n1`, `n2`, ... will not be checked for unapplied identifiers (start counting from 1).
  For example, `ContMDiffMap` has attribute `@[to_additive_ignore_args 21]`, which means
  that its 21st argument `(n : WithTop ℕ)` can contain `ℕ`
  (usually in the form `Top.top ℕ ...`) and still be additivized.
  So `@Mul.mul (C^∞⟮I, N; I', G⟯) _ f g` will be additivized.

### Troubleshooting

If `@[to_additive]` fails because the additive declaration raises a type mismatch, there are
various things you can try.
The first thing to do is to figure out what `@[to_additive]` did wrong by looking at the type
mismatch error.

* Option 1: The most common case is that it didn't additivize a declaration that should be
  additivized. This happened because the heuristic applied, and the first argument contains a
  fixed type, like `ℕ` or `ℝ`. However, the heuristic misfires on some other declarations.
  Solutions:
  * First figure out what the fixed type is in the first argument of the declaration that didn't
    get additivized. Note that this fixed type can occur in implicit arguments. If manually finding
    it is hard, you can run `set_option trace.to_additive_detail true` and search the output for the
    fragment "contains the fixed type" to find what the fixed type is.
  * If the fixed type has an additive counterpart (like `↥Semigroup`), give it the `@[to_additive]`
    attribute.
  * If the fixed type has nothing to do with algebraic operations (like `TopCat`), add the attribute
    `@[to_additive self]` to the fixed type `Foo`.
  * If the fixed type occurs inside the `k`-th argument of a declaration `d`, and the
    `k`-th argument is not connected to the multiplicative structure on `d`, consider adding
    attribute `[to_additive_ignore_args k]` to `d`.
    Example: `ContMDiffMap` ignores the argument `(n : WithTop ℕ)`
  * If none of the arguments have a multiplicative structure, then the heuristic should not apply at
    all. This can be achieved by setting `relevant_arg` out of bounds, e.g. `(relevant_arg := 100)`.
* Option 2: It additivized a declaration `d` that should remain multiplicative. Solution:
  * Make sure the first argument of `d` is a type with a multiplicative structure. If not, can you
    reorder the (implicit) arguments of `d` so that the first argument becomes a type with a
    multiplicative structure (and not some indexing type)?
    The reason is that `@[to_additive]` doesn't additivize declarations if their first argument
    contains fixed types like `ℕ` or `ℝ`. See section Heuristics.
    If the first argument is not the argument with a multiplicative type-class, `@[to_additive]`
    should have automatically added the attribute `(relevant_arg := ...)` to the declaration.
    You can test this by running the following (where `d` is the full name of the declaration):
    ```
      open Lean in run_cmd logInfo m!"{ToAdditive.relevantArgAttr.find? (← getEnv) `d}"
    ```
    The expected output is `n` where the `n`-th (0-indexed) argument of `d` is a type (family)
    with a multiplicative structure on it. `none` means `0`.
    If you get a different output (or a failure), you could add the attribute
    `@[to_additive (relevant_arg := n)]` manually, where `n` is an (1-indexed) argument with a
    multiplicative structure.
* Option 3: Arguments / universe levels are incorrectly ordered in the additive version.
  This likely only happens when the multiplicative declaration involves `pow`/`^`. Solutions:
  * Ensure that the order of arguments of all relevant declarations are the same for the
    multiplicative and additive version. This might mean that arguments have an "unnatural" order
    (e.g. `Monoid.npow n x` corresponds to `x ^ n`, but it is convenient that `Monoid.npow` has this
    argument order, since it matches `AddMonoid.nsmul n x`.
  * If this is not possible, add `(reorder := ...)` argument to `to_additive`.

If neither of these solutions work, and `to_additive` is unable to automatically generate the
additive version of a declaration, manually write and prove the additive version.
Often the proof of a lemma/theorem can just be the multiplicative version of the lemma applied to
`multiplicative G`.
Afterwards, apply the attribute manually:

```
attribute [to_additive foo_add_bar] foo_bar
```

This will allow future uses of `to_additive` to recognize that
`foo_bar` should be replaced with `foo_add_bar`.

### Handling of hidden definitions

Before transporting the “main” declaration `src`, `to_additive` first
scans its type and value for names starting with `src`, and transports
them. This includes auxiliary definitions like `src._match_1`

In addition to transporting the “main” declaration, `to_additive` transports
its equational lemmas and tags them as equational lemmas for the new declaration.

### Structure fields and constructors

If `src` is a structure, then the additive version has to be already written manually.
In this case `to_additive` adds all structure fields to its mapping.

### Name generation

* If `@[to_additive]` is called without a `name` argument, then the
  new name is autogenerated.  First, it takes the longest prefix of
  the source name that is already known to `to_additive`, and replaces
  this prefix with its additive counterpart. Second, it takes the last
  part of the name (i.e., after the last dot), and replaces common
  name parts (“mul”, “one”, “inv”, “prod”) with their additive versions.

* [todo] Namespaces can be transformed using `map_namespace`. For example:
  ```
  run_cmd to_additive.map_namespace `QuotientGroup `QuotientAddGroup
  ```

  Later uses of `to_additive` on declarations in the `QuotientGroup`
  namespace will be created in the `QuotientAddGroup` namespaces.

* If `@[to_additive]` is called with a `name` argument `new_name`
  /without a dot/, then `to_additive` updates the prefix as described
  above, then replaces the last part of the name with `new_name`.

* If `@[to_additive]` is called with a `name` argument
  `NewNamespace.new_name` /with a dot/, then `to_additive` uses this
  new name as is.

As a safety check, in the first case `to_additive` double checks
that the new name differs from the original one. -/
syntax (name := to_additive) "to_additive" "?"? toAdditiveRest : attr

@[inherit_doc to_additive]
macro "to_additive?" rest:toAdditiveRest : attr => `(attr| to_additive ? $rest)

initialize registerTraceClass `to_additive
initialize registerTraceClass `to_additive_detail

/-- Linter, mostly used by `@[to_additive]`, that checks that the source declaration doesn't have
certain attributes -/
register_option linter.existingAttributeWarning : Bool := {
  defValue := true
  descr := "Linter, mostly used by `@[to_additive]`, that checks that the source declaration \
    doesn't have certain attributes" }

/-- Linter to check that the `to_additive` attribute is not given manually -/
register_option linter.toAdditiveGenerateName : Bool := {
  defValue := true
  descr := "Linter used by `@[to_additive]` that checks if `@[to_additive]` automatically \
    generates the user-given name" }

/-- Linter to check whether the user correctly specified that the additive declaration already
exists -/
register_option linter.toAdditiveExisting : Bool := {
  defValue := true
  descr := "Linter used by `@[to_additive]` that checks whether the user correctly specified that
    the additive declaration already exists" }

/-- Linter to check that the `relevant_arg` attribute is not given manually -/
register_option linter.toAdditiveRelevantArg : Bool := {
  defValue := true
  descr := "Linter to check that the `relevant_arg` attribute is not given manually." }


@[inherit_doc to_additive_ignore_args]
initialize ignoreArgsAttr : NameMapExtension (List Nat) ←
  registerNameMapAttribute {
    name  := `to_additive_ignore_args
    descr :=
      "Auxiliary attribute for `to_additive` stating that certain arguments are not additivized."
    add   := fun _ stx ↦ do
        let ids ← match stx with
          | `(attr| to_additive_ignore_args $[$ids:num]*) => pure <| ids.map (·.1.isNatLit?.get!)
          | _ => throwUnsupportedSyntax
        return ids.toList }

/-- An extension that stores all the declarations that need their arguments reordered when
applying `@[to_additive]`. It is applied using the `to_additive (reorder := ...)` syntax. -/
initialize reorderAttr : NameMapExtension (List (List Nat)) ←
  registerNameMapExtension _

@[inherit_doc to_additive_relevant_arg]
initialize relevantArgAttr : NameMapExtension Nat ←
  registerNameMapAttribute {
    name := `to_additive_relevant_arg
    descr := "Auxiliary attribute for `to_additive` stating \
      which arguments are the types with a multiplicative structure."
    add := fun
    | _, stx@`(attr| to_additive_relevant_arg $id) => do
      Linter.logLintIf linter.toAdditiveRelevantArg stx
        m!"This attribute is deprecated. Use `@[to_additive (relevant_arg := ...)]` instead."
      pure <| id.getNat.pred
    | _, _ => throwUnsupportedSyntax }

@[inherit_doc to_additive_dont_translate]
initialize dontTranslateAttr : NameMapExtension Unit ←
  registerNameMapAttribute {
    name := `to_additive_dont_translate
    descr := "Auxiliary attribute for `to_additive` stating \
      that the operations on this type should not be translated."
    add := fun
    | _, `(attr| to_additive_dont_translate) => return
    | _, _ => throwUnsupportedSyntax }

@[inherit_doc to_additive_change_numeral]
initialize changeNumeralAttr : NameMapExtension (List Nat) ←
  registerNameMapAttribute {
    name := `to_additive_change_numeral
    descr :=
      "Auxiliary attribute for `to_additive` that stores functions that have numerals as argument."
    add := fun
    | _, `(attr| to_additive_change_numeral $[$arg]*) =>
      pure <| arg.map (·.1.isNatLit?.get!.pred) |>.toList
    | _, _ => throwUnsupportedSyntax }

/-- Maps multiplicative names to their additive counterparts. -/
initialize translations : NameMapExtension Name ← registerNameMapExtension _

/-- `BundledExtensions` is a structure that holds all environment extensions related to a
`to_additive`-like attribute. This allows us to use the `to_additive` machinery for other
attributes, such as `to_dual`. -/
structure BundledExtensions : Type where
  ignoreArgsAttr : NameMapExtension (List Nat)
  /-- `reorderAttr` stores the declarations that need their arguments reordered when tranlating.
  This is speicified using the `(reorder := ...)` syntax. -/
  reorderAttr : NameMapExtension (List <| List Nat)
  relevantArgAttr : NameMapExtension Nat
  dontTranslateAttr : NameMapExtension Unit
  /-- `translations` stores all of the constants that have been tagged with this attribute,
  and maps them to their translation. -/
  translations : NameMapExtension Name
  /-- The name of the attribute, for example `to_additive` or `to_dual`. -/
  attrName : Name
  /-- If `changeNumeral := true`, then try to translate the number `1` to `0`. -/
  changeNumeral : Bool
  /-- When `isDual := true`, every translation `A → B` will also give a translation `B → A`. -/
  isDual : Bool
  /-- `guessName` tries to guess how a lemma name should be translated. -/
  guessName : String → String
attribute [inherit_doc to_additive_ignore_args] BundledExtensions.ignoreArgsAttr
attribute [inherit_doc to_additive_relevant_arg] BundledExtensions.relevantArgAttr
attribute [inherit_doc to_additive_dont_translate] BundledExtensions.dontTranslateAttr

/-- Get the multiplicative → additive translation for the given name. -/
def findTranslation? (env : Environment) (b : BundledExtensions) : Name → Option Name :=
  (b.translations.getState env).find?

/-- Get the multiplicative → additive translation for the given name,
falling back to translating a prefix of the name if the full name can't be translated.
This allows translating automatically generated declarations such as `IsRegular.casesOn`. -/
<<<<<<< HEAD
def findPrefixTranslation? (env : Environment) (nm : Name) (b : BundledExtensions) : Name :=
  nm.mapPrefix (findTranslation? env b)
=======
def findPrefixTranslation (env : Environment) (nm : Name) : Name :=
  nm.mapPrefix (findTranslation? env)
>>>>>>> 4a2cfa25

/-- Add a (multiplicative → additive) name translation to the translations map. -/
def insertTranslation (b : BundledExtensions)
    (src tgt : Name) (failIfExists := true) : CoreM Unit := do
  if let some tgt' := findTranslation? (← getEnv) b src then
    if failIfExists then
      throwError "The translation {src} ↦ {tgt'} already exists"
    else
      trace[to_additive] "The translation {src} ↦ {tgt'} already exists"
      return
  modifyEnv (b.translations.addEntry · (src, tgt))
  trace[to_additive] "Added translation {src} ↦ {tgt}"
  if b.isDual && src != tgt then
    if let some src' := findTranslation? (← getEnv) b tgt then
      if failIfExists then
        throwError "The translation {tgt} ↦ {src'} already exists"
      else
        trace[to_additive] "The translation {tgt} ↦ {src'} already exists"
        return
    modifyEnv (b.translations.addEntry · (tgt, src))
    trace[to_additive] "Also added translation {tgt} ↦ {src}"

/-- `ArgInfo` stores information about how a constant should be translated. -/
structure ArgInfo where
  /-- The arguments that should be reordered by `to_additive`, using cycle notation. -/
  reorder : List (List Nat) := []
  /-- The argument used to determine whether this constant should be translated. -/
  relevantArg : Nat := 0

/-- Add a name translation to the translations map and add the `argInfo` information to `src`. -/
def insertTranslationAndInfo (src tgt : Name) (argInfo : ArgInfo) (failIfExists := true) :
    CoreM Unit := do
  insertTranslation src tgt failIfExists
  if argInfo.reorder != [] then
    trace[to_additive] "@[to_additive] will reorder the arguments of {tgt} by {argInfo.reorder}."
    reorderAttr.add src argInfo.reorder
  if argInfo.relevantArg != 0 then
    trace[to_additive_detail] "Setting relevant_arg for {src} to be {argInfo.relevantArg}."
    relevantArgAttr.add src argInfo.relevantArg

/-- `Config` is the type of the arguments that can be provided to `to_additive`. -/
structure Config : Type where
  /-- View the trace of the to_additive procedure.
  Equivalent to `set_option trace.to_additive true`. -/
  trace : Bool := false
  /-- The name of the target (the additive declaration). -/
  tgt : Name := Name.anonymous
  /-- An optional doc string. -/
  doc : Option String := none
  /-- If `allowAutoName` is `false` (default) then
  `@[to_additive]` will check whether the given name can be auto-generated. -/
  allowAutoName : Bool := false
  /-- The arguments that should be reordered by `to_additive`, using cycle notation. -/
  reorder : List (List Nat) := []
  /-- The argument used to determine whether this constant should be translated. -/
  relevantArg? : Option Nat := none
  /-- The attributes which we want to give to both the multiplicative and additive versions.
  For `simps` this will also add generated lemmas to the translation dictionary. -/
  attrs : Array Syntax := #[]
  /-- A list of type variables that should not be translated by `to_additive`. -/
  dontTranslate : List Ident := []
  /-- The `Syntax` element corresponding to the original multiplicative declaration
  (or the `to_additive` attribute if it is added later),
  which we need for adding definition ranges. -/
  ref : Syntax
  /-- An optional flag stating that the additive declaration already exists.
  If this flag is wrong about whether the additive declaration exists, `to_additive` will
  raise a linter error.
  Note: the linter will never raise an error for inductive types and structures. -/
  existing : Bool := false
  /-- An optional flag stating that the target of the translation is the target itself.
  This can be used to reorder arguments, such as in
  `attribute [to_dual self (reorder := 3 4)] LE.le`.
  It can also be used to give a hint to `additiveTest`, such as in
  `attribute [to_additive self] Unit`.
  If `self := true`, we should also have `existing := true`. -/
  self : Bool := false
  deriving Repr

/-- Implementation function for `additiveTest`.
Failure means that in that subexpression there is no constant that blocks `e` from being translated.
We cache previous applications of the function, using an expression cache using ptr equality
to avoid visiting the same subexpression many times. Note that we only need to cache the
expressions without taking the value of `inApp` into account, since `inApp` only matters when
the expression is a constant. However, for this reason we have to make sure that we never
cache constant expressions, so that's why the `if`s in the implementation are in this order.

Note that this function is still called many times by `applyReplacementFun`
and we're not remembering the cache between these calls. -/
<<<<<<< HEAD
unsafe def additiveTestUnsafe (env : Environment) (b : BundledExtensions) (e : Expr) :
    Option Name :=
  let rec visit (e : Expr) (inApp := false) : OptionT (StateM (PtrSet Expr)) Name := do
=======
unsafe def additiveTestUnsafe (env : Environment) (e : Expr) (dontTranslate : Array FVarId) :
    Option (Name ⊕ FVarId) :=
  let rec visit (e : Expr) (inApp := false) : OptionT (StateM (PtrSet Expr)) (Name ⊕ FVarId) := do
>>>>>>> 4a2cfa25
    if e.isConst then
      if (b.dontTranslateAttr.find? env e.constName).isNone &&
        (inApp || (findTranslation? env b e.constName).isSome) then
        failure
      else
        return .inl e.constName
    if (← get).contains e then
      failure
    modify fun s => s.insert e
    match e with
    | x@(.app e a)       =>
        visit e true <|> do
          -- make sure that we don't treat `(fun x => α) (n + 1)` as a type that depends on `Nat`
          guard !x.isConstantApplication
          if let some n := e.getAppFn.constName? then
            if let some l := b.ignoreArgsAttr.find? env n then
              if e.getAppNumArgs + 1 ∈ l then
                failure
          visit a
    | .lam _ _ t _       => visit t
    | .forallE _ _ t _   => visit t
    | .letE _ _ e body _ => visit e <|> visit body
    | .mdata _ b         => visit b
    | .proj _ _ b        => visit b
    | .fvar fvarId       => if dontTranslate.contains fvarId then return .inr fvarId else failure
    | _                  => failure
  Id.run <| (visit e).run' mkPtrSet

/-- `additiveTest e` tests whether the expression `e` contains a constant
`nm` that is not applied to any arguments, and such that `translations.find?[nm] = none`.
This is used in `@[to_additive]` for deciding which subexpressions to transform: we only transform
constants if `additiveTest` applied to their relevant argument returns `true`.
This means we will replace expression applied to e.g. `α` or `α × β`, but not when applied to
e.g. `ℕ` or `ℝ × α`.
We ignore all arguments specified by the `ignore` `NameMap`. -/
<<<<<<< HEAD
def additiveTest (env : Environment) (b : BundledExtensions) (e : Expr) : Option Name :=
  unsafe additiveTestUnsafe env b e
=======
def additiveTest (env : Environment) (e : Expr) (dontTranslate : Array FVarId := #[]) :
    Option (Name ⊕ FVarId) :=
  unsafe additiveTestUnsafe env e dontTranslate
>>>>>>> 4a2cfa25

/-- Swap the first two elements of a list -/
def _root_.List.swapFirstTwo {α : Type _} : List α → List α
  | []      => []
  | [x]     => [x]
  | x::y::l => y::x::l

/-- Change the numeral `nat_lit 1` to the numeral `nat_lit 0`.
Leave all other expressions unchanged. -/
def changeNumeral : Expr → Expr
  | .lit (.natVal 1) => mkRawNatLit 0
  | e                => e

/--
`applyReplacementFun e` replaces the expression `e` with its additive counterpart.
It translates each identifier (inductive type, defined function etc) in an expression, unless
* The identifier occurs in an application with first argument `arg`; and
* `test arg` is false.
However, if `f` is in the dictionary `relevant`, then the argument `relevant.find f`
is tested, instead of the first argument.

It will also reorder arguments of certain functions, using `reorderFn`:
e.g. `g x₁ x₂ x₃ ... xₙ` becomes `g x₂ x₁ x₃ ... xₙ` if `reorderFn g = some [1]`.
-/
<<<<<<< HEAD
def applyReplacementFun (b : BundledExtensions) (e : Expr) : MetaM Expr := do
=======
def applyReplacementFun (e : Expr) (dontTranslate : Array FVarId := #[]) : MetaM Expr := do
>>>>>>> 4a2cfa25
  let e' := aux (← getEnv) (← getBoolOption `trace.to_additive_detail) e
  -- Make sure any new reserved names in the expr are realized; this needs to be done outside of
  -- `aux` as it is monadic.
  e'.forEach fun
    | .const n .. => do
      if !(← hasConst (skipRealize := false) n) && isReservedName (← getEnv) n then
        executeReservedNameAction n
    | _ => pure ()
  return e'
where /-- Implementation of `applyReplacementFun`. -/
  aux (env : Environment) (trace : Bool) : Expr → Expr :=
  let reorderFn : Name → List (List ℕ) := fun nm ↦ (b.reorderAttr.find? env nm |>.getD [])
  let relevantArg : Name → ℕ := fun nm ↦ (b.relevantArgAttr.find? env nm).getD 0
  Lean.Expr.replaceRec fun r e ↦ Id.run do
    if trace then
      dbg_trace s!"replacing at {e}"
    match e with
    | .const n₀ ls₀ => do
<<<<<<< HEAD
      let n₁ := findPrefixTranslation? env n₀ b
=======
      let n₁ := findPrefixTranslation env n₀
>>>>>>> 4a2cfa25
      let ls₁ : List Level := if 0 ∈ (reorderFn n₀).flatten then ls₀.swapFirstTwo else ls₀
      if trace then
        if n₀ != n₁ then
          dbg_trace s!"changing {n₀} to {n₁}"
        if 0 ∈ (reorderFn n₀).flatten then
          dbg_trace s!"reordering the universe variables from {ls₀} to {ls₁}"
      return some <| Lean.mkConst n₁ ls₁
    | .app g x => do
      let gf := g.getAppFn
      if gf.isBVar && x.isLit then
        if trace then
          dbg_trace s!"applyReplacementFun: Variables applied to numerals are not changed {g.app x}"
        return some <| g.app x
      let gArgs := g.getAppArgs
      let mut gAllArgs := gArgs.push x
      let (gfAdditive, gAllArgsAdditive) ←
        if let some nm := gf.constName? then
          -- e = `(nm y₁ .. yₙ x)
          /- Test if the head should not be replaced. -/
          let relevantArgId := relevantArg nm
          let gfAdditive :=
            if h : relevantArgId < gAllArgs.size ∧ gf.isConst then
              if let some fxd :=
<<<<<<< HEAD
                additiveTest env b gAllArgs[relevantArgId] then
=======
                additiveTest env gAllArgs[relevantArgId] dontTranslate then
>>>>>>> 4a2cfa25
                Id.run <| do
                  if trace then
                    match fxd with
                    | .inl fxd => dbg_trace s!"The application of {nm} contains the fixed type \
                      {fxd}, so it is not changed."
                    | .inr fvarId => dbg_trace s!"The application of {nm} contains a fixed \
                      variable so it is not changed."
                  gf
              else
                r gf
            else
              r gf
          /- Test if arguments should be reordered. -/
          let reorder := reorderFn nm
          if !reorder.isEmpty && relevantArgId < gAllArgs.size &&
<<<<<<< HEAD
            (additiveTest env b gAllArgs[relevantArgId]!).isNone then
=======
            (additiveTest env gAllArgs[relevantArgId]! dontTranslate).isNone then
>>>>>>> 4a2cfa25
            gAllArgs := gAllArgs.permute! reorder
            if trace then
              dbg_trace s!"reordering the arguments of {nm} using the cyclic permutations {reorder}"
          /- Do not replace numerals in specific types. -/
          let firstArg := gAllArgs[0]!
<<<<<<< HEAD
          if b.changeNumeral then
            if let some changedArgNrs := changeNumeralAttr.find? env nm then
              if additiveTest env b firstArg |>.isNone then
                if trace then
                  dbg_trace s!"applyReplacementFun: We change the numerals in this expression. \
                    However, we will still recurse into all the non-numeral arguments."
                -- In this case, we still update all arguments of `g` that are not numerals,
                -- since all other arguments can contain subexpressions like
                -- `(fun x ↦ ℕ) (1 : G)`, and we have to update the `(1 : G)` to `(0 : G)`
                gAllArgs := gAllArgs.mapIdx fun argNr arg ↦
                  if changedArgNrs.contains argNr then
                    changeNumeral arg
                  else
                    arg
=======
          if let some changedArgNrs := changeNumeralAttr.find? env nm then
            if additiveTest env firstArg dontTranslate |>.isNone then
              if trace then
                dbg_trace s!"applyReplacementFun: We change the numerals in this expression. \
                  However, we will still recurse into all the non-numeral arguments."
              -- In this case, we still update all arguments of `g` that are not numerals,
              -- since all other arguments can contain subexpressions like
              -- `(fun x ↦ ℕ) (1 : G)`, and we have to update the `(1 : G)` to `(0 : G)`
              gAllArgs := gAllArgs.mapIdx fun argNr arg ↦
                if changedArgNrs.contains argNr then
                  changeNumeral arg
                else
                  arg
>>>>>>> 4a2cfa25
          pure <| (gfAdditive, ← gAllArgs.mapM r)
        else
          pure (← r gf, ← gAllArgs.mapM r)
      return some <| mkAppN gfAdditive gAllArgsAdditive
    | .proj n₀ idx e => do
<<<<<<< HEAD
      let n₁ := findPrefixTranslation? env n₀ b
=======
      let n₁ := findPrefixTranslation env n₀
>>>>>>> 4a2cfa25
      if trace then
        dbg_trace s!"applyReplacementFun: in projection {e}.{idx} of type {n₀}, \
          replace type with {n₁}"
      return some <| .proj n₁ idx <| ← r e
    | _ => return none

/-- Eta expands `e` at most `n` times. -/
def etaExpandN (n : Nat) (e : Expr) : MetaM Expr := do
  forallBoundedTelescope (← inferType e) (some n) fun xs _ ↦ mkLambdaFVars xs (mkAppN e xs)

/-- `e.expand` eta-expands all expressions that have as head a constant `n` in `reorder`.
They are expanded until they are applied to one more argument than the maximum in `reorder.find n`.
It also expands all kernel projections that have as head a constant `n` in `reorder`. -/
def expand (b : BundledExtensions) (e : Expr) : MetaM Expr := do
  let env ← getEnv
  let reorderFn : Name → List (List ℕ) := fun nm ↦ (b.reorderAttr.find? env nm |>.getD [])
  let e₂ ← Lean.Meta.transform (input := e) (skipConstInApp := true)
    (post := fun e => return .done e) fun e ↦
    e.withApp fun f args ↦ do
    match f with
    | .proj n i s =>
      let some info := getStructureInfo? (← getEnv) n | return .continue -- e.g. if `n` is `Exists`
      let some projName := info.getProjFn? i | unreachable!
      -- if `projName` is explicitly tagged with `@[to_additive]`,
      -- replace `f` with the application `projName s` and then visit `projName s args` again.
      if findTranslation? env b projName |>.isNone then
        return .continue
      return .visit <| (← whnfD (← inferType s)).withApp fun sf sargs ↦
        mkAppN (mkApp (mkAppN (.const projName sf.constLevels!) sargs) s) args
    | .const c _ =>
      let reorder := reorderFn c
      if reorder.isEmpty then
        -- no need to expand if nothing needs reordering
        return .continue
      let needed_n := reorder.flatten.foldr Nat.max 0 + 1
      if needed_n ≤ args.size then
        return .continue
      else
        -- in this case, we need to reorder arguments that are not yet
        -- applied, so first η-expand the function.
        let e' ← etaExpandN (needed_n - args.size) e
        trace[to_additive_detail] "expanded {e} to {e'}"
        return .continue e'
    | _ => return .continue
  if e != e₂ then
    trace[to_additive_detail] "expand:\nBefore: {e}\nAfter: {e₂}"
  return e₂

/-- Rename binder names in pi type. -/
def renameBinderNames (b : BundledExtensions) (src : Expr) : Expr :=
  src.mapForallBinderNames fun
    | .str p s => .str p (b.guessName s)
    | n => n

/-- Reorder pi-binders. See doc of `reorderAttr` for the interpretation of the argument -/
def reorderForall (reorder : List (List Nat) := []) (src : Expr) : MetaM Expr := do
  if let some maxReorder := reorder.flatten.max? then
    forallBoundedTelescope src (some (maxReorder + 1)) fun xs e => do
      if xs.size = maxReorder + 1 then
        mkForallFVars (xs.permute! reorder) e
      else
        throwError "the permutation\n{reorder}\nprovided by the `(reorder := ...)` option is \
          out of bounds, the type{indentExpr src}\nhas only {xs.size} arguments"
  else
    return src

/-- Reorder lambda-binders. See doc of `reorderAttr` for the interpretation of the argument -/
def reorderLambda (reorder : List (List Nat) := []) (src : Expr) : MetaM Expr := do
  if let some maxReorder := reorder.flatten.max? then
    let maxReorder := maxReorder + 1
    lambdaBoundedTelescope src maxReorder fun xs e => do
      if xs.size = maxReorder then
        mkLambdaFVars (xs.permute! reorder) e
      else
        -- we don't have to consider the case where the given permutation is out of bounds,
        -- since `reorderForall` applied to the type would already have failed in that case.
        forallBoundedTelescope (← inferType e) (maxReorder - xs.size) fun ys _ => do
          mkLambdaFVars ((xs ++ ys).permute! reorder) (mkAppN e ys)
  else
    return src

/-- Run `applyReplacementFun` on an expression `∀ x₁ .. xₙ, e`,
making sure not to translate type-classes on `xᵢ` if `i` is in `dontTranslate`. -/
def applyReplacementForall (dontTranslate : List Nat) (e : Expr) :
    MetaM Expr := do
  if let some maxDont := dontTranslate.max? then
    forallBoundedTelescope e (some (maxDont + 1)) fun xs e => do
      let xs := xs.map (·.fvarId!)
      let dontTranslate := dontTranslate.filterMap (xs[·]?) |>.toArray
      let mut e ← applyReplacementFun e dontTranslate
      for x in xs.reverse do
        let decl ← x.getDecl
        let xType ← applyReplacementFun decl.type dontTranslate
        e := .forallE decl.userName xType (e.abstract #[.fvar x]) decl.binderInfo
      return e
  else
    applyReplacementFun e #[]

/-- Run `applyReplacementFun` on an expression `fun x₁ .. xₙ ↦ e`,
making sure not to translate type-classes on `xᵢ` if `i` is in `dontTranslate`. -/
def applyReplacementLambda (dontTranslate : List Nat) (e : Expr) :
    MetaM Expr := do
  if let some maxDont := dontTranslate.max? then
    lambdaBoundedTelescope e (maxDont + 1) fun xs e => do
      let xs := xs.map (·.fvarId!)
      let dontTranslate := dontTranslate.filterMap (xs[·]?) |>.toArray
      let mut e ← applyReplacementFun e dontTranslate
      for x in xs.reverse do
        let decl ← x.getDecl
        let xType ← applyReplacementFun decl.type dontTranslate
        e := .lam decl.userName xType (e.abstract #[.fvar x]) decl.binderInfo
      return e
  else
    applyReplacementFun e #[]

/-- Unfold auxlemmas in the type and value. -/
def declUnfoldAuxLemmas (decl : ConstantInfo) : MetaM ConstantInfo := do
  let mut decl := decl
  decl := decl.updateType <| ← unfoldAuxLemmas decl.type
  if let some v := decl.value? then
    trace[to_additive] "value before unfold:{indentExpr v}"
    decl := decl.updateValue <| ← unfoldAuxLemmas v
    trace[to_additive] "value after unfold:{indentExpr decl.value!}"
  else if let .opaqueInfo info := decl then -- not covered by `value?`
    decl := .opaqueInfo { info with value := ← unfoldAuxLemmas info.value }
  return decl

/--
Given a list of variable local identifiers that shouldn't be translated,
determine the arguments that shouldn't be translated.

TODO: Currently, this function doesn't deduce any `dont_translate` types from `type`.
In the future we would like that the presence of `MonoidAlgebra k G` will automatically
flag `k` as a type to not be translated.
-/
def getDontTranslates (given : List Ident) (type : Expr) : MetaM (List Nat) := do
  forallTelescope type fun xs _ => do
    given.mapM fun id => withRef id.raw <| do
      let fvarId ← getFVarFromUserName id.getId
      return (xs.idxOf? fvarId).get!

/-- Run applyReplacementFun on the given `srcDecl` to make a new declaration with name `tgt` -/
<<<<<<< HEAD
def updateDecl (b : BundledExtensions) (tgt : Name) (srcDecl : ConstantInfo)
    (reorder : List (List Nat) := []) : MetaM ConstantInfo := do
  let mut decl := srcDecl.updateName tgt
  if 0 ∈ reorder.flatten then
    decl := decl.updateLevelParams decl.levelParams.swapFirstTwo
  decl := decl.updateType <| ← applyReplacementFun b <| ← reorderForall reorder <|
    renameBinderNames b <| ← expand b decl.type
  if let some v := decl.value? then
    decl := decl.updateValue <| ← applyReplacementFun b <| ← reorderLambda reorder <| ← expand b v
  else if let .opaqueInfo info := decl then -- not covered by `value?`
    decl := .opaqueInfo { info with
      value := ← applyReplacementFun b <| ← reorderLambda reorder <| ← expand b info.value }
=======
def updateDecl (tgt : Name) (srcDecl : ConstantInfo) (reorder : List (List Nat))
    (dont : List Ident) : MetaM ConstantInfo := do
  let mut decl := srcDecl.updateName tgt
  if 0 ∈ reorder.flatten then
    decl := decl.updateLevelParams decl.levelParams.swapFirstTwo
  let dont ← getDontTranslates dont srcDecl.type
  decl := decl.updateType <| ← applyReplacementForall dont <| ← reorderForall reorder <|
    renameBinderNames <| ← expand decl.type
  if let some v := decl.value? then
    decl := decl.updateValue <| ← applyReplacementLambda dont <| ← reorderLambda reorder <|
      ← expand v
  else if let .opaqueInfo info := decl then -- not covered by `value?`
    decl := .opaqueInfo { info with
      value := ← applyReplacementLambda dont <| ← reorderLambda reorder <| ← expand info.value }
>>>>>>> 4a2cfa25
  return decl

/-- Abstracts the nested proofs in the value of `decl` if it is a def. -/
def declAbstractNestedProofs (decl : ConstantInfo) : MetaM ConstantInfo := do
  if decl matches .defnInfo _ then
    return decl.updateValue <| ← withDeclNameForAuxNaming decl.name do
      Meta.abstractNestedProofs decl.value!
  else
    return decl

/-- Find the target name of `pre` and all created auxiliary declarations. -/
def findTargetName (env : Environment) (b : BundledExtensions) (src pre tgt_pre : Name) :
    CoreM Name :=
  /- This covers auxiliary declarations like `match_i` and `proof_i`. -/
  if let some post := pre.isPrefixOf? src then
    return tgt_pre ++ post
  /- This covers equation lemmas (for other declarations). -/
  else if let some post := privateToUserName? src then
    match findTranslation? env b post.getPrefix with
    -- this is an equation lemma for a declaration without `to_additive`. We will skip this.
    | none => return src
    -- this is an equation lemma for a declaration with `to_additive`. We will additivize this.
    -- Note: if this errors we could do this instead by calling `getEqnsFor?`
    | some addName => return src.updatePrefix <| mkPrivateName env addName
  else if src.hasMacroScopes then
    mkFreshUserName src.eraseMacroScopes
  else
    throwError "internal @[{b.attrName}] error."

/-- Returns a `NameSet` of all auxiliary constants in `e` that might have been generated
when adding `pre` to the environment.
Examples include `pre.match_5` and
`_private.Mathlib.MyFile.someOtherNamespace.someOtherDeclaration._eq_2`.
The last two examples may or may not have been generated by this declaration.
The last example may or may not be the equation lemma of a declaration with the `@[to_additive]`
attribute. We will only translate it if it has the `@[to_additive]` attribute.

Note that this function would return `proof_nnn` aux lemmas if
we hadn't unfolded them in `declUnfoldAuxLemmas`.
-/
def findAuxDecls (e : Expr) (pre : Name) : NameSet :=
  e.foldConsts ∅ fun n l ↦
    if n.getPrefix == pre || isPrivateName n || n.hasMacroScopes then
      l.insert n
    else
      l

/-- Transform the declaration `src` and all declarations `pre._proof_i` occurring in `src`
using the transforms dictionary.

`replace_all`, `trace`, `ignore` and `reorder` are configuration options.

`pre` is the declaration that got the `@[to_additive]` attribute and `tgt_pre` is the target of this
declaration. -/
partial def transformDeclAux (b : BundledExtensions)
    (cfg : Config) (pre tgt_pre : Name) : Name → CoreM Unit := fun src ↦ do
  let env ← getEnv
  trace[to_additive_detail] "visiting {src}"
  -- if we have already translated this declaration, we do nothing.
  if (findTranslation? env b src).isSome && src != pre then
      return
  -- if this declaration is not `pre` and not an internal declaration, we return an error,
  -- since we should have already translated this declaration.
  if src != pre && !src.isInternalDetail then
    throwError "The declaration {pre} depends on the declaration {src} which is in the namespace \
      {pre}, but does not have the `@[{b.attrName}]` attribute. This is not supported.\n\
      Workaround: move {src} to a different namespace."
  -- we find the additive name of `src`
  let tgt ← findTargetName env b src pre tgt_pre
  -- we skip if we already transformed this declaration before.
  if env.contains tgt then
    if tgt == src then
      -- Note: this can happen for equation lemmas of declarations without `@[to_additive]`.
      trace[to_additive_detail] "Auxiliary declaration {src} will be translated to itself."
    else
      trace[to_additive_detail] "Already visited {tgt} as translation of {src}."
    return
  let srcDecl ← getConstInfo src
  -- we first unfold all auxlemmas, since they are not always able to be additivized on their own
  let srcDecl ← MetaM.run' do declUnfoldAuxLemmas srcDecl
  -- we then transform all auxiliary declarations generated when elaborating `pre`
  for n in findAuxDecls srcDecl.type pre do
    transformDeclAux b cfg pre tgt_pre n
  if let some value := srcDecl.value? then
    for n in findAuxDecls value pre do
      transformDeclAux b cfg pre tgt_pre n
  if let .opaqueInfo {value, ..} := srcDecl then
    for n in findAuxDecls value pre do
      transformDeclAux b cfg pre tgt_pre n
  -- if the auxiliary declaration doesn't have prefix `pre`, then we have to add this declaration
  -- to the translation dictionary, since otherwise we cannot find the additive name.
  if !pre.isPrefixOf src then
    insertTranslation b src tgt
  -- now transform the source declaration
<<<<<<< HEAD
  let trgDecl : ConstantInfo ←
    MetaM.run' <| updateDecl b tgt srcDecl <| if src == pre then cfg.reorder else []
=======
  let trgDecl : ConstantInfo ← MetaM.run' <|
    if src == pre then
      updateDecl tgt srcDecl cfg.reorder cfg.dontTranslate
    else
      updateDecl tgt srcDecl [] []
>>>>>>> 4a2cfa25
  let value ← match trgDecl with
    | .thmInfo { value, .. } | .defnInfo { value, .. } | .opaqueInfo { value, .. } => pure value
    | _ => throwError "Expected {tgt} to have a value."
  trace[to_additive] "generating\n{tgt} : {trgDecl.type} :=\n  {value}"
  try
    -- make sure that the type is correct,
    -- and emit a more helpful error message if it fails
    MetaM.run' <| check value
  catch
    | Exception.error _ msg => throwError "@[{b.attrName}] failed. \
      The translated value is not type correct. For help, see the docstring \
      of `to_additive.attr`, section `Troubleshooting`. \
      Failed to add declaration\n{tgt}:\n{msg}"
    | _ => panic! "unreachable"
  -- "Refold" all the aux lemmas that we unfolded.
  let trgDecl ← MetaM.run' <| declAbstractNestedProofs trgDecl
  /- If `src` is explicitly marked as `noncomputable`, then add the new decl as a declaration but
  do not compile it, and mark is as noncomputable. Otherwise, only log errors in compiling if `src`
  has executable code.

  Note that `noncomputable section` does not explicitly mark noncomputable definitions as
  `noncomputable`, but simply abstains from logging compilation errors.

  This is not a perfect solution, as ideally `to_additive` *should* complain when `src` should
  produce executable code but fails to do so (e.g. outside of `noncomputable section`). However,
  the `messages` and `infoState` are reset before this runs, so we cannot check for compilation
  errors on `src`. The scope set by `noncomputable` section lives in the `CommandElabM` state
  (which is inaccessible here), so we cannot test for `noncomputable section` directly. See [Zulip](https://leanprover.zulipchat.com/#narrow/channel/287929-mathlib4/topic/to_additive.20and.20noncomputable/with/310541981). -/
  if isNoncomputable env src then
    addDecl trgDecl.toDeclaration!
    setEnv <| addNoncomputable (← getEnv) tgt
  else
    addAndCompile trgDecl.toDeclaration! (logCompileErrors := (IR.findEnvDecl env src).isSome)
  if let .defnDecl { hints := .abbrev, .. } := trgDecl.toDeclaration! then
    if (← getReducibilityStatus src) == .reducible then
      setReducibilityStatus tgt .reducible
    if Compiler.getInlineAttribute? (← getEnv) src == some .inline then
      MetaM.run' <| Meta.setInlineAttribute tgt
  -- now add declaration ranges so jump-to-definition works
  -- note: we currently also do this for auxiliary declarations, while they are not normally
  -- generated for those. We could change that.
  addDeclarationRangesFromSyntax tgt (← getRef) cfg.ref
  if isProtected (← getEnv) src then
    setEnv <| addProtected (← getEnv) tgt
  if defeqAttr.hasTag (← getEnv) src then
    defeqAttr.setTag tgt
  if let some matcherInfo ← getMatcherInfo? src then
    /-
    Use `Match.addMatcherInfo tgt matcherInfo`
    once https://github.com/leanprover/lean4/pull/5068 is in
    -/
    modifyEnv fun env => Match.Extension.addMatcherInfo env tgt matcherInfo
  -- necessary so that e.g. match equations can be generated for `tgt`
  enableRealizationsForConst tgt

/-- Copy the instance attribute in a `to_additive`

[todo] it seems not to work when the `to_additive` is added as an attribute later. -/
def copyInstanceAttribute (src tgt : Name) : CoreM Unit := do
  if (← isInstance src) then
    let prio := (← getInstancePriority? src).getD 100
    let attr_kind := (← getInstanceAttrKind? src).getD .global
    trace[to_additive_detail] "Making {tgt} an instance with priority {prio}."
    addInstance tgt attr_kind prio |>.run'

/-- Warn the user when the multiplicative declaration has an attribute. -/
def warnExt {σ α β : Type} [Inhabited σ] (stx : Syntax) (ext : PersistentEnvExtension α β σ)
    (f : σ → Name → Bool) (thisAttr attrName src tgt : Name) : CoreM Unit := do
  if f (ext.getState (← getEnv)) src then
    Linter.logLintIf linter.existingAttributeWarning stx <|
      m!"The source declaration {src} was given attribute {attrName} before calling @[{thisAttr}]. \
         The preferred method is to use `@[{thisAttr} (attr := {attrName})]` to apply the \
         attribute to both {src} and the target declaration {tgt}." ++
      if thisAttr == `to_additive then
        m!"\nSpecial case: If this declaration was generated by @[to_additive] \
          itself, you can use @[to_additive (attr := to_additive, {attrName})] on the original \
          declaration."
      else ""

/-- Warn the user when the multiplicative declaration has a simple scoped attribute. -/
def warnAttr {α β : Type} [Inhabited β] (stx : Syntax) (attr : SimpleScopedEnvExtension α β)
    (f : β → Name → Bool) (thisAttr attrName src tgt : Name) : CoreM Unit :=
warnExt stx attr.ext (f ·.stateStack.head!.state ·) thisAttr attrName src tgt

/-- Warn the user when the multiplicative declaration has a parametric attribute. -/
def warnParametricAttr {β : Type} (stx : Syntax) (attr : ParametricAttribute β)
    (thisAttr attrName src tgt : Name) : CoreM Unit :=
warnExt stx attr.ext (·.contains ·) thisAttr attrName src tgt

/-- `additivizeLemmas names argInfo desc t` runs `t` on all elements of `names`
and adds translations between the generated lemmas (the output of `t`).
`names` must be non-empty. -/
def additivizeLemmas {m : Type → Type} [Monad m] [MonadError m] [MonadLiftT CoreM m]
<<<<<<< HEAD
    (b : BundledExtensions) (names : Array Name) (desc : String) (t : Name → m (Array Name)) :
=======
    (names : Array Name) (argInfo : ArgInfo) (desc : String) (t : Name → m (Array Name)) :
>>>>>>> 4a2cfa25
    m Unit := do
  let auxLemmas ← names.mapM t
  let nLemmas := auxLemmas[0]!.size
  for (nm, lemmas) in names.zip auxLemmas do
    unless lemmas.size == nLemmas do
      throwError "{names[0]!} and {nm} do not generate the same number of {desc}."
  for (srcLemmas, tgtLemmas) in auxLemmas.zip <| auxLemmas.eraseIdx! 0 do
    for (srcLemma, tgtLemma) in srcLemmas.zip tgtLemmas do
<<<<<<< HEAD
      insertTranslation b srcLemma tgtLemma
=======
      insertTranslationAndInfo srcLemma tgtLemma argInfo
>>>>>>> 4a2cfa25

/--
Find the argument of `nm` that appears in the first multiplicative (type-class) argument.
Returns 1 if there are no types with a multiplicative class as arguments.
E.g. `Prod.instGroup` returns 1, and `Pi.instOne` returns 2.
Note: we only consider the relevant argument (`(relevant_arg := ...)`) of each type-class.
E.g. `[Pow A N]` is a multiplicative type-class on `A`, not on `N`.
-/
<<<<<<< HEAD
def firstMultiplicativeArg (b : BundledExtensions) (nm : Name) : MetaM Nat := do
  forallTelescopeReducing (← getConstInfo nm).type fun xs _ ↦ do
    -- xs are the arguments to the constant
    let xs := xs.toList
    let l ← xs.filterMapM fun x ↦ do
      -- write the type of `x` as `(y₀ : α₀) → ... → (yₙ : αₙ) → f a₀ ... aₙ`;
      -- if `f` can be additivized, mark free variables in `a₀` as multiplicative arguments
      forallTelescopeReducing (← inferType x) fun _ys tgt ↦ do
        if let some c := tgt.getAppFn.constName? then
          if findTranslation? (← getEnv) b c |>.isSome then
            if let some arg := tgt.getArg? 0 then
              return xs.findIdx? (arg.containsFVar ·.fvarId!)
        return none
    trace[to_additive_detail] "firstMultiplicativeArg: {l}"
    match l with
    | [] => return 0
    | (head :: tail) => return tail.foldl Nat.min head
=======
def findMultiplicativeArg (nm : Name) : MetaM Nat := do
  forallTelescopeReducing (← getConstInfo nm).type fun xs ty ↦ do
    let env ← getEnv
    -- check if `tgt` has a multiplicative type argument, and if so,
    -- find the index of a type from `xs` appearing in there
    let multArg? (tgt : Expr) : Option Nat := do
      let c ← tgt.getAppFn.constName?
      guard (findTranslation? env c).isSome
      let relevantArg := (relevantArgAttr.find? env c).getD 0
      let arg ← tgt.getArg? relevantArg
      xs.findIdx? (arg.containsFVar ·.fvarId!)
    -- run the above check on all hypotheses and on the conclusion
    let arg ← OptionT.run <| xs.firstM fun x ↦ OptionT.mk do
        forallTelescope (← inferType x) fun _ys tgt ↦ return multArg? tgt
    let arg := arg <|> multArg? ty
    trace[to_additive_detail] "findMultiplicativeArg: {arg}"
    return arg.getD 0
>>>>>>> 4a2cfa25

/-- Return the provided target name or autogenerate one if one was not provided. -/
def targetName (b : BundledExtensions)
    (cfg : Config) (src : Name) : CoreM Name := do
  if cfg.self then
    if cfg.tgt != .anonymous then
      logWarning m!"`{b.attrName} self` ignores the provided name {cfg.tgt}"
    return src
  let .str pre s := src | throwError "{b.attrName}: can't transport {src}"
  trace[to_additive_detail] "The name {s} splits as {s.splitCase}"
  let tgt_auto := b.guessName s
  let depth := cfg.tgt.getNumParts
<<<<<<< HEAD
  let pre := findPrefixTranslation? (← getEnv) pre b
=======
  let pre := findPrefixTranslation (← getEnv) pre
>>>>>>> 4a2cfa25
  let (pre1, pre2) := pre.splitAt (depth - 1)
  let res := if cfg.tgt == .anonymous then pre.str tgt_auto else pre1 ++ cfg.tgt
  if res == src then
    throwError "{b.attrName}: the generated translated name equals the original name '{src}'.\n\
    If this is intentional, use the `@[{b.attrName} self]` syntax.\n\
    Otherwise, check that your declaration name is correct \
    (if your declaration is an instance, try naming it)\n\
    or provide an additivised name using the `@[{b.attrName} my_add_name]` syntax."
  if cfg.tgt == pre2.str tgt_auto && !cfg.allowAutoName then
    Linter.logLintIf linter.toAdditiveGenerateName cfg.ref m!"\
      `{b.attrName}` correctly autogenerated target name for {src}.\n\
      You may remove the explicit argument {cfg.tgt}."
  if cfg.tgt != .anonymous then
    trace[to_additive_detail] "The automatically generated name would be {pre.str tgt_auto}"
  return res

/-- if `f src = #[a_1, ..., a_n]` and `f tgt = #[b_1, ... b_n]` then `proceedFieldsAux src tgt f`
will insert translations from `a_i` to `b_i`. -/
<<<<<<< HEAD
def proceedFieldsAux (b : BundledExtensions) (src tgt : Name) (f : Name → CoreM (Array Name)) :
    CoreM Unit := do
  let srcFields ← f src
  let tgtFields ← f tgt
=======
def proceedFieldsAux (src tgt : Name) (argInfo : ArgInfo) (f : Name → Array Name) : CoreM Unit := do
  let srcFields := f src
  let tgtFields := f tgt
>>>>>>> 4a2cfa25
  if srcFields.size != tgtFields.size then
    throwError "Failed to map fields of {src}, {tgt} with {srcFields} ↦ {tgtFields}.\n \
      Lengths do not match."
  for srcField in srcFields, tgtField in tgtFields do
<<<<<<< HEAD
    if findPrefixTranslation? (← getEnv) srcField b != tgtField then
      insertTranslation b srcField tgtField
    else
      trace[to_additive] "Translation {srcField} ↦ {tgtField} is automatic."

/-- Add the structure fields of `src` to the translations dictionary
so that future uses of `to_additive` will map them to the corresponding `tgt` fields. -/
def proceedFields (b : BundledExtensions) (src tgt : Name) : CoreM Unit := do
  let aux := @proceedFieldsAux b src tgt
=======
    insertTranslationAndInfo srcField tgtField argInfo

/-- Add the structure fields of `src` to the translations dictionary
so that future uses of `to_additive` will map them to the corresponding `tgt` fields. -/
def proceedFields (src tgt : Name) (argInfo : ArgInfo) : CoreM Unit := do
  let env ← getEnv
  let aux := proceedFieldsAux src tgt argInfo
>>>>>>> 4a2cfa25
  -- add translations for the structure fields
  aux fun declName ↦
    if isStructure env declName then
      let info := getStructureInfo env declName
      Array.ofFn (n := info.fieldNames.size) (info.getProjFn? · |>.get!)
    else
      #[]
  -- add translations for the automatically generated instances with `extend`.
  aux fun declName ↦
    if isStructure env declName then
      getStructureInfo env declName |>.parentInfo
        |>.filterMap fun c ↦ if !c.subobject then c.projFn else none
    else
      #[]
  -- add translations for the constructors of an inductive type
  aux fun declName ↦ match env.find? declName with
    | some (ConstantInfo.inductInfo { ctors, .. }) => ctors.toArray
    | _ => #[]

open Tactic.TryThis in
open private addSuggestionCore in addSuggestion in
/-- Elaboration of the configuration options for `to_additive`.
This function also works for other tranlation attributes like `to_dual`. -/
def elabToAdditive (stx : Syntax) : CoreM Config :=
  match stx[2] with
  | `(toAdditiveRest| $existing? $[$opts:toAdditiveOption]* $[$tgt]? $[$doc]?) => do
    let mut attrs := #[]
    let mut reorder := []
<<<<<<< HEAD
    for opt in opts do
      match opt with
=======
    let mut relevantArg? := none
    let mut dontTranslate := []
    for stx in opts do
      match stx with
>>>>>>> 4a2cfa25
      | `(toAdditiveOption| (attr := $[$stxs],*)) =>
        attrs := attrs ++ stxs
      | `(toAdditiveOption| (reorder := $[$[$reorders:num]*],*)) =>
        for cycle in reorders do
          if h : cycle.size = 1 then
            throwErrorAt cycle[0] "\
              invalid cycle `{cycle[0]}`, a cycle must have at least 2 elements.\n\
              `(reorder := ...)` uses cycle notation to specify a permutation.\n\
              For example `(reorder := 1 2, 5 6)` swaps the first two arguments with each other \
              and the fifth and the sixth argument and `(reorder := 3 4 5)` will move \
              the fifth argument before the third argument."
          let cycle ← cycle.toList.mapM fun n => match n.getNat with
            | 0 => throwErrorAt n "invalid position `{n}`, positions are counted starting from 1."
            | n+1 => pure n
          reorder := cycle :: reorder
      | `(toAdditiveOption| (relevant_arg := $n)) =>
        if let some arg := relevantArg? then
          throwErrorAt stx "cannot specify `relevant_arg` multiple times"
        else
          relevantArg? := n.getNat.pred
      | `(toAdditiveOption| (dont_translate := $[$types:ident]*)) =>
        dontTranslate := dontTranslate ++ types.toList
      | _ => throwUnsupportedSyntax
    let (existing, self) := match existing? with
      | `(toAdditiveNameHint| existing) => (true, false)
      | `(toAdditiveNameHint| self) => (true, true)
      | _ => (false, false)
    if self && !attrs.isEmpty then
      throwError "invalid `(attr := ...)` after `self`, \
        as there is only one declaration for the attributes.\n\
        Instead, you can write the attributes in the usual way."
    trace[to_additive_detail] "attributes: {attrs}; reorder arguments: {reorder}"
    let doc ← doc.mapM fun
      | `(str|$doc:str) => open Linter in do
        -- Deprecate `str` docstring syntax (since := "2025-08-12")
        if getLinterValue linter.deprecated (← getLinterOptions) then
          logWarningAt doc <| .tagged ``Linter.deprecatedAttr
            m!"String syntax for `to_additive` docstrings is deprecated: Use \
              docstring syntax instead (e.g. `@[to_additive /-- example -/]`)"
          addSuggestionCore doc
            (header := "Update deprecated syntax to:\n")
            (codeActionPrefix? := "Update to: ")
            (isInline := true)
            #[{
              suggestion := "/-- " ++ doc.getString.trim ++ " -/"
            }]
        return doc.getString
      | `(docComment|$doc:docComment) => do
        -- TODO: rely on `addDocString`s call to `validateDocComment` after removing `str` support
        validateDocComment doc
        /- Note: the following replicates the behavior of `addDocString`. However, this means that
        trailing whitespace might appear in docstrings added via `docComment` syntax when compared
        to those added via `str` syntax. See this [Zulip thread](https://leanprover.zulipchat.com/#narrow/channel/270676-lean4/topic/Why.20do.20docstrings.20include.20trailing.20whitespace.3F/with/533553356). -/
        return (← getDocStringText doc).removeLeadingSpaces
      | _ => throwUnsupportedSyntax
    return {
<<<<<<< HEAD
      trace := !stx[1].isNone
      tgt := (tgt.map (·.getId)).getD Name.anonymous
      doc, attrs, reorder, existing, self
      ref := (tgt.map (·.raw)).getD stx[0] }
=======
      trace := trace.isSome
      tgt := match tgt with | some tgt => tgt.getId | none => Name.anonymous
      doc
      allowAutoName := false
      attrs, reorder, relevantArg?, dontTranslate, existing, self
      ref := (tgt.map (·.raw)).getD tk }
>>>>>>> 4a2cfa25
  | _ => throwUnsupportedSyntax

mutual
/-- Apply attributes to the multiplicative and additive declarations. -/
<<<<<<< HEAD
partial def applyAttributes (b : BundledExtensions)
    (stx : Syntax) (rawAttrs : Array Syntax) (thisAttr src tgt : Name) :
    TermElabM (Array Name) := do
=======
partial def applyAttributes (stx : Syntax) (rawAttrs : Array Syntax) (thisAttr src tgt : Name)
    (argInfo : ArgInfo) : TermElabM (Array Name) := do
>>>>>>> 4a2cfa25
  -- we only copy the `instance` attribute, since `@[to_additive] instance` is nice to allow
  copyInstanceAttribute src tgt
  -- Warn users if the multiplicative version has an attribute
  if src != tgt && linter.existingAttributeWarning.get (← getOptions) then
    let appliedAttrs ← getAllSimpAttrs src
    if appliedAttrs.size > 0 then
      let appliedAttrs := ", ".intercalate (appliedAttrs.toList.map toString)
      -- Note: we're not bothering to print the correct attribute arguments.
      Linter.logLintIf linter.existingAttributeWarning stx m!"\
        The source declaration {src} was given the simp-attribute(s) {appliedAttrs} before \
        calling @[{thisAttr}].\nThe preferred method is to use something like \
        `@[{thisAttr} (attr := {appliedAttrs})]`\nto apply the attribute to both \
        {src} and the target declaration {tgt}."
    warnAttr stx Lean.Elab.Tactic.Ext.extExtension
      (fun b n => (b.tree.values.any fun t => t.declName = n)) thisAttr `ext src tgt
    warnAttr stx Lean.Meta.Rfl.reflExt (·.values.contains ·) thisAttr `refl src tgt
    warnAttr stx Lean.Meta.Symm.symmExt (·.values.contains ·) thisAttr `symm src tgt
    warnAttr stx Batteries.Tactic.transExt (·.values.contains ·) thisAttr `trans src tgt
    warnAttr stx Lean.Meta.coeExt (·.contains ·) thisAttr `coe src tgt
    warnParametricAttr stx Lean.Linter.deprecatedAttr thisAttr `deprecated src tgt
    -- the next line also warns for `@[to_additive, simps]`, because of the application times
    warnParametricAttr stx simpsAttr thisAttr `simps src tgt
    warnExt stx Term.elabAsElim.ext (·.contains ·) thisAttr `elab_as_elim src tgt
  -- add attributes
  -- the following is similar to `Term.ApplyAttributesCore`, but we hijack the implementation of
  -- `simps` and `to_additive`.
  let attrs ← elabAttrs rawAttrs
  let (additiveAttrs, attrs) := attrs.partition (·.name == thisAttr)
  let nestedDecls ←
    match h : additiveAttrs.size with
      | 0 => pure #[]
      | 1 => addToAdditiveAttr b tgt (← elabToAdditive additiveAttrs[0].stx) additiveAttrs[0].kind
      | _ => throwError "cannot apply {thisAttr} multiple times."
  let allDecls := #[src, tgt] ++ nestedDecls
  if attrs.size > 0 then
    trace[to_additive_detail] "Applying attributes {attrs.map (·.stx)} to {allDecls}"
  for attr in attrs do
    withRef attr.stx do withLogging do
    if attr.name == `simps then
<<<<<<< HEAD
      additivizeLemmas b allDecls "simps lemmas" (simpsTacFromSyntax · attr.stx)
=======
      additivizeLemmas allDecls argInfo "simps lemmas" (simpsTacFromSyntax · attr.stx)
>>>>>>> 4a2cfa25
      return
    let env ← getEnv
    match getAttributeImpl env attr.name with
    | Except.error errMsg => throwError errMsg
    | Except.ok attrImpl =>
      let runAttr := do
        for decl in allDecls do
          attrImpl.add decl attr.stx attr.kind
      -- not truly an elaborator, but a sensible target for go-to-definition
      let elaborator := attrImpl.ref
      if (← getInfoState).enabled && (← getEnv).contains elaborator then
        withInfoContext (mkInfo := return .ofCommandInfo { elaborator, stx := attr.stx }) do
          try runAttr
          finally if attr.stx[0].isIdent || attr.stx[0].isAtom then
            -- Add an additional node over the leading identifier if there is one
            -- to make it look more function-like.
            -- Do this last because we want user-created infos to take precedence
            pushInfoLeaf <| .ofCommandInfo { elaborator, stx := attr.stx[0] }
      else
        runAttr
  return nestedDecls

/--
Copies equation lemmas and attributes from `src` to `tgt`
-/
<<<<<<< HEAD
partial def copyMetaData (b : BundledExtensions) (cfg : Config) (src tgt : Name) :
=======
partial def copyMetaData (cfg : Config) (src tgt : Name) (argInfo : ArgInfo) :
>>>>>>> 4a2cfa25
    CoreM (Array Name) := do
  if let some eqns := eqnsAttribute.find? (← getEnv) src then
    unless (eqnsAttribute.find? (← getEnv) tgt).isSome do
      for eqn in eqns do
        _ ← addToAdditiveAttr b eqn cfg
      eqnsAttribute.add tgt (eqns.map (findTranslation? (← getEnv) b · |>.get!))
  else
    /- We need to generate all equation lemmas for `src` and `tgt`, even for non-recursive
    definitions. If we don't do that, the equation lemma for `src` might be generated later
    when doing a `rw`, but it won't be generated for `tgt`. -/
<<<<<<< HEAD
    additivizeLemmas b #[src, tgt] "equation lemmas" fun nm ↦
      (·.getD #[]) <$> MetaM.run' (getEqnsFor? nm)
  MetaM.run' <| Elab.Term.TermElabM.run' <|
    (applyAttributes b cfg.ref cfg.attrs b.attrName src tgt)
=======
    additivizeLemmas #[src, tgt] argInfo "equation lemmas" fun nm ↦
      (·.getD #[]) <$> MetaM.run' (getEqnsFor? nm)
  MetaM.run' <| Elab.Term.TermElabM.run' <|
    applyAttributes cfg.ref cfg.attrs `to_additive src tgt argInfo
>>>>>>> 4a2cfa25

/--
Make a new copy of a declaration, replacing fragments of the names of identifiers in the type and
the body using the `translations` dictionary.
This is used to implement `@[to_additive]`.
-/
<<<<<<< HEAD
partial def transformDecl (b : BundledExtensions) (cfg : Config) (src tgt : Name) :
    CoreM (Array Name) := do
  transformDeclAux b cfg src tgt src
  copyMetaData b cfg src tgt

/-- Verify that the type of given `srcDecl` translates to that of `tgtDecl`. -/
partial def checkExistingType (b : BundledExtensions)
    (src tgt : Name) (reorder : List (List Nat)) : MetaM Unit := do
=======
partial def transformDecl (cfg : Config) (src tgt : Name) (argInfo : ArgInfo := {}) :
    CoreM (Array Name) := do
  transformDeclAux cfg src tgt src
  copyMetaData cfg src tgt argInfo

/-- Verify that the type of given `srcDecl` translates to that of `tgtDecl`. -/
partial def checkExistingType (src tgt : Name) (reorder : List (List Nat)) (dont : List Ident) :
    MetaM Unit := do
>>>>>>> 4a2cfa25
  let mut srcDecl ← getConstInfo src
  let tgtDecl ← getConstInfo tgt
  if 0 ∈ reorder.flatten then
    srcDecl := srcDecl.updateLevelParams srcDecl.levelParams.swapFirstTwo
  unless srcDecl.levelParams.length == tgtDecl.levelParams.length do
    throwError "`{b.attrName}` validation failed:\n  expected {srcDecl.levelParams.length} \
      universe levels, but '{tgt}' has {tgtDecl.levelParams.length} universe levels"
  -- instantiate both types with the same universes. `instantiateLevelParams` applies some
  -- normalization, so we have to apply it to both types.
  let type := srcDecl.type.instantiateLevelParams
    srcDecl.levelParams (tgtDecl.levelParams.map mkLevelParam)
  let tgtType := tgtDecl.type.instantiateLevelParams
    tgtDecl.levelParams (tgtDecl.levelParams.map mkLevelParam)
  let dont ← getDontTranslates dont type
  let type ←
<<<<<<< HEAD
    applyReplacementFun b <| ← reorderForall reorder <| ← expand b <| ← unfoldAuxLemmas type
=======
    applyReplacementForall dont <| ← reorderForall reorder <| ← expand <| ← unfoldAuxLemmas type
>>>>>>> 4a2cfa25
  -- `instantiateLevelParams` normalizes universes, so we have to normalize both expressions
  unless ← withReducible <| isDefEq type tgtType do
    throwError "`{b.attrName}` validation failed: expected{indentExpr type}\nbut '{tgt}' has \
      type{indentExpr tgtType}"

/-- `addToAdditiveAttr src cfg` adds a `@[to_additive]` attribute to `src` with configuration `cfg`.
See the attribute implementation for more details.
It returns an array with names of additive declarations (usually 1, but more if there are nested
`to_additive` calls. -/
partial def addToAdditiveAttr (b : BundledExtensions)
    (src : Name) (cfg : Config) (kind := AttributeKind.global) :
    AttrM (Array Name) := do
  if (kind != AttributeKind.global) then
    throwError "`{b.attrName}` can only be used as a global attribute"
  withOptions (· |>.updateBool `trace.to_additive (cfg.trace || ·)) <| do
<<<<<<< HEAD
  let tgt ← targetName b cfg src
=======
  if let some tgt := findTranslation? (← getEnv) src then
    -- we allow `to_additive (reorder := ...)` or `to_additive (relevant_arg := ...)` syntax
    -- for updating this information on constants that are already tagged
    -- for example, this is necessary for `HPow.hPow`
    if cfg.reorder != [] then
      modifyEnv (reorderAttr.addEntry · (src, cfg.reorder))
      return #[tgt]
    if let some relevantArg := cfg.relevantArg? then
      modifyEnv (relevantArgAttr.addEntry · (src, relevantArg))
      return #[tgt]
  let tgt ← targetName cfg src
>>>>>>> 4a2cfa25
  let alreadyExists := (← getEnv).contains tgt
  if cfg.existing != alreadyExists && !(← isInductive src) && !cfg.self then
    Linter.logLintIf linter.toAdditiveExisting cfg.ref <|
      if alreadyExists then
        m!"The translated declaration already exists. Please specify this explicitly using \
           `@[{b.attrName} existing]`."
      else
        "The additive declaration doesn't exist. Please remove the option `existing`."
  if alreadyExists then
<<<<<<< HEAD
    MetaM.run' <| checkExistingType b src tgt cfg.reorder
  if cfg.reorder != [] then
    trace[to_additive] "@[to_additive] will reorder the arguments of {tgt} according to \
      {cfg.reorder}."
    b.reorderAttr.add src cfg.reorder
    if b.isDual && src != tgt then
      let reorderRev := cfg.reorder.map List.reverse
      trace[to_additive] "@[to_additive] will also reorder the arguments of {src} according to \
        {reorderRev}."
      b.reorderAttr.add tgt reorderRev
    -- we allow using this attribute if it's only to add the reorder configuration
    -- for example, this is necessary for `HPow.hPow`
    if findTranslation? (← getEnv) b src |>.isSome then
      return #[tgt]
  let firstMultArg ← MetaM.run' <| firstMultiplicativeArg b src
  if firstMultArg != 0 then
    trace[to_additive_detail] "Setting relevant_arg for {src} to be {firstMultArg}."
    b.relevantArgAttr.add src firstMultArg
  insertTranslation b src tgt alreadyExists
=======
    MetaM.run' <| checkExistingType src tgt cfg.reorder cfg.dontTranslate
  let relevantArg ← cfg.relevantArg?.getDM <| MetaM.run' <| findMultiplicativeArg src
  let argInfo := { reorder := cfg.reorder, relevantArg }
  insertTranslationAndInfo src tgt argInfo alreadyExists
>>>>>>> 4a2cfa25
  let nestedNames ←
    if alreadyExists then
      -- since `tgt` already exists, we just need to copy metadata and
      -- add translations `src.x ↦ tgt.x'` for any subfields.
      trace[to_additive_detail] "declaration {tgt} already exists."
<<<<<<< HEAD
      proceedFields b src tgt
      copyMetaData b cfg src tgt
    else
      -- tgt doesn't exist, so let's make it
      transformDecl b cfg src tgt
=======
      proceedFields src tgt argInfo
      copyMetaData cfg src tgt argInfo
    else
      -- tgt doesn't exist, so let's make it
      transformDecl cfg src tgt argInfo
>>>>>>> 4a2cfa25
  -- add pop-up information when mousing over `additive_name` of `@[to_additive additive_name]`
  -- (the information will be over the attribute of no additive name is given)
  pushInfoLeaf <| .ofTermInfo {
    elaborator := .anonymous, lctx := {}, expectedType? := none, isBinder := !alreadyExists,
    stx := cfg.ref, expr := ← mkConstWithLevelParams tgt }
  if let some doc := cfg.doc then
    addDocStringCore tgt doc
  return nestedNames.push tgt

end

/-- The bundle of environment extensions for `to_additive` -/
def toAdditiveBundle : BundledExtensions where
  ignoreArgsAttr := ignoreArgsAttr
  reorderAttr := reorderAttr
  relevantArgAttr := relevantArgAttr
  dontTranslateAttr := dontTranslateAttr
  translations := translations
  attrName := `to_additive
  changeNumeral := true
  isDual := false
  guessName := guessToAdditiveName

initialize registerBuiltinAttribute {
    name := `to_additive
    descr := "Transport multiplicative to additive"
    add := fun src stx kind ↦ discard do
      addToAdditiveAttr toAdditiveBundle src (← elabToAdditive stx) kind
    -- we (presumably) need to run after compilation to properly add the `simp` attribute
    applicationTime := .afterCompilation
  }

end ToAdditive<|MERGE_RESOLUTION|>--- conflicted
+++ resolved
@@ -76,10 +76,6 @@
 `≤`, `<` and `⟶`. It is also used in `to_additive` to translate from `^` to `•`.
 -/
 syntax toAdditiveReorderOption := &"reorder" " := " (num+),+
-<<<<<<< HEAD
-syntax toAdditiveOption := "(" toAdditiveAttrOption <|> toAdditiveReorderOption ")"
-/-- A hint for where to find the tranlated declaration (`existing` or `self`) -/
-=======
 /--
 the `relevant_arg := ...` option tells which argument is a type where this declaration uses the
 multiplicative structure. This is inferred automatically using the function `findMultiplicativeArg`,
@@ -110,11 +106,9 @@
 we can choose to only additivize `α` by writing `to_additive (dont_translate := β)`.
 -/
 syntax toAdditiveDontTranslateOption := &"dont_translate" " := " ident+
-/-- Options to `to_additive`. -/
 syntax toAdditiveOption := "(" toAdditiveAttrOption <|> toAdditiveReorderOption <|>
   toAdditiveRelevantOption <|> toAdditiveDontTranslateOption ")"
-/-- An `existing` or `self` name hint for `to_additive`. -/
->>>>>>> 4a2cfa25
+/-- A hint for where to find the tranlated declaration (`existing` or `self`) -/
 syntax toAdditiveNameHint := (ppSpace (&"existing" <|> &"self"))?
 syntax toAdditiveRest :=
   toAdditiveNameHint (ppSpace toAdditiveOption)* (ppSpace ident)? (ppSpace (str <|> docComment))?
@@ -457,13 +451,8 @@
 /-- Get the multiplicative → additive translation for the given name,
 falling back to translating a prefix of the name if the full name can't be translated.
 This allows translating automatically generated declarations such as `IsRegular.casesOn`. -/
-<<<<<<< HEAD
-def findPrefixTranslation? (env : Environment) (nm : Name) (b : BundledExtensions) : Name :=
+def findPrefixTranslation (env : Environment) (nm : Name) (b : BundledExtensions) : Name :=
   nm.mapPrefix (findTranslation? env b)
-=======
-def findPrefixTranslation (env : Environment) (nm : Name) : Name :=
-  nm.mapPrefix (findTranslation? env)
->>>>>>> 4a2cfa25
 
 /-- Add a (multiplicative → additive) name translation to the translations map. -/
 def insertTranslation (b : BundledExtensions)
@@ -494,9 +483,9 @@
   relevantArg : Nat := 0
 
 /-- Add a name translation to the translations map and add the `argInfo` information to `src`. -/
-def insertTranslationAndInfo (src tgt : Name) (argInfo : ArgInfo) (failIfExists := true) :
-    CoreM Unit := do
-  insertTranslation src tgt failIfExists
+def insertTranslationAndInfo (b : BundledExtensions) (src tgt : Name) (argInfo : ArgInfo)
+    (failIfExists := true) : CoreM Unit := do
+  insertTranslation b src tgt failIfExists
   if argInfo.reorder != [] then
     trace[to_additive] "@[to_additive] will reorder the arguments of {tgt} by {argInfo.reorder}."
     reorderAttr.add src argInfo.reorder
@@ -553,15 +542,9 @@
 
 Note that this function is still called many times by `applyReplacementFun`
 and we're not remembering the cache between these calls. -/
-<<<<<<< HEAD
-unsafe def additiveTestUnsafe (env : Environment) (b : BundledExtensions) (e : Expr) :
-    Option Name :=
-  let rec visit (e : Expr) (inApp := false) : OptionT (StateM (PtrSet Expr)) Name := do
-=======
-unsafe def additiveTestUnsafe (env : Environment) (e : Expr) (dontTranslate : Array FVarId) :
-    Option (Name ⊕ FVarId) :=
+unsafe def additiveTestUnsafe (env : Environment) (b : BundledExtensions) (e : Expr)
+    (dontTranslate : Array FVarId) : Option (Name ⊕ FVarId) :=
   let rec visit (e : Expr) (inApp := false) : OptionT (StateM (PtrSet Expr)) (Name ⊕ FVarId) := do
->>>>>>> 4a2cfa25
     if e.isConst then
       if (b.dontTranslateAttr.find? env e.constName).isNone &&
         (inApp || (findTranslation? env b e.constName).isSome) then
@@ -597,14 +580,9 @@
 This means we will replace expression applied to e.g. `α` or `α × β`, but not when applied to
 e.g. `ℕ` or `ℝ × α`.
 We ignore all arguments specified by the `ignore` `NameMap`. -/
-<<<<<<< HEAD
-def additiveTest (env : Environment) (b : BundledExtensions) (e : Expr) : Option Name :=
-  unsafe additiveTestUnsafe env b e
-=======
-def additiveTest (env : Environment) (e : Expr) (dontTranslate : Array FVarId := #[]) :
-    Option (Name ⊕ FVarId) :=
-  unsafe additiveTestUnsafe env e dontTranslate
->>>>>>> 4a2cfa25
+def additiveTest (env : Environment) (b : BundledExtensions) (e : Expr)
+    (dontTranslate : Array FVarId := #[]) : Option (Name ⊕ FVarId) :=
+  unsafe additiveTestUnsafe env b e dontTranslate
 
 /-- Swap the first two elements of a list -/
 def _root_.List.swapFirstTwo {α : Type _} : List α → List α
@@ -629,11 +607,8 @@
 It will also reorder arguments of certain functions, using `reorderFn`:
 e.g. `g x₁ x₂ x₃ ... xₙ` becomes `g x₂ x₁ x₃ ... xₙ` if `reorderFn g = some [1]`.
 -/
-<<<<<<< HEAD
-def applyReplacementFun (b : BundledExtensions) (e : Expr) : MetaM Expr := do
-=======
-def applyReplacementFun (e : Expr) (dontTranslate : Array FVarId := #[]) : MetaM Expr := do
->>>>>>> 4a2cfa25
+def applyReplacementFun (b : BundledExtensions) (e : Expr) (dontTranslate : Array FVarId := #[]) :
+    MetaM Expr := do
   let e' := aux (← getEnv) (← getBoolOption `trace.to_additive_detail) e
   -- Make sure any new reserved names in the expr are realized; this needs to be done outside of
   -- `aux` as it is monadic.
@@ -652,11 +627,7 @@
       dbg_trace s!"replacing at {e}"
     match e with
     | .const n₀ ls₀ => do
-<<<<<<< HEAD
-      let n₁ := findPrefixTranslation? env n₀ b
-=======
-      let n₁ := findPrefixTranslation env n₀
->>>>>>> 4a2cfa25
+      let n₁ := findPrefixTranslation env n₀ b
       let ls₁ : List Level := if 0 ∈ (reorderFn n₀).flatten then ls₀.swapFirstTwo else ls₀
       if trace then
         if n₀ != n₁ then
@@ -680,11 +651,7 @@
           let gfAdditive :=
             if h : relevantArgId < gAllArgs.size ∧ gf.isConst then
               if let some fxd :=
-<<<<<<< HEAD
-                additiveTest env b gAllArgs[relevantArgId] then
-=======
-                additiveTest env gAllArgs[relevantArgId] dontTranslate then
->>>>>>> 4a2cfa25
+                additiveTest env b gAllArgs[relevantArgId] dontTranslate then
                 Id.run <| do
                   if trace then
                     match fxd with
@@ -700,20 +667,15 @@
           /- Test if arguments should be reordered. -/
           let reorder := reorderFn nm
           if !reorder.isEmpty && relevantArgId < gAllArgs.size &&
-<<<<<<< HEAD
-            (additiveTest env b gAllArgs[relevantArgId]!).isNone then
-=======
-            (additiveTest env gAllArgs[relevantArgId]! dontTranslate).isNone then
->>>>>>> 4a2cfa25
+            (additiveTest env b gAllArgs[relevantArgId]! dontTranslate).isNone then
             gAllArgs := gAllArgs.permute! reorder
             if trace then
               dbg_trace s!"reordering the arguments of {nm} using the cyclic permutations {reorder}"
           /- Do not replace numerals in specific types. -/
           let firstArg := gAllArgs[0]!
-<<<<<<< HEAD
           if b.changeNumeral then
             if let some changedArgNrs := changeNumeralAttr.find? env nm then
-              if additiveTest env b firstArg |>.isNone then
+              if additiveTest env b firstArg dontTranslate |>.isNone then
                 if trace then
                   dbg_trace s!"applyReplacementFun: We change the numerals in this expression. \
                     However, we will still recurse into all the non-numeral arguments."
@@ -725,31 +687,12 @@
                     changeNumeral arg
                   else
                     arg
-=======
-          if let some changedArgNrs := changeNumeralAttr.find? env nm then
-            if additiveTest env firstArg dontTranslate |>.isNone then
-              if trace then
-                dbg_trace s!"applyReplacementFun: We change the numerals in this expression. \
-                  However, we will still recurse into all the non-numeral arguments."
-              -- In this case, we still update all arguments of `g` that are not numerals,
-              -- since all other arguments can contain subexpressions like
-              -- `(fun x ↦ ℕ) (1 : G)`, and we have to update the `(1 : G)` to `(0 : G)`
-              gAllArgs := gAllArgs.mapIdx fun argNr arg ↦
-                if changedArgNrs.contains argNr then
-                  changeNumeral arg
-                else
-                  arg
->>>>>>> 4a2cfa25
           pure <| (gfAdditive, ← gAllArgs.mapM r)
         else
           pure (← r gf, ← gAllArgs.mapM r)
       return some <| mkAppN gfAdditive gAllArgsAdditive
     | .proj n₀ idx e => do
-<<<<<<< HEAD
-      let n₁ := findPrefixTranslation? env n₀ b
-=======
-      let n₁ := findPrefixTranslation env n₀
->>>>>>> 4a2cfa25
+      let n₁ := findPrefixTranslation env n₀ b
       if trace then
         dbg_trace s!"applyReplacementFun: in projection {e}.{idx} of type {n₀}, \
           replace type with {n₁}"
@@ -833,37 +776,37 @@
 
 /-- Run `applyReplacementFun` on an expression `∀ x₁ .. xₙ, e`,
 making sure not to translate type-classes on `xᵢ` if `i` is in `dontTranslate`. -/
-def applyReplacementForall (dontTranslate : List Nat) (e : Expr) :
+def applyReplacementForall (b : BundledExtensions) (dontTranslate : List Nat) (e : Expr) :
     MetaM Expr := do
   if let some maxDont := dontTranslate.max? then
     forallBoundedTelescope e (some (maxDont + 1)) fun xs e => do
       let xs := xs.map (·.fvarId!)
       let dontTranslate := dontTranslate.filterMap (xs[·]?) |>.toArray
-      let mut e ← applyReplacementFun e dontTranslate
+      let mut e ← applyReplacementFun b e dontTranslate
       for x in xs.reverse do
         let decl ← x.getDecl
-        let xType ← applyReplacementFun decl.type dontTranslate
+        let xType ← applyReplacementFun b decl.type dontTranslate
         e := .forallE decl.userName xType (e.abstract #[.fvar x]) decl.binderInfo
       return e
   else
-    applyReplacementFun e #[]
+    applyReplacementFun b e #[]
 
 /-- Run `applyReplacementFun` on an expression `fun x₁ .. xₙ ↦ e`,
 making sure not to translate type-classes on `xᵢ` if `i` is in `dontTranslate`. -/
-def applyReplacementLambda (dontTranslate : List Nat) (e : Expr) :
+def applyReplacementLambda (b : BundledExtensions) (dontTranslate : List Nat) (e : Expr) :
     MetaM Expr := do
   if let some maxDont := dontTranslate.max? then
     lambdaBoundedTelescope e (maxDont + 1) fun xs e => do
       let xs := xs.map (·.fvarId!)
       let dontTranslate := dontTranslate.filterMap (xs[·]?) |>.toArray
-      let mut e ← applyReplacementFun e dontTranslate
+      let mut e ← applyReplacementFun b e dontTranslate
       for x in xs.reverse do
         let decl ← x.getDecl
-        let xType ← applyReplacementFun decl.type dontTranslate
+        let xType ← applyReplacementFun b decl.type dontTranslate
         e := .lam decl.userName xType (e.abstract #[.fvar x]) decl.binderInfo
       return e
   else
-    applyReplacementFun e #[]
+    applyReplacementFun b e #[]
 
 /-- Unfold auxlemmas in the type and value. -/
 def declUnfoldAuxLemmas (decl : ConstantInfo) : MetaM ConstantInfo := do
@@ -892,35 +835,20 @@
       return (xs.idxOf? fvarId).get!
 
 /-- Run applyReplacementFun on the given `srcDecl` to make a new declaration with name `tgt` -/
-<<<<<<< HEAD
 def updateDecl (b : BundledExtensions) (tgt : Name) (srcDecl : ConstantInfo)
-    (reorder : List (List Nat) := []) : MetaM ConstantInfo := do
-  let mut decl := srcDecl.updateName tgt
-  if 0 ∈ reorder.flatten then
-    decl := decl.updateLevelParams decl.levelParams.swapFirstTwo
-  decl := decl.updateType <| ← applyReplacementFun b <| ← reorderForall reorder <|
-    renameBinderNames b <| ← expand b decl.type
-  if let some v := decl.value? then
-    decl := decl.updateValue <| ← applyReplacementFun b <| ← reorderLambda reorder <| ← expand b v
-  else if let .opaqueInfo info := decl then -- not covered by `value?`
-    decl := .opaqueInfo { info with
-      value := ← applyReplacementFun b <| ← reorderLambda reorder <| ← expand b info.value }
-=======
-def updateDecl (tgt : Name) (srcDecl : ConstantInfo) (reorder : List (List Nat))
-    (dont : List Ident) : MetaM ConstantInfo := do
+    (reorder : List (List Nat)) (dont : List Ident) : MetaM ConstantInfo := do
   let mut decl := srcDecl.updateName tgt
   if 0 ∈ reorder.flatten then
     decl := decl.updateLevelParams decl.levelParams.swapFirstTwo
   let dont ← getDontTranslates dont srcDecl.type
-  decl := decl.updateType <| ← applyReplacementForall dont <| ← reorderForall reorder <|
-    renameBinderNames <| ← expand decl.type
+  decl := decl.updateType <| ← applyReplacementForall b dont <| ← reorderForall reorder <|
+    renameBinderNames b <| ← expand b decl.type
   if let some v := decl.value? then
-    decl := decl.updateValue <| ← applyReplacementLambda dont <| ← reorderLambda reorder <|
-      ← expand v
+    decl := decl.updateValue <| ← applyReplacementLambda b dont <| ← reorderLambda reorder <|
+      ← expand b v
   else if let .opaqueInfo info := decl then -- not covered by `value?`
     decl := .opaqueInfo { info with
-      value := ← applyReplacementLambda dont <| ← reorderLambda reorder <| ← expand info.value }
->>>>>>> 4a2cfa25
+      value := ← applyReplacementLambda b dont <| ← reorderLambda reorder <| ← expand b info.value }
   return decl
 
 /-- Abstracts the nested proofs in the value of `decl` if it is a def. -/
@@ -1015,16 +943,11 @@
   if !pre.isPrefixOf src then
     insertTranslation b src tgt
   -- now transform the source declaration
-<<<<<<< HEAD
-  let trgDecl : ConstantInfo ←
-    MetaM.run' <| updateDecl b tgt srcDecl <| if src == pre then cfg.reorder else []
-=======
   let trgDecl : ConstantInfo ← MetaM.run' <|
     if src == pre then
-      updateDecl tgt srcDecl cfg.reorder cfg.dontTranslate
+      updateDecl b tgt srcDecl cfg.reorder cfg.dontTranslate
     else
-      updateDecl tgt srcDecl [] []
->>>>>>> 4a2cfa25
+      updateDecl b tgt srcDecl [] []
   let value ← match trgDecl with
     | .thmInfo { value, .. } | .defnInfo { value, .. } | .opaqueInfo { value, .. } => pure value
     | _ => throwError "Expected {tgt} to have a value."
@@ -1118,12 +1041,8 @@
 and adds translations between the generated lemmas (the output of `t`).
 `names` must be non-empty. -/
 def additivizeLemmas {m : Type → Type} [Monad m] [MonadError m] [MonadLiftT CoreM m]
-<<<<<<< HEAD
-    (b : BundledExtensions) (names : Array Name) (desc : String) (t : Name → m (Array Name)) :
-=======
-    (names : Array Name) (argInfo : ArgInfo) (desc : String) (t : Name → m (Array Name)) :
->>>>>>> 4a2cfa25
-    m Unit := do
+    (b : BundledExtensions) (names : Array Name) (argInfo : ArgInfo) (desc : String)
+    (t : Name → m (Array Name)) : m Unit := do
   let auxLemmas ← names.mapM t
   let nLemmas := auxLemmas[0]!.size
   for (nm, lemmas) in names.zip auxLemmas do
@@ -1131,11 +1050,7 @@
       throwError "{names[0]!} and {nm} do not generate the same number of {desc}."
   for (srcLemmas, tgtLemmas) in auxLemmas.zip <| auxLemmas.eraseIdx! 0 do
     for (srcLemma, tgtLemma) in srcLemmas.zip tgtLemmas do
-<<<<<<< HEAD
-      insertTranslation b srcLemma tgtLemma
-=======
-      insertTranslationAndInfo srcLemma tgtLemma argInfo
->>>>>>> 4a2cfa25
+      insertTranslationAndInfo b srcLemma tgtLemma argInfo
 
 /--
 Find the argument of `nm` that appears in the first multiplicative (type-class) argument.
@@ -1144,33 +1059,14 @@
 Note: we only consider the relevant argument (`(relevant_arg := ...)`) of each type-class.
 E.g. `[Pow A N]` is a multiplicative type-class on `A`, not on `N`.
 -/
-<<<<<<< HEAD
-def firstMultiplicativeArg (b : BundledExtensions) (nm : Name) : MetaM Nat := do
-  forallTelescopeReducing (← getConstInfo nm).type fun xs _ ↦ do
-    -- xs are the arguments to the constant
-    let xs := xs.toList
-    let l ← xs.filterMapM fun x ↦ do
-      -- write the type of `x` as `(y₀ : α₀) → ... → (yₙ : αₙ) → f a₀ ... aₙ`;
-      -- if `f` can be additivized, mark free variables in `a₀` as multiplicative arguments
-      forallTelescopeReducing (← inferType x) fun _ys tgt ↦ do
-        if let some c := tgt.getAppFn.constName? then
-          if findTranslation? (← getEnv) b c |>.isSome then
-            if let some arg := tgt.getArg? 0 then
-              return xs.findIdx? (arg.containsFVar ·.fvarId!)
-        return none
-    trace[to_additive_detail] "firstMultiplicativeArg: {l}"
-    match l with
-    | [] => return 0
-    | (head :: tail) => return tail.foldl Nat.min head
-=======
-def findMultiplicativeArg (nm : Name) : MetaM Nat := do
+def findMultiplicativeArg (b : BundledExtensions) (nm : Name) : MetaM Nat := do
   forallTelescopeReducing (← getConstInfo nm).type fun xs ty ↦ do
     let env ← getEnv
     -- check if `tgt` has a multiplicative type argument, and if so,
     -- find the index of a type from `xs` appearing in there
     let multArg? (tgt : Expr) : Option Nat := do
       let c ← tgt.getAppFn.constName?
-      guard (findTranslation? env c).isSome
+      guard (findTranslation? env b c).isSome
       let relevantArg := (relevantArgAttr.find? env c).getD 0
       let arg ← tgt.getArg? relevantArg
       xs.findIdx? (arg.containsFVar ·.fvarId!)
@@ -1180,7 +1076,6 @@
     let arg := arg <|> multArg? ty
     trace[to_additive_detail] "findMultiplicativeArg: {arg}"
     return arg.getD 0
->>>>>>> 4a2cfa25
 
 /-- Return the provided target name or autogenerate one if one was not provided. -/
 def targetName (b : BundledExtensions)
@@ -1193,11 +1088,7 @@
   trace[to_additive_detail] "The name {s} splits as {s.splitCase}"
   let tgt_auto := b.guessName s
   let depth := cfg.tgt.getNumParts
-<<<<<<< HEAD
-  let pre := findPrefixTranslation? (← getEnv) pre b
-=======
-  let pre := findPrefixTranslation (← getEnv) pre
->>>>>>> 4a2cfa25
+  let pre := findPrefixTranslation (← getEnv) pre b
   let (pre1, pre2) := pre.splitAt (depth - 1)
   let res := if cfg.tgt == .anonymous then pre.str tgt_auto else pre1 ++ cfg.tgt
   if res == src then
@@ -1216,39 +1107,21 @@
 
 /-- if `f src = #[a_1, ..., a_n]` and `f tgt = #[b_1, ... b_n]` then `proceedFieldsAux src tgt f`
 will insert translations from `a_i` to `b_i`. -/
-<<<<<<< HEAD
-def proceedFieldsAux (b : BundledExtensions) (src tgt : Name) (f : Name → CoreM (Array Name)) :
-    CoreM Unit := do
-  let srcFields ← f src
-  let tgtFields ← f tgt
-=======
-def proceedFieldsAux (src tgt : Name) (argInfo : ArgInfo) (f : Name → Array Name) : CoreM Unit := do
+def proceedFieldsAux (b : BundledExtensions) (src tgt : Name) (argInfo : ArgInfo)
+    (f : Name → Array Name) : CoreM Unit := do
   let srcFields := f src
   let tgtFields := f tgt
->>>>>>> 4a2cfa25
   if srcFields.size != tgtFields.size then
     throwError "Failed to map fields of {src}, {tgt} with {srcFields} ↦ {tgtFields}.\n \
       Lengths do not match."
   for srcField in srcFields, tgtField in tgtFields do
-<<<<<<< HEAD
-    if findPrefixTranslation? (← getEnv) srcField b != tgtField then
-      insertTranslation b srcField tgtField
-    else
-      trace[to_additive] "Translation {srcField} ↦ {tgtField} is automatic."
+    insertTranslationAndInfo b srcField tgtField argInfo
 
 /-- Add the structure fields of `src` to the translations dictionary
 so that future uses of `to_additive` will map them to the corresponding `tgt` fields. -/
-def proceedFields (b : BundledExtensions) (src tgt : Name) : CoreM Unit := do
-  let aux := @proceedFieldsAux b src tgt
-=======
-    insertTranslationAndInfo srcField tgtField argInfo
-
-/-- Add the structure fields of `src` to the translations dictionary
-so that future uses of `to_additive` will map them to the corresponding `tgt` fields. -/
-def proceedFields (src tgt : Name) (argInfo : ArgInfo) : CoreM Unit := do
+def proceedFields (b : BundledExtensions) (src tgt : Name) (argInfo : ArgInfo) : CoreM Unit := do
   let env ← getEnv
-  let aux := proceedFieldsAux src tgt argInfo
->>>>>>> 4a2cfa25
+  let aux := proceedFieldsAux b src tgt argInfo
   -- add translations for the structure fields
   aux fun declName ↦
     if isStructure env declName then
@@ -1277,15 +1150,10 @@
   | `(toAdditiveRest| $existing? $[$opts:toAdditiveOption]* $[$tgt]? $[$doc]?) => do
     let mut attrs := #[]
     let mut reorder := []
-<<<<<<< HEAD
+    let mut relevantArg? := none
+    let mut dontTranslate := []
     for opt in opts do
       match opt with
-=======
-    let mut relevantArg? := none
-    let mut dontTranslate := []
-    for stx in opts do
-      match stx with
->>>>>>> 4a2cfa25
       | `(toAdditiveOption| (attr := $[$stxs],*)) =>
         attrs := attrs ++ stxs
       | `(toAdditiveOption| (reorder := $[$[$reorders:num]*],*)) =>
@@ -1342,31 +1210,16 @@
         return (← getDocStringText doc).removeLeadingSpaces
       | _ => throwUnsupportedSyntax
     return {
-<<<<<<< HEAD
       trace := !stx[1].isNone
       tgt := (tgt.map (·.getId)).getD Name.anonymous
-      doc, attrs, reorder, existing, self
+      doc, attrs, reorder, relevantArg?, dontTranslate, existing, self
       ref := (tgt.map (·.raw)).getD stx[0] }
-=======
-      trace := trace.isSome
-      tgt := match tgt with | some tgt => tgt.getId | none => Name.anonymous
-      doc
-      allowAutoName := false
-      attrs, reorder, relevantArg?, dontTranslate, existing, self
-      ref := (tgt.map (·.raw)).getD tk }
->>>>>>> 4a2cfa25
   | _ => throwUnsupportedSyntax
 
 mutual
 /-- Apply attributes to the multiplicative and additive declarations. -/
-<<<<<<< HEAD
-partial def applyAttributes (b : BundledExtensions)
-    (stx : Syntax) (rawAttrs : Array Syntax) (thisAttr src tgt : Name) :
-    TermElabM (Array Name) := do
-=======
-partial def applyAttributes (stx : Syntax) (rawAttrs : Array Syntax) (thisAttr src tgt : Name)
-    (argInfo : ArgInfo) : TermElabM (Array Name) := do
->>>>>>> 4a2cfa25
+partial def applyAttributes (b : BundledExtensions) (stx : Syntax) (rawAttrs : Array Syntax)
+    (thisAttr src tgt : Name) (argInfo : ArgInfo) : TermElabM (Array Name) := do
   -- we only copy the `instance` attribute, since `@[to_additive] instance` is nice to allow
   copyInstanceAttribute src tgt
   -- Warn users if the multiplicative version has an attribute
@@ -1406,11 +1259,7 @@
   for attr in attrs do
     withRef attr.stx do withLogging do
     if attr.name == `simps then
-<<<<<<< HEAD
-      additivizeLemmas b allDecls "simps lemmas" (simpsTacFromSyntax · attr.stx)
-=======
-      additivizeLemmas allDecls argInfo "simps lemmas" (simpsTacFromSyntax · attr.stx)
->>>>>>> 4a2cfa25
+      additivizeLemmas b allDecls argInfo "simps lemmas" (simpsTacFromSyntax · attr.stx)
       return
     let env ← getEnv
     match getAttributeImpl env attr.name with
@@ -1436,12 +1285,8 @@
 /--
 Copies equation lemmas and attributes from `src` to `tgt`
 -/
-<<<<<<< HEAD
-partial def copyMetaData (b : BundledExtensions) (cfg : Config) (src tgt : Name) :
-=======
-partial def copyMetaData (cfg : Config) (src tgt : Name) (argInfo : ArgInfo) :
->>>>>>> 4a2cfa25
-    CoreM (Array Name) := do
+partial def copyMetaData (b : BundledExtensions) (cfg : Config) (src tgt : Name)
+    (argInfo : ArgInfo) : CoreM (Array Name) := do
   if let some eqns := eqnsAttribute.find? (← getEnv) src then
     unless (eqnsAttribute.find? (← getEnv) tgt).isSome do
       for eqn in eqns do
@@ -1451,42 +1296,24 @@
     /- We need to generate all equation lemmas for `src` and `tgt`, even for non-recursive
     definitions. If we don't do that, the equation lemma for `src` might be generated later
     when doing a `rw`, but it won't be generated for `tgt`. -/
-<<<<<<< HEAD
-    additivizeLemmas b #[src, tgt] "equation lemmas" fun nm ↦
+    additivizeLemmas b #[src, tgt] argInfo "equation lemmas" fun nm ↦
       (·.getD #[]) <$> MetaM.run' (getEqnsFor? nm)
   MetaM.run' <| Elab.Term.TermElabM.run' <|
-    (applyAttributes b cfg.ref cfg.attrs b.attrName src tgt)
-=======
-    additivizeLemmas #[src, tgt] argInfo "equation lemmas" fun nm ↦
-      (·.getD #[]) <$> MetaM.run' (getEqnsFor? nm)
-  MetaM.run' <| Elab.Term.TermElabM.run' <|
-    applyAttributes cfg.ref cfg.attrs `to_additive src tgt argInfo
->>>>>>> 4a2cfa25
+    (applyAttributes b cfg.ref cfg.attrs b.attrName src tgt) argInfo
 
 /--
 Make a new copy of a declaration, replacing fragments of the names of identifiers in the type and
 the body using the `translations` dictionary.
 This is used to implement `@[to_additive]`.
 -/
-<<<<<<< HEAD
-partial def transformDecl (b : BundledExtensions) (cfg : Config) (src tgt : Name) :
-    CoreM (Array Name) := do
+partial def transformDecl (b : BundledExtensions) (cfg : Config) (src tgt : Name)
+    (argInfo : ArgInfo := {}) : CoreM (Array Name) := do
   transformDeclAux b cfg src tgt src
-  copyMetaData b cfg src tgt
+  copyMetaData b cfg src tgt argInfo
 
 /-- Verify that the type of given `srcDecl` translates to that of `tgtDecl`. -/
-partial def checkExistingType (b : BundledExtensions)
-    (src tgt : Name) (reorder : List (List Nat)) : MetaM Unit := do
-=======
-partial def transformDecl (cfg : Config) (src tgt : Name) (argInfo : ArgInfo := {}) :
-    CoreM (Array Name) := do
-  transformDeclAux cfg src tgt src
-  copyMetaData cfg src tgt argInfo
-
-/-- Verify that the type of given `srcDecl` translates to that of `tgtDecl`. -/
-partial def checkExistingType (src tgt : Name) (reorder : List (List Nat)) (dont : List Ident) :
-    MetaM Unit := do
->>>>>>> 4a2cfa25
+partial def checkExistingType (b : BundledExtensions) (src tgt : Name) (reorder : List (List Nat))
+    (dont : List Ident) : MetaM Unit := do
   let mut srcDecl ← getConstInfo src
   let tgtDecl ← getConstInfo tgt
   if 0 ∈ reorder.flatten then
@@ -1502,11 +1329,7 @@
     tgtDecl.levelParams (tgtDecl.levelParams.map mkLevelParam)
   let dont ← getDontTranslates dont type
   let type ←
-<<<<<<< HEAD
-    applyReplacementFun b <| ← reorderForall reorder <| ← expand b <| ← unfoldAuxLemmas type
-=======
-    applyReplacementForall dont <| ← reorderForall reorder <| ← expand <| ← unfoldAuxLemmas type
->>>>>>> 4a2cfa25
+    applyReplacementForall b dont <| ← reorderForall reorder <| ← expand b <| ← unfoldAuxLemmas type
   -- `instantiateLevelParams` normalizes universes, so we have to normalize both expressions
   unless ← withReducible <| isDefEq type tgtType do
     throwError "`{b.attrName}` validation failed: expected{indentExpr type}\nbut '{tgt}' has \
@@ -1522,10 +1345,7 @@
   if (kind != AttributeKind.global) then
     throwError "`{b.attrName}` can only be used as a global attribute"
   withOptions (· |>.updateBool `trace.to_additive (cfg.trace || ·)) <| do
-<<<<<<< HEAD
-  let tgt ← targetName b cfg src
-=======
-  if let some tgt := findTranslation? (← getEnv) src then
+  if let some tgt := findTranslation? (← getEnv) b src then
     -- we allow `to_additive (reorder := ...)` or `to_additive (relevant_arg := ...)` syntax
     -- for updating this information on constants that are already tagged
     -- for example, this is necessary for `HPow.hPow`
@@ -1535,8 +1355,7 @@
     if let some relevantArg := cfg.relevantArg? then
       modifyEnv (relevantArgAttr.addEntry · (src, relevantArg))
       return #[tgt]
-  let tgt ← targetName cfg src
->>>>>>> 4a2cfa25
+  let tgt ← targetName b cfg src
   let alreadyExists := (← getEnv).contains tgt
   if cfg.existing != alreadyExists && !(← isInductive src) && !cfg.self then
     Linter.logLintIf linter.toAdditiveExisting cfg.ref <|
@@ -1546,50 +1365,20 @@
       else
         "The additive declaration doesn't exist. Please remove the option `existing`."
   if alreadyExists then
-<<<<<<< HEAD
-    MetaM.run' <| checkExistingType b src tgt cfg.reorder
-  if cfg.reorder != [] then
-    trace[to_additive] "@[to_additive] will reorder the arguments of {tgt} according to \
-      {cfg.reorder}."
-    b.reorderAttr.add src cfg.reorder
-    if b.isDual && src != tgt then
-      let reorderRev := cfg.reorder.map List.reverse
-      trace[to_additive] "@[to_additive] will also reorder the arguments of {src} according to \
-        {reorderRev}."
-      b.reorderAttr.add tgt reorderRev
-    -- we allow using this attribute if it's only to add the reorder configuration
-    -- for example, this is necessary for `HPow.hPow`
-    if findTranslation? (← getEnv) b src |>.isSome then
-      return #[tgt]
-  let firstMultArg ← MetaM.run' <| firstMultiplicativeArg b src
-  if firstMultArg != 0 then
-    trace[to_additive_detail] "Setting relevant_arg for {src} to be {firstMultArg}."
-    b.relevantArgAttr.add src firstMultArg
-  insertTranslation b src tgt alreadyExists
-=======
-    MetaM.run' <| checkExistingType src tgt cfg.reorder cfg.dontTranslate
-  let relevantArg ← cfg.relevantArg?.getDM <| MetaM.run' <| findMultiplicativeArg src
+    MetaM.run' <| checkExistingType b src tgt cfg.reorder cfg.dontTranslate
+  let relevantArg ← cfg.relevantArg?.getDM <| MetaM.run' <| findMultiplicativeArg b src
   let argInfo := { reorder := cfg.reorder, relevantArg }
-  insertTranslationAndInfo src tgt argInfo alreadyExists
->>>>>>> 4a2cfa25
+  insertTranslationAndInfo b src tgt argInfo alreadyExists
   let nestedNames ←
     if alreadyExists then
       -- since `tgt` already exists, we just need to copy metadata and
       -- add translations `src.x ↦ tgt.x'` for any subfields.
       trace[to_additive_detail] "declaration {tgt} already exists."
-<<<<<<< HEAD
-      proceedFields b src tgt
-      copyMetaData b cfg src tgt
+      proceedFields b src tgt argInfo
+      copyMetaData b cfg src tgt argInfo
     else
       -- tgt doesn't exist, so let's make it
-      transformDecl b cfg src tgt
-=======
-      proceedFields src tgt argInfo
-      copyMetaData cfg src tgt argInfo
-    else
-      -- tgt doesn't exist, so let's make it
-      transformDecl cfg src tgt argInfo
->>>>>>> 4a2cfa25
+      transformDecl b cfg src tgt argInfo
   -- add pop-up information when mousing over `additive_name` of `@[to_additive additive_name]`
   -- (the information will be over the attribute of no additive name is given)
   pushInfoLeaf <| .ofTermInfo {
