--- conflicted
+++ resolved
@@ -767,14 +767,9 @@
   let mut decl := srcDecl.updateName tgt
   if 0 ∈ reorder.flatten then
     decl := decl.updateLevelParams decl.levelParams.swapFirstTwo
-<<<<<<< HEAD
   let dont ← getDontTranslate dont srcDecl.type
   decl := decl.updateType <| ← applyReplacementForall dont <| ← reorderForall reorder <|
-    ← expand decl.type
-=======
-  decl := decl.updateType <| ← applyReplacementFun <| ← reorderForall reorder <|
     renameBinderNames <| ← expand decl.type
->>>>>>> 67b6f4e9
   if let some v := decl.value? then
     decl := decl.updateValue <| ← applyReplacementLambda dont <| ← reorderLambda reorder <|
       ← expand v
@@ -1250,15 +1245,9 @@
     srcDecl.levelParams (tgtDecl.levelParams.map mkLevelParam)
   let tgtType := tgtDecl.type.instantiateLevelParams
     tgtDecl.levelParams (tgtDecl.levelParams.map mkLevelParam)
-<<<<<<< HEAD
   let dont ← getDontTranslate dont type
   let type ← applyReplacementForall dont <| ← reorderForall reorder <| ← expand <|
     ← unfoldAuxLemmas type
-=======
-  -- no need to rename binder names for existing types
-  let type ←
-    applyReplacementFun <| ← reorderForall reorder <| ← expand <| ← unfoldAuxLemmas type
->>>>>>> 67b6f4e9
   -- `instantiateLevelParams` normalizes universes, so we have to normalize both expressions
   unless ← withReducible <| isDefEq type tgtType do
     throwError "`to_additive` validation failed: expected{indentExpr type}\nbut '{tgt}' has \
