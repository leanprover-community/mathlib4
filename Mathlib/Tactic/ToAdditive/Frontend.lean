/-
Copyright (c) 2017 Mario Carneiro. All rights reserved.
Released under Apache 2.0 license as described in the file LICENSE.
Authors: Mario Carneiro, Yury Kudryashov, Floris van Doorn, Jon Eugster, Bryan Gin-ge Chen,
Jovan Gerbscheid
-/
import Mathlib.Data.Nat.Notation
import Mathlib.Data.String.Defs
import Mathlib.Data.Array.Defs
import Mathlib.Lean.Expr.ReplaceRec
import Mathlib.Lean.EnvExtension
import Mathlib.Lean.Meta.Simp
import Mathlib.Lean.Name
import Lean.Elab.Tactic.Ext
import Lean.Meta.Tactic.Symm
import Lean.Meta.Tactic.Rfl
import Batteries.Tactic.Trans
import Mathlib.Tactic.Eqns -- just to copy the attribute
import Mathlib.Tactic.Simps.Basic
import Lean.Meta.Tactic.TryThis

/-!
# The `@[to_additive]` attribute.

Implementation of the `to_additive` attribute.
See the docstring of `ToAdditive.to_additive` for more information
-/

open Lean Meta Elab Command Std

namespace ToAdditive

/-- An attribute that tells `@[to_additive]` that certain arguments of this definition are not
involved when using `@[to_additive]`.
This helps the heuristic of `@[to_additive]` by also transforming definitions if `ℕ` or another
fixed type occurs as one of these arguments. -/
syntax (name := to_additive_ignore_args) "to_additive_ignore_args" (ppSpace num)* : attr

/-- An attribute that is automatically added to declarations tagged with `@[to_additive]`,
if needed.

This attribute tells which argument is the type where this declaration uses the multiplicative
structure. If there are multiple arguments, we typically tag the first one.
If this argument contains a fixed type, this declaration will not be additivized.
See the Heuristics section of `to_additive.attr` for more details.

If a declaration is not tagged, it is presumed that the first argument is relevant.
`@[to_additive]` uses the function `to_additive.first_multiplicative_arg` to automatically tag
declarations. It is ok to update it manually if the automatic tagging made an error.

Implementation note: we only allow exactly 1 relevant argument, even though some declarations
(like `prod.group`) have multiple arguments with a multiplicative structure on it.
The reason is that whether we additivize a declaration is an all-or-nothing decision, and if
we will not be able to additivize declarations that (e.g.) talk about multiplication on `ℕ × α`
anyway.

Warning: interactions between this and the `(reorder := ...)` argument are not well-tested. -/
syntax (name := to_additive_relevant_arg) "to_additive_relevant_arg " num : attr

/-- An attribute that stores all the declarations that deal with numeric literals on variable types.

Numeral literals occur in expressions without type information, so in order to decide whether `1`
needs to be changed to `0`, the context around the numeral is relevant.
Most numerals will be in an `OfNat.ofNat` application, though tactics can add numeral literals
inside arbitrary functions. By default we assume that we do not change numerals, unless it is
in a function application with the `to_additive_change_numeral` attribute.

`@[to_additive_change_numeral n₁ ...]` should be added to all functions that take one or more
numerals as argument that should be changed if `additiveTest` succeeds on the first argument,
i.e. when the numeral is only translated if the first argument is a variable
(or consists of variables).
The arguments `n₁ ...` are the positions of the numeral arguments (starting counting from 1). -/
syntax (name := to_additive_change_numeral) "to_additive_change_numeral" (ppSpace num)* : attr

/-- The `to_additive_dont_translate` attribute, used to specify types that should be translated by
`to_additive`, but its operations should remain multiplicative.

Usage notes:
* Apply this together with the `to_additive` attribute.
* The name generation of `to_additive` is not aware that the operations on this type should not be
  translated, so you generally have to specify the name itself, if the name should remain
  multiplicative.
-/
syntax (name := to_additive_dont_translate) "to_additive_dont_translate" : attr

/-- `(attr := ...)` applies the given attributes to both the original and the
translated declaration. -/
syntax toAdditiveAttrOption := &"attr" " := " Parser.Term.attrInstance,*
/--
`(reorder := ...)` reorders the arguments/hypotheses in the generated declaration.
It uses cycle notation. For example `(reorder := 1 2, 5 6)` swaps the first two
arguments with each other and the fifth and the sixth argument and `(reorder := 3 4 5)` will move
the fifth argument before the third argument. This is used in `to_dual` to swap the arguments in
`≤`, `<` and `⟶`. It is also used in `to_additive` to translate from `^` to `•`.
-/
syntax toAdditiveReorderOption := &"reorder" " := " (num+),+
syntax toAdditiveOption := "(" toAdditiveAttrOption <|> toAdditiveReorderOption ")"
/-- A hint for where to find the tranlated declaration (`existing` or `self`) -/
syntax toAdditiveNameHint := (ppSpace (&"existing" <|> &"self"))?
syntax toAdditiveRest :=
  toAdditiveNameHint (ppSpace toAdditiveOption)* (ppSpace ident)? (ppSpace (str <|> docComment))?

-- We omit a doc-string on these syntaxes to instead show the `to_additive` or `to_dual` doc-string
attribute [nolint docBlame] toAdditiveRest toAdditiveOption

/-- The attribute `to_additive` can be used to automatically transport theorems
and definitions (but not inductive types and structures) from a multiplicative
theory to an additive theory.

To use this attribute, just write:

```
@[to_additive]
theorem mul_comm' {α} [CommSemigroup α] (x y : α) : x * y = y * x := mul_comm x y
```

This code will generate a theorem named `add_comm'`. It is also
possible to manually specify the name of the new declaration:

```
@[to_additive add_foo]
theorem foo := sorry
```

An existing documentation string will _not_ be automatically used, so if the theorem or definition
has a doc string, a doc string for the additive version should be passed explicitly to
`to_additive`.

```
/-- Multiplication is commutative -/
@[to_additive /-- Addition is commutative -/]
theorem mul_comm' {α} [CommSemigroup α] (x y : α) : x * y = y * x := CommSemigroup.mul_comm
```

The transport tries to do the right thing in most cases using several
heuristics described below.  However, in some cases it fails, and
requires manual intervention.

Use the `to_additive existing` syntax to use an existing additive declaration, instead of
automatically generating it.

Use the `(reorder := ...)` syntax to reorder the arguments in the generated additive declaration.
This is specified using cycle notation. For example `(reorder := 1 2, 5 6)` swaps the first two
arguments with each other and the fifth and the sixth argument and `(reorder := 3 4 5)` will move
the fifth argument before the third argument. This is mostly useful to translate declarations using
`Pow` to those using `SMul`.

Use the `(attr := ...)` syntax to apply attributes to both the multiplicative and the additive
version:

```
@[to_additive (attr := simp)] lemma mul_one' {G : Type*} [Group G] (x : G) : x * 1 = x := mul_one x
```

For `simps` this also ensures that some generated lemmas are added to the additive dictionary.
`@[to_additive (attr := to_additive)]` is a special case, where the `to_additive`
attribute is added to the generated lemma only, to additivize it again.
This is useful for lemmas about `Pow` to generate both lemmas about `SMul` and `VAdd`. Example:
```
@[to_additive (attr := to_additive VAdd_lemma, simp) SMul_lemma]
lemma Pow_lemma ... :=
```
In the above example, the `simp` is added to all 3 lemmas. All other options to `to_additive`
(like the generated name or `(reorder := ...)`) are not passed down,
and can be given manually to each individual `to_additive` call.

## Implementation notes

The transport process generally works by taking all the names of
identifiers appearing in the name, type, and body of a declaration and
creating a new declaration by mapping those names to additive versions
using a simple string-based dictionary and also using all declarations
that have previously been labeled with `to_additive`. The dictionary is `ToAdditive.nameDict`
and can be found in the `Tactic.ToAdditive.Frontend` file. If you introduce a new name which
should be translated by `to_additive` you should add the translation to this dictionary.

In the `mul_comm'` example above, `to_additive` maps:
* `mul_comm'` to `add_comm'`,
* `CommSemigroup` to `AddCommSemigroup`,
* `x * y` to `x + y` and `y * x` to `y + x`, and
* `CommSemigroup.mul_comm'` to `AddCommSemigroup.add_comm'`.

### Heuristics

`to_additive` uses heuristics to determine whether a particular identifier has to be
mapped to its additive version. The basic heuristic is

* Only map an identifier to its additive version if its first argument doesn't
  contain any unapplied identifiers.

Examples:
* `@Mul.mul Nat n m` (i.e. `(n * m : Nat)`) will not change to `+`, since its
  first argument is `Nat`, an identifier not applied to any arguments.
* `@Mul.mul (α × β) x y` will change to `+`. It's first argument contains only the identifier
  `Prod`, but this is applied to arguments, `α` and `β`.
* `@Mul.mul (α × Int) x y` will not change to `+`, since its first argument contains `Int`.

The reasoning behind the heuristic is that the first argument is the type which is "additivized",
and this usually doesn't make sense if this is on a fixed type.

There are some exceptions to this heuristic:

* Identifiers that have the `@[to_additive]` attribute are ignored.
  For example, multiplication in `↥Semigroup` is replaced by addition in `↥AddSemigroup`.
  You can turn this behavior off by *also* adding the `@[to_additive_dont_translate]` attribute.
* If an identifier `d` has attribute `@[to_additive_relevant_arg n]` then the argument
  in position `n` is checked for a fixed type, instead of checking the first argument.
  `@[to_additive]` will automatically add the attribute `@[to_additive_relevant_arg n]` to a
  declaration when the first argument has no multiplicative type-class, but argument `n` does.
* If an identifier has attribute `@[to_additive_ignore_args n1 n2 ...]` then all the arguments in
  positions `n1`, `n2`, ... will not be checked for unapplied identifiers (start counting from 1).
  For example, `ContMDiffMap` has attribute `@[to_additive_ignore_args 21]`, which means
  that its 21st argument `(n : WithTop ℕ)` can contain `ℕ`
  (usually in the form `Top.top ℕ ...`) and still be additivized.
  So `@Mul.mul (C^∞⟮I, N; I', G⟯) _ f g` will be additivized.

### Troubleshooting

If `@[to_additive]` fails because the additive declaration raises a type mismatch, there are
various things you can try.
The first thing to do is to figure out what `@[to_additive]` did wrong by looking at the type
mismatch error.

* Option 1: The most common case is that it didn't additivize a declaration that should be
  additivized. This happened because the heuristic applied, and the first argument contains a
  fixed type, like `ℕ` or `ℝ`. However, the heuristic misfires on some other declarations.
  Solutions:
  * First figure out what the fixed type is in the first argument of the declaration that didn't
    get additivized. Note that this fixed type can occur in implicit arguments. If manually finding
    it is hard, you can run `set_option trace.to_additive_detail true` and search the output for the
    fragment "contains the fixed type" to find what the fixed type is.
  * If the fixed type has an additive counterpart (like `↥Semigroup`), give it the `@[to_additive]`
    attribute.
  * If the fixed type has nothing to do with algebraic operations (like `TopCat`), add the attribute
    `@[to_additive self]` to the fixed type `Foo`.
  * If the fixed type occurs inside the `k`-th argument of a declaration `d`, and the
    `k`-th argument is not connected to the multiplicative structure on `d`, consider adding
    attribute `[to_additive_ignore_args k]` to `d`.
    Example: `ContMDiffMap` ignores the argument `(n : WithTop ℕ)`
* Option 2: It additivized a declaration `d` that should remain multiplicative. Solution:
  * Make sure the first argument of `d` is a type with a multiplicative structure. If not, can you
    reorder the (implicit) arguments of `d` so that the first argument becomes a type with a
    multiplicative structure (and not some indexing type)?
    The reason is that `@[to_additive]` doesn't additivize declarations if their first argument
    contains fixed types like `ℕ` or `ℝ`. See section Heuristics.
    If the first argument is not the argument with a multiplicative type-class, `@[to_additive]`
    should have automatically added the attribute `@[to_additive_relevant_arg]` to the declaration.
    You can test this by running the following (where `d` is the full name of the declaration):
    ```
      open Lean in run_cmd logInfo m!"{ToAdditive.relevantArgAttr.find? (← getEnv) `d}"
    ```
    The expected output is `n` where the `n`-th (0-indexed) argument of `d` is a type (family)
    with a multiplicative structure on it. `none` means `0`.
    If you get a different output (or a failure), you could add the attribute
    `@[to_additive_relevant_arg n]` manually, where `n` is an (1-indexed) argument with a
    multiplicative structure.
* Option 3: Arguments / universe levels are incorrectly ordered in the additive version.
  This likely only happens when the multiplicative declaration involves `pow`/`^`. Solutions:
  * Ensure that the order of arguments of all relevant declarations are the same for the
    multiplicative and additive version. This might mean that arguments have an "unnatural" order
    (e.g. `Monoid.npow n x` corresponds to `x ^ n`, but it is convenient that `Monoid.npow` has this
    argument order, since it matches `AddMonoid.nsmul n x`.
  * If this is not possible, add `(reorder := ...)` argument to `to_additive`.

If neither of these solutions work, and `to_additive` is unable to automatically generate the
additive version of a declaration, manually write and prove the additive version.
Often the proof of a lemma/theorem can just be the multiplicative version of the lemma applied to
`multiplicative G`.
Afterwards, apply the attribute manually:

```
attribute [to_additive foo_add_bar] foo_bar
```

This will allow future uses of `to_additive` to recognize that
`foo_bar` should be replaced with `foo_add_bar`.

### Handling of hidden definitions

Before transporting the “main” declaration `src`, `to_additive` first
scans its type and value for names starting with `src`, and transports
them. This includes auxiliary definitions like `src._match_1`

In addition to transporting the “main” declaration, `to_additive` transports
its equational lemmas and tags them as equational lemmas for the new declaration.

### Structure fields and constructors

If `src` is a structure, then the additive version has to be already written manually.
In this case `to_additive` adds all structure fields to its mapping.

### Name generation

* If `@[to_additive]` is called without a `name` argument, then the
  new name is autogenerated.  First, it takes the longest prefix of
  the source name that is already known to `to_additive`, and replaces
  this prefix with its additive counterpart. Second, it takes the last
  part of the name (i.e., after the last dot), and replaces common
  name parts (“mul”, “one”, “inv”, “prod”) with their additive versions.

* [todo] Namespaces can be transformed using `map_namespace`. For example:
  ```
  run_cmd to_additive.map_namespace `QuotientGroup `QuotientAddGroup
  ```

  Later uses of `to_additive` on declarations in the `QuotientGroup`
  namespace will be created in the `QuotientAddGroup` namespaces.

* If `@[to_additive]` is called with a `name` argument `new_name`
  /without a dot/, then `to_additive` updates the prefix as described
  above, then replaces the last part of the name with `new_name`.

* If `@[to_additive]` is called with a `name` argument
  `NewNamespace.new_name` /with a dot/, then `to_additive` uses this
  new name as is.

As a safety check, in the first case `to_additive` double checks
that the new name differs from the original one. -/
syntax (name := to_additive) "to_additive" "?"? toAdditiveRest : attr

@[inherit_doc to_additive]
macro "to_additive?" rest:toAdditiveRest : attr => `(attr| to_additive ? $rest)

/-- A set of strings of names that end in a capital letter.
* If the string contains a lowercase letter, the string should be split between the first occurrence
  of a lower-case letter followed by an upper-case letter.
* If multiple strings have the same prefix, they should be grouped by prefix
* In this case, the second list should be prefix-free
  (no element can be a prefix of a later element)

Todo: automate the translation from `String` to an element in this `TreeMap`
  (but this would require having something similar to the `rb_lmap` from Lean 3). -/
def endCapitalNames : TreeMap String (List String) compare :=
  -- todo: we want something like
  -- endCapitalNamesOfList ["LE", "LT", "WF", "CoeTC", "CoeT", "CoeHTCT"]
  .ofList [("LE", [""]), ("LT", [""]), ("WF", [""]), ("Coe", ["TC", "T", "HTCT"])]

open String in
/-- This function takes a String and splits it into separate parts based on the following
[naming conventions](https://github.com/leanprover-community/mathlib4/wiki#naming-convention).

E.g. `#eval "InvHMulLEConjugate₂SMul_ne_top".splitCase` yields
`["Inv", "HMul", "LE", "Conjugate₂", "SMul", "_", "ne", "_", "top"]`. -/
partial def _root_.String.splitCase (s : String) (i₀ : Pos := 0) (r : List String := []) :
    List String := Id.run do
  -- We test if we need to split between `i₀` and `i₁`.
  let i₁ := s.next i₀
  if s.atEnd i₁ then
    -- If `i₀` is the last position, return the list.
    let r := s::r
    return r.reverse
  /- We split the string in three cases
  * We split on both sides of `_` to keep them there when rejoining the string;
  * We split after a name in `endCapitalNames`;
  * We split after a lower-case letter that is followed by an upper-case letter
    (unless it is part of a name in `endCapitalNames`). -/
  if s.get i₀ == '_' || s.get i₁ == '_' then
    return splitCase (s.extract i₁ s.endPos) 0 <| (s.extract 0 i₁)::r
  if (s.get i₁).isUpper then
    if let some strs := endCapitalNames[s.extract 0 i₁]? then
      if let some (pref, newS) := strs.findSome?
        fun x : String ↦ (s.extract i₁ s.endPos).dropPrefix? x |>.map (x, ·.toString) then
        return splitCase newS 0 <| (s.extract 0 i₁ ++ pref)::r
    if !(s.get i₀).isUpper then
      return splitCase (s.extract i₁ s.endPos) 0 <| (s.extract 0 i₁)::r
  return splitCase s i₁ r

initialize registerTraceClass `to_additive
initialize registerTraceClass `to_additive_detail

/-- Linter, mostly used by `@[to_additive]`, that checks that the source declaration doesn't have
certain attributes -/
register_option linter.existingAttributeWarning : Bool := {
  defValue := true
  descr := "Linter, mostly used by `@[to_additive]`, that checks that the source declaration \
    doesn't have certain attributes" }

/-- Linter to check that the `to_additive` attribute is not given manually -/
register_option linter.toAdditiveGenerateName : Bool := {
  defValue := true
  descr := "Linter used by `@[to_additive]` that checks if `@[to_additive]` automatically \
    generates the user-given name" }

/-- Linter to check whether the user correctly specified that the additive declaration already
exists -/
register_option linter.toAdditiveExisting : Bool := {
  defValue := true
  descr := "Linter used by `@[to_additive]` that checks whether the user correctly specified that
    the additive declaration already exists" }


@[inherit_doc to_additive_ignore_args]
initialize ignoreArgsAttr : NameMapExtension (List Nat) ←
  registerNameMapAttribute {
    name  := `to_additive_ignore_args
    descr :=
      "Auxiliary attribute for `to_additive` stating that certain arguments are not additivized."
    add   := fun _ stx ↦ do
        let ids ← match stx with
          | `(attr| to_additive_ignore_args $[$ids:num]*) => pure <| ids.map (·.1.isNatLit?.get!)
          | _ => throwUnsupportedSyntax
        return ids.toList }

/-- An extension that stores all the declarations that need their arguments reordered when
applying `@[to_additive]`. It is applied using the `to_additive (reorder := ...)` syntax. -/
initialize reorderAttr : NameMapExtension (List (List Nat)) ←
  registerNameMapExtension _

@[inherit_doc to_additive_relevant_arg]
initialize relevantArgAttr : NameMapExtension Nat ←
  registerNameMapAttribute {
    name := `to_additive_relevant_arg
    descr := "Auxiliary attribute for `to_additive` stating \
      which arguments are the types with a multiplicative structure."
    add := fun
    | _, `(attr| to_additive_relevant_arg $id) => pure <| id.1.isNatLit?.get!.pred
    | _, _ => throwUnsupportedSyntax }

@[inherit_doc to_additive_dont_translate]
initialize dontTranslateAttr : NameMapExtension Unit ←
  registerNameMapAttribute {
    name := `to_additive_dont_translate
    descr := "Auxiliary attribute for `to_additive` stating \
      that the operations on this type should not be translated."
    add := fun
    | _, `(attr| to_additive_dont_translate) => return
    | _, _ => throwUnsupportedSyntax }

@[inherit_doc to_additive_change_numeral]
initialize changeNumeralAttr : NameMapExtension (List Nat) ←
  registerNameMapAttribute {
    name := `to_additive_change_numeral
    descr :=
      "Auxiliary attribute for `to_additive` that stores functions that have numerals as argument."
    add := fun
    | _, `(attr| to_additive_change_numeral $[$arg]*) =>
      pure <| arg.map (·.1.isNatLit?.get!.pred) |>.toList
    | _, _ => throwUnsupportedSyntax }

/-- Maps multiplicative names to their additive counterparts. -/
initialize translations : NameMapExtension Name ← registerNameMapExtension _

/-- `BundledExtensions` is a structure that holds all environment extensions related to a
`to_additive`-like attribute. This allows us to use the `to_additive` machinery for other
attributes, such as `to_dual`. -/
structure BundledExtensions : Type where
  ignoreArgsAttr : NameMapExtension (List Nat)
  /-- `reorderAttr` stores the declarations that need their arguments reordered when tranlating.
  This is speicified using the `(reorder := ...)` syntax. -/
  reorderAttr : NameMapExtension (List <| List Nat)
  relevantArgAttr : NameMapExtension Nat
  dontTranslateAttr : NameMapExtension Unit
  /-- `translations` stores all of the constants that have been tagged with this attribute,
  and maps them to their translation. -/
  translations : NameMapExtension Name
  /-- The name of the attribute, for example `to_additive` or `to_dual`. -/
  attrName : Name
  /-- If `changeNumeral := true`, then try to translate the number `1` to `0`. -/
  changeNumeral : Bool
  /-- When `isDual := true`, every translation `A → B` will also give a translation `B → A`. -/
  isDual : Bool
attribute [inherit_doc to_additive_ignore_args] BundledExtensions.ignoreArgsAttr
attribute [inherit_doc to_additive_relevant_arg] BundledExtensions.relevantArgAttr
attribute [inherit_doc to_additive_dont_translate] BundledExtensions.dontTranslateAttr

/-- Get the multiplicative → additive translation for the given name. -/
def findTranslation? (env : Environment) (b : BundledExtensions) : Name → Option Name :=
  (b.translations.getState env).find?

/-- Add a (multiplicative → additive) name translation to the translations map. -/
def insertTranslation (b : BundledExtensions)
    (src tgt : Name) (failIfExists := true) : CoreM Unit := do
  if let some tgt' := findTranslation? (← getEnv) b src then
    if failIfExists then
      throwError "The translation {src} ↦ {tgt'} already exists"
    else
      trace[to_additive] "The translation {src} ↦ {tgt'} already exists"
      return
  modifyEnv (b.translations.addEntry · (src, tgt))
  trace[to_additive] "Added translation {src} ↦ {tgt}"
  if b.isDual && src != tgt then
    if let some src' := findTranslation? (← getEnv) b tgt then
      if failIfExists then
        throwError "The translation {tgt} ↦ {src'} already exists"
      else
        trace[to_additive] "The translation {tgt} ↦ {src'} already exists"
        return
    modifyEnv (b.translations.addEntry · (tgt, src))
    trace[to_additive] "Also added translation {tgt} ↦ {src}"

/-- `Config` is the type of the arguments that can be provided to `to_additive`. -/
structure Config : Type where
  /-- View the trace of the to_additive procedure.
  Equivalent to `set_option trace.to_additive true`. -/
  trace : Bool := false
  /-- The name of the target (the additive declaration). -/
  tgt : Name := Name.anonymous
  /-- An optional doc string. -/
  doc : Option String := none
  /-- If `allowAutoName` is `false` (default) then
  `@[to_additive]` will check whether the given name can be auto-generated. -/
  allowAutoName : Bool := false
  /-- The arguments that should be reordered by `to_additive`, using cycle notation. -/
  reorder : List (List Nat) := []
  /-- The attributes which we want to give to both the multiplicative and additive versions.
  For `simps` this will also add generated lemmas to the translation dictionary. -/
  attrs : Array Syntax := #[]
  /-- The `Syntax` element corresponding to the original multiplicative declaration
  (or the `to_additive` attribute if it is added later),
  which we need for adding definition ranges. -/
  ref : Syntax
  /-- An optional flag stating that the additive declaration already exists.
  If this flag is wrong about whether the additive declaration exists, `to_additive` will
  raise a linter error.
  Note: the linter will never raise an error for inductive types and structures. -/
  existing : Bool := false
  /-- An optional flag stating that the target of the translation is the target itself.
  This can be used to reorder arguments, such as in
  `attribute [to_dual self (reorder := 3 4)] LE.le`.
  It can also be used to give a hint to `additiveTest`, such as in
  `attribute [to_additive self] Unit`.
  If `self := true`, we should also have `existing := true`. -/
  self : Bool := false
  deriving Repr

/-- Implementation function for `additiveTest`.
Failure means that in that subexpression there is no constant that blocks `e` from being translated.
We cache previous applications of the function, using an expression cache using ptr equality
to avoid visiting the same subexpression many times. Note that we only need to cache the
expressions without taking the value of `inApp` into account, since `inApp` only matters when
the expression is a constant. However, for this reason we have to make sure that we never
cache constant expressions, so that's why the `if`s in the implementation are in this order.

Note that this function is still called many times by `applyReplacementFun`
and we're not remembering the cache between these calls. -/
unsafe def additiveTestUnsafe (env : Environment) (b : BundledExtensions) (e : Expr) :
    Option Name :=
  let rec visit (e : Expr) (inApp := false) : OptionT (StateM (PtrSet Expr)) Name := do
    if e.isConst then
      if (b.dontTranslateAttr.find? env e.constName).isNone &&
        (inApp || (findTranslation? env b e.constName).isSome) then
        failure
      else
        return e.constName
    if (← get).contains e then
      failure
    modify fun s => s.insert e
    match e with
    | x@(.app e a)       =>
        visit e true <|> do
          -- make sure that we don't treat `(fun x => α) (n + 1)` as a type that depends on `Nat`
          guard !x.isConstantApplication
          if let some n := e.getAppFn.constName? then
            if let some l := b.ignoreArgsAttr.find? env n then
              if e.getAppNumArgs + 1 ∈ l then
                failure
          visit a
    | .lam _ _ t _       => visit t
    | .forallE _ _ t _   => visit t
    | .letE _ _ e body _ => visit e <|> visit body
    | .mdata _ b         => visit b
    | .proj _ _ b        => visit b
    | _                  => failure
  Id.run <| (visit e).run' mkPtrSet

/-- `additiveTest e` tests whether the expression `e` contains a constant
`nm` that is not applied to any arguments, and such that `translations.find?[nm] = none`.
This is used in `@[to_additive]` for deciding which subexpressions to transform: we only transform
constants if `additiveTest` applied to their relevant argument returns `true`.
This means we will replace expression applied to e.g. `α` or `α × β`, but not when applied to
e.g. `ℕ` or `ℝ × α`.
We ignore all arguments specified by the `ignore` `NameMap`. -/
def additiveTest (env : Environment) (b : BundledExtensions) (e : Expr) : Option Name :=
  unsafe additiveTestUnsafe env b e

/-- Swap the first two elements of a list -/
def _root_.List.swapFirstTwo {α : Type _} : List α → List α
  | []      => []
  | [x]     => [x]
  | x::y::l => y::x::l

/-- Change the numeral `nat_lit 1` to the numeral `nat_lit 0`.
Leave all other expressions unchanged. -/
def changeNumeral : Expr → Expr
  | .lit (.natVal 1) => mkRawNatLit 0
  | e                => e

/--
`applyReplacementFun e` replaces the expression `e` with its additive counterpart.
It translates each identifier (inductive type, defined function etc) in an expression, unless
* The identifier occurs in an application with first argument `arg`; and
* `test arg` is false.
However, if `f` is in the dictionary `relevant`, then the argument `relevant.find f`
is tested, instead of the first argument.

It will also reorder arguments of certain functions, using `reorderFn`:
e.g. `g x₁ x₂ x₃ ... xₙ` becomes `g x₂ x₁ x₃ ... xₙ` if `reorderFn g = some [1]`.
-/
<<<<<<< HEAD
def applyReplacementFun (b : BundledExtensions) (e : Expr) : MetaM Expr :=
  return aux (← getEnv) (← getBoolOption `trace.to_additive_detail) e
=======
def applyReplacementFun (e : Expr) : MetaM Expr := do
  let e' := aux (← getEnv) (← getBoolOption `trace.to_additive_detail) e
  -- Make sure any new reserved names in the expr are realized; this needs to be done outside of
  -- `aux` as it is monadic.
  e'.forEach fun
    | .const n .. => do
      if !(← hasConst (skipRealize := false) n) && isReservedName (← getEnv) n then
        executeReservedNameAction n
    | _ => pure ()
  return e'
>>>>>>> 3ccdf0c3
where /-- Implementation of `applyReplacementFun`. -/
  aux (env : Environment) (trace : Bool) : Expr → Expr :=
  let reorderFn : Name → List (List ℕ) := fun nm ↦ (b.reorderAttr.find? env nm |>.getD [])
  let relevantArg : Name → ℕ := fun nm ↦ (b.relevantArgAttr.find? env nm).getD 0
  Lean.Expr.replaceRec fun r e ↦ Id.run do
    if trace then
      dbg_trace s!"replacing at {e}"
    match e with
    | .const n₀ ls₀ => do
      let n₁ := n₀.mapPrefix <| findTranslation? env b
      let ls₁ : List Level := if 0 ∈ (reorderFn n₀).flatten then ls₀.swapFirstTwo else ls₀
      if trace then
        if n₀ != n₁ then
          dbg_trace s!"changing {n₀} to {n₁}"
        if 0 ∈ (reorderFn n₀).flatten then
          dbg_trace s!"reordering the universe variables from {ls₀} to {ls₁}"
      return some <| Lean.mkConst n₁ ls₁
    | .app g x => do
      let gf := g.getAppFn
      if gf.isBVar && x.isLit then
        if trace then
          dbg_trace s!"applyReplacementFun: Variables applied to numerals are not changed {g.app x}"
        return some <| g.app x
      let gArgs := g.getAppArgs
      let mut gAllArgs := gArgs.push x
      let (gfAdditive, gAllArgsAdditive) ←
        if let some nm := gf.constName? then
          -- e = `(nm y₁ .. yₙ x)
          /- Test if the head should not be replaced. -/
          let relevantArgId := relevantArg nm
          let gfAdditive :=
            if h : relevantArgId < gAllArgs.size ∧ gf.isConst then
              if let some fxd :=
                additiveTest env b gAllArgs[relevantArgId] then
                Id.run <| do
                  if trace then
                    dbg_trace s!"The application of {nm} contains the fixed type \
                      {fxd}, so it is not changed"
                  gf
              else
                r gf
            else
              r gf
          /- Test if arguments should be reordered. -/
          let reorder := reorderFn nm
          if !reorder.isEmpty && relevantArgId < gAllArgs.size &&
            (additiveTest env b gAllArgs[relevantArgId]!).isNone then
            gAllArgs := gAllArgs.permute! reorder
            if trace then
              dbg_trace s!"reordering the arguments of {nm} using the cyclic permutations {reorder}"
          /- Do not replace numerals in specific types. -/
          let firstArg := gAllArgs[0]!
          if b.changeNumeral then
            if let some changedArgNrs := changeNumeralAttr.find? env nm then
              if additiveTest env b firstArg |>.isNone then
                if trace then
                  dbg_trace s!"applyReplacementFun: We change the numerals in this expression. \
                    However, we will still recurse into all the non-numeral arguments."
                -- In this case, we still update all arguments of `g` that are not numerals,
                -- since all other arguments can contain subexpressions like
                -- `(fun x ↦ ℕ) (1 : G)`, and we have to update the `(1 : G)` to `(0 : G)`
                gAllArgs := gAllArgs.mapIdx fun argNr arg ↦
                  if changedArgNrs.contains argNr then
                    changeNumeral arg
                  else
                    arg
          pure <| (gfAdditive, ← gAllArgs.mapM r)
        else
          pure (← r gf, ← gAllArgs.mapM r)
      return some <| mkAppN gfAdditive gAllArgsAdditive
    | .proj n₀ idx e => do
      let n₁ := n₀.mapPrefix <| findTranslation? env b
      if trace then
        dbg_trace s!"applyReplacementFun: in projection {e}.{idx} of type {n₀}, \
          replace type with {n₁}"
      return some <| .proj n₁ idx <| ← r e
    | _ => return none

/-- Eta expands `e` at most `n` times. -/
def etaExpandN (n : Nat) (e : Expr) : MetaM Expr := do
  forallBoundedTelescope (← inferType e) (some n) fun xs _ ↦ mkLambdaFVars xs (mkAppN e xs)

/-- `e.expand` eta-expands all expressions that have as head a constant `n` in `reorder`.
They are expanded until they are applied to one more argument than the maximum in `reorder.find n`.
It also expands all kernel projections that have as head a constant `n` in `reorder`. -/
def expand (b : BundledExtensions) (e : Expr) : MetaM Expr := do
  let env ← getEnv
  let reorderFn : Name → List (List ℕ) := fun nm ↦ (b.reorderAttr.find? env nm |>.getD [])
  let e₂ ← Lean.Meta.transform (input := e) (skipConstInApp := true)
    (post := fun e => return .done e) fun e ↦
    e.withApp fun f args ↦ do
    match f with
    | .proj n i s =>
      let some info := getStructureInfo? (← getEnv) n | return .continue -- e.g. if `n` is `Exists`
      let some projName := info.getProjFn? i | unreachable!
      -- if `projName` is explicitly tagged with `@[to_additive]`,
      -- replace `f` with the application `projName s` and then visit `projName s args` again.
      if findTranslation? env b projName |>.isNone then
        return .continue
      return .visit <| (← whnfD (← inferType s)).withApp fun sf sargs ↦
        mkAppN (mkApp (mkAppN (.const projName sf.constLevels!) sargs) s) args
    | .const c _ =>
      let reorder := reorderFn c
      if reorder.isEmpty then
        -- no need to expand if nothing needs reordering
        return .continue
      let needed_n := reorder.flatten.foldr Nat.max 0 + 1
      if needed_n ≤ args.size then
        return .continue
      else
        -- in this case, we need to reorder arguments that are not yet
        -- applied, so first η-expand the function.
        let e' ← etaExpandN (needed_n - args.size) e
        trace[to_additive_detail] "expanded {e} to {e'}"
        return .continue e'
    | _ => return .continue
  if e != e₂ then
    trace[to_additive_detail] "expand:\nBefore: {e}\nAfter: {e₂}"
  return e₂

/-- Reorder pi-binders. See doc of `reorderAttr` for the interpretation of the argument -/
def reorderForall (reorder : List (List Nat) := []) (src : Expr) : MetaM Expr := do
  if let some maxReorder := reorder.flatten.max? then
    forallBoundedTelescope src (some (maxReorder + 1)) fun xs e => do
      if xs.size = maxReorder + 1 then
        mkForallFVars (xs.permute! reorder) e
      else
        throwError "the permutation\n{reorder}\nprovided by the `(reorder := ...)` option is \
          out of bounds, the type{indentExpr src}\nhas only {xs.size} arguments"
  else
    return src

/-- Reorder lambda-binders. See doc of `reorderAttr` for the interpretation of the argument -/
def reorderLambda (reorder : List (List Nat) := []) (src : Expr) : MetaM Expr := do
  if let some maxReorder := reorder.flatten.max? then
    let maxReorder := maxReorder + 1
    lambdaBoundedTelescope src maxReorder fun xs e => do
      if xs.size = maxReorder then
        mkLambdaFVars (xs.permute! reorder) e
      else
        -- we don't have to consider the case where the given permutation is out of bounds,
        -- since `reorderForall` applied to the type would already have failed in that case.
        forallBoundedTelescope (← inferType e) (maxReorder - xs.size) fun ys _ => do
          mkLambdaFVars ((xs ++ ys).permute! reorder) (mkAppN e ys)
  else
    return src

/-- Unfold auxlemmas in the type and value. -/
def declUnfoldAuxLemmas (decl : ConstantInfo) : MetaM ConstantInfo := do
  let mut decl := decl
  decl := decl.updateType <| ← unfoldAuxLemmas decl.type
  if let some v := decl.value? then
    trace[to_additive] "value before unfold:{indentExpr v}"
    decl := decl.updateValue <| ← unfoldAuxLemmas v
    trace[to_additive] "value after unfold:{indentExpr decl.value!}"
  else if let .opaqueInfo info := decl then -- not covered by `value?`
    decl := .opaqueInfo { info with value := ← unfoldAuxLemmas info.value }
  return decl

/-- Run applyReplacementFun on the given `srcDecl` to make a new declaration with name `tgt` -/
def updateDecl (b : BundledExtensions) (tgt : Name) (srcDecl : ConstantInfo)
    (reorder : List (List Nat) := []) : MetaM ConstantInfo := do
  let mut decl := srcDecl.updateName tgt
  if 0 ∈ reorder.flatten then
    decl := decl.updateLevelParams decl.levelParams.swapFirstTwo
  decl := decl.updateType <| ← applyReplacementFun b <| ← reorderForall reorder <|
    ← expand b decl.type
  if let some v := decl.value? then
    decl := decl.updateValue <| ← applyReplacementFun b <| ← reorderLambda reorder <| ← expand b v
  else if let .opaqueInfo info := decl then -- not covered by `value?`
    decl := .opaqueInfo { info with
      value := ← applyReplacementFun b <| ← reorderLambda reorder <| ← expand b info.value }
  return decl

/-- Abstracts the nested proofs in the value of `decl` if it is a def. -/
def declAbstractNestedProofs (decl : ConstantInfo) : MetaM ConstantInfo := do
  if decl matches .defnInfo _ then
    return decl.updateValue <| ← withDeclNameForAuxNaming decl.name do
      Meta.abstractNestedProofs decl.value!
  else
    return decl

/-- Find the target name of `pre` and all created auxiliary declarations. -/
def findTargetName (env : Environment) (b : BundledExtensions) (src pre tgt_pre : Name) :
    CoreM Name :=
  /- This covers auxiliary declarations like `match_i` and `proof_i`. -/
  if let some post := pre.isPrefixOf? src then
    return tgt_pre ++ post
  /- This covers equation lemmas (for other declarations). -/
  else if let some post := privateToUserName? src then
    match findTranslation? env b post.getPrefix with
    -- this is an equation lemma for a declaration without `to_additive`. We will skip this.
    | none => return src
    -- this is an equation lemma for a declaration with `to_additive`. We will additivize this.
    -- Note: if this errors we could do this instead by calling `getEqnsFor?`
    | some addName => return src.updatePrefix <| mkPrivateName env addName
  else if src.hasMacroScopes then
    mkFreshUserName src.eraseMacroScopes
  else
    throwError "internal @[{b.attrName}] error."

/-- Returns a `NameSet` of all auxiliary constants in `e` that might have been generated
when adding `pre` to the environment.
Examples include `pre.match_5` and
`_private.Mathlib.MyFile.someOtherNamespace.someOtherDeclaration._eq_2`.
The last two examples may or may not have been generated by this declaration.
The last example may or may not be the equation lemma of a declaration with the `@[to_additive]`
attribute. We will only translate it if it has the `@[to_additive]` attribute.

Note that this function would return `proof_nnn` aux lemmas if
we hadn't unfolded them in `declUnfoldAuxLemmas`.
-/
def findAuxDecls (e : Expr) (pre : Name) : NameSet :=
  e.foldConsts ∅ fun n l ↦
    if n.getPrefix == pre || isPrivateName n || n.hasMacroScopes then
      l.insert n
    else
      l

/-- transform the declaration `src` and all declarations `pre._proof_i` occurring in `src`
using the transforms dictionary.
`replace_all`, `trace`, `ignore` and `reorder` are configuration options.
`pre` is the declaration that got the `@[to_additive]` attribute and `tgt_pre` is the target of this
declaration. -/
partial def transformDeclAux (b : BundledExtensions)
    (cfg : Config) (pre tgt_pre : Name) : Name → CoreM Unit := fun src ↦ do
  let env ← getEnv
  trace[to_additive_detail] "visiting {src}"
  -- if we have already translated this declaration, we do nothing.
  if (findTranslation? env b src).isSome && src != pre then
      return
  -- if this declaration is not `pre` and not an internal declaration, we return an error,
  -- since we should have already translated this declaration.
  if src != pre && !src.isInternalDetail then
    throwError "The declaration {pre} depends on the declaration {src} which is in the namespace \
      {pre}, but does not have the `@[{b.attrName}]` attribute. This is not supported.\n\
      Workaround: move {src} to a different namespace."
  -- we find the additive name of `src`
  let tgt ← findTargetName env b src pre tgt_pre
  -- we skip if we already transformed this declaration before.
  if env.contains tgt then
    if tgt == src then
      -- Note: this can happen for equation lemmas of declarations without `@[to_additive]`.
      trace[to_additive_detail] "Auxiliary declaration {src} will be translated to itself."
    else
      trace[to_additive_detail] "Already visited {tgt} as translation of {src}."
    return
  let srcDecl ← getConstInfo src
  -- we first unfold all auxlemmas, since they are not always able to be additivized on their own
  let srcDecl ← MetaM.run' do declUnfoldAuxLemmas srcDecl
  -- we then transform all auxiliary declarations generated when elaborating `pre`
  for n in findAuxDecls srcDecl.type pre do
    transformDeclAux b cfg pre tgt_pre n
  if let some value := srcDecl.value? then
    for n in findAuxDecls value pre do
      transformDeclAux b cfg pre tgt_pre n
  if let .opaqueInfo {value, ..} := srcDecl then
    for n in findAuxDecls value pre do
      transformDeclAux b cfg pre tgt_pre n
  -- if the auxiliary declaration doesn't have prefix `pre`, then we have to add this declaration
  -- to the translation dictionary, since otherwise we cannot find the additive name.
  if !pre.isPrefixOf src then
    insertTranslation b src tgt
  -- now transform the source declaration
  let trgDecl : ConstantInfo ←
    MetaM.run' <| updateDecl b tgt srcDecl <| if src == pre then cfg.reorder else []
  let value ← match trgDecl with
    | .thmInfo { value, .. } | .defnInfo { value, .. } | .opaqueInfo { value, .. } => pure value
    | _ => throwError "Expected {tgt} to have a value."
  trace[to_additive] "generating\n{tgt} : {trgDecl.type} :=\n  {value}"
  try
    -- make sure that the type is correct,
    -- and emit a more helpful error message if it fails
    MetaM.run' <| check value
  catch
    | Exception.error _ msg => throwError "@[{b.attrName}] failed. \
      The translated value is not type correct. For help, see the docstring \
      of `to_additive.attr`, section `Troubleshooting`. \
      Failed to add declaration\n{tgt}:\n{msg}"
    | _ => panic! "unreachable"
  -- "Refold" all the aux lemmas that we unfolded.
  let trgDecl ← MetaM.run' <| declAbstractNestedProofs trgDecl
  if isNoncomputable env src then
    addDecl trgDecl.toDeclaration!
    setEnv <| addNoncomputable (← getEnv) tgt
  else
    addAndCompile trgDecl.toDeclaration!
  if let .defnDecl { hints := .abbrev, .. } := trgDecl.toDeclaration! then
    if (← getReducibilityStatus src) == .reducible then
      setReducibilityStatus tgt .reducible
    if Compiler.getInlineAttribute? (← getEnv) src == some .inline then
      MetaM.run' <| Meta.setInlineAttribute tgt
  -- now add declaration ranges so jump-to-definition works
  -- note: we currently also do this for auxiliary declarations, while they are not normally
  -- generated for those. We could change that.
  addDeclarationRangesFromSyntax tgt (← getRef) cfg.ref
  if isProtected (← getEnv) src then
    setEnv <| addProtected (← getEnv) tgt
  if defeqAttr.hasTag (← getEnv) src then
    defeqAttr.setTag tgt
  if let some matcherInfo ← getMatcherInfo? src then
    /-
    Use `Match.addMatcherInfo tgt matcherInfo`
    once https://github.com/leanprover/lean4/pull/5068 is in
    -/
    modifyEnv fun env => Match.Extension.addMatcherInfo env tgt matcherInfo
  -- necessary so that e.g. match equations can be generated for `tgt`
  enableRealizationsForConst tgt

/-- Copy the instance attribute in a `to_additive`

[todo] it seems not to work when the `to_additive` is added as an attribute later. -/
def copyInstanceAttribute (src tgt : Name) : CoreM Unit := do
  if (← isInstance src) then
    let prio := (← getInstancePriority? src).getD 100
    let attr_kind := (← getInstanceAttrKind? src).getD .global
    trace[to_additive_detail] "Making {tgt} an instance with priority {prio}."
    addInstance tgt attr_kind prio |>.run'

/-- Warn the user when the multiplicative declaration has an attribute. -/
def warnExt {σ α β : Type} [Inhabited σ] (stx : Syntax) (ext : PersistentEnvExtension α β σ)
    (f : σ → Name → Bool) (thisAttr attrName src tgt : Name) : CoreM Unit := do
  if f (ext.getState (← getEnv)) src then
    Linter.logLintIf linter.existingAttributeWarning stx <|
      m!"The source declaration {src} was given attribute {attrName} before calling @[{thisAttr}]. \
         The preferred method is to use `@[{thisAttr} (attr := {attrName})]` to apply the \
         attribute to both {src} and the target declaration {tgt}." ++
      if thisAttr == `to_additive then
        m!"\nSpecial case: If this declaration was generated by @[to_additive] \
          itself, you can use @[to_additive (attr := to_additive, {attrName})] on the original \
          declaration."
      else ""

/-- Warn the user when the multiplicative declaration has a simple scoped attribute. -/
def warnAttr {α β : Type} [Inhabited β] (stx : Syntax) (attr : SimpleScopedEnvExtension α β)
    (f : β → Name → Bool) (thisAttr attrName src tgt : Name) : CoreM Unit :=
warnExt stx attr.ext (f ·.stateStack.head!.state ·) thisAttr attrName src tgt

/-- Warn the user when the multiplicative declaration has a parametric attribute. -/
def warnParametricAttr {β : Type} (stx : Syntax) (attr : ParametricAttribute β)
    (thisAttr attrName src tgt : Name) : CoreM Unit :=
warnExt stx attr.ext (·.contains ·) thisAttr attrName src tgt

/-- `additivizeLemmas names desc t` runs `t` on all elements of `names`
and adds translations between the generated lemmas (the output of `t`).
`names` must be non-empty. -/
def additivizeLemmas {m : Type → Type} [Monad m] [MonadError m] [MonadLiftT CoreM m]
    (b : BundledExtensions) (names : Array Name) (desc : String) (t : Name → m (Array Name)) :
    m Unit := do
  let auxLemmas ← names.mapM t
  let nLemmas := auxLemmas[0]!.size
  for (nm, lemmas) in names.zip auxLemmas do
    unless lemmas.size == nLemmas do
      throwError "{names[0]!} and {nm} do not generate the same number of {desc}."
  for (srcLemmas, tgtLemmas) in auxLemmas.zip <| auxLemmas.eraseIdx! 0 do
    for (srcLemma, tgtLemma) in srcLemmas.zip tgtLemmas do
      insertTranslation b srcLemma tgtLemma

/--
Find the first argument of `nm` that has a multiplicative type-class on it.
Returns 1 if there are no types with a multiplicative class as arguments.
E.g. `Prod.instGroup` returns 1, and `Pi.instOne` returns 2.
Note: we only consider the first argument of each type-class.
E.g. `[Pow A N]` is a multiplicative type-class on `A`, not on `N`.
-/
def firstMultiplicativeArg (b : BundledExtensions) (nm : Name) : MetaM Nat := do
  forallTelescopeReducing (← getConstInfo nm).type fun xs _ ↦ do
    -- xs are the arguments to the constant
    let xs := xs.toList
    let l ← xs.filterMapM fun x ↦ do
      -- write the type of `x` as `(y₀ : α₀) → ... → (yₙ : αₙ) → f a₀ ... aₙ`;
      -- if `f` can be additivized, mark free variables in `a₀` as multiplicative arguments
      forallTelescopeReducing (← inferType x) fun _ys tgt ↦ do
        if let some c := tgt.getAppFn.constName? then
          if findTranslation? (← getEnv) b c |>.isSome then
            if let some arg := tgt.getArg? 0 then
              return xs.findIdx? (arg.containsFVar ·.fvarId!)
        return none
    trace[to_additive_detail] "firstMultiplicativeArg: {l}"
    match l with
    | [] => return 0
    | (head :: tail) => return tail.foldl Nat.min head

/-- Helper for `capitalizeLike`. -/
partial def capitalizeLikeAux (s : String) (i : String.Pos := 0) (p : String) : String :=
  if p.atEnd i || s.atEnd i then
    p
  else
    let j := p.next i
    if (s.get i).isLower then
      capitalizeLikeAux s j <| p.set i (p.get i |>.toLower)
    else if (s.get i).isUpper then
      capitalizeLikeAux s j <| p.set i (p.get i |>.toUpper)
    else
      capitalizeLikeAux s j p

/-- Capitalizes `s` char-by-char like `r`. If `s` is longer, it leaves the tail untouched. -/
def capitalizeLike (r : String) (s : String) :=
  capitalizeLikeAux r 0 s

/-- Capitalize First element of a list like `s`.
Note that we need to capitalize multiple characters in some cases,
in examples like `HMul` or `hAdd`. -/
def capitalizeFirstLike (s : String) : List String → List String
  | x :: r => capitalizeLike s x :: r
  | [] => []

/--
Dictionary used by `guessName` to autogenerate names.

Note: `guessName` capitalizes first element of the output according to
capitalization of the input. Input and first element should therefore be lower-case,
2nd element should be capitalized properly.
-/
def nameDict : String → List String
  | "one"           => ["zero"]
  | "mul"           => ["add"]
  | "smul"          => ["vadd"]
  | "inv"           => ["neg"]
  | "div"           => ["sub"]
  | "prod"          => ["sum"]
  | "hmul"          => ["hadd"]
  | "hsmul"         => ["hvadd"]
  | "hdiv"          => ["hsub"]
  | "hpow"          => ["hsmul"]
  | "finprod"       => ["finsum"]
  | "tprod"         => ["tsum"]
  | "pow"           => ["nsmul"]
  | "npow"          => ["nsmul"]
  | "zpow"          => ["zsmul"]
  | "mabs"          => ["abs"]
  | "monoid"        => ["add", "Monoid"]
  | "submonoid"     => ["add", "Submonoid"]
  | "group"         => ["add", "Group"]
  | "subgroup"      => ["add", "Subgroup"]
  | "semigroup"     => ["add", "Semigroup"]
  | "magma"         => ["add", "Magma"]
  | "haar"          => ["add", "Haar"]
  | "prehaar"       => ["add", "Prehaar"]
  | "unit"          => ["add", "Unit"]
  | "units"         => ["add", "Units"]
  | "cyclic"        => ["add", "Cyclic"]
  | "rootable"      => ["divisible"]
  | "semigrp"       => ["add", "Semigrp"]
  | "grp"           => ["add", "Grp"]
  | "commute"       => ["add", "Commute"]
  | "semiconj"      => ["add", "Semiconj"]
  | "zpowers"       => ["zmultiples"]
  | "powers"        => ["multiples"]
  | "multipliable"  => ["summable"]
  | "gpfree"        => ["apfree"]
  | "quantale"      => ["add", "Quantale"]
  | "square"        => ["even"]
  | "mconv"         => ["conv"]
  | "irreducible"   => ["add", "Irreducible"]
  | "mlconvolution" => ["lconvolution"]
  | x               => [x]

/--
Turn each element to lower-case, apply the `nameDict` and
capitalize the output like the input.
-/
def applyNameDict (nameDict : String → List String) : List String → List String
  | x :: s => (capitalizeFirstLike x (nameDict x.toLower)) ++ applyNameDict nameDict s
  | [] => []

/--
There are a few abbreviations we use. For example "Nonneg" instead of "ZeroLE"
or "addComm" instead of "commAdd".
Note: The input to this function is case sensitive!
Todo: A lot of abbreviations here are manual fixes and there might be room to
improve the naming logic to reduce the size of `fixAbbreviation`.
-/
def fixAbbreviation : List String → List String
  | "is" :: "Cancel" :: "Add" :: s    => "isCancelAdd" :: fixAbbreviation s
  | "Is" :: "Cancel" :: "Add" :: s    => "IsCancelAdd" :: fixAbbreviation s
  | "is" :: "Left" :: "Cancel" :: "Add" :: s  => "isLeftCancelAdd" :: fixAbbreviation s
  | "Is" :: "Left" :: "Cancel" :: "Add" :: s  => "IsLeftCancelAdd" :: fixAbbreviation s
  | "is" :: "Right" :: "Cancel" :: "Add" :: s => "isRightCancelAdd" :: fixAbbreviation s
  | "Is" :: "Right" :: "Cancel" :: "Add" :: s => "IsRightCancelAdd" :: fixAbbreviation s
  | "cancel" :: "Add" :: s            => "addCancel" :: fixAbbreviation s
  | "Cancel" :: "Add" :: s            => "AddCancel" :: fixAbbreviation s
  | "left" :: "Cancel" :: "Add" :: s  => "addLeftCancel" :: fixAbbreviation s
  | "Left" :: "Cancel" :: "Add" :: s  => "AddLeftCancel" :: fixAbbreviation s
  | "right" :: "Cancel" :: "Add" :: s => "addRightCancel" :: fixAbbreviation s
  | "Right" :: "Cancel" :: "Add" :: s => "AddRightCancel" :: fixAbbreviation s
  | "cancel" :: "Comm" :: "Add" :: s  => "addCancelComm" :: fixAbbreviation s
  | "Cancel" :: "Comm" :: "Add" :: s  => "AddCancelComm" :: fixAbbreviation s
  | "comm" :: "Add" :: s              => "addComm" :: fixAbbreviation s
  | "Comm" :: "Add" :: s              => "AddComm" :: fixAbbreviation s
  | "Zero" :: "LE" :: s               => "Nonneg" :: fixAbbreviation s
  | "zero" :: "_" :: "le" :: s        => "nonneg" :: fixAbbreviation s
  | "zero" :: "LE" :: s               => "nonneg" :: fixAbbreviation s
  | "Zero" :: "LT" :: s               => "Pos" :: fixAbbreviation s
  | "zero" :: "_" :: "lt" :: s        => "pos" :: fixAbbreviation s
  | "zero" :: "LT" :: s               => "pos" :: fixAbbreviation s
  | "LE" :: "Zero" :: s               => "Nonpos" :: fixAbbreviation s
  | "le" :: "_" :: "zero" :: s        => "nonpos" :: fixAbbreviation s
  | "LT" :: "Zero" :: s               => "Neg" :: fixAbbreviation s
  | "lt" :: "_" :: "zero" :: s        => "neg" :: fixAbbreviation s
  | "Add" :: "Single" :: s            => "Single" :: fixAbbreviation s
  | "add" :: "Single" :: s            => "single" :: fixAbbreviation s
  | "add" :: "_" :: "single" :: s     => "single" :: fixAbbreviation s
  | "Add" :: "Support" :: s           => "Support" :: fixAbbreviation s
  | "add" :: "Support" :: s           => "support" :: fixAbbreviation s
  | "add" :: "_" :: "support" :: s    => "support" :: fixAbbreviation s
  | "Add" :: "TSupport" :: s          => "TSupport" :: fixAbbreviation s
  | "add" :: "TSupport" :: s          => "tsupport" :: fixAbbreviation s
  | "add" :: "_" :: "tsupport" :: s   => "tsupport" :: fixAbbreviation s
  | "Add" :: "Indicator" :: s         => "Indicator" :: fixAbbreviation s
  | "add" :: "Indicator" :: s         => "indicator" :: fixAbbreviation s
  | "add" :: "_" :: "indicator" :: s  => "indicator" :: fixAbbreviation s
  | "is" :: "Even" :: s             => "even" :: fixAbbreviation s
  | "Is" :: "Even" :: s             => "Even" :: fixAbbreviation s
  -- "Regular" is well-used in mathlib with various meanings (e.g. in
  -- measure theory) and a direct translation
  -- "regular" --> ["add", "Regular"] in `nameDict` above seems error-prone.
  | "is" :: "Regular" :: s            => "isAddRegular" :: fixAbbreviation s
  | "Is" :: "Regular" :: s            => "IsAddRegular" :: fixAbbreviation s
  | "is" :: "Left" :: "Regular" :: s  => "isAddLeftRegular" :: fixAbbreviation s
  | "Is" :: "Left" :: "Regular" :: s  => "IsAddLeftRegular" :: fixAbbreviation s
  | "is" :: "Right" :: "Regular" :: s => "isAddRightRegular" :: fixAbbreviation s
  | "Is" :: "Right" :: "Regular" :: s => "IsAddRightRegular" :: fixAbbreviation s
  | "Has" :: "Fundamental" :: "Domain" :: s => "HasAddFundamentalDomain" :: fixAbbreviation s
  | "has" :: "Fundamental" :: "Domain" :: s => "hasAddFundamentalDomain" :: fixAbbreviation s
  | "Quotient" :: "Measure" :: s => "AddQuotientMeasure" :: fixAbbreviation s
  | "quotient" :: "Measure" :: s => "addQuotientMeasure" :: fixAbbreviation s
  -- the capitalization heuristic of `applyNameDict` doesn't work in the following cases
  | "HSmul" :: s                      => "HSMul" :: fixAbbreviation s -- from `HPow`
  | "NSmul" :: s                      => "NSMul" :: fixAbbreviation s -- from `NPow`
  | "Nsmul" :: s                      => "NSMul" :: fixAbbreviation s -- from `Pow`
  | "ZSmul" :: s                      => "ZSMul" :: fixAbbreviation s -- from `ZPow`
  | "neg" :: "Fun" :: s               => "invFun" :: fixAbbreviation s
  | "Neg" :: "Fun" :: s               => "InvFun" :: fixAbbreviation s
  | "unique" :: "Prods" :: s          => "uniqueSums" :: fixAbbreviation s
  | "Unique" :: "Prods" :: s          => "UniqueSums" :: fixAbbreviation s
  | "order" :: "Of" :: s              => "addOrderOf" :: fixAbbreviation s
  | "Order" :: "Of" :: s              => "AddOrderOf" :: fixAbbreviation s
  | "is"::"Of"::"Fin"::"Order"::s     => "isOfFinAddOrder" :: fixAbbreviation s
  | "Is"::"Of"::"Fin"::"Order"::s     => "IsOfFinAddOrder" :: fixAbbreviation s
  | "is" :: "Central" :: "Scalar" :: s  => "isCentralVAdd" :: fixAbbreviation s
  | "Is" :: "Central" :: "Scalar" :: s  => "IsCentralVAdd" :: fixAbbreviation s
  | "is" :: "Scalar" :: "Tower" :: s  => "vaddAssocClass" :: fixAbbreviation s
  | "Is" :: "Scalar" :: "Tower" :: s  => "VAddAssocClass" :: fixAbbreviation s
  | "function" :: "_" :: "add" :: "Semiconj" :: s
                                      => "function" :: "_" :: "semiconj" :: fixAbbreviation s
  | "function" :: "_" :: "add" :: "Commute" :: s
                                      => "function" :: "_" :: "commute" :: fixAbbreviation s
  | "Zero" :: "Le" :: "Part" :: s         => "PosPart" :: fixAbbreviation s
  | "Le" :: "Zero" :: "Part" :: s         => "NegPart" :: fixAbbreviation s
  | "zero" :: "Le" :: "Part" :: s         => "posPart" :: fixAbbreviation s
  | "le" :: "Zero" :: "Part" :: s         => "negPart" :: fixAbbreviation s
  | "Division" :: "Add" :: "Monoid" :: s => "SubtractionMonoid" :: fixAbbreviation s
  | "division" :: "Add" :: "Monoid" :: s => "subtractionMonoid" :: fixAbbreviation s
  | "Sub" :: "Neg" :: "Zero" :: "Add" :: "Monoid" :: s => "SubNegZeroMonoid" :: fixAbbreviation s
  | "sub" :: "Neg" :: "Zero" :: "Add" :: "Monoid" :: s => "subNegZeroMonoid" :: fixAbbreviation s
  | "modular" :: "Character" :: s => "addModularCharacter" :: fixAbbreviation s
  | "Modular" :: "Character" :: s => "AddModularCharacter" :: fixAbbreviation s
  | x :: s                            => x :: fixAbbreviation s
  | []                                => []

/--
Autogenerate additive name.
This runs in several steps:
1) Split according to capitalisation rule and at `_`.
2) Apply word-by-word translation rules.
3) Fix up abbreviations that are not word-by-word translations, like "addComm" or "Nonneg".
-/
def guessName (nameDict : String → List String) (fixAbbreviation : List String → List String) :
    String → String :=
  String.mapTokens '\'' <|
  fun s =>
    String.join <|
    fixAbbreviation <|
    applyNameDict nameDict <|
    s.splitCase

/-- Return the provided target name or autogenerate one if one was not provided. -/
def targetName (b : BundledExtensions)
    (nameDict : String → List String) (fixAbbreviation : List String → List String)
    (cfg : Config) (src : Name) : CoreM Name := do
  if cfg.self then
    if cfg.tgt != .anonymous then
      logWarning m!"`{b.attrName} self` ignores the provided name {cfg.tgt}"
    return src
  let .str pre s := src | throwError "{b.attrName}: can't transport {src}"
  trace[to_additive_detail] "The name {s} splits as {s.splitCase}"
  let tgt_auto := guessName nameDict fixAbbreviation s
  let depth := cfg.tgt.getNumParts
  let pre := pre.mapPrefix <| findTranslation? (← getEnv) b
  let (pre1, pre2) := pre.splitAt (depth - 1)
  let res := if cfg.tgt == .anonymous then pre.str tgt_auto else pre1 ++ cfg.tgt
  if res == src then
    throwError "{b.attrName}: the generated translated name equals the original name '{src}'.\n\
    If this is intentional, use the `@[{b.attrName} self]` syntax.\n\
    Otherwise, check that your declaration name is correct \
    (if your declaration is an instance, try naming it)\n\
    or provide an additivised name using the `@[{b.attrName} my_add_name]` syntax."
  if cfg.tgt == pre2.str tgt_auto && !cfg.allowAutoName then
    Linter.logLintIf linter.toAdditiveGenerateName cfg.ref m!"\
      `{b.attrName}` correctly autogenerated target name for {src}.\n\
      You may remove the explicit argument {cfg.tgt}."
  if cfg.tgt != .anonymous then
    trace[to_additive_detail] "The automatically generated name would be {pre.str tgt_auto}"
  return res

/-- if `f src = #[a_1, ..., a_n]` and `f tgt = #[b_1, ... b_n]` then `proceedFieldsAux src tgt f`
will insert translations from `src.a_i` to `tgt.b_i`
(or from `a_i` to `b_i` if `prependName` is false). -/
def proceedFieldsAux (b : BundledExtensions) (src tgt : Name) (f : Name → CoreM (Array Name))
    (prependName := true) : CoreM Unit := do
  let srcFields ← f src
  let tgtFields ← f tgt
  if srcFields.size != tgtFields.size then
    throwError "Failed to map fields of {src}, {tgt} with {srcFields} ↦ {tgtFields}.\n \
      Lengths do not match."
  for (srcField, tgtField) in srcFields.zip tgtFields do
    let srcName := if prependName then src ++ srcField else srcField
    let tgtName := if prependName then tgt ++ tgtField else tgtField
    if srcField != tgtField then
      insertTranslation b srcName tgtName
    else
      trace[to_additive] "Translation {srcName} ↦ {tgtName} is automatic."

/-- Add the structure fields of `src` to the translations dictionary
so that future uses of `to_additive` will map them to the corresponding `tgt` fields. -/
def proceedFields (b : BundledExtensions) (src tgt : Name) : CoreM Unit := do
  let aux := @proceedFieldsAux b src tgt
  -- add translations for the structure fields
  aux fun declName ↦ do
    if isStructure (← getEnv) declName then
      return getStructureFields (← getEnv) declName
    else
      return #[]
  -- add translations for the automatically generated instances with `extend`.
  aux (prependName := false) fun declName ↦ do
    if isStructure (← getEnv) declName then
      return getStructureInfo (← getEnv) declName |>.parentInfo
        |>.filterMap fun c ↦ if !c.subobject then c.projFn else none
    else
      return #[]
  -- add translations for the constructors of an inductive type
  aux fun declName ↦ do match (← getEnv).find? declName with
    | some (ConstantInfo.inductInfo {ctors := ctors, ..}) =>
        return ctors.toArray.map (.mkSimple ·.lastComponentAsString)
    | _ => pure #[]

open Tactic.TryThis in
open private addSuggestionCore in addSuggestion in
/-- Elaboration of the configuration options for `to_additive`.
This function also works for other tranlation attributes like `to_dual`. -/
def elabToAdditive (stx : Syntax) : CoreM Config :=
  match stx[2] with
  | `(toAdditiveRest| $existing? $[$opts:toAdditiveOption]* $[$tgt]? $[$doc]?) => do
    let mut attrs := #[]
    let mut reorder := []
    for opt in opts do
      match opt with
      | `(toAdditiveOption| (attr := $[$stxs],*)) =>
        attrs := attrs ++ stxs
      | `(toAdditiveOption| (reorder := $[$[$reorders:num]*],*)) =>
        for cycle in reorders do
          if h : cycle.size = 1 then
            throwErrorAt cycle[0] "\
              invalid cycle `{cycle[0]}`, a cycle must have at least 2 elements.\n\
              `(reorder := ...)` uses cycle notation to specify a permutation.\n\
              For example `(reorder := 1 2, 5 6)` swaps the first two arguments with each other \
              and the fifth and the sixth argument and `(reorder := 3 4 5)` will move \
              the fifth argument before the third argument."
          let cycle ← cycle.toList.mapM fun n => match n.getNat with
            | 0 => throwErrorAt n "invalid position `{n}`, positions are counted starting from 1."
            | n+1 => pure n
          reorder := cycle :: reorder
      | _ => throwUnsupportedSyntax
    let (existing, self) := match existing? with
      | `(toAdditiveNameHint| existing) => (true, false)
      | `(toAdditiveNameHint| self) => (true, true)
      | _ => (false, false)
    if self && !attrs.isEmpty then
      throwError "invalid `(attr := ...)` after `self`, \
        as there is only one declaration for the attributes.\n\
        Instead, you can write the attributes in the usual way."
    trace[to_additive_detail] "attributes: {attrs}; reorder arguments: {reorder}"
    let doc ← doc.mapM fun
      | `(str|$doc:str) => open Linter in do
        -- Deprecate `str` docstring syntax (since := "2025-08-12")
        if getLinterValue linter.deprecated (← getLinterOptions) then
          logWarningAt doc <| .tagged ``Linter.deprecatedAttr
            m!"String syntax for `to_additive` docstrings is deprecated: Use \
              docstring syntax instead (e.g. `@[to_additive /-- example -/]`)"
          addSuggestionCore doc
            (header := "Update deprecated syntax to:\n")
            (codeActionPrefix? := "Update to: ")
            (isInline := true)
            #[{
              suggestion := "/-- " ++ doc.getString.trim ++ " -/"
            }]
        return doc.getString
      | `(docComment|$doc:docComment) => do
        -- TODO: rely on `addDocString`s call to `validateDocComment` after removing `str` support
        validateDocComment doc
        /- Note: the following replicates the behavior of `addDocString`. However, this means that
        trailing whitespace might appear in docstrings added via `docComment` syntax when compared
        to those added via `str` syntax. See this [Zulip thread](https://leanprover.zulipchat.com/#narrow/channel/270676-lean4/topic/Why.20do.20docstrings.20include.20trailing.20whitespace.3F/with/533553356). -/
        return (← getDocStringText doc).removeLeadingSpaces
      | _ => throwUnsupportedSyntax
    return {
      trace := !stx[1].isNone
      tgt := (tgt.map (·.getId)).getD Name.anonymous
      doc, attrs, reorder, existing, self
      ref := (tgt.map (·.raw)).getD stx[0] }
  | _ => throwUnsupportedSyntax

mutual
/-- Apply attributes to the multiplicative and additive declarations. -/
partial def applyAttributes (b : BundledExtensions)
    (nameDict : String → List String) (fixAbbreviation : List String → List String)
    (stx : Syntax) (rawAttrs : Array Syntax) (thisAttr src tgt : Name) :
    TermElabM (Array Name) := do
  -- we only copy the `instance` attribute, since `@[to_additive] instance` is nice to allow
  copyInstanceAttribute src tgt
  -- Warn users if the multiplicative version has an attribute
  if src != tgt && linter.existingAttributeWarning.get (← getOptions) then
    let appliedAttrs ← getAllSimpAttrs src
    if appliedAttrs.size > 0 then
      let appliedAttrs := ", ".intercalate (appliedAttrs.toList.map toString)
      -- Note: we're not bothering to print the correct attribute arguments.
      Linter.logLintIf linter.existingAttributeWarning stx m!"\
        The source declaration {src} was given the simp-attribute(s) {appliedAttrs} before \
        calling @[{thisAttr}].\nThe preferred method is to use something like \
        `@[{thisAttr} (attr := {appliedAttrs})]`\nto apply the attribute to both \
        {src} and the target declaration {tgt}."
    warnAttr stx Lean.Elab.Tactic.Ext.extExtension
      (fun b n => (b.tree.values.any fun t => t.declName = n)) thisAttr `ext src tgt
    warnAttr stx Lean.Meta.Rfl.reflExt (·.values.contains ·) thisAttr `refl src tgt
    warnAttr stx Lean.Meta.Symm.symmExt (·.values.contains ·) thisAttr `symm src tgt
    warnAttr stx Batteries.Tactic.transExt (·.values.contains ·) thisAttr `trans src tgt
    warnAttr stx Lean.Meta.coeExt (·.contains ·) thisAttr `coe src tgt
    warnParametricAttr stx Lean.Linter.deprecatedAttr thisAttr `deprecated src tgt
    -- the next line also warns for `@[to_additive, simps]`, because of the application times
    warnParametricAttr stx simpsAttr thisAttr `simps src tgt
    warnExt stx Term.elabAsElim.ext (·.contains ·) thisAttr `elab_as_elim src tgt
  -- add attributes
  -- the following is similar to `Term.ApplyAttributesCore`, but we hijack the implementation of
  -- `simps` and `to_additive`.
  let attrs ← elabAttrs rawAttrs
  let (additiveAttrs, attrs) := attrs.partition (·.name == thisAttr)
  let nestedDecls ←
    match h : additiveAttrs.size with
      | 0 => pure #[]
      | 1 => (addToAdditiveAttr b nameDict fixAbbreviation tgt
          (← elabToAdditive additiveAttrs[0].stx) additiveAttrs[0].kind)
      | _ => throwError "cannot apply {thisAttr} multiple times."
  let allDecls := #[src, tgt] ++ nestedDecls
  if attrs.size > 0 then
    trace[to_additive_detail] "Applying attributes {attrs.map (·.stx)} to {allDecls}"
  for attr in attrs do
    withRef attr.stx do withLogging do
    if attr.name == `simps then
      additivizeLemmas b allDecls "simps lemmas" (simpsTacFromSyntax · attr.stx)
      return
    let env ← getEnv
    match getAttributeImpl env attr.name with
    | Except.error errMsg => throwError errMsg
    | Except.ok attrImpl =>
      let runAttr := do
        for decl in allDecls do
          attrImpl.add decl attr.stx attr.kind
      -- not truly an elaborator, but a sensible target for go-to-definition
      let elaborator := attrImpl.ref
      if (← getInfoState).enabled && (← getEnv).contains elaborator then
        withInfoContext (mkInfo := return .ofCommandInfo { elaborator, stx := attr.stx }) do
          try runAttr
          finally if attr.stx[0].isIdent || attr.stx[0].isAtom then
            -- Add an additional node over the leading identifier if there is one
            -- to make it look more function-like.
            -- Do this last because we want user-created infos to take precedence
            pushInfoLeaf <| .ofCommandInfo { elaborator, stx := attr.stx[0] }
      else
        runAttr
  return nestedDecls

/--
Copies equation lemmas and attributes from `src` to `tgt`
-/
partial def copyMetaData (b : BundledExtensions)
    (nameDict : String → List String) (fixAbbreviation : List String → List String)
    (cfg : Config) (src tgt : Name) : CoreM (Array Name) := do
  if let some eqns := eqnsAttribute.find? (← getEnv) src then
    unless (eqnsAttribute.find? (← getEnv) tgt).isSome do
      for eqn in eqns do
        _ ← addToAdditiveAttr b nameDict fixAbbreviation eqn cfg
      eqnsAttribute.add tgt (eqns.map (findTranslation? (← getEnv) b · |>.get!))
  else
    /- We need to generate all equation lemmas for `src` and `tgt`, even for non-recursive
    definitions. If we don't do that, the equation lemma for `src` might be generated later
    when doing a `rw`, but it won't be generated for `tgt`. -/
    additivizeLemmas b #[src, tgt] "equation lemmas" fun nm ↦
      (·.getD #[]) <$> MetaM.run' (getEqnsFor? nm)
  MetaM.run' <| Elab.Term.TermElabM.run' <|
    (applyAttributes b nameDict fixAbbreviation
      cfg.ref cfg.attrs b.attrName src tgt)

/--
Make a new copy of a declaration, replacing fragments of the names of identifiers in the type and
the body using the `translations` dictionary.
This is used to implement `@[to_additive]`.
-/
partial def transformDecl (b : BundledExtensions)
    (nameDict : String → List String) (fixAbbreviation : List String → List String)
    (cfg : Config) (src tgt : Name) : CoreM (Array Name) := do
  transformDeclAux b cfg src tgt src
  copyMetaData b nameDict fixAbbreviation cfg src tgt

/-- Verify that the type of given `srcDecl` translates to that of `tgtDecl`. -/
partial def checkExistingType (b : BundledExtensions)
    (src tgt : Name) (reorder : List (List Nat)) : MetaM Unit := do
  let mut srcDecl ← getConstInfo src
  let tgtDecl ← getConstInfo tgt
  if 0 ∈ reorder.flatten then
    srcDecl := srcDecl.updateLevelParams srcDecl.levelParams.swapFirstTwo
  unless srcDecl.levelParams.length == tgtDecl.levelParams.length do
    throwError "`{b.attrName}` validation failed:\n  expected {srcDecl.levelParams.length} \
      universe levels, but '{tgt}' has {tgtDecl.levelParams.length} universe levels"
  -- instantiate both types with the same universes. `instantiateLevelParams` applies some
  -- normalization, so we have to apply it to both types.
  let type := srcDecl.type.instantiateLevelParams
    srcDecl.levelParams (tgtDecl.levelParams.map mkLevelParam)
  let tgtType := tgtDecl.type.instantiateLevelParams
    tgtDecl.levelParams (tgtDecl.levelParams.map mkLevelParam)
  let type ←
    applyReplacementFun b <| ← reorderForall reorder <| ← expand b <| ← unfoldAuxLemmas type
  -- `instantiateLevelParams` normalizes universes, so we have to normalize both expressions
  unless ← withReducible <| isDefEq type tgtType do
    throwError "`{b.attrName}` validation failed: expected{indentExpr type}\nbut '{tgt}' has \
      type{indentExpr tgtType}"

/-- `addToAdditiveAttr src cfg` adds a `@[to_additive]` attribute to `src` with configuration `cfg`.
See the attribute implementation for more details.
It returns an array with names of additive declarations (usually 1, but more if there are nested
`to_additive` calls. -/
partial def addToAdditiveAttr (b : BundledExtensions)
    (nameDict : String → List String) (fixAbbreviation : List String → List String)
    (src : Name) (cfg : Config) (kind := AttributeKind.global) :
    AttrM (Array Name) := do
  if (kind != AttributeKind.global) then
    throwError "`{b.attrName}` can only be used as a global attribute"
  withOptions (· |>.updateBool `trace.to_additive (cfg.trace || ·)) <| do
  let tgt ← targetName b nameDict fixAbbreviation cfg src
  let alreadyExists := (← getEnv).contains tgt
  if cfg.existing != alreadyExists && !(← isInductive src) && !cfg.self then
    Linter.logLintIf linter.toAdditiveExisting cfg.ref <|
      if alreadyExists then
        m!"The translated declaration already exists. Please specify this explicitly using \
           `@[{b.attrName} existing]`."
      else
        "The additive declaration doesn't exist. Please remove the option `existing`."
  if alreadyExists then
    MetaM.run' <| checkExistingType b src tgt cfg.reorder
  if cfg.reorder != [] then
    trace[to_additive] "@[to_additive] will reorder the arguments of {tgt} according to \
      {cfg.reorder}."
    b.reorderAttr.add src cfg.reorder
    if b.isDual && src != tgt then
      let reorderRev := cfg.reorder.map List.reverse
      trace[to_additive] "@[to_additive] will also reorder the arguments of {src} according to \
        {reorderRev}."
      b.reorderAttr.add tgt reorderRev
    -- we allow using this attribute if it's only to add the reorder configuration
    -- for example, this is necessary for `HPow.hPow`
    if findTranslation? (← getEnv) b src |>.isSome then
      return #[tgt]
  let firstMultArg ← MetaM.run' <| firstMultiplicativeArg b src
  if firstMultArg != 0 then
    trace[to_additive_detail] "Setting relevant_arg for {src} to be {firstMultArg}."
    b.relevantArgAttr.add src firstMultArg
  insertTranslation b src tgt alreadyExists
  let nestedNames ←
    if alreadyExists then
      -- since `tgt` already exists, we just need to copy metadata and
      -- add translations `src.x ↦ tgt.x'` for any subfields.
      trace[to_additive_detail] "declaration {tgt} already exists."
      proceedFields b src tgt
      copyMetaData b nameDict fixAbbreviation cfg src tgt
    else
      -- tgt doesn't exist, so let's make it
      transformDecl b nameDict fixAbbreviation cfg src tgt
  -- add pop-up information when mousing over `additive_name` of `@[to_additive additive_name]`
  -- (the information will be over the attribute of no additive name is given)
  pushInfoLeaf <| .ofTermInfo {
    elaborator := .anonymous, lctx := {}, expectedType? := none, isBinder := !alreadyExists,
    stx := cfg.ref, expr := ← mkConstWithLevelParams tgt }
  if let some doc := cfg.doc then
    addDocStringCore tgt doc
  return nestedNames.push tgt

end

/-- The bundle of environment extensions for `to_additive` -/
def toAdditiveBundle : BundledExtensions where
  ignoreArgsAttr := ignoreArgsAttr
  reorderAttr := reorderAttr
  relevantArgAttr := relevantArgAttr
  dontTranslateAttr := dontTranslateAttr
  translations := translations
  attrName := `to_additive
  changeNumeral := true
  isDual := false

initialize registerBuiltinAttribute {
    name := `to_additive
    descr := "Transport multiplicative to additive"
    add := fun src stx kind ↦ discard do
      addToAdditiveAttr toAdditiveBundle nameDict fixAbbreviation src (← elabToAdditive stx) kind
    -- we (presumably) need to run after compilation to properly add the `simp` attribute
    applicationTime := .afterCompilation
  }

end ToAdditive

set_option linter.style.longFile 1700<|MERGE_RESOLUTION|>--- conflicted
+++ resolved
@@ -596,11 +596,7 @@
 It will also reorder arguments of certain functions, using `reorderFn`:
 e.g. `g x₁ x₂ x₃ ... xₙ` becomes `g x₂ x₁ x₃ ... xₙ` if `reorderFn g = some [1]`.
 -/
-<<<<<<< HEAD
-def applyReplacementFun (b : BundledExtensions) (e : Expr) : MetaM Expr :=
-  return aux (← getEnv) (← getBoolOption `trace.to_additive_detail) e
-=======
-def applyReplacementFun (e : Expr) : MetaM Expr := do
+def applyReplacementFun (b : BundledExtensions) (e : Expr) : MetaM Expr := do
   let e' := aux (← getEnv) (← getBoolOption `trace.to_additive_detail) e
   -- Make sure any new reserved names in the expr are realized; this needs to be done outside of
   -- `aux` as it is monadic.
@@ -610,7 +606,6 @@
         executeReservedNameAction n
     | _ => pure ()
   return e'
->>>>>>> 3ccdf0c3
 where /-- Implementation of `applyReplacementFun`. -/
   aux (env : Environment) (trace : Bool) : Expr → Expr :=
   let reorderFn : Name → List (List ℕ) := fun nm ↦ (b.reorderAttr.find? env nm |>.getD [])
