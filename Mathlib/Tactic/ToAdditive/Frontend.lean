/-
Copyright (c) 2017 Mario Carneiro. All rights reserved.
Released under Apache 2.0 license as described in the file LICENSE.
Authors: Mario Carneiro, Yury Kudryashov, Floris van Doorn, Jon Eugster, Bryan Gin-ge Chen,
Jovan Gerbscheid
-/
import Mathlib.Data.Nat.Notation
import Mathlib.Data.String.Defs
import Mathlib.Data.Array.Defs
import Mathlib.Lean.Expr.ReplaceRec
import Mathlib.Lean.EnvExtension
import Mathlib.Lean.Meta.Simp
import Mathlib.Lean.Name
import Lean.Elab.Tactic.Ext
import Lean.Meta.Tactic.Symm
import Lean.Meta.Tactic.Rfl
import Batteries.Tactic.Trans
import Mathlib.Tactic.Eqns -- just to copy the attribute
import Mathlib.Tactic.Simps.Basic

/-!
# The `@[to_additive]` attribute.

Implementation of the `to_additive` attribute.
See the docstring of `ToAdditive.to_additive` for more information
-/

open Lean Meta Elab Command Std

namespace ToAdditive

/-- An attribute that tells `@[to_additive]` that certain arguments of this definition are not
involved when using `@[to_additive]`.
This helps the heuristic of `@[to_additive]` by also transforming definitions if `ℕ` or another
fixed type occurs as one of these arguments. -/
syntax (name := to_additive_ignore_args) "to_additive_ignore_args" (ppSpace num)* : attr

/-- An attribute that is automatically added to declarations tagged with `@[to_additive]`,
if needed.

This attribute tells which argument is the type where this declaration uses the multiplicative
structure. If there are multiple arguments, we typically tag the first one.
If this argument contains a fixed type, this declaration will not be additivized.
See the Heuristics section of `to_additive.attr` for more details.

If a declaration is not tagged, it is presumed that the first argument is relevant.
`@[to_additive]` uses the function `to_additive.first_multiplicative_arg` to automatically tag
declarations. It is ok to update it manually if the automatic tagging made an error.

Implementation note: we only allow exactly 1 relevant argument, even though some declarations
(like `prod.group`) have multiple arguments with a multiplicative structure on it.
The reason is that whether we additivize a declaration is an all-or-nothing decision, and if
we will not be able to additivize declarations that (e.g.) talk about multiplication on `ℕ × α`
anyway.

Warning: interactions between this and the `(reorder := ...)` argument are not well-tested. -/
syntax (name := to_additive_relevant_arg) "to_additive_relevant_arg " num : attr

/-- An attribute that stores all the declarations that deal with numeric literals on variable types.

Numeral literals occur in expressions without type information, so in order to decide whether `1`
needs to be changed to `0`, the context around the numeral is relevant.
Most numerals will be in an `OfNat.ofNat` application, though tactics can add numeral literals
inside arbitrary functions. By default we assume that we do not change numerals, unless it is
in a function application with the `to_additive_change_numeral` attribute.

`@[to_additive_change_numeral n₁ ...]` should be added to all functions that take one or more
numerals as argument that should be changed if `additiveTest` succeeds on the first argument,
i.e. when the numeral is only translated if the first argument is a variable
(or consists of variables).
The arguments `n₁ ...` are the positions of the numeral arguments (starting counting from 1). -/
syntax (name := to_additive_change_numeral) "to_additive_change_numeral" (ppSpace num)* : attr

/-- The `to_additive_dont_translate` attribute, used to specify types that should be translated by
`to_additive`, but its operations should remain multiplicative.

Usage notes:
* Apply this together with the `to_additive` attribute.
* The name generation of `to_additive` is not aware that the operations on this type should not be
  translated, so you generally have to specify the name itself, if the name should remain
  multiplicative.
-/
syntax (name := to_additive_dont_translate) "to_additive_dont_translate" : attr

/-- An `attr := ...` option for `to_additive`. -/
syntax toAdditiveAttrOption := &"attr" " := " Parser.Term.attrInstance,*
/--
`reorder := ...` reorders the arguments/hypotheses in the generated declaration.
It uses cycle notation. For example `(reorder := 1 2, 5 6)` swaps the first two
arguments with each other and the fifth and the sixth argument and `(reorder := 3 4 5)` will move
the fifth argument before the third argument. This is used in `to_dual` to swap the arguments in
`≤`, `<` and `⟶`. It is also used in `to_additive` to translate from `^` to `•`.
-/
syntax toAdditiveReorderOption := &"reorder" " := " (num+),+
/-- Options to `to_additive`. -/
syntax toAdditiveOption := "(" toAdditiveAttrOption <|> toAdditiveReorderOption ")"
/-- An `existing` or `self` name hint for `to_additive`. -/
syntax toAdditiveNameHint := (ppSpace (&"existing" <|> &"self"))?
/-- Remaining arguments of `to_additive`. -/
syntax toAdditiveRest :=
  toAdditiveNameHint (ppSpace toAdditiveOption)* (ppSpace ident)? (ppSpace str)?

/-- The attribute `to_additive` can be used to automatically transport theorems
and definitions (but not inductive types and structures) from a multiplicative
theory to an additive theory.

To use this attribute, just write:

```
@[to_additive]
theorem mul_comm' {α} [CommSemigroup α] (x y : α) : x * y = y * x := mul_comm x y
```

This code will generate a theorem named `add_comm'`. It is also
possible to manually specify the name of the new declaration:

```
@[to_additive add_foo]
theorem foo := sorry
```

An existing documentation string will _not_ be automatically used, so if the theorem or definition
has a doc string, a doc string for the additive version should be passed explicitly to
`to_additive`.

```
/-- Multiplication is commutative -/
@[to_additive "Addition is commutative"]
theorem mul_comm' {α} [CommSemigroup α] (x y : α) : x * y = y * x := CommSemigroup.mul_comm
```

The transport tries to do the right thing in most cases using several
heuristics described below.  However, in some cases it fails, and
requires manual intervention.

Use the `to_additive existing` syntax to use an existing additive declaration, instead of
automatically generating it.

Use the `(reorder := ...)` syntax to reorder the arguments in the generated additive declaration.
This is specified using cycle notation. For example `(reorder := 1 2, 5 6)` swaps the first two
arguments with each other and the fifth and the sixth argument and `(reorder := 3 4 5)` will move
the fifth argument before the third argument. This is mostly useful to translate declarations using
`Pow` to those using `SMul`.

Use the `(attr := ...)` syntax to apply attributes to both the multiplicative and the additive
version:

```
@[to_additive (attr := simp)] lemma mul_one' {G : Type*} [Group G] (x : G) : x * 1 = x := mul_one x
```

For `simps` this also ensures that some generated lemmas are added to the additive dictionary.
`@[to_additive (attr := to_additive)]` is a special case, where the `to_additive`
attribute is added to the generated lemma only, to additivize it again.
This is useful for lemmas about `Pow` to generate both lemmas about `SMul` and `VAdd`. Example:
```
@[to_additive (attr := to_additive VAdd_lemma, simp) SMul_lemma]
lemma Pow_lemma ... :=
```
In the above example, the `simp` is added to all 3 lemmas. All other options to `to_additive`
(like the generated name or `(reorder := ...)`) are not passed down,
and can be given manually to each individual `to_additive` call.

## Implementation notes

The transport process generally works by taking all the names of
identifiers appearing in the name, type, and body of a declaration and
creating a new declaration by mapping those names to additive versions
using a simple string-based dictionary and also using all declarations
that have previously been labeled with `to_additive`. The dictionary is `ToAdditive.nameDict`
and can be found in the `Tactic.ToAdditive.Frontend` file. If you introduce a new name which
should be translated by `to_additive` you should add the translation to this dictionary.

In the `mul_comm'` example above, `to_additive` maps:
* `mul_comm'` to `add_comm'`,
* `CommSemigroup` to `AddCommSemigroup`,
* `x * y` to `x + y` and `y * x` to `y + x`, and
* `CommSemigroup.mul_comm'` to `AddCommSemigroup.add_comm'`.

### Heuristics

`to_additive` uses heuristics to determine whether a particular identifier has to be
mapped to its additive version. The basic heuristic is

* Only map an identifier to its additive version if its first argument doesn't
  contain any unapplied identifiers.

Examples:
* `@Mul.mul Nat n m` (i.e. `(n * m : Nat)`) will not change to `+`, since its
  first argument is `Nat`, an identifier not applied to any arguments.
* `@Mul.mul (α × β) x y` will change to `+`. It's first argument contains only the identifier
  `Prod`, but this is applied to arguments, `α` and `β`.
* `@Mul.mul (α × Int) x y` will not change to `+`, since its first argument contains `Int`.

The reasoning behind the heuristic is that the first argument is the type which is "additivized",
and this usually doesn't make sense if this is on a fixed type.

There are some exceptions to this heuristic:

* Identifiers that have the `@[to_additive]` attribute are ignored.
  For example, multiplication in `↥Semigroup` is replaced by addition in `↥AddSemigroup`.
  You can turn this behavior off by *also* adding the `@[to_additive_dont_translate]` attribute.
* If an identifier `d` has attribute `@[to_additive_relevant_arg n]` then the argument
  in position `n` is checked for a fixed type, instead of checking the first argument.
  `@[to_additive]` will automatically add the attribute `@[to_additive_relevant_arg n]` to a
  declaration when the first argument has no multiplicative type-class, but argument `n` does.
* If an identifier has attribute `@[to_additive_ignore_args n1 n2 ...]` then all the arguments in
  positions `n1`, `n2`, ... will not be checked for unapplied identifiers (start counting from 1).
  For example, `ContMDiffMap` has attribute `@[to_additive_ignore_args 21]`, which means
  that its 21st argument `(n : WithTop ℕ)` can contain `ℕ`
  (usually in the form `Top.top ℕ ...`) and still be additivized.
  So `@Mul.mul (C^∞⟮I, N; I', G⟯) _ f g` will be additivized.

### Troubleshooting

If `@[to_additive]` fails because the additive declaration raises a type mismatch, there are
various things you can try.
The first thing to do is to figure out what `@[to_additive]` did wrong by looking at the type
mismatch error.

* Option 1: The most common case is that it didn't additivize a declaration that should be
  additivized. This happened because the heuristic applied, and the first argument contains a
  fixed type, like `ℕ` or `ℝ`. However, the heuristic misfires on some other declarations.
  Solutions:
  * First figure out what the fixed type is in the first argument of the declaration that didn't
    get additivized. Note that this fixed type can occur in implicit arguments. If manually finding
    it is hard, you can run `set_option trace.to_additive_detail true` and search the output for the
    fragment "contains the fixed type" to find what the fixed type is.
  * If the fixed type has an additive counterpart (like `↥Semigroup`), give it the `@[to_additive]`
    attribute.
  * If the fixed type has nothing to do with algebraic operations (like `TopCat`), add the attribute
    `@[to_additive self]` to the fixed type `Foo`.
  * If the fixed type occurs inside the `k`-th argument of a declaration `d`, and the
    `k`-th argument is not connected to the multiplicative structure on `d`, consider adding
    attribute `[to_additive_ignore_args k]` to `d`.
    Example: `ContMDiffMap` ignores the argument `(n : WithTop ℕ)`
* Option 2: It additivized a declaration `d` that should remain multiplicative. Solution:
  * Make sure the first argument of `d` is a type with a multiplicative structure. If not, can you
    reorder the (implicit) arguments of `d` so that the first argument becomes a type with a
    multiplicative structure (and not some indexing type)?
    The reason is that `@[to_additive]` doesn't additivize declarations if their first argument
    contains fixed types like `ℕ` or `ℝ`. See section Heuristics.
    If the first argument is not the argument with a multiplicative type-class, `@[to_additive]`
    should have automatically added the attribute `@[to_additive_relevant_arg]` to the declaration.
    You can test this by running the following (where `d` is the full name of the declaration):
    ```
      open Lean in run_cmd logInfo m!"{ToAdditive.relevantArgAttr.find? (← getEnv) `d}"
    ```
    The expected output is `n` where the `n`-th (0-indexed) argument of `d` is a type (family)
    with a multiplicative structure on it. `none` means `0`.
    If you get a different output (or a failure), you could add the attribute
    `@[to_additive_relevant_arg n]` manually, where `n` is an (1-indexed) argument with a
    multiplicative structure.
* Option 3: Arguments / universe levels are incorrectly ordered in the additive version.
  This likely only happens when the multiplicative declaration involves `pow`/`^`. Solutions:
  * Ensure that the order of arguments of all relevant declarations are the same for the
    multiplicative and additive version. This might mean that arguments have an "unnatural" order
    (e.g. `Monoid.npow n x` corresponds to `x ^ n`, but it is convenient that `Monoid.npow` has this
    argument order, since it matches `AddMonoid.nsmul n x`.
  * If this is not possible, add `(reorder := ...)` argument to `to_additive`.

If neither of these solutions work, and `to_additive` is unable to automatically generate the
additive version of a declaration, manually write and prove the additive version.
Often the proof of a lemma/theorem can just be the multiplicative version of the lemma applied to
`multiplicative G`.
Afterwards, apply the attribute manually:

```
attribute [to_additive foo_add_bar] foo_bar
```

This will allow future uses of `to_additive` to recognize that
`foo_bar` should be replaced with `foo_add_bar`.

### Handling of hidden definitions

Before transporting the “main” declaration `src`, `to_additive` first
scans its type and value for names starting with `src`, and transports
them. This includes auxiliary definitions like `src._match_1`

In addition to transporting the “main” declaration, `to_additive` transports
its equational lemmas and tags them as equational lemmas for the new declaration.

### Structure fields and constructors

If `src` is a structure, then the additive version has to be already written manually.
In this case `to_additive` adds all structure fields to its mapping.

### Name generation

* If `@[to_additive]` is called without a `name` argument, then the
  new name is autogenerated.  First, it takes the longest prefix of
  the source name that is already known to `to_additive`, and replaces
  this prefix with its additive counterpart. Second, it takes the last
  part of the name (i.e., after the last dot), and replaces common
  name parts (“mul”, “one”, “inv”, “prod”) with their additive versions.

* [todo] Namespaces can be transformed using `map_namespace`. For example:
  ```
  run_cmd to_additive.map_namespace `QuotientGroup `QuotientAddGroup
  ```

  Later uses of `to_additive` on declarations in the `QuotientGroup`
  namespace will be created in the `QuotientAddGroup` namespaces.

* If `@[to_additive]` is called with a `name` argument `new_name`
  /without a dot/, then `to_additive` updates the prefix as described
  above, then replaces the last part of the name with `new_name`.

* If `@[to_additive]` is called with a `name` argument
  `NewNamespace.new_name` /with a dot/, then `to_additive` uses this
  new name as is.

As a safety check, in the first case `to_additive` double checks
that the new name differs from the original one. -/
syntax (name := to_additive) "to_additive" "?"? toAdditiveRest : attr

@[inherit_doc to_additive]
macro "to_additive?" rest:toAdditiveRest : attr => `(attr| to_additive ? $rest)

/-- A set of strings of names that end in a capital letter.
* If the string contains a lowercase letter, the string should be split between the first occurrence
  of a lower-case letter followed by an upper-case letter.
* If multiple strings have the same prefix, they should be grouped by prefix
* In this case, the second list should be prefix-free
  (no element can be a prefix of a later element)

Todo: automate the translation from `String` to an element in this `TreeMap`
  (but this would require having something similar to the `rb_lmap` from Lean 3). -/
def endCapitalNames : TreeMap String (List String) compare :=
  -- todo: we want something like
  -- endCapitalNamesOfList ["LE", "LT", "WF", "CoeTC", "CoeT", "CoeHTCT"]
  .ofList [("LE", [""]), ("LT", [""]), ("WF", [""]), ("Coe", ["TC", "T", "HTCT"])]

open String in
/-- This function takes a String and splits it into separate parts based on the following
[naming conventions](https://github.com/leanprover-community/mathlib4/wiki#naming-convention).

E.g. `#eval "InvHMulLEConjugate₂SMul_ne_top".splitCase` yields
`["Inv", "HMul", "LE", "Conjugate₂", "SMul", "_", "ne", "_", "top"]`. -/
partial def _root_.String.splitCase (s : String) (i₀ : Pos := 0) (r : List String := []) :
    List String := Id.run do
  -- We test if we need to split between `i₀` and `i₁`.
  let i₁ := s.next i₀
  if s.atEnd i₁ then
    -- If `i₀` is the last position, return the list.
    let r := s::r
    return r.reverse
  /- We split the string in three cases
  * We split on both sides of `_` to keep them there when rejoining the string;
  * We split after a name in `endCapitalNames`;
  * We split after a lower-case letter that is followed by an upper-case letter
    (unless it is part of a name in `endCapitalNames`). -/
  if s.get i₀ == '_' || s.get i₁ == '_' then
    return splitCase (s.extract i₁ s.endPos) 0 <| (s.extract 0 i₁)::r
  if (s.get i₁).isUpper then
    if let some strs := endCapitalNames[s.extract 0 i₁]? then
      if let some (pref, newS) := strs.findSome?
        fun x : String ↦ (s.extract i₁ s.endPos).dropPrefix? x |>.map (x, ·.toString) then
        return splitCase newS 0 <| (s.extract 0 i₁ ++ pref)::r
    if !(s.get i₀).isUpper then
      return splitCase (s.extract i₁ s.endPos) 0 <| (s.extract 0 i₁)::r
  return splitCase s i₁ r

initialize registerTraceClass `to_additive
initialize registerTraceClass `to_additive_detail

/-- Linter, mostly used by `@[to_additive]`, that checks that the source declaration doesn't have
certain attributes -/
register_option linter.existingAttributeWarning : Bool := {
  defValue := true
  descr := "Linter, mostly used by `@[to_additive]`, that checks that the source declaration \
    doesn't have certain attributes" }

/-- Linter to check that the `to_additive` attribute is not given manually -/
register_option linter.toAdditiveGenerateName : Bool := {
  defValue := true
  descr := "Linter used by `@[to_additive]` that checks if `@[to_additive]` automatically \
    generates the user-given name" }

/-- Linter to check whether the user correctly specified that the additive declaration already
exists -/
register_option linter.toAdditiveExisting : Bool := {
  defValue := true
  descr := "Linter used by `@[to_additive]` that checks whether the user correctly specified that
    the additive declaration already exists" }


@[inherit_doc to_additive_ignore_args]
initialize ignoreArgsAttr : NameMapExtension (List Nat) ←
  registerNameMapAttribute {
    name  := `to_additive_ignore_args
    descr :=
      "Auxiliary attribute for `to_additive` stating that certain arguments are not additivized."
    add   := fun _ stx ↦ do
        let ids ← match stx with
          | `(attr| to_additive_ignore_args $[$ids:num]*) => pure <| ids.map (·.1.isNatLit?.get!)
          | _ => throwUnsupportedSyntax
        return ids.toList }

/-- An extension that stores all the declarations that need their arguments reordered when
applying `@[to_additive]`. It is applied using the `to_additive (reorder := ...)` syntax. -/
initialize reorderAttr : NameMapExtension (List (List Nat)) ←
  registerNameMapExtension _

@[inherit_doc to_additive_relevant_arg]
initialize relevantArgAttr : NameMapExtension Nat ←
  registerNameMapAttribute {
    name := `to_additive_relevant_arg
    descr := "Auxiliary attribute for `to_additive` stating \
      which arguments are the types with a multiplicative structure."
    add := fun
    | _, `(attr| to_additive_relevant_arg $id) => pure <| id.1.isNatLit?.get!.pred
    | _, _ => throwUnsupportedSyntax }

@[inherit_doc to_additive_dont_translate]
initialize dontTranslateAttr : NameMapExtension Unit ←
  registerNameMapAttribute {
    name := `to_additive_dont_translate
    descr := "Auxiliary attribute for `to_additive` stating \
      that the operations on this type should not be translated."
    add := fun
    | _, `(attr| to_additive_dont_translate) => return
    | _, _ => throwUnsupportedSyntax }

@[inherit_doc to_additive_change_numeral]
initialize changeNumeralAttr : NameMapExtension (List Nat) ←
  registerNameMapAttribute {
    name := `to_additive_change_numeral
    descr :=
      "Auxiliary attribute for `to_additive` that stores functions that have numerals as argument."
    add := fun
    | _, `(attr| to_additive_change_numeral $[$arg]*) =>
      pure <| arg.map (·.1.isNatLit?.get!.pred) |>.toList
    | _, _ => throwUnsupportedSyntax }

/-- Maps multiplicative names to their additive counterparts. -/
initialize translations : NameMapExtension Name ← registerNameMapExtension _

structure BundledExtensions : Type where
  ignoreArgsAttr : NameMapExtension (List Nat)
  reorderAttr : NameMapExtension (List <| List Nat)
  relevantArgAttr : NameMapExtension Nat
  dontTranslateAttr : NameMapExtension Unit
  translations : NameMapExtension Name
  attrName : Name
  /-- If `changeNumeral := true`, then try to translate the number `1` to `0`. -/
  changeNumeral : Bool
  /-- When `isDual := true`, every translation `A → B` will also give a translation `B → A`. -/
  isDual : Bool

/-- Get the multiplicative → additive translation for the given name. -/
def findTranslation? (env : Environment) (b : BundledExtensions) : Name → Option Name :=
  (b.translations.getState env).find?

/-- Add a (multiplicative → additive) name translation to the translations map. -/
def insertTranslation (b : BundledExtensions)
    (src tgt : Name) (failIfExists := true) : CoreM Unit := do
  if let some tgt' := findTranslation? (← getEnv) b src then
    if failIfExists then
      throwError "The translation {src} ↦ {tgt'} already exists"
    else
      trace[to_additive] "The translation {src} ↦ {tgt'} already exists"
      return
  modifyEnv (b.translations.addEntry · (src, tgt))
  trace[to_additive] "Added translation {src} ↦ {tgt}"
  if b.isDual && src != tgt then
    if let some src' := findTranslation? (← getEnv) b tgt then
      if failIfExists then
        throwError "The translation {tgt} ↦ {src'} already exists"
      else
        trace[to_additive] "The translation {tgt} ↦ {src'} already exists"
        return
    modifyEnv (b.translations.addEntry · (tgt, src))
    trace[to_additive] "Also added translation {tgt} ↦ {src}"

/-- `Config` is the type of the arguments that can be provided to `to_additive`. -/
structure Config : Type where
  /-- View the trace of the to_additive procedure.
  Equivalent to `set_option trace.to_additive true`. -/
  trace : Bool := false
  /-- The name of the target (the additive declaration). -/
  tgt : Name := Name.anonymous
  /-- An optional doc string. -/
  doc : Option String := none
  /-- If `allowAutoName` is `false` (default) then
  `@[to_additive]` will check whether the given name can be auto-generated. -/
  allowAutoName : Bool := false
  /-- The arguments that should be reordered by `to_additive`, using cycle notation. -/
  reorder : List (List Nat) := []
  /-- The attributes which we want to give to both the multiplicative and additive versions.
  For `simps` this will also add generated lemmas to the translation dictionary. -/
  attrs : Array Syntax := #[]
  /-- The `Syntax` element corresponding to the original multiplicative declaration
  (or the `to_additive` attribute if it is added later),
  which we need for adding definition ranges. -/
  ref : Syntax
  /-- An optional flag stating that the additive declaration already exists.
    If this flag is wrong about whether the additive declaration exists, `to_additive` will
    raise a linter error.
    Note: the linter will never raise an error for inductive types and structures. -/
  existing : Bool := false
  /-- An optional flag stating that the target of the translation is the target itself.
  This can be used to reorder arguments, such as in
  `attribute [to_dual self (reorder := 3 4)] LE.le`.
  It can also be used to give a hint to `additiveTest`, such as in
  `attribute [to_additive self] Unit`.
  If `self := true`, we should also have `existing := true`. -/
  self : Bool := false
  deriving Repr

/-- Implementation function for `additiveTest`.
Failure means that in that subexpression there is no constant that blocks `e` from being translated.
We cache previous applications of the function, using an expression cache using ptr equality
to avoid visiting the same subexpression many times. Note that we only need to cache the
expressions without taking the value of `inApp` into account, since `inApp` only matters when
the expression is a constant. However, for this reason we have to make sure that we never
cache constant expressions, so that's why the `if`s in the implementation are in this order.

Note that this function is still called many times by `applyReplacementFun`
and we're not remembering the cache between these calls. -/
unsafe def additiveTestUnsafe (env : Environment) (b : BundledExtensions)
    (e : Expr) : Option Name :=
  let rec visit (e : Expr) (inApp := false) : OptionT (StateM (PtrSet Expr)) Name := do
    if e.isConst then
      if (b.dontTranslateAttr.find? env e.constName).isNone &&
        (inApp || (findTranslation? env b e.constName).isSome) then
        failure
      else
        return e.constName
    if (← get).contains e then
      failure
    modify fun s => s.insert e
    match e with
    | x@(.app e a)       =>
        visit e true <|> do
          -- make sure that we don't treat `(fun x => α) (n + 1)` as a type that depends on `Nat`
          guard !x.isConstantApplication
          if let some n := e.getAppFn.constName? then
            if let some l := b.ignoreArgsAttr.find? env n then
              if e.getAppNumArgs + 1 ∈ l then
                failure
          visit a
    | .lam _ _ t _       => visit t
    | .forallE _ _ t _   => visit t
    | .letE _ _ e body _ => visit e <|> visit body
    | .mdata _ b         => visit b
    | .proj _ _ b        => visit b
    | _                  => failure
  Id.run <| (visit e).run' mkPtrSet

/-- `additiveTest e` tests whether the expression `e` contains a constant
`nm` that is not applied to any arguments, and such that `translations.find?[nm] = none`.
This is used in `@[to_additive]` for deciding which subexpressions to transform: we only transform
constants if `additiveTest` applied to their relevant argument returns `true`.
This means we will replace expression applied to e.g. `α` or `α × β`, but not when applied to
e.g. `ℕ` or `ℝ × α`.
We ignore all arguments specified by the `ignore` `NameMap`. -/
def additiveTest (env : Environment) (b : BundledExtensions) (e : Expr) : Option Name :=
  unsafe additiveTestUnsafe env b e

/-- Swap the first two elements of a list -/
def _root_.List.swapFirstTwo {α : Type _} : List α → List α
  | []      => []
  | [x]     => [x]
  | x::y::l => y::x::l

/-- Change the numeral `nat_lit 1` to the numeral `nat_lit 0`.
Leave all other expressions unchanged. -/
def changeNumeral : Expr → Expr
  | .lit (.natVal 1) => mkRawNatLit 0
  | e                => e

/--
`applyReplacementFun e` replaces the expression `e` with its additive counterpart.
It translates each identifier (inductive type, defined function etc) in an expression, unless
* The identifier occurs in an application with first argument `arg`; and
* `test arg` is false.
However, if `f` is in the dictionary `relevant`, then the argument `relevant.find f`
is tested, instead of the first argument.

It will also reorder arguments of certain functions, using `reorderFn`:
e.g. `g x₁ x₂ x₃ ... xₙ` becomes `g x₂ x₁ x₃ ... xₙ` if `reorderFn g = some [1]`.
-/
def applyReplacementFun (b : BundledExtensions) (e : Expr) : MetaM Expr :=
  return aux (← getEnv) (← getBoolOption `trace.to_additive_detail) e
where /-- Implementation of `applyReplacementFun`. -/
  aux (env : Environment) (trace : Bool) : Expr → Expr :=
  let reorderFn : Name → List (List ℕ) := fun nm ↦ (b.reorderAttr.find? env nm |>.getD [])
  let relevantArg : Name → ℕ := fun nm ↦ (b.relevantArgAttr.find? env nm).getD 0
  Lean.Expr.replaceRec fun r e ↦ Id.run do
    if trace then
      dbg_trace s!"replacing at {e}"
    match e with
    | .const n₀ ls₀ => do
      let n₁ := n₀.mapPrefix <| findTranslation? env b
      let ls₁ : List Level := if 0 ∈ (reorderFn n₀).flatten then ls₀.swapFirstTwo else ls₀
      if trace then
        if n₀ != n₁ then
          dbg_trace s!"changing {n₀} to {n₁}"
        if 0 ∈ (reorderFn n₀).flatten then
          dbg_trace s!"reordering the universe variables from {ls₀} to {ls₁}"
      return some <| Lean.mkConst n₁ ls₁
    | .app g x => do
      let gf := g.getAppFn
      if gf.isBVar && x.isLit then
        if trace then
          dbg_trace s!"applyReplacementFun: Variables applied to numerals are not changed {g.app x}"
        return some <| g.app x
      let gArgs := g.getAppArgs
      let mut gAllArgs := gArgs.push x
      let (gfAdditive, gAllArgsAdditive) ←
        if let some nm := gf.constName? then
          -- e = `(nm y₁ .. yₙ x)
          /- Test if the head should not be replaced. -/
          let relevantArgId := relevantArg nm
          let gfAdditive :=
            if h : relevantArgId < gAllArgs.size ∧ gf.isConst then
              if let some fxd :=
                additiveTest env b gAllArgs[relevantArgId] then
                Id.run <| do
                  if trace then
                    dbg_trace s!"The application of {nm} contains the fixed type \
                      {fxd}, so it is not changed"
                  gf
              else
                r gf
            else
              r gf
          /- Test if arguments should be reordered. -/
          let reorder := reorderFn nm
          if !reorder.isEmpty && relevantArgId < gAllArgs.size &&
            (additiveTest env b gAllArgs[relevantArgId]!).isNone then
            gAllArgs := gAllArgs.permute! reorder
            if trace then
              dbg_trace s!"reordering the arguments of {nm} using the cyclic permutations {reorder}"
          /- Do not replace numerals in specific types. -/
          let firstArg := gAllArgs[0]!
          if b.changeNumeral then
            if let some changedArgNrs := changeNumeralAttr.find? env nm then
              if additiveTest env b firstArg |>.isNone then
                if trace then
                  dbg_trace s!"applyReplacementFun: We change the numerals in this expression. \
                    However, we will still recurse into all the non-numeral arguments."
                -- In this case, we still update all arguments of `g` that are not numerals,
                -- since all other arguments can contain subexpressions like
                -- `(fun x ↦ ℕ) (1 : G)`, and we have to update the `(1 : G)` to `(0 : G)`
                gAllArgs := gAllArgs.mapIdx fun argNr arg ↦
                  if changedArgNrs.contains argNr then
                    changeNumeral arg
                  else
                    arg
          pure <| (gfAdditive, ← gAllArgs.mapM r)
        else
          pure (← r gf, ← gAllArgs.mapM r)
      return some <| mkAppN gfAdditive gAllArgsAdditive
    | .proj n₀ idx e => do
      let n₁ := n₀.mapPrefix <| findTranslation? env b
      if trace then
        dbg_trace s!"applyReplacementFun: in projection {e}.{idx} of type {n₀}, \
          replace type with {n₁}"
      return some <| .proj n₁ idx <| ← r e
    | _ => return none

/-- Eta expands `e` at most `n` times. -/
def etaExpandN (n : Nat) (e : Expr) : MetaM Expr := do
  forallBoundedTelescope (← inferType e) (some n) fun xs _ ↦ mkLambdaFVars xs (mkAppN e xs)

/-- `e.expand` eta-expands all expressions that have as head a constant `n` in `reorder`.
They are expanded until they are applied to one more argument than the maximum in `reorder.find n`.
It also expands all kernel projections that have as head a constant `n` in `reorder`. -/
def expand (b : BundledExtensions) (e : Expr) : MetaM Expr := do
  let env ← getEnv
<<<<<<< HEAD
  let reorderFn : Name → List (List ℕ) := fun nm ↦ (b.reorderAttr.find? env nm |>.getD [])
  let e₂ ← Lean.Meta.transform (input := e) (post := fun e => return .done e) fun e ↦
=======
  let reorderFn : Name → List (List ℕ) := fun nm ↦ (reorderAttr.find? env nm |>.getD [])
  let e₂ ← Lean.Meta.transform (input := e) (skipConstInApp := true)
    (post := fun e => return .done e) fun e ↦
>>>>>>> d7257f69
    e.withApp fun f args ↦ do
    match f with
    | .proj n i s =>
      let some info := getStructureInfo? (← getEnv) n | return .continue -- e.g. if `n` is `Exists`
      let some projName := info.getProjFn? i | unreachable!
      -- if `projName` is explicitly tagged with `@[to_additive]`,
      -- replace `f` with the application `projName s` and then visit `projName s args` again.
      if findTranslation? env b projName |>.isNone then
        return .continue
      return .visit <| (← whnfD (← inferType s)).withApp fun sf sargs ↦
        mkAppN (mkApp (mkAppN (.const projName sf.constLevels!) sargs) s) args
    | .const c _ =>
      let reorder := reorderFn c
      if reorder.isEmpty then
        -- no need to expand if nothing needs reordering
        return .continue
      let needed_n := reorder.flatten.foldr Nat.max 0 + 1
      if needed_n ≤ args.size then
        return .continue
      else
        -- in this case, we need to reorder arguments that are not yet
        -- applied, so first η-expand the function.
        let e' ← etaExpandN (needed_n - args.size) e
        trace[to_additive_detail] "expanded {e} to {e'}"
        return .continue e'
    | _ => return .continue
  if e != e₂ then
    trace[to_additive_detail] "expand:\nBefore: {e}\nAfter: {e₂}"
  return e₂

/-- Reorder pi-binders. See doc of `reorderAttr` for the interpretation of the argument -/
def reorderForall (reorder : List (List Nat) := []) (src : Expr) : MetaM Expr := do
  if let some maxReorder := reorder.flatten.max? then
    forallBoundedTelescope src (some (maxReorder + 1)) fun xs e => do
      if xs.size = maxReorder + 1 then
        mkForallFVars (xs.permute! reorder) e
      else
        throwError "the permutation\n{reorder}\nprovided by the `(reorder := ...)` option is \
          out of bounds, the type{indentExpr src}\nhas only {xs.size} arguments"
  else
    return src

/-- Reorder lambda-binders. See doc of `reorderAttr` for the interpretation of the argument -/
def reorderLambda (reorder : List (List Nat) := []) (src : Expr) : MetaM Expr := do
  if let some maxReorder := reorder.flatten.max? then
    let maxReorder := maxReorder + 1
    lambdaBoundedTelescope src maxReorder fun xs e => do
      if xs.size = maxReorder then
        mkLambdaFVars (xs.permute! reorder) e
      else
        -- we don't have to consider the case where the given permutation is out of bounds,
        -- since `reorderForall` applied to the type would already have failed in that case.
        forallBoundedTelescope (← inferType e) (maxReorder - xs.size) fun ys _ => do
          mkLambdaFVars ((xs ++ ys).permute! reorder) (mkAppN e ys)
  else
    return src

/-- Unfold auxlemmas in the type and value. -/
def declUnfoldAuxLemmas (decl : ConstantInfo) : MetaM ConstantInfo := do
  let mut decl := decl
  decl := decl.updateType <| ← unfoldAuxLemmas decl.type
  if let some v := decl.value? then
    trace[to_additive] "value before unfold:{indentExpr v}"
    decl := decl.updateValue <| ← unfoldAuxLemmas v
    trace[to_additive] "value after unfold:{indentExpr decl.value!}"
  else if let .opaqueInfo info := decl then -- not covered by `value?`
    decl := .opaqueInfo { info with value := ← unfoldAuxLemmas info.value }
  return decl

/-- Run applyReplacementFun on the given `srcDecl` to make a new declaration with name `tgt` -/
def updateDecl (b : BundledExtensions)
    (tgt : Name) (srcDecl : ConstantInfo) (reorder : List (List Nat) := []) :
    MetaM ConstantInfo := do
  let mut decl := srcDecl.updateName tgt
  if 0 ∈ reorder.flatten then
    decl := decl.updateLevelParams decl.levelParams.swapFirstTwo
  decl :=
    decl.updateType <| ← applyReplacementFun b <| ← reorderForall reorder <| ← expand b decl.type
  if let some v := decl.value? then
    decl := decl.updateValue <| ← applyReplacementFun b <| ← reorderLambda reorder <| ← expand b v
  else if let .opaqueInfo info := decl then -- not covered by `value?`
    decl := .opaqueInfo { info with
      value := ← applyReplacementFun b <| ← reorderLambda reorder <| ← expand b info.value }
  return decl

/-- Abstracts the nested proofs in the value of `decl` if it is a def. -/
def declAbstractNestedProofs (decl : ConstantInfo) : MetaM ConstantInfo := do
  if decl matches .defnInfo _ then
    return decl.updateValue <| ← withDeclNameForAuxNaming decl.name do
      Meta.abstractNestedProofs decl.value!
  else
    return decl

/-- Find the target name of `pre` and all created auxiliary declarations. -/
def findTargetName (env : Environment) (b : BundledExtensions)
    (src pre tgt_pre : Name) : CoreM Name :=
  /- This covers auxiliary declarations like `match_i` and `proof_i`. -/
  if let some post := pre.isPrefixOf? src then
    return tgt_pre ++ post
  /- This covers equation lemmas (for other declarations). -/
  else if let some post := privateToUserName? src then
    match findTranslation? env b post.getPrefix with
    -- this is an equation lemma for a declaration without `to_additive`. We will skip this.
    | none => return src
    -- this is an equation lemma for a declaration with `to_additive`. We will additivize this.
    -- Note: if this errors we could do this instead by calling `getEqnsFor?`
    | some addName => return src.updatePrefix <| mkPrivateName env addName
  else if src.hasMacroScopes then
    mkFreshUserName src.eraseMacroScopes
  else
    throwError "internal @[to_additive] error."

/-- Returns a `NameSet` of all auxiliary constants in `e` that might have been generated
when adding `pre` to the environment.
Examples include `pre.match_5` and
`_private.Mathlib.MyFile.someOtherNamespace.someOtherDeclaration._eq_2`.
The last two examples may or may not have been generated by this declaration.
The last example may or may not be the equation lemma of a declaration with the `@[to_additive]`
attribute. We will only translate it if it has the `@[to_additive]` attribute.

Note that this function would return `proof_nnn` aux lemmas if
we hadn't unfolded them in `declUnfoldAuxLemmas`.
-/
def findAuxDecls (e : Expr) (pre : Name) : NameSet :=
  e.foldConsts ∅ fun n l ↦
    if n.getPrefix == pre || isPrivateName n || n.hasMacroScopes then
      l.insert n
    else
      l

/-- transform the declaration `src` and all declarations `pre._proof_i` occurring in `src`
using the transforms dictionary.
`replace_all`, `trace`, `ignore` and `reorder` are configuration options.
`pre` is the declaration that got the `@[to_additive]` attribute and `tgt_pre` is the target of this
declaration. -/
partial def transformDeclAux (b : BundledExtensions)
    (cfg : Config) (pre tgt_pre : Name) : Name → CoreM Unit := fun src ↦ do
  let env ← getEnv
  trace[to_additive_detail] "visiting {src}"
  -- if we have already translated this declaration, we do nothing.
  if (findTranslation? env b src).isSome && src != pre then
      return
  -- if this declaration is not `pre` and not an internal declaration, we return an error,
  -- since we should have already translated this declaration.
  if src != pre && !src.isInternalDetail then
    throwError "The declaration {pre} depends on the declaration {src} which is in the namespace \
      {pre}, but does not have the `@[to_additive]` attribute. This is not supported.\n\
      Workaround: move {src} to a different namespace."
  -- we find the additive name of `src`
  let tgt ← findTargetName env b src pre tgt_pre
  -- we skip if we already transformed this declaration before.
  if env.contains tgt then
    if tgt == src then
      -- Note: this can happen for equation lemmas of declarations without `@[to_additive]`.
      trace[to_additive_detail] "Auxiliary declaration {src} will be translated to itself."
    else
      trace[to_additive_detail] "Already visited {tgt} as translation of {src}."
    return
  let srcDecl ← getConstInfo src
  -- we first unfold all auxlemmas, since they are not always able to be additivized on their own
  let srcDecl ← MetaM.run' do declUnfoldAuxLemmas srcDecl
  -- we then transform all auxiliary declarations generated when elaborating `pre`
  for n in findAuxDecls srcDecl.type pre do
    transformDeclAux b cfg pre tgt_pre n
  if let some value := srcDecl.value? then
    for n in findAuxDecls value pre do
      transformDeclAux b cfg pre tgt_pre n
  if let .opaqueInfo {value, ..} := srcDecl then
    for n in findAuxDecls value pre do
      transformDeclAux b cfg pre tgt_pre n
  -- if the auxiliary declaration doesn't have prefix `pre`, then we have to add this declaration
  -- to the translation dictionary, since otherwise we cannot find the additive name.
  if !pre.isPrefixOf src then
    insertTranslation b src tgt
  -- now transform the source declaration
  let trgDecl : ConstantInfo ←
    MetaM.run' <| updateDecl b tgt srcDecl <| if src == pre then cfg.reorder else []
  let value ← match trgDecl with
    | .thmInfo { value, .. } | .defnInfo { value, .. } | .opaqueInfo { value, .. } => pure value
    | _ => throwError "Expected {tgt} to have a value."
  trace[to_additive] "generating\n{tgt} : {trgDecl.type} :=\n  {value}"
  try
    -- make sure that the type is correct,
    -- and emit a more helpful error message if it fails
    MetaM.run' <| check value
  catch
    | Exception.error _ msg => throwError "@[to_additive] failed. \
      Type mismatch in additive declaration. For help, see the docstring \
      of `to_additive.attr`, section `Troubleshooting`. \
      Failed to add declaration\n{tgt}:\n{msg}"
    | _ => panic! "unreachable"
  -- "Refold" all the aux lemmas that we unfolded.
  let trgDecl ← MetaM.run' <| declAbstractNestedProofs trgDecl
  if isNoncomputable env src then
    addDecl trgDecl.toDeclaration!
    setEnv <| addNoncomputable (← getEnv) tgt
  else
    addAndCompile trgDecl.toDeclaration!
  if let .defnDecl { hints := .abbrev, .. } := trgDecl.toDeclaration! then
    if (← getReducibilityStatus src) == .reducible then
      setReducibilityStatus tgt .reducible
    if Compiler.getInlineAttribute? (← getEnv) src == some .inline then
      MetaM.run' <| Meta.setInlineAttribute tgt
  -- now add declaration ranges so jump-to-definition works
  -- note: we currently also do this for auxiliary declarations, while they are not normally
  -- generated for those. We could change that.
  addDeclarationRangesFromSyntax tgt (← getRef) cfg.ref
  if isProtected (← getEnv) src then
    setEnv <| addProtected (← getEnv) tgt
  if defeqAttr.hasTag (← getEnv) src then
    defeqAttr.setTag tgt
  if let some matcherInfo ← getMatcherInfo? src then
    /-
    Use `Match.addMatcherInfo tgt matcherInfo`
    once https://github.com/leanprover/lean4/pull/5068 is in
    -/
    modifyEnv fun env => Match.Extension.addMatcherInfo env tgt matcherInfo
  -- necessary so that e.g. match equations can be generated for `tgt`
  enableRealizationsForConst tgt

/-- Copy the instance attribute in a `to_additive`

[todo] it seems not to work when the `to_additive` is added as an attribute later. -/
def copyInstanceAttribute (src tgt : Name) : CoreM Unit := do
  if (← isInstance src) then
    let prio := (← getInstancePriority? src).getD 100
    let attr_kind := (← getInstanceAttrKind? src).getD .global
    trace[to_additive_detail] "Making {tgt} an instance with priority {prio}."
    addInstance tgt attr_kind prio |>.run'

/-- Warn the user when the multiplicative declaration has an attribute. -/
def warnExt {σ α β : Type} [Inhabited σ] (stx : Syntax) (ext : PersistentEnvExtension α β σ)
    (f : σ → Name → Bool) (thisAttr attrName src tgt : Name) : CoreM Unit := do
  if f (ext.getState (← getEnv)) src then
    Linter.logLintIf linter.existingAttributeWarning stx <|
      m!"The source declaration {src} was given attribute {attrName} before calling @[{thisAttr}]. \
         The preferred method is to use `@[{thisAttr} (attr := {attrName})]` to apply the \
         attribute to both {src} and the target declaration {tgt}." ++
      if thisAttr == `to_additive then
        m!"\nSpecial case: If this declaration was generated by @[to_additive] \
          itself, you can use @[to_additive (attr := to_additive, {attrName})] on the original \
          declaration."
      else ""

/-- Warn the user when the multiplicative declaration has a simple scoped attribute. -/
def warnAttr {α β : Type} [Inhabited β] (stx : Syntax) (attr : SimpleScopedEnvExtension α β)
    (f : β → Name → Bool) (thisAttr attrName src tgt : Name) : CoreM Unit :=
warnExt stx attr.ext (f ·.stateStack.head!.state ·) thisAttr attrName src tgt

/-- Warn the user when the multiplicative declaration has a parametric attribute. -/
def warnParametricAttr {β : Type} (stx : Syntax) (attr : ParametricAttribute β)
    (thisAttr attrName src tgt : Name) : CoreM Unit :=
warnExt stx attr.ext (·.contains ·) thisAttr attrName src tgt

/-- `additivizeLemmas names desc t` runs `t` on all elements of `names`
and adds translations between the generated lemmas (the output of `t`).
`names` must be non-empty. -/
def additivizeLemmas {m : Type → Type} [Monad m] [MonadError m] [MonadLiftT CoreM m]
    (b : BundledExtensions) (names : Array Name) (desc : String) (t : Name → m (Array Name)) :
    m Unit := do
  let auxLemmas ← names.mapM t
  let nLemmas := auxLemmas[0]!.size
  for (nm, lemmas) in names.zip auxLemmas do
    unless lemmas.size == nLemmas do
      throwError "{names[0]!} and {nm} do not generate the same number of {desc}."
  for (srcLemmas, tgtLemmas) in auxLemmas.zip <| auxLemmas.eraseIdx! 0 do
    for (srcLemma, tgtLemma) in srcLemmas.zip tgtLemmas do
      insertTranslation b srcLemma tgtLemma

/--
Find the first argument of `nm` that has a multiplicative type-class on it.
Returns 1 if there are no types with a multiplicative class as arguments.
E.g. `Prod.instGroup` returns 1, and `Pi.instOne` returns 2.
Note: we only consider the first argument of each type-class.
E.g. `[Pow A N]` is a multiplicative type-class on `A`, not on `N`.
-/
def firstMultiplicativeArg (b : BundledExtensions) (nm : Name) : MetaM Nat := do
  forallTelescopeReducing (← getConstInfo nm).type fun xs _ ↦ do
    -- xs are the arguments to the constant
    let xs := xs.toList
    let l ← xs.filterMapM fun x ↦ do
      -- write the type of `x` as `(y₀ : α₀) → ... → (yₙ : αₙ) → f a₀ ... aₙ`;
      -- if `f` can be additivized, mark free variables in `a₀` as multiplicative arguments
      forallTelescopeReducing (← inferType x) fun _ys tgt ↦ do
        if let some c := tgt.getAppFn.constName? then
          if findTranslation? (← getEnv) b c |>.isSome then
            if let some arg := tgt.getArg? 0 then
              return xs.findIdx? (arg.containsFVar ·.fvarId!)
        return none
    trace[to_additive_detail] "firstMultiplicativeArg: {l}"
    match l with
    | [] => return 0
    | (head :: tail) => return tail.foldl Nat.min head

/-- Helper for `capitalizeLike`. -/
partial def capitalizeLikeAux (s : String) (i : String.Pos := 0) (p : String) : String :=
  if p.atEnd i || s.atEnd i then
    p
  else
    let j := p.next i
    if (s.get i).isLower then
      capitalizeLikeAux s j <| p.set i (p.get i |>.toLower)
    else if (s.get i).isUpper then
      capitalizeLikeAux s j <| p.set i (p.get i |>.toUpper)
    else
      capitalizeLikeAux s j p

/-- Capitalizes `s` char-by-char like `r`. If `s` is longer, it leaves the tail untouched. -/
def capitalizeLike (r : String) (s : String) :=
  capitalizeLikeAux r 0 s

/-- Capitalize First element of a list like `s`.
Note that we need to capitalize multiple characters in some cases,
in examples like `HMul` or `hAdd`. -/
def capitalizeFirstLike (s : String) : List String → List String
  | x :: r => capitalizeLike s x :: r
  | [] => []

/--
Dictionary used by `guessName` to autogenerate names.

Note: `guessName` capitalizes first element of the output according to
capitalization of the input. Input and first element should therefore be lower-case,
2nd element should be capitalized properly.
-/
def nameDict : String → List String
  | "one"           => ["zero"]
  | "mul"           => ["add"]
  | "smul"          => ["vadd"]
  | "inv"           => ["neg"]
  | "div"           => ["sub"]
  | "prod"          => ["sum"]
  | "hmul"          => ["hadd"]
  | "hsmul"         => ["hvadd"]
  | "hdiv"          => ["hsub"]
  | "hpow"          => ["hsmul"]
  | "finprod"       => ["finsum"]
  | "tprod"         => ["tsum"]
  | "pow"           => ["nsmul"]
  | "npow"          => ["nsmul"]
  | "zpow"          => ["zsmul"]
  | "mabs"          => ["abs"]
  | "monoid"        => ["add", "Monoid"]
  | "submonoid"     => ["add", "Submonoid"]
  | "group"         => ["add", "Group"]
  | "subgroup"      => ["add", "Subgroup"]
  | "semigroup"     => ["add", "Semigroup"]
  | "magma"         => ["add", "Magma"]
  | "haar"          => ["add", "Haar"]
  | "prehaar"       => ["add", "Prehaar"]
  | "unit"          => ["add", "Unit"]
  | "units"         => ["add", "Units"]
  | "cyclic"        => ["add", "Cyclic"]
  | "rootable"      => ["divisible"]
  | "semigrp"       => ["add", "Semigrp"]
  | "grp"           => ["add", "Grp"]
  | "commute"       => ["add", "Commute"]
  | "semiconj"      => ["add", "Semiconj"]
  | "zpowers"       => ["zmultiples"]
  | "powers"        => ["multiples"]
  | "multipliable"  => ["summable"]
  | "gpfree"        => ["apfree"]
  | "quantale"      => ["add", "Quantale"]
  | "square"        => ["even"]
  | "mconv"         => ["conv"]
  | "irreducible"   => ["add", "Irreducible"]
  | "mlconvolution" => ["lconvolution"]
  | x               => [x]

/--
Turn each element to lower-case, apply the `nameDict` and
capitalize the output like the input.
-/
def applyNameDict (nameDict : String → List String) : List String → List String
  | x :: s => (capitalizeFirstLike x (nameDict x.toLower)) ++ applyNameDict nameDict s
  | [] => []

/--
There are a few abbreviations we use. For example "Nonneg" instead of "ZeroLE"
or "addComm" instead of "commAdd".
Note: The input to this function is case sensitive!
Todo: A lot of abbreviations here are manual fixes and there might be room to
      improve the naming logic to reduce the size of `fixAbbreviation`.
-/
def fixAbbreviation : List String → List String
  | "cancel" :: "Add" :: s            => "addCancel" :: fixAbbreviation s
  | "Cancel" :: "Add" :: s            => "AddCancel" :: fixAbbreviation s
  | "left" :: "Cancel" :: "Add" :: s  => "addLeftCancel" :: fixAbbreviation s
  | "Left" :: "Cancel" :: "Add" :: s  => "AddLeftCancel" :: fixAbbreviation s
  | "right" :: "Cancel" :: "Add" :: s => "addRightCancel" :: fixAbbreviation s
  | "Right" :: "Cancel" :: "Add" :: s => "AddRightCancel" :: fixAbbreviation s
  | "cancel" :: "Comm" :: "Add" :: s  => "addCancelComm" :: fixAbbreviation s
  | "Cancel" :: "Comm" :: "Add" :: s  => "AddCancelComm" :: fixAbbreviation s
  | "comm" :: "Add" :: s              => "addComm" :: fixAbbreviation s
  | "Comm" :: "Add" :: s              => "AddComm" :: fixAbbreviation s
  | "Zero" :: "LE" :: s               => "Nonneg" :: fixAbbreviation s
  | "zero" :: "_" :: "le" :: s        => "nonneg" :: fixAbbreviation s
  | "zero" :: "LE" :: s               => "nonneg" :: fixAbbreviation s
  | "Zero" :: "LT" :: s               => "Pos" :: fixAbbreviation s
  | "zero" :: "_" :: "lt" :: s        => "pos" :: fixAbbreviation s
  | "zero" :: "LT" :: s               => "pos" :: fixAbbreviation s
  | "LE" :: "Zero" :: s               => "Nonpos" :: fixAbbreviation s
  | "le" :: "_" :: "zero" :: s        => "nonpos" :: fixAbbreviation s
  | "LT" :: "Zero" :: s               => "Neg" :: fixAbbreviation s
  | "lt" :: "_" :: "zero" :: s        => "neg" :: fixAbbreviation s
  | "Add" :: "Single" :: s            => "Single" :: fixAbbreviation s
  | "add" :: "Single" :: s            => "single" :: fixAbbreviation s
  | "add" :: "_" :: "single" :: s     => "single" :: fixAbbreviation s
  | "Add" :: "Support" :: s           => "Support" :: fixAbbreviation s
  | "add" :: "Support" :: s           => "support" :: fixAbbreviation s
  | "add" :: "_" :: "support" :: s    => "support" :: fixAbbreviation s
  | "Add" :: "TSupport" :: s          => "TSupport" :: fixAbbreviation s
  | "add" :: "TSupport" :: s          => "tsupport" :: fixAbbreviation s
  | "add" :: "_" :: "tsupport" :: s   => "tsupport" :: fixAbbreviation s
  | "Add" :: "Indicator" :: s         => "Indicator" :: fixAbbreviation s
  | "add" :: "Indicator" :: s         => "indicator" :: fixAbbreviation s
  | "add" :: "_" :: "indicator" :: s  => "indicator" :: fixAbbreviation s
  | "is" :: "Even" :: s             => "even" :: fixAbbreviation s
  | "Is" :: "Even" :: s             => "Even" :: fixAbbreviation s
  -- "Regular" is well-used in mathlib with various meanings (e.g. in
  -- measure theory) and a direct translation
  -- "regular" --> ["add", "Regular"] in `nameDict` above seems error-prone.
  | "is" :: "Regular" :: s            => "isAddRegular" :: fixAbbreviation s
  | "Is" :: "Regular" :: s            => "IsAddRegular" :: fixAbbreviation s
  | "is" :: "Left" :: "Regular" :: s  => "isAddLeftRegular" :: fixAbbreviation s
  | "Is" :: "Left" :: "Regular" :: s  => "IsAddLeftRegular" :: fixAbbreviation s
  | "is" :: "Right" :: "Regular" :: s => "isAddRightRegular" :: fixAbbreviation s
  | "Is" :: "Right" :: "Regular" :: s => "IsAddRightRegular" :: fixAbbreviation s
  | "Has" :: "Fundamental" :: "Domain" :: s => "HasAddFundamentalDomain" :: fixAbbreviation s
  | "has" :: "Fundamental" :: "Domain" :: s => "hasAddFundamentalDomain" :: fixAbbreviation s
  | "Quotient" :: "Measure" :: s => "AddQuotientMeasure" :: fixAbbreviation s
  | "quotient" :: "Measure" :: s => "addQuotientMeasure" :: fixAbbreviation s
  -- the capitalization heuristic of `applyNameDict` doesn't work in the following cases
  | "HSmul" :: s                      => "HSMul" :: fixAbbreviation s -- from `HPow`
  | "NSmul" :: s                      => "NSMul" :: fixAbbreviation s -- from `NPow`
  | "Nsmul" :: s                      => "NSMul" :: fixAbbreviation s -- from `Pow`
  | "ZSmul" :: s                      => "ZSMul" :: fixAbbreviation s -- from `ZPow`
  | "neg" :: "Fun" :: s               => "invFun" :: fixAbbreviation s
  | "Neg" :: "Fun" :: s               => "InvFun" :: fixAbbreviation s
  | "unique" :: "Prods" :: s          => "uniqueSums" :: fixAbbreviation s
  | "Unique" :: "Prods" :: s          => "UniqueSums" :: fixAbbreviation s
  | "order" :: "Of" :: s              => "addOrderOf" :: fixAbbreviation s
  | "Order" :: "Of" :: s              => "AddOrderOf" :: fixAbbreviation s
  | "is"::"Of"::"Fin"::"Order"::s     => "isOfFinAddOrder" :: fixAbbreviation s
  | "Is"::"Of"::"Fin"::"Order"::s     => "IsOfFinAddOrder" :: fixAbbreviation s
  | "is" :: "Central" :: "Scalar" :: s  => "isCentralVAdd" :: fixAbbreviation s
  | "Is" :: "Central" :: "Scalar" :: s  => "IsCentralVAdd" :: fixAbbreviation s
  | "is" :: "Scalar" :: "Tower" :: s  => "vaddAssocClass" :: fixAbbreviation s
  | "Is" :: "Scalar" :: "Tower" :: s  => "VAddAssocClass" :: fixAbbreviation s
  | "function" :: "_" :: "add" :: "Semiconj" :: s
                                    => "function" :: "_" :: "semiconj" :: fixAbbreviation s
  | "function" :: "_" :: "add" :: "Commute" :: s
                                    => "function" :: "_" :: "commute" :: fixAbbreviation s
  | "Zero" :: "Le" :: "Part" :: s         => "PosPart" :: fixAbbreviation s
  | "Le" :: "Zero" :: "Part" :: s         => "NegPart" :: fixAbbreviation s
  | "zero" :: "Le" :: "Part" :: s         => "posPart" :: fixAbbreviation s
  | "le" :: "Zero" :: "Part" :: s         => "negPart" :: fixAbbreviation s
  | "Division" :: "Add" :: "Monoid" :: s => "SubtractionMonoid" :: fixAbbreviation s
  | "division" :: "Add" :: "Monoid" :: s => "subtractionMonoid" :: fixAbbreviation s
  | "Sub" :: "Neg" :: "Zero" :: "Add" :: "Monoid" :: s => "SubNegZeroMonoid" :: fixAbbreviation s
  | "sub" :: "Neg" :: "Zero" :: "Add" :: "Monoid" :: s => "subNegZeroMonoid" :: fixAbbreviation s
  | "modular" :: "Character" :: s => "addModularCharacter" :: fixAbbreviation s
  | "Modular" :: "Character" :: s => "AddModularCharacter" :: fixAbbreviation s
  | x :: s                            => x :: fixAbbreviation s
  | []                                => []

/--
Autogenerate additive name.
This runs in several steps:
1) Split according to capitalisation rule and at `_`.
2) Apply word-by-word translation rules.
3) Fix up abbreviations that are not word-by-word translations, like "addComm" or "Nonneg".
-/
def guessName (nameDict : String → List String) (fixAbbreviation : List String → List String) :
    String → String :=
  String.mapTokens '\'' <|
  fun s =>
    String.join <|
    fixAbbreviation <|
    applyNameDict nameDict <|
    s.splitCase

/-- Return the provided target name or autogenerate one if one was not provided. -/
def targetName (b : BundledExtensions)
    (nameDict : String → List String) (fixAbbreviation : List String → List String)
    (cfg : Config) (src : Name) : CoreM Name := do
  if cfg.self then
    if cfg.tgt != .anonymous then
      throwError m!"`to_additive self` ignores the provided name {cfg.tgt}"
    return src
  let .str pre s := src | throwError "to_additive: can't transport {src}"
  trace[to_additive_detail] "The name {s} splits as {s.splitCase}"
  let tgt_auto := guessName nameDict fixAbbreviation s
  let depth := cfg.tgt.getNumParts
  let pre := pre.mapPrefix <| findTranslation? (← getEnv) b
  let (pre1, pre2) := pre.splitAt (depth - 1)
  let res := if cfg.tgt == .anonymous then pre.str tgt_auto else pre1 ++ cfg.tgt
  if res == src then
    throwError "to_additive: the generated additivised name equals the original name '{src}', \
    meaning that no part of the name was additivised.\n\
    If this is intentional, use the `@[to_additive self]` syntax.\n\
    Otherwise, check that your declaration name is correct \
    (if your declaration is an instance, try naming it)\n\
    or provide an additivised name using the `@[to_additive my_add_name]` syntax."
  if cfg.tgt == pre2.str tgt_auto && !cfg.allowAutoName then
    Linter.logLintIf linter.toAdditiveGenerateName cfg.ref m!"\
      to_additive correctly autogenerated target name for {src}.\n\
      You may remove the explicit argument {cfg.tgt}."
  if cfg.tgt != .anonymous then
    trace[to_additive_detail] "The automatically generated name would be {pre.str tgt_auto}"
  return res

/-- if `f src = #[a_1, ..., a_n]` and `f tgt = #[b_1, ... b_n]` then `proceedFieldsAux src tgt f`
will insert translations from `src.a_i` to `tgt.b_i`
(or from `a_i` to `b_i` if `prependName` is false). -/
def proceedFieldsAux (b : BundledExtensions) (src tgt : Name) (f : Name → CoreM (Array Name))
    (prependName := true) : CoreM Unit := do
  let srcFields ← f src
  let tgtFields ← f tgt
  if srcFields.size != tgtFields.size then
    throwError "Failed to map fields of {src}, {tgt} with {srcFields} ↦ {tgtFields}.\n \
      Lengths do not match."
  for (srcField, tgtField) in srcFields.zip tgtFields do
    let srcName := if prependName then src ++ srcField else srcField
    let tgtName := if prependName then tgt ++ tgtField else tgtField
    if srcField != tgtField then
      insertTranslation b srcName tgtName
    else
      trace[to_additive] "Translation {srcName} ↦ {tgtName} is automatic."

/-- Add the structure fields of `src` to the translations dictionary
so that future uses of `to_additive` will map them to the corresponding `tgt` fields. -/
def proceedFields (b : BundledExtensions) (src tgt : Name) : CoreM Unit := do
  let aux := @proceedFieldsAux b src tgt
  -- add translations for the structure fields
  aux fun declName ↦ do
    if isStructure (← getEnv) declName then
      return getStructureFields (← getEnv) declName
    else
      return #[]
  -- add translations for the automatically generated instances with `extend`.
  aux (prependName := false) fun declName ↦ do
    if isStructure (← getEnv) declName then
      return getStructureInfo (← getEnv) declName |>.parentInfo
        |>.filterMap fun c ↦ if !c.subobject then c.projFn else none
    else
      return #[]
  -- add translations for the constructors of an inductive type
  aux fun declName ↦ do match (← getEnv).find? declName with
    | some (ConstantInfo.inductInfo {ctors := ctors, ..}) =>
        return ctors.toArray.map (.mkSimple ·.lastComponentAsString)
    | _ => pure #[]

/-- Elaboration of the configuration options for `to_additive`.
This function also works for other tranlation attributes like `to_dual`. -/
def elabToAdditive (stx : Syntax) : CoreM Config :=
  match stx[2] with
  | `(toAdditiveRest| $existing? $[$opts:toAdditiveOption]* $[$tgt]? $[$doc]?) => do
    let mut attrs := #[]
    let mut reorder := []
    for opt in opts do
      match opt with
      | `(toAdditiveOption| (attr := $[$stxs],*)) =>
        attrs := attrs ++ stxs
      | `(toAdditiveOption| (reorder := $[$[$reorders:num]*],*)) =>
        for cycle in reorders do
          if h : cycle.size = 1 then
            throwErrorAt cycle[0] "\
              invalid cycle `{cycle[0]}`, a cycle must have at least 2 elements.\n\
              `(reorder := ...)` uses cycle notation to specify a permutation.\n\
              For example `(reorder := 1 2, 5 6)` swaps the first two arguments with each other \
              and the fifth and the sixth argument and `(reorder := 3 4 5)` will move \
              the fifth argument before the third argument."
          let cycle ← cycle.toList.mapM fun n => match n.getNat with
            | 0 => throwErrorAt n "invalid position `{n}`, positions are counted starting from 1."
            | n+1 => pure n
          reorder := cycle :: reorder
      | _ => throwUnsupportedSyntax
    let (existing, self) := match existing? with
      | `(toAdditiveNameHint| existing) => (true, false)
      | `(toAdditiveNameHint| self) => (true, true)
      | _ => (false, false)
    if self && !attrs.isEmpty then
      throwError "invalid `(attr := ...)` after `self`, \
        as there is only one declaration for the attributes.\n\
        Instead, you can write the attributes in the usual way."
    trace[to_additive_detail] "attributes: {attrs}; reorder arguments: {reorder}"
    return {
      trace := !stx[1].isNone
      tgt := (tgt.map (·.getId)).getD Name.anonymous
      doc := doc.bind (·.raw.isStrLit?)
      allowAutoName := false
      attrs, reorder, existing, self
      ref := (tgt.map (·.raw)).getD stx[0] }
  | _ => throwUnsupportedSyntax

mutual
/-- Apply attributes to the multiplicative and additive declarations. -/
partial def applyAttributes (b : BundledExtensions)
    (nameDict : String → List String) (fixAbbreviation : List String → List String)
    (stx : Syntax) (rawAttrs : Array Syntax) (thisAttr src tgt : Name) :
  TermElabM (Array Name) := do
  -- we only copy the `instance` attribute, since `@[to_additive] instance` is nice to allow
  copyInstanceAttribute src tgt
  -- Warn users if the multiplicative version has an attribute
  if src != tgt && linter.existingAttributeWarning.get (← getOptions) then
    let appliedAttrs ← getAllSimpAttrs src
    if appliedAttrs.size > 0 then
      let appliedAttrs := ", ".intercalate (appliedAttrs.toList.map toString)
      -- Note: we're not bothering to print the correct attribute arguments.
      Linter.logLintIf linter.existingAttributeWarning stx m!"\
        The source declaration {src} was given the simp-attribute(s) {appliedAttrs} before \
        calling @[{thisAttr}].\nThe preferred method is to use something like \
        `@[{thisAttr} (attr := {appliedAttrs})]`\nto apply the attribute to both \
        {src} and the target declaration {tgt}."
    warnAttr stx Lean.Elab.Tactic.Ext.extExtension
      (fun b n => (b.tree.values.any fun t => t.declName = n)) thisAttr `ext src tgt
    warnAttr stx Lean.Meta.Rfl.reflExt (·.values.contains ·) thisAttr `refl src tgt
    warnAttr stx Lean.Meta.Symm.symmExt (·.values.contains ·) thisAttr `symm src tgt
    warnAttr stx Batteries.Tactic.transExt (·.values.contains ·) thisAttr `trans src tgt
    warnAttr stx Lean.Meta.coeExt (·.contains ·) thisAttr `coe src tgt
    warnParametricAttr stx Lean.Linter.deprecatedAttr thisAttr `deprecated src tgt
    -- the next line also warns for `@[to_additive, simps]`, because of the application times
    warnParametricAttr stx simpsAttr thisAttr `simps src tgt
    warnExt stx Term.elabAsElim.ext (·.contains ·) thisAttr `elab_as_elim src tgt
  -- add attributes
  -- the following is similar to `Term.ApplyAttributesCore`, but we hijack the implementation of
  -- `simps` and `to_additive`.
  let attrs ← elabAttrs rawAttrs
  let (additiveAttrs, attrs) := attrs.partition (·.name == thisAttr)
  let nestedDecls ←
    match _ : additiveAttrs.size with
      | 0 => pure #[]
      | 1 => (addToAdditiveAttr b nameDict fixAbbreviation tgt
          (← elabToAdditive additiveAttrs[0].stx) additiveAttrs[0]!.kind)
      | _ => throwError "cannot apply {thisAttr} multiple times."
  let allDecls := #[src, tgt] ++ nestedDecls
  if attrs.size > 0 then
    trace[to_additive_detail] "Applying attributes {attrs.map (·.stx)} to {allDecls}"
  for attr in attrs do
    withRef attr.stx do withLogging do
    if attr.name == `simps then
      additivizeLemmas b allDecls "simps lemmas" (simpsTacFromSyntax · attr.stx)
      return
    let env ← getEnv
    match getAttributeImpl env attr.name with
    | Except.error errMsg => throwError errMsg
    | Except.ok attrImpl =>
      let runAttr := do
        for decl in allDecls do
          attrImpl.add decl attr.stx attr.kind
      -- not truly an elaborator, but a sensible target for go-to-definition
      let elaborator := attrImpl.ref
      if (← getInfoState).enabled && (← getEnv).contains elaborator then
        withInfoContext (mkInfo := return .ofCommandInfo { elaborator, stx := attr.stx }) do
          try runAttr
          finally if attr.stx[0].isIdent || attr.stx[0].isAtom then
            -- Add an additional node over the leading identifier if there is one
            -- to make it look more function-like.
            -- Do this last because we want user-created infos to take precedence
            pushInfoLeaf <| .ofCommandInfo { elaborator, stx := attr.stx[0] }
      else
        runAttr
  return nestedDecls

/--
Copies equation lemmas and attributes from `src` to `tgt`
-/
partial def copyMetaData (b : BundledExtensions)
    (nameDict : String → List String) (fixAbbreviation : List String → List String)
    (cfg : Config) (src tgt : Name) : CoreM (Array Name) := do
  if let some eqns := eqnsAttribute.find? (← getEnv) src then
    unless (eqnsAttribute.find? (← getEnv) tgt).isSome do
      for eqn in eqns
        do _ ← addToAdditiveAttr b nameDict fixAbbreviation eqn cfg
      eqnsAttribute.add tgt (eqns.map (findTranslation? (← getEnv) b · |>.get!))
  else
    /- We need to generate all equation lemmas for `src` and `tgt`, even for non-recursive
    definitions. If we don't do that, the equation lemma for `src` might be generated later
    when doing a `rw`, but it won't be generated for `tgt`. -/
    additivizeLemmas b #[src, tgt] "equation lemmas" fun nm ↦
      (·.getD #[]) <$> MetaM.run' (getEqnsFor? nm)
  MetaM.run' <| Elab.Term.TermElabM.run' <|
    (applyAttributes b nameDict fixAbbreviation
      cfg.ref cfg.attrs b.attrName src tgt)

/--
Make a new copy of a declaration, replacing fragments of the names of identifiers in the type and
the body using the `translations` dictionary.
This is used to implement `@[to_additive]`.
-/
partial def transformDecl (b : BundledExtensions)
    (nameDict : String → List String) (fixAbbreviation : List String → List String)
    (cfg : Config) (src tgt : Name) : CoreM (Array Name) := do
  transformDeclAux b cfg src tgt src
  copyMetaData b nameDict fixAbbreviation cfg src tgt

/-- Verify that the type of given `srcDecl` translates to that of `tgtDecl`. -/
partial def checkExistingType (b : BundledExtensions)
    (src tgt : Name) (reorder : List (List Nat)) : MetaM Unit := do
  let mut srcDecl ← getConstInfo src
  let tgtDecl ← getConstInfo tgt
  if 0 ∈ reorder.flatten then
    srcDecl := srcDecl.updateLevelParams srcDecl.levelParams.swapFirstTwo
  unless srcDecl.levelParams.length == tgtDecl.levelParams.length do
    throwError "`to_additive` validation failed:\n  expected {srcDecl.levelParams.length} universe \
      levels, but '{tgt}' has {tgtDecl.levelParams.length} universe levels"
  -- instantiate both types with the same universes. `instantiateLevelParams` applies some
  -- normalization, so we have to apply it to both types.
  let type := srcDecl.type.instantiateLevelParams
    srcDecl.levelParams (tgtDecl.levelParams.map mkLevelParam)
  let tgtType := tgtDecl.type.instantiateLevelParams
    tgtDecl.levelParams (tgtDecl.levelParams.map mkLevelParam)
  let type ←
    applyReplacementFun b <| ← reorderForall reorder <| ← expand b <| ← unfoldAuxLemmas type
  -- `instantiateLevelParams` normalizes universes, so we have to normalize both expressions
  unless ← withReducible <| isDefEq type tgtType do
    throwError "`to_additive` validation failed: expected{indentExpr type}\nbut '{tgt}' has \
      type{indentExpr tgtType}"

/-- `addToAdditiveAttr src cfg` adds a `@[to_additive]` attribute to `src` with configuration `cfg`.
See the attribute implementation for more details.
It returns an array with names of additive declarations (usually 1, but more if there are nested
`to_additive` calls. -/
partial def addToAdditiveAttr (b : BundledExtensions)
    (nameDict : String → List String) (fixAbbreviation : List String → List String)
    (src : Name) (cfg : Config) (kind := AttributeKind.global) :
  AttrM (Array Name) := do
  if (kind != AttributeKind.global) then
    throwError "`to_additive` can only be used as a global attribute"
  withOptions (· |>.updateBool `trace.to_additive (cfg.trace || ·)) <| do
  let tgt ← targetName b nameDict fixAbbreviation cfg src
  let alreadyExists := (← getEnv).contains tgt
<<<<<<< HEAD
  if cfg.existing == some !alreadyExists && !(← isInductive src) && !cfg.self then
=======
  if cfg.existing != alreadyExists && !(← isInductive src) then
>>>>>>> d7257f69
    Linter.logLintIf linter.toAdditiveExisting cfg.ref <|
      if alreadyExists then
        m!"The additive declaration already exists. Please specify this explicitly using \
           `@[to_additive existing]`."
      else
        "The additive declaration doesn't exist. Please remove the option `existing`."
  if alreadyExists then
    MetaM.run' <| checkExistingType b src tgt cfg.reorder
  if cfg.reorder != [] then
    trace[to_additive] "@[to_additive] will reorder the arguments of {tgt} according to \
      {cfg.reorder}."
    b.reorderAttr.add src cfg.reorder
    if b.isDual && src != tgt then
      let reorderRev := cfg.reorder.map List.reverse
      trace[to_additive] "@[to_additive] will also reorder the arguments of {src} according to \
        {reorderRev}."
      b.reorderAttr.add tgt reorderRev
    -- we allow using this attribute if it's only to add the reorder configuration
    -- for example, this is necessary for `HPow.hPow`
    if findTranslation? (← getEnv) b src |>.isSome then
      return #[tgt]
  let firstMultArg ← MetaM.run' <| firstMultiplicativeArg b src
  if firstMultArg != 0 then
    trace[to_additive_detail] "Setting relevant_arg for {src} to be {firstMultArg}."
    b.relevantArgAttr.add src firstMultArg
  insertTranslation b src tgt alreadyExists
  let nestedNames ←
    if alreadyExists then
      -- since `tgt` already exists, we just need to copy metadata and
      -- add translations `src.x ↦ tgt.x'` for any subfields.
      trace[to_additive_detail] "declaration {tgt} already exists."
      proceedFields b src tgt
      copyMetaData b nameDict fixAbbreviation cfg src tgt
    else
      -- tgt doesn't exist, so let's make it
      transformDecl b nameDict fixAbbreviation cfg src tgt
  -- add pop-up information when mousing over `additive_name` of `@[to_additive additive_name]`
  -- (the information will be over the attribute of no additive name is given)
  pushInfoLeaf <| .ofTermInfo {
    elaborator := .anonymous, lctx := {}, expectedType? := none, isBinder := !alreadyExists,
    stx := cfg.ref, expr := ← mkConstWithLevelParams tgt }
  if let some doc := cfg.doc then
    addDocStringCore tgt doc
  return nestedNames.push tgt

end

def toAdditiveBundle : BundledExtensions where
  ignoreArgsAttr := ignoreArgsAttr
  reorderAttr := reorderAttr
  relevantArgAttr := relevantArgAttr
  dontTranslateAttr := dontTranslateAttr
  translations := translations
  attrName := `to_additive
  changeNumeral := true
  isDual := false

initialize registerBuiltinAttribute {
    name := `to_additive
    descr := "Transport multiplicative to additive"
    add := fun src stx kind ↦ discard do
      addToAdditiveAttr toAdditiveBundle nameDict fixAbbreviation src (← elabToAdditive stx) kind
    -- we (presumably) need to run after compilation to properly add the `simp` attribute
    applicationTime := .afterCompilation
  }

end ToAdditive<|MERGE_RESOLUTION|>--- conflicted
+++ resolved
@@ -671,14 +671,9 @@
 It also expands all kernel projections that have as head a constant `n` in `reorder`. -/
 def expand (b : BundledExtensions) (e : Expr) : MetaM Expr := do
   let env ← getEnv
-<<<<<<< HEAD
   let reorderFn : Name → List (List ℕ) := fun nm ↦ (b.reorderAttr.find? env nm |>.getD [])
-  let e₂ ← Lean.Meta.transform (input := e) (post := fun e => return .done e) fun e ↦
-=======
-  let reorderFn : Name → List (List ℕ) := fun nm ↦ (reorderAttr.find? env nm |>.getD [])
   let e₂ ← Lean.Meta.transform (input := e) (skipConstInApp := true)
     (post := fun e => return .done e) fun e ↦
->>>>>>> d7257f69
     e.withApp fun f args ↦ do
     match f with
     | .proj n i s =>
@@ -1412,11 +1407,7 @@
   withOptions (· |>.updateBool `trace.to_additive (cfg.trace || ·)) <| do
   let tgt ← targetName b nameDict fixAbbreviation cfg src
   let alreadyExists := (← getEnv).contains tgt
-<<<<<<< HEAD
-  if cfg.existing == some !alreadyExists && !(← isInductive src) && !cfg.self then
-=======
-  if cfg.existing != alreadyExists && !(← isInductive src) then
->>>>>>> d7257f69
+  if cfg.existing != alreadyExists && !(← isInductive src) && !cfg.self then
     Linter.logLintIf linter.toAdditiveExisting cfg.ref <|
       if alreadyExists then
         m!"The additive declaration already exists. Please specify this explicitly using \
