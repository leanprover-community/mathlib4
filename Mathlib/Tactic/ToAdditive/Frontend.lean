/-
Copyright (c) 2017 Mario Carneiro. All rights reserved.
Released under Apache 2.0 license as described in the file LICENSE.
Authors: Mario Carneiro, Yury Kudryashov, Floris van Doorn, Jon Eugster
-/
import Mathlib.Data.Nat.Notation
import Mathlib.Data.String.Defs
import Mathlib.Data.Array.Defs
import Mathlib.Lean.Expr.ReplaceRec
import Mathlib.Lean.EnvExtension
import Mathlib.Lean.Meta.Simp
import Mathlib.Lean.Name
import Lean.Elab.Tactic.Ext
import Lean.Meta.Tactic.Symm
import Lean.Meta.Tactic.Rfl
import Batteries.Tactic.Trans
import Mathlib.Tactic.Eqns -- just to copy the attribute
import Mathlib.Tactic.Simps.Basic

/-!
# The `@[to_additive]` attribute.

Implementation of the `to_additive` attribute.
See the docstring of `ToAdditive.to_additive` for more information
-/

open Lean Meta Elab Command Std

namespace ToAdditive

/-- An attribute that tells `@[to_additive]` that certain arguments of this definition are not
involved when using `@[to_additive]`.
This helps the heuristic of `@[to_additive]` by also transforming definitions if `ℕ` or another
fixed type occurs as one of these arguments. -/
syntax (name := to_additive_ignore_args) "to_additive_ignore_args" (ppSpace num)* : attr

/-- An attribute that tells `@[to_dual]` that certain arguments of this definition are not
involved when using `@[to_dual]`.
This helps the heuristic of `@[to_dual]` by also transforming definitions if `ℕ` or another
fixed type occurs as one of these arguments. -/
syntax (name := to_dual_ignore_args) "to_dual_ignore_args" (ppSpace num)* : attr

/-- An attribute that is automatically added to declarations tagged with `@[to_additive]`,
if needed.

This attribute tells which argument is the type where this declaration uses the multiplicative
structure. If there are multiple arguments, we typically tag the first one.
If this argument contains a fixed type, this declaration will not be additivized.
See the Heuristics section of `to_additive.attr` for more details.

If a declaration is not tagged, it is presumed that the first argument is relevant.
`@[to_additive]` uses the function `to_additive.first_multiplicative_arg` to automatically tag
declarations. It is ok to update it manually if the automatic tagging made an error.

Implementation note: we only allow exactly 1 relevant argument, even though some declarations
(like `prod.group`) have multiple arguments with a multiplicative structure on it.
The reason is that whether we additivize a declaration is an all-or-nothing decision, and if
we will not be able to additivize declarations that (e.g.) talk about multiplication on `ℕ × α`
anyway.

Warning: interactions between this and the `(reorder := ...)` argument are not well-tested. -/
syntax (name := to_additive_relevant_arg) "to_additive_relevant_arg " num : attr

/-- An attribute that is automatically added to declarations tagged with `@[to_dual]`,
if needed.

This attribute tells which argument is the type where this declaration uses the multiplicative
structure. If there are multiple argument, we typically tag the first one.
If this argument contains a fixed type, this declaration will note be additivized.
See the Heuristics section of `to_dual.attr` for more details.

If a declaration is not tagged, it is presumed that the first argument is relevant.
`@[to_dual]` uses the function `to_dual.first_multiplicative_arg` to automatically tag
declarations. It is ok to update it manually if the automatic tagging made an error.

Implementation note: we only allow exactly 1 relevant argument, even though some declarations
(like `prod.group`) have multiple arguments with a multiplicative structure on it.
The reason is that whether we additivize a declaration is an all-or-nothing decision, and if
we will not be able to additivize declarations that (e.g.) talk about multiplication on `ℕ × α`
anyway.

Warning: interactions between this and the `(reorder := ...)` argument are not well-tested. -/
syntax (name := to_dual_relevant_arg) "to_dual_relevant_arg " num : attr

/-- An attribute that stores all the declarations that deal with numeric literals on variable types.

Numeral literals occur in expressions without type information, so in order to decide whether `1`
needs to be changed to `0`, the context around the numeral is relevant.
Most numerals will be in an `OfNat.ofNat` application, though tactics can add numeral literals
inside arbitrary functions. By default we assume that we do not change numerals, unless it is
in a function application with the `to_additive_change_numeral` attribute.

`@[to_additive_change_numeral n₁ ...]` should be added to all functions that take one or more
numerals as argument that should be changed if `additiveTest` succeeds on the first argument,
i.e. when the numeral is only translated if the first argument is a variable
(or consists of variables).
The arguments `n₁ ...` are the positions of the numeral arguments (starting counting from 1). -/
syntax (name := to_additive_change_numeral) "to_additive_change_numeral" (ppSpace num)* : attr

/-- An attribute that stores all the declarations that deal with numeric literals on variable types.

Numeral literals occur in expressions without type information, so in order to decide whether `1`
needs to be changed to `0`, the context around the numeral is relevant.
Most numerals will be in an `OfNat.ofNat` application, though tactics can add numeral literals
inside arbitrary functions. By default we assume that we do not change numerals, unless it is
in a function application with the `to_dual_change_numeral` attribute.

`@[to_dual_change_numeral n₁ ...]` should be added to all functions that take one or more
numerals as argument that should be changed if `additiveTest` succeeds on the first argument,
i.e. when the numeral is only translated if the first argument is a variable
(or consists of variables).
The arguments `n₁ ...` are the positions of the numeral arguments (starting counting from 1). -/
syntax (name := to_dual_change_numeral) "to_dual_change_numeral" (ppSpace num)* : attr

/-- The `to_additive_dont_translate` attribute, used to specify types that should be translated by
`to_additive`, but its operations should remain multiplicative.

Usage notes:
* Apply this together with the `to_additive` attribute.
* The name generation of `to_additive` is not aware that the operations on this type should not be
  translated, so you generally have to specify the name itself, if the name should remain
  multiplicative.
-/
syntax (name := to_additive_dont_translate) "to_additive_dont_translate" : attr

/-- The `to_dual_dont_translate` attribute, used to specify types that should be translated by
`to_dual`, but its operations should remain multiplicative.

Usage notes:
* Apply this together with the `to_dual` attribute.
* The name generation of `to_dual` is not aware that the operations on this type should not be
  translated, so you generally have to specify the name itself, if the name should remain
  multiplicative.
-/
syntax (name := to_dual_dont_translate) "to_dual_dont_translate" : attr

/-- An `attr := ...` option for `to_additive`. -/
syntax toAdditiveAttrOption := &"attr" " := " Parser.Term.attrInstance,*
/-- A `reorder := ...` option for `to_additive`. -/
syntax toAdditiveReorderOption := &"reorder" " := " (num+),+
/-- Options to `to_additive`. -/
syntax toAdditiveOption := "(" toAdditiveAttrOption <|> toAdditiveReorderOption ")"
/-- An `existing` or `self` name hint for `to_additive`. -/
syntax toAdditiveNameHint := (ppSpace (&"existing" <|> &"self"))?
/-- Remaining arguments of `to_additive`. -/
syntax toAdditiveRest :=
  toAdditiveNameHint (ppSpace toAdditiveOption)* (ppSpace ident)? (ppSpace str)?

/-- The attribute `to_additive` can be used to automatically transport theorems
and definitions (but not inductive types and structures) from a multiplicative
theory to an additive theory.

To use this attribute, just write:

```
@[to_additive]
theorem mul_comm' {α} [CommSemigroup α] (x y : α) : x * y = y * x := mul_comm x y
```

This code will generate a theorem named `add_comm'`. It is also
possible to manually specify the name of the new declaration:

```
@[to_additive add_foo]
theorem foo := sorry
```

An existing documentation string will _not_ be automatically used, so if the theorem or definition
has a doc string, a doc string for the additive version should be passed explicitly to
`to_additive`.

```
/-- Multiplication is commutative -/
@[to_additive "Addition is commutative"]
theorem mul_comm' {α} [CommSemigroup α] (x y : α) : x * y = y * x := CommSemigroup.mul_comm
```

The transport tries to do the right thing in most cases using several
heuristics described below.  However, in some cases it fails, and
requires manual intervention.

Use the `to_additive existing` syntax to use an existing additive declaration, instead of
automatically generating it.

Use the `(reorder := ...)` syntax to reorder the arguments in the generated additive declaration.
This is specified using cycle notation. For example `(reorder := 1 2, 5 6)` swaps the first two
arguments with each other and the fifth and the sixth argument and `(reorder := 3 4 5)` will move
the fifth argument before the third argument. This is mostly useful to translate declarations using
`Pow` to those using `SMul`.

Use the `(attr := ...)` syntax to apply attributes to both the multiplicative and the additive
version:

```
@[to_additive (attr := simp)] lemma mul_one' {G : Type*} [Group G] (x : G) : x * 1 = x := mul_one x
```

For `simps` this also ensures that some generated lemmas are added to the additive dictionary.
`@[to_additive (attr := to_additive)]` is a special case, where the `to_additive`
attribute is added to the generated lemma only, to additivize it again.
This is useful for lemmas about `Pow` to generate both lemmas about `SMul` and `VAdd`. Example:
```
@[to_additive (attr := to_additive VAdd_lemma, simp) SMul_lemma]
lemma Pow_lemma ... :=
```
In the above example, the `simp` is added to all 3 lemmas. All other options to `to_additive`
(like the generated name or `(reorder := ...)`) are not passed down,
and can be given manually to each individual `to_additive` call.

## Implementation notes

The transport process generally works by taking all the names of
identifiers appearing in the name, type, and body of a declaration and
creating a new declaration by mapping those names to additive versions
using a simple string-based dictionary and also using all declarations
that have previously been labeled with `to_additive`. The dictionary is `ToAdditive.nameDict`
and can be found in the `Tactic.ToAdditive.Frontend` file. If you introduce a new name which
should be translated by `to_additive` you should add the translation to this dictionary.

In the `mul_comm'` example above, `to_additive` maps:
* `mul_comm'` to `add_comm'`,
* `CommSemigroup` to `AddCommSemigroup`,
* `x * y` to `x + y` and `y * x` to `y + x`, and
* `CommSemigroup.mul_comm'` to `AddCommSemigroup.add_comm'`.

### Heuristics

`to_additive` uses heuristics to determine whether a particular identifier has to be
mapped to its additive version. The basic heuristic is

* Only map an identifier to its additive version if its first argument doesn't
  contain any unapplied identifiers.

Examples:
* `@Mul.mul Nat n m` (i.e. `(n * m : Nat)`) will not change to `+`, since its
  first argument is `Nat`, an identifier not applied to any arguments.
* `@Mul.mul (α × β) x y` will change to `+`. It's first argument contains only the identifier
  `Prod`, but this is applied to arguments, `α` and `β`.
* `@Mul.mul (α × Int) x y` will not change to `+`, since its first argument contains `Int`.

The reasoning behind the heuristic is that the first argument is the type which is "additivized",
and this usually doesn't make sense if this is on a fixed type.

There are some exceptions to this heuristic:

* Identifiers that have the `@[to_additive]` attribute are ignored.
  For example, multiplication in `↥Semigroup` is replaced by addition in `↥AddSemigroup`.
  You can turn this behavior off by *also* adding the `@[to_additive_dont_translate]` attribute.
* If an identifier `d` has attribute `@[to_additive_relevant_arg n]` then the argument
  in position `n` is checked for a fixed type, instead of checking the first argument.
  `@[to_additive]` will automatically add the attribute `@[to_additive_relevant_arg n]` to a
  declaration when the first argument has no multiplicative type-class, but argument `n` does.
* If an identifier has attribute `@[to_additive_ignore_args n1 n2 ...]` then all the arguments in
  positions `n1`, `n2`, ... will not be checked for unapplied identifiers (start counting from 1).
  For example, `ContMDiffMap` has attribute `@[to_additive_ignore_args 21]`, which means
  that its 21st argument `(n : WithTop ℕ)` can contain `ℕ`
  (usually in the form `Top.top ℕ ...`) and still be additivized.
  So `@Mul.mul (C^∞⟮I, N; I', G⟯) _ f g` will be additivized.

### Troubleshooting

If `@[to_additive]` fails because the additive declaration raises a type mismatch, there are
various things you can try.
The first thing to do is to figure out what `@[to_additive]` did wrong by looking at the type
mismatch error.

* Option 1: The most common case is that it didn't additivize a declaration that should be
  additivized. This happened because the heuristic applied, and the first argument contains a
  fixed type, like `ℕ` or `ℝ`. However, the heuristic misfires on some other declarations.
  Solutions:
  * First figure out what the fixed type is in the first argument of the declaration that didn't
    get additivized. Note that this fixed type can occur in implicit arguments. If manually finding
    it is hard, you can run `set_option trace.to_additive_detail true` and search the output for the
    fragment "contains the fixed type" to find what the fixed type is.
  * If the fixed type has an additive counterpart (like `↥Semigroup`), give it the `@[to_additive]`
    attribute.
  * If the fixed type has nothing to do with algebraic operations (like `TopCat`), add the attribute
    `@[to_additive self]` to the fixed type `Foo`.
  * If the fixed type occurs inside the `k`-th argument of a declaration `d`, and the
    `k`-th argument is not connected to the multiplicative structure on `d`, consider adding
    attribute `[to_additive_ignore_args k]` to `d`.
    Example: `ContMDiffMap` ignores the argument `(n : WithTop ℕ)`
* Option 2: It additivized a declaration `d` that should remain multiplicative. Solution:
  * Make sure the first argument of `d` is a type with a multiplicative structure. If not, can you
    reorder the (implicit) arguments of `d` so that the first argument becomes a type with a
    multiplicative structure (and not some indexing type)?
    The reason is that `@[to_additive]` doesn't additivize declarations if their first argument
    contains fixed types like `ℕ` or `ℝ`. See section Heuristics.
    If the first argument is not the argument with a multiplicative type-class, `@[to_additive]`
    should have automatically added the attribute `@[to_additive_relevant_arg]` to the declaration.
    You can test this by running the following (where `d` is the full name of the declaration):
    ```
      open Lean in run_cmd logInfo m!"{ToAdditive.relevantArgAttr.find? (← getEnv) `d}"
    ```
    The expected output is `n` where the `n`-th (0-indexed) argument of `d` is a type (family)
    with a multiplicative structure on it. `none` means `0`.
    If you get a different output (or a failure), you could add the attribute
    `@[to_additive_relevant_arg n]` manually, where `n` is an (1-indexed) argument with a
    multiplicative structure.
* Option 3: Arguments / universe levels are incorrectly ordered in the additive version.
  This likely only happens when the multiplicative declaration involves `pow`/`^`. Solutions:
  * Ensure that the order of arguments of all relevant declarations are the same for the
    multiplicative and additive version. This might mean that arguments have an "unnatural" order
    (e.g. `Monoid.npow n x` corresponds to `x ^ n`, but it is convenient that `Monoid.npow` has this
    argument order, since it matches `AddMonoid.nsmul n x`.
  * If this is not possible, add `(reorder := ...)` argument to `to_additive`.

If neither of these solutions work, and `to_additive` is unable to automatically generate the
additive version of a declaration, manually write and prove the additive version.
Often the proof of a lemma/theorem can just be the multiplicative version of the lemma applied to
`multiplicative G`.
Afterwards, apply the attribute manually:

```
attribute [to_additive foo_add_bar] foo_bar
```

This will allow future uses of `to_additive` to recognize that
`foo_bar` should be replaced with `foo_add_bar`.

### Handling of hidden definitions

Before transporting the “main” declaration `src`, `to_additive` first
scans its type and value for names starting with `src`, and transports
them. This includes auxiliary definitions like `src._match_1`

In addition to transporting the “main” declaration, `to_additive` transports
its equational lemmas and tags them as equational lemmas for the new declaration.

### Structure fields and constructors

If `src` is a structure, then the additive version has to be already written manually.
In this case `to_additive` adds all structure fields to its mapping.

### Name generation

* If `@[to_additive]` is called without a `name` argument, then the
  new name is autogenerated.  First, it takes the longest prefix of
  the source name that is already known to `to_additive`, and replaces
  this prefix with its additive counterpart. Second, it takes the last
  part of the name (i.e., after the last dot), and replaces common
  name parts (“mul”, “one”, “inv”, “prod”) with their additive versions.

* [todo] Namespaces can be transformed using `map_namespace`. For example:
  ```
  run_cmd to_additive.map_namespace `QuotientGroup `QuotientAddGroup
  ```

  Later uses of `to_additive` on declarations in the `QuotientGroup`
  namespace will be created in the `QuotientAddGroup` namespaces.

* If `@[to_additive]` is called with a `name` argument `new_name`
  /without a dot/, then `to_additive` updates the prefix as described
  above, then replaces the last part of the name with `new_name`.

* If `@[to_additive]` is called with a `name` argument
  `NewNamespace.new_name` /with a dot/, then `to_additive` uses this
  new name as is.

As a safety check, in the first case `to_additive` double checks
that the new name differs from the original one. -/
syntax (name := to_additive) "to_additive" "?"? toAdditiveRest : attr

@[inherit_doc to_additive]
macro "to_additive?" rest:toAdditiveRest : attr => `(attr| to_additive ? $rest)

/--
to_dual syntax
-/
syntax (name := to_dual) "to_dual" "?"? toAdditiveRest : attr

@[inherit_doc to_dual]
macro "to_dual?" rest:toAdditiveRest : attr => `(attr| to_dual ? $rest)

/-- A set of strings of names that end in a capital letter.
* If the string contains a lowercase letter, the string should be split between the first occurrence
  of a lower-case letter followed by an upper-case letter.
* If multiple strings have the same prefix, they should be grouped by prefix
* In this case, the second list should be prefix-free
  (no element can be a prefix of a later element)

Todo: automate the translation from `String` to an element in this `TreeMap`
  (but this would require having something similar to the `rb_lmap` from Lean 3). -/
def endCapitalNames : TreeMap String (List String) compare :=
  -- todo: we want something like
  -- endCapitalNamesOfList ["LE", "LT", "WF", "CoeTC", "CoeT", "CoeHTCT"]
  .ofList [("LE", [""]), ("LT", [""]), ("WF", [""]), ("Coe", ["TC", "T", "HTCT"])]

open String in
/-- This function takes a String and splits it into separate parts based on the following
[naming conventions](https://github.com/leanprover-community/mathlib4/wiki#naming-convention).

E.g. `#eval "InvHMulLEConjugate₂SMul_ne_top".splitCase` yields
`["Inv", "HMul", "LE", "Conjugate₂", "SMul", "_", "ne", "_", "top"]`. -/
partial def _root_.String.splitCase (s : String) (i₀ : Pos := 0) (r : List String := []) :
    List String := Id.run do
  -- We test if we need to split between `i₀` and `i₁`.
  let i₁ := s.next i₀
  if s.atEnd i₁ then
    -- If `i₀` is the last position, return the list.
    let r := s::r
    return r.reverse
  /- We split the string in three cases
  * We split on both sides of `_` to keep them there when rejoining the string;
  * We split after a name in `endCapitalNames`;
  * We split after a lower-case letter that is followed by an upper-case letter
    (unless it is part of a name in `endCapitalNames`). -/
  if s.get i₀ == '_' || s.get i₁ == '_' then
    return splitCase (s.extract i₁ s.endPos) 0 <| (s.extract 0 i₁)::r
  if (s.get i₁).isUpper then
    if let some strs := endCapitalNames[s.extract 0 i₁]? then
      if let some (pref, newS) := strs.findSome?
        fun x : String ↦ (s.extract i₁ s.endPos).dropPrefix? x |>.map (x, ·.toString) then
        return splitCase newS 0 <| (s.extract 0 i₁ ++ pref)::r
    if !(s.get i₀).isUpper then
      return splitCase (s.extract i₁ s.endPos) 0 <| (s.extract 0 i₁)::r
  return splitCase s i₁ r

initialize registerTraceClass `to_additive
initialize registerTraceClass `to_additive_detail

/-- Linter, mostly used by `@[to_additive]`, that checks that the source declaration doesn't have
certain attributes -/
register_option linter.existingAttributeWarning : Bool := {
  defValue := true
  descr := "Linter, mostly used by `@[to_additive]`, that checks that the source declaration \
    doesn't have certain attributes" }

/-- Linter to check that the `to_additive` attribute is not given manually -/
register_option linter.toAdditiveGenerateName : Bool := {
  defValue := true
  descr := "Linter used by `@[to_additive]` that checks if `@[to_additive]` automatically \
    generates the user-given name" }

/-- Linter to check whether the user correctly specified that the additive declaration already
exists -/
register_option linter.toAdditiveExisting : Bool := {
  defValue := true
  descr := "Linter used by `@[to_additive]` that checks whether the user correctly specified that
    the additive declaration already exists" }


@[inherit_doc to_additive_ignore_args]
initialize toAdditiveIgnoreArgsAttr : NameMapExtension (List Nat) ←
  registerNameMapAttribute {
    name  := `to_additive_ignore_args
    descr :=
      "Auxiliary attribute for `to_additive` stating that certain arguments are not additivized."
    add   := fun _ stx ↦ do
        let ids ← match stx with
          | `(attr| to_additive_ignore_args $[$ids:num]*) => pure <| ids.map (·.1.isNatLit?.get!)
          | _ => throwUnsupportedSyntax
        return ids.toList }

@[inherit_doc to_dual_ignore_args]
initialize toDualIgnoreArgsAttr : NameMapExtension (List Nat) ←
  registerNameMapAttribute {
    name  := `to_dual_ignore_args
    descr :=
      "Auxiliary attribute for `to_dual` stating that certain arguments are not additivized."
    add   := fun _ stx ↦ do
        let ids ← match stx with
          | `(attr| to_dual_ignore_args $[$ids:num]*) => pure <| ids.map (·.1.isNatLit?.get!)
          | _ => throwUnsupportedSyntax
        return ids.toList }

/-- An extension that stores all the declarations that need their arguments reordered when
applying `@[to_additive]`. It is applied using the `to_additive (reorder := ...)` syntax. -/
initialize toAdditiveReorderAttr : NameMapExtension (List (List Nat)) ←
  registerNameMapExtension _

/-- An extension that stores all the declarations that need their arguments reordered when
applying `@[to_dual]`. It is applied using the `to_dual (reorder := ...)` syntax. -/
initialize toDualReorderAttr : NameMapExtension (List (List Nat)) ←
  registerNameMapExtension _


@[inherit_doc to_additive_relevant_arg]
initialize toAdditiveRelevantArgAttr : NameMapExtension Nat ←
  registerNameMapAttribute {
    name := `to_additive_relevant_arg
    descr := "Auxiliary attribute for `to_additive` stating \
      which arguments are the types with a multiplicative structure."
    add := fun
    | _, `(attr| to_additive_relevant_arg $id) => pure <| id.1.isNatLit?.get!.pred
    | _, _ => throwUnsupportedSyntax }

@[inherit_doc to_dual_relevant_arg]
initialize toDualRelevantArgAttr : NameMapExtension Nat ←
  registerNameMapAttribute {
    name := `to_dual_relevant_arg
    descr := "Auxiliary attribute for `to_dual` stating \
      which arguments are the types with a multiplicative structure."
    add := fun
    | _, `(attr| to_dual_relevant_arg $id) => pure <| id.1.isNatLit?.get!.pred
    | _, _ => throwUnsupportedSyntax }

@[inherit_doc to_additive_dont_translate]
initialize toAdditiveDontTranslateAttr : NameMapExtension Unit ←
  registerNameMapAttribute {
    name := `to_additive_dont_translate
    descr := "Auxiliary attribute for `to_additive` stating \
      that the operations on this type should not be translated."
    add := fun
    | _, `(attr| to_additive_dont_translate) => return
    | _, _ => throwUnsupportedSyntax }

@[inherit_doc to_dual_dont_translate]
initialize toDualDontTranslateAttr : NameMapExtension Unit ←
  registerNameMapAttribute {
    name := `to_dual_dont_translate
    descr := "Auxiliary attribute for `to_dual` stating \
      that the operations on this type should not be translated."
    add := fun
    | _, `(attr| to_dual_dont_translate) => return
    | _, _ => throwUnsupportedSyntax }

@[inherit_doc to_additive_change_numeral]
initialize toAdditiveChangeNumeralAttr : NameMapExtension (List Nat) ←
  registerNameMapAttribute {
    name := `to_additive_change_numeral
    descr :=
      "Auxiliary attribute for `to_additive` that stores functions that have numerals as argument."
    add := fun
    | _, `(attr| to_additive_change_numeral $[$arg]*) =>
      pure <| arg.map (·.1.isNatLit?.get!.pred) |>.toList
    | _, _ => throwUnsupportedSyntax }

@[inherit_doc to_dual_change_numeral]
initialize toDualChangeNumeralAttr : NameMapExtension (List Nat) ←
  registerNameMapAttribute {
    name := `to_dual_change_numeral
    descr :=
      "Auxiliary attribute for `to_additive` that stores functions that have numerals as argument."
    add := fun
    | _, `(attr| to_dual_change_numeral $[$arg]*) =>
      pure <| arg.map (·.1.isNatLit?.get!.pred) |>.toList
    | _, _ => throwUnsupportedSyntax }

/-- Maps multiplicative names to their additive counterparts. -/
initialize additiveTranslations : NameMapExtension Name ← registerNameMapExtension _

/-- Maps names to their dual counterparts. -/
initialize toDualTranslations : NameMapExtension Name ← registerNameMapExtension _

structure BundledExtensions : Type where
  ignoreArgsAttr : NameMapExtension (List Nat)
  reorderAttr : NameMapExtension (List <| List Nat)
  relevantArgAttr : NameMapExtension Nat
  dontTranslateAttr : NameMapExtension Unit
  changeNumeralAttr : NameMapExtension (List Nat)
  translations : NameMapExtension Name
  attrName : Name
  /-- When `isDual := true`, every translation `A → B` will also give a translation `B → A`. -/
  isDual : Bool

def toAdditiveBundle : BundledExtensions where
  ignoreArgsAttr := toAdditiveIgnoreArgsAttr
  reorderAttr := toAdditiveReorderAttr
  relevantArgAttr := toAdditiveRelevantArgAttr
  dontTranslateAttr := toAdditiveDontTranslateAttr
  changeNumeralAttr := toAdditiveChangeNumeralAttr
  translations := additiveTranslations
  attrName := `to_additive
  isDual := false

def toDualBundle : BundledExtensions where
  ignoreArgsAttr := toDualIgnoreArgsAttr
  reorderAttr := toDualReorderAttr
  relevantArgAttr := toDualRelevantArgAttr
  dontTranslateAttr := toDualDontTranslateAttr
  changeNumeralAttr := toDualChangeNumeralAttr
  translations := toDualTranslations
  attrName := `to_dual
  isDual := true

/-- Get the multiplicative → additive translation for the given name. -/
def findTranslation? (env : Environment) (b : BundledExtensions) : Name → Option Name :=
  (b.translations.getState env).find?

/-- Add a (multiplicative → additive) name translation to the translations map. -/
def insertTranslation (b : BundledExtensions)
    (src tgt : Name) (failIfExists := true) : CoreM Unit := do
  if let some tgt' := findTranslation? (← getEnv) b src then
    if failIfExists then
      throwError "The translation {src} ↦ {tgt'} already exists"
    else
      trace[to_additive] "The translation {src} ↦ {tgt'} already exists"
      return
  modifyEnv (b.translations.addEntry · (src, tgt))
  trace[to_additive] "Added translation {src} ↦ {tgt}"
  if b.isDual && src != tgt then
    if let some src' := findTranslation? (← getEnv) b tgt then
      if failIfExists then
        throwError "The translation {tgt} ↦ {src'} already exists"
      else
        trace[to_additive] "The translation {tgt} ↦ {src'} already exists"
        return
    modifyEnv (b.translations.addEntry · (tgt, src))
    trace[to_additive] "Also added translation {tgt} ↦ {src}"

/-- `Config` is the type of the arguments that can be provided to `to_additive`. -/
structure Config : Type where
  /-- View the trace of the to_additive procedure.
  Equivalent to `set_option trace.to_additive true`. -/
  trace : Bool := false
  /-- The name of the target (the additive declaration). -/
  tgt : Name := Name.anonymous
  /-- An optional doc string. -/
  doc : Option String := none
  /-- If `allowAutoName` is `false` (default) then
  `@[to_additive]` will check whether the given name can be auto-generated. -/
  allowAutoName : Bool := false
  /-- The arguments that should be reordered by `to_additive`, using cycle notation. -/
  reorder : List (List Nat) := []
  /-- The attributes which we want to give to both the multiplicative and additive versions.
  For `simps` this will also add generated lemmas to the translation dictionary. -/
  attrs : Array Syntax := #[]
  /-- The `Syntax` element corresponding to the original multiplicative declaration
  (or the `to_additive` attribute if it is added later),
  which we need for adding definition ranges. -/
  ref : Syntax
  /-- An optional flag stating whether the additive declaration already exists.
    If this flag is set but wrong about whether the additive declaration exists, `to_additive` will
    raise a linter error.
    Note: the linter will never raise an error for inductive types and structures. -/
  existing : Option Bool := none
  /-- An optional flag stating that the target of the translation is the target itself.
  This can be used to reorder arguments, such as in
  `attribute [to_dual self (reorder := 3 4)] LE.le`.
  It can also be used to give a hint to `additiveTest`, such as in
  `attribute [to_additive self] Unit`.
  If `self := true`, we should also have `existing := true`. -/
  self : Bool := false
  deriving Repr

/-- Implementation function for `additiveTest`.
Failure means that in that subexpression there is no constant that blocks `e` from being translated.
We cache previous applications of the function, using an expression cache using ptr equality
to avoid visiting the same subexpression many times. Note that we only need to cache the
expressions without taking the value of `inApp` into account, since `inApp` only matters when
the expression is a constant. However, for this reason we have to make sure that we never
cache constant expressions, so that's why the `if`s in the implementation are in this order.

Note that this function is still called many times by `applyReplacementFun`
and we're not remembering the cache between these calls. -/
unsafe def additiveTestUnsafe (env : Environment) (b : BundledExtensions)
    (e : Expr) : Option Name :=
  let rec visit (e : Expr) (inApp := false) : OptionT (StateM (PtrSet Expr)) Name := do
    if e.isConst then
      if (b.dontTranslateAttr.find? env e.constName).isNone &&
        (inApp || (findTranslation? env b e.constName).isSome) then
        failure
      else
        return e.constName
    if (← get).contains e then
      failure
    modify fun s => s.insert e
    match e with
    | x@(.app e a)       =>
        visit e true <|> do
          -- make sure that we don't treat `(fun x => α) (n + 1)` as a type that depends on `Nat`
          guard !x.isConstantApplication
          if let some n := e.getAppFn.constName? then
            if let some l := b.ignoreArgsAttr.find? env n then
              if e.getAppNumArgs + 1 ∈ l then
                failure
          visit a
    | .lam _ _ t _       => visit t
    | .forallE _ _ t _   => visit t
    | .letE _ _ e body _ => visit e <|> visit body
    | .mdata _ b         => visit b
    | .proj _ _ b        => visit b
    | _                  => failure
  Id.run <| (visit e).run' mkPtrSet

/-- `additiveTest e` tests whether the expression `e` contains a constant
`nm` that is not applied to any arguments, and such that `translations.find?[nm] = none`.
This is used in `@[to_additive]` for deciding which subexpressions to transform: we only transform
constants if `additiveTest` applied to their relevant argument returns `true`.
This means we will replace expression applied to e.g. `α` or `α × β`, but not when applied to
e.g. `ℕ` or `ℝ × α`.
We ignore all arguments specified by the `ignore` `NameMap`. -/
def additiveTest (env : Environment) (b : BundledExtensions) (e : Expr) : Option Name :=
  unsafe additiveTestUnsafe env b e

/-- Swap the first two elements of a list -/
def _root_.List.swapFirstTwo {α : Type _} : List α → List α
  | []      => []
  | [x]     => [x]
  | x::y::l => y::x::l

/-- Change the numeral `nat_lit 1` to the numeral `nat_lit 0`.
Leave all other expressions unchanged. -/
def changeNumeral : Expr → Expr
  | .lit (.natVal 1) => mkRawNatLit 0
  | e                => e

/--
`applyReplacementFun e` replaces the expression `e` with its additive counterpart.
It translates each identifier (inductive type, defined function etc) in an expression, unless
* The identifier occurs in an application with first argument `arg`; and
* `test arg` is false.
However, if `f` is in the dictionary `relevant`, then the argument `relevant.find f`
is tested, instead of the first argument.

It will also reorder arguments of certain functions, using `reorderFn`:
e.g. `g x₁ x₂ x₃ ... xₙ` becomes `g x₂ x₁ x₃ ... xₙ` if `reorderFn g = some [1]`.
-/
def applyReplacementFun (b : BundledExtensions) (e : Expr) : MetaM Expr :=
  return aux (← getEnv) (← getBoolOption `trace.to_additive_detail) e
where /-- Implementation of `applyReplacementFun`. -/
  aux (env : Environment) (trace : Bool) : Expr → Expr :=
  let reorderFn : Name → List (List ℕ) := fun nm ↦ (b.reorderAttr.find? env nm |>.getD [])
  let relevantArg : Name → ℕ := fun nm ↦ (b.relevantArgAttr.find? env nm).getD 0
  Lean.Expr.replaceRec fun r e ↦ Id.run do
    if trace then
      dbg_trace s!"replacing at {e}"
    match e with
    | .const n₀ ls₀ => do
      let n₁ := n₀.mapPrefix <| findTranslation? env b
      let ls₁ : List Level := if 0 ∈ (reorderFn n₀).flatten then ls₀.swapFirstTwo else ls₀
      if trace then
        if n₀ != n₁ then
          dbg_trace s!"changing {n₀} to {n₁}"
        if 0 ∈ (reorderFn n₀).flatten then
          dbg_trace s!"reordering the universe variables from {ls₀} to {ls₁}"
      return some <| Lean.mkConst n₁ ls₁
    | .app g x => do
      let gf := g.getAppFn
      if gf.isBVar && x.isLit then
        if trace then
          dbg_trace s!"applyReplacementFun: Variables applied to numerals are not changed {g.app x}"
        return some <| g.app x
      let gArgs := g.getAppArgs
      let mut gAllArgs := gArgs.push x
      let (gfAdditive, gAllArgsAdditive) ←
        if let some nm := gf.constName? then
          -- e = `(nm y₁ .. yₙ x)
          /- Test if the head should not be replaced. -/
          let relevantArgId := relevantArg nm
          let gfAdditive :=
            if h : relevantArgId < gAllArgs.size ∧ gf.isConst then
              if let some fxd :=
                additiveTest env b gAllArgs[relevantArgId] then
                Id.run <| do
                  if trace then
                    dbg_trace s!"The application of {nm} contains the fixed type \
                      {fxd}, so it is not changed"
                  gf
              else
                r gf
            else
              r gf
          /- Test if arguments should be reordered. -/
          let reorder := reorderFn nm
          if !reorder.isEmpty && relevantArgId < gAllArgs.size &&
            (additiveTest env b gAllArgs[relevantArgId]!).isNone then
            gAllArgs := gAllArgs.permute! reorder
            if trace then
              dbg_trace s!"reordering the arguments of {nm} using the cyclic permutations {reorder}"
          /- Do not replace numerals in specific types. -/
          let firstArg := gAllArgs[0]!
          if let some changedArgNrs := b.changeNumeralAttr.find? env nm then
            if additiveTest env b firstArg |>.isNone then
              if trace then
                dbg_trace s!"applyReplacementFun: We change the numerals in this expression. \
                  However, we will still recurse into all the non-numeral arguments."
              -- In this case, we still update all arguments of `g` that are not numerals,
              -- since all other arguments can contain subexpressions like
              -- `(fun x ↦ ℕ) (1 : G)`, and we have to update the `(1 : G)` to `(0 : G)`
              gAllArgs := gAllArgs.mapIdx fun argNr arg ↦
                if changedArgNrs.contains argNr then
                  changeNumeral arg
                else
                  arg
          pure <| (gfAdditive, ← gAllArgs.mapM r)
        else
          pure (← r gf, ← gAllArgs.mapM r)
      return some <| mkAppN gfAdditive gAllArgsAdditive
    | .proj n₀ idx e => do
      let n₁ := n₀.mapPrefix <| findTranslation? env b
      if trace then
        dbg_trace s!"applyReplacementFun: in projection {e}.{idx} of type {n₀}, \
          replace type with {n₁}"
      return some <| .proj n₁ idx <| ← r e
    | _ => return none

/-- Eta expands `e` at most `n` times. -/
def etaExpandN (n : Nat) (e : Expr) : MetaM Expr := do
  forallBoundedTelescope (← inferType e) (some n) fun xs _ ↦ mkLambdaFVars xs (mkAppN e xs)

/-- `e.expand` eta-expands all expressions that have as head a constant `n` in `reorder`.
They are expanded until they are applied to one more argument than the maximum in `reorder.find n`.
It also expands all kernel projections that have as head a constant `n` in `reorder`. -/
def expand (b : BundledExtensions) (e : Expr) : MetaM Expr := do
  let env ← getEnv
  let reorderFn : Name → List (List ℕ) := fun nm ↦ (b.reorderAttr.find? env nm |>.getD [])
  let e₂ ← Lean.Meta.transform (input := e) (post := fun e => return .done e) fun e ↦
    e.withApp fun f args ↦ do
    match f with
    | .proj n i s =>
      let some info := getStructureInfo? (← getEnv) n | return .continue -- e.g. if `n` is `Exists`
      let some projName := info.getProjFn? i | unreachable!
<<<<<<< HEAD
      -- if `projName` requires reordering, replace `f` with the application `projName s`
      -- and then visit `projName s args` again.
      if findTranslation? env b projName |>.isNone then
=======
      -- if `projName` is explicitly tagged with `@[to_additive]`,
      -- replace `f` with the application `projName s` and then visit `projName s args` again.
      if findTranslation? env projName |>.isNone then
>>>>>>> a0022956
        return .continue
      return .visit <| (← whnfD (← inferType s)).withApp fun sf sargs ↦
        mkAppN (mkApp (mkAppN (.const projName sf.constLevels!) sargs) s) args
    | .const c _ =>
      let reorder := reorderFn c
      if reorder.isEmpty then
        -- no need to expand if nothing needs reordering
        return .continue
      let needed_n := reorder.flatten.foldr Nat.max 0 + 1
      -- the second disjunct is a temporary fix to avoid infinite loops. We may need to use
      -- `replaceRec` or something similar to not change the head of an application
      if needed_n ≤ args.size || args.size == 0 then
        return .continue
      else
        -- in this case, we need to reorder arguments that are not yet
        -- applied, so first η-expand the function.
        let e' ← etaExpandN (needed_n - args.size) e
        trace[to_additive_detail] "expanded {e} to {e'}"
        return .continue e'
    | _ => return .continue
  if e != e₂ then
    trace[to_additive_detail] "expand:\nBefore: {e}\nAfter: {e₂}"
  return e₂

/-- Reorder pi-binders. See doc of `reorderAttr` for the interpretation of the argument -/
def reorderForall (reorder : List (List Nat) := []) (src : Expr) : MetaM Expr := do
  if let some maxReorder := reorder.flatten.max? then
    forallBoundedTelescope src (some (maxReorder + 1)) fun xs e => do
      if xs.size = maxReorder + 1 then
        mkForallFVars (xs.permute! reorder) e
      else
        throwError "the permutation\n{reorder}\nprovided by the reorder config option is too \
          large, the type{indentExpr src}\nhas only {xs.size} arguments"
  else
    return src

/-- Reorder lambda-binders. See doc of `reorderAttr` for the interpretation of the argument -/
def reorderLambda (reorder : List (List Nat) := []) (src : Expr) : MetaM Expr := do
  if let some maxReorder := reorder.flatten.max? then
    lambdaBoundedTelescope src (maxReorder + 1) fun xs e => do
      if xs.size = maxReorder + 1 then
        mkLambdaFVars (xs.permute! reorder) e
      else
        throwError "the permutation\n{reorder}\nprovided by the reorder config option is too \
          large, the function{indentExpr src}\nhas only {xs.size} arguments"
  else
    return src

/-- Unfold auxlemmas in the type and value. -/
def declUnfoldAuxLemmas (decl : ConstantInfo) : MetaM ConstantInfo := do
  let mut decl := decl
  decl := decl.updateType <| ← unfoldAuxLemmas decl.type
  if let some v := decl.value? then
    trace[to_additive] "value before unfold:{indentExpr v}"
    decl := decl.updateValue <| ← unfoldAuxLemmas v
    trace[to_additive] "value after unfold:{indentExpr decl.value!}"
  else if let .opaqueInfo info := decl then -- not covered by `value?`
    decl := .opaqueInfo { info with value := ← unfoldAuxLemmas info.value }
  return decl

/-- Run applyReplacementFun on the given `srcDecl` to make a new declaration with name `tgt` -/
def updateDecl (b : BundledExtensions)
    (tgt : Name) (srcDecl : ConstantInfo) (reorder : List (List Nat) := []) :
    MetaM ConstantInfo := do
  let mut decl := srcDecl.updateName tgt
  if 0 ∈ reorder.flatten then
    decl := decl.updateLevelParams decl.levelParams.swapFirstTwo
  decl :=
    decl.updateType <| ← applyReplacementFun b <| ← reorderForall reorder <| ← expand b decl.type
  if let some v := decl.value? then
    decl := decl.updateValue <| ← applyReplacementFun b <| ← reorderLambda reorder <| ← expand b v
  else if let .opaqueInfo info := decl then -- not covered by `value?`
    decl := .opaqueInfo { info with
      value := ← applyReplacementFun b <| ← reorderLambda reorder <| ← expand b info.value }
  return decl

/-- Abstracts the nested proofs in the value of `decl` if it is a def. -/
def declAbstractNestedProofs (decl : ConstantInfo) : MetaM ConstantInfo := do
  if decl matches .defnInfo _ then
    return decl.updateValue <| ← withDeclNameForAuxNaming decl.name do
      Meta.abstractNestedProofs decl.value!
  else
    return decl

/-- Find the target name of `pre` and all created auxiliary declarations. -/
def findTargetName (env : Environment) (b : BundledExtensions)
    (src pre tgt_pre : Name) : CoreM Name :=
  /- This covers auxiliary declarations like `match_i` and `proof_i`. -/
  if let some post := pre.isPrefixOf? src then
    return tgt_pre ++ post
  /- This covers equation lemmas (for other declarations). -/
  else if let some post := privateToUserName? src then
    match findTranslation? env b post.getPrefix with
    -- this is an equation lemma for a declaration without `to_additive`. We will skip this.
    | none => return src
    -- this is an equation lemma for a declaration with `to_additive`. We will additivize this.
    -- Note: if this errors we could do this instead by calling `getEqnsFor?`
    | some addName => return src.updatePrefix <| mkPrivateName env addName
  else if src.hasMacroScopes then
    mkFreshUserName src.eraseMacroScopes
  else
    throwError "internal @[to_additive] error."

/-- Returns a `NameSet` of all auxiliary constants in `e` that might have been generated
when adding `pre` to the environment.
Examples include `pre.match_5` and
`_private.Mathlib.MyFile.someOtherNamespace.someOtherDeclaration._eq_2`.
The last two examples may or may not have been generated by this declaration.
The last example may or may not be the equation lemma of a declaration with the `@[to_additive]`
attribute. We will only translate it if it has the `@[to_additive]` attribute.

Note that this function would return `proof_nnn` aux lemmas if
we hadn't unfolded them in `declUnfoldAuxLemmas`.
-/
def findAuxDecls (e : Expr) (pre : Name) : NameSet :=
  e.foldConsts ∅ fun n l ↦
    if n.getPrefix == pre || isPrivateName n || n.hasMacroScopes then
      l.insert n
    else
      l

/-- transform the declaration `src` and all declarations `pre._proof_i` occurring in `src`
using the transforms dictionary.
`replace_all`, `trace`, `ignore` and `reorder` are configuration options.
`pre` is the declaration that got the `@[to_additive]` attribute and `tgt_pre` is the target of this
declaration. -/
partial def transformDeclAux (b : BundledExtensions)
    (cfg : Config) (pre tgt_pre : Name) : Name → CoreM Unit := fun src ↦ do
  let env ← getEnv
  trace[to_additive_detail] "visiting {src}"
  -- if we have already translated this declaration, we do nothing.
  if (findTranslation? env b src).isSome && src != pre then
      return
  -- if this declaration is not `pre` and not an internal declaration, we return an error,
  -- since we should have already translated this declaration.
  if src != pre && !src.isInternalDetail then
    throwError "The declaration {pre} depends on the declaration {src} which is in the namespace \
      {pre}, but does not have the `@[to_additive]` attribute. This is not supported.\n\
      Workaround: move {src} to a different namespace."
  -- we find the additive name of `src`
  let tgt ← findTargetName env b src pre tgt_pre
  -- we skip if we already transformed this declaration before.
  if env.contains tgt then
    if tgt == src then
      -- Note: this can happen for equation lemmas of declarations without `@[to_additive]`.
      trace[to_additive_detail] "Auxiliary declaration {src} will be translated to itself."
    else
      trace[to_additive_detail] "Already visited {tgt} as translation of {src}."
    return
  let srcDecl ← getConstInfo src
  -- we first unfold all auxlemmas, since they are not always able to be additivized on their own
  let srcDecl ← MetaM.run' do declUnfoldAuxLemmas srcDecl
  -- we then transform all auxiliary declarations generated when elaborating `pre`
  for n in findAuxDecls srcDecl.type pre do
    transformDeclAux b cfg pre tgt_pre n
  if let some value := srcDecl.value? then
    for n in findAuxDecls value pre do
      transformDeclAux b cfg pre tgt_pre n
  if let .opaqueInfo {value, ..} := srcDecl then
    for n in findAuxDecls value pre do
      transformDeclAux b cfg pre tgt_pre n
  -- if the auxiliary declaration doesn't have prefix `pre`, then we have to add this declaration
  -- to the translation dictionary, since otherwise we cannot find the additive name.
  if !pre.isPrefixOf src then
    insertTranslation b src tgt
  -- now transform the source declaration
  let trgDecl : ConstantInfo ←
    MetaM.run' <| updateDecl b tgt srcDecl <| if src == pre then cfg.reorder else []
  let value ← match trgDecl with
    | .thmInfo { value, .. } | .defnInfo { value, .. } | .opaqueInfo { value, .. } => pure value
    | _ => throwError "Expected {tgt} to have a value."
  trace[to_additive] "generating\n{tgt} : {trgDecl.type} :=\n  {value}"
  try
    -- make sure that the type is correct,
    -- and emit a more helpful error message if it fails
    MetaM.run' <| check value
  catch
    | Exception.error _ msg => throwError "@[to_additive] failed. \
      Type mismatch in additive declaration. For help, see the docstring \
      of `to_additive.attr`, section `Troubleshooting`. \
      Failed to add declaration\n{tgt}:\n{msg}"
    | _ => panic! "unreachable"
  -- "Refold" all the aux lemmas that we unfolded.
  let trgDecl ← MetaM.run' <| declAbstractNestedProofs trgDecl
  if isNoncomputable env src then
    addDecl trgDecl.toDeclaration!
    setEnv <| addNoncomputable (← getEnv) tgt
  else
    addAndCompile trgDecl.toDeclaration!
  if let .defnDecl { hints := .abbrev, .. } := trgDecl.toDeclaration! then
    if (← getReducibilityStatus src) == .reducible then
      setReducibilityStatus tgt .reducible
    if Compiler.getInlineAttribute? (← getEnv) src == some .inline then
      MetaM.run' <| Meta.setInlineAttribute tgt
  -- now add declaration ranges so jump-to-definition works
  -- note: we currently also do this for auxiliary declarations, while they are not normally
  -- generated for those. We could change that.
  addDeclarationRangesFromSyntax tgt (← getRef) cfg.ref
  if isProtected (← getEnv) src then
    setEnv <| addProtected (← getEnv) tgt
  if defeqAttr.hasTag (← getEnv) src then
    defeqAttr.setTag tgt
  if let some matcherInfo ← getMatcherInfo? src then
    /-
    Use `Match.addMatcherInfo tgt matcherInfo`
    once https://github.com/leanprover/lean4/pull/5068 is in
    -/
    modifyEnv fun env => Match.Extension.addMatcherInfo env tgt matcherInfo
  -- necessary so that e.g. match equations can be generated for `tgt`
  enableRealizationsForConst tgt

/-- Copy the instance attribute in a `to_additive`

[todo] it seems not to work when the `to_additive` is added as an attribute later. -/
def copyInstanceAttribute (src tgt : Name) : CoreM Unit := do
  if (← isInstance src) then
    let prio := (← getInstancePriority? src).getD 100
    let attr_kind := (← getInstanceAttrKind? src).getD .global
    trace[to_additive_detail] "Making {tgt} an instance with priority {prio}."
    addInstance tgt attr_kind prio |>.run'

/-- Warn the user when the multiplicative declaration has an attribute. -/
def warnExt {σ α β : Type} [Inhabited σ] (stx : Syntax) (ext : PersistentEnvExtension α β σ)
    (f : σ → Name → Bool) (thisAttr attrName src tgt : Name) : CoreM Unit := do
  if f (ext.getState (← getEnv)) src then
    Linter.logLintIf linter.existingAttributeWarning stx <|
      m!"The source declaration {src} was given attribute {attrName} before calling @[{thisAttr}]. \
         The preferred method is to use `@[{thisAttr} (attr := {attrName})]` to apply the \
         attribute to both {src} and the target declaration {tgt}." ++
      if thisAttr == `to_additive then
        m!"\nSpecial case: If this declaration was generated by @[to_additive] \
          itself, you can use @[to_additive (attr := to_additive, {attrName})] on the original \
          declaration."
      else ""

/-- Warn the user when the multiplicative declaration has a simple scoped attribute. -/
def warnAttr {α β : Type} [Inhabited β] (stx : Syntax) (attr : SimpleScopedEnvExtension α β)
    (f : β → Name → Bool) (thisAttr attrName src tgt : Name) : CoreM Unit :=
warnExt stx attr.ext (f ·.stateStack.head!.state ·) thisAttr attrName src tgt

/-- Warn the user when the multiplicative declaration has a parametric attribute. -/
def warnParametricAttr {β : Type} (stx : Syntax) (attr : ParametricAttribute β)
    (thisAttr attrName src tgt : Name) : CoreM Unit :=
warnExt stx attr.ext (·.contains ·) thisAttr attrName src tgt

/-- `additivizeLemmas names desc t` runs `t` on all elements of `names`
and adds translations between the generated lemmas (the output of `t`).
`names` must be non-empty. -/
def additivizeLemmas {m : Type → Type} [Monad m] [MonadError m] [MonadLiftT CoreM m]
    (b : BundledExtensions)
    (names : Array Name) (desc : String) (t : Name → m (Array Name)) : m Unit := do
  let auxLemmas ← names.mapM t
  let nLemmas := auxLemmas[0]!.size
  for (nm, lemmas) in names.zip auxLemmas do
    unless lemmas.size == nLemmas do
      throwError "{names[0]!} and {nm} do not generate the same number of {desc}."
  for (srcLemmas, tgtLemmas) in auxLemmas.zip <| auxLemmas.eraseIdx! 0 do
    for (srcLemma, tgtLemma) in srcLemmas.zip tgtLemmas do
      insertTranslation b srcLemma tgtLemma

/--
Find the first argument of `nm` that has a multiplicative type-class on it.
Returns 1 if there are no types with a multiplicative class as arguments.
E.g. `Prod.instGroup` returns 1, and `Pi.instOne` returns 2.
Note: we only consider the first argument of each type-class.
E.g. `[Pow A N]` is a multiplicative type-class on `A`, not on `N`.
-/
def firstMultiplicativeArg (b : BundledExtensions) (nm : Name) : MetaM Nat := do
  forallTelescopeReducing (← getConstInfo nm).type fun xs _ ↦ do
    -- xs are the arguments to the constant
    let xs := xs.toList
    let l ← xs.filterMapM fun x ↦ do
      -- write the type of `x` as `(y₀ : α₀) → ... → (yₙ : αₙ) → f a₀ ... aₙ`;
      -- if `f` can be additivized, mark free variables in `a₀` as multiplicative arguments
      forallTelescopeReducing (← inferType x) fun _ys tgt ↦ do
        if let some c := tgt.getAppFn.constName? then
<<<<<<< HEAD
          if findTranslation? (← getEnv) b c |>.isNone then
            return none
        return tgt_args[0]?.bind fun tgtArg ↦
          xs.findIdx? fun x ↦ Expr.containsFVar tgtArg x.fvarId!
=======
          if findTranslation? (← getEnv) c |>.isSome then
            if let some arg := tgt.getArg? 0 then
              return xs.findIdx? (arg.containsFVar ·.fvarId!)
        return none
>>>>>>> a0022956
    trace[to_additive_detail] "firstMultiplicativeArg: {l}"
    match l with
    | [] => return 0
    | (head :: tail) => return tail.foldl Nat.min head

/-- Helper for `capitalizeLike`. -/
partial def capitalizeLikeAux (s : String) (i : String.Pos := 0) (p : String) : String :=
  if p.atEnd i || s.atEnd i then
    p
  else
    let j := p.next i
    if (s.get i).isLower then
      capitalizeLikeAux s j <| p.set i (p.get i |>.toLower)
    else if (s.get i).isUpper then
      capitalizeLikeAux s j <| p.set i (p.get i |>.toUpper)
    else
      capitalizeLikeAux s j p

/-- Capitalizes `s` char-by-char like `r`. If `s` is longer, it leaves the tail untouched. -/
def capitalizeLike (r : String) (s : String) :=
  capitalizeLikeAux r 0 s

/-- Capitalize First element of a list like `s`.
Note that we need to capitalize multiple characters in some cases,
in examples like `HMul` or `hAdd`. -/
def capitalizeFirstLike (s : String) : List String → List String
  | x :: r => capitalizeLike s x :: r
  | [] => []

/--
Dictionary used by `guessName` to autogenerate names.

Note: `guessName` capitalizes first element of the output according to
capitalization of the input. Input and first element should therefore be lower-case,
2nd element should be capitalized properly.
-/
def additiveNameDict : String → List String
  | "one"           => ["zero"]
  | "mul"           => ["add"]
  | "smul"          => ["vadd"]
  | "inv"           => ["neg"]
  | "div"           => ["sub"]
  | "prod"          => ["sum"]
  | "hmul"          => ["hadd"]
  | "hsmul"         => ["hvadd"]
  | "hdiv"          => ["hsub"]
  | "hpow"          => ["hsmul"]
  | "finprod"       => ["finsum"]
  | "tprod"         => ["tsum"]
  | "pow"           => ["nsmul"]
  | "npow"          => ["nsmul"]
  | "zpow"          => ["zsmul"]
  | "mabs"          => ["abs"]
  | "monoid"        => ["add", "Monoid"]
  | "submonoid"     => ["add", "Submonoid"]
  | "group"         => ["add", "Group"]
  | "subgroup"      => ["add", "Subgroup"]
  | "semigroup"     => ["add", "Semigroup"]
  | "magma"         => ["add", "Magma"]
  | "haar"          => ["add", "Haar"]
  | "prehaar"       => ["add", "Prehaar"]
  | "unit"          => ["add", "Unit"]
  | "units"         => ["add", "Units"]
  | "cyclic"        => ["add", "Cyclic"]
  | "rootable"      => ["divisible"]
  | "semigrp"       => ["add", "Semigrp"]
  | "grp"           => ["add", "Grp"]
  | "commute"       => ["add", "Commute"]
  | "semiconj"      => ["add", "Semiconj"]
  | "zpowers"       => ["zmultiples"]
  | "powers"        => ["multiples"]
  | "multipliable"  => ["summable"]
  | "gpfree"        => ["apfree"]
  | "quantale"      => ["add", "Quantale"]
  | "square"        => ["even"]
  | "mconv"         => ["conv"]
  | "irreducible"   => ["add", "Irreducible"]
  | "mlconvolution" => ["lconvolution"]
  | x               => [x]

/--
Dictionary used by `guessName` to autogenerate names.

Note: `guessName` capitalizes first element of the output according to
capitalization of the input. Input and first element should therefore be lower-case,
2nd element should be capitalized properly.
-/
def toDualDict : String → List String
  | "top"         => ["bot"]
  | "bot"         => ["top"]
  | "inf"         => ["sup"]
  | "sup"         => ["inf"]
  | "min"         => ["max"]
  | "max"         => ["min"]
  | "untop"       => ["unbot"]
  | "unbot"       => ["untop"]

  -- | "left"        => ["right"]
  -- | "right"       => ["left"]
  | "epi"         => ["mono"]
  | "mono"        => ["epi"]
  | "terminal"    => ["initial"]
  | "initial"     => ["terminal"]
  | "precompose"  => ["postcompose"]
  | "postcompose" => ["precompose"]
  | "cone"        => ["cocone"]
  | "cocone"      => ["cone"]
  | "cones"       => ["cocones"]
  | "cocones"     => ["cones"]
  | "fan"         => ["cofan"]
  | "cofan"       => ["fan"]
  | "limit"       => ["colimit"]
  | "colimit"     => ["limit"]
  | "limits"      => ["colimits"]
  | "colimits"    => ["limits"]
  | "product"     => ["coproduct"]
  | "coproduct"   => ["product"]
  | "products"    => ["coproducts"]
  | "coproducts"  => ["products"]
  | "pushout"     => ["pullback"]
  | "pullback"    => ["pushout"]
  | "pushouts"    => ["pullbacks"]
  | "pullbacks"   => ["pushouts"]
  | "span"        => ["cospan"]
  | "cospan"      => ["span"]
  | "kernel"      => ["cokernel"]
  | "cokernel"    => ["kernel"]
  | "kernels"      => ["cokernel"]
  | "cokernels"    => ["kernel"]
  | "unit"        => ["counit"]
  | "counit"      => ["unit"]
  | "monad"       => ["comonad"]
  | "comonad"     => ["monad"]
  | "monadic"     => ["comonadic"]
  | "comonadic"   => ["monadic"]

  | x             => [x]

/--
Turn each element to lower-case, apply the `nameDict` and
capitalize the output like the input.
-/
def applyNameDict (nameDict : String → List String) : List String → List String
  | x :: s => (capitalizeFirstLike x (nameDict x.toLower)) ++ applyNameDict nameDict s
  | [] => []

/--
There are a few abbreviations we use. For example "Nonneg" instead of "ZeroLE"
or "addComm" instead of "commAdd".
Note: The input to this function is case sensitive!
Todo: A lot of abbreviations here are manual fixes and there might be room to
      improve the naming logic to reduce the size of `additiveFixAbbreviation`.
-/
def additiveFixAbbreviation : List String → List String
  | "cancel" :: "Add" :: s            => "addCancel" :: additiveFixAbbreviation s
  | "Cancel" :: "Add" :: s            => "AddCancel" :: additiveFixAbbreviation s
  | "left" :: "Cancel" :: "Add" :: s  => "addLeftCancel" :: additiveFixAbbreviation s
  | "Left" :: "Cancel" :: "Add" :: s  => "AddLeftCancel" :: additiveFixAbbreviation s
  | "right" :: "Cancel" :: "Add" :: s => "addRightCancel" :: additiveFixAbbreviation s
  | "Right" :: "Cancel" :: "Add" :: s => "AddRightCancel" :: additiveFixAbbreviation s
  | "cancel" :: "Comm" :: "Add" :: s  => "addCancelComm" :: additiveFixAbbreviation s
  | "Cancel" :: "Comm" :: "Add" :: s  => "AddCancelComm" :: additiveFixAbbreviation s
  | "comm" :: "Add" :: s              => "addComm" :: additiveFixAbbreviation s
  | "Comm" :: "Add" :: s              => "AddComm" :: additiveFixAbbreviation s
  | "Zero" :: "LE" :: s               => "Nonneg" :: additiveFixAbbreviation s
  | "zero" :: "_" :: "le" :: s        => "nonneg" :: additiveFixAbbreviation s
  | "zero" :: "LE" :: s               => "nonneg" :: additiveFixAbbreviation s
  | "Zero" :: "LT" :: s               => "Pos" :: additiveFixAbbreviation s
  | "zero" :: "_" :: "lt" :: s        => "pos" :: additiveFixAbbreviation s
  | "zero" :: "LT" :: s               => "pos" :: additiveFixAbbreviation s
  | "LE" :: "Zero" :: s               => "Nonpos" :: additiveFixAbbreviation s
  | "le" :: "_" :: "zero" :: s        => "nonpos" :: additiveFixAbbreviation s
  | "LT" :: "Zero" :: s               => "Neg" :: additiveFixAbbreviation s
  | "lt" :: "_" :: "zero" :: s        => "neg" :: additiveFixAbbreviation s
  | "Add" :: "Single" :: s            => "Single" :: additiveFixAbbreviation s
  | "add" :: "Single" :: s            => "single" :: additiveFixAbbreviation s
  | "add" :: "_" :: "single" :: s     => "single" :: additiveFixAbbreviation s
  | "Add" :: "Support" :: s           => "Support" :: additiveFixAbbreviation s
  | "add" :: "Support" :: s           => "support" :: additiveFixAbbreviation s
  | "add" :: "_" :: "support" :: s    => "support" :: additiveFixAbbreviation s
  | "Add" :: "TSupport" :: s          => "TSupport" :: additiveFixAbbreviation s
  | "add" :: "TSupport" :: s          => "tsupport" :: additiveFixAbbreviation s
  | "add" :: "_" :: "tsupport" :: s   => "tsupport" :: additiveFixAbbreviation s
  | "Add" :: "Indicator" :: s         => "Indicator" :: additiveFixAbbreviation s
  | "add" :: "Indicator" :: s         => "indicator" :: additiveFixAbbreviation s
  | "add" :: "_" :: "indicator" :: s  => "indicator" :: additiveFixAbbreviation s
  | "is" :: "Even" :: s               => "even" :: additiveFixAbbreviation s
  | "Is" :: "Even" :: s               => "Even" :: additiveFixAbbreviation s
  -- "Regular" is well-used in mathlib with various meanings (e.g. in
  -- measure theory) and a direct translation
  -- "regular" --> ["add", "Regular"] in `additiveNameDict` above seems error-prone.
  | "is" :: "Regular" :: s            => "isAddRegular" :: additiveFixAbbreviation s
  | "Is" :: "Regular" :: s            => "IsAddRegular" :: additiveFixAbbreviation s
  | "is" :: "Left" :: "Regular" :: s  => "isAddLeftRegular" :: additiveFixAbbreviation s
  | "Is" :: "Left" :: "Regular" :: s  => "IsAddLeftRegular" :: additiveFixAbbreviation s
  | "is" :: "Right" :: "Regular" :: s => "isAddRightRegular" :: additiveFixAbbreviation s
  | "Is" :: "Right" :: "Regular" :: s => "IsAddRightRegular" :: additiveFixAbbreviation s
  | "Has" :: "Fundamental" :: "Domain" :: s
                                      => "HasAddFundamentalDomain" :: additiveFixAbbreviation s
  | "has" :: "Fundamental" :: "Domain" :: s
                                      => "hasAddFundamentalDomain" :: additiveFixAbbreviation s
  | "Quotient" :: "Measure" :: s => "AddQuotientMeasure" :: additiveFixAbbreviation s
  | "quotient" :: "Measure" :: s => "addQuotientMeasure" :: additiveFixAbbreviation s
  -- the capitalization heuristic of `applyNameDict` doesn't work in the following cases
  | "HSmul" :: s                      => "HSMul" :: additiveFixAbbreviation s -- from `HPow`
  | "NSmul" :: s                      => "NSMul" :: additiveFixAbbreviation s -- from `NPow`
  | "Nsmul" :: s                      => "NSMul" :: additiveFixAbbreviation s -- from `Pow`
  | "ZSmul" :: s                      => "ZSMul" :: additiveFixAbbreviation s -- from `ZPow`
  | "neg" :: "Fun" :: s               => "invFun" :: additiveFixAbbreviation s
  | "Neg" :: "Fun" :: s               => "InvFun" :: additiveFixAbbreviation s
  | "unique" :: "Prods" :: s          => "uniqueSums" :: additiveFixAbbreviation s
  | "Unique" :: "Prods" :: s          => "UniqueSums" :: additiveFixAbbreviation s
  | "order" :: "Of" :: s              => "addOrderOf" :: additiveFixAbbreviation s
  | "Order" :: "Of" :: s              => "AddOrderOf" :: additiveFixAbbreviation s
  | "is"::"Of"::"Fin"::"Order"::s     => "isOfFinAddOrder" :: additiveFixAbbreviation s
  | "Is"::"Of"::"Fin"::"Order"::s     => "IsOfFinAddOrder" :: additiveFixAbbreviation s
  | "is" :: "Central" :: "Scalar" :: s  => "isCentralVAdd" :: additiveFixAbbreviation s
  | "Is" :: "Central" :: "Scalar" :: s  => "IsCentralVAdd" :: additiveFixAbbreviation s
  | "is" :: "Scalar" :: "Tower" :: s  => "vaddAssocClass" :: additiveFixAbbreviation s
  | "Is" :: "Scalar" :: "Tower" :: s  => "VAddAssocClass" :: additiveFixAbbreviation s
  | "function" :: "_" :: "add" :: "Semiconj" :: s
                                    => "function" :: "_" :: "semiconj" :: additiveFixAbbreviation s
  | "function" :: "_" :: "add" :: "Commute" :: s
                                    => "function" :: "_" :: "commute" :: additiveFixAbbreviation s
  | "Zero" :: "Le" :: "Part" :: s         => "PosPart" :: additiveFixAbbreviation s
  | "Le" :: "Zero" :: "Part" :: s         => "NegPart" :: additiveFixAbbreviation s
  | "zero" :: "Le" :: "Part" :: s         => "posPart" :: additiveFixAbbreviation s
  | "le" :: "Zero" :: "Part" :: s         => "negPart" :: additiveFixAbbreviation s
  | "Division" :: "Add" :: "Monoid" :: s => "SubtractionMonoid" :: additiveFixAbbreviation s
  | "division" :: "Add" :: "Monoid" :: s => "subtractionMonoid" :: additiveFixAbbreviation s
  | "Sub" :: "Neg" :: "Zero" :: "Add" :: "Monoid" :: s
                                      => "SubNegZeroMonoid" :: additiveFixAbbreviation s
  | "sub" :: "Neg" :: "Zero" :: "Add" :: "Monoid" :: s
                                      => "subNegZeroMonoid" :: additiveFixAbbreviation s
  | "modular" :: "Character" :: s => "addModularCharacter" :: additiveFixAbbreviation s
  | "Modular" :: "Character" :: s => "AddModularCharacter" :: additiveFixAbbreviation s
  | x :: s                            => x :: additiveFixAbbreviation s
  | []                                => []

/--
There are a few abbreviations we use.
Note: The input to this function is case sensitive!
Todo: A lot of abbreviations here are manual fixes and there might be room to
      improve the naming logic to reduce the size of `fixAbbreviation`.
-/
def toDualFixAbbreviation : List String → List String
  | x :: s                            => x :: toDualFixAbbreviation s
  | []                                => []

/--
Autogenerate additive name.
This runs in several steps:
1) Split according to capitalisation rule and at `_`.
2) Apply word-by-word translation rules.
3) Fix up abbreviations that are not word-by-word translations, like "addComm" or "Nonneg".
-/
def guessName (nameDict : String → List String) (fixAbbreviation : List String → List String) :
    String → String :=
  String.mapTokens '\'' <|
  fun s =>
    String.join <|
    fixAbbreviation <|
    applyNameDict nameDict <|
    s.splitCase

/-- Return the provided target name or autogenerate one if one was not provided. -/
def targetName (b : BundledExtensions)
    (nameDict : String → List String) (fixAbbreviation : List String → List String)
    (cfg : Config) (src : Name) : CoreM Name := do
  if cfg.self then
    if cfg.tgt != .anonymous then
      throwError m!"`to_additive self` ignores the provided name {cfg.tgt}"
    return src
  let .str pre s := src | throwError "to_additive: can't transport {src}"
  trace[to_additive_detail] "The name {s} splits as {s.splitCase}"
  let tgt_auto := guessName nameDict fixAbbreviation s
  let depth := cfg.tgt.getNumParts
  let pre := pre.mapPrefix <| findTranslation? (← getEnv) b
  let (pre1, pre2) := pre.splitAt (depth - 1)
  let res := if cfg.tgt == .anonymous then pre.str tgt_auto else pre1 ++ cfg.tgt
  if res == src then
    throwError "to_additive: the generated additivised name equals the original name '{src}', \
    meaning that no part of the name was additivised.\n\
    If this is intentional, use the `@[to_additive self]` syntax.\n\
    Otherwise, check that your declaration name is correct \
    (if your declaration is an instance, try naming it)\n\
    or provide an additivised name using the `@[to_additive my_add_name]` syntax."
  if cfg.tgt == pre2.str tgt_auto && !cfg.allowAutoName then
    Linter.logLintIf linter.toAdditiveGenerateName cfg.ref m!"\
      to_additive correctly autogenerated target name for {src}.\n\
      You may remove the explicit argument {cfg.tgt}."
  if cfg.tgt != .anonymous then
    trace[to_additive_detail] "The automatically generated name would be {pre.str tgt_auto}"
  return res

/-- if `f src = #[a_1, ..., a_n]` and `f tgt = #[b_1, ... b_n]` then `proceedFieldsAux src tgt f`
will insert translations from `src.a_i` to `tgt.b_i`
(or from `a_i` to `b_i` if `prependName` is false). -/
def proceedFieldsAux (b : BundledExtensions)
    (src tgt : Name) (f : Name → CoreM (Array Name))
    (prependName := true) : CoreM Unit := do
  let srcFields ← f src
  let tgtFields ← f tgt
  if srcFields.size != tgtFields.size then
    throwError "Failed to map fields of {src}, {tgt} with {srcFields} ↦ {tgtFields}.\n \
      Lengths do not match."
  for (srcField, tgtField) in srcFields.zip tgtFields do
    let srcName := if prependName then src ++ srcField else srcField
    let tgtName := if prependName then tgt ++ tgtField else tgtField
    if srcField != tgtField then
      insertTranslation b srcName tgtName
    else
      trace[to_additive] "Translation {srcName} ↦ {tgtName} is automatic."

/-- Add the structure fields of `src` to the translations dictionary
so that future uses of `to_additive` will map them to the corresponding `tgt` fields. -/
def proceedFields (b : BundledExtensions) (src tgt : Name) : CoreM Unit := do
  let aux := @proceedFieldsAux b src tgt
  -- add translations for the structure fields
  aux fun declName ↦ do
    if isStructure (← getEnv) declName then
      return getStructureFields (← getEnv) declName
    else
      return #[]
  -- add translations for the automatically generated instances with `extend`.
  aux (prependName := false) fun declName ↦ do
    if isStructure (← getEnv) declName then
      return getStructureInfo (← getEnv) declName |>.parentInfo
        |>.filterMap fun c ↦ if !c.subobject then c.projFn else none
    else
      return #[]
  -- add translations for the constructors of an inductive type
  aux fun declName ↦ do match (← getEnv).find? declName with
    | some (ConstantInfo.inductInfo {ctors := ctors, ..}) =>
        return ctors.toArray.map (.mkSimple ·.lastComponentAsString)
    | _ => pure #[]

/-- Elaboration of the configuration options for `to_additive`. -/
def elabAttr (stx : Syntax) : CoreM Config :=
  match stx[2] with
  | `(toAdditiveRest| $existing? $[$opts:toAdditiveOption]* $[$tgt]? $[$doc]?) => do
    let mut attrs := #[]
    let mut reorder := []
    for opt in opts do
      match opt with
      | `(toAdditiveOption| (attr := $[$stxs],*)) =>
        attrs := attrs ++ stxs
      | `(toAdditiveOption| (reorder := $[$[$reorders:num]*],*)) =>
        reorder := reorder ++ reorders.toList.map (·.toList.map (·.raw.isNatLit?.get! - 1))
      | _ => throwUnsupportedSyntax
    reorder := reorder.reverse
    let (existing, self) := match existing? with
      | `(toAdditiveNameHint| existing) => (true, false)
      | `(toAdditiveNameHint| self) => (true, true)
      | _ => (false, false)
    if self && !attrs.isEmpty then
      throwError "invalid `(attr := ...)` after `self`, \
        as there is only one declaration for the attributes.\n\
        Instead, you can write the attributes in the usual way."
    trace[to_additive_detail] "attributes: {attrs}; reorder arguments: {reorder}"
    return {
      trace := !stx[1].isNone
      tgt := (tgt.map (·.getId)).getD Name.anonymous
      doc := doc.bind (·.raw.isStrLit?)
      allowAutoName := false
      attrs, reorder, existing, self
      ref := (tgt.map (·.raw)).getD stx[0] }
  | _ => throwUnsupportedSyntax

mutual
/-- Apply attributes to the multiplicative and additive declarations. -/
partial def applyAttributes (b : BundledExtensions)
    (nameDict : String → List String) (fixAbbreviation : List String → List String)
    (stx : Syntax) (rawAttrs : Array Syntax) (thisAttr src tgt : Name) :
  TermElabM (Array Name) := do
  -- we only copy the `instance` attribute, since `@[to_additive] instance` is nice to allow
  copyInstanceAttribute src tgt
  -- Warn users if the multiplicative version has an attribute
  if src != tgt && linter.existingAttributeWarning.get (← getOptions) then
    let appliedAttrs ← getAllSimpAttrs src
    if appliedAttrs.size > 0 then
      let appliedAttrs := ", ".intercalate (appliedAttrs.toList.map toString)
      -- Note: we're not bothering to print the correct attribute arguments.
      Linter.logLintIf linter.existingAttributeWarning stx m!"\
        The source declaration {src} was given the simp-attribute(s) {appliedAttrs} before \
        calling @[{thisAttr}].\nThe preferred method is to use something like \
        `@[{thisAttr} (attr := {appliedAttrs})]`\nto apply the attribute to both \
        {src} and the target declaration {tgt}."
    warnAttr stx Lean.Elab.Tactic.Ext.extExtension
      (fun b n => (b.tree.values.any fun t => t.declName = n)) thisAttr `ext src tgt
    warnAttr stx Lean.Meta.Rfl.reflExt (·.values.contains ·) thisAttr `refl src tgt
    warnAttr stx Lean.Meta.Symm.symmExt (·.values.contains ·) thisAttr `symm src tgt
    warnAttr stx Batteries.Tactic.transExt (·.values.contains ·) thisAttr `trans src tgt
    warnAttr stx Lean.Meta.coeExt (·.contains ·) thisAttr `coe src tgt
    warnParametricAttr stx Lean.Linter.deprecatedAttr thisAttr `deprecated src tgt
    -- the next line also warns for `@[to_additive, simps]`, because of the application times
    warnParametricAttr stx simpsAttr thisAttr `simps src tgt
    warnExt stx Term.elabAsElim.ext (·.contains ·) thisAttr `elab_as_elim src tgt
  -- add attributes
  -- the following is similar to `Term.ApplyAttributesCore`, but we hijack the implementation of
  -- `simps` and `to_additive`.
  let attrs ← elabAttrs rawAttrs
  let (additiveAttrs, attrs) := attrs.partition (·.name == thisAttr)
  let nestedDecls ←
    match additiveAttrs.size with
      | 0 => pure #[]
      | 1 => (addToAdditiveAttr b nameDict fixAbbreviation tgt
          (← elabAttr additiveAttrs[0]!.stx) additiveAttrs[0]!.kind)
      | _ => throwError "cannot apply {thisAttr} multiple times."
  let allDecls := #[src, tgt] ++ nestedDecls
  if attrs.size > 0 then
    trace[to_additive_detail] "Applying attributes {attrs.map (·.stx)} to {allDecls}"
  for attr in attrs do
    withRef attr.stx do withLogging do
    if attr.name == `simps then
      additivizeLemmas b allDecls "simps lemmas" (simpsTacFromSyntax · attr.stx)
      return
    let env ← getEnv
    match getAttributeImpl env attr.name with
    | Except.error errMsg => throwError errMsg
    | Except.ok attrImpl =>
      let runAttr := do
        for decl in allDecls do
          attrImpl.add decl attr.stx attr.kind
      -- not truly an elaborator, but a sensible target for go-to-definition
      let elaborator := attrImpl.ref
      if (← getInfoState).enabled && (← getEnv).contains elaborator then
        withInfoContext (mkInfo := return .ofCommandInfo { elaborator, stx := attr.stx }) do
          try runAttr
          finally if attr.stx[0].isIdent || attr.stx[0].isAtom then
            -- Add an additional node over the leading identifier if there is one
            -- to make it look more function-like.
            -- Do this last because we want user-created infos to take precedence
            pushInfoLeaf <| .ofCommandInfo { elaborator, stx := attr.stx[0] }
      else
        runAttr
  return nestedDecls

/--
Copies equation lemmas and attributes from `src` to `tgt`
-/
partial def copyMetaData (b : BundledExtensions)
    (nameDict : String → List String) (fixAbbreviation : List String → List String)
    (cfg : Config) (src tgt : Name) : CoreM (Array Name) := do
  if let some eqns := eqnsAttribute.find? (← getEnv) src then
    unless (eqnsAttribute.find? (← getEnv) tgt).isSome do
      for eqn in eqns
        do _ ← addToAdditiveAttr b nameDict fixAbbreviation eqn cfg
      eqnsAttribute.add tgt (eqns.map (findTranslation? (← getEnv) b · |>.get!))
  else
    /- We need to generate all equation lemmas for `src` and `tgt`, even for non-recursive
    definitions. If we don't do that, the equation lemma for `src` might be generated later
    when doing a `rw`, but it won't be generated for `tgt`. -/
    additivizeLemmas b #[src, tgt] "equation lemmas" fun nm ↦
      (·.getD #[]) <$> MetaM.run' (getEqnsFor? nm)
  MetaM.run' <| Elab.Term.TermElabM.run' <|
    (applyAttributes b nameDict fixAbbreviation
      cfg.ref cfg.attrs b.attrName src tgt)

/--
Make a new copy of a declaration, replacing fragments of the names of identifiers in the type and
the body using the `translations` dictionary.
This is used to implement `@[to_additive]`.
-/
partial def transformDecl (b : BundledExtensions)
    (nameDict : String → List String) (fixAbbreviation : List String → List String)
    (cfg : Config) (src tgt : Name) : CoreM (Array Name) := do
  transformDeclAux b cfg src tgt src
  copyMetaData b nameDict fixAbbreviation cfg src tgt

/-- Verify that the type of given `srcDecl` translates to that of `tgtDecl`. -/
partial def checkExistingType (b : BundledExtensions)
    (src tgt : Name) (reorder : List (List Nat)) : MetaM Unit := do
  let mut srcDecl ← getConstInfo src
  let tgtDecl ← getConstInfo tgt
  if 0 ∈ reorder.flatten then
    srcDecl := srcDecl.updateLevelParams srcDecl.levelParams.swapFirstTwo
  unless srcDecl.levelParams.length == tgtDecl.levelParams.length do
    throwError "`to_additive` validation failed:\n  expected {srcDecl.levelParams.length} universe \
      levels, but '{tgt}' has {tgtDecl.levelParams.length} universe levels"
  -- instantiate both types with the same universes. `instantiateLevelParams` applies some
  -- normalization, so we have to apply it to both types.
  let type := srcDecl.type.instantiateLevelParams
    srcDecl.levelParams (tgtDecl.levelParams.map mkLevelParam)
  let tgtType := tgtDecl.type.instantiateLevelParams
    tgtDecl.levelParams (tgtDecl.levelParams.map mkLevelParam)
  let type ←
    applyReplacementFun b <| ← reorderForall reorder <| ← expand b <| ← unfoldAuxLemmas type
  -- `instantiateLevelParams` normalizes universes, so we have to normalize both expressions
  unless ← withReducible <| isDefEq type tgtType do
    throwError "`to_additive` validation failed: expected{indentExpr type}\nbut '{tgt}' has \
      type{indentExpr tgtType}"

/-- `addToAdditiveAttr src cfg` adds a `@[to_additive]` attribute to `src` with configuration `cfg`.
See the attribute implementation for more details.
It returns an array with names of additive declarations (usually 1, but more if there are nested
`to_additive` calls. -/
partial def addToAdditiveAttr (b : BundledExtensions)
    (nameDict : String → List String) (fixAbbreviation : List String → List String)
    (src : Name) (cfg : Config) (kind := AttributeKind.global) :
  AttrM (Array Name) := do
  if (kind != AttributeKind.global) then
    throwError "`to_additive` can only be used as a global attribute"
  withOptions (· |>.updateBool `trace.to_additive (cfg.trace || ·)) <| do
  let tgt ← targetName b nameDict fixAbbreviation cfg src
  let alreadyExists := (← getEnv).contains tgt
  if cfg.existing == some !alreadyExists && !(← isInductive src) && !cfg.self then
    Linter.logLintIf linter.toAdditiveExisting cfg.ref <|
      if alreadyExists then
        m!"The additive declaration already exists. Please specify this explicitly using \
           `@[to_additive existing]`."
      else
        "The additive declaration doesn't exist. Please remove the option `existing`."
  if alreadyExists then
    MetaM.run' <| checkExistingType b src tgt cfg.reorder
  if cfg.reorder != [] then
    trace[to_additive] "@[to_additive] will reorder the arguments of {tgt} according to \
      {cfg.reorder}."
    b.reorderAttr.add src cfg.reorder
    if b.isDual && src != tgt then
      let reorderRev := cfg.reorder.map .reverse
      trace[to_additive] "@[to_additive] will also reorder the arguments of {src} according to \
        {reorderRev}."
      b.reorderAttr.add tgt reorderRev
    -- we allow using this attribute if it's only to add the reorder configuration
    -- for example, this is necessary for `HPow.hPow`
    if findTranslation? (← getEnv) b src |>.isSome then
      return #[tgt]
  let firstMultArg ← MetaM.run' <| firstMultiplicativeArg b src
  if firstMultArg != 0 then
    trace[to_additive_detail] "Setting relevant_arg for {src} to be {firstMultArg}."
    b.relevantArgAttr.add src firstMultArg
  insertTranslation b src tgt alreadyExists
  let nestedNames ←
    if alreadyExists then
      -- since `tgt` already exists, we just need to copy metadata and
      -- add translations `src.x ↦ tgt.x'` for any subfields.
      trace[to_additive_detail] "declaration {tgt} already exists."
      proceedFields b src tgt
      copyMetaData b nameDict fixAbbreviation cfg src tgt
    else
      -- tgt doesn't exist, so let's make it
      transformDecl b nameDict fixAbbreviation cfg src tgt
  -- add pop-up information when mousing over `additive_name` of `@[to_additive additive_name]`
  -- (the information will be over the attribute of no additive name is given)
  pushInfoLeaf <| .ofTermInfo {
    elaborator := .anonymous, lctx := {}, expectedType? := none, isBinder := !alreadyExists,
    stx := cfg.ref, expr := ← mkConstWithLevelParams tgt }
  if let some doc := cfg.doc then
    addDocStringCore tgt doc
  return nestedNames.push tgt

end

initialize registerBuiltinAttribute {
    name := `to_additive
    descr := "Transport multiplicative to additive"
    add := fun src stx kind ↦
      do _ ← (addToAdditiveAttr toAdditiveBundle
        additiveNameDict additiveFixAbbreviation src (← elabAttr stx) kind)
    -- we (presumably) need to run after compilation to properly add the `simp` attribute
    applicationTime := .afterCompilation
  }

initialize registerBuiltinAttribute {
    name := `to_dual
    descr := "Transport to dual"
    add := fun src stx kind ↦
      do _ ← (addToAdditiveAttr toDualBundle
        toDualDict toDualFixAbbreviation src (← elabAttr stx) kind)
    -- we (presumably) need to run after compilation to properly add the `simp` attribute
    applicationTime := .afterCompilation
  }

end ToAdditive

set_option linter.style.longFile 1800<|MERGE_RESOLUTION|>--- conflicted
+++ resolved
@@ -802,15 +802,9 @@
     | .proj n i s =>
       let some info := getStructureInfo? (← getEnv) n | return .continue -- e.g. if `n` is `Exists`
       let some projName := info.getProjFn? i | unreachable!
-<<<<<<< HEAD
-      -- if `projName` requires reordering, replace `f` with the application `projName s`
-      -- and then visit `projName s args` again.
-      if findTranslation? env b projName |>.isNone then
-=======
       -- if `projName` is explicitly tagged with `@[to_additive]`,
       -- replace `f` with the application `projName s` and then visit `projName s args` again.
-      if findTranslation? env projName |>.isNone then
->>>>>>> a0022956
+      if findTranslation? env b projName |>.isNone then
         return .continue
       return .visit <| (← whnfD (← inferType s)).withApp fun sf sargs ↦
         mkAppN (mkApp (mkAppN (.const projName sf.constLevels!) sargs) s) args
@@ -1087,17 +1081,10 @@
       -- if `f` can be additivized, mark free variables in `a₀` as multiplicative arguments
       forallTelescopeReducing (← inferType x) fun _ys tgt ↦ do
         if let some c := tgt.getAppFn.constName? then
-<<<<<<< HEAD
-          if findTranslation? (← getEnv) b c |>.isNone then
-            return none
-        return tgt_args[0]?.bind fun tgtArg ↦
-          xs.findIdx? fun x ↦ Expr.containsFVar tgtArg x.fvarId!
-=======
-          if findTranslation? (← getEnv) c |>.isSome then
+          if findTranslation? (← getEnv) b c |>.isSome then
             if let some arg := tgt.getArg? 0 then
               return xs.findIdx? (arg.containsFVar ·.fvarId!)
         return none
->>>>>>> a0022956
     trace[to_additive_detail] "firstMultiplicativeArg: {l}"
     match l with
     | [] => return 0
