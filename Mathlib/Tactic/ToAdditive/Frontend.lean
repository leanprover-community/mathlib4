--- conflicted
+++ resolved
@@ -15,13 +15,6 @@
 import Mathlib.Lean.Expr.ReplaceRec
 import Mathlib.Lean.Meta.Simp
 import Mathlib.Lean.Name
-<<<<<<< HEAD
-import Lean.Elab.Tactic.Ext
-import Lean.Meta.Tactic.Symm
-import Lean.Meta.Tactic.Rfl
-import Batteries.Tactic.Trans
-=======
->>>>>>> e883b93c
 import Mathlib.Tactic.Eqns -- just to copy the attribute
 import Mathlib.Tactic.Simps.Basic
 import Mathlib.Tactic.ToAdditive.GuessName
@@ -433,8 +426,8 @@
 /-- Get the multiplicative → additive translation for the given name,
 falling back to translating a prefix of the name if the full name can't be translated.
 This allows translating automatically generated declarations such as `IsRegular.casesOn`. -/
-def findPrefixTranslation? (env : Environment) (nm : Name) : Name :=
-  nm.mapPrefix (findTranslation? env)
+def findPrefixTranslation? (env : Environment) (nm : Name) (b : BundledExtensions) : Name :=
+  nm.mapPrefix (findTranslation? env b)
 
 /-- Add a (multiplicative → additive) name translation to the translations map. -/
 def insertTranslation (b : BundledExtensions)
@@ -584,11 +577,7 @@
       dbg_trace s!"replacing at {e}"
     match e with
     | .const n₀ ls₀ => do
-<<<<<<< HEAD
-      let n₁ := n₀.mapPrefix <| findTranslation? env b
-=======
-      let n₁ := findPrefixTranslation? env n₀
->>>>>>> e883b93c
+      let n₁ := findPrefixTranslation? env n₀ b
       let ls₁ : List Level := if 0 ∈ (reorderFn n₀).flatten then ls₀.swapFirstTwo else ls₀
       if trace then
         if n₀ != n₁ then
@@ -650,11 +639,7 @@
           pure (← r gf, ← gAllArgs.mapM r)
       return some <| mkAppN gfAdditive gAllArgsAdditive
     | .proj n₀ idx e => do
-<<<<<<< HEAD
-      let n₁ := n₀.mapPrefix <| findTranslation? env b
-=======
-      let n₁ := findPrefixTranslation? env n₀
->>>>>>> e883b93c
+      let n₁ := findPrefixTranslation? env n₀ b
       if trace then
         dbg_trace s!"applyReplacementFun: in projection {e}.{idx} of type {n₀}, \
           replace type with {n₁}"
@@ -704,9 +689,9 @@
   return e₂
 
 /-- Rename binder names in pi type. -/
-def renameBinderNames (src : Expr) : Expr :=
+def renameBinderNames (b : BundledExtensions) (src : Expr) : Expr :=
   src.mapForallBinderNames fun
-    | .str p s => .str p (guessName s)
+    | .str p s => .str p (guessName s b)
     | n => n
 
 /-- Reorder pi-binders. See doc of `reorderAttr` for the interpretation of the argument -/
@@ -754,13 +739,8 @@
   let mut decl := srcDecl.updateName tgt
   if 0 ∈ reorder.flatten then
     decl := decl.updateLevelParams decl.levelParams.swapFirstTwo
-<<<<<<< HEAD
   decl := decl.updateType <| ← applyReplacementFun b <| ← reorderForall reorder <|
-    ← expand b decl.type
-=======
-  decl := decl.updateType <| ← applyReplacementFun <| ← reorderForall reorder <|
-    renameBinderNames <| ← expand decl.type
->>>>>>> e883b93c
+    renameBinderNames b <| ← expand b decl.type
   if let some v := decl.value? then
     decl := decl.updateValue <| ← applyReplacementFun b <| ← reorderLambda reorder <| ← expand b v
   else if let .opaqueInfo info := decl then -- not covered by `value?`
@@ -991,203 +971,6 @@
     | [] => return 0
     | (head :: tail) => return tail.foldl Nat.min head
 
-<<<<<<< HEAD
-/-- Helper for `capitalizeLike`. -/
-partial def capitalizeLikeAux (s : String) (i : String.Pos := 0) (p : String) : String :=
-  if p.atEnd i || s.atEnd i then
-    p
-  else
-    let j := p.next i
-    if (s.get i).isLower then
-      capitalizeLikeAux s j <| p.set i (p.get i |>.toLower)
-    else if (s.get i).isUpper then
-      capitalizeLikeAux s j <| p.set i (p.get i |>.toUpper)
-    else
-      capitalizeLikeAux s j p
-
-/-- Capitalizes `s` char-by-char like `r`. If `s` is longer, it leaves the tail untouched. -/
-def capitalizeLike (r : String) (s : String) :=
-  capitalizeLikeAux r 0 s
-
-/-- Capitalize First element of a list like `s`.
-Note that we need to capitalize multiple characters in some cases,
-in examples like `HMul` or `hAdd`. -/
-def capitalizeFirstLike (s : String) : List String → List String
-  | x :: r => capitalizeLike s x :: r
-  | [] => []
-
-/--
-Dictionary used by `guessName` to autogenerate names.
-
-Note: `guessName` capitalizes first element of the output according to
-capitalization of the input. Input and first element should therefore be lower-case,
-2nd element should be capitalized properly.
--/
-def nameDict : String → List String
-  | "one"           => ["zero"]
-  | "mul"           => ["add"]
-  | "smul"          => ["vadd"]
-  | "inv"           => ["neg"]
-  | "div"           => ["sub"]
-  | "prod"          => ["sum"]
-  | "hmul"          => ["hadd"]
-  | "hsmul"         => ["hvadd"]
-  | "hdiv"          => ["hsub"]
-  | "hpow"          => ["hsmul"]
-  | "finprod"       => ["finsum"]
-  | "tprod"         => ["tsum"]
-  | "pow"           => ["nsmul"]
-  | "npow"          => ["nsmul"]
-  | "zpow"          => ["zsmul"]
-  | "mabs"          => ["abs"]
-  | "monoid"        => ["add", "Monoid"]
-  | "submonoid"     => ["add", "Submonoid"]
-  | "group"         => ["add", "Group"]
-  | "subgroup"      => ["add", "Subgroup"]
-  | "semigroup"     => ["add", "Semigroup"]
-  | "magma"         => ["add", "Magma"]
-  | "haar"          => ["add", "Haar"]
-  | "prehaar"       => ["add", "Prehaar"]
-  | "unit"          => ["add", "Unit"]
-  | "units"         => ["add", "Units"]
-  | "cyclic"        => ["add", "Cyclic"]
-  | "rootable"      => ["divisible"]
-  | "semigrp"       => ["add", "Semigrp"]
-  | "grp"           => ["add", "Grp"]
-  | "commute"       => ["add", "Commute"]
-  | "semiconj"      => ["add", "Semiconj"]
-  | "zpowers"       => ["zmultiples"]
-  | "powers"        => ["multiples"]
-  | "multipliable"  => ["summable"]
-  | "gpfree"        => ["apfree"]
-  | "quantale"      => ["add", "Quantale"]
-  | "square"        => ["even"]
-  | "mconv"         => ["conv"]
-  | "irreducible"   => ["add", "Irreducible"]
-  | "mlconvolution" => ["lconvolution"]
-  | x               => [x]
-
-/--
-Turn each element to lower-case, apply the `nameDict` and
-capitalize the output like the input.
--/
-def applyNameDict (nameDict : String → List String) : List String → List String
-  | x :: s => (capitalizeFirstLike x (nameDict x.toLower)) ++ applyNameDict nameDict s
-  | [] => []
-
-/--
-There are a few abbreviations we use. For example "Nonneg" instead of "ZeroLE"
-or "addComm" instead of "commAdd".
-Note: The input to this function is case sensitive!
-Todo: A lot of abbreviations here are manual fixes and there might be room to
-improve the naming logic to reduce the size of `fixAbbreviation`.
--/
-def fixAbbreviation : List String → List String
-  | "is" :: "Cancel" :: "Add" :: s    => "isCancelAdd" :: fixAbbreviation s
-  | "Is" :: "Cancel" :: "Add" :: s    => "IsCancelAdd" :: fixAbbreviation s
-  | "is" :: "Left" :: "Cancel" :: "Add" :: s  => "isLeftCancelAdd" :: fixAbbreviation s
-  | "Is" :: "Left" :: "Cancel" :: "Add" :: s  => "IsLeftCancelAdd" :: fixAbbreviation s
-  | "is" :: "Right" :: "Cancel" :: "Add" :: s => "isRightCancelAdd" :: fixAbbreviation s
-  | "Is" :: "Right" :: "Cancel" :: "Add" :: s => "IsRightCancelAdd" :: fixAbbreviation s
-  | "cancel" :: "Add" :: s            => "addCancel" :: fixAbbreviation s
-  | "Cancel" :: "Add" :: s            => "AddCancel" :: fixAbbreviation s
-  | "left" :: "Cancel" :: "Add" :: s  => "addLeftCancel" :: fixAbbreviation s
-  | "Left" :: "Cancel" :: "Add" :: s  => "AddLeftCancel" :: fixAbbreviation s
-  | "right" :: "Cancel" :: "Add" :: s => "addRightCancel" :: fixAbbreviation s
-  | "Right" :: "Cancel" :: "Add" :: s => "AddRightCancel" :: fixAbbreviation s
-  | "cancel" :: "Comm" :: "Add" :: s  => "addCancelComm" :: fixAbbreviation s
-  | "Cancel" :: "Comm" :: "Add" :: s  => "AddCancelComm" :: fixAbbreviation s
-  | "comm" :: "Add" :: s              => "addComm" :: fixAbbreviation s
-  | "Comm" :: "Add" :: s              => "AddComm" :: fixAbbreviation s
-  | "Zero" :: "LE" :: s               => "Nonneg" :: fixAbbreviation s
-  | "zero" :: "_" :: "le" :: s        => "nonneg" :: fixAbbreviation s
-  | "zero" :: "LE" :: s               => "nonneg" :: fixAbbreviation s
-  | "Zero" :: "LT" :: s               => "Pos" :: fixAbbreviation s
-  | "zero" :: "_" :: "lt" :: s        => "pos" :: fixAbbreviation s
-  | "zero" :: "LT" :: s               => "pos" :: fixAbbreviation s
-  | "LE" :: "Zero" :: s               => "Nonpos" :: fixAbbreviation s
-  | "le" :: "_" :: "zero" :: s        => "nonpos" :: fixAbbreviation s
-  | "LT" :: "Zero" :: s               => "Neg" :: fixAbbreviation s
-  | "lt" :: "_" :: "zero" :: s        => "neg" :: fixAbbreviation s
-  | "Add" :: "Single" :: s            => "Single" :: fixAbbreviation s
-  | "add" :: "Single" :: s            => "single" :: fixAbbreviation s
-  | "add" :: "_" :: "single" :: s     => "single" :: fixAbbreviation s
-  | "Add" :: "Support" :: s           => "Support" :: fixAbbreviation s
-  | "add" :: "Support" :: s           => "support" :: fixAbbreviation s
-  | "add" :: "_" :: "support" :: s    => "support" :: fixAbbreviation s
-  | "Add" :: "TSupport" :: s          => "TSupport" :: fixAbbreviation s
-  | "add" :: "TSupport" :: s          => "tsupport" :: fixAbbreviation s
-  | "add" :: "_" :: "tsupport" :: s   => "tsupport" :: fixAbbreviation s
-  | "Add" :: "Indicator" :: s         => "Indicator" :: fixAbbreviation s
-  | "add" :: "Indicator" :: s         => "indicator" :: fixAbbreviation s
-  | "add" :: "_" :: "indicator" :: s  => "indicator" :: fixAbbreviation s
-  | "is" :: "Even" :: s             => "even" :: fixAbbreviation s
-  | "Is" :: "Even" :: s             => "Even" :: fixAbbreviation s
-  -- "Regular" is well-used in mathlib with various meanings (e.g. in
-  -- measure theory) and a direct translation
-  -- "regular" --> ["add", "Regular"] in `nameDict` above seems error-prone.
-  | "is" :: "Regular" :: s            => "isAddRegular" :: fixAbbreviation s
-  | "Is" :: "Regular" :: s            => "IsAddRegular" :: fixAbbreviation s
-  | "is" :: "Left" :: "Regular" :: s  => "isAddLeftRegular" :: fixAbbreviation s
-  | "Is" :: "Left" :: "Regular" :: s  => "IsAddLeftRegular" :: fixAbbreviation s
-  | "is" :: "Right" :: "Regular" :: s => "isAddRightRegular" :: fixAbbreviation s
-  | "Is" :: "Right" :: "Regular" :: s => "IsAddRightRegular" :: fixAbbreviation s
-  | "Has" :: "Fundamental" :: "Domain" :: s => "HasAddFundamentalDomain" :: fixAbbreviation s
-  | "has" :: "Fundamental" :: "Domain" :: s => "hasAddFundamentalDomain" :: fixAbbreviation s
-  | "Quotient" :: "Measure" :: s => "AddQuotientMeasure" :: fixAbbreviation s
-  | "quotient" :: "Measure" :: s => "addQuotientMeasure" :: fixAbbreviation s
-  -- the capitalization heuristic of `applyNameDict` doesn't work in the following cases
-  | "HSmul" :: s                      => "HSMul" :: fixAbbreviation s -- from `HPow`
-  | "NSmul" :: s                      => "NSMul" :: fixAbbreviation s -- from `NPow`
-  | "Nsmul" :: s                      => "NSMul" :: fixAbbreviation s -- from `Pow`
-  | "ZSmul" :: s                      => "ZSMul" :: fixAbbreviation s -- from `ZPow`
-  | "neg" :: "Fun" :: s               => "invFun" :: fixAbbreviation s
-  | "Neg" :: "Fun" :: s               => "InvFun" :: fixAbbreviation s
-  | "unique" :: "Prods" :: s          => "uniqueSums" :: fixAbbreviation s
-  | "Unique" :: "Prods" :: s          => "UniqueSums" :: fixAbbreviation s
-  | "order" :: "Of" :: s              => "addOrderOf" :: fixAbbreviation s
-  | "Order" :: "Of" :: s              => "AddOrderOf" :: fixAbbreviation s
-  | "is"::"Of"::"Fin"::"Order"::s     => "isOfFinAddOrder" :: fixAbbreviation s
-  | "Is"::"Of"::"Fin"::"Order"::s     => "IsOfFinAddOrder" :: fixAbbreviation s
-  | "is" :: "Central" :: "Scalar" :: s  => "isCentralVAdd" :: fixAbbreviation s
-  | "Is" :: "Central" :: "Scalar" :: s  => "IsCentralVAdd" :: fixAbbreviation s
-  | "is" :: "Scalar" :: "Tower" :: s  => "vaddAssocClass" :: fixAbbreviation s
-  | "Is" :: "Scalar" :: "Tower" :: s  => "VAddAssocClass" :: fixAbbreviation s
-  | "function" :: "_" :: "add" :: "Semiconj" :: s
-                                      => "function" :: "_" :: "semiconj" :: fixAbbreviation s
-  | "function" :: "_" :: "add" :: "Commute" :: s
-                                      => "function" :: "_" :: "commute" :: fixAbbreviation s
-  | "Zero" :: "Le" :: "Part" :: s         => "PosPart" :: fixAbbreviation s
-  | "Le" :: "Zero" :: "Part" :: s         => "NegPart" :: fixAbbreviation s
-  | "zero" :: "Le" :: "Part" :: s         => "posPart" :: fixAbbreviation s
-  | "le" :: "Zero" :: "Part" :: s         => "negPart" :: fixAbbreviation s
-  | "Division" :: "Add" :: "Monoid" :: s => "SubtractionMonoid" :: fixAbbreviation s
-  | "division" :: "Add" :: "Monoid" :: s => "subtractionMonoid" :: fixAbbreviation s
-  | "Sub" :: "Neg" :: "Zero" :: "Add" :: "Monoid" :: s => "SubNegZeroMonoid" :: fixAbbreviation s
-  | "sub" :: "Neg" :: "Zero" :: "Add" :: "Monoid" :: s => "subNegZeroMonoid" :: fixAbbreviation s
-  | "modular" :: "Character" :: s => "addModularCharacter" :: fixAbbreviation s
-  | "Modular" :: "Character" :: s => "AddModularCharacter" :: fixAbbreviation s
-  | x :: s                            => x :: fixAbbreviation s
-  | []                                => []
-
-/--
-Autogenerate additive name.
-This runs in several steps:
-1) Split according to capitalisation rule and at `_`.
-2) Apply word-by-word translation rules.
-3) Fix up abbreviations that are not word-by-word translations, like "addComm" or "Nonneg".
--/
-def guessName (nameDict : String → List String) (fixAbbreviation : List String → List String) :
-    String → String :=
-  String.mapTokens '\'' <|
-  fun s =>
-    String.join <|
-    fixAbbreviation <|
-    applyNameDict nameDict <|
-    s.splitCase
-
-=======
->>>>>>> e883b93c
 /-- Return the provided target name or autogenerate one if one was not provided. -/
 def targetName (b : BundledExtensions)
     (nameDict : String → List String) (fixAbbreviation : List String → List String)
@@ -1200,11 +983,7 @@
   trace[to_additive_detail] "The name {s} splits as {s.splitCase}"
   let tgt_auto := guessName nameDict fixAbbreviation s
   let depth := cfg.tgt.getNumParts
-<<<<<<< HEAD
-  let pre := pre.mapPrefix <| findTranslation? (← getEnv) b
-=======
-  let pre := findPrefixTranslation? (← getEnv) pre
->>>>>>> e883b93c
+  let pre := findPrefixTranslation? (← getEnv) pre b
   let (pre1, pre2) := pre.splitAt (depth - 1)
   let res := if cfg.tgt == .anonymous then pre.str tgt_auto else pre1 ++ cfg.tgt
   if res == src then
@@ -1222,31 +1001,17 @@
   return res
 
 /-- if `f src = #[a_1, ..., a_n]` and `f tgt = #[b_1, ... b_n]` then `proceedFieldsAux src tgt f`
-<<<<<<< HEAD
-will insert translations from `src.a_i` to `tgt.b_i`
-(or from `a_i` to `b_i` if `prependName` is false). -/
-def proceedFieldsAux (b : BundledExtensions) (src tgt : Name) (f : Name → CoreM (Array Name))
-    (prependName := true) : CoreM Unit := do
-=======
 will insert translations from `a_i` to `b_i`. -/
-def proceedFieldsAux (src tgt : Name) (f : Name → CoreM (Array Name)) : CoreM Unit := do
->>>>>>> e883b93c
+def proceedFieldsAux (b : BundledExtensions) (src tgt : Name) (f : Name → CoreM (Array Name)) :
+    CoreM Unit := do
   let srcFields ← f src
   let tgtFields ← f tgt
   if srcFields.size != tgtFields.size then
     throwError "Failed to map fields of {src}, {tgt} with {srcFields} ↦ {tgtFields}.\n \
       Lengths do not match."
-<<<<<<< HEAD
-  for (srcField, tgtField) in srcFields.zip tgtFields do
-    let srcName := if prependName then src ++ srcField else srcField
-    let tgtName := if prependName then tgt ++ tgtField else tgtField
-    if srcField != tgtField then
-      insertTranslation b srcName tgtName
-=======
   for srcField in srcFields, tgtField in tgtFields do
-    if findPrefixTranslation? (← getEnv) srcField != tgtField then
-      insertTranslation srcField tgtField
->>>>>>> e883b93c
+    if findPrefixTranslation? (← getEnv) srcField b != tgtField then
+      insertTranslation b srcField tgtField
     else
       trace[to_additive] "Translation {srcField} ↦ {tgtField} is automatic."
 
