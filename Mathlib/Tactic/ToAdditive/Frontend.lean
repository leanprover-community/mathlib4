/-
Copyright (c) 2017 Mario Carneiro. All rights reserved.
Released under Apache 2.0 license as described in the file LICENSE.
Authors: Mario Carneiro, Yury Kudryashov, Floris van Doorn, Jon Eugster, Bryan Gin-ge Chen,
Jovan Gerbscheid
-/
import Batteries.Tactic.Trans
import Lean.Compiler.NoncomputableAttr
import Lean.Elab.Tactic.Ext
import Lean.Meta.Tactic.Rfl
import Lean.Meta.Tactic.Symm
import Lean.Meta.Tactic.TryThis
import Mathlib.Data.Array.Defs
import Mathlib.Data.Nat.Notation
import Mathlib.Lean.Expr.ReplaceRec
import Mathlib.Lean.Meta.Simp
import Mathlib.Lean.Name
import Mathlib.Tactic.Eqns -- just to copy the attribute
import Mathlib.Tactic.Simps.Basic
import Mathlib.Tactic.ToAdditive.GuessName

/-!
# The `@[to_additive]` attribute.

Implementation of the `to_additive` attribute.
See the docstring of `ToAdditive.to_additive` for more information
-/

open Lean Meta Elab Command Std

<<<<<<< HEAD
namespace Mathlib.Tactic.Translate
=======
namespace ToAdditive
open ToAdditive -- currently needed to enable projection notation
>>>>>>> 7f192e6c

/-- `(attr := ...)` applies the given attributes to both the original and the
translated declaration. -/
syntax toAdditiveAttrOption := &"attr" " := " Parser.Term.attrInstance,*
/--
`(reorder := ...)` reorders the arguments/hypotheses in the generated declaration.
It uses cycle notation. For example `(reorder := 1 2, 5 6)` swaps the first two
arguments with each other and the fifth and the sixth argument and `(reorder := 3 4 5)` will move
the fifth argument before the third argument. This is used in `to_dual` to swap the arguments in
`≤`, `<` and `⟶`. It is also used in `to_additive` to translate from `^` to `•`.
-/
syntax toAdditiveReorderOption := &"reorder" " := " (num+),+
/--
the `(relevant_arg := ...)` option tells which argument is a type of which this declaration uses a
multiplicative structure. This is inferred automatically using the function `findMultiplicativeArg`,
but it can also be overwritten using this syntax.

If there are multiple arguments with a multiplicative structure, we typically tag the first one.
If this argument contains a fixed type, this declaration will not be additivized.
See the Heuristics section of the `to_additive` doc-string for more details.

If a declaration is not tagged, it is presumed that the first argument is relevant.

To indicate that there is no relevant argument, set it to a number that is out of bounds,
i.e. larger than the number of arguments, e.g. `(relevant_arg := 100)`.

Implementation note: we only allow exactly 1 relevant argument, even though some declarations
(like `Prod.instGroup`) have multiple arguments with a multiplicative structure on it.
The reason is that whether we additivize a declaration is an all-or-nothing decision, and
we will not be able to additivize declarations that (e.g.) talk about multiplication on `ℕ × α`
anyway.
-/
syntax toAdditiveRelevantOption := &"relevant_arg" " := " num
/--
`dont_translate := ...` takes a list of type variables (separated by spaces) that should not be
considered for translation. For example in
```
lemma foo {α β : Type} [Group α] [Group β] (a : α) (b : β) : a * a⁻¹ = 1 ↔ b * b⁻¹ = 1
```
we can choose to only additivize `α` by writing `to_additive (dont_translate := β)`.
-/
syntax toAdditiveDontTranslateOption := &"dont_translate" " := " ident+
syntax toAdditiveOption := "(" toAdditiveAttrOption <|> toAdditiveReorderOption <|>
  toAdditiveRelevantOption <|> toAdditiveDontTranslateOption ")"
/-- A hint for where to find the translated declaration (`existing` or `self`) -/
syntax toAdditiveNameHint := (ppSpace (&"existing" <|> &"self"))?
syntax toAdditiveRest :=
  toAdditiveNameHint (ppSpace toAdditiveOption)* (ppSpace ident)? (ppSpace (str <|> docComment))?

-- We omit a doc-string on these syntaxes to instead show the `to_additive` or `to_dual` doc-string
attribute [nolint docBlame] toAdditiveRest toAdditiveOption

/-- An attribute that stores all the declarations that deal with numeric literals on variable types.

Numeral literals occur in expressions without type information, so in order to decide whether `1`
needs to be changed to `0`, the context around the numeral is relevant.
Most numerals will be in an `OfNat.ofNat` application, though tactics can add numeral literals
inside arbitrary functions. By default we assume that we do not change numerals, unless it is
in a function application with the `to_additive_change_numeral` attribute.

`@[to_additive_change_numeral n₁ ...]` should be added to all functions that take one or more
numerals as argument that should be changed if `additiveTest` succeeds on the first argument,
i.e. when the numeral is only translated if the first argument is a variable
(or consists of variables).
The arguments `n₁ ...` are the positions of the numeral arguments (starting counting from 1). -/
syntax (name := to_additive_change_numeral) "to_additive_change_numeral" (ppSpace num)* : attr

initialize registerTraceClass `to_additive
initialize registerTraceClass `to_additive_detail

/-- Linter, mostly used by `@[to_additive]`, that checks that the source declaration doesn't have
certain attributes -/
register_option linter.existingAttributeWarning : Bool := {
  defValue := true
  descr := "Linter, mostly used by `@[to_additive]`, that checks that the source declaration \
    doesn't have certain attributes" }

/-- Linter to check that the `to_additive` attribute is not given manually -/
register_option linter.toAdditiveGenerateName : Bool := {
  defValue := true
  descr := "Linter used by `@[to_additive]` that checks if `@[to_additive]` automatically \
    generates the user-given name" }

/-- Linter to check whether the user correctly specified that the additive declaration already
exists -/
register_option linter.toAdditiveExisting : Bool := {
  defValue := true
  descr := "Linter used by `@[to_additive]` that checks whether the user correctly specified that
    the additive declaration already exists" }

/-- Linter to check that the `relevant_arg` attribute is not given manually -/
register_option linter.toAdditiveRelevantArg : Bool := {
  defValue := true
  descr := "Linter to check that the `relevant_arg` attribute is not given manually." }

@[inherit_doc to_additive_change_numeral]
initialize changeNumeralAttr : NameMapExtension (List Nat) ←
  registerNameMapAttribute {
    name := `to_additive_change_numeral
    descr :=
      "Auxiliary attribute for `to_additive` that stores functions that have numerals as argument."
    add := fun
    | _, `(attr| to_additive_change_numeral $[$arg]*) =>
      pure <| arg.map (·.1.isNatLit?.get!.pred) |>.toList
    | _, _ => throwUnsupportedSyntax }

/-- `TranslateData` is a structure that holds all environment extensions related to a
`to_additive`-like attribute. This allows us to use the `to_additive` machinery for other
attributes, such as `to_dual`. -/
structure TranslateData : Type where
  /-- An attribute that tells `@[to_additive]` that certain arguments of this definition are not
  involved when using `@[to_additive]`.
  This helps the heuristic of `@[to_additive]` by also transforming definitions if `ℕ` or another
  fixed type occurs as one of these arguments. -/
  ignoreArgsAttr : NameMapExtension (List Nat)
  /-- `reorderAttr` stores the declarations that need their arguments reordered when translating.
  This is specified using the `(reorder := ...)` syntax. -/
  reorderAttr : NameMapExtension (List <| List Nat)
  relevantArgAttr : NameMapExtension Nat
  /-- The `to_additive_dont_translate` attribute, used to specify types that should be translated by
  `to_additive`, but its operations should remain multiplicative.

  Usage notes:
  * Apply this together with the `to_additive` attribute.
  * The name generation of `to_additive` is not aware that the operations on this type should not be
    translated, so you generally have to specify the name itself, if the name should remain
    multiplicative.
  -/
  dontTranslateAttr : NameMapExtension Unit
  /-- `translations` stores all of the constants that have been tagged with this attribute,
  and maps them to their translation. -/
  translations : NameMapExtension Name
  /-- The name of the attribute, for example `to_additive` or `to_dual`. -/
  attrName : Name
  /-- If `changeNumeral := true`, then try to translate the number `1` to `0`. -/
  changeNumeral : Bool
  /-- When `isDual := true`, every translation `A → B` will also give a translation `B → A`. -/
  isDual : Bool
  /-- `guessName` tries to guess how a lemma name should be translated. -/
  guessName : String → String
-- attribute [inherit_doc to_additive_ignore_args] TranslateData.ignoreArgsAttr
attribute [inherit_doc toAdditiveRelevantOption] TranslateData.relevantArgAttr
-- attribute [inherit_doc to_additive_dont_translate] TranslateData.dontTranslateAttr

/-- Get the multiplicative → additive translation for the given name. -/
def findTranslation? (env : Environment) (t : TranslateData) : Name → Option Name :=
  (t.translations.getState env).find?

/-- Get the multiplicative → additive translation for the given name,
falling back to translating a prefix of the name if the full name can't be translated.
This allows translating automatically generated declarations such as `IsRegular.casesOn`. -/
def findPrefixTranslation (env : Environment) (nm : Name) (t : TranslateData) : Name :=
  nm.mapPrefix (findTranslation? env t)

/-- Add a (multiplicative → additive) name translation to the translations map. -/
def insertTranslation (t : TranslateData) (src tgt : Name) (failIfExists := true) : CoreM Unit := do
  if let some tgt' := findTranslation? (← getEnv) t src then
    if failIfExists then
      throwError "The translation {src} ↦ {tgt'} already exists"
    else
      trace[to_additive] "The translation {src} ↦ {tgt'} already exists"
      return
  modifyEnv (t.translations.addEntry · (src, tgt))
  trace[to_additive] "Added translation {src} ↦ {tgt}"
  if t.isDual && src != tgt then
    if let some src' := findTranslation? (← getEnv) t tgt then
      if failIfExists then
        throwError "The translation {tgt} ↦ {src'} already exists"
      else
        trace[to_additive] "The translation {tgt} ↦ {src'} already exists"
        return
    modifyEnv (t.translations.addEntry · (tgt, src))
    trace[to_additive] "Also added translation {tgt} ↦ {src}"

/-- `ArgInfo` stores information about how a constant should be translated. -/
structure ArgInfo where
  /-- The arguments that should be reordered by `to_additive`, using cycle notation. -/
  reorder : List (List Nat) := []
  /-- The argument used to determine whether this constant should be translated. -/
  relevantArg : Nat := 0

/-- Add a name translation to the translations map and add the `argInfo` information to `src`. -/
def insertTranslationAndInfo (t : TranslateData) (src tgt : Name) (argInfo : ArgInfo)
    (failIfExists := true) : CoreM Unit := do
  insertTranslation t src tgt failIfExists
  if argInfo.reorder != [] then
    trace[to_additive] "@[to_additive] will reorder the arguments of {tgt} by {argInfo.reorder}."
    t.reorderAttr.add src argInfo.reorder
  if argInfo.relevantArg != 0 then
    trace[to_additive_detail] "Setting relevant_arg for {src} to be {argInfo.relevantArg}."
    t.relevantArgAttr.add src argInfo.relevantArg

/-- `Config` is the type of the arguments that can be provided to `to_additive`. -/
structure Config : Type where
  /-- View the trace of the to_additive procedure.
  Equivalent to `set_option trace.to_additive true`. -/
  trace : Bool := false
  /-- The name of the target (the additive declaration). -/
  tgt : Name := Name.anonymous
  /-- An optional doc string. -/
  doc : Option String := none
  /-- If `allowAutoName` is `false` (default) then
  `@[to_additive]` will check whether the given name can be auto-generated. -/
  allowAutoName : Bool := false
  /-- The arguments that should be reordered by `to_additive`, using cycle notation. -/
  reorder : List (List Nat) := []
  /-- The argument used to determine whether this constant should be translated. -/
  relevantArg? : Option Nat := none
  /-- The attributes which we want to give to both the multiplicative and additive versions.
  For `simps` this will also add generated lemmas to the translation dictionary. -/
  attrs : Array Syntax := #[]
  /-- A list of type variables that should not be translated by `to_additive`. -/
  dontTranslate : List Ident := []
  /-- The `Syntax` element corresponding to the original multiplicative declaration
  (or the `to_additive` attribute if it is added later),
  which we need for adding definition ranges. -/
  ref : Syntax
  /-- An optional flag stating that the additive declaration already exists.
  If this flag is wrong about whether the additive declaration exists, `to_additive` will
  raise a linter error.
  Note: the linter will never raise an error for inductive types and structures. -/
  existing : Bool := false
  /-- An optional flag stating that the target of the translation is the target itself.
  This can be used to reorder arguments, such as in
  `attribute [to_dual self (reorder := 3 4)] LE.le`.
  It can also be used to give a hint to `additiveTest`, such as in
  `attribute [to_additive self] Unit`.
  If `self := true`, we should also have `existing := true`. -/
  self : Bool := false
  deriving Repr

-- See https://github.com/leanprover/lean4/issues/10295
attribute [nolint unusedArguments] instReprConfig.repr

/-- Eta expands `e` at most `n` times. -/
def etaExpandN (n : Nat) (e : Expr) : MetaM Expr := do
  forallBoundedTelescope (← inferType e) (some n) fun xs _ ↦ mkLambdaFVars xs (mkAppN e xs)

/-- `e.expand` eta-expands all expressions that have as head a constant `n` in `reorder`.
They are expanded until they are applied to one more argument than the maximum in `reorder.find n`.
It also expands all kernel projections that have as head a constant `n` in `reorder`. -/
def expand (t : TranslateData) (e : Expr) : MetaM Expr := do
  let env ← getEnv
  let reorderFn : Name → List (List ℕ) := fun nm ↦ (t.reorderAttr.find? env nm |>.getD [])
  let e₂ ← Lean.Meta.transform (input := e) (skipConstInApp := true)
    (post := fun e => return .done e) fun e ↦
    e.withApp fun f args ↦ do
    match f with
    | .proj n i s =>
      let some info := getStructureInfo? (← getEnv) n | return .continue -- e.g. if `n` is `Exists`
      let some projName := info.getProjFn? i | unreachable!
      -- if `projName` is explicitly tagged with `@[to_additive]`,
      -- replace `f` with the application `projName s` and then visit `projName s args` again.
      if findTranslation? env t projName |>.isNone then
        return .continue
      return .visit <| (← whnfD (← inferType s)).withApp fun sf sargs ↦
        mkAppN (mkApp (mkAppN (.const projName sf.constLevels!) sargs) s) args
    | .const c _ =>
      let reorder := reorderFn c
      if reorder.isEmpty then
        -- no need to expand if nothing needs reordering
        return .continue
      let needed_n := reorder.flatten.foldr Nat.max 0 + 1
      if needed_n ≤ args.size then
        return .continue
      else
        -- in this case, we need to reorder arguments that are not yet
        -- applied, so first η-expand the function.
        let e' ← etaExpandN (needed_n - args.size) e
        trace[to_additive_detail] "expanded {e} to {e'}"
        return .continue e'
    | _ => return .continue
  if e != e₂ then
    trace[to_additive_detail] "expand:\nBefore: {e}\nAfter: {e₂}"
  return e₂

/-- Implementation function for `additiveTest`.
Failure means that in that subexpression there is no constant that blocks `e` from being translated.
We cache previous applications of the function, using an expression cache using ptr equality
to avoid visiting the same subexpression many times. Note that we only need to cache the
expressions without taking the value of `inApp` into account, since `inApp` only matters when
the expression is a constant. However, for this reason we have to make sure that we never
cache constant expressions, so that's why the `if`s in the implementation are in this order.

Note that this function is still called many times by `applyReplacementFun`
and we're not remembering the cache between these calls. -/
unsafe def additiveTestUnsafe (env : Environment) (t : TranslateData) (e : Expr)
    (dontTranslate : Array FVarId) : Option (Name ⊕ FVarId) :=
  let rec visit (e : Expr) (inApp := false) : OptionT (StateM (PtrSet Expr)) (Name ⊕ FVarId) := do
    if e.isConst then
      if (t.dontTranslateAttr.find? env e.constName).isNone &&
        (inApp || (findTranslation? env t e.constName).isSome) then
        failure
      else
        return .inl e.constName
    if (← get).contains e then
      failure
    modify fun s => s.insert e
    match e with
    | x@(.app e a)       =>
        visit e true <|> do
          -- make sure that we don't treat `(fun x => α) (n + 1)` as a type that depends on `Nat`
          guard !x.isConstantApplication
          if let some n := e.getAppFn.constName? then
            if let some l := t.ignoreArgsAttr.find? env n then
              if e.getAppNumArgs + 1 ∈ l then
                failure
          visit a
    | .lam _ _ t _       => visit t
    | .forallE _ _ t _   => visit t
    | .letE _ _ e body _ => visit e <|> visit body
    | .mdata _ b         => visit b
    | .proj _ _ b        => visit b
    | .fvar fvarId       => if dontTranslate.contains fvarId then return .inr fvarId else failure
    | _                  => failure
  Id.run <| (visit e).run' mkPtrSet

/-- `additiveTest e` tests whether the expression `e` contains a constant
`nm` that is not applied to any arguments, and such that `translations.find?[nm] = none`.
This is used in `@[to_additive]` for deciding which subexpressions to transform: we only transform
constants if `additiveTest` applied to their relevant argument returns `true`.
This means we will replace expression applied to e.g. `α` or `α × β`, but not when applied to
e.g. `ℕ` or `ℝ × α`.
We ignore all arguments specified by the `ignore` `NameMap`. -/
def additiveTest (env : Environment) (t : TranslateData) (e : Expr)
    (dontTranslate : Array FVarId := #[]) : Option (Name ⊕ FVarId) :=
  unsafe additiveTestUnsafe env t e dontTranslate

/-- Swap the first two elements of a list -/
def _root_.List.swapFirstTwo {α : Type _} : List α → List α
  | []      => []
  | [x]     => [x]
  | x::y::l => y::x::l

/-- Change the numeral `nat_lit 1` to the numeral `nat_lit 0`.
Leave all other expressions unchanged. -/
def changeNumeral : Expr → Expr
  | .lit (.natVal 1) => mkRawNatLit 0
  | e                => e

/--
`applyReplacementFun e` replaces the expression `e` with its additive counterpart.
It translates each identifier (inductive type, defined function etc) in an expression, unless
* The identifier occurs in an application with first argument `arg`; and
* `test arg` is false.
However, if `f` is in the dictionary `relevant`, then the argument `relevant.find f`
is tested, instead of the first argument.

It will also reorder arguments of certain functions, using `reorderFn`:
e.g. `g x₁ x₂ x₃ ... xₙ` becomes `g x₂ x₁ x₃ ... xₙ` if `reorderFn g = some [1]`.
-/
def applyReplacementFun (t : TranslateData) (e : Expr) (dontTranslate : Array FVarId := #[]) :
    MetaM Expr := do
  let e' := aux (← getEnv) (← getBoolOption `trace.to_additive_detail) (← expand t e)
  -- Make sure any new reserved names in the expr are realized; this needs to be done outside of
  -- `aux` as it is monadic.
  e'.forEach fun
    | .const n .. => do
      if !(← hasConst (skipRealize := false) n) && isReservedName (← getEnv) n then
        executeReservedNameAction n
    | _ => pure ()
  return e'
where /-- Implementation of `applyReplacementFun`. -/
  aux (env : Environment) (trace : Bool) : Expr → Expr :=
  let reorderFn : Name → List (List ℕ) := fun nm ↦ (t.reorderAttr.find? env nm |>.getD [])
  let relevantArg : Name → ℕ := fun nm ↦ (t.relevantArgAttr.find? env nm).getD 0
  Lean.Expr.replaceRec fun r e ↦ Id.run do
    if trace then
      dbg_trace s!"replacing at {e}"
    match e with
    | .const n₀ ls₀ => do
      let n₁ := findPrefixTranslation env n₀ t
      let ls₁ : List Level := if 0 ∈ (reorderFn n₀).flatten then ls₀.swapFirstTwo else ls₀
      if trace then
        if n₀ != n₁ then
          dbg_trace s!"changing {n₀} to {n₁}"
        if 0 ∈ (reorderFn n₀).flatten then
          dbg_trace s!"reordering the universe variables from {ls₀} to {ls₁}"
      return some <| .const n₁ ls₁
    | .app g x => do
      let mut gf := g.getAppFn
      if gf.isBVar && x.isLit then
        if trace then
          dbg_trace s!"applyReplacementFun: Variables applied to numerals are not changed {g.app x}"
        return some <| g.app x
      let mut gAllArgs := e.getAppArgs
      let some nm := gf.constName? | return mkAppN (← r gf) (← gAllArgs.mapM r)
      -- e = `(nm y₁ .. yₙ x)
      /- Test if the head should not be replaced. -/
      let relevantArgId := relevantArg nm
      if h : relevantArgId < gAllArgs.size then
        if let some fxd := additiveTest env t gAllArgs[relevantArgId] dontTranslate then
          if trace then
            match fxd with
            | .inl fxd => dbg_trace s!"The application of {nm} contains the fixed type \
              {fxd}, so it is not changed."
            | .inr _ => dbg_trace s!"The application of {nm} contains a fixed \
              variable so it is not changed."
        else
          gf ← r gf
          /- Test if arguments should be reordered. -/
          let reorder := reorderFn nm
          if !reorder.isEmpty then
            gAllArgs := gAllArgs.permute! reorder
            if trace then
              dbg_trace s!"reordering the arguments of {nm} using the cyclic permutations {reorder}"
      else
        gf ← r gf
      /- Do not replace numerals in specific types. -/
      if let some changedArgNrs := changeNumeralAttr.find? env nm then
        let firstArg := gAllArgs[0]!
        if additiveTest env t firstArg dontTranslate |>.isNone then
          if trace then
            dbg_trace s!"applyReplacementFun: We change the numerals in this expression. \
              However, we will still recurse into all the non-numeral arguments."
          -- In this case, we still update all arguments of `g` that are not numerals,
          -- since all other arguments can contain subexpressions like
          -- `(fun x ↦ ℕ) (1 : G)`, and we have to update the `(1 : G)` to `(0 : G)`
          gAllArgs := gAllArgs.mapIdx fun argNr arg ↦
            if changedArgNrs.contains argNr then
              changeNumeral arg
            else
              arg
      return mkAppN gf (← gAllArgs.mapM r)
    | .proj n₀ idx e => do
      let n₁ := findPrefixTranslation env n₀ t
      if trace then
        dbg_trace s!"applyReplacementFun: in projection {e}.{idx} of type {n₀}, \
          replace type with {n₁}"
      return some <| .proj n₁ idx <| ← r e
    | _ => return none

/-- Rename binder names in pi type. -/
def renameBinderNames (t : TranslateData) (src : Expr) : Expr :=
  src.mapForallBinderNames fun
    | .str p s => .str p (t.guessName s)
    | n => n

/-- Reorder pi-binders. See doc of `reorderAttr` for the interpretation of the argument -/
def reorderForall (reorder : List (List Nat)) (src : Expr) : MetaM Expr := do
  if let some maxReorder := reorder.flatten.max? then
    forallBoundedTelescope src (some (maxReorder + 1)) fun xs e => do
      if xs.size = maxReorder + 1 then
        mkForallFVars (xs.permute! reorder) e
      else
        throwError "the permutation\n{reorder}\nprovided by the `(reorder := ...)` option is \
          out of bounds, the type{indentExpr src}\nhas only {xs.size} arguments"
  else
    return src

/-- Reorder lambda-binders. See doc of `reorderAttr` for the interpretation of the argument -/
def reorderLambda (reorder : List (List Nat)) (src : Expr) : MetaM Expr := do
  if let some maxReorder := reorder.flatten.max? then
    let maxReorder := maxReorder + 1
    lambdaBoundedTelescope src maxReorder fun xs e => do
      if xs.size = maxReorder then
        mkLambdaFVars (xs.permute! reorder) e
      else
        -- we don't have to consider the case where the given permutation is out of bounds,
        -- since `reorderForall` applied to the type would already have failed in that case.
        forallBoundedTelescope (← inferType e) (maxReorder - xs.size) fun ys _ => do
          mkLambdaFVars ((xs ++ ys).permute! reorder) (mkAppN e ys)
  else
    return src

/-- Run `applyReplacementFun` on an expression `∀ x₁ .. xₙ, e`,
making sure not to translate type-classes on `xᵢ` if `i` is in `dontTranslate`. -/
def applyReplacementForall (t : TranslateData) (dontTranslate : List Nat) (e : Expr) :
    MetaM Expr := do
  if let some maxDont := dontTranslate.max? then
    forallBoundedTelescope e (some (maxDont + 1)) fun xs e => do
      let xs := xs.map (·.fvarId!)
      let dontTranslate := dontTranslate.filterMap (xs[·]?) |>.toArray
      let mut e ← applyReplacementFun t e dontTranslate
      for x in xs.reverse do
        let decl ← x.getDecl
        let xType ← applyReplacementFun t decl.type dontTranslate
        e := .forallE decl.userName xType (e.abstract #[.fvar x]) decl.binderInfo
      return e
  else
    applyReplacementFun t e #[]

/-- Run `applyReplacementFun` on an expression `fun x₁ .. xₙ ↦ e`,
making sure not to translate type-classes on `xᵢ` if `i` is in `dontTranslate`. -/
def applyReplacementLambda (t : TranslateData) (dontTranslate : List Nat) (e : Expr) :
    MetaM Expr := do
  if let some maxDont := dontTranslate.max? then
    lambdaBoundedTelescope e (maxDont + 1) fun xs e => do
      let xs := xs.map (·.fvarId!)
      let dontTranslate := dontTranslate.filterMap (xs[·]?) |>.toArray
      let mut e ← applyReplacementFun t e dontTranslate
      for x in xs.reverse do
        let decl ← x.getDecl
        let xType ← applyReplacementFun t decl.type dontTranslate
        e := .lam decl.userName xType (e.abstract #[.fvar x]) decl.binderInfo
      return e
  else
    applyReplacementFun t e #[]

/-- Unfold auxlemmas in the type and value. -/
def declUnfoldAuxLemmas (decl : ConstantInfo) : MetaM ConstantInfo := do
  let mut decl := decl
  decl := decl.updateType <| ← unfoldAuxLemmas decl.type
  if let some v := decl.value? then
    trace[to_additive] "value before unfold:{indentExpr v}"
    decl := decl.updateValue <| ← unfoldAuxLemmas v
    trace[to_additive] "value after unfold:{indentExpr decl.value!}"
  else if let .opaqueInfo info := decl then -- not covered by `value?`
    decl := .opaqueInfo { info with value := ← unfoldAuxLemmas info.value }
  return decl

/--
Given a list of variable local identifiers that shouldn't be translated,
determine the arguments that shouldn't be translated.

TODO: Currently, this function doesn't deduce any `dont_translate` types from `type`.
In the future we would like that the presence of `MonoidAlgebra k G` will automatically
flag `k` as a type to not be translated.
-/
def getDontTranslates (given : List Ident) (type : Expr) : MetaM (List Nat) := do
  forallTelescope type fun xs _ => do
    given.mapM fun id => withRef id.raw <| do
      let fvarId ← getFVarFromUserName id.getId
      return (xs.idxOf? fvarId).get!

/-- Run applyReplacementFun on the given `srcDecl` to make a new declaration with name `tgt` -/
def updateDecl (t : TranslateData) (tgt : Name) (srcDecl : ConstantInfo)
    (reorder : List (List Nat)) (dont : List Ident) : MetaM ConstantInfo := do
  let mut decl := srcDecl.updateName tgt
  if 0 ∈ reorder.flatten then
    decl := decl.updateLevelParams decl.levelParams.swapFirstTwo
  let dont ← getDontTranslates dont srcDecl.type
  decl := decl.updateType <| ← reorderForall reorder <| ← applyReplacementForall t dont <|
    renameBinderNames t decl.type
  if let some v := decl.value? then
    decl := decl.updateValue <| ← reorderLambda reorder <| ← applyReplacementLambda t dont v
  else if let .opaqueInfo info := decl then -- not covered by `value?`
    decl := .opaqueInfo { info with
      value := ← reorderLambda reorder <| ← applyReplacementLambda t dont info.value }
  return decl

/-- Abstracts the nested proofs in the value of `decl` if it is a def. -/
def declAbstractNestedProofs (decl : ConstantInfo) : MetaM ConstantInfo := do
  if decl matches .defnInfo _ then
    return decl.updateValue <| ← withDeclNameForAuxNaming decl.name do
      Meta.abstractNestedProofs decl.value!
  else
    return decl

/-- Find the target name of `pre` and all created auxiliary declarations. -/
def findTargetName (env : Environment) (t : TranslateData) (src pre tgt_pre : Name) : CoreM Name :=
  /- This covers auxiliary declarations like `match_i` and `proof_i`. -/
  if let some post := pre.isPrefixOf? src then
    return tgt_pre ++ post
  /- This covers equation lemmas (for other declarations). -/
  else if let some post := privateToUserName? src then
    match findTranslation? env t post.getPrefix with
    -- this is an equation lemma for a declaration without `to_additive`. We will skip this.
    | none => return src
    -- this is an equation lemma for a declaration with `to_additive`. We will additivize this.
    -- Note: if this errors we could do this instead by calling `getEqnsFor?`
    | some addName => return src.updatePrefix <| mkPrivateName env addName
  else if src.hasMacroScopes then
    mkFreshUserName src.eraseMacroScopes
  else
    throwError "internal @[{t.attrName}] error."

/-- Returns a `NameSet` of all auxiliary constants in `e` that might have been generated
when adding `pre` to the environment.
Examples include `pre.match_5` and
`_private.Mathlib.MyFile.someOtherNamespace.someOtherDeclaration._eq_2`.
The last two examples may or may not have been generated by this declaration.
The last example may or may not be the equation lemma of a declaration with the `@[to_additive]`
attribute. We will only translate it if it has the `@[to_additive]` attribute.

Note that this function would return `proof_nnn` aux lemmas if
we hadn't unfolded them in `declUnfoldAuxLemmas`.
-/
def findAuxDecls (e : Expr) (pre : Name) : NameSet :=
  e.foldConsts ∅ fun n l ↦
    if n.getPrefix == pre || isPrivateName n || n.hasMacroScopes then
      l.insert n
    else
      l

/-- Transform the declaration `src` and all declarations `pre._proof_i` occurring in `src`
using the transforms dictionary.

`replace_all`, `trace`, `ignore` and `reorder` are configuration options.

`pre` is the declaration that got the `@[to_additive]` attribute and `tgt_pre` is the target of this
declaration. -/
partial def transformDeclAux (t : TranslateData) (cfg : Config) (pre tgt_pre : Name) :
    Name → CoreM Unit := fun src ↦ do
  let env ← getEnv
  trace[to_additive_detail] "visiting {src}"
  -- if we have already translated this declaration, we do nothing.
  if (findTranslation? env t src).isSome && src != pre then
      return
  -- if this declaration is not `pre` and not an internal declaration, we return an error,
  -- since we should have already translated this declaration.
  if src != pre && !src.isInternalDetail then
    throwError "The declaration {pre} depends on the declaration {src} which is in the namespace \
      {pre}, but does not have the `@[{t.attrName}]` attribute. This is not supported.\n\
      Workaround: move {src} to a different namespace."
  -- we find the additive name of `src`
  let tgt ← findTargetName env t src pre tgt_pre
  -- we skip if we already transformed this declaration before.
  if env.contains tgt then
    if tgt == src then
      -- Note: this can happen for equation lemmas of declarations without `@[to_additive]`.
      trace[to_additive_detail] "Auxiliary declaration {src} will be translated to itself."
    else
      trace[to_additive_detail] "Already visited {tgt} as translation of {src}."
    return
  let srcDecl ← getConstInfo src
  -- we first unfold all auxlemmas, since they are not always able to be additivized on their own
  let srcDecl ← MetaM.run' do declUnfoldAuxLemmas srcDecl
  -- we then transform all auxiliary declarations generated when elaborating `pre`
  for n in findAuxDecls srcDecl.type pre do
    transformDeclAux t cfg pre tgt_pre n
  if let some value := srcDecl.value? then
    for n in findAuxDecls value pre do
      transformDeclAux t cfg pre tgt_pre n
  if let .opaqueInfo {value, ..} := srcDecl then
    for n in findAuxDecls value pre do
      transformDeclAux t cfg pre tgt_pre n
  -- if the auxiliary declaration doesn't have prefix `pre`, then we have to add this declaration
  -- to the translation dictionary, since otherwise we cannot find the additive name.
  if !pre.isPrefixOf src then
    insertTranslation t src tgt
  -- now transform the source declaration
  let trgDecl : ConstantInfo ← MetaM.run' <|
    if src == pre then
      updateDecl t tgt srcDecl cfg.reorder cfg.dontTranslate
    else
      updateDecl t tgt srcDecl [] []
  let value ← match trgDecl with
    | .thmInfo { value, .. } | .defnInfo { value, .. } | .opaqueInfo { value, .. } => pure value
    | _ => throwError "Expected {tgt} to have a value."
  trace[to_additive] "generating\n{tgt} : {trgDecl.type} :=\n  {value}"
  try
    -- make sure that the type is correct,
    -- and emit a more helpful error message if it fails
    MetaM.run' <| check value
  catch
    | Exception.error _ msg => throwError "@[{t.attrName}] failed. \
      The translated value is not type correct. For help, see the docstring \
      of `to_additive.attr`, section `Troubleshooting`. \
      Failed to add declaration\n{tgt}:\n{msg}"
    | _ => panic! "unreachable"
  -- "Refold" all the aux lemmas that we unfolded.
  let trgDecl ← MetaM.run' <| declAbstractNestedProofs trgDecl
  /- If `src` is explicitly marked as `noncomputable`, then add the new decl as a declaration but
  do not compile it, and mark is as noncomputable. Otherwise, only log errors in compiling if `src`
  has executable code.

  Note that `noncomputable section` does not explicitly mark noncomputable definitions as
  `noncomputable`, but simply abstains from logging compilation errors.

  This is not a perfect solution, as ideally `to_additive` *should* complain when `src` should
  produce executable code but fails to do so (e.g. outside of `noncomputable section`). However,
  the `messages` and `infoState` are reset before this runs, so we cannot check for compilation
  errors on `src`. The scope set by `noncomputable` section lives in the `CommandElabM` state
  (which is inaccessible here), so we cannot test for `noncomputable section` directly. See [Zulip](https://leanprover.zulipchat.com/#narrow/channel/287929-mathlib4/topic/to_additive.20and.20noncomputable/with/310541981). -/
  if isNoncomputable env src then
    addDecl trgDecl.toDeclaration!
    setEnv <| addNoncomputable (← getEnv) tgt
  else
    addAndCompile trgDecl.toDeclaration! (logCompileErrors := (IR.findEnvDecl env src).isSome)
  if let .defnDecl { hints := .abbrev, .. } := trgDecl.toDeclaration! then
    if (← getReducibilityStatus src) == .reducible then
      setReducibilityStatus tgt .reducible
    if Compiler.getInlineAttribute? (← getEnv) src == some .inline then
      MetaM.run' <| Meta.setInlineAttribute tgt
  -- now add declaration ranges so jump-to-definition works
  -- note: we currently also do this for auxiliary declarations, while they are not normally
  -- generated for those. We could change that.
  addDeclarationRangesFromSyntax tgt (← getRef) cfg.ref
  if isProtected (← getEnv) src then
    setEnv <| addProtected (← getEnv) tgt
  if defeqAttr.hasTag (← getEnv) src then
    defeqAttr.setTag tgt
  if let some matcherInfo ← getMatcherInfo? src then
    /-
    Use `Match.addMatcherInfo tgt matcherInfo`
    once https://github.com/leanprover/lean4/pull/5068 is in
    -/
    modifyEnv fun env => Match.Extension.addMatcherInfo env tgt matcherInfo
  -- necessary so that e.g. match equations can be generated for `tgt`
  enableRealizationsForConst tgt

/-- Copy the instance attribute in a `to_additive`

[todo] it seems not to work when the `to_additive` is added as an attribute later. -/
def copyInstanceAttribute (src tgt : Name) : CoreM Unit := do
  if let some prio ← getInstancePriority? src then
    let attr_kind := (← getInstanceAttrKind? src).getD .global
    trace[to_additive_detail] "Making {tgt} an instance with priority {prio}."
    addInstance tgt attr_kind prio |>.run'

/-- Warn the user when the multiplicative declaration has an attribute. -/
def warnAttrCore (stx : Syntax) (f : Environment → Name → Bool)
    (thisAttr attrName src tgt : Name) : CoreM Unit := do
  if f (← getEnv) src then
    Linter.logLintIf linter.existingAttributeWarning stx <|
      m!"The source declaration {src} was given attribute {attrName} before calling @[{thisAttr}]. \
         The preferred method is to use `@[{thisAttr} (attr := {attrName})]` to apply the \
         attribute to both {src} and the target declaration {tgt}." ++
      if thisAttr == `to_additive then
        m!"\nSpecial case: If this declaration was generated by @[to_additive] \
          itself, you can use @[to_additive (attr := to_additive, {attrName})] on the original \
          declaration."
      else ""

/-- Warn the user when the multiplicative declaration has a simple scoped attribute. -/
def warnAttr {α β : Type} [Inhabited β] (stx : Syntax) (attr : SimpleScopedEnvExtension α β)
    (f : β → Name → Bool) (thisAttr attrName src tgt : Name) : CoreM Unit :=
  warnAttrCore stx (f <| attr.getState ·) thisAttr attrName src tgt

/-- Warn the user when the multiplicative declaration has a parametric attribute. -/
def warnParametricAttr {β : Type} [Inhabited β] (stx : Syntax) (attr : ParametricAttribute β)
    (thisAttr attrName src tgt : Name) : CoreM Unit :=
  warnAttrCore stx (attr.getParam? · · |>.isSome) thisAttr attrName src tgt

/-- `additivizeLemmas names argInfo desc t` runs `t` on all elements of `names`
and adds translations between the generated lemmas (the output of `t`).
`names` must be non-empty. -/
def additivizeLemmas {m : Type → Type} [Monad m] [MonadError m] [MonadLiftT CoreM m]
    (t : TranslateData) (names : Array Name) (argInfo : ArgInfo) (desc : String)
    (runAttr : Name → m (Array Name)) : m Unit := do
  let auxLemmas ← names.mapM runAttr
  let nLemmas := auxLemmas[0]!.size
  for (nm, lemmas) in names.zip auxLemmas do
    unless lemmas.size == nLemmas do
      throwError "{names[0]!} and {nm} do not generate the same number of {desc}."
  for (srcLemmas, tgtLemmas) in auxLemmas.zip <| auxLemmas.eraseIdx! 0 do
    for (srcLemma, tgtLemma) in srcLemmas.zip tgtLemmas do
      insertTranslationAndInfo t srcLemma tgtLemma argInfo

/--
Find the argument of `nm` that appears in the first multiplicative (type-class) argument.
Returns 1 if there are no types with a multiplicative class as arguments.
E.g. `Prod.instGroup` returns 1, and `Pi.instOne` returns 2.
Note: we only consider the relevant argument (`(relevant_arg := ...)`) of each type-class.
E.g. `[Pow A N]` is a multiplicative type-class on `A`, not on `N`.
-/
def findMultiplicativeArg (t : TranslateData) (nm : Name) : MetaM Nat := do
  forallTelescopeReducing (← getConstInfo nm).type fun xs ty ↦ do
    let env ← getEnv
    -- check if `tgt` has a multiplicative type argument, and if so,
    -- find the index of a type from `xs` appearing in there
    let multArg? (tgt : Expr) : Option Nat := do
      let c ← tgt.getAppFn.constName?
      guard (findTranslation? env t c).isSome
      let relevantArg := (t.relevantArgAttr.find? env c).getD 0
      let arg ← tgt.getArg? relevantArg
      xs.findIdx? (arg.containsFVar ·.fvarId!)
    -- run the above check on all hypotheses and on the conclusion
    let arg ← OptionT.run <| xs.firstM fun x ↦ OptionT.mk do
        forallTelescope (← inferType x) fun _ys tgt ↦ return multArg? tgt
    let arg := arg <|> multArg? ty
    trace[to_additive_detail] "findMultiplicativeArg: {arg}"
    return arg.getD 0

/-- Return the provided target name or autogenerate one if one was not provided. -/
def targetName (t : TranslateData) (cfg : Config) (src : Name) : CoreM Name := do
  if cfg.self then
    if cfg.tgt != .anonymous then
      logWarning m!"`{t.attrName} self` ignores the provided name {cfg.tgt}"
    return src
  let .str pre s := src | throwError "{t.attrName}: can't transport {src}"
  trace[to_additive_detail] "The name {s} splits as {s.splitCase}"
  let tgt_auto := t.guessName s
  let depth := cfg.tgt.getNumParts
  let pre := findPrefixTranslation (← getEnv) pre t
  let (pre1, pre2) := pre.splitAt (depth - 1)
  let res := if cfg.tgt == .anonymous then pre.str tgt_auto else pre1 ++ cfg.tgt
  if res == src then
    throwError "{t.attrName}: the generated translated name equals the original name '{src}'.\n\
    If this is intentional, use the `@[{t.attrName} self]` syntax.\n\
    Otherwise, check that your declaration name is correct \
    (if your declaration is an instance, try naming it)\n\
    or provide an additivised name using the `@[{t.attrName} my_add_name]` syntax."
  if cfg.tgt == pre2.str tgt_auto && !cfg.allowAutoName then
    Linter.logLintIf linter.toAdditiveGenerateName cfg.ref m!"\
      `{t.attrName}` correctly autogenerated target name for {src}.\n\
      You may remove the explicit argument {cfg.tgt}."
  if cfg.tgt != .anonymous then
    trace[to_additive_detail] "The automatically generated name would be {pre.str tgt_auto}"
  return res

/-- if `f src = #[a_1, ..., a_n]` and `f tgt = #[b_1, ... b_n]` then `proceedFieldsAux src tgt f`
will insert translations from `a_i` to `b_i`. -/
def proceedFieldsAux (t : TranslateData) (src tgt : Name) (argInfo : ArgInfo)
    (f : Name → Array Name) : CoreM Unit := do
  let srcFields := f src
  let tgtFields := f tgt
  if srcFields.size != tgtFields.size then
    throwError "Failed to map fields of {src}, {tgt} with {srcFields} ↦ {tgtFields}.\n \
      Lengths do not match."
  for srcField in srcFields, tgtField in tgtFields do
    insertTranslationAndInfo t srcField tgtField argInfo

/-- Add the structure fields of `src` to the translations dictionary
so that future uses of `to_additive` will map them to the corresponding `tgt` fields. -/
def proceedFields (t : TranslateData) (src tgt : Name) (argInfo : ArgInfo) : CoreM Unit := do
  let env ← getEnv
  let aux := proceedFieldsAux t src tgt argInfo
  -- add translations for the structure fields
  aux fun declName ↦
    if isStructure env declName then
      let info := getStructureInfo env declName
      Array.ofFn (n := info.fieldNames.size) (info.getProjFn? · |>.get!)
    else
      #[]
  -- add translations for the automatically generated instances with `extend`.
  aux fun declName ↦
    if isStructure env declName then
      getStructureInfo env declName |>.parentInfo
        |>.filterMap fun c ↦ if !c.subobject then c.projFn else none
    else
      #[]
  -- add translations for the constructors of an inductive type
  aux fun declName ↦ match env.find? declName with
    | some (ConstantInfo.inductInfo { ctors, .. }) => ctors.toArray
    | _ => #[]

/-- Elaboration of the configuration options for `to_additive`.
This function also works for other tranlation attributes like `to_dual`. -/
def elabToAdditive (stx : Syntax) : CoreM Config :=
  match stx[2] with
  | `(toAdditiveRest| $existing? $[$opts:toAdditiveOption]* $[$tgt]? $[$doc]?) => do
    let mut attrs := #[]
    let mut reorder := []
    let mut relevantArg? := none
    let mut dontTranslate := []
    for opt in opts do
      match opt with
      | `(toAdditiveOption| (attr := $[$stxs],*)) =>
        attrs := attrs ++ stxs
      | `(toAdditiveOption| (reorder := $[$[$reorders:num]*],*)) =>
        for cycle in reorders do
          if h : cycle.size = 1 then
            throwErrorAt cycle[0] "\
              invalid cycle `{cycle[0]}`, a cycle must have at least 2 elements.\n\
              `(reorder := ...)` uses cycle notation to specify a permutation.\n\
              For example `(reorder := 1 2, 5 6)` swaps the first two arguments with each other \
              and the fifth and the sixth argument and `(reorder := 3 4 5)` will move \
              the fifth argument before the third argument."
          let cycle ← cycle.toList.mapM fun n => match n.getNat with
            | 0 => throwErrorAt n "invalid position `{n}`, positions are counted starting from 1."
            | n+1 => pure n
          reorder := cycle :: reorder
      | `(toAdditiveOption| (relevant_arg := $n)) =>
        if let some arg := relevantArg? then
          throwErrorAt opt "cannot specify `relevant_arg` multiple times"
        else
          relevantArg? := n.getNat.pred
      | `(toAdditiveOption| (dont_translate := $[$types:ident]*)) =>
        dontTranslate := dontTranslate ++ types.toList
      | _ => throwUnsupportedSyntax
    let (existing, self) := match existing? with
      | `(toAdditiveNameHint| existing) => (true, false)
      | `(toAdditiveNameHint| self) => (true, true)
      | _ => (false, false)
    if self && !attrs.isEmpty then
      throwError "invalid `(attr := ...)` after `self`, \
        as there is only one declaration for the attributes.\n\
        Instead, you can write the attributes in the usual way."
    trace[to_additive_detail] "attributes: {attrs}; reorder arguments: {reorder}"
    let doc ← doc.mapM fun
      | `(str|$doc:str) => open Linter in do
        -- Deprecate `str` docstring syntax (since := "2025-08-12")
        if getLinterValue linter.deprecated (← getLinterOptions) then
          let hintSuggestion := {
            diffGranularity := .none
            toTryThisSuggestion := { suggestion := "/-- " ++ doc.getString.trim ++ " -/" }
          }
          let sugg ← Hint.mkSuggestionsMessage #[hintSuggestion] doc
            (codeActionPrefix? := "Update to: ") (forceList := false)
          logWarningAt doc <| .tagged ``Linter.deprecatedAttr
            m!"String syntax for `to_additive` docstrings is deprecated: Use \
              docstring syntax instead (e.g. `@[to_additive /-- example -/]`)\n\
              \n\
              Update deprecated syntax to:{sugg}"
        return doc.getString
      | `(docComment|$doc:docComment) => do
        -- TODO: rely on `addDocString`s call to `validateDocComment` after removing `str` support
        /-
        #adaptation_note
        Without understanding the consequences, I am commenting out the next line,
        as `validateDocComment` is now in `TermElabM` which is not trivial to reach from here.
        Perhaps the existing comments here suggest it is no longer needed, anyway?
        -/
        -- validateDocComment doc
        /- Note: the following replicates the behavior of `addDocString`. However, this means that
        trailing whitespace might appear in docstrings added via `docComment` syntax when compared
        to those added via `str` syntax. See this [Zulip thread](https://leanprover.zulipchat.com/#narrow/channel/270676-lean4/topic/Why.20do.20docstrings.20include.20trailing.20whitespace.3F/with/533553356). -/
        return (← getDocStringText doc).removeLeadingSpaces
      | _ => throwUnsupportedSyntax
    return {
      trace := !stx[1].isNone
      tgt := match tgt with | some tgt => tgt.getId | none => Name.anonymous
      doc, attrs, reorder, relevantArg?, dontTranslate, existing, self
      ref := match tgt with | some tgt => tgt.raw | none => stx[0] }
  | _ => throwUnsupportedSyntax

mutual
/-- Apply attributes to the multiplicative and additive declarations. -/
partial def applyAttributes (t : TranslateData) (stx : Syntax) (rawAttrs : Array Syntax)
    (src tgt : Name) (argInfo : ArgInfo) : TermElabM (Array Name) := do
  -- we only copy the `instance` attribute, since `@[to_additive] instance` is nice to allow
  copyInstanceAttribute src tgt
  -- Warn users if the multiplicative version has an attribute
  if src != tgt && linter.existingAttributeWarning.get (← getOptions) then
    let appliedAttrs ← getAllSimpAttrs src
    if appliedAttrs.size > 0 then
      let appliedAttrs := ", ".intercalate (appliedAttrs.toList.map toString)
      -- Note: we're not bothering to print the correct attribute arguments.
      Linter.logLintIf linter.existingAttributeWarning stx m!"\
        The source declaration {src} was given the simp-attribute(s) {appliedAttrs} before \
        calling @[{t.attrName}].\nThe preferred method is to use something like \
        `@[{t.attrName} (attr := {appliedAttrs})]`\nto apply the attribute to both \
        {src} and the target declaration {tgt}."
    warnAttr stx Lean.Meta.Ext.extExtension
      (fun b n => (b.tree.values.any fun t => t.declName = n)) t.attrName `ext src tgt
    warnAttr stx Lean.Meta.Rfl.reflExt (·.values.contains ·) t.attrName `refl src tgt
    warnAttr stx Lean.Meta.Symm.symmExt (·.values.contains ·) t.attrName `symm src tgt
    warnAttr stx Batteries.Tactic.transExt (·.values.contains ·) t.attrName `trans src tgt
    warnAttr stx Lean.Meta.coeExt (·.contains ·) t.attrName `coe src tgt
    warnParametricAttr stx Lean.Linter.deprecatedAttr t.attrName `deprecated src tgt
    -- the next line also warns for `@[to_additive, simps]`, because of the application times
    warnParametricAttr stx simpsAttr t.attrName `simps src tgt
    warnAttrCore stx Term.elabAsElim.hasTag t.attrName `elab_as_elim src tgt
  -- add attributes
  -- the following is similar to `Term.ApplyAttributesCore`, but we hijack the implementation of
  -- `simps` and `to_additive`.
  let attrs ← elabAttrs rawAttrs
  let (additiveAttrs, attrs) := attrs.partition (·.name == t.attrName)
  let nestedDecls ←
    match h : additiveAttrs.size with
      | 0 => pure #[]
      | 1 => addToAdditiveAttr t tgt (← elabToAdditive additiveAttrs[0].stx) additiveAttrs[0].kind
      | _ => throwError "cannot apply {t.attrName} multiple times."
  let allDecls := #[src, tgt] ++ nestedDecls
  if attrs.size > 0 then
    trace[to_additive_detail] "Applying attributes {attrs.map (·.stx)} to {allDecls}"
  for attr in attrs do
    withRef attr.stx do withLogging do
    if attr.name == `simps then
      additivizeLemmas t allDecls argInfo "simps lemmas" (simpsTacFromSyntax · attr.stx)
      return
    let env ← getEnv
    match getAttributeImpl env attr.name with
    | Except.error errMsg => throwError errMsg
    | Except.ok attrImpl =>
      let runAttr := do
        for decl in allDecls do
          attrImpl.add decl attr.stx attr.kind
      -- not truly an elaborator, but a sensible target for go-to-definition
      let elaborator := attrImpl.ref
      if (← getInfoState).enabled && (← getEnv).contains elaborator then
        withInfoContext (mkInfo := return .ofCommandInfo { elaborator, stx := attr.stx }) do
          try runAttr
          finally if attr.stx[0].isIdent || attr.stx[0].isAtom then
            -- Add an additional node over the leading identifier if there is one
            -- to make it look more function-like.
            -- Do this last because we want user-created infos to take precedence
            pushInfoLeaf <| .ofCommandInfo { elaborator, stx := attr.stx[0] }
      else
        runAttr
  return nestedDecls

/--
Copies equation lemmas and attributes from `src` to `tgt`
-/
partial def copyMetaData (t : TranslateData) (cfg : Config) (src tgt : Name) (argInfo : ArgInfo) :
    CoreM (Array Name) := do
  if let some eqns := eqnsAttribute.find? (← getEnv) src then
    unless (eqnsAttribute.find? (← getEnv) tgt).isSome do
      for eqn in eqns do
        _ ← addToAdditiveAttr t eqn cfg
      eqnsAttribute.add tgt (eqns.map (findTranslation? (← getEnv) t · |>.get!))
  else
    /- We need to generate all equation lemmas for `src` and `tgt`, even for non-recursive
    definitions. If we don't do that, the equation lemma for `src` might be generated later
    when doing a `rw`, but it won't be generated for `tgt`. -/
    additivizeLemmas t #[src, tgt] argInfo "equation lemmas" fun nm ↦
      (·.getD #[]) <$> MetaM.run' (getEqnsFor? nm)
  MetaM.run' <| Elab.Term.TermElabM.run' <|
    (applyAttributes t cfg.ref cfg.attrs src tgt) argInfo

/--
Make a new copy of a declaration, replacing fragments of the names of identifiers in the type and
the body using the `translations` dictionary.
This is used to implement `@[to_additive]`.
-/
partial def transformDecl (t : TranslateData) (cfg : Config) (src tgt : Name)
    (argInfo : ArgInfo := {}) : CoreM (Array Name) := do
  transformDeclAux t cfg src tgt src
  copyMetaData t cfg src tgt argInfo

/-- Verify that the type of given `srcDecl` translates to that of `tgtDecl`. -/
partial def checkExistingType (t : TranslateData) (src tgt : Name) (reorder : List (List Nat))
    (dont : List Ident) : MetaM Unit := do
  let mut srcDecl ← getConstInfo src
  let tgtDecl ← getConstInfo tgt
  if 0 ∈ reorder.flatten then
    srcDecl := srcDecl.updateLevelParams srcDecl.levelParams.swapFirstTwo
  unless srcDecl.levelParams.length == tgtDecl.levelParams.length do
    throwError "`{t.attrName}` validation failed:\n  expected {srcDecl.levelParams.length} \
      universe levels, but '{tgt}' has {tgtDecl.levelParams.length} universe levels"
  -- instantiate both types with the same universes. `instantiateLevelParams` applies some
  -- normalization, so we have to apply it to both types.
  let type := srcDecl.type.instantiateLevelParams
    srcDecl.levelParams (tgtDecl.levelParams.map mkLevelParam)
  let tgtType := tgtDecl.type.instantiateLevelParams
    tgtDecl.levelParams (tgtDecl.levelParams.map mkLevelParam)
  let dont ← getDontTranslates dont type
  let type  ← reorderForall reorder <| ← applyReplacementForall t dont <| ← unfoldAuxLemmas type
  -- `instantiateLevelParams` normalizes universes, so we have to normalize both expressions
  unless ← withReducible <| isDefEq type tgtType do
    throwError "`{t.attrName}` validation failed: expected{indentExpr type}\nbut '{tgt}' has \
      type{indentExpr tgtType}"

/-- `addToAdditiveAttr src cfg` adds a `@[to_additive]` attribute to `src` with configuration `cfg`.
See the attribute implementation for more details.
It returns an array with names of additive declarations (usually 1, but more if there are nested
`to_additive` calls. -/
partial def addToAdditiveAttr (t : TranslateData) (src : Name) (cfg : Config)
    (kind := AttributeKind.global) : AttrM (Array Name) := do
  if (kind != AttributeKind.global) then
    throwError "`{t.attrName}` can only be used as a global attribute"
  withOptions (· |>.updateBool `trace.to_additive (cfg.trace || ·)) <| do
  if let some tgt := findTranslation? (← getEnv) t src then
    -- we allow `to_additive (reorder := ...)` or `to_additive (relevant_arg := ...)` syntax
    -- for updating this information on constants that are already tagged
    -- for example, this is necessary for `HPow.hPow`
    if cfg.reorder != [] then
      modifyEnv (t.reorderAttr.addEntry · (src, cfg.reorder))
      return #[tgt]
    if let some relevantArg := cfg.relevantArg? then
      modifyEnv (t.relevantArgAttr.addEntry · (src, relevantArg))
      return #[tgt]
  let tgt ← targetName t cfg src
  let alreadyExists := (← getEnv).contains tgt
  if cfg.existing != alreadyExists && !(← isInductive src) && !cfg.self then
    Linter.logLintIf linter.toAdditiveExisting cfg.ref <|
      if alreadyExists then
        m!"The translated declaration already exists. Please specify this explicitly using \
           `@[{t.attrName} existing]`."
      else
        "The additive declaration doesn't exist. Please remove the option `existing`."
  if alreadyExists then
    MetaM.run' <| checkExistingType t src tgt cfg.reorder cfg.dontTranslate
  let relevantArg ← cfg.relevantArg?.getDM <| MetaM.run' <| findMultiplicativeArg t src
  let argInfo := { reorder := cfg.reorder, relevantArg }
  insertTranslationAndInfo t src tgt argInfo alreadyExists
  let nestedNames ←
    if alreadyExists then
      -- since `tgt` already exists, we just need to copy metadata and
      -- add translations `src.x ↦ tgt.x'` for any subfields.
      trace[to_additive_detail] "declaration {tgt} already exists."
      proceedFields t src tgt argInfo
      copyMetaData t cfg src tgt argInfo
    else
      -- tgt doesn't exist, so let's make it
      transformDecl t cfg src tgt argInfo
  -- add pop-up information when mousing over `additive_name` of `@[to_additive additive_name]`
  -- (the information will be over the attribute of no additive name is given)
  pushInfoLeaf <| .ofTermInfo {
    elaborator := .anonymous, lctx := {}, expectedType? := none, isBinder := !alreadyExists,
    stx := cfg.ref, expr := ← mkConstWithLevelParams tgt }
  if let some doc := cfg.doc then
    addDocStringCore tgt doc
  return nestedNames.push tgt

end

end Mathlib.Tactic.Translate<|MERGE_RESOLUTION|>--- conflicted
+++ resolved
@@ -28,12 +28,8 @@
 
 open Lean Meta Elab Command Std
 
-<<<<<<< HEAD
 namespace Mathlib.Tactic.Translate
-=======
-namespace ToAdditive
-open ToAdditive -- currently needed to enable projection notation
->>>>>>> 7f192e6c
+
 
 /-- `(attr := ...)` applies the given attributes to both the original and the
 translated declaration. -/
