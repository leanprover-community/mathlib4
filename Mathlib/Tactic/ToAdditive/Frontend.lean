/-
Copyright (c) 2017 Mario Carneiro. All rights reserved.
Released under Apache 2.0 license as described in the file LICENSE.
Authors: Mario Carneiro, Yury Kudryashov, Floris van Doorn, Jon Eugster
-/
import Mathlib.Data.Nat.Notation
import Mathlib.Data.String.Defs
import Mathlib.Data.Array.Defs
import Mathlib.Lean.Expr.ReplaceRec
import Mathlib.Lean.EnvExtension
import Mathlib.Lean.Meta.Simp
import Mathlib.Lean.Name
import Lean.Elab.Tactic.Ext
import Lean.Meta.Tactic.Symm
import Lean.Meta.Tactic.Rfl
import Batteries.Tactic.Trans
import Mathlib.Tactic.Eqns -- just to copy the attribute
import Mathlib.Tactic.Simps.Basic

/-!
# The `@[to_additive]` attribute.

Implementation of the `to_additive` attribute.
See the docstring of `ToAdditive.to_additive` for more information
-/

open Lean Meta Elab Command Std

namespace ToAdditive

/-- An attribute that tells `@[to_additive]` that certain arguments of this definition are not
involved when using `@[to_additive]`.
This helps the heuristic of `@[to_additive]` by also transforming definitions if `ℕ` or another
fixed type occurs as one of these arguments. -/
syntax (name := to_additive_ignore_args) "to_additive_ignore_args" (ppSpace num)* : attr

/-- An attribute that tells `@[to_dual]` that certain arguments of this definition are not
involved when using `@[to_dual]`.
This helps the heuristic of `@[to_dual]` by also transforming definitions if `ℕ` or another
fixed type occurs as one of these arguments. -/
syntax (name := to_dual_ignore_args) "to_dual_ignore_args" (ppSpace num)* : attr

/-- An attribute that is automatically added to declarations tagged with `@[to_additive]`,
if needed.

This attribute tells which argument is the type where this declaration uses the multiplicative
structure. If there are multiple arguments, we typically tag the first one.
If this argument contains a fixed type, this declaration will not be additivized.
See the Heuristics section of `to_additive.attr` for more details.

If a declaration is not tagged, it is presumed that the first argument is relevant.
`@[to_additive]` uses the function `to_additive.first_multiplicative_arg` to automatically tag
declarations. It is ok to update it manually if the automatic tagging made an error.

Implementation note: we only allow exactly 1 relevant argument, even though some declarations
(like `prod.group`) have multiple arguments with a multiplicative structure on it.
The reason is that whether we additivize a declaration is an all-or-nothing decision, and if
we will not be able to additivize declarations that (e.g.) talk about multiplication on `ℕ × α`
anyway.

Warning: interactions between this and the `(reorder := ...)` argument are not well-tested. -/
syntax (name := to_additive_relevant_arg) "to_additive_relevant_arg " num : attr

/-- An attribute that is automatically added to declarations tagged with `@[to_dual]`,
if needed.

This attribute tells which argument is the type where this declaration uses the multiplicative
structure. If there are multiple argument, we typically tag the first one.
If this argument contains a fixed type, this declaration will note be additivized.
See the Heuristics section of `to_dual.attr` for more details.

If a declaration is not tagged, it is presumed that the first argument is relevant.
`@[to_dual]` uses the function `to_dual.first_multiplicative_arg` to automatically tag
declarations. It is ok to update it manually if the automatic tagging made an error.

Implementation note: we only allow exactly 1 relevant argument, even though some declarations
(like `prod.group`) have multiple arguments with a multiplicative structure on it.
The reason is that whether we additivize a declaration is an all-or-nothing decision, and if
we will not be able to additivize declarations that (e.g.) talk about multiplication on `ℕ × α`
anyway.

Warning: interactions between this and the `(reorder := ...)` argument are not well-tested. -/
syntax (name := to_dual_relevant_arg) "to_dual_relevant_arg " num : attr

/-- An attribute that stores all the declarations that deal with numeric literals on variable types.

Numeral literals occur in expressions without type information, so in order to decide whether `1`
needs to be changed to `0`, the context around the numeral is relevant.
Most numerals will be in an `OfNat.ofNat` application, though tactics can add numeral literals
inside arbitrary functions. By default we assume that we do not change numerals, unless it is
in a function application with the `to_additive_change_numeral` attribute.

`@[to_additive_change_numeral n₁ ...]` should be added to all functions that take one or more
numerals as argument that should be changed if `additiveTest` succeeds on the first argument,
i.e. when the numeral is only translated if the first argument is a variable
(or consists of variables).
The arguments `n₁ ...` are the positions of the numeral arguments (starting counting from 1). -/
syntax (name := to_additive_change_numeral) "to_additive_change_numeral" (ppSpace num)* : attr

/-- An attribute that stores all the declarations that deal with numeric literals on variable types.

Numeral literals occur in expressions without type information, so in order to decide whether `1`
needs to be changed to `0`, the context around the numeral is relevant.
Most numerals will be in an `OfNat.ofNat` application, though tactics can add numeral literals
inside arbitrary functions. By default we assume that we do not change numerals, unless it is
in a function application with the `to_dual_change_numeral` attribute.

`@[to_dual_change_numeral n₁ ...]` should be added to all functions that take one or more
numerals as argument that should be changed if `additiveTest` succeeds on the first argument,
i.e. when the numeral is only translated if the first argument is a variable
(or consists of variables).
The arguments `n₁ ...` are the positions of the numeral arguments (starting counting from 1). -/
syntax (name := to_dual_change_numeral) "to_dual_change_numeral" (ppSpace num)* : attr

/-- The `to_additive_dont_translate` attribute, used to specify types that should be translated by
`to_additive`, but its operations should remain multiplicative.

Usage notes:
* Apply this together with the `to_additive` attribute.
* The name generation of `to_additive` is not aware that the operations on this type should not be
  translated, so you generally have to specify the name itself, if the name should remain
  multiplicative.
-/
syntax (name := to_additive_dont_translate) "to_additive_dont_translate" : attr

/-- The `to_dual_dont_translate` attribute, used to specify types that should be translated by
`to_dual`, but its operations should remain multiplicative.

Usage notes:
* Apply this together with the `to_dual` attribute.
* The name generation of `to_dual` is not aware that the operations on this type should not be
  translated, so you generally have to specify the name itself, if the name should remain
  multiplicative.
-/
syntax (name := to_dual_dont_translate) "to_dual_dont_translate" : attr

/-- An `attr := ...` option for `to_additive`. -/
syntax toAdditiveAttrOption := &"attr" " := " Parser.Term.attrInstance,*
/-- A `reorder := ...` option for `to_additive`. -/
syntax toAdditiveReorderOption := &"reorder" " := " (num+),+
/-- Options to `to_additive`. -/
syntax toAdditiveOption := "(" toAdditiveAttrOption <|> toAdditiveReorderOption ")"
/-- An `existing` or `self` name hint for `to_additive`. -/
syntax toAdditiveNameHint := (ppSpace (&"existing" <|> &"self"))?
/-- Remaining arguments of `to_additive`. -/
<<<<<<< HEAD
syntax toAdditiveRest := (ppSpace &"existing")? (ppSpace &"self")? (ppSpace toAdditiveOption)*
  (ppSpace ident)? (ppSpace str)?
=======
syntax toAdditiveRest :=
  toAdditiveNameHint (ppSpace toAdditiveOption)* (ppSpace ident)? (ppSpace str)?
>>>>>>> ce822671

/-- The attribute `to_additive` can be used to automatically transport theorems
and definitions (but not inductive types and structures) from a multiplicative
theory to an additive theory.

To use this attribute, just write:

```
@[to_additive]
theorem mul_comm' {α} [CommSemigroup α] (x y : α) : x * y = y * x := mul_comm x y
```

This code will generate a theorem named `add_comm'`. It is also
possible to manually specify the name of the new declaration:

```
@[to_additive add_foo]
theorem foo := sorry
```

An existing documentation string will _not_ be automatically used, so if the theorem or definition
has a doc string, a doc string for the additive version should be passed explicitly to
`to_additive`.

```
/-- Multiplication is commutative -/
@[to_additive "Addition is commutative"]
theorem mul_comm' {α} [CommSemigroup α] (x y : α) : x * y = y * x := CommSemigroup.mul_comm
```

The transport tries to do the right thing in most cases using several
heuristics described below.  However, in some cases it fails, and
requires manual intervention.

Use the `to_additive existing` syntax to use an existing additive declaration, instead of
automatically generating it.

Use the `(reorder := ...)` syntax to reorder the arguments in the generated additive declaration.
This is specified using cycle notation. For example `(reorder := 1 2, 5 6)` swaps the first two
arguments with each other and the fifth and the sixth argument and `(reorder := 3 4 5)` will move
the fifth argument before the third argument. This is mostly useful to translate declarations using
`Pow` to those using `SMul`.

Use the `(attr := ...)` syntax to apply attributes to both the multiplicative and the additive
version:

```
@[to_additive (attr := simp)] lemma mul_one' {G : Type*} [Group G] (x : G) : x * 1 = x := mul_one x
```

For `simps` this also ensures that some generated lemmas are added to the additive dictionary.
`@[to_additive (attr := to_additive)]` is a special case, where the `to_additive`
attribute is added to the generated lemma only, to additivize it again.
This is useful for lemmas about `Pow` to generate both lemmas about `SMul` and `VAdd`. Example:
```
@[to_additive (attr := to_additive VAdd_lemma, simp) SMul_lemma]
lemma Pow_lemma ... :=
```
In the above example, the `simp` is added to all 3 lemmas. All other options to `to_additive`
(like the generated name or `(reorder := ...)`) are not passed down,
and can be given manually to each individual `to_additive` call.

## Implementation notes

The transport process generally works by taking all the names of
identifiers appearing in the name, type, and body of a declaration and
creating a new declaration by mapping those names to additive versions
using a simple string-based dictionary and also using all declarations
that have previously been labeled with `to_additive`. The dictionary is `ToAdditive.nameDict`
and can be found in the `Tactic.ToAdditive.Frontend` file. If you introduce a new name which
should be translated by `to_additive` you should add the translation to this dictionary.

In the `mul_comm'` example above, `to_additive` maps:
* `mul_comm'` to `add_comm'`,
* `CommSemigroup` to `AddCommSemigroup`,
* `x * y` to `x + y` and `y * x` to `y + x`, and
* `CommSemigroup.mul_comm'` to `AddCommSemigroup.add_comm'`.

### Heuristics

`to_additive` uses heuristics to determine whether a particular identifier has to be
mapped to its additive version. The basic heuristic is

* Only map an identifier to its additive version if its first argument doesn't
  contain any unapplied identifiers.

Examples:
* `@Mul.mul Nat n m` (i.e. `(n * m : Nat)`) will not change to `+`, since its
  first argument is `Nat`, an identifier not applied to any arguments.
* `@Mul.mul (α × β) x y` will change to `+`. It's first argument contains only the identifier
  `Prod`, but this is applied to arguments, `α` and `β`.
* `@Mul.mul (α × Int) x y` will not change to `+`, since its first argument contains `Int`.

The reasoning behind the heuristic is that the first argument is the type which is "additivized",
and this usually doesn't make sense if this is on a fixed type.

There are some exceptions to this heuristic:

* Identifiers that have the `@[to_additive]` attribute are ignored.
  For example, multiplication in `↥Semigroup` is replaced by addition in `↥AddSemigroup`.
  You can turn this behavior off by *also* adding the `@[to_additive_dont_translate]` attribute.
* If an identifier `d` has attribute `@[to_additive_relevant_arg n]` then the argument
  in position `n` is checked for a fixed type, instead of checking the first argument.
  `@[to_additive]` will automatically add the attribute `@[to_additive_relevant_arg n]` to a
  declaration when the first argument has no multiplicative type-class, but argument `n` does.
* If an identifier has attribute `@[to_additive_ignore_args n1 n2 ...]` then all the arguments in
  positions `n1`, `n2`, ... will not be checked for unapplied identifiers (start counting from 1).
  For example, `ContMDiffMap` has attribute `@[to_additive_ignore_args 21]`, which means
  that its 21st argument `(n : WithTop ℕ)` can contain `ℕ`
  (usually in the form `Top.top ℕ ...`) and still be additivized.
  So `@Mul.mul (C^∞⟮I, N; I', G⟯) _ f g` will be additivized.

### Troubleshooting

If `@[to_additive]` fails because the additive declaration raises a type mismatch, there are
various things you can try.
The first thing to do is to figure out what `@[to_additive]` did wrong by looking at the type
mismatch error.

* Option 1: The most common case is that it didn't additivize a declaration that should be
  additivized. This happened because the heuristic applied, and the first argument contains a
  fixed type, like `ℕ` or `ℝ`. However, the heuristic misfires on some other declarations.
  Solutions:
  * First figure out what the fixed type is in the first argument of the declaration that didn't
    get additivized. Note that this fixed type can occur in implicit arguments. If manually finding
    it is hard, you can run `set_option trace.to_additive_detail true` and search the output for the
    fragment "contains the fixed type" to find what the fixed type is.
  * If the fixed type has an additive counterpart (like `↥Semigroup`), give it the `@[to_additive]`
    attribute.
  * If the fixed type has nothing to do with algebraic operations (like `TopCat`), add the attribute
    `@[to_additive self]` to the fixed type `Foo`.
  * If the fixed type occurs inside the `k`-th argument of a declaration `d`, and the
    `k`-th argument is not connected to the multiplicative structure on `d`, consider adding
    attribute `[to_additive_ignore_args k]` to `d`.
    Example: `ContMDiffMap` ignores the argument `(n : WithTop ℕ)`
* Option 2: It additivized a declaration `d` that should remain multiplicative. Solution:
  * Make sure the first argument of `d` is a type with a multiplicative structure. If not, can you
    reorder the (implicit) arguments of `d` so that the first argument becomes a type with a
    multiplicative structure (and not some indexing type)?
    The reason is that `@[to_additive]` doesn't additivize declarations if their first argument
    contains fixed types like `ℕ` or `ℝ`. See section Heuristics.
    If the first argument is not the argument with a multiplicative type-class, `@[to_additive]`
    should have automatically added the attribute `@[to_additive_relevant_arg]` to the declaration.
    You can test this by running the following (where `d` is the full name of the declaration):
    ```
      open Lean in run_cmd logInfo m!"{ToAdditive.relevantArgAttr.find? (← getEnv) `d}"
    ```
    The expected output is `n` where the `n`-th (0-indexed) argument of `d` is a type (family)
    with a multiplicative structure on it. `none` means `0`.
    If you get a different output (or a failure), you could add the attribute
    `@[to_additive_relevant_arg n]` manually, where `n` is an (1-indexed) argument with a
    multiplicative structure.
* Option 3: Arguments / universe levels are incorrectly ordered in the additive version.
  This likely only happens when the multiplicative declaration involves `pow`/`^`. Solutions:
  * Ensure that the order of arguments of all relevant declarations are the same for the
    multiplicative and additive version. This might mean that arguments have an "unnatural" order
    (e.g. `Monoid.npow n x` corresponds to `x ^ n`, but it is convenient that `Monoid.npow` has this
    argument order, since it matches `AddMonoid.nsmul n x`.
  * If this is not possible, add `(reorder := ...)` argument to `to_additive`.

If neither of these solutions work, and `to_additive` is unable to automatically generate the
additive version of a declaration, manually write and prove the additive version.
Often the proof of a lemma/theorem can just be the multiplicative version of the lemma applied to
`multiplicative G`.
Afterwards, apply the attribute manually:

```
attribute [to_additive foo_add_bar] foo_bar
```

This will allow future uses of `to_additive` to recognize that
`foo_bar` should be replaced with `foo_add_bar`.

### Handling of hidden definitions

Before transporting the “main” declaration `src`, `to_additive` first
scans its type and value for names starting with `src`, and transports
them. This includes auxiliary definitions like `src._match_1`

In addition to transporting the “main” declaration, `to_additive` transports
its equational lemmas and tags them as equational lemmas for the new declaration.

### Structure fields and constructors

If `src` is a structure, then the additive version has to be already written manually.
In this case `to_additive` adds all structure fields to its mapping.

### Name generation

* If `@[to_additive]` is called without a `name` argument, then the
  new name is autogenerated.  First, it takes the longest prefix of
  the source name that is already known to `to_additive`, and replaces
  this prefix with its additive counterpart. Second, it takes the last
  part of the name (i.e., after the last dot), and replaces common
  name parts (“mul”, “one”, “inv”, “prod”) with their additive versions.

* [todo] Namespaces can be transformed using `map_namespace`. For example:
  ```
  run_cmd to_additive.map_namespace `QuotientGroup `QuotientAddGroup
  ```

  Later uses of `to_additive` on declarations in the `QuotientGroup`
  namespace will be created in the `QuotientAddGroup` namespaces.

* If `@[to_additive]` is called with a `name` argument `new_name`
  /without a dot/, then `to_additive` updates the prefix as described
  above, then replaces the last part of the name with `new_name`.

* If `@[to_additive]` is called with a `name` argument
  `NewNamespace.new_name` /with a dot/, then `to_additive` uses this
  new name as is.

As a safety check, in the first case `to_additive` double checks
that the new name differs from the original one. -/
syntax (name := to_additive) "to_additive" "?"? toAdditiveRest : attr

@[inherit_doc to_additive]
macro "to_additive?" rest:toAdditiveRest : attr => `(attr| to_additive ? $rest)

/--
to_dual syntax
-/
syntax (name := to_dual) "to_dual" "?"? toAdditiveRest : attr

@[inherit_doc to_dual]
macro "to_dual?" rest:toAdditiveRest : attr => `(attr| to_dual ? $rest)

/-- A set of strings of names that end in a capital letter.
* If the string contains a lowercase letter, the string should be split between the first occurrence
  of a lower-case letter followed by an upper-case letter.
* If multiple strings have the same prefix, they should be grouped by prefix
* In this case, the second list should be prefix-free
  (no element can be a prefix of a later element)

Todo: automate the translation from `String` to an element in this `TreeMap`
  (but this would require having something similar to the `rb_lmap` from Lean 3). -/
def endCapitalNames : TreeMap String (List String) compare :=
  -- todo: we want something like
  -- endCapitalNamesOfList ["LE", "LT", "WF", "CoeTC", "CoeT", "CoeHTCT"]
  .ofList [("LE", [""]), ("LT", [""]), ("WF", [""]), ("Coe", ["TC", "T", "HTCT"])]

open String in
/-- This function takes a String and splits it into separate parts based on the following
(naming conventions)[https://github.com/leanprover-community/mathlib4/wiki#naming-convention].

E.g. `#eval "InvHMulLEConjugate₂SMul_ne_top".splitCase` yields
`["Inv", "HMul", "LE", "Conjugate₂", "SMul", "_", "ne", "_", "top"]`. -/
partial def _root_.String.splitCase (s : String) (i₀ : Pos := 0) (r : List String := []) :
    List String := Id.run do
  -- We test if we need to split between `i₀` and `i₁`.
  let i₁ := s.next i₀
  if s.atEnd i₁ then
    -- If `i₀` is the last position, return the list.
    let r := s::r
    return r.reverse
  /- We split the string in three cases
  * We split on both sides of `_` to keep them there when rejoining the string;
  * We split after a name in `endCapitalNames`;
  * We split after a lower-case letter that is followed by an upper-case letter
    (unless it is part of a name in `endCapitalNames`). -/
  if s.get i₀ == '_' || s.get i₁ == '_' then
    return splitCase (s.extract i₁ s.endPos) 0 <| (s.extract 0 i₁)::r
  if (s.get i₁).isUpper then
    if let some strs := endCapitalNames[s.extract 0 i₁]? then
      if let some (pref, newS) := strs.findSome?
        fun x : String ↦ (s.extract i₁ s.endPos).dropPrefix? x |>.map (x, ·.toString) then
        return splitCase newS 0 <| (s.extract 0 i₁ ++ pref)::r
    if !(s.get i₀).isUpper then
      return splitCase (s.extract i₁ s.endPos) 0 <| (s.extract 0 i₁)::r
  return splitCase s i₁ r

initialize registerTraceClass `to_additive
initialize registerTraceClass `to_additive_detail

/-- Linter, mostly used by `@[to_additive]`, that checks that the source declaration doesn't have
certain attributes -/
register_option linter.existingAttributeWarning : Bool := {
  defValue := true
  descr := "Linter, mostly used by `@[to_additive]`, that checks that the source declaration \
    doesn't have certain attributes" }

/-- Linter to check that the `to_additive` attribute is not given manually -/
register_option linter.toAdditiveGenerateName : Bool := {
  defValue := true
  descr := "Linter used by `@[to_additive]` that checks if `@[to_additive]` automatically \
    generates the user-given name" }

/-- Linter to check whether the user correctly specified that the additive declaration already
exists -/
register_option linter.toAdditiveExisting : Bool := {
  defValue := true
  descr := "Linter used by `@[to_additive]` that checks whether the user correctly specified that
    the additive declaration already exists" }


@[inherit_doc to_additive_ignore_args]
initialize toAdditiveIgnoreArgsAttr : NameMapExtension (List Nat) ←
  registerNameMapAttribute {
    name  := `to_additive_ignore_args
    descr :=
      "Auxiliary attribute for `to_additive` stating that certain arguments are not additivized."
    add   := fun _ stx ↦ do
        let ids ← match stx with
          | `(attr| to_additive_ignore_args $[$ids:num]*) => pure <| ids.map (·.1.isNatLit?.get!)
          | _ => throwUnsupportedSyntax
        return ids.toList }

@[inherit_doc to_dual_ignore_args]
initialize toDualIgnoreArgsAttr : NameMapExtension (List Nat) ←
  registerNameMapAttribute {
    name  := `to_dual_ignore_args
    descr :=
      "Auxiliary attribute for `to_dual` stating that certain arguments are not additivized."
    add   := fun _ stx ↦ do
        let ids ← match stx with
          | `(attr| to_dual_ignore_args $[$ids:num]*) => pure <| ids.map (·.1.isNatLit?.get!)
          | _ => throwUnsupportedSyntax
        return ids.toList }

/-- An extension that stores all the declarations that need their arguments reordered when
applying `@[to_additive]`. It is applied using the `to_additive (reorder := ...)` syntax. -/
initialize toAdditiveReorderAttr : NameMapExtension (List (List Nat)) ←
  registerNameMapExtension _

/-- An extension that stores all the declarations that need their arguments reordered when
applying `@[to_dual]`. It is applied using the `to_dual (reorder := ...)` syntax. -/
initialize toDualReorderAttr : NameMapExtension (List (List Nat)) ←
  registerNameMapExtension _


@[inherit_doc to_additive_relevant_arg]
initialize toAdditiveRelevantArgAttr : NameMapExtension Nat ←
  registerNameMapAttribute {
    name := `to_additive_relevant_arg
    descr := "Auxiliary attribute for `to_additive` stating \
      which arguments are the types with a multiplicative structure."
    add := fun
    | _, `(attr| to_additive_relevant_arg $id) => pure <| id.1.isNatLit?.get!.pred
    | _, _ => throwUnsupportedSyntax }

@[inherit_doc to_dual_relevant_arg]
initialize toDualRelevantArgAttr : NameMapExtension Nat ←
  registerNameMapAttribute {
    name := `to_dual_relevant_arg
    descr := "Auxiliary attribute for `to_dual` stating \
      which arguments are the types with a multiplicative structure."
    add := fun
    | _, `(attr| to_dual_relevant_arg $id) => pure <| id.1.isNatLit?.get!.pred
    | _, _ => throwUnsupportedSyntax }

@[inherit_doc to_additive_dont_translate]
initialize toAdditiveDontTranslateAttr : NameMapExtension Unit ←
  registerNameMapAttribute {
    name := `to_additive_dont_translate
    descr := "Auxiliary attribute for `to_additive` stating \
      that the operations on this type should not be translated."
    add := fun
    | _, `(attr| to_additive_dont_translate) => return
    | _, _ => throwUnsupportedSyntax }

@[inherit_doc to_dual_dont_translate]
initialize toDualDontTranslateAttr : NameMapExtension Unit ←
  registerNameMapAttribute {
    name := `to_dual_dont_translate
    descr := "Auxiliary attribute for `to_dual` stating \
      that the operations on this type should not be translated."
    add := fun
    | _, `(attr| to_dual_dont_translate) => return
    | _, _ => throwUnsupportedSyntax }

@[inherit_doc to_additive_change_numeral]
initialize toAdditiveChangeNumeralAttr : NameMapExtension (List Nat) ←
  registerNameMapAttribute {
    name := `to_additive_change_numeral
    descr :=
      "Auxiliary attribute for `to_additive` that stores functions that have numerals as argument."
    add := fun
    | _, `(attr| to_additive_change_numeral $[$arg]*) =>
      pure <| arg.map (·.1.isNatLit?.get!.pred) |>.toList
    | _, _ => throwUnsupportedSyntax }

@[inherit_doc to_dual_change_numeral]
initialize toDualChangeNumeralAttr : NameMapExtension (List Nat) ←
  registerNameMapAttribute {
    name := `to_dual_change_numeral
    descr :=
      "Auxiliary attribute for `to_additive` that stores functions that have numerals as argument."
    add := fun
    | _, `(attr| to_dual_change_numeral $[$arg]*) =>
      pure <| arg.map (·.1.isNatLit?.get!.pred) |>.toList
    | _, _ => throwUnsupportedSyntax }

/-- Maps multiplicative names to their additive counterparts. -/
initialize additiveTranslations : NameMapExtension Name ← registerNameMapExtension _

/-- Maps names to their dual counterparts. -/
initialize toDualTranslations : NameMapExtension Name ← registerNameMapExtension _

structure BundledExtensions : Type where
  ignoreArgsAttr : NameMapExtension (List Nat)
  reorderAttr : NameMapExtension (List <| List Nat)
  relevantArgAttr : NameMapExtension Nat
  dontTranslateAttr : NameMapExtension Unit
  changeNumeralAttr : NameMapExtension (List Nat)
  translations : NameMapExtension Name
  attrName : Name

def toAdditiveBundle : BundledExtensions where
  ignoreArgsAttr := toAdditiveIgnoreArgsAttr
  reorderAttr := toAdditiveReorderAttr
  relevantArgAttr := toAdditiveRelevantArgAttr
  dontTranslateAttr := toAdditiveDontTranslateAttr
  changeNumeralAttr := toAdditiveChangeNumeralAttr
  translations := additiveTranslations
  attrName := `to_additive

def toDualBundle : BundledExtensions where
  ignoreArgsAttr := toDualIgnoreArgsAttr
  reorderAttr := toDualReorderAttr
  relevantArgAttr := toDualRelevantArgAttr
  dontTranslateAttr := toDualDontTranslateAttr
  changeNumeralAttr := toDualChangeNumeralAttr
  translations := toDualTranslations
  attrName := `to_dual

/-- Get the multiplicative → additive translation for the given name. -/
def findTranslation? (env : Environment) (b : BundledExtensions) : Name → Option Name :=
  (b.translations.getState env).find?

/-- Add a (multiplicative → additive) name translation to the translations map. -/
def insertTranslation (b : BundledExtensions)
    (src tgt : Name) (failIfExists := true) : CoreM Unit := do
  if let some tgt' := findTranslation? (← getEnv) b src then
    if failIfExists then
      throwError "The translation {src} ↦ {tgt'} already exists"
    else
      trace[to_additive] "The translation {src} ↦ {tgt'} already exists"
      return
  modifyEnv (b.translations.addEntry · (src, tgt))
  trace[to_additive] "Added translation {src} ↦ {tgt}"
  -- HACK: special case to_dual
  if b.attrName = `to_dual && src != tgt then
    if let some src' := findTranslation? (← getEnv) b tgt then
      if failIfExists then
        throwError "The translation {tgt} ↦ {src'} already exists"
      else
        trace[to_additive] "The translation {tgt} ↦ {src'} already exists"
        return
    modifyEnv (b.translations.addEntry · (tgt, src))
    trace[to_additive] "Also added translation {tgt} ↦ {src}"

/-- `Config` is the type of the arguments that can be provided to `to_additive`. -/
structure Config : Type where
  /-- View the trace of the to_additive procedure.
  Equivalent to `set_option trace.to_additive true`. -/
  trace : Bool := false
  /-- The name of the target (the additive declaration). -/
  tgt : Name := Name.anonymous
  /-- An optional doc string. -/
  doc : Option String := none
  /-- If `allowAutoName` is `false` (default) then
  `@[to_additive]` will check whether the given name can be auto-generated. -/
  allowAutoName : Bool := false
  /-- The arguments that should be reordered by `to_additive`, using cycle notation. -/
  reorder : List (List Nat) := []
  /-- The attributes which we want to give to both the multiplicative and additive versions.
  For `simps` this will also add generated lemmas to the translation dictionary. -/
  attrs : Array Syntax := #[]
  /-- The `Syntax` element corresponding to the original multiplicative declaration
  (or the `to_additive` attribute if it is added later),
  which we need for adding definition ranges. -/
  ref : Syntax
  /-- An optional flag stating whether the additive declaration already exists.
    If this flag is set but wrong about whether the additive declaration exists, `to_additive` will
    raise a linter error.
    Note: the linter will never raise an error for inductive types and structures. -/
  existing : Option Bool := none
<<<<<<< HEAD
  -- TODO: split into `to_dual` version and put `self` there?
=======
  /-- An optional flag stating that the target of the translation is the target itself.
  This can be used to reorder arguments, such as in
  `attribute [to_dual self (reorder := 3 4)] LE.le`.
  It can also be used to give a hint to `additiveTest`, such as in
  `attribute [to_additive self] Unit`.
  If `self := true`, we should also have `existing := true`. -/
>>>>>>> ce822671
  self : Bool := false
  deriving Repr

/-- Implementation function for `additiveTest`.
Failure means that in that subexpression there is no constant that blocks `e` from being translated.
We cache previous applications of the function, using an expression cache using ptr equality
to avoid visiting the same subexpression many times. Note that we only need to cache the
expressions without taking the value of `inApp` into account, since `inApp` only matters when
the expression is a constant. However, for this reason we have to make sure that we never
cache constant expressions, so that's why the `if`s in the implementation are in this order.

Note that this function is still called many times by `applyReplacementFun`
and we're not remembering the cache between these calls. -/
unsafe def additiveTestUnsafe (env : Environment) (b : BundledExtensions)
    (e : Expr) : Option Name :=
  let rec visit (e : Expr) (inApp := false) : OptionT (StateM (PtrSet Expr)) Name := do
    if e.isConst then
      if (b.dontTranslateAttr.find? env e.constName).isNone &&
        (inApp || (findTranslation? env b e.constName).isSome) then
        failure
      else
        return e.constName
    if (← get).contains e then
      failure
    modify fun s => s.insert e
    match e with
    | x@(.app e a)       =>
        visit e true <|> do
          -- make sure that we don't treat `(fun x => α) (n + 1)` as a type that depends on `Nat`
          guard !x.isConstantApplication
          if let some n := e.getAppFn.constName? then
            if let some l := b.ignoreArgsAttr.find? env n then
              if e.getAppNumArgs + 1 ∈ l then
                failure
          visit a
    | .lam _ _ t _       => visit t
    | .forallE _ _ t _   => visit t
    | .letE _ _ e body _ => visit e <|> visit body
    | .mdata _ b         => visit b
    | .proj _ _ b        => visit b
    | _                  => failure
  Id.run <| (visit e).run' mkPtrSet

/-- `additiveTest e` tests whether the expression `e` contains a constant
`nm` that is not applied to any arguments, and such that `translations.find?[nm] = none`.
This is used in `@[to_additive]` for deciding which subexpressions to transform: we only transform
constants if `additiveTest` applied to their relevant argument returns `true`.
This means we will replace expression applied to e.g. `α` or `α × β`, but not when applied to
e.g. `ℕ` or `ℝ × α`.
We ignore all arguments specified by the `ignore` `NameMap`. -/
def additiveTest (env : Environment) (b : BundledExtensions) (e : Expr) : Option Name :=
  unsafe additiveTestUnsafe env b e

/-- Swap the first two elements of a list -/
def _root_.List.swapFirstTwo {α : Type _} : List α → List α
  | []      => []
  | [x]     => [x]
  | x::y::l => y::x::l

/-- Change the numeral `nat_lit 1` to the numeral `nat_lit 0`.
Leave all other expressions unchanged. -/
def changeNumeral : Expr → Expr
  | .lit (.natVal 1) => mkRawNatLit 0
  | e                => e

/--
`applyReplacementFun' e` is the same as `applyReplacementFun` except it traces hoverable
expressions. It is much slower, so is only used when detailed tracing is on.
-/
def applyReplacementFun' (b : BundledExtensions)
    (e : Expr) : MetaM Expr := do
  trace[to_additive_detail] "applyReplacementFun: running at {e}"
  aux (← getEnv) e
where /-- Implementation of `applyReplacementFun`. -/
  aux (env : Environment) : Expr → MetaM Expr :=
  let reorderFn : Name → List (List ℕ) := fun nm ↦ (b.reorderAttr.find? env nm |>.getD [])
  let relevantArg : Name → ℕ := fun nm ↦ (b.relevantArgAttr.find? env nm).getD 0
  Lean.Expr.replaceRecM fun r e ↦ do
    if !e.hasLooseBVars then
      trace[to_additive_detail] "applyReplacementFun: replacing at {e}"
    else
      -- the following causes:
      -- PANIC at Lean.Meta.whnfEasyCases Lean.Meta.WHNF:338:22: loose bvar in expression
      -- trace[to_additive_detail] "applyReplacementFun: replacing at {e}"
      -- Less informative, but doesn't panic
      trace[to_additive_detail] "applyReplacementFun: replacing at {toString e}"
    match e with
    | .const n₀ ls₀ => do
      let n₁ := n₀.mapPrefix <| findTranslation? env b
      let ls₁ : List Level := if 0 ∈ (reorderFn n₀).flatten then ls₀.swapFirstTwo else ls₀
      if n₀ != n₁ then
        trace[to_additive_detail] "applyReplacementFun: changing {n₀} to {n₁}"
      if 0 ∈ (reorderFn n₀).flatten then
        trace[to_additive_detail] "applyReplacementFun: reordering the universe variables from \
          {ls₀} to {ls₁}"
      return some <| Lean.mkConst n₁ ls₁
    | .app g x => do
      let gf := g.getAppFn
      if gf.isBVar && x.isLit then
        trace[to_additive_detail] "applyReplacementFun: Variables applied to numerals are not \
          changed {g.app x}"
        return some <| g.app x
      let gArgs := g.getAppArgs
      trace[to_additive_detail] "applyReplacementFun: gf: {gf}, gArgs {gArgs}"
      let mut gAllArgs := gArgs.push x
      let (gfAdditive, gAllArgsAdditive) ←
        if let some nm := gf.constName? then
          -- TODO: factor this logic out into a function?
          -- e = `(nm y₁ .. yₙ x)
          /- Test if the head should not be replaced. -/
          let relevantArgId := relevantArg nm
          let gfAdditive :=
            if relevantArgId < gAllArgs.size && gf.isConst then
              if let some fxd :=
                additiveTest env b gAllArgs[relevantArgId]! then
                do
                  trace[to_additive_detail] "applyReplacementFun: The application of {nm} \
                    contains the fixed type {fxd}, so it is not changed"
                  pure gf
              else
                r gf
            else
              r gf
          /- Test if arguments should be reordered. -/
          let reorder := reorderFn nm
          trace[to_additive_detail] "nm: {nm}, reorder: {reorder}"
          if !reorder.isEmpty && relevantArgId < gAllArgs.size &&
            (additiveTest env b gAllArgs[relevantArgId]!).isNone then
            -- TODO: warn user if permutation is trivial?
            -- this is panicking?
            -- dbg_trace "applyReplacementFun': {nm} {gAllArgs} {reorder}"
            if let some maxReorder := reorder.flatten.max? then
              if gAllArgs.size > maxReorder then
                gAllArgs := gAllArgs.permute! reorder
              else
                dbg_trace s!"applyReplacementFun: arguments of {nm} was an array of size\
                  {gAllArgs.size}, attempted to reorder with {reorder}"
            trace[to_additive_detail] "applyReplacementFun: reordering the arguments of {nm}: \
              {gAllArgs} using the cyclic permutations {reorder}"
          /- Do not replace numerals in specific types. -/
          let firstArg := gAllArgs[0]!
          if let some changedArgNrs := b.changeNumeralAttr.find? env nm then
            if additiveTest env b firstArg |>.isNone then
              trace[to_additive_detail] "applyReplacementFun: We change the numerals in this \
                expression. However, we will still recurse into all the non-numeral arguments."
              -- In this case, we still update all arguments of `g` that are not numerals,
              -- since all other arguments can contain subexpressions like
              -- `(fun x ↦ ℕ) (1 : G)`, and we have to update the `(1 : G)` to `(0 : G)`
              gAllArgs := gAllArgs.mapIdx fun argNr arg ↦
                if changedArgNrs.contains argNr then
                  changeNumeral arg
                else
                  arg
          pure <| (gfAdditive, ← gAllArgs.mapM r)
        else
          pure (r gf, ← gAllArgs.mapM r)
      return some <| mkAppN (← gfAdditive) gAllArgsAdditive
    | .proj n₀ idx e => do
      let n₁ := n₀.mapPrefix <| findTranslation? env b
      trace[to_additive_detail] "applyReplacementFun: in projection {e}.{idx} of type {n₀}, \
          replace type with {n₁}"
      return some <| .proj n₁ idx <| ← r e
    | _ => return none

/--
`applyReplacementFun e` replaces the expression `e` with its additive counterpart.
It translates each identifier (inductive type, defined function etc) in an expression, unless
* The identifier occurs in an application with first argument `arg`; and
* `test arg` is false.
However, if `f` is in the dictionary `relevant`, then the argument `relevant.find f`
is tested, instead of the first argument.

It will also reorder arguments of certain functions, using `reorderFn`:
e.g. `g x₁ x₂ x₃ ... xₙ` becomes `g x₂ x₁ x₃ ... xₙ` if `reorderFn g = some [1]`.
-/
def applyReplacementFun (b : BundledExtensions)
    (e : Expr) : MetaM Expr := do
if (← getBoolOption `trace.to_additive_detail) then
  applyReplacementFun' b e
else
  return aux (← getEnv) (← getBoolOption `trace.to_additive_detail) e
where /-- Implementation of `applyReplacementFun`. -/
  aux (env : Environment) (trace : Bool) : Expr → Expr :=
  let reorderFn : Name → List (List ℕ) := fun nm ↦ (b.reorderAttr.find? env nm |>.getD [])
  let relevantArg : Name → ℕ := fun nm ↦ (b.relevantArgAttr.find? env nm).getD 0
  Lean.Expr.replaceRec fun r e ↦ Id.run do
    if trace then
      dbg_trace s!"replacing at {e}"
    match e with
    | .const n₀ ls₀ => do
      let n₁ := n₀.mapPrefix <| findTranslation? env b
      let ls₁ : List Level := if 0 ∈ (reorderFn n₀).flatten then ls₀.swapFirstTwo else ls₀
      if trace then
        if n₀ != n₁ then
          dbg_trace s!"changing {n₀} to {n₁}"
        if 0 ∈ (reorderFn n₀).flatten then
          dbg_trace s!"reordering the universe variables from {ls₀} to {ls₁}"
      return some <| Lean.mkConst n₁ ls₁
    | .app g x => do
      let gf := g.getAppFn
      if gf.isBVar && x.isLit then
        if trace then
          dbg_trace s!"applyReplacementFun: Variables applied to numerals are not changed {g.app x}"
        return some <| g.app x
      let gArgs := g.getAppArgs
      let mut gAllArgs := gArgs.push x
      let (gfAdditive, gAllArgsAdditive) ←
        if let some nm := gf.constName? then
          -- e = `(nm y₁ .. yₙ x)
          /- Test if the head should not be replaced. -/
          let relevantArgId := relevantArg nm
          let gfAdditive :=
            if h : relevantArgId < gAllArgs.size ∧ gf.isConst then
              if let some fxd :=
                additiveTest env b gAllArgs[relevantArgId] then
                Id.run <| do
                  if trace then
                    dbg_trace s!"The application of {nm} contains the fixed type \
                      {fxd}, so it is not changed"
                  gf
              else
                r gf
            else
              r gf
          /- Test if arguments should be reordered. -/
          let reorder := reorderFn nm
          if !reorder.isEmpty && relevantArgId < gAllArgs.size &&
            (additiveTest env b gAllArgs[relevantArgId]!).isNone then
            if let some maxReorder := reorder.flatten.max? then
              if gAllArgs.size > maxReorder then
                gAllArgs := gAllArgs.permute! reorder
              else
                dbg_trace s!"applyReplacementFun: arguments of {nm} was an array of size\
                  {gAllArgs.size}, attempted to reorder with {reorder}"
            if trace then
              dbg_trace s!"reordering the arguments of {nm} using the cyclic permutations {reorder}"
          /- Do not replace numerals in specific types. -/
          let firstArg := gAllArgs[0]!
          if let some changedArgNrs := b.changeNumeralAttr.find? env nm then
            if additiveTest env b firstArg |>.isNone then
              if trace then
                dbg_trace s!"applyReplacementFun: We change the numerals in this expression. \
                  However, we will still recurse into all the non-numeral arguments."
              -- In this case, we still update all arguments of `g` that are not numerals,
              -- since all other arguments can contain subexpressions like
              -- `(fun x ↦ ℕ) (1 : G)`, and we have to update the `(1 : G)` to `(0 : G)`
              gAllArgs := gAllArgs.mapIdx fun argNr arg ↦
                if changedArgNrs.contains argNr then
                  changeNumeral arg
                else
                  arg
          pure <| (gfAdditive, ← gAllArgs.mapM r)
        else
          pure (← r gf, ← gAllArgs.mapM r)
      return some <| mkAppN gfAdditive gAllArgsAdditive
    | .proj n₀ idx e => do
      let n₁ := n₀.mapPrefix <| findTranslation? env b
      if trace then
        dbg_trace s!"applyReplacementFun: in projection {e}.{idx} of type {n₀}, \
          replace type with {n₁}"
      return some <| .proj n₁ idx <| ← r e
    | _ => return none

/-- Eta expands `e` at most `n` times. -/
def etaExpandN (n : Nat) (e : Expr) : MetaM Expr := do
  forallBoundedTelescope (← inferType e) (some n) fun xs _ ↦ mkLambdaFVars xs (mkAppN e xs)

<<<<<<< HEAD
/-- `e.expand` eta-expands all expressions that have as head a constant `n` in
`reorder`. They are expanded until they are applied to one more argument than the maximum in
`reorder.find n`. -/
def expand (b : BundledExtensions) (e : Expr) : MetaM Expr := do
  let env ← getEnv
  let reorderFn : Name → List (List ℕ) := fun nm ↦ (b.reorderAttr.find? env nm |>.getD [])
  let e₂ ← Lean.Meta.transform (input := e) (post := fun e => return .done e) fun e ↦ do
    let f := e.getAppFn
    let args := e.getAppArgs
    match f with
    | .proj n i x =>
      let some info := getStructureInfo? (← getEnv) n | return .continue -- e.g. if `n` is `Exists`
      let some projName := info.getProjFn? i | unreachable!
      if findTranslation? env b projName |>.isNone then
        return .continue
      let some info ← getProjectionFnInfo? projName | unreachable!
      let f ← mkAppOptM projName (Array.replicate info.numParams none ++ #[some x])
      return .visit (mkAppN f args)
=======
/-- `e.expand` eta-expands all expressions that have as head a constant `n` in `reorder`.
They are expanded until they are applied to one more argument than the maximum in `reorder.find n`.
It also expands all kernel projections that have as head a constant `n` in `reorder`. -/
def expand (e : Expr) : MetaM Expr := do
  let env ← getEnv
  let reorderFn : Name → List (List ℕ) := fun nm ↦ (reorderAttr.find? env nm |>.getD [])
  let e₂ ← Lean.Meta.transform (input := e) (post := fun e => return .done e) fun e ↦
    e.withApp fun f args ↦ do
    match f with
    | .proj n i s =>
      let some info := getStructureInfo? (← getEnv) n | return .continue -- e.g. if `n` is `Exists`
      let some projName := info.getProjFn? i | unreachable!
      -- if `projName` requires reordering, replace `f` with the application `projName s`
      -- and then visit `projName s args` again.
      if (reorderFn projName).isEmpty then
        return .continue
      return .visit <| (← whnfD (← inferType s)).withApp fun sf sargs ↦
        mkAppN (mkApp (mkAppN (.const projName sf.constLevels!) sargs) s) args
>>>>>>> ce822671
    | .const c _ =>
      let reorder := reorderFn c
      if reorder.isEmpty then
        -- no need to expand if nothing needs reordering
        return .continue
      let needed_n := reorder.flatten.foldr Nat.max 0 + 1
<<<<<<< HEAD
      -- the second disjunct is a temporary fix to avoid infinite loops.
      -- We may need to use `replaceRec` or something similar
      -- to not change the head of an application
=======
      -- the second disjunct is a temporary fix to avoid infinite loops. We may need to use
      -- `replaceRec` or something similar to not change the head of an application
>>>>>>> ce822671
      if needed_n ≤ args.size || args.size == 0 then
        return .continue
      else
        -- in this case, we need to reorder arguments that are not yet
        -- applied, so first η-expand the function.
        let e' ← etaExpandN (needed_n - args.size) e
        trace[to_additive_detail] "expanded {e} to {e'}"
        return .continue e'
    | _ => return .continue
  if e != e₂ then
    trace[to_additive_detail] "expand:\nBefore: {e}\nAfter: {e₂}"
  return e₂

/-- Reorder pi-binders. See doc of `reorderAttr` for the interpretation of the argument -/
def reorderForall (reorder : List (List Nat) := []) (src : Expr) : MetaM Expr := do
  if let some maxReorder := reorder.flatten.max? then
    forallBoundedTelescope src (some (maxReorder + 1)) fun xs e => do
      if xs.size = maxReorder + 1 then
        mkForallFVars (xs.permute! reorder) e
      else
        throwError "the permutation\n{reorder}\nprovided by the reorder config option is too \
          large, the type{indentExpr src}\nhas only {xs.size} arguments"
  else
    return src

/-- Reorder lambda-binders. See doc of `reorderAttr` for the interpretation of the argument -/
def reorderLambda (reorder : List (List Nat) := []) (src : Expr) : MetaM Expr := do
  if let some maxReorder := reorder.flatten.max? then
    lambdaBoundedTelescope src (maxReorder + 1) fun xs e => do
      if xs.size = maxReorder + 1 then
        mkLambdaFVars (xs.permute! reorder) e
      else
        throwError "the permutation\n{reorder}\nprovided by the reorder config option is too \
          large, the type{indentExpr src}\nhas only {xs.size} arguments"
  else
    return src

/-- Unfold auxlemmas in the type and value. -/
def declUnfoldAuxLemmas (decl : ConstantInfo) : MetaM ConstantInfo := do
  let mut decl := decl
  decl := decl.updateType <| ← unfoldAuxLemmas decl.type
  if let some v := decl.value? then
    trace[to_additive] "value before unfold:{indentExpr v}"
    decl := decl.updateValue <| ← unfoldAuxLemmas v
    trace[to_additive] "value after unfold:{indentExpr decl.value!}"
  else if let .opaqueInfo info := decl then -- not covered by `value?`
    decl := .opaqueInfo { info with value := ← unfoldAuxLemmas info.value }
  return decl

/-- Run applyReplacementFun on the given `srcDecl` to make a new declaration with name `tgt` -/
def updateDecl (b : BundledExtensions)
    (tgt : Name) (srcDecl : ConstantInfo) (reorder : List (List Nat) := []) :
    MetaM ConstantInfo := do
  let mut decl := srcDecl.updateName tgt
  if 0 ∈ reorder.flatten then
    decl := decl.updateLevelParams decl.levelParams.swapFirstTwo
  decl := decl.updateType <| ← applyReplacementFun b <| ← reorderForall reorder
    <| ← expand b <| ← unfoldAuxLemmas decl.type
  if let some v := decl.value? then
    decl := decl.updateValue <| ← applyReplacementFun b <| ← reorderLambda reorder
      <| ← expand b <| ← unfoldAuxLemmas v
  else if let .opaqueInfo info := decl then -- not covered by `value?`
    decl := .opaqueInfo { info with
      value := ← applyReplacementFun b <| ← reorderLambda reorder <| ← expand b
        <| ← unfoldAuxLemmas info.value }
  return decl

/-- Abstracts the nested proofs in the value of `decl` if it is a def. -/
def declAbstractNestedProofs (decl : ConstantInfo) : MetaM ConstantInfo := do
  if decl matches .defnInfo _ then
    return decl.updateValue <| ← withDeclNameForAuxNaming decl.name do
      Meta.abstractNestedProofs decl.value!
  else
    return decl

/-- Find the target name of `pre` and all created auxiliary declarations. -/
def findTargetName (env : Environment) (b : BundledExtensions)
    (src pre tgt_pre : Name) : CoreM Name :=
  /- This covers auxiliary declarations like `match_i` and `proof_i`. -/
  if let some post := pre.isPrefixOf? src then
    return tgt_pre ++ post
  /- This covers equation lemmas (for other declarations). -/
  else if let some post := privateToUserName? src then
    match findTranslation? env b post.getPrefix with
    -- this is an equation lemma for a declaration without `to_additive`. We will skip this.
    | none => return src
    -- this is an equation lemma for a declaration with `to_additive`. We will additivize this.
    -- Note: if this errors we could do this instead by calling `getEqnsFor?`
    | some addName => return src.updatePrefix <| mkPrivateName env addName
  else if src.hasMacroScopes then
    mkFreshUserName src.eraseMacroScopes
  else
    throwError "internal @[to_additive] error."

/-- Returns a `NameSet` of all auxiliary constants in `e` that might have been generated
when adding `pre` to the environment.
Examples include `pre.match_5` and
`_private.Mathlib.MyFile.someOtherNamespace.someOtherDeclaration._eq_2`.
The last two examples may or may not have been generated by this declaration.
The last example may or may not be the equation lemma of a declaration with the `@[to_additive]`
attribute. We will only translate it if it has the `@[to_additive]` attribute.

Note that this function would return `proof_nnn` aux lemmas if
we hadn't unfolded them in `declUnfoldAuxLemmas`.
-/
def findAuxDecls (e : Expr) (pre : Name) : NameSet :=
  e.foldConsts ∅ fun n l ↦
    if n.getPrefix == pre || isPrivateName n || n.hasMacroScopes then
      l.insert n
    else
      l

/-- transform the declaration `src` and all declarations `pre._proof_i` occurring in `src`
using the transforms dictionary.
`replace_all`, `trace`, `ignore` and `reorder` are configuration options.
`pre` is the declaration that got the `@[to_additive]` attribute and `tgt_pre` is the target of this
declaration. -/
partial def transformDeclAux (b : BundledExtensions)
    (cfg : Config) (pre tgt_pre : Name) : Name → CoreM Unit := fun src ↦ do
  let env ← getEnv
  trace[to_additive_detail] "visiting {src}"
  -- if we have already translated this declaration, we do nothing.
  if (findTranslation? env b src).isSome && src != pre then
      return
  -- if this declaration is not `pre` and not an internal declaration, we return an error,
  -- since we should have already translated this declaration.
  if src != pre && !src.isInternalDetail then
    throwError "The declaration {pre} depends on the declaration {src} which is in the namespace \
      {pre}, but does not have the `@[to_additive]` attribute. This is not supported.\n\
      Workaround: move {src} to a different namespace."
  -- we find the additive name of `src`
  let tgt ← findTargetName env b src pre tgt_pre
  -- we skip if we already transformed this declaration before.
  if env.contains tgt then
    if tgt == src then
      -- Note: this can happen for equation lemmas of declarations without `@[to_additive]`.
      trace[to_additive_detail] "Auxiliary declaration {src} will be translated to itself."
    else
      trace[to_additive_detail] "Already visited {tgt} as translation of {src}."
    return
  let srcDecl ← getConstInfo src
  -- we first unfold all auxlemmas, since they are not always able to be additivized on their own
  let srcDecl ← MetaM.run' do declUnfoldAuxLemmas srcDecl
  -- we then transform all auxiliary declarations generated when elaborating `pre`
  for n in findAuxDecls srcDecl.type pre do
    transformDeclAux b cfg pre tgt_pre n
  if let some value := srcDecl.value? then
    for n in findAuxDecls value pre do
      transformDeclAux b cfg pre tgt_pre n
  if let .opaqueInfo {value, ..} := srcDecl then
    for n in findAuxDecls value pre do
      transformDeclAux b cfg pre tgt_pre n
  -- if the auxiliary declaration doesn't have prefix `pre`, then we have to add this declaration
  -- to the translation dictionary, since otherwise we cannot find the additive name.
  if !pre.isPrefixOf src then
    insertTranslation b src tgt
  -- now transform the source declaration
  let trgDecl : ConstantInfo ←
    MetaM.run' <| updateDecl b tgt srcDecl <| if src == pre then cfg.reorder else []
  let value ← match trgDecl with
    | .thmInfo { value, .. } | .defnInfo { value, .. } | .opaqueInfo { value, .. } => pure value
    | _ => throwError "Expected {tgt} to have a value."
  trace[to_additive] "generating\n{tgt} : {trgDecl.type} :=\n  {value}"
  try
    -- make sure that the type is correct,
    -- and emit a more helpful error message if it fails
    MetaM.run' <| check value
  catch
    | Exception.error _ msg => throwError "@[to_additive] failed. \
      Type mismatch in additive declaration. For help, see the docstring \
      of `to_additive.attr`, section `Troubleshooting`. \
      Failed to add declaration\n{tgt}:\n{msg}"
    | _ => panic! "unreachable"
  -- "Refold" all the aux lemmas that we unfolded.
  let trgDecl ← MetaM.run' <| declAbstractNestedProofs trgDecl
  if isNoncomputable env src then
    addDecl trgDecl.toDeclaration!
    setEnv <| addNoncomputable (← getEnv) tgt
  else
    addAndCompile trgDecl.toDeclaration!
  if let .defnDecl { hints := .abbrev, .. } := trgDecl.toDeclaration! then
    if (← getReducibilityStatus src) == .reducible then
      setReducibilityStatus tgt .reducible
    if Compiler.getInlineAttribute? (← getEnv) src == some .inline then
      MetaM.run' <| Meta.setInlineAttribute tgt
  -- now add declaration ranges so jump-to-definition works
  -- note: we currently also do this for auxiliary declarations, while they are not normally
  -- generated for those. We could change that.
  addDeclarationRangesFromSyntax tgt (← getRef) cfg.ref
  if isProtected (← getEnv) src then
    setEnv <| addProtected (← getEnv) tgt
  if defeqAttr.hasTag (← getEnv) src then
    defeqAttr.setTag tgt
  if let some matcherInfo ← getMatcherInfo? src then
    /-
    Use `Match.addMatcherInfo tgt matcherInfo`
    once https://github.com/leanprover/lean4/pull/5068 is in
    -/
    modifyEnv fun env => Match.Extension.addMatcherInfo env tgt matcherInfo
  -- necessary so that e.g. match equations can be generated for `tgt`
  enableRealizationsForConst tgt

/-- Copy the instance attribute in a `to_additive`

[todo] it seems not to work when the `to_additive` is added as an attribute later. -/
def copyInstanceAttribute (src tgt : Name) : CoreM Unit := do
  if (← isInstance src) then
    let prio := (← getInstancePriority? src).getD 100
    let attr_kind := (← getInstanceAttrKind? src).getD .global
    trace[to_additive_detail] "Making {tgt} an instance with priority {prio}."
    addInstance tgt attr_kind prio |>.run'

/-- Warn the user when the multiplicative declaration has an attribute. -/
def warnExt {σ α β : Type} [Inhabited σ] (stx : Syntax) (ext : PersistentEnvExtension α β σ)
    (f : σ → Name → Bool) (thisAttr attrName src tgt : Name) : CoreM Unit := do
  if f (ext.getState (← getEnv)) src then
    Linter.logLintIf linter.existingAttributeWarning stx <|
      m!"The source declaration {src} was given attribute {attrName} before calling @[{thisAttr}]. \
         The preferred method is to use `@[{thisAttr} (attr := {attrName})]` to apply the \
         attribute to both {src} and the target declaration {tgt}." ++
      if thisAttr == `to_additive then
        m!"\nSpecial case: If this declaration was generated by @[to_additive] \
          itself, you can use @[to_additive (attr := to_additive, {attrName})] on the original \
          declaration."
      else ""

/-- Warn the user when the multiplicative declaration has a simple scoped attribute. -/
def warnAttr {α β : Type} [Inhabited β] (stx : Syntax) (attr : SimpleScopedEnvExtension α β)
    (f : β → Name → Bool) (thisAttr attrName src tgt : Name) : CoreM Unit :=
warnExt stx attr.ext (f ·.stateStack.head!.state ·) thisAttr attrName src tgt

/-- Warn the user when the multiplicative declaration has a parametric attribute. -/
def warnParametricAttr {β : Type} (stx : Syntax) (attr : ParametricAttribute β)
    (thisAttr attrName src tgt : Name) : CoreM Unit :=
warnExt stx attr.ext (·.contains ·) thisAttr attrName src tgt

/-- `additivizeLemmas names desc t` runs `t` on all elements of `names`
and adds translations between the generated lemmas (the output of `t`).
`names` must be non-empty. -/
def additivizeLemmas {m : Type → Type} [Monad m] [MonadError m] [MonadLiftT CoreM m]
    (b : BundledExtensions)
    (names : Array Name) (desc : String) (t : Name → m (Array Name)) : m Unit := do
  let auxLemmas ← names.mapM t
  let nLemmas := auxLemmas[0]!.size
  for (nm, lemmas) in names.zip auxLemmas do
    unless lemmas.size == nLemmas do
      throwError "{names[0]!} and {nm} do not generate the same number of {desc}."
  for (srcLemmas, tgtLemmas) in auxLemmas.zip <| auxLemmas.eraseIdx! 0 do
    for (srcLemma, tgtLemma) in srcLemmas.zip tgtLemmas do
      insertTranslation b srcLemma tgtLemma

/--
Find the first argument of `nm` that has a multiplicative type-class on it.
Returns 1 if there are no types with a multiplicative class as arguments.
E.g. `Prod.Group` returns 1, and `Pi.One` returns 2.
Note: we only consider the first argument of each type-class.
E.g. `[Pow A N]` is a multiplicative type-class on `A`, not on `N`.
-/
def firstMultiplicativeArg (b : BundledExtensions) (nm : Name) : MetaM Nat := do
  forallTelescopeReducing (← getConstInfo nm).type fun xs _ ↦ do
    -- xs are the arguments to the constant
    let xs := xs.toList
    let l ← xs.filterMapM fun x ↦ do
      -- x is an argument and i is the index
      -- write `x : (y₀ : α₀) → ... → (yₙ : αₙ) → tgt_fn tgt_args₀ ... tgt_argsₘ`
      forallTelescopeReducing (← inferType x) fun _ys tgt ↦ do
        let (_tgt_fn, tgt_args) := tgt.getAppFnArgs
        if let some c := tgt.getAppFn.constName? then
          if findTranslation? (← getEnv) b c |>.isNone then
            return none
        return tgt_args[0]?.bind fun tgtArg ↦
          xs.findIdx? fun x ↦ Expr.containsFVar tgtArg x.fvarId!
    trace[to_additive_detail] "firstMultiplicativeArg: {l}"
    match l with
    | [] => return 0
    | (head :: tail) => return tail.foldr Nat.min head

/-- Helper for `capitalizeLike`. -/
partial def capitalizeLikeAux (s : String) (i : String.Pos := 0) (p : String) : String :=
  if p.atEnd i || s.atEnd i then
    p
  else
    let j := p.next i
    if (s.get i).isLower then
      capitalizeLikeAux s j <| p.set i (p.get i |>.toLower)
    else if (s.get i).isUpper then
      capitalizeLikeAux s j <| p.set i (p.get i |>.toUpper)
    else
      capitalizeLikeAux s j p

/-- Capitalizes `s` char-by-char like `r`. If `s` is longer, it leaves the tail untouched. -/
def capitalizeLike (r : String) (s : String) :=
  capitalizeLikeAux r 0 s

/-- Capitalize First element of a list like `s`.
Note that we need to capitalize multiple characters in some cases,
in examples like `HMul` or `hAdd`. -/
def capitalizeFirstLike (s : String) : List String → List String
  | x :: r => capitalizeLike s x :: r
  | [] => []

/--
Dictionary used by `guessName` to autogenerate names.

Note: `guessName` capitalizes first element of the output according to
capitalization of the input. Input and first element should therefore be lower-case,
2nd element should be capitalized properly.
-/
def additiveNameDict : String → List String
  | "one"           => ["zero"]
  | "mul"           => ["add"]
  | "smul"          => ["vadd"]
  | "inv"           => ["neg"]
  | "div"           => ["sub"]
  | "prod"          => ["sum"]
  | "hmul"          => ["hadd"]
  | "hsmul"         => ["hvadd"]
  | "hdiv"          => ["hsub"]
  | "hpow"          => ["hsmul"]
  | "finprod"       => ["finsum"]
  | "tprod"         => ["tsum"]
  | "pow"           => ["nsmul"]
  | "npow"          => ["nsmul"]
  | "zpow"          => ["zsmul"]
  | "mabs"          => ["abs"]
  | "monoid"        => ["add", "Monoid"]
  | "submonoid"     => ["add", "Submonoid"]
  | "group"         => ["add", "Group"]
  | "subgroup"      => ["add", "Subgroup"]
  | "semigroup"     => ["add", "Semigroup"]
  | "magma"         => ["add", "Magma"]
  | "haar"          => ["add", "Haar"]
  | "prehaar"       => ["add", "Prehaar"]
  | "unit"          => ["add", "Unit"]
  | "units"         => ["add", "Units"]
  | "cyclic"        => ["add", "Cyclic"]
  | "rootable"      => ["divisible"]
  | "semigrp"       => ["add", "Semigrp"]
  | "grp"           => ["add", "Grp"]
  | "commute"       => ["add", "Commute"]
  | "semiconj"      => ["add", "Semiconj"]
  | "zpowers"       => ["zmultiples"]
  | "powers"        => ["multiples"]
  | "multipliable"  => ["summable"]
  | "gpfree"        => ["apfree"]
  | "quantale"      => ["add", "Quantale"]
  | "square"        => ["even"]
  | "mconv"         => ["conv"]
  | "irreducible"   => ["add", "Irreducible"]
  | "mlconvolution" => ["lconvolution"]
  | x               => [x]

/--
Dictionary used by `guessName` to autogenerate names.

Note: `guessName` capitalizes first element of the output according to
capitalization of the input. Input and first element should therefore be lower-case,
2nd element should be capitalized properly.
-/
def toDualDict : String → List String
  | "top"         => ["bot"]
  | "bot"         => ["top"]
  | "inf"         => ["sup"]
  | "sup"         => ["inf"]
  | "min"         => ["max"]
  | "max"         => ["min"]
  | "untop"       => ["unbot"]
  | "unbot"       => ["untop"]

  -- | "left"        => ["right"]
  -- | "right"       => ["left"]
  | "epi"         => ["mono"]
  | "mono"        => ["epi"]
  | "terminal"    => ["initial"]
  | "initial"     => ["terminal"]
  | "precompose"  => ["postcompose"]
  | "postcompose" => ["precompose"]
  | "cone"        => ["cocone"]
  | "cocone"      => ["cone"]
  | "cones"       => ["cocones"]
  | "cocones"     => ["cones"]
  | "fan"         => ["cofan"]
  | "cofan"       => ["fan"]
  | "limit"       => ["colimit"]
  | "colimit"     => ["limit"]
  | "limits"      => ["colimits"]
  | "colimits"    => ["limits"]
  | "product"     => ["coproduct"]
  | "coproduct"   => ["product"]
  | "products"    => ["coproducts"]
  | "coproducts"  => ["products"]
  | "pushout"     => ["pullback"]
  | "pullback"    => ["pushout"]
  | "pushouts"    => ["pullbacks"]
  | "pullbacks"   => ["pushouts"]
  | "span"        => ["cospan"]
  | "cospan"      => ["span"]
  | "kernel"      => ["cokernel"]
  | "cokernel"    => ["kernel"]
  | "kernels"      => ["cokernel"]
  | "cokernels"    => ["kernel"]
  | "unit"        => ["counit"]
  | "counit"      => ["unit"]
  | "monad"       => ["comonad"]
  | "comonad"     => ["monad"]
  | "monadic"     => ["comonadic"]
  | "comonadic"   => ["monadic"]

  | x             => [x]

/--
Turn each element to lower-case, apply the `nameDict` and
capitalize the output like the input.
-/
def applyNameDict (nameDict : String → List String) : List String → List String
  | x :: s => (capitalizeFirstLike x (nameDict x.toLower)) ++ applyNameDict nameDict s
  | [] => []

/--
There are a few abbreviations we use. For example "Nonneg" instead of "ZeroLE"
or "addComm" instead of "commAdd".
Note: The input to this function is case sensitive!
Todo: A lot of abbreviations here are manual fixes and there might be room to
      improve the naming logic to reduce the size of `additiveFixAbbreviation`.
-/
def additiveFixAbbreviation : List String → List String
  | "cancel" :: "Add" :: s            => "addCancel" :: additiveFixAbbreviation s
  | "Cancel" :: "Add" :: s            => "AddCancel" :: additiveFixAbbreviation s
  | "left" :: "Cancel" :: "Add" :: s  => "addLeftCancel" :: additiveFixAbbreviation s
  | "Left" :: "Cancel" :: "Add" :: s  => "AddLeftCancel" :: additiveFixAbbreviation s
  | "right" :: "Cancel" :: "Add" :: s => "addRightCancel" :: additiveFixAbbreviation s
  | "Right" :: "Cancel" :: "Add" :: s => "AddRightCancel" :: additiveFixAbbreviation s
  | "cancel" :: "Comm" :: "Add" :: s  => "addCancelComm" :: additiveFixAbbreviation s
  | "Cancel" :: "Comm" :: "Add" :: s  => "AddCancelComm" :: additiveFixAbbreviation s
  | "comm" :: "Add" :: s              => "addComm" :: additiveFixAbbreviation s
  | "Comm" :: "Add" :: s              => "AddComm" :: additiveFixAbbreviation s
  | "Zero" :: "LE" :: s               => "Nonneg" :: additiveFixAbbreviation s
  | "zero" :: "_" :: "le" :: s        => "nonneg" :: additiveFixAbbreviation s
  | "zero" :: "LE" :: s               => "nonneg" :: additiveFixAbbreviation s
  | "Zero" :: "LT" :: s               => "Pos" :: additiveFixAbbreviation s
  | "zero" :: "_" :: "lt" :: s        => "pos" :: additiveFixAbbreviation s
  | "zero" :: "LT" :: s               => "pos" :: additiveFixAbbreviation s
  | "LE" :: "Zero" :: s               => "Nonpos" :: additiveFixAbbreviation s
  | "le" :: "_" :: "zero" :: s        => "nonpos" :: additiveFixAbbreviation s
  | "LT" :: "Zero" :: s               => "Neg" :: additiveFixAbbreviation s
  | "lt" :: "_" :: "zero" :: s        => "neg" :: additiveFixAbbreviation s
  | "Add" :: "Single" :: s            => "Single" :: additiveFixAbbreviation s
  | "add" :: "Single" :: s            => "single" :: additiveFixAbbreviation s
  | "add" :: "_" :: "single" :: s     => "single" :: additiveFixAbbreviation s
  | "Add" :: "Support" :: s           => "Support" :: additiveFixAbbreviation s
  | "add" :: "Support" :: s           => "support" :: additiveFixAbbreviation s
  | "add" :: "_" :: "support" :: s    => "support" :: additiveFixAbbreviation s
  | "Add" :: "TSupport" :: s          => "TSupport" :: additiveFixAbbreviation s
  | "add" :: "TSupport" :: s          => "tsupport" :: additiveFixAbbreviation s
  | "add" :: "_" :: "tsupport" :: s   => "tsupport" :: additiveFixAbbreviation s
  | "Add" :: "Indicator" :: s         => "Indicator" :: additiveFixAbbreviation s
  | "add" :: "Indicator" :: s         => "indicator" :: additiveFixAbbreviation s
  | "add" :: "_" :: "indicator" :: s  => "indicator" :: additiveFixAbbreviation s
  | "is" :: "Even" :: s               => "even" :: additiveFixAbbreviation s
  | "Is" :: "Even" :: s               => "Even" :: additiveFixAbbreviation s
  -- "Regular" is well-used in mathlib with various meanings (e.g. in
  -- measure theory) and a direct translation
  -- "regular" --> ["add", "Regular"] in `additiveNameDict` above seems error-prone.
  | "is" :: "Regular" :: s            => "isAddRegular" :: additiveFixAbbreviation s
  | "Is" :: "Regular" :: s            => "IsAddRegular" :: additiveFixAbbreviation s
  | "is" :: "Left" :: "Regular" :: s  => "isAddLeftRegular" :: additiveFixAbbreviation s
  | "Is" :: "Left" :: "Regular" :: s  => "IsAddLeftRegular" :: additiveFixAbbreviation s
  | "is" :: "Right" :: "Regular" :: s => "isAddRightRegular" :: additiveFixAbbreviation s
  | "Is" :: "Right" :: "Regular" :: s => "IsAddRightRegular" :: additiveFixAbbreviation s
  | "Has" :: "Fundamental" :: "Domain" :: s
                                      => "HasAddFundamentalDomain" :: additiveFixAbbreviation s
  | "has" :: "Fundamental" :: "Domain" :: s
                                      => "hasAddFundamentalDomain" :: additiveFixAbbreviation s
  | "Quotient" :: "Measure" :: s => "AddQuotientMeasure" :: additiveFixAbbreviation s
  | "quotient" :: "Measure" :: s => "addQuotientMeasure" :: additiveFixAbbreviation s
  -- the capitalization heuristic of `applyNameDict` doesn't work in the following cases
  | "HSmul" :: s                      => "HSMul" :: additiveFixAbbreviation s -- from `HPow`
  | "NSmul" :: s                      => "NSMul" :: additiveFixAbbreviation s -- from `NPow`
  | "Nsmul" :: s                      => "NSMul" :: additiveFixAbbreviation s -- from `Pow`
  | "ZSmul" :: s                      => "ZSMul" :: additiveFixAbbreviation s -- from `ZPow`
  | "neg" :: "Fun" :: s               => "invFun" :: additiveFixAbbreviation s
  | "Neg" :: "Fun" :: s               => "InvFun" :: additiveFixAbbreviation s
  | "unique" :: "Prods" :: s          => "uniqueSums" :: additiveFixAbbreviation s
  | "Unique" :: "Prods" :: s          => "UniqueSums" :: additiveFixAbbreviation s
  | "order" :: "Of" :: s              => "addOrderOf" :: additiveFixAbbreviation s
  | "Order" :: "Of" :: s              => "AddOrderOf" :: additiveFixAbbreviation s
  | "is"::"Of"::"Fin"::"Order"::s     => "isOfFinAddOrder" :: additiveFixAbbreviation s
  | "Is"::"Of"::"Fin"::"Order"::s     => "IsOfFinAddOrder" :: additiveFixAbbreviation s
  | "is" :: "Central" :: "Scalar" :: s  => "isCentralVAdd" :: additiveFixAbbreviation s
  | "Is" :: "Central" :: "Scalar" :: s  => "IsCentralVAdd" :: additiveFixAbbreviation s
  | "is" :: "Scalar" :: "Tower" :: s  => "vaddAssocClass" :: additiveFixAbbreviation s
  | "Is" :: "Scalar" :: "Tower" :: s  => "VAddAssocClass" :: additiveFixAbbreviation s
  | "function" :: "_" :: "add" :: "Semiconj" :: s
                                    => "function" :: "_" :: "semiconj" :: additiveFixAbbreviation s
  | "function" :: "_" :: "add" :: "Commute" :: s
                                    => "function" :: "_" :: "commute" :: additiveFixAbbreviation s
  | "Zero" :: "Le" :: "Part" :: s         => "PosPart" :: additiveFixAbbreviation s
  | "Le" :: "Zero" :: "Part" :: s         => "NegPart" :: additiveFixAbbreviation s
  | "zero" :: "Le" :: "Part" :: s         => "posPart" :: additiveFixAbbreviation s
  | "le" :: "Zero" :: "Part" :: s         => "negPart" :: additiveFixAbbreviation s
  | "Division" :: "Add" :: "Monoid" :: s => "SubtractionMonoid" :: additiveFixAbbreviation s
  | "division" :: "Add" :: "Monoid" :: s => "subtractionMonoid" :: additiveFixAbbreviation s
  | "Sub" :: "Neg" :: "Zero" :: "Add" :: "Monoid" :: s
                                      => "SubNegZeroMonoid" :: additiveFixAbbreviation s
  | "sub" :: "Neg" :: "Zero" :: "Add" :: "Monoid" :: s
                                      => "subNegZeroMonoid" :: additiveFixAbbreviation s
  | "modular" :: "Character" :: s => "addModularCharacter" :: additiveFixAbbreviation s
  | "Modular" :: "Character" :: s => "AddModularCharacter" :: additiveFixAbbreviation s
  | x :: s                            => x :: additiveFixAbbreviation s
  | []                                => []

/--
There are a few abbreviations we use.
Note: The input to this function is case sensitive!
Todo: A lot of abbreviations here are manual fixes and there might be room to
      improve the naming logic to reduce the size of `fixAbbreviation`.
-/
def toDualFixAbbreviation : List String → List String
  | x :: s                            => x :: toDualFixAbbreviation s
  | []                                => []

/--
Autogenerate additive name.
This runs in several steps:
1) Split according to capitalisation rule and at `_`.
2) Apply word-by-word translation rules.
3) Fix up abbreviations that are not word-by-word translations, like "addComm" or "Nonneg".
-/
def guessName (nameDict : String → List String) (fixAbbreviation : List String → List String) :
    String → String :=
  String.mapTokens '\'' <|
  fun s =>
    String.join <|
    fixAbbreviation <|
    applyNameDict nameDict <|
    s.splitCase

/-- Return the provided target name or autogenerate one if one was not provided. -/
<<<<<<< HEAD
def targetName (b : BundledExtensions)
    (nameDict : String → List String) (fixAbbreviation : List String → List String)
    (cfg : Config) (src : Name) : CoreM Name := do
=======
def targetName (cfg : Config) (src : Name) : CoreM Name := do
  if cfg.self then
    if cfg.tgt != .anonymous then
      throwError m!"`to_additive self` ignores the provided name {cfg.tgt}"
    return src
>>>>>>> ce822671
  let .str pre s := src | throwError "to_additive: can't transport {src}"
  if cfg.self then
    -- warn the user if they provide a target name (that will get ignored)
    if cfg.tgt != .anonymous then
      log m!"to_dual self will ignore the provided target name"
    return src
  trace[to_additive_detail] "The name {s} splits as {s.splitCase}"
  let tgt_auto := guessName nameDict fixAbbreviation s
  let depth := cfg.tgt.getNumParts
  let pre := pre.mapPrefix <| findTranslation? (← getEnv) b
  let (pre1, pre2) := pre.splitAt (depth - 1)
  let res := if cfg.tgt == .anonymous then pre.str tgt_auto else pre1 ++ cfg.tgt
  if res == src then
    throwError "to_additive: the generated additivised name equals the original name '{src}', \
    meaning that no part of the name was additivised.\n\
    If this is intentional, use the `@[to_additive self]` syntax.\n\
    Otherwise, check that your declaration name is correct \
    (if your declaration is an instance, try naming it)\n\
    or provide an additivised name using the `@[to_additive my_add_name]` syntax."
  if cfg.tgt == pre2.str tgt_auto && !cfg.allowAutoName then
    Linter.logLintIf linter.toAdditiveGenerateName cfg.ref m!"\
      to_additive correctly autogenerated target name for {src}.\n\
      You may remove the explicit argument {cfg.tgt}."
  if cfg.tgt != .anonymous then
    trace[to_additive_detail] "The automatically generated name would be {pre.str tgt_auto}"
  return res

/-- if `f src = #[a_1, ..., a_n]` and `f tgt = #[b_1, ... b_n]` then `proceedFieldsAux src tgt f`
will insert translations from `src.a_i` to `tgt.b_i`
(or from `a_i` to `b_i` if `prependName` is false). -/
def proceedFieldsAux (b : BundledExtensions)
    (src tgt : Name) (f : Name → CoreM (Array Name))
    (prependName := true) : CoreM Unit := do
  let srcFields ← f src
  let tgtFields ← f tgt
  if srcFields.size != tgtFields.size then
    throwError "Failed to map fields of {src}, {tgt} with {srcFields} ↦ {tgtFields}.\n \
      Lengths do not match."
  for (srcField, tgtField) in srcFields.zip tgtFields do
    let srcName := if prependName then src ++ srcField else srcField
    let tgtName := if prependName then tgt ++ tgtField else tgtField
    if srcField != tgtField then
      insertTranslation b srcName tgtName
    else
      trace[to_additive] "Translation {srcName} ↦ {tgtName} is automatic."

/-- Add the structure fields of `src` to the translations dictionary
so that future uses of `to_additive` will map them to the corresponding `tgt` fields. -/
-- TODO: does this need to support `reorder`?
def proceedFields (b : BundledExtensions) (src tgt : Name) : CoreM Unit := do
  let aux := @proceedFieldsAux b src tgt
  -- add translations for the structure fields
  aux fun declName ↦ do
    if isStructure (← getEnv) declName then
      return getStructureFields (← getEnv) declName
    else
      return #[]
  -- add translations for the automatically generated instances with `extend`.
  aux (prependName := false) fun declName ↦ do
    if isStructure (← getEnv) declName then
      return getStructureInfo (← getEnv) declName |>.parentInfo
        |>.filterMap fun c ↦ if !c.subobject then c.projFn else none
    else
      return #[]
  -- add translations for the constructors of an inductive type
  aux fun declName ↦ do match (← getEnv).find? declName with
    | some (ConstantInfo.inductInfo {ctors := ctors, ..}) =>
        return ctors.toArray.map (.mkSimple ·.lastComponentAsString)
    | _ => pure #[]

/-- Elaboration of the configuration options for `to_additive`. -/
def elabToAdditive : Syntax → CoreM Config
<<<<<<< HEAD
  | `(attr| to_additive%$tk $[?%$trace]? $[existing%$existing]? $[self%$self]?
      $[$opts:toAdditiveOption]* $[$tgt]? $[$doc]?) => do
    let mut attrs := #[]
    let mut reorder := []
    for stx in opts do
      match stx with
      | `(toAdditiveOption| (attr := $[$stxs],*)) =>
        attrs := attrs ++ stxs
      | `(toAdditiveOption| (reorder := $[$[$reorders:num]*],*)) =>
        reorder := reorder ++ reorders.toList.map (·.toList.map (·.raw.isNatLit?.get! - 1))
      | _ => throwUnsupportedSyntax
    reorder := reorder.reverse
    trace[to_additive_detail] "attributes: {attrs}; reorder arguments: {reorder}"
    return { trace := trace.isSome
             tgt := match tgt with | some tgt => tgt.getId | none => Name.anonymous
             doc := doc.bind (·.raw.isStrLit?)
             allowAutoName := false
             attrs
             reorder
             existing := some existing.isSome
             self := self.isSome
             ref := (tgt.map (·.raw)).getD tk }
  | _ => throwUnsupportedSyntax

/-- Elaboration of the configuration options for `to_dual`. -/
def elabToDual : Syntax → CoreM Config
  | `(attr| to_dual%$tk $[?%$trace]? $[existing%$existing]? $[self%$self]?
=======
  | `(attr| to_additive%$tk $[?%$trace]? $existing?
>>>>>>> ce822671
      $[$opts:toAdditiveOption]* $[$tgt]? $[$doc]?) => do
    let mut attrs := #[]
    let mut reorder := []
    for stx in opts do
      match stx with
      | `(toAdditiveOption| (attr := $[$stxs],*)) =>
        attrs := attrs ++ stxs
      | `(toAdditiveOption| (reorder := $[$[$reorders:num]*],*)) =>
        reorder := reorder ++ reorders.toList.map (·.toList.map (·.raw.isNatLit?.get! - 1))
      | _ => throwUnsupportedSyntax
    reorder := reorder.reverse
    let (existing, self) := match existing? with
      | `(toAdditiveNameHint| existing) => (true, false)
      | `(toAdditiveNameHint| self) => (true, true)
      | _ => (false, false)
    trace[to_additive_detail] "attributes: {attrs}; reorder arguments: {reorder}"
<<<<<<< HEAD
    return { trace := trace.isSome
             tgt := match tgt with | some tgt => tgt.getId | none => Name.anonymous
             doc := doc.bind (·.raw.isStrLit?)
             allowAutoName := false
             attrs
             reorder
             existing := some existing.isSome
             self := self.isSome
             ref := (tgt.map (·.raw)).getD tk }
=======
    return {
      trace := trace.isSome
      tgt := match tgt with | some tgt => tgt.getId | none => Name.anonymous
      doc := doc.bind (·.raw.isStrLit?)
      allowAutoName := false
      attrs, reorder, existing, self
      ref := (tgt.map (·.raw)).getD tk }
>>>>>>> ce822671
  | _ => throwUnsupportedSyntax

mutual
/-- Apply attributes to the multiplicative and additive declarations. -/
partial def applyAttributes (b : BundledExtensions)
    (nameDict : String → List String) (fixAbbreviation : List String → List String)
    (stx : Syntax) (rawAttrs : Array Syntax) (thisAttr src tgt : Name) :
  TermElabM (Array Name) := do
  -- we only copy the `instance` attribute, since `@[to_additive] instance` is nice to allow
  copyInstanceAttribute src tgt
  -- Warn users if the multiplicative version has an attribute
  if linter.existingAttributeWarning.get (← getOptions) then
    let appliedAttrs ← getAllSimpAttrs src
    if appliedAttrs.size > 0 then
      let appliedAttrs := ", ".intercalate (appliedAttrs.toList.map toString)
      -- Note: we're not bothering to print the correct attribute arguments.
      Linter.logLintIf linter.existingAttributeWarning stx m!"\
        The source declaration {src} was given the simp-attribute(s) {appliedAttrs} before \
        calling @[{thisAttr}].\nThe preferred method is to use something like \
        `@[{thisAttr} (attr := {appliedAttrs})]`\nto apply the attribute to both \
        {src} and the target declaration {tgt}."
    warnAttr stx Lean.Elab.Tactic.Ext.extExtension
      (fun b n => (b.tree.values.any fun t => t.declName = n)) thisAttr `ext src tgt
    warnAttr stx Lean.Meta.Rfl.reflExt (·.values.contains ·) thisAttr `refl src tgt
    warnAttr stx Lean.Meta.Symm.symmExt (·.values.contains ·) thisAttr `symm src tgt
    warnAttr stx Batteries.Tactic.transExt (·.values.contains ·) thisAttr `trans src tgt
    warnAttr stx Lean.Meta.coeExt (·.contains ·) thisAttr `coe src tgt
    warnParametricAttr stx Lean.Linter.deprecatedAttr thisAttr `deprecated src tgt
    -- the next line also warns for `@[to_additive, simps]`, because of the application times
    warnParametricAttr stx simpsAttr thisAttr `simps src tgt
    warnExt stx Term.elabAsElim.ext (·.contains ·) thisAttr `elab_as_elim src tgt
  -- add attributes
  -- the following is similar to `Term.ApplyAttributesCore`, but we hijack the implementation of
  -- `simps` and `to_additive`.
  let attrs ← elabAttrs rawAttrs
  let (additiveAttrs, attrs) := attrs.partition (·.name == thisAttr)
  let nestedDecls ←
    match additiveAttrs.size with
      | 0 => pure #[]
      | 1 => (addToAdditiveAttr b nameDict fixAbbreviation tgt
          (← elabToAdditive additiveAttrs[0]!.stx) additiveAttrs[0]!.kind)
      | _ => throwError "cannot apply {thisAttr} multiple times."
  let allDecls := #[src, tgt] ++ nestedDecls
  if attrs.size > 0 then
    trace[to_additive_detail] "Applying attributes {attrs.map (·.stx)} to {allDecls}"
  for attr in attrs do
    withRef attr.stx do withLogging do
    if attr.name == `simps then
      additivizeLemmas b allDecls "simps lemmas" (simpsTacFromSyntax · attr.stx)
      return
    let env ← getEnv
    match getAttributeImpl env attr.name with
    | Except.error errMsg => throwError errMsg
    | Except.ok attrImpl =>
      let runAttr := do
        for decl in allDecls do
          attrImpl.add decl attr.stx attr.kind
      -- not truly an elaborator, but a sensible target for go-to-definition
      let elaborator := attrImpl.ref
      if (← getInfoState).enabled && (← getEnv).contains elaborator then
        withInfoContext (mkInfo := return .ofCommandInfo { elaborator, stx := attr.stx }) do
          try runAttr
          finally if attr.stx[0].isIdent || attr.stx[0].isAtom then
            -- Add an additional node over the leading identifier if there is one
            -- to make it look more function-like.
            -- Do this last because we want user-created infos to take precedence
            pushInfoLeaf <| .ofCommandInfo { elaborator, stx := attr.stx[0] }
      else
        runAttr
  return nestedDecls

/--
Copies equation lemmas and attributes from `src` to `tgt`
-/
partial def copyMetaData (b : BundledExtensions)
    (nameDict : String → List String) (fixAbbreviation : List String → List String)
    (cfg : Config) (src tgt : Name) : CoreM (Array Name) := do
  if let some eqns := eqnsAttribute.find? (← getEnv) src then
    unless (eqnsAttribute.find? (← getEnv) tgt).isSome do
      for eqn in eqns
        do _ ← addToAdditiveAttr b nameDict fixAbbreviation eqn cfg
      eqnsAttribute.add tgt (eqns.map (findTranslation? (← getEnv) b · |>.get!))
  else
    /- We need to generate all equation lemmas for `src` and `tgt`, even for non-recursive
    definitions. If we don't do that, the equation lemma for `src` might be generated later
    when doing a `rw`, but it won't be generated for `tgt`. -/
    additivizeLemmas b #[src, tgt] "equation lemmas" fun nm ↦
      (·.getD #[]) <$> MetaM.run' (getEqnsFor? nm)
  MetaM.run' <| Elab.Term.TermElabM.run' <|
    (applyAttributes b nameDict fixAbbreviation
      cfg.ref cfg.attrs b.attrName src tgt)

/--
Make a new copy of a declaration, replacing fragments of the names of identifiers in the type and
the body using the `translations` dictionary.
This is used to implement `@[to_additive]`.
-/
partial def transformDecl (b : BundledExtensions)
    (nameDict : String → List String) (fixAbbreviation : List String → List String)
    (cfg : Config) (src tgt : Name) : CoreM (Array Name) := do
  transformDeclAux b cfg src tgt src
  copyMetaData b nameDict fixAbbreviation cfg src tgt

/-- Verify that the type of given `srcDecl` translates to that of `tgtDecl`. -/
partial def checkExistingType (b : BundledExtensions)
    (src tgt : Name) (reorder : List (List Nat)) : MetaM Unit := do
  let mut srcDecl ← getConstInfo src
  let tgtDecl ← getConstInfo tgt
  if 0 ∈ reorder.flatten then
    srcDecl := srcDecl.updateLevelParams srcDecl.levelParams.swapFirstTwo
  unless srcDecl.levelParams.length == tgtDecl.levelParams.length do
    throwError "`to_additive` validation failed:\n  expected {srcDecl.levelParams.length} universe \
      levels, but '{tgt}' has {tgtDecl.levelParams.length} universe levels"
  -- instantiate both types with the same universes. `instantiateLevelParams` applies some
  -- normalization, so we have to apply it to both types.
  let type := srcDecl.type.instantiateLevelParams
    srcDecl.levelParams (tgtDecl.levelParams.map mkLevelParam)
  let tgtType := tgtDecl.type.instantiateLevelParams
    tgtDecl.levelParams (tgtDecl.levelParams.map mkLevelParam)
  let type ←
    applyReplacementFun b <| ← reorderForall reorder <| ← expand b <| ← unfoldAuxLemmas type
  -- `instantiateLevelParams` normalizes universes, so we have to normalize both expressions
  unless ← withReducible <| isDefEq type tgtType do
    throwError "`to_additive` validation failed: expected{indentExpr type}\nbut '{tgt}' has \
      type{indentExpr tgtType}"

/-- `addToAdditiveAttr src cfg` adds a `@[to_additive]` attribute to `src` with configuration `cfg`.
See the attribute implementation for more details.
It returns an array with names of additive declarations (usually 1, but more if there are nested
`to_additive` calls. -/
partial def addToAdditiveAttr (b : BundledExtensions)
    (nameDict : String → List String) (fixAbbreviation : List String → List String)
    (src : Name) (cfg : Config) (kind := AttributeKind.global) :
  AttrM (Array Name) := do
  if (kind != AttributeKind.global) then
    throwError "`to_additive` can only be used as a global attribute"
  withOptions (· |>.updateBool `trace.to_additive (cfg.trace || ·)) <| do
  let tgt ← targetName b nameDict fixAbbreviation cfg src
  let alreadyExists := (← getEnv).contains tgt
  if cfg.existing == some !alreadyExists && !(← isInductive src) && !cfg.self then
    Linter.logLintIf linter.toAdditiveExisting cfg.ref <|
      if alreadyExists then
        m!"The additive declaration already exists. Please specify this explicitly using \
           `@[to_additive existing]`."
      else
        "The additive declaration doesn't exist. Please remove the option `existing`."
  if alreadyExists then
    MetaM.run' <| checkExistingType b src tgt cfg.reorder
  if cfg.reorder != [] then
    trace[to_additive] "@[to_additive] will reorder the arguments of {tgt} according to \
      {cfg.reorder}."
    b.reorderAttr.add src cfg.reorder
    -- HACK: special case to_dual
    if b.attrName = `to_dual && src != tgt then
      let reorderInv := cfg.reorder.map .reverse
      trace[to_additive] "@[to_additive] will also reorder the arguments of {src} according to \
        {reorderInv}."
      b.reorderAttr.add tgt reorderInv
    -- we allow using this attribute if it's only to add the reorder configuration
    if findTranslation? (← getEnv) b src |>.isSome then
      return #[tgt]
  let firstMultArg ← MetaM.run' <| firstMultiplicativeArg b src
  if firstMultArg != 0 then
    trace[to_additive_detail] "Setting relevant_arg for {src} to be {firstMultArg}."
    b.relevantArgAttr.add src firstMultArg
  insertTranslation b src tgt alreadyExists
  let nestedNames ←
    if alreadyExists then
      -- since `tgt` already exists, we just need to copy metadata and
      -- add translations `src.x ↦ tgt.x'` for any subfields.
      trace[to_additive_detail] "declaration {tgt} already exists."
      proceedFields b src tgt
      copyMetaData b nameDict fixAbbreviation cfg src tgt
      -- TODO: for to_dual validate that the existing declaration has the correct type
      -- HACK: special case to_dual
    else
      -- tgt doesn't exist, so let's make it
      transformDecl b nameDict fixAbbreviation cfg src tgt
  -- add pop-up information when mousing over `additive_name` of `@[to_additive additive_name]`
  -- (the information will be over the attribute of no additive name is given)
  pushInfoLeaf <| .ofTermInfo {
    elaborator := .anonymous, lctx := {}, expectedType? := none, isBinder := !alreadyExists,
    stx := cfg.ref, expr := ← mkConstWithLevelParams tgt }
  if let some doc := cfg.doc then
    addDocStringCore tgt doc
  return nestedNames.push tgt

end

initialize registerBuiltinAttribute {
    name := `to_additive
    descr := "Transport multiplicative to additive"
    add := fun src stx kind ↦
      do _ ← (addToAdditiveAttr toAdditiveBundle
        additiveNameDict additiveFixAbbreviation src (← elabToAdditive stx) kind)
    -- we (presumably) need to run after compilation to properly add the `simp` attribute
    applicationTime := .afterCompilation
  }

initialize registerBuiltinAttribute {
    name := `to_dual
    descr := "Transport to dual"
    add := fun src stx kind ↦
      do _ ← (addToAdditiveAttr toDualBundle
        toDualDict toDualFixAbbreviation src (← elabToDual stx) kind)
    -- we (presumably) need to run after compilation to properly add the `simp` attribute
    applicationTime := .afterCompilation
  }

end ToAdditive

set_option linter.style.longFile 1900<|MERGE_RESOLUTION|>--- conflicted
+++ resolved
@@ -143,13 +143,8 @@
 /-- An `existing` or `self` name hint for `to_additive`. -/
 syntax toAdditiveNameHint := (ppSpace (&"existing" <|> &"self"))?
 /-- Remaining arguments of `to_additive`. -/
-<<<<<<< HEAD
-syntax toAdditiveRest := (ppSpace &"existing")? (ppSpace &"self")? (ppSpace toAdditiveOption)*
-  (ppSpace ident)? (ppSpace str)?
-=======
 syntax toAdditiveRest :=
   toAdditiveNameHint (ppSpace toAdditiveOption)* (ppSpace ident)? (ppSpace str)?
->>>>>>> ce822671
 
 /-- The attribute `to_additive` can be used to automatically transport theorems
 and definitions (but not inductive types and structures) from a multiplicative
@@ -627,16 +622,12 @@
     raise a linter error.
     Note: the linter will never raise an error for inductive types and structures. -/
   existing : Option Bool := none
-<<<<<<< HEAD
-  -- TODO: split into `to_dual` version and put `self` there?
-=======
   /-- An optional flag stating that the target of the translation is the target itself.
   This can be used to reorder arguments, such as in
   `attribute [to_dual self (reorder := 3 4)] LE.le`.
   It can also be used to give a hint to `additiveTest`, such as in
   `attribute [to_additive self] Unit`.
   If `self := true`, we should also have `existing := true`. -/
->>>>>>> ce822671
   self : Bool := false
   deriving Repr
 
@@ -904,32 +895,12 @@
 def etaExpandN (n : Nat) (e : Expr) : MetaM Expr := do
   forallBoundedTelescope (← inferType e) (some n) fun xs _ ↦ mkLambdaFVars xs (mkAppN e xs)
 
-<<<<<<< HEAD
-/-- `e.expand` eta-expands all expressions that have as head a constant `n` in
-`reorder`. They are expanded until they are applied to one more argument than the maximum in
-`reorder.find n`. -/
+/-- `e.expand` eta-expands all expressions that have as head a constant `n` in `reorder`.
+They are expanded until they are applied to one more argument than the maximum in `reorder.find n`.
+It also expands all kernel projections that have as head a constant `n` in `reorder`. -/
 def expand (b : BundledExtensions) (e : Expr) : MetaM Expr := do
   let env ← getEnv
   let reorderFn : Name → List (List ℕ) := fun nm ↦ (b.reorderAttr.find? env nm |>.getD [])
-  let e₂ ← Lean.Meta.transform (input := e) (post := fun e => return .done e) fun e ↦ do
-    let f := e.getAppFn
-    let args := e.getAppArgs
-    match f with
-    | .proj n i x =>
-      let some info := getStructureInfo? (← getEnv) n | return .continue -- e.g. if `n` is `Exists`
-      let some projName := info.getProjFn? i | unreachable!
-      if findTranslation? env b projName |>.isNone then
-        return .continue
-      let some info ← getProjectionFnInfo? projName | unreachable!
-      let f ← mkAppOptM projName (Array.replicate info.numParams none ++ #[some x])
-      return .visit (mkAppN f args)
-=======
-/-- `e.expand` eta-expands all expressions that have as head a constant `n` in `reorder`.
-They are expanded until they are applied to one more argument than the maximum in `reorder.find n`.
-It also expands all kernel projections that have as head a constant `n` in `reorder`. -/
-def expand (e : Expr) : MetaM Expr := do
-  let env ← getEnv
-  let reorderFn : Name → List (List ℕ) := fun nm ↦ (reorderAttr.find? env nm |>.getD [])
   let e₂ ← Lean.Meta.transform (input := e) (post := fun e => return .done e) fun e ↦
     e.withApp fun f args ↦ do
     match f with
@@ -942,21 +913,14 @@
         return .continue
       return .visit <| (← whnfD (← inferType s)).withApp fun sf sargs ↦
         mkAppN (mkApp (mkAppN (.const projName sf.constLevels!) sargs) s) args
->>>>>>> ce822671
     | .const c _ =>
       let reorder := reorderFn c
       if reorder.isEmpty then
         -- no need to expand if nothing needs reordering
         return .continue
       let needed_n := reorder.flatten.foldr Nat.max 0 + 1
-<<<<<<< HEAD
-      -- the second disjunct is a temporary fix to avoid infinite loops.
-      -- We may need to use `replaceRec` or something similar
-      -- to not change the head of an application
-=======
       -- the second disjunct is a temporary fix to avoid infinite loops. We may need to use
       -- `replaceRec` or something similar to not change the head of an application
->>>>>>> ce822671
       if needed_n ≤ args.size || args.size == 0 then
         return .continue
       else
@@ -1495,17 +1459,13 @@
     s.splitCase
 
 /-- Return the provided target name or autogenerate one if one was not provided. -/
-<<<<<<< HEAD
 def targetName (b : BundledExtensions)
     (nameDict : String → List String) (fixAbbreviation : List String → List String)
     (cfg : Config) (src : Name) : CoreM Name := do
-=======
-def targetName (cfg : Config) (src : Name) : CoreM Name := do
   if cfg.self then
     if cfg.tgt != .anonymous then
       throwError m!"`to_additive self` ignores the provided name {cfg.tgt}"
     return src
->>>>>>> ce822671
   let .str pre s := src | throwError "to_additive: can't transport {src}"
   if cfg.self then
     -- warn the user if they provide a target name (that will get ignored)
@@ -1578,37 +1538,7 @@
 
 /-- Elaboration of the configuration options for `to_additive`. -/
 def elabToAdditive : Syntax → CoreM Config
-<<<<<<< HEAD
-  | `(attr| to_additive%$tk $[?%$trace]? $[existing%$existing]? $[self%$self]?
-      $[$opts:toAdditiveOption]* $[$tgt]? $[$doc]?) => do
-    let mut attrs := #[]
-    let mut reorder := []
-    for stx in opts do
-      match stx with
-      | `(toAdditiveOption| (attr := $[$stxs],*)) =>
-        attrs := attrs ++ stxs
-      | `(toAdditiveOption| (reorder := $[$[$reorders:num]*],*)) =>
-        reorder := reorder ++ reorders.toList.map (·.toList.map (·.raw.isNatLit?.get! - 1))
-      | _ => throwUnsupportedSyntax
-    reorder := reorder.reverse
-    trace[to_additive_detail] "attributes: {attrs}; reorder arguments: {reorder}"
-    return { trace := trace.isSome
-             tgt := match tgt with | some tgt => tgt.getId | none => Name.anonymous
-             doc := doc.bind (·.raw.isStrLit?)
-             allowAutoName := false
-             attrs
-             reorder
-             existing := some existing.isSome
-             self := self.isSome
-             ref := (tgt.map (·.raw)).getD tk }
-  | _ => throwUnsupportedSyntax
-
-/-- Elaboration of the configuration options for `to_dual`. -/
-def elabToDual : Syntax → CoreM Config
-  | `(attr| to_dual%$tk $[?%$trace]? $[existing%$existing]? $[self%$self]?
-=======
   | `(attr| to_additive%$tk $[?%$trace]? $existing?
->>>>>>> ce822671
       $[$opts:toAdditiveOption]* $[$tgt]? $[$doc]?) => do
     let mut attrs := #[]
     let mut reorder := []
@@ -1625,17 +1555,6 @@
       | `(toAdditiveNameHint| self) => (true, true)
       | _ => (false, false)
     trace[to_additive_detail] "attributes: {attrs}; reorder arguments: {reorder}"
-<<<<<<< HEAD
-    return { trace := trace.isSome
-             tgt := match tgt with | some tgt => tgt.getId | none => Name.anonymous
-             doc := doc.bind (·.raw.isStrLit?)
-             allowAutoName := false
-             attrs
-             reorder
-             existing := some existing.isSome
-             self := self.isSome
-             ref := (tgt.map (·.raw)).getD tk }
-=======
     return {
       trace := trace.isSome
       tgt := match tgt with | some tgt => tgt.getId | none => Name.anonymous
@@ -1643,7 +1562,34 @@
       allowAutoName := false
       attrs, reorder, existing, self
       ref := (tgt.map (·.raw)).getD tk }
->>>>>>> ce822671
+  | _ => throwUnsupportedSyntax
+
+/-- Elaboration of the configuration options for `to_dual`. -/
+def elabToDual : Syntax → CoreM Config
+  | `(attr| to_dual%$tk $[?%$trace]? $existing?
+      $[$opts:toAdditiveOption]* $[$tgt]? $[$doc]?) => do
+    let mut attrs := #[]
+    let mut reorder := []
+    for stx in opts do
+      match stx with
+      | `(toAdditiveOption| (attr := $[$stxs],*)) =>
+        attrs := attrs ++ stxs
+      | `(toAdditiveOption| (reorder := $[$[$reorders:num]*],*)) =>
+        reorder := reorder ++ reorders.toList.map (·.toList.map (·.raw.isNatLit?.get! - 1))
+      | _ => throwUnsupportedSyntax
+    reorder := reorder.reverse
+    let (existing, self) := match existing? with
+      | `(toAdditiveNameHint| existing) => (true, false)
+      | `(toAdditiveNameHint| self) => (true, true)
+      | _ => (false, false)
+    trace[to_additive_detail] "attributes: {attrs}; reorder arguments: {reorder}"
+    return {
+      trace := trace.isSome
+      tgt := match tgt with | some tgt => tgt.getId | none => Name.anonymous
+      doc := doc.bind (·.raw.isStrLit?)
+      allowAutoName := false
+      attrs, reorder, existing, self
+      ref := (tgt.map (·.raw)).getD tk }
   | _ => throwUnsupportedSyntax
 
 mutual
