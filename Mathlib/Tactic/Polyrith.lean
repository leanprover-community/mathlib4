--- conflicted
+++ resolved
@@ -400,11 +400,7 @@
 
 ```lean
 example (x y : ℚ) (h1 : x*y + 2*x = 1) (h2 : x = y) :
-<<<<<<< HEAD
-  x*y = -2*y + 1 := by
-=======
     x*y = -2*y + 1 := by
->>>>>>> 2c02180c
   polyrith
 -- Try this: linear_combination h1 - 2 * h2
 
