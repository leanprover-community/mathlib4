--- conflicted
+++ resolved
@@ -46,11 +46,7 @@
 macro "to_additive?!" rest:to_additiveRest : attr => `(attr| to_additive ! ? $rest)
 
 /-- A set of strings of names that end in a capital letter.
-<<<<<<< HEAD
-* If the string contains a lowercase letter, the string should be split between the first occurence
-=======
 * If the string contains a lowercase letter, the string should be split between the first occurrence
->>>>>>> 68d57519
   of a lower-case letter followed by a upper-case letter.
 * If multiple strings have the same prefix, they should be grouped by prefix
 * In this case, the second list should be prefix-free
