/-
Copyright (c) 2017 Mario Carneiro. All rights reserved.
Released under Apache 2.0 license as described in the file LICENSE.
Authors: Mario Carneiro, Yury Kudryashov, Floris van Doorn, Jon Eugster
Ported by: E.W.Ayers
-/
import Mathlib.Init.Data.Nat.Notation
import Mathlib.Data.String.Defs
import Mathlib.Data.KVMap
import Mathlib.Lean.Expr.ReplaceRec
import Mathlib.Lean.EnvExtension
import Mathlib.Util.Simp
import Std.Lean.NameMapAttribute
import Std.Data.Option.Basic
import Std.Tactic.NormCast.Ext -- just to copy the attribute
import Std.Tactic.Ext.Attr -- just to copy the attribute
import Std.Tactic.Lint.Simp -- for DiscrTree.elements
import Mathlib.Tactic.Relation.Rfl -- just to copy the attribute
import Mathlib.Tactic.Relation.Symm -- just to copy the attribute
import Mathlib.Tactic.Relation.Trans -- just to copy the attribute
import Mathlib.Tactic.RunCmd -- not necessary, but useful for debugging
import Mathlib.Tactic.Simps.Basic
<<<<<<< HEAD
import Std.Tactic.Lint.Simp -- for DiscrTree.elements
=======
>>>>>>> 56bf4cd6

/-!
# The `@[to_additive]` attribute.

The attribute `to_additive` can be used to automatically transport theorems
and definitions (but not inductive types and structures) from a multiplicative
theory to an additive theory.
-/

open Lean
open Lean.Meta
open Lean.Elab
open Lean.Elab.Command
open Std Tactic.NormCast

/-- The  `to_additive_ignore_args` attribute. -/
syntax (name := to_additive_ignore_args) "to_additive_ignore_args" num* : attr
/-- The  `to_additive_relevant_arg` attribute. -/
syntax (name := to_additive_relevant_arg) "to_additive_relevant_arg" num : attr
/-- The  `to_additive_reorder` attribute. -/
syntax (name := to_additive_reorder) "to_additive_reorder" num* : attr
/-- The  `to_additive_fixed_numeral` attribute. -/
syntax (name := to_additive_fixed_numeral) "to_additive_fixed_numeral" "?"? : attr
/-- Remaining arguments of `to_additive`. -/
syntax to_additiveRest := ("(" &"attr" ":=" Parser.Term.attrInstance,* ")")?
  ("(" &"reorder" ":=" num+ ")")? (ppSpace ident)? (ppSpace str)?
/-- The `to_additive` attribute. -/
syntax (name := to_additive) "to_additive" "!"? "?"? to_additiveRest : attr

/-- The `to_additive` attribute. -/
macro "to_additive!"  rest:to_additiveRest : attr => `(attr| to_additive !   $rest)
/-- The `to_additive` attribute. -/
macro "to_additive?"  rest:to_additiveRest : attr => `(attr| to_additive   ? $rest)
/-- The `to_additive` attribute. -/
macro "to_additive!?" rest:to_additiveRest : attr => `(attr| to_additive ! ? $rest)
/-- The `to_additive` attribute. -/
macro "to_additive?!" rest:to_additiveRest : attr => `(attr| to_additive ! ? $rest)
<<<<<<< HEAD
=======
/-- The `to_additive` attribute. -/
>>>>>>> 56bf4cd6
macro "to_additive" "(" &"reorder" ":=" ns:num+ ")" x:(ppSpace ident)? y:(ppSpace str)? : attr =>
  `(attr| to_additive (attr :=) (reorder := $[$ns]*) $[$x]? $[$y]?)

/-- A set of strings of names that end in a capital letter.
* If the string contains a lowercase letter, the string should be split between the first occurrence
  of a lower-case letter followed by a upper-case letter.
* If multiple strings have the same prefix, they should be grouped by prefix
* In this case, the second list should be prefix-free
  (no element can be a prefix of a later element)

Todo: automate the translation from `String` to an element in this `RBMap`
  (but this would require having something similar to the `rb_lmap` from Lean 3). -/
def endCapitalNames : Lean.RBMap String (List String) compare :=
-- todo: we want something like
-- endCapitalNamesOfList ["LE", "LT", "WF", "CoeTC", "CoeT", "CoeHTCT"]
.ofList [("LE", [""]), ("LT", [""]), ("WF", [""]), ("Coe", ["TC", "T", "HTCT"])]



/--
This function takes a String and splits it into separate parts based on the following
(naming conventions)[https://github.com/leanprover-community/mathlib4/wiki#naming-convention].

E.g. `#eval  "InvHMulLEConjugate₂Smul_ne_top".splitCase` yields
`["Inv", "HMul", "LE", "Conjugate₂", "Smul", "_", "ne", "_", "top"]`.
-/
partial def String.splitCase (s : String) (i₀ : Pos := 0) (r : List String := []) : List String :=
Id.run do
  -- We test if we need to split between `i₀` and `i₁`.
  let i₁ := s.next i₀
  if s.atEnd i₁ then
    -- If `i₀` is the last position, return the list.
    let r := s::r
    return r.reverse
  /- We split the string in three cases
  * We split on both sides of `_` to keep them there when rejoining the string;
  * We split after a name in `endCapitalNames`;
  * We split after a lower-case letter that is followed by an upper-case letter
    (unless it is part of a name in `endCapitalNames`). -/
  if s.get i₀ == '_' || s.get i₁ == '_' then
    return splitCase (s.extract i₁ s.endPos) 0 <| (s.extract 0 i₁)::r
  if (s.get i₁).isUpper then
    if let some strs := endCapitalNames.find? (s.extract 0 i₁) then
      if let some (pref, newS) := strs.findSome?
        fun x ↦ x.isPrefixOf? (s.extract i₁ s.endPos) |>.map (x, ·) then
        return splitCase newS 0 <| (s.extract 0 i₁ ++ pref)::r
    if !(s.get i₀).isUpper then
      return splitCase (s.extract i₁ s.endPos) 0 <| (s.extract 0 i₁)::r
  return splitCase s i₁ r

namespace ToAdditive

initialize registerTraceClass `to_additive
initialize registerTraceClass `to_additive_detail

/--
An attribute that tells `@[to_additive]` that certain arguments of this definition are not
involved when using `@[to_additive]`.
This helps the heuristic of `@[to_additive]` by also transforming definitions if `ℕ` or another
fixed type occurs as one of these arguments.
-/
initialize ignoreArgsAttr : NameMapExtension (List Nat) ←
  registerNameMapAttribute {
    name  := `to_additive_ignore_args
    descr :=
      "Auxiliary attribute for `to_additive` stating that certain arguments are not additivized."
    add   := fun _ stx ↦ do
        let ids ← match stx with
          | `(attr| to_additive_ignore_args $[$ids:num]*) => pure <| ids.map (·.1.isNatLit?.get!)
          | _ => throwUnsupportedSyntax
        return ids.toList }

/--
An attribute that stores all the declarations that needs their arguments reordered when
applying `@[to_additive]`. Currently, we only support swapping consecutive arguments.
The list of the natural numbers contains the positions of the first of the two arguments
to be swapped.
If the first two arguments are swapped, the first two universe variables are also swapped.
Example: `@[to_additive_reorder 1 4]` swaps the first two arguments and the arguments in
positions 4 and 5.
-/
initialize reorderAttr : NameMapExtension (List Nat) ←
  registerNameMapAttribute {
    name := `to_additive_reorder
    descr :=
      "Auxiliary attribute for `to_additive` that stores arguments that need to be reordered.
        This should not appear in any file.
        We keep it as an attribute for now so that mathport can still use it, and it can generate a
        warning."
    add := fun
    | _, `(attr| to_additive_reorder $[$ids:num]*) => do
      logInfo m!"Using this attribute is deprecated. Use `@[to_additive (reorder := <num>)]` {""
        }instead.\nThat will also generate the additive version with the arguments swapped, {""
        }so you are probably able to remove the manually written additive declaration."
      pure <| Array.toList <| ids.map (·.1.isNatLit?.get!)
    | _, _ => throwUnsupportedSyntax }

/--
An attribute that is automatically added to declarations tagged with `@[to_additive]`, if needed.

This attribute tells which argument is the type where this declaration uses the multiplicative
structure. If there are multiple argument, we typically tag the first one.
If this argument contains a fixed type, this declaration will note be additivized.
See the Heuristics section of `to_additive.attr` for more details.

If a declaration is not tagged, it is presumed that the first argument is relevant.
`@[to_additive]` uses the function `to_additive.first_multiplicative_arg` to automatically tag
declarations. It is ok to update it manually if the automatic tagging made an error.

Implementation note: we only allow exactly 1 relevant argument, even though some declarations
(like `prod.group`) have multiple arguments with a multiplicative structure on it.
The reason is that whether we additivize a declaration is an all-or-nothing decision, and if
we will not be able to additivize declarations that (e.g.) talk about multiplication on `ℕ × α`
anyway.

Warning: adding `@[to_additive_reorder]` with an equal or smaller number than the number in this
attribute is currently not supported.
-/
initialize relevantArgAttr : NameMapExtension Nat ←
  registerNameMapAttribute {
    name := `to_additive_relevant_arg
    descr := "Auxiliary attribute for `to_additive` stating" ++
      " which arguments are the types with a multiplicative structure."
    add := fun
    | _, `(attr| to_additive_relevant_arg $id) => pure <| id.1.isNatLit?.get!.pred
    | _, _ => throwUnsupportedSyntax }

/--
An attribute that stores all the declarations that deal with numeric literals on fixed types.
*  `@[to_additive_fixed_numeral]` should be added to all functions that take a numeral as argument
  that should never be changed by `@[to_additive]` (because it represents a numeral in a fixed
  type).
* `@[to_additive_fixed_numeral?]` should be added to all functions that take a numeral as argument
  that should only be changed if `additiveTest` succeeds on the first argument, i.e. when the
  numeral is only translated if the first argument is a variable (or consists of variables).
-/
initialize fixedNumeralAttr : NameMapExtension Bool ←
  registerNameMapAttribute {
    name := `to_additive_fixed_numeral
    descr :=
      "Auxiliary attribute for `to_additive` that stores functions that have numerals as argument."
    add := fun
    | _, `(attr| to_additive_fixed_numeral $[?%$conditional]?) =>
      pure <| conditional.isSome
    | _, _ => throwUnsupportedSyntax }

/-- Maps multiplicative names to their additive counterparts. -/
initialize translations : NameMapExtension Name ← registerNameMapExtension _

/-- Get the multiplicative → additive translation for the given name. -/
def findTranslation? (env : Environment) : Name → Option Name :=
  (ToAdditive.translations.getState env).find?

/-- Add a (multiplicative → additive) name translation to the translations map. -/
def insertTranslation (src tgt : Name) : CoreM Unit := do
  if let some tgt' := findTranslation? (← getEnv) src then
    throwError "The translation {src} ↦ {tgt'} already exists"
  modifyEnv (ToAdditive.translations.addEntry · (src, tgt))
  trace[to_additive] "Added translation {src} ↦ {tgt}"

/-- `Config` is the type of the arguments that can be provided to `to_additive`. -/
structure Config : Type where
  /-- Replace all multiplicative declarations, do not use the heuristic. -/
  replaceAll : Bool := false
  /-- View the trace of the to_additive procedure.
  Equivalent to `set_option trace.to_additive true`. -/
  trace : Bool := false
  /-- The name of the target (the additive declaration).-/
  tgt : Name := Name.anonymous
  /-- An optional doc string.-/
  doc : Option String := none
  /-- If `allowAutoName` is `false` (default) then
  `@[to_additive]` will check whether the given name can be auto-generated. -/
  allowAutoName : Bool := false
  /-- The arguments that should be reordered by `to_additive` -/
  reorder : List Nat := []
<<<<<<< HEAD
=======
  /-- The attributes which we want to give to both the multiplicative and additive versions.
  For certain attributes (such as `simp` and `simps`) this will also add generated lemmas to the
  translation dictionary. -/
>>>>>>> 56bf4cd6
  attrs : Array Syntax := #[]
  /-- The `Syntax` element corresponding to the original multiplicative declaration
  (or the `to_additive` attribute if it is added later),
  which we need for adding definition ranges. -/
  ref : Syntax
  deriving Repr

variable [Monad M] [MonadOptions M] [MonadEnv M]

/-- Auxilliary function for `additiveTest`. The bool argument *only* matters when applied
to exactly a constant. -/
private def additiveTestAux (findTranslation? : Name → Option Name)
  (ignore : Name → Option (List ℕ)) : Bool → Expr → Bool := visit where
  visit : Bool → Expr → Bool
  | b, .const n _         => b || (findTranslation? n).isSome
  | _, .app e a           => Id.run do
      if visit true e then
        return true
      if let some n := e.getAppFn.constName? then
        if let some l := ignore n then
          if e.getAppNumArgs + 1 ∈ l then
            return true
      visit false a
  | _, .lam _ _ t _       => visit false t
  | _, .forallE _ _ t _   => visit false t
  | _, .letE _ _ e body _ => visit false e && visit false body
  | _, _                  => true

/--
`additiveTest e` tests whether the expression `e` contains no constant
`nm` that is not applied to any arguments, and such that `translations.find?[nm] = none`.
This is used in `@[to_additive]` for deciding which subexpressions to transform: we only transform
constants if `additiveTest` applied to their first argument returns `true`.
This means we will replace expression applied to e.g. `α` or `α × β`, but not when applied to
e.g. `Nat` or `ℝ × α`.
We ignore all arguments specified by the `ignore` `NameMap`.
If `replaceAll` is `true` the test always returns `true`.
-/
def additiveTest (replaceAll : Bool) (findTranslation? : Name → Option Name)
  (ignore : Name → Option (List ℕ)) (e : Expr) : Bool :=
  replaceAll || additiveTestAux findTranslation? ignore false e

/-- Checks whether a numeral should be translated. -/
def shouldTranslateNumeral (replaceAll : Bool) (findTranslation? : Name → Option Name)
  (ignore : Name → Option (List ℕ)) (fixedNumeral : Name → Option Bool)
  (nm : Name) (firstArg : Expr) : Bool :=
  match fixedNumeral nm with
  | some true => additiveTest replaceAll findTranslation? ignore firstArg
  | some false => false
  | none => true

/-- Swap the first two elements of a list -/
def _root_.List.swapFirstTwo {α : Type _} : List α → List α
| []      => []
| [x]     => [x]
| x::y::l => y::x::l

/--
`applyReplacementFun e` replaces the expression `e` with its additive counterpart.
It translates each identifier (inductive type, defined function etc) in an expression, unless
* The identifier occurs in an application with first argument `arg`; and
* `test arg` is false.
However, if `f` is in the dictionary `relevant`, then the argument `relevant.find f`
is tested, instead of the first argument.

It will also reorder arguments of certain functions, using `reorderFn`:
e.g. `g x₁ x₂ x₃ ... xₙ` becomes `g x₂ x₁ x₃ ... xₙ` if `reorderFn g = some [1]`.
-/
def applyReplacementFun (e : Expr) : MetaM Expr := do
  let env ← getEnv
  let reorderFn : Name → List ℕ := fun nm ↦ (reorderAttr.find? env nm |>.getD [])
  let isRelevant : Name → ℕ → Bool := fun nm i ↦ i == (relevantArgAttr.find? env nm).getD 0
  return aux ((← getOptions).getBool `to_additive.replaceAll)
      (findTranslation? <| ← getEnv) reorderFn (ignoreArgsAttr.find? env)
      (fixedNumeralAttr.find? env) isRelevant e
where /-- Implementation of `applyReplacementFun`. -/
  aux (replaceAll : Bool) (findTranslation? : Name → Option Name)
    (reorderFn : Name → List ℕ) (ignore : Name → Option (List ℕ))
    (fixedNumeral : Name → Option Bool) (isRelevant : Name → ℕ → Bool) : Expr → Expr :=
  Lean.Expr.replaceRec fun r e ↦ Id.run do
    match e with
    | .lit (.natVal 1) => pure <| mkRawNatLit 0
    | .const n₀ ls => do
      let n₁ := n₀.mapPrefix findTranslation?
      let ls : List Level := if 1 ∈ reorderFn n₀ then ls.swapFirstTwo else ls
      return some <| Lean.mkConst n₁ ls
    | .app g x => do
      let gf := g.getAppFn
      if let some nm := gf.constName? then
        let gArgs := g.getAppArgs
        -- e = `(nm y₁ .. yₙ x)
        /- Test if arguments should be reordered. -/
        if h : gArgs.size > 0 then
          let c1 : Bool := gArgs.size ∈ reorderFn nm
          let c2 := additiveTest replaceAll findTranslation? ignore gArgs[0]
          if c1 && c2 then
            -- interchange `x` and the last argument of `g`
            let x := r x
            let gf := r g.appFn!
            let ga := r g.appArg!
            let e₂ := mkApp2 gf x ga
            return some e₂
        /- Test if the head should not be replaced. -/
        let c1 := isRelevant nm gArgs.size
        let c2 := gf.isConst
        let c3 := additiveTest replaceAll findTranslation? ignore x
        if c1 && c2 && not c3 then
          let x ← r x
          let args ← gArgs.mapM r
          return some $ mkApp (mkAppN gf args) x
        /- Do not replace numerals in specific types. -/
        let firstArg := if h : gArgs.size > 0 then gArgs[0] else x
        if !shouldTranslateNumeral replaceAll findTranslation? ignore fixedNumeral nm firstArg then
          return some <| g.app x
      return e.updateApp! (← r g) (← r x)
    | .proj n₀ idx e => do
      let n₁ := n₀.mapPrefix findTranslation?
      return some <| .proj n₁ idx <| ← r e
    | _ => return none

/-- Eta expands `e` at most `n` times.-/
def etaExpandN (n : Nat) (e : Expr): MetaM Expr := do
  forallBoundedTelescope (← inferType e) (some n) fun xs _ ↦ mkLambdaFVars xs (mkAppN e xs)

/-- `e.expand` eta-expands all expressions that have as head a constant `n` in
`reorder`. They are expanded until they are applied to one more argument than the maximum in
`reorder.find n`. -/
def expand (e : Expr) : MetaM Expr := do
  let env ← getEnv
  let reorderFn : Name → List ℕ := fun nm ↦ (reorderAttr.find? env nm |>.getD [])
  let e₂ ← Lean.Meta.transform (input := e) (post := fun e => return .done e) <| fun e ↦ do
    let e0 := e.getAppFn
    let es := e.getAppArgs
    let some e0n := e0.constName? | return .continue
    let reorder := reorderFn e0n
    if reorder.isEmpty then
      -- no need to expand if nothing needs reordering
      return .continue
    let needed_n := reorder.foldr Nat.max 0 + 1
    -- the second disjunct is a temporary fix to avoid infinite loops.
    -- We may need to use `replaceRec` or something similar to not change the head of an application
    if needed_n ≤ es.size || es.size == 0 then
      return .continue
    else
      -- in this case, we need to reorder arguments that are not yet
      -- applied, so first η-expand the function.
      let e' ← etaExpandN (needed_n - es.size) e
      trace[to_additive_detail] "expanded {e} to {e'}"
      return .continue e'
  if e != e₂ then
    trace[to_additive_detail] "expand:\nBefore: {e}\nAfter:  {e₂}"
  return e₂

/-- Reorder pi-binders. See doc of `reorderAttr` for the interpretation of the argument -/
def reorderForall (src : Expr) (reorder : List Nat := []) : MetaM Expr := do
  if reorder == [] then
    return src
  forallTelescope src fun xs e => do
    let xs ← reorder.foldrM (init := xs) fun i xs =>
      if h : i < xs.size then
        pure <| xs.swap ⟨i - 1, Nat.lt_of_le_of_lt i.pred_le h⟩ ⟨i, h⟩
      else
        throwError "the declaration does not have enough arguments to reorder the given arguments: {
          xs.size} ≤ {i}"
    mkForallFVars xs e

/-- Reorder lambda-binders. See doc of `reorderAttr` for the interpretation of the argument -/
def reorderLambda (src : Expr) (reorder : List Nat := []) : MetaM Expr := do
  if reorder == [] then
    return src
  lambdaTelescope src fun xs e => do
    let xs ← reorder.foldrM (init := xs) fun i xs =>
      if h : i < xs.size then
        pure <| xs.swap ⟨i - 1, Nat.lt_of_le_of_lt i.pred_le h⟩ ⟨i, h⟩
      else
        throwError "the declaration does not have enough arguments to reorder the given arguments. {
          xs.size} ≤ {i}.\nIf this is a field projection, make sure to use `@[to_additive]` on {""
          }the field first."
    mkLambdaFVars xs e

/-- Run applyReplacementFun on the given `srcDecl` to make a new declaration with name `tgt` -/
def updateDecl
  (tgt : Name) (srcDecl : ConstantInfo) (reorder : List Nat := [])
  : MetaM ConstantInfo := do
  let mut decl := srcDecl.updateName tgt
  if 1 ∈ reorder then
    decl := decl.updateLevelParams decl.levelParams.swapFirstTwo
  decl := decl.updateType <| ← applyReplacementFun <| ← reorderForall (← expand decl.type) reorder
  if let some v := decl.value? then
    decl := decl.updateValue <| ← applyReplacementFun <| ← reorderLambda (← expand v) reorder
  return decl

/-- Lean 4 makes declarations which are not internal
(that is, head string starts with `_`) but which should be transformed.
e.g. `proof_1` in `Lean.Meta.mkAuxDefinitionFor` this might be better fixed in core.
This method is polyfill for that.
Note: this declaration also occurs as `shouldIgnore` in the Lean 4 file `test/lean/run/printDecls`.
-/
def isInternal' (declName : Name) : Bool :=
  declName.isInternal ||
  match declName with
  | .str _ s => "match_".isPrefixOf s || "proof_".isPrefixOf s || "eq_".isPrefixOf s
  | _        => true

/-- transform the declaration `src` and all declarations `pre._proof_i` occurring in `src`
using the transforms dictionary.
`replace_all`, `trace`, `ignore` and `reorder` are configuration options.
`pre` is the declaration that got the `@[to_additive]` attribute and `tgt_pre` is the target of this
declaration. -/
partial def transformDeclAux
  (cfg : Config) (pre tgt_pre : Name) : Name → CoreM Unit := fun src ↦ do
  let env ← getEnv
  trace[to_additive_detail] "visiting {src}"
  -- if we have already translated this declaration, we do nothing.
  if (findTranslation? env src).isSome && src != pre then
      return
  -- if this declaration is not `pre` and not an internal declaration, we return an error,
  -- since we should have already translated this declaration.
  if src != pre && !isInternal' src then
    throwError "The declaration {pre} depends on the declaration {src} which is in the namespace {
      pre}, but does not have the `@[to_additive]` attribute. This is not supported.\n{""
      }Workaround: move {src} to a different namespace."
  -- we find the additive name of `src`
  let tgt := src.mapPrefix (fun n ↦ if n == pre then some tgt_pre else
    if n == mkPrivateName env pre then some <| mkPrivateName env tgt_pre else
    -- note: this is only a partial solution to dealing with lemmas generated by the
    -- `simp` attribute, and should be removed/revised when we have a full solution
    if n == env.mainModule ++ `_auxLemma then env.mainModule ++ `_auxAddLemma else none)
  if tgt == src then
    throwError "@[to_additive] doesn't know how to translate {src}, since the additive version has {
      ""}the same name. This is a bug in @[to_additive]."
  -- we skip if we already transformed this declaration before
  if env.contains tgt then
    return
  let srcDecl ← getConstInfo src
  let prefixes : NameSet := .ofList [pre, env.mainModule ++ `_auxLemma]
  -- we first transform all auxiliary declarations generated when elaborating `pre`
  for n in srcDecl.type.listNamesWithPrefixes prefixes do
    transformDeclAux cfg pre tgt_pre n
  if let some value := srcDecl.value? then
    for n in value.listNamesWithPrefixes prefixes do
      transformDeclAux cfg pre tgt_pre n
  -- if the auxilliary declaration doesn't have prefix `pre`, then we have to add this declaration
  -- to the translation dictionary, since otherwise we cannot find the additive name.
  if !pre.isPrefixOf src then
    insertTranslation src tgt
  -- now transform the source declaration
  let trgDecl : ConstantInfo ←
    MetaM.run' <| updateDecl tgt srcDecl <| if src == pre then cfg.reorder else []
  if !trgDecl.hasValue then
    throwError "Expected {tgt} to have a value."
  trace[to_additive] "generating\n{tgt} :=\n  {trgDecl.value!}"
  try
    -- make sure that the type is correct,
    -- and emit a more helpful error message if it fails
    discard <| MetaM.run' <| inferType trgDecl.value!
  catch
    | Exception.error _ msg => throwError "@[to_additive] failed.
      Type mismatch in additive declaration. For help, see the docstring
      of `to_additive.attr`, section `Troubleshooting`.
      Failed to add declaration\n{tgt}:\n{msg}"
    | _ => panic! "unreachable"
  if isNoncomputable env src then
    addDecl trgDecl.toDeclaration!
    setEnv $ addNoncomputable (← getEnv) tgt
  else
    addAndCompile trgDecl.toDeclaration!
  -- now add declaration ranges so jump-to-definition works
  -- note: we currently also do this for auxiliary declarations, while they are not normally
  -- generated for those. We could change that.
  addDeclarationRanges tgt {
    range := ← getDeclarationRange (← getRef)
    selectionRange := ← getDeclarationRange cfg.ref }
  if isProtected (← getEnv) src then
    setEnv $ addProtected (← getEnv) tgt

/-- Copy the instance attribute in a `to_additive`

[todo] it seems not to work when the `to_additive` is added as an attribute later. -/
def copyInstanceAttribute (src tgt : Name) : CoreM Unit := do
  if (← isInstance src) then
    let prio := (← getInstancePriority? src).getD 100
    let attr_kind := (← getInstanceAttrKind? src).getD .global
    trace[to_additive_detail] "Making {tgt} an instance with priority {prio}."
    addInstance tgt attr_kind prio |>.run'

<<<<<<< HEAD
/-- Copy the simp attribute in a `to_additive` -/
def copySimpAttribute (src tgt : Name) (ext : SimpExtension := simpExtension) : CoreM Unit := do
  let thms ← ext.getTheorems
  if !thms.isLemma (.decl src) || thms.isLemma (.decl tgt) then
    return
  trace[to_additive_detail] "Adding @[simp] attribute to {tgt}."
  -- [todo] how to get prio data from SimpTheorems?
  Lean.Meta.addSimpTheorem ext tgt
    (post := true)
    (inv := false)
    (attrKind := .global)
    (prio := eval_prio default) |>.run'

/-- A hack to add an attribute to a declaration.
  We use the `missing` for the syntax, so this only works for certain attributes.
  It seems to work for `refl`, `symm`, `trans`, `ext` and `coe`.
  This does not work for most attributes where the syntax has optional arguments.
  TODO: have a proper implementation once we have the infrastructure for this. -/
def hackyAddAttribute (attrName declName : Name) (kind : AttributeKind := .global) :
  CoreM Unit := do
  let .ok attr := getAttributeImpl (← getEnv) attrName
    | throwError "unknown attribute {attrName}"
  attr.add declName .missing kind

/-- Copy an attribute that stores enough information to test whether a declaration is in it
  in a hacky way.
  TODO: have a proper implementation once we have the infrastructure for this. -/
def hackyCopyAttr [Inhabited β] (attr : SimpleScopedEnvExtension α β) (f : β → Name → Bool)
  (attrName src tgt : Name) : CoreM Unit := do
  if f (attr.getState (← getEnv)) src then
    hackyAddAttribute attrName tgt

/-- Copy attributes to the additive name. Not currently used, except by the reassoc attribute. -/
def copyAttributes (src tgt : Name) : CoreM Unit := do
  -- Copy the standard `simp` attribute
  copySimpAttribute src tgt
  -- Copy the `norm_cast` attributes
  copySimpAttribute src tgt pushCastExt
  copySimpAttribute src tgt normCastExt.up
  copySimpAttribute src tgt normCastExt.down
  copySimpAttribute src tgt normCastExt.squash
  -- copy `instance`
=======
/-- Warn the user when the multiplicative declaration has an attribute. -/
def warnExt [Inhabited σ] (ext : PersistentEnvExtension α β σ) (f : σ → Name → Bool)
  (thisAttr attrName src : Name) : CoreM Unit := do
  if f (ext.getState (← getEnv)) src then
      logInfo m!"The source declaration has attribute {attrName}.
This attribute is not translated to the declarations generated by {thisAttr}. Use something like
`@[{thisAttr} (attr := {attrName})]` instead."

/-- Warn the user when the multiplicative declaration has a simple scoped attribute. -/
def warnAttr [Inhabited β] (attr : SimpleScopedEnvExtension α β) (f : β → Name → Bool)
  (thisAttr attrName src : Name) : CoreM Unit :=
warnExt attr.ext (f ·.stateStack.head!.state ·) thisAttr attrName src

/-- Warn the user when the multiplicative declaration has a parametric attribute. -/
def warnParametricAttr (attr : ParametricAttribute β) (thisAttr attrName src : Name) : CoreM Unit :=
warnExt attr.ext (·.contains ·) thisAttr attrName src

/-- `runAndAdditivize src tgt desc t` runs `t` on both `src` and `tgt` and adds the generated lemmas
(the output of `t`) as a translation -/
def additivizeLemmas [Monad m] [MonadError m] [MonadLiftT CoreM m]
  (src tgt : Name) (desc : String) (t : Name → m (Array Name)) : m Unit := do
  let srcLemmas ← t src
  let tgtLemmas ← t tgt
  if srcLemmas.size != tgtLemmas.size then
    throwError "{src} and {tgt} do not generate the same number of {desc}."
  for (srcLemma, tgtLemma) in srcLemmas.zip tgtLemmas do
    insertTranslation srcLemma tgtLemma

/-- Apply attributes to the multiplicative and additive declarations. -/
def applyAttributes (attrs : Array Syntax) (thisAttr src tgt : Name) : TermElabM Unit := do
  -- we only copy the `instance` attribute, since `@[to_additive] instance` is nice to allow
>>>>>>> 56bf4cd6
  copyInstanceAttribute src tgt
  -- Warn users if the multiplicative version has an attribute
  warnAttr simpExtension (·.lemmaNames.contains <| .decl ·) thisAttr `simp src
  warnAttr normCastExt.up (·.lemmaNames.contains <| .decl ·) thisAttr `norm_cast src
  warnAttr normCastExt.down (·.lemmaNames.contains <| .decl ·) thisAttr `norm_cast src
  warnAttr normCastExt.squash (·.lemmaNames.contains <| .decl ·) thisAttr `norm_cast src
  warnAttr pushCastExt (·.lemmaNames.contains <| .decl ·) thisAttr `norm_cast src
  warnAttr Std.Tactic.Ext.extExtension (·.elements.contains ·) thisAttr `ext src
  warnAttr Mathlib.Tactic.reflExt (·.elements.contains ·) thisAttr `refl src
  warnAttr Mathlib.Tactic.symmExt (·.elements.contains ·) thisAttr `symm src
  warnAttr Mathlib.Tactic.transExt (·.elements.contains ·) thisAttr `trans src
  warnAttr Std.Tactic.Coe.coeExt (·.contains ·) thisAttr `coe src
  warnParametricAttr Lean.Linter.deprecatedAttr thisAttr `deprecated src
  warnParametricAttr Std.Tactic.Lint.nolintAttr thisAttr `nolint src
  -- add attributes
  let attrs ← elabAttrs attrs
  -- the following is similar to `Term.ApplyAttributesCore`, but we hijack the implementation of
  -- `simp` and `simps`.
  for attr in attrs do
  withRef attr.stx do withLogging do
  -- todo: also support other simp-attributes,
  -- and attributes that generate simp-attributes, like `norm_cast`
  if attr.name == `simp then
    additivizeLemmas src tgt "simp lemmas"
      (Meta.Simp.addSimpAttrFromSyntax · simpExtension attr.kind attr.stx)
    return
  if attr.name == `simps then
    additivizeLemmas src tgt "simps lemmas" (simpsTacFromSyntax · attr.stx)
    return
  let env ← getEnv
  match getAttributeImpl env attr.name with
  | Except.error errMsg => throwError errMsg
  | Except.ok attrImpl  =>
    let runAttr := do
      attrImpl.add src attr.stx attr.kind
      attrImpl.add tgt attr.stx attr.kind
    -- not truly an elaborator, but a sensible target for go-to-definition
    let elaborator := attrImpl.ref
    if (← getInfoState).enabled && (← getEnv).contains elaborator then
      withInfoContext (mkInfo := return .ofCommandInfo { elaborator, stx := attr.stx }) do
        try runAttr
        finally if attr.stx[0].isIdent || attr.stx[0].isAtom then
          -- Add an additional node over the leading identifier if there is one
          -- to make it look more function-like.
          -- Do this last because we want user-created infos to take precedence
          pushInfoLeaf <| .ofCommandInfo { elaborator, stx := attr.stx[0] }
    else
      runAttr

/-- Warn the user when the multiplicative declaration has an attribute. -/
def warnExt [Inhabited σ] (ext : PersistentEnvExtension α β σ) (f : σ → Name → Bool)
  (attrName src : Name) : CoreM Unit := do
  if f (ext.getState (← getEnv)) src then
      logInfo m!"The multiplicative declaration has attribute {attrName}.
This is not translated to the additive version. Use something like
`@[to_additive (attr := {attrName})]` instead."

/-- Warn the user when the multiplicative declaration has a simple scoped attribute. -/
def warnAttr [Inhabited β] (attr : SimpleScopedEnvExtension α β) (f : β → Name → Bool)
  (attrName src : Name) : CoreM Unit :=
warnExt attr.ext (f ·.stateStack.head!.state ·) attrName src

/-- Warn the user when the multiplicative declaration has a parametric attribute. -/
def warnParametricAttr [Inhabited β] (attr : ParametricAttribute β)
  (attrName src : Name) : CoreM Unit :=
warnExt attr.ext (·.contains ·) attrName src

/-- `runAndAdditivize src tgt desc t` runs `t` on both `src` and `tgt` and adds the generated lemmas
(the output of `t`) as a translation -/
def additivizeLemmas [Monad m] [MonadError m] [MonadLiftT CoreM m]
  (src tgt : Name) (desc : String) (t : Name → m (Array Name)) : m Unit := do
  let srcLemmas ← t src
  let tgtLemmas ← t tgt
  if srcLemmas.size != tgtLemmas.size then
    throwError "{src} and {tgt} do not generate the same number of {desc}."
  for (srcLemma, tgtLemma) in srcLemmas.zip tgtLemmas do
    insertTranslation srcLemma tgtLemma

/-- Apply attributes to the multiplicative and additive declarations. -/
def applyAttributes (attrs : Array Syntax) (src tgt : Name) : TermElabM Unit := do
  -- we only copy the `instance` attribute, since `@[to_additive] instance` is nice to allow
  copyInstanceAttribute src tgt
  -- Warn users if the multiplicative version has an attribute
  warnAttr simpExtension (·.lemmaNames.contains <| .decl ·) `simp src
  warnAttr normCastExt.up (·.lemmaNames.contains <| .decl ·) `norm_cast src
  warnAttr normCastExt.down (·.lemmaNames.contains <| .decl ·) `norm_cast src
  warnAttr normCastExt.squash (·.lemmaNames.contains <| .decl ·) `norm_cast src
  warnAttr pushCastExt (·.lemmaNames.contains <| .decl ·) `norm_cast src
  warnAttr Std.Tactic.Ext.extExtension (·.elements.contains ·) `ext src
  warnAttr Mathlib.Tactic.reflExt (·.elements.contains ·) `refl src
  warnAttr Mathlib.Tactic.symmExt (·.elements.contains ·) `symm src
  warnAttr Mathlib.Tactic.transExt (·.elements.contains ·) `trans src
  warnAttr Std.Tactic.Coe.coeExt (·.contains ·) `coe src
  warnParametricAttr Lean.Linter.deprecatedAttr `deprecated src
  warnParametricAttr Std.Tactic.Lint.nolintAttr `nolint src
  -- add attributes
  let attrs ← elabAttrs attrs
  -- the following is similar to `Term.ApplyAttributesCore`, but we hijack the implementation of
  -- `simp` and `simps`.
  for attr in attrs do
  withRef attr.stx do withLogging do
  -- todo: also support other simp-attributes,
  -- and attributes that generate simp-attributes, like `norm_cast`
  if attr.name == `simp then
    additivizeLemmas src tgt "simp lemmas"
      (Meta.Simp.addSimpAttrFromSyntax · simpExtension attr.kind attr.stx)
    return
  if attr.name == `simps then
    additivizeLemmas src tgt "simps lemmas" (simpsTacFromSyntax · attr.stx)
    return
  let env ← getEnv
  match getAttributeImpl env attr.name with
  | Except.error errMsg => throwError errMsg
  | Except.ok attrImpl  =>
    let runAttr := do
      attrImpl.add src attr.stx attr.kind
      attrImpl.add tgt attr.stx attr.kind
    -- not truly an elaborator, but a sensible target for go-to-definition
    let elaborator := attrImpl.ref
    if (← getInfoState).enabled && (← getEnv).contains elaborator then
      withInfoContext (mkInfo := return .ofCommandInfo { elaborator, stx := attr.stx }) do
        try runAttr
        finally if attr.stx[0].isIdent || attr.stx[0].isAtom then
          -- Add an additional node over the leading identifier if there is one
          -- to make it look more function-like.
          -- Do this last because we want user-created infos to take precedence
          pushInfoLeaf <| .ofCommandInfo { elaborator, stx := attr.stx[0] }
    else
      runAttr

/--
Copies equation lemmas and attributes from `src` to `tgt`
-/
def copyMetaData (attrs : Array Syntax) (src tgt : Name) : CoreM Unit := do
  /- We need to generate all equation lemmas for `src` and `tgt`, even for non-recursive
  definitions. If we don't do that, the equation lemma for `src` might be generated later
  when doing a `rw`, but it won't be generated for `tgt`. -/
  additivizeLemmas (desc := "equation lemmas") src tgt fun nm ↦
    (·.getD #[]) <$> MetaM.run' (getEqnsFor? nm true)
<<<<<<< HEAD
  MetaM.run' <| Elab.Term.TermElabM.run' <| applyAttributes attrs src tgt
=======
  MetaM.run' <| Elab.Term.TermElabM.run' <| applyAttributes attrs `to_additive src tgt
>>>>>>> 56bf4cd6

/--
Make a new copy of a declaration, replacing fragments of the names of identifiers in the type and
the body using the `translations` dictionary.
This is used to implement `@[to_additive]`.
-/
def transformDecl (cfg : Config) (src tgt : Name) : CoreM Unit := do
  transformDeclAux cfg src tgt src
  copyMetaData cfg.attrs src tgt

/--
Find the first argument of `nm` that has a multiplicative type-class on it.
Returns 1 if there are no types with a multiplicative class as arguments.
E.g. `Prod.Group` returns 1, and `Pi.One` returns 2.
-/
def firstMultiplicativeArg (nm : Name) : MetaM Nat := do
  forallTelescopeReducing (← getConstInfo nm).type fun xs _ ↦ do
    -- xs are the arguments to the constant
    let xs := xs.toList
    let l ← xs.mapM fun x ↦ do
      -- x is an argument and i is the index
      -- write `x : (y₀ : α₀) → ... → (yₙ : αₙ) → tgt_fn tgt_args₀ ... tgt_argsₘ`
      forallTelescopeReducing (← inferType x) fun _ys tgt ↦ do
        let (_tgt_fn, tgt_args) := tgt.getAppFnArgs
        if let some c := tgt.getAppFn.constName? then
          if findTranslation? (← getEnv) c |>.isNone then
            return []
        return tgt_args.toList.filterMap fun tgt_arg ↦
          xs.findIdx? fun x ↦ Expr.containsFVar tgt_arg x.fvarId!
    trace[to_additive_detail] "firstMultiplicativeArg: {l}"
    match l.join with
    | [] => return 0
    | (head :: tail) => return tail.foldr Nat.min head

/-- Helper for `capitalizeLike`. -/
partial def capitalizeLikeAux (s : String) (i : String.Pos := 0) (p : String) : String :=
  if p.atEnd i || s.atEnd i then
    p
  else
    let j := p.next i
    if (s.get i).isLower then
      capitalizeLikeAux s j <| p.set i (p.get i |>.toLower)
    else if (s.get i).isUpper then
      capitalizeLikeAux s j <| p.set i (p.get i |>.toUpper)
    else
      capitalizeLikeAux s j p

/-- Capitalizes `s` char-by-char like `r`. If `s` is longer, it leaves the tail untouched. -/
def capitalizeLike (r : String) (s : String) :=
  capitalizeLikeAux r 0 s

/-- Capitalize First element of a list like `s`.
Note that we need to capitalize multiple characters in some cases,
in examples like `HMul` or `hAdd`. -/
def capitalizeFirstLike (s : String) : List String → List String
  | x :: r => capitalizeLike s x :: r
  | [] => []

/--
Dictionary used by `guessName` to autogenerate names.

Note: `guessName` capitalizes first element of the output according to
capitalization of the input. Input and first element should therefore be lower-case,
2nd element should be capitalized properly.
-/
private def nameDict : String → List String
| "one"         => ["zero"]
| "mul"         => ["add"]
| "smul"        => ["vadd"]
| "inv"         => ["neg"]
| "div"         => ["sub"]
| "prod"        => ["sum"]
| "hmul"        => ["hadd"]
| "hsmul"       => ["hvadd"]
| "hdiv"        => ["hsub"]
| "hpow"        => ["hsmul"]
| "finprod"     => ["finsum"]
| "pow"         => ["smul"]
| "npow"        => ["nsmul"]
| "zpow"        => ["zsmul"]
| "monoid"      => ["add", "Monoid"]
| "submonoid"   => ["add", "Submonoid"]
| "group"       => ["add", "Group"]
| "subgroup"    => ["add", "Subgroup"]
| "semigroup"   => ["add", "Semigroup"]
| "magma"       => ["add", "Magma"]
| "haar"        => ["add", "Haar"]
| "prehaar"     => ["add", "Prehaar"]
| "unit"        => ["add", "Unit"]
| "units"       => ["add", "Units"]
| x             => [x]

/--
Turn each element to lower-case, apply the `nameDict` and
capitalize the output like the input.
-/
def applyNameDict : List String → List String
| x :: s => (capitalizeFirstLike x (nameDict x.toLower)) ++ applyNameDict s
| [] => []

/--
There are a few abbreviations we use. For example "Nonneg" instead of "ZeroLE"
or "addComm" instead of "commAdd".
Note: The input to this function is case sensitive!
Todo: A lot of abbreviations here are manual fixes and there might be room to
      improve the naming logic to reduce the size of `fixAbbreviation`.
-/
def fixAbbreviation : List String → List String
| "cancel" :: "Add" :: s            => "addCancel" :: fixAbbreviation s
| "Cancel" :: "Add" :: s            => "AddCancel" :: fixAbbreviation s
| "left" :: "Cancel" :: "Add" :: s  => "addLeftCancel" :: fixAbbreviation s
| "Left" :: "Cancel" :: "Add" :: s  => "AddLeftCancel" :: fixAbbreviation s
| "right" :: "Cancel" :: "Add" :: s => "addRightCancel" :: fixAbbreviation s
| "Right" :: "Cancel" :: "Add" :: s => "AddRightCancel" :: fixAbbreviation s
| "cancel" :: "Comm" :: "Add" :: s  => "addCancelComm" :: fixAbbreviation s
| "Cancel" :: "Comm" :: "Add" :: s  => "AddCancelComm" :: fixAbbreviation s
| "comm" :: "Add" :: s              => "addComm" :: fixAbbreviation s
| "Comm" :: "Add" :: s              => "AddComm" :: fixAbbreviation s
| "Zero" :: "LE" :: s               => "Nonneg" :: fixAbbreviation s
| "zero" :: "_" :: "le" :: s        => "nonneg" :: fixAbbreviation s
| "Zero" :: "LT" :: s               => "Pos" :: fixAbbreviation s
| "zero" :: "_" :: "lt" :: s        => "pos" :: fixAbbreviation s
| "LE" :: "Zero" :: s               => "Nonpos" :: fixAbbreviation s
| "le" :: "_" :: "zero" :: s        => "nonpos" :: fixAbbreviation s
| "LT" :: "Zero" :: s               => "Neg" :: fixAbbreviation s
| "lt" :: "_" :: "zero" :: s        => "neg" :: fixAbbreviation s
| "Add" :: "Single" :: s            => "Single" :: fixAbbreviation s
| "add" :: "Single" :: s            => "single" :: fixAbbreviation s
| "add" :: "_" :: "single" :: s     => "single" :: fixAbbreviation s
| "Add" :: "Support" :: s           => "Support" :: fixAbbreviation s
| "add" :: "Support" :: s           => "support" :: fixAbbreviation s
| "add" :: "_" :: "support" :: s    => "support" :: fixAbbreviation s
| "Add" :: "TSupport" :: s          => "TSupport" :: fixAbbreviation s
| "add" :: "TSupport" :: s          => "tsupport" :: fixAbbreviation s
| "add" :: "_" :: "tsupport" :: s   => "tsupport" :: fixAbbreviation s
| "Add" :: "Indicator" :: s         => "Indicator" :: fixAbbreviation s
| "add" :: "Indicator" :: s         => "indicator" :: fixAbbreviation s
| "add" :: "_" :: "indicator" :: s  => "indicator" :: fixAbbreviation s
| "is" :: "Square" :: s             => "even" :: fixAbbreviation s
| "Is" :: "Square" :: s             => "Even" :: fixAbbreviation s
-- "Regular" is well-used in mathlib3 with various meanings (e.g. in
-- measure theory) and a direct translation
-- "regular" --> ["add", "Regular"] in `nameDict` above seems error-prone.
| "is" :: "Regular" :: s            => "isAddRegular" :: fixAbbreviation s
| "Is" :: "Regular" :: s            => "IsAddRegular" :: fixAbbreviation s
| "is" :: "Left" :: "Regular" :: s  => "isAddLeftRegular" :: fixAbbreviation s
| "Is" :: "Left" :: "Regular" :: s  => "IsAddLeftRegular" :: fixAbbreviation s
| "is" :: "Right" :: "Regular" :: s => "isAddRightRegular" :: fixAbbreviation s
| "Is" :: "Right" :: "Regular" :: s => "IsAddRightRegular" :: fixAbbreviation s
-- the capitalization heuristic of `applyNameDict` doesn't work in the following cases
| "Smul"  :: s                      => "SMul" :: fixAbbreviation s
| "HSmul" :: s                      => "HSMul" :: fixAbbreviation s
| "hSmul" :: s                      => "hSMul" :: fixAbbreviation s
| "neg" :: "Fun" :: s               => "invFun" :: fixAbbreviation s
| "Neg" :: "Fun" :: s               => "InvFun" :: fixAbbreviation s
| x :: s                            => x :: fixAbbreviation s
| []                                => []

/--
Autogenerate additive name.
This runs in several steps:
1) Split according to capitalisation rule and at `_`.
2) Apply word-by-word translation rules.
3) Fix up abbreviations that are not word-by-word translations, like "addComm" or "Nonneg".
-/
def guessName : String → String :=
  String.mapTokens '\'' <|
  fun s =>
    String.join <|
    fixAbbreviation <|
    applyNameDict <|
    s.splitCase

/-- Return the provided target name or autogenerate one if one was not provided. -/
def targetName (src tgt : Name) (allowAutoName : Bool) : CoreM Name := do
  let .str pre s := src | throwError "to_additive: can't transport {src}"
  trace[to_additive_detail] "The name {s} splits as {s.splitCase}"
  let tgt_auto := guessName s
  let depth := tgt.getNumParts
  let pre := pre.mapPrefix <| findTranslation? (← getEnv)
  let (pre1, pre2) := pre.splitAt (depth - 1)
  if tgt == pre2.str tgt_auto && !allowAutoName && tgt != src then
    logInfo m!"to_additive correctly autogenerated target name for {src}. {"\n"
      }You may remove the explicit argument {tgt}."
  let res := if tgt == .anonymous then pre.str tgt_auto else pre1 ++ tgt
  -- we allow translating to itself if `tgt == src`, which is occasionally useful for `additiveTest`
  if res == src && tgt != src then
    throwError "to_additive: can't transport {src} to itself."
  if tgt != .anonymous then
    trace[to_additive_detail] "The automatically generated name would be {pre.str tgt_auto}"
  return res

private def proceedFieldsAux (src tgt : Name) (f : Name → CoreM (Array Name)) : CoreM Unit := do
  let srcFields ← f src
  let tgtFields ← f tgt
  if srcFields.size != tgtFields.size then
    throwError "Failed to map fields of {src}, {tgt} with {srcFields} ↦ {tgtFields}"
  for (srcField, tgtField) in srcFields.zip tgtFields do
    if srcField != tgtField then
      insertTranslation (src ++ srcField) (tgt ++ tgtField)
    else
      trace[to_additive] "Translation {src ++ srcField} ↦ {tgt ++ tgtField} is automatic."

/-- Add the structure fields of `src` to the translations dictionary
so that future uses of `to_additive` will map them to the corresponding `tgt` fields. -/
def proceedFields (src tgt : Name) : CoreM Unit := do
  let env : Environment ← getEnv
  let aux := proceedFieldsAux src tgt
  aux fun n ↦ pure <| if isStructure env n then getStructureFields env n else #[]
  -- We don't have to run toAdditive on the constructor of a structure, since the use of
  -- `Name.mapPrefix` will do that automatically.

private def elabToAdditive : Syntax → CoreM Config
  | `(attr| to_additive%$tk $[!%$replaceAll]? $[?%$trace]? $[(attr := $stx?,*)]?
    $[(reorder := $[$reorder:num]*)]? $[$tgt]? $[$doc]?) =>
    return { replaceAll := replaceAll.isSome
             trace := trace.isSome
             tgt := match tgt with | some tgt => tgt.getId | none => Name.anonymous
             doc := doc.bind (·.raw.isStrLit?)
             allowAutoName := false
             attrs := match stx? with | some stx => stx | none => #[]
             reorder := reorder |>.map (·.toList.map (·.raw.isNatLit?.get!)) |>.getD []
             ref := (tgt.map (·.raw)).getD tk }
  | _ => throwUnsupportedSyntax

/-- `addToAdditiveAttr src cfg` adds a `@[to_additive]` attribute to `src` with configuration `cfg`.
See the attribute implementation for more details. -/
def addToAdditiveAttr (src : Name) (cfg : Config) : AttrM Unit :=
  withOptions (· |>.setBool `to_additive.replaceAll cfg.replaceAll
                 |>.updateBool `trace.to_additive (cfg.trace || ·)) <| do
  let tgt ← targetName src cfg.tgt cfg.allowAutoName
  let alreadyExists := (← getEnv).contains tgt
  if cfg.reorder != [] then
    trace[to_additive] "@[to_additive] will reorder the arguments of {tgt}."
    reorderAttr.add src cfg.reorder
    -- we allow using this attribute if it's only to add the reorder configuration
    if findTranslation? (← getEnv) src |>.isSome then
      return
  let firstMultArg ← MetaM.run' <| firstMultiplicativeArg src
  if firstMultArg != 0 then
    trace[to_additive_detail] "Setting relevant_arg for {src} to be {firstMultArg}."
    relevantArgAttr.add src firstMultArg
  insertTranslation src tgt
  if alreadyExists then
    -- since `tgt` already exists, we just need to copy metadata and
    -- add translations `src.x ↦ tgt.x'` for any subfields.
    trace[to_additive_detail] "declaration {tgt} already exists."
    copyMetaData cfg.attrs src tgt
    proceedFields src tgt
  else
    -- tgt doesn't exist, so let's make it
    transformDecl cfg src tgt
  -- add pop-up information when mousing over `additive_name` of `@[to_additive additive_name]`
  -- (the information will be over the attribute of no additive name is given)
  pushInfoLeaf <| .ofTermInfo {
    elaborator := .anonymous, lctx := {}, expectedType? := none, isBinder := !alreadyExists,
    stx := cfg.ref, expr := ← mkConstWithLevelParams tgt }
  if let some doc := cfg.doc then
    addDocString tgt doc

/--
The attribute `to_additive` can be used to automatically transport theorems
and definitions (but not inductive types and structures) from a multiplicative
theory to an additive theory.

To use this attribute, just write:

```
@[to_additive]
theorem mul_comm' {α} [comm_semigroup α] (x y : α) : x * y = y * x := comm_semigroup.mul_comm
```

This code will generate a theorem named `add_comm'`. It is also
possible to manually specify the name of the new declaration:

```
@[to_additive add_foo]
theorem foo := sorry
```

An existing documentation string will _not_ be automatically used, so if the theorem or definition
has a doc string, a doc string for the additive version should be passed explicitly to
`to_additive`.

```
/-- Multiplication is commutative -/
@[to_additive "Addition is commutative"]
theorem mul_comm' {α} [comm_semigroup α] (x y : α) : x * y = y * x := comm_semigroup.mul_comm
```

The transport tries to do the right thing in most cases using several
heuristics described below.  However, in some cases it fails, and
requires manual intervention.

Use the `(attr := ...)` syntax to apply attributes to both the multiplicative and the additive
version:

```
@[to_additive (attr := simp)] lemma mul_one' {G : Type*} [group G] (x : G) : x * 1 = x := mul_one x
```

For `simp` and `simps` this also ensures that some generated lemmas are added to the additive
dictionary.

## Implementation notes

The transport process generally works by taking all the names of
identifiers appearing in the name, type, and body of a declaration and
creating a new declaration by mapping those names to additive versions
using a simple string-based dictionary and also using all declarations
that have previously been labeled with `to_additive`.

In the `mul_comm'` example above, `to_additive` maps:
* `mul_comm'` to `add_comm'`,
* `comm_semigroup` to `add_comm_semigroup`,
* `x * y` to `x + y` and `y * x` to `y + x`, and
* `comm_semigroup.mul_comm'` to `add_comm_semigroup.add_comm'`.

### Heuristics

`to_additive` uses heuristics to determine whether a particular identifier has to be
mapped to its additive version. The basic heuristic is

* Only map an identifier to its additive version if its first argument doesn't
  contain any unapplied identifiers.

Examples:
* `@Mul.mul Nat n m` (i.e. `(n * m : Nat)`) will not change to `+`, since its
  first argument is `Nat`, an identifier not applied to any arguments.
* `@Mul.mul (α × β) x y` will change to `+`. It's first argument contains only the identifier
  `prod`, but this is applied to arguments, `α` and `β`.
* `@Mul.mul (α × Int) x y` will not change to `+`, since its first argument contains `Int`.

The reasoning behind the heuristic is that the first argument is the type which is "additivized",
and this usually doesn't make sense if this is on a fixed type.

There are some exceptions to this heuristic:

* Identifiers that have the `@[to_additive]` attribute are ignored.
  For example, multiplication in `↥Semigroup` is replaced by addition in `↥AddSemigroup`.
* If an identifier `d` has attribute `@[to_additive_relevant_arg n]` then the argument
  in position `n` is checked for a fixed type, instead of checking the first argument.
  `@[to_additive]` will automatically add the attribute `@[to_additive_relevant_arg n]` to a
  declaration when the first argument has no multiplicative type-class, but argument `n` does.
* If an identifier has attribute `@[to_additive_ignore_args n1 n2 ...]` then all the arguments in
  positions `n1`, `n2`, ... will not be checked for unapplied identifiers (start counting from 1).
  For example, `cont_mdiff_map` has attribute `@[to_additive_ignore_args 21]`, which means
  that its 21st argument `(n : WithTop Nat)` can contain `Nat`
  (usually in the form `Top.top Nat ...`) and still be additivized.
  So `@Mul.mul (C^∞⟮I, N; I', G⟯) _ f g` will be additivized.

### Troubleshooting

If `@[to_additive]` fails because the additive declaration raises a type mismatch, there are
various things you can try.
The first thing to do is to figure out what `@[to_additive]` did wrong by looking at the type
mismatch error.

* Option 1: It additivized a declaration `d` that should remain multiplicative. Solution:
  * Make sure the first argument of `d` is a type with a multiplicative structure. If not, can you
    reorder the (implicit) arguments of `d` so that the first argument becomes a type with a
    multiplicative structure (and not some indexing type)?
    The reason is that `@[to_additive]` doesn't additivize declarations if their first argument
    contains fixed types like `Nat` or `ℝ`. See section Heuristics.
    If the first argument is not the argument with a multiplicative type-class, `@[to_additive]`
    should have automatically added the attribute `@[to_additive_relevant_arg]` to the declaration.
    You can test this by running the following (where `d` is the full name of the declaration):
    ```
      #eval (do isRelevant `d >>= trace)
    ```
    The expected output is `n` where the `n`-th argument of `d` is a type (family) with a
    multiplicative structure on it. If you get a different output (or a failure), you could add
    the attribute `@[to_additive_relevant_arg n]` manually, where `n` is an argument with a
    multiplicative structure.
* Option 2: It didn't additivize a declaration that should be additivized.
  This happened because the heuristic applied, and the first argument contains a fixed type,
  like `Nat` or `ℝ`. Solutions:
  * If the fixed type has an additive counterpart (like `↥Semigroup`), give it the `@[to_additive]`
    attribute.
  * If the fixed type occurs inside the `k`-th argument of a declaration `d`, and the
    `k`-th argument is not connected to the multiplicative structure on `d`, consider adding
    attribute `[to_additive_ignore_args k]` to `d`.
  * If you want to disable the heuristic and replace all multiplicative
    identifiers with their additive counterpart, use `@[to_additive!]`.
* Option 3: Arguments / universe levels are incorrectly ordered in the additive version.
  This likely only happens when the multiplicative declaration involves `pow`/`^`. Solutions:
  * Ensure that the order of arguments of all relevant declarations are the same for the
    multiplicative and additive version. This might mean that arguments have an "unnatural" order
    (e.g. `Monoid.npow n x` corresponds to `x ^ n`, but it is convenient that `Monoid.npow` has this
    argument order, since it matches `AddMonoid.nsmul n x`.
  * If this is not possible, add the `[to_additive_reorder k]` to the multiplicative declaration
    to indicate that the `k`-th and `(k+1)`-st arguments are reordered in the additive version.

If neither of these solutions work, and `to_additive` is unable to automatically generate the
additive version of a declaration, manually write and prove the additive version.
Often the proof of a lemma/theorem can just be the multiplicative version of the lemma applied to
`multiplicative G`.
Afterwards, apply the attribute manually:

```
attribute [to_additive foo_add_bar] foo_bar
```

This will allow future uses of `to_additive` to recognize that
`foo_bar` should be replaced with `foo_add_bar`.

### Handling of hidden definitions

Before transporting the “main” declaration `src`, `to_additive` first
scans its type and value for names starting with `src`, and transports
them. This includes auxiliary definitions like `src._match_1`,
`src._proof_1`.

In addition to transporting the “main” declaration, `to_additive` transports
its equational lemmas and tags them as equational lemmas for the new declaration.

### Structure fields and constructors

If `src` is a structure, then the additive version has to be already written manually.
In this case `to_additive` adds all structure fields to its mapping.

### Name generation

* If `@[to_additive]` is called without a `name` argument, then the
  new name is autogenerated.  First, it takes the longest prefix of
  the source name that is already known to `to_additive`, and replaces
  this prefix with its additive counterpart. Second, it takes the last
  part of the name (i.e., after the last dot), and replaces common
  name parts (“mul”, “one”, “inv”, “prod”) with their additive versions.

* [todo] Namespaces can be transformed using `map_namespace`. For example:
  ```
  run_cmd to_additive.map_namespace `quotient_group `quotient_add_group
  ```

  Later uses of `to_additive` on declarations in the `quotient_group`
  namespace will be created in the `quotient_add_group` namespaces.

* If `@[to_additive]` is called with a `name` argument `new_name`
  /without a dot/, then `to_additive` updates the prefix as described
  above, then replaces the last part of the name with `new_name`.

* If `@[to_additive]` is called with a `name` argument
  `new_namespace.new_name` /with a dot/, then `to_additive` uses this
  new name as is.

As a safety check, in the first case `to_additive` double checks
that the new name differs from the original one.

-/
initialize registerBuiltinAttribute {
    name := `to_additive
    descr := "Transport multiplicative to additive"
    add := fun src stx kind ↦ do
      if (kind != AttributeKind.global) then
        throwError "`to_additive` can only be used as a global attribute"
      let cfg ← elabToAdditive stx
      addToAdditiveAttr src cfg
    -- we (presumably) need to run after compilation to properly add the `simp` attribute
    applicationTime := .afterCompilation
  }

end ToAdditive<|MERGE_RESOLUTION|>--- conflicted
+++ resolved
@@ -20,10 +20,6 @@
 import Mathlib.Tactic.Relation.Trans -- just to copy the attribute
 import Mathlib.Tactic.RunCmd -- not necessary, but useful for debugging
 import Mathlib.Tactic.Simps.Basic
-<<<<<<< HEAD
-import Std.Tactic.Lint.Simp -- for DiscrTree.elements
-=======
->>>>>>> 56bf4cd6
 
 /-!
 # The `@[to_additive]` attribute.
@@ -61,10 +57,7 @@
 macro "to_additive!?" rest:to_additiveRest : attr => `(attr| to_additive ! ? $rest)
 /-- The `to_additive` attribute. -/
 macro "to_additive?!" rest:to_additiveRest : attr => `(attr| to_additive ! ? $rest)
-<<<<<<< HEAD
-=======
 /-- The `to_additive` attribute. -/
->>>>>>> 56bf4cd6
 macro "to_additive" "(" &"reorder" ":=" ns:num+ ")" x:(ppSpace ident)? y:(ppSpace str)? : attr =>
   `(attr| to_additive (attr :=) (reorder := $[$ns]*) $[$x]? $[$y]?)
 
@@ -241,12 +234,9 @@
   allowAutoName : Bool := false
   /-- The arguments that should be reordered by `to_additive` -/
   reorder : List Nat := []
-<<<<<<< HEAD
-=======
   /-- The attributes which we want to give to both the multiplicative and additive versions.
   For certain attributes (such as `simp` and `simps`) this will also add generated lemmas to the
   translation dictionary. -/
->>>>>>> 56bf4cd6
   attrs : Array Syntax := #[]
   /-- The `Syntax` element corresponding to the original multiplicative declaration
   (or the `to_additive` attribute if it is added later),
@@ -533,50 +523,6 @@
     trace[to_additive_detail] "Making {tgt} an instance with priority {prio}."
     addInstance tgt attr_kind prio |>.run'
 
-<<<<<<< HEAD
-/-- Copy the simp attribute in a `to_additive` -/
-def copySimpAttribute (src tgt : Name) (ext : SimpExtension := simpExtension) : CoreM Unit := do
-  let thms ← ext.getTheorems
-  if !thms.isLemma (.decl src) || thms.isLemma (.decl tgt) then
-    return
-  trace[to_additive_detail] "Adding @[simp] attribute to {tgt}."
-  -- [todo] how to get prio data from SimpTheorems?
-  Lean.Meta.addSimpTheorem ext tgt
-    (post := true)
-    (inv := false)
-    (attrKind := .global)
-    (prio := eval_prio default) |>.run'
-
-/-- A hack to add an attribute to a declaration.
-  We use the `missing` for the syntax, so this only works for certain attributes.
-  It seems to work for `refl`, `symm`, `trans`, `ext` and `coe`.
-  This does not work for most attributes where the syntax has optional arguments.
-  TODO: have a proper implementation once we have the infrastructure for this. -/
-def hackyAddAttribute (attrName declName : Name) (kind : AttributeKind := .global) :
-  CoreM Unit := do
-  let .ok attr := getAttributeImpl (← getEnv) attrName
-    | throwError "unknown attribute {attrName}"
-  attr.add declName .missing kind
-
-/-- Copy an attribute that stores enough information to test whether a declaration is in it
-  in a hacky way.
-  TODO: have a proper implementation once we have the infrastructure for this. -/
-def hackyCopyAttr [Inhabited β] (attr : SimpleScopedEnvExtension α β) (f : β → Name → Bool)
-  (attrName src tgt : Name) : CoreM Unit := do
-  if f (attr.getState (← getEnv)) src then
-    hackyAddAttribute attrName tgt
-
-/-- Copy attributes to the additive name. Not currently used, except by the reassoc attribute. -/
-def copyAttributes (src tgt : Name) : CoreM Unit := do
-  -- Copy the standard `simp` attribute
-  copySimpAttribute src tgt
-  -- Copy the `norm_cast` attributes
-  copySimpAttribute src tgt pushCastExt
-  copySimpAttribute src tgt normCastExt.up
-  copySimpAttribute src tgt normCastExt.down
-  copySimpAttribute src tgt normCastExt.squash
-  -- copy `instance`
-=======
 /-- Warn the user when the multiplicative declaration has an attribute. -/
 def warnExt [Inhabited σ] (ext : PersistentEnvExtension α β σ) (f : σ → Name → Bool)
   (thisAttr attrName src : Name) : CoreM Unit := do
@@ -608,7 +554,6 @@
 /-- Apply attributes to the multiplicative and additive declarations. -/
 def applyAttributes (attrs : Array Syntax) (thisAttr src tgt : Name) : TermElabM Unit := do
   -- we only copy the `instance` attribute, since `@[to_additive] instance` is nice to allow
->>>>>>> 56bf4cd6
   copyInstanceAttribute src tgt
   -- Warn users if the multiplicative version has an attribute
   warnAttr simpExtension (·.lemmaNames.contains <| .decl ·) thisAttr `simp src
@@ -748,11 +693,7 @@
   when doing a `rw`, but it won't be generated for `tgt`. -/
   additivizeLemmas (desc := "equation lemmas") src tgt fun nm ↦
     (·.getD #[]) <$> MetaM.run' (getEqnsFor? nm true)
-<<<<<<< HEAD
-  MetaM.run' <| Elab.Term.TermElabM.run' <| applyAttributes attrs src tgt
-=======
   MetaM.run' <| Elab.Term.TermElabM.run' <| applyAttributes attrs `to_additive src tgt
->>>>>>> 56bf4cd6
 
 /--
 Make a new copy of a declaration, replacing fragments of the names of identifiers in the type and
