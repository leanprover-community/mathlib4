/-
Copyright (c) 2024 Miyahara Kō. All rights reserved.
Released under Apache 2.0 license as described in the file LICENSE.
Authors: Miyahara Kō
-/
<<<<<<< HEAD
import Mathlib.Tactic.ToAdditive.ToAdditive
=======
import Mathlib.Tactic.Translate.ToAdditive
>>>>>>> a4f7ee91

/-!
## `@[to_additive]` attributes for basic types
-/

attribute [to_additive self] Empty PEmpty Unit PUnit

attribute [translate_change_numeral 2] OfNat OfNat.ofNat

attribute [to_additive] One
attribute [to_additive existing Zero.toOfNat0] One.toOfNat1
attribute [to_additive existing Zero.ofOfNat0] One.ofOfNat1<|MERGE_RESOLUTION|>--- conflicted
+++ resolved
@@ -3,11 +3,7 @@
 Released under Apache 2.0 license as described in the file LICENSE.
 Authors: Miyahara Kō
 -/
-<<<<<<< HEAD
-import Mathlib.Tactic.ToAdditive.ToAdditive
-=======
 import Mathlib.Tactic.Translate.ToAdditive
->>>>>>> a4f7ee91
 
 /-!
 ## `@[to_additive]` attributes for basic types
