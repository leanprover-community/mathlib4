/-
Copyright (c) 2017 Mario Carneiro. All rights reserved.
Released under Apache 2.0 license as described in the file LICENSE.
Authors: Mario Carneiro, Yury Kudryashov, Floris van Doorn, Jon Eugster
Ported by: E.W.Ayers
-/
import Mathlib.Init.Data.Nat.Notation
import Mathlib.Data.String.Defs
import Mathlib.Data.KVMap
import Mathlib.Lean.Expr.ReplaceRec
import Mathlib.Lean.EnvExtension
import Mathlib.Util.Simp
import Std.Lean.NameMapAttribute
import Std.Data.Option.Basic
import Std.Tactic.NormCast.Ext -- just to copy the attribute
import Std.Tactic.Ext.Attr -- just to copy the attribute
import Std.Tactic.Lint.Simp -- for DiscrTree.elements
import Std.Tactic.Lint -- useful to lint this file
import Mathlib.Tactic.Relation.Rfl -- just to copy the attribute
import Mathlib.Tactic.Relation.Symm -- just to copy the attribute
import Mathlib.Tactic.Relation.Trans -- just to copy the attribute
import Mathlib.Tactic.RunCmd -- not necessary, but useful for debugging
import Mathlib.Tactic.Simps.Basic

/-!
# The `@[to_additive]` attribute.

The attribute `to_additive` can be used to automatically transport theorems
and definitions (but not inductive types and structures) from a multiplicative
theory to an additive theory.
-/

open Lean Meta Elab Command Std Tactic.NormCast

/-- The  `to_additive_ignore_args` attribute. -/
syntax (name := to_additive_ignore_args) "to_additive_ignore_args" num* : attr
/-- The  `to_additive_relevant_arg` attribute. -/
syntax (name := to_additive_relevant_arg) "to_additive_relevant_arg" num : attr
/-- The  `to_additive_reorder` attribute. -/
syntax (name := to_additive_reorder) "to_additive_reorder" num* : attr
/-- The  `to_additive_change_numeral` attribute. -/
syntax (name := to_additive_change_numeral) "to_additive_change_numeral" num* : attr
/-- An `attr := ...` option for `to_additive`. -/
syntax toAdditiveAttrOption := &"attr" ":=" Parser.Term.attrInstance,*
/-- An `reorder := ...` option for `to_additive`. -/
syntax toAdditiveReorderOption := &"reorder" ":=" num+
/-- Options to `to_additive`. -/
syntax toAdditiveParenthesizedOption := "(" toAdditiveAttrOption <|> toAdditiveReorderOption ")"
/-- Options to `to_additive`. -/
syntax toAdditiveOption := toAdditiveParenthesizedOption <|> &"existing"
/-- Remaining arguments of `to_additive`. -/
syntax toAdditiveRest := toAdditiveOption* (ppSpace ident)? (ppSpace str)?
/-- The `to_additive` attribute. -/
syntax (name := to_additive) "to_additive" "?"? toAdditiveRest : attr

/-- The `to_additive` attribute. -/
macro "to_additive?" rest:toAdditiveRest : attr => `(attr| to_additive ? $rest)

/-- A set of strings of names that end in a capital letter.
* If the string contains a lowercase letter, the string should be split between the first occurrence
  of a lower-case letter followed by a upper-case letter.
* If multiple strings have the same prefix, they should be grouped by prefix
* In this case, the second list should be prefix-free
  (no element can be a prefix of a later element)

Todo: automate the translation from `String` to an element in this `RBMap`
  (but this would require having something similar to the `rb_lmap` from Lean 3). -/
def endCapitalNames : Lean.RBMap String (List String) compare :=
-- todo: we want something like
-- endCapitalNamesOfList ["LE", "LT", "WF", "CoeTC", "CoeT", "CoeHTCT"]
.ofList [("LE", [""]), ("LT", [""]), ("WF", [""]), ("Coe", ["TC", "T", "HTCT"])]

/--
This function takes a String and splits it into separate parts based on the following
(naming conventions)[https://github.com/leanprover-community/mathlib4/wiki#naming-convention].

E.g. `#eval  "InvHMulLEConjugate₂SMul_ne_top".splitCase` yields
`["Inv", "HMul", "LE", "Conjugate₂", "SMul", "_", "ne", "_", "top"]`.
-/
partial def String.splitCase (s : String) (i₀ : Pos := 0) (r : List String := []) : List String :=
Id.run do
  -- We test if we need to split between `i₀` and `i₁`.
  let i₁ := s.next i₀
  if s.atEnd i₁ then
    -- If `i₀` is the last position, return the list.
    let r := s::r
    return r.reverse
  /- We split the string in three cases
  * We split on both sides of `_` to keep them there when rejoining the string;
  * We split after a name in `endCapitalNames`;
  * We split after a lower-case letter that is followed by an upper-case letter
    (unless it is part of a name in `endCapitalNames`). -/
  if s.get i₀ == '_' || s.get i₁ == '_' then
    return splitCase (s.extract i₁ s.endPos) 0 <| (s.extract 0 i₁)::r
  if (s.get i₁).isUpper then
    if let some strs := endCapitalNames.find? (s.extract 0 i₁) then
      if let some (pref, newS) := strs.findSome?
        fun x ↦ x.isPrefixOf? (s.extract i₁ s.endPos) |>.map (x, ·) then
        return splitCase newS 0 <| (s.extract 0 i₁ ++ pref)::r
    if !(s.get i₀).isUpper then
      return splitCase (s.extract i₁ s.endPos) 0 <| (s.extract 0 i₁)::r
  return splitCase s i₁ r

namespace ToAdditive

initialize registerTraceClass `to_additive
initialize registerTraceClass `to_additive_detail

/-- Linter to check that the reorder attribute is not given manually -/
register_option linter.toAdditiveReorder : Bool := {
  defValue := true
  descr := "Linter to check that the reorder attribute is not given manually." }

/-- Linter, mostly used by `@[to_additive]`, that checks that the source declaration doesn't have
certain attributes -/
register_option linter.existingAttributeWarning : Bool := {
  defValue := true
  descr := "Linter, mostly used by `@[to_additive]`, that checks that the source declaration " ++
    "doesn't have certain attributes" }

/-- Linter to check that the reorder attribute is not given manually -/
register_option linter.toAdditiveGenerateName : Bool := {
  defValue := true
  descr := "Linter used by `@[to_additive]` that checks if `@[to_additive]` automatically " ++
    "generates the user-given name" }

/-- Linter to check whether the user correctly specified that the additive declaration already
exists -/
register_option linter.toAdditiveExisting : Bool := {
  defValue := true
  descr := "Linter used by `@[to_additive]` that checks whether the user correctly specified that
    the additive declaration already exists" }


/--
An attribute that tells `@[to_additive]` that certain arguments of this definition are not
involved when using `@[to_additive]`.
This helps the heuristic of `@[to_additive]` by also transforming definitions if `ℕ` or another
fixed type occurs as one of these arguments.
-/
initialize ignoreArgsAttr : NameMapExtension (List Nat) ←
  registerNameMapAttribute {
    name  := `to_additive_ignore_args
    descr :=
      "Auxiliary attribute for `to_additive` stating that certain arguments are not additivized."
    add   := fun _ stx ↦ do
        let ids ← match stx with
          | `(attr| to_additive_ignore_args $[$ids:num]*) => pure <| ids.map (·.1.isNatLit?.get!)
          | _ => throwUnsupportedSyntax
        return ids.toList }

/--
An attribute that stores all the declarations that needs their arguments reordered when
applying `@[to_additive]`. Currently, we only support swapping consecutive arguments.
The list of the natural numbers contains the positions of the first of the two arguments
to be swapped.
If the first two arguments are swapped, the first two universe variables are also swapped.
Example: `@[to_additive_reorder 1 4]` swaps the first two arguments and the arguments in
positions 4 and 5.
-/
initialize reorderAttr : NameMapExtension (List Nat) ←
  registerNameMapAttribute {
    name := `to_additive_reorder
    descr :=
      "Auxiliary attribute for `to_additive` that stores arguments that need to be reordered.
        This should not appear in any file.
        We keep it as an attribute for now so that mathport can still use it, and it can generate a
        warning."
    add := fun
    | _, stx@`(attr| to_additive_reorder $[$ids:num]*) => do
      Linter.logLint linter.toAdditiveReorder stx
        m!"Using this attribute is deprecated. Use `@[to_additive (reorder := <num>)]` {""
        }instead.\nThat will also generate the additive version with the arguments swapped, {""
        }so you are probably able to remove the manually written additive declaration."
      pure <| Array.toList <| ids.map (·.1.isNatLit?.get!)
    | _, _ => throwUnsupportedSyntax }

/--
An attribute that is automatically added to declarations tagged with `@[to_additive]`, if needed.

This attribute tells which argument is the type where this declaration uses the multiplicative
structure. If there are multiple argument, we typically tag the first one.
If this argument contains a fixed type, this declaration will note be additivized.
See the Heuristics section of `to_additive.attr` for more details.

If a declaration is not tagged, it is presumed that the first argument is relevant.
`@[to_additive]` uses the function `to_additive.first_multiplicative_arg` to automatically tag
declarations. It is ok to update it manually if the automatic tagging made an error.

Implementation note: we only allow exactly 1 relevant argument, even though some declarations
(like `prod.group`) have multiple arguments with a multiplicative structure on it.
The reason is that whether we additivize a declaration is an all-or-nothing decision, and if
we will not be able to additivize declarations that (e.g.) talk about multiplication on `ℕ × α`
anyway.

Warning: adding `@[to_additive_reorder]` with an equal or smaller number than the number in this
attribute is currently not supported.
-/
initialize relevantArgAttr : NameMapExtension Nat ←
  registerNameMapAttribute {
    name := `to_additive_relevant_arg
    descr := "Auxiliary attribute for `to_additive` stating" ++
      " which arguments are the types with a multiplicative structure."
    add := fun
    | _, `(attr| to_additive_relevant_arg $id) => pure <| id.1.isNatLit?.get!.pred
    | _, _ => throwUnsupportedSyntax }

/--
An attribute that stores all the declarations that deal with numeric literals on variable types.

Numeral literals occur in expressions without type information, so in order to decide whether `1`
needs to be changed to `0`, the context around the numeral is relevant.
Most numerals will be in an `OfNat.ofNat` application, though tactics can add numeral literals
inside arbitrary functions. By default we assume that we do not change numerals, unless it is
in a function application with the `to_additive_change_numeral` attribute.

`@[to_additive_change_numeral n₁ ...]` should be added to all functions that take one or more
numerals as argument that should be changed if `additiveTest` succeeds on the first argument,
i.e. when the numeral is only translated if the first argument is a variable
(or consists of variables).
The arguments `n₁ ...` are the positions of the numeral arguments (starting counting from 1).
-/
initialize changeNumeralAttr : NameMapExtension (List Nat) ←
  registerNameMapAttribute {
    name := `to_additive_change_numeral
    descr :=
      "Auxiliary attribute for `to_additive` that stores functions that have numerals as argument."
    add := fun
    | _, `(attr| to_additive_change_numeral $[$arg]*) =>
      pure <| arg.map (·.1.isNatLit?.get!.pred) |>.toList
    | _, _ => throwUnsupportedSyntax }

/-- Maps multiplicative names to their additive counterparts. -/
initialize translations : NameMapExtension Name ← registerNameMapExtension _

/-- Get the multiplicative → additive translation for the given name. -/
def findTranslation? (env : Environment) : Name → Option Name :=
  (ToAdditive.translations.getState env).find?

/-- Add a (multiplicative → additive) name translation to the translations map. -/
def insertTranslation (src tgt : Name) (failIfExists := true) : CoreM Unit := do
  if let some tgt' := findTranslation? (← getEnv) src then
    if failIfExists then
      throwError "The translation {src} ↦ {tgt'} already exists"
    else
      trace[to_additive] "The translation {src} ↦ {tgt'} already exists"
      return
  modifyEnv (ToAdditive.translations.addEntry · (src, tgt))
  trace[to_additive] "Added translation {src} ↦ {tgt}"

/-- `Config` is the type of the arguments that can be provided to `to_additive`. -/
structure Config : Type where
  /-- View the trace of the to_additive procedure.
  Equivalent to `set_option trace.to_additive true`. -/
  trace : Bool := false
  /-- The name of the target (the additive declaration).-/
  tgt : Name := Name.anonymous
  /-- An optional doc string.-/
  doc : Option String := none
  /-- If `allowAutoName` is `false` (default) then
  `@[to_additive]` will check whether the given name can be auto-generated. -/
  allowAutoName : Bool := false
  /-- The arguments that should be reordered by `to_additive` -/
  reorder : List Nat := []
  /-- The attributes which we want to give to both the multiplicative and additive versions.
  For certain attributes (such as `simp` and `simps`) this will also add generated lemmas to the
  translation dictionary. -/
  attrs : Array Syntax := #[]
  /-- The `Syntax` element corresponding to the original multiplicative declaration
  (or the `to_additive` attribute if it is added later),
  which we need for adding definition ranges. -/
  ref : Syntax
  /-- An optional flag stating whether the additive declaration already exists.
    If this flag is set but wrong about whether the additive declaration exists, `to_additive` will
    raise a linter error.
    Note: the linter will never raise an error for inductive types and structures. -/
  existing : Option Bool := none
  deriving Repr

variable [Monad M] [MonadOptions M] [MonadEnv M]

/-- Auxilliary function for `additiveTest`. The bool argument *only* matters when applied
to exactly a constant. -/
def additiveTestAux (findTranslation? : Name → Option Name)
  (ignore : Name → Option (List ℕ)) : Bool → Expr → Bool := visit where
  /-- see `additiveTestAux` -/
  visit : Bool → Expr → Bool
  | b, .const n _         => b || (findTranslation? n).isSome
  | _, x@(.app e a)       => Id.run do
      if !visit true e then
        return false
      -- make sure that we don't treat `(fun x => α) (n + 1)` as a type that depends on `Nat`
      if x.isConstantApplication then
        return true
      if let some n := e.getAppFn.constName? then
        if let some l := ignore n then
          if e.getAppNumArgs + 1 ∈ l then
            return true
      visit false a
  | _, .lam _ _ t _       => visit false t
  | _, .forallE _ _ t _   => visit false t
  | _, .letE _ _ e body _ => visit false e && visit false body
  | _, _                  => true

/--
`additiveTest e` tests whether the expression `e` contains no constant
`nm` that is not applied to any arguments, and such that `translations.find?[nm] = none`.
This is used in `@[to_additive]` for deciding which subexpressions to transform: we only transform
constants if `additiveTest` applied to their first argument returns `true`.
This means we will replace expression applied to e.g. `α` or `α × β`, but not when applied to
e.g. `ℕ` or `ℝ × α`.
We ignore all arguments specified by the `ignore` `NameMap`.
-/
def additiveTest (findTranslation? : Name → Option Name)
  (ignore : Name → Option (List ℕ)) (e : Expr) : Bool :=
  additiveTestAux findTranslation? ignore false e

/-- Swap the first two elements of a list -/
def _root_.List.swapFirstTwo {α : Type _} : List α → List α
| []      => []
| [x]     => [x]
| x::y::l => y::x::l

/-- Change the numeral `nat_lit 1` to the numeral `nat_lit 0`.
Leave all other expressions unchanged. -/
def changeNumeral : Expr → Expr
| .lit (.natVal 1) => mkRawNatLit 0
| e                => e

/--
`applyReplacementFun e` replaces the expression `e` with its additive counterpart.
It translates each identifier (inductive type, defined function etc) in an expression, unless
* The identifier occurs in an application with first argument `arg`; and
* `test arg` is false.
However, if `f` is in the dictionary `relevant`, then the argument `relevant.find f`
is tested, instead of the first argument.

It will also reorder arguments of certain functions, using `reorderFn`:
e.g. `g x₁ x₂ x₃ ... xₙ` becomes `g x₂ x₁ x₃ ... xₙ` if `reorderFn g = some [1]`.
-/
def applyReplacementFun (e : Expr) : MetaM Expr := do
  let env ← getEnv
  let reorderFn : Name → List ℕ := fun nm ↦ (reorderAttr.find? env nm |>.getD [])
  let isRelevant : Name → ℕ → Bool := fun nm i ↦ i == (relevantArgAttr.find? env nm).getD 0
  return aux
      (findTranslation? <| ← getEnv) reorderFn (ignoreArgsAttr.find? env)
      (changeNumeralAttr.find? env) isRelevant (← getBoolOption `trace.to_additive_detail) e
where /-- Implementation of `applyReplacementFun`. -/
  aux (findTranslation? : Name → Option Name)
    (reorderFn : Name → List ℕ) (ignore : Name → Option (List ℕ))
    (changeNumeral? : Name → Option (List Nat)) (isRelevant : Name → ℕ → Bool) (trace : Bool) :
    Expr → Expr :=
  Lean.Expr.replaceRec fun r e ↦ Id.run do
    if trace then
      dbg_trace s!"replacing at {e}"
    match e with
    | .const n₀ ls => do
      let n₁ := n₀.mapPrefix findTranslation?
      if trace && n₀ != n₁ then
        dbg_trace s!"changing {n₀} to {n₁}"
      let ls : List Level := if 1 ∈ reorderFn n₀ then ls.swapFirstTwo else ls
      return some <| Lean.mkConst n₁ ls
    | .app g x => do
      let gf := g.getAppFn
      if gf.isBVar && x.isLit then
        if trace then
          dbg_trace s!"applyReplacementFun: Variables applied to numerals are not changed {g.app x}"
        return some <| g.app x
      if let some nm := gf.constName? then
        let gArgs := g.getAppArgs
        -- e = `(nm y₁ .. yₙ x)
        /- Test if arguments should be reordered. -/
        if h : gArgs.size > 0 then
          let c1 : Bool := gArgs.size ∈ reorderFn nm
          let c2 := additiveTest findTranslation? ignore gArgs[0]
          if c1 && c2 then
            -- interchange `x` and the last argument of `g`
            let x := r x
            let gf := r g.appFn!
            let ga := r g.appArg!
            let e₂ := mkApp2 gf x ga
            if trace then
              dbg_trace s!"reordering {nm}: {x} ↔ {ga}\nBefore: {e}\nAfter: {e₂}"
            return some e₂
        /- Test if the head should not be replaced. -/
        let c1 := isRelevant nm gArgs.size
        let c2 := gf.isConst
        let c3 := additiveTest findTranslation? ignore x
        if trace && c1 && c2 && c3 then
          dbg_trace s!"{x} doesn't contain a fixed type, so we will change {nm}"
        if c1 && c2 && not c3 then
          if trace then
            dbg_trace s!"{x} contains a fixed type, so {nm} is not changed"
          let x ← r x
          let args ← gArgs.mapM r
          return some $ mkApp (mkAppN gf args) x
        /- Do not replace numerals in specific types. -/
        let gAllArgs := gArgs.push x
        let firstArg := gAllArgs[0]
        if let some changedArgNrs := changeNumeral? nm then
          if additiveTest findTranslation? ignore firstArg then
            if trace then
              dbg_trace s!"applyReplacementFun: We change the numerals in {g.app x}. {
                ""}However, we will still recurse into all the non-numeral arguments."
            -- In this case, we still update all arguments of `g` that are not numerals,
            -- since all other arguments can contain subexpressions like
            -- `(fun x ↦ ℕ) (1 : G)`, and we have to update the `(1 : G)` to `(0 : G)`
            let newArgs ← gAllArgs.mapIdx fun argNr arg ↦
              if changedArgNrs.contains argNr then
                r <| changeNumeral arg
              else
                r arg
            return some <| mkAppN gf newArgs
      return e.updateApp! (← r g) (← r x)
    | .proj n₀ idx e => do
      let n₁ := n₀.mapPrefix findTranslation?
      if trace then
        dbg_trace s!"applyReplacementFun: in projection {e}.{idx} of type {n₀}, {""
          }replace type with {n₁}"
      return some <| .proj n₁ idx <| ← r e
    | _ => return none

/-- Eta expands `e` at most `n` times.-/
def etaExpandN (n : Nat) (e : Expr): MetaM Expr := do
  forallBoundedTelescope (← inferType e) (some n) fun xs _ ↦ mkLambdaFVars xs (mkAppN e xs)

/-- `e.expand` eta-expands all expressions that have as head a constant `n` in
`reorder`. They are expanded until they are applied to one more argument than the maximum in
`reorder.find n`. -/
def expand (e : Expr) : MetaM Expr := do
  let env ← getEnv
  let reorderFn : Name → List ℕ := fun nm ↦ (reorderAttr.find? env nm |>.getD [])
  let e₂ ← Lean.Meta.transform (input := e) (post := fun e => return .done e) <| fun e ↦ do
    let e0 := e.getAppFn
    let es := e.getAppArgs
    let some e0n := e0.constName? | return .continue
    let reorder := reorderFn e0n
    if reorder.isEmpty then
      -- no need to expand if nothing needs reordering
      return .continue
    let needed_n := reorder.foldr Nat.max 0 + 1
    -- the second disjunct is a temporary fix to avoid infinite loops.
    -- We may need to use `replaceRec` or something similar to not change the head of an application
    if needed_n ≤ es.size || es.size == 0 then
      return .continue
    else
      -- in this case, we need to reorder arguments that are not yet
      -- applied, so first η-expand the function.
      let e' ← etaExpandN (needed_n - es.size) e
      trace[to_additive_detail] "expanded {e} to {e'}"
      return .continue e'
  if e != e₂ then
    trace[to_additive_detail] "expand:\nBefore: {e}\nAfter:  {e₂}"
  return e₂

/-- Reorder pi-binders. See doc of `reorderAttr` for the interpretation of the argument -/
def reorderForall (src : Expr) (reorder : List Nat := []) : MetaM Expr := do
  if reorder == [] then
    return src
  forallTelescope src fun xs e => do
    let xs ← reorder.foldrM (init := xs) fun i xs =>
      if h : i < xs.size then
        pure <| xs.swap ⟨i - 1, Nat.lt_of_le_of_lt i.pred_le h⟩ ⟨i, h⟩
      else
        throwError "the declaration does not have enough arguments to reorder the given arguments: {
          xs.size} ≤ {i}"
    mkForallFVars xs e

/-- Reorder lambda-binders. See doc of `reorderAttr` for the interpretation of the argument -/
def reorderLambda (src : Expr) (reorder : List Nat := []) : MetaM Expr := do
  if reorder == [] then
    return src
  lambdaTelescope src fun xs e => do
    let xs ← reorder.foldrM (init := xs) fun i xs =>
      if h : i < xs.size then
        pure <| xs.swap ⟨i - 1, Nat.lt_of_le_of_lt i.pred_le h⟩ ⟨i, h⟩
      else
        throwError "the declaration does not have enough arguments to reorder the given arguments. {
          xs.size} ≤ {i}.\nIf this is a field projection, make sure to use `@[to_additive]` on {""
          }the field first."
    mkLambdaFVars xs e

/-- Run applyReplacementFun on the given `srcDecl` to make a new declaration with name `tgt` -/
def updateDecl
  (tgt : Name) (srcDecl : ConstantInfo) (reorder : List Nat := [])
  : MetaM ConstantInfo := do
  let mut decl := srcDecl.updateName tgt
  if 1 ∈ reorder then
    decl := decl.updateLevelParams decl.levelParams.swapFirstTwo
  decl := decl.updateType <| ← applyReplacementFun <| ← reorderForall (← expand decl.type) reorder
  if let some v := decl.value? then
    decl := decl.updateValue <| ← applyReplacementFun <| ← reorderLambda (← expand v) reorder
  return decl

/-- Find the target name of `pre` and all created auxiliary declarations. -/
def findTargetName (env : Environment) (src pre tgt_pre : Name) : CoreM Name :=
  /- This covers auxiliary declarations like `match_i` and `proof_i`. -/
  if let some post := pre.isPrefixOf? src then
    return tgt_pre ++ post
  /- This covers equation lemmas (for other declarations). -/
  else if let some post := privateToUserName? src then
    match findTranslation? env post.getPrefix with
    -- this is an equation lemma for a declaration without `to_additive`. We will skip this.
    | none => return src
    -- this is an equation lemma for a declaration with `to_additive`. We will additivize this.
    -- Note: if this errors we could do this instead by calling `getEqnsFor?`
    | some addName => return src.updatePrefix <| mkPrivateName env addName
  -- Note: this additivizes lemmas generated by `simp`.
  -- Todo: we do not currently check whether such lemmas actually should be additivized.
  else if let some post := env.mainModule ++ `_auxLemma |>.isPrefixOf? src then
    return env.mainModule ++ `_auxAddLemma ++ post
  else
    throwError "internal @[to_additive] error."

/-- Returns a `NameSet` of all auxiliary constants in `e` that might have been generated
when adding `pre` to the environment.
Examples include `pre.match_5`, `Mathlib.MyFile._auxLemma.3` and
`_private.Mathlib.MyFile.someOtherNamespace.someOtherDeclaration._eq_2`.
The last two examples may or may not have been generated by this declaration.
The last example may or may not be the equation lemma of a declaration with the `@[to_additive]`
attribute. We will only translate it has the `@[to_additive]` attribute.
-/
def findAuxDecls (e : Expr) (pre mainModule : Name) : NameSet :=
let auxLemma := mainModule ++ `_auxLemma
e.foldConsts ∅ fun n l ↦
  if n.getPrefix == pre || n.getPrefix == auxLemma || isPrivateName n then
    l.insert n
  else
    l

/-- transform the declaration `src` and all declarations `pre._proof_i` occurring in `src`
using the transforms dictionary.
`replace_all`, `trace`, `ignore` and `reorder` are configuration options.
`pre` is the declaration that got the `@[to_additive]` attribute and `tgt_pre` is the target of this
declaration. -/
partial def transformDeclAux
  (cfg : Config) (pre tgt_pre : Name) : Name → CoreM Unit := fun src ↦ do
  let env ← getEnv
  trace[to_additive_detail] "visiting {src}"
  -- if we have already translated this declaration, we do nothing.
  if (findTranslation? env src).isSome && src != pre then
      return
  -- if this declaration is not `pre` and not an internal declaration, we return an error,
  -- since we should have already translated this declaration.
  if src != pre && !src.isInternal' then
    throwError "The declaration {pre} depends on the declaration {src} which is in the namespace {
      pre}, but does not have the `@[to_additive]` attribute. This is not supported.\n{""
      }Workaround: move {src} to a different namespace."
  -- we find the additive name of `src`
  let tgt ← findTargetName env src pre tgt_pre
  -- we skip if we already transformed this declaration before.
  if env.contains tgt then
    if tgt == src then
      -- Note: this can happen for equation lemmas of declarations without `@[to_additive]`.
      trace[to_additive_detail] "Auxiliary declaration {src} will be translated to itself."
    else
      trace[to_additive_detail] "Already visited {tgt} as translation of {src}."
    return
  let srcDecl ← getConstInfo src
  -- we first transform all auxiliary declarations generated when elaborating `pre`
  for n in findAuxDecls srcDecl.type pre env.mainModule do
    transformDeclAux cfg pre tgt_pre n
  if let some value := srcDecl.value? then
    for n in findAuxDecls value pre env.mainModule do
      transformDeclAux cfg pre tgt_pre n
  -- if the auxilliary declaration doesn't have prefix `pre`, then we have to add this declaration
  -- to the translation dictionary, since otherwise we cannot find the additive name.
  if !pre.isPrefixOf src then
    insertTranslation src tgt
  -- now transform the source declaration
  let trgDecl : ConstantInfo ←
    MetaM.run' <| updateDecl tgt srcDecl <| if src == pre then cfg.reorder else []
  if !trgDecl.hasValue then
    throwError "Expected {tgt} to have a value."
  trace[to_additive] "generating\n{tgt} : {trgDecl.type} :=\n  {trgDecl.value!}"
  try
    -- make sure that the type is correct,
    -- and emit a more helpful error message if it fails
    discard <| MetaM.run' <| inferType trgDecl.value!
  catch
    | Exception.error _ msg => throwError "@[to_additive] failed.
      Type mismatch in additive declaration. For help, see the docstring
      of `to_additive.attr`, section `Troubleshooting`.
      Failed to add declaration\n{tgt}:\n{msg}"
    | _ => panic! "unreachable"
  if isNoncomputable env src then
    addDecl trgDecl.toDeclaration!
    setEnv $ addNoncomputable (← getEnv) tgt
  else
    addAndCompile trgDecl.toDeclaration!
  -- now add declaration ranges so jump-to-definition works
  -- note: we currently also do this for auxiliary declarations, while they are not normally
  -- generated for those. We could change that.
  addDeclarationRanges tgt {
    range := ← getDeclarationRange (← getRef)
    selectionRange := ← getDeclarationRange cfg.ref }
  if isProtected (← getEnv) src then
    setEnv $ addProtected (← getEnv) tgt

/-- Copy the instance attribute in a `to_additive`

[todo] it seems not to work when the `to_additive` is added as an attribute later. -/
def copyInstanceAttribute (src tgt : Name) : CoreM Unit := do
  if (← isInstance src) then
    let prio := (← getInstancePriority? src).getD 100
    let attr_kind := (← getInstanceAttrKind? src).getD .global
    trace[to_additive_detail] "Making {tgt} an instance with priority {prio}."
    addInstance tgt attr_kind prio |>.run'

/-- Warn the user when the multiplicative declaration has an attribute. -/
def warnExt [Inhabited σ] (stx : Syntax) (ext : PersistentEnvExtension α β σ) (f : σ → Name → Bool)
  (thisAttr attrName src tgt : Name) : CoreM Unit := do
  if f (ext.getState (← getEnv)) src then
    Linter.logLint linter.existingAttributeWarning stx <|
      m!"The source declaration {src} was given attribute {attrName} before calling @[{thisAttr}]. {
      ""}The preferred method is to use `@[{thisAttr} (attr := {attrName})]` to apply the {
      ""}attribute to both {src} and the target declaration {tgt}." ++
      if thisAttr == `to_additive then
      m!"\nSpecial case: If this declaration was generated by @[to_additive] {
      ""}itself, you can use @[to_additive (attr := to_additive, {attrName})] on the original {
      ""}declaration." else ""

/-- Warn the user when the multiplicative declaration has a simple scoped attribute. -/
def warnAttr [Inhabited β] (stx : Syntax) (attr : SimpleScopedEnvExtension α β)
  (f : β → Name → Bool) (thisAttr attrName src tgt : Name) : CoreM Unit :=
warnExt stx attr.ext (f ·.stateStack.head!.state ·) thisAttr attrName src tgt

/-- Warn the user when the multiplicative declaration has a parametric attribute. -/
def warnParametricAttr (stx : Syntax) (attr : ParametricAttribute β)
  (thisAttr attrName src tgt : Name) : CoreM Unit :=
warnExt stx attr.ext (·.contains ·) thisAttr attrName src tgt

/-- `runAndAdditivize names desc t` runs `t` on all elements of `names`
and adds translations between the generated lemmas (the output of `t`).
`names` must be non-empty. -/
def additivizeLemmas [Monad m] [MonadError m] [MonadLiftT CoreM m]
  (names : Array Name) (desc : String) (t : Name → m (Array Name)) : m Unit := do
  let auxLemmas ← names.mapM t
  let nLemmas := auxLemmas[0]!.size
  for (nm, lemmas) in names.zip auxLemmas do
    unless lemmas.size == nLemmas do
      throwError "{names[0]!} and {nm} do not generate the same number of {desc}."
  for (srcLemmas, tgtLemmas) in auxLemmas.zip <| auxLemmas.eraseIdx 0 do
    for (srcLemma, tgtLemma) in srcLemmas.zip tgtLemmas do
      insertTranslation srcLemma tgtLemma

/--
Find the first argument of `nm` that has a multiplicative type-class on it.
Returns 1 if there are no types with a multiplicative class as arguments.
E.g. `Prod.Group` returns 1, and `Pi.One` returns 2.
Note: we only consider the first argument of each type-class.
E.g. `[Pow A N]` is a multiplicative type-class on `A`, not on `N`.
-/
def firstMultiplicativeArg (nm : Name) : MetaM Nat := do
  forallTelescopeReducing (← getConstInfo nm).type fun xs _ ↦ do
    -- xs are the arguments to the constant
    let xs := xs.toList
    let l ← xs.filterMapM fun x ↦ do
      -- x is an argument and i is the index
      -- write `x : (y₀ : α₀) → ... → (yₙ : αₙ) → tgt_fn tgt_args₀ ... tgt_argsₘ`
      forallTelescopeReducing (← inferType x) fun _ys tgt ↦ do
        let (_tgt_fn, tgt_args) := tgt.getAppFnArgs
        if let some c := tgt.getAppFn.constName? then
          if findTranslation? (← getEnv) c |>.isNone then
            return none
        return tgt_args[0]?.bind fun tgtArg ↦
          xs.findIdx? fun x ↦ Expr.containsFVar tgtArg x.fvarId!
    trace[to_additive_detail] "firstMultiplicativeArg: {l}"
    match l with
    | [] => return 0
    | (head :: tail) => return tail.foldr Nat.min head

/-- Helper for `capitalizeLike`. -/
partial def capitalizeLikeAux (s : String) (i : String.Pos := 0) (p : String) : String :=
  if p.atEnd i || s.atEnd i then
    p
  else
    let j := p.next i
    if (s.get i).isLower then
      capitalizeLikeAux s j <| p.set i (p.get i |>.toLower)
    else if (s.get i).isUpper then
      capitalizeLikeAux s j <| p.set i (p.get i |>.toUpper)
    else
      capitalizeLikeAux s j p

/-- Capitalizes `s` char-by-char like `r`. If `s` is longer, it leaves the tail untouched. -/
def capitalizeLike (r : String) (s : String) :=
  capitalizeLikeAux r 0 s

/-- Capitalize First element of a list like `s`.
Note that we need to capitalize multiple characters in some cases,
in examples like `HMul` or `hAdd`. -/
def capitalizeFirstLike (s : String) : List String → List String
  | x :: r => capitalizeLike s x :: r
  | [] => []

/--
Dictionary used by `guessName` to autogenerate names.

Note: `guessName` capitalizes first element of the output according to
capitalization of the input. Input and first element should therefore be lower-case,
2nd element should be capitalized properly.
-/
def nameDict : String → List String
| "one"         => ["zero"]
| "mul"         => ["add"]
| "smul"        => ["vadd"]
| "inv"         => ["neg"]
| "div"         => ["sub"]
| "prod"        => ["sum"]
| "hmul"        => ["hadd"]
| "hsmul"       => ["hvadd"]
| "hdiv"        => ["hsub"]
| "hpow"        => ["hsmul"]
| "finprod"     => ["finsum"]
| "pow"         => ["nsmul"]
| "npow"        => ["nsmul"]
| "zpow"        => ["zsmul"]
| "monoid"      => ["add", "Monoid"]
| "submonoid"   => ["add", "Submonoid"]
| "group"       => ["add", "Group"]
| "subgroup"    => ["add", "Subgroup"]
| "semigroup"   => ["add", "Semigroup"]
| "magma"       => ["add", "Magma"]
| "haar"        => ["add", "Haar"]
| "prehaar"     => ["add", "Prehaar"]
| "unit"        => ["add", "Unit"]
| "units"       => ["add", "Units"]
| "rootable"    => ["divisible"]
| x             => [x]

/--
Turn each element to lower-case, apply the `nameDict` and
capitalize the output like the input.
-/
def applyNameDict : List String → List String
| x :: s => (capitalizeFirstLike x (nameDict x.toLower)) ++ applyNameDict s
| [] => []

/--
There are a few abbreviations we use. For example "Nonneg" instead of "ZeroLE"
or "addComm" instead of "commAdd".
Note: The input to this function is case sensitive!
Todo: A lot of abbreviations here are manual fixes and there might be room to
      improve the naming logic to reduce the size of `fixAbbreviation`.
-/
def fixAbbreviation : List String → List String
| "cancel" :: "Add" :: s            => "addCancel" :: fixAbbreviation s
| "Cancel" :: "Add" :: s            => "AddCancel" :: fixAbbreviation s
| "left" :: "Cancel" :: "Add" :: s  => "addLeftCancel" :: fixAbbreviation s
| "Left" :: "Cancel" :: "Add" :: s  => "AddLeftCancel" :: fixAbbreviation s
| "right" :: "Cancel" :: "Add" :: s => "addRightCancel" :: fixAbbreviation s
| "Right" :: "Cancel" :: "Add" :: s => "AddRightCancel" :: fixAbbreviation s
| "cancel" :: "Comm" :: "Add" :: s  => "addCancelComm" :: fixAbbreviation s
| "Cancel" :: "Comm" :: "Add" :: s  => "AddCancelComm" :: fixAbbreviation s
| "comm" :: "Add" :: s              => "addComm" :: fixAbbreviation s
| "Comm" :: "Add" :: s              => "AddComm" :: fixAbbreviation s
| "Zero" :: "LE" :: s               => "Nonneg" :: fixAbbreviation s
| "zero" :: "_" :: "le" :: s        => "nonneg" :: fixAbbreviation s
| "Zero" :: "LT" :: s               => "Pos" :: fixAbbreviation s
| "zero" :: "_" :: "lt" :: s        => "pos" :: fixAbbreviation s
| "LE" :: "Zero" :: s               => "Nonpos" :: fixAbbreviation s
| "le" :: "_" :: "zero" :: s        => "nonpos" :: fixAbbreviation s
| "LT" :: "Zero" :: s               => "Neg" :: fixAbbreviation s
| "lt" :: "_" :: "zero" :: s        => "neg" :: fixAbbreviation s
| "Add" :: "Single" :: s            => "Single" :: fixAbbreviation s
| "add" :: "Single" :: s            => "single" :: fixAbbreviation s
| "add" :: "_" :: "single" :: s     => "single" :: fixAbbreviation s
| "Add" :: "Support" :: s           => "Support" :: fixAbbreviation s
| "add" :: "Support" :: s           => "support" :: fixAbbreviation s
| "add" :: "_" :: "support" :: s    => "support" :: fixAbbreviation s
| "Add" :: "TSupport" :: s          => "TSupport" :: fixAbbreviation s
| "add" :: "TSupport" :: s          => "tsupport" :: fixAbbreviation s
| "add" :: "_" :: "tsupport" :: s   => "tsupport" :: fixAbbreviation s
| "Add" :: "Indicator" :: s         => "Indicator" :: fixAbbreviation s
| "add" :: "Indicator" :: s         => "indicator" :: fixAbbreviation s
| "add" :: "_" :: "indicator" :: s  => "indicator" :: fixAbbreviation s
| "is" :: "Square" :: s             => "even" :: fixAbbreviation s
| "Is" :: "Square" :: s             => "Even" :: fixAbbreviation s
-- "Regular" is well-used in mathlib3 with various meanings (e.g. in
-- measure theory) and a direct translation
-- "regular" --> ["add", "Regular"] in `nameDict` above seems error-prone.
| "is" :: "Regular" :: s            => "isAddRegular" :: fixAbbreviation s
| "Is" :: "Regular" :: s            => "IsAddRegular" :: fixAbbreviation s
| "is" :: "Left" :: "Regular" :: s  => "isAddLeftRegular" :: fixAbbreviation s
| "Is" :: "Left" :: "Regular" :: s  => "IsAddLeftRegular" :: fixAbbreviation s
| "is" :: "Right" :: "Regular" :: s => "isAddRightRegular" :: fixAbbreviation s
| "Is" :: "Right" :: "Regular" :: s => "IsAddRightRegular" :: fixAbbreviation s
-- the capitalization heuristic of `applyNameDict` doesn't work in the following cases
| "HSmul" :: s                      => "HSMul" :: fixAbbreviation s -- from `HPow`
| "NSmul" :: s                      => "NSMul" :: fixAbbreviation s -- from `NPow`
| "Nsmul" :: s                      => "NSMul" :: fixAbbreviation s -- from `Pow`
| "ZSmul" :: s                      => "ZSMul" :: fixAbbreviation s -- from `ZPow`
| "neg" :: "Fun" :: s               => "invFun" :: fixAbbreviation s
| "Neg" :: "Fun" :: s               => "InvFun" :: fixAbbreviation s
| "order" :: "Of" :: s              => "addOrderOf" :: fixAbbreviation s
| "Order" :: "Of" :: s              => "AddOrderOf" :: fixAbbreviation s
| "is"::"Of"::"Fin"::"Order"::s     => "isOfFinAddOrder" :: fixAbbreviation s
| "Is"::"Of"::"Fin"::"Order"::s     => "IsOfFinAddOrder" :: fixAbbreviation s
| "is" :: "Central" :: "Scalar" :: s  => "isCentralVAdd" :: fixAbbreviation s
| "Is" :: "Central" :: "Scalar" :: s  => "IsCentralVAdd" :: fixAbbreviation s
| x :: s                            => x :: fixAbbreviation s
| []                                => []

/--
Autogenerate additive name.
This runs in several steps:
1) Split according to capitalisation rule and at `_`.
2) Apply word-by-word translation rules.
3) Fix up abbreviations that are not word-by-word translations, like "addComm" or "Nonneg".
-/
def guessName : String → String :=
  String.mapTokens '\'' <|
  fun s =>
    String.join <|
    fixAbbreviation <|
    applyNameDict <|
    s.splitCase

/-- Return the provided target name or autogenerate one if one was not provided. -/
def targetName (cfg : Config) (src : Name) : CoreM Name := do
  let .str pre s := src | throwError "to_additive: can't transport {src}"
  trace[to_additive_detail] "The name {s} splits as {s.splitCase}"
  let tgt_auto := guessName s
  let depth := cfg.tgt.getNumParts
  let pre := pre.mapPrefix <| findTranslation? (← getEnv)
  let (pre1, pre2) := pre.splitAt (depth - 1)
  if cfg.tgt == pre2.str tgt_auto && !cfg.allowAutoName && cfg.tgt != src then
    Linter.logLint linter.toAdditiveGenerateName cfg.ref
      m!"to_additive correctly autogenerated target name for {src}. {"\n"
      }You may remove the explicit argument {cfg.tgt}."
  let res := if cfg.tgt == .anonymous then pre.str tgt_auto else pre1 ++ cfg.tgt
  -- we allow translating to itself if `tgt == src`, which is occasionally useful for `additiveTest`
  if res == src && cfg.tgt != src then
    throwError "to_additive: can't transport {src} to itself."
  if cfg.tgt != .anonymous then
    trace[to_additive_detail] "The automatically generated name would be {pre.str tgt_auto}"
  return res

/-- if `f src = #[a_1, ..., a_n]` and `f tgt = #[b_1, ... b_n]` then `proceedFieldsAux src tgt f`
  will insert translations from `src.a_i` to `tgt.b_i`. -/
def proceedFieldsAux (src tgt : Name) (f : Name → CoreM (Array Name)) : CoreM Unit := do
  let srcFields ← f src
  let tgtFields ← f tgt
  if srcFields.size != tgtFields.size then
    throwError "Failed to map fields of {src}, {tgt} with {srcFields} ↦ {tgtFields}"
  for (srcField, tgtField) in srcFields.zip tgtFields do
    if srcField != tgtField then
      insertTranslation (src ++ srcField) (tgt ++ tgtField)
    else
      trace[to_additive] "Translation {src ++ srcField} ↦ {tgt ++ tgtField} is automatic."

/-- Add the structure fields of `src` to the translations dictionary
so that future uses of `to_additive` will map them to the corresponding `tgt` fields. -/
def proceedFields (src tgt : Name) : CoreM Unit := do
  let aux := proceedFieldsAux src tgt
  aux fun declName ↦ do
    if isStructure (← getEnv) declName then
      return getStructureFields (← getEnv) declName
    else
      return #[]
  aux fun declName ↦ do match (← getEnv).find? declName with
    | some (ConstantInfo.inductInfo {ctors := ctors, ..}) => return ctors.toArray.map (·.getString)
    | _ => pure #[]

/-- Elaboration of the configuration options for `to_additive`. -/
def elabToAdditive : Syntax → CoreM Config
  | `(attr| to_additive%$tk $[?%$trace]? $[$opts:toAdditiveOption]* $[$tgt]? $[$doc]?) => do
    let mut attrs : Array Syntax := #[]
    let mut reorder := []
    let mut existing := some false
    for stx in opts do
      match stx with
      | `(toAdditiveOption| (attr := $[$stxs],*)) =>
        attrs := attrs ++ stxs
      | `(toAdditiveOption| (reorder := $[$reorders:num]*)) =>
        reorder := reorder ++ reorders.toList.map (·.raw.isNatLit?.get!)
      | `(toAdditiveOption| existing) =>
        existing := some true
      | _ => throwUnsupportedSyntax
    trace[to_additive_detail] "attributes: {attrs}; reorder arguments: {reorder}"
    return { trace := trace.isSome
             tgt := match tgt with | some tgt => tgt.getId | none => Name.anonymous
             doc := doc.bind (·.raw.isStrLit?)
             allowAutoName := false
             attrs
             reorder
             existing
             ref := (tgt.map (·.raw)).getD tk }
  | _ => throwUnsupportedSyntax

mutual
/-- Apply attributes to the multiplicative and additive declarations. -/
partial def applyAttributes (stx : Syntax) (rawAttrs : Array Syntax) (thisAttr src tgt : Name) :
  TermElabM (Array Name) := do
  -- we only copy the `instance` attribute, since `@[to_additive] instance` is nice to allow
  copyInstanceAttribute src tgt
  -- Warn users if the multiplicative version has an attribute
<<<<<<< HEAD
  if linter.existingAttributeWarning.get (← getOptions) then
    warnAttr stx simpExtension (·.lemmaNames.contains <| .decl ·) thisAttr `simp src tgt
    warnAttr stx normCastExt.up (·.lemmaNames.contains <| .decl ·) thisAttr `norm_cast src tgt
    warnAttr stx normCastExt.down (·.lemmaNames.contains <| .decl ·) thisAttr `norm_cast src tgt
    warnAttr stx normCastExt.squash (·.lemmaNames.contains <| .decl ·) thisAttr `norm_cast src tgt
    warnAttr stx pushCastExt (·.lemmaNames.contains <| .decl ·) thisAttr `norm_cast src tgt
    warnAttr stx Std.Tactic.Ext.extExtension (fun b n => (b.elements.any fun t => t.declName = n))
      thisAttr `ext src tgt
    warnAttr stx Mathlib.Tactic.reflExt (·.elements.contains ·) thisAttr `refl src tgt
    warnAttr stx Mathlib.Tactic.symmExt (·.elements.contains ·) thisAttr `symm src tgt
    warnAttr stx Mathlib.Tactic.transExt (·.elements.contains ·) thisAttr `trans src tgt
    warnAttr stx Std.Tactic.Coe.coeExt (·.contains ·) thisAttr `coe src tgt
    warnParametricAttr stx Lean.Linter.deprecatedAttr thisAttr `deprecated src tgt
=======
  warnAttr stx simpExtension (·.lemmaNames.contains <| .decl ·) thisAttr `simp src tgt
  warnAttr stx normCastExt.up (·.lemmaNames.contains <| .decl ·) thisAttr `norm_cast src tgt
  warnAttr stx normCastExt.down (·.lemmaNames.contains <| .decl ·) thisAttr `norm_cast src tgt
  warnAttr stx normCastExt.squash (·.lemmaNames.contains <| .decl ·) thisAttr `norm_cast src tgt
  warnAttr stx pushCastExt (·.lemmaNames.contains <| .decl ·) thisAttr `norm_cast src tgt
  warnAttr stx Std.Tactic.Ext.extExtension (fun b n => (b.elements.any fun t => t.declName = n))
    thisAttr `ext src tgt
  warnAttr stx Mathlib.Tactic.reflExt (·.elements.contains ·) thisAttr `refl src tgt
  warnAttr stx Mathlib.Tactic.symmExt (·.elements.contains ·) thisAttr `symm src tgt
  warnAttr stx Mathlib.Tactic.transExt (·.elements.contains ·) thisAttr `trans src tgt
  warnAttr stx Std.Tactic.Coe.coeExt (·.contains ·) thisAttr `coe src tgt
  warnParametricAttr stx Lean.Linter.deprecatedAttr thisAttr `deprecated src tgt
  -- the next line also warns for `@[to_additive, simps]`, because of the application times
  warnParametricAttr stx simpsAttr thisAttr `simps src tgt
>>>>>>> 7829ab2e
  -- add attributes
  -- the following is similar to `Term.ApplyAttributesCore`, but we hijack the implementation of
  -- `simp`, `simps` and `to_additive`.
  let attrs ← elabAttrs rawAttrs
  let (additiveAttrs, attrs) := attrs.partition (·.name == `to_additive)
  let nestedDecls ←
    match additiveAttrs.size with
      | 0 => pure #[]
      | 1 => addToAdditiveAttr tgt (← elabToAdditive additiveAttrs[0]!.stx) additiveAttrs[0]!.kind
      | _ => throwError "cannot apply {thisAttr} multiple times."
  let allDecls := #[src, tgt] ++ nestedDecls
  if attrs.size > 0 then
    trace[to_additive_detail] "Applying attributes {attrs.map (·.stx)} to {allDecls}"
  for attr in attrs do
    withRef attr.stx do withLogging do
    -- todo: also support other simp-attributes,
    -- and attributes that generate simp-attributes, like `norm_cast`
    if attr.name == `simp then
      additivizeLemmas allDecls "simp lemmas"
        (Meta.Simp.addSimpAttrFromSyntax · simpExtension attr.kind attr.stx)
      return
    if attr.name == `simps then
      additivizeLemmas allDecls "simps lemmas" (simpsTacFromSyntax · attr.stx)
      return
    let env ← getEnv
    match getAttributeImpl env attr.name with
    | Except.error errMsg => throwError errMsg
    | Except.ok attrImpl  =>
      let runAttr := do
        attrImpl.add src attr.stx attr.kind
        attrImpl.add tgt attr.stx attr.kind
      -- not truly an elaborator, but a sensible target for go-to-definition
      let elaborator := attrImpl.ref
      if (← getInfoState).enabled && (← getEnv).contains elaborator then
        withInfoContext (mkInfo := return .ofCommandInfo { elaborator, stx := attr.stx }) do
          try runAttr
          finally if attr.stx[0].isIdent || attr.stx[0].isAtom then
            -- Add an additional node over the leading identifier if there is one
            -- to make it look more function-like.
            -- Do this last because we want user-created infos to take precedence
            pushInfoLeaf <| .ofCommandInfo { elaborator, stx := attr.stx[0] }
      else
        runAttr
  return nestedDecls

/--
Copies equation lemmas and attributes from `src` to `tgt`
-/
partial def copyMetaData (cfg : Config) (src tgt : Name) : CoreM (Array Name) := do
  /- We need to generate all equation lemmas for `src` and `tgt`, even for non-recursive
  definitions. If we don't do that, the equation lemma for `src` might be generated later
  when doing a `rw`, but it won't be generated for `tgt`. -/
  additivizeLemmas #[src, tgt] "equation lemmas" fun nm ↦
    (·.getD #[]) <$> MetaM.run' (getEqnsFor? nm true)
  MetaM.run' <| Elab.Term.TermElabM.run' <|
    applyAttributes cfg.ref cfg.attrs `to_additive src tgt

/--
Make a new copy of a declaration, replacing fragments of the names of identifiers in the type and
the body using the `translations` dictionary.
This is used to implement `@[to_additive]`.
-/
partial def transformDecl (cfg : Config) (src tgt : Name) : CoreM (Array Name) := do
  transformDeclAux cfg src tgt src
  copyMetaData cfg src tgt

/-- `addToAdditiveAttr src cfg` adds a `@[to_additive]` attribute to `src` with configuration `cfg`.
See the attribute implementation for more details.
It returns an array with names of additive declarations (usually 1, but more if there are nested
`to_additive` calls. -/
partial def addToAdditiveAttr (src : Name) (cfg : Config) (kind := AttributeKind.global) :
  AttrM (Array Name) := do
  if (kind != AttributeKind.global) then
    throwError "`to_additive` can only be used as a global attribute"
  withOptions (· |>.updateBool `trace.to_additive (cfg.trace || ·)) <| do
  let tgt ← targetName cfg src
  let alreadyExists := (← getEnv).contains tgt
  if cfg.existing == some !alreadyExists && !(← isInductive src) then
    Linter.logLint linter.toAdditiveExisting cfg.ref <|
      if alreadyExists then
        m!"The additive declaration already exists. Please specify this explicitly using {
          ""}`@[to_additive existing]`."
      else
        "The additive declaration doesn't exist. Please remove the option `existing`."
  if cfg.reorder != [] then
    trace[to_additive] "@[to_additive] will reorder the arguments of {tgt}."
    reorderAttr.add src cfg.reorder
    -- we allow using this attribute if it's only to add the reorder configuration
    if findTranslation? (← getEnv) src |>.isSome then
      return #[tgt]
  let firstMultArg ← MetaM.run' <| firstMultiplicativeArg src
  if firstMultArg != 0 then
    trace[to_additive_detail] "Setting relevant_arg for {src} to be {firstMultArg}."
    relevantArgAttr.add src firstMultArg
  insertTranslation src tgt alreadyExists
  let nestedNames ←
    if alreadyExists then
      -- since `tgt` already exists, we just need to copy metadata and
      -- add translations `src.x ↦ tgt.x'` for any subfields.
      trace[to_additive_detail] "declaration {tgt} already exists."
      proceedFields src tgt
      copyMetaData cfg src tgt
    else
      -- tgt doesn't exist, so let's make it
      transformDecl cfg src tgt
  -- add pop-up information when mousing over `additive_name` of `@[to_additive additive_name]`
  -- (the information will be over the attribute of no additive name is given)
  pushInfoLeaf <| .ofTermInfo {
    elaborator := .anonymous, lctx := {}, expectedType? := none, isBinder := !alreadyExists,
    stx := cfg.ref, expr := ← mkConstWithLevelParams tgt }
  if let some doc := cfg.doc then
    addDocString tgt doc
  return nestedNames.push tgt

end

/--
The attribute `to_additive` can be used to automatically transport theorems
and definitions (but not inductive types and structures) from a multiplicative
theory to an additive theory.

To use this attribute, just write:

```
@[to_additive]
theorem mul_comm' {α} [comm_semigroup α] (x y : α) : x * y = y * x := comm_semigroup.mul_comm
```

This code will generate a theorem named `add_comm'`. It is also
possible to manually specify the name of the new declaration:

```
@[to_additive add_foo]
theorem foo := sorry
```

An existing documentation string will _not_ be automatically used, so if the theorem or definition
has a doc string, a doc string for the additive version should be passed explicitly to
`to_additive`.

```
/-- Multiplication is commutative -/
@[to_additive "Addition is commutative"]
theorem mul_comm' {α} [comm_semigroup α] (x y : α) : x * y = y * x := comm_semigroup.mul_comm
```

The transport tries to do the right thing in most cases using several
heuristics described below.  However, in some cases it fails, and
requires manual intervention.

Use the `(attr := ...)` syntax to apply attributes to both the multiplicative and the additive
version:

```
@[to_additive (attr := simp)] lemma mul_one' {G : Type _} [group G] (x : G) : x * 1 = x := mul_one x
```

For `simp` and `simps` this also ensures that some generated lemmas are added to the additive
dictionary.
`@[to_additive (attr := to_additive)]` is a special case, where the `to_additive`
attribute is added to the generated lemma only, to additivize it again.
This is useful for lemmas about `Pow` to generate both lemmas about `SMul` and `VAdd`. Example:
```
@[to_additive (attr := to_additive VAdd_lemma, simp) SMul_lemma]
lemma Pow_lemma ...
```
In the above example, the `simp` is added to all 3 lemmas. All other options to `to_additive`
(like the generated name or `(reorder := ...)`) are not passed down,
and can be given manually to each individual `to_additive` call.

## Implementation notes

The transport process generally works by taking all the names of
identifiers appearing in the name, type, and body of a declaration and
creating a new declaration by mapping those names to additive versions
using a simple string-based dictionary and also using all declarations
that have previously been labeled with `to_additive`.

In the `mul_comm'` example above, `to_additive` maps:
* `mul_comm'` to `add_comm'`,
* `comm_semigroup` to `add_comm_semigroup`,
* `x * y` to `x + y` and `y * x` to `y + x`, and
* `comm_semigroup.mul_comm'` to `add_comm_semigroup.add_comm'`.

### Heuristics

`to_additive` uses heuristics to determine whether a particular identifier has to be
mapped to its additive version. The basic heuristic is

* Only map an identifier to its additive version if its first argument doesn't
  contain any unapplied identifiers.

Examples:
* `@Mul.mul Nat n m` (i.e. `(n * m : Nat)`) will not change to `+`, since its
  first argument is `ℕ`, an identifier not applied to any arguments.
* `@Mul.mul (α × β) x y` will change to `+`. It's first argument contains only the identifier
  `prod`, but this is applied to arguments, `α` and `β`.
* `@Mul.mul (α × Int) x y` will not change to `+`, since its first argument contains `Int`.

The reasoning behind the heuristic is that the first argument is the type which is "additivized",
and this usually doesn't make sense if this is on a fixed type.

There are some exceptions to this heuristic:

* Identifiers that have the `@[to_additive]` attribute are ignored.
  For example, multiplication in `↥Semigroup` is replaced by addition in `↥AddSemigroup`.
* If an identifier `d` has attribute `@[to_additive_relevant_arg n]` then the argument
  in position `n` is checked for a fixed type, instead of checking the first argument.
  `@[to_additive]` will automatically add the attribute `@[to_additive_relevant_arg n]` to a
  declaration when the first argument has no multiplicative type-class, but argument `n` does.
* If an identifier has attribute `@[to_additive_ignore_args n1 n2 ...]` then all the arguments in
  positions `n1`, `n2`, ... will not be checked for unapplied identifiers (start counting from 1).
  For example, `cont_mdiff_map` has attribute `@[to_additive_ignore_args 21]`, which means
  that its 21st argument `(n : WithTop Nat)` can contain `ℕ`
  (usually in the form `Top.top Nat ...`) and still be additivized.
  So `@Mul.mul (C^∞⟮I, N; I', G⟯) _ f g` will be additivized.

### Troubleshooting

If `@[to_additive]` fails because the additive declaration raises a type mismatch, there are
various things you can try.
The first thing to do is to figure out what `@[to_additive]` did wrong by looking at the type
mismatch error.

* Option 1: It additivized a declaration `d` that should remain multiplicative. Solution:
  * Make sure the first argument of `d` is a type with a multiplicative structure. If not, can you
    reorder the (implicit) arguments of `d` so that the first argument becomes a type with a
    multiplicative structure (and not some indexing type)?
    The reason is that `@[to_additive]` doesn't additivize declarations if their first argument
    contains fixed types like `ℕ` or `ℝ`. See section Heuristics.
    If the first argument is not the argument with a multiplicative type-class, `@[to_additive]`
    should have automatically added the attribute `@[to_additive_relevant_arg]` to the declaration.
    You can test this by running the following (where `d` is the full name of the declaration):
    ```
      #eval (do isRelevant `d >>= trace)
    ```
    The expected output is `n` where the `n`-th argument of `d` is a type (family) with a
    multiplicative structure on it. If you get a different output (or a failure), you could add
    the attribute `@[to_additive_relevant_arg n]` manually, where `n` is an argument with a
    multiplicative structure.
* Option 2: It didn't additivize a declaration that should be additivized.
  This happened because the heuristic applied, and the first argument contains a fixed type,
  like `ℕ` or `ℝ`. Solutions:
  * If the fixed type has an additive counterpart (like `↥Semigroup`), give it the `@[to_additive]`
    attribute.
  * If the fixed type occurs inside the `k`-th argument of a declaration `d`, and the
    `k`-th argument is not connected to the multiplicative structure on `d`, consider adding
    attribute `[to_additive_ignore_args k]` to `d`.
* Option 3: Arguments / universe levels are incorrectly ordered in the additive version.
  This likely only happens when the multiplicative declaration involves `pow`/`^`. Solutions:
  * Ensure that the order of arguments of all relevant declarations are the same for the
    multiplicative and additive version. This might mean that arguments have an "unnatural" order
    (e.g. `Monoid.npow n x` corresponds to `x ^ n`, but it is convenient that `Monoid.npow` has this
    argument order, since it matches `AddMonoid.nsmul n x`.
  * If this is not possible, add the `[to_additive_reorder k]` to the multiplicative declaration
    to indicate that the `k`-th and `(k+1)`-st arguments are reordered in the additive version.

If neither of these solutions work, and `to_additive` is unable to automatically generate the
additive version of a declaration, manually write and prove the additive version.
Often the proof of a lemma/theorem can just be the multiplicative version of the lemma applied to
`multiplicative G`.
Afterwards, apply the attribute manually:

```
attribute [to_additive foo_add_bar] foo_bar
```

This will allow future uses of `to_additive` to recognize that
`foo_bar` should be replaced with `foo_add_bar`.

### Handling of hidden definitions

Before transporting the “main” declaration `src`, `to_additive` first
scans its type and value for names starting with `src`, and transports
them. This includes auxiliary definitions like `src._match_1`,
`src._proof_1`.

In addition to transporting the “main” declaration, `to_additive` transports
its equational lemmas and tags them as equational lemmas for the new declaration.

### Structure fields and constructors

If `src` is a structure, then the additive version has to be already written manually.
In this case `to_additive` adds all structure fields to its mapping.

### Name generation

* If `@[to_additive]` is called without a `name` argument, then the
  new name is autogenerated.  First, it takes the longest prefix of
  the source name that is already known to `to_additive`, and replaces
  this prefix with its additive counterpart. Second, it takes the last
  part of the name (i.e., after the last dot), and replaces common
  name parts (“mul”, “one”, “inv”, “prod”) with their additive versions.

* [todo] Namespaces can be transformed using `map_namespace`. For example:
  ```
  run_cmd to_additive.map_namespace `quotient_group `quotient_add_group
  ```

  Later uses of `to_additive` on declarations in the `quotient_group`
  namespace will be created in the `quotient_add_group` namespaces.

* If `@[to_additive]` is called with a `name` argument `new_name`
  /without a dot/, then `to_additive` updates the prefix as described
  above, then replaces the last part of the name with `new_name`.

* If `@[to_additive]` is called with a `name` argument
  `new_namespace.new_name` /with a dot/, then `to_additive` uses this
  new name as is.

As a safety check, in the first case `to_additive` double checks
that the new name differs from the original one.

-/
initialize registerBuiltinAttribute {
    name := `to_additive
    descr := "Transport multiplicative to additive"
    add := fun src stx kind ↦ do _ ← addToAdditiveAttr src (← elabToAdditive stx) kind
    -- we (presumably) need to run after compilation to properly add the `simp` attribute
    applicationTime := .afterCompilation
  }

end ToAdditive<|MERGE_RESOLUTION|>--- conflicted
+++ resolved
@@ -896,7 +896,6 @@
   -- we only copy the `instance` attribute, since `@[to_additive] instance` is nice to allow
   copyInstanceAttribute src tgt
   -- Warn users if the multiplicative version has an attribute
-<<<<<<< HEAD
   if linter.existingAttributeWarning.get (← getOptions) then
     warnAttr stx simpExtension (·.lemmaNames.contains <| .decl ·) thisAttr `simp src tgt
     warnAttr stx normCastExt.up (·.lemmaNames.contains <| .decl ·) thisAttr `norm_cast src tgt
@@ -910,22 +909,8 @@
     warnAttr stx Mathlib.Tactic.transExt (·.elements.contains ·) thisAttr `trans src tgt
     warnAttr stx Std.Tactic.Coe.coeExt (·.contains ·) thisAttr `coe src tgt
     warnParametricAttr stx Lean.Linter.deprecatedAttr thisAttr `deprecated src tgt
-=======
-  warnAttr stx simpExtension (·.lemmaNames.contains <| .decl ·) thisAttr `simp src tgt
-  warnAttr stx normCastExt.up (·.lemmaNames.contains <| .decl ·) thisAttr `norm_cast src tgt
-  warnAttr stx normCastExt.down (·.lemmaNames.contains <| .decl ·) thisAttr `norm_cast src tgt
-  warnAttr stx normCastExt.squash (·.lemmaNames.contains <| .decl ·) thisAttr `norm_cast src tgt
-  warnAttr stx pushCastExt (·.lemmaNames.contains <| .decl ·) thisAttr `norm_cast src tgt
-  warnAttr stx Std.Tactic.Ext.extExtension (fun b n => (b.elements.any fun t => t.declName = n))
-    thisAttr `ext src tgt
-  warnAttr stx Mathlib.Tactic.reflExt (·.elements.contains ·) thisAttr `refl src tgt
-  warnAttr stx Mathlib.Tactic.symmExt (·.elements.contains ·) thisAttr `symm src tgt
-  warnAttr stx Mathlib.Tactic.transExt (·.elements.contains ·) thisAttr `trans src tgt
-  warnAttr stx Std.Tactic.Coe.coeExt (·.contains ·) thisAttr `coe src tgt
-  warnParametricAttr stx Lean.Linter.deprecatedAttr thisAttr `deprecated src tgt
-  -- the next line also warns for `@[to_additive, simps]`, because of the application times
-  warnParametricAttr stx simpsAttr thisAttr `simps src tgt
->>>>>>> 7829ab2e
+    -- the next line also warns for `@[to_additive, simps]`, because of the application times
+    warnParametricAttr stx simpsAttr thisAttr `simps src tgt
   -- add attributes
   -- the following is similar to `Term.ApplyAttributesCore`, but we hijack the implementation of
   -- `simp`, `simps` and `to_additive`.
