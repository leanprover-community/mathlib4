/-
Copyright (c) 2017 Mario Carneiro. All rights reserved.
Released under Apache 2.0 license as described in the file LICENSE.
Authors: Mario Carneiro, Yury Kudryashov, Floris van Doorn, Jon Eugster
Ported by: E.W.Ayers
-/
import Mathlib.Init.Data.Nat.Basic
import Mathlib.Data.String.Defs
import Mathlib.Data.KVMap
import Mathlib.Lean.Expr.ReplaceRec
import Std.Lean.NameMapAttribute
import Std.Data.Option.Basic
import Std.Tactic.NormCast.Ext -- just to copy the attribute
import Std.Tactic.Ext.Attr -- just to copy the attribute
import Mathlib.Tactic.Relation.Rfl -- just to copy the attribute
import Mathlib.Tactic.Relation.Symm -- just to copy the attribute
import Mathlib.Tactic.Relation.Trans -- just to copy the attribute
import Mathlib.Tactic.RunCmd -- not necessary, but useful for debugging

/-!
# The `@[to_additive]` attribute.

The attribute `to_additive` can be used to automatically transport theorems
and definitions (but not inductive types and structures) from a multiplicative
theory to an additive theory.
-/

open Lean
open Lean.Meta
open Lean.Elab
open Lean.Elab.Command
open Std Tactic.NormCast

/-- The  `to_additive_ignore_args` attribute. -/
syntax (name := to_additive_ignore_args) "to_additive_ignore_args" num* : attr
/-- The  `to_additive_relevant_arg` attribute. -/
syntax (name := to_additive_relevant_arg) "to_additive_relevant_arg" num : attr
/-- The  `to_additive_reorder` attribute. -/
syntax (name := to_additive_reorder) "to_additive_reorder" num* : attr
/-- The  `to_additive_fixed_numeral` attribute. -/
syntax (name := to_additive_fixed_numeral) "to_additive_fixed_numeral" "?"? : attr
/-- Remaining arguments of `to_additive`. -/
syntax to_additiveRest := (ppSpace ident)? (ppSpace str)? ("(" &"reorder" ":=" num+ ")")?
/-- The `to_additive` attribute. -/
syntax (name := to_additive) "to_additive" "!"? "?"? to_additiveRest : attr

/-- The `to_additive` attribute. -/
macro "to_additive!"  rest:to_additiveRest : attr => `(attr| to_additive !   $rest)
/-- The `to_additive` attribute. -/
macro "to_additive?"  rest:to_additiveRest : attr => `(attr| to_additive   ? $rest)
/-- The `to_additive` attribute. -/
macro "to_additive!?" rest:to_additiveRest : attr => `(attr| to_additive ! ? $rest)
/-- The `to_additive` attribute. -/
macro "to_additive?!" rest:to_additiveRest : attr => `(attr| to_additive ! ? $rest)

/-- A set of strings of names that end in a capital letter.
* If the string contains a lowercase letter, the string should be split between the first occurrence
  of a lower-case letter followed by a upper-case letter.
* If multiple strings have the same prefix, they should be grouped by prefix
* In this case, the second list should be prefix-free
  (no element can be a prefix of a later element)

Todo: automate the translation from `String` to an element in this `RBMap`
  (but this would require having something similar to the `rb_lmap` from Lean 3). -/
def endCapitalNames : Lean.RBMap String (List String) compare :=
-- endCapitalNamesOfList ["LE", "LT", "WF", "CoeTC", "CoeT", "CoeHTCT"]
.ofList [("LE", [""]), ("LT", [""]), ("WF", [""]), ("Coe", ["TC", "T", "HTCT"])]



/--
This function takes a String and splits it into separate parts based on the following
(naming conventions)[https://github.com/leanprover-community/mathlib4/wiki#naming-convention].

E.g. `#eval  "InvHMulLEConjugate₂Smul_ne_top".splitCase` yields
`["Inv", "HMul", "LE", "Conjugate₂", "Smul", "_", "ne", "_", "top"]`.
-/
partial def String.splitCase (s : String) (i₀ : Pos := 0) (r : List String := []) : List String :=
Id.run do
  -- We test if we need to split between `i₀` and `i₁`.
  let i₁ := s.next i₀
  if s.atEnd i₁ then
    -- If `i₀` is the last position, return the list.
    let r := s::r
    return r.reverse
  /- We split the string in three cases
  * We split on both sides of `_` to keep them there when rejoining the string;
  * We split after a name in `endCapitalNames`;
  * We split after a lower-case letter that is followed by an upper-case letter
    (unless it is part of a name in `endCapitalNames`). -/
  if s.get i₀ == '_' || s.get i₁ == '_' then
    return splitCase (s.extract i₁ s.endPos) 0 <| (s.extract 0 i₁)::r
  if (s.get i₁).isUpper then
    if let some strs := endCapitalNames.find? (s.extract 0 i₁) then
      if let some (pref, newS) := strs.findSome?
        fun x ↦ x.isPrefixOf? (s.extract i₁ s.endPos) |>.map (x, ·) then
        return splitCase newS 0 <| (s.extract 0 i₁ ++ pref)::r
    if !(s.get i₀).isUpper then
      return splitCase (s.extract i₁ s.endPos) 0 <| (s.extract 0 i₁)::r
  return splitCase s i₁ r

namespace ToAdditive

initialize registerTraceClass `to_additive
initialize registerTraceClass `to_additive_detail

/--
An attribute that tells `@[to_additive]` that certain arguments of this definition are not
involved when using `@[to_additive]`.
This helps the heuristic of `@[to_additive]` by also transforming definitions if `ℕ` or another
fixed type occurs as one of these arguments.
-/
initialize ignoreArgsAttr : NameMapExtension (List Nat) ←
  registerNameMapAttribute {
    name  := `to_additive_ignore_args
    descr :=
      "Auxiliary attribute for `to_additive` stating that certain arguments are not additivized."
    add   := fun _ stx ↦ do
        let ids ← match stx with
          | `(attr| to_additive_ignore_args $[$ids:num]*) => pure <| ids.map (·.1.isNatLit?.get!)
          | _ => throwUnsupportedSyntax
        return ids.toList }

/--
An attribute that stores all the declarations that needs their arguments reordered when
applying `@[to_additive]`. Currently, we only support swapping consecutive arguments.
The list of the natural numbers contains the positions of the first of the two arguments
to be swapped.
If the first two arguments are swapped, the first two universe variables are also swapped.
Example: `@[to_additive_reorder 1 4]` swaps the first two arguments and the arguments in
positions 4 and 5.
-/
initialize reorderAttr : NameMapExtension (List Nat) ←
  registerNameMapAttribute {
    name := `to_additive_reorder
    descr :=
      "Auxiliary attribute for `to_additive` that stores arguments that need to be reordered.
        This should not appear in any file.
        We keep it as an attribute for now so that mathport can still use it, and it can generate a
        warning."
    add := fun
    | _, `(attr| to_additive_reorder $[$ids:num]*) => do
      logInfo m!"Using this attribute is deprecated. Use `@[to_additive (reorder := <num>)]` {""
        }instead.\nThat will also generate the additive version with the arguments swapped, {""
        }so you are probably able to remove the manually written additive declaration."
      pure <| Array.toList <| ids.map (·.1.isNatLit?.get!)
    | _, _ => throwUnsupportedSyntax }

/--
An attribute that is automatically added to declarations tagged with `@[to_additive]`, if needed.

This attribute tells which argument is the type where this declaration uses the multiplicative
structure. If there are multiple argument, we typically tag the first one.
If this argument contains a fixed type, this declaration will note be additivized.
See the Heuristics section of `to_additive.attr` for more details.

If a declaration is not tagged, it is presumed that the first argument is relevant.
`@[to_additive]` uses the function `to_additive.first_multiplicative_arg` to automatically tag
declarations. It is ok to update it manually if the automatic tagging made an error.

Implementation note: we only allow exactly 1 relevant argument, even though some declarations
(like `prod.group`) have multiple arguments with a multiplicative structure on it.
The reason is that whether we additivize a declaration is an all-or-nothing decision, and if
we will not be able to additivize declarations that (e.g.) talk about multiplication on `ℕ × α`
anyway.

Warning: adding `@[to_additive_reorder]` with an equal or smaller number than the number in this
attribute is currently not supported.
-/
initialize relevantArgAttr : NameMapExtension Nat ←
  registerNameMapAttribute {
    name := `to_additive_relevant_arg
    descr := "Auxiliary attribute for `to_additive` stating" ++
      " which arguments are the types with a multiplicative structure."
    add := fun
    | _, `(attr| to_additive_relevant_arg $id) => pure <| id.1.isNatLit?.get!.pred
    | _, _ => throwUnsupportedSyntax }

/--
An attribute that stores all the declarations that deal with numeric literals on fixed types.
*  `@[to_additive_fixed_numeral]` should be added to all functions that take a numeral as argument
  that should never be changed by `@[to_additive]` (because it represents a numeral in a fixed
  type).
* `@[to_additive_fixed_numeral?]` should be added to all functions that take a numeral as argument
  that should only be changed if `additiveTest` succeeds on the first argument, i.e. when the
  numeral is only translated if the first argument is a variable (or consists of variables).
-/
initialize fixedNumeralAttr : NameMapExtension Bool ←
  registerNameMapAttribute {
    name := `to_additive_fixed_numeral
    descr :=
      "Auxiliary attribute for `to_additive` that stores functions that have numerals as argument."
    add := fun
    | _, `(attr| to_additive_fixed_numeral $[?%$conditional]?) =>
      pure <| conditional.isSome
    | _, _ => throwUnsupportedSyntax }

/-- Maps multiplicative names to their additive counterparts. -/
initialize translations : NameMapExtension Name ← registerNameMapExtension _

/-- Get the multiplicative → additive translation for the given name. -/
def findTranslation? (env : Environment) : Name → Option Name :=
  (ToAdditive.translations.getState env).find?

/-- Add a (multiplicative → additive) name translation to the translations map. -/
def insertTranslation (src tgt : Name) : CoreM Unit := do
  if let some tgt' := findTranslation? (← getEnv) src then
    throwError "The translation {src} ↦ {tgt'} already exists"
  modifyEnv (ToAdditive.translations.addEntry · (src, tgt))
  trace[to_additive] "Added translation {src} ↦ {tgt}"

/-- `Config` is the type of the arguments that can be provided to `to_additive`. -/
structure Config : Type where
  /-- Replace all multiplicative declarations, do not use the heuristic. -/
  replaceAll : Bool := false
  /-- View the trace of the to_additive procedure.
  Equivalent to `set_option trace.to_additive true`. -/
  trace : Bool := false
  /-- The name of the target (the additive declaration).-/
  tgt : Name := Name.anonymous
  /-- An optional doc string.-/
  doc : Option String := none
  /-- If `allowAutoName` is `false` (default) then
  `@[to_additive]` will check whether the given name can be auto-generated. -/
  allowAutoName : Bool := false
  /-- The arguments that should be reordered by `to_additive` -/
  reorder : List Nat := []
  /-- The `Syntax` element corresponding to the original multiplicative declaration
  (or the `to_additive` attribute if it is added later),
  which we need for adding definition ranges. -/
  ref : Syntax
  deriving Repr

variable [Monad M] [MonadOptions M] [MonadEnv M]

/-- Auxilliary function for `additiveTest`. The bool argument *only* matters when applied
to exactly a constant. -/
private def additiveTestAux (findTranslation? : Name → Option Name)
  (ignore : Name → Option (List ℕ)) : Bool → Expr → Bool := visit where
  visit : Bool → Expr → Bool
  | b, .const n _         => b || (findTranslation? n).isSome
  | _, .app e a           => Id.run do
      if visit true e then
        return true
      if let some n := e.getAppFn.constName? then
        if let some l := ignore n then
          if e.getAppNumArgs + 1 ∈ l then
            return true
      visit false a
  | _, .lam _ _ t _       => visit false t
  | _, .forallE _ _ t _   => visit false t
  | _, .letE _ _ e body _ => visit false e && visit false body
  | _, _                  => true

/--
`additiveTest e` tests whether the expression `e` contains no constant
`nm` that is not applied to any arguments, and such that `translations.find?[nm] = none`.
This is used in `@[to_additive]` for deciding which subexpressions to transform: we only transform
constants if `additiveTest` applied to their first argument returns `true`.
This means we will replace expression applied to e.g. `α` or `α × β`, but not when applied to
e.g. `Nat` or `ℝ × α`.
We ignore all arguments specified by the `ignore` `NameMap`.
If `replaceAll` is `true` the test always returns `true`.
-/
def additiveTest (replaceAll : Bool) (findTranslation? : Name → Option Name)
  (ignore : Name → Option (List ℕ)) (e : Expr) : Bool :=
  replaceAll || additiveTestAux findTranslation? ignore false e

/-- Checks whether a numeral should be translated. -/
def shouldTranslateNumeral (replaceAll : Bool) (findTranslation? : Name → Option Name)
  (ignore : Name → Option (List ℕ)) (fixedNumeral : Name → Option Bool)
  (nm : Name) (firstArg : Expr) : Bool :=
  match fixedNumeral nm with
  | some true => additiveTest replaceAll findTranslation? ignore firstArg
  | some false => false
  | none => true

/-- Swap the first two elements of a list -/
def _root_.List.swapFirstTwo {α : Type _} : List α → List α
| []      => []
| [x]     => [x]
| x::y::l => y::x::l

/--
`applyReplacementFun e` replaces the expression `e` with its additive counterpart.
It translates each identifier (inductive type, defined function etc) in an expression, unless
* The identifier occurs in an application with first argument `arg`; and
* `test arg` is false.
However, if `f` is in the dictionary `relevant`, then the argument `relevant.find f`
is tested, instead of the first argument.

It will also reorder arguments of certain functions, using `reorderFn`:
e.g. `g x₁ x₂ x₃ ... xₙ` becomes `g x₂ x₁ x₃ ... xₙ` if `reorderFn g = some [1]`.
-/
def applyReplacementFun (e : Expr) : MetaM Expr := do
  let env ← getEnv
  let reorderFn : Name → List ℕ := fun nm ↦ (reorderAttr.find? env nm |>.getD [])
  let isRelevant : Name → ℕ → Bool := fun nm i ↦ i == (relevantArgAttr.find? env nm).getD 0
  return aux ((← getOptions).getBool `to_additive.replaceAll)
      (findTranslation? <| ← getEnv) reorderFn (ignoreArgsAttr.find? env)
      (fixedNumeralAttr.find? env) isRelevant e
<<<<<<< HEAD
where
  /-- Implementation of `applyReplacementFun`. -/
  aux (replaceAll : Bool) (findTranslation? : Name → Option Name)
    (reorderFn : Name → List ℕ) (ignore : Name → Option (List ℕ))
    (fixedNumeral : Name → Option Bool) (isRelevant : Name → ℕ → Bool) : Expr → Expr :=
    Lean.Expr.replaceRec fun r e ↦ Id.run do
      -- trace[to_additive_detail] "applyReplacementFun: replace at {e}"
      match e with
      | .lit (.natVal 1) => pure <| mkRawNatLit 0
      | .const n₀ ls => do
        let n₁ := n₀.mapPrefix findTranslation?
        -- if n₀ != n₁ then
        --   trace[to_additive_detail] "applyReplacementFun: {n₀} → {n₁}"
        let ls : List Level := if 1 ∈ reorderFn n₀ then ls.swapFirstTwo else ls
        return some <| Lean.mkConst n₁ ls
      | .app g x => do
        let gf := g.getAppFn
        if let some nm := gf.constName? then
          let gArgs := g.getAppArgs
          -- e = `(nm y₁ .. yₙ x)
          -- trace[to_additive_detail] "applyReplacementFun: app {nm} {gArgs} {x}"
          /- Test if arguments should be reordered. -/
          if h : gArgs.size > 0 then
            let c1 : Bool := gArgs.size ∈ reorderFn nm
            let c2 := additiveTest replaceAll findTranslation? ignore gArgs[0]
            if c1 && c2 then
              -- interchange `x` and the last argument of `g`
              let x := r x
              let gf := r g.appFn!
              let ga := r g.appArg!
              let e₂ := mkApp2 gf x ga
              -- trace[to_additive_detail]
              --   "applyReplacementFun: reordering {nm}: {x} ↔ {ga}\nBefore: {e}\nAfter:  {e₂}"
              return some e₂
          /- Test if the head should not be replaced. -/
          let c1 := isRelevant nm gArgs.size
          let c2 := gf.isConst
          let c3 := additiveTest replaceAll findTranslation? ignore x
          -- if c1 && c2 && c3 then
          --   trace[to_additive_detail]
          --     "applyReplacementFun: {x} doesn't contain a fixed type, so we will change {nm}"
          if c1 && c2 && not c3 then
            -- the test failed, so don't update the function body.
=======
where /-- Implementation of `applyReplacementFun`. -/
  aux (replaceAll : Bool) (findTranslation? : Name → Option Name)
    (reorderFn : Name → List ℕ) (ignore : Name → Option (List ℕ))
    (fixedNumeral : Name → Option Bool) (isRelevant : Name → ℕ → Bool) : Expr → Expr :=
  Lean.Expr.replaceRec fun r e ↦ Id.run do
    -- trace[to_additive_detail] "applyReplacementFun: replace at {e}"
    match e with
    | .lit (.natVal 1) => pure <| mkRawNatLit 0
    | .const n₀ ls => do
      let n₁ := n₀.mapPrefix findTranslation?
      -- if n₀ != n₁ then
      --   trace[to_additive_detail] "applyReplacementFun: {n₀} → {n₁}"
      let ls : List Level := if 1 ∈ reorderFn n₀ then ls.swapFirstTwo else ls
      return some <| Lean.mkConst n₁ ls
    | .app g x => do
      let gf := g.getAppFn
      if let some nm := gf.constName? then
        let gArgs := g.getAppArgs
        -- e = `(nm y₁ .. yₙ x)
        -- trace[to_additive_detail] "applyReplacementFun: app {nm} {gArgs} {x}"
        /- Test if arguments should be reordered. -/
        if h : gArgs.size > 0 then
          let c1 : Bool := gArgs.size ∈ reorderFn nm
          let c2 := additiveTest replaceAll findTranslation? ignore gArgs[0]
          if c1 && c2 then
            -- interchange `x` and the last argument of `g`
            let x := r x
            let gf := r g.appFn!
            let ga := r g.appArg!
            let e₂ := mkApp2 gf x ga
>>>>>>> 620fbffd
            -- trace[to_additive_detail]
            --   "applyReplacementFun: {x} contains a fixed type, so {nm} is not changed"
            let x ← r x
            let args ← gArgs.mapM r
            return some $ mkApp (mkAppN gf args) x
          /- Do not replace numerals in specific types. -/
          let firstArg := if h : gArgs.size > 0 then gArgs[0] else x
          if !shouldTranslateNumeral replaceAll findTranslation? ignore fixedNumeral nm firstArg then
            -- trace[to_additive_detail] "applyReplacementFun: Do not change numeral {g.app x}"
            return some <| g.app x
        return e.updateApp! (← r g) (← r x)
      | .proj n₀ idx e => do
        let n₁ := n₀.mapPrefix findTranslation?
        -- if n₀ != n₁ then
        --   trace[to_additive_detail] "applyReplacementFun: in projection {e}.{idx} of type {n₀}, {""
        --     }replace type with {n₁}"
        return some <| .proj n₁ idx <| ← r e
      | _ => return none

/-- Eta expands `e` at most `n` times.-/
def etaExpandN (n : Nat) (e : Expr): MetaM Expr := do
  forallBoundedTelescope (← inferType e) (some n) fun xs _ ↦ mkLambdaFVars xs (mkAppN e xs)

/-- `e.expand` eta-expands all expressions that have as head a constant `n` in
`reorder`. They are expanded until they are applied to one more argument than the maximum in
`reorder.find n`. -/
def expand (e : Expr) : MetaM Expr := do
  let env ← getEnv
  let reorderFn : Name → List ℕ := fun nm ↦ (reorderAttr.find? env nm |>.getD [])
  let e₂ ← Lean.Meta.transform (input := e) (post := fun e => return .done e) <| fun e ↦ do
    let e0 := e.getAppFn
    let es := e.getAppArgs
    let some e0n := e0.constName? | return .continue
    let reorder := reorderFn e0n
    if reorder.isEmpty then
      -- no need to expand if nothing needs reordering
      return .continue
    let needed_n := reorder.foldr Nat.max 0 + 1
    -- the second disjunct is a temporary fix to avoid infinite loops.
    -- We may need to use `replaceRec` or something similar to not change the head of an application
    if needed_n ≤ es.size || es.size == 0 then
      return .continue
    else
      -- in this case, we need to reorder arguments that are not yet
      -- applied, so first η-expand the function.
      let e' ← etaExpandN (needed_n - es.size) e
      trace[to_additive_detail] "expanded {e} to {e'}"
      return .continue e'
  if e != e₂ then
    trace[to_additive_detail] "expand:\nBefore: {e}\nAfter:  {e₂}"
  return e₂

/-- Reorder pi-binders. See doc of `reorderAttr` for the interpretation of the argument -/
def reorderForall (src : Expr) (reorder : List Nat := []) : MetaM Expr := do
  if reorder == [] then
    return src
  forallTelescope src fun xs e => do
    let xs ← reorder.foldrM (init := xs) fun i xs =>
      if h : i < xs.size then
        pure <| xs.swap ⟨i - 1, Nat.lt_of_le_of_lt i.pred_le h⟩ ⟨i, h⟩
      else
        throwError "the declaration does not have enough arguments to reorder the given arguments: {
          xs.size} ≤ {i}"
    mkForallFVars xs e

/-- Reorder lambda-binders. See doc of `reorderAttr` for the interpretation of the argument -/
def reorderLambda (src : Expr) (reorder : List Nat := []) : MetaM Expr := do
  if reorder == [] then
    return src
  lambdaTelescope src fun xs e => do
    let xs ← reorder.foldrM (init := xs) fun i xs =>
      if h : i < xs.size then
        pure <| xs.swap ⟨i - 1, Nat.lt_of_le_of_lt i.pred_le h⟩ ⟨i, h⟩
      else
        throwError "the declaration does not have enough arguments to reorder the given arguments. {
          xs.size} ≤ {i}.\nIf this is a field projection, make sure to use `@[to_additive]` on {""
          }the field first."
    mkLambdaFVars xs e

/-- Run applyReplacementFun on the given `srcDecl` to make a new declaration with name `tgt` -/
def updateDecl
  (tgt : Name) (srcDecl : ConstantInfo) (reorder : List Nat := [])
  : MetaM ConstantInfo := do
  let mut decl := srcDecl.updateName tgt
  if 1 ∈ reorder then
    decl := decl.updateLevelParams decl.levelParams.swapFirstTwo
  decl := decl.updateType <| ← applyReplacementFun <| ← reorderForall (← expand decl.type) reorder
  if let some v := decl.value? then
    decl := decl.updateValue <| ← applyReplacementFun <| ← reorderLambda (← expand v) reorder
  return decl

/-- Lean 4 makes declarations which are not internal
(that is, head string starts with `_`) but which should be transformed.
e.g. `proof_1` in `Lean.Meta.mkAuxDefinitionFor` this might be better fixed in core.
This method is polyfill for that.
Note: this declaration also occurs as `shouldIgnore` in the Lean 4 file `test/lean/run/printDecls`.
-/
def isInternal' (declName : Name) : Bool :=
  declName.isInternal ||
  match declName with
  | .str _ s => "match_".isPrefixOf s || "proof_".isPrefixOf s || "eq_".isPrefixOf s
  | _        => true

/-- transform the declaration `src` and all declarations `pre._proof_i` occurring in `src`
using the transforms dictionary.
`replace_all`, `trace`, `ignore` and `reorder` are configuration options.
`pre` is the declaration that got the `@[to_additive]` attribute and `tgt_pre` is the target of this
declaration. -/
partial def transformDeclAux
  (cfg : Config) (pre tgt_pre : Name) : Name → CoreM Unit := fun src ↦ do
  -- if this declaration is not `pre` or an internal declaration, we do nothing.
  if not (src == pre || isInternal' src) then
    if (findTranslation? (← getEnv) src).isSome then
      return
    throwError "The declaration {pre} depends on the declaration {src} which is in the namespace {
      pre}, but does not have the `@[to_additive]` attribute. This is not supported.\n{""
      }Workaround: move {src} to a different namespace."
  let env ← getEnv
  -- we find the additive name of `src`
  let tgt := src.mapPrefix (fun n ↦ if n == pre then some tgt_pre else
    if n == mkPrivateName env pre then some <| mkPrivateName env tgt_pre else
    if n == env.mainModule ++ `_auxLemma then env.mainModule ++ `_auxAddLemma else none)
  if tgt == src then
    throwError "@[to_additive] doesn't know how to translate {src}, since the additive version has {
      ""}the same name. This is a bug in @[to_additive]."
  -- we skip if we already transformed this declaration before
  if env.contains tgt then
    return
  let srcDecl ← getConstInfo src
  let prefixes : NameSet := .ofList [pre, env.mainModule ++ `_auxLemma]
  -- we first transform all auxiliary declarations generated when elaborating `pre`
  for n in srcDecl.type.listNamesWithPrefixes prefixes do
    transformDeclAux cfg pre tgt_pre n
  if let some value := srcDecl.value? then
    for n in value.listNamesWithPrefixes prefixes do
      transformDeclAux cfg pre tgt_pre n
  -- if the auxilliary declaration doesn't have prefix `pre`, then we have to add this declaration
  -- to the translation dictionary, since otherwise we cannot find the additive name.
  if !pre.isPrefixOf src then
    insertTranslation src tgt
  -- now transform the source declaration
  let trgDecl : ConstantInfo ←
    MetaM.run' <| updateDecl tgt srcDecl <| if src == pre then cfg.reorder else []
  if !trgDecl.hasValue then
    throwError "Expected {tgt} to have a value."
  trace[to_additive] "generating\n{tgt} :=\n  {trgDecl.value!}"
  try
    -- make sure that the type is correct,
    -- and emit a more helpful error message if it fails
    discard <| MetaM.run' <| inferType trgDecl.value!
  catch
    | Exception.error _ msg => throwError "@[to_additive] failed.
      Type mismatch in additive declaration. For help, see the docstring
      of `to_additive.attr`, section `Troubleshooting`.
      Failed to add declaration\n{tgt}:\n{msg}"
    | _ => panic! "unreachable"
  if isNoncomputable env src then
    addDecl trgDecl.toDeclaration!
    setEnv $ addNoncomputable (← getEnv) tgt
  else
    addAndCompile trgDecl.toDeclaration!
  -- now add declaration ranges so jump-to-definition works
  -- note: we currently also do this for auxiliary declarations, while they are not normally
  -- generated for those. We could change that.
  addDeclarationRanges tgt {
    range := ← getDeclarationRange (← getRef)
    selectionRange := ← getDeclarationRange cfg.ref }
  if isProtected (← getEnv) src then
    setEnv $ addProtected (← getEnv) tgt

/-- Copy the simp attribute in a `to_additive` -/
def copySimpAttribute (src tgt : Name) (ext : SimpExtension := simpExtension) : CoreM Unit := do
  let thms ← ext.getTheorems
  if !thms.isLemma (.decl src) || thms.isLemma (.decl tgt) then
    return
  trace[to_additive_detail] "Adding @[simp] attribute to {tgt}."
  -- [todo] how to get prio data from SimpTheorems?
  Lean.Meta.addSimpTheorem ext tgt
    (post := true)
    (inv := false)
    (attrKind := .global)
    (prio := eval_prio default) |>.run'

/-- Copy the instance attribute in a `to_additive`

[todo] it seems not to work when the `to_additive` is added as an attribute later. -/
def copyInstanceAttribute (src tgt : Name) : CoreM Unit := do
  if (← isInstance src) then
    let prio := (← getInstancePriority? src).getD 100
    let attr_kind := (← getInstanceAttrKind? src).getD .global
    trace[to_additive_detail] "Making {tgt} an instance with priority {prio}."
    addInstance tgt attr_kind prio |>.run'

/-- A hack to add an attribute to a declaration.
  We use the `missing` for the syntax, so this only works for certain attributes.
  It seems to work for `refl`, `symm`, `trans`, `ext` and `coe`.
  This does not work for most attributes where the syntax has optional arguments.
  TODO: have a proper implementation once we have the infrastructure for this. -/
def hackyAddAttribute (attrName declName : Name) (kind : AttributeKind := .global) :
  CoreM Unit := do
  let .ok attr := getAttributeImpl (← getEnv) attrName
    | throwError "unknown attribute {attrName}"
  attr.add declName .missing kind

/-- Copy an attribute that stores enough information to test whether a declaration is in it
  in a hacky way.
  TODO: have a proper implementation once we have the infrastructure for this. -/
def hackyCopyAttr [Inhabited β] (attr : SimpleScopedEnvExtension α β) (f : β → Name → Bool)
  (attrName src tgt : Name) : CoreM Unit := do
  if f (attr.getState (← getEnv)) src then
    hackyAddAttribute attrName tgt

/-- Copy attributes to the additive name. -/
def copyAttributes (src tgt : Name) : CoreM Unit := do
  -- Copy the standard `simp` attribute
  copySimpAttribute src tgt
  -- Copy the `norm_cast` attributes
  copySimpAttribute src tgt pushCastExt
  copySimpAttribute src tgt normCastExt.up
  copySimpAttribute src tgt normCastExt.down
  copySimpAttribute src tgt normCastExt.squash
  -- copy `instance`
  copyInstanceAttribute src tgt
  hackyCopyAttr Std.Tactic.Ext.extExtension (·.elements.contains ·) `ext src tgt -- copy `@[ext]`
  hackyCopyAttr Mathlib.Tactic.reflExt (·.elements.contains ·) `refl src tgt -- copy `@[refl]`
  hackyCopyAttr Mathlib.Tactic.symmExt (·.elements.contains ·) `symm src tgt -- copy `@[symm]`
  hackyCopyAttr Mathlib.Tactic.transExt (·.elements.contains ·) `trans src tgt -- copy `@[trans]`
  hackyCopyAttr Std.Tactic.Coe.coeExt (·.contains ·) `coe src tgt -- copy `@[coe]`

/--
Make a new copy of a declaration, replacing fragments of the names of identifiers in the type and
the body using the `translations` dictionary.
This is used to implement `@[to_additive]`.
-/
def transformDecl (cfg : Config) (src tgt : Name) : CoreM Unit := do
  transformDeclAux cfg src tgt src
  /- We need to generate all equation lemmas for `src` and `tgt`, even for non-recursive
  definitions. If we don't do that, the equation lemma for `src` might be generated later
  when doing a `rw`, but it won't be generated for `tgt`. -/
  let srcEqns? ← MetaM.run' (getEqnsFor? src true)
  let tgtEqns? ← MetaM.run' (getEqnsFor? tgt true)
  -- now transform all of the equational lemmas
  match srcEqns?, tgtEqns? with
  | some srcEqns, some tgtEqns =>
    if srcEqns.size != tgtEqns.size then
      throwError "{src} and {tgt} do not have the same number of equation lemmas"
    for (srcEqn, tgtEqn) in srcEqns.zip tgtEqns do
      insertTranslation srcEqn tgtEqn
      copyAttributes srcEqn tgtEqn
  | none, none => pure ()
  | _, _ => throwError "Exactly one of {src} and {tgt} has equation lemmas, the other one hasn't"
  copyAttributes src tgt

/--
Find the first argument of `nm` that has a multiplicative type-class on it.
Returns 1 if there are no types with a multiplicative class as arguments.
E.g. `Prod.Group` returns 1, and `Pi.One` returns 2.
-/
def firstMultiplicativeArg (nm : Name) : MetaM Nat := do
  forallTelescopeReducing (← getConstInfo nm).type fun xs _ ↦ do
    -- xs are the arguments to the constant
    let xs := xs.toList
    let l ← xs.mapM fun x ↦ do
      -- x is an argument and i is the index
      -- write `x : (y₀ : α₀) → ... → (yₙ : αₙ) → tgt_fn tgt_args₀ ... tgt_argsₘ`
      forallTelescopeReducing (← inferType x) fun _ys tgt ↦ do
        let (_tgt_fn, tgt_args) := tgt.getAppFnArgs
        if let some c := tgt.getAppFn.constName? then
          if findTranslation? (← getEnv) c |>.isNone then
            return []
        return tgt_args.toList.filterMap fun tgt_arg ↦
          xs.findIdx? fun x ↦ Expr.containsFVar tgt_arg x.fvarId!
    trace[to_additive_detail] "firstMultiplicativeArg: {l}"
    match l.join with
    | [] => return 0
    | (head :: tail) => return tail.foldr Nat.min head

/-- Helper for `capitalizeLike`. -/
partial def capitalizeLikeAux (s : String) (i : String.Pos := 0) (p : String) : String :=
  if p.atEnd i || s.atEnd i then
    p
  else
    let j := p.next i
    if (s.get i).isLower then
      capitalizeLikeAux s j <| p.set i (p.get i |>.toLower)
    else if (s.get i).isUpper then
      capitalizeLikeAux s j <| p.set i (p.get i |>.toUpper)
    else
      capitalizeLikeAux s j p

/-- Capitalizes `s` char-by-char like `r`. If `s` is longer, it leaves the tail untouched. -/
def capitalizeLike (r : String) (s : String) :=
  capitalizeLikeAux r 0 s

/-- Capitalize First element of a list like `s`.
Note that we need to capitalize multiple characters in some cases,
in examples like `HMul` or `hAdd`. -/
def capitalizeFirstLike (s : String) : List String → List String
  | x :: r => capitalizeLike s x :: r
  | [] => []

/--
Dictionary used by `guessName` to autogenerate names.

Note: `guessName` capitalizes first element of the output according to
capitalization of the input. Input and first element should therefore be lower-case,
2nd element should be capitalized properly.
-/
private def nameDict : String → List String
| "one"         => ["zero"]
| "mul"         => ["add"]
| "smul"        => ["vadd"]
| "inv"         => ["neg"]
| "div"         => ["sub"]
| "prod"        => ["sum"]
| "hmul"        => ["hadd"]
| "hsmul"       => ["hvadd"]
| "hdiv"        => ["hsub"]
| "hpow"        => ["hsmul"]
| "finprod"     => ["finsum"]
| "pow"         => ["smul"]
| "npow"        => ["nsmul"]
| "zpow"        => ["zsmul"]
| "monoid"      => ["add", "Monoid"]
| "submonoid"   => ["add", "Submonoid"]
| "group"       => ["add", "Group"]
| "subgroup"    => ["add", "Subgroup"]
| "semigroup"   => ["add", "Semigroup"]
| "magma"       => ["add", "Magma"]
| "haar"        => ["add", "Haar"]
| "prehaar"     => ["add", "Prehaar"]
| "unit"        => ["add", "Unit"]
| "units"       => ["add", "Units"]
| x             => [x]

/--
Turn each element to lower-case, apply the `nameDict` and
capitalize the output like the input.
-/
def applyNameDict : List String → List String
| x :: s => (capitalizeFirstLike x (nameDict x.toLower)) ++ applyNameDict s
| [] => []

/--
There are a few abbreviations we use. For example "Nonneg" instead of "ZeroLE"
or "addComm" instead of "commAdd".
Note: The input to this function is case sensitive!
Todo: A lot of abbreviations here are manual fixes and there might be room to
      improve the naming logic to reduce the size of `fixAbbreviation`.
-/
def fixAbbreviation : List String → List String
| "cancel" :: "Add" :: s            => "addCancel" :: fixAbbreviation s
| "Cancel" :: "Add" :: s            => "AddCancel" :: fixAbbreviation s
| "left" :: "Cancel" :: "Add" :: s  => "addLeftCancel" :: fixAbbreviation s
| "Left" :: "Cancel" :: "Add" :: s  => "AddLeftCancel" :: fixAbbreviation s
| "right" :: "Cancel" :: "Add" :: s => "addRightCancel" :: fixAbbreviation s
| "Right" :: "Cancel" :: "Add" :: s => "AddRightCancel" :: fixAbbreviation s
| "cancel" :: "Comm" :: "Add" :: s  => "addCancelComm" :: fixAbbreviation s
| "Cancel" :: "Comm" :: "Add" :: s  => "AddCancelComm" :: fixAbbreviation s
| "comm" :: "Add" :: s              => "addComm" :: fixAbbreviation s
| "Comm" :: "Add" :: s              => "AddComm" :: fixAbbreviation s
| "Zero" :: "LE" :: s               => "Nonneg" :: fixAbbreviation s
| "zero" :: "_" :: "le" :: s        => "nonneg" :: fixAbbreviation s
| "Zero" :: "LT" :: s               => "Pos" :: fixAbbreviation s
| "zero" :: "_" :: "lt" :: s        => "pos" :: fixAbbreviation s
| "LE" :: "Zero" :: s               => "Nonpos" :: fixAbbreviation s
| "le" :: "_" :: "zero" :: s        => "nonpos" :: fixAbbreviation s
| "LT" :: "Zero" :: s               => "Neg" :: fixAbbreviation s
| "lt" :: "_" :: "zero" :: s        => "neg" :: fixAbbreviation s
| "Add" :: "Single" :: s            => "Single" :: fixAbbreviation s
| "add" :: "Single" :: s            => "single" :: fixAbbreviation s
| "add" :: "_" :: "single" :: s     => "single" :: fixAbbreviation s
| "Add" :: "Support" :: s           => "Support" :: fixAbbreviation s
| "add" :: "Support" :: s           => "support" :: fixAbbreviation s
| "add" :: "_" :: "support" :: s    => "support" :: fixAbbreviation s
| "Add" :: "TSupport" :: s          => "TSupport" :: fixAbbreviation s
| "add" :: "TSupport" :: s          => "tsupport" :: fixAbbreviation s
| "add" :: "_" :: "tsupport" :: s   => "tsupport" :: fixAbbreviation s
| "Add" :: "Indicator" :: s         => "Indicator" :: fixAbbreviation s
| "add" :: "Indicator" :: s         => "indicator" :: fixAbbreviation s
| "add" :: "_" :: "indicator" :: s  => "indicator" :: fixAbbreviation s
-- "Regular" is well-used in mathlib3 with various meanings (e.g. in
-- measure theory) and a direct translation
-- "regular" --> ["add", "Regular"] in `nameDict` above seems error-prone.
| "is" :: "Regular" :: s            => "isAddRegular" :: fixAbbreviation s
| "Is" :: "Regular" :: s            => "IsAddRegular" :: fixAbbreviation s
| "is" :: "Left" :: "Regular" :: s  => "isAddLeftRegular" :: fixAbbreviation s
| "Is" :: "Left" :: "Regular" :: s  => "IsAddLeftRegular" :: fixAbbreviation s
| "is" :: "Right" :: "Regular" :: s => "isAddRightRegular" :: fixAbbreviation s
| "Is" :: "Right" :: "Regular" :: s => "IsAddRightRegular" :: fixAbbreviation s
-- the capitalization heuristic of `applyNameDict` doesn't work in the following cases
| "Smul"  :: s                      => "SMul" :: fixAbbreviation s
| "HSmul" :: s                      => "HSMul" :: fixAbbreviation s
| "hSmul" :: s                      => "hSMul" :: fixAbbreviation s
| "neg" :: "Fun" :: s               => "invFun" :: fixAbbreviation s
| "Neg" :: "Fun" :: s               => "InvFun" :: fixAbbreviation s
| x :: s                            => x :: fixAbbreviation s
| []                                => []

/--
Autogenerate additive name.
This runs in several steps:
1) Split according to capitalisation rule and at `_`.
2) Apply word-by-word translation rules.
3) Fix up abbreviations that are not word-by-word translations, like "addComm" or "Nonneg".
-/
def guessName : String → String :=
  String.mapTokens '\'' <|
  fun s =>
    String.join <|
    fixAbbreviation <|
    applyNameDict <|
    s.splitCase

/-- Return the provided target name or autogenerate one if one was not provided. -/
def targetName (src tgt : Name) (allowAutoName : Bool) : CoreM Name := do
  let .str pre s := src | throwError "to_additive: can't transport {src}"
  trace[to_additive_detail] "The name {s} splits as {s.splitCase}"
  let tgt_auto := guessName s
  let depth := tgt.getNumParts
  let pre := pre.mapPrefix <| findTranslation? (← getEnv)
  let (pre1, pre2) := pre.splitAt (depth - 1)
  if tgt == pre2.str tgt_auto && !allowAutoName then
    logInfo m!"to_additive correctly autogenerated target name for {src}. {"\n"
      }You may remove the explicit argument {tgt}."
  let res := if tgt == .anonymous then pre.str tgt_auto else pre1 ++ tgt
  -- we allow translating to itself if `tgt == src`, which is occasionally useful for `additiveTest`
  if res == src && tgt != src then
    throwError "to_additive: can't transport {src} to itself."
  if tgt != .anonymous then
    trace[to_additive_detail] "The automatically generated name would be {pre.str tgt_auto}"
  return res

private def proceedFieldsAux (src tgt : Name) (f : Name → CoreM (Array Name)) : CoreM Unit := do
  let srcFields ← f src
  let tgtFields ← f tgt
  if srcFields.size != tgtFields.size then
    throwError "Failed to map fields of {src}, {tgt} with {srcFields} ↦ {tgtFields}"
  for (srcField, tgtField) in srcFields.zip tgtFields do
    if srcField != tgtField then
      insertTranslation (src ++ srcField) (tgt ++ tgtField)
    else
      trace[to_additive] "Translation {src ++ srcField} ↦ {tgt ++ tgtField} is automatic."

/-- Add the structure fields of `src` to the translations dictionary
so that future uses of `to_additive` will map them to the corresponding `tgt` fields. -/
def proceedFields (src tgt : Name) : CoreM Unit := do
  let env : Environment ← getEnv
  let aux := proceedFieldsAux src tgt
  aux fun n ↦ pure <| if isStructure env n then getStructureFields env n else #[]
  -- We don't have to run toAdditive on the constructor of a structure, since the use of
  -- `Name.mapPrefix` will do that automatically.

private def elabToAdditive : Syntax → CoreM Config
  | `(attr| to_additive%$tk $[!%$replaceAll]? $[?%$trace]? $[$tgt]? $[$doc]?
      $[(reorder := $[$reorder:num]*)]?) =>
    return { replaceAll := replaceAll.isSome
             trace := trace.isSome
             tgt := match tgt with | some tgt => tgt.getId | none => Name.anonymous
             doc := doc.bind (·.raw.isStrLit?)
             allowAutoName := false
             reorder := reorder |>.map (·.toList.map (·.raw.isNatLit?.get!)) |>.getD []
             ref := (tgt.map (·.raw)).getD tk }
  | _ => throwUnsupportedSyntax

/-- `addToAdditiveAttr src cfg` adds a `@[to_additive]` attribute to `src` with configuration `cfg`.
See the attribute implementation for more details. -/
def addToAdditiveAttr (src : Name) (cfg : Config) : AttrM Unit :=
  withOptions (· |>.setBool `to_additive.replaceAll cfg.replaceAll
                 |>.updateBool `trace.to_additive (cfg.trace || ·)) <| do
  let tgt ← targetName src cfg.tgt cfg.allowAutoName
  let alreadyExists := (← getEnv).contains tgt
  if cfg.reorder != [] then
    trace[to_additive] "@[to_additive] will reorder the arguments of {tgt}."
    reorderAttr.add src cfg.reorder
    -- we allow using this attribute if it's only to add the reorder configuration
    if findTranslation? (← getEnv) src |>.isSome then
      return
  insertTranslation src tgt
  let firstMultArg ← MetaM.run' <| firstMultiplicativeArg src
  if firstMultArg != 0 then
    trace[to_additive_detail] "Setting relevant_arg for {src} to be {firstMultArg}."
    relevantArgAttr.add src firstMultArg
  if alreadyExists then
    -- since `tgt` already exists, we just need to add translations `src.x ↦ tgt.x'`
    -- for any subfields.
    proceedFields src tgt
  else
    -- tgt doesn't exist, so let's make it
    transformDecl cfg src tgt
  -- add pop-up information when mousing over `additive_name` of `@[to_additive additive_name]`
  -- (the information will be over the attribute of no additive name is given)
  pushInfoLeaf <| .ofTermInfo {
    elaborator := .anonymous, lctx := {}, expectedType? := none, isBinder := !alreadyExists,
    stx := cfg.ref, expr := ← mkConstWithLevelParams tgt }
  if let some doc := cfg.doc then
    addDocString tgt doc

/--
The attribute `to_additive` can be used to automatically transport theorems
and definitions (but not inductive types and structures) from a multiplicative
theory to an additive theory.

To use this attribute, just write:

```
@[to_additive]
theorem mul_comm' {α} [comm_semigroup α] (x y : α) : x * y = y * x := comm_semigroup.mul_comm
```

This code will generate a theorem named `add_comm'`. It is also
possible to manually specify the name of the new declaration:

```
@[to_additive add_foo]
theorem foo := sorry
```

An existing documentation string will _not_ be automatically used, so if the theorem or definition
has a doc string, a doc string for the additive version should be passed explicitly to
`to_additive`.

```
/-- Multiplication is commutative -/
@[to_additive "Addition is commutative"]
theorem mul_comm' {α} [comm_semigroup α] (x y : α) : x * y = y * x := comm_semigroup.mul_comm
```

The transport tries to do the right thing in most cases using several
heuristics described below.  However, in some cases it fails, and
requires manual intervention.

If the declaration to be transported has attributes which need to be
copied to the additive version, then `to_additive` should come last:

```
@[simp, to_additive] lemma mul_one' {G : Type*} [group G] (x : G) : x * 1 = x := mul_one x
```

Currently only the `simp` attribute is supported.

## Implementation notes

The transport process generally works by taking all the names of
identifiers appearing in the name, type, and body of a declaration and
creating a new declaration by mapping those names to additive versions
using a simple string-based dictionary and also using all declarations
that have previously been labeled with `to_additive`.

In the `mul_comm'` example above, `to_additive` maps:
* `mul_comm'` to `add_comm'`,
* `comm_semigroup` to `add_comm_semigroup`,
* `x * y` to `x + y` and `y * x` to `y + x`, and
* `comm_semigroup.mul_comm'` to `add_comm_semigroup.add_comm'`.

### Heuristics

`to_additive` uses heuristics to determine whether a particular identifier has to be
mapped to its additive version. The basic heuristic is

* Only map an identifier to its additive version if its first argument doesn't
  contain any unapplied identifiers.

Examples:
* `@Mul.mul Nat n m` (i.e. `(n * m : Nat)`) will not change to `+`, since its
  first argument is `Nat`, an identifier not applied to any arguments.
* `@Mul.mul (α × β) x y` will change to `+`. It's first argument contains only the identifier
  `prod`, but this is applied to arguments, `α` and `β`.
* `@Mul.mul (α × Int) x y` will not change to `+`, since its first argument contains `Int`.

The reasoning behind the heuristic is that the first argument is the type which is "additivized",
and this usually doesn't make sense if this is on a fixed type.

There are some exceptions to this heuristic:

* Identifiers that have the `@[to_additive]` attribute are ignored.
  For example, multiplication in `↥Semigroup` is replaced by addition in `↥AddSemigroup`.
* If an identifier `d` has attribute `@[to_additive_relevant_arg n]` then the argument
  in position `n` is checked for a fixed type, instead of checking the first argument.
  `@[to_additive]` will automatically add the attribute `@[to_additive_relevant_arg n]` to a
  declaration when the first argument has no multiplicative type-class, but argument `n` does.
* If an identifier has attribute `@[to_additive_ignore_args n1 n2 ...]` then all the arguments in
  positions `n1`, `n2`, ... will not be checked for unapplied identifiers (start counting from 1).
  For example, `cont_mdiff_map` has attribute `@[to_additive_ignore_args 21]`, which means
  that its 21st argument `(n : WithTop Nat)` can contain `Nat`
  (usually in the form `Top.top Nat ...`) and still be additivized.
  So `@Mul.mul (C^∞⟮I, N; I', G⟯) _ f g` will be additivized.

### Troubleshooting

If `@[to_additive]` fails because the additive declaration raises a type mismatch, there are
various things you can try.
The first thing to do is to figure out what `@[to_additive]` did wrong by looking at the type
mismatch error.

* Option 1: It additivized a declaration `d` that should remain multiplicative. Solution:
  * Make sure the first argument of `d` is a type with a multiplicative structure. If not, can you
    reorder the (implicit) arguments of `d` so that the first argument becomes a type with a
    multiplicative structure (and not some indexing type)?
    The reason is that `@[to_additive]` doesn't additivize declarations if their first argument
    contains fixed types like `Nat` or `ℝ`. See section Heuristics.
    If the first argument is not the argument with a multiplicative type-class, `@[to_additive]`
    should have automatically added the attribute `@[to_additive_relevant_arg]` to the declaration.
    You can test this by running the following (where `d` is the full name of the declaration):
    ```
      #eval (do isRelevant `d >>= trace)
    ```
    The expected output is `n` where the `n`-th argument of `d` is a type (family) with a
    multiplicative structure on it. If you get a different output (or a failure), you could add
    the attribute `@[to_additive_relevant_arg n]` manually, where `n` is an argument with a
    multiplicative structure.
* Option 2: It didn't additivize a declaration that should be additivized.
  This happened because the heuristic applied, and the first argument contains a fixed type,
  like `Nat` or `ℝ`. Solutions:
  * If the fixed type has an additive counterpart (like `↥Semigroup`), give it the `@[to_additive]`
    attribute.
  * If the fixed type occurs inside the `k`-th argument of a declaration `d`, and the
    `k`-th argument is not connected to the multiplicative structure on `d`, consider adding
    attribute `[to_additive_ignore_args k]` to `d`.
  * If you want to disable the heuristic and replace all multiplicative
    identifiers with their additive counterpart, use `@[to_additive!]`.
* Option 3: Arguments / universe levels are incorrectly ordered in the additive version.
  This likely only happens when the multiplicative declaration involves `pow`/`^`. Solutions:
  * Ensure that the order of arguments of all relevant declarations are the same for the
    multiplicative and additive version. This might mean that arguments have an "unnatural" order
    (e.g. `Monoid.npow n x` corresponds to `x ^ n`, but it is convenient that `Monoid.npow` has this
    argument order, since it matches `AddMonoid.nsmul n x`.
  * If this is not possible, add the `[to_additive_reorder k]` to the multiplicative declaration
    to indicate that the `k`-th and `(k+1)`-st arguments are reordered in the additive version.

If neither of these solutions work, and `to_additive` is unable to automatically generate the
additive version of a declaration, manually write and prove the additive version.
Often the proof of a lemma/theorem can just be the multiplicative version of the lemma applied to
`multiplicative G`.
Afterwards, apply the attribute manually:

```
attribute [to_additive foo_add_bar] foo_bar
```

This will allow future uses of `to_additive` to recognize that
`foo_bar` should be replaced with `foo_add_bar`.

### Handling of hidden definitions

Before transporting the “main” declaration `src`, `to_additive` first
scans its type and value for names starting with `src`, and transports
them. This includes auxiliary definitions like `src._match_1`,
`src._proof_1`.

In addition to transporting the “main” declaration, `to_additive` transports
its equational lemmas and tags them as equational lemmas for the new declaration,
attributes present on the original equational lemmas are also transferred first (notably
`_refl_lemma`).

### Structure fields and constructors

If `src` is a structure, then `to_additive` automatically adds
structure fields to its mapping, and similarly for constructors of
inductive types.

For new structures this means that `to_additive` automatically handles
coercions, and for old structures it does the same, if ancestry
information is present in `@[ancestor]` attributes. The `ancestor`
attribute must come before the `to_additive` attribute, and it is
essential that the order of the base structures passed to `ancestor` matches
between the multiplicative and additive versions of the structure.

### Name generation

* If `@[to_additive]` is called without a `name` argument, then the
  new name is autogenerated.  First, it takes the longest prefix of
  the source name that is already known to `to_additive`, and replaces
  this prefix with its additive counterpart. Second, it takes the last
  part of the name (i.e., after the last dot), and replaces common
  name parts (“mul”, “one”, “inv”, “prod”) with their additive versions.

* [todo] Namespaces can be transformed using `map_namespace`. For example:
  ```
  run_cmd to_additive.map_namespace `quotient_group `quotient_add_group
  ```

  Later uses of `to_additive` on declarations in the `quotient_group`
  namespace will be created in the `quotient_add_group` namespaces.

* If `@[to_additive]` is called with a `name` argument `new_name`
  /without a dot/, then `to_additive` updates the prefix as described
  above, then replaces the last part of the name with `new_name`.

* If `@[to_additive]` is called with a `name` argument
  `new_namespace.new_name` /with a dot/, then `to_additive` uses this
  new name as is.

As a safety check, in the first case `to_additive` double checks
that the new name differs from the original one.

-/
initialize registerBuiltinAttribute {
    name := `to_additive
    descr := "Transport multiplicative to additive"
    add := fun src stx kind ↦ do
      if (kind != AttributeKind.global) then
        throwError "`to_additive` can't be used as a local attribute"
      let cfg ← elabToAdditive stx
      addToAdditiveAttr src cfg
    -- Because `@[simp]` runs after compilation,
    -- we have to as well to be able to copy attributes correctly.
    applicationTime := .afterCompilation
  }

end ToAdditive<|MERGE_RESOLUTION|>--- conflicted
+++ resolved
@@ -299,51 +299,6 @@
   return aux ((← getOptions).getBool `to_additive.replaceAll)
       (findTranslation? <| ← getEnv) reorderFn (ignoreArgsAttr.find? env)
       (fixedNumeralAttr.find? env) isRelevant e
-<<<<<<< HEAD
-where
-  /-- Implementation of `applyReplacementFun`. -/
-  aux (replaceAll : Bool) (findTranslation? : Name → Option Name)
-    (reorderFn : Name → List ℕ) (ignore : Name → Option (List ℕ))
-    (fixedNumeral : Name → Option Bool) (isRelevant : Name → ℕ → Bool) : Expr → Expr :=
-    Lean.Expr.replaceRec fun r e ↦ Id.run do
-      -- trace[to_additive_detail] "applyReplacementFun: replace at {e}"
-      match e with
-      | .lit (.natVal 1) => pure <| mkRawNatLit 0
-      | .const n₀ ls => do
-        let n₁ := n₀.mapPrefix findTranslation?
-        -- if n₀ != n₁ then
-        --   trace[to_additive_detail] "applyReplacementFun: {n₀} → {n₁}"
-        let ls : List Level := if 1 ∈ reorderFn n₀ then ls.swapFirstTwo else ls
-        return some <| Lean.mkConst n₁ ls
-      | .app g x => do
-        let gf := g.getAppFn
-        if let some nm := gf.constName? then
-          let gArgs := g.getAppArgs
-          -- e = `(nm y₁ .. yₙ x)
-          -- trace[to_additive_detail] "applyReplacementFun: app {nm} {gArgs} {x}"
-          /- Test if arguments should be reordered. -/
-          if h : gArgs.size > 0 then
-            let c1 : Bool := gArgs.size ∈ reorderFn nm
-            let c2 := additiveTest replaceAll findTranslation? ignore gArgs[0]
-            if c1 && c2 then
-              -- interchange `x` and the last argument of `g`
-              let x := r x
-              let gf := r g.appFn!
-              let ga := r g.appArg!
-              let e₂ := mkApp2 gf x ga
-              -- trace[to_additive_detail]
-              --   "applyReplacementFun: reordering {nm}: {x} ↔ {ga}\nBefore: {e}\nAfter:  {e₂}"
-              return some e₂
-          /- Test if the head should not be replaced. -/
-          let c1 := isRelevant nm gArgs.size
-          let c2 := gf.isConst
-          let c3 := additiveTest replaceAll findTranslation? ignore x
-          -- if c1 && c2 && c3 then
-          --   trace[to_additive_detail]
-          --     "applyReplacementFun: {x} doesn't contain a fixed type, so we will change {nm}"
-          if c1 && c2 && not c3 then
-            -- the test failed, so don't update the function body.
-=======
 where /-- Implementation of `applyReplacementFun`. -/
   aux (replaceAll : Bool) (findTranslation? : Name → Option Name)
     (reorderFn : Name → List ℕ) (ignore : Name → Option (List ℕ))
@@ -374,7 +329,6 @@
             let gf := r g.appFn!
             let ga := r g.appArg!
             let e₂ := mkApp2 gf x ga
->>>>>>> 620fbffd
             -- trace[to_additive_detail]
             --   "applyReplacementFun: {x} contains a fixed type, so {nm} is not changed"
             let x ← r x
