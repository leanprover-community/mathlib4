--- conflicted
+++ resolved
@@ -339,6 +339,10 @@
       return some <| Lean.mkConst n₁ ls
     | .app g x => do
       let gf := g.getAppFn
+      if gf.isBVar && x.isLit then
+        if trace then
+          dbg_trace s!"applyReplacementFun: Variables applied to numerals are not changed {g.app x}"
+        return some <| g.app x
       if let some nm := gf.constName? then
         let gArgs := g.getAppArgs
         -- e = `(nm y₁ .. yₙ x)
@@ -375,7 +379,6 @@
           if trace then
             dbg_trace s!"applyReplacementFun: Do not change numeral {g.app x}"
           return some <| g.app x
-<<<<<<< HEAD
         | some fixedArgNrs =>
           if !additiveTest findTranslation? ignore firstArg then
             if trace then
@@ -391,12 +394,6 @@
                 r arg
             return some <| mkAppN gf newArgs
         | none => pure () -- no attribute; recurse in the arguments
-=======
-      if gf.isBVar && x.isLit then
-        if trace then
-          dbg_trace s!"applyReplacementFun: Variables applied to numerals are not changed {g.app x}"
-        return some <| g.app x
->>>>>>> 39c00cb1
       return e.updateApp! (← r g) (← r x)
     | .proj n₀ idx e => do
       let n₁ := n₀.mapPrefix findTranslation?
