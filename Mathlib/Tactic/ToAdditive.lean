/-
Copyright (c) 2017 Mario Carneiro. All rights reserved.
Released under Apache 2.0 license as described in the file LICENSE.
Authors: Mario Carneiro, Yury Kudryashov, Floris van Doorn, Jon Eugster
Ported by: E.W.Ayers
-/
import Mathlib.Init.Data.Nat.Notation
import Mathlib.Data.String.Defs
import Mathlib.Data.KVMap
import Mathlib.Lean.Expr.ReplaceRec
import Mathlib.Lean.EnvExtension
import Mathlib.Util.Simp
import Std.Lean.NameMapAttribute
import Std.Data.Option.Basic
import Std.Tactic.NormCast.Ext -- just to copy the attribute
import Std.Tactic.Ext.Attr -- just to copy the attribute
import Std.Tactic.Lint.Simp -- for DiscrTree.elements
import Mathlib.Tactic.Relation.Rfl -- just to copy the attribute
import Mathlib.Tactic.Relation.Symm -- just to copy the attribute
import Mathlib.Tactic.Relation.Trans -- just to copy the attribute
import Mathlib.Tactic.RunCmd -- not necessary, but useful for debugging
import Mathlib.Tactic.Simps.Basic

/-!
# The `@[to_additive]` attribute.

The attribute `to_additive` can be used to automatically transport theorems
and definitions (but not inductive types and structures) from a multiplicative
theory to an additive theory.
-/

open Lean Meta Elab Command Std Tactic.NormCast

/-- The  `to_additive_ignore_args` attribute. -/
syntax (name := to_additive_ignore_args) "to_additive_ignore_args" num* : attr
/-- The  `to_additive_relevant_arg` attribute. -/
syntax (name := to_additive_relevant_arg) "to_additive_relevant_arg" num : attr
/-- The  `to_additive_reorder` attribute. -/
syntax (name := to_additive_reorder) "to_additive_reorder" num* : attr
/-- The  `to_additive_fixed_numeral` attribute. -/
syntax (name := to_additive_fixed_numeral) "to_additive_fixed_numeral" "?"? : attr
/-- An `attr := ...` option for `to_additive`. -/
syntax toAdditiveAttrOption := &"attr" ":=" Parser.Term.attrInstance,*
/-- An `reorder := ...` option for `to_additive`. -/
syntax toAdditiveReorderOption := &"reorder" ":=" num+
/-- Options to `to_additive`. -/
syntax toAdditiveOption := "(" toAdditiveAttrOption <|> toAdditiveReorderOption ")"
/-- Remaining arguments of `to_additive`. -/
syntax toAdditiveRest := toAdditiveOption* (ppSpace ident)? (ppSpace str)?
/-- The `to_additive` attribute. -/
syntax (name := to_additive) "to_additive" "?"? toAdditiveRest : attr

/-- The `to_additive` attribute. -/
macro "to_additive?" rest:toAdditiveRest : attr => `(attr| to_additive ? $rest)

/-- A set of strings of names that end in a capital letter.
* If the string contains a lowercase letter, the string should be split between the first occurrence
  of a lower-case letter followed by a upper-case letter.
* If multiple strings have the same prefix, they should be grouped by prefix
* In this case, the second list should be prefix-free
  (no element can be a prefix of a later element)

Todo: automate the translation from `String` to an element in this `RBMap`
  (but this would require having something similar to the `rb_lmap` from Lean 3). -/
def endCapitalNames : Lean.RBMap String (List String) compare :=
-- todo: we want something like
-- endCapitalNamesOfList ["LE", "LT", "WF", "CoeTC", "CoeT", "CoeHTCT"]
.ofList [("LE", [""]), ("LT", [""]), ("WF", [""]), ("Coe", ["TC", "T", "HTCT"])]

/--
This function takes a String and splits it into separate parts based on the following
(naming conventions)[https://github.com/leanprover-community/mathlib4/wiki#naming-convention].

E.g. `#eval  "InvHMulLEConjugate₂SMul_ne_top".splitCase` yields
`["Inv", "HMul", "LE", "Conjugate₂", "SMul", "_", "ne", "_", "top"]`.
-/
partial def String.splitCase (s : String) (i₀ : Pos := 0) (r : List String := []) : List String :=
Id.run do
  -- We test if we need to split between `i₀` and `i₁`.
  let i₁ := s.next i₀
  if s.atEnd i₁ then
    -- If `i₀` is the last position, return the list.
    let r := s::r
    return r.reverse
  /- We split the string in three cases
  * We split on both sides of `_` to keep them there when rejoining the string;
  * We split after a name in `endCapitalNames`;
  * We split after a lower-case letter that is followed by an upper-case letter
    (unless it is part of a name in `endCapitalNames`). -/
  if s.get i₀ == '_' || s.get i₁ == '_' then
    return splitCase (s.extract i₁ s.endPos) 0 <| (s.extract 0 i₁)::r
  if (s.get i₁).isUpper then
    if let some strs := endCapitalNames.find? (s.extract 0 i₁) then
      if let some (pref, newS) := strs.findSome?
        fun x ↦ x.isPrefixOf? (s.extract i₁ s.endPos) |>.map (x, ·) then
        return splitCase newS 0 <| (s.extract 0 i₁ ++ pref)::r
    if !(s.get i₀).isUpper then
      return splitCase (s.extract i₁ s.endPos) 0 <| (s.extract 0 i₁)::r
  return splitCase s i₁ r

namespace ToAdditive

initialize registerTraceClass `to_additive
initialize registerTraceClass `to_additive_detail

/--
An attribute that tells `@[to_additive]` that certain arguments of this definition are not
involved when using `@[to_additive]`.
This helps the heuristic of `@[to_additive]` by also transforming definitions if `ℕ` or another
fixed type occurs as one of these arguments.
-/
initialize ignoreArgsAttr : NameMapExtension (List Nat) ←
  registerNameMapAttribute {
    name  := `to_additive_ignore_args
    descr :=
      "Auxiliary attribute for `to_additive` stating that certain arguments are not additivized."
    add   := fun _ stx ↦ do
        let ids ← match stx with
          | `(attr| to_additive_ignore_args $[$ids:num]*) => pure <| ids.map (·.1.isNatLit?.get!)
          | _ => throwUnsupportedSyntax
        return ids.toList }

/--
An attribute that stores all the declarations that needs their arguments reordered when
applying `@[to_additive]`. Currently, we only support swapping consecutive arguments.
The list of the natural numbers contains the positions of the first of the two arguments
to be swapped.
If the first two arguments are swapped, the first two universe variables are also swapped.
Example: `@[to_additive_reorder 1 4]` swaps the first two arguments and the arguments in
positions 4 and 5.
-/
initialize reorderAttr : NameMapExtension (List Nat) ←
  registerNameMapAttribute {
    name := `to_additive_reorder
    descr :=
      "Auxiliary attribute for `to_additive` that stores arguments that need to be reordered.
        This should not appear in any file.
        We keep it as an attribute for now so that mathport can still use it, and it can generate a
        warning."
    add := fun
    | _, `(attr| to_additive_reorder $[$ids:num]*) => do
      logInfo m!"Using this attribute is deprecated. Use `@[to_additive (reorder := <num>)]` {""
        }instead.\nThat will also generate the additive version with the arguments swapped, {""
        }so you are probably able to remove the manually written additive declaration."
      pure <| Array.toList <| ids.map (·.1.isNatLit?.get!)
    | _, _ => throwUnsupportedSyntax }

/--
An attribute that is automatically added to declarations tagged with `@[to_additive]`, if needed.

This attribute tells which argument is the type where this declaration uses the multiplicative
structure. If there are multiple argument, we typically tag the first one.
If this argument contains a fixed type, this declaration will note be additivized.
See the Heuristics section of `to_additive.attr` for more details.

If a declaration is not tagged, it is presumed that the first argument is relevant.
`@[to_additive]` uses the function `to_additive.first_multiplicative_arg` to automatically tag
declarations. It is ok to update it manually if the automatic tagging made an error.

Implementation note: we only allow exactly 1 relevant argument, even though some declarations
(like `prod.group`) have multiple arguments with a multiplicative structure on it.
The reason is that whether we additivize a declaration is an all-or-nothing decision, and if
we will not be able to additivize declarations that (e.g.) talk about multiplication on `ℕ × α`
anyway.

Warning: adding `@[to_additive_reorder]` with an equal or smaller number than the number in this
attribute is currently not supported.
-/
initialize relevantArgAttr : NameMapExtension Nat ←
  registerNameMapAttribute {
    name := `to_additive_relevant_arg
    descr := "Auxiliary attribute for `to_additive` stating" ++
      " which arguments are the types with a multiplicative structure."
    add := fun
    | _, `(attr| to_additive_relevant_arg $id) => pure <| id.1.isNatLit?.get!.pred
    | _, _ => throwUnsupportedSyntax }

/--
An attribute that stores all the declarations that deal with numeric literals on fixed types.
*  `@[to_additive_fixed_numeral]` should be added to all functions that take a numeral as argument
  that should never be changed by `@[to_additive]` (because it represents a numeral in a fixed
  type).
* `@[to_additive_fixed_numeral?]` should be added to all functions that take a numeral as argument
  that should only be changed if `additiveTest` succeeds on the first argument, i.e. when the
  numeral is only translated if the first argument is a variable (or consists of variables).
-/
initialize fixedNumeralAttr : NameMapExtension Bool ←
  registerNameMapAttribute {
    name := `to_additive_fixed_numeral
    descr :=
      "Auxiliary attribute for `to_additive` that stores functions that have numerals as argument."
    add := fun
    | _, `(attr| to_additive_fixed_numeral $[?%$conditional]?) =>
      pure <| conditional.isSome
    | _, _ => throwUnsupportedSyntax }

/-- Maps multiplicative names to their additive counterparts. -/
initialize translations : NameMapExtension Name ← registerNameMapExtension _

/-- Get the multiplicative → additive translation for the given name. -/
def findTranslation? (env : Environment) : Name → Option Name :=
  (ToAdditive.translations.getState env).find?

/-- Add a (multiplicative → additive) name translation to the translations map. -/
def insertTranslation (src tgt : Name) : CoreM Unit := do
  if let some tgt' := findTranslation? (← getEnv) src then
    throwError "The translation {src} ↦ {tgt'} already exists"
  modifyEnv (ToAdditive.translations.addEntry · (src, tgt))
  trace[to_additive] "Added translation {src} ↦ {tgt}"

/-- `Config` is the type of the arguments that can be provided to `to_additive`. -/
structure Config : Type where
  /-- View the trace of the to_additive procedure.
  Equivalent to `set_option trace.to_additive true`. -/
  trace : Bool := false
  /-- The name of the target (the additive declaration).-/
  tgt : Name := Name.anonymous
  /-- An optional doc string.-/
  doc : Option String := none
  /-- If `allowAutoName` is `false` (default) then
  `@[to_additive]` will check whether the given name can be auto-generated. -/
  allowAutoName : Bool := false
  /-- The arguments that should be reordered by `to_additive` -/
  reorder : List Nat := []
  /-- The attributes which we want to give to both the multiplicative and additive versions.
  For certain attributes (such as `simp` and `simps`) this will also add generated lemmas to the
  translation dictionary. -/
  attrs : Array Syntax := #[]
  /-- The `Syntax` element corresponding to the original multiplicative declaration
  (or the `to_additive` attribute if it is added later),
  which we need for adding definition ranges. -/
  ref : Syntax
  deriving Repr

variable [Monad M] [MonadOptions M] [MonadEnv M]

/-- Auxilliary function for `additiveTest`. The bool argument *only* matters when applied
to exactly a constant. -/
<<<<<<< HEAD
def additiveTestAux (findTranslation? : Name → Option Name)
  (ignore : Name → Option (List ℕ)) : Bool → Expr → Bool := visit where
  /-- see `additiveTestAux` -/
=======
private def additiveTestAux (findTranslation? : Name → Option Name)
  (ignore : Name → Option (List ℕ)) : Bool → Expr → Bool :=
  visit where
>>>>>>> afdc959a
  visit : Bool → Expr → Bool
  | b, .const n _         => b || (findTranslation? n).isSome
  | _, x@(.app e a)       => Id.run do
      if !visit true e then
        return false
      -- make sure that we don't treat `(fun x => α) (n + 1)` as a type that depends on `Nat`
      if x.isConstantApplication then
        return true
      if let some n := e.getAppFn.constName? then
        if let some l := ignore n then
          if e.getAppNumArgs + 1 ∈ l then
            return true
      visit false a
  | _, .lam _ _ t _       => visit false t
  | _, .forallE _ _ t _   => visit false t
  | _, .letE _ _ e body _ => visit false e && visit false body
  | _, _                  => true

/--
`additiveTest e` tests whether the expression `e` contains no constant
`nm` that is not applied to any arguments, and such that `translations.find?[nm] = none`.
This is used in `@[to_additive]` for deciding which subexpressions to transform: we only transform
constants if `additiveTest` applied to their first argument returns `true`.
This means we will replace expression applied to e.g. `α` or `α × β`, but not when applied to
e.g. `Nat` or `ℝ × α`.
We ignore all arguments specified by the `ignore` `NameMap`.
-/
def additiveTest (findTranslation? : Name → Option Name)
  (ignore : Name → Option (List ℕ)) (e : Expr) : Bool :=
  additiveTestAux findTranslation? ignore false e

/-- Checks whether a numeral should be translated. -/
def shouldTranslateNumeral (findTranslation? : Name → Option Name)
  (ignore : Name → Option (List ℕ)) (fixedNumeral : Name → Option Bool)
  (nm : Name) (firstArg : Expr) : Bool :=
  match fixedNumeral nm with
  | some true => additiveTest findTranslation? ignore firstArg
  | some false => false
  | none => true

/-- Swap the first two elements of a list -/
def _root_.List.swapFirstTwo {α : Type _} : List α → List α
| []      => []
| [x]     => [x]
| x::y::l => y::x::l

/--
`applyReplacementFun e` replaces the expression `e` with its additive counterpart.
It translates each identifier (inductive type, defined function etc) in an expression, unless
* The identifier occurs in an application with first argument `arg`; and
* `test arg` is false.
However, if `f` is in the dictionary `relevant`, then the argument `relevant.find f`
is tested, instead of the first argument.

It will also reorder arguments of certain functions, using `reorderFn`:
e.g. `g x₁ x₂ x₃ ... xₙ` becomes `g x₂ x₁ x₃ ... xₙ` if `reorderFn g = some [1]`.
-/
def applyReplacementFun (e : Expr) : MetaM Expr := do
  let env ← getEnv
  let reorderFn : Name → List ℕ := fun nm ↦ (reorderAttr.find? env nm |>.getD [])
  let isRelevant : Name → ℕ → Bool := fun nm i ↦ i == (relevantArgAttr.find? env nm).getD 0
  return aux
      (findTranslation? <| ← getEnv) reorderFn (ignoreArgsAttr.find? env)
      (fixedNumeralAttr.find? env) isRelevant (← getBoolOption `trace.to_additive_detail) e
where /-- Implementation of `applyReplacementFun`. -/
  aux (findTranslation? : Name → Option Name)
    (reorderFn : Name → List ℕ) (ignore : Name → Option (List ℕ))
    (fixedNumeral : Name → Option Bool) (isRelevant : Name → ℕ → Bool) (trace : Bool) :
    Expr → Expr :=
  Lean.Expr.replaceRec fun r e ↦ Id.run do
    if trace then
      dbg_trace s!"replacing at {e}"
    match e with
    | .lit (.natVal 1) => pure <| mkRawNatLit 0
    | .const n₀ ls => do
      let n₁ := n₀.mapPrefix findTranslation?
      if trace && n₀ != n₁ then
        dbg_trace s!"changing {n₀} to {n₁}"
      let ls : List Level := if 1 ∈ reorderFn n₀ then ls.swapFirstTwo else ls
      return some <| Lean.mkConst n₁ ls
    | .app g x => do
      let gf := g.getAppFn
      if let some nm := gf.constName? then
        let gArgs := g.getAppArgs
        -- e = `(nm y₁ .. yₙ x)
        /- Test if arguments should be reordered. -/
        if h : gArgs.size > 0 then
          let c1 : Bool := gArgs.size ∈ reorderFn nm
          let c2 := additiveTest findTranslation? ignore gArgs[0]
          if c1 && c2 then
            -- interchange `x` and the last argument of `g`
            let x := r x
            let gf := r g.appFn!
            let ga := r g.appArg!
            let e₂ := mkApp2 gf x ga
            if trace then
              dbg_trace s!"reordering {nm}: {x} ↔ {ga}\nBefore: {e}\nAfter: {e₂}"
            return some e₂
        /- Test if the head should not be replaced. -/
        let c1 := isRelevant nm gArgs.size
        let c2 := gf.isConst
        let c3 := additiveTest findTranslation? ignore x
        if trace && c1 && c2 && c3 then
          dbg_trace s!"{x} doesn't contain a fixed type, so we will change {nm}"
        if c1 && c2 && not c3 then
          if trace then
            dbg_trace s!"{x} contains a fixed type, so {nm} is not changed"
          let x ← r x
          let args ← gArgs.mapM r
          return some $ mkApp (mkAppN gf args) x
        /- Do not replace numerals in specific types. -/
        let firstArg := if h : gArgs.size > 0 then gArgs[0] else x
        if !shouldTranslateNumeral findTranslation? ignore fixedNumeral nm firstArg then
          if trace then
            dbg_trace s!"applyReplacementFun: Do not change numeral {g.app x}"
          return some <| g.app x
      return e.updateApp! (← r g) (← r x)
    | .proj n₀ idx e => do
      let n₁ := n₀.mapPrefix findTranslation?
      if trace then
        dbg_trace s!"applyReplacementFun: in projection {e}.{idx} of type {n₀}, {""
          }replace type with {n₁}"
      return some <| .proj n₁ idx <| ← r e
    | _ => return none

/-- Eta expands `e` at most `n` times.-/
def etaExpandN (n : Nat) (e : Expr): MetaM Expr := do
  forallBoundedTelescope (← inferType e) (some n) fun xs _ ↦ mkLambdaFVars xs (mkAppN e xs)

/-- `e.expand` eta-expands all expressions that have as head a constant `n` in
`reorder`. They are expanded until they are applied to one more argument than the maximum in
`reorder.find n`. -/
def expand (e : Expr) : MetaM Expr := do
  let env ← getEnv
  let reorderFn : Name → List ℕ := fun nm ↦ (reorderAttr.find? env nm |>.getD [])
  let e₂ ← Lean.Meta.transform (input := e) (post := fun e => return .done e) <| fun e ↦ do
    let e0 := e.getAppFn
    let es := e.getAppArgs
    let some e0n := e0.constName? | return .continue
    let reorder := reorderFn e0n
    if reorder.isEmpty then
      -- no need to expand if nothing needs reordering
      return .continue
    let needed_n := reorder.foldr Nat.max 0 + 1
    -- the second disjunct is a temporary fix to avoid infinite loops.
    -- We may need to use `replaceRec` or something similar to not change the head of an application
    if needed_n ≤ es.size || es.size == 0 then
      return .continue
    else
      -- in this case, we need to reorder arguments that are not yet
      -- applied, so first η-expand the function.
      let e' ← etaExpandN (needed_n - es.size) e
      trace[to_additive_detail] "expanded {e} to {e'}"
      return .continue e'
  if e != e₂ then
    trace[to_additive_detail] "expand:\nBefore: {e}\nAfter:  {e₂}"
  return e₂

/-- Reorder pi-binders. See doc of `reorderAttr` for the interpretation of the argument -/
def reorderForall (src : Expr) (reorder : List Nat := []) : MetaM Expr := do
  if reorder == [] then
    return src
  forallTelescope src fun xs e => do
    let xs ← reorder.foldrM (init := xs) fun i xs =>
      if h : i < xs.size then
        pure <| xs.swap ⟨i - 1, Nat.lt_of_le_of_lt i.pred_le h⟩ ⟨i, h⟩
      else
        throwError "the declaration does not have enough arguments to reorder the given arguments: {
          xs.size} ≤ {i}"
    mkForallFVars xs e

/-- Reorder lambda-binders. See doc of `reorderAttr` for the interpretation of the argument -/
def reorderLambda (src : Expr) (reorder : List Nat := []) : MetaM Expr := do
  if reorder == [] then
    return src
  lambdaTelescope src fun xs e => do
    let xs ← reorder.foldrM (init := xs) fun i xs =>
      if h : i < xs.size then
        pure <| xs.swap ⟨i - 1, Nat.lt_of_le_of_lt i.pred_le h⟩ ⟨i, h⟩
      else
        throwError "the declaration does not have enough arguments to reorder the given arguments. {
          xs.size} ≤ {i}.\nIf this is a field projection, make sure to use `@[to_additive]` on {""
          }the field first."
    mkLambdaFVars xs e

/-- Run applyReplacementFun on the given `srcDecl` to make a new declaration with name `tgt` -/
def updateDecl
  (tgt : Name) (srcDecl : ConstantInfo) (reorder : List Nat := [])
  : MetaM ConstantInfo := do
  let mut decl := srcDecl.updateName tgt
  if 1 ∈ reorder then
    decl := decl.updateLevelParams decl.levelParams.swapFirstTwo
  decl := decl.updateType <| ← applyReplacementFun <| ← reorderForall (← expand decl.type) reorder
  if let some v := decl.value? then
    decl := decl.updateValue <| ← applyReplacementFun <| ← reorderLambda (← expand v) reorder
  return decl

/-- Lean 4 makes declarations which are not internal
(that is, head string starts with `_`) but which should be transformed.
e.g. `proof_1` in `Lean.Meta.mkAuxDefinitionFor` this might be better fixed in core.
This method is polyfill for that.
Note: this declaration also occurs as `shouldIgnore` in the Lean 4 file `test/lean/run/printDecls`.
-/
def isInternal' (declName : Name) : Bool :=
  declName.isInternal ||
  match declName with
  | .str _ s => "match_".isPrefixOf s || "proof_".isPrefixOf s || "eq_".isPrefixOf s
  | _        => true

/-- transform the declaration `src` and all declarations `pre._proof_i` occurring in `src`
using the transforms dictionary.
`replace_all`, `trace`, `ignore` and `reorder` are configuration options.
`pre` is the declaration that got the `@[to_additive]` attribute and `tgt_pre` is the target of this
declaration. -/
partial def transformDeclAux
  (cfg : Config) (pre tgt_pre : Name) : Name → CoreM Unit := fun src ↦ do
  let env ← getEnv
  trace[to_additive_detail] "visiting {src}"
  -- if we have already translated this declaration, we do nothing.
  if (findTranslation? env src).isSome && src != pre then
      return
  -- if this declaration is not `pre` and not an internal declaration, we return an error,
  -- since we should have already translated this declaration.
  if src != pre && !isInternal' src then
    throwError "The declaration {pre} depends on the declaration {src} which is in the namespace {
      pre}, but does not have the `@[to_additive]` attribute. This is not supported.\n{""
      }Workaround: move {src} to a different namespace."
  -- we find the additive name of `src`
  let tgt := src.mapPrefix (fun n ↦ if n == pre then some tgt_pre else
    if n == mkPrivateName env pre then some <| mkPrivateName env tgt_pre else
    -- note: this is only a partial solution to dealing with lemmas generated by the
    -- `simp` attribute, and should be removed/revised when we have a full solution
    if n == env.mainModule ++ `_auxLemma then env.mainModule ++ `_auxAddLemma else none)
  if tgt == src then
    throwError "@[to_additive] doesn't know how to translate {src}, since the additive version has {
      ""}the same name. This is a bug in @[to_additive]."
  -- we skip if we already transformed this declaration before
  if env.contains tgt then
    return
  let srcDecl ← getConstInfo src
  let prefixes : NameSet := .ofList [pre, env.mainModule ++ `_auxLemma]
  -- we first transform all auxiliary declarations generated when elaborating `pre`
  for n in srcDecl.type.listNamesWithPrefixes prefixes do
    transformDeclAux cfg pre tgt_pre n
  if let some value := srcDecl.value? then
    for n in value.listNamesWithPrefixes prefixes do
      transformDeclAux cfg pre tgt_pre n
  -- if the auxilliary declaration doesn't have prefix `pre`, then we have to add this declaration
  -- to the translation dictionary, since otherwise we cannot find the additive name.
  if !pre.isPrefixOf src then
    insertTranslation src tgt
  -- now transform the source declaration
  let trgDecl : ConstantInfo ←
    MetaM.run' <| updateDecl tgt srcDecl <| if src == pre then cfg.reorder else []
  if !trgDecl.hasValue then
    throwError "Expected {tgt} to have a value."
  trace[to_additive] "generating\n{tgt} : {trgDecl.type} :=\n  {trgDecl.value!}"
  try
    -- make sure that the type is correct,
    -- and emit a more helpful error message if it fails
    discard <| MetaM.run' <| inferType trgDecl.value!
  catch
    | Exception.error _ msg => throwError "@[to_additive] failed.
      Type mismatch in additive declaration. For help, see the docstring
      of `to_additive.attr`, section `Troubleshooting`.
      Failed to add declaration\n{tgt}:\n{msg}"
    | _ => panic! "unreachable"
  if isNoncomputable env src then
    addDecl trgDecl.toDeclaration!
    setEnv $ addNoncomputable (← getEnv) tgt
  else
    addAndCompile trgDecl.toDeclaration!
  -- now add declaration ranges so jump-to-definition works
  -- note: we currently also do this for auxiliary declarations, while they are not normally
  -- generated for those. We could change that.
  addDeclarationRanges tgt {
    range := ← getDeclarationRange (← getRef)
    selectionRange := ← getDeclarationRange cfg.ref }
  if isProtected (← getEnv) src then
    setEnv $ addProtected (← getEnv) tgt

/-- Copy the instance attribute in a `to_additive`

[todo] it seems not to work when the `to_additive` is added as an attribute later. -/
def copyInstanceAttribute (src tgt : Name) : CoreM Unit := do
  if (← isInstance src) then
    let prio := (← getInstancePriority? src).getD 100
    let attr_kind := (← getInstanceAttrKind? src).getD .global
    trace[to_additive_detail] "Making {tgt} an instance with priority {prio}."
    addInstance tgt attr_kind prio |>.run'

/-- Warn the user when the multiplicative declaration has an attribute. -/
def warnExt [Inhabited σ] (ext : PersistentEnvExtension α β σ) (f : σ → Name → Bool)
  (thisAttr attrName src : Name) : CoreM Unit := do
  if f (ext.getState (← getEnv)) src then
      logInfo m!"The source declaration has attribute {attrName}.
This attribute is not translated to the declarations generated by {thisAttr}. Use something like
`@[{thisAttr} (attr := {attrName})]` instead."

/-- Warn the user when the multiplicative declaration has a simple scoped attribute. -/
def warnAttr [Inhabited β] (attr : SimpleScopedEnvExtension α β) (f : β → Name → Bool)
  (thisAttr attrName src : Name) : CoreM Unit :=
warnExt attr.ext (f ·.stateStack.head!.state ·) thisAttr attrName src

/-- Warn the user when the multiplicative declaration has a parametric attribute. -/
def warnParametricAttr (attr : ParametricAttribute β) (thisAttr attrName src : Name) : CoreM Unit :=
warnExt attr.ext (·.contains ·) thisAttr attrName src

/-- `runAndAdditivize src tgt desc t` runs `t` on both `src` and `tgt` and adds the generated lemmas
(the output of `t`) as a translation -/
def additivizeLemmas [Monad m] [MonadError m] [MonadLiftT CoreM m]
  (src tgt : Name) (desc : String) (t : Name → m (Array Name)) : m Unit := do
  let srcLemmas ← t src
  let tgtLemmas ← t tgt
  if srcLemmas.size != tgtLemmas.size then
    throwError "{src} and {tgt} do not generate the same number of {desc}."
  for (srcLemma, tgtLemma) in srcLemmas.zip tgtLemmas do
    insertTranslation srcLemma tgtLemma

/-- Apply attributes to the multiplicative and additive declarations. -/
def applyAttributes (attrs : Array Syntax) (thisAttr src tgt : Name) : TermElabM Unit := do
  -- we only copy the `instance` attribute, since `@[to_additive] instance` is nice to allow
  copyInstanceAttribute src tgt
  -- Warn users if the multiplicative version has an attribute
  warnAttr simpExtension (·.lemmaNames.contains <| .decl ·) thisAttr `simp src
  warnAttr normCastExt.up (·.lemmaNames.contains <| .decl ·) thisAttr `norm_cast src
  warnAttr normCastExt.down (·.lemmaNames.contains <| .decl ·) thisAttr `norm_cast src
  warnAttr normCastExt.squash (·.lemmaNames.contains <| .decl ·) thisAttr `norm_cast src
  warnAttr pushCastExt (·.lemmaNames.contains <| .decl ·) thisAttr `norm_cast src
  warnAttr Std.Tactic.Ext.extExtension (fun b n => (b.elements.any fun t => t.declName = n))
    thisAttr `ext src
  warnAttr Mathlib.Tactic.reflExt (·.elements.contains ·) thisAttr `refl src
  warnAttr Mathlib.Tactic.symmExt (·.elements.contains ·) thisAttr `symm src
  warnAttr Mathlib.Tactic.transExt (·.elements.contains ·) thisAttr `trans src
  warnAttr Std.Tactic.Coe.coeExt (·.contains ·) thisAttr `coe src
  warnParametricAttr Lean.Linter.deprecatedAttr thisAttr `deprecated src
  warnParametricAttr Std.Tactic.Lint.nolintAttr thisAttr `nolint src
  -- add attributes
  let attrs ← elabAttrs attrs
  -- the following is similar to `Term.ApplyAttributesCore`, but we hijack the implementation of
  -- `simp` and `simps`.
  for attr in attrs do
  withRef attr.stx do withLogging do
  -- todo: also support other simp-attributes,
  -- and attributes that generate simp-attributes, like `norm_cast`
  if attr.name == `simp then
    additivizeLemmas src tgt "simp lemmas"
      (Meta.Simp.addSimpAttrFromSyntax · simpExtension attr.kind attr.stx)
    return
  if attr.name == `simps then
    additivizeLemmas src tgt "simps lemmas" (simpsTacFromSyntax · attr.stx)
    return
  let env ← getEnv
  match getAttributeImpl env attr.name with
  | Except.error errMsg => throwError errMsg
  | Except.ok attrImpl  =>
    let runAttr := do
      attrImpl.add src attr.stx attr.kind
      attrImpl.add tgt attr.stx attr.kind
    -- not truly an elaborator, but a sensible target for go-to-definition
    let elaborator := attrImpl.ref
    if (← getInfoState).enabled && (← getEnv).contains elaborator then
      withInfoContext (mkInfo := return .ofCommandInfo { elaborator, stx := attr.stx }) do
        try runAttr
        finally if attr.stx[0].isIdent || attr.stx[0].isAtom then
          -- Add an additional node over the leading identifier if there is one
          -- to make it look more function-like.
          -- Do this last because we want user-created infos to take precedence
          pushInfoLeaf <| .ofCommandInfo { elaborator, stx := attr.stx[0] }
    else
      runAttr

/--
Copies equation lemmas and attributes from `src` to `tgt`
-/
def copyMetaData (attrs : Array Syntax) (src tgt : Name) : CoreM Unit := do
  /- We need to generate all equation lemmas for `src` and `tgt`, even for non-recursive
  definitions. If we don't do that, the equation lemma for `src` might be generated later
  when doing a `rw`, but it won't be generated for `tgt`. -/
  additivizeLemmas (desc := "equation lemmas") src tgt fun nm ↦
    (·.getD #[]) <$> MetaM.run' (getEqnsFor? nm true)
  MetaM.run' <| Elab.Term.TermElabM.run' <| applyAttributes attrs `to_additive src tgt

/--
Make a new copy of a declaration, replacing fragments of the names of identifiers in the type and
the body using the `translations` dictionary.
This is used to implement `@[to_additive]`.
-/
def transformDecl (cfg : Config) (src tgt : Name) : CoreM Unit := do
  transformDeclAux cfg src tgt src
  copyMetaData cfg.attrs src tgt

/--
Find the first argument of `nm` that has a multiplicative type-class on it.
Returns 1 if there are no types with a multiplicative class as arguments.
E.g. `Prod.Group` returns 1, and `Pi.One` returns 2.
-/
def firstMultiplicativeArg (nm : Name) : MetaM Nat := do
  forallTelescopeReducing (← getConstInfo nm).type fun xs _ ↦ do
    -- xs are the arguments to the constant
    let xs := xs.toList
    let l ← xs.mapM fun x ↦ do
      -- x is an argument and i is the index
      -- write `x : (y₀ : α₀) → ... → (yₙ : αₙ) → tgt_fn tgt_args₀ ... tgt_argsₘ`
      forallTelescopeReducing (← inferType x) fun _ys tgt ↦ do
        let (_tgt_fn, tgt_args) := tgt.getAppFnArgs
        if let some c := tgt.getAppFn.constName? then
          if findTranslation? (← getEnv) c |>.isNone then
            return []
        return tgt_args.toList.filterMap fun tgt_arg ↦
          xs.findIdx? fun x ↦ Expr.containsFVar tgt_arg x.fvarId!
    trace[to_additive_detail] "firstMultiplicativeArg: {l}"
    match l.join with
    | [] => return 0
    | (head :: tail) => return tail.foldr Nat.min head

/-- Helper for `capitalizeLike`. -/
partial def capitalizeLikeAux (s : String) (i : String.Pos := 0) (p : String) : String :=
  if p.atEnd i || s.atEnd i then
    p
  else
    let j := p.next i
    if (s.get i).isLower then
      capitalizeLikeAux s j <| p.set i (p.get i |>.toLower)
    else if (s.get i).isUpper then
      capitalizeLikeAux s j <| p.set i (p.get i |>.toUpper)
    else
      capitalizeLikeAux s j p

/-- Capitalizes `s` char-by-char like `r`. If `s` is longer, it leaves the tail untouched. -/
def capitalizeLike (r : String) (s : String) :=
  capitalizeLikeAux r 0 s

/-- Capitalize First element of a list like `s`.
Note that we need to capitalize multiple characters in some cases,
in examples like `HMul` or `hAdd`. -/
def capitalizeFirstLike (s : String) : List String → List String
  | x :: r => capitalizeLike s x :: r
  | [] => []

/--
Dictionary used by `guessName` to autogenerate names.

Note: `guessName` capitalizes first element of the output according to
capitalization of the input. Input and first element should therefore be lower-case,
2nd element should be capitalized properly.
-/
def nameDict : String → List String
| "one"         => ["zero"]
| "mul"         => ["add"]
| "smul"        => ["vadd"]
| "inv"         => ["neg"]
| "div"         => ["sub"]
| "prod"        => ["sum"]
| "hmul"        => ["hadd"]
| "hsmul"       => ["hvadd"]
| "hdiv"        => ["hsub"]
| "hpow"        => ["hsmul"]
| "finprod"     => ["finsum"]
| "pow"         => ["nsmul"]
| "npow"        => ["nsmul"]
| "zpow"        => ["zsmul"]
| "monoid"      => ["add", "Monoid"]
| "submonoid"   => ["add", "Submonoid"]
| "group"       => ["add", "Group"]
| "subgroup"    => ["add", "Subgroup"]
| "semigroup"   => ["add", "Semigroup"]
| "magma"       => ["add", "Magma"]
| "haar"        => ["add", "Haar"]
| "prehaar"     => ["add", "Prehaar"]
| "unit"        => ["add", "Unit"]
| "units"       => ["add", "Units"]
| x             => [x]

/--
Turn each element to lower-case, apply the `nameDict` and
capitalize the output like the input.
-/
def applyNameDict : List String → List String
| x :: s => (capitalizeFirstLike x (nameDict x.toLower)) ++ applyNameDict s
| [] => []

/--
There are a few abbreviations we use. For example "Nonneg" instead of "ZeroLE"
or "addComm" instead of "commAdd".
Note: The input to this function is case sensitive!
Todo: A lot of abbreviations here are manual fixes and there might be room to
      improve the naming logic to reduce the size of `fixAbbreviation`.
-/
def fixAbbreviation : List String → List String
| "cancel" :: "Add" :: s            => "addCancel" :: fixAbbreviation s
| "Cancel" :: "Add" :: s            => "AddCancel" :: fixAbbreviation s
| "left" :: "Cancel" :: "Add" :: s  => "addLeftCancel" :: fixAbbreviation s
| "Left" :: "Cancel" :: "Add" :: s  => "AddLeftCancel" :: fixAbbreviation s
| "right" :: "Cancel" :: "Add" :: s => "addRightCancel" :: fixAbbreviation s
| "Right" :: "Cancel" :: "Add" :: s => "AddRightCancel" :: fixAbbreviation s
| "cancel" :: "Comm" :: "Add" :: s  => "addCancelComm" :: fixAbbreviation s
| "Cancel" :: "Comm" :: "Add" :: s  => "AddCancelComm" :: fixAbbreviation s
| "comm" :: "Add" :: s              => "addComm" :: fixAbbreviation s
| "Comm" :: "Add" :: s              => "AddComm" :: fixAbbreviation s
| "Zero" :: "LE" :: s               => "Nonneg" :: fixAbbreviation s
| "zero" :: "_" :: "le" :: s        => "nonneg" :: fixAbbreviation s
| "Zero" :: "LT" :: s               => "Pos" :: fixAbbreviation s
| "zero" :: "_" :: "lt" :: s        => "pos" :: fixAbbreviation s
| "LE" :: "Zero" :: s               => "Nonpos" :: fixAbbreviation s
| "le" :: "_" :: "zero" :: s        => "nonpos" :: fixAbbreviation s
| "LT" :: "Zero" :: s               => "Neg" :: fixAbbreviation s
| "lt" :: "_" :: "zero" :: s        => "neg" :: fixAbbreviation s
| "Add" :: "Single" :: s            => "Single" :: fixAbbreviation s
| "add" :: "Single" :: s            => "single" :: fixAbbreviation s
| "add" :: "_" :: "single" :: s     => "single" :: fixAbbreviation s
| "Add" :: "Support" :: s           => "Support" :: fixAbbreviation s
| "add" :: "Support" :: s           => "support" :: fixAbbreviation s
| "add" :: "_" :: "support" :: s    => "support" :: fixAbbreviation s
| "Add" :: "TSupport" :: s          => "TSupport" :: fixAbbreviation s
| "add" :: "TSupport" :: s          => "tsupport" :: fixAbbreviation s
| "add" :: "_" :: "tsupport" :: s   => "tsupport" :: fixAbbreviation s
| "Add" :: "Indicator" :: s         => "Indicator" :: fixAbbreviation s
| "add" :: "Indicator" :: s         => "indicator" :: fixAbbreviation s
| "add" :: "_" :: "indicator" :: s  => "indicator" :: fixAbbreviation s
| "is" :: "Square" :: s             => "even" :: fixAbbreviation s
| "Is" :: "Square" :: s             => "Even" :: fixAbbreviation s
-- "Regular" is well-used in mathlib3 with various meanings (e.g. in
-- measure theory) and a direct translation
-- "regular" --> ["add", "Regular"] in `nameDict` above seems error-prone.
| "is" :: "Regular" :: s            => "isAddRegular" :: fixAbbreviation s
| "Is" :: "Regular" :: s            => "IsAddRegular" :: fixAbbreviation s
| "is" :: "Left" :: "Regular" :: s  => "isAddLeftRegular" :: fixAbbreviation s
| "Is" :: "Left" :: "Regular" :: s  => "IsAddLeftRegular" :: fixAbbreviation s
| "is" :: "Right" :: "Regular" :: s => "isAddRightRegular" :: fixAbbreviation s
| "Is" :: "Right" :: "Regular" :: s => "IsAddRightRegular" :: fixAbbreviation s
-- the capitalization heuristic of `applyNameDict` doesn't work in the following cases
| "HSmul" :: s                      => "HSMul" :: fixAbbreviation s -- from `HPow`
| "NSmul" :: s                      => "NSMul" :: fixAbbreviation s -- from `NPow`
| "Nsmul" :: s                      => "NSMul" :: fixAbbreviation s -- from `Pow`
| "ZSmul" :: s                      => "ZSMul" :: fixAbbreviation s -- from `ZPow`
| "neg" :: "Fun" :: s               => "invFun" :: fixAbbreviation s
| "Neg" :: "Fun" :: s               => "InvFun" :: fixAbbreviation s
| x :: s                            => x :: fixAbbreviation s
| []                                => []

/--
Autogenerate additive name.
This runs in several steps:
1) Split according to capitalisation rule and at `_`.
2) Apply word-by-word translation rules.
3) Fix up abbreviations that are not word-by-word translations, like "addComm" or "Nonneg".
-/
def guessName : String → String :=
  String.mapTokens '\'' <|
  fun s =>
    String.join <|
    fixAbbreviation <|
    applyNameDict <|
    s.splitCase

/-- Return the provided target name or autogenerate one if one was not provided. -/
def targetName (src tgt : Name) (allowAutoName : Bool) : CoreM Name := do
  let .str pre s := src | throwError "to_additive: can't transport {src}"
  trace[to_additive_detail] "The name {s} splits as {s.splitCase}"
  let tgt_auto := guessName s
  let depth := tgt.getNumParts
  let pre := pre.mapPrefix <| findTranslation? (← getEnv)
  let (pre1, pre2) := pre.splitAt (depth - 1)
  if tgt == pre2.str tgt_auto && !allowAutoName && tgt != src then
    logInfo m!"to_additive correctly autogenerated target name for {src}. {"\n"
      }You may remove the explicit argument {tgt}."
  let res := if tgt == .anonymous then pre.str tgt_auto else pre1 ++ tgt
  -- we allow translating to itself if `tgt == src`, which is occasionally useful for `additiveTest`
  if res == src && tgt != src then
    throwError "to_additive: can't transport {src} to itself."
  if tgt != .anonymous then
    trace[to_additive_detail] "The automatically generated name would be {pre.str tgt_auto}"
  return res

/-- if `f src = #[a_1, ..., a_n]` and `f tgt = #[b_1, ... b_n]` then `proceedFieldsAux src tgt f`
  will insert translations from `src.a_i` to `tgt.b_i`. -/
def proceedFieldsAux (src tgt : Name) (f : Name → CoreM (Array Name)) : CoreM Unit := do
  let srcFields ← f src
  let tgtFields ← f tgt
  if srcFields.size != tgtFields.size then
    throwError "Failed to map fields of {src}, {tgt} with {srcFields} ↦ {tgtFields}"
  for (srcField, tgtField) in srcFields.zip tgtFields do
    if srcField != tgtField then
      insertTranslation (src ++ srcField) (tgt ++ tgtField)
    else
      trace[to_additive] "Translation {src ++ srcField} ↦ {tgt ++ tgtField} is automatic."

/-- Add the structure fields of `src` to the translations dictionary
so that future uses of `to_additive` will map them to the corresponding `tgt` fields. -/
def proceedFields (src tgt : Name) : CoreM Unit := do
  let aux := proceedFieldsAux src tgt
  aux fun declName ↦ do
    if isStructure (← getEnv) declName then
      return getStructureFields (← getEnv) declName
    else
      return #[]
  aux fun declName ↦ do match (← getEnv).find? declName with
    | some (ConstantInfo.inductInfo {ctors := ctors, ..}) => return ctors.toArray.map (·.getString)
    | _ => pure #[]

/-- Elaboration of the configuration options for `to_additive`. -/
def elabToAdditive : Syntax → CoreM Config
  | `(attr| to_additive%$tk $[?%$trace]? $[$opts:toAdditiveOption]* $[$tgt]? $[$doc]?) => do
    let mut attrs : Array Syntax := #[]
    let mut reorder := []
    for stx in opts do
      match stx with
      | `(toAdditiveOption| (attr := $[$stxs],*)) =>
        attrs := attrs ++ stxs
      | `(toAdditiveOption| (reorder := $[$reorders:num]*)) =>
        reorder := reorder ++ reorders.toList.map (·.raw.isNatLit?.get!)
      | _ => throwUnsupportedSyntax
    trace[to_additive_detail] "attributes: {attrs}; reorder arguments: {reorder}"
    return { trace := trace.isSome
             tgt := match tgt with | some tgt => tgt.getId | none => Name.anonymous
             doc := doc.bind (·.raw.isStrLit?)
             allowAutoName := false
             attrs
             reorder
             ref := (tgt.map (·.raw)).getD tk }
  | _ => throwUnsupportedSyntax

/-- `addToAdditiveAttr src cfg` adds a `@[to_additive]` attribute to `src` with configuration `cfg`.
See the attribute implementation for more details. -/
def addToAdditiveAttr (src : Name) (cfg : Config) : AttrM Unit :=
  withOptions (· |>.updateBool `trace.to_additive (cfg.trace || ·)) <| do
  let tgt ← targetName src cfg.tgt cfg.allowAutoName
  let alreadyExists := (← getEnv).contains tgt
  if cfg.reorder != [] then
    trace[to_additive] "@[to_additive] will reorder the arguments of {tgt}."
    reorderAttr.add src cfg.reorder
    -- we allow using this attribute if it's only to add the reorder configuration
    if findTranslation? (← getEnv) src |>.isSome then
      return
  let firstMultArg ← MetaM.run' <| firstMultiplicativeArg src
  if firstMultArg != 0 then
    trace[to_additive_detail] "Setting relevant_arg for {src} to be {firstMultArg}."
    relevantArgAttr.add src firstMultArg
  insertTranslation src tgt
  if alreadyExists then
    -- since `tgt` already exists, we just need to copy metadata and
    -- add translations `src.x ↦ tgt.x'` for any subfields.
    trace[to_additive_detail] "declaration {tgt} already exists."
    copyMetaData cfg.attrs src tgt
    proceedFields src tgt
  else
    -- tgt doesn't exist, so let's make it
    transformDecl cfg src tgt
  -- add pop-up information when mousing over `additive_name` of `@[to_additive additive_name]`
  -- (the information will be over the attribute of no additive name is given)
  pushInfoLeaf <| .ofTermInfo {
    elaborator := .anonymous, lctx := {}, expectedType? := none, isBinder := !alreadyExists,
    stx := cfg.ref, expr := ← mkConstWithLevelParams tgt }
  if let some doc := cfg.doc then
    addDocString tgt doc

/--
The attribute `to_additive` can be used to automatically transport theorems
and definitions (but not inductive types and structures) from a multiplicative
theory to an additive theory.

To use this attribute, just write:

```
@[to_additive]
theorem mul_comm' {α} [comm_semigroup α] (x y : α) : x * y = y * x := comm_semigroup.mul_comm
```

This code will generate a theorem named `add_comm'`. It is also
possible to manually specify the name of the new declaration:

```
@[to_additive add_foo]
theorem foo := sorry
```

An existing documentation string will _not_ be automatically used, so if the theorem or definition
has a doc string, a doc string for the additive version should be passed explicitly to
`to_additive`.

```
/-- Multiplication is commutative -/
@[to_additive "Addition is commutative"]
theorem mul_comm' {α} [comm_semigroup α] (x y : α) : x * y = y * x := comm_semigroup.mul_comm
```

The transport tries to do the right thing in most cases using several
heuristics described below.  However, in some cases it fails, and
requires manual intervention.

Use the `(attr := ...)` syntax to apply attributes to both the multiplicative and the additive
version:

```
@[to_additive (attr := simp)] lemma mul_one' {G : Type _} [group G] (x : G) : x * 1 = x := mul_one x
```

For `simp` and `simps` this also ensures that some generated lemmas are added to the additive
dictionary.

## Implementation notes

The transport process generally works by taking all the names of
identifiers appearing in the name, type, and body of a declaration and
creating a new declaration by mapping those names to additive versions
using a simple string-based dictionary and also using all declarations
that have previously been labeled with `to_additive`.

In the `mul_comm'` example above, `to_additive` maps:
* `mul_comm'` to `add_comm'`,
* `comm_semigroup` to `add_comm_semigroup`,
* `x * y` to `x + y` and `y * x` to `y + x`, and
* `comm_semigroup.mul_comm'` to `add_comm_semigroup.add_comm'`.

### Heuristics

`to_additive` uses heuristics to determine whether a particular identifier has to be
mapped to its additive version. The basic heuristic is

* Only map an identifier to its additive version if its first argument doesn't
  contain any unapplied identifiers.

Examples:
* `@Mul.mul Nat n m` (i.e. `(n * m : Nat)`) will not change to `+`, since its
  first argument is `Nat`, an identifier not applied to any arguments.
* `@Mul.mul (α × β) x y` will change to `+`. It's first argument contains only the identifier
  `prod`, but this is applied to arguments, `α` and `β`.
* `@Mul.mul (α × Int) x y` will not change to `+`, since its first argument contains `Int`.

The reasoning behind the heuristic is that the first argument is the type which is "additivized",
and this usually doesn't make sense if this is on a fixed type.

There are some exceptions to this heuristic:

* Identifiers that have the `@[to_additive]` attribute are ignored.
  For example, multiplication in `↥Semigroup` is replaced by addition in `↥AddSemigroup`.
* If an identifier `d` has attribute `@[to_additive_relevant_arg n]` then the argument
  in position `n` is checked for a fixed type, instead of checking the first argument.
  `@[to_additive]` will automatically add the attribute `@[to_additive_relevant_arg n]` to a
  declaration when the first argument has no multiplicative type-class, but argument `n` does.
* If an identifier has attribute `@[to_additive_ignore_args n1 n2 ...]` then all the arguments in
  positions `n1`, `n2`, ... will not be checked for unapplied identifiers (start counting from 1).
  For example, `cont_mdiff_map` has attribute `@[to_additive_ignore_args 21]`, which means
  that its 21st argument `(n : WithTop Nat)` can contain `Nat`
  (usually in the form `Top.top Nat ...`) and still be additivized.
  So `@Mul.mul (C^∞⟮I, N; I', G⟯) _ f g` will be additivized.

### Troubleshooting

If `@[to_additive]` fails because the additive declaration raises a type mismatch, there are
various things you can try.
The first thing to do is to figure out what `@[to_additive]` did wrong by looking at the type
mismatch error.

* Option 1: It additivized a declaration `d` that should remain multiplicative. Solution:
  * Make sure the first argument of `d` is a type with a multiplicative structure. If not, can you
    reorder the (implicit) arguments of `d` so that the first argument becomes a type with a
    multiplicative structure (and not some indexing type)?
    The reason is that `@[to_additive]` doesn't additivize declarations if their first argument
    contains fixed types like `Nat` or `ℝ`. See section Heuristics.
    If the first argument is not the argument with a multiplicative type-class, `@[to_additive]`
    should have automatically added the attribute `@[to_additive_relevant_arg]` to the declaration.
    You can test this by running the following (where `d` is the full name of the declaration):
    ```
      #eval (do isRelevant `d >>= trace)
    ```
    The expected output is `n` where the `n`-th argument of `d` is a type (family) with a
    multiplicative structure on it. If you get a different output (or a failure), you could add
    the attribute `@[to_additive_relevant_arg n]` manually, where `n` is an argument with a
    multiplicative structure.
* Option 2: It didn't additivize a declaration that should be additivized.
  This happened because the heuristic applied, and the first argument contains a fixed type,
  like `Nat` or `ℝ`. Solutions:
  * If the fixed type has an additive counterpart (like `↥Semigroup`), give it the `@[to_additive]`
    attribute.
  * If the fixed type occurs inside the `k`-th argument of a declaration `d`, and the
    `k`-th argument is not connected to the multiplicative structure on `d`, consider adding
    attribute `[to_additive_ignore_args k]` to `d`.
* Option 3: Arguments / universe levels are incorrectly ordered in the additive version.
  This likely only happens when the multiplicative declaration involves `pow`/`^`. Solutions:
  * Ensure that the order of arguments of all relevant declarations are the same for the
    multiplicative and additive version. This might mean that arguments have an "unnatural" order
    (e.g. `Monoid.npow n x` corresponds to `x ^ n`, but it is convenient that `Monoid.npow` has this
    argument order, since it matches `AddMonoid.nsmul n x`.
  * If this is not possible, add the `[to_additive_reorder k]` to the multiplicative declaration
    to indicate that the `k`-th and `(k+1)`-st arguments are reordered in the additive version.

If neither of these solutions work, and `to_additive` is unable to automatically generate the
additive version of a declaration, manually write and prove the additive version.
Often the proof of a lemma/theorem can just be the multiplicative version of the lemma applied to
`multiplicative G`.
Afterwards, apply the attribute manually:

```
attribute [to_additive foo_add_bar] foo_bar
```

This will allow future uses of `to_additive` to recognize that
`foo_bar` should be replaced with `foo_add_bar`.

### Handling of hidden definitions

Before transporting the “main” declaration `src`, `to_additive` first
scans its type and value for names starting with `src`, and transports
them. This includes auxiliary definitions like `src._match_1`,
`src._proof_1`.

In addition to transporting the “main” declaration, `to_additive` transports
its equational lemmas and tags them as equational lemmas for the new declaration.

### Structure fields and constructors

If `src` is a structure, then the additive version has to be already written manually.
In this case `to_additive` adds all structure fields to its mapping.

### Name generation

* If `@[to_additive]` is called without a `name` argument, then the
  new name is autogenerated.  First, it takes the longest prefix of
  the source name that is already known to `to_additive`, and replaces
  this prefix with its additive counterpart. Second, it takes the last
  part of the name (i.e., after the last dot), and replaces common
  name parts (“mul”, “one”, “inv”, “prod”) with their additive versions.

* [todo] Namespaces can be transformed using `map_namespace`. For example:
  ```
  run_cmd to_additive.map_namespace `quotient_group `quotient_add_group
  ```

  Later uses of `to_additive` on declarations in the `quotient_group`
  namespace will be created in the `quotient_add_group` namespaces.

* If `@[to_additive]` is called with a `name` argument `new_name`
  /without a dot/, then `to_additive` updates the prefix as described
  above, then replaces the last part of the name with `new_name`.

* If `@[to_additive]` is called with a `name` argument
  `new_namespace.new_name` /with a dot/, then `to_additive` uses this
  new name as is.

As a safety check, in the first case `to_additive` double checks
that the new name differs from the original one.

-/
initialize registerBuiltinAttribute {
    name := `to_additive
    descr := "Transport multiplicative to additive"
    add := fun src stx kind ↦ do
      if (kind != AttributeKind.global) then
        throwError "`to_additive` can only be used as a global attribute"
      let cfg ← elabToAdditive stx
      addToAdditiveAttr src cfg
    -- we (presumably) need to run after compilation to properly add the `simp` attribute
    applicationTime := .afterCompilation
  }

end ToAdditive<|MERGE_RESOLUTION|>--- conflicted
+++ resolved
@@ -236,15 +236,9 @@
 
 /-- Auxilliary function for `additiveTest`. The bool argument *only* matters when applied
 to exactly a constant. -/
-<<<<<<< HEAD
 def additiveTestAux (findTranslation? : Name → Option Name)
-  (ignore : Name → Option (List ℕ)) : Bool → Expr → Bool := visit where
-  /-- see `additiveTestAux` -/
-=======
-private def additiveTestAux (findTranslation? : Name → Option Name)
   (ignore : Name → Option (List ℕ)) : Bool → Expr → Bool :=
   visit where
->>>>>>> afdc959a
   visit : Bool → Expr → Bool
   | b, .const n _         => b || (findTranslation? n).isSome
   | _, x@(.app e a)       => Id.run do
