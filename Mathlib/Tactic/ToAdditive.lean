/-
Copyright (c) 2017 Mario Carneiro. All rights reserved.
Released under Apache 2.0 license as described in the file LICENSE.
Authors: Mario Carneiro, Yury Kudryashov, Floris van Doorn, Jon Eugster
-/
import Mathlib.Init.Data.Nat.Notation
import Mathlib.Data.String.Defs
import Mathlib.Data.Array.Defs
import Mathlib.Data.KVMap
import Mathlib.Lean.Expr.ReplaceRec
import Mathlib.Lean.EnvExtension
import Mathlib.Lean.Meta.Simp
import Std.Lean.NameMapAttribute
import Std.Data.Option.Basic
import Std.Tactic.CoeExt -- just to copy the attribute
import Std.Tactic.Ext.Attr -- just to copy the attribute
import Std.Tactic.Lint -- useful to lint this file and for for DiscrTree.elements
import Mathlib.Tactic.Relation.Rfl -- just to copy the attribute
import Mathlib.Tactic.Relation.Symm -- just to copy the attribute
import Mathlib.Tactic.Relation.Trans -- just to copy the attribute
import Mathlib.Tactic.Eqns -- just to copy the attribute
import Mathlib.Tactic.Simps.Basic

/-!
# The `@[to_additive]` attribute.

The attribute `to_additive` can be used to automatically transport theorems
and definitions (but not inductive types and structures) from a multiplicative
theory to an additive theory.
-/

set_option autoImplicit true

open Lean Meta Elab Command Std

/-- The `to_additive_ignore_args` attribute. -/
syntax (name := to_additive_ignore_args) "to_additive_ignore_args" (ppSpace num)* : attr
/-- The `to_additive_relevant_arg` attribute. -/
syntax (name := to_additive_relevant_arg) "to_additive_relevant_arg " num : attr
/-- The `to_additive_reorder` attribute. -/
syntax (name := to_additive_reorder) "to_additive_reorder " (num+),+ : attr
/-- The `to_additive_change_numeral` attribute. -/
syntax (name := to_additive_change_numeral) "to_additive_change_numeral" (ppSpace num)* : attr
/-- An `attr := ...` option for `to_additive`. -/
syntax toAdditiveAttrOption := &"attr" " := " Parser.Term.attrInstance,*
/-- A `reorder := ...` option for `to_additive`. -/
syntax toAdditiveReorderOption := &"reorder" " := " (num+),+
/-- Options to `to_additive`. -/
syntax toAdditiveParenthesizedOption := "(" toAdditiveAttrOption <|> toAdditiveReorderOption ")"
/-- Options to `to_additive`. -/
syntax toAdditiveOption := toAdditiveParenthesizedOption <|> &"existing"
/-- Remaining arguments of `to_additive`. -/
syntax toAdditiveRest := (ppSpace toAdditiveOption)* (ppSpace ident)? (ppSpace str)?
/-- The `to_additive` attribute. -/
syntax (name := to_additive) "to_additive" "?"? toAdditiveRest : attr

/-- The `to_additive` attribute. -/
macro "to_additive?" rest:toAdditiveRest : attr => `(attr| to_additive ? $rest)

/-- A set of strings of names that end in a capital letter.
* If the string contains a lowercase letter, the string should be split between the first occurrence
  of a lower-case letter followed by an upper-case letter.
* If multiple strings have the same prefix, they should be grouped by prefix
* In this case, the second list should be prefix-free
  (no element can be a prefix of a later element)

Todo: automate the translation from `String` to an element in this `RBMap`
  (but this would require having something similar to the `rb_lmap` from Lean 3). -/
def endCapitalNames : Lean.RBMap String (List String) compare :=
  -- todo: we want something like
  -- endCapitalNamesOfList ["LE", "LT", "WF", "CoeTC", "CoeT", "CoeHTCT"]
  .ofList [("LE", [""]), ("LT", [""]), ("WF", [""]), ("Coe", ["TC", "T", "HTCT"])]

/--
This function takes a String and splits it into separate parts based on the following
(naming conventions)[https://github.com/leanprover-community/mathlib4/wiki#naming-convention].

E.g. `#eval "InvHMulLEConjugate₂SMul_ne_top".splitCase` yields
`["Inv", "HMul", "LE", "Conjugate₂", "SMul", "_", "ne", "_", "top"]`.
-/
partial def String.splitCase (s : String) (i₀ : Pos := 0) (r : List String := []) : List String :=
Id.run do
  -- We test if we need to split between `i₀` and `i₁`.
  let i₁ := s.next i₀
  if s.atEnd i₁ then
    -- If `i₀` is the last position, return the list.
    let r := s::r
    return r.reverse
  /- We split the string in three cases
  * We split on both sides of `_` to keep them there when rejoining the string;
  * We split after a name in `endCapitalNames`;
  * We split after a lower-case letter that is followed by an upper-case letter
    (unless it is part of a name in `endCapitalNames`). -/
  if s.get i₀ == '_' || s.get i₁ == '_' then
    return splitCase (s.extract i₁ s.endPos) 0 <| (s.extract 0 i₁)::r
  if (s.get i₁).isUpper then
    if let some strs := endCapitalNames.find? (s.extract 0 i₁) then
      if let some (pref, newS) := strs.findSome?
        fun x : String ↦ (s.extract i₁ s.endPos).dropPrefix? x |>.map (x, ·.toString) then
        return splitCase newS 0 <| (s.extract 0 i₁ ++ pref)::r
    if !(s.get i₀).isUpper then
      return splitCase (s.extract i₁ s.endPos) 0 <| (s.extract 0 i₁)::r
  return splitCase s i₁ r

namespace ToAdditive

initialize registerTraceClass `to_additive
initialize registerTraceClass `to_additive_detail

/-- Linter to check that the `reorder` attribute is not given manually -/
register_option linter.toAdditiveReorder : Bool := {
  defValue := true
  descr := "Linter to check that the reorder attribute is not given manually." }

/-- Linter, mostly used by `@[to_additive]`, that checks that the source declaration doesn't have
certain attributes -/
register_option linter.existingAttributeWarning : Bool := {
  defValue := true
  descr := "Linter, mostly used by `@[to_additive]`, that checks that the source declaration " ++
    "doesn't have certain attributes" }

/-- Linter to check that the `to_additive` attribute is not given manually -/
register_option linter.toAdditiveGenerateName : Bool := {
  defValue := true
  descr := "Linter used by `@[to_additive]` that checks if `@[to_additive]` automatically " ++
    "generates the user-given name" }

/-- Linter to check whether the user correctly specified that the additive declaration already
exists -/
register_option linter.toAdditiveExisting : Bool := {
  defValue := true
  descr := "Linter used by `@[to_additive]` that checks whether the user correctly specified that
    the additive declaration already exists" }


/--
An attribute that tells `@[to_additive]` that certain arguments of this definition are not
involved when using `@[to_additive]`.
This helps the heuristic of `@[to_additive]` by also transforming definitions if `ℕ` or another
fixed type occurs as one of these arguments.
-/
initialize ignoreArgsAttr : NameMapExtension (List Nat) ←
  registerNameMapAttribute {
    name  := `to_additive_ignore_args
    descr :=
      "Auxiliary attribute for `to_additive` stating that certain arguments are not additivized."
    add   := fun _ stx ↦ do
        let ids ← match stx with
          | `(attr| to_additive_ignore_args $[$ids:num]*) => pure <| ids.map (·.1.isNatLit?.get!)
          | _ => throwUnsupportedSyntax
        return ids.toList }

/--
An attribute that stores all the declarations that needs their arguments reordered when
applying `@[to_additive]`. It is applied automatically by the `(reorder := ...)` syntax of
`to_additive`, and should not usually be added manually.
-/
initialize reorderAttr : NameMapExtension (List $ List Nat) ←
  registerNameMapAttribute {
    name := `to_additive_reorder
    descr :=
      "Auxiliary attribute for `to_additive` that stores arguments that need to be reordered.
        This should not appear in any file.
        We keep it as an attribute for now so that mathport can still use it, and it can generate a
        warning."
    add := fun
    | _, stx@`(attr| to_additive_reorder $[$[$reorders:num]*],*) => do
      Linter.logLintIf linter.toAdditiveReorder stx
        m!"Using this attribute is deprecated. Use `@[to_additive (reorder := <num>)]` {""
        }instead.\nThat will also generate the additive version with the arguments swapped, {""
        }so you are probably able to remove the manually written additive declaration."
      pure <| reorders.toList.map (·.toList.map (·.raw.isNatLit?.get! - 1))
    | _, _ => throwUnsupportedSyntax }

/--
An attribute that is automatically added to declarations tagged with `@[to_additive]`, if needed.

This attribute tells which argument is the type where this declaration uses the multiplicative
structure. If there are multiple argument, we typically tag the first one.
If this argument contains a fixed type, this declaration will note be additivized.
See the Heuristics section of `to_additive.attr` for more details.

If a declaration is not tagged, it is presumed that the first argument is relevant.
`@[to_additive]` uses the function `to_additive.first_multiplicative_arg` to automatically tag
declarations. It is ok to update it manually if the automatic tagging made an error.

Implementation note: we only allow exactly 1 relevant argument, even though some declarations
(like `prod.group`) have multiple arguments with a multiplicative structure on it.
The reason is that whether we additivize a declaration is an all-or-nothing decision, and if
we will not be able to additivize declarations that (e.g.) talk about multiplication on `ℕ × α`
anyway.

Warning: interactions between this and the `(reorder := ...)` argument are not well-tested.
-/
initialize relevantArgAttr : NameMapExtension Nat ←
  registerNameMapAttribute {
    name := `to_additive_relevant_arg
    descr := "Auxiliary attribute for `to_additive` stating" ++
      " which arguments are the types with a multiplicative structure."
    add := fun
    | _, `(attr| to_additive_relevant_arg $id) => pure <| id.1.isNatLit?.get!.pred
    | _, _ => throwUnsupportedSyntax }

/--
An attribute that stores all the declarations that deal with numeric literals on variable types.

Numeral literals occur in expressions without type information, so in order to decide whether `1`
needs to be changed to `0`, the context around the numeral is relevant.
Most numerals will be in an `OfNat.ofNat` application, though tactics can add numeral literals
inside arbitrary functions. By default we assume that we do not change numerals, unless it is
in a function application with the `to_additive_change_numeral` attribute.

`@[to_additive_change_numeral n₁ ...]` should be added to all functions that take one or more
numerals as argument that should be changed if `additiveTest` succeeds on the first argument,
i.e. when the numeral is only translated if the first argument is a variable
(or consists of variables).
The arguments `n₁ ...` are the positions of the numeral arguments (starting counting from 1).
-/
initialize changeNumeralAttr : NameMapExtension (List Nat) ←
  registerNameMapAttribute {
    name := `to_additive_change_numeral
    descr :=
      "Auxiliary attribute for `to_additive` that stores functions that have numerals as argument."
    add := fun
    | _, `(attr| to_additive_change_numeral $[$arg]*) =>
      pure <| arg.map (·.1.isNatLit?.get!.pred) |>.toList
    | _, _ => throwUnsupportedSyntax }

/-- Maps multiplicative names to their additive counterparts. -/
initialize translations : NameMapExtension Name ← registerNameMapExtension _

/-- Get the multiplicative → additive translation for the given name. -/
def findTranslation? (env : Environment) : Name → Option Name :=
  (ToAdditive.translations.getState env).find?

/-- Add a (multiplicative → additive) name translation to the translations map. -/
def insertTranslation (src tgt : Name) (failIfExists := true) : CoreM Unit := do
  if let some tgt' := findTranslation? (← getEnv) src then
    if failIfExists then
      throwError "The translation {src} ↦ {tgt'} already exists"
    else
      trace[to_additive] "The translation {src} ↦ {tgt'} already exists"
      return
  modifyEnv (ToAdditive.translations.addEntry · (src, tgt))
  trace[to_additive] "Added translation {src} ↦ {tgt}"

/-- `Config` is the type of the arguments that can be provided to `to_additive`. -/
structure Config : Type where
  /-- View the trace of the to_additive procedure.
  Equivalent to `set_option trace.to_additive true`. -/
  trace : Bool := false
  /-- The name of the target (the additive declaration).-/
  tgt : Name := Name.anonymous
  /-- An optional doc string.-/
  doc : Option String := none
  /-- If `allowAutoName` is `false` (default) then
  `@[to_additive]` will check whether the given name can be auto-generated. -/
  allowAutoName : Bool := false
  /-- The arguments that should be reordered by `to_additive`, using cycle notation. -/
  reorder : List (List Nat) := []
  /-- The attributes which we want to give to both the multiplicative and additive versions.
  For certain attributes (such as `simp` and `simps`) this will also add generated lemmas to the
  translation dictionary. -/
  attrs : Array Syntax := #[]
  /-- The `Syntax` element corresponding to the original multiplicative declaration
  (or the `to_additive` attribute if it is added later),
  which we need for adding definition ranges. -/
  ref : Syntax
  /-- An optional flag stating whether the additive declaration already exists.
    If this flag is set but wrong about whether the additive declaration exists, `to_additive` will
    raise a linter error.
    Note: the linter will never raise an error for inductive types and structures. -/
  existing : Option Bool := none
  deriving Repr

variable [Monad M] [MonadOptions M] [MonadEnv M]

open Lean.Expr.FindImpl in
/-- Implementation function for `additiveTest`.
  We cache previous applications of the function, using the same method that `Expr.find?` uses,
  to avoid visiting the same subexpression many times. Note that we only need to cache the
  expressions without taking the value of `inApp` into account, since `inApp` only matters when
  the expression is a constant. However, for this reason we have to make sure that we never
  cache constant expressions, so that's why the `if`s in the implementation are in this order.

  Note that this function is still called many times by `applyReplacementFun`
  and we're not remembering the cache between these calls. -/
unsafe def additiveTestUnsafe (findTranslation? : Name → Option Name)
  (ignore : Name → Option (List ℕ)) (e : Expr) : Option Name :=
  let rec visit (e : Expr) (inApp := false) : OptionT FindM Name := do
    if e.isConst then
      if inApp || (findTranslation? e.constName).isSome then
        failure
      else
        return e.constName
    checkVisited e
    match e with
    | x@(.app e a)       =>
        visit e true <|> do
          -- make sure that we don't treat `(fun x => α) (n + 1)` as a type that depends on `Nat`
          guard !x.isConstantApplication
          if let some n := e.getAppFn.constName? then
            if let some l := ignore n then
              if e.getAppNumArgs + 1 ∈ l then
                failure
          visit a
    | .lam _ _ t _       => visit t
    | .forallE _ _ t _   => visit t
    | .letE _ _ e body _ => visit e <|> visit body
    | .mdata _ b         => visit b
    | .proj _ _ b        => visit b
    | _                  => failure
  Id.run <| (visit e).run' mkPtrSet

/--
`additiveTest e` tests whether the expression `e` contains a constant
`nm` that is not applied to any arguments, and such that `translations.find?[nm] = none`.
This is used in `@[to_additive]` for deciding which subexpressions to transform: we only transform
constants if `additiveTest` applied to their first argument returns `true`.
This means we will replace expression applied to e.g. `α` or `α × β`, but not when applied to
e.g. `ℕ` or `ℝ × α`.
We ignore all arguments specified by the `ignore` `NameMap`.
-/
def additiveTest (findTranslation? : Name → Option Name)
<<<<<<< HEAD
  (ignore : Name → Option (List ℕ)) (e : Expr) : Option Name :=
=======
    (ignore : Name → Option (List ℕ)) (e : Expr) : Bool :=
>>>>>>> f3bc24c3
  unsafe additiveTestUnsafe findTranslation? ignore e

/-- Swap the first two elements of a list -/
def _root_.List.swapFirstTwo {α : Type _} : List α → List α
  | []      => []
  | [x]     => [x]
  | x::y::l => y::x::l

/-- Change the numeral `nat_lit 1` to the numeral `nat_lit 0`.
Leave all other expressions unchanged. -/
def changeNumeral : Expr → Expr
  | .lit (.natVal 1) => mkRawNatLit 0
  | e                => e

/--
`applyReplacementFun e` replaces the expression `e` with its additive counterpart.
It translates each identifier (inductive type, defined function etc) in an expression, unless
* The identifier occurs in an application with first argument `arg`; and
* `test arg` is false.
However, if `f` is in the dictionary `relevant`, then the argument `relevant.find f`
is tested, instead of the first argument.

It will also reorder arguments of certain functions, using `reorderFn`:
e.g. `g x₁ x₂ x₃ ... xₙ` becomes `g x₂ x₁ x₃ ... xₙ` if `reorderFn g = some [1]`.
-/
def applyReplacementFun (e : Expr) : MetaM Expr := do
  let env ← getEnv
  let reorderFn : Name → List (List ℕ) := fun nm ↦ (reorderAttr.find? env nm |>.getD [])
  let relevantArg : Name → ℕ := fun nm ↦ (relevantArgAttr.find? env nm).getD 0
  return aux
      (findTranslation? <| ← getEnv) reorderFn (ignoreArgsAttr.find? env)
      (changeNumeralAttr.find? env) relevantArg (← getBoolOption `trace.to_additive_detail) e
where /-- Implementation of `applyReplacementFun`. -/
  aux (findTranslation? : Name → Option Name)
    (reorderFn : Name → List (List ℕ)) (ignore : Name → Option (List ℕ))
    (changeNumeral? : Name → Option (List Nat)) (relevantArg : Name → ℕ) (trace : Bool) :
    Expr → Expr :=
  Lean.Expr.replaceRec fun r e ↦ Id.run do
    if trace then
      dbg_trace s!"replacing at {e}"
    match e with
    | .const n₀ ls₀ => do
      let n₁ := n₀.mapPrefix findTranslation?
      let ls₁ : List Level := if 0 ∈ (reorderFn n₀).join then ls₀.swapFirstTwo else ls₀
      if trace then
        if n₀ != n₁ then
          dbg_trace s!"changing {n₀} to {n₁}"
        if 0 ∈ (reorderFn n₀).join then
          dbg_trace s!"reordering the universe variables from {ls₀} to {ls₁}"
      return some <| Lean.mkConst n₁ ls₁
    | .app g x => do
      let gf := g.getAppFn
      if gf.isBVar && x.isLit then
        if trace then
          dbg_trace s!"applyReplacementFun: Variables applied to numerals are not changed {g.app x}"
        return some <| g.app x
      let gArgs := g.getAppArgs
      let mut gAllArgs := gArgs.push x
      let (gfAdditive, gAllArgsAdditive) ←
        if let some nm := gf.constName? then
          -- e = `(nm y₁ .. yₙ x)
          /- Test if the head should not be replaced. -/
          let relevantArgId := relevantArg nm
          let gfAdditive :=
            if relevantArgId < gAllArgs.size && gf.isConst then
              if let some fxd := additiveTest findTranslation? ignore gAllArgs[relevantArgId]! then
                Id.run <| do
                  if trace then
                    dbg_trace s!"The application of {nm} contains the fixed type {fxd
                      }, so it is not changed"
                  gf
              else
                r gf
            else
              r gf
          /- Test if arguments should be reordered. -/
          let reorder := reorderFn nm
          if !reorder.isEmpty && relevantArgId < gAllArgs.size &&
            (additiveTest findTranslation? ignore gAllArgs[relevantArgId]!).isNone then
            gAllArgs := gAllArgs.permute! reorder
            if trace then
              dbg_trace s!"reordering the arguments of {nm} using the cyclic permutations {reorder}"
          /- Do not replace numerals in specific types. -/
          let firstArg := gAllArgs[0]!
          if let some changedArgNrs := changeNumeral? nm then
            if additiveTest findTranslation? ignore firstArg |>.isNone then
              if trace then
                dbg_trace s!"applyReplacementFun: We change the numerals in this expression. {
                  ""}However, we will still recurse into all the non-numeral arguments."
              -- In this case, we still update all arguments of `g` that are not numerals,
              -- since all other arguments can contain subexpressions like
              -- `(fun x ↦ ℕ) (1 : G)`, and we have to update the `(1 : G)` to `(0 : G)`
              gAllArgs := gAllArgs.mapIdx fun argNr arg ↦
                if changedArgNrs.contains argNr then
                  changeNumeral arg
                else
                  arg
          pure <| (gfAdditive, ← gAllArgs.mapM r)
        else
          pure (← r gf, ← gAllArgs.mapM r)
      return some <| mkAppN gfAdditive gAllArgsAdditive
    | .proj n₀ idx e => do
      let n₁ := n₀.mapPrefix findTranslation?
      if trace then
        dbg_trace s!"applyReplacementFun: in projection {e}.{idx} of type {n₀}, {""
          }replace type with {n₁}"
      return some <| .proj n₁ idx <| ← r e
    | _ => return none

/-- Eta expands `e` at most `n` times.-/
def etaExpandN (n : Nat) (e : Expr) : MetaM Expr := do
  forallBoundedTelescope (← inferType e) (some n) fun xs _ ↦ mkLambdaFVars xs (mkAppN e xs)

/-- `e.expand` eta-expands all expressions that have as head a constant `n` in
`reorder`. They are expanded until they are applied to one more argument than the maximum in
`reorder.find n`. -/
def expand (e : Expr) : MetaM Expr := do
  let env ← getEnv
  let reorderFn : Name → List (List ℕ) := fun nm ↦ (reorderAttr.find? env nm |>.getD [])
  let e₂ ← Lean.Meta.transform (input := e) (post := fun e => return .done e) <| fun e ↦ do
    let e0 := e.getAppFn
    let es := e.getAppArgs
    let some e0n := e0.constName? | return .continue
    let reorder := reorderFn e0n
    if reorder.isEmpty then
      -- no need to expand if nothing needs reordering
      return .continue
    let needed_n := reorder.join.foldr Nat.max 0 + 1
    -- the second disjunct is a temporary fix to avoid infinite loops.
    -- We may need to use `replaceRec` or something similar to not change the head of an application
    if needed_n ≤ es.size || es.size == 0 then
      return .continue
    else
      -- in this case, we need to reorder arguments that are not yet
      -- applied, so first η-expand the function.
      let e' ← etaExpandN (needed_n - es.size) e
      trace[to_additive_detail] "expanded {e} to {e'}"
      return .continue e'
  if e != e₂ then
    trace[to_additive_detail] "expand:\nBefore: {e}\nAfter:  {e₂}"
  return e₂

/-- Reorder pi-binders. See doc of `reorderAttr` for the interpretation of the argument -/
def reorderForall (src : Expr) (reorder : List (List Nat) := []) : MetaM Expr := do
  if reorder == [] then
    return src
  forallTelescope src fun xs e => do
    mkForallFVars (xs.permute! reorder) e

/-- Reorder lambda-binders. See doc of `reorderAttr` for the interpretation of the argument -/
def reorderLambda (src : Expr) (reorder : List (List Nat) := []) : MetaM Expr := do
  if reorder == [] then
    return src
  lambdaTelescope src fun xs e => do
    mkLambdaFVars (xs.permute! reorder) e

/-- Run applyReplacementFun on the given `srcDecl` to make a new declaration with name `tgt` -/
def updateDecl (tgt : Name) (srcDecl : ConstantInfo) (reorder : List (List Nat) := []) :
    MetaM ConstantInfo := do
  let mut decl := srcDecl.updateName tgt
  if 0 ∈ reorder.join then
    decl := decl.updateLevelParams decl.levelParams.swapFirstTwo
  decl := decl.updateType <| ← applyReplacementFun <| ← reorderForall (← expand decl.type) reorder
  if let some v := decl.value? then
    decl := decl.updateValue <| ← applyReplacementFun <| ← reorderLambda (← expand v) reorder
  else if let .opaqueInfo info := decl then -- not covered by `value?`
    decl := .opaqueInfo { info with
      value := ← applyReplacementFun <| ← reorderLambda (← expand info.value) reorder }
  return decl

/-- Find the target name of `pre` and all created auxiliary declarations. -/
def findTargetName (env : Environment) (src pre tgt_pre : Name) : CoreM Name :=
  /- This covers auxiliary declarations like `match_i` and `proof_i`. -/
  if let some post := pre.isPrefixOf? src then
    return tgt_pre ++ post
  /- This covers equation lemmas (for other declarations). -/
  else if let some post := privateToUserName? src then
    match findTranslation? env post.getPrefix with
    -- this is an equation lemma for a declaration without `to_additive`. We will skip this.
    | none => return src
    -- this is an equation lemma for a declaration with `to_additive`. We will additivize this.
    -- Note: if this errors we could do this instead by calling `getEqnsFor?`
    | some addName => return src.updatePrefix <| mkPrivateName env addName
  -- Note: this additivizes lemmas generated by `simp`.
  -- Todo: we do not currently check whether such lemmas actually should be additivized.
  else if let some post := env.mainModule ++ `_auxLemma |>.isPrefixOf? src then
    return env.mainModule ++ `_auxAddLemma ++ post
  else if src.hasMacroScopes then
    mkFreshUserName src.eraseMacroScopes
  else
    throwError "internal @[to_additive] error."

/-- Returns a `NameSet` of all auxiliary constants in `e` that might have been generated
when adding `pre` to the environment.
Examples include `pre.match_5`, `Mathlib.MyFile._auxLemma.3` and
`_private.Mathlib.MyFile.someOtherNamespace.someOtherDeclaration._eq_2`.
The last two examples may or may not have been generated by this declaration.
The last example may or may not be the equation lemma of a declaration with the `@[to_additive]`
attribute. We will only translate it has the `@[to_additive]` attribute.
-/
def findAuxDecls (e : Expr) (pre mainModule : Name) : NameSet :=
  let auxLemma := mainModule ++ `_auxLemma
  e.foldConsts ∅ fun n l ↦
    if n.getPrefix == pre || n.getPrefix == auxLemma || isPrivateName n || n.hasMacroScopes then
      l.insert n
    else
      l

/-- transform the declaration `src` and all declarations `pre._proof_i` occurring in `src`
using the transforms dictionary.
`replace_all`, `trace`, `ignore` and `reorder` are configuration options.
`pre` is the declaration that got the `@[to_additive]` attribute and `tgt_pre` is the target of this
declaration. -/
partial def transformDeclAux
    (cfg : Config) (pre tgt_pre : Name) : Name → CoreM Unit := fun src ↦ do
  let env ← getEnv
  trace[to_additive_detail] "visiting {src}"
  -- if we have already translated this declaration, we do nothing.
  if (findTranslation? env src).isSome && src != pre then
      return
  -- if this declaration is not `pre` and not an internal declaration, we return an error,
  -- since we should have already translated this declaration.
  if src != pre && !src.isInternal' then
    throwError "The declaration {pre} depends on the declaration {src} which is in the namespace {
      pre}, but does not have the `@[to_additive]` attribute. This is not supported.\n{""
      }Workaround: move {src} to a different namespace."
  -- we find the additive name of `src`
  let tgt ← findTargetName env src pre tgt_pre
  -- we skip if we already transformed this declaration before.
  if env.contains tgt then
    if tgt == src then
      -- Note: this can happen for equation lemmas of declarations without `@[to_additive]`.
      trace[to_additive_detail] "Auxiliary declaration {src} will be translated to itself."
    else
      trace[to_additive_detail] "Already visited {tgt} as translation of {src}."
    return
  let srcDecl ← getConstInfo src
  -- we first transform all auxiliary declarations generated when elaborating `pre`
  for n in findAuxDecls srcDecl.type pre env.mainModule do
    transformDeclAux cfg pre tgt_pre n
  if let some value := srcDecl.value? then
    for n in findAuxDecls value pre env.mainModule do
      transformDeclAux cfg pre tgt_pre n
  if let .opaqueInfo {value, ..} := srcDecl then
    for n in findAuxDecls value pre env.mainModule do
      transformDeclAux cfg pre tgt_pre n
  -- if the auxiliary declaration doesn't have prefix `pre`, then we have to add this declaration
  -- to the translation dictionary, since otherwise we cannot find the additive name.
  if !pre.isPrefixOf src then
    insertTranslation src tgt
  -- now transform the source declaration
  let trgDecl : ConstantInfo ←
    MetaM.run' <| updateDecl tgt srcDecl <| if src == pre then cfg.reorder else []
  let value ← match trgDecl with
    | .thmInfo { value, .. } | .defnInfo { value, .. } | .opaqueInfo { value, .. } => pure value
    | _ => throwError "Expected {tgt} to have a value."
  trace[to_additive] "generating\n{tgt} : {trgDecl.type} :=\n  {value}"
  try
    -- make sure that the type is correct,
    -- and emit a more helpful error message if it fails
    discard <| MetaM.run' <| inferType value
  catch
    | Exception.error _ msg => throwError "@[to_additive] failed.
      Type mismatch in additive declaration. For help, see the docstring
      of `to_additive.attr`, section `Troubleshooting`.
      Failed to add declaration\n{tgt}:\n{msg}"
    | _ => panic! "unreachable"
  if isNoncomputable env src then
    addDecl trgDecl.toDeclaration!
    setEnv $ addNoncomputable (← getEnv) tgt
  else
    addAndCompile trgDecl.toDeclaration!
  -- now add declaration ranges so jump-to-definition works
  -- note: we currently also do this for auxiliary declarations, while they are not normally
  -- generated for those. We could change that.
  addDeclarationRanges tgt {
    range := ← getDeclarationRange (← getRef)
    selectionRange := ← getDeclarationRange cfg.ref }
  if isProtected (← getEnv) src then
    setEnv $ addProtected (← getEnv) tgt

/-- Copy the instance attribute in a `to_additive`

[todo] it seems not to work when the `to_additive` is added as an attribute later. -/
def copyInstanceAttribute (src tgt : Name) : CoreM Unit := do
  if (← isInstance src) then
    let prio := (← getInstancePriority? src).getD 100
    let attr_kind := (← getInstanceAttrKind? src).getD .global
    trace[to_additive_detail] "Making {tgt} an instance with priority {prio}."
    addInstance tgt attr_kind prio |>.run'

/-- Warn the user when the multiplicative declaration has an attribute. -/
def warnExt [Inhabited σ] (stx : Syntax) (ext : PersistentEnvExtension α β σ) (f : σ → Name → Bool)
    (thisAttr attrName src tgt : Name) : CoreM Unit := do
  if f (ext.getState (← getEnv)) src then
    Linter.logLintIf linter.existingAttributeWarning stx <|
      m!"The source declaration {src} was given attribute {attrName} before calling @[{thisAttr}]. {
      ""}The preferred method is to use `@[{thisAttr} (attr := {attrName})]` to apply the {
      ""}attribute to both {src} and the target declaration {tgt}." ++
      if thisAttr == `to_additive then
      m!"\nSpecial case: If this declaration was generated by @[to_additive] {
      ""}itself, you can use @[to_additive (attr := to_additive, {attrName})] on the original {
      ""}declaration." else ""

/-- Warn the user when the multiplicative declaration has a simple scoped attribute. -/
def warnAttr [Inhabited β] (stx : Syntax) (attr : SimpleScopedEnvExtension α β)
    (f : β → Name → Bool) (thisAttr attrName src tgt : Name) : CoreM Unit :=
warnExt stx attr.ext (f ·.stateStack.head!.state ·) thisAttr attrName src tgt

/-- Warn the user when the multiplicative declaration has a parametric attribute. -/
def warnParametricAttr (stx : Syntax) (attr : ParametricAttribute β)
    (thisAttr attrName src tgt : Name) : CoreM Unit :=
warnExt stx attr.ext (·.contains ·) thisAttr attrName src tgt

/-- `runAndAdditivize names desc t` runs `t` on all elements of `names`
and adds translations between the generated lemmas (the output of `t`).
`names` must be non-empty. -/
def additivizeLemmas [Monad m] [MonadError m] [MonadLiftT CoreM m]
    (names : Array Name) (desc : String) (t : Name → m (Array Name)) : m Unit := do
  let auxLemmas ← names.mapM t
  let nLemmas := auxLemmas[0]!.size
  for (nm, lemmas) in names.zip auxLemmas do
    unless lemmas.size == nLemmas do
      throwError "{names[0]!} and {nm} do not generate the same number of {desc}."
  for (srcLemmas, tgtLemmas) in auxLemmas.zip <| auxLemmas.eraseIdx 0 do
    for (srcLemma, tgtLemma) in srcLemmas.zip tgtLemmas do
      insertTranslation srcLemma tgtLemma

/--
Find the first argument of `nm` that has a multiplicative type-class on it.
Returns 1 if there are no types with a multiplicative class as arguments.
E.g. `Prod.Group` returns 1, and `Pi.One` returns 2.
Note: we only consider the first argument of each type-class.
E.g. `[Pow A N]` is a multiplicative type-class on `A`, not on `N`.
-/
def firstMultiplicativeArg (nm : Name) : MetaM Nat := do
  forallTelescopeReducing (← getConstInfo nm).type fun xs _ ↦ do
    -- xs are the arguments to the constant
    let xs := xs.toList
    let l ← xs.filterMapM fun x ↦ do
      -- x is an argument and i is the index
      -- write `x : (y₀ : α₀) → ... → (yₙ : αₙ) → tgt_fn tgt_args₀ ... tgt_argsₘ`
      forallTelescopeReducing (← inferType x) fun _ys tgt ↦ do
        let (_tgt_fn, tgt_args) := tgt.getAppFnArgs
        if let some c := tgt.getAppFn.constName? then
          if findTranslation? (← getEnv) c |>.isNone then
            return none
        return tgt_args[0]?.bind fun tgtArg ↦
          xs.findIdx? fun x ↦ Expr.containsFVar tgtArg x.fvarId!
    trace[to_additive_detail] "firstMultiplicativeArg: {l}"
    match l with
    | [] => return 0
    | (head :: tail) => return tail.foldr Nat.min head

/-- Helper for `capitalizeLike`. -/
partial def capitalizeLikeAux (s : String) (i : String.Pos := 0) (p : String) : String :=
  if p.atEnd i || s.atEnd i then
    p
  else
    let j := p.next i
    if (s.get i).isLower then
      capitalizeLikeAux s j <| p.set i (p.get i |>.toLower)
    else if (s.get i).isUpper then
      capitalizeLikeAux s j <| p.set i (p.get i |>.toUpper)
    else
      capitalizeLikeAux s j p

/-- Capitalizes `s` char-by-char like `r`. If `s` is longer, it leaves the tail untouched. -/
def capitalizeLike (r : String) (s : String) :=
  capitalizeLikeAux r 0 s

/-- Capitalize First element of a list like `s`.
Note that we need to capitalize multiple characters in some cases,
in examples like `HMul` or `hAdd`. -/
def capitalizeFirstLike (s : String) : List String → List String
  | x :: r => capitalizeLike s x :: r
  | [] => []

/--
Dictionary used by `guessName` to autogenerate names.

Note: `guessName` capitalizes first element of the output according to
capitalization of the input. Input and first element should therefore be lower-case,
2nd element should be capitalized properly.
-/
def nameDict : String → List String
  | "one"         => ["zero"]
  | "mul"         => ["add"]
  | "smul"        => ["vadd"]
  | "inv"         => ["neg"]
  | "div"         => ["sub"]
  | "prod"        => ["sum"]
  | "hmul"        => ["hadd"]
  | "hsmul"       => ["hvadd"]
  | "hdiv"        => ["hsub"]
  | "hpow"        => ["hsmul"]
  | "finprod"     => ["finsum"]
  | "pow"         => ["nsmul"]
  | "npow"        => ["nsmul"]
  | "zpow"        => ["zsmul"]
  | "monoid"      => ["add", "Monoid"]
  | "submonoid"   => ["add", "Submonoid"]
  | "group"       => ["add", "Group"]
  | "subgroup"    => ["add", "Subgroup"]
  | "semigroup"   => ["add", "Semigroup"]
  | "magma"       => ["add", "Magma"]
  | "haar"        => ["add", "Haar"]
  | "prehaar"     => ["add", "Prehaar"]
  | "unit"        => ["add", "Unit"]
  | "units"       => ["add", "Units"]
  | "rootable"    => ["divisible"]
  | x             => [x]

/--
Turn each element to lower-case, apply the `nameDict` and
capitalize the output like the input.
-/
def applyNameDict : List String → List String
  | x :: s => (capitalizeFirstLike x (nameDict x.toLower)) ++ applyNameDict s
  | [] => []

/--
There are a few abbreviations we use. For example "Nonneg" instead of "ZeroLE"
or "addComm" instead of "commAdd".
Note: The input to this function is case sensitive!
Todo: A lot of abbreviations here are manual fixes and there might be room to
      improve the naming logic to reduce the size of `fixAbbreviation`.
-/
def fixAbbreviation : List String → List String
  | "cancel" :: "Add" :: s            => "addCancel" :: fixAbbreviation s
  | "Cancel" :: "Add" :: s            => "AddCancel" :: fixAbbreviation s
  | "left" :: "Cancel" :: "Add" :: s  => "addLeftCancel" :: fixAbbreviation s
  | "Left" :: "Cancel" :: "Add" :: s  => "AddLeftCancel" :: fixAbbreviation s
  | "right" :: "Cancel" :: "Add" :: s => "addRightCancel" :: fixAbbreviation s
  | "Right" :: "Cancel" :: "Add" :: s => "AddRightCancel" :: fixAbbreviation s
  | "cancel" :: "Comm" :: "Add" :: s  => "addCancelComm" :: fixAbbreviation s
  | "Cancel" :: "Comm" :: "Add" :: s  => "AddCancelComm" :: fixAbbreviation s
  | "comm" :: "Add" :: s              => "addComm" :: fixAbbreviation s
  | "Comm" :: "Add" :: s              => "AddComm" :: fixAbbreviation s
  | "Zero" :: "LE" :: s               => "Nonneg" :: fixAbbreviation s
  | "zero" :: "_" :: "le" :: s        => "nonneg" :: fixAbbreviation s
  | "Zero" :: "LT" :: s               => "Pos" :: fixAbbreviation s
  | "zero" :: "_" :: "lt" :: s        => "pos" :: fixAbbreviation s
  | "LE" :: "Zero" :: s               => "Nonpos" :: fixAbbreviation s
  | "le" :: "_" :: "zero" :: s        => "nonpos" :: fixAbbreviation s
  | "LT" :: "Zero" :: s               => "Neg" :: fixAbbreviation s
  | "lt" :: "_" :: "zero" :: s        => "neg" :: fixAbbreviation s
  | "Add" :: "Single" :: s            => "Single" :: fixAbbreviation s
  | "add" :: "Single" :: s            => "single" :: fixAbbreviation s
  | "add" :: "_" :: "single" :: s     => "single" :: fixAbbreviation s
  | "Add" :: "Support" :: s           => "Support" :: fixAbbreviation s
  | "add" :: "Support" :: s           => "support" :: fixAbbreviation s
  | "add" :: "_" :: "support" :: s    => "support" :: fixAbbreviation s
  | "Add" :: "TSupport" :: s          => "TSupport" :: fixAbbreviation s
  | "add" :: "TSupport" :: s          => "tsupport" :: fixAbbreviation s
  | "add" :: "_" :: "tsupport" :: s   => "tsupport" :: fixAbbreviation s
  | "Add" :: "Indicator" :: s         => "Indicator" :: fixAbbreviation s
  | "add" :: "Indicator" :: s         => "indicator" :: fixAbbreviation s
  | "add" :: "_" :: "indicator" :: s  => "indicator" :: fixAbbreviation s
  | "is" :: "Square" :: s             => "even" :: fixAbbreviation s
  | "Is" :: "Square" :: s             => "Even" :: fixAbbreviation s
  -- "Regular" is well-used in mathlib3 with various meanings (e.g. in
  -- measure theory) and a direct translation
  -- "regular" --> ["add", "Regular"] in `nameDict` above seems error-prone.
  | "is" :: "Regular" :: s            => "isAddRegular" :: fixAbbreviation s
  | "Is" :: "Regular" :: s            => "IsAddRegular" :: fixAbbreviation s
  | "is" :: "Left" :: "Regular" :: s  => "isAddLeftRegular" :: fixAbbreviation s
  | "Is" :: "Left" :: "Regular" :: s  => "IsAddLeftRegular" :: fixAbbreviation s
  | "is" :: "Right" :: "Regular" :: s => "isAddRightRegular" :: fixAbbreviation s
  | "Is" :: "Right" :: "Regular" :: s => "IsAddRightRegular" :: fixAbbreviation s
  -- the capitalization heuristic of `applyNameDict` doesn't work in the following cases
  | "HSmul" :: s                      => "HSMul" :: fixAbbreviation s -- from `HPow`
  | "NSmul" :: s                      => "NSMul" :: fixAbbreviation s -- from `NPow`
  | "Nsmul" :: s                      => "NSMul" :: fixAbbreviation s -- from `Pow`
  | "ZSmul" :: s                      => "ZSMul" :: fixAbbreviation s -- from `ZPow`
  | "neg" :: "Fun" :: s               => "invFun" :: fixAbbreviation s
  | "Neg" :: "Fun" :: s               => "InvFun" :: fixAbbreviation s
  | "unique" :: "Prods" :: s          => "uniqueSums" :: fixAbbreviation s
  | "Unique" :: "Prods" :: s          => "UniqueSums" :: fixAbbreviation s
  | "order" :: "Of" :: s              => "addOrderOf" :: fixAbbreviation s
  | "Order" :: "Of" :: s              => "AddOrderOf" :: fixAbbreviation s
  | "is"::"Of"::"Fin"::"Order"::s     => "isOfFinAddOrder" :: fixAbbreviation s
  | "Is"::"Of"::"Fin"::"Order"::s     => "IsOfFinAddOrder" :: fixAbbreviation s
  | "is" :: "Central" :: "Scalar" :: s  => "isCentralVAdd" :: fixAbbreviation s
  | "Is" :: "Central" :: "Scalar" :: s  => "IsCentralVAdd" :: fixAbbreviation s
  | x :: s                            => x :: fixAbbreviation s
  | []                                => []

/--
Autogenerate additive name.
This runs in several steps:
1) Split according to capitalisation rule and at `_`.
2) Apply word-by-word translation rules.
3) Fix up abbreviations that are not word-by-word translations, like "addComm" or "Nonneg".
-/
def guessName : String → String :=
  String.mapTokens '\'' <|
  fun s =>
    String.join <|
    fixAbbreviation <|
    applyNameDict <|
    s.splitCase

/-- Return the provided target name or autogenerate one if one was not provided. -/
def targetName (cfg : Config) (src : Name) : CoreM Name := do
  let .str pre s := src | throwError "to_additive: can't transport {src}"
  trace[to_additive_detail] "The name {s} splits as {s.splitCase}"
  let tgt_auto := guessName s
  let depth := cfg.tgt.getNumParts
  let pre := pre.mapPrefix <| findTranslation? (← getEnv)
  let (pre1, pre2) := pre.splitAt (depth - 1)
  if cfg.tgt == pre2.str tgt_auto && !cfg.allowAutoName && cfg.tgt != src then
    Linter.logLintIf linter.toAdditiveGenerateName cfg.ref
      m!"to_additive correctly autogenerated target name for {src}. {"\n"
      }You may remove the explicit argument {cfg.tgt}."
  let res := if cfg.tgt == .anonymous then pre.str tgt_auto else pre1 ++ cfg.tgt
  -- we allow translating to itself if `tgt == src`, which is occasionally useful for `additiveTest`
  if res == src && cfg.tgt != src then
    throwError "to_additive: can't transport {src} to itself."
  if cfg.tgt != .anonymous then
    trace[to_additive_detail] "The automatically generated name would be {pre.str tgt_auto}"
  return res

/-- if `f src = #[a_1, ..., a_n]` and `f tgt = #[b_1, ... b_n]` then `proceedFieldsAux src tgt f`
  will insert translations from `src.a_i` to `tgt.b_i`. -/
def proceedFieldsAux (src tgt : Name) (f : Name → CoreM (Array Name)) : CoreM Unit := do
  let srcFields ← f src
  let tgtFields ← f tgt
  if srcFields.size != tgtFields.size then
    throwError "Failed to map fields of {src}, {tgt} with {srcFields} ↦ {tgtFields}"
  for (srcField, tgtField) in srcFields.zip tgtFields do
    if srcField != tgtField then
      insertTranslation (src ++ srcField) (tgt ++ tgtField)
    else
      trace[to_additive] "Translation {src ++ srcField} ↦ {tgt ++ tgtField} is automatic."

/-- Add the structure fields of `src` to the translations dictionary
so that future uses of `to_additive` will map them to the corresponding `tgt` fields. -/
def proceedFields (src tgt : Name) : CoreM Unit := do
  let aux := proceedFieldsAux src tgt
  aux fun declName ↦ do
    if isStructure (← getEnv) declName then
      return getStructureFields (← getEnv) declName
    else
      return #[]
  aux fun declName ↦ do match (← getEnv).find? declName with
    | some (ConstantInfo.inductInfo {ctors := ctors, ..}) => return ctors.toArray.map (·.getString)
    | _ => pure #[]

/-- Elaboration of the configuration options for `to_additive`. -/
def elabToAdditive : Syntax → CoreM Config
  | `(attr| to_additive%$tk $[?%$trace]? $[$opts:toAdditiveOption]* $[$tgt]? $[$doc]?) => do
    let mut attrs := #[]
    let mut reorder := []
    let mut existing := some false
    for stx in opts do
      match stx with
      | `(toAdditiveOption| (attr := $[$stxs],*)) =>
        attrs := attrs ++ stxs
      | `(toAdditiveOption| (reorder := $[$[$reorders:num]*],*)) =>
        reorder := reorder ++ reorders.toList.map (·.toList.map (·.raw.isNatLit?.get! - 1))
      | `(toAdditiveOption| existing) =>
        existing := some true
      | _ => throwUnsupportedSyntax
    reorder := reorder.reverse
    trace[to_additive_detail] "attributes: {attrs}; reorder arguments: {reorder}"
    return { trace := trace.isSome
             tgt := match tgt with | some tgt => tgt.getId | none => Name.anonymous
             doc := doc.bind (·.raw.isStrLit?)
             allowAutoName := false
             attrs
             reorder
             existing
             ref := (tgt.map (·.raw)).getD tk }
  | _ => throwUnsupportedSyntax

mutual
/-- Apply attributes to the multiplicative and additive declarations. -/
partial def applyAttributes (stx : Syntax) (rawAttrs : Array Syntax) (thisAttr src tgt : Name) :
  TermElabM (Array Name) := do
  -- we only copy the `instance` attribute, since `@[to_additive] instance` is nice to allow
  copyInstanceAttribute src tgt
  -- Warn users if the multiplicative version has an attribute
  if linter.existingAttributeWarning.get (← getOptions) then
    let appliedAttrs ← getAllSimpAttrs src
    if appliedAttrs.size > 0 then
      Linter.logLintIf linter.existingAttributeWarning stx <|
        m!"The source declaration {src} was given the simp-attribute(s) {appliedAttrs} before {
        ""}calling @[{thisAttr}]. The preferred method is to use {
        ""}`@[{thisAttr} (attr := {appliedAttrs})]` to apply the attribute to both {
        src} and the target declaration {tgt}."
    warnAttr stx Std.Tactic.Ext.extExtension
      (fun b n => (b.tree.elements.any fun t => t.declName = n)) thisAttr `ext src tgt
    warnAttr stx Mathlib.Tactic.reflExt (·.elements.contains ·) thisAttr `refl src tgt
    warnAttr stx Mathlib.Tactic.symmExt (·.elements.contains ·) thisAttr `symm src tgt
    warnAttr stx Mathlib.Tactic.transExt (·.elements.contains ·) thisAttr `trans src tgt
    warnAttr stx Std.Tactic.Coe.coeExt (·.contains ·) thisAttr `coe src tgt
    warnParametricAttr stx Lean.Linter.deprecatedAttr thisAttr `deprecated src tgt
    -- the next line also warns for `@[to_additive, simps]`, because of the application times
    warnParametricAttr stx simpsAttr thisAttr `simps src tgt
    warnExt stx Term.elabAsElim.ext (·.contains ·) thisAttr `elab_as_elim src tgt
  -- add attributes
  -- the following is similar to `Term.ApplyAttributesCore`, but we hijack the implementation of
  -- `simp`, `simps` and `to_additive`.
  let attrs ← elabAttrs rawAttrs
  let (additiveAttrs, attrs) := attrs.partition (·.name == `to_additive)
  let nestedDecls ←
    match additiveAttrs.size with
      | 0 => pure #[]
      | 1 => addToAdditiveAttr tgt (← elabToAdditive additiveAttrs[0]!.stx) additiveAttrs[0]!.kind
      | _ => throwError "cannot apply {thisAttr} multiple times."
  let allDecls := #[src, tgt] ++ nestedDecls
  if attrs.size > 0 then
    trace[to_additive_detail] "Applying attributes {attrs.map (·.stx)} to {allDecls}"
  for attr in attrs do
    withRef attr.stx do withLogging do
    -- todo: also support other simp-attributes,
    -- and attributes that generate simp-attributes, like `norm_cast`
    if attr.name == `simp then
      additivizeLemmas allDecls "simp lemmas"
        (Meta.Simp.addSimpAttrFromSyntax · simpExtension attr.kind attr.stx)
      return
    if attr.name == `simps then
      additivizeLemmas allDecls "simps lemmas" (simpsTacFromSyntax · attr.stx)
      return
    let env ← getEnv
    match getAttributeImpl env attr.name with
    | Except.error errMsg => throwError errMsg
    | Except.ok attrImpl  =>
      let runAttr := do
        attrImpl.add src attr.stx attr.kind
        attrImpl.add tgt attr.stx attr.kind
      -- not truly an elaborator, but a sensible target for go-to-definition
      let elaborator := attrImpl.ref
      if (← getInfoState).enabled && (← getEnv).contains elaborator then
        withInfoContext (mkInfo := return .ofCommandInfo { elaborator, stx := attr.stx }) do
          try runAttr
          finally if attr.stx[0].isIdent || attr.stx[0].isAtom then
            -- Add an additional node over the leading identifier if there is one
            -- to make it look more function-like.
            -- Do this last because we want user-created infos to take precedence
            pushInfoLeaf <| .ofCommandInfo { elaborator, stx := attr.stx[0] }
      else
        runAttr
  return nestedDecls

/--
Copies equation lemmas and attributes from `src` to `tgt`
-/
partial def copyMetaData (cfg : Config) (src tgt : Name) : CoreM (Array Name) := do
  if let some eqns := eqnsAttribute.find? (← getEnv) src then
    unless (eqnsAttribute.find? (← getEnv) tgt).isSome do
      for eqn in eqns do _ ← addToAdditiveAttr eqn cfg
      eqnsAttribute.add tgt (eqns.map (findTranslation? (← getEnv) · |>.get!))
  else
    /- We need to generate all equation lemmas for `src` and `tgt`, even for non-recursive
    definitions. If we don't do that, the equation lemma for `src` might be generated later
    when doing a `rw`, but it won't be generated for `tgt`. -/
    additivizeLemmas #[src, tgt] "equation lemmas" fun nm ↦
      (·.getD #[]) <$> MetaM.run' (getEqnsFor? nm true)
  MetaM.run' <| Elab.Term.TermElabM.run' <|
    applyAttributes cfg.ref cfg.attrs `to_additive src tgt

/--
Make a new copy of a declaration, replacing fragments of the names of identifiers in the type and
the body using the `translations` dictionary.
This is used to implement `@[to_additive]`.
-/
partial def transformDecl (cfg : Config) (src tgt : Name) : CoreM (Array Name) := do
  transformDeclAux cfg src tgt src
  copyMetaData cfg src tgt

/-- `addToAdditiveAttr src cfg` adds a `@[to_additive]` attribute to `src` with configuration `cfg`.
See the attribute implementation for more details.
It returns an array with names of additive declarations (usually 1, but more if there are nested
`to_additive` calls. -/
partial def addToAdditiveAttr (src : Name) (cfg : Config) (kind := AttributeKind.global) :
  AttrM (Array Name) := do
  if (kind != AttributeKind.global) then
    throwError "`to_additive` can only be used as a global attribute"
  withOptions (· |>.updateBool `trace.to_additive (cfg.trace || ·)) <| do
  let tgt ← targetName cfg src
  let alreadyExists := (← getEnv).contains tgt
  if cfg.existing == some !alreadyExists && !(← isInductive src) then
    Linter.logLintIf linter.toAdditiveExisting cfg.ref <|
      if alreadyExists then
        m!"The additive declaration already exists. Please specify this explicitly using {
          ""}`@[to_additive existing]`."
      else
        "The additive declaration doesn't exist. Please remove the option `existing`."
  if cfg.reorder != [] then
    trace[to_additive] "@[to_additive] will reorder the arguments of {tgt}."
    reorderAttr.add src cfg.reorder
    -- we allow using this attribute if it's only to add the reorder configuration
    if findTranslation? (← getEnv) src |>.isSome then
      return #[tgt]
  let firstMultArg ← MetaM.run' <| firstMultiplicativeArg src
  if firstMultArg != 0 then
    trace[to_additive_detail] "Setting relevant_arg for {src} to be {firstMultArg}."
    relevantArgAttr.add src firstMultArg
  insertTranslation src tgt alreadyExists
  let nestedNames ←
    if alreadyExists then
      -- since `tgt` already exists, we just need to copy metadata and
      -- add translations `src.x ↦ tgt.x'` for any subfields.
      trace[to_additive_detail] "declaration {tgt} already exists."
      proceedFields src tgt
      copyMetaData cfg src tgt
    else
      -- tgt doesn't exist, so let's make it
      transformDecl cfg src tgt
  -- add pop-up information when mousing over `additive_name` of `@[to_additive additive_name]`
  -- (the information will be over the attribute of no additive name is given)
  pushInfoLeaf <| .ofTermInfo {
    elaborator := .anonymous, lctx := {}, expectedType? := none, isBinder := !alreadyExists,
    stx := cfg.ref, expr := ← mkConstWithLevelParams tgt }
  if let some doc := cfg.doc then
    addDocString tgt doc
  return nestedNames.push tgt

end

/--
The attribute `to_additive` can be used to automatically transport theorems
and definitions (but not inductive types and structures) from a multiplicative
theory to an additive theory.

To use this attribute, just write:

```
@[to_additive]
theorem mul_comm' {α} [CommSemigroup α] (x y : α) : x * y = y * x := mul_comm x y
```

This code will generate a theorem named `add_comm'`. It is also
possible to manually specify the name of the new declaration:

```
@[to_additive add_foo]
theorem foo := sorry
```

An existing documentation string will _not_ be automatically used, so if the theorem or definition
has a doc string, a doc string for the additive version should be passed explicitly to
`to_additive`.

```
/-- Multiplication is commutative -/
@[to_additive "Addition is commutative"]
theorem mul_comm' {α} [comm_semigroup α] (x y : α) : x * y = y * x := comm_semigroup.mul_comm
```

The transport tries to do the right thing in most cases using several
heuristics described below.  However, in some cases it fails, and
requires manual intervention.

Use the `(reorder := ...)` syntax to reorder the arguments in the generated additive declaration.
This is specified using cycle notation. For example `(reorder := 1 2, 5 6)` swaps the first two
arguments with each other and the fifth and the sixth argument and `(reorder := 3 4 5)` will move
the fifth argument before the third argument. This is mostly useful to translate declarations using
`Pow` to those using `SMul`.

Use the `(attr := ...)` syntax to apply attributes to both the multiplicative and the additive
version:

```
@[to_additive (attr := simp)] lemma mul_one' {G : Type*} [group G] (x : G) : x * 1 = x := mul_one x
```

For `simp` and `simps` this also ensures that some generated lemmas are added to the additive
dictionary.
`@[to_additive (attr := to_additive)]` is a special case, where the `to_additive`
attribute is added to the generated lemma only, to additivize it again.
This is useful for lemmas about `Pow` to generate both lemmas about `SMul` and `VAdd`. Example:
```
@[to_additive (attr := to_additive VAdd_lemma, simp) SMul_lemma]
lemma Pow_lemma ... :=
```
In the above example, the `simp` is added to all 3 lemmas. All other options to `to_additive`
(like the generated name or `(reorder := ...)`) are not passed down,
and can be given manually to each individual `to_additive` call.

## Implementation notes

The transport process generally works by taking all the names of
identifiers appearing in the name, type, and body of a declaration and
creating a new declaration by mapping those names to additive versions
using a simple string-based dictionary and also using all declarations
that have previously been labeled with `to_additive`.

In the `mul_comm'` example above, `to_additive` maps:
* `mul_comm'` to `add_comm'`,
* `comm_semigroup` to `add_comm_semigroup`,
* `x * y` to `x + y` and `y * x` to `y + x`, and
* `comm_semigroup.mul_comm'` to `add_comm_semigroup.add_comm'`.

### Heuristics

`to_additive` uses heuristics to determine whether a particular identifier has to be
mapped to its additive version. The basic heuristic is

* Only map an identifier to its additive version if its first argument doesn't
  contain any unapplied identifiers.

Examples:
* `@Mul.mul Nat n m` (i.e. `(n * m : Nat)`) will not change to `+`, since its
  first argument is `ℕ`, an identifier not applied to any arguments.
* `@Mul.mul (α × β) x y` will change to `+`. It's first argument contains only the identifier
  `prod`, but this is applied to arguments, `α` and `β`.
* `@Mul.mul (α × Int) x y` will not change to `+`, since its first argument contains `Int`.

The reasoning behind the heuristic is that the first argument is the type which is "additivized",
and this usually doesn't make sense if this is on a fixed type.

There are some exceptions to this heuristic:

* Identifiers that have the `@[to_additive]` attribute are ignored.
  For example, multiplication in `↥Semigroup` is replaced by addition in `↥AddSemigroup`.
* If an identifier `d` has attribute `@[to_additive_relevant_arg n]` then the argument
  in position `n` is checked for a fixed type, instead of checking the first argument.
  `@[to_additive]` will automatically add the attribute `@[to_additive_relevant_arg n]` to a
  declaration when the first argument has no multiplicative type-class, but argument `n` does.
* If an identifier has attribute `@[to_additive_ignore_args n1 n2 ...]` then all the arguments in
  positions `n1`, `n2`, ... will not be checked for unapplied identifiers (start counting from 1).
  For example, `cont_mdiff_map` has attribute `@[to_additive_ignore_args 21]`, which means
  that its 21st argument `(n : WithTop Nat)` can contain `ℕ`
  (usually in the form `Top.top Nat ...`) and still be additivized.
  So `@Mul.mul (C^∞⟮I, N; I', G⟯) _ f g` will be additivized.

### Troubleshooting

If `@[to_additive]` fails because the additive declaration raises a type mismatch, there are
various things you can try.
The first thing to do is to figure out what `@[to_additive]` did wrong by looking at the type
mismatch error.

* Option 1: It additivized a declaration `d` that should remain multiplicative. Solution:
  * Make sure the first argument of `d` is a type with a multiplicative structure. If not, can you
    reorder the (implicit) arguments of `d` so that the first argument becomes a type with a
    multiplicative structure (and not some indexing type)?
    The reason is that `@[to_additive]` doesn't additivize declarations if their first argument
    contains fixed types like `ℕ` or `ℝ`. See section Heuristics.
    If the first argument is not the argument with a multiplicative type-class, `@[to_additive]`
    should have automatically added the attribute `@[to_additive_relevant_arg]` to the declaration.
    You can test this by running the following (where `d` is the full name of the declaration):
    ```
      #eval (do isRelevant `d >>= trace)
    ```
    The expected output is `n` where the `n`-th argument of `d` is a type (family) with a
    multiplicative structure on it. If you get a different output (or a failure), you could add
    the attribute `@[to_additive_relevant_arg n]` manually, where `n` is an argument with a
    multiplicative structure.
* Option 2: It didn't additivize a declaration that should be additivized.
  This happened because the heuristic applied, and the first argument contains a fixed type,
  like `ℕ` or `ℝ`. Solutions:
  * If the fixed type has an additive counterpart (like `↥Semigroup`), give it the `@[to_additive]`
    attribute.
  * If the fixed type occurs inside the `k`-th argument of a declaration `d`, and the
    `k`-th argument is not connected to the multiplicative structure on `d`, consider adding
    attribute `[to_additive_ignore_args k]` to `d`.
* Option 3: Arguments / universe levels are incorrectly ordered in the additive version.
  This likely only happens when the multiplicative declaration involves `pow`/`^`. Solutions:
  * Ensure that the order of arguments of all relevant declarations are the same for the
    multiplicative and additive version. This might mean that arguments have an "unnatural" order
    (e.g. `Monoid.npow n x` corresponds to `x ^ n`, but it is convenient that `Monoid.npow` has this
    argument order, since it matches `AddMonoid.nsmul n x`.
  * If this is not possible, add `(reorder := ...)` argument to `to_additive`.

If neither of these solutions work, and `to_additive` is unable to automatically generate the
additive version of a declaration, manually write and prove the additive version.
Often the proof of a lemma/theorem can just be the multiplicative version of the lemma applied to
`multiplicative G`.
Afterwards, apply the attribute manually:

```
attribute [to_additive foo_add_bar] foo_bar
```

This will allow future uses of `to_additive` to recognize that
`foo_bar` should be replaced with `foo_add_bar`.

### Handling of hidden definitions

Before transporting the “main” declaration `src`, `to_additive` first
scans its type and value for names starting with `src`, and transports
them. This includes auxiliary definitions like `src._match_1`,
`src._proof_1`.

In addition to transporting the “main” declaration, `to_additive` transports
its equational lemmas and tags them as equational lemmas for the new declaration.

### Structure fields and constructors

If `src` is a structure, then the additive version has to be already written manually.
In this case `to_additive` adds all structure fields to its mapping.

### Name generation

* If `@[to_additive]` is called without a `name` argument, then the
  new name is autogenerated.  First, it takes the longest prefix of
  the source name that is already known to `to_additive`, and replaces
  this prefix with its additive counterpart. Second, it takes the last
  part of the name (i.e., after the last dot), and replaces common
  name parts (“mul”, “one”, “inv”, “prod”) with their additive versions.

* [todo] Namespaces can be transformed using `map_namespace`. For example:
  ```
  run_cmd to_additive.map_namespace `quotient_group `quotient_add_group
  ```

  Later uses of `to_additive` on declarations in the `quotient_group`
  namespace will be created in the `quotient_add_group` namespaces.

* If `@[to_additive]` is called with a `name` argument `new_name`
  /without a dot/, then `to_additive` updates the prefix as described
  above, then replaces the last part of the name with `new_name`.

* If `@[to_additive]` is called with a `name` argument
  `new_namespace.new_name` /with a dot/, then `to_additive` uses this
  new name as is.

As a safety check, in the first case `to_additive` double checks
that the new name differs from the original one.

-/
initialize registerBuiltinAttribute {
    name := `to_additive
    descr := "Transport multiplicative to additive"
    add := fun src stx kind ↦ do _ ← addToAdditiveAttr src (← elabToAdditive stx) kind
    -- we (presumably) need to run after compilation to properly add the `simp` attribute
    applicationTime := .afterCompilation
  }

end ToAdditive<|MERGE_RESOLUTION|>--- conflicted
+++ resolved
@@ -322,11 +322,7 @@
 We ignore all arguments specified by the `ignore` `NameMap`.
 -/
 def additiveTest (findTranslation? : Name → Option Name)
-<<<<<<< HEAD
-  (ignore : Name → Option (List ℕ)) (e : Expr) : Option Name :=
-=======
-    (ignore : Name → Option (List ℕ)) (e : Expr) : Bool :=
->>>>>>> f3bc24c3
+    (ignore : Name → Option (List ℕ)) (e : Expr) : Option Name :=
   unsafe additiveTestUnsafe findTranslation? ignore e
 
 /-- Swap the first two elements of a list -/
@@ -1133,7 +1129,7 @@
 
 Examples:
 * `@Mul.mul Nat n m` (i.e. `(n * m : Nat)`) will not change to `+`, since its
-  first argument is `ℕ`, an identifier not applied to any arguments.
+  first argument is `Nat`, an identifier not applied to any arguments.
 * `@Mul.mul (α × β) x y` will change to `+`. It's first argument contains only the identifier
   `prod`, but this is applied to arguments, `α` and `β`.
 * `@Mul.mul (α × Int) x y` will not change to `+`, since its first argument contains `Int`.
@@ -1151,9 +1147,9 @@
   declaration when the first argument has no multiplicative type-class, but argument `n` does.
 * If an identifier has attribute `@[to_additive_ignore_args n1 n2 ...]` then all the arguments in
   positions `n1`, `n2`, ... will not be checked for unapplied identifiers (start counting from 1).
-  For example, `cont_mdiff_map` has attribute `@[to_additive_ignore_args 21]`, which means
-  that its 21st argument `(n : WithTop Nat)` can contain `ℕ`
-  (usually in the form `Top.top Nat ...`) and still be additivized.
+  For example, `ContMDiffMap` has attribute `@[to_additive_ignore_args 21]`, which means
+  that its 21st argument `(n : WithTop ℕ)` can contain `ℕ`
+  (usually in the form `Top.top ℕ ...`) and still be additivized.
   So `@Mul.mul (C^∞⟮I, N; I', G⟯) _ f g` will be additivized.
 
 ### Troubleshooting
@@ -1187,6 +1183,7 @@
   * If the fixed type occurs inside the `k`-th argument of a declaration `d`, and the
     `k`-th argument is not connected to the multiplicative structure on `d`, consider adding
     attribute `[to_additive_ignore_args k]` to `d`.
+    Example: `ContMDiffMap` ignores the argument `(n : WithTop ℕ)`
 * Option 3: Arguments / universe levels are incorrectly ordered in the additive version.
   This likely only happens when the multiplicative declaration involves `pow`/`^`. Solutions:
   * Ensure that the order of arguments of all relevant declarations are the same for the
