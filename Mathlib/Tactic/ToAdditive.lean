/-
Copyright (c) 2017 Mario Carneiro. All rights reserved.
Released under Apache 2.0 license as described in the file LICENSE.
Authors: Mario Carneiro, Yury Kudryashov, Floris van Doorn
Ported by: E.W.Ayers
-/
import Mathlib.Data.String.Defs
import Mathlib.Lean.Expr.Basic
import Mathlib.Lean.Expr.ReplaceRec
import Mathlib.Lean.Expr
import Mathlib.Lean.NameMapAttribute
import Lean
import Lean.Data

open Lean
open Lean.Meta
open Lean.Elab
open Lean.Elab.Command

syntax (name := to_additive_ignore_args) "to_additive_ignore_args" num* : attr
syntax (name := to_additive_relevant_arg) "to_additive_relevant_arg" num : attr
syntax (name := to_additive_reorder) "to_additive_reorder" num* : attr
syntax (name := to_additive) "to_additive" "!"? "?"? (ppSpace ident)? (ppSpace str)? : attr

namespace ToAdditive

initialize registerTraceClass `to_additive
initialize registerTraceClass `to_additive.detail

initialize ignoreArgsAttr : NameMapAttribute (List Nat) ←
  registerNameMapAttribute {
    name      := `to_additive_ignore_args
    descr     := "Auxiliary attribute for `to_additive` stating that certain arguments are not additivized.",
<<<<<<< HEAD
    add := fun decl stx => do
=======
    getParam decl stx := do
>>>>>>> de0834df
        let ids ← match stx with
          | `(attr|to_additive_ignore_args $[$ids:num]*) => pure <| ids.map (·.isNatLit?.get!)
          | _ => throwError "unexpected to_additive_ignore_args syntax {stx}"
        return ids.toList
  }

/-- Gets the set of arguments that should be ignored for the given name (according to to_additive_ignore_args) -/
def ignore [Functor M] [MonadEnv M]: Name → M (Option (List Nat))
  | n => (ignoreArgsAttr.find? · n) <$> getEnv

initialize reorderAttr : NameMapAttribute (List Nat) ←
  registerNameMapAttribute {
    name := `to_additive_reorder
    descr := "Auxiliary attribute for `to_additive` that stores arguments that need to be reordered."
    add := fun decl stx =>
      match stx with
      | `(attr|to_additive_reorder $[$ids:num]*) => pure <| Array.toList <| ids.map (·.isNatLit?.get!)
      | _ => throwError "unexpected to_additive_reorder syntax {stx}"
  }

def getReorder [Functor M] [MonadEnv M]: Name →  M (List Nat)
  | n => (reorderAttr.find? · n |>.getD []) <$> getEnv

def shouldReorder [Functor M] [MonadEnv M]: Name → Nat → M Bool
  | n, i => (i ∈ ·) <$> (getReorder n)


<<<<<<< HEAD
initialize relevantArgAttr : NameMapAttribute (Nat) ←
  registerNameMapAttribute {
=======
initialize relevantArgAttr : ParametricAttribute Nat ←
  registerParametricAttribute {
>>>>>>> de0834df
    name := `to_additive_relevant_arg
    descr := "Auxiliary attribute for `to_additive` stating which arguments are the types with a multiplicative structure."
    add := fun decl stx =>
      match stx with
      | `(attr|to_additive_relevant_arg $id) => pure <| id.isNatLit?.get!
      | _ => throwError "unexpected to_additive_relevant_arg syntax {stx}"
  }

<<<<<<< HEAD
  def isRelevant [Functor M] [MonadEnv M]: Name → Nat → M Bool
  | n, i =>
    (fun | some j => i == j | none => i == 0)
    <$> (relevantArgAttr.find? · n)
    <$> getEnv
=======
def isRelevant [Functor M] [MonadEnv M] (n : Name) (i : Nat) : M Bool :=
do
  match relevantArgAttr.getParam (← getEnv) n with
  | some j => i == j
  | none => i == 0
>>>>>>> de0834df

/- Maps multiplicative names to their additive counterparts. -/
initialize translations : NameMapExtension Name ←
  mkNameMapExtension Name `translations

/-- Get the multiplicative → additive translation for the given name. -/
def findTranslation? (env : Environment) : Name → Option Name :=
  (ToAdditive.translations.getState env).find?

def insertTranslation (src tgt : Name) : CoreM Unit := do
  if let some tgt' := findTranslation? (←getEnv) src then
    throwError "Already exists translation {src} ↦ {tgt'}"
  modifyEnv (ToAdditive.translations.addEntry · (src, tgt))
  trace[to_additive] "Added translation {src} ↦ {tgt}."

/-- Get whether or not the replace-all flag is set. -/
def replaceAll [Functor M] [MonadOptions M] : M Bool :=
  (·.getBool `to_additive.detailAll) <$> getOptions

variable [Monad M] [MonadOptions M] [MonadEnv M]

/-- Auxilliary function for `additiveTest`. The bool argument *only* matters when applied
to exactly a constant. -/
private def additiveTestAux: Bool → Expr → M Bool
  | b, Expr.const n _ _           => return b || (findTranslation? (← getEnv) n).isSome
  | b, (Expr.app e a _) => do
      if (← additiveTestAux true e) then
        return true
      if let (some n) := e.getAppFn.constName? then
        if let (some l) ← ignore n then
          if e.getAppNumArgs + 1 ∈ l then
            return true
      additiveTestAux false a
  | b, (Expr.lam n e t _) => additiveTestAux false t
  | b, (Expr.forallE n e t _) => additiveTestAux false t
  | b, (Expr.letE n g e body _) =>
    return (←additiveTestAux false e) && (← additiveTestAux false body)
  | b, _                => return true

/--
`additive_test e` tests whether the expression `e` contains no constant
`nm` that is not applied to any arguments, and such that `f nm = none`.
This is used in `@[to_additive]` for deciding which subexpressions to transform: we only transform
constants if `additive_test` applied to their first argument returns `tt`.
This means we will replace expression applied to e.g. `α` or `α × β`, but not when applied to
e.g. `ℕ` or `ℝ × α`.
`f` is the dictionary of declarations that are in the `to_additive` dictionary.
We ignore all arguments specified in the `name_map` `ignore`.
If `replace_all` is `tt` the test always return `tt`.
-/
def additiveTest (e : Expr) : M Bool := do
  if (←replaceAll) then
    return true
  else
    additiveTestAux false e

/--
`e.apply_replacement_fun f test` applies `f` to each identifier
(inductive type, defined function etc) in an expression, unless
* The identifier occurs in an application with first argument `arg`; and
* `test arg` is false.
However, if `f` is in the dictionary `relevant`, then the argument `relevant.find f`
is tested, instead of the first argument.

Reorder contains the information about what arguments to reorder:
e.g. `g x₁ x₂ x₃ ... xₙ` becomes `g x₂ x₁ x₃ ... xₙ` if `reorder.find g = some [1]`.
We assume that all functions where we want to reorder arguments are fully applied.
This can be done by applying `expr.eta_expand` first.
-/
def applyReplacementFun : Expr → MetaM Expr :=
  Lean.Expr.replaceRecMeta fun r e => do
    match e with
    | Expr.lit (Literal.natVal 1) _    => pure <| mkNatLit 0
    | Expr.const n₀ ls _ => do
      let n₁ := Name.mapPrefix (findTranslation? <|← getEnv) n₀
      if n₀ != n₁ then
        trace[to_additive.detail] "applyReplacementFun: {n₀} → {n₁}"
      let ls : List Level ← (do -- [todo] just get Lean to figure out the levels?
        if ← shouldReorder n₀ 1 then
            return ls.get! 1::ls.head!::ls.drop 2
        return ls)
      return some $ Lean.mkConst n₁ ls
    | Expr.app g x _ => do
      let gf := g.getAppFn
      if let some nm := gf.constName? then
        let nArgs := g.getAppNumArgs
        -- e = `($gf y₁ .. yₙ $x)
        if ← shouldReorder nm nArgs then
            if ← additiveTest g.getAppArgs[0] then
              -- interchange `x` and the last argument of `g`
              let x ← r x
              let gf ← r (g.appFn!)
              let ga ← r (g.appArg!)
              let e₂ :=  mkApp2 gf x ga
              trace[to_additive.detail] "applyReplacementFun: reordering {nm}: {x} ↔ {ga}\nBefore: {e}\nAfter:  {e₂}"
              return some e₂
        if ← isRelevant nm nArgs then
          if gf.isConst && not (← additiveTest x) then
            let x ← r x
            let args ← g.getAppArgs.mapM r
            return some $ mkApp (mkAppN gf args) x
      return e.updateApp! (← r g) (← r x)
    | _ => return none

/-- Eta expands `e` at most `n` times.-/
def etaExpandN (n : Nat) (e : Expr): MetaM Expr := do
  forallBoundedTelescope (← inferType e) (some n) fun xs _ => mkLambdaFVars xs (mkAppN e xs)

/-- `e.expand` eta-expands all expressions that have as head a constant `n` in
`reorder`. They are expanded until they are applied to one more argument than the maximum in
`reorder.find n`. -/
private def expand (e : Expr) : MetaM Expr := do
  let e₂ ←e.replaceRecMeta $ fun r e => do
    let e0 := e.getAppFn
    let es := e.getAppArgs
    let some e0n := e0.constName? | return none
    let reorder ← getReorder e0n
    if reorder.isEmpty then
      -- no need to expand if nothing needs reordering
      return none
    let e' := mkAppN e0 $ ← es.mapM r
    let needed_n := reorder.foldr Nat.max 0 + 1
    if needed_n ≤ es.size then
      return some e'
    else
      -- in this case, we need to reorder arguments that are not yet
      -- applied, so first η-expand the function.
      let e' ← etaExpandN (needed_n - es.size) e'
      return some $ e'
  trace[to_additive.detail] "expand:\nBefore: {e}\nAfter:  {e₂}"
  return e₂

def updateWithFun
  (tgt : Name) (decl : ConstantInfo)
  : MetaM ConstantInfo := do
  let mut decl := decl.updateName tgt
  decl := decl.updateType $ (← applyReplacementFun (← expand decl.type))
  if let some v := decl.value? then
    decl := decl.updateValue (← applyReplacementFun (← expand v))
  return decl

/-- Lean 4 makes declarations which are not internal
(that is, head string starts with `_`) but which should be transformed.
eg `proof_1` in `Lean.Meta.mkAuxDefinitionFor` this might be better fixed in core.
This is a fix for that. -/
def isInternal' : Name → Bool
  | n@(Name.str _ s _) => (s.startsWith "proof_") || (Name.isInternal n)
  | n => Name.isInternal n

/-- transform the declaration `src` and all declarations `pre._proof_i` occurring in `src`
using the transforms dictionary.
`replace_all`, `trace`, `ignore` and `reorder` are configuration options.
`pre` is the declaration that got the `@[to_additive]` attribute and `tgt_pre` is the target of this
declaration. -/
partial def transformDeclAux
  (pre tgt_pre : Name) : Name → CoreM Unit := fun src => do
  -- if this declaration is not `pre` or an internal declaration, we do nothing.
  if not (src == pre || isInternal' src) then
    if (findTranslation? (← getEnv) src).isSome then
      return ()
    else
      throwError "The declaration {pre} depends on the declaration {src} which is in the namespace {pre}, but does not have the `@[to_additive]` attribute. This is not supported. Workaround: move {src} to a different namespace."
  let env ← getEnv
  -- we find the additive name of `src`
  let tgt := src.mapPrefix (fun n => if n == pre then some tgt_pre else none)
  -- we skip if we already transformed this declaration before
  if env.contains tgt then
    return
  let decl ← getConstInfo src
  -- we first transform all the declarations of the form `pre._proof_i`
  for n in decl.type.listNamesWithPrefix pre do
    transformDeclAux pre tgt_pre n
  if let some value := decl.value? then
    for n in value.listNamesWithPrefix pre do
      transformDeclAux pre tgt_pre n
  -- we transform `decl` using `f` and the configuration options.
  let decl : ConstantInfo ← MetaM.run' $ updateWithFun tgt decl
  if ¬ decl.hasValue then
    throwError "Expected {decl.name} to have a value."
  trace[to_additive] "generating\n{decl.name} :=\n  {decl.value!}"
  try
    discard <| MetaM.run' <| inferType decl.value!
  catch
    | Exception.error stx msg => throwError "@[to_additive] failed.
      Type mismatch in additive declaration. For help, see the docstring
      of `to_additive.attr`, section `Troubleshooting`.
      Failed to add declaration\n{decl.name}:\n{msg}"
    | e => throwError "unreachable"
  addAndCompile decl.toDeclaration!
  if isProtected (← getEnv) src then
    setEnv $ addProtected (← getEnv) tgt

/--
Make a new copy of a declaration, replacing fragments of the names of identifiers in the type and
the body using the dictionary `dict`.
This is used to implement `@[to_additive]`.
-/
def transformDecl (src tgt : Name) : CoreM Unit := do
  transformDeclAux src tgt src
  let eqns? ← MetaM.run' (getEqnsFor? src true)
  -- now transform all of the equational lemmas
  if let some eqns := eqns? then
    for src_eqn in eqns do
      transformDeclAux src tgt src_eqn
      -- [todo] copy attributes
      -- [todo] add equation lemmas to tgt_eqn
  -- [todo] copy attributes for decl
  return ()

/--
Find the first argument of `nm` that has a multiplicative type-class on it.
Returns 1 if there are no types with a multiplicative class as arguments.
E.g. `prod.group` returns 1, and `pi.has_one` returns 2.
-/
def firstMultiplicativeArg (nm : Name) : MetaM Nat := do
  let d ← getConstInfo nm
  forallTelescopeReducing (← getConstInfo nm).type fun xs _ => do
    let l ← xs.mapIdxM fun i x => do
      forallTelescopeReducing (← inferType x) fun ys tgt => do
        let (tgt_fn, tgt_args) := tgt.getAppFnArgs
        let n_bi := ys.size
        if let some c := tgt.getAppFn.constName? then
          if findTranslation? (← getEnv) c |>.isSome then
            return none
        if tgt_args.size > 0 then
          return tgt_args[0].getAppFn.bvarIdx?.map (i + n_bi - .)
        return none
    let l := l.filterMap id
    if l.size == 0 then
      return 1
    else
      return l.foldr min l[0]

/-- `ValueType` is the type of the arguments that can be provided to `to_additive`. -/
structure ValueType : Type where
  /-- Replace all multiplicative declarations, do not use the heuristic. -/
  replaceAll : Bool := false
  /-- View the trace of the to_additive procedure.
  Equivalent to `set_option trace.to_additive true`. -/
  trace : Bool := false
  /-- The name of the target (the additive declaration).-/
  tgt : Name := Name.anonymous
  /-- An optional doc string.-/
  doc : Option String := none
  /-- If `allow_auto_name` is `false` (default) then
  `@[to_additive]` will check whether the given name can be auto-generated. -/
  allowAutoName : Bool := false
  deriving Repr

/-- `add_comm_prefix x s` returns `"comm_" ++ s` if `x = tt` and `s` otherwise. -/
def addCommPrefix : Bool → String → String
| true, s => "comm" ++ s.capitalize
| false, s => s

/-- Dictionary used by `to_additive.guess_name` to autogenerate names.
[todo] update to Lean 4 naming -/
private def guessNameDict : Bool → List String → List String
| is_comm, ("one" :: "le" :: s)        => addCommPrefix is_comm "nonneg"    :: guessNameDict false s
| is_comm, ("one" :: "lt" :: s)        => addCommPrefix is_comm "pos"       :: guessNameDict false s
| is_comm, ("le" :: "one" :: s)        => addCommPrefix is_comm "nonpos"    :: guessNameDict false s
| is_comm, ("lt" :: "one" :: s)        => addCommPrefix is_comm "neg"       :: guessNameDict false s
| is_comm, ("mul" :: "single" :: s)    => addCommPrefix is_comm "single"    :: guessNameDict false s
| is_comm, ("mul" :: "support" :: s)   => addCommPrefix is_comm "support"   :: guessNameDict false s
| is_comm, ("mul" :: "tsupport" :: s)  => addCommPrefix is_comm "tsupport"  :: guessNameDict false s
| is_comm, ("mul" :: "indicator" :: s) => addCommPrefix is_comm "indicator" :: guessNameDict false s
| is_comm, ("mul" :: s)                => addCommPrefix is_comm "add"       :: guessNameDict false s
| is_comm, ("smul" :: s)               => addCommPrefix is_comm "vadd"      :: guessNameDict false s
| is_comm, ("inv" :: s)                => addCommPrefix is_comm "neg"       :: guessNameDict false s
| is_comm, ("div" :: s)                => addCommPrefix is_comm "sub"       :: guessNameDict false s
| is_comm, ("one" :: s)                => addCommPrefix is_comm "zero"      :: guessNameDict false s
| is_comm, ("prod" :: s)               => addCommPrefix is_comm "sum"       :: guessNameDict false s
| is_comm, ("finprod" :: s)            => addCommPrefix is_comm "finsum"    :: guessNameDict false s
| is_comm, ("pow" :: s)                => addCommPrefix is_comm "nsmul"     :: guessNameDict false s
| is_comm, ("npow" :: s)               => addCommPrefix is_comm "nsmul"     :: guessNameDict false s
| is_comm, ("zpow" :: s)               => addCommPrefix is_comm "zsmul"     :: guessNameDict false s
| is_comm, ("monoid" :: s)      => ("add_" ++ addCommPrefix is_comm "monoid")    :: guessNameDict false s
| is_comm, ("submonoid" :: s)   => ("add_" ++ addCommPrefix is_comm "submonoid") :: guessNameDict false s
| is_comm, ("group" :: s)       => ("add_" ++ addCommPrefix is_comm "group")     :: guessNameDict false s
| is_comm, ("subgroup" :: s)    => ("add_" ++ addCommPrefix is_comm "subgroup")  :: guessNameDict false s
| is_comm, ("semigroup" :: s)   => ("add_" ++ addCommPrefix is_comm "semigroup") :: guessNameDict false s
| is_comm, ("magma" :: s)       => ("add_" ++ addCommPrefix is_comm "magma")     :: guessNameDict false s
| is_comm, ("haar" :: s)        => ("add_" ++ addCommPrefix is_comm "haar")      :: guessNameDict false s
| is_comm, ("prehaar" :: s)     => ("add_" ++ addCommPrefix is_comm "prehaar")   :: guessNameDict false s
| is_comm, ("unit" :: s)        => ("add_" ++ addCommPrefix is_comm "unit")      :: guessNameDict false s
| is_comm, ("units" :: s)       => ("add_" ++ addCommPrefix is_comm "units")     :: guessNameDict false s
| is_comm, ("comm" :: s)        => guessNameDict true s
| is_comm, (x :: s)             => (addCommPrefix is_comm x :: guessNameDict false s)
| true, []                        => ["comm"]
| false, []                        => []

/-- Autogenerate target name for `to_additive`. -/
def guessName : String → String :=
  -- [todo] replace with camelcase logic?
  String.mapTokens ''' $
  fun s => String.intercalate (String.singleton '_') $
  guessNameDict false (s.splitOn "_")

/-- Return the provided target name or autogenerate one if one was not provided. -/
def targetName (src tgt : Name) (allowAutoName : Bool) : CoreM Name := do
  let res ← do
    if tgt.getPrefix != Name.anonymous || allowAutoName then
      return tgt
    let (Name.str pre s _) := src | throwError "to_additive: can't transport {src}"
    let tgt_auto := guessName s
    if tgt.toString == tgt_auto then
      dbg_trace "{src}: correctly autogenerated target name {tgt_auto}, you may remove the explicit {tgt} argument."
    let pre := pre.mapPrefix <| findTranslation? (← getEnv)
    if tgt == Name.anonymous then
      return Name.mkStr pre tgt_auto
    else
      return  Name.mkStr pre tgt.toString
  if res == src && tgt != src then
    throwError "to_additive: can't transport {src} to itself."
  return res

private def proceedFieldsAux (src tgt : Name) (f : Name → CoreM (List String)) : CoreM Unit := do
  let srcFields ← f src
  let tgtFields ← f tgt
  if srcFields.length != tgtFields.length then
    throwError "Failed to map fields of {src}, {tgt} with {srcFields} ↦ {tgtFields}"
  for (srcField, tgtField) in List.zip srcFields tgtFields do
    if srcField != tgtField then
      insertTranslation (src ++ srcField) (tgt ++ tgtField)

/-- Add the structure fields of `src` to the translations dictionary
so that future uses of `to_additive` will map them to the corresponding `tgt` fields. -/
def proceedFields (src tgt : Name) : CoreM Unit := do
  let env : Environment ← getEnv
  let aux := proceedFieldsAux src tgt
  aux (fun n => do
    let fields := if isStructure env n then getStructureFields env n else #[]
    return fields |> .map Name.toString |> Array.toList
  )
  -- [todo] run to_additive on inherited structures:
  -- aux (fun n => (List.map (s!"to_{·}") <$> getTaggedAncestors n))
  -- [todo] run to_additive on the constructors of n:
  -- aux (fun n => (env.constructorsOf n).mmap $ ...

private def elabToAdditiveAux
  (replaceAll trace : Bool) (tgt : Option Syntax) (doc : Option Syntax) : ValueType :=
  { replaceAll := replaceAll
    trace := trace
    tgt := match tgt with | some tgt => tgt.getId | none => Name.anonymous
    doc := doc.bind (·.isStrLit?)
    allowAutoName := false
  }

private def elabToAdditive : Syntax → CoreM ValueType
  | `(attr| to_additive $[!%$replaceAll]? $[?%$trace]? $[$tgt]? $[$doc]?) =>
    return elabToAdditiveAux replaceAll.isSome trace.isSome tgt doc
  | _ => throwUnsupportedSyntax

-- [todo] copy over large docstring for to_additive.

initialize registerBuiltinAttribute {
    name := `to_additive
    descr :="Transport multiplicative to additive"
    add := fun src stx kind => do
      if (kind != AttributeKind.global) then
        throwError "`to_additive` can't be used as a local attribute"
      let val ← elabToAdditive stx
      let tgt ← targetName src val.tgt val.allowAutoName
      if let some tgt' := findTranslation? (← getEnv) src then
        throwError "{src} already has a to_additive translation {tgt'}."
      insertTranslation src tgt
      let firstMultArg ← MetaM.run' <| firstMultiplicativeArg src
      if (firstMultArg != 1) then
        proceedFields src tgt
      if (← getEnv).contains tgt then
        proceedFields src tgt
      else
        let shouldTrace := val.trace || ((← getOptions) |>.getBool `trace.to_additive)
        withOptions (fun o => o |>.setBool `to_additive.replaceAll val.replaceAll
                                |>.setBool `trace.to_additive shouldTrace)
          (transformDecl src tgt)
      if let some doc := val.doc then
        addDocString tgt doc
      return ()
  }


end ToAdditive<|MERGE_RESOLUTION|>--- conflicted
+++ resolved
@@ -29,13 +29,9 @@
 
 initialize ignoreArgsAttr : NameMapAttribute (List Nat) ←
   registerNameMapAttribute {
-    name      := `to_additive_ignore_args
-    descr     := "Auxiliary attribute for `to_additive` stating that certain arguments are not additivized.",
-<<<<<<< HEAD
-    add := fun decl stx => do
-=======
-    getParam decl stx := do
->>>>>>> de0834df
+    name  := `to_additive_ignore_args
+    descr := "Auxiliary attribute for `to_additive` stating that certain arguments are not additivized."
+    add   := fun src stx => do
         let ids ← match stx with
           | `(attr|to_additive_ignore_args $[$ids:num]*) => pure <| ids.map (·.isNatLit?.get!)
           | _ => throwError "unexpected to_additive_ignore_args syntax {stx}"
@@ -63,13 +59,8 @@
   | n, i => (i ∈ ·) <$> (getReorder n)
 
 
-<<<<<<< HEAD
 initialize relevantArgAttr : NameMapAttribute (Nat) ←
   registerNameMapAttribute {
-=======
-initialize relevantArgAttr : ParametricAttribute Nat ←
-  registerParametricAttribute {
->>>>>>> de0834df
     name := `to_additive_relevant_arg
     descr := "Auxiliary attribute for `to_additive` stating which arguments are the types with a multiplicative structure."
     add := fun decl stx =>
@@ -78,19 +69,11 @@
       | _ => throwError "unexpected to_additive_relevant_arg syntax {stx}"
   }
 
-<<<<<<< HEAD
-  def isRelevant [Functor M] [MonadEnv M]: Name → Nat → M Bool
-  | n, i =>
-    (fun | some j => i == j | none => i == 0)
-    <$> (relevantArgAttr.find? · n)
-    <$> getEnv
-=======
-def isRelevant [Functor M] [MonadEnv M] (n : Name) (i : Nat) : M Bool :=
+def isRelevant [Monad M] [MonadEnv M] (n : Name) (i : Nat) : M Bool :=
 do
-  match relevantArgAttr.getParam (← getEnv) n with
-  | some j => i == j
-  | none => i == 0
->>>>>>> de0834df
+  match relevantArgAttr.find? (← getEnv) n with
+  | some j => return i == j
+  | none => return i == 0
 
 /- Maps multiplicative names to their additive counterparts. -/
 initialize translations : NameMapExtension Name ←
