/-
Copyright (c) 2017 Mario Carneiro. All rights reserved.
Released under Apache 2.0 license as described in the file LICENSE.
Authors: Mario Carneiro, Yury Kudryashov, Floris van Doorn, Jon Eugster
Ported by: E.W.Ayers
-/
import Mathlib.Data.String.Defs
import Mathlib.Lean.Expr.Basic
import Mathlib.Lean.Expr.ReplaceRec
import Mathlib.Lean.Expr
import Lean
import Lean.Data
import Lean.Elab.Term
import Std.Lean.NameMapAttribute

/-!
# The `@[to_additive]` attribute.

The attribute `to_additive` can be used to automatically transport theorems
and definitions (but not inductive types and structures) from a multiplicative
theory to an additive theory.
-/

open Lean
open Lean.Meta
open Lean.Elab
open Lean.Elab.Command
open Std

/-- The  `to_additive_ignore_args` attribute. -/
syntax (name := to_additive_ignore_args) "to_additive_ignore_args" num* : attr
/-- The  `to_additive_relevant_arg` attribute. -/
syntax (name := to_additive_relevant_arg) "to_additive_relevant_arg" num : attr
/-- The  `to_additive_reorder` attribute. -/
syntax (name := to_additive_reorder) "to_additive_reorder" num* : attr
/-- The  `to_additive_fixed_numeral` attribute. -/
syntax (name := to_additive_fixed_numeral) "to_additive_fixed_numeral" "?"? : attr
/-- Remaining arguments of `to_additive`. -/
syntax to_additiveRest := (ppSpace ident)? (ppSpace str)?
/-- The `to_additive` attribute. -/
syntax (name := to_additive) "to_additive" "!"? "?"? to_additiveRest : attr

/-- The `to_additive` attribute. -/
macro "to_additive!"  rest:to_additiveRest : attr => `(attr| to_additive !   $rest)
/-- The `to_additive` attribute. -/
macro "to_additive?"  rest:to_additiveRest : attr => `(attr| to_additive   ? $rest)
/-- The `to_additive` attribute. -/
macro "to_additive!?" rest:to_additiveRest : attr => `(attr| to_additive ! ? $rest)
/-- The `to_additive` attribute. -/
macro "to_additive?!" rest:to_additiveRest : attr => `(attr| to_additive ! ? $rest)

/-- A set of strings of names that are written in all-caps. -/
def allCapitalNames : RBTree String compare :=
.ofList ["LE", "LT", "WF"]

/--
This function takes a String and splits it into separate parts based on the following
(naming conventions)[https://github.com/leanprover-community/mathlib4/wiki#naming-convention].

E.g. `#eval  "InvHMulLEConjugate₂Smul_ne_top".splitCase` yields
`["Inv", "HMul", "LE", "Conjugate₂", "Smul", "_", "ne", "_", "top"]`.
-/
partial def String.splitCase (s : String) (i₀ : Pos := 0) (r : List String := []) : List String :=
  -- We test if we need to split between `i₀` and `i₁`.
  let i₁ := s.next i₀
  if s.atEnd i₁ then
    -- If `i₀` is the last position, return the list.
    let r := s::r
    r.reverse
  /- We split the string in three cases
  * We split on both sides of `_` to keep them there when rejoining the string;
  * We split after a sequence of capital letters in `allCapitalNames`;
  * We split after a lower-case letter that is followed by an upper-case letter. -/
  else if s.get i₀ == '_' || s.get i₁ == '_' ||
    ((s.get i₁).isUpper && (!(s.get i₀).isUpper || allCapitalNames.contains (s.extract 0 i₁))) then
    splitCase (s.extract i₁ s.endPos) 0 <| (s.extract 0 i₁)::r
  else
    splitCase s i₁ r

namespace ToAdditive

initialize registerTraceClass `to_additive
initialize registerTraceClass `to_additive_detail

/--
An attribute that tells `@[to_additive]` that certain arguments of this definition are not
involved when using `@[to_additive]`.
This helps the heuristic of `@[to_additive]` by also transforming definitions if `ℕ` or another
fixed type occurs as one of these arguments.
-/
initialize ignoreArgsAttr : NameMapExtension (List Nat) ←
  registerNameMapAttribute {
    name  := `to_additive_ignore_args
    descr :=
      "Auxiliary attribute for `to_additive` stating that certain arguments are not additivized."
    add   := fun _ stx ↦ do
        let ids ← match stx with
          | `(attr| to_additive_ignore_args $[$ids:num]*) => pure <| ids.map (·.1.isNatLit?.get!)
          | _ => throwUnsupportedSyntax
        return ids.toList }

/-- Gets the set of arguments that should be ignored for the given name
(according to `@[to_additive_ignore_args ...]`).
This value is used in `additiveTestAux`. -/
def ignore [Functor M] [MonadEnv M]: Name → M (Option (List Nat))
  | n => (ignoreArgsAttr.find? · n) <$> getEnv

/--
An attribute that stores all the declarations that needs their arguments reordered when
applying `@[to_additive]`. Currently, we only support swapping consecutive arguments.
The list of the natural numbers contains the positions of the first of the two arguments
to be swapped.
If the first two arguments are swapped, the first two universe variables are also swapped.
Example: `@[to_additive_reorder 1 4]` swaps the first two arguments and the arguments in
positions 4 and 5.
-/
initialize reorderAttr : NameMapExtension (List Nat) ←
  registerNameMapAttribute {
    name := `to_additive_reorder
    descr :=
      "Auxiliary attribute for `to_additive` that stores arguments that need to be reordered."
    add := fun
    | _, `(attr| to_additive_reorder $[$ids:num]*) =>
      pure <| Array.toList <| ids.map (·.1.isNatLit?.get!)
    | _, _ => throwUnsupportedSyntax }

/-- Get the reorder list (defined using `@[to_additive_reorder ...]`) for the given declaration. -/
def getReorder [Functor M] [MonadEnv M]: Name →  M (List Nat)
  | n => (reorderAttr.find? · n |>.getD []) <$> getEnv

/-- Given a declaration name and an argument index, determines whether this index
should be swapped with the next one. -/
def shouldReorder [Functor M] [MonadEnv M]: Name → Nat → M Bool
  | n, i => (i ∈ ·) <$> (getReorder n)

/--
An attribute that is automatically added to declarations tagged with `@[to_additive]`, if needed.

This attribute tells which argument is the type where this declaration uses the multiplicative
structure. If there are multiple argument, we typically tag the first one.
If this argument contains a fixed type, this declaration will note be additivized.
See the Heuristics section of `to_additive.attr` for more details.

If a declaration is not tagged, it is presumed that the first argument is relevant.
`@[to_additive]` uses the function `to_additive.first_multiplicative_arg` to automatically tag
declarations. It is ok to update it manually if the automatic tagging made an error.

Implementation note: we only allow exactly 1 relevant argument, even though some declarations
(like `prod.group`) have multiple arguments with a multiplicative structure on it.
The reason is that whether we additivize a declaration is an all-or-nothing decision, and if
we will not be able to additivize declarations that (e.g.) talk about multiplication on `ℕ × α`
anyway.

Warning: adding `@[to_additive_reorder]` with an equal or smaller number than the number in this
attribute is currently not supported.
-/
initialize relevantArgAttr : NameMapExtension Nat ←
  registerNameMapAttribute {
    name := `to_additive_relevant_arg
    descr := "Auxiliary attribute for `to_additive` stating" ++
      " which arguments are the types with a multiplicative structure."
    add := fun
    | _, `(attr| to_additive_relevant_arg $id) => pure <| id.1.isNatLit?.get!.pred
    | _, _ => throwUnsupportedSyntax }

/-- Given a declaration name and an argument index, determines whether it
is relevant. This is used in `applyReplacementFun` where more detail on what it
does can be found. -/
def isRelevant [Monad M] [MonadEnv M] (n : Name) (i : Nat) : M Bool := do
  match relevantArgAttr.find? (← getEnv) n with
  | some j => return i == j
  | none => return i == 0

/--
An attribute that stores all the declarations that deal with numeric literals on fixed types.
*  `@[to_additive_fixed_numeral]` should be added to all functions that take a numeral as argument
  that should never be changed by `@[to_additive]` (because it represents a numeral in a fixed
  type).
* `@[to_additive_fixed_numeral?]` should be added to all functions that take a numeral as argument
  that should only be changed if `additiveTest` succeeds on the first argument, i.e. when the
  numeral is only translated if the first argument is a variable (or consists of variables).
-/
initialize fixedNumeralAttr : NameMapExtension Bool ←
  registerNameMapAttribute {
    name := `to_additive_fixed_numeral
    descr :=
      "Auxiliary attribute for `to_additive` that stores functions that have numerals as argument."
    add := fun
    | _, `(attr| to_additive_fixed_numeral $[?%$conditional]?) =>
      pure <| conditional.isSome
    | _, _ => throwUnsupportedSyntax }

/-- Maps multiplicative names to their additive counterparts. -/
initialize translations : NameMapExtension Name ← registerNameMapExtension _

/-- Get the multiplicative → additive translation for the given name. -/
def findTranslation? (env : Environment) : Name → Option Name :=
  (ToAdditive.translations.getState env).find?

/-- Add a (multiplicative → additive) name translation to the translations map. -/
def insertTranslation (src tgt : Name) : CoreM Unit := do
  if let some tgt' := findTranslation? (←getEnv) src then
    throwError "Already exists translation {src} ↦ {tgt'}"
  modifyEnv (ToAdditive.translations.addEntry · (src, tgt))
  trace[to_additive] "Added translation {src} ↦ {tgt}."

/-- Get whether or not the replace-all flag is set. If this is true, then the
additiveTest heuristic is not used and all instances of multiplication are replaced.
You can enable this with `@[to_additive!]`-/
def replaceAll [Functor M] [MonadOptions M] : M Bool :=
  (·.getBool `to_additive.replaceAll) <$> getOptions

variable [Monad M] [MonadOptions M] [MonadEnv M]

/-- Auxilliary function for `additiveTest`. The bool argument *only* matters when applied
to exactly a constant. -/
private def additiveTestAux : Bool → Expr → M Bool
  | b, .const n _ => return b || (findTranslation? (← getEnv) n).isSome
  | _, .app e a => do
      if ← additiveTestAux true e then
        return true
      if let some n := e.getAppFn.constName? then
        if let some l ← ignore n then
          if e.getAppNumArgs + 1 ∈ l then
            return true
      additiveTestAux false a
  | _, .lam _ _ t _ => additiveTestAux false t
  | _, .forallE _ _ t _ => additiveTestAux false t
  | _, .letE _ _ e body _ =>
    additiveTestAux false e <&&> additiveTestAux false body
  | _, _                => return true

/--
`additiveTest e` tests whether the expression `e` contains no constant
`nm` that is not applied to any arguments, and such that `translations.find?[nm] = none`.
This is used in `@[to_additive]` for deciding which subexpressions to transform: we only transform
constants if `additiveTest` applied to their first argument returns `true`.
This means we will replace expression applied to e.g. `α` or `α × β`, but not when applied to
e.g. `Nat` or `ℝ × α`.
We ignore all arguments specified by the `ignore` `NameMap`.
If `replaceAll` is `true` the test always returns `true`.
-/
def additiveTest (e : Expr) : M Bool := do
  if (←replaceAll) then
    return true
  else
    additiveTestAux false e

/-- Checks whether a numeral should be translated. -/
def shouldTranslateNumeral [Monad M] [MonadEnv M] (n : Name) (firstArg : Expr) : M Bool := do
  match fixedNumeralAttr.find? (← getEnv) n with
  | some true => additiveTest firstArg
  | some false => return false
  | none => return true

/--
`applyReplacementFun e` replaces the expression `e` with its additive counterpart.
It translates each identifier (inductive type, defined function etc) in an expression, unless
* The identifier occurs in an application with first argument `arg`; and
* `test arg` is false.
However, if `f` is in the dictionary `relevant`, then the argument `relevant.find f`
is tested, instead of the first argument.

It will also reorder arguments of certain functions, using `shouldReorder`:
e.g. `g x₁ x₂ x₃ ... xₙ` becomes `g x₂ x₁ x₃ ... xₙ` if `reorderAttr.find? env g = some [1]`.
-/
def applyReplacementFun : Expr → MetaM Expr :=
  Lean.Expr.replaceRecMeta fun r e ↦ do
    trace[to_additive_detail] "applyReplacementFun: replace at {e}"
    match e with
    | .lit (.natVal 1) => pure <| mkRawNatLit 0
    | .const n₀ ls => do
      let n₁ := Name.mapPrefix (findTranslation? <|← getEnv) n₀
      if n₀ != n₁ then
        trace[to_additive_detail] "applyReplacementFun: {n₀} → {n₁}"
      let ls : List Level ← (do -- [todo] just get Lean to figure out the levels?
        if ← shouldReorder n₀ 1 then
            return ls.get! 1::ls.head!::ls.drop 2
        return ls)
      return some $ Lean.mkConst n₁ ls
    | .app g x => do
      let gf := g.getAppFn
      if let some nm := gf.constName? then
        let gArgs := g.getAppArgs
        -- e = `(nm y₁ .. yₙ x)
        trace[to_additive_detail] "applyReplacementFun: app {nm} {gArgs} {x}"
        /- Test if arguments should be reordered. -/
        if h : gArgs.size > 0 then
          let c1 ← shouldReorder nm gArgs.size
          let c2 ← additiveTest gArgs[0]
          if c1 && c2 then
            -- interchange `x` and the last argument of `g`
            let x ← r x
            let gf ← r g.appFn!
            let ga ← r g.appArg!
            let e₂ :=  mkApp2 gf x ga
            trace[to_additive_detail]
              "applyReplacementFun: reordering {nm}: {x} ↔ {ga}\nBefore: {e}\nAfter:  {e₂}"
            return some e₂
        /- Test if the head should not be replaced. -/
        let c1 ← isRelevant nm gArgs.size
        let c2 := gf.isConst
        let c3 ← additiveTest x
        if c1 && c2 && c3 then
          trace[to_additive_detail]
            "applyReplacementFun: {x} doesn't contain a fixed type, so we will change {nm}"
        if c1 && c2 && not c3 then
          -- the test failed, so don't update the function body.
          trace[to_additive_detail]
            "applyReplacementFun: {x} contains a fixed type, so {nm} is not changed"
          let x ← r x
          let args ← gArgs.mapM r
          return some $ mkApp (mkAppN gf args) x
        /- Do not replace numerals in specific types. -/
        let firstArg := if h : gArgs.size > 0 then gArgs[0] else x
        if not (← shouldTranslateNumeral nm firstArg) then
          trace[to_additive_detail] "applyReplacementFun: Do not change numeral {g.app x}"
          return some <| g.app x
      return e.updateApp! (← r g) (← r x)
    | _ => return none

/-- Eta expands `e` at most `n` times.-/
def etaExpandN (n : Nat) (e : Expr): MetaM Expr := do
  forallBoundedTelescope (← inferType e) (some n) fun xs _ ↦ mkLambdaFVars xs (mkAppN e xs)

/-- `e.expand` eta-expands all expressions that have as head a constant `n` in
`reorder`. They are expanded until they are applied to one more argument than the maximum in
`reorder.find n`. -/
def expand (e : Expr) : MetaM Expr := do
  let e₂ ←e.replaceRecMeta $ fun r e ↦ do
    let e0 := e.getAppFn
    let es := e.getAppArgs
    let some e0n := e0.constName? | return none
    let reorder ← getReorder e0n
    if reorder.isEmpty then
      -- no need to expand if nothing needs reordering
      return none
    let e' := mkAppN e0 $ ← es.mapM r
    let needed_n := reorder.foldr Nat.max 0 + 1
    if needed_n ≤ es.size then
      return some e'
    else
      -- in this case, we need to reorder arguments that are not yet
      -- applied, so first η-expand the function.
      let e' ← etaExpandN (needed_n - es.size) e'
      return some $ e'
  trace[to_additive_detail] "expand:\nBefore: {e}\nAfter:  {e₂}"
  return e₂

/-- Run applyReplacementFun on the given `srcDecl` to make a new declaration with name `tgt` -/
def updateDecl
  (tgt : Name) (srcDecl : ConstantInfo)
  : MetaM ConstantInfo := do
  let mut decl := srcDecl.updateName tgt
  decl := decl.updateType $ (← applyReplacementFun (← expand decl.type))
  if let some v := decl.value? then
    decl := decl.updateValue (← applyReplacementFun (← expand v))
  return decl

/-- Lean 4 makes declarations which are not internal
(that is, head string starts with `_`) but which should be transformed.
e.g. `proof_1` in `Lean.Meta.mkAuxDefinitionFor` this might be better fixed in core.
This method is polyfill for that.
Note: this declaration also occurs as `shouldIgnore` in the Lean 4 file `test/lean/run/printDecls`.
-/
def isInternal' (declName : Name) : Bool :=
  declName.isInternal ||
  match declName with
  | .str _ s => "match_".isPrefixOf s || "proof_".isPrefixOf s || "eq_".isPrefixOf s
  | _        => true

/-- transform the declaration `src` and all declarations `pre._proof_i` occurring in `src`
using the transforms dictionary.
`replace_all`, `trace`, `ignore` and `reorder` are configuration options.
`pre` is the declaration that got the `@[to_additive]` attribute and `tgt_pre` is the target of this
declaration. -/
partial def transformDeclAux
  (ref : Option Syntax) (pre tgt_pre : Name) : Name → CoreM Unit := fun src ↦ do
  -- if this declaration is not `pre` or an internal declaration, we do nothing.
  if not (src == pre || isInternal' src) then
    if (findTranslation? (← getEnv) src).isSome then
      return
    throwError "The declaration {pre} depends on the declaration {src} which is in the namespace {
      pre}, but does not have the `@[to_additive]` attribute. This is not supported.\n{""
      }Workaround: move {src} to a different namespace."
  let env ← getEnv
  -- we find the additive name of `src`
  let tgt := src.mapPrefix (fun n ↦ if n == pre then some tgt_pre else
    if n == mkPrivateName env pre then some <| mkPrivateName env tgt_pre else
    if n == env.mainModule ++ `_auxLemma then env.mainModule ++ `_auxAddLemma else none)
  if tgt == src then
    throwError "@[to_additive] doesn't know how to translate {src}, since the additive version has {
      ""}the same name. This is a bug in @[to_additive]."
  -- we skip if we already transformed this declaration before
  if env.contains tgt then
    return
  let srcDecl ← getConstInfo src
<<<<<<< HEAD
  -- we first transform all auxiliary declarations generated when elaborating `pre`
  for n in srcDecl.type.listNamesWithPrefix pre do
=======
  let prefixes : NameSet := .ofList [pre, env.mainModule ++ `_auxLemma]
  -- we first transform all auxilliary declarations generated when elaborating `pre`
  for n in srcDecl.type.listNamesWithPrefixes prefixes do
>>>>>>> 6b6f0338
    transformDeclAux none pre tgt_pre n
  if let some value := srcDecl.value? then
    for n in value.listNamesWithPrefixes prefixes do
      transformDeclAux none pre tgt_pre n
  -- if the auxilliary declaration doesn't have prefix `pre`, then we have to add this declaration
  -- to the translation dictionary, since otherwise we cannot find the additive name.
  if !pre.isPrefixOf src then
    insertTranslation src tgt
  -- now transform the source declaration
  let trgDecl : ConstantInfo ← MetaM.run' $ updateDecl tgt srcDecl
  if ¬ trgDecl.hasValue then
    throwError "Expected {trgDecl.name} to have a value."
  trace[to_additive] "generating\n{trgDecl.name} :=\n  {trgDecl.value!}"
  try
    -- make sure that the type is correct,
    -- and emit a more helpful error message if it fails
    discard <| MetaM.run' <| inferType trgDecl.value!
  catch
    | Exception.error _ msg => throwError "@[to_additive] failed.
      Type mismatch in additive declaration. For help, see the docstring
      of `to_additive.attr`, section `Troubleshooting`.
      Failed to add declaration\n{trgDecl.name}:\n{msg}"
    | _ => panic! "unreachable"
  if isNoncomputable env src then
    addDecl trgDecl.toDeclaration!
    setEnv $ addNoncomputable (← getEnv) trgDecl.name
  else
    addAndCompile trgDecl.toDeclaration!
  -- now add declaration ranges so jump-to-definition works
  addDeclarationRanges tgt {
    range := ← getDeclarationRange (← getRef)
    selectionRange := ← getDeclarationRange (ref.getD (← getRef))
  }
  if let some ref := ref then
    -- TODO: make a function for this
    pushInfoLeaf <| .ofTermInfo {
      elaborator := .anonymous, lctx := {}, expectedType? := none
      stx := ref, isBinder := true
      expr := ← mkConstWithLevelParams trgDecl.name
    }
  if isProtected (← getEnv) src then
    setEnv $ addProtected (← getEnv) tgt

/-- Copy the simp attribute in a `to_additive` -/
def copySimpAttribute (src tgt : Name) : CoreM Unit := do
  -- [todo] other simp theorems
  let some ext ← getSimpExtension? `simp | return
  let thms ← ext.getTheorems
  if (¬ thms.isLemma (.decl src)) || thms.isLemma (.decl tgt) then
    return
  -- [todo] how to get prio data from SimpTheorems?
  Lean.Meta.addSimpTheorem ext tgt
    (post := true)
    (inv := false)
    (attrKind := AttributeKind.global)
    (prio := 1000) |>.run'

/-- Copy the instance attribute in a `to_additive`

[todo] it seems not to work when the `to_additive` is added as an attribute later. -/
def copyInstanceAttribute (src tgt : Name) : CoreM Unit := do
  if (← isInstance src) then
    -- [todo] add priority and correct `AttributeKind`. This depends on missing API in core, see
    -- https://github.com/leanprover/lean4/issues/1878
    addInstance tgt AttributeKind.global 100 |>.run'

/-- [todo] add more attributes. -/
def copyAttributes (src tgt : Name) : CoreM Unit := do
  copySimpAttribute src tgt
  copyInstanceAttribute src tgt

/--
Make a new copy of a declaration, replacing fragments of the names of identifiers in the type and
the body using the `translations` dictionary.
This is used to implement `@[to_additive]`.
-/
def transformDecl (ref : Option Syntax) (src tgt : Name) : CoreM Unit := do
  transformDeclAux ref src tgt src
  let eqns? ← MetaM.run' (getEqnsFor? src true)
  -- now transform all of the equational lemmas
  if let some eqns := eqns? then
    for src_eqn in eqns do
      transformDeclAux none src tgt src_eqn
      -- [todo] copy attributes for equations
      -- [todo] add equation lemmas to tgt_eqn
  copyAttributes src tgt

/--
Find the first argument of `nm` that has a multiplicative type-class on it.
Returns 1 if there are no types with a multiplicative class as arguments.
E.g. `prod.group` returns 1, and `pi.has_one` returns 2.
-/
def firstMultiplicativeArg (nm : Name) : MetaM Nat := do
  forallTelescopeReducing (← getConstInfo nm).type fun xs _ ↦ do
    -- xs are the arguments to the constant
    let xs := xs.toList
    let l ← xs.mapM fun x ↦ do
      -- x is an argument and i is the index
      -- write `x : (y₀ : α₀) → ... → (yₙ : αₙ) → tgt_fn tgt_args₀ ... tgt_argsₘ`
      forallTelescopeReducing (← inferType x) fun _ys tgt ↦ do
        let (_tgt_fn, tgt_args) := tgt.getAppFnArgs
        if let some c := tgt.getAppFn.constName? then
          if findTranslation? (← getEnv) c |>.isNone then
            return []
        return tgt_args.toList.filterMap fun tgt_arg ↦
          xs.findIdx? fun x ↦ Expr.containsFVar tgt_arg x.fvarId!
    trace[to_additive_detail] "firstMultiplicativeArg: {l}"
    match l.join with
    | [] => return 0
    | (head :: tail) => return tail.foldr Nat.min head

/-- `ValueType` is the type of the arguments that can be provided to `to_additive`. -/
structure ValueType : Type where
  /-- Replace all multiplicative declarations, do not use the heuristic. -/
  replaceAll : Bool := false
  /-- View the trace of the to_additive procedure.
  Equivalent to `set_option trace.to_additive true`. -/
  trace : Bool := false
  /-- The name of the target (the additive declaration).-/
  tgt : Name := Name.anonymous
  /-- An optional doc string.-/
  doc : Option String := none
  /-- If `allowAutoName` is `false` (default) then
  `@[to_additive]` will check whether the given name can be auto-generated. -/
  allowAutoName : Bool := false
  /-- The `Syntax` element corresponding to the original multiplicative declaration
  (or the `to_additive` attribute if it is added later),
  which we need for adding definition ranges. -/
  ref : Syntax
  deriving Repr

/-- Helper for `capitalizeLike`. -/
partial def capitalizeLikeAux (s : String) (i : String.Pos := 0) (p : String) : String :=
  if p.atEnd i || s.atEnd i then
    p
  else
    let j := p.next i
    if (s.get i).isLower then
      capitalizeLikeAux s j (p.set i (p.get i |>.toLower))
    else if (s.get i).isUpper then
      capitalizeLikeAux s j (p.set i (p.get i |>.toUpper))
    else
      capitalizeLikeAux s j p

/-- Capitalizes `s` char-by-char like `r`. If `s` is longer, it leaves the tail untouched. -/
def capitalizeLike (r : String) (s : String) :=
  capitalizeLikeAux r 0 s

/-- Capitalize First element of a list like `s`.
Note that we need to capitalize multiple characters in some cases,
in examples like `HMul` or `hAdd`. -/
def capitalizeFirstLike (s : String) : List String → List String
  | x :: r => capitalizeLike s x :: r
  | [] => []

/--
Dictionary used by `guessName` to autogenerate names.

Note: `guessName` capitalizes first element of the output according to
capitalization of the input. Input and first element should therefore be lower-case,
2nd element should be capitalized properly.
-/
private def nameDict : String → List String
| "one"         => ["zero"]
| "mul"         => ["add"]
| "smul"        => ["vadd"]
| "inv"         => ["neg"]
| "div"         => ["sub"]
| "prod"        => ["sum"]
| "hmul"        => ["hadd"]
| "hsmul"       => ["hvadd"]
| "hdiv"        => ["hsub"]
| "hpow"        => ["hsmul"]
| "finprod"     => ["finsum"]
| "pow"         => ["smul"]
| "npow"        => ["nsmul"]
| "zpow"        => ["zsmul"]
| "monoid"      => ["add", "Monoid"]
| "submonoid"   => ["add", "Submonoid"]
| "group"       => ["add", "Group"]
| "subgroup"    => ["add", "Subgroup"]
| "semigroup"   => ["add", "Semigroup"]
| "magma"       => ["add", "Magma"]
| "haar"        => ["add", "Haar"]
| "prehaar"     => ["add", "Prehaar"]
| "unit"        => ["add", "Unit"]
| "units"       => ["add", "Units"]
| x             => [x]

/--
Turn each element to lower-case, apply the `nameDict` and
capitalize the output like the input.
-/
def applyNameDict : List String → List String
| x :: s => (capitalizeFirstLike x (nameDict x.toLower)) ++ applyNameDict s
| [] => []

/--
There are a few abbreviations we use. For example "Nonneg" instead of "ZeroLE"
or "addComm" instead of "commAdd".
Note: The input to this function is case sensitive!
-/
def fixAbbreviation : List String → List String
| "cancel" :: "Add" :: s            => "addCancel" :: fixAbbreviation s
| "Cancel" :: "Add" :: s            => "AddCancel" :: fixAbbreviation s
| "left" :: "Cancel" :: "Add" :: s  => "addLeftCancel" :: fixAbbreviation s
| "Left" :: "Cancel" :: "Add" :: s  => "AddLeftCancel" :: fixAbbreviation s
| "right" :: "Cancel" :: "Add" :: s => "addRightCancel" :: fixAbbreviation s
| "Right" :: "Cancel" :: "Add" :: s => "AddRightCancel" :: fixAbbreviation s
| "cancel" :: "Comm" :: "Add" :: s  => "addCancelComm" :: fixAbbreviation s
| "Cancel" :: "Comm" :: "Add" :: s  => "AddCancelComm" :: fixAbbreviation s
| "comm" :: "Add" :: s              => "addComm" :: fixAbbreviation s
| "Comm" :: "Add" :: s              => "AddComm" :: fixAbbreviation s
| "Zero" :: "LE" :: s               => "Nonneg" :: fixAbbreviation s
| "zero" :: "_" :: "le" :: s        => "nonneg" :: fixAbbreviation s
| "Zero" :: "LT" :: s               => "Pos" :: fixAbbreviation s
| "zero" :: "_" :: "lt" :: s        => "pos" :: fixAbbreviation s
| "LE" :: "Zero" :: s               => "Nonpos" :: fixAbbreviation s
| "le" :: "_" :: "zero" :: s        => "nonpos" :: fixAbbreviation s
| "LT" :: "Zero" :: s               => "Neg" :: fixAbbreviation s
| "lt" :: "_" :: "zero" :: s        => "neg" :: fixAbbreviation s
| "Add" :: "Single" :: s            => "Single" :: fixAbbreviation s
| "add" :: "Single" :: s            => "single" :: fixAbbreviation s
| "add" :: "_" :: "single" :: s     => "single" :: fixAbbreviation s
| "Add" :: "Support" :: s           => "Support" :: fixAbbreviation s
| "add" :: "Support" :: s           => "support" :: fixAbbreviation s
| "add" :: "_" :: "support" :: s    => "support" :: fixAbbreviation s
| "Add" :: "TSupport" :: s          => "TSupport" :: fixAbbreviation s
| "add" :: "TSupport" :: s          => "tsupport" :: fixAbbreviation s
| "add" :: "_" :: "tsupport" :: s   => "tsupport" :: fixAbbreviation s
| "Add" :: "Indicator" :: s         => "Indicator" :: fixAbbreviation s
| "add" :: "Indicator" :: s         => "indicator" :: fixAbbreviation s
| "add" :: "_" :: "indicator" :: s  => "indicator" :: fixAbbreviation s
-- the capitalization heuristic of `applyNameDict` doesn't work in the following cases
| "Smul"  :: s                      => "SMul" :: fixAbbreviation s
| "HSmul" :: s                      => "HSMul" :: fixAbbreviation s
| "hSmul" :: s                      => "hSMul" :: fixAbbreviation s
| x :: s                            => x :: fixAbbreviation s
| []                                => []

/--
Autogenerate additive name.
This runs in several steps:
1) Split according to capitalisation rule and at `_`.
2) Apply word-by-word translation rules.
3) Fix up abbreviations that are not word-by-word translations, like "addComm" or "Nonneg".
-/
def guessName : String → String :=
  String.mapTokens ''' <|
  fun s =>
    String.join <|
    fixAbbreviation <|
    applyNameDict <|
    s.splitCase

/-- Return the provided target name or autogenerate one if one was not provided. -/
def targetName (src tgt : Name) (allowAutoName : Bool) : CoreM Name := do
  let res ← do
    if tgt.getPrefix != Name.anonymous || allowAutoName then
      return tgt
    let .str pre s := src | throwError "to_additive: can't transport {src}"
    let tgt_auto := guessName s
    if tgt.toString == tgt_auto then
      dbg_trace "{src}: correctly autogenerated target name {tgt_auto
        }, you may remove the explicit {tgt} argument."
    let pre := pre.mapPrefix <| findTranslation? (← getEnv)
    if tgt == Name.anonymous then
      return Name.mkStr pre tgt_auto
    else
      return  Name.mkStr pre tgt.toString
  if res == src && tgt != src then
    throwError "to_additive: can't transport {src} to itself."
  return res

private def proceedFieldsAux (src tgt : Name) (f : Name → CoreM (Array Name)) : CoreM Unit := do
  let srcFields ← f src
  let tgtFields ← f tgt
  if srcFields.size != tgtFields.size then
    throwError "Failed to map fields of {src}, {tgt} with {srcFields} ↦ {tgtFields}"
  for (srcField, tgtField) in srcFields.zip tgtFields do
    if srcField != tgtField then
      insertTranslation (src ++ srcField) (tgt ++ tgtField)

/-- Add the structure fields of `src` to the translations dictionary
so that future uses of `to_additive` will map them to the corresponding `tgt` fields. -/
def proceedFields (src tgt : Name) : CoreM Unit := do
  let env : Environment ← getEnv
  let aux := proceedFieldsAux src tgt
  aux fun n ↦ pure <| if isStructure env n then getStructureFields env n else #[]
  -- We don't have to run toAdditive on the constructor of a structure, since the use of
  -- `Name.mapPrefix` will do that automatically.

private def elabToAdditiveAux (ref : Syntax) (replaceAll trace : Bool) (tgt : Option Syntax)
    (doc : Option Syntax) : ValueType :=
  { replaceAll := replaceAll
    trace := trace
    tgt := match tgt with | some tgt => tgt.getId | none => Name.anonymous
    doc := doc.bind (·.isStrLit?)
    allowAutoName := false
    ref }

private def elabToAdditive : Syntax → CoreM ValueType
  | `(attr| to_additive%$tk $[!%$replaceAll]? $[?%$trace]? $[$tgt]? $[$doc]?) =>
    return elabToAdditiveAux ((tgt.map (·.raw)).getD tk) replaceAll.isSome trace.isSome tgt doc
  | _ => throwUnsupportedSyntax

/-- `addToAdditiveAttr src val` adds a `@[to_additive]` attribute to `src` with configuration `val`.
See the attribute implementation for more details. -/
def addToAdditiveAttr (src : Name) (val : ValueType) : AttrM Unit := do
  let tgt ← targetName src val.tgt val.allowAutoName
  if let some tgt' := findTranslation? (← getEnv) src then
    throwError "{src} already has a to_additive translation {tgt'}."
  insertTranslation src tgt
  let firstMultArg ← MetaM.run' <| firstMultiplicativeArg src
  if firstMultArg != 0 then
    trace[to_additive_detail] "Setting relevant_arg for {src} to be {firstMultArg}."
    relevantArgAttr.add src firstMultArg
  if (← getEnv).contains tgt then
    -- since tgt already exists, we just need to add a translation src ↦ tgt
    -- and also src.𝑥 ↦ tgt.𝑥' for any subfields.
    proceedFields src tgt
  else
    -- tgt doesn't exist, so let's make it
    let shouldTrace := val.trace || ((← getOptions) |>.getBool `trace.to_additive)
    withOptions
      (fun o ↦ o |>.setBool `to_additive.replaceAll val.replaceAll
                  |>.setBool `trace.to_additive shouldTrace)
      (transformDecl val.ref src tgt)
  if let some doc := val.doc then
    addDocString tgt doc
  return ()

/--
The attribute `to_additive` can be used to automatically transport theorems
and definitions (but not inductive types and structures) from a multiplicative
theory to an additive theory.

To use this attribute, just write:

```
@[to_additive]
theorem mul_comm' {α} [comm_semigroup α] (x y : α) : x * y = y * x := comm_semigroup.mul_comm
```

This code will generate a theorem named `add_comm'`. It is also
possible to manually specify the name of the new declaration:

```
@[to_additive add_foo]
theorem foo := sorry
```

An existing documentation string will _not_ be automatically used, so if the theorem or definition
has a doc string, a doc string for the additive version should be passed explicitly to
`to_additive`.

```
/-- Multiplication is commutative -/
@[to_additive "Addition is commutative"]
theorem mul_comm' {α} [comm_semigroup α] (x y : α) : x * y = y * x := comm_semigroup.mul_comm
```

The transport tries to do the right thing in most cases using several
heuristics described below.  However, in some cases it fails, and
requires manual intervention.

If the declaration to be transported has attributes which need to be
copied to the additive version, then `to_additive` should come last:

```
@[simp, to_additive] lemma mul_one' {G : Type*} [group G] (x : G) : x * 1 = x := mul_one x
```

Currently only the `simp` attribute is supported.

## Implementation notes

The transport process generally works by taking all the names of
identifiers appearing in the name, type, and body of a declaration and
creating a new declaration by mapping those names to additive versions
using a simple string-based dictionary and also using all declarations
that have previously been labeled with `to_additive`.

In the `mul_comm'` example above, `to_additive` maps:
* `mul_comm'` to `add_comm'`,
* `comm_semigroup` to `add_comm_semigroup`,
* `x * y` to `x + y` and `y * x` to `y + x`, and
* `comm_semigroup.mul_comm'` to `add_comm_semigroup.add_comm'`.

### Heuristics

`to_additive` uses heuristics to determine whether a particular identifier has to be
mapped to its additive version. The basic heuristic is

* Only map an identifier to its additive version if its first argument doesn't
  contain any unapplied identifiers.

Examples:
* `@Mul.mul Nat n m` (i.e. `(n * m : Nat)`) will not change to `+`, since its
  first argument is `Nat`, an identifier not applied to any arguments.
* `@Mul.mul (α × β) x y` will change to `+`. It's first argument contains only the identifier
  `prod`, but this is applied to arguments, `α` and `β`.
* `@Mul.mul (α × Int) x y` will not change to `+`, since its first argument contains `Int`.

The reasoning behind the heuristic is that the first argument is the type which is "additivized",
and this usually doesn't make sense if this is on a fixed type.

There are some exceptions to this heuristic:

* Identifiers that have the `@[to_additive]` attribute are ignored.
  For example, multiplication in `↥Semigroup` is replaced by addition in `↥AddSemigroup`.
* If an identifier `d` has attribute `@[to_additive_relevant_arg n]` then the argument
  in position `n` is checked for a fixed type, instead of checking the first argument.
  `@[to_additive]` will automatically add the attribute `@[to_additive_relevant_arg n]` to a
  declaration when the first argument has no multiplicative type-class, but argument `n` does.
* If an identifier has attribute `@[to_additive_ignore_args n1 n2 ...]` then all the arguments in
  positions `n1`, `n2`, ... will not be checked for unapplied identifiers (start counting from 1).
  For example, `cont_mdiff_map` has attribute `@[to_additive_ignore_args 21]`, which means
  that its 21st argument `(n : WithTop Nat)` can contain `Nat`
  (usually in the form `has_top.top Nat ...`) and still be additivized.
  So `@Mul.mul (C^∞⟮I, N; I', G⟯) _ f g` will be additivized.

### Troubleshooting

If `@[to_additive]` fails because the additive declaration raises a type mismatch, there are
various things you can try.
The first thing to do is to figure out what `@[to_additive]` did wrong by looking at the type
mismatch error.

* Option 1: It additivized a declaration `d` that should remain multiplicative. Solution:
  * Make sure the first argument of `d` is a type with a multiplicative structure. If not, can you
    reorder the (implicit) arguments of `d` so that the first argument becomes a type with a
    multiplicative structure (and not some indexing type)?
    The reason is that `@[to_additive]` doesn't additivize declarations if their first argument
    contains fixed types like `Nat` or `ℝ`. See section Heuristics.
    If the first argument is not the argument with a multiplicative type-class, `@[to_additive]`
    should have automatically added the attribute `@[to_additive_relevant_arg]` to the declaration.
    You can test this by running the following (where `d` is the full name of the declaration):
    ```
      #eval (do isRelevant `d >>= trace)
    ```
    The expected output is `n` where the `n`-th argument of `d` is a type (family) with a
    multiplicative structure on it. If you get a different output (or a failure), you could add
    the attribute `@[to_additive_relevant_arg n]` manually, where `n` is an argument with a
    multiplicative structure.
* Option 2: It didn't additivize a declaration that should be additivized.
  This happened because the heuristic applied, and the first argument contains a fixed type,
  like `Nat` or `ℝ`. Solutions:
  * If the fixed type has an additive counterpart (like `↥Semigroup`), give it the `@[to_additive]`
    attribute.
  * If the fixed type occurs inside the `k`-th argument of a declaration `d`, and the
    `k`-th argument is not connected to the multiplicative structure on `d`, consider adding
    attribute `[to_additive_ignore_args k]` to `d`.
  * If you want to disable the heuristic and replace all multiplicative
    identifiers with their additive counterpart, use `@[to_additive!]`.
* Option 3: Arguments / universe levels are incorrectly ordered in the additive version.
  This likely only happens when the multiplicative declaration involves `pow`/`^`. Solutions:
  * Ensure that the order of arguments of all relevant declarations are the same for the
    multiplicative and additive version. This might mean that arguments have an "unnatural" order
    (e.g. `Monoid.npow n x` corresponds to `x ^ n`, but it is convenient that `Monoid.npow` has this
    argument order, since it matches `AddMonoid.nsmul n x`.
  * If this is not possible, add the `[to_additive_reorder k]` to the multiplicative declaration
    to indicate that the `k`-th and `(k+1)`-st arguments are reordered in the additive version.

If neither of these solutions work, and `to_additive` is unable to automatically generate the
additive version of a declaration, manually write and prove the additive version.
Often the proof of a lemma/theorem can just be the multiplicative version of the lemma applied to
`multiplicative G`.
Afterwards, apply the attribute manually:

```
attribute [to_additive foo_add_bar] foo_bar
```

This will allow future uses of `to_additive` to recognize that
`foo_bar` should be replaced with `foo_add_bar`.

### Handling of hidden definitions

Before transporting the “main” declaration `src`, `to_additive` first
scans its type and value for names starting with `src`, and transports
them. This includes auxiliary definitions like `src._match_1`,
`src._proof_1`.

In addition to transporting the “main” declaration, `to_additive` transports
its equational lemmas and tags them as equational lemmas for the new declaration,
attributes present on the original equational lemmas are also transferred first (notably
`_refl_lemma`).

### Structure fields and constructors

If `src` is a structure, then `to_additive` automatically adds
structure fields to its mapping, and similarly for constructors of
inductive types.

For new structures this means that `to_additive` automatically handles
coercions, and for old structures it does the same, if ancestry
information is present in `@[ancestor]` attributes. The `ancestor`
attribute must come before the `to_additive` attribute, and it is
essential that the order of the base structures passed to `ancestor` matches
between the multiplicative and additive versions of the structure.

### Name generation

* If `@[to_additive]` is called without a `name` argument, then the
  new name is autogenerated.  First, it takes the longest prefix of
  the source name that is already known to `to_additive`, and replaces
  this prefix with its additive counterpart. Second, it takes the last
  part of the name (i.e., after the last dot), and replaces common
  name parts (“mul”, “one”, “inv”, “prod”) with their additive versions.

* [todo] Namespaces can be transformed using `map_namespace`. For example:
  ```
  run_cmd to_additive.map_namespace `quotient_group `quotient_add_group
  ```

  Later uses of `to_additive` on declarations in the `quotient_group`
  namespace will be created in the `quotient_add_group` namespaces.

* If `@[to_additive]` is called with a `name` argument `new_name`
  /without a dot/, then `to_additive` updates the prefix as described
  above, then replaces the last part of the name with `new_name`.

* If `@[to_additive]` is called with a `name` argument
  `new_namespace.new_name` /with a dot/, then `to_additive` uses this
  new name as is.

As a safety check, in the first case `to_additive` double checks
that the new name differs from the original one.

-/
initialize registerBuiltinAttribute {
    name := `to_additive
    descr := "Transport multiplicative to additive"
    add := fun src stx kind ↦ do
      if (kind != AttributeKind.global) then
        throwError "`to_additive` can't be used as a local attribute"
      let val ← elabToAdditive stx
      addToAdditiveAttr src val
    -- Because `@[simp]` runs after compilation,
    -- we have to as well to be able to copy attributes correctly.
    applicationTime := .afterCompilation
  }

end ToAdditive<|MERGE_RESOLUTION|>--- conflicted
+++ resolved
@@ -395,14 +395,9 @@
   if env.contains tgt then
     return
   let srcDecl ← getConstInfo src
-<<<<<<< HEAD
+  let prefixes : NameSet := .ofList [pre, env.mainModule ++ `_auxLemma]
   -- we first transform all auxiliary declarations generated when elaborating `pre`
-  for n in srcDecl.type.listNamesWithPrefix pre do
-=======
-  let prefixes : NameSet := .ofList [pre, env.mainModule ++ `_auxLemma]
-  -- we first transform all auxilliary declarations generated when elaborating `pre`
   for n in srcDecl.type.listNamesWithPrefixes prefixes do
->>>>>>> 6b6f0338
     transformDeclAux none pre tgt_pre n
   if let some value := srcDecl.value? then
     for n in value.listNamesWithPrefixes prefixes do
