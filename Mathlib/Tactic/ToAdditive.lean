--- conflicted
+++ resolved
@@ -14,15 +14,12 @@
 import Std.Data.Option.Basic
 import Std.Tactic.NormCast.Ext -- just to copy the attribute
 import Std.Tactic.Ext.Attr -- just to copy the attribute
+import Std.Tactic.Lint.Simp -- for DiscrTree.elements
 import Mathlib.Tactic.Relation.Rfl -- just to copy the attribute
 import Mathlib.Tactic.Relation.Symm -- just to copy the attribute
 import Mathlib.Tactic.Relation.Trans -- just to copy the attribute
 import Mathlib.Tactic.RunCmd -- not necessary, but useful for debugging
-<<<<<<< HEAD
 import Mathlib.Tactic.Simps.Basic
-=======
-import Std.Tactic.Lint.Simp -- for DiscrTree.elements
->>>>>>> cfd16dd8
 
 /-!
 # The `@[to_additive]` attribute.
