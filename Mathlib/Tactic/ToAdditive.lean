--- conflicted
+++ resolved
@@ -49,23 +49,10 @@
 /-- Remaining arguments of `to_additive`. -/
 syntax toAdditiveRest := toAdditiveOption* (ppSpace ident)? (ppSpace str)?
 /-- The `to_additive` attribute. -/
-<<<<<<< HEAD
 syntax (name := to_additive) "to_additive" "?"? toAdditiveRest : attr
 
 /-- The `to_additive` attribute. -/
 macro "to_additive?"  rest:toAdditiveRest : attr => `(attr| to_additive ? $rest)
-=======
-syntax (name := to_additive) "to_additive" "?"? to_additiveRest : attr
-
-/-- The `to_additive` attribute. -/
-macro "to_additive?"  rest:to_additiveRest : attr => `(attr| to_additive   ? $rest)
-/-- The `to_additive` attribute. -/
-macro "to_additive" "(" &"reorder" ":=" ns:num+ ")" x:(ppSpace ident)? y:(ppSpace str)? : attr =>
-  `(attr| to_additive (attr :=) (reorder := $[$ns]*) $[$x]? $[$y]?)
-/-- The `to_additive` attribute. -/
-macro "to_additive?" "(" &"reorder" ":=" ns:num+ ")" x:(ppSpace ident)? y:(ppSpace str)? : attr =>
-  `(attr| to_additive ? (attr :=) (reorder := $[$ns]*) $[$x]? $[$y]?)
->>>>>>> ace73592
 
 /-- A set of strings of names that end in a capital letter.
 * If the string contains a lowercase letter, the string should be split between the first occurrence
@@ -830,7 +817,6 @@
   -- `Name.mapPrefix` will do that automatically.
 
 private def elabToAdditive : Syntax → CoreM Config
-<<<<<<< HEAD
   | `(attr| to_additive%$tk $[?%$trace]? $[$opts:toAdditiveOption]* $[$tgt]? $[$doc]?) => do
     let mut attrs := #[]
     let mut reorder := []
@@ -844,10 +830,6 @@
         reorder := reorder ++ reorders.toList.map (·.raw.isNatLit?.get!)
       | _ => throwUnsupportedSyntax
     logInfo m!"debug: {attrs}, {reorder}"
-=======
-  | `(attr| to_additive%$tk $[?%$trace]? $[(attr := $stx?,*)]?
-    $[(reorder := $[$reorder:num]*)]? $[$tgt]? $[$doc]?) =>
->>>>>>> ace73592
     return { trace := trace.isSome
              tgt := match tgt with | some tgt => tgt.getId | none => Name.anonymous
              doc := doc.bind (·.raw.isStrLit?)
