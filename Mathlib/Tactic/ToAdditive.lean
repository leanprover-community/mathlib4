/-
Copyright (c) 2017 Mario Carneiro. All rights reserved.
Released under Apache 2.0 license as described in the file LICENSE.
Authors: Mario Carneiro, Yury Kudryashov, Floris van Doorn
Ported by: E.W.Ayers
-/
import Mathlib.Data.String.Defs
import Mathlib.Lean.Expr.Basic
import Mathlib.Lean.Expr.ReplaceRec
import Mathlib.Lean.Expr
import Lean
import Lean.Data
import Lean.Elab.Term
import Std.Lean.NameMapAttribute

/-!
# The `@[to_additive]` attribute.

The attribute `to_additive` can be used to automatically transport theorems
and definitions (but not inductive types and structures) from a multiplicative
theory to an additive theory.
-/

open Lean
open Lean.Meta
open Lean.Elab
open Lean.Elab.Command
open Std

syntax (name := to_additive_ignore_args) "to_additive_ignore_args" num* : attr
syntax (name := to_additive_relevant_arg) "to_additive_relevant_arg" num : attr
syntax (name := to_additive_reorder) "to_additive_reorder" num* : attr
syntax (name := to_additive) "to_additive" "!"? "?"? (ppSpace ident)? (ppSpace str)? : attr

namespace ToAdditive

initialize registerTraceClass `to_additive
initialize registerTraceClass `to_additive_detail

initialize ignoreArgsAttr : NameMapExtension (List Nat) ←
  registerNameMapAttribute {
    name  := `to_additive_ignore_args
    descr :=
      "Auxiliary attribute for `to_additive` stating that certain arguments are not additivized."
    add   := fun _ stx => do
        let ids ← match stx with
          | `(attr| to_additive_ignore_args $[$ids:num]*) => pure <| ids.map (·.1.isNatLit?.get!)
          | _ => throwError "unexpected to_additive_ignore_args syntax {stx}"
        return ids.toList
  }

/-- Gets the set of arguments that should be ignored for the given name
(according to `@[to_additive_ignore_args ...]`).
This value is used in `additiveTestAux`. -/
def ignore [Functor M] [MonadEnv M]: Name → M (Option (List Nat))
  | n => (ignoreArgsAttr.find? · n) <$> getEnv

initialize reorderAttr : NameMapExtension (List Nat) ←
  registerNameMapAttribute {
    name := `to_additive_reorder
    descr :=
      "Auxiliary attribute for `to_additive` that stores arguments that need to be reordered."
    add := fun
    | _, `(attr| to_additive_reorder $[$ids:num]*) =>
      pure <| Array.toList <| ids.map (·.1.isNatLit?.get!)
    | _, stx => throwError "unexpected to_additive_reorder syntax {stx}"
  }

/-- Get the reorder list (defined using `@[to_additive_reorder ...]`) for the given declaration. -/
def getReorder [Functor M] [MonadEnv M]: Name →  M (List Nat)
  | n => (reorderAttr.find? · n |>.getD []) <$> getEnv

/-- Given a declaration name and an argument index, determines whether this index
should be swapped with the next one. -/
def shouldReorder [Functor M] [MonadEnv M]: Name → Nat → M Bool
  | n, i => (i ∈ ·) <$> (getReorder n)

initialize relevantArgAttr : NameMapExtension Nat ←
  registerNameMapAttribute {
    name := `to_additive_relevant_arg
    descr := "Auxiliary attribute for `to_additive` stating" ++
      " which arguments are the types with a multiplicative structure."
    add := fun
    | _, `(attr| to_additive_relevant_arg $id) => pure <| id.1.isNatLit?.get!
    | _, stx => throwError "unexpected to_additive_relevant_arg syntax {stx}"
  }

/-- Given a declaration name and an argument index, determines whether it
is relevant. This is used in `applyReplacementFun` where more detail on what it
does can be found. -/
def isRelevant [Monad M] [MonadEnv M] (n : Name) (i : Nat) : M Bool := do
  match relevantArgAttr.find? (← getEnv) n with
  | some j => return i == j
  | none => return i == 0

/- Maps multiplicative names to their additive counterparts. -/
initialize translations : NameMapExtension Name ← registerNameMapExtension _

/-- Get the multiplicative → additive translation for the given name. -/
def findTranslation? (env : Environment) : Name → Option Name :=
  (ToAdditive.translations.getState env).find?

/-- Add a (multiplicative → additive) name translation to the translations map. -/
def insertTranslation (src tgt : Name) : CoreM Unit := do
  if let some tgt' := findTranslation? (←getEnv) src then
    throwError "Already exists translation {src} ↦ {tgt'}"
  modifyEnv (ToAdditive.translations.addEntry · (src, tgt))
  trace[to_additive] "Added translation {src} ↦ {tgt}."

/-- Get whether or not the replace-all flag is set. If this is true, then the
additiveTest heuristic is not used and all instances of multiplication are replaced.
You can enable this with `@[to_additive!]`-/
def replaceAll [Functor M] [MonadOptions M] : M Bool :=
  (·.getBool `to_additive.replaceAll) <$> getOptions

variable [Monad M] [MonadOptions M] [MonadEnv M]

/-- Auxilliary function for `additiveTest`. The bool argument *only* matters when applied
to exactly a constant. -/
private def additiveTestAux : Bool → Expr → M Bool
  | b, .const n _ => return b || (findTranslation? (← getEnv) n).isSome
  | _, .app e a => do
      if ← additiveTestAux true e then
        return true
      if let some n := e.getAppFn.constName? then
        if let some l ← ignore n then
          if e.getAppNumArgs + 1 ∈ l then
            return true
      additiveTestAux false a
  | _, .lam _ _ t _ => additiveTestAux false t
  | _, .forallE _ _ t _ => additiveTestAux false t
  | _, .letE _ _ e body _ =>
    additiveTestAux false e <&&> additiveTestAux false body
  | _, _                => return true

/--
`additiveTest e` tests whether the expression `e` contains no constant
`nm` that is not applied to any arguments, and such that `translations.find?[nm] = none`.
This is used in `@[to_additive]` for deciding which subexpressions to transform: we only transform
constants if `additiveTest` applied to their first argument returns `true`.
This means we will replace expression applied to e.g. `α` or `α × β`, but not when applied to
e.g. `Nat` or `ℝ × α`.
We ignore all arguments specified by the `ignore` `NameMap`.
If `replaceAll` is `true` the test always returns `true`.
-/
def additiveTest (e : Expr) : M Bool := do
  if (←replaceAll) then
    return true
  else
    additiveTestAux false e

/--
`e.applyReplacementFun f test` applies `f` to each identifier
(inductive type, defined function etc) in an expression, unless
* The identifier occurs in an application with first argument `arg`; and
* `test arg` is false.
However, if `f` is in the dictionary `relevant`, then the argument `relevant.find f`
is tested, instead of the first argument.

Reorder contains the information about what arguments to reorder:
e.g. `g x₁ x₂ x₃ ... xₙ` becomes `g x₂ x₁ x₃ ... xₙ` if `reorder.find g = some [1]`.
We assume that all functions where we want to reorder arguments are fully applied.
This can be done by applying `etaExpand` first.
-/
def applyReplacementFun : Expr → MetaM Expr :=
  Lean.Expr.replaceRecMeta fun r e => do
    trace[to_additive_detail] "applyReplacementFun: replace at {e}"
    match e with
    | .lit (.natVal 1) => pure <| mkRawNatLit 0
    | .const n₀ ls => do
      let n₁ := Name.mapPrefix (findTranslation? <|← getEnv) n₀
      trace[to_additive_detail] "applyReplacementFun: {n₀} → {n₁}"
      let ls : List Level ← (do -- [todo] just get Lean to figure out the levels?
        if ← shouldReorder n₀ 1 then
            return ls.get! 1::ls.head!::ls.drop 2
        return ls)
      return some $ Lean.mkConst n₁ ls
    | .app g x => do
      let gf := g.getAppFn
      if let some nm := gf.constName? then
        let gArgs := g.getAppArgs
        -- e = `(nm y₁ .. yₙ x)
        trace[to_additive_detail] "applyReplacementFun: app {nm} {gArgs} {x}"
        if h : gArgs.size > 0 then
          let c1 ← shouldReorder nm gArgs.size
          let c2 ← additiveTest gArgs[0]
          if c1 && c2 then
            -- interchange `x` and the last argument of `g`
            let x ← r x
            let gf ← r g.appFn!
            let ga ← r g.appArg!
            let e₂ :=  mkApp2 gf x ga
            trace[to_additive_detail]
              "applyReplacementFun: reordering {nm}: {x} ↔ {ga}\nBefore: {e}\nAfter:  {e₂}"
            return some e₂
        let c1 ← isRelevant nm gArgs.size
        let c2 := gf.isConst
        let c3 ← additiveTest x
        if c1 && c2 && not c3 then
          -- the test failed, so don't update the function body.
          trace[to_additive_detail]
            "applyReplacementFun: isRelevant and test failed: {nm} {gArgs} {x}"
          let x ← r x
          let args ← gArgs.mapM r
          return some $ mkApp (mkAppN gf args) x
      return e.updateApp! (← r g) (← r x)
    | _ => return none

/-- Eta expands `e` at most `n` times.-/
def etaExpandN (n : Nat) (e : Expr): MetaM Expr := do
  forallBoundedTelescope (← inferType e) (some n) fun xs _ => mkLambdaFVars xs (mkAppN e xs)

/-- `e.expand` eta-expands all expressions that have as head a constant `n` in
`reorder`. They are expanded until they are applied to one more argument than the maximum in
`reorder.find n`. -/
def expand (e : Expr) : MetaM Expr := do
  let e₂ ←e.replaceRecMeta $ fun r e => do
    let e0 := e.getAppFn
    let es := e.getAppArgs
    let some e0n := e0.constName? | return none
    let reorder ← getReorder e0n
    if reorder.isEmpty then
      -- no need to expand if nothing needs reordering
      return none
    let e' := mkAppN e0 $ ← es.mapM r
    let needed_n := reorder.foldr Nat.max 0 + 1
    if needed_n ≤ es.size then
      return some e'
    else
      -- in this case, we need to reorder arguments that are not yet
      -- applied, so first η-expand the function.
      let e' ← etaExpandN (needed_n - es.size) e'
      return some $ e'
  trace[to_additive_detail] "expand:\nBefore: {e}\nAfter:  {e₂}"
  return e₂

/-- Run applyReplacementFun on the given `srcDecl` to make a new declaration with name `tgt` -/
def updateDecl
  (tgt : Name) (srcDecl : ConstantInfo)
  : MetaM ConstantInfo := do
  let mut decl := srcDecl.updateName tgt
  decl := decl.updateType $ (← applyReplacementFun (← expand decl.type))
  if let some v := decl.value? then
    decl := decl.updateValue (← applyReplacementFun (← expand v))
  return decl

/-- Lean 4 makes declarations which are not internal
(that is, head string starts with `_`) but which should be transformed.
eg `proof_1` in `Lean.Meta.mkAuxDefinitionFor` this might be better fixed in core.
This method is polyfill for that. -/
def isInternal' : Name → Bool
  | n@(.str _ s) => s.startsWith "proof_" || n.isInternal
  | n => Name.isInternal n

/-- transform the declaration `src` and all declarations `pre._proof_i` occurring in `src`
using the transforms dictionary.
`replace_all`, `trace`, `ignore` and `reorder` are configuration options.
`pre` is the declaration that got the `@[to_additive]` attribute and `tgt_pre` is the target of this
declaration. -/
partial def transformDeclAux
  (ref : Option Syntax) (pre tgt_pre : Name) : Name → CoreM Unit := fun src => do
  -- if this declaration is not `pre` or an internal declaration, we do nothing.
  if not (src == pre || isInternal' src) then
    if (findTranslation? (← getEnv) src).isSome then
      return
    throwError "The declaration {pre} depends on the declaration {src} which is in the namespace {
      pre}, but does not have the `@[to_additive]` attribute. This is not supported.\n{""
      }Workaround: move {src} to a different namespace."
  let env ← getEnv
  -- we find the additive name of `src`
  let tgt := src.mapPrefix (fun n => if n == pre then some tgt_pre else none)
  -- we skip if we already transformed this declaration before
  if env.contains tgt then
    return
  let srcDecl ← getConstInfo src
  -- we first transform all the declarations of the form `pre._proof_i`
  for n in srcDecl.type.listNamesWithPrefix pre do
    transformDeclAux none pre tgt_pre n
  if let some value := srcDecl.value? then
    for n in value.listNamesWithPrefix pre do
      transformDeclAux none pre tgt_pre n
  -- now transform the source declaration
  let trgDecl : ConstantInfo ← MetaM.run' $ updateDecl tgt srcDecl
  if ¬ trgDecl.hasValue then
    throwError "Expected {trgDecl.name} to have a value."
  trace[to_additive] "generating\n{trgDecl.name} :=\n  {trgDecl.value!}"
  try
    -- make sure that the type is correct,
    -- and emit a more helpful error message if it fails
    discard <| MetaM.run' <| inferType trgDecl.value!
  catch
    | Exception.error _ msg => throwError "@[to_additive] failed.
      Type mismatch in additive declaration. For help, see the docstring
      of `to_additive.attr`, section `Troubleshooting`.
      Failed to add declaration\n{trgDecl.name}:\n{msg}"
    | _ => panic! "unreachable"
  addAndCompile trgDecl.toDeclaration!
  -- now add declaration ranges so jump-to-definition works
  addDeclarationRanges tgt {
    range := ← getDeclarationRange (← getRef)
    selectionRange := ← getDeclarationRange (ref.getD (← getRef))
  }
  if let some ref := ref then
    -- TODO: make a function for this
    pushInfoLeaf <| .ofTermInfo {
      elaborator := .anonymous, lctx := {}, expectedType? := none
      stx := ref, isBinder := true
      expr := ← mkConstWithLevelParams trgDecl.name
    }
  if isProtected (← getEnv) src then
    setEnv $ addProtected (← getEnv) tgt

/-- This should copy all of the attributes on src to tgt.
At the moment it only copies `simp` attributes because attributes
are not stored by the environment.

[todo] add more attributes. A change is coming to core that should
allow us to iterate the attributes applied to a given decalaration.
-/
-- TODO once we can copy `instance`, tidy up `Algebra/CovariantAndContravariant.lean`.
def copyAttributes (src tgt : Name) : CoreM Unit := do
  -- [todo] other simp theorems
  let some ext ← getSimpExtension? `simp | return
  let thms ← ext.getTheorems
  if (¬ thms.isLemma (.decl src)) || thms.isLemma (.decl tgt) then
    return
  -- [todo] how to get prio data from SimpTheorems?
  Lean.Meta.addSimpTheorem ext tgt
    (post := true)
    (inv := false)
    (attrKind := AttributeKind.global)
    (prio := 1000) |>.run'

/--
Make a new copy of a declaration, replacing fragments of the names of identifiers in the type and
the body using the `translations` dictionary.
This is used to implement `@[to_additive]`.
-/
def transformDecl (ref : Option Syntax) (src tgt : Name) : CoreM Unit := do
  transformDeclAux ref src tgt src
  let eqns? ← MetaM.run' (getEqnsFor? src true)
  -- now transform all of the equational lemmas
  if let some eqns := eqns? then
    for src_eqn in eqns do
      transformDeclAux none src tgt src_eqn
      -- [todo] copy attributes for equations
      -- [todo] add equation lemmas to tgt_eqn
  copyAttributes src tgt

/--
Find the first argument of `nm` that has a multiplicative type-class on it.
Returns 1 if there are no types with a multiplicative class as arguments.
E.g. `prod.group` returns 1, and `pi.has_one` returns 2.
-/
def firstMultiplicativeArg (nm : Name) : MetaM (Option Nat) := do
  forallTelescopeReducing (← getConstInfo nm).type fun xs _ => do
    -- xs are the arguments to the constant
    let xs := xs.toList
    let l ← xs.mapM fun x => do
      -- x is an argument and i is the index
      -- write `x : (y₀ : α₀) → ... → (yₙ : αₙ) → tgt_fn tgt_args₀ ... tgt_argsₘ`
      forallTelescopeReducing (← inferType x) fun _ys tgt => do
        let (_tgt_fn, tgt_args) := tgt.getAppFnArgs
        if let some c := tgt.getAppFn.constName? then
          if findTranslation? (← getEnv) c |>.isNone then
            return []
        return tgt_args.toList.filterMap fun tgt_arg =>
          xs.findIdx? fun x => Expr.containsFVar tgt_arg x.fvarId!
    trace[to_additive_detail] "firstMultiplicativeArg: {l}"
    match l.join with
    | [] => return none
    | (head :: tail) => return some <| tail.foldr Nat.min head

/-- `ValueType` is the type of the arguments that can be provided to `to_additive`. -/
structure ValueType : Type where
  /-- Replace all multiplicative declarations, do not use the heuristic. -/
  replaceAll : Bool := false
  /-- View the trace of the to_additive procedure.
  Equivalent to `set_option trace.to_additive true`. -/
  trace : Bool := false
  /-- The name of the target (the additive declaration).-/
  tgt : Name := Name.anonymous
  /-- An optional doc string.-/
  doc : Option String := none
  /-- If `allowAutoName` is `false` (default) then
  `@[to_additive]` will check whether the given name can be auto-generated. -/
  allowAutoName : Bool := false
  /-- The `Syntax` element corresponding to the original multiplicative declaration
  (or the `to_additive` attribute if it is added later),
  which we need for adding definition ranges. -/
  ref : Syntax
  deriving Repr

/-- `add_comm_prefix x s` returns `"comm_" ++ s` if `x = tt` and `s` otherwise. -/
def addCommPrefix : Bool → String → String
| true, s => "comm" ++ s.capitalize
| false, s => s

/-- Dictionary used by `to_additive.guess_name` to autogenerate names.
[todo] update to Lean 4 naming -/
private def guessNameDict (is_comm : Bool) : List String → List String
| "one" :: "le" :: s        => addCommPrefix is_comm "nonneg"    :: guessNameDict false s
| "one" :: "lt" :: s        => addCommPrefix is_comm "pos"       :: guessNameDict false s
| "le" :: "one" :: s        => addCommPrefix is_comm "nonpos"    :: guessNameDict false s
| "lt" :: "one" :: s        => addCommPrefix is_comm "neg"       :: guessNameDict false s
| "mul" :: "single" :: s    => addCommPrefix is_comm "single"    :: guessNameDict false s
| "mul" :: "support" :: s   => addCommPrefix is_comm "support"   :: guessNameDict false s
| "mul" :: "tsupport" :: s  => addCommPrefix is_comm "tsupport"  :: guessNameDict false s
| "mul" :: "indicator" :: s => addCommPrefix is_comm "indicator" :: guessNameDict false s
| "mul" :: s                => addCommPrefix is_comm "add"       :: guessNameDict false s
| "smul" :: s               => addCommPrefix is_comm "vadd"      :: guessNameDict false s
| "inv" :: s                => addCommPrefix is_comm "neg"       :: guessNameDict false s
| "div" :: s                => addCommPrefix is_comm "sub"       :: guessNameDict false s
| "one" :: s                => addCommPrefix is_comm "zero"      :: guessNameDict false s
| "prod" :: s               => addCommPrefix is_comm "sum"       :: guessNameDict false s
| "finprod" :: s            => addCommPrefix is_comm "finsum"    :: guessNameDict false s
| "pow" :: s                => addCommPrefix is_comm "nsmul"     :: guessNameDict false s
| "npow" :: s               => addCommPrefix is_comm "nsmul"     :: guessNameDict false s
| "zpow" :: s               => addCommPrefix is_comm "zsmul"     :: guessNameDict false s
| "monoid" :: s      => ("add_" ++ addCommPrefix is_comm "monoid")    :: guessNameDict false s
| "submonoid" :: s   => ("add_" ++ addCommPrefix is_comm "submonoid") :: guessNameDict false s
| "group" :: s       => ("add_" ++ addCommPrefix is_comm "group")     :: guessNameDict false s
| "subgroup" :: s    => ("add_" ++ addCommPrefix is_comm "subgroup")  :: guessNameDict false s
| "semigroup" :: s   => ("add_" ++ addCommPrefix is_comm "semigroup") :: guessNameDict false s
| "magma" :: s       => ("add_" ++ addCommPrefix is_comm "magma")     :: guessNameDict false s
| "haar" :: s        => ("add_" ++ addCommPrefix is_comm "haar")      :: guessNameDict false s
| "prehaar" :: s     => ("add_" ++ addCommPrefix is_comm "prehaar")   :: guessNameDict false s
| "unit" :: s        => ("add_" ++ addCommPrefix is_comm "unit")      :: guessNameDict false s
| "units" :: s       => ("add_" ++ addCommPrefix is_comm "units")     :: guessNameDict false s
| "comm" :: s        => guessNameDict true s
| x :: s             => (addCommPrefix is_comm x :: guessNameDict false s)
| []                 => bif is_comm then ["comm"] else []

/-- Autogenerate target name for `to_additive`. -/
def guessName : String → String :=
  -- [todo] replace with camelcase logic?
  String.mapTokens ''' $
  fun s => String.intercalate (String.singleton '_') $
  guessNameDict false (s.splitOn "_")

/-- Return the provided target name or autogenerate one if one was not provided. -/
def targetName (src tgt : Name) (allowAutoName : Bool) : CoreM Name := do
  let res ← do
    if tgt.getPrefix != Name.anonymous || allowAutoName then
      return tgt
    let .str pre s := src | throwError "to_additive: can't transport {src}"
    let tgt_auto := guessName s
    if tgt.toString == tgt_auto then
      dbg_trace ("{src}: correctly autogenerated target name {tgt_auto}," ++
        " you may remove the explicit {tgt} argument.")
    let pre := pre.mapPrefix <| findTranslation? (← getEnv)
    if tgt == Name.anonymous then
      return Name.mkStr pre tgt_auto
    else
      return  Name.mkStr pre tgt.toString
  if res == src && tgt != src then
    throwError "to_additive: can't transport {src} to itself."
  return res

private def proceedFieldsAux (src tgt : Name) (f : Name → CoreM (List String)) : CoreM Unit := do
  let srcFields ← f src
  let tgtFields ← f tgt
  if srcFields.length != tgtFields.length then
    throwError "Failed to map fields of {src}, {tgt} with {srcFields} ↦ {tgtFields}"
  for (srcField, tgtField) in List.zip srcFields tgtFields do
    if srcField != tgtField then
      insertTranslation (src ++ srcField) (tgt ++ tgtField)

/-- Add the structure fields of `src` to the translations dictionary
so that future uses of `to_additive` will map them to the corresponding `tgt` fields. -/
def proceedFields (src tgt : Name) : CoreM Unit := do
  let env : Environment ← getEnv
  let aux := proceedFieldsAux src tgt
  aux (fun n => do
    let fields := if isStructure env n then getStructureFieldsFlattened env n else #[]
    return fields |> .map Name.toString |> Array.toList
  )
  -- [todo] run to_additive on the constructors of n:
  -- aux (fun n => (env.constructorsOf n).mmap $ ...

private def elabToAdditiveAux (ref : Syntax) (replaceAll trace : Bool) (tgt : Option Syntax)
    (doc : Option Syntax) : ValueType :=
  { replaceAll := replaceAll
    trace := trace
    tgt := match tgt with | some tgt => tgt.getId | none => Name.anonymous
    doc := doc.bind (·.isStrLit?)
    allowAutoName := false
    ref
  }

private def elabToAdditive : Syntax → CoreM ValueType
  | `(attr| to_additive%$tk $[!%$replaceAll]? $[?%$trace]? $[$tgt]? $[$doc]?) =>
    return elabToAdditiveAux ((tgt.map (·.raw)).getD tk) replaceAll.isSome trace.isSome tgt doc
  | _ => throwUnsupportedSyntax

<<<<<<< HEAD
/-- `addToAdditiveAttr src val` adds a `@[to_additive]` attribute to `src` with configuration `val`.
See the attribute implementation for more details. -/
=======
/-- Adds the `@[to_additive]` attribute to `src` with configuration `val`. -/
>>>>>>> cd789560
def addToAdditiveAttr (src : Name) (val : ValueType) : AttrM Unit := do
  let tgt ← targetName src val.tgt val.allowAutoName
  if let some tgt' := findTranslation? (← getEnv) src then
    throwError "{src} already has a to_additive translation {tgt'}."
  insertTranslation src tgt
  if let some firstMultArg ← (MetaM.run' <| firstMultiplicativeArg src) then
    trace[to_additive_detail] "Setting relevant_arg for {src} to be {firstMultArg}."
    relevantArgAttr.add src firstMultArg
  if (← getEnv).contains tgt then
    -- since tgt already exists, we just need to add a translation src ↦ tgt
    -- and also src.𝑥 ↦ tgt.𝑥' for any subfields.
    proceedFields src tgt
  else
    -- tgt doesn't exist, so let's make it
    let shouldTrace := val.trace || ((← getOptions) |>.getBool `trace.to_additive)
    withOptions
      (fun o => o |>.setBool `to_additive.replaceAll val.replaceAll
                  |>.setBool `trace.to_additive shouldTrace)
      (transformDecl val.ref src tgt)
  if let some doc := val.doc then
    addDocString tgt doc
  return ()

/-!
The attribute `to_additive` can be used to automatically transport theorems
and definitions (but not inductive types and structures) from a multiplicative
theory to an additive theory.

To use this attribute, just write:

```
@[to_additive]
theorem mul_comm' {α} [comm_semigroup α] (x y : α) : x * y = y * x := comm_semigroup.mul_comm
```

This code will generate a theorem named `add_comm'`. It is also
possible to manually specify the name of the new declaration:

```
@[to_additive add_foo]
theorem foo := sorry
```

An existing documentation string will _not_ be automatically used, so if the theorem or definition
has a doc string, a doc string for the additive version should be passed explicitly to
`to_additive`.

```
/-- Multiplication is commutative -/
@[to_additive "Addition is commutative"]
theorem mul_comm' {α} [comm_semigroup α] (x y : α) : x * y = y * x := comm_semigroup.mul_comm
```

The transport tries to do the right thing in most cases using several
heuristics described below.  However, in some cases it fails, and
requires manual intervention.

If the declaration to be transported has attributes which need to be
copied to the additive version, then `to_additive` should come last:

```
@[simp, to_additive] lemma mul_one' {G : Type*} [group G] (x : G) : x * 1 = x := mul_one x
```

Currently only the `simp` attribute is supported.

## Implementation notes

The transport process generally works by taking all the names of
identifiers appearing in the name, type, and body of a declaration and
creating a new declaration by mapping those names to additive versions
using a simple string-based dictionary and also using all declarations
that have previously been labeled with `to_additive`.

In the `mul_comm'` example above, `to_additive` maps:
* `mul_comm'` to `add_comm'`,
* `comm_semigroup` to `add_comm_semigroup`,
* `x * y` to `x + y` and `y * x` to `y + x`, and
* `comm_semigroup.mul_comm'` to `add_comm_semigroup.add_comm'`.

### Heuristics

`to_additive` uses heuristics to determine whether a particular identifier has to be
mapped to its additive version. The basic heuristic is

* Only map an identifier to its additive version if its first argument doesn't
  contain any unapplied identifiers.

Examples:
* `@Mul.mul Nat n m` (i.e. `(n * m : Nat)`) will not change to `+`, since its
  first argument is `Nat`, an identifier not applied to any arguments.
* `@Mul.mul (α × β) x y` will change to `+`. It's first argument contains only the identifier
  `prod`, but this is applied to arguments, `α` and `β`.
* `@Mul.mul (α × Int) x y` will not change to `+`, since its first argument contains `Int`.

The reasoning behind the heuristic is that the first argument is the type which is "additivized",
and this usually doesn't make sense if this is on a fixed type.

There are some exceptions to this heuristic:

* Identifiers that have the `@[to_additive]` attribute are ignored.
  For example, multiplication in `↥Semigroup` is replaced by addition in `↥AddSemigroup`.
* If an identifier `d` has attribute `@[to_additive_relevant_arg n]` then the argument
  in position `n` is checked for a fixed type, instead of checking the first argument.
  `@[to_additive]` will automatically add the attribute `@[to_additive_relevant_arg n]` to a
  declaration when the first argument has no multiplicative type-class, but argument `n` does.
* If an identifier has attribute `@[to_additive_ignore_args n1 n2 ...]` then all the arguments in
  positions `n1`, `n2`, ... will not be checked for unapplied identifiers (start counting from 1).
  For example, `cont_mdiff_map` has attribute `@[to_additive_ignore_args 21]`, which means
  that its 21st argument `(n : WithTop Nat)` can contain `Nat`
  (usually in the form `has_top.top Nat ...`) and still be additivized.
  So `@Mul.mul (C^∞⟮I, N; I', G⟯) _ f g` will be additivized.

### Troubleshooting

If `@[to_additive]` fails because the additive declaration raises a type mismatch, there are
various things you can try.
The first thing to do is to figure out what `@[to_additive]` did wrong by looking at the type
mismatch error.

* Option 1: It additivized a declaration `d` that should remain multiplicative. Solution:
  * Make sure the first argument of `d` is a type with a multiplicative structure. If not, can you
    reorder the (implicit) arguments of `d` so that the first argument becomes a type with a
    multiplicative structure (and not some indexing type)?
    The reason is that `@[to_additive]` doesn't additivize declarations if their first argument
    contains fixed types like `Nat` or `ℝ`. See section Heuristics.
    If the first argument is not the argument with a multiplicative type-class, `@[to_additive]`
    should have automatically added the attribute `@[to_additive_relevant_arg]` to the declaration.
    You can test this by running the following (where `d` is the full name of the declaration):
    ```
      #eval (do isRelevant `d >>= trace)
    ```
    The expected output is `n` where the `n`-th argument of `d` is a type (family) with a
    multiplicative structure on it. If you get a different output (or a failure), you could add
    the attribute `@[to_additive_relevant_arg n]` manually, where `n` is an argument with a
    multiplicative structure.
* Option 2: It didn't additivize a declaration that should be additivized.
  This happened because the heuristic applied, and the first argument contains a fixed type,
  like `Nat` or `ℝ`. Solutions:
  * If the fixed type has an additive counterpart (like `↥Semigroup`), give it the `@[to_additive]`
    attribute.
  * If the fixed type occurs inside the `k`-th argument of a declaration `d`, and the
    `k`-th argument is not connected to the multiplicative structure on `d`, consider adding
    attribute `[to_additive_ignore_args k]` to `d`.
  * If you want to disable the heuristic and replace all multiplicative
    identifiers with their additive counterpart, use `@[to_additive!]`.
* Option 3: Arguments / universe levels are incorrectly ordered in the additive version.
  This likely only happens when the multiplicative declaration involves `pow`/`^`. Solutions:
  * Ensure that the order of arguments of all relevant declarations are the same for the
    multiplicative and additive version. This might mean that arguments have an "unnatural" order
    (e.g. `Monoid.npow n x` corresponds to `x ^ n`, but it is convenient that `Monoid.npow` has this
    argument order, since it matches `AddMonoid.nsmul n x`.
  * If this is not possible, add the `[to_additive_reorder k]` to the multiplicative declaration
    to indicate that the `k`-th and `(k+1)`-st arguments are reordered in the additive version.

If neither of these solutions work, and `to_additive` is unable to automatically generate the
additive version of a declaration, manually write and prove the additive version.
Often the proof of a lemma/theorem can just be the multiplicative version of the lemma applied to
`multiplicative G`.
Afterwards, apply the attribute manually:

```
attribute [to_additive foo_add_bar] foo_bar
```

This will allow future uses of `to_additive` to recognize that
`foo_bar` should be replaced with `foo_add_bar`.

### Handling of hidden definitions

Before transporting the “main” declaration `src`, `to_additive` first
scans its type and value for names starting with `src`, and transports
them. This includes auxiliary definitions like `src._match_1`,
`src._proof_1`.

In addition to transporting the “main” declaration, `to_additive` transports
its equational lemmas and tags them as equational lemmas for the new declaration,
attributes present on the original equational lemmas are also transferred first (notably
`_refl_lemma`).

### Structure fields and constructors

If `src` is a structure, then `to_additive` automatically adds
structure fields to its mapping, and similarly for constructors of
inductive types.

For new structures this means that `to_additive` automatically handles
coercions, and for old structures it does the same, if ancestry
information is present in `@[ancestor]` attributes. The `ancestor`
attribute must come before the `to_additive` attribute, and it is
essential that the order of the base structures passed to `ancestor` matches
between the multiplicative and additive versions of the structure.

### Name generation

* If `@[to_additive]` is called without a `name` argument, then the
  new name is autogenerated.  First, it takes the longest prefix of
  the source name that is already known to `to_additive`, and replaces
  this prefix with its additive counterpart. Second, it takes the last
  part of the name (i.e., after the last dot), and replaces common
  name parts (“mul”, “one”, “inv”, “prod”) with their additive versions.

* [todo] Namespaces can be transformed using `map_namespace`. For example:
  ```
  run_cmd to_additive.map_namespace `quotient_group `quotient_add_group
  ```

  Later uses of `to_additive` on declarations in the `quotient_group`
  namespace will be created in the `quotient_add_group` namespaces.

* If `@[to_additive]` is called with a `name` argument `new_name`
  /without a dot/, then `to_additive` updates the prefix as described
  above, then replaces the last part of the name with `new_name`.

* If `@[to_additive]` is called with a `name` argument
  `new_namespace.new_name` /with a dot/, then `to_additive` uses this
  new name as is.

As a safety check, in the first case `to_additive` double checks
that the new name differs from the original one.

-/
initialize registerBuiltinAttribute {
    name := `to_additive
    descr := "Transport multiplicative to additive"
    add := fun src stx kind => do
      if (kind != AttributeKind.global) then
        throwError "`to_additive` can't be used as a local attribute"
      let val ← elabToAdditive stx
      addToAdditiveAttr src val
    -- Because `@[simp]` runs after compilation,
    -- we have to as well to be able to copy attributes correctly.
    applicationTime := .afterCompilation
  }


end ToAdditive<|MERGE_RESOLUTION|>--- conflicted
+++ resolved
@@ -493,12 +493,8 @@
     return elabToAdditiveAux ((tgt.map (·.raw)).getD tk) replaceAll.isSome trace.isSome tgt doc
   | _ => throwUnsupportedSyntax
 
-<<<<<<< HEAD
 /-- `addToAdditiveAttr src val` adds a `@[to_additive]` attribute to `src` with configuration `val`.
 See the attribute implementation for more details. -/
-=======
-/-- Adds the `@[to_additive]` attribute to `src` with configuration `val`. -/
->>>>>>> cd789560
 def addToAdditiveAttr (src : Name) (val : ValueType) : AttrM Unit := do
   let tgt ← targetName src val.tgt val.allowAutoName
   if let some tgt' := findTranslation? (← getEnv) src then
