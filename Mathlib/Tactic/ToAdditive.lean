/-
Copyright (c) 2024 Miyahara Kō. All rights reserved.
Released under Apache 2.0 license as described in the file LICENSE.
Authors: Miyahara Kō
-/
module

public meta import Mathlib.Tactic.Translate.ToAdditive

/-!
## `@[to_additive]` attributes for basic types
-/

public meta section

<<<<<<< HEAD
attribute [to_additive_do_translate] Empty PEmpty Unit PUnit
=======
set_option linter.privateModule false

attribute [to_additive self] Empty PEmpty Unit PUnit
>>>>>>> 6f1ec98b

attribute [translate_change_numeral 2] OfNat OfNat.ofNat

attribute [to_additive] One
attribute [to_additive existing Zero.toOfNat0] One.toOfNat1
attribute [to_additive existing Zero.ofOfNat0] One.ofOfNat1<|MERGE_RESOLUTION|>--- conflicted
+++ resolved
@@ -13,13 +13,9 @@
 
 public meta section
 
-<<<<<<< HEAD
-attribute [to_additive_do_translate] Empty PEmpty Unit PUnit
-=======
 set_option linter.privateModule false
 
-attribute [to_additive self] Empty PEmpty Unit PUnit
->>>>>>> 6f1ec98b
+attribute [to_additive_do_translate] Empty PEmpty Unit PUnit
 
 attribute [translate_change_numeral 2] OfNat OfNat.ofNat
 
