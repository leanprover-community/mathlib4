--- conflicted
+++ resolved
@@ -317,14 +317,9 @@
 
 `#push` understands local variables, so you can use them to introduce parameters.
 -/
-<<<<<<< HEAD
-macro (name := pushCommand)
-    tk:"#push" disch?:(discharger)? ppSpace head:term " => " e:term : command =>
+macro (name := pushCommand) tk:"#push" cfg:optConfig disch?:(discharger)? ppSpace head:term " => "
+    e:term : command =>
   `(command| #conv%$tk push $[$disch?:discharger]? $head:term => $e)
-=======
-macro (name := pushCommand) tk:"#push " cfg:optConfig head:ident ppSpace e:term : command =>
-  `(command| #conv%$tk push $cfg $head:ident => $e)
->>>>>>> ee728d5a
 
 /--
 The syntax is `#push_neg e`, where `e` is an expression,
@@ -332,12 +327,8 @@
 
 `#push_neg` understands local variables, so you can use them to introduce parameters.
 -/
-<<<<<<< HEAD
-macro (name := pushNegCommand) tk:"#push_neg " e:term : command => `(command| #push%$tk Not => $e)
-=======
 macro (name := pushNegCommand) tk:"#push_neg " cfg:optConfig e:term : command =>
- `(command| #push%$tk $cfg Not $e)
->>>>>>> ee728d5a
+ `(command| #push%$tk $cfg Not => $e)
 
 @[inherit_doc pull]
 elab "pull" disch?:(discharger)? head:(ppSpace colGt term) : conv => withMainContext do
