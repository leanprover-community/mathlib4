--- conflicted
+++ resolved
@@ -16,11 +16,7 @@
 The `push` tactic pushes a given constant inside expressions: it can be applied to goals as well
 as local hypotheses and also works as a `conv` tactic. `push_neg` is a macro for `push Not`.
 
-<<<<<<< HEAD
-The `pull` tactic does the reverse: it pulls the given constant towards the root of the expression.
-=======
 The `pull` tactic does the reverse: it pulls the given constant towards the head of the expression.
->>>>>>> a9a54f80
 -/
 
 namespace Mathlib.Tactic.Push
@@ -45,25 +41,16 @@
   and_or_left and_or_right and_true true_and and_false false_and
   or_and_left or_and_right or_true true_or or_false false_or
 
-<<<<<<< HEAD
+-- these lemmas are only for the `pull` tactic
+attribute [push low]
+  forall_and_left forall_and_right -- needs lower priority than `forall_and` in the `pull` tactic
+
 attribute [push ←] Function.id_def
 
 -- TODO: decide if we want this lemma, and if so, fix the proofs that break as a result
 -- @[push high] theorem Nat.not_nonneg_iff_eq_zero (n : Nat) : ¬ 0 < n ↔ n = 0 :=
 --   Nat.not_lt.trans Nat.le_zero
 
-=======
--- these lemmas are only for the `pull` tactic
-attribute [push low]
-  forall_and_left forall_and_right -- needs lower priority than `forall_and` in the `pull` tactic
-
-attribute [push ←] Function.id_def
-
--- TODO: decide if we want this lemma, and if so, fix the proofs that break as a result
--- @[push high] theorem Nat.not_nonneg_iff_eq_zero (n : Nat) : ¬ 0 < n ↔ n = 0 :=
---   Nat.not_lt.trans Nat.le_zero
-
->>>>>>> a9a54f80
 theorem not_and_eq : (¬ (p ∧ q)) = (p → ¬ q) := propext not_and
 theorem not_and_or_eq : (¬ (p ∧ q)) = (¬ p ∨ ¬ q) := propext not_and_or
 theorem not_forall_eq : (¬ ∀ x, s x) = (∃ x, ¬ s x) := propext not_forall
@@ -105,11 +92,7 @@
   zeta := false
   proj := false
 
-<<<<<<< HEAD
-/-- Try to rewrite using a push lemma. -/
-=======
 /-- Try to rewrite using a `push` lemma. -/
->>>>>>> a9a54f80
 def pushStep (head : Head) : Simp.Simproc := fun e => do
   let e_whnf ← whnf e
   let some e_head := Head.ofExpr? e_whnf | return Simp.Step.continue
@@ -120,13 +103,8 @@
     -- We return `.visit r` instead of `.continue r`, because in the case of a triple negation,
     -- after rewriting `¬ ¬ ¬ p` into `¬ p`, we may want to rewrite `¬ p` again.
     return Simp.Step.visit r
-<<<<<<< HEAD
-  if let some ex := e_whnf.not? then
-    pushNegBuiltin ex
-=======
   if let some e := e_whnf.not? then
     pushNegBuiltin e
->>>>>>> a9a54f80
   else
     return Simp.Step.continue
 
@@ -140,11 +118,7 @@
     | some disch => { pre := pushStep head, discharge? := disch, wellBehavedDischarge := false }
   (·.1) <$> Simp.main tgt ctx (methods := methods)
 
-<<<<<<< HEAD
-/-- Try to rewrite using a pull lemma. -/
-=======
 /-- Try to rewrite using a `pull` lemma. -/
->>>>>>> a9a54f80
 def pullStep (head : Head) : Simp.Simproc := fun e => do
   let thms := pullExt.getState (← getEnv)
   -- We can't use `Simp.rewrite?` here, because we need to only allow rewriting with theorems
@@ -186,11 +160,7 @@
     -- but for example `∑ x, _` expands to `Finset.sum Finset.univ fun _ ↦ _`,
     -- in which `Finset.univ` is not an underscore. So instead
     -- we only insist that the last argument is an underscore.
-<<<<<<< HEAD
-    if isUnderscore args.back! then
-=======
     if args.back?.all isUnderscore then
->>>>>>> a9a54f80
       try resolveId? f catch _ => return none
     else
       return none
@@ -214,11 +184,7 @@
   | `(∀ $_, _) => return .forall
   | _ =>
     match ← resolvePushId? stx with
-<<<<<<< HEAD
-    | some (.const name _) => return .name name
-=======
     | some (.const c _) => return .const c
->>>>>>> a9a54f80
     | _ => throwError "Could not resolve `push` argument {stx}. \
       Expected either a constant, e.g. `push Not`, \
       or notation with underscores, e.g. `push ¬ _`"
@@ -230,11 +196,7 @@
   (·.2) <$> tacticToDischarge stx.raw[3]
 
 /--
-<<<<<<< HEAD
-`push` pushes the given constant away from the root of the expression. For example
-=======
 `push` pushes the given constant away from the head of the expression. For example
->>>>>>> a9a54f80
 - `push _ ∈ _` rewrites `x ∈ {y} ∪ zᶜ` into `x = y ∨ ¬ x ∈ z`.
 - `push (disch := positivity) Real.log` rewrites `log (a * b ^ 2)` into `log a + 2 * log b`.
 - `push ¬ _` is the same as `push_neg` or `push Not`, and it rewrites
@@ -246,20 +208,12 @@
 
 The `push` tactic can be extended using the `@[push]` attribute.
 
-<<<<<<< HEAD
-To instead move a constant closer to the root of the expression, use the `pull` tactic.
-
-To push a constant at a hypothesis, use the `push ... at h` or `push ... at *` syntax.
--/
-elab (name := push) "push " disch?:(discharger)? head:(colGt term) loc:(location)? : tactic => do
-=======
 To instead move a constant closer to the head of the expression, use the `pull` tactic.
 
 To push a constant at a hypothesis, use the `push ... at h` or `push ... at *` syntax.
 -/
 elab (name := push) "push" disch?:(discharger)? head:(ppSpace colGt term) loc:(location)? :
     tactic => do
->>>>>>> a9a54f80
   let disch? ← disch?.mapM elabDischarger
   let head ← elabHead head
   let loc := (loc.map expandLocation).getD (.targets #[] true)
@@ -293,20 +247,6 @@
 
 /--
 `pull` is the inverse tactic to `push`.
-<<<<<<< HEAD
-It pulls the given constant towards the root of the expression. For example
-- `pull _ ∈ _` rewrites `x ∈ y ∨ ¬ x ∈ z` into `x ∈ y ∪ zᶜ`.
-- `pull (disch := positivity) Real.log` rewrites `log a + 2 * log b` into `log (a * b ^ 2)`.
-
-A lemma is considered a `pull` lemma if its reverse direction is a `push` lemma
-that actually moves the given constant away from the root. For example
-- `not_or : ¬ (p ∨ q) ↔ ¬ p ∧ ¬ q` is a `pull` lemma, but `not_not : ¬ ¬ p ↔ p` is not.
-- `log_mul : log (x * y) = log x + log y` is a `pull` lemma, but `log_abs : log |x| = log x` is not.
-
-TODO: add a `@[pull]` attribute to add `pull` lemmas without using `@[push]`.
--/
-elab (name := pull) "pull " disch?:(discharger)? head:(colGt term) loc:(location)? : tactic => do
-=======
 It pulls the given constant towards the head of the expression. For example
 - `pull _ ∈ _` rewrites `x ∈ y ∨ ¬ x ∈ z` into `x ∈ y ∪ zᶜ`.
 - `pull (disch := positivity) Real.log` rewrites `log a + 2 * log b` into `log (a * b ^ 2)`.
@@ -323,7 +263,6 @@
 -/
 elab (name := pull) "pull" disch?:(discharger)? head:(ppSpace colGt term) loc:(location)? :
     tactic => do
->>>>>>> a9a54f80
   let disch? ← disch?.mapM elabDischarger
   let head ← elabHead head
   let loc := (loc.map expandLocation).getD (.targets #[] true)
@@ -336,25 +275,6 @@
 simproc_decl _root_.pullFun (_) := pullStep .lambda
 
 section Conv
-<<<<<<< HEAD
-
-@[inherit_doc push]
-elab "push " disch?:(discharger)? head:(colGt term) : conv => withMainContext do
-  let disch? ← disch?.mapM elabDischarger
-  let head ← elabHead head
-  Conv.applySimpResult (← pushCore head (← instantiateMVars (← Conv.getLhs)) disch?)
-
-@[inherit_doc push_neg]
-macro "push_neg" : conv => `(conv| push Not)
-
-/--
-The syntax is `#push head e`, where `head` is a constant and `e` is an expression,
-which will print the `push head` form of `e`.
-
-`#push` understands local variables, so you can use them to introduce parameters.
--/
-macro (name := pushCommand) tk:"#push " head:ident e:term : command =>
-=======
 
 @[inherit_doc push]
 elab "push" disch?:(discharger)? head:(ppSpace colGt term) : conv => withMainContext do
@@ -372,7 +292,6 @@
 `#push` understands local variables, so you can use them to introduce parameters.
 -/
 macro (name := pushCommand) tk:"#push " head:ident ppSpace e:term : command =>
->>>>>>> a9a54f80
   `(command| #conv%$tk push $head:ident => $e)
 
 /--
@@ -384,11 +303,7 @@
 macro (name := pushNegCommand) tk:"#push_neg " e:term : command => `(command| #push%$tk Not $e)
 
 @[inherit_doc pull]
-<<<<<<< HEAD
-elab "pull " disch?:(discharger)? head:(colGt term) : conv => withMainContext do
-=======
 elab "pull" disch?:(discharger)? head:(ppSpace colGt term) : conv => withMainContext do
->>>>>>> a9a54f80
   let disch? ← disch?.mapM elabDischarger
   let head ← elabHead head
   Conv.applySimpResult (← pullCore head (← instantiateMVars (← Conv.getLhs)) disch?)
@@ -399,11 +314,7 @@
 
 `#pull` understands local variables, so you can use them to introduce parameters.
 -/
-<<<<<<< HEAD
-macro (name := pullCommand) tk:"#pull " head:ident e:term : command =>
-=======
 macro (name := pullCommand) tk:"#pull " head:ident ppSpace e:term : command =>
->>>>>>> a9a54f80
   `(command| #conv%$tk pull $head:ident => $e)
 
 end Conv
@@ -425,11 +336,7 @@
   for (key, trie) in thms.root do
     let matchesHead (k : DiscrTree.Key) : Bool :=
       match k, head with
-<<<<<<< HEAD
-      | .const n _, .name n' => n == n'
-=======
       | .const c _, .const c' => c == c'
->>>>>>> a9a54f80
       | .other    , .lambda  => true
       | .arrow    , .forall  => true
       | _         , _        => false
