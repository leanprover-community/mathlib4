--- conflicted
+++ resolved
@@ -39,16 +39,9 @@
   and_or_left and_or_right and_true true_and and_false false_and
   or_and_left or_and_right or_true true_or or_false false_or
 
-<<<<<<< HEAD
 -- TODO(Jovan): Decide if we want this lemma, and if so, fix the proofs that break as a result
 -- @[push high] theorem Nat.not_nonneg_iff_eq_zero (n : Nat) : ¬0 < n ↔ n = 0 :=
 --   Nat.not_lt.trans Nat.le_zero
-=======
-theorem not_nonempty_eq (s : Set β) : (¬ s.Nonempty) = (s = ∅) := by
-  have A : ∀ (x : β), x ∉ (∅ : Set β) := fun x ↦ id
-  simp only [Set.Nonempty, not_exists, eq_iff_iff]
-  exact ⟨fun h ↦ Set.ext (fun x ↦ by simp only [h x, A]), fun h ↦ by rwa [h]⟩
->>>>>>> 35529d04
 
 
 theorem not_and_eq : (¬ (p ∧ q)) = (p → ¬ q) := propext not_and
@@ -80,7 +73,6 @@
     else
       return mkSimpStep (.forallE `_ p (mkNot q) default) (← mkAppM ``not_and_eq #[p, q])
   | (``Exists, #[_, .lam n typ bo bi]) =>
-<<<<<<< HEAD
     return mkSimpStep (.forallE n typ (mkNot bo) bi) (← mkAppM ``not_exists_eq #[.lam n typ bo bi])
   | _ =>
     pushNegForall e
@@ -98,40 +90,6 @@
       return mkSimpStep (← mkAppM ``Exists #[body']) (← mkAppM ``not_forall_eq #[body''])
     else
       return Simp.Step.continue
-=======
-      return mkSimpStep (.forallE n typ (mkNot bo) bi)
-                        (← mkAppM ``not_exists_eq #[.lam n typ bo bi])
-  | (``Exists, #[_, _]) =>
-      return none
-  | _ => match ex with
-          | .forallE name ty body binfo => do
-              if (← isProp ty) && !body.hasLooseBVars then
-                return mkSimpStep (← mkAppM ``And #[ty, mkNot body])
-                  (← mkAppM ``not_implies_eq #[ty, body])
-              else
-                let body' : Expr := .lam name ty (mkNot body) binfo
-                let body'' : Expr := .lam name ty body binfo
-                return mkSimpStep (← mkAppM ``Exists #[body']) (← mkAppM ``not_forall_eq #[body''])
-          | _ => return none
-
-/-- Recursively push negations at the top level of the current expression. This is needed
-to handle e.g. triple negation. -/
-partial def transformNegation (e : Expr) : SimpM Simp.Step := do
-  let Simp.Step.visit r₁ ← transformNegationStep e | return Simp.Step.continue
-  match r₁.proof? with
-  | none => return Simp.Step.continue r₁
-  | some _ => do
-      let Simp.Step.visit r₂ ← transformNegation r₁.expr | return Simp.Step.visit r₁
-      return Simp.Step.visit (← r₁.mkEqTrans r₂)
-
-/-- Common entry point to `push_neg` as a conv. -/
-def pushNegCore (tgt : Expr) : MetaM Simp.Result := do
-  let myctx : Simp.Context ← Simp.mkContext
-      { eta := true, zeta := false, proj := false, congrConsts := false }
-      (simpTheorems := #[ ])
-      (congrTheorems := (← getSimpCongrTheorems))
-  (·.1) <$> Simp.main tgt myctx (methods := { pre := transformNegation })
->>>>>>> 35529d04
 
 /-- The type for a constant to be pushed by `push`. -/
 inductive Head where
@@ -184,6 +142,7 @@
 def pushSimpConfig : Simp.Config where
   zeta := false
   proj := false
+  congrConsts := false -- this is a workaround, and can hopefully be removed
 
 /-- Common entry point to the implementation of `push`. -/
 def pushCore (head : Head) (tgt : Expr) (disch? : Option Simp.Discharge) : MetaM Simp.Result := do
