--- conflicted
+++ resolved
@@ -30,13 +30,8 @@
 /-- Evaluates `tacs` and succeeds only if `tacs` both fails and throws an error equal (as a string)
 to `msg`. -/
 def successIfFailWithMessage {s α : Type} {m : Type → Type}
-<<<<<<< HEAD
-    [Monad m] [MonadLiftT IO m] [MonadLiftT MetaM m] [MonadBacktrack s m] [MonadError m]
-    (msg : String) (tacs : m α) (msgref : Syntax) (ref : Option Syntax := none) : m Unit := do
-=======
-    [Monad m] [MonadLiftT BaseIO m] [MonadBacktrack s m] [MonadError m]
+    [Monad m] [MonadLiftT BaseIO m] [MonadLiftT MetaM m] [MonadBacktrack s m] [MonadError m]
     (msg : String) (tacs : m α) (ref : Option Syntax := none) : m Unit := do
->>>>>>> 9173268a
   let s ← saveState
   let err ←
     try _ ← tacs; pure none
