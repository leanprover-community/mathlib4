/-
Copyright (c) 2021 Mario Carneiro. All rights reserved.
Released under Apache 2.0 license as described in the file LICENSE.
Authors: Mario Carneiro, Kyle Miller
-/
import Lean
import Std
<<<<<<< HEAD
import Mathlib.Tactic.Cases
import Mathlib.Tactic.PPWithUniv
=======
>>>>>>> 9afc13a6

set_option autoImplicit true

namespace Mathlib.Tactic
open Lean Parser.Tactic Elab Command Elab.Tactic Meta

syntax (name := «variables») "variables" (ppSpace bracketedBinder)* : command

@[command_elab «variables»] def elabVariables : CommandElab
  | `(variables%$pos $binders*) => do
    logWarningAt pos "'variables' has been replaced by 'variable' in lean 4"
    elabVariable (← `(variable%$pos $binders*))
  | _ => throwUnsupportedSyntax

/-- `lemma` means the same as `theorem`. It is used to denote "less important" theorems -/
syntax (name := lemma) declModifiers
  group("lemma " declId ppIndent(declSig) declVal Parser.Command.terminationSuffix) : command

/-- Implementation of the `lemma` command, by macro expansion to `theorem`. -/
@[macro «lemma»] def expandLemma : Macro := fun stx =>
  -- FIXME: this should be a macro match, but terminationSuffix is not easy to bind correctly.
  -- This implementation ensures that any future changes to `theorem` are reflected in `lemma`
  let stx := stx.modifyArg 1 fun stx =>
    let stx := stx.modifyArg 0 (mkAtomFrom · "theorem" (canonical := true))
    stx.setKind ``Parser.Command.theorem
  pure <| stx.setKind ``Parser.Command.declaration

/-- The syntax `variable (X Y ... Z : Sort*)` creates a new distinct implicit universe variable
for each variable in the sequence. -/
elab "Sort*" : term => do
  let u ← Lean.Meta.mkFreshLevelMVar
  Elab.Term.levelMVarToParam (.sort u)

/-- The syntax `variable (X Y ... Z : Type*)` creates a new distinct implicit universe variable
`> 0` for each variable in the sequence. -/
elab "Type*" : term => do
  let u ← Lean.Meta.mkFreshLevelMVar
  Elab.Term.levelMVarToParam (.sort (.succ u))

/-- Given two arrays of `FVarId`s, one from an old local context and the other from a new local
context, pushes `FVarAliasInfo`s into the info tree for corresponding pairs of `FVarId`s.
Recall that variables linked this way should be considered to be semantically identical.

The effect of this is, for example, the unused variable linter will see that variables
from the first array are used if corresponding variables in the second array are used. -/
def pushFVarAliasInfo [Monad m] [MonadInfoTree m]
    (oldFVars newFVars : Array FVarId) (newLCtx : LocalContext) : m Unit := do
  for old in oldFVars, new in newFVars do
    if old != new then
      let decl := newLCtx.get! new
      pushInfoLeaf (.ofFVarAliasInfo { id := new, baseId := old, userName := decl.userName })

/-- Function to help do the revert/intro pattern, running some code inside a context
where certain variables have been reverted before re-introing them.
It will push `FVarId` alias information into info trees for you according to a simple protocol.

- `fvarIds` is an array of `fvarIds` to revert. These are passed to
  `Lean.MVarId.revert` with `preserveOrder := true`, hence the function
  raises an error if they cannot be reverted in the provided order.
- `k` is given the goal with all the variables reverted and
  the array of reverted `FVarId`s, with the requested `FVarId`s at the beginning.
  It must return a tuple of a value, an array describing which `FVarIds` to link,
  and a mutated `MVarId`.

The `a : Array (Option FVarId)` array returned by `k` is interpreted in the following way.
The function will intro `a.size` variables, and then for each non-`none` entry we
create an FVar alias between it and the corresponding `intro`ed variable.
For example, having `k` return `fvars.map .some` causes all reverted variables to be
`intro`ed and linked.

Returns the value returned by `k` along with the resulting goal.
 -/
def _root_.Lean.MVarId.withReverted (mvarId : MVarId) (fvarIds : Array FVarId)
    (k : MVarId → Array FVarId → MetaM (α × Array (Option FVarId) × MVarId))
    (clearAuxDeclsInsteadOfRevert := false) : MetaM (α × MVarId) := do
  let (xs, mvarId) ← mvarId.revert fvarIds true clearAuxDeclsInsteadOfRevert
  let (r, xs', mvarId) ← k mvarId xs
  let (ys, mvarId) ← mvarId.introNP xs'.size
  mvarId.withContext do
    for x? in xs', y in ys do
      if let some x := x? then
        pushInfoLeaf (.ofFVarAliasInfo { id := y, baseId := x, userName := ← y.getUserName })
  return (r, mvarId)

/--
Replace the type of the free variable `fvarId` with `typeNew`.

If `checkDefEq = true` then throws an error if `typeNew` is not definitionally
equal to the type of `fvarId`. Otherwise this function assumes `typeNew` and the type
of `fvarId` are definitionally equal.

This function is the same as `Lean.MVarId.changeLocalDecl` but makes sure to push substitution
information into the infotree.
-/
def _root_.Lean.MVarId.changeLocalDecl' (mvarId : MVarId) (fvarId : FVarId) (typeNew : Expr)
    (checkDefEq := true) : MetaM MVarId := do
  mvarId.checkNotAssigned `changeLocalDecl
  let (_, mvarId) ← mvarId.withReverted #[fvarId] fun mvarId fvars => mvarId.withContext do
    let check (typeOld : Expr) : MetaM Unit := do
      if checkDefEq then
        unless ← isDefEq typeNew typeOld do
          throwTacticEx `changeLocalDecl mvarId
            m!"given type{indentExpr typeNew}\nis not definitionally equal to{indentExpr typeOld}"
    let finalize (targetNew : Expr) := do
      return ((), fvars.map .some, ← mvarId.replaceTargetDefEq targetNew)
    match ← mvarId.getType with
    | .forallE n d b bi => do check d; finalize (.forallE n typeNew b bi)
    | .letE n t v b ndep => do check t; finalize (.letE n typeNew v b ndep)
    | _ => throwTacticEx `changeLocalDecl mvarId "unexpected auxiliary target"
  return mvarId

/-- `change` can be used to replace the main goal or its local
variables with definitionally equal ones.

For example, if `n : ℕ` and the current goal is `⊢ n + 2 = 2`, then
```lean
change _ + 1 = _
```
changes the goal to `⊢ n + 1 + 1 = 2`. The tactic also applies to the local context.
If `h : n + 2 = 2` and `h' : n + 3 = 4` are in the local context, then
```lean
change _ + 1 = _ at h h'
```
changes their types to be `h : n + 1 + 1 = 2` and `h' : n + 2 + 1 = 4`.

Change is like `refine` in that every placeholder needs to be solved for by unification,
but you can use named placeholders and `?_` where you want `change` to create new goals.

The tactic `show e` is interchangeable with `change e`, where the pattern `e` is applied to
the main goal. -/
elab_rules : tactic
  | `(tactic| change $newType:term $[$loc:location]?) => do
    withLocation (expandOptLocation (Lean.mkOptionalNode loc))
      (atLocal := fun h ↦ do
        let hTy ← h.getType
        -- This is a hack to get the new type to elaborate in the same sort of way that
        -- it would for a `show` expression for the goal.
        let mvar ← mkFreshExprMVar none
        let (_, mvars) ← elabTermWithHoles
                          (← `(term | show $newType from $(← Term.exprToSyntax mvar))) hTy `change
        liftMetaTactic fun mvarId ↦ do
          return (← mvarId.changeLocalDecl' h (← inferType mvar)) :: mvars)
      (atTarget := evalTactic <| ← `(tactic| refine_lift show $newType from ?_))
      (failed := fun _ ↦ throwError "change tactic failed")

/--
`by_cases p` makes a case distinction on `p`,
resulting in two subgoals `h : p ⊢` and `h : ¬ p ⊢`.
-/
macro "by_cases " e:term : tactic =>
  `(tactic| by_cases $(mkIdent `h) : $e)

syntax "transitivity" (ppSpace colGt term)? : tactic
set_option hygiene false in
macro_rules
  | `(tactic| transitivity) => `(tactic| apply Nat.le_trans)
  | `(tactic| transitivity $e) => `(tactic| apply Nat.le_trans (m := $e))
set_option hygiene false in
macro_rules
  | `(tactic| transitivity) => `(tactic| apply Nat.lt_trans)
  | `(tactic| transitivity $e) => `(tactic| apply Nat.lt_trans (m := $e))

/--
The tactic `introv` allows the user to automatically introduce the variables of a theorem and
explicitly name the non-dependent hypotheses.
Any dependent hypotheses are assigned their default names.

Examples:
```
example : ∀ a b : Nat, a = b → b = a := by
  introv h,
  exact h.symm
```
The state after `introv h` is
```
a b : ℕ,
h : a = b
⊢ b = a
```

```
example : ∀ a b : Nat, a = b → ∀ c, b = c → a = c := by
  introv h₁ h₂,
  exact h₁.trans h₂
```
The state after `introv h₁ h₂` is
```
a b : ℕ,
h₁ : a = b,
c : ℕ,
h₂ : b = c
⊢ a = c
```
-/
syntax (name := introv) "introv " (ppSpace colGt binderIdent)* : tactic
@[tactic introv] partial def evalIntrov : Tactic := fun stx ↦ do
  match stx with
  | `(tactic| introv)                     => introsDep
  | `(tactic| introv $h:ident $hs:binderIdent*) =>
    evalTactic (← `(tactic| introv; intro $h:ident; introv $hs:binderIdent*))
  | `(tactic| introv _%$tk $hs:binderIdent*) =>
    evalTactic (← `(tactic| introv; intro _%$tk; introv $hs:binderIdent*))
  | _ => throwUnsupportedSyntax
where
  introsDep : TacticM Unit := do
    let t ← getMainTarget
    match t with
    | Expr.forallE _ _ e _ =>
      if e.hasLooseBVars then
        intro1PStep
        introsDep
    | _ => pure ()
  intro1PStep : TacticM Unit :=
    liftMetaTactic fun goal ↦ do
      let (_, goal) ← goal.intro1P
      pure [goal]

/-- Try calling `assumption` on all goals; succeeds if it closes at least one goal. -/
macro "assumption'" : tactic => `(tactic| any_goals assumption)

elab "match_target " t:term : tactic => do
  withMainContext do
    let (val) ← elabTerm t (← inferType (← getMainTarget))
    if not (← isDefEq val (← getMainTarget)) then
      throwError "failed"

/-- This tactic clears all auxiliary declarations from the context. -/
elab (name := clearAuxDecl) "clear_aux_decl" : tactic => withMainContext do
  let mut g ← getMainGoal
  for ldec in ← getLCtx do
    if ldec.isAuxDecl then
      g ← g.tryClear ldec.fvarId
  replaceMainGoal [g]

/-- Clears the value of the local definition `fvarId`. Ensures that the resulting goal state
is still type correct. Throws an error if it is a local hypothesis without a value. -/
def _root_.Lean.MVarId.clearValue (mvarId : MVarId) (fvarId : FVarId) : MetaM MVarId := do
  mvarId.checkNotAssigned `clear_value
  let tag ← mvarId.getTag
  let (_, mvarId) ← mvarId.withReverted #[fvarId] fun mvarId' fvars => mvarId'.withContext do
    let tgt ← mvarId'.getType
    unless tgt.isLet do
      mvarId.withContext <|
        throwTacticEx `clear_value mvarId m!"{Expr.fvar fvarId} is not a local definition"
    let tgt' := Expr.forallE tgt.letName! tgt.letType! tgt.letBody! .default
    unless ← isTypeCorrect tgt' do
      mvarId.withContext <|
        throwTacticEx `clear_value mvarId
          m!"cannot clear {Expr.fvar fvarId}, the resulting context is not type correct"
    let mvarId'' ← mkFreshExprSyntheticOpaqueMVar tgt' tag
    mvarId'.assign <| .app mvarId'' tgt.letValue!
    return ((), fvars.map .some, mvarId''.mvarId!)
  return mvarId

/-- `clear_value n₁ n₂ ...` clears the bodies of the local definitions `n₁, n₂ ...`, changing them
into regular hypotheses. A hypothesis `n : α := t` is changed to `n : α`.

The order of `n₁ n₂ ...` does not matter, and values will be cleared in reverse order of
where they appear in the context. -/
elab (name := clearValue) "clear_value" hs:(ppSpace colGt term:max)+ : tactic => do
  let fvarIds ← getFVarIds hs
  let fvarIds ← withMainContext <| sortFVarIds fvarIds
  for fvarId in fvarIds.reverse do
    withMainContext do
      let mvarId ← (← getMainGoal).clearValue fvarId
      replaceMainGoal [mvarId]

attribute [pp_with_univ] ULift PUnit PEmpty<|MERGE_RESOLUTION|>--- conflicted
+++ resolved
@@ -5,11 +5,7 @@
 -/
 import Lean
 import Std
-<<<<<<< HEAD
-import Mathlib.Tactic.Cases
 import Mathlib.Tactic.PPWithUniv
-=======
->>>>>>> 9afc13a6
 
 set_option autoImplicit true
 
