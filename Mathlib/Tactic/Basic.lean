--- conflicted
+++ resolved
@@ -260,18 +260,16 @@
 elab "eapply " e:term : tactic =>
   evalApplyLikeTactic (Meta.apply (cfg := {newGoals := ApplyNewGoals.nonDependentOnly})) e
 
-<<<<<<< HEAD
 /--
 Tries to solve the goal using a canonical proof of `true` or the `reflexivity` tactic.
 -/
 macro (name := triv) "triv" : tactic =>
   `(tactic| first | exact trivial | rfl | fail "triv tactic failed")
-=======
+
 /-- This tactic clears all auxiliary declarations from the context. -/
 elab (name := clearAuxDecl) "clear_aux_decl" : tactic => withMainContext do
   let mut g ← getMainGoal
   for ldec in ← getLCtx do
     if ldec.isAuxDecl then
       g ← Meta.tryClear g ldec.fvarId
-  replaceMainGoal [g]
->>>>>>> 249dea09
+  replaceMainGoal [g]