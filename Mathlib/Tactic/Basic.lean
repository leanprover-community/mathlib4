/-
Copyright (c) 2021 Mario Carneiro. All rights reserved.
Released under Apache 2.0 license as described in the file LICENSE.
Authors: Mario Carneiro, Kyle Miller
-/
import Lean
import Mathlib.Tactic.PPWithUniv
import Mathlib.Tactic.ExtendDoc
import Mathlib.Tactic.Lemma
import Mathlib.Tactic.TypeStar
<<<<<<< HEAD
import Mathlib.Tactic.MultigoalsLinter

set_option autoImplicit true
=======
import Mathlib.Tactic.Linter.OldObtain

/-!
# Basic tactics and utilities for tactic writing

This file defines some basic utilities for tactic writing, and also
- a dummy `variables` macro (which warns that the Lean 4 name is `variable`)
- the `introv` tactic, which allows the user to automatically introduce the variables of a theorem
and explicitly name the non-dependent hypotheses,
- an `assumption` macro, calling the `assumption` tactic on all goals
- the tactics `match_target`, `clear_aux_decl` (clearing all auxiliary declarations from the
context) and `clear_value` (which clears the bodies of given local definitions,
changing them into regular hypotheses).
-/
>>>>>>> bb7a4043

namespace Mathlib.Tactic
open Lean Parser.Tactic Elab Command Elab.Tactic Meta

/-- Syntax for the `variables` command: this command is just a stub,
and merely warns that it has been renamed to `variable` in Lean 4. -/
syntax (name := «variables») "variables" (ppSpace bracketedBinder)* : command

/-- The `variables` command: this is just a stub,
and merely warns that it has been renamed to `variable` in Lean 4. -/
@[command_elab «variables»] def elabVariables : CommandElab
  | `(variables%$pos $binders*) => do
    logWarningAt pos "'variables' has been replaced by 'variable' in lean 4"
    elabVariable (← `(variable%$pos $binders*))
  | _ => throwUnsupportedSyntax

/-- Given two arrays of `FVarId`s, one from an old local context and the other from a new local
context, pushes `FVarAliasInfo`s into the info tree for corresponding pairs of `FVarId`s.
Recall that variables linked this way should be considered to be semantically identical.

The effect of this is, for example, the unused variable linter will see that variables
from the first array are used if corresponding variables in the second array are used. -/
def pushFVarAliasInfo {m : Type → Type} [Monad m] [MonadInfoTree m]
    (oldFVars newFVars : Array FVarId) (newLCtx : LocalContext) : m Unit := do
  for old in oldFVars, new in newFVars do
    if old != new then
      let decl := newLCtx.get! new
      pushInfoLeaf (.ofFVarAliasInfo { id := new, baseId := old, userName := decl.userName })

/--
The tactic `introv` allows the user to automatically introduce the variables of a theorem and
explicitly name the non-dependent hypotheses.
Any dependent hypotheses are assigned their default names.

Examples:
```
example : ∀ a b : Nat, a = b → b = a := by
  introv h,
  exact h.symm
```
The state after `introv h` is
```
a b : ℕ,
h : a = b
⊢ b = a
```

```
example : ∀ a b : Nat, a = b → ∀ c, b = c → a = c := by
  introv h₁ h₂,
  exact h₁.trans h₂
```
The state after `introv h₁ h₂` is
```
a b : ℕ,
h₁ : a = b,
c : ℕ,
h₂ : b = c
⊢ a = c
```
-/
syntax (name := introv) "introv " (ppSpace colGt binderIdent)* : tactic
@[tactic introv] partial def evalIntrov : Tactic := fun stx ↦ do
  match stx with
  | `(tactic| introv)                     => introsDep
  | `(tactic| introv $h:ident $hs:binderIdent*) =>
    evalTactic (← `(tactic| introv; intro $h:ident; introv $hs:binderIdent*))
  | `(tactic| introv _%$tk $hs:binderIdent*) =>
    evalTactic (← `(tactic| introv; intro _%$tk; introv $hs:binderIdent*))
  | _ => throwUnsupportedSyntax
where
  introsDep : TacticM Unit := do
    let t ← getMainTarget
    match t with
    | Expr.forallE _ _ e _ =>
      if e.hasLooseBVars then
        intro1PStep
        introsDep
    | _ => pure ()
  intro1PStep : TacticM Unit :=
    liftMetaTactic fun goal ↦ do
      let (_, goal) ← goal.intro1P
      pure [goal]

/-- Try calling `assumption` on all goals; succeeds if it closes at least one goal. -/
macro "assumption'" : tactic => `(tactic| any_goals assumption)

elab "match_target " t:term : tactic => do
  withMainContext do
    let (val) ← elabTerm t (← inferType (← getMainTarget))
    if not (← isDefEq val (← getMainTarget)) then
      throwError "failed"

/-- This tactic clears all auxiliary declarations from the context. -/
elab (name := clearAuxDecl) "clear_aux_decl" : tactic => withMainContext do
  let mut g ← getMainGoal
  for ldec in ← getLCtx do
    if ldec.isAuxDecl then
      g ← g.tryClear ldec.fvarId
  replaceMainGoal [g]

/-- Clears the value of the local definition `fvarId`. Ensures that the resulting goal state
is still type correct. Throws an error if it is a local hypothesis without a value. -/
def _root_.Lean.MVarId.clearValue (mvarId : MVarId) (fvarId : FVarId) : MetaM MVarId := do
  mvarId.checkNotAssigned `clear_value
  let tag ← mvarId.getTag
  let (_, mvarId) ← mvarId.withReverted #[fvarId] fun mvarId' fvars => mvarId'.withContext do
    let tgt ← mvarId'.getType
    unless tgt.isLet do
      mvarId.withContext <|
        throwTacticEx `clear_value mvarId m!"{Expr.fvar fvarId} is not a local definition"
    let tgt' := Expr.forallE tgt.letName! tgt.letType! tgt.letBody! .default
    unless ← isTypeCorrect tgt' do
      mvarId.withContext <|
        throwTacticEx `clear_value mvarId
          m!"cannot clear {Expr.fvar fvarId}, the resulting context is not type correct"
    let mvarId'' ← mkFreshExprSyntheticOpaqueMVar tgt' tag
    mvarId'.assign <| .app mvarId'' tgt.letValue!
    return ((), fvars.map .some, mvarId''.mvarId!)
  return mvarId

/-- `clear_value n₁ n₂ ...` clears the bodies of the local definitions `n₁, n₂ ...`, changing them
into regular hypotheses. A hypothesis `n : α := t` is changed to `n : α`.

The order of `n₁ n₂ ...` does not matter, and values will be cleared in reverse order of
where they appear in the context. -/
elab (name := clearValue) "clear_value" hs:(ppSpace colGt term:max)+ : tactic => do
  let fvarIds ← getFVarIds hs
  let fvarIds ← withMainContext <| sortFVarIds fvarIds
  for fvarId in fvarIds.reverse do
    withMainContext do
      let mvarId ← (← getMainGoal).clearValue fvarId
      replaceMainGoal [mvarId]

attribute [pp_with_univ] ULift PUnit PEmpty

end Mathlib.Tactic<|MERGE_RESOLUTION|>--- conflicted
+++ resolved
@@ -8,12 +8,8 @@
 import Mathlib.Tactic.ExtendDoc
 import Mathlib.Tactic.Lemma
 import Mathlib.Tactic.TypeStar
-<<<<<<< HEAD
+import Mathlib.Tactic.Linter.OldObtain
 import Mathlib.Tactic.MultigoalsLinter
-
-set_option autoImplicit true
-=======
-import Mathlib.Tactic.Linter.OldObtain
 
 /-!
 # Basic tactics and utilities for tactic writing
@@ -27,7 +23,6 @@
 context) and `clear_value` (which clears the bodies of given local definitions,
 changing them into regular hypotheses).
 -/
->>>>>>> bb7a4043
 
 namespace Mathlib.Tactic
 open Lean Parser.Tactic Elab Command Elab.Tactic Meta
