/-
Copyright (c) 2022 Abby J. Goldberg. All rights reserved.
Released under Apache 2.0 license as described in the file LICENSE.
Authors: Abby J. Goldberg, Mario Carneiro
-/
import Mathlib.Tactic.Ring

/-!
# linear_combination Tactic

In this file, the `linear_combination` tactic is created.  This tactic, which
works over `CommRing`s, attempts to simplify the target by creating a linear combination
of a list of equalities and subtracting it from the target. A `Syntax.Tactic`
object can also be passed into the tactic, allowing the user to specify a
normalization tactic.

## Implementation Notes

This tactic works by creating a weighted sum of the given equations with the
given coefficients.  Then, it subtracts the right side of the weighted sum
from the left side so that the right side equals 0, and it does the same with
the target.  Afterwards, it sets the goal to be the equality between the
lefthand side of the new goal and the lefthand side of the new weighted sum.
Lastly, calls a normalization tactic on this target.

## References

* <https://leanprover.zulipchat.com/#narrow/stream/239415-metaprogramming-.2F.20tactics/topic/Linear.20algebra.20tactic/near/213928196>

-/

namespace Mathlib.Tactic.LinearCombination
open Lean hiding Rat
open Elab Meta Term

variable {α : Type*} {a a' a₁ a₂ b b' b₁ b₂ c : α}

theorem add_pf [Add α] (p₁ : (a₁:α) = b₁) (p₂ : a₂ = b₂) : a₁ + a₂ = b₁ + b₂ := p₁ ▸ p₂ ▸ rfl
<<<<<<< HEAD
theorem sub_pf [Sub α] (p₁ : (a₁:α) = b₁) (p₂ : a₂ = b₂) : a₁ - a₂ = b₁ - b₂ := p₁ ▸ p₂ ▸ rfl
theorem neg_pf [Neg α] (p : (a:α) = b) : -a = -b := p ▸ rfl
=======
theorem pf_sub_c [Sub α] (p : a = b) (c : α) : a - c = b - c := p ▸ rfl
theorem c_sub_pf [Sub α] (p : b = c) (a : α) : a - b = a - c := p ▸ rfl
>>>>>>> 75f3daf8
theorem pf_mul_c [Mul α] (p : a = b) (c : α) : a * c = b * c := p ▸ rfl
theorem c_mul_pf [Mul α] (p : b = c) (a : α) : a * b = a * c := p ▸ rfl
theorem pf_div_c [Div α] (p : a = b) (c : α) : a / c = b / c := p ▸ rfl

/-- Result of `expandLinearCombo`, either an equality proof or a value. -/
inductive Expanded
  /-- A proof of `a = b`. -/
  | proof (pf : Syntax.Term)
  /-- A value, equivalently a proof of `c = c`. -/
  | const (c : Syntax.Term)

/--
Performs macro expansion of a linear combination expression,
using `+`/`-`/`*`/`/` on equations and values.
* `.proof p` means that `p` is a syntax corresponding to a proof of an equation.
  For example, if `h : a = b` then `expandLinearCombo (2 * h)` returns `.proof (c_add_pf 2 h)`
  which is a proof of `2 * a = 2 * b`.
* `.const c` means that the input expression is not an equation but a value.
-/
partial def expandLinearCombo (ty : Expr) (stx : Syntax.Term) : TermElabM Expanded := withRef stx do
  match stx with
  | `(($e)) => expandLinearCombo ty e
  | `($e₁ + $e₂) => do
    match ← expandLinearCombo ty e₁, ← expandLinearCombo ty e₂ with
    | .const c₁, .const c₂ => .const <$> ``($c₁ + $c₂)
    | .proof p₁, .proof p₂ => .proof <$> ``(add_pf $p₁ $p₂)
    | _ , _ => throwError "'linear_combination' is agnostic to the addition of constants"
  | `($e₁ - $e₂) => do
    match ← expandLinearCombo ty e₁, ← expandLinearCombo ty e₂ with
    | .const c₁, .const c₂ => .const <$> ``($c₁ - $c₂)
<<<<<<< HEAD
    | .proof _, .const _ =>
      throwError "'linear_combination' is agnostic to the subtraction of constants"
    | .const _, .proof _ =>
      throwError "'linear_combination' is agnostic to the addition of constants"
    | .proof p₁, .proof p₂ => .proof <$> ``(sub_pf $p₁ $p₂)
  | `(-$e) => do
    match ← expandLinearCombo ty e with
    | .const c => .const <$> `(-$c)
    | .proof p => .proof <$> ``(neg_pf $p)
=======
    | .proof p₁, .const c₂ => .proof <$> ``(pf_sub_c $p₁ $c₂)
    | .const c₁, .proof p₂ => .proof <$> ``(c_sub_pf $p₂ $c₁)
    | .proof p₁, .proof p₂ => .proof <$> ``(add_pf $p₁ (Eq.symm $p₂))
  | `(-$e) => do
    match ← expandLinearCombo ty e with
    | .const c => .const <$> `(-$c)
    | .proof p => .proof <$> ``(Eq.symm $p)
>>>>>>> 75f3daf8
  | `($e₁ * $e₂) => do
    match ← expandLinearCombo ty e₁, ← expandLinearCombo ty e₂ with
    | .const c₁, .const c₂ => .const <$> ``($c₁ * $c₂)
    | .proof p₁, .const c₂ => .proof <$> ``(pf_mul_c $p₁ $c₂)
    | .const c₁, .proof p₂ => .proof <$> ``(c_mul_pf $p₂ $c₁)
    | .proof _, .proof _ => throwError "'linear_combination' supports only linear operations"
  | `($e₁ / $e₂) => do
    match ← expandLinearCombo ty e₁, ← expandLinearCombo ty e₂ with
    | .const c₁, .const c₂ => .const <$> ``($c₁ / $c₂)
    | .proof p₁, .const c₂ => .proof <$> ``(pf_div_c $p₁ $c₂)
    | _, .proof _ => throwError "'linear_combination' supports only linear operations"
  | e =>
    -- We have the expected type from the goal, so we can fully synthesize this leaf node.
    withSynthesize do
      -- It is OK to use `ty` as the expected type even if `e` is a proof.
      -- The expected type is just a hint.
      let c ← withSynthesizeLight <| Term.elabTerm e ty
      if (← whnfR (← inferType c)).isEq then
        .proof <$> c.toSyntax
      else
        .const <$> c.toSyntax

theorem eq_of_sub [AddGroup α] (p : (a:α) = b) (H : (a' - b') - (a - b) = 0) : a' = b' := by
  rw [← sub_eq_zero] at p ⊢; rwa [sub_eq_zero, p] at H

theorem eq_of_add [Add α] [IsRightCancelAdd α] (p : (a:α) = b) (H : a' + b = b' + a) : a' = b' := by
  rw [p] at H
  exact add_right_cancel H

theorem eq_of_add_pow [Ring α] [NoZeroDivisors α] (n : ℕ) (p : (a:α) = b)
    (H : (a' - b')^n - (a - b) = 0) : a' = b' := by
  rw [← sub_eq_zero] at p ⊢; apply pow_eq_zero (n := n); rwa [sub_eq_zero, p] at H

/-- Implementation of `linear_combination`. -/
def elabLinearCombination (tk : Syntax)
    (norm? : Option Syntax.Tactic) (exp? : Option Syntax.NumLit) (input : Option Syntax.Term) :
    Tactic.TacticM Unit := Tactic.withMainContext do
  let some (ty, _) := (← (← Tactic.getMainGoal).getType').eq? |
    throwError "'linear_combination' only proves equalities"
  let p ← match input with
  | none => `(Eq.refl 0)
  | some e =>
    match ← expandLinearCombo ty e with
    | .const _ => throwError "To run 'linear_combination' without hypotheses, call it without input"
    | .proof p => pure p
  let norm := norm?.getD (Unhygienic.run <| withRef tk `(tactic| ring1))
  let lem : Ident ← mkIdent <$> do
    try
      -- if we are in a "true" ring, with well-behaved negation, it is better to present the
      -- normalization tactic with a goal of the form `[stuff] = 0`, because this gives more useful
      -- error messages on failure
      let _ ← synthInstance (← mkAppM ``Neg #[ty])
      pure ``eq_of_sub
    catch _ =>
      -- but otherwise (for example over `ℕ` or `ℝ≥0`) we can solve the problem by presenting the
      -- normalization tactic with a goal of the form `[stuff] = [stuff]`
      pure ``eq_of_add
  Term.withoutErrToSorry <| Tactic.evalTactic <| ← withFreshMacroScope <|
  match exp? with
  | some n =>
<<<<<<< HEAD
    if n.getNat = 1 then `(tactic| (refine eq_of_add $p ?a; case' a => $norm:tactic))
    else `(tactic| (refine eq_of_add_pow $n $p ?a; case' a => $norm:tactic))
  | _ => `(tactic| (refine eq_of_add $p ?a; case' a => $norm:tactic))
=======
    if n.getNat = 1 then `(tactic| (refine $lem $p ?a; case' a => $norm:tactic))
    else `(tactic| (refine eq_of_add_pow $n $p ?a; case' a => $norm:tactic))
  | _ => `(tactic| (refine $lem $p ?a; case' a => $norm:tactic))
>>>>>>> 75f3daf8

/--
The `(norm := $tac)` syntax says to use `tac` as a normalization postprocessor for
`linear_combination`. The default normalizer is `ring1`, but you can override it with `ring_nf`
to get subgoals from `linear_combination` or with `skip` to disable normalization.
-/
syntax normStx := atomic(" (" &"norm" " := ") withoutPosition(tactic) ")"

/--
The `(exp := n)` syntax for `linear_combination` says to take the goal to the `n`th power before
subtracting the given combination of hypotheses.
-/
syntax expStx := atomic(" (" &"exp" " := ") withoutPosition(num) ")"

/--
`linear_combination` attempts to simplify the target by creating a linear combination
  of a list of equalities and subtracting it from the target.
  The tactic will create a linear
  combination by adding the equalities together from left to right, so the order
  of the input hypotheses does matter.  If the `normalize` field of the
  configuration is set to false, then the tactic will simply set the user up to
  prove their target using the linear combination instead of normalizing the subtraction.

Note: The left and right sides of all the equalities should have the same type `α`, and the
coefficients should also have type `α`.  For full functionality `α` should be a commutative ring --
strictly speaking, a commutative semiring with "cancellative" addition (in the semiring case,
negation and subtraction will be handled "formally" as if operating in the enveloping ring). If a
nonstandard normalization is used (for example `abel` or `skip`), the tactic will work over types
`α` with less algebraic structure: the minimum is instances of `[Add α] [IsRightCancelAdd α]`
together with instances of whatever operations are used in the tactic call.

* The input `e` in `linear_combination e` is a linear combination of proofs of equalities,
  given as a sum/difference of coefficients multiplied by expressions.
  The coefficients may be arbitrary expressions.
  The expressions can be arbitrary proof terms proving equalities.
  Most commonly they are hypothesis names `h1, h2, ...`.
* `linear_combination (norm := tac) e` runs the "normalization tactic" `tac`
  on the subgoal(s) after constructing the linear combination.
  * The default normalization tactic is `ring1`, which closes the goal or fails.
  * To get a subgoal in the case that it is not immediately provable, use
    `ring_nf` as the normalization tactic.
  * To avoid normalization entirely, use `skip` as the normalization tactic.
* `linear_combination (exp := n) e` will take the goal to the `n`th power before subtracting the
  combination `e`. In other words, if the goal is `t1 = t2`, `linear_combination (exp := n) e`
  will change the goal to `(t1 - t2)^n = 0` before proceeding as above.

Example Usage:
```
example (x y : ℤ) (h1 : x*y + 2*x = 1) (h2 : x = y) : x*y = -2*y + 1 := by
  linear_combination 1*h1 - 2*h2

example (x y : ℤ) (h1 : x*y + 2*x = 1) (h2 : x = y) : x*y = -2*y + 1 := by
  linear_combination h1 - 2*h2

example (x y : ℤ) (h1 : x*y + 2*x = 1) (h2 : x = y) : x*y = -2*y + 1 := by
  linear_combination (norm := ring_nf) -2*h2
  /- Goal: x * y + x * 2 - 1 = 0 -/

example (x y z : ℝ) (ha : x + 2*y - z = 4) (hb : 2*x + y + z = -2)
    (hc : x + 2*y + z = 2) :
    -3*x - 3*y - 4*z = 2 := by
  linear_combination ha - hb - 2*hc

example (x y : ℚ) (h1 : x + y = 3) (h2 : 3*x = 7) :
    x*x*y + y*x*y + 6*x = 3*x*y + 14 := by
  linear_combination x*y*h1 + 2*h2

example (x y : ℤ) (h1 : x = -3) (h2 : y = 10) : 2*x = -6 := by
  linear_combination (norm := skip) 2*h1
  simp

axiom qc : ℚ
axiom hqc : qc = 2*qc

example (a b : ℚ) (h : ∀ p q : ℚ, p = q) : 3*a + qc = 3*b + 2*qc := by
  linear_combination 3 * h a b + hqc
```
-/
syntax (name := linearCombination) "linear_combination"
  (normStx)? (expStx)? (ppSpace colGt term)? : tactic
elab_rules : tactic
  | `(tactic| linear_combination%$tk $[(norm := $tac)]? $[(exp := $n)]? $(e)?) =>
    elabLinearCombination tk tac n e

end Mathlib.Tactic.LinearCombination<|MERGE_RESOLUTION|>--- conflicted
+++ resolved
@@ -36,13 +36,6 @@
 variable {α : Type*} {a a' a₁ a₂ b b' b₁ b₂ c : α}
 
 theorem add_pf [Add α] (p₁ : (a₁:α) = b₁) (p₂ : a₂ = b₂) : a₁ + a₂ = b₁ + b₂ := p₁ ▸ p₂ ▸ rfl
-<<<<<<< HEAD
-theorem sub_pf [Sub α] (p₁ : (a₁:α) = b₁) (p₂ : a₂ = b₂) : a₁ - a₂ = b₁ - b₂ := p₁ ▸ p₂ ▸ rfl
-theorem neg_pf [Neg α] (p : (a:α) = b) : -a = -b := p ▸ rfl
-=======
-theorem pf_sub_c [Sub α] (p : a = b) (c : α) : a - c = b - c := p ▸ rfl
-theorem c_sub_pf [Sub α] (p : b = c) (a : α) : a - b = a - c := p ▸ rfl
->>>>>>> 75f3daf8
 theorem pf_mul_c [Mul α] (p : a = b) (c : α) : a * c = b * c := p ▸ rfl
 theorem c_mul_pf [Mul α] (p : b = c) (a : α) : a * b = a * c := p ▸ rfl
 theorem pf_div_c [Div α] (p : a = b) (c : α) : a / c = b / c := p ▸ rfl
@@ -73,25 +66,15 @@
   | `($e₁ - $e₂) => do
     match ← expandLinearCombo ty e₁, ← expandLinearCombo ty e₂ with
     | .const c₁, .const c₂ => .const <$> ``($c₁ - $c₂)
-<<<<<<< HEAD
     | .proof _, .const _ =>
       throwError "'linear_combination' is agnostic to the subtraction of constants"
     | .const _, .proof _ =>
       throwError "'linear_combination' is agnostic to the addition of constants"
-    | .proof p₁, .proof p₂ => .proof <$> ``(sub_pf $p₁ $p₂)
-  | `(-$e) => do
-    match ← expandLinearCombo ty e with
-    | .const c => .const <$> `(-$c)
-    | .proof p => .proof <$> ``(neg_pf $p)
-=======
-    | .proof p₁, .const c₂ => .proof <$> ``(pf_sub_c $p₁ $c₂)
-    | .const c₁, .proof p₂ => .proof <$> ``(c_sub_pf $p₂ $c₁)
     | .proof p₁, .proof p₂ => .proof <$> ``(add_pf $p₁ (Eq.symm $p₂))
   | `(-$e) => do
     match ← expandLinearCombo ty e with
     | .const c => .const <$> `(-$c)
     | .proof p => .proof <$> ``(Eq.symm $p)
->>>>>>> 75f3daf8
   | `($e₁ * $e₂) => do
     match ← expandLinearCombo ty e₁, ← expandLinearCombo ty e₂ with
     | .const c₁, .const c₂ => .const <$> ``($c₁ * $c₂)
@@ -152,15 +135,9 @@
   Term.withoutErrToSorry <| Tactic.evalTactic <| ← withFreshMacroScope <|
   match exp? with
   | some n =>
-<<<<<<< HEAD
-    if n.getNat = 1 then `(tactic| (refine eq_of_add $p ?a; case' a => $norm:tactic))
-    else `(tactic| (refine eq_of_add_pow $n $p ?a; case' a => $norm:tactic))
-  | _ => `(tactic| (refine eq_of_add $p ?a; case' a => $norm:tactic))
-=======
     if n.getNat = 1 then `(tactic| (refine $lem $p ?a; case' a => $norm:tactic))
     else `(tactic| (refine eq_of_add_pow $n $p ?a; case' a => $norm:tactic))
   | _ => `(tactic| (refine $lem $p ?a; case' a => $norm:tactic))
->>>>>>> 75f3daf8
 
 /--
 The `(norm := $tac)` syntax says to use `tac` as a normalization postprocessor for
