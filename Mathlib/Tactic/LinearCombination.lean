/-
Copyright (c) 2022 Abby J. Goldberg. All rights reserved.
Released under Apache 2.0 license as described in the file LICENSE.
Authors: Abby J. Goldberg, Mario Carneiro
-/
import Mathlib.Tactic.Ring

/-!
# linear_combination Tactic

In this file, the `linear_combination` tactic is created.  This tactic, which
<<<<<<< HEAD
works over `CommSemiring`s, attempts to simplify the target by creating a linear combination
of a list of equalities and subtracting it from the target.  This file also includes a
definition for `linear_combination_config`.  A `linear_combination_config`
object can be passed into the tactic, allowing the user to specify a
=======
works over `CommRing`s, attempts to simplify the target by creating a linear combination
of a list of equalities and subtracting it from the target. A `Syntax.Tactic`
object can also be passed into the tactic, allowing the user to specify a
>>>>>>> 948f204f
normalization tactic.

## Implementation Notes

This tactic works by creating a weighted sum of the given equations with the
given coefficients.  Then, it subtracts the right side of the weighted sum
from the left side so that the right side equals 0, and it does the same with
the target.  Afterwards, it sets the goal to be the equality between the
lefthand side of the new goal and the lefthand side of the new weighted sum.
Lastly, calls a normalization tactic on this target.

## References

* <https://leanprover.zulipchat.com/#narrow/stream/239415-metaprogramming-.2F.20tactics/topic/Linear.20algebra.20tactic/near/213928196>

-/

namespace Mathlib.Tactic.LinearCombination
open Lean hiding Rat
open Elab Meta Term

variable {α : Type*} {a a' a₁ a₂ b b' b₁ b₂ c : α}

theorem pf_add_c [Add α] (p : a = b) (c : α) : a + c = b + c := p ▸ rfl
theorem c_add_pf [Add α] (p : b = c) (a : α) : a + b = a + c := p ▸ rfl
theorem add_pf [Add α] (p₁ : (a₁:α) = b₁) (p₂ : a₂ = b₂) : a₁ + a₂ = b₁ + b₂ := p₁ ▸ p₂ ▸ rfl
theorem pf_sub_c [Sub α] (p : a = b) (c : α) : a - c = b - c := p ▸ rfl
theorem c_sub_pf [Sub α] (p : b = c) (a : α) : a - b = a - c := p ▸ rfl
theorem pf_mul_c [Mul α] (p : a = b) (c : α) : a * c = b * c := p ▸ rfl
theorem c_mul_pf [Mul α] (p : b = c) (a : α) : a * b = a * c := p ▸ rfl
theorem mul_pf [Mul α] (p₁ : (a₁:α) = b₁) (p₂ : a₂ = b₂) : a₁ * a₂ = b₁ * b₂ := p₁ ▸ p₂ ▸ rfl
theorem inv_pf [Inv α] (p : (a:α) = b) : a⁻¹ = b⁻¹ := p ▸ rfl
theorem pf_div_c [Div α] (p : a = b) (c : α) : a / c = b / c := p ▸ rfl
theorem c_div_pf [Div α] (p : b = c) (a : α) : a / b = a / c := p ▸ rfl
theorem div_pf [Div α] (p₁ : (a₁:α) = b₁) (p₂ : a₂ = b₂) : a₁ / a₂ = b₁ / b₂ := p₁ ▸ p₂ ▸ rfl

/-- Result of `expandLinearCombo`, either an equality proof or a value. -/
inductive Expanded
  /-- A proof of `a = b`. -/
  | proof (pf : Syntax.Term)
  /-- A value, equivalently a proof of `c = c`. -/
  | const (c : Syntax.Term)

/--
Performs macro expansion of a linear combination expression,
using `+`/`-`/`*`/`/` on equations and values.
* `.proof p` means that `p` is a syntax corresponding to a proof of an equation.
  For example, if `h : a = b` then `expandLinearCombo (2 * h)` returns `.proof (c_add_pf 2 h)`
  which is a proof of `2 * a = 2 * b`.
* `.const c` means that the input expression is not an equation but a value.
-/
partial def expandLinearCombo (ty : Expr) (stx : Syntax.Term) : TermElabM Expanded := withRef stx do
  match stx with
  | `(($e)) => expandLinearCombo ty e
  | `($e₁ + $e₂) => do
    match ← expandLinearCombo ty e₁, ← expandLinearCombo ty e₂ with
    | .const c₁, .const c₂ => .const <$> ``($c₁ + $c₂)
    | .proof p₁, .const c₂ => .proof <$> ``(pf_add_c $p₁ $c₂)
    | .const c₁, .proof p₂ => .proof <$> ``(c_add_pf $p₂ $c₁)
    | .proof p₁, .proof p₂ => .proof <$> ``(add_pf $p₁ $p₂)
  | `($e₁ - $e₂) => do
    match ← expandLinearCombo ty e₁, ← expandLinearCombo ty e₂ with
    | .const c₁, .const c₂ => .const <$> ``($c₁ - $c₂)
    | .proof p₁, .const c₂ => .proof <$> ``(pf_sub_c $p₁ $c₂)
    | .const c₁, .proof p₂ => .proof <$> ``(c_sub_pf $p₂ $c₁)
    | .proof p₁, .proof p₂ => .proof <$> ``(add_pf $p₁ (Eq.symm $p₂))
  | `(-$e) => do
    match ← expandLinearCombo ty e with
    | .const c => .const <$> `(-$c)
    | .proof p => .proof <$> ``(Eq.symm $p)
  | `($e₁ * $e₂) => do
    match ← expandLinearCombo ty e₁, ← expandLinearCombo ty e₂ with
    | .const c₁, .const c₂ => .const <$> ``($c₁ * $c₂)
    | .proof p₁, .const c₂ => .proof <$> ``(pf_mul_c $p₁ $c₂)
    | .const c₁, .proof p₂ => .proof <$> ``(c_mul_pf $p₂ $c₁)
    | .proof p₁, .proof p₂ => .proof <$> ``(mul_pf $p₁ $p₂)
  | `($e⁻¹) => do
    match ← expandLinearCombo ty e with
    | .const c => .const <$> `($c⁻¹)
    | .proof p => .proof <$> ``(inv_pf $p)
  | `($e₁ / $e₂) => do
    match ← expandLinearCombo ty e₁, ← expandLinearCombo ty e₂ with
    | .const c₁, .const c₂ => .const <$> ``($c₁ / $c₂)
    | .proof p₁, .const c₂ => .proof <$> ``(pf_div_c $p₁ $c₂)
    | .const c₁, .proof p₂ => .proof <$> ``(c_div_pf $p₂ $c₁)
    | .proof p₁, .proof p₂ => .proof <$> ``(div_pf $p₁ $p₂)
  | e =>
    -- We have the expected type from the goal, so we can fully synthesize this leaf node.
    withSynthesize do
      -- It is OK to use `ty` as the expected type even if `e` is a proof.
      -- The expected type is just a hint.
      let c ← withSynthesizeLight <| Term.elabTerm e ty
      if (← whnfR (← inferType c)).isEq then
        .proof <$> c.toSyntax
      else
        .const <$> c.toSyntax

theorem eq_of_sub [AddGroup α] (p : (a:α) = b) (H : (a' - b') - (a - b) = 0) : a' = b' := by
  rw [← sub_eq_zero] at p ⊢; rwa [sub_eq_zero, p] at H

theorem eq_of_add [Add α] [IsRightCancelAdd α] (p : (a:α) = b) (H : a' + b = b' + a) : a' = b' := by
  rw [p] at H
  exact add_right_cancel H

theorem eq_of_add_pow [Ring α] [NoZeroDivisors α] (n : ℕ) (p : (a:α) = b)
    (H : (a' - b')^n - (a - b) = 0) : a' = b' := by
  rw [← sub_eq_zero] at p ⊢; apply pow_eq_zero (n := n); rwa [sub_eq_zero, p] at H

/-- Implementation of `linear_combination`. -/
def elabLinearCombination (tk : Syntax)
    (norm? : Option Syntax.Tactic) (exp? : Option Syntax.NumLit) (input : Option Syntax.Term) :
    Tactic.TacticM Unit := Tactic.withMainContext do
  let some (ty, _) := (← (← Tactic.getMainGoal).getType').eq? |
    throwError "'linear_combination' only proves equalities"
  let p ← match input with
  | none => `(Eq.refl 0)
  | some e =>
    match ← expandLinearCombo ty e with
    | .const _ => throwError "To run 'linear_combination' without hypotheses, call it without input"
    | .proof p => pure p
  let norm := norm?.getD (Unhygienic.run <| withRef tk `(tactic| ring1))
  let lem : Ident ← mkIdent <$> do
    try
      -- if we are in a "true" ring, with well-behaved negation, it is better to present the
      -- normalization tactic with a goal of the form `[stuff] = 0`, because this gives more useful
      -- error messages on failure
      let _ ← synthInstance (← mkAppM ``Neg #[ty])
      pure ``eq_of_sub
    catch _ =>
      -- but otherwise (for example over `ℕ` or `ℝ≥0`) we can solve the problem by presenting the
      -- normalization tactic with a goal of the form `[stuff] = [stuff]`
      pure ``eq_of_add
  Term.withoutErrToSorry <| Tactic.evalTactic <| ← withFreshMacroScope <|
  match exp? with
  | some n =>
    if n.getNat = 1 then `(tactic| (refine $lem $p ?a; case' a => $norm:tactic))
    else `(tactic| (refine eq_of_add_pow $n $p ?a; case' a => $norm:tactic))
  | _ => `(tactic| (refine $lem $p ?a; case' a => $norm:tactic))

/--
The `(norm := $tac)` syntax says to use `tac` as a normalization postprocessor for
`linear_combination`. The default normalizer is `ring1`, but you can override it with `ring_nf`
to get subgoals from `linear_combination` or with `skip` to disable normalization.
-/
syntax normStx := atomic(" (" &"norm" " := ") withoutPosition(tactic) ")"

/--
The `(exp := n)` syntax for `linear_combination` says to take the goal to the `n`th power before
subtracting the given combination of hypotheses.
-/
syntax expStx := atomic(" (" &"exp" " := ") withoutPosition(num) ")"

/--
`linear_combination` attempts to simplify the target by creating a linear combination
  of a list of equalities and subtracting it from the target.
  The tactic will create a linear
  combination by adding the equalities together from left to right, so the order
  of the input hypotheses does matter.  If the `normalize` field of the
  configuration is set to false, then the tactic will simply set the user up to
  prove their target using the linear combination instead of normalizing the subtraction.

Note: The left and right sides of all the equalities should have the same type `α`, and the
coefficients should also have type `α`.  For full functionality `α` should be a commutative ring --
strictly speaking, a commutative semiring with "cancellative" addition (in the semiring case,
negation and subtraction will be handled "formally" as if operating in the enveloping ring). If a
nonstandard normalization is used (for example `abel` or `skip`), the tactic will work over types
`α` with less algebraic structure: the minimum is instances of `[Add α] [IsRightCancelAdd α]`
together with instances of whatever operations are used in the tactic call.

* The input `e` in `linear_combination e` is a linear combination of proofs of equalities,
  given as a sum/difference of coefficients multiplied by expressions.
  The coefficients may be arbitrary expressions.
  The expressions can be arbitrary proof terms proving equalities.
  Most commonly they are hypothesis names `h1, h2, ...`.
* `linear_combination (norm := tac) e` runs the "normalization tactic" `tac`
  on the subgoal(s) after constructing the linear combination.
  * The default normalization tactic is `ring1`, which closes the goal or fails.
  * To get a subgoal in the case that it is not immediately provable, use
    `ring_nf` as the normalization tactic.
  * To avoid normalization entirely, use `skip` as the normalization tactic.
* `linear_combination (exp := n) e` will take the goal to the `n`th power before subtracting the
  combination `e`. In other words, if the goal is `t1 = t2`, `linear_combination (exp := n) e`
  will change the goal to `(t1 - t2)^n = 0` before proceeding as above.

Example Usage:
```
example (x y : ℤ) (h1 : x*y + 2*x = 1) (h2 : x = y) : x*y = -2*y + 1 := by
  linear_combination 1*h1 - 2*h2

example (x y : ℤ) (h1 : x*y + 2*x = 1) (h2 : x = y) : x*y = -2*y + 1 := by
  linear_combination h1 - 2*h2

example (x y : ℤ) (h1 : x*y + 2*x = 1) (h2 : x = y) : x*y = -2*y + 1 := by
  linear_combination (norm := ring_nf) -2*h2
  /- Goal: x * y + x * 2 - 1 = 0 -/

example (x y z : ℝ) (ha : x + 2*y - z = 4) (hb : 2*x + y + z = -2)
    (hc : x + 2*y + z = 2) :
    -3*x - 3*y - 4*z = 2 := by
  linear_combination ha - hb - 2*hc

example (x y : ℚ) (h1 : x + y = 3) (h2 : 3*x = 7) :
    x*x*y + y*x*y + 6*x = 3*x*y + 14 := by
  linear_combination x*y*h1 + 2*h2

example (x y : ℤ) (h1 : x = -3) (h2 : y = 10) : 2*x = -6 := by
  linear_combination (norm := skip) 2*h1
  simp

axiom qc : ℚ
axiom hqc : qc = 2*qc

example (a b : ℚ) (h : ∀ p q : ℚ, p = q) : 3*a + qc = 3*b + 2*qc := by
  linear_combination 3 * h a b + hqc
```
-/
syntax (name := linearCombination) "linear_combination"
  (normStx)? (expStx)? (ppSpace colGt term)? : tactic
elab_rules : tactic
  | `(tactic| linear_combination%$tk $[(norm := $tac)]? $[(exp := $n)]? $(e)?) =>
    elabLinearCombination tk tac n e

end Mathlib.Tactic.LinearCombination<|MERGE_RESOLUTION|>--- conflicted
+++ resolved
@@ -9,16 +9,9 @@
 # linear_combination Tactic
 
 In this file, the `linear_combination` tactic is created.  This tactic, which
-<<<<<<< HEAD
-works over `CommSemiring`s, attempts to simplify the target by creating a linear combination
-of a list of equalities and subtracting it from the target.  This file also includes a
-definition for `linear_combination_config`.  A `linear_combination_config`
-object can be passed into the tactic, allowing the user to specify a
-=======
 works over `CommRing`s, attempts to simplify the target by creating a linear combination
 of a list of equalities and subtracting it from the target. A `Syntax.Tactic`
 object can also be passed into the tactic, allowing the user to specify a
->>>>>>> 948f204f
 normalization tactic.
 
 ## Implementation Notes
