--- conflicted
+++ resolved
@@ -5,10 +5,6 @@
 -/
 
 import Mathlib.Data.Polynomial.Degree.Lemmas
-<<<<<<< HEAD
-import Mathlib.Data.Polynomial.EraseLead
-=======
->>>>>>> f327170d
 
 /-!
 
@@ -21,11 +17,7 @@
 *  `degree f ≤ d`,
 *  `natDegree f = d`,
 *  `degree f = d`,
-<<<<<<< HEAD
-*  `coeff f n = r`,
-=======
 *  `coeff f d = r`, if `d` is the degree of `f`,
->>>>>>> f327170d
 tries to solve the goal.
 It may leave side-goals, in case it is not entirely successful.
 
@@ -80,14 +72,6 @@
 section recursion_lemmas
 /-!
 ###  Simple lemmas about `natDegree`
-<<<<<<< HEAD
-
-The lemmas in this section all have the form `natDegree <some form of cast> ≤ 0`.
-Their proofs are weakenings of the stronger lemmas `natDegree <same> = 0`.
-These are the lemmas called by `compute_degree` on (almost) all the leaves of its recursion.
--/
-=======
->>>>>>> f327170d
 
 The lemmas in this section all have the form `natDegree <some form of cast> ≤ 0`.
 Their proofs are weakenings of the stronger lemmas `natDegree <same> = 0`.
@@ -160,11 +144,7 @@
     (f * g).coeff d = if d = df + dg then a * b else 0 := by
   split_ifs with h
   · subst h_mul_left h_mul_right h
-<<<<<<< HEAD
-    exact coeff_mul_add_of_le_natDegree_of_eq ‹_› ‹_›
-=======
     exact coeff_mul_of_natDegree_le ‹_› ‹_›
->>>>>>> f327170d
   · apply coeff_eq_zero_of_natDegree_lt
     apply lt_of_le_of_lt ?_ (lt_of_le_of_ne ddf ?_)
     · exact natDegree_mul_le_of_le ‹_› ‹_›
@@ -175,10 +155,6 @@
     coeff (p ^ m) o = if o = m * n then a ^ m else 0 := by
   split_ifs with h
   · subst h h_pow_bas
-<<<<<<< HEAD
-    rw [mul_comm]
-=======
->>>>>>> f327170d
     exact coeff_pow_of_natDegree_le ‹_›
   · apply coeff_eq_zero_of_natDegree_lt
     apply lt_of_le_of_lt ?_ (lt_of_le_of_ne ‹_› ?_)
@@ -204,16 +180,6 @@
   subst coeff_eq deg_eq_deg coeff_eq_deg
   exact natDegree_eq_of_le_of_coeff_ne_zero ‹_› ‹_›
 
-<<<<<<< HEAD
-theorem degree_eq_of_le_of_coeff_ne_zero' {deg : WithBot ℕ} {m o : ℕ} {c : R} {p : R[X]}
-    (h_deg_le : degree p ≤ m) (coeff_eq : coeff p o = c)
-    (coeff_ne_zero : c ≠ 0) (deg_eq_deg : m = deg) (coeff_eq_deg : o = deg) :
-    degree p = deg := by
-  subst coeff_eq coeff_eq_deg
-  rw [Nat.cast_inj] at deg_eq_deg
-  subst ‹_›
-  exact degree_eq_of_le_of_coeff_ne_zero ‹_› ‹_›
-=======
 theorem degree_eq_of_le_of_coeff_ne_zero' {deg m o : WithBot ℕ} {c : R} {p : R[X]}
     (h_deg_le : degree p ≤ m) (coeff_eq : coeff p (WithBot.unbot' 0 deg) = c)
     (coeff_ne_zero : c ≠ 0) (deg_eq_deg : m = deg) (coeff_eq_deg : o = deg) :
@@ -223,7 +189,6 @@
   · exact bot_unique h_deg_le
   · obtain ⟨m, rfl⟩ := WithBot.ne_bot_iff_exists.mp hh
     exact degree_eq_of_le_of_coeff_ne_zero ‹_› ‹_›
->>>>>>> f327170d
 
 variable {m n : ℕ} {f : R[X]} {r : R} (h : coeff f m = r) (natDeg_eq_coeff : m = n)
 
@@ -253,68 +218,6 @@
 
 open Lean Elab Tactic Meta Expr
 
-<<<<<<< HEAD
-/--  `Lean.Name.getTail name` takes `name : Name` as input.
-If `name = .str _ tail`, then it returns `tail`.
-For instance,
-```lean
-#eval Lean.Name.getTail `first.second.third  -- "third"
-```
--/
-def _root_.Lean.Name.getTail : Name → String
-  | .str _ tail => tail
-  | _ => ""
-
-/--  `Lean.Name.getHead name` takes `name : Name` as input.
-If `name = .str head _`, then it returns `head`.
-For instance,
-```lean
-#eval Lean.Name.getHead `first.second.third  -- "first.second"
-```
--/
-def _root_.Lean.Name.getHead : Name → Name
-  | .str head _ => head
-  | _ => .anonymous
-
-@[inline] def _root_.Lean.Expr.le? (p : Expr) : Option (Expr × Expr × Expr) := do
-  let (type, _, lhs, rhs) := ← p.app4? ``LE.le
-  return (type, lhs, rhs)
-
-open ConstantInfo Command in
-/-- `declNameInThm thm tag` takes two `Name`s as input.  It checks that the declaration called
-`thm` exists and that one of its hypotheses is called `tag`.
-Since `compute_degree` finds goals by referring to their tags, this check makes sure that
-the tactic continues working and highlights potential problems.
--/
-def declNameInThm (thm tag : Name) : CommandElabM Unit := do
-  let tail :=  m!"\n\n  `{thm.getTail}`\n\nchange name?"
-  match (← getEnv).find? thm with
-    | none => throwError m!"Did lemma" ++ tail
-    | some decl => do
-      let stat := (toConstantVal decl).type
-      let listBinderNames := stat.getForallBinderNames
-      if (! tag ∈ listBinderNames) then
-        throwError m!"Did the hypothesis\n\n  `{tag}`\n\nof lemma" ++ tail
-
-/--  `CDtags` is the list containing the three tags that `compute_degree` uses to report errors
-relating to the degree-computations. -/
-private def CDtags : List String := ["deg_eq_deg", "coeff_eq_deg", "coeff_ne_zero"]
-
-/-! Check that both theorems
-`natDegree_eq_of_le_of_coeff_ne_zero'` and `degree_eq_of_le_of_coeff_ne_zero'` contain hypotheses
-called `exp_deg_eq_deg` and `natDeg_eq_coeff`. -/
-run_cmd
-  for thm in [``natDegree_eq_of_le_of_coeff_ne_zero', ``degree_eq_of_le_of_coeff_ne_zero'] do
-  for tag in CDtags do
-    declNameInThm thm tag
-
-/-- `twoHeadsArgs e` takes an `Expr`ession `e` as input and recurses into `e` to make sure
-the `e` looks like `lhs ≤ rhs` or `lhs = rhs` and that `lhs` is one of
-`natDegree f, degree f, coeff f n`.
-It also returns
-* the head symbol of `f` and
-* the list of answers to the question of whether `rhs` and, if present, `n` are metavariables.
-=======
 /-- `twoHeadsArgs e` takes an `Expr`ession `e` as input and recurses into `e` to make sure
 the `e` looks like `lhs ≤ rhs` or `lhs = rhs` and that `lhs` is one of
 `natDegree f, degree f, coeff f d`.
@@ -328,43 +231,11 @@
   * or `.inl .anonymous` if inapplicable
 * if it exists, whether the `rhs` is a metavariable
 * if the LHS is `coeff f d`, whether `d` is a metavariable
->>>>>>> f327170d
 
 This is all the data needed to figure out whether `compute_degree` can make progress on `e`
 and, if so, which lemma it should apply.
 
 Sample outputs:
-<<<<<<< HEAD
-* `natDegree (f + g) ≤ d => (natDegree, LE.le, HAdd.hAdd, [d.isMVar])` (similarly for `=`);
-* `degree (f * g) = d => (degree, Eq, HMul.hMul, [d.isMVar])` (similarly for `≤`);
-* `coeff (1 : ℕ[X]) c = x => (coeff, Eq, one, [x.isMVar, c.isMVar])` (no `≤` option!).
--/
-def twoHeadsArgs (e : Expr) : Name × Name × Name × List Bool :=
-let (eq_or_le, lhs, rhs) := match e.getAppFnArgs with
-  | (na@``Eq, #[_, lhs, rhs])       => (na, lhs, rhs)
-  | (na@``LE.le, #[_, _, lhs, rhs]) => (na, lhs, rhs)
-  | (na, _) => (na, default)
-if eq_or_le ∉ [``Eq, ``LE.le] then (.anonymous, eq_or_le, lhs.getAppFnArgs.1, []) else
-let (ndeg_or_deg_or_coeff, pol, and?) := match lhs.getAppFnArgs with
-  | (na@``Polynomial.natDegree, #[_, _, pol]) => (na, pol, [rhs])
-  | (na@``Polynomial.degree, #[_, _, pol])    => (na, pol, [rhs])
-  | (na@``Polynomial.coeff, #[_, _, pol, c])  => (na, pol, [rhs, c])
-  | (na@_, _) => (na, default)
-if pol == default then (ndeg_or_deg_or_coeff, .anonymous, pol.getAppFnArgs.1, []) else
-let head := match pol.numeral? with
-  -- can I avoid the tri-splitting `n = 0`, `n = 1`, and generic `n`?
-  | some 0 => `zero
-  | some 1 => `one
-  | some _ => `many
-  | none => match pol.getAppFnArgs with
-  --  unusual indentation to improve legibility of the following block of pairs of lemmas
-  | (``FunLike.coe, #[_, _, _, _, polFun, _]) => match polFun.getAppFnArgs with
-    | (na@``Polynomial.monomial, _) => na
-    | (na@``Polynomial.C, _) => na
-    | _ => `error
-  | (na, _) => na
-(ndeg_or_deg_or_coeff, eq_or_le, head, and?.map isMVar)
-=======
 * `natDegree (f + g) ≤ d => (natDegree, LE.le, HAdd.hAdd, d.isMVar, none)` (similarly for `=`);
 * `degree (f * g) = d => (degree, Eq, HMul.hMul, d.isMVar, none)` (similarly for `≤`);
 * `coeff (1 : ℕ[X]) c = x => (coeff, Eq, one, x.isMVar, c.isMVar)` (no `≤` option!).
@@ -393,7 +264,6 @@
           .inl .anonymous
       | (na, _) => .inr na
   (ndeg_or_deg_or_coeff, eq_or_le, head, and?)
->>>>>>> f327170d
 
 /--
 `getCongrLemma (lhs_name, rel_name, Mvars?)` returns the name of a lemma that preprocesses
@@ -402,11 +272,7 @@
 *  `natDegree f = d`.
 *  `degree f ≤ d`;
 *  `degree f = d`.
-<<<<<<< HEAD
-*  `coeff f n = r`.
-=======
 *  `coeff f d = r`.
->>>>>>> f327170d
 
 The end goals are of the form
 * `natDegree f ≤ ?_`, `degree f ≤ ?_`, `coeff f ?_ = ?_`, with fresh metavariables;
@@ -422,24 +288,6 @@
 the congruence lemma that it returns.
 -/
 def getCongrLemma (twoH : Name × Name × List Bool) (debug : Bool := false) : Name :=
-<<<<<<< HEAD
-let nam := match twoH with
-  | (_,           ``LE.le, [rhs]) => if rhs then ``id else ``le_trans
-  | (``natDegree, ``Eq, [rhs])    => if rhs then ``id else ``natDegree_eq_of_le_of_coeff_ne_zero'
-  | (``degree,    ``Eq, [rhs])    => if rhs then ``id else ``degree_eq_of_le_of_coeff_ne_zero'
-  | (``coeff,     ``Eq, [rhs, c]) => match rhs, c with
-    | false, false => ``coeff_congr
-    | false, true  => ``Eq.trans
-    | true, false  => ``coeff_congr_lhs
-    | true, true   => ``id
-  | _ => ``id
-if debug then
-  let natr := if nam.getTail == `trans then nam else nam.getTail
-  dbg_trace f!"congr lemma: '{natr}'"
-  nam
-else
-  nam
-=======
   let nam := match twoH with
     | (_,           ``LE.le, [rhs]) => if rhs then ``id else ``le_trans
     | (``natDegree, ``Eq, [rhs])    => if rhs then ``id else ``natDegree_eq_of_le_of_coeff_ne_zero'
@@ -457,7 +305,6 @@
     nam
   else
     nam
->>>>>>> f327170d
 
 /--
 `dispatchLemma twoH` takes its input `twoH` from the output of `twoHeadsArgs`.
@@ -467,57 +314,6 @@
 `dispatchLemma` is essentially the main dictionary for `compute_degree`.
 -/
 --  Internally, `dispatchLemma` produces 3 names: these are the lemmas that are appropriate
-<<<<<<< HEAD
---  for goals of the form `natDegree f ≤ d`, `degree f ≤ d`, `coeff f n = a`, in this order.
-def dispatchLemma (twoH : Name × Name × Name × List Bool) (debug : Bool := false) : Name :=
-match twoH with
-  | (.anonymous, _, _, _) => ``id -- `twoH` gave default value, so we do nothing
-  | (_, .anonymous, _, _) => ``id -- `twoH` gave default value, so we do nothing
-  | (na1, na2, head, bools) =>
-    let msg := f!"\ndispatchLemma:\n  {head}"
-    -- if there is some non-metavariable on the way, we "congr" it away
-    if false ∈ bools then getCongrLemma (na1, na2, bools) debug
-    else
-    -- otherwise, we select either the first, second or third element of the triple in `nas` below
-    let π : Name × Name × Name → Name := match na1, na2 with
-      | ``natDegree, ``LE.le => Prod.fst
-      | ``degree, ``LE.le => Prod.fst ∘ Prod.snd
-      | _, _ => Prod.snd ∘ Prod.snd
-    let nas := match head with
-      | `zero => (``natDegree_zero_le, ``degree_zero_le, ``coeff_zero)
-      | `one => (``natDegree_one_le, ``degree_one_le, ``coeff_one)
-      | `many => (``natDegree_nat_cast_le, ``degree_nat_cast_le, ``coeff_nat_cast_ite)
-      | ``HAdd.hAdd =>
-        (``natDegree_add_le_of_le, ``degree_add_le_of_le, ``coeff_add_of_eq)
-      | ``HSub.hSub =>
-        (``natDegree_sub_le_of_le, ``degree_sub_le_of_le, ``coeff_sub_of_eq)
-      | ``HMul.hMul =>
-        (``natDegree_mul_le_of_le, ``degree_mul_le_of_le, ``coeff_mul_add_of_le_natDegree_of_eq_ite)
-      | ``HPow.hPow =>
-        (``natDegree_pow_le_of_le, ``degree_pow_le_of_le, ``coeff_pow_of_natDegree_le_of_eq_ite')
-      | ``Neg.neg =>
-        (``natDegree_neg_le_of_le, ``degree_neg_le_of_le, ``coeff_neg)
-      | ``Polynomial.X =>
-        (``natDegree_X_le, ``degree_X_le, ``coeff_X)
-      | ``Nat.cast =>
-        (``natDegree_nat_cast_le, ``degree_nat_cast_le, ``coeff_nat_cast_ite)
-      | ``NatCast.natCast =>
-        (``natDegree_nat_cast_le, ``degree_nat_cast_le, ``coeff_nat_cast_ite)
-      | ``Int.cast =>
-        (``natDegree_int_cast_le, ``degree_int_cast_le, ``coeff_int_cast_ite)
-      | ``IntCast.intCast =>
-        (``natDegree_int_cast_le, ``degree_int_cast_le, ``coeff_int_cast_ite)
-      | ``Polynomial.monomial =>
-        (``natDegree_monomial_le, ``degree_monomial_le, ``coeff_monomial)
-      | ``Polynomial.C =>
-        (``natDegree_C_le, ``degree_C_le, ``coeff_C)
-      | `error => (.anonymous, .anonymous, .anonymous)
-      | _ => (``le_rfl, ``le_rfl, ``rfl)
-    if debug then dbg_trace f!"{(π nas).getTail}\n{msg}"; π nas else π nas
-
-/-- `try_rfl mvs` takes as input a list of `MVarId`s, scans them partitioning them into two
-lists: the goals containing some metavariables and the goal not containing any metavariable.
-=======
 --  for goals of the form `natDegree f ≤ d`, `degree f ≤ d`, `coeff f d = a`, in this order.
 def dispatchLemma
     (twoH : Name × Name × Sum Name Name × List Bool) (debug : Bool := false) : Name :=
@@ -573,7 +369,6 @@
 
 /-- `try_rfl mvs` takes as input a list of `MVarId`s, scans them partitioning them into two
 lists: the goals containing some metavariables and the goals not containing any metavariable.
->>>>>>> f327170d
 
 If a goal containing a metavariable has the form `?_ = x`, `x = ?_`, where `?_` is a metavariable
 and `x` is an expression that does not involve metavariables, then it closes this goal using `rfl`,
@@ -581,15 +376,6 @@
 
 If a goal does not contain metavariables, it tries `rfl` on it.
 
-<<<<<<< HEAD
-It returns the corresponding list of `MVarId`s, first the ones that initially involved (`Expr`)
-metavariables followed by the rest.
--/
-def try_rfl (mvs : List MVarId) : MetaM (List MVarId) := do
-  let (mv, nmv) := ← mvs.partitionM fun mv => return hasExprMVar (← mv.getDecl).type
-  let nrfl := ← nmv.mapM fun g => g.applyConst ``rfl <|> return [g]
-  let assignable := ← mv.mapM fun g => do
-=======
 It returns the list of `MVarId`s, beginning with the ones that initially involved (`Expr`)
 metavariables followed by the rest.
 -/
@@ -598,7 +384,6 @@
                           return hasExprMVar (← instantiateMVars (← mv.getDecl).type)
   let tried_rfl := ← noMV.mapM fun g => g.applyConst ``rfl <|> return [g]
   let assignable := ← yesMV.mapM fun g => do
->>>>>>> f327170d
     let tgt := ← instantiateMVars (← g.getDecl).type
     match tgt.eq? with
       | some (_, lhs, rhs) =>
@@ -608,85 +393,37 @@
         else pure [g]
       | none =>
         return [g]
-<<<<<<< HEAD
-  return (assignable.join ++ nrfl.join)
-=======
   return (assignable.join ++ tried_rfl.join)
->>>>>>> f327170d
 
 /--
 `splitApply mvs static` takes two lists of `MVarId`s.  The first list, `mvs`,
 corresponds to goals that are potentially within the scope of `compute_degree`:
 namely, goals of the form
-<<<<<<< HEAD
-`natDegree f ≤ d`, `degree f ≤ d`, `natDegree f = d`, `degree f = d`, `coeff f n = r`.
-=======
 `natDegree f ≤ d`, `degree f ≤ d`, `natDegree f = d`, `degree f = d`, `coeff f d = r`.
->>>>>>> f327170d
 
 `splitApply` determines which of these goals are actually within the scope, it applies the relevant
 lemma and returns two lists: the left-over goals of all the applications, followed by the
 concatenation of the previous `static` list, followed by the newly discovered goals outside of the
 scope of `compute_degree`. -/
 def splitApply (mvs static : List MVarId) : MetaM ((List MVarId) × (List MVarId)) := do
-<<<<<<< HEAD
-let (can_progress, curr_static) := ← mvs.partitionM fun mv => do
-  return dispatchLemma (twoHeadsArgs (← mv.getType'')) != ``id
-let progress := ← can_progress.mapM fun mv => do
-  let lem := dispatchLemma <| twoHeadsArgs (← mv.getType'')
-  mv.applyConst <| lem
-return (progress.join, static ++ curr_static)
-
-/--
-`compute_degree` is a tactic to solve goals of the form `natDegree f ≤ d` or `degree f ≤ d`.
-
-The tactic first replaces `natDegree f ≤ d` with `d' ≤ d`,
-where `d'` is an internally computed guess for which the tactic proves the inequality
-`natDegree f ≤ d'`.
-
-Next, it applies `norm_num` to `d'`, in the hope of closing also the `d' ≤ d` goal.
-
-The variant `compute_degree!` first applies `compute_degree`.
-Then it uses `norm_num` on the whole inequality `d' ≤ d` and tries `assumption`.
--/
-syntax (name := computeDegree) "compute_degree" "!"? "-debug"? : tactic
-
-@[inherit_doc computeDegree]
-macro "compute_degree!" "-debug"? : tactic => `(tactic| compute_degree ! -debug)
-@[inherit_doc computeDegree]
-macro "compute_degree!" : tactic => `(tactic| compute_degree !)
-=======
   let (can_progress, curr_static) := ← mvs.partitionM fun mv => do
     return dispatchLemma (twoHeadsArgs (← mv.getType'')) != ``id
   let progress := ← can_progress.mapM fun mv => do
     let lem := dispatchLemma <| twoHeadsArgs (← mv.getType'')
     mv.applyConst <| lem
   return (progress.join, static ++ curr_static)
->>>>>>> f327170d
 
 /-- `miscomputedDegree? deg false_goals` takes as input
 *  an `Expr`ession `deg`, representing the degree of a polynomial
    (i.e. an `Expr`ession of inferred type either `ℕ` or `WithBot ℕ`);
 *  a list of `MVarId`s `false_goals`.
 
-<<<<<<< HEAD
-Although inconsecuential for this function, the list of goals `false_goals` reduces to `False`
-=======
 Although inconsequential for this function, the list of goals `false_goals` reduces to `False`
->>>>>>> f327170d
 if `norm_num`med.
 `miscomputedDegree?` extracts error information from goals of the form
 *  `a ≠ b`, assuming it comes from `⊢ coeff_of_given_degree ≠ 0`
    -- reducing to `False` means that the coefficient that was supposed to vanish, does not;
 *  `a ≤ b`, assuming it comes from `⊢ degree_of_subterm ≤ degree_of_polynomial`
-<<<<<<< HEAD
-   -- reducing to `False` means that there is a term of degree that is apparently too large.
-
-The case `a ≠ b` is not a perfect match with the top coefficient: reducing to `False` is not
-exactly correlated with a coefficient being non-zero.
-It still means that the goal is unsolvable, unless there was already a contradiction in the
-hypotheses before applying `compute_degree`.
-=======
    -- reducing to `False` means that there is a term of degree that is apparently too large;
 *  `a = b`, assuming it comes from `⊢ computed_degree ≤ given_degree`
    -- reducing to `False` means that there is a term of degree that is apparently too large.
@@ -696,7 +433,6 @@
 It does mean that `compute_degree` reduced the initial goal to an unprovable state
 (unless there was already a contradiction in the initial hypotheses!), but it is indicative that
 there may be some problem.
->>>>>>> f327170d
 -/
 def miscomputedDegree? (deg : Expr) : List Expr → List MessageData
   | tgt::tgts =>
@@ -705,16 +441,6 @@
       m!"* the coefficient of degree {deg} may be zero" :: rest
     else if let some ((Expr.const ``Nat []), lhs, _) := tgt.le? then
       m!"* there is at least one term of naïve degree {lhs}" :: rest
-<<<<<<< HEAD
-    else rest
-  | [] => []
-
-elab_rules : tactic | `(tactic| compute_degree $[!%$bang]? $[-debug%$dbg]?) => focus do
-  let dbg := dbg.isSome
-  let goal := ← getMainGoal
-  let gt := ← goal.getType''
-  let deg := match gt.eq? with
-=======
     else if let some (_, lhs, _) := tgt.eq? then
       m!"* there may be a term of naïve degree {lhs}" :: rest
     else rest
@@ -748,46 +474,10 @@
   let goal ← getMainGoal
   let gt ← goal.getType''
   let deg? := match gt.eq? with
->>>>>>> f327170d
     | some (_, _, rhs) => some rhs
     | _ => none
   let twoH := twoHeadsArgs gt
   match twoH with
-<<<<<<< HEAD
-    | (.anonymous, na, _, _) => throwError
-        (m!"'compute_degree' inapplicable.  The goal\n\n   {gt}\n\nis expected to be '≤' or " ++
-          m!"'=', instead of '{na}'.")
-    | (na, .anonymous, _, _) => throwError
-        (m!"'compute_degree' inapplicable.  The LHS of\n\n   {gt}\n\nbegins with '{na}'.  " ++
-          m!"There is support only for\n\n   'natDegree'   'degree'   or   'coeff'")
-    | _ =>
-      let lem := dispatchLemma twoH
-      if dbg then logInfo f!"'compute_degree' first applies lemma '{lem.getTail}'"
-      let mut (gls, static) := (← goal.applyConst lem, [])
-      while (! gls == []) do (gls, static) := ← splitApply gls static
-      let rfled := ← try_rfl static
-      setGoals rfled
-      --  simplify the left-hand sides, since this is where the degree computations leave
-      --  expressions such as `max (0 * 1) (max (1 + 0 + 3 * 4) (7 * 0))`
-      evalTactic (← `(tactic| any_goals conv_lhs => norm_num)) <|> pure ()
-      -- we save in `final_gls` the list of goals *before* `norm_num` has a chance
-      -- to reduce them to `False`, so that we can get an informed error message
-      let final_gls := ← getGoals
-      if bang.isSome then
-        evalTactic (← `(tactic| any_goals norm_num <;> try assumption)) <|> pure ()
-      done <|> unless deg.isNone do
-        -- we extract, from the list `final_gls` of stored goals, the ones that are now `False`
-        let false_goals := ← final_gls.filterM fun mv_before => do
-          let mv_after? := (← getMCtx).userNames.find? (← mv_before.getTag)
-          match mv_after? with
-            | some mv_after => return ((← mv_after.getType'') == (Expr.const ``False []))
-            | none => return false
-        -- we compute the error message
-        let errors := miscomputedDegree? deg.get! (← false_goals.mapM (MVarId.getType'' ·))
-        if errors.length != 0 then
-          throwError (Lean.MessageData.joinSep
-            (m!"The given degree is '{deg}'.  However,\n" :: errors) "\n")
-=======
     | (_, .anonymous, _) => throwError
         (m!"'compute_degree' inapplicable. The goal{indentD gt}\nis expected to be '≤' or '='.")
     | (.anonymous, _, _) => throwError
@@ -818,7 +508,6 @@
           unless errors.isEmpty do
             throwError Lean.MessageData.joinSep
               (m!"The given degree is '{deg}'.  However,\n" :: errors) "\n"
->>>>>>> f327170d
 
 end Tactic
 
