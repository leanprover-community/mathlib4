/-
Copyright (c) 2021 Sebastian Ullrich. All rights reserved.
Released under Apache 2.0 license as described in the file LICENSE.
Authors: Sebastian Ullrich
-/
import Batteries.Util.Cache
import Lean.HeadIndex
import Lean.Elab.Command

/-!
# The `#find` command and tactic.

The `#find` command finds definitions & lemmas using pattern matching on the type. For instance:
```lean
#find _ + _ = _ + _
#find ?n + _ = _ + ?n
#find (_ : Nat) + _ = _ + _
#find Nat → Nat
```
Inside tactic proofs, there is a `#find` tactic with the same syntax,
or the `find` tactic which looks for lemmas which are `apply`able against the current goal.

-/

open Lean Std
open Lean.Meta
open Lean.Elab
open Lean.Elab
open Batteries.Tactic

namespace Mathlib.Tactic.Find

private partial def matchHyps : List Expr → List Expr → List Expr → MetaM Bool
  | p::ps, oldHyps, h::newHyps => do
    let pt ← inferType p
    let t ← inferType h
    if (← isDefEq pt t) then
      matchHyps ps [] (oldHyps ++ newHyps)
    else
      matchHyps (p::ps) (h::oldHyps) newHyps
  | [], _, _    => pure true
  | _::_, _, [] => pure false

-- from Lean.Server.Completion
private def isBlackListed (declName : Name) : MetaM Bool := do
  let env ← getEnv
  pure <| declName.isInternal
   || isAuxRecursor env declName
   || isNoConfusion env declName
  <||> isRec declName
  <||> isMatcher declName

<<<<<<< HEAD
initialize findDeclsPerHead : DeclCache (HashMap HeadIndex (Array Name)) ←
=======
initialize findDeclsPerHead : DeclCache (Std.HashMap HeadIndex (Array Name)) ←
>>>>>>> 91caf041
  DeclCache.mk "#find: init cache" failure {} fun _ c headMap ↦ do
    if (← isBlackListed c.name) then
      return headMap
    -- TODO: this should perhaps use `forallTelescopeReducing` instead,
    -- to avoid leaking metavariables.
    let (_, _, ty) ← forallMetaTelescopeReducing c.type
    let head := ty.toHeadIndex
    pure <| headMap.insert head (headMap.getD head #[] |>.push c.name)

def findType (t : Expr) : TermElabM Unit := withReducible do
  let t ← instantiateMVars t
  let head := (← forallMetaTelescopeReducing t).2.2.toHeadIndex
  let pat ← abstractMVars t

  let env ← getEnv
  let mut numFound := 0
  for n in (← findDeclsPerHead.get).getD head #[] do
    let c := env.find? n |>.get!
    let cTy := c.instantiateTypeLevelParams (← mkFreshLevelMVars c.numLevelParams)
    let found ← forallTelescopeReducing cTy fun cParams cTy' ↦ do
      let pat := pat.expr.instantiateLevelParamsArray pat.paramNames
        (← mkFreshLevelMVars pat.numMVars).toArray
      let (_, _, pat) ← lambdaMetaTelescope pat
      let (patParams, _, pat) ← forallMetaTelescopeReducing pat
      isDefEq cTy' pat <&&> matchHyps patParams.toList [] cParams.toList
    if found then
      numFound := numFound + 1
      if numFound > 20 then
        logInfo m!"maximum number of search results reached"
        break
      logInfo m!"{n}: {cTy}"

open Lean.Elab.Command in
/-
The `#find` command finds definitions & lemmas using pattern matching on the type. For instance:
```lean
#find _ + _ = _ + _
#find ?n + _ = _ + ?n
#find (_ : Nat) + _ = _ + _
#find Nat → Nat
```
Inside tactic proofs, the `#find` tactic can be used instead.
There is also the `find` tactic which looks for
lemmas which are `apply`able against the current goal.
-/
elab "#find " t:term : command =>
  liftTermElabM do
    let t ← Term.elabTerm t none
    Term.synthesizeSyntheticMVars (postpone := .no) (ignoreStuckTC := true)
    findType t

/- (Note that you'll get an error trying to run these here:
   ``cannot evaluate `[init]` declaration 'findDeclsPerHead' in the same module``
   but they will work fine in a new file!) -/
-- #find _ + _ = _ + _
-- #find _ + _ = _ + _
-- #find ?n + _ = _ + ?n
-- #find (_ : Nat) + _ = _ + _
-- #find Nat → Nat
-- #find ?n ≤ ?m → ?n + _ ≤ ?m + _

open Lean.Elab.Tactic
/-
Display theorems (and definitions) whose result type matches the current goal,
i.e. which should be `apply`able.
```lean
example : True := by find
```
`find` will not affect the goal by itself and should be removed from the finished proof.
For a command that takes the type to search for as an argument,
see `#find`, which is also available as a tactic.
-/
elab "find" : tactic => do
  findType (← getMainTarget)

/-
Tactic version of the `#find` command.
See also the `find` tactic to search for theorems matching the current goal.
-/
elab "#find " t:term : tactic => do
  let t ← Term.elabTerm t none
  Term.synthesizeSyntheticMVars (postpone := .no) (ignoreStuckTC := true)
  findType t<|MERGE_RESOLUTION|>--- conflicted
+++ resolved
@@ -50,11 +50,7 @@
   <||> isRec declName
   <||> isMatcher declName
 
-<<<<<<< HEAD
-initialize findDeclsPerHead : DeclCache (HashMap HeadIndex (Array Name)) ←
-=======
 initialize findDeclsPerHead : DeclCache (Std.HashMap HeadIndex (Array Name)) ←
->>>>>>> 91caf041
   DeclCache.mk "#find: init cache" failure {} fun _ c headMap ↦ do
     if (← isBlackListed c.name) then
       return headMap
