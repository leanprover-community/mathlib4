--- conflicted
+++ resolved
@@ -5,18 +5,12 @@
 -/
 
 -- First import Aesop, Qq, and Plausible
-<<<<<<< HEAD
-import Aesop
-import Qq
-import Plausible
-import Canonical
-=======
 module
 
 public meta import Aesop
 public meta import Qq
 public meta import Plausible
->>>>>>> 5db9169e
+public meta import Canonical
 
 -- Tools for analysing imports, like `#find_home`, `#minimize_imports`, ...
 public meta import ImportGraph.Imports
