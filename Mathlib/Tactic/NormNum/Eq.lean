--- conflicted
+++ resolved
@@ -16,28 +16,20 @@
 
 namespace Mathlib.Meta.NormNum
 
-<<<<<<< HEAD
+lemma isNat_eq_false [AddMonoidWithOne α] [CharZero α] : {a b : α} → {a' b' : ℕ} →
+    IsNat a a' → IsNat b b' → Nat.beq a' b' = false → ¬a = b
+  | _, _, _, _, ⟨rfl⟩, ⟨rfl⟩, h => by simp; exact Nat.ne_of_beq_eq_false h
+
 lemma isInt_eq_false [Ring α] [CharZero α] : {a b : α} → {a' b' : ℤ} →
     IsInt a a' → IsInt b b' → decide (a' = b') = false → ¬a = b
   | _, _, _, _, ⟨rfl⟩, ⟨rfl⟩, h => by simp; exact of_decide_eq_false h
 
-lemma isRat_eq_false [Ring α] [CharZero α] : {a b : α} → {na nb : ℤ} → {da db : ℕ} →
-=======
-theorem isNat_eq_false [AddMonoidWithOne α] [CharZero α] : {a b : α} → {a' b' : ℕ} →
-    IsNat a a' → IsNat b b' → Nat.beq a' b' = false → ¬a = b
-  | _, _, _, _, ⟨rfl⟩, ⟨rfl⟩, h => by simp; exact Nat.ne_of_beq_eq_false h
-
-theorem isInt_eq_false [Ring α] [CharZero α] : {a b : α} → {a' b' : ℤ} →
-    IsInt a a' → IsInt b b' → decide (a' = b') = false → ¬a = b
-  | _, _, _, _, ⟨rfl⟩, ⟨rfl⟩, h => by simp; exact of_decide_eq_false h
-
-theorem Rat.invOf_denom_swap [Ring α] (n₁ n₂ : ℤ) (a₁ a₂ : α)
+lemma Rat.invOf_denom_swap [Ring α] (n₁ n₂ : ℤ) (a₁ a₂ : α)
     [Invertible a₁] [Invertible a₂] : n₁ * ⅟a₁ = n₂ * ⅟a₂ ↔ n₁ * a₂ = n₂ * a₁ := by
   rw [mul_invOf_eq_iff_eq_mul_right, ← Int.commute_cast, mul_assoc,
     ← mul_left_eq_iff_eq_invOf_mul, Int.commute_cast]
 
-theorem isRat_eq_false [Ring α] [CharZero α] : {a b : α} → {na nb : ℤ} → {da db : ℕ} →
->>>>>>> 9479520d
+lemma isRat_eq_false [Ring α] [CharZero α] : {a b : α} → {na nb : ℤ} → {da db : ℕ} →
     IsRat a na da → IsRat b nb db →
     decide (Int.mul na (.ofNat db) = Int.mul nb (.ofNat da)) = false → ¬a = b
   | _, _, _, _, _, _, ⟨_, rfl⟩, ⟨_, rfl⟩, h => by
