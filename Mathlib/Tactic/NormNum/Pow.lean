/-
Copyright (c) 2021 Mario Carneiro. All rights reserved.
Released under Apache 2.0 license as described in the file LICENSE.
Authors: Mario Carneiro, Thomas Murrills
-/
import Mathlib.Data.Int.Cast.Lemmas
import Mathlib.Tactic.NormNum.Basic

/-!
## `norm_num` plugin for `^`.
-/

assert_not_exists RelIso

namespace Mathlib
open Lean
open Meta

namespace Meta.NormNum
open Qq

variable {a b c : ℕ}

theorem natPow_zero : Nat.pow a (nat_lit 0) = nat_lit 1 := rfl
theorem natPow_one : Nat.pow a (nat_lit 1) = a := Nat.pow_one _
theorem zero_natPow : Nat.pow (nat_lit 0) (Nat.succ b) = nat_lit 0 := rfl
theorem one_natPow : Nat.pow (nat_lit 1) b = nat_lit 1 := Nat.one_pow _

/-- This is an opaque wrapper around `Nat.pow` to prevent lean from unfolding the definition of
`Nat.pow` on numerals. The arbitrary precondition `p` is actually a formula of the form
`Nat.pow a' b' = c'` but we usually don't care to unfold this proposition so we just carry a
reference to it. -/
structure IsNatPowT (p : Prop) (a b c : Nat) : Prop where
  /-- Unfolds the assertion. -/
  run' : p → Nat.pow a b = c

theorem IsNatPowT.run
    (p : IsNatPowT (Nat.pow a (nat_lit 1) = a) a b c) : Nat.pow a b = c := p.run' (Nat.pow_one _)

/-- This is the key to making the proof proceed as a balanced tree of applications instead of
a linear sequence. It is just modus ponens after unwrapping the definitions. -/
theorem IsNatPowT.trans {p : Prop} {b' c' : ℕ} (h1 : IsNatPowT p a b c)
    (h2 : IsNatPowT (Nat.pow a b = c) a b' c') : IsNatPowT p a b' c' :=
  ⟨h2.run' ∘ h1.run'⟩

theorem IsNatPowT.bit0 : IsNatPowT (Nat.pow a b = c) a (nat_lit 2 * b) (Nat.mul c c) :=
  ⟨fun h1 => by simp [two_mul, pow_add, ← h1]⟩
theorem IsNatPowT.bit1 :
    IsNatPowT (Nat.pow a b = c) a (nat_lit 2 * b + nat_lit 1) (Nat.mul c (Nat.mul c a)) :=
  ⟨fun h1 => by simp [two_mul, pow_add, mul_assoc, ← h1]⟩

/--
Proves `Nat.pow a b = c` where `a` and `b` are raw nat literals. This could be done by just
`rfl` but the kernel does not have a special case implementation for `Nat.pow` so this would
proceed by unary recursion on `b`, which is too slow and also leads to deep recursion.

We instead do the proof by binary recursion, but this can still lead to deep recursion,
so we use an additional trick to do binary subdivision on `log2 b`. As a result this produces
a proof of depth `log (log b)` which will essentially never overflow before the numbers involved
themselves exceed memory limits.
-/
partial def evalNatPow (a b : Q(ℕ)) : (c : Q(ℕ)) × Q(Nat.pow $a $b = $c) :=
  if b.natLit! = 0 then
    haveI : $b =Q 0 := ⟨⟩
    ⟨q(nat_lit 1), q(natPow_zero)⟩
  else if a.natLit! = 0 then
    haveI : $a =Q 0 := ⟨⟩
    have b' : Q(ℕ) := mkRawNatLit (b.natLit! - 1)
    haveI : $b =Q Nat.succ $b' := ⟨⟩
    ⟨q(nat_lit 0), q(zero_natPow)⟩
  else if a.natLit! = 1 then
    haveI : $a =Q 1 := ⟨⟩
    ⟨q(nat_lit 1), q(one_natPow)⟩
  else if b.natLit! = 1 then
    haveI : $b =Q 1 := ⟨⟩
    ⟨a, q(natPow_one)⟩
  else
    let ⟨c, p⟩ := go b.natLit!.log2 a q(nat_lit 1) a b _ .rfl
    ⟨c, q(($p).run)⟩
where
  /-- Invariants: `a ^ b₀ = c₀`, `depth > 0`, `b >>> depth = b₀`, `p := Nat.pow $a $b₀ = $c₀` -/
  go (depth : Nat) (a b₀ c₀ b : Q(ℕ)) (p : Q(Prop)) (hp : $p =Q (Nat.pow $a $b₀ = $c₀)) :
      (c : Q(ℕ)) × Q(IsNatPowT $p $a $b $c) :=
    let b' := b.natLit!
    if depth ≤ 1 then
      let a' := a.natLit!
      let c₀' := c₀.natLit!
      if b' &&& 1 == 0 then
        have c : Q(ℕ) := mkRawNatLit (c₀' * c₀')
        haveI : $c =Q Nat.mul $c₀ $c₀ := ⟨⟩
        haveI : $b =Q 2 * $b₀ := ⟨⟩
        ⟨c, q(IsNatPowT.bit0)⟩
      else
        have c : Q(ℕ) := mkRawNatLit (c₀' * (c₀' * a'))
        haveI : $c =Q Nat.mul $c₀ (Nat.mul $c₀ $a) := ⟨⟩
        haveI : $b =Q 2 * $b₀ + 1 := ⟨⟩
        ⟨c, q(IsNatPowT.bit1)⟩
    else
      let d := depth >>> 1
      have hi : Q(ℕ) := mkRawNatLit (b' >>> d)
      let ⟨c1, p1⟩ := go (depth - d) a b₀ c₀ hi p (by exact hp)
      let ⟨c2, p2⟩ := go d a hi c1 b q(Nat.pow $a $hi = $c1) ⟨⟩
      ⟨c2, q(($p1).trans $p2)⟩

theorem intPow_ofNat (h1 : Nat.pow a b = c) :
    Int.pow (Int.ofNat a) b = Int.ofNat c := by simp [← h1]

theorem intPow_negOfNat_bit0 {b' c' : ℕ} (h1 : Nat.pow a b' = c')
    (hb : nat_lit 2 * b' = b) (hc : c' * c' = c) :
    Int.pow (Int.negOfNat a) b = Int.ofNat c := by
  rw [← hb, Int.negOfNat_eq, Int.pow_eq, pow_mul, neg_pow_two, ← pow_mul, two_mul, pow_add, ← hc,
    ← h1]
  simp

theorem intPow_negOfNat_bit1 {b' c' : ℕ} (h1 : Nat.pow a b' = c')
    (hb : nat_lit 2 * b' + nat_lit 1 = b) (hc : c' * (c' * a) = c) :
    Int.pow (Int.negOfNat a) b = Int.negOfNat c := by
  rw [← hb, Int.negOfNat_eq, Int.negOfNat_eq, Int.pow_eq, pow_succ, pow_mul, neg_pow_two, ← pow_mul,
    two_mul, pow_add, ← hc, ← h1]
  simp [mul_comm, mul_left_comm]

/-- Evaluates `Int.pow a b = c` where `a` and `b` are raw integer literals. -/
partial def evalIntPow (za : ℤ) (a : Q(ℤ)) (b : Q(ℕ)) : ℤ × (c : Q(ℤ)) × Q(Int.pow $a $b = $c) :=
  have a' : Q(ℕ) := a.appArg!
  if 0 ≤ za then
    haveI : $a =Q .ofNat $a' := ⟨⟩
    let ⟨c, p⟩ := evalNatPow a' b
    ⟨c.natLit!, q(.ofNat $c), q(intPow_ofNat $p)⟩
  else
    haveI : $a =Q .negOfNat $a' := ⟨⟩
    let b' := b.natLit!
    have b₀ : Q(ℕ) := mkRawNatLit (b' >>> 1)
    let ⟨c₀, p⟩ := evalNatPow a' b₀
    let c' := c₀.natLit!
    if b' &&& 1 == 0 then
      have c : Q(ℕ) := mkRawNatLit (c' * c')
      have pc : Q($c₀ * $c₀ = $c) := (q(Eq.refl $c) : Expr)
      have pb : Q(2 * $b₀ = $b) := (q(Eq.refl $b) : Expr)
      ⟨c.natLit!, q(.ofNat $c), q(intPow_negOfNat_bit0 $p $pb $pc)⟩
    else
      have c : Q(ℕ) := mkRawNatLit (c' * (c' * a'.natLit!))
      have pc : Q($c₀ * ($c₀ * $a') = $c) := (q(Eq.refl $c) : Expr)
      have pb : Q(2 * $b₀ + 1 = $b) := (q(Eq.refl $b) : Expr)
      ⟨-c.natLit!, q(.negOfNat $c), q(intPow_negOfNat_bit1 $p $pb $pc)⟩

-- see note [norm_num lemma function equality]
theorem isNat_pow {α} [Semiring α] : ∀ {f : α → ℕ → α} {a : α} {b a' b' c : ℕ},
    f = HPow.hPow → IsNat a a' → IsNat b b' → Nat.pow a' b' = c → IsNat (f a b) c
  | _, _, _, _, _, _, rfl, ⟨rfl⟩, ⟨rfl⟩, rfl => ⟨by simp⟩

-- see note [norm_num lemma function equality]
theorem isInt_pow {α} [Ring α] : ∀ {f : α → ℕ → α} {a : α} {b : ℕ} {a' : ℤ} {b' : ℕ} {c : ℤ},
    f = HPow.hPow → IsInt a a' → IsNat b b' → Int.pow a' b' = c → IsInt (f a b) c
  | _, _, _, _, _, _, rfl, ⟨rfl⟩, ⟨rfl⟩, rfl => ⟨by simp⟩

-- see note [norm_num lemma function equality]
theorem isRat_pow {α} [Ring α] {f : α → ℕ → α} {a : α} {an cn : ℤ} {ad b b' cd : ℕ} :
    f = HPow.hPow → IsRat a an ad → IsNat b b' →
    Int.pow an b' = cn → Nat.pow ad b' = cd →
    IsRat (f a b) cn cd := by
  rintro rfl ⟨_, rfl⟩ ⟨rfl⟩ (rfl : an ^ b = _) (rfl : ad ^ b = _)
  have := invertiblePow (ad:α) b
  rw [← Nat.cast_pow] at this
  use this; simp [invOf_pow, Commute.mul_pow]

theorem isNNRat_pow {α} [Semiring α] {f : α → ℕ → α} {a : α} {an cn : ℕ} {ad b b' cd : ℕ} :
    f = HPow.hPow → IsNNRat a an ad → IsNat b b' →
    Nat.pow an b' = cn → Nat.pow ad b' = cd →
    IsNNRat (f a b) cn cd := by
  rintro rfl ⟨_, rfl⟩ ⟨rfl⟩ (rfl : an ^ b = _) (rfl : ad ^ b = _)
  have := invertiblePow (ad:α) b
  rw [← Nat.cast_pow] at this
  use this; simp [invOf_pow, Commute.mul_pow, Nat.cast_commute]

<<<<<<< HEAD
=======
/-- Main part of `evalPow`. -/
def evalPow.core {u : Level} {α : Q(Type u)} (e : Q(«$α»)) (f : Q(«$α» → ℕ → «$α»)) (a : Q(«$α»))
    (b nb : Q(ℕ)) (pb : Q(IsNat «$b» «$nb»)) (sα : Q(Semiring «$α»)) (ra : Result a) :
    Option (Result e) := do
  haveI' : $e =Q $a ^ $b := ⟨⟩
  haveI' : $f =Q HPow.hPow := ⟨⟩
  match ra with
  | .isBool .. => failure
  | .isNat sα na pa =>
    assumeInstancesCommute
    have ⟨c, r⟩ := evalNatPow na nb
    return .isNat sα c q(isNat_pow (f := $f) (.refl $f) $pa $pb $r)
  | .isNegNat rα .. =>
    assumeInstancesCommute
    let ⟨za, na, pa⟩ ← ra.toInt rα
    have ⟨zc, c, r⟩ := evalIntPow za na nb
    return .isInt rα c zc q(isInt_pow (f := $f) (.refl $f) $pa $pb $r)
  | .isNNRat dα _qa na da pa =>
    assumeInstancesCommute
    have ⟨nc, r1⟩ := evalNatPow na nb
    have ⟨dc, r2⟩ := evalNatPow da nb
    let qc := mkRat nc.natLit! dc.natLit!
    return .isNNRat dα qc nc dc q(isNNRat_pow (f := $f) (.refl $f) $pa $pb $r1 $r2)
  | .isNegNNRat dα qa na da pa =>
    assumeInstancesCommute
    have ⟨zc, nc, r1⟩ := evalIntPow qa.num q(Int.negOfNat $na) nb
    have ⟨dc, r2⟩ := evalNatPow da nb
    let qc := mkRat zc dc.natLit!
    return .isRat dα qc nc dc q(isRat_pow (f := $f) (.refl $f) $pa $pb $r1 $r2)

>>>>>>> c07d348d
attribute [local instance] monadLiftOptionMetaM in
/-- The `norm_num` extension which identifies expressions of the form `a ^ b`,
such that `norm_num` successfully recognises both `a` and `b`, with `b : ℕ`. -/
@[norm_num _ ^ (_ : ℕ)]
def evalPow : NormNumExt where eval {u α} e := do
  let .app (.app (f : Q($α → ℕ → $α)) (a : Q($α))) (b : Q(ℕ)) ← whnfR e | failure
  let ⟨nb, pb⟩ ← deriveNat b q(instAddMonoidWithOneNat)
  let sα ← inferSemiring α
  let ra ← derive a
  guard <|← withDefault <| withNewMCtxDepth <| isDefEq f q(HPow.hPow (α := $α))
  haveI' : $e =Q $a ^ $b := ⟨⟩
  haveI' : $f =Q HPow.hPow := ⟨⟩
<<<<<<< HEAD
  let rec
  /-- Main part of `evalPow`. -/
  core : Option (Result e) := do
    match ra with
    | .isBool .. => failure
    | .isNat sα na pa =>
      assumeInstancesCommute
      have ⟨c, r⟩ := evalNatPow na nb
      return .isNat sα c q(isNat_pow (f := $f) (.refl $f) $pa $pb $r)
    | .isNegNat rα .. =>
      assumeInstancesCommute
      let ⟨za, na, pa⟩ ← ra.toInt rα
      have ⟨zc, c, r⟩ := evalIntPow za na nb
      return .isInt rα c zc q(isInt_pow (f := $f) (.refl $f) $pa $pb $r)
    | .isNNRat dα _qa na da pa =>
      assumeInstancesCommute
      have ⟨nc, r1⟩ := evalNatPow na nb
      have ⟨dc, r2⟩ := evalNatPow da nb
      let qc := mkRat nc.natLit! dc.natLit!
      return .isNNRat dα qc nc dc q(isNNRat_pow (f := $f) (.refl $f) $pa $pb $r1 $r2)
    | .isNegNNRat dα qa na da pa =>
      assumeInstancesCommute
      have ⟨zc, nc, r1⟩ := evalIntPow qa.num q(Int.negOfNat $na) nb
      have ⟨dc, r2⟩ := evalNatPow da nb
      let qc := mkRat zc dc.natLit!
      return .isRat dα qc nc dc q(isRat_pow (f := $f) (.refl $f) $pa $pb $r1 $r2)
  core
=======
  evalPow.core q($e) q($f) q($a) q($b) q($nb) q($pb) q($sα) ra
>>>>>>> c07d348d

theorem isNat_zpow_pos {α : Type*} [DivisionSemiring α] {a : α} {b : ℤ} {nb ne : ℕ}
    (pb : IsNat b nb) (pe' : IsNat (a ^ nb) ne) :
    IsNat (a ^ b) ne := by
  rwa [pb.out, zpow_natCast]

theorem isNat_zpow_neg {α : Type*} [DivisionSemiring α] {a : α} {b : ℤ} {nb ne : ℕ}
    (pb : IsInt b (Int.negOfNat nb)) (pe' : IsNat (a ^ nb)⁻¹ ne) :
    IsNat (a ^ b) ne := by
  rwa [pb.out, Int.cast_negOfNat, zpow_neg, zpow_natCast]

theorem isInt_zpow_pos {α : Type*} [DivisionRing α] {a : α} {b : ℤ} {nb ne : ℕ}
    (pb : IsNat b nb) (pe' : IsInt (a ^ nb) (Int.negOfNat ne)) :
    IsInt (a ^ b) (Int.negOfNat ne) := by
  rwa [pb.out, zpow_natCast]

theorem isInt_zpow_neg {α : Type*} [DivisionRing α] {a : α} {b : ℤ} {nb ne : ℕ}
    (pb : IsInt b (Int.negOfNat nb)) (pe' : IsInt (a ^ nb)⁻¹ (Int.negOfNat ne)) :
    IsInt (a ^ b) (Int.negOfNat ne) := by
  rwa [pb.out, Int.cast_negOfNat, zpow_neg, zpow_natCast]

theorem isNNRat_zpow_pos {α : Type*} [DivisionSemiring α] {a : α} {b : ℤ} {nb : ℕ}
    {num : ℕ} {den : ℕ}
    (pb : IsNat b nb) (pe' : IsNNRat (a ^ nb) num den) :
    IsNNRat (a^b) num den := by
  rwa [pb.out, zpow_natCast]

theorem isNNRat_zpow_neg {α : Type*} [DivisionSemiring α] {a : α} {b : ℤ} {nb : ℕ}
    {num : ℕ} {den : ℕ}
    (pb : IsInt b (Int.negOfNat nb)) (pe' : IsNNRat ((a ^ nb)⁻¹) num den) :
    IsNNRat (a^b) num den := by
  rwa [pb.out, Int.cast_negOfNat, zpow_neg, zpow_natCast]

theorem isRat_zpow_pos {α : Type*} [DivisionRing α] {a : α} {b : ℤ} {nb : ℕ}
    {num : ℤ} {den : ℕ}
    (pb : IsNat b nb) (pe' : IsRat (a ^ nb) num den) :
    IsRat (a ^ b) num den := by
  rwa [pb.out, zpow_natCast]

theorem isRat_zpow_neg {α : Type*} [DivisionRing α] {a : α} {b : ℤ} {nb : ℕ}
    {num : ℤ} {den : ℕ}
    (pb : IsInt b (Int.negOfNat nb)) (pe' : IsRat ((a ^ nb)⁻¹) num den) :
    IsRat (a ^ b) num den := by
  rwa [pb.out, Int.cast_negOfNat, zpow_neg, zpow_natCast]

#adaptation_note /-- https://github.com/leanprover/lean4/pull/4096
the two
```
have h : $e =Q (HPow.hPow (γ := $α) $a $b) := ⟨⟩
h.check
```
blocks below were not necessary: we just did it once outside the `match rb with` block.
-/
/-- The `norm_num` extension which identifies expressions of the form `a ^ b`,
such that `norm_num` successfully recognises both `a` and `b`, with `b : ℤ`. -/
@[norm_num _ ^ (_ : ℤ)]
def evalZPow : NormNumExt where eval {u α} e := do
  let .app (.app (f : Q($α → ℤ → $α)) (a : Q($α))) (b : Q(ℤ)) ← whnfR e | failure
  let _c ← synthInstanceQ q(DivisionSemiring $α)
  let rb ← derive (α := q(ℤ)) b
  match rb with
  | .isBool .. | .isNNRat _ .. | .isNegNNRat _ .. => failure
  | .isNat sβ nb pb =>
    have h : $e =Q (HPow.hPow (γ := $α) $a $b) := ⟨⟩
    h.check
    match ← derive q($a ^ $nb) with
    | .isBool .. => failure
    | .isNat sα' ne' pe' =>
      assumeInstancesCommute
      return .isNat sα' ne' q(isNat_zpow_pos $pb $pe')
    | .isNegNat sα' ne' pe' =>
      let _c ← synthInstanceQ q(DivisionRing $α)
      assumeInstancesCommute
      return .isNegNat sα' ne' q(isInt_zpow_pos $pb $pe')
    | .isNNRat dsα' qe' nume' dene' pe' =>
<<<<<<< HEAD
      have h : $e =Q (HPow.hPow (γ := $α) $a $b) := ⟨⟩
      h.check
      assumeInstancesCommute
      return .isNNRat dsα' qe' nume' dene' q(isNNRat_zpow_pos $pb $pe')
    | .isNegNNRat dα' qe' nume' dene' pe' =>
      have h : $e =Q (HPow.hPow (γ := $α) $a $b) := ⟨⟩
      h.check
      assumeInstancesCommute
=======
      assumeInstancesCommute
      return .isNNRat dsα' qe' nume' dene' q(isNNRat_zpow_pos $pb $pe')
    | .isNegNNRat dα' qe' nume' dene' pe' =>
      assumeInstancesCommute
>>>>>>> c07d348d
      let proof := q(isRat_zpow_pos $pb $pe')
      return .isRat dα' qe' nume' dene' proof
  | .isNegNat sβ nb pb =>
    have h : $e =Q (HPow.hPow (γ := $α) $a $b) := ⟨⟩
    h.check
    match ← derive q(($a ^ $nb)⁻¹) with
    | .isBool .. => failure
    | .isNat sα' ne' pe' =>
      assumeInstancesCommute
      return .isNat sα' ne' q(isNat_zpow_neg $pb $pe')
    | .isNegNat sα' ne' pe' =>
      let _c ← synthInstanceQ q(DivisionRing $α)
      assumeInstancesCommute
      return .isNegNat sα' ne' q(isInt_zpow_neg $pb $pe')
    | .isNNRat dsα' qe' nume' dene' pe' =>
<<<<<<< HEAD
      have h : $e =Q (HPow.hPow (γ := $α) $a $b) := ⟨⟩
      h.check
      assumeInstancesCommute
      return .isNNRat dsα' qe' nume' dene' q(isNNRat_zpow_neg $pb $pe')
    | .isNegNNRat dα' qe' nume' dene' pe' =>
      have h : $e =Q (HPow.hPow (γ := $α) $a $b) := ⟨⟩
      h.check
=======
      assumeInstancesCommute
      return .isNNRat dsα' qe' nume' dene' q(isNNRat_zpow_neg $pb $pe')
    | .isNegNNRat dα' qe' nume' dene' pe' =>
>>>>>>> c07d348d
      assumeInstancesCommute
      return .isRat dα' qe' q(.negOfNat $nume') dene' q(isRat_zpow_neg $pb $pe')

end NormNum

end Meta

end Mathlib<|MERGE_RESOLUTION|>--- conflicted
+++ resolved
@@ -172,8 +172,6 @@
   rw [← Nat.cast_pow] at this
   use this; simp [invOf_pow, Commute.mul_pow, Nat.cast_commute]
 
-<<<<<<< HEAD
-=======
 /-- Main part of `evalPow`. -/
 def evalPow.core {u : Level} {α : Q(Type u)} (e : Q(«$α»)) (f : Q(«$α» → ℕ → «$α»)) (a : Q(«$α»))
     (b nb : Q(ℕ)) (pb : Q(IsNat «$b» «$nb»)) (sα : Q(Semiring «$α»)) (ra : Result a) :
@@ -204,7 +202,6 @@
     let qc := mkRat zc dc.natLit!
     return .isRat dα qc nc dc q(isRat_pow (f := $f) (.refl $f) $pa $pb $r1 $r2)
 
->>>>>>> c07d348d
 attribute [local instance] monadLiftOptionMetaM in
 /-- The `norm_num` extension which identifies expressions of the form `a ^ b`,
 such that `norm_num` successfully recognises both `a` and `b`, with `b : ℕ`. -/
@@ -217,37 +214,7 @@
   guard <|← withDefault <| withNewMCtxDepth <| isDefEq f q(HPow.hPow (α := $α))
   haveI' : $e =Q $a ^ $b := ⟨⟩
   haveI' : $f =Q HPow.hPow := ⟨⟩
-<<<<<<< HEAD
-  let rec
-  /-- Main part of `evalPow`. -/
-  core : Option (Result e) := do
-    match ra with
-    | .isBool .. => failure
-    | .isNat sα na pa =>
-      assumeInstancesCommute
-      have ⟨c, r⟩ := evalNatPow na nb
-      return .isNat sα c q(isNat_pow (f := $f) (.refl $f) $pa $pb $r)
-    | .isNegNat rα .. =>
-      assumeInstancesCommute
-      let ⟨za, na, pa⟩ ← ra.toInt rα
-      have ⟨zc, c, r⟩ := evalIntPow za na nb
-      return .isInt rα c zc q(isInt_pow (f := $f) (.refl $f) $pa $pb $r)
-    | .isNNRat dα _qa na da pa =>
-      assumeInstancesCommute
-      have ⟨nc, r1⟩ := evalNatPow na nb
-      have ⟨dc, r2⟩ := evalNatPow da nb
-      let qc := mkRat nc.natLit! dc.natLit!
-      return .isNNRat dα qc nc dc q(isNNRat_pow (f := $f) (.refl $f) $pa $pb $r1 $r2)
-    | .isNegNNRat dα qa na da pa =>
-      assumeInstancesCommute
-      have ⟨zc, nc, r1⟩ := evalIntPow qa.num q(Int.negOfNat $na) nb
-      have ⟨dc, r2⟩ := evalNatPow da nb
-      let qc := mkRat zc dc.natLit!
-      return .isRat dα qc nc dc q(isRat_pow (f := $f) (.refl $f) $pa $pb $r1 $r2)
-  core
-=======
   evalPow.core q($e) q($f) q($a) q($b) q($nb) q($pb) q($sα) ra
->>>>>>> c07d348d
 
 theorem isNat_zpow_pos {α : Type*} [DivisionSemiring α] {a : α} {b : ℤ} {nb ne : ℕ}
     (pb : IsNat b nb) (pe' : IsNat (a ^ nb) ne) :
@@ -323,21 +290,10 @@
       assumeInstancesCommute
       return .isNegNat sα' ne' q(isInt_zpow_pos $pb $pe')
     | .isNNRat dsα' qe' nume' dene' pe' =>
-<<<<<<< HEAD
-      have h : $e =Q (HPow.hPow (γ := $α) $a $b) := ⟨⟩
-      h.check
       assumeInstancesCommute
       return .isNNRat dsα' qe' nume' dene' q(isNNRat_zpow_pos $pb $pe')
     | .isNegNNRat dα' qe' nume' dene' pe' =>
-      have h : $e =Q (HPow.hPow (γ := $α) $a $b) := ⟨⟩
-      h.check
-      assumeInstancesCommute
-=======
-      assumeInstancesCommute
-      return .isNNRat dsα' qe' nume' dene' q(isNNRat_zpow_pos $pb $pe')
-    | .isNegNNRat dα' qe' nume' dene' pe' =>
-      assumeInstancesCommute
->>>>>>> c07d348d
+      assumeInstancesCommute
       let proof := q(isRat_zpow_pos $pb $pe')
       return .isRat dα' qe' nume' dene' proof
   | .isNegNat sβ nb pb =>
@@ -353,19 +309,9 @@
       assumeInstancesCommute
       return .isNegNat sα' ne' q(isInt_zpow_neg $pb $pe')
     | .isNNRat dsα' qe' nume' dene' pe' =>
-<<<<<<< HEAD
-      have h : $e =Q (HPow.hPow (γ := $α) $a $b) := ⟨⟩
-      h.check
       assumeInstancesCommute
       return .isNNRat dsα' qe' nume' dene' q(isNNRat_zpow_neg $pb $pe')
     | .isNegNNRat dα' qe' nume' dene' pe' =>
-      have h : $e =Q (HPow.hPow (γ := $α) $a $b) := ⟨⟩
-      h.check
-=======
-      assumeInstancesCommute
-      return .isNNRat dsα' qe' nume' dene' q(isNNRat_zpow_neg $pb $pe')
-    | .isNegNNRat dα' qe' nume' dene' pe' =>
->>>>>>> c07d348d
       assumeInstancesCommute
       return .isRat dα' qe' q(.negOfNat $nume') dene' q(isRat_zpow_neg $pb $pe')
 
