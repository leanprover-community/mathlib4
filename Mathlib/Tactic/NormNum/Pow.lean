/-
Copyright (c) 2021 Mario Carneiro. All rights reserved.
Released under Apache 2.0 license as described in the file LICENSE.
Authors: Mario Carneiro, Thomas Murrills
-/
import Mathlib.Data.Int.Cast.Lemmas
import Mathlib.Tactic.NormNum.Basic

/-!
## `norm_num` plugin for `^`.
-/

assert_not_exists RelIso

namespace Mathlib
open Lean
open Meta

namespace Meta.NormNum
open Qq

variable {a b c : ℕ}

theorem natPow_zero : Nat.pow a (nat_lit 0) = nat_lit 1 := rfl
theorem natPow_one : Nat.pow a (nat_lit 1) = a := Nat.pow_one _
theorem zero_natPow : Nat.pow (nat_lit 0) (Nat.succ b) = nat_lit 0 := rfl
theorem one_natPow : Nat.pow (nat_lit 1) b = nat_lit 1 := Nat.one_pow _

/-- This is an opaque wrapper around `Nat.pow` to prevent lean from unfolding the definition of
`Nat.pow` on numerals. The arbitrary precondition `p` is actually a formula of the form
`Nat.pow a' b' = c'` but we usually don't care to unfold this proposition so we just carry a
reference to it. -/
structure IsNatPowT (p : Prop) (a b c : Nat) : Prop where
  /-- Unfolds the assertion. -/
  run' : p → Nat.pow a b = c

theorem IsNatPowT.run
    (p : IsNatPowT (Nat.pow a (nat_lit 1) = a) a b c) : Nat.pow a b = c := p.run' (Nat.pow_one _)

/-- This is the key to making the proof proceed as a balanced tree of applications instead of
a linear sequence. It is just modus ponens after unwrapping the definitions. -/
theorem IsNatPowT.trans {p : Prop} {b' c' : ℕ} (h1 : IsNatPowT p a b c)
    (h2 : IsNatPowT (Nat.pow a b = c) a b' c') : IsNatPowT p a b' c' :=
  ⟨h2.run' ∘ h1.run'⟩

theorem IsNatPowT.bit0 : IsNatPowT (Nat.pow a b = c) a (nat_lit 2 * b) (Nat.mul c c) :=
  ⟨fun h1 => by simp [two_mul, pow_add, ← h1]⟩
theorem IsNatPowT.bit1 :
    IsNatPowT (Nat.pow a b = c) a (nat_lit 2 * b + nat_lit 1) (Nat.mul c (Nat.mul c a)) :=
  ⟨fun h1 => by simp [two_mul, pow_add, mul_assoc, ← h1]⟩

/--
Proves `Nat.pow a b = c` where `a` and `b` are raw nat literals. This could be done by just
`rfl` but the kernel does not have a special case implementation for `Nat.pow` so this would
proceed by unary recursion on `b`, which is too slow and also leads to deep recursion.

We instead do the proof by binary recursion, but this can still lead to deep recursion,
so we use an additional trick to do binary subdivision on `log2 b`. As a result this produces
a proof of depth `log (log b)` which will essentially never overflow before the numbers involved
themselves exceed memory limits.
-/
partial def evalNatPow (a b : Q(ℕ)) : OptionT CoreM ((c : Q(ℕ)) × Q(Nat.pow $a $b = $c)) := do
  if b.natLit! = 0 then
    haveI : $b =Q 0 := ⟨⟩
    return ⟨q(nat_lit 1), q(natPow_zero)⟩
  else if a.natLit! = 0 then
    haveI : $a =Q 0 := ⟨⟩
    have b' : Q(ℕ) := mkRawNatLit (b.natLit! - 1)
    haveI : $b =Q Nat.succ $b' := ⟨⟩
    return ⟨q(nat_lit 0), q(zero_natPow)⟩
  else if a.natLit! = 1 then
    haveI : $a =Q 1 := ⟨⟩
    return ⟨q(nat_lit 1), q(one_natPow)⟩
  else if b.natLit! = 1 then
    haveI : $b =Q 1 := ⟨⟩
    return ⟨a, q(natPow_one)⟩
  else
    guard <| ← Lean.checkExponent b.natLit!
    let ⟨c, p⟩ := go b.natLit!.log2 a (mkRawNatLit 1) a b _ .rfl
    return ⟨c, q(($p).run)⟩
where
  /-- Invariants: `a ^ b₀ = c₀`, `depth > 0`, `b >>> depth = b₀`, `p := Nat.pow $a $b₀ = $c₀` -/
  go (depth : Nat) (a b₀ c₀ b : Q(ℕ)) (p : Q(Prop)) (hp : $p =Q (Nat.pow $a $b₀ = $c₀)) :
      (c : Q(ℕ)) × Q(IsNatPowT $p $a $b $c) :=
    let b' := b.natLit!
    if depth ≤ 1 then
      let a' := a.natLit!
      let c₀' := c₀.natLit!
      if b' &&& 1 == 0 then
        have c : Q(ℕ) := mkRawNatLit (c₀' * c₀')
        haveI : $c =Q Nat.mul $c₀ $c₀ := ⟨⟩
        haveI : $b =Q 2 * $b₀ := ⟨⟩
        ⟨c, q(IsNatPowT.bit0)⟩
      else
        have c : Q(ℕ) := mkRawNatLit (c₀' * (c₀' * a'))
        haveI : $c =Q Nat.mul $c₀ (Nat.mul $c₀ $a) := ⟨⟩
        haveI : $b =Q 2 * $b₀ + 1 := ⟨⟩
        ⟨c, q(IsNatPowT.bit1)⟩
    else
      let d := depth >>> 1
      have hi : Q(ℕ) := mkRawNatLit (b' >>> d)
      let ⟨c1, p1⟩ := go (depth - d) a b₀ c₀ hi p (by exact hp)
      let ⟨c2, p2⟩ := go d a hi c1 b q(Nat.pow $a $hi = $c1) ⟨⟩
      ⟨c2, q(($p1).trans $p2)⟩

theorem intPow_ofNat (h1 : Nat.pow a b = c) :
    Int.pow (Int.ofNat a) b = Int.ofNat c := by simp [← h1]

theorem intPow_negOfNat_bit0 {b' c' : ℕ} (h1 : Nat.pow a b' = c')
    (hb : nat_lit 2 * b' = b) (hc : c' * c' = c) :
    Int.pow (Int.negOfNat a) b = Int.ofNat c := by
  rw [← hb, Int.negOfNat_eq, Int.pow_eq, pow_mul, neg_pow_two, ← pow_mul, two_mul, pow_add, ← hc,
    ← h1]
  simp

theorem intPow_negOfNat_bit1 {b' c' : ℕ} (h1 : Nat.pow a b' = c')
    (hb : nat_lit 2 * b' + nat_lit 1 = b) (hc : c' * (c' * a) = c) :
    Int.pow (Int.negOfNat a) b = Int.negOfNat c := by
  rw [← hb, Int.negOfNat_eq, Int.negOfNat_eq, Int.pow_eq, pow_succ, pow_mul, neg_pow_two, ← pow_mul,
    two_mul, pow_add, ← hc, ← h1]
  simp [mul_comm, mul_left_comm]

/-- Evaluates `Int.pow a b = c` where `a` and `b` are raw integer literals. -/
partial def evalIntPow (za : ℤ) (a : Q(ℤ)) (b : Q(ℕ)) :
    OptionT CoreM (ℤ × (c : Q(ℤ)) × Q(Int.pow $a $b = $c)) := do
  have a' : Q(ℕ) := a.appArg!
  if 0 ≤ za then
    have : $a =Q .ofNat $a' := ⟨⟩
    let ⟨c, p⟩ ← evalNatPow a' b
    return ⟨c.natLit!, q(.ofNat $c), q(intPow_ofNat $p)⟩
  else
    have : $a =Q .negOfNat $a' := ⟨⟩
    let b' := b.natLit!
    have b₀ : Q(ℕ) := mkRawNatLit (b' >>> 1)
    let ⟨c₀, p⟩ := ← evalNatPow a' b₀
    let c' := c₀.natLit!
    if b' &&& 1 == 0 then
      have c : Q(ℕ) := mkRawNatLit (c' * c')
      have pc : Q($c₀ * $c₀ = $c) := (q(Eq.refl $c) : Expr)
      have pb : Q(2 * $b₀ = $b) := (q(Eq.refl $b) : Expr)
      return ⟨c.natLit!, q(.ofNat $c), q(intPow_negOfNat_bit0 $p $pb $pc)⟩
    else
      have c : Q(ℕ) := mkRawNatLit (c' * (c' * a'.natLit!))
      have pc : Q($c₀ * ($c₀ * $a') = $c) := (q(Eq.refl $c) : Expr)
      have pb : Q(2 * $b₀ + 1 = $b) := (q(Eq.refl $b) : Expr)
      return ⟨-c.natLit!, q(.negOfNat $c), q(intPow_negOfNat_bit1 $p $pb $pc)⟩

-- see note [norm_num lemma function equality]
theorem isNat_pow {α} [Semiring α] : ∀ {f : α → ℕ → α} {a : α} {b a' b' c : ℕ},
    f = HPow.hPow → IsNat a a' → IsNat b b' → Nat.pow a' b' = c → IsNat (f a b) c
  | _, _, _, _, _, _, rfl, ⟨rfl⟩, ⟨rfl⟩, rfl => ⟨by simp⟩

-- see note [norm_num lemma function equality]
theorem isInt_pow {α} [Ring α] : ∀ {f : α → ℕ → α} {a : α} {b : ℕ} {a' : ℤ} {b' : ℕ} {c : ℤ},
    f = HPow.hPow → IsInt a a' → IsNat b b' → Int.pow a' b' = c → IsInt (f a b) c
  | _, _, _, _, _, _, rfl, ⟨rfl⟩, ⟨rfl⟩, rfl => ⟨by simp⟩

-- see note [norm_num lemma function equality]
theorem isRat_pow {α} [Ring α] {f : α → ℕ → α} {a : α} {an cn : ℤ} {ad b b' cd : ℕ} :
    f = HPow.hPow → IsRat a an ad → IsNat b b' →
    Int.pow an b' = cn → Nat.pow ad b' = cd →
    IsRat (f a b) cn cd := by
  rintro rfl ⟨_, rfl⟩ ⟨rfl⟩ (rfl : an ^ b = _) (rfl : ad ^ b = _)
  have := invertiblePow (ad:α) b
  rw [← Nat.cast_pow] at this
  use this; simp [invOf_pow, Commute.mul_pow]

theorem isNNRat_pow {α} [Semiring α] {f : α → ℕ → α} {a : α} {an cn : ℕ} {ad b b' cd : ℕ} :
    f = HPow.hPow → IsNNRat a an ad → IsNat b b' →
    Nat.pow an b' = cn → Nat.pow ad b' = cd →
    IsNNRat (f a b) cn cd := by
  rintro rfl ⟨_, rfl⟩ ⟨rfl⟩ (rfl : an ^ b = _) (rfl : ad ^ b = _)
  have := invertiblePow (ad:α) b
  rw [← Nat.cast_pow] at this
  use this; simp [invOf_pow, Commute.mul_pow, Nat.cast_commute]

attribute [local instance] monadLiftOptionMetaM in
/-- The `norm_num` extension which identifies expressions of the form `a ^ b`,
such that `norm_num` successfully recognises both `a` and `b`, with `b : ℕ`. -/
@[norm_num _ ^ (_ : ℕ)]
def evalPow : NormNumExt where eval {u α} e := do
  let .app (.app (f : Q($α → ℕ → $α)) (a : Q($α))) (b : Q(ℕ)) ← whnfR e | failure
  let ⟨nb, pb⟩ ← deriveNat b q(instAddMonoidWithOneNat)
  let sα ← inferSemiring α
  let ra ← derive a
  guard <|← withDefault <| withNewMCtxDepth <| isDefEq f q(HPow.hPow (α := $α))
  haveI' : $e =Q $a ^ $b := ⟨⟩
  haveI' : $f =Q HPow.hPow := ⟨⟩
  let rec
  /-- Main part of `evalPow`. -/
  core : OptionT CoreM (Result e) := do
    match ra with
    | .isBool .. => failure
    | .isNat sα na pa =>
      assumeInstancesCommute
      let ⟨c, r⟩ ← evalNatPow na nb
      return .isNat sα c q(isNat_pow (f := $f) (.refl $f) $pa $pb $r)
    | .isNegNat rα .. =>
      assumeInstancesCommute
      let .some ⟨za, na, pa⟩ := ra.toInt rα | failure
      let ⟨zc, c, r⟩ ← evalIntPow za na nb
      return .isInt rα c zc q(isInt_pow (f := $f) (.refl $f) $pa $pb $r)
    | .isNNRat dα _qa na da pa =>
      assumeInstancesCommute
<<<<<<< HEAD
      let ⟨zc, nc, r1⟩ ← evalIntPow qa.num na nb
      let ⟨dc, r2⟩ ← evalNatPow da nb
      let qc := mkRat zc dc.natLit!
      return .isRat' dα qc nc dc q(isRat_pow (f := $f) (.refl $f) $pa $pb $r1 $r2)
  let .some r ← core.run | failure
  return r
=======
      have ⟨nc, r1⟩ := evalNatPow na nb
      have ⟨dc, r2⟩ := evalNatPow da nb
      let qc := mkRat nc.natLit! dc.natLit!
      return .isNNRat dα qc nc dc q(isNNRat_pow (f := $f) (.refl $f) $pa $pb $r1 $r2)
    | .isNegNNRat dα qa na da pa =>
      assumeInstancesCommute
      have ⟨zc, nc, r1⟩ := evalIntPow qa.num q(Int.negOfNat $na) nb
      have ⟨dc, r2⟩ := evalNatPow da nb
      let qc := mkRat zc dc.natLit!
      return .isRat dα qc nc dc q(isRat_pow (f := $f) (.refl $f) $pa $pb $r1 $r2)
  core
>>>>>>> da81383b

theorem isNat_zpow_pos {α : Type*} [DivisionSemiring α] {a : α} {b : ℤ} {nb ne : ℕ}
    (pb : IsNat b nb) (pe' : IsNat (a ^ nb) ne) :
    IsNat (a ^ b) ne := by
  rwa [pb.out, zpow_natCast]

theorem isNat_zpow_neg {α : Type*} [DivisionSemiring α] {a : α} {b : ℤ} {nb ne : ℕ}
    (pb : IsInt b (Int.negOfNat nb)) (pe' : IsNat (a ^ nb)⁻¹ ne) :
    IsNat (a ^ b) ne := by
  rwa [pb.out, Int.cast_negOfNat, zpow_neg, zpow_natCast]

theorem isInt_zpow_pos {α : Type*} [DivisionRing α] {a : α} {b : ℤ} {nb ne : ℕ}
    (pb : IsNat b nb) (pe' : IsInt (a ^ nb) (Int.negOfNat ne)) :
    IsInt (a ^ b) (Int.negOfNat ne) := by
  rwa [pb.out, zpow_natCast]

theorem isInt_zpow_neg {α : Type*} [DivisionRing α] {a : α} {b : ℤ} {nb ne : ℕ}
    (pb : IsInt b (Int.negOfNat nb)) (pe' : IsInt (a ^ nb)⁻¹ (Int.negOfNat ne)) :
    IsInt (a ^ b) (Int.negOfNat ne) := by
  rwa [pb.out, Int.cast_negOfNat, zpow_neg, zpow_natCast]

theorem isNNRat_zpow_pos {α : Type*} [DivisionSemiring α] {a : α} {b : ℤ} {nb : ℕ}
    {num : ℕ} {den : ℕ}
    (pb : IsNat b nb) (pe' : IsNNRat (a ^ nb) num den) :
    IsNNRat (a^b) num den := by
  rwa [pb.out, zpow_natCast]

theorem isNNRat_zpow_neg {α : Type*} [DivisionSemiring α] {a : α} {b : ℤ} {nb : ℕ}
    {num : ℕ} {den : ℕ}
    (pb : IsInt b (Int.negOfNat nb)) (pe' : IsNNRat ((a ^ nb)⁻¹) num den) :
    IsNNRat (a^b) num den := by
  rwa [pb.out, Int.cast_negOfNat, zpow_neg, zpow_natCast]

theorem isRat_zpow_pos {α : Type*} [DivisionRing α] {a : α} {b : ℤ} {nb : ℕ}
    {num : ℤ} {den : ℕ}
    (pb : IsNat b nb) (pe' : IsRat (a ^ nb) num den) :
    IsRat (a ^ b) num den := by
  rwa [pb.out, zpow_natCast]

theorem isRat_zpow_neg {α : Type*} [DivisionRing α] {a : α} {b : ℤ} {nb : ℕ}
    {num : ℤ} {den : ℕ}
    (pb : IsInt b (Int.negOfNat nb)) (pe' : IsRat ((a ^ nb)⁻¹) num den) :
    IsRat (a ^ b) num den := by
  rwa [pb.out, Int.cast_negOfNat, zpow_neg, zpow_natCast]

#adaptation_note /-- https://github.com/leanprover/lean4/pull/4096
the repeated
```
have h : $e =Q (HPow.hPow (γ := $α) $a $b) := ⟨⟩
h.check
```
blocks below were not necessary: we just did it once outside the `match rb with` block.
-/
/-- The `norm_num` extension which identifies expressions of the form `a ^ b`,
such that `norm_num` successfully recognises both `a` and `b`, with `b : ℤ`. -/
@[norm_num _ ^ (_ : ℤ)]
def evalZPow : NormNumExt where eval {u α} e := do
  let .app (.app (f : Q($α → ℤ → $α)) (a : Q($α))) (b : Q(ℤ)) ← whnfR e | failure
  let _c ← synthInstanceQ q(DivisionSemiring $α)
  let rb ← derive (α := q(ℤ)) b
  match rb with
  | .isBool .. | .isNNRat _ .. | .isNegNNRat _ .. => failure
  | .isNat sβ nb pb =>
    match ← derive q($a ^ $nb) with
    | .isBool .. => failure
    | .isNat sα' ne' pe' =>
      have h : $e =Q (HPow.hPow (γ := $α) $a $b) := ⟨⟩
      h.check
      assumeInstancesCommute
      return .isNat sα' ne' q(isNat_zpow_pos $pb $pe')
    | .isNegNat sα' ne' pe' =>
      have h : $e =Q (HPow.hPow (γ := $α) $a $b) := ⟨⟩
      h.check
      let _c ← synthInstanceQ q(DivisionRing $α)
      assumeInstancesCommute
      return .isNegNat sα' ne' q(isInt_zpow_pos $pb $pe')
    | .isNNRat dsα' qe' nume' dene' pe' =>
      have h : $e =Q (HPow.hPow (γ := $α) $a $b) := ⟨⟩
      h.check
      assumeInstancesCommute
      return .isNNRat dsα' qe' nume' dene' q(isNNRat_zpow_pos $pb $pe')
    | .isNegNNRat dα' qe' nume' dene' pe' =>
      have h : $e =Q (HPow.hPow (γ := $α) $a $b) := ⟨⟩
      h.check
      assumeInstancesCommute
      let proof := q(isRat_zpow_pos $pb $pe')
      return .isRat dα' qe' nume' dene' proof
  | .isNegNat sβ nb pb =>
    match ← derive q(($a ^ $nb)⁻¹) with
    | .isBool .. => failure
    | .isNat sα' ne' pe' =>
      have h : $e =Q (HPow.hPow (γ := $α) $a $b) := ⟨⟩
      h.check
      assumeInstancesCommute
      return .isNat sα' ne' q(isNat_zpow_neg $pb $pe')
    | .isNegNat sα' ne' pe' =>
      have h : $e =Q (HPow.hPow (γ := $α) $a $b) := ⟨⟩
      h.check
      let _c ← synthInstanceQ q(DivisionRing $α)
      assumeInstancesCommute
      return .isNegNat sα' ne' q(isInt_zpow_neg $pb $pe')
    | .isNNRat dsα' qe' nume' dene' pe' =>
      have h : $e =Q (HPow.hPow (γ := $α) $a $b) := ⟨⟩
      h.check
      assumeInstancesCommute
      return .isNNRat dsα' qe' nume' dene' q(isNNRat_zpow_neg $pb $pe')
    | .isNegNNRat dα' qe' nume' dene' pe' =>
      have h : $e =Q (HPow.hPow (γ := $α) $a $b) := ⟨⟩
      h.check
      assumeInstancesCommute
      return .isRat dα' qe' q(.negOfNat $nume') dene' q(isRat_zpow_neg $pb $pe')

end NormNum

end Meta

end Mathlib<|MERGE_RESOLUTION|>--- conflicted
+++ resolved
@@ -202,26 +202,18 @@
       return .isInt rα c zc q(isInt_pow (f := $f) (.refl $f) $pa $pb $r)
     | .isNNRat dα _qa na da pa =>
       assumeInstancesCommute
-<<<<<<< HEAD
-      let ⟨zc, nc, r1⟩ ← evalIntPow qa.num na nb
-      let ⟨dc, r2⟩ ← evalNatPow da nb
-      let qc := mkRat zc dc.natLit!
-      return .isRat' dα qc nc dc q(isRat_pow (f := $f) (.refl $f) $pa $pb $r1 $r2)
-  let .some r ← core.run | failure
-  return r
-=======
       have ⟨nc, r1⟩ := evalNatPow na nb
       have ⟨dc, r2⟩ := evalNatPow da nb
       let qc := mkRat nc.natLit! dc.natLit!
       return .isNNRat dα qc nc dc q(isNNRat_pow (f := $f) (.refl $f) $pa $pb $r1 $r2)
     | .isNegNNRat dα qa na da pa =>
       assumeInstancesCommute
-      have ⟨zc, nc, r1⟩ := evalIntPow qa.num q(Int.negOfNat $na) nb
-      have ⟨dc, r2⟩ := evalNatPow da nb
+      let ⟨zc, nc, r1⟩ ← evalIntPow qa.num q(Int.negOfNat $na) nb
+      let ⟨dc, r2⟩ ← evalNatPow da nb
       let qc := mkRat zc dc.natLit!
       return .isRat dα qc nc dc q(isRat_pow (f := $f) (.refl $f) $pa $pb $r1 $r2)
-  core
->>>>>>> da81383b
+  let .some r ← core.run | failure
+  return r
 
 theorem isNat_zpow_pos {α : Type*} [DivisionSemiring α] {a : α} {b : ℤ} {nb ne : ℕ}
     (pb : IsNat b nb) (pe' : IsNat (a ^ nb) ne) :
