--- conflicted
+++ resolved
@@ -177,30 +177,30 @@
 /-- Main part of `evalPow`. -/
 def evalPow.core {u : Level} {α : Q(Type u)} (e : Q(«$α»)) (f : Q(«$α» → ℕ → «$α»)) (a : Q(«$α»))
     (b nb : Q(ℕ)) (pb : Q(IsNat «$b» «$nb»)) (sα : Q(Semiring «$α»)) (ra : Result a) :
-    Option (Result e) := do
+    OptionT CoreM (Result e) := do
   haveI' : $e =Q $a ^ $b := ⟨⟩
   haveI' : $f =Q HPow.hPow := ⟨⟩
   match ra with
   | .isBool .. => failure
   | .isNat sα na pa =>
     assumeInstancesCommute
-    have ⟨c, r⟩ := evalNatPow na nb
+    let ⟨c, r⟩ ← evalNatPow na nb
     return .isNat sα c q(isNat_pow (f := $f) (.refl $f) $pa $pb $r)
   | .isNegNat rα .. =>
     assumeInstancesCommute
-    let ⟨za, na, pa⟩ ← ra.toInt rα
-    have ⟨zc, c, r⟩ := evalIntPow za na nb
+    let ⟨za, na, pa⟩ ← OptionT.mk <| pure (ra.toInt rα)
+    let ⟨zc, c, r⟩ ← evalIntPow za na nb
     return .isInt rα c zc q(isInt_pow (f := $f) (.refl $f) $pa $pb $r)
   | .isNNRat dα _qa na da pa =>
     assumeInstancesCommute
-    have ⟨nc, r1⟩ := evalNatPow na nb
-    have ⟨dc, r2⟩ := evalNatPow da nb
+    let ⟨nc, r1⟩ ← evalNatPow na nb
+    let ⟨dc, r2⟩ ← evalNatPow da nb
     let qc := mkRat nc.natLit! dc.natLit!
     return .isNNRat dα qc nc dc q(isNNRat_pow (f := $f) (.refl $f) $pa $pb $r1 $r2)
   | .isNegNNRat dα qa na da pa =>
     assumeInstancesCommute
-    have ⟨zc, nc, r1⟩ := evalIntPow qa.num q(Int.negOfNat $na) nb
-    have ⟨dc, r2⟩ := evalNatPow da nb
+    let ⟨zc, nc, r1⟩ ← evalIntPow qa.num q(Int.negOfNat $na) nb
+    let ⟨dc, r2⟩ ← evalNatPow da nb
     let qc := mkRat zc dc.natLit!
     return .isRat dα qc nc dc q(isRat_pow (f := $f) (.refl $f) $pa $pb $r1 $r2)
 
@@ -216,38 +216,9 @@
   guard <|← withDefault <| withNewMCtxDepth <| isDefEq f q(HPow.hPow (α := $α))
   haveI' : $e =Q $a ^ $b := ⟨⟩
   haveI' : $f =Q HPow.hPow := ⟨⟩
-<<<<<<< HEAD
-  let rec
-  /-- Main part of `evalPow`. -/
-  core : OptionT CoreM (Result e) := do
-    match ra with
-    | .isBool .. => failure
-    | .isNat sα na pa =>
-      assumeInstancesCommute
-      let ⟨c, r⟩ ← evalNatPow na nb
-      return .isNat sα c q(isNat_pow (f := $f) (.refl $f) $pa $pb $r)
-    | .isNegNat rα .. =>
-      assumeInstancesCommute
-      let .some ⟨za, na, pa⟩ := ra.toInt rα | failure
-      let ⟨zc, c, r⟩ ← evalIntPow za na nb
-      return .isInt rα c zc q(isInt_pow (f := $f) (.refl $f) $pa $pb $r)
-    | .isNNRat dα _qa na da pa =>
-      assumeInstancesCommute
-      let ⟨nc, r1⟩ ← evalNatPow na nb
-      let ⟨dc, r2⟩ ← evalNatPow da nb
-      let qc := mkRat nc.natLit! dc.natLit!
-      return .isNNRat dα qc nc dc q(isNNRat_pow (f := $f) (.refl $f) $pa $pb $r1 $r2)
-    | .isNegNNRat dα qa na da pa =>
-      assumeInstancesCommute
-      let ⟨zc, nc, r1⟩ ← evalIntPow qa.num q(Int.negOfNat $na) nb
-      let ⟨dc, r2⟩ ← evalNatPow da nb
-      let qc := mkRat zc dc.natLit!
-      return .isRat dα qc nc dc q(isRat_pow (f := $f) (.refl $f) $pa $pb $r1 $r2)
-  let .some r ← core.run | failure
+  let .some r ←
+    liftM <| OptionT.run (evalPow.core q($e) q($f) q($a) q($b) q($nb) q($pb) q($sα) ra) | failure
   return r
-=======
-  evalPow.core q($e) q($f) q($a) q($b) q($nb) q($pb) q($sα) ra
->>>>>>> 1c5296a7
 
 theorem isNat_zpow_pos {α : Type*} [DivisionSemiring α] {a : α} {b : ℤ} {nb ne : ℕ}
     (pb : IsNat b nb) (pe' : IsNat (a ^ nb) ne) :
