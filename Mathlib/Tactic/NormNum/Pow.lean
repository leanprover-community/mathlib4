--- conflicted
+++ resolved
@@ -194,20 +194,12 @@
       return .isRat' dα qc nc dc q(isRat_pow (f := $f) (.refl $f) $pa $pb $r1 $r2)
   core
 
-<<<<<<< HEAD
-theorem isNat_zpow_pos {α : Type*} [DivisionRing α] {a : α} {b : ℤ} {nb ne : ℕ}
-=======
 theorem isNat_zpow_pos {α : Type*} [DivisionSemiring α] {a : α} {b : ℤ} {nb ne : ℕ}
->>>>>>> 5a0540a5
     (pb : IsNat b nb) (pe' : IsNat (a ^ nb) ne) :
     IsNat (a ^ b) ne := by
   rwa [pb.out, zpow_coe_nat]
 
-<<<<<<< HEAD
-theorem isNat_zpow_neg {α : Type*} [DivisionRing α] {a : α} {b : ℤ} {nb ne : ℕ}
-=======
 theorem isNat_zpow_neg {α : Type*} [DivisionSemiring α] {a : α} {b : ℤ} {nb ne : ℕ}
->>>>>>> 5a0540a5
     (pb : IsInt b (Int.negOfNat nb)) (pe' : IsNat (a ^ nb)⁻¹ ne) :
     IsNat (a ^ b) ne := by
   rwa [pb.out, Int.cast_negOfNat, zpow_neg, zpow_coe_nat]
@@ -239,16 +231,6 @@
 @[norm_num (_ : α) ^ (_ : ℤ)]
 def evalZPow : NormNumExt where eval {u α} e := do
   let .app (.app (f : Q($α → ℤ → $α)) (a : Q($α))) (b : Q(ℤ)) ← whnfR e | failure
-<<<<<<< HEAD
-  let _c ← synthInstanceQ q(DivisionRing $α)
-  let rb ← derive (α := q(ℤ)) b
-  haveI' : $e =Q $a ^ $b := ⟨⟩
-  match rb with
-  | .isBool .. | .isRat _ .. => failure
-  | .isNat sβ nb pb =>
-    let e' : Q($α) := q($a ^ $nb)
-    match ← derive e' with
-=======
   let _c ← synthInstanceQ q(DivisionSemiring $α)
   let rb ← derive (α := q(ℤ)) b
   have h : $e =Q $a ^ $b := ⟨⟩
@@ -257,37 +239,25 @@
   | .isBool .. | .isRat _ .. => failure
   | .isNat sβ nb pb =>
     match ← derive q($a ^ $nb) with
->>>>>>> 5a0540a5
     | .isBool .. => failure
     | .isNat sα' ne' pe' =>
       assumeInstancesCommute
       return .isNat sα' ne' q(isNat_zpow_pos $pb $pe')
     | .isNegNat sα' ne' pe' =>
-<<<<<<< HEAD
-=======
       let _c ← synthInstanceQ q(DivisionRing $α)
->>>>>>> 5a0540a5
       assumeInstancesCommute
       return .isNegNat sα' ne' q(isInt_zpow_pos $pb $pe')
     | .isRat sα' qe' nume' dene' pe' =>
       assumeInstancesCommute
       return .isRat sα' qe' nume' dene' q(isRat_zpow_pos $pb $pe')
   | .isNegNat sβ nb pb =>
-<<<<<<< HEAD
-    let e' : Q($α) := q(($a ^ $nb)⁻¹)
-    match ← derive e' with
-=======
     match ← derive q(($a ^ $nb)⁻¹) with
->>>>>>> 5a0540a5
     | .isBool .. => failure
     | .isNat sα' ne' pe' =>
       assumeInstancesCommute
       return .isNat sα' ne' q(isNat_zpow_neg $pb $pe')
     | .isNegNat sα' ne' pe' =>
-<<<<<<< HEAD
-=======
       let _c ← synthInstanceQ q(DivisionRing $α)
->>>>>>> 5a0540a5
       assumeInstancesCommute
       return .isNegNat sα' ne' q(isInt_zpow_neg $pb $pe')
     | .isRat sα' qe' nume' dene' pe' =>
