/-
Copyright (c) 2021 Mario Carneiro. All rights reserved.
Released under Apache 2.0 license as described in the file LICENSE.
Authors: Mario Carneiro, Thomas Murrills
-/
import Mathlib.Algebra.GroupWithZero.Invertible
import Mathlib.Algebra.Ring.Int.Defs
import Mathlib.Data.Nat.Cast.Basic
import Mathlib.Data.Nat.Cast.Commute
import Mathlib.Tactic.NormNum.Core
import Mathlib.Tactic.HaveI
import Mathlib.Tactic.ClearExclamation

/-!
## `norm_num` basic plugins

This file adds `norm_num` plugins for
* constructors and constants
* `Nat.cast`, `Int.cast`, and `mkRat`
* `+`, `-`, `*`, and `/`
* `Nat.succ`, `Nat.sub`, `Nat.mod`, and `Nat.div`.

See other files in this directory for many more plugins.
-/

universe u

namespace Mathlib
open Lean
open Meta

namespace Meta.NormNum
open Qq

theorem IsInt.raw_refl (n : ℤ) : IsInt n n := ⟨rfl⟩

/-! # Constructors and constants -/

theorem isNat_zero (α) [AddMonoidWithOne α] : IsNat (Zero.zero : α) (nat_lit 0) :=
  ⟨Nat.cast_zero.symm⟩

/-- The `norm_num` extension which identifies the expression `Zero.zero`, returning `0`. -/
@[norm_num Zero.zero] def evalZero : NormNumExt where eval {u α} e := do
  let sα ← inferAddMonoidWithOne α
  match e with
  | ~q(Zero.zero) => return .isNat sα (mkRawNatLit 0) q(isNat_zero $α)

theorem isNat_one (α) [AddMonoidWithOne α] : IsNat (One.one : α) (nat_lit 1) := ⟨Nat.cast_one.symm⟩

/-- The `norm_num` extension which identifies the expression `One.one`, returning `1`. -/
@[norm_num One.one] def evalOne : NormNumExt where eval {u α} e := do
  let sα ← inferAddMonoidWithOne α
  match e with
  | ~q(One.one) => return .isNat sα (mkRawNatLit 1) q(isNat_one $α)

theorem isNat_ofNat (α : Type u) [AddMonoidWithOne α] {a : α} {n : ℕ}
    (h : n = a) : IsNat a n := ⟨h.symm⟩

/-- The `norm_num` extension which identifies an expression `OfNat.ofNat n`, returning `n`. -/
@[norm_num OfNat.ofNat _] def evalOfNat : NormNumExt where eval {u α} e := do
  let sα ← inferAddMonoidWithOne α
  match e with
  | ~q(@OfNat.ofNat _ $n $oα) =>
    let n : Q(ℕ) ← whnf n
    guard n.isRawNatLit
    let ⟨a, (pa : Q($n = $e))⟩ ← mkOfNat α sα n
    guard <|← isDefEq a e
    return .isNat sα n q(isNat_ofNat $α $pa)

theorem isNat_intOfNat : {n n' : ℕ} → IsNat n n' → IsNat (Int.ofNat n) n'
  | _, _, ⟨rfl⟩ => ⟨rfl⟩

/-- The `norm_num` extension which identifies the constructor application `Int.ofNat n` such that
`norm_num` successfully recognizes `n`, returning `n`. -/
@[norm_num Int.ofNat _] def evalIntOfNat : NormNumExt where eval {u α} e := do
  let .app (.const ``Int.ofNat _) (n : Q(ℕ)) ← whnfR e | failure
  haveI' : u =QL 0 := ⟨⟩; haveI' : $α =Q Int := ⟨⟩
  let sℕ : Q(AddMonoidWithOne ℕ) := q(instAddMonoidWithOneNat)
  let sℤ : Q(AddMonoidWithOne ℤ) := q(instAddMonoidWithOne)
  let ⟨n', p⟩ ← deriveNat n sℕ
  haveI' x : $e =Q Int.ofNat $n := ⟨⟩
  return .isNat sℤ n' q(isNat_intOfNat $p)

theorem isNat_natAbs_pos : {n : ℤ} → {a : ℕ} → IsNat n a → IsNat n.natAbs a
  | _, _, ⟨rfl⟩ => ⟨rfl⟩

theorem isNat_natAbs_neg : {n : ℤ} → {a : ℕ} → IsInt n (.negOfNat a) → IsNat n.natAbs a
  | _, _, ⟨rfl⟩ => ⟨by simp⟩

/-- The `norm_num` extension which identifies the expression `Int.natAbs n` such that
`norm_num` successfully recognizes `n`. -/
@[norm_num Int.natAbs (_ : ℤ)] def evalIntNatAbs : NormNumExt where eval {u α} e := do
  let .app (.const ``Int.natAbs _) (x : Q(ℤ)) ← whnfR e | failure
  haveI' : u =QL 0 := ⟨⟩; haveI' : $α =Q ℕ := ⟨⟩
  haveI' : $e =Q Int.natAbs $x := ⟨⟩
  let sℕ : Q(AddMonoidWithOne ℕ) := q(instAddMonoidWithOneNat)
  match ← derive (u := .zero) x with
  | .isNat    _ a p => assumeInstancesCommute; return .isNat sℕ a q(isNat_natAbs_pos $p)
  | .isNegNat _ a p => assumeInstancesCommute; return .isNat sℕ a q(isNat_natAbs_neg $p)
  | _ => failure

/-! # Casts -/

theorem isNat_natCast {R} [AddMonoidWithOne R] (n m : ℕ) :
    IsNat n m → IsNat (n : R) m := by rintro ⟨⟨⟩⟩; exact ⟨rfl⟩

/-- The `norm_num` extension which identifies an expression `Nat.cast n`, returning `n`. -/
@[norm_num Nat.cast _, NatCast.natCast _] def evalNatCast : NormNumExt where eval {u α} e := do
  let sα ← inferAddMonoidWithOne α
  let .app n (a : Q(ℕ)) ← whnfR e | failure
  guard <|← withNewMCtxDepth <| isDefEq n q(Nat.cast (R := $α))
  let ⟨na, pa⟩ ← deriveNat a q(instAddMonoidWithOneNat)
  haveI' : $e =Q $a := ⟨⟩
  return .isNat sα na q(isNat_natCast $a $na $pa)

theorem isNat_intCast {R} [Ring R] (n : ℤ) (m : ℕ) :
    IsNat n m → IsNat (n : R) m := by rintro ⟨⟨⟩⟩; exact ⟨by simp⟩

theorem isintCast {R} [Ring R] (n m : ℤ) :
    IsInt n m → IsInt (n : R) m := by rintro ⟨⟨⟩⟩; exact ⟨rfl⟩

/-- The `norm_num` extension which identifies an expression `Int.cast n`, returning `n`. -/
@[norm_num Int.cast _, IntCast.intCast _] def evalIntCast : NormNumExt where eval {u α} e := do
  let rα ← inferRing α
  let .app i (a : Q(ℤ)) ← whnfR e | failure
  guard <|← withNewMCtxDepth <| isDefEq i q(Int.cast (R := $α))
  match ← derive (α := q(ℤ)) a with
  | .isNat _ na pa =>
    assumeInstancesCommute
    haveI' : $e =Q Int.cast $a := ⟨⟩
    return .isNat _ na q(isNat_intCast $a $na $pa)
  | .isNegNat _ na pa =>
    assumeInstancesCommute
    haveI' : $e =Q Int.cast $a := ⟨⟩
    return .isNegNat _ na q(isintCast $a (.negOfNat $na) $pa)
  | _ => failure

/-! # Arithmetic -/

library_note "norm_num lemma function equality"/--
Note: Many of the lemmas in this file use a function equality hypothesis like `f = HAdd.hAdd`
below. The reason for this is that when this is applied, to prove e.g. `100 + 200 = 300`, the
`+` here is `HAdd.hAdd` with an instance that may not be syntactically equal to the one supplied
by the `AddMonoidWithOne` instance, and rather than attempting to prove the instances equal lean
will sometimes decide to evaluate `100 + 200` directly (into whatever `+` is defined to do in this
ring), which is definitely not what we want; if the subterms are expensive to kernel-reduce then
this could cause a `(kernel) deep recursion detected` error (see https://github.com/leanprover/lean4/issues/2171, https://github.com/leanprover-community/mathlib4/pull/4048).

By using an equality for the unapplied `+` function and proving it by `rfl` we take away the
opportunity for lean to unfold the numerals (and the instance defeq problem is usually comparatively
easy).
-/

-- see note [norm_num lemma function equality]
theorem isNat_add {α} [AddMonoidWithOne α] : ∀ {f : α → α → α} {a b : α} {a' b' c : ℕ},
    f = HAdd.hAdd → IsNat a a' → IsNat b b' → Nat.add a' b' = c → IsNat (f a b) c
  | _, _, _, _, _, _, rfl, ⟨rfl⟩, ⟨rfl⟩, rfl => ⟨(Nat.cast_add _ _).symm⟩

-- see note [norm_num lemma function equality]
theorem isInt_add {α} [Ring α] : ∀ {f : α → α → α} {a b : α} {a' b' c : ℤ},
    f = HAdd.hAdd → IsInt a a' → IsInt b b' → Int.add a' b' = c → IsInt (f a b) c
  | _, _, _, _, _, _, rfl, ⟨rfl⟩, ⟨rfl⟩, rfl => ⟨(Int.cast_add ..).symm⟩

/-- If `b` divides `a` and `a` is invertible, then `b` is invertible. -/
def invertibleOfMul {α} [Semiring α] (k : ℕ) (b : α) :
    ∀ (a : α) [Invertible a], a = k * b → Invertible b
  | _, ⟨c, hc1, hc2⟩, rfl => by
    rw [← mul_assoc] at hc1
    rw [Nat.cast_commute k, mul_assoc, Nat.cast_commute k] at hc2
    exact ⟨_, hc1, hc2⟩

/-- If `b` divides `a` and `a` is invertible, then `b` is invertible. -/
def invertibleOfMul' {α} [Semiring α] {a k b : ℕ} [Invertible (a : α)]
    (h : a = k * b) : Invertible (b : α) := invertibleOfMul k (b:α) ↑a (by simp [h])

-- see note [norm_num lemma function equality]
theorem isNNRat_add {α} [Semiring α] {f : α → α → α} {a b : α} {na nb nc : ℕ} {da db dc k : ℕ} :
    f = HAdd.hAdd → IsNNRat a na da → IsNNRat b nb db →
    Nat.add (Nat.mul na db) (Nat.mul nb da) = Nat.mul k nc →
    Nat.mul da db = Nat.mul k dc →
    IsNNRat (f a b) nc dc := by
  rintro rfl ⟨_, rfl⟩ ⟨_, rfl⟩ (h₁ : na * db + nb * da = k * nc) (h₂ : da * db = k * dc)
  have : Invertible (↑(da * db) : α) := by simpa using invertibleMul (da:α) db
  have := invertibleOfMul' (α := α) h₂
  use this
  have H := (Nat.cast_commute (α := α) da db).invOf_left.invOf_right.right_comm
  have h₁ := congr_arg (↑· * (⅟↑da * ⅟↑db : α)) h₁
  simp only [Nat.cast_add, Nat.cast_mul, ← mul_assoc,
    add_mul, mul_invOf_cancel_right] at h₁
  have h₂ := congr_arg (↑nc * ↑· * (⅟↑da * ⅟↑db * ⅟↑dc : α)) h₂
  simp only [H, mul_invOf_cancel_right', Nat.cast_mul, ← mul_assoc] at h₁ h₂
  rw [h₁, h₂, Nat.cast_commute]
  simp only [mul_invOf_cancel_right,
    (Nat.cast_commute (α := α) da dc).invOf_left.invOf_right.right_comm,
    (Nat.cast_commute (α := α) db dc).invOf_left.invOf_right.right_comm]

-- TODO: clean up and move it somewhere in mathlib? It's a bit much for this file
-- see note [norm_num lemma function equality]
theorem isRat_add {α} [Ring α] {f : α → α → α} {a b : α} {na nb nc : ℤ} {da db dc k : ℕ} :
    f = HAdd.hAdd → IsRat a na da → IsRat b nb db →
    Int.add (Int.mul na db) (Int.mul nb da) = Int.mul k nc →
    Nat.mul da db = Nat.mul k dc →
    IsRat (f a b) nc dc := by
  rintro rfl ⟨_, rfl⟩ ⟨_, rfl⟩ (h₁ : na * db + nb * da = k * nc) (h₂ : da * db = k * dc)
  have : Invertible (↑(da * db) : α) := by simpa using invertibleMul (da:α) db
  have := invertibleOfMul' (α := α) h₂
  use this
  have H := (Nat.cast_commute (α := α) da db).invOf_left.invOf_right.right_comm
  have h₁ := congr_arg (↑· * (⅟↑da * ⅟↑db : α)) h₁
  simp only [Int.cast_add, Int.cast_mul, Int.cast_natCast, ← mul_assoc,
    add_mul, mul_invOf_cancel_right] at h₁
  have h₂ := congr_arg (↑nc * ↑· * (⅟↑da * ⅟↑db * ⅟↑dc : α)) h₂
  simp only [H, mul_invOf_cancel_right', Nat.cast_mul, ← mul_assoc] at h₁ h₂
  rw [h₁, h₂, Nat.cast_commute]
  simp only [mul_invOf_cancel_right,
    (Nat.cast_commute (α := α) da dc).invOf_left.invOf_right.right_comm,
    (Nat.cast_commute (α := α) db dc).invOf_left.invOf_right.right_comm]

/-- Consider an `Option` as an object in the `MetaM` monad, by throwing an error on `none`. -/
def _root_.Mathlib.Meta.monadLiftOptionMetaM : MonadLift Option MetaM where
  monadLift
  | none => failure
  | some e => pure e

attribute [local instance] monadLiftOptionMetaM in
<<<<<<< HEAD
/-- The result of adding two norm_num results. -/
def Result.add {u : Level} {α : Q(Type u)} {a b : Q($α)} (ra : Result q($a)) (rb : Result q($b))
    (inst : Q(AddMonoidWithOne $α) := by exact q(delta% inferInstance)) :
    MetaM (Result q($a + $b)) :=
  let rec intArm (rα : Q(Ring $α)) := do
    assertInstancesCommute
    let ⟨za, na, pa⟩ ← ra.toInt _; let ⟨zb, nb, pb⟩ ← rb.toInt _
    let zc := za + zb
    have c := mkRawIntLit zc
    haveI' : Int.add $na $nb =Q $c := ⟨⟩
    return .isInt rα c zc q(isInt_add (.refl _) $pa $pb (.refl $c))
  let rec nnratArm (dsα : Q(DivisionSemiring $α)) : MetaM (Result _) := do
    assertInstancesCommute
=======
/-- Main part of `evalAdd`. -/
def evalAdd.core {u : Level} {α : Q(Type u)} (e : Q(«$α»)) (f : Q(«$α» → «$α» → «$α»))
    (a b : Q(«$α»)) (ra : Result a) (rb : Result b) : MetaM (Result e) := do
  let rec intArm (rα : Q(Ring $α)) := do
    haveI' : $e =Q $a + $b := ⟨⟩
    let ⟨za, na, pa⟩ ← ra.toInt _; let ⟨zb, nb, pb⟩ ← rb.toInt _
    haveI' : $f =Q HAdd.hAdd := ⟨⟩
    let zc := za + zb
    have c := mkRawIntLit zc
    haveI' : Int.add $na $nb =Q $c := ⟨⟩
    return .isInt rα c zc q(isInt_add (f := $f) (.refl $f) $pa $pb (.refl $c))
  let rec nnratArm (dsα : Q(DivisionSemiring $α)) : Option (Result _) := do
    haveI' : $e =Q $a + $b := ⟨⟩
    haveI' : $f =Q HAdd.hAdd := ⟨⟩
>>>>>>> 94117399
    let ⟨qa, na, da, pa⟩ ← ra.toNNRat' dsα; let ⟨qb, nb, db, pb⟩ ← rb.toNNRat' dsα
    let qc := qa + qb
    let dd := qa.den * qb.den
    let k := dd / qc.den
    have t1 : Q(ℕ) := mkRawNatLit (k * qc.num.toNat)
    have t2 : Q(ℕ) := mkRawNatLit dd
    have nc : Q(ℕ) := mkRawNatLit qc.num.toNat
    have dc : Q(ℕ) := mkRawNatLit qc.den
    have k : Q(ℕ) := mkRawNatLit k
    let r1 : Q(Nat.add (Nat.mul $na $db) (Nat.mul $nb $da) = Nat.mul $k $nc) :=
      (q(Eq.refl $t1) : Expr)
    let r2 : Q(Nat.mul $da $db = Nat.mul $k $dc) := (q(Eq.refl $t2) : Expr)
<<<<<<< HEAD
    return .isNNRat' dsα qc nc dc q(isNNRat_add (.refl _) $pa $pb $r1 $r2)
  let rec ratArm (dα : Q(DivisionRing $α)) : MetaM (Result _) := do
    assertInstancesCommute
=======
    return .isNNRat' dsα qc nc dc q(isNNRat_add (f := $f) (.refl $f) $pa $pb $r1 $r2)
  let rec ratArm (dα : Q(DivisionRing $α)) : Option (Result _) := do
    haveI' : $e =Q $a + $b := ⟨⟩
    haveI' : $f =Q HAdd.hAdd := ⟨⟩
>>>>>>> 94117399
    let ⟨qa, na, da, pa⟩ ← ra.toRat' dα; let ⟨qb, nb, db, pb⟩ ← rb.toRat' dα
    let qc := qa + qb
    let dd := qa.den * qb.den
    let k := dd / qc.den
    have t1 : Q(ℤ) := mkRawIntLit (k * qc.num)
    have t2 : Q(ℕ) := mkRawNatLit dd
    have nc : Q(ℤ) := mkRawIntLit qc.num
    have dc : Q(ℕ) := mkRawNatLit qc.den
    have k : Q(ℕ) := mkRawNatLit k
    let r1 : Q(Int.add (Int.mul $na $db) (Int.mul $nb $da) = Int.mul $k $nc) :=
      (q(Eq.refl $t1) : Expr)
    let r2 : Q(Nat.mul $da $db = Nat.mul $k $dc) := (q(Eq.refl $t2) : Expr)
<<<<<<< HEAD
    return .isRat dα qc nc dc q(isRat_add (.refl _) $pa $pb $r1 $r2)
  do
    match ra, rb with
    | .isBool .., _ | _, .isBool .. => failure
    | .isNegNNRat dα .., _ | _, .isNegNNRat dα .. => ratArm dα
    -- mixing positive rationals and negative naturals means we need to use the full rat handler
    | .isNNRat dsα .., .isNegNat rα .. | .isNegNat rα .., .isNNRat dsα .. =>
      -- could alternatively try to combine `rα` and `dsα` here, but we'd have to do a defeq check
      -- so would still need to be in `MetaM`.
      let dα ← synthInstanceQ q(DivisionRing $α)
      assertInstancesCommute
      ratArm q($dα)
    | .isNNRat dsα .., _ | _, .isNNRat dsα .. => nnratArm dsα
    | .isNegNat rα .., _ | _, .isNegNat rα .. => intArm rα
    | .isNat _ na pa, .isNat sα nb pb =>
      assumeInstancesCommute
      have c : Q(ℕ) := mkRawNatLit (na.natLit! + nb.natLit!)
      haveI' : Nat.add $na $nb =Q $c := ⟨⟩
      return .isNat sα c q(isNat_add (.refl _) $pa $pb (.refl $c))

attribute [local instance] monadLiftOptionMetaM in
=======
    return .isRat dα qc nc dc q(isRat_add (f := $f) (.refl $f) $pa $pb $r1 $r2)
  match ra, rb with
  | .isBool .., _ | _, .isBool .. => failure
  | .isNegNNRat dα .., _ | _, .isNegNNRat dα .. => ratArm dα
  -- mixing positive rationals and negative naturals means we need to use the full rat handler
  | .isNNRat _dsα .., .isNegNat _rα .. | .isNegNat _rα .., .isNNRat _dsα .. =>
    -- could alternatively try to combine `rα` and `dsα` here, but we'd have to do a defeq check
    -- so would still need to be in `MetaM`.
    ratArm (←synthInstanceQ q(DivisionRing $α))
  | .isNNRat dsα .., _ | _, .isNNRat dsα .. => nnratArm dsα
  | .isNegNat rα .., _ | _, .isNegNat rα .. => intArm rα
  | .isNat _ na pa, .isNat sα nb pb =>
    haveI' : $e =Q $a + $b := ⟨⟩
    haveI' : $f =Q HAdd.hAdd := ⟨⟩
    assumeInstancesCommute
    have c : Q(ℕ) := mkRawNatLit (na.natLit! + nb.natLit!)
    haveI' : Nat.add $na $nb =Q $c := ⟨⟩
    return .isNat sα c q(isNat_add (f := $f) (.refl $f) $pa $pb (.refl $c))

>>>>>>> 94117399
/-- The `norm_num` extension which identifies expressions of the form `a + b`,
such that `norm_num` successfully recognises both `a` and `b`. -/
@[norm_num _ + _] def evalAdd : NormNumExt where eval {u α} e := do
  let .app (.app (f : Q($α → $α → $α)) (a : Q($α))) (b : Q($α)) ← whnfR e | failure
  let ra ← derive a; let rb ← derive b
  match ra, rb with
  | .isBool .., _ | _, .isBool .. => failure
  | .isNat _ .., .isNat _ .. | .isNat _ .., .isNegNat _ .. | .isNat _ .., .isNNRat _ ..
    | .isNat _ .., .isNegNNRat _ ..
  | .isNegNat _ .., .isNat _ .. | .isNegNat _ .., .isNegNat _ .. | .isNegNat _ .., .isNNRat _ ..
    | .isNegNat _ .., .isNegNNRat _ ..
  | .isNNRat _ .., .isNat _ .. | .isNNRat _ .., .isNegNat _ .. | .isNNRat _ .., .isNNRat _ ..
    | .isNNRat _ .., .isNegNNRat _ ..
  | .isNegNNRat _ .., .isNat _ .. | .isNegNNRat _ .., .isNegNat _ ..
    | .isNegNNRat _ .., .isNNRat _ .. | .isNegNNRat _ .., .isNegNNRat _ .. =>
    guard <|← withNewMCtxDepth <| isDefEq f q(HAdd.hAdd (α := $α))
<<<<<<< HEAD
    ra.add rb
=======
  evalAdd.core q($e) q($f) q($a) q($b) ra rb
>>>>>>> 94117399

-- see note [norm_num lemma function equality]
theorem isInt_neg {α} [Ring α] : ∀ {f : α → α} {a : α} {a' b : ℤ},
    f = Neg.neg → IsInt a a' → Int.neg a' = b → IsInt (-a) b
  | _, _, _, _, rfl, ⟨rfl⟩, rfl => ⟨(Int.cast_neg ..).symm⟩

-- see note [norm_num lemma function equality]
theorem isRat_neg {α} [Ring α] : ∀ {f : α → α} {a : α} {n n' : ℤ} {d : ℕ},
    f = Neg.neg → IsRat a n d → Int.neg n = n' → IsRat (-a) n' d
  | _, _, _, _, _, rfl, ⟨h, rfl⟩, rfl => ⟨h, by rw [← neg_mul, ← Int.cast_neg]; rfl⟩

attribute [local instance] monadLiftOptionMetaM in
<<<<<<< HEAD
/-- The result of subtracting two norm_num results. -/
def Result.neg {u : Level} {α : Q(Type u)} {a : Q($α)} (ra : Result q($a))
    (rα : Q(Ring $α) := by exact q(delta% inferInstance)) :
    MetaM (Result q(-$a)) := do
=======
/-- Main part of `evalNeg`. -/
def evalNeg.core {u : Level} {α : Q(Type u)} (e : Q(«$α»)) (f : Q(«$α» → «$α»)) (a : Q(«$α»))
    (ra : Result a) (rα : Q(Ring «$α»)) : MetaM (Result e) := do
  have : $f =Q Neg.neg := ⟨⟩
  haveI' _e_eq : $e =Q -$a := ⟨⟩
>>>>>>> 94117399
  let intArm (rα : Q(Ring $α)) := do
    assumeInstancesCommute
    let ⟨za, na, pa⟩ ← ra.toInt rα
    let zb := -za
    have b := mkRawIntLit zb
    haveI' : Int.neg $na =Q $b := ⟨⟩
<<<<<<< HEAD
    return .isInt rα b zb q(isInt_neg (.refl _) $pa (.refl $b))
=======
    return .isInt rα b zb q(isInt_neg (f := $f) (.refl $f) $pa (.refl $b))
>>>>>>> 94117399
  let ratArm (dα : Q(DivisionRing $α)) : Option (Result _) := do
    assumeInstancesCommute
    let ⟨qa, na, da, pa⟩ ← ra.toRat' dα
    let qb := -qa
    have nb := mkRawIntLit qb.num
    haveI' : Int.neg $na =Q $nb := ⟨⟩
<<<<<<< HEAD
    return .isRat dα qb nb da q(isRat_neg (.refl _) $pa (.refl $nb))
=======
    return .isRat dα qb nb da q(isRat_neg (f := $f) (.refl $f) $pa (.refl $nb))
>>>>>>> 94117399
  match ra with
  | .isBool _ .. => failure
  | .isNat _ .. => intArm rα
  | .isNegNat rα .. => intArm rα
  | .isNNRat _dsα .. => ratArm (← synthInstanceQ q(DivisionRing $α))
  | .isNegNNRat dα .. => ratArm dα

<<<<<<< HEAD
attribute [local instance] monadLiftOptionMetaM in
=======
>>>>>>> 94117399
/-- The `norm_num` extension which identifies expressions of the form `-a`,
such that `norm_num` successfully recognises `a`. -/
@[norm_num -_] def evalNeg : NormNumExt where eval {u α} e := do
  let .app (f : Q($α → $α)) (a : Q($α)) ← whnfR e | failure
  let ra ← derive a
  let rα ← inferRing α
  let ⟨(_f_eq : $f =Q Neg.neg)⟩ ← withNewMCtxDepth <| assertDefEqQ _ _
<<<<<<< HEAD
  haveI' _e_eq : $e =Q -$a := ⟨⟩
  ra.neg
=======
  evalNeg.core q($e) q($f) q($a) ra rα
>>>>>>> 94117399

-- see note [norm_num lemma function equality]
theorem isInt_sub {α} [Ring α] : ∀ {f : α → α → α} {a b : α} {a' b' c : ℤ},
    f = HSub.hSub → IsInt a a' → IsInt b b' → Int.sub a' b' = c → IsInt (f a b) c
  | _, _, _, _, _, _, rfl, ⟨rfl⟩, ⟨rfl⟩, rfl => ⟨(Int.cast_sub ..).symm⟩

-- see note [norm_num lemma function equality]
theorem isRat_sub {α} [Ring α] {f : α → α → α} {a b : α} {na nb nc : ℤ} {da db dc k : ℕ}
    (hf : f = HSub.hSub) (ra : IsRat a na da) (rb : IsRat b nb db)
    (h₁ : Int.sub (Int.mul na db) (Int.mul nb da) = Int.mul k nc)
    (h₂ : Nat.mul da db = Nat.mul k dc) :
    IsRat (f a b) nc dc := by
  rw [hf, sub_eq_add_neg]
  refine isRat_add rfl ra (isRat_neg (n' := -nb) rfl rb rfl) (k := k) (nc := nc) ?_ h₂
  rw [show Int.mul (-nb) _ = _ from neg_mul ..]; exact h₁

attribute [local instance] monadLiftOptionMetaM in
<<<<<<< HEAD
/-- The result of subtracting two norm_num results. -/
def Result.sub {u : Level} {α : Q(Type u)} {a b : Q($α)} (ra : Result q($a)) (rb : Result q($b))
    (inst : Q(Ring $α) := by exact q(delta% inferInstance)) :
    MetaM (Result q($a - $b)) := do
  let intArm (rα : Q(Ring $α)) := do
    assertInstancesCommute
=======
/-- Main part of `evalSub`. -/
def evalSub.core {u : Level} {α : Q(Type u)} (e : Q(«$α»)) (f : Q(«$α» → «$α» → «$α»))
    (a b : Q(«$α»)) (rα : Q(Ring «$α»)) (ra : Result a) (rb : Result b) : MetaM (Result e) := do
  have : $f =Q HSub.hSub := ⟨⟩
  haveI' _e_eq : $e =Q $a - $b := ⟨⟩
  let intArm (rα : Q(Ring $α)) := do
    assumeInstancesCommute
>>>>>>> 94117399
    let ⟨za, na, pa⟩ ← ra.toInt rα; let ⟨zb, nb, pb⟩ ← rb.toInt rα
    let zc := za - zb
    have c := mkRawIntLit zc
    haveI' : Int.sub $na $nb =Q $c := ⟨⟩
<<<<<<< HEAD
    return Result.isInt rα c zc q(isInt_sub (.refl _) $pa $pb (.refl $c))
  let ratArm (dα : Q(DivisionRing $α)) : MetaM (Result _) := do
    assertInstancesCommute
=======
    return Result.isInt rα c zc q(isInt_sub (f := $f) (.refl $f) $pa $pb (.refl $c))
  let ratArm (dα : Q(DivisionRing $α)) : Option (Result _) := do
    assumeInstancesCommute
>>>>>>> 94117399
    let ⟨qa, na, da, pa⟩ ← ra.toRat' dα; let ⟨qb, nb, db, pb⟩ ← rb.toRat' dα
    let qc := qa - qb
    let dd := qa.den * qb.den
    let k := dd / qc.den
    have t1 : Q(ℤ) := mkRawIntLit (k * qc.num)
    have t2 : Q(ℕ) := mkRawNatLit dd
    have nc : Q(ℤ) := mkRawIntLit qc.num
    have dc : Q(ℕ) := mkRawNatLit qc.den
    have k : Q(ℕ) := mkRawNatLit k
    let r1 : Q(Int.sub (Int.mul $na $db) (Int.mul $nb $da) = Int.mul $k $nc) :=
      (q(Eq.refl $t1) : Expr)
    let r2 : Q(Nat.mul $da $db = Nat.mul $k $dc) := (q(Eq.refl $t2) : Expr)
<<<<<<< HEAD
    return .isRat dα qc nc dc q(isRat_sub (.refl _) $pa $pb $r1 $r2)
=======
    return .isRat dα qc nc dc q(isRat_sub (f := $f) (.refl $f) $pa $pb $r1 $r2)
>>>>>>> 94117399
  match ra, rb with
  | .isBool .., _ | _, .isBool .. => failure
  | .isNegNNRat dα .., _ | _, .isNegNNRat dα .. =>
    ratArm dα
  | _, .isNNRat _dsα .. | .isNNRat _dsα .., _ =>
    ratArm (← synthInstanceQ q(DivisionRing $α))
  | .isNegNat rα .., _ | _, .isNegNat rα ..
<<<<<<< HEAD
  | .isNat _ .., .isNat _ .. =>
    intArm inst

attribute [local instance] monadLiftOptionMetaM in
=======
  | .isNat _ .., .isNat _ .. => intArm rα

>>>>>>> 94117399
/-- The `norm_num` extension which identifies expressions of the form `a - b` in a ring,
such that `norm_num` successfully recognises both `a` and `b`. -/
@[norm_num _ - _] def evalSub : NormNumExt where eval {u α} e := do
  let .app (.app (f : Q($α → $α → $α)) (a : Q($α))) (b : Q($α)) ← whnfR e | failure
  let rα ← inferRing α
  let ⟨(_f_eq : $f =Q HSub.hSub)⟩ ← withNewMCtxDepth <| assertDefEqQ _ _
  let ra ← derive a; let rb ← derive b
  haveI' _e_eq : $e =Q $a - $b := ⟨⟩
<<<<<<< HEAD
  ra.sub rb
=======
  evalSub.core q($e) q($f) q($a) q($b) q($rα) ra rb
>>>>>>> 94117399

-- see note [norm_num lemma function equality]
theorem isNat_mul {α} [Semiring α] : ∀ {f : α → α → α} {a b : α} {a' b' c : ℕ},
    f = HMul.hMul → IsNat a a' → IsNat b b' → Nat.mul a' b' = c → IsNat (a * b) c
  | _, _, _, _, _, _, rfl, ⟨rfl⟩, ⟨rfl⟩, rfl => ⟨(Nat.cast_mul ..).symm⟩

-- see note [norm_num lemma function equality]
theorem isInt_mul {α} [Ring α] : ∀ {f : α → α → α} {a b : α} {a' b' c : ℤ},
    f = HMul.hMul → IsInt a a' → IsInt b b' → Int.mul a' b' = c → IsInt (a * b) c
  | _, _, _, _, _, _, rfl, ⟨rfl⟩, ⟨rfl⟩, rfl => ⟨(Int.cast_mul ..).symm⟩

theorem isNNRat_mul {α} [Semiring α] {f : α → α → α} {a b : α} {na nb nc : ℕ} {da db dc k : ℕ} :
    f = HMul.hMul → IsNNRat a na da → IsNNRat b nb db →
    Nat.mul na nb = Nat.mul k nc →
    Nat.mul da db = Nat.mul k dc →
    IsNNRat (f a b) nc dc := by
  rintro rfl ⟨_, rfl⟩ ⟨_, rfl⟩ (h₁ : na * nb = k * nc) (h₂ : da * db = k * dc)
  have : Invertible (↑(da * db) : α) := by simpa using invertibleMul (da:α) db
  have := invertibleOfMul' (α := α) h₂
  refine ⟨this, ?_⟩
  have H := (Nat.cast_commute (α := α) da db).invOf_left.invOf_right.right_comm
  have h₁ := congr_arg (Nat.cast (R := α)) h₁
  simp only [Nat.cast_mul] at h₁
  simp only [← mul_assoc, (Nat.cast_commute (α := α) da nb).invOf_left.right_comm, h₁]
  have h₂ := congr_arg (↑nc * ↑· * (⅟↑da * ⅟↑db * ⅟↑dc : α)) h₂
  simp only [Nat.cast_mul, ← mul_assoc] at h₂; rw [H] at h₂
  simp only [mul_invOf_cancel_right'] at h₂; rw [h₂, Nat.cast_commute]
  simp only [mul_invOf_cancel_right',
    (Nat.cast_commute (α := α) da dc).invOf_left.invOf_right.right_comm,
    (Nat.cast_commute (α := α) db dc).invOf_left.invOf_right.right_comm]

theorem isRat_mul {α} [Ring α] {f : α → α → α} {a b : α} {na nb nc : ℤ} {da db dc k : ℕ} :
    f = HMul.hMul → IsRat a na da → IsRat b nb db →
    Int.mul na nb = Int.mul k nc →
    Nat.mul da db = Nat.mul k dc →
    IsRat (f a b) nc dc := by
  rintro rfl ⟨_, rfl⟩ ⟨_, rfl⟩ (h₁ : na * nb = k * nc) (h₂ : da * db = k * dc)
  have : Invertible (↑(da * db) : α) := by simpa using invertibleMul (da:α) db
  have := invertibleOfMul' (α := α) h₂
  refine ⟨this, ?_⟩
  have H := (Nat.cast_commute (α := α) da db).invOf_left.invOf_right.right_comm
  have h₁ := congr_arg (Int.cast (R := α)) h₁
  simp only [Int.cast_mul, Int.cast_natCast] at h₁
  simp only [← mul_assoc, (Nat.cast_commute (α := α) da nb).invOf_left.right_comm, h₁]
  have h₂ := congr_arg (↑nc * ↑· * (⅟↑da * ⅟↑db * ⅟↑dc : α)) h₂
  simp only [Nat.cast_mul, ← mul_assoc] at h₂; rw [H] at h₂
  simp only [mul_invOf_cancel_right'] at h₂; rw [h₂, Nat.cast_commute]
  simp only [mul_invOf_cancel_right,
    (Nat.cast_commute (α := α) da dc).invOf_left.invOf_right.right_comm,
    (Nat.cast_commute (α := α) db dc).invOf_left.invOf_right.right_comm]

attribute [local instance] monadLiftOptionMetaM in
<<<<<<< HEAD
/-- The result of multiplying two norm_num results. -/
def Result.mul {u : Level} {α : Q(Type u)} {a b : Q($α)} (ra : Result q($a)) (rb : Result q($b))
      (inst : Q(Semiring $α) := by exact q(delta% inferInstance)) :
      MetaM (Result q($a * $b)) :=
  let intArm (rα : Q(Ring $α)) := do
=======
/-- Main part of `evalMul`. -/
def evalMul.core {u : Level} {α : Q(Type u)} (e : Q(«$α»)) (f : Q(«$α» → «$α» → «$α»))
    (a b : Q(«$α»)) (sα : Q(Semiring «$α»)) (ra : Result a) (rb : Result b) : MetaM (Result e) := do
  haveI' : $f =Q HMul.hMul := ⟨⟩
  haveI' : $e =Q $a * $b := ⟨⟩
  let rec intArm (rα : Q(Ring $α)) := do
>>>>>>> 94117399
    assumeInstancesCommute
    let ⟨za, na, pa⟩ ← ra.toInt rα; let ⟨zb, nb, pb⟩ ← rb.toInt rα
    let zc := za * zb
    have c := mkRawIntLit zc
    haveI' : Int.mul $na $nb =Q $c := ⟨⟩
<<<<<<< HEAD
    return .isInt rα c zc q(isInt_mul (.refl _) $pa $pb (.refl $c))
  let nnratArm (dsα : Q(DivisionSemiring $α)) : Option (Result _) := do
=======
    return .isInt rα c zc q(isInt_mul (f := $f) (.refl $f) $pa $pb (.refl $c))
  let rec nnratArm (dsα : Q(DivisionSemiring $α)) : Option (Result _) := do
>>>>>>> 94117399
    assumeInstancesCommute
    let ⟨qa, na, da, pa⟩ ← ra.toNNRat' dsα; let ⟨qb, nb, db, pb⟩ ← rb.toNNRat' dsα
    let qc := qa * qb
    let dd := qa.den * qb.den
    let k := dd / qc.den
    have nc : Q(ℕ) := mkRawNatLit qc.num.toNat
    have dc : Q(ℕ) := mkRawNatLit qc.den
    have k : Q(ℕ) := mkRawNatLit k
    let r1 : Q(Nat.mul $na $nb = Nat.mul $k $nc) :=
      (q(Eq.refl (Nat.mul $na $nb)) : Expr)
    have t2 : Q(ℕ) := mkRawNatLit dd
    let r2 : Q(Nat.mul $da $db = Nat.mul $k $dc) := (q(Eq.refl $t2) : Expr)
<<<<<<< HEAD
    return .isNNRat' dsα qc nc dc q(isNNRat_mul (.refl _) $pa $pb $r1 $r2)
=======
    return .isNNRat' dsα qc nc dc q(isNNRat_mul (f := $f) (.refl $f) $pa $pb $r1 $r2)
>>>>>>> 94117399
  let rec ratArm (dα : Q(DivisionRing $α)) : Option (Result _) := do
    assumeInstancesCommute
    let ⟨qa, na, da, pa⟩ ← ra.toRat' dα; let ⟨qb, nb, db, pb⟩ ← rb.toRat' dα
    let qc := qa * qb
    let dd := qa.den * qb.den
    let k := dd / qc.den
    have nc : Q(ℤ) := mkRawIntLit qc.num
    have dc : Q(ℕ) := mkRawNatLit qc.den
    have k : Q(ℕ) := mkRawNatLit k
    let r1 : Q(Int.mul $na $nb = Int.mul $k $nc) :=
      (q(Eq.refl (Int.mul $na $nb)) : Expr)
    have t2 : Q(ℕ) := mkRawNatLit dd
    let r2 : Q(Nat.mul $da $db = Nat.mul $k $dc) := (q(Eq.refl $t2) : Expr)
<<<<<<< HEAD
    return .isRat dα qc nc dc q(isRat_mul (.refl _) $pa $pb $r1 $r2)
  do
=======
    return .isRat dα qc nc dc q(isRat_mul (f := $f) (.refl $f) $pa $pb $r1 $r2)
>>>>>>> 94117399
  match ra, rb with
  | .isBool .., _ | _, .isBool .. => failure
  | .isNegNNRat dα .., _ | _, .isNegNNRat dα .. =>
    ratArm dα
  -- mixing positive rationals and negative naturals means we need to use the full rat handler
  | .isNNRat dsα .., .isNegNat rα .. | .isNegNat rα .., .isNNRat dsα .. =>
    -- could alternatively try to combine `rα` and `dsα` here, but we'd have to do a defeq check
    -- so would still need to be in `MetaM`.
    ratArm (←synthInstanceQ q(DivisionRing $α))
  | .isNNRat dsα .., _ | _, .isNNRat dsα .. =>
    nnratArm dsα
  | .isNegNat rα .., _ | _, .isNegNat rα .. => intArm rα
<<<<<<< HEAD
  | .isNat mα' na pa, .isNat mα nb pb => do
=======
  | .isNat mα' na pa, .isNat mα nb pb =>
>>>>>>> 94117399
    haveI' : $mα =Q by clear! $mα $mα'; apply AddCommMonoidWithOne.toAddMonoidWithOne := ⟨⟩
    assumeInstancesCommute
    have c : Q(ℕ) := mkRawNatLit (na.natLit! * nb.natLit!)
    haveI' : Nat.mul $na $nb =Q $c := ⟨⟩
<<<<<<< HEAD
    return .isNat mα c q(isNat_mul (.refl _) $pa $pb (.refl $c))
=======
    return .isNat mα c q(isNat_mul (f := $f) (.refl $f) $pa $pb (.refl $c))
>>>>>>> 94117399

/-- The `norm_num` extension which identifies expressions of the form `a * b`,
such that `norm_num` successfully recognises both `a` and `b`. -/
@[norm_num _ * _] def evalMul : NormNumExt where eval {u α} e := do
  let .app (.app (f : Q($α → $α → $α)) (a : Q($α))) (b : Q($α)) ← whnfR e | failure
  let sα ← inferSemiring α
  let ra ← derive a; let rb ← derive b
  guard <|← withNewMCtxDepth <| isDefEq f q(HMul.hMul (α := $α))
  haveI' : $f =Q HMul.hMul := ⟨⟩
  haveI' : $e =Q $a * $b := ⟨⟩
<<<<<<< HEAD
  ra.mul rb
=======
  evalMul.core q($e) q($f) q($a) q($b) q($sα) ra rb
>>>>>>> 94117399

theorem isNNRat_div {α : Type u} [DivisionSemiring α] : {a b : α} → {cn : ℕ} → {cd : ℕ} →
    IsNNRat (a * b⁻¹) cn cd → IsNNRat (a / b) cn cd
  | _, _, _, _, h => by simpa [div_eq_mul_inv] using h

theorem isRat_div {α : Type u} [DivisionRing α] : {a b : α} → {cn : ℤ} → {cd : ℕ} →
    IsRat (a * b⁻¹) cn cd → IsRat (a / b) cn cd
  | _, _, _, _, h => by simpa [div_eq_mul_inv] using h

/-- Helper function to synthesize a typed `DivisionSemiring α` expression. -/
def inferDivisionSemiring {u : Level} (α : Q(Type u)) : MetaM Q(DivisionSemiring $α) :=
  return ← synthInstanceQ q(DivisionSemiring $α) <|> throwError "not a division semiring"

/-- Helper function to synthesize a typed `DivisionRing α` expression. -/
def inferDivisionRing {u : Level} (α : Q(Type u)) : MetaM Q(DivisionRing $α) :=
  return ← synthInstanceQ q(DivisionRing $α) <|> throwError "not a division ring"

attribute [local instance] monadLiftOptionMetaM in
/-- The `norm_num` extension which identifies expressions of the form `a / b`,
such that `norm_num` successfully recognises both `a` and `b`. -/
@[norm_num _ / _] def evalDiv : NormNumExt where eval {u α} e := do
  let .app (.app f (a : Q($α))) (b : Q($α)) ← whnfR e | failure
  let dsα ← inferDivisionSemiring α
  haveI' : $e =Q $a / $b := ⟨⟩
  guard <| ← withNewMCtxDepth <| isDefEq f q(HDiv.hDiv (α := $α))
  let rab ← derive (q($a * $b⁻¹) : Q($α))
  if let some ⟨qa, na, da, pa⟩ := rab.toNNRat' dsα then
    assumeInstancesCommute
    return .isNNRat' dsα qa na da q(isNNRat_div $pa)
  else
    let dα ← inferDivisionRing α
    let ⟨qa, na, da, pa⟩ ← rab.toRat' dα
    assumeInstancesCommute
    return .isRat dα qa na da q(isRat_div $pa)

/-! # Logic -/

/-- The `norm_num` extension which identifies `True`. -/
@[norm_num True] def evalTrue : NormNumExt where eval {u α} e :=
  return (.isTrue q(True.intro) : Result q(True))

/-- The `norm_num` extension which identifies `False`. -/
@[norm_num False] def evalFalse : NormNumExt where eval {u α} e :=
  return (.isFalse q(not_false) : Result q(False))

/-- The `norm_num` extension which identifies expressions of the form `¬a`,
such that `norm_num` successfully recognises `a`. -/
@[norm_num ¬_] def evalNot : NormNumExt where eval {u α} e := do
  let .app (.const ``Not _) (a : Q(Prop)) ← whnfR e | failure
  guard <|← withNewMCtxDepth <| isDefEq α q(Prop)
  let ⟨b, p⟩ ← deriveBool q($a)
  match b with
  | true => return .isFalse q(not_not_intro $p)
  | false => return .isTrue q($p)

/-! # (In)equalities -/

variable {α : Type u}

theorem isNat_eq_true [AddMonoidWithOne α] : {a b : α} → {c : ℕ} →
    IsNat a c → IsNat b c → a = b
  | _, _, _, ⟨rfl⟩, ⟨rfl⟩ => rfl

theorem ble_eq_false {x y : ℕ} : x.ble y = false ↔ y < x := by
  rw [← Nat.not_le, ← Bool.not_eq_true, Nat.ble_eq]

theorem isInt_eq_true [Ring α] : {a b : α} → {z : ℤ} → IsInt a z → IsInt b z → a = b
  | _, _, _, ⟨rfl⟩, ⟨rfl⟩ => rfl

theorem isNNRat_eq_true [Semiring α] : {a b : α} → {n : ℕ} → {d : ℕ} →
    IsNNRat a n d → IsNNRat b n d → a = b
  | _, _, _, _, ⟨_, rfl⟩, ⟨_, rfl⟩ => by congr; apply Subsingleton.elim

theorem isRat_eq_true [Ring α] : {a b : α} → {n : ℤ} → {d : ℕ} →
    IsRat a n d → IsRat b n d → a = b
  | _, _, _, _, ⟨_, rfl⟩, ⟨_, rfl⟩ => by congr; apply Subsingleton.elim

theorem eq_of_true {a b : Prop} (ha : a) (hb : b) : a = b := propext (iff_of_true ha hb)
theorem ne_of_false_of_true {a b : Prop} (ha : ¬a) (hb : b) : a ≠ b := mt (· ▸ hb) ha
theorem ne_of_true_of_false {a b : Prop} (ha : a) (hb : ¬b) : a ≠ b := mt (· ▸ ha) hb
theorem eq_of_false {a b : Prop} (ha : ¬a) (hb : ¬b) : a = b := propext (iff_of_false ha hb)

/-! # Nat operations -/

theorem isNat_natSucc : {a : ℕ} → {a' c : ℕ} →
    IsNat a a' → Nat.succ a' = c → IsNat (a.succ) c
  | _, _,_, ⟨rfl⟩, rfl => ⟨by simp⟩

/-- The `norm_num` extension which identifies expressions of the form `Nat.succ a`,
such that `norm_num` successfully recognises `a`. -/
@[norm_num Nat.succ _] def evalNatSucc : NormNumExt where eval {u α} e := do
  let .app f (a : Q(ℕ)) ← whnfR e | failure
  guard <|← withNewMCtxDepth <| isDefEq f q(Nat.succ)
  haveI' : u =QL 0 := ⟨⟩; haveI' : $α =Q ℕ := ⟨⟩
  haveI' : $e =Q Nat.succ $a := ⟨⟩
  let sℕ : Q(AddMonoidWithOne ℕ) := q(instAddMonoidWithOneNat)
  let ⟨na, pa⟩ ← deriveNat a sℕ
  have nc : Q(ℕ) := mkRawNatLit (na.natLit!.succ)
  haveI' : $nc =Q ($na).succ := ⟨⟩
  return .isNat sℕ nc q(isNat_natSucc $pa (.refl $nc))

theorem isNat_natSub : {a b : ℕ} → {a' b' c : ℕ} →
    IsNat a a' → IsNat b b' → Nat.sub a' b' = c → IsNat (a - b) c
  | _, _, _, _, _, ⟨rfl⟩, ⟨rfl⟩, rfl => ⟨by simp⟩

/-- The `norm_num` extension which identifies expressions of the form `Nat.sub a b`,
such that `norm_num` successfully recognises both `a` and `b`. -/
@[norm_num (_ : ℕ) - _] def evalNatSub :
    NormNumExt where eval {u α} e := do
  let .app (.app f (a : Q(ℕ))) (b : Q(ℕ)) ← whnfR e | failure
  -- We assert that the default instance for `HSub` is `Nat.sub` when the first parameter is `ℕ`.
  guard <|← withNewMCtxDepth <| isDefEq f q(HSub.hSub (α := ℕ))
  haveI' : u =QL 0 := ⟨⟩; haveI' : $α =Q ℕ := ⟨⟩
  haveI' : $e =Q $a - $b := ⟨⟩
  let sℕ : Q(AddMonoidWithOne ℕ) := q(instAddMonoidWithOneNat)
  let ⟨na, pa⟩ ← deriveNat a sℕ; let ⟨nb, pb⟩ ← deriveNat b sℕ
  have nc : Q(ℕ) := mkRawNatLit (na.natLit! - nb.natLit!)
  haveI' : Nat.sub $na $nb =Q $nc := ⟨⟩
  return .isNat sℕ nc q(isNat_natSub $pa $pb (.refl $nc))

theorem isNat_natMod : {a b : ℕ} → {a' b' c : ℕ} →
    IsNat a a' → IsNat b b' → Nat.mod a' b' = c → IsNat (a % b) c
  | _, _, _, _, _, ⟨rfl⟩, ⟨rfl⟩, rfl => ⟨by aesop⟩

/-- The `norm_num` extension which identifies expressions of the form `Nat.mod a b`,
such that `norm_num` successfully recognises both `a` and `b`. -/
@[norm_num (_ : ℕ) % _] def evalNatMod :
    NormNumExt where eval {u α} e := do
  let .app (.app f (a : Q(ℕ))) (b : Q(ℕ)) ← whnfR e | failure
  haveI' : u =QL 0 := ⟨⟩; haveI' : $α =Q ℕ := ⟨⟩
  haveI' : $e =Q $a % $b := ⟨⟩
  -- We assert that the default instance for `HMod` is `Nat.mod` when the first parameter is `ℕ`.
  guard <|← withNewMCtxDepth <| isDefEq f q(HMod.hMod (α := ℕ))
  let sℕ : Q(AddMonoidWithOne ℕ) := q(instAddMonoidWithOneNat)
  let ⟨na, pa⟩ ← deriveNat a sℕ; let ⟨nb, pb⟩ ← deriveNat b sℕ
  have nc : Q(ℕ) := mkRawNatLit (na.natLit! % nb.natLit!)
  haveI' : Nat.mod $na $nb =Q $nc := ⟨⟩
  return .isNat sℕ nc q(isNat_natMod $pa $pb (.refl $nc))

theorem isNat_natDiv : {a b : ℕ} → {a' b' c : ℕ} →
    IsNat a a' → IsNat b b' → Nat.div a' b' = c → IsNat (a / b) c
  | _, _, _, _, _, ⟨rfl⟩, ⟨rfl⟩, rfl => ⟨by aesop⟩

/-- The `norm_num` extension which identifies expressions of the form `Nat.div a b`,
such that `norm_num` successfully recognises both `a` and `b`. -/
@[norm_num (_ : ℕ) / _]
def evalNatDiv : NormNumExt where eval {u α} e := do
  let .app (.app f (a : Q(ℕ))) (b : Q(ℕ)) ← whnfR e | failure
  haveI' : u =QL 0 := ⟨⟩; haveI' : $α =Q ℕ := ⟨⟩
  haveI' : $e =Q $a / $b := ⟨⟩
  -- We assert that the default instance for `HDiv` is `Nat.div` when the first parameter is `ℕ`.
  guard <|← withNewMCtxDepth <| isDefEq f q(HDiv.hDiv (α := ℕ))
  let sℕ : Q(AddMonoidWithOne ℕ) := q(instAddMonoidWithOneNat)
  let ⟨na, pa⟩ ← deriveNat a sℕ; let ⟨nb, pb⟩ ← deriveNat b sℕ
  have nc : Q(ℕ) := mkRawNatLit (na.natLit! / nb.natLit!)
  haveI' : Nat.div $na $nb =Q $nc := ⟨⟩
  return .isNat sℕ nc q(isNat_natDiv $pa $pb (.refl $nc))

theorem isNat_dvd_true : {a b : ℕ} → {a' b' : ℕ} →
    IsNat a a' → IsNat b b' → Nat.mod b' a' = nat_lit 0 → a ∣ b
  | _, _, _, _, ⟨rfl⟩, ⟨rfl⟩, e => Nat.dvd_of_mod_eq_zero e

theorem isNat_dvd_false : {a b : ℕ} → {a' b' c : ℕ} →
    IsNat a a' → IsNat b b' → Nat.mod b' a' = Nat.succ c → ¬a ∣ b
  | _, _, _, _, c, ⟨rfl⟩, ⟨rfl⟩, e => mt Nat.mod_eq_zero_of_dvd (e.symm ▸ Nat.succ_ne_zero c :)

/-- The `norm_num` extension which identifies expressions of the form `(a : ℕ) | b`,
such that `norm_num` successfully recognises both `a` and `b`. -/
@[norm_num (_ : ℕ) ∣ _] def evalNatDvd : NormNumExt where eval {u α} e := do
  let .app (.app f (a : Q(ℕ))) (b : Q(ℕ)) ← whnfR e | failure
  -- We assert that the default instance for `Dvd` is `Nat.dvd` when the first parameter is `ℕ`.
  guard <|← withNewMCtxDepth <| isDefEq f q(Dvd.dvd (α := ℕ))
  let sℕ : Q(AddMonoidWithOne ℕ) := q(instAddMonoidWithOneNat)
  let ⟨na, pa⟩ ← deriveNat a sℕ; let ⟨nb, pb⟩ ← deriveNat b sℕ
  match nb.natLit! % na.natLit! with
  | 0 =>
    have : Q(Nat.mod $nb $na = nat_lit 0) := (q(Eq.refl (nat_lit 0)) : Expr)
    return .isTrue q(isNat_dvd_true $pa $pb $this)
  | c+1 =>
    have nc : Q(ℕ) := mkRawNatLit c
    have : Q(Nat.mod $nb $na = Nat.succ $nc) := (q(Eq.refl (Nat.succ $nc)) : Expr)
    return .isFalse q(isNat_dvd_false $pa $pb $this)

end NormNum

end Meta

end Mathlib

open Mathlib.Meta.NormNum<|MERGE_RESOLUTION|>--- conflicted
+++ resolved
@@ -223,11 +223,10 @@
   | some e => pure e
 
 attribute [local instance] monadLiftOptionMetaM in
-<<<<<<< HEAD
 /-- The result of adding two norm_num results. -/
 def Result.add {u : Level} {α : Q(Type u)} {a b : Q($α)} (ra : Result q($a)) (rb : Result q($b))
     (inst : Q(AddMonoidWithOne $α) := by exact q(delta% inferInstance)) :
-    MetaM (Result q($a + $b)) :=
+    MetaM (Result q($a + $b)) := do
   let rec intArm (rα : Q(Ring $α)) := do
     assertInstancesCommute
     let ⟨za, na, pa⟩ ← ra.toInt _; let ⟨zb, nb, pb⟩ ← rb.toInt _
@@ -237,22 +236,6 @@
     return .isInt rα c zc q(isInt_add (.refl _) $pa $pb (.refl $c))
   let rec nnratArm (dsα : Q(DivisionSemiring $α)) : MetaM (Result _) := do
     assertInstancesCommute
-=======
-/-- Main part of `evalAdd`. -/
-def evalAdd.core {u : Level} {α : Q(Type u)} (e : Q(«$α»)) (f : Q(«$α» → «$α» → «$α»))
-    (a b : Q(«$α»)) (ra : Result a) (rb : Result b) : MetaM (Result e) := do
-  let rec intArm (rα : Q(Ring $α)) := do
-    haveI' : $e =Q $a + $b := ⟨⟩
-    let ⟨za, na, pa⟩ ← ra.toInt _; let ⟨zb, nb, pb⟩ ← rb.toInt _
-    haveI' : $f =Q HAdd.hAdd := ⟨⟩
-    let zc := za + zb
-    have c := mkRawIntLit zc
-    haveI' : Int.add $na $nb =Q $c := ⟨⟩
-    return .isInt rα c zc q(isInt_add (f := $f) (.refl $f) $pa $pb (.refl $c))
-  let rec nnratArm (dsα : Q(DivisionSemiring $α)) : Option (Result _) := do
-    haveI' : $e =Q $a + $b := ⟨⟩
-    haveI' : $f =Q HAdd.hAdd := ⟨⟩
->>>>>>> 94117399
     let ⟨qa, na, da, pa⟩ ← ra.toNNRat' dsα; let ⟨qb, nb, db, pb⟩ ← rb.toNNRat' dsα
     let qc := qa + qb
     let dd := qa.den * qb.den
@@ -265,16 +248,9 @@
     let r1 : Q(Nat.add (Nat.mul $na $db) (Nat.mul $nb $da) = Nat.mul $k $nc) :=
       (q(Eq.refl $t1) : Expr)
     let r2 : Q(Nat.mul $da $db = Nat.mul $k $dc) := (q(Eq.refl $t2) : Expr)
-<<<<<<< HEAD
     return .isNNRat' dsα qc nc dc q(isNNRat_add (.refl _) $pa $pb $r1 $r2)
   let rec ratArm (dα : Q(DivisionRing $α)) : MetaM (Result _) := do
     assertInstancesCommute
-=======
-    return .isNNRat' dsα qc nc dc q(isNNRat_add (f := $f) (.refl $f) $pa $pb $r1 $r2)
-  let rec ratArm (dα : Q(DivisionRing $α)) : Option (Result _) := do
-    haveI' : $e =Q $a + $b := ⟨⟩
-    haveI' : $f =Q HAdd.hAdd := ⟨⟩
->>>>>>> 94117399
     let ⟨qa, na, da, pa⟩ ← ra.toRat' dα; let ⟨qb, nb, db, pb⟩ ← rb.toRat' dα
     let qc := qa + qb
     let dd := qa.den * qb.den
@@ -287,30 +263,7 @@
     let r1 : Q(Int.add (Int.mul $na $db) (Int.mul $nb $da) = Int.mul $k $nc) :=
       (q(Eq.refl $t1) : Expr)
     let r2 : Q(Nat.mul $da $db = Nat.mul $k $dc) := (q(Eq.refl $t2) : Expr)
-<<<<<<< HEAD
     return .isRat dα qc nc dc q(isRat_add (.refl _) $pa $pb $r1 $r2)
-  do
-    match ra, rb with
-    | .isBool .., _ | _, .isBool .. => failure
-    | .isNegNNRat dα .., _ | _, .isNegNNRat dα .. => ratArm dα
-    -- mixing positive rationals and negative naturals means we need to use the full rat handler
-    | .isNNRat dsα .., .isNegNat rα .. | .isNegNat rα .., .isNNRat dsα .. =>
-      -- could alternatively try to combine `rα` and `dsα` here, but we'd have to do a defeq check
-      -- so would still need to be in `MetaM`.
-      let dα ← synthInstanceQ q(DivisionRing $α)
-      assertInstancesCommute
-      ratArm q($dα)
-    | .isNNRat dsα .., _ | _, .isNNRat dsα .. => nnratArm dsα
-    | .isNegNat rα .., _ | _, .isNegNat rα .. => intArm rα
-    | .isNat _ na pa, .isNat sα nb pb =>
-      assumeInstancesCommute
-      have c : Q(ℕ) := mkRawNatLit (na.natLit! + nb.natLit!)
-      haveI' : Nat.add $na $nb =Q $c := ⟨⟩
-      return .isNat sα c q(isNat_add (.refl _) $pa $pb (.refl $c))
-
-attribute [local instance] monadLiftOptionMetaM in
-=======
-    return .isRat dα qc nc dc q(isRat_add (f := $f) (.refl $f) $pa $pb $r1 $r2)
   match ra, rb with
   | .isBool .., _ | _, .isBool .. => failure
   | .isNegNNRat dα .., _ | _, .isNegNNRat dα .. => ratArm dα
@@ -318,18 +271,18 @@
   | .isNNRat _dsα .., .isNegNat _rα .. | .isNegNat _rα .., .isNNRat _dsα .. =>
     -- could alternatively try to combine `rα` and `dsα` here, but we'd have to do a defeq check
     -- so would still need to be in `MetaM`.
-    ratArm (←synthInstanceQ q(DivisionRing $α))
+    let dα ← synthInstanceQ q(DivisionRing $α)
+    assertInstancesCommute
+    ratArm q($dα)
   | .isNNRat dsα .., _ | _, .isNNRat dsα .. => nnratArm dsα
   | .isNegNat rα .., _ | _, .isNegNat rα .. => intArm rα
   | .isNat _ na pa, .isNat sα nb pb =>
-    haveI' : $e =Q $a + $b := ⟨⟩
-    haveI' : $f =Q HAdd.hAdd := ⟨⟩
     assumeInstancesCommute
     have c : Q(ℕ) := mkRawNatLit (na.natLit! + nb.natLit!)
     haveI' : Nat.add $na $nb =Q $c := ⟨⟩
-    return .isNat sα c q(isNat_add (f := $f) (.refl $f) $pa $pb (.refl $c))
-
->>>>>>> 94117399
+    return .isNat sα c q(isNat_add (.refl _) $pa $pb (.refl $c))
+
+attribute [local instance] monadLiftOptionMetaM in
 /-- The `norm_num` extension which identifies expressions of the form `a + b`,
 such that `norm_num` successfully recognises both `a` and `b`. -/
 @[norm_num _ + _] def evalAdd : NormNumExt where eval {u α} e := do
@@ -346,11 +299,7 @@
   | .isNegNNRat _ .., .isNat _ .. | .isNegNNRat _ .., .isNegNat _ ..
     | .isNegNNRat _ .., .isNNRat _ .. | .isNegNNRat _ .., .isNegNNRat _ .. =>
     guard <|← withNewMCtxDepth <| isDefEq f q(HAdd.hAdd (α := $α))
-<<<<<<< HEAD
     ra.add rb
-=======
-  evalAdd.core q($e) q($f) q($a) q($b) ra rb
->>>>>>> 94117399
 
 -- see note [norm_num lemma function equality]
 theorem isInt_neg {α} [Ring α] : ∀ {f : α → α} {a : α} {a' b : ℤ},
@@ -363,40 +312,24 @@
   | _, _, _, _, _, rfl, ⟨h, rfl⟩, rfl => ⟨h, by rw [← neg_mul, ← Int.cast_neg]; rfl⟩
 
 attribute [local instance] monadLiftOptionMetaM in
-<<<<<<< HEAD
 /-- The result of subtracting two norm_num results. -/
 def Result.neg {u : Level} {α : Q(Type u)} {a : Q($α)} (ra : Result q($a))
     (rα : Q(Ring $α) := by exact q(delta% inferInstance)) :
     MetaM (Result q(-$a)) := do
-=======
-/-- Main part of `evalNeg`. -/
-def evalNeg.core {u : Level} {α : Q(Type u)} (e : Q(«$α»)) (f : Q(«$α» → «$α»)) (a : Q(«$α»))
-    (ra : Result a) (rα : Q(Ring «$α»)) : MetaM (Result e) := do
-  have : $f =Q Neg.neg := ⟨⟩
-  haveI' _e_eq : $e =Q -$a := ⟨⟩
->>>>>>> 94117399
   let intArm (rα : Q(Ring $α)) := do
     assumeInstancesCommute
     let ⟨za, na, pa⟩ ← ra.toInt rα
     let zb := -za
     have b := mkRawIntLit zb
     haveI' : Int.neg $na =Q $b := ⟨⟩
-<<<<<<< HEAD
     return .isInt rα b zb q(isInt_neg (.refl _) $pa (.refl $b))
-=======
-    return .isInt rα b zb q(isInt_neg (f := $f) (.refl $f) $pa (.refl $b))
->>>>>>> 94117399
   let ratArm (dα : Q(DivisionRing $α)) : Option (Result _) := do
     assumeInstancesCommute
     let ⟨qa, na, da, pa⟩ ← ra.toRat' dα
     let qb := -qa
     have nb := mkRawIntLit qb.num
     haveI' : Int.neg $na =Q $nb := ⟨⟩
-<<<<<<< HEAD
     return .isRat dα qb nb da q(isRat_neg (.refl _) $pa (.refl $nb))
-=======
-    return .isRat dα qb nb da q(isRat_neg (f := $f) (.refl $f) $pa (.refl $nb))
->>>>>>> 94117399
   match ra with
   | .isBool _ .. => failure
   | .isNat _ .. => intArm rα
@@ -404,10 +337,7 @@
   | .isNNRat _dsα .. => ratArm (← synthInstanceQ q(DivisionRing $α))
   | .isNegNNRat dα .. => ratArm dα
 
-<<<<<<< HEAD
 attribute [local instance] monadLiftOptionMetaM in
-=======
->>>>>>> 94117399
 /-- The `norm_num` extension which identifies expressions of the form `-a`,
 such that `norm_num` successfully recognises `a`. -/
 @[norm_num -_] def evalNeg : NormNumExt where eval {u α} e := do
@@ -415,12 +345,8 @@
   let ra ← derive a
   let rα ← inferRing α
   let ⟨(_f_eq : $f =Q Neg.neg)⟩ ← withNewMCtxDepth <| assertDefEqQ _ _
-<<<<<<< HEAD
   haveI' _e_eq : $e =Q -$a := ⟨⟩
   ra.neg
-=======
-  evalNeg.core q($e) q($f) q($a) ra rα
->>>>>>> 94117399
 
 -- see note [norm_num lemma function equality]
 theorem isInt_sub {α} [Ring α] : ∀ {f : α → α → α} {a b : α} {a' b' c : ℤ},
@@ -438,35 +364,19 @@
   rw [show Int.mul (-nb) _ = _ from neg_mul ..]; exact h₁
 
 attribute [local instance] monadLiftOptionMetaM in
-<<<<<<< HEAD
 /-- The result of subtracting two norm_num results. -/
 def Result.sub {u : Level} {α : Q(Type u)} {a b : Q($α)} (ra : Result q($a)) (rb : Result q($b))
     (inst : Q(Ring $α) := by exact q(delta% inferInstance)) :
     MetaM (Result q($a - $b)) := do
   let intArm (rα : Q(Ring $α)) := do
     assertInstancesCommute
-=======
-/-- Main part of `evalSub`. -/
-def evalSub.core {u : Level} {α : Q(Type u)} (e : Q(«$α»)) (f : Q(«$α» → «$α» → «$α»))
-    (a b : Q(«$α»)) (rα : Q(Ring «$α»)) (ra : Result a) (rb : Result b) : MetaM (Result e) := do
-  have : $f =Q HSub.hSub := ⟨⟩
-  haveI' _e_eq : $e =Q $a - $b := ⟨⟩
-  let intArm (rα : Q(Ring $α)) := do
-    assumeInstancesCommute
->>>>>>> 94117399
     let ⟨za, na, pa⟩ ← ra.toInt rα; let ⟨zb, nb, pb⟩ ← rb.toInt rα
     let zc := za - zb
     have c := mkRawIntLit zc
     haveI' : Int.sub $na $nb =Q $c := ⟨⟩
-<<<<<<< HEAD
     return Result.isInt rα c zc q(isInt_sub (.refl _) $pa $pb (.refl $c))
   let ratArm (dα : Q(DivisionRing $α)) : MetaM (Result _) := do
     assertInstancesCommute
-=======
-    return Result.isInt rα c zc q(isInt_sub (f := $f) (.refl $f) $pa $pb (.refl $c))
-  let ratArm (dα : Q(DivisionRing $α)) : Option (Result _) := do
-    assumeInstancesCommute
->>>>>>> 94117399
     let ⟨qa, na, da, pa⟩ ← ra.toRat' dα; let ⟨qb, nb, db, pb⟩ ← rb.toRat' dα
     let qc := qa - qb
     let dd := qa.den * qb.den
@@ -479,27 +389,18 @@
     let r1 : Q(Int.sub (Int.mul $na $db) (Int.mul $nb $da) = Int.mul $k $nc) :=
       (q(Eq.refl $t1) : Expr)
     let r2 : Q(Nat.mul $da $db = Nat.mul $k $dc) := (q(Eq.refl $t2) : Expr)
-<<<<<<< HEAD
     return .isRat dα qc nc dc q(isRat_sub (.refl _) $pa $pb $r1 $r2)
-=======
-    return .isRat dα qc nc dc q(isRat_sub (f := $f) (.refl $f) $pa $pb $r1 $r2)
->>>>>>> 94117399
   match ra, rb with
   | .isBool .., _ | _, .isBool .. => failure
   | .isNegNNRat dα .., _ | _, .isNegNNRat dα .. =>
     ratArm dα
   | _, .isNNRat _dsα .. | .isNNRat _dsα .., _ =>
     ratArm (← synthInstanceQ q(DivisionRing $α))
-  | .isNegNat rα .., _ | _, .isNegNat rα ..
-<<<<<<< HEAD
+  | .isNegNat _rα .., _ | _, .isNegNat _rα ..
   | .isNat _ .., .isNat _ .. =>
     intArm inst
 
 attribute [local instance] monadLiftOptionMetaM in
-=======
-  | .isNat _ .., .isNat _ .. => intArm rα
-
->>>>>>> 94117399
 /-- The `norm_num` extension which identifies expressions of the form `a - b` in a ring,
 such that `norm_num` successfully recognises both `a` and `b`. -/
 @[norm_num _ - _] def evalSub : NormNumExt where eval {u α} e := do
@@ -508,11 +409,7 @@
   let ⟨(_f_eq : $f =Q HSub.hSub)⟩ ← withNewMCtxDepth <| assertDefEqQ _ _
   let ra ← derive a; let rb ← derive b
   haveI' _e_eq : $e =Q $a - $b := ⟨⟩
-<<<<<<< HEAD
   ra.sub rb
-=======
-  evalSub.core q($e) q($f) q($a) q($b) q($rα) ra rb
->>>>>>> 94117399
 
 -- see note [norm_num lemma function equality]
 theorem isNat_mul {α} [Semiring α] : ∀ {f : α → α → α} {a b : α} {a' b' c : ℕ},
@@ -565,32 +462,18 @@
     (Nat.cast_commute (α := α) db dc).invOf_left.invOf_right.right_comm]
 
 attribute [local instance] monadLiftOptionMetaM in
-<<<<<<< HEAD
 /-- The result of multiplying two norm_num results. -/
 def Result.mul {u : Level} {α : Q(Type u)} {a b : Q($α)} (ra : Result q($a)) (rb : Result q($b))
-      (inst : Q(Semiring $α) := by exact q(delta% inferInstance)) :
-      MetaM (Result q($a * $b)) :=
+    (inst : Q(Semiring $α) := by exact q(delta% inferInstance)) :
+    MetaM (Result q($a * $b)) := do
   let intArm (rα : Q(Ring $α)) := do
-=======
-/-- Main part of `evalMul`. -/
-def evalMul.core {u : Level} {α : Q(Type u)} (e : Q(«$α»)) (f : Q(«$α» → «$α» → «$α»))
-    (a b : Q(«$α»)) (sα : Q(Semiring «$α»)) (ra : Result a) (rb : Result b) : MetaM (Result e) := do
-  haveI' : $f =Q HMul.hMul := ⟨⟩
-  haveI' : $e =Q $a * $b := ⟨⟩
-  let rec intArm (rα : Q(Ring $α)) := do
->>>>>>> 94117399
     assumeInstancesCommute
     let ⟨za, na, pa⟩ ← ra.toInt rα; let ⟨zb, nb, pb⟩ ← rb.toInt rα
     let zc := za * zb
     have c := mkRawIntLit zc
     haveI' : Int.mul $na $nb =Q $c := ⟨⟩
-<<<<<<< HEAD
     return .isInt rα c zc q(isInt_mul (.refl _) $pa $pb (.refl $c))
   let nnratArm (dsα : Q(DivisionSemiring $α)) : Option (Result _) := do
-=======
-    return .isInt rα c zc q(isInt_mul (f := $f) (.refl $f) $pa $pb (.refl $c))
-  let rec nnratArm (dsα : Q(DivisionSemiring $α)) : Option (Result _) := do
->>>>>>> 94117399
     assumeInstancesCommute
     let ⟨qa, na, da, pa⟩ ← ra.toNNRat' dsα; let ⟨qb, nb, db, pb⟩ ← rb.toNNRat' dsα
     let qc := qa * qb
@@ -603,11 +486,7 @@
       (q(Eq.refl (Nat.mul $na $nb)) : Expr)
     have t2 : Q(ℕ) := mkRawNatLit dd
     let r2 : Q(Nat.mul $da $db = Nat.mul $k $dc) := (q(Eq.refl $t2) : Expr)
-<<<<<<< HEAD
     return .isNNRat' dsα qc nc dc q(isNNRat_mul (.refl _) $pa $pb $r1 $r2)
-=======
-    return .isNNRat' dsα qc nc dc q(isNNRat_mul (f := $f) (.refl $f) $pa $pb $r1 $r2)
->>>>>>> 94117399
   let rec ratArm (dα : Q(DivisionRing $α)) : Option (Result _) := do
     assumeInstancesCommute
     let ⟨qa, na, da, pa⟩ ← ra.toRat' dα; let ⟨qb, nb, db, pb⟩ ← rb.toRat' dα
@@ -621,12 +500,7 @@
       (q(Eq.refl (Int.mul $na $nb)) : Expr)
     have t2 : Q(ℕ) := mkRawNatLit dd
     let r2 : Q(Nat.mul $da $db = Nat.mul $k $dc) := (q(Eq.refl $t2) : Expr)
-<<<<<<< HEAD
     return .isRat dα qc nc dc q(isRat_mul (.refl _) $pa $pb $r1 $r2)
-  do
-=======
-    return .isRat dα qc nc dc q(isRat_mul (f := $f) (.refl $f) $pa $pb $r1 $r2)
->>>>>>> 94117399
   match ra, rb with
   | .isBool .., _ | _, .isBool .. => failure
   | .isNegNNRat dα .., _ | _, .isNegNNRat dα .. =>
@@ -639,20 +513,12 @@
   | .isNNRat dsα .., _ | _, .isNNRat dsα .. =>
     nnratArm dsα
   | .isNegNat rα .., _ | _, .isNegNat rα .. => intArm rα
-<<<<<<< HEAD
   | .isNat mα' na pa, .isNat mα nb pb => do
-=======
-  | .isNat mα' na pa, .isNat mα nb pb =>
->>>>>>> 94117399
     haveI' : $mα =Q by clear! $mα $mα'; apply AddCommMonoidWithOne.toAddMonoidWithOne := ⟨⟩
     assumeInstancesCommute
     have c : Q(ℕ) := mkRawNatLit (na.natLit! * nb.natLit!)
     haveI' : Nat.mul $na $nb =Q $c := ⟨⟩
-<<<<<<< HEAD
     return .isNat mα c q(isNat_mul (.refl _) $pa $pb (.refl $c))
-=======
-    return .isNat mα c q(isNat_mul (f := $f) (.refl $f) $pa $pb (.refl $c))
->>>>>>> 94117399
 
 /-- The `norm_num` extension which identifies expressions of the form `a * b`,
 such that `norm_num` successfully recognises both `a` and `b`. -/
@@ -663,11 +529,7 @@
   guard <|← withNewMCtxDepth <| isDefEq f q(HMul.hMul (α := $α))
   haveI' : $f =Q HMul.hMul := ⟨⟩
   haveI' : $e =Q $a * $b := ⟨⟩
-<<<<<<< HEAD
   ra.mul rb
-=======
-  evalMul.core q($e) q($f) q($a) q($b) q($sα) ra rb
->>>>>>> 94117399
 
 theorem isNNRat_div {α : Type u} [DivisionSemiring α] : {a b : α} → {cn : ℕ} → {cd : ℕ} →
     IsNNRat (a * b⁻¹) cn cd → IsNNRat (a / b) cn cd
