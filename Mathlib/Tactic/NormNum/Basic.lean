--- conflicted
+++ resolved
@@ -299,71 +299,7 @@
   | .isNegNNRat _ .., .isNat _ .. | .isNegNNRat _ .., .isNegNat _ ..
     | .isNegNNRat _ .., .isNNRat _ .. | .isNegNNRat _ .., .isNegNNRat _ .. =>
     guard <|← withNewMCtxDepth <| isDefEq f q(HAdd.hAdd (α := $α))
-<<<<<<< HEAD
-  let rec
-  /-- Main part of `evalAdd`. -/
-  core : MetaM (Result e) := do
-    let rec intArm (rα : Q(Ring $α)) := do
-      haveI' : $e =Q $a + $b := ⟨⟩
-      let ⟨za, na, pa⟩ ← ra.toInt _; let ⟨zb, nb, pb⟩ ← rb.toInt _
-      haveI' : $f =Q HAdd.hAdd := ⟨⟩
-      let zc := za + zb
-      have c := mkRawIntLit zc
-      haveI' : Int.add $na $nb =Q $c := ⟨⟩
-      return .isInt rα c zc q(isInt_add (f := $f) (.refl $f) $pa $pb (.refl $c))
-    let rec nnratArm (dsα : Q(DivisionSemiring $α)) : Option (Result _) := do
-      haveI' : $e =Q $a + $b := ⟨⟩
-      haveI' : $f =Q HAdd.hAdd := ⟨⟩
-      let ⟨qa, na, da, pa⟩ ← ra.toNNRat' dsα; let ⟨qb, nb, db, pb⟩ ← rb.toNNRat' dsα
-      let qc := qa + qb
-      let dd := qa.den * qb.den
-      let k := dd / qc.den
-      have t1 : Q(ℕ) := mkRawNatLit (k * qc.num.toNat)
-      have t2 : Q(ℕ) := mkRawNatLit dd
-      have nc : Q(ℕ) := mkRawNatLit qc.num.toNat
-      have dc : Q(ℕ) := mkRawNatLit qc.den
-      have k : Q(ℕ) := mkRawNatLit k
-      let r1 : Q(Nat.add (Nat.mul $na $db) (Nat.mul $nb $da) = Nat.mul $k $nc) :=
-        (q(Eq.refl $t1) : Expr)
-      let r2 : Q(Nat.mul $da $db = Nat.mul $k $dc) := (q(Eq.refl $t2) : Expr)
-      return .isNNRat' dsα qc nc dc q(isNNRat_add (f := $f) (.refl $f) $pa $pb $r1 $r2)
-    let rec ratArm (dα : Q(DivisionRing $α)) : Option (Result _) := do
-      haveI' : $e =Q $a + $b := ⟨⟩
-      haveI' : $f =Q HAdd.hAdd := ⟨⟩
-      let ⟨qa, na, da, pa⟩ ← ra.toRat' dα; let ⟨qb, nb, db, pb⟩ ← rb.toRat' dα
-      let qc := qa + qb
-      let dd := qa.den * qb.den
-      let k := dd / qc.den
-      have t1 : Q(ℤ) := mkRawIntLit (k * qc.num)
-      have t2 : Q(ℕ) := mkRawNatLit dd
-      have nc : Q(ℤ) := mkRawIntLit qc.num
-      have dc : Q(ℕ) := mkRawNatLit qc.den
-      have k : Q(ℕ) := mkRawNatLit k
-      let r1 : Q(Int.add (Int.mul $na $db) (Int.mul $nb $da) = Int.mul $k $nc) :=
-        (q(Eq.refl $t1) : Expr)
-      let r2 : Q(Nat.mul $da $db = Nat.mul $k $dc) := (q(Eq.refl $t2) : Expr)
-      return .isRat dα qc nc dc q(isRat_add (f := $f) (.refl $f) $pa $pb $r1 $r2)
-    match ra, rb with
-    | .isBool .., _ | _, .isBool .. => failure
-    | .isNegNNRat dα .., _ | _, .isNegNNRat dα .. => ratArm dα
-    -- mixing positive rationals and negative naturals means we need to use the full rat handler
-    | .isNNRat dsα .., .isNegNat rα .. | .isNegNat rα .., .isNNRat dsα .. =>
-      -- could alternatively try to combine `rα` and `dsα` here, but we'd have to do a defeq check
-      -- so would still need to be in `MetaM`.
-      ratArm (←synthInstanceQ q(DivisionRing $α))
-    | .isNNRat dsα .., _ | _, .isNNRat dsα .. => nnratArm dsα
-    | .isNegNat rα .., _ | _, .isNegNat rα .. => intArm rα
-    | .isNat _ na pa, .isNat sα nb pb =>
-      haveI' : $e =Q $a + $b := ⟨⟩
-      haveI' : $f =Q HAdd.hAdd := ⟨⟩
-      assumeInstancesCommute
-      have c : Q(ℕ) := mkRawNatLit (na.natLit! + nb.natLit!)
-      haveI' : Nat.add $na $nb =Q $c := ⟨⟩
-      return .isNat sα c q(isNat_add (f := $f) (.refl $f) $pa $pb (.refl $c))
-  core
-=======
     ra.add rb
->>>>>>> c07d348d
 
 -- see note [norm_num lemma function equality]
 theorem isInt_neg {α} [Ring α] : ∀ {f : α → α} {a : α} {a' b : ℤ},
@@ -410,34 +346,7 @@
   let rα ← inferRing α
   let ⟨(_f_eq : $f =Q Neg.neg)⟩ ← withNewMCtxDepth <| assertDefEqQ _ _
   haveI' _e_eq : $e =Q -$a := ⟨⟩
-<<<<<<< HEAD
-  let rec
-  /-- Main part of `evalNeg`. -/
-  core : MetaM (Result e) := do
-    let intArm (rα : Q(Ring $α)) := do
-      assumeInstancesCommute
-      let ⟨za, na, pa⟩ ← ra.toInt rα
-      let zb := -za
-      have b := mkRawIntLit zb
-      haveI' : Int.neg $na =Q $b := ⟨⟩
-      return .isInt rα b zb q(isInt_neg (f := $f) (.refl $f) $pa (.refl $b))
-    let ratArm (dα : Q(DivisionRing $α)) : Option (Result _) := do
-      assumeInstancesCommute
-      let ⟨qa, na, da, pa⟩ ← ra.toRat' dα
-      let qb := -qa
-      have nb := mkRawIntLit qb.num
-      haveI' : Int.neg $na =Q $nb := ⟨⟩
-      return .isRat dα qb nb da q(isRat_neg (f := $f) (.refl $f) $pa (.refl $nb))
-    match ra with
-    | .isBool _ .. => failure
-    | .isNat _ .. => intArm rα
-    | .isNegNat rα .. => intArm rα
-    | .isNNRat _dsα .. => ratArm (← synthInstanceQ q(DivisionRing $α))
-    | .isNegNNRat dα .. => ratArm dα
-  core
-=======
   ra.neg
->>>>>>> c07d348d
 
 -- see note [norm_num lemma function equality]
 theorem isInt_sub {α} [Ring α] : ∀ {f : α → α → α} {a b : α} {a' b' c : ℤ},
@@ -500,44 +409,7 @@
   let ⟨(_f_eq : $f =Q HSub.hSub)⟩ ← withNewMCtxDepth <| assertDefEqQ _ _
   let ra ← derive a; let rb ← derive b
   haveI' _e_eq : $e =Q $a - $b := ⟨⟩
-<<<<<<< HEAD
-  let rec
-  /-- Main part of `evalSub`. -/
-  core : MetaM (Result e) := do
-    let intArm (rα : Q(Ring $α)) := do
-      assumeInstancesCommute
-      let ⟨za, na, pa⟩ ← ra.toInt rα; let ⟨zb, nb, pb⟩ ← rb.toInt rα
-      let zc := za - zb
-      have c := mkRawIntLit zc
-      haveI' : Int.sub $na $nb =Q $c := ⟨⟩
-      return Result.isInt rα c zc q(isInt_sub (f := $f) (.refl $f) $pa $pb (.refl $c))
-    let ratArm (dα : Q(DivisionRing $α)) : Option (Result _) := do
-      assumeInstancesCommute
-      let ⟨qa, na, da, pa⟩ ← ra.toRat' dα; let ⟨qb, nb, db, pb⟩ ← rb.toRat' dα
-      let qc := qa - qb
-      let dd := qa.den * qb.den
-      let k := dd / qc.den
-      have t1 : Q(ℤ) := mkRawIntLit (k * qc.num)
-      have t2 : Q(ℕ) := mkRawNatLit dd
-      have nc : Q(ℤ) := mkRawIntLit qc.num
-      have dc : Q(ℕ) := mkRawNatLit qc.den
-      have k : Q(ℕ) := mkRawNatLit k
-      let r1 : Q(Int.sub (Int.mul $na $db) (Int.mul $nb $da) = Int.mul $k $nc) :=
-        (q(Eq.refl $t1) : Expr)
-      let r2 : Q(Nat.mul $da $db = Nat.mul $k $dc) := (q(Eq.refl $t2) : Expr)
-      return .isRat dα qc nc dc q(isRat_sub (f := $f) (.refl $f) $pa $pb $r1 $r2)
-    match ra, rb with
-    | .isBool .., _ | _, .isBool .. => failure
-    | .isNegNNRat dα .., _ | _, .isNegNNRat dα .. =>
-      ratArm dα
-    | _, .isNNRat _dsα .. | .isNNRat _dsα .., _ =>
-      ratArm (← synthInstanceQ q(DivisionRing $α))
-    | .isNegNat rα .., _ | _, .isNegNat rα ..
-    | .isNat _ .., .isNat _ .. => intArm rα
-  core
-=======
   ra.sub rb
->>>>>>> c07d348d
 
 -- see note [norm_num lemma function equality]
 theorem isNat_mul {α} [Semiring α] : ∀ {f : α → α → α} {a b : α} {a' b' c : ℕ},
@@ -657,71 +529,7 @@
   guard <|← withNewMCtxDepth <| isDefEq f q(HMul.hMul (α := $α))
   haveI' : $f =Q HMul.hMul := ⟨⟩
   haveI' : $e =Q $a * $b := ⟨⟩
-<<<<<<< HEAD
-  let rec
-  /-- Main part of `evalMul`. -/
-  core : MetaM (Result e) := do
-    let rec intArm (rα : Q(Ring $α)) := do
-      assumeInstancesCommute
-      let ⟨za, na, pa⟩ ← ra.toInt rα; let ⟨zb, nb, pb⟩ ← rb.toInt rα
-      let zc := za * zb
-      have c := mkRawIntLit zc
-      haveI' : Int.mul $na $nb =Q $c := ⟨⟩
-      return .isInt rα c zc q(isInt_mul (f := $f) (.refl $f) $pa $pb (.refl $c))
-    let rec nnratArm (dsα : Q(DivisionSemiring $α)) : Option (Result _) := do
-      assumeInstancesCommute
-      let ⟨qa, na, da, pa⟩ ← ra.toNNRat' dsα; let ⟨qb, nb, db, pb⟩ ← rb.toNNRat' dsα
-      let qc := qa * qb
-      let dd := qa.den * qb.den
-      let k := dd / qc.den
-      have nc : Q(ℕ) := mkRawNatLit qc.num.toNat
-      have dc : Q(ℕ) := mkRawNatLit qc.den
-      have k : Q(ℕ) := mkRawNatLit k
-      let r1 : Q(Nat.mul $na $nb = Nat.mul $k $nc) :=
-        (q(Eq.refl (Nat.mul $na $nb)) : Expr)
-      have t2 : Q(ℕ) := mkRawNatLit dd
-      let r2 : Q(Nat.mul $da $db = Nat.mul $k $dc) := (q(Eq.refl $t2) : Expr)
-      return .isNNRat' dsα qc nc dc q(isNNRat_mul (f := $f) (.refl $f) $pa $pb $r1 $r2)
-    let rec ratArm (dα : Q(DivisionRing $α)) : Option (Result _) := do
-      assumeInstancesCommute
-      let ⟨qa, na, da, pa⟩ ← ra.toRat' dα; let ⟨qb, nb, db, pb⟩ ← rb.toRat' dα
-      let qc := qa * qb
-      let dd := qa.den * qb.den
-      let k := dd / qc.den
-      have nc : Q(ℤ) := mkRawIntLit qc.num
-      have dc : Q(ℕ) := mkRawNatLit qc.den
-      have k : Q(ℕ) := mkRawNatLit k
-      let r1 : Q(Int.mul $na $nb = Int.mul $k $nc) :=
-        (q(Eq.refl (Int.mul $na $nb)) : Expr)
-      have t2 : Q(ℕ) := mkRawNatLit dd
-      let r2 : Q(Nat.mul $da $db = Nat.mul $k $dc) := (q(Eq.refl $t2) : Expr)
-      return .isRat dα qc nc dc q(isRat_mul (f := $f) (.refl $f) $pa $pb $r1 $r2)
-    match ra, rb with
-    | .isBool .., _ | _, .isBool .. => failure
-    | .isNegNNRat dα .., _ | _, .isNegNNRat dα .. =>
-      ratArm dα
-    -- mixing positive rationals and negative naturals means we need to use the full rat handler
-    | .isNNRat dsα .., .isNegNat rα .. | .isNegNat rα .., .isNNRat dsα .. =>
-      -- could alternatively try to combine `rα` and `dsα` here, but we'd have to do a defeq check
-      -- so would still need to be in `MetaM`.
-      ratArm (←synthInstanceQ q(DivisionRing $α))
-    | .isNNRat dsα .., _ | _, .isNNRat dsα .. =>
-      nnratArm dsα
-    | .isNegNat rα .., _ | _, .isNegNat rα .. => intArm rα
-    | .isNat mα' na pa, .isNat mα nb pb =>
-      haveI' : $mα =Q by clear! $mα $mα'; apply AddCommMonoidWithOne.toAddMonoidWithOne := ⟨⟩
-      assumeInstancesCommute
-      have c : Q(ℕ) := mkRawNatLit (na.natLit! * nb.natLit!)
-      haveI' : Nat.mul $na $nb =Q $c := ⟨⟩
-      return .isNat mα c q(isNat_mul (f := $f) (.refl $f) $pa $pb (.refl $c))
-  core
-=======
   ra.mul rb
-
-theorem isNNRat_div {α : Type u} [DivisionSemiring α] : {a b : α} → {cn : ℕ} → {cd : ℕ} →
-    IsNNRat (a * b⁻¹) cn cd → IsNNRat (a / b) cn cd
-  | _, _, _, _, h => by simpa [div_eq_mul_inv] using h
->>>>>>> c07d348d
 
 theorem isNNRat_div {α : Type u} [DivisionSemiring α] : {a b : α} → {cn : ℕ} → {cd : ℕ} →
     IsNNRat (a * b⁻¹) cn cd → IsNNRat (a / b) cn cd
