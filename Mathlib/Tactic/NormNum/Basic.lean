--- conflicted
+++ resolved
@@ -86,18 +86,6 @@
 
 /-- `norm_num` extension for `Int.negOfNat`.
 
-<<<<<<< HEAD
-It's useful for calling `derive` with the numerator of an `.isRat` branch. -/
-@[norm_num Int.negOfNat _]
-def evalNegOfNat : NormNumExt where eval {u αZ} e := do
-  if let 0 := u then
-    match αZ, e with
-    | ~q(ℤ), ~q(Int.negOfNat $a) =>
-      let ⟨n, pn⟩ ← deriveNat (u := 0) a q(inferInstance)
-      return .isNegNat q(inferInstance) n q(isInt_negOfNat $a $n $pn)
-    | _ => failure
-  else failure
-=======
 It's useful for calling `derive` with the numerator of an `.isNegNNRat` branch. -/
 @[norm_num Int.negOfNat _]
 def evalNegOfNat : NormNumExt where eval {u αZ} e := do
@@ -106,7 +94,6 @@
     let ⟨n, pn⟩ ← deriveNat (u := 0) a q(inferInstance)
     return .isNegNat q(inferInstance) n q(isInt_negOfNat $a $n $pn)
   | _ => failure
->>>>>>> 811324d6
 
 theorem isNat_natAbs_pos : {n : ℤ} → {a : ℕ} → IsNat n a → IsNat n.natAbs a
   | _, _, ⟨rfl⟩ => ⟨rfl⟩
