--- conflicted
+++ resolved
@@ -100,20 +100,8 @@
     let verbose := (← getOptions).get `tactic.erw?.verbose (defVal := false)
     let g ← getMainGoal
     evalTactic (← `(tactic| erw [$r]))
-<<<<<<< HEAD
-    let e := (← instantiateMVars (mkMVar g)).headBeta
+    let e := (← instantiateMVars (.mvar g)).headBeta
     let (tgt, inferred) ← withRef tk do extractRewriteEq e
-=======
-    let e := (← instantiateMVars (.mvar g)).headBeta
-    let (``Eq.mpr, #[_, _, e, _]) := e.getAppFnArgs |
-      logErrorAt tk "Unexpected term produced by `erw`, head is not an `Eq.mpr`."
-    let (``id, #[ty, e]) := e.getAppFnArgs |
-      logErrorAt tk "Unexpected term produced by `erw`, not of the form: `Eq.mpr (id _) _`."
-    let some (_, tgt, _) := ty.eq? |
-      logErrorAt tk "Unexpected term produced by `erw`, type hint is not an equality."
-    let some (_, inferred, _) := (← inferType e).eq? |
-      logErrorAt tk "Unexpected term produced by `erw`, inferred type is not an equality."
->>>>>>> 074cafbd
     let (_, msgs) ← (logDiffs tk tgt inferred).run #[]
     if verbose then
       logInfoAt tk <| .joinSep
