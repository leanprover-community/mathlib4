--- conflicted
+++ resolved
@@ -138,7 +138,6 @@
 The first will store declarations in the current file,
 the second will store declarations from imports (and will hopefully be "read-only" after creation).
 -/
-<<<<<<< HEAD
 def DeclCache2 (α : Type) := DeclCache (α × α)
 
 instance (α : Type) [h : Nonempty α] : Nonempty (DeclCache2 α) :=
@@ -190,11 +189,7 @@
 /--
 A type synonym for a `DeclCache` containing a pair of discrimination trees.
 -/
-@[reducible] def DiscrTreeCache (α : Type) : Type := DeclCache2 (DiscrTree α true)
-=======
-@[reducible] def DiscrTreeCache (α : Type) : Type :=
-  DeclCache (DiscrTree α × DiscrTree α)
->>>>>>> 1ff3bf34
+@[reducible] def DiscrTreeCache (α : Type) : Type := DeclCache2 (DiscrTree α)
 
 /--
 Build a `DiscrTreeCache`,
@@ -206,17 +201,8 @@
     (init : Option (DiscrTree α) := none)
     (config : WhnfCoreConfig) :
     IO (DiscrTreeCache α) :=
-<<<<<<< HEAD
   let addDecl := fun name constInfo tree => do
-    return (← processDecl name constInfo).foldl (fun t (k, v) => t.insertIfSpecific k v) tree
-=======
-  let updateTree := fun name constInfo tree => do
     return (← processDecl name constInfo).foldl (fun t (k, v) => t.insertIfSpecific k v config) tree
-  let addDecl := fun name constInfo (tree₁, tree₂) => do
-    return (← updateTree name constInfo tree₁, tree₂)
-  let addLibraryDecl := fun name constInfo (tree₁, tree₂) => do
-    return (tree₁, ← updateTree name constInfo tree₂)
->>>>>>> 1ff3bf34
   let post := match post? with
   | some f => fun T => pure (T.mapArrays f)
   | none => fun T => pure T
