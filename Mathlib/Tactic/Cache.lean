--- conflicted
+++ resolved
@@ -108,29 +108,20 @@
 Creates a `DeclCache`.
 The cached structure `α` is initialized with `empty`,
 and then `addLibraryDecl` is called for every imported constant, and the result is cached.
+After all imported constants have been added, we run `post`.
 When `get` is called, `addDecl` is also called for every constant in the current file.
 -/
 def DeclCache.mk (profilingName : String) (empty : α)
-<<<<<<< HEAD
-    (addDecl : Name → ConstantInfo → α → MetaM α) (post : α → MetaM α := fun a => pure a) :
-    IO (DeclCache α) := do
-=======
     (addDecl : Name → ConstantInfo → α → MetaM α)
-    (addLibraryDecl : Name → ConstantInfo → α → MetaM α := addDecl) : IO (DeclCache α) := do
->>>>>>> f58104b4
+    (addLibraryDecl : Name → ConstantInfo → α → MetaM α := addDecl)
+    (post : α → MetaM α := fun a => pure a) : IO (DeclCache α) := do
   let cache ← Cache.mk do
     profileitM Exception profilingName (← getOptions) do
     let mut a := empty
     for (n, c) in (← getEnv).constants.map₁.toList do
-<<<<<<< HEAD
-      a ← addDecl n c a
+      a ← addLibraryDecl n c a
     return (← post a)
-  pure (cache, addDecl)
-=======
-      a ← addLibraryDecl n c a
-    return a
   pure { cache := cache, addDecl := addDecl }
->>>>>>> f58104b4
 
 /--
 Access the cache.
@@ -158,6 +149,7 @@
 -/
 def DiscrTreeCache.mk [BEq α] (profilingName : String)
     (processDecl : Name → ConstantInfo → MetaM (Array (Array (DiscrTree.Key true) × α)))
+    (post? : Option (Array α → Array α) := none)
     (init : Option (DiscrTree α true) := none) :
     IO (DiscrTreeCache α) :=
   let updateTree := fun name constInfo tree => do
@@ -166,9 +158,12 @@
     return (← updateTree name constInfo tree₁, tree₂)
   let addLibraryDecl := fun name constInfo (tree₁, tree₂) => do
     return (tree₁, ← updateTree name constInfo tree₂)
+  let post := match post? with
+  | some f => fun (T₁, T₂) => return (T₁, T₂.mapArrays f)
+  | none => fun T => pure T
   match init with
   | some t => return ⟨← Cache.mk (pure ({}, t)), addDecl, addLibraryDecl⟩
-  | none => DeclCache.mk profilingName ({}, {}) addDecl addLibraryDecl
+  | none => DeclCache.mk profilingName ({}, {}) addDecl addLibraryDecl (post := post)
 
 /--
 Get matches from both the discrimination tree for declarations in the current file,
@@ -181,4 +176,6 @@
 -/
 def DiscrTreeCache.getMatch (c : DiscrTreeCache α) (e : Expr) : MetaM (Array α) := do
   let (locals, imports) ← c.get
-  return (← locals.getMatch e) ++ (← imports.getMatch e)+  -- `DiscrTree.getMatch` returns results in batches, with more specific lemmas coming later.
+  -- Hence we reverse this list, so we try out more specific lemmas earlier.
+  return (← locals.getMatch e).reverse ++ (← imports.getMatch e).reverse