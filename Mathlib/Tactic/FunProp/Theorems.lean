--- conflicted
+++ resolved
@@ -119,20 +119,10 @@
         d.theorems.insert (e.funPropName, e.thmArgs.type) (es.push e)}
   }
 
-<<<<<<< HEAD
-/-- -/
-def getLambdaTheorem (funPropName : Name) (type : LambdaTheoremType) :
-    CoreM (Option LambdaTheorem) := do
-  return (lambdaTheoremsExt.getState (← getEnv)).theorems[(funPropName,type)]?
-=======
 /-- Get lambda theorems for particular function property `funPropName`. -/
 def getLambdaTheorems (funPropName : Name) (type : LambdaTheoremType) :
     CoreM (Array LambdaTheorem) := do
   return (lambdaTheoremsExt.getState (← getEnv)).theorems.getD (funPropName,type) #[]
-<<<<<<< HEAD
->>>>>>> origin/master
-=======
->>>>>>> 7a9da245
 
 
 --------------------------------------------------------------------------------
