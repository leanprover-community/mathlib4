--- conflicted
+++ resolved
@@ -4,12 +4,8 @@
 Authors: Kyle Miller
 -/
 import Lean
-<<<<<<< HEAD
 import Mathlib.Mathport.Rename
-=======
-import Mathlib.Init.Align
 import Mathlib.Tactic.PPWithUniv
->>>>>>> a2e5641d
 
 /-! # `ToLevel` class
 
