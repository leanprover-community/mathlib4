/-
Copyright (c) 2019 Sébastien Gouëzel. All rights reserved.
Released under Apache 2.0 license as described in the file LICENSE.
Authors: Sébastien Gouëzel, David Renshaw
-/

import Lean.Elab.Tactic.Basic
import Lean.Meta.Tactic.Simp.Main
import Mathlib.Algebra.Group.Units
import Mathlib.Tactic.Positivity.Core
import Mathlib.Tactic.NormNum.Core
import Mathlib.Util.DischargerAsTactic
import Qq

/-!
# `field_simp` tactic

Tactic to clear denominators in algebraic expressions, based on `simp` with a specific simpset.
-/

namespace Mathlib.Tactic.FieldSimp

open Lean Elab.Tactic Parser.Tactic Lean.Meta
open Qq

initialize registerTraceClass `Tactic.field_simp

/-- Constructs a trace message for the `discharge` function. -/
private def dischargerTraceMessage {ε : Type*} (prop: Expr) :
    Except ε (Option Expr) → SimpM MessageData
| .error _ | .ok none => return m!"{crossEmoji} discharge {prop}"
| .ok (some _) => return m!"{checkEmoji} discharge {prop}"

open private Simp.dischargeUsingAssumption? from Lean.Meta.Tactic.Simp.Rewrite

/-- Discharge strategy for the `field_simp` tactic. -/
partial def discharge (prop : Expr) : SimpM (Option Expr) :=
  withTraceNode `Tactic.field_simp (dischargerTraceMessage prop) do
    -- Discharge strategy 1: Use assumptions
    if let some r ← Simp.dischargeUsingAssumption? prop then
      return some r

    -- Discharge strategy 2: Normalize inequalities using NormNum
    let prop : Q(Prop) ← (do pure prop)
    let pf? ← match prop with
    | ~q(($e : $α) ≠ $b) =>
        try
          let res ← Mathlib.Meta.NormNum.derive (α := (q(Prop) : Q(Type))) prop
          match res with
          | .isTrue pf => pure (some pf)
          | _ => pure none
        catch _ =>
          pure none
    | _ => pure none
    if let some pf := pf? then return some pf

    -- Discharge strategy 3: Use positivity
    let pf? ←
      try some <$> Mathlib.Meta.Positivity.solve prop
      catch _ => pure none
    if let some pf := pf? then return some pf

    -- Discharge strategy 4: Use the simplifier
    let ctx ← readThe Simp.Context
<<<<<<< HEAD
    let usedTheorems := (← get).usedTheorems
=======
    let stats : Simp.Stats := { (← get) with }
>>>>>>> 7e5b9c79

    -- Porting note: mathlib3's analogous field_simp discharger `field_simp.ne_zero`
    -- does not explicitly call `simp` recursively like this. It's unclear to me
    -- whether this is because
    --   1) Lean 3 simp dischargers automatically call `simp` recursively. (Do they?),
    --   2) mathlib3 norm_num1 is able to handle any needed discharging, or
    --   3) some other reason?
<<<<<<< HEAD
    let ⟨simpResult, usedTheorems'⟩ ←
      simp prop { ctx with dischargeDepth := ctx.dischargeDepth + 1 } (← Simp.getSimprocs) discharge
        usedTheorems
    set {(← get) with usedTheorems := usedTheorems'}
=======
    let ⟨simpResult, stats'⟩ ←
      simp prop { ctx with dischargeDepth := ctx.dischargeDepth + 1 } #[(← Simp.getSimprocs)]
        discharge stats
    set { (← get) with usedTheorems := stats'.usedTheorems, diag := stats'.diag }
>>>>>>> 7e5b9c79
    if simpResult.expr.isConstOf ``True then
      try
        return some (← mkOfEqTrue (← simpResult.getProof))
      catch _ =>
        return none
    else
      return none

@[inherit_doc discharge]
elab "field_simp_discharge" : tactic => wrapSimpDischarger Mathlib.Tactic.FieldSimp.discharge

/--
The goal of `field_simp` is to reduce an expression in a field to an expression of the form `n / d`
where neither `n` nor `d` contains any division symbol, just using the simplifier (with a carefully
crafted simpset named `field_simps`) to reduce the number of division symbols whenever possible by
iterating the following steps:

- write an inverse as a division
- in any product, move the division to the right
- if there are several divisions in a product, group them together at the end and write them as a
  single division
- reduce a sum to a common denominator

If the goal is an equality, this simpset will also clear the denominators, so that the proof
can normally be concluded by an application of `ring`.

`field_simp [hx, hy]` is a short form for
`simp (disch := field_simp_discharge) [-one_div, -one_divp, -mul_eq_zero, hx, hy, field_simps]`

Note that this naive algorithm will not try to detect common factors in denominators to reduce the
complexity of the resulting expression. Instead, it relies on the ability of `ring` to handle
complicated expressions in the next step.

As always with the simplifier, reduction steps will only be applied if the preconditions of the
lemmas can be checked. This means that proofs that denominators are nonzero should be included. The
fact that a product is nonzero when all factors are, and that a power of a nonzero number is
nonzero, are included in the simpset, but more complicated assertions (especially dealing with sums)
should be given explicitly. If your expression is not completely reduced by the simplifier
invocation, check the denominators of the resulting expression and provide proofs that they are
nonzero to enable further progress.

To check that denominators are nonzero, `field_simp` will look for facts in the context, and
will try to apply `norm_num` to close numerical goals.

The invocation of `field_simp` removes the lemma `one_div` from the simpset, as this lemma
works against the algorithm explained above. It also removes
`mul_eq_zero : x * y = 0 ↔ x = 0 ∨ y = 0`, as `norm_num` can not work on disjunctions to
close goals of the form `24 ≠ 0`, and replaces it with `mul_ne_zero : x ≠ 0 → y ≠ 0 → x * y ≠ 0`
creating two goals instead of a disjunction.

For example,
```lean
example (a b c d x y : ℂ) (hx : x ≠ 0) (hy : y ≠ 0) :
    a + b / x + c / x^2 + d / x^3 = a + x⁻¹ * (y * b / y + (d / x + c) / x) := by
  field_simp
  ring
```

Moreover, the `field_simp` tactic can also take care of inverses of units in
a general (commutative) monoid/ring and partial division `/ₚ`, see `Algebra.Group.Units`
for the definition. Analogue to the case above, the lemma `one_divp` is removed from the simpset
as this works against the algorithm. If you have objects with an `IsUnit x` instance like
`(x : R) (hx : IsUnit x)`, you should lift them with
`lift x to Rˣ using id hx; rw [IsUnit.unit_of_val_units] clear hx`
before using `field_simp`.

See also the `cancel_denoms` tactic, which tries to do a similar simplification for expressions
that have numerals in denominators.
The tactics are not related: `cancel_denoms` will only handle numeric denominators, and will try to
entirely remove (numeric) division from the expression by multiplying by a factor.
-/
syntax (name := fieldSimp) "field_simp" (config)? (discharger)? (&" only")?
  (simpArgs)? (location)? : tactic

elab_rules : tactic
| `(tactic| field_simp $[$cfg:config]? $[(discharger := $dis)]? $[only%$only?]?
    $[$sa:simpArgs]? $[$loc:location]?) => withMainContext do
  let cfg ← elabSimpConfig (mkOptionalNode cfg) .simp
  -- The `field_simp` discharger relies on recursively calling the discharger.
  -- Prior to https://github.com/leanprover/lean4/pull/3523,
  -- the maxDischargeDepth wasn't actually being checked: now we have to set it higher.
  let cfg := { cfg with maxDischargeDepth := max cfg.maxDischargeDepth 7 }
  let loc := expandOptLocation (mkOptionalNode loc)

  let dis ← match dis with
  | none => pure discharge
  | some d => do
    let ⟨_, d⟩ ← tacticToDischarge d
    pure d

  let thms0 ← if only?.isSome then
    simpOnlyBuiltins.foldlM (·.addConst ·) ({} : SimpTheorems)
  else do
    let thms0 ← getSimpTheorems
    let thms0 ← thms0.erase (.decl ``one_div)
    let thms0 ← thms0.erase (.decl `mul_eq_zero)
    thms0.erase (.decl ``one_divp)

  let some ext ← getSimpExtension? `field_simps | throwError "field_simps not found"
  let thms ← ext.getTheorems

  let ctx : Simp.Context := {
     simpTheorems := #[thms, thms0]
     congrTheorems := ← getSimpCongrTheorems
     config := cfg
  }
  let mut r ← elabSimpArgs (sa.getD ⟨.missing⟩) ctx (simprocs := {}) (eraseLocal := false) .simp
  if r.starArg then
    r ← do
      let ctx := r.ctx
      let mut simpTheorems := ctx.simpTheorems
      let hs ← getPropHyps
      for h in hs do
        unless simpTheorems.isErased (.fvar h) do
          simpTheorems ← simpTheorems.addTheorem (.fvar h) (← h.getDecl).toExpr
      let ctx := { ctx with simpTheorems }
      pure { ctx, simprocs := {} }
<<<<<<< HEAD

  _ ← simpLocation r.ctx {} dis loc
=======

  _ ← simpLocation r.ctx {} dis loc

end FieldSimp

end Tactic

end Mathlib
>>>>>>> 7e5b9c79
<|MERGE_RESOLUTION|>--- conflicted
+++ resolved
@@ -62,11 +62,7 @@
 
     -- Discharge strategy 4: Use the simplifier
     let ctx ← readThe Simp.Context
-<<<<<<< HEAD
     let usedTheorems := (← get).usedTheorems
-=======
-    let stats : Simp.Stats := { (← get) with }
->>>>>>> 7e5b9c79
 
     -- Porting note: mathlib3's analogous field_simp discharger `field_simp.ne_zero`
     -- does not explicitly call `simp` recursively like this. It's unclear to me
@@ -74,17 +70,10 @@
     --   1) Lean 3 simp dischargers automatically call `simp` recursively. (Do they?),
     --   2) mathlib3 norm_num1 is able to handle any needed discharging, or
     --   3) some other reason?
-<<<<<<< HEAD
     let ⟨simpResult, usedTheorems'⟩ ←
       simp prop { ctx with dischargeDepth := ctx.dischargeDepth + 1 } (← Simp.getSimprocs) discharge
         usedTheorems
     set {(← get) with usedTheorems := usedTheorems'}
-=======
-    let ⟨simpResult, stats'⟩ ←
-      simp prop { ctx with dischargeDepth := ctx.dischargeDepth + 1 } #[(← Simp.getSimprocs)]
-        discharge stats
-    set { (← get) with usedTheorems := stats'.usedTheorems, diag := stats'.diag }
->>>>>>> 7e5b9c79
     if simpResult.expr.isConstOf ``True then
       try
         return some (← mkOfEqTrue (← simpResult.getProof))
@@ -202,16 +191,5 @@
           simpTheorems ← simpTheorems.addTheorem (.fvar h) (← h.getDecl).toExpr
       let ctx := { ctx with simpTheorems }
       pure { ctx, simprocs := {} }
-<<<<<<< HEAD
 
-  _ ← simpLocation r.ctx {} dis loc
-=======
-
-  _ ← simpLocation r.ctx {} dis loc
-
-end FieldSimp
-
-end Tactic
-
-end Mathlib
->>>>>>> 7e5b9c79
+  _ ← simpLocation r.ctx {} dis loc