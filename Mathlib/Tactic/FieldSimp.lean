/-
Copyright (c) 2019 Sébastien Gouëzel. All rights reserved.
Released under Apache 2.0 license as described in the file LICENSE.
Authors: Sébastien Gouëzel, David Renshaw, Matthew Robert Ballard
-/

import Lean.Elab.Tactic.Basic
import Lean.Meta.Tactic.Simp.Main
import Mathlib.Algebra.Group.Units
import Mathlib.Tactic.Positivity.Core
import Mathlib.Tactic.NormNum.Core
import Mathlib.Util.DischargerAsTactic
import Qq

/-!
# `field_simp` tactic

Tactic to clear denominators in algebraic expressions, based on `simp` with a specific simpset.
-/

namespace Mathlib.Tactic.FieldSimp

open Lean Elab.Tactic Parser.Tactic Lean.Meta
open Qq

initialize registerTraceClass `Tactic.field_simp

/-- Constructs a trace message for the `discharge` function. -/
private def dischargerTraceMessage {ε : Type*} (prop: Expr) :
    Except ε (Option Expr) → SimpM MessageData
| .error _ | .ok none => return m!"{crossEmoji} discharge {prop}"
| .ok (some _) => return m!"{checkEmoji} discharge {prop}"

<<<<<<< HEAD
/-- Discharge strategy for the field_simp tactic. -/
partial def discharge (prop : Expr) : SimpM (Option Expr) := do
  /- Try to cast all hypotheses (that are proofs) and `prop` into normal form before checking -/
  let r'' ← Tactic.NormCast.derive prop
  let hyps ← (← getLocalHyps).filterM fun hyp => isProof hyp
  for hyp in hyps do
  /- If can be discharged quickly using an assumption do it -/
    if (← isDefEq (← inferType hyp) prop) then
      return some hyp
    /- Otherwise use normCast to normalize and then check -/
    let ty ← inferType hyp
    let r' ← Tactic.NormCast.derive ty
    if (← isDefEq r''.expr r'.expr) then
      let m ← mkFreshMVarId
      let r ← applySimpResultToProp m hyp ty r'
      if let some p := r then
        let rsymm ← Lean.Meta.Simp.mkEqSymm prop r''
        return some (← Lean.Meta.Simp.mkCast rsymm p.1)

  /- Next try to use normNum to discharge goals of the for `a ≠ 0` for `a` a "number", eg `2` -/
  let prop : Q(Prop) ← (do pure prop)
  let pf? ← match prop with
  | ~q(($e : $α) ≠ $b) =>
=======
open private Simp.dischargeUsingAssumption? from Lean.Meta.Tactic.Simp.Rewrite

/-- Discharge strategy for the `field_simp` tactic. -/
partial def discharge (prop : Expr) : SimpM (Option Expr) :=
  withTraceNode `Tactic.field_simp (dischargerTraceMessage prop) do
    -- Discharge strategy 1: Use assumptions
    if let some r ← Simp.dischargeUsingAssumption? prop then
      return some r

    -- Discharge strategy 2: Normalize inequalities using NormNum
    let prop : Q(Prop) ← (do pure prop)
    let pf? ← match prop with
    | ~q(($e : $α) ≠ $b) =>
        try
          let res ← Mathlib.Meta.NormNum.derive (α := (q(Prop) : Q(Type))) prop
          match res with
          | .isTrue pf => pure (some pf)
          | _ => pure none
        catch _ =>
          pure none
    | _ => pure none
    if let some pf := pf? then return some pf

    -- Discharge strategy 3: Use positivity
    let pf? ←
      try some <$> Mathlib.Meta.Positivity.solve prop
      catch _ => pure none
    if let some pf := pf? then return some pf

    -- Discharge strategy 4: Use the simplifier
    let ctx ← readThe Simp.Context
    let stats : Simp.Stats := { (← get) with }

    -- Porting note: mathlib3's analogous field_simp discharger `field_simp.ne_zero`
    -- does not explicitly call `simp` recursively like this. It's unclear to me
    -- whether this is because
    --   1) Lean 3 simp dischargers automatically call `simp` recursively. (Do they?),
    --   2) mathlib3 norm_num1 is able to handle any needed discharging, or
    --   3) some other reason?
    let ⟨simpResult, stats'⟩ ←
      simp prop { ctx with dischargeDepth := ctx.dischargeDepth + 1 } #[(← Simp.getSimprocs)]
        discharge stats
    set { (← get) with usedTheorems := stats'.usedTheorems, diag := stats'.diag }
    if simpResult.expr.isConstOf ``True then
>>>>>>> 79df7380
      try
        let res ← Mathlib.Meta.NormNum.derive (α := (q(Prop) : Q(Type))) prop
        match res with
        | .isTrue pf => pure (some pf)
        | _ => pure none
      catch _ =>
        pure none
  | _ => pure none
  if let some pf := pf? then return some pf

  let ctx ← read
  let usedTheorems := (← get).usedTheorems

  -- Port note: mathlib3's analogous field_simp discharger `field_simp.ne_zero`
  -- does not explicitly call `simp` recursively like this. It's unclear to me
  -- whether this is because
  --   1) Lean 3 simp dischargers automatically call `simp` recursively. (Do they?),
  --   2) mathlib3 norm_num1 is able to handle any needed discharging, or
  --   3) some other reason?
  let ⟨simpResult, usedTheorems'⟩ ←
    simp prop { ctx with dischargeDepth := ctx.dischargeDepth + 1} discharge usedTheorems
  set {(← get) with usedTheorems := usedTheorems'}
  if simpResult.expr.isConstOf ``True then
    try
      return some (← mkOfEqTrue (← simpResult.getProof))
    catch _ =>
      return none
  else
    return none

@[inherit_doc discharge]
elab "field_simp_discharge" : tactic => wrapSimpDischarger Mathlib.Tactic.FieldSimp.discharge

/--
The goal of `field_simp` is to reduce an expression in a field to an expression of the form `n / d`
where neither `n` nor `d` contains any division symbol, just using the simplifier (with a carefully
crafted simpset named `field_simps`) to reduce the number of division symbols whenever possible by
iterating the following steps:

- write an inverse as a division
- in any product, move the division to the right
- if there are several divisions in a product, group them together at the end and write them as a
  single division
- reduce a sum to a common denominator

If the goal is an equality, this simpset will also clear the denominators, so that the proof
can normally be concluded by an application of `ring`.

`field_simp [hx, hy]` is a short form for
`simp (disch := field_simp_discharge) [-one_div, -one_divp, -mul_eq_zero, hx, hy, field_simps]`

If the goal is an equality, this simpset will also clear the denominators, so that the proof
can normally be concluded by an application of `ring` or `ring_exp`.

`field_simp [hx, hy]` is a short form for
`simp (discharger := Tactic.FieldSimp.discharge) [-one_div, -mul_eq_zero, hx, hy, field_simps]`

Note that this naive algorithm will not try to detect common factors in denominators to reduce the
complexity of the resulting expression. Instead, it relies on the ability of `ring` to handle
complicated expressions in the next step.

As always with the simplifier, reduction steps will only be applied if the preconditions of the
lemmas can be checked. This means that proofs that denominators are nonzero should be included. The
fact that a product is nonzero when all factors are, and that a power of a nonzero number is
nonzero, are included in the simpset, but more complicated assertions (especially dealing with sums)
should be given explicitly. If your expression is not completely reduced by the simplifier
invocation, check the denominators of the resulting expression and provide proofs that they are
nonzero to enable further progress.

To check that denominators are nonzero, `field_simp` will look for facts in the context and
normalize them with `norm_cast` and will try to apply `norm_num` to close numerical goals.

The invocation of `field_simp` removes the lemma `one_div` from the simpset, as this lemma
works against the algorithm explained above. It also removes
`mul_eq_zero : x * y = 0 ↔ x = 0 ∨ y = 0`, as `norm_num` can not work on disjunctions to
close goals of the form `24 ≠ 0`, and replaces it with `mul_ne_zero : x ≠ 0 → y ≠ 0 → x * y ≠ 0`
creating two goals instead of a disjunction.

For example,
```lean
example (a b c d x y : ℂ) (hx : x ≠ 0) (hy : y ≠ 0) :
    a + b / x + c / x^2 + d / x^3 = a + x⁻¹ * (y * b / y + (d / x + c) / x) := by
  field_simp
  ring
```

Moreover, the `field_simp` tactic can also take care of inverses of units in
a general (commutative) monoid/ring and partial division `/ₚ`, see `Algebra.Group.Units`
for the definition. Analogue to the case above, the lemma `one_divp` is removed from the simpset
as this works against the algorithm. If you have objects with an `IsUnit x` instance like
`(x : R) (hx : IsUnit x)`, you should lift them with
`lift x to Rˣ using id hx; rw [IsUnit.unit_of_val_units] clear hx`
before using `field_simp`.

See also the `cancel_denoms` tactic, which tries to do a similar simplification for expressions
that have numerals in denominators.
The tactics are not related: `cancel_denoms` will only handle numeric denominators, and will try to
entirely remove (numeric) division from the expression by multiplying by a factor.
-/
syntax (name := fieldSimp) "field_simp" (config)? (discharger)? (&" only")?
  (simpArgs)? (location)? : tactic

elab_rules : tactic
| `(tactic| field_simp $[$cfg:config]? $[(discharger := $dis)]? $[only%$only?]?
    $[$sa:simpArgs]? $[$loc:location]?) => withMainContext do
  let cfg ← elabSimpConfig (mkOptionalNode cfg) .simp
  -- The `field_simp` discharger relies on recursively calling the discharger.
  -- Prior to https://github.com/leanprover/lean4/pull/3523,
  -- the maxDischargeDepth wasn't actually being checked: now we have to set it higher.
  let cfg := { cfg with maxDischargeDepth := max cfg.maxDischargeDepth 7 }
  let loc := expandOptLocation (mkOptionalNode loc)

  let dis ← match dis with
  | none => pure discharge
  | some d => do
    let ⟨_, d⟩ ← tacticToDischarge d
    pure d

  let thms0 ← if only?.isSome then
    simpOnlyBuiltins.foldlM (·.addConst ·) ({} : SimpTheorems)
  else do
    let thms0 ← getSimpTheorems
    let thms0 ← thms0.erase (.decl ``one_div)
    let thms0 ← thms0.erase (.decl `mul_eq_zero)
    thms0.erase (.decl ``one_divp)

  let some ext ← getSimpExtension? `field_simps | throwError "field_simps not found"
  let thms ← ext.getTheorems

  let ctx : Simp.Context := {
     simpTheorems := #[thms, thms0]
     congrTheorems := ← getSimpCongrTheorems
     config := cfg
  }
  let mut r ← elabSimpArgs (sa.getD ⟨.missing⟩) ctx (simprocs := {}) (eraseLocal := false) .simp
  if r.starArg then
    r ← do
      let ctx := r.ctx
      let mut simpTheorems := ctx.simpTheorems
      let hs ← getPropHyps
      for h in hs do
        unless simpTheorems.isErased (.fvar h) do
          simpTheorems ← simpTheorems.addTheorem (.fvar h) (← h.getDecl).toExpr
      let ctx := { ctx with simpTheorems }
      pure { ctx, simprocs := {} }

  _ ← simpLocation r.ctx {} dis loc

end FieldSimp

end Tactic

<<<<<<< HEAD
  _ ← simpLocation r.ctx dis loc
=======
end Mathlib
>>>>>>> 79df7380
<|MERGE_RESOLUTION|>--- conflicted
+++ resolved
@@ -31,31 +31,6 @@
 | .error _ | .ok none => return m!"{crossEmoji} discharge {prop}"
 | .ok (some _) => return m!"{checkEmoji} discharge {prop}"
 
-<<<<<<< HEAD
-/-- Discharge strategy for the field_simp tactic. -/
-partial def discharge (prop : Expr) : SimpM (Option Expr) := do
-  /- Try to cast all hypotheses (that are proofs) and `prop` into normal form before checking -/
-  let r'' ← Tactic.NormCast.derive prop
-  let hyps ← (← getLocalHyps).filterM fun hyp => isProof hyp
-  for hyp in hyps do
-  /- If can be discharged quickly using an assumption do it -/
-    if (← isDefEq (← inferType hyp) prop) then
-      return some hyp
-    /- Otherwise use normCast to normalize and then check -/
-    let ty ← inferType hyp
-    let r' ← Tactic.NormCast.derive ty
-    if (← isDefEq r''.expr r'.expr) then
-      let m ← mkFreshMVarId
-      let r ← applySimpResultToProp m hyp ty r'
-      if let some p := r then
-        let rsymm ← Lean.Meta.Simp.mkEqSymm prop r''
-        return some (← Lean.Meta.Simp.mkCast rsymm p.1)
-
-  /- Next try to use normNum to discharge goals of the for `a ≠ 0` for `a` a "number", eg `2` -/
-  let prop : Q(Prop) ← (do pure prop)
-  let pf? ← match prop with
-  | ~q(($e : $α) ≠ $b) =>
-=======
 open private Simp.dischargeUsingAssumption? from Lean.Meta.Tactic.Simp.Rewrite
 
 /-- Discharge strategy for the `field_simp` tactic. -/
@@ -64,6 +39,25 @@
     -- Discharge strategy 1: Use assumptions
     if let some r ← Simp.dischargeUsingAssumption? prop then
       return some r
+
+    -- Discharge strategy 2: use normCast
+    -- TODO: please check this was merged correctly!!
+    /- Try to cast all hypotheses (that are proofs) and `prop` into normal form before checking -/
+    let r'' ← Tactic.NormCast.derive prop
+    let hyps ← (← getLocalHyps).filterM fun hyp => isProof hyp
+    for hyp in hyps do
+      -- If can be discharged quickly using an assumption, do so
+      if (← isDefEq (← inferType hyp) prop) then
+        return some hyp
+      -- Otherwise, use normCast to normalize and then check
+      let ty ← inferType hyp
+      let r' ← Tactic.NormCast.derive ty
+      if (← isDefEq r''.expr r'.expr) then
+        let m ← mkFreshMVarId
+        let r ← applySimpResultToProp m hyp ty r'
+        if let some p := r then
+          let rsymm ← Lean.Meta.Simp.mkEqSymm prop r''
+          return some (← Lean.Meta.Simp.mkCast rsymm p.1)
 
     -- Discharge strategy 2: Normalize inequalities using NormNum
     let prop : Q(Prop) ← (do pure prop)
@@ -100,36 +94,12 @@
         discharge stats
     set { (← get) with usedTheorems := stats'.usedTheorems, diag := stats'.diag }
     if simpResult.expr.isConstOf ``True then
->>>>>>> 79df7380
       try
-        let res ← Mathlib.Meta.NormNum.derive (α := (q(Prop) : Q(Type))) prop
-        match res with
-        | .isTrue pf => pure (some pf)
-        | _ => pure none
+        return some (← mkOfEqTrue (← simpResult.getProof))
       catch _ =>
-        pure none
-  | _ => pure none
-  if let some pf := pf? then return some pf
-
-  let ctx ← read
-  let usedTheorems := (← get).usedTheorems
-
-  -- Port note: mathlib3's analogous field_simp discharger `field_simp.ne_zero`
-  -- does not explicitly call `simp` recursively like this. It's unclear to me
-  -- whether this is because
-  --   1) Lean 3 simp dischargers automatically call `simp` recursively. (Do they?),
-  --   2) mathlib3 norm_num1 is able to handle any needed discharging, or
-  --   3) some other reason?
-  let ⟨simpResult, usedTheorems'⟩ ←
-    simp prop { ctx with dischargeDepth := ctx.dischargeDepth + 1} discharge usedTheorems
-  set {(← get) with usedTheorems := usedTheorems'}
-  if simpResult.expr.isConstOf ``True then
-    try
-      return some (← mkOfEqTrue (← simpResult.getProof))
-    catch _ =>
+        return none
+    else
       return none
-  else
-    return none
 
 @[inherit_doc discharge]
 elab "field_simp_discharge" : tactic => wrapSimpDischarger Mathlib.Tactic.FieldSimp.discharge
@@ -151,12 +121,6 @@
 
 `field_simp [hx, hy]` is a short form for
 `simp (disch := field_simp_discharge) [-one_div, -one_divp, -mul_eq_zero, hx, hy, field_simps]`
-
-If the goal is an equality, this simpset will also clear the denominators, so that the proof
-can normally be concluded by an application of `ring` or `ring_exp`.
-
-`field_simp [hx, hy]` is a short form for
-`simp (discharger := Tactic.FieldSimp.discharge) [-one_div, -mul_eq_zero, hx, hy, field_simps]`
 
 Note that this naive algorithm will not try to detect common factors in denominators to reduce the
 complexity of the resulting expression. Instead, it relies on the ability of `ring` to handle
@@ -253,8 +217,4 @@
 
 end Tactic
 
-<<<<<<< HEAD
-  _ ← simpLocation r.ctx dis loc
-=======
-end Mathlib
->>>>>>> 79df7380
+end Mathlib