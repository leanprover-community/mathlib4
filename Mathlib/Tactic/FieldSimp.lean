--- conflicted
+++ resolved
@@ -280,13 +280,6 @@
       -- if we can't prove nonzeroness, don't pull out e.
       return ⟨L, ((n, e), i) :: l₁', l₂', (q(NF.eval_mul_eval_cons $n $e $pf₁):), q($pf₂), pf₀⟩
 
-<<<<<<< HEAD
-The invocation of `field_simp` removes the lemma `one_div` from the simpset, as this lemma
-works against the algorithm explained above. It also removes
-`mul_eq_zero : x * y = 0 ↔ x = 0 ∨ y = 0`, as `norm_num` cannot work on disjunctions to
-close goals of the form `24 ≠ 0`, and replaces it with `mul_ne_zero : x ≠ 0 → y ≠ 0 → x * y ≠ 0`
-creating two goals instead of a disjunction.
-=======
   /- Handle the case where atom `i` is present in both lists. -/
   let bothPresent (t₁ t₂ : qNF M) (n₁ n₂ : ℤ) (e : Q($M)) (he : Q($e ≠ 0)) (i : ℕ) :
       MetaM <| Σ (L l₁' l₂' : qNF M),
@@ -553,7 +546,6 @@
 
 If the goal is an equality, this tactic will also clear the denominators, so that the proof
 can normally be concluded by an application of `ring`.
->>>>>>> d60062a6
 
 For example,
 ```lean
