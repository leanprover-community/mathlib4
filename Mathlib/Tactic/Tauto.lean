/-
Copyright (c) 2018 Simon Hudon. All rights reserved.
Released under Apache 2.0 license as described in the file LICENSE.
Authors: Simon Hudon, David Renshaw
-/
module

public meta import Mathlib.Tactic.CasesM
public meta import Mathlib.Tactic.Core
public meta import Mathlib.Lean.Elab.Tactic.Basic
public meta import Mathlib.Logic.Basic
public meta import Qq

/-!
The `tauto` tactic.
-/

public meta section

namespace Mathlib.Tactic.Tauto

open Lean Elab.Tactic Parser.Tactic Lean.Meta MVarId Batteries.Tactic
open Qq

initialize registerTraceClass `tauto

/-- Tries to apply de-Morgan-like rules on a hypothesis. -/
def distribNotOnceAt (hypFVar : Expr) (g : MVarId) : MetaM AssertAfterResult := g.withContext do
  let .fvar fvarId := hypFVar | throwError "not fvar {hypFVar}"
  let h ← fvarId.getDecl
  let e : Q(Prop) ← (do guard <| ← Meta.isProp h.type; pure h.type)
  let replace (p : Expr) : MetaM AssertAfterResult := do
    commitIfNoEx do
      let result ← g.assertAfter fvarId h.userName (← inferType p) p
      /-
        We attempt to clear the old hypothesis. Doing so is crucial for
        avoiding infinite loops. On failure, we roll back the MetaM state
        and ignore this hypothesis. See
        https://github.com/leanprover-community/mathlib4/issues/10590.
      -/
      let newGoal ← result.mvarId.clear fvarId
      return { result with mvarId := newGoal }

  match e with
  | ~q(¬ ($a : Prop) = $b) => do
    let h' : Q(¬$a = $b) := h.toExpr
    replace q(mt propext $h')
  | ~q(($a : Prop) = $b) => do
    let h' : Q($a = $b) := h.toExpr
    replace q(Eq.to_iff $h')
  | ~q(¬ (($a : Prop) ∧ $b)) => do
    let h' : Q(¬($a ∧ $b)) := h.toExpr
    let _inst ← synthInstanceQ q(Decidable $b)
    replace q(Decidable.not_and_iff_not_or_not'.mp $h')
  | ~q(¬ (($a : Prop) ∨ $b)) => do
    let h' : Q(¬($a ∨ $b)) := h.toExpr
    replace q(not_or.mp $h')
  | ~q(¬ (($a : Prop) ≠ $b)) => do
    let h' : Q(¬($a ≠ $b)) := h.toExpr
    let _inst ← synthInstanceQ q(Decidable ($a = $b))
    replace q(Decidable.of_not_not $h')
  | ~q(¬¬ ($a : Prop)) => do
    let h' : Q(¬¬$a) := h.toExpr
    let _inst ← synthInstanceQ q(Decidable $a)
    replace q(Decidable.of_not_not $h')
  | ~q(¬ ((($a : Prop)) → $b)) => do
    let h' : Q(¬($a → $b)) := h.toExpr
    let _inst ← synthInstanceQ q(Decidable $a)
    replace q(Decidable.not_imp_iff_and_not.mp $h')
  | ~q(¬ (($a : Prop) ↔ $b)) => do
    let h' : Q(¬($a ↔ $b)) := h.toExpr
    let _inst ← synthInstanceQ q(Decidable $b)
    replace q(Decidable.not_iff.mp $h')
  | ~q(($a : Prop) ↔ $b) => do
    let h' : Q($a ↔ $b) := h.toExpr
    let _inst ← synthInstanceQ q(Decidable $b)
    replace q(Decidable.iff_iff_and_or_not_and_not.mp $h')
  | ~q((((($a : Prop)) → False) : Prop)) =>
    throwError "distribNot found nothing to work on with negation"
  | ~q((((($a : Prop)) → $b) : Prop)) => do
    let h' : Q($a → $b) := h.toExpr
    let _inst ← synthInstanceQ q(Decidable $a)
    replace q(Decidable.not_or_of_imp $h')
  | _ => throwError "distribNot found nothing to work on"

/--
State of the `distribNotAt` function. We need to carry around the list of
remaining hypothesis as fvars so that we can incrementally apply the
`AssertAfterResult.subst` from each step to each of them. Otherwise,
they could end up referring to old hypotheses.
-/
structure DistribNotState where
  /-- The list of hypothesis left to work on, renamed to be up-to-date with
  the current goal. -/
  fvars : List Expr

  /-- The current goal. -/
  currentGoal : MVarId

/--
Calls `distribNotAt` on the head of `state.fvars` up to `nIters` times, returning
early on failure.
-/
partial def distribNotAt (nIters : Nat) (state : DistribNotState) : MetaM DistribNotState :=
  match nIters, state.fvars with
  | 0, _ | _, [] => pure state
  | n + 1, fv::fvs => do
    try
      let result ← distribNotOnceAt fv state.currentGoal
      let newFVars := mkFVar result.fvarId :: fvs.map (fun x ↦ result.subst.apply x)
      distribNotAt n ⟨newFVars, result.mvarId⟩
    catch _ => pure state

/--
For each fvar in `fvars`, calls `distribNotAt` and carries along the resulting
renamings.
-/
partial def distribNotAux (fvars : List Expr) (g : MVarId) : MetaM MVarId :=
  match fvars with
  | [] => pure g
  | _ => do
    let result ← distribNotAt 3 ⟨fvars, g⟩
    distribNotAux result.fvars.tail! result.currentGoal

/--
Tries to apply de-Morgan-like rules on all hypotheses.
Always succeeds, regardless of whether any progress was actually made.
-/
def distribNot : TacticM Unit := withMainContext do
  let mut fvars := []
  for h in ← getLCtx do
    if !h.isImplementationDetail then
      fvars := mkFVar h.fvarId :: fvars
  liftMetaTactic' (distribNotAux fvars)

/-- Config for the `tauto` tactic. Currently empty. TODO: add `closer` option. -/
structure Config

/-- Function elaborating `Config`. -/
declare_config_elab elabConfig Config

/-- Matches propositions where we want to apply the `constructor` tactic
in the core loop of `tauto`. -/
def coreConstructorMatcher (e : Q(Prop)) : MetaM Bool :=
  match e with
  | ~q(_ ∧ _) => pure true
  | ~q(_ ↔ _) => pure true
  | ~q(True) => pure true
  | _ => pure false

/-- Matches propositions where we want to apply the `cases` tactic
in the core loop of `tauto`. -/
def casesMatcher (e : Q(Prop)) : MetaM Bool :=
  match e with
  | ~q(_ ∧ _) => pure true
  | ~q(_ ∨ _) => pure true
  | ~q(Exists _) => pure true
  | ~q(False) => pure true
  | _ => pure false

@[inherit_doc]
local infixl: 50 " <;> " => andThenOnSubgoals

/-- The core loop of the `tauto` tactic. Repeatedly tries to break down propositions
until no more progress can be made. Tries `assumption` and `contradiction` at every
step, to discharge goals as soon as possible. Does not do anything that requires
backtracking.

TODO: The Lean 3 version uses more-powerful versions of `contradiction` and `assumption`
that additionally apply `symm` and use a fancy union-find data structure to avoid
duplicated work.
-/
def tautoCore : TacticM Unit := do
  _ ← tryTactic (evalTactic (← `(tactic| contradiction)))
  _ ← tryTactic (evalTactic (← `(tactic| assumption)))
  iterateUntilFailure do
    let gs ← getUnsolvedGoals
    allGoals (
      liftMetaTactic (fun m => do pure [(← m.intros!).2]) <;>
      distribNot <;>
      liftMetaTactic (casesMatching casesMatcher (recursive := true) (throwOnNoMatch := false)) <;>
      (do _ ← tryTactic (evalTactic (← `(tactic| contradiction)))) <;>
      (do _ ← tryTactic (evalTactic (← `(tactic| refine or_iff_not_imp_left.mpr ?_)))) <;>
      liftMetaTactic (fun m => do pure [(← m.intros!).2]) <;>
      liftMetaTactic (constructorMatching · coreConstructorMatcher
        (recursive := true) (throwOnNoMatch := false)) <;>
      do _ ← tryTactic (evalTactic (← `(tactic| assumption))))
    let gs' ← getUnsolvedGoals
    if gs == gs' then failure -- no progress
    pure ()

/-- Matches propositions where we want to apply the `constructor` tactic in the
finishing stage of `tauto`. -/
def finishingConstructorMatcher (e : Q(Prop)) : MetaM Bool :=
  match e with
  | ~q(_ ∧ _) => pure true
  | ~q(_ ↔ _) => pure true
  | ~q(Exists _) => pure true
  | ~q(True) => pure true
  | _ => pure false

/-- Implementation of the `tauto` tactic. -/
def tautology : TacticM Unit := focusAndDoneWithScope "tauto" do
  classical do
    tautoCore
    allGoals (iterateUntilFailure
      (evalTactic (← `(tactic| rfl)) <|>
      evalTactic (← `(tactic| solve_by_elim)) <|>
      liftMetaTactic (constructorMatching · finishingConstructorMatcher)))

/--
`tauto` breaks down assumptions of the form `_ ∧ _`, `_ ∨ _`, `_ ↔ _` and `∃ _, _`
and splits a goal of the form `_ ∧ _`, `_ ↔ _` or `∃ _, _` until it can be discharged
using `reflexivity` or `solve_by_elim`.
This is a finishing tactic: it either closes the goal or raises an error.

The Lean 3 version of this tactic by default attempted to avoid classical reasoning
where possible. This Lean 4 version makes no such attempt. The `itauto` tactic
is designed for that purpose.
-/
syntax (name := tauto) "tauto" optConfig : tactic

elab_rules : tactic | `(tactic| tauto $cfg:optConfig) => do
  let _cfg ← elabConfig cfg
  tautology

end Mathlib.Tactic.Tauto

open Mathlib.TacticAnalysis

/-- Report places where `tauto` can be replaced by `grind`. -/
register_option linter.tacticAnalysis.tautoToGrind : Bool := {
  defValue := false
}
@[tacticAnalysis linter.tacticAnalysis.tautoToGrind,
  inherit_doc linter.tacticAnalysis.tautoToGrind]
def tautoToGrind :=
<<<<<<< HEAD
  terminalReplacement "tauto" "grind" ``Mathlib.Tactic.Tauto.tauto (fun _ _ => `(tactic| grind))
=======
  terminalReplacement "tauto" "grind" ``Mathlib.Tactic.Tauto.tauto (fun _ _ _ => `(tactic| grind))
>>>>>>> 5db9169e
    (reportSuccess := true) (reportFailure := false)

/-- Debug `grind` by identifying places where it does not yet supersede `tauto`. -/
register_option linter.tacticAnalysis.regressions.tautoToGrind : Bool := {
  defValue := false
}
@[tacticAnalysis linter.tacticAnalysis.regressions.tautoToGrind,
  inherit_doc linter.tacticAnalysis.regressions.tautoToGrind]
def tautoToGrindRegressions := grindReplacementWith "tauto" `Mathlib.Tactic.Tauto.tauto<|MERGE_RESOLUTION|>--- conflicted
+++ resolved
@@ -235,11 +235,7 @@
 @[tacticAnalysis linter.tacticAnalysis.tautoToGrind,
   inherit_doc linter.tacticAnalysis.tautoToGrind]
 def tautoToGrind :=
-<<<<<<< HEAD
-  terminalReplacement "tauto" "grind" ``Mathlib.Tactic.Tauto.tauto (fun _ _ => `(tactic| grind))
-=======
   terminalReplacement "tauto" "grind" ``Mathlib.Tactic.Tauto.tauto (fun _ _ _ => `(tactic| grind))
->>>>>>> 5db9169e
     (reportSuccess := true) (reportFailure := false)
 
 /-- Debug `grind` by identifying places where it does not yet supersede `tauto`. -/
