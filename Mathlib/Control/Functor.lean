--- conflicted
+++ resolved
@@ -61,13 +61,8 @@
 
 end Functor
 
-<<<<<<< HEAD
-/-- Introduce the `id` functor. Incidentally, this is `pure` for
-`id` as a `Monad` and as an `Applicative` functor. -/
-=======
 /-- Introduce `id` as a quasi-functor. (Note that where a lawful `Monad` or
 `Applicative` or `Functor` is needed, `Id` is the correct definition). -/
->>>>>>> be3b492c
 def id.mk {α : Sort u} : α → id α :=
   id
 #align id.mk id.mk
