--- conflicted
+++ resolved
@@ -118,10 +118,6 @@
 
 variable {t t' : Type u → Type u} (eqv : ∀ α, t α ≃ t' α)
 
-<<<<<<< HEAD
--- Porting note: The naming `LawfulTraversable` seems weird, why not `LawfulTraversable`?
-=======
->>>>>>> 84def75b
 -- Is this to do with the fact it lives in `Type (u+1)` not `Prop`?
 variable [Traversable t] [LawfulTraversable t]
 
