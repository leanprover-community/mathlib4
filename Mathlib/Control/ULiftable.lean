--- conflicted
+++ resolved
@@ -48,14 +48,10 @@
 
 namespace ULiftable
 
-<<<<<<< HEAD
 instance symm (f : Type u₀ → Type u₁) (g : Type v₀ → Type v₁) [ULiftable f g] : ULiftable g f where
   congr e := (ULiftable.congr e.symm).symm
 
-/-- The most common practical use `ULiftable` (together with `up`), this function takes
-=======
 /-- The most common practical use `ULiftable` (together with `down`), this function takes
->>>>>>> 74ee5fbe
 `x : M.{u} α` and lifts it to `M.{max u v} (ULift.{v} α)` -/
 @[reducible]
 def up {f : Type u₀ → Type u₁} {g : Type max u₀ v₀ → Type v₁} [ULiftable f g] {α} :
