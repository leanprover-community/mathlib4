/-
Copyright (c) 2020 Simon Hudon. All rights reserved.
Released under Apache 2.0 license as described in the file LICENSE.
Authors: Simon Hudon
-/
import Mathlib.Data.Stream.Init
import Mathlib.Tactic.ApplyFun
import Mathlib.Control.Fix
import Mathlib.Order.OmegaCompletePartialOrder

/-!
# Lawful fixed point operators

This module defines the laws required of a `Fix` instance, using the theory of
omega complete partial orders (ωCPO). Proofs of the lawfulness of all `Fix` instances in
`Control.Fix` are provided.

## Main definition

 * class `LawfulFix`
-/

universe u v

open scoped Classical

variable {α : Type*} {β : α → Type*}

open OmegaCompletePartialOrder

/-- Intuitively, a fixed point operator `fix` is lawful if it satisfies `fix f = f (fix f)` for all
`f`, but this is inconsistent / uninteresting in most cases due to the existence of "exotic"
functions `f`, such as the function that is defined iff its argument is not, familiar from the
halting problem. Instead, this requirement is limited to only functions that are `Continuous` in the
sense of `ω`-complete partial orders, which excludes the example because it is not monotone
(making the input argument less defined can make `f` more defined). -/
class LawfulFix (α : Type*) [OmegaCompletePartialOrder α] extends Fix α where
  fix_eq : ∀ {f : α → α}, ωScottContinuous f → Fix.fix f = f (Fix.fix f)

@[deprecated LawfulFix.fix_eq (since := "2024-08-26")]
theorem LawfulFix.fix_eq' {α} [OmegaCompletePartialOrder α] [LawfulFix α] {f : α → α}
    (hf : ωScottContinuous f) : Fix.fix f = f (Fix.fix f) :=
  LawfulFix.fix_eq hf

namespace Part

open Part Nat Nat.Upto

namespace Fix

variable (f : ((a : _) → Part <| β a) →o (a : _) → Part <| β a)

theorem approx_mono' {i : ℕ} : Fix.approx f i ≤ Fix.approx f (succ i) := by
  induction i with
  | zero => dsimp [approx]; apply @bot_le _ _ _ (f ⊥)
  | succ _ i_ih => intro; apply f.monotone; apply i_ih

theorem approx_mono ⦃i j : ℕ⦄ (hij : i ≤ j) : approx f i ≤ approx f j := by
  induction' j with j ih
  · cases hij
    exact le_rfl
  cases hij; · exact le_rfl
  exact le_trans (ih ‹_›) (approx_mono' f)

theorem mem_iff (a : α) (b : β a) : b ∈ Part.fix f a ↔ ∃ i, b ∈ approx f i a := by
  by_cases h₀ : ∃ i : ℕ, (approx f i a).Dom
  · simp only [Part.fix_def f h₀]
    constructor <;> intro hh
    · exact ⟨_, hh⟩
    have h₁ := Nat.find_spec h₀
    rw [dom_iff_mem] at h₁
    cases' h₁ with y h₁
    replace h₁ := approx_mono' f _ _ h₁
    suffices y = b by
      subst this
      exact h₁
    cases' hh with i hh
    revert h₁; generalize succ (Nat.find h₀) = j; intro h₁
    wlog case : i ≤ j
    · rcases le_total i j with H | H <;> [skip; symm] <;> apply_assumption <;> assumption
    replace hh := approx_mono f case _ _ hh
    apply Part.mem_unique h₁ hh
  · simp only [fix_def' (⇑f) h₀, not_exists, false_iff_iff, not_mem_none]
    simp only [dom_iff_mem, not_exists] at h₀
    intro; apply h₀

theorem approx_le_fix (i : ℕ) : approx f i ≤ Part.fix f := fun a b hh ↦ by
  rw [mem_iff f]
  exact ⟨_, hh⟩

theorem exists_fix_le_approx (x : α) : ∃ i, Part.fix f x ≤ approx f i x := by
  by_cases hh : ∃ i b, b ∈ approx f i x
  · rcases hh with ⟨i, b, hb⟩
    exists i
    intro b' h'
    have hb' := approx_le_fix f i _ _ hb
    obtain rfl := Part.mem_unique h' hb'
    exact hb
  · simp only [not_exists] at hh
    exists 0
    intro b' h'
    simp only [mem_iff f] at h'
    cases' h' with i h'
    cases hh _ _ h'

/-- The series of approximations of `fix f` (see `approx`) as a `Chain` -/
def approxChain : Chain ((a : _) → Part <| β a) :=
  ⟨approx f, approx_mono f⟩

theorem le_f_of_mem_approx {x} : x ∈ approxChain f → x ≤ f x := by
  simp only [Membership.mem, forall_exists_index]
  rintro i rfl
  apply approx_mono'

theorem approx_mem_approxChain {i} : approx f i ∈ approxChain f :=
  Stream'.mem_of_get_eq rfl

end Fix

open Fix

variable {α : Type*}
variable (f : ((a : _) → Part <| β a) →o (a : _) → Part <| β a)

open OmegaCompletePartialOrder

open Part hiding ωSup

open Nat

open Nat.Upto OmegaCompletePartialOrder

theorem fix_eq_ωSup : Part.fix f = ωSup (approxChain f) := by
  apply le_antisymm
  · intro x
    cases' exists_fix_le_approx f x with i hx
    trans approx f i.succ x
    · trans
      · apply hx
      · apply approx_mono' f
    apply le_ωSup_of_le i.succ
    dsimp [approx]
    rfl
  · apply ωSup_le _ _ _
    simp only [Fix.approxChain, OrderHom.coe_mk]
    intro y x
    apply approx_le_fix f

theorem fix_le {X : (a : _) → Part <| β a} (hX : f X ≤ X) : Part.fix f ≤ X := by
  rw [fix_eq_ωSup f]
  apply ωSup_le _ _ _
  simp only [Fix.approxChain, OrderHom.coe_mk]
  intro i
  induction i with
  | zero => dsimp [Fix.approx]; apply bot_le
  | succ _ i_ih =>
    trans f X
    · apply f.monotone i_ih
    · apply hX

<<<<<<< HEAD
variable {f} (hc : OmegaCompletePartialOrder.Continuous f)
=======
variable {g : ((a : _) → Part <| β a) → (a : _) → Part <| β a}

theorem fix_eq_ωSup_of_ωScottContinuous (hc : ωScottContinuous g) : Part.fix g =
    ωSup (approxChain (⟨g,hc.monotone⟩ : ((a : _) → Part <| β a) →o (a : _) → Part <| β a)) := by
  rw [← fix_eq_ωSup]
  rfl
>>>>>>> 19f71879

theorem fix_eq_of_ωScottContinuous (hc : ωScottContinuous g) :
    Part.fix g = g (Part.fix g) := by
  rw [fix_eq_ωSup_of_ωScottContinuous, hc.map_ωSup]
  apply le_antisymm
  · apply ωSup_le_ωSup_of_le _
    exact hc
    intro i
    exists i
    intro x
    apply le_f_of_mem_approx _ ⟨i, rfl⟩
  · apply ωSup_le_ωSup_of_le _
    intro i
    exists i.succ

variable {f}

set_option linter.deprecated false in
@[deprecated fix_eq_of_ωScottContinuous (since := "2024-08-26")]
theorem fix_eq (hc : Continuous f) : Part.fix f = f (Part.fix f) := by
  rw [fix_eq_ωSup f, hc]
  apply le_antisymm
  · apply ωSup_le_ωSup_of_le _
    intro i
    exists i
    intro x
    -- intros x y hx,
    apply le_f_of_mem_approx _ ⟨i, rfl⟩
  · apply ωSup_le_ωSup_of_le _
    intro i
    exists i.succ

end Part

namespace Part

/-- `toUnit` as a monotone function -/
@[simps]
def toUnitMono (f : Part α →o Part α) : (Unit → Part α) →o Unit → Part α where
  toFun x u := f (x u)
  monotone' x y (h : x ≤ y) u := f.monotone <| h u

theorem ωScottContinuous_toUnitMono (f : Part α → Part α) (hc : ωScottContinuous f) :
    ωScottContinuous (toUnitMono ⟨f,hc.monotone⟩) := .of_map_ωSup_of_orderHom fun _ => by
  ext ⟨⟩ : 1
  dsimp [OmegaCompletePartialOrder.ωSup]
  erw [hc.map_ωSup, Chain.map_comp]; rfl

set_option linter.deprecated false in
@[deprecated ωScottContinuous_toUnitMono (since := "2024-08-26")]
theorem to_unit_cont (f : Part α →o Part α) (hc : Continuous f) : Continuous (toUnitMono f)
  | _ => by
    ext ⟨⟩ : 1
    dsimp [OmegaCompletePartialOrder.ωSup]
    erw [hc, Chain.map_comp]; rfl

instance lawfulFix : LawfulFix (Part α) :=
  ⟨fun {f : Part α → Part α} hc ↦ show Part.fix (toUnitMono ⟨f,hc.monotone⟩) () = _ by
    rw [Part.fix_eq_of_ωScottContinuous (ωScottContinuous_toUnitMono f hc)]; rfl⟩

end Part

open Sigma

namespace Pi

instance lawfulFix {β} : LawfulFix (α → Part β) :=
  ⟨fun {_f} ↦ Part.fix_eq_of_ωScottContinuous⟩

variable {γ : ∀ a : α, β a → Type*}

section Monotone

variable (α β γ)

/-- `Sigma.curry` as a monotone function. -/
@[simps]
def monotoneCurry [(x y : _) → Preorder <| γ x y] :
    (∀ x : Σa, β a, γ x.1 x.2) →o ∀ (a) (b : β a), γ a b where
  toFun := curry
  monotone' _x _y h a b := h ⟨a, b⟩

/-- `Sigma.uncurry` as a monotone function. -/
@[simps]
def monotoneUncurry [(x y : _) → Preorder <| γ x y] :
    (∀ (a) (b : β a), γ a b) →o ∀ x : Σa, β a, γ x.1 x.2 where
  toFun := uncurry
  monotone' _x _y h a := h a.1 a.2

variable [(x y : _) → OmegaCompletePartialOrder <| γ x y]

open OmegaCompletePartialOrder.Chain

theorem ωScottContinuous_curry :
    ωScottContinuous (monotoneCurry α β γ) :=
  ωScottContinuous.of_map_ωSup_of_orderHom fun c ↦ by
    ext x y
    dsimp [curry, ωSup]
    rw [map_comp, map_comp]
    rfl

set_option linter.deprecated false in
@[deprecated ωScottContinuous_curry (since := "2024-08-26")]
theorem continuous_curry : Continuous <| monotoneCurry α β γ := fun c ↦ by
  ext x y
  dsimp [curry, ωSup]
  rw [map_comp, map_comp]
  rfl

theorem ωScottContinuous_uncurry :
    ωScottContinuous (monotoneUncurry α β γ) :=
    .of_map_ωSup_of_orderHom fun c ↦ by
  ext ⟨x, y⟩
  dsimp [uncurry, ωSup]
  rw [map_comp, map_comp]
  rfl

set_option linter.deprecated false in
@[deprecated ωScottContinuous_uncurry  (since := "2024-08-26")]
theorem continuous_uncurry : Continuous <| monotoneUncurry α β γ := fun c ↦ by
  ext ⟨x, y⟩
  dsimp [uncurry, ωSup]
  rw [map_comp, map_comp]
  rfl

end Monotone

open Fix

instance hasFix [Fix <| (x : Sigma β) → γ x.1 x.2] : Fix ((x : _) → (y : β x) → γ x y) :=
  ⟨fun f ↦ curry (fix <| uncurry ∘ f ∘ curry)⟩

variable [∀ x y, OmegaCompletePartialOrder <| γ x y]

section Curry

variable {f : (∀ a b, γ a b) → ∀ a b, γ a b}

theorem uncurry_curry_ωScottContinuous (hc : ωScottContinuous f) :
    ωScottContinuous <| (monotoneUncurry α β γ).comp <|
      (⟨f,hc.monotone⟩ : ((x : _) → (y : β x) → γ x y) →o (x : _) → (y : β x) → γ x y).comp <|
      monotoneCurry α β γ :=
  (ωScottContinuous_uncurry _ _ _).comp (hc.comp (ωScottContinuous_curry _ _ _))

set_option linter.deprecated false in
@[deprecated uncurry_curry_ωScottContinuous  (since := "2024-08-26")]
theorem uncurry_curry_continuous {f : ((x : _) → (y : β x) → γ x y) →o (x : _) → (y : β x) → γ x y}
    (hc : Continuous f) :
    Continuous <| (monotoneUncurry α β γ).comp <| f.comp <| monotoneCurry α β γ :=
  continuous_comp _ _ (continuous_comp _ _ (continuous_curry _ _ _) hc) (continuous_uncurry _ _ _)

end Curry

instance lawfulFix' [LawfulFix <| (x : Sigma β) → γ x.1 x.2] :
    LawfulFix ((x y : _) → γ x y) where
  fix_eq {_f} hc := by
    dsimp [fix]
    conv_lhs => erw [LawfulFix.fix_eq (uncurry_curry_ωScottContinuous hc)]
    rfl

end Pi<|MERGE_RESOLUTION|>--- conflicted
+++ resolved
@@ -158,16 +158,12 @@
     · apply f.monotone i_ih
     · apply hX
 
-<<<<<<< HEAD
-variable {f} (hc : OmegaCompletePartialOrder.Continuous f)
-=======
 variable {g : ((a : _) → Part <| β a) → (a : _) → Part <| β a}
 
 theorem fix_eq_ωSup_of_ωScottContinuous (hc : ωScottContinuous g) : Part.fix g =
     ωSup (approxChain (⟨g,hc.monotone⟩ : ((a : _) → Part <| β a) →o (a : _) → Part <| β a)) := by
   rw [← fix_eq_ωSup]
   rfl
->>>>>>> 19f71879
 
 theorem fix_eq_of_ωScottContinuous (hc : ωScottContinuous g) :
     Part.fix g = g (Part.fix g) := by
