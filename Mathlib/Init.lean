module

public import Lean.Linter.Sets -- for the definition of linter sets
public import Lean.LibrarySuggestions.Default -- for `+suggestions` modes in tactics
public import Mathlib.Tactic.Linter.CommandStart
public import Mathlib.Tactic.Linter.DeprecatedSyntaxLinter
public import Mathlib.Tactic.Linter.DirectoryDependency
public import Mathlib.Tactic.Linter.DocPrime
public import Mathlib.Tactic.Linter.DocString
public import Mathlib.Tactic.Linter.EmptyLine
public import Mathlib.Tactic.Linter.GlobalAttributeIn
public import Mathlib.Tactic.Linter.HashCommandLinter
public import Mathlib.Tactic.Linter.Header
public import Mathlib.Tactic.Linter.FlexibleLinter
-- This file imports Batteries.Tactic.Lint, where the `env_linter` attribute is defined.
public import Mathlib.Tactic.Linter.Lint
public import Mathlib.Tactic.Linter.Multigoal
public import Mathlib.Tactic.Linter.OldObtain
public import Mathlib.Tactic.Linter.PrivateModule
-- The following import contains the environment extension for the unused tactic linter.
public import Mathlib.Tactic.Linter.UnusedTacticExtension
public import Mathlib.Tactic.Linter.UnusedTactic
public import Mathlib.Tactic.Linter.UnusedInstancesInType
public import Mathlib.Tactic.Linter.Style
-- This import makes the `#min_imports` command available globally.
public import Mathlib.Tactic.MinImports
public import Mathlib.Tactic.TacticAnalysis.Declarations
-- This is a redundant import, but it is needed so that
-- the linter doesn't complain about `ParseCommand` not importing `Header`.
-- This can be removed after https://github.com/leanprover-community/mathlib4/pull/32419
public import Mathlib.Util.ParseCommand

/-!
This is the root file in Mathlib: it is imported by virtually *all* Mathlib files.
For this reason, the imports of this file are carefully curated.
Any modification involving a change in the imports of this file should be discussed beforehand.

Here are some general guidelines:
* no bucket imports (e.g. `Batteries`/`Lean`/etc);
* every import needs to have a comment explaining why the import is there;
* strong preference for avoiding files that themselves have imports beyond `Lean`, and
  any exception to this rule should be accompanied by a comment explaining the transitive imports.

A linter verifies that every file in Mathlib imports `Mathlib.Init`
(perhaps indirectly) --- except for the imports in this file, of course.

## Linters

All syntax linters defined in Mathlib which are active by default are imported here.
Syntax linters need to be imported to take effect, hence we would like them to be imported
as early as possible.

All linters imported here have no bulk imports;
**Not** imported in this file are
- the text-based linters in `Linters/TextBased.lean`, as they can be imported later
- the `haveLet` linter, as it is currently disabled by default due to crashes
- the `ppRoundTrip` linter, which is currently disabled (as this is not mature enough)
- the `minImports` linter, as that linter is disabled by default (and has an informational function;
  it is useful for debugging, but not as a permanently enabled lint)
- the `upstreamableDecls` linter, as it is also mostly informational

-/

@[expose] public section

/-- Define a linter set of all mathlib syntax linters which are enabled by default.

Projects depending on mathlib can use `set_option linter.mathlibStandardSet true` to enable
all these linters, or add the `weak.linter.mathlibStandardSet` option to their lakefile.
-/
register_linter_set linter.mathlibStandardSet :=
  -- linter.allScriptsDocumented -- disabled, let's not impose this requirement downstream.
  -- linter.checkInitImports -- disabled, not relevant downstream.
  linter.flexible
  linter.hashCommand
  linter.oldObtain
  linter.privateModule
  linter.style.cases
  linter.style.induction
  linter.style.refine
  linter.style.commandStart
  linter.style.cdot
  linter.style.docString
  linter.style.dollarSyntax
  linter.style.emptyLine
  linter.style.header
  linter.style.lambdaSyntax
  linter.style.longLine
  linter.style.longFile
  linter.style.multiGoal
  linter.style.nativeDecide
  linter.style.openClassical
  linter.style.missingEnd
  linter.style.setOption
  linter.style.show
  linter.style.maxHeartbeats
<<<<<<< HEAD
  -- The `docPrime` linter is disabled: https://github.com/leanprover-community/mathlib4/issues/20560

/-- Declare `∃ x > y, ...` as syntax for `∃ x, y < x ∧ ...`.
This overwrites the lean core behaviour, which interprets `∃ x > y, ...` as `∃ x, x > y ∧ ...` -/
binder_predicate (priority := high) x " > " y:term => `($y < $x)

/-- Declare `∃ x ≥ y, ...` as syntax for `∃ x, y ≤ x ∧ ...`.
This overwrites the lean core behaviour, which interprets `∃ x ≥ y, ...` as `∃ x, x ≥ y ∧ ...` -/
binder_predicate (priority := high) x " ≥ " y:term => `($y ≤ $x)
=======
  linter.unusedDecidableInType
  -- The `docPrime` linter is disabled: https://github.com/leanprover-community/mathlib4/issues/20560

/-- Define a set of linters that are used in the `nightly-testing` branch
to catch any regressions.
-/
register_linter_set linter.nightlyRegressionSet :=
  linter.tacticAnalysis.regressions.linarithToGrind
  linter.tacticAnalysis.regressions.omegaToLia
  linter.tacticAnalysis.regressions.ringToGrind
  linter.tacticAnalysis.regressions.tautoToGrind

/-- Define a set of linters that run once a week and get posted to Zulip.
-/
register_linter_set linter.weeklyLintSet :=
  linter.tacticAnalysis.mergeWithGrind

-- Check that all linter options mentioned in the mathlib standard linter set exist.
open Lean Elab.Command Linter Mathlib.Linter Style UnusedInstancesInType

run_cmd liftTermElabM do
  let DefinedInScripts : Array Name :=
    #[`linter.checkInitImports, `linter.allScriptsDocumented]
  let env ← getEnv
  let ls := linterSetsExt.getEntries env
  let some (_, mlLinters) := ls.find? (·.1 == ``linter.mathlibStandardSet) |
    throwError m!"'linter.mathlibStandardSet' is not defined."
  let some (_, nrLinters) := ls.find? (·.1 == ``linter.nightlyRegressionSet) |
    throwError m!"'linter.nightlyRegressionSet is not defined."
  let some (_, wlLinters) := ls.find? (·.1 == ``linter.weeklyLintSet) |
    throwError m!"'linter.weeklyLintSet is not defined."
  for mll in mlLinters ∪ nrLinters ∪ wlLinters do
    let [(mlRes, _)] ← realizeGlobalName mll |
      if !DefinedInScripts.contains mll then
        throwError "Unknown option '{mll}'!"
    let some cinfo := env.find? mlRes | throwError "{mlRes}: this code should be unreachable."
    if !cinfo.type.isAppOf ``Lean.Option then
      throwError "{.ofConstName mlRes} is not an option, it is a{indentD cinfo.type}"
>>>>>>> 0a5fe12b
<|MERGE_RESOLUTION|>--- conflicted
+++ resolved
@@ -94,17 +94,6 @@
   linter.style.setOption
   linter.style.show
   linter.style.maxHeartbeats
-<<<<<<< HEAD
-  -- The `docPrime` linter is disabled: https://github.com/leanprover-community/mathlib4/issues/20560
-
-/-- Declare `∃ x > y, ...` as syntax for `∃ x, y < x ∧ ...`.
-This overwrites the lean core behaviour, which interprets `∃ x > y, ...` as `∃ x, x > y ∧ ...` -/
-binder_predicate (priority := high) x " > " y:term => `($y < $x)
-
-/-- Declare `∃ x ≥ y, ...` as syntax for `∃ x, y ≤ x ∧ ...`.
-This overwrites the lean core behaviour, which interprets `∃ x ≥ y, ...` as `∃ x, x ≥ y ∧ ...` -/
-binder_predicate (priority := high) x " ≥ " y:term => `($y ≤ $x)
-=======
   linter.unusedDecidableInType
   -- The `docPrime` linter is disabled: https://github.com/leanprover-community/mathlib4/issues/20560
 
@@ -143,4 +132,11 @@
     let some cinfo := env.find? mlRes | throwError "{mlRes}: this code should be unreachable."
     if !cinfo.type.isAppOf ``Lean.Option then
       throwError "{.ofConstName mlRes} is not an option, it is a{indentD cinfo.type}"
->>>>>>> 0a5fe12b
+
+/-- Declare `∃ x > y, ...` as syntax for `∃ x, y < x ∧ ...`.
+This overwrites the lean core behaviour, which interprets `∃ x > y, ...` as `∃ x, x > y ∧ ...` -/
+binder_predicate (priority := high) x " > " y:term => `($y < $x)
+
+/-- Declare `∃ x ≥ y, ...` as syntax for `∃ x, y ≤ x ∧ ...`.
+This overwrites the lean core behaviour, which interprets `∃ x ≥ y, ...` as `∃ x, x ≥ y ∧ ...` -/
+binder_predicate (priority := high) x " ≥ " y:term => `($y ≤ $x)