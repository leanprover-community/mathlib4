import Lean.Linter.Sets -- for the definition of linter sets
import Mathlib.Tactic.Linter.CommandStart
import Mathlib.Tactic.Linter.DeprecatedSyntaxLinter
import Mathlib.Tactic.Linter.DirectoryDependency
import Mathlib.Tactic.Linter.DocPrime
import Mathlib.Tactic.Linter.DocString
import Mathlib.Tactic.Linter.GlobalAttributeIn
import Mathlib.Tactic.Linter.HashCommandLinter
import Mathlib.Tactic.Linter.Header
-- This linter is disabled by default, but downstream projects may want to enable it:
-- to facilitate this, we import the linter here.
import Mathlib.Tactic.Linter.FlexibleLinter
-- This file imports Batteries.Tactic.Lint, where the `env_linter` attribute is defined.
import Mathlib.Tactic.Linter.Lint
import Mathlib.Tactic.Linter.Multigoal
import Mathlib.Tactic.Linter.OldObtain
-- The following import contains the environment extension for the unused tactic linter.
import Mathlib.Tactic.Linter.UnusedTacticExtension
import Mathlib.Tactic.Linter.UnusedTactic
import Mathlib.Tactic.Linter.Style
-- This import makes the `#min_imports` command available globally.
import Mathlib.Tactic.MinImports
import Mathlib.Tactic.TacticAnalysis.Declarations

/-!
This is the root file in Mathlib: it is imported by virtually *all* Mathlib files.
For this reason, the imports of this file are carefully curated.
Any modification involving a change in the imports of this file should be discussed beforehand.

Here are some general guidelines:
* no bucket imports (e.g. `Batteries`/`Lean`/etc);
* every import needs to have a comment explaining why the import is there;
* strong preference for avoiding files that themselves have imports beyond `Lean`, and
  any exception to this rule should be accompanied by a comment explaining the transitive imports.

A linter verifies that every file in Mathlib imports `Mathlib.Init`
(perhaps indirectly) --- except for the imports in this file, of course.

## Linters

All syntax linters defined in Mathlib which are active by default are imported here.
Syntax linters need to be imported to take effect, hence we would like them to be imported
as early as possible.

All linters imported here have no bulk imports;
**Not** imported in this file are
- the text-based linters in `Linters/TextBased.lean`, as they can be imported later
- the `haveLet` linter, as it is currently disabled by default due to crashes
- the `ppRoundTrip` linter, which is currently disabled (as this is not mature enough)
- the `minImports` linter, as that linter is disabled by default (and has an informational function;
  it is useful for debugging, but not as a permanently enabled lint)
- the `upstreamableDecls` linter, as it is also mostly informational

-/

/-- Define a linter set of all mathlib syntax linters which are enabled by default.

Projects depending on mathlib can use `set_option linter.allMathlibLinters true` to enable
all these linters, or add the `weak.linter.mathlibStandardSet` option to their lakefile.
-/
register_linter_set linter.mathlibStandardSet :=
<<<<<<< HEAD
  linter.allScriptsDocumented
  linter.checkInitImports
  linter.flexible
=======
  -- linter.allScriptsDocumented -- disabled, let's not impose this requirement downstream.
  -- linter.checkInitImports -- disabled, not relevant downstream.
>>>>>>> b744c7ba
  linter.hashCommand
  linter.oldObtain
  linter.style.cases
  linter.style.induction
  linter.style.refine
  linter.style.commandStart
  linter.style.cdot
  linter.style.docString
  linter.style.dollarSyntax
  linter.style.lambdaSyntax
  linter.style.header
  linter.style.longLine
  linter.style.longFile
  linter.style.multiGoal
  linter.style.nativeDecide
  linter.style.openClassical
  linter.style.missingEnd
  linter.style.setOption
  linter.style.show
  linter.style.maxHeartbeats
  -- The `docPrime` linter is disabled: https://github.com/leanprover-community/mathlib4/issues/20560

/-- Define a set of linters that are used in the `nightly-testing` branch
to catch any regressions.
-/
register_linter_set linter.nightlyRegressionSet :=
  linter.tacticAnalysis.regressions.linarithToGrind
  linter.tacticAnalysis.regressions.omegaToCutsat
  linter.tacticAnalysis.regressions.ringToGrind

/-- Define a set of linters that run once a week and get posted to Zulip.
-/
register_linter_set linter.weeklyLintSet :=
  linter.tacticAnalysis.mergeWithGrind

-- Check that all linter options mentioned in the mathlib standard linter set exist.
open Lean Elab.Command Linter Mathlib.Linter Mathlib.Linter.Style

run_cmd liftTermElabM do
  let DefinedInScripts : Array Name :=
    #[`linter.checkInitImports, `linter.allScriptsDocumented]
  let env ← getEnv
  let ls := linterSetsExt.getEntries env
  let some (_, mlLinters) := ls.find? (·.1 == ``linter.mathlibStandardSet) |
    throwError m!"'linter.mathlibStandardSet' is not defined."
  let some (_, nrLinters) := ls.find? (·.1 == ``linter.nightlyRegressionSet) |
    throwError m!"'linter.nightlyRegressionSet is not defined."
  let some (_, wlLinters) := ls.find? (·.1 == ``linter.weeklyLintSet) |
    throwError m!"'linter.weeklyLintSet is not defined."
  for mll in mlLinters ∪ nrLinters ∪ wlLinters do
    let [(mlRes, _)] ← realizeGlobalName mll |
      if !DefinedInScripts.contains mll then
        throwError "Unknown option '{mll}'!"
    let some cinfo := env.find? mlRes | throwError "{mlRes}: this code should be unreachable."
    if !cinfo.type.isAppOf ``Lean.Option then
      throwError "{.ofConstName mlRes} is not an option, it is a{indentD cinfo.type}"<|MERGE_RESOLUTION|>--- conflicted
+++ resolved
@@ -59,14 +59,9 @@
 all these linters, or add the `weak.linter.mathlibStandardSet` option to their lakefile.
 -/
 register_linter_set linter.mathlibStandardSet :=
-<<<<<<< HEAD
-  linter.allScriptsDocumented
-  linter.checkInitImports
-  linter.flexible
-=======
   -- linter.allScriptsDocumented -- disabled, let's not impose this requirement downstream.
   -- linter.checkInitImports -- disabled, not relevant downstream.
->>>>>>> b744c7ba
+  linter.flexible
   linter.hashCommand
   linter.oldObtain
   linter.style.cases
