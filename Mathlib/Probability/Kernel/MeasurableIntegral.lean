/-
Copyright (c) 2023 Rémy Degenne. All rights reserved.
Released under Apache 2.0 license as described in the file LICENSE.
Authors: Rémy Degenne
-/
import Mathlib.Probability.Kernel.Basic
import Mathlib.MeasureTheory.Constructions.Prod.Basic
import Mathlib.MeasureTheory.Integral.DominatedConvergence

#align_import probability.kernel.measurable_integral from "leanprover-community/mathlib"@"28b2a92f2996d28e580450863c130955de0ed398"

/-!
# Measurability of the integral against a kernel

The Lebesgue integral of a measurable function against a kernel is measurable. The Bochner integral
is strongly measurable.

## Main statements

* `Measurable.lintegral_kernel_prod_right`: the function `a ↦ ∫⁻ b, f a b ∂(κ a)` is measurable,
  for an s-finite kernel `κ : kernel α β` and a function `f : α → β → ℝ≥0∞` such that `uncurry f`
  is measurable.
* `MeasureTheory.StronglyMeasurable.integral_kernel_prod_right`: the function
  `a ↦ ∫ b, f a b ∂(κ a)` is measurable, for an s-finite kernel `κ : kernel α β` and a function
  `f : α → β → E` such that `uncurry f` is measurable.

-/


open MeasureTheory ProbabilityTheory Function Set Filter

open scoped MeasureTheory ENNReal Topology

variable {α β γ : Type*} {mα : MeasurableSpace α} {mβ : MeasurableSpace β} {mγ : MeasurableSpace γ}
  {κ : kernel α β} {η : kernel (α × β) γ} {a : α}

namespace ProbabilityTheory

namespace kernel

/-- This is an auxiliary lemma for `measurable_kernel_prod_mk_left`. -/
theorem measurable_kernel_prod_mk_left_of_finite {t : Set (α × β)} (ht : MeasurableSet t)
    (hκs : ∀ a, IsFiniteMeasure (κ a)) : Measurable fun a => κ a (Prod.mk a ⁻¹' t) := by
  -- `t` is a measurable set in the product `α × β`: we use that the product σ-algebra is generated
  -- by boxes to prove the result by induction.
  -- Porting note: added motive
  refine MeasurableSpace.induction_on_inter
    (C := fun t => Measurable fun a => κ a (Prod.mk a ⁻¹' t))
    generateFrom_prod.symm isPiSystem_prod ?_ ?_ ?_ ?_ ht
  ·-- case `t = ∅`
    simp only [preimage_empty, measure_empty, measurable_const]
  · -- case of a box: `t = t₁ ×ˢ t₂` for measurable sets `t₁` and `t₂`
    intro t' ht'
    simp only [Set.mem_image2, Set.mem_setOf_eq, exists_and_left] at ht'
    obtain ⟨t₁, ht₁, t₂, ht₂, rfl⟩ := ht'
    classical
    simp_rw [mk_preimage_prod_right_eq_if]
    have h_eq_ite : (fun a => κ a (ite (a ∈ t₁) t₂ ∅)) = fun a => ite (a ∈ t₁) (κ a t₂) 0 := by
      ext1 a
      split_ifs
      exacts [rfl, measure_empty]
    rw [h_eq_ite]
    exact Measurable.ite ht₁ (kernel.measurable_coe κ ht₂) measurable_const
  · -- we assume that the result is true for `t` and we prove it for `tᶜ`
    intro t' ht' h_meas
    have h_eq_sdiff : ∀ a, Prod.mk a ⁻¹' t'ᶜ = Set.univ \ Prod.mk a ⁻¹' t' := by
      intro a
      ext1 b
      simp only [mem_compl_iff, mem_preimage, mem_diff, mem_univ, true_and_iff]
    simp_rw [h_eq_sdiff]
    have :
      (fun a => κ a (Set.univ \ Prod.mk a ⁻¹' t')) = fun a =>
        κ a Set.univ - κ a (Prod.mk a ⁻¹' t') := by
      ext1 a
      rw [← Set.diff_inter_self_eq_diff, Set.inter_univ, measure_diff (Set.subset_univ _)]
      · exact (@measurable_prod_mk_left α β _ _ a) ht'
      · exact measure_ne_top _ _
    rw [this]
    exact Measurable.sub (kernel.measurable_coe κ MeasurableSet.univ) h_meas
  · -- we assume that the result is true for a family of disjoint sets and prove it for their union
    intro f h_disj hf_meas hf
    have h_Union :
      (fun a => κ a (Prod.mk a ⁻¹' ⋃ i, f i)) = fun a => κ a (⋃ i, Prod.mk a ⁻¹' f i) := by
      ext1 a
      congr with b
      simp only [mem_iUnion, mem_preimage]
    rw [h_Union]
    have h_tsum :
      (fun a => κ a (⋃ i, Prod.mk a ⁻¹' f i)) = fun a => ∑' i, κ a (Prod.mk a ⁻¹' f i) := by
      ext1 a
      rw [measure_iUnion]
      · intro i j hij s hsi hsj b hbs
        have habi : {(a, b)} ⊆ f i := by rw [Set.singleton_subset_iff]; exact hsi hbs
        have habj : {(a, b)} ⊆ f j := by rw [Set.singleton_subset_iff]; exact hsj hbs
        simpa only [Set.bot_eq_empty, Set.le_eq_subset, Set.singleton_subset_iff,
          Set.mem_empty_iff_false] using h_disj hij habi habj
      · exact fun i => (@measurable_prod_mk_left α β _ _ a) (hf_meas i)
    rw [h_tsum]
    exact Measurable.ennreal_tsum hf
#align probability_theory.kernel.measurable_kernel_prod_mk_left_of_finite ProbabilityTheory.kernel.measurable_kernel_prod_mk_left_of_finite

theorem measurable_kernel_prod_mk_left [IsSFiniteKernel κ] {t : Set (α × β)}
    (ht : MeasurableSet t) : Measurable fun a => κ a (Prod.mk a ⁻¹' t) := by
  rw [← kernel.kernel_sum_seq κ]
  have : ∀ a, kernel.sum (kernel.seq κ) a (Prod.mk a ⁻¹' t) =
      ∑' n, kernel.seq κ n a (Prod.mk a ⁻¹' t) := fun a =>
    kernel.sum_apply' _ _ (measurable_prod_mk_left ht)
  simp_rw [this]
  refine Measurable.ennreal_tsum fun n => ?_
  exact measurable_kernel_prod_mk_left_of_finite ht inferInstance
#align probability_theory.kernel.measurable_kernel_prod_mk_left ProbabilityTheory.kernel.measurable_kernel_prod_mk_left

theorem measurable_kernel_prod_mk_left' [IsSFiniteKernel η] {s : Set (β × γ)} (hs : MeasurableSet s)
    (a : α) : Measurable fun b => η (a, b) (Prod.mk b ⁻¹' s) := by
  have : ∀ b, Prod.mk b ⁻¹' s = {c | ((a, b), c) ∈ {p : (α × β) × γ | (p.1.2, p.2) ∈ s}} := by
    intro b; rfl
  simp_rw [this]
  refine (measurable_kernel_prod_mk_left ?_).comp measurable_prod_mk_left
  exact (measurable_fst.snd.prod_mk measurable_snd) hs
#align probability_theory.kernel.measurable_kernel_prod_mk_left' ProbabilityTheory.kernel.measurable_kernel_prod_mk_left'

theorem measurable_kernel_prod_mk_right [IsSFiniteKernel κ] {s : Set (β × α)}
    (hs : MeasurableSet s) : Measurable fun y => κ y ((fun x => (x, y)) ⁻¹' s) :=
  measurable_kernel_prod_mk_left (measurableSet_swap_iff.mpr hs)
#align probability_theory.kernel.measurable_kernel_prod_mk_right ProbabilityTheory.kernel.measurable_kernel_prod_mk_right

end kernel

open ProbabilityTheory.kernel

section Lintegral

variable [IsSFiniteKernel κ] [IsSFiniteKernel η]

/-- Auxiliary lemma for `Measurable.lintegral_kernel_prod_right`. -/
theorem kernel.measurable_lintegral_indicator_const {t : Set (α × β)} (ht : MeasurableSet t)
    (c : ℝ≥0∞) : Measurable fun a => ∫⁻ b, t.indicator (Function.const (α × β) c) (a, b) ∂κ a := by
  -- Porting note: was originally by
  -- `simp_rw [lintegral_indicator_const_comp measurable_prod_mk_left ht _]`
  -- but this has no effect, so added the `conv` below
  conv =>
    congr
    ext
    erw [lintegral_indicator_const_comp measurable_prod_mk_left ht _]
  exact Measurable.const_mul (measurable_kernel_prod_mk_left ht) c
#align probability_theory.kernel.measurable_lintegral_indicator_const ProbabilityTheory.kernel.measurable_lintegral_indicator_const

/-- For an s-finite kernel `κ` and a function `f : α → β → ℝ≥0∞` which is measurable when seen as a
map from `α × β` (hypothesis `Measurable (uncurry f)`), the integral `a ↦ ∫⁻ b, f a b ∂(κ a)` is
measurable. -/
theorem _root_.Measurable.lintegral_kernel_prod_right {f : α → β → ℝ≥0∞}
    (hf : Measurable (uncurry f)) : Measurable fun a => ∫⁻ b, f a b ∂κ a := by
  let F : ℕ → SimpleFunc (α × β) ℝ≥0∞ := SimpleFunc.eapprox (uncurry f)
  have h : ∀ a, ⨆ n, F n a = uncurry f a := SimpleFunc.iSup_eapprox_apply (uncurry f) hf
  simp only [Prod.forall, uncurry_apply_pair] at h
  simp_rw [← h]
  have : ∀ a, (∫⁻ b, ⨆ n, F n (a, b) ∂κ a) = ⨆ n, ∫⁻ b, F n (a, b) ∂κ a := by
    intro a
    rw [lintegral_iSup]
    · exact fun n => (F n).measurable.comp measurable_prod_mk_left
    · exact fun i j hij b => SimpleFunc.monotone_eapprox (uncurry f) hij _
  simp_rw [this]
<<<<<<< HEAD
  -- Porting note: trouble finding the induction motive
  -- refine' measurable_iSup fun n => SimpleFunc.induction _ _ (F n)
=======
>>>>>>> d97a437a
  refine measurable_iSup fun n => ?_
  refine SimpleFunc.induction
    (P := fun f => Measurable (fun (a : α) => ∫⁻ (b : β), f (a, b) ∂κ a)) ?_ ?_ (F n)
  · intro c t ht
    simp only [SimpleFunc.const_zero, SimpleFunc.coe_piecewise, SimpleFunc.coe_const,
      SimpleFunc.coe_zero, Set.piecewise_eq_indicator]
    exact kernel.measurable_lintegral_indicator_const (κ := κ) ht c
  · intro g₁ g₂ _ hm₁ hm₂
    simp only [SimpleFunc.coe_add, Pi.add_apply]
    have h_add :
      (fun a => ∫⁻ b, g₁ (a, b) + g₂ (a, b) ∂κ a) =
        (fun a => ∫⁻ b, g₁ (a, b) ∂κ a) + fun a => ∫⁻ b, g₂ (a, b) ∂κ a := by
      ext1 a
      rw [Pi.add_apply]
      -- Porting note (#10691): was `rw` (`Function.comp` reducibility)
      erw [lintegral_add_left (g₁.measurable.comp measurable_prod_mk_left)]
      simp_rw [Function.comp_apply]
    rw [h_add]
    exact Measurable.add hm₁ hm₂
#align measurable.lintegral_kernel_prod_right Measurable.lintegral_kernel_prod_right

theorem _root_.Measurable.lintegral_kernel_prod_right' {f : α × β → ℝ≥0∞} (hf : Measurable f) :
    Measurable fun a => ∫⁻ b, f (a, b) ∂κ a := by
  refine Measurable.lintegral_kernel_prod_right ?_
  have : (uncurry fun (a : α) (b : β) => f (a, b)) = f := by
    ext x; rw [uncurry_apply_pair]
  rwa [this]
#align measurable.lintegral_kernel_prod_right' Measurable.lintegral_kernel_prod_right'

theorem _root_.Measurable.lintegral_kernel_prod_right'' {f : β × γ → ℝ≥0∞} (hf : Measurable f) :
    Measurable fun x => ∫⁻ y, f (x, y) ∂η (a, x) := by
  -- Porting note: used `Prod.mk a` instead of `fun x => (a, x)` below
  change
    Measurable
      ((fun x => ∫⁻ y, (fun u : (α × β) × γ => f (u.1.2, u.2)) (x, y) ∂η x) ∘ Prod.mk a)
  -- Porting note: specified `κ`, `f`.
  refine (Measurable.lintegral_kernel_prod_right' (κ := η)
    (f := (fun u ↦ f (u.fst.snd, u.snd))) ?_).comp measurable_prod_mk_left
  exact hf.comp (measurable_fst.snd.prod_mk measurable_snd)
#align measurable.lintegral_kernel_prod_right'' Measurable.lintegral_kernel_prod_right''

theorem _root_.Measurable.set_lintegral_kernel_prod_right {f : α → β → ℝ≥0∞}
    (hf : Measurable (uncurry f)) {s : Set β} (hs : MeasurableSet s) :
    Measurable fun a => ∫⁻ b in s, f a b ∂κ a := by
  simp_rw [← lintegral_restrict κ hs]; exact hf.lintegral_kernel_prod_right
#align measurable.set_lintegral_kernel_prod_right Measurable.set_lintegral_kernel_prod_right

theorem _root_.Measurable.lintegral_kernel_prod_left' {f : β × α → ℝ≥0∞} (hf : Measurable f) :
    Measurable fun y => ∫⁻ x, f (x, y) ∂κ y :=
  (measurable_swap_iff.mpr hf).lintegral_kernel_prod_right'
#align measurable.lintegral_kernel_prod_left' Measurable.lintegral_kernel_prod_left'

theorem _root_.Measurable.lintegral_kernel_prod_left {f : β → α → ℝ≥0∞}
    (hf : Measurable (uncurry f)) : Measurable fun y => ∫⁻ x, f x y ∂κ y :=
  hf.lintegral_kernel_prod_left'
#align measurable.lintegral_kernel_prod_left Measurable.lintegral_kernel_prod_left

theorem _root_.Measurable.set_lintegral_kernel_prod_left {f : β → α → ℝ≥0∞}
    (hf : Measurable (uncurry f)) {s : Set β} (hs : MeasurableSet s) :
    Measurable fun b => ∫⁻ a in s, f a b ∂κ b := by
  simp_rw [← lintegral_restrict κ hs]; exact hf.lintegral_kernel_prod_left
#align measurable.set_lintegral_kernel_prod_left Measurable.set_lintegral_kernel_prod_left

theorem _root_.Measurable.lintegral_kernel {f : β → ℝ≥0∞} (hf : Measurable f) :
    Measurable fun a => ∫⁻ b, f b ∂κ a :=
  Measurable.lintegral_kernel_prod_right (hf.comp measurable_snd)
#align measurable.lintegral_kernel Measurable.lintegral_kernel

theorem _root_.Measurable.set_lintegral_kernel {f : β → ℝ≥0∞} (hf : Measurable f) {s : Set β}
    (hs : MeasurableSet s) : Measurable fun a => ∫⁻ b in s, f b ∂κ a := by
  -- Porting note: was term mode proof (`Function.comp` reducibility)
  refine Measurable.set_lintegral_kernel_prod_right ?_ hs
  convert hf.comp measurable_snd
#align measurable.set_lintegral_kernel Measurable.set_lintegral_kernel

end Lintegral

variable {E : Type*} [NormedAddCommGroup E] [IsSFiniteKernel κ] [IsSFiniteKernel η]

theorem measurableSet_kernel_integrable ⦃f : α → β → E⦄ (hf : StronglyMeasurable (uncurry f)) :
    MeasurableSet {x | Integrable (f x) (κ x)} := by
  simp_rw [Integrable, hf.of_uncurry_left.aestronglyMeasurable, true_and_iff]
  exact measurableSet_lt (Measurable.lintegral_kernel_prod_right hf.ennnorm) measurable_const
#align probability_theory.measurable_set_kernel_integrable ProbabilityTheory.measurableSet_kernel_integrable

end ProbabilityTheory

open ProbabilityTheory ProbabilityTheory.kernel

namespace MeasureTheory

variable {E : Type*} [NormedAddCommGroup E] [NormedSpace ℝ E] [IsSFiniteKernel κ]
  [IsSFiniteKernel η]

theorem StronglyMeasurable.integral_kernel_prod_right ⦃f : α → β → E⦄
    (hf : StronglyMeasurable (uncurry f)) : StronglyMeasurable fun x => ∫ y, f x y ∂κ x := by
  classical
  by_cases hE : CompleteSpace E; swap
  · simp [integral, hE, stronglyMeasurable_const]
  borelize E
  haveI : TopologicalSpace.SeparableSpace (range (uncurry f) ∪ {0} : Set E) :=
    hf.separableSpace_range_union_singleton
  let s : ℕ → SimpleFunc (α × β) E :=
    SimpleFunc.approxOn _ hf.measurable (range (uncurry f) ∪ {0}) 0 (by simp)
  let s' : ℕ → α → SimpleFunc β E := fun n x => (s n).comp (Prod.mk x) measurable_prod_mk_left
  let f' : ℕ → α → E := fun n =>
    {x | Integrable (f x) (κ x)}.indicator fun x => (s' n x).integral (κ x)
  have hf' : ∀ n, StronglyMeasurable (f' n) := by
    intro n; refine StronglyMeasurable.indicator ?_ (measurableSet_kernel_integrable hf)
    have : ∀ x, ((s' n x).range.filter fun x => x ≠ 0) ⊆ (s n).range := by
      intro x; refine Finset.Subset.trans (Finset.filter_subset _ _) ?_; intro y
      simp_rw [SimpleFunc.mem_range]; rintro ⟨z, rfl⟩; exact ⟨(x, z), rfl⟩
    simp only [SimpleFunc.integral_eq_sum_of_subset (this _)]
    refine Finset.stronglyMeasurable_sum _ fun x _ => ?_
    refine (Measurable.ennreal_toReal ?_).stronglyMeasurable.smul_const _
    simp only [s', SimpleFunc.coe_comp, preimage_comp]
    apply kernel.measurable_kernel_prod_mk_left
    exact (s n).measurableSet_fiber x
  have h2f' : Tendsto f' atTop (𝓝 fun x : α => ∫ y : β, f x y ∂κ x) := by
    rw [tendsto_pi_nhds]; intro x
    by_cases hfx : Integrable (f x) (κ x)
    · have (n) : Integrable (s' n x) (κ x) := by
        apply (hfx.norm.add hfx.norm).mono' (s' n x).aestronglyMeasurable
        filter_upwards with y
        simp_rw [s', SimpleFunc.coe_comp]; exact SimpleFunc.norm_approxOn_zero_le _ _ (x, y) n
      simp only [f',  hfx, SimpleFunc.integral_eq_integral _ (this _), indicator_of_mem,
        mem_setOf_eq]
      refine
        tendsto_integral_of_dominated_convergence (fun y => ‖f x y‖ + ‖f x y‖)
          (fun n => (s' n x).aestronglyMeasurable) (hfx.norm.add hfx.norm) ?_ ?_
      · -- Porting note: was
        -- exact fun n => eventually_of_forall fun y =>
        --   SimpleFunc.norm_approxOn_zero_le _ _ (x, y) n
        exact fun n => eventually_of_forall fun y =>
          SimpleFunc.norm_approxOn_zero_le hf.measurable (by simp) (x, y) n
<<<<<<< HEAD
      · -- Porting note:
        -- refine' eventually_of_forall fun y => SimpleFunc.tendsto_approxOn _ _ _
        refine eventually_of_forall fun y => SimpleFunc.tendsto_approxOn hf.measurable (by simp) ?_
=======
      · refine eventually_of_forall fun y => SimpleFunc.tendsto_approxOn hf.measurable (by simp) ?_
>>>>>>> d97a437a
        apply subset_closure
        simp [-uncurry_apply_pair]
    · simp [f', hfx, integral_undef]
  exact stronglyMeasurable_of_tendsto _ hf' h2f'
#align measure_theory.strongly_measurable.integral_kernel_prod_right MeasureTheory.StronglyMeasurable.integral_kernel_prod_right

theorem StronglyMeasurable.integral_kernel_prod_right' ⦃f : α × β → E⦄ (hf : StronglyMeasurable f) :
    StronglyMeasurable fun x => ∫ y, f (x, y) ∂κ x := by
  rw [← uncurry_curry f] at hf
  exact hf.integral_kernel_prod_right
#align measure_theory.strongly_measurable.integral_kernel_prod_right' MeasureTheory.StronglyMeasurable.integral_kernel_prod_right'

theorem StronglyMeasurable.integral_kernel_prod_right'' {f : β × γ → E}
    (hf : StronglyMeasurable f) : StronglyMeasurable fun x => ∫ y, f (x, y) ∂η (a, x) := by
  change
    StronglyMeasurable
      ((fun x => ∫ y, (fun u : (α × β) × γ => f (u.1.2, u.2)) (x, y) ∂η x) ∘ fun x => (a, x))
  apply StronglyMeasurable.comp_measurable _ (measurable_prod_mk_left (m := mα))
  · have := MeasureTheory.StronglyMeasurable.integral_kernel_prod_right' (κ := η)
      (hf.comp_measurable (measurable_fst.snd.prod_mk measurable_snd))
    simpa using this
#align measure_theory.strongly_measurable.integral_kernel_prod_right'' MeasureTheory.StronglyMeasurable.integral_kernel_prod_right''

theorem StronglyMeasurable.integral_kernel_prod_left ⦃f : β → α → E⦄
    (hf : StronglyMeasurable (uncurry f)) : StronglyMeasurable fun y => ∫ x, f x y ∂κ y :=
  (hf.comp_measurable measurable_swap).integral_kernel_prod_right'
#align measure_theory.strongly_measurable.integral_kernel_prod_left MeasureTheory.StronglyMeasurable.integral_kernel_prod_left

theorem StronglyMeasurable.integral_kernel_prod_left' ⦃f : β × α → E⦄ (hf : StronglyMeasurable f) :
    StronglyMeasurable fun y => ∫ x, f (x, y) ∂κ y :=
  (hf.comp_measurable measurable_swap).integral_kernel_prod_right'
#align measure_theory.strongly_measurable.integral_kernel_prod_left' MeasureTheory.StronglyMeasurable.integral_kernel_prod_left'

theorem StronglyMeasurable.integral_kernel_prod_left'' {f : γ × β → E} (hf : StronglyMeasurable f) :
    StronglyMeasurable fun y => ∫ x, f (x, y) ∂η (a, y) := by
  change
    StronglyMeasurable
      ((fun y => ∫ x, (fun u : γ × α × β => f (u.1, u.2.2)) (x, y) ∂η y) ∘ fun x => (a, x))
  apply StronglyMeasurable.comp_measurable _ (measurable_prod_mk_left (m := mα))
  · have := MeasureTheory.StronglyMeasurable.integral_kernel_prod_left' (κ := η)
      (hf.comp_measurable (measurable_fst.prod_mk measurable_snd.snd))
    simpa using this
#align measure_theory.strongly_measurable.integral_kernel_prod_left'' MeasureTheory.StronglyMeasurable.integral_kernel_prod_left''

end MeasureTheory<|MERGE_RESOLUTION|>--- conflicted
+++ resolved
@@ -160,11 +160,6 @@
     · exact fun n => (F n).measurable.comp measurable_prod_mk_left
     · exact fun i j hij b => SimpleFunc.monotone_eapprox (uncurry f) hij _
   simp_rw [this]
-<<<<<<< HEAD
-  -- Porting note: trouble finding the induction motive
-  -- refine' measurable_iSup fun n => SimpleFunc.induction _ _ (F n)
-=======
->>>>>>> d97a437a
   refine measurable_iSup fun n => ?_
   refine SimpleFunc.induction
     (P := fun f => Measurable (fun (a : α) => ∫⁻ (b : β), f (a, b) ∂κ a)) ?_ ?_ (F n)
@@ -300,13 +295,7 @@
         --   SimpleFunc.norm_approxOn_zero_le _ _ (x, y) n
         exact fun n => eventually_of_forall fun y =>
           SimpleFunc.norm_approxOn_zero_le hf.measurable (by simp) (x, y) n
-<<<<<<< HEAD
-      · -- Porting note:
-        -- refine' eventually_of_forall fun y => SimpleFunc.tendsto_approxOn _ _ _
-        refine eventually_of_forall fun y => SimpleFunc.tendsto_approxOn hf.measurable (by simp) ?_
-=======
       · refine eventually_of_forall fun y => SimpleFunc.tendsto_approxOn hf.measurable (by simp) ?_
->>>>>>> d97a437a
         apply subset_closure
         simp [-uncurry_apply_pair]
     · simp [f', hfx, integral_undef]
