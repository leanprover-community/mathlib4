--- conflicted
+++ resolved
@@ -111,11 +111,7 @@
   | k + 1 => if h : k + 1 ≤ a
       then x ⟨k + 1, mem_Iic.2 h⟩
       else ind k (fun i ↦ iterateInduction x ind i)
-<<<<<<< HEAD
-  decreasing_by exact Nat.lt_succ_iff.2 (mem_Iic.1 i.2)
-=======
   decreasing_by exact Nat.lt_succ_of_le (mem_Iic.1 i.2)
->>>>>>> 9e3df7a9
 
 lemma frestrictLe_iterateInduction {a : ℕ} (x : Π i : Iic a, X i)
     (ind : (n : ℕ) → (Π i : Iic n, X i) → X (n + 1)) :
