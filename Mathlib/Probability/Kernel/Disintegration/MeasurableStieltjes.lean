--- conflicted
+++ resolved
@@ -54,11 +54,7 @@
     Measurable fun a ↦ (f a).measure :=
   have : ∀ a, IsProbabilityMeasure (f a).measure :=
     fun a ↦ (f a).isProbabilityMeasure (hf_bot a) (hf_top a)
-<<<<<<< HEAD
-  .measure_of_basis_of_isProbabilityMeasure (borel_eq_generateFrom_Iic ℝ) isPiSystem_Iic <| by
-=======
   .measure_of_isPiSystem_of_isProbabilityMeasure (borel_eq_generateFrom_Iic ℝ) isPiSystem_Iic <| by
->>>>>>> 3c9302f1
     simp_rw [forall_mem_range, StieltjesFunction.measure_Iic (f _) (hf_bot _), sub_zero]
     exact fun _ ↦ (hf _).ennreal_ofReal
 
