/-
Copyright (c) 2024 Rémy Degenne. All rights reserved.
Released under Apache 2.0 license as described in the file LICENSE.
Authors: Rémy Degenne
-/
import Mathlib.Data.Complex.Abs
import Mathlib.MeasureTheory.Constructions.Polish
import Mathlib.MeasureTheory.Measure.GiryMonad
import Mathlib.MeasureTheory.Measure.Stieltjes
import Mathlib.Analysis.Normed.Order.Lattice
import Mathlib.MeasureTheory.Function.StronglyMeasurable.Basic

/-!
# Measurable parametric Stieltjes functions

We provide tools to build a measurable function `α → StieltjesFunction` with limits 0 at -∞ and 1 at
+∞ for all `a : α` from a measurable function `f : α → ℚ → ℝ`. These measurable parametric Stieltjes
functions are cumulative distribution functions (CDF) of transition kernels.
The reason for going through `ℚ` instead of defining directly a Stieltjes function is that since
`ℚ` is countable, building a measurable function is easier and we can obtain properties of the
form `∀ᵐ (a : α) ∂μ, ∀ (q : ℚ), ...` (for some measure `μ` on `α`) by proving the weaker
`∀ (q : ℚ), ∀ᵐ (a : α) ∂μ, ...`.

This construction will be possible if `f a : ℚ → ℝ` satisfies a package of properties for all `a`:
<<<<<<< HEAD
monotonicity, limits at +-∞ at a continuity property. We define `IsRatStieltjesPoint f a` to state
that this is the case at `a` and define the property `IsMeasurableRatCDF f` that `f` is measurable
and `IsRatStieltjesPoint f a` for all `a`.
=======
monotonicity, limits at +-∞ and a continuity property. We define `IsRatStieltjesPoint f a` to state
that this is the case at `a` and define the property `IsRatCDF f` that `f` is measurable and
`IsRatStieltjesPoint f a` for all `a`.
>>>>>>> f4623f93
The function `α → StieltjesFunction` obtained by extending `f` by continuity from the right is then
called `IsMeasurableRatCDF.stieltjesFunction`.

In applications, we will often only have `IsRatStieltjesPoint f a` almost surely with respect to
some measure. In order to turn that almost everywhere property into an everywhere property we define
`toRatCDF (f : α → ℚ → ℝ) := fun a q ↦ if IsRatStieltjesPoint f a then f a q else defaultRatCDF q`,
which satisfies the property `IsMeasurableRatCDF (toRatCDF f)`.

Finally, we define `stieltjesOfMeasurableRat`, composition of `toRatCDF` and
`IsMeasurableRatCDF.stieltjesFunction`.

## Main definitions

* `stieltjesOfMeasurableRat`: turn a measurable function `f : α → ℚ → ℝ` into a measurable
  function `α → StieltjesFunction`.

-/

open MeasureTheory Set Filter TopologicalSpace

open scoped NNReal ENNReal MeasureTheory Topology

namespace ProbabilityTheory

variable {α β ι : Type*} [MeasurableSpace α]

section IsMeasurableRatCDF

variable {f : α → ℚ → ℝ}

/-- `a : α` is a Stieltjes point for `f : α → ℚ → ℝ` if `f a` is monotone with limit 0 at -∞
and 1 at +∞ and satisfies a continuity property. -/
structure IsRatStieltjesPoint (f : α → ℚ → ℝ) (a : α) : Prop where
  mono : Monotone (f a)
  tendsto_atTop_one : Tendsto (f a) atTop (𝓝 1)
  tendsto_atBot_zero : Tendsto (f a) atBot (𝓝 0)
  iInf_rat_gt_eq : ∀ t : ℚ, ⨅ r : Ioi t, f a r = f a t

lemma isRatStieltjesPoint_unit_prod_iff (f : α → ℚ → ℝ) (a : α) :
    IsRatStieltjesPoint (fun p : Unit × α ↦ f p.2) ((), a)
      ↔ IsRatStieltjesPoint f a := by
  constructor <;>
    exact fun h ↦ ⟨h.mono, h.tendsto_atTop_one, h.tendsto_atBot_zero, h.iInf_rat_gt_eq⟩

lemma measurableSet_isRatStieltjesPoint (hf : Measurable f) :
    MeasurableSet {a | IsRatStieltjesPoint f a} := by
  have h1 : MeasurableSet {a | Monotone (f a)} := by
    change MeasurableSet {a | ∀ q r (_ : q ≤ r), f a q ≤ f a r}
    simp_rw [Set.setOf_forall]
    refine MeasurableSet.iInter (fun q ↦ ?_)
    refine MeasurableSet.iInter (fun r ↦ ?_)
    refine MeasurableSet.iInter (fun _ ↦ ?_)
    exact measurableSet_le hf.eval hf.eval
  have h2 : MeasurableSet {a | Tendsto (f a) atTop (𝓝 1)} :=
    measurableSet_tendsto _ (fun q ↦ hf.eval)
  have h3 : MeasurableSet {a | Tendsto (f a) atBot (𝓝 0)} :=
    measurableSet_tendsto _ (fun q ↦ hf.eval)
  have h4 : MeasurableSet {a | ∀ t : ℚ, ⨅ r : Ioi t, f a r = f a t} := by
    rw [Set.setOf_forall]
    refine MeasurableSet.iInter (fun q ↦ ?_)
    exact measurableSet_eq_fun (measurable_iInf fun _ ↦ hf.eval) hf.eval
  suffices {a | IsRatStieltjesPoint f a}
      = ({a | Monotone (f a)} ∩ {a | Tendsto (f a) atTop (𝓝 1)} ∩ {a | Tendsto (f a) atBot (𝓝 0)}
        ∩ {a | ∀ t : ℚ, ⨅ r : Ioi t, f a r = f a t}) by
    rw [this]
    exact (((h1.inter h2).inter h3).inter h4)
  ext a
  simp only [mem_setOf_eq, mem_inter_iff]
  refine ⟨fun h ↦ ?_, fun h ↦ ?_⟩
  · exact ⟨⟨⟨h.mono, h.tendsto_atTop_one⟩, h.tendsto_atBot_zero⟩, h.iInf_rat_gt_eq⟩
  · exact ⟨h.1.1.1, h.1.1.2, h.1.2, h.2⟩

lemma IsRatStieltjesPoint.ite {f g : α → ℚ → ℝ} {a : α} (p : α → Prop) [DecidablePred p]
    (hf : p a → IsRatStieltjesPoint f a) (hg : ¬ p a → IsRatStieltjesPoint g a):
    IsRatStieltjesPoint (fun a ↦ if p a then f a else g a) a where
  mono := by split_ifs with h; exacts [(hf h).mono, (hg h).mono]
  tendsto_atTop_one := by
    split_ifs with h; exacts [(hf h).tendsto_atTop_one, (hg h).tendsto_atTop_one]
  tendsto_atBot_zero := by
    split_ifs with h; exacts [(hf h).tendsto_atBot_zero, (hg h).tendsto_atBot_zero]
  iInf_rat_gt_eq := by split_ifs with h; exacts [(hf h).iInf_rat_gt_eq, (hg h).iInf_rat_gt_eq]


/-- A function `f : α → ℚ → ℝ` is a (kernel) rational cumulative distribution function if it is
measurable in the first argument and if `f a` satisfies a list of properties for all `a : α`:
monotonicity between 0 at -∞ and 1 at +∞ and a form of continuity.

A function with these properties can be extended to a measurable function `α → StieltjesFunction`.
See `ProbabilityTheory.IsMeasurableRatCDF.stieltjesFunction`.
-/
structure IsMeasurableRatCDF (f : α → ℚ → ℝ) : Prop where
  isRatStieltjesPoint : ∀ a, IsRatStieltjesPoint f a
  measurable : Measurable f

lemma IsMeasurableRatCDF.nonneg {f : α → ℚ → ℝ} (hf : IsMeasurableRatCDF f) (a : α) (q : ℚ) :
    0 ≤ f a q :=
  Monotone.le_of_tendsto (hf.isRatStieltjesPoint a).mono
    (hf.isRatStieltjesPoint a).tendsto_atBot_zero q

lemma IsMeasurableRatCDF.le_one {f : α → ℚ → ℝ} (hf : IsMeasurableRatCDF f) (a : α) (q : ℚ) :
    f a q ≤ 1 :=
  Monotone.ge_of_tendsto (hf.isRatStieltjesPoint a).mono
    (hf.isRatStieltjesPoint a).tendsto_atTop_one q

lemma IsMeasurableRatCDF.tendsto_atTop_one {f : α → ℚ → ℝ} (hf : IsMeasurableRatCDF f) (a : α) :
    Tendsto (f a) atTop (𝓝 1) := (hf.isRatStieltjesPoint a).tendsto_atTop_one

lemma IsMeasurableRatCDF.tendsto_atBot_zero {f : α → ℚ → ℝ} (hf : IsMeasurableRatCDF f) (a : α) :
    Tendsto (f a) atBot (𝓝 0) := (hf.isRatStieltjesPoint a).tendsto_atBot_zero

lemma IsMeasurableRatCDF.iInf_rat_gt_eq {f : α → ℚ → ℝ} (hf : IsMeasurableRatCDF f) (a : α)
    (q : ℚ) :
    ⨅ r : Ioi q, f a r = f a q := (hf.isRatStieltjesPoint a).iInf_rat_gt_eq q

end IsMeasurableRatCDF

section DefaultRatCDF

/-- A function with the property `IsMeasurableRatCDF`.
Used in a piecewise construction to convert a function which only satisfies the properties
defining `IsMeasurableRatCDF` on some set into a true `IsMeasurableRatCDF`. -/
def defaultRatCDF (q : ℚ) := if q < 0 then (0 : ℝ) else 1

lemma monotone_defaultRatCDF : Monotone defaultRatCDF := by
  unfold defaultRatCDF
  intro x y hxy
  dsimp only
  split_ifs with h_1 h_2 h_2
  exacts [le_rfl, zero_le_one, absurd (hxy.trans_lt h_2) h_1, le_rfl]

lemma defaultRatCDF_nonneg (q : ℚ) : 0 ≤ defaultRatCDF q := by
  unfold defaultRatCDF
  split_ifs
  exacts [le_rfl, zero_le_one]

lemma defaultRatCDF_le_one (q : ℚ) : defaultRatCDF q ≤ 1 := by
  unfold defaultRatCDF
  split_ifs <;> simp

lemma tendsto_defaultRatCDF_atTop : Tendsto defaultRatCDF atTop (𝓝 1) := by
  refine (tendsto_congr' ?_).mp tendsto_const_nhds
  rw [EventuallyEq, eventually_atTop]
  exact ⟨0, fun q hq => (if_neg (not_lt.mpr hq)).symm⟩

lemma tendsto_defaultRatCDF_atBot : Tendsto defaultRatCDF atBot (𝓝 0) := by
  refine (tendsto_congr' ?_).mp tendsto_const_nhds
  rw [EventuallyEq, eventually_atBot]
  refine ⟨-1, fun q hq => (if_pos (hq.trans_lt ?_)).symm⟩
  linarith

lemma iInf_rat_gt_defaultRatCDF (t : ℚ) :
    ⨅ r : Ioi t, defaultRatCDF r = defaultRatCDF t := by
  simp only [defaultRatCDF]
  have h_bdd : BddBelow (range fun r : ↥(Ioi t) ↦ ite ((r : ℚ) < 0) (0 : ℝ) 1) := by
    refine ⟨0, fun x hx ↦ ?_⟩
    obtain ⟨y, rfl⟩ := mem_range.mpr hx
    dsimp only
    split_ifs
    exacts [le_rfl, zero_le_one]
  split_ifs with h
  · refine le_antisymm ?_ (le_ciInf fun x ↦ ?_)
    · obtain ⟨q, htq, hq_neg⟩ : ∃ q, t < q ∧ q < 0 := ⟨t / 2, by linarith, by linarith⟩
      refine (ciInf_le h_bdd ⟨q, htq⟩).trans ?_
      rw [if_pos]
      rwa [Subtype.coe_mk]
    · split_ifs
      exacts [le_rfl, zero_le_one]
  · refine le_antisymm ?_ ?_
    · refine (ciInf_le h_bdd ⟨t + 1, lt_add_one t⟩).trans ?_
      split_ifs
      exacts [zero_le_one, le_rfl]
    · refine le_ciInf fun x ↦ ?_
      rw [if_neg]
      rw [not_lt] at h ⊢
      exact h.trans (mem_Ioi.mp x.prop).le

lemma isRatStieltjesPoint_defaultRatCDF (a : α) :
    IsRatStieltjesPoint (fun (_ : α) ↦ defaultRatCDF) a where
  mono := monotone_defaultRatCDF
  tendsto_atTop_one := tendsto_defaultRatCDF_atTop
  tendsto_atBot_zero := tendsto_defaultRatCDF_atBot
  iInf_rat_gt_eq := iInf_rat_gt_defaultRatCDF

lemma IsMeasurableRatCDF_defaultRatCDF (α : Type*) [MeasurableSpace α] :
    IsMeasurableRatCDF (fun (_ : α) (q : ℚ) ↦ defaultRatCDF q) where
  isRatStieltjesPoint := isRatStieltjesPoint_defaultRatCDF
  measurable := measurable_const

end DefaultRatCDF

section ToRatCDF

variable {f : α → ℚ → ℝ}

open Classical in
/-- Turn a function `f : α → ℚ → ℝ` into another with the property `IsRatStieltjesPoint f a`
everywhere. At `a` that does not satisfy that property, `f a` is replaced by an arbitrary suitable
function.
Mainly useful when `f` satisfies the property `IsRatStieltjesPoint f a` almost everywhere with
respect to some measure. -/
noncomputable
def toRatCDF (f : α → ℚ → ℝ) : α → ℚ → ℝ := fun a ↦
  if IsRatStieltjesPoint f a then f a else defaultRatCDF

lemma toRatCDF_of_isRatStieltjesPoint {a : α} (h : IsRatStieltjesPoint f a) (q : ℚ) :
    toRatCDF f a q = f a q := by
  rw [toRatCDF, if_pos h]

lemma measurable_toRatCDF (hf : Measurable f) : Measurable (toRatCDF f) :=
  Measurable.ite (measurableSet_isRatStieltjesPoint hf) hf measurable_const

lemma IsMeasurableRatCDF_toRatCDF (hf : Measurable f) :
    IsMeasurableRatCDF (toRatCDF f) where
  isRatStieltjesPoint a := by
    classical
    exact IsRatStieltjesPoint.ite (IsRatStieltjesPoint f) id
      (fun _ ↦ isRatStieltjesPoint_defaultRatCDF a)
  measurable := measurable_toRatCDF hf

lemma toRatCDF_unit_prod (a : α) :
    toRatCDF (fun (p : Unit × α) ↦ f p.2) ((), a) = toRatCDF f a := by
  unfold toRatCDF
  rw [isRatStieltjesPoint_unit_prod_iff]

end ToRatCDF

section IsMeasurableRatCDF.stieltjesFunction

/-- Auxiliary definition for `IsMeasurableRatCDF.stieltjesFunction`: turn `f : α → ℚ → ℝ` into
a function `α → ℝ → ℝ` by assigning to `f a x` the infimum of `f a q` over `q : ℚ` with `x < q`. -/
noncomputable irreducible_def IsMeasurableRatCDF.stieltjesFunctionAux (f : α → ℚ → ℝ) :
    α → ℝ → ℝ :=
  fun a x ↦ ⨅ q : { q' : ℚ // x < q' }, f a q

lemma IsMeasurableRatCDF.stieltjesFunctionAux_def' (f : α → ℚ → ℝ) (a : α) :
    IsMeasurableRatCDF.stieltjesFunctionAux f a
      = fun (t : ℝ) ↦ ⨅ r : { r' : ℚ // t < r' }, f a r := by
  ext t; exact IsMeasurableRatCDF.stieltjesFunctionAux_def f a t

lemma IsMeasurableRatCDF.stieltjesFunctionAux_unit_prod {f : α → ℚ → ℝ} (a : α) :
    IsMeasurableRatCDF.stieltjesFunctionAux (fun (p : Unit × α) ↦ f p.2) ((), a)
      = IsMeasurableRatCDF.stieltjesFunctionAux f a := by
  simp_rw [IsMeasurableRatCDF.stieltjesFunctionAux_def']

variable {f : α → ℚ → ℝ} (hf : IsMeasurableRatCDF f)

lemma IsMeasurableRatCDF.stieltjesFunctionAux_eq (a : α) (r : ℚ) :
    IsMeasurableRatCDF.stieltjesFunctionAux f a r = f a r := by
  rw [← hf.iInf_rat_gt_eq a r, IsMeasurableRatCDF.stieltjesFunctionAux]
  refine Equiv.iInf_congr ?_ ?_
  · exact
      { toFun := fun t ↦ ⟨t.1, mod_cast t.2⟩
        invFun := fun t ↦ ⟨t.1, mod_cast t.2⟩
        left_inv := fun t ↦ by simp only [Subtype.coe_eta]
        right_inv := fun t ↦ by simp only [Subtype.coe_eta] }
  · intro t
    simp only [Equiv.coe_fn_mk, Subtype.coe_mk]

<<<<<<< HEAD
lemma IsMeasurableRatCDF.stieltjesFunctionAux_nonneg (a : α) (r : ℝ) :
    0 ≤ IsMeasurableRatCDF.stieltjesFunctionAux f a r := by
=======
lemma IsRatCDF.stieltjesFunctionAux_unit_prod (a : α) :
    IsRatCDF.stieltjesFunctionAux (fun (p : Unit × α) ↦ f p.2) ((), a) =
      IsRatCDF.stieltjesFunctionAux f a :=
  by simp_rw [IsRatCDF.stieltjesFunctionAux_def']

lemma IsRatCDF.stieltjesFunctionAux_nonneg (a : α) (r : ℝ) :
    0 ≤ IsRatCDF.stieltjesFunctionAux f a r := by
>>>>>>> f4623f93
  have : Nonempty { r' : ℚ // r < ↑r' } := by
    obtain ⟨r, hrx⟩ := exists_rat_gt r
    exact ⟨⟨r, hrx⟩⟩
  rw [IsMeasurableRatCDF.stieltjesFunctionAux_def]
  exact le_ciInf fun r' ↦ hf.nonneg a _

lemma IsMeasurableRatCDF.monotone_stieltjesFunctionAux (a : α) :
    Monotone (IsMeasurableRatCDF.stieltjesFunctionAux f a) := by
  intro x y hxy
  have : Nonempty { r' : ℚ // y < ↑r' } := by
    obtain ⟨r, hrx⟩ := exists_rat_gt y
    exact ⟨⟨r, hrx⟩⟩
  simp_rw [IsMeasurableRatCDF.stieltjesFunctionAux_def]
  refine le_ciInf fun r ↦ (ciInf_le ?_ ?_).trans_eq ?_
  · refine ⟨0, fun z ↦ ?_⟩; rintro ⟨u, rfl⟩; exact hf.nonneg a _
  · exact ⟨r.1, hxy.trans_lt r.prop⟩
  · rfl

lemma IsMeasurableRatCDF.continuousWithinAt_stieltjesFunctionAux_Ici (a : α) (x : ℝ) :
    ContinuousWithinAt (IsMeasurableRatCDF.stieltjesFunctionAux f a) (Ici x) x := by
  rw [← continuousWithinAt_Ioi_iff_Ici]
  convert Monotone.tendsto_nhdsWithin_Ioi (monotone_stieltjesFunctionAux hf a) x
  rw [sInf_image']
  have h' : ⨅ r : Ioi x, stieltjesFunctionAux f a r
      = ⨅ r : { r' : ℚ // x < r' }, stieltjesFunctionAux f a r := by
    refine Real.iInf_Ioi_eq_iInf_rat_gt x ?_ (monotone_stieltjesFunctionAux hf a)
    refine ⟨0, fun z ↦ ?_⟩
    rintro ⟨u, -, rfl⟩
    exact stieltjesFunctionAux_nonneg hf a u
  have h'' :
    ⨅ r : { r' : ℚ // x < r' }, stieltjesFunctionAux f a r =
      ⨅ r : { r' : ℚ // x < r' }, f a r := by
    congr with r
    exact stieltjesFunctionAux_eq hf a r
  rw [h', h'', ContinuousWithinAt]
  congr!
  rw [stieltjesFunctionAux_def]

/-- Extend a function `f : α → ℚ → ℝ` with property `IsMeasurableRatCDF` from `ℚ` to `ℝ`,
to a function `α → StieltjesFunction`. -/
noncomputable def IsMeasurableRatCDF.stieltjesFunction (a : α) : StieltjesFunction where
  toFun := stieltjesFunctionAux f a
  mono' := monotone_stieltjesFunctionAux hf a
  right_continuous' x := continuousWithinAt_stieltjesFunctionAux_Ici hf a x

lemma IsMeasurableRatCDF.stieltjesFunction_eq (a : α) (r : ℚ) : hf.stieltjesFunction a r = f a r :=
  stieltjesFunctionAux_eq hf a r

lemma IsMeasurableRatCDF.stieltjesFunction_nonneg (a : α) (r : ℝ) : 0 ≤ hf.stieltjesFunction a r :=
  stieltjesFunctionAux_nonneg hf a r

lemma IsMeasurableRatCDF.stieltjesFunction_le_one (a : α) (x : ℝ) :
    hf.stieltjesFunction a x ≤ 1 := by
  obtain ⟨r, hrx⟩ := exists_rat_gt x
  rw [← StieltjesFunction.iInf_rat_gt_eq]
  simp_rw [IsMeasurableRatCDF.stieltjesFunction_eq]
  refine ciInf_le_of_le ?_ ?_ (hf.le_one _ _)
  · refine ⟨0, fun z ↦ ?_⟩; rintro ⟨u, rfl⟩; exact hf.nonneg a _
  · exact ⟨r, hrx⟩

lemma IsMeasurableRatCDF.tendsto_stieltjesFunction_atBot (a : α) :
    Tendsto (hf.stieltjesFunction a) atBot (𝓝 0) := by
  have h_exists : ∀ x : ℝ, ∃ q : ℚ, x < q ∧ ↑q < x + 1 := fun x ↦ exists_rat_btwn (lt_add_one x)
  let qs : ℝ → ℚ := fun x ↦ (h_exists x).choose
  have hqs_tendsto : Tendsto qs atBot atBot := by
    rw [tendsto_atBot_atBot]
    refine fun q ↦ ⟨q - 1, fun y hy ↦ ?_⟩
    have h_le : ↑(qs y) ≤ (q : ℝ) - 1 + 1 :=
      (h_exists y).choose_spec.2.le.trans (add_le_add hy le_rfl)
    rw [sub_add_cancel] at h_le
    exact mod_cast h_le
  refine tendsto_of_tendsto_of_tendsto_of_le_of_le tendsto_const_nhds
    ((hf.tendsto_atBot_zero a).comp hqs_tendsto) (stieltjesFunction_nonneg hf a) fun x ↦ ?_
  rw [Function.comp_apply, ← stieltjesFunction_eq hf]
  exact (hf.stieltjesFunction a).mono (h_exists x).choose_spec.1.le

lemma IsMeasurableRatCDF.tendsto_stieltjesFunction_atTop (a : α) :
    Tendsto (hf.stieltjesFunction a) atTop (𝓝 1) := by
  have h_exists : ∀ x : ℝ, ∃ q : ℚ, x - 1 < q ∧ ↑q < x := fun x ↦ exists_rat_btwn (sub_one_lt x)
  let qs : ℝ → ℚ := fun x ↦ (h_exists x).choose
  have hqs_tendsto : Tendsto qs atTop atTop := by
    rw [tendsto_atTop_atTop]
    refine fun q ↦ ⟨q + 1, fun y hy ↦ ?_⟩
    have h_le : y - 1 ≤ qs y := (h_exists y).choose_spec.1.le
    rw [sub_le_iff_le_add] at h_le
    exact_mod_cast le_of_add_le_add_right (hy.trans h_le)
  refine tendsto_of_tendsto_of_tendsto_of_le_of_le ((hf.tendsto_atTop_one a).comp hqs_tendsto)
      tendsto_const_nhds ?_ (stieltjesFunction_le_one hf a)
  intro x
  rw [Function.comp_apply, ← stieltjesFunction_eq hf]
  exact (hf.stieltjesFunction a).mono (le_of_lt (h_exists x).choose_spec.2)

lemma IsMeasurableRatCDF.measurable_stieltjesFunction (x : ℝ) :
    Measurable fun a ↦ hf.stieltjesFunction a x := by
  have : (fun a ↦ hf.stieltjesFunction a x) = fun a ↦ ⨅ r : { r' : ℚ // x < r' }, f a ↑r := by
    ext1 a
    rw [← StieltjesFunction.iInf_rat_gt_eq]
    congr with q
    rw [stieltjesFunction_eq]
  rw [this]
  exact measurable_iInf (fun q ↦ hf.measurable.eval)

lemma IsMeasurableRatCDF.stronglyMeasurable_stieltjesFunction (x : ℝ) :
    StronglyMeasurable fun a ↦ hf.stieltjesFunction a x :=
  (measurable_stieltjesFunction hf x).stronglyMeasurable

section Measure

lemma IsMeasurableRatCDF.measure_stieltjesFunction_Iic (a : α) (x : ℝ) :
    (hf.stieltjesFunction a).measure (Iic x) = ENNReal.ofReal (hf.stieltjesFunction a x) := by
  rw [← sub_zero (hf.stieltjesFunction a x)]
  exact (hf.stieltjesFunction a).measure_Iic (tendsto_stieltjesFunction_atBot hf a) _

lemma IsMeasurableRatCDF.measure_stieltjesFunction_univ (a : α) :
    (hf.stieltjesFunction a).measure univ = 1 := by
  rw [← ENNReal.ofReal_one, ← sub_zero (1 : ℝ)]
  exact StieltjesFunction.measure_univ _ (tendsto_stieltjesFunction_atBot hf a)
    (tendsto_stieltjesFunction_atTop hf a)

instance IsMeasurableRatCDF.instIsProbabilityMeasure_stieltjesFunction (a : α) :
    IsProbabilityMeasure (hf.stieltjesFunction a).measure :=
  ⟨measure_stieltjesFunction_univ hf a⟩

lemma IsMeasurableRatCDF.measurable_measure_stieltjesFunction :
    Measurable fun a ↦ (hf.stieltjesFunction a).measure := by
  rw [Measure.measurable_measure]
  refine fun s hs ↦ MeasurableSpace.induction_on_inter
    (C := fun s ↦ Measurable fun b ↦ StieltjesFunction.measure (hf.stieltjesFunction b) s)
    (borel_eq_generateFrom_Iic ℝ) isPiSystem_Iic ?_ ?_ ?_ ?_ hs
  · simp only [measure_empty, measurable_const]
  · rintro S ⟨u, rfl⟩
    simp_rw [measure_stieltjesFunction_Iic hf _ u]
    exact (measurable_stieltjesFunction hf u).ennreal_ofReal
  · intro t ht ht_cd_meas
    have : (fun a ↦ (hf.stieltjesFunction a).measure tᶜ) =
        (fun a ↦ (hf.stieltjesFunction a).measure univ)
          - fun a ↦ (hf.stieltjesFunction a).measure t := by
      ext1 a
      rw [measure_compl ht (measure_ne_top (hf.stieltjesFunction a).measure _), Pi.sub_apply]
    simp_rw [this, measure_stieltjesFunction_univ hf]
    exact Measurable.sub measurable_const ht_cd_meas
  · intro f hf_disj hf_meas hf_cd_meas
    simp_rw [measure_iUnion hf_disj hf_meas]
    exact Measurable.ennreal_tsum hf_cd_meas

end Measure

end IsMeasurableRatCDF.stieltjesFunction

section stieltjesOfMeasurableRat

variable {f : α → ℚ → ℝ}

/-- Turn a measurable function `f : α → ℚ → ℝ` into a measurable function `α → StieltjesFunction`.
Composition of `toRatCDF` and `IsMeasurableRatCDF.stieltjesFunction`. -/
noncomputable
def stieltjesOfMeasurableRat (f : α → ℚ → ℝ) (hf : Measurable f) : α → StieltjesFunction :=
  (IsMeasurableRatCDF_toRatCDF hf).stieltjesFunction

lemma stieltjesOfMeasurableRat_eq (hf : Measurable f) (a : α) (r : ℚ) :
    stieltjesOfMeasurableRat f hf a r = toRatCDF f a r :=
  IsMeasurableRatCDF.stieltjesFunction_eq _ a r

lemma stieltjesOfMeasurableRat_unit_prod (hf : Measurable f) (a : α) :
    stieltjesOfMeasurableRat (fun (p : Unit × α) ↦ f p.2) (hf.comp measurable_snd) ((), a)
      = stieltjesOfMeasurableRat f hf a := by
  simp_rw [stieltjesOfMeasurableRat,IsMeasurableRatCDF.stieltjesFunction,
    ← IsMeasurableRatCDF.stieltjesFunctionAux_unit_prod a]
  congr with x
  congr 1 with p : 1
  cases p with
  | mk _ b => rw [← toRatCDF_unit_prod b]

lemma stieltjesOfMeasurableRat_nonneg (hf : Measurable f) (a : α) (r : ℝ) :
    0 ≤ stieltjesOfMeasurableRat f hf a r := IsMeasurableRatCDF.stieltjesFunction_nonneg _ a r

lemma stieltjesOfMeasurableRat_le_one (hf : Measurable f) (a : α) (x : ℝ) :
    stieltjesOfMeasurableRat f hf a x ≤ 1 := IsMeasurableRatCDF.stieltjesFunction_le_one _ a x

lemma tendsto_stieltjesOfMeasurableRat_atBot (hf : Measurable f) (a : α) :
    Tendsto (stieltjesOfMeasurableRat f hf a) atBot (𝓝 0) :=
  IsMeasurableRatCDF.tendsto_stieltjesFunction_atBot _ a

lemma tendsto_stieltjesOfMeasurableRat_atTop (hf : Measurable f) (a : α) :
    Tendsto (stieltjesOfMeasurableRat f hf a) atTop (𝓝 1) :=
  IsMeasurableRatCDF.tendsto_stieltjesFunction_atTop _ a

lemma measurable_stieltjesOfMeasurableRat (hf : Measurable f) (x : ℝ) :
    Measurable fun a ↦ stieltjesOfMeasurableRat f hf a x :=
  IsMeasurableRatCDF.measurable_stieltjesFunction _ x

lemma stronglyMeasurable_stieltjesOfMeasurableRat (hf : Measurable f) (x : ℝ) :
    StronglyMeasurable fun a ↦ stieltjesOfMeasurableRat f hf a x :=
  IsMeasurableRatCDF.stronglyMeasurable_stieltjesFunction _ x

section Measure

lemma measure_stieltjesOfMeasurableRat_Iic (hf : Measurable f) (a : α) (x : ℝ) :
    (stieltjesOfMeasurableRat f hf a).measure (Iic x)
      = ENNReal.ofReal (stieltjesOfMeasurableRat f hf a x) :=
  IsMeasurableRatCDF.measure_stieltjesFunction_Iic _ _ _

lemma measure_stieltjesOfMeasurableRat_univ (hf : Measurable f) (a : α) :
    (stieltjesOfMeasurableRat f hf a).measure univ = 1 :=
  IsMeasurableRatCDF.measure_stieltjesFunction_univ _ _

instance instIsProbabilityMeasure_stieltjesOfMeasurableRat
    (hf : Measurable f) (a : α) :
    IsProbabilityMeasure (stieltjesOfMeasurableRat f hf a).measure :=
  IsMeasurableRatCDF.instIsProbabilityMeasure_stieltjesFunction _ _

lemma measurable_measure_stieltjesOfMeasurableRat (hf : Measurable f) :
    Measurable fun a ↦ (stieltjesOfMeasurableRat f hf a).measure :=
  IsMeasurableRatCDF.measurable_measure_stieltjesFunction _

end Measure

end stieltjesOfMeasurableRat<|MERGE_RESOLUTION|>--- conflicted
+++ resolved
@@ -22,15 +22,9 @@
 `∀ (q : ℚ), ∀ᵐ (a : α) ∂μ, ...`.
 
 This construction will be possible if `f a : ℚ → ℝ` satisfies a package of properties for all `a`:
-<<<<<<< HEAD
-monotonicity, limits at +-∞ at a continuity property. We define `IsRatStieltjesPoint f a` to state
+monotonicity, limits at +-∞ and a continuity property. We define `IsRatStieltjesPoint f a` to state
 that this is the case at `a` and define the property `IsMeasurableRatCDF f` that `f` is measurable
 and `IsRatStieltjesPoint f a` for all `a`.
-=======
-monotonicity, limits at +-∞ and a continuity property. We define `IsRatStieltjesPoint f a` to state
-that this is the case at `a` and define the property `IsRatCDF f` that `f` is measurable and
-`IsRatStieltjesPoint f a` for all `a`.
->>>>>>> f4623f93
 The function `α → StieltjesFunction` obtained by extending `f` by continuity from the right is then
 called `IsMeasurableRatCDF.stieltjesFunction`.
 
@@ -289,18 +283,8 @@
   · intro t
     simp only [Equiv.coe_fn_mk, Subtype.coe_mk]
 
-<<<<<<< HEAD
 lemma IsMeasurableRatCDF.stieltjesFunctionAux_nonneg (a : α) (r : ℝ) :
     0 ≤ IsMeasurableRatCDF.stieltjesFunctionAux f a r := by
-=======
-lemma IsRatCDF.stieltjesFunctionAux_unit_prod (a : α) :
-    IsRatCDF.stieltjesFunctionAux (fun (p : Unit × α) ↦ f p.2) ((), a) =
-      IsRatCDF.stieltjesFunctionAux f a :=
-  by simp_rw [IsRatCDF.stieltjesFunctionAux_def']
-
-lemma IsRatCDF.stieltjesFunctionAux_nonneg (a : α) (r : ℝ) :
-    0 ≤ IsRatCDF.stieltjesFunctionAux f a r := by
->>>>>>> f4623f93
   have : Nonempty { r' : ℚ // r < ↑r' } := by
     obtain ⟨r, hrx⟩ := exists_rat_gt r
     exact ⟨⟨r, hrx⟩⟩
