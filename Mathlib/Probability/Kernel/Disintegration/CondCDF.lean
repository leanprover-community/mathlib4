--- conflicted
+++ resolved
@@ -336,11 +336,7 @@
 /-- The function `a ↦ (condCDF ρ a).measure` is measurable. -/
 theorem measurable_measure_condCDF (ρ : Measure (α × ℝ)) :
     Measurable fun a => (condCDF ρ a).measure :=
-<<<<<<< HEAD
-  .measure_of_basis_of_isProbabilityMeasure (borel_eq_generateFrom_Iic ℝ) isPiSystem_Iic <| by
-=======
   .measure_of_isPiSystem_of_isProbabilityMeasure (borel_eq_generateFrom_Iic ℝ) isPiSystem_Iic <| by
->>>>>>> 3c9302f1
     simp_rw [forall_mem_range, measure_condCDF_Iic]
     exact fun u ↦ (measurable_condCDF ρ u).ennreal_ofReal
 
