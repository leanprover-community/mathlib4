/-
Copyright (c) 2024 Rémy Degenne. All rights reserved.
Released under Apache 2.0 license as described in the file LICENSE.
Authors: Rémy Degenne
-/
import Mathlib.MeasureTheory.Function.AEEqOfIntegral
import Mathlib.Probability.Kernel.Composition.CompProd
import Mathlib.Probability.Kernel.Disintegration.MeasurableStieltjes

/-!
# Building a Markov kernel from a conditional cumulative distribution function

Let `κ : Kernel α (β × ℝ)` and `ν : Kernel α β` be two finite kernels.
A function `f : α × β → StieltjesFunction` is called a conditional kernel CDF of `κ` with respect
to `ν` if it is measurable, tends to 0 at -∞ and to 1 at +∞ for all `p : α × β`,
`fun b ↦ f (a, b) x` is `(ν a)`-integrable for all `a : α` and `x : ℝ` and for all measurable
sets `s : Set β`, `∫ b in s, f (a, b) x ∂(ν a) = (κ a (s ×ˢ Iic x)).toReal`.

From such a function with property `hf : IsCondKernelCDF f κ ν`, we can build a `Kernel (α × β) ℝ`
denoted by `hf.toKernel f` such that `κ = ν ⊗ₖ hf.toKernel f`.

## Main definitions

Let `κ : Kernel α (β × ℝ)` and `ν : Kernel α β`.

* `ProbabilityTheory.IsCondKernelCDF`: a function `f : α × β → StieltjesFunction` is called
  a conditional kernel CDF of `κ` with respect to `ν` if it is measurable, tends to 0 at -∞ and
  to 1 at +∞ for all `p : α × β`, if `fun b ↦ f (a, b) x` is `(ν a)`-integrable for all `a : α` and
  `x : ℝ` and for all measurable sets `s : Set β`,
  `∫ b in s, f (a, b) x ∂(ν a) = (κ a (s ×ˢ Iic x)).toReal`.
* `ProbabilityTheory.IsCondKernelCDF.toKernel`: from a function `f : α × β → StieltjesFunction`
  with the property `hf : IsCondKernelCDF f κ ν`, build a `Kernel (α × β) ℝ` such that
  `κ = ν ⊗ₖ hf.toKernel f`.
* `ProbabilityTheory.IsRatCondKernelCDF`: a function `f : α × β → ℚ → ℝ` is called a rational
  conditional kernel CDF of `κ` with respect to `ν` if is measurable and satisfies the same
  integral conditions as in the definition of `IsCondKernelCDF`, and the `ℚ → ℝ` function `f (a, b)`
  satisfies the properties of a Stieltjes function for `(ν a)`-almost all `b : β`.

## Main statements

* `ProbabilityTheory.isCondKernelCDF_stieltjesOfMeasurableRat`: if `f : α × β → ℚ → ℝ` has the
  property `IsRatCondKernelCDF`, then `stieltjesOfMeasurableRat f` is a function
  `α × β → StieltjesFunction` with the property `IsCondKernelCDF`.
* `ProbabilityTheory.compProd_toKernel`: for `hf : IsCondKernelCDF f κ ν`, `ν ⊗ₖ hf.toKernel f = κ`.

-/

open MeasureTheory Set Filter TopologicalSpace

open scoped NNReal ENNReal MeasureTheory Topology ProbabilityTheory

namespace ProbabilityTheory

variable {α β : Type*} {mα : MeasurableSpace α} {mβ : MeasurableSpace β}
  {κ : Kernel α (β × ℝ)} {ν : Kernel α β}

section stieltjesOfMeasurableRat

variable {f : α × β → ℚ → ℝ}

/-- a function `f : α × β → ℚ → ℝ` is called a rational conditional kernel CDF of `κ` with respect
to `ν` if is measurable, if `fun b ↦ f (a, b) x` is `(ν a)`-integrable for all `a : α` and `x : ℝ`
and for all measurable sets `s : Set β`, `∫ b in s, f (a, b) x ∂(ν a) = (κ a (s ×ˢ Iic x)).toReal`.
Also the `ℚ → ℝ` function `f (a, b)` should satisfy the properties of a Sieltjes function for
`(ν a)`-almost all `b : β`. -/
structure IsRatCondKernelCDF (f : α × β → ℚ → ℝ) (κ : Kernel α (β × ℝ)) (ν : Kernel α β) :
    Prop where
  measurable : Measurable f
  isRatStieltjesPoint_ae (a : α) : ∀ᵐ b ∂(ν a), IsRatStieltjesPoint f (a, b)
  integrable (a : α) (q : ℚ) : Integrable (fun b ↦ f (a, b) q) (ν a)
  setIntegral (a : α) {s : Set β} (_hs : MeasurableSet s) (q : ℚ) :
    ∫ b in s, f (a, b) q ∂(ν a) = (κ a (s ×ˢ Iic (q : ℝ))).toReal

lemma IsRatCondKernelCDF.mono (hf : IsRatCondKernelCDF f κ ν) (a : α) :
    ∀ᵐ b ∂(ν a), Monotone (f (a, b)) := by
  filter_upwards [hf.isRatStieltjesPoint_ae a] with b hb using hb.mono

lemma IsRatCondKernelCDF.tendsto_atTop_one (hf : IsRatCondKernelCDF f κ ν) (a : α) :
    ∀ᵐ b ∂(ν a), Tendsto (f (a, b)) atTop (𝓝 1) := by
  filter_upwards [hf.isRatStieltjesPoint_ae a] with b hb using hb.tendsto_atTop_one

lemma IsRatCondKernelCDF.tendsto_atBot_zero (hf : IsRatCondKernelCDF f κ ν) (a : α) :
    ∀ᵐ b ∂(ν a), Tendsto (f (a, b)) atBot (𝓝 0) := by
  filter_upwards [hf.isRatStieltjesPoint_ae a] with b hb using hb.tendsto_atBot_zero

lemma IsRatCondKernelCDF.iInf_rat_gt_eq (hf : IsRatCondKernelCDF f κ ν) (a : α) :
    ∀ᵐ b ∂(ν a), ∀ q, ⨅ r : Ioi q, f (a, b) r = f (a, b) q := by
  filter_upwards [hf.isRatStieltjesPoint_ae a] with b hb using hb.iInf_rat_gt_eq

lemma stieltjesOfMeasurableRat_ae_eq (hf : IsRatCondKernelCDF f κ ν) (a : α) (q : ℚ) :
    (fun b ↦ stieltjesOfMeasurableRat f hf.measurable (a, b) q) =ᵐ[ν a] fun b ↦ f (a, b) q := by
  filter_upwards [hf.isRatStieltjesPoint_ae a] with a ha
  rw [stieltjesOfMeasurableRat_eq, toRatCDF_of_isRatStieltjesPoint ha]

lemma setIntegral_stieltjesOfMeasurableRat_rat (hf : IsRatCondKernelCDF f κ ν) (a : α) (q : ℚ)
    {s : Set β} (hs : MeasurableSet s) :
    ∫ b in s, stieltjesOfMeasurableRat f hf.measurable (a, b) q ∂(ν a)
      = (κ a (s ×ˢ Iic (q : ℝ))).toReal := by
  rw [setIntegral_congr_ae hs (g := fun b ↦ f (a, b) q) ?_, hf.setIntegral a hs]
  filter_upwards [stieltjesOfMeasurableRat_ae_eq hf a q] with b hb using fun _ ↦ hb

lemma setLIntegral_stieltjesOfMeasurableRat_rat [IsFiniteKernel κ] (hf : IsRatCondKernelCDF f κ ν)
    (a : α) (q : ℚ) {s : Set β} (hs : MeasurableSet s) :
    ∫⁻ b in s, ENNReal.ofReal (stieltjesOfMeasurableRat f hf.measurable (a, b) q) ∂(ν a)
      = κ a (s ×ˢ Iic (q : ℝ)) := by
  rw [← ofReal_integral_eq_lintegral_ofReal]
  · rw [setIntegral_stieltjesOfMeasurableRat_rat hf a q hs, ENNReal.ofReal_toReal]
    exact measure_ne_top _ _
  · refine Integrable.restrict ?_
    rw [integrable_congr (stieltjesOfMeasurableRat_ae_eq hf a q)]
    exact hf.integrable a q
  · exact ae_of_all _ (fun x ↦ stieltjesOfMeasurableRat_nonneg _ _ _)

lemma setLIntegral_stieltjesOfMeasurableRat [IsFiniteKernel κ] (hf : IsRatCondKernelCDF f κ ν)
    (a : α) (x : ℝ) {s : Set β} (hs : MeasurableSet s) :
    ∫⁻ b in s, ENNReal.ofReal (stieltjesOfMeasurableRat f hf.measurable (a, b) x) ∂(ν a)
      = κ a (s ×ˢ Iic x) := by
  -- We have the result for `x : ℚ` thanks to `setLIntegral_stieltjesOfMeasurableRat_rat`.
  -- We use a monotone convergence argument to extend it to the reals.
  by_cases hρ_zero : (ν a).restrict s = 0
  · rw [hρ_zero, lintegral_zero_measure]
    have ⟨q, hq⟩ := exists_rat_gt x
    suffices κ a (s ×ˢ Iic (q : ℝ)) = 0 by
      symm
      refine measure_mono_null (fun p ↦ ?_) this
      simp only [mem_prod, mem_Iic, and_imp]
      exact fun h1 h2 ↦ ⟨h1, h2.trans hq.le⟩
    suffices (κ a (s ×ˢ Iic (q : ℝ))).toReal = 0 by
      rw [ENNReal.toReal_eq_zero_iff] at this
      simpa [measure_ne_top] using this
    rw [← hf.setIntegral a hs q]
    simp [hρ_zero]
  have h : ∫⁻ b in s, ENNReal.ofReal (stieltjesOfMeasurableRat f hf.measurable (a, b) x) ∂(ν a)
      = ∫⁻ b in s, ⨅ r : { r' : ℚ // x < r' },
        ENNReal.ofReal (stieltjesOfMeasurableRat f hf.measurable (a, b) r) ∂(ν a) := by
    congr with b : 1
    simp_rw [← measure_stieltjesOfMeasurableRat_Iic]
    rw [← Monotone.measure_iInter]
    · congr with y : 1
      simp only [mem_Iic, mem_iInter, Subtype.forall]
      refine ⟨fun h a ha ↦ h.trans ?_, fun h ↦ ?_⟩
      · exact mod_cast ha.le
      · refine le_of_forall_lt_rat_imp_le fun q hq ↦ h q ?_
        exact mod_cast hq
    · exact fun r r' hrr' ↦ Iic_subset_Iic.mpr <| mod_cast hrr'
    · exact fun _ ↦ nullMeasurableSet_Iic
    · obtain ⟨q, hq⟩ := exists_rat_gt x
      exact ⟨⟨q, hq⟩, measure_ne_top _ _⟩
  have h_nonempty : Nonempty { r' : ℚ // x < ↑r' } := by
    obtain ⟨r, hrx⟩ := exists_rat_gt x
    exact ⟨⟨r, hrx⟩⟩
  rw [h, lintegral_iInf_directed_of_measurable hρ_zero fun q : { r' : ℚ // x < ↑r' } ↦ ?_]
  rotate_left
  · intro b
    rw [setLIntegral_stieltjesOfMeasurableRat_rat hf a _ hs]
    exact measure_ne_top _ _
  · refine Monotone.directed_ge fun i j hij b ↦ ?_
    simp_rw [← measure_stieltjesOfMeasurableRat_Iic]
    refine measure_mono (Iic_subset_Iic.mpr ?_)
    exact mod_cast hij
  · refine Measurable.ennreal_ofReal ?_
    exact (measurable_stieltjesOfMeasurableRat hf.measurable _).comp measurable_prodMk_left
  simp_rw [setLIntegral_stieltjesOfMeasurableRat_rat hf _ _ hs]
  rw [← Monotone.measure_iInter]
  · rw [← prod_iInter]
    congr with y
    simp only [mem_iInter, mem_Iic, Subtype.forall, Subtype.coe_mk]
    exact ⟨le_of_forall_lt_rat_imp_le, fun hyx q hq ↦ hyx.trans hq.le⟩
  · exact fun i j hij ↦ prod_mono_right (by gcongr)
  · exact fun i ↦ (hs.prod measurableSet_Iic).nullMeasurableSet
  · exact ⟨h_nonempty.some, measure_ne_top _ _⟩

lemma lintegral_stieltjesOfMeasurableRat [IsFiniteKernel κ] (hf : IsRatCondKernelCDF f κ ν)
    (a : α) (x : ℝ) :
    ∫⁻ b, ENNReal.ofReal (stieltjesOfMeasurableRat f hf.measurable (a, b) x) ∂(ν a)
      = κ a (univ ×ˢ Iic x) := by
  rw [← setLIntegral_univ, setLIntegral_stieltjesOfMeasurableRat hf _ _ MeasurableSet.univ]

lemma integrable_stieltjesOfMeasurableRat [IsFiniteKernel κ] (hf : IsRatCondKernelCDF f κ ν)
    (a : α) (x : ℝ) :
    Integrable (fun b ↦ stieltjesOfMeasurableRat f hf.measurable (a, b) x) (ν a) := by
  have : (fun b ↦ stieltjesOfMeasurableRat f hf.measurable (a, b) x)
      = fun b ↦ (ENNReal.ofReal (stieltjesOfMeasurableRat f hf.measurable (a, b) x)).toReal := by
    ext t
    rw [ENNReal.toReal_ofReal]
    exact stieltjesOfMeasurableRat_nonneg _ _ _
  rw [this]
  refine integrable_toReal_of_lintegral_ne_top ?_ ?_
  · refine (Measurable.ennreal_ofReal ?_).aemeasurable
    exact (measurable_stieltjesOfMeasurableRat hf.measurable x).comp measurable_prodMk_left
  · rw [lintegral_stieltjesOfMeasurableRat hf]
    exact measure_ne_top _ _

lemma setIntegral_stieltjesOfMeasurableRat [IsFiniteKernel κ] (hf : IsRatCondKernelCDF f κ ν)
    (a : α) (x : ℝ) {s : Set β} (hs : MeasurableSet s) :
    ∫ b in s, stieltjesOfMeasurableRat f hf.measurable (a, b) x ∂(ν a)
      = (κ a (s ×ˢ Iic x)).toReal := by
  rw [← ENNReal.ofReal_eq_ofReal_iff, ENNReal.ofReal_toReal]
  rotate_left
  · exact measure_ne_top _ _
  · exact setIntegral_nonneg hs (fun _ _ ↦ stieltjesOfMeasurableRat_nonneg _ _ _)
  · exact ENNReal.toReal_nonneg
  rw [ofReal_integral_eq_lintegral_ofReal, setLIntegral_stieltjesOfMeasurableRat hf _ _ hs]
  · exact (integrable_stieltjesOfMeasurableRat hf _ _).restrict
  · exact ae_of_all _ (fun _ ↦ stieltjesOfMeasurableRat_nonneg _ _ _)

lemma integral_stieltjesOfMeasurableRat [IsFiniteKernel κ] (hf : IsRatCondKernelCDF f κ ν)
    (a : α) (x : ℝ) :
    ∫ b, stieltjesOfMeasurableRat f hf.measurable (a, b) x ∂(ν a)
      = (κ a (univ ×ˢ Iic x)).toReal := by
  rw [← setIntegral_univ, setIntegral_stieltjesOfMeasurableRat hf _ _ MeasurableSet.univ]

end stieltjesOfMeasurableRat

section isRatCondKernelCDFAux

variable {f : α × β → ℚ → ℝ}

/-- This property implies `IsRatCondKernelCDF`. The measurability, integrability and integral
conditions are the same, but the limit properties of `IsRatCondKernelCDF` are replaced by
limits of integrals. -/
structure IsRatCondKernelCDFAux (f : α × β → ℚ → ℝ) (κ : Kernel α (β × ℝ)) (ν : Kernel α β) :
    Prop where
  measurable : Measurable f
  mono' (a : α) {q r : ℚ} (_hqr : q ≤ r) : ∀ᵐ c ∂(ν a), f (a, c) q ≤ f (a, c) r
  nonneg' (a : α) (q : ℚ) : ∀ᵐ c ∂(ν a), 0 ≤ f (a, c) q
  le_one' (a : α) (q : ℚ) : ∀ᵐ c ∂(ν a), f (a, c) q ≤ 1
  /- Same as `Tendsto (fun q : ℚ ↦ ∫ c, f (a, c) q ∂(ν a)) atBot (𝓝 0)` but slightly easier
  to prove in the current applications of this definition (some integral convergence lemmas
  currently apply only to `ℕ`, not `ℚ`) -/
  tendsto_integral_of_antitone (a : α) (seq : ℕ → ℚ) (_hs : Antitone seq)
    (_hs_tendsto : Tendsto seq atTop atBot) :
    Tendsto (fun m ↦ ∫ c, f (a, c) (seq m) ∂(ν a)) atTop (𝓝 0)
  /- Same as `Tendsto (fun q : ℚ ↦ ∫ c, f (a, c) q ∂(ν a)) atTop (𝓝 (ν a univ).toReal)` but
  slightly easier to prove in the current applications of this definition (some integral convergence
  lemmas currently apply only to `ℕ`, not `ℚ`) -/
  tendsto_integral_of_monotone (a : α) (seq : ℕ → ℚ) (_hs : Monotone seq)
    (_hs_tendsto : Tendsto seq atTop atTop) :
    Tendsto (fun m ↦ ∫ c, f (a, c) (seq m) ∂(ν a)) atTop (𝓝 (ν a univ).toReal)
  integrable (a : α) (q : ℚ) : Integrable (fun c ↦ f (a, c) q) (ν a)
  setIntegral (a : α) {A : Set β} (_hA : MeasurableSet A) (q : ℚ) :
    ∫ c in A, f (a, c) q ∂(ν a) = (κ a (A ×ˢ Iic ↑q)).toReal

lemma IsRatCondKernelCDFAux.measurable_right (hf : IsRatCondKernelCDFAux f κ ν) (a : α) (q : ℚ) :
    Measurable (fun t ↦ f (a, t) q) := by
  let h := hf.measurable
  rw [measurable_pi_iff] at h
  exact (h q).comp measurable_prodMk_left

lemma IsRatCondKernelCDFAux.mono (hf : IsRatCondKernelCDFAux f κ ν) (a : α) :
    ∀ᵐ c ∂(ν a), Monotone (f (a, c)) := by
  unfold Monotone
  simp_rw [ae_all_iff]
  exact fun _ _ hqr ↦ hf.mono' a hqr

lemma IsRatCondKernelCDFAux.nonneg (hf : IsRatCondKernelCDFAux f κ ν) (a : α) :
    ∀ᵐ c ∂(ν a), ∀ q, 0 ≤ f (a, c) q := ae_all_iff.mpr <| hf.nonneg' a

lemma IsRatCondKernelCDFAux.le_one (hf : IsRatCondKernelCDFAux f κ ν) (a : α) :
    ∀ᵐ c ∂(ν a), ∀ q, f (a, c) q ≤ 1 := ae_all_iff.mpr <| hf.le_one' a

lemma IsRatCondKernelCDFAux.tendsto_zero_of_antitone (hf : IsRatCondKernelCDFAux f κ ν)
    [IsFiniteKernel ν] (a : α) (seq : ℕ → ℚ) (hseq : Antitone seq)
    (hseq_tendsto : Tendsto seq atTop atBot) :
    ∀ᵐ c ∂(ν a), Tendsto (fun m ↦ f (a, c) (seq m)) atTop (𝓝 0) := by
  refine tendsto_of_integral_tendsto_of_antitone ?_ (integrable_const _) ?_ ?_ ?_
  · exact fun n ↦ hf.integrable a (seq n)
  · rw [integral_zero]
    exact hf.tendsto_integral_of_antitone a seq hseq hseq_tendsto
  · filter_upwards [hf.mono a] with t ht using fun n m hnm ↦ ht (hseq hnm)
  · filter_upwards [hf.nonneg a] with c hc using fun i ↦ hc (seq i)

lemma IsRatCondKernelCDFAux.tendsto_one_of_monotone (hf : IsRatCondKernelCDFAux f κ ν)
    [IsFiniteKernel ν] (a : α) (seq : ℕ → ℚ) (hseq : Monotone seq)
    (hseq_tendsto : Tendsto seq atTop atTop) :
    ∀ᵐ c ∂(ν a), Tendsto (fun m ↦ f (a, c) (seq m)) atTop (𝓝 1) := by
  refine tendsto_of_integral_tendsto_of_monotone ?_ (integrable_const _) ?_ ?_ ?_
  · exact fun n ↦ hf.integrable a (seq n)
  · rw [MeasureTheory.integral_const, smul_eq_mul, mul_one]
    exact hf.tendsto_integral_of_monotone a seq hseq hseq_tendsto
  · filter_upwards [hf.mono a] with t ht using fun n m hnm ↦ ht (hseq hnm)
  · filter_upwards [hf.le_one a] with c hc using fun i ↦ hc (seq i)

lemma IsRatCondKernelCDFAux.tendsto_atTop_one (hf : IsRatCondKernelCDFAux f κ ν) [IsFiniteKernel ν]
    (a : α) :
    ∀ᵐ t ∂(ν a), Tendsto (f (a, t)) atTop (𝓝 1) := by
  suffices ∀ᵐ t ∂(ν a), Tendsto (fun (n : ℕ) ↦ f (a, t) n) atTop (𝓝 1) by
    filter_upwards [this, hf.mono a] with t ht h_mono
    rw [tendsto_iff_tendsto_subseq_of_monotone h_mono tendsto_natCast_atTop_atTop]
    exact ht
  filter_upwards [hf.tendsto_one_of_monotone a Nat.cast Nat.mono_cast tendsto_natCast_atTop_atTop]
    with x hx using hx

lemma IsRatCondKernelCDFAux.tendsto_atBot_zero (hf : IsRatCondKernelCDFAux f κ ν) [IsFiniteKernel ν]
    (a : α) :
    ∀ᵐ t ∂(ν a), Tendsto (f (a, t)) atBot (𝓝 0) := by
  suffices ∀ᵐ t ∂(ν a), Tendsto (fun q : ℚ ↦ f (a, t) (-q)) atTop (𝓝 0) by
    filter_upwards [this] with t ht
    have h_eq_neg : f (a, t) = fun q : ℚ ↦ f (a, t) (- -q) := by
      simp_rw [neg_neg]
    rw [h_eq_neg]
    convert ht.comp tendsto_neg_atBot_atTop
    simp
  suffices ∀ᵐ t ∂(ν a), Tendsto (fun (n : ℕ) ↦ f (a, t) (-n)) atTop (𝓝 0) by
    filter_upwards [this, hf.mono a] with t ht h_mono
    have h_anti : Antitone (fun q ↦ f (a, t) (-q)) := h_mono.comp_antitone monotone_id.neg
    exact (tendsto_iff_tendsto_subseq_of_antitone h_anti tendsto_natCast_atTop_atTop).mpr ht
  exact hf.tendsto_zero_of_antitone _ _ Nat.mono_cast.neg
    (tendsto_neg_atBot_iff.mpr tendsto_natCast_atTop_atTop)

lemma IsRatCondKernelCDFAux.bddBelow_range (hf : IsRatCondKernelCDFAux f κ ν) (a : α) :
    ∀ᵐ t ∂(ν a), ∀ q : ℚ, BddBelow (range fun (r : Ioi q) ↦ f (a, t) r) := by
  filter_upwards [hf.nonneg a] with c hc
  refine fun q ↦ ⟨0, ?_⟩
  simp [mem_lowerBounds, hc]

lemma IsRatCondKernelCDFAux.integrable_iInf_rat_gt (hf : IsRatCondKernelCDFAux f κ ν)
    [IsFiniteKernel ν] (a : α) (q : ℚ) :
    Integrable (fun t ↦ ⨅ r : Ioi q, f (a, t) r) (ν a) := by
  rw [← memLp_one_iff_integrable]
  refine ⟨(Measurable.iInf fun i ↦ hf.measurable_right a _).aestronglyMeasurable, ?_⟩
  refine (?_ : _ ≤ (ν a univ : ℝ≥0∞)).trans_lt (measure_lt_top _ _)
  refine (eLpNorm_le_of_ae_bound (C := 1) ?_).trans (by simp)
  filter_upwards [hf.bddBelow_range a, hf.nonneg a, hf.le_one a]
    with t hbdd_below h_nonneg h_le_one
  rw [Real.norm_eq_abs, abs_of_nonneg]
  · refine ciInf_le_of_le ?_ ?_ ?_
    · exact hbdd_below _
    · exact ⟨q + 1, by simp⟩
    · exact h_le_one _
  · exact le_ciInf fun r ↦ h_nonneg _

lemma _root_.MeasureTheory.Measure.iInf_rat_gt_prod_Iic {ρ : Measure (α × ℝ)} [IsFiniteMeasure ρ]
    {s : Set α} (hs : MeasurableSet s) (t : ℚ) :
    ⨅ r : { r' : ℚ // t < r' }, ρ (s ×ˢ Iic (r : ℝ)) = ρ (s ×ˢ Iic (t : ℝ)) := by
  rw [← Monotone.measure_iInter]
  · rw [← prod_iInter]
    congr with x : 1
    simp only [mem_iInter, mem_Iic, Subtype.forall, Subtype.coe_mk]
    refine ⟨fun h ↦ ?_, fun h a hta ↦ h.trans ?_⟩
    · refine le_of_forall_lt_rat_imp_le fun q htq ↦ h q ?_
      exact mod_cast htq
    · exact mod_cast hta.le
  · exact fun r r' hrr' ↦ prod_mono_right <| by gcongr
  · exact fun _ => (hs.prod measurableSet_Iic).nullMeasurableSet
  · exact ⟨⟨t + 1, lt_add_one _⟩, measure_ne_top ρ _⟩

lemma IsRatCondKernelCDFAux.setIntegral_iInf_rat_gt (hf : IsRatCondKernelCDFAux f κ ν)
    [IsFiniteKernel κ] [IsFiniteKernel ν] (a : α) (q : ℚ) {A : Set β} (hA : MeasurableSet A) :
    ∫ t in A, ⨅ r : Ioi q, f (a, t) r ∂(ν a) = (κ a (A ×ˢ Iic (q : ℝ))).toReal := by
  refine le_antisymm ?_ ?_
  · have h : ∀ r : Ioi q, ∫ t in A, ⨅ r' : Ioi q, f (a, t) r' ∂(ν a)
        ≤ (κ a (A ×ˢ Iic (r : ℝ))).toReal := by
      intro r
      rw [← hf.setIntegral a hA]
      refine setIntegral_mono_ae ?_ ?_ ?_
      · exact (hf.integrable_iInf_rat_gt _ _).integrableOn
      · exact (hf.integrable _ _).integrableOn
      · filter_upwards [hf.bddBelow_range a] with t ht using ciInf_le (ht _) r
    calc ∫ t in A, ⨅ r : Ioi q, f (a, t) r ∂(ν a)
      ≤ ⨅ r : Ioi q, (κ a (A ×ˢ Iic (r : ℝ))).toReal := le_ciInf h
    _ = (κ a (A ×ˢ Iic (q : ℝ))).toReal := by
        rw [← Measure.iInf_rat_gt_prod_Iic hA q]
        exact (ENNReal.toReal_iInf (fun r ↦ measure_ne_top _ _)).symm
  · rw [← hf.setIntegral a hA]
    refine setIntegral_mono_ae ?_ ?_ ?_
    · exact (hf.integrable _ _).integrableOn
    · exact (hf.integrable_iInf_rat_gt _ _).integrableOn
    · filter_upwards [hf.mono a] with c h_mono using le_ciInf (fun r ↦ h_mono (le_of_lt r.prop))

lemma IsRatCondKernelCDFAux.iInf_rat_gt_eq (hf : IsRatCondKernelCDFAux f κ ν) [IsFiniteKernel κ]
    [IsFiniteKernel ν] (a : α) :
    ∀ᵐ t ∂(ν a), ∀ q : ℚ, ⨅ r : Ioi q, f (a, t) r = f (a, t) q := by
  rw [ae_all_iff]
  refine fun q ↦ ae_eq_of_forall_setIntegral_eq_of_sigmaFinite (μ := ν a) ?_ ?_ ?_
  · exact fun _ _ _ ↦ (hf.integrable_iInf_rat_gt _ _).integrableOn
  · exact fun _ _ _ ↦ (hf.integrable a _).integrableOn
  · intro s hs _
    rw [hf.setIntegral _ hs, hf.setIntegral_iInf_rat_gt _ _ hs]

lemma IsRatCondKernelCDFAux.isRatStieltjesPoint_ae (hf : IsRatCondKernelCDFAux f κ ν)
    [IsFiniteKernel κ] [IsFiniteKernel ν] (a : α) :
    ∀ᵐ t ∂(ν a), IsRatStieltjesPoint f (a, t) := by
  filter_upwards [hf.tendsto_atTop_one a, hf.tendsto_atBot_zero a,
    hf.iInf_rat_gt_eq a, hf.mono a] with t ht_top ht_bot ht_iInf h_mono
  exact ⟨h_mono, ht_top, ht_bot, ht_iInf⟩

lemma IsRatCondKernelCDFAux.isRatCondKernelCDF (hf : IsRatCondKernelCDFAux f κ ν) [IsFiniteKernel κ]
    [IsFiniteKernel ν] :
    IsRatCondKernelCDF f κ ν where
  measurable := hf.measurable
  isRatStieltjesPoint_ae := hf.isRatStieltjesPoint_ae
  integrable := hf.integrable
  setIntegral := hf.setIntegral

end isRatCondKernelCDFAux

section IsCondKernelCDF

variable {f : α × β → StieltjesFunction}

/-- A function `f : α × β → StieltjesFunction` is called a conditional kernel CDF of `κ` with
respect to `ν` if it is measurable, tends to 0 at -∞ and to 1 at +∞ for all `p : α × β`,
`fun b ↦ f (a, b) x` is `(ν a)`-integrable for all `a : α` and `x : ℝ` and for all
measurable sets `s : Set β`, `∫ b in s, f (a, b) x ∂(ν a) = (κ a (s ×ˢ Iic x)).toReal`. -/
structure IsCondKernelCDF (f : α × β → StieltjesFunction) (κ : Kernel α (β × ℝ)) (ν : Kernel α β) :
    Prop where
  measurable (x : ℝ) : Measurable fun p ↦ f p x
  integrable (a : α) (x : ℝ) : Integrable (fun b ↦ f (a, b) x) (ν a)
  tendsto_atTop_one (p : α × β) : Tendsto (f p) atTop (𝓝 1)
  tendsto_atBot_zero (p : α × β) : Tendsto (f p) atBot (𝓝 0)
  setIntegral (a : α) {s : Set β} (_hs : MeasurableSet s) (x : ℝ) :
    ∫ b in s, f (a, b) x ∂(ν a) = (κ a (s ×ˢ Iic x)).toReal

lemma IsCondKernelCDF.nonneg (hf : IsCondKernelCDF f κ ν) (p : α × β) (x : ℝ) : 0 ≤ f p x :=
  Monotone.le_of_tendsto (f p).mono (hf.tendsto_atBot_zero p) x

lemma IsCondKernelCDF.le_one (hf : IsCondKernelCDF f κ ν) (p : α × β) (x : ℝ) : f p x ≤ 1 :=
  Monotone.ge_of_tendsto (f p).mono (hf.tendsto_atTop_one p) x

lemma IsCondKernelCDF.integral
    {f : α × β → StieltjesFunction} (hf : IsCondKernelCDF f κ ν) (a : α) (x : ℝ) :
    ∫ b, f (a, b) x ∂(ν a) = (κ a (univ ×ˢ Iic x)).toReal := by
  rw [← hf.setIntegral _ MeasurableSet.univ, Measure.restrict_univ]

lemma IsCondKernelCDF.setLIntegral [IsFiniteKernel κ]
    {f : α × β → StieltjesFunction} (hf : IsCondKernelCDF f κ ν)
    (a : α) {s : Set β} (hs : MeasurableSet s) (x : ℝ) :
    ∫⁻ b in s, ENNReal.ofReal (f (a, b) x) ∂(ν a) = κ a (s ×ˢ Iic x) := by
  rw [← ofReal_integral_eq_lintegral_ofReal (hf.integrable a x).restrict
    (ae_of_all _ (fun _ ↦ hf.nonneg _ _)), hf.setIntegral a hs x, ENNReal.ofReal_toReal]
  exact measure_ne_top _ _

lemma IsCondKernelCDF.lintegral [IsFiniteKernel κ]
    {f : α × β → StieltjesFunction} (hf : IsCondKernelCDF f κ ν) (a : α) (x : ℝ) :
    ∫⁻ b, ENNReal.ofReal (f (a, b) x) ∂(ν a) = κ a (univ ×ˢ Iic x) := by
  rw [← hf.setLIntegral _ MeasurableSet.univ, Measure.restrict_univ]

lemma isCondKernelCDF_stieltjesOfMeasurableRat {f : α × β → ℚ → ℝ} (hf : IsRatCondKernelCDF f κ ν)
    [IsFiniteKernel κ] :
    IsCondKernelCDF (stieltjesOfMeasurableRat f hf.measurable) κ ν where
  measurable := measurable_stieltjesOfMeasurableRat hf.measurable
  integrable := integrable_stieltjesOfMeasurableRat hf
  tendsto_atTop_one := tendsto_stieltjesOfMeasurableRat_atTop hf.measurable
  tendsto_atBot_zero := tendsto_stieltjesOfMeasurableRat_atBot hf.measurable
  setIntegral a _ hs x := setIntegral_stieltjesOfMeasurableRat hf a x hs

end IsCondKernelCDF

section ToKernel

variable {_ : MeasurableSpace β} {f : α × β → StieltjesFunction}
  {κ : Kernel α (β × ℝ)} {ν : Kernel α β}

/-- A function `f : α × β → StieltjesFunction` with the property `IsCondKernelCDF f κ ν` gives a
Markov kernel from `α × β` to `ℝ`, by taking for each `p : α × β` the measure defined by `f p`. -/
noncomputable
def IsCondKernelCDF.toKernel (f : α × β → StieltjesFunction) (hf : IsCondKernelCDF f κ ν) :
    Kernel (α × β) ℝ where
  toFun p := (f p).measure
  measurable' := StieltjesFunction.measurable_measure hf.measurable
    hf.tendsto_atBot_zero hf.tendsto_atTop_one

lemma IsCondKernelCDF.toKernel_apply {hf : IsCondKernelCDF f κ ν} (p : α × β) :
    hf.toKernel f p = (f p).measure := rfl

instance instIsMarkovKernel_toKernel {hf : IsCondKernelCDF f κ ν} :
    IsMarkovKernel (hf.toKernel f) :=
  ⟨fun _ ↦ (f _).isProbabilityMeasure (hf.tendsto_atBot_zero _) (hf.tendsto_atTop_one _)⟩

lemma IsCondKernelCDF.toKernel_Iic {hf : IsCondKernelCDF f κ ν} (p : α × β) (x : ℝ) :
    hf.toKernel f p (Iic x) = ENNReal.ofReal (f p x) := by
  rw [IsCondKernelCDF.toKernel_apply p, (f p).measure_Iic (hf.tendsto_atBot_zero p)]
  simp

end ToKernel

section

variable {f : α × β → StieltjesFunction}

lemma setLIntegral_toKernel_Iic [IsFiniteKernel κ] (hf : IsCondKernelCDF f κ ν)
    (a : α) (x : ℝ) {s : Set β} (hs : MeasurableSet s) :
    ∫⁻ b in s, hf.toKernel f (a, b) (Iic x) ∂(ν a) = κ a (s ×ˢ Iic x) := by
  simp_rw [IsCondKernelCDF.toKernel_Iic]
  exact hf.setLIntegral _ hs _

lemma setLIntegral_toKernel_univ [IsFiniteKernel κ] (hf : IsCondKernelCDF f κ ν)
    (a : α) {s : Set β} (hs : MeasurableSet s) :
    ∫⁻ b in s, hf.toKernel f (a, b) univ ∂(ν a) = κ a (s ×ˢ univ) := by
  rw [← Real.iUnion_Iic_rat, prod_iUnion]
  have h_dir : Directed (fun x y ↦ x ⊆ y) fun q : ℚ ↦ Iic (q : ℝ) := by
    refine Monotone.directed_le fun r r' hrr' ↦ Iic_subset_Iic.mpr ?_
    exact mod_cast hrr'
  have h_dir_prod : Directed (fun x y ↦ x ⊆ y) fun q : ℚ ↦ s ×ˢ Iic (q : ℝ) := by
    refine Monotone.directed_le fun i j hij ↦ ?_
    refine prod_subset_prod_iff.mpr (Or.inl ⟨subset_rfl, Iic_subset_Iic.mpr ?_⟩)
    exact mod_cast hij
  simp_rw [h_dir.measure_iUnion, h_dir_prod.measure_iUnion]
  rw [lintegral_iSup_directed]
  · simp_rw [setLIntegral_toKernel_Iic hf _ _ hs]
  · refine fun q ↦ Measurable.aemeasurable ?_
    exact (Kernel.measurable_coe _ measurableSet_Iic).comp measurable_prodMk_left
  · refine Monotone.directed_le fun i j hij t ↦ measure_mono (Iic_subset_Iic.mpr ?_)
    exact mod_cast hij

lemma lintegral_toKernel_univ [IsFiniteKernel κ] (hf : IsCondKernelCDF f κ ν) (a : α) :
    ∫⁻ b, hf.toKernel f (a, b) univ ∂(ν a) = κ a univ := by
  rw [← setLIntegral_univ, setLIntegral_toKernel_univ hf a MeasurableSet.univ, univ_prod_univ]

lemma setLIntegral_toKernel_prod [IsFiniteKernel κ] (hf : IsCondKernelCDF f κ ν)
    (a : α) {s : Set β} (hs : MeasurableSet s) {t : Set ℝ} (ht : MeasurableSet t) :
    ∫⁻ b in s, hf.toKernel f (a, b) t ∂(ν a) = κ a (s ×ˢ t) := by
  -- `setLIntegral_toKernel_Iic` gives the result for `t = Iic x`. These sets form a
  -- π-system that generates the Borel σ-algebra, hence we can get the same equality for any
  -- measurable set `t`.
  induction t, ht
    using MeasurableSpace.induction_on_inter (borel_eq_generateFrom_Iic ℝ) isPiSystem_Iic with
  | empty => simp only [measure_empty, lintegral_const, zero_mul, prod_empty]
  | basic t ht =>
    obtain ⟨q, rfl⟩ := ht
    exact setLIntegral_toKernel_Iic hf a _ hs
  | compl t ht iht =>
    calc ∫⁻ b in s, hf.toKernel f (a, b) tᶜ ∂(ν a)
      = ∫⁻ b in s, hf.toKernel f (a, b) univ - hf.toKernel f (a, b) t ∂(ν a) := by
          congr with x; rw [measure_compl ht (measure_ne_top (hf.toKernel f (a, x)) _)]
    _ = ∫⁻ b in s, hf.toKernel f (a, b) univ ∂(ν a)
          - ∫⁻ b in s, hf.toKernel f (a, b) t ∂(ν a) := by
        rw [lintegral_sub]
        · exact (Kernel.measurable_coe (hf.toKernel f) ht).comp measurable_prodMk_left
        · rw [iht]
          exact measure_ne_top _ _
        · exact Eventually.of_forall fun a ↦ measure_mono (subset_univ _)
    _ = κ a (s ×ˢ univ) - κ a (s ×ˢ t) := by
        rw [setLIntegral_toKernel_univ hf a hs, iht]
    _ = κ a (s ×ˢ tᶜ) := by
        rw [← measure_diff _ (hs.prod ht).nullMeasurableSet (measure_ne_top _ _)]
        · rw [prod_diff_prod, compl_eq_univ_diff]
          simp only [diff_self, empty_prod, union_empty]
        · rw [prod_subset_prod_iff]
          exact Or.inl ⟨subset_rfl, subset_univ t⟩
  | iUnion f hf_disj hf_meas ihf =>
    simp_rw [measure_iUnion hf_disj hf_meas]
    rw [lintegral_tsum, prod_iUnion, measure_iUnion]
    · simp_rw [ihf]
    · exact hf_disj.mono fun i j h ↦ h.set_prod_right _ _
    · exact fun i ↦ MeasurableSet.prod hs (hf_meas i)
    · exact fun i ↦
        ((Kernel.measurable_coe _ (hf_meas i)).comp measurable_prodMk_left).aemeasurable.restrict

open scoped Function in -- required for scoped `on` notation
lemma lintegral_toKernel_mem [IsFiniteKernel κ] (hf : IsCondKernelCDF f κ ν)
    (a : α) {s : Set (β × ℝ)} (hs : MeasurableSet s) :
    ∫⁻ b, hf.toKernel f (a, b) (Prod.mk b ⁻¹' s) ∂(ν a) = κ a s := by
  -- `setLIntegral_toKernel_prod` gives the result for sets of the form `t₁ × t₂`. These
  -- sets form a π-system that generates the product σ-algebra, hence we can get the same equality
  -- for any measurable set `s`.
  induction s, hs
    using MeasurableSpace.induction_on_inter generateFrom_prod.symm isPiSystem_prod with
  | empty =>
    simp only [preimage_empty, measure_empty, lintegral_const, zero_mul]
  | basic s hs =>
    rcases hs with ⟨t₁, ht₁, t₂, ht₂, rfl⟩
    simp only [mem_setOf_eq] at ht₁ ht₂
    rw [← lintegral_add_compl _ ht₁]
    have h_eq1 : ∫⁻ x in t₁, hf.toKernel f (a, x) (Prod.mk x ⁻¹' t₁ ×ˢ t₂) ∂(ν a)
        = ∫⁻ x in t₁, hf.toKernel f (a, x) t₂ ∂(ν a) := by
      refine setLIntegral_congr_fun ht₁ (Eventually.of_forall fun a ha ↦ ?_)
      rw [mk_preimage_prod_right ha]
    have h_eq2 :
        ∫⁻ x in t₁ᶜ, hf.toKernel f (a, x) (Prod.mk x ⁻¹' t₁ ×ˢ t₂) ∂(ν a) = 0 := by
      suffices h_eq_zero :
          ∀ x ∈ t₁ᶜ, hf.toKernel f (a, x) (Prod.mk x ⁻¹' t₁ ×ˢ t₂) = 0 by
        rw [setLIntegral_congr_fun ht₁.compl (Eventually.of_forall h_eq_zero)]
        simp only [lintegral_const, zero_mul]
      intro a hat₁
      rw [mem_compl_iff] at hat₁
      simp only [hat₁, not_false_eq_true, mk_preimage_prod_right_eq_empty, measure_empty]
    rw [h_eq1, h_eq2, add_zero]
    exact setLIntegral_toKernel_prod hf a ht₁ ht₂
  | compl t ht ht_eq =>
    calc ∫⁻ b, hf.toKernel f (a, b) (Prod.mk b ⁻¹' tᶜ) ∂(ν a)
      = ∫⁻ b, hf.toKernel f (a, b) (Prod.mk b ⁻¹' t)ᶜ ∂(ν a) := rfl
    _ = ∫⁻ b, hf.toKernel f (a, b) univ
          - hf.toKernel f (a, b) (Prod.mk b ⁻¹' t) ∂(ν a) := by
        congr with x : 1
        exact measure_compl (measurable_prodMk_left ht)
          (measure_ne_top (hf.toKernel f (a, x)) _)
    _ = ∫⁻ x, hf.toKernel f (a, x) univ ∂(ν a) -
          ∫⁻ x, hf.toKernel f (a, x) (Prod.mk x ⁻¹' t) ∂(ν a) := by
        have h_le : (fun x ↦ hf.toKernel f (a, x) (Prod.mk x ⁻¹' t))
              ≤ᵐ[ν a] fun x ↦ hf.toKernel f (a, x) univ :=
          Eventually.of_forall fun _ ↦ measure_mono (subset_univ _)
        rw [lintegral_sub _ _ h_le]
        · exact Kernel.measurable_kernel_prodMk_left' ht a
        refine ((lintegral_mono_ae h_le).trans_lt ?_).ne
        rw [lintegral_toKernel_univ hf]
        exact measure_lt_top _ univ
    _ = κ a univ - κ a t := by rw [ht_eq, lintegral_toKernel_univ hf]
    _ = κ a tᶜ := (measure_compl ht (measure_ne_top _ _)).symm
  | iUnion f' hf_disj hf_meas hf_eq =>
    have h_eq : ∀ a, Prod.mk a ⁻¹' ⋃ i, f' i = ⋃ i, Prod.mk a ⁻¹' f' i := by
      simp only [preimage_iUnion, implies_true]
    simp_rw [h_eq]
    have h_disj : ∀ a, Pairwise (Disjoint on fun i ↦ Prod.mk a ⁻¹' f' i) := by
      intro a i j hij
      have h_disj := hf_disj hij
      rw [Function.onFun, disjoint_iff_inter_eq_empty] at h_disj ⊢
      ext1 x
      simp only [mem_inter_iff, mem_setOf_eq, mem_empty_iff_false, iff_false]
      intro h_mem_both
      suffices (a, x) ∈ ∅ by rwa [mem_empty_iff_false] at this
      rwa [← h_disj, mem_inter_iff]
    calc ∫⁻ b, hf.toKernel f (a, b) (⋃ i, Prod.mk b ⁻¹' f' i) ∂(ν a)
      = ∫⁻ b, ∑' i, hf.toKernel f (a, b) (Prod.mk b ⁻¹' f' i) ∂(ν a) := by
          congr with x : 1
<<<<<<< HEAD
          rw [measure_iUnion (h_disj x) fun i ↦ measurable_prodMk_left (hf_meas i)]
    _ = ∑' i, ∫⁻ b, hf.toKernel f (a, b) {y | (b, y) ∈ f' i} ∂(ν a) :=
          lintegral_tsum fun i ↦ (Kernel.measurable_kernel_prodMk_left' (hf_meas i) a).aemeasurable
=======
          rw [measure_iUnion (h_disj x) fun i ↦ measurable_prod_mk_left (hf_meas i)]
    _ = ∑' i, ∫⁻ b, hf.toKernel f (a, b) (Prod.mk b ⁻¹' f' i) ∂(ν a) :=
          lintegral_tsum fun i ↦ (Kernel.measurable_kernel_prod_mk_left' (hf_meas i) a).aemeasurable
>>>>>>> 9a3c5349
    _ = ∑' i, κ a (f' i) := by simp_rw [hf_eq]
    _ = κ a (iUnion f') := (measure_iUnion hf_disj hf_meas).symm

lemma compProd_toKernel [IsFiniteKernel κ] [IsSFiniteKernel ν] (hf : IsCondKernelCDF f κ ν) :
    ν ⊗ₖ hf.toKernel f = κ := by
  ext a s hs
  rw [Kernel.compProd_apply hs, lintegral_toKernel_mem hf a hs]

end

end ProbabilityTheory<|MERGE_RESOLUTION|>--- conflicted
+++ resolved
@@ -614,15 +614,9 @@
     calc ∫⁻ b, hf.toKernel f (a, b) (⋃ i, Prod.mk b ⁻¹' f' i) ∂(ν a)
       = ∫⁻ b, ∑' i, hf.toKernel f (a, b) (Prod.mk b ⁻¹' f' i) ∂(ν a) := by
           congr with x : 1
-<<<<<<< HEAD
           rw [measure_iUnion (h_disj x) fun i ↦ measurable_prodMk_left (hf_meas i)]
-    _ = ∑' i, ∫⁻ b, hf.toKernel f (a, b) {y | (b, y) ∈ f' i} ∂(ν a) :=
+    _ = ∑' i, ∫⁻ b, hf.toKernel f (a, b) (Prod.mk b ⁻¹' f' i) ∂(ν a) :=
           lintegral_tsum fun i ↦ (Kernel.measurable_kernel_prodMk_left' (hf_meas i) a).aemeasurable
-=======
-          rw [measure_iUnion (h_disj x) fun i ↦ measurable_prod_mk_left (hf_meas i)]
-    _ = ∑' i, ∫⁻ b, hf.toKernel f (a, b) (Prod.mk b ⁻¹' f' i) ∂(ν a) :=
-          lintegral_tsum fun i ↦ (Kernel.measurable_kernel_prod_mk_left' (hf_meas i) a).aemeasurable
->>>>>>> 9a3c5349
     _ = ∑' i, κ a (f' i) := by simp_rw [hf_eq]
     _ = κ a (iUnion f') := (measure_iUnion hf_disj hf_meas).symm
 
