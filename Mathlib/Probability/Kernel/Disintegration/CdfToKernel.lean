/-
Copyright (c) 2024 Rémy Degenne. All rights reserved.
Released under Apache 2.0 license as described in the file LICENSE.
Authors: Rémy Degenne
-/
import Mathlib.MeasureTheory.Function.AEEqOfIntegral
import Mathlib.Probability.Kernel.Composition
import Mathlib.Probability.Kernel.Disintegration.MeasurableStieltjes

/-!
# Building a Markov kernel from a conditional cumulative distribution function

Let `κ : kernel α (β × ℝ)` and `ν : kernel α β` be two finite kernels.
A function `f : α × β → StieltjesFunction` is called a conditional kernel CDF of `κ` with respect
to `ν` if it is measurable, tends to to 0 at -∞ and to 1 at +∞ for all `p : α × β`,
`fun b ↦ f (a, b) x` is `(ν a)`-integrable for all `a : α` and `x : ℝ` and for all measurable
sets `s : Set β`, `∫ b in s, f (a, b) x ∂(ν a) = (κ a (s ×ˢ Iic x)).toReal`.

From such a function with property `hf : IsCondKernelCDF f κ ν`, we can build a `kernel (α × β) ℝ`
denoted by `hf.toKernel f` such that `κ = ν ⊗ₖ hf.toKernel f`.

## Main definitions

Let `κ : kernel α (β × ℝ)` and `ν : kernel α β`.

* `ProbabilityTheory.IsCondKernelCDF`: a function `f : α × β → StieltjesFunction` is called
  a conditional kernel CDF of `κ` with respect to `ν` if it is measurable, tends to to 0 at -∞ and
  to 1 at +∞ for all `p : α × β`, if `fun b ↦ f (a, b) x` is `(ν a)`-integrable for all `a : α` and
  `x : ℝ` and for all measurable sets `s : Set β`,
  `∫ b in s, f (a, b) x ∂(ν a) = (κ a (s ×ˢ Iic x)).toReal`.
* `ProbabilityTheory.IsCondKernelCDF.toKernel`: from a function `f : α × β → StieltjesFunction`
  with the property `hf : IsCondKernelCDF f κ ν`, build a `kernel (α × β) ℝ` such that
  `κ = ν ⊗ₖ hf.toKernel f`.
* `ProbabilityTheory.IsRatCondKernelCDF`: a function `f : α × β → ℚ → ℝ` is called a rational
  conditional kernel CDF of `κ` with respect to `ν` if is measurable and satisfies the same
  integral conditions as in the definition of `IsCondKernelCDF`, and the `ℚ → ℝ` function `f (a, b)`
  satisfies the properties of a Stieltjes function for `(ν a)`-almost all `b : β`.

## Main statements

* `ProbabilityTheory.isCondKernelCDF_stieltjesOfMeasurableRat`: if `f : α × β → ℚ → ℝ` has the
  property `IsRatCondKernelCDF`, then `stieltjesOfMeasurableRat f` is a function
  `α × β → StieltjesFunction` with the property `IsCondKernelCDF`.
* `ProbabilityTheory.compProd_toKernel`: for `hf : IsCondKernelCDF f κ ν`, `ν ⊗ₖ hf.toKernel f = κ`.

-/

open MeasureTheory Set Filter TopologicalSpace

open scoped NNReal ENNReal MeasureTheory Topology ProbabilityTheory

namespace ProbabilityTheory

variable {α β : Type*} {mα : MeasurableSpace α} {mβ : MeasurableSpace β}
  {κ : kernel α (β × ℝ)} {ν : kernel α β}

section stieltjesOfMeasurableRat

variable {f : α × β → ℚ → ℝ}

/-- a function `f : α × β → ℚ → ℝ` is called a rational conditional kernel CDF of `κ` with respect
to `ν` if is measurable, if `fun b ↦ f (a, b) x` is `(ν a)`-integrable for all `a : α` and `x : ℝ`
and for all measurable sets `s : Set β`, `∫ b in s, f (a, b) x ∂(ν a) = (κ a (s ×ˢ Iic x)).toReal`.
Also the `ℚ → ℝ` function `f (a, b)` should satisfy the properties of a Sieltjes function for
`(ν a)`-almost all `b : β`. -/
structure IsRatCondKernelCDF (f : α × β → ℚ → ℝ) (κ : kernel α (β × ℝ)) (ν : kernel α β) : Prop :=
  measurable : Measurable f
  isRatStieltjesPoint_ae (a : α) : ∀ᵐ b ∂(ν a), IsRatStieltjesPoint f (a, b)
  integrable (a : α) (q : ℚ) : Integrable (fun b ↦ f (a, b) q) (ν a)
  set_integral (a : α) {s : Set β} (_hs : MeasurableSet s) (q : ℚ) :
    ∫ b in s, f (a, b) q ∂(ν a) = (κ a (s ×ˢ Iic (q : ℝ))).toReal

lemma IsRatCondKernelCDF.mono (hf : IsRatCondKernelCDF f κ ν) (a : α) :
    ∀ᵐ b ∂(ν a), Monotone (f (a, b)) := by
  filter_upwards [hf.isRatStieltjesPoint_ae a] with b hb using hb.mono

lemma IsRatCondKernelCDF.tendsto_atTop_one (hf : IsRatCondKernelCDF f κ ν) (a : α) :
    ∀ᵐ b ∂(ν a), Tendsto (f (a, b)) atTop (𝓝 1) := by
  filter_upwards [hf.isRatStieltjesPoint_ae a] with b hb using hb.tendsto_atTop_one

lemma IsRatCondKernelCDF.tendsto_atBot_zero (hf : IsRatCondKernelCDF f κ ν) (a : α) :
    ∀ᵐ b ∂(ν a), Tendsto (f (a, b)) atBot (𝓝 0) := by
  filter_upwards [hf.isRatStieltjesPoint_ae a] with b hb using hb.tendsto_atBot_zero

lemma IsRatCondKernelCDF.iInf_rat_gt_eq (hf : IsRatCondKernelCDF f κ ν) (a : α) :
    ∀ᵐ b ∂(ν a), ∀ q, ⨅ r : Ioi q, f (a, b) r = f (a, b) q := by
  filter_upwards [hf.isRatStieltjesPoint_ae a] with b hb using hb.iInf_rat_gt_eq

lemma stieltjesOfMeasurableRat_ae_eq (hf : IsRatCondKernelCDF f κ ν) (a : α) (q : ℚ) :
    (fun b ↦ stieltjesOfMeasurableRat f hf.measurable (a, b) q) =ᵐ[ν a] fun b ↦ f (a, b) q := by
  filter_upwards [hf.isRatStieltjesPoint_ae a] with a ha
  rw [stieltjesOfMeasurableRat_eq, toRatCDF_of_isRatStieltjesPoint ha]

lemma set_integral_stieltjesOfMeasurableRat_rat (hf : IsRatCondKernelCDF f κ ν) (a : α) (q : ℚ)
    {s : Set β} (hs : MeasurableSet s) :
    ∫ b in s, stieltjesOfMeasurableRat f hf.measurable (a, b) q ∂(ν a)
      = (κ a (s ×ˢ Iic (q : ℝ))).toReal := by
  rw [set_integral_congr_ae hs (g := fun b ↦ f (a, b) q) ?_, hf.set_integral a hs]
  filter_upwards [stieltjesOfMeasurableRat_ae_eq hf a q] with b hb using fun _ ↦ hb

lemma set_lintegral_stieltjesOfMeasurableRat_rat [IsFiniteKernel κ] (hf : IsRatCondKernelCDF f κ ν)
    (a : α) (q : ℚ) {s : Set β} (hs : MeasurableSet s) :
    ∫⁻ b in s, ENNReal.ofReal (stieltjesOfMeasurableRat f hf.measurable (a, b) q) ∂(ν a)
      = κ a (s ×ˢ Iic (q : ℝ)) := by
  rw [← ofReal_integral_eq_lintegral_ofReal]
  · rw [set_integral_stieltjesOfMeasurableRat_rat hf a q hs, ENNReal.ofReal_toReal]
    exact measure_ne_top _ _
  · refine Integrable.restrict ?_
    rw [integrable_congr (stieltjesOfMeasurableRat_ae_eq hf a q)]
    exact hf.integrable a q
  · exact ae_of_all _ (fun x ↦ stieltjesOfMeasurableRat_nonneg _ _ _)

lemma set_lintegral_stieltjesOfMeasurableRat [IsFiniteKernel κ] (hf : IsRatCondKernelCDF f κ ν)
    (a : α) (x : ℝ) {s : Set β} (hs : MeasurableSet s) :
    ∫⁻ b in s, ENNReal.ofReal (stieltjesOfMeasurableRat f hf.measurable (a, b) x) ∂(ν a)
      = κ a (s ×ˢ Iic x) := by
  -- We have the result for `x : ℚ` thanks to `set_lintegral_stieltjesOfMeasurableRat_rat`.
  -- We use a monotone convergence argument to extend it to the reals.
  by_cases hρ_zero : (ν a).restrict s = 0
  · rw [hρ_zero, lintegral_zero_measure]
    have ⟨q, hq⟩ := exists_rat_gt x
    suffices κ a (s ×ˢ Iic (q : ℝ)) = 0 by
      symm
      refine measure_mono_null (fun p ↦ ?_) this
      simp only [mem_prod, mem_Iic, and_imp]
      exact fun h1 h2 ↦ ⟨h1, h2.trans hq.le⟩
    suffices (κ a (s ×ˢ Iic (q : ℝ))).toReal = 0 by
      rw [ENNReal.toReal_eq_zero_iff] at this
      simpa [measure_ne_top] using this
    rw [← hf.set_integral a hs q]
    simp [hρ_zero]
  have h : ∫⁻ b in s, ENNReal.ofReal (stieltjesOfMeasurableRat f hf.measurable (a, b) x) ∂(ν a)
      = ∫⁻ b in s, ⨅ r : { r' : ℚ // x < r' },
        ENNReal.ofReal (stieltjesOfMeasurableRat f hf.measurable (a, b) r) ∂(ν a) := by
    congr with b : 1
    simp_rw [← measure_stieltjesOfMeasurableRat_Iic]
    rw [← measure_iInter_eq_iInf]
    · congr with y : 1
      simp only [mem_Iic, mem_iInter, Subtype.forall]
      refine ⟨fun h a ha ↦ h.trans ?_, fun h ↦ ?_⟩
      · exact mod_cast ha.le
      · refine le_of_forall_lt_rat_imp_le fun q hq ↦ h q ?_
        exact mod_cast hq
    · exact fun _ ↦ measurableSet_Iic
    · refine Monotone.directed_ge fun r r' hrr' ↦ Iic_subset_Iic.mpr ?_
      exact mod_cast hrr'
    · obtain ⟨q, hq⟩ := exists_rat_gt x
      exact ⟨⟨q, hq⟩, measure_ne_top _ _⟩
  have h_nonempty : Nonempty { r' : ℚ // x < ↑r' } := by
    obtain ⟨r, hrx⟩ := exists_rat_gt x
    exact ⟨⟨r, hrx⟩⟩
  rw [h, lintegral_iInf_directed_of_measurable hρ_zero fun q : { r' : ℚ // x < ↑r' } ↦ ?_]
  rotate_left
  · intro b
    rw [set_lintegral_stieltjesOfMeasurableRat_rat hf a _ hs]
    exact measure_ne_top _ _
  · refine Monotone.directed_ge fun i j hij b ↦ ?_
    simp_rw [← measure_stieltjesOfMeasurableRat_Iic]
    refine measure_mono (Iic_subset_Iic.mpr ?_)
    exact mod_cast hij
  · refine Measurable.ennreal_ofReal ?_
    exact (measurable_stieltjesOfMeasurableRat hf.measurable _).comp measurable_prod_mk_left
  simp_rw [set_lintegral_stieltjesOfMeasurableRat_rat hf _ _ hs]
  rw [← measure_iInter_eq_iInf]
  · rw [← prod_iInter]
    congr with y
    simp only [mem_iInter, mem_Iic, Subtype.forall, Subtype.coe_mk]
    exact ⟨le_of_forall_lt_rat_imp_le, fun hyx q hq ↦ hyx.trans hq.le⟩
  · exact fun i ↦ hs.prod measurableSet_Iic
  · refine Monotone.directed_ge fun i j hij ↦ ?_
    refine prod_subset_prod_iff.mpr (Or.inl ⟨subset_rfl, Iic_subset_Iic.mpr ?_⟩)
    exact mod_cast hij
  · exact ⟨h_nonempty.some, measure_ne_top _ _⟩

lemma lintegral_stieltjesOfMeasurableRat [IsFiniteKernel κ] (hf : IsRatCondKernelCDF f κ ν)
    (a : α) (x : ℝ) :
    ∫⁻ b, ENNReal.ofReal (stieltjesOfMeasurableRat f hf.measurable (a, b) x) ∂(ν a)
      = κ a (univ ×ˢ Iic x) := by
  rw [← set_lintegral_univ, set_lintegral_stieltjesOfMeasurableRat hf _ _ MeasurableSet.univ]

lemma integrable_stieltjesOfMeasurableRat [IsFiniteKernel κ] (hf : IsRatCondKernelCDF f κ ν)
    (a : α) (x : ℝ) :
    Integrable (fun b ↦ stieltjesOfMeasurableRat f hf.measurable (a, b) x) (ν a) := by
  have : (fun b ↦ stieltjesOfMeasurableRat f hf.measurable (a, b) x)
      = fun b ↦ (ENNReal.ofReal (stieltjesOfMeasurableRat f hf.measurable (a, b) x)).toReal := by
    ext t
    rw [ENNReal.toReal_ofReal]
    exact stieltjesOfMeasurableRat_nonneg _ _ _
  rw [this]
  refine integrable_toReal_of_lintegral_ne_top ?_ ?_
  · refine (Measurable.ennreal_ofReal ?_).aemeasurable
    exact (measurable_stieltjesOfMeasurableRat hf.measurable x).comp measurable_prod_mk_left
  · rw [lintegral_stieltjesOfMeasurableRat hf]
    exact measure_ne_top _ _

lemma set_integral_stieltjesOfMeasurableRat [IsFiniteKernel κ] (hf : IsRatCondKernelCDF f κ ν)
    (a : α) (x : ℝ) {s : Set β} (hs : MeasurableSet s) :
    ∫ b in s, stieltjesOfMeasurableRat f hf.measurable (a, b) x ∂(ν a)
      = (κ a (s ×ˢ Iic x)).toReal := by
  rw [← ENNReal.ofReal_eq_ofReal_iff, ENNReal.ofReal_toReal]
  rotate_left
  · exact measure_ne_top _ _
  · exact set_integral_nonneg hs (fun _ _ ↦ stieltjesOfMeasurableRat_nonneg _ _ _)
  · exact ENNReal.toReal_nonneg
  rw [ofReal_integral_eq_lintegral_ofReal, set_lintegral_stieltjesOfMeasurableRat hf _ _ hs]
  · exact (integrable_stieltjesOfMeasurableRat hf _ _).restrict
  · exact ae_of_all _ (fun _ ↦ stieltjesOfMeasurableRat_nonneg _ _ _)

lemma integral_stieltjesOfMeasurableRat [IsFiniteKernel κ] (hf : IsRatCondKernelCDF f κ ν)
    (a : α) (x : ℝ) :
    ∫ b, stieltjesOfMeasurableRat f hf.measurable (a, b) x ∂(ν a)
      = (κ a (univ ×ˢ Iic x)).toReal := by
  rw [← integral_univ, set_integral_stieltjesOfMeasurableRat hf _ _ MeasurableSet.univ]

end stieltjesOfMeasurableRat

section isRatCondKernelCDFAux

variable {f : α × β → ℚ → ℝ}

/-- This property implies `IsRatCondKernelCDF`. The measurability, integrability and integral
conditions are the same, but the limit properties of `IsRatCondKernelCDF` are replaced by
limits of integrals. -/
structure IsRatCondKernelCDFAux (f : α × β → ℚ → ℝ) (κ : kernel α (β × ℝ)) (ν : kernel α β) :
    Prop :=
  measurable : Measurable f
  mono' (a : α) {q r : ℚ} (_hqr : q ≤ r) : ∀ᵐ c ∂(ν a), f (a, c) q ≤ f (a, c) r
  nonneg' (a : α) (q : ℚ) : ∀ᵐ c ∂(ν a), 0 ≤ f (a, c) q
  le_one' (a : α) (q : ℚ) : ∀ᵐ c ∂(ν a), f (a, c) q ≤ 1
  /- Same as `Tendsto (fun q : ℚ ↦ ∫ c, f (a, c) q ∂(ν a)) atBot (𝓝 0)` but slightly easier
  to prove in the current applications of this definition (some integral convergence lemmas
  currently apply only to `ℕ`, not `ℚ`) -/
  tendsto_integral_of_antitone (a : α) (seq : ℕ → ℚ) (_hs : Antitone seq)
    (_hs_tendsto : Tendsto seq atTop atBot) :
    Tendsto (fun m ↦ ∫ c, f (a, c) (seq m) ∂(ν a)) atTop (𝓝 0)
  /- Same as `Tendsto (fun q : ℚ ↦ ∫ c, f (a, c) q ∂(ν a)) atTop (𝓝 (ν a univ).toReal)` but
  slightly easier to prove in the current applications of this definition (some integral convergence
  lemmas currently apply only to `ℕ`, not `ℚ`) -/
  tendsto_integral_of_monotone (a : α) (seq : ℕ → ℚ) (_hs : Monotone seq)
    (_hs_tendsto : Tendsto seq atTop atTop) :
    Tendsto (fun m ↦ ∫ c, f (a, c) (seq m) ∂(ν a)) atTop (𝓝 (ν a univ).toReal)
  integrable (a : α) (q : ℚ) : Integrable (fun c ↦ f (a, c) q) (ν a)
  set_integral (a : α) {A : Set β} (_hA : MeasurableSet A) (q : ℚ) :
    ∫ c in A, f (a, c) q ∂(ν a) = (κ a (A ×ˢ Iic ↑q)).toReal

lemma IsRatCondKernelCDFAux.measurable_right (hf : IsRatCondKernelCDFAux f κ ν) (a : α) (q : ℚ) :
    Measurable (fun t ↦ f (a, t) q) := by
  let h := hf.measurable
  rw [measurable_pi_iff] at h
  exact (h q).comp measurable_prod_mk_left

lemma IsRatCondKernelCDFAux.mono (hf : IsRatCondKernelCDFAux f κ ν) (a : α) :
    ∀ᵐ c ∂(ν a), Monotone (f (a, c)) := by
  unfold Monotone
  simp_rw [ae_all_iff]
  exact fun _ _ hqr ↦ hf.mono' a hqr

lemma IsRatCondKernelCDFAux.nonneg (hf : IsRatCondKernelCDFAux f κ ν) (a : α) :
    ∀ᵐ c ∂(ν a), ∀ q, 0 ≤ f (a, c) q := ae_all_iff.mpr <| hf.nonneg' a

lemma IsRatCondKernelCDFAux.le_one (hf : IsRatCondKernelCDFAux f κ ν) (a : α) :
    ∀ᵐ c ∂(ν a), ∀ q, f (a, c) q ≤ 1 := ae_all_iff.mpr <| hf.le_one' a

lemma IsRatCondKernelCDFAux.tendsto_zero_of_antitone (hf : IsRatCondKernelCDFAux f κ ν)
    [IsFiniteKernel ν] (a : α) (seq : ℕ → ℚ) (hseq : Antitone seq)
    (hseq_tendsto : Tendsto seq atTop atBot) :
    ∀ᵐ c ∂(ν a), Tendsto (fun m ↦ f (a, c) (seq m)) atTop (𝓝 0) := by
  refine tendsto_of_integral_tendsto_of_antitone ?_ (integrable_const _) ?_ ?_ ?_
  · exact fun n ↦ hf.integrable a (seq n)
  · rw [integral_zero]
    exact hf.tendsto_integral_of_antitone a seq hseq hseq_tendsto
  · filter_upwards [hf.mono a] with t ht using fun n m hnm ↦ ht (hseq hnm)
  · filter_upwards [hf.nonneg a] with c hc using fun i ↦ hc (seq i)

lemma IsRatCondKernelCDFAux.tendsto_one_of_monotone (hf : IsRatCondKernelCDFAux f κ ν)
    [IsFiniteKernel ν] (a : α) (seq : ℕ → ℚ) (hseq : Monotone seq)
    (hseq_tendsto : Tendsto seq atTop atTop) :
    ∀ᵐ c ∂(ν a), Tendsto (fun m ↦ f (a, c) (seq m)) atTop (𝓝 1) := by
  refine tendsto_of_integral_tendsto_of_monotone ?_ (integrable_const _) ?_ ?_ ?_
  · exact fun n ↦ hf.integrable a (seq n)
  · rw [MeasureTheory.integral_const, smul_eq_mul, mul_one]
    exact hf.tendsto_integral_of_monotone a seq hseq hseq_tendsto
  · filter_upwards [hf.mono a] with t ht using fun n m hnm ↦ ht (hseq hnm)
  · filter_upwards [hf.le_one a] with c hc using fun i ↦ hc (seq i)

lemma IsRatCondKernelCDFAux.tendsto_atTop_one (hf : IsRatCondKernelCDFAux f κ ν) [IsFiniteKernel ν]
    (a : α) :
    ∀ᵐ t ∂(ν a), Tendsto (f (a, t)) atTop (𝓝 1) := by
  suffices ∀ᵐ t ∂(ν a), Tendsto (fun (n : ℕ) ↦ f (a, t) n) atTop (𝓝 1) by
    filter_upwards [this, hf.mono a] with t ht h_mono
    rw [tendsto_iff_tendsto_subseq_of_monotone h_mono tendsto_nat_cast_atTop_atTop]
    exact ht
  filter_upwards [hf.tendsto_one_of_monotone a Nat.cast Nat.mono_cast tendsto_nat_cast_atTop_atTop]
    with x hx using hx

lemma IsRatCondKernelCDFAux.tendsto_atBot_zero (hf : IsRatCondKernelCDFAux f κ ν) [IsFiniteKernel ν]
    (a : α) :
    ∀ᵐ t ∂(ν a), Tendsto (f (a, t)) atBot (𝓝 0) := by
  suffices ∀ᵐ t ∂(ν a), Tendsto (fun q : ℚ ↦ f (a, t) (-q)) atTop (𝓝 0) by
    filter_upwards [this] with t ht
    have h_eq_neg : f (a, t) = fun q : ℚ ↦ f (a, t) (- -q) := by
      simp_rw [neg_neg]
    rw [h_eq_neg]
    convert ht.comp tendsto_neg_atBot_atTop
    simp
  suffices ∀ᵐ t ∂(ν a), Tendsto (fun (n : ℕ) ↦ f (a, t) (-n)) atTop (𝓝 0) by
    filter_upwards [this, hf.mono a] with t ht h_mono
    have h_anti : Antitone (fun q ↦ f (a, t) (-q)) := h_mono.comp_antitone monotone_id.neg
    exact (tendsto_iff_tendsto_subseq_of_antitone h_anti tendsto_nat_cast_atTop_atTop).mpr ht
  exact hf.tendsto_zero_of_antitone _ _ Nat.mono_cast.neg
    (tendsto_neg_atBot_iff.mpr tendsto_nat_cast_atTop_atTop)

lemma IsRatCondKernelCDFAux.bddBelow_range (hf : IsRatCondKernelCDFAux f κ ν) (a : α) :
    ∀ᵐ t ∂(ν a), ∀ q : ℚ, BddBelow (range fun (r : Ioi q) ↦ f (a, t) r) := by
  filter_upwards [hf.nonneg a] with c hc
  refine fun q ↦ ⟨0, ?_⟩
  simp [mem_lowerBounds, hc]

lemma IsRatCondKernelCDFAux.integrable_iInf_rat_gt (hf : IsRatCondKernelCDFAux f κ ν)
    [IsFiniteKernel ν] (a : α) (q : ℚ) :
    Integrable (fun t ↦ ⨅ r : Ioi q, f (a, t) r) (ν a) := by
  rw [← memℒp_one_iff_integrable]
  refine ⟨(measurable_iInf fun i ↦ hf.measurable_right a _).aestronglyMeasurable, ?_⟩
  refine (?_ : _ ≤ (ν a univ : ℝ≥0∞)).trans_lt (measure_lt_top _ _)
  refine (snorm_le_of_ae_bound (C := 1) ?_).trans (by simp)
  · filter_upwards [hf.bddBelow_range a, hf.nonneg a, hf.le_one a]
      with t hbdd_below h_nonneg h_le_one
    rw [Real.norm_eq_abs, abs_of_nonneg]
    · refine ciInf_le_of_le ?_ ?_ ?_
      · exact hbdd_below _
      · exact ⟨q + 1, by simp⟩
      · exact h_le_one _
    · exact le_ciInf fun r ↦ h_nonneg _

lemma _root_.MeasureTheory.Measure.iInf_rat_gt_prod_Iic {ρ : Measure (α × ℝ)} [IsFiniteMeasure ρ]
    {s : Set α} (hs : MeasurableSet s) (t : ℚ) :
    ⨅ r : { r' : ℚ // t < r' }, ρ (s ×ˢ Iic (r : ℝ)) = ρ (s ×ˢ Iic (t : ℝ)) := by
  rw [← measure_iInter_eq_iInf]
  · rw [← prod_iInter]
    congr with x : 1
    simp only [mem_iInter, mem_Iic, Subtype.forall, Subtype.coe_mk]
    refine ⟨fun h ↦ ?_, fun h a hta ↦ h.trans ?_⟩
    · refine le_of_forall_lt_rat_imp_le fun q htq ↦ h q ?_
      exact mod_cast htq
    · exact mod_cast hta.le
  · exact fun _ => hs.prod measurableSet_Iic
  · refine Monotone.directed_ge fun r r' hrr' ↦ prod_subset_prod_iff.mpr (Or.inl ⟨subset_rfl, ?_⟩)
    refine Iic_subset_Iic.mpr ?_
    exact mod_cast hrr'
  · exact ⟨⟨t + 1, lt_add_one _⟩, measure_ne_top ρ _⟩

lemma IsRatCondKernelCDFAux.set_integral_iInf_rat_gt (hf : IsRatCondKernelCDFAux f κ ν)
    [IsFiniteKernel κ] [IsFiniteKernel ν] (a : α) (q : ℚ) {A : Set β} (hA : MeasurableSet A) :
    ∫ t in A, ⨅ r : Ioi q, f (a, t) r ∂(ν a) = (κ a (A ×ˢ Iic (q : ℝ))).toReal := by
  refine le_antisymm ?_ ?_
  · have h : ∀ r : Ioi q, ∫ t in A, ⨅ r' : Ioi q, f (a, t) r' ∂(ν a)
        ≤ (κ a (A ×ˢ Iic (r : ℝ))).toReal := by
      intro r
      rw [← hf.set_integral a hA]
      refine set_integral_mono_ae ?_ ?_ ?_
      · exact (hf.integrable_iInf_rat_gt _ _).integrableOn
      · exact (hf.integrable _ _).integrableOn
      · filter_upwards [hf.bddBelow_range a] with t ht using ciInf_le (ht _) r
    calc ∫ t in A, ⨅ r : Ioi q, f (a, t) r ∂(ν a)
      ≤ ⨅ r : Ioi q, (κ a (A ×ˢ Iic (r : ℝ))).toReal := le_ciInf h
    _ = (κ a (A ×ˢ Iic (q : ℝ))).toReal := by
        rw [← Measure.iInf_rat_gt_prod_Iic hA q]
        exact (ENNReal.toReal_iInf (fun r ↦ measure_ne_top _ _)).symm
  · rw [← hf.set_integral a hA]
    refine set_integral_mono_ae ?_ ?_ ?_
    · exact (hf.integrable _ _).integrableOn
    · exact (hf.integrable_iInf_rat_gt _ _).integrableOn
    · filter_upwards [hf.mono a] with c h_mono using le_ciInf (fun r ↦ h_mono (le_of_lt r.prop))

lemma IsRatCondKernelCDFAux.iInf_rat_gt_eq (hf : IsRatCondKernelCDFAux f κ ν) [IsFiniteKernel κ]
    [IsFiniteKernel ν] (a : α) :
    ∀ᵐ t ∂(ν a), ∀ q : ℚ, ⨅ r : Ioi q, f (a, t) r = f (a, t) q := by
  rw [ae_all_iff]
  refine fun q ↦ ae_eq_of_forall_set_integral_eq_of_sigmaFinite (μ := ν a) ?_ ?_ ?_
  · exact fun _ _ _ ↦ (hf.integrable_iInf_rat_gt _ _).integrableOn
  · exact fun _ _ _ ↦ (hf.integrable a _).integrableOn
  · intro s hs _
    rw [hf.set_integral _ hs, hf.set_integral_iInf_rat_gt _ _ hs]

lemma IsRatCondKernelCDFAux.isRatStieltjesPoint_ae (hf : IsRatCondKernelCDFAux f κ ν)
    [IsFiniteKernel κ] [IsFiniteKernel ν] (a : α) :
    ∀ᵐ t ∂(ν a), IsRatStieltjesPoint f (a, t) := by
  filter_upwards [hf.tendsto_atTop_one a, hf.tendsto_atBot_zero a,
    hf.iInf_rat_gt_eq a, hf.mono a] with t ht_top ht_bot ht_iInf h_mono
  exact ⟨h_mono, ht_top, ht_bot, ht_iInf⟩

lemma IsRatCondKernelCDFAux.isRatCondKernelCDF (hf : IsRatCondKernelCDFAux f κ ν) [IsFiniteKernel κ]
    [IsFiniteKernel ν] :
    IsRatCondKernelCDF f κ ν where
  measurable := hf.measurable
  isRatStieltjesPoint_ae := hf.isRatStieltjesPoint_ae
  integrable := hf.integrable
  set_integral := hf.set_integral

end isRatCondKernelCDFAux

section IsCondKernelCDF

variable {f : α × β → StieltjesFunction}

/-- A function `f : α × β → StieltjesFunction` is called a conditional kernel CDF of `κ` with
respect to `ν` if it is measurable, tends to to 0 at -∞ and to 1 at +∞ for all `p : α × β`,
`fun b ↦ f (a, b) x` is `(ν a)`-integrable for all `a : α` and `x : ℝ` and for all
measurable sets `s : Set β`, `∫ b in s, f (a, b) x ∂(ν a) = (κ a (s ×ˢ Iic x)).toReal`. -/
structure IsCondKernelCDF (f : α × β → StieltjesFunction) (κ : kernel α (β × ℝ)) (ν : kernel α β) :
    Prop :=
  measurable (x : ℝ) : Measurable fun p ↦ f p x
  integrable (a : α) (x : ℝ) : Integrable (fun b ↦ f (a, b) x) (ν a)
  tendsto_atTop_one (p : α × β) : Tendsto (f p) atTop (𝓝 1)
  tendsto_atBot_zero (p : α × β) : Tendsto (f p) atBot (𝓝 0)
  set_integral (a : α) {s : Set β} (_hs : MeasurableSet s) (x : ℝ) :
    ∫ b in s, f (a, b) x ∂(ν a) = (κ a (s ×ˢ Iic x)).toReal

lemma IsCondKernelCDF.nonneg (hf : IsCondKernelCDF f κ ν) (p : α × β) (x : ℝ) : 0 ≤ f p x :=
  Monotone.le_of_tendsto (f p).mono (hf.tendsto_atBot_zero p) x

lemma IsCondKernelCDF.le_one (hf : IsCondKernelCDF f κ ν) (p : α × β) (x : ℝ) : f p x ≤ 1 :=
  Monotone.ge_of_tendsto (f p).mono (hf.tendsto_atTop_one p) x

lemma IsCondKernelCDF.integral
    {f : α × β → StieltjesFunction} (hf : IsCondKernelCDF f κ ν) (a : α) (x : ℝ) :
    ∫ b, f (a, b) x ∂(ν a) = (κ a (univ ×ˢ Iic x)).toReal := by
  rw [← hf.set_integral _ MeasurableSet.univ, Measure.restrict_univ]

lemma IsCondKernelCDF.set_lintegral [IsFiniteKernel κ]
    {f : α × β → StieltjesFunction} (hf : IsCondKernelCDF f κ ν)
    (a : α) {s : Set β} (hs : MeasurableSet s) (x : ℝ) :
    ∫⁻ b in s, ENNReal.ofReal (f (a, b) x) ∂(ν a) = κ a (s ×ˢ Iic x) := by
  rw [← ofReal_integral_eq_lintegral_ofReal (hf.integrable a x).restrict
    (ae_of_all _ (fun _ ↦ hf.nonneg _ _)), hf.set_integral a hs x, ENNReal.ofReal_toReal]
  exact measure_ne_top _ _

lemma IsCondKernelCDF.lintegral [IsFiniteKernel κ]
    {f : α × β → StieltjesFunction} (hf : IsCondKernelCDF f κ ν) (a : α) (x : ℝ) :
    ∫⁻ b, ENNReal.ofReal (f (a, b) x) ∂(ν a) = κ a (univ ×ˢ Iic x) := by
  rw [← hf.set_lintegral _ MeasurableSet.univ, Measure.restrict_univ]

lemma isCondKernelCDF_stieltjesOfMeasurableRat {f : α × β → ℚ → ℝ} (hf : IsRatCondKernelCDF f κ ν)
    [IsFiniteKernel κ] :
    IsCondKernelCDF (stieltjesOfMeasurableRat f hf.measurable) κ ν where
  measurable := measurable_stieltjesOfMeasurableRat hf.measurable
  integrable := integrable_stieltjesOfMeasurableRat hf
  tendsto_atTop_one := tendsto_stieltjesOfMeasurableRat_atTop hf.measurable
  tendsto_atBot_zero := tendsto_stieltjesOfMeasurableRat_atBot hf.measurable
  set_integral a _ hs x := set_integral_stieltjesOfMeasurableRat hf a x hs

end IsCondKernelCDF

section ToKernel

variable {_ : MeasurableSpace β} {f : α × β → StieltjesFunction}
  {κ : kernel α (β × ℝ)} {ν : kernel α β}

/-- A measurable function `α → StieltjesFunction` with limits 0 at -∞ and 1 at +∞ gives a measurable
function `α → Measure ℝ` by taking `StieltjesFunction.measure` at each point. -/
lemma StieltjesFunction.measurable_measure {f : α → StieltjesFunction}
    (hf : ∀ q, Measurable fun a ↦ f a q)
    (hf_bot : ∀ a, Tendsto (f a) atBot (𝓝 0))
    (hf_top : ∀ a, Tendsto (f a) atTop (𝓝 1)) :
    Measurable fun a ↦ (f a).measure := by
  refine Measure.measurable_measure.mpr fun s hs ↦ ?_
  have : ∀ a, IsProbabilityMeasure (f a).measure :=
    fun a ↦ (f a).isProbabilityMeasure (hf_bot a) (hf_top a)
  refine MeasurableSpace.induction_on_inter
    (C := fun s ↦ Measurable fun b ↦ StieltjesFunction.measure (f b) s)
    (borel_eq_generateFrom_Iic ℝ) isPiSystem_Iic ?_ ?_ ?_ ?_ hs
  · simp only [measure_empty, measurable_const]
  · rintro S ⟨u, rfl⟩
    simp_rw [StieltjesFunction.measure_Iic (f _) (hf_bot _), sub_zero]
    exact (hf _).ennreal_ofReal
  · intro t ht ht_cd_meas
    have : (fun a ↦ (f a).measure tᶜ) = (fun a ↦ (f a).measure univ) - fun a ↦ (f a).measure t := by
      ext1 a
      rw [measure_compl ht, Pi.sub_apply]
      exact measure_ne_top _ _
    simp_rw [this, measure_univ]
    exact Measurable.sub measurable_const ht_cd_meas
  · intro f hf_disj hf_meas hf_cd_meas
    simp_rw [measure_iUnion hf_disj hf_meas]
    exact Measurable.ennreal_tsum hf_cd_meas

/-- A function `f : α × β → StieltjesFunction` with the property `IsCondKernelCDF f κ ν` gives a
Markov kernel from `α × β` to `ℝ`, by taking for each `p : α × β` the measure defined by `f p`. -/
noncomputable
def IsCondKernelCDF.toKernel (f : α × β → StieltjesFunction) (hf : IsCondKernelCDF f κ ν) :
    kernel (α × β) ℝ where
  val p := (f p).measure
  property := StieltjesFunction.measurable_measure hf.measurable
    hf.tendsto_atBot_zero hf.tendsto_atTop_one

lemma IsCondKernelCDF.toKernel_apply {hf : IsCondKernelCDF f κ ν} (p : α × β) :
    hf.toKernel f p = (f p).measure := rfl

instance instIsMarkovKernel_toKernel {hf : IsCondKernelCDF f κ ν} :
    IsMarkovKernel (hf.toKernel f) :=
  ⟨fun _ ↦ (f _).isProbabilityMeasure (hf.tendsto_atBot_zero _) (hf.tendsto_atTop_one _)⟩

lemma IsCondKernelCDF.toKernel_Iic {hf : IsCondKernelCDF f κ ν} (p : α × β) (x : ℝ) :
    hf.toKernel f p (Iic x) = ENNReal.ofReal (f p x) := by
  rw [IsCondKernelCDF.toKernel_apply p, (f p).measure_Iic (hf.tendsto_atBot_zero p)]
  simp

end ToKernel

section

variable {f : α × β → StieltjesFunction}

lemma set_lintegral_toKernel_Iic [IsFiniteKernel κ] (hf : IsCondKernelCDF f κ ν)
    (a : α) (x : ℝ) {s : Set β} (hs : MeasurableSet s) :
    ∫⁻ b in s, hf.toKernel f (a, b) (Iic x) ∂(ν a) = κ a (s ×ˢ Iic x) := by
  simp_rw [IsCondKernelCDF.toKernel_Iic]
  exact hf.set_lintegral _ hs _

lemma set_lintegral_toKernel_univ [IsFiniteKernel κ] (hf : IsCondKernelCDF f κ ν)
    (a : α) {s : Set β} (hs : MeasurableSet s) :
    ∫⁻ b in s, hf.toKernel f (a, b) univ ∂(ν a) = κ a (s ×ˢ univ) := by
  rw [← Real.iUnion_Iic_rat, prod_iUnion]
  have h_dir : Directed (fun x y ↦ x ⊆ y) fun q : ℚ ↦ Iic (q : ℝ) := by
    refine Monotone.directed_le fun r r' hrr' ↦ Iic_subset_Iic.mpr ?_
    exact mod_cast hrr'
  have h_dir_prod : Directed (fun x y ↦ x ⊆ y) fun q : ℚ ↦ s ×ˢ Iic (q : ℝ) := by
    refine Monotone.directed_le fun i j hij ↦ ?_
    refine prod_subset_prod_iff.mpr (Or.inl ⟨subset_rfl, Iic_subset_Iic.mpr ?_⟩)
    exact mod_cast hij
  simp_rw [measure_iUnion_eq_iSup h_dir, measure_iUnion_eq_iSup h_dir_prod]
  rw [lintegral_iSup_directed]
  · simp_rw [set_lintegral_toKernel_Iic hf _ _ hs]
  · refine fun q ↦ Measurable.aemeasurable ?_
    exact (kernel.measurable_coe _ measurableSet_Iic).comp measurable_prod_mk_left
  · refine Monotone.directed_le fun i j hij t ↦ measure_mono (Iic_subset_Iic.mpr ?_)
    exact mod_cast hij

lemma lintegral_toKernel_univ [IsFiniteKernel κ] (hf : IsCondKernelCDF f κ ν) (a : α) :
    ∫⁻ b, hf.toKernel f (a, b) univ ∂(ν a) = κ a univ := by
  rw [← set_lintegral_univ, set_lintegral_toKernel_univ hf a MeasurableSet.univ, univ_prod_univ]

lemma set_lintegral_toKernel_prod [IsFiniteKernel κ] (hf : IsCondKernelCDF f κ ν)
    (a : α) {s : Set β} (hs : MeasurableSet s) {t : Set ℝ} (ht : MeasurableSet t) :
    ∫⁻ b in s, hf.toKernel f (a, b) t ∂(ν a) = κ a (s ×ˢ t) := by
  -- `set_lintegral_toKernel_Iic` gives the result for `t = Iic x`. These sets form a
  -- π-system that generates the Borel σ-algebra, hence we can get the same equality for any
  -- measurable set `t`.
  apply MeasurableSpace.induction_on_inter (borel_eq_generateFrom_Iic ℝ) isPiSystem_Iic _ _ _ _ ht
  · simp only [measure_empty, lintegral_const, zero_mul, prod_empty]
  · rintro t ⟨q, rfl⟩
    exact set_lintegral_toKernel_Iic hf a _ hs
  · intro t ht ht_lintegral
    calc ∫⁻ b in s, hf.toKernel f (a, b) tᶜ ∂(ν a)
      = ∫⁻ b in s, hf.toKernel f (a, b) univ - hf.toKernel f (a, b) t ∂(ν a) := by
          congr with x; rw [measure_compl ht (measure_ne_top (hf.toKernel f (a, x)) _)]
    _ = ∫⁻ b in s, hf.toKernel f (a, b) univ ∂(ν a)
          - ∫⁻ b in s, hf.toKernel f (a, b) t ∂(ν a) := by
        rw [lintegral_sub]
        · exact (kernel.measurable_coe (hf.toKernel f) ht).comp measurable_prod_mk_left
        · rw [ht_lintegral]
          exact measure_ne_top _ _
        · exact eventually_of_forall fun a ↦ measure_mono (subset_univ _)
    _ = κ a (s ×ˢ univ) - κ a (s ×ˢ t) := by
        rw [set_lintegral_toKernel_univ hf a hs, ht_lintegral]
    _ = κ a (s ×ˢ tᶜ) := by
        rw [← measure_diff _ (hs.prod ht) (measure_ne_top _ _)]
        · rw [prod_diff_prod, compl_eq_univ_diff]
          simp only [diff_self, empty_prod, union_empty]
        · rw [prod_subset_prod_iff]
          exact Or.inl ⟨subset_rfl, subset_univ t⟩
  · intro f hf_disj hf_meas hf_eq
    simp_rw [measure_iUnion hf_disj hf_meas]
    rw [lintegral_tsum, prod_iUnion, measure_iUnion]
    · simp_rw [hf_eq]
    · intro i j hij
      rw [Function.onFun, Set.disjoint_prod]
      exact Or.inr (hf_disj hij)
    · exact fun i ↦ MeasurableSet.prod hs (hf_meas i)
    · exact fun i ↦
        ((kernel.measurable_coe _ (hf_meas i)).comp measurable_prod_mk_left).aemeasurable.restrict

lemma lintegral_toKernel_mem [IsFiniteKernel κ] (hf : IsCondKernelCDF f κ ν)
    (a : α) {s : Set (β × ℝ)} (hs : MeasurableSet s) :
    ∫⁻ b, hf.toKernel f (a, b) {y | (b, y) ∈ s} ∂(ν a) = κ a s := by
  -- `set_lintegral_toKernel_prod` gives the result for sets of the form `t₁ × t₂`. These
  -- sets form a π-system that generates the product σ-algebra, hence we can get the same equality
  -- for any measurable set `s`.
  apply MeasurableSpace.induction_on_inter generateFrom_prod.symm isPiSystem_prod _ _ _ _ hs
  · simp only [mem_empty_iff_false, setOf_false, measure_empty, lintegral_const,
      zero_mul]
  · rintro _ ⟨t₁, ht₁, t₂, ht₂, rfl⟩
    simp only [mem_setOf_eq] at ht₁ ht₂
    have h_prod_eq_snd : ∀ a ∈ t₁, {x : ℝ | (a, x) ∈ t₁ ×ˢ t₂} = t₂ := by
      intro a ha
      simp only [ha, prod_mk_mem_set_prod_eq, true_and_iff, setOf_mem_eq]
    rw [← lintegral_add_compl _ ht₁]
    have h_eq1 : ∫⁻ x in t₁, hf.toKernel f (a, x) {y : ℝ | (x, y) ∈ t₁ ×ˢ t₂} ∂(ν a)
        = ∫⁻ x in t₁, hf.toKernel f (a, x) t₂ ∂(ν a) := by
      refine set_lintegral_congr_fun ht₁ (eventually_of_forall fun a ha ↦ ?_)
      rw [h_prod_eq_snd a ha]
    have h_eq2 :
        ∫⁻ x in t₁ᶜ, hf.toKernel f (a, x) {y : ℝ | (x, y) ∈ t₁ ×ˢ t₂} ∂(ν a) = 0 := by
      suffices h_eq_zero :
          ∀ x ∈ t₁ᶜ, hf.toKernel f (a, x) {y : ℝ | (x, y) ∈ t₁ ×ˢ t₂} = 0 by
        rw [set_lintegral_congr_fun ht₁.compl (eventually_of_forall h_eq_zero)]
        simp only [lintegral_const, zero_mul]
      intro a hat₁
      rw [mem_compl_iff] at hat₁
      simp only [hat₁, prod_mk_mem_set_prod_eq, false_and_iff, setOf_false, measure_empty]
    rw [h_eq1, h_eq2, add_zero]
    exact set_lintegral_toKernel_prod hf a ht₁ ht₂
  · intro t ht ht_eq
    calc ∫⁻ b, hf.toKernel f (a, b) {y : ℝ | (b, y) ∈ tᶜ} ∂(ν a)
      = ∫⁻ b, hf.toKernel f (a, b) {y : ℝ | (b, y) ∈ t}ᶜ ∂(ν a) := rfl
    _ = ∫⁻ b, hf.toKernel f (a, b) univ
          - hf.toKernel f (a, b) {y : ℝ | (b, y) ∈ t} ∂(ν a) := by
        congr with x : 1
        exact measure_compl (measurable_prod_mk_left ht)
          (measure_ne_top (hf.toKernel f (a, x)) _)
    _ = ∫⁻ x, hf.toKernel f (a, x) univ ∂(ν a) -
          ∫⁻ x, hf.toKernel f (a, x) {y : ℝ | (x, y) ∈ t} ∂(ν a) := by
        have h_le : (fun x ↦ hf.toKernel f (a, x) {y : ℝ | (x, y) ∈ t})
              ≤ᵐ[ν a] fun x ↦ hf.toKernel f (a, x) univ :=
          eventually_of_forall fun _ ↦ measure_mono (subset_univ _)
        rw [lintegral_sub _ _ h_le]
        · exact kernel.measurable_kernel_prod_mk_left' ht a
        refine ((lintegral_mono_ae h_le).trans_lt ?_).ne
        rw [lintegral_toKernel_univ hf]
        exact measure_lt_top _ univ
    _ = κ a univ - κ a t := by rw [ht_eq, lintegral_toKernel_univ hf]
    _ = κ a tᶜ := (measure_compl ht (measure_ne_top _ _)).symm
  · intro f' hf_disj hf_meas hf_eq
    have h_eq : ∀ a, {x | (a, x) ∈ ⋃ i, f' i} = ⋃ i, {x | (a, x) ∈ f' i} := by
      intro a; ext x; simp only [mem_iUnion, mem_setOf_eq]
    simp_rw [h_eq]
    have h_disj : ∀ a, Pairwise (Disjoint on fun i ↦ {x | (a, x) ∈ f' i}) := by
      intro a i j hij
      have h_disj := hf_disj hij
      rw [Function.onFun, disjoint_iff_inter_eq_empty] at h_disj ⊢
      ext1 x
      simp only [mem_inter_iff, mem_setOf_eq, mem_empty_iff_false, iff_false_iff]
      intro h_mem_both
      suffices (a, x) ∈ ∅ by rwa [mem_empty_iff_false] at this
      rwa [← h_disj, mem_inter_iff]
    calc ∫⁻ b, hf.toKernel f (a, b) (⋃ i, {y | (b, y) ∈ f' i}) ∂(ν a)
      = ∫⁻ b, ∑' i, hf.toKernel f (a, b) {y | (b, y) ∈ f' i} ∂(ν a) := by
          congr with x : 1
          rw [measure_iUnion (h_disj x) fun i ↦ measurable_prod_mk_left (hf_meas i)]
    _ = ∑' i, ∫⁻ b, hf.toKernel f (a, b) {y | (b, y) ∈ f' i} ∂(ν a) :=
          lintegral_tsum fun i ↦ (kernel.measurable_kernel_prod_mk_left' (hf_meas i) a).aemeasurable
    _ = ∑' i, κ a (f' i) := by simp_rw [hf_eq]
    _ = κ a (iUnion f') := (measure_iUnion hf_disj hf_meas).symm

lemma compProd_toKernel [IsFiniteKernel κ] [IsSFiniteKernel ν] (hf : IsCondKernelCDF f κ ν) :
    ν ⊗ₖ hf.toKernel f = κ := by
  ext a s hs
  rw [kernel.compProd_apply _ _ _ hs, lintegral_toKernel_mem hf a hs]

<<<<<<< HEAD
=======
lemma ae_toKernel_eq_one [IsFiniteKernel κ] [IsSFiniteKernel ν] (hf : IsCondKernelCDF f κ ν) (a : α)
    {s : Set ℝ} (hs : MeasurableSet s) (hκs : κ a {x | x.snd ∈ sᶜ} = 0) :
    ∀ᵐ b ∂(ν a), hf.toKernel f (a, b) s = 1 := by
  have h_eq : ν ⊗ₖ hf.toKernel f = κ := compProd_toKernel hf
  have h : κ a {x | x.snd ∈ sᶜ} = (ν ⊗ₖ hf.toKernel f) a {x | x.snd ∈ sᶜ} := by rw [h_eq]
  rw [hκs, kernel.compProd_apply] at h
  swap; · exact measurable_snd hs.compl
  rw [eq_comm, lintegral_eq_zero_iff] at h
  swap
  · simp only [mem_compl_iff, mem_setOf_eq]
    change Measurable ((fun p ↦ hf.toKernel f p {c | c ∉ s}) ∘ (fun b : β ↦ (a, b)))
    exact (kernel.measurable_coe _ hs.compl).comp measurable_prod_mk_left
  simp only [mem_compl_iff, mem_setOf_eq, kernel.prodMkLeft_apply'] at h
  filter_upwards [h] with b hb
  rwa [← compl_def, Pi.zero_apply, prob_compl_eq_zero_iff hs] at hb

lemma measurableSet_toKernel_eq_one (hf : IsCondKernelCDF f κ ν)
    {s : Set ℝ} (hs : MeasurableSet s) :
    MeasurableSet {p | hf.toKernel f p s = 1} :=
  (kernel.measurable_coe _ hs) (measurableSet_singleton 1)

>>>>>>> 0b28fa44
end

end ProbabilityTheory<|MERGE_RESOLUTION|>--- conflicted
+++ resolved
@@ -657,30 +657,6 @@
   ext a s hs
   rw [kernel.compProd_apply _ _ _ hs, lintegral_toKernel_mem hf a hs]
 
-<<<<<<< HEAD
-=======
-lemma ae_toKernel_eq_one [IsFiniteKernel κ] [IsSFiniteKernel ν] (hf : IsCondKernelCDF f κ ν) (a : α)
-    {s : Set ℝ} (hs : MeasurableSet s) (hκs : κ a {x | x.snd ∈ sᶜ} = 0) :
-    ∀ᵐ b ∂(ν a), hf.toKernel f (a, b) s = 1 := by
-  have h_eq : ν ⊗ₖ hf.toKernel f = κ := compProd_toKernel hf
-  have h : κ a {x | x.snd ∈ sᶜ} = (ν ⊗ₖ hf.toKernel f) a {x | x.snd ∈ sᶜ} := by rw [h_eq]
-  rw [hκs, kernel.compProd_apply] at h
-  swap; · exact measurable_snd hs.compl
-  rw [eq_comm, lintegral_eq_zero_iff] at h
-  swap
-  · simp only [mem_compl_iff, mem_setOf_eq]
-    change Measurable ((fun p ↦ hf.toKernel f p {c | c ∉ s}) ∘ (fun b : β ↦ (a, b)))
-    exact (kernel.measurable_coe _ hs.compl).comp measurable_prod_mk_left
-  simp only [mem_compl_iff, mem_setOf_eq, kernel.prodMkLeft_apply'] at h
-  filter_upwards [h] with b hb
-  rwa [← compl_def, Pi.zero_apply, prob_compl_eq_zero_iff hs] at hb
-
-lemma measurableSet_toKernel_eq_one (hf : IsCondKernelCDF f κ ν)
-    {s : Set ℝ} (hs : MeasurableSet s) :
-    MeasurableSet {p | hf.toKernel f p s = 1} :=
-  (kernel.measurable_coe _ hs) (measurableSet_singleton 1)
-
->>>>>>> 0b28fa44
 end
 
 end ProbabilityTheory