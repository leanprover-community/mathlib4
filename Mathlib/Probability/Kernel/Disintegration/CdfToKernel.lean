--- conflicted
+++ resolved
@@ -290,15 +290,8 @@
     filter_upwards [this, hf.mono a] with t ht h_mono
     rw [tendsto_iff_tendsto_subseq_of_monotone h_mono tendsto_natCast_atTop_atTop]
     exact ht
-<<<<<<< HEAD
-  let seq : ℕ → ℚ := fun n ↦ n
-  have hseq : Monotone seq := fun i j hij ↦ by simp [seq, hij]
-  have hseq_tendsto : Tendsto seq atTop atTop := tendsto_natCast_atTop_atTop
-  filter_upwards [hf.tendsto_one_of_monotone a seq hseq hseq_tendsto] with x hx using hx
-=======
-  filter_upwards [hf.tendsto_one_of_monotone a Nat.cast Nat.mono_cast tendsto_nat_cast_atTop_atTop]
+  filter_upwards [hf.tendsto_one_of_monotone a Nat.cast Nat.mono_cast tendsto_natCast_atTop_atTop]
     with x hx using hx
->>>>>>> 94e622af
 
 lemma IsRatCondKernelCDFAux.tendsto_atBot_zero (hf : IsRatCondKernelCDFAux f κ ν) [IsFiniteKernel ν]
     (a : α) :
@@ -313,19 +306,9 @@
   suffices ∀ᵐ t ∂(ν a), Tendsto (fun (n : ℕ) ↦ f (a, t) (-n)) atTop (𝓝 0) by
     filter_upwards [this, hf.mono a] with t ht h_mono
     have h_anti : Antitone (fun q ↦ f (a, t) (-q)) := h_mono.comp_antitone monotone_id.neg
-<<<<<<< HEAD
     exact (tendsto_iff_tendsto_subseq_of_antitone h_anti tendsto_natCast_atTop_atTop).mpr ht
-  let seq : ℕ → ℚ := fun n ↦ -n
-  have hseq : Antitone seq := fun i j hij ↦ neg_le_neg (by exact mod_cast hij)
-  have hseq_tendsto : Tendsto seq atTop atBot := by
-    simp only [seq, tendsto_neg_atBot_iff]
-    exact tendsto_natCast_atTop_atTop
-  convert hf.tendsto_zero_of_antitone a seq hseq hseq_tendsto with x n
-=======
-    exact (tendsto_iff_tendsto_subseq_of_antitone h_anti tendsto_nat_cast_atTop_atTop).mpr ht
   exact hf.tendsto_zero_of_antitone _ _ Nat.mono_cast.neg
-    (tendsto_neg_atBot_iff.mpr tendsto_nat_cast_atTop_atTop)
->>>>>>> 94e622af
+    (tendsto_neg_atBot_iff.mpr tendsto_natCast_atTop_atTop)
 
 lemma IsRatCondKernelCDFAux.bddBelow_range (hf : IsRatCondKernelCDFAux f κ ν) (a : α) :
     ∀ᵐ t ∂(ν a), ∀ q : ℚ, BddBelow (range fun (r : Ioi q) ↦ f (a, t) r) := by
