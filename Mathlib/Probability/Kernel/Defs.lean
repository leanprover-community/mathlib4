--- conflicted
+++ resolved
@@ -150,31 +150,17 @@
     κ = 0 ∨ IsMarkovKernel κ :=
   h.eq_zero_or_isMarkovKernel'
 
-<<<<<<< HEAD
-/-- A constant `C : ℝ≥0∞` such that `C < ∞` (`ProbabilityTheory.IsFiniteKernel.bound_lt_top κ`) and
-for all `a : α` and `s : Set β`, `κ a s ≤ C` (`ProbabilityTheory.Kernel.measure_le_bound κ a s`).
-
-TODO: does it make sense to make `ProbabilityTheory.IsFiniteKernel.bound` the least possible bound?
-Should it be an `NNReal` number? -/
-noncomputable def IsFiniteKernel.bound (κ : Kernel α β) : ℝ≥0∞ :=
-  sInf {C : ℝ≥0∞ | ∀ a, κ a Set.univ ≤ C}
-=======
 /-- A constant `C : ℝ≥0∞` such that `C < ∞` for a finite kernel
 (`ProbabilityTheory.IsFiniteKernel.bound_lt_top κ`) and for all `a : α` and `s : Set β`,
 `κ a s ≤ C` (`ProbabilityTheory.Kernel.measure_le_bound κ a s`). -/
 noncomputable def IsFiniteKernel.bound (κ : Kernel α β) : ℝ≥0∞ :=
   ⨆ a, κ a Set.univ
->>>>>>> 18293edd
 
 theorem IsFiniteKernel.bound_lt_top (κ : Kernel α β) [h : IsFiniteKernel κ] :
     IsFiniteKernel.bound κ < ∞ := by
   obtain ⟨C, hC, hle⟩ := h.exists_univ_le
-<<<<<<< HEAD
-  exact lt_of_le_of_lt (sInf_le hle) hC
-=======
   refine lt_of_le_of_lt ?_ hC
   simp [bound, hle]
->>>>>>> 18293edd
 
 theorem IsFiniteKernel.bound_ne_top (κ : Kernel α β) [IsFiniteKernel κ] :
     IsFiniteKernel.bound κ ≠ ∞ :=
@@ -182,11 +168,7 @@
 
 theorem Kernel.measure_le_bound (κ : Kernel α β) (a : α) (s : Set β) :
     κ a s ≤ IsFiniteKernel.bound κ :=
-<<<<<<< HEAD
-  (measure_mono (Set.subset_univ s)).trans <| le_sInf fun _ hC ↦ hC a
-=======
   (measure_mono (Set.subset_univ s)).trans <| le_iSup (f := fun a ↦ κ a .univ) a
->>>>>>> 18293edd
 
 @[simp]
 lemma IsFiniteKernel.bound_eq_zero_of_isEmpty [IsEmpty α] (κ : Kernel α β) :
@@ -242,15 +224,7 @@
 
 @[simp]
 lemma IsMarkovKernel.bound_eq_one [Nonempty α] (κ : Kernel α β) [IsMarkovKernel κ] :
-<<<<<<< HEAD
-    IsFiniteKernel.bound κ = 1 := by
-  refine le_antisymm ?_ ?_
-  · refine sInf_le fun a => by simp
-  · simp only [IsFiniteKernel.bound, measure_univ, le_sInf_iff, Set.mem_setOf_eq]
-    exact fun _ hC ↦ hC (Nonempty.some ‹_›)
-=======
     IsFiniteKernel.bound κ = 1 := by simp [IsFiniteKernel.bound]
->>>>>>> 18293edd
 
 namespace Kernel
 
