/-
Copyright (c) 2023 Rémy Degenne. All rights reserved.
Released under Apache 2.0 license as described in the file LICENSE.
Authors: Rémy Degenne
-/
import Mathlib.MeasureTheory.Decomposition.Lebesgue
import Mathlib.Probability.Kernel.Composition.IntegralCompProd

/-!
# Composition-Product of a measure and a kernel

This operation, denoted by `⊗ₘ`, takes `μ : Measure α` and `κ : Kernel α β` and creates
`μ ⊗ₘ κ : Measure (α × β)`. The integral of a function against `μ ⊗ₘ κ` is
`∫⁻ x, f x ∂(μ ⊗ₘ κ) = ∫⁻ a, ∫⁻ b, f (a, b) ∂(κ a) ∂μ`.

`μ ⊗ₘ κ` is defined as `((Kernel.const Unit μ) ⊗ₖ (Kernel.prodMkLeft Unit κ)) ()`.

## Main definitions

* `Measure.compProd`: from `μ : Measure α` and `κ : Kernel α β`, get a `Measure (α × β)`.

## Notations

* `μ ⊗ₘ κ = μ.compProd κ`
-/

open scoped ENNReal

open ProbabilityTheory Set

namespace MeasureTheory.Measure

variable {α β : Type*} {mα : MeasurableSpace α} {mβ : MeasurableSpace β}
  {μ ν : Measure α} {κ η : Kernel α β}

/-- The composition-product of a measure and a kernel. -/
noncomputable
def compProd (μ : Measure α) (κ : Kernel α β) : Measure (α × β) :=
  (Kernel.const Unit μ ⊗ₖ Kernel.prodMkLeft Unit κ) ()

@[inherit_doc]
scoped[ProbabilityTheory] infixl:100 " ⊗ₘ " => MeasureTheory.Measure.compProd

@[simp]
lemma compProd_of_not_sfinite (μ : Measure α) (κ : Kernel α β) (h : ¬ SFinite μ) :
    μ ⊗ₘ κ = 0 := by
  rw [compProd, Kernel.compProd_of_not_isSFiniteKernel_left, Kernel.zero_apply]
  rwa [Kernel.isSFiniteKernel_const]

@[simp]
lemma compProd_of_not_isSFiniteKernel (μ : Measure α) (κ : Kernel α β) (h : ¬ IsSFiniteKernel κ) :
    μ ⊗ₘ κ = 0 := by
  rw [compProd, Kernel.compProd_of_not_isSFiniteKernel_right, Kernel.zero_apply]
  rwa [Kernel.isSFiniteKernel_prodMkLeft_unit]

lemma compProd_apply [SFinite μ] [IsSFiniteKernel κ] {s : Set (α × β)} (hs : MeasurableSet s) :
    (μ ⊗ₘ κ) s = ∫⁻ a, κ a (Prod.mk a ⁻¹' s) ∂μ := by
  simp_rw [compProd, Kernel.compProd_apply hs, Kernel.const_apply, Kernel.prodMkLeft_apply']
  rfl

@[simp]
lemma compProd_apply_univ [SFinite μ] [IsMarkovKernel κ] : (μ ⊗ₘ κ) univ = μ univ := by
  simp [compProd]

lemma compProd_apply_prod [SFinite μ] [IsSFiniteKernel κ]
    {s : Set α} {t : Set β} (hs : MeasurableSet s) (ht : MeasurableSet t) :
    (μ ⊗ₘ κ) (s ×ˢ t) = ∫⁻ a in s, κ a t ∂μ := by
  simp [compProd, Kernel.compProd_apply_prod hs ht]

lemma compProd_congr [IsSFiniteKernel κ] [IsSFiniteKernel η] (h : κ =ᵐ[μ] η) :
    μ ⊗ₘ κ = μ ⊗ₘ η := by
  rw [compProd, compProd]
  congr 1
  refine Kernel.compProd_congr ?_
  simpa

@[simp] lemma compProd_zero_left (κ : Kernel α β) : (0 : Measure α) ⊗ₘ κ = 0 := by simp [compProd]

@[simp] lemma compProd_zero_right (μ : Measure α) : μ ⊗ₘ (0 : Kernel α β) = 0 := by simp [compProd]

lemma compProd_eq_zero_iff [SFinite μ] [IsSFiniteKernel κ] :
    μ ⊗ₘ κ = 0 ↔ ∀ᵐ a ∂μ, κ a = 0 := by
  refine ⟨fun h ↦ ?_, fun h ↦ ?_⟩
  · simp_rw [← measure_univ_eq_zero]
    refine (lintegral_eq_zero_iff (Kernel.measurable_coe _ .univ)).mp ?_
    rw [← setLIntegral_univ, ← compProd_apply_prod .univ .univ, h]
    simp
  · rw [← compProd_zero_right μ]
    exact compProd_congr h

lemma _root_.ProbabilityTheory.Kernel.compProd_apply_eq_compProd_sectR {γ : Type*}
    {mγ : MeasurableSpace γ} (κ : Kernel α β) (η : Kernel (α × β) γ)
    [IsSFiniteKernel κ] [IsSFiniteKernel η] (a : α) :
    (κ ⊗ₖ η) a = (κ a) ⊗ₘ (Kernel.sectR η a) := by
  ext s hs
  simp_rw [Kernel.compProd_apply hs, compProd_apply hs, Kernel.sectR_apply]
  rfl

lemma compProd_id [SFinite μ] : μ ⊗ₘ Kernel.id = μ.map (fun x ↦ (x, x)) := by
  ext s hs
  rw [compProd_apply hs, map_apply (measurable_id.prod measurable_id) hs]
  have h_meas a : MeasurableSet (Prod.mk a ⁻¹' s) := measurable_prod_mk_left hs
  simp_rw [Kernel.id_apply, dirac_apply' _ (h_meas _)]
  calc ∫⁻ a, (Prod.mk a ⁻¹' s).indicator 1 a ∂μ
  _ = ∫⁻ a, ((fun x ↦ (x, x)) ⁻¹' s).indicator 1 a ∂μ := rfl
  _ = μ ((fun x ↦ (x, x)) ⁻¹' s) := by
    rw [lintegral_indicator_one]
    exact (measurable_id.prod measurable_id) hs

lemma ae_compProd_of_ae_ae {p : α × β → Prop}
    (hp : MeasurableSet {x | p x}) (h : ∀ᵐ a ∂μ, ∀ᵐ b ∂(κ a), p (a, b)) :
    ∀ᵐ x ∂(μ ⊗ₘ κ), p x :=
  Kernel.ae_compProd_of_ae_ae hp h

lemma ae_ae_of_ae_compProd [SFinite μ] [IsSFiniteKernel κ] {p : α × β → Prop}
    (h : ∀ᵐ x ∂(μ ⊗ₘ κ), p x) :
    ∀ᵐ a ∂μ, ∀ᵐ b ∂κ a, p (a, b) := by
  convert Kernel.ae_ae_of_ae_compProd h -- Much faster with `convert`

lemma ae_compProd_iff [SFinite μ] [IsSFiniteKernel κ] {p : α × β → Prop}
    (hp : MeasurableSet {x | p x}) :
    (∀ᵐ x ∂(μ ⊗ₘ κ), p x) ↔ ∀ᵐ a ∂μ, ∀ᵐ b ∂(κ a), p (a, b) :=
  Kernel.ae_compProd_iff hp

/-- The composition product of a measure and a constant kernel is the product between the two
measures. -/
@[simp]
lemma compProd_const {ν : Measure β} [SFinite μ] [SFinite ν] :
    μ ⊗ₘ (Kernel.const α ν) = μ.prod ν := by
  ext s hs
  simp_rw [compProd_apply hs, prod_apply hs, Kernel.const_apply]

lemma compProd_add_left (μ ν : Measure α) [SFinite μ] [SFinite ν] (κ : Kernel α β) :
    (μ + ν) ⊗ₘ κ = μ ⊗ₘ κ + ν ⊗ₘ κ := by
  by_cases hκ : IsSFiniteKernel κ
  · simp_rw [Measure.compProd, Kernel.const_add, Kernel.compProd_add_left, Kernel.add_apply]
  · simp [hκ]

lemma compProd_add_right (μ : Measure α) (κ η : Kernel α β)
    [IsSFiniteKernel κ] [IsSFiniteKernel η] :
    μ ⊗ₘ (κ + η) = μ ⊗ₘ κ + μ ⊗ₘ η := by
  by_cases hμ : SFinite μ
  · simp_rw [Measure.compProd, Kernel.prodMkLeft_add, Kernel.compProd_add_right, Kernel.add_apply]
  · simp [hμ]

lemma compProd_sum_left {ι : Type*} [Countable ι] {μ : ι → Measure α} [∀ i, SFinite (μ i)] :
    (sum μ) ⊗ₘ κ = sum (fun i ↦ (μ i) ⊗ₘ κ) := by
  rw [compProd, ← Kernel.sum_const, Kernel.compProd_sum_left]
  rfl

lemma compProd_sum_right {ι : Type*} [Countable ι] {κ : ι → Kernel α β}
    [h : ∀ i, IsSFiniteKernel (κ i)] :
    μ ⊗ₘ (Kernel.sum κ) = sum (fun i ↦ μ ⊗ₘ (κ i)) := by
  rw [compProd, ← Kernel.sum_prodMkLeft, Kernel.compProd_sum_right]
  rfl

@[simp]
lemma fst_compProd (μ : Measure α) [SFinite μ] (κ : Kernel α β) [IsMarkovKernel κ] :
    (μ ⊗ₘ κ).fst = μ := by
  ext s
  rw [compProd, Measure.fst, ← Kernel.fst_apply, Kernel.fst_compProd, Kernel.const_apply]

lemma compProd_smul_left (a : ℝ≥0∞) [SFinite μ] [IsSFiniteKernel κ] :
    (a • μ) ⊗ₘ κ = a • (μ ⊗ₘ κ) := by
  ext s hs
  simp only [compProd_apply hs, lintegral_smul_measure, smul_apply, smul_eq_mul]

section Integral

lemma lintegral_compProd [SFinite μ] [IsSFiniteKernel κ]
    {f : α × β → ℝ≥0∞} (hf : Measurable f) :
    ∫⁻ x, f x ∂(μ ⊗ₘ κ) = ∫⁻ a, ∫⁻ b, f (a, b) ∂(κ a) ∂μ := by
  rw [compProd, Kernel.lintegral_compProd _ _ _ hf]
  simp

lemma setLIntegral_compProd [SFinite μ] [IsSFiniteKernel κ]
    {f : α × β → ℝ≥0∞} (hf : Measurable f)
    {s : Set α} (hs : MeasurableSet s) {t : Set β} (ht : MeasurableSet t) :
    ∫⁻ x in s ×ˢ t, f x ∂(μ ⊗ₘ κ) = ∫⁻ a in s, ∫⁻ b in t, f (a, b) ∂(κ a) ∂μ := by
  rw [compProd, Kernel.setLIntegral_compProd _ _ _ hf hs ht]
  simp

<<<<<<< HEAD
lemma _root_.MeasureTheory.AEStronglyMeasurable.compProd [SFinite μ] [IsSFiniteKernel κ] {E : Type*}
    [NormedAddCommGroup E] {f : α → β → E} (hf : AEStronglyMeasurable f.uncurry (μ ⊗ₘ κ)) :
=======
lemma _root_.MeasureTheory.AEStronglyMeasurable.ae_of_compProd [SFinite μ] [IsSFiniteKernel κ]
    {E : Type*} [NormedAddCommGroup E] {f : α → β → E}
    (hf : AEStronglyMeasurable f.uncurry (μ ⊗ₘ κ)) :
>>>>>>> f3660ea1
    ∀ᵐ x ∂μ, AEStronglyMeasurable (f x) (κ x) := by
  simpa using hf.compProd_mk_left

lemma integrable_compProd_iff [SFinite μ] [IsSFiniteKernel κ] {E : Type*} [NormedAddCommGroup E]
    {f : α × β → E} (hf : AEStronglyMeasurable f (μ ⊗ₘ κ)) :
    Integrable f (μ ⊗ₘ κ) ↔
      (∀ᵐ x ∂μ, Integrable (fun y => f (x, y)) (κ x)) ∧
        Integrable (fun x => ∫ y, ‖f (x, y)‖ ∂(κ x)) μ := by
  simp_rw [Measure.compProd, ProbabilityTheory.integrable_compProd_iff hf, Kernel.prodMkLeft_apply,
    Kernel.const_apply]

lemma integral_compProd [SFinite μ] [IsSFiniteKernel κ] {E : Type*}
    [NormedAddCommGroup E] [NormedSpace ℝ E]
    {f : α × β → E} (hf : Integrable f (μ ⊗ₘ κ)) :
    ∫ x, f x ∂(μ ⊗ₘ κ) = ∫ a, ∫ b, f (a, b) ∂(κ a) ∂μ := by
  rw [compProd, ProbabilityTheory.integral_compProd hf]
  simp

lemma setIntegral_compProd [SFinite μ] [IsSFiniteKernel κ] {E : Type*}
    [NormedAddCommGroup E] [NormedSpace ℝ E]
    {s : Set α} (hs : MeasurableSet s) {t : Set β} (ht : MeasurableSet t)
    {f : α × β → E} (hf : IntegrableOn f (s ×ˢ t) (μ ⊗ₘ κ))  :
    ∫ x in s ×ˢ t, f x ∂(μ ⊗ₘ κ) = ∫ a in s, ∫ b in t, f (a, b) ∂(κ a) ∂μ := by
  rw [compProd, ProbabilityTheory.setIntegral_compProd hs ht hf]
  simp

end Integral

lemma dirac_compProd_apply [MeasurableSingletonClass α] {a : α} [IsSFiniteKernel κ]
    {s : Set (α × β)} (hs : MeasurableSet s) :
    (Measure.dirac a ⊗ₘ κ) s = κ a (Prod.mk a ⁻¹' s) := by
  rw [compProd_apply hs, lintegral_dirac]

lemma dirac_unit_compProd (κ : Kernel Unit β) [IsSFiniteKernel κ] :
    Measure.dirac () ⊗ₘ κ = (κ ()).map (Prod.mk ()) := by
  ext s hs; rw [dirac_compProd_apply hs, Measure.map_apply measurable_prod_mk_left hs]

lemma dirac_unit_compProd_const (μ : Measure β) [IsFiniteMeasure μ] :
    Measure.dirac () ⊗ₘ Kernel.const Unit μ = μ.map (Prod.mk ()) := by
  rw [dirac_unit_compProd, Kernel.const_apply]

lemma snd_dirac_unit_compProd_const (μ : Measure β) [IsFiniteMeasure μ] :
    snd (Measure.dirac () ⊗ₘ Kernel.const Unit μ) = μ := by simp

instance : SFinite (μ ⊗ₘ κ) := by rw [compProd]; infer_instance

instance [IsFiniteMeasure μ] [IsFiniteKernel κ] : IsFiniteMeasure (μ ⊗ₘ κ) := by
  rw [compProd]; infer_instance

instance [IsProbabilityMeasure μ] [IsMarkovKernel κ] : IsProbabilityMeasure (μ ⊗ₘ κ) := by
  rw [compProd]; infer_instance

instance [IsZeroOrProbabilityMeasure μ] [IsZeroOrMarkovKernel κ] :
    IsZeroOrProbabilityMeasure (μ ⊗ₘ κ) := by
  rw [compProd]
  rcases eq_zero_or_isProbabilityMeasure μ with rfl | h
  · simp only [Kernel.const_zero, Kernel.compProd_zero_left, Kernel.zero_apply]
    infer_instance
  rcases eq_zero_or_isMarkovKernel κ with rfl | hκ
  · simp only [Kernel.prodMkLeft_zero, Kernel.compProd_zero_right, Kernel.zero_apply]
    infer_instance
  · infer_instance

section AbsolutelyContinuous

lemma AbsolutelyContinuous.compProd_left [SFinite ν] (hμν : μ ≪ ν) (κ : Kernel α β) :
    μ ⊗ₘ κ ≪ ν ⊗ₘ κ := by
  by_cases hκ : IsSFiniteKernel κ
  · have : SFinite μ := sFinite_of_absolutelyContinuous hμν
    refine Measure.AbsolutelyContinuous.mk fun s hs hs_zero ↦ ?_
    rw [Measure.compProd_apply hs, lintegral_eq_zero_iff (Kernel.measurable_kernel_prod_mk_left hs)]
      at hs_zero ⊢
    exact hμν.ae_eq hs_zero
  · simp [compProd_of_not_isSFiniteKernel _ _ hκ]

@[deprecated (since := "2024-12-11")]
alias absolutelyContinuous_compProd_left := AbsolutelyContinuous.compProd_left

lemma AbsolutelyContinuous.compProd_right [SFinite μ] [IsSFiniteKernel η]
    (hκη : ∀ᵐ a ∂μ, κ a ≪ η a) :
    μ ⊗ₘ κ ≪ μ ⊗ₘ η := by
  by_cases hκ : IsSFiniteKernel κ
  · refine Measure.AbsolutelyContinuous.mk fun s hs hs_zero ↦ ?_
    rw [Measure.compProd_apply hs, lintegral_eq_zero_iff (Kernel.measurable_kernel_prod_mk_left hs)]
      at hs_zero ⊢
    filter_upwards [hs_zero, hκη] with a ha_zero ha_ac using ha_ac ha_zero
  · simp [compProd_of_not_isSFiniteKernel _ _ hκ]

@[deprecated (since := "2024-12-11")]
alias absolutelyContinuous_compProd_right := AbsolutelyContinuous.compProd_right

lemma AbsolutelyContinuous.compProd [SFinite ν] [IsSFiniteKernel η]
    (hμν : μ ≪ ν) (hκη : ∀ᵐ a ∂μ, κ a ≪ η a) :
    μ ⊗ₘ κ ≪ ν ⊗ₘ η :=
  have : SFinite μ := sFinite_of_absolutelyContinuous hμν
  (Measure.AbsolutelyContinuous.compProd_right hκη).trans (hμν.compProd_left _)

@[deprecated (since := "2024-12-11")]
alias absolutelyContinuous_compProd := AbsolutelyContinuous.compProd

lemma absolutelyContinuous_of_compProd [SFinite μ] [IsSFiniteKernel κ] [h_zero : ∀ a, NeZero (κ a)]
    (h : μ ⊗ₘ κ ≪ ν ⊗ₘ η) :
    μ ≪ ν := by
  refine Measure.AbsolutelyContinuous.mk (fun s hs hs0 ↦ ?_)
  have h1 : (ν ⊗ₘ η) (s ×ˢ univ) = 0 := by
    by_cases hν : SFinite ν
    swap; · simp [compProd_of_not_sfinite _ _ hν]
    by_cases hη : IsSFiniteKernel η
    swap; · simp [compProd_of_not_isSFiniteKernel _ _ hη]
    rw [Measure.compProd_apply_prod hs MeasurableSet.univ]
    exact setLIntegral_measure_zero _ _ hs0
  have h2 : (μ ⊗ₘ κ) (s ×ˢ univ) = 0 := h h1
  rw [Measure.compProd_apply_prod hs MeasurableSet.univ, lintegral_eq_zero_iff] at h2
  swap; · exact Kernel.measurable_coe _ MeasurableSet.univ
  by_contra hμs
  have : Filter.NeBot (ae (μ.restrict s)) := by simp [hμs]
  obtain ⟨a, ha⟩ : ∃ a, κ a univ = 0 := h2.exists
  refine absurd ha ?_
  simp only [Measure.measure_univ_eq_zero]
  exact (h_zero a).out

lemma absolutelyContinuous_compProd_left_iff [SFinite μ] [SFinite ν]
    [IsFiniteKernel κ] [∀ a, NeZero (κ a)] :
    μ ⊗ₘ κ ≪ ν ⊗ₘ κ ↔ μ ≪ ν :=
  ⟨absolutelyContinuous_of_compProd, fun h ↦ h.compProd_left κ⟩

lemma AbsolutelyContinuous.compProd_of_compProd [SFinite ν] [IsSFiniteKernel η]
    (hμν : μ ≪ ν) (hκη : μ ⊗ₘ κ ≪ μ ⊗ₘ η) :
    μ ⊗ₘ κ ≪ ν ⊗ₘ η := by
  by_cases hμ : SFinite μ
  swap; · rw [compProd_of_not_sfinite _ _ hμ]; simp
  refine AbsolutelyContinuous.mk fun s hs hs_zero ↦ ?_
  suffices (μ ⊗ₘ η) s = 0 from hκη this
  rw [measure_zero_iff_ae_nmem, ae_compProd_iff hs.compl] at hs_zero ⊢
  exact hμν.ae_le hs_zero

end AbsolutelyContinuous

section MutuallySingular

lemma MutuallySingular.compProd_of_left (hμν : μ ⟂ₘ ν) (κ η : Kernel α β) :
    μ ⊗ₘ κ ⟂ₘ ν ⊗ₘ η := by
  by_cases hμ : SFinite μ
  swap; · rw [compProd_of_not_sfinite _ _ hμ]; simp
  by_cases hν : SFinite ν
  swap; · rw [compProd_of_not_sfinite _ _ hν]; simp
  by_cases hκ : IsSFiniteKernel κ
  swap; · rw [compProd_of_not_isSFiniteKernel _ _ hκ]; simp
  by_cases hη : IsSFiniteKernel η
  swap; · rw [compProd_of_not_isSFiniteKernel _ _ hη]; simp
  refine ⟨hμν.nullSet ×ˢ univ, hμν.measurableSet_nullSet.prod .univ, ?_⟩
  rw [compProd_apply_prod hμν.measurableSet_nullSet .univ, compl_prod_eq_union]
  simp only [MutuallySingular.restrict_nullSet, lintegral_zero_measure, compl_univ,
    prod_empty, union_empty, true_and]
  rw [compProd_apply_prod hμν.measurableSet_nullSet.compl .univ]
  simp

lemma mutuallySingular_of_mutuallySingular_compProd {ξ : Measure α}
    [SFinite μ] [SFinite ν] [IsSFiniteKernel κ] [IsSFiniteKernel η]
    (h : μ ⊗ₘ κ ⟂ₘ ν ⊗ₘ η) (hμ : ξ ≪ μ) (hν : ξ ≪ ν) :
    ∀ᵐ x ∂ξ, κ x ⟂ₘ η x := by
  have hs : MeasurableSet h.nullSet := h.measurableSet_nullSet
  have hμ_zero : (μ ⊗ₘ κ) h.nullSet = 0 := h.measure_nullSet
  have hν_zero : (ν ⊗ₘ η) h.nullSetᶜ = 0 := h.measure_compl_nullSet
  rw [compProd_apply, lintegral_eq_zero_iff'] at hμ_zero hν_zero
  · filter_upwards [hμ hμ_zero, hν hν_zero] with x hxμ hxν
    exact ⟨Prod.mk x ⁻¹' h.nullSet, measurable_prod_mk_left hs, ⟨hxμ, hxν⟩⟩
  · exact (Kernel.measurable_kernel_prod_mk_left hs.compl).aemeasurable
  · exact (Kernel.measurable_kernel_prod_mk_left hs).aemeasurable
  · exact hs.compl
  · exact hs

lemma mutuallySingular_compProd_left_iff [SFinite μ] [SigmaFinite ν]
    [IsSFiniteKernel κ] [hκ : ∀ x, NeZero (κ x)] :
    μ ⊗ₘ κ ⟂ₘ ν ⊗ₘ κ ↔ μ ⟂ₘ ν := by
  refine ⟨fun h ↦ ?_, fun h ↦ h.compProd_of_left _ _⟩
  rw [← withDensity_rnDeriv_eq_zero]
  have hh := mutuallySingular_of_mutuallySingular_compProd h ?_ ?_
    (ξ := ν.withDensity (μ.rnDeriv ν))
  rotate_left
  · exact absolutelyContinuous_of_le (μ.withDensity_rnDeriv_le ν)
  · exact withDensity_absolutelyContinuous _ _
  simp_rw [MutuallySingular.self_iff, (hκ _).ne] at hh
  exact ae_eq_bot.mp (Filter.eventually_false_iff_eq_bot.mp hh)

lemma AbsolutelyContinuous.mutuallySingular_compProd_iff [SigmaFinite μ] [SigmaFinite ν]
    (hμν : μ ≪ ν) :
    μ ⊗ₘ κ ⟂ₘ ν ⊗ₘ η ↔ μ ⊗ₘ κ ⟂ₘ μ ⊗ₘ η := by
  conv_lhs => rw [ν.haveLebesgueDecomposition_add μ]
  rw [compProd_add_left, MutuallySingular.add_right_iff]
  simp only [(mutuallySingular_singularPart ν μ).symm.compProd_of_left κ η, true_and]
  refine ⟨fun h ↦ h.mono_ac .rfl ?_, fun h ↦ h.mono_ac .rfl ?_⟩
  · exact (absolutelyContinuous_withDensity_rnDeriv hμν).compProd_left _
  · exact (withDensity_absolutelyContinuous μ (ν.rnDeriv μ)).compProd_left _

lemma mutuallySingular_compProd_iff [SigmaFinite μ] [SigmaFinite ν] :
    μ ⊗ₘ κ ⟂ₘ ν ⊗ₘ η ↔ ∀ ξ, SFinite ξ → ξ ≪ μ → ξ ≪ ν → ξ ⊗ₘ κ ⟂ₘ ξ ⊗ₘ η := by
  conv_lhs => rw [μ.haveLebesgueDecomposition_add ν]
  rw [compProd_add_left, MutuallySingular.add_left_iff]
  simp only [(mutuallySingular_singularPart μ ν).compProd_of_left κ η, true_and]
  rw [(withDensity_absolutelyContinuous ν (μ.rnDeriv ν)).mutuallySingular_compProd_iff]
  refine ⟨fun h ξ hξ hξμ hξν ↦ ?_, fun h ↦ ?_⟩
  · exact h.mono_ac ((hξμ.withDensity_rnDeriv hξν).compProd_left _)
      ((hξμ.withDensity_rnDeriv hξν).compProd_left _)
  · refine h _ ?_ ?_ ?_
    · infer_instance
    · exact absolutelyContinuous_of_le (withDensity_rnDeriv_le _ _)
    · exact withDensity_absolutelyContinuous ν (μ.rnDeriv ν)

end MutuallySingular

lemma absolutelyContinuous_compProd_of_compProd [SigmaFinite μ] [SigmaFinite ν]
    (hκη : μ ⊗ₘ κ ≪ ν ⊗ₘ η) :
    μ ⊗ₘ κ ≪ μ ⊗ₘ η := by
  rw [ν.haveLebesgueDecomposition_add μ, compProd_add_left, add_comm] at hκη
  have h := absolutelyContinuous_of_add_of_mutuallySingular hκη
    ((mutuallySingular_singularPart _ _).symm.compProd_of_left _ _)
  refine h.trans (AbsolutelyContinuous.compProd_left ?_ _)
  exact withDensity_absolutelyContinuous _ _

lemma absolutelyContinuous_compProd_iff
    [SigmaFinite μ] [SigmaFinite ν] [IsSFiniteKernel κ] [IsSFiniteKernel η] [∀ x, NeZero (κ x)] :
    μ ⊗ₘ κ ≪ ν ⊗ₘ η ↔ μ ≪ ν ∧ μ ⊗ₘ κ ≪ μ ⊗ₘ η :=
  ⟨fun h ↦ ⟨absolutelyContinuous_of_compProd h, absolutelyContinuous_compProd_of_compProd h⟩,
    fun h ↦ h.1.compProd_of_compProd h.2⟩

end MeasureTheory.Measure<|MERGE_RESOLUTION|>--- conflicted
+++ resolved
@@ -180,14 +180,9 @@
   rw [compProd, Kernel.setLIntegral_compProd _ _ _ hf hs ht]
   simp
 
-<<<<<<< HEAD
-lemma _root_.MeasureTheory.AEStronglyMeasurable.compProd [SFinite μ] [IsSFiniteKernel κ] {E : Type*}
-    [NormedAddCommGroup E] {f : α → β → E} (hf : AEStronglyMeasurable f.uncurry (μ ⊗ₘ κ)) :
-=======
 lemma _root_.MeasureTheory.AEStronglyMeasurable.ae_of_compProd [SFinite μ] [IsSFiniteKernel κ]
     {E : Type*} [NormedAddCommGroup E] {f : α → β → E}
     (hf : AEStronglyMeasurable f.uncurry (μ ⊗ₘ κ)) :
->>>>>>> f3660ea1
     ∀ᵐ x ∂μ, AEStronglyMeasurable (f x) (κ x) := by
   simpa using hf.compProd_mk_left
 
