/-
Copyright (c) 2023 Rémy Degenne. All rights reserved.
Released under Apache 2.0 license as described in the file LICENSE.
Authors: Rémy Degenne, Etienne Marion
-/
import Mathlib.Probability.Kernel.Composition.CompProd
import Mathlib.Probability.Kernel.Composition.Comp
import Mathlib.Probability.Kernel.MeasurableIntegral

/-!
# Bochner integral of a function against the composition and the composition-products of two kernels

We prove properties of the composition and the composition-product of two kernels.

If `κ` is a kernel from `α` to `β` and `η` is a kernel from `β` to `γ`, we can form their
composition `η ∘ₖ κ : Kernel α γ`. We proved in `ProbabilityTheory.Kernel.lintegral_comp` that it
verifies `∫⁻ c, f c ∂((η ∘ₖ κ) a) = ∫⁻ b, ∫⁻ c, f c ∂(η b) ∂(κ a)`. In this file, we
prove the same equality for the Bochner integral.

If `κ` is an s-finite kernel from `α` to `β` and `η` is an s-finite kernel from `α × β` to `γ`,
we can form their composition-product `κ ⊗ₖ η : Kernel α (β × γ)`.
We proved in `ProbabilityTheory.Kernel.lintegral_compProd` that it
verifies `∫⁻ bc, f bc ∂((κ ⊗ₖ η) a) = ∫⁻ b, ∫⁻ c, f (b, c) ∂(η (a, b)) ∂(κ a)`. In this file, we
prove the same equality for the Bochner integral.

## Main statements

* `ProbabilityTheory.integral_compProd`: the integral against the composition-product is
  `∫ z, f z ∂((κ ⊗ₖ η) a) = ∫ x, ∫ y, f (x, y) ∂(η (a, x)) ∂(κ a)`.

* `ProbabilityTheory.integral_comp`: the integral against the composition is
  `∫⁻ z, f z ∂((η ∘ₖ κ) a) = ∫⁻ x, ∫⁻ y, f y ∂(η x) ∂(κ a)`.

## Implementation details

This file is to a large extent a copy of part of `Mathlib/MeasureTheory/Integral/Prod.lean`.
The product of two measures is a particular case of composition-product of kernels and
it turns out that once the measurablity of the Lebesgue integral of a kernel is proved,
almost all proofs about integrals against products of measures extend with minimal modifications
to the composition-product of two kernels.

The composition of kernels can also be expressed easily with the composition-product and therefore
the proofs about the composition are only simplified versions of the ones for the
<<<<<<< HEAD
composition-product. However it is necessary to do all the proofs one again because the
=======
composition-product. However it is necessary to do all the proofs once again because the
>>>>>>> 9c6a985f
composition-product requires s-finiteness while the composition does not.
-/


noncomputable section

open Set Function Real ENNReal MeasureTheory Filter ProbabilityTheory ProbabilityTheory.Kernel
open scoped Topology ENNReal MeasureTheory

variable {α β γ E : Type*} {mα : MeasurableSpace α} {mβ : MeasurableSpace β}
  {mγ : MeasurableSpace γ} [NormedAddCommGroup E] {a : α}

namespace ProbabilityTheory

section compProd

variable {κ : Kernel α β} [IsSFiniteKernel κ] {η : Kernel (α × β) γ} [IsSFiniteKernel η]

theorem hasFiniteIntegral_prod_mk_left (a : α) {s : Set (β × γ)} (h2s : (κ ⊗ₖ η) a s ≠ ∞) :
    HasFiniteIntegral (fun b => (η (a, b) (Prod.mk b ⁻¹' s)).toReal) (κ a) := by
  let t := toMeasurable ((κ ⊗ₖ η) a) s
  simp_rw [hasFiniteIntegral_iff_enorm, enorm_eq_ofReal toReal_nonneg]
  calc
    ∫⁻ b, ENNReal.ofReal (η (a, b) (Prod.mk b ⁻¹' s)).toReal ∂κ a
    _ ≤ ∫⁻ b, η (a, b) (Prod.mk b ⁻¹' t) ∂κ a := by
      refine lintegral_mono_ae ?_
      filter_upwards [ae_kernel_lt_top a h2s] with b hb
      rw [ofReal_toReal hb.ne]
      exact measure_mono (preimage_mono (subset_toMeasurable _ _))
    _ ≤ (κ ⊗ₖ η) a t := le_compProd_apply _ _ _ _
    _ = (κ ⊗ₖ η) a s := measure_toMeasurable s
    _ < ⊤ := h2s.lt_top

theorem integrable_kernel_prod_mk_left (a : α) {s : Set (β × γ)} (hs : MeasurableSet s)
    (h2s : (κ ⊗ₖ η) a s ≠ ∞) : Integrable (fun b => (η (a, b) (Prod.mk b ⁻¹' s)).toReal) (κ a) := by
  constructor
  · exact (measurable_kernel_prod_mk_left' hs a).ennreal_toReal.aestronglyMeasurable
  · exact hasFiniteIntegral_prod_mk_left a h2s

theorem _root_.MeasureTheory.AEStronglyMeasurable.integral_kernel_compProd [NormedSpace ℝ E]
    ⦃f : β × γ → E⦄ (hf : AEStronglyMeasurable f ((κ ⊗ₖ η) a)) :
    AEStronglyMeasurable (fun x => ∫ y, f (x, y) ∂η (a, x)) (κ a) :=
  ⟨fun x => ∫ y, hf.mk f (x, y) ∂η (a, x), hf.stronglyMeasurable_mk.integral_kernel_prod_right'', by
    filter_upwards [ae_ae_of_ae_compProd hf.ae_eq_mk] with _ hx using integral_congr_ae hx⟩

theorem _root_.MeasureTheory.AEStronglyMeasurable.compProd_mk_left {δ : Type*} [TopologicalSpace δ]
    {f : β × γ → δ} (hf : AEStronglyMeasurable f ((κ ⊗ₖ η) a)) :
    ∀ᵐ x ∂κ a, AEStronglyMeasurable (fun y => f (x, y)) (η (a, x)) := by
  filter_upwards [ae_ae_of_ae_compProd hf.ae_eq_mk] with x hx using
    ⟨fun y => hf.mk f (x, y), hf.stronglyMeasurable_mk.comp_measurable measurable_prod_mk_left, hx⟩

/-! ### Integrability -/


theorem hasFiniteIntegral_compProd_iff ⦃f : β × γ → E⦄ (h1f : StronglyMeasurable f) :
    HasFiniteIntegral f ((κ ⊗ₖ η) a) ↔
      (∀ᵐ x ∂κ a, HasFiniteIntegral (fun y => f (x, y)) (η (a, x))) ∧
        HasFiniteIntegral (fun x => ∫ y, ‖f (x, y)‖ ∂η (a, x)) (κ a) := by
  simp only [hasFiniteIntegral_iff_enorm]
  rw [lintegral_compProd _ _ _ h1f.enorm]
  have : ∀ x, ∀ᵐ y ∂η (a, x), 0 ≤ ‖f (x, y)‖ := fun x => Eventually.of_forall fun y => norm_nonneg _
  simp_rw [integral_eq_lintegral_of_nonneg_ae (this _)
      (h1f.norm.comp_measurable measurable_prod_mk_left).aestronglyMeasurable,
    enorm_eq_ofReal toReal_nonneg, ofReal_norm_eq_enorm]
  have : ∀ {p q r : Prop} (_ : r → p), (r ↔ p ∧ q) ↔ p → (r ↔ q) := fun {p q r} h1 => by
    rw [← and_congr_right_iff, and_iff_right_of_imp h1]
  rw [this]
  · intro h2f; rw [lintegral_congr_ae]
    filter_upwards [h2f] with x hx
    rw [ofReal_toReal]; rw [← lt_top_iff_ne_top]; exact hx
  · intro h2f; refine ae_lt_top ?_ h2f.ne; exact h1f.enorm.lintegral_kernel_prod_right''

theorem hasFiniteIntegral_compProd_iff' ⦃f : β × γ → E⦄
    (h1f : AEStronglyMeasurable f ((κ ⊗ₖ η) a)) :
    HasFiniteIntegral f ((κ ⊗ₖ η) a) ↔
      (∀ᵐ x ∂κ a, HasFiniteIntegral (fun y => f (x, y)) (η (a, x))) ∧
        HasFiniteIntegral (fun x => ∫ y, ‖f (x, y)‖ ∂η (a, x)) (κ a) := by
  rw [hasFiniteIntegral_congr h1f.ae_eq_mk,
    hasFiniteIntegral_compProd_iff h1f.stronglyMeasurable_mk]
  apply and_congr
  · apply eventually_congr
    filter_upwards [ae_ae_of_ae_compProd h1f.ae_eq_mk.symm] with x hx using
      hasFiniteIntegral_congr hx
  · apply hasFiniteIntegral_congr
    filter_upwards [ae_ae_of_ae_compProd h1f.ae_eq_mk.symm] with _ hx using
      integral_congr_ae (EventuallyEq.fun_comp hx _)

theorem integrable_compProd_iff ⦃f : β × γ → E⦄ (hf : AEStronglyMeasurable f ((κ ⊗ₖ η) a)) :
    Integrable f ((κ ⊗ₖ η) a) ↔
      (∀ᵐ x ∂κ a, Integrable (fun y => f (x, y)) (η (a, x))) ∧
        Integrable (fun x => ∫ y, ‖f (x, y)‖ ∂η (a, x)) (κ a) := by
  simp only [Integrable, hasFiniteIntegral_compProd_iff' hf, hf.norm.integral_kernel_compProd,
    hf, hf.compProd_mk_left, eventually_and, true_and]

theorem _root_.MeasureTheory.Integrable.ae_of_compProd ⦃f : β × γ → E⦄
    (hf : Integrable f ((κ ⊗ₖ η) a)) : ∀ᵐ x ∂κ a, Integrable (fun y => f (x, y)) (η (a, x)) :=
  ((integrable_compProd_iff hf.aestronglyMeasurable).mp hf).1

@[deprecated (since := "2025-02-28")]
alias _root_.MeasureTheory.Integrable.compProd_mk_left_ae :=
  _root_.MeasureTheory.Integrable.ae_of_compProd

theorem _root_.MeasureTheory.Integrable.integral_norm_compProd ⦃f : β × γ → E⦄
    (hf : Integrable f ((κ ⊗ₖ η) a)) : Integrable (fun x => ∫ y, ‖f (x, y)‖ ∂η (a, x)) (κ a) :=
  ((integrable_compProd_iff hf.aestronglyMeasurable).mp hf).2

theorem _root_.MeasureTheory.Integrable.integral_compProd [NormedSpace ℝ E]
    ⦃f : β × γ → E⦄ (hf : Integrable f ((κ ⊗ₖ η) a)) :
    Integrable (fun x => ∫ y, f (x, y) ∂η (a, x)) (κ a) :=
  Integrable.mono hf.integral_norm_compProd hf.aestronglyMeasurable.integral_kernel_compProd <|
    Eventually.of_forall fun x =>
      (norm_integral_le_integral_norm _).trans_eq <|
        (norm_of_nonneg <|
            integral_nonneg_of_ae <|
              Eventually.of_forall fun y => (norm_nonneg (f (x, y)) :)).symm

/-! ### Bochner integral -/


variable [NormedSpace ℝ E] {E' : Type*} [NormedAddCommGroup E'] [NormedSpace ℝ E']

theorem Kernel.integral_fn_integral_add ⦃f g : β × γ → E⦄ (F : E → E')
    (hf : Integrable f ((κ ⊗ₖ η) a)) (hg : Integrable g ((κ ⊗ₖ η) a)) :
    ∫ x, F (∫ y, f (x, y) + g (x, y) ∂η (a, x)) ∂κ a =
      ∫ x, F (∫ y, f (x, y) ∂η (a, x) + ∫ y, g (x, y) ∂η (a, x)) ∂κ a := by
  refine integral_congr_ae ?_
  filter_upwards [hf.ae_of_compProd, hg.ae_of_compProd] with _ h2f h2g
  simp [integral_add h2f h2g]

theorem Kernel.integral_fn_integral_sub ⦃f g : β × γ → E⦄ (F : E → E')
    (hf : Integrable f ((κ ⊗ₖ η) a)) (hg : Integrable g ((κ ⊗ₖ η) a)) :
    ∫ x, F (∫ y, f (x, y) - g (x, y) ∂η (a, x)) ∂κ a =
      ∫ x, F (∫ y, f (x, y) ∂η (a, x) - ∫ y, g (x, y) ∂η (a, x)) ∂κ a := by
  refine integral_congr_ae ?_
  filter_upwards [hf.ae_of_compProd, hg.ae_of_compProd] with _ h2f h2g
  simp [integral_sub h2f h2g]

theorem Kernel.lintegral_fn_integral_sub ⦃f g : β × γ → E⦄ (F : E → ℝ≥0∞)
    (hf : Integrable f ((κ ⊗ₖ η) a)) (hg : Integrable g ((κ ⊗ₖ η) a)) :
    ∫⁻ x, F (∫ y, f (x, y) - g (x, y) ∂η (a, x)) ∂κ a =
      ∫⁻ x, F (∫ y, f (x, y) ∂η (a, x) - ∫ y, g (x, y) ∂η (a, x)) ∂κ a := by
  refine lintegral_congr_ae ?_
  filter_upwards [hf.ae_of_compProd, hg.ae_of_compProd] with _ h2f h2g
  simp [integral_sub h2f h2g]

theorem Kernel.integral_integral_add ⦃f g : β × γ → E⦄ (hf : Integrable f ((κ ⊗ₖ η) a))
    (hg : Integrable g ((κ ⊗ₖ η) a)) :
    ∫ x, ∫ y, f (x, y) + g (x, y) ∂η (a, x) ∂κ a =
      ∫ x, ∫ y, f (x, y) ∂η (a, x) ∂κ a + ∫ x, ∫ y, g (x, y) ∂η (a, x) ∂κ a :=
  (Kernel.integral_fn_integral_add id hf hg).trans <|
    integral_add hf.integral_compProd hg.integral_compProd

theorem Kernel.integral_integral_add' ⦃f g : β × γ → E⦄ (hf : Integrable f ((κ ⊗ₖ η) a))
    (hg : Integrable g ((κ ⊗ₖ η) a)) :
    ∫ x, ∫ y, (f + g) (x, y) ∂η (a, x) ∂κ a =
      ∫ x, ∫ y, f (x, y) ∂η (a, x) ∂κ a + ∫ x, ∫ y, g (x, y) ∂η (a, x) ∂κ a :=
  Kernel.integral_integral_add hf hg

theorem Kernel.integral_integral_sub ⦃f g : β × γ → E⦄ (hf : Integrable f ((κ ⊗ₖ η) a))
    (hg : Integrable g ((κ ⊗ₖ η) a)) :
    ∫ x, ∫ y, f (x, y) - g (x, y) ∂η (a, x) ∂κ a =
      ∫ x, ∫ y, f (x, y) ∂η (a, x) ∂κ a - ∫ x, ∫ y, g (x, y) ∂η (a, x) ∂κ a :=
  (Kernel.integral_fn_integral_sub id hf hg).trans <|
    integral_sub hf.integral_compProd hg.integral_compProd

theorem Kernel.integral_integral_sub' ⦃f g : β × γ → E⦄ (hf : Integrable f ((κ ⊗ₖ η) a))
    (hg : Integrable g ((κ ⊗ₖ η) a)) :
    ∫ x, ∫ y, (f - g) (x, y) ∂η (a, x) ∂κ a =
      ∫ x, ∫ y, f (x, y) ∂η (a, x) ∂κ a - ∫ x, ∫ y, g (x, y) ∂η (a, x) ∂κ a :=
  Kernel.integral_integral_sub hf hg

-- Porting note: couldn't get the `→₁[]` syntax to work
theorem Kernel.continuous_integral_integral :
    -- Continuous fun f : α × β →₁[(κ ⊗ₖ η) a] E => ∫ x, ∫ y, f (x, y) ∂η (a, x) ∂κ a := by
    Continuous fun f : (MeasureTheory.Lp (α := β × γ) E 1 (((κ ⊗ₖ η) a) : Measure (β × γ))) =>
        ∫ x, ∫ y, f (x, y) ∂η (a, x) ∂κ a := by
  rw [continuous_iff_continuousAt]; intro g
  refine
    tendsto_integral_of_L1 _ (L1.integrable_coeFn g).integral_compProd
      (Eventually.of_forall fun h => (L1.integrable_coeFn h).integral_compProd) ?_
  simp_rw [← lintegral_fn_integral_sub (‖·‖ₑ) (L1.integrable_coeFn _) (L1.integrable_coeFn g)]
  apply tendsto_of_tendsto_of_tendsto_of_le_of_le tendsto_const_nhds _ (fun i => zero_le _) _
  · exact fun i => ∫⁻ x, ∫⁻ y, ‖i (x, y) - g (x, y)‖ₑ ∂η (a, x) ∂κ a
  swap; · exact fun i => lintegral_mono fun x => enorm_integral_le_lintegral_enorm _
  show
    Tendsto
      (fun i : β × γ →₁[(κ ⊗ₖ η) a] E => ∫⁻ x, ∫⁻ y : γ, ‖i (x, y) - g (x, y)‖ₑ ∂η (a, x) ∂κ a)
      (𝓝 g) (𝓝 0)
  have this (i : Lp (α := β × γ) E 1 (((κ ⊗ₖ η) a) : Measure (β × γ))) :
      Measurable fun z => ‖i z - g z‖ₑ :=
    ((Lp.stronglyMeasurable i).sub (Lp.stronglyMeasurable g)).enorm
  simp_rw [← lintegral_compProd _ _ _ (this _), ← L1.ofReal_norm_sub_eq_lintegral, ← ofReal_zero]
  refine (continuous_ofReal.tendsto 0).comp ?_
  rw [← tendsto_iff_norm_sub_tendsto_zero]
  exact tendsto_id

theorem integral_compProd :
    ∀ {f : β × γ → E} (_ : Integrable f ((κ ⊗ₖ η) a)),
      ∫ z, f z ∂(κ ⊗ₖ η) a = ∫ x, ∫ y, f (x, y) ∂η (a, x) ∂κ a := by
  by_cases hE : CompleteSpace E; swap
  · simp [integral, hE]
  apply Integrable.induction
  · intro c s hs h2s
    simp_rw [integral_indicator hs, ← indicator_comp_right, Function.comp_def,
      integral_indicator (measurable_prod_mk_left hs), MeasureTheory.setIntegral_const,
      integral_smul_const]
    congr 1
    rw [integral_toReal]
    rotate_left
    · exact (Kernel.measurable_kernel_prod_mk_left' hs _).aemeasurable
    · exact ae_kernel_lt_top a h2s.ne
    rw [Kernel.compProd_apply hs]
    rfl
  · intro f g _ i_f i_g hf hg
    simp_rw [integral_add' i_f i_g, Kernel.integral_integral_add' i_f i_g, hf, hg]
  · exact isClosed_eq continuous_integral Kernel.continuous_integral_integral
  · intro f g hfg _ hf
    convert hf using 1
    · exact integral_congr_ae hfg.symm
    · apply integral_congr_ae
      filter_upwards [ae_ae_of_ae_compProd hfg] with x hfgx using
        integral_congr_ae (ae_eq_symm hfgx)

theorem setIntegral_compProd {f : β × γ → E} {s : Set β} {t : Set γ} (hs : MeasurableSet s)
    (ht : MeasurableSet t) (hf : IntegrableOn f (s ×ˢ t) ((κ ⊗ₖ η) a)) :
    ∫ z in s ×ˢ t, f z ∂(κ ⊗ₖ η) a = ∫ x in s, ∫ y in t, f (x, y) ∂η (a, x) ∂κ a := by
  -- Porting note: `compProd_restrict` needed some explicit arguments
  rw [← Kernel.restrict_apply (κ ⊗ₖ η) (hs.prod ht), ← compProd_restrict hs ht, integral_compProd]
  · simp_rw [Kernel.restrict_apply]
  · rw [compProd_restrict, Kernel.restrict_apply]; exact hf

theorem setIntegral_compProd_univ_right (f : β × γ → E) {s : Set β} (hs : MeasurableSet s)
    (hf : IntegrableOn f (s ×ˢ univ) ((κ ⊗ₖ η) a)) :
    ∫ z in s ×ˢ univ, f z ∂(κ ⊗ₖ η) a = ∫ x in s, ∫ y, f (x, y) ∂η (a, x) ∂κ a := by
  simp_rw [setIntegral_compProd hs MeasurableSet.univ hf, Measure.restrict_univ]

theorem setIntegral_compProd_univ_left (f : β × γ → E) {t : Set γ} (ht : MeasurableSet t)
    (hf : IntegrableOn f (univ ×ˢ t) ((κ ⊗ₖ η) a)) :
    ∫ z in univ ×ˢ t, f z ∂(κ ⊗ₖ η) a = ∫ x, ∫ y in t, f (x, y) ∂η (a, x) ∂κ a := by
  simp_rw [setIntegral_compProd MeasurableSet.univ ht hf, Measure.restrict_univ]

end compProd

section comp

variable {κ : Kernel α β} {η : Kernel β γ}

<<<<<<< HEAD
theorem _root_.MeasureTheory.StronglyMeasurable.integral_kernel [NormedSpace ℝ E] ⦃f : β → E⦄
    (hf : StronglyMeasurable f) : StronglyMeasurable fun x ↦ ∫ y, f y ∂κ x := by
  classical
  by_cases hE : CompleteSpace E; swap
  · simp [integral, hE, stronglyMeasurable_const]
  borelize E
  have : TopologicalSpace.SeparableSpace (range f ∪ {0} : Set E) :=
    hf.separableSpace_range_union_singleton
  let s : ℕ → SimpleFunc β E := SimpleFunc.approxOn _ hf.measurable (range f ∪ {0}) 0 (by simp)
  let f' n : α → E := {x | Integrable f (κ x)}.indicator fun x ↦ (s n).integral (κ x)
  refine stronglyMeasurable_of_tendsto (f := f') atTop (fun n ↦ ?_) ?_
  · refine StronglyMeasurable.indicator ?_ (measurableSet_integrable hf)
    simp_rw [SimpleFunc.integral_eq]
    refine Finset.stronglyMeasurable_sum _ fun _ _ ↦ ?_
    refine (Measurable.ennreal_toReal ?_).stronglyMeasurable.smul_const _
    exact κ.measurable_coe ((s n).measurableSet_fiber _)
  · rw [tendsto_pi_nhds]; intro x
    by_cases hfx : Integrable f (κ x)
    · simp only [mem_setOf_eq, hfx, indicator_of_mem, f']
      apply tendsto_integral_approxOn_of_measurable_of_range_subset _ hfx
      exact subset_rfl
    · simp [f', hfx, integral_undef]

=======
>>>>>>> 9c6a985f
theorem _root_.MeasureTheory.AEStronglyMeasurable.integral_kernel_comp [NormedSpace ℝ E]
    ⦃f : γ → E⦄ (hf : AEStronglyMeasurable f ((η ∘ₖ κ) a)) :
    AEStronglyMeasurable (fun x ↦ ∫ y, f y ∂η x) (κ a) :=
  ⟨fun x ↦ ∫ y, hf.mk f y ∂η x, hf.stronglyMeasurable_mk.integral_kernel, by
    filter_upwards [ae_ae_of_ae_comp hf.ae_eq_mk] with _ hx using integral_congr_ae hx⟩

theorem _root_.MeasureTheory.AEStronglyMeasurable.comp {δ : Type*} [TopologicalSpace δ]
    {f : γ → δ} (hf : AEStronglyMeasurable f ((η ∘ₖ κ) a)) :
    ∀ᵐ x ∂κ a, AEStronglyMeasurable f (η x) := by
  filter_upwards [ae_ae_of_ae_comp hf.ae_eq_mk] with x hx using
    ⟨hf.mk f, hf.stronglyMeasurable_mk, hx⟩

/-! ### Integrability with respect to composition -/

theorem hasFiniteIntegral_comp_iff ⦃f : γ → E⦄ (hf : StronglyMeasurable f) :
    HasFiniteIntegral f ((η ∘ₖ κ) a) ↔
    (∀ᵐ x ∂κ a, HasFiniteIntegral f (η x)) ∧ HasFiniteIntegral (fun x ↦ ∫ y, ‖f y‖ ∂η x) (κ a) := by
  simp_rw [hasFiniteIntegral_iff_enorm, lintegral_comp _ _ _ hf.enorm]
  simp_rw [integral_eq_lintegral_of_nonneg_ae (ae_of_all _ fun y ↦ norm_nonneg _)
      hf.norm.aestronglyMeasurable, enorm_eq_ofReal toReal_nonneg, ofReal_norm_eq_enorm]
  have : ∀ {p q r : Prop} (_ : r → p), (r ↔ p ∧ q) ↔ p → (r ↔ q) := fun h ↦ by
    rw [← and_congr_right_iff, and_iff_right_of_imp h]
  rw [this]
  · intro h
    rw [lintegral_congr_ae]
    filter_upwards [h] with x hx
    rw [ofReal_toReal]
    rwa [← lt_top_iff_ne_top]
  · exact fun h ↦ ae_lt_top hf.enorm.lintegral_kernel h.ne

theorem hasFiniteIntegral_comp_iff' ⦃f : γ → E⦄ (hf : AEStronglyMeasurable f ((η ∘ₖ κ) a)) :
    HasFiniteIntegral f ((η ∘ₖ κ) a) ↔
    (∀ᵐ x ∂κ a, HasFiniteIntegral f (η x)) ∧ HasFiniteIntegral (fun x ↦ ∫ y, ‖f y‖ ∂η x) (κ a) := by
  rw [hasFiniteIntegral_congr hf.ae_eq_mk, hasFiniteIntegral_comp_iff hf.stronglyMeasurable_mk]
  refine and_congr (eventually_congr ?_) (hasFiniteIntegral_congr ?_)
  · filter_upwards [ae_ae_of_ae_comp hf.ae_eq_mk.symm] with _ hx using
      hasFiniteIntegral_congr hx
  · filter_upwards [ae_ae_of_ae_comp hf.ae_eq_mk.symm] with _ hx using
      integral_congr_ae (EventuallyEq.fun_comp hx _)

theorem integrable_comp_iff ⦃f : γ → E⦄ (hf : AEStronglyMeasurable f ((η ∘ₖ κ) a)) :
    Integrable f ((η ∘ₖ κ) a) ↔
    (∀ᵐ y ∂κ a, Integrable f (η y)) ∧ Integrable (fun y ↦ ∫ z, ‖f z‖ ∂η y) (κ a) := by
  simp only [Integrable, hf, hasFiniteIntegral_comp_iff' hf, true_and, eventually_and, hf.comp,
    hf.norm.integral_kernel_comp]

<<<<<<< HEAD
theorem _root_.MeasureTheory.Integrable.comp ⦃f : γ → E⦄ (hf : Integrable f ((η ∘ₖ κ) a)) :
=======
theorem _root_.MeasureTheory.Integrable.ae_of_comp ⦃f : γ → E⦄ (hf : Integrable f ((η ∘ₖ κ) a)) :
>>>>>>> 9c6a985f
    ∀ᵐ x ∂κ a, Integrable f (η x) := ((integrable_comp_iff hf.1).1 hf).1

theorem _root_.MeasureTheory.Integrable.integral_norm_comp ⦃f : γ → E⦄
    (hf : Integrable f ((η ∘ₖ κ) a)) : Integrable (fun x ↦ ∫ y, ‖f y‖ ∂η x) (κ a) :=
  ((integrable_comp_iff hf.1).1 hf).2

theorem _root_.MeasureTheory.Integrable.integral_comp [NormedSpace ℝ E] ⦃f : γ → E⦄
    (hf : Integrable f ((η ∘ₖ κ) a)) : Integrable (fun x ↦ ∫ y, f y ∂η x) (κ a) :=
  Integrable.mono hf.integral_norm_comp hf.1.integral_kernel_comp <|
    ae_of_all _ fun _ ↦ (norm_integral_le_integral_norm _).trans_eq
    (norm_of_nonneg <| integral_nonneg_of_ae <| ae_of_all _ fun _ ↦ norm_nonneg _).symm

/-! ### Bochner integral with respect to the composition -/

variable [NormedSpace ℝ E] {E' : Type*} [NormedAddCommGroup E'] [NormedSpace ℝ E']

namespace Kernel

theorem integral_fn_integral_add_comp ⦃f g : γ → E⦄ (F : E → E')
    (hf : Integrable f ((η ∘ₖ κ) a)) (hg : Integrable g ((η ∘ₖ κ) a)) :
    ∫ x, F (∫ y, f y + g y ∂η x) ∂κ a = ∫ x, F (∫ y, f y ∂η x + ∫ y, g y ∂η x) ∂κ a := by
  refine integral_congr_ae ?_
<<<<<<< HEAD
  filter_upwards [hf.comp, hg.comp] with _ h2f h2g
=======
  filter_upwards [hf.ae_of_comp, hg.ae_of_comp] with _ h2f h2g
>>>>>>> 9c6a985f
  simp [integral_add h2f h2g]

theorem integral_fn_integral_sub_comp ⦃f g : γ → E⦄ (F : E → E')
    (hf : Integrable f ((η ∘ₖ κ) a)) (hg : Integrable g ((η ∘ₖ κ) a)) :
    ∫ x, F (∫ y, f y - g y ∂η x) ∂κ a = ∫ x, F (∫ y, f y ∂η x - ∫ y, g y ∂η x) ∂κ a := by
  refine integral_congr_ae ?_
<<<<<<< HEAD
  filter_upwards [hf.comp, hg.comp] with _ h2f h2g
=======
  filter_upwards [hf.ae_of_comp, hg.ae_of_comp] with _ h2f h2g
>>>>>>> 9c6a985f
  simp [integral_sub h2f h2g]

theorem lintegral_fn_integral_sub_comp ⦃f g : γ → E⦄ (F : E → ℝ≥0∞)
    (hf : Integrable f ((η ∘ₖ κ) a)) (hg : Integrable g ((η ∘ₖ κ) a)) :
    ∫⁻ x, F (∫ y, f y - g y ∂η x) ∂κ a = ∫⁻ x, F (∫ y, f y ∂η x - ∫ y, g y ∂η x) ∂κ a := by
  refine lintegral_congr_ae ?_
<<<<<<< HEAD
  filter_upwards [hf.comp, hg.comp] with _ h2f h2g
=======
  filter_upwards [hf.ae_of_comp, hg.ae_of_comp] with _ h2f h2g
>>>>>>> 9c6a985f
  simp [integral_sub h2f h2g]

theorem integral_integral_add_comp ⦃f g : γ → E⦄ (hf : Integrable f ((η ∘ₖ κ) a))
    (hg : Integrable g ((η ∘ₖ κ) a)) :
    ∫ x, ∫ y, f y + g y ∂η x ∂κ a = ∫ x, ∫ y, f y ∂η x ∂κ a + ∫ x, ∫ y, g y ∂η x ∂κ a :=
  (integral_fn_integral_add_comp id hf hg).trans <| integral_add hf.integral_comp hg.integral_comp

theorem integral_integral_add'_comp ⦃f g : γ → E⦄ (hf : Integrable f ((η ∘ₖ κ) a))
    (hg : Integrable g ((η ∘ₖ κ) a)) :
    ∫ x, ∫ y, (f + g) y ∂η x ∂κ a = ∫ x, ∫ y, f y ∂η x ∂κ a + ∫ x, ∫ y, g y ∂η x ∂κ a :=
  integral_integral_add_comp hf hg

theorem integral_integral_sub_comp ⦃f g : γ → E⦄ (hf : Integrable f ((η ∘ₖ κ) a))
    (hg : Integrable g ((η ∘ₖ κ) a)) :
    ∫ x, ∫ y, f y - g y ∂η x ∂κ a = ∫ x, ∫ y, f y ∂η x ∂κ a - ∫ x, ∫ y, g y ∂η x ∂κ a :=
  (integral_fn_integral_sub_comp id hf hg).trans <| integral_sub hf.integral_comp hg.integral_comp

theorem integral_integral_sub'_comp ⦃f g : γ → E⦄ (hf : Integrable f ((η ∘ₖ κ) a))
    (hg : Integrable g ((η ∘ₖ κ) a)) :
    ∫ x, ∫ y, (f - g) y ∂η x ∂κ a = ∫ x, ∫ y, f y ∂η x ∂κ a - ∫ x, ∫ y, g y ∂η x ∂κ a :=
  integral_integral_sub_comp hf hg

theorem continuous_integral_integral_comp :
    Continuous fun f : γ →₁[(η ∘ₖ κ) a] E ↦ ∫ x, ∫ y, f y ∂η x ∂κ a := by
  refine continuous_iff_continuousAt.2 fun g ↦ ?_
  refine tendsto_integral_of_L1 _ (L1.integrable_coeFn g).integral_comp
      (Eventually.of_forall fun h ↦ (L1.integrable_coeFn h).integral_comp) ?_
  simp_rw [← lintegral_fn_integral_sub_comp (‖·‖ₑ) (L1.integrable_coeFn _) (L1.integrable_coeFn g)]
  refine tendsto_of_tendsto_of_tendsto_of_le_of_le
    (h := fun i ↦ ∫⁻ x, ∫⁻ y, ‖i y - g y‖ₑ ∂η x ∂κ a)
    tendsto_const_nhds ?_ (fun _ ↦ zero_le _) ?_
  swap; · exact fun _ ↦ lintegral_mono fun _ ↦ enorm_integral_le_lintegral_enorm _
  have (i : γ →₁[(η ∘ₖ κ) a] E) : Measurable fun z ↦ ‖i z - g z‖ₑ :=
    ((Lp.stronglyMeasurable i).sub (Lp.stronglyMeasurable g)).enorm
  simp_rw [← lintegral_comp _ _ _ (this _), ← L1.ofReal_norm_sub_eq_lintegral, ← ofReal_zero]
  exact (continuous_ofReal.tendsto 0).comp (tendsto_iff_norm_sub_tendsto_zero.1 tendsto_id)

theorem integral_comp : ∀ {f : γ → E} (_ : Integrable f ((η ∘ₖ κ) a)),
    ∫ z, f z ∂(η ∘ₖ κ) a = ∫ x, ∫ y, f y ∂η x ∂κ a := by
  by_cases hE : CompleteSpace E; swap
  · simp [integral, hE]
  apply Integrable.induction
  · intro c s hs ms
    simp_rw [integral_indicator hs, MeasureTheory.setIntegral_const, integral_smul_const]
    congr
    rw [integral_toReal, Kernel.comp_apply' _ _ _ hs]
    · exact (Kernel.measurable_coe _ hs).aemeasurable
    · exact ae_lt_top_of_comp_ne_top a ms.ne
  · rintro f g - i_f i_g hf hg
    simp_rw [integral_add' i_f i_g, integral_integral_add'_comp i_f i_g, hf, hg]
  · exact isClosed_eq continuous_integral Kernel.continuous_integral_integral_comp
  · rintro f g hfg - hf
    convert hf using 1
    · exact integral_congr_ae hfg.symm
    · apply integral_congr_ae
      filter_upwards [ae_ae_of_ae_comp hfg] with x hfgx using integral_congr_ae (ae_eq_symm hfgx)

theorem setIntegral_comp {f : γ → E} {s : Set γ} (hs : MeasurableSet s)
    (hf : IntegrableOn f s ((η ∘ₖ κ) a)) :
    ∫ z in s, f z ∂(η ∘ₖ κ) a = ∫ x, ∫ y in s, f y ∂η x ∂κ a := by
  rw [← restrict_apply (η ∘ₖ κ) hs, ← comp_restrict hs, integral_comp]
  · simp_rw [restrict_apply]
  · rwa [comp_restrict, restrict_apply]

end Kernel

end comp

end ProbabilityTheory<|MERGE_RESOLUTION|>--- conflicted
+++ resolved
@@ -41,11 +41,7 @@
 
 The composition of kernels can also be expressed easily with the composition-product and therefore
 the proofs about the composition are only simplified versions of the ones for the
-<<<<<<< HEAD
-composition-product. However it is necessary to do all the proofs one again because the
-=======
 composition-product. However it is necessary to do all the proofs once again because the
->>>>>>> 9c6a985f
 composition-product requires s-finiteness while the composition does not.
 -/
 
@@ -293,32 +289,6 @@
 
 variable {κ : Kernel α β} {η : Kernel β γ}
 
-<<<<<<< HEAD
-theorem _root_.MeasureTheory.StronglyMeasurable.integral_kernel [NormedSpace ℝ E] ⦃f : β → E⦄
-    (hf : StronglyMeasurable f) : StronglyMeasurable fun x ↦ ∫ y, f y ∂κ x := by
-  classical
-  by_cases hE : CompleteSpace E; swap
-  · simp [integral, hE, stronglyMeasurable_const]
-  borelize E
-  have : TopologicalSpace.SeparableSpace (range f ∪ {0} : Set E) :=
-    hf.separableSpace_range_union_singleton
-  let s : ℕ → SimpleFunc β E := SimpleFunc.approxOn _ hf.measurable (range f ∪ {0}) 0 (by simp)
-  let f' n : α → E := {x | Integrable f (κ x)}.indicator fun x ↦ (s n).integral (κ x)
-  refine stronglyMeasurable_of_tendsto (f := f') atTop (fun n ↦ ?_) ?_
-  · refine StronglyMeasurable.indicator ?_ (measurableSet_integrable hf)
-    simp_rw [SimpleFunc.integral_eq]
-    refine Finset.stronglyMeasurable_sum _ fun _ _ ↦ ?_
-    refine (Measurable.ennreal_toReal ?_).stronglyMeasurable.smul_const _
-    exact κ.measurable_coe ((s n).measurableSet_fiber _)
-  · rw [tendsto_pi_nhds]; intro x
-    by_cases hfx : Integrable f (κ x)
-    · simp only [mem_setOf_eq, hfx, indicator_of_mem, f']
-      apply tendsto_integral_approxOn_of_measurable_of_range_subset _ hfx
-      exact subset_rfl
-    · simp [f', hfx, integral_undef]
-
-=======
->>>>>>> 9c6a985f
 theorem _root_.MeasureTheory.AEStronglyMeasurable.integral_kernel_comp [NormedSpace ℝ E]
     ⦃f : γ → E⦄ (hf : AEStronglyMeasurable f ((η ∘ₖ κ) a)) :
     AEStronglyMeasurable (fun x ↦ ∫ y, f y ∂η x) (κ a) :=
@@ -365,11 +335,7 @@
   simp only [Integrable, hf, hasFiniteIntegral_comp_iff' hf, true_and, eventually_and, hf.comp,
     hf.norm.integral_kernel_comp]
 
-<<<<<<< HEAD
-theorem _root_.MeasureTheory.Integrable.comp ⦃f : γ → E⦄ (hf : Integrable f ((η ∘ₖ κ) a)) :
-=======
 theorem _root_.MeasureTheory.Integrable.ae_of_comp ⦃f : γ → E⦄ (hf : Integrable f ((η ∘ₖ κ) a)) :
->>>>>>> 9c6a985f
     ∀ᵐ x ∂κ a, Integrable f (η x) := ((integrable_comp_iff hf.1).1 hf).1
 
 theorem _root_.MeasureTheory.Integrable.integral_norm_comp ⦃f : γ → E⦄
@@ -392,33 +358,21 @@
     (hf : Integrable f ((η ∘ₖ κ) a)) (hg : Integrable g ((η ∘ₖ κ) a)) :
     ∫ x, F (∫ y, f y + g y ∂η x) ∂κ a = ∫ x, F (∫ y, f y ∂η x + ∫ y, g y ∂η x) ∂κ a := by
   refine integral_congr_ae ?_
-<<<<<<< HEAD
-  filter_upwards [hf.comp, hg.comp] with _ h2f h2g
-=======
   filter_upwards [hf.ae_of_comp, hg.ae_of_comp] with _ h2f h2g
->>>>>>> 9c6a985f
   simp [integral_add h2f h2g]
 
 theorem integral_fn_integral_sub_comp ⦃f g : γ → E⦄ (F : E → E')
     (hf : Integrable f ((η ∘ₖ κ) a)) (hg : Integrable g ((η ∘ₖ κ) a)) :
     ∫ x, F (∫ y, f y - g y ∂η x) ∂κ a = ∫ x, F (∫ y, f y ∂η x - ∫ y, g y ∂η x) ∂κ a := by
   refine integral_congr_ae ?_
-<<<<<<< HEAD
-  filter_upwards [hf.comp, hg.comp] with _ h2f h2g
-=======
   filter_upwards [hf.ae_of_comp, hg.ae_of_comp] with _ h2f h2g
->>>>>>> 9c6a985f
   simp [integral_sub h2f h2g]
 
 theorem lintegral_fn_integral_sub_comp ⦃f g : γ → E⦄ (F : E → ℝ≥0∞)
     (hf : Integrable f ((η ∘ₖ κ) a)) (hg : Integrable g ((η ∘ₖ κ) a)) :
     ∫⁻ x, F (∫ y, f y - g y ∂η x) ∂κ a = ∫⁻ x, F (∫ y, f y ∂η x - ∫ y, g y ∂η x) ∂κ a := by
   refine lintegral_congr_ae ?_
-<<<<<<< HEAD
-  filter_upwards [hf.comp, hg.comp] with _ h2f h2g
-=======
   filter_upwards [hf.ae_of_comp, hg.ae_of_comp] with _ h2f h2g
->>>>>>> 9c6a985f
   simp [integral_sub h2f h2g]
 
 theorem integral_integral_add_comp ⦃f g : γ → E⦄ (hf : Integrable f ((η ∘ₖ κ) a))
