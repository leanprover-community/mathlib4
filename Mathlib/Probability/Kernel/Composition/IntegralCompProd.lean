--- conflicted
+++ resolved
@@ -76,11 +76,7 @@
     _ = (κ ⊗ₖ η) a s := (measure_toMeasurable s)
     _ < ⊤ := h2s.lt_top
 
-<<<<<<< HEAD
-@[deprecated (since := "2025-02-22")]
-=======
 @[deprecated (since := "2025-03-05")]
->>>>>>> e9f30dfc
 alias hasFiniteIntegral_prod_mk_left := hasFiniteIntegral_prodMk_left
 
 theorem integrable_kernel_prodMk_left (a : α) {s : Set (β × γ)} (hs : MeasurableSet s)
