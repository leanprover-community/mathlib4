--- conflicted
+++ resolved
@@ -92,11 +92,7 @@
 lemma copy_comp_map {f : α → β} (hf : AEMeasurable f μ) :
     Kernel.copy β ∘ₘ (μ.map f) = μ.map (fun a ↦ (f a, f a)) := by
   rw [Kernel.copy, deterministic_comp_eq_map, AEMeasurable.map_map_of_aemeasurable (by fun_prop) hf]
-<<<<<<< HEAD
-  congr
-=======
   rfl
->>>>>>> e5a6d2db
 
 section CompProd
 
