/-
Copyright (c) 2023 Rémy Degenne. All rights reserved.
Released under Apache 2.0 license as described in the file LICENSE.
Authors: Rémy Degenne
-/
import Mathlib.MeasureTheory.Measure.WithDensityFinite
import Mathlib.Probability.Kernel.IntegralCompProd

/-!
# Composition-Product of a measure and a kernel

This operation, denoted by `⊗ₘ`, takes `μ : Measure α` and `κ : Kernel α β` and creates
`μ ⊗ₘ κ : Measure (α × β)`. The integral of a function against `μ ⊗ₘ κ` is
`∫⁻ x, f x ∂(μ ⊗ₘ κ) = ∫⁻ a, ∫⁻ b, f (a, b) ∂(κ a) ∂μ`.

`μ ⊗ₘ κ` is defined as `((Kernel.const Unit μ) ⊗ₖ (Kernel.prodMkLeft Unit κ)) ()`.

## Main definitions

* `Measure.compProd`: from `μ : Measure α` and `κ : Kernel α β`, get a `Measure (α × β)`.

## Notations

* `μ ⊗ₘ κ = μ.compProd κ`
-/

open scoped ENNReal

open ProbabilityTheory

namespace MeasureTheory.Measure

variable {α β : Type*} {mα : MeasurableSpace α} {mβ : MeasurableSpace β}
<<<<<<< HEAD
  {μ ν : Measure α} {κ η : kernel α β}
=======
  {μ : Measure α} {κ η : Kernel α β}
>>>>>>> 9045ac05

/-- The composition-product of a measure and a kernel. -/
noncomputable
def compProd (μ : Measure α) (κ : Kernel α β) : Measure (α × β) :=
  (Kernel.const Unit μ ⊗ₖ Kernel.prodMkLeft Unit κ) ()

@[inherit_doc]
scoped[ProbabilityTheory] infixl:100 " ⊗ₘ " => MeasureTheory.Measure.compProd

lemma compProd_of_not_sfinite (μ : Measure α) (κ : Kernel α β) (h : ¬ SFinite μ) :
    μ ⊗ₘ κ = 0 := by
  rw [compProd, Kernel.compProd_of_not_isSFiniteKernel_left, Kernel.zero_apply]
  rwa [Kernel.isSFiniteKernel_const]

lemma compProd_of_not_isSFiniteKernel (μ : Measure α) (κ : Kernel α β) (h : ¬ IsSFiniteKernel κ) :
    μ ⊗ₘ κ = 0 := by
  rw [compProd, Kernel.compProd_of_not_isSFiniteKernel_right, Kernel.zero_apply]
  rwa [Kernel.isSFiniteKernel_prodMkLeft_unit]

@[simp] lemma compProd_zero_left (κ : Kernel α β) : (0 : Measure α) ⊗ₘ κ = 0 := by simp [compProd]
@[simp] lemma compProd_zero_right (μ : Measure α) : μ ⊗ₘ (0 : Kernel α β) = 0 := by simp [compProd]

lemma compProd_apply [SFinite μ] [IsSFiniteKernel κ] {s : Set (α × β)} (hs : MeasurableSet s) :
    (μ ⊗ₘ κ) s = ∫⁻ a, κ a (Prod.mk a ⁻¹' s) ∂μ := by
  simp_rw [compProd, Kernel.compProd_apply _ _ _ hs, Kernel.const_apply, Kernel.prodMkLeft_apply']
  rfl

lemma compProd_apply_prod [SFinite μ] [IsSFiniteKernel κ]
    {s : Set α} {t : Set β} (hs : MeasurableSet s) (ht : MeasurableSet t) :
    (μ ⊗ₘ κ) (s ×ˢ t) = ∫⁻ a in s, κ a t ∂μ := by
  rw [compProd_apply (hs.prod ht), ← lintegral_indicator _ hs]
  congr with a
  classical
  rw [Set.indicator_apply]
  split_ifs with ha <;> simp [ha]

lemma compProd_congr [SFinite μ] [IsSFiniteKernel κ] [IsSFiniteKernel η]
    (h : κ =ᵐ[μ] η) : μ ⊗ₘ κ = μ ⊗ₘ η := by
  ext s hs
  have : (fun a ↦ κ a (Prod.mk a ⁻¹' s)) =ᵐ[μ] fun a ↦ η a (Prod.mk a ⁻¹' s) := by
    filter_upwards [h] with a ha using by rw [ha]
  rw [compProd_apply hs, lintegral_congr_ae this, compProd_apply hs]

lemma ae_compProd_of_ae_ae [SFinite μ] [IsSFiniteKernel κ] {p : α × β → Prop}
    (hp : MeasurableSet {x | p x}) (h : ∀ᵐ a ∂μ, ∀ᵐ b ∂(κ a), p (a, b)) :
    ∀ᵐ x ∂(μ ⊗ₘ κ), p x :=
  Kernel.ae_compProd_of_ae_ae hp h

lemma ae_ae_of_ae_compProd [SFinite μ] [IsSFiniteKernel κ] {p : α × β → Prop}
    (h : ∀ᵐ x ∂(μ ⊗ₘ κ), p x) :
    ∀ᵐ a ∂μ, ∀ᵐ b ∂κ a, p (a, b) := by
  convert Kernel.ae_ae_of_ae_compProd h -- Much faster with `convert`

lemma ae_compProd_iff [SFinite μ] [IsSFiniteKernel κ] {p : α × β → Prop}
    (hp : MeasurableSet {x | p x}) :
    (∀ᵐ x ∂(μ ⊗ₘ κ), p x) ↔ ∀ᵐ a ∂μ, ∀ᵐ b ∂(κ a), p (a, b) :=
  Kernel.ae_compProd_iff hp

lemma compProd_add_left (μ ν : Measure α) [SFinite μ] [SFinite ν] (κ : Kernel α β)
    [IsSFiniteKernel κ] :
    (μ + ν) ⊗ₘ κ = μ ⊗ₘ κ + ν ⊗ₘ κ := by
  rw [Measure.compProd, Kernel.const_add, Kernel.compProd_add_left]; rfl

lemma compProd_add_right (μ : Measure α) [SFinite μ] (κ η : Kernel α β)
    [IsSFiniteKernel κ] [IsSFiniteKernel η] :
    μ ⊗ₘ (κ + η) = μ ⊗ₘ κ + μ ⊗ₘ η := by
  rw [Measure.compProd, Kernel.prodMkLeft_add, Kernel.compProd_add_right]; rfl

section Integral

lemma lintegral_compProd [SFinite μ] [IsSFiniteKernel κ]
    {f : α × β → ℝ≥0∞} (hf : Measurable f) :
    ∫⁻ x, f x ∂(μ ⊗ₘ κ) = ∫⁻ a, ∫⁻ b, f (a, b) ∂(κ a) ∂μ := by
  rw [compProd, Kernel.lintegral_compProd _ _ _ hf]
  simp

lemma setLIntegral_compProd [SFinite μ] [IsSFiniteKernel κ]
    {f : α × β → ℝ≥0∞} (hf : Measurable f)
    {s : Set α} (hs : MeasurableSet s) {t : Set β} (ht : MeasurableSet t) :
    ∫⁻ x in s ×ˢ t, f x ∂(μ ⊗ₘ κ) = ∫⁻ a in s, ∫⁻ b in t, f (a, b) ∂(κ a) ∂μ := by
  rw [compProd, Kernel.setLIntegral_compProd _ _ _ hf hs ht]
  simp

@[deprecated (since := "2024-06-29")]
alias set_lintegral_compProd := setLIntegral_compProd

lemma integrable_compProd_iff [SFinite μ] [IsSFiniteKernel κ] {E : Type*} [NormedAddCommGroup E]
    {f : α × β → E} (hf : AEStronglyMeasurable f (μ ⊗ₘ κ)) :
    Integrable f (μ ⊗ₘ κ) ↔
      (∀ᵐ x ∂μ, Integrable (fun y => f (x, y)) (κ x)) ∧
        Integrable (fun x => ∫ y, ‖f (x, y)‖ ∂(κ x)) μ := by
  rw [Measure.compProd, ProbabilityTheory.integrable_compProd_iff hf]
  rfl

lemma integral_compProd [SFinite μ] [IsSFiniteKernel κ] {E : Type*}
    [NormedAddCommGroup E] [NormedSpace ℝ E]
    {f : α × β → E} (hf : Integrable f (μ ⊗ₘ κ)) :
    ∫ x, f x ∂(μ ⊗ₘ κ) = ∫ a, ∫ b, f (a, b) ∂(κ a) ∂μ := by
  rw [compProd, ProbabilityTheory.integral_compProd hf]
  simp

lemma setIntegral_compProd [SFinite μ] [IsSFiniteKernel κ] {E : Type*}
    [NormedAddCommGroup E] [NormedSpace ℝ E]
    {s : Set α} (hs : MeasurableSet s) {t : Set β} (ht : MeasurableSet t)
    {f : α × β → E} (hf : IntegrableOn f (s ×ˢ t) (μ ⊗ₘ κ))  :
    ∫ x in s ×ˢ t, f x ∂(μ ⊗ₘ κ) = ∫ a in s, ∫ b in t, f (a, b) ∂(κ a) ∂μ := by
  rw [compProd, ProbabilityTheory.setIntegral_compProd hs ht hf]
  simp

@[deprecated (since := "2024-04-17")]
alias set_integral_compProd := setIntegral_compProd

end Integral

lemma dirac_compProd_apply [MeasurableSingletonClass α] {a : α} [IsSFiniteKernel κ]
    {s : Set (α × β)} (hs : MeasurableSet s) :
    (Measure.dirac a ⊗ₘ κ) s = κ a (Prod.mk a ⁻¹' s) := by
  rw [compProd_apply hs, lintegral_dirac]

lemma dirac_unit_compProd (κ : Kernel Unit β) [IsSFiniteKernel κ] :
    Measure.dirac () ⊗ₘ κ = (κ ()).map (Prod.mk ()) := by
  ext s hs; rw [dirac_compProd_apply hs, Measure.map_apply measurable_prod_mk_left hs]

lemma dirac_unit_compProd_const (μ : Measure β) [IsFiniteMeasure μ] :
    Measure.dirac () ⊗ₘ Kernel.const Unit μ = μ.map (Prod.mk ()) := by
  rw [dirac_unit_compProd, Kernel.const_apply]

@[simp]
lemma snd_dirac_unit_compProd_const (μ : Measure β) [IsFiniteMeasure μ] :
    snd (Measure.dirac () ⊗ₘ Kernel.const Unit μ) = μ := by
  rw [dirac_unit_compProd_const, snd, map_map measurable_snd measurable_prod_mk_left]
  simp

instance : SFinite (μ ⊗ₘ κ) := by rw [compProd]; infer_instance

instance [IsFiniteMeasure μ] [IsFiniteKernel κ] : IsFiniteMeasure (μ ⊗ₘ κ) := by
  rw [compProd]; infer_instance

instance [IsProbabilityMeasure μ] [IsMarkovKernel κ] : IsProbabilityMeasure (μ ⊗ₘ κ) := by
  rw [compProd]; infer_instance

lemma absolutelyContinuous_compProd_left [SFinite ν] (hμν : μ ≪ ν)
    (κ : kernel α β) [IsSFiniteKernel κ]  :
    μ ⊗ₘ κ ≪ ν ⊗ₘ κ := by
  have : SFinite μ := sFinite_of_absolutelyContinuous hμν
  refine Measure.AbsolutelyContinuous.mk fun s hs hs_zero ↦ ?_
  rw [Measure.compProd_apply hs, lintegral_eq_zero_iff (kernel.measurable_kernel_prod_mk_left hs)]
    at hs_zero ⊢
  exact hμν.ae_eq hs_zero

lemma absolutelyContinuous_compProd_right (μ : Measure α) [SFinite μ]
    [IsSFiniteKernel κ] [IsSFiniteKernel η]
    (hκη : ∀ᵐ a ∂μ, κ a ≪ η a) :
    μ ⊗ₘ κ ≪ μ ⊗ₘ η := by
  refine Measure.AbsolutelyContinuous.mk fun s hs hs_zero ↦ ?_
  rw [Measure.compProd_apply hs, lintegral_eq_zero_iff (kernel.measurable_kernel_prod_mk_left hs)]
    at hs_zero ⊢
  filter_upwards [hs_zero, hκη] with a ha_zero ha_ac using ha_ac ha_zero

lemma absolutelyContinuous_compProd [SFinite ν] [IsSFiniteKernel κ] [IsSFiniteKernel η]
    (hμν : μ ≪ ν) (hκη : ∀ᵐ a ∂μ, κ a ≪ η a) :
    μ ⊗ₘ κ ≪ ν ⊗ₘ η := by
  have : SFinite μ := sFinite_of_absolutelyContinuous hμν
  exact (Measure.absolutelyContinuous_compProd_right μ hκη).trans
    (Measure.absolutelyContinuous_compProd_left hμν _)

lemma absolutelyContinuous_of_compProd
    [SFinite μ] [SFinite ν] [IsSFiniteKernel κ] [IsSFiniteKernel η] [h_zero : ∀ a, NeZero (κ a)]
    (h : μ ⊗ₘ κ ≪ ν ⊗ₘ η) :
    μ ≪ ν := by
  refine Measure.AbsolutelyContinuous.mk (fun s hs hs0 ↦ ?_)
  have h1 : (ν ⊗ₘ η) (s ×ˢ Set.univ) = 0 := by
    rw [Measure.compProd_apply_prod hs MeasurableSet.univ]
    exact setLIntegral_measure_zero _ _ hs0
  have h2 := h h1
  rw [Measure.compProd_apply_prod hs MeasurableSet.univ, lintegral_eq_zero_iff] at h2
  swap; · exact kernel.measurable_coe _ MeasurableSet.univ
  by_contra hμs
  have : Filter.NeBot (ae (μ.restrict s)) := by simp [hμs]
  obtain ⟨a, ha⟩ : ∃ a, κ a Set.univ = 0 := h2.exists
  refine absurd ha ?_
  simp only [Measure.measure_univ_eq_zero]
  exact (h_zero a).out

end MeasureTheory.Measure<|MERGE_RESOLUTION|>--- conflicted
+++ resolved
@@ -31,11 +31,7 @@
 namespace MeasureTheory.Measure
 
 variable {α β : Type*} {mα : MeasurableSpace α} {mβ : MeasurableSpace β}
-<<<<<<< HEAD
   {μ ν : Measure α} {κ η : kernel α β}
-=======
-  {μ : Measure α} {κ η : Kernel α β}
->>>>>>> 9045ac05
 
 /-- The composition-product of a measure and a kernel. -/
 noncomputable
