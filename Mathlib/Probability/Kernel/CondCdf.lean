--- conflicted
+++ resolved
@@ -4,10 +4,7 @@
 Authors: Rémy Degenne
 -/
 import Mathlib.Logic.Encodable.Basic
-<<<<<<< HEAD
-=======
 import Mathlib.Data.Set.Lattice
->>>>>>> e975e781
 import Mathlib.MeasureTheory.Measure.Stieltjes
 import Mathlib.MeasureTheory.Decomposition.RadonNikodym
 import Mathlib.MeasureTheory.Constructions.Prod.Basic
@@ -56,17 +53,6 @@
 
 variable {α β ι : Type*}
 
-<<<<<<< HEAD
--- todo: move to data/set/lattice next to prod_sUnion or prod_sInter
-theorem prod_iInter {s : Set α} {t : ι → Set β} [hι : Nonempty ι] :
-    (s ×ˢ ⋂ i, t i) = ⋂ i, s ×ˢ t i := by
-  ext x
-  simp only [mem_prod, mem_iInter]
-  exact ⟨fun h i => ⟨h.1, h.2 i⟩, fun h => ⟨(h hι.some).1, fun i => (h i).2⟩⟩
-#align prod_Inter prod_iInter
-
-=======
->>>>>>> e975e781
 theorem Real.iUnion_Iic_rat : ⋃ r : ℚ, Iic (r : ℝ) = univ := by
   ext1 x
   simp only [mem_iUnion, mem_Iic, mem_univ, iff_true_iff]
@@ -107,62 +93,6 @@
     Tendsto f atTop atBot ∨ ∃ l, Tendsto f atTop (𝓝 l) :=
   @tendsto_of_monotone ι αᵒᵈ _ _ _ _ _ h_mono
 #align tendsto_of_antitone tendsto_of_antitone
-
-<<<<<<< HEAD
--- todo: move to data/real/ennreal
-theorem ENNReal.ofReal_cinfi (f : α → ℝ) [Nonempty α] :
-    ENNReal.ofReal (⨅ i, f i) = ⨅ i, ENNReal.ofReal (f i) := by
-  by_cases hf : BddBelow (range f)
-  · exact
-      Monotone.map_ciInf_of_continuousAt ENNReal.continuous_ofReal.continuousAt
-        (fun i j hij => ENNReal.ofReal_le_ofReal hij) hf
-  · symm
-    rw [Real.iInf_of_not_bddBelow hf, ENNReal.ofReal_zero, ← ENNReal.bot_eq_zero, iInf_eq_bot]
-    obtain ⟨y, hy_mem, hy_neg⟩ := not_bddBelow_iff.mp hf 0
-    obtain ⟨i, rfl⟩ := mem_range.mpr hy_mem
-    refine' fun x hx => ⟨i, _⟩
-    rwa [ENNReal.ofReal_of_nonpos hy_neg.le]
-#align ennreal.of_real_cinfi ENNReal.ofReal_cinfi
-=======
--- todo: move to measure_theory/measurable_space
-/-- Monotone convergence for an infimum over a directed family and indexed by a countable type -/
-theorem lintegral_iInf_directed_of_measurable {mα : MeasurableSpace α} [Countable β]
-    {f : β → α → ℝ≥0∞} {μ : Measure α} (hμ : μ ≠ 0) (hf : ∀ b, Measurable (f b))
-    (hf_int : ∀ b, ∫⁻ a, f b a ∂μ ≠ ∞) (h_directed : Directed (· ≥ ·) f) :
-    ∫⁻ a, ⨅ b, f b a ∂μ = ⨅ b, ∫⁻ a, f b a ∂μ := by
-  cases nonempty_encodable β
-  cases isEmpty_or_nonempty β
-  · -- Porting note: the next `simp only` doesn't do anything, so added a workaround below.
-    -- simp only [WithTop.iInf_empty, lintegral_const]
-    conv =>
-      lhs
-      congr
-      · skip
-      · ext x
-        rw [WithTop.iInf_empty]
-    rw [WithTop.iInf_empty, lintegral_const]
-    rw [ENNReal.top_mul', if_neg]
-    simp only [Measure.measure_univ_eq_zero, hμ, not_false_iff]
-  inhabit β
-  have : ∀ a, ⨅ b, f b a = ⨅ n, f (h_directed.sequence f n) a := by
-    refine' fun a =>
-      le_antisymm (le_iInf fun n => iInf_le _ _)
-        (le_iInf fun b => iInf_le_of_le (Encodable.encode b + 1) _)
-    exact h_directed.sequence_le b a
-  -- Porting note: used `∘` below to deal with its reduced reducibility
-  calc
-    ∫⁻ a, ⨅ b, f b a ∂μ
-    _ = ∫⁻ a, ⨅ n, (f ∘ h_directed.sequence f) n a ∂μ := by simp only [this, Function.comp_apply]
-    _ = ⨅ n, ∫⁻ a, (f ∘ h_directed.sequence f) n a ∂μ := by
-      rw [lintegral_iInf ?_ h_directed.sequence_anti]
-      · exact hf_int _
-      · exact (fun n => hf _)
-    _ = ⨅ b, ∫⁻ a, f b a ∂μ := by
-      refine' le_antisymm (le_iInf fun b => _) (le_iInf fun n => _)
-      · exact iInf_le_of_le (Encodable.encode b + 1) (lintegral_mono <| h_directed.sequence_le b)
-      · exact iInf_le (fun b => ∫⁻ a, f b a ∂μ) _
-#align lintegral_infi_directed_of_measurable lintegral_iInf_directed_of_measurable
->>>>>>> e975e781
 
 end AuxLemmasToBeMoved
 
