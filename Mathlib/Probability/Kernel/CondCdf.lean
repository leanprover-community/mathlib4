/-
Copyright (c) 2023 Rémy Degenne. All rights reserved.
Released under Apache 2.0 license as described in the file LICENSE.
Authors: Rémy Degenne
-/
import Mathlib.Logic.Encodable.Basic
import Mathlib.Data.Set.Lattice
import Mathlib.MeasureTheory.Measure.Stieltjes
import Mathlib.MeasureTheory.Decomposition.RadonNikodym
import Mathlib.MeasureTheory.Constructions.Prod.Basic
import Mathlib.Topology.Order.Basic

#align_import probability.kernel.cond_cdf from "leanprover-community/mathlib"@"3b88f4005dc2e28d42f974cc1ce838f0dafb39b8"

/-!
# Conditional cumulative distribution function

Given `ρ : measure (α × ℝ)`, we define the conditional cumulative distribution function
(conditional cdf) of `ρ`. It is a function `cond_cdf ρ : α → ℝ → ℝ` such that if `ρ` is a finite
measure, then for all `a : α` `cond_cdf ρ a` is monotone and right-continuous with limit 0 at -∞
and limit 1 at +∞, and such that for all `x : ℝ`, `a ↦ cond_cdf ρ a x` is measurable. For all
`x : ℝ` and measurable set `s`, that function satisfies
`∫⁻ a in s, ennreal.of_real (cond_cdf ρ a x) ∂ρ.fst = ρ (s ×ˢ Iic x)`.

## Main definitions

* `probability_theory.cond_cdf ρ : α → stieltjes_function`: the conditional cdf of
  `ρ : measure (α × ℝ)`. A `stieltjes_function` is a function `ℝ → ℝ` which is monotone and
  right-continuous.

## Main statements

* `probability_theory.set_lintegral_cond_cdf`: for all `a : α` and `x : ℝ`, all measurable set `s`,
  `∫⁻ a in s, ennreal.of_real (cond_cdf ρ a x) ∂ρ.fst = ρ (s ×ˢ Iic x)`.

## References

The construction of the conditional cdf in this file follows the proof of Theorem 3.4 in
[O. Kallenberg, Foundations of modern probability][kallenberg2021].

## TODO

* The conditional cdf can be used to define the cdf of a real measure by using the
  conditional cdf of `(measure.dirac unit.star).prod μ : measure (unit × ℝ)`.

-/


open MeasureTheory Set Filter TopologicalSpace

open scoped NNReal ENNReal MeasureTheory Topology

section AuxLemmasToBeMoved

variable {α β ι : Type*}

theorem Real.iUnion_Iic_rat : ⋃ r : ℚ, Iic (r : ℝ) = univ := by
  ext1 x
  simp only [mem_iUnion, mem_Iic, mem_univ, iff_true_iff]
  obtain ⟨r, hr⟩ := exists_rat_gt x
  exact ⟨r, hr.le⟩
#align real.Union_Iic_rat Real.iUnion_Iic_rat

theorem Real.iInter_Iic_rat : ⋂ r : ℚ, Iic (r : ℝ) = ∅ := by
  ext1 x
  simp only [mem_iInter, mem_Iic, mem_empty_iff_false, iff_false_iff, not_forall, not_le]
  exact exists_rat_lt x
#align real.Inter_Iic_rat Real.iInter_Iic_rat

<<<<<<< HEAD
-- todo: move to measure_theory/measurable_space
/-- Monotone convergence for an infimum over a directed family and indexed by a countable type -/
theorem lintegral_iInf_directed_of_measurable {mα : MeasurableSpace α} [Countable β]
    {f : β → α → ℝ≥0∞} {μ : Measure α} (hμ : μ ≠ 0) (hf : ∀ b, Measurable (f b))
    (hf_int : ∀ b, ∫⁻ a, f b a ∂μ ≠ ∞) (h_directed : Directed (· ≥ ·) f) :
    ∫⁻ a, ⨅ b, f b a ∂μ = ⨅ b, ∫⁻ a, f b a ∂μ := by
  cases nonempty_encodable β
  cases isEmpty_or_nonempty β
  · -- Porting note: the next `simp only` doesn't do anything, so added a workaround below.
    -- simp only [WithTop.iInf_empty, lintegral_const]
    conv =>
      lhs
      congr
      · skip
      · ext x
        rw [WithTop.iInf_empty]
    rw [WithTop.iInf_empty, lintegral_const]
    rw [ENNReal.top_mul', if_neg]
    simp only [Measure.measure_univ_eq_zero, hμ, not_false_iff]
  inhabit β
  have : ∀ a, ⨅ b, f b a = ⨅ n, f (h_directed.sequence f n) a := by
    refine' fun a =>
      le_antisymm (le_iInf fun n => iInf_le _ _)
        (le_iInf fun b => iInf_le_of_le (Encodable.encode b + 1) _)
    exact h_directed.sequence_le b a
  -- Porting note: used `∘` below to deal with its reduced reducibility
  calc
    ∫⁻ a, ⨅ b, f b a ∂μ
    _ = ∫⁻ a, ⨅ n, (f ∘ h_directed.sequence f) n a ∂μ := by simp only [this, Function.comp_apply]
    _ = ⨅ n, ∫⁻ a, (f ∘ h_directed.sequence f) n a ∂μ := by
      rw [lintegral_iInf ?_ h_directed.sequence_anti]
      · exact hf_int _
      · exact (fun n => hf _)
    _ = ⨅ b, ∫⁻ a, f b a ∂μ := by
      refine' le_antisymm (le_iInf fun b => _) (le_iInf fun n => _)
      · exact iInf_le_of_le (Encodable.encode b + 1) (lintegral_mono <| h_directed.sequence_le b)
      · exact iInf_le (fun b => ∫⁻ a, f b a ∂μ) _
#align lintegral_infi_directed_of_measurable lintegral_iInf_directed_of_measurable
=======
-- todo after the port: move to order/filter/at_top_bot
theorem atBot_le_nhds_bot {α : Type*} [TopologicalSpace α] [LinearOrder α] [OrderBot α]
    [OrderTopology α] : (atBot : Filter α) ≤ 𝓝 ⊥ := by
  cases subsingleton_or_nontrivial α
  · simp only [nhds_discrete, le_pure_iff, mem_atBot_sets, mem_singleton_iff,
      eq_iff_true_of_subsingleton, imp_true_iff, exists_const]
  have h : atBot.HasBasis (fun _ : α => True) Iic := @atBot_basis α _ _
  have h_nhds : (𝓝 ⊥).HasBasis (fun a : α => ⊥ < a) fun a => Iio a := @nhds_bot_basis α _ _ _ _ _
  intro s
  rw [h.mem_iff, h_nhds.mem_iff]
  rintro ⟨a, ha_bot_lt, h_Iio_a_subset_s⟩
  refine' ⟨⊥, trivial, _root_.trans _ h_Iio_a_subset_s⟩
  simpa only [Iic_bot, singleton_subset_iff, mem_Iio]
#align at_bot_le_nhds_bot atBot_le_nhds_bot

-- todo after the port: move to order/filter/at_top_bot
theorem atTop_le_nhds_top {α : Type*} [TopologicalSpace α] [LinearOrder α] [OrderTop α]
    [OrderTopology α] : (atTop : Filter α) ≤ 𝓝 ⊤ :=
  @atBot_le_nhds_bot αᵒᵈ _ _ _ _
#align at_top_le_nhds_top atTop_le_nhds_top
>>>>>>> 23d27aa1

end AuxLemmasToBeMoved

namespace MeasureTheory.Measure

variable {α β : Type*} {mα : MeasurableSpace α} (ρ : Measure (α × ℝ))

/-- Measure on `α` such that for a measurable set `s`, `ρ.Iic_snd r s = ρ (s ×ˢ Iic r)`. -/
noncomputable def IicSnd (r : ℝ) : Measure α :=
  (ρ.restrict (univ ×ˢ Iic r)).fst
#align measure_theory.measure.Iic_snd MeasureTheory.Measure.IicSnd

theorem IicSnd_apply (r : ℝ) {s : Set α} (hs : MeasurableSet s) :
    ρ.IicSnd r s = ρ (s ×ˢ Iic r) := by
  rw [IicSnd, fst_apply hs,
    restrict_apply' (MeasurableSet.univ.prod (measurableSet_Iic : MeasurableSet (Iic r))), ←
    prod_univ, prod_inter_prod, inter_univ, univ_inter]
#align measure_theory.measure.Iic_snd_apply MeasureTheory.Measure.IicSnd_apply

theorem IicSnd_univ (r : ℝ) : ρ.IicSnd r univ = ρ (univ ×ˢ Iic r) :=
  IicSnd_apply ρ r MeasurableSet.univ
#align measure_theory.measure.Iic_snd_univ MeasureTheory.Measure.IicSnd_univ

theorem IicSnd_mono {r r' : ℝ} (h_le : r ≤ r') : ρ.IicSnd r ≤ ρ.IicSnd r' := by
  intro s hs
  simp_rw [IicSnd_apply ρ _ hs]
  refine' measure_mono (prod_subset_prod_iff.mpr (Or.inl ⟨subset_rfl, Iic_subset_Iic.mpr _⟩))
  exact mod_cast h_le
#align measure_theory.measure.Iic_snd_mono MeasureTheory.Measure.IicSnd_mono

theorem IicSnd_le_fst (r : ℝ) : ρ.IicSnd r ≤ ρ.fst := by
  intro s hs
  simp_rw [fst_apply hs, IicSnd_apply ρ r hs]
  exact measure_mono (prod_subset_preimage_fst _ _)
#align measure_theory.measure.Iic_snd_le_fst MeasureTheory.Measure.IicSnd_le_fst

theorem IicSnd_ac_fst (r : ℝ) : ρ.IicSnd r ≪ ρ.fst :=
  Measure.absolutelyContinuous_of_le (IicSnd_le_fst ρ r)
#align measure_theory.measure.Iic_snd_ac_fst MeasureTheory.Measure.IicSnd_ac_fst

theorem IsFiniteMeasure.IicSnd {ρ : Measure (α × ℝ)} [IsFiniteMeasure ρ] (r : ℝ) :
    IsFiniteMeasure (ρ.IicSnd r) :=
  isFiniteMeasure_of_le _ (IicSnd_le_fst ρ _)
#align measure_theory.measure.is_finite_measure.Iic_snd MeasureTheory.Measure.IsFiniteMeasure.IicSnd

theorem iInf_IicSnd_gt (t : ℚ) {s : Set α} (hs : MeasurableSet s) [IsFiniteMeasure ρ] :
    ⨅ r : { r' : ℚ // t < r' }, ρ.IicSnd r s = ρ.IicSnd t s := by
  simp_rw [ρ.IicSnd_apply _ hs]
  rw [← measure_iInter_eq_iInf]
  · rw [← prod_iInter]
    congr with x : 1
    simp only [mem_iInter, mem_Iic, Subtype.forall, Subtype.coe_mk]
    refine' ⟨fun h => _, fun h a hta => h.trans _⟩
    · refine' le_of_forall_lt_rat_imp_le fun q htq => h q _
      exact mod_cast htq
    · exact mod_cast hta.le
  · exact fun _ => hs.prod measurableSet_Iic
  · refine' Monotone.directed_ge fun r r' hrr' => prod_subset_prod_iff.mpr (Or.inl ⟨subset_rfl, _⟩)
    refine' Iic_subset_Iic.mpr _
    exact mod_cast hrr'
  · exact ⟨⟨t + 1, lt_add_one _⟩, measure_ne_top ρ _⟩
#align measure_theory.measure.infi_Iic_snd_gt MeasureTheory.Measure.iInf_IicSnd_gt

theorem tendsto_IicSnd_atTop {s : Set α} (hs : MeasurableSet s) :
    Tendsto (fun r : ℚ => ρ.IicSnd r s) atTop (𝓝 (ρ.fst s)) := by
  simp_rw [ρ.IicSnd_apply _ hs, fst_apply hs, ← prod_univ]
  rw [← Real.iUnion_Iic_rat, prod_iUnion]
  refine' tendsto_measure_iUnion fun r q hr_le_q x => _
  simp only [mem_prod, mem_Iic, and_imp]
  refine' fun hxs hxr => ⟨hxs, hxr.trans _⟩
  exact mod_cast hr_le_q
#align measure_theory.measure.tendsto_Iic_snd_at_top MeasureTheory.Measure.tendsto_IicSnd_atTop

theorem tendsto_IicSnd_atBot [IsFiniteMeasure ρ] {s : Set α} (hs : MeasurableSet s) :
    Tendsto (fun r : ℚ => ρ.IicSnd r s) atBot (𝓝 0) := by
  simp_rw [ρ.IicSnd_apply _ hs]
  have h_empty : ρ (s ×ˢ ∅) = 0 := by simp only [prod_empty, measure_empty]
  rw [← h_empty, ← Real.iInter_Iic_rat, prod_iInter]
  suffices h_neg :
    Tendsto (fun r : ℚ => ρ (s ×ˢ Iic ↑(-r))) atTop (𝓝 (ρ (⋂ r : ℚ, s ×ˢ Iic ↑(-r))))
  · have h_inter_eq : ⋂ r : ℚ, s ×ˢ Iic ↑(-r) = ⋂ r : ℚ, s ×ˢ Iic (r : ℝ) := by
      ext1 x
      simp only [Rat.cast_eq_id, id.def, mem_iInter, mem_prod, mem_Iic]
      refine' ⟨fun h i => ⟨(h i).1, _⟩, fun h i => ⟨(h i).1, _⟩⟩ <;> have h' := h (-i)
      · rw [neg_neg] at h'; exact h'.2
      · exact h'.2
    rw [h_inter_eq] at h_neg
    have h_fun_eq : (fun r : ℚ => ρ (s ×ˢ Iic (r : ℝ))) = fun r : ℚ => ρ (s ×ˢ Iic ↑(- -r)) := by
      simp_rw [neg_neg]
    rw [h_fun_eq]
    exact h_neg.comp tendsto_neg_atBot_atTop
  refine' tendsto_measure_iInter (fun q => hs.prod measurableSet_Iic) _ ⟨0, measure_ne_top ρ _⟩
  refine' fun q r hqr => prod_subset_prod_iff.mpr (Or.inl ⟨subset_rfl, fun x hx => _⟩)
  simp only [Rat.cast_neg, mem_Iic] at hx ⊢
  refine' hx.trans (neg_le_neg _)
  exact mod_cast hqr
#align measure_theory.measure.tendsto_Iic_snd_at_bot MeasureTheory.Measure.tendsto_IicSnd_atBot

end MeasureTheory.Measure

open MeasureTheory

namespace ProbabilityTheory

variable {α β ι : Type*} {mα : MeasurableSpace α}

attribute [local instance] MeasureTheory.Measure.IsFiniteMeasure.IicSnd

/-! ### Auxiliary definitions

We build towards the definition of `probability_theory.cond_cdf`. We first define
`probability_theory.pre_cdf`, a function defined on `α × ℚ` with the properties of a cdf almost
everywhere. We then introduce `probability_theory.cond_cdf_rat`, a function on `α × ℚ` which has
the properties of a cdf for all `a : α`. We finally extend to `ℝ`. -/


/-- `pre_cdf` is the Radon-Nikodym derivative of `ρ.IicSnd` with respect to `ρ.fst` at each
`r : ℚ`. This function `ℚ → α → ℝ≥0∞` is such that for almost all `a : α`, the function `ℚ → ℝ≥0∞`
satisfies the properties of a cdf (monotone with limit 0 at -∞ and 1 at +∞, right-continuous).

We define this function on `ℚ` and not `ℝ` because `ℚ` is countable, which allows us to prove
properties of the form `∀ᵐ a ∂ρ.fst, ∀ q, P (preCDF q a)`, instead of the weaker
`∀ q, ∀ᵐ a ∂ρ.fst, P (preCDF q a)`. -/
noncomputable def preCDF (ρ : Measure (α × ℝ)) (r : ℚ) : α → ℝ≥0∞ :=
  Measure.rnDeriv (ρ.IicSnd r) ρ.fst
#align probability_theory.pre_cdf ProbabilityTheory.preCDF

theorem measurable_preCDF {ρ : Measure (α × ℝ)} {r : ℚ} : Measurable (preCDF ρ r) :=
  Measure.measurable_rnDeriv _ _
#align probability_theory.measurable_pre_cdf ProbabilityTheory.measurable_preCDF

theorem withDensity_preCDF (ρ : Measure (α × ℝ)) (r : ℚ) [IsFiniteMeasure ρ] :
    ρ.fst.withDensity (preCDF ρ r) = ρ.IicSnd r :=
  Measure.absolutelyContinuous_iff_withDensity_rnDeriv_eq.mp (Measure.IicSnd_ac_fst ρ r)
#align probability_theory.with_density_pre_cdf ProbabilityTheory.withDensity_preCDF

theorem set_lintegral_preCDF_fst (ρ : Measure (α × ℝ)) (r : ℚ) {s : Set α} (hs : MeasurableSet s)
    [IsFiniteMeasure ρ] : ∫⁻ x in s, preCDF ρ r x ∂ρ.fst = ρ.IicSnd r s := by
  have : ∀ r, ∫⁻ x in s, preCDF ρ r x ∂ρ.fst = ∫⁻ x in s, (preCDF ρ r * 1) x ∂ρ.fst := by
    simp only [mul_one, eq_self_iff_true, forall_const]
  rw [this, ← set_lintegral_withDensity_eq_set_lintegral_mul _ measurable_preCDF _ hs]
  · simp only [withDensity_preCDF ρ r, Pi.one_apply, lintegral_one, Measure.restrict_apply,
      MeasurableSet.univ, univ_inter]
  · rw [(_ : (1 : α → ℝ≥0∞) = fun _ => 1)]
    exacts [measurable_const, rfl]
#align probability_theory.set_lintegral_pre_cdf_fst ProbabilityTheory.set_lintegral_preCDF_fst

theorem monotone_preCDF (ρ : Measure (α × ℝ)) [IsFiniteMeasure ρ] :
    ∀ᵐ a ∂ρ.fst, Monotone fun r => preCDF ρ r a := by
  simp_rw [Monotone, ae_all_iff]
  refine' fun r r' hrr' =>
    ae_le_of_forall_set_lintegral_le_of_sigmaFinite measurable_preCDF measurable_preCDF
      fun s hs _ => _
  rw [set_lintegral_preCDF_fst ρ r hs, set_lintegral_preCDF_fst ρ r' hs]
  refine' Measure.IicSnd_mono ρ _ s hs
  exact mod_cast hrr'
#align probability_theory.monotone_pre_cdf ProbabilityTheory.monotone_preCDF

theorem set_lintegral_iInf_gt_preCDF (ρ : Measure (α × ℝ)) [IsFiniteMeasure ρ] (t : ℚ) {s : Set α}
    (hs : MeasurableSet s) : ∫⁻ x in s, ⨅ r : Ioi t, preCDF ρ r x ∂ρ.fst = ρ.IicSnd t s := by
  refine' le_antisymm _ _
  · have h : ∀ q : Ioi t, ∫⁻ x in s, ⨅ r : Ioi t, preCDF ρ r x ∂ρ.fst ≤ ρ.IicSnd q s := by
      intro q
      rw [← set_lintegral_preCDF_fst ρ _ hs]
      refine' set_lintegral_mono_ae _ measurable_preCDF _
      · exact measurable_iInf fun _ => measurable_preCDF
      · filter_upwards [monotone_preCDF _] with a _
        exact fun _ => iInf_le _ q
    calc
      ∫⁻ x in s, ⨅ r : Ioi t, preCDF ρ r x ∂ρ.fst ≤ ⨅ q : Ioi t, ρ.IicSnd q s := le_iInf h
      _ = ρ.IicSnd t s := Measure.iInf_IicSnd_gt ρ t hs
  · rw [(set_lintegral_preCDF_fst ρ t hs).symm]
    refine' set_lintegral_mono_ae measurable_preCDF _ _
    · exact measurable_iInf fun _ => measurable_preCDF
    · filter_upwards [monotone_preCDF _] with a ha_mono
      exact fun _ => le_iInf fun r => ha_mono (le_of_lt r.prop)
#align probability_theory.set_lintegral_infi_gt_pre_cdf ProbabilityTheory.set_lintegral_iInf_gt_preCDF

theorem preCDF_le_one (ρ : Measure (α × ℝ)) [IsFiniteMeasure ρ] :
    ∀ᵐ a ∂ρ.fst, ∀ r, preCDF ρ r a ≤ 1 := by
  rw [ae_all_iff]
  refine' fun r =>
    ae_le_of_forall_set_lintegral_le_of_sigmaFinite measurable_preCDF measurable_const
      fun s hs _ => _
  rw [set_lintegral_preCDF_fst ρ r hs]
  simp only [Pi.one_apply, lintegral_one, Measure.restrict_apply, MeasurableSet.univ, univ_inter]
  exact Measure.IicSnd_le_fst ρ r s hs
#align probability_theory.pre_cdf_le_one ProbabilityTheory.preCDF_le_one

theorem tendsto_lintegral_preCDF_atTop (ρ : Measure (α × ℝ)) [IsFiniteMeasure ρ] :
    Tendsto (fun r => ∫⁻ a, preCDF ρ r a ∂ρ.fst) atTop (𝓝 (ρ univ)) := by
  convert ρ.tendsto_IicSnd_atTop MeasurableSet.univ
  · rw [← set_lintegral_univ, set_lintegral_preCDF_fst ρ _ MeasurableSet.univ]
  · exact Measure.fst_univ.symm
#align probability_theory.tendsto_lintegral_pre_cdf_at_top ProbabilityTheory.tendsto_lintegral_preCDF_atTop

theorem tendsto_lintegral_preCDF_atBot (ρ : Measure (α × ℝ)) [IsFiniteMeasure ρ] :
    Tendsto (fun r => ∫⁻ a, preCDF ρ r a ∂ρ.fst) atBot (𝓝 0) := by
  convert ρ.tendsto_IicSnd_atBot MeasurableSet.univ
  rw [← set_lintegral_univ, set_lintegral_preCDF_fst ρ _ MeasurableSet.univ]
#align probability_theory.tendsto_lintegral_pre_cdf_at_bot ProbabilityTheory.tendsto_lintegral_preCDF_atBot

theorem tendsto_preCDF_atTop_one (ρ : Measure (α × ℝ)) [IsFiniteMeasure ρ] :
    ∀ᵐ a ∂ρ.fst, Tendsto (fun r => preCDF ρ r a) atTop (𝓝 1) := by
  -- We show first that `preCDF` has a limit almost everywhere. That limit has to be at most 1.
  -- We then show that the integral of `preCDF` tends to the integral of 1, and that it also tends
  -- to the integral of the limit. Since the limit is at most 1 and has same integral as 1, it is
  -- equal to 1 a.e.
  have h_mono := monotone_preCDF ρ
  have h_le_one := preCDF_le_one ρ
  -- `preCDF` has a limit a.e.
  have h_exists : ∀ᵐ a ∂ρ.fst, ∃ l, Tendsto (fun r => preCDF ρ r a) atTop (𝓝 l) := by
    filter_upwards [h_mono, h_le_one] with a ha_mono ha_le_one
    have h_tendsto :
      Tendsto (fun r => preCDF ρ r a) atTop atTop ∨
        ∃ l, Tendsto (fun r => preCDF ρ r a) atTop (𝓝 l) :=
      tendsto_of_monotone ha_mono
    cases' h_tendsto with h_absurd h_tendsto
    · rw [Monotone.tendsto_atTop_atTop_iff ha_mono] at h_absurd
      obtain ⟨r, hr⟩ := h_absurd 2
      exact absurd (hr.trans (ha_le_one r)) ENNReal.one_lt_two.not_le
    · exact h_tendsto
  classical
  -- let `F` be the pointwise limit of `preCDF` where it exists, and 0 elsewhere.
  let F : α → ℝ≥0∞ := fun a =>
    if h : ∃ l, Tendsto (fun r => preCDF ρ r a) atTop (𝓝 l) then h.choose else 0
  have h_tendsto_ℚ : ∀ᵐ a ∂ρ.fst, Tendsto (fun r => preCDF ρ r a) atTop (𝓝 (F a)) := by
    filter_upwards [h_exists] with a ha
    simp_rw [dif_pos ha]
    exact ha.choose_spec
  have h_tendsto_ℕ : ∀ᵐ a ∂ρ.fst, Tendsto (fun n : ℕ => preCDF ρ n a) atTop (𝓝 (F a)) := by
    filter_upwards [h_tendsto_ℚ] with a ha using ha.comp tendsto_nat_cast_atTop_atTop
  have hF_ae_meas : AEMeasurable F ρ.fst := by
    refine' aemeasurable_of_tendsto_metrizable_ae _ (fun n => _) h_tendsto_ℚ
    exact measurable_preCDF.aemeasurable
  have hF_le_one : ∀ᵐ a ∂ρ.fst, F a ≤ 1 := by
    filter_upwards [h_tendsto_ℚ, h_le_one] with a ha ha_le using le_of_tendsto' ha ha_le
  -- it suffices to show that the limit `F` is 1 a.e.
  suffices ∀ᵐ a ∂ρ.fst, F a = 1 by
    filter_upwards [h_tendsto_ℚ, this] with a ha_tendsto ha_eq
    rwa [ha_eq] at ha_tendsto
  -- since `F` is at most 1, proving that its integral is the same as the integral of 1 will tell
  -- us that `F` is 1 a.e.
  have h_lintegral_eq : ∫⁻ a, F a ∂ρ.fst = ∫⁻ _, 1 ∂ρ.fst := by
    have h_lintegral :
      Tendsto (fun r : ℕ => ∫⁻ a, preCDF ρ r a ∂ρ.fst) atTop (𝓝 (∫⁻ a, F a ∂ρ.fst)) := by
      refine'
        lintegral_tendsto_of_tendsto_of_monotone
          (-- does this exist only for ℕ?
          fun _ => measurable_preCDF.aemeasurable)
          _ h_tendsto_ℕ
      filter_upwards [h_mono] with a ha
      refine' fun n m hnm => ha _
      exact mod_cast hnm
    have h_lintegral' :
      Tendsto (fun r : ℕ => ∫⁻ a, preCDF ρ r a ∂ρ.fst) atTop (𝓝 (∫⁻ _, 1 ∂ρ.fst)) := by
      rw [lintegral_one, Measure.fst_univ]
      exact (tendsto_lintegral_preCDF_atTop ρ).comp tendsto_nat_cast_atTop_atTop
    exact tendsto_nhds_unique h_lintegral h_lintegral'
  have : ∫⁻ a, 1 - F a ∂ρ.fst = 0 := by
    rw [lintegral_sub' hF_ae_meas _ hF_le_one, h_lintegral_eq, tsub_self]
    calc
      ∫⁻ a, F a ∂ρ.fst = ∫⁻ _, 1 ∂ρ.fst := h_lintegral_eq
      _ = ρ.fst univ := lintegral_one
      _ = ρ univ := Measure.fst_univ
      _ ≠ ∞ := measure_ne_top ρ _
  rw [lintegral_eq_zero_iff' (aemeasurable_const.sub hF_ae_meas)] at this
  filter_upwards [this, hF_le_one] with ha h_one_sub_eq_zero h_le_one
  rw [Pi.zero_apply, tsub_eq_zero_iff_le] at h_one_sub_eq_zero
  exact le_antisymm h_le_one h_one_sub_eq_zero
#align probability_theory.tendsto_pre_cdf_at_top_one ProbabilityTheory.tendsto_preCDF_atTop_one

theorem tendsto_preCDF_atBot_zero (ρ : Measure (α × ℝ)) [IsFiniteMeasure ρ] :
    ∀ᵐ a ∂ρ.fst, Tendsto (fun r => preCDF ρ r a) atBot (𝓝 0) := by
  -- We show first that `preCDF` has a limit in ℝ≥0∞ almost everywhere.
  -- We then show that the integral of `pre_cdf` tends to 0, and that it also tends
  -- to the integral of the limit. Since the limit has integral 0, it is equal to 0 a.e.
  suffices ∀ᵐ a ∂ρ.fst, Tendsto (fun r => preCDF ρ (-r) a) atTop (𝓝 0) by
    filter_upwards [this] with a ha
    have h_eq_neg : (fun r : ℚ => preCDF ρ r a) = fun r : ℚ => preCDF ρ (- -r) a := by
      simp_rw [neg_neg]
    rw [h_eq_neg]
    exact ha.comp tendsto_neg_atBot_atTop
  have h_exists : ∀ᵐ a ∂ρ.fst, ∃ l, Tendsto (fun r => preCDF ρ (-r) a) atTop (𝓝 l) := by
    filter_upwards [monotone_preCDF ρ] with a ha
    have h_anti : Antitone fun r => preCDF ρ (-r) a := fun p q hpq => ha (neg_le_neg hpq)
    have h_tendsto :
      Tendsto (fun r => preCDF ρ (-r) a) atTop atBot ∨
        ∃ l, Tendsto (fun r => preCDF ρ (-r) a) atTop (𝓝 l) :=
      tendsto_of_antitone h_anti
    cases' h_tendsto with h_bot h_tendsto
    · exact ⟨0, Tendsto.mono_right h_bot atBot_le_nhds_bot⟩
    · exact h_tendsto
  classical
  let F : α → ℝ≥0∞ := fun a =>
    if h : ∃ l, Tendsto (fun r => preCDF ρ (-r) a) atTop (𝓝 l) then h.choose else 0
  have h_tendsto : ∀ᵐ a ∂ρ.fst, Tendsto (fun r => preCDF ρ (-r) a) atTop (𝓝 (F a)) := by
    filter_upwards [h_exists] with a ha
    simp_rw [dif_pos ha]
    exact ha.choose_spec
  suffices h_lintegral_eq : ∫⁻ a, F a ∂ρ.fst = 0
  · have hF_ae_meas : AEMeasurable F ρ.fst := by
      refine' aemeasurable_of_tendsto_metrizable_ae _ (fun n => _) h_tendsto
      exact measurable_preCDF.aemeasurable
    rw [lintegral_eq_zero_iff' hF_ae_meas] at h_lintegral_eq
    filter_upwards [h_tendsto, h_lintegral_eq] with a ha_tendsto ha_eq
    rwa [ha_eq] at ha_tendsto
  have h_lintegral :
    Tendsto (fun r => ∫⁻ a, preCDF ρ (-r) a ∂ρ.fst) atTop (𝓝 (∫⁻ a, F a ∂ρ.fst)) := by
    refine'
      tendsto_lintegral_filter_of_dominated_convergence (fun _ => 1)
        (eventually_of_forall fun _ => measurable_preCDF) (eventually_of_forall fun _ => _) _
        h_tendsto
    · filter_upwards [preCDF_le_one ρ] with a ha using ha _
    · rw [lintegral_one]
      exact measure_ne_top _ _
  have h_lintegral' : Tendsto (fun r => ∫⁻ a, preCDF ρ (-r) a ∂ρ.fst) atTop (𝓝 0) := by
    have h_lintegral_eq :
      (fun r => ∫⁻ a, preCDF ρ (-r) a ∂ρ.fst) = fun r : ℚ => ρ (univ ×ˢ Iic (-r : ℝ)) := by
      ext1 n
      rw [← set_lintegral_univ, set_lintegral_preCDF_fst ρ _ MeasurableSet.univ,
        Measure.IicSnd_univ]
      norm_cast
    rw [h_lintegral_eq]
    have h_zero_eq_measure_iInter : (0 : ℝ≥0∞) = ρ (⋂ r : ℚ, univ ×ˢ Iic (-r : ℝ)) := by
      suffices ⋂ r : ℚ, Iic (-(r : ℝ)) = ∅ by rw [← prod_iInter, this, prod_empty, measure_empty]
      ext1 x
      simp only [mem_iInter, mem_Iic, mem_empty_iff_false, iff_false_iff, not_forall, not_le]
      simp_rw [neg_lt]
      exact exists_rat_gt _
    rw [h_zero_eq_measure_iInter]
    refine'
      tendsto_measure_iInter (fun n => MeasurableSet.univ.prod measurableSet_Iic)
        (fun i j hij x => _) ⟨0, measure_ne_top ρ _⟩
    simp only [mem_prod, mem_univ, mem_Iic, true_and_iff]
    refine' fun hxj => hxj.trans (neg_le_neg _)
    exact mod_cast hij
  exact tendsto_nhds_unique h_lintegral h_lintegral'
#align probability_theory.tendsto_pre_cdf_at_bot_zero ProbabilityTheory.tendsto_preCDF_atBot_zero

theorem inf_gt_preCDF (ρ : Measure (α × ℝ)) [IsFiniteMeasure ρ] :
    ∀ᵐ a ∂ρ.fst, ∀ t : ℚ, ⨅ r : Ioi t, preCDF ρ r a = preCDF ρ t a := by
  rw [ae_all_iff]
  refine' fun t => ae_eq_of_forall_set_lintegral_eq_of_sigmaFinite _ measurable_preCDF _
  · exact measurable_iInf fun i => measurable_preCDF
  intro s hs _
  rw [set_lintegral_iInf_gt_preCDF ρ t hs, set_lintegral_preCDF_fst ρ t hs]
#align probability_theory.inf_gt_pre_cdf ProbabilityTheory.inf_gt_preCDF

section HasCondCDF

/-- A product measure on `α × ℝ` is said to have a conditional cdf at `a : α` if `preCDF` is
monotone with limit 0 at -∞ and 1 at +∞, and is right continuous.
This property holds almost everywhere (see `has_cond_cdf_ae`). -/
structure HasCondCDF (ρ : Measure (α × ℝ)) (a : α) : Prop where
  mono : Monotone fun r => preCDF ρ r a
  le_one : ∀ r, preCDF ρ r a ≤ 1
  tendsto_atTop_one : Tendsto (fun r => preCDF ρ r a) atTop (𝓝 1)
  tendsto_atBot_zero : Tendsto (fun r => preCDF ρ r a) atBot (𝓝 0)
  iInf_rat_gt_eq : ∀ t : ℚ, ⨅ r : Ioi t, preCDF ρ r a = preCDF ρ t a
#align probability_theory.has_cond_cdf ProbabilityTheory.HasCondCDF

theorem hasCondCDF_ae (ρ : Measure (α × ℝ)) [IsFiniteMeasure ρ] : ∀ᵐ a ∂ρ.fst, HasCondCDF ρ a := by
  filter_upwards [monotone_preCDF ρ, preCDF_le_one ρ, tendsto_preCDF_atTop_one ρ,
    tendsto_preCDF_atBot_zero ρ, inf_gt_preCDF ρ] with a h1 h2 h3 h4 h5
  exact ⟨h1, h2, h3, h4, h5⟩
#align probability_theory.has_cond_cdf_ae ProbabilityTheory.hasCondCDF_ae

/-- A measurable set of elements of `α` such that `ρ` has a conditional cdf at all
`a ∈ condCDFSet`. -/
def condCDFSet (ρ : Measure (α × ℝ)) : Set α :=
  (toMeasurable ρ.fst {b | ¬HasCondCDF ρ b})ᶜ
#align probability_theory.cond_cdf_set ProbabilityTheory.condCDFSet

theorem measurableSet_condCDFSet (ρ : Measure (α × ℝ)) : MeasurableSet (condCDFSet ρ) :=
  (measurableSet_toMeasurable _ _).compl
#align probability_theory.measurable_set_cond_cdf_set ProbabilityTheory.measurableSet_condCDFSet

theorem hasCondCDF_of_mem_condCDFSet {ρ : Measure (α × ℝ)} {a : α} (h : a ∈ condCDFSet ρ) :
    HasCondCDF ρ a := by
  rw [condCDFSet, mem_compl_iff] at h
  have h_ss := subset_toMeasurable ρ.fst {b | ¬HasCondCDF ρ b}
  by_contra ha
  exact h (h_ss ha)
#align probability_theory.has_cond_cdf_of_mem_cond_cdf_set ProbabilityTheory.hasCondCDF_of_mem_condCDFSet

theorem mem_condCDFSet_ae (ρ : Measure (α × ℝ)) [IsFiniteMeasure ρ] :
    ∀ᵐ a ∂ρ.fst, a ∈ condCDFSet ρ := by
  simp_rw [ae_iff, condCDFSet, not_mem_compl_iff, setOf_mem_eq, measure_toMeasurable]
  exact hasCondCDF_ae ρ
#align probability_theory.mem_cond_cdf_set_ae ProbabilityTheory.mem_condCDFSet_ae

end HasCondCDF

open scoped Classical

/-- Conditional cdf of the measure given the value on `α`, restricted to the rationals.
It is defined to be `pre_cdf` if `a ∈ condCDFSet`, and a default cdf-like function
otherwise. This is an auxiliary definition used to define `cond_cdf`. -/
noncomputable def condCDFRat (ρ : Measure (α × ℝ)) : α → ℚ → ℝ := fun a =>
  if a ∈ condCDFSet ρ then fun r => (preCDF ρ r a).toReal else fun r => if r < 0 then 0 else 1
#align probability_theory.cond_cdf_rat ProbabilityTheory.condCDFRat

theorem condCDFRat_of_not_mem (ρ : Measure (α × ℝ)) (a : α) (h : a ∉ condCDFSet ρ) {r : ℚ} :
    condCDFRat ρ a r = if r < 0 then 0 else 1 := by simp only [condCDFRat, h, if_false]
#align probability_theory.cond_cdf_rat_of_not_mem ProbabilityTheory.condCDFRat_of_not_mem

theorem condCDFRat_of_mem (ρ : Measure (α × ℝ)) (a : α) (h : a ∈ condCDFSet ρ) (r : ℚ) :
    condCDFRat ρ a r = (preCDF ρ r a).toReal := by simp only [condCDFRat, h, if_true]
#align probability_theory.cond_cdf_rat_of_mem ProbabilityTheory.condCDFRat_of_mem

theorem monotone_condCDFRat (ρ : Measure (α × ℝ)) (a : α) : Monotone (condCDFRat ρ a) := by
  by_cases h : a ∈ condCDFSet ρ
  · simp only [condCDFRat, h, if_true, forall_const, and_self_iff]
    intro r r' hrr'
    have h' := hasCondCDF_of_mem_condCDFSet h
    have h_ne_top : ∀ r, preCDF ρ r a ≠ ∞ := fun r =>
      ((h'.le_one r).trans_lt ENNReal.one_lt_top).ne
    rw [ENNReal.toReal_le_toReal (h_ne_top _) (h_ne_top _)]
    exact h'.1 hrr'
  · simp only [condCDFRat, h, if_false]
    intro x y hxy
    dsimp only
    split_ifs with h_1 h_2 h_2
    exacts [le_rfl, zero_le_one, absurd (hxy.trans_lt h_2) h_1, le_rfl]
#align probability_theory.monotone_cond_cdf_rat ProbabilityTheory.monotone_condCDFRat

theorem measurable_condCDFRat (ρ : Measure (α × ℝ)) (q : ℚ) :
    Measurable fun a => condCDFRat ρ a q := by
  simp_rw [condCDFRat, ite_apply]
  exact
    Measurable.ite (measurableSet_condCDFSet ρ) measurable_preCDF.ennreal_toReal
      measurable_const
#align probability_theory.measurable_cond_cdf_rat ProbabilityTheory.measurable_condCDFRat

theorem condCDFRat_nonneg (ρ : Measure (α × ℝ)) (a : α) (r : ℚ) : 0 ≤ condCDFRat ρ a r := by
  -- Porting note: was
  -- unfold condCDFRat; split_ifs; exacts [ENNReal.toReal_nonneg, le_rfl, zero_le_one]
  unfold condCDFRat; split_ifs
  · exact ENNReal.toReal_nonneg
  dsimp only
  split_ifs
  exacts [le_rfl, zero_le_one]
#align probability_theory.cond_cdf_rat_nonneg ProbabilityTheory.condCDFRat_nonneg

theorem condCDFRat_le_one (ρ : Measure (α × ℝ)) (a : α) (r : ℚ) : condCDFRat ρ a r ≤ 1 := by
  unfold condCDFRat
  split_ifs with h
  · refine' ENNReal.toReal_le_of_le_ofReal zero_le_one _
    rw [ENNReal.ofReal_one]
    exact (hasCondCDF_of_mem_condCDFSet h).le_one r
  -- Porting note: added
  dsimp only; split_ifs
  exacts [zero_le_one, le_rfl]
#align probability_theory.cond_cdf_rat_le_one ProbabilityTheory.condCDFRat_le_one

theorem tendsto_condCDFRat_atBot (ρ : Measure (α × ℝ)) (a : α) :
    Tendsto (condCDFRat ρ a) atBot (𝓝 0) := by
  unfold condCDFRat
  split_ifs with h
  · rw [← ENNReal.zero_toReal, ENNReal.tendsto_toReal_iff]
    · exact (hasCondCDF_of_mem_condCDFSet h).tendsto_atBot_zero
    · have h' := hasCondCDF_of_mem_condCDFSet h
      exact fun r => ((h'.le_one r).trans_lt ENNReal.one_lt_top).ne
    · exact ENNReal.zero_ne_top
  · refine' (tendsto_congr' _).mp tendsto_const_nhds
    rw [EventuallyEq, eventually_atBot]
    refine' ⟨-1, fun q hq => (if_pos (hq.trans_lt _)).symm⟩
    linarith
#align probability_theory.tendsto_cond_cdf_rat_at_bot ProbabilityTheory.tendsto_condCDFRat_atBot

theorem tendsto_condCDFRat_atTop (ρ : Measure (α × ℝ)) (a : α) :
    Tendsto (condCDFRat ρ a) atTop (𝓝 1) := by
  unfold condCDFRat
  split_ifs with h
  · have h' := hasCondCDF_of_mem_condCDFSet h
    rw [← ENNReal.one_toReal, ENNReal.tendsto_toReal_iff]
    · exact h'.tendsto_atTop_one
    · exact fun r => ((h'.le_one r).trans_lt ENNReal.one_lt_top).ne
    · exact ENNReal.one_ne_top
  · refine' (tendsto_congr' _).mp tendsto_const_nhds
    rw [EventuallyEq, eventually_atTop]
    exact ⟨0, fun q hq => (if_neg (not_lt.mpr hq)).symm⟩
#align probability_theory.tendsto_cond_cdf_rat_at_top ProbabilityTheory.tendsto_condCDFRat_atTop

theorem condCDFRat_ae_eq (ρ : Measure (α × ℝ)) [IsFiniteMeasure ρ] (r : ℚ) :
    (fun a => condCDFRat ρ a r) =ᵐ[ρ.fst] fun a => (preCDF ρ r a).toReal := by
  filter_upwards [mem_condCDFSet_ae ρ] with a ha using condCDFRat_of_mem ρ a ha r
#align probability_theory.cond_cdf_rat_ae_eq ProbabilityTheory.condCDFRat_ae_eq

theorem ofReal_condCDFRat_ae_eq (ρ : Measure (α × ℝ)) [IsFiniteMeasure ρ] (r : ℚ) :
    (fun a => ENNReal.ofReal (condCDFRat ρ a r)) =ᵐ[ρ.fst] preCDF ρ r := by
  filter_upwards [condCDFRat_ae_eq ρ r, preCDF_le_one ρ] with a ha ha_le_one
  rw [ha, ENNReal.ofReal_toReal]
  exact ((ha_le_one r).trans_lt ENNReal.one_lt_top).ne
#align probability_theory.of_real_cond_cdf_rat_ae_eq ProbabilityTheory.ofReal_condCDFRat_ae_eq

theorem inf_gt_condCDFRat (ρ : Measure (α × ℝ)) (a : α) (t : ℚ) :
    ⨅ r : Ioi t, condCDFRat ρ a r = condCDFRat ρ a t := by
  by_cases ha : a ∈ condCDFSet ρ
  · simp_rw [condCDFRat_of_mem ρ a ha]
    have ha' := hasCondCDF_of_mem_condCDFSet ha
    rw [← ENNReal.toReal_iInf]
    · suffices ⨅ i : ↥(Ioi t), preCDF ρ (↑i) a = preCDF ρ t a by rw [this]
      rw [← ha'.iInf_rat_gt_eq]
    · exact fun r => ((ha'.le_one r).trans_lt ENNReal.one_lt_top).ne
  · simp_rw [condCDFRat_of_not_mem ρ a ha]
    have h_bdd : BddBelow (range fun r : ↥(Ioi t) => ite ((r : ℚ) < 0) (0 : ℝ) 1) := by
      refine' ⟨0, fun x hx => _⟩
      obtain ⟨y, rfl⟩ := mem_range.mpr hx
      dsimp only
      split_ifs
      exacts [le_rfl, zero_le_one]
    split_ifs with h
    · refine' le_antisymm _ (le_ciInf fun x => _)
      · obtain ⟨q, htq, hq_neg⟩ : ∃ q, t < q ∧ q < 0 := by
          refine' ⟨t / 2, _, _⟩
          · linarith
          · linarith
        refine' (ciInf_le h_bdd ⟨q, htq⟩).trans _
        rw [if_pos]
        rwa [Subtype.coe_mk]
      · split_ifs
        exacts [le_rfl, zero_le_one]
    · refine' le_antisymm _ _
      · refine' (ciInf_le h_bdd ⟨t + 1, lt_add_one t⟩).trans _
        split_ifs
        exacts [zero_le_one, le_rfl]
      · refine' le_ciInf fun x => _
        rw [if_neg]
        rw [not_lt] at h ⊢
        exact h.trans (mem_Ioi.mp x.prop).le
#align probability_theory.inf_gt_cond_cdf_rat ProbabilityTheory.inf_gt_condCDFRat

/-- Conditional cdf of the measure given the value on `α`, as a plain function. This is an auxiliary
definition used to define `cond_cdf`. -/
noncomputable irreducible_def condCDF' (ρ : Measure (α × ℝ)) : α → ℝ → ℝ := fun a t =>
  ⨅ r : { r' : ℚ // t < r' }, condCDFRat ρ a r
#align probability_theory.cond_cdf' ProbabilityTheory.condCDF'

theorem condCDF'_def' {ρ : Measure (α × ℝ)} {a : α} {x : ℝ} :
    condCDF' ρ a x = ⨅ r : { r : ℚ // x < r }, condCDFRat ρ a r := by rw [condCDF']
#align probability_theory.cond_cdf'_def ProbabilityTheory.condCDF'_def'

theorem condCDF'_eq_condCDFRat (ρ : Measure (α × ℝ)) (a : α) (r : ℚ) :
    condCDF' ρ a r = condCDFRat ρ a r := by
  rw [← inf_gt_condCDFRat ρ a r, condCDF']
  refine' Equiv.iInf_congr _ _
  · exact
      { toFun := fun t => ⟨t.1, mod_cast t.2⟩
        invFun := fun t => ⟨t.1, mod_cast t.2⟩
        left_inv := fun t => by simp only [Subtype.coe_eta]
        right_inv := fun t => by simp only [Subtype.coe_eta] }
  · intro t
    simp only [Equiv.coe_fn_mk, Subtype.coe_mk]
#align probability_theory.cond_cdf'_eq_cond_cdf_rat ProbabilityTheory.condCDF'_eq_condCDFRat

theorem condCDF'_nonneg (ρ : Measure (α × ℝ)) (a : α) (r : ℝ) : 0 ≤ condCDF' ρ a r := by
  have : Nonempty { r' : ℚ // r < ↑r' } := by
    obtain ⟨r, hrx⟩ := exists_rat_gt r
    exact ⟨⟨r, hrx⟩⟩
  rw [condCDF'_def]
  exact le_ciInf fun r' => condCDFRat_nonneg ρ a _
#align probability_theory.cond_cdf'_nonneg ProbabilityTheory.condCDF'_nonneg

theorem bddBelow_range_condCDFRat_gt (ρ : Measure (α × ℝ)) (a : α) (x : ℝ) :
    BddBelow (range fun r : { r' : ℚ // x < ↑r' } => condCDFRat ρ a r) := by
  refine' ⟨0, fun z => _⟩; rintro ⟨u, rfl⟩; exact condCDFRat_nonneg ρ a _
#align probability_theory.bdd_below_range_cond_cdf_rat_gt ProbabilityTheory.bddBelow_range_condCDFRat_gt

theorem monotone_condCDF' (ρ : Measure (α × ℝ)) (a : α) : Monotone (condCDF' ρ a) := by
  intro x y hxy
  have : Nonempty { r' : ℚ // y < ↑r' } := by
    obtain ⟨r, hrx⟩ := exists_rat_gt y
    exact ⟨⟨r, hrx⟩⟩
  simp_rw [condCDF'_def]
  refine' le_ciInf fun r => (ciInf_le _ _).trans_eq _
  · exact bddBelow_range_condCDFRat_gt ρ a x
  · exact ⟨r.1, hxy.trans_lt r.prop⟩
  · rfl
#align probability_theory.monotone_cond_cdf' ProbabilityTheory.monotone_condCDF'

theorem continuousWithinAt_condCDF'_Ici (ρ : Measure (α × ℝ)) (a : α) (x : ℝ) :
    ContinuousWithinAt (condCDF' ρ a) (Ici x) x := by
  rw [← continuousWithinAt_Ioi_iff_Ici]
  convert Monotone.tendsto_nhdsWithin_Ioi (monotone_condCDF' ρ a) x
  rw [sInf_image']
  have h' : ⨅ r : Ioi x, condCDF' ρ a r = ⨅ r : { r' : ℚ // x < r' }, condCDF' ρ a r := by
    refine' Real.iInf_Ioi_eq_iInf_rat_gt x _ (monotone_condCDF' ρ a)
    refine' ⟨0, fun z => _⟩
    rintro ⟨u, -, rfl⟩
    exact condCDF'_nonneg ρ a u
  have h'' :
    ⨅ r : { r' : ℚ // x < r' }, condCDF' ρ a r =
      ⨅ r : { r' : ℚ // x < r' }, condCDFRat ρ a r := by
    congr with r
    exact condCDF'_eq_condCDFRat ρ a r
  rw [h', h'', ContinuousWithinAt]
  congr!
  exact condCDF'_def'
#align probability_theory.continuous_within_at_cond_cdf'_Ici ProbabilityTheory.continuousWithinAt_condCDF'_Ici

/-! ### Conditional cdf -/


/-- Conditional cdf of the measure given the value on `α`, as a Stieltjes function. -/
noncomputable def condCDF (ρ : Measure (α × ℝ)) (a : α) : StieltjesFunction where
  toFun := condCDF' ρ a
  mono' := monotone_condCDF' ρ a
  right_continuous' x := continuousWithinAt_condCDF'_Ici ρ a x
#align probability_theory.cond_cdf ProbabilityTheory.condCDF

theorem condCDF_eq_condCDFRat (ρ : Measure (α × ℝ)) (a : α) (r : ℚ) :
    condCDF ρ a r = condCDFRat ρ a r :=
  condCDF'_eq_condCDFRat ρ a r
#align probability_theory.cond_cdf_eq_cond_cdf_rat ProbabilityTheory.condCDF_eq_condCDFRat

/-- The conditional cdf is non-negative for all `a : α`. -/
theorem condCDF_nonneg (ρ : Measure (α × ℝ)) (a : α) (r : ℝ) : 0 ≤ condCDF ρ a r :=
  condCDF'_nonneg ρ a r
#align probability_theory.cond_cdf_nonneg ProbabilityTheory.condCDF_nonneg

/-- The conditional cdf is lower or equal to 1 for all `a : α`. -/
theorem condCDF_le_one (ρ : Measure (α × ℝ)) (a : α) (x : ℝ) : condCDF ρ a x ≤ 1 := by
  obtain ⟨r, hrx⟩ := exists_rat_gt x
  rw [← StieltjesFunction.iInf_rat_gt_eq]
  simp_rw [condCDF_eq_condCDFRat]
  refine' ciInf_le_of_le (bddBelow_range_condCDFRat_gt ρ a x) _ (condCDFRat_le_one _ _ _)
  exact ⟨r, hrx⟩
#align probability_theory.cond_cdf_le_one ProbabilityTheory.condCDF_le_one

/-- The conditional cdf tends to 0 at -∞ for all `a : α`. -/
theorem tendsto_condCDF_atBot (ρ : Measure (α × ℝ)) (a : α) :
    Tendsto (condCDF ρ a) atBot (𝓝 0) := by
  have h_exists : ∀ x : ℝ, ∃ q : ℚ, x < q ∧ ↑q < x + 1 := fun x => exists_rat_btwn (lt_add_one x)
  let qs : ℝ → ℚ := fun x => (h_exists x).choose
  have hqs_tendsto : Tendsto qs atBot atBot := by
    rw [tendsto_atBot_atBot]
    refine' fun q => ⟨q - 1, fun y hy => _⟩
    have h_le : ↑(qs y) ≤ (q : ℝ) - 1 + 1 :=
      (h_exists y).choose_spec.2.le.trans (add_le_add hy le_rfl)
    rw [sub_add_cancel] at h_le
    exact mod_cast h_le
  refine'
    tendsto_of_tendsto_of_tendsto_of_le_of_le tendsto_const_nhds
      ((tendsto_condCDFRat_atBot ρ a).comp hqs_tendsto) (condCDF_nonneg ρ a) fun x => _
  rw [Function.comp_apply, ← condCDF_eq_condCDFRat]
  exact (condCDF ρ a).mono (h_exists x).choose_spec.1.le
#align probability_theory.tendsto_cond_cdf_at_bot ProbabilityTheory.tendsto_condCDF_atBot

/-- The conditional cdf tends to 1 at +∞ for all `a : α`. -/
theorem tendsto_condCDF_atTop (ρ : Measure (α × ℝ)) (a : α) :
    Tendsto (condCDF ρ a) atTop (𝓝 1) := by
  have h_exists : ∀ x : ℝ, ∃ q : ℚ, x - 1 < q ∧ ↑q < x := fun x => exists_rat_btwn (sub_one_lt x)
  let qs : ℝ → ℚ := fun x => (h_exists x).choose
  have hqs_tendsto : Tendsto qs atTop atTop := by
    rw [tendsto_atTop_atTop]
    refine' fun q => ⟨q + 1, fun y hy => _⟩
    have h_le : y - 1 ≤ qs y := (h_exists y).choose_spec.1.le
    rw [sub_le_iff_le_add] at h_le
    exact_mod_cast le_of_add_le_add_right (hy.trans h_le)
  refine'
    tendsto_of_tendsto_of_tendsto_of_le_of_le ((tendsto_condCDFRat_atTop ρ a).comp hqs_tendsto)
      tendsto_const_nhds _ (condCDF_le_one ρ a)
  intro x
  rw [Function.comp_apply, ← condCDF_eq_condCDFRat]
  exact (condCDF ρ a).mono (le_of_lt (h_exists x).choose_spec.2)
#align probability_theory.tendsto_cond_cdf_at_top ProbabilityTheory.tendsto_condCDF_atTop

theorem condCDF_ae_eq (ρ : Measure (α × ℝ)) [IsFiniteMeasure ρ] (r : ℚ) :
    (fun a => condCDF ρ a r) =ᵐ[ρ.fst] fun a => (preCDF ρ r a).toReal := by
  filter_upwards [mem_condCDFSet_ae ρ] with a ha using
    (condCDF_eq_condCDFRat ρ a r).trans (condCDFRat_of_mem ρ a ha r)
#align probability_theory.cond_cdf_ae_eq ProbabilityTheory.condCDF_ae_eq

theorem ofReal_condCDF_ae_eq (ρ : Measure (α × ℝ)) [IsFiniteMeasure ρ] (r : ℚ) :
    (fun a => ENNReal.ofReal (condCDF ρ a r)) =ᵐ[ρ.fst] preCDF ρ r := by
  filter_upwards [condCDF_ae_eq ρ r, preCDF_le_one ρ] with a ha ha_le_one
  rw [ha, ENNReal.ofReal_toReal]
  exact ((ha_le_one r).trans_lt ENNReal.one_lt_top).ne
#align probability_theory.of_real_cond_cdf_ae_eq ProbabilityTheory.ofReal_condCDF_ae_eq

/-- The conditional cdf is a measurable function of `a : α` for all `x : ℝ`. -/
theorem measurable_condCDF (ρ : Measure (α × ℝ)) (x : ℝ) : Measurable fun a => condCDF ρ a x := by
  have : (fun a => condCDF ρ a x) = fun a => ⨅ r : { r' : ℚ // x < r' }, condCDFRat ρ a ↑r := by
    ext1 a
    rw [← StieltjesFunction.iInf_rat_gt_eq]
    congr with q
    rw [condCDF_eq_condCDFRat]
  rw [this]
  exact measurable_iInf (fun q => measurable_condCDFRat ρ q)
#align probability_theory.measurable_cond_cdf ProbabilityTheory.measurable_condCDF

/-- Auxiliary lemma for `set_lintegral_cond_cdf`. -/
theorem set_lintegral_condCDF_rat (ρ : Measure (α × ℝ)) [IsFiniteMeasure ρ] (r : ℚ) {s : Set α}
    (hs : MeasurableSet s) :
    ∫⁻ a in s, ENNReal.ofReal (condCDF ρ a r) ∂ρ.fst = ρ (s ×ˢ Iic (r : ℝ)) := by
  have : ∀ᵐ a ∂ρ.fst, a ∈ s → ENNReal.ofReal (condCDF ρ a r) = preCDF ρ r a := by
    filter_upwards [ofReal_condCDF_ae_eq ρ r] with a ha using fun _ => ha
  rw [set_lintegral_congr_fun hs this, set_lintegral_preCDF_fst ρ r hs]
  exact ρ.IicSnd_apply r hs
#align probability_theory.set_lintegral_cond_cdf_rat ProbabilityTheory.set_lintegral_condCDF_rat

theorem set_lintegral_condCDF (ρ : Measure (α × ℝ)) [IsFiniteMeasure ρ] (x : ℝ) {s : Set α}
    (hs : MeasurableSet s) : ∫⁻ a in s, ENNReal.ofReal (condCDF ρ a x) ∂ρ.fst = ρ (s ×ˢ Iic x) := by
  -- We have the result for `x : ℚ` thanks to `set_lintegral_condCDF_rat`. We use the equality
  -- `condCDF ρ a x = ⨅ r : {r' : ℚ // x < r'}, condCDF ρ a r` and a monotone convergence
  -- argument to extend it to the reals.
  by_cases hρ_zero : ρ.fst.restrict s = 0
  · rw [hρ_zero, lintegral_zero_measure]
    refine' le_antisymm (zero_le _) _
    calc
      ρ (s ×ˢ Iic x) ≤ ρ (Prod.fst ⁻¹' s) := measure_mono (prod_subset_preimage_fst s (Iic x))
      _ = ρ.fst s := by rw [Measure.fst_apply hs]
      _ = ρ.fst.restrict s univ := by rw [Measure.restrict_apply_univ]
      _ = 0 := by simp only [hρ_zero, Measure.coe_zero, Pi.zero_apply]
  have h :
    ∫⁻ a in s, ENNReal.ofReal (condCDF ρ a x) ∂ρ.fst =
      ∫⁻ a in s, ENNReal.ofReal (⨅ r : { r' : ℚ // x < r' }, condCDF ρ a r) ∂ρ.fst := by
    congr with a : 1
    rw [← (condCDF ρ a).iInf_rat_gt_eq x]
  have h_nonempty : Nonempty { r' : ℚ // x < ↑r' } := by
    obtain ⟨r, hrx⟩ := exists_rat_gt x
    exact ⟨⟨r, hrx⟩⟩
  rw [h]
  simp_rw [ENNReal.ofReal_cinfi]
  have h_coe : ∀ b : { r' : ℚ // x < ↑r' }, (b : ℝ) = ((b : ℚ) : ℝ) := fun _ => by congr
  rw [lintegral_iInf_directed_of_measurable hρ_zero fun q : { r' : ℚ // x < ↑r' } =>
      (measurable_condCDF ρ q).ennreal_ofReal]
  rotate_left
  · intro b
    rw [set_lintegral_condCDF_rat ρ _ hs]
    exact measure_ne_top ρ _
  · refine' Monotone.directed_ge fun i j hij a => ENNReal.ofReal_le_ofReal ((condCDF ρ a).mono _)
    rw [h_coe, h_coe]
    exact mod_cast hij
  simp_rw [set_lintegral_condCDF_rat ρ _ hs]
  rw [← measure_iInter_eq_iInf]
  · rw [← prod_iInter]
    congr with y
    simp only [mem_iInter, mem_Iic, Subtype.forall, Subtype.coe_mk]
    exact ⟨le_of_forall_lt_rat_imp_le, fun hyx q hq => hyx.trans hq.le⟩
  · exact fun i => hs.prod measurableSet_Iic
  · refine' Monotone.directed_ge fun i j hij => _
    refine' prod_subset_prod_iff.mpr (Or.inl ⟨subset_rfl, Iic_subset_Iic.mpr _⟩)
    exact mod_cast hij
  · exact ⟨h_nonempty.some, measure_ne_top _ _⟩
#align probability_theory.set_lintegral_cond_cdf ProbabilityTheory.set_lintegral_condCDF

theorem lintegral_condCDF (ρ : Measure (α × ℝ)) [IsFiniteMeasure ρ] (x : ℝ) :
    ∫⁻ a, ENNReal.ofReal (condCDF ρ a x) ∂ρ.fst = ρ (univ ×ˢ Iic x) := by
  rw [← set_lintegral_univ, set_lintegral_condCDF ρ _ MeasurableSet.univ]
#align probability_theory.lintegral_cond_cdf ProbabilityTheory.lintegral_condCDF

/-- The conditional cdf is a strongly measurable function of `a : α` for all `x : ℝ`. -/
theorem stronglyMeasurable_condCDF (ρ : Measure (α × ℝ)) (x : ℝ) :
    StronglyMeasurable fun a => condCDF ρ a x :=
  (measurable_condCDF ρ x).stronglyMeasurable
#align probability_theory.strongly_measurable_cond_cdf ProbabilityTheory.stronglyMeasurable_condCDF

theorem integrable_condCDF (ρ : Measure (α × ℝ)) [IsFiniteMeasure ρ] (x : ℝ) :
    Integrable (fun a => condCDF ρ a x) ρ.fst := by
  refine' integrable_of_forall_fin_meas_le _ (measure_lt_top ρ.fst univ) _ fun t _ _ => _
  · exact (stronglyMeasurable_condCDF ρ _).aestronglyMeasurable
  · have : ∀ y, (‖condCDF ρ y x‖₊ : ℝ≥0∞) ≤ 1 := by
      intro y
      rw [Real.nnnorm_of_nonneg (condCDF_nonneg _ _ _)]
      -- Porting note: was exact_mod_cast condCDF_le_one _ _ _
      simp only [ENNReal.coe_le_one_iff]
      exact condCDF_le_one _ _ _
    refine'
      (set_lintegral_mono (measurable_condCDF _ _).ennnorm measurable_one fun y _ => this y).trans
        _
    simp only [Pi.one_apply, lintegral_one, Measure.restrict_apply, MeasurableSet.univ, univ_inter]
    exact measure_mono (subset_univ _)
#align probability_theory.integrable_cond_cdf ProbabilityTheory.integrable_condCDF

theorem set_integral_condCDF (ρ : Measure (α × ℝ)) [IsFiniteMeasure ρ] (x : ℝ) {s : Set α}
    (hs : MeasurableSet s) : ∫ a in s, condCDF ρ a x ∂ρ.fst = (ρ (s ×ˢ Iic x)).toReal := by
  have h := set_lintegral_condCDF ρ x hs
  rw [← ofReal_integral_eq_lintegral_ofReal] at h
  · rw [← h, ENNReal.toReal_ofReal]
    exact integral_nonneg fun _ => condCDF_nonneg _ _ _
  · exact (integrable_condCDF _ _).integrableOn
  · exact eventually_of_forall fun _ => condCDF_nonneg _ _ _
#align probability_theory.set_integral_cond_cdf ProbabilityTheory.set_integral_condCDF

theorem integral_condCDF (ρ : Measure (α × ℝ)) [IsFiniteMeasure ρ] (x : ℝ) :
    ∫ a, condCDF ρ a x ∂ρ.fst = (ρ (univ ×ˢ Iic x)).toReal := by
  rw [← set_integral_condCDF ρ _ MeasurableSet.univ, Measure.restrict_univ]
#align probability_theory.integral_cond_cdf ProbabilityTheory.integral_condCDF

section Measure

theorem measure_condCDF_Iic (ρ : Measure (α × ℝ)) (a : α) (x : ℝ) :
    (condCDF ρ a).measure (Iic x) = ENNReal.ofReal (condCDF ρ a x) := by
  rw [← sub_zero (condCDF ρ a x)]
  exact (condCDF ρ a).measure_Iic (tendsto_condCDF_atBot ρ a) _
#align probability_theory.measure_cond_cdf_Iic ProbabilityTheory.measure_condCDF_Iic

theorem measure_condCDF_univ (ρ : Measure (α × ℝ)) (a : α) : (condCDF ρ a).measure univ = 1 := by
  rw [← ENNReal.ofReal_one, ← sub_zero (1 : ℝ)]
  exact StieltjesFunction.measure_univ _ (tendsto_condCDF_atBot ρ a) (tendsto_condCDF_atTop ρ a)
#align probability_theory.measure_cond_cdf_univ ProbabilityTheory.measure_condCDF_univ

instance instIsProbabilityMeasure (ρ : Measure (α × ℝ)) (a : α) :
    IsProbabilityMeasure (condCDF ρ a).measure :=
  ⟨measure_condCDF_univ ρ a⟩

/-- The function `a ↦ (condCDF ρ a).measure` is measurable. -/
theorem measurable_measure_condCDF (ρ : Measure (α × ℝ)) :
    Measurable fun a => (condCDF ρ a).measure := by
  rw [Measure.measurable_measure]
  refine' fun s hs => ?_
  -- Porting note: supplied `C`
  refine' MeasurableSpace.induction_on_inter
    (C := fun s => Measurable fun b ↦ StieltjesFunction.measure (condCDF ρ b) s)
    (borel_eq_generateFrom_Iic ℝ) isPiSystem_Iic _ _ _ _ hs
  · simp only [measure_empty, measurable_const]
  · rintro S ⟨u, rfl⟩
    simp_rw [measure_condCDF_Iic ρ _ u]
    exact (measurable_condCDF ρ u).ennreal_ofReal
  · intro t ht ht_cd_meas
    have :
      (fun a => (condCDF ρ a).measure tᶜ) =
        (fun a => (condCDF ρ a).measure univ) - fun a => (condCDF ρ a).measure t := by
      ext1 a
      rw [measure_compl ht (measure_ne_top (condCDF ρ a).measure _), Pi.sub_apply]
    simp_rw [this, measure_condCDF_univ ρ]
    exact Measurable.sub measurable_const ht_cd_meas
  · intro f hf_disj hf_meas hf_cd_meas
    simp_rw [measure_iUnion hf_disj hf_meas]
    exact Measurable.ennreal_tsum hf_cd_meas
#align probability_theory.measurable_measure_cond_cdf ProbabilityTheory.measurable_measure_condCDF

end Measure

end ProbabilityTheory<|MERGE_RESOLUTION|>--- conflicted
+++ resolved
@@ -66,68 +66,6 @@
   simp only [mem_iInter, mem_Iic, mem_empty_iff_false, iff_false_iff, not_forall, not_le]
   exact exists_rat_lt x
 #align real.Inter_Iic_rat Real.iInter_Iic_rat
-
-<<<<<<< HEAD
--- todo: move to measure_theory/measurable_space
-/-- Monotone convergence for an infimum over a directed family and indexed by a countable type -/
-theorem lintegral_iInf_directed_of_measurable {mα : MeasurableSpace α} [Countable β]
-    {f : β → α → ℝ≥0∞} {μ : Measure α} (hμ : μ ≠ 0) (hf : ∀ b, Measurable (f b))
-    (hf_int : ∀ b, ∫⁻ a, f b a ∂μ ≠ ∞) (h_directed : Directed (· ≥ ·) f) :
-    ∫⁻ a, ⨅ b, f b a ∂μ = ⨅ b, ∫⁻ a, f b a ∂μ := by
-  cases nonempty_encodable β
-  cases isEmpty_or_nonempty β
-  · -- Porting note: the next `simp only` doesn't do anything, so added a workaround below.
-    -- simp only [WithTop.iInf_empty, lintegral_const]
-    conv =>
-      lhs
-      congr
-      · skip
-      · ext x
-        rw [WithTop.iInf_empty]
-    rw [WithTop.iInf_empty, lintegral_const]
-    rw [ENNReal.top_mul', if_neg]
-    simp only [Measure.measure_univ_eq_zero, hμ, not_false_iff]
-  inhabit β
-  have : ∀ a, ⨅ b, f b a = ⨅ n, f (h_directed.sequence f n) a := by
-    refine' fun a =>
-      le_antisymm (le_iInf fun n => iInf_le _ _)
-        (le_iInf fun b => iInf_le_of_le (Encodable.encode b + 1) _)
-    exact h_directed.sequence_le b a
-  -- Porting note: used `∘` below to deal with its reduced reducibility
-  calc
-    ∫⁻ a, ⨅ b, f b a ∂μ
-    _ = ∫⁻ a, ⨅ n, (f ∘ h_directed.sequence f) n a ∂μ := by simp only [this, Function.comp_apply]
-    _ = ⨅ n, ∫⁻ a, (f ∘ h_directed.sequence f) n a ∂μ := by
-      rw [lintegral_iInf ?_ h_directed.sequence_anti]
-      · exact hf_int _
-      · exact (fun n => hf _)
-    _ = ⨅ b, ∫⁻ a, f b a ∂μ := by
-      refine' le_antisymm (le_iInf fun b => _) (le_iInf fun n => _)
-      · exact iInf_le_of_le (Encodable.encode b + 1) (lintegral_mono <| h_directed.sequence_le b)
-      · exact iInf_le (fun b => ∫⁻ a, f b a ∂μ) _
-#align lintegral_infi_directed_of_measurable lintegral_iInf_directed_of_measurable
-=======
--- todo after the port: move to order/filter/at_top_bot
-theorem atBot_le_nhds_bot {α : Type*} [TopologicalSpace α] [LinearOrder α] [OrderBot α]
-    [OrderTopology α] : (atBot : Filter α) ≤ 𝓝 ⊥ := by
-  cases subsingleton_or_nontrivial α
-  · simp only [nhds_discrete, le_pure_iff, mem_atBot_sets, mem_singleton_iff,
-      eq_iff_true_of_subsingleton, imp_true_iff, exists_const]
-  have h : atBot.HasBasis (fun _ : α => True) Iic := @atBot_basis α _ _
-  have h_nhds : (𝓝 ⊥).HasBasis (fun a : α => ⊥ < a) fun a => Iio a := @nhds_bot_basis α _ _ _ _ _
-  intro s
-  rw [h.mem_iff, h_nhds.mem_iff]
-  rintro ⟨a, ha_bot_lt, h_Iio_a_subset_s⟩
-  refine' ⟨⊥, trivial, _root_.trans _ h_Iio_a_subset_s⟩
-  simpa only [Iic_bot, singleton_subset_iff, mem_Iio]
-#align at_bot_le_nhds_bot atBot_le_nhds_bot
-
--- todo after the port: move to order/filter/at_top_bot
-theorem atTop_le_nhds_top {α : Type*} [TopologicalSpace α] [LinearOrder α] [OrderTop α]
-    [OrderTopology α] : (atTop : Filter α) ≤ 𝓝 ⊤ :=
-  @atBot_le_nhds_bot αᵒᵈ _ _ _ _
-#align at_top_le_nhds_top atTop_le_nhds_top
->>>>>>> 23d27aa1
 
 end AuxLemmasToBeMoved
 
