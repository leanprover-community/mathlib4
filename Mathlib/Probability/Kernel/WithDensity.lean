--- conflicted
+++ resolved
@@ -238,13 +238,8 @@
     rw [Filter.EventuallyEq, Filter.eventually_atTop]
     exact ⟨⌈(f a b).toReal⌉₊, fun n hn => (min_eq_left (h_le a b n hn)).symm⟩
   rw [hf_eq_tsum, withDensity_tsum _ fun n : ℕ => _]
-<<<<<<< HEAD
   swap; · fun_prop
-  refine isSFiniteKernel_sum fun n => ?_
-=======
-  swap; · exact fun _ => (hf.min measurable_const).sub (hf.min measurable_const)
   refine isSFiniteKernel_sum (hκs := fun n => ?_)
->>>>>>> 5d264f35
   suffices IsFiniteKernel (withDensity κ (fs n)) by haveI := this; infer_instance
   refine isFiniteKernel_withDensity_of_bounded _ (ENNReal.coe_ne_top : ↑n + 1 ≠ ∞) fun a b => ?_
   -- After https://github.com/leanprover/lean4/pull/2734, we need to do beta reduction before `norm_cast`
