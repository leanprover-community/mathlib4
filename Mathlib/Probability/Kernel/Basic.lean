--- conflicted
+++ resolved
@@ -37,149 +37,7 @@
 
 namespace ProbabilityTheory
 
-<<<<<<< HEAD
-/-- A kernel from a measurable space `α` to another measurable space `β` is a measurable function
-`κ : α → Measure β`. The measurable space structure on `MeasureTheory.Measure β` is given by
-`MeasureTheory.Measure.instMeasurableSpace`. A map `κ : α → MeasureTheory.Measure β` is measurable
-iff `∀ s : Set β, MeasurableSet s → Measurable (fun a ↦ κ a s)`. -/
-structure Kernel (α β : Type*) [MeasurableSpace α] [MeasurableSpace β] where
-  /-- The underlying function of a kernel.
-
-  Do not use this function directly. Instead use the coercion coming from the `DFunLike`
-  instance. -/
-  toFun : α → Measure β
-  /-- A kernel is a measurable map.
-
-  Do not use this lemma directly. Use `Kernel.measurable` instead. -/
-  measurable' : Measurable toFun
-
-@[deprecated (since := "2024-07-22")] alias kernel := Kernel
-
-/-- Notation for `Kernel` with respect to a non-standard σ-algebra in the domain. -/
-scoped notation "Kernel[" mα "]" α:arg β:arg => @Kernel α β mα _
-
-/-- Notation for `Kernel` with respect to a non-standard σ-algebra in the domain and codomain. -/
-scoped notation "Kernel[" mα ", " mβ "]" α:arg β:arg => @Kernel α β mα mβ
-
-initialize_simps_projections Kernel (toFun → apply)
-
-variable {α β ι : Type*} {mα : MeasurableSpace α} {mβ : MeasurableSpace β}
-
-namespace Kernel
-
-instance instFunLike : FunLike (Kernel α β) α (Measure β) where
-  coe := toFun
-  coe_injective' f g h := by cases f; cases g; congr
-
-lemma measurable (κ : Kernel α β) : Measurable κ := κ.measurable'
-
-instance instZero : Zero (Kernel α β) where zero := ⟨0, measurable_zero⟩
-noncomputable instance instAdd : Add (Kernel α β) where add κ η := ⟨κ + η, κ.2.add η.2⟩
-noncomputable instance instSMulNat : SMul ℕ (Kernel α β) where
-  smul n κ := ⟨n • κ, (measurable_const (a := n)).smul κ.2⟩
-
-@[simp, norm_cast] lemma coe_zero : ⇑(0 : Kernel α β) = 0 := rfl
-@[simp, norm_cast] lemma coe_add (κ η : Kernel α β) : ⇑(κ + η) = κ + η := rfl
-@[simp, norm_cast] lemma coe_nsmul (n : ℕ) (κ : Kernel α β) : ⇑(n • κ) = n • κ := rfl
-
-@[simp] lemma zero_apply (a : α) : (0 : Kernel α β) a = 0 := rfl
-@[simp] lemma add_apply (κ η : Kernel α β) (a : α) : (κ + η) a = κ a + η a := rfl
-@[simp] lemma nsmul_apply (n : ℕ) (κ : Kernel α β) (a : α) : (n • κ) a = n • κ a := rfl
-
-noncomputable instance instAddCommMonoid : AddCommMonoid (Kernel α β) :=
-  DFunLike.coe_injective.addCommMonoid _ coe_zero coe_add (by intros; rfl)
-
-instance instPartialOrder : PartialOrder (Kernel α β) := .lift _ DFunLike.coe_injective
-
-instance instCovariantAddLE {α β : Type*} [MeasurableSpace α] [MeasurableSpace β] :
-    AddLeftMono (Kernel α β) :=
-  ⟨fun _ _ _ hμ a ↦ add_le_add_left (hμ a) _⟩
-
-noncomputable
-instance instOrderBot {α β : Type*} [MeasurableSpace α] [MeasurableSpace β] :
-    OrderBot (Kernel α β) where
-  bot := 0
-  bot_le κ a := by simp only [coe_zero, Pi.zero_apply, Measure.zero_le]
-
-/-- Coercion to a function as an additive monoid homomorphism. -/
-def coeAddHom (α β : Type*) [MeasurableSpace α] [MeasurableSpace β] :
-    Kernel α β →+ α → Measure β where
-  toFun := (⇑)
-  map_zero' := coe_zero
-  map_add' := coe_add
-
-@[simp]
-theorem coe_finset_sum (I : Finset ι) (κ : ι → Kernel α β) : ⇑(∑ i ∈ I, κ i) = ∑ i ∈ I, ⇑(κ i) :=
-  map_sum (coeAddHom α β) _ _
-
-theorem finset_sum_apply (I : Finset ι) (κ : ι → Kernel α β) (a : α) :
-    (∑ i ∈ I, κ i) a = ∑ i ∈ I, κ i a := by rw [coe_finset_sum, Finset.sum_apply]
-
-theorem finset_sum_apply' (I : Finset ι) (κ : ι → Kernel α β) (a : α) (s : Set β) :
-    (∑ i ∈ I, κ i) a s = ∑ i ∈ I, κ i a s := by rw [finset_sum_apply, Measure.finset_sum_apply]
-
-end Kernel
-
-/-- A kernel is a Markov kernel if every measure in its image is a probability measure. -/
-class IsMarkovKernel (κ : Kernel α β) : Prop where
-  isProbabilityMeasure : ∀ a, IsProbabilityMeasure (κ a)
-
-/-- A kernel is finite if every measure in its image is finite, with a uniform bound. -/
-class IsFiniteKernel (κ : Kernel α β) : Prop where
-  exists_univ_le : ∃ C : ℝ≥0∞, C < ∞ ∧ ∀ a, κ a Set.univ ≤ C
-
-/-- A constant `C : ℝ≥0∞` such that `C < ∞` (`ProbabilityTheory.IsFiniteKernel.bound_lt_top κ`) and
-for all `a : α` and `s : Set β`, `κ a s ≤ C` (`ProbabilityTheory.Kernel.measure_le_bound κ a s`).
-
-Porting note (#11215): TODO: does it make sense to
--- make `ProbabilityTheory.IsFiniteKernel.bound` the least possible bound?
--- Should it be an `NNReal` number? -/
-noncomputable def IsFiniteKernel.bound (κ : Kernel α β) [h : IsFiniteKernel κ] : ℝ≥0∞ :=
-  h.exists_univ_le.choose
-
-theorem IsFiniteKernel.bound_lt_top (κ : Kernel α β) [h : IsFiniteKernel κ] :
-    IsFiniteKernel.bound κ < ∞ :=
-  h.exists_univ_le.choose_spec.1
-
-theorem IsFiniteKernel.bound_ne_top (κ : Kernel α β) [IsFiniteKernel κ] :
-    IsFiniteKernel.bound κ ≠ ∞ :=
-  (IsFiniteKernel.bound_lt_top κ).ne
-
-theorem Kernel.measure_le_bound (κ : Kernel α β) [h : IsFiniteKernel κ] (a : α) (s : Set β) :
-    κ a s ≤ IsFiniteKernel.bound κ :=
-  (measure_mono (Set.subset_univ s)).trans (h.exists_univ_le.choose_spec.2 a)
-
-instance isFiniteKernel_zero (α β : Type*) {mα : MeasurableSpace α} {mβ : MeasurableSpace β} :
-    IsFiniteKernel (0 : Kernel α β) :=
-  ⟨⟨0, ENNReal.coe_lt_top, fun _ => by
-      simp only [Kernel.zero_apply, Measure.coe_zero, Pi.zero_apply, le_zero_iff]⟩⟩
-
-instance IsFiniteKernel.add (κ η : Kernel α β) [IsFiniteKernel κ] [IsFiniteKernel η] :
-    IsFiniteKernel (κ + η) := by
-  refine ⟨⟨IsFiniteKernel.bound κ + IsFiniteKernel.bound η,
-    ENNReal.add_lt_top.mpr ⟨IsFiniteKernel.bound_lt_top κ, IsFiniteKernel.bound_lt_top η⟩,
-    fun a => ?_⟩⟩
-  exact add_le_add (Kernel.measure_le_bound _ _ _) (Kernel.measure_le_bound _ _ _)
-
-lemma isFiniteKernel_of_le {κ ν : Kernel α β} [hν : IsFiniteKernel ν] (hκν : κ ≤ ν) :
-    IsFiniteKernel κ := by
-  refine ⟨hν.bound, hν.bound_lt_top, fun a ↦ (hκν _ _).trans (Kernel.measure_le_bound ν a Set.univ)⟩
-
-variable {κ : Kernel α β}
-
-instance IsMarkovKernel.is_probability_measure' [IsMarkovKernel κ] (a : α) :
-    IsProbabilityMeasure (κ a) :=
-  IsMarkovKernel.isProbabilityMeasure a
-
-instance IsFiniteKernel.isFiniteMeasure [IsFiniteKernel κ] (a : α) : IsFiniteMeasure (κ a) :=
-  ⟨(Kernel.measure_le_bound κ a Set.univ).trans_lt (IsFiniteKernel.bound_lt_top κ)⟩
-
-instance (priority := 100) IsMarkovKernel.isFiniteKernel [IsMarkovKernel κ] :
-    IsFiniteKernel κ :=
-  ⟨⟨1, ENNReal.one_lt_top, fun _ => prob_le_one⟩⟩
-=======
 variable {α β ι : Type*} {mα : MeasurableSpace α} {mβ : MeasurableSpace β} {κ : Kernel α β}
->>>>>>> f7eb1869
 
 namespace Kernel
 
