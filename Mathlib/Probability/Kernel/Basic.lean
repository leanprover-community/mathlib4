/-
Copyright (c) 2022 Rémy Degenne. All rights reserved.
Released under Apache 2.0 license as described in the file LICENSE.
Authors: Rémy Degenne
-/
import Mathlib.Probability.Kernel.Defs

/-!
# Basic kernels

This file contains basic results about kernels in general and definitions of some particular
kernels.

## Main definitions

* `ProbabilityTheory.Kernel.deterministic (f : α → β) (hf : Measurable f)`:
  kernel `a ↦ Measure.dirac (f a)`.
* `ProbabilityTheory.Kernel.const α (μβ : measure β)`: constant kernel `a ↦ μβ`.
* `ProbabilityTheory.Kernel.restrict κ (hs : MeasurableSet s)`: kernel for which the image of
  `a : α` is `(κ a).restrict s`.
  Integral: `∫⁻ b, f b ∂(κ.restrict hs a) = ∫⁻ b in s, f b ∂(κ a)`
* `ProbabilityTheory.Kernel.comapRight`: Kernel with value `(κ a).comap f`,
  for a measurable embedding `f`. That is, for a measurable set `t : Set β`,
  `ProbabilityTheory.Kernel.comapRight κ hf a t = κ a (f '' t)`
* `ProbabilityTheory.Kernel.piecewise (hs : MeasurableSet s) κ η`: the kernel equal to `κ`
  on the measurable set `s` and to `η` on its complement.

## Main statements

-/

assert_not_exists MeasureTheory.integral

open MeasureTheory

open scoped ENNReal

namespace ProbabilityTheory

variable {α β ι : Type*} {mα : MeasurableSpace α} {mβ : MeasurableSpace β} {κ : Kernel α β}

namespace Kernel

section Deterministic

/-- Kernel which to `a` associates the dirac measure at `f a`. This is a Markov kernel. -/
noncomputable def deterministic (f : α → β) (hf : Measurable f) : Kernel α β where
  toFun a := Measure.dirac (f a)
  measurable' := by
    refine Measure.measurable_of_measurable_coe _ fun s hs => ?_
    simp_rw [Measure.dirac_apply' _ hs]
    exact measurable_one.indicator (hf hs)

theorem deterministic_apply {f : α → β} (hf : Measurable f) (a : α) :
    deterministic f hf a = Measure.dirac (f a) :=
  rfl

theorem deterministic_apply' {f : α → β} (hf : Measurable f) (a : α) {s : Set β}
    (hs : MeasurableSet s) : deterministic f hf a s = s.indicator (fun _ => 1) (f a) := by
  rw [deterministic]
  change Measure.dirac (f a) s = s.indicator 1 (f a)
  simp_rw [Measure.dirac_apply' _ hs]

instance isMarkovKernel_deterministic {f : α → β} (hf : Measurable f) :
    IsMarkovKernel (deterministic f hf) :=
  ⟨fun a => by rw [deterministic_apply hf]; infer_instance⟩

theorem lintegral_deterministic' {f : β → ℝ≥0∞} {g : α → β} {a : α} (hg : Measurable g)
    (hf : Measurable f) : ∫⁻ x, f x ∂deterministic g hg a = f (g a) := by
  rw [deterministic_apply, lintegral_dirac' _ hf]

@[simp]
theorem lintegral_deterministic {f : β → ℝ≥0∞} {g : α → β} {a : α} (hg : Measurable g)
    [MeasurableSingletonClass β] : ∫⁻ x, f x ∂deterministic g hg a = f (g a) := by
  rw [deterministic_apply, lintegral_dirac (g a) f]

theorem setLIntegral_deterministic' {f : β → ℝ≥0∞} {g : α → β} {a : α} (hg : Measurable g)
    (hf : Measurable f) {s : Set β} (hs : MeasurableSet s) [Decidable (g a ∈ s)] :
    ∫⁻ x in s, f x ∂deterministic g hg a = if g a ∈ s then f (g a) else 0 := by
  rw [deterministic_apply, setLIntegral_dirac' hf hs]

@[deprecated (since := "2024-06-29")]
alias set_lintegral_deterministic' := setLIntegral_deterministic'

@[simp]
theorem setLIntegral_deterministic {f : β → ℝ≥0∞} {g : α → β} {a : α} (hg : Measurable g)
    [MeasurableSingletonClass β] (s : Set β) [Decidable (g a ∈ s)] :
    ∫⁻ x in s, f x ∂deterministic g hg a = if g a ∈ s then f (g a) else 0 := by
  rw [deterministic_apply, setLIntegral_dirac f s]

@[deprecated (since := "2024-06-29")]
alias set_lintegral_deterministic := setLIntegral_deterministic

end Deterministic

section Const

/-- Constant kernel, which always returns the same measure. -/
def const (α : Type*) {β : Type*} [MeasurableSpace α] {_ : MeasurableSpace β} (μβ : Measure β) :
    Kernel α β where
  toFun _ := μβ
  measurable' := measurable_const

@[simp]
theorem const_apply (μβ : Measure β) (a : α) : const α μβ a = μβ :=
  rfl

@[simp]
lemma const_zero : const α (0 : Measure β) = 0 := by
  ext x s _; simp [const_apply]

lemma const_add (β : Type*) [MeasurableSpace β] (μ ν : Measure α) :
    const β (μ + ν) = const β μ + const β ν := by ext; simp

lemma sum_const [Countable ι] (μ : ι → Measure β) :
    Kernel.sum (fun n ↦ const α (μ n)) = const α (Measure.sum μ) := by
  ext x s hs
  rw [const_apply, Measure.sum_apply _ hs, Kernel.sum_apply' _ _ hs]
  simp only [const_apply]

instance const.instIsFiniteKernel {μβ : Measure β} [IsFiniteMeasure μβ] :
    IsFiniteKernel (const α μβ) :=
  ⟨⟨μβ Set.univ, measure_lt_top _ _, fun _ => le_rfl⟩⟩

instance const.instIsSFiniteKernel {μβ : Measure β} [SFinite μβ] :
    IsSFiniteKernel (const α μβ) :=
<<<<<<< HEAD
  ⟨fun n ↦ const α (sFiniteSeq μβ n), fun _ ↦ inferInstance, by rw [sum_const, sum_sFiniteSeq]⟩
=======
  ⟨fun n ↦ const α (sfiniteSeq μβ n), fun n ↦ inferInstance, by rw [sum_const, sum_sfiniteSeq]⟩
>>>>>>> cfdf6e79

instance const.instIsMarkovKernel {μβ : Measure β} [hμβ : IsProbabilityMeasure μβ] :
    IsMarkovKernel (const α μβ) :=
  ⟨fun _ => hμβ⟩

instance const.instIsZeroOrMarkovKernel {μβ : Measure β} [hμβ : IsZeroOrProbabilityMeasure μβ] :
    IsZeroOrMarkovKernel (const α μβ) := by
  rcases eq_zero_or_isProbabilityMeasure μβ with rfl | h
  · simp only [const_zero]
    infer_instance
  · infer_instance

lemma isSFiniteKernel_const [Nonempty α] {μβ : Measure β} :
    IsSFiniteKernel (const α μβ) ↔ SFinite μβ :=
  ⟨fun h ↦ h.sFinite (Classical.arbitrary α), fun _ ↦ inferInstance⟩

@[simp]
theorem lintegral_const {f : β → ℝ≥0∞} {μ : Measure β} {a : α} :
    ∫⁻ x, f x ∂const α μ a = ∫⁻ x, f x ∂μ := by rw [const_apply]

@[simp]
theorem setLIntegral_const {f : β → ℝ≥0∞} {μ : Measure β} {a : α} {s : Set β} :
    ∫⁻ x in s, f x ∂const α μ a = ∫⁻ x in s, f x ∂μ := by rw [const_apply]

@[deprecated (since := "2024-06-29")]
alias set_lintegral_const := setLIntegral_const

end Const

/-- In a countable space with measurable singletons, every function `α → MeasureTheory.Measure β`
defines a kernel. -/
def ofFunOfCountable [MeasurableSpace α] {_ : MeasurableSpace β} [Countable α]
    [MeasurableSingletonClass α] (f : α → Measure β) : Kernel α β where
  toFun := f
  measurable' := measurable_of_countable f

section Restrict

variable {s t : Set β}

/-- Kernel given by the restriction of the measures in the image of a kernel to a set. -/
protected noncomputable def restrict (κ : Kernel α β) (hs : MeasurableSet s) : Kernel α β where
  toFun a := (κ a).restrict s
  measurable' := by
    refine Measure.measurable_of_measurable_coe _ fun t ht => ?_
    simp_rw [Measure.restrict_apply ht]
    exact Kernel.measurable_coe κ (ht.inter hs)

theorem restrict_apply (κ : Kernel α β) (hs : MeasurableSet s) (a : α) :
    κ.restrict hs a = (κ a).restrict s :=
  rfl

theorem restrict_apply' (κ : Kernel α β) (hs : MeasurableSet s) (a : α) (ht : MeasurableSet t) :
    κ.restrict hs a t = (κ a) (t ∩ s) := by
  rw [restrict_apply κ hs a, Measure.restrict_apply ht]

@[simp]
theorem restrict_univ : κ.restrict MeasurableSet.univ = κ := by
  ext1 a
  rw [Kernel.restrict_apply, Measure.restrict_univ]

@[simp]
theorem lintegral_restrict (κ : Kernel α β) (hs : MeasurableSet s) (a : α) (f : β → ℝ≥0∞) :
    ∫⁻ b, f b ∂κ.restrict hs a = ∫⁻ b in s, f b ∂κ a := by rw [restrict_apply]

@[simp]
theorem setLIntegral_restrict (κ : Kernel α β) (hs : MeasurableSet s) (a : α) (f : β → ℝ≥0∞)
    (t : Set β) : ∫⁻ b in t, f b ∂κ.restrict hs a = ∫⁻ b in t ∩ s, f b ∂κ a := by
  rw [restrict_apply, Measure.restrict_restrict' hs]

@[deprecated (since := "2024-06-29")]
alias set_lintegral_restrict := setLIntegral_restrict


instance IsFiniteKernel.restrict (κ : Kernel α β) [IsFiniteKernel κ] (hs : MeasurableSet s) :
    IsFiniteKernel (κ.restrict hs) := by
  refine ⟨⟨IsFiniteKernel.bound κ, IsFiniteKernel.bound_lt_top κ, fun a => ?_⟩⟩
  rw [restrict_apply' κ hs a MeasurableSet.univ]
  exact measure_le_bound κ a _

instance IsSFiniteKernel.restrict (κ : Kernel α β) [IsSFiniteKernel κ] (hs : MeasurableSet s) :
    IsSFiniteKernel (κ.restrict hs) := by
  refine ⟨⟨fun n => Kernel.restrict (seq κ n) hs, inferInstance, ?_⟩⟩
  ext1 a
  simp_rw [sum_apply, restrict_apply, ← Measure.restrict_sum _ hs, ← sum_apply, kernel_sum_seq]

end Restrict

section ComapRight

variable {γ : Type*} {mγ : MeasurableSpace γ} {f : γ → β}

/-- Kernel with value `(κ a).comap f`, for a measurable embedding `f`. That is, for a measurable set
`t : Set β`, `ProbabilityTheory.Kernel.comapRight κ hf a t = κ a (f '' t)`. -/
noncomputable def comapRight (κ : Kernel α β) (hf : MeasurableEmbedding f) : Kernel α γ where
  toFun a := (κ a).comap f
  measurable' := by
    refine Measure.measurable_measure.mpr fun t ht => ?_
    have : (fun a => Measure.comap f (κ a) t) = fun a => κ a (f '' t) := by
      ext1 a
      rw [Measure.comap_apply _ hf.injective _ _ ht]
      exact fun s' hs' ↦ hf.measurableSet_image.mpr hs'
    rw [this]
    exact Kernel.measurable_coe _ (hf.measurableSet_image.mpr ht)

theorem comapRight_apply (κ : Kernel α β) (hf : MeasurableEmbedding f) (a : α) :
    comapRight κ hf a = Measure.comap f (κ a) :=
  rfl

theorem comapRight_apply' (κ : Kernel α β) (hf : MeasurableEmbedding f) (a : α) {t : Set γ}
    (ht : MeasurableSet t) : comapRight κ hf a t = κ a (f '' t) := by
  rw [comapRight_apply,
    Measure.comap_apply _ hf.injective (fun s => hf.measurableSet_image.mpr) _ ht]

@[simp]
lemma comapRight_id (κ : Kernel α β) : comapRight κ MeasurableEmbedding.id = κ := by
  ext _ _ hs; rw [comapRight_apply' _ _ _ hs]; simp

theorem IsMarkovKernel.comapRight (κ : Kernel α β) (hf : MeasurableEmbedding f)
    (hκ : ∀ a, κ a (Set.range f) = 1) : IsMarkovKernel (comapRight κ hf) := by
  refine ⟨fun a => ⟨?_⟩⟩
  rw [comapRight_apply' κ hf a MeasurableSet.univ]
  simp only [Set.image_univ, Subtype.range_coe_subtype, Set.setOf_mem_eq]
  exact hκ a

instance IsFiniteKernel.comapRight (κ : Kernel α β) [IsFiniteKernel κ]
    (hf : MeasurableEmbedding f) : IsFiniteKernel (comapRight κ hf) := by
  refine ⟨⟨IsFiniteKernel.bound κ, IsFiniteKernel.bound_lt_top κ, fun a => ?_⟩⟩
  rw [comapRight_apply' κ hf a .univ]
  exact measure_le_bound κ a _

protected instance IsSFiniteKernel.comapRight (κ : Kernel α β) [IsSFiniteKernel κ]
    (hf : MeasurableEmbedding f) : IsSFiniteKernel (comapRight κ hf) := by
  refine ⟨⟨fun n => comapRight (seq κ n) hf, inferInstance, ?_⟩⟩
  ext1 a
  rw [sum_apply]
  simp_rw [comapRight_apply _ hf]
  have :
    (Measure.sum fun n => Measure.comap f (seq κ n a)) =
      Measure.comap f (Measure.sum fun n => seq κ n a) := by
    ext1 t ht
    rw [Measure.comap_apply _ hf.injective (fun s' => hf.measurableSet_image.mpr) _ ht,
      Measure.sum_apply _ ht, Measure.sum_apply _ (hf.measurableSet_image.mpr ht)]
    congr with n : 1
    rw [Measure.comap_apply _ hf.injective (fun s' => hf.measurableSet_image.mpr) _ ht]
  rw [this, measure_sum_seq]

end ComapRight

section Piecewise

variable {η : Kernel α β} {s : Set α} {hs : MeasurableSet s} [DecidablePred (· ∈ s)]

/-- `ProbabilityTheory.Kernel.piecewise hs κ η` is the kernel equal to `κ` on the measurable set `s`
and to `η` on its complement. -/
def piecewise (hs : MeasurableSet s) (κ η : Kernel α β) : Kernel α β where
  toFun a := if a ∈ s then κ a else η a
  measurable' := κ.measurable.piecewise hs η.measurable

theorem piecewise_apply (a : α) : piecewise hs κ η a = if a ∈ s then κ a else η a :=
  rfl

theorem piecewise_apply' (a : α) (t : Set β) :
    piecewise hs κ η a t = if a ∈ s then κ a t else η a t := by
  rw [piecewise_apply]; split_ifs <;> rfl

instance IsMarkovKernel.piecewise [IsMarkovKernel κ] [IsMarkovKernel η] :
    IsMarkovKernel (piecewise hs κ η) := by
  refine ⟨fun a => ⟨?_⟩⟩
  rw [piecewise_apply', measure_univ, measure_univ, ite_self]

instance IsFiniteKernel.piecewise [IsFiniteKernel κ] [IsFiniteKernel η] :
    IsFiniteKernel (piecewise hs κ η) := by
  refine ⟨⟨max (IsFiniteKernel.bound κ) (IsFiniteKernel.bound η), ?_, fun a => ?_⟩⟩
  · exact max_lt (IsFiniteKernel.bound_lt_top κ) (IsFiniteKernel.bound_lt_top η)
  rw [piecewise_apply']
  exact (ite_le_sup _ _ _).trans (sup_le_sup (measure_le_bound _ _ _) (measure_le_bound _ _ _))

protected instance IsSFiniteKernel.piecewise [IsSFiniteKernel κ] [IsSFiniteKernel η] :
    IsSFiniteKernel (piecewise hs κ η) := by
  refine ⟨⟨fun n => piecewise hs (seq κ n) (seq η n), inferInstance, ?_⟩⟩
  ext1 a
  simp_rw [sum_apply, Kernel.piecewise_apply]
  split_ifs <;> exact (measure_sum_seq _ a).symm

theorem lintegral_piecewise (a : α) (g : β → ℝ≥0∞) :
    ∫⁻ b, g b ∂piecewise hs κ η a = if a ∈ s then ∫⁻ b, g b ∂κ a else ∫⁻ b, g b ∂η a := by
  simp_rw [piecewise_apply]; split_ifs <;> rfl

theorem setLIntegral_piecewise (a : α) (g : β → ℝ≥0∞) (t : Set β) :
    ∫⁻ b in t, g b ∂piecewise hs κ η a =
      if a ∈ s then ∫⁻ b in t, g b ∂κ a else ∫⁻ b in t, g b ∂η a := by
  simp_rw [piecewise_apply]; split_ifs <;> rfl

@[deprecated (since := "2024-06-29")]
alias set_lintegral_piecewise := setLIntegral_piecewise

end Piecewise

lemma exists_ae_eq_isMarkovKernel {μ : Measure α}
    (h : ∀ᵐ a ∂μ, IsProbabilityMeasure (κ a)) (h' : μ ≠ 0) :
    ∃ (η : Kernel α β), (κ =ᵐ[μ] η) ∧ IsMarkovKernel η := by
  classical
  obtain ⟨s, s_meas, μs, hs⟩ : ∃ s, MeasurableSet s ∧ μ s = 0
      ∧ ∀ a ∉ s, IsProbabilityMeasure (κ a) := by
    refine ⟨toMeasurable μ {a | ¬ IsProbabilityMeasure (κ a)}, measurableSet_toMeasurable _ _,
      by simpa [measure_toMeasurable] using h, ?_⟩
    intro a ha
    contrapose! ha
    exact subset_toMeasurable _ _ ha
  obtain ⟨a, ha⟩ : sᶜ.Nonempty := by
    contrapose! h'; simpa [μs, h'] using measure_univ_le_add_compl s (μ := μ)
  refine ⟨Kernel.piecewise s_meas (Kernel.const _ (κ a)) κ, ?_, ?_⟩
  · filter_upwards [measure_zero_iff_ae_nmem.1 μs] with b hb
    simp [hb, piecewise]
  · refine ⟨fun b ↦ ?_⟩
    by_cases hb : b ∈ s
    · simpa [hb, piecewise] using hs _ ha
    · simpa [hb, piecewise] using hs _ hb

end Kernel
end ProbabilityTheory<|MERGE_RESOLUTION|>--- conflicted
+++ resolved
@@ -124,11 +124,7 @@
 
 instance const.instIsSFiniteKernel {μβ : Measure β} [SFinite μβ] :
     IsSFiniteKernel (const α μβ) :=
-<<<<<<< HEAD
-  ⟨fun n ↦ const α (sFiniteSeq μβ n), fun _ ↦ inferInstance, by rw [sum_const, sum_sFiniteSeq]⟩
-=======
   ⟨fun n ↦ const α (sfiniteSeq μβ n), fun n ↦ inferInstance, by rw [sum_const, sum_sfiniteSeq]⟩
->>>>>>> cfdf6e79
 
 instance const.instIsMarkovKernel {μβ : Measure β} [hμβ : IsProbabilityMeasure μβ] :
     IsMarkovKernel (const α μβ) :=
