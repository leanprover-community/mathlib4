--- conflicted
+++ resolved
@@ -54,27 +54,8 @@
 `κ : α → Measure β`. The measurable space structure on `MeasureTheory.Measure β` is given by
 `MeasureTheory.Measure.instMeasurableSpace`. A map `κ : α → MeasureTheory.Measure β` is measurable
 iff `∀ s : Set β, MeasurableSet s → Measurable (fun a ↦ κ a s)`. -/
-<<<<<<< HEAD
-noncomputable def kernel (α β : Type*) [MeasurableSpace α] [MeasurableSpace β] :
-    AddSubmonoid (α → Measure β) where
-  carrier := Measurable
-  zero_mem' := measurable_zero
-  add_mem' hf hg := Measurable.add hf hg
-#align probability_theory.kernel ProbabilityTheory.kernel
-
--- Porting note: using `FunLike` instead of `CoeFun` to use `DFunLike.coe`
-instance {α β : Type*} [MeasurableSpace α] [MeasurableSpace β] :
-    FunLike (kernel α β) α (Measure β) where
-  coe := Subtype.val
-  coe_injective' := Subtype.val_injective
-
-instance kernel.instCovariantAddLE {α β : Type*} [MeasurableSpace α] [MeasurableSpace β] :
-    AddLeftMono (kernel α β) :=
-  ⟨fun _ _ _ hμ a ↦ add_le_add_left (hμ a) _⟩
-=======
 structure Kernel (α β : Type*) [MeasurableSpace α] [MeasurableSpace β] where
   /-- The underlying function of a kernel.
->>>>>>> 45264925
 
   Do not use this function directly. Instead use the coercion coming from the `DFunLike`
   instance. -/
