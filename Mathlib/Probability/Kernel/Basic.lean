/-
Copyright (c) 2022 Rémy Degenne. All rights reserved.
Released under Apache 2.0 license as described in the file LICENSE.
Authors: Rémy Degenne
-/
import Mathlib.MeasureTheory.Integral.Bochner
import Mathlib.MeasureTheory.Measure.GiryMonad


/-!
# Markov Kernels

A kernel from a measurable space `α` to another measurable space `β` is a measurable map
`α → MeasureTheory.Measure β`, where the measurable space instance on `measure β` is the one defined
in `MeasureTheory.Measure.instMeasurableSpace`. That is, a kernel `κ` verifies that for all
measurable sets `s` of `β`, `a ↦ κ a s` is measurable.

## Main definitions

Classes of kernels:
* `ProbabilityTheory.Kernel α β`: kernels from `α` to `β`.
* `ProbabilityTheory.IsMarkovKernel κ`: a kernel from `α` to `β` is said to be a Markov kernel
  if for all `a : α`, `k a` is a probability measure.
* `ProbabilityTheory.IsFiniteKernel κ`: a kernel from `α` to `β` is said to be finite if there
  exists `C : ℝ≥0∞` such that `C < ∞` and for all `a : α`, `κ a univ ≤ C`. This implies in
  particular that all measures in the image of `κ` are finite, but is stronger since it requires a
  uniform bound. This stronger condition is necessary to ensure that the composition of two finite
  kernels is finite.
* `ProbabilityTheory.IsSFiniteKernel κ`: a kernel is called s-finite if it is a countable
  sum of finite kernels.

Particular kernels:
* `ProbabilityTheory.Kernel.deterministic (f : α → β) (hf : Measurable f)`:
  kernel `a ↦ Measure.dirac (f a)`.
* `ProbabilityTheory.Kernel.const α (μβ : measure β)`: constant kernel `a ↦ μβ`.
* `ProbabilityTheory.Kernel.restrict κ (hs : MeasurableSet s)`: kernel for which the image of
  `a : α` is `(κ a).restrict s`.
  Integral: `∫⁻ b, f b ∂(κ.restrict hs a) = ∫⁻ b in s, f b ∂(κ a)`

## Main statements

* `ProbabilityTheory.Kernel.ext_fun`: if `∫⁻ b, f b ∂(κ a) = ∫⁻ b, f b ∂(η a)` for all measurable
  functions `f` and all `a`, then the two kernels `κ` and `η` are equal.

-/


open MeasureTheory

open scoped MeasureTheory ENNReal NNReal

namespace ProbabilityTheory

/-- A kernel from a measurable space `α` to another measurable space `β` is a measurable function
`κ : α → Measure β`. The measurable space structure on `MeasureTheory.Measure β` is given by
`MeasureTheory.Measure.instMeasurableSpace`. A map `κ : α → MeasureTheory.Measure β` is measurable
iff `∀ s : Set β, MeasurableSet s → Measurable (fun a ↦ κ a s)`. -/
structure Kernel (α β : Type*) [MeasurableSpace α] [MeasurableSpace β] where
  /-- The underlying function of a kernel.

  Do not use this function directly. Instead use the coercion coming from the `DFunLike`
  instance. -/
  toFun : α → Measure β
  /-- A kernel is a measurable map.

  Do not use this lemma directly. Use `Kernel.measurable` instead. -/
  measurable' : Measurable toFun

@[deprecated (since := "2024-07-22")] alias kernel := Kernel

variable {α β ι : Type*} {mα : MeasurableSpace α} {mβ : MeasurableSpace β}

namespace Kernel

instance instFunLike : FunLike (Kernel α β) α (Measure β) where
  coe := toFun
  coe_injective' f g h := by cases f; cases g; congr

lemma measurable (κ : Kernel α β) : Measurable κ := κ.measurable'

instance instZero : Zero (Kernel α β) where zero := ⟨0, measurable_zero⟩
noncomputable instance instAdd : Add (Kernel α β) where add κ η := ⟨κ + η, κ.2.add η.2⟩
noncomputable instance instSMulNat : SMul ℕ (Kernel α β) where
  smul n κ := ⟨n • κ, (measurable_const (a := n)).smul κ.2⟩

@[simp, norm_cast] lemma coe_zero : ⇑(0 : Kernel α β) = 0 := rfl
@[simp, norm_cast] lemma coe_add (κ η : Kernel α β) : ⇑(κ + η) = κ + η := rfl
@[simp, norm_cast] lemma coe_nsmul (n : ℕ) (κ : Kernel α β) : ⇑(n • κ) = n • κ := rfl

@[simp] lemma zero_apply (a : α) : (0 : Kernel α β) a = 0 := rfl
@[simp] lemma add_apply (κ η : Kernel α β) (a : α) : (κ + η) a = κ a + η a := rfl
@[simp] lemma nsmul_apply (n : ℕ) (κ : Kernel α β) (a : α) : (n • κ) a = n • κ a := rfl

noncomputable instance instAddCommMonoid : AddCommMonoid (Kernel α β) :=
  DFunLike.coe_injective.addCommMonoid _ coe_zero coe_add (by intros; rfl)

instance instPartialOrder : PartialOrder (Kernel α β) := .lift _ DFunLike.coe_injective

instance instCovariantAddLE {α β : Type*} [MeasurableSpace α] [MeasurableSpace β] :
    CovariantClass (Kernel α β) (Kernel α β) (· + ·) (· ≤ ·) :=
  ⟨fun _ _ _ hμ a ↦ add_le_add_left (hμ a) _⟩

noncomputable
instance instOrderBot {α β : Type*} [MeasurableSpace α] [MeasurableSpace β] :
    OrderBot (Kernel α β) where
  bot := 0
  bot_le κ a := by simp only [coe_zero, Pi.zero_apply, Measure.zero_le]

/-- Coercion to a function as an additive monoid homomorphism. -/
def coeAddHom (α β : Type*) [MeasurableSpace α] [MeasurableSpace β] :
    Kernel α β →+ α → Measure β where
  toFun := (⇑)
  map_zero' := coe_zero
  map_add' := coe_add

@[simp]
theorem coe_finset_sum (I : Finset ι) (κ : ι → Kernel α β) : ⇑(∑ i ∈ I, κ i) = ∑ i ∈ I, ⇑(κ i) :=
  map_sum (coeAddHom α β) _ _

theorem finset_sum_apply (I : Finset ι) (κ : ι → Kernel α β) (a : α) :
    (∑ i ∈ I, κ i) a = ∑ i ∈ I, κ i a := by rw [coe_finset_sum, Finset.sum_apply]

theorem finset_sum_apply' (I : Finset ι) (κ : ι → Kernel α β) (a : α) (s : Set β) :
    (∑ i ∈ I, κ i) a s = ∑ i ∈ I, κ i a s := by rw [finset_sum_apply, Measure.finset_sum_apply]

end Kernel

/-- A kernel is a Markov kernel if every measure in its image is a probability measure. -/
class IsMarkovKernel (κ : Kernel α β) : Prop where
  isProbabilityMeasure : ∀ a, IsProbabilityMeasure (κ a)

/-- A kernel is finite if every measure in its image is finite, with a uniform bound. -/
class IsFiniteKernel (κ : Kernel α β) : Prop where
  exists_univ_le : ∃ C : ℝ≥0∞, C < ∞ ∧ ∀ a, κ a Set.univ ≤ C

/-- A constant `C : ℝ≥0∞` such that `C < ∞` (`ProbabilityTheory.IsFiniteKernel.bound_lt_top κ`) and
for all `a : α` and `s : Set β`, `κ a s ≤ C` (`ProbabilityTheory.Kernel.measure_le_bound κ a s`).

Porting note (#11215): TODO: does it make sense to
-- make `ProbabilityTheory.IsFiniteKernel.bound` the least possible bound?
-- Should it be an `NNReal` number? -/
noncomputable def IsFiniteKernel.bound (κ : Kernel α β) [h : IsFiniteKernel κ] : ℝ≥0∞ :=
  h.exists_univ_le.choose

theorem IsFiniteKernel.bound_lt_top (κ : Kernel α β) [h : IsFiniteKernel κ] :
    IsFiniteKernel.bound κ < ∞ :=
  h.exists_univ_le.choose_spec.1

theorem IsFiniteKernel.bound_ne_top (κ : Kernel α β) [IsFiniteKernel κ] :
    IsFiniteKernel.bound κ ≠ ∞ :=
  (IsFiniteKernel.bound_lt_top κ).ne

theorem Kernel.measure_le_bound (κ : Kernel α β) [h : IsFiniteKernel κ] (a : α) (s : Set β) :
    κ a s ≤ IsFiniteKernel.bound κ :=
  (measure_mono (Set.subset_univ s)).trans (h.exists_univ_le.choose_spec.2 a)

instance isFiniteKernel_zero (α β : Type*) {mα : MeasurableSpace α} {mβ : MeasurableSpace β} :
    IsFiniteKernel (0 : Kernel α β) :=
  ⟨⟨0, ENNReal.coe_lt_top, fun _ => by
      simp only [Kernel.zero_apply, Measure.coe_zero, Pi.zero_apply, le_zero_iff]⟩⟩

instance IsFiniteKernel.add (κ η : Kernel α β) [IsFiniteKernel κ] [IsFiniteKernel η] :
    IsFiniteKernel (κ + η) := by
  refine ⟨⟨IsFiniteKernel.bound κ + IsFiniteKernel.bound η,
    ENNReal.add_lt_top.mpr ⟨IsFiniteKernel.bound_lt_top κ, IsFiniteKernel.bound_lt_top η⟩,
    fun a => ?_⟩⟩
  exact add_le_add (Kernel.measure_le_bound _ _ _) (Kernel.measure_le_bound _ _ _)

lemma isFiniteKernel_of_le {κ ν : Kernel α β} [hν : IsFiniteKernel ν] (hκν : κ ≤ ν) :
    IsFiniteKernel κ := by
  refine ⟨hν.bound, hν.bound_lt_top, fun a ↦ (hκν _ _).trans (Kernel.measure_le_bound ν a Set.univ)⟩

variable {κ : Kernel α β}

instance IsMarkovKernel.is_probability_measure' [IsMarkovKernel κ] (a : α) :
    IsProbabilityMeasure (κ a) :=
  IsMarkovKernel.isProbabilityMeasure a

instance IsFiniteKernel.isFiniteMeasure [IsFiniteKernel κ] (a : α) : IsFiniteMeasure (κ a) :=
  ⟨(Kernel.measure_le_bound κ a Set.univ).trans_lt (IsFiniteKernel.bound_lt_top κ)⟩

instance (priority := 100) IsMarkovKernel.isFiniteKernel [IsMarkovKernel κ] :
    IsFiniteKernel κ :=
  ⟨⟨1, ENNReal.one_lt_top, fun _ => prob_le_one⟩⟩

namespace Kernel

@[ext]
theorem ext {η : Kernel α β} (h : ∀ a, κ a = η a) : κ = η := DFunLike.ext _ _ h

<<<<<<< HEAD
theorem ext_iff' {η : kernel α β} :
=======
theorem ext_iff {η : Kernel α β} : κ = η ↔ ∀ a, κ a = η a := DFunLike.ext_iff

theorem ext_iff' {η : Kernel α β} :
>>>>>>> daf323c3
    κ = η ↔ ∀ a s, MeasurableSet s → κ a s = η a s := by
  simp_rw [kernel.ext_iff, Measure.ext_iff]

theorem ext_fun {η : Kernel α β} (h : ∀ a f, Measurable f → ∫⁻ b, f b ∂κ a = ∫⁻ b, f b ∂η a) :
    κ = η := by
  ext a s hs
  specialize h a (s.indicator fun _ => 1) (Measurable.indicator measurable_const hs)
  simp_rw [lintegral_indicator_const hs, one_mul] at h
  rw [h]

theorem ext_fun_iff {η : Kernel α β} :
    κ = η ↔ ∀ a f, Measurable f → ∫⁻ b, f b ∂κ a = ∫⁻ b, f b ∂η a :=
  ⟨fun h a f _ => by rw [h], ext_fun⟩

protected theorem measurable_coe (κ : Kernel α β) {s : Set β} (hs : MeasurableSet s) :
    Measurable fun a => κ a s :=
  (Measure.measurable_coe hs).comp κ.measurable

lemma IsFiniteKernel.integrable (μ : Measure α) [IsFiniteMeasure μ]
    (κ : Kernel α β) [IsFiniteKernel κ] {s : Set β} (hs : MeasurableSet s) :
    Integrable (fun x => (κ x s).toReal) μ := by
  refine Integrable.mono' (integrable_const (IsFiniteKernel.bound κ).toReal)
    ((κ.measurable_coe  hs).ennreal_toReal.aestronglyMeasurable)
    (ae_of_all μ fun x => ?_)
  rw [Real.norm_eq_abs, abs_of_nonneg ENNReal.toReal_nonneg,
    ENNReal.toReal_le_toReal (measure_ne_top _ _) (IsFiniteKernel.bound_ne_top _)]
  exact Kernel.measure_le_bound _ _ _

lemma IsMarkovKernel.integrable (μ : Measure α) [IsFiniteMeasure μ]
    (κ : Kernel α β) [IsMarkovKernel κ] {s : Set β} (hs : MeasurableSet s) :
    Integrable (fun x => (κ x s).toReal) μ :=
  IsFiniteKernel.integrable μ κ hs

section Sum

/-- Sum of an indexed family of kernels. -/
protected noncomputable def sum [Countable ι] (κ : ι → Kernel α β) : Kernel α β where
  toFun a := Measure.sum fun n => κ n a
  measurable' := by
    refine Measure.measurable_of_measurable_coe _ fun s hs => ?_
    simp_rw [Measure.sum_apply _ hs]
    exact Measurable.ennreal_tsum fun n => Kernel.measurable_coe (κ n) hs

theorem sum_apply [Countable ι] (κ : ι → Kernel α β) (a : α) :
    Kernel.sum κ a = Measure.sum fun n => κ n a :=
  rfl

theorem sum_apply' [Countable ι] (κ : ι → Kernel α β) (a : α) {s : Set β} (hs : MeasurableSet s) :
    Kernel.sum κ a s = ∑' n, κ n a s := by rw [sum_apply κ a, Measure.sum_apply _ hs]

@[simp]
theorem sum_zero [Countable ι] : (Kernel.sum fun _ : ι => (0 : Kernel α β)) = 0 := by
  ext a s hs
  rw [sum_apply' _ a hs]
  simp only [zero_apply, Measure.coe_zero, Pi.zero_apply, tsum_zero]

theorem sum_comm [Countable ι] (κ : ι → ι → Kernel α β) :
    (Kernel.sum fun n => Kernel.sum (κ n)) = Kernel.sum fun m => Kernel.sum fun n => κ n m := by
  ext a s; simp_rw [sum_apply]; rw [Measure.sum_comm]

@[simp]
theorem sum_fintype [Fintype ι] (κ : ι → Kernel α β) : Kernel.sum κ = ∑ i, κ i := by
  ext a s hs
  simp only [sum_apply' κ a hs, finset_sum_apply' _ κ a s, tsum_fintype]

theorem sum_add [Countable ι] (κ η : ι → Kernel α β) :
    (Kernel.sum fun n => κ n + η n) = Kernel.sum κ + Kernel.sum η := by
  ext a s hs
  simp only [coe_add, Pi.add_apply, sum_apply, Measure.sum_apply _ hs, Pi.add_apply,
    Measure.coe_add, tsum_add ENNReal.summable ENNReal.summable]

end Sum

section SFinite

/-- A kernel is s-finite if it can be written as the sum of countably many finite kernels. -/
class _root_.ProbabilityTheory.IsSFiniteKernel (κ : Kernel α β) : Prop where
  tsum_finite : ∃ κs : ℕ → Kernel α β, (∀ n, IsFiniteKernel (κs n)) ∧ κ = Kernel.sum κs

instance (priority := 100) IsFiniteKernel.isSFiniteKernel [h : IsFiniteKernel κ] :
    IsSFiniteKernel κ :=
  ⟨⟨fun n => if n = 0 then κ else 0, fun n => by
      simp only; split_ifs
      · exact h
      · infer_instance, by
      ext a s hs
      rw [Kernel.sum_apply' _ _ hs]
      have : (fun i => ((ite (i = 0) κ 0) a) s) = fun i => ite (i = 0) (κ a s) 0 := by
        ext1 i; split_ifs <;> rfl
      rw [this, tsum_ite_eq]⟩⟩

/-- A sequence of finite kernels such that `κ = ProbabilityTheory.Kernel.sum (seq κ)`. See
`ProbabilityTheory.Kernel.isFiniteKernel_seq` and `ProbabilityTheory.Kernel.kernel_sum_seq`. -/
noncomputable def seq (κ : Kernel α β) [h : IsSFiniteKernel κ] : ℕ → Kernel α β :=
  h.tsum_finite.choose

theorem kernel_sum_seq (κ : Kernel α β) [h : IsSFiniteKernel κ] : Kernel.sum (seq κ) = κ :=
  h.tsum_finite.choose_spec.2.symm

theorem measure_sum_seq (κ : Kernel α β) [h : IsSFiniteKernel κ] (a : α) :
    (Measure.sum fun n => seq κ n a) = κ a := by rw [← Kernel.sum_apply, kernel_sum_seq κ]

instance isFiniteKernel_seq (κ : Kernel α β) [h : IsSFiniteKernel κ] (n : ℕ) :
    IsFiniteKernel (Kernel.seq κ n) :=
  h.tsum_finite.choose_spec.1 n

instance IsSFiniteKernel.sFinite [IsSFiniteKernel κ] (a : α) : SFinite (κ a) :=
  ⟨⟨fun n ↦ seq κ n a, inferInstance, (measure_sum_seq κ a).symm⟩⟩

instance IsSFiniteKernel.add (κ η : Kernel α β) [IsSFiniteKernel κ] [IsSFiniteKernel η] :
    IsSFiniteKernel (κ + η) := by
  refine ⟨⟨fun n => seq κ n + seq η n, fun n => inferInstance, ?_⟩⟩
  rw [sum_add, kernel_sum_seq κ, kernel_sum_seq η]

theorem IsSFiniteKernel.finset_sum {κs : ι → Kernel α β} (I : Finset ι)
    (h : ∀ i ∈ I, IsSFiniteKernel (κs i)) : IsSFiniteKernel (∑ i ∈ I, κs i) := by
  classical
  induction' I using Finset.induction with i I hi_nmem_I h_ind h
  · rw [Finset.sum_empty]; infer_instance
  · rw [Finset.sum_insert hi_nmem_I]
    haveI : IsSFiniteKernel (κs i) := h i (Finset.mem_insert_self _ _)
    have : IsSFiniteKernel (∑ x ∈ I, κs x) :=
      h_ind fun i hiI => h i (Finset.mem_insert_of_mem hiI)
    exact IsSFiniteKernel.add _ _

theorem isSFiniteKernel_sum_of_denumerable [Denumerable ι] {κs : ι → Kernel α β}
    (hκs : ∀ n, IsSFiniteKernel (κs n)) : IsSFiniteKernel (Kernel.sum κs) := by
  let e : ℕ ≃ ι × ℕ := (Denumerable.eqv (ι × ℕ)).symm
  refine ⟨⟨fun n => seq (κs (e n).1) (e n).2, inferInstance, ?_⟩⟩
  have hκ_eq : Kernel.sum κs = Kernel.sum fun n => Kernel.sum (seq (κs n)) := by
    simp_rw [kernel_sum_seq]
  ext a s hs
  rw [hκ_eq]
  simp_rw [Kernel.sum_apply' _ _ hs]
  change (∑' i, ∑' m, seq (κs i) m a s) = ∑' n, (fun im : ι × ℕ => seq (κs im.fst) im.snd a s) (e n)
  rw [e.tsum_eq (fun im : ι × ℕ => seq (κs im.fst) im.snd a s),
    tsum_prod' ENNReal.summable fun _ => ENNReal.summable]

theorem isSFiniteKernel_sum [Countable ι] {κs : ι → Kernel α β}
    (hκs : ∀ n, IsSFiniteKernel (κs n)) : IsSFiniteKernel (Kernel.sum κs) := by
  cases fintypeOrInfinite ι
  · rw [sum_fintype]
    exact IsSFiniteKernel.finset_sum Finset.univ fun i _ => hκs i
  cases nonempty_denumerable ι
  exact isSFiniteKernel_sum_of_denumerable hκs

end SFinite

section Deterministic

/-- Kernel which to `a` associates the dirac measure at `f a`. This is a Markov kernel. -/
noncomputable def deterministic (f : α → β) (hf : Measurable f) : Kernel α β where
  toFun a := Measure.dirac (f a)
  measurable' := by
    refine Measure.measurable_of_measurable_coe _ fun s hs => ?_
    simp_rw [Measure.dirac_apply' _ hs]
    exact measurable_one.indicator (hf hs)

theorem deterministic_apply {f : α → β} (hf : Measurable f) (a : α) :
    deterministic f hf a = Measure.dirac (f a) :=
  rfl

theorem deterministic_apply' {f : α → β} (hf : Measurable f) (a : α) {s : Set β}
    (hs : MeasurableSet s) : deterministic f hf a s = s.indicator (fun _ => 1) (f a) := by
  rw [deterministic]
  change Measure.dirac (f a) s = s.indicator 1 (f a)
  simp_rw [Measure.dirac_apply' _ hs]

instance isMarkovKernel_deterministic {f : α → β} (hf : Measurable f) :
    IsMarkovKernel (deterministic f hf) :=
  ⟨fun a => by rw [deterministic_apply hf]; infer_instance⟩

theorem lintegral_deterministic' {f : β → ℝ≥0∞} {g : α → β} {a : α} (hg : Measurable g)
    (hf : Measurable f) : ∫⁻ x, f x ∂deterministic g hg a = f (g a) := by
  rw [deterministic_apply, lintegral_dirac' _ hf]

@[simp]
theorem lintegral_deterministic {f : β → ℝ≥0∞} {g : α → β} {a : α} (hg : Measurable g)
    [MeasurableSingletonClass β] : ∫⁻ x, f x ∂deterministic g hg a = f (g a) := by
  rw [deterministic_apply, lintegral_dirac (g a) f]

theorem setLIntegral_deterministic' {f : β → ℝ≥0∞} {g : α → β} {a : α} (hg : Measurable g)
    (hf : Measurable f) {s : Set β} (hs : MeasurableSet s) [Decidable (g a ∈ s)] :
    ∫⁻ x in s, f x ∂deterministic g hg a = if g a ∈ s then f (g a) else 0 := by
  rw [deterministic_apply, setLIntegral_dirac' hf hs]

@[deprecated (since := "2024-06-29")]
alias set_lintegral_deterministic' := setLIntegral_deterministic'

@[simp]
theorem setLIntegral_deterministic {f : β → ℝ≥0∞} {g : α → β} {a : α} (hg : Measurable g)
    [MeasurableSingletonClass β] (s : Set β) [Decidable (g a ∈ s)] :
    ∫⁻ x in s, f x ∂deterministic g hg a = if g a ∈ s then f (g a) else 0 := by
  rw [deterministic_apply, setLIntegral_dirac f s]

@[deprecated (since := "2024-06-29")]
alias set_lintegral_deterministic := setLIntegral_deterministic

theorem integral_deterministic' {E : Type*} [NormedAddCommGroup E] [NormedSpace ℝ E]
    [CompleteSpace E] {f : β → E} {g : α → β} {a : α} (hg : Measurable g)
    (hf : StronglyMeasurable f) : ∫ x, f x ∂deterministic g hg a = f (g a) := by
  rw [deterministic_apply, integral_dirac' _ _ hf]

@[simp]
theorem integral_deterministic {E : Type*} [NormedAddCommGroup E] [NormedSpace ℝ E]
    [CompleteSpace E] {f : β → E} {g : α → β} {a : α} (hg : Measurable g)
    [MeasurableSingletonClass β] : ∫ x, f x ∂deterministic g hg a = f (g a) := by
  rw [deterministic_apply, integral_dirac _ (g a)]

theorem setIntegral_deterministic' {E : Type*} [NormedAddCommGroup E] [NormedSpace ℝ E]
    [CompleteSpace E] {f : β → E} {g : α → β} {a : α} (hg : Measurable g)
    (hf : StronglyMeasurable f) {s : Set β} (hs : MeasurableSet s) [Decidable (g a ∈ s)] :
    ∫ x in s, f x ∂deterministic g hg a = if g a ∈ s then f (g a) else 0 := by
  rw [deterministic_apply, setIntegral_dirac' hf _ hs]

@[deprecated (since := "2024-04-17")]
alias set_integral_deterministic' := setIntegral_deterministic'

@[simp]
theorem setIntegral_deterministic {E : Type*} [NormedAddCommGroup E] [NormedSpace ℝ E]
    [CompleteSpace E] {f : β → E} {g : α → β} {a : α} (hg : Measurable g)
    [MeasurableSingletonClass β] (s : Set β) [Decidable (g a ∈ s)] :
    ∫ x in s, f x ∂deterministic g hg a = if g a ∈ s then f (g a) else 0 := by
  rw [deterministic_apply, setIntegral_dirac f _ s]

@[deprecated (since := "2024-04-17")]
alias set_integral_deterministic := setIntegral_deterministic

end Deterministic

section Const

/-- Constant kernel, which always returns the same measure. -/
def const (α : Type*) {β : Type*} [MeasurableSpace α] {_ : MeasurableSpace β} (μβ : Measure β) :
    Kernel α β where
  toFun _ := μβ
  measurable' := measurable_const

@[simp]
theorem const_apply (μβ : Measure β) (a : α) : const α μβ a = μβ :=
  rfl

@[simp]
lemma const_zero : const α (0 : Measure β) = 0 := by
  ext x s _; simp [const_apply]

lemma const_add (β : Type*) [MeasurableSpace β] (μ ν : Measure α) :
    const β (μ + ν) = const β μ + const β ν := by ext; simp

lemma sum_const [Countable ι] (μ : ι → Measure β) :
    Kernel.sum (fun n ↦ const α (μ n)) = const α (Measure.sum μ) := by
  ext x s hs
  rw [const_apply, Measure.sum_apply _ hs, Kernel.sum_apply' _ _ hs]
  simp only [const_apply]

instance isFiniteKernel_const {μβ : Measure β} [IsFiniteMeasure μβ] :
    IsFiniteKernel (const α μβ) :=
  ⟨⟨μβ Set.univ, measure_lt_top _ _, fun _ => le_rfl⟩⟩

instance isSFiniteKernel_const {μβ : Measure β} [SFinite μβ] :
    IsSFiniteKernel (const α μβ) :=
  ⟨fun n ↦ const α (sFiniteSeq μβ n), fun n ↦ inferInstance, by rw [sum_const, sum_sFiniteSeq]⟩

instance isMarkovKernel_const {μβ : Measure β} [hμβ : IsProbabilityMeasure μβ] :
    IsMarkovKernel (const α μβ) :=
  ⟨fun _ => hμβ⟩

@[simp]
theorem lintegral_const {f : β → ℝ≥0∞} {μ : Measure β} {a : α} :
    ∫⁻ x, f x ∂const α μ a = ∫⁻ x, f x ∂μ := by rw [const_apply]

@[simp]
theorem setLIntegral_const {f : β → ℝ≥0∞} {μ : Measure β} {a : α} {s : Set β} :
    ∫⁻ x in s, f x ∂const α μ a = ∫⁻ x in s, f x ∂μ := by rw [const_apply]

@[deprecated (since := "2024-06-29")]
alias set_lintegral_const := setLIntegral_const

@[simp]
theorem integral_const {E : Type*} [NormedAddCommGroup E] [NormedSpace ℝ E]
    {f : β → E} {μ : Measure β} {a : α} : ∫ x, f x ∂const α μ a = ∫ x, f x ∂μ := by
  rw [const_apply]

@[simp]
theorem setIntegral_const {E : Type*} [NormedAddCommGroup E] [NormedSpace ℝ E]
    {f : β → E} {μ : Measure β} {a : α} {s : Set β} :
    ∫ x in s, f x ∂const α μ a = ∫ x in s, f x ∂μ := by rw [const_apply]

@[deprecated (since := "2024-04-17")]
alias set_integral_const := setIntegral_const

end Const

/-- In a countable space with measurable singletons, every function `α → MeasureTheory.Measure β`
defines a kernel. -/
def ofFunOfCountable [MeasurableSpace α] {_ : MeasurableSpace β} [Countable α]
    [MeasurableSingletonClass α] (f : α → Measure β) : Kernel α β where
  toFun := f
  measurable' := measurable_of_countable f

section Restrict

variable {s t : Set β}

/-- Kernel given by the restriction of the measures in the image of a kernel to a set. -/
protected noncomputable def restrict (κ : Kernel α β) (hs : MeasurableSet s) : Kernel α β where
  toFun a := (κ a).restrict s
  measurable' := by
    refine Measure.measurable_of_measurable_coe _ fun t ht => ?_
    simp_rw [Measure.restrict_apply ht]
    exact Kernel.measurable_coe κ (ht.inter hs)

theorem restrict_apply (κ : Kernel α β) (hs : MeasurableSet s) (a : α) :
    κ.restrict hs a = (κ a).restrict s :=
  rfl

theorem restrict_apply' (κ : Kernel α β) (hs : MeasurableSet s) (a : α) (ht : MeasurableSet t) :
    κ.restrict hs a t = (κ a) (t ∩ s) := by
  rw [restrict_apply κ hs a, Measure.restrict_apply ht]

@[simp]
theorem restrict_univ : κ.restrict MeasurableSet.univ = κ := by
  ext1 a
  rw [Kernel.restrict_apply, Measure.restrict_univ]

@[simp]
theorem lintegral_restrict (κ : Kernel α β) (hs : MeasurableSet s) (a : α) (f : β → ℝ≥0∞) :
    ∫⁻ b, f b ∂κ.restrict hs a = ∫⁻ b in s, f b ∂κ a := by rw [restrict_apply]

@[simp]
theorem setLIntegral_restrict (κ : Kernel α β) (hs : MeasurableSet s) (a : α) (f : β → ℝ≥0∞)
    (t : Set β) : ∫⁻ b in t, f b ∂κ.restrict hs a = ∫⁻ b in t ∩ s, f b ∂κ a := by
  rw [restrict_apply, Measure.restrict_restrict' hs]

@[deprecated (since := "2024-06-29")]
alias set_lintegral_restrict := setLIntegral_restrict

@[simp]
theorem setIntegral_restrict {E : Type*} [NormedAddCommGroup E] [NormedSpace ℝ E]
    {f : β → E} {a : α} (hs : MeasurableSet s) (t : Set β) :
    ∫ x in t, f x ∂κ.restrict hs a = ∫ x in t ∩ s, f x ∂κ a := by
  rw [restrict_apply, Measure.restrict_restrict' hs]

@[deprecated (since := "2024-04-17")]
alias set_integral_restrict := setIntegral_restrict

instance IsFiniteKernel.restrict (κ : Kernel α β) [IsFiniteKernel κ] (hs : MeasurableSet s) :
    IsFiniteKernel (κ.restrict hs) := by
  refine ⟨⟨IsFiniteKernel.bound κ, IsFiniteKernel.bound_lt_top κ, fun a => ?_⟩⟩
  rw [restrict_apply' κ hs a MeasurableSet.univ]
  exact measure_le_bound κ a _

instance IsSFiniteKernel.restrict (κ : Kernel α β) [IsSFiniteKernel κ] (hs : MeasurableSet s) :
    IsSFiniteKernel (κ.restrict hs) := by
  refine ⟨⟨fun n => Kernel.restrict (seq κ n) hs, inferInstance, ?_⟩⟩
  ext1 a
  simp_rw [sum_apply, restrict_apply, ← Measure.restrict_sum _ hs, ← sum_apply, kernel_sum_seq]

end Restrict

section ComapRight

variable {γ : Type*} {mγ : MeasurableSpace γ} {f : γ → β}

/-- Kernel with value `(κ a).comap f`, for a measurable embedding `f`. That is, for a measurable set
`t : Set β`, `ProbabilityTheory.Kernel.comapRight κ hf a t = κ a (f '' t)`. -/
noncomputable def comapRight (κ : Kernel α β) (hf : MeasurableEmbedding f) : Kernel α γ where
  toFun a := (κ a).comap f
  measurable' := by
    refine Measure.measurable_measure.mpr fun t ht => ?_
    have : (fun a => Measure.comap f (κ a) t) = fun a => κ a (f '' t) := by
      ext1 a
      rw [Measure.comap_apply _ hf.injective _ _ ht]
      exact fun s' hs' ↦ hf.measurableSet_image.mpr hs'
    rw [this]
    exact Kernel.measurable_coe _ (hf.measurableSet_image.mpr ht)

theorem comapRight_apply (κ : Kernel α β) (hf : MeasurableEmbedding f) (a : α) :
    comapRight κ hf a = Measure.comap f (κ a) :=
  rfl

theorem comapRight_apply' (κ : Kernel α β) (hf : MeasurableEmbedding f) (a : α) {t : Set γ}
    (ht : MeasurableSet t) : comapRight κ hf a t = κ a (f '' t) := by
  rw [comapRight_apply,
    Measure.comap_apply _ hf.injective (fun s => hf.measurableSet_image.mpr) _ ht]

@[simp]
lemma comapRight_id (κ : Kernel α β) : comapRight κ MeasurableEmbedding.id = κ := by
  ext _ _ hs; rw [comapRight_apply' _ _ _ hs]; simp

theorem IsMarkovKernel.comapRight (κ : Kernel α β) (hf : MeasurableEmbedding f)
    (hκ : ∀ a, κ a (Set.range f) = 1) : IsMarkovKernel (comapRight κ hf) := by
  refine ⟨fun a => ⟨?_⟩⟩
  rw [comapRight_apply' κ hf a MeasurableSet.univ]
  simp only [Set.image_univ, Subtype.range_coe_subtype, Set.setOf_mem_eq]
  exact hκ a

instance IsFiniteKernel.comapRight (κ : Kernel α β) [IsFiniteKernel κ]
    (hf : MeasurableEmbedding f) : IsFiniteKernel (comapRight κ hf) := by
  refine ⟨⟨IsFiniteKernel.bound κ, IsFiniteKernel.bound_lt_top κ, fun a => ?_⟩⟩
  rw [comapRight_apply' κ hf a .univ]
  exact measure_le_bound κ a _

protected instance IsSFiniteKernel.comapRight (κ : Kernel α β) [IsSFiniteKernel κ]
    (hf : MeasurableEmbedding f) : IsSFiniteKernel (comapRight κ hf) := by
  refine ⟨⟨fun n => comapRight (seq κ n) hf, inferInstance, ?_⟩⟩
  ext1 a
  rw [sum_apply]
  simp_rw [comapRight_apply _ hf]
  have :
    (Measure.sum fun n => Measure.comap f (seq κ n a)) =
      Measure.comap f (Measure.sum fun n => seq κ n a) := by
    ext1 t ht
    rw [Measure.comap_apply _ hf.injective (fun s' => hf.measurableSet_image.mpr) _ ht,
      Measure.sum_apply _ ht, Measure.sum_apply _ (hf.measurableSet_image.mpr ht)]
    congr with n : 1
    rw [Measure.comap_apply _ hf.injective (fun s' => hf.measurableSet_image.mpr) _ ht]
  rw [this, measure_sum_seq]

end ComapRight

section Piecewise

variable {η : Kernel α β} {s : Set α} {hs : MeasurableSet s} [DecidablePred (· ∈ s)]

/-- `ProbabilityTheory.Kernel.piecewise hs κ η` is the kernel equal to `κ` on the measurable set `s`
and to `η` on its complement. -/
def piecewise (hs : MeasurableSet s) (κ η : Kernel α β) : Kernel α β where
  toFun a := if a ∈ s then κ a else η a
  measurable' := κ.measurable.piecewise hs η.measurable

theorem piecewise_apply (a : α) : piecewise hs κ η a = if a ∈ s then κ a else η a :=
  rfl

theorem piecewise_apply' (a : α) (t : Set β) :
    piecewise hs κ η a t = if a ∈ s then κ a t else η a t := by
  rw [piecewise_apply]; split_ifs <;> rfl

instance IsMarkovKernel.piecewise [IsMarkovKernel κ] [IsMarkovKernel η] :
    IsMarkovKernel (piecewise hs κ η) := by
  refine ⟨fun a => ⟨?_⟩⟩
  rw [piecewise_apply', measure_univ, measure_univ, ite_self]

instance IsFiniteKernel.piecewise [IsFiniteKernel κ] [IsFiniteKernel η] :
    IsFiniteKernel (piecewise hs κ η) := by
  refine ⟨⟨max (IsFiniteKernel.bound κ) (IsFiniteKernel.bound η), ?_, fun a => ?_⟩⟩
  · exact max_lt (IsFiniteKernel.bound_lt_top κ) (IsFiniteKernel.bound_lt_top η)
  rw [piecewise_apply']
  exact (ite_le_sup _ _ _).trans (sup_le_sup (measure_le_bound _ _ _) (measure_le_bound _ _ _))

protected instance IsSFiniteKernel.piecewise [IsSFiniteKernel κ] [IsSFiniteKernel η] :
    IsSFiniteKernel (piecewise hs κ η) := by
  refine ⟨⟨fun n => piecewise hs (seq κ n) (seq η n), inferInstance, ?_⟩⟩
  ext1 a
  simp_rw [sum_apply, Kernel.piecewise_apply]
  split_ifs <;> exact (measure_sum_seq _ a).symm

theorem lintegral_piecewise (a : α) (g : β → ℝ≥0∞) :
    ∫⁻ b, g b ∂piecewise hs κ η a = if a ∈ s then ∫⁻ b, g b ∂κ a else ∫⁻ b, g b ∂η a := by
  simp_rw [piecewise_apply]; split_ifs <;> rfl

theorem setLIntegral_piecewise (a : α) (g : β → ℝ≥0∞) (t : Set β) :
    ∫⁻ b in t, g b ∂piecewise hs κ η a =
      if a ∈ s then ∫⁻ b in t, g b ∂κ a else ∫⁻ b in t, g b ∂η a := by
  simp_rw [piecewise_apply]; split_ifs <;> rfl

@[deprecated (since := "2024-06-29")]
alias set_lintegral_piecewise := setLIntegral_piecewise

theorem integral_piecewise {E : Type*} [NormedAddCommGroup E] [NormedSpace ℝ E]
    (a : α) (g : β → E) :
    ∫ b, g b ∂piecewise hs κ η a = if a ∈ s then ∫ b, g b ∂κ a else ∫ b, g b ∂η a := by
  simp_rw [piecewise_apply]; split_ifs <;> rfl

theorem setIntegral_piecewise {E : Type*} [NormedAddCommGroup E] [NormedSpace ℝ E]
    (a : α) (g : β → E) (t : Set β) :
    ∫ b in t, g b ∂piecewise hs κ η a =
      if a ∈ s then ∫ b in t, g b ∂κ a else ∫ b in t, g b ∂η a := by
  simp_rw [piecewise_apply]; split_ifs <;> rfl

@[deprecated (since := "2024-04-17")]
alias set_integral_piecewise := setIntegral_piecewise

end Piecewise
end Kernel
end ProbabilityTheory<|MERGE_RESOLUTION|>--- conflicted
+++ resolved
@@ -188,13 +188,9 @@
 @[ext]
 theorem ext {η : Kernel α β} (h : ∀ a, κ a = η a) : κ = η := DFunLike.ext _ _ h
 
-<<<<<<< HEAD
-theorem ext_iff' {η : kernel α β} :
-=======
 theorem ext_iff {η : Kernel α β} : κ = η ↔ ∀ a, κ a = η a := DFunLike.ext_iff
 
 theorem ext_iff' {η : Kernel α β} :
->>>>>>> daf323c3
     κ = η ↔ ∀ a s, MeasurableSet s → κ a s = η a s := by
   simp_rw [kernel.ext_iff, Measure.ext_iff]
 
