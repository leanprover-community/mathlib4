--- conflicted
+++ resolved
@@ -325,15 +325,11 @@
     exact real_inner_self_nonneg
   · simp [h]
 
-<<<<<<< HEAD
 lemma isPosSemidef_covarianceBilinDual : (covarianceBilinDual μ).toBilinForm.IsPosSemidef where
   eq := covarianceBilinDual_comm
   nonneg := covarianceBilinDual_self_nonneg
 
-variable [CompleteSpace E]
-=======
 variable [CompleteSpace E] [IsFiniteMeasure μ]
->>>>>>> df3de5d8
 
 lemma covarianceBilinDual_apply (h : MemLp id 2 μ) (L₁ L₂ : StrongDual ℝ E) :
     covarianceBilinDual μ L₁ L₂ = ∫ x, (L₁ x - μ[L₁]) * (L₂ x - μ[L₂]) ∂μ := by
