/-
Copyright (c) 2025 Rémy Degenne. All rights reserved.
Released under Apache 2.0 license as described in the file LICENSE.
Authors: Rémy Degenne
-/
import Mathlib.Probability.Kernel.Condexp
import Mathlib.Probability.Moments.MGFAnalytic
import Mathlib.Probability.Moments.Tilted

/-!
# Sub-Gaussian random variables

This presentation of sub-Gaussian random variables is inspired by section 2.5 of
[vershynin2018high]. Let `X` be a random variable. Consider the following five properties, in which
`Kᵢ` are positive reals,
* (i) for all `t ≥ 0`, `ℙ(|X| ≥ t) ≤ 2 * exp(-t^2 / K₁^2)`,
* (ii) for all `p : ℕ` with `1 ≤ p`, `𝔼[|X|^p]^(1/p) ≤ K₂ sqrt(p)`,
* (iii) for all `|t| ≤ 1/K₃`, `𝔼[exp (t^2 * X^2)] ≤ exp (K₃^2 * t^2)`,
* (iv) `𝔼[exp(X^2 / K₄)] ≤ 2`,
* (v) for all `t : ℝ`, `𝔼[exp (t * X)] ≤ exp (K₅ * t^2 / 2)`.

Properties (i) to (iv) are equivalent, in the sense that there exists a constant `C` such that
if `X` satisfies one of those properties with constant `K`, then it satisfies any other one with
constant at most `CK`.

If `𝔼[X] = 0` then properties (i)-(iv) are equivalent to (v) in that same sense.
Property (v) implies that `X` has expectation zero.

The name sub-Gaussian is used by various authors to refer to any one of (i)-(v). We will say that a
random variable has sub-Gaussian moment-generating function (mgf) with constant `K₅` to mean that
property (v) holds with that constant. The function `exp (K₅ * t^2 / 2)` which appears in
property (v) is the mgf of a Gaussian with variance `K₅`.
That property (v) is the most convenient one to work with if one wants to prove concentration
inequalities using Chernoff's method.

TODO: implement definitions for (i)-(iv) when it makes sense. For example the maximal constant `K₄`
such that (iv) is true is an Orlicz norm. Prove relations between those properties.

### Conditionally sub-Gaussian random variables and kernels

A related notion to sub-Gaussian random variables is that of conditionally sub-Gaussian random
variables. A random variable `X` is conditionally sub-Gaussian in the sense of (v) with respect to
a sigma-algebra `m` and a measure `μ` if for all `t : ℝ`, `exp (t * X)` is `μ`-integrable and
the conditional mgf of `X` conditioned on `m` is almost surely bounded by `exp (c * t^2 / 2)`
for some constant `c`.

As in other parts of Mathlib's probability library (notably the independence and conditional
independence definitions), we express both sub-Gaussian and conditionally sub-Gaussian properties
as special cases of a notion of sub-Gaussianity with respect to a kernel and a measure.

## Main definitions

* `Kernel.HasSubgaussianMGF`: a random variable `X` has a sub-Gaussian moment-generating function
  with parameter `c` with respect to a kernel `κ` and a measure `ν` if for `ν`-almost all `ω'`,
  for all `t : ℝ`, the moment-generating function of `X` with respect to `κ ω'` is bounded by
  `exp (c * t ^ 2 / 2)`.
* `HasCondSubgaussianMGF`: a random variable `X` has a conditionally sub-Gaussian moment-generating
  function with parameter `c` with respect to a sigma-algebra `m` and a measure `μ` if for all
  `t : ℝ`, `exp (t * X)` is `μ`-integrable and the moment-generating function of `X` conditioned
  on `m` is almost surely bounded by `exp (c * t ^ 2 / 2)` for all `t : ℝ`.
  The actual definition uses `Kernel.HasSubgaussianMGF`: `HasCondSubgaussianMGF` is defined as
  sub-Gaussian with respect to the conditional expectation kernel for `m` and the restriction of `μ`
  to the sigma-algebra `m`.
* `HasSubgaussianMGF`: a random variable `X` has a sub-Gaussian moment-generating function
  with parameter `c` with respect to a measure `μ` if for all `t : ℝ`, `exp (t * X)`
  is `μ`-integrable and the moment-generating function of `X` is bounded by `exp (c * t ^ 2 / 2)`
  for all `t : ℝ`.
  This is equivalent to `Kernel.HasSubgaussianMGF` with a constant kernel.
  See `HasSubgaussianMGF_iff_kernel`.

## Main statements

* `measure_sum_ge_le_of_iIndepFun`: Hoeffding's inequality for sums of independent sub-Gaussian
  random variables.
* `hasSubgaussianMGF_of_mem_Icc_of_integral_eq_zero`: Hoeffding's lemma for random variables with
  expectation zero.
* `measure_sum_ge_le_of_HasCondSubgaussianMGF`: the Azuma-Hoeffding inequality for sub-Gaussian
  random variables.

## Implementation notes

### Definition of `Kernel.HasSubgaussianMGF`

The definition of sub-Gaussian with respect to a kernel and a measure is the following:
```
structure Kernel.HasSubgaussianMGF (X : Ω → ℝ) (c : ℝ≥0)
    (κ : Kernel Ω' Ω) (ν : Measure Ω' := by volume_tac) : Prop where
  integrable_exp_mul : ∀ t, Integrable (fun ω ↦ exp (t * X ω)) (κ ∘ₘ ν)
  mgf_le : ∀ᵐ ω' ∂ν, ∀ t, mgf X (κ ω') t ≤ exp (c * t ^ 2 / 2)
```
An interesting point is that the integrability condition is not integrability of `exp (t * X)`
with respect to `κ ω'` for `ν`-almost all `ω'`, but integrability with respect to `κ ∘ₘ ν`.
This is a stronger condition, as the weaker one did not allow to prove interesting results about
the sum of two sub-Gaussian random variables.

For the conditional case, that integrability condition reduces to integrability of `exp (t * X)`
with respect to `μ`.

### Definition of `HasCondSubgaussianMGF`

We define `HasCondSubgaussianMGF` as a special case of `Kernel.HasSubgaussianMGF` with the
conditional expectation kernel for `m`, `condExpKernel μ m`, and the restriction of `μ` to `m`,
`μ.trim hm` (where `hm` states that `m` is a sub-sigma-algebra).
Note that `condExpKernel μ m ∘ₘ μ.trim hm = μ`. The definition is equivalent to the two
conditions
* for all `t`, `exp (t * X)` is `μ`-integrable,
* for `μ.trim hm`-almost all `ω`, for all `t`, the mgf with respect to the conditional
  distribution `condExpKernel μ m ω` is bounded by `exp (c * t ^ 2 / 2)`.

For any `t`, we can write the mgf of `X` with respect to the conditional expectation kernel as
a conditional expectation, `(μ.trim hm)`-almost surely:
`mgf X (condExpKernel μ m ·) t =ᵐ[μ.trim hm] μ[fun ω' ↦ exp (t * X ω') | m]`.

## References

* [R. Vershynin, *High-dimensional probability: An introduction with applications in data
  science*][vershynin2018high]

-/

open MeasureTheory Real

open scoped ENNReal NNReal Topology

namespace ProbabilityTheory

section Kernel

variable {Ω Ω' : Type*} {mΩ : MeasurableSpace Ω} {mΩ' : MeasurableSpace Ω'}
  {ν : Measure Ω'} {κ : Kernel Ω' Ω} {X : Ω → ℝ} {c : ℝ≥0}

/-! ### Sub-Gaussian with respect to a kernel and a measure -/

/-- A random variable `X` has a sub-Gaussian moment-generating function with parameter `c`
with respect to a kernel `κ` and a measure `ν` if for `ν`-almost all `ω'`, for all `t : ℝ`,
the moment-generating function of `X` with respect to `κ ω'` is bounded by `exp (c * t ^ 2 / 2)`.
This implies in particular that `X` has expectation 0. -/
structure Kernel.HasSubgaussianMGF (X : Ω → ℝ) (c : ℝ≥0)
    (κ : Kernel Ω' Ω) (ν : Measure Ω' := by volume_tac) : Prop where
  integrable_exp_mul : ∀ t, Integrable (fun ω ↦ exp (t * X ω)) (κ ∘ₘ ν)
  mgf_le : ∀ᵐ ω' ∂ν, ∀ t, mgf X (κ ω') t ≤ exp (c * t ^ 2 / 2)

namespace Kernel.HasSubgaussianMGF

section BasicProperties

lemma aestronglyMeasurable (h : HasSubgaussianMGF X c κ ν) :
    AEStronglyMeasurable X (κ ∘ₘ ν) := by
  have h_int := h.integrable_exp_mul 1
  simpa using (aemeasurable_of_aemeasurable_exp h_int.1.aemeasurable).aestronglyMeasurable

lemma ae_integrable_exp_mul (h : HasSubgaussianMGF X c κ ν) (t : ℝ) :
    ∀ᵐ ω' ∂ν, Integrable (fun y ↦ exp (t * X y)) (κ ω') :=
  Measure.ae_integrable_of_integrable_comp (h.integrable_exp_mul t)

lemma ae_aestronglyMeasurable (h : HasSubgaussianMGF X c κ ν) :
    ∀ᵐ ω' ∂ν, AEStronglyMeasurable X (κ ω') := by
  have h_int := h.ae_integrable_exp_mul 1
  filter_upwards [h_int] with ω h_int
  simpa using (aemeasurable_of_aemeasurable_exp h_int.1.aemeasurable).aestronglyMeasurable

lemma ae_forall_integrable_exp_mul (h : HasSubgaussianMGF X c κ ν) :
    ∀ᵐ ω' ∂ν, ∀ t, Integrable (fun ω ↦ exp (t * X ω)) (κ ω') := by
  have h_int (n : ℤ) : ∀ᵐ ω' ∂ν, Integrable (fun ω ↦ exp (n * X ω)) (κ ω') :=
    h.ae_integrable_exp_mul _
  rw [← ae_all_iff] at h_int
  filter_upwards [h_int] with ω' h_int t
  exact integrable_exp_mul_of_le_of_le (h_int _) (h_int _) (Int.floor_le t) (Int.le_ceil t)

lemma ae_forall_memLp_exp_mul (h : HasSubgaussianMGF X c κ ν) (p : ℝ≥0) :
    ∀ᵐ ω' ∂ν, ∀ t, MemLp (fun ω ↦ exp (t * X ω)) p (κ ω') := by
  filter_upwards [h.ae_forall_integrable_exp_mul] with ω' hi t
  constructor
  · exact (hi t).1
  · by_cases hp : p = 0
    · simp [hp]
    rw [eLpNorm_lt_top_iff_lintegral_rpow_enorm_lt_top (mod_cast hp) (by simp),
      ENNReal.coe_toReal]
    have hf := (hi (p * t)).lintegral_lt_top
    convert hf using 3 with ω
    rw [enorm_eq_ofReal (by positivity), ENNReal.ofReal_rpow_of_nonneg (by positivity),
      ← exp_mul, mul_comm, ← mul_assoc]
    positivity

lemma memLp_exp_mul (h : HasSubgaussianMGF X c κ ν) (t : ℝ) (p : ℝ≥0) :
    MemLp (fun ω ↦ exp (t * X ω)) p (κ ∘ₘ ν) := by
  by_cases hp0 : p = 0
  · simpa [hp0] using (h.integrable_exp_mul t).1
  constructor
  · exact (h.integrable_exp_mul t).1
  · rw [eLpNorm_lt_top_iff_lintegral_rpow_enorm_lt_top (mod_cast hp0) (by simp)]
    simp only [ENNReal.coe_toReal]
    have h' := (h.integrable_exp_mul (p * t)).2
    rw [hasFiniteIntegral_def] at h'
    convert h' using 3 with ω
    rw [enorm_eq_ofReal (by positivity), enorm_eq_ofReal (by positivity),
      ENNReal.ofReal_rpow_of_nonneg (by positivity), ← exp_mul, mul_comm, ← mul_assoc]
    positivity

lemma cgf_le (h : HasSubgaussianMGF X c κ ν) :
    ∀ᵐ ω' ∂ν, ∀ t, cgf X (κ ω') t ≤ c * t ^ 2 / 2 := by
  filter_upwards [h.mgf_le, h.ae_forall_integrable_exp_mul] with ω' h h_int t
  calc cgf X (κ ω') t
  _ = log (mgf X (κ ω') t) := rfl
  _ ≤ log (exp (c * t ^ 2 / 2)) := by
    by_cases h0 : κ ω' = 0
    · simpa [h0] using by positivity
    gcongr
    · exact mgf_pos' h0 (h_int t)
    · exact h t
  _ ≤ c * t ^ 2 / 2 := by rw [log_exp]

lemma isFiniteMeasure (h : HasSubgaussianMGF X c κ ν) :
    ∀ᵐ ω' ∂ν, IsFiniteMeasure (κ ω') := by
  filter_upwards [h.ae_integrable_exp_mul 0, h.mgf_le] with ω' h h_mgf
  simpa [integrable_const_iff] using h

lemma measure_univ_le_one (h : HasSubgaussianMGF X c κ ν) :
    ∀ᵐ ω' ∂ν, κ ω' Set.univ ≤ 1 := by
  filter_upwards [h.isFiniteMeasure, h.mgf_le] with ω' h h_mgf
  suffices (κ ω').real Set.univ ≤ 1 by
    rwa [← ENNReal.ofReal_one, ENNReal.le_ofReal_iff_toReal_le (measure_ne_top _ _) zero_le_one]
  simpa [mgf] using h_mgf 0

end BasicProperties

protected lemma of_rat (h_int : ∀ t : ℝ, Integrable (fun ω ↦ exp (t * X ω)) (κ ∘ₘ ν))
    (h_mgf : ∀ q : ℚ, ∀ᵐ ω' ∂ν, mgf X (κ ω') q ≤ exp (c * q ^ 2 / 2)) :
    Kernel.HasSubgaussianMGF X c κ ν where
  integrable_exp_mul := h_int
  mgf_le := by
    rw [← ae_all_iff] at h_mgf
    have h_int : ∀ᵐ ω' ∂ν, ∀ t, Integrable (fun ω ↦ exp (t * X ω)) (κ ω') := by
      have h_int' (n : ℤ) := Measure.ae_integrable_of_integrable_comp (h_int n)
      rw [← ae_all_iff] at h_int'
      filter_upwards [h_int'] with ω' h_int t
      exact integrable_exp_mul_of_le_of_le (h_int _) (h_int _) (Int.floor_le t) (Int.le_ceil t)
    filter_upwards [h_mgf, h_int] with ω' h_mgf h_int t
    refine Rat.denseRange_cast.induction_on t ?_ h_mgf
    exact isClosed_le (continuous_mgf h_int) (by fun_prop)

@[simp]
lemma fun_zero [IsFiniteMeasure ν] [IsZeroOrMarkovKernel κ] :
    HasSubgaussianMGF (fun _ ↦ 0) 0 κ ν where
  integrable_exp_mul := by simp
  mgf_le := by simpa using ae_of_all _ fun _ ↦ measureReal_le_one

@[simp]
lemma zero [IsFiniteMeasure ν] [IsZeroOrMarkovKernel κ] : HasSubgaussianMGF 0 0 κ ν := fun_zero

@[simp]
lemma zero_kernel : HasSubgaussianMGF X c (0 : Kernel Ω' Ω) ν := by
  constructor
  · simp
  · simp [exp_nonneg]

@[simp]
lemma zero_measure : HasSubgaussianMGF X c κ (0 : Measure Ω') := ⟨by simp, by simp⟩

lemma neg {c : ℝ≥0} (h : HasSubgaussianMGF X c κ ν) : HasSubgaussianMGF (-X) c κ ν where
  integrable_exp_mul t := by simpa using h.integrable_exp_mul (-t)
  mgf_le := by filter_upwards [h.mgf_le] with ω' hm t using by simpa [mgf] using hm (-t)

lemma congr {Y : Ω → ℝ} (h : HasSubgaussianMGF X c κ ν) (h' : X =ᵐ[κ ∘ₘ ν] Y) :
    HasSubgaussianMGF Y c κ ν where
  integrable_exp_mul t := by
    refine (integrable_congr ?_).mpr (h.integrable_exp_mul t)
    filter_upwards [h'] with ω hω using by rw [hω]
  mgf_le := by
    have h'' := Measure.ae_ae_of_ae_comp h'
    filter_upwards [h.mgf_le, h''] with ω' h_mgf h' t
    rw [mgf_congr (Filter.EventuallyEq.symm h')]
    exact h_mgf t

lemma _root_.ProbabilityTheory.Kernel.HasSubgaussianMGF_congr {Y : Ω → ℝ} (h : X =ᵐ[κ ∘ₘ ν] Y) :
    HasSubgaussianMGF X c κ ν ↔ HasSubgaussianMGF Y c κ ν :=
  ⟨fun hX ↦ congr hX h, fun hY ↦ congr hY (ae_eq_symm h)⟩

lemma of_map {Ω'' : Type*} {mΩ'' : MeasurableSpace Ω''} {κ : Kernel Ω' Ω''}
    {Y : Ω'' → Ω} {X : Ω → ℝ} (hY : Measurable Y) (h : HasSubgaussianMGF X c (κ.map Y) ν) :
    HasSubgaussianMGF (X ∘ Y) c κ ν where
  integrable_exp_mul t := by
    have h1 := h.integrable_exp_mul t
    rwa [← Measure.map_comp _ _ hY, integrable_map_measure h1.aestronglyMeasurable (by fun_prop)]
      at h1
  mgf_le := by
    filter_upwards [h.ae_forall_integrable_exp_mul, h.mgf_le] with ω' h_int h_mgf t
    convert h_mgf t
    ext t
    rw [map_apply _ hY, mgf_map hY.aemeasurable]
    convert (h_int t).1
    rw [map_apply _ hY]

section ChernoffBound

lemma measure_ge_le_exp_add (h : HasSubgaussianMGF X c κ ν) (ε : ℝ) :
    ∀ᵐ ω' ∂ν, ∀ t, 0 ≤ t → (κ ω').real {ω | ε ≤ X ω} ≤ exp (-t * ε + c * t ^ 2 / 2) := by
  filter_upwards [h.mgf_le, h.ae_forall_integrable_exp_mul, h.isFiniteMeasure] with ω' h1 h2 _ t ht
  calc (κ ω').real {ω | ε ≤ X ω}
  _ ≤ exp (-t * ε) * mgf X (κ ω') t := measure_ge_le_exp_mul_mgf ε ht (h2 t)
  _ ≤ exp (-t * ε + c * t ^ 2 / 2) := by
    rw [exp_add]
    gcongr
    exact h1 t

/-- Chernoff bound on the right tail of a sub-Gaussian random variable. -/
lemma measure_ge_le (h : HasSubgaussianMGF X c κ ν) {ε : ℝ} (hε : 0 ≤ ε) :
    ∀ᵐ ω' ∂ν, (κ ω').real {ω | ε ≤ X ω} ≤ exp (-ε ^ 2 / (2 * c)) := by
  by_cases hc0 : c = 0
  · filter_upwards [h.measure_univ_le_one] with ω' h
    simp only [hc0, NNReal.coe_zero, mul_zero, div_zero, exp_zero]
    refine ENNReal.toReal_le_of_le_ofReal zero_le_one ?_
    simp only [ENNReal.ofReal_one]
    exact (measure_mono (Set.subset_univ _)).trans h
  filter_upwards [measure_ge_le_exp_add h ε] with ω' h
  calc (κ ω').real {ω | ε ≤ X ω}
  -- choose the minimizer of the r.h.s. of `h` for `t ≥ 0`. That is, `t = ε / c`.
<<<<<<< HEAD
  _ ≤ exp (- (ε / c) * ε + c * (ε / c) ^ 2 / 2) := h (ε / c) (by positivity)
  _ = exp (- ε ^ 2 / (2 * c)) := by congr; field
=======
  _ ≤ exp (-(ε / c) * ε + c * (ε / c) ^ 2 / 2) := h (ε / c) (by positivity)
  _ = exp (- ε ^ 2 / (2 * c)) := by congr; field_simp; ring
>>>>>>> 7df0b994

end ChernoffBound

section Zero

lemma measure_pos_eq_zero_of_hasSubGaussianMGF_zero (h : HasSubgaussianMGF X 0 κ ν) :
    ∀ᵐ ω' ∂ν, (κ ω') {ω | 0 < X ω} = 0 := by
  have hs : {ω | 0 < X ω} = ⋃ ε : {ε : ℚ // 0 < ε}, {ω | ε ≤ X ω} := by
    ext ω
    simp only [Set.mem_setOf_eq, Set.mem_iUnion, Subtype.exists, exists_prop]
    constructor
    · intro hp
      obtain ⟨q, h1, h2⟩ := exists_rat_btwn hp
      exact ⟨q, (q.cast_pos.1 h1), h2.le⟩
    · intro ⟨q, h1, h2⟩
      exact lt_of_lt_of_le (q.cast_pos.2 h1) h2
  have hb (ε : ℚ) : ∀ᵐ ω' ∂ν, 0 < ε → (κ ω') {ω | ε ≤ X ω} = 0 := by
    filter_upwards [h.measure_ge_le_exp_add ε, h.isFiniteMeasure] with ω' hm _ hε
    simp only [neg_mul, NNReal.coe_zero, zero_mul, zero_div, add_zero] at hm
    suffices (κ ω').real {ω | ε ≤ X ω} = 0 by simpa [Measure.real, ENNReal.toReal_eq_zero_iff]
    have hl : Filter.Tendsto (fun t ↦ rexp (-(t * ε))) Filter.atTop (𝓝 0) := by
      apply tendsto_exp_neg_atTop_nhds_zero.comp
      exact Filter.Tendsto.atTop_mul_const (ε.cast_pos.2 hε) (fun _ a ↦ a)
    apply le_antisymm
    · exact ge_of_tendsto hl (Filter.eventually_atTop.2 ⟨0, hm⟩)
    · exact measureReal_nonneg
  /- `ν`-almost everywhere, `{ω | 0 < X ω}` is a countable union of `κ ω'`-null sets. -/
  filter_upwards [ae_all_iff.2 hb] with ω' hn
  simp only [hs, measure_iUnion_null_iff, Subtype.forall]
  exact fun _ ↦ hn _

lemma ae_eq_zero_of_hasSubgaussianMGF_zero (h : HasSubgaussianMGF X 0 κ ν) :
    ∀ᵐ ω' ∂ν, X =ᵐ[κ ω'] 0 := by
  filter_upwards [(h.neg).measure_pos_eq_zero_of_hasSubGaussianMGF_zero,
    h.measure_pos_eq_zero_of_hasSubGaussianMGF_zero]
  intro ω' h1 h2
  simp_rw [Pi.neg_apply, Left.neg_pos_iff] at h1
  apply nonpos_iff_eq_zero.1
  calc (κ ω') {ω | X ω ≠ 0}
  _ = (κ ω') {ω | X ω < 0 ∨ 0 < X ω} := by simp_rw [ne_iff_lt_or_gt]
  _ ≤ (κ ω') {ω | X ω < 0} + (κ ω') {ω | 0 < X ω} := measure_union_le _ _
  _ = 0 := by simp [h1, h2]

/-- Auxiliary lemma for `ae_eq_zero_of_hasSubgaussianMGF_zero'`. -/
lemma ae_eq_zero_of_hasSubgaussianMGF_zero_of_measurable
    (hX : Measurable X) (h : HasSubgaussianMGF X 0 κ ν) :
    X =ᵐ[κ ∘ₘ ν] 0 := by
  rw [Filter.EventuallyEq, Measure.ae_comp_iff (measurableSet_eq_fun hX (by fun_prop))]
  exact h.ae_eq_zero_of_hasSubgaussianMGF_zero

lemma ae_eq_zero_of_hasSubgaussianMGF_zero' (h : HasSubgaussianMGF X 0 κ ν) :
    X =ᵐ[κ ∘ₘ ν] 0 := by
  have hX := h.aestronglyMeasurable
  have h' : HasSubgaussianMGF (hX.mk X) 0 κ ν := h.congr hX.ae_eq_mk
  exact hX.ae_eq_mk.trans (ae_eq_zero_of_hasSubgaussianMGF_zero_of_measurable hX.measurable_mk h')

end Zero

section Add

lemma add {Y : Ω → ℝ} {cX cY : ℝ≥0} (hX : HasSubgaussianMGF X cX κ ν)
    (hY : HasSubgaussianMGF Y cY κ ν) :
    HasSubgaussianMGF (fun ω ↦ X ω + Y ω) ((cX.sqrt + cY.sqrt) ^ 2) κ ν := by
  by_cases hX0 : cX = 0
  · simp only [hX0, NNReal.sqrt_zero, zero_add, NNReal.sq_sqrt] at hX ⊢
    refine hY.congr ?_
    filter_upwards [ae_eq_zero_of_hasSubgaussianMGF_zero' hX] with ω hX0 using by simp [hX0]
  by_cases hY0 : cY = 0
  · simp only [hY0, NNReal.sqrt_zero, add_zero, NNReal.sq_sqrt] at hY ⊢
    refine hX.congr ?_
    filter_upwards [ae_eq_zero_of_hasSubgaussianMGF_zero' hY] with ω hY0 using by simp [hY0]
  exact
  { integrable_exp_mul t := by
      simp_rw [mul_add, exp_add]
      convert MemLp.integrable_mul (hX.memLp_exp_mul t 2) (hY.memLp_exp_mul t 2)
      norm_cast
      infer_instance
    mgf_le := by
      let p := (cX.sqrt + cY.sqrt) / cX.sqrt
      let q := (cX.sqrt + cY.sqrt) / cY.sqrt
      filter_upwards [hX.mgf_le, hY.mgf_le, hX.ae_forall_memLp_exp_mul p,
        hY.ae_forall_memLp_exp_mul q] with ω' hmX hmY hlX hlY t
      calc (κ ω')[fun ω ↦ exp (t * (X ω + Y ω))]
      _ ≤ (κ ω')[fun ω ↦ exp (t * X ω) ^ (p : ℝ)] ^ (1 / (p : ℝ)) *
          (κ ω')[fun ω ↦ exp (t * Y ω) ^ (q : ℝ)] ^ (1 / (q : ℝ)) := by
        simp_rw [mul_add, exp_add]
        apply integral_mul_le_Lp_mul_Lq_of_nonneg
        · exact ⟨by simp [field, p, q], by positivity, by positivity⟩
        · exact ae_of_all _ fun _ ↦ exp_nonneg _
        · exact ae_of_all _ fun _ ↦ exp_nonneg _
        · simpa using (hlX t)
        · simpa using (hlY t)
      _ ≤ exp (cX * (t * p) ^ 2 / 2) ^ (1 / (p : ℝ)) *
          exp (cY * (t * q) ^ 2 / 2) ^ (1 / (q : ℝ)) := by
        simp_rw [← exp_mul _ p, ← exp_mul _ q, mul_right_comm t _ p, mul_right_comm t _ q]
        gcongr
        · exact hmX (t * p)
        · exact hmY (t * q)
      _ = exp ((cX.sqrt + cY.sqrt) ^ 2 * t ^ 2 / 2) := by
        simp_rw [← exp_mul, ← exp_add]
        simp only [NNReal.coe_div, NNReal.coe_add, coe_sqrt, one_div, inv_div, exp_eq_exp, p, q]
        field_simp
        linear_combination t ^ 2 * (-√↑cY * Real.sq_sqrt cX.coe_nonneg
            -√↑cX * Real.sq_sqrt cY.coe_nonneg) }

variable {Ω'' : Type*} {mΩ'' : MeasurableSpace Ω''} {Y : Ω'' → ℝ} {cY : ℝ≥0}

lemma prodMkLeft_compProd {η : Kernel Ω Ω''} (h : HasSubgaussianMGF Y cY η (κ ∘ₘ ν)) :
    HasSubgaussianMGF Y cY (prodMkLeft Ω' η) (ν ⊗ₘ κ) := by
  by_cases hν : SFinite ν
  swap; · simp [hν]
  by_cases hκ : IsSFiniteKernel κ
  swap; · simp [hκ]
  constructor
  · simpa using h.integrable_exp_mul
  · have h2 := h.mgf_le
    rw [← Measure.snd_compProd, Measure.snd] at h2
    exact ae_of_ae_map (by fun_prop) h2

variable [SFinite ν]

lemma integrable_exp_add_compProd {η : Kernel (Ω' × Ω) Ω''} [IsZeroOrMarkovKernel η]
    (hX : HasSubgaussianMGF X c κ ν) (hY : HasSubgaussianMGF Y cY η (ν ⊗ₘ κ)) (t : ℝ) :
    Integrable (fun ω ↦ exp (t * (X ω.1 + Y ω.2))) ((κ ⊗ₖ η) ∘ₘ ν) := by
  by_cases hκ : IsSFiniteKernel κ
  swap; · simp [hκ]
  rcases eq_zero_or_isMarkovKernel η with rfl | hη
  · simp
  simp_rw [mul_add, exp_add]
  refine MemLp.integrable_mul (p := 2) (q := 2) ?_ ?_
  · have h := hX.memLp_exp_mul t 2
    simp only [ENNReal.coe_ofNat] at h
    have : κ ∘ₘ ν = ((κ ⊗ₖ η) ∘ₘ ν).map Prod.fst := by
      rw [Measure.map_comp _ _ measurable_fst, ← fst_eq, fst_compProd]
    rwa [this, memLp_map_measure_iff h.1 measurable_fst.aemeasurable] at h
  · have h := hY.memLp_exp_mul t 2
    rwa [ENNReal.coe_ofNat, Measure.comp_compProd_comm, Measure.snd,
      memLp_map_measure_iff h.1 measurable_snd.aemeasurable] at h

/-- For `ν : Measure Ω'`, `κ : Kernel Ω' Ω` and `η : (Ω' × Ω) Ω''`, if a random variable `X : Ω → ℝ`
has a sub-Gaussian mgf with respect to `κ` and `ν` and another random variable `Y : Ω'' → ℝ` has
a sub-Gaussian mgf with respect to `η` and `ν ⊗ₘ κ : Measure (Ω' × Ω)`, then `X + Y` (random
variable on the measurable space `Ω × Ω''`) has a sub-Gaussian mgf with respect to
`κ ⊗ₖ η : Kernel Ω' (Ω × Ω'')` and `ν`. -/
lemma add_compProd {η : Kernel (Ω' × Ω) Ω''} [IsZeroOrMarkovKernel η]
    (hX : HasSubgaussianMGF X c κ ν) (hY : HasSubgaussianMGF Y cY η (ν ⊗ₘ κ)) :
    HasSubgaussianMGF (fun p ↦ X p.1 + Y p.2) (c + cY) (κ ⊗ₖ η) ν := by
  by_cases hκ : IsSFiniteKernel κ
  swap; · simp [hκ]
  refine .of_rat (integrable_exp_add_compProd hX hY) fun q ↦ ?_
  filter_upwards [hX.mgf_le, hX.ae_integrable_exp_mul q, Measure.ae_ae_of_ae_compProd hY.mgf_le,
    Measure.ae_integrable_of_integrable_comp <| integrable_exp_add_compProd hX hY q]
    with ω' hX_mgf hX_int hY_mgf h_int_mul
  calc mgf (fun p ↦ X p.1 + Y p.2) ((κ ⊗ₖ η) ω') q
  _ = ∫ x, exp (q * X x) * ∫ y, exp (q * Y y) ∂(η (ω', x)) ∂(κ ω') := by
    simp_rw [mgf, mul_add, exp_add] at h_int_mul ⊢
    simp_rw [integral_compProd h_int_mul, integral_const_mul]
  _ ≤ ∫ x, exp (q * X x) * exp (cY * q ^ 2 / 2) ∂(κ ω') := by
    refine integral_mono_of_nonneg ?_ (hX_int.mul_const _) ?_
    · exact ae_of_all _ fun ω ↦ mul_nonneg (by positivity)
        (integral_nonneg (fun _ ↦ by positivity))
    · filter_upwards [all_ae_of hY_mgf q] with ω hY_mgf
      gcongr
      exact hY_mgf
  _ ≤ exp (↑(c + cY) * q ^ 2 / 2) := by
    rw [integral_mul_const, NNReal.coe_add, add_mul, add_div, exp_add]
    gcongr
    exact hX_mgf q

/-- For `ν : Measure Ω'`, `κ : Kernel Ω' Ω` and `η : Ω Ω''`, if a random variable `X : Ω → ℝ`
has a sub-Gaussian mgf with respect to `κ` and `ν` and another random variable `Y : Ω'' → ℝ` has
a sub-Gaussian mgf with respect to `η` and `κ ∘ₘ ν : Measure Ω`, then `X + Y` (random
variable on the measurable space `Ω × Ω''`) has a sub-Gaussian mgf with respect to
`κ ⊗ₖ prodMkLeft Ω' η : Kernel Ω' (Ω × Ω'')` and `ν`. -/
lemma add_comp {η : Kernel Ω Ω''} [IsZeroOrMarkovKernel η]
    (hX : HasSubgaussianMGF X c κ ν) (hY : HasSubgaussianMGF Y cY η (κ ∘ₘ ν)) :
    HasSubgaussianMGF (fun p ↦ X p.1 + Y p.2) (c + cY) (κ ⊗ₖ prodMkLeft Ω' η) ν :=
  hX.add_compProd hY.prodMkLeft_compProd

end Add

end Kernel.HasSubgaussianMGF

end Kernel

section Conditional

/-! ### Conditionally sub-Gaussian moment-generating function -/

variable {Ω : Type*} {m mΩ : MeasurableSpace Ω} {hm : m ≤ mΩ} [StandardBorelSpace Ω]
  {μ : Measure Ω} [IsFiniteMeasure μ] {X : Ω → ℝ} {c : ℝ≥0}

variable (m) (hm) in
/-- A random variable `X` has a conditionally sub-Gaussian moment-generating function
with parameter `c` with respect to a sigma-algebra `m` and a measure `μ` if for all `t : ℝ`,
`exp (t * X)` is `μ`-integrable and the moment-generating function of `X` conditioned on `m` is
almost surely bounded by `exp (c * t ^ 2 / 2)` for all `t : ℝ`.
This implies in particular that `X` has expectation 0.

The actual definition uses `Kernel.HasSubgaussianMGF`: `HasCondSubgaussianMGF` is defined as
sub-Gaussian with respect to the conditional expectation kernel for `m` and the restriction of `μ`
to the sigma-algebra `m`. -/
def HasCondSubgaussianMGF (X : Ω → ℝ) (c : ℝ≥0)
    (μ : Measure Ω := by volume_tac) [IsFiniteMeasure μ] : Prop :=
  Kernel.HasSubgaussianMGF X c (condExpKernel μ m) (μ.trim hm)

namespace HasCondSubgaussianMGF

lemma mgf_le (h : HasCondSubgaussianMGF m hm X c μ) :
    ∀ᵐ ω' ∂(μ.trim hm), ∀ t, mgf X (condExpKernel μ m ω') t ≤ exp (c * t ^ 2 / 2) :=
  Kernel.HasSubgaussianMGF.mgf_le h

lemma cgf_le (h : HasCondSubgaussianMGF m hm X c μ) :
    ∀ᵐ ω' ∂(μ.trim hm), ∀ t, cgf X (condExpKernel μ m ω') t ≤ c * t ^ 2 / 2 :=
  Kernel.HasSubgaussianMGF.cgf_le h

lemma ae_trim_condExp_le (h : HasCondSubgaussianMGF m hm X c μ) (t : ℝ) :
    ∀ᵐ ω' ∂(μ.trim hm), (μ[fun ω ↦ exp (t * X ω)|m]) ω' ≤ exp (c * t ^ 2 / 2) := by
  have h_eq := condExp_ae_eq_trim_integral_condExpKernel hm (h.integrable_exp_mul t)
  simp_rw [condExpKernel_comp_trim] at h_eq
  filter_upwards [h.mgf_le, h_eq] with ω' h_mgf h_eq
  rw [h_eq]
  exact h_mgf t

lemma ae_condExp_le (h : HasCondSubgaussianMGF m hm X c μ) (t : ℝ) :
    ∀ᵐ ω' ∂μ, (μ[fun ω ↦ exp (t * X ω)|m]) ω' ≤ exp (c * t ^ 2 / 2) :=
  ae_of_ae_trim hm (h.ae_trim_condExp_le t)

@[simp]
lemma fun_zero : HasCondSubgaussianMGF m hm (fun _ ↦ 0) 0 μ := Kernel.HasSubgaussianMGF.fun_zero

@[simp]
lemma zero : HasCondSubgaussianMGF m hm 0 0 μ := Kernel.HasSubgaussianMGF.zero

lemma memLp_exp_mul (h : HasCondSubgaussianMGF m hm X c μ) (t : ℝ) (p : ℝ≥0) :
    MemLp (fun ω ↦ exp (t * X ω)) p μ :=
  condExpKernel_comp_trim (μ := μ) hm ▸ Kernel.HasSubgaussianMGF.memLp_exp_mul h t p

lemma integrable_exp_mul (h : HasCondSubgaussianMGF m hm X c μ) (t : ℝ) :
    Integrable (fun ω ↦ exp (t * X ω)) μ :=
  condExpKernel_comp_trim (μ := μ) hm ▸ Kernel.HasSubgaussianMGF.integrable_exp_mul h t

end HasCondSubgaussianMGF

end Conditional

/-! ### Sub-Gaussian moment-generating function -/

variable {Ω : Type*} {m mΩ : MeasurableSpace Ω} {μ : Measure Ω} {X : Ω → ℝ} {c : ℝ≥0}

/-- A random variable `X` has a sub-Gaussian moment-generating function with parameter `c`
with respect to a measure `μ` if for all `t : ℝ`, `exp (t * X)` is `μ`-integrable and
the moment-generating function of `X` is bounded by `exp (c * t ^ 2 / 2)` for all `t : ℝ`.
This implies in particular that `X` has expectation 0.

This is equivalent to `Kernel.HasSubgaussianMGF X c (Kernel.const Unit μ) (Measure.dirac ())`,
as proved in `HasSubgaussianMGF_iff_kernel`.
Properties about sub-Gaussian moment-generating functions should be proved first for
`Kernel.HasSubgaussianMGF` when possible. -/
structure HasSubgaussianMGF (X : Ω → ℝ) (c : ℝ≥0) (μ : Measure Ω := by volume_tac) : Prop where
  integrable_exp_mul : ∀ t : ℝ, Integrable (fun ω ↦ exp (t * X ω)) μ
  mgf_le : ∀ t : ℝ, mgf X μ t ≤ exp (c * t ^ 2 / 2)

lemma HasSubgaussianMGF_iff_kernel :
    HasSubgaussianMGF X c μ
      ↔ Kernel.HasSubgaussianMGF X c (Kernel.const Unit μ) (Measure.dirac ()) :=
  ⟨fun ⟨h1, h2⟩ ↦ ⟨by simpa, by simpa⟩, fun ⟨h1, h2⟩ ↦ ⟨by simpa using h1, by simpa using h2⟩⟩

namespace HasSubgaussianMGF

lemma aestronglyMeasurable (h : HasSubgaussianMGF X c μ) : AEStronglyMeasurable X μ := by
  have h_int := h.integrable_exp_mul 1
  simpa using (aemeasurable_of_aemeasurable_exp h_int.1.aemeasurable).aestronglyMeasurable

lemma aemeasurable (h : HasSubgaussianMGF X c μ) : AEMeasurable X μ :=
  h.aestronglyMeasurable.aemeasurable

lemma congr (h : HasSubgaussianMGF X c μ) {Y : Ω → ℝ} (h' : X =ᵐ[μ] Y) :
    HasSubgaussianMGF Y c μ := by
  rw [HasSubgaussianMGF_iff_kernel] at h ⊢
  apply h.congr
  simpa

lemma memLp_exp_mul (h : HasSubgaussianMGF X c μ) (t : ℝ) (p : ℝ≥0) :
    MemLp (fun ω ↦ exp (t * X ω)) p μ := by
  rw [HasSubgaussianMGF_iff_kernel] at h
  simpa using h.memLp_exp_mul t p

lemma cgf_le (h : HasSubgaussianMGF X c μ) (t : ℝ) : cgf X μ t ≤ c * t ^ 2 / 2 := by
  rw [HasSubgaussianMGF_iff_kernel] at h
  simpa using (all_ae_of h.cgf_le t)

@[simp]
lemma fun_zero [IsZeroOrProbabilityMeasure μ] : HasSubgaussianMGF (fun _ ↦ 0) 0 μ := by
  simp [HasSubgaussianMGF_iff_kernel]

@[simp]
lemma zero [IsZeroOrProbabilityMeasure μ] : HasSubgaussianMGF 0 0 μ := fun_zero

lemma neg {c : ℝ≥0} (h : HasSubgaussianMGF X c μ) : HasSubgaussianMGF (-X) c μ := by
  simpa [HasSubgaussianMGF_iff_kernel] using (HasSubgaussianMGF_iff_kernel.1 h).neg

lemma of_map {Ω' : Type*} {mΩ' : MeasurableSpace Ω'} {μ : Measure Ω'}
    {Y : Ω' → Ω} {X : Ω → ℝ} (hY : AEMeasurable Y μ) (h : HasSubgaussianMGF X c (μ.map Y)) :
    HasSubgaussianMGF (X ∘ Y) c μ where
  integrable_exp_mul t := by
    have h1 := h.integrable_exp_mul t
    rwa [integrable_map_measure h1.aestronglyMeasurable (by fun_prop)] at h1
  mgf_le t := by
    convert h.mgf_le t using 1
    rw [mgf_map hY (h.integrable_exp_mul t).1]

lemma trim (hm : m ≤ mΩ) (hXm : Measurable[m] X) (hX : HasSubgaussianMGF X c μ) :
    HasSubgaussianMGF X c (μ.trim hm) where
  integrable_exp_mul t := by
    refine (hX.integrable_exp_mul t).trim hm ?_
    exact Measurable.stronglyMeasurable <| by fun_prop
  mgf_le t := by
    rw [mgf, ← integral_trim]
    · exact hX.mgf_le t
    · exact Measurable.stronglyMeasurable <| by fun_prop

section ChernoffBound

/-- Chernoff bound on the right tail of a sub-Gaussian random variable. -/
lemma measure_ge_le (h : HasSubgaussianMGF X c μ) {ε : ℝ} (hε : 0 ≤ ε) :
    μ.real {ω | ε ≤ X ω} ≤ exp (-ε ^ 2 / (2 * c)) := by
  rw [HasSubgaussianMGF_iff_kernel] at h
  simpa using h.measure_ge_le hε

end ChernoffBound

section Zero

lemma ae_eq_zero_of_hasSubgaussianMGF_zero (h : HasSubgaussianMGF X 0 μ) : X =ᵐ[μ] 0 := by
  simpa using (HasSubgaussianMGF_iff_kernel.1 h).ae_eq_zero_of_hasSubgaussianMGF_zero

end Zero

section Add

lemma add {Y : Ω → ℝ} {cX cY : ℝ≥0} (hX : HasSubgaussianMGF X cX μ)
    (hY : HasSubgaussianMGF Y cY μ) :
    HasSubgaussianMGF (fun ω ↦ X ω + Y ω) ((cX.sqrt + cY.sqrt) ^ 2) μ := by
  have := (HasSubgaussianMGF_iff_kernel.1 hX).add (HasSubgaussianMGF_iff_kernel.1 hY)
  simpa [HasSubgaussianMGF_iff_kernel] using this

lemma add_of_indepFun {Y : Ω → ℝ} {cX cY : ℝ≥0} (hX : HasSubgaussianMGF X cX μ)
    (hY : HasSubgaussianMGF Y cY μ) (hindep : X ⟂ᵢ[μ] Y) :
    HasSubgaussianMGF (fun ω ↦ X ω + Y ω) (cX + cY) μ where
  integrable_exp_mul t := by
    simp_rw [mul_add, exp_add]
    convert MemLp.integrable_mul (hX.memLp_exp_mul t 2) (hY.memLp_exp_mul t 2)
    norm_cast
    infer_instance
  mgf_le t := by
    calc mgf (X + Y) μ t
    _ = mgf X μ t * mgf Y μ t :=
      hindep.mgf_add (hX.integrable_exp_mul t).1 (hY.integrable_exp_mul t).1
    _ ≤ exp (cX * t ^ 2 / 2) * exp (cY * t ^ 2 / 2) := by
      gcongr
      · exact mgf_nonneg
      · exact hX.mgf_le t
      · exact hY.mgf_le t
    _ = exp ((cX + cY) * t ^ 2 / 2) := by rw [← exp_add]; congr; ring

private lemma sum_of_iIndepFun_of_forall_aemeasurable
    {ι : Type*} {X : ι → Ω → ℝ} (h_indep : iIndepFun X μ) {c : ι → ℝ≥0}
    (h_meas : ∀ i, AEMeasurable (X i) μ)
    {s : Finset ι} (h_subG : ∀ i ∈ s, HasSubgaussianMGF (X i) (c i) μ) :
    HasSubgaussianMGF (fun ω ↦ ∑ i ∈ s, X i ω) (∑ i ∈ s, c i) μ := by
  have : IsProbabilityMeasure μ := h_indep.isProbabilityMeasure
  classical
  induction s using Finset.induction_on with
  | empty => simp
  | insert i s his h =>
    simp_rw [← Finset.sum_apply, Finset.sum_insert his, Pi.add_apply, Finset.sum_apply]
    have h_indep' := (h_indep.indepFun_finset_sum_of_notMem₀ h_meas his).symm
    refine add_of_indepFun (h_subG _ (Finset.mem_insert_self _ _)) (h ?_) ?_
    · exact fun i hi ↦ h_subG _ (Finset.mem_insert_of_mem hi)
    · convert h_indep'
      rw [Finset.sum_apply]

lemma sum_of_iIndepFun {ι : Type*} {X : ι → Ω → ℝ} (h_indep : iIndepFun X μ) {c : ι → ℝ≥0}
    {s : Finset ι} (h_subG : ∀ i ∈ s, HasSubgaussianMGF (X i) (c i) μ) :
    HasSubgaussianMGF (fun ω ↦ ∑ i ∈ s, X i ω) (∑ i ∈ s, c i) μ := by
  have : HasSubgaussianMGF (fun ω ↦ ∑ (i : s), X i ω) (∑ (i : s), c i) μ := by
    apply sum_of_iIndepFun_of_forall_aemeasurable
    · exact h_indep.precomp Subtype.val_injective
    · exact fun i ↦ (h_subG i i.2).aemeasurable
    · exact fun i _ ↦ h_subG i i.2
  rw [Finset.sum_coe_sort] at this
  exact this.congr (ae_of_all _ fun ω ↦ Finset.sum_attach s (fun i ↦ X i ω))

/-- **Hoeffding inequality** for sub-Gaussian random variables. -/
lemma measure_sum_ge_le_of_iIndepFun {ι : Type*} {X : ι → Ω → ℝ} (h_indep : iIndepFun X μ)
    {c : ι → ℝ≥0}
    {s : Finset ι} (h_subG : ∀ i ∈ s, HasSubgaussianMGF (X i) (c i) μ) {ε : ℝ} (hε : 0 ≤ ε) :
    μ.real {ω | ε ≤ ∑ i ∈ s, X i ω} ≤ exp (-ε ^ 2 / (2 * ∑ i ∈ s, c i)) :=
  (sum_of_iIndepFun h_indep h_subG).measure_ge_le hε

/-- **Hoeffding inequality** for sub-Gaussian random variables. -/
lemma measure_sum_range_ge_le_of_iIndepFun {X : ℕ → Ω → ℝ} (h_indep : iIndepFun X μ) {c : ℝ≥0}
    {n : ℕ} (h_subG : ∀ i < n, HasSubgaussianMGF (X i) c μ) {ε : ℝ} (hε : 0 ≤ ε) :
    μ.real {ω | ε ≤ ∑ i ∈ Finset.range n, X i ω} ≤ exp (-ε ^ 2 / (2 * n * c)) := by
  have h := (sum_of_iIndepFun h_indep (c := fun _ ↦ c)
    (s := Finset.range n) (by simpa)).measure_ge_le hε
  simpa [← mul_assoc] using h

end Add

end HasSubgaussianMGF

section HoeffdingLemma

protected lemma mgf_le_of_mem_Icc_of_integral_eq_zero [IsProbabilityMeasure μ] {a b t : ℝ}
    (hm : AEMeasurable X μ) (hb : ∀ᵐ ω ∂μ, X ω ∈ Set.Icc a b) (hc : μ[X] = 0) (ht : 0 < t) :
    mgf X μ t ≤ exp ((‖b - a‖₊ / 2) ^ 2 * t ^ 2 / 2) := by
  have hi (u : ℝ) : Integrable (fun ω ↦ exp (u * X ω)) μ := integrable_exp_mul_of_mem_Icc hm hb
  have hs : Set.Icc 0 t ⊆ interior (integrableExpSet X μ) := by simp [hi, integrableExpSet]
  obtain ⟨u, h1, h2⟩ := exists_cgf_eq_iteratedDeriv_two_cgf_mul ht hc hs
  rw [← exp_cgf (hi t), exp_le_exp, h2]
  gcongr
  calc
  _ = Var[X; μ.tilted (u * X ·)] := by
    rw [← variance_tilted_mul (hs (Set.mem_Icc_of_Ioo h1))]
  _ ≤ ((b - a) / 2) ^ 2 := by
    convert variance_le_sq_of_bounded ((tilted_absolutelyContinuous μ (u * X ·)) hb) _
    · exact isProbabilityMeasure_tilted (hi u)
    · exact hm.mono_ac (tilted_absolutelyContinuous μ (u * X ·))
  _ = (‖b - a‖₊ / 2) ^ 2 := by simp [field]

/-- **Hoeffding's lemma**: with respect to a probability measure `μ`, if `X` is a random variable
that has expectation zero and is almost surely in `Set.Icc a b` for some `a ≤ b`, then `X` has a
sub-Gaussian moment-generating function with parameter `((b - a) / 2) ^ 2`. -/
lemma hasSubgaussianMGF_of_mem_Icc_of_integral_eq_zero [IsProbabilityMeasure μ] {a b : ℝ}
    (hm : AEMeasurable X μ) (hb : ∀ᵐ ω ∂μ, X ω ∈ Set.Icc a b) (hc : μ[X] = 0) :
    HasSubgaussianMGF X ((‖b - a‖₊ / 2) ^ 2) μ where
  integrable_exp_mul t := integrable_exp_mul_of_mem_Icc hm hb
  mgf_le t := by
    obtain ht | ht | ht := lt_trichotomy 0 t
    · exact ProbabilityTheory.mgf_le_of_mem_Icc_of_integral_eq_zero hm hb hc ht
    · simp [← ht]
    calc
    _ = mgf (-X) μ (-t) := by simp [mgf]
    _ ≤ exp ((‖-a - -b‖₊ / 2) ^ 2 * (-t) ^ 2 / 2) := by
      apply ProbabilityTheory.mgf_le_of_mem_Icc_of_integral_eq_zero (hm.neg)
      · filter_upwards [hb] with ω ⟨hl, hr⟩ using ⟨neg_le_neg_iff.2 hr, neg_le_neg_iff.2 hl⟩
      · rw [integral_neg, hc, neg_zero]
      · rwa [Left.neg_pos_iff]
    _ = exp (((‖b - a‖₊ / 2) ^ 2) * t ^ 2 / 2) := by ring_nf

/-- A corollary of Hoeffding's lemma for bounded random variables. -/
lemma hasSubgaussianMGF_of_mem_Icc [IsProbabilityMeasure μ] {a b : ℝ} (hm : AEMeasurable X μ)
    (hb : ∀ᵐ ω ∂μ, X ω ∈ Set.Icc a b) :
    HasSubgaussianMGF (fun ω ↦ X ω - μ[X]) ((‖b - a‖₊ / 2) ^ 2) μ := by
  rw [← sub_sub_sub_cancel_right b a μ[X]]
  apply hasSubgaussianMGF_of_mem_Icc_of_integral_eq_zero (hm.sub_const _)
  · filter_upwards [hb] with ω hab using by simpa using hab
  · simp [integral_sub (Integrable.of_mem_Icc a b hm hb) (integrable_const _)]

end HoeffdingLemma

section Martingale

variable [StandardBorelSpace Ω]

/-- If `X` is sub-Gaussian with parameter `cX` with respect to the restriction of `μ` to
a sub-sigma-algebra `m` and `Y` is conditionally sub-Gaussian with parameter `cY` with respect to
`m` and `μ` then `X + Y` is sub-Gaussian with parameter `cX + cY` with respect to `μ`.

`HasSubgaussianMGF X cX (μ.trim hm)` can be obtained from `HasSubgaussianMGF X cX μ` if `X` is
`m`-measurable. See `HasSubgaussianMGF.trim`. -/
lemma HasSubgaussianMGF_add_of_HasCondSubgaussianMGF [IsFiniteMeasure μ]
    {Y : Ω → ℝ} {cX cY : ℝ≥0} (hm : m ≤ mΩ)
    (hX : HasSubgaussianMGF X cX (μ.trim hm)) (hY : HasCondSubgaussianMGF m hm Y cY μ) :
    HasSubgaussianMGF (X + Y) (cX + cY) μ := by
  suffices HasSubgaussianMGF (fun p ↦ X p.1 + Y p.2) (cX + cY)
      (@Measure.map Ω (Ω × Ω) mΩ (m.prod mΩ) (fun ω ↦ (id ω, id ω)) μ) by
    have h_eq : X + Y = (fun p ↦ X p.1 + Y p.2) ∘ (fun ω ↦ (id ω, id ω)) := rfl
    rw [h_eq]
    refine HasSubgaussianMGF.of_map ?_ this
    exact @Measurable.aemeasurable _ _ _ (m.prod mΩ) _ _
      ((measurable_id'' hm).prodMk measurable_id)
  rw [HasSubgaussianMGF_iff_kernel] at hX ⊢
  have hY' : Kernel.HasSubgaussianMGF Y cY (condExpKernel μ m)
      (Kernel.const Unit (μ.trim hm) ∘ₘ Measure.dirac ()) := by simpa
  convert hX.add_comp hY'
  ext
  rw [Kernel.const_apply, ← Measure.compProd, compProd_trim_condExpKernel]

variable {Y : ℕ → Ω → ℝ} {cY : ℕ → ℝ≥0} {ℱ : Filtration ℕ mΩ}

/-- Let `Y` be a random process adapted to a filtration `ℱ`, such that for all `i : ℕ`, `Y i` is
conditionally sub-Gaussian with parameter `cY i` with respect to `ℱ (i - 1)`.
In particular, `n ↦ ∑ i ∈ range n, Y i` is a martingale.
Then the sum `∑ i ∈ range n, Y i` is sub-Gaussian with parameter `∑ i ∈ range n, cY i`. -/
lemma HasSubgaussianMGF_sum_of_HasCondSubgaussianMGF [IsZeroOrProbabilityMeasure μ]
    (h_adapted : Adapted ℱ Y) (h0 : HasSubgaussianMGF (Y 0) (cY 0) μ) (n : ℕ)
    (h_subG : ∀ i < n - 1, HasCondSubgaussianMGF (ℱ i) (ℱ.le i) (Y (i + 1)) (cY (i + 1)) μ) :
    HasSubgaussianMGF (fun ω ↦ ∑ i ∈ Finset.range n, Y i ω) (∑ i ∈ Finset.range n, cY i) μ := by
  induction n with
  | zero => simp
  | succ n hn =>
    induction n with
    | zero => simp [h0]
    | succ n =>
      specialize hn fun i hi ↦ h_subG i (by cutsat)
      simp_rw [Finset.sum_range_succ _ (n + 1)]
      refine HasSubgaussianMGF_add_of_HasCondSubgaussianMGF (ℱ.le n) ?_ (h_subG n (by cutsat))
      refine HasSubgaussianMGF.trim (ℱ.le n) ?_ hn
      refine Finset.measurable_fun_sum (Finset.range (n + 1)) fun m hm ↦
        ((h_adapted m).mono (ℱ.mono ?_)).measurable
      simp only [Finset.mem_range] at hm
      cutsat

/-- **Azuma-Hoeffding inequality** for sub-Gaussian random variables. -/
lemma measure_sum_ge_le_of_HasCondSubgaussianMGF [IsZeroOrProbabilityMeasure μ]
    (h_adapted : Adapted ℱ Y) (h0 : HasSubgaussianMGF (Y 0) (cY 0) μ) (n : ℕ)
    (h_subG : ∀ i < n - 1, HasCondSubgaussianMGF (ℱ i) (ℱ.le i) (Y (i + 1)) (cY (i + 1)) μ)
    {ε : ℝ} (hε : 0 ≤ ε) :
    μ.real {ω | ε ≤ ∑ i ∈ Finset.range n, Y i ω}
      ≤ exp (-ε ^ 2 / (2 * ∑ i ∈ Finset.range n, cY i)) :=
  (HasSubgaussianMGF_sum_of_HasCondSubgaussianMGF h_adapted h0 n h_subG).measure_ge_le hε

end Martingale

end ProbabilityTheory<|MERGE_RESOLUTION|>--- conflicted
+++ resolved
@@ -315,13 +315,8 @@
   filter_upwards [measure_ge_le_exp_add h ε] with ω' h
   calc (κ ω').real {ω | ε ≤ X ω}
   -- choose the minimizer of the r.h.s. of `h` for `t ≥ 0`. That is, `t = ε / c`.
-<<<<<<< HEAD
-  _ ≤ exp (- (ε / c) * ε + c * (ε / c) ^ 2 / 2) := h (ε / c) (by positivity)
+  _ ≤ exp (-(ε / c) * ε + c * (ε / c) ^ 2 / 2) := h (ε / c) (by positivity)
   _ = exp (- ε ^ 2 / (2 * c)) := by congr; field
-=======
-  _ ≤ exp (-(ε / c) * ε + c * (ε / c) ^ 2 / 2) := h (ε / c) (by positivity)
-  _ = exp (- ε ^ 2 / (2 * c)) := by congr; field_simp; ring
->>>>>>> 7df0b994
 
 end ChernoffBound
 
