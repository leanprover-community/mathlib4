/-
Copyright (c) 2022 Sébastien Gouëzel. All rights reserved.
Released under Apache 2.0 license as described in the file LICENSE.
Authors: Sébastien Gouëzel, Kexing Ying
-/
import Mathlib.Probability.Moments.Covariance

/-!
# Variance of random variables

We define the variance of a real-valued random variable as `Var[X] = 𝔼[(X - 𝔼[X])^2]` (in the
`ProbabilityTheory` locale).

## Main definitions

* `ProbabilityTheory.evariance`: the variance of a real-valued random variable as an extended
  non-negative real.
* `ProbabilityTheory.variance`: the variance of a real-valued random variable as a real number.

## Main results

* `ProbabilityTheory.variance_le_expectation_sq`: the inequality `Var[X] ≤ 𝔼[X^2]`.
* `ProbabilityTheory.meas_ge_le_variance_div_sq`: Chebyshev's inequality, i.e.,
      `ℙ {ω | c ≤ |X ω - 𝔼[X]|} ≤ ENNReal.ofReal (Var[X] / c ^ 2)`.
* `ProbabilityTheory.meas_ge_le_evariance_div_sq`: Chebyshev's inequality formulated with
  `evariance` without requiring the random variables to be L².
* `ProbabilityTheory.IndepFun.variance_add`: the variance of the sum of two independent
  random variables is the sum of the variances.
* `ProbabilityTheory.IndepFun.variance_sum`: the variance of a finite sum of pairwise
  independent random variables is the sum of the variances.
* `ProbabilityTheory.variance_le_sub_mul_sub`: the variance of a random variable `X` satisfying
  `a ≤ X ≤ b` almost everywhere is at most `(b - 𝔼 X) * (𝔼 X - a)`.
* `ProbabilityTheory.variance_le_sq_of_bounded`: the variance of a random variable `X` satisfying
  `a ≤ X ≤ b` almost everywhere is at most`((b - a) / 2) ^ 2`.
-/

open MeasureTheory Filter Finset

noncomputable section

open scoped MeasureTheory ProbabilityTheory ENNReal NNReal

namespace ProbabilityTheory
variable {Ω : Type*} {mΩ : MeasurableSpace Ω} {X Y : Ω → ℝ} {μ : Measure Ω}

variable (X μ) in
-- TODO: Consider if `evariance` or `eVariance` is better. Also,
-- consider `eVariationOn` in `Mathlib.Analysis.BoundedVariation`.
/-- The `ℝ≥0∞`-valued variance of a real-valued random variable defined as the Lebesgue integral of
`‖X - 𝔼[X]‖^2`. -/
def evariance : ℝ≥0∞ := ∫⁻ ω, ‖X ω - μ[X]‖ₑ ^ 2 ∂μ

variable (X μ) in
/-- The `ℝ`-valued variance of a real-valued random variable defined by applying `ENNReal.toReal`
to `evariance`. -/
def variance : ℝ := (evariance X μ).toReal

/-- The `ℝ≥0∞`-valued variance of the real-valued random variable `X` according to the measure `μ`.

This is defined as the Lebesgue integral of `(X - 𝔼[X])^2`. -/
scoped notation "eVar[" X "; " μ "]" => ProbabilityTheory.evariance X μ

/-- The `ℝ≥0∞`-valued variance of the real-valued random variable `X` according to the volume
measure.

This is defined as the Lebesgue integral of `(X - 𝔼[X])^2`. -/
scoped notation "eVar[" X "]" => eVar[X; MeasureTheory.MeasureSpace.volume]

/-- The `ℝ`-valued variance of the real-valued random variable `X` according to the measure `μ`.

It is set to `0` if `X` has infinite variance. -/
scoped notation "Var[" X "; " μ "]" => ProbabilityTheory.variance X μ

/-- The `ℝ`-valued variance of the real-valued random variable `X` according to the volume measure.

It is set to `0` if `X` has infinite variance. -/
scoped notation "Var[" X "]" => Var[X; MeasureTheory.MeasureSpace.volume]

theorem evariance_congr (h : X =ᵐ[μ] Y) : eVar[X; μ] = eVar[Y; μ] := by
  simp_rw [evariance, integral_congr_ae h]
  apply lintegral_congr_ae
  filter_upwards [h] with ω hω using by simp [hω]

theorem variance_congr (h : X =ᵐ[μ] Y) : Var[X; μ] = Var[Y; μ] := by
  simp_rw [variance, evariance_congr h]

theorem evariance_lt_top [IsFiniteMeasure μ] (hX : MemLp X 2 μ) : evariance X μ < ∞ := by
  have := ENNReal.pow_lt_top (hX.sub <| memLp_const <| μ[X]).2 (n := 2)
  rw [eLpNorm_eq_lintegral_rpow_enorm two_ne_zero ENNReal.ofNat_ne_top, ← ENNReal.rpow_two] at this
  simp only [ENNReal.toReal_ofNat, Pi.sub_apply, one_div] at this
  rw [← ENNReal.rpow_mul, inv_mul_cancel₀ (two_ne_zero : (2 : ℝ) ≠ 0), ENNReal.rpow_one] at this
  simp_rw [ENNReal.rpow_two] at this
  exact this

lemma evariance_ne_top [IsFiniteMeasure μ] (hX : MemLp X 2 μ) : evariance X μ ≠ ∞ :=
  (evariance_lt_top hX).ne

theorem evariance_eq_top [IsFiniteMeasure μ] (hXm : AEStronglyMeasurable X μ) (hX : ¬MemLp X 2 μ) :
    evariance X μ = ∞ := by
  by_contra h
  rw [← Ne, ← lt_top_iff_ne_top] at h
  have : MemLp (fun ω => X ω - μ[X]) 2 μ := by
    refine ⟨by fun_prop, ?_⟩
    rw [eLpNorm_eq_lintegral_rpow_enorm two_ne_zero ENNReal.ofNat_ne_top]
    simp only [ENNReal.toReal_ofNat, ENNReal.rpow_two]
    exact ENNReal.rpow_lt_top_of_nonneg (by linarith) h.ne
  refine hX ?_
  convert this.add (memLp_const μ[X])
  ext ω
  rw [Pi.add_apply, sub_add_cancel]

theorem evariance_lt_top_iff_memLp [IsFiniteMeasure μ] (hX : AEStronglyMeasurable X μ) :
    evariance X μ < ∞ ↔ MemLp X 2 μ where
  mp := by contrapose!; rw [top_le_iff]; exact evariance_eq_top hX
  mpr := evariance_lt_top

@[deprecated (since := "2025-02-21")]
alias evariance_lt_top_iff_memℒp := evariance_lt_top_iff_memLp

lemma evariance_eq_top_iff [IsFiniteMeasure μ] (hX : AEStronglyMeasurable X μ) :
    evariance X μ = ∞ ↔ ¬ MemLp X 2 μ := by simp [← evariance_lt_top_iff_memLp hX]

lemma variance_of_not_memLp [IsFiniteMeasure μ] (hX : AEStronglyMeasurable X μ)
    (hX_not : ¬ MemLp X 2 μ) :
    variance X μ = 0 := by simp [variance, (evariance_eq_top_iff hX).mpr hX_not]

theorem ofReal_variance [IsFiniteMeasure μ] (hX : MemLp X 2 μ) :
    .ofReal (variance X μ) = evariance X μ := by
  rw [variance, ENNReal.ofReal_toReal]
  exact evariance_ne_top hX

protected alias _root_.MeasureTheory.MemLp.evariance_lt_top := evariance_lt_top
protected alias _root_.MeasureTheory.MemLp.evariance_ne_top := evariance_ne_top
protected alias _root_.MeasureTheory.MemLp.ofReal_variance_eq := ofReal_variance

@[deprecated (since := "2025-02-21")]
protected alias _root_.MeasureTheory.Memℒp.evariance_lt_top := evariance_lt_top
@[deprecated (since := "2025-02-21")]
protected alias _root_.MeasureTheory.Memℒp.evariance_ne_top := evariance_ne_top
@[deprecated (since := "2025-02-21")]
protected alias _root_.MeasureTheory.Memℒp.ofReal_variance_eq := ofReal_variance

variable (X μ) in
theorem evariance_eq_lintegral_ofReal :
    evariance X μ = ∫⁻ ω, ENNReal.ofReal ((X ω - μ[X]) ^ 2) ∂μ := by
  simp [evariance, ← enorm_pow, Real.enorm_of_nonneg (sq_nonneg _)]

lemma variance_eq_integral (hX : AEMeasurable X μ) : Var[X; μ] = ∫ ω, (X ω - μ[X]) ^ 2 ∂μ := by
  simp [variance, evariance, toReal_enorm, ← integral_toReal ((hX.sub_const _).enorm.pow_const _) <|
    .of_forall fun _ ↦ ENNReal.pow_lt_top enorm_lt_top]

lemma variance_of_integral_eq_zero (hX : AEMeasurable X μ) (hXint : μ[X] = 0) :
    variance X μ = ∫ ω, X ω ^ 2 ∂μ := by
  simp [variance_eq_integral hX, hXint]

@[simp]
theorem evariance_zero : evariance 0 μ = 0 := by simp [evariance]

theorem evariance_eq_zero_iff (hX : AEMeasurable X μ) :
    evariance X μ = 0 ↔ X =ᵐ[μ] fun _ => μ[X] := by
  simp [evariance, lintegral_eq_zero_iff' ((hX.sub_const _).enorm.pow_const _), EventuallyEq,
    sub_eq_zero]

theorem evariance_mul (c : ℝ) (X : Ω → ℝ) (μ : Measure Ω) :
    evariance (fun ω => c * X ω) μ = ENNReal.ofReal (c ^ 2) * evariance X μ := by
  rw [evariance, evariance, ← lintegral_const_mul' _ _ ENNReal.ofReal_lt_top.ne]
  congr with ω
  rw [integral_const_mul, ← mul_sub, enorm_mul, mul_pow, ← enorm_pow,
    Real.enorm_of_nonneg (sq_nonneg _)]

@[simp]
theorem variance_zero (μ : Measure Ω) : variance 0 μ = 0 := by
  simp only [variance, evariance_zero, ENNReal.toReal_zero]

lemma covariance_self {X : Ω → ℝ} (hX : AEMeasurable X μ) :
    cov[X, X; μ] = Var[X; μ] := by
  rw [covariance, variance_eq_integral hX]
  congr with x
  ring

@[deprecated (since := "2025-06-25")] alias covariance_same := covariance_self

theorem variance_nonneg (X : Ω → ℝ) (μ : Measure Ω) : 0 ≤ variance X μ :=
  ENNReal.toReal_nonneg

theorem variance_mul (c : ℝ) (X : Ω → ℝ) (μ : Measure Ω) :
    variance (fun ω => c * X ω) μ = c ^ 2 * variance X μ := by
  rw [variance, evariance_mul, ENNReal.toReal_mul, ENNReal.toReal_ofReal (sq_nonneg _)]
  rfl

theorem variance_smul (c : ℝ) (X : Ω → ℝ) (μ : Measure Ω) :
    variance (c • X) μ = c ^ 2 * variance X μ :=
  variance_mul c X μ

theorem variance_smul' {A : Type*} [CommSemiring A] [Algebra A ℝ] (c : A) (X : Ω → ℝ)
    (μ : Measure Ω) : variance (c • X) μ = c ^ 2 • variance X μ := by
  convert variance_smul (algebraMap A ℝ c) X μ using 1
  · simp only [algebraMap_smul]
  · simp only [Algebra.smul_def, map_pow]

theorem variance_eq_sub [IsProbabilityMeasure μ] {X : Ω → ℝ} (hX : MemLp X 2 μ) :
    variance X μ = μ[X ^ 2] - μ[X] ^ 2 := by
  rw [← covariance_self hX.aemeasurable, covariance_eq_sub hX hX, pow_two, pow_two]

@[deprecated (since := "2025-08-07")] alias variance_def' := variance_eq_sub

lemma variance_add_const [IsProbabilityMeasure μ] (hX : AEStronglyMeasurable X μ) (c : ℝ) :
    Var[fun ω ↦ X ω + c; μ] = Var[X; μ] := by
  by_cases hX_Lp : MemLp X 2 μ
  · have hX_int : Integrable X μ := hX_Lp.integrable one_le_two
    rw [variance_eq_integral (hX.add_const _).aemeasurable,
      integral_add hX_int (by fun_prop), integral_const, variance_eq_integral hX.aemeasurable]
    simp
  · rw [variance_of_not_memLp (hX.add_const _), variance_of_not_memLp hX hX_Lp]
    refine fun h_memLp ↦ hX_Lp ?_
    have : X = fun ω ↦ X ω + c - c := by ext; ring
    rw [this]
    exact h_memLp.sub (memLp_const c)

lemma variance_const_add [IsProbabilityMeasure μ] (hX : AEStronglyMeasurable X μ) (c : ℝ) :
    Var[fun ω ↦ c + X ω; μ] = Var[X; μ] := by
  simp_rw [add_comm c, variance_add_const hX c]

lemma variance_fun_neg : Var[fun ω ↦ -X ω; μ] = Var[X; μ] := by
  convert variance_mul (-1) X μ
  · ext; ring
  · simp

lemma variance_neg : Var[-X; μ] = Var[X; μ] := variance_fun_neg

lemma variance_sub_const [IsProbabilityMeasure μ] (hX : AEStronglyMeasurable X μ) (c : ℝ) :
    Var[fun ω ↦ X ω - c; μ] = Var[X; μ] := by
  simp_rw [sub_eq_add_neg, variance_add_const hX (-c)]

lemma variance_const_sub [IsProbabilityMeasure μ] (hX : AEStronglyMeasurable X μ) (c : ℝ) :
    Var[fun ω ↦ c - X ω; μ] = Var[X; μ] := by
  simp_rw [sub_eq_add_neg]
  rw [variance_const_add (by fun_prop) c, variance_fun_neg]

lemma variance_add [IsFiniteMeasure μ] (hX : MemLp X 2 μ) (hY : MemLp Y 2 μ) :
    Var[X + Y; μ] = Var[X; μ] + 2 * cov[X, Y; μ] + Var[Y; μ] := by
  rw [← covariance_self, covariance_add_left hX hY (hX.add hY), covariance_add_right hX hX hY,
    covariance_add_right hY hX hY, covariance_self, covariance_self, covariance_comm]
  · ring
  · exact hY.aemeasurable
  · exact hX.aemeasurable
  · exact hX.aemeasurable.add hY.aemeasurable

lemma variance_fun_add [IsFiniteMeasure μ] (hX : MemLp X 2 μ) (hY : MemLp Y 2 μ) :
    Var[fun ω ↦ X ω + Y ω; μ] = Var[X; μ] + 2 * cov[X, Y; μ] + Var[Y; μ] :=
  variance_add hX hY

lemma variance_sub [IsFiniteMeasure μ] (hX : MemLp X 2 μ) (hY : MemLp Y 2 μ) :
     Var[X - Y; μ] = Var[X; μ] - 2 * cov[X, Y; μ] + Var[Y; μ] := by
   rw [sub_eq_add_neg, variance_add hX hY.neg, variance_neg, covariance_neg_right]
   ring

lemma variance_fun_sub [IsFiniteMeasure μ] (hX : MemLp X 2 μ) (hY : MemLp Y 2 μ) :
    Var[fun ω ↦ X ω - Y ω; μ] = Var[X; μ] - 2 * cov[X, Y; μ] + Var[Y; μ] :=
  variance_sub hX hY

variable {ι : Type*} {s : Finset ι} {X : (i : ι) → Ω → ℝ}

lemma variance_sum' [IsFiniteMeasure μ] (hX : ∀ i ∈ s, MemLp (X i) 2 μ) :
    Var[∑ i ∈ s, X i; μ] = ∑ i ∈ s, ∑ j ∈ s, cov[X i, X j; μ] := by
  rw [← covariance_self, covariance_sum_left' (by simpa)]
  · refine Finset.sum_congr rfl fun i hi ↦ ?_
    rw [covariance_sum_right' (by simpa) (hX i hi)]
  · exact memLp_finset_sum' _ (by simpa)
  · exact (memLp_finset_sum' _ (by simpa)).aemeasurable

lemma variance_sum [IsFiniteMeasure μ] [Fintype ι] (hX : ∀ i, MemLp (X i) 2 μ) :
    Var[∑ i, X i; μ] = ∑ i, ∑ j, cov[X i, X j; μ] :=
  variance_sum' (fun _ _ ↦ hX _)

lemma variance_fun_sum' [IsFiniteMeasure μ] (hX : ∀ i ∈ s, MemLp (X i) 2 μ) :
    Var[fun ω ↦ ∑ i ∈ s, X i ω; μ] = ∑ i ∈ s, ∑ j ∈ s, cov[X i, X j; μ] := by
  convert variance_sum' hX
  simp

lemma variance_fun_sum [IsFiniteMeasure μ] [Fintype ι] (hX : ∀ i, MemLp (X i) 2 μ) :
    Var[fun ω ↦ ∑ i, X i ω; μ] = ∑ i, ∑ j, cov[X i, X j; μ] := by
  convert variance_sum hX
  simp

variable {X : Ω → ℝ}

@[simp]
lemma variance_dirac [MeasurableSingletonClass Ω] (x : Ω) : Var[X; Measure.dirac x] = 0 := by
  rw [variance_eq_integral]
  · simp
  · exact aemeasurable_dirac

lemma variance_map {Ω' : Type*} {mΩ' : MeasurableSpace Ω'} {μ : Measure Ω'}
    {Y : Ω' → Ω} (hX : AEMeasurable X (μ.map Y)) (hY : AEMeasurable Y μ) :
    Var[X; μ.map Y] = Var[X ∘ Y; μ] := by
  rw [variance_eq_integral hX, integral_map hY, variance_eq_integral (hX.comp_aemeasurable hY),
    integral_map hY]
  · congr
  · exact hX.aestronglyMeasurable
  · refine AEStronglyMeasurable.pow ?_ _
    exact AEMeasurable.aestronglyMeasurable (by fun_prop)

lemma _root_.MeasureTheory.MeasurePreserving.variance_fun_comp {Ω' : Type*}
    {mΩ' : MeasurableSpace Ω'} {ν : Measure Ω'} {X : Ω → Ω'}
    (hX : MeasurePreserving X μ ν) {f : Ω' → ℝ} (hf : AEMeasurable f ν) :
    Var[fun ω ↦ f (X ω); μ] = Var[f; ν] := by
  rw [← hX.map_eq, variance_map (hX.map_eq ▸ hf) hX.aemeasurable]
  rfl

lemma variance_map_equiv {Ω' : Type*} {mΩ' : MeasurableSpace Ω'} {μ : Measure Ω'}
    (X : Ω → ℝ) (Y : Ω' ≃ᵐ Ω) :
    Var[X; μ.map Y] = Var[X ∘ Y; μ] := by
  simp_rw [variance, evariance, lintegral_map_equiv, integral_map_equiv, Function.comp_apply]

lemma variance_id_map (hX : AEMeasurable X μ) : Var[id; μ.map X] = Var[X; μ] := by
  simp [variance_map measurable_id.aemeasurable hX]

theorem variance_le_expectation_sq [IsProbabilityMeasure μ] {X : Ω → ℝ}
    (hm : AEStronglyMeasurable X μ) : variance X μ ≤ μ[X ^ 2] := by
  by_cases hX : MemLp X 2 μ
  · rw [variance_eq_sub hX]
    simp only [sq_nonneg, sub_le_self_iff]
  rw [variance, evariance_eq_lintegral_ofReal, ← integral_eq_lintegral_of_nonneg_ae]
  · by_cases hint : Integrable X μ; swap
    · simp only [integral_undef hint, Pi.pow_apply, sub_zero]
      exact le_rfl
    · rw [integral_undef]
      · exact integral_nonneg fun a => sq_nonneg _
      intro h
      have A : MemLp (X - fun ω : Ω => μ[X]) 2 μ :=
        (memLp_two_iff_integrable_sq (by fun_prop)).2 h
      have B : MemLp (fun _ : Ω => μ[X]) 2 μ := memLp_const _
      apply hX
      convert A.add B
      simp
  · exact Eventually.of_forall fun x => sq_nonneg _
  · exact (AEMeasurable.pow_const (hm.aemeasurable.sub_const _) _).aestronglyMeasurable

theorem evariance_def' [IsProbabilityMeasure μ] {X : Ω → ℝ} (hX : AEStronglyMeasurable X μ) :
    evariance X μ = (∫⁻ ω, ‖X ω‖ₑ ^ 2 ∂μ) - ENNReal.ofReal (μ[X] ^ 2) := by
  by_cases hℒ : MemLp X 2 μ
  · rw [← ofReal_variance hℒ, variance_eq_sub hℒ, ENNReal.ofReal_sub _ (sq_nonneg _)]
    congr
    simp_rw [← enorm_pow, enorm]
    rw [lintegral_coe_eq_integral]
    · simp
    · simpa using hℒ.abs.integrable_sq
  · symm
    rw [evariance_eq_top hX hℒ, ENNReal.sub_eq_top_iff]
    refine ⟨?_, ENNReal.ofReal_ne_top⟩
    rw [MemLp, not_and] at hℒ
    specialize hℒ hX
    simp only [eLpNorm_eq_lintegral_rpow_enorm two_ne_zero ENNReal.ofNat_ne_top, not_lt, top_le_iff,
      ENNReal.toReal_ofNat, one_div, ENNReal.rpow_eq_top_iff, inv_lt_zero, inv_pos, and_true,
      or_iff_not_imp_left, not_and_or, zero_lt_two] at hℒ
    exact mod_cast hℒ fun _ => zero_le_two

set_option linter.deprecated false in
/-- **Chebyshev's inequality** for `ℝ≥0∞`-valued variance. -/
theorem meas_ge_le_evariance_div_sq {X : Ω → ℝ} (hX : AEStronglyMeasurable X μ) {c : ℝ≥0}
    (hc : c ≠ 0) : μ {ω | ↑c ≤ |X ω - μ[X]|} ≤ evariance X μ / c ^ 2 := by
  have A : (c : ℝ≥0∞) ≠ 0 := by rwa [Ne, ENNReal.coe_eq_zero]
  have B : AEStronglyMeasurable (fun _ : Ω => μ[X]) μ := aestronglyMeasurable_const
  convert meas_ge_le_mul_pow_eLpNorm μ two_ne_zero ENNReal.ofNat_ne_top (hX.sub B) A using 1
  · congr
    simp only [Pi.sub_apply, ENNReal.coe_le_coe, ← Real.norm_eq_abs, ← coe_nnnorm,
      NNReal.coe_le_coe]
  · rw [eLpNorm_eq_lintegral_rpow_enorm two_ne_zero ENNReal.ofNat_ne_top]
    simp only [ENNReal.toReal_ofNat, one_div, Pi.sub_apply]
    rw [div_eq_mul_inv, ENNReal.inv_pow, mul_comm, ENNReal.rpow_two]
    congr
    simp_rw [← ENNReal.rpow_mul, inv_mul_cancel₀ (two_ne_zero : (2 : ℝ) ≠ 0), ENNReal.rpow_two,
      ENNReal.rpow_one, evariance]


/-- **Chebyshev's inequality**: one can control the deviation probability of a real random variable
from its expectation in terms of the variance. -/
theorem meas_ge_le_variance_div_sq [IsFiniteMeasure μ] {X : Ω → ℝ} (hX : MemLp X 2 μ) {c : ℝ}
    (hc : 0 < c) : μ {ω | c ≤ |X ω - μ[X]|} ≤ ENNReal.ofReal (variance X μ / c ^ 2) := by
  rw [ENNReal.ofReal_div_of_pos (sq_pos_of_ne_zero hc.ne.symm), hX.ofReal_variance_eq]
  convert @meas_ge_le_evariance_div_sq _ _ _ _ hX.1 c.toNNReal (by simp [hc]) using 1
  · simp only [Real.coe_toNNReal', max_le_iff, abs_nonneg, and_true]
  · rw [ENNReal.ofReal_pow hc.le]
    rfl

/-- The variance of the sum of two independent random variables is the sum of the variances. -/
nonrec theorem IndepFun.variance_add {X Y : Ω → ℝ} (hX : MemLp X 2 μ)
    (hY : MemLp Y 2 μ) (h : IndepFun X Y μ) : Var[X + Y; μ] = Var[X; μ] + Var[Y; μ] := by
  by_cases h' : X =ᵐ[μ] 0
  · rw [variance_congr h', variance_congr h'.add_right]
    simp
  have := hX.isProbabilityMeasure_of_indepFun X Y (by simp) (by simp) h' h
  rw [variance_add hX hY, h.covariance_eq_zero hX hY]
  simp

<<<<<<< HEAD
/-- The variance of the sum of two independent random variables is the sum of the variances. -/
lemma IndepFun.variance_fun_add {X Y : Ω → ℝ} (hX : MemLp X 2 μ)
    (hY : MemLp Y 2 μ) (h : IndepFun X Y μ) : Var[fun ω ↦ X ω + Y ω; μ] = Var[X; μ] + Var[Y; μ] :=
  h.variance_add hX hY

-- Porting note: supplied `MeasurableSpace Ω` argument of `hs`, `h` by unification
=======
>>>>>>> d9686a36
/-- The variance of a finite sum of pairwise independent random variables is the sum of the
variances. -/
nonrec theorem IndepFun.variance_sum {ι : Type*} {X : ι → Ω → ℝ} {s : Finset ι}
    (hs : ∀ i ∈ s, MemLp (X i) 2 μ)
    (h : Set.Pairwise ↑s fun i j => IndepFun (X i) (X j) μ) :
    variance (∑ i ∈ s, X i) μ = ∑ i ∈ s, variance (X i) μ := by
  by_cases h'' : ∀ i ∈ s, X i =ᵐ[μ] 0
  · rw [variance_congr (Y := 0), variance_zero]
    · symm
      refine Finset.sum_eq_zero fun i hi ↦ ?_
      simp [variance_congr (h'' i hi)]
    · have := fun (i : s) ↦ h'' i.1 i.2
      filter_upwards [ae_all_iff.2 this] with ω hω
      simp only [sum_apply, Pi.zero_apply]
      exact Finset.sum_eq_zero fun i hi ↦ hω ⟨i, hi⟩
  obtain ⟨j, hj1, hj2⟩ := not_forall₂.1 h''
  obtain rfl | h' := s.eq_singleton_or_nontrivial hj1
  · simp
  obtain ⟨k, hk1, hk2⟩ := h'.exists_ne j
  have := (hs j hj1).isProbabilityMeasure_of_indepFun (X j) (X k) (by simp) (by simp) hj2
    (h hj1 hk1 hk2.symm)
  rw [variance_sum' hs]
  refine Finset.sum_congr rfl (fun i hi ↦ ?_)
  rw [← covariance_self (hs i hi).aemeasurable]
  refine Finset.sum_eq_single_of_mem i hi fun j hj1 hj2 ↦ ?_
  exact (h hi hj1 hj2.symm).covariance_eq_zero (hs i hi) (hs j hj1)

/-- **The Bhatia-Davis inequality on variance**

The variance of a random variable `X` satisfying `a ≤ X ≤ b` almost everywhere is at most
`(b - 𝔼 X) * (𝔼 X - a)`. -/
lemma variance_le_sub_mul_sub [IsProbabilityMeasure μ] {a b : ℝ} {X : Ω → ℝ}
    (h : ∀ᵐ ω ∂μ, X ω ∈ Set.Icc a b) (hX : AEMeasurable X μ) :
    variance X μ ≤ (b - μ[X]) * (μ[X] - a) := by
  have ha : ∀ᵐ ω ∂μ, a ≤ X ω := h.mono fun ω h => h.1
  have hb : ∀ᵐ ω ∂μ, X ω ≤ b := h.mono fun ω h => h.2
  have hX_int₂ : Integrable (fun ω ↦ -X ω ^ 2) μ :=
    (memLp_of_bounded h hX.aestronglyMeasurable 2).integrable_sq.neg
  have hX_int₁ : Integrable (fun ω ↦ (a + b) * X ω) μ :=
    ((integrable_const (max |a| |b|)).mono' hX.aestronglyMeasurable
      (by filter_upwards [ha, hb] with ω using abs_le_max_abs_abs)).const_mul (a + b)
  have h0 : 0 ≤ -μ[X ^ 2] + (a + b) * μ[X] - a * b :=
    calc
      _ ≤ ∫ ω, (b - X ω) * (X ω - a) ∂μ := by
        apply integral_nonneg_of_ae
        filter_upwards [ha, hb] with ω ha' hb'
        exact mul_nonneg (by linarith : 0 ≤ b - X ω) (by linarith : 0 ≤ X ω - a)
      _ = ∫ ω, -X ω ^ 2 + (a + b) * X ω - a * b ∂μ :=
        integral_congr_ae <| ae_of_all μ fun ω ↦ by ring
      _ = ∫ ω, - X ω ^ 2 + (a + b) * X ω ∂μ - ∫ _, a * b ∂μ :=
        integral_sub (by fun_prop) (integrable_const (a * b))
      _ = ∫ ω, - X ω ^ 2 + (a + b) * X ω ∂μ - a * b := by simp
      _ = - μ[X ^ 2] + (a + b) * μ[X] - a * b := by
        simp [← integral_neg, ← integral_const_mul, integral_add hX_int₂ hX_int₁]
  calc
    _ ≤ (a + b) * μ[X] - a * b - μ[X] ^ 2 := by
      rw [variance_eq_sub (memLp_of_bounded h hX.aestronglyMeasurable 2)]
      linarith
    _ = (b - μ[X]) * (μ[X] - a) := by ring

/-- **Popoviciu's inequality on variances**

The variance of a random variable `X` satisfying `a ≤ X ≤ b` almost everywhere is at most
`((b - a) / 2) ^ 2`. -/
lemma variance_le_sq_of_bounded [IsProbabilityMeasure μ] {a b : ℝ} {X : Ω → ℝ}
    (h : ∀ᵐ ω ∂μ, X ω ∈ Set.Icc a b) (hX : AEMeasurable X μ) :
    variance X μ ≤ ((b - a) / 2) ^ 2 :=
  calc
    _ ≤ (b - μ[X]) * (μ[X] - a) := variance_le_sub_mul_sub h hX
    _ = ((b - a) / 2) ^ 2 - (μ[X] - (b + a) / 2) ^ 2 := by ring
    _ ≤ ((b - a) / 2) ^ 2 := sub_le_self _ (sq_nonneg _)

section Prod

variable {Ω' : Type*} {mΩ' : MeasurableSpace Ω'} {ν : Measure Ω'}
  [IsProbabilityMeasure μ] [IsProbabilityMeasure ν]
  {X : Ω → ℝ} {Y : Ω' → ℝ}

lemma variance_add_prod (hfμ : MemLp X 2 μ) (hgν : MemLp Y 2 ν) :
    Var[fun p ↦ X p.1 + Y p.2; μ.prod ν] = Var[X; μ] + Var[Y; ν] := by
  refine (IndepFun.variance_fun_add (hfμ.comp_fst ν) (hgν.comp_snd μ) ?_).trans ?_
  · exact indepFun_prod₀ hfμ.aemeasurable hgν.aemeasurable
  · rw [measurePreserving_fst.variance_fun_comp hfμ.aemeasurable,
      measurePreserving_snd.variance_fun_comp hgν.aemeasurable]

end Prod

section NormedSpace

variable {E F : Type*} [NormedAddCommGroup E] [NormedSpace ℝ E] {mE : MeasurableSpace E}
  [NormedAddCommGroup F] [NormedSpace ℝ F] {mF : MeasurableSpace F}
  {μ : Measure E} [IsProbabilityMeasure μ] {ν : Measure F} [IsProbabilityMeasure ν]

lemma variance_dual_prod' {L : StrongDual ℝ (E × F)}
    (hLμ : MemLp (L.comp (.inl ℝ E F)) 2 μ) (hLν : MemLp (L.comp (.inr ℝ E F)) 2 ν) :
    Var[L; μ.prod ν] = Var[L.comp (.inl ℝ E F); μ] + Var[L.comp (.inr ℝ E F); ν] := by
  have : L = fun x : E × F ↦ L.comp (.inl ℝ E F) x.1 + L.comp (.inr ℝ E F) x.2 := by
    ext; rw [L.comp_inl_add_comp_inr]
  rw [this, variance_add_prod hLμ hLν]

lemma variance_dual_prod {L : StrongDual ℝ (E × F)} (hLμ : MemLp id 2 μ) (hLν : MemLp id 2 ν) :
    Var[L; μ.prod ν] = Var[L.comp (.inl ℝ E F); μ] + Var[L.comp (.inr ℝ E F); ν] :=
  variance_dual_prod' (ContinuousLinearMap.comp_memLp' _ hLμ)
    (ContinuousLinearMap.comp_memLp' _ hLν)

end NormedSpace

end ProbabilityTheory<|MERGE_RESOLUTION|>--- conflicted
+++ resolved
@@ -394,15 +394,11 @@
   rw [variance_add hX hY, h.covariance_eq_zero hX hY]
   simp
 
-<<<<<<< HEAD
 /-- The variance of the sum of two independent random variables is the sum of the variances. -/
 lemma IndepFun.variance_fun_add {X Y : Ω → ℝ} (hX : MemLp X 2 μ)
     (hY : MemLp Y 2 μ) (h : IndepFun X Y μ) : Var[fun ω ↦ X ω + Y ω; μ] = Var[X; μ] + Var[Y; μ] :=
   h.variance_add hX hY
 
--- Porting note: supplied `MeasurableSpace Ω` argument of `hs`, `h` by unification
-=======
->>>>>>> d9686a36
 /-- The variance of a finite sum of pairwise independent random variables is the sum of the
 variances. -/
 nonrec theorem IndepFun.variance_sum {ι : Type*} {X : ι → Ω → ℝ} {s : Finset ι}
