--- conflicted
+++ resolved
@@ -490,78 +490,27 @@
   [IsProbabilityMeasure μ] [IsProbabilityMeasure ν]
   {X : Ω → ℝ} {Y : Ω' → ℝ}
 
-<<<<<<< HEAD
-lemma covariance_fst_snd_prod (hfμ : MemLp X 2 μ) (hgν : MemLp Y 2 ν) :
-    cov[fun p ↦ X p.1, fun p ↦ Y p.2; μ.prod ν] = 0 :=
-  (indepFun_prod₀ hfμ.aemeasurable hgν.aemeasurable).covariance_eq_zero
-    (hfμ.comp_fst ν) (hgν.comp_snd μ)
-
-lemma variance_add_prod (hfμ : MemLp X 2 μ) (hgν : MemLp Y 2 ν) :
-    Var[fun p ↦ X p.1 + Y p.2; μ.prod ν] = Var[X; μ] + Var[Y; ν] := by
-  rw [variance_fun_add (hfμ.comp_fst ν) (hgν.comp_snd μ)]
-  simp only [covariance_fst_snd_prod hfμ hgν, mul_zero, add_zero]
-  have h_map1 : (μ.prod ν).map Prod.fst = μ := by simp
-  have h_map2 : (μ.prod ν).map Prod.snd = ν := by simp
-  conv_rhs => rw [← h_map1]
-              rhs
-              rw [← h_map2]
-  rw [variance_map _ (by fun_prop), variance_map _ (by fun_prop)]
-  · rfl
-  · simp only [Measure.map_snd_prod, measure_univ, one_smul]
-    exact hgν.aemeasurable
-  · simp only [Measure.map_fst_prod, measure_univ, one_smul]
-    exact hfμ.aemeasurable
-=======
 lemma variance_add_prod (hfμ : MemLp X 2 μ) (hgν : MemLp Y 2 ν) :
     Var[fun p ↦ X p.1 + Y p.2; μ.prod ν] = Var[X; μ] + Var[Y; ν] := by
   refine (IndepFun.variance_fun_add (hfμ.comp_fst ν) (hgν.comp_snd μ) ?_).trans ?_
   · exact indepFun_prod₀ hfμ.aemeasurable hgν.aemeasurable
   · rw [measurePreserving_fst.variance_fun_comp hfμ.aemeasurable,
       measurePreserving_snd.variance_fun_comp hgν.aemeasurable]
->>>>>>> 4a2cfa25
 
 end Prod
 
 section NormedSpace
 
-<<<<<<< HEAD
-variable {E F G : Type*} [NormedAddCommGroup E] [NormedSpace ℝ E] {mE : MeasurableSpace E}
-  [NormedAddCommGroup F] [NormedSpace ℝ F] {mF : MeasurableSpace F}
-  [NormedAddCommGroup G] [NormedSpace ℝ G] {mG : MeasurableSpace G} [CompleteSpace G]
-  {μ : Measure E} [IsProbabilityMeasure μ] {ν : Measure F} [IsProbabilityMeasure ν]
-  {p : ℝ≥0∞}
-
-lemma integral_continuousLinearMap_prod' {L : E × F →L[ℝ] G}
-    (hLμ : Integrable (L.comp (.inl ℝ E F)) μ) (hLν : Integrable (L.comp (.inr ℝ E F)) ν) :
-    (μ.prod ν)[L] = μ[L.comp (.inl ℝ E F)] + ν[L.comp (.inr ℝ E F)] := by
-  simp_rw [← L.comp_inl_add_comp_inr]
-  replace hLμ := ((memLp_one_iff_integrable.mpr hLμ).comp_fst ν).integrable le_rfl
-  replace hLν := ((memLp_one_iff_integrable.mpr hLν).comp_snd μ).integrable le_rfl
-  rw [integral_add hLμ hLν, integral_prod _ hLμ, integral_prod _ hLν]
-  simp
-
-lemma integral_continuousLinearMap_prod {L : E × F →L[ℝ] G}
-    (hμ : Integrable id μ) (hν : Integrable id ν) :
-    (μ.prod ν)[L] = μ[L.comp (.inl ℝ E F)] + ν[L.comp (.inr ℝ E F)] :=
-  integral_continuousLinearMap_prod' (ContinuousLinearMap.integrable_comp _ hμ)
-    (ContinuousLinearMap.integrable_comp _ hν)
-=======
 variable {E F : Type*} [NormedAddCommGroup E] [NormedSpace ℝ E] {mE : MeasurableSpace E}
   [NormedAddCommGroup F] [NormedSpace ℝ F] {mF : MeasurableSpace F}
   {μ : Measure E} [IsProbabilityMeasure μ] {ν : Measure F} [IsProbabilityMeasure ν]
->>>>>>> 4a2cfa25
 
 lemma variance_dual_prod' {L : StrongDual ℝ (E × F)}
     (hLμ : MemLp (L.comp (.inl ℝ E F)) 2 μ) (hLν : MemLp (L.comp (.inr ℝ E F)) 2 ν) :
     Var[L; μ.prod ν] = Var[L.comp (.inl ℝ E F); μ] + Var[L.comp (.inr ℝ E F); ν] := by
   have : L = fun x : E × F ↦ L.comp (.inl ℝ E F) x.1 + L.comp (.inr ℝ E F) x.2 := by
     ext; rw [L.comp_inl_add_comp_inr]
-<<<<<<< HEAD
-  conv_lhs => rw [this]
-  rw [variance_add_prod hLμ hLν]
-=======
   rw [this, variance_add_prod hLμ hLν]
->>>>>>> 4a2cfa25
 
 lemma variance_dual_prod {L : StrongDual ℝ (E × F)} (hLμ : MemLp id 2 μ) (hLν : MemLp id 2 ν) :
     Var[L; μ.prod ν] = Var[L.comp (.inl ℝ E F); μ] + Var[L.comp (.inr ℝ E F); ν] :=
