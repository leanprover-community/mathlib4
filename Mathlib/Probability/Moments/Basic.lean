--- conflicted
+++ resolved
@@ -197,12 +197,8 @@
 
 lemma mgf_map {Ω' : Type*} {mΩ' : MeasurableSpace Ω'} {μ : Measure Ω'} {Y : Ω' → Ω} {X : Ω → ℝ}
     (hY : AEMeasurable Y μ) {t : ℝ} (hX : AEStronglyMeasurable (fun ω ↦ exp (t * X ω)) (μ.map Y)) :
-<<<<<<< HEAD
-    mgf X (μ.map Y) t = mgf (X ∘ Y) μ t := by rw [mgf, integral_map hY hX]; rfl
-=======
     mgf X (μ.map Y) t = mgf (X ∘ Y) μ t := by
   simp_rw [mgf, integral_map hY hX, Function.comp_apply]
->>>>>>> 1dfd8d60
 
 lemma mgf_id_map (hX : AEMeasurable X μ) : mgf id (μ.map X) = mgf X μ := by
   ext t
