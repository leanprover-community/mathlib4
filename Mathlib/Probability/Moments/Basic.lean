--- conflicted
+++ resolved
@@ -349,16 +349,10 @@
     (s : Finset ι) : mgf (∑ i ∈ s, X i) μ t = ∏ i ∈ s, mgf (X i) μ t := by
   have : IsProbabilityMeasure μ := h_indep.isProbabilityMeasure
   classical
-<<<<<<< HEAD
   induction s using Finset.induction_on with
-  | empty => simp only [sum_empty, mgf_zero_fun, measure_univ, ENNReal.toReal_one, prod_empty]
+  | empty => simp
   | @insert i s hi_notin_s h_rec =>
     have h_int' : ∀ i : ι, AEStronglyMeasurable (fun ω : Ω => exp (t * X i ω)) μ := fun i =>
-=======
-  induction' s using Finset.induction_on with i s hi_notin_s h_rec h_int
-  · simp
-  · have h_int' : ∀ i : ι, AEStronglyMeasurable (fun ω : Ω => exp (t * X i ω)) μ := fun i =>
->>>>>>> dc4f49f1
       ((h_meas i).const_mul t).exp.aestronglyMeasurable
     rw [sum_insert hi_notin_s,
       IndepFun.mgf_add (h_indep.indepFun_finset_sum_of_not_mem h_meas hi_notin_s).symm (h_int' i)
