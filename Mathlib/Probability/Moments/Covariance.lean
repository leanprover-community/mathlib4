--- conflicted
+++ resolved
@@ -3,15 +3,8 @@
 Released under Apache 2.0 license as described in the file LICENSE.
 Authors: Rémy Degenne, Etienne Marion
 -/
-<<<<<<< HEAD
-import Mathlib.MeasureTheory.Function.L2Space
 import Mathlib.Probability.Independence.Integrable
 import Mathlib.Probability.Independence.Integration
-=======
-import Mathlib.Analysis.InnerProductSpace.Basic
-import Mathlib.MeasureTheory.Integral.Bochner.Basic
->>>>>>> 03e671a3
-import Mathlib.Probability.Notation
 
 /-!
 # Covariance
@@ -291,7 +284,6 @@
 
 end Map
 
-<<<<<<< HEAD
 lemma IndepFun.covariance_eq_zero (h : IndepFun X Y μ) (hX : MemLp X 2 μ) (hY : MemLp Y 2 μ) :
     cov[X, Y; μ] = 0 := by
   by_cases h' : ∀ᵐ ω ∂μ, X ω = 0
@@ -302,7 +294,4 @@
   rw [covariance_eq hX hY, h.integral_mul_eq_mul_integral hX.aemeasurable hY.aemeasurable, sub_self]
 
 end ProbabilityTheory
-=======
-end ProbabilityTheory
-#min_imports
->>>>>>> 03e671a3
+#min_imports