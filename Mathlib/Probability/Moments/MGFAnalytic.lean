/-
Copyright (c) 2025 Rémy Degenne. All rights reserved.
Released under Apache 2.0 license as described in the file LICENSE.
Authors: Rémy Degenne
-/
import Mathlib.Probability.Moments.ComplexMGF
import Mathlib.Analysis.SpecialFunctions.Complex.Analytic

/-!
# The moment generating function is analytic

The moment generating function `mgf X μ` of a random variable `X` with respect to a measure `μ`
is analytic on the interior of `integrableExpSet X μ`, the interval on which it is defined.

## Main results

* `analyticOn_mgf`: the moment generating function is analytic on the interior of the interval
  on which it is defined.
* `iteratedDeriv_mgf`: the n-th derivative of the mgf at `t` is `μ[X ^ n * exp (t * X)]`.

* `analyticOn_cgf`: the cumulant generating function is analytic on the interior of the interval
  `integrableExpSet X μ`.

-/


open MeasureTheory Filter Finset Real

open scoped MeasureTheory ProbabilityTheory ENNReal NNReal Topology Nat

namespace ProbabilityTheory

variable {Ω ι : Type*} {m : MeasurableSpace Ω} {X : Ω → ℝ} {μ : Measure Ω} {t u v : ℝ}

/-- For `t : ℝ` with `t ∈ interior (integrableExpSet X μ)`, the derivative of the function
`x ↦ μ[X ^ n * exp (x * X)]` at `t` is `μ[X ^ (n + 1) * exp (t * X)]`. -/
lemma hasDerivAt_integral_pow_mul_exp_real (ht : t ∈ interior (integrableExpSet X μ)) (n : ℕ) :
    HasDerivAt (fun t ↦ μ[fun ω ↦ X ω ^ n * exp (t * X ω)])
      μ[fun ω ↦ X ω ^ (n + 1) * exp (t * X ω)] t := by
  have h_re_of_mem n t (ht' : t ∈ interior (integrableExpSet X μ)) :
      (∫ ω, X ω ^ n * Complex.exp (t * X ω) ∂μ).re = ∫ ω, X ω ^ n * exp (t * X ω) ∂μ := by
    rw [← RCLike.re_eq_complex_re, ← integral_re]
    · norm_cast
    · refine integrable_pow_mul_cexp_of_re_mem_interior_integrableExpSet ?_ n
      simpa using ht'
  have h_re n : ∀ᶠ t' : ℝ in 𝓝 t, (∫ ω, X ω ^ n * Complex.exp (t' * X ω) ∂μ).re
      = ∫ ω, X ω ^ n * exp (t' * X ω) ∂μ := by
    filter_upwards [isOpen_interior.eventually_mem ht] with t ht' using h_re_of_mem n t ht'
  rw [← EventuallyEq.hasDerivAt_iff (h_re _), ← h_re_of_mem _ t ht]
  exact (hasDerivAt_integral_pow_mul_exp (by simp [ht]) n).real_of_complex

section DerivMGF

/-- For `t ∈ interior (integrableExpSet X μ)`, the derivative of `mgf X μ` at `t` is
`μ[X * exp (t * X)]`. -/
lemma hasDerivAt_mgf (h : t ∈ interior (integrableExpSet X μ)) :
    HasDerivAt (mgf X μ) (μ[fun ω ↦ X ω * exp (t * X ω)]) t := by
  convert hasDerivAt_integral_pow_mul_exp_real h 0
  · simp [mgf]
  · simp

lemma hasDerivAt_iteratedDeriv_mgf (ht : t ∈ interior (integrableExpSet X μ)) (n : ℕ) :
    HasDerivAt (iteratedDeriv n (mgf X μ)) μ[fun ω ↦ X ω ^ (n + 1) * exp (t * X ω)] t := by
  induction n generalizing t with
  | zero => simp [hasDerivAt_mgf ht]
  | succ n hn =>
    rw [iteratedDeriv_succ]
    have : deriv (iteratedDeriv n (mgf X μ))
        =ᶠ[𝓝 t] fun t ↦ μ[fun ω ↦ X ω ^ (n + 1) * exp (t * X ω)] := by
      have h_mem : ∀ᶠ y in 𝓝 t, y ∈ interior (integrableExpSet X μ) :=
        isOpen_interior.eventually_mem ht
      filter_upwards [h_mem] with y hy using HasDerivAt.deriv (hn hy)
    rw [EventuallyEq.hasDerivAt_iff this]
    exact hasDerivAt_integral_pow_mul_exp_real ht (n + 1)

/-- For `t ∈ interior (integrableExpSet X μ)`, the n-th derivative of `mgf X μ` at `t` is
`μ[X ^ n * exp (t * X)]`. -/
lemma iteratedDeriv_mgf (ht : t ∈ interior (integrableExpSet X μ)) (n : ℕ) :
    iteratedDeriv n (mgf X μ) t = μ[fun ω ↦ X ω ^ n * exp (t * X ω)] := by
  induction n generalizing t with
  | zero => simp [mgf]
  | succ n hn =>
    rw [iteratedDeriv_succ]
    exact (hasDerivAt_iteratedDeriv_mgf ht n).deriv

/-- The derivatives of the moment generating function at zero are the moments. -/
lemma iteratedDeriv_mgf_zero (h : 0 ∈ interior (integrableExpSet X μ)) (n : ℕ) :
    iteratedDeriv n (mgf X μ) 0 = μ[X ^ n] := by
  simp [iteratedDeriv_mgf h n]

/-- For `t ∈ interior (integrableExpSet X μ)`, the derivative of `mgf X μ` at `t` is
`μ[X * exp (t * X)]`. -/
lemma deriv_mgf (h : t ∈ interior (integrableExpSet X μ)) :
    deriv (mgf X μ) t = μ[fun ω ↦ X ω * exp (t * X ω)] :=
  (hasDerivAt_mgf h).deriv

lemma deriv_mgf_zero (h : 0 ∈ interior (integrableExpSet X μ)) : deriv (mgf X μ) 0 = μ[X] := by
  simp [deriv_mgf h]

end DerivMGF

section AnalyticMGF

/-- The moment generating function is analytic at every `t ∈ interior (integrableExpSet X μ)`. -/
lemma analyticAt_mgf (ht : t ∈ interior (integrableExpSet X μ)) :
    AnalyticAt ℝ (mgf X μ) t := by
  rw [← re_complexMGF_ofReal']
  exact (analyticAt_complexMGF (by simp [ht])).re_ofReal

lemma analyticOnNhd_mgf : AnalyticOnNhd ℝ (mgf X μ) (interior (integrableExpSet X μ)) :=
  fun _ hx ↦ analyticAt_mgf hx

/-- The moment generating function is analytic on the interior of the interval on which it is
defined. -/
lemma analyticOn_mgf : AnalyticOn ℝ (mgf X μ) (interior (integrableExpSet X μ)) :=
  analyticOnNhd_mgf.analyticOn

lemma hasFPowerSeriesAt_mgf (hv : v ∈ interior (integrableExpSet X μ)) :
    HasFPowerSeriesAt (mgf X μ)
      (FormalMultilinearSeries.ofScalars ℝ
        (fun n ↦ (μ[fun ω ↦ X ω ^ n * exp (v * X ω)] : ℝ) / n !)) v := by
  convert (analyticAt_mgf hv).hasFPowerSeriesAt
  rw [iteratedDeriv_mgf hv]

lemma differentiableAt_mgf (ht : t ∈ interior (integrableExpSet X μ)) :
    DifferentiableAt ℝ (mgf X μ) t := (analyticAt_mgf ht).differentiableAt

lemma differentiableOn_mgf : DifferentiableOn ℝ (mgf X μ) (interior (integrableExpSet X μ)) :=
  fun _ hx ↦ (differentiableAt_mgf hx).differentiableWithinAt

-- todo: this should be extended to `integrableExpSet X μ`, not only its interior
lemma continuousOn_mgf : ContinuousOn (mgf X μ) (interior (integrableExpSet X μ)) :=
  differentiableOn_mgf.continuousOn

lemma continuous_mgf (h : ∀ t, Integrable (fun ω ↦ exp (t * X ω)) μ) :
    Continuous (mgf X μ) := by
  rw [continuous_iff_continuousOn_univ]
  convert continuousOn_mgf
  symm
  rw [interior_eq_univ]
  ext t
<<<<<<< HEAD
  simp only [Set.mem_univ, iff_true]
  exact h t
=======
  simpa using h t
>>>>>>> a8ea4840

lemma analyticOnNhd_iteratedDeriv_mgf (n : ℕ) :
    AnalyticOnNhd ℝ (iteratedDeriv n (mgf X μ)) (interior (integrableExpSet X μ)) := by
  rw [iteratedDeriv_eq_iterate]
  exact analyticOnNhd_mgf.iterated_deriv n

lemma analyticOn_iteratedDeriv_mgf (n : ℕ) :
    AnalyticOn ℝ (iteratedDeriv n (mgf X μ)) (interior (integrableExpSet X μ)) :=
  (analyticOnNhd_iteratedDeriv_mgf n).analyticOn

lemma analyticAt_iteratedDeriv_mgf (hv : v ∈ interior (integrableExpSet X μ)) (n : ℕ) :
    AnalyticAt ℝ (iteratedDeriv n (mgf X μ)) v :=
  analyticOnNhd_iteratedDeriv_mgf n v hv

lemma differentiableAt_iteratedDeriv_mgf (hv : v ∈ interior (integrableExpSet X μ)) (n : ℕ) :
    DifferentiableAt ℝ (iteratedDeriv n (mgf X μ)) v :=
  (analyticAt_iteratedDeriv_mgf hv n).differentiableAt

end AnalyticMGF

section AnalyticCGF

lemma analyticAt_cgf (h : v ∈ interior (integrableExpSet X μ)) : AnalyticAt ℝ (cgf X μ) v := by
  by_cases hμ : μ = 0
  · simp only [hμ, cgf_zero_measure]
    exact analyticAt_const
  · exact (analyticAt_mgf h).log <| mgf_pos' hμ (interior_subset (s := integrableExpSet X μ) h)

lemma analyticOnNhd_cgf : AnalyticOnNhd ℝ (cgf X μ) (interior (integrableExpSet X μ)) :=
  fun _ hx ↦ analyticAt_cgf hx

/-- The cumulant generating function is analytic on the interior of the interval
  `integrableExpSet X μ`. -/
lemma analyticOn_cgf : AnalyticOn ℝ (cgf X μ) (interior (integrableExpSet X μ)) :=
  analyticOnNhd_cgf.analyticOn

end AnalyticCGF

section DerivCGF

lemma deriv_cgf (h : v ∈ interior (integrableExpSet X μ)) :
    deriv (cgf X μ) v = μ[fun ω ↦ X ω * exp (v * X ω)] / mgf X μ v := by
  by_cases hμ : μ = 0
  · simp only [hμ, cgf_zero_measure, integral_zero_measure, mgf_zero_measure, div_zero,
      Pi.zero_apply]
    exact deriv_const v 0
  have hv : Integrable (fun ω ↦ exp (v * X ω)) μ := interior_subset (s := integrableExpSet X μ) h
  calc deriv (fun x ↦ log (mgf X μ x)) v
  _ = deriv (mgf X μ) v / mgf X μ v := by
    rw [deriv.log (differentiableAt_mgf h) ((mgf_pos' hμ hv).ne')]
  _ = μ[fun ω ↦ X ω * exp (v * X ω)] / mgf X μ v := by rw [deriv_mgf h]

lemma deriv_cgf_zero (h : 0 ∈ interior (integrableExpSet X μ)) :
    deriv (cgf X μ) 0 = μ[X] / (μ Set.univ).toReal := by simp [deriv_cgf h]

lemma iteratedDeriv_two_cgf (h : v ∈ interior (integrableExpSet X μ)) :
    iteratedDeriv 2 (cgf X μ) v
      = μ[fun ω ↦ (X ω)^2 * exp (v * X ω)] / mgf X μ v - deriv (cgf X μ) v ^ 2 := by
  rw [iteratedDeriv_succ, iteratedDeriv_one]
  by_cases hμ : μ = 0
  · have : deriv (0 : ℝ → ℝ) = 0 := by ext; exact deriv_const _ 0
    simp [hμ, this]
  have h_mem : ∀ᶠ y in 𝓝 v, y ∈ interior (integrableExpSet X μ) :=
    isOpen_interior.eventually_mem h
  have h_d_cgf : deriv (cgf X μ) =ᶠ[𝓝 v] fun u ↦ μ[fun ω ↦ X ω * exp (u * X ω)] / mgf X μ u := by
    filter_upwards [h_mem] with u hu using deriv_cgf hu
  have h_d_mgf : deriv (mgf X μ) =ᶠ[𝓝 v] fun u ↦ μ[fun ω ↦ X ω * exp (u * X ω)] := by
    filter_upwards [h_mem] with u hu using deriv_mgf hu
  rw [h_d_cgf.deriv_eq]
  calc deriv (fun u ↦ (∫ ω, X ω * exp (u * X ω) ∂μ) / mgf X μ u) v
  _ = (deriv (fun u ↦ ∫ ω, X ω * exp (u * X ω) ∂μ) v * mgf X μ v -
      (∫ ω, X ω * exp (v * X ω) ∂μ) * deriv (mgf X μ) v) / mgf X μ v ^ 2 := by
    rw [deriv_div]
    · rw [h_d_mgf.symm.differentiableAt_iff, ← iteratedDeriv_one]
      exact differentiableAt_iteratedDeriv_mgf h 1
    · exact differentiableAt_mgf h
    · exact (mgf_pos' hμ (interior_subset (s := integrableExpSet X μ) h)).ne'
  _ = (deriv (fun u ↦ ∫ ω, X ω * exp (u * X ω) ∂μ) v * mgf X μ v -
      (∫ ω, X ω * exp (v * X ω) ∂μ) * ∫ ω, X ω * exp (v * X ω) ∂μ) / mgf X μ v ^ 2 := by
    rw [deriv_mgf h]
  _ = deriv (fun u ↦ ∫ ω, X ω * exp (u * X ω) ∂μ) v / mgf X μ v - deriv (cgf X μ) v ^ 2 := by
    rw [sub_div]
    congr 1
    · rw [pow_two, div_mul_eq_div_div, mul_div_assoc, div_self, mul_one]
      exact (mgf_pos' hμ (interior_subset (s := integrableExpSet X μ) h)).ne'
    · rw [deriv_cgf h]
      ring
  _ = (∫ ω, (X ω) ^ 2 * exp (v * X ω) ∂μ) / mgf X μ v - deriv (cgf X μ) v ^ 2 := by
    congr
    convert (hasDerivAt_integral_pow_mul_exp_real h 1).deriv using 1
    simp

lemma iteratedDeriv_two_cgf_eq_integral (h : v ∈ interior (integrableExpSet X μ)) :
    iteratedDeriv 2 (cgf X μ) v
      = μ[fun ω ↦ (X ω - deriv (cgf X μ) v)^2 * exp (v * X ω)] / mgf X μ v := by
  by_cases hμ : μ = 0
  · have : deriv (0 : ℝ → ℝ) = 0 := by ext; exact deriv_const _ 0
    simp [hμ, this, iteratedDeriv_succ]
  rw [iteratedDeriv_two_cgf h]
  calc (∫ ω, (X ω) ^ 2 * exp (v * X ω) ∂μ) / mgf X μ v - deriv (cgf X μ) v ^ 2
  _ = (∫ ω, (X ω) ^ 2 * exp (v * X ω) ∂μ - 2 * (∫ ω, X ω * exp (v * X ω) ∂μ) * deriv (cgf X μ) v
      + deriv (cgf X μ) v ^ 2 * mgf X μ v) / mgf X μ v := by
    rw [add_div, sub_div, sub_add]
    congr 1
    rw [mul_div_cancel_right₀, deriv_cgf h]
    · ring
    · exact (mgf_pos' hμ (interior_subset (s := integrableExpSet X μ) h)).ne'
  _ = (∫ ω, ((X ω) ^ 2 - 2 * X ω * deriv (cgf X μ) v + deriv (cgf X μ) v ^ 2) * exp (v * X ω) ∂μ)
      / mgf X μ v := by
    congr 1
    simp_rw [add_mul, sub_mul]
    have h_int : Integrable (fun ω ↦ 2 * X ω * deriv (cgf X μ) v * exp (v * X ω)) μ := by
      simp_rw [mul_assoc, mul_comm (deriv (cgf X μ) v)]
      refine Integrable.const_mul ?_ _
      simp_rw [← mul_assoc]
      refine Integrable.mul_const ?_ _
      convert integrable_pow_mul_exp_of_mem_interior_integrableExpSet h 1
      simp
    rw [integral_add]
    rotate_left
    · exact (integrable_pow_mul_exp_of_mem_interior_integrableExpSet h 2).sub h_int
    · exact (interior_subset (s := integrableExpSet X μ) h).const_mul _
    rw [integral_sub (integrable_pow_mul_exp_of_mem_interior_integrableExpSet h 2) h_int]
    congr
    · rw [← integral_mul_left, ← integral_mul_right]
      congr with ω
      ring
    · rw [integral_mul_left, mgf]
  _ = (∫ ω, (X ω - deriv (cgf X μ) v) ^ 2 * exp (v * X ω) ∂μ) / mgf X μ v := by
    congr with ω
    ring

end DerivCGF

end ProbabilityTheory<|MERGE_RESOLUTION|>--- conflicted
+++ resolved
@@ -139,12 +139,7 @@
   symm
   rw [interior_eq_univ]
   ext t
-<<<<<<< HEAD
-  simp only [Set.mem_univ, iff_true]
-  exact h t
-=======
   simpa using h t
->>>>>>> a8ea4840
 
 lemma analyticOnNhd_iteratedDeriv_mgf (n : ℕ) :
     AnalyticOnNhd ℝ (iteratedDeriv n (mgf X μ)) (interior (integrableExpSet X μ)) := by
