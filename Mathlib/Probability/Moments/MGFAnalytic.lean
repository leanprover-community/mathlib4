/-
Copyright (c) 2025 Rémy Degenne. All rights reserved.
Released under Apache 2.0 license as described in the file LICENSE.
Authors: Rémy Degenne
-/
import Mathlib.Probability.Moments.ComplexMGF
import Mathlib.Analysis.SpecialFunctions.Complex.Analytic

/-!
# The moment generating function is analytic

The moment generating function `mgf X μ` of a random variable `X` with respect to a measure `μ`
is analytic on the interior of `integrableExpSet X μ`, the interval on which it is defined.

## Main results

* `analyticOn_mgf`: the moment generating function is analytic on the interior of the interval
  on which it is defined.
* `iteratedDeriv_mgf`: the n-th derivative of the mgf at `t` is `μ[X ^ n * exp (t * X)]`.

* `analyticOn_cgf`: the cumulant generating function is analytic on the interior of the interval
  `integrableExpSet X μ`.

-/


open MeasureTheory Filter Finset Real

open scoped MeasureTheory ProbabilityTheory ENNReal NNReal Topology Nat

namespace ProbabilityTheory

variable {Ω ι : Type*} {m : MeasurableSpace Ω} {X : Ω → ℝ} {μ : Measure Ω} {t u v : ℝ}

/-- For `t : ℝ` with `t ∈ interior (integrableExpSet X μ)`, the derivative of the function
`x ↦ μ[X ^ n * exp (x * X)]` at `t` is `μ[X ^ (n + 1) * exp (t * X)]`. -/
lemma hasDerivAt_integral_pow_mul_exp_real (ht : t ∈ interior (integrableExpSet X μ)) (n : ℕ) :
    HasDerivAt (fun t ↦ μ[fun ω ↦ X ω ^ n * exp (t * X ω)])
      μ[fun ω ↦ X ω ^ (n + 1) * exp (t * X ω)] t := by
  have h_re_of_mem n t (ht' : t ∈ interior (integrableExpSet X μ)) :
      (∫ ω, X ω ^ n * Complex.exp (t * X ω) ∂μ).re = ∫ ω, X ω ^ n * exp (t * X ω) ∂μ := by
    rw [← RCLike.re_eq_complex_re, ← integral_re]
    · norm_cast
    · refine integrable_pow_mul_cexp_of_re_mem_interior_integrableExpSet ?_ n
      simpa using ht'
  have h_re n : ∀ᶠ t' : ℝ in 𝓝 t, (∫ ω, X ω ^ n * Complex.exp (t' * X ω) ∂μ).re
      = ∫ ω, X ω ^ n * exp (t' * X ω) ∂μ := by
    filter_upwards [isOpen_interior.eventually_mem ht] with t ht' using h_re_of_mem n t ht'
  rw [← EventuallyEq.hasDerivAt_iff (h_re _), ← h_re_of_mem _ t ht]
  exact (hasDerivAt_integral_pow_mul_exp (by simp [ht]) n).real_of_complex

section DerivMGF

/-- For `t ∈ interior (integrableExpSet X μ)`, the derivative of `mgf X μ` at `t` is
`μ[X * exp (t * X)]`. -/
lemma hasDerivAt_mgf (h : t ∈ interior (integrableExpSet X μ)) :
    HasDerivAt (mgf X μ) (μ[fun ω ↦ X ω * exp (t * X ω)]) t := by
  convert hasDerivAt_integral_pow_mul_exp_real h 0
  · simp [mgf]
  · simp

lemma hasDerivAt_iteratedDeriv_mgf (ht : t ∈ interior (integrableExpSet X μ)) (n : ℕ) :
    HasDerivAt (iteratedDeriv n (mgf X μ)) μ[fun ω ↦ X ω ^ (n + 1) * exp (t * X ω)] t := by
  induction n generalizing t with
  | zero => simp [hasDerivAt_mgf ht]
  | succ n hn =>
    rw [iteratedDeriv_succ]
    have : deriv (iteratedDeriv n (mgf X μ))
        =ᶠ[𝓝 t] fun t ↦ μ[fun ω ↦ X ω ^ (n + 1) * exp (t * X ω)] := by
      have h_mem : ∀ᶠ y in 𝓝 t, y ∈ interior (integrableExpSet X μ) :=
        isOpen_interior.eventually_mem ht
      filter_upwards [h_mem] with y hy using HasDerivAt.deriv (hn hy)
    rw [EventuallyEq.hasDerivAt_iff this]
    exact hasDerivAt_integral_pow_mul_exp_real ht (n + 1)

/-- For `t ∈ interior (integrableExpSet X μ)`, the n-th derivative of `mgf X μ` at `t` is
`μ[X ^ n * exp (t * X)]`. -/
lemma iteratedDeriv_mgf (ht : t ∈ interior (integrableExpSet X μ)) (n : ℕ) :
    iteratedDeriv n (mgf X μ) t = μ[fun ω ↦ X ω ^ n * exp (t * X ω)] := by
  induction n generalizing t with
  | zero => simp [mgf]
  | succ n hn =>
    rw [iteratedDeriv_succ]
    exact (hasDerivAt_iteratedDeriv_mgf ht n).deriv

/-- The derivatives of the moment generating function at zero are the moments. -/
lemma iteratedDeriv_mgf_zero (h : 0 ∈ interior (integrableExpSet X μ)) (n : ℕ) :
    iteratedDeriv n (mgf X μ) 0 = μ[X ^ n] := by
  simp [iteratedDeriv_mgf h n]

/-- For `t ∈ interior (integrableExpSet X μ)`, the derivative of `mgf X μ` at `t` is
`μ[X * exp (t * X)]`. -/
lemma deriv_mgf (h : t ∈ interior (integrableExpSet X μ)) :
    deriv (mgf X μ) t = μ[fun ω ↦ X ω * exp (t * X ω)] :=
  (hasDerivAt_mgf h).deriv

lemma deriv_mgf_zero (h : 0 ∈ interior (integrableExpSet X μ)) : deriv (mgf X μ) 0 = μ[X] := by
  simp [deriv_mgf h]

end DerivMGF

section AnalyticMGF

/-- The moment generating function is analytic at every `t ∈ interior (integrableExpSet X μ)`. -/
lemma analyticAt_mgf (ht : t ∈ interior (integrableExpSet X μ)) :
    AnalyticAt ℝ (mgf X μ) t := by
  rw [← re_complexMGF_ofReal']
  exact (analyticAt_complexMGF (by simp [ht])).re_ofReal

lemma analyticOnNhd_mgf : AnalyticOnNhd ℝ (mgf X μ) (interior (integrableExpSet X μ)) :=
  fun _ hx ↦ analyticAt_mgf hx

/-- The moment generating function is analytic on the interior of the interval on which it is
defined. -/
lemma analyticOn_mgf : AnalyticOn ℝ (mgf X μ) (interior (integrableExpSet X μ)) :=
  analyticOnNhd_mgf.analyticOn

lemma hasFPowerSeriesAt_mgf (hv : v ∈ interior (integrableExpSet X μ)) :
    HasFPowerSeriesAt (mgf X μ)
      (FormalMultilinearSeries.ofScalars ℝ
        (fun n ↦ (μ[fun ω ↦ X ω ^ n * exp (v * X ω)] : ℝ) / n !)) v := by
  convert (analyticAt_mgf hv).hasFPowerSeriesAt
  rw [iteratedDeriv_mgf hv]

lemma differentiableAt_mgf (ht : t ∈ interior (integrableExpSet X μ)) :
    DifferentiableAt ℝ (mgf X μ) t := (analyticAt_mgf ht).differentiableAt

<<<<<<< HEAD
lemma differentiableOn_mgf : DifferentiableOn ℝ (mgf X μ) (interior (integrableExpSet X μ)) :=
  fun _ hx => (differentiableAt_mgf hx).differentiableWithinAt

-- todo: this should be extended to `integrableExpSet X μ`, not only its interior
lemma continuousOn_mgf : ContinuousOn (mgf X μ) (interior (integrableExpSet X μ)) :=
  differentiableOn_mgf.continuousOn

=======
>>>>>>> 50c9a9bd
lemma analyticOnNhd_iteratedDeriv_mgf (n : ℕ) :
    AnalyticOnNhd ℝ (iteratedDeriv n (mgf X μ)) (interior (integrableExpSet X μ)) := by
  rw [iteratedDeriv_eq_iterate]
  exact analyticOnNhd_mgf.iterated_deriv n

lemma analyticOn_iteratedDeriv_mgf (n : ℕ) :
    AnalyticOn ℝ (iteratedDeriv n (mgf X μ)) (interior (integrableExpSet X μ)) :=
  (analyticOnNhd_iteratedDeriv_mgf n).analyticOn

lemma analyticAt_iteratedDeriv_mgf (hv : v ∈ interior (integrableExpSet X μ)) (n : ℕ) :
    AnalyticAt ℝ (iteratedDeriv n (mgf X μ)) v :=
  analyticOnNhd_iteratedDeriv_mgf n v hv

lemma differentiableAt_iteratedDeriv_mgf (hv : v ∈ interior (integrableExpSet X μ)) (n : ℕ) :
    DifferentiableAt ℝ (iteratedDeriv n (mgf X μ)) v :=
  (analyticAt_iteratedDeriv_mgf hv n).differentiableAt

end AnalyticMGF

section AnalyticCGF

lemma analyticAt_cgf (h : v ∈ interior (integrableExpSet X μ)) : AnalyticAt ℝ (cgf X μ) v := by
  by_cases hμ : μ = 0
  · simp only [hμ, cgf_zero_measure]
    exact analyticAt_const
  · exact (analyticAt_mgf h).log <| mgf_pos' hμ (interior_subset (s := integrableExpSet X μ) h)

lemma analyticOnNhd_cgf : AnalyticOnNhd ℝ (cgf X μ) (interior (integrableExpSet X μ)) :=
  fun _ hx ↦ analyticAt_cgf hx

/-- The cumulant generating function is analytic on the interior of the interval
  `integrableExpSet X μ`. -/
lemma analyticOn_cgf : AnalyticOn ℝ (cgf X μ) (interior (integrableExpSet X μ)) :=
  analyticOnNhd_cgf.analyticOn

end AnalyticCGF

section DerivCGF

lemma deriv_cgf (h : v ∈ interior (integrableExpSet X μ)) :
    deriv (cgf X μ) v = μ[fun ω ↦ X ω * exp (v * X ω)] / mgf X μ v := by
  by_cases hμ : μ = 0
  · simp only [hμ, cgf_zero_measure, integral_zero_measure, mgf_zero_measure, div_zero,
      Pi.zero_apply]
    exact deriv_const v 0
  have hv : Integrable (fun ω ↦ exp (v * X ω)) μ := interior_subset (s := integrableExpSet X μ) h
  calc deriv (fun x ↦ log (mgf X μ x)) v
  _ = deriv (mgf X μ) v / mgf X μ v := by
    rw [deriv.log (differentiableAt_mgf h) ((mgf_pos' hμ hv).ne')]
<<<<<<< HEAD
  _ = μ[fun ω ↦ X ω * rexp (v * X ω)] / mgf X μ v := by rw [deriv_mgf h]
=======
  _ = μ[fun ω ↦ X ω * exp (v * X ω)] / mgf X μ v := by rw [deriv_mgf h]
>>>>>>> 50c9a9bd

lemma deriv_cgf_zero (h : 0 ∈ interior (integrableExpSet X μ)) :
    deriv (cgf X μ) 0 = μ[X] / (μ Set.univ).toReal := by simp [deriv_cgf h]

lemma iteratedDeriv_two_cgf (h : v ∈ interior (integrableExpSet X μ)) :
    iteratedDeriv 2 (cgf X μ) v
      = μ[fun ω ↦ (X ω)^2 * exp (v * X ω)] / mgf X μ v - deriv (cgf X μ) v ^ 2 := by
  rw [iteratedDeriv_succ, iteratedDeriv_one]
  by_cases hμ : μ = 0
  · have : deriv (0 : ℝ → ℝ) = 0 := by ext; exact deriv_const _ 0
    simp [hμ, this]
  have h_mem : ∀ᶠ y in 𝓝 v, y ∈ interior (integrableExpSet X μ) :=
    isOpen_interior.eventually_mem h
  have h_d_cgf : deriv (cgf X μ) =ᶠ[𝓝 v] fun u ↦ μ[fun ω ↦ X ω * exp (u * X ω)] / mgf X μ u := by
    filter_upwards [h_mem] with u hu using deriv_cgf hu
  have h_d_mgf : deriv (mgf X μ) =ᶠ[𝓝 v] fun u ↦ μ[fun ω ↦ X ω * exp (u * X ω)] := by
    filter_upwards [h_mem] with u hu using deriv_mgf hu
  rw [h_d_cgf.deriv_eq]
<<<<<<< HEAD
  calc deriv (fun u ↦ (∫ ω, X ω * rexp (u * X ω) ∂μ) / mgf X μ u) v
  _ = (deriv (fun u ↦ ∫ ω, X ω * rexp (u * X ω) ∂μ) v * mgf X μ v -
      (∫ ω, X ω * rexp (v * X ω) ∂μ) * deriv (mgf X μ) v) / mgf X μ v ^ 2 := by
=======
  calc deriv (fun u ↦ (∫ ω, X ω * exp (u * X ω) ∂μ) / mgf X μ u) v
  _ = (deriv (fun u ↦ ∫ ω, X ω * exp (u * X ω) ∂μ) v * mgf X μ v -
      (∫ ω, X ω * exp (v * X ω) ∂μ) * deriv (mgf X μ) v) / mgf X μ v ^ 2 := by
>>>>>>> 50c9a9bd
    rw [deriv_div]
    · rw [h_d_mgf.symm.differentiableAt_iff, ← iteratedDeriv_one]
      exact differentiableAt_iteratedDeriv_mgf h 1
    · exact differentiableAt_mgf h
    · exact (mgf_pos' hμ (interior_subset (s := integrableExpSet X μ) h)).ne'
<<<<<<< HEAD
  _ = (deriv (fun u ↦ ∫ ω, X ω * rexp (u * X ω) ∂μ) v * mgf X μ v -
      (∫ ω, X ω * rexp (v * X ω) ∂μ) * ∫ ω, X ω * rexp (v * X ω) ∂μ) / mgf X μ v ^ 2 := by
    rw [deriv_mgf h]
  _ = deriv (fun u ↦ ∫ ω, X ω * rexp (u * X ω) ∂μ) v / mgf X μ v - deriv (cgf X μ) v ^ 2 := by
=======
  _ = (deriv (fun u ↦ ∫ ω, X ω * exp (u * X ω) ∂μ) v * mgf X μ v -
      (∫ ω, X ω * exp (v * X ω) ∂μ) * ∫ ω, X ω * exp (v * X ω) ∂μ) / mgf X μ v ^ 2 := by
    rw [deriv_mgf h]
  _ = deriv (fun u ↦ ∫ ω, X ω * exp (u * X ω) ∂μ) v / mgf X μ v - deriv (cgf X μ) v ^ 2 := by
>>>>>>> 50c9a9bd
    rw [sub_div]
    congr 1
    · rw [pow_two, div_mul_eq_div_div, mul_div_assoc, div_self, mul_one]
      exact (mgf_pos' hμ (interior_subset (s := integrableExpSet X μ) h)).ne'
    · rw [deriv_cgf h]
      ring
<<<<<<< HEAD
  _ = (∫ ω, (X ω) ^ 2 * rexp (v * X ω) ∂μ) / mgf X μ v - deriv (cgf X μ) v ^ 2 := by
=======
  _ = (∫ ω, (X ω) ^ 2 * exp (v * X ω) ∂μ) / mgf X μ v - deriv (cgf X μ) v ^ 2 := by
>>>>>>> 50c9a9bd
    congr
    convert (hasDerivAt_integral_pow_mul_exp_real h 1).deriv using 1
    simp

lemma iteratedDeriv_two_cgf_eq_integral (h : v ∈ interior (integrableExpSet X μ)) :
    iteratedDeriv 2 (cgf X μ) v
      = μ[fun ω ↦ (X ω - deriv (cgf X μ) v)^2 * exp (v * X ω)] / mgf X μ v := by
  by_cases hμ : μ = 0
  · have : deriv (0 : ℝ → ℝ) = 0 := by ext; exact deriv_const _ 0
    simp [hμ, this, iteratedDeriv_succ]
  rw [iteratedDeriv_two_cgf h]
<<<<<<< HEAD
  calc (∫ ω, (X ω) ^ 2 * rexp (v * X ω) ∂μ) / mgf X μ v - deriv (cgf X μ) v ^ 2
  _ = (∫ ω, (X ω) ^ 2 * rexp (v * X ω) ∂μ - 2 * (∫ ω, X ω * rexp (v * X ω) ∂μ) * deriv (cgf X μ) v
=======
  calc (∫ ω, (X ω) ^ 2 * exp (v * X ω) ∂μ) / mgf X μ v - deriv (cgf X μ) v ^ 2
  _ = (∫ ω, (X ω) ^ 2 * exp (v * X ω) ∂μ - 2 * (∫ ω, X ω * exp (v * X ω) ∂μ) * deriv (cgf X μ) v
>>>>>>> 50c9a9bd
      + deriv (cgf X μ) v ^ 2 * mgf X μ v) / mgf X μ v := by
    rw [add_div, sub_div, sub_add]
    congr 1
    rw [mul_div_cancel_right₀, deriv_cgf h]
    · ring
    · exact (mgf_pos' hμ (interior_subset (s := integrableExpSet X μ) h)).ne'
<<<<<<< HEAD
  _ = (∫ ω, ((X ω) ^ 2 - 2 * X ω * deriv (cgf X μ) v + deriv (cgf X μ) v ^ 2) * rexp (v * X ω) ∂μ)
      / mgf X μ v := by
    congr 1
    simp_rw [add_mul, sub_mul]
    have h_int : Integrable (fun ω ↦ 2 * X ω * deriv (cgf X μ) v * rexp (v * X ω)) μ := by
=======
  _ = (∫ ω, ((X ω) ^ 2 - 2 * X ω * deriv (cgf X μ) v + deriv (cgf X μ) v ^ 2) * exp (v * X ω) ∂μ)
      / mgf X μ v := by
    congr 1
    simp_rw [add_mul, sub_mul]
    have h_int : Integrable (fun ω ↦ 2 * X ω * deriv (cgf X μ) v * exp (v * X ω)) μ := by
>>>>>>> 50c9a9bd
      simp_rw [mul_assoc, mul_comm (deriv (cgf X μ) v)]
      refine Integrable.const_mul ?_ _
      simp_rw [← mul_assoc]
      refine Integrable.mul_const ?_ _
      convert integrable_pow_mul_exp_of_mem_interior_integrableExpSet h 1
      simp
    rw [integral_add]
    rotate_left
    · exact (integrable_pow_mul_exp_of_mem_interior_integrableExpSet h 2).sub h_int
    · exact (interior_subset (s := integrableExpSet X μ) h).const_mul _
    rw [integral_sub (integrable_pow_mul_exp_of_mem_interior_integrableExpSet h 2) h_int]
    congr
    · rw [← integral_mul_left, ← integral_mul_right]
      congr with ω
      ring
    · rw [integral_mul_left, mgf]
<<<<<<< HEAD
  _ = (∫ ω, (X ω - deriv (cgf X μ) v) ^ 2 * rexp (v * X ω) ∂μ) / mgf X μ v := by
=======
  _ = (∫ ω, (X ω - deriv (cgf X μ) v) ^ 2 * exp (v * X ω) ∂μ) / mgf X μ v := by
>>>>>>> 50c9a9bd
    congr with ω
    ring

end DerivCGF

end ProbabilityTheory<|MERGE_RESOLUTION|>--- conflicted
+++ resolved
@@ -125,7 +125,6 @@
 lemma differentiableAt_mgf (ht : t ∈ interior (integrableExpSet X μ)) :
     DifferentiableAt ℝ (mgf X μ) t := (analyticAt_mgf ht).differentiableAt
 
-<<<<<<< HEAD
 lemma differentiableOn_mgf : DifferentiableOn ℝ (mgf X μ) (interior (integrableExpSet X μ)) :=
   fun _ hx => (differentiableAt_mgf hx).differentiableWithinAt
 
@@ -133,8 +132,6 @@
 lemma continuousOn_mgf : ContinuousOn (mgf X μ) (interior (integrableExpSet X μ)) :=
   differentiableOn_mgf.continuousOn
 
-=======
->>>>>>> 50c9a9bd
 lemma analyticOnNhd_iteratedDeriv_mgf (n : ℕ) :
     AnalyticOnNhd ℝ (iteratedDeriv n (mgf X μ)) (interior (integrableExpSet X μ)) := by
   rw [iteratedDeriv_eq_iterate]
@@ -184,11 +181,7 @@
   calc deriv (fun x ↦ log (mgf X μ x)) v
   _ = deriv (mgf X μ) v / mgf X μ v := by
     rw [deriv.log (differentiableAt_mgf h) ((mgf_pos' hμ hv).ne')]
-<<<<<<< HEAD
-  _ = μ[fun ω ↦ X ω * rexp (v * X ω)] / mgf X μ v := by rw [deriv_mgf h]
-=======
   _ = μ[fun ω ↦ X ω * exp (v * X ω)] / mgf X μ v := by rw [deriv_mgf h]
->>>>>>> 50c9a9bd
 
 lemma deriv_cgf_zero (h : 0 ∈ interior (integrableExpSet X μ)) :
     deriv (cgf X μ) 0 = μ[X] / (μ Set.univ).toReal := by simp [deriv_cgf h]
@@ -207,42 +200,25 @@
   have h_d_mgf : deriv (mgf X μ) =ᶠ[𝓝 v] fun u ↦ μ[fun ω ↦ X ω * exp (u * X ω)] := by
     filter_upwards [h_mem] with u hu using deriv_mgf hu
   rw [h_d_cgf.deriv_eq]
-<<<<<<< HEAD
-  calc deriv (fun u ↦ (∫ ω, X ω * rexp (u * X ω) ∂μ) / mgf X μ u) v
-  _ = (deriv (fun u ↦ ∫ ω, X ω * rexp (u * X ω) ∂μ) v * mgf X μ v -
-      (∫ ω, X ω * rexp (v * X ω) ∂μ) * deriv (mgf X μ) v) / mgf X μ v ^ 2 := by
-=======
   calc deriv (fun u ↦ (∫ ω, X ω * exp (u * X ω) ∂μ) / mgf X μ u) v
   _ = (deriv (fun u ↦ ∫ ω, X ω * exp (u * X ω) ∂μ) v * mgf X μ v -
       (∫ ω, X ω * exp (v * X ω) ∂μ) * deriv (mgf X μ) v) / mgf X μ v ^ 2 := by
->>>>>>> 50c9a9bd
     rw [deriv_div]
     · rw [h_d_mgf.symm.differentiableAt_iff, ← iteratedDeriv_one]
       exact differentiableAt_iteratedDeriv_mgf h 1
     · exact differentiableAt_mgf h
     · exact (mgf_pos' hμ (interior_subset (s := integrableExpSet X μ) h)).ne'
-<<<<<<< HEAD
-  _ = (deriv (fun u ↦ ∫ ω, X ω * rexp (u * X ω) ∂μ) v * mgf X μ v -
-      (∫ ω, X ω * rexp (v * X ω) ∂μ) * ∫ ω, X ω * rexp (v * X ω) ∂μ) / mgf X μ v ^ 2 := by
-    rw [deriv_mgf h]
-  _ = deriv (fun u ↦ ∫ ω, X ω * rexp (u * X ω) ∂μ) v / mgf X μ v - deriv (cgf X μ) v ^ 2 := by
-=======
   _ = (deriv (fun u ↦ ∫ ω, X ω * exp (u * X ω) ∂μ) v * mgf X μ v -
       (∫ ω, X ω * exp (v * X ω) ∂μ) * ∫ ω, X ω * exp (v * X ω) ∂μ) / mgf X μ v ^ 2 := by
     rw [deriv_mgf h]
   _ = deriv (fun u ↦ ∫ ω, X ω * exp (u * X ω) ∂μ) v / mgf X μ v - deriv (cgf X μ) v ^ 2 := by
->>>>>>> 50c9a9bd
     rw [sub_div]
     congr 1
     · rw [pow_two, div_mul_eq_div_div, mul_div_assoc, div_self, mul_one]
       exact (mgf_pos' hμ (interior_subset (s := integrableExpSet X μ) h)).ne'
     · rw [deriv_cgf h]
       ring
-<<<<<<< HEAD
-  _ = (∫ ω, (X ω) ^ 2 * rexp (v * X ω) ∂μ) / mgf X μ v - deriv (cgf X μ) v ^ 2 := by
-=======
   _ = (∫ ω, (X ω) ^ 2 * exp (v * X ω) ∂μ) / mgf X μ v - deriv (cgf X μ) v ^ 2 := by
->>>>>>> 50c9a9bd
     congr
     convert (hasDerivAt_integral_pow_mul_exp_real h 1).deriv using 1
     simp
@@ -254,32 +230,19 @@
   · have : deriv (0 : ℝ → ℝ) = 0 := by ext; exact deriv_const _ 0
     simp [hμ, this, iteratedDeriv_succ]
   rw [iteratedDeriv_two_cgf h]
-<<<<<<< HEAD
-  calc (∫ ω, (X ω) ^ 2 * rexp (v * X ω) ∂μ) / mgf X μ v - deriv (cgf X μ) v ^ 2
-  _ = (∫ ω, (X ω) ^ 2 * rexp (v * X ω) ∂μ - 2 * (∫ ω, X ω * rexp (v * X ω) ∂μ) * deriv (cgf X μ) v
-=======
   calc (∫ ω, (X ω) ^ 2 * exp (v * X ω) ∂μ) / mgf X μ v - deriv (cgf X μ) v ^ 2
   _ = (∫ ω, (X ω) ^ 2 * exp (v * X ω) ∂μ - 2 * (∫ ω, X ω * exp (v * X ω) ∂μ) * deriv (cgf X μ) v
->>>>>>> 50c9a9bd
       + deriv (cgf X μ) v ^ 2 * mgf X μ v) / mgf X μ v := by
     rw [add_div, sub_div, sub_add]
     congr 1
     rw [mul_div_cancel_right₀, deriv_cgf h]
     · ring
     · exact (mgf_pos' hμ (interior_subset (s := integrableExpSet X μ) h)).ne'
-<<<<<<< HEAD
-  _ = (∫ ω, ((X ω) ^ 2 - 2 * X ω * deriv (cgf X μ) v + deriv (cgf X μ) v ^ 2) * rexp (v * X ω) ∂μ)
-      / mgf X μ v := by
-    congr 1
-    simp_rw [add_mul, sub_mul]
-    have h_int : Integrable (fun ω ↦ 2 * X ω * deriv (cgf X μ) v * rexp (v * X ω)) μ := by
-=======
   _ = (∫ ω, ((X ω) ^ 2 - 2 * X ω * deriv (cgf X μ) v + deriv (cgf X μ) v ^ 2) * exp (v * X ω) ∂μ)
       / mgf X μ v := by
     congr 1
     simp_rw [add_mul, sub_mul]
     have h_int : Integrable (fun ω ↦ 2 * X ω * deriv (cgf X μ) v * exp (v * X ω)) μ := by
->>>>>>> 50c9a9bd
       simp_rw [mul_assoc, mul_comm (deriv (cgf X μ) v)]
       refine Integrable.const_mul ?_ _
       simp_rw [← mul_assoc]
@@ -296,11 +259,7 @@
       congr with ω
       ring
     · rw [integral_mul_left, mgf]
-<<<<<<< HEAD
-  _ = (∫ ω, (X ω - deriv (cgf X μ) v) ^ 2 * rexp (v * X ω) ∂μ) / mgf X μ v := by
-=======
   _ = (∫ ω, (X ω - deriv (cgf X μ) v) ^ 2 * exp (v * X ω) ∂μ) / mgf X μ v := by
->>>>>>> 50c9a9bd
     congr with ω
     ring
 
