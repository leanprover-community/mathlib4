--- conflicted
+++ resolved
@@ -1,354 +1,3 @@
 import Mathlib.Probability.Moments.CovarianceBilinDual
 
-<<<<<<< HEAD
-/-!
-# Covariance in Banach spaces
-
-We define the covariance of a finite measure in a Banach space `E`,
-as a continuous bilinear form on `Dual ℝ E`.
-
-## Main definitions
-
-Let `μ` be a finite measure on a normed space `E` with the Borel σ-algebra. We then define
-
-* `Dual.toLp`: the function `MemLp.toLp` as a continuous linear map from `Dual 𝕜 E` (for `RCLike 𝕜`)
-  into the space `Lp 𝕜 p μ` for `p ≥ 1`. This needs a hypothesis `MemLp id p μ` (we set it to the
-  junk value 0 if that's not the case).
-* `covarianceBilin` : covariance of a measure `μ` with `∫ x, ‖x‖^2 ∂μ < ∞` on a Banach space,
-  as a continuous bilinear form `Dual ℝ E →L[ℝ] Dual ℝ E →L[ℝ] ℝ`.
-  If the second moment of `μ` is not finite, we set `covarianceBilin μ = 0`.
-
-## Main statements
-
-* `covarianceBilin_apply` : the covariance of `μ` on `L₁, L₂ : Dual ℝ E` is equal to
-  `∫ x, (L₁ x - μ[L₁]) * (L₂ x - μ[L₂]) ∂μ`.
-* `covarianceBilin_same_eq_variance`: `covarianceBilin μ L L = Var[L; μ]`.
-
-## Implementation notes
-
-The hypothesis that `μ` has a second moment is written as `MemLp id 2 μ` in the code.
-
--/
-
-
-open MeasureTheory ProbabilityTheory Complex NormedSpace
-open scoped ENNReal NNReal Real Topology InnerProductSpace
-
-variable {E : Type*} [NormedAddCommGroup E] {mE : MeasurableSpace E} {μ : Measure E} {p : ℝ≥0∞}
-
-namespace StrongDual
-
-section LinearMap
-
-variable {𝕜 : Type*} [NontriviallyNormedField 𝕜] [NormedSpace 𝕜 E]
-
-open Classical in
-/-- Linear map from the dual to `Lp` equal to `MemLp.toLp` if `MemLp id p μ` and to 0 otherwise. -/
-noncomputable
-def toLpₗ (μ : Measure E) (p : ℝ≥0∞) :
-    StrongDual 𝕜 E →ₗ[𝕜] Lp 𝕜 p μ :=
-  if h_Lp : MemLp id p μ then
-  { toFun := fun L ↦ MemLp.toLp L (h_Lp.continuousLinearMap_comp L)
-    map_add' u v := by push_cast; rw [MemLp.toLp_add]
-    map_smul' c L := by push_cast; rw [MemLp.toLp_const_smul]; rfl }
-  else 0
-
-@[simp]
-lemma toLpₗ_apply (h_Lp : MemLp id p μ) (L : StrongDual 𝕜 E) :
-    L.toLpₗ μ p = MemLp.toLp L (h_Lp.continuousLinearMap_comp L) := by
-  simp [toLpₗ, dif_pos h_Lp]
-
-@[simp]
-lemma toLpₗ_of_not_memLp (h_Lp : ¬ MemLp id p μ) (L : StrongDual 𝕜 E) :
-    L.toLpₗ μ p = 0 := by
-  simp [toLpₗ, dif_neg h_Lp]
-
-lemma norm_toLpₗ_le [OpensMeasurableSpace E] (L : StrongDual 𝕜 E) :
-    ‖L.toLpₗ μ p‖ ≤ ‖L‖ * (eLpNorm id p μ).toReal := by
-  by_cases h_Lp : MemLp id p μ
-  swap
-  · simp only [h_Lp, not_false_eq_true, toLpₗ_of_not_memLp, Lp.norm_zero]
-    positivity
-  by_cases hp : p = 0
-  · simp only [h_Lp, toLpₗ_apply, Lp.norm_toLp]
-    simp [hp]
-  by_cases hp_top : p = ∞
-  · simp only [hp_top, StrongDual.toLpₗ_apply h_Lp, Lp.norm_toLp, eLpNorm_exponent_top] at h_Lp ⊢
-    simp only [eLpNormEssSup, id_eq]
-    suffices (essSup (fun x ↦ ‖L x‖ₑ) μ).toReal ≤ (essSup (fun x ↦ ‖L‖ₑ *‖x‖ₑ) μ).toReal by
-      rwa [ENNReal.essSup_const_mul, ENNReal.toReal_mul, toReal_enorm] at this
-    gcongr
-    · rw [ENNReal.essSup_const_mul]
-      exact ENNReal.mul_ne_top (by simp) h_Lp.eLpNorm_ne_top
-    · exact essSup_mono_ae <| ae_of_all _ L.le_opNorm_enorm
-  have h0 : 0 < p.toReal := by simp [ENNReal.toReal_pos_iff, pos_iff_ne_zero, hp, Ne.lt_top hp_top]
-  suffices ‖L.toLpₗ μ p‖
-      ≤ (‖L‖ₑ ^ p.toReal * ∫⁻ x, ‖x‖ₑ ^ p.toReal ∂μ).toReal ^ p.toReal⁻¹ by
-    refine this.trans_eq ?_
-    simp only [ENNReal.toReal_mul]
-    rw [← ENNReal.toReal_rpow, Real.mul_rpow (by positivity) (by positivity),
-      ← Real.rpow_mul (by positivity), mul_inv_cancel₀ h0.ne', Real.rpow_one, toReal_enorm]
-    rw [eLpNorm_eq_lintegral_rpow_enorm (by simp [hp]) hp_top, ENNReal.toReal_rpow]
-    simp
-  rw [StrongDual.toLpₗ_apply h_Lp, Lp.norm_toLp,
-    eLpNorm_eq_lintegral_rpow_enorm (by simp [hp]) hp_top]
-  simp only [one_div]
-  refine ENNReal.toReal_le_of_le_ofReal (by positivity) ?_
-  suffices ∫⁻ x, ‖L x‖ₑ ^ p.toReal ∂μ ≤ ‖L‖ₑ ^ p.toReal * ∫⁻ x, ‖x‖ₑ ^ p.toReal ∂μ by
-    rw [← ENNReal.ofReal_rpow_of_nonneg (by positivity) (by positivity)]
-    gcongr
-    rwa [ENNReal.ofReal_toReal]
-    refine ENNReal.mul_ne_top (by simp) ?_
-    have h := h_Lp.eLpNorm_ne_top
-    rw [eLpNorm_eq_lintegral_rpow_enorm (by simp [hp]) hp_top] at h
-    simpa [h0] using h
-  calc ∫⁻ x, ‖L x‖ₑ ^ p.toReal ∂μ
-  _ ≤ ∫⁻ x, ‖L‖ₑ ^ p.toReal * ‖x‖ₑ ^ p.toReal ∂μ := by
-    refine lintegral_mono fun x ↦ ?_
-    rw [← ENNReal.mul_rpow_of_nonneg]
-    swap; · positivity
-    gcongr
-    exact L.le_opNorm_enorm x
-  _ = ‖L‖ₑ ^ p.toReal * ∫⁻ x, ‖x‖ₑ ^ p.toReal ∂μ := by rw [lintegral_const_mul]; fun_prop
-
-end LinearMap
-
-section ContinuousLinearMap
-
-variable {𝕜 : Type*} [RCLike 𝕜] [NormedSpace 𝕜 E] [OpensMeasurableSpace E]
-
-/-- Continuous linear map from the dual to `Lp` equal to `MemLp.toLp` if `MemLp id p μ`
-and to 0 otherwise. -/
-noncomputable
-def toLp (μ : Measure E) (p : ℝ≥0∞) [Fact (1 ≤ p)] :
-    StrongDual 𝕜 E →L[𝕜] Lp 𝕜 p μ where
-  toLinearMap := StrongDual.toLpₗ μ p
-  cont := by
-    refine LinearMap.continuous_of_locally_bounded _ fun s hs ↦ ?_
-    rw [image_isVonNBounded_iff]
-    simp_rw [isVonNBounded_iff'] at hs
-    obtain ⟨r, hxr⟩ := hs
-    refine ⟨r * (eLpNorm id p μ).toReal, fun L hLs ↦ ?_⟩
-    specialize hxr L hLs
-    refine (StrongDual.norm_toLpₗ_le L).trans ?_
-    gcongr
-
-@[simp]
-lemma toLp_apply [Fact (1 ≤ p)] (h_Lp : MemLp id p μ) (L : StrongDual 𝕜 E) :
-    L.toLp μ p = MemLp.toLp L (h_Lp.continuousLinearMap_comp L) := by
-  simp [toLp, h_Lp]
-
-lemma toLp_apply_ae [Fact (1 ≤ p)] (h_Lp : MemLp id p μ) (L : StrongDual 𝕜 E) :
-    L.toLp μ p =ᵐ[μ] L := by
-  rw [toLp_apply h_Lp L]
-  exact MemLp.coeFn_toLp (h_Lp.continuousLinearMap_comp L)
-
-@[simp]
-lemma toLp_of_not_memLp [Fact (1 ≤ p)] (h_Lp : ¬ MemLp id p μ) (L : StrongDual 𝕜 E) :
-    L.toLp μ p = 0 := by
-  simp [toLp, h_Lp]
-
-end ContinuousLinearMap
-
-section CenteredToLp
-
-variable [NormedSpace ℝ E] [OpensMeasurableSpace E] [Fact (1 ≤ p)]
-
-/-- The Bochner integral as a continuous linear map from the StrongDual to `ℝ`.
-This is well defined if the measure has a first moment. If not, it is uniformly zero (since
-`Dual.toLp` is zero in that case). -/
-noncomputable
-def integralDualCLM (μ : Measure E) : StrongDual ℝ E →L[ℝ] ℝ :=
-  L1.integralCLM.comp (StrongDual.toLp μ 1)
-
-/-- The function `L ↦ L (x - μ[id])` as a continuous linear map from the StrongDual to `Lp ℝ p μ`.
-This definition takes meaningful values only if the measure has a moment of order `p`
-(`MemLp id p μ`). -/
-noncomputable
-def centeredToLp (μ : Measure E) [IsFiniteMeasure μ] (p : ℝ≥0∞) [Fact (1 ≤ p)] :
-    StrongDual ℝ E →L[ℝ] Lp ℝ p μ :=
-  StrongDual.toLp μ p - (Lp.constL p μ ℝ).comp (integralDualCLM μ)
-
-variable [CompleteSpace E]
-
-lemma centeredToLp_apply [IsFiniteMeasure μ] (hμp : MemLp id p μ) (L : StrongDual ℝ E) :
-    centeredToLp μ p L =ᵐ[μ] fun x ↦ L (x - ∫ z, z ∂μ) := by
-  have hμ1 : MemLp id 1 μ := MemLp.mono_exponent hμp (Fact.out (p := 1 ≤ p))
-  by_cases hμ_zero : μ = 0
-  · simp only [hμ_zero, ae_zero, integral_zero_measure, sub_zero]
-    exact trivial
-  replace hμ_zero : NeZero μ := ⟨hμ_zero⟩
-  simp only [centeredToLp, ContinuousLinearMap.coe_sub', Pi.sub_apply,
-    AddSubgroupClass.coe_sub, map_sub]
-  filter_upwards [toLp_apply_ae hμp L,
-    Lp.coeFn_sub (toLp μ p L) ((Lp.constL p μ ℝ).comp (integralDualCLM μ) L)]
-    with x hx₁ hx₂
-  simp only [AddSubgroupClass.coe_sub, Pi.sub_apply] at hx₂
-  rw [← hx₁, hx₂]
-  congr
-  simp only [integralDualCLM, ContinuousLinearMap.coe_comp', Function.comp_apply,
-    Lp.constL_apply, Lp.const_val, AEEqFun.coeFn_const_eq]
-  have h_int_eq := L.integral_comp_comm (hμ1.integrable le_rfl)
-  simp only [id_eq] at h_int_eq
-  rw [← L1.integral_eq, L1.integral_eq_integral, ← h_int_eq]
-  refine integral_congr_ae ?_
-  exact StrongDual.toLp_apply_ae hμ1 L
-
-end CenteredToLp
-
-end StrongDual
-
-namespace ProbabilityTheory
-
-section Centered
-
-variable [NormedSpace ℝ E] [OpensMeasurableSpace E]
-
-/-- Continuous bilinear form with value `∫ x, L₁ x * L₂ x ∂μ` on `(L₁, L₂)`.
-This is equal to the covariance only if `μ` is centered. -/
-noncomputable
-def uncenteredCovarianceBilin (μ : Measure E) : StrongDual ℝ E →L[ℝ] StrongDual ℝ E →L[ℝ] ℝ :=
-  ContinuousLinearMap.bilinearComp (isBoundedBilinearMap_inner (𝕜 := ℝ)).toContinuousLinearMap
-    (StrongDual.toLp μ 2) (StrongDual.toLp μ 2)
-
-lemma uncenteredCovarianceBilin_apply (h : MemLp id 2 μ) (L₁ L₂ : StrongDual ℝ E) :
-    uncenteredCovarianceBilin μ L₁ L₂ = ∫ x, L₁ x * L₂ x ∂μ := by
-  simp only [uncenteredCovarianceBilin, ContinuousLinearMap.bilinearComp_apply,
-    StrongDual.toLp_apply h, L2.inner_def, RCLike.inner_apply, conj_trivial]
-  refine integral_congr_ae ?_
-  filter_upwards [MemLp.coeFn_toLp (h.continuousLinearMap_comp L₁),
-    MemLp.coeFn_toLp (h.continuousLinearMap_comp L₂)] with x hxL₁ hxL₂
-  simp only [id_eq] at hxL₁ hxL₂
-  rw [hxL₁, hxL₂, mul_comm]
-
-lemma uncenteredCovarianceBilin_of_not_memLp (h : ¬ MemLp id 2 μ) (L₁ L₂ : StrongDual ℝ E) :
-    uncenteredCovarianceBilin μ L₁ L₂ = 0 := by
-  simp [uncenteredCovarianceBilin, StrongDual.toLp_of_not_memLp h]
-
-lemma uncenteredCovarianceBilin_zero : uncenteredCovarianceBilin (0 : Measure E) = 0 := by
-  ext
-  have : Subsingleton (Lp ℝ 2 (0 : Measure E)) := ⟨fun x y ↦ Lp.ext_iff.2 rfl⟩
-  simp [uncenteredCovarianceBilin, Subsingleton.eq_zero (StrongDual.toLp 0 2)]
-
-lemma norm_uncenteredCovarianceBilin_le (L₁ L₂ : StrongDual ℝ E) :
-    ‖uncenteredCovarianceBilin μ L₁ L₂‖ ≤ ‖L₁‖ * ‖L₂‖ * ∫ x, ‖x‖ ^ 2 ∂μ := by
-  by_cases h : MemLp id 2 μ
-  swap; · simp only [uncenteredCovarianceBilin_of_not_memLp h, norm_zero]; positivity
-  calc ‖uncenteredCovarianceBilin μ L₁ L₂‖
-  _ = ‖∫ x, L₁ x * L₂ x ∂μ‖ := by rw [uncenteredCovarianceBilin_apply h]
-  _ ≤ ∫ x, ‖L₁ x‖ * ‖L₂ x‖ ∂μ := (norm_integral_le_integral_norm _).trans (by simp)
-  _ ≤ ∫ x, ‖L₁‖ * ‖x‖ * ‖L₂‖ * ‖x‖ ∂μ := by
-    refine integral_mono_ae ?_ ?_ (ae_of_all _ fun x ↦ ?_)
-    · simp_rw [← norm_mul]
-      exact (MemLp.integrable_mul (h.continuousLinearMap_comp L₁)
-        (h.continuousLinearMap_comp L₂)).norm
-    · simp_rw [mul_assoc]
-      refine Integrable.const_mul ?_ _
-      simp_rw [← mul_assoc, mul_comm _ (‖L₂‖), mul_assoc, ← pow_two]
-      refine Integrable.const_mul ?_ _
-      exact h.integrable_norm_pow (by simp)
-    · simp only
-      rw [mul_assoc]
-      gcongr
-      · exact ContinuousLinearMap.le_opNorm L₁ x
-      · exact ContinuousLinearMap.le_opNorm L₂ x
-  _ = ‖L₁‖ * ‖L₂‖ * ∫ x, ‖x‖ ^ 2 ∂μ := by
-    rw [← integral_const_mul]
-    congr with x
-    ring
-
-end Centered
-
-section Covariance
-
-variable [NormedSpace ℝ E] [BorelSpace E] [IsFiniteMeasure μ]
-
-open Classical in
-/-- Continuous bilinear form with value `∫ x, (L₁ x - μ[L₁]) * (L₂ x - μ[L₂]) ∂μ` on `(L₁, L₂)`
-if `MemLp id 2 μ`. If not, we set it to zero. -/
-noncomputable
-def covarianceBilin (μ : Measure E) : StrongDual ℝ E →L[ℝ] StrongDual ℝ E →L[ℝ] ℝ :=
-  uncenteredCovarianceBilin (μ.map (fun x ↦ x - ∫ x, x ∂μ))
-
-@[simp]
-lemma covarianceBilin_of_not_memLp (h : ¬ MemLp id 2 μ) (L₁ L₂ : StrongDual ℝ E) :
-    covarianceBilin μ L₁ L₂ = 0 := by
-  rw [covarianceBilin, uncenteredCovarianceBilin_of_not_memLp]
-  rw [(measurableEmbedding_subRight _).memLp_map_measure_iff]
-  refine fun h_Lp ↦ h ?_
-  have : (id : E → E) = fun x ↦ x - ∫ x, x ∂μ + ∫ x, x ∂μ := by ext; simp
-  rw [this]
-  exact h_Lp.add (memLp_const _)
-
-@[simp]
-lemma covarianceBilin_zero : covarianceBilin (0 : Measure E) = 0 := by
-  rw [covarianceBilin, Measure.map_zero, uncenteredCovarianceBilin_zero]
-
-lemma covarianceBilin_comm (L₁ L₂ : StrongDual ℝ E) :
-    covarianceBilin μ L₁ L₂ = covarianceBilin μ L₂ L₁ := by
-  by_cases h : MemLp id 2 μ
-  · have h' : MemLp id 2 (Measure.map (fun x ↦ x - ∫ (x : E), x ∂μ) μ) :=
-      (measurableEmbedding_subRight _).memLp_map_measure_iff.mpr <| h.sub (memLp_const _)
-    simp_rw [covarianceBilin, uncenteredCovarianceBilin_apply h', mul_comm (L₁ _)]
-  · simp [h]
-
-variable [CompleteSpace E]
-
-lemma covarianceBilin_apply (h : MemLp id 2 μ) (L₁ L₂ : StrongDual ℝ E) :
-    covarianceBilin μ L₁ L₂ = ∫ x, (L₁ x - μ[L₁]) * (L₂ x - μ[L₂]) ∂μ := by
-  rw [covarianceBilin, uncenteredCovarianceBilin_apply,
-    integral_map (by fun_prop) (by fun_prop)]
-  · have hL (L : StrongDual ℝ E) : μ[L] = L (∫ x, x ∂μ) :=
-      L.integral_comp_comm (h.integrable (by simp))
-    simp [← hL]
-  · exact (measurableEmbedding_subRight _).memLp_map_measure_iff.mpr <| h.sub (memLp_const _)
-
-lemma covarianceBilin_apply' (h : MemLp id 2 μ) (L₁ L₂ : StrongDual ℝ E) :
-    covarianceBilin μ L₁ L₂ = ∫ x, L₁ (x - μ[id]) * L₂ (x - μ[id]) ∂μ := by
-  rw [covarianceBilin_apply h]
-  have hL (L : StrongDual ℝ E) : μ[L] = L (∫ x, x ∂μ) :=
-    L.integral_comp_comm (h.integrable (by simp))
-  simp [← hL]
-
-lemma covarianceBilin_eq_covariance (h : MemLp id 2 μ) (L₁ L₂ : StrongDual ℝ E) :
-    covarianceBilin μ L₁ L₂ = cov[L₁, L₂; μ] := by
-  rw [covarianceBilin_apply h, covariance]
-
-lemma covarianceBilin_self_eq_variance (h : MemLp id 2 μ) (L : StrongDual ℝ E) :
-    covarianceBilin μ L L = Var[L; μ] := by
-  rw [covarianceBilin_eq_covariance h, covariance_self (by fun_prop)]
-
-@[deprecated (since := "2025-07-16")] alias covarianceBilin_same_eq_variance :=
-  covarianceBilin_self_eq_variance
-
-end Covariance
-
-end ProbabilityTheory
-
-namespace StrongDual
-
-variable [NormedSpace ℝ E] [BorelSpace E] [CompleteSpace E]
-
-lemma centeredToLp_two_inner [IsFiniteMeasure μ] (hμ : MemLp id 2 μ) (L₁ L₂ : StrongDual ℝ E) :
-    ⟪centeredToLp μ 2 L₁, centeredToLp μ 2 L₂⟫_ℝ
-      = covarianceBilin μ L₁ L₂ := by
-  rw [real_inner_comm, L2.inner_def, covarianceBilin_apply' hμ]
-  refine integral_congr_ae ?_
-  filter_upwards [centeredToLp_apply hμ L₁, centeredToLp_apply hμ L₂]
-    with x hx₁ hx₂
-  simp [hx₁, hx₂]
-
-lemma norm_centeredToLp_two [IsFiniteMeasure μ] (hμ : MemLp id 2 μ) (L : StrongDual ℝ E) :
-    ‖centeredToLp μ 2 L‖ = √Var[L; μ] := by
-  rw [norm_eq_sqrt_real_inner, centeredToLp_two_inner hμ,
-    covarianceBilin_self_eq_variance hμ]
-
-lemma sq_norm_centeredToLp_two [IsFiniteMeasure μ] (hμ : MemLp id 2 μ) (L : StrongDual ℝ E) :
-    ‖centeredToLp μ 2 L‖ ^ 2 = Var[L; μ] := by
-  rw [← real_inner_self_eq_norm_sq, centeredToLp_two_inner hμ,
-    covarianceBilin_self_eq_variance hμ]
-
-end StrongDual
-=======
-deprecated_module (since := "2025-10-13")
->>>>>>> 7065ce74
+deprecated_module (since := "2025-10-13")