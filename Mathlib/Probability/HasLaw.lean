--- conflicted
+++ resolved
@@ -76,17 +76,13 @@
     IsProbabilityMeasure P ↔ IsProbabilityMeasure μ := by
   rw [← hX.map_eq, isProbabilityMeasure_map_iff hX.aemeasurable]
 
-<<<<<<< HEAD
-@[to_fun (attr := fun_prop)]
-=======
 lemma HasLaw.isFiniteMeasure [IsFiniteMeasure μ] (hX : HasLaw X μ P) : IsFiniteMeasure P :=
   hX.isFiniteMeasure_iff.2 ‹_›
 
 lemma HasLaw.isProbabilityMeasure [IsProbabilityMeasure μ] (hX : HasLaw X μ P) :
     IsProbabilityMeasure P := hX.isProbabilityMeasure_iff.2 ‹_›
 
-@[fun_prop]
->>>>>>> e182c0d3
+@[to_fun (attr := fun_prop)]
 lemma HasLaw.comp {𝒴 : Type*} {m𝒴 : MeasurableSpace 𝒴} {ν : Measure 𝒴} {Y : 𝓧 → 𝒴}
     (hY : HasLaw Y ν μ) (hX : HasLaw X μ P) : HasLaw (Y ∘ X) ν P where
   aemeasurable := (hX.map_eq ▸ hY.aemeasurable).comp_aemeasurable hX.aemeasurable
