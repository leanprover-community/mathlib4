/-
Copyright (c) 2022 Sébastien Gouëzel. All rights reserved.
Released under Apache 2.0 license as described in the file LICENSE.
Authors: Sébastien Gouëzel
-/
import Mathlib.Probability.IdentDistrib
import Mathlib.Probability.Independence.Integrable
import Mathlib.MeasureTheory.Integral.DominatedConvergence
import Mathlib.Analysis.SpecificLimits.FloorPow
import Mathlib.Analysis.PSeries
import Mathlib.Analysis.Asymptotics.SpecificAsymptotics

/-!
# The strong law of large numbers

We prove the strong law of large numbers, in `ProbabilityTheory.strong_law_ae`:
If `X n` is a sequence of independent identically distributed integrable random
variables, then `∑ i ∈ range n, X i / n` converges almost surely to `𝔼[X 0]`.
We give here the strong version, due to Etemadi, that only requires pairwise independence.

This file also contains the Lᵖ version of the strong law of large numbers provided by
`ProbabilityTheory.strong_law_Lp` which shows `∑ i ∈ range n, X i / n` converges in Lᵖ to
`𝔼[X 0]` provided `X n` is independent identically distributed and is Lᵖ.

## Implementation

The main point is to prove the result for real-valued random variables, as the general case
of Banach-space-valued random variables follows from this case and approximation by simple
functions. The real version is given in `ProbabilityTheory.strong_law_ae_real`.

We follow the proof by Etemadi
[Etemadi, *An elementary proof of the strong law of large numbers*][etemadi_strong_law],
which goes as follows.

It suffices to prove the result for nonnegative `X`, as one can prove the general result by
splitting a general `X` into its positive part and negative part.
Consider `Xₙ` a sequence of nonnegative integrable identically distributed pairwise independent
random variables. Let `Yₙ` be the truncation of `Xₙ` up to `n`. We claim that
* Almost surely, `Xₙ = Yₙ` for all but finitely many indices. Indeed, `∑ ℙ (Xₙ ≠ Yₙ)` is bounded by
  `1 + 𝔼[X]` (see `sum_prob_mem_Ioc_le` and `tsum_prob_mem_Ioi_lt_top`).
* Let `c > 1`. Along the sequence `n = c ^ k`, then `(∑_{i=0}^{n-1} Yᵢ - 𝔼[Yᵢ])/n` converges almost
  surely to `0`. This follows from a variance control, as
```
  ∑_k ℙ (|∑_{i=0}^{c^k - 1} Yᵢ - 𝔼[Yᵢ]| > c^k ε)
    ≤ ∑_k (c^k ε)^{-2} ∑_{i=0}^{c^k - 1} Var[Yᵢ]    (by Markov inequality)
    ≤ ∑_i (C/i^2) Var[Yᵢ]                           (as ∑_{c^k > i} 1/(c^k)^2 ≤ C/i^2)
    ≤ ∑_i (C/i^2) 𝔼[Yᵢ^2]
    ≤ 2C 𝔼[X^2]                                     (see `sum_variance_truncation_le`)
```
* As `𝔼[Yᵢ]` converges to `𝔼[X]`, it follows from the two previous items and Cesàro that, along
  the sequence `n = c^k`, one has `(∑_{i=0}^{n-1} Xᵢ) / n → 𝔼[X]` almost surely.
* To generalize it to all indices, we use the fact that `∑_{i=0}^{n-1} Xᵢ` is nondecreasing and
  that, if `c` is close enough to `1`, the gap between `c^k` and `c^(k+1)` is small.
-/


noncomputable section

open MeasureTheory Filter Finset Asymptotics

open Set (indicator)

open scoped Topology MeasureTheory ProbabilityTheory ENNReal NNReal

open scoped Function -- required for scoped `on` notation

namespace ProbabilityTheory

/-! ### Prerequisites on truncations -/


section Truncation

variable {α : Type*}

/-- Truncating a real-valued function to the interval `(-A, A]`. -/
def truncation (f : α → ℝ) (A : ℝ) :=
  indicator (Set.Ioc (-A) A) id ∘ f

variable {m : MeasurableSpace α} {μ : Measure α} {f : α → ℝ}

theorem _root_.MeasureTheory.AEStronglyMeasurable.truncation (hf : AEStronglyMeasurable f μ)
    {A : ℝ} : AEStronglyMeasurable (truncation f A) μ := by
  apply AEStronglyMeasurable.comp_aemeasurable _ hf.aemeasurable
  exact (stronglyMeasurable_id.indicator measurableSet_Ioc).aestronglyMeasurable

theorem abs_truncation_le_bound (f : α → ℝ) (A : ℝ) (x : α) : |truncation f A x| ≤ |A| := by
  simp only [truncation, Set.indicator, id, Function.comp_apply]
  split_ifs with h
  · exact abs_le_abs h.2 (neg_le.2 h.1.le)
  · simp [abs_nonneg]

@[simp]
theorem truncation_zero (f : α → ℝ) : truncation f 0 = 0 := by simp [truncation]; rfl

theorem abs_truncation_le_abs_self (f : α → ℝ) (A : ℝ) (x : α) : |truncation f A x| ≤ |f x| := by
  simp only [truncation, indicator, id, Function.comp_apply]
  split_ifs
  · exact le_rfl
  · simp [abs_nonneg]

theorem truncation_eq_self {f : α → ℝ} {A : ℝ} {x : α} (h : |f x| < A) :
    truncation f A x = f x := by
  simp only [truncation, indicator, id, Function.comp_apply, ite_eq_left_iff]
  intro H
  apply H.elim
  simp [(abs_lt.1 h).1, (abs_lt.1 h).2.le]

theorem truncation_eq_of_nonneg {f : α → ℝ} {A : ℝ} (h : ∀ x, 0 ≤ f x) :
    truncation f A = indicator (Set.Ioc 0 A) id ∘ f := by
  ext x
  rcases (h x).lt_or_eq with (hx | hx)
  · simp only [truncation, indicator, hx, Set.mem_Ioc, id, Function.comp_apply]
    by_cases h'x : f x ≤ A
    · have : -A < f x := by linarith [h x]
      simp only [this, true_and]
    · simp only [h'x, and_false]
  · simp only [truncation, indicator, hx, id, Function.comp_apply, ite_self]

theorem truncation_nonneg {f : α → ℝ} (A : ℝ) {x : α} (h : 0 ≤ f x) : 0 ≤ truncation f A x :=
  Set.indicator_apply_nonneg fun _ => h

theorem _root_.MeasureTheory.AEStronglyMeasurable.memLp_truncation [IsFiniteMeasure μ]
    (hf : AEStronglyMeasurable f μ) {A : ℝ} {p : ℝ≥0∞} : MemLp (truncation f A) p μ :=
  MemLp.of_bound hf.truncation |A| (Eventually.of_forall fun _ => abs_truncation_le_bound _ _ _)

theorem _root_.MeasureTheory.AEStronglyMeasurable.integrable_truncation [IsFiniteMeasure μ]
    (hf : AEStronglyMeasurable f μ) {A : ℝ} : Integrable (truncation f A) μ := by
  rw [← memLp_one_iff_integrable]; exact hf.memLp_truncation

theorem moment_truncation_eq_intervalIntegral (hf : AEStronglyMeasurable f μ) {A : ℝ} (hA : 0 ≤ A)
    {n : ℕ} (hn : n ≠ 0) : ∫ x, truncation f A x ^ n ∂μ = ∫ y in -A..A, y ^ n ∂Measure.map f μ := by
  have M : MeasurableSet (Set.Ioc (-A) A) := measurableSet_Ioc
  change ∫ x, (fun z => indicator (Set.Ioc (-A) A) id z ^ n) (f x) ∂μ = _
  rw [← integral_map (f := fun z => _ ^ n) hf.aemeasurable, intervalIntegral.integral_of_le,
    ← integral_indicator M]
  · simp only [indicator, zero_pow hn, id, ite_pow]
  · linarith
  · exact ((measurable_id.indicator M).pow_const n).aestronglyMeasurable

theorem moment_truncation_eq_intervalIntegral_of_nonneg (hf : AEStronglyMeasurable f μ) {A : ℝ}
    {n : ℕ} (hn : n ≠ 0) (h'f : 0 ≤ f) :
    ∫ x, truncation f A x ^ n ∂μ = ∫ y in 0..A, y ^ n ∂Measure.map f μ := by
  have M : MeasurableSet (Set.Ioc 0 A) := measurableSet_Ioc
  have M' : MeasurableSet (Set.Ioc A 0) := measurableSet_Ioc
  rw [truncation_eq_of_nonneg h'f]
  change ∫ x, (fun z => indicator (Set.Ioc 0 A) id z ^ n) (f x) ∂μ = _
  rcases le_or_gt 0 A with (hA | hA)
  · rw [← integral_map (f := fun z => _ ^ n) hf.aemeasurable, intervalIntegral.integral_of_le hA,
      ← integral_indicator M]
    · simp only [indicator, zero_pow hn, id, ite_pow]
    · exact ((measurable_id.indicator M).pow_const n).aestronglyMeasurable
  · rw [← integral_map (f := fun z => _ ^ n) hf.aemeasurable, intervalIntegral.integral_of_ge hA.le,
      ← integral_indicator M']
    · simp only [Set.Ioc_eq_empty_of_le hA.le, zero_pow hn, Set.indicator_empty, integral_zero,
        zero_eq_neg]
      apply integral_eq_zero_of_ae
      have : ∀ᵐ x ∂Measure.map f μ, (0 : ℝ) ≤ x :=
        (ae_map_iff hf.aemeasurable measurableSet_Ici).2 (Eventually.of_forall h'f)
      filter_upwards [this] with x hx
      simp only [indicator, Set.mem_Ioc, Pi.zero_apply, ite_eq_right_iff, and_imp]
      intro _ h''x
      have : x = 0 := by linarith
      simp [this, zero_pow hn]
    · exact ((measurable_id.indicator M).pow_const n).aestronglyMeasurable

theorem integral_truncation_eq_intervalIntegral (hf : AEStronglyMeasurable f μ) {A : ℝ}
    (hA : 0 ≤ A) : ∫ x, truncation f A x ∂μ = ∫ y in -A..A, y ∂Measure.map f μ := by
  simpa using moment_truncation_eq_intervalIntegral hf hA one_ne_zero

theorem integral_truncation_eq_intervalIntegral_of_nonneg (hf : AEStronglyMeasurable f μ) {A : ℝ}
    (h'f : 0 ≤ f) : ∫ x, truncation f A x ∂μ = ∫ y in 0..A, y ∂Measure.map f μ := by
  simpa using moment_truncation_eq_intervalIntegral_of_nonneg hf one_ne_zero h'f

theorem integral_truncation_le_integral_of_nonneg (hf : Integrable f μ) (h'f : 0 ≤ f) {A : ℝ} :
    ∫ x, truncation f A x ∂μ ≤ ∫ x, f x ∂μ := by
  apply integral_mono_of_nonneg
    (Eventually.of_forall fun x => ?_) hf (Eventually.of_forall fun x => ?_)
  · exact truncation_nonneg _ (h'f x)
  · calc
      truncation f A x ≤ |truncation f A x| := le_abs_self _
      _ ≤ |f x| := abs_truncation_le_abs_self _ _ _
      _ = f x := abs_of_nonneg (h'f x)

/-- If a function is integrable, then the integral of its truncated versions converges to the
integral of the whole function. -/
theorem tendsto_integral_truncation {f : α → ℝ} (hf : Integrable f μ) :
    Tendsto (fun A => ∫ x, truncation f A x ∂μ) atTop (𝓝 (∫ x, f x ∂μ)) := by
  refine tendsto_integral_filter_of_dominated_convergence (fun x => abs (f x)) ?_ ?_ ?_ ?_
  · exact Eventually.of_forall fun A ↦ hf.aestronglyMeasurable.truncation
  · filter_upwards with A
    filter_upwards with x
    rw [Real.norm_eq_abs]
    exact abs_truncation_le_abs_self _ _ _
  · exact hf.abs
  · filter_upwards with x
    apply tendsto_const_nhds.congr' _
    filter_upwards [Ioi_mem_atTop (abs (f x))] with A hA
    exact (truncation_eq_self hA).symm

theorem IdentDistrib.truncation {β : Type*} [MeasurableSpace β] {ν : Measure β} {f : α → ℝ}
    {g : β → ℝ} (h : IdentDistrib f g μ ν) {A : ℝ} :
    IdentDistrib (truncation f A) (truncation g A) μ ν :=
  h.comp (measurable_id.indicator measurableSet_Ioc)

end Truncation

section StrongLawAeReal

variable {Ω : Type*} [MeasureSpace Ω] [IsProbabilityMeasure (ℙ : Measure Ω)]

section MomentEstimates

theorem sum_prob_mem_Ioc_le {X : Ω → ℝ} (hint : Integrable X) (hnonneg : 0 ≤ X) {K : ℕ} {N : ℕ}
    (hKN : K ≤ N) :
    ∑ j ∈ range K, ℙ {ω | X ω ∈ Set.Ioc (j : ℝ) N} ≤ ENNReal.ofReal (𝔼[X] + 1) := by
  let ρ : Measure ℝ := Measure.map X ℙ
  haveI : IsProbabilityMeasure ρ := Measure.isProbabilityMeasure_map hint.aemeasurable
  have A : ∑ j ∈ range K, ∫ _ in j..N, (1 : ℝ) ∂ρ ≤ 𝔼[X] + 1 :=
    calc
      ∑ j ∈ range K, ∫ _ in j..N, (1 : ℝ) ∂ρ =
          ∑ j ∈ range K, ∑ i ∈ Ico j N, ∫ _ in i..(i + 1 : ℕ), (1 : ℝ) ∂ρ := by
        apply sum_congr rfl fun j hj => ?_
        rw [intervalIntegral.sum_integral_adjacent_intervals_Ico ((mem_range.1 hj).le.trans hKN)]
        intro k _
        exact continuous_const.intervalIntegrable _ _
      _ = ∑ i ∈ range N, ∑ j ∈ range (min (i + 1) K), ∫ _ in i..(i + 1 : ℕ), (1 : ℝ) ∂ρ := by
        simp_rw [sum_sigma']
        refine sum_nbij' (fun p ↦ ⟨p.2, p.1⟩) (fun p ↦ ⟨p.2, p.1⟩) ?_ ?_ ?_ ?_ ?_ <;>
          aesop (add simp Nat.lt_succ_iff)
      _ ≤ ∑ i ∈ range N, (i + 1) * ∫ _ in i..(i + 1 : ℕ), (1 : ℝ) ∂ρ := by
        gcongr with i
        simp only [Nat.cast_add, Nat.cast_one, sum_const, card_range, nsmul_eq_mul, Nat.cast_min]
        refine mul_le_mul_of_nonneg_right (min_le_left _ _) ?_
        apply intervalIntegral.integral_nonneg
        · simp only [le_add_iff_nonneg_right, zero_le_one]
        · simp only [zero_le_one, imp_true_iff]
      _ ≤ ∑ i ∈ range N, ∫ x in i..(i + 1 : ℕ), x + 1 ∂ρ := by
        gcongr with i
        have I : (i : ℝ) ≤ (i + 1 : ℕ) := by
          simp only [Nat.cast_add, Nat.cast_one, le_add_iff_nonneg_right, zero_le_one]
        simp_rw [intervalIntegral.integral_of_le I, ← integral_const_mul]
        apply setIntegral_mono_on
        · exact continuous_const.integrableOn_Ioc
        · exact (continuous_id.add continuous_const).integrableOn_Ioc
        · exact measurableSet_Ioc
        · intro x hx
          simp only [Nat.cast_add, Nat.cast_one, Set.mem_Ioc] at hx
          simp [hx.1.le]
      _ = ∫ x in 0..N, x + 1 ∂ρ := by
        rw [intervalIntegral.sum_integral_adjacent_intervals fun k _ => ?_]
        · norm_cast
        · exact (continuous_id.add continuous_const).intervalIntegrable _ _
      _ = ∫ x in 0..N, x ∂ρ + ∫ x in 0..N, 1 ∂ρ := by
        rw [intervalIntegral.integral_add]
        · exact continuous_id.intervalIntegrable _ _
        · exact continuous_const.intervalIntegrable _ _
      _ = 𝔼[truncation X N] + ∫ x in 0..N, 1 ∂ρ := by
        rw [integral_truncation_eq_intervalIntegral_of_nonneg hint.1 hnonneg]
      _ ≤ 𝔼[X] + ∫ x in 0..N, 1 ∂ρ := by
        grw [integral_truncation_le_integral_of_nonneg hint hnonneg]
      _ ≤ 𝔼[X] + 1 := by
        gcongr
        rw [intervalIntegral.integral_of_le (Nat.cast_nonneg _)]
        simp only [integral_const, measureReal_restrict_apply', measurableSet_Ioc, Set.univ_inter,
          Algebra.id.smul_eq_mul, mul_one]
        rw [← ENNReal.toReal_one]
        exact ENNReal.toReal_mono ENNReal.one_ne_top prob_le_one
  have B : ∀ a b, ℙ {ω | X ω ∈ Set.Ioc a b} = ENNReal.ofReal (∫ _ in Set.Ioc a b, (1 : ℝ) ∂ρ) := by
    intro a b
    rw [ofReal_setIntegral_one ρ _,
      Measure.map_apply_of_aemeasurable hint.aemeasurable measurableSet_Ioc]
    rfl
  calc
    ∑ j ∈ range K, ℙ {ω | X ω ∈ Set.Ioc (j : ℝ) N} =
        ∑ j ∈ range K, ENNReal.ofReal (∫ _ in Set.Ioc (j : ℝ) N, (1 : ℝ) ∂ρ) := by simp_rw [B]
    _ = ENNReal.ofReal (∑ j ∈ range K, ∫ _ in Set.Ioc (j : ℝ) N, (1 : ℝ) ∂ρ) := by
      simp [ENNReal.ofReal_sum_of_nonneg]
    _ = ENNReal.ofReal (∑ j ∈ range K, ∫ _ in (j : ℝ)..N, (1 : ℝ) ∂ρ) := by
      congr 1
      refine sum_congr rfl fun j hj => ?_
      rw [intervalIntegral.integral_of_le (Nat.cast_le.2 ((mem_range.1 hj).le.trans hKN))]
    _ ≤ ENNReal.ofReal (𝔼[X] + 1) := ENNReal.ofReal_le_ofReal A

theorem tsum_prob_mem_Ioi_lt_top {X : Ω → ℝ} (hint : Integrable X) (hnonneg : 0 ≤ X) :
    (∑' j : ℕ, ℙ {ω | X ω ∈ Set.Ioi (j : ℝ)}) < ∞ := by
  suffices ∀ K : ℕ, ∑ j ∈ range K, ℙ {ω | X ω ∈ Set.Ioi (j : ℝ)} ≤ ENNReal.ofReal (𝔼[X] + 1) from
    (le_of_tendsto_of_tendsto (ENNReal.tendsto_nat_tsum _) tendsto_const_nhds
      (Eventually.of_forall this)).trans_lt ENNReal.ofReal_lt_top
  intro K
  have A : Tendsto (fun N : ℕ => ∑ j ∈ range K, ℙ {ω | X ω ∈ Set.Ioc (j : ℝ) N}) atTop
      (𝓝 (∑ j ∈ range K, ℙ {ω | X ω ∈ Set.Ioi (j : ℝ)})) := by
    refine tendsto_finset_sum _ fun i _ => ?_
    have : {ω | X ω ∈ Set.Ioi (i : ℝ)} = ⋃ N : ℕ, {ω | X ω ∈ Set.Ioc (i : ℝ) N} := by
      apply Set.Subset.antisymm _ _
      · intro ω hω
        obtain ⟨N, hN⟩ : ∃ N : ℕ, X ω ≤ N := exists_nat_ge (X ω)
        exact Set.mem_iUnion.2 ⟨N, hω, hN⟩
      · simp +contextual only [Set.mem_Ioc, Set.mem_Ioi,
          Set.iUnion_subset_iff, Set.setOf_subset_setOf, imp_true_iff]
    rw [this]
    apply tendsto_measure_iUnion_atTop
    intro m n hmn x hx
    exact ⟨hx.1, hx.2.trans (Nat.cast_le.2 hmn)⟩
  apply le_of_tendsto_of_tendsto A tendsto_const_nhds
  filter_upwards [Ici_mem_atTop K] with N hN
  exact sum_prob_mem_Ioc_le hint hnonneg hN

theorem sum_variance_truncation_le {X : Ω → ℝ} (hint : Integrable X) (hnonneg : 0 ≤ X) (K : ℕ) :
    ∑ j ∈ range K, ((j : ℝ) ^ 2)⁻¹ * 𝔼[truncation X j ^ 2] ≤ 2 * 𝔼[X] := by
  set Y := fun n : ℕ => truncation X n
  let ρ : Measure ℝ := Measure.map X ℙ
  have Y2 : ∀ n, 𝔼[Y n ^ 2] = ∫ x in 0..n, x ^ 2 ∂ρ := by
    intro n
    change 𝔼[fun x => Y n x ^ 2] = _
    rw [moment_truncation_eq_intervalIntegral_of_nonneg hint.1 two_ne_zero hnonneg]
  calc
    ∑ j ∈ range K, ((j : ℝ) ^ 2)⁻¹ * 𝔼[Y j ^ 2] =
        ∑ j ∈ range K, ((j : ℝ) ^ 2)⁻¹ * ∫ x in 0..j, x ^ 2 ∂ρ := by simp_rw [Y2]
    _ = ∑ j ∈ range K, ((j : ℝ) ^ 2)⁻¹ * ∑ k ∈ range j, ∫ x in k..(k + 1 : ℕ), x ^ 2 ∂ρ := by
      congr 1 with j
      congr 1
      rw [intervalIntegral.sum_integral_adjacent_intervals]
      · norm_cast
      intro k _
      exact (continuous_id.pow _).intervalIntegrable _ _
    _ = ∑ k ∈ range K, (∑ j ∈ Ioo k K, ((j : ℝ) ^ 2)⁻¹) * ∫ x in k..(k + 1 : ℕ), x ^ 2 ∂ρ := by
      simp_rw [mul_sum, sum_mul, sum_sigma']
      refine sum_nbij' (fun p ↦ ⟨p.2, p.1⟩) (fun p ↦ ⟨p.2, p.1⟩) ?_ ?_ ?_ ?_ ?_ <;>
        aesop (add unsafe lt_trans)
    _ ≤ ∑ k ∈ range K, 2 / (k + 1 : ℝ) * ∫ x in k..(k + 1 : ℕ), x ^ 2 ∂ρ := by
      gcongr with k
      · refine intervalIntegral.integral_nonneg_of_forall ?_ fun u => sq_nonneg _
        simp only [Nat.cast_add, Nat.cast_one, le_add_iff_nonneg_right, zero_le_one]
      · apply sum_Ioo_inv_sq_le
    _ ≤ ∑ k ∈ range K, ∫ x in k..(k + 1 : ℕ), 2 * x ∂ρ := by
      gcongr with k
      have Ik : (k : ℝ) ≤ (k + 1 : ℕ) := by simp
      rw [← intervalIntegral.integral_const_mul, intervalIntegral.integral_of_le Ik,
        intervalIntegral.integral_of_le Ik]
      refine setIntegral_mono_on ?_ ?_ measurableSet_Ioc fun x hx => ?_
      · apply Continuous.integrableOn_Ioc
        exact continuous_const.mul (continuous_pow 2)
      · apply Continuous.integrableOn_Ioc
        exact continuous_const.mul continuous_id'
      · calc
          2 / (↑k + 1) * x ^ 2 = x / (k + 1) * (2 * x) := by ring
          _ ≤ 1 * (2 * x) := by
              have : 0 < x := k.cast_nonneg.trans_lt hx.1
              gcongr
              exact (div_le_one <| by positivity).2 <| mod_cast hx.2
          _ = 2 * x := by rw [one_mul]
    _ = 2 * ∫ x in (0 : ℝ)..K, x ∂ρ := by
      rw [intervalIntegral.sum_integral_adjacent_intervals fun k _ => ?_]
      swap; · exact (continuous_const.mul continuous_id').intervalIntegrable _ _
      rw [intervalIntegral.integral_const_mul]
      norm_cast
    _ ≤ 2 * 𝔼[X] := mul_le_mul_of_nonneg_left (by
      rw [← integral_truncation_eq_intervalIntegral_of_nonneg hint.1 hnonneg]
      exact integral_truncation_le_integral_of_nonneg hint hnonneg) zero_le_two

end MomentEstimates

/-! Proof of the strong law of large numbers (almost sure version, assuming only
pairwise independence) for nonnegative random variables, following Etemadi's proof. -/
section StrongLawNonneg

variable (X : ℕ → Ω → ℝ) (hint : Integrable (X 0))
  (hindep : Pairwise (IndepFun on X)) (hident : ∀ i, IdentDistrib (X i) (X 0))
  (hnonneg : ∀ i ω, 0 ≤ X i ω)

include hint hindep hident hnonneg in
/-- The truncation of `Xᵢ` up to `i` satisfies the strong law of large numbers (with respect to
the truncated expectation) along the sequence `c^n`, for any `c > 1`, up to a given `ε > 0`.
This follows from a variance control. -/
theorem strong_law_aux1 {c : ℝ} (c_one : 1 < c) {ε : ℝ} (εpos : 0 < ε) : ∀ᵐ ω, ∀ᶠ n : ℕ in atTop,
    |∑ i ∈ range ⌊c ^ n⌋₊, truncation (X i) i ω - 𝔼[∑ i ∈ range ⌊c ^ n⌋₊, truncation (X i) i]| <
    ε * ⌊c ^ n⌋₊ := by
  /- Let `S n = ∑ i ∈ range n, Y i` where `Y i = truncation (X i) i`. We should show that
    `|S k - 𝔼[S k]| / k ≤ ε` along the sequence of powers of `c`. For this, we apply Borel-Cantelli:
    it suffices to show that the converse probabilities are summable. From Chebyshev inequality,
    this will follow from a variance control `∑' Var[S (c^i)] / (c^i)^2 < ∞`. This is checked in
    `I2` using pairwise independence to expand the variance of the sum as the sum of the variances,
    and then a straightforward but tedious computation (essentially boiling down to the fact that
    the sum of `1/(c ^ i)^2` beyond a threshold `j` is comparable to `1/j^2`).
    Note that we have written `c^i` in the above proof sketch, but rigorously one should put integer
    parts everywhere, making things more painful. We write `u i = ⌊c^i⌋₊` for brevity. -/
  have c_pos : 0 < c := zero_lt_one.trans c_one
  have hX : ∀ i, AEStronglyMeasurable (X i) ℙ := fun i =>
    (hident i).symm.aestronglyMeasurable_snd hint.1
  have A : ∀ i, StronglyMeasurable (indicator (Set.Ioc (-i : ℝ) i) id) := fun i =>
    stronglyMeasurable_id.indicator measurableSet_Ioc
  set Y := fun n : ℕ => truncation (X n) n
  set S := fun n => ∑ i ∈ range n, Y i with hS
  let u : ℕ → ℕ := fun n => ⌊c ^ n⌋₊
  have u_mono : Monotone u := fun i j hij => Nat.floor_mono (pow_right_mono₀ c_one.le hij)
  have I1 : ∀ K, ∑ j ∈ range K, ((j : ℝ) ^ 2)⁻¹ * Var[Y j] ≤ 2 * 𝔼[X 0] := by
    intro K
    calc
      ∑ j ∈ range K, ((j : ℝ) ^ 2)⁻¹ * Var[Y j] ≤
          ∑ j ∈ range K, ((j : ℝ) ^ 2)⁻¹ * 𝔼[truncation (X 0) j ^ 2] := by
        gcongr with j
        rw [(hident j).truncation.variance_eq]
        exact variance_le_expectation_sq (hX 0).truncation
      _ ≤ 2 * 𝔼[X 0] := sum_variance_truncation_le hint (hnonneg 0) K
  let C := c ^ 5 * (c - 1)⁻¹ ^ 3 * (2 * 𝔼[X 0])
  have I2 : ∀ N, ∑ i ∈ range N, ((u i : ℝ) ^ 2)⁻¹ * Var[S (u i)] ≤ C := by
    intro N
    calc
      ∑ i ∈ range N, ((u i : ℝ) ^ 2)⁻¹ * Var[S (u i)] =
          ∑ i ∈ range N, ((u i : ℝ) ^ 2)⁻¹ * ∑ j ∈ range (u i), Var[Y j] := by
        congr 1 with i
        congr 1
        rw [hS, IndepFun.variance_sum]
        · intro j _
          exact (hident j).aestronglyMeasurable_fst.memLp_truncation
        · intro k _ l _ hkl
          exact (hindep hkl).comp (A k).measurable (A l).measurable
      _ = ∑ j ∈ range (u (N - 1)), (∑ i ∈ range N with j < u i, ((u i : ℝ) ^ 2)⁻¹) * Var[Y j] := by
        simp_rw [mul_sum, sum_mul, sum_sigma']
        refine sum_nbij' (fun p ↦ ⟨p.2, p.1⟩) (fun p ↦ ⟨p.2, p.1⟩) ?_ ?_ ?_ ?_ ?_
        · simp only [mem_sigma, mem_range, mem_filter, and_imp,
            Sigma.forall]
          exact fun a b haN hb ↦ ⟨hb.trans_le <| u_mono <| Nat.le_pred_of_lt haN, haN, hb⟩
        all_goals simp
      _ ≤ ∑ j ∈ range (u (N - 1)), c ^ 5 * (c - 1)⁻¹ ^ 3 / ↑j ^ 2 * Var[Y j] := by
        gcongr ∑ _ ∈ _, ?_ with j
        rcases eq_zero_or_pos j with (rfl | hj)
        · simp only [Nat.cast_zero]
          simp only [Y, Nat.cast_zero, truncation_zero, variance_zero, mul_zero, le_rfl]
        apply mul_le_mul_of_nonneg_right _ (variance_nonneg _ _)
        convert sum_div_nat_floor_pow_sq_le_div_sq N (Nat.cast_pos.2 hj) c_one using 2
        · simp only [u, Nat.cast_lt]
        · simp only [u, one_div]
      _ = c ^ 5 * (c - 1)⁻¹ ^ 3 * ∑ j ∈ range (u (N - 1)), ((j : ℝ) ^ 2)⁻¹ * Var[Y j] := by
        simp_rw [mul_sum, div_eq_mul_inv, mul_assoc]
      _ ≤ c ^ 5 * (c - 1)⁻¹ ^ 3 * (2 * 𝔼[X 0]) := by
        apply mul_le_mul_of_nonneg_left (I1 _)
        apply mul_nonneg (pow_nonneg c_pos.le _)
        exact pow_nonneg (inv_nonneg.2 (sub_nonneg.2 c_one.le)) _
  have I3 : ∀ N, ∑ i ∈ range N, ℙ {ω | (u i * ε : ℝ) ≤ |S (u i) ω - 𝔼[S (u i)]|} ≤
      ENNReal.ofReal (ε⁻¹ ^ 2 * C) := by
    intro N
    calc
      ∑ i ∈ range N, ℙ {ω | (u i * ε : ℝ) ≤ |S (u i) ω - 𝔼[S (u i)]|} ≤
          ∑ i ∈ range N, ENNReal.ofReal (Var[S (u i)] / (u i * ε) ^ 2) := by
        gcongr with i _
        apply meas_ge_le_variance_div_sq
        · exact memLp_finset_sum' _ fun j _ => (hident j).aestronglyMeasurable_fst.memLp_truncation
        · apply mul_pos (Nat.cast_pos.2 _) εpos
          refine zero_lt_one.trans_le ?_
          apply Nat.le_floor
          rw [Nat.cast_one]
          apply one_le_pow₀ c_one.le
      _ = ENNReal.ofReal (∑ i ∈ range N, Var[S (u i)] / (u i * ε) ^ 2) := by
        rw [ENNReal.ofReal_sum_of_nonneg fun i _ => ?_]
        exact div_nonneg (variance_nonneg _ _) (sq_nonneg _)
      _ ≤ ENNReal.ofReal (ε⁻¹ ^ 2 * C) := by
        apply ENNReal.ofReal_le_ofReal
        simp_rw [div_eq_inv_mul, ← inv_pow, mul_inv, mul_comm _ (ε⁻¹), mul_pow, mul_assoc,
          ← mul_sum]
        gcongr
        simpa only [inv_pow] using I2 N
  have I4 : (∑' i, ℙ {ω | (u i * ε : ℝ) ≤ |S (u i) ω - 𝔼[S (u i)]|}) < ∞ :=
    (le_of_tendsto_of_tendsto' (ENNReal.tendsto_nat_tsum _) tendsto_const_nhds I3).trans_lt
      ENNReal.ofReal_lt_top
  filter_upwards [ae_eventually_notMem I4.ne] with ω hω
  simp_rw [S, not_le, mul_comm, sum_apply] at hω
  convert hω; simp only [Y, u, sum_apply]

include hint hindep hident hnonneg in
/-- The truncation of `Xᵢ` up to `i` satisfies the strong law of large numbers
(with respect to the truncated expectation) along the sequence
`c^n`, for any `c > 1`. This follows from `strong_law_aux1` by varying `ε`. -/
theorem strong_law_aux2 {c : ℝ} (c_one : 1 < c) :
    ∀ᵐ ω, (fun n : ℕ => ∑ i ∈ range ⌊c ^ n⌋₊, truncation (X i) i ω -
      𝔼[∑ i ∈ range ⌊c ^ n⌋₊, truncation (X i) i]) =o[atTop] fun n : ℕ => (⌊c ^ n⌋₊ : ℝ) := by
  obtain ⟨v, -, v_pos, v_lim⟩ :
      ∃ v : ℕ → ℝ, StrictAnti v ∧ (∀ n : ℕ, 0 < v n) ∧ Tendsto v atTop (𝓝 0) :=
    exists_seq_strictAnti_tendsto (0 : ℝ)
  have := fun i => strong_law_aux1 X hint hindep hident hnonneg c_one (v_pos i)
  filter_upwards [ae_all_iff.2 this] with ω hω
  apply Asymptotics.isLittleO_iff.2 fun ε εpos => ?_
  obtain ⟨i, hi⟩ : ∃ i, v i < ε := ((tendsto_order.1 v_lim).2 ε εpos).exists
  filter_upwards [hω i] with n hn
  simp only [Real.norm_eq_abs, Nat.abs_cast]
  exact hn.le.trans (mul_le_mul_of_nonneg_right hi.le (Nat.cast_nonneg _))

include hint hident in
/-- The expectation of the truncated version of `Xᵢ` behaves asymptotically like the whole
expectation. This follows from convergence and Cesàro averaging. -/
theorem strong_law_aux3 :
    (fun n => 𝔼[∑ i ∈ range n, truncation (X i) i] - n * 𝔼[X 0]) =o[atTop] ((↑) : ℕ → ℝ) := by
  have A : Tendsto (fun i => 𝔼[truncation (X i) i]) atTop (𝓝 𝔼[X 0]) := by
    convert (tendsto_integral_truncation hint).comp tendsto_natCast_atTop_atTop using 1
    ext i
    exact (hident i).truncation.integral_eq
  convert Asymptotics.isLittleO_sum_range_of_tendsto_zero (tendsto_sub_nhds_zero_iff.2 A) using 1
  ext1 n
  simp only [sum_sub_distrib, sum_const, card_range, nsmul_eq_mul, sum_apply, sub_left_inj]
  rw [integral_finset_sum _ fun i _ => ?_]
  exact ((hident i).symm.integrable_snd hint).1.integrable_truncation

include hint hindep hident hnonneg in
/-- The truncation of `Xᵢ` up to `i` satisfies the strong law of large numbers
(with respect to the original expectation) along the sequence
`c^n`, for any `c > 1`. This follows from the version from the truncated expectation, and the
fact that the truncated and the original expectations have the same asymptotic behavior. -/
theorem strong_law_aux4 {c : ℝ} (c_one : 1 < c) :
    ∀ᵐ ω, (fun n : ℕ => ∑ i ∈ range ⌊c ^ n⌋₊, truncation (X i) i ω - ⌊c ^ n⌋₊ * 𝔼[X 0]) =o[atTop]
    fun n : ℕ => (⌊c ^ n⌋₊ : ℝ) := by
  filter_upwards [strong_law_aux2 X hint hindep hident hnonneg c_one] with ω hω
  have A : Tendsto (fun n : ℕ => ⌊c ^ n⌋₊) atTop atTop :=
    tendsto_nat_floor_atTop.comp (tendsto_pow_atTop_atTop_of_one_lt c_one)
  convert hω.add ((strong_law_aux3 X hint hident).comp_tendsto A) using 1
  ext1 n
  simp

include hint hident hnonneg in
/-- The truncated and non-truncated versions of `Xᵢ` have the same asymptotic behavior, as they
almost surely coincide at all but finitely many steps. This follows from a probability computation
and Borel-Cantelli. -/
theorem strong_law_aux5 :
    ∀ᵐ ω, (fun n : ℕ => ∑ i ∈ range n, truncation (X i) i ω - ∑ i ∈ range n, X i ω) =o[atTop]
    fun n : ℕ => (n : ℝ) := by
  have A : (∑' j : ℕ, ℙ {ω | X j ω ∈ Set.Ioi (j : ℝ)}) < ∞ := by
    convert tsum_prob_mem_Ioi_lt_top hint (hnonneg 0) using 2
    ext1 j
    exact (hident j).measure_mem_eq measurableSet_Ioi
  have B : ∀ᵐ ω, Tendsto (fun n : ℕ => truncation (X n) n ω - X n ω) atTop (𝓝 0) := by
    filter_upwards [ae_eventually_notMem A.ne] with ω hω
    apply tendsto_const_nhds.congr' _
    filter_upwards [hω, Ioi_mem_atTop 0] with n hn npos
    simp only [truncation, indicator, Set.mem_Ioc, id, Function.comp_apply]
    split_ifs with h
    · exact (sub_self _).symm
    · have : -(n : ℝ) < X n ω := by
        apply lt_of_lt_of_le _ (hnonneg n ω)
        simpa only [Right.neg_neg_iff, Nat.cast_pos] using npos
      simp only [this, true_and, not_le] at h
      exact (hn h).elim
  filter_upwards [B] with ω hω
  convert isLittleO_sum_range_of_tendsto_zero hω using 1
  ext n
  rw [sum_sub_distrib]

include hint hindep hident hnonneg in
/-- `Xᵢ` satisfies the strong law of large numbers along the sequence
`c^n`, for any `c > 1`. This follows from the version for the truncated `Xᵢ`, and the fact that
`Xᵢ` and its truncated version have the same asymptotic behavior. -/
theorem strong_law_aux6 {c : ℝ} (c_one : 1 < c) :
    ∀ᵐ ω, Tendsto (fun n : ℕ => (∑ i ∈ range ⌊c ^ n⌋₊, X i ω) / ⌊c ^ n⌋₊) atTop (𝓝 𝔼[X 0]) := by
  have H : ∀ n : ℕ, (0 : ℝ) < ⌊c ^ n⌋₊ := by
    intro n
    refine zero_lt_one.trans_le ?_
    simp only [Nat.one_le_cast, Nat.one_le_floor_iff, one_le_pow₀ c_one.le]
  filter_upwards [strong_law_aux4 X hint hindep hident hnonneg c_one,
    strong_law_aux5 X hint hident hnonneg] with ω hω h'ω
  rw [← tendsto_sub_nhds_zero_iff, ← Asymptotics.isLittleO_one_iff ℝ]
  have L : (fun n : ℕ => ∑ i ∈ range ⌊c ^ n⌋₊, X i ω - ⌊c ^ n⌋₊ * 𝔼[X 0]) =o[atTop] fun n =>
      (⌊c ^ n⌋₊ : ℝ) := by
    have A : Tendsto (fun n : ℕ => ⌊c ^ n⌋₊) atTop atTop :=
      tendsto_nat_floor_atTop.comp (tendsto_pow_atTop_atTop_of_one_lt c_one)
    convert hω.sub (h'ω.comp_tendsto A) using 1
    ext1 n
    simp only [Function.comp_apply, sub_sub_sub_cancel_left]
  convert L.mul_isBigO (isBigO_refl (fun n : ℕ => (⌊c ^ n⌋₊ : ℝ)⁻¹) atTop) using 1 <;>
  (ext1 n; field_simp [(H n).ne'])

include hint hindep hident hnonneg in
/-- `Xᵢ` satisfies the strong law of large numbers along all integers. This follows from the
corresponding fact along the sequences `c^n`, and the fact that any integer can be sandwiched
between `c^n` and `c^(n+1)` with comparably small error if `c` is close enough to `1`
(which is formalized in `tendsto_div_of_monotone_of_tendsto_div_floor_pow`). -/
theorem strong_law_aux7 :
    ∀ᵐ ω, Tendsto (fun n : ℕ => (∑ i ∈ range n, X i ω) / n) atTop (𝓝 𝔼[X 0]) := by
  obtain ⟨c, -, cone, clim⟩ :
      ∃ c : ℕ → ℝ, StrictAnti c ∧ (∀ n : ℕ, 1 < c n) ∧ Tendsto c atTop (𝓝 1) :=
    exists_seq_strictAnti_tendsto (1 : ℝ)
  have : ∀ k, ∀ᵐ ω,
      Tendsto (fun n : ℕ => (∑ i ∈ range ⌊c k ^ n⌋₊, X i ω) / ⌊c k ^ n⌋₊) atTop (𝓝 𝔼[X 0]) :=
    fun k => strong_law_aux6 X hint hindep hident hnonneg (cone k)
  filter_upwards [ae_all_iff.2 this] with ω hω
  apply tendsto_div_of_monotone_of_tendsto_div_floor_pow _ _ _ c cone clim _
  · intro m n hmn
    exact sum_le_sum_of_subset_of_nonneg (range_mono hmn) fun i _ _ => hnonneg i ω
  · exact hω

end StrongLawNonneg

/-- **Strong law of large numbers**, almost sure version: if `X n` is a sequence of independent
identically distributed integrable real-valued random variables, then `∑ i ∈ range n, X i / n`
converges almost surely to `𝔼[X 0]`. We give here the strong version, due to Etemadi, that only
requires pairwise independence. Superseded by `strong_law_ae`, which works for random variables
taking values in any Banach space. -/
theorem strong_law_ae_real {Ω : Type*} {m : MeasurableSpace Ω} {μ : Measure Ω}
    (X : ℕ → Ω → ℝ) (hint : Integrable (X 0) μ)
    (hindep : Pairwise ((· ⟂ᵢ[μ] ·) on X))
    (hident : ∀ i, IdentDistrib (X i) (X 0) μ μ) :
    ∀ᵐ ω ∂μ, Tendsto (fun n : ℕ => (∑ i ∈ range n, X i ω) / n) atTop (𝓝 μ[X 0]) := by
  let mΩ : MeasureSpace Ω := ⟨μ⟩
  -- first get rid of the trivial case where the space is not a probability space
  by_cases h : ∀ᵐ ω, X 0 ω = 0
  · have I : ∀ᵐ ω, ∀ i, X i ω = 0 := by
      rw [ae_all_iff]
      intro i
      exact (hident i).symm.ae_snd (p := fun x ↦ x = 0) measurableSet_eq h
    filter_upwards [I] with ω hω
    simpa [hω] using (integral_eq_zero_of_ae h).symm
  have : IsProbabilityMeasure μ :=
    hint.isProbabilityMeasure_of_indepFun (X 0) (X 1) h (hindep zero_ne_one)
  -- then consider separately the positive and the negative part, and apply the result
  -- for nonnegative functions to them.
  let pos : ℝ → ℝ := fun x => max x 0
  let neg : ℝ → ℝ := fun x => max (-x) 0
  have posm : Measurable pos := measurable_id'.max measurable_const
  have negm : Measurable neg := measurable_id'.neg.max measurable_const
  have A : ∀ᵐ ω, Tendsto (fun n : ℕ => (∑ i ∈ range n, (pos ∘ X i) ω) / n) atTop (𝓝 𝔼[pos ∘ X 0]) :=
    strong_law_aux7 _ hint.pos_part (fun i j hij => (hindep hij).comp posm posm)
      (fun i => (hident i).comp posm) fun i ω => le_max_right _ _
  have B : ∀ᵐ ω, Tendsto (fun n : ℕ => (∑ i ∈ range n, (neg ∘ X i) ω) / n) atTop (𝓝 𝔼[neg ∘ X 0]) :=
    strong_law_aux7 _ hint.neg_part (fun i j hij => (hindep hij).comp negm negm)
      (fun i => (hident i).comp negm) fun i ω => le_max_right _ _
  filter_upwards [A, B] with ω hωpos hωneg
  convert hωpos.sub hωneg using 2
  · simp only [pos, neg, ← sub_div, ← sum_sub_distrib, max_zero_sub_max_neg_zero_eq_self,
      Function.comp_apply]
  · simp only [pos, neg, ← integral_sub hint.pos_part hint.neg_part,
      max_zero_sub_max_neg_zero_eq_self, Function.comp_apply, mΩ]

end StrongLawAeReal

section StrongLawVectorSpace

variable {Ω : Type*} {mΩ : MeasurableSpace Ω} {μ : Measure Ω} [IsProbabilityMeasure μ]
  {E : Type*} [NormedAddCommGroup E] [NormedSpace ℝ E] [CompleteSpace E]
  [MeasurableSpace E]

open Set TopologicalSpace

/-- Preliminary lemma for the strong law of large numbers for vector-valued random variables:
the composition of the random variables with a simple function satisfies the strong law of large
numbers. -/
lemma strong_law_ae_simpleFunc_comp (X : ℕ → Ω → E) (h' : Measurable (X 0))
    (hindep : Pairwise ((· ⟂ᵢ[μ] ·) on X))
    (hident : ∀ i, IdentDistrib (X i) (X 0) μ μ) (φ : SimpleFunc E E) :
    ∀ᵐ ω ∂μ,
      Tendsto (fun n : ℕ ↦ (n : ℝ)⁻¹ • (∑ i ∈ range n, φ (X i ω))) atTop (𝓝 μ[φ ∘ (X 0)]) := by
  -- this follows from the one-dimensional version when `φ` takes a single value, and is then
  -- extended to the general case by linearity.
  classical
  refine SimpleFunc.induction (motive := fun ψ ↦ ∀ᵐ ω ∂μ,
    Tendsto (fun n : ℕ ↦ (n : ℝ)⁻¹ • (∑ i ∈ range n, ψ (X i ω))) atTop (𝓝 μ[ψ ∘ (X 0)])) ?_ ?_ φ
  · intro c s hs
    simp only [SimpleFunc.const_zero, SimpleFunc.coe_piecewise, SimpleFunc.coe_const,
      SimpleFunc.coe_zero, piecewise_eq_indicator, Function.comp_apply]
    let F : E → ℝ := indicator s 1
    have F_meas : Measurable F := (measurable_indicator_const_iff 1).2 hs
    let Y : ℕ → Ω → ℝ := fun n ↦ F ∘ (X n)
    have : ∀ᵐ (ω : Ω) ∂μ, Tendsto (fun (n : ℕ) ↦ (n : ℝ)⁻¹ • ∑ i ∈ Finset.range n, Y i ω)
        atTop (𝓝 μ[Y 0]) := by
      simp only [smul_eq_mul, ← div_eq_inv_mul]
      apply strong_law_ae_real
      · exact SimpleFunc.integrable_of_isFiniteMeasure
          ((SimpleFunc.piecewise s hs (SimpleFunc.const _ (1 : ℝ))
            (SimpleFunc.const _ (0 : ℝ))).comp (X 0) h')
      · exact fun i j hij ↦ IndepFun.comp (hindep hij) F_meas F_meas
      · exact fun i ↦ (hident i).comp F_meas
    filter_upwards [this] with ω hω
    have I : indicator s (Function.const E c) = (fun x ↦ (indicator s (1 : E → ℝ) x) • c) := by
      ext
      rw [← indicator_smul_const_apply]
      congr! 1
      ext
      simp
    simp only [I, integral_smul_const]
    convert Tendsto.smul_const hω c using 1
    simp [F, Y, ← sum_smul, smul_smul]
  · rintro φ ψ - hφ hψ
    filter_upwards [hφ, hψ] with ω hωφ hωψ
    convert hωφ.add hωψ using 1
    · simp [sum_add_distrib]
    · congr 1
      rw [← integral_add]
      · rfl
      · exact (φ.comp (X 0) h').integrable_of_isFiniteMeasure
      · exact (ψ.comp (X 0) h').integrable_of_isFiniteMeasure

variable [BorelSpace E]

/-- Preliminary lemma for the strong law of large numbers for vector-valued random variables,
assuming measurability in addition to integrability. This is weakened to ae measurability in
the full version `ProbabilityTheory.strong_law_ae`. -/
lemma strong_law_ae_of_measurable
    (X : ℕ → Ω → E) (hint : Integrable (X 0) μ) (h' : StronglyMeasurable (X 0))
    (hindep : Pairwise ((· ⟂ᵢ[μ] ·) on X))
    (hident : ∀ i, IdentDistrib (X i) (X 0) μ μ) :
    ∀ᵐ ω ∂μ, Tendsto (fun n : ℕ ↦ (n : ℝ)⁻¹ • (∑ i ∈ range n, X i ω)) atTop (𝓝 μ[X 0]) := by
  /- Choose a simple function `φ` such that `φ (X 0)` approximates well enough `X 0` -- this is
  possible as `X 0` is strongly measurable. Then `φ (X n)` approximates well `X n`.
  Then the strong law for `φ (X n)` implies the strong law for `X n`, up to a small
  error controlled by `n⁻¹ ∑_{i=0}^{n-1} ‖X i - φ (X i)‖`. This one is also controlled thanks
  to the one-dimensional law of large numbers: it converges ae to `𝔼[‖X 0 - φ (X 0)‖]`, which
  is arbitrarily small for well-chosen `φ`. -/
  let s : Set E := Set.range (X 0) ∪ {0}
  have zero_s : 0 ∈ s := by simp [s]
  have : SeparableSpace s := h'.separableSpace_range_union_singleton
  have : Nonempty s := ⟨0, zero_s⟩
  -- sequence of approximating simple functions.
  let φ : ℕ → SimpleFunc E E :=
    SimpleFunc.nearestPt (fun k => Nat.casesOn k 0 ((↑) ∘ denseSeq s) : ℕ → E)
  let Y : ℕ → ℕ → Ω → E := fun k i ↦ (φ k) ∘ (X i)
  -- strong law for `φ (X n)`
  have A : ∀ᵐ ω ∂μ, ∀ k,
      Tendsto (fun n : ℕ ↦ (n : ℝ)⁻¹ • (∑ i ∈ range n, Y k i ω)) atTop (𝓝 μ[Y k 0]) :=
    ae_all_iff.2 (fun k ↦ strong_law_ae_simpleFunc_comp X h'.measurable hindep hident (φ k))
  -- strong law for the error `‖X i - φ (X i)‖`
  have B : ∀ᵐ ω ∂μ, ∀ k, Tendsto (fun n : ℕ ↦ (∑ i ∈ range n, ‖(X i - Y k i) ω‖) / n)
        atTop (𝓝 μ[(fun ω ↦ ‖(X 0 - Y k 0) ω‖)]) := by
    apply ae_all_iff.2 (fun k ↦ ?_)
    let G : ℕ → E → ℝ := fun k x ↦ ‖x - φ k x‖
    have G_meas : ∀ k, Measurable (G k) :=
      fun k ↦ (measurable_id.sub_stronglyMeasurable (φ k).stronglyMeasurable).norm
    have I : ∀ k i, (fun ω ↦ ‖(X i - Y k i) ω‖) = (G k) ∘ (X i) := fun k i ↦ rfl
    apply strong_law_ae_real (fun i ω ↦ ‖(X i - Y k i) ω‖)
    · exact (hint.sub ((φ k).comp (X 0) h'.measurable).integrable_of_isFiniteMeasure).norm
    · unfold Function.onFun
      simp_rw [I]
      intro i j hij
      exact (hindep hij).comp (G_meas k) (G_meas k)
    · intro i
      simp_rw [I]
      apply (hident i).comp (G_meas k)
  -- check that, when both convergences above hold, then the strong law is satisfied
  filter_upwards [A, B] with ω hω h'ω
  rw [tendsto_iff_norm_sub_tendsto_zero, tendsto_order]
  refine ⟨fun c hc ↦ Eventually.of_forall (fun n ↦ hc.trans_le (norm_nonneg _)), ?_⟩
  -- start with some positive `ε` (the desired precision), and fix `δ` with `3 δ < ε`.
  intro ε (εpos : 0 < ε)
  obtain ⟨δ, δpos, hδ⟩ : ∃ δ, 0 < δ ∧ δ + δ + δ < ε := ⟨ε/4, by positivity, by linarith⟩
  -- choose `k` large enough so that `φₖ (X 0)` approximates well enough `X 0`, up to the
  -- precision `δ`.
  obtain ⟨k, hk⟩ : ∃ k, ∫ ω, ‖(X 0 - Y k 0) ω‖ ∂μ < δ := by
    simp_rw [Pi.sub_apply, norm_sub_rev (X 0 _)]
    exact ((tendsto_order.1 (tendsto_integral_norm_approxOn_sub h'.measurable hint)).2 δ
      δpos).exists
  have : ‖μ[Y k 0] - μ[X 0]‖ < δ := by
    rw [norm_sub_rev, ← integral_sub hint]
    · exact (norm_integral_le_integral_norm _).trans_lt hk
    · exact ((φ k).comp (X 0) h'.measurable).integrable_of_isFiniteMeasure
  -- consider `n` large enough for which the above convergences have taken place within `δ`.
  have I : ∀ᶠ n in atTop, (∑ i ∈ range n, ‖(X i - Y k i) ω‖) / n < δ :=
    (tendsto_order.1 (h'ω k)).2 δ hk
  have J : ∀ᶠ (n : ℕ) in atTop, ‖(n : ℝ) ⁻¹ • (∑ i ∈ range n, Y k i ω) - μ[Y k 0]‖ < δ := by
    specialize hω k
    rw [tendsto_iff_norm_sub_tendsto_zero] at hω
    exact (tendsto_order.1 hω).2 δ δpos
  filter_upwards [I, J] with n hn h'n
  -- at such an `n`, the strong law is realized up to `ε`.
  calc
  ‖(n : ℝ)⁻¹ • ∑ i ∈ Finset.range n, X i ω - μ[X 0]‖
    = ‖(n : ℝ)⁻¹ • ∑ i ∈ Finset.range n, (X i ω - Y k i ω) +
        ((n : ℝ)⁻¹ • ∑ i ∈ Finset.range n, Y k i ω - μ[Y k 0]) + (μ[Y k 0] - μ[X 0])‖ := by
      congr
      simp only [sum_sub_distrib, smul_sub]
      abel
  _ ≤ ‖(n : ℝ)⁻¹ • ∑ i ∈ Finset.range n, (X i ω - Y k i ω)‖ +
        ‖(n : ℝ)⁻¹ • ∑ i ∈ Finset.range n, Y k i ω - μ[Y k 0]‖ + ‖μ[Y k 0] - μ[X 0]‖ :=
      norm_add₃_le
  _ ≤ (∑ i ∈ Finset.range n, ‖X i ω - Y k i ω‖) / n + δ + δ := by
      gcongr
      simp only [norm_smul, norm_inv, RCLike.norm_natCast,
        div_eq_inv_mul]
      gcongr
      exact norm_sum_le _ _
  _ ≤ δ + δ + δ := by
      gcongr
      exact hn.le
  _ < ε := hδ

omit [IsProbabilityMeasure μ] in
/-- **Strong law of large numbers**, almost sure version: if `X n` is a sequence of independent
identically distributed integrable random variables taking values in a Banach space,
then `n⁻¹ • ∑ i ∈ range n, X i` converges almost surely to `𝔼[X 0]`. We give here the strong
version, due to Etemadi, that only requires pairwise independence. -/
theorem strong_law_ae (X : ℕ → Ω → E) (hint : Integrable (X 0) μ)
    (hindep : Pairwise ((· ⟂ᵢ[μ] ·) on X))
    (hident : ∀ i, IdentDistrib (X i) (X 0) μ μ) :
    ∀ᵐ ω ∂μ, Tendsto (fun n : ℕ ↦ (n : ℝ)⁻¹ • (∑ i ∈ range n, X i ω)) atTop (𝓝 μ[X 0]) := by
  -- First exclude the trivial case where the space is not a probability space
  by_cases h : ∀ᵐ ω ∂μ, X 0 ω = 0
  · have I : ∀ᵐ ω ∂μ, ∀ i, X i ω = 0 := by
      rw [ae_all_iff]
      intro i
      exact (hident i).symm.ae_snd (p := fun x ↦ x = 0) measurableSet_eq h
    filter_upwards [I] with ω hω
    simpa [hω] using (integral_eq_zero_of_ae h).symm
  have : IsProbabilityMeasure μ :=
    hint.isProbabilityMeasure_of_indepFun (X 0) (X 1) h (hindep zero_ne_one)
  -- we reduce to the case of strongly measurable random variables, by using `Y i` which is strongly
  -- measurable and ae equal to `X i`.
  have A : ∀ i, Integrable (X i) μ := fun i ↦ (hident i).integrable_iff.2 hint
  let Y : ℕ → Ω → E := fun i ↦ (A i).1.mk (X i)
  have B : ∀ᵐ ω ∂μ, ∀ n, X n ω = Y n ω :=
    ae_all_iff.2 (fun i ↦ AEStronglyMeasurable.ae_eq_mk (A i).1)
  have Yint : Integrable (Y 0) μ := Integrable.congr hint (AEStronglyMeasurable.ae_eq_mk (A 0).1)
  have C : ∀ᵐ ω ∂μ,
      Tendsto (fun n : ℕ ↦ (n : ℝ)⁻¹ • (∑ i ∈ range n, Y i ω)) atTop (𝓝 μ[Y 0]) := by
    apply strong_law_ae_of_measurable Y Yint ((A 0).1.stronglyMeasurable_mk)
      (fun i j hij ↦ IndepFun.congr (hindep hij) (A i).1.ae_eq_mk (A j).1.ae_eq_mk)
      (fun i ↦ ((A i).1.identDistrib_mk.symm.trans (hident i)).trans (A 0).1.identDistrib_mk)
  filter_upwards [B, C] with ω h₁ h₂
  have : μ[X 0] = μ[Y 0] := integral_congr_ae (AEStronglyMeasurable.ae_eq_mk (A 0).1)
  rw [this]
  apply Tendsto.congr (fun n ↦ ?_) h₂
  congr with i
  exact (h₁ i).symm

end StrongLawVectorSpace

section StrongLawLp

variable {Ω : Type*} {mΩ : MeasurableSpace Ω} {μ : Measure Ω}
  {E : Type*} [NormedAddCommGroup E] [NormedSpace ℝ E] [CompleteSpace E]
  [MeasurableSpace E] [BorelSpace E]

/-- **Strong law of large numbers**, Lᵖ version: if `X n` is a sequence of independent
identically distributed random variables in Lᵖ, then `n⁻¹ • ∑ i ∈ range n, X i`
converges in `Lᵖ` to `𝔼[X 0]`. -/
theorem strong_law_Lp {p : ℝ≥0∞} (hp : 1 ≤ p) (hp' : p ≠ ∞) (X : ℕ → Ω → E)
    (hℒp : MemLp (X 0) p μ) (hindep : Pairwise ((· ⟂ᵢ[μ] ·) on X))
    (hident : ∀ i, IdentDistrib (X i) (X 0) μ μ) :
    Tendsto (fun (n : ℕ) => eLpNorm (fun ω => (n : ℝ)⁻¹ • (∑ i ∈ range n, X i ω) - μ[X 0]) p μ)
      atTop (𝓝 0) := by
  -- First exclude the trivial case where the space is not a probability space
  by_cases h : ∀ᵐ ω ∂μ, X 0 ω = 0
  · have I : ∀ᵐ ω ∂μ, ∀ i, X i ω = 0 := by
      rw [ae_all_iff]
      intro i
      exact (hident i).symm.ae_snd (p := fun x ↦ x = 0) measurableSet_eq h
    have A (n : ℕ) : eLpNorm (fun ω => (n : ℝ)⁻¹ • (∑ i ∈ range n, X i ω) - μ[X 0]) p μ = 0 := by
      simp only [integral_eq_zero_of_ae h, sub_zero]
      apply eLpNorm_eq_zero_of_ae_zero
      filter_upwards [I] with ω hω
      simp [hω]
    simp [A]
  -- Then use ae convergence and uniform integrability
  have : IsProbabilityMeasure μ := MemLp.isProbabilityMeasure_of_indepFun
    (X 0) (X 1) (zero_lt_one.trans_le hp).ne' hp' hℒp h (hindep zero_ne_one)
  have hmeas : ∀ i, AEStronglyMeasurable (X i) μ := fun i =>
    (hident i).aestronglyMeasurable_iff.2 hℒp.1
  have hint : Integrable (X 0) μ := hℒp.integrable hp
  have havg (n : ℕ) :
<<<<<<< HEAD
      AEStronglyMeasurable (fun ω => (n : ℝ)⁻¹ • (∑ i ∈ range n, X i ω)) μ :=
    AEStronglyMeasurable.const_smul (aestronglyMeasurable_sum _ fun i _ => hmeas i) _
=======
      AEStronglyMeasurable (fun ω => (n : ℝ) ⁻¹ • (∑ i ∈ range n, X i ω)) μ :=
    AEStronglyMeasurable.const_smul (aestronglyMeasurable_fun_sum _ fun i _ => hmeas i) _
>>>>>>> 60413e18
  refine tendsto_Lp_finite_of_tendstoInMeasure hp hp' havg (memLp_const _) ?_
    (tendstoInMeasure_of_tendsto_ae havg (strong_law_ae _ hint hindep hident))
  rw [(_ : (fun (n : ℕ) ω => (n : ℝ)⁻¹ • (∑ i ∈ range n, X i ω))
            = fun (n : ℕ) => (n : ℝ)⁻¹ • (∑ i ∈ range n, X i))]
  · apply UniformIntegrable.unifIntegrable
    apply uniformIntegrable_average hp
    exact MemLp.uniformIntegrable_of_identDistrib hp hp' hℒp hident
  · ext n ω
    simp only [Pi.smul_apply, sum_apply]

end StrongLawLp

end ProbabilityTheory<|MERGE_RESOLUTION|>--- conflicted
+++ resolved
@@ -851,13 +851,8 @@
     (hident i).aestronglyMeasurable_iff.2 hℒp.1
   have hint : Integrable (X 0) μ := hℒp.integrable hp
   have havg (n : ℕ) :
-<<<<<<< HEAD
       AEStronglyMeasurable (fun ω => (n : ℝ)⁻¹ • (∑ i ∈ range n, X i ω)) μ :=
-    AEStronglyMeasurable.const_smul (aestronglyMeasurable_sum _ fun i _ => hmeas i) _
-=======
-      AEStronglyMeasurable (fun ω => (n : ℝ) ⁻¹ • (∑ i ∈ range n, X i ω)) μ :=
     AEStronglyMeasurable.const_smul (aestronglyMeasurable_fun_sum _ fun i _ => hmeas i) _
->>>>>>> 60413e18
   refine tendsto_Lp_finite_of_tendstoInMeasure hp hp' havg (memLp_const _) ?_
     (tendstoInMeasure_of_tendsto_ae havg (strong_law_ae _ hint hindep hident))
   rw [(_ : (fun (n : ℕ) ω => (n : ℝ)⁻¹ • (∑ i ∈ range n, X i ω))
