--- conflicted
+++ resolved
@@ -602,14 +602,9 @@
 converges almost surely to `𝔼[X 0]`. We give here the strong version, due to Etemadi, that only
 requires pairwise independence. Superseded by `strong_law_ae`, which works for random variables
 taking values in any Banach space. -/
-<<<<<<< HEAD
-theorem strong_law_ae_real (X : ℕ → Ω → ℝ) (hint : Integrable (X 0))
-    (hindep : Pairwise (IndepFun on X)) (hident : ∀ i, IdentDistrib (X i) (X 0)) :
-    ∀ᵐ ω, Tendsto (fun n : ℕ => (∑ i in range n, X i ω) / n) atTop (𝓝 𝔼[X 0]) := by
-=======
 theorem strong_law_ae_real {Ω : Type*} {m : MeasurableSpace Ω} {μ : Measure Ω}
     (X : ℕ → Ω → ℝ) (hint : Integrable (X 0) μ)
-    (hindep : Pairwise fun i j => IndepFun (X i) (X j) μ)
+    (hindep : Pairwise ((IndepFun · · μ) on X))
     (hident : ∀ i, IdentDistrib (X i) (X 0) μ μ) :
     ∀ᵐ ω ∂μ, Tendsto (fun n : ℕ => (∑ i ∈ range n, X i ω) / n) atTop (𝓝 (μ [X 0])) := by
   let mΩ : MeasureSpace Ω := ⟨μ⟩
@@ -625,7 +620,6 @@
     hint.isProbabilityMeasure_of_indepFun (X 0) (X 1) h (hindep zero_ne_one)
   -- then consider separately the positive and the negative part, and apply the result
   -- for nonnegative functions to them.
->>>>>>> 6caaed66
   let pos : ℝ → ℝ := fun x => max x 0
   let neg : ℝ → ℝ := fun x => max (-x) 0
   have posm : Measurable pos := measurable_id'.max measurable_const
@@ -657,16 +651,10 @@
 the composition of the random variables with a simple function satisfies the strong law of large
 numbers. -/
 lemma strong_law_ae_simpleFunc_comp (X : ℕ → Ω → E) (h' : Measurable (X 0))
-<<<<<<< HEAD
-    (hindep : Pairwise (IndepFun on X)) (hident : ∀ i, IdentDistrib (X i) (X 0))
-    (φ : SimpleFunc E E) : ∀ᵐ ω,
-      Tendsto (fun n : ℕ ↦ (n : ℝ) ⁻¹ • (∑ i in range n, φ (X i ω))) atTop (𝓝 𝔼[φ ∘ (X 0)]) := by
-=======
-    (hindep : Pairwise (fun i j ↦ IndepFun (X i) (X j) μ))
+    (hindep : Pairwise ((IndepFun · · μ) on X))
     (hident : ∀ i, IdentDistrib (X i) (X 0) μ μ) (φ : SimpleFunc E E) :
     ∀ᵐ ω ∂μ,
       Tendsto (fun n : ℕ ↦ (n : ℝ) ⁻¹ • (∑ i ∈ range n, φ (X i ω))) atTop (𝓝 (μ [φ ∘ (X 0)])) := by
->>>>>>> 6caaed66
   -- this follows from the one-dimensional version when `φ` takes a single value, and is then
   -- extended to the general case by linearity.
   classical
@@ -713,16 +701,10 @@
 assuming measurability in addition to integrability. This is weakened to ae measurability in
 the full version `ProbabilityTheory.strong_law_ae`. -/
 lemma strong_law_ae_of_measurable
-<<<<<<< HEAD
-    (X : ℕ → Ω → E) (hint : Integrable (X 0)) (h' : StronglyMeasurable (X 0))
-    (hindep : Pairwise (IndepFun on X)) (hident : ∀ i, IdentDistrib (X i) (X 0)) :
-    ∀ᵐ ω, Tendsto (fun n : ℕ ↦ (n : ℝ) ⁻¹ • (∑ i in range n, X i ω)) atTop (𝓝 𝔼[X 0]) := by
-=======
     (X : ℕ → Ω → E) (hint : Integrable (X 0) μ) (h' : StronglyMeasurable (X 0))
-    (hindep : Pairwise (fun i j ↦ IndepFun (X i) (X j) μ))
+    (hindep : Pairwise ((IndepFun · · μ) on X))
     (hident : ∀ i, IdentDistrib (X i) (X 0) μ μ) :
     ∀ᵐ ω ∂μ, Tendsto (fun n : ℕ ↦ (n : ℝ) ⁻¹ • (∑ i ∈ range n, X i ω)) atTop (𝓝 (μ [X 0])) := by
->>>>>>> 6caaed66
   /- Choose a simple function `φ` such that `φ (X 0)` approximates well enough `X 0` -- this is
   possible as `X 0` is strongly measurable. Then `φ (X n)` approximates well `X n`.
   Then the strong law for `φ (X n)` implies the strong law for `X n`, up to a small
@@ -810,14 +792,8 @@
 identically distributed integrable random variables taking values in a Banach space,
 then `n⁻¹ • ∑ i ∈ range n, X i` converges almost surely to `𝔼[X 0]`. We give here the strong
 version, due to Etemadi, that only requires pairwise independence. -/
-<<<<<<< HEAD
-theorem strong_law_ae
-    (X : ℕ → Ω → E) (hint : Integrable (X 0))
-    (hindep : Pairwise (IndepFun on X)) (hident : ∀ i, IdentDistrib (X i) (X 0)) :
-    ∀ᵐ ω, Tendsto (fun n : ℕ ↦ (n : ℝ) ⁻¹ • (∑ i in range n, X i ω)) atTop (𝓝 𝔼[X 0]) := by
-=======
 theorem strong_law_ae (X : ℕ → Ω → E) (hint : Integrable (X 0) μ)
-    (hindep : Pairwise (fun i j ↦ IndepFun (X i) (X j) μ))
+    (hindep : Pairwise ((IndepFun · · μ) on X))
     (hident : ∀ i, IdentDistrib (X i) (X 0) μ μ) :
     ∀ᵐ ω ∂μ, Tendsto (fun n : ℕ ↦ (n : ℝ) ⁻¹ • (∑ i ∈ range n, X i ω)) atTop (𝓝 (μ [X 0])) := by
   -- First exclude the trivial case where the space is not a probability space
@@ -830,7 +806,6 @@
     simpa [hω] using (integral_eq_zero_of_ae h).symm
   have : IsProbabilityMeasure μ :=
     hint.isProbabilityMeasure_of_indepFun (X 0) (X 1) h (hindep zero_ne_one)
->>>>>>> 6caaed66
   -- we reduce to the case of strongly measurable random variables, by using `Y i` which is strongly
   -- measurable and ae equal to `X i`.
   have A : ∀ i, Integrable (X i) μ := fun i ↦ (hident i).integrable_iff.2 hint
@@ -861,16 +836,10 @@
 /-- **Strong law of large numbers**, Lᵖ version: if `X n` is a sequence of independent
 identically distributed random variables in Lᵖ, then `n⁻¹ • ∑ i ∈ range n, X i`
 converges in `Lᵖ` to `𝔼[X 0]`. -/
-<<<<<<< HEAD
-theorem strong_law_Lp {p : ℝ≥0∞} (hp : 1 ≤ p) (hp' : p ≠ ∞) (X : ℕ → Ω → E) (hℒp : Memℒp (X 0) p)
-    (hindep : Pairwise (IndepFun on X)) (hident : ∀ i, IdentDistrib (X i) (X 0)) :
-    Tendsto (fun (n : ℕ) => snorm (fun ω => (n : ℝ) ⁻¹ • (∑ i in range n, X i ω) - 𝔼[X 0]) p ℙ)
-=======
 theorem strong_law_Lp {p : ℝ≥0∞} (hp : 1 ≤ p) (hp' : p ≠ ∞) (X : ℕ → Ω → E)
-    (hℒp : Memℒp (X 0) p μ) (hindep : Pairwise fun i j => IndepFun (X i) (X j) μ)
+    (hℒp : Memℒp (X 0) p μ) (hindep : Pairwise ((IndepFun · · μ) on X))
     (hident : ∀ i, IdentDistrib (X i) (X 0) μ μ) :
     Tendsto (fun (n : ℕ) => eLpNorm (fun ω => (n : ℝ) ⁻¹ • (∑ i ∈ range n, X i ω) - μ [X 0]) p μ)
->>>>>>> 6caaed66
       atTop (𝓝 0) := by
   -- First exclude the trivial case where the space is not a probability space
   by_cases h : ∀ᵐ ω ∂μ, X 0 ω = 0
