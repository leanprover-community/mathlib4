/-
Copyright (c) 2022 Kexing Ying. All rights reserved.
Released under Apache 2.0 license as described in the file LICENSE.
Authors: Kexing Ying
-/
import Mathlib.Probability.Process.HittingTime
import Mathlib.Probability.Martingale.Basic

/-! # Optional stopping theorem (fair game theorem)

The optional stopping theorem states that an adapted integrable process `f` is a submartingale if
and only if for all bounded stopping times `τ` and `π` such that `τ ≤ π`, the
stopped value of `f` at `τ` has expectation smaller than its stopped value at `π`.

This file also contains Doob's maximal inequality: given a non-negative submartingale `f`, for all
`ε : ℝ≥0`, we have `ε • μ {ε ≤ f* n} ≤ ∫ ω in {ε ≤ f* n}, f n` where `f* n ω = max_{k ≤ n}, f k ω`.

### Main results

* `MeasureTheory.submartingale_iff_expected_stoppedValue_mono`: the optional stopping theorem.
* `MeasureTheory.Submartingale.stoppedProcess`: the stopped process of a submartingale with
  respect to a stopping time is a submartingale.
* `MeasureTheory.maximal_ineq`: Doob's maximal inequality.

-/


open scoped NNReal ENNReal MeasureTheory ProbabilityTheory

namespace MeasureTheory

variable {Ω : Type*} {m0 : MeasurableSpace Ω} {μ : Measure Ω} {𝒢 : Filtration ℕ m0} {f : ℕ → Ω → ℝ}
  {τ π : Ω → ℕ∞}

-- We may generalize the below lemma to functions taking value in a `NormedLatticeAddCommGroup`.
-- Similarly, generalize `(Super/Sub)martingale.setIntegral_le`.
/-- Given a submartingale `f` and bounded stopping times `τ` and `π` such that `τ ≤ π`, the
expectation of `stoppedValue f τ` is less than or equal to the expectation of `stoppedValue f π`.
This is the forward direction of the optional stopping theorem. -/
theorem Submartingale.expected_stoppedValue_mono [SigmaFiniteFiltration μ 𝒢]
    (hf : Submartingale f 𝒢 μ) (hτ : IsStoppingTime 𝒢 τ) (hπ : IsStoppingTime 𝒢 π) (hle : τ ≤ π)
    {N : ℕ} (hbdd : ∀ ω, π ω ≤ N) : μ[stoppedValue f τ] ≤ μ[stoppedValue f π] := by
  rw [← sub_nonneg, ← integral_sub', stoppedValue_sub_eq_sum' hle hbdd]
  · simp only [Finset.sum_apply]
    have : ∀ i, MeasurableSet[𝒢 i] {ω : Ω | τ ω ≤ i ∧ i < π ω} := by
      intro i
      refine (hτ i).inter ?_
      convert (hπ i).compl using 1
      ext x
      simp; rfl
    rw [integral_finset_sum]
    · refine Finset.sum_nonneg fun i _ => ?_
      rw [integral_indicator (𝒢.le _ _ (this _)), integral_sub', sub_nonneg]
      · exact hf.setIntegral_le (Nat.le_succ i) (this _)
      · exact (hf.integrable _).integrableOn
      · exact (hf.integrable _).integrableOn
    intro i _
    exact Integrable.indicator (Integrable.sub (hf.integrable _) (hf.integrable _))
      (𝒢.le _ _ (this _))
  · exact hf.integrable_stoppedValue hπ hbdd
  · exact hf.integrable_stoppedValue hτ fun ω => le_trans (hle ω) (hbdd ω)

/-- The converse direction of the optional stopping theorem, i.e. an adapted integrable process `f`
is a submartingale if for all bounded stopping times `τ` and `π` such that `τ ≤ π`, the
stopped value of `f` at `τ` has expectation smaller than its stopped value at `π`. -/
theorem submartingale_of_expected_stoppedValue_mono [IsFiniteMeasure μ] (hadp : Adapted 𝒢 f)
    (hint : ∀ i, Integrable (f i) μ) (hf : ∀ τ π : Ω → ℕ∞, IsStoppingTime 𝒢 τ → IsStoppingTime 𝒢 π →
      τ ≤ π → (∃ N : ℕ, ∀ ω, π ω ≤ N) → μ[stoppedValue f τ] ≤ μ[stoppedValue f π]) :
    Submartingale f 𝒢 μ := by
  refine submartingale_of_setIntegral_le hadp hint fun i j hij s hs => ?_
  classical
  specialize hf (s.piecewise (fun _ => i) fun _ => j) _ (isStoppingTime_piecewise_const hij hs)
    (isStoppingTime_const 𝒢 j) ?_
    ⟨j, fun _ => le_rfl⟩
  · intro ω
    simp only [Set.piecewise, ENat.some_eq_coe]
    split_ifs with hω
    · exact mod_cast hij
    · norm_cast
  · rwa [stoppedValue_const, ← ENat.some_eq_coe, stoppedValue_piecewise_const,
      integral_piecewise (𝒢.le _ _ hs) (hint _).integrableOn (hint _).integrableOn, ←
      integral_add_compl (𝒢.le _ _ hs) (hint j), add_le_add_iff_right] at hf

/-- **The optional stopping theorem** (fair game theorem): an adapted integrable process `f`
is a submartingale if and only if for all bounded stopping times `τ` and `π` such that `τ ≤ π`, the
stopped value of `f` at `τ` has expectation smaller than its stopped value at `π`. -/
theorem submartingale_iff_expected_stoppedValue_mono [IsFiniteMeasure μ] (hadp : Adapted 𝒢 f)
    (hint : ∀ i, Integrable (f i) μ) :
    Submartingale f 𝒢 μ ↔ ∀ τ π : Ω → ℕ∞, IsStoppingTime 𝒢 τ → IsStoppingTime 𝒢 π →
      τ ≤ π → (∃ N : ℕ, ∀ x, π x ≤ N) → μ[stoppedValue f τ] ≤ μ[stoppedValue f π] :=
  ⟨fun hf _ _ hτ hπ hle ⟨_, hN⟩ => hf.expected_stoppedValue_mono hτ hπ hle hN,
    submartingale_of_expected_stoppedValue_mono hadp hint⟩

/-- The stopped process of a submartingale with respect to a stopping time is a submartingale. -/
protected theorem Submartingale.stoppedProcess [IsFiniteMeasure μ] (h : Submartingale f 𝒢 μ)
    (hτ : IsStoppingTime 𝒢 τ) : Submartingale (stoppedProcess f τ) 𝒢 μ := by
  rw [submartingale_iff_expected_stoppedValue_mono]
  · intro σ π hσ hπ hσ_le_π hπ_bdd
    simp_rw [stoppedValue_stoppedProcess]
    obtain ⟨n, hπ_le_n⟩ := hπ_bdd
    have hπ_top ω : π ω ≠ ⊤ := ne_top_of_le_ne_top (by simp) (hπ_le_n ω)
    have hσ_top ω : σ ω ≠ ⊤ := ne_top_of_le_ne_top (hπ_top ω) (hσ_le_π ω)
    simp only [ne_eq, hσ_top, not_false_eq_true, ↓reduceIte, hπ_top, ge_iff_le]
    exact h.expected_stoppedValue_mono (hσ.min hτ) (hπ.min hτ)
      (fun ω => min_le_min (hσ_le_π ω) le_rfl) fun ω => (min_le_left _ _).trans (hπ_le_n ω)
  · exact Adapted.stoppedProcess_of_discrete h.adapted hτ
  · exact fun i =>
      h.integrable_stoppedValue ((isStoppingTime_const _ i).min hτ) fun ω => min_le_left _ _

section Maximal

open Finset

<<<<<<< HEAD
theorem smul_le_stoppedValue_hittingBtwn [IsFiniteMeasure μ] (hsub : Submartingale f 𝒢 μ) {ε : ℝ≥0}
    (n : ℕ) : ε • μ {ω | (ε : ℝ) ≤ (range (n + 1)).sup' nonempty_range_succ fun k => f k ω} ≤
    ENNReal.ofReal (∫ ω in {ω | (ε : ℝ) ≤ (range (n + 1)).sup' nonempty_range_succ fun k => f k ω},
      stoppedValue f (fun ω ↦ (hittingBtwn f {y : ℝ | ↑ε ≤ y} 0 n ω : ℕ)) ω ∂μ) := by
  have hn : Set.Icc 0 n = {k | k ≤ n} := by ext x; simp
  have : ∀ ω, ((ε : ℝ) ≤ (range (n + 1)).sup' nonempty_range_succ fun k => f k ω) →
      (ε : ℝ) ≤ stoppedValue f (fun ω ↦ (hittingBtwn f {y : ℝ | ↑ε ≤ y} 0 n ω : ℕ)) ω := by
=======
theorem smul_le_stoppedValue_hitting [IsFiniteMeasure μ] (hsub : Submartingale f 𝒢 μ) {ε : ℝ≥0}
    (n : ℕ) : ε • μ {ω | (ε : ℝ) ≤ (range (n + 1)).sup' nonempty_range_add_one fun k => f k ω} ≤
    ENNReal.ofReal
      (∫ ω in {ω | (ε : ℝ) ≤ (range (n + 1)).sup' nonempty_range_add_one fun k => f k ω},
        stoppedValue f (hitting f {y : ℝ | ↑ε ≤ y} 0 n) ω ∂μ) := by
  have hn : Set.Icc 0 n = {k | k ≤ n} := by ext x; simp
  have : ∀ ω, ((ε : ℝ) ≤ (range (n + 1)).sup' nonempty_range_add_one fun k => f k ω) →
      (ε : ℝ) ≤ stoppedValue f (hitting f {y : ℝ | ↑ε ≤ y} 0 n) ω := by
>>>>>>> 0b0e1dd6
    intro x hx
    simp_rw [le_sup'_iff, mem_range, Nat.lt_succ_iff] at hx
    refine stoppedValue_hittingBtwn_mem ?_
    simp only [Set.mem_setOf_eq, hn]
    exact
      let ⟨j, hj₁, hj₂⟩ := hx
      ⟨j, hj₁, hj₂⟩
  have h := setIntegral_ge_of_const_le (measurableSet_le measurable_const
    (Finset.measurable_range_sup'' fun n _ => (hsub.stronglyMeasurable n).measurable.le (𝒢.le n)))
      (measure_ne_top _ _) this (Integrable.integrableOn (hsub.integrable_stoppedValue
        (hittingBtwn_isStoppingTime hsub.adapted measurableSet_Ici) (mod_cast hittingBtwn_le)))
  rw [ENNReal.le_ofReal_iff_toReal_le, ENNReal.toReal_smul]
  · exact h
  · exact ENNReal.mul_ne_top (by simp) (measure_ne_top _ _)
  · exact le_trans (mul_nonneg ε.coe_nonneg ENNReal.toReal_nonneg) h

@[deprecated (since := "2025-09-08")] alias smul_le_stoppedValue_hitting :=
  smul_le_stoppedValue_hittingBtwn

/-- **Doob's maximal inequality**: Given a non-negative submartingale `f`, for all `ε : ℝ≥0`,
we have `ε • μ {ε ≤ f* n} ≤ ∫ ω in {ε ≤ f* n}, f n` where `f* n ω = max_{k ≤ n}, f k ω`.

In some literature, the Doob's maximal inequality refers to what we call Doob's Lp inequality
(which is a corollary of this lemma and will be proved in an upcoming PR). -/
theorem maximal_ineq [IsFiniteMeasure μ] (hsub : Submartingale f 𝒢 μ) (hnonneg : 0 ≤ f) {ε : ℝ≥0}
    (n : ℕ) : ε • μ {ω | (ε : ℝ) ≤ (range (n + 1)).sup' nonempty_range_add_one fun k => f k ω} ≤
    ENNReal.ofReal
      (∫ ω in {ω | (ε : ℝ) ≤ (range (n + 1)).sup' nonempty_range_add_one fun k => f k ω},
        f n ω ∂μ) := by
  suffices ε • μ {ω | (ε : ℝ) ≤ (range (n + 1)).sup' nonempty_range_add_one fun k => f k ω} +
      ENNReal.ofReal
        (∫ ω in {ω | ((range (n + 1)).sup' nonempty_range_add_one fun k => f k ω) < ε},
          f n ω ∂μ) ≤
      ENNReal.ofReal (μ[f n]) by
    have hadd : ENNReal.ofReal (∫ ω, f n ω ∂μ) =
      ENNReal.ofReal
        (∫ ω in {ω | ↑ε ≤ (range (n + 1)).sup' nonempty_range_add_one fun k => f k ω}, f n ω ∂μ) +
      ENNReal.ofReal
        (∫ ω in {ω | ((range (n + 1)).sup' nonempty_range_add_one fun k => f k ω) < ↑ε},
          f n ω ∂μ) := by
      rw [← ENNReal.ofReal_add, ← setIntegral_union]
      · rw [← setIntegral_univ]
        convert rfl
        ext ω
        change (ε : ℝ) ≤ _ ∨ _ < (ε : ℝ) ↔ _
        simp only [le_or_gt, Set.mem_univ]
      · rw [disjoint_iff_inf_le]
        rintro ω ⟨hω₁, hω₂⟩
        change (ε : ℝ) ≤ _ at hω₁
        change _ < (ε : ℝ) at hω₂
        exact (not_le.2 hω₂) hω₁
      · exact measurableSet_lt (Finset.measurable_range_sup'' fun n _ =>
          (hsub.stronglyMeasurable n).measurable.le (𝒢.le n)) measurable_const
      exacts [(hsub.integrable _).integrableOn, (hsub.integrable _).integrableOn,
        integral_nonneg (hnonneg _), integral_nonneg (hnonneg _)]
    rwa [hadd, ENNReal.add_le_add_iff_right ENNReal.ofReal_ne_top] at this
  calc
    ε • μ {ω | (ε : ℝ) ≤ (range (n + 1)).sup' nonempty_range_add_one fun k => f k ω} +
        ENNReal.ofReal
          (∫ ω in {ω | ((range (n + 1)).sup' nonempty_range_add_one fun k => f k ω) < ε},
            f n ω ∂μ) ≤
        ENNReal.ofReal
<<<<<<< HEAD
          (∫ ω in {ω | (ε : ℝ) ≤ (range (n + 1)).sup' nonempty_range_succ fun k => f k ω},
            stoppedValue f (fun ω ↦ (hittingBtwn f {y : ℝ | ↑ε ≤ y} 0 n ω : ℕ)) ω ∂μ) +
        ENNReal.ofReal
          (∫ ω in {ω | ((range (n + 1)).sup' nonempty_range_succ fun k => f k ω) < ε},
            stoppedValue f (fun ω ↦ (hittingBtwn f {y : ℝ | ↑ε ≤ y} 0 n ω : ℕ)) ω ∂μ) := by
      gcongr with ω hω
      · exact smul_le_stoppedValue_hittingBtwn hsub n
      · exact (hsub.integrable n).integrableOn
      · refine Integrable.integrableOn ?_
        refine hsub.integrable_stoppedValue ?_ (fun ω ↦ mod_cast hittingBtwn_le ω)
        exact hittingBtwn_isStoppingTime hsub.adapted measurableSet_Ici
      · exact measurableSet_lt (Finset.measurable_range_sup'' fun n _ =>
                (hsub.stronglyMeasurable n).measurable.le (𝒢.le n)) measurable_const
=======
          (∫ ω in {ω | (ε : ℝ) ≤ (range (n + 1)).sup' nonempty_range_add_one fun k => f k ω},
            stoppedValue f (hitting f {y : ℝ | ↑ε ≤ y} 0 n) ω ∂μ) +
        ENNReal.ofReal
          (∫ ω in {ω | ((range (n + 1)).sup' nonempty_range_add_one fun k => f k ω) < ε},
            stoppedValue f (hitting f {y : ℝ | ↑ε ≤ y} 0 n) ω ∂μ) := by
      refine add_le_add (smul_le_stoppedValue_hitting hsub _)
        (ENNReal.ofReal_le_ofReal (setIntegral_mono_on (hsub.integrable n).integrableOn
          (Integrable.integrableOn (hsub.integrable_stoppedValue
            (hitting_isStoppingTime hsub.adapted measurableSet_Ici) hitting_le))
              (measurableSet_lt (Finset.measurable_range_sup'' fun n _ =>
                (hsub.stronglyMeasurable n).measurable.le (𝒢.le n)) measurable_const) ?_))
      intro ω hω
>>>>>>> 0b0e1dd6
      rw [Set.mem_setOf_eq] at hω
      have : hittingBtwn f {y : ℝ | ↑ε ≤ y} 0 n ω = n := by
        classical simp only [hittingBtwn, Set.mem_setOf_eq,
          ite_eq_right_iff, forall_exists_index, and_imp]
        intro m hm hεm
        exact False.elim
          ((not_le.2 hω) ((le_sup'_iff _).2 ⟨m, mem_range.2 (Nat.lt_succ_of_le hm.2), hεm⟩))
      simp only [stoppedValue, this, ge_iff_le]
      refine le_of_eq ?_
      congr
    _ = ENNReal.ofReal
        (∫ ω, stoppedValue f (fun ω ↦ (hittingBtwn f {y : ℝ | ↑ε ≤ y} 0 n ω : ℕ)) ω ∂μ) := by
      rw [← ENNReal.ofReal_add, ← setIntegral_union]
      · rw [← setIntegral_univ (μ := μ)]
        convert rfl
        ext ω
        change _ ↔ (ε : ℝ) ≤ _ ∨ _ < (ε : ℝ)
        simp only [le_or_gt, Set.mem_univ]
      · rw [disjoint_iff_inf_le]
        rintro ω ⟨hω₁, hω₂⟩
        change (ε : ℝ) ≤ _ at hω₁
        change _ < (ε : ℝ) at hω₂
        exact (not_le.2 hω₂) hω₁
      · exact measurableSet_lt (Finset.measurable_range_sup'' fun n _ =>
          (hsub.stronglyMeasurable n).measurable.le (𝒢.le n)) measurable_const
      · exact Integrable.integrableOn (hsub.integrable_stoppedValue
          (hittingBtwn_isStoppingTime hsub.adapted measurableSet_Ici)
          (fun ω ↦ mod_cast hittingBtwn_le ω))
      · exact Integrable.integrableOn (hsub.integrable_stoppedValue
          (hittingBtwn_isStoppingTime hsub.adapted measurableSet_Ici)
          (fun ω ↦ mod_cast hittingBtwn_le ω))
      exacts [integral_nonneg fun x => hnonneg _ _, integral_nonneg fun x => hnonneg _ _]
    _ ≤ ENNReal.ofReal (μ[f n]) := by
      refine ENNReal.ofReal_le_ofReal ?_
      rw [← stoppedValue_const f n]
      refine hsub.expected_stoppedValue_mono
        (hittingBtwn_isStoppingTime hsub.adapted measurableSet_Ici)
        (isStoppingTime_const _ _) (fun ω ↦ ?_) (fun _ => mod_cast le_rfl)
      simp only [ENat.some_eq_coe, Nat.cast_le]
      exact hittingBtwn_le ω

end Maximal

end MeasureTheory<|MERGE_RESOLUTION|>--- conflicted
+++ resolved
@@ -111,24 +111,13 @@
 
 open Finset
 
-<<<<<<< HEAD
 theorem smul_le_stoppedValue_hittingBtwn [IsFiniteMeasure μ] (hsub : Submartingale f 𝒢 μ) {ε : ℝ≥0}
-    (n : ℕ) : ε • μ {ω | (ε : ℝ) ≤ (range (n + 1)).sup' nonempty_range_succ fun k => f k ω} ≤
-    ENNReal.ofReal (∫ ω in {ω | (ε : ℝ) ≤ (range (n + 1)).sup' nonempty_range_succ fun k => f k ω},
+    (n : ℕ) : ε • μ {ω | (ε : ℝ) ≤ (range (n + 1)).sup' nonempty_range_add_one fun k => f k ω} ≤
+    ENNReal.ofReal (∫ ω in {ω | (ε : ℝ) ≤ (range (n + 1)).sup' nonempty_range_add_one fun k => f k ω},
       stoppedValue f (fun ω ↦ (hittingBtwn f {y : ℝ | ↑ε ≤ y} 0 n ω : ℕ)) ω ∂μ) := by
   have hn : Set.Icc 0 n = {k | k ≤ n} := by ext x; simp
-  have : ∀ ω, ((ε : ℝ) ≤ (range (n + 1)).sup' nonempty_range_succ fun k => f k ω) →
+  have : ∀ ω, ((ε : ℝ) ≤ (range (n + 1)).sup' nonempty_range_add_one fun k => f k ω) →
       (ε : ℝ) ≤ stoppedValue f (fun ω ↦ (hittingBtwn f {y : ℝ | ↑ε ≤ y} 0 n ω : ℕ)) ω := by
-=======
-theorem smul_le_stoppedValue_hitting [IsFiniteMeasure μ] (hsub : Submartingale f 𝒢 μ) {ε : ℝ≥0}
-    (n : ℕ) : ε • μ {ω | (ε : ℝ) ≤ (range (n + 1)).sup' nonempty_range_add_one fun k => f k ω} ≤
-    ENNReal.ofReal
-      (∫ ω in {ω | (ε : ℝ) ≤ (range (n + 1)).sup' nonempty_range_add_one fun k => f k ω},
-        stoppedValue f (hitting f {y : ℝ | ↑ε ≤ y} 0 n) ω ∂μ) := by
-  have hn : Set.Icc 0 n = {k | k ≤ n} := by ext x; simp
-  have : ∀ ω, ((ε : ℝ) ≤ (range (n + 1)).sup' nonempty_range_add_one fun k => f k ω) →
-      (ε : ℝ) ≤ stoppedValue f (hitting f {y : ℝ | ↑ε ≤ y} 0 n) ω := by
->>>>>>> 0b0e1dd6
     intro x hx
     simp_rw [le_sup'_iff, mem_range, Nat.lt_succ_iff] at hx
     refine stoppedValue_hittingBtwn_mem ?_
@@ -191,11 +180,10 @@
           (∫ ω in {ω | ((range (n + 1)).sup' nonempty_range_add_one fun k => f k ω) < ε},
             f n ω ∂μ) ≤
         ENNReal.ofReal
-<<<<<<< HEAD
-          (∫ ω in {ω | (ε : ℝ) ≤ (range (n + 1)).sup' nonempty_range_succ fun k => f k ω},
+          (∫ ω in {ω | (ε : ℝ) ≤ (range (n + 1)).sup' nonempty_range_add_one fun k => f k ω},
             stoppedValue f (fun ω ↦ (hittingBtwn f {y : ℝ | ↑ε ≤ y} 0 n ω : ℕ)) ω ∂μ) +
         ENNReal.ofReal
-          (∫ ω in {ω | ((range (n + 1)).sup' nonempty_range_succ fun k => f k ω) < ε},
+          (∫ ω in {ω | ((range (n + 1)).sup' nonempty_range_add_one fun k => f k ω) < ε},
             stoppedValue f (fun ω ↦ (hittingBtwn f {y : ℝ | ↑ε ≤ y} 0 n ω : ℕ)) ω ∂μ) := by
       gcongr with ω hω
       · exact smul_le_stoppedValue_hittingBtwn hsub n
@@ -205,20 +193,6 @@
         exact hittingBtwn_isStoppingTime hsub.adapted measurableSet_Ici
       · exact measurableSet_lt (Finset.measurable_range_sup'' fun n _ =>
                 (hsub.stronglyMeasurable n).measurable.le (𝒢.le n)) measurable_const
-=======
-          (∫ ω in {ω | (ε : ℝ) ≤ (range (n + 1)).sup' nonempty_range_add_one fun k => f k ω},
-            stoppedValue f (hitting f {y : ℝ | ↑ε ≤ y} 0 n) ω ∂μ) +
-        ENNReal.ofReal
-          (∫ ω in {ω | ((range (n + 1)).sup' nonempty_range_add_one fun k => f k ω) < ε},
-            stoppedValue f (hitting f {y : ℝ | ↑ε ≤ y} 0 n) ω ∂μ) := by
-      refine add_le_add (smul_le_stoppedValue_hitting hsub _)
-        (ENNReal.ofReal_le_ofReal (setIntegral_mono_on (hsub.integrable n).integrableOn
-          (Integrable.integrableOn (hsub.integrable_stoppedValue
-            (hitting_isStoppingTime hsub.adapted measurableSet_Ici) hitting_le))
-              (measurableSet_lt (Finset.measurable_range_sup'' fun n _ =>
-                (hsub.stronglyMeasurable n).measurable.le (𝒢.le n)) measurable_const) ?_))
-      intro ω hω
->>>>>>> 0b0e1dd6
       rw [Set.mem_setOf_eq] at hω
       have : hittingBtwn f {y : ℝ | ↑ε ≤ y} 0 n ω = n := by
         classical simp only [hittingBtwn, Set.mem_setOf_eq,
