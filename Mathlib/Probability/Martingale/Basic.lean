--- conflicted
+++ resolved
@@ -288,10 +288,6 @@
   rw [eventually_sub_nonneg,
     condexp_of_stronglyMeasurable (ℱ.le _) (hf.adapted _) (hf.integrable _)]
   exact hf.2.1 i j hij
-<<<<<<< HEAD
-#align measure_theory.submartingale.condexp_sub_nonneg MeasureTheory.Submartingale.condexp_sub_nonneg
-=======
->>>>>>> 99508fb5
 
 theorem submartingale_iff_condexp_sub_nonneg [IsFiniteMeasure μ] {f : ι → Ω → ℝ} :
     Submartingale f ℱ μ ↔
