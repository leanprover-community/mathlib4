--- conflicted
+++ resolved
@@ -153,7 +153,7 @@
 theorem toOuterMeasure_apply_singleton (a : α) : p.toOuterMeasure {a} = p a := by
   refine (p.toOuterMeasure_apply {a}).trans ((tsum_eq_single a fun b hb => ?_).trans ?_)
   · exact ite_eq_right_iff.2 fun hb' => False.elim <| hb hb'
-  · exact (ite_eq_left_iff _ _).2 fun ha' => False.elim <| ha' rfl
+  · exact ite_eq_left_iff.2 fun ha' => False.elim <| ha' rfl
 
 theorem toOuterMeasure_injective : (toOuterMeasure : PMF α → OuterMeasure α).Injective :=
   fun p q h => PMF.ext fun x => (p.toOuterMeasure_apply_singleton x).symm.trans
@@ -177,11 +177,7 @@
   · suffices ∀ (x) (_ : x ∉ s), p x = 0 from
       _root_.trans (tsum_congr
         fun a => (Set.indicator_apply s p a).trans
-<<<<<<< HEAD
-          ((ite_eq_left_iff _ _).2 <| symm ∘ this a)) p.tsum_coe
-=======
           (ite_eq_left_iff.2 <| symm ∘ this a)) p.tsum_coe
->>>>>>> b9e4ee55
     exact fun a ha => (p.apply_eq_zero_iff a).2 <| Set.not_mem_subset h ha
 
 @[simp]
