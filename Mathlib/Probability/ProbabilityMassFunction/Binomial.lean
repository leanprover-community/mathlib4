/-
Copyright (c) 2023 Joachim Breitner. All rights reserved.
Released under Apache 2.0 license as described in the file LICENSE.
Authors: Joachim Breitner
-/
import Mathlib.Data.Nat.Choose.Sum
import Mathlib.Probability.ProbabilityMassFunction.Constructions
import Mathlib.Tactic.FinCases

/-!
# The binomial distribution

This file defines the probability mass function of the binomial distribution.

## Main results

* `binomial_one_eq_bernoulli`: For `n = 1`, it is equal to `PMF.bernoulli`.
-/

namespace PMF

open ENNReal NNReal
/-- The binomial `PMF`: the probability of observing exactly `i` “heads” in a sequence of `n`
independent coin tosses, each having probability `p` of coming up “heads”. -/
<<<<<<< HEAD
noncomputable def binomial (p : ℝ≥0) (h : p ≤ 1) (n : ℕ) : PMF (Fin (n + 1)) :=
=======
def binomial (p : ℝ≥0∞) (h : p ≤ 1) (n : ℕ) : PMF (Fin (n + 1)) :=
>>>>>>> 00c9085f
  .ofFintype (fun i =>
      ↑(p^(i : ℕ) * (1-p)^((Fin.last n - i) : ℕ) * (n.choose i : ℕ))) (by
    dsimp only
    norm_cast
    convert (add_pow p (1-p) n).symm
    · rw [Finset.sum_fin_eq_sum_range]
      apply Finset.sum_congr rfl
      intro i hi
      rw [Finset.mem_range] at hi
      rw [dif_pos hi, Fin.last]
    · rw [add_tsub_cancel_of_le (mod_cast h), one_pow])

theorem binomial_apply (p : ℝ≥0) (h : p ≤ 1) (n : ℕ) (i : Fin (n + 1)) :
    binomial p h n i = p^(i : ℕ) * (1-p)^((Fin.last n - i) : ℕ) * (n.choose i : ℕ) := by
  simp [binomial]

@[simp]
theorem binomial_apply_zero (p : ℝ≥0) (h : p ≤ 1) (n : ℕ) :
    binomial p h n 0 = (1-p)^n := by
  simp [binomial_apply]

@[simp]
theorem binomial_apply_last (p : ℝ≥0) (h : p ≤ 1) (n : ℕ) :
    binomial p h n (.last n) = p^n := by
  simp [binomial_apply]

theorem binomial_apply_self (p : ℝ≥0) (h : p ≤ 1) (n : ℕ) :
    binomial p h n (.last n) = p^n := by simp

/-- The binomial distribution on one coin is the Bernoulli distribution. -/
theorem binomial_one_eq_bernoulli (p : ℝ≥0) (h : p ≤ 1) :
    binomial p h 1 = (bernoulli p h).map (cond · 1 0) := by
  ext i; fin_cases i <;> simp [tsum_bool, binomial_apply]

end PMF<|MERGE_RESOLUTION|>--- conflicted
+++ resolved
@@ -22,11 +22,7 @@
 open ENNReal NNReal
 /-- The binomial `PMF`: the probability of observing exactly `i` “heads” in a sequence of `n`
 independent coin tosses, each having probability `p` of coming up “heads”. -/
-<<<<<<< HEAD
-noncomputable def binomial (p : ℝ≥0) (h : p ≤ 1) (n : ℕ) : PMF (Fin (n + 1)) :=
-=======
-def binomial (p : ℝ≥0∞) (h : p ≤ 1) (n : ℕ) : PMF (Fin (n + 1)) :=
->>>>>>> 00c9085f
+def binomial (p : ℝ≥0) (h : p ≤ 1) (n : ℕ) : PMF (Fin (n + 1)) :=
   .ofFintype (fun i =>
       ↑(p^(i : ℕ) * (1-p)^((Fin.last n - i) : ℕ) * (n.choose i : ℕ))) (by
     dsimp only
