--- conflicted
+++ resolved
@@ -25,22 +25,14 @@
 Gaussian random variable
 -/
 
-open MeasureTheory WithLp Complex Finset
-open scoped ENNReal NNReal
-
-variable {Ω ι E F : Type*} [Fintype ι] {mΩ : MeasurableSpace Ω} {P : Measure Ω} {X : Ω → E}
-
 public section
 
 open MeasureTheory ENNReal WithLp Complex
 
 namespace ProbabilityTheory
 
-<<<<<<< HEAD
-=======
 variable {Ω E F ι : Type*} [Fintype ι] {mΩ : MeasurableSpace Ω} {P : Measure Ω}
 
->>>>>>> ebccd621
 section Basic
 
 variable [TopologicalSpace E] [AddCommMonoid E] [Module ℝ E] [mE : MeasurableSpace E]
@@ -87,14 +79,8 @@
 
 namespace HasGaussianLaw
 
-<<<<<<< HEAD
-variable
-  [NormedAddCommGroup E] [MeasurableSpace E] [BorelSpace E]
-  [NormedAddCommGroup F] [NormedSpace ℝ F] [MeasurableSpace F] [BorelSpace F]
-=======
 variable [NormedAddCommGroup E] [MeasurableSpace E] [BorelSpace E] {X : Ω → E}
 
->>>>>>> ebccd621
 open scoped RealInnerProductSpace in
 lemma charFun_map_eq [InnerProductSpace ℝ E] (t : E) (hX : HasGaussianLaw X P) :
     charFun (P.map X) t = exp (P[fun ω ↦ ⟪t, X ω⟫] * I - Var[fun ω ↦ ⟪t, X ω⟫; P] / 2) := by
@@ -131,11 +117,8 @@
     Integrable X P :=
   memLp_one_iff_integrable.1 <| hX.memLp (by norm_num)
 
-<<<<<<< HEAD
-=======
 variable [NormedAddCommGroup F] [NormedSpace ℝ F] [MeasurableSpace F] [BorelSpace F]
 
->>>>>>> ebccd621
 lemma map (hX : HasGaussianLaw X P) (L : E →L[ℝ] F) : HasGaussianLaw (L ∘ X) P where
   isGaussian_map := by
     have := hX.isGaussian_map
