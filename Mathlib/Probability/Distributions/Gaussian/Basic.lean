--- conflicted
+++ resolved
@@ -176,21 +176,6 @@
 open scoped RealInnerProductSpace
 
 variable {E : Type*} [NormedAddCommGroup E] [InnerProductSpace ℝ E] [MeasurableSpace E]
-<<<<<<< HEAD
-    [CompleteSpace E] [BorelSpace E] {μ : Measure E}
-
-lemma isGaussian_iff_charFun_eq [IsFiniteMeasure μ] :
-    IsGaussian μ ↔
-    ∀ t, charFun μ t = exp (μ[fun x ↦ ⟪t, x⟫] * I - Var[fun x ↦ ⟪t, x⟫; μ] / 2) := by
-  rw [isGaussian_iff_charFunDual_eq]
-  refine ⟨fun h t ↦ ?_, fun h L ↦ by simpa using h ((toDual ℝ E).symm L)⟩
-  convert h (toDualMap ℝ E t)
-  exact charFun_eq_charFunDual_toDualMap t
-
-lemma IsGaussian.charFun_eq [IsGaussian μ] (t : E) :
-    charFun μ t = exp (μ[fun x ↦ ⟪t, x⟫] * I - Var[fun x ↦ ⟪t, x⟫; μ] / 2) := by
-  rw [isGaussian_iff_charFun_eq.1 inferInstance]
-=======
     [BorelSpace E] {μ : Measure E}
 
 lemma IsGaussian.charFun_eq [IsGaussian μ] (t : E) :
@@ -206,7 +191,6 @@
   simp_rw [isGaussian_iff_charFunDual_eq, (toDual ℝ E).surjective.forall,
     charFun_eq_charFunDual_toDualMap]
   rfl
->>>>>>> 0520e086
 
 end charFun
 
