--- conflicted
+++ resolved
@@ -136,11 +136,7 @@
   · exact limsup_le_iSup.trans (iSup_le h_le)
   · intro a b
     obtain ⟨c, hc⟩ := hns a b
-<<<<<<< HEAD
-    refine ⟨c, ?_, ?_⟩ <;> refine iSup_mono fun n ↦ iSup_mono' fun hn ↦ ⟨?_, le_rfl⟩
-=======
     refine ⟨c, ?_, ?_⟩ <;> refine iSup_mono fun n => iSup_mono' fun hn => ⟨?_, le_rfl⟩
->>>>>>> d6ea8fe0
     · exact hc.1 hn
     · exact hc.2 hn
 
@@ -165,11 +161,7 @@
     rw [← this]
     exact indep_iSup_directed_limsup h_le h_indep hf hns hnsp
   rw [iSup_comm]
-<<<<<<< HEAD
-  refine iSup_congr fun n ↦ ?_
-=======
   refine iSup_congr fun n => ?_
->>>>>>> d6ea8fe0
   have h : ⨆ (i : α) (_ : n ∈ ns i), s n = ⨆ _ : ∃ i, n ∈ ns i, s n := by rw [iSup_exists]
   haveI : Nonempty (∃ i : α, n ∈ ns i) := ⟨hns_univ n⟩
   rw [h, iSup_const]
