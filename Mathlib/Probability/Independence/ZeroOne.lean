--- conflicted
+++ resolved
@@ -28,11 +28,7 @@
 
 namespace ProbabilityTheory
 
-<<<<<<< HEAD
-variable {α Ω ι : Type _} {_mα : MeasurableSpace α} {m m0 : MeasurableSpace Ω}
-=======
 variable {α Ω ι : Type*} {_mα : MeasurableSpace α} {m m0 : MeasurableSpace Ω}
->>>>>>> f04afed5
   {κ : kernel α Ω} {μα : Measure α} {μ : Measure Ω}
 
 theorem kernel.measure_eq_zero_or_one_or_top_of_indepSet_self {t : Set Ω}
@@ -67,11 +63,7 @@
 #align probability_theory.measure_eq_zero_or_one_of_indep_set_self ProbabilityTheory.measure_eq_zero_or_one_of_indepSet_self
 
 theorem condexp_eq_zero_or_one_of_condIndepSet_self
-<<<<<<< HEAD
-    [TopologicalSpace Ω] [BorelSpace Ω] [PolishSpace Ω] [Nonempty Ω]
-=======
     [StandardBorelSpace Ω] [Nonempty Ω]
->>>>>>> f04afed5
     (hm : m ≤ m0) [hμ : IsFiniteMeasure μ] {t : Set Ω} (ht : MeasurableSet t)
     (h_indep : CondIndepSet m hm t t μ) :
     ∀ᵐ ω ∂μ, (μ⟦t | m⟧) ω = 0 ∨ (μ⟦t | m⟧) ω = 1 := by
@@ -95,11 +87,7 @@
   kernel.indep_biSup_compl h_le h_indep t
 #align probability_theory.indep_bsupr_compl ProbabilityTheory.indep_biSup_compl
 
-<<<<<<< HEAD
-theorem condIndep_biSup_compl [TopologicalSpace Ω] [BorelSpace Ω] [PolishSpace Ω] [Nonempty Ω]
-=======
 theorem condIndep_biSup_compl [StandardBorelSpace Ω] [Nonempty Ω]
->>>>>>> f04afed5
     (hm : m ≤ m0) [IsFiniteMeasure μ]
     (h_le : ∀ n, s n ≤ m0) (h_indep : iCondIndep m hm s μ) (t : Set ι) :
     CondIndep m (⨆ n ∈ t, s n) (⨆ n ∈ tᶜ, s n) hm μ :=
@@ -133,11 +121,7 @@
   kernel.indep_biSup_limsup h_le h_indep hf ht
 #align probability_theory.indep_bsupr_limsup ProbabilityTheory.indep_biSup_limsup
 
-<<<<<<< HEAD
-theorem condIndep_biSup_limsup [TopologicalSpace Ω] [BorelSpace Ω] [PolishSpace Ω] [Nonempty Ω]
-=======
 theorem condIndep_biSup_limsup [StandardBorelSpace Ω] [Nonempty Ω]
->>>>>>> f04afed5
     (hm : m ≤ m0) [IsFiniteMeasure μ]
     (h_le : ∀ n, s n ≤ m0) (h_indep : iCondIndep m hm s μ) (hf : ∀ t, p t → tᶜ ∈ f)
     {t : Set ι} (ht : p t) :
@@ -163,11 +147,7 @@
   kernel.indep_iSup_directed_limsup h_le h_indep hf hns hnsp
 #align probability_theory.indep_supr_directed_limsup ProbabilityTheory.indep_iSup_directed_limsup
 
-<<<<<<< HEAD
-theorem condIndep_iSup_directed_limsup [TopologicalSpace Ω] [BorelSpace Ω] [PolishSpace Ω]
-=======
 theorem condIndep_iSup_directed_limsup [StandardBorelSpace Ω]
->>>>>>> f04afed5
     [Nonempty Ω] (hm : m ≤ m0) [IsFiniteMeasure μ]
     (h_le : ∀ n, s n ≤ m0) (h_indep : iCondIndep m hm s μ)
     (hf : ∀ t, p t → tᶜ ∈ f) (hns : Directed (· ≤ ·) ns) (hnsp : ∀ a, p (ns a)) :
@@ -193,11 +173,7 @@
   kernel.indep_iSup_limsup h_le h_indep hf hns hnsp hns_univ
 #align probability_theory.indep_supr_limsup ProbabilityTheory.indep_iSup_limsup
 
-<<<<<<< HEAD
-theorem condIndep_iSup_limsup [TopologicalSpace Ω] [BorelSpace Ω] [PolishSpace Ω] [Nonempty Ω]
-=======
 theorem condIndep_iSup_limsup [StandardBorelSpace Ω] [Nonempty Ω]
->>>>>>> f04afed5
     (hm : m ≤ m0) [IsFiniteMeasure μ]
     (h_le : ∀ n, s n ≤ m0) (h_indep : iCondIndep m hm s μ) (hf : ∀ t, p t → tᶜ ∈ f)
     (hns : Directed (· ≤ ·) ns) (hnsp : ∀ a, p (ns a)) (hns_univ : ∀ n, ∃ a, n ∈ ns a) :
@@ -216,11 +192,7 @@
   kernel.indep_limsup_self h_le h_indep hf hns hnsp hns_univ
 #align probability_theory.indep_limsup_self ProbabilityTheory.indep_limsup_self
 
-<<<<<<< HEAD
-theorem condIndep_limsup_self [TopologicalSpace Ω] [BorelSpace Ω] [PolishSpace Ω] [Nonempty Ω]
-=======
 theorem condIndep_limsup_self [StandardBorelSpace Ω] [Nonempty Ω]
->>>>>>> f04afed5
     (hm : m ≤ m0) [IsFiniteMeasure μ]
     (h_le : ∀ n, s n ≤ m0) (h_indep : iCondIndep m hm s μ) (hf : ∀ t, p t → tᶜ ∈ f)
     (hns : Directed (· ≤ ·) ns) (hnsp : ∀ a, p (ns a)) (hns_univ : ∀ n, ∃ a, n ∈ ns a) :
@@ -245,13 +217,8 @@
       ht_tail
 #align probability_theory.measure_zero_or_one_of_measurable_set_limsup ProbabilityTheory.measure_zero_or_one_of_measurableSet_limsup
 
-<<<<<<< HEAD
-theorem condexp_zero_or_one_of_measurableSet_limsup [TopologicalSpace Ω] [BorelSpace Ω]
-    [PolishSpace Ω] [Nonempty Ω] (hm : m ≤ m0) [IsFiniteMeasure μ]
-=======
 theorem condexp_zero_or_one_of_measurableSet_limsup [StandardBorelSpace Ω] [Nonempty Ω]
     (hm : m ≤ m0) [IsFiniteMeasure μ]
->>>>>>> f04afed5
     (h_le : ∀ n, s n ≤ m0) (h_indep : iCondIndep m hm s μ)
     (hf : ∀ t, p t → tᶜ ∈ f) (hns : Directed (· ≤ ·) ns) (hnsp : ∀ a, p (ns a))
     (hns_univ : ∀ n, ∃ a, n ∈ ns a) {t : Set Ω} (ht_tail : MeasurableSet[limsup s f] t) :
@@ -290,11 +257,7 @@
   kernel.indep_limsup_atTop_self h_le h_indep
 #align probability_theory.indep_limsup_at_top_self ProbabilityTheory.indep_limsup_atTop_self
 
-<<<<<<< HEAD
-theorem condIndep_limsup_atTop_self [TopologicalSpace Ω] [BorelSpace Ω] [PolishSpace Ω] [Nonempty Ω]
-=======
 theorem condIndep_limsup_atTop_self [StandardBorelSpace Ω] [Nonempty Ω]
->>>>>>> f04afed5
     (hm : m ≤ m0) [IsFiniteMeasure μ]
     (h_le : ∀ n, s n ≤ m0) (h_indep : iCondIndep m hm s μ) :
     CondIndep m (limsup s atTop) (limsup s atTop) hm μ :=
@@ -316,14 +279,8 @@
     using kernel.measure_zero_or_one_of_measurableSet_limsup_atTop h_le h_indep ht_tail
 #align probability_theory.measure_zero_or_one_of_measurable_set_limsup_at_top ProbabilityTheory.measure_zero_or_one_of_measurableSet_limsup_atTop
 
-<<<<<<< HEAD
-theorem condexp_zero_or_one_of_measurableSet_limsup_atTop [TopologicalSpace Ω] [BorelSpace Ω]
-    [PolishSpace Ω] [Nonempty Ω] (hm : m ≤ m0) [IsFiniteMeasure μ]
-    (h_le : ∀ n, s n ≤ m0)
-=======
 theorem condexp_zero_or_one_of_measurableSet_limsup_atTop [StandardBorelSpace Ω] [Nonempty Ω]
     (hm : m ≤ m0) [IsFiniteMeasure μ] (h_le : ∀ n, s n ≤ m0)
->>>>>>> f04afed5
     (h_indep : iCondIndep m hm s μ) {t : Set Ω} (ht_tail : MeasurableSet[limsup s atTop] t) :
     ∀ᵐ ω ∂μ, (μ⟦t | m⟧) ω = 0 ∨ (μ⟦t | m⟧) ω = 1 :=
   condexp_eq_zero_or_one_of_condIndepSet_self hm (limsup_le_iSup.trans (iSup_le h_le) t ht_tail)
@@ -354,11 +311,7 @@
   kernel.indep_limsup_atBot_self h_le h_indep
 #align probability_theory.indep_limsup_at_bot_self ProbabilityTheory.indep_limsup_atBot_self
 
-<<<<<<< HEAD
-theorem condIndep_limsup_atBot_self [TopologicalSpace Ω] [BorelSpace Ω] [PolishSpace Ω] [Nonempty Ω]
-=======
 theorem condIndep_limsup_atBot_self [StandardBorelSpace Ω] [Nonempty Ω]
->>>>>>> f04afed5
     (hm : m ≤ m0) [IsFiniteMeasure μ]
     (h_le : ∀ n, s n ≤ m0) (h_indep : iCondIndep m hm s μ) :
     CondIndep m (limsup s atBot) (limsup s atBot) hm μ :=
@@ -383,14 +336,8 @@
 
 /-- **Kolmogorov's 0-1 law**, conditional version: any event in the tail σ-algebra of a
 conditinoally independent sequence of sub-σ-algebras has conditional probability 0 or 1. -/
-<<<<<<< HEAD
-theorem condexp_zero_or_one_of_measurableSet_limsup_atBot [TopologicalSpace Ω] [BorelSpace Ω]
-    [PolishSpace Ω] [Nonempty Ω] (hm : m ≤ m0) [IsFiniteMeasure μ]
-    (h_le : ∀ n, s n ≤ m0)
-=======
 theorem condexp_zero_or_one_of_measurableSet_limsup_atBot [StandardBorelSpace Ω] [Nonempty Ω]
     (hm : m ≤ m0) [IsFiniteMeasure μ] (h_le : ∀ n, s n ≤ m0)
->>>>>>> f04afed5
     (h_indep : iCondIndep m hm s μ) {t : Set Ω} (ht_tail : MeasurableSet[limsup s atBot] t) :
     ∀ᵐ ω ∂μ, (μ⟦t | m⟧) ω = 0 ∨ (μ⟦t | m⟧) ω = 1 :=
   condexp_eq_zero_or_one_of_condIndepSet_self hm (limsup_le_iSup.trans (iSup_le h_le) t ht_tail)
