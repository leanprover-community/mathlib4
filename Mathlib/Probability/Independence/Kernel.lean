--- conflicted
+++ resolved
@@ -893,22 +893,7 @@
     intro i hi_mem
     simp_rw [setsβ, dif_pos hi_mem]
     exact (h_meas i hi_mem).choose_spec.2.symm
-<<<<<<< HEAD
-  have h_left_eq : ∀ a, κ a (⋂ i ∈ S, setsΩ i) = κ a (⋂ i ∈ S, (f i) ⁻¹' (setsβ i)) := by
-    intro a
-    congr 1 with x
-    simp_rw [Set.mem_iInter]
-    constructor <;> intro h i hi_mem <;> specialize h i hi_mem
-    · rwa [h_preim i hi_mem] at h
-    · rwa [h_preim i hi_mem]
-  have h_right_eq : ∀ a, (∏ i ∈ S, κ a (setsΩ i)) = ∏ i ∈ S, κ a ((f i) ⁻¹' (setsβ i)) := by
-    refine fun a ↦ Finset.prod_congr rfl fun i hi_mem => ?_
-    rw [h_preim i hi_mem]
-  filter_upwards [h S h_measβ] with a ha
-  rw [h_left_eq a, h_right_eq a, ha]
-=======
   simp_all
->>>>>>> 7b332d3b
 
 alias ⟨iIndepFun.measure_inter_preimage_eq_mul, _⟩ := iIndepFun_iff_measure_inter_preimage_eq_mul
 
