/-
Copyright (c) 2023 Rémy Degenne. All rights reserved.
Released under Apache 2.0 license as described in the file LICENSE.
Authors: Rémy Degenne
-/
import Mathlib.MeasureTheory.Constructions.Pi
import Mathlib.Probability.Kernel.Basic

/-!
# Independence with respect to a kernel and a measure

A family of sets of sets `π : ι → Set (Set Ω)` is independent with respect to a kernel
`κ : Kernel α Ω` and a measure `μ` on `α` if for any finite set of indices `s = {i_1, ..., i_n}`,
for any sets `f i_1 ∈ π i_1, ..., f i_n ∈ π i_n`, then for `μ`-almost every `a : α`,
`κ a (⋂ i in s, f i) = ∏ i ∈ s, κ a (f i)`.

This notion of independence is a generalization of both independence and conditional independence.
For conditional independence, `κ` is the conditional kernel `ProbabilityTheory.condexpKernel` and
`μ` is the ambiant measure. For (non-conditional) independence, `κ = Kernel.const Unit μ` and the
measure is the Dirac measure on `Unit`.

The main purpose of this file is to prove only once the properties that hold for both conditional
and non-conditional independence.

## Main definitions

* `ProbabilityTheory.Kernel.iIndepSets`: independence of a family of sets of sets.
  Variant for two sets of sets: `ProbabilityTheory.Kernel.IndepSets`.
* `ProbabilityTheory.Kernel.iIndep`: independence of a family of σ-algebras. Variant for two
  σ-algebras: `Indep`.
* `ProbabilityTheory.Kernel.iIndepSet`: independence of a family of sets. Variant for two sets:
  `ProbabilityTheory.Kernel.IndepSet`.
* `ProbabilityTheory.Kernel.iIndepFun`: independence of a family of functions (random variables).
  Variant for two functions: `ProbabilityTheory.Kernel.IndepFun`.

See the file `Mathlib/Probability/Kernel/Basic.lean` for a more detailed discussion of these
definitions in the particular case of the usual independence notion.

## Main statements

* `ProbabilityTheory.Kernel.iIndepSets.iIndep`: if π-systems are independent as sets of sets,
  then the measurable space structures they generate are independent.
* `ProbabilityTheory.Kernel.IndepSets.Indep`: variant with two π-systems.
-/

open MeasureTheory MeasurableSpace

open scoped MeasureTheory ENNReal

namespace ProbabilityTheory.Kernel

variable {α Ω ι : Type*}

section Definitions

variable {_mα : MeasurableSpace α}

/-- A family of sets of sets `π : ι → Set (Set Ω)` is independent with respect to a kernel `κ` and
a measure `μ` if for any finite set of indices `s = {i_1, ..., i_n}`, for any sets
`f i_1 ∈ π i_1, ..., f i_n ∈ π i_n`, then `∀ᵐ a ∂μ, κ a (⋂ i in s, f i) = ∏ i ∈ s, κ a (f i)`.
It will be used for families of pi_systems. -/
def iIndepSets {_mΩ : MeasurableSpace Ω}
    (π : ι → Set (Set Ω)) (κ : Kernel α Ω) (μ : Measure α := by volume_tac) : Prop :=
  ∀ (s : Finset ι) {f : ι → Set Ω} (_H : ∀ i, i ∈ s → f i ∈ π i),
  ∀ᵐ a ∂μ, κ a (⋂ i ∈ s, f i) = ∏ i ∈ s, κ a (f i)

/-- Two sets of sets `s₁, s₂` are independent with respect to a kernel `κ` and a measure `μ` if for
any sets `t₁ ∈ s₁, t₂ ∈ s₂`, then `∀ᵐ a ∂μ, κ a (t₁ ∩ t₂) = κ a (t₁) * κ a (t₂)` -/
def IndepSets {_mΩ : MeasurableSpace Ω}
    (s1 s2 : Set (Set Ω)) (κ : Kernel α Ω) (μ : Measure α := by volume_tac) : Prop :=
  ∀ t1 t2 : Set Ω, t1 ∈ s1 → t2 ∈ s2 → (∀ᵐ a ∂μ, κ a (t1 ∩ t2) = κ a t1 * κ a t2)

/-- A family of measurable space structures (i.e. of σ-algebras) is independent with respect to a
kernel `κ` and a measure `μ` if the family of sets of measurable sets they define is independent. -/
def iIndep (m : ι → MeasurableSpace Ω) {_mΩ : MeasurableSpace Ω} (κ : Kernel α Ω)
    (μ : Measure α := by volume_tac) : Prop :=
  iIndepSets (fun x ↦ {s | MeasurableSet[m x] s}) κ μ

/-- Two measurable space structures (or σ-algebras) `m₁, m₂` are independent with respect to a
kernel `κ` and a measure `μ` if for any sets `t₁ ∈ m₁, t₂ ∈ m₂`,
`∀ᵐ a ∂μ, κ a (t₁ ∩ t₂) = κ a (t₁) * κ a (t₂)` -/
def Indep (m₁ m₂ : MeasurableSpace Ω) {_mΩ : MeasurableSpace Ω} (κ : Kernel α Ω)
    (μ : Measure α := by volume_tac) : Prop :=
  IndepSets {s | MeasurableSet[m₁] s} {s | MeasurableSet[m₂] s} κ μ

/-- A family of sets is independent if the family of measurable space structures they generate is
independent. For a set `s`, the generated measurable space has measurable sets `∅, s, sᶜ, univ`. -/
def iIndepSet {_mΩ : MeasurableSpace Ω} (s : ι → Set Ω) (κ : Kernel α Ω)
    (μ : Measure α := by volume_tac) : Prop :=
  iIndep (fun i ↦ generateFrom {s i}) κ μ

/-- Two sets are independent if the two measurable space structures they generate are independent.
For a set `s`, the generated measurable space structure has measurable sets `∅, s, sᶜ, univ`. -/
def IndepSet {_mΩ : MeasurableSpace Ω} (s t : Set Ω) (κ : Kernel α Ω)
    (μ : Measure α := by volume_tac) : Prop :=
  Indep (generateFrom {s}) (generateFrom {t}) κ μ

/-- A family of functions defined on the same space `Ω` and taking values in possibly different
spaces, each with a measurable space structure, is independent if the family of measurable space
structures they generate on `Ω` is independent. For a function `g` with codomain having measurable
space structure `m`, the generated measurable space structure is `MeasurableSpace.comap g m`. -/
def iIndepFun {_mΩ : MeasurableSpace Ω} {β : ι → Type*} (m : ∀ x : ι, MeasurableSpace (β x))
    (f : ∀ x : ι, Ω → β x) (κ : Kernel α Ω)
    (μ : Measure α := by volume_tac) : Prop :=
  iIndep (fun x ↦ MeasurableSpace.comap (f x) (m x)) κ μ

/-- Two functions are independent if the two measurable space structures they generate are
independent. For a function `f` with codomain having measurable space structure `m`, the generated
measurable space structure is `MeasurableSpace.comap f m`. -/
def IndepFun {β γ} {_mΩ : MeasurableSpace Ω} [mβ : MeasurableSpace β] [mγ : MeasurableSpace γ]
    (f : Ω → β) (g : Ω → γ) (κ : Kernel α Ω)
    (μ : Measure α := by volume_tac) : Prop :=
  Indep (MeasurableSpace.comap f mβ) (MeasurableSpace.comap g mγ) κ μ

end Definitions

section ByDefinition

variable {β : ι → Type*} {mβ : ∀ i, MeasurableSpace (β i)}
  {_mα : MeasurableSpace α} {m : ι → MeasurableSpace Ω} {_mΩ : MeasurableSpace Ω}
  {κ η : Kernel α Ω} {μ : Measure α}
  {π : ι → Set (Set Ω)} {s : ι → Set Ω} {S : Finset ι} {f : ∀ x : ι, Ω → β x}
  {s1 s2 : Set (Set Ω)}

@[simp] lemma iIndepSets_zero_right : iIndepSets π κ 0 := by simp [iIndepSets]

@[simp] lemma indepSets_zero_right : IndepSets s1 s2 κ 0 := by simp [IndepSets]

@[simp] lemma indepSets_zero_left : IndepSets s1 s2 (0 : Kernel α Ω) μ := by simp [IndepSets]

@[simp] lemma iIndep_zero_right : iIndep m κ 0 := by simp [iIndep]

@[simp] lemma indep_zero_right {m₁ m₂ : MeasurableSpace Ω} {_mΩ : MeasurableSpace Ω}
    {κ : Kernel α Ω} : Indep m₁ m₂ κ 0 := by simp [Indep]

@[simp] lemma indep_zero_left {m₁ m₂ : MeasurableSpace Ω} {_mΩ : MeasurableSpace Ω} :
    Indep m₁ m₂ (0 : Kernel α Ω) μ  := by simp [Indep]

@[simp] lemma iIndepSet_zero_right : iIndepSet s κ 0 := by simp [iIndepSet]

<<<<<<< HEAD
@[simp] lemma indepSet_zero_right {s t : Set Ω}: IndepSet s t κ 0 := by simp [IndepSet]

@[simp] lemma indepSet_zero_left {s t : Set Ω}: IndepSet s t (0 : Kernel α Ω) μ := by
=======
@[simp] lemma indepSet_zero_right {s t : Set Ω} : IndepSet s t κ 0 := by simp [IndepSet]

@[simp] lemma indepSet_zero_left {s t : Set Ω} : IndepSet s t (0 : Kernel α Ω) μ := by
>>>>>>> 82e0419d
  simp [IndepSet]

@[simp] lemma iIndepFun_zero_right {β : ι → Type*} {m : ∀ x : ι, MeasurableSpace (β x)}
    {f : ∀ x : ι, Ω → β x} : iIndepFun m f κ 0 := by simp [iIndepFun]

@[simp] lemma indepFun_zero_right {β γ} [MeasurableSpace β] [MeasurableSpace γ]
    {f : Ω → β} {g : Ω → γ} : IndepFun f g κ 0 := by simp [IndepFun]

@[simp] lemma indepFun_zero_left {β γ} [MeasurableSpace β] [MeasurableSpace γ]
    {f : Ω → β} {g : Ω → γ} : IndepFun f g (0 : Kernel α Ω) μ := by simp [IndepFun]
<<<<<<< HEAD
=======

lemma iIndepSets_congr (h : κ =ᵐ[μ] η) : iIndepSets π κ μ ↔ iIndepSets π η μ := by
  peel 3
  refine ⟨fun h' ↦ ?_, fun h' ↦ ?_⟩ <;>
  · filter_upwards [h, h'] with a ha h'a
    simpa [ha] using h'a

alias ⟨iIndepSets.congr, _⟩ := iIndepSets_congr

lemma indepSets_congr (h : κ =ᵐ[μ] η) : IndepSets s1 s2 κ μ ↔ IndepSets s1 s2 η μ := by
  peel 4
  refine ⟨fun h' ↦ ?_, fun h' ↦ ?_⟩ <;>
  · filter_upwards [h, h'] with a ha h'a
    simpa [ha] using h'a

alias ⟨IndepSets.congr, _⟩ := indepSets_congr

lemma iIndep_congr (h : κ =ᵐ[μ] η) : iIndep m κ μ ↔ iIndep m η μ :=
  iIndepSets_congr h

alias ⟨iIndep.congr, _⟩ := iIndep_congr

lemma indep_congr {m₁ m₂ : MeasurableSpace Ω} {_mΩ : MeasurableSpace Ω}
    {κ η : Kernel α Ω} (h : κ =ᵐ[μ] η) : Indep m₁ m₂ κ μ ↔ Indep m₁ m₂ η μ :=
  indepSets_congr h

alias ⟨Indep.congr, _⟩ := indep_congr

lemma iIndepSet_congr (h : κ =ᵐ[μ] η) : iIndepSet s κ μ ↔ iIndepSet s η μ :=
  iIndep_congr h

alias ⟨iIndepSet.congr, _⟩ := iIndepSet_congr

lemma indepSet_congr {s t : Set Ω} (h : κ =ᵐ[μ] η) : IndepSet s t κ μ ↔ IndepSet s t η μ :=
  indep_congr h

alias ⟨indepSet.congr, _⟩ := indepSet_congr

lemma iIndepFun_congr {β : ι → Type*} {m : ∀ x : ι, MeasurableSpace (β x)}
    {f : ∀ x : ι, Ω → β x} (h : κ =ᵐ[μ] η) : iIndepFun m f κ μ ↔ iIndepFun m f η μ :=
  iIndep_congr h

alias ⟨iIndepFun.congr, _⟩ := iIndepFun_congr

lemma indepFun_congr {β γ} [MeasurableSpace β] [MeasurableSpace γ]
    {f : Ω → β} {g : Ω → γ} (h : κ =ᵐ[μ] η) : IndepFun f g κ μ ↔ IndepFun f g η μ :=
  indep_congr h

alias ⟨IndepFun.congr, _⟩ := indepFun_congr
>>>>>>> 82e0419d

lemma iIndepSets.meas_biInter (h : iIndepSets π κ μ) (s : Finset ι)
    {f : ι → Set Ω} (hf : ∀ i, i ∈ s → f i ∈ π i) :
    ∀ᵐ a ∂μ, κ a (⋂ i ∈ s, f i) = ∏ i ∈ s, κ a (f i) := h s hf

lemma iIndepSets.ae_isProbabilityMeasure (h : iIndepSets π κ μ) :
    ∀ᵐ a ∂μ, IsProbabilityMeasure (κ a) := by
  filter_upwards [h.meas_biInter ∅ (f := fun _ ↦ Set.univ) (by simp)] with a ha
  exact ⟨by simpa using ha⟩

lemma iIndepSets.meas_iInter [Fintype ι] (h : iIndepSets π κ μ) (hs : ∀ i, s i ∈ π i) :
    ∀ᵐ a ∂μ, κ a (⋂ i, s i) = ∏ i, κ a (s i) := by
  filter_upwards [h.meas_biInter Finset.univ (fun _i _ ↦ hs _)] with a ha using by simp [← ha]

lemma iIndep.iIndepSets' (hμ : iIndep m κ μ) :
    iIndepSets (fun x ↦ {s | MeasurableSet[m x] s}) κ μ := hμ

lemma iIndep.ae_isProbabilityMeasure (h : iIndep m κ μ) :
    ∀ᵐ a ∂μ, IsProbabilityMeasure (κ a) :=
  h.iIndepSets'.ae_isProbabilityMeasure

lemma iIndep.meas_biInter (hμ : iIndep m κ μ) (hs : ∀ i, i ∈ S → MeasurableSet[m i] (s i)) :
    ∀ᵐ a ∂μ, κ a (⋂ i ∈ S, s i) = ∏ i ∈ S, κ a (s i) := hμ _ hs

lemma iIndep.meas_iInter [Fintype ι] (h : iIndep m κ μ) (hs : ∀ i, MeasurableSet[m i] (s i)) :
    ∀ᵐ a ∂μ, κ a (⋂ i, s i) = ∏ i, κ a (s i) := by
  filter_upwards [h.meas_biInter (fun i (_ : i ∈ Finset.univ) ↦ hs _)] with a ha
  simp [← ha]

protected lemma iIndepFun.iIndep (hf : iIndepFun mβ f κ μ) :
    iIndep (fun x ↦ (mβ x).comap (f x)) κ μ := hf

lemma iIndepFun.ae_isProbabilityMeasure (h : iIndepFun mβ f κ μ) :
    ∀ᵐ a ∂μ, IsProbabilityMeasure (κ a) :=
  h.iIndep.ae_isProbabilityMeasure

lemma iIndepFun.meas_biInter (hf : iIndepFun mβ f κ μ)
    (hs : ∀ i, i ∈ S → MeasurableSet[(mβ i).comap (f i)] (s i)) :
    ∀ᵐ a ∂μ, κ a (⋂ i ∈ S, s i) = ∏ i ∈ S, κ a (s i) := hf.iIndep.meas_biInter hs

lemma iIndepFun.meas_iInter [Fintype ι] (hf : iIndepFun mβ f κ μ)
    (hs : ∀ i, MeasurableSet[(mβ i).comap (f i)] (s i)) :
    ∀ᵐ a ∂μ, κ a (⋂ i, s i) = ∏ i, κ a (s i) := hf.iIndep.meas_iInter hs

lemma IndepFun.meas_inter {β γ : Type*} [mβ : MeasurableSpace β] [mγ : MeasurableSpace γ]
    {f : Ω → β} {g : Ω → γ} (hfg : IndepFun f g κ μ)
    {s t : Set Ω} (hs : MeasurableSet[mβ.comap f] s) (ht : MeasurableSet[mγ.comap g] t) :
    ∀ᵐ a ∂μ, κ a (s ∩ t) = κ a s * κ a t := hfg _ _ hs ht

end ByDefinition

section Indep

variable {_mα : MeasurableSpace α}

@[symm]
theorem IndepSets.symm {_mΩ : MeasurableSpace Ω} {κ : Kernel α Ω} {μ : Measure α}
    {s₁ s₂ : Set (Set Ω)} (h : IndepSets s₁ s₂ κ μ) :
    IndepSets s₂ s₁ κ μ := by
  intros t1 t2 ht1 ht2
  filter_upwards [h t2 t1 ht2 ht1] with a ha
  rwa [Set.inter_comm, mul_comm]

@[symm]
theorem Indep.symm {m₁ m₂ : MeasurableSpace Ω} {_mΩ : MeasurableSpace Ω} {κ : Kernel α Ω}
    {μ : Measure α} (h : Indep m₁ m₂ κ μ) :
    Indep m₂ m₁ κ μ :=
  IndepSets.symm h

theorem indep_bot_right (m' : MeasurableSpace Ω) {_mΩ : MeasurableSpace Ω}
    {κ : Kernel α Ω} {μ : Measure α} [IsZeroOrMarkovKernel κ] :
    Indep m' ⊥ κ μ := by
  intros s t _ ht
  rw [Set.mem_setOf_eq, MeasurableSpace.measurableSet_bot_iff] at ht
  rcases eq_zero_or_isMarkovKernel κ with rfl| h
  · simp
  refine Filter.Eventually.of_forall (fun a ↦ ?_)
  cases' ht with ht ht
  · rw [ht, Set.inter_empty, measure_empty, mul_zero]
  · rw [ht, Set.inter_univ, measure_univ, mul_one]

theorem indep_bot_left (m' : MeasurableSpace Ω) {_mΩ : MeasurableSpace Ω}
    {κ : Kernel α Ω} {μ : Measure α} [IsZeroOrMarkovKernel κ] :
    Indep ⊥ m' κ μ := (indep_bot_right m').symm

theorem indepSet_empty_right {_mΩ : MeasurableSpace Ω}
    {κ : Kernel α Ω} {μ : Measure α} [IsZeroOrMarkovKernel κ] (s : Set Ω) :
    IndepSet s ∅ κ μ := by
  simp only [IndepSet, generateFrom_singleton_empty]
  exact indep_bot_right _

theorem indepSet_empty_left {_mΩ : MeasurableSpace Ω} {κ : Kernel α Ω}
    {μ : Measure α} [IsZeroOrMarkovKernel κ] (s : Set Ω) :
    IndepSet ∅ s κ μ :=
  (indepSet_empty_right s).symm

theorem indepSets_of_indepSets_of_le_left {s₁ s₂ s₃ : Set (Set Ω)} {_mΩ : MeasurableSpace Ω}
    {κ : Kernel α Ω} {μ : Measure α} (h_indep : IndepSets s₁ s₂ κ μ) (h31 : s₃ ⊆ s₁) :
    IndepSets s₃ s₂ κ μ :=
  fun t1 t2 ht1 ht2 => h_indep t1 t2 (Set.mem_of_subset_of_mem h31 ht1) ht2

theorem indepSets_of_indepSets_of_le_right {s₁ s₂ s₃ : Set (Set Ω)} {_mΩ : MeasurableSpace Ω}
    {κ : Kernel α Ω} {μ : Measure α} (h_indep : IndepSets s₁ s₂ κ μ) (h32 : s₃ ⊆ s₂) :
    IndepSets s₁ s₃ κ μ :=
  fun t1 t2 ht1 ht2 => h_indep t1 t2 ht1 (Set.mem_of_subset_of_mem h32 ht2)

theorem indep_of_indep_of_le_left {m₁ m₂ m₃ : MeasurableSpace Ω} {_mΩ : MeasurableSpace Ω}
    {κ : Kernel α Ω} {μ : Measure α} (h_indep : Indep m₁ m₂ κ μ) (h31 : m₃ ≤ m₁) :
    Indep m₃ m₂ κ μ :=
  fun t1 t2 ht1 ht2 => h_indep t1 t2 (h31 _ ht1) ht2

theorem indep_of_indep_of_le_right {m₁ m₂ m₃ : MeasurableSpace Ω} {_mΩ : MeasurableSpace Ω}
    {κ : Kernel α Ω} {μ : Measure α} (h_indep : Indep m₁ m₂ κ μ) (h32 : m₃ ≤ m₂) :
    Indep m₁ m₃ κ μ :=
  fun t1 t2 ht1 ht2 => h_indep t1 t2 ht1 (h32 _ ht2)

theorem IndepSets.union {s₁ s₂ s' : Set (Set Ω)} {_mΩ : MeasurableSpace Ω}
    {κ : Kernel α Ω} {μ : Measure α}
    (h₁ : IndepSets s₁ s' κ μ) (h₂ : IndepSets s₂ s' κ μ) :
    IndepSets (s₁ ∪ s₂) s' κ μ := by
  intro t1 t2 ht1 ht2
  cases' (Set.mem_union _ _ _).mp ht1 with ht1₁ ht1₂
  · exact h₁ t1 t2 ht1₁ ht2
  · exact h₂ t1 t2 ht1₂ ht2

@[simp]
theorem IndepSets.union_iff {s₁ s₂ s' : Set (Set Ω)} {_mΩ : MeasurableSpace Ω}
    {κ : Kernel α Ω} {μ : Measure α} :
    IndepSets (s₁ ∪ s₂) s' κ μ ↔ IndepSets s₁ s' κ μ ∧ IndepSets s₂ s' κ μ :=
  ⟨fun h =>
    ⟨indepSets_of_indepSets_of_le_left h Set.subset_union_left,
      indepSets_of_indepSets_of_le_left h Set.subset_union_right⟩,
    fun h => IndepSets.union h.left h.right⟩

theorem IndepSets.iUnion {s : ι → Set (Set Ω)} {s' : Set (Set Ω)} {_mΩ : MeasurableSpace Ω}
    {κ : Kernel α Ω} {μ : Measure α} (hyp : ∀ n, IndepSets (s n) s' κ μ) :
    IndepSets (⋃ n, s n) s' κ μ := by
  intro t1 t2 ht1 ht2
  rw [Set.mem_iUnion] at ht1
  cases' ht1 with n ht1
  exact hyp n t1 t2 ht1 ht2

theorem IndepSets.bUnion {s : ι → Set (Set Ω)} {s' : Set (Set Ω)} {_mΩ : MeasurableSpace Ω}
    {κ : Kernel α Ω} {μ : Measure α} {u : Set ι} (hyp : ∀ n ∈ u, IndepSets (s n) s' κ μ) :
    IndepSets (⋃ n ∈ u, s n) s' κ μ := by
  intro t1 t2 ht1 ht2
  simp_rw [Set.mem_iUnion] at ht1
  rcases ht1 with ⟨n, hpn, ht1⟩
  exact hyp n hpn t1 t2 ht1 ht2

theorem IndepSets.inter {s₁ s' : Set (Set Ω)} (s₂ : Set (Set Ω)) {_mΩ : MeasurableSpace Ω}
    {κ : Kernel α Ω} {μ : Measure α} (h₁ : IndepSets s₁ s' κ μ) :
    IndepSets (s₁ ∩ s₂) s' κ μ :=
  fun t1 t2 ht1 ht2 => h₁ t1 t2 ((Set.mem_inter_iff _ _ _).mp ht1).left ht2

theorem IndepSets.iInter {s : ι → Set (Set Ω)} {s' : Set (Set Ω)} {_mΩ : MeasurableSpace Ω}
    {κ : Kernel α Ω} {μ : Measure α} (h : ∃ n, IndepSets (s n) s' κ μ) :
    IndepSets (⋂ n, s n) s' κ μ := by
  intro t1 t2 ht1 ht2; cases' h with n h; exact h t1 t2 (Set.mem_iInter.mp ht1 n) ht2

theorem IndepSets.bInter {s : ι → Set (Set Ω)} {s' : Set (Set Ω)} {_mΩ : MeasurableSpace Ω}
    {κ : Kernel α Ω} {μ : Measure α} {u : Set ι} (h : ∃ n ∈ u, IndepSets (s n) s' κ μ) :
    IndepSets (⋂ n ∈ u, s n) s' κ μ := by
  intro t1 t2 ht1 ht2
  rcases h with ⟨n, hn, h⟩
  exact h t1 t2 (Set.biInter_subset_of_mem hn ht1) ht2

theorem iIndep_comap_mem_iff {f : ι → Set Ω} {_mΩ : MeasurableSpace Ω}
    {κ : Kernel α Ω} {μ : Measure α} :
    iIndep (fun i => MeasurableSpace.comap (· ∈ f i) ⊤) κ μ ↔ iIndepSet f κ μ := by
  simp_rw [← generateFrom_singleton, iIndepSet]

theorem iIndepSets_singleton_iff {s : ι → Set Ω} {_mΩ : MeasurableSpace Ω}
    {κ : Kernel α Ω} {μ : Measure α} :
    iIndepSets (fun i ↦ {s i}) κ μ ↔
      ∀ S : Finset ι, ∀ᵐ a ∂μ, κ a (⋂ i ∈ S, s i) = ∏ i ∈ S, κ a (s i) := by
  refine ⟨fun h S ↦ h S (fun i _ ↦ rfl), fun h S f hf ↦ ?_⟩
  filter_upwards [h S] with a ha
  have : ∀ i ∈ S, κ a (f i) = κ a (s i) := fun i hi ↦ by rw [hf i hi]
  rwa [Finset.prod_congr rfl this, Set.iInter₂_congr hf]

theorem indepSets_singleton_iff {s t : Set Ω} {_mΩ : MeasurableSpace Ω}
    {κ : Kernel α Ω} {μ : Measure α} :
    IndepSets {s} {t} κ μ ↔ ∀ᵐ a ∂μ, κ a (s ∩ t) = κ a s * κ a t :=
  ⟨fun h ↦ h s t rfl rfl,
   fun h s1 t1 hs1 ht1 ↦ by rwa [Set.mem_singleton_iff.mp hs1, Set.mem_singleton_iff.mp ht1]⟩

end Indep

/-! ### Deducing `Indep` from `iIndep` -/


section FromiIndepToIndep

variable {_mα : MeasurableSpace α}

theorem iIndepSets.indepSets {s : ι → Set (Set Ω)} {_mΩ : MeasurableSpace Ω}
    {κ : Kernel α Ω} {μ : Measure α} (h_indep : iIndepSets s κ μ) {i j : ι} (hij : i ≠ j) :
    IndepSets (s i) (s j) κ μ := by
  classical
  intro t₁ t₂ ht₁ ht₂
  have hf_m : ∀ x : ι, x ∈ ({i, j} : Finset ι) → ite (x = i) t₁ t₂ ∈ s x := by
    intro x hx
    cases' Finset.mem_insert.mp hx with hx hx
    · simp [hx, ht₁]
    · simp [Finset.mem_singleton.mp hx, hij.symm, ht₂]
  have h1 : t₁ = ite (i = i) t₁ t₂ := by simp only [if_true, eq_self_iff_true]
  have h2 : t₂ = ite (j = i) t₁ t₂ := by simp only [hij.symm, if_false]
  have h_inter : ⋂ (t : ι) (_ : t ∈ ({i, j} : Finset ι)), ite (t = i) t₁ t₂ =
      ite (i = i) t₁ t₂ ∩ ite (j = i) t₁ t₂ := by
    simp only [Finset.set_biInter_singleton, Finset.set_biInter_insert]
  filter_upwards [h_indep {i, j} hf_m] with a h_indep'
  have h_prod : (∏ t ∈ ({i, j} : Finset ι), κ a (ite (t = i) t₁ t₂))
      = κ a (ite (i = i) t₁ t₂) * κ a (ite (j = i) t₁ t₂) := by
    simp only [hij, Finset.prod_singleton, Finset.prod_insert, not_false_iff,
      Finset.mem_singleton]
  rw [h1]
  nth_rw 2 [h2]
  nth_rw 4 [h2]
  rw [← h_inter, ← h_prod, h_indep']

theorem iIndep.indep {m : ι → MeasurableSpace Ω} {_mΩ : MeasurableSpace Ω}
    {κ : Kernel α Ω} {μ : Measure α}
    (h_indep : iIndep m κ μ) {i j : ι} (hij : i ≠ j) : Indep (m i) (m j) κ μ :=
  iIndepSets.indepSets h_indep hij

theorem iIndepFun.indepFun {_mΩ : MeasurableSpace Ω}
    {κ : Kernel α Ω} {μ : Measure α} {β : ι → Type*}
    {m : ∀ x, MeasurableSpace (β x)} {f : ∀ i, Ω → β i} (hf_Indep : iIndepFun m f κ μ) {i j : ι}
    (hij : i ≠ j) : IndepFun (f i) (f j) κ μ :=
  hf_Indep.indep hij

end FromiIndepToIndep

/-!
## π-system lemma

Independence of measurable spaces is equivalent to independence of generating π-systems.
-/


section FromMeasurableSpacesToSetsOfSets

/-! ### Independence of measurable space structures implies independence of generating π-systems -/

variable {_mα : MeasurableSpace α}

theorem iIndep.iIndepSets {_mΩ : MeasurableSpace Ω}
    {κ : Kernel α Ω} {μ : Measure α} {m : ι → MeasurableSpace Ω}
    {s : ι → Set (Set Ω)} (hms : ∀ n, m n = generateFrom (s n)) (h_indep : iIndep m κ μ) :
    iIndepSets s κ μ :=
  fun S f hfs =>
  h_indep S fun x hxS =>
    ((hms x).symm ▸ measurableSet_generateFrom (hfs x hxS) : MeasurableSet[m x] (f x))

theorem Indep.indepSets {_mΩ : MeasurableSpace Ω}
    {κ : Kernel α Ω} {μ : Measure α} {s1 s2 : Set (Set Ω)}
    (h_indep : Indep (generateFrom s1) (generateFrom s2) κ μ) :
    IndepSets s1 s2 κ μ :=
  fun t1 t2 ht1 ht2 =>
  h_indep t1 t2 (measurableSet_generateFrom ht1) (measurableSet_generateFrom ht2)

end FromMeasurableSpacesToSetsOfSets

section FromPiSystemsToMeasurableSpaces

/-! ### Independence of generating π-systems implies independence of measurable space structures -/

variable {_mα : MeasurableSpace α}

theorem IndepSets.indep_aux {m₂ m : MeasurableSpace Ω}
    {κ : Kernel α Ω} {μ : Measure α} [IsZeroOrMarkovKernel κ] {p1 p2 : Set (Set Ω)} (h2 : m₂ ≤ m)
    (hp2 : IsPiSystem p2) (hpm2 : m₂ = generateFrom p2) (hyp : IndepSets p1 p2 κ μ) {t1 t2 : Set Ω}
    (ht1 : t1 ∈ p1) (ht1m : MeasurableSet[m] t1) (ht2m : MeasurableSet[m₂] t2) :
    ∀ᵐ a ∂μ, κ a (t1 ∩ t2) = κ a t1 * κ a t2 := by
  rcases eq_zero_or_isMarkovKernel κ with rfl | h
  · simp
  refine @induction_on_inter _ (fun t ↦ ∀ᵐ a ∂μ, κ a (t1 ∩ t) = κ a t1 * κ a t) _
    m₂ hpm2 hp2 ?_ ?_ ?_ ?_ t2 ht2m
  · simp only [Set.inter_empty, measure_empty, mul_zero, eq_self_iff_true,
      Filter.eventually_true]
  · exact fun t ht_mem_p2 ↦ hyp t1 t ht1 ht_mem_p2
  · intros t ht h
    filter_upwards [h] with a ha
    have : t1 ∩ tᶜ = t1 \ (t1 ∩ t) := by
      rw [Set.diff_self_inter, Set.diff_eq_compl_inter, Set.inter_comm]
    rw [this,
      measure_diff Set.inter_subset_left (ht1m.inter (h2 _ ht)).nullMeasurableSet
        (measure_ne_top (κ a) _),
      measure_compl (h2 _ ht) (measure_ne_top (κ a) t), measure_univ,
      ENNReal.mul_sub (fun _ _ ↦ measure_ne_top (κ a) _), mul_one, ha]
  · intros f hf_disj hf_meas h
    rw [← ae_all_iff] at h
    filter_upwards [h] with a ha
    rw [Set.inter_iUnion, measure_iUnion]
    · rw [measure_iUnion hf_disj (fun i ↦ h2 _ (hf_meas i))]
      rw [← ENNReal.tsum_mul_left]
      congr with i
      rw [ha i]
    · intros i j hij
      rw [Function.onFun, Set.inter_comm t1, Set.inter_comm t1]
      exact Disjoint.inter_left _ (Disjoint.inter_right _ (hf_disj hij))
    · exact fun i ↦ ht1m.inter (h2 _ (hf_meas i))

/-- The measurable space structures generated by independent pi-systems are independent. -/
theorem IndepSets.indep {m1 m2 m : MeasurableSpace Ω} {κ : Kernel α Ω} {μ : Measure α}
    [IsZeroOrMarkovKernel κ] {p1 p2 : Set (Set Ω)} (h1 : m1 ≤ m) (h2 : m2 ≤ m) (hp1 : IsPiSystem p1)
    (hp2 : IsPiSystem p2) (hpm1 : m1 = generateFrom p1) (hpm2 : m2 = generateFrom p2)
    (hyp : IndepSets p1 p2 κ μ) :
    Indep m1 m2 κ μ := by
  rcases eq_zero_or_isMarkovKernel κ with rfl | h
  · simp
  intros t1 t2 ht1 ht2
  refine @induction_on_inter _ (fun t ↦ ∀ᵐ (a : α) ∂μ, κ a (t ∩ t2) = κ a t * κ a t2) _ m1 hpm1 hp1
    ?_ ?_ ?_ ?_ _ ht1
  · simp only [Set.empty_inter, measure_empty, zero_mul, eq_self_iff_true,
      Filter.eventually_true]
  · intros t ht_mem_p1
    have ht1 : MeasurableSet[m] t := by
      refine h1 _ ?_
      rw [hpm1]
      exact measurableSet_generateFrom ht_mem_p1
    exact IndepSets.indep_aux h2 hp2 hpm2 hyp ht_mem_p1 ht1 ht2
  · intros t ht h
    filter_upwards [h] with a ha
    have : tᶜ ∩ t2 = t2 \ (t ∩ t2) := by
      rw [Set.inter_comm t, Set.diff_self_inter, Set.diff_eq_compl_inter]
    rw [this, Set.inter_comm t t2,
      measure_diff Set.inter_subset_left ((h2 _ ht2).inter (h1 _ ht)).nullMeasurableSet
        (measure_ne_top (κ a) _),
      Set.inter_comm, ha, measure_compl (h1 _ ht) (measure_ne_top (κ a) t), measure_univ,
      mul_comm (1 - κ a t), ENNReal.mul_sub (fun _ _ ↦ measure_ne_top (κ a) _), mul_one, mul_comm]
  · intros f hf_disj hf_meas h
    rw [← ae_all_iff] at h
    filter_upwards [h] with a ha
    rw [Set.inter_comm, Set.inter_iUnion, measure_iUnion]
    · rw [measure_iUnion hf_disj (fun i ↦ h1 _ (hf_meas i))]
      rw [← ENNReal.tsum_mul_right]
      congr 1 with i
      rw [Set.inter_comm t2, ha i]
    · intros i j hij
      rw [Function.onFun, Set.inter_comm t2, Set.inter_comm t2]
      exact Disjoint.inter_left _ (Disjoint.inter_right _ (hf_disj hij))
    · exact fun i ↦ (h2 _ ht2).inter (h1 _ (hf_meas i))

theorem IndepSets.indep' {_mΩ : MeasurableSpace Ω}
    {κ : Kernel α Ω} {μ : Measure α} [IsZeroOrMarkovKernel κ]
    {p1 p2 : Set (Set Ω)} (hp1m : ∀ s ∈ p1, MeasurableSet s) (hp2m : ∀ s ∈ p2, MeasurableSet s)
    (hp1 : IsPiSystem p1) (hp2 : IsPiSystem p2) (hyp : IndepSets p1 p2 κ μ) :
    Indep (generateFrom p1) (generateFrom p2) κ μ :=
  hyp.indep (generateFrom_le hp1m) (generateFrom_le hp2m) hp1 hp2 rfl rfl

variable {_mΩ : MeasurableSpace Ω} {κ : Kernel α Ω} {μ : Measure α}

theorem indepSets_piiUnionInter_of_disjoint {s : ι → Set (Set Ω)}
    {S T : Set ι} (h_indep : iIndepSets s κ μ) (hST : Disjoint S T) :
    IndepSets (piiUnionInter s S) (piiUnionInter s T) κ μ := by
  rintro t1 t2 ⟨p1, hp1, f1, ht1_m, ht1_eq⟩ ⟨p2, hp2, f2, ht2_m, ht2_eq⟩
  classical
  let g i := ite (i ∈ p1) (f1 i) Set.univ ∩ ite (i ∈ p2) (f2 i) Set.univ
  have h_P_inter : ∀ᵐ a ∂μ, κ a (t1 ∩ t2) = ∏ n ∈ p1 ∪ p2, κ a (g n) := by
    have hgm : ∀ i ∈ p1 ∪ p2, g i ∈ s i := by
      intro i hi_mem_union
      rw [Finset.mem_union] at hi_mem_union
      cases' hi_mem_union with hi1 hi2
      · have hi2 : i ∉ p2 := fun hip2 => Set.disjoint_left.mp hST (hp1 hi1) (hp2 hip2)
        simp_rw [g, if_pos hi1, if_neg hi2, Set.inter_univ]
        exact ht1_m i hi1
      · have hi1 : i ∉ p1 := fun hip1 => Set.disjoint_right.mp hST (hp2 hi2) (hp1 hip1)
        simp_rw [g, if_neg hi1, if_pos hi2, Set.univ_inter]
        exact ht2_m i hi2
    have h_p1_inter_p2 :
      ((⋂ x ∈ p1, f1 x) ∩ ⋂ x ∈ p2, f2 x) =
        ⋂ i ∈ p1 ∪ p2, ite (i ∈ p1) (f1 i) Set.univ ∩ ite (i ∈ p2) (f2 i) Set.univ := by
      ext1 x
      simp only [Set.mem_ite_univ_right, Set.mem_inter_iff, Set.mem_iInter, Finset.mem_union]
      exact
        ⟨fun h i _ => ⟨h.1 i, h.2 i⟩, fun h =>
          ⟨fun i hi => (h i (Or.inl hi)).1 hi, fun i hi => (h i (Or.inr hi)).2 hi⟩⟩
    filter_upwards [h_indep _ hgm] with a ha
    rw [ht1_eq, ht2_eq, h_p1_inter_p2, ← ha]
  filter_upwards [h_P_inter, h_indep p1 ht1_m, h_indep p2 ht2_m, h_indep.ae_isProbabilityMeasure]
    with a h_P_inter ha1 ha2 h'
  have h_μg : ∀ n, κ a (g n) = (ite (n ∈ p1) (κ a (f1 n)) 1) * (ite (n ∈ p2) (κ a (f2 n)) 1) := by
    intro n
    dsimp only [g]
    split_ifs with h1 h2
    · exact absurd rfl (Set.disjoint_iff_forall_ne.mp hST (hp1 h1) (hp2 h2))
    all_goals simp only [measure_univ, one_mul, mul_one, Set.inter_univ, Set.univ_inter]
  simp_rw [h_P_inter, h_μg, Finset.prod_mul_distrib,
    Finset.prod_ite_mem (p1 ∪ p2) p1 (fun x ↦ κ a (f1 x)), Finset.union_inter_cancel_left,
    Finset.prod_ite_mem (p1 ∪ p2) p2 (fun x => κ a (f2 x)), Finset.union_inter_cancel_right, ht1_eq,
      ← ha1, ht2_eq, ← ha2]

theorem iIndepSet.indep_generateFrom_of_disjoint {s : ι → Set Ω}
    (hsm : ∀ n, MeasurableSet (s n)) (hs : iIndepSet s κ μ) (S T : Set ι) (hST : Disjoint S T) :
    Indep (generateFrom { t | ∃ n ∈ S, s n = t }) (generateFrom { t | ∃ k ∈ T, s k = t }) κ μ := by
  classical
  rcases eq_or_ne μ 0 with rfl | hμ
  · simp
  obtain ⟨η, η_eq, hη⟩ : ∃ (η : Kernel α Ω), κ =ᵐ[μ] η ∧ IsMarkovKernel η :=
    exists_ae_eq_isMarkovKernel hs.ae_isProbabilityMeasure hμ
  apply Indep.congr (Filter.EventuallyEq.symm η_eq)
  rw [← generateFrom_piiUnionInter_singleton_left, ← generateFrom_piiUnionInter_singleton_left]
  refine
    IndepSets.indep'
      (fun t ht => generateFrom_piiUnionInter_le _ ?_ _ _ (measurableSet_generateFrom ht))
      (fun t ht => generateFrom_piiUnionInter_le _ ?_ _ _ (measurableSet_generateFrom ht)) ?_ ?_ ?_
  · exact fun k => generateFrom_le fun t ht => (Set.mem_singleton_iff.1 ht).symm ▸ hsm k
  · exact fun k => generateFrom_le fun t ht => (Set.mem_singleton_iff.1 ht).symm ▸ hsm k
  · exact isPiSystem_piiUnionInter _ (fun k => IsPiSystem.singleton _) _
  · exact isPiSystem_piiUnionInter _ (fun k => IsPiSystem.singleton _) _
  · exact indepSets_piiUnionInter_of_disjoint (iIndep.iIndepSets (fun n => rfl) (hs.congr η_eq)) hST

theorem indep_iSup_of_disjoint {m : ι → MeasurableSpace Ω}
    (h_le : ∀ i, m i ≤ _mΩ) (h_indep : iIndep m κ μ) {S T : Set ι} (hST : Disjoint S T) :
    Indep (⨆ i ∈ S, m i) (⨆ i ∈ T, m i) κ μ := by
  classical
  rcases eq_or_ne μ 0 with rfl | hμ
  · simp
  obtain ⟨η, η_eq, hη⟩ : ∃ (η : Kernel α Ω), κ =ᵐ[μ] η ∧ IsMarkovKernel η :=
    exists_ae_eq_isMarkovKernel h_indep.ae_isProbabilityMeasure hμ
  apply Indep.congr (Filter.EventuallyEq.symm η_eq)
  refine
    IndepSets.indep (iSup₂_le fun i _ => h_le i) (iSup₂_le fun i _ => h_le i) ?_ ?_
      (generateFrom_piiUnionInter_measurableSet m S).symm
      (generateFrom_piiUnionInter_measurableSet m T).symm ?_
  · exact isPiSystem_piiUnionInter _ (fun n => @isPiSystem_measurableSet Ω (m n)) _
  · exact isPiSystem_piiUnionInter _ (fun n => @isPiSystem_measurableSet Ω (m n)) _
  · exact indepSets_piiUnionInter_of_disjoint (h_indep.congr η_eq) hST

theorem indep_iSup_of_directed_le {Ω} {m : ι → MeasurableSpace Ω} {m' m0 : MeasurableSpace Ω}
    {κ : Kernel α Ω} {μ : Measure α} [IsZeroOrMarkovKernel κ] (h_indep : ∀ i, Indep (m i) m' κ μ)
    (h_le : ∀ i, m i ≤ m0) (h_le' : m' ≤ m0) (hm : Directed (· ≤ ·) m) :
    Indep (⨆ i, m i) m' κ μ := by
  let p : ι → Set (Set Ω) := fun n => { t | MeasurableSet[m n] t }
  have hp : ∀ n, IsPiSystem (p n) := fun n => @isPiSystem_measurableSet Ω (m n)
  have h_gen_n : ∀ n, m n = generateFrom (p n) := fun n =>
    (@generateFrom_measurableSet Ω (m n)).symm
  have hp_supr_pi : IsPiSystem (⋃ n, p n) := isPiSystem_iUnion_of_directed_le p hp hm
  let p' := { t : Set Ω | MeasurableSet[m'] t }
  have hp'_pi : IsPiSystem p' := @isPiSystem_measurableSet Ω m'
  have h_gen' : m' = generateFrom p' := (@generateFrom_measurableSet Ω m').symm
  -- the π-systems defined are independent
  have h_pi_system_indep : IndepSets (⋃ n, p n) p' κ μ := by
    refine IndepSets.iUnion ?_
    conv at h_indep =>
      intro i
      rw [h_gen_n i, h_gen']
    exact fun n => (h_indep n).indepSets
  -- now go from π-systems to σ-algebras
  refine IndepSets.indep (iSup_le h_le) h_le' hp_supr_pi hp'_pi ?_ h_gen' h_pi_system_indep
  exact (generateFrom_iUnion_measurableSet _).symm

theorem iIndepSet.indep_generateFrom_lt [Preorder ι] {s : ι → Set Ω}
    (hsm : ∀ n, MeasurableSet (s n)) (hs : iIndepSet s κ μ) (i : ι) :
    Indep (generateFrom {s i}) (generateFrom { t | ∃ j < i, s j = t }) κ μ := by
  convert iIndepSet.indep_generateFrom_of_disjoint hsm hs {i} { j | j < i }
    (Set.disjoint_singleton_left.mpr (lt_irrefl _)) using 1
  simp only [Set.mem_singleton_iff, exists_prop, exists_eq_left, Set.setOf_eq_eq_singleton']

theorem iIndepSet.indep_generateFrom_le [LinearOrder ι] {s : ι → Set Ω}
    (hsm : ∀ n, MeasurableSet (s n)) (hs : iIndepSet s κ μ) (i : ι) {k : ι} (hk : i < k) :
    Indep (generateFrom {s k}) (generateFrom { t | ∃ j ≤ i, s j = t }) κ μ := by
  convert iIndepSet.indep_generateFrom_of_disjoint hsm hs {k} { j | j ≤ i }
      (Set.disjoint_singleton_left.mpr hk.not_le) using 1
  simp only [Set.mem_singleton_iff, exists_prop, exists_eq_left, Set.setOf_eq_eq_singleton']

theorem iIndepSet.indep_generateFrom_le_nat {s : ℕ → Set Ω}
    (hsm : ∀ n, MeasurableSet (s n)) (hs : iIndepSet s κ μ) (n : ℕ) :
    Indep (generateFrom {s (n + 1)}) (generateFrom { t | ∃ k ≤ n, s k = t }) κ μ :=
  iIndepSet.indep_generateFrom_le hsm hs _ n.lt_succ_self

theorem indep_iSup_of_monotone [SemilatticeSup ι] {Ω} {m : ι → MeasurableSpace Ω}
    {m' m0 : MeasurableSpace Ω} {κ : Kernel α Ω} {μ : Measure α} [IsZeroOrMarkovKernel κ]
    (h_indep : ∀ i, Indep (m i) m' κ μ) (h_le : ∀ i, m i ≤ m0) (h_le' : m' ≤ m0)
    (hm : Monotone m) :
    Indep (⨆ i, m i) m' κ μ :=
  indep_iSup_of_directed_le h_indep h_le h_le' (Monotone.directed_le hm)

theorem indep_iSup_of_antitone [SemilatticeInf ι] {Ω} {m : ι → MeasurableSpace Ω}
    {m' m0 : MeasurableSpace Ω} {κ : Kernel α Ω} {μ : Measure α} [IsZeroOrMarkovKernel κ]
    (h_indep : ∀ i, Indep (m i) m' κ μ) (h_le : ∀ i, m i ≤ m0) (h_le' : m' ≤ m0)
    (hm : Antitone m) :
    Indep (⨆ i, m i) m' κ μ :=
  indep_iSup_of_directed_le h_indep h_le h_le' hm.directed_le

theorem iIndepSets.piiUnionInter_of_not_mem {π : ι → Set (Set Ω)} {a : ι} {S : Finset ι}
    (hp_ind : iIndepSets π κ μ) (haS : a ∉ S) :
    IndepSets (piiUnionInter π S) (π a) κ μ := by
  rintro t1 t2 ⟨s, hs_mem, ft1, hft1_mem, ht1_eq⟩ ht2_mem_pia
  rw [Finset.coe_subset] at hs_mem
  classical
  let f := fun n => ite (n = a) t2 (ite (n ∈ s) (ft1 n) Set.univ)
  have h_f_mem : ∀ n ∈ insert a s, f n ∈ π n := by
    intro n hn_mem_insert
    dsimp only [f]
    cases' Finset.mem_insert.mp hn_mem_insert with hn_mem hn_mem
    · simp [hn_mem, ht2_mem_pia]
    · have hn_ne_a : n ≠ a := by rintro rfl; exact haS (hs_mem hn_mem)
      simp [hn_ne_a, hn_mem, hft1_mem n hn_mem]
  have h_f_mem_pi : ∀ n ∈ s, f n ∈ π n := fun x hxS => h_f_mem x (by simp [hxS])
  have h_t1 : t1 = ⋂ n ∈ s, f n := by
    suffices h_forall : ∀ n ∈ s, f n = ft1 n by
      rw [ht1_eq]
      ext x
      simp_rw [Set.mem_iInter]
      conv => lhs; intro i hns; rw [← h_forall i hns]
    intro n hnS
    have hn_ne_a : n ≠ a := by rintro rfl; exact haS (hs_mem hnS)
    simp_rw [f, if_pos hnS, if_neg hn_ne_a]
  have h_μ_t1 : ∀ᵐ a' ∂μ, κ a' t1 = ∏ n ∈ s, κ a' (f n) := by
    filter_upwards [hp_ind s h_f_mem_pi] with a' ha'
    rw [h_t1, ← ha']
  have h_t2 : t2 = f a := by simp [f]
  have h_μ_inter : ∀ᵐ a' ∂μ, κ a' (t1 ∩ t2) = ∏ n ∈ insert a s, κ a' (f n) := by
    have h_t1_inter_t2 : t1 ∩ t2 = ⋂ n ∈ insert a s, f n := by
      rw [h_t1, h_t2, Finset.set_biInter_insert, Set.inter_comm]
    filter_upwards [hp_ind (insert a s) h_f_mem] with a' ha'
    rw [h_t1_inter_t2, ← ha']
  have has : a ∉ s := fun has_mem => haS (hs_mem has_mem)
  filter_upwards [h_μ_t1, h_μ_inter] with a' ha1 ha2
  rw [ha2, Finset.prod_insert has, h_t2, mul_comm, ha1]

/-- The measurable space structures generated by independent pi-systems are independent. -/
theorem iIndepSets.iIndep (m : ι → MeasurableSpace Ω)
    (h_le : ∀ i, m i ≤ _mΩ) (π : ι → Set (Set Ω)) (h_pi : ∀ n, IsPiSystem (π n))
    (h_generate : ∀ i, m i = generateFrom (π i)) (h_ind : iIndepSets π κ μ) :
    iIndep m κ μ := by
  classical
  rcases eq_or_ne μ 0 with rfl | hμ
  · simp
  obtain ⟨η, η_eq, hη⟩ : ∃ (η : Kernel α Ω), κ =ᵐ[μ] η ∧ IsMarkovKernel η :=
    exists_ae_eq_isMarkovKernel h_ind.ae_isProbabilityMeasure hμ
  apply iIndep.congr (Filter.EventuallyEq.symm η_eq)
  intro s f
  refine Finset.induction ?_ ?_ s
  · simp only [Finset.not_mem_empty, Set.mem_setOf_eq, IsEmpty.forall_iff, implies_true,
      Set.iInter_of_empty, Set.iInter_univ, measure_univ, Finset.prod_empty,
      Filter.eventually_true, forall_true_left]
  · intro a S ha_notin_S h_rec hf_m
    have hf_m_S : ∀ x ∈ S, MeasurableSet[m x] (f x) := fun x hx => hf_m x (by simp [hx])
    let p := piiUnionInter π S
    set m_p := generateFrom p with hS_eq_generate
    have h_indep : Indep m_p (m a) η μ := by
      have hp : IsPiSystem p := isPiSystem_piiUnionInter π h_pi S
      have h_le' : ∀ i, generateFrom (π i) ≤ _mΩ := fun i ↦ (h_generate i).symm.trans_le (h_le i)
      have hm_p : m_p ≤ _mΩ := generateFrom_piiUnionInter_le π h_le' S
      exact IndepSets.indep hm_p (h_le a) hp (h_pi a) hS_eq_generate (h_generate a)
        (iIndepSets.piiUnionInter_of_not_mem (h_ind.congr η_eq) ha_notin_S)
    have h := h_indep.symm (f a) (⋂ n ∈ S, f n) (hf_m a (Finset.mem_insert_self a S)) ?_
    · filter_upwards [h_rec hf_m_S, h] with a' ha' h'
      rwa [Finset.set_biInter_insert, Finset.prod_insert ha_notin_S, ← ha']
    · have h_le_p : ∀ i ∈ S, m i ≤ m_p := by
        intros n hn
        rw [hS_eq_generate, h_generate n]
        exact le_generateFrom_piiUnionInter (S : Set ι) hn
      have h_S_f : ∀ i ∈ S, MeasurableSet[m_p] (f i) :=
        fun i hi ↦ (h_le_p i hi) (f i) (hf_m_S i hi)
      exact S.measurableSet_biInter h_S_f

end FromPiSystemsToMeasurableSpaces

section IndepSet

/-! ### Independence of measurable sets

We prove the following equivalences on `IndepSet`, for measurable sets `s, t`.
* `IndepSet s t κ μ ↔ ∀ᵐ a ∂μ, κ a (s ∩ t) = κ a s * κ a t`,
* `IndepSet s t κ μ ↔ IndepSets {s} {t} κ μ`.
-/

variable {_mα : MeasurableSpace α}

theorem iIndepSet_iff_iIndepSets_singleton {_mΩ : MeasurableSpace Ω} {κ : Kernel α Ω}
    {μ : Measure α} {f : ι → Set Ω} (hf : ∀ i, MeasurableSet (f i)) :
    iIndepSet f κ μ ↔ iIndepSets (fun i ↦ {f i}) κ μ :=
  ⟨iIndep.iIndepSets fun _ ↦ rfl,
    iIndepSets.iIndep _ (fun i ↦ generateFrom_le <| by rintro t (rfl : t = _); exact hf _) _
      (fun _ ↦ IsPiSystem.singleton _) fun _ ↦ rfl⟩

theorem iIndepSet.meas_biInter {_mΩ : MeasurableSpace Ω} {κ : Kernel α Ω}
    {μ : Measure α} {f : ι → Set Ω} (h : iIndepSet f κ μ) (s : Finset ι) :
    ∀ᵐ a ∂μ, κ a (⋂ i ∈ s, f i) = ∏ i ∈ s, κ a (f i) :=
  iIndep.iIndepSets (fun _ ↦ rfl) h _ (by simp)

theorem iIndepSet_iff_meas_biInter {_mΩ : MeasurableSpace Ω} {κ : Kernel α Ω}
    {μ : Measure α} {f : ι → Set Ω} (hf : ∀ i, MeasurableSet (f i)) :
    iIndepSet f κ μ ↔ ∀ s, ∀ᵐ a ∂μ, κ a (⋂ i ∈ s, f i) = ∏ i ∈ s, κ a (f i) :=
  (iIndepSet_iff_iIndepSets_singleton hf).trans iIndepSets_singleton_iff

theorem iIndepSets.iIndepSet_of_mem {_mΩ : MeasurableSpace Ω} {κ : Kernel α Ω}
    {μ : Measure α} {π : ι → Set (Set Ω)} {f : ι → Set Ω}
    (hfπ : ∀ i, f i ∈ π i) (hf : ∀ i, MeasurableSet (f i)) (hπ : iIndepSets π κ μ) :
    iIndepSet f κ μ :=
  (iIndepSet_iff_meas_biInter hf).2 fun _t ↦ hπ.meas_biInter _ fun _i _ ↦ hfπ _

variable {s t : Set Ω} (S T : Set (Set Ω))

theorem indepSet_iff_indepSets_singleton {m0 : MeasurableSpace Ω} (hs_meas : MeasurableSet s)
    (ht_meas : MeasurableSet t) (κ : Kernel α Ω) (μ : Measure α)
    [IsZeroOrMarkovKernel κ] :
    IndepSet s t κ μ ↔ IndepSets {s} {t} κ μ :=
  ⟨Indep.indepSets, fun h =>
    IndepSets.indep
      (generateFrom_le fun u hu => by rwa [Set.mem_singleton_iff.mp hu])
      (generateFrom_le fun u hu => by rwa [Set.mem_singleton_iff.mp hu])
      (IsPiSystem.singleton s) (IsPiSystem.singleton t) rfl rfl h⟩

theorem indepSet_iff_measure_inter_eq_mul {_m0 : MeasurableSpace Ω} (hs_meas : MeasurableSet s)
    (ht_meas : MeasurableSet t) (κ : Kernel α Ω) (μ : Measure α)
    [IsZeroOrMarkovKernel κ] :
    IndepSet s t κ μ ↔ ∀ᵐ a ∂μ, κ a (s ∩ t) = κ a s * κ a t :=
  (indepSet_iff_indepSets_singleton hs_meas ht_meas κ μ).trans indepSets_singleton_iff

theorem IndepSet.measure_inter_eq_mul {_m0 : MeasurableSpace Ω} (κ : Kernel α Ω) (μ : Measure α)
    (h : IndepSet s t κ μ) : ∀ᵐ a ∂μ, κ a (s ∩ t) = κ a s * κ a t :=
  Indep.indepSets h _ _ (by simp) (by simp)

theorem IndepSets.indepSet_of_mem {_m0 : MeasurableSpace Ω} (hs : s ∈ S) (ht : t ∈ T)
    (hs_meas : MeasurableSet s) (ht_meas : MeasurableSet t)
    (κ : Kernel α Ω) (μ : Measure α) [IsZeroOrMarkovKernel κ]
    (h_indep : IndepSets S T κ μ) :
    IndepSet s t κ μ :=
  (indepSet_iff_measure_inter_eq_mul hs_meas ht_meas κ μ).mpr (h_indep s t hs ht)

theorem Indep.indepSet_of_measurableSet {m₁ m₂ m0 : MeasurableSpace Ω} {κ : Kernel α Ω}
    {μ : Measure α}
    (h_indep : Indep m₁ m₂ κ μ) {s t : Set Ω} (hs : MeasurableSet[m₁] s)
    (ht : MeasurableSet[m₂] t) :
    IndepSet s t κ μ := by
  refine fun s' t' hs' ht' => h_indep s' t' ?_ ?_
  · refine @generateFrom_induction _ (fun u => MeasurableSet[m₁] u) {s} ?_ ?_ ?_ ?_ _ hs'
    · simp only [Set.mem_singleton_iff, forall_eq, hs]
    · exact @MeasurableSet.empty _ m₁
    · exact fun u hu => hu.compl
    · exact fun f hf => MeasurableSet.iUnion hf
  · refine @generateFrom_induction _ (fun u => MeasurableSet[m₂] u) {t} ?_ ?_ ?_ ?_ _ ht'
    · simp only [Set.mem_singleton_iff, forall_eq, ht]
    · exact @MeasurableSet.empty _ m₂
    · exact fun u hu => hu.compl
    · exact fun f hf => MeasurableSet.iUnion hf

theorem indep_iff_forall_indepSet (m₁ m₂ : MeasurableSpace Ω) {_m0 : MeasurableSpace Ω}
    (κ : Kernel α Ω) (μ : Measure α) :
    Indep m₁ m₂ κ μ ↔ ∀ s t, MeasurableSet[m₁] s → MeasurableSet[m₂] t → IndepSet s t κ μ :=
  ⟨fun h => fun _s _t hs ht => h.indepSet_of_measurableSet hs ht, fun h s t hs ht =>
    h s t hs ht s t (measurableSet_generateFrom (Set.mem_singleton s))
      (measurableSet_generateFrom (Set.mem_singleton t))⟩

end IndepSet

section IndepFun

/-! ### Independence of random variables

-/


variable {β β' γ γ' : Type*} {_mα : MeasurableSpace α} {_mΩ : MeasurableSpace Ω}
  {κ : Kernel α Ω} {μ : Measure α} {f : Ω → β} {g : Ω → β'}

theorem indepFun_iff_measure_inter_preimage_eq_mul {mβ : MeasurableSpace β}
    {mβ' : MeasurableSpace β'} :
    IndepFun f g κ μ ↔
      ∀ s t, MeasurableSet s → MeasurableSet t
        → ∀ᵐ a ∂μ, κ a (f ⁻¹' s ∩ g ⁻¹' t) = κ a (f ⁻¹' s) * κ a (g ⁻¹' t) := by
  constructor <;> intro h
  · refine fun s t hs ht => h (f ⁻¹' s) (g ⁻¹' t) ⟨s, hs, rfl⟩ ⟨t, ht, rfl⟩
  · rintro _ _ ⟨s, hs, rfl⟩ ⟨t, ht, rfl⟩; exact h s t hs ht

alias ⟨IndepFun.measure_inter_preimage_eq_mul, _⟩ := indepFun_iff_measure_inter_preimage_eq_mul

theorem iIndepFun_iff_measure_inter_preimage_eq_mul {ι : Type*} {β : ι → Type*}
    (m : ∀ x, MeasurableSpace (β x)) (f : ∀ i, Ω → β i) :
    iIndepFun m f κ μ ↔
      ∀ (S : Finset ι) {sets : ∀ i : ι, Set (β i)} (_H : ∀ i, i ∈ S → MeasurableSet[m i] (sets i)),
        ∀ᵐ a ∂μ, κ a (⋂ i ∈ S, (f i) ⁻¹' (sets i)) = ∏ i ∈ S, κ a ((f i) ⁻¹' (sets i)) := by
  refine ⟨fun h S sets h_meas => h _ fun i hi_mem => ⟨sets i, h_meas i hi_mem, rfl⟩, ?_⟩
  intro h S setsΩ h_meas
  classical
  let setsβ : ∀ i : ι, Set (β i) := fun i =>
    dite (i ∈ S) (fun hi_mem => (h_meas i hi_mem).choose) fun _ => Set.univ
  have h_measβ : ∀ i ∈ S, MeasurableSet[m i] (setsβ i) := by
    intro i hi_mem
    simp_rw [setsβ, dif_pos hi_mem]
    exact (h_meas i hi_mem).choose_spec.1
  have h_preim : ∀ i ∈ S, setsΩ i = f i ⁻¹' setsβ i := by
    intro i hi_mem
    simp_rw [setsβ, dif_pos hi_mem]
    exact (h_meas i hi_mem).choose_spec.2.symm
  have h_left_eq : ∀ a, κ a (⋂ i ∈ S, setsΩ i) = κ a (⋂ i ∈ S, (f i) ⁻¹' (setsβ i)) := by
    intro a
    congr with x
    simp_rw [Set.mem_iInter]
    constructor <;> intro h i hi_mem <;> specialize h i hi_mem
    · rwa [h_preim i hi_mem] at h
    · rwa [h_preim i hi_mem]
  have h_right_eq : ∀ a, (∏ i ∈ S, κ a (setsΩ i)) = ∏ i ∈ S, κ a ((f i) ⁻¹' (setsβ i)) := by
    refine fun a ↦ Finset.prod_congr rfl fun i hi_mem => ?_
    rw [h_preim i hi_mem]
  filter_upwards [h S h_measβ] with a ha
  rw [h_left_eq a, h_right_eq a, ha]

alias ⟨iIndepFun.measure_inter_preimage_eq_mul, _⟩ := iIndepFun_iff_measure_inter_preimage_eq_mul

theorem indepFun_iff_indepSet_preimage {mβ : MeasurableSpace β} {mβ' : MeasurableSpace β'}
    [IsZeroOrMarkovKernel κ] (hf : Measurable f) (hg : Measurable g) :
    IndepFun f g κ μ ↔
      ∀ s t, MeasurableSet s → MeasurableSet t → IndepSet (f ⁻¹' s) (g ⁻¹' t) κ μ := by
  refine indepFun_iff_measure_inter_preimage_eq_mul.trans ?_
  constructor <;> intro h s t hs ht <;> specialize h s t hs ht
  · rwa [indepSet_iff_measure_inter_eq_mul (hf hs) (hg ht) κ μ]
  · rwa [← indepSet_iff_measure_inter_eq_mul (hf hs) (hg ht) κ μ]

@[symm]
nonrec theorem IndepFun.symm {_ : MeasurableSpace β} {_ : MeasurableSpace β'}
    (hfg : IndepFun f g κ μ) : IndepFun g f κ μ := hfg.symm

theorem IndepFun.ae_eq {mβ : MeasurableSpace β} {mβ' : MeasurableSpace β'}
    {f' : Ω → β} {g' : Ω → β'} (hfg : IndepFun f g κ μ)
    (hf : ∀ᵐ a ∂μ, f =ᵐ[κ a] f') (hg : ∀ᵐ a ∂μ, g =ᵐ[κ a] g') :
    IndepFun f' g' κ μ := by
  rintro _ _ ⟨A, hA, rfl⟩ ⟨B, hB, rfl⟩
  filter_upwards [hf, hg, hfg _ _ ⟨_, hA, rfl⟩ ⟨_, hB, rfl⟩] with a hf' hg' hfg'
  have h1 : f ⁻¹' A =ᵐ[κ a] f' ⁻¹' A := hf'.fun_comp A
  have h2 : g ⁻¹' B =ᵐ[κ a] g' ⁻¹' B := hg'.fun_comp B
  rwa [← measure_congr h1, ← measure_congr h2, ← measure_congr (h1.inter h2)]

theorem IndepFun.comp {mβ : MeasurableSpace β} {mβ' : MeasurableSpace β'}
    {mγ : MeasurableSpace γ} {mγ' : MeasurableSpace γ'} {φ : β → γ} {ψ : β' → γ'}
    (hfg : IndepFun f g κ μ) (hφ : Measurable φ) (hψ : Measurable ψ) :
    IndepFun (φ ∘ f) (ψ ∘ g) κ μ := by
  rintro _ _ ⟨A, hA, rfl⟩ ⟨B, hB, rfl⟩
  apply hfg
  · exact ⟨φ ⁻¹' A, hφ hA, Set.preimage_comp.symm⟩
  · exact ⟨ψ ⁻¹' B, hψ hB, Set.preimage_comp.symm⟩

theorem IndepFun.neg_right {_mβ : MeasurableSpace β} {_mβ' : MeasurableSpace β'} [Neg β']
    [MeasurableNeg β'] (hfg : IndepFun f g κ μ)  :
    IndepFun f (-g) κ μ := hfg.comp measurable_id measurable_neg

theorem IndepFun.neg_left {_mβ : MeasurableSpace β} {_mβ' : MeasurableSpace β'} [Neg β]
    [MeasurableNeg β] (hfg : IndepFun f g κ μ) :
    IndepFun (-f) g κ μ := hfg.comp measurable_neg measurable_id

section iIndepFun
variable {β : ι → Type*} {m : ∀ i, MeasurableSpace (β i)} {f : ∀ i, Ω → β i}

@[nontriviality]
lemma iIndepFun.of_subsingleton [IsMarkovKernel κ] [Subsingleton ι] : iIndepFun m f κ μ := by
  refine (iIndepFun_iff_measure_inter_preimage_eq_mul ..).2 fun s f' hf' ↦ ?_
  obtain rfl | ⟨x, hx⟩ := s.eq_empty_or_nonempty
  · simp
  · have : s = {x} := by ext y; simp [Subsingleton.elim y x, hx]
    simp [this]

/-- If `f` is a family of mutually independent random variables (`iIndepFun m f μ`) and `S, T` are
two disjoint finite index sets, then the tuple formed by `f i` for `i ∈ S` is independent of the
tuple `(f i)_i` for `i ∈ T`. -/
theorem iIndepFun.indepFun_finset (S T : Finset ι) (hST : Disjoint S T)
    (hf_Indep : iIndepFun m f κ μ) (hf_meas : ∀ i, Measurable (f i)) :
    IndepFun (fun a (i : S) => f i a) (fun a (i : T) => f i a) κ μ := by
  rcases eq_or_ne μ 0 with rfl | hμ
  · simp
  obtain ⟨η, η_eq, hη⟩ : ∃ (η : Kernel α Ω), κ =ᵐ[μ] η ∧ IsMarkovKernel η :=
    exists_ae_eq_isMarkovKernel hf_Indep.ae_isProbabilityMeasure hμ
  apply IndepFun.congr (Filter.EventuallyEq.symm η_eq)
  -- We introduce π-systems, built from the π-system of boxes which generates `MeasurableSpace.pi`.
  let πSβ := Set.pi (Set.univ : Set S) ''
    Set.pi (Set.univ : Set S) fun i => { s : Set (β i) | MeasurableSet[m i] s }
  let πS := { s : Set Ω | ∃ t ∈ πSβ, (fun a (i : S) => f i a) ⁻¹' t = s }
  have hπS_pi : IsPiSystem πS := by exact IsPiSystem.comap (@isPiSystem_pi _ _ ?_) _
  have hπS_gen : (MeasurableSpace.pi.comap fun a (i : S) => f i a) = generateFrom πS := by
    rw [generateFrom_pi.symm, comap_generateFrom]
    congr
  let πTβ := Set.pi (Set.univ : Set T) ''
      Set.pi (Set.univ : Set T) fun i => { s : Set (β i) | MeasurableSet[m i] s }
  let πT := { s : Set Ω | ∃ t ∈ πTβ, (fun a (i : T) => f i a) ⁻¹' t = s }
  have hπT_pi : IsPiSystem πT := by exact IsPiSystem.comap (@isPiSystem_pi _ _ ?_) _
  have hπT_gen : (MeasurableSpace.pi.comap fun a (i : T) => f i a) = generateFrom πT := by
    rw [generateFrom_pi.symm, comap_generateFrom]
    congr
  -- To prove independence, we prove independence of the generating π-systems.
  refine IndepSets.indep (Measurable.comap_le (measurable_pi_iff.mpr fun i => hf_meas i))
    (Measurable.comap_le (measurable_pi_iff.mpr fun i => hf_meas i)) hπS_pi hπT_pi hπS_gen hπT_gen
    ?_
  rintro _ _ ⟨s, ⟨sets_s, hs1, hs2⟩, rfl⟩ ⟨t, ⟨sets_t, ht1, ht2⟩, rfl⟩
  simp only [Set.mem_univ_pi, Set.mem_setOf_eq] at hs1 ht1
  rw [← hs2, ← ht2]
  classical
  let sets_s' : ∀ i : ι, Set (β i) := fun i =>
    dite (i ∈ S) (fun hi => sets_s ⟨i, hi⟩) fun _ => Set.univ
  have h_sets_s'_eq : ∀ {i} (hi : i ∈ S), sets_s' i = sets_s ⟨i, hi⟩ := by
    intro i hi; simp_rw [sets_s', dif_pos hi]
  have h_sets_s'_univ : ∀ {i} (_hi : i ∈ T), sets_s' i = Set.univ := by
    intro i hi; simp_rw [sets_s', dif_neg (Finset.disjoint_right.mp hST hi)]
  let sets_t' : ∀ i : ι, Set (β i) := fun i =>
    dite (i ∈ T) (fun hi => sets_t ⟨i, hi⟩) fun _ => Set.univ
  have h_sets_t'_univ : ∀ {i} (_hi : i ∈ S), sets_t' i = Set.univ := by
    intro i hi; simp_rw [sets_t', dif_neg (Finset.disjoint_left.mp hST hi)]
  have h_meas_s' : ∀ i ∈ S, MeasurableSet (sets_s' i) := by
    intro i hi; rw [h_sets_s'_eq hi]; exact hs1 _
  have h_meas_t' : ∀ i ∈ T, MeasurableSet (sets_t' i) := by
    intro i hi; simp_rw [sets_t', dif_pos hi]; exact ht1 _
  have h_eq_inter_S : (fun (ω : Ω) (i : ↥S) =>
    f (↑i) ω) ⁻¹' Set.pi Set.univ sets_s = ⋂ i ∈ S, f i ⁻¹' sets_s' i := by
    ext1 x
    simp_rw [Set.mem_preimage, Set.mem_univ_pi, Set.mem_iInter]
    constructor <;> intro h
    · intro i hi; simp only [h_sets_s'_eq hi, Set.mem_preimage]; exact h ⟨i, hi⟩
    · rintro ⟨i, hi⟩; specialize h i hi; simp only [sets_s'] at h; rwa [dif_pos hi] at h
  have h_eq_inter_T : (fun (ω : Ω) (i : ↥T) => f (↑i) ω) ⁻¹' Set.pi Set.univ sets_t
    = ⋂ i ∈ T, f i ⁻¹' sets_t' i := by
    ext1 x
    simp only [Set.mem_preimage, Set.mem_univ_pi, Set.mem_iInter]
    constructor <;> intro h
    · intro i hi; simp_rw [sets_t', dif_pos hi]; exact h ⟨i, hi⟩
    · rintro ⟨i, hi⟩; specialize h i hi; simp_rw [sets_t', dif_pos hi] at h; exact h
  replace hf_Indep := hf_Indep.congr η_eq
  rw [iIndepFun_iff_measure_inter_preimage_eq_mul] at hf_Indep
  have h_Inter_inter :
    ((⋂ i ∈ S, f i ⁻¹' sets_s' i) ∩ ⋂ i ∈ T, f i ⁻¹' sets_t' i) =
      ⋂ i ∈ S ∪ T, f i ⁻¹' (sets_s' i ∩ sets_t' i) := by
    ext1 x
    simp_rw [Set.mem_inter_iff, Set.mem_iInter, Set.mem_preimage, Finset.mem_union]
    constructor <;> intro h
    · intro i hi
      cases' hi with hiS hiT
      · replace h := h.1 i hiS
        simp_rw [sets_s', sets_t', dif_pos hiS, dif_neg (Finset.disjoint_left.mp hST hiS)]
        simp only [sets_s'] at h
        exact ⟨by rwa [dif_pos hiS] at h, Set.mem_univ _⟩
      · replace h := h.2 i hiT
        simp_rw [sets_s', sets_t', dif_pos hiT, dif_neg (Finset.disjoint_right.mp hST hiT)]
        simp only [sets_t'] at h
        exact ⟨Set.mem_univ _, by rwa [dif_pos hiT] at h⟩
    · exact ⟨fun i hi => (h i (Or.inl hi)).1, fun i hi => (h i (Or.inr hi)).2⟩
  have h_meas_inter : ∀ i ∈ S ∪ T, MeasurableSet (sets_s' i ∩ sets_t' i) := by
    intros i hi_mem
    rw [Finset.mem_union] at hi_mem
    cases' hi_mem with hi_mem hi_mem
    · rw [h_sets_t'_univ hi_mem, Set.inter_univ]
      exact h_meas_s' i hi_mem
    · rw [h_sets_s'_univ hi_mem, Set.univ_inter]
      exact h_meas_t' i hi_mem
  filter_upwards [hf_Indep S h_meas_s', hf_Indep T h_meas_t', hf_Indep (S ∪ T) h_meas_inter]
    with a h_indepS h_indepT h_indepST
  rw [h_eq_inter_S, h_eq_inter_T, h_indepS, h_indepT, h_Inter_inter, h_indepST,
    Finset.prod_union hST]
  congr 1
  · refine Finset.prod_congr rfl fun i hi => ?_
    rw [h_sets_t'_univ hi, Set.inter_univ]
  · refine Finset.prod_congr rfl fun i hi => ?_
    rw [h_sets_s'_univ hi, Set.univ_inter]

theorem iIndepFun.indepFun_prod_mk (hf_Indep : iIndepFun m f κ μ)
    (hf_meas : ∀ i, Measurable (f i)) (i j k : ι) (hik : i ≠ k) (hjk : j ≠ k) :
    IndepFun (fun a => (f i a, f j a)) (f k) κ μ := by
  classical
  have h_right : f k =
    (fun p : ∀ j : ({k} : Finset ι), β j => p ⟨k, Finset.mem_singleton_self k⟩) ∘
    fun a (j : ({k} : Finset ι)) => f j a := rfl
  have h_meas_right :  Measurable fun p : ∀ j : ({k} : Finset ι),
    β j => p ⟨k, Finset.mem_singleton_self k⟩ := measurable_pi_apply _
  let s : Finset ι := {i, j}
  have h_left : (fun ω => (f i ω, f j ω)) = (fun p : ∀ l : s, β l =>
    (p ⟨i, Finset.mem_insert_self i _⟩,
    p ⟨j, Finset.mem_insert_of_mem (Finset.mem_singleton_self _)⟩)) ∘ fun a (j : s) => f j a := by
    ext1 a
    simp only [Prod.mk.inj_iff]
    constructor
  have h_meas_left : Measurable fun p : ∀ l : s, β l =>
    (p ⟨i, Finset.mem_insert_self i _⟩,
    p ⟨j, Finset.mem_insert_of_mem (Finset.mem_singleton_self _)⟩) :=
      Measurable.prod (measurable_pi_apply _) (measurable_pi_apply _)
  rw [h_left, h_right]
  refine (hf_Indep.indepFun_finset s {k} ?_ hf_meas).comp h_meas_left h_meas_right
  rw [Finset.disjoint_singleton_right]
  simp only [s, Finset.mem_insert, Finset.mem_singleton, not_or]
  exact ⟨hik.symm, hjk.symm⟩

open Finset in
lemma iIndepFun.indepFun_prod_mk_prod_mk (hf_indep : iIndepFun m f κ μ)
    (hf_meas : ∀ i, Measurable (f i))
    (i j k l : ι) (hik : i ≠ k) (hil : i ≠ l) (hjk : j ≠ k) (hjl : j ≠ l) :
    IndepFun (fun a ↦ (f i a, f j a)) (fun a ↦ (f k a, f l a)) κ μ := by
  classical
  let g (i j : ι) (v : Π x : ({i, j} : Finset ι), β x) : β i × β j :=
    ⟨v ⟨i, mem_insert_self _ _⟩, v ⟨j, mem_insert_of_mem <| mem_singleton_self _⟩⟩
  have hg (i j : ι) : Measurable (g i j) := by fun_prop
  exact (hf_indep.indepFun_finset {i, j} {k, l} (by aesop) hf_meas).comp (hg i j) (hg k l)

end iIndepFun

section Mul
variable {β : Type*} {m : MeasurableSpace β} [Mul β] [MeasurableMul₂ β] {f : ι → Ω → β}

@[to_additive]
lemma iIndepFun.indepFun_mul_left (hf_indep : iIndepFun (fun _ ↦ m) f κ μ)
    (hf_meas : ∀ i, Measurable (f i)) (i j k : ι) (hik : i ≠ k) (hjk : j ≠ k) :
    IndepFun (f i * f j) (f k) κ μ := by
  have : IndepFun (fun ω => (f i ω, f j ω)) (f k) κ μ :=
    hf_indep.indepFun_prod_mk hf_meas i j k hik hjk
  simpa using this.comp (measurable_fst.mul measurable_snd) measurable_id

@[to_additive]
lemma iIndepFun.indepFun_mul_right (hf_indep : iIndepFun (fun _ ↦ m) f κ μ)
    (hf_meas : ∀ i, Measurable (f i)) (i j k : ι) (hij : i ≠ j) (hik : i ≠ k) :
    IndepFun (f i) (f j * f k) κ μ :=
  (hf_indep.indepFun_mul_left hf_meas _ _ _ hij.symm hik.symm).symm

@[to_additive]
lemma iIndepFun.indepFun_mul_mul (hf_indep : iIndepFun (fun _ ↦ m) f κ μ)
    (hf_meas : ∀ i, Measurable (f i))
    (i j k l : ι) (hik : i ≠ k) (hil : i ≠ l) (hjk : j ≠ k) (hjl : j ≠ l) :
    IndepFun (f i * f j) (f k * f l) κ μ :=
  (hf_indep.indepFun_prod_mk_prod_mk hf_meas i j k l hik hil hjk hjl).comp
    measurable_mul measurable_mul

end Mul

section Div
variable {β : Type*} {m : MeasurableSpace β} [Div β] [MeasurableDiv₂ β] {f : ι → Ω → β}

@[to_additive]
lemma iIndepFun.indepFun_div_left (hf_indep : iIndepFun (fun _ ↦ m) f κ μ)
    (hf_meas : ∀ i, Measurable (f i)) (i j k : ι) (hik : i ≠ k) (hjk : j ≠ k) :
    IndepFun (f i / f j) (f k) κ μ := by
  have : IndepFun (fun ω => (f i ω, f j ω)) (f k) κ μ :=
    hf_indep.indepFun_prod_mk hf_meas i j k hik hjk
  simpa using this.comp (measurable_fst.div measurable_snd) measurable_id

@[to_additive]
lemma iIndepFun.indepFun_div_right (hf_indep : iIndepFun (fun _ ↦ m) f κ μ)
    (hf_meas : ∀ i, Measurable (f i)) (i j k : ι) (hij : i ≠ j) (hik : i ≠ k) :
    IndepFun (f i) (f j / f k) κ μ :=
  (hf_indep.indepFun_div_left hf_meas _ _ _ hij.symm hik.symm).symm

@[to_additive]
lemma iIndepFun.indepFun_div_div (hf_indep : iIndepFun (fun _ ↦ m) f κ μ)
    (hf_meas : ∀ i, Measurable (f i))
    (i j k l : ι) (hik : i ≠ k) (hil : i ≠ l) (hjk : j ≠ k) (hjl : j ≠ l) :
    IndepFun (f i / f j) (f k / f l) κ μ :=
  (hf_indep.indepFun_prod_mk_prod_mk hf_meas i j k l hik hil hjk hjl).comp
    measurable_div measurable_div

end Div

section CommMonoid
variable {β : Type*} {m : MeasurableSpace β} [CommMonoid β] [MeasurableMul₂ β] {f : ι → Ω → β}

@[to_additive]
theorem iIndepFun.indepFun_finset_prod_of_not_mem (hf_Indep : iIndepFun (fun _ ↦ m) f κ μ)
    (hf_meas : ∀ i, Measurable (f i)) {s : Finset ι} {i : ι} (hi : i ∉ s) :
    IndepFun (∏ j ∈ s, f j) (f i) κ μ := by
  classical
  have h_right : f i =
    (fun p : ({i} : Finset ι) → β => p ⟨i, Finset.mem_singleton_self i⟩) ∘
    fun a (j : ({i} : Finset ι)) => f j a := rfl
  have h_meas_right : Measurable fun p : ({i} : Finset ι) → β
    => p ⟨i, Finset.mem_singleton_self i⟩ := measurable_pi_apply ⟨i, Finset.mem_singleton_self i⟩
  have h_left : ∏ j ∈ s, f j = (fun p : s → β => ∏ j, p j) ∘ fun a (j : s) => f j a := by
    ext1 a
    simp only [Function.comp_apply]
    have : (∏ j : ↥s, f (↑j) a) = (∏ j : ↥s, f ↑j) a := by rw [Finset.prod_apply]
    rw [this, Finset.prod_coe_sort]
  have h_meas_left : Measurable fun p : s → β => ∏ j, p j :=
    Finset.univ.measurable_prod fun (j : ↥s) (_H : j ∈ Finset.univ) => measurable_pi_apply j
  rw [h_left, h_right]
  exact
    (hf_Indep.indepFun_finset s {i} (Finset.disjoint_singleton_left.mpr hi).symm hf_meas).comp
      h_meas_left h_meas_right

@[to_additive]
theorem iIndepFun.indepFun_prod_range_succ {f : ℕ → Ω → β}
    (hf_Indep : iIndepFun (fun _ => m) f κ μ) (hf_meas : ∀ i, Measurable (f i)) (n : ℕ) :
    IndepFun (∏ j ∈ Finset.range n, f j) (f n) κ μ :=
  hf_Indep.indepFun_finset_prod_of_not_mem hf_meas Finset.not_mem_range_self

end CommMonoid

theorem iIndepSet.iIndepFun_indicator [Zero β] [One β] {m : MeasurableSpace β} {s : ι → Set Ω}
    (hs : iIndepSet s κ μ) :
    iIndepFun (fun _n => m) (fun n => (s n).indicator fun _ω => 1) κ μ := by
  classical
  rw [iIndepFun_iff_measure_inter_preimage_eq_mul]
  rintro S π _hπ
  simp_rw [Set.indicator_const_preimage_eq_union]
  refine @hs S (fun i => ite (1 ∈ π i) (s i) ∅ ∪ ite ((0 : β) ∈ π i) (s i)ᶜ ∅) fun i _hi => ?_
  have hsi : MeasurableSet[generateFrom {s i}] (s i) :=
    measurableSet_generateFrom (Set.mem_singleton _)
  refine
    MeasurableSet.union (MeasurableSet.ite' (fun _ => hsi) fun _ => ?_)
      (MeasurableSet.ite' (fun _ => hsi.compl) fun _ => ?_)
  · exact @MeasurableSet.empty _ (generateFrom {s i})
  · exact @MeasurableSet.empty _ (generateFrom {s i})

end IndepFun

end ProbabilityTheory.Kernel<|MERGE_RESOLUTION|>--- conflicted
+++ resolved
@@ -138,15 +138,9 @@
 
 @[simp] lemma iIndepSet_zero_right : iIndepSet s κ 0 := by simp [iIndepSet]
 
-<<<<<<< HEAD
-@[simp] lemma indepSet_zero_right {s t : Set Ω}: IndepSet s t κ 0 := by simp [IndepSet]
-
-@[simp] lemma indepSet_zero_left {s t : Set Ω}: IndepSet s t (0 : Kernel α Ω) μ := by
-=======
 @[simp] lemma indepSet_zero_right {s t : Set Ω} : IndepSet s t κ 0 := by simp [IndepSet]
 
 @[simp] lemma indepSet_zero_left {s t : Set Ω} : IndepSet s t (0 : Kernel α Ω) μ := by
->>>>>>> 82e0419d
   simp [IndepSet]
 
 @[simp] lemma iIndepFun_zero_right {β : ι → Type*} {m : ∀ x : ι, MeasurableSpace (β x)}
@@ -157,8 +151,6 @@
 
 @[simp] lemma indepFun_zero_left {β γ} [MeasurableSpace β] [MeasurableSpace γ]
     {f : Ω → β} {g : Ω → γ} : IndepFun f g (0 : Kernel α Ω) μ := by simp [IndepFun]
-<<<<<<< HEAD
-=======
 
 lemma iIndepSets_congr (h : κ =ᵐ[μ] η) : iIndepSets π κ μ ↔ iIndepSets π η μ := by
   peel 3
@@ -208,7 +200,6 @@
   indep_congr h
 
 alias ⟨IndepFun.congr, _⟩ := indepFun_congr
->>>>>>> 82e0419d
 
 lemma iIndepSets.meas_biInter (h : iIndepSets π κ μ) (s : Finset ι)
     {f : ι → Set Ω} (hf : ∀ i, i ∈ s → f i ∈ π i) :
