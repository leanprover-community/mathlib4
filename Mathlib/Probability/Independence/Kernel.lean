--- conflicted
+++ resolved
@@ -1066,14 +1066,8 @@
   · refine Finset.prod_congr rfl fun i hi => ?_
     rw [h_sets_s'_univ hi, Set.univ_inter]
 
-<<<<<<< HEAD
-theorem iIndepFun.indepFun_prodMk (hf_Indep : iIndepFun m f κ μ) (hf_meas : ∀ i, Measurable (f i))
+theorem iIndepFun.indepFun_prodMk (hf_Indep : iIndepFun f κ μ) (hf_meas : ∀ i, Measurable (f i))
     (i j k : ι) (hik : i ≠ k) (hjk : j ≠ k) : IndepFun (fun a => (f i a, f j a)) (f k) κ μ := by
-=======
-theorem iIndepFun.indepFun_prod_mk (hf_Indep : iIndepFun f κ μ)
-    (hf_meas : ∀ i, Measurable (f i)) (i j k : ι) (hik : i ≠ k) (hjk : j ≠ k) :
-    IndepFun (fun a => (f i a, f j a)) (f k) κ μ := by
->>>>>>> cfe91035
   classical
   have h_right :
     f k =
@@ -1108,16 +1102,9 @@
 alias ProbabilityTheory.Kernel.iIndepFun.indepFun_prod_mk := iIndepFun.indepFun_prodMk
 
 open Finset in
-<<<<<<< HEAD
-lemma iIndepFun.indepFun_prodMk_prodMk (hf_indep : iIndepFun m f κ μ)
+lemma iIndepFun.indepFun_prodMk_prodMk (hf_indep : iIndepFun f κ μ)
     (hf_meas : ∀ i, Measurable (f i)) (i j k l : ι) (hik : i ≠ k) (hil : i ≠ l) (hjk : j ≠ k)
     (hjl : j ≠ l) : IndepFun (fun a ↦ (f i a, f j a)) (fun a ↦ (f k a, f l a)) κ μ := by
-=======
-lemma iIndepFun.indepFun_prod_mk_prod_mk (hf_indep : iIndepFun f κ μ)
-    (hf_meas : ∀ i, Measurable (f i))
-    (i j k l : ι) (hik : i ≠ k) (hil : i ≠ l) (hjk : j ≠ k) (hjl : j ≠ l) :
-    IndepFun (fun a ↦ (f i a, f j a)) (fun a ↦ (f k a, f l a)) κ μ := by
->>>>>>> cfe91035
   classical
   let g (i j : ι) (v : Π x : ({ i, j } : Finset ι), β x) : β i × β j :=
     ⟨v ⟨i, mem_insert_self _ _⟩, v ⟨j, mem_insert_of_mem <| mem_singleton_self _⟩⟩
