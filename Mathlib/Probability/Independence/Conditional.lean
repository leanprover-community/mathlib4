/-
Copyright (c) 2023 Rémy Degenne. All rights reserved.
Released under Apache 2.0 license as described in the file LICENSE.
Authors: Rémy Degenne
-/
import Mathlib.Probability.Independence.Kernel
import Mathlib.Probability.Kernel.Condexp

/-!
# Conditional Independence

We define conditional independence of sets/σ-algebras/functions with respect to a σ-algebra.

Two σ-algebras `m₁` and `m₂` are conditionally independent given a third σ-algebra `m'` if for all
`m₁`-measurable sets `t₁` and `m₂`-measurable sets `t₂`,
`μ⟦t₁ ∩ t₂ | m'⟧ =ᵐ[μ] μ⟦t₁ | m'⟧ * μ⟦t₂ | m'⟧`.

On standard Borel spaces, the conditional expectation with respect to `m'` defines a kernel
`ProbabilityTheory.condExpKernel`, and the definition above is equivalent to
`∀ᵐ ω ∂μ, condExpKernel μ m' ω (t₁ ∩ t₂) = condExpKernel μ m' ω t₁ * condExpKernel μ m' ω t₂`.
We use this property as the definition of conditional independence.

## Main definitions

We provide four definitions of conditional independence:
* `iCondIndepSets`: conditional independence of a family of sets of sets `pi : ι → Set (Set Ω)`.
  This is meant to be used with π-systems.
* `iCondIndep`: conditional independence of a family of measurable space structures
  `m : ι → MeasurableSpace Ω`,
* `iCondIndepSet`: conditional independence of a family of sets `s : ι → Set Ω`,
* `iCondIndepFun`: conditional independence of a family of functions. For measurable spaces
  `m : Π (i : ι), MeasurableSpace (β i)`, we consider functions `f : Π (i : ι), Ω → β i`.

Additionally, we provide four corresponding statements for two measurable space structures (resp.
sets of sets, sets, functions) instead of a family. These properties are denoted by the same names
as for a family, but without the starting `i`, for example `CondIndepFun` is the version of
`iCondIndepFun` for two functions.

## Main statements

* `ProbabilityTheory.iCondIndepSets.iCondIndep`: if π-systems are conditionally independent as sets
  of sets, then the measurable space structures they generate are conditionally independent.
* `ProbabilityTheory.condIndepSets.condIndep`: variant with two π-systems.

## Implementation notes

The definitions of conditional independence in this file are a particular case of independence with
respect to a kernel and a measure, as defined in the file `Probability/Independence/Kernel.lean`.
The kernel used is `ProbabilityTheory.condExpKernel`.

-/

open MeasureTheory MeasurableSpace

open scoped MeasureTheory ENNReal

namespace ProbabilityTheory

variable {Ω ι : Type*}

section Definitions

section

variable (m' : MeasurableSpace Ω) {mΩ : MeasurableSpace Ω} [StandardBorelSpace Ω] (hm' : m' ≤ mΩ)

/-- A family of sets of sets `π : ι → Set (Set Ω)` is conditionally independent given `m'` with
respect to a measure `μ` if for any finite set of indices `s = {i_1, ..., i_n}`, for any sets
`f i_1 ∈ π i_1, ..., f i_n ∈ π i_n`, then `μ⟦⋂ i in s, f i | m'⟧ =ᵐ[μ] ∏ i ∈ s, μ⟦f i | m'⟧`.
See `ProbabilityTheory.iCondIndepSets_iff`.
It will be used for families of pi_systems. -/
def iCondIndepSets (π : ι → Set (Set Ω)) (μ : Measure Ω := by volume_tac) [IsFiniteMeasure μ] :
    Prop :=
  Kernel.iIndepSets π (condExpKernel μ m') (μ.trim hm')

/-- Two sets of sets `s₁, s₂` are conditionally independent given `m'` with respect to a measure
`μ` if for any sets `t₁ ∈ s₁, t₂ ∈ s₂`, then `μ⟦t₁ ∩ t₂ | m'⟧ =ᵐ[μ] μ⟦t₁ | m'⟧ * μ⟦t₂ | m'⟧`.
See `ProbabilityTheory.condIndepSets_iff`. -/
def CondIndepSets (s1 s2 : Set (Set Ω)) (μ : Measure Ω := by volume_tac) [IsFiniteMeasure μ] :
    Prop :=
  Kernel.IndepSets s1 s2 (condExpKernel μ m') (μ.trim hm')

/-- A family of measurable space structures (i.e. of σ-algebras) is conditionally independent given
`m'` with respect to a measure `μ` (typically defined on a finer σ-algebra) if the family of sets of
measurable sets they define is independent. `m : ι → MeasurableSpace Ω` is conditionally independent
given `m'` with respect to measure `μ` if for any finite set of indices `s = {i_1, ..., i_n}`, for
any sets `f i_1 ∈ m i_1, ..., f i_n ∈ m i_n`, then
`μ⟦⋂ i in s, f i | m'⟧ =ᵐ[μ] ∏ i ∈ s, μ⟦f i | m'⟧ `.
See `ProbabilityTheory.iCondIndep_iff`. -/
def iCondIndep (m : ι → MeasurableSpace Ω)
    (μ : @Measure Ω mΩ := by volume_tac) [IsFiniteMeasure μ] : Prop :=
  Kernel.iIndep m (condExpKernel (mΩ := mΩ) μ m') (μ.trim hm')

end

/-- Two measurable space structures (or σ-algebras) `m₁, m₂` are conditionally independent given
`m'` with respect to a measure `μ` (defined on a third σ-algebra) if for any sets
`t₁ ∈ m₁, t₂ ∈ m₂`, `μ⟦t₁ ∩ t₂ | m'⟧ =ᵐ[μ] μ⟦t₁ | m'⟧ * μ⟦t₂ | m'⟧`.
See `ProbabilityTheory.condIndep_iff`. -/
def CondIndep (m' m₁ m₂ : MeasurableSpace Ω)
    {mΩ : MeasurableSpace Ω} [StandardBorelSpace Ω]
    (hm' : m' ≤ mΩ) (μ : Measure Ω := by volume_tac) [IsFiniteMeasure μ] : Prop :=
  Kernel.Indep m₁ m₂ (condExpKernel μ m') (μ.trim hm')

section

variable (m' : MeasurableSpace Ω) {mΩ : MeasurableSpace Ω} [StandardBorelSpace Ω]
  (hm' : m' ≤ mΩ)

/-- A family of sets is conditionally independent if the family of measurable space structures they
generate is conditionally independent. For a set `s`, the generated measurable space has measurable
sets `∅, s, sᶜ, univ`.
See `ProbabilityTheory.iCondIndepSet_iff`. -/
def iCondIndepSet (s : ι → Set Ω) (μ : Measure Ω := by volume_tac) [IsFiniteMeasure μ] : Prop :=
  Kernel.iIndepSet s (condExpKernel μ m') (μ.trim hm')

/-- Two sets are conditionally independent if the two measurable space structures they generate are
conditionally independent. For a set `s`, the generated measurable space structure has measurable
sets `∅, s, sᶜ, univ`.
See `ProbabilityTheory.condIndepSet_iff`. -/
def CondIndepSet (s t : Set Ω) (μ : Measure Ω := by volume_tac) [IsFiniteMeasure μ] : Prop :=
  Kernel.IndepSet s t (condExpKernel μ m') (μ.trim hm')

/-- A family of functions defined on the same space `Ω` and taking values in possibly different
spaces, each with a measurable space structure, is conditionally independent if the family of
measurable space structures they generate on `Ω` is conditionally independent. For a function `g`
with codomain having measurable space structure `m`, the generated measurable space structure is
`m.comap g`.
See `ProbabilityTheory.iCondIndepFun_iff`. -/
def iCondIndepFun {β : ι → Type*} [m : ∀ x : ι, MeasurableSpace (β x)]
    (f : ∀ x : ι, Ω → β x) (μ : Measure Ω := by volume_tac) [IsFiniteMeasure μ] : Prop :=
  Kernel.iIndepFun f (condExpKernel μ m') (μ.trim hm')

/-- Two functions are conditionally independent if the two measurable space structures they generate
are conditionally independent. For a function `f` with codomain having measurable space structure
`m`, the generated measurable space structure is `m.comap f`.
See `ProbabilityTheory.condIndepFun_iff`. -/
def CondIndepFun {β γ : Type*} [MeasurableSpace β] [MeasurableSpace γ]
    (f : Ω → β) (g : Ω → γ) (μ : Measure Ω := by volume_tac) [IsFiniteMeasure μ] : Prop :=
  Kernel.IndepFun f g (condExpKernel μ m') (μ.trim hm')

end

end Definitions

section DefinitionLemmas

section
variable (m' : MeasurableSpace Ω) {mΩ : MeasurableSpace Ω} [StandardBorelSpace Ω] (hm' : m' ≤ mΩ)

lemma iCondIndepSets_iff (π : ι → Set (Set Ω)) (hπ : ∀ i s (_hs : s ∈ π i), MeasurableSet s)
    (μ : Measure Ω) [IsFiniteMeasure μ] :
    iCondIndepSets m' hm' π μ ↔ ∀ (s : Finset ι) {f : ι → Set Ω} (_H : ∀ i, i ∈ s → f i ∈ π i),
      μ⟦⋂ i ∈ s, f i | m'⟧ =ᵐ[μ] ∏ i ∈ s, (μ⟦f i | m'⟧) := by
  simp only [iCondIndepSets, Kernel.iIndepSets]
  have h_eq' : ∀ (s : Finset ι) (f : ι → Set Ω) (_H : ∀ i, i ∈ s → f i ∈ π i) i (_hi : i ∈ s),
      (fun ω ↦ ENNReal.toReal (condExpKernel μ m' ω (f i))) =ᵐ[μ] μ⟦f i | m'⟧ :=
    fun s f H i hi ↦ condExpKernel_ae_eq_condExp hm' (hπ i (f i) (H i hi))
  have h_eq : ∀ (s : Finset ι) (f : ι → Set Ω) (_H : ∀ i, i ∈ s → f i ∈ π i), ∀ᵐ ω ∂μ,
      ∀ i ∈ s, ENNReal.toReal (condExpKernel μ m' ω (f i)) = (μ⟦f i | m'⟧) ω := by
    intros s f H
    simp_rw [← Finset.mem_coe]
    rw [ae_ball_iff (Finset.countable_toSet s)]
    exact h_eq' s f H
  have h_inter_eq : ∀ (s : Finset ι) (f : ι → Set Ω) (_H : ∀ i, i ∈ s → f i ∈ π i),
      (fun ω ↦ ENNReal.toReal (condExpKernel μ m' ω (⋂ i ∈ s, f i)))
        =ᵐ[μ] μ⟦⋂ i ∈ s, f i | m'⟧ := by
    refine fun s f H ↦ condExpKernel_ae_eq_condExp hm' ?_
    exact MeasurableSet.biInter (Finset.countable_toSet _) (fun i hi ↦ hπ i _ (H i hi))
  refine ⟨fun h s f hf ↦ ?_, fun h s f hf ↦ ?_⟩ <;> specialize h s hf
  · have h' := ae_eq_of_ae_eq_trim h
    filter_upwards [h_eq s f hf, h_inter_eq s f hf, h'] with ω h_eq h_inter_eq h'
    rw [← h_inter_eq, h', ENNReal.toReal_prod, Finset.prod_apply]
    exact Finset.prod_congr rfl h_eq
  · refine ((stronglyMeasurable_condExpKernel ?_).ae_eq_trim_iff hm' ?_).mpr ?_
    · exact .biInter (Finset.countable_toSet _) (fun i hi ↦ hπ i _ (hf i hi))
    · refine Measurable.stronglyMeasurable ?_
      exact Finset.measurable_prod s (fun i hi ↦ measurable_condExpKernel (hπ i _ (hf i hi)))
    filter_upwards [h_eq s f hf, h_inter_eq s f hf, h] with ω h_eq h_inter_eq h
    have h_ne_top : condExpKernel μ m' ω (⋂ i ∈ s, f i) ≠ ∞ :=
      (measure_ne_top (condExpKernel μ m' ω) _)
    have : (∏ i ∈ s, condExpKernel μ m' ω (f i)) ≠ ∞ :=
      ENNReal.prod_ne_top fun _ _ ↦ measure_ne_top (condExpKernel μ m' ω) _
    rw [← ENNReal.ofReal_toReal h_ne_top, h_inter_eq, h, Finset.prod_apply,
      ← ENNReal.ofReal_toReal this, ENNReal.toReal_prod]
    congr 1
    exact Finset.prod_congr rfl (fun i hi ↦ (h_eq i hi).symm)

lemma condIndepSets_iff (s1 s2 : Set (Set Ω)) (hs1 : ∀ s ∈ s1, MeasurableSet s)
    (hs2 : ∀ s ∈ s2, MeasurableSet s) (μ : Measure Ω) [IsFiniteMeasure μ] :
    CondIndepSets m' hm' s1 s2 μ ↔ ∀ (t1 t2 : Set Ω) (_ : t1 ∈ s1) (_ : t2 ∈ s2),
      (μ⟦t1 ∩ t2 | m'⟧) =ᵐ[μ] (μ⟦t1 | m'⟧) * (μ⟦t2 | m'⟧) := by
  simp only [CondIndepSets, Kernel.IndepSets]
  have hs1_eq : ∀ s ∈ s1, (fun ω ↦ ENNReal.toReal (condExpKernel μ m' ω s)) =ᵐ[μ] μ⟦s | m'⟧ :=
    fun s hs ↦ condExpKernel_ae_eq_condExp hm' (hs1 s hs)
  have hs2_eq : ∀ s ∈ s2, (fun ω ↦ ENNReal.toReal (condExpKernel μ m' ω s)) =ᵐ[μ] μ⟦s | m'⟧ :=
    fun s hs ↦ condExpKernel_ae_eq_condExp hm' (hs2 s hs)
  have hs12_eq : ∀ s ∈ s1, ∀ t ∈ s2, (fun ω ↦ ENNReal.toReal (condExpKernel μ m' ω (s ∩ t)))
      =ᵐ[μ] μ⟦s ∩ t | m'⟧ :=
    fun s hs t ht ↦ condExpKernel_ae_eq_condExp hm' ((hs1 s hs).inter ((hs2 t ht)))
  refine ⟨fun h s t hs ht ↦ ?_, fun h s t hs ht ↦ ?_⟩ <;> specialize h s t hs ht
  · have h' := ae_eq_of_ae_eq_trim h
    filter_upwards [hs1_eq s hs, hs2_eq t ht, hs12_eq s hs t ht, h'] with ω hs_eq ht_eq hst_eq h'
    rw [← hst_eq, Pi.mul_apply, ← hs_eq, ← ht_eq, h', ENNReal.toReal_mul]
  · refine ((stronglyMeasurable_condExpKernel ((hs1 s hs).inter (hs2 t ht))).ae_eq_trim_iff hm'
      ((measurable_condExpKernel (hs1 s hs)).mul
        (measurable_condExpKernel (hs2 t ht))).stronglyMeasurable).mpr ?_
    filter_upwards [hs1_eq s hs, hs2_eq t ht, hs12_eq s hs t ht, h] with ω hs_eq ht_eq hst_eq h
    have h_ne_top : condExpKernel μ m' ω (s ∩ t) ≠ ∞ := measure_ne_top (condExpKernel μ m' ω) _
    rw [← ENNReal.ofReal_toReal h_ne_top, hst_eq, h, Pi.mul_apply, ← hs_eq, ← ht_eq,
      ← ENNReal.toReal_mul, ENNReal.ofReal_toReal]
    exact ENNReal.mul_ne_top (measure_ne_top (condExpKernel μ m' ω) s)
      (measure_ne_top (condExpKernel μ m' ω) t)

lemma iCondIndepSets_singleton_iff (s : ι → Set Ω) (hπ : ∀ i, MeasurableSet (s i))
    (μ : Measure Ω) [IsFiniteMeasure μ] :
    iCondIndepSets m' hm' (fun i ↦ {s i}) μ ↔ ∀ S : Finset ι,
      μ⟦⋂ i ∈ S, s i | m'⟧ =ᵐ[μ] ∏ i ∈ S, (μ⟦s i | m'⟧) := by
  rw [iCondIndepSets_iff]
  · simp only [Set.mem_singleton_iff]
    refine ⟨fun h S ↦ h S (fun i _ ↦ rfl), fun h S f hf ↦ ?_⟩
    filter_upwards [h S] with a ha
    refine Eq.trans ?_ (ha.trans ?_)
    · congr
      apply congr_arg₂
      · exact Set.iInter₂_congr hf
      · rfl
    · simp_rw [Finset.prod_apply]
      refine Finset.prod_congr rfl (fun i hi ↦ ?_)
      rw [hf i hi]
  · simpa only [Set.mem_singleton_iff, forall_eq]

theorem condIndepSets_singleton_iff {μ : Measure Ω} [IsFiniteMeasure μ]
    {s t : Set Ω} (hs : MeasurableSet s) (ht : MeasurableSet t) :
    CondIndepSets m' hm' {s} {t} μ ↔ (μ⟦s ∩ t | m'⟧) =ᵐ[μ] (μ⟦s | m'⟧) * (μ⟦t | m'⟧) := by
  rw [condIndepSets_iff _ _ _ _ ?_ ?_]
  · simp only [Set.mem_singleton_iff, forall_eq_apply_imp_iff, forall_eq]
  · intros s' hs'
    rw [Set.mem_singleton_iff] at hs'
    rwa [hs']
  · intros s' hs'
    rw [Set.mem_singleton_iff] at hs'
    rwa [hs']

lemma iCondIndep_iff_iCondIndepSets (m : ι → MeasurableSpace Ω)
    (μ : @Measure Ω mΩ) [IsFiniteMeasure μ] :
    iCondIndep m' hm' m μ ↔ iCondIndepSets m' hm' (fun x ↦ {s | MeasurableSet[m x] s}) μ := by
  simp only [iCondIndep, iCondIndepSets, Kernel.iIndep]

lemma iCondIndep_iff (m : ι → MeasurableSpace Ω) (hm : ∀ i, m i ≤ mΩ)
    (μ : @Measure Ω mΩ) [IsFiniteMeasure μ] :
    iCondIndep m' hm' m μ
      ↔ ∀ (s : Finset ι) {f : ι → Set Ω} (_H : ∀ i, i ∈ s → MeasurableSet[m i] (f i)),
      μ⟦⋂ i ∈ s, f i | m'⟧ =ᵐ[μ] ∏ i ∈ s, (μ⟦f i | m'⟧) := by
  rw [iCondIndep_iff_iCondIndepSets, iCondIndepSets_iff]
  · rfl
  · exact hm

end

section CondIndep

lemma condIndep_iff_condIndepSets (m' m₁ m₂ : MeasurableSpace Ω) {mΩ : MeasurableSpace Ω}
    [StandardBorelSpace Ω] (hm' : m' ≤ mΩ) (μ : Measure Ω ) [IsFiniteMeasure μ] :
    CondIndep m' m₁ m₂ hm' μ
      ↔ CondIndepSets m' hm' {s | MeasurableSet[m₁] s} {s | MeasurableSet[m₂] s} μ := by
  simp only [CondIndep, CondIndepSets, Kernel.Indep]

lemma condIndep_iff (m' m₁ m₂ : MeasurableSpace Ω)
    {mΩ : MeasurableSpace Ω} [StandardBorelSpace Ω]
    (hm' : m' ≤ mΩ) (hm₁ : m₁ ≤ mΩ) (hm₂ : m₂ ≤ mΩ) (μ : Measure Ω) [IsFiniteMeasure μ] :
    CondIndep m' m₁ m₂ hm' μ
      ↔ ∀ t1 t2, MeasurableSet[m₁] t1 → MeasurableSet[m₂] t2
        → (μ⟦t1 ∩ t2 | m'⟧) =ᵐ[μ] (μ⟦t1 | m'⟧) * (μ⟦t2 | m'⟧) := by
  rw [condIndep_iff_condIndepSets, condIndepSets_iff]
  · rfl
  · exact hm₁
  · exact hm₂

end CondIndep

variable (m' : MeasurableSpace Ω) {mΩ : MeasurableSpace Ω} [StandardBorelSpace Ω]
  (hm' : m' ≤ mΩ)

lemma iCondIndepSet_iff_iCondIndep (s : ι → Set Ω) (μ : Measure Ω) [IsFiniteMeasure μ] :
    iCondIndepSet m' hm' s μ ↔ iCondIndep m' hm' (fun i ↦ generateFrom {s i}) μ := by
  simp only [iCondIndepSet, iCondIndep, Kernel.iIndepSet]

theorem iCondIndepSet_iff_iCondIndepSets_singleton (s : ι → Set Ω) (hs : ∀ i, MeasurableSet (s i))
    (μ : Measure Ω) [IsFiniteMeasure μ] :
    iCondIndepSet m' hm' s μ ↔ iCondIndepSets m' hm' (fun i ↦ {s i}) μ :=
  Kernel.iIndepSet_iff_iIndepSets_singleton hs

lemma iCondIndepSet_iff (s : ι → Set Ω) (hs : ∀ i, MeasurableSet (s i))
    (μ : Measure Ω) [IsFiniteMeasure μ] :
    iCondIndepSet m' hm' s μ ↔
      ∀ S : Finset ι, μ⟦⋂ i ∈ S, s i | m'⟧ =ᵐ[μ] ∏ i ∈ S, μ⟦s i | m'⟧ := by
  rw [iCondIndepSet_iff_iCondIndepSets_singleton _ _ _ hs, iCondIndepSets_singleton_iff _ _ _ hs]

lemma condIndepSet_iff_condIndep (s t : Set Ω) (μ : Measure Ω) [IsFiniteMeasure μ] :
    CondIndepSet m' hm' s t μ ↔ CondIndep m' (generateFrom {s}) (generateFrom {t}) hm' μ := by
  simp only [CondIndepSet, CondIndep, Kernel.IndepSet]

theorem condIndepSet_iff_condIndepSets_singleton {s t : Set Ω} (hs_meas : MeasurableSet s)
    (ht_meas : MeasurableSet t) (μ : Measure Ω) [IsFiniteMeasure μ] :
    CondIndepSet m' hm' s t μ ↔ CondIndepSets m' hm' {s} {t} μ :=
  Kernel.indepSet_iff_indepSets_singleton hs_meas ht_meas _ _

lemma condIndepSet_iff (s t : Set Ω) (hs : MeasurableSet s) (ht : MeasurableSet t)
    (μ : Measure Ω) [IsFiniteMeasure μ] :
    CondIndepSet m' hm' s t μ ↔ (μ⟦s ∩ t | m'⟧) =ᵐ[μ] (μ⟦s | m'⟧) * (μ⟦t | m'⟧) := by
  rw [condIndepSet_iff_condIndepSets_singleton _ _ hs ht μ, condIndepSets_singleton_iff _ _ hs ht]

lemma iCondIndepFun_iff_iCondIndep {β : ι → Type*}
    (m : ∀ x : ι, MeasurableSpace (β x)) (f : ∀ x : ι, Ω → β x)
    (μ : Measure Ω) [IsFiniteMeasure μ] :
    iCondIndepFun m' hm' f μ
      ↔ iCondIndep m' hm' (fun x ↦ MeasurableSpace.comap (f x) (m x)) μ := by
  simp only [iCondIndepFun, iCondIndep, Kernel.iIndepFun]

lemma iCondIndepFun_iff {β : ι → Type*}
    (m : ∀ x : ι, MeasurableSpace (β x)) (f : ∀ x : ι, Ω → β x) (hf : ∀ i, Measurable (f i))
    (μ : Measure Ω) [IsFiniteMeasure μ] :
    iCondIndepFun m' hm' f μ
      ↔ ∀ (s : Finset ι) {g : ι → Set Ω} (_H : ∀ i, i ∈ s → MeasurableSet[(m i).comap (f i)] (g i)),
      μ⟦⋂ i ∈ s, g i | m'⟧ =ᵐ[μ] ∏ i ∈ s, (μ⟦g i | m'⟧) := by
  simp only [iCondIndepFun_iff_iCondIndep]
  rw [iCondIndep_iff]
  exact fun i ↦ (hf i).comap_le

lemma condIndepFun_iff_condIndep {β γ : Type*} [mβ : MeasurableSpace β]
    [mγ : MeasurableSpace γ] (f : Ω → β) (g : Ω → γ) (μ : Measure Ω) [IsFiniteMeasure μ] :
    CondIndepFun m' hm' f g μ
      ↔ CondIndep m' (MeasurableSpace.comap f mβ) (MeasurableSpace.comap g mγ) hm' μ := by
  simp only [CondIndepFun, CondIndep, Kernel.IndepFun]

lemma condIndepFun_iff {β γ : Type*} [mβ : MeasurableSpace β] [mγ : MeasurableSpace γ]
    (f : Ω → β) (g : Ω → γ) (hf : Measurable f) (hg : Measurable g)
    (μ : Measure Ω) [IsFiniteMeasure μ] :
    CondIndepFun m' hm' f g μ ↔ ∀ t1 t2, MeasurableSet[MeasurableSpace.comap f mβ] t1
      → MeasurableSet[MeasurableSpace.comap g mγ] t2
        → (μ⟦t1 ∩ t2 | m'⟧) =ᵐ[μ] (μ⟦t1 | m'⟧) * (μ⟦t2 | m'⟧) := by
  rw [condIndepFun_iff_condIndep, condIndep_iff _ _ _ _ hf.comap_le hg.comap_le]

end DefinitionLemmas

section CondIndepSets

variable {m' : MeasurableSpace Ω} {mΩ : MeasurableSpace Ω} [StandardBorelSpace Ω]
  {hm' : m' ≤ mΩ} {μ : Measure Ω} [IsFiniteMeasure μ]

@[symm]
theorem CondIndepSets.symm {s₁ s₂ : Set (Set Ω)}
    (h : CondIndepSets m' hm' s₁ s₂ μ) : CondIndepSets m' hm' s₂ s₁ μ :=
  Kernel.IndepSets.symm h

theorem condIndepSets_of_condIndepSets_of_le_left {s₁ s₂ s₃ : Set (Set Ω)}
    (h_indep : CondIndepSets m' hm' s₁ s₂ μ) (h31 : s₃ ⊆ s₁) :
    CondIndepSets m' hm' s₃ s₂ μ :=
  Kernel.indepSets_of_indepSets_of_le_left h_indep h31

theorem condIndepSets_of_condIndepSets_of_le_right {s₁ s₂ s₃ : Set (Set Ω)}
    (h_indep : CondIndepSets m' hm' s₁ s₂ μ) (h32 : s₃ ⊆ s₂) :
    CondIndepSets m' hm' s₁ s₃ μ :=
  Kernel.indepSets_of_indepSets_of_le_right h_indep h32

theorem CondIndepSets.union {s₁ s₂ s' : Set (Set Ω)}
    (h₁ : CondIndepSets m' hm' s₁ s' μ) (h₂ : CondIndepSets m' hm' s₂ s' μ) :
    CondIndepSets m' hm' (s₁ ∪ s₂) s' μ :=
  Kernel.IndepSets.union h₁ h₂

@[simp]
theorem CondIndepSets.union_iff {s₁ s₂ s' : Set (Set Ω)}  :
    CondIndepSets m' hm' (s₁ ∪ s₂) s' μ
      ↔ CondIndepSets m' hm' s₁ s' μ ∧ CondIndepSets m' hm' s₂ s' μ :=
  Kernel.IndepSets.union_iff

theorem CondIndepSets.iUnion {s : ι → Set (Set Ω)} {s' : Set (Set Ω)}
    (hyp : ∀ n, CondIndepSets m' hm' (s n) s' μ) :
    CondIndepSets m' hm' (⋃ n, s n) s' μ :=
  Kernel.IndepSets.iUnion hyp

theorem CondIndepSets.bUnion {s : ι → Set (Set Ω)} {s' : Set (Set Ω)}
    {u : Set ι} (hyp : ∀ n ∈ u, CondIndepSets m' hm' (s n) s' μ) :
    CondIndepSets m' hm' (⋃ n ∈ u, s n) s' μ :=
  Kernel.IndepSets.bUnion hyp

theorem CondIndepSets.inter {s₁ s' : Set (Set Ω)} (s₂ : Set (Set Ω))
    (h₁ : CondIndepSets m' hm' s₁ s' μ) :
    CondIndepSets m' hm' (s₁ ∩ s₂) s' μ :=
  Kernel.IndepSets.inter s₂ h₁

theorem CondIndepSets.iInter {s : ι → Set (Set Ω)} {s' : Set (Set Ω)}
    (h : ∃ n, CondIndepSets m' hm' (s n) s' μ) :
    CondIndepSets m' hm' (⋂ n, s n) s' μ :=
  Kernel.IndepSets.iInter h

theorem CondIndepSets.bInter {s : ι → Set (Set Ω)} {s' : Set (Set Ω)}
    {u : Set ι} (h : ∃ n ∈ u, CondIndepSets m' hm' (s n) s' μ) :
    CondIndepSets m' hm' (⋂ n ∈ u, s n) s' μ :=
  Kernel.IndepSets.bInter h

end CondIndepSets

section CondIndepSet

variable {m' : MeasurableSpace Ω} {mΩ : MeasurableSpace Ω} [StandardBorelSpace Ω]
  {hm' : m' ≤ mΩ} {μ : Measure Ω} [IsFiniteMeasure μ]

theorem condIndepSet_empty_right (s : Set Ω) : CondIndepSet m' hm' s ∅ μ :=
  Kernel.indepSet_empty_right s

theorem condIndepSet_empty_left (s : Set Ω) : CondIndepSet m' hm' ∅ s μ :=
  Kernel.indepSet_empty_left s

end CondIndepSet

section CondIndep

@[symm]
theorem CondIndep.symm {m' m₁ m₂ : MeasurableSpace Ω} {mΩ : MeasurableSpace Ω}
    [StandardBorelSpace Ω] {hm' : m' ≤ mΩ} {μ : Measure Ω} [IsFiniteMeasure μ]
    (h : CondIndep m' m₁ m₂ hm' μ) :
    CondIndep m' m₂ m₁ hm' μ :=
  CondIndepSets.symm h

theorem condIndep_bot_right (m₁ : MeasurableSpace Ω) {m' : MeasurableSpace Ω}
    {mΩ : MeasurableSpace Ω} [StandardBorelSpace Ω]
    {hm' : m' ≤ mΩ} {μ : Measure Ω} [IsFiniteMeasure μ] :
    CondIndep m' m₁ ⊥ hm' μ :=
  Kernel.indep_bot_right m₁

theorem condIndep_bot_left (m₁ : MeasurableSpace Ω) {m' : MeasurableSpace Ω}
    {mΩ : MeasurableSpace Ω} [StandardBorelSpace Ω]
    {hm' : m' ≤ mΩ} {μ : Measure Ω} [IsFiniteMeasure μ] :
    CondIndep m' ⊥ m₁ hm' μ :=
  (Kernel.indep_bot_right m₁).symm

theorem condIndep_of_condIndep_of_le_left {m' m₁ m₂ m₃ : MeasurableSpace Ω}
    {mΩ : MeasurableSpace Ω} [StandardBorelSpace Ω]
    {hm' : m' ≤ mΩ} {μ : Measure Ω} [IsFiniteMeasure μ]
    (h_indep : CondIndep m' m₁ m₂ hm' μ) (h31 : m₃ ≤ m₁) :
    CondIndep m' m₃ m₂ hm' μ :=
  Kernel.indep_of_indep_of_le_left h_indep h31

theorem condIndep_of_condIndep_of_le_right {m' m₁ m₂ m₃ : MeasurableSpace Ω}
    {mΩ : MeasurableSpace Ω} [StandardBorelSpace Ω]
    {hm' : m' ≤ mΩ} {μ : Measure Ω} [IsFiniteMeasure μ]
    (h_indep : CondIndep m' m₁ m₂ hm' μ) (h32 : m₃ ≤ m₂) :
    CondIndep m' m₁ m₃ hm' μ :=
  Kernel.indep_of_indep_of_le_right h_indep h32

end CondIndep

/-! ### Deducing `CondIndep` from `iCondIndep` -/


section FromiCondIndepToCondIndep

variable {m' : MeasurableSpace Ω}
  {mΩ : MeasurableSpace Ω} [StandardBorelSpace Ω]
  {hm' : m' ≤ mΩ} {μ : Measure Ω} [IsFiniteMeasure μ]

theorem iCondIndepSets.condIndepSets {s : ι → Set (Set Ω)}
    (h_indep : iCondIndepSets m' hm' s μ) {i j : ι} (hij : i ≠ j) :
    CondIndepSets m' hm' (s i) (s j) μ :=
  Kernel.iIndepSets.indepSets h_indep hij

theorem iCondIndep.condIndep {m : ι → MeasurableSpace Ω}
    (h_indep : iCondIndep m' hm' m μ) {i j : ι} (hij : i ≠ j) :
      CondIndep m' (m i) (m j) hm' μ :=
  Kernel.iIndep.indep h_indep hij

theorem iCondIndepFun.condIndepFun {β : ι → Type*}
    {m : ∀ x, MeasurableSpace (β x)} {f : ∀ i, Ω → β i}
    (hf_Indep : iCondIndepFun m' hm' f μ) {i j : ι} (hij : i ≠ j) :
    CondIndepFun m' hm' (f i) (f j) μ :=
  Kernel.iIndepFun.indepFun hf_Indep hij

end FromiCondIndepToCondIndep

/-!
## π-system lemma

Conditional independence of measurable spaces is equivalent to conditional independence of
generating π-systems.
-/


section FromMeasurableSpacesToSetsOfSets

/-! ### Conditional independence of σ-algebras implies conditional independence of
  generating π-systems -/

variable {m' : MeasurableSpace Ω}
  {mΩ : MeasurableSpace Ω} [StandardBorelSpace Ω]
  {hm' : m' ≤ mΩ} {μ : Measure Ω} [IsFiniteMeasure μ]

theorem iCondIndep.iCondIndepSets {m : ι → MeasurableSpace Ω}
    {s : ι → Set (Set Ω)} (hms : ∀ n, m n = generateFrom (s n))
    (h_indep : iCondIndep m' hm' m μ) :
    iCondIndepSets m' hm' s μ :=
  Kernel.iIndep.iIndepSets hms h_indep

theorem CondIndep.condIndepSets {s1 s2 : Set (Set Ω)}
    (h_indep : CondIndep m' (generateFrom s1) (generateFrom s2) hm' μ) :
    CondIndepSets m' hm' s1 s2 μ :=
  Kernel.Indep.indepSets h_indep

end FromMeasurableSpacesToSetsOfSets

section FromPiSystemsToMeasurableSpaces

/-! ### Conditional independence of generating π-systems implies conditional independence of
  σ-algebras -/

variable {m' m₁ m₂ : MeasurableSpace Ω} {mΩ : MeasurableSpace Ω} [StandardBorelSpace Ω]
  {hm' : m' ≤ mΩ} {μ : Measure Ω} [IsFiniteMeasure μ]

theorem CondIndepSets.condIndep
    {p1 p2 : Set (Set Ω)} (h1 : m₁ ≤ mΩ) (h2 : m₂ ≤ mΩ)
    (hp1 : IsPiSystem p1) (hp2 : IsPiSystem p2)
    (hpm1 : m₁ = generateFrom p1) (hpm2 : m₂ = generateFrom p2)
    (hyp : CondIndepSets m' hm' p1 p2 μ) :
    CondIndep m' m₁ m₂ hm' μ :=
  Kernel.IndepSets.indep h1 h2 hp1 hp2 hpm1 hpm2 hyp

theorem CondIndepSets.condIndep'
    {p1 p2 : Set (Set Ω)} (hp1m : ∀ s ∈ p1, MeasurableSet s) (hp2m : ∀ s ∈ p2, MeasurableSet s)
    (hp1 : IsPiSystem p1) (hp2 : IsPiSystem p2) (hyp : CondIndepSets m' hm' p1 p2 μ) :
    CondIndep m' (generateFrom p1) (generateFrom p2) hm' μ :=
  Kernel.IndepSets.indep' hp1m hp2m hp1 hp2 hyp

theorem condIndepSets_piiUnionInter_of_disjoint {s : ι → Set (Set Ω)}
    {S T : Set ι} (h_indep : iCondIndepSets m' hm' s μ) (hST : Disjoint S T) :
    CondIndepSets m' hm' (piiUnionInter s S) (piiUnionInter s T) μ :=
  Kernel.indepSets_piiUnionInter_of_disjoint h_indep hST

theorem iCondIndepSet.condIndep_generateFrom_of_disjoint {s : ι → Set Ω}
    (hsm : ∀ n, MeasurableSet (s n)) (hs : iCondIndepSet m' hm' s μ) (S T : Set ι)
    (hST : Disjoint S T) :
    CondIndep m' (generateFrom { t | ∃ n ∈ S, s n = t })
      (generateFrom { t | ∃ k ∈ T, s k = t }) hm' μ :=
  Kernel.iIndepSet.indep_generateFrom_of_disjoint hsm hs S T hST

theorem condIndep_iSup_of_disjoint {m : ι → MeasurableSpace Ω}
    (h_le : ∀ i, m i ≤ mΩ) (h_indep : iCondIndep m' hm' m μ) {S T : Set ι} (hST : Disjoint S T) :
    CondIndep m' (⨆ i ∈ S, m i) (⨆ i ∈ T, m i) hm' μ :=
  Kernel.indep_iSup_of_disjoint h_le h_indep hST

theorem condIndep_iSup_of_directed_le {m : ι → MeasurableSpace Ω}
    (h_indep : ∀ i, CondIndep m' (m i) m₁ hm' μ)
    (h_le : ∀ i, m i ≤ mΩ) (h_le' : m₁ ≤ mΩ) (hm : Directed (· ≤ ·) m) :
    CondIndep m' (⨆ i, m i) m₁ hm' μ :=
  Kernel.indep_iSup_of_directed_le h_indep h_le h_le' hm

theorem iCondIndepSet.condIndep_generateFrom_lt [Preorder ι] {s : ι → Set Ω}
    (hsm : ∀ n, MeasurableSet (s n)) (hs : iCondIndepSet m' hm' s μ) (i : ι) :
    CondIndep m' (generateFrom {s i}) (generateFrom { t | ∃ j < i, s j = t }) hm' μ :=
  Kernel.iIndepSet.indep_generateFrom_lt hsm hs i

theorem iCondIndepSet.condIndep_generateFrom_le [Preorder ι] {s : ι → Set Ω}
    (hsm : ∀ n, MeasurableSet (s n)) (hs : iCondIndepSet m' hm' s μ) (i : ι) {k : ι} (hk : i < k) :
    CondIndep m' (generateFrom {s k}) (generateFrom { t | ∃ j ≤ i, s j = t }) hm' μ :=
  Kernel.iIndepSet.indep_generateFrom_le hsm hs i hk

theorem iCondIndepSet.condIndep_generateFrom_le_nat {s : ℕ → Set Ω}
    (hsm : ∀ n, MeasurableSet (s n)) (hs : iCondIndepSet m' hm' s μ) (n : ℕ) :
    CondIndep m' (generateFrom {s (n + 1)}) (generateFrom { t | ∃ k ≤ n, s k = t }) hm' μ :=
  Kernel.iIndepSet.indep_generateFrom_le_nat hsm hs n

theorem condIndep_iSup_of_monotone [SemilatticeSup ι] {m : ι → MeasurableSpace Ω}
    (h_indep : ∀ i, CondIndep m' (m i) m₁ hm' μ) (h_le : ∀ i, m i ≤ mΩ) (h_le' : m₁ ≤ mΩ)
    (hm : Monotone m) :
    CondIndep m' (⨆ i, m i) m₁ hm' μ :=
  Kernel.indep_iSup_of_monotone h_indep h_le h_le' hm

theorem condIndep_iSup_of_antitone [SemilatticeInf ι] {m : ι → MeasurableSpace Ω}
    (h_indep : ∀ i, CondIndep m' (m i) m₁ hm' μ) (h_le : ∀ i, m i ≤ mΩ) (h_le' : m₁ ≤ mΩ)
    (hm : Antitone m) :
    CondIndep m' (⨆ i, m i) m₁ hm' μ :=
  Kernel.indep_iSup_of_antitone h_indep h_le h_le' hm

theorem iCondIndepSets.piiUnionInter_of_not_mem {π : ι → Set (Set Ω)} {a : ι} {S : Finset ι}
    (hp_ind : iCondIndepSets m' hm' π μ) (haS : a ∉ S) :
    CondIndepSets m' hm' (piiUnionInter π S) (π a) μ :=
  Kernel.iIndepSets.piiUnionInter_of_not_mem hp_ind haS

/-- The σ-algebras generated by conditionally independent pi-systems are conditionally independent.
-/
theorem iCondIndepSets.iCondIndep (m : ι → MeasurableSpace Ω)
    (h_le : ∀ i, m i ≤ mΩ) (π : ι → Set (Set Ω)) (h_pi : ∀ n, IsPiSystem (π n))
    (h_generate : ∀ i, m i = generateFrom (π i)) (h_ind : iCondIndepSets m' hm' π μ) :
    iCondIndep m' hm' m μ :=
  Kernel.iIndepSets.iIndep m h_le π h_pi h_generate h_ind

end FromPiSystemsToMeasurableSpaces

section CondIndepSet

/-! ### Conditional independence of measurable sets

-/

variable {m' m₁ m₂ : MeasurableSpace Ω} {mΩ : MeasurableSpace Ω} [StandardBorelSpace Ω]
  {hm' : m' ≤ mΩ}
  {s t : Set Ω} (S T : Set (Set Ω))

theorem CondIndepSets.condIndepSet_of_mem (hs : s ∈ S) (ht : t ∈ T)
    (hs_meas : MeasurableSet s) (ht_meas : MeasurableSet t) (μ : Measure Ω) [IsFiniteMeasure μ]
    (h_indep : CondIndepSets m' hm' S T μ) :
    CondIndepSet m' hm' s t μ :=
  Kernel.IndepSets.indepSet_of_mem _ _ hs ht hs_meas ht_meas _ _ h_indep

theorem CondIndep.condIndepSet_of_measurableSet {μ : Measure Ω} [IsFiniteMeasure μ]
    (h_indep : CondIndep m' m₁ m₂ hm' μ) {s t : Set Ω} (hs : MeasurableSet[m₁] s)
    (ht : MeasurableSet[m₂] t) :
    CondIndepSet m' hm' s t μ :=
  Kernel.Indep.indepSet_of_measurableSet h_indep hs ht

theorem condIndep_iff_forall_condIndepSet (μ : Measure Ω) [IsFiniteMeasure μ] :
    CondIndep m' m₁ m₂ hm' μ ↔ ∀ s t, MeasurableSet[m₁] s → MeasurableSet[m₂] t
      → CondIndepSet m' hm' s t μ :=
  Kernel.indep_iff_forall_indepSet m₁ m₂ _ _

end CondIndepSet

section CondIndepFun

/-! ### Conditional independence of random variables

-/

variable {β β' : Type*} {m' : MeasurableSpace Ω}
  {mΩ : MeasurableSpace Ω} [StandardBorelSpace Ω]
  {hm' : m' ≤ mΩ} {μ : Measure Ω} [IsFiniteMeasure μ]
  {f : Ω → β} {g : Ω → β'}

theorem condIndepFun_iff_condExp_inter_preimage_eq_mul {mβ : MeasurableSpace β}
    {mβ' : MeasurableSpace β'} (hf : Measurable f) (hg : Measurable g) :
    CondIndepFun m' hm' f g μ ↔
      ∀ s t, MeasurableSet s → MeasurableSet t
        → (μ⟦f ⁻¹' s ∩ g ⁻¹' t | m'⟧) =ᵐ[μ] fun ω ↦ (μ⟦f ⁻¹' s | m'⟧) ω * (μ⟦g ⁻¹' t | m'⟧) ω := by
  rw [condIndepFun_iff _ _ _ _ hf hg]
  refine ⟨fun h s t hs ht ↦ ?_, fun h s t ↦ ?_⟩
  · exact h (f ⁻¹' s) (g ⁻¹' t) ⟨s, hs, rfl⟩ ⟨t, ht, rfl⟩
  · rintro ⟨s, hs, rfl⟩ ⟨t, ht, rfl⟩
    exact h s t hs ht

@[deprecated (since := "2025-01-21")]
alias condIndepFun_iff_condexp_inter_preimage_eq_mul :=
  condIndepFun_iff_condExp_inter_preimage_eq_mul

theorem iCondIndepFun_iff_condExp_inter_preimage_eq_mul {β : ι → Type*}
    (m : ∀ x, MeasurableSpace (β x)) (f : ∀ i, Ω → β i) (hf : ∀ i, Measurable (f i)) :
    iCondIndepFun m' hm' f μ ↔
      ∀ (S : Finset ι) {sets : ∀ i : ι, Set (β i)} (_H : ∀ i, i ∈ S → MeasurableSet[m i] (sets i)),
        (μ⟦⋂ i ∈ S, f i ⁻¹' sets i| m'⟧) =ᵐ[μ] ∏ i ∈ S, (μ⟦f i ⁻¹' sets i | m'⟧) := by
  rw [iCondIndepFun_iff]
  swap
  · exact hf
  refine ⟨fun h s sets h_sets ↦ ?_, fun h s sets h_sets ↦ ?_⟩
  · refine h s (g := fun i ↦ f i ⁻¹' (sets i)) (fun i hi ↦ ?_)
    exact ⟨sets i, h_sets i hi, rfl⟩
  · classical
    let g := fun i ↦ if hi : i ∈ s then (h_sets i hi).choose else Set.univ
    specialize h s (sets := g) (fun i hi ↦ ?_)
    · simp only [g, dif_pos hi]
      exact (h_sets i hi).choose_spec.1
    · have hg : ∀ i ∈ s, sets i = f i ⁻¹' g i := by
        intro i hi
        rw [(h_sets i hi).choose_spec.2.symm]
        simp only [g, dif_pos hi]
      convert h with i hi i hi <;> exact hg i hi

@[deprecated (since := "2025-01-21")]
alias iCondIndepFun_iff_condexp_inter_preimage_eq_mul :=
  iCondIndepFun_iff_condExp_inter_preimage_eq_mul

theorem condIndepFun_iff_condIndepSet_preimage {mβ : MeasurableSpace β} {mβ' : MeasurableSpace β'}
    (hf : Measurable f) (hg : Measurable g) :
    CondIndepFun m' hm' f g μ ↔
      ∀ s t, MeasurableSet s → MeasurableSet t → CondIndepSet m' hm' (f ⁻¹' s) (g ⁻¹' t) μ := by
  simp only [CondIndepFun, CondIndepSet, Kernel.indepFun_iff_indepSet_preimage hf hg]

@[symm]
nonrec theorem CondIndepFun.symm {_ : MeasurableSpace β} {f g : Ω → β}
    (hfg : CondIndepFun m' hm' f g μ) :
    CondIndepFun m' hm' g f μ :=
  hfg.symm

theorem CondIndepFun.comp {γ γ' : Type*} {_mβ : MeasurableSpace β} {_mβ' : MeasurableSpace β'}
    {_mγ : MeasurableSpace γ} {_mγ' : MeasurableSpace γ'} {φ : β → γ} {ψ : β' → γ'}
    (hfg : CondIndepFun m' hm' f g μ) (hφ : Measurable φ) (hψ : Measurable ψ) :
    CondIndepFun m' hm' (φ ∘ f) (ψ ∘ g) μ :=
  Kernel.IndepFun.comp hfg hφ hψ

theorem CondIndepFun.neg_right {_mβ : MeasurableSpace β} {_mβ' : MeasurableSpace β'} [Neg β']
    [MeasurableNeg β'] (hfg : CondIndepFun m' hm' f g μ)  :
    CondIndepFun m' hm' f (-g) μ := hfg.comp measurable_id measurable_neg

theorem CondIndepFun.neg_left {_mβ : MeasurableSpace β} {_mβ' : MeasurableSpace β'} [Neg β]
    [MeasurableNeg β] (hfg : CondIndepFun m' hm' f g μ) :
    CondIndepFun m' hm' (-f) g μ := hfg.comp measurable_neg measurable_id

section iCondIndepFun
variable {β : ι → Type*} {m : ∀ i, MeasurableSpace (β i)} {f : ∀ i, Ω → β i}

@[nontriviality]
lemma iCondIndepFun.of_subsingleton [Subsingleton ι] : iCondIndepFun m' hm' f μ :=
  Kernel.iIndepFun.of_subsingleton

/-- If `f` is a family of mutually conditionally independent random variables
(`iCondIndepFun m' hm' m f μ`) and `S, T` are two disjoint finite index sets, then the tuple formed
by `f i` for `i ∈ S` is conditionally independent of the tuple `(f i)_i` for `i ∈ T`. -/
theorem iCondIndepFun.condIndepFun_finset {β : ι → Type*}
    {m : ∀ i, MeasurableSpace (β i)} {f : ∀ i, Ω → β i} (S T : Finset ι) (hST : Disjoint S T)
    (hf_Indep : iCondIndepFun m' hm' f μ) (hf_meas : ∀ i, Measurable (f i)) :
    CondIndepFun m' hm' (fun a (i : S) => f i a) (fun a (i : T) => f i a) μ :=
  Kernel.iIndepFun.indepFun_finset S T hST hf_Indep hf_meas

theorem iCondIndepFun.condIndepFun_prodMk {β : ι → Type*} {m : ∀ i, MeasurableSpace (β i)}
<<<<<<< HEAD
    {f : ∀ i, Ω → β i} (hf_Indep : iCondIndepFun m' hm' m f μ) (hf_meas : ∀ i, Measurable (f i))
=======
    {f : ∀ i, Ω → β i} (hf_Indep : iCondIndepFun m' hm' f μ) (hf_meas : ∀ i, Measurable (f i))
>>>>>>> e9f30dfc
    (i j k : ι) (hik : i ≠ k) (hjk : j ≠ k) :
    CondIndepFun m' hm' (fun a => (f i a, f j a)) (f k) μ :=
  Kernel.iIndepFun.indepFun_prodMk hf_Indep hf_meas i j k hik hjk

@[deprecated (since := "2025-03-05")]
alias iCondIndepFun.condIndepFun_prod_mk := iCondIndepFun.condIndepFun_prodMk

open Finset in
<<<<<<< HEAD
lemma iCondIndepFun.condIndepFun_prodMk_prodMk (h_indep : iCondIndepFun m' hm' m f μ)
=======
lemma iCondIndepFun.condIndepFun_prodMk_prodMk (h_indep : iCondIndepFun m' hm' f μ)
>>>>>>> e9f30dfc
    (hf : ∀ i, Measurable (f i)) (i j k l : ι) (hik : i ≠ k) (hil : i ≠ l) (hjk : j ≠ k)
    (hjl : j ≠ l) : CondIndepFun m' hm' (fun a ↦ (f i a, f j a)) (fun a ↦ (f k a, f l a)) μ := by
  classical
  let g (i j : ι) (v : Π x : ({ i, j } : Finset ι), β x) : β i × β j :=
    ⟨v ⟨i, mem_insert_self _ _⟩, v ⟨j, mem_insert_of_mem <| mem_singleton_self _⟩⟩
  have hg (i j : ι) : Measurable (g i j) := by fun_prop
  exact (h_indep.indepFun_finset { i, j } { k, l } (by aesop) hf).comp (hg i j) (hg k l)

@[deprecated (since := "2025-03-05")]
alias iCondIndepFun.condIndepFun_prod_mk_prod_mk := iCondIndepFun.condIndepFun_prodMk_prodMk

end iCondIndepFun

section Mul
variable {m : MeasurableSpace β} [Mul β] [MeasurableMul₂ β] {f : ι → Ω → β}

@[to_additive]
lemma iCondIndepFun.indepFun_mul_left (hf_indep : iCondIndepFun m' hm' f μ)
    (hf_meas : ∀ i, Measurable (f i)) (i j k : ι) (hik : i ≠ k) (hjk : j ≠ k) :
    CondIndepFun m' hm' (f i * f j) (f k) μ :=
  Kernel.iIndepFun.indepFun_mul_left hf_indep hf_meas i j k hik hjk

@[to_additive]
lemma iCondIndepFun.indepFun_mul_right (hf_indep : iCondIndepFun m' hm' f μ)
    (hf_meas : ∀ i, Measurable (f i)) (i j k : ι) (hij : i ≠ j) (hik : i ≠ k) :
    CondIndepFun m' hm' (f i) (f j * f k) μ :=
  Kernel.iIndepFun.indepFun_mul_right hf_indep hf_meas i j k hij hik

@[to_additive]
lemma iCondIndepFun.indepFun_mul_mul (hf_indep : iCondIndepFun m' hm' f μ)
    (hf_meas : ∀ i, Measurable (f i))
    (i j k l : ι) (hik : i ≠ k) (hil : i ≠ l) (hjk : j ≠ k) (hjl : j ≠ l) :
    CondIndepFun m' hm' (f i * f j) (f k * f l) μ :=
  Kernel.iIndepFun.indepFun_mul_mul hf_indep hf_meas i j k l hik hil hjk hjl

end Mul

section Div
variable {m : MeasurableSpace β} [Div β] [MeasurableDiv₂ β] {f : ι → Ω → β}

@[to_additive]
lemma iCondIndepFun.indepFun_div_left (hf_indep : iCondIndepFun m' hm' f μ)
    (hf_meas : ∀ i, Measurable (f i)) (i j k : ι) (hik : i ≠ k) (hjk : j ≠ k) :
    CondIndepFun m' hm' (f i / f j) (f k) μ :=
  Kernel.iIndepFun.indepFun_div_left hf_indep hf_meas i j k hik hjk

@[to_additive]
lemma iCondIndepFun.indepFun_div_right (hf_indep : iCondIndepFun m' hm' f μ)
    (hf_meas : ∀ i, Measurable (f i)) (i j k : ι) (hij : i ≠ j) (hik : i ≠ k) :
    CondIndepFun m' hm' (f i) (f j / f k) μ :=
  Kernel.iIndepFun.indepFun_div_right hf_indep hf_meas i j k hij hik

@[to_additive]
lemma iCondIndepFun.indepFun_div_div (hf_indep : iCondIndepFun m' hm' f μ)
    (hf_meas : ∀ i, Measurable (f i))
    (i j k l : ι) (hik : i ≠ k) (hil : i ≠ l) (hjk : j ≠ k) (hjl : j ≠ l) :
    CondIndepFun m' hm' (f i / f j) (f k / f l) μ :=
  Kernel.iIndepFun.indepFun_div_div hf_indep hf_meas i j k l hik hil hjk hjl

end Div

section CommMonoid
variable {m : MeasurableSpace β} [CommMonoid β] [MeasurableMul₂ β] {f : ι → Ω → β}

@[to_additive]
theorem iCondIndepFun.condIndepFun_finset_prod_of_not_mem
    (hf_Indep : iCondIndepFun m' hm' f μ) (hf_meas : ∀ i, Measurable (f i))
    {s : Finset ι} {i : ι} (hi : i ∉ s) :
    CondIndepFun m' hm' (∏ j ∈ s, f j) (f i) μ :=
  Kernel.iIndepFun.indepFun_finset_prod_of_not_mem hf_Indep hf_meas hi

@[to_additive]
theorem iCondIndepFun.condIndepFun_prod_range_succ {f : ℕ → Ω → β}
    (hf_Indep : iCondIndepFun m' hm' f μ) (hf_meas : ∀ i, Measurable (f i)) (n : ℕ) :
    CondIndepFun m' hm' (∏ j ∈ Finset.range n, f j) (f n) μ :=
  Kernel.iIndepFun.indepFun_prod_range_succ hf_Indep hf_meas n

end CommMonoid

theorem iCondIndepSet.iCondIndepFun_indicator [Zero β] [One β] {m : MeasurableSpace β}
    {s : ι → Set Ω} (hs : iCondIndepSet m' hm' s μ) :
    iCondIndepFun m' hm' (fun n => (s n).indicator fun _ω => (1 : β)) μ :=
  Kernel.iIndepSet.iIndepFun_indicator hs

end CondIndepFun

end ProbabilityTheory<|MERGE_RESOLUTION|>--- conflicted
+++ resolved
@@ -720,11 +720,7 @@
   Kernel.iIndepFun.indepFun_finset S T hST hf_Indep hf_meas
 
 theorem iCondIndepFun.condIndepFun_prodMk {β : ι → Type*} {m : ∀ i, MeasurableSpace (β i)}
-<<<<<<< HEAD
-    {f : ∀ i, Ω → β i} (hf_Indep : iCondIndepFun m' hm' m f μ) (hf_meas : ∀ i, Measurable (f i))
-=======
     {f : ∀ i, Ω → β i} (hf_Indep : iCondIndepFun m' hm' f μ) (hf_meas : ∀ i, Measurable (f i))
->>>>>>> e9f30dfc
     (i j k : ι) (hik : i ≠ k) (hjk : j ≠ k) :
     CondIndepFun m' hm' (fun a => (f i a, f j a)) (f k) μ :=
   Kernel.iIndepFun.indepFun_prodMk hf_Indep hf_meas i j k hik hjk
@@ -733,11 +729,7 @@
 alias iCondIndepFun.condIndepFun_prod_mk := iCondIndepFun.condIndepFun_prodMk
 
 open Finset in
-<<<<<<< HEAD
-lemma iCondIndepFun.condIndepFun_prodMk_prodMk (h_indep : iCondIndepFun m' hm' m f μ)
-=======
 lemma iCondIndepFun.condIndepFun_prodMk_prodMk (h_indep : iCondIndepFun m' hm' f μ)
->>>>>>> e9f30dfc
     (hf : ∀ i, Measurable (f i)) (i j k l : ι) (hik : i ≠ k) (hil : i ≠ l) (hjk : j ≠ k)
     (hjl : j ≠ l) : CondIndepFun m' hm' (fun a ↦ (f i a, f j a)) (fun a ↦ (f k a, f l a)) μ := by
   classical
