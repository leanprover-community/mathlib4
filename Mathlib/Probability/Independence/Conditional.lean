--- conflicted
+++ resolved
@@ -790,8 +790,6 @@
     rfl
   · rw [Measure.compProd_eq_comp_prod]
 
-<<<<<<< HEAD
-=======
 /-- Two random variables `f, g` are conditionally independent given a third `k` iff the
 joint distribution of `k, f, g` factors into a product of their conditional distributions
 given `k`. -/
@@ -889,7 +887,6 @@
   rw [h1, h2]
   exact ⟨fun h ↦ by rw [h], fun h ↦ by rw [h1_symm, h1, h2_symm, h2, h]⟩
 
->>>>>>> e4e0a375
 section iCondIndepFun
 variable {β : ι → Type*} {m : ∀ i, MeasurableSpace (β i)} {f : ∀ i, Ω → β i}
 
