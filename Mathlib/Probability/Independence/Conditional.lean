/-
Copyright (c) 2023 Rémy Degenne. All rights reserved.
Released under Apache 2.0 license as described in the file LICENSE.
Authors: Rémy Degenne
-/
import Mathlib.Probability.Independence.Kernel
import Mathlib.Probability.Kernel.Composition.MeasureComp
import Mathlib.Probability.Kernel.Composition.Lemmas
import Mathlib.Probability.Kernel.CompProdEqIff
import Mathlib.Probability.Kernel.Condexp

/-!
# Conditional Independence

We define conditional independence of sets/σ-algebras/functions with respect to a σ-algebra.

Two σ-algebras `m₁` and `m₂` are conditionally independent given a third σ-algebra `m'` if for all
`m₁`-measurable sets `t₁` and `m₂`-measurable sets `t₂`,
`μ⟦t₁ ∩ t₂ | m'⟧ =ᵐ[μ] μ⟦t₁ | m'⟧ * μ⟦t₂ | m'⟧`.

On standard Borel spaces, the conditional expectation with respect to `m'` defines a kernel
`ProbabilityTheory.condExpKernel`, and the definition above is equivalent to
`∀ᵐ ω ∂μ, condExpKernel μ m' ω (t₁ ∩ t₂) = condExpKernel μ m' ω t₁ * condExpKernel μ m' ω t₂`.
We use this property as the definition of conditional independence.

## Main definitions

We provide four definitions of conditional independence:
* `iCondIndepSets`: conditional independence of a family of sets of sets `pi : ι → Set (Set Ω)`.
  This is meant to be used with π-systems.
* `iCondIndep`: conditional independence of a family of measurable space structures
  `m : ι → MeasurableSpace Ω`,
* `iCondIndepSet`: conditional independence of a family of sets `s : ι → Set Ω`,
* `iCondIndepFun`: conditional independence of a family of functions. For measurable spaces
  `m : Π (i : ι), MeasurableSpace (β i)`, we consider functions `f : Π (i : ι), Ω → β i`.

Additionally, we provide four corresponding statements for two measurable space structures (resp.
sets of sets, sets, functions) instead of a family. These properties are denoted by the same names
as for a family, but without the starting `i`, for example `CondIndepFun` is the version of
`iCondIndepFun` for two functions.

## Main statements

* `ProbabilityTheory.iCondIndepSets.iCondIndep`: if π-systems are conditionally independent as sets
  of sets, then the measurable space structures they generate are conditionally independent.
* `ProbabilityTheory.condIndepSets.condIndep`: variant with two π-systems.

## Implementation notes

The definitions of conditional independence in this file are a particular case of independence with
respect to a kernel and a measure, as defined in the file `Probability/Independence/Kernel.lean`.
The kernel used is `ProbabilityTheory.condExpKernel`.

-/

open MeasureTheory MeasurableSpace

open scoped MeasureTheory ENNReal

namespace ProbabilityTheory

variable {Ω ι : Type*}

section Definitions

section

variable (m' : MeasurableSpace Ω) {mΩ : MeasurableSpace Ω} [StandardBorelSpace Ω] (hm' : m' ≤ mΩ)

/-- A family of sets of sets `π : ι → Set (Set Ω)` is conditionally independent given `m'` with
respect to a measure `μ` if for any finite set of indices `s = {i_1, ..., i_n}`, for any sets
`f i_1 ∈ π i_1, ..., f i_n ∈ π i_n`, then `μ⟦⋂ i in s, f i | m'⟧ =ᵐ[μ] ∏ i ∈ s, μ⟦f i | m'⟧`.
See `ProbabilityTheory.iCondIndepSets_iff`.
It will be used for families of pi_systems. -/
def iCondIndepSets (π : ι → Set (Set Ω)) (μ : Measure Ω := by volume_tac) [IsFiniteMeasure μ] :
    Prop :=
  Kernel.iIndepSets π (condExpKernel μ m') (μ.trim hm')

/-- Two sets of sets `s₁, s₂` are conditionally independent given `m'` with respect to a measure
`μ` if for any sets `t₁ ∈ s₁, t₂ ∈ s₂`, then `μ⟦t₁ ∩ t₂ | m'⟧ =ᵐ[μ] μ⟦t₁ | m'⟧ * μ⟦t₂ | m'⟧`.
See `ProbabilityTheory.condIndepSets_iff`. -/
def CondIndepSets (s1 s2 : Set (Set Ω)) (μ : Measure Ω := by volume_tac) [IsFiniteMeasure μ] :
    Prop :=
  Kernel.IndepSets s1 s2 (condExpKernel μ m') (μ.trim hm')

/-- A family of measurable space structures (i.e. of σ-algebras) is conditionally independent given
`m'` with respect to a measure `μ` (typically defined on a finer σ-algebra) if the family of sets of
measurable sets they define is independent. `m : ι → MeasurableSpace Ω` is conditionally independent
given `m'` with respect to measure `μ` if for any finite set of indices `s = {i_1, ..., i_n}`, for
any sets `f i_1 ∈ m i_1, ..., f i_n ∈ m i_n`, then
`μ⟦⋂ i in s, f i | m'⟧ =ᵐ[μ] ∏ i ∈ s, μ⟦f i | m'⟧ `.
See `ProbabilityTheory.iCondIndep_iff`. -/
def iCondIndep (m : ι → MeasurableSpace Ω)
    (μ : @Measure Ω mΩ := by volume_tac) [IsFiniteMeasure μ] : Prop :=
  Kernel.iIndep m (condExpKernel (mΩ := mΩ) μ m') (μ.trim hm')

end

/-- Two measurable space structures (or σ-algebras) `m₁, m₂` are conditionally independent given
`m'` with respect to a measure `μ` (defined on a third σ-algebra) if for any sets
`t₁ ∈ m₁, t₂ ∈ m₂`, `μ⟦t₁ ∩ t₂ | m'⟧ =ᵐ[μ] μ⟦t₁ | m'⟧ * μ⟦t₂ | m'⟧`.
See `ProbabilityTheory.condIndep_iff`. -/
def CondIndep (m' m₁ m₂ : MeasurableSpace Ω)
    {mΩ : MeasurableSpace Ω} [StandardBorelSpace Ω]
    (hm' : m' ≤ mΩ) (μ : Measure Ω := by volume_tac) [IsFiniteMeasure μ] : Prop :=
  Kernel.Indep m₁ m₂ (condExpKernel μ m') (μ.trim hm')

section

variable (m' : MeasurableSpace Ω) {mΩ : MeasurableSpace Ω} [StandardBorelSpace Ω]
  (hm' : m' ≤ mΩ)

/-- A family of sets is conditionally independent if the family of measurable space structures they
generate is conditionally independent. For a set `s`, the generated measurable space has measurable
sets `∅, s, sᶜ, univ`.
See `ProbabilityTheory.iCondIndepSet_iff`. -/
def iCondIndepSet (s : ι → Set Ω) (μ : Measure Ω := by volume_tac) [IsFiniteMeasure μ] : Prop :=
  Kernel.iIndepSet s (condExpKernel μ m') (μ.trim hm')

/-- Two sets are conditionally independent if the two measurable space structures they generate are
conditionally independent. For a set `s`, the generated measurable space structure has measurable
sets `∅, s, sᶜ, univ`.
See `ProbabilityTheory.condIndepSet_iff`. -/
def CondIndepSet (s t : Set Ω) (μ : Measure Ω := by volume_tac) [IsFiniteMeasure μ] : Prop :=
  Kernel.IndepSet s t (condExpKernel μ m') (μ.trim hm')

/-- A family of functions defined on the same space `Ω` and taking values in possibly different
spaces, each with a measurable space structure, is conditionally independent if the family of
measurable space structures they generate on `Ω` is conditionally independent. For a function `g`
with codomain having measurable space structure `m`, the generated measurable space structure is
`m.comap g`.
See `ProbabilityTheory.iCondIndepFun_iff`. -/
def iCondIndepFun {β : ι → Type*} [m : ∀ x : ι, MeasurableSpace (β x)]
    (f : ∀ x : ι, Ω → β x) (μ : Measure Ω := by volume_tac) [IsFiniteMeasure μ] : Prop :=
  Kernel.iIndepFun f (condExpKernel μ m') (μ.trim hm')

/-- Two functions are conditionally independent if the two measurable space structures they generate
are conditionally independent. For a function `f` with codomain having measurable space structure
`m`, the generated measurable space structure is `m.comap f`.
See `ProbabilityTheory.condIndepFun_iff`. -/
def CondIndepFun {β γ : Type*} [MeasurableSpace β] [MeasurableSpace γ]
    (f : Ω → β) (g : Ω → γ) (μ : Measure Ω := by volume_tac) [IsFiniteMeasure μ] : Prop :=
  Kernel.IndepFun f g (condExpKernel μ m') (μ.trim hm')

end

end Definitions

section DefinitionLemmas

section
variable (m' : MeasurableSpace Ω) {mΩ : MeasurableSpace Ω} [StandardBorelSpace Ω] (hm' : m' ≤ mΩ)

lemma iCondIndepSets_iff (π : ι → Set (Set Ω)) (hπ : ∀ i s (_hs : s ∈ π i), MeasurableSet s)
    (μ : Measure Ω) [IsFiniteMeasure μ] :
    iCondIndepSets m' hm' π μ ↔ ∀ (s : Finset ι) {f : ι → Set Ω} (_H : ∀ i, i ∈ s → f i ∈ π i),
      μ⟦⋂ i ∈ s, f i | m'⟧ =ᵐ[μ] ∏ i ∈ s, (μ⟦f i | m'⟧) := by
  simp only [iCondIndepSets, Kernel.iIndepSets]
  have h_eq' : ∀ (s : Finset ι) (f : ι → Set Ω) (_H : ∀ i, i ∈ s → f i ∈ π i) i (_hi : i ∈ s),
      (fun ω ↦ ENNReal.toReal (condExpKernel μ m' ω (f i))) =ᵐ[μ] μ⟦f i | m'⟧ :=
    fun s f H i hi ↦ condExpKernel_ae_eq_condExp hm' (hπ i (f i) (H i hi))
  have h_eq : ∀ (s : Finset ι) (f : ι → Set Ω) (_H : ∀ i, i ∈ s → f i ∈ π i), ∀ᵐ ω ∂μ,
      ∀ i ∈ s, ENNReal.toReal (condExpKernel μ m' ω (f i)) = (μ⟦f i | m'⟧) ω := by
    intro s f H
    simp_rw [← Finset.mem_coe]
    rw [ae_ball_iff (Finset.countable_toSet s)]
    exact h_eq' s f H
  have h_inter_eq : ∀ (s : Finset ι) (f : ι → Set Ω) (_H : ∀ i, i ∈ s → f i ∈ π i),
      (fun ω ↦ ENNReal.toReal (condExpKernel μ m' ω (⋂ i ∈ s, f i)))
        =ᵐ[μ] μ⟦⋂ i ∈ s, f i | m'⟧ := by
    refine fun s f H ↦ condExpKernel_ae_eq_condExp hm' ?_
    exact MeasurableSet.biInter (Finset.countable_toSet _) (fun i hi ↦ hπ i _ (H i hi))
  refine ⟨fun h s f hf ↦ ?_, fun h s f hf ↦ ?_⟩ <;> specialize h s hf
  · have h' := ae_eq_of_ae_eq_trim h
    filter_upwards [h_eq s f hf, h_inter_eq s f hf, h'] with ω h_eq h_inter_eq h'
    rw [← h_inter_eq, h', ENNReal.toReal_prod, Finset.prod_apply]
    exact Finset.prod_congr rfl h_eq
  · refine ((stronglyMeasurable_condExpKernel ?_).ae_eq_trim_iff hm' ?_).mpr ?_
    · exact .biInter (Finset.countable_toSet _) (fun i hi ↦ hπ i _ (hf i hi))
    · refine Measurable.stronglyMeasurable ?_
      exact Finset.measurable_fun_prod s (fun i hi ↦ measurable_condExpKernel (hπ i _ (hf i hi)))
    filter_upwards [h_eq s f hf, h_inter_eq s f hf, h] with ω h_eq h_inter_eq h
    have h_ne_top : condExpKernel μ m' ω (⋂ i ∈ s, f i) ≠ ∞ :=
      (measure_ne_top (condExpKernel μ m' ω) _)
    have : (∏ i ∈ s, condExpKernel μ m' ω (f i)) ≠ ∞ :=
      ENNReal.prod_ne_top fun _ _ ↦ measure_ne_top (condExpKernel μ m' ω) _
    rw [← ENNReal.ofReal_toReal h_ne_top, h_inter_eq, h, Finset.prod_apply,
      ← ENNReal.ofReal_toReal this, ENNReal.toReal_prod]
    congr 1
    exact Finset.prod_congr rfl (fun i hi ↦ (h_eq i hi).symm)

lemma condIndepSets_iff (s1 s2 : Set (Set Ω)) (hs1 : ∀ s ∈ s1, MeasurableSet s)
    (hs2 : ∀ s ∈ s2, MeasurableSet s) (μ : Measure Ω) [IsFiniteMeasure μ] :
    CondIndepSets m' hm' s1 s2 μ ↔ ∀ (t1 t2 : Set Ω) (_ : t1 ∈ s1) (_ : t2 ∈ s2),
      (μ⟦t1 ∩ t2 | m'⟧) =ᵐ[μ] (μ⟦t1 | m'⟧) * (μ⟦t2 | m'⟧) := by
  simp only [CondIndepSets, Kernel.IndepSets]
  have hs1_eq : ∀ s ∈ s1, (fun ω ↦ ENNReal.toReal (condExpKernel μ m' ω s)) =ᵐ[μ] μ⟦s | m'⟧ :=
    fun s hs ↦ condExpKernel_ae_eq_condExp hm' (hs1 s hs)
  have hs2_eq : ∀ s ∈ s2, (fun ω ↦ ENNReal.toReal (condExpKernel μ m' ω s)) =ᵐ[μ] μ⟦s | m'⟧ :=
    fun s hs ↦ condExpKernel_ae_eq_condExp hm' (hs2 s hs)
  have hs12_eq : ∀ s ∈ s1, ∀ t ∈ s2, (fun ω ↦ ENNReal.toReal (condExpKernel μ m' ω (s ∩ t)))
      =ᵐ[μ] μ⟦s ∩ t | m'⟧ :=
    fun s hs t ht ↦ condExpKernel_ae_eq_condExp hm' ((hs1 s hs).inter ((hs2 t ht)))
  refine ⟨fun h s t hs ht ↦ ?_, fun h s t hs ht ↦ ?_⟩ <;> specialize h s t hs ht
  · have h' := ae_eq_of_ae_eq_trim h
    filter_upwards [hs1_eq s hs, hs2_eq t ht, hs12_eq s hs t ht, h'] with ω hs_eq ht_eq hst_eq h'
    rw [← hst_eq, Pi.mul_apply, ← hs_eq, ← ht_eq, h', ENNReal.toReal_mul]
  · refine ((stronglyMeasurable_condExpKernel ((hs1 s hs).inter (hs2 t ht))).ae_eq_trim_iff hm'
      ((measurable_condExpKernel (hs1 s hs)).mul
        (measurable_condExpKernel (hs2 t ht))).stronglyMeasurable).mpr ?_
    filter_upwards [hs1_eq s hs, hs2_eq t ht, hs12_eq s hs t ht, h] with ω hs_eq ht_eq hst_eq h
    have h_ne_top : condExpKernel μ m' ω (s ∩ t) ≠ ∞ := measure_ne_top (condExpKernel μ m' ω) _
    rw [← ENNReal.ofReal_toReal h_ne_top, hst_eq, h, Pi.mul_apply, ← hs_eq, ← ht_eq,
      ← ENNReal.toReal_mul, ENNReal.ofReal_toReal]
    exact ENNReal.mul_ne_top (measure_ne_top (condExpKernel μ m' ω) s)
      (measure_ne_top (condExpKernel μ m' ω) t)

lemma iCondIndepSets_singleton_iff (s : ι → Set Ω) (hπ : ∀ i, MeasurableSet (s i))
    (μ : Measure Ω) [IsFiniteMeasure μ] :
    iCondIndepSets m' hm' (fun i ↦ {s i}) μ ↔ ∀ S : Finset ι,
      μ⟦⋂ i ∈ S, s i | m'⟧ =ᵐ[μ] ∏ i ∈ S, (μ⟦s i | m'⟧) := by
  rw [iCondIndepSets_iff]
  · simp only [Set.mem_singleton_iff]
    refine ⟨fun h S ↦ h S (fun i _ ↦ rfl), fun h S f hf ↦ ?_⟩
    filter_upwards [h S] with a ha
    refine Eq.trans ?_ (ha.trans ?_)
    · grind
    · simp_rw [Finset.prod_apply]
      refine Finset.prod_congr rfl (fun i hi ↦ ?_)
      rw [hf i hi]
  · simpa only [Set.mem_singleton_iff, forall_eq]

theorem condIndepSets_singleton_iff {μ : Measure Ω} [IsFiniteMeasure μ]
    {s t : Set Ω} (hs : MeasurableSet s) (ht : MeasurableSet t) :
    CondIndepSets m' hm' {s} {t} μ ↔ (μ⟦s ∩ t | m'⟧) =ᵐ[μ] (μ⟦s | m'⟧) * (μ⟦t | m'⟧) := by
  rw [condIndepSets_iff _ _ _ _ ?_ ?_]
  · simp only [Set.mem_singleton_iff, forall_eq_apply_imp_iff, forall_eq]
  · intro s' hs'
    rw [Set.mem_singleton_iff] at hs'
    rwa [hs']
  · intro s' hs'
    rw [Set.mem_singleton_iff] at hs'
    rwa [hs']

lemma iCondIndep_iff_iCondIndepSets (m : ι → MeasurableSpace Ω)
    (μ : @Measure Ω mΩ) [IsFiniteMeasure μ] :
    iCondIndep m' hm' m μ ↔ iCondIndepSets m' hm' (fun x ↦ {s | MeasurableSet[m x] s}) μ := by
  simp only [iCondIndep, iCondIndepSets, Kernel.iIndep]

lemma iCondIndep_iff (m : ι → MeasurableSpace Ω) (hm : ∀ i, m i ≤ mΩ)
    (μ : @Measure Ω mΩ) [IsFiniteMeasure μ] :
    iCondIndep m' hm' m μ
      ↔ ∀ (s : Finset ι) {f : ι → Set Ω} (_H : ∀ i, i ∈ s → MeasurableSet[m i] (f i)),
      μ⟦⋂ i ∈ s, f i | m'⟧ =ᵐ[μ] ∏ i ∈ s, (μ⟦f i | m'⟧) := by
  rw [iCondIndep_iff_iCondIndepSets, iCondIndepSets_iff]
  · rfl
  · exact hm

end

section CondIndep

lemma condIndep_iff_condIndepSets (m' m₁ m₂ : MeasurableSpace Ω) {mΩ : MeasurableSpace Ω}
    [StandardBorelSpace Ω] (hm' : m' ≤ mΩ) (μ : Measure Ω) [IsFiniteMeasure μ] :
    CondIndep m' m₁ m₂ hm' μ
      ↔ CondIndepSets m' hm' {s | MeasurableSet[m₁] s} {s | MeasurableSet[m₂] s} μ := by
  simp only [CondIndep, CondIndepSets, Kernel.Indep]

lemma condIndep_iff (m' m₁ m₂ : MeasurableSpace Ω)
    {mΩ : MeasurableSpace Ω} [StandardBorelSpace Ω]
    (hm' : m' ≤ mΩ) (hm₁ : m₁ ≤ mΩ) (hm₂ : m₂ ≤ mΩ) (μ : Measure Ω) [IsFiniteMeasure μ] :
    CondIndep m' m₁ m₂ hm' μ
      ↔ ∀ t1 t2, MeasurableSet[m₁] t1 → MeasurableSet[m₂] t2
        → (μ⟦t1 ∩ t2 | m'⟧) =ᵐ[μ] (μ⟦t1 | m'⟧) * (μ⟦t2 | m'⟧) := by
  rw [condIndep_iff_condIndepSets, condIndepSets_iff]
  · rfl
  · exact hm₁
  · exact hm₂

end CondIndep

variable (m' : MeasurableSpace Ω) {mΩ : MeasurableSpace Ω} [StandardBorelSpace Ω]
  (hm' : m' ≤ mΩ)

lemma iCondIndepSet_iff_iCondIndep (s : ι → Set Ω) (μ : Measure Ω) [IsFiniteMeasure μ] :
    iCondIndepSet m' hm' s μ ↔ iCondIndep m' hm' (fun i ↦ generateFrom {s i}) μ := by
  simp only [iCondIndepSet, iCondIndep, Kernel.iIndepSet]

theorem iCondIndepSet_iff_iCondIndepSets_singleton (s : ι → Set Ω) (hs : ∀ i, MeasurableSet (s i))
    (μ : Measure Ω) [IsFiniteMeasure μ] :
    iCondIndepSet m' hm' s μ ↔ iCondIndepSets m' hm' (fun i ↦ {s i}) μ :=
  Kernel.iIndepSet_iff_iIndepSets_singleton hs

lemma iCondIndepSet_iff (s : ι → Set Ω) (hs : ∀ i, MeasurableSet (s i))
    (μ : Measure Ω) [IsFiniteMeasure μ] :
    iCondIndepSet m' hm' s μ ↔
      ∀ S : Finset ι, μ⟦⋂ i ∈ S, s i | m'⟧ =ᵐ[μ] ∏ i ∈ S, μ⟦s i | m'⟧ := by
  rw [iCondIndepSet_iff_iCondIndepSets_singleton _ _ _ hs, iCondIndepSets_singleton_iff _ _ _ hs]

lemma condIndepSet_iff_condIndep (s t : Set Ω) (μ : Measure Ω) [IsFiniteMeasure μ] :
    CondIndepSet m' hm' s t μ ↔ CondIndep m' (generateFrom {s}) (generateFrom {t}) hm' μ := by
  simp only [CondIndepSet, CondIndep, Kernel.IndepSet]

theorem condIndepSet_iff_condIndepSets_singleton {s t : Set Ω} (hs_meas : MeasurableSet s)
    (ht_meas : MeasurableSet t) (μ : Measure Ω) [IsFiniteMeasure μ] :
    CondIndepSet m' hm' s t μ ↔ CondIndepSets m' hm' {s} {t} μ :=
  Kernel.indepSet_iff_indepSets_singleton hs_meas ht_meas _ _

lemma condIndepSet_iff (s t : Set Ω) (hs : MeasurableSet s) (ht : MeasurableSet t)
    (μ : Measure Ω) [IsFiniteMeasure μ] :
    CondIndepSet m' hm' s t μ ↔ (μ⟦s ∩ t | m'⟧) =ᵐ[μ] (μ⟦s | m'⟧) * (μ⟦t | m'⟧) := by
  rw [condIndepSet_iff_condIndepSets_singleton _ _ hs ht μ, condIndepSets_singleton_iff _ _ hs ht]

lemma iCondIndepFun_iff_iCondIndep {β : ι → Type*}
    (m : ∀ x : ι, MeasurableSpace (β x)) (f : ∀ x : ι, Ω → β x)
    (μ : Measure Ω) [IsFiniteMeasure μ] :
    iCondIndepFun m' hm' f μ
      ↔ iCondIndep m' hm' (fun x ↦ MeasurableSpace.comap (f x) (m x)) μ := by
  simp only [iCondIndepFun, iCondIndep, Kernel.iIndepFun]

lemma iCondIndepFun_iff {β : ι → Type*}
    (m : ∀ x : ι, MeasurableSpace (β x)) (f : ∀ x : ι, Ω → β x) (hf : ∀ i, Measurable (f i))
    (μ : Measure Ω) [IsFiniteMeasure μ] :
    iCondIndepFun m' hm' f μ
      ↔ ∀ (s : Finset ι) {g : ι → Set Ω} (_H : ∀ i, i ∈ s → MeasurableSet[(m i).comap (f i)] (g i)),
      μ⟦⋂ i ∈ s, g i | m'⟧ =ᵐ[μ] ∏ i ∈ s, (μ⟦g i | m'⟧) := by
  simp only [iCondIndepFun_iff_iCondIndep]
  rw [iCondIndep_iff]
  exact fun i ↦ (hf i).comap_le

lemma condIndepFun_iff_condIndep {β γ : Type*} [mβ : MeasurableSpace β]
    [mγ : MeasurableSpace γ] (f : Ω → β) (g : Ω → γ) (μ : Measure Ω) [IsFiniteMeasure μ] :
    CondIndepFun m' hm' f g μ
      ↔ CondIndep m' (MeasurableSpace.comap f mβ) (MeasurableSpace.comap g mγ) hm' μ := by
  simp only [CondIndepFun, CondIndep, Kernel.IndepFun]

lemma condIndepFun_iff {β γ : Type*} [mβ : MeasurableSpace β] [mγ : MeasurableSpace γ]
    (f : Ω → β) (g : Ω → γ) (hf : Measurable f) (hg : Measurable g)
    (μ : Measure Ω) [IsFiniteMeasure μ] :
    CondIndepFun m' hm' f g μ ↔ ∀ t1 t2, MeasurableSet[MeasurableSpace.comap f mβ] t1
      → MeasurableSet[MeasurableSpace.comap g mγ] t2
        → (μ⟦t1 ∩ t2 | m'⟧) =ᵐ[μ] (μ⟦t1 | m'⟧) * (μ⟦t2 | m'⟧) := by
  rw [condIndepFun_iff_condIndep, condIndep_iff _ _ _ _ hf.comap_le hg.comap_le]

end DefinitionLemmas

section CondIndepSets

variable {m' : MeasurableSpace Ω} {mΩ : MeasurableSpace Ω} [StandardBorelSpace Ω]
  {hm' : m' ≤ mΩ} {μ : Measure Ω} [IsFiniteMeasure μ]

@[symm]
theorem CondIndepSets.symm {s₁ s₂ : Set (Set Ω)}
    (h : CondIndepSets m' hm' s₁ s₂ μ) : CondIndepSets m' hm' s₂ s₁ μ :=
  Kernel.IndepSets.symm h

theorem condIndepSets_of_condIndepSets_of_le_left {s₁ s₂ s₃ : Set (Set Ω)}
    (h_indep : CondIndepSets m' hm' s₁ s₂ μ) (h31 : s₃ ⊆ s₁) :
    CondIndepSets m' hm' s₃ s₂ μ :=
  Kernel.indepSets_of_indepSets_of_le_left h_indep h31

theorem condIndepSets_of_condIndepSets_of_le_right {s₁ s₂ s₃ : Set (Set Ω)}
    (h_indep : CondIndepSets m' hm' s₁ s₂ μ) (h32 : s₃ ⊆ s₂) :
    CondIndepSets m' hm' s₁ s₃ μ :=
  Kernel.indepSets_of_indepSets_of_le_right h_indep h32

theorem CondIndepSets.union {s₁ s₂ s' : Set (Set Ω)}
    (h₁ : CondIndepSets m' hm' s₁ s' μ) (h₂ : CondIndepSets m' hm' s₂ s' μ) :
    CondIndepSets m' hm' (s₁ ∪ s₂) s' μ :=
  Kernel.IndepSets.union h₁ h₂

@[simp]
theorem CondIndepSets.union_iff {s₁ s₂ s' : Set (Set Ω)} :
    CondIndepSets m' hm' (s₁ ∪ s₂) s' μ
      ↔ CondIndepSets m' hm' s₁ s' μ ∧ CondIndepSets m' hm' s₂ s' μ :=
  Kernel.IndepSets.union_iff

theorem CondIndepSets.iUnion {s : ι → Set (Set Ω)} {s' : Set (Set Ω)}
    (hyp : ∀ n, CondIndepSets m' hm' (s n) s' μ) :
    CondIndepSets m' hm' (⋃ n, s n) s' μ :=
  Kernel.IndepSets.iUnion hyp

theorem CondIndepSets.bUnion {s : ι → Set (Set Ω)} {s' : Set (Set Ω)}
    {u : Set ι} (hyp : ∀ n ∈ u, CondIndepSets m' hm' (s n) s' μ) :
    CondIndepSets m' hm' (⋃ n ∈ u, s n) s' μ :=
  Kernel.IndepSets.bUnion hyp

theorem CondIndepSets.inter {s₁ s' : Set (Set Ω)} (s₂ : Set (Set Ω))
    (h₁ : CondIndepSets m' hm' s₁ s' μ) :
    CondIndepSets m' hm' (s₁ ∩ s₂) s' μ :=
  Kernel.IndepSets.inter s₂ h₁

theorem CondIndepSets.iInter {s : ι → Set (Set Ω)} {s' : Set (Set Ω)}
    (h : ∃ n, CondIndepSets m' hm' (s n) s' μ) :
    CondIndepSets m' hm' (⋂ n, s n) s' μ :=
  Kernel.IndepSets.iInter h

theorem CondIndepSets.bInter {s : ι → Set (Set Ω)} {s' : Set (Set Ω)}
    {u : Set ι} (h : ∃ n ∈ u, CondIndepSets m' hm' (s n) s' μ) :
    CondIndepSets m' hm' (⋂ n ∈ u, s n) s' μ :=
  Kernel.IndepSets.bInter h

end CondIndepSets

section CondIndepSet

variable {m' : MeasurableSpace Ω} {mΩ : MeasurableSpace Ω} [StandardBorelSpace Ω]
  {hm' : m' ≤ mΩ} {μ : Measure Ω} [IsFiniteMeasure μ]

theorem condIndepSet_empty_right (s : Set Ω) : CondIndepSet m' hm' s ∅ μ :=
  Kernel.indepSet_empty_right s

theorem condIndepSet_empty_left (s : Set Ω) : CondIndepSet m' hm' ∅ s μ :=
  Kernel.indepSet_empty_left s

end CondIndepSet

section CondIndep

@[symm]
theorem CondIndep.symm {m' m₁ m₂ : MeasurableSpace Ω} {mΩ : MeasurableSpace Ω}
    [StandardBorelSpace Ω] {hm' : m' ≤ mΩ} {μ : Measure Ω} [IsFiniteMeasure μ]
    (h : CondIndep m' m₁ m₂ hm' μ) :
    CondIndep m' m₂ m₁ hm' μ :=
  CondIndepSets.symm h

theorem condIndep_bot_right (m₁ : MeasurableSpace Ω) {m' : MeasurableSpace Ω}
    {mΩ : MeasurableSpace Ω} [StandardBorelSpace Ω]
    {hm' : m' ≤ mΩ} {μ : Measure Ω} [IsFiniteMeasure μ] :
    CondIndep m' m₁ ⊥ hm' μ :=
  Kernel.indep_bot_right m₁

theorem condIndep_bot_left (m₁ : MeasurableSpace Ω) {m' : MeasurableSpace Ω}
    {mΩ : MeasurableSpace Ω} [StandardBorelSpace Ω]
    {hm' : m' ≤ mΩ} {μ : Measure Ω} [IsFiniteMeasure μ] :
    CondIndep m' ⊥ m₁ hm' μ :=
  (Kernel.indep_bot_right m₁).symm

theorem condIndep_of_condIndep_of_le_left {m' m₁ m₂ m₃ : MeasurableSpace Ω}
    {mΩ : MeasurableSpace Ω} [StandardBorelSpace Ω]
    {hm' : m' ≤ mΩ} {μ : Measure Ω} [IsFiniteMeasure μ]
    (h_indep : CondIndep m' m₁ m₂ hm' μ) (h31 : m₃ ≤ m₁) :
    CondIndep m' m₃ m₂ hm' μ :=
  Kernel.indep_of_indep_of_le_left h_indep h31

theorem condIndep_of_condIndep_of_le_right {m' m₁ m₂ m₃ : MeasurableSpace Ω}
    {mΩ : MeasurableSpace Ω} [StandardBorelSpace Ω]
    {hm' : m' ≤ mΩ} {μ : Measure Ω} [IsFiniteMeasure μ]
    (h_indep : CondIndep m' m₁ m₂ hm' μ) (h32 : m₃ ≤ m₂) :
    CondIndep m' m₁ m₃ hm' μ :=
  Kernel.indep_of_indep_of_le_right h_indep h32

end CondIndep

/-! ### Deducing `CondIndep` from `iCondIndep` -/


section FromiCondIndepToCondIndep

variable {m' : MeasurableSpace Ω}
  {mΩ : MeasurableSpace Ω} [StandardBorelSpace Ω]
  {hm' : m' ≤ mΩ} {μ : Measure Ω} [IsFiniteMeasure μ]

theorem iCondIndepSets.condIndepSets {s : ι → Set (Set Ω)}
    (h_indep : iCondIndepSets m' hm' s μ) {i j : ι} (hij : i ≠ j) :
    CondIndepSets m' hm' (s i) (s j) μ :=
  Kernel.iIndepSets.indepSets h_indep hij

theorem iCondIndep.condIndep {m : ι → MeasurableSpace Ω}
    (h_indep : iCondIndep m' hm' m μ) {i j : ι} (hij : i ≠ j) :
      CondIndep m' (m i) (m j) hm' μ :=
  Kernel.iIndep.indep h_indep hij

theorem iCondIndepFun.condIndepFun {β : ι → Type*}
    {m : ∀ x, MeasurableSpace (β x)} {f : ∀ i, Ω → β i}
    (hf_Indep : iCondIndepFun m' hm' f μ) {i j : ι} (hij : i ≠ j) :
    CondIndepFun m' hm' (f i) (f j) μ :=
  Kernel.iIndepFun.indepFun hf_Indep hij

end FromiCondIndepToCondIndep

/-!
## π-system lemma

Conditional independence of measurable spaces is equivalent to conditional independence of
generating π-systems.
-/


section FromMeasurableSpacesToSetsOfSets

/-! ### Conditional independence of σ-algebras implies conditional independence of
  generating π-systems -/

variable {m' : MeasurableSpace Ω}
  {mΩ : MeasurableSpace Ω} [StandardBorelSpace Ω]
  {hm' : m' ≤ mΩ} {μ : Measure Ω} [IsFiniteMeasure μ]

theorem iCondIndep.iCondIndepSets {m : ι → MeasurableSpace Ω}
    {s : ι → Set (Set Ω)} (hms : ∀ n, m n = generateFrom (s n))
    (h_indep : iCondIndep m' hm' m μ) :
    iCondIndepSets m' hm' s μ :=
  Kernel.iIndep.iIndepSets hms h_indep

theorem CondIndep.condIndepSets {s1 s2 : Set (Set Ω)}
    (h_indep : CondIndep m' (generateFrom s1) (generateFrom s2) hm' μ) :
    CondIndepSets m' hm' s1 s2 μ :=
  Kernel.Indep.indepSets h_indep

end FromMeasurableSpacesToSetsOfSets

section FromPiSystemsToMeasurableSpaces

/-! ### Conditional independence of generating π-systems implies conditional independence of
  σ-algebras -/

variable {m' m₁ m₂ : MeasurableSpace Ω} {mΩ : MeasurableSpace Ω} [StandardBorelSpace Ω]
  {hm' : m' ≤ mΩ} {μ : Measure Ω} [IsFiniteMeasure μ]

theorem CondIndepSets.condIndep
    {p1 p2 : Set (Set Ω)} (h1 : m₁ ≤ mΩ) (h2 : m₂ ≤ mΩ)
    (hp1 : IsPiSystem p1) (hp2 : IsPiSystem p2)
    (hpm1 : m₁ = generateFrom p1) (hpm2 : m₂ = generateFrom p2)
    (hyp : CondIndepSets m' hm' p1 p2 μ) :
    CondIndep m' m₁ m₂ hm' μ :=
  Kernel.IndepSets.indep h1 h2 hp1 hp2 hpm1 hpm2 hyp

theorem CondIndepSets.condIndep'
    {p1 p2 : Set (Set Ω)} (hp1m : ∀ s ∈ p1, MeasurableSet s) (hp2m : ∀ s ∈ p2, MeasurableSet s)
    (hp1 : IsPiSystem p1) (hp2 : IsPiSystem p2) (hyp : CondIndepSets m' hm' p1 p2 μ) :
    CondIndep m' (generateFrom p1) (generateFrom p2) hm' μ :=
  Kernel.IndepSets.indep' hp1m hp2m hp1 hp2 hyp

theorem condIndepSets_piiUnionInter_of_disjoint {s : ι → Set (Set Ω)}
    {S T : Set ι} (h_indep : iCondIndepSets m' hm' s μ) (hST : Disjoint S T) :
    CondIndepSets m' hm' (piiUnionInter s S) (piiUnionInter s T) μ :=
  Kernel.indepSets_piiUnionInter_of_disjoint h_indep hST

theorem iCondIndepSet.condIndep_generateFrom_of_disjoint {s : ι → Set Ω}
    (hsm : ∀ n, MeasurableSet (s n)) (hs : iCondIndepSet m' hm' s μ) (S T : Set ι)
    (hST : Disjoint S T) :
    CondIndep m' (generateFrom { t | ∃ n ∈ S, s n = t })
      (generateFrom { t | ∃ k ∈ T, s k = t }) hm' μ :=
  Kernel.iIndepSet.indep_generateFrom_of_disjoint hsm hs S T hST

theorem condIndep_iSup_of_disjoint {m : ι → MeasurableSpace Ω}
    (h_le : ∀ i, m i ≤ mΩ) (h_indep : iCondIndep m' hm' m μ) {S T : Set ι} (hST : Disjoint S T) :
    CondIndep m' (⨆ i ∈ S, m i) (⨆ i ∈ T, m i) hm' μ :=
  Kernel.indep_iSup_of_disjoint h_le h_indep hST

theorem condIndep_iSup_of_directed_le {m : ι → MeasurableSpace Ω}
    (h_indep : ∀ i, CondIndep m' (m i) m₁ hm' μ)
    (h_le : ∀ i, m i ≤ mΩ) (h_le' : m₁ ≤ mΩ) (hm : Directed (· ≤ ·) m) :
    CondIndep m' (⨆ i, m i) m₁ hm' μ :=
  Kernel.indep_iSup_of_directed_le h_indep h_le h_le' hm

theorem iCondIndepSet.condIndep_generateFrom_lt [Preorder ι] {s : ι → Set Ω}
    (hsm : ∀ n, MeasurableSet (s n)) (hs : iCondIndepSet m' hm' s μ) (i : ι) :
    CondIndep m' (generateFrom {s i}) (generateFrom { t | ∃ j < i, s j = t }) hm' μ :=
  Kernel.iIndepSet.indep_generateFrom_lt hsm hs i

theorem iCondIndepSet.condIndep_generateFrom_le [Preorder ι] {s : ι → Set Ω}
    (hsm : ∀ n, MeasurableSet (s n)) (hs : iCondIndepSet m' hm' s μ) (i : ι) {k : ι} (hk : i < k) :
    CondIndep m' (generateFrom {s k}) (generateFrom { t | ∃ j ≤ i, s j = t }) hm' μ :=
  Kernel.iIndepSet.indep_generateFrom_le hsm hs i hk

theorem iCondIndepSet.condIndep_generateFrom_le_nat {s : ℕ → Set Ω}
    (hsm : ∀ n, MeasurableSet (s n)) (hs : iCondIndepSet m' hm' s μ) (n : ℕ) :
    CondIndep m' (generateFrom {s (n + 1)}) (generateFrom { t | ∃ k ≤ n, s k = t }) hm' μ :=
  Kernel.iIndepSet.indep_generateFrom_le_nat hsm hs n

theorem condIndep_iSup_of_monotone [SemilatticeSup ι] {m : ι → MeasurableSpace Ω}
    (h_indep : ∀ i, CondIndep m' (m i) m₁ hm' μ) (h_le : ∀ i, m i ≤ mΩ) (h_le' : m₁ ≤ mΩ)
    (hm : Monotone m) :
    CondIndep m' (⨆ i, m i) m₁ hm' μ :=
  Kernel.indep_iSup_of_monotone h_indep h_le h_le' hm

theorem condIndep_iSup_of_antitone [SemilatticeInf ι] {m : ι → MeasurableSpace Ω}
    (h_indep : ∀ i, CondIndep m' (m i) m₁ hm' μ) (h_le : ∀ i, m i ≤ mΩ) (h_le' : m₁ ≤ mΩ)
    (hm : Antitone m) :
    CondIndep m' (⨆ i, m i) m₁ hm' μ :=
  Kernel.indep_iSup_of_antitone h_indep h_le h_le' hm

theorem iCondIndepSets.piiUnionInter_of_notMem {π : ι → Set (Set Ω)} {a : ι} {S : Finset ι}
    (hp_ind : iCondIndepSets m' hm' π μ) (haS : a ∉ S) :
    CondIndepSets m' hm' (piiUnionInter π S) (π a) μ :=
  Kernel.iIndepSets.piiUnionInter_of_notMem hp_ind haS

@[deprecated (since := "2025-05-23")]
alias iCondIndepSets.piiUnionInter_of_not_mem := iCondIndepSets.piiUnionInter_of_notMem

/-- The σ-algebras generated by conditionally independent pi-systems are conditionally independent.
-/
theorem iCondIndepSets.iCondIndep (m : ι → MeasurableSpace Ω)
    (h_le : ∀ i, m i ≤ mΩ) (π : ι → Set (Set Ω)) (h_pi : ∀ n, IsPiSystem (π n))
    (h_generate : ∀ i, m i = generateFrom (π i)) (h_ind : iCondIndepSets m' hm' π μ) :
    iCondIndep m' hm' m μ :=
  Kernel.iIndepSets.iIndep m h_le π h_pi h_generate h_ind

end FromPiSystemsToMeasurableSpaces

section CondIndepSet

/-! ### Conditional independence of measurable sets

-/

variable {m' m₁ m₂ : MeasurableSpace Ω} {mΩ : MeasurableSpace Ω} [StandardBorelSpace Ω]
  {hm' : m' ≤ mΩ}
  {s t : Set Ω} (S T : Set (Set Ω))

theorem CondIndepSets.condIndepSet_of_mem (hs : s ∈ S) (ht : t ∈ T)
    (hs_meas : MeasurableSet s) (ht_meas : MeasurableSet t) (μ : Measure Ω) [IsFiniteMeasure μ]
    (h_indep : CondIndepSets m' hm' S T μ) :
    CondIndepSet m' hm' s t μ :=
  Kernel.IndepSets.indepSet_of_mem _ _ hs ht hs_meas ht_meas _ _ h_indep

theorem CondIndep.condIndepSet_of_measurableSet {μ : Measure Ω} [IsFiniteMeasure μ]
    (h_indep : CondIndep m' m₁ m₂ hm' μ) {s t : Set Ω} (hs : MeasurableSet[m₁] s)
    (ht : MeasurableSet[m₂] t) :
    CondIndepSet m' hm' s t μ :=
  Kernel.Indep.indepSet_of_measurableSet h_indep hs ht

theorem condIndep_iff_forall_condIndepSet (μ : Measure Ω) [IsFiniteMeasure μ] :
    CondIndep m' m₁ m₂ hm' μ ↔ ∀ s t, MeasurableSet[m₁] s → MeasurableSet[m₂] t
      → CondIndepSet m' hm' s t μ :=
  Kernel.indep_iff_forall_indepSet m₁ m₂ _ _

end CondIndepSet

section CondIndepFun

/-! ### Conditional independence of random variables

-/

variable {β β' : Type*} {m' : MeasurableSpace Ω}
  {mΩ : MeasurableSpace Ω} [StandardBorelSpace Ω]
  {hm' : m' ≤ mΩ} {μ : Measure Ω} [IsFiniteMeasure μ]
  {f : Ω → β} {g : Ω → β'}

theorem condIndepFun_iff_condExp_inter_preimage_eq_mul {mβ : MeasurableSpace β}
    {mβ' : MeasurableSpace β'} (hf : Measurable f) (hg : Measurable g) :
    CondIndepFun m' hm' f g μ ↔
      ∀ s t, MeasurableSet s → MeasurableSet t
        → (μ⟦f ⁻¹' s ∩ g ⁻¹' t | m'⟧) =ᵐ[μ] fun ω ↦ (μ⟦f ⁻¹' s | m'⟧) ω * (μ⟦g ⁻¹' t | m'⟧) ω := by
  rw [condIndepFun_iff _ _ _ _ hf hg]
  refine ⟨fun h s t hs ht ↦ ?_, fun h s t ↦ ?_⟩
  · exact h (f ⁻¹' s) (g ⁻¹' t) ⟨s, hs, rfl⟩ ⟨t, ht, rfl⟩
  · rintro ⟨s, hs, rfl⟩ ⟨t, ht, rfl⟩
    exact h s t hs ht

theorem iCondIndepFun_iff_condExp_inter_preimage_eq_mul {β : ι → Type*}
    (m : ∀ x, MeasurableSpace (β x)) (f : ∀ i, Ω → β i) (hf : ∀ i, Measurable (f i)) :
    iCondIndepFun m' hm' f μ ↔
      ∀ (S : Finset ι) {sets : ∀ i : ι, Set (β i)} (_H : ∀ i, i ∈ S → MeasurableSet[m i] (sets i)),
        (μ⟦⋂ i ∈ S, f i ⁻¹' sets i| m'⟧) =ᵐ[μ] ∏ i ∈ S, (μ⟦f i ⁻¹' sets i | m'⟧) := by
  rw [iCondIndepFun_iff]
  swap
  · exact hf
  refine ⟨fun h s sets h_sets ↦ ?_, fun h s sets h_sets ↦ ?_⟩
  · refine h s (g := fun i ↦ f i ⁻¹' (sets i)) (fun i hi ↦ ?_)
    exact ⟨sets i, h_sets i hi, rfl⟩
  · classical
    let g := fun i ↦ if hi : i ∈ s then (h_sets i hi).choose else Set.univ
    specialize h s (sets := g) (fun i hi ↦ ?_)
    · simp only [g, dif_pos hi]
      exact (h_sets i hi).choose_spec.1
    · have hg : ∀ i ∈ s, sets i = f i ⁻¹' g i := by
        intro i hi
        rw [(h_sets i hi).choose_spec.2.symm]
        simp only [g, dif_pos hi]
      convert h with i hi i hi <;> exact hg i hi

theorem condIndepFun_iff_condIndepSet_preimage {mβ : MeasurableSpace β} {mβ' : MeasurableSpace β'}
    (hf : Measurable f) (hg : Measurable g) :
    CondIndepFun m' hm' f g μ ↔
      ∀ s t, MeasurableSet s → MeasurableSet t → CondIndepSet m' hm' (f ⁻¹' s) (g ⁻¹' t) μ := by
  simp only [CondIndepFun, CondIndepSet, Kernel.indepFun_iff_indepSet_preimage hf hg]

@[symm]
nonrec theorem CondIndepFun.symm {mβ : MeasurableSpace β} {mβ' : MeasurableSpace β'}
    {f : Ω → β} {g : Ω → β'} (hfg : CondIndepFun m' hm' f g μ) :
    CondIndepFun m' hm' g f μ :=
  hfg.symm

theorem CondIndepFun.comp {γ γ' : Type*} {_mβ : MeasurableSpace β} {_mβ' : MeasurableSpace β'}
    {_mγ : MeasurableSpace γ} {_mγ' : MeasurableSpace γ'} {φ : β → γ} {ψ : β' → γ'}
    (hfg : CondIndepFun m' hm' f g μ) (hφ : Measurable φ) (hψ : Measurable ψ) :
    CondIndepFun m' hm' (φ ∘ f) (ψ ∘ g) μ :=
  Kernel.IndepFun.comp hfg hφ hψ

lemma condIndepFun_const_left {mβ : MeasurableSpace β} {mβ' : MeasurableSpace β'}
    (c : β) (X : Ω → β') :
    CondIndepFun m' hm' (fun _ ↦ c) X μ :=
  Kernel.indepFun_const_left c X

lemma condIndepFun_const_right {mβ : MeasurableSpace β} {mβ' : MeasurableSpace β'}
    (X : Ω → β) (c : β') :
    CondIndepFun m' hm' X (fun _ ↦ c) μ :=
  Kernel.indepFun_const_right X c

theorem CondIndepFun.neg_right {_mβ : MeasurableSpace β} {_mβ' : MeasurableSpace β'} [Neg β']
    [MeasurableNeg β'] (hfg : CondIndepFun m' hm' f g μ) :
    CondIndepFun m' hm' f (-g) μ := hfg.comp measurable_id measurable_neg

theorem CondIndepFun.neg_left {_mβ : MeasurableSpace β} {_mβ' : MeasurableSpace β'} [Neg β]
    [MeasurableNeg β] (hfg : CondIndepFun m' hm' f g μ) :
    CondIndepFun m' hm' (-f) g μ := hfg.comp measurable_neg measurable_id

<<<<<<< HEAD
theorem condIndepFun_iff_compProd_map_prod_eq_compProd_prod_map_map
    {mβ : MeasurableSpace β} {mβ' : MeasurableSpace β'} (hf : Measurable f) (hg : Measurable g) :
    CondIndepFun m' hm' f g μ
      ↔ (μ.trim hm') ⊗ₘ (condExpKernel μ m').map (fun ω ↦ (f ω, g ω))
        = (μ.trim hm') ⊗ₘ ((condExpKernel μ m').map f ×ₖ (condExpKernel μ m').map g) :=
  Kernel.indepFun_iff_compProd_map_prod_eq_compProd_prod_map_map hf hg

theorem condIndepFun_iff_map_prod_eq_prod_map_map
    {mβ : MeasurableSpace β} {mβ' : MeasurableSpace β'} [CountableOrCountablyGenerated Ω (β × β')]
    (hf : Measurable f) (hg : Measurable g) :
    CondIndepFun m' hm' f g μ
      ↔ (condExpKernel μ m').map (fun ω ↦ (f ω, g ω))
        =ᵐ[μ.trim hm'] (condExpKernel μ m').map f ×ₖ (condExpKernel μ m').map g := by
  rw [condIndepFun_iff_compProd_map_prod_eq_compProd_prod_map_map hf hg, ← Kernel.compProd_eq_iff]

lemma condIndepFun_iff_map_prod_eq_prod_comp_trim
    {mβ : MeasurableSpace β} {mβ' : MeasurableSpace β'} (hf : Measurable f) (hg : Measurable g) :
    CondIndepFun m' hm' f g μ
      ↔ @Measure.map _ _ _ (m'.prod _) (fun ω ↦ (ω, f ω, g ω)) μ
        = (Kernel.id ×ₖ ((condExpKernel μ m').map f ×ₖ (condExpKernel μ m').map g))
          ∘ₘ μ.trim hm' := by
  rw [condIndepFun_iff_compProd_map_prod_eq_compProd_prod_map_map hf hg]
  congr!
  swap; · rw [Measure.compProd_eq_comp_prod]
  calc (μ.trim hm' ⊗ₘ (condExpKernel μ m').map fun ω ↦ (f ω, g ω))
  _ = (Kernel.id ∥ₖ Kernel.deterministic (fun ω ↦ (f ω, g ω)) (by fun_prop))
      ∘ₘ (μ.trim hm' ⊗ₘ (condExpKernel μ m')) := by
    rw [Measure.compProd_eq_parallelComp_comp_copy_comp, ← Kernel.deterministic_comp_eq_map,
      ← Kernel.parallelComp_id_left_comp_parallelComp, Measure.comp_assoc, Kernel.comp_assoc,
      Kernel.parallelComp_comp_copy, ← Measure.comp_assoc, Measure.compProd_eq_comp_prod]
  _ = (Kernel.id ∥ₖ Kernel.deterministic (fun ω ↦ (f ω, g ω)) (by fun_prop))
      ∘ₘ (@Measure.map _ _ _ (m'.prod _) (fun ω ↦ (ω, ω)) μ) := by
    congr
    exact compProd_trim_condExpKernel hm'
  _ = _ := by
    rw [← Measure.deterministic_comp_eq_map, Measure.comp_assoc,
      ← Kernel.deterministic_prod_deterministic (g := fun ω ↦ ω),
      Kernel.parallelComp_comp_prod, Kernel.deterministic_comp_deterministic, Kernel.id_comp,
      Kernel.deterministic_prod_deterministic, Measure.deterministic_comp_eq_map]
    · rfl
    · exact measurable_id.mono le_rfl hm'
    · fun_prop
    · exact Measurable.prodMk (measurable_id.mono le_rfl hm') measurable_id
=======
lemma condIndepFun_of_measurable_left {mβ : MeasurableSpace β} {mβ' : MeasurableSpace β'}
    {X : Ω → β} {Y : Ω → β'} (hX : Measurable[m'] X) (hY : Measurable Y) :
    CondIndepFun m' hm' X Y μ := by
  rw [condIndepFun_iff _ hm' _ _ (hX.mono hm' le_rfl) hY]
  rintro _ _ ⟨s, hs, rfl⟩ ⟨t, ht, rfl⟩
  rw [show (fun ω : Ω ↦ (1 : ℝ)) = 1 from rfl, Set.inter_indicator_one]
  calc μ[(X ⁻¹' s).indicator 1 * (Y ⁻¹' t).indicator 1|m']
  _ =ᵐ[μ] (X ⁻¹' s).indicator 1 * μ[(Y ⁻¹' t).indicator 1|m'] := by
    refine condExp_stronglyMeasurable_mul_of_bound hm' (stronglyMeasurable_const.indicator (hX hs))
      ((integrable_indicator_iff (hY ht)).2 integrableOn_const) 1 (ae_of_all μ fun ω ↦ ?_)
    rw [Set.indicator]
    split_ifs with h <;> simp
  _ =ᵐ[μ] μ[(X ⁻¹' s).indicator 1|m'] * μ[(Y ⁻¹' t).indicator 1|m'] := by
    nth_rw 2 [condExp_of_stronglyMeasurable hm']
    · exact stronglyMeasurable_const.indicator (hX hs)
    · exact (integrable_indicator_iff ((hX.le hm') hs)).2 integrableOn_const

lemma condIndepFun_of_measurable_right {mβ : MeasurableSpace β} {mβ' : MeasurableSpace β'}
    {X : Ω → β} {Y : Ω → β'} (hX : Measurable X) (hY : Measurable[m'] Y) :
    CondIndepFun m' hm' X Y μ :=
  (condIndepFun_of_measurable_left hY hX).symm

lemma condIndepFun_self_left {mβ : MeasurableSpace β} {mβ' : MeasurableSpace β'}
    {X : Ω → β} {Z : Ω → β'} (hX : Measurable X) (hZ : Measurable Z) :
    CondIndepFun (mβ'.comap Z) hZ.comap_le Z X μ :=
  condIndepFun_of_measurable_left (comap_measurable Z) hX

lemma condIndepFun_self_right {mβ : MeasurableSpace β} {mβ' : MeasurableSpace β'}
    {X : Ω → β} {Z : Ω → β'} (hX : Measurable X) (hZ : Measurable Z) :
    CondIndepFun (mβ'.comap Z) hZ.comap_le X Z μ :=
  condIndepFun_of_measurable_right hX (comap_measurable Z)
>>>>>>> e5a6d2db

section iCondIndepFun
variable {β : ι → Type*} {m : ∀ i, MeasurableSpace (β i)} {f : ∀ i, Ω → β i}

@[nontriviality]
lemma iCondIndepFun.of_subsingleton [Subsingleton ι] : iCondIndepFun m' hm' f μ :=
  Kernel.iIndepFun.of_subsingleton

/-- If `f` is a family of mutually conditionally independent random variables
(`iCondIndepFun m' hm' m f μ`) and `S, T` are two disjoint finite index sets, then the tuple formed
by `f i` for `i ∈ S` is conditionally independent of the tuple `(f i)_i` for `i ∈ T`. -/
theorem iCondIndepFun.condIndepFun_finset {β : ι → Type*}
    {m : ∀ i, MeasurableSpace (β i)} {f : ∀ i, Ω → β i} (S T : Finset ι) (hST : Disjoint S T)
    (hf_Indep : iCondIndepFun m' hm' f μ) (hf_meas : ∀ i, Measurable (f i)) :
    CondIndepFun m' hm' (fun a (i : S) => f i a) (fun a (i : T) => f i a) μ :=
  Kernel.iIndepFun.indepFun_finset S T hST hf_Indep hf_meas

theorem iCondIndepFun.condIndepFun_prodMk {β : ι → Type*}
    {m : ∀ i, MeasurableSpace (β i)} {f : ∀ i, Ω → β i} (hf_Indep : iCondIndepFun m' hm' f μ)
    (hf_meas : ∀ i, Measurable (f i)) (i j k : ι) (hik : i ≠ k) (hjk : j ≠ k) :
    CondIndepFun m' hm' (fun a => (f i a, f j a)) (f k) μ :=
  Kernel.iIndepFun.indepFun_prodMk hf_Indep hf_meas i j k hik hjk

@[deprecated (since := "2025-03-05")]
alias iCondIndepFun.condIndepFun_prod_mk := iCondIndepFun.condIndepFun_prodMk

open Finset in
lemma iCondIndepFun.condIndepFun_prodMk_prodMk (h_indep : iCondIndepFun m' hm' f μ)
    (hf : ∀ i, Measurable (f i))
    (i j k l : ι) (hik : i ≠ k) (hil : i ≠ l) (hjk : j ≠ k) (hjl : j ≠ l) :
    CondIndepFun m' hm' (fun a ↦ (f i a, f j a)) (fun a ↦ (f k a, f l a)) μ := by
  classical
  let g (i j : ι) (v : Π x : ({i, j} : Finset ι), β x) : β i × β j :=
    ⟨v ⟨i, mem_insert_self _ _⟩, v ⟨j, mem_insert_of_mem <| mem_singleton_self _⟩⟩
  have hg (i j : ι) : Measurable (g i j) := by fun_prop
  exact (h_indep.indepFun_finset {i, j} {k, l} (by aesop) hf).comp (hg i j) (hg k l)

@[deprecated (since := "2025-03-05")]
alias iCondIndepFun.condIndepFun_prod_mk_prod_mk := iCondIndepFun.condIndepFun_prodMk_prodMk

end iCondIndepFun

section Mul
variable {m : MeasurableSpace β} [Mul β] [MeasurableMul₂ β] {f : ι → Ω → β}

@[to_additive]
lemma iCondIndepFun.indepFun_mul_left (hf_indep : iCondIndepFun m' hm' f μ)
    (hf_meas : ∀ i, Measurable (f i)) (i j k : ι) (hik : i ≠ k) (hjk : j ≠ k) :
    CondIndepFun m' hm' (f i * f j) (f k) μ :=
  Kernel.iIndepFun.indepFun_mul_left hf_indep hf_meas i j k hik hjk

@[to_additive]
lemma iCondIndepFun.indepFun_mul_right (hf_indep : iCondIndepFun m' hm' f μ)
    (hf_meas : ∀ i, Measurable (f i)) (i j k : ι) (hij : i ≠ j) (hik : i ≠ k) :
    CondIndepFun m' hm' (f i) (f j * f k) μ :=
  Kernel.iIndepFun.indepFun_mul_right hf_indep hf_meas i j k hij hik

@[to_additive]
lemma iCondIndepFun.indepFun_mul_mul (hf_indep : iCondIndepFun m' hm' f μ)
    (hf_meas : ∀ i, Measurable (f i))
    (i j k l : ι) (hik : i ≠ k) (hil : i ≠ l) (hjk : j ≠ k) (hjl : j ≠ l) :
    CondIndepFun m' hm' (f i * f j) (f k * f l) μ :=
  Kernel.iIndepFun.indepFun_mul_mul hf_indep hf_meas i j k l hik hil hjk hjl

end Mul

section Div
variable {m : MeasurableSpace β} [Div β] [MeasurableDiv₂ β] {f : ι → Ω → β}

@[to_additive]
lemma iCondIndepFun.indepFun_div_left (hf_indep : iCondIndepFun m' hm' f μ)
    (hf_meas : ∀ i, Measurable (f i)) (i j k : ι) (hik : i ≠ k) (hjk : j ≠ k) :
    CondIndepFun m' hm' (f i / f j) (f k) μ :=
  Kernel.iIndepFun.indepFun_div_left hf_indep hf_meas i j k hik hjk

@[to_additive]
lemma iCondIndepFun.indepFun_div_right (hf_indep : iCondIndepFun m' hm' f μ)
    (hf_meas : ∀ i, Measurable (f i)) (i j k : ι) (hij : i ≠ j) (hik : i ≠ k) :
    CondIndepFun m' hm' (f i) (f j / f k) μ :=
  Kernel.iIndepFun.indepFun_div_right hf_indep hf_meas i j k hij hik

@[to_additive]
lemma iCondIndepFun.indepFun_div_div (hf_indep : iCondIndepFun m' hm' f μ)
    (hf_meas : ∀ i, Measurable (f i))
    (i j k l : ι) (hik : i ≠ k) (hil : i ≠ l) (hjk : j ≠ k) (hjl : j ≠ l) :
    CondIndepFun m' hm' (f i / f j) (f k / f l) μ :=
  Kernel.iIndepFun.indepFun_div_div hf_indep hf_meas i j k l hik hil hjk hjl

end Div

section CommMonoid
variable {m : MeasurableSpace β} [CommMonoid β] [MeasurableMul₂ β] {f : ι → Ω → β}

@[to_additive]
theorem iCondIndepFun.condIndepFun_finset_prod_of_notMem
    (hf_Indep : iCondIndepFun m' hm' f μ) (hf_meas : ∀ i, Measurable (f i))
    {s : Finset ι} {i : ι} (hi : i ∉ s) :
    CondIndepFun m' hm' (∏ j ∈ s, f j) (f i) μ :=
  Kernel.iIndepFun.indepFun_finset_prod_of_notMem hf_Indep hf_meas hi

@[deprecated (since := "2025-05-24")]
alias iCondIndepFun.condIndepFun_finset_sum_of_not_mem :=
  iCondIndepFun.condIndepFun_finset_sum_of_notMem

@[to_additive existing, deprecated (since := "2025-05-24")]
alias iCondIndepFun.condIndepFun_finset_prod_of_not_mem :=
  iCondIndepFun.condIndepFun_finset_prod_of_notMem

@[to_additive]
theorem iCondIndepFun.condIndepFun_prod_range_succ {f : ℕ → Ω → β}
    (hf_Indep : iCondIndepFun m' hm' f μ) (hf_meas : ∀ i, Measurable (f i)) (n : ℕ) :
    CondIndepFun m' hm' (∏ j ∈ Finset.range n, f j) (f n) μ :=
  Kernel.iIndepFun.indepFun_prod_range_succ hf_Indep hf_meas n

end CommMonoid

theorem iCondIndepSet.iCondIndepFun_indicator [Zero β] [One β] {m : MeasurableSpace β}
    {s : ι → Set Ω} (hs : iCondIndepSet m' hm' s μ) :
    iCondIndepFun m' hm' (fun n => (s n).indicator fun _ω => (1 : β)) μ :=
  Kernel.iIndepSet.iIndepFun_indicator hs

end CondIndepFun

end ProbabilityTheory<|MERGE_RESOLUTION|>--- conflicted
+++ resolved
@@ -708,7 +708,38 @@
     [MeasurableNeg β] (hfg : CondIndepFun m' hm' f g μ) :
     CondIndepFun m' hm' (-f) g μ := hfg.comp measurable_neg measurable_id
 
-<<<<<<< HEAD
+lemma condIndepFun_of_measurable_left {mβ : MeasurableSpace β} {mβ' : MeasurableSpace β'}
+    {X : Ω → β} {Y : Ω → β'} (hX : Measurable[m'] X) (hY : Measurable Y) :
+    CondIndepFun m' hm' X Y μ := by
+  rw [condIndepFun_iff _ hm' _ _ (hX.mono hm' le_rfl) hY]
+  rintro _ _ ⟨s, hs, rfl⟩ ⟨t, ht, rfl⟩
+  rw [show (fun ω : Ω ↦ (1 : ℝ)) = 1 from rfl, Set.inter_indicator_one]
+  calc μ[(X ⁻¹' s).indicator 1 * (Y ⁻¹' t).indicator 1|m']
+  _ =ᵐ[μ] (X ⁻¹' s).indicator 1 * μ[(Y ⁻¹' t).indicator 1|m'] := by
+    refine condExp_stronglyMeasurable_mul_of_bound hm' (stronglyMeasurable_const.indicator (hX hs))
+      ((integrable_indicator_iff (hY ht)).2 integrableOn_const) 1 (ae_of_all μ fun ω ↦ ?_)
+    rw [Set.indicator]
+    split_ifs with h <;> simp
+  _ =ᵐ[μ] μ[(X ⁻¹' s).indicator 1|m'] * μ[(Y ⁻¹' t).indicator 1|m'] := by
+    nth_rw 2 [condExp_of_stronglyMeasurable hm']
+    · exact stronglyMeasurable_const.indicator (hX hs)
+    · exact (integrable_indicator_iff ((hX.le hm') hs)).2 integrableOn_const
+
+lemma condIndepFun_of_measurable_right {mβ : MeasurableSpace β} {mβ' : MeasurableSpace β'}
+    {X : Ω → β} {Y : Ω → β'} (hX : Measurable X) (hY : Measurable[m'] Y) :
+    CondIndepFun m' hm' X Y μ :=
+  (condIndepFun_of_measurable_left hY hX).symm
+
+lemma condIndepFun_self_left {mβ : MeasurableSpace β} {mβ' : MeasurableSpace β'}
+    {X : Ω → β} {Z : Ω → β'} (hX : Measurable X) (hZ : Measurable Z) :
+    CondIndepFun (mβ'.comap Z) hZ.comap_le Z X μ :=
+  condIndepFun_of_measurable_left (comap_measurable Z) hX
+
+lemma condIndepFun_self_right {mβ : MeasurableSpace β} {mβ' : MeasurableSpace β'}
+    {X : Ω → β} {Z : Ω → β'} (hX : Measurable X) (hZ : Measurable Z) :
+    CondIndepFun (mβ'.comap Z) hZ.comap_le X Z μ :=
+  condIndepFun_of_measurable_right hX (comap_measurable Z)
+
 theorem condIndepFun_iff_compProd_map_prod_eq_compProd_prod_map_map
     {mβ : MeasurableSpace β} {mβ' : MeasurableSpace β'} (hf : Measurable f) (hg : Measurable g) :
     CondIndepFun m' hm' f g μ
@@ -752,39 +783,6 @@
     · exact measurable_id.mono le_rfl hm'
     · fun_prop
     · exact Measurable.prodMk (measurable_id.mono le_rfl hm') measurable_id
-=======
-lemma condIndepFun_of_measurable_left {mβ : MeasurableSpace β} {mβ' : MeasurableSpace β'}
-    {X : Ω → β} {Y : Ω → β'} (hX : Measurable[m'] X) (hY : Measurable Y) :
-    CondIndepFun m' hm' X Y μ := by
-  rw [condIndepFun_iff _ hm' _ _ (hX.mono hm' le_rfl) hY]
-  rintro _ _ ⟨s, hs, rfl⟩ ⟨t, ht, rfl⟩
-  rw [show (fun ω : Ω ↦ (1 : ℝ)) = 1 from rfl, Set.inter_indicator_one]
-  calc μ[(X ⁻¹' s).indicator 1 * (Y ⁻¹' t).indicator 1|m']
-  _ =ᵐ[μ] (X ⁻¹' s).indicator 1 * μ[(Y ⁻¹' t).indicator 1|m'] := by
-    refine condExp_stronglyMeasurable_mul_of_bound hm' (stronglyMeasurable_const.indicator (hX hs))
-      ((integrable_indicator_iff (hY ht)).2 integrableOn_const) 1 (ae_of_all μ fun ω ↦ ?_)
-    rw [Set.indicator]
-    split_ifs with h <;> simp
-  _ =ᵐ[μ] μ[(X ⁻¹' s).indicator 1|m'] * μ[(Y ⁻¹' t).indicator 1|m'] := by
-    nth_rw 2 [condExp_of_stronglyMeasurable hm']
-    · exact stronglyMeasurable_const.indicator (hX hs)
-    · exact (integrable_indicator_iff ((hX.le hm') hs)).2 integrableOn_const
-
-lemma condIndepFun_of_measurable_right {mβ : MeasurableSpace β} {mβ' : MeasurableSpace β'}
-    {X : Ω → β} {Y : Ω → β'} (hX : Measurable X) (hY : Measurable[m'] Y) :
-    CondIndepFun m' hm' X Y μ :=
-  (condIndepFun_of_measurable_left hY hX).symm
-
-lemma condIndepFun_self_left {mβ : MeasurableSpace β} {mβ' : MeasurableSpace β'}
-    {X : Ω → β} {Z : Ω → β'} (hX : Measurable X) (hZ : Measurable Z) :
-    CondIndepFun (mβ'.comap Z) hZ.comap_le Z X μ :=
-  condIndepFun_of_measurable_left (comap_measurable Z) hX
-
-lemma condIndepFun_self_right {mβ : MeasurableSpace β} {mβ' : MeasurableSpace β'}
-    {X : Ω → β} {Z : Ω → β'} (hX : Measurable X) (hZ : Measurable Z) :
-    CondIndepFun (mβ'.comap Z) hZ.comap_le X Z μ :=
-  condIndepFun_of_measurable_right hX (comap_measurable Z)
->>>>>>> e5a6d2db
 
 section iCondIndepFun
 variable {β : ι → Type*} {m : ∀ i, MeasurableSpace (β i)} {f : ∀ i, Ω → β i}
