/-
Copyright (c) 2023 Rémy Degenne. All rights reserved.
Released under Apache 2.0 license as described in the file LICENSE.
Authors: Rémy Degenne
-/
import Mathlib.Probability.Independence.Kernel
import Mathlib.Probability.Kernel.CompProdEqIff
import Mathlib.Probability.Kernel.Composition.Lemmas
import Mathlib.Probability.Kernel.Condexp

/-!
# Conditional Independence

We define conditional independence of sets/σ-algebras/functions with respect to a σ-algebra.

Two σ-algebras `m₁` and `m₂` are conditionally independent given a third σ-algebra `m'` if for all
`m₁`-measurable sets `t₁` and `m₂`-measurable sets `t₂`,
`μ⟦t₁ ∩ t₂ | m'⟧ =ᵐ[μ] μ⟦t₁ | m'⟧ * μ⟦t₂ | m'⟧`.

On standard Borel spaces, the conditional expectation with respect to `m'` defines a kernel
`ProbabilityTheory.condExpKernel`, and the definition above is equivalent to
`∀ᵐ ω ∂μ, condExpKernel μ m' ω (t₁ ∩ t₂) = condExpKernel μ m' ω t₁ * condExpKernel μ m' ω t₂`.
We use this property as the definition of conditional independence.

## Main definitions

We provide four definitions of conditional independence:
* `iCondIndepSets`: conditional independence of a family of sets of sets `pi : ι → Set (Set Ω)`.
  This is meant to be used with π-systems.
* `iCondIndep`: conditional independence of a family of measurable space structures
  `m : ι → MeasurableSpace Ω`,
* `iCondIndepSet`: conditional independence of a family of sets `s : ι → Set Ω`,
* `iCondIndepFun`: conditional independence of a family of functions. For measurable spaces
  `m : Π (i : ι), MeasurableSpace (β i)`, we consider functions `f : Π (i : ι), Ω → β i`.

Additionally, we provide four corresponding statements for two measurable space structures (resp.
sets of sets, sets, functions) instead of a family. These properties are denoted by the same names
as for a family, but without the starting `i`, for example `CondIndepFun` is the version of
`iCondIndepFun` for two functions.

## Main statements

* `ProbabilityTheory.iCondIndepSets.iCondIndep`: if π-systems are conditionally independent as sets
  of sets, then the measurable space structures they generate are conditionally independent.
* `ProbabilityTheory.condIndepSets.condIndep`: variant with two π-systems.

## Implementation notes

The definitions of conditional independence in this file are a particular case of independence with
respect to a kernel and a measure, as defined in the file `Probability/Independence/Kernel.lean`.
The kernel used is `ProbabilityTheory.condExpKernel`.

-/

open MeasureTheory MeasurableSpace

open scoped MeasureTheory ENNReal

namespace ProbabilityTheory

variable {Ω ι : Type*}

section Definitions

section

variable (m' : MeasurableSpace Ω) {mΩ : MeasurableSpace Ω} [StandardBorelSpace Ω] (hm' : m' ≤ mΩ)

/-- A family of sets of sets `π : ι → Set (Set Ω)` is conditionally independent given `m'` with
respect to a measure `μ` if for any finite set of indices `s = {i_1, ..., i_n}`, for any sets
`f i_1 ∈ π i_1, ..., f i_n ∈ π i_n`, then `μ⟦⋂ i in s, f i | m'⟧ =ᵐ[μ] ∏ i ∈ s, μ⟦f i | m'⟧`.
See `ProbabilityTheory.iCondIndepSets_iff`.
It will be used for families of pi_systems. -/
def iCondIndepSets (π : ι → Set (Set Ω)) (μ : Measure Ω := by volume_tac) [IsFiniteMeasure μ] :
    Prop :=
  Kernel.iIndepSets π (condExpKernel μ m') (μ.trim hm')

/-- Two sets of sets `s₁, s₂` are conditionally independent given `m'` with respect to a measure
`μ` if for any sets `t₁ ∈ s₁, t₂ ∈ s₂`, then `μ⟦t₁ ∩ t₂ | m'⟧ =ᵐ[μ] μ⟦t₁ | m'⟧ * μ⟦t₂ | m'⟧`.
See `ProbabilityTheory.condIndepSets_iff`. -/
def CondIndepSets (s1 s2 : Set (Set Ω)) (μ : Measure Ω := by volume_tac) [IsFiniteMeasure μ] :
    Prop :=
  Kernel.IndepSets s1 s2 (condExpKernel μ m') (μ.trim hm')

/-- A family of measurable space structures (i.e. of σ-algebras) is conditionally independent given
`m'` with respect to a measure `μ` (typically defined on a finer σ-algebra) if the family of sets of
measurable sets they define is independent. `m : ι → MeasurableSpace Ω` is conditionally independent
given `m'` with respect to measure `μ` if for any finite set of indices `s = {i_1, ..., i_n}`, for
any sets `f i_1 ∈ m i_1, ..., f i_n ∈ m i_n`, then
`μ⟦⋂ i in s, f i | m'⟧ =ᵐ[μ] ∏ i ∈ s, μ⟦f i | m'⟧ `.
See `ProbabilityTheory.iCondIndep_iff`. -/
def iCondIndep (m : ι → MeasurableSpace Ω)
    (μ : @Measure Ω mΩ := by volume_tac) [IsFiniteMeasure μ] : Prop :=
  Kernel.iIndep m (condExpKernel (mΩ := mΩ) μ m') (μ.trim hm')

end

/-- Two measurable space structures (or σ-algebras) `m₁, m₂` are conditionally independent given
`m'` with respect to a measure `μ` (defined on a third σ-algebra) if for any sets
`t₁ ∈ m₁, t₂ ∈ m₂`, `μ⟦t₁ ∩ t₂ | m'⟧ =ᵐ[μ] μ⟦t₁ | m'⟧ * μ⟦t₂ | m'⟧`.
See `ProbabilityTheory.condIndep_iff`. -/
def CondIndep (m' m₁ m₂ : MeasurableSpace Ω)
    {mΩ : MeasurableSpace Ω} [StandardBorelSpace Ω]
    (hm' : m' ≤ mΩ) (μ : Measure Ω := by volume_tac) [IsFiniteMeasure μ] : Prop :=
  Kernel.Indep m₁ m₂ (condExpKernel μ m') (μ.trim hm')

section

variable (m' : MeasurableSpace Ω) {mΩ : MeasurableSpace Ω} [StandardBorelSpace Ω]
  (hm' : m' ≤ mΩ)

/-- A family of sets is conditionally independent if the family of measurable space structures they
generate is conditionally independent. For a set `s`, the generated measurable space has measurable
sets `∅, s, sᶜ, univ`.
See `ProbabilityTheory.iCondIndepSet_iff`. -/
def iCondIndepSet (s : ι → Set Ω) (μ : Measure Ω := by volume_tac) [IsFiniteMeasure μ] : Prop :=
  Kernel.iIndepSet s (condExpKernel μ m') (μ.trim hm')

/-- Two sets are conditionally independent if the two measurable space structures they generate are
conditionally independent. For a set `s`, the generated measurable space structure has measurable
sets `∅, s, sᶜ, univ`.
See `ProbabilityTheory.condIndepSet_iff`. -/
def CondIndepSet (s t : Set Ω) (μ : Measure Ω := by volume_tac) [IsFiniteMeasure μ] : Prop :=
  Kernel.IndepSet s t (condExpKernel μ m') (μ.trim hm')

/-- A family of functions defined on the same space `Ω` and taking values in possibly different
spaces, each with a measurable space structure, is conditionally independent if the family of
measurable space structures they generate on `Ω` is conditionally independent. For a function `g`
with codomain having measurable space structure `m`, the generated measurable space structure is
`m.comap g`.
See `ProbabilityTheory.iCondIndepFun_iff`. -/
def iCondIndepFun {β : ι → Type*} [m : ∀ x : ι, MeasurableSpace (β x)]
    (f : ∀ x : ι, Ω → β x) (μ : Measure Ω := by volume_tac) [IsFiniteMeasure μ] : Prop :=
  Kernel.iIndepFun f (condExpKernel μ m') (μ.trim hm')

/-- Two functions are conditionally independent if the two measurable space structures they generate
are conditionally independent. For a function `f` with codomain having measurable space structure
`m`, the generated measurable space structure is `m.comap f`.
See `ProbabilityTheory.condIndepFun_iff`. -/
def CondIndepFun {β γ : Type*} [MeasurableSpace β] [MeasurableSpace γ]
    (f : Ω → β) (g : Ω → γ) (μ : Measure Ω := by volume_tac) [IsFiniteMeasure μ] : Prop :=
  Kernel.IndepFun f g (condExpKernel μ m') (μ.trim hm')

end

end Definitions

section DefinitionLemmas

section
variable (m' : MeasurableSpace Ω) {mΩ : MeasurableSpace Ω} [StandardBorelSpace Ω] (hm' : m' ≤ mΩ)

lemma iCondIndepSets_iff (π : ι → Set (Set Ω)) (hπ : ∀ i s (_hs : s ∈ π i), MeasurableSet s)
    (μ : Measure Ω) [IsFiniteMeasure μ] :
    iCondIndepSets m' hm' π μ ↔ ∀ (s : Finset ι) {f : ι → Set Ω} (_H : ∀ i, i ∈ s → f i ∈ π i),
      μ⟦⋂ i ∈ s, f i | m'⟧ =ᵐ[μ] ∏ i ∈ s, (μ⟦f i | m'⟧) := by
  simp only [iCondIndepSets, Kernel.iIndepSets]
  have h_eq' : ∀ (s : Finset ι) (f : ι → Set Ω) (_H : ∀ i, i ∈ s → f i ∈ π i) i (_hi : i ∈ s),
      (fun ω ↦ ENNReal.toReal (condExpKernel μ m' ω (f i))) =ᵐ[μ] μ⟦f i | m'⟧ :=
    fun s f H i hi ↦ condExpKernel_ae_eq_condExp hm' (hπ i (f i) (H i hi))
  have h_eq : ∀ (s : Finset ι) (f : ι → Set Ω) (_H : ∀ i, i ∈ s → f i ∈ π i), ∀ᵐ ω ∂μ,
      ∀ i ∈ s, ENNReal.toReal (condExpKernel μ m' ω (f i)) = (μ⟦f i | m'⟧) ω := by
    intro s f H
    simp_rw [← Finset.mem_coe]
    rw [ae_ball_iff (Finset.countable_toSet s)]
    exact h_eq' s f H
  have h_inter_eq : ∀ (s : Finset ι) (f : ι → Set Ω) (_H : ∀ i, i ∈ s → f i ∈ π i),
      (fun ω ↦ ENNReal.toReal (condExpKernel μ m' ω (⋂ i ∈ s, f i)))
        =ᵐ[μ] μ⟦⋂ i ∈ s, f i | m'⟧ := by
    refine fun s f H ↦ condExpKernel_ae_eq_condExp hm' ?_
    exact MeasurableSet.biInter (Finset.countable_toSet _) (fun i hi ↦ hπ i _ (H i hi))
  refine ⟨fun h s f hf ↦ ?_, fun h s f hf ↦ ?_⟩ <;> specialize h s hf
  · have h' := ae_eq_of_ae_eq_trim h
    filter_upwards [h_eq s f hf, h_inter_eq s f hf, h'] with ω h_eq h_inter_eq h'
    rw [← h_inter_eq, h', ENNReal.toReal_prod, Finset.prod_apply]
    exact Finset.prod_congr rfl h_eq
  · refine ((stronglyMeasurable_condExpKernel ?_).ae_eq_trim_iff hm' ?_).mpr ?_
    · exact .biInter (Finset.countable_toSet _) (fun i hi ↦ hπ i _ (hf i hi))
    · refine Measurable.stronglyMeasurable ?_
      exact Finset.measurable_fun_prod s (fun i hi ↦ measurable_condExpKernel (hπ i _ (hf i hi)))
    filter_upwards [h_eq s f hf, h_inter_eq s f hf, h] with ω h_eq h_inter_eq h
    have h_ne_top : condExpKernel μ m' ω (⋂ i ∈ s, f i) ≠ ∞ :=
      (measure_ne_top (condExpKernel μ m' ω) _)
    have : (∏ i ∈ s, condExpKernel μ m' ω (f i)) ≠ ∞ :=
      ENNReal.prod_ne_top fun _ _ ↦ measure_ne_top (condExpKernel μ m' ω) _
    rw [← ENNReal.ofReal_toReal h_ne_top, h_inter_eq, h, Finset.prod_apply,
      ← ENNReal.ofReal_toReal this, ENNReal.toReal_prod]
    congr 1
    exact Finset.prod_congr rfl (fun i hi ↦ (h_eq i hi).symm)

lemma condIndepSets_iff (s1 s2 : Set (Set Ω)) (hs1 : ∀ s ∈ s1, MeasurableSet s)
    (hs2 : ∀ s ∈ s2, MeasurableSet s) (μ : Measure Ω) [IsFiniteMeasure μ] :
    CondIndepSets m' hm' s1 s2 μ ↔ ∀ (t1 t2 : Set Ω) (_ : t1 ∈ s1) (_ : t2 ∈ s2),
      (μ⟦t1 ∩ t2 | m'⟧) =ᵐ[μ] (μ⟦t1 | m'⟧) * (μ⟦t2 | m'⟧) := by
  simp only [CondIndepSets, Kernel.IndepSets]
  have hs1_eq : ∀ s ∈ s1, (fun ω ↦ ENNReal.toReal (condExpKernel μ m' ω s)) =ᵐ[μ] μ⟦s | m'⟧ :=
    fun s hs ↦ condExpKernel_ae_eq_condExp hm' (hs1 s hs)
  have hs2_eq : ∀ s ∈ s2, (fun ω ↦ ENNReal.toReal (condExpKernel μ m' ω s)) =ᵐ[μ] μ⟦s | m'⟧ :=
    fun s hs ↦ condExpKernel_ae_eq_condExp hm' (hs2 s hs)
  have hs12_eq : ∀ s ∈ s1, ∀ t ∈ s2, (fun ω ↦ ENNReal.toReal (condExpKernel μ m' ω (s ∩ t)))
      =ᵐ[μ] μ⟦s ∩ t | m'⟧ :=
    fun s hs t ht ↦ condExpKernel_ae_eq_condExp hm' ((hs1 s hs).inter ((hs2 t ht)))
  refine ⟨fun h s t hs ht ↦ ?_, fun h s t hs ht ↦ ?_⟩ <;> specialize h s t hs ht
  · have h' := ae_eq_of_ae_eq_trim h
    filter_upwards [hs1_eq s hs, hs2_eq t ht, hs12_eq s hs t ht, h'] with ω hs_eq ht_eq hst_eq h'
    rw [← hst_eq, Pi.mul_apply, ← hs_eq, ← ht_eq, h', ENNReal.toReal_mul]
  · refine ((stronglyMeasurable_condExpKernel ((hs1 s hs).inter (hs2 t ht))).ae_eq_trim_iff hm'
      ((measurable_condExpKernel (hs1 s hs)).mul
        (measurable_condExpKernel (hs2 t ht))).stronglyMeasurable).mpr ?_
    filter_upwards [hs1_eq s hs, hs2_eq t ht, hs12_eq s hs t ht, h] with ω hs_eq ht_eq hst_eq h
    have h_ne_top : condExpKernel μ m' ω (s ∩ t) ≠ ∞ := measure_ne_top (condExpKernel μ m' ω) _
    rw [← ENNReal.ofReal_toReal h_ne_top, hst_eq, h, Pi.mul_apply, ← hs_eq, ← ht_eq,
      ← ENNReal.toReal_mul, ENNReal.ofReal_toReal]
    exact ENNReal.mul_ne_top (measure_ne_top (condExpKernel μ m' ω) s)
      (measure_ne_top (condExpKernel μ m' ω) t)

lemma iCondIndepSets_singleton_iff (s : ι → Set Ω) (hπ : ∀ i, MeasurableSet (s i))
    (μ : Measure Ω) [IsFiniteMeasure μ] :
    iCondIndepSets m' hm' (fun i ↦ {s i}) μ ↔ ∀ S : Finset ι,
      μ⟦⋂ i ∈ S, s i | m'⟧ =ᵐ[μ] ∏ i ∈ S, (μ⟦s i | m'⟧) := by
  rw [iCondIndepSets_iff]
  · simp only [Set.mem_singleton_iff]
    refine ⟨fun h S ↦ h S (fun i _ ↦ rfl), fun h S f hf ↦ ?_⟩
    filter_upwards [h S] with a ha
    refine Eq.trans ?_ (ha.trans ?_)
    · grind
    · simp_rw [Finset.prod_apply]
      refine Finset.prod_congr rfl (fun i hi ↦ ?_)
      rw [hf i hi]
  · simpa only [Set.mem_singleton_iff, forall_eq]

theorem condIndepSets_singleton_iff {μ : Measure Ω} [IsFiniteMeasure μ]
    {s t : Set Ω} (hs : MeasurableSet s) (ht : MeasurableSet t) :
    CondIndepSets m' hm' {s} {t} μ ↔ (μ⟦s ∩ t | m'⟧) =ᵐ[μ] (μ⟦s | m'⟧) * (μ⟦t | m'⟧) := by
  rw [condIndepSets_iff _ _ _ _ ?_ ?_]
  · simp only [Set.mem_singleton_iff, forall_eq_apply_imp_iff, forall_eq]
  · intro s' hs'
    rw [Set.mem_singleton_iff] at hs'
    rwa [hs']
  · intro s' hs'
    rw [Set.mem_singleton_iff] at hs'
    rwa [hs']

lemma iCondIndep_iff_iCondIndepSets (m : ι → MeasurableSpace Ω)
    (μ : @Measure Ω mΩ) [IsFiniteMeasure μ] :
    iCondIndep m' hm' m μ ↔ iCondIndepSets m' hm' (fun x ↦ {s | MeasurableSet[m x] s}) μ := by
  simp only [iCondIndep, iCondIndepSets, Kernel.iIndep]

lemma iCondIndep_iff (m : ι → MeasurableSpace Ω) (hm : ∀ i, m i ≤ mΩ)
    (μ : @Measure Ω mΩ) [IsFiniteMeasure μ] :
    iCondIndep m' hm' m μ
      ↔ ∀ (s : Finset ι) {f : ι → Set Ω} (_H : ∀ i, i ∈ s → MeasurableSet[m i] (f i)),
      μ⟦⋂ i ∈ s, f i | m'⟧ =ᵐ[μ] ∏ i ∈ s, (μ⟦f i | m'⟧) := by
  rw [iCondIndep_iff_iCondIndepSets, iCondIndepSets_iff]
  · rfl
  · exact hm

end

section CondIndep

lemma condIndep_iff_condIndepSets (m' m₁ m₂ : MeasurableSpace Ω) {mΩ : MeasurableSpace Ω}
    [StandardBorelSpace Ω] (hm' : m' ≤ mΩ) (μ : Measure Ω) [IsFiniteMeasure μ] :
    CondIndep m' m₁ m₂ hm' μ
      ↔ CondIndepSets m' hm' {s | MeasurableSet[m₁] s} {s | MeasurableSet[m₂] s} μ := by
  simp only [CondIndep, CondIndepSets, Kernel.Indep]

lemma condIndep_iff (m' m₁ m₂ : MeasurableSpace Ω)
    {mΩ : MeasurableSpace Ω} [StandardBorelSpace Ω]
    (hm' : m' ≤ mΩ) (hm₁ : m₁ ≤ mΩ) (hm₂ : m₂ ≤ mΩ) (μ : Measure Ω) [IsFiniteMeasure μ] :
    CondIndep m' m₁ m₂ hm' μ
      ↔ ∀ t1 t2, MeasurableSet[m₁] t1 → MeasurableSet[m₂] t2
        → (μ⟦t1 ∩ t2 | m'⟧) =ᵐ[μ] (μ⟦t1 | m'⟧) * (μ⟦t2 | m'⟧) := by
  rw [condIndep_iff_condIndepSets, condIndepSets_iff]
  · rfl
  · exact hm₁
  · exact hm₂

end CondIndep

variable (m' : MeasurableSpace Ω) {mΩ : MeasurableSpace Ω} [StandardBorelSpace Ω]
  (hm' : m' ≤ mΩ)

lemma iCondIndepSet_iff_iCondIndep (s : ι → Set Ω) (μ : Measure Ω) [IsFiniteMeasure μ] :
    iCondIndepSet m' hm' s μ ↔ iCondIndep m' hm' (fun i ↦ generateFrom {s i}) μ := by
  simp only [iCondIndepSet, iCondIndep, Kernel.iIndepSet]

theorem iCondIndepSet_iff_iCondIndepSets_singleton (s : ι → Set Ω) (hs : ∀ i, MeasurableSet (s i))
    (μ : Measure Ω) [IsFiniteMeasure μ] :
    iCondIndepSet m' hm' s μ ↔ iCondIndepSets m' hm' (fun i ↦ {s i}) μ :=
  Kernel.iIndepSet_iff_iIndepSets_singleton hs

lemma iCondIndepSet_iff (s : ι → Set Ω) (hs : ∀ i, MeasurableSet (s i))
    (μ : Measure Ω) [IsFiniteMeasure μ] :
    iCondIndepSet m' hm' s μ ↔
      ∀ S : Finset ι, μ⟦⋂ i ∈ S, s i | m'⟧ =ᵐ[μ] ∏ i ∈ S, μ⟦s i | m'⟧ := by
  rw [iCondIndepSet_iff_iCondIndepSets_singleton _ _ _ hs, iCondIndepSets_singleton_iff _ _ _ hs]

lemma condIndepSet_iff_condIndep (s t : Set Ω) (μ : Measure Ω) [IsFiniteMeasure μ] :
    CondIndepSet m' hm' s t μ ↔ CondIndep m' (generateFrom {s}) (generateFrom {t}) hm' μ := by
  simp only [CondIndepSet, CondIndep, Kernel.IndepSet]

theorem condIndepSet_iff_condIndepSets_singleton {s t : Set Ω} (hs_meas : MeasurableSet s)
    (ht_meas : MeasurableSet t) (μ : Measure Ω) [IsFiniteMeasure μ] :
    CondIndepSet m' hm' s t μ ↔ CondIndepSets m' hm' {s} {t} μ :=
  Kernel.indepSet_iff_indepSets_singleton hs_meas ht_meas _ _

lemma condIndepSet_iff (s t : Set Ω) (hs : MeasurableSet s) (ht : MeasurableSet t)
    (μ : Measure Ω) [IsFiniteMeasure μ] :
    CondIndepSet m' hm' s t μ ↔ (μ⟦s ∩ t | m'⟧) =ᵐ[μ] (μ⟦s | m'⟧) * (μ⟦t | m'⟧) := by
  rw [condIndepSet_iff_condIndepSets_singleton _ _ hs ht μ, condIndepSets_singleton_iff _ _ hs ht]

lemma iCondIndepFun_iff_iCondIndep {β : ι → Type*}
    (m : ∀ x : ι, MeasurableSpace (β x)) (f : ∀ x : ι, Ω → β x)
    (μ : Measure Ω) [IsFiniteMeasure μ] :
    iCondIndepFun m' hm' f μ
      ↔ iCondIndep m' hm' (fun x ↦ MeasurableSpace.comap (f x) (m x)) μ := by
  simp only [iCondIndepFun, iCondIndep, Kernel.iIndepFun]

lemma iCondIndepFun_iff {β : ι → Type*}
    (m : ∀ x : ι, MeasurableSpace (β x)) (f : ∀ x : ι, Ω → β x) (hf : ∀ i, Measurable (f i))
    (μ : Measure Ω) [IsFiniteMeasure μ] :
    iCondIndepFun m' hm' f μ
      ↔ ∀ (s : Finset ι) {g : ι → Set Ω} (_H : ∀ i, i ∈ s → MeasurableSet[(m i).comap (f i)] (g i)),
      μ⟦⋂ i ∈ s, g i | m'⟧ =ᵐ[μ] ∏ i ∈ s, (μ⟦g i | m'⟧) := by
  simp only [iCondIndepFun_iff_iCondIndep]
  rw [iCondIndep_iff]
  exact fun i ↦ (hf i).comap_le

lemma condIndepFun_iff_condIndep {β γ : Type*} [mβ : MeasurableSpace β]
    [mγ : MeasurableSpace γ] (f : Ω → β) (g : Ω → γ) (μ : Measure Ω) [IsFiniteMeasure μ] :
    CondIndepFun m' hm' f g μ
      ↔ CondIndep m' (MeasurableSpace.comap f mβ) (MeasurableSpace.comap g mγ) hm' μ := by
  simp only [CondIndepFun, CondIndep, Kernel.IndepFun]

lemma condIndepFun_iff {β γ : Type*} [mβ : MeasurableSpace β] [mγ : MeasurableSpace γ]
    (f : Ω → β) (g : Ω → γ) (hf : Measurable f) (hg : Measurable g)
    (μ : Measure Ω) [IsFiniteMeasure μ] :
    CondIndepFun m' hm' f g μ ↔ ∀ t1 t2, MeasurableSet[MeasurableSpace.comap f mβ] t1
      → MeasurableSet[MeasurableSpace.comap g mγ] t2
        → (μ⟦t1 ∩ t2 | m'⟧) =ᵐ[μ] (μ⟦t1 | m'⟧) * (μ⟦t2 | m'⟧) := by
  rw [condIndepFun_iff_condIndep, condIndep_iff _ _ _ _ hf.comap_le hg.comap_le]

end DefinitionLemmas

section CondIndepSets

variable {m' : MeasurableSpace Ω} {mΩ : MeasurableSpace Ω} [StandardBorelSpace Ω]
  {hm' : m' ≤ mΩ} {μ : Measure Ω} [IsFiniteMeasure μ]

@[symm]
theorem CondIndepSets.symm {s₁ s₂ : Set (Set Ω)}
    (h : CondIndepSets m' hm' s₁ s₂ μ) : CondIndepSets m' hm' s₂ s₁ μ :=
  Kernel.IndepSets.symm h

theorem condIndepSets_of_condIndepSets_of_le_left {s₁ s₂ s₃ : Set (Set Ω)}
    (h_indep : CondIndepSets m' hm' s₁ s₂ μ) (h31 : s₃ ⊆ s₁) :
    CondIndepSets m' hm' s₃ s₂ μ :=
  Kernel.indepSets_of_indepSets_of_le_left h_indep h31

theorem condIndepSets_of_condIndepSets_of_le_right {s₁ s₂ s₃ : Set (Set Ω)}
    (h_indep : CondIndepSets m' hm' s₁ s₂ μ) (h32 : s₃ ⊆ s₂) :
    CondIndepSets m' hm' s₁ s₃ μ :=
  Kernel.indepSets_of_indepSets_of_le_right h_indep h32

theorem CondIndepSets.union {s₁ s₂ s' : Set (Set Ω)}
    (h₁ : CondIndepSets m' hm' s₁ s' μ) (h₂ : CondIndepSets m' hm' s₂ s' μ) :
    CondIndepSets m' hm' (s₁ ∪ s₂) s' μ :=
  Kernel.IndepSets.union h₁ h₂

@[simp]
theorem CondIndepSets.union_iff {s₁ s₂ s' : Set (Set Ω)} :
    CondIndepSets m' hm' (s₁ ∪ s₂) s' μ
      ↔ CondIndepSets m' hm' s₁ s' μ ∧ CondIndepSets m' hm' s₂ s' μ :=
  Kernel.IndepSets.union_iff

theorem CondIndepSets.iUnion {s : ι → Set (Set Ω)} {s' : Set (Set Ω)}
    (hyp : ∀ n, CondIndepSets m' hm' (s n) s' μ) :
    CondIndepSets m' hm' (⋃ n, s n) s' μ :=
  Kernel.IndepSets.iUnion hyp

theorem CondIndepSets.bUnion {s : ι → Set (Set Ω)} {s' : Set (Set Ω)}
    {u : Set ι} (hyp : ∀ n ∈ u, CondIndepSets m' hm' (s n) s' μ) :
    CondIndepSets m' hm' (⋃ n ∈ u, s n) s' μ :=
  Kernel.IndepSets.bUnion hyp

theorem CondIndepSets.inter {s₁ s' : Set (Set Ω)} (s₂ : Set (Set Ω))
    (h₁ : CondIndepSets m' hm' s₁ s' μ) :
    CondIndepSets m' hm' (s₁ ∩ s₂) s' μ :=
  Kernel.IndepSets.inter s₂ h₁

theorem CondIndepSets.iInter {s : ι → Set (Set Ω)} {s' : Set (Set Ω)}
    (h : ∃ n, CondIndepSets m' hm' (s n) s' μ) :
    CondIndepSets m' hm' (⋂ n, s n) s' μ :=
  Kernel.IndepSets.iInter h

theorem CondIndepSets.bInter {s : ι → Set (Set Ω)} {s' : Set (Set Ω)}
    {u : Set ι} (h : ∃ n ∈ u, CondIndepSets m' hm' (s n) s' μ) :
    CondIndepSets m' hm' (⋂ n ∈ u, s n) s' μ :=
  Kernel.IndepSets.bInter h

end CondIndepSets

section CondIndepSet

variable {m' : MeasurableSpace Ω} {mΩ : MeasurableSpace Ω} [StandardBorelSpace Ω]
  {hm' : m' ≤ mΩ} {μ : Measure Ω} [IsFiniteMeasure μ]

theorem condIndepSet_empty_right (s : Set Ω) : CondIndepSet m' hm' s ∅ μ :=
  Kernel.indepSet_empty_right s

theorem condIndepSet_empty_left (s : Set Ω) : CondIndepSet m' hm' ∅ s μ :=
  Kernel.indepSet_empty_left s

end CondIndepSet

section CondIndep

@[symm]
theorem CondIndep.symm {m' m₁ m₂ : MeasurableSpace Ω} {mΩ : MeasurableSpace Ω}
    [StandardBorelSpace Ω] {hm' : m' ≤ mΩ} {μ : Measure Ω} [IsFiniteMeasure μ]
    (h : CondIndep m' m₁ m₂ hm' μ) :
    CondIndep m' m₂ m₁ hm' μ :=
  CondIndepSets.symm h

theorem condIndep_bot_right (m₁ : MeasurableSpace Ω) {m' : MeasurableSpace Ω}
    {mΩ : MeasurableSpace Ω} [StandardBorelSpace Ω]
    {hm' : m' ≤ mΩ} {μ : Measure Ω} [IsFiniteMeasure μ] :
    CondIndep m' m₁ ⊥ hm' μ :=
  Kernel.indep_bot_right m₁

theorem condIndep_bot_left (m₁ : MeasurableSpace Ω) {m' : MeasurableSpace Ω}
    {mΩ : MeasurableSpace Ω} [StandardBorelSpace Ω]
    {hm' : m' ≤ mΩ} {μ : Measure Ω} [IsFiniteMeasure μ] :
    CondIndep m' ⊥ m₁ hm' μ :=
  (Kernel.indep_bot_right m₁).symm

theorem condIndep_of_condIndep_of_le_left {m' m₁ m₂ m₃ : MeasurableSpace Ω}
    {mΩ : MeasurableSpace Ω} [StandardBorelSpace Ω]
    {hm' : m' ≤ mΩ} {μ : Measure Ω} [IsFiniteMeasure μ]
    (h_indep : CondIndep m' m₁ m₂ hm' μ) (h31 : m₃ ≤ m₁) :
    CondIndep m' m₃ m₂ hm' μ :=
  Kernel.indep_of_indep_of_le_left h_indep h31

theorem condIndep_of_condIndep_of_le_right {m' m₁ m₂ m₃ : MeasurableSpace Ω}
    {mΩ : MeasurableSpace Ω} [StandardBorelSpace Ω]
    {hm' : m' ≤ mΩ} {μ : Measure Ω} [IsFiniteMeasure μ]
    (h_indep : CondIndep m' m₁ m₂ hm' μ) (h32 : m₃ ≤ m₂) :
    CondIndep m' m₁ m₃ hm' μ :=
  Kernel.indep_of_indep_of_le_right h_indep h32

end CondIndep

/-! ### Deducing `CondIndep` from `iCondIndep` -/


section FromiCondIndepToCondIndep

variable {m' : MeasurableSpace Ω}
  {mΩ : MeasurableSpace Ω} [StandardBorelSpace Ω]
  {hm' : m' ≤ mΩ} {μ : Measure Ω} [IsFiniteMeasure μ]

theorem iCondIndepSets.condIndepSets {s : ι → Set (Set Ω)}
    (h_indep : iCondIndepSets m' hm' s μ) {i j : ι} (hij : i ≠ j) :
    CondIndepSets m' hm' (s i) (s j) μ :=
  Kernel.iIndepSets.indepSets h_indep hij

theorem iCondIndep.condIndep {m : ι → MeasurableSpace Ω}
    (h_indep : iCondIndep m' hm' m μ) {i j : ι} (hij : i ≠ j) :
      CondIndep m' (m i) (m j) hm' μ :=
  Kernel.iIndep.indep h_indep hij

theorem iCondIndepFun.condIndepFun {β : ι → Type*}
    {m : ∀ x, MeasurableSpace (β x)} {f : ∀ i, Ω → β i}
    (hf_Indep : iCondIndepFun m' hm' f μ) {i j : ι} (hij : i ≠ j) :
    CondIndepFun m' hm' (f i) (f j) μ :=
  Kernel.iIndepFun.indepFun hf_Indep hij

end FromiCondIndepToCondIndep

/-!
## π-system lemma

Conditional independence of measurable spaces is equivalent to conditional independence of
generating π-systems.
-/


section FromMeasurableSpacesToSetsOfSets

/-! ### Conditional independence of σ-algebras implies conditional independence of
  generating π-systems -/

variable {m' : MeasurableSpace Ω}
  {mΩ : MeasurableSpace Ω} [StandardBorelSpace Ω]
  {hm' : m' ≤ mΩ} {μ : Measure Ω} [IsFiniteMeasure μ]

theorem iCondIndep.iCondIndepSets {m : ι → MeasurableSpace Ω}
    {s : ι → Set (Set Ω)} (hms : ∀ n, m n = generateFrom (s n))
    (h_indep : iCondIndep m' hm' m μ) :
    iCondIndepSets m' hm' s μ :=
  Kernel.iIndep.iIndepSets hms h_indep

theorem CondIndep.condIndepSets {s1 s2 : Set (Set Ω)}
    (h_indep : CondIndep m' (generateFrom s1) (generateFrom s2) hm' μ) :
    CondIndepSets m' hm' s1 s2 μ :=
  Kernel.Indep.indepSets h_indep

end FromMeasurableSpacesToSetsOfSets

section FromPiSystemsToMeasurableSpaces

/-! ### Conditional independence of generating π-systems implies conditional independence of
  σ-algebras -/

variable {m' m₁ m₂ : MeasurableSpace Ω} {mΩ : MeasurableSpace Ω} [StandardBorelSpace Ω]
  {hm' : m' ≤ mΩ} {μ : Measure Ω} [IsFiniteMeasure μ]

theorem CondIndepSets.condIndep
    {p1 p2 : Set (Set Ω)} (h1 : m₁ ≤ mΩ) (h2 : m₂ ≤ mΩ)
    (hp1 : IsPiSystem p1) (hp2 : IsPiSystem p2)
    (hpm1 : m₁ = generateFrom p1) (hpm2 : m₂ = generateFrom p2)
    (hyp : CondIndepSets m' hm' p1 p2 μ) :
    CondIndep m' m₁ m₂ hm' μ :=
  Kernel.IndepSets.indep h1 h2 hp1 hp2 hpm1 hpm2 hyp

theorem CondIndepSets.condIndep'
    {p1 p2 : Set (Set Ω)} (hp1m : ∀ s ∈ p1, MeasurableSet s) (hp2m : ∀ s ∈ p2, MeasurableSet s)
    (hp1 : IsPiSystem p1) (hp2 : IsPiSystem p2) (hyp : CondIndepSets m' hm' p1 p2 μ) :
    CondIndep m' (generateFrom p1) (generateFrom p2) hm' μ :=
  Kernel.IndepSets.indep' hp1m hp2m hp1 hp2 hyp

theorem condIndepSets_piiUnionInter_of_disjoint {s : ι → Set (Set Ω)}
    {S T : Set ι} (h_indep : iCondIndepSets m' hm' s μ) (hST : Disjoint S T) :
    CondIndepSets m' hm' (piiUnionInter s S) (piiUnionInter s T) μ :=
  Kernel.indepSets_piiUnionInter_of_disjoint h_indep hST

theorem iCondIndepSet.condIndep_generateFrom_of_disjoint {s : ι → Set Ω}
    (hsm : ∀ n, MeasurableSet (s n)) (hs : iCondIndepSet m' hm' s μ) (S T : Set ι)
    (hST : Disjoint S T) :
    CondIndep m' (generateFrom { t | ∃ n ∈ S, s n = t })
      (generateFrom { t | ∃ k ∈ T, s k = t }) hm' μ :=
  Kernel.iIndepSet.indep_generateFrom_of_disjoint hsm hs S T hST

theorem condIndep_iSup_of_disjoint {m : ι → MeasurableSpace Ω}
    (h_le : ∀ i, m i ≤ mΩ) (h_indep : iCondIndep m' hm' m μ) {S T : Set ι} (hST : Disjoint S T) :
    CondIndep m' (⨆ i ∈ S, m i) (⨆ i ∈ T, m i) hm' μ :=
  Kernel.indep_iSup_of_disjoint h_le h_indep hST

theorem condIndep_iSup_of_directed_le {m : ι → MeasurableSpace Ω}
    (h_indep : ∀ i, CondIndep m' (m i) m₁ hm' μ)
    (h_le : ∀ i, m i ≤ mΩ) (h_le' : m₁ ≤ mΩ) (hm : Directed (· ≤ ·) m) :
    CondIndep m' (⨆ i, m i) m₁ hm' μ :=
  Kernel.indep_iSup_of_directed_le h_indep h_le h_le' hm

theorem iCondIndepSet.condIndep_generateFrom_lt [Preorder ι] {s : ι → Set Ω}
    (hsm : ∀ n, MeasurableSet (s n)) (hs : iCondIndepSet m' hm' s μ) (i : ι) :
    CondIndep m' (generateFrom {s i}) (generateFrom { t | ∃ j < i, s j = t }) hm' μ :=
  Kernel.iIndepSet.indep_generateFrom_lt hsm hs i

theorem iCondIndepSet.condIndep_generateFrom_le [Preorder ι] {s : ι → Set Ω}
    (hsm : ∀ n, MeasurableSet (s n)) (hs : iCondIndepSet m' hm' s μ) (i : ι) {k : ι} (hk : i < k) :
    CondIndep m' (generateFrom {s k}) (generateFrom { t | ∃ j ≤ i, s j = t }) hm' μ :=
  Kernel.iIndepSet.indep_generateFrom_le hsm hs i hk

theorem iCondIndepSet.condIndep_generateFrom_le_nat {s : ℕ → Set Ω}
    (hsm : ∀ n, MeasurableSet (s n)) (hs : iCondIndepSet m' hm' s μ) (n : ℕ) :
    CondIndep m' (generateFrom {s (n + 1)}) (generateFrom { t | ∃ k ≤ n, s k = t }) hm' μ :=
  Kernel.iIndepSet.indep_generateFrom_le_nat hsm hs n

theorem condIndep_iSup_of_monotone [SemilatticeSup ι] {m : ι → MeasurableSpace Ω}
    (h_indep : ∀ i, CondIndep m' (m i) m₁ hm' μ) (h_le : ∀ i, m i ≤ mΩ) (h_le' : m₁ ≤ mΩ)
    (hm : Monotone m) :
    CondIndep m' (⨆ i, m i) m₁ hm' μ :=
  Kernel.indep_iSup_of_monotone h_indep h_le h_le' hm

theorem condIndep_iSup_of_antitone [SemilatticeInf ι] {m : ι → MeasurableSpace Ω}
    (h_indep : ∀ i, CondIndep m' (m i) m₁ hm' μ) (h_le : ∀ i, m i ≤ mΩ) (h_le' : m₁ ≤ mΩ)
    (hm : Antitone m) :
    CondIndep m' (⨆ i, m i) m₁ hm' μ :=
  Kernel.indep_iSup_of_antitone h_indep h_le h_le' hm

theorem iCondIndepSets.piiUnionInter_of_notMem {π : ι → Set (Set Ω)} {a : ι} {S : Finset ι}
    (hp_ind : iCondIndepSets m' hm' π μ) (haS : a ∉ S) :
    CondIndepSets m' hm' (piiUnionInter π S) (π a) μ :=
  Kernel.iIndepSets.piiUnionInter_of_notMem hp_ind haS

@[deprecated (since := "2025-05-23")]
alias iCondIndepSets.piiUnionInter_of_not_mem := iCondIndepSets.piiUnionInter_of_notMem

/-- The σ-algebras generated by conditionally independent pi-systems are conditionally independent.
-/
theorem iCondIndepSets.iCondIndep (m : ι → MeasurableSpace Ω)
    (h_le : ∀ i, m i ≤ mΩ) (π : ι → Set (Set Ω)) (h_pi : ∀ n, IsPiSystem (π n))
    (h_generate : ∀ i, m i = generateFrom (π i)) (h_ind : iCondIndepSets m' hm' π μ) :
    iCondIndep m' hm' m μ :=
  Kernel.iIndepSets.iIndep m h_le π h_pi h_generate h_ind

end FromPiSystemsToMeasurableSpaces

section CondIndepSet

/-! ### Conditional independence of measurable sets

-/

variable {m' m₁ m₂ : MeasurableSpace Ω} {mΩ : MeasurableSpace Ω} [StandardBorelSpace Ω]
  {hm' : m' ≤ mΩ}
  {s t : Set Ω} (S T : Set (Set Ω))

theorem CondIndepSets.condIndepSet_of_mem (hs : s ∈ S) (ht : t ∈ T)
    (hs_meas : MeasurableSet s) (ht_meas : MeasurableSet t) (μ : Measure Ω) [IsFiniteMeasure μ]
    (h_indep : CondIndepSets m' hm' S T μ) :
    CondIndepSet m' hm' s t μ :=
  Kernel.IndepSets.indepSet_of_mem _ _ hs ht hs_meas ht_meas _ _ h_indep

theorem CondIndep.condIndepSet_of_measurableSet {μ : Measure Ω} [IsFiniteMeasure μ]
    (h_indep : CondIndep m' m₁ m₂ hm' μ) {s t : Set Ω} (hs : MeasurableSet[m₁] s)
    (ht : MeasurableSet[m₂] t) :
    CondIndepSet m' hm' s t μ :=
  Kernel.Indep.indepSet_of_measurableSet h_indep hs ht

theorem condIndep_iff_forall_condIndepSet (μ : Measure Ω) [IsFiniteMeasure μ] :
    CondIndep m' m₁ m₂ hm' μ ↔ ∀ s t, MeasurableSet[m₁] s → MeasurableSet[m₂] t
      → CondIndepSet m' hm' s t μ :=
  Kernel.indep_iff_forall_indepSet m₁ m₂ _ _

end CondIndepSet

section CondIndepFun

/-! ### Conditional independence of random variables

-/

variable {β β' : Type*} {m' : MeasurableSpace Ω}
  {mΩ : MeasurableSpace Ω} [StandardBorelSpace Ω]
  {hm' : m' ≤ mΩ} {μ : Measure Ω} [IsFiniteMeasure μ]
  {f : Ω → β} {g : Ω → β'}

theorem condIndepFun_iff_condExp_inter_preimage_eq_mul {mβ : MeasurableSpace β}
    {mβ' : MeasurableSpace β'} (hf : Measurable f) (hg : Measurable g) :
    CondIndepFun m' hm' f g μ ↔
      ∀ s t, MeasurableSet s → MeasurableSet t
        → (μ⟦f ⁻¹' s ∩ g ⁻¹' t | m'⟧) =ᵐ[μ] fun ω ↦ (μ⟦f ⁻¹' s | m'⟧) ω * (μ⟦g ⁻¹' t | m'⟧) ω := by
  rw [condIndepFun_iff _ _ _ _ hf hg]
  refine ⟨fun h s t hs ht ↦ ?_, fun h s t ↦ ?_⟩
  · exact h (f ⁻¹' s) (g ⁻¹' t) ⟨s, hs, rfl⟩ ⟨t, ht, rfl⟩
  · rintro ⟨s, hs, rfl⟩ ⟨t, ht, rfl⟩
    exact h s t hs ht

theorem iCondIndepFun_iff_condExp_inter_preimage_eq_mul {β : ι → Type*}
    (m : ∀ x, MeasurableSpace (β x)) (f : ∀ i, Ω → β i) (hf : ∀ i, Measurable (f i)) :
    iCondIndepFun m' hm' f μ ↔
      ∀ (S : Finset ι) {sets : ∀ i : ι, Set (β i)} (_H : ∀ i, i ∈ S → MeasurableSet[m i] (sets i)),
        (μ⟦⋂ i ∈ S, f i ⁻¹' sets i| m'⟧) =ᵐ[μ] ∏ i ∈ S, (μ⟦f i ⁻¹' sets i | m'⟧) := by
  rw [iCondIndepFun_iff]
  swap
  · exact hf
  refine ⟨fun h s sets h_sets ↦ ?_, fun h s sets h_sets ↦ ?_⟩
  · refine h s (g := fun i ↦ f i ⁻¹' (sets i)) (fun i hi ↦ ?_)
    exact ⟨sets i, h_sets i hi, rfl⟩
  · classical
    let g := fun i ↦ if hi : i ∈ s then (h_sets i hi).choose else Set.univ
    specialize h s (sets := g) (fun i hi ↦ ?_)
    · simp only [g, dif_pos hi]
      exact (h_sets i hi).choose_spec.1
    · have hg : ∀ i ∈ s, sets i = f i ⁻¹' g i := by
        intro i hi
        rw [(h_sets i hi).choose_spec.2.symm]
        simp only [g, dif_pos hi]
      convert h with i hi i hi <;> exact hg i hi

theorem condIndepFun_iff_condIndepSet_preimage {mβ : MeasurableSpace β} {mβ' : MeasurableSpace β'}
    (hf : Measurable f) (hg : Measurable g) :
    CondIndepFun m' hm' f g μ ↔
      ∀ s t, MeasurableSet s → MeasurableSet t → CondIndepSet m' hm' (f ⁻¹' s) (g ⁻¹' t) μ := by
  simp only [CondIndepFun, CondIndepSet, Kernel.indepFun_iff_indepSet_preimage hf hg]

@[symm]
nonrec theorem CondIndepFun.symm {mβ : MeasurableSpace β} {mβ' : MeasurableSpace β'}
    {f : Ω → β} {g : Ω → β'} (hfg : CondIndepFun m' hm' f g μ) :
    CondIndepFun m' hm' g f μ :=
  hfg.symm

theorem CondIndepFun.comp {γ γ' : Type*} {_mβ : MeasurableSpace β} {_mβ' : MeasurableSpace β'}
    {_mγ : MeasurableSpace γ} {_mγ' : MeasurableSpace γ'} {φ : β → γ} {ψ : β' → γ'}
    (hfg : CondIndepFun m' hm' f g μ) (hφ : Measurable φ) (hψ : Measurable ψ) :
    CondIndepFun m' hm' (φ ∘ f) (ψ ∘ g) μ :=
  Kernel.IndepFun.comp hfg hφ hψ

lemma condIndepFun_const_left {mβ : MeasurableSpace β} {mβ' : MeasurableSpace β'}
    (c : β) (X : Ω → β') :
    CondIndepFun m' hm' (fun _ ↦ c) X μ :=
  Kernel.indepFun_const_left c X

lemma condIndepFun_const_right {mβ : MeasurableSpace β} {mβ' : MeasurableSpace β'}
    (X : Ω → β) (c : β') :
    CondIndepFun m' hm' X (fun _ ↦ c) μ :=
  Kernel.indepFun_const_right X c

theorem CondIndepFun.neg_right {_mβ : MeasurableSpace β} {_mβ' : MeasurableSpace β'} [Neg β']
    [MeasurableNeg β'] (hfg : CondIndepFun m' hm' f g μ) :
    CondIndepFun m' hm' f (-g) μ := hfg.comp measurable_id measurable_neg

theorem CondIndepFun.neg_left {_mβ : MeasurableSpace β} {_mβ' : MeasurableSpace β'} [Neg β]
    [MeasurableNeg β] (hfg : CondIndepFun m' hm' f g μ) :
    CondIndepFun m' hm' (-f) g μ := hfg.comp measurable_neg measurable_id

lemma condIndepFun_of_measurable_left {mβ : MeasurableSpace β} {mβ' : MeasurableSpace β'}
    {X : Ω → β} {Y : Ω → β'} (hX : Measurable[m'] X) (hY : Measurable Y) :
    CondIndepFun m' hm' X Y μ := by
  rw [condIndepFun_iff _ hm' _ _ (hX.mono hm' le_rfl) hY]
  rintro _ _ ⟨s, hs, rfl⟩ ⟨t, ht, rfl⟩
  rw [show (fun ω : Ω ↦ (1 : ℝ)) = 1 from rfl, Set.inter_indicator_one]
  calc μ[(X ⁻¹' s).indicator 1 * (Y ⁻¹' t).indicator 1|m']
  _ =ᵐ[μ] (X ⁻¹' s).indicator 1 * μ[(Y ⁻¹' t).indicator 1|m'] := by
    refine condExp_stronglyMeasurable_mul_of_bound hm' (stronglyMeasurable_const.indicator (hX hs))
      ((integrable_indicator_iff (hY ht)).2 integrableOn_const) 1 (ae_of_all μ fun ω ↦ ?_)
    rw [Set.indicator]
    split_ifs with h <;> simp
  _ =ᵐ[μ] μ[(X ⁻¹' s).indicator 1|m'] * μ[(Y ⁻¹' t).indicator 1|m'] := by
    nth_rw 2 [condExp_of_stronglyMeasurable hm']
    · exact stronglyMeasurable_const.indicator (hX hs)
    · exact (integrable_indicator_iff ((hX.le hm') hs)).2 integrableOn_const

lemma condIndepFun_of_measurable_right {mβ : MeasurableSpace β} {mβ' : MeasurableSpace β'}
    {X : Ω → β} {Y : Ω → β'} (hX : Measurable X) (hY : Measurable[m'] Y) :
    CondIndepFun m' hm' X Y μ :=
  (condIndepFun_of_measurable_left hY hX).symm

lemma condIndepFun_self_left {mβ : MeasurableSpace β} {mβ' : MeasurableSpace β'}
    {X : Ω → β} {Z : Ω → β'} (hX : Measurable X) (hZ : Measurable Z) :
    CondIndepFun (mβ'.comap Z) hZ.comap_le Z X μ :=
  condIndepFun_of_measurable_left (comap_measurable Z) hX

lemma condIndepFun_self_right {mβ : MeasurableSpace β} {mβ' : MeasurableSpace β'}
    {X : Ω → β} {Z : Ω → β'} (hX : Measurable X) (hZ : Measurable Z) :
    CondIndepFun (mβ'.comap Z) hZ.comap_le X Z μ :=
  condIndepFun_of_measurable_right hX (comap_measurable Z)

<<<<<<< HEAD
/-- Two random variables are conditionally indepedent iff they satisfy the almost sure equality
=======
/-- Two random variables are conditionally independent iff they satisfy the almost sure equality
>>>>>>> 2c3f8cad
of conditional expectations `μ⟦f ⁻¹' s ∩ g ⁻¹' t | m'⟧ =ᵐ[μ] μ⟦f ⁻¹' s | m'⟧ * μ⟦g ⁻¹' t | m'⟧`
for all measurable sets `s` and `t` (see `condIndepFun_iff_condExp_inter_preimage_eq_mul`).
Here, this is phrased with Markov kernels associated to the conditional expectations, and the
almost sure equality is expressed as equality of the composition-product with the measure, which is
equivalent to a.e. equality. See `condIndepFun_iff_map_prod_eq_prod_map_map` for the a.e. equality
version with kernels.

For a random variable `f`, `(condExpKernel μ m').map f` is the law of the conditional expectation
of `f` given `m'`: almost surely, `(condExpKernel μ m').map f ω s = μ⟦f ⁻¹' s | m'⟧ ω`. -/
theorem condIndepFun_iff_compProd_map_prod_eq_compProd_prod_map_map
    {mβ : MeasurableSpace β} {mβ' : MeasurableSpace β'} (hf : Measurable f) (hg : Measurable g) :
    CondIndepFun m' hm' f g μ
      ↔ (μ.trim hm') ⊗ₘ (condExpKernel μ m').map (fun ω ↦ (f ω, g ω))
        = (μ.trim hm') ⊗ₘ ((condExpKernel μ m').map f ×ₖ (condExpKernel μ m').map g) :=
  Kernel.indepFun_iff_compProd_map_prod_eq_compProd_prod_map_map hf hg

<<<<<<< HEAD
/-- Two random variables are conditionally indepedent iff they satisfy the almost sure equality
=======
/-- Two random variables are conditionally independent iff they satisfy the almost sure equality
>>>>>>> 2c3f8cad
of conditional expectations `μ⟦f ⁻¹' s ∩ g ⁻¹' t | m'⟧ =ᵐ[μ] μ⟦f ⁻¹' s | m'⟧ * μ⟦g ⁻¹' t | m'⟧`
for all measurable sets `s` and `t` (see `condIndepFun_iff_condExp_inter_preimage_eq_mul`).
Here, this is phrased with Markov kernels associated to the conditional expectations.

For a random variable `f`, `(condExpKernel μ m').map f` is the law of the conditional expectation
of `f` given `m'`: almost surely, `(condExpKernel μ m').map f ω s = μ⟦f ⁻¹' s | m'⟧ ω`. -/
theorem condIndepFun_iff_map_prod_eq_prod_map_map
    {mβ : MeasurableSpace β} {mβ' : MeasurableSpace β'} [CountableOrCountablyGenerated Ω (β × β')]
    (hf : Measurable f) (hg : Measurable g) :
    CondIndepFun m' hm' f g μ
      ↔ (condExpKernel μ m').map (fun ω ↦ (f ω, g ω))
        =ᵐ[μ.trim hm'] (condExpKernel μ m').map f ×ₖ (condExpKernel μ m').map g := by
  rw [condIndepFun_iff_compProd_map_prod_eq_compProd_prod_map_map hf hg, ← Kernel.compProd_eq_iff]

<<<<<<< HEAD
/-- Two random variables are conditionally indepedent with respect to `m'` iff the law of
=======
/-- Two random variables are conditionally independent with respect to `m'` iff the law of
>>>>>>> 2c3f8cad
`(id, f, g)` under `μ`, in which the identity is to the space with σ-algebra `m'`, can be written
as a product involving the conditional expectations of `f` and `g` given `m'`.

For a random variable `f`, `(condExpKernel μ m').map f` is the law of the conditional expectation
of `f` given `m'`: almost surely, `(condExpKernel μ m').map f ω s = μ⟦f ⁻¹' s | m'⟧ ω`. -/
lemma condIndepFun_iff_map_prod_eq_prod_comp_trim
    {mβ : MeasurableSpace β} {mβ' : MeasurableSpace β'} (hf : Measurable f) (hg : Measurable g) :
    CondIndepFun m' hm' f g μ
      ↔ @Measure.map _ _ _ (m'.prod _) (fun ω ↦ (ω, f ω, g ω)) μ
        = (Kernel.id ×ₖ ((condExpKernel μ m').map f ×ₖ (condExpKernel μ m').map g))
          ∘ₘ μ.trim hm' := by
  rw [condIndepFun_iff_compProd_map_prod_eq_compProd_prod_map_map hf hg]
  congr!
  · rw [Measure.compProd_map (by fun_prop), compProd_trim_condExpKernel,
      Measure.map_map (by fun_prop) ((measurable_id.mono le_rfl hm').prodMk measurable_id)]
    rfl
  · rw [Measure.compProd_eq_comp_prod]

<<<<<<< HEAD
/-- Two random variables `f, g` are conditionally independent given a third `k` if the
joint distribution of `k, f, g` factors into a product of their conditional distributions
given `k`. -/
theorem condIndepFun_iff_map_prod_eq_prod_condDistrib_prod_condDistrib
    {γ : Type*} {mγ : MeasurableSpace γ} {mβ : MeasurableSpace β} {mβ' : MeasurableSpace β'}
    [StandardBorelSpace β] [Nonempty β] [StandardBorelSpace β'] [Nonempty β']
    (hf : Measurable f) (hg : Measurable g) {k : Ω → γ} (hk : Measurable k) :
    CondIndepFun _ hk.comap_le f g μ
      ↔ μ.map (fun ω ↦ (k ω, f ω, g ω))
        = (Kernel.id ×ₖ (condDistrib f k μ ×ₖ condDistrib g k μ)) ∘ₘ μ.map k := by
  rw [condIndepFun_iff_map_prod_eq_prod_comp_trim hf hg]
  simp_rw [Measure.ext_prod₃_iff]
  have hk_meas {s : Set γ} (hs : MeasurableSet s) : MeasurableSet[mγ.comap k] (k ⁻¹' s) :=
    ⟨s, hs, rfl⟩
  have h_left {s : Set γ} {t : Set β} {u : Set β'} (hs : MeasurableSet s) (ht : MeasurableSet t)
      (hu : MeasurableSet u) :
      (μ.map (fun ω ↦ (k ω, f ω, g ω))) (s ×ˢ t ×ˢ u)
        = (@Measure.map _ _ _ ((mγ.comap k).prod inferInstance)
          (fun ω ↦ (ω, f ω, g ω)) μ) ((k ⁻¹' s) ×ˢ t ×ˢ u) := by
    rw [Measure.map_apply (by fun_prop) (hs.prod (ht.prod hu)),
      Measure.map_apply _ ((hk_meas hs).prod (ht.prod hu))]
    · simp [Set.mk_preimage_prod]
    · exact (measurable_id.mono le_rfl hk.comap_le).prodMk (by fun_prop)
  have h_right {s : Set γ} {t : Set β} {u : Set β'} (hs : MeasurableSet s) (ht : MeasurableSet t)
      (hu : MeasurableSet u) :
      ((Kernel.id ×ₖ (condDistrib f k μ ×ₖ condDistrib g k μ)) ∘ₘ μ.map k) (s ×ˢ t ×ˢ u)
      = ((Kernel.id ×ₖ
        ((condExpKernel μ (mγ.comap k)).map f ×ₖ (condExpKernel μ (mγ.comap k)).map g)) ∘ₘ
        μ.trim hk.comap_le) ((k ⁻¹' s) ×ˢ t ×ˢ u) := by
    rw [Measure.bind_apply ((hk_meas hs).prod (ht.prod hu)) (by fun_prop),
      Measure.bind_apply (hs.prod (ht.prod hu)) (by fun_prop), lintegral_map ?_ (by fun_prop),
      lintegral_trim]
    rotate_left
    · exact Kernel.measurable_coe _ ((hk_meas hs).prod (ht.prod hu))
    · exact Kernel.measurable_coe _ (hs.prod (ht.prod hu))
    refine lintegral_congr_ae ?_
    filter_upwards [condDistrib_apply_ae_eq_condExpKernel_map hf hk ht,
      condDistrib_apply_ae_eq_condExpKernel_map hg hk hu] with a haX haT
    simp_rw [Kernel.prod_apply_prod]
    simp only [Kernel.id_apply, Measure.dirac_apply' _ hs]
    rw [@Measure.dirac_apply' _ (mγ.comap k) _ _ (hk_meas hs)]
    congr
  refine ⟨fun h ↦ ?_, fun h ↦ ?_⟩
  · intro s t u hs ht hu
    specialize h (s := k ⁻¹' s) (hk_meas hs) ht hu
    convert h
    · exact h_left hs ht hu
    · exact h_right hs ht hu
  · rintro _ t u ⟨s, hs, rfl⟩ ht hu
    specialize h hs ht hu
    convert h
    · exact (h_left hs ht hu).symm
    · exact (h_right hs ht hu).symm

/-- Two random variables `f, g` are conditionally independent given a third `k` if the
conditional distribution of `g` given `k` and `f` is equal to the conditional distribution of `g`
given `k`. -/
theorem condIndepFun_iff_condDistrib_prod_ae_eq_prodMkLeft
    {γ : Type*} {mγ : MeasurableSpace γ} {mβ : MeasurableSpace β} {mβ' : MeasurableSpace β'}
    [StandardBorelSpace β] [Nonempty β] [StandardBorelSpace β'] [Nonempty β']
    (hf : Measurable f) (hg : Measurable g) {k : Ω → γ} (hk : Measurable k) :
    CondIndepFun (mγ.comap k) hk.comap_le g f μ
      ↔ condDistrib g (fun ω ↦ (f ω, k ω)) μ
          =ᵐ[μ.map (fun ω ↦ (f ω, k ω))] (condDistrib g k μ).prodMkLeft β := by
  rw [condDistrib_ae_eq_iff_measure_eq_compProd (μ := μ) (hf.prodMk hk).aemeasurable
    hg.aemeasurable, condIndepFun_iff_map_prod_eq_prod_condDistrib_prod_condDistrib hg hf hk,
    Measure.compProd_eq_comp_prod]
  let e : γ × β' × β ≃ᵐ (β × γ) × β' := MeasurableEquiv.prodAssoc.symm.trans
      (MeasurableEquiv.prodComm.trans MeasurableEquiv.prodAssoc.symm)
  have h_eq : ((condDistrib f k μ ×ₖ Kernel.id) ×ₖ condDistrib g k μ) ∘ₘ μ.map k
      = (Kernel.id ×ₖ (condDistrib g k μ).prodMkLeft β) ∘ₘ μ.map (fun a ↦ (f a, k a)) := by
    calc ((condDistrib f k μ ×ₖ Kernel.id) ×ₖ condDistrib g k μ) ∘ₘ μ.map k
    _ = (Kernel.id ×ₖ (condDistrib g k μ).prodMkLeft β) ∘ₘ Kernel.swap _ _
        ∘ₘ (μ.map k ⊗ₘ condDistrib f k μ) := by
      rw [Measure.compProd_eq_comp_prod, Measure.comp_assoc, Measure.comp_assoc]
      congr 2
      rw [Kernel.comp_assoc, Kernel.swap_prod]
      have h := Kernel.prod_prodMkLeft_comp_prod_deterministic (condDistrib f k μ)
        (condDistrib g k μ) Kernel.id measurable_id
      rw [← Kernel.id] at h
      simpa using h.symm
    _ = (Kernel.id ×ₖ (condDistrib g k μ).prodMkLeft β) ∘ₘ μ.map (fun a ↦ (f a, k a)) := by
      rw [compProd_map_condDistrib hf.aemeasurable, Measure.swap_comp,
        Measure.map_map (by fun_prop) (by fun_prop)]
      rfl
  rw [← h_eq]
  have h1 : μ.map (fun x ↦ ((f x, k x), g x)) = (μ.map (fun a ↦ (k a , g a, f a))).map e := by
    rw [Measure.map_map (by fun_prop) (by fun_prop)]
    congr
  have h1_symm : μ.map (fun a ↦ (k a , g a, f a))
      = (μ.map (fun x ↦ ((f x, k x), g x))).map e.symm := by
    rw [h1, Measure.map_map (by fun_prop) (by fun_prop), MeasurableEquiv.symm_comp_self,
      Measure.map_id]
  have h2 : (condDistrib f k μ ×ₖ Kernel.id ×ₖ condDistrib g k μ) ∘ₘ μ.map k
      = ((Kernel.id ×ₖ (condDistrib g k μ ×ₖ condDistrib f k μ)) ∘ₘ μ.map k).map e := by
    rw [← Measure.deterministic_comp_eq_map e.measurable, Measure.comp_assoc]
    congr 2
    unfold e
    simp_rw [MeasurableEquiv.coe_trans]
    rw [Kernel.deterministic_comp_eq_map, Kernel.map_comp_right _ (by fun_prop) (by fun_prop),
      Kernel.map_comp_right _ (by fun_prop) (by fun_prop), Kernel.prodAssoc_symm_prod,
      Kernel.prodComm_prod, Kernel.prodAssoc_symm_prod]
  have h2_symm : (Kernel.id ×ₖ (condDistrib g k μ ×ₖ condDistrib f k μ)) ∘ₘ μ.map k
      = ((condDistrib f k μ ×ₖ Kernel.id ×ₖ condDistrib g k μ) ∘ₘ μ.map k).map e.symm := by
    rw [h2, Measure.map_map (by fun_prop) (by fun_prop), MeasurableEquiv.symm_comp_self,
      Measure.map_id]
  rw [h1, h2]
  exact ⟨fun h ↦ by rw [h], fun h ↦ by rw [h1_symm, h1, h2_symm, h2, h]⟩

=======
>>>>>>> 2c3f8cad
section iCondIndepFun
variable {β : ι → Type*} {m : ∀ i, MeasurableSpace (β i)} {f : ∀ i, Ω → β i}

@[nontriviality]
lemma iCondIndepFun.of_subsingleton [Subsingleton ι] : iCondIndepFun m' hm' f μ :=
  Kernel.iIndepFun.of_subsingleton

/-- If `f` is a family of mutually conditionally independent random variables
(`iCondIndepFun m' hm' m f μ`) and `S, T` are two disjoint finite index sets, then the tuple formed
by `f i` for `i ∈ S` is conditionally independent of the tuple `(f i)_i` for `i ∈ T`. -/
theorem iCondIndepFun.condIndepFun_finset {β : ι → Type*}
    {m : ∀ i, MeasurableSpace (β i)} {f : ∀ i, Ω → β i} (S T : Finset ι) (hST : Disjoint S T)
    (hf_Indep : iCondIndepFun m' hm' f μ) (hf_meas : ∀ i, Measurable (f i)) :
    CondIndepFun m' hm' (fun a (i : S) => f i a) (fun a (i : T) => f i a) μ :=
  Kernel.iIndepFun.indepFun_finset S T hST hf_Indep hf_meas

theorem iCondIndepFun.condIndepFun_prodMk {β : ι → Type*}
    {m : ∀ i, MeasurableSpace (β i)} {f : ∀ i, Ω → β i} (hf_Indep : iCondIndepFun m' hm' f μ)
    (hf_meas : ∀ i, Measurable (f i)) (i j k : ι) (hik : i ≠ k) (hjk : j ≠ k) :
    CondIndepFun m' hm' (fun a => (f i a, f j a)) (f k) μ :=
  Kernel.iIndepFun.indepFun_prodMk hf_Indep hf_meas i j k hik hjk

@[deprecated (since := "2025-03-05")]
alias iCondIndepFun.condIndepFun_prod_mk := iCondIndepFun.condIndepFun_prodMk

open Finset in
lemma iCondIndepFun.condIndepFun_prodMk_prodMk (h_indep : iCondIndepFun m' hm' f μ)
    (hf : ∀ i, Measurable (f i))
    (i j k l : ι) (hik : i ≠ k) (hil : i ≠ l) (hjk : j ≠ k) (hjl : j ≠ l) :
    CondIndepFun m' hm' (fun a ↦ (f i a, f j a)) (fun a ↦ (f k a, f l a)) μ := by
  classical
  let g (i j : ι) (v : Π x : ({i, j} : Finset ι), β x) : β i × β j :=
    ⟨v ⟨i, mem_insert_self _ _⟩, v ⟨j, mem_insert_of_mem <| mem_singleton_self _⟩⟩
  have hg (i j : ι) : Measurable (g i j) := by fun_prop
  exact (h_indep.indepFun_finset {i, j} {k, l} (by aesop) hf).comp (hg i j) (hg k l)

@[deprecated (since := "2025-03-05")]
alias iCondIndepFun.condIndepFun_prod_mk_prod_mk := iCondIndepFun.condIndepFun_prodMk_prodMk

end iCondIndepFun

section Mul
variable {m : MeasurableSpace β} [Mul β] [MeasurableMul₂ β] {f : ι → Ω → β}

@[to_additive]
lemma iCondIndepFun.indepFun_mul_left (hf_indep : iCondIndepFun m' hm' f μ)
    (hf_meas : ∀ i, Measurable (f i)) (i j k : ι) (hik : i ≠ k) (hjk : j ≠ k) :
    CondIndepFun m' hm' (f i * f j) (f k) μ :=
  Kernel.iIndepFun.indepFun_mul_left hf_indep hf_meas i j k hik hjk

@[to_additive]
lemma iCondIndepFun.indepFun_mul_right (hf_indep : iCondIndepFun m' hm' f μ)
    (hf_meas : ∀ i, Measurable (f i)) (i j k : ι) (hij : i ≠ j) (hik : i ≠ k) :
    CondIndepFun m' hm' (f i) (f j * f k) μ :=
  Kernel.iIndepFun.indepFun_mul_right hf_indep hf_meas i j k hij hik

@[to_additive]
lemma iCondIndepFun.indepFun_mul_mul (hf_indep : iCondIndepFun m' hm' f μ)
    (hf_meas : ∀ i, Measurable (f i))
    (i j k l : ι) (hik : i ≠ k) (hil : i ≠ l) (hjk : j ≠ k) (hjl : j ≠ l) :
    CondIndepFun m' hm' (f i * f j) (f k * f l) μ :=
  Kernel.iIndepFun.indepFun_mul_mul hf_indep hf_meas i j k l hik hil hjk hjl

end Mul

section Div
variable {m : MeasurableSpace β} [Div β] [MeasurableDiv₂ β] {f : ι → Ω → β}

@[to_additive]
lemma iCondIndepFun.indepFun_div_left (hf_indep : iCondIndepFun m' hm' f μ)
    (hf_meas : ∀ i, Measurable (f i)) (i j k : ι) (hik : i ≠ k) (hjk : j ≠ k) :
    CondIndepFun m' hm' (f i / f j) (f k) μ :=
  Kernel.iIndepFun.indepFun_div_left hf_indep hf_meas i j k hik hjk

@[to_additive]
lemma iCondIndepFun.indepFun_div_right (hf_indep : iCondIndepFun m' hm' f μ)
    (hf_meas : ∀ i, Measurable (f i)) (i j k : ι) (hij : i ≠ j) (hik : i ≠ k) :
    CondIndepFun m' hm' (f i) (f j / f k) μ :=
  Kernel.iIndepFun.indepFun_div_right hf_indep hf_meas i j k hij hik

@[to_additive]
lemma iCondIndepFun.indepFun_div_div (hf_indep : iCondIndepFun m' hm' f μ)
    (hf_meas : ∀ i, Measurable (f i))
    (i j k l : ι) (hik : i ≠ k) (hil : i ≠ l) (hjk : j ≠ k) (hjl : j ≠ l) :
    CondIndepFun m' hm' (f i / f j) (f k / f l) μ :=
  Kernel.iIndepFun.indepFun_div_div hf_indep hf_meas i j k l hik hil hjk hjl

end Div

section CommMonoid
variable {m : MeasurableSpace β} [CommMonoid β] [MeasurableMul₂ β] {f : ι → Ω → β}

@[to_additive]
theorem iCondIndepFun.condIndepFun_finset_prod_of_notMem
    (hf_Indep : iCondIndepFun m' hm' f μ) (hf_meas : ∀ i, Measurable (f i))
    {s : Finset ι} {i : ι} (hi : i ∉ s) :
    CondIndepFun m' hm' (∏ j ∈ s, f j) (f i) μ :=
  Kernel.iIndepFun.indepFun_finset_prod_of_notMem hf_Indep hf_meas hi

@[deprecated (since := "2025-05-24")]
alias iCondIndepFun.condIndepFun_finset_sum_of_not_mem :=
  iCondIndepFun.condIndepFun_finset_sum_of_notMem

@[to_additive existing, deprecated (since := "2025-05-24")]
alias iCondIndepFun.condIndepFun_finset_prod_of_not_mem :=
  iCondIndepFun.condIndepFun_finset_prod_of_notMem

@[to_additive]
theorem iCondIndepFun.condIndepFun_prod_range_succ {f : ℕ → Ω → β}
    (hf_Indep : iCondIndepFun m' hm' f μ) (hf_meas : ∀ i, Measurable (f i)) (n : ℕ) :
    CondIndepFun m' hm' (∏ j ∈ Finset.range n, f j) (f n) μ :=
  Kernel.iIndepFun.indepFun_prod_range_succ hf_Indep hf_meas n

end CommMonoid

theorem iCondIndepSet.iCondIndepFun_indicator [Zero β] [One β] {m : MeasurableSpace β}
    {s : ι → Set Ω} (hs : iCondIndepSet m' hm' s μ) :
    iCondIndepFun m' hm' (fun n => (s n).indicator fun _ω => (1 : β)) μ :=
  Kernel.iIndepSet.iIndepFun_indicator hs

end CondIndepFun

end ProbabilityTheory<|MERGE_RESOLUTION|>--- conflicted
+++ resolved
@@ -739,11 +739,7 @@
     CondIndepFun (mβ'.comap Z) hZ.comap_le X Z μ :=
   condIndepFun_of_measurable_right hX (comap_measurable Z)
 
-<<<<<<< HEAD
-/-- Two random variables are conditionally indepedent iff they satisfy the almost sure equality
-=======
 /-- Two random variables are conditionally independent iff they satisfy the almost sure equality
->>>>>>> 2c3f8cad
 of conditional expectations `μ⟦f ⁻¹' s ∩ g ⁻¹' t | m'⟧ =ᵐ[μ] μ⟦f ⁻¹' s | m'⟧ * μ⟦g ⁻¹' t | m'⟧`
 for all measurable sets `s` and `t` (see `condIndepFun_iff_condExp_inter_preimage_eq_mul`).
 Here, this is phrased with Markov kernels associated to the conditional expectations, and the
@@ -760,11 +756,7 @@
         = (μ.trim hm') ⊗ₘ ((condExpKernel μ m').map f ×ₖ (condExpKernel μ m').map g) :=
   Kernel.indepFun_iff_compProd_map_prod_eq_compProd_prod_map_map hf hg
 
-<<<<<<< HEAD
-/-- Two random variables are conditionally indepedent iff they satisfy the almost sure equality
-=======
 /-- Two random variables are conditionally independent iff they satisfy the almost sure equality
->>>>>>> 2c3f8cad
 of conditional expectations `μ⟦f ⁻¹' s ∩ g ⁻¹' t | m'⟧ =ᵐ[μ] μ⟦f ⁻¹' s | m'⟧ * μ⟦g ⁻¹' t | m'⟧`
 for all measurable sets `s` and `t` (see `condIndepFun_iff_condExp_inter_preimage_eq_mul`).
 Here, this is phrased with Markov kernels associated to the conditional expectations.
@@ -779,11 +771,7 @@
         =ᵐ[μ.trim hm'] (condExpKernel μ m').map f ×ₖ (condExpKernel μ m').map g := by
   rw [condIndepFun_iff_compProd_map_prod_eq_compProd_prod_map_map hf hg, ← Kernel.compProd_eq_iff]
 
-<<<<<<< HEAD
-/-- Two random variables are conditionally indepedent with respect to `m'` iff the law of
-=======
 /-- Two random variables are conditionally independent with respect to `m'` iff the law of
->>>>>>> 2c3f8cad
 `(id, f, g)` under `μ`, in which the identity is to the space with σ-algebra `m'`, can be written
 as a product involving the conditional expectations of `f` and `g` given `m'`.
 
@@ -802,7 +790,6 @@
     rfl
   · rw [Measure.compProd_eq_comp_prod]
 
-<<<<<<< HEAD
 /-- Two random variables `f, g` are conditionally independent given a third `k` if the
 joint distribution of `k, f, g` factors into a product of their conditional distributions
 given `k`. -/
@@ -912,8 +899,6 @@
   rw [h1, h2]
   exact ⟨fun h ↦ by rw [h], fun h ↦ by rw [h1_symm, h1, h2_symm, h2, h]⟩
 
-=======
->>>>>>> 2c3f8cad
 section iCondIndepFun
 variable {β : ι → Type*} {m : ∀ i, MeasurableSpace (β i)} {f : ∀ i, Ω → β i}
 
