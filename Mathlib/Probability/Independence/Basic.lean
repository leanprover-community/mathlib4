--- conflicted
+++ resolved
@@ -176,7 +176,6 @@
       μ (⋂ i ∈ s, f i) = ∏ i in s, μ (f i) := by
   simp only [iIndep_iff_iIndepSets, iIndepSets_iff]; rfl
 
-<<<<<<< HEAD
 lemma iIndep.meas_biInter (hμ : iIndep m μ) (hs : ∀ i, i ∈ S → MeasurableSet[m i] (s i)) :
     μ (⋂ i ∈ S, s i) = ∏ i in S, μ (s i) := (iIndep_iff _ _).1 hμ _ hs
 
@@ -184,9 +183,6 @@
     μ (⋂ i, s i) = ∏ i, μ (s i) := by simp [←hμ.meas_biInter fun _ _ ↦ hs _]
 
 lemma Indep_iff_IndepSets (m₁ m₂ : MeasurableSpace Ω) [MeasurableSpace Ω] (μ : Measure Ω ) :
-=======
-lemma Indep_iff_IndepSets (m₁ m₂ : MeasurableSpace Ω) [MeasurableSpace Ω] (μ : Measure Ω) :
->>>>>>> 333277cf
     Indep m₁ m₂ μ ↔ IndepSets {s | MeasurableSet[m₁] s} {s | MeasurableSet[m₂] s} μ := by
   simp only [Indep, IndepSets, kernel.Indep]
 
