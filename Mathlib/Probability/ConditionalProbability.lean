/-
Copyright (c) 2022 Rishikesh Vaishnav. All rights reserved.
Released under Apache 2.0 license as described in the file LICENSE.
Authors: Rishikesh Vaishnav
-/
import Mathlib.MeasureTheory.Measure.Typeclasses.Probability

/-!
# Conditional Probability

This file defines conditional probability and includes basic results relating to it.

Given some measure `μ` defined on a measure space on some type `Ω` and some `s : Set Ω`,
we define the measure of `μ` conditioned on `s` as the restricted measure scaled by
the inverse of the measure of `s`: `cond μ s = (μ s)⁻¹ • μ.restrict s`. The scaling
ensures that this is a probability measure (when `μ` is a finite measure).

From this definition, we derive the "axiomatic" definition of conditional probability
based on application: for any `s t : Set Ω`, we have `μ[t|s] = (μ s)⁻¹ * μ (s ∩ t)`.

## Main Statements

* `cond_cond_eq_cond_inter`: conditioning on one set and then another is equivalent
  to conditioning on their intersection.
* `cond_eq_inv_mul_cond_mul`: Bayes' Theorem, `μ[t|s] = (μ s)⁻¹ * μ[s|t] * (μ t)`.

## Notation

This file uses the notation `μ[|s]` the measure of `μ` conditioned on `s`,
and `μ[t|s]` for the probability of `t` given `s` under `μ` (equivalent to the
application `μ[|s] t`).

These notations are contained in the scope `ProbabilityTheory`.

## Implementation notes

Because we have the alternative measure restriction application principles
`Measure.restrict_apply` and `Measure.restrict_apply'`, which require
measurability of the restricted and restricting sets, respectively,
many of the theorems here will have corresponding alternatives as well.
For the sake of brevity, we've chosen to only go with `Measure.restrict_apply'`
for now, but the alternative theorems can be added if needed.

Use of `@[simp]` generally follows the rule of removing conditions on a measure
when possible.

Hypotheses that are used to "define" a conditional distribution by requiring that
the conditioning set has non-zero measure should be named using the abbreviation
"c" (which stands for "conditionable") rather than "nz". For example `(hci : μ (s ∩ t) ≠ 0)`
(rather than `hnzi`) should be used for a hypothesis ensuring that `μ[|s ∩ t]` is defined.

## Tags

conditional, conditioned, bayes
-/

noncomputable section

open ENNReal MeasureTheory MeasureTheory.Measure MeasurableSpace Set

variable {Ω Ω' α : Type*} {m : MeasurableSpace Ω} {m' : MeasurableSpace Ω'} {μ : Measure Ω}
  {s t : Set Ω}

namespace ProbabilityTheory

variable (μ) in
/-- The conditional probability measure of measure `μ` on set `s` is `μ` restricted to `s`
and scaled by the inverse of `μ s` (to make it a probability measure):
`(μ s)⁻¹ • μ.restrict s`. -/
def cond (s : Set Ω) : Measure Ω :=
  (μ s)⁻¹ • μ.restrict s

@[inherit_doc ProbabilityTheory.cond]
scoped macro:max μ:term noWs "[|" s:term "]" : term =>
  `(ProbabilityTheory.cond $μ $s)
@[inherit_doc cond]
scoped macro:max μ:term noWs "[" t:term " | " s:term "]" : term =>
  `(ProbabilityTheory.cond $μ $s $t)

/-!
We can't use `notation` or `notation3` as it does not support `noWs`, and so we have to write
our own delaborators.
-/

section delaborators
open Lean PrettyPrinter.Delaborator SubExpr

/-- Unexpander for `μ[|s]` notation. -/
@[app_unexpander ProbabilityTheory.cond]
def condUnexpander : Lean.PrettyPrinter.Unexpander
  | `($_ $μ $s) => `($μ[|$s])
  | _ => throw ()

/-- info: μ[|s] : Measure Ω -/
#guard_msgs in
#check μ[|s]

/-- Delaborator for `μ[t|s]` notation. -/
@[app_delab DFunLike.coe]
def delabCondApplied : Delab :=
  whenNotPPOption getPPExplicit <| whenPPOption getPPNotation <| withOverApp 6 do
    let e ← getExpr
    guard <| e.isAppOfArity' ``DFunLike.coe 6
    guard <| (e.getArg!' 4).isAppOf' ``ProbabilityTheory.cond
    let t ← withAppArg delab
    withAppFn <| withAppArg do
      let μ ← withNaryArg 2 delab
      let s ← withNaryArg 3 delab
      `($μ[$t|$s])

/-- info: μ[t | s] : ℝ≥0∞ -/
#guard_msgs in
#check μ[t | s]
/-- info: μ[t | s] : ℝ≥0∞ -/
#guard_msgs in
#check μ[|s] t

end delaborators

/-- The conditional probability measure of measure `μ` on `{ω | X ω ∈ s}`.

It is `μ` restricted to `{ω | X ω ∈ s}` and scaled by the inverse of `μ {ω | X ω ∈ s}`
(to make it a probability measure): `(μ {ω | X ω ∈ s})⁻¹ • μ.restrict {ω | X ω ∈ s}`. -/
scoped macro:max μ:term noWs "[|" X:term " in " s:term "]" : term => `($μ[|$X ⁻¹' $s])

/-- The conditional probability measure of measure `μ` on set `{ω | X ω = x}`.

It is `μ` restricted to `{ω | X ω = x}` and scaled by the inverse of `μ {ω | X ω = x}`
(to make it a probability measure): `(μ {ω | X ω = x})⁻¹ • μ.restrict {ω | X ω = x}`. -/
scoped macro:max μ:term noWs "[" s:term " | " X:term " in " t:term "]" : term =>
  `($μ[$s | $X ⁻¹' $t])

/-- The conditional probability measure of measure `μ` on `{ω | X ω = x}`.

It is `μ` restricted to `{ω | X ω = x}` and scaled by the inverse of `μ {ω | X ω = x}`
(to make it a probability measure): `(μ {ω | X ω = x})⁻¹ • μ.restrict {ω | X ω = x}`. -/
scoped macro:max μ:term noWs "[|" X:term " ← " x:term "]" : term => `($μ[|$X in {$x:term}])

/-- The conditional probability measure of measure `μ` on set `{ω | X ω = x}`.

It is `μ` restricted to `{ω | X ω = x}` and scaled by the inverse of `μ {ω | X ω = x}`
(to make it a probability measure): `(μ {ω | X ω = x})⁻¹ • μ.restrict {ω | X ω = x}`. -/
scoped macro:max μ:term noWs "[" s:term " | " X:term " ← " x:term "]" : term =>
  `($μ[$s | $X in {$x:term}])

/-- The conditional probability measure of any measure on any set of finite positive measure
is a probability measure. -/
theorem cond_isProbabilityMeasure_of_finite (hcs : μ s ≠ 0) (hs : μ s ≠ ∞) :
    IsProbabilityMeasure μ[|s] :=
  ⟨by
    unfold ProbabilityTheory.cond
    simp only [Measure.coe_smul, Pi.smul_apply, MeasurableSet.univ, Measure.restrict_apply,
      Set.univ_inter, smul_eq_mul]
    exact ENNReal.inv_mul_cancel hcs hs⟩

/-- The conditional probability measure of any finite measure on any set of positive measure
is a probability measure. -/
theorem cond_isProbabilityMeasure [IsFiniteMeasure μ] (hcs : μ s ≠ 0) :
    IsProbabilityMeasure μ[|s] := cond_isProbabilityMeasure_of_finite hcs (measure_ne_top μ s)

instance : IsZeroOrProbabilityMeasure μ[|s] := by
  constructor
  simp only [cond, Measure.coe_smul, Pi.smul_apply, MeasurableSet.univ, Measure.restrict_apply,
    univ_inter, smul_eq_mul, ← ENNReal.div_eq_inv_mul]
  rcases eq_or_ne (μ s) 0 with h | h
  · simp [h]
  rcases eq_or_ne (μ s) ∞ with h' | h'
  · simp [h']
  simp [ENNReal.div_self h h']

variable (μ) in
theorem cond_toMeasurable_eq :
    μ[|(toMeasurable μ s)] = μ[|s] := by
  unfold cond
  by_cases hnt : μ s = ∞
  · simp [hnt]
  · simp [Measure.restrict_toMeasurable hnt]

lemma cond_absolutelyContinuous : μ[|s] ≪ μ :=
  smul_absolutelyContinuous.trans restrict_le_self.absolutelyContinuous

lemma absolutelyContinuous_cond_univ [IsFiniteMeasure μ] : μ ≪ μ[|univ] := by
  rw [cond, restrict_univ]
  refine absolutelyContinuous_smul ?_
  simp [measure_ne_top]

lemma ae_cond_of_forall_mem (hs : MeasurableSet s) {p : Ω → Prop} (h : ∀ x ∈ s, p x) :
<<<<<<< HEAD
    ∀ᵐ x ∂μ[|s], p x := Measure.ae_smul_measure (ae_restrict_of_forall_mem hs h) _
=======
    ∀ᵐ x ∂μ[|s], p x := ae_smul_measure (ae_restrict_of_forall_mem hs h) _
>>>>>>> e5a6d2db

lemma ae_cond_mem₀ (hs : NullMeasurableSet s μ) : ∀ᵐ x ∂μ[|s], x ∈ s :=
  ae_smul_measure (ae_restrict_mem₀ hs) _

lemma ae_cond_mem (hs : MeasurableSet s) : ∀ᵐ x ∂μ[|s], x ∈ s :=
  ae_smul_measure (ae_restrict_mem hs) _

section Bayes

variable (μ) in
@[simp] lemma cond_empty : μ[|∅] = 0 := by simp [cond]

variable (μ) in
@[simp] lemma cond_univ [IsProbabilityMeasure μ] : μ[|Set.univ] = μ := by
  simp [cond, measure_univ, Measure.restrict_univ]

@[simp] lemma cond_eq_zero : μ[|s] = 0 ↔ μ s = ∞ ∨ μ s = 0 := by simp [cond]

lemma cond_eq_zero_of_meas_eq_zero (hμs : μ s = 0) : μ[|s] = 0 := by simp [hμs]

/-- The axiomatic definition of conditional probability derived from a measure-theoretic one. -/
theorem cond_apply (hms : MeasurableSet s) (μ : Measure Ω) (t : Set Ω) :
    μ[t|s] = (μ s)⁻¹ * μ (s ∩ t) := by
  rw [cond, Measure.smul_apply, Measure.restrict_apply' hms, Set.inter_comm, smul_eq_mul]

theorem cond_apply' (ht : MeasurableSet t) (μ : Measure Ω) : μ[t|s] = (μ s)⁻¹ * μ (s ∩ t) := by
  rw [cond, Measure.smul_apply, Measure.restrict_apply ht, Set.inter_comm, smul_eq_mul]

@[simp] lemma cond_apply_self (hs₀ : μ s ≠ 0) (hs : μ s ≠ ∞) : μ[s|s] = 1 := by
  simpa [cond] using ENNReal.inv_mul_cancel hs₀ hs

theorem cond_inter_self (hms : MeasurableSet s) (t : Set Ω) (μ : Measure Ω) :
    μ[s ∩ t|s] = μ[t|s] := by
  rw [cond_apply hms, ← Set.inter_assoc, Set.inter_self, ← cond_apply hms]

theorem inter_pos_of_cond_ne_zero (hms : MeasurableSet s) (hcst : μ[t | s] ≠ 0) :
    0 < μ (s ∩ t) := by
  refine pos_iff_ne_zero.mpr (right_ne_zero_of_mul (a := (μ s)⁻¹) ?_)
  convert hcst
  simp [hms, Set.inter_comm, cond]

lemma cond_pos_of_inter_ne_zero [IsFiniteMeasure μ] (hms : MeasurableSet s) (hci : μ (s ∩ t) ≠ 0) :
    0 < μ[t | s] := by
  rw [cond_apply hms]
  refine ENNReal.mul_pos ?_ hci
  exact ENNReal.inv_ne_zero.mpr (measure_ne_top _ _)

lemma cond_cond_eq_cond_inter' (hms : MeasurableSet s) (hmt : MeasurableSet t) (hcs : μ s ≠ ∞) :
    μ[|s][|t] = μ[|s ∩ t] := by
  ext u
  obtain hst | hst := eq_or_ne (μ (s ∩ t)) 0
  · have : μ (s ∩ t ∩ u) = 0 := measure_mono_null Set.inter_subset_left hst
    simp [cond_apply, *, ← Set.inter_assoc]
  · have hs : μ s ≠ 0 := (measure_pos_of_superset Set.inter_subset_left hst).ne'
    simp [*, hms.inter hmt, cond_apply, ← Set.inter_assoc, ENNReal.mul_inv, ← mul_assoc,
      mul_comm _ (μ s)⁻¹, ENNReal.inv_mul_cancel]

/-- Conditioning first on `s` and then on `t` results in the same measure as conditioning
on `s ∩ t`. -/
theorem cond_cond_eq_cond_inter (hms : MeasurableSet s) (hmt : MeasurableSet t) (μ : Measure Ω)
    [IsFiniteMeasure μ] : μ[|s][|t] = μ[|s ∩ t] :=
  cond_cond_eq_cond_inter' hms hmt (measure_ne_top μ s)

theorem cond_mul_eq_inter' (hms : MeasurableSet s) (hcs' : μ s ≠ ∞) (t : Set Ω) :
    μ[t|s] * μ s = μ (s ∩ t) := by
  obtain hcs | hcs := eq_or_ne (μ s) 0
  · simp [hcs, measure_inter_null_of_null_left]
  · rw [cond_apply hms, mul_comm, ← mul_assoc, ENNReal.mul_inv_cancel hcs hcs', one_mul]

theorem cond_mul_eq_inter (hms : MeasurableSet s) (t : Set Ω) (μ : Measure Ω) [IsFiniteMeasure μ] :
    μ[t|s] * μ s = μ (s ∩ t) := cond_mul_eq_inter' hms (measure_ne_top _ s) t

/-- A version of the law of total probability. -/
theorem cond_add_cond_compl_eq (hms : MeasurableSet s) (μ : Measure Ω) [IsFiniteMeasure μ] :
    μ[t|s] * μ s + μ[t|sᶜ] * μ sᶜ = μ t := by
  rw [cond_mul_eq_inter hms, cond_mul_eq_inter hms.compl, Set.inter_comm _ t,
    Set.inter_comm _ t]
  exact measure_inter_add_diff t hms

/-- **Bayes' Theorem** -/
theorem cond_eq_inv_mul_cond_mul (hms : MeasurableSet s) (hmt : MeasurableSet t) (μ : Measure Ω)
    [IsFiniteMeasure μ] : μ[t|s] = (μ s)⁻¹ * μ[s|t] * μ t := by
  rw [mul_assoc, cond_mul_eq_inter hmt s, Set.inter_comm, cond_apply hms]

end Bayes

lemma comap_cond {i : Ω' → Ω} (hi : MeasurableEmbedding i) (hi' : ∀ᵐ ω ∂μ, ω ∈ range i)
    (hs : MeasurableSet s) : comap i μ[|s] = (comap i μ)[|i in s] := by
  ext t ht
  change μ (range i)ᶜ = 0 at hi'
  rw [cond_apply, comap_apply, cond_apply, comap_apply, comap_apply, image_inter,
    image_preimage_eq_inter_range, inter_right_comm, measure_inter_conull hi',
    measure_inter_conull hi']
  all_goals first
  | exact hi.injective
  | exact hi.measurableSet_image'
  | exact hs
  | exact ht
  | exact hi.measurable hs
  | exact (hi.measurable hs).inter ht

variable [Fintype α] [MeasurableSpace α] [DiscreteMeasurableSpace α]

/-- The **law of total probability** for a random variable taking finitely many values: a measure
`μ` can be expressed as a linear combination of its conditional measures `μ[|X ← x]` on fibers of a
random variable `X` valued in a fintype. -/
lemma sum_meas_smul_cond_fiber {X : Ω → α} (hX : Measurable X) (μ : Measure Ω) [IsFiniteMeasure μ] :
    ∑ x, μ (X ⁻¹' {x}) • μ[|X ← x] = μ := by
  ext E hE
  calc
    _ = ∑ x, μ (X ⁻¹' {x} ∩ E) := by
      simp only [Measure.coe_finset_sum, Measure.coe_smul, Finset.sum_apply,
        Pi.smul_apply, smul_eq_mul]
      simp_rw [mul_comm (μ _), cond_mul_eq_inter (hX (.singleton _))]
    _ = _ := by
      have : ⋃ x ∈ Finset.univ, X ⁻¹' {x} ∩ E = E := by ext; simp
      rw [← measure_biUnion_finset _ fun _ _ ↦ (hX (.singleton _)).inter hE, this]
      aesop (add simp [PairwiseDisjoint, Set.Pairwise, Function.onFun, disjoint_left])

end ProbabilityTheory<|MERGE_RESOLUTION|>--- conflicted
+++ resolved
@@ -185,11 +185,7 @@
   simp [measure_ne_top]
 
 lemma ae_cond_of_forall_mem (hs : MeasurableSet s) {p : Ω → Prop} (h : ∀ x ∈ s, p x) :
-<<<<<<< HEAD
-    ∀ᵐ x ∂μ[|s], p x := Measure.ae_smul_measure (ae_restrict_of_forall_mem hs h) _
-=======
     ∀ᵐ x ∂μ[|s], p x := ae_smul_measure (ae_restrict_of_forall_mem hs h) _
->>>>>>> e5a6d2db
 
 lemma ae_cond_mem₀ (hs : NullMeasurableSet s μ) : ∀ᵐ x ∂μ[|s], x ∈ s :=
   ae_smul_measure (ae_restrict_mem₀ hs) _
