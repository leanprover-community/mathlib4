--- conflicted
+++ resolved
@@ -347,13 +347,8 @@
 
 variable {ι : Type*} [Preorder ι] {X : ι → Type*} [∀ i, MeasurableSpace (X i)]
 
-<<<<<<< HEAD
-/-- The canonical filtration on the pi space `Π i, X i`, where `piLE X i` consists of
-measurable sets depending only on coordinates `≤ i`. -/
-=======
 /-- The canonical filtration on the product space `Π i, X i`, where `piLE i`
 consists of measurable sets depending only on coordinates `≤ i`. -/
->>>>>>> e282f89c
 def piLE : @Filtration (Π i, X i) ι _ pi where
   seq i := pi.comap (restrictLe i)
   mono' i j hij := by
