/-
Copyright (c) 2022 Scott Morrison. All rights reserved.
Released under Apache 2.0 license as described in the file LICENSE.
Authors: Patrick Massot, Scott Morrison
-/
import Mathlib.Init
import Lean.Elab.Command
import Mathlib.Util.AssertExistsExt

/-!
# User commands for assert the (non-)existence of declaration or instances.

These commands are used to enforce the independence of different parts of mathlib.

## TODO

Potentially after the port reimplement the mathlib 3 linters to check that declarations asserted
about do eventually exist.

Implement `assert_instance` and `assert_no_instance`
-/

section
open Lean Elab Meta Command

namespace Mathlib.AssertNotExist

/-- `#check_assertions` retrieves all declarations and all imports that were declared
not to exist so far (including in transitively imported files) and reports their current
status:
* ✓ means the declaration or import exists,
* × means the declaration or import does not exist.

This means that the expectation is that all checks *succeed* by the time `#check_assertions`
is used, typically once all of `Mathlib` has been built.

If all declarations and imports are available when `#check_assertions` is used,
then the command logs an info. Otherwise, it emits a warning.

The variant `#check_assertions!` only prints declarations/imports that are not present in the
environment.  In particular, it is silent if everything is imported, making it useful for testing.
-/
elab "#check_assertions" tk:("!")?: command => do
  let env ← getEnv
  let entries := assertExistsExt.getState env |>.toArray.qsort fun d e => (e.isDecl < d.isDecl) ||
      (e.isDecl == d.isDecl && (d.givenName.toString < e.givenName.toString))
  if ext.isEmpty && tk.isNone then logInfo "No assertions made." else
  let allMods := env.allImportedModuleNames
  let mut msgs := #[m!""]
  let mut outcome := m!""
<<<<<<< HEAD
  let mut allExist? := true
  for d in ext.toArray.qsort fun d e => (e.isDecl < d.isDecl) ||
      (e.isDecl == d.isDecl && (d.givenName.toString < e.givenName.toString)) do
=======
  let mut (allExist?, cond) := (true, false)
  for d in entries do
>>>>>>> 7019f79d
    let type := if d.isDecl then "declaration" else "module"
    let cond := if d.isDecl then env.contains d.givenName else allMods.contains d.givenName
    outcome := if cond then m!"{checkEmoji}" else m!"{crossEmoji}"
    allExist? := allExist? && cond
    if tk.isNone || !cond then
      msgs := msgs.push m!"{outcome} '{d.givenName}' ({type}) asserted in '{d.modName}'."
  msgs := msgs.push m!"---"
    |>.push m!"{checkEmoji} means the declaration or import exists."
    |>.push m!"{crossEmoji} means the declaration or import does not exist."
  let msg := MessageData.joinSep msgs.toList "\n"
  if allExist? && tk.isNone then
    logInfo msg
  if !allExist? then
    logWarning msg

/--
`addDeclEntry isDecl declName` takes as input the `Bool`ean `isDecl` and the `Name` `declName`.
It extends the `AssertExists` environment extension with the data
`isDecl, declName, currentModuleName`.
This information is used to capture declarations and modules that are required to not
exist/be imported at some point, but should eventually exist/be imported.
-/
def addDeclEntry (isDecl : Bool) (declName : Name) : CommandElabM Unit := do
  let modName ← getMainModule
  modifyEnv fun env =>
    assertExistsExt.addEntry env
      { isDecl := isDecl, givenName := declName, modName := modName }

end Mathlib.AssertNotExist

/--
`assert_exists n` is a user command that asserts that a declaration named `n` exists
in the current import scope.

Be careful to use names (e.g. `Rat`) rather than notations (e.g. `ℚ`).
-/
elab "assert_exists " n:ident : command => do
  -- this throws an error if the user types something ambiguous or
  -- something that doesn't exist, otherwise succeeds
  let _ ← liftCoreM <| realizeGlobalConstNoOverloadWithInfo n

/--
`assert_not_exists n` is a user command that asserts that a declaration named `n` *does not exist*
in the current import scope.

Be careful to use names (e.g. `Rat`) rather than notations (e.g. `ℚ`).

It may be used (sparingly!) in mathlib to enforce plans that certain files
are independent of each other.

If you encounter an error on an `assert_not_exists` command while developing mathlib,
it is probably because you have introduced new import dependencies to a file.

In this case, you should refactor your work
(for example by creating new files rather than adding imports to existing files).
You should *not* delete the `assert_not_exists` statement without careful discussion ahead of time.

`assert_not_exists` statements should generally live at the top of the file, after the module doc.
-/
elab "assert_not_exists " n:ident : command => do
  let decl ←
    try liftCoreM <| realizeGlobalConstNoOverloadWithInfo n
    catch _ =>
      Mathlib.AssertNotExist.addDeclEntry true n.getId
      return
  let env ← getEnv
  let c ← mkConstWithLevelParams decl
  let msg ← (do
    let mut some idx := env.getModuleIdxFor? decl
      | pure m!"Declaration {c} is defined in this file."
    let mut msg := m!"Declaration {c} is not allowed to be imported by this file.\n\
      It is defined in {env.header.moduleNames[idx.toNat]!},"
    for i in [idx.toNat+1:env.header.moduleData.size] do
      if env.header.moduleData[i]!.imports.any (·.module == env.header.moduleNames[idx.toNat]!) then
        idx := i
        msg := msg ++ m!"\n  which is imported by {env.header.moduleNames[i]!},"
    pure <| msg ++ m!"\n  which is imported by this file.")
  throw <| .error n m!"{msg}\n\n\
    These invariants are maintained by `assert_not_exists` statements, \
    and exist in order to ensure that \"complicated\" parts of the library \
    are not accidentally introduced as dependencies of \"simple\" parts of the library."

/-- `assert_not_imported m₁ m₂ ... mₙ` checks that each one of the modules `m₁ m₂ ... mₙ` is not
among the transitive imports of the current file.

The command does not currently check whether the modules `m₁ m₂ ... mₙ` actually exist.
-/
-- TODO: make sure that each one of `m₁ m₂ ... mₙ` is the name of an actually existing module!
elab "assert_not_imported " ids:ident+ : command => do
  let mods := (← getEnv).allImportedModuleNames
  for id in ids do
    if mods.contains id.getId then
      logWarningAt id m!"the module '{id}' is (transitively) imported"
    else
      Mathlib.AssertNotExist.addDeclEntry false id.getId

end<|MERGE_RESOLUTION|>--- conflicted
+++ resolved
@@ -44,18 +44,12 @@
   let env ← getEnv
   let entries := assertExistsExt.getState env |>.toArray.qsort fun d e => (e.isDecl < d.isDecl) ||
       (e.isDecl == d.isDecl && (d.givenName.toString < e.givenName.toString))
-  if ext.isEmpty && tk.isNone then logInfo "No assertions made." else
+  if entries.isEmpty && tk.isNone then logInfo "No assertions made." else
   let allMods := env.allImportedModuleNames
   let mut msgs := #[m!""]
   let mut outcome := m!""
-<<<<<<< HEAD
   let mut allExist? := true
-  for d in ext.toArray.qsort fun d e => (e.isDecl < d.isDecl) ||
-      (e.isDecl == d.isDecl && (d.givenName.toString < e.givenName.toString)) do
-=======
-  let mut (allExist?, cond) := (true, false)
   for d in entries do
->>>>>>> 7019f79d
     let type := if d.isDecl then "declaration" else "module"
     let cond := if d.isDecl then env.contains d.givenName else allMods.contains d.givenName
     outcome := if cond then m!"{checkEmoji}" else m!"{crossEmoji}"
