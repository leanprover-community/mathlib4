--- conflicted
+++ resolved
@@ -111,8 +111,7 @@
       logInfo m!"Used {elapsed} heartbeats, which is greater than the current maximum of {max}."
       let m : TSyntax `num := quote max'
       Command.liftCoreM <| MetaM.run' do
-<<<<<<< HEAD
-        Std.Tactic.TryThis.addSuggestion (← getRef)
+        Lean.Meta.Tactic.TryThis.addSuggestion (← getRef)
           (← set_option hygiene false in `(command| set_option maxHeartbeats $m in $cmd))
 
 /--
@@ -141,8 +140,4 @@
   let counts ← (List.range (n - 1)).mapM fun _ => elabForHeartbeats cmd
   -- Then run once more, keeping the state.
   let counts := (← elabForHeartbeats cmd (revert := false)) :: counts
-  logVariation counts
-=======
-        Lean.Meta.Tactic.TryThis.addSuggestion (← getRef)
-          (← set_option hygiene false in `(command| set_option maxHeartbeats $m in $cmd))
->>>>>>> 62cf98c3
+  logVariation counts