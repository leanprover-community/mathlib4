/-
Copyright (c) 2022 Oliver Nash. All rights reserved.
Released under Apache 2.0 license as described in the file LICENSE.
Authors: Oliver Nash
-/
import Mathlib.Dynamics.Ergodic.MeasurePreserving

/-!
# Ergodic maps and measures

Let `f : α → α` be measure preserving with respect to a measure `μ`. We say `f` is ergodic with
respect to `μ` (or `μ` is ergodic with respect to `f`) if the only measurable sets `s` such that
`f⁻¹' s = s` are either almost empty or full.

In this file we define ergodic maps / measures together with quasi-ergodic maps / measures and
provide some basic API. Quasi-ergodicity is a weaker condition than ergodicity for which the measure
preserving condition is relaxed to quasi measure preserving.

# Main definitions:

 * `PreErgodic`: the ergodicity condition without the measure preserving condition. This exists
   to share code between the `Ergodic` and `QuasiErgodic` definitions.
 * `Ergodic`: the definition of ergodic maps / measures.
 * `QuasiErgodic`: the definition of quasi ergodic maps / measures.
 * `Ergodic.quasiErgodic`: an ergodic map / measure is quasi ergodic.
 * `QuasiErgodic.ae_empty_or_univ'`: when the map is quasi measure preserving, one may relax the
   strict invariance condition to almost invariance in the ergodicity condition.

-/


open Set Function Filter MeasureTheory MeasureTheory.Measure

open ENNReal

variable {α : Type*} {m : MeasurableSpace α} {s : Set α}

/-- A map `f : α → α` is said to be pre-ergodic with respect to a measure `μ` if any measurable
strictly invariant set is either almost empty or full. -/
structure PreErgodic (f : α → α) (μ : Measure α := by volume_tac) : Prop where
  aeconst_set ⦃s⦄ : MeasurableSet s → f ⁻¹' s = s → EventuallyConst s (ae μ)

/-- A map `f : α → α` is said to be ergodic with respect to a measure `μ` if it is measure
preserving and pre-ergodic. -/
<<<<<<< HEAD
-- porting note (#5171): removed @[nolint has_nonempty_instance]
structure Ergodic (f : α → α) (μ : Measure α := by volume_tac) extends
  MeasurePreserving f μ μ, PreErgodic f μ : Prop

/-- A map `f : α → α` is said to be quasi ergodic with respect to a measure `μ` if it is quasi
measure preserving and pre-ergodic. -/
-- porting note (#5171): removed @[nolint has_nonempty_instance]
structure QuasiErgodic (f : α → α) (μ : Measure α := by volume_tac) extends
  QuasiMeasurePreserving f μ μ, PreErgodic f μ : Prop
=======
structure Ergodic (f : α → α) (μ : Measure α := by volume_tac) : Prop extends
  MeasurePreserving f μ μ, PreErgodic f μ

/-- A map `f : α → α` is said to be quasi ergodic with respect to a measure `μ` if it is quasi
measure preserving and pre-ergodic. -/
structure QuasiErgodic (f : α → α) (μ : Measure α := by volume_tac) : Prop extends
  QuasiMeasurePreserving f μ μ, PreErgodic f μ
>>>>>>> 98c6231f

variable {f : α → α} {μ : Measure α}

namespace PreErgodic

theorem ae_empty_or_univ (hf : PreErgodic f μ) (hs : MeasurableSet s) (hfs : f ⁻¹' s = s) :
    s =ᵐ[μ] (∅ : Set α) ∨ s =ᵐ[μ] univ := by
  simpa only [eventuallyConst_set'] using hf.aeconst_set hs hfs

theorem measure_self_or_compl_eq_zero (hf : PreErgodic f μ) (hs : MeasurableSet s)
    (hs' : f ⁻¹' s = s) : μ s = 0 ∨ μ sᶜ = 0 := by
  simpa using hf.ae_empty_or_univ hs hs'

theorem ae_mem_or_ae_nmem (hf : PreErgodic f μ) (hsm : MeasurableSet s) (hs : f ⁻¹' s = s) :
    (∀ᵐ x ∂μ, x ∈ s) ∨ ∀ᵐ x ∂μ, x ∉ s :=
  eventuallyConst_set.1 <| hf.aeconst_set hsm hs

/-- On a probability space, the (pre)ergodicity condition is a zero one law. -/
theorem prob_eq_zero_or_one [IsProbabilityMeasure μ] (hf : PreErgodic f μ) (hs : MeasurableSet s)
    (hs' : f ⁻¹' s = s) : μ s = 0 ∨ μ s = 1 := by
  simpa [hs] using hf.measure_self_or_compl_eq_zero hs hs'

theorem of_iterate (n : ℕ) (hf : PreErgodic f^[n] μ) : PreErgodic f μ :=
  ⟨fun _ hs hs' => hf.aeconst_set hs <| IsFixedPt.preimage_iterate hs' n⟩
<<<<<<< HEAD
=======

theorem smul_measure {R : Type*} [SMul R ℝ≥0∞] [IsScalarTower R ℝ≥0∞ ℝ≥0∞]
    (hf : PreErgodic f μ) (c : R) : PreErgodic f (c • μ) where
  aeconst_set _s hs hfs := (hf.aeconst_set hs hfs).anti <| ae_smul_measure_le _

theorem zero_measure (f : α → α) : @PreErgodic α m f 0 where
  aeconst_set _ _ _ := by simp
>>>>>>> 98c6231f

end PreErgodic

namespace MeasureTheory.MeasurePreserving

variable {β : Type*} {m' : MeasurableSpace β} {μ' : Measure β} {g : α → β}

theorem preErgodic_of_preErgodic_conjugate (hg : MeasurePreserving g μ μ') (hf : PreErgodic f μ)
    {f' : β → β} (h_comm : Semiconj g f f') : PreErgodic f' μ' where
  aeconst_set s hs₀ hs₁ := by
    rw [← hg.aeconst_preimage hs₀.nullMeasurableSet]
    apply hf.aeconst_set (hg.measurable hs₀)
    rw [← preimage_comp, h_comm.comp_eq, preimage_comp, hs₁]

theorem preErgodic_conjugate_iff {e : α ≃ᵐ β} (h : MeasurePreserving e μ μ') :
    PreErgodic (e ∘ f ∘ e.symm) μ' ↔ PreErgodic f μ := by
  refine ⟨fun hf => preErgodic_of_preErgodic_conjugate (h.symm e) hf ?_,
      fun hf => preErgodic_of_preErgodic_conjugate h hf ?_⟩
  · simp [Semiconj]
  · simp [Semiconj]

theorem ergodic_conjugate_iff {e : α ≃ᵐ β} (h : MeasurePreserving e μ μ') :
    Ergodic (e ∘ f ∘ e.symm) μ' ↔ Ergodic f μ := by
  have : MeasurePreserving (e ∘ f ∘ e.symm) μ' μ' ↔ MeasurePreserving f μ μ := by
    rw [h.comp_left_iff, (MeasurePreserving.symm e h).comp_right_iff]
  replace h : PreErgodic (e ∘ f ∘ e.symm) μ' ↔ PreErgodic f μ := h.preErgodic_conjugate_iff
  exact ⟨fun hf => { this.mp hf.toMeasurePreserving, h.mp hf.toPreErgodic with },
    fun hf => { this.mpr hf.toMeasurePreserving, h.mpr hf.toPreErgodic with }⟩

end MeasureTheory.MeasurePreserving

namespace QuasiErgodic

theorem aeconst_set₀ (hf : QuasiErgodic f μ) (hsm : NullMeasurableSet s μ) (hs : f ⁻¹' s =ᵐ[μ] s) :
    EventuallyConst s (ae μ) :=
  let ⟨_t, h₀, h₁, h₂⟩ := hf.toQuasiMeasurePreserving.exists_preimage_eq_of_preimage_ae hsm hs
  (hf.aeconst_set h₀ h₂).congr h₁

/-- For a quasi ergodic map, sets that are almost invariant (rather than strictly invariant) are
still either almost empty or full. -/
theorem ae_empty_or_univ₀ (hf : QuasiErgodic f μ) (hsm : NullMeasurableSet s μ)
    (hs : f ⁻¹' s =ᵐ[μ] s) :
    s =ᵐ[μ] (∅ : Set α) ∨ s =ᵐ[μ] univ :=
  eventuallyConst_set'.mp <| hf.aeconst_set₀ hsm hs
<<<<<<< HEAD

@[deprecated (since := "2024-07-21")] alias ae_empty_or_univ' := ae_empty_or_univ₀
=======
>>>>>>> 98c6231f

/-- For a quasi ergodic map, sets that are almost invariant (rather than strictly invariant) are
still either almost empty or full. -/
theorem ae_mem_or_ae_nmem₀ (hf : QuasiErgodic f μ) (hsm : NullMeasurableSet s μ)
    (hs : f ⁻¹' s =ᵐ[μ] s) :
    (∀ᵐ x ∂μ, x ∈ s) ∨ ∀ᵐ x ∂μ, x ∉ s :=
  eventuallyConst_set.mp <| hf.aeconst_set₀ hsm hs
<<<<<<< HEAD
=======

theorem smul_measure {R : Type*} [SMul R ℝ≥0∞] [IsScalarTower R ℝ≥0∞ ℝ≥0∞]
    (hf : QuasiErgodic f μ) (c : R) : QuasiErgodic f (c • μ) :=
  ⟨hf.1.smul_measure _, hf.2.smul_measure _⟩

theorem zero_measure {f : α → α} (hf : Measurable f) : @QuasiErgodic α m f 0 where
  measurable := hf
  absolutelyContinuous := by simp
  toPreErgodic := .zero_measure f
>>>>>>> 98c6231f

end QuasiErgodic

namespace Ergodic

/-- An ergodic map is quasi ergodic. -/
theorem quasiErgodic (hf : Ergodic f μ) : QuasiErgodic f μ :=
  { hf.toPreErgodic, hf.toMeasurePreserving.quasiMeasurePreserving with }

/-- See also `Ergodic.ae_empty_or_univ_of_preimage_ae_le`. -/
theorem ae_empty_or_univ_of_preimage_ae_le' (hf : Ergodic f μ) (hs : NullMeasurableSet s μ)
    (hs' : f ⁻¹' s ≤ᵐ[μ] s) (h_fin : μ s ≠ ∞) : s =ᵐ[μ] (∅ : Set α) ∨ s =ᵐ[μ] univ := by
  refine hf.quasiErgodic.ae_empty_or_univ₀ hs ?_
  refine ae_eq_of_ae_subset_of_measure_ge hs' (hf.measure_preimage hs).ge ?_ h_fin
  exact hs.preimage hf.quasiMeasurePreserving

/-- See also `Ergodic.ae_empty_or_univ_of_ae_le_preimage`. -/
theorem ae_empty_or_univ_of_ae_le_preimage' (hf : Ergodic f μ) (hs : NullMeasurableSet s μ)
    (hs' : s ≤ᵐ[μ] f ⁻¹' s) (h_fin : μ s ≠ ∞) : s =ᵐ[μ] (∅ : Set α) ∨ s =ᵐ[μ] univ := by
  replace h_fin : μ (f ⁻¹' s) ≠ ∞ := by rwa [hf.measure_preimage hs]
  refine hf.quasiErgodic.ae_empty_or_univ₀ hs ?_
  exact (ae_eq_of_ae_subset_of_measure_ge hs' (hf.measure_preimage hs).le hs h_fin).symm

/-- See also `Ergodic.ae_empty_or_univ_of_image_ae_le`. -/
theorem ae_empty_or_univ_of_image_ae_le' (hf : Ergodic f μ) (hs : NullMeasurableSet s μ)
    (hs' : f '' s ≤ᵐ[μ] s) (h_fin : μ s ≠ ∞) : s =ᵐ[μ] (∅ : Set α) ∨ s =ᵐ[μ] univ := by
  replace hs' : s ≤ᵐ[μ] f ⁻¹' s :=
    (HasSubset.Subset.eventuallyLE (subset_preimage_image f s)).trans
      (hf.quasiMeasurePreserving.preimage_mono_ae hs')
  exact ae_empty_or_univ_of_ae_le_preimage' hf hs hs' h_fin

<<<<<<< HEAD
/-- If a measurable equivalence is ergodic, then so is the inverse map. -/
theorem symm {e : α ≃ᵐ α} (he : Ergodic e μ) : Ergodic e.symm μ where
  toMeasurePreserving := he.toMeasurePreserving.symm
  aeconst_set s hsm hs := he.aeconst_set hsm <| by
    conv_lhs => rw [← hs, ← e.image_eq_preimage, e.preimage_image]

@[simp] theorem symm_iff {e : α ≃ᵐ α} : Ergodic e.symm μ ↔ Ergodic e μ := ⟨.symm, .symm⟩
=======
theorem smul_measure {R : Type*} [SMul R ℝ≥0∞] [IsScalarTower R ℝ≥0∞ ℝ≥0∞]
    (hf : Ergodic f μ) (c : R) : Ergodic f (c • μ) :=
  ⟨hf.1.smul_measure _, hf.2.smul_measure _⟩

theorem zero_measure {f : α → α} (hf : Measurable f) : @Ergodic α m f 0 where
  measurable := hf
  map_eq := by simp
  toPreErgodic := .zero_measure f
>>>>>>> 98c6231f

section IsFiniteMeasure

variable [IsFiniteMeasure μ]

theorem ae_empty_or_univ_of_preimage_ae_le (hf : Ergodic f μ) (hs : NullMeasurableSet s μ)
    (hs' : f ⁻¹' s ≤ᵐ[μ] s) : s =ᵐ[μ] (∅ : Set α) ∨ s =ᵐ[μ] univ :=
  ae_empty_or_univ_of_preimage_ae_le' hf hs hs' <| measure_ne_top μ s

theorem ae_empty_or_univ_of_ae_le_preimage (hf : Ergodic f μ) (hs : NullMeasurableSet s μ)
    (hs' : s ≤ᵐ[μ] f ⁻¹' s) : s =ᵐ[μ] (∅ : Set α) ∨ s =ᵐ[μ] univ :=
  ae_empty_or_univ_of_ae_le_preimage' hf hs hs' <| measure_ne_top μ s

theorem ae_empty_or_univ_of_image_ae_le (hf : Ergodic f μ) (hs : NullMeasurableSet s μ)
    (hs' : f '' s ≤ᵐ[μ] s) : s =ᵐ[μ] (∅ : Set α) ∨ s =ᵐ[μ] univ :=
  ae_empty_or_univ_of_image_ae_le' hf hs hs' <| measure_ne_top μ s

end IsFiniteMeasure

end Ergodic<|MERGE_RESOLUTION|>--- conflicted
+++ resolved
@@ -42,17 +42,6 @@
 
 /-- A map `f : α → α` is said to be ergodic with respect to a measure `μ` if it is measure
 preserving and pre-ergodic. -/
-<<<<<<< HEAD
--- porting note (#5171): removed @[nolint has_nonempty_instance]
-structure Ergodic (f : α → α) (μ : Measure α := by volume_tac) extends
-  MeasurePreserving f μ μ, PreErgodic f μ : Prop
-
-/-- A map `f : α → α` is said to be quasi ergodic with respect to a measure `μ` if it is quasi
-measure preserving and pre-ergodic. -/
--- porting note (#5171): removed @[nolint has_nonempty_instance]
-structure QuasiErgodic (f : α → α) (μ : Measure α := by volume_tac) extends
-  QuasiMeasurePreserving f μ μ, PreErgodic f μ : Prop
-=======
 structure Ergodic (f : α → α) (μ : Measure α := by volume_tac) : Prop extends
   MeasurePreserving f μ μ, PreErgodic f μ
 
@@ -60,7 +49,6 @@
 measure preserving and pre-ergodic. -/
 structure QuasiErgodic (f : α → α) (μ : Measure α := by volume_tac) : Prop extends
   QuasiMeasurePreserving f μ μ, PreErgodic f μ
->>>>>>> 98c6231f
 
 variable {f : α → α} {μ : Measure α}
 
@@ -85,8 +73,6 @@
 
 theorem of_iterate (n : ℕ) (hf : PreErgodic f^[n] μ) : PreErgodic f μ :=
   ⟨fun _ hs hs' => hf.aeconst_set hs <| IsFixedPt.preimage_iterate hs' n⟩
-<<<<<<< HEAD
-=======
 
 theorem smul_measure {R : Type*} [SMul R ℝ≥0∞] [IsScalarTower R ℝ≥0∞ ℝ≥0∞]
     (hf : PreErgodic f μ) (c : R) : PreErgodic f (c • μ) where
@@ -94,7 +80,6 @@
 
 theorem zero_measure (f : α → α) : @PreErgodic α m f 0 where
   aeconst_set _ _ _ := by simp
->>>>>>> 98c6231f
 
 end PreErgodic
 
@@ -139,11 +124,6 @@
     (hs : f ⁻¹' s =ᵐ[μ] s) :
     s =ᵐ[μ] (∅ : Set α) ∨ s =ᵐ[μ] univ :=
   eventuallyConst_set'.mp <| hf.aeconst_set₀ hsm hs
-<<<<<<< HEAD
-
-@[deprecated (since := "2024-07-21")] alias ae_empty_or_univ' := ae_empty_or_univ₀
-=======
->>>>>>> 98c6231f
 
 /-- For a quasi ergodic map, sets that are almost invariant (rather than strictly invariant) are
 still either almost empty or full. -/
@@ -151,8 +131,6 @@
     (hs : f ⁻¹' s =ᵐ[μ] s) :
     (∀ᵐ x ∂μ, x ∈ s) ∨ ∀ᵐ x ∂μ, x ∉ s :=
   eventuallyConst_set.mp <| hf.aeconst_set₀ hsm hs
-<<<<<<< HEAD
-=======
 
 theorem smul_measure {R : Type*} [SMul R ℝ≥0∞] [IsScalarTower R ℝ≥0∞ ℝ≥0∞]
     (hf : QuasiErgodic f μ) (c : R) : QuasiErgodic f (c • μ) :=
@@ -162,7 +140,6 @@
   measurable := hf
   absolutelyContinuous := by simp
   toPreErgodic := .zero_measure f
->>>>>>> 98c6231f
 
 end QuasiErgodic
 
@@ -194,7 +171,6 @@
       (hf.quasiMeasurePreserving.preimage_mono_ae hs')
   exact ae_empty_or_univ_of_ae_le_preimage' hf hs hs' h_fin
 
-<<<<<<< HEAD
 /-- If a measurable equivalence is ergodic, then so is the inverse map. -/
 theorem symm {e : α ≃ᵐ α} (he : Ergodic e μ) : Ergodic e.symm μ where
   toMeasurePreserving := he.toMeasurePreserving.symm
@@ -202,7 +178,7 @@
     conv_lhs => rw [← hs, ← e.image_eq_preimage, e.preimage_image]
 
 @[simp] theorem symm_iff {e : α ≃ᵐ α} : Ergodic e.symm μ ↔ Ergodic e μ := ⟨.symm, .symm⟩
-=======
+
 theorem smul_measure {R : Type*} [SMul R ℝ≥0∞] [IsScalarTower R ℝ≥0∞ ℝ≥0∞]
     (hf : Ergodic f μ) (c : R) : Ergodic f (c • μ) :=
   ⟨hf.1.smul_measure _, hf.2.smul_measure _⟩
@@ -211,7 +187,6 @@
   measurable := hf
   map_eq := by simp
   toPreErgodic := .zero_measure f
->>>>>>> 98c6231f
 
 section IsFiniteMeasure
 
