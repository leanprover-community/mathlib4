/-
Copyright (c) 2022 Oliver Nash. All rights reserved.
Released under Apache 2.0 license as described in the file LICENSE.
Authors: Oliver Nash
-/
import Mathlib.Dynamics.Ergodic.MeasurePreserving

/-!
# Ergodic maps and measures

Let `f : α → α` be measure preserving with respect to a measure `μ`. We say `f` is ergodic with
respect to `μ` (or `μ` is ergodic with respect to `f`) if the only measurable sets `s` such that
`f⁻¹' s = s` are either almost empty or full.

In this file we define ergodic maps / measures together with quasi-ergodic maps / measures and
provide some basic API. Quasi-ergodicity is a weaker condition than ergodicity for which the measure
preserving condition is relaxed to quasi measure preserving.

# Main definitions:

 * `PreErgodic`: the ergodicity condition without the measure preserving condition. This exists
   to share code between the `Ergodic` and `QuasiErgodic` definitions.
 * `Ergodic`: the definition of ergodic maps / measures.
 * `QuasiErgodic`: the definition of quasi ergodic maps / measures.
 * `Ergodic.quasiErgodic`: an ergodic map / measure is quasi ergodic.
 * `QuasiErgodic.ae_empty_or_univ'`: when the map is quasi measure preserving, one may relax the
   strict invariance condition to almost invariance in the ergodicity condition.

-/


open Set Function Filter MeasureTheory MeasureTheory.Measure

open ENNReal

variable {α : Type*} {m : MeasurableSpace α} (f : α → α) {s : Set α}

/-- A map `f : α → α` is said to be pre-ergodic with respect to a measure `μ` if any measurable
strictly invariant set is either almost empty or full. -/
structure PreErgodic (μ : Measure α := by volume_tac) : Prop where
  ae_empty_or_univ : ∀ ⦃s⦄, MeasurableSet s → f ⁻¹' s = s → s =ᵐ[μ] (∅ : Set α) ∨ s =ᵐ[μ] univ

/-- A map `f : α → α` is said to be ergodic with respect to a measure `μ` if it is measure
preserving and pre-ergodic. -/
-- porting note (#5171): removed @[nolint has_nonempty_instance]
structure Ergodic (μ : Measure α := by volume_tac) extends
  MeasurePreserving f μ μ, PreErgodic f μ : Prop

/-- A map `f : α → α` is said to be quasi ergodic with respect to a measure `μ` if it is quasi
measure preserving and pre-ergodic. -/
-- porting note (#5171): removed @[nolint has_nonempty_instance]
structure QuasiErgodic (μ : Measure α := by volume_tac) extends
  QuasiMeasurePreserving f μ μ, PreErgodic f μ : Prop

variable {f} {μ : Measure α}

namespace PreErgodic

theorem measure_self_or_compl_eq_zero (hf : PreErgodic f μ) (hs : MeasurableSet s)
    (hs' : f ⁻¹' s = s) : μ s = 0 ∨ μ sᶜ = 0 := by
  simpa using hf.ae_empty_or_univ hs hs'

theorem ae_mem_or_ae_nmem (hf : PreErgodic f μ) (hsm : MeasurableSet s) (hs : f ⁻¹' s = s) :
    (∀ᵐ x ∂μ, x ∈ s) ∨ ∀ᵐ x ∂μ, x ∉ s :=
  (hf.ae_empty_or_univ hsm hs).symm.imp eventuallyEq_univ.1 eventuallyEq_empty.1

/-- On a probability space, the (pre)ergodicity condition is a zero one law. -/
theorem prob_eq_zero_or_one [IsProbabilityMeasure μ] (hf : PreErgodic f μ) (hs : MeasurableSet s)
    (hs' : f ⁻¹' s = s) : μ s = 0 ∨ μ s = 1 := by
  simpa [hs] using hf.measure_self_or_compl_eq_zero hs hs'

theorem of_iterate (n : ℕ) (hf : PreErgodic f^[n] μ) : PreErgodic f μ :=
  ⟨fun _ hs hs' => hf.ae_empty_or_univ hs <| IsFixedPt.preimage_iterate hs' n⟩

end PreErgodic

namespace MeasureTheory.MeasurePreserving

variable {β : Type*} {m' : MeasurableSpace β} {μ' : Measure β} {s' : Set β} {g : α → β}

theorem preErgodic_of_preErgodic_conjugate (hg : MeasurePreserving g μ μ') (hf : PreErgodic f μ)
    {f' : β → β} (h_comm : g ∘ f = f' ∘ g) : PreErgodic f' μ' :=
  ⟨by
    intro s hs₀ hs₁
    replace hs₁ : f ⁻¹' (g ⁻¹' s) = g ⁻¹' s := by rw [← preimage_comp, h_comm, preimage_comp, hs₁]
    cases' hf.ae_empty_or_univ (hg.measurable hs₀) hs₁ with hs₂ hs₂ <;> [left; right]
    · simpa only [ae_eq_empty, hg.measure_preimage hs₀.nullMeasurableSet] using hs₂
    · simpa only [ae_eq_univ, ← preimage_compl,
        hg.measure_preimage hs₀.compl.nullMeasurableSet] using hs₂⟩

theorem preErgodic_conjugate_iff {e : α ≃ᵐ β} (h : MeasurePreserving e μ μ') :
    PreErgodic (e ∘ f ∘ e.symm) μ' ↔ PreErgodic f μ := by
  refine ⟨fun hf => preErgodic_of_preErgodic_conjugate (h.symm e) hf ?_,
      fun hf => preErgodic_of_preErgodic_conjugate h hf ?_⟩
  · change (e.symm ∘ e) ∘ f ∘ e.symm = f ∘ e.symm
    rw [MeasurableEquiv.symm_comp_self, id_comp]
  · change e ∘ f = e ∘ f ∘ e.symm ∘ e
    rw [MeasurableEquiv.symm_comp_self, comp_id]

theorem ergodic_conjugate_iff {e : α ≃ᵐ β} (h : MeasurePreserving e μ μ') :
    Ergodic (e ∘ f ∘ e.symm) μ' ↔ Ergodic f μ := by
  have : MeasurePreserving (e ∘ f ∘ e.symm) μ' μ' ↔ MeasurePreserving f μ μ := by
    rw [h.comp_left_iff, (MeasurePreserving.symm e h).comp_right_iff]
  replace h : PreErgodic (e ∘ f ∘ e.symm) μ' ↔ PreErgodic f μ := h.preErgodic_conjugate_iff
  exact ⟨fun hf => { this.mp hf.toMeasurePreserving, h.mp hf.toPreErgodic with },
    fun hf => { this.mpr hf.toMeasurePreserving, h.mpr hf.toPreErgodic with }⟩

end MeasureTheory.MeasurePreserving

namespace QuasiErgodic

/-- For a quasi ergodic map, sets that are almost invariant (rather than strictly invariant) are
still either almost empty or full. -/
theorem ae_empty_or_univ₀ (hf : QuasiErgodic f μ) (hsm : NullMeasurableSet s μ)
    (hs : f ⁻¹' s =ᵐ[μ] s) : s =ᵐ[μ] (∅ : Set α) ∨ s =ᵐ[μ] univ :=
  let ⟨_t, h₀, h₁, h₂⟩ := hf.toQuasiMeasurePreserving.exists_preimage_eq_of_preimage_ae hsm hs
  (hf.ae_empty_or_univ h₀ h₂).imp h₁.symm.trans h₁.symm.trans

/-- For a quasi ergodic map, sets that are almost invariant (rather than strictly invariant) are
still either almost empty or full. -/
theorem ae_empty_or_univ' (hf : QuasiErgodic f μ) (hs : MeasurableSet s) (hs' : f ⁻¹' s =ᵐ[μ] s) :
    s =ᵐ[μ] (∅ : Set α) ∨ s =ᵐ[μ] univ :=
  ae_empty_or_univ₀ hf hs.nullMeasurableSet hs'

/-- For a quasi ergodic map, sets that are almost invariant (rather than strictly invariant) are
still either almost empty or full. -/
theorem ae_mem_or_ae_nmem₀ (hf : QuasiErgodic f μ) (hsm : NullMeasurableSet s μ)
    (hs : f ⁻¹' s =ᵐ[μ] s) :
    (∀ᵐ x ∂μ, x ∈ s) ∨ ∀ᵐ x ∂μ, x ∉ s :=
  (hf.ae_empty_or_univ₀ hsm hs).symm.imp (by simp [mem_ae_iff]) (by simp [ae_iff])

end QuasiErgodic

namespace Ergodic

/-- An ergodic map is quasi ergodic. -/
theorem quasiErgodic (hf : Ergodic f μ) : QuasiErgodic f μ :=
  { hf.toPreErgodic, hf.toMeasurePreserving.quasiMeasurePreserving with }

/-- See also `Ergodic.ae_empty_or_univ_of_preimage_ae_le`. -/
theorem ae_empty_or_univ_of_preimage_ae_le' (hf : Ergodic f μ) (hs : NullMeasurableSet s μ)
    (hs' : f ⁻¹' s ≤ᵐ[μ] s) (h_fin : μ s ≠ ∞) : s =ᵐ[μ] (∅ : Set α) ∨ s =ᵐ[μ] univ := by
<<<<<<< HEAD
  refine hf.quasiErgodic.ae_empty_or_univ' hs ?_
  refine ae_eq_of_ae_subset_of_measure_ge hs' (hf.measure_preimage hs).symm.le ?_ h_fin
  exact (measurableSet_preimage hf.measurable hs).nullMeasurableSet
=======
  refine hf.quasiErgodic.ae_empty_or_univ₀ hs ?_
  refine ae_eq_of_ae_subset_of_measure_ge hs' (hf.measure_preimage hs).ge ?_ h_fin
  exact hs.preimage hf.quasiMeasurePreserving
>>>>>>> bceec049

/-- See also `Ergodic.ae_empty_or_univ_of_ae_le_preimage`. -/
theorem ae_empty_or_univ_of_ae_le_preimage' (hf : Ergodic f μ) (hs : NullMeasurableSet s μ)
    (hs' : s ≤ᵐ[μ] f ⁻¹' s) (h_fin : μ s ≠ ∞) : s =ᵐ[μ] (∅ : Set α) ∨ s =ᵐ[μ] univ := by
  replace h_fin : μ (f ⁻¹' s) ≠ ∞ := by rwa [hf.measure_preimage hs]
<<<<<<< HEAD
  refine hf.quasiErgodic.ae_empty_or_univ' hs ?_
  exact (ae_eq_of_ae_subset_of_measure_ge hs' (hf.measure_preimage hs).le
    hs.nullMeasurableSet h_fin).symm
=======
  refine hf.quasiErgodic.ae_empty_or_univ₀ hs ?_
  exact (ae_eq_of_ae_subset_of_measure_ge hs' (hf.measure_preimage hs).le hs h_fin).symm
>>>>>>> bceec049

/-- See also `Ergodic.ae_empty_or_univ_of_image_ae_le`. -/
theorem ae_empty_or_univ_of_image_ae_le' (hf : Ergodic f μ) (hs : NullMeasurableSet s μ)
    (hs' : f '' s ≤ᵐ[μ] s) (h_fin : μ s ≠ ∞) : s =ᵐ[μ] (∅ : Set α) ∨ s =ᵐ[μ] univ := by
  replace hs' : s ≤ᵐ[μ] f ⁻¹' s :=
    (HasSubset.Subset.eventuallyLE (subset_preimage_image f s)).trans
      (hf.quasiMeasurePreserving.preimage_mono_ae hs')
  exact ae_empty_or_univ_of_ae_le_preimage' hf hs hs' h_fin

section IsFiniteMeasure

variable [IsFiniteMeasure μ]

theorem ae_empty_or_univ_of_preimage_ae_le (hf : Ergodic f μ) (hs : NullMeasurableSet s μ)
    (hs' : f ⁻¹' s ≤ᵐ[μ] s) : s =ᵐ[μ] (∅ : Set α) ∨ s =ᵐ[μ] univ :=
  ae_empty_or_univ_of_preimage_ae_le' hf hs hs' <| measure_ne_top μ s

theorem ae_empty_or_univ_of_ae_le_preimage (hf : Ergodic f μ) (hs : NullMeasurableSet s μ)
    (hs' : s ≤ᵐ[μ] f ⁻¹' s) : s =ᵐ[μ] (∅ : Set α) ∨ s =ᵐ[μ] univ :=
  ae_empty_or_univ_of_ae_le_preimage' hf hs hs' <| measure_ne_top μ s

theorem ae_empty_or_univ_of_image_ae_le (hf : Ergodic f μ) (hs : NullMeasurableSet s μ)
    (hs' : f '' s ≤ᵐ[μ] s) : s =ᵐ[μ] (∅ : Set α) ∨ s =ᵐ[μ] univ :=
  ae_empty_or_univ_of_image_ae_le' hf hs hs' <| measure_ne_top μ s

end IsFiniteMeasure

end Ergodic<|MERGE_RESOLUTION|>--- conflicted
+++ resolved
@@ -140,28 +140,16 @@
 /-- See also `Ergodic.ae_empty_or_univ_of_preimage_ae_le`. -/
 theorem ae_empty_or_univ_of_preimage_ae_le' (hf : Ergodic f μ) (hs : NullMeasurableSet s μ)
     (hs' : f ⁻¹' s ≤ᵐ[μ] s) (h_fin : μ s ≠ ∞) : s =ᵐ[μ] (∅ : Set α) ∨ s =ᵐ[μ] univ := by
-<<<<<<< HEAD
-  refine hf.quasiErgodic.ae_empty_or_univ' hs ?_
-  refine ae_eq_of_ae_subset_of_measure_ge hs' (hf.measure_preimage hs).symm.le ?_ h_fin
-  exact (measurableSet_preimage hf.measurable hs).nullMeasurableSet
-=======
   refine hf.quasiErgodic.ae_empty_or_univ₀ hs ?_
   refine ae_eq_of_ae_subset_of_measure_ge hs' (hf.measure_preimage hs).ge ?_ h_fin
   exact hs.preimage hf.quasiMeasurePreserving
->>>>>>> bceec049
 
 /-- See also `Ergodic.ae_empty_or_univ_of_ae_le_preimage`. -/
 theorem ae_empty_or_univ_of_ae_le_preimage' (hf : Ergodic f μ) (hs : NullMeasurableSet s μ)
     (hs' : s ≤ᵐ[μ] f ⁻¹' s) (h_fin : μ s ≠ ∞) : s =ᵐ[μ] (∅ : Set α) ∨ s =ᵐ[μ] univ := by
   replace h_fin : μ (f ⁻¹' s) ≠ ∞ := by rwa [hf.measure_preimage hs]
-<<<<<<< HEAD
-  refine hf.quasiErgodic.ae_empty_or_univ' hs ?_
-  exact (ae_eq_of_ae_subset_of_measure_ge hs' (hf.measure_preimage hs).le
-    hs.nullMeasurableSet h_fin).symm
-=======
   refine hf.quasiErgodic.ae_empty_or_univ₀ hs ?_
   exact (ae_eq_of_ae_subset_of_measure_ge hs' (hf.measure_preimage hs).le hs h_fin).symm
->>>>>>> bceec049
 
 /-- See also `Ergodic.ae_empty_or_univ_of_image_ae_le`. -/
 theorem ae_empty_or_univ_of_image_ae_le' (hf : Ergodic f μ) (hs : NullMeasurableSet s μ)
