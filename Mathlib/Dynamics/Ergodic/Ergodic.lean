/-
Copyright (c) 2022 Oliver Nash. All rights reserved.
Released under Apache 2.0 license as described in the file LICENSE.
Authors: Oliver Nash
-/
import Mathlib.Dynamics.Ergodic.MeasurePreserving
import Mathlib.MeasureTheory.Measure.Typeclasses.Probability

/-!
# Ergodic maps and measures

Let `f : α → α` be measure preserving with respect to a measure `μ`. We say `f` is ergodic with
respect to `μ` (or `μ` is ergodic with respect to `f`) if the only measurable sets `s` such that
`f⁻¹' s = s` are either almost empty or full.

In this file we define ergodic maps / measures together with quasi-ergodic maps / measures and
provide some basic API. Quasi-ergodicity is a weaker condition than ergodicity for which the measure
preserving condition is relaxed to quasi-measure-preserving.

# Main definitions:

* `PreErgodic`: the ergodicity condition without the measure-preserving condition. This exists
  to share code between the `Ergodic` and `QuasiErgodic` definitions.
* `Ergodic`: the definition of ergodic maps / measures.
<<<<<<< HEAD
* `QuasiErgodic`: the definition of quasi ergodic maps / measures.
* `Ergodic.quasiErgodic`: an ergodic map / measure is quasi ergodic.
=======
* `QuasiErgodic`: the definition of quasi-ergodic maps / measures.
* `Ergodic.quasiErgodic`: an ergodic map / measure is quasi-ergodic.
>>>>>>> d9cecd1c
* `QuasiErgodic.ae_empty_or_univ'`: when the map is quasi-measure-preserving, one may relax the
  strict invariance condition to almost invariance in the ergodicity condition.

-/


open Set Function Filter MeasureTheory MeasureTheory.Measure

open ENNReal

variable {α : Type*} {m : MeasurableSpace α} {s : Set α}

/-- A map `f : α → α` is said to be pre-ergodic with respect to a measure `μ` if any measurable
strictly invariant set is either almost empty or full. -/
structure PreErgodic (f : α → α) (μ : Measure α := by volume_tac) : Prop where
  aeconst_set ⦃s : Set α⦄ : MeasurableSet s → f ⁻¹' s = s → EventuallyConst s (ae μ)

/-- A map `f : α → α` is said to be ergodic with respect to a measure `μ` if it is measure
preserving and pre-ergodic. -/
structure Ergodic (f : α → α) (μ : Measure α := by volume_tac) : Prop extends
  MeasurePreserving f μ μ, PreErgodic f μ

<<<<<<< HEAD
/-- A map `f : α → α` is said to be quasi ergodic with respect to a measure `μ` if it is
=======
/-- A map `f : α → α` is said to be quasi-ergodic with respect to a measure `μ` if it is
>>>>>>> d9cecd1c
quasi-measure-preserving and pre-ergodic. -/
structure QuasiErgodic (f : α → α) (μ : Measure α := by volume_tac) : Prop extends
  QuasiMeasurePreserving f μ μ, PreErgodic f μ

variable {f : α → α} {μ : Measure α}

namespace PreErgodic

theorem ae_empty_or_univ (hf : PreErgodic f μ) (hs : MeasurableSet s) (hfs : f ⁻¹' s = s) :
    s =ᵐ[μ] (∅ : Set α) ∨ s =ᵐ[μ] univ := by
  simpa only [eventuallyConst_set'] using hf.aeconst_set hs hfs

theorem measure_self_or_compl_eq_zero (hf : PreErgodic f μ) (hs : MeasurableSet s)
    (hs' : f ⁻¹' s = s) : μ s = 0 ∨ μ sᶜ = 0 := by
  simpa using hf.ae_empty_or_univ hs hs'

theorem ae_mem_or_ae_notMem (hf : PreErgodic f μ) (hsm : MeasurableSet s) (hs : f ⁻¹' s = s) :
    (∀ᵐ x ∂μ, x ∈ s) ∨ ∀ᵐ x ∂μ, x ∉ s :=
  eventuallyConst_set.1 <| hf.aeconst_set hsm hs

@[deprecated (since := "2025-05-24")] alias ae_mem_or_ae_nmem := ae_mem_or_ae_notMem

/-- On a probability space, the (pre)ergodicity condition is a zero one law. -/
theorem prob_eq_zero_or_one [IsProbabilityMeasure μ] (hf : PreErgodic f μ) (hs : MeasurableSet s)
    (hs' : f ⁻¹' s = s) : μ s = 0 ∨ μ s = 1 := by
  simpa [hs] using hf.measure_self_or_compl_eq_zero hs hs'

theorem of_iterate (n : ℕ) (hf : PreErgodic f^[n] μ) : PreErgodic f μ :=
  ⟨fun _ hs hs' => hf.aeconst_set hs <| IsFixedPt.preimage_iterate hs' n⟩

theorem smul_measure {R : Type*} [SMul R ℝ≥0∞] [IsScalarTower R ℝ≥0∞ ℝ≥0∞]
    (hf : PreErgodic f μ) (c : R) : PreErgodic f (c • μ) where
  aeconst_set _s hs hfs := (hf.aeconst_set hs hfs).anti <| ae_smul_measure_le _

theorem zero_measure (f : α → α) : @PreErgodic α m f 0 where
  aeconst_set _ _ _ := by simp

end PreErgodic

namespace MeasureTheory.MeasurePreserving

variable {β : Type*} {m' : MeasurableSpace β} {μ' : Measure β} {g : α → β}

theorem preErgodic_of_preErgodic_conjugate (hg : MeasurePreserving g μ μ') (hf : PreErgodic f μ)
    {f' : β → β} (h_comm : Semiconj g f f') : PreErgodic f' μ' where
  aeconst_set s hs₀ hs₁ := by
    rw [← hg.aeconst_preimage hs₀.nullMeasurableSet]
    apply hf.aeconst_set (hg.measurable hs₀)
    rw [← preimage_comp, h_comm.comp_eq, preimage_comp, hs₁]

theorem preErgodic_conjugate_iff {e : α ≃ᵐ β} (h : MeasurePreserving e μ μ') :
    PreErgodic (e ∘ f ∘ e.symm) μ' ↔ PreErgodic f μ := by
  refine ⟨fun hf => preErgodic_of_preErgodic_conjugate (h.symm e) hf ?_,
      fun hf => preErgodic_of_preErgodic_conjugate h hf ?_⟩
  · simp [Semiconj]
  · simp [Semiconj]

theorem ergodic_conjugate_iff {e : α ≃ᵐ β} (h : MeasurePreserving e μ μ') :
    Ergodic (e ∘ f ∘ e.symm) μ' ↔ Ergodic f μ := by
  have : MeasurePreserving (e ∘ f ∘ e.symm) μ' μ' ↔ MeasurePreserving f μ μ := by
    rw [h.comp_left_iff, (MeasurePreserving.symm e h).comp_right_iff]
  replace h : PreErgodic (e ∘ f ∘ e.symm) μ' ↔ PreErgodic f μ := h.preErgodic_conjugate_iff
  exact ⟨fun hf => { this.mp hf.toMeasurePreserving, h.mp hf.toPreErgodic with },
    fun hf => { this.mpr hf.toMeasurePreserving, h.mpr hf.toPreErgodic with }⟩

end MeasureTheory.MeasurePreserving

namespace QuasiErgodic

theorem aeconst_set₀ (hf : QuasiErgodic f μ) (hsm : NullMeasurableSet s μ) (hs : f ⁻¹' s =ᵐ[μ] s) :
    EventuallyConst s (ae μ) :=
  let ⟨_t, h₀, h₁, h₂⟩ := hf.toQuasiMeasurePreserving.exists_preimage_eq_of_preimage_ae hsm hs
  (hf.aeconst_set h₀ h₂).congr h₁

/-- For a quasi-ergodic map, sets that are almost invariant (rather than strictly invariant) are
still either almost empty or full. -/
theorem ae_empty_or_univ₀ (hf : QuasiErgodic f μ) (hsm : NullMeasurableSet s μ)
    (hs : f ⁻¹' s =ᵐ[μ] s) :
    s =ᵐ[μ] (∅ : Set α) ∨ s =ᵐ[μ] univ :=
  eventuallyConst_set'.mp <| hf.aeconst_set₀ hsm hs

/-- For a quasi-ergodic map, sets that are almost invariant (rather than strictly invariant) are
still either almost empty or full. -/
theorem ae_mem_or_ae_notMem₀ (hf : QuasiErgodic f μ) (hsm : NullMeasurableSet s μ)
    (hs : f ⁻¹' s =ᵐ[μ] s) :
    (∀ᵐ x ∂μ, x ∈ s) ∨ ∀ᵐ x ∂μ, x ∉ s :=
  eventuallyConst_set.mp <| hf.aeconst_set₀ hsm hs

@[deprecated (since := "2025-05-24")] alias ae_mem_or_ae_nmem₀ := ae_mem_or_ae_notMem₀

theorem smul_measure {R : Type*} [SMul R ℝ≥0∞] [IsScalarTower R ℝ≥0∞ ℝ≥0∞]
    (hf : QuasiErgodic f μ) (c : R) : QuasiErgodic f (c • μ) :=
  ⟨hf.1.smul_measure _, hf.2.smul_measure _⟩

theorem zero_measure {f : α → α} (hf : Measurable f) : @QuasiErgodic α m f 0 where
  measurable := hf
  absolutelyContinuous := by simp
  toPreErgodic := .zero_measure f

end QuasiErgodic

namespace Ergodic

/-- An ergodic map is quasi-ergodic. -/
theorem quasiErgodic (hf : Ergodic f μ) : QuasiErgodic f μ :=
  { hf.toPreErgodic, hf.toMeasurePreserving.quasiMeasurePreserving with }

/-- See also `Ergodic.ae_empty_or_univ_of_preimage_ae_le`. -/
theorem ae_empty_or_univ_of_preimage_ae_le' (hf : Ergodic f μ) (hs : NullMeasurableSet s μ)
    (hs' : f ⁻¹' s ≤ᵐ[μ] s) (h_fin : μ s ≠ ∞) : s =ᵐ[μ] (∅ : Set α) ∨ s =ᵐ[μ] univ := by
  refine hf.quasiErgodic.ae_empty_or_univ₀ hs ?_
  refine ae_eq_of_ae_subset_of_measure_ge hs' (hf.measure_preimage hs).ge ?_ h_fin
  exact hs.preimage hf.quasiMeasurePreserving

/-- See also `Ergodic.ae_empty_or_univ_of_ae_le_preimage`. -/
theorem ae_empty_or_univ_of_ae_le_preimage' (hf : Ergodic f μ) (hs : NullMeasurableSet s μ)
    (hs' : s ≤ᵐ[μ] f ⁻¹' s) (h_fin : μ s ≠ ∞) : s =ᵐ[μ] (∅ : Set α) ∨ s =ᵐ[μ] univ := by
  replace h_fin : μ (f ⁻¹' s) ≠ ∞ := by rwa [hf.measure_preimage hs]
  refine hf.quasiErgodic.ae_empty_or_univ₀ hs ?_
  exact (ae_eq_of_ae_subset_of_measure_ge hs' (hf.measure_preimage hs).le hs h_fin).symm

/-- See also `Ergodic.ae_empty_or_univ_of_image_ae_le`. -/
theorem ae_empty_or_univ_of_image_ae_le' (hf : Ergodic f μ) (hs : NullMeasurableSet s μ)
    (hs' : f '' s ≤ᵐ[μ] s) (h_fin : μ s ≠ ∞) : s =ᵐ[μ] (∅ : Set α) ∨ s =ᵐ[μ] univ := by
  replace hs' : s ≤ᵐ[μ] f ⁻¹' s :=
    (HasSubset.Subset.eventuallyLE (subset_preimage_image f s)).trans
      (hf.quasiMeasurePreserving.preimage_mono_ae hs')
  exact ae_empty_or_univ_of_ae_le_preimage' hf hs hs' h_fin

/-- If a measurable equivalence is ergodic, then so is the inverse map. -/
theorem symm {e : α ≃ᵐ α} (he : Ergodic e μ) : Ergodic e.symm μ where
  toMeasurePreserving := he.toMeasurePreserving.symm
  aeconst_set s hsm hs := he.aeconst_set hsm <| by
    conv_lhs => rw [← hs, ← e.image_eq_preimage, e.preimage_image]

@[simp] theorem symm_iff {e : α ≃ᵐ α} : Ergodic e.symm μ ↔ Ergodic e μ := ⟨.symm, .symm⟩

theorem smul_measure {R : Type*} [SMul R ℝ≥0∞] [IsScalarTower R ℝ≥0∞ ℝ≥0∞]
    (hf : Ergodic f μ) (c : R) : Ergodic f (c • μ) :=
  ⟨hf.1.smul_measure _, hf.2.smul_measure _⟩

theorem zero_measure {f : α → α} (hf : Measurable f) : @Ergodic α m f 0 where
  measurable := hf
  map_eq := by simp
  toPreErgodic := .zero_measure f

section IsFiniteMeasure

variable [IsFiniteMeasure μ]

theorem ae_empty_or_univ_of_preimage_ae_le (hf : Ergodic f μ) (hs : NullMeasurableSet s μ)
    (hs' : f ⁻¹' s ≤ᵐ[μ] s) : s =ᵐ[μ] (∅ : Set α) ∨ s =ᵐ[μ] univ :=
  ae_empty_or_univ_of_preimage_ae_le' hf hs hs' <| measure_ne_top μ s

theorem ae_empty_or_univ_of_ae_le_preimage (hf : Ergodic f μ) (hs : NullMeasurableSet s μ)
    (hs' : s ≤ᵐ[μ] f ⁻¹' s) : s =ᵐ[μ] (∅ : Set α) ∨ s =ᵐ[μ] univ :=
  ae_empty_or_univ_of_ae_le_preimage' hf hs hs' <| measure_ne_top μ s

theorem ae_empty_or_univ_of_image_ae_le (hf : Ergodic f μ) (hs : NullMeasurableSet s μ)
    (hs' : f '' s ≤ᵐ[μ] s) : s =ᵐ[μ] (∅ : Set α) ∨ s =ᵐ[μ] univ :=
  ae_empty_or_univ_of_image_ae_le' hf hs hs' <| measure_ne_top μ s

end IsFiniteMeasure

end Ergodic<|MERGE_RESOLUTION|>--- conflicted
+++ resolved
@@ -22,13 +22,8 @@
 * `PreErgodic`: the ergodicity condition without the measure-preserving condition. This exists
   to share code between the `Ergodic` and `QuasiErgodic` definitions.
 * `Ergodic`: the definition of ergodic maps / measures.
-<<<<<<< HEAD
-* `QuasiErgodic`: the definition of quasi ergodic maps / measures.
-* `Ergodic.quasiErgodic`: an ergodic map / measure is quasi ergodic.
-=======
 * `QuasiErgodic`: the definition of quasi-ergodic maps / measures.
 * `Ergodic.quasiErgodic`: an ergodic map / measure is quasi-ergodic.
->>>>>>> d9cecd1c
 * `QuasiErgodic.ae_empty_or_univ'`: when the map is quasi-measure-preserving, one may relax the
   strict invariance condition to almost invariance in the ergodicity condition.
 
@@ -51,11 +46,7 @@
 structure Ergodic (f : α → α) (μ : Measure α := by volume_tac) : Prop extends
   MeasurePreserving f μ μ, PreErgodic f μ
 
-<<<<<<< HEAD
-/-- A map `f : α → α` is said to be quasi ergodic with respect to a measure `μ` if it is
-=======
 /-- A map `f : α → α` is said to be quasi-ergodic with respect to a measure `μ` if it is
->>>>>>> d9cecd1c
 quasi-measure-preserving and pre-ergodic. -/
 structure QuasiErgodic (f : α → α) (μ : Measure α := by volume_tac) : Prop extends
   QuasiMeasurePreserving f μ μ, PreErgodic f μ
