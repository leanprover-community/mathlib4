--- conflicted
+++ resolved
@@ -108,11 +108,7 @@
           (pow_pos (pos_of_gt hn) j) (gcd_one_left _)
         norm_cast
       have hnu : ∀ j, n ^ j • u j = 0 := fun j => by
-<<<<<<< HEAD
-        rw [← addOrderOf_dvd_iff_zsmul_eq_zero, hu₀, Int.coe_nat_pow, Int.natCast_natAbs, ← abs_pow,
-=======
         rw [← addOrderOf_dvd_iff_zsmul_eq_zero, hu₀, Int.natCast_pow, Int.natCast_natAbs, ← abs_pow,
->>>>>>> 59de845a
           abs_dvd]
       have hu₁ : ∀ j, (u j +ᵥ s : Set _) =ᵐ[volume] s := fun j => by
         rw [vadd_eq_self_of_preimage_zsmul_eq_self hs' (hnu j)]
