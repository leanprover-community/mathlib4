--- conflicted
+++ resolved
@@ -691,11 +691,7 @@
 theorem tendsto_translationNumber_of_dist_bounded_aux (x : ℕ → ℝ) (C : ℝ)
     (H : ∀ n : ℕ, dist ((f ^ n) 0) (x n) ≤ C) :
     Tendsto (fun n : ℕ => x (2 ^ n) / 2 ^ n) atTop (𝓝 <| τ f) := by
-<<<<<<< HEAD
-  apply f.tendsto_translationNumber_aux.congr_dist (squeeze_zero (fun _ ↦ dist_nonneg) _ _)
-=======
   apply f.tendsto_translationNumber_aux.congr_dist (squeeze_zero (fun _ => dist_nonneg) _ _)
->>>>>>> 52b851a9
   · exact fun n => C / 2 ^ n
   · intro n
     have : 0 < (2 ^ n : ℝ) := pow_pos zero_lt_two _
