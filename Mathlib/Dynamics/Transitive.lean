/-
Copyright (c) 2025 Daniel Figueroa. All rights reserved.
Released under Apache 2.0 license as described in the file LICENSE.
Authors: Daniel Figueroa
-/
<<<<<<< HEAD
import Mathlib.Dynamics.Minimal
import Mathlib.Topology.Baire.Lemmas
=======
module

public import Mathlib.Dynamics.Minimal
>>>>>>> 1ff540cc

/-!
# Topologically transitive and point transitive actions of monoids

In this file we define an action of a monoid `M` on a topological space `α` to be
*point transitive* if there exists a point in `α` with dense `M`-orbit and we define the set of
*transitive points* to be the points for which the orbit under `M` is dense. We define an action to
be *topologically transitive* if for any pair of nonempty open sets `U` and `V` in `α` there exists
an `m : M` such that `(m • U) ∩ V` is nonempty. We also provide additive versions of point
transitive and topologically transitive actions and prove basic facts about the multiplicative and
additive versions.

## Tags

group action, transitive points, point transitive, topologically transitive
-/

@[expose] public section


open scoped Pointwise

/-- An action of an additive monoid `M` on a topological space is called *point transitive* if
there exists a point `x : α` with dense `M`-orbit. -/
class AddAction.IsPointTransitive (M α : Type*) [AddMonoid M] [TopologicalSpace α] [AddAction M α] :
    Prop where
  exists_dense_orbit : ∃ x : α, Dense (orbit M x)

/-- An action of a monoid `M` on a topological space is called *point transitive* if there exists a
point `x : α` with dense `M`-orbit. -/
@[to_additive]
class MulAction.IsPointTransitive (M α : Type*) [Monoid M] [TopologicalSpace α] [MulAction M α] :
    Prop where
  exists_dense_orbit : ∃ x : α, Dense (orbit M x)

/-- Given an action of a monoid on a topological space `α`, a point `x` is called *transitive* if
the orbit of `x` under `M` is dense in `α`. -/
@[to_additive /-- Given an action of an additive monoid on a topological space `α`, a point `x` is
called *transitive* if the orbit of `x` under `M` is dense in `α`. -/]
def MulAction.transitivePoints (M α : Type*) [Monoid M] [TopologicalSpace α] [MulAction M α] :
    Set α := {x : α | Dense (orbit M x)}

/-- An action of an additive monoid `M` on a topological space `α` is called
*topologically transitive* if for any pair of nonempty open sets `U` and `V` in `α` there exists an
`m : M` such that `(m +ᵥ U) ∩ V` is nonempty. -/
class AddAction.IsTopologicallyTransitive (M α : Type*) [AddMonoid M] [TopologicalSpace α]
    [AddAction M α] : Prop where
  exists_vadd_inter : ∀ {U V : Set α}, IsOpen U → U.Nonempty → IsOpen V → V.Nonempty →
    ∃ m : M, ((m +ᵥ U) ∩ V).Nonempty

/-- An action of a monoid `M` on a topological space `α` is called *topologically transitive* if for
any pair of nonempty open sets `U` and `V` in `α` there exists an `m : M` such that `(m • U) ∩ V` is
nonempty. -/
@[to_additive]
class MulAction.IsTopologicallyTransitive (M α : Type*) [Monoid M] [TopologicalSpace α]
    [MulAction M α] : Prop where
  exists_smul_inter : ∀ {U V : Set α}, IsOpen U → U.Nonempty → IsOpen V → V.Nonempty →
    ∃ m : M, ((m • U) ∩ V).Nonempty

open MulAction Set

variable (M G : Type*) {α : Type*} [TopologicalSpace α] [Monoid M] [Group G] [MulAction M α]
  [MulAction G α]

section IsPointTransitive

@[to_additive]
theorem MulAction.isPointTransitive_iff_transitivePoints_nonempty :
    IsPointTransitive M α ↔ (transitivePoints M α).Nonempty :=
  ⟨fun ⟨x , hx⟩ ↦ ⟨x, hx⟩, fun ⟨x, hx⟩ ↦ ⟨x, hx⟩⟩

@[to_additive]
theorem MulAction.preimage_smul_transitivePoints_subset (m : M) :
    (m • ·) ⁻¹' transitivePoints M α ⊆ transitivePoints M α := fun _ ↦ .mono (orbit_smul_subset ..)

@[to_additive]
theorem MulAction.mem_transitivePoints_of_smul {m : M} {x : α} (h : m • x ∈ transitivePoints M α) :
    x ∈ transitivePoints M α := preimage_subset_iff.1 (preimage_smul_transitivePoints_subset ..) x h

@[to_additive]
theorem MulAction.mem_transitivePoints_of_isMinimal [IsMinimal M α] (x : α) :
    x ∈ transitivePoints M α := dense_orbit M x

@[to_additive]
theorem MulAction.isMinimal_iff_transitivePoints_eq_univ :
    IsMinimal M α ↔ transitivePoints M α = univ :=
  .trans ⟨fun _ ↦ dense_orbit M, fun h ↦ ⟨h⟩⟩ eq_univ_iff_forall.symm

@[to_additive]
theorem MulAction.smul_transitivePoints_eq (g : G) :
    g • transitivePoints G α = transitivePoints G α := by
  refine Set.ext fun x ↦ ⟨fun ⟨y, _, _⟩ ↦ by simp_all [transitivePoints, ← orbit_smul g y], ?_⟩
  exact fun _ ↦ mem_smul_set.2 ⟨g⁻¹ • x, by simpa [transitivePoints]⟩

@[to_additive]
theorem MulAction.denseRange_smul_of_mem_transitivePoints {x : α} (hx : x ∈ transitivePoints M α) :
    DenseRange fun m : M ↦ m • x := hx

@[to_additive]
instance MulAction.isPointTransitive_of_isMinimal [IsMinimal M α] [h : Nonempty α] :
    IsPointTransitive M α :=
  (isPointTransitive_iff_transitivePoints_nonempty M).2 (h.elim fun x ↦ ⟨x, dense_orbit M x⟩)

@[to_additive]
theorem IsOpen.exists_smul_mem_of_mem_transitivePoints {x : α} (hx : x ∈ transitivePoints M α)
    {U : Set α} (hUo : IsOpen U) (hUne : U.Nonempty) : ∃ m : M, m • x ∈ U :=
  (denseRange_smul_of_mem_transitivePoints M hx).exists_mem_open hUo hUne

@[to_additive]
theorem dense_of_smul_invariant {s : Set α} (hsmul : ∀ m : M, m • s ⊆ s)
    (hs : (s ∩ transitivePoints M α).Nonempty) : Dense s :=
  hs.elim fun x h ↦ h.elim fun h₁ h₂ ↦ .mono (range_subset_iff.2 fun _ ↦ hsmul _ ⟨x, h₁, rfl⟩) h₂

@[to_additive]
theorem IsClosed.eq_univ_of_smul_invariant {s : Set α} (hc : IsClosed s)
    (hsmul : ∀ m : M, m • s ⊆ s) (hs : (s ∩ transitivePoints M α).Nonempty) : s = univ :=
  hc.closure_eq ▸ (dense_of_smul_invariant M hsmul hs).closure_eq

end IsPointTransitive

section IsTopologicallyTransitive

@[to_additive]
theorem MulAction.isTopologicallyTransitive_iff :
    IsTopologicallyTransitive M α ↔ ∀ {U V : Set α}, IsOpen U → U.Nonempty → IsOpen V →
    V.Nonempty → ∃ m : M, ((m • U) ∩ V).Nonempty := ⟨fun h ↦ h.1, fun h ↦ ⟨h⟩⟩

/-- An action of a monoid `M` on `α` is topologically transitive if and only if for any nonempty
open subset `U` of `α` the union over the elements of `M` of images of `U` is dense in `α`. -/
@[to_additive /-- An action of an additive monoid `M` on `α` is topologically transitive if and only
if for any nonempty open subset `U` of `α` the union over the elements of `M` of images of `U` is
dense in `α`. -/]
theorem MulAction.isTopologicallyTransitive_iff_dense_iUnion :
    IsTopologicallyTransitive M α ↔
    ∀ {U : Set α}, IsOpen U → U.Nonempty → Dense (⋃ m : M, m • U) := by
  simp only [isTopologicallyTransitive_iff, inter_comm, dense_iff_inter_open, inter_iUnion,
    nonempty_iUnion]
  exact ⟨fun h _ h₁ h₂ _ h₃ h₄ ↦ h h₁ h₂ h₃ h₄, fun h _ _ h₁ h₂ h₃ h₄ ↦ h h₁ h₂ _ h₃ h₄⟩

/-- An action of a monoid `M` on `α` is topologically transitive if and only if for any nonempty
open subset `U` of `α` the union of the preimages of `U` over the elements of `M` is dense in `α`.
-/
@[to_additive /-- An action of an additive monoid `M` on `α` is topologically transitive if and only
if for any nonempty open subset `U` of `α` the union of the preimages of `U` over the elements of
`M` is dense in `α`. -/]
theorem MulAction.isTopologicallyTransitive_iff_dense_iUnion_preimage :
    IsTopologicallyTransitive M α ↔
    ∀ {U : Set α}, IsOpen U → U.Nonempty → Dense (⋃ m : M, (m • ·) ⁻¹' U) := by
  simp only [dense_iff_inter_open, inter_iUnion, nonempty_iUnion, ← image_inter_nonempty_iff]
  exact ⟨fun h _ h₁ h₂ _ h₃ h₄ ↦ h.1 h₃ h₄ h₁ h₂, fun h ↦ ⟨fun h₁ h₂ h₃ h₄ ↦ h h₃ h₄ _ h₁ h₂⟩⟩

@[to_additive]
theorem IsOpen.dense_iUnion_smul [h : IsTopologicallyTransitive M α] {U : Set α}
    (hUo : IsOpen U) (hUne : U.Nonempty) : Dense (⋃ m : M, m • U) :=
  (isTopologicallyTransitive_iff_dense_iUnion M).mp h hUo hUne

@[to_additive]
theorem IsOpen.dense_iUnion_preimage_smul [h : IsTopologicallyTransitive M α]
    {U : Set α} (hUo : IsOpen U) (hUne : U.Nonempty) : Dense (⋃ m : M, (m • ·) ⁻¹' U) :=
  (isTopologicallyTransitive_iff_dense_iUnion_preimage M).mp h hUo hUne

/-- Let `M` be a monoid with a topologically transitive action on `α`. If `U` is a nonempty open
subset of `α` and `(m • ·) ⁻¹' U ⊆ U` for all `m : M` then `U` is dense in `α`. -/
@[to_additive /-- Let `M` be an additive monoid with a topologically transitive action on `α`. If
`U` is a nonempty open subset of `α` and `(m +ᵥ ·) ⁻¹' U ⊆ U` for all `m : M` then `U` is dense in
`α`. -/]
theorem IsOpen.dense_of_preimage_smul_invariant [IsTopologicallyTransitive M α] {U : Set α}
    (hUo : IsOpen U) (hUne : U.Nonempty) (hUinv : ∀ m : M, (m • ·) ⁻¹' U ⊆ U) : Dense U :=
  .mono (by simpa only [iUnion_subset_iff]) (hUo.dense_iUnion_preimage_smul M hUne)

/-- An action of a monoid `M` on `α` that is continuous in the second argument is topologically
transitive if and only if any nonempty open subset `U` of `α` with `(m • ·) ⁻¹' U ⊆ U` for all
`m : M` is dense in `α`. -/
@[to_additive /-- An action of an additive monoid `M` on `α` that is continuous in the second
argument is topologically transitive if and only if any nonempty open subset `U` of `α` with
`(m +ᵥ ·) ⁻¹' U ⊆ U` for all `m : M` is dense in `α`. -/]
theorem MulAction.isTopologicallyTransitive_iff_dense_of_preimage_invariant
    [h : ContinuousConstSMul M α] : IsTopologicallyTransitive M α ↔
    ∀ {U : Set α}, IsOpen U → U.Nonempty → (∀ m : M, (m • ·) ⁻¹' U ⊆ U) → Dense U := by
  refine ⟨fun _ _ h₀ h₁ h₂ ↦ h₀.dense_of_preimage_smul_invariant M h₁ h₂, fun h₄ ↦ ?_⟩
  refine (isTopologicallyTransitive_iff_dense_iUnion_preimage M).mpr ?_
  refine fun hU _ ↦ h₄ (isOpen_iUnion fun a ↦ hU.preimage (h.1 a)) ?_ fun b _ ↦ ?_
  · exact nonempty_iUnion.mpr ⟨1, by simpa only [one_smul]⟩
  · simp only [preimage_iUnion, mem_iUnion, mem_preimage, smul_smul, forall_exists_index]
    exact fun c hc ↦ ⟨c * b, hc⟩

@[to_additive]
instance MulAction.isTopologicallyTransitive_of_isMinimal [IsMinimal M α] :
    IsTopologicallyTransitive M α := by
  refine (isTopologicallyTransitive_iff_dense_iUnion_preimage M).mpr fun h hn ↦ ?_
  simp only [h.iUnion_preimage_smul M hn, dense_univ]

end IsTopologicallyTransitive

/-- If `α` is a nonempty Baire space with a second-countable topology, then any topologically
transitive action of a monoid on `α` that is continuous in the second argument is point transitive.
-/
@[to_additive /-- If `α` is a nonempty Baire space with a second-countable topology, then any
topologically transitive action of an additive monoid on `α` that is continuous in the second
argument is point transitive. -/]
theorem MulAction.IsTopologicallyTransitive.isPointTransitive [Nonempty α] [BaireSpace α]
    [SecondCountableTopology α] [hc : ContinuousConstSMul M α] [IsTopologicallyTransitive M α] :
    IsPointTransitive M α := by
  refine ⟨match TopologicalSpace.exists_countable_basis α with | ⟨b, h₁, h₂, h₃⟩ => ?_⟩
  suffices hd : Dense (⋂ s ∈ b, ⋃ m, (m • ·) ⁻¹' s) by
    rcases Dense.nonempty (X := α) hd with ⟨y, hy⟩
    simp only [mem_iInter, mem_iUnion, mem_preimage, h₃.dense_iff, inter_nonempty] at hy ⊢
    exact ⟨y, fun _ h _ ↦ match hy _ h with | ⟨z, hd⟩ => ⟨z • y, hd, mem_orbit y z⟩⟩
  refine dense_biInter_of_isOpen ?_ h₁ fun s hs ↦ (h₃.isOpen hs).dense_iUnion_preimage_smul M ?_
  · exact fun V ↦ fun hV ↦ isOpen_iUnion fun m ↦ by simp only [(h₃.isOpen hV).preimage (hc.1 m)]
  · exact s.nonempty_iff_ne_empty.2 (ne_of_mem_of_not_mem hs h₂)

/-- A point transitive action of a group is topologically transitive -/
@[to_additive /-- A point transitive action of an additive group is topologically transitive -/]
instance MulAction.isTopologicallyTransitive_of_isPointTransitive [h : IsPointTransitive G α] :
    IsTopologicallyTransitive G α := by
  refine ⟨match h.exists_dense_orbit with | ⟨x, hx⟩ => fun ho hne hVo hVne ↦ ?_⟩
  simp only [dense_iff_inter_open, inter_nonempty, mem_smul_set, exists_exists_and_eq_and] at hx ⊢
  obtain ⟨⟨y, hy, a, ha⟩, ⟨_, _, b, hb⟩⟩ := And.intro (hx _ ho hne) (hx _ hVo hVne)
  exact ⟨b • a⁻¹, y, ⟨hy, by simpa only [← ha, smul_assoc, inv_smul_smul, hb]⟩⟩<|MERGE_RESOLUTION|>--- conflicted
+++ resolved
@@ -3,14 +3,10 @@
 Released under Apache 2.0 license as described in the file LICENSE.
 Authors: Daniel Figueroa
 -/
-<<<<<<< HEAD
-import Mathlib.Dynamics.Minimal
-import Mathlib.Topology.Baire.Lemmas
-=======
 module
 
 public import Mathlib.Dynamics.Minimal
->>>>>>> 1ff540cc
+public import Mathlib.Topology.Baire.Lemmas
 
 /-!
 # Topologically transitive and point transitive actions of monoids
