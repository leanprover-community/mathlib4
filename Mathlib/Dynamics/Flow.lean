--- conflicted
+++ resolved
@@ -23,15 +23,9 @@
 commutative) monoid, we additionally define forward invariance, where
 `t` ranges over those elements which are nonnegative.
 
-<<<<<<< HEAD
-Additionally, we define such constructions as semiconjugacies between flows,
-factors of a flow, the restriction of a flow onto an invariant subset, and
-the time-reversal of a flow by a group.
-=======
 Additionally, we define such constructions as the (forward) orbit, a
 semiconjugacy between flows, a factor of a flow, the restriction of a
 flow onto an invariant subset, and the time-reversal of a flow by a group.
->>>>>>> a77a0aea
 -/
 
 
@@ -151,22 +145,6 @@
   map_add' _ _ _ := Subtype.ext (map_add _ _ _ _)
   map_zero' _ := Subtype.ext (map_zero_apply _ _)
 
-<<<<<<< HEAD
-/-- The orbit of a point under a flow. -/
-def orbit (ϕ : Flow τ α) (x : α) : Set α :=
-  {y | ∃ t : τ, ϕ t x = y}
-
-/-- Given flow `ϕ` of `τ` on `α` and flow `ψ` of `τ` on `β`, a continuous map `π : α → β` is
-called a *semiconjugacy* from `ϕ` to `ψ` if `π` is surjective and `π ∘ (ϕ t) = (ψ t) ∘ π` for
-all `t : τ`. -/
-structure IsSemiconjugacy (π : ContinuousMap α β) (ϕ : Flow τ α) (ψ : Flow τ β) : Prop where
-  surj : Function.Surjective π
-  semiconj : ∀ t, Function.Semiconj π (ϕ t) (ψ t)
-
-/-- A flow `ψ` is called a *factor* of `ϕ` if there exists a semiconjugacy from `ϕ` to `ψ`. -/
-def IsFactorOf (ψ : Flow τ β) (ϕ : Flow τ α) : Prop :=
-  ∃ π : ContinuousMap α β, IsSemiconjugacy π ϕ ψ
-=======
 @[simp]
 theorem coe_restrict_apply {s : Set α} (h : IsInvariant ϕ s) (t : τ) (x : s) :
     restrict ϕ h t x = ϕ t x := rfl
@@ -269,7 +247,6 @@
 
 /-- Every flow is a factor of itself. -/
 theorem IsFactorOf.self : IsFactorOf ϕ ϕ := ⟨id, (isSemiconjugacy_id_iff_eq ϕ ϕ).mpr (by rfl)⟩
->>>>>>> a77a0aea
 
 end Flow
 
