/-
Copyright (c) 2023 Yury Kudryashov. All rights reserved.
Released under Apache 2.0 license as described in the file LICENSE.
<<<<<<< HEAD
Authors: Yury Kudryashov, Lua Viana Reis
=======
Authors: Yury Kudryashov, Lua Viana Reis, Oliver Butterley
>>>>>>> 328e9c6a
-/
import Mathlib.Dynamics.BirkhoffSum.Basic
import Mathlib.Algebra.Module.Basic

/-!
# Birkhoff average

In this file we define `birkhoffAverage f g n x` to be
$$
\frac{1}{n}\sum_{k=0}^{n-1}g(f^{[k]}(x)),
$$
where `f : α → α` is a self-map on some type `α`,
`g : α → M` is a function from `α` to a module over a division semiring `R`,
and `R` is used to formalize division by `n` as `(n : R)⁻¹ • _`.

While we need an auxiliary division semiring `R` to define `birkhoffAverage`,
the definition does not depend on the choice of `R`,
see `birkhoffAverage_congr_ring`.

-/

open Finset

section birkhoffAverage

variable (R : Type*) {α M : Type*} [DivisionSemiring R] [AddCommMonoid M] [Module R M]

/-- The average value of `g` on the first `n` points of the orbit of `x` under `f`,
i.e. the Birkhoff sum `∑ k ∈ Finset.range n, g (f^[k] x)` divided by `n`.

This average appears in many ergodic theorems
which say that `(birkhoffAverage R f g · x)`
converges to the "space average" `⨍ x, g x ∂μ` as `n → ∞`.

We use an auxiliary `[DivisionSemiring R]` to define division by `n`.
However, the definition does not depend on the choice of `R`,
see `birkhoffAverage_congr_ring`. -/
def birkhoffAverage (f : α → α) (g : α → M) (n : ℕ) (x : α) : M := (n : R)⁻¹ • birkhoffSum f g n x

theorem birkhoffAverage_zero (f : α → α) (g : α → M) (x : α) :
    birkhoffAverage R f g 0 x = 0 := by simp [birkhoffAverage]

@[simp] theorem birkhoffAverage_zero' (f : α → α) (g : α → M) : birkhoffAverage R f g 0 = 0 :=
  funext <| birkhoffAverage_zero _ _ _

theorem birkhoffAverage_one (f : α → α) (g : α → M) (x : α) :
    birkhoffAverage R f g 1 x = g x := by simp [birkhoffAverage]

@[simp]
theorem birkhoffAverage_one' (f : α → α) (g : α → M) : birkhoffAverage R f g 1 = g :=
  funext <| birkhoffAverage_one R f g

theorem map_birkhoffAverage (S : Type*) {F N : Type*}
    [DivisionSemiring S] [AddCommMonoid N] [Module S N] [FunLike F M N]
    [AddMonoidHomClass F M N] (g' : F) (f : α → α) (g : α → M) (n : ℕ) (x : α) :
    g' (birkhoffAverage R f g n x) = birkhoffAverage S f (g' ∘ g) n x := by
  simp only [birkhoffAverage, map_inv_natCast_smul g' R S, map_birkhoffSum]

theorem birkhoffAverage_congr_ring (S : Type*) [DivisionSemiring S] [Module S M]
    (f : α → α) (g : α → M) (n : ℕ) (x : α) :
    birkhoffAverage R f g n x = birkhoffAverage S f g n x :=
  map_birkhoffAverage R S (AddMonoidHom.id M) f g n x

theorem birkhoffAverage_congr_ring' (S : Type*) [DivisionSemiring S] [Module S M] :
    birkhoffAverage (α := α) (M := M) R = birkhoffAverage S := by
  ext; apply birkhoffAverage_congr_ring

theorem Function.IsFixedPt.birkhoffAverage_eq [CharZero R] {f : α → α} {x : α} (h : IsFixedPt f x)
    (g : α → M) {n : ℕ} (hn : n ≠ 0) : birkhoffAverage R f g n x = g x := by
  rw [birkhoffAverage, h.birkhoffSum_eq, ← Nat.cast_smul_eq_nsmul R, inv_smul_smul₀]
  rwa [Nat.cast_ne_zero]

lemma birkhoffAverage_add {f : α → α} {g g' : α → M} :
    birkhoffAverage R f (g + g') = birkhoffAverage R f g + birkhoffAverage R f g' := by
  funext n x
  simp [birkhoffAverage, birkhoffSum, sum_add_distrib, smul_add]

end birkhoffAverage

section AddCommGroup

variable (R : Type*) {α M : Type*} [DivisionSemiring R] [AddCommGroup M] [Module R M]

lemma birkhoffAverage_neg {f : α → α} {g : α → M} :
    birkhoffAverage R f (-g) = - birkhoffAverage R f g := by
  funext n x
  simp [birkhoffAverage, birkhoffSum]

lemma birkhoffAverage_sub {f : α → α} {g g' : α → M} :
    birkhoffAverage R f (g - g') = birkhoffAverage R f g - birkhoffAverage R f g' := by
  funext n x
  simp [birkhoffAverage, birkhoffSum, smul_sub]

end AddCommGroup

/-- Birkhoff average is "almost invariant" under `f`:
the difference between `birkhoffAverage R f g n (f x)` and `birkhoffAverage R f g n x`
is equal to `(n : R)⁻¹ • (g (f^[n] x) - g x)`. -/
theorem birkhoffAverage_apply_sub_birkhoffAverage {α M : Type*} (R : Type*) [DivisionRing R]
    [AddCommGroup M] [Module R M] (f : α → α) (g : α → M) (n : ℕ) (x : α) :
    birkhoffAverage R f g n (f x) - birkhoffAverage R f g n x =
      (n : R)⁻¹ • (g (f^[n] x) - g x) := by
  simp only [birkhoffAverage, birkhoffSum_apply_sub_birkhoffSum, ← smul_sub]

/-- If a function `g` is invariant under a function `f` (i.e., `g ∘ f = g`), then the Birkhoff
average of `g` over `f` for `n` iterations is equal to `g`. Requires that `0 < n`. -/
theorem birkhoffAverage_of_invariant {α M : Type*} (R : Type*) [DivisionRing R] [AddCommMonoid M]
    [Module R M] [CharZero R] {f : α → α} {g : α → M} (h : g ∘ f = g) {n : ℕ} (hn : 0 < n) :
    birkhoffAverage R f g n = g := by
  funext x
  suffices (n : R)⁻¹ • n • g x = g x by simpa [birkhoffAverage, birkhoffSum_of_invariant h]
  refine (inv_smul_eq_iff₀ ?_).mpr (by norm_cast)
  exact Nat.cast_ne_zero.mpr <| Nat.ne_zero_of_lt hn<|MERGE_RESOLUTION|>--- conflicted
+++ resolved
@@ -1,11 +1,7 @@
 /-
 Copyright (c) 2023 Yury Kudryashov. All rights reserved.
 Released under Apache 2.0 license as described in the file LICENSE.
-<<<<<<< HEAD
-Authors: Yury Kudryashov, Lua Viana Reis
-=======
 Authors: Yury Kudryashov, Lua Viana Reis, Oliver Butterley
->>>>>>> 328e9c6a
 -/
 import Mathlib.Dynamics.BirkhoffSum.Basic
 import Mathlib.Algebra.Module.Basic
