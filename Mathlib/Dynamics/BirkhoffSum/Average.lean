--- conflicted
+++ resolved
@@ -76,39 +76,23 @@
 
 lemma birkhoffAverage_add {f : α → α} {g g' : α → M} :
     birkhoffAverage R f (g + g') = birkhoffAverage R f g + birkhoffAverage R f g' := by
-<<<<<<< HEAD
-  funext n x
-=======
   funext _ x
->>>>>>> 3fe589e8
   simp [birkhoffAverage, birkhoffSum, sum_add_distrib, smul_add]
 
 end birkhoffAverage
 
 section AddCommGroup
 
-<<<<<<< HEAD
-variable (R : Type*) {α M : Type*} [DivisionSemiring R] [AddCommGroup M] [Module R M]
-
-lemma birkhoffAverage_neg {f : α → α} {g : α → M} :
-    birkhoffAverage R f (-g) = - birkhoffAverage R f g := by
-  funext n x
-=======
 variable {R : Type*} {α M : Type*} [DivisionSemiring R] [AddCommGroup M] [Module R M]
 
 lemma birkhoffAverage_neg {f : α → α} {g : α → M} :
     birkhoffAverage R f (-g) = - birkhoffAverage R f g := by
   funext _ x
->>>>>>> 3fe589e8
   simp [birkhoffAverage, birkhoffSum]
 
 lemma birkhoffAverage_sub {f : α → α} {g g' : α → M} :
     birkhoffAverage R f (g - g') = birkhoffAverage R f g - birkhoffAverage R f g' := by
-<<<<<<< HEAD
-  funext n x
-=======
   funext _ x
->>>>>>> 3fe589e8
   simp [birkhoffAverage, birkhoffSum, smul_sub]
 
 end AddCommGroup
