/-
Copyright (c) 2024 Damien Thomine. All rights reserved.
Released under Apache 2.0 license as described in the file LICENSE.
Authors: Damien Thomine, Pietro Monticone
-/
import Mathlib.Order.Interval.Finset.Nat
import Mathlib.Topology.Constructions.SumProd
import Mathlib.Topology.UniformSpace.Basic

/-!
# Dynamical entourages

Bowen-Dinaburg's definition of topological entropy of a transformation `T` in a metric space
`(X, d)` relies on the so-called dynamical balls. These balls are sets
`B (x, ε, n) = { y | ∀ k < n, d(T^[k] x, T^[k] y) < ε }`.

We implement Bowen-Dinaburg's definitions in the more general context of uniform spaces. Dynamical
balls are replaced by what we call dynamical entourages. This file collects all general lemmas
about these objects.

## Main definitions

- `dynEntourage`: dynamical entourage associated with a given transformation `T`, entourage `U`
and time `n`.

## Tags

entropy

## TODO

Add product of entourages.

In the context of (pseudo-e)metric spaces, relate the usual definition of dynamical balls with
these dynamical entourages.
-/

namespace Dynamics

open Prod Set UniformSpace
open scoped SetRel Topology Uniformity

variable {X : Type*} {T : X → X} {U : SetRel X X} {n : ℕ} {x y : X}

/-- The dynamical entourage associated to a transformation `T`, entourage `U` and time `n`
is the entourage where `x` and `y` are close iff `T^[k] x` and `T^[k] y` are `U`-close
for all `k < n`, i.e. iff they are `U`-close up to time `n`. -/
def dynEntourage (T : X → X) (U : SetRel X X) (n : ℕ) : SetRel X X :=
  ⋂ k < n, (map T T)^[k] ⁻¹' U

lemma dynEntourage_eq_inter_Ico (T : X → X) (U : SetRel X X) (n : ℕ) :
    dynEntourage T U n = ⋂ k : Ico 0 n, (map T T)^[k] ⁻¹' U := by
  simp [dynEntourage]

lemma mem_dynEntourage : (x, y) ∈ dynEntourage T U n ↔ ∀ k < n, (T^[k] x, T^[k] y) ∈ U := by
  simp [dynEntourage]

lemma mem_ball_dynEntourage :
    y ∈ ball x (dynEntourage T U n) ↔ ∀ k < n, T^[k] y ∈ ball (T^[k] x) U := by
  simp only [ball, mem_preimage, mem_dynEntourage]

lemma dynEntourage_mem_uniformity [UniformSpace X] (h : UniformContinuous T)
    (U_uni : U ∈ 𝓤 X) (n : ℕ) :
    dynEntourage T U n ∈ 𝓤 X := by
  rw [dynEntourage_eq_inter_Ico T U n]
  refine Filter.iInter_mem.2 fun k ↦ ?_
  rw [map_iterate T T k]
  exact uniformContinuous_def.1 (UniformContinuous.iterate T k h) U U_uni

lemma ball_dynEntourage_mem_nhds [UniformSpace X] (h : Continuous T)
    (U_uni : U ∈ 𝓤 X) (n : ℕ) (x : X) :
    ball x (dynEntourage T U n) ∈ 𝓝 x := by
  rw [dynEntourage_eq_inter_Ico T U n, ball_iInter, Filter.iInter_mem, Subtype.forall]
  intro k _
  simp only [map_iterate, _root_.ball_preimage]
  exact (h.iterate k).continuousAt.preimage_mem_nhds (ball_mem_nhds (T^[k] x) U_uni)

instance isRefl_dynEntourage [U.IsRefl] : (dynEntourage T U n).IsRefl := by
  simp [dynEntourage]; infer_instance

instance isSymm_dynEntourage [U.IsSymm] : (dynEntourage T U n).IsSymm := by
  simp [dynEntourage]; infer_instance

set_option linter.deprecated false in
@[deprecated isRefl_dynEntourage (since := "2025-10-17")]
lemma idRel_subset_dynEntourage (T : X → X) {U : Set (X × X)} (h : idRel ⊆ U) (n : ℕ) :
    idRel ⊆ (dynEntourage T U n) := by
  simp only [dynEntourage, map_iterate, subset_iInter_iff, idRel_subset, mem_preimage, map_apply]
  exact fun _ _ _ ↦ h rfl

set_option linter.deprecated false in
@[deprecated isSymm_dynEntourage (since := "2025-10-17")]
lemma _root_.IsSymmetricRel.dynEntourage (T : X → X) {U : Set (X × X)}
    (h : IsSymmetricRel U) (n : ℕ) :
    IsSymmetricRel (dynEntourage T U n) := by
  ext xy
  simp only [Dynamics.dynEntourage, map_iterate, mem_preimage, mem_iInter]
  refine forall₂_congr fun k _ ↦ ?_
  exact map_apply' _ _ _ ▸ IsSymmetricRel.mk_mem_comm h

<<<<<<< HEAD
lemma dynEntourage_comp_subset (T : X → X) (U V : Set (X × X)) (n : ℕ) :
=======
@[deprecated (since := "2025-03-05")]
alias _root_.SymmetricRel.dynEntourage := _root_.IsSymmetricRel.dynEntourage

lemma dynEntourage_comp_subset (T : X → X) (U V : SetRel X X) (n : ℕ) :
>>>>>>> aa1b475d
    (dynEntourage T U n) ○ (dynEntourage T V n) ⊆ dynEntourage T (U ○ V) n := by
  simp only [dynEntourage, map_iterate, subset_iInter_iff]
  intro k k_n xy xy_comp
  simp only [SetRel.comp, mem_iInter, mem_preimage, map_apply, mem_setOf_eq] at xy_comp ⊢
  rcases xy_comp with ⟨z, hz1, hz2⟩
  exact mem_ball_comp (hz1 k k_n) (hz2 k k_n)

lemma _root_.isOpen.dynEntourage [TopologicalSpace X] {T : X → X} (T_cont : Continuous T)
    (U_open : IsOpen U) (n : ℕ) :
    IsOpen (dynEntourage T U n) := by
  rw [dynEntourage_eq_inter_Ico T U n]
  refine isOpen_iInter_of_finite fun k ↦ ?_
  exact U_open.preimage ((T_cont.prodMap T_cont).iterate k)

lemma dynEntourage_monotone (T : X → X) (n : ℕ) :
    Monotone (fun U : SetRel X X ↦ dynEntourage T U n) :=
  fun _ _ h ↦ iInter₂_mono fun _ _ ↦ preimage_mono h

lemma dynEntourage_antitone (T : X → X) (U : SetRel X X) :
    Antitone (fun n : ℕ ↦ dynEntourage T U n) :=
  fun m n m_n ↦ iInter₂_mono' fun k k_m ↦ by use k, lt_of_lt_of_le k_m m_n

@[simp] lemma dynEntourage_zero : dynEntourage T U 0 = univ := by simp [dynEntourage]
@[simp] lemma dynEntourage_one : dynEntourage T U 1 = U := by simp [dynEntourage]

@[simp]
lemma dynEntourage_univ {T : X → X} {n : ℕ} :
    dynEntourage T univ n = univ := by simp [dynEntourage]

lemma mem_ball_dynEntourage_comp (T : X → X) (n : ℕ) {U : SetRel X X} [U.IsSymm]
    (x y : X) (h : (ball x (dynEntourage T U n) ∩ ball y (dynEntourage T U n)).Nonempty) :
    x ∈ ball y (dynEntourage T (U ○ U) n) := by
  rcases h with ⟨z, z_Bx, z_By⟩
  rw [mem_ball_symmetry] at z_Bx
  exact dynEntourage_comp_subset T U U n (mem_ball_comp z_By z_Bx)

lemma _root_.Function.Semiconj.preimage_dynEntourage {Y : Type*} {S : X → X} {T : Y → Y} {φ : X → Y}
    (h : Function.Semiconj φ S T) (U : Set (Y × Y)) (n : ℕ) :
    (map φ φ)⁻¹' (dynEntourage T U n) = dynEntourage S ((map φ φ)⁻¹' U) n := by
  rw [dynEntourage, preimage_iInter₂]
  refine iInter₂_congr fun k _ ↦ ?_
  rw [← preimage_comp, ← preimage_comp, map_iterate S S k, map_iterate T T k, map_comp_map,
    map_comp_map, (Function.Semiconj.iterate_right h k).comp_eq]

end Dynamics<|MERGE_RESOLUTION|>--- conflicted
+++ resolved
@@ -81,14 +81,12 @@
 instance isSymm_dynEntourage [U.IsSymm] : (dynEntourage T U n).IsSymm := by
   simp [dynEntourage]; infer_instance
 
-set_option linter.deprecated false in
 @[deprecated isRefl_dynEntourage (since := "2025-10-17")]
 lemma idRel_subset_dynEntourage (T : X → X) {U : Set (X × X)} (h : idRel ⊆ U) (n : ℕ) :
     idRel ⊆ (dynEntourage T U n) := by
   simp only [dynEntourage, map_iterate, subset_iInter_iff, idRel_subset, mem_preimage, map_apply]
   exact fun _ _ _ ↦ h rfl
 
-set_option linter.deprecated false in
 @[deprecated isSymm_dynEntourage (since := "2025-10-17")]
 lemma _root_.IsSymmetricRel.dynEntourage (T : X → X) {U : Set (X × X)}
     (h : IsSymmetricRel U) (n : ℕ) :
@@ -98,14 +96,7 @@
   refine forall₂_congr fun k _ ↦ ?_
   exact map_apply' _ _ _ ▸ IsSymmetricRel.mk_mem_comm h
 
-<<<<<<< HEAD
-lemma dynEntourage_comp_subset (T : X → X) (U V : Set (X × X)) (n : ℕ) :
-=======
-@[deprecated (since := "2025-03-05")]
-alias _root_.SymmetricRel.dynEntourage := _root_.IsSymmetricRel.dynEntourage
-
 lemma dynEntourage_comp_subset (T : X → X) (U V : SetRel X X) (n : ℕ) :
->>>>>>> aa1b475d
     (dynEntourage T U n) ○ (dynEntourage T V n) ⊆ dynEntourage T (U ○ V) n := by
   simp only [dynEntourage, map_iterate, subset_iInter_iff]
   intro k k_n xy xy_comp
