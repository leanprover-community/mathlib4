/-
Copyright (c) 2024 Damien Thomine. All rights reserved.
Released under Apache 2.0 license as described in the file LICENSE.
Authors: Damien Thomine, Pietro Monticone
-/
import Mathlib.Analysis.Asymptotics.ExpGrowth
import Mathlib.Data.ENat.Lattice
import Mathlib.Data.Real.ENatENNReal
import Mathlib.Dynamics.TopologicalEntropy.DynamicalEntourage

/-!
# Topological entropy via covers
We implement Bowen-Dinaburg's definitions of the topological entropy, via covers.

All is stated in the vocabulary of uniform spaces. For compact spaces, the uniform structure
is canonical, so the topological entropy depends only on the topological structure. This will give
a clean proof that the topological entropy is a topological invariant of the dynamics.

A notable choice is that we define the topological entropy of a subset `F` of the whole space.
Usually, one defines the entropy of an invariant subset `F` as the entropy of the restriction of the
transformation to `F`. We avoid the latter definition as it would involve frequent manipulation of
subtypes. Our version directly gives a meaning to the topological entropy of a subsystem, and a
single theorem (`subset_restriction_entropy` in `TopologicalEntropy.Semiconj`) will give the
equivalence between both versions.

Another choice is to give a meaning to the entropy of `∅` (it must be `-∞` to stay coherent) and to
keep the possibility for the entropy to be infinite. Hence, the entropy takes values in the extended
reals `[-∞, +∞]`. The consequence is that we use `ℕ∞`, `ℝ≥0∞` and `EReal` numbers.

## Main definitions
- `IsDynCoverOf`: property that dynamical balls centered on a subset `s` cover a subset `F`.
- `coverMincard`: minimal cardinality of a dynamical cover. Takes values in `ℕ∞`.
- `coverEntropyInfEntourage`/`coverEntropyEntourage`: exponential growth of `coverMincard`.
The former is defined with a `liminf`, the later with a `limsup`. Take values in `EReal`.
- `coverEntropyInf`/`coverEntropy`: supremum of `coverEntropyInfEntourage`/`coverEntropyEntourage`
over all entourages (or limit as the entourages go to the diagonal). These are Bowen-Dinaburg's
versions of the topological entropy with covers. Take values in `EReal`.

## Implementation notes
There are two competing definitions of topological entropy in this file: one uses a `liminf`,
the other a `limsup`. These two topological entropies are equal as soon as they are applied to an
invariant subset by theorem `coverEntropyInf_eq_coverEntropy`. We choose the default definition
to be the definition using a `limsup`, and give it the simpler name `coverEntropy` (instead of
`coverEntropySup`). Theorems about the topological entropy of invariant subsets will be stated
using only `coverEntropy`.

## Main results
- `IsDynCoverOf.iterate_le_pow`: given a dynamical cover at time `n`, creates dynamical covers
at all iterates `n * m` with controlled cardinality.
- `IsDynCoverOf.coverEntropyEntourage_le_log_card_div`: upper bound on `coverEntropyEntourage`
given any dynamical cover.
- `coverEntropyInf_eq_coverEntropy`: equality between the notions of topological entropy defined
with a `liminf` and a `limsup`.

## Tags
cover, entropy

## TODO
Get versions of the topological entropy on (pseudo-e)metric spaces.
-/

namespace Dynamics

open Set Uniformity UniformSpace

variable {X : Type*}

/-! ### Dynamical covers -/

/-- Given a subset `F`, an entourage `U` and an integer `n`, a subset `s` is a `(U, n)`-
dynamical cover of `F` if any orbit of length `n` in `F` is `U`-shadowed by an orbit of length `n`
of a point in `s`. -/
def IsDynCoverOf (T : X → X) (F : Set X) (U : Set (X × X)) (n : ℕ) (s : Set X) : Prop :=
  F ⊆ ⋃ x ∈ s, ball x (dynEntourage T U n)

lemma IsDynCoverOf.of_le {T : X → X} {F : Set X} {U : Set (X × X)} {m n : ℕ} (m_n : m ≤ n)
    {s : Set X} (h : IsDynCoverOf T F U n s) :
    IsDynCoverOf T F U m s :=
  h.trans (iUnion₂_mono fun x _ ↦ ball_mono (dynEntourage_antitone T U m_n) x)

lemma IsDynCoverOf.of_entourage_subset {T : X → X} {F : Set X} {U V : Set (X × X)} (U_V : U ⊆ V)
    {n : ℕ} {s : Set X} (h : IsDynCoverOf T F U n s) :
    IsDynCoverOf T F V n s :=
  h.trans (iUnion₂_mono fun x _ ↦ ball_mono (dynEntourage_monotone T n U_V) x)
<<<<<<< HEAD

lemma IsDynCoverOf.of_cover_subset {T : X → X} {F : Set X} {U : Set (X × X)} {n : ℕ} {s t : Set X}
    (s_t : s ⊆ t) (h : IsDynCoverOf T F U n s) :
    IsDynCoverOf T F U n t :=
  h.trans (Set.biUnion_subset_biUnion_left s_t)
=======
>>>>>>> dc4f49f1

@[simp]
lemma isDynCoverOf_empty {T : X → X} {U : Set (X × X)} {n : ℕ} {s : Set X} :
    IsDynCoverOf T ∅ U n s :=
  empty_subset _

lemma IsDynCoverOf.nonempty {T : X → X} {F : Set X} (h : F.Nonempty) {U : Set (X × X)} {n : ℕ}
    {s : Set X} (h' : IsDynCoverOf T F U n s) :
    s.Nonempty := by
  obtain ⟨x, x_s, _⟩ := nonempty_biUnion.1 (Nonempty.mono h' h)
  exact nonempty_of_mem x_s

lemma isDynCoverOf_zero (T : X → X) (F : Set X) (U : Set (X × X)) {s : Set X} (h : s.Nonempty) :
    IsDynCoverOf T F U 0 s := by
<<<<<<< HEAD
  simp only [IsDynCoverOf, ball, dynEntourage_zero, preimage_univ]
  rcases h with ⟨x, x_s⟩
  exact subset_iUnion₂_of_subset x x_s F.subset_univ

lemma isDynCoverOf_univ (T : X → X) (F : Set X) (n : ℕ) {s : Set X} (h : s.Nonempty) :
    IsDynCoverOf T F univ n s := by
  simp only [IsDynCoverOf, ball, dynEntourage_univ, preimage_univ]
  rcases h with ⟨x, x_s⟩
  exact subset_iUnion₂_of_subset x x_s F.subset_univ
=======
  simp only [IsDynCoverOf, ball, dynEntourage, not_lt_zero', Prod.map_iterate, iInter_of_empty,
    iInter_univ, preimage_univ]
  obtain ⟨x, x_s⟩ := h
  exact subset_iUnion₂_of_subset x x_s (subset_univ F)

lemma isDynCoverOf_univ (T : X → X) (F : Set X) (n : ℕ) {s : Set X} (h : s.Nonempty) :
    IsDynCoverOf T F univ n s := by
  simp only [IsDynCoverOf, ball, dynEntourage, Prod.map_iterate, preimage_univ, iInter_univ]
  obtain ⟨x, x_s⟩ := h
  exact subset_iUnion₂_of_subset x x_s (subset_univ F)
>>>>>>> dc4f49f1

lemma IsDynCoverOf.nonempty_inter {T : X → X} {F : Set X} {U : Set (X × X)} {n : ℕ} {s : Finset X}
    (h : IsDynCoverOf T F U n s) :
    ∃ t : Finset X, IsDynCoverOf T F U n t ∧ t.card ≤ s.card
    ∧ ∀ x ∈ t, ((ball x (dynEntourage T U n)) ∩ F).Nonempty := by
  classical
  use Finset.filter (fun x : X ↦ ((ball x (dynEntourage T U n)) ∩ F).Nonempty) s
  simp only [Finset.coe_filter, Finset.mem_filter, and_imp, imp_self, implies_true, and_true]
  refine ⟨fun y y_F ↦ ?_, Finset.card_mono (s.filter_subset _)⟩
  specialize h y_F
  simp only [Finset.coe_sort_coe, mem_iUnion, Subtype.exists, exists_prop] at h
  obtain ⟨z, z_s, y_Bz⟩ := h
  simp only [coe_setOf, mem_setOf_eq, mem_iUnion, Subtype.exists, exists_prop]
  exact ⟨z, ⟨z_s, nonempty_of_mem ⟨y_Bz, y_F⟩⟩, y_Bz⟩

/-- From a dynamical cover `s` with entourage `U` and time `m`, we construct covers with entourage
`U ○ U` and any multiple `m * n` of `m` with controlled cardinality. This lemma is the first step
in a submultiplicative-like property of `coverMincard`, with consequences such as explicit bounds
for the topological entropy (`coverEntropyInfEntourage_le_card_div`) and an equality between
two notions of topological entropy (`coverEntropyInf_eq_coverEntropySup_of_inv`). -/
lemma IsDynCoverOf.iterate_le_pow {T : X → X} {F : Set X} (F_inv : MapsTo T F F) {U : Set (X × X)}
    (U_symm : IsSymmetricRel U) {m : ℕ} (n : ℕ) {s : Finset X} (h : IsDynCoverOf T F U m s) :
    ∃ t : Finset X, IsDynCoverOf T F (U ○ U) (m * n) t ∧ t.card ≤ s.card ^ n := by
  classical
  -- Deal with the edge cases: `F = ∅` or `m = 0`.
  rcases F.eq_empty_or_nonempty with rfl | F_nemp
  · exact ⟨∅, by simp⟩
  have _ : Nonempty X := nonempty_of_exists F_nemp
  have s_nemp := h.nonempty F_nemp
  obtain ⟨x, x_F⟩ := F_nemp
  rcases m.eq_zero_or_pos with rfl | m_pos
  · use {x}
    simp only [zero_mul, Finset.coe_singleton, Finset.card_singleton]
    exact ⟨isDynCoverOf_zero T F (U ○ U) (singleton_nonempty x),
      one_le_pow_of_one_le' (Nat.one_le_of_lt (Finset.Nonempty.card_pos s_nemp)) n⟩
  -- The proof goes as follows. Given an orbit of length `(m * n)` starting from `y`, each of its
  -- iterates `y`, `T^[m] y`, `T^[m]^[2] y` ... is `(dynEntourage T U m)`-close to a point of `s`.
  -- Conversely, given a sequence `t 0`, `t 1`, `t 2` of points in `s`, we choose a point
  -- `z = dyncover t` such that  `z`, `T^[m] z`, `T^[m]^[2] z` ... are `(dynEntourage T U m)`-close
  --  to `t 0`, `t 1`, `t 2`... Then  `y`, `T^[m] y`, `T^[m]^[2] y` ... are
  -- `(dynEntourage T (U ○ U) m)`-close to `z`, `T^[m] z`, `T^[m]^[2] z`, so that the union of such
  -- `z` provides the desired cover. Since there are at most `s.card ^ n` sequences of
  -- length `n` with values in `s`, we get the upper bound we want on the cardinality.
  -- First step: construct `dyncover`. Given `t 0`, `t 1`, `t 2`, if we cannot find such a point
  -- `dyncover t`, we use the dummy `x`.
  have (t : Fin n → s) : ∃ y : X, (⋂ k : Fin n, T^[m * k] ⁻¹' ball (t k) (dynEntourage T U m)) ⊆
      ball y (dynEntourage T (U ○ U) (m * n)) := by
    rcases (⋂ k : Fin n, T^[m * k] ⁻¹' ball (t k) (dynEntourage T U m)).eq_empty_or_nonempty
      with inter_empt | inter_nemp
    · exact inter_empt ▸ ⟨x, empty_subset _⟩
    · obtain ⟨y, y_int⟩ := inter_nemp
      refine ⟨y, fun z z_int ↦ ?_⟩
      simp only [ball, dynEntourage, Prod.map_iterate, mem_preimage, mem_iInter,
        Prod.map_apply] at y_int z_int ⊢
      intro k k_mn
      replace k_mn := Nat.div_lt_of_lt_mul k_mn
      specialize z_int ⟨(k / m), k_mn⟩ (k % m) (Nat.mod_lt k m_pos)
      specialize y_int ⟨(k / m), k_mn⟩ (k % m) (Nat.mod_lt k m_pos)
      rw [← Function.iterate_add_apply T (k % m) (m * (k / m)), Nat.mod_add_div k m] at y_int z_int
      exact mem_comp_of_mem_ball U_symm y_int z_int
  choose! dyncover h_dyncover using this
  -- The cover we want is the set of all `dyncover t`, that is, `range dyncover`. We need to check
  -- that it is indeed a `(U ○ U, m * n)` cover, and that its cardinality is at most `card s ^ n`.
  -- Only the first point requires significant work.
  let sn := range dyncover
  have := fintypeRange dyncover
  refine ⟨sn.toFinset, ?_, ?_⟩
  · -- We implement the argument at the beginning: given `y ∈ F`, we extract `t 0`, `t 1`, `t 2`
    -- such that `y`, `T^[m] y`, `T^[m]^[2] y` ... is `(dynEntourage T U m)`-close to `t 0`, `t 1`,
    -- `t 2`... Then `dyncover t` is a point of `range dyncover` which satisfies the conclusion
    -- of the lemma.
    rw [Finset.coe_nonempty] at s_nemp
    have _ : Nonempty s := Finset.Nonempty.coe_sort s_nemp
    intro y y_F
    have key : ∀ k : Fin n, ∃ z : s, y ∈ T^[m * k] ⁻¹' ball z (dynEntourage T U m) := by
      intro k
      have := h (MapsTo.iterate F_inv (m * k) y_F)
      simp only [Finset.coe_sort_coe, mem_iUnion, Subtype.exists, exists_prop] at this
      obtain ⟨z, z_s, hz⟩ := this
      exact ⟨⟨z, z_s⟩, hz⟩
    choose! t ht using key
    simp only [toFinset_range, Finset.coe_image, Finset.coe_univ, image_univ, mem_range,
      iUnion_exists, iUnion_iUnion_eq', mem_iUnion, sn]
    use t
    apply h_dyncover t
    simp only [mem_iInter, mem_preimage] at ht ⊢
    exact ht
  · rw [toFinset_card]
    apply (Fintype.card_range_le dyncover).trans
    simp only [Fintype.card_fun, Fintype.card_coe, Fintype.card_fin, le_refl]

lemma exists_isDynCoverOf_of_isCompact_uniformContinuous [UniformSpace X] {T : X → X} {F : Set X}
    (F_comp : IsCompact F) (h : UniformContinuous T) {U : Set (X × X)} (U_uni : U ∈ 𝓤 X) (n : ℕ) :
    ∃ s : Finset X, IsDynCoverOf T F U n s := by
  have uni_ite := dynEntourage_mem_uniformity h U_uni n
  let open_cover := fun x : X ↦ ball x (dynEntourage T U n)
  obtain ⟨s, _, s_cover⟩ := IsCompact.elim_nhds_subcover F_comp open_cover
    fun (x : X) _ ↦ ball_mem_nhds x uni_ite
  exact ⟨s, s_cover⟩

lemma exists_isDynCoverOf_of_isCompact_invariant [UniformSpace X] {T : X → X} {F : Set X}
    (F_comp : IsCompact F) (F_inv : MapsTo T F F) {U : Set (X × X)} (U_uni : U ∈ 𝓤 X) (n : ℕ) :
    ∃ s : Finset X, IsDynCoverOf T F U n s := by
  obtain ⟨V, V_uni, V_symm, V_U⟩ := comp_symm_mem_uniformity_sets U_uni
  obtain ⟨s, _, s_cover⟩ := IsCompact.elim_nhds_subcover F_comp (fun x : X ↦ ball x V)
    fun (x : X) _ ↦ ball_mem_nhds x V_uni
  have : IsDynCoverOf T F V 1 s := by
    simp only [IsDynCoverOf, Finset.mem_coe, dynEntourage_one, s_cover]
  obtain ⟨t, t_dyncover, t_card⟩ := this.iterate_le_pow F_inv V_symm n
  rw [one_mul n] at t_dyncover
  exact ⟨t, t_dyncover.of_entourage_subset V_U⟩

/-! ### Minimal cardinality of dynamical covers -/

/-- The smallest cardinality of a `(U, n)`-dynamical cover of `F`. Takes values in `ℕ∞`, and is
  infinite if and only if `F` admits no finite dynamical cover. -/
noncomputable def coverMincard (T : X → X) (F : Set X) (U : Set (X × X)) (n : ℕ) : ℕ∞ :=
  ⨅ (s : Finset X) (_ : IsDynCoverOf T F U n s), (s.card : ℕ∞)

lemma IsDynCoverOf.coverMincard_le_card {T : X → X} {F : Set X} {U : Set (X × X)} {n : ℕ}
    {s : Finset X} (h : IsDynCoverOf T F U n s) :
    coverMincard T F U n ≤ s.card :=
  iInf₂_le s h

lemma coverMincard_monotone_time (T : X → X) (F : Set X) (U : Set (X × X)) :
    Monotone fun n : ℕ ↦ coverMincard T F U n :=
  fun _ _ m_n ↦ biInf_mono fun _ h ↦ h.of_le m_n

lemma coverMincard_antitone (T : X → X) (F : Set X) (n : ℕ) :
    Antitone fun U : Set (X × X) ↦ coverMincard T F U n :=
  fun _ _ U_V ↦ biInf_mono fun _ h ↦ h.of_entourage_subset U_V

lemma coverMincard_finite_iff (T : X → X) (F : Set X) (U : Set (X × X)) (n : ℕ) :
    coverMincard T F U n < ⊤ ↔
    ∃ s : Finset X, IsDynCoverOf T F U n s ∧ s.card = coverMincard T F U n := by
  refine ⟨fun h_fin ↦ ?_, fun ⟨s, _, s_coverMincard⟩ ↦ s_coverMincard ▸ WithTop.coe_lt_top s.card⟩
  obtain ⟨k, k_min⟩ := WithTop.ne_top_iff_exists.1 h_fin.ne
  rw [← k_min]
  simp only [ENat.some_eq_coe, Nat.cast_inj]
  have : Nonempty {s : Finset X // IsDynCoverOf T F U n s} := by
    by_contra h
    apply ENat.coe_ne_top k
    rw [← ENat.some_eq_coe, k_min, coverMincard, iInf₂_eq_top]
    simp only [ENat.coe_ne_top, imp_false]
    rw [nonempty_subtype, not_exists] at h
    exact h
  have key := ciInf_mem fun s : {s : Finset X // IsDynCoverOf T F U n s} ↦ (s.val.card : ℕ∞)
  rw [coverMincard, iInf_subtype'] at k_min
  rw [← k_min, mem_range, Subtype.exists] at key
  simp only [ENat.some_eq_coe, Nat.cast_inj, exists_prop] at key
  exact key

@[simp]
lemma coverMincard_empty {T : X → X} {U : Set (X × X)} {n : ℕ} : coverMincard T ∅ U n = 0 :=
  (sInf_le (by simp [IsDynCoverOf])).antisymm (zero_le (coverMincard T ∅ U n))

lemma coverMincard_eq_zero_iff (T : X → X) (F : Set X) (U : Set (X × X)) (n : ℕ) :
    coverMincard T F U n = 0 ↔ F = ∅ := by
  refine ⟨fun h ↦ subset_empty_iff.1 ?_, fun F_empt ↦ by rw [F_empt, coverMincard_empty]⟩
  have := coverMincard_finite_iff T F U n
  rw [h, eq_true ENat.top_pos, true_iff] at this
  simp only [IsDynCoverOf, Finset.mem_coe, Nat.cast_eq_zero, Finset.card_eq_zero, exists_eq_right,
    Finset.not_mem_empty, iUnion_of_empty, iUnion_empty] at this
  exact this

lemma one_le_coverMincard_iff (T : X → X) (F : Set X) (U : Set (X × X)) (n : ℕ) :
    1 ≤ coverMincard T F U n ↔ F.Nonempty := by
  rw [ENat.one_le_iff_ne_zero, nonempty_iff_ne_empty, not_iff_not]
  exact coverMincard_eq_zero_iff T F U n

lemma coverMincard_zero (T : X → X) {F : Set X} (h : F.Nonempty) (U : Set (X × X)) :
    coverMincard T F U 0 = 1 := by
  apply le_antisymm _ ((one_le_coverMincard_iff T F U 0).2 h)
  obtain ⟨x, _⟩ := h
  have := isDynCoverOf_zero T F U (singleton_nonempty x)
  rw [← Finset.coe_singleton] at this
  apply this.coverMincard_le_card.trans_eq
  rw [Finset.card_singleton, Nat.cast_one]

lemma coverMincard_univ (T : X → X) {F : Set X} (h : F.Nonempty) (n : ℕ) :
    coverMincard T F univ n = 1 := by
  apply le_antisymm _ ((one_le_coverMincard_iff T F univ n).2 h)
  obtain ⟨x, _⟩ := h
  have := isDynCoverOf_univ T F n (singleton_nonempty x)
  rw [← Finset.coe_singleton] at this
  apply this.coverMincard_le_card.trans_eq
  rw [Finset.card_singleton, Nat.cast_one]

lemma coverMincard_mul_le_pow {T : X → X} {F : Set X} (F_inv : MapsTo T F F) {U : Set (X × X)}
    (U_symm : IsSymmetricRel U) (m n : ℕ) :
    coverMincard T F (U ○ U) (m * n) ≤ coverMincard T F U m ^ n := by
  rcases F.eq_empty_or_nonempty with rfl | F_nonempty
  · rw [coverMincard_empty]; exact zero_le _
  rcases n.eq_zero_or_pos with rfl | n_pos
  · rw [mul_zero, coverMincard_zero T F_nonempty (U ○ U), pow_zero]
  rcases eq_top_or_lt_top (coverMincard T F U m) with h | h
  · exact h ▸ (le_top (α := ℕ∞)).trans_eq (ENat.top_pow n_pos).symm
  · obtain ⟨s, s_cover, s_coverMincard⟩ := (coverMincard_finite_iff T F U m).1 h
    obtain ⟨t, t_cover, t_sn⟩ := s_cover.iterate_le_pow F_inv U_symm n
    rw [← s_coverMincard]
    exact t_cover.coverMincard_le_card.trans (WithTop.coe_le_coe.2 t_sn)

lemma coverMincard_le_pow {T : X → X} {F : Set X} (F_inv : MapsTo T F F) {U : Set (X × X)}
    (U_symm : IsSymmetricRel U) {m : ℕ} (m_pos : 0 < m) (n : ℕ) :
    coverMincard T F (U ○ U) n ≤ coverMincard T F U m ^ (n / m + 1) :=
  (coverMincard_monotone_time T F (U ○ U) (Nat.lt_mul_div_succ n m_pos).le).trans
    (coverMincard_mul_le_pow F_inv U_symm m (n / m + 1))

lemma coverMincard_finite_of_isCompact_uniformContinuous [UniformSpace X] {T : X → X}
    {F : Set X} (F_comp : IsCompact F) (h : UniformContinuous T) {U : Set (X × X)} (U_uni : U ∈ 𝓤 X)
    (n : ℕ) :
    coverMincard T F U n < ⊤ := by
  obtain ⟨s, s_cover⟩ := exists_isDynCoverOf_of_isCompact_uniformContinuous F_comp h U_uni n
  exact s_cover.coverMincard_le_card.trans_lt (WithTop.coe_lt_top s.card)

lemma coverMincard_finite_of_isCompact_invariant [UniformSpace X] {T : X → X} {F : Set X}
    (F_comp : IsCompact F) (F_inv : MapsTo T F F) {U : Set (X × X)} (U_uni : U ∈ 𝓤 X) (n : ℕ) :
    coverMincard T F U n < ⊤ := by
  obtain ⟨s, s_cover⟩ := exists_isDynCoverOf_of_isCompact_invariant F_comp F_inv U_uni n
  exact s_cover.coverMincard_le_card.trans_lt (WithTop.coe_lt_top s.card)

/-- All dynamical balls of a minimal dynamical cover of `F` intersect `F`. This lemma is the key
  to relate Bowen-Dinaburg's definition of topological entropy with covers and their definition
  of topological entropy with nets. -/
lemma nonempty_inter_of_coverMincard {T : X → X} {F : Set X} {U : Set (X × X)} {n : ℕ}
    {s : Finset X} (h : IsDynCoverOf T F U n s) (h' : s.card = coverMincard T F U n) :
    ∀ x ∈ s, (F ∩ ball x (dynEntourage T U n)).Nonempty := by
  -- Otherwise, there is a ball which does not intersect `F`. Removing it yields a smaller cover.
  classical
  by_contra! hypo
  obtain ⟨x, x_s, ball_empt⟩ := hypo
  have smaller_cover : IsDynCoverOf T F U n (s.erase x) := by
    intro y y_F
    specialize h y_F
    simp only [s.mem_coe, mem_iUnion, exists_prop] at h
    simp only [s.coe_erase, mem_diff, s.mem_coe, mem_singleton_iff, mem_iUnion, exists_prop]
    obtain ⟨z, z_s, hz⟩ := h
    refine ⟨z, ⟨z_s, fun z_x ↦ not_mem_empty y ?_⟩, hz⟩
    rw [← ball_empt]
    rw [z_x] at hz
    exact mem_inter y_F hz
  apply smaller_cover.coverMincard_le_card.not_lt
  rw [← h']
  exact_mod_cast s.card_erase_lt_of_mem x_s

/-! ### Cover entropy of entourages -/

open ENNReal EReal ExpGrowth Filter

/-- The entropy of an entourage `U`, defined as the exponential rate of growth of the size
  of the smallest `(U, n)`-refined cover of `F`. Takes values in the space of extended real numbers
  `[-∞, +∞]`. This first version uses a `limsup`, and is chosen as the default definition. -/
noncomputable def coverEntropyEntourage (T : X → X) (F : Set X) (U : Set (X × X)) :=
  expGrowthSup fun n : ℕ ↦ coverMincard T F U n

/-- The entropy of an entourage `U`, defined as the exponential rate of growth of the size
  of the smallest `(U, n)`-refined cover of `F`. Takes values in the space of extended real numbers
  `[-∞, +∞]`. This second version uses a `liminf`, and is chosen as an alternative definition. -/
noncomputable def coverEntropyInfEntourage (T : X → X) (F : Set X) (U : Set (X × X)) :=
  expGrowthInf fun n : ℕ ↦ coverMincard T F U n

lemma coverEntropyInfEntourage_antitone (T : X → X) (F : Set X) :
    Antitone fun U : Set (X × X) ↦ coverEntropyInfEntourage T F U :=
  fun _ _ U_V ↦ expGrowthInf_monotone fun n ↦ ENat.toENNReal_mono (coverMincard_antitone T F n U_V)

lemma coverEntropyEntourage_antitone (T : X → X) (F : Set X) :
    Antitone fun U : Set (X × X) ↦ coverEntropyEntourage T F U :=
  fun _ _ U_V ↦ expGrowthSup_monotone fun n ↦ ENat.toENNReal_mono (coverMincard_antitone T F n U_V)

lemma coverEntropyInfEntourage_le_coverEntropyEntourage (T : X → X) (F : Set X) (U : Set (X × X)) :
    coverEntropyInfEntourage T F U ≤ coverEntropyEntourage T F U :=
  expGrowthInf_le_expGrowthSup

@[simp]
lemma coverEntropyEntourage_empty {T : X → X} {U : Set (X × X)} :
    coverEntropyEntourage T ∅ U = ⊥ := by
  simp only [coverEntropyEntourage, coverMincard_empty]
  rw [ENat.toENNReal_zero, ← Pi.zero_def, expGrowthSup_zero]

@[simp]
lemma coverEntropyInfEntourage_empty {T : X → X} {U : Set (X × X)} :
    coverEntropyInfEntourage T ∅ U = ⊥ :=
  eq_bot_mono (coverEntropyInfEntourage_le_coverEntropyEntourage T ∅ U) coverEntropyEntourage_empty

lemma coverEntropyInfEntourage_nonneg (T : X → X) {F : Set X} (h : F.Nonempty) (U : Set (X × X)) :
    0 ≤ coverEntropyInfEntourage T F U := by
  apply Monotone.expGrowthInf_nonneg
  · exact fun _ _ m_n ↦ ENat.toENNReal_mono (coverMincard_monotone_time T F U m_n)
  · rw [ne_eq, funext_iff.not, not_forall]
    use 0
    rw [coverMincard_zero T h U, Pi.zero_apply, ENat.toENNReal_one]
    exact one_ne_zero

lemma coverEntropyEntourage_nonneg (T : X → X) {F : Set X} (h : F.Nonempty) (U : Set (X × X)) :
    0 ≤ coverEntropyEntourage T F U :=
  (coverEntropyInfEntourage_nonneg T h U).trans
    (coverEntropyInfEntourage_le_coverEntropyEntourage T F U)

lemma coverEntropyEntourage_univ (T : X → X) {F : Set X} (h : F.Nonempty) :
    coverEntropyEntourage T F univ = 0 := by
  rw [← expGrowthSup_const one_ne_zero one_ne_top, coverEntropyEntourage]
  simp only [coverMincard_univ T h, ENat.toENNReal_one]

lemma coverEntropyInfEntourage_univ (T : X → X) {F : Set X} (h : F.Nonempty) :
    coverEntropyInfEntourage T F univ = 0 := by
  rw [← expGrowthInf_const one_ne_zero one_ne_top, coverEntropyInfEntourage]
  simp only [coverMincard_univ T h, ENat.toENNReal_one]

lemma coverEntropyEntourage_le_log_coverMincard_div {T : X → X} {F : Set X} (F_inv : MapsTo T F F)
    {U : Set (X × X)} (U_symm : IsSymmetricRel U) {n : ℕ} (n_pos : n ≠ 0) :
    coverEntropyEntourage T F (U ○ U) ≤ log (coverMincard T F U n) / n := by
  have cv_mono : Monotone fun m ↦ (coverMincard T F (U ○ U) m).toENNReal :=
    fun _ _ k_m ↦ ENat.toENNReal_mono (coverMincard_monotone_time T F (U ○ U) k_m)
  have h := cv_mono.expGrowthSup_comp_mul n_pos
  rw [mul_comm, ← div_eq_iff (natCast_ne_bot n) (natCast_ne_top n) (Nat.cast_ne_zero.2 n_pos)] at h
  rw [coverEntropyEntourage, ← h]
  apply monotone_div_right_of_nonneg n.cast_nonneg'
  rw [← expGrowthSup_pow]
  refine expGrowthSup_monotone fun m ↦ ?_
  rw [← ENat.toENNReal_pow]
  exact ENat.toENNReal_mono (coverMincard_mul_le_pow F_inv U_symm n m)

lemma IsDynCoverOf.coverEntropyEntourage_le_log_card_div {T : X → X} {F : Set X}
    (F_inv : MapsTo T F F) {U : Set (X × X)} (U_symm : IsSymmetricRel U) {n : ℕ} (n_pos : n ≠ 0)
    {s : Finset X} (h : IsDynCoverOf T F U n s) :
    coverEntropyEntourage T F (U ○ U) ≤ log s.card / n := by
  apply (coverEntropyEntourage_le_log_coverMincard_div F_inv U_symm n_pos).trans
  apply monotone_div_right_of_nonneg n.cast_nonneg' (log_monotone _)
  exact_mod_cast coverMincard_le_card h

lemma coverEntropyEntourage_le_coverEntropyInfEntourage {T : X → X} {F : Set X}
    (F_inv : MapsTo T F F) {U : Set (X × X)} (U_symm : IsSymmetricRel U) :
    coverEntropyEntourage T F (U ○ U) ≤ coverEntropyInfEntourage T F U := by
  refine (le_liminf_of_le) (eventually_atTop.2 ⟨1, fun m m_pos ↦ ?_⟩)
  exact coverEntropyEntourage_le_log_coverMincard_div F_inv U_symm (Nat.one_le_iff_ne_zero.1 m_pos)

lemma coverEntropyEntourage_finite_of_isCompact_invariant [UniformSpace X] {T : X → X} {F : Set X}
    (F_comp : IsCompact F) (F_inv : MapsTo T F F) {U : Set (X × X)} (U_uni : U ∈ 𝓤 X) :
    coverEntropyEntourage T F U < ⊤ := by
  obtain ⟨V, V_uni, V_symm, V_U⟩ := comp_symm_mem_uniformity_sets U_uni
  obtain ⟨s, s_cover⟩ := exists_isDynCoverOf_of_isCompact_invariant F_comp F_inv V_uni 1
  apply (coverEntropyEntourage_antitone T F V_U).trans_lt
  apply (s_cover.coverEntropyEntourage_le_log_card_div F_inv V_symm one_ne_zero).trans_lt
  rw [Nat.cast_one, div_one, log_lt_top_iff, ← ENat.toENNReal_top]
  exact_mod_cast (ENat.coe_ne_top (Finset.card s)).lt_top

/-! ### Cover entropy -/

/-- The entropy of `T` restricted to `F`, obtained by taking the supremum
  of `coverEntropyEntourage` over entourages. Note that this supremum is approached by taking small
  entourages. This first version uses a `limsup`, and is chosen as the default definition
  for topological entropy. -/
noncomputable def coverEntropy [UniformSpace X] (T : X → X) (F : Set X) :=
  ⨆ U ∈ 𝓤 X, coverEntropyEntourage T F U

/-- The entropy of `T` restricted to `F`, obtained by taking the supremum
  of `coverEntropyInfEntourage` over entourages. Note that this supremum is approached by taking
  small entourages. This second version uses a `liminf`, and is chosen as an alternative
  definition for topological entropy. -/
noncomputable def coverEntropyInf [UniformSpace X] (T : X → X) (F : Set X) :=
  ⨆ U ∈ 𝓤 X, coverEntropyInfEntourage T F U

lemma coverEntropyInf_antitone (T : X → X) (F : Set X) :
    Antitone fun (u : UniformSpace X) ↦ @coverEntropyInf X u T F :=
  fun _ _ h ↦ iSup₂_mono' fun U U_uni ↦ ⟨U, (le_def.1 h) U U_uni, le_refl _⟩

lemma coverEntropy_antitone (T : X → X) (F : Set X) :
    Antitone fun (u : UniformSpace X) ↦ @coverEntropy X u T F :=
  fun _ _ h ↦ iSup₂_mono' fun U U_uni ↦ ⟨U, (le_def.1 h) U U_uni, le_refl _⟩

variable [UniformSpace X]

lemma coverEntropyEntourage_le_coverEntropy (T : X → X) (F : Set X) {U : Set (X × X)}
    (h : U ∈ 𝓤 X) :
    coverEntropyEntourage T F U ≤ coverEntropy T F :=
  le_iSup₂ (f := fun (U : Set (X × X)) (_ : U ∈ 𝓤 X) ↦ coverEntropyEntourage T F U) U h

lemma coverEntropyInfEntourage_le_coverEntropyInf (T : X → X) (F : Set X) {U : Set (X × X)}
    (h : U ∈ 𝓤 X) :
    coverEntropyInfEntourage T F U ≤ coverEntropyInf T F :=
  le_iSup₂ (f := fun (U : Set (X × X)) (_ : U ∈ 𝓤 X) ↦ coverEntropyInfEntourage T F U) U h

lemma coverEntropy_eq_iSup_basis {ι : Sort*} {p : ι → Prop} {s : ι → Set (X × X)}
    (h : (𝓤 X).HasBasis p s) (T : X → X) (F : Set X) :
    coverEntropy T F = ⨆ (i : ι) (_ : p i), coverEntropyEntourage T F (s i) := by
  refine (iSup₂_le fun U U_uni ↦ ?_).antisymm
    (iSup₂_mono' fun i h_i ↦ ⟨s i, HasBasis.mem_of_mem h h_i, le_refl _⟩)
  obtain ⟨i, h_i, si_U⟩ := (HasBasis.mem_iff h).1 U_uni
  exact (coverEntropyEntourage_antitone T F si_U).trans
    (le_iSup₂ (f := fun (i : ι) (_ : p i) ↦ coverEntropyEntourage T F (s i)) i h_i)

lemma coverEntropyInf_eq_iSup_basis {ι : Sort*} {p : ι → Prop} {s : ι → Set (X × X)}
    (h : (𝓤 X).HasBasis p s) (T : X → X) (F : Set X) :
    coverEntropyInf T F = ⨆ (i : ι) (_ : p i), coverEntropyInfEntourage T F (s i) := by
  refine (iSup₂_le fun U U_uni ↦ ?_).antisymm
    (iSup₂_mono' fun i h_i ↦ ⟨s i, HasBasis.mem_of_mem h h_i, le_refl _⟩)
  obtain ⟨i, h_i, si_U⟩ := (HasBasis.mem_iff h).1 U_uni
  exact (coverEntropyInfEntourage_antitone T F si_U).trans
    (le_iSup₂ (f := fun (i : ι) (_ : p i) ↦ coverEntropyInfEntourage T F (s i)) i h_i)

lemma coverEntropyInf_le_coverEntropy (T : X → X) (F : Set X) :
    coverEntropyInf T F ≤ coverEntropy T F :=
  iSup₂_mono fun (U : Set (X × X)) (_ : U ∈ 𝓤 X) ↦
    coverEntropyInfEntourage_le_coverEntropyEntourage T F U

@[simp]
lemma coverEntropy_empty {T : X → X} : coverEntropy T ∅ = ⊥ := by
  simp only [coverEntropy, coverEntropyEntourage_empty, iSup_bot]

@[simp]
lemma coverEntropyInf_empty {T : X → X} : coverEntropyInf T ∅ = ⊥ := by
  simp only [coverEntropyInf, coverEntropyInfEntourage_empty, iSup_bot]

lemma coverEntropyInf_nonneg (T : X → X) {F : Set X} (h : F.Nonempty) :
    0 ≤ coverEntropyInf T F :=
  (coverEntropyInfEntourage_le_coverEntropyInf T F univ_mem).trans_eq'
    (coverEntropyInfEntourage_univ T h).symm

lemma coverEntropy_nonneg (T : X → X) {F : Set X} (h : F.Nonempty) :
    0 ≤ coverEntropy T F :=
  (coverEntropyInf_nonneg T h).trans (coverEntropyInf_le_coverEntropy T F)

lemma coverEntropyInf_eq_coverEntropy (T : X → X) {F : Set X} (h : MapsTo T F F) :
    coverEntropyInf T F = coverEntropy T F := by
  refine le_antisymm (coverEntropyInf_le_coverEntropy T F) (iSup₂_le fun U U_uni ↦ ?_)
  obtain ⟨V, V_uni, V_symm, V_U⟩ := comp_symm_mem_uniformity_sets U_uni
  exact (coverEntropyEntourage_antitone T F V_U).trans
    (le_iSup₂_of_le V V_uni (coverEntropyEntourage_le_coverEntropyInfEntourage h V_symm))

end Dynamics<|MERGE_RESOLUTION|>--- conflicted
+++ resolved
@@ -56,6 +56,13 @@
 cover, entropy
 
 ## TODO
+The most painful part of many manipulations involving topological entropy is going from
+`coverMincard` to `coverEntropyInfEntourage`/`coverEntropyEntourage`. It involves a logarithm,
+a division, a `liminf`/`limsup`, and multiple coercions. The best thing to do would be to write
+a file on "exponential growth" to make a clean pathway from estimates on `coverMincard`
+to estimates on `coverEntropyInf`/`coverEntropy`. It would also be useful
+in other similar contexts, including the definition of entropy using nets.
+
 Get versions of the topological entropy on (pseudo-e)metric spaces.
 -/
 
@@ -82,19 +89,11 @@
     {n : ℕ} {s : Set X} (h : IsDynCoverOf T F U n s) :
     IsDynCoverOf T F V n s :=
   h.trans (iUnion₂_mono fun x _ ↦ ball_mono (dynEntourage_monotone T n U_V) x)
-<<<<<<< HEAD
-
-lemma IsDynCoverOf.of_cover_subset {T : X → X} {F : Set X} {U : Set (X × X)} {n : ℕ} {s t : Set X}
-    (s_t : s ⊆ t) (h : IsDynCoverOf T F U n s) :
-    IsDynCoverOf T F U n t :=
-  h.trans (Set.biUnion_subset_biUnion_left s_t)
-=======
->>>>>>> dc4f49f1
 
 @[simp]
 lemma isDynCoverOf_empty {T : X → X} {U : Set (X × X)} {n : ℕ} {s : Set X} :
-    IsDynCoverOf T ∅ U n s :=
-  empty_subset _
+    IsDynCoverOf T ∅ U n s := by
+  simp only [IsDynCoverOf, empty_subset]
 
 lemma IsDynCoverOf.nonempty {T : X → X} {F : Set X} (h : F.Nonempty) {U : Set (X × X)} {n : ℕ}
     {s : Set X} (h' : IsDynCoverOf T F U n s) :
@@ -104,17 +103,6 @@
 
 lemma isDynCoverOf_zero (T : X → X) (F : Set X) (U : Set (X × X)) {s : Set X} (h : s.Nonempty) :
     IsDynCoverOf T F U 0 s := by
-<<<<<<< HEAD
-  simp only [IsDynCoverOf, ball, dynEntourage_zero, preimage_univ]
-  rcases h with ⟨x, x_s⟩
-  exact subset_iUnion₂_of_subset x x_s F.subset_univ
-
-lemma isDynCoverOf_univ (T : X → X) (F : Set X) (n : ℕ) {s : Set X} (h : s.Nonempty) :
-    IsDynCoverOf T F univ n s := by
-  simp only [IsDynCoverOf, ball, dynEntourage_univ, preimage_univ]
-  rcases h with ⟨x, x_s⟩
-  exact subset_iUnion₂_of_subset x x_s F.subset_univ
-=======
   simp only [IsDynCoverOf, ball, dynEntourage, not_lt_zero', Prod.map_iterate, iInter_of_empty,
     iInter_univ, preimage_univ]
   obtain ⟨x, x_s⟩ := h
@@ -125,7 +113,6 @@
   simp only [IsDynCoverOf, ball, dynEntourage, Prod.map_iterate, preimage_univ, iInter_univ]
   obtain ⟨x, x_s⟩ := h
   exact subset_iUnion₂_of_subset x x_s (subset_univ F)
->>>>>>> dc4f49f1
 
 lemma IsDynCoverOf.nonempty_inter {T : X → X} {F : Set X} {U : Set (X × X)} {n : ℕ} {s : Finset X}
     (h : IsDynCoverOf T F U n s) :
