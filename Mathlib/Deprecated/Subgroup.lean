/-
Copyright (c) 2018 Johannes Hölzl. All rights reserved.
Released under Apache 2.0 license as described in the file LICENSE.
Authors: Johannes Hölzl, Mitchell Rowett, Scott Morrison, Johan Commelin, Mario Carneiro,
  Michael Howes
-/
import Mathlib.Algebra.Group.Subgroup.Basic
import Mathlib.Deprecated.Submonoid

#align_import deprecated.subgroup from "leanprover-community/mathlib"@"f93c11933efbc3c2f0299e47b8ff83e9b539cbf6"

/-!
# Unbundled subgroups (deprecated)

This file is deprecated, and is no longer imported by anything in mathlib other than other
deprecated files, and test files. You should not need to import it.

This file defines unbundled multiplicative and additive subgroups. Instead of using this file,
please use `Subgroup G` and `AddSubgroup A`, defined in `Mathlib.Algebra.Group.Subgroup.Basic`.

## Main definitions

`IsAddSubgroup (S : Set A)` : the predicate that `S` is the underlying subset of an additive
subgroup of `A`. The bundled variant `AddSubgroup A` should be used in preference to this.

`IsSubgroup (S : Set G)` : the predicate that `S` is the underlying subset of a subgroup
of `G`. The bundled variant `Subgroup G` should be used in preference to this.

## Tags

subgroup, subgroups, IsSubgroup
-/


open Set Function

variable {G : Type*} {H : Type*} {A : Type*} {a a₁ a₂ b c : G}

section Group

variable [Group G] [AddGroup A]

/-- `s` is an additive subgroup: a set containing 0 and closed under addition and negation. -/
structure IsAddSubgroup (s : Set A) extends IsAddSubmonoid s : Prop where
  /-- The proposition that `s` is closed under negation. -/
  neg_mem {a} : a ∈ s → -a ∈ s
#align is_add_subgroup IsAddSubgroup

/-- `s` is a subgroup: a set containing 1 and closed under multiplication and inverse. -/
@[to_additive]
structure IsSubgroup (s : Set G) extends IsSubmonoid s : Prop where
  /-- The proposition that `s` is closed under inverse. -/
  inv_mem {a} : a ∈ s → a⁻¹ ∈ s
#align is_subgroup IsSubgroup

@[to_additive]
theorem IsSubgroup.div_mem {s : Set G} (hs : IsSubgroup s) {x y : G} (hx : x ∈ s) (hy : y ∈ s) :
    x / y ∈ s := by simpa only [div_eq_mul_inv] using hs.mul_mem hx (hs.inv_mem hy)
#align is_subgroup.div_mem IsSubgroup.div_mem
#align is_add_subgroup.sub_mem IsAddSubgroup.sub_mem

theorem Additive.isAddSubgroup {s : Set G} (hs : IsSubgroup s) : @IsAddSubgroup (Additive G) _ s :=
  @IsAddSubgroup.mk (Additive G) _ _ (Additive.isAddSubmonoid hs.toIsSubmonoid) hs.inv_mem
#align additive.is_add_subgroup Additive.isAddSubgroup

theorem Additive.isAddSubgroup_iff {s : Set G} : @IsAddSubgroup (Additive G) _ s ↔ IsSubgroup s :=
  ⟨by rintro ⟨⟨h₁, h₂⟩, h₃⟩; exact @IsSubgroup.mk G _ _ ⟨h₁, @h₂⟩ @h₃, fun h =>
    Additive.isAddSubgroup h⟩
#align additive.is_add_subgroup_iff Additive.isAddSubgroup_iff

theorem Multiplicative.isSubgroup {s : Set A} (hs : IsAddSubgroup s) :
    @IsSubgroup (Multiplicative A) _ s :=
  @IsSubgroup.mk (Multiplicative A) _ _ (Multiplicative.isSubmonoid hs.toIsAddSubmonoid) hs.neg_mem
#align multiplicative.is_subgroup Multiplicative.isSubgroup

theorem Multiplicative.isSubgroup_iff {s : Set A} :
    @IsSubgroup (Multiplicative A) _ s ↔ IsAddSubgroup s :=
  ⟨by rintro ⟨⟨h₁, h₂⟩, h₃⟩; exact @IsAddSubgroup.mk A _ _ ⟨h₁, @h₂⟩ @h₃, fun h =>
    Multiplicative.isSubgroup h⟩
#align multiplicative.is_subgroup_iff Multiplicative.isSubgroup_iff

@[to_additive of_add_neg]
theorem IsSubgroup.of_div (s : Set G) (one_mem : (1 : G) ∈ s)
    (div_mem : ∀ {a b : G}, a ∈ s → b ∈ s → a * b⁻¹ ∈ s) : IsSubgroup s :=
  have inv_mem : ∀ a, a ∈ s → a⁻¹ ∈ s := fun a ha => by
    have : 1 * a⁻¹ ∈ s := div_mem one_mem ha
    convert this using 1
    rw [one_mul]
  { inv_mem := inv_mem _
    mul_mem := fun {a b} ha hb => by
      have : a * b⁻¹⁻¹ ∈ s := div_mem ha (inv_mem b hb)
      convert this
      rw [inv_inv]
    one_mem }
#align is_subgroup.of_div IsSubgroup.of_div
#align is_add_subgroup.of_add_neg IsAddSubgroup.of_add_neg

theorem IsAddSubgroup.of_sub (s : Set A) (zero_mem : (0 : A) ∈ s)
    (sub_mem : ∀ {a b : A}, a ∈ s → b ∈ s → a - b ∈ s) : IsAddSubgroup s :=
  IsAddSubgroup.of_add_neg s zero_mem fun {x y} hx hy => by
    simpa only [sub_eq_add_neg] using sub_mem hx hy
#align is_add_subgroup.of_sub IsAddSubgroup.of_sub

@[to_additive]
theorem IsSubgroup.inter {s₁ s₂ : Set G} (hs₁ : IsSubgroup s₁) (hs₂ : IsSubgroup s₂) :
    IsSubgroup (s₁ ∩ s₂) :=
  { IsSubmonoid.inter hs₁.toIsSubmonoid hs₂.toIsSubmonoid with
    inv_mem := fun hx => ⟨hs₁.inv_mem hx.1, hs₂.inv_mem hx.2⟩ }
#align is_subgroup.inter IsSubgroup.inter
#align is_add_subgroup.inter IsAddSubgroup.inter

@[to_additive]
theorem IsSubgroup.iInter {ι : Sort*} {s : ι → Set G} (hs : ∀ y : ι, IsSubgroup (s y)) :
    IsSubgroup (Set.iInter s) :=
  { IsSubmonoid.iInter fun y => (hs y).toIsSubmonoid with
    inv_mem := fun h =>
      Set.mem_iInter.2 fun y => IsSubgroup.inv_mem (hs _) (Set.mem_iInter.1 h y) }
#align is_subgroup.Inter IsSubgroup.iInter
#align is_add_subgroup.Inter IsAddSubgroup.iInter

@[to_additive]
theorem isSubgroup_iUnion_of_directed {ι : Type*} [Nonempty ι] {s : ι → Set G}
    (hs : ∀ i, IsSubgroup (s i)) (directed : ∀ i j, ∃ k, s i ⊆ s k ∧ s j ⊆ s k) :
    IsSubgroup (⋃ i, s i) :=
  { inv_mem := fun ha =>
      let ⟨i, hi⟩ := Set.mem_iUnion.1 ha
      Set.mem_iUnion.2 ⟨i, (hs i).inv_mem hi⟩
    toIsSubmonoid := isSubmonoid_iUnion_of_directed (fun i => (hs i).toIsSubmonoid) directed }
#align is_subgroup_Union_of_directed isSubgroup_iUnion_of_directed
#align is_add_subgroup_Union_of_directed isAddSubgroup_iUnion_of_directed

end Group

namespace IsSubgroup

open IsSubmonoid

variable [Group G] {s : Set G} (hs : IsSubgroup s)

@[to_additive]
theorem inv_mem_iff : a⁻¹ ∈ s ↔ a ∈ s :=
  ⟨fun h => by simpa using hs.inv_mem h, inv_mem hs⟩
#align is_subgroup.inv_mem_iff IsSubgroup.inv_mem_iff
#align is_add_subgroup.neg_mem_iff IsAddSubgroup.neg_mem_iff

@[to_additive]
theorem mul_mem_cancel_right (h : a ∈ s) : b * a ∈ s ↔ b ∈ s :=
  ⟨fun hba => by simpa using hs.mul_mem hba (hs.inv_mem h), fun hb => hs.mul_mem hb h⟩
#align is_subgroup.mul_mem_cancel_right IsSubgroup.mul_mem_cancel_right
#align is_add_subgroup.add_mem_cancel_right IsAddSubgroup.add_mem_cancel_right

@[to_additive]
theorem mul_mem_cancel_left (h : a ∈ s) : a * b ∈ s ↔ b ∈ s :=
  ⟨fun hab => by simpa using hs.mul_mem (hs.inv_mem h) hab, hs.mul_mem h⟩
#align is_subgroup.mul_mem_cancel_left IsSubgroup.mul_mem_cancel_left
#align is_add_subgroup.add_mem_cancel_left IsAddSubgroup.add_mem_cancel_left

end IsSubgroup

/-- `IsNormalAddSubgroup (s : Set A)` expresses the fact that `s` is a normal additive subgroup
of the additive group `A`. Important: the preferred way to say this in Lean is via bundled
subgroups `S : AddSubgroup A` and `hs : S.normal`, and not via this structure. -/
structure IsNormalAddSubgroup [AddGroup A] (s : Set A) extends IsAddSubgroup s : Prop where
  /-- The proposition that `s` is closed under (additive) conjugation. -/
  normal : ∀ n ∈ s, ∀ g : A, g + n + -g ∈ s
#align is_normal_add_subgroup IsNormalAddSubgroup

/-- `IsNormalSubgroup (s : Set G)` expresses the fact that `s` is a normal subgroup
of the group `G`. Important: the preferred way to say this in Lean is via bundled
subgroups `S : Subgroup G` and not via this structure. -/
@[to_additive]
structure IsNormalSubgroup [Group G] (s : Set G) extends IsSubgroup s : Prop where
  /-- The proposition that `s` is closed under conjugation. -/
  normal : ∀ n ∈ s, ∀ g : G, g * n * g⁻¹ ∈ s
#align is_normal_subgroup IsNormalSubgroup

@[to_additive]
theorem isNormalSubgroup_of_commGroup [CommGroup G] {s : Set G} (hs : IsSubgroup s) :
    IsNormalSubgroup s :=
  { hs with normal := fun n hn g => by rwa [mul_right_comm, mul_right_inv, one_mul] }
#align is_normal_subgroup_of_comm_group isNormalSubgroup_of_commGroup
#align is_normal_add_subgroup_of_add_comm_group isNormalAddSubgroup_of_addCommGroup

theorem Additive.isNormalAddSubgroup [Group G] {s : Set G} (hs : IsNormalSubgroup s) :
    @IsNormalAddSubgroup (Additive G) _ s :=
  @IsNormalAddSubgroup.mk (Additive G) _ _ (Additive.isAddSubgroup hs.toIsSubgroup)
    (@IsNormalSubgroup.normal _ ‹Group (Additive G)› _ hs)
    -- Porting note: Lean needs help synthesising
#align additive.is_normal_add_subgroup Additive.isNormalAddSubgroup

theorem Additive.isNormalAddSubgroup_iff [Group G] {s : Set G} :
    @IsNormalAddSubgroup (Additive G) _ s ↔ IsNormalSubgroup s :=
  ⟨by rintro ⟨h₁, h₂⟩; exact @IsNormalSubgroup.mk G _ _ (Additive.isAddSubgroup_iff.1 h₁) @h₂,
    fun h => Additive.isNormalAddSubgroup h⟩
#align additive.is_normal_add_subgroup_iff Additive.isNormalAddSubgroup_iff

theorem Multiplicative.isNormalSubgroup [AddGroup A] {s : Set A} (hs : IsNormalAddSubgroup s) :
    @IsNormalSubgroup (Multiplicative A) _ s :=
  @IsNormalSubgroup.mk (Multiplicative A) _ _ (Multiplicative.isSubgroup hs.toIsAddSubgroup)
    (@IsNormalAddSubgroup.normal _ ‹AddGroup (Multiplicative A)› _ hs)
#align multiplicative.is_normal_subgroup Multiplicative.isNormalSubgroup

theorem Multiplicative.isNormalSubgroup_iff [AddGroup A] {s : Set A} :
    @IsNormalSubgroup (Multiplicative A) _ s ↔ IsNormalAddSubgroup s :=
  ⟨by
    rintro ⟨h₁, h₂⟩;
      exact @IsNormalAddSubgroup.mk A _ _ (Multiplicative.isSubgroup_iff.1 h₁) @h₂,
    fun h => Multiplicative.isNormalSubgroup h⟩
#align multiplicative.is_normal_subgroup_iff Multiplicative.isNormalSubgroup_iff

namespace IsSubgroup

variable [Group G]

-- Normal subgroup properties
@[to_additive]
theorem mem_norm_comm {s : Set G} (hs : IsNormalSubgroup s) {a b : G} (hab : a * b ∈ s) :
    b * a ∈ s := by
  have h : a⁻¹ * (a * b) * a⁻¹⁻¹ ∈ s := hs.normal (a * b) hab a⁻¹
  simp at h; exact h
#align is_subgroup.mem_norm_comm IsSubgroup.mem_norm_comm
#align is_add_subgroup.mem_norm_comm IsAddSubgroup.mem_norm_comm

@[to_additive]
theorem mem_norm_comm_iff {s : Set G} (hs : IsNormalSubgroup s) {a b : G} : a * b ∈ s ↔ b * a ∈ s :=
  ⟨mem_norm_comm hs, mem_norm_comm hs⟩
#align is_subgroup.mem_norm_comm_iff IsSubgroup.mem_norm_comm_iff
#align is_add_subgroup.mem_norm_comm_iff IsAddSubgroup.mem_norm_comm_iff

/-- The trivial subgroup -/
@[to_additive "the trivial additive subgroup"]
def trivial (G : Type*) [Group G] : Set G :=
  {1}
#align is_subgroup.trivial IsSubgroup.trivial
#align is_add_subgroup.trivial IsAddSubgroup.trivial

@[to_additive (attr := simp)]
theorem mem_trivial {g : G} : g ∈ trivial G ↔ g = 1 :=
  mem_singleton_iff
#align is_subgroup.mem_trivial IsSubgroup.mem_trivial
#align is_add_subgroup.mem_trivial IsAddSubgroup.mem_trivial

@[to_additive]
<<<<<<< HEAD
theorem trivial_normal : IsNormalSubgroup (trivial G) :=
  { one_mem := by simp, inv_mem := by simp, mul_mem := by simp, normal := by simp }
=======
theorem trivial_normal : IsNormalSubgroup (trivial G) := by refine ⟨⟨⟨?_, ?_⟩, ?_⟩, ?_⟩ <;> simp
>>>>>>> dafacac8
#align is_subgroup.trivial_normal IsSubgroup.trivial_normal
#align is_add_subgroup.trivial_normal IsAddSubgroup.trivial_normal

@[to_additive]
theorem eq_trivial_iff {s : Set G} (hs : IsSubgroup s) : s = trivial G ↔ ∀ x ∈ s, x = (1 : G) := by
  simp only [Set.ext_iff, IsSubgroup.mem_trivial];
    exact ⟨fun h x => (h x).1, fun h x => ⟨h x, fun hx => hx.symm ▸ hs.toIsSubmonoid.one_mem⟩⟩
#align is_subgroup.eq_trivial_iff IsSubgroup.eq_trivial_iff
#align is_add_subgroup.eq_trivial_iff IsAddSubgroup.eq_trivial_iff

@[to_additive]
<<<<<<< HEAD
theorem univ_subgroup : IsNormalSubgroup (@univ G) :=
  { one_mem := by simp, inv_mem := by simp, mul_mem := by simp, normal := by simp }
=======
theorem univ_subgroup : IsNormalSubgroup (@univ G) := by refine ⟨⟨⟨?_, ?_⟩, ?_⟩, ?_⟩ <;> simp
>>>>>>> dafacac8
#align is_subgroup.univ_subgroup IsSubgroup.univ_subgroup
#align is_add_subgroup.univ_add_subgroup IsAddSubgroup.univ_addSubgroup

/-- The underlying set of the center of a group. -/
@[to_additive addCenter "The underlying set of the center of an additive group."]
def center (G : Type*) [Group G] : Set G :=
  { z | ∀ g, g * z = z * g }
#align is_subgroup.center IsSubgroup.center
#align is_add_subgroup.add_center IsAddSubgroup.addCenter

@[to_additive mem_add_center]
theorem mem_center {a : G} : a ∈ center G ↔ ∀ g, g * a = a * g :=
  Iff.rfl
#align is_subgroup.mem_center IsSubgroup.mem_center
#align is_add_subgroup.mem_add_center IsAddSubgroup.mem_add_center

@[to_additive add_center_normal]
theorem center_normal : IsNormalSubgroup (center G) :=
  { one_mem := by simp [center]
    mul_mem := fun ha hb g => by
      rw [← mul_assoc, mem_center.2 ha g, mul_assoc, mem_center.2 hb g, ← mul_assoc]
    inv_mem := fun {a} ha g =>
      calc
        g * a⁻¹ = a⁻¹ * (g * a) * a⁻¹ := by simp [ha g]
        _ = a⁻¹ * g := by rw [← mul_assoc, mul_assoc]; simp
    normal := fun n ha g h =>
      calc
        h * (g * n * g⁻¹) = h * n := by simp [ha g, mul_assoc]
        _ = g * g⁻¹ * n * h := by rw [ha h]; simp
        _ = g * n * g⁻¹ * h := by rw [mul_assoc g, ha g⁻¹, ← mul_assoc]
         }
#align is_subgroup.center_normal IsSubgroup.center_normal
#align is_add_subgroup.add_center_normal IsAddSubgroup.add_center_normal

/-- The underlying set of the normalizer of a subset `S : Set G` of a group `G`. That is,
  the elements `g : G` such that `g * S * g⁻¹ = S`. -/
@[to_additive addNormalizer
      "The underlying set of the normalizer of a subset `S : Set A` of an
      additive group `A`. That is, the elements `a : A` such that `a + S - a = S`."]
def normalizer (s : Set G) : Set G :=
  { g : G | ∀ n, n ∈ s ↔ g * n * g⁻¹ ∈ s }
#align is_subgroup.normalizer IsSubgroup.normalizer
#align is_add_subgroup.add_normalizer IsAddSubgroup.addNormalizer

@[to_additive]
theorem normalizer_isSubgroup (s : Set G) : IsSubgroup (normalizer s) :=
  { one_mem := by simp [normalizer]
    mul_mem := fun {a b}
      (ha : ∀ n, n ∈ s ↔ a * n * a⁻¹ ∈ s) (hb : ∀ n, n ∈ s ↔ b * n * b⁻¹ ∈ s) n =>
      by rw [mul_inv_rev, ← mul_assoc, mul_assoc a, mul_assoc a, ← ha, ← hb]
    inv_mem := fun {a} (ha : ∀ n, n ∈ s ↔ a * n * a⁻¹ ∈ s) n => by
      rw [ha (a⁻¹ * n * a⁻¹⁻¹)]; simp [mul_assoc] }
#align is_subgroup.normalizer_is_subgroup IsSubgroup.normalizer_isSubgroup
#align is_add_subgroup.normalizer_is_add_subgroup IsAddSubgroup.normalizer_isAddSubgroup

@[to_additive subset_add_normalizer]
theorem subset_normalizer {s : Set G} (hs : IsSubgroup s) : s ⊆ normalizer s := fun g hg n => by
  rw [IsSubgroup.mul_mem_cancel_right hs ((IsSubgroup.inv_mem_iff hs).2 hg),
    IsSubgroup.mul_mem_cancel_left hs hg]
#align is_subgroup.subset_normalizer IsSubgroup.subset_normalizer
#align is_add_subgroup.subset_add_normalizer IsAddSubgroup.subset_add_normalizer

end IsSubgroup

-- Homomorphism subgroups
namespace IsGroupHom

open IsSubmonoid IsSubgroup

/-- `ker f : Set G` is the underlying subset of the kernel of a map `G → H`. -/
@[to_additive "`ker f : Set A` is the underlying subset of the kernel of a map `A → B`"]
def ker [Group H] (f : G → H) : Set G :=
  preimage f (trivial H)
#align is_group_hom.ker IsGroupHom.ker
#align is_add_group_hom.ker IsAddGroupHom.ker

@[to_additive]
theorem mem_ker [Group H] (f : G → H) {x : G} : x ∈ ker f ↔ f x = 1 :=
  mem_trivial
#align is_group_hom.mem_ker IsGroupHom.mem_ker
#align is_add_group_hom.mem_ker IsAddGroupHom.mem_ker

variable [Group G] [Group H]

@[to_additive]
theorem one_ker_inv {f : G → H} (hf : IsGroupHom f) {a b : G} (h : f (a * b⁻¹) = 1) :
    f a = f b := by
  rw [hf.map_mul, hf.map_inv] at h
  rw [← inv_inv (f b), eq_inv_of_mul_eq_one_left h]
#align is_group_hom.one_ker_inv IsGroupHom.one_ker_inv
#align is_add_group_hom.zero_ker_neg IsAddGroupHom.zero_ker_neg

@[to_additive]
theorem one_ker_inv' {f : G → H} (hf : IsGroupHom f) {a b : G} (h : f (a⁻¹ * b) = 1) :
    f a = f b := by
  rw [hf.map_mul, hf.map_inv] at h
  apply inv_injective
  rw [eq_inv_of_mul_eq_one_left h]
#align is_group_hom.one_ker_inv' IsGroupHom.one_ker_inv'
#align is_add_group_hom.zero_ker_neg' IsAddGroupHom.zero_ker_neg'

@[to_additive]
theorem inv_ker_one {f : G → H} (hf : IsGroupHom f) {a b : G} (h : f a = f b) :
    f (a * b⁻¹) = 1 := by
  have : f a * (f b)⁻¹ = 1 := by rw [h, mul_right_inv]
  rwa [← hf.map_inv, ← hf.map_mul] at this
#align is_group_hom.inv_ker_one IsGroupHom.inv_ker_one
#align is_add_group_hom.neg_ker_zero IsAddGroupHom.neg_ker_zero

@[to_additive]
theorem inv_ker_one' {f : G → H} (hf : IsGroupHom f) {a b : G} (h : f a = f b) :
    f (a⁻¹ * b) = 1 := by
  have : (f a)⁻¹ * f b = 1 := by rw [h, mul_left_inv]
  rwa [← hf.map_inv, ← hf.map_mul] at this
#align is_group_hom.inv_ker_one' IsGroupHom.inv_ker_one'
#align is_add_group_hom.neg_ker_zero' IsAddGroupHom.neg_ker_zero'

@[to_additive]
theorem one_iff_ker_inv {f : G → H} (hf : IsGroupHom f) (a b : G) : f a = f b ↔ f (a * b⁻¹) = 1 :=
  ⟨hf.inv_ker_one, hf.one_ker_inv⟩
#align is_group_hom.one_iff_ker_inv IsGroupHom.one_iff_ker_inv
#align is_add_group_hom.zero_iff_ker_neg IsAddGroupHom.zero_iff_ker_neg

@[to_additive]
theorem one_iff_ker_inv' {f : G → H} (hf : IsGroupHom f) (a b : G) : f a = f b ↔ f (a⁻¹ * b) = 1 :=
  ⟨hf.inv_ker_one', hf.one_ker_inv'⟩
#align is_group_hom.one_iff_ker_inv' IsGroupHom.one_iff_ker_inv'
#align is_add_group_hom.zero_iff_ker_neg' IsAddGroupHom.zero_iff_ker_neg'

@[to_additive]
theorem inv_iff_ker {f : G → H} (hf : IsGroupHom f) (a b : G) : f a = f b ↔ a * b⁻¹ ∈ ker f := by
  rw [mem_ker]; exact one_iff_ker_inv hf _ _
#align is_group_hom.inv_iff_ker IsGroupHom.inv_iff_ker
#align is_add_group_hom.neg_iff_ker IsAddGroupHom.neg_iff_ker

@[to_additive]
theorem inv_iff_ker' {f : G → H} (hf : IsGroupHom f) (a b : G) : f a = f b ↔ a⁻¹ * b ∈ ker f := by
  rw [mem_ker]; exact one_iff_ker_inv' hf _ _
#align is_group_hom.inv_iff_ker' IsGroupHom.inv_iff_ker'
#align is_add_group_hom.neg_iff_ker' IsAddGroupHom.neg_iff_ker'

@[to_additive]
theorem image_subgroup {f : G → H} (hf : IsGroupHom f) {s : Set G} (hs : IsSubgroup s) :
    IsSubgroup (f '' s) :=
  { mul_mem := fun {a₁ a₂} ⟨b₁, hb₁, eq₁⟩ ⟨b₂, hb₂, eq₂⟩ =>
      ⟨b₁ * b₂, hs.mul_mem hb₁ hb₂, by simp [eq₁, eq₂, hf.map_mul]⟩
    one_mem := ⟨1, hs.toIsSubmonoid.one_mem, hf.map_one⟩
    inv_mem := fun {a} ⟨b, hb, Eq⟩ =>
      ⟨b⁻¹, hs.inv_mem hb, by
        rw [hf.map_inv]
        simp [*]⟩ }
#align is_group_hom.image_subgroup IsGroupHom.image_subgroup
#align is_add_group_hom.image_add_subgroup IsAddGroupHom.image_addSubgroup

@[to_additive]
theorem range_subgroup {f : G → H} (hf : IsGroupHom f) : IsSubgroup (Set.range f) :=
  @Set.image_univ _ _ f ▸ hf.image_subgroup univ_subgroup.toIsSubgroup
#align is_group_hom.range_subgroup IsGroupHom.range_subgroup
#align is_add_group_hom.range_add_subgroup IsAddGroupHom.range_addSubgroup

attribute [local simp] IsSubmonoid.one_mem IsSubgroup.inv_mem
  IsSubmonoid.mul_mem IsNormalSubgroup.normal

@[to_additive]
theorem preimage {f : G → H} (hf : IsGroupHom f) {s : Set H} (hs : IsSubgroup s) :
    IsSubgroup (f ⁻¹' s) where
<<<<<<< HEAD
  one_mem := by simp only [mem_preimage, hf.map_one, hs.one_mem]
  mul_mem := by simp (config := { contextual := true }) only
    [mem_preimage, hf.map_mul, hs.mul_mem, implies_true]
  inv_mem := by simp (config := { contextual := true }) only
    [mem_preimage, hf.map_inv, hs.inv_mem, implies_true]
=======
  one_mem := by simp [hf.map_one, hs.one_mem]
  mul_mem := by simp_all [hf.map_mul, hs.mul_mem]
  inv_mem := by simp_all [hf.map_inv]
>>>>>>> dafacac8
#align is_group_hom.preimage IsGroupHom.preimage
#align is_add_group_hom.preimage IsAddGroupHom.preimage

@[to_additive]
theorem preimage_normal {f : G → H} (hf : IsGroupHom f) {s : Set H} (hs : IsNormalSubgroup s) :
    IsNormalSubgroup (f ⁻¹' s) :=
  { one_mem := by simp [hf.map_one, hs.toIsSubgroup.one_mem]
    mul_mem := by simp (config := { contextual := true }) [hf.map_mul, hs.toIsSubgroup.mul_mem]
    inv_mem := by simp (config := { contextual := true }) [hf.map_inv, hs.toIsSubgroup.inv_mem]
    normal := by simp (config := { contextual := true }) [hs.normal, hf.map_mul, hf.map_inv] }
#align is_group_hom.preimage_normal IsGroupHom.preimage_normal
#align is_add_group_hom.preimage_normal IsAddGroupHom.preimage_normal

@[to_additive]
theorem isNormalSubgroup_ker {f : G → H} (hf : IsGroupHom f) : IsNormalSubgroup (ker f) :=
  hf.preimage_normal trivial_normal
#align is_group_hom.is_normal_subgroup_ker IsGroupHom.isNormalSubgroup_ker
#align is_add_group_hom.is_normal_add_subgroup_ker IsAddGroupHom.isNormalAddSubgroup_ker

@[to_additive]
theorem injective_of_trivial_ker {f : G → H} (hf : IsGroupHom f) (h : ker f = trivial G) :
    Function.Injective f := by
  intro a₁ a₂ hfa
  simp [ext_iff, ker, IsSubgroup.trivial] at h
  have ha : a₁ * a₂⁻¹ = 1 := by rw [← h]; exact hf.inv_ker_one hfa
  rw [eq_inv_of_mul_eq_one_left ha, inv_inv a₂]
#align is_group_hom.injective_of_trivial_ker IsGroupHom.injective_of_trivial_ker
#align is_add_group_hom.injective_of_trivial_ker IsAddGroupHom.injective_of_trivial_ker

@[to_additive]
theorem trivial_ker_of_injective {f : G → H} (hf : IsGroupHom f) (h : Function.Injective f) :
    ker f = trivial G :=
  Set.ext fun x =>
    Iff.intro
      (fun hx => by
        suffices f x = f 1 by simpa using h this
        simp [hf.map_one]; rwa [mem_ker] at hx)
      (by simp (config := { contextual := true }) [mem_ker, hf.map_one])
#align is_group_hom.trivial_ker_of_injective IsGroupHom.trivial_ker_of_injective
#align is_add_group_hom.trivial_ker_of_injective IsAddGroupHom.trivial_ker_of_injective

@[to_additive]
theorem injective_iff_trivial_ker {f : G → H} (hf : IsGroupHom f) :
    Function.Injective f ↔ ker f = trivial G :=
  ⟨hf.trivial_ker_of_injective, hf.injective_of_trivial_ker⟩
#align is_group_hom.injective_iff_trivial_ker IsGroupHom.injective_iff_trivial_ker
#align is_add_group_hom.injective_iff_trivial_ker IsAddGroupHom.injective_iff_trivial_ker

@[to_additive]
theorem trivial_ker_iff_eq_one {f : G → H} (hf : IsGroupHom f) :
    ker f = trivial G ↔ ∀ x, f x = 1 → x = 1 := by
  rw [Set.ext_iff]; simp [ker];
    exact ⟨fun h x hx => (h x).1 hx, fun h x => ⟨h x, fun hx => by rw [hx, hf.map_one]⟩⟩
#align is_group_hom.trivial_ker_iff_eq_one IsGroupHom.trivial_ker_iff_eq_one
#align is_add_group_hom.trivial_ker_iff_eq_zero IsAddGroupHom.trivial_ker_iff_eq_zero

end IsGroupHom

namespace AddGroup

variable [AddGroup A]

/-- If `A` is an additive group and `s : Set A`, then `InClosure s : Set A` is the underlying
subset of the subgroup generated by `s`. -/
inductive InClosure (s : Set A) : A → Prop
  | basic {a : A} : a ∈ s → InClosure s a
  | zero : InClosure s 0
  | neg {a : A} : InClosure s a → InClosure s (-a)
  | add {a b : A} : InClosure s a → InClosure s b → InClosure s (a + b)
#align add_group.in_closure AddGroup.InClosure

end AddGroup

namespace Group

open IsSubmonoid IsSubgroup

variable [Group G] {s : Set G}

/-- If `G` is a group and `s : Set G`, then `InClosure s : Set G` is the underlying
subset of the subgroup generated by `s`. -/
@[to_additive]
inductive InClosure (s : Set G) : G → Prop
  | basic {a : G} : a ∈ s → InClosure s a
  | one : InClosure s 1
  | inv {a : G} : InClosure s a → InClosure s a⁻¹
  | mul {a b : G} : InClosure s a → InClosure s b → InClosure s (a * b)
#align group.in_closure Group.InClosure

/-- `Group.closure s` is the subgroup generated by `s`, i.e. the smallest subgroup containing `s`.
-/
@[to_additive
  "`AddGroup.closure s` is the additive subgroup generated by `s`, i.e., the
  smallest additive subgroup containing `s`."]
def closure (s : Set G) : Set G :=
  { a | InClosure s a }
#align group.closure Group.closure
#align add_group.closure AddGroup.closure

@[to_additive]
theorem mem_closure {a : G} : a ∈ s → a ∈ closure s :=
  InClosure.basic
#align group.mem_closure Group.mem_closure
#align add_group.mem_closure AddGroup.mem_closure

@[to_additive]
theorem closure.isSubgroup (s : Set G) : IsSubgroup (closure s) :=
  { one_mem := InClosure.one
    mul_mem := InClosure.mul
    inv_mem := InClosure.inv }
#align group.closure.is_subgroup Group.closure.isSubgroup
#align add_group.closure.is_add_subgroup AddGroup.closure.isAddSubgroup

@[to_additive]
theorem subset_closure {s : Set G} : s ⊆ closure s := fun _ => mem_closure
#align group.subset_closure Group.subset_closure
#align add_group.subset_closure AddGroup.subset_closure

@[to_additive]
theorem closure_subset {s t : Set G} (ht : IsSubgroup t) (h : s ⊆ t) : closure s ⊆ t := fun a ha =>
  by induction ha <;> simp [h _, *, ht.one_mem, ht.mul_mem, IsSubgroup.inv_mem_iff]
#align group.closure_subset Group.closure_subset
#align add_group.closure_subset AddGroup.closure_subset

@[to_additive]
theorem closure_subset_iff {s t : Set G} (ht : IsSubgroup t) : closure s ⊆ t ↔ s ⊆ t :=
  ⟨fun h _ ha => h (mem_closure ha), fun h _ ha => closure_subset ht h ha⟩
#align group.closure_subset_iff Group.closure_subset_iff
#align add_group.closure_subset_iff AddGroup.closure_subset_iff

@[to_additive]
theorem closure_mono {s t : Set G} (h : s ⊆ t) : closure s ⊆ closure t :=
  closure_subset (closure.isSubgroup _) <| Set.Subset.trans h subset_closure
#align group.closure_mono Group.closure_mono
#align add_group.closure_mono AddGroup.closure_mono

@[to_additive (attr := simp)]
theorem closure_subgroup {s : Set G} (hs : IsSubgroup s) : closure s = s :=
  Set.Subset.antisymm (closure_subset hs <| Set.Subset.refl s) subset_closure
#align group.closure_subgroup Group.closure_subgroup
#align add_group.closure_add_subgroup AddGroup.closure_addSubgroup

@[to_additive]
theorem exists_list_of_mem_closure {s : Set G} {a : G} (h : a ∈ closure s) :
    ∃ l : List G, (∀ x ∈ l, x ∈ s ∨ x⁻¹ ∈ s) ∧ l.prod = a :=
  InClosure.recOn h (fun {x} hxs => ⟨[x], List.forall_mem_singleton.2 <| Or.inl hxs, one_mul _⟩)
    ⟨[], List.forall_mem_nil _, rfl⟩
    (fun {x} _ ⟨L, HL1, HL2⟩ =>
      ⟨L.reverse.map Inv.inv, fun x hx =>
        let ⟨y, hy1, hy2⟩ := List.exists_of_mem_map hx
        hy2 ▸ Or.imp id (by rw [inv_inv]; exact id) (HL1 _ <| List.mem_reverse.1 hy1).symm,
        HL2 ▸
          List.recOn L inv_one.symm fun hd tl ih => by
            rw [List.reverse_cons, List.map_append, List.prod_append, ih, List.map_singleton,
              List.prod_cons, List.prod_nil, mul_one, List.prod_cons, mul_inv_rev]⟩)
    fun {x y} _ _ ⟨L1, HL1, HL2⟩ ⟨L2, HL3, HL4⟩ =>
    ⟨L1 ++ L2, List.forall_mem_append.2 ⟨HL1, HL3⟩, by rw [List.prod_append, HL2, HL4]⟩
#align group.exists_list_of_mem_closure Group.exists_list_of_mem_closure
#align add_group.exists_list_of_mem_closure AddGroup.exists_list_of_mem_closure

@[to_additive]
theorem image_closure [Group H] {f : G → H} (hf : IsGroupHom f) (s : Set G) :
    f '' closure s = closure (f '' s) :=
  le_antisymm
    (by
      rintro _ ⟨x, hx, rfl⟩
      exact InClosure.recOn hx
        (by intros _ ha; exact subset_closure (mem_image_of_mem f ha))
        (by
          rw [hf.map_one]
          apply IsSubmonoid.one_mem (closure.isSubgroup _).toIsSubmonoid)
        (by
          intros _ _
          rw [hf.map_inv]
          apply IsSubgroup.inv_mem (closure.isSubgroup _))
        (by
          intros _ _ _ _ ha hb
          rw [hf.map_mul]
          exact (closure.isSubgroup (f '' s)).toIsSubmonoid.mul_mem ha hb))
    (closure_subset (hf.image_subgroup <| closure.isSubgroup _) <|
      Set.image_subset _ subset_closure)
#align group.image_closure Group.image_closure
#align add_group.image_closure AddGroup.image_closure

@[to_additive]
theorem mclosure_subset {s : Set G} : Monoid.Closure s ⊆ closure s :=
  Monoid.closure_subset (closure.isSubgroup _).toIsSubmonoid <| subset_closure
#align group.mclosure_subset Group.mclosure_subset
#align add_group.mclosure_subset AddGroup.mclosure_subset

@[to_additive]
theorem mclosure_inv_subset {s : Set G} : Monoid.Closure (Inv.inv ⁻¹' s) ⊆ closure s :=
  Monoid.closure_subset (closure.isSubgroup _).toIsSubmonoid fun x hx =>
    inv_inv x ▸ ((closure.isSubgroup _).inv_mem <| subset_closure hx)
#align group.mclosure_inv_subset Group.mclosure_inv_subset
#align add_group.mclosure_neg_subset AddGroup.mclosure_neg_subset

@[to_additive]
theorem closure_eq_mclosure {s : Set G} : closure s = Monoid.Closure (s ∪ Inv.inv ⁻¹' s) :=
  Set.Subset.antisymm
    (@closure_subset _ _ _ (Monoid.Closure (s ∪ Inv.inv ⁻¹' s))
      { one_mem := (Monoid.closure.isSubmonoid _).one_mem
        mul_mem := (Monoid.closure.isSubmonoid _).mul_mem
        inv_mem := fun hx =>
          Monoid.InClosure.recOn hx
            (fun {x} hx =>
              Or.casesOn hx
                (fun hx =>
                  Monoid.subset_closure <| Or.inr <| show x⁻¹⁻¹ ∈ s from (inv_inv x).symm ▸ hx)
                fun hx => Monoid.subset_closure <| Or.inl hx)
            ((@inv_one G _).symm ▸ IsSubmonoid.one_mem (Monoid.closure.isSubmonoid _))
            fun {x y} _ _ ihx ihy =>
            (mul_inv_rev x y).symm ▸ IsSubmonoid.mul_mem (Monoid.closure.isSubmonoid _) ihy ihx }
      (Set.Subset.trans (Set.subset_union_left _ _) Monoid.subset_closure))
    (Monoid.closure_subset (closure.isSubgroup _).toIsSubmonoid <|
      Set.union_subset subset_closure fun x hx =>
        inv_inv x ▸ (IsSubgroup.inv_mem (closure.isSubgroup _) <| subset_closure hx))
#align group.closure_eq_mclosure Group.closure_eq_mclosure
#align add_group.closure_eq_mclosure AddGroup.closure_eq_mclosure

@[to_additive]
theorem mem_closure_union_iff {G : Type*} [CommGroup G] {s t : Set G} {x : G} :
    x ∈ closure (s ∪ t) ↔ ∃ y ∈ closure s, ∃ z ∈ closure t, y * z = x := by
  simp only [closure_eq_mclosure, Monoid.mem_closure_union_iff, exists_prop, preimage_union];
  constructor
  · rintro ⟨_, ⟨ys, hys, yt, hyt, rfl⟩, _, ⟨zs, hzs, zt, hzt, rfl⟩, rfl⟩
    refine ⟨_, ⟨_, hys, _, hzs, rfl⟩, _, ⟨_, hyt, _, hzt, rfl⟩, ?_⟩
    rw [mul_assoc, mul_assoc, mul_left_comm zs]
  · rintro ⟨_, ⟨ys, hys, zs, hzs, rfl⟩, _, ⟨yt, hyt, zt, hzt, rfl⟩, rfl⟩
    refine ⟨_, ⟨ys, hys, yt, hyt, rfl⟩, _, ⟨zs, hzs, zt, hzt, rfl⟩, ?_⟩
    rw [mul_assoc, mul_assoc, mul_left_comm yt]
#align group.mem_closure_union_iff Group.mem_closure_union_iff
#align add_group.mem_closure_union_iff AddGroup.mem_closure_union_iff

end Group

namespace IsSubgroup

variable [Group G]

@[to_additive]
theorem trivial_eq_closure : trivial G = Group.closure ∅ :=
  Subset.antisymm (by simp [Set.subset_def, (Group.closure.isSubgroup _).one_mem])
    (Group.closure_subset trivial_normal.toIsSubgroup <| by simp)
#align is_subgroup.trivial_eq_closure IsSubgroup.trivial_eq_closure
#align is_add_subgroup.trivial_eq_closure IsAddSubgroup.trivial_eq_closure

end IsSubgroup

/- The normal closure of a set s is the subgroup closure of all the conjugates of
elements of s. It is the smallest normal subgroup containing s. -/
namespace Group

variable {s : Set G} [Group G]

theorem conjugatesOf_subset {t : Set G} (ht : IsNormalSubgroup t) {a : G} (h : a ∈ t) :
    conjugatesOf a ⊆ t := fun x hc => by
  obtain ⟨c, w⟩ := isConj_iff.1 hc
  have H := IsNormalSubgroup.normal ht a h c
  rwa [← w]
#align group.conjugates_of_subset Group.conjugatesOf_subset

theorem conjugatesOfSet_subset' {s t : Set G} (ht : IsNormalSubgroup t) (h : s ⊆ t) :
    conjugatesOfSet s ⊆ t :=
  Set.iUnion₂_subset fun _ H => conjugatesOf_subset ht (h H)
#align group.conjugates_of_set_subset' Group.conjugatesOfSet_subset'

/-- The normal closure of a set s is the subgroup closure of all the conjugates of
elements of s. It is the smallest normal subgroup containing s. -/
def normalClosure (s : Set G) : Set G :=
  closure (conjugatesOfSet s)
#align group.normal_closure Group.normalClosure

theorem conjugatesOfSet_subset_normalClosure : conjugatesOfSet s ⊆ normalClosure s :=
  subset_closure
#align group.conjugates_of_set_subset_normal_closure Group.conjugatesOfSet_subset_normalClosure

theorem subset_normalClosure : s ⊆ normalClosure s :=
  Set.Subset.trans subset_conjugatesOfSet conjugatesOfSet_subset_normalClosure
#align group.subset_normal_closure Group.subset_normalClosure

/-- The normal closure of a set is a subgroup. -/
theorem normalClosure.isSubgroup (s : Set G) : IsSubgroup (normalClosure s) :=
  closure.isSubgroup (conjugatesOfSet s)
#align group.normal_closure.is_subgroup Group.normalClosure.isSubgroup

/-- The normal closure of s is a normal subgroup. -/
theorem normalClosure.is_normal : IsNormalSubgroup (normalClosure s) :=
  { normalClosure.isSubgroup _ with
    normal := fun n h g => by
      induction' h with x hx x hx ihx x y hx hy ihx ihy
      · exact conjugatesOfSet_subset_normalClosure (conj_mem_conjugatesOfSet hx)
      · simpa using (normalClosure.isSubgroup s).one_mem
      · rw [← conj_inv]
        exact (normalClosure.isSubgroup _).inv_mem ihx
      · rw [← conj_mul]
        exact (normalClosure.isSubgroup _).toIsSubmonoid.mul_mem ihx ihy }
#align group.normal_closure.is_normal Group.normalClosure.is_normal

/-- The normal closure of s is the smallest normal subgroup containing s. -/
theorem normalClosure_subset {s t : Set G} (ht : IsNormalSubgroup t) (h : s ⊆ t) :
    normalClosure s ⊆ t := fun a w => by
  induction' w with x hx x _ ihx x y _ _ ihx ihy
  · exact conjugatesOfSet_subset' ht h <| hx
  · exact ht.toIsSubgroup.toIsSubmonoid.one_mem
  · exact ht.toIsSubgroup.inv_mem ihx
  · exact ht.toIsSubgroup.toIsSubmonoid.mul_mem ihx ihy
#align group.normal_closure_subset Group.normalClosure_subset

theorem normalClosure_subset_iff {s t : Set G} (ht : IsNormalSubgroup t) :
    s ⊆ t ↔ normalClosure s ⊆ t :=
  ⟨normalClosure_subset ht, Set.Subset.trans subset_normalClosure⟩
#align group.normal_closure_subset_iff Group.normalClosure_subset_iff

theorem normalClosure_mono {s t : Set G} : s ⊆ t → normalClosure s ⊆ normalClosure t := fun h =>
  normalClosure_subset normalClosure.is_normal (Set.Subset.trans h subset_normalClosure)
#align group.normal_closure_mono Group.normalClosure_mono

end Group

/-- Create a bundled subgroup from a set `s` and `[IsSubgroup s]`. -/
@[to_additive "Create a bundled additive subgroup from a set `s` and `[IsAddSubgroup s]`."]
def Subgroup.of [Group G] {s : Set G} (h : IsSubgroup s) : Subgroup G where
  carrier := s
  one_mem' := h.1.1
  mul_mem' := h.1.2
  inv_mem' := h.2
#align subgroup.of Subgroup.of
#align add_subgroup.of AddSubgroup.of

@[to_additive]
theorem Subgroup.isSubgroup [Group G] (K : Subgroup G) : IsSubgroup (K : Set G) :=
  { one_mem := K.one_mem'
    mul_mem := K.mul_mem'
    inv_mem := K.inv_mem' }
#align subgroup.is_subgroup Subgroup.isSubgroup
#align add_subgroup.is_add_subgroup AddSubgroup.isAddSubgroup

-- this will never fire if it's an instance
@[to_additive]
theorem Subgroup.of_normal [Group G] (s : Set G) (h : IsSubgroup s) (n : IsNormalSubgroup s) :
    Subgroup.Normal (Subgroup.of h) :=
  { conj_mem := n.normal }
#align subgroup.of_normal Subgroup.of_normal
#align add_subgroup.of_normal AddSubgroup.of_normal<|MERGE_RESOLUTION|>--- conflicted
+++ resolved
@@ -241,12 +241,7 @@
 #align is_add_subgroup.mem_trivial IsAddSubgroup.mem_trivial
 
 @[to_additive]
-<<<<<<< HEAD
-theorem trivial_normal : IsNormalSubgroup (trivial G) :=
-  { one_mem := by simp, inv_mem := by simp, mul_mem := by simp, normal := by simp }
-=======
 theorem trivial_normal : IsNormalSubgroup (trivial G) := by refine ⟨⟨⟨?_, ?_⟩, ?_⟩, ?_⟩ <;> simp
->>>>>>> dafacac8
 #align is_subgroup.trivial_normal IsSubgroup.trivial_normal
 #align is_add_subgroup.trivial_normal IsAddSubgroup.trivial_normal
 
@@ -258,12 +253,7 @@
 #align is_add_subgroup.eq_trivial_iff IsAddSubgroup.eq_trivial_iff
 
 @[to_additive]
-<<<<<<< HEAD
-theorem univ_subgroup : IsNormalSubgroup (@univ G) :=
-  { one_mem := by simp, inv_mem := by simp, mul_mem := by simp, normal := by simp }
-=======
 theorem univ_subgroup : IsNormalSubgroup (@univ G) := by refine ⟨⟨⟨?_, ?_⟩, ?_⟩, ?_⟩ <;> simp
->>>>>>> dafacac8
 #align is_subgroup.univ_subgroup IsSubgroup.univ_subgroup
 #align is_add_subgroup.univ_add_subgroup IsAddSubgroup.univ_addSubgroup
 
@@ -430,17 +420,9 @@
 @[to_additive]
 theorem preimage {f : G → H} (hf : IsGroupHom f) {s : Set H} (hs : IsSubgroup s) :
     IsSubgroup (f ⁻¹' s) where
-<<<<<<< HEAD
-  one_mem := by simp only [mem_preimage, hf.map_one, hs.one_mem]
-  mul_mem := by simp (config := { contextual := true }) only
-    [mem_preimage, hf.map_mul, hs.mul_mem, implies_true]
-  inv_mem := by simp (config := { contextual := true }) only
-    [mem_preimage, hf.map_inv, hs.inv_mem, implies_true]
-=======
   one_mem := by simp [hf.map_one, hs.one_mem]
   mul_mem := by simp_all [hf.map_mul, hs.mul_mem]
   inv_mem := by simp_all [hf.map_inv]
->>>>>>> dafacac8
 #align is_group_hom.preimage IsGroupHom.preimage
 #align is_add_group_hom.preimage IsAddGroupHom.preimage
 
