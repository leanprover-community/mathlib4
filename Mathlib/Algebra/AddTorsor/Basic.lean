--- conflicted
+++ resolved
@@ -201,16 +201,10 @@
     vsub_sub_vsub_cancel_right, ← neg_vsub_eq_vsub_rev, neg_eq_iff_add_eq_zero,
     ← two_nsmul, ← nsmul_zero 2, h.eq_iff, vsub_eq_zero_iff_eq] at hy
 
-<<<<<<< HEAD
-=======
-@[deprecated (since := "2024-11-18")] alias injective_pointReflection_left_of_injective_bit0 :=
-injective_pointReflection_left_of_injective_two_nsmul
-
 /-- In the special case of additive commutative groups (as opposed to just additive torsors),
 `Equiv.pointReflection x` coincides with `Equiv.subLeft (2 • x)`. -/
 lemma pointReflection_eq_subLeft {G : Type*} [AddCommGroup G] (x : G) :
     pointReflection x = Equiv.subLeft (2 • x) := by
   ext; simp [pointReflection, sub_add_eq_add_sub, two_nsmul]
 
->>>>>>> c68fed11
 end Equiv