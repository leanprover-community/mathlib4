/-
Copyright (c) 2024 Scott Carnahan. All rights reserved.
Released under Apache 2.0 license as described in the file LICENSE.
Authors: Scott Carnahan
-/
import Mathlib.RingTheory.HahnSeries.Multiplication

/-!
# Vertex operators
In this file we introduce heterogeneous vertex operators using Hahn series.  When `R = ℂ`, `V = W`,
and `Γ = ℤ`, then this is the usual notion of `meromorphic left-moving 2D field`.  The notion we use
here allows us to consider composites and scalar-multiply by multivariable Laurent series.
## Definitions
* `HVertexOperator` : An `R`-linear map from an `R`-module `V` to `HahnModule Γ W`.
* The coefficient function as an `R`-linear map.
## Main results
* Ext
## To do:
* Composition of heterogeneous vertex operators - values are Hahn series on lex order product
  (needs PR#10781).
* `HahnSeries Γ R`-module structure on `HVertexOperator Γ R V W` (needs PR#10846).  This means we
  can consider products of the form `(X-Y)^n A(X)B(Y)` for all integers `n`, where `(X-Y)^n` is
  expanded as `X^n(1-Y/X)^n` in `R((X))((Y))`.
* more API to make ext comparisons easier.
* formal variable API, e.g., like the `T` function for Laurent polynomials.
## References

* [R. Borcherds, *Vertex Algebras, Kac-Moody Algebras, and the Monster*][borcherds1986vertex]

-/

noncomputable section

variable {Γ : Type*} [PartialOrder Γ] {R : Type*} {V W : Type*} [CommRing R]
  [AddCommGroup V] [Module R V] [AddCommGroup W] [Module R W]

/-- A heterogeneous `Γ`-vertex operator over a commutator ring `R` is an `R`-linear map from an
`R`-module `V` to `Γ`-Hahn series with coefficients in an `R`-module `W`.-/
abbrev HVertexOperator (Γ : Type*) [PartialOrder Γ] (R : Type*) [CommRing R]
    (V : Type*) (W : Type*) [AddCommGroup V] [Module R V] [AddCommGroup W] [Module R W] :=
  V →ₗ[R] (HahnModule Γ R W)

namespace HVertexOperator

section Coeff

open HahnModule

@[ext]
<<<<<<< HEAD
theorem ext (A B : HVertexOperator Γ R V W) (h : ∀(v : V), A v = B v) :
=======
theorem HetVertexOperator.ext (A B : HVertexOperator Γ R V W) (h : ∀ v : V, A v = B v) :
>>>>>>> 0f25a6c8
    A = B := LinearMap.ext h

@[deprecated (since := "2024-06-18")] alias _root_.VertexAlg.HetVertexOperator.ext := ext

/-- The coefficient of a heterogeneous vertex operator, viewed as a formal power series with
coefficients in linear maps. -/
@[simps]
def coeff (A : HVertexOperator Γ R V W) (n : Γ) : V →ₗ[R] W where
<<<<<<< HEAD
  toFun v := ((of R).symm (A v)).coeff n
  map_add' _ _ := by simp
  map_smul' _ _ := by
    simp only [map_smul, RingHom.id_apply]
    exact rfl

@[deprecated (since := "2024-06-18")] alias _root_.VertexAlg.coeff := coeff

theorem coeff_isPWOsupport (A : HVertexOperator Γ R V W) (v : V) :
    ((of R).symm (A v)).coeff.support.IsPWO :=
  ((of R).symm (A v)).isPWO_support'

@[deprecated (since := "2024-06-18")]
alias _root_.VertexAlg.coeff_isPWOsupport := coeff_isPWOsupport
=======
  toFun x := (A x).coeff n
  map_add' x y := by simp only [map_add, ← HahnSeries.add_coeff]
  map_smul' r x := by simp only [map_smul, RingHom.id_apply, ← HahnSeries.smul_coeff]

theorem coeff_isPWOsupport (A : HVertexOperator Γ R V W) (v : V) : (A v).coeff.support.IsPWO :=
  (A v).isPWO_support'
>>>>>>> 0f25a6c8

@[ext]
theorem coeff_inj : Function.Injective (coeff : HVertexOperator Γ R V W → Γ → (V →ₗ[R] W)) := by
  intro _ _ h
  ext v n
  exact congrFun (congrArg DFunLike.coe (congrFun h n)) v

@[deprecated (since := "2024-06-18")] alias _root_.VertexAlg.coeff_inj := coeff_inj

/-- Given a coefficient function valued in linear maps satisfying a partially well-ordered support
condition, we produce a heterogeneous vertex operator. -/
@[simps]
<<<<<<< HEAD
def of_coeff (f : Γ → V →ₗ[R] W)
    (hf : ∀(x : V), (Function.support (f · x)).IsPWO) : HVertexOperator Γ R V W where
  toFun x := (of R) { coeff := fun g => f g x, isPWO_support' := hf x }
  map_add' _ _ := by
    ext
    simp
  map_smul' _ _ := by
=======
def HetVertexOperator.of_coeff (f : Γ → V →ₗ[R] W)
    (hf : ∀ x : V, (Function.support (f · x)).IsPWO) : HVertexOperator Γ R V W where
  toFun x :=
  { coeff := fun g => f g x
    isPWO_support' := hf x }
  map_add' _ _ := by
    simp only [map_add]
    exact rfl
  map_smul' r x := by
>>>>>>> 0f25a6c8
    simp only [map_smul, RingHom.id_apply]
    exact rfl

@[deprecated (since := "2024-06-18")] alias _root_.VertexAlg.HetVertexOperator.of_coeff := of_coeff

end Coeff

end HVertexOperator<|MERGE_RESOLUTION|>--- conflicted
+++ resolved
@@ -47,11 +47,7 @@
 open HahnModule
 
 @[ext]
-<<<<<<< HEAD
-theorem ext (A B : HVertexOperator Γ R V W) (h : ∀(v : V), A v = B v) :
-=======
-theorem HetVertexOperator.ext (A B : HVertexOperator Γ R V W) (h : ∀ v : V, A v = B v) :
->>>>>>> 0f25a6c8
+theorem ext (A B : HVertexOperator Γ R V W) (h : ∀ v : V, A v = B v) :
     A = B := LinearMap.ext h
 
 @[deprecated (since := "2024-06-18")] alias _root_.VertexAlg.HetVertexOperator.ext := ext
@@ -60,7 +56,6 @@
 coefficients in linear maps. -/
 @[simps]
 def coeff (A : HVertexOperator Γ R V W) (n : Γ) : V →ₗ[R] W where
-<<<<<<< HEAD
   toFun v := ((of R).symm (A v)).coeff n
   map_add' _ _ := by simp
   map_smul' _ _ := by
@@ -75,14 +70,6 @@
 
 @[deprecated (since := "2024-06-18")]
 alias _root_.VertexAlg.coeff_isPWOsupport := coeff_isPWOsupport
-=======
-  toFun x := (A x).coeff n
-  map_add' x y := by simp only [map_add, ← HahnSeries.add_coeff]
-  map_smul' r x := by simp only [map_smul, RingHom.id_apply, ← HahnSeries.smul_coeff]
-
-theorem coeff_isPWOsupport (A : HVertexOperator Γ R V W) (v : V) : (A v).coeff.support.IsPWO :=
-  (A v).isPWO_support'
->>>>>>> 0f25a6c8
 
 @[ext]
 theorem coeff_inj : Function.Injective (coeff : HVertexOperator Γ R V W → Γ → (V →ₗ[R] W)) := by
@@ -95,7 +82,6 @@
 /-- Given a coefficient function valued in linear maps satisfying a partially well-ordered support
 condition, we produce a heterogeneous vertex operator. -/
 @[simps]
-<<<<<<< HEAD
 def of_coeff (f : Γ → V →ₗ[R] W)
     (hf : ∀(x : V), (Function.support (f · x)).IsPWO) : HVertexOperator Γ R V W where
   toFun x := (of R) { coeff := fun g => f g x, isPWO_support' := hf x }
@@ -103,17 +89,6 @@
     ext
     simp
   map_smul' _ _ := by
-=======
-def HetVertexOperator.of_coeff (f : Γ → V →ₗ[R] W)
-    (hf : ∀ x : V, (Function.support (f · x)).IsPWO) : HVertexOperator Γ R V W where
-  toFun x :=
-  { coeff := fun g => f g x
-    isPWO_support' := hf x }
-  map_add' _ _ := by
-    simp only [map_add]
-    exact rfl
-  map_smul' r x := by
->>>>>>> 0f25a6c8
     simp only [map_smul, RingHom.id_apply]
     exact rfl
 
