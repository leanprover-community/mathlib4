/-
Copyright (c) 2024 Scott Carnahan. All rights reserved.
Released under Apache 2.0 license as described in the file LICENSE.
Authors: Scott Carnahan
-/
import Mathlib.Algebra.Vertex.HVertexOperator
import Mathlib.Algebra.Order.Monoid.Prod
import Mathlib.Data.Int.Interval
import Mathlib.RingTheory.HahnSeries.Binomial
import Mathlib.RingTheory.LaurentSeries

/-!
# Vertex operators
In this file we introduce vertex operators as linear maps to Laurent series.

## Definitions
* `VertexOperator` is an `R`-linear map from an `R`-module `V` to `LaurentSeries V`.
* `VertexOperator.ncoeff` is the coefficient of a vertex operator under normalized indexing.

## TODO
* `HasseDerivative` : A divided-power derivative.
* `Locality` : A weak form of commutativity.
* `Residue products` : A family of products on `VertexOperator R V` parametrized by integers.

## References
* [G. Mason, *Vertex rings and Pierce bundles*][mason2017]
* [A. Matsuo, K. Nagatomo, *On axioms for a vertex algebra and locality of quantum
  fields*][matsuo1997]
-/

noncomputable section

variable {R V : Type*} [CommRing R] [AddCommGroup V] [Module R V]

/-- A vertex operator over a commutative ring `R` is an `R`-linear map from an `R`-module `V` to
Laurent series with coefficients in `V`.  We write this as a specialization of the heterogeneous
case. -/
abbrev VertexOperator (R : Type*) (V : Type*) [CommRing R] [AddCommGroup V]
    [Module R V] := HVertexOperator ℤ R V V

namespace VertexOperator

open HVertexOperator

@[ext]
theorem ext (A B : VertexOperator R V) (h : ∀ v : V, A v = B v) :
    A = B := LinearMap.ext h

/-- The coefficient of a vertex operator under normalized indexing. -/
def ncoeff : VertexOperator R V →ₗ[R] ℤ → Module.End R V where
  toFun A n := HVertexOperator.coeff A (-n - 1)
  map_add' _ _ := by ext; simp
  map_smul' _ _ := by ext; simp

theorem ncoeff_apply (A : VertexOperator R V) (n : ℤ) : ncoeff A n = coeff A (-n - 1) :=
  rfl

/-- In the literature, the `n`th normalized coefficient of a vertex operator `A` is written as
either `Aₙ` or `A(n)`. -/
scoped[VertexOperator] notation A "[[" n "]]" => ncoeff A n

@[simp]
theorem coeff_eq_ncoeff (A : VertexOperator R V)
    (n : ℤ) : HVertexOperator.coeff A n = A [[-n - 1]] := by
  rw [ncoeff_apply, neg_sub, Int.sub_neg, add_sub_cancel_left]

<<<<<<< HEAD
@[simp]
theorem ncoeff_add (A B : VertexOperator R V) (n : ℤ) : (A + B) [[n]] = A [[n]] + B [[n]] := by
  rw [ncoeff, ncoeff, ncoeff, map_add, Pi.add_apply]

@[simp]
theorem ncoeff_sub (A B : VertexOperator R V) (n : ℤ) : (A - B) [[n]] = A [[n]] - B [[n]] := by
  rw [ncoeff, ncoeff, ncoeff, map_sub, Pi.sub_apply]

@[simp]
theorem ncoeff_smul (A : VertexOperator R V) (r : R) (n : ℤ) : (r • A) [[n]] = r • A [[n]] := by
  rw [ncoeff, ncoeff, map_smul, Pi.smul_apply]
=======
@[deprecated (since := "2025-08-30")] alias ncoeff_add := map_add
@[deprecated (since := "2025-08-30")] alias ncoeff_smul := map_smul
>>>>>>> ea6efff6

theorem ncoeff_eq_zero_of_lt_order (A : VertexOperator R V) (n : ℤ) (x : V)
    (h : -n - 1 < HahnSeries.order ((HahnModule.of R).symm (A x))) : (A [[n]]) x = 0 := by
  simp only [ncoeff, HVertexOperator.coeff, LinearMap.coe_mk, AddHom.coe_mk]
  exact HahnSeries.coeff_eq_zero_of_lt_order h

theorem coeff_eq_zero_of_lt_order (A : VertexOperator R V) (n : ℤ) (x : V)
    (h : n < HahnSeries.order ((HahnModule.of R).symm (A x))) : coeff A n x = 0 := by
  rw [coeff_eq_ncoeff, ncoeff_eq_zero_of_lt_order A (-n - 1) x]
  omega

/-- Given an endomorphism-valued function on integers satisfying a pointwise bounded-pole condition,
we produce a vertex operator. -/
noncomputable def of_coeff (f : ℤ → Module.End R V)
    (hf : ∀ x : V, ∃ n : ℤ, ∀ m : ℤ, m < n → f m x = 0) : VertexOperator R V :=
  HVertexOperator.of_coeff f
    (fun x => HahnSeries.suppBddBelow_supp_PWO (fun n => f n x)
      (HahnSeries.forallLTEqZero_supp_BddBelow (fun n => f n x)
        (Exists.choose (hf x)) (Exists.choose_spec (hf x))))

@[simp]
theorem of_coeff_apply_coeff (f : ℤ → Module.End R V)
    (hf : ∀ (x : V), ∃ n, ∀ m < n, (f m) x = 0) (x : V) (n : ℤ) :
    ((HahnModule.of R).symm ((of_coeff f hf) x)).coeff n = (f n) x := by
  rfl

@[simp]
theorem ncoeff_of_coeff (f : ℤ → Module.End R V)
    (hf : ∀ (x : V), ∃ (n : ℤ), ∀ (m : ℤ), m < n → (f m) x = 0) (n : ℤ) :
    (of_coeff f hf) [[n]] = f (-n - 1) := by
  ext v
<<<<<<< HEAD
  rw [ncoeff, coeff_apply_apply, of_coeff_apply_coeff]

instance [CommRing R] [AddCommGroup V] [Module R V] : One (VertexOperator R V) where
  one := {
    toFun v := HahnModule.of R (HahnSeries.single 0 v)
    map_add' _ _ := by simp
    map_smul' _ _ := by simp [← HahnModule.of_smul] }

@[simp]
theorem one_apply (x : V) :
    (1 : VertexOperator R V) x = HahnModule.of R (HahnSeries.single 0 x) := by
  rfl

@[simp]
theorem one_ncoeff_neg_one : (1 : VertexOperator R V) [[-1]] = LinearMap.id := by
  ext
  rw [show -1 = - 0 - 1 by omega, ← coeff_eq_ncoeff, coeff_apply_apply, one_apply,
    Equiv.symm_apply_apply, HahnSeries.coeff_single_same, LinearMap.id_apply]

theorem one_coeff_zero : HVertexOperator.coeff (1 : VertexOperator R V) 0 = LinearMap.id := by
  ext; simp

@[simp]
theorem one_ncoeff_ne_neg_one {n : ℤ} (hn : n ≠ -1) :
    (1 : VertexOperator R V) [[n]] = 0 := by
  ext
  rw [LinearMap.zero_apply, show n = -(-n - 1) - 1 by omega, ← coeff_eq_ncoeff, coeff_apply_apply,
    one_apply, Equiv.symm_apply_apply, HahnSeries.coeff_single_of_ne (show -n - 1 ≠ 0 by omega)]

theorem one_coeff_of_ne {n : ℤ} (hn : n ≠ 0) :
    HVertexOperator.coeff (1 : VertexOperator R V) n = 0 := by
  simp [(show -n - 1 ≠ -1 by omega)]

section HasseDerivative

/-- The `k`th Hasse derivative of a vertex operator `∑ A_i X^i` is `∑ (i.choose k) A_i X^(i-k)`.
That is, it sends a vector to the `k`th Hasse derivative of the corresponding Laurent series.
It satisfies `k! * (hasseDeriv k A) = derivative^[k] A`. -/
@[simps]
def hasseDeriv (k : ℕ) : VertexOperator R V →ₗ[R] VertexOperator R V where
  toFun A :=
    { toFun := fun (x : V) => HahnModule.of R
        (LaurentSeries.hasseDeriv R k ((HahnModule.of R).symm (A x)))
      map_add' := by
        intros
        simp
      map_smul' := by
        intros
        simp }
  map_add' A B := by
    ext v n
    simp
  map_smul' r A := by
    ext
    simp

theorem hasseDeriv_coeff (k : ℕ) (A : VertexOperator R V) (n : ℤ) :
    HVertexOperator.coeff (hasseDeriv k A) n =
      (Ring.choose (n + k) k) • HVertexOperator.coeff A (n + k) :=
  rfl

theorem hasseDeriv_ncoeff (k : ℕ) (A : VertexOperator R V) (n : ℤ) :
    (hasseDeriv k A) [[n]] = (Ring.choose (-n - 1 + k) k) • A [[n - k]] := by
  dsimp [ncoeff]
  rw [hasseDeriv_coeff, show -n - 1 + k = -(n - k) - 1 by omega]

@[simp]
theorem hasseDeriv_zero : hasseDeriv 0 = LinearMap.id (M := VertexOperator R V) := by
  ext
  simp

theorem hasseDeriv_one_coeff (A : VertexOperator R V) (n : ℤ) :
    HVertexOperator.coeff (hasseDeriv 1 A) n = (n + 1) • HVertexOperator.coeff A (n + 1) := by
  rw [hasseDeriv_coeff 1, Nat.cast_one, Ring.choose_one_right]

/-- The derivative of a vertex operator is the first Hasse derivative, taking `∑ A_n X^n` to
`∑ n A_n X^{n-1}`, or `∑ A_n X^{-n-1}` to `∑ (-n-1) A_{n-1} X^{-n-1}` -/
def derivative (R : Type*) [CommRing R] [Module R V] :
    VertexOperator R V →ₗ[R] VertexOperator R V :=
  hasseDeriv 1

theorem derivative_apply (A : VertexOperator R V) : derivative R A = hasseDeriv 1 A :=
  rfl

@[simp]
theorem hasseDeriv_one : hasseDeriv 1 = derivative R (V := V) :=
  rfl

theorem hasseDeriv_apply_one (k : ℕ) (hk : 0 < k) : hasseDeriv k (1 : VertexOperator R V) = 0 := by
  ext n v
  simp [Ring.choose_zero_pos ℤ hk]

@[simp]
theorem hasseDeriv_comp (k l : ℕ) (A : VertexOperator R V) :
    (hasseDeriv k) (hasseDeriv l A) = (k + l).choose k • (hasseDeriv (k + l) A) := by
  ext
  simp only [hasseDeriv_apply_apply, Equiv.symm_apply_apply, LaurentSeries.hasseDeriv_comp,
    HahnSeries.coeff_smul, LaurentSeries.hasseDeriv_coeff, Nat.cast_add, LinearMap.smul_apply]
  exact rfl

@[simp]
theorem hasseDeriv_comp_linear (k l : ℕ) : (hasseDeriv k).comp
    (hasseDeriv l) = (k + l).choose k • hasseDeriv (k + l) (R := R) (V := V) := by
  ext
  simp

theorem factorial_smul_hasseDeriv (k : ℕ) (A : VertexOperator R V) :
    k.factorial • hasseDeriv k A = ((derivative R) ^ k) A := by
  induction k generalizing A with
  | zero => ext; simp
  | succ k ih =>
    rw [Module.End.iterate_succ, LinearMap.comp_apply, ← ih, derivative_apply, hasseDeriv_comp,
      Nat.choose_symm_add, Nat.choose_one_right, Nat.factorial, mul_nsmul]

theorem factorial_smul_hasseDeriv_linear (k : ℕ) :
    k.factorial • hasseDeriv k (V := V) = (derivative R) ^ k := by
  ext A : 1
  exact factorial_smul_hasseDeriv k A

end HasseDerivative

section BinomComp

variable {R V : Type*} [CommRing R] [AddCommGroup V] [Module R V] (A B : VertexOperator R V)

open HVertexOperator

/-- `(X - Y)^n A(X) B(Y)` as a linear map from `V` to `V((X))((Y))` -/
def binomCompLeft (n : ℤ) : HVertexOperator (ℤ ×ₗ ℤ) R V V :=
  HahnSeries.binomialPow R (toLex (0, 1) : ℤ ×ₗ ℤ) (toLex (1, 0)) (-1 : R) n • (lexComp A B)

@[simp]
theorem binomialPow_smul_binomCompLeft (m n : ℤ) :
    HahnSeries.binomialPow R (toLex (0, 1) : ℤ ×ₗ ℤ) (toLex (1, 0)) (-1 : R) m •
      binomCompLeft A B n = binomCompLeft A B (m + n) := by
  rw [binomCompLeft, binomCompLeft, ← mul_smul, HahnSeries.binomialPow_add]

theorem binomCompLeft_apply_coeff (k l n : ℤ) (v : V) :
    (binomCompLeft A B n).coeff (toLex (k, l)) v =
      ∑ᶠ (m : ℕ), Int.negOnePow m • Ring.choose n m • A.coeff (l - n + m) (B.coeff (k - m) v) := by
  rw [binomCompLeft, coeff_apply_apply, LinearMap.smul_apply, binomialPow_smul_coeff _
    (compareOfLessAndEq_eq_lt.mp rfl)]
  exact finsum_congr fun _ ↦ by congr 2; simp; abel_nf

-- TODO : replace 2nd term on right with a version of Ring.choose that takes integer inputs.
theorem binomCompLeft_one_left_nat_coeff (n : ℕ) (g : ℤ ×ₗ ℤ) :
    (binomCompLeft 1 B n).coeff g =
      (Int.negOnePow (n - (ofLex g).2)) •
      (if (ofLex g).2 ≤ n then Ring.choose (n : ℤ) (n - (ofLex g).2).toNat else 0) •
      B.coeff ((ofLex g).1 - n + (ofLex g).2) := by
  ext v
  rw [show g = toLex ((ofLex g).1, (ofLex g).2) by rfl, binomCompLeft_apply_coeff]
  simp only [coeff_apply_apply, one_apply, Equiv.symm_apply_apply, Prod.mk.eta, toLex_ofLex]
  rw [finsum_eq_single _ ((n : ℤ) - (ofLex g).2).toNat]
  · by_cases h : (ofLex g).2 - n + (n - (ofLex g).2).toNat = 0
    · rw [h, HahnSeries.coeff_single_same 0]
      have : (n - (ofLex g).2).toNat = n - (ofLex g).2 := by omega
      have hng : (ofLex g).2 ≤ n := by omega
      simp only [this, hng, ↓reduceIte]
      congr 1
      simp only [zsmul_eq_mul, Module.End.mul_apply, Module.End.intCast_apply, coeff_apply_apply]
      abel_nf
    · rw [HahnSeries.coeff_single_of_ne h]
      simp [show ¬ (ofLex g).2 ≤ n by omega]
  · intro i hi
    have : (ofLex g).2 - n + i ≠ 0 := by omega
    rw [HahnSeries.coeff_single_of_ne this, smul_zero, smul_zero]

/-- `(X - Y)^n B(Y) A(X)` as a linear map from `V` to `V((Y))((X))` -/
def binomCompRight (n : ℤ) : HVertexOperator (ℤ ×ₗ ℤ) R V V :=
  (Int.negOnePow n : R) •
    HahnSeries.binomialPow R (toLex (0, 1) : ℤ ×ₗ ℤ) (toLex (1, 0)) (-1) n • (lexComp B A)

@[simp]
theorem binomialPow_smul_binomCompRight (m n : ℤ) :
    (Int.negOnePow m : R) • HahnSeries.binomialPow R (toLex (0, 1) : ℤ ×ₗ ℤ) (toLex (1, 0)) (-1) m •
      binomCompRight A B n = binomCompRight A B (m + n) := by
  rw [binomCompRight, binomCompRight, SMulCommClass.smul_comm, smul_smul, ← Int.cast_mul,
    ← Units.val_mul, ← Int.negOnePow_add, ← SMulCommClass.smul_comm, smul_smul,
    HahnSeries.binomialPow_add]

theorem binomCompRight_apply_coeff (k l n : ℤ) (v : V) :
    (binomCompRight A B n).coeff (toLex (k, l)) v =
      Int.negOnePow n • ∑ᶠ (m : ℕ),
        Int.negOnePow m • Ring.choose n m • B.coeff (l - n + m) (A.coeff (k - m) v) := by
  rw [binomCompRight, coeff_apply_apply, LinearMap.smul_apply, LinearMap.smul_apply,
    HahnModule.of_symm_smul, HahnSeries.coeff_smul, binomialPow_smul_coeff _
    (compareOfLessAndEq_eq_lt.mp rfl), Int.cast_smul_eq_zsmul, Units.smul_def]
  congr 1
  refine finsum_congr fun m ↦ by congr 2; simp; abel_nf

end BinomComp

section ResidueProduct

open HVertexOperator

/-- The left side of the `m`-th residue product, given by the residue of `(x-y)^m A(x)B(y) dx` at
`x = 0`, where we formally expand `(x-y)^m` as `x^m(1-y/x)^m` in `R((x))((y))` using binomials
(i.e., in the domain where `x` is big). -/
noncomputable def resProdLeft (m : ℤ) (A B : VertexOperator R V) : VertexOperator R V :=
  ResRight (-1 : ℤ) (binomCompLeft A B m)

theorem coeff_resProdLeft_apply (A B : VertexOperator R V) (m n : ℤ) (v : V) :
    (A.resProdLeft m B).coeff n v =
      ∑ᶠ i : ℕ, Int.negOnePow i • Ring.choose m i •
        (coeff A (-1 - m + i)) ((coeff B (n - i)) v) := by
  simp only [resProdLeft, ResRight, Int.reduceNeg]
  rw [← binomCompLeft_apply_coeff A B n (-1) m]
  exact rfl

@[simp]
theorem resProdLeft_apply_ncoeff (A B : VertexOperator R V) (m n : ℤ) (v : V) :
    ((A.resProdLeft m B)[[n]]) v =
      ∑ᶠ i : ℕ, Int.negOnePow i • Ring.choose m i •
        (A[[m - i]] • (B[[n + i]] • v)) := by
  have : (A.resProdLeft m B)[[n]] = (A.resProdLeft m B).coeff (-n - 1) := rfl
  rw [this, coeff_resProdLeft_apply]
  refine finsum_congr ?_
  intro i
  congr 3
  · rw [coeff_eq_ncoeff, show (-(-1 - m + i) - 1) = (m - i) by omega]
  · rw [coeff_eq_ncoeff, show -(-n - 1 - i) - 1 = n + i by omega, Module.End.smul_def]

theorem finite_supp_ncoeff_ncoeff (m n : ℤ) (A B : VertexOperator R V) (v : V) :
    (Function.support fun (i : ℕ) ↦ (Int.negOnePow i) • Ring.choose n i •
      (ncoeff A (n - i)) ((ncoeff B (-m - 1 + i)) v)).Finite := by
  refine BddAbove.finite <| bddAbove_def.mpr ?_
  use (-((HahnModule.of R).symm (B v)).order + m).toNat
  intro j hj
  contrapose! hj
  suffices (ncoeff B (-m - 1 + j)) v = 0 by simp [this]
  have (i : ℕ) := ncoeff_eq_zero_of_lt_order B (-m - 1 + i) v
  apply this j
  omega

@[simp]
theorem resProdLeft_add_right (n : ℤ) (A B C : VertexOperator R V) :
    A.resProdLeft n (B + C) = A.resProdLeft n B + A.resProdLeft n C := by
  ext v m
  simp only [← coeff_apply_apply, coeff_eq_ncoeff, resProdLeft_apply_ncoeff, ncoeff_add,
    Module.End.smul_def, LinearMap.add_apply, smul_add, HahnModule.of_symm_add,
    HahnSeries.coeff_add', Pi.add_apply]
  exact finsum_add_distrib (finite_supp_ncoeff_ncoeff m n A B v)
    (finite_supp_ncoeff_ncoeff m n A C v)

@[simp]
theorem resProdLeft_add_left (n : ℤ) (A B C : VertexOperator R V) :
    (A + B).resProdLeft n C = A.resProdLeft n C + B.resProdLeft n C := by
  ext v m
  simp only [← coeff_apply_apply, coeff_eq_ncoeff, resProdLeft_apply_ncoeff, ncoeff_add,
    Module.End.smul_def, LinearMap.add_apply, smul_add, HahnModule.of_symm_add,
    HahnSeries.coeff_add', Pi.add_apply]
  exact finsum_add_distrib (finite_supp_ncoeff_ncoeff m n A C v)
    (finite_supp_ncoeff_ncoeff m n B C v)

@[simp]
theorem resProdLeft_smul_right (n : ℤ) (A B : VertexOperator R V) (r : R) :
    A.resProdLeft n (r • B) = r • (A.resProdLeft n B) := by
  ext v m
  simp only [← coeff_apply_apply, coeff_eq_ncoeff, resProdLeft_apply_ncoeff, ncoeff_smul,
    smul_assoc, Module.End.smul_def, map_smul, LinearMap.smul_apply, HahnModule.of_symm_smul,
    HahnSeries.coeff_smul]
  simp_rw [smul_comm _ r]
  rw [smul_finsum' (M := V) r (finite_supp_ncoeff_ncoeff m n A B v)]

@[simp]
theorem resProdLeft_smul_left (n : ℤ) (A B : VertexOperator R V) (r : R) :
    (r • A).resProdLeft n B = r • (A.resProdLeft n B) := by
  ext v m
  simp only [← coeff_apply_apply, coeff_eq_ncoeff, resProdLeft_apply_ncoeff, ncoeff_smul,
    Module.End.smul_def, smul_assoc, LinearMap.smul_apply, HahnModule.of_symm_smul,
    HahnSeries.coeff_smul]
  simp_rw [smul_comm _ r]
  rw [smul_finsum' (M := V) r (finite_supp_ncoeff_ncoeff m n A B v)]

@[simp]
theorem resProdLeft_ne_neg_one_one_left {n : ℤ} (hn : n ≠ -1) (A : VertexOperator R V) :
    resProdLeft n 1 A = 0 := by
  ext
  rw [← coeff_apply_apply, coeff_eq_ncoeff, resProdLeft_apply_ncoeff]
  refine finsum_eq_zero_of_forall_eq_zero ?_
  intro i
  by_cases h : n ≥ 0
  · by_cases hni : n < i
    · set m : ℕ := n.toNat
      have : n = m := by omega
      have hmi : m < i := by omega
      rw [this, Ring.choose_natCast, (Nat.choose_eq_zero_iff).mpr hmi]
      simp
    · rw [one_ncoeff_ne_neg_one (by omega)]
      simp
  · rw [one_ncoeff_ne_neg_one (by omega)]
    simp

@[simp]
theorem resProdLeft_neg_one_one_left (A : VertexOperator R V) : resProdLeft (-1 : ℤ) 1 A  = A := by
  ext
  simp only [← coeff_apply_apply, coeff_eq_ncoeff, resProdLeft_apply_ncoeff]
  rw [finsum_eq_single _ 0 fun _ _ ↦ (by rw [one_ncoeff_ne_neg_one (by omega)]; simp)]
  simp

@[simp]
lemma resProdLeft_hasseDeriv_left (m : ℕ) (k : ℤ) (A B : VertexOperator R V) :
    (A.hasseDeriv m).resProdLeft k B =
      Int.negOnePow m • Ring.choose k m • A.resProdLeft (k - m) B := by
  ext v n
  rw [← coeff_apply_apply, ← coeff_apply_apply, show
    (coeff ((m : ℤ).negOnePow • Ring.choose k m • resProdLeft (k - m) A B) n) =
    (m : ℤ).negOnePow • Ring.choose k m • (coeff (resProdLeft (k - m) A B) n) by rfl]
  simp only [coeff_eq_ncoeff, resProdLeft_apply_ncoeff, Module.End.smul_def, zsmul_eq_mul,
    LinearMap.smul_apply, Module.End.mul_apply, Module.End.intCast_apply]
  rw [← smul_assoc (Int.negOnePow m), smul_finsum', finsum_congr]
  · intro r
    rw [hasseDeriv_ncoeff, smul_comm _ (Int.negOnePow r), smul_assoc (Int.negOnePow m),
      ← smul_assoc (Ring.choose k m), smul_eq_mul (Ring.choose k m),
      ← Ring.choose_add_smul_choose_add, smul_comm (Int.negOnePow m)]
    congr 1
    rw [show -(k - r) - 1 + m = -(k - r + 1 - m) by omega, Ring.choose_neg,
      show k - r + 1 - m + m - 1 = k - r by omega]
    simp only [smul_assoc, zsmul_eq_mul, LinearMap.smul_apply, Module.End.mul_apply,
      Module.End.intCast_apply, nsmul_eq_mul]
    rw [smul_comm (Int.negOnePow m), ← smul_assoc (Ring.choose k r), smul_eq_mul, tsub_right_comm]
    congr 1
    rw [← Ring.choose_add_smul_choose_add, add_comm r m, Int.nsmul_eq_mul, Nat.choose_symm_add]
  · have _ : Finite (Function.support fun (i : ℕ) ↦ (i : ℤ).negOnePow • Ring.choose (k - m) i •
        (ncoeff A (k - m - i)) ((ncoeff B (-n - 1 + i)) v)) :=
      finite_supp_ncoeff_ncoeff n (k - m) A B v
    refine Finite.Set.subset (Function.support fun (i : ℕ) ↦ (i : ℤ).negOnePow •
      Ring.choose (k - ↑m) i • (ncoeff A (k - ↑m - ↑i)) ((ncoeff B (-n - 1 + ↑i)) v)) ?_
    intro i hi
    simp only [Function.mem_support, ne_eq] at ⊢ hi
    contrapose! hi
    simp [hi]

/-- The right side of the `m`-th residue product, given by the residue of `(x-y)^m B(x)A(y) dx` at
`x = 0`, where we formally expand `(x-y)^m` as `(-y)^m(1-x/y)^m` using binomials (i.e., in the
domain where `x` is big). -/
noncomputable def resProdRight (m : ℤ) (A B : VertexOperator R V) : VertexOperator R V :=
  ResLeft (-1 : ℤ) (binomCompRight A B m)

theorem coeff_resProdRight_apply (A B : VertexOperator R V) (m n : ℤ) (v : V) :
    (A.resProdRight m B).coeff n v =
      (Int.negOnePow m) • ∑ᶠ i : ℕ, Int.negOnePow i • Ring.choose m i •
        (coeff B (n - m + i)) ((coeff A (-1 - i)) v) := by
  dsimp only [resProdRight, ResLeft, Int.reduceNeg, coeff_of_coeff]
  simp only [LinearMap.coe_mk, AddHom.coe_mk, coeff_of_coeff, binomCompRight_apply_coeff]

@[simp]
theorem resProdRight_apply_ncoeff (A B : VertexOperator R V) (m n : ℤ) (v : V) :
    ((A.resProdRight m B)[[n]]) v =
      (Int.negOnePow m) • ∑ᶠ i : ℕ, Int.negOnePow i • Ring.choose m i •
        (B[[m + n - i]] • (A[[i]] • v)) := by
  have : (A.resProdRight m B)[[n]] = (A.resProdRight m B).coeff (-n - 1) := rfl
  rw [this, coeff_resProdRight_apply]
  congr 1
  refine finsum_congr ?_
  intro i
  congr 3
  · rw [coeff_eq_ncoeff, show -(-n - 1 - m + i) - 1 = (m + n - i) by omega]
  · rw [coeff_eq_ncoeff, show -((-1 : ℤ) - i) - 1 = i by omega, Module.End.smul_def]

theorem finite_supp_ncoeff_ncoeff_right (m n : ℤ) (A B : VertexOperator R V) (v : V) :
    (Function.support fun (i : ℕ) ↦ (Int.negOnePow i) • Ring.choose n i •
      (ncoeff B (n + (-m - 1) - i)) ((ncoeff A i) v)).Finite := by
  refine BddAbove.finite <| bddAbove_def.mpr ?_
  use (-((HahnModule.of R).symm (A v)).order - 1).toNat
  intro j hj
  contrapose! hj
  suffices (ncoeff A j) v = 0 by simp [this]
  apply ncoeff_eq_zero_of_lt_order A j v
  omega

@[simp]
theorem resProdRight_add_right (n : ℤ) (A B C : VertexOperator R V) :
    A.resProdRight n (B + C) = A.resProdRight n B + A.resProdRight n C := by
  ext v m
  simp only [← coeff_apply_apply, coeff_eq_ncoeff, resProdRight_apply_ncoeff, ncoeff_add,
    Module.End.smul_def, LinearMap.add_apply, smul_add, HahnModule.of_symm_add,
    HahnSeries.coeff_add', Pi.add_apply]
  rw [← smul_add]
  congr 1
  exact finsum_add_distrib (M := V) (finite_supp_ncoeff_ncoeff_right m n A B v)
    (finite_supp_ncoeff_ncoeff_right m n A C v)

@[simp]
theorem resProdRight_add_left (n : ℤ) (A B C : VertexOperator R V) :
    (A + B).resProdRight n C = A.resProdRight n C + B.resProdRight n C := by
  ext v m
  simp only [← coeff_apply_apply, coeff_eq_ncoeff, resProdRight_apply_ncoeff, ncoeff_add,
    Module.End.smul_def, LinearMap.add_apply, smul_add, HahnModule.of_symm_add,
    HahnSeries.coeff_add', Pi.add_apply]
  rw [← smul_add]
  congr 1
  exact finsum_add_distrib (M := V) (finite_supp_ncoeff_ncoeff_right m n A C v)
    (finite_supp_ncoeff_ncoeff_right m n B C v)

@[simp]
theorem resProdRight_smul_right (n : ℤ) (A B : VertexOperator R V) (r : R) :
    A.resProdRight n (r • B) = r • (A.resProdRight n B) := by
  ext v m
  simp only [← coeff_apply_apply, coeff_eq_ncoeff, resProdRight_apply_ncoeff, ncoeff_smul,
    Module.End.smul_def, smul_assoc, LinearMap.smul_apply, HahnModule.of_symm_smul,
    HahnSeries.coeff_smul]
  rw [smul_comm]
  congr 1
  simp_rw [smul_comm _ r]
  rw [smul_finsum' (M := V) r (finite_supp_ncoeff_ncoeff_right m n A B v)]

@[simp]
theorem resProdRight_smul_left (n : ℤ) (A B : VertexOperator R V) (r : R) :
    (r • A).resProdRight n B = r • (A.resProdRight n B) := by
  ext v m
  simp only [← coeff_apply_apply, coeff_eq_ncoeff, resProdRight_apply_ncoeff, ncoeff_smul,
    smul_assoc, Module.End.smul_def, map_smul, LinearMap.smul_apply, HahnModule.of_symm_smul,
    HahnSeries.coeff_smul]
  rw [smul_comm]
  congr 1
  simp_rw [smul_comm _ r]
  rw [smul_finsum' (M := V) r (finite_supp_ncoeff_ncoeff_right m n A B v)]

@[simp]
theorem resProdRight_one_left (n : ℤ) (A : VertexOperator R V) :
    resProdRight n 1 A  = 0 := by
  ext
  simp only [← coeff_apply_apply, coeff_eq_ncoeff, resProdRight_apply_ncoeff]
  rw [smul_eq_zero_of_right]
  · simp [← coeff_eq_ncoeff]
  · refine finsum_eq_zero_of_forall_eq_zero ?_
    intro i
    rw [one_ncoeff_ne_neg_one (by omega)]
    simp

@[simp]
lemma resProdRight_hasseDeriv_left (m : ℕ) (k : ℤ) (A B : VertexOperator R V) :
    (A.hasseDeriv m).resProdRight k B =
      Int.negOnePow m • Ring.choose k m • A.resProdRight (k - m) B := by
  ext v n
  rw [← coeff_apply_apply, ← coeff_apply_apply, show
    (coeff ((m : ℤ).negOnePow • Ring.choose k m • resProdRight (k - m) A B) n) =
    (m : ℤ).negOnePow • Ring.choose k m • (coeff (resProdRight (k - m) A B) n) by rfl]
  simp only [coeff_eq_ncoeff, resProdRight_apply_ncoeff, Module.End.smul_def, zsmul_eq_mul,
    LinearMap.smul_apply, Module.End.mul_apply, map_zsmul_unit, Module.End.intCast_apply]
  rw [← finsum_mem_univ, finsum_mem_inter_support_eq _ (s := Set.univ) (t := Set.Ici (0 + m))]
  · have : Set.Ici (0 + m) = (fun (i : ℕ) ↦ i + m)'' Set.univ := by
      rw [← Set.image_add_const_Ici]
      exact (Set.image_eq_image (add_left_injective m)).mpr (by aesop)
    rw [this, finsum_mem_image (g := fun (i : ℕ) ↦ i + m) (by simp), finsum_mem_univ,
      ← smul_assoc _ (k - m).negOnePow, Units.smul_eq_mul, ← Int.negOnePow_add, add_sub_cancel]
    congr 1
    rw [smul_finsum' _ (finite_supp_ncoeff_ncoeff_right n (k - m) A B v), finsum_congr]
    intro i
    simp only [hasseDeriv_ncoeff, zsmul_eq_mul, Module.End.mul_apply, Module.End.intCast_apply,
      LinearMap.map_smul_of_tower]
    rw [show -(i + m : ℕ) - 1 + (m : ℤ) = - (i + 1) by omega, Ring.choose_neg, show
      (i : ℤ) + 1 + m - 1 = (m + i : ℕ) by omega, smul_comm (Ring.choose k (i + m)), smul_assoc,
      ← smul_assoc (Ring.choose _ m), Ring.choose_natCast, add_comm m i, natCast_zsmul,
      Ring.choose_add_smul_choose_add, smul_comm (Ring.choose k m), ← smul_assoc, Units.smul_eq_mul,
      ← Int.negOnePow_sub, Nat.cast_add, Int.add_sub_cancel, ← smul_assoc (Ring.choose k m)]
    congr 2
    abel_nf
  · simp only [Set.univ_inter, zero_add, Set.right_eq_inter, Function.support_subset_iff, ne_eq,
    Set.mem_Ici]
    intro i hi
    contrapose! hi
    rw [hasseDeriv_ncoeff, show -(i : ℤ) - 1 + m = -(i + 1 - m) by omega, Ring.choose_neg,
      show (i : ℤ) + 1 - m + m - 1 = i by omega, Ring.choose_natCast,
      Nat.choose_eq_zero_of_lt hi]
    simp

/-- The the `m`-th residue product of vertex operators, as a bilinear map. -/
@[simps]
def resProd (m : ℤ) :
    VertexOperator R V →ₗ[R] VertexOperator R V →ₗ[R] VertexOperator R V where
  toFun A := {
    toFun B := resProdLeft m A B - resProdRight m A B
    map_add' B C := by ext; simp; abel
    map_smul' r B := by ext; simp [smul_sub] }
  map_add' A B := by ext; simp; abel
  map_smul' r A := by ext; simp [smul_sub]

theorem resProd_neg_one_one_left (A : VertexOperator R V) : resProd (-1 : ℤ) 1 A = A := by
  rw [resProd_apply_apply, resProdLeft_neg_one_one_left, resProdRight_one_left, sub_zero]

theorem resProd_ne_neg_one_one_left {n : ℤ} (hn : n ≠ -1) (A : VertexOperator R V) :
    resProd n 1 A = 0 := by
  simp [hn]

theorem resProd_nat_one_right_apply (n : ℕ) (A : VertexOperator R V) :
    resProd n A 1 = 0 := by
  ext v m
  rw [resProd_apply_apply, ← coeff_apply_apply, ← coeff_apply_apply, coeff_eq_ncoeff, ncoeff_sub,
    LinearMap.sub_apply, resProdLeft_apply_ncoeff]
  rw [finsum_eq_single _ m.toNat fun _ _ ↦ (by rw [one_ncoeff_ne_neg_one (by omega)]; simp)]
  by_cases h : m ≥ 0
  · rw [show -m - 1 + m.toNat = -1 by omega, one_ncoeff_neg_one, resProdRight_apply_ncoeff]
    rw [finsum_eq_single _ (n - m).toNat fun _ _ ↦ (by rw [one_ncoeff_ne_neg_one (by omega)]; simp)]
    by_cases hmn : m ≤ n
    · rw [show n + (-m - 1) - (n - m).toNat = -1 by omega, one_ncoeff_neg_one, LinearMap.map_zero,
        Pi.zero_apply, LinearMap.zero_apply, sub_eq_zero, ← smul_assoc (n : ℤ).negOnePow]
      congr 2
      · rw [Units.ext_iff, Units.val_smul, Units.smul_def, zsmul_eq_mul', Int.cast_eq,
          ← Units.val_mul, ← Int.negOnePow_sub]
        simp [h, hmn]
      · rw [Ring.choose_natCast, Ring.choose_natCast]
        refine Int.ofNat_inj.mpr ?_
        rw [← Nat.choose_symm (by omega), show (n - m).toNat = n - m.toNat by omega]
      · simp [h, hmn]
    · rw [Ring.choose_natCast, Ring.choose_natCast, Nat.choose_eq_zero_of_lt (by omega),
        one_ncoeff_ne_neg_one (by omega)]
      simp [-coeff_eq_ncoeff]
  · rw [one_ncoeff_ne_neg_one (by omega), resProdRight_apply_ncoeff,
      finsum_eq_single _ (n - m).toNat fun _ _ ↦ (by rw [one_ncoeff_ne_neg_one (by omega)]; simp),
      Ring.choose_natCast n (n - m).toNat, Nat.choose_eq_zero_of_lt (by omega)]
    simp [-coeff_eq_ncoeff]

lemma resProd_hasseDeriv_left (m : ℕ) (k : ℤ) (A B : VertexOperator R V) :
    (A.hasseDeriv m).resProd k B = Int.negOnePow m • Ring.choose k m • A.resProd (k - m) B := by
  ext v n
  dsimp only [resProd]
  simp [smul_sub]

end ResidueProduct
=======
  rw [ncoeff_apply, coeff_apply_apply, of_coeff_apply_coeff]
>>>>>>> ea6efff6

end VertexOperator<|MERGE_RESOLUTION|>--- conflicted
+++ resolved
@@ -64,22 +64,8 @@
     (n : ℤ) : HVertexOperator.coeff A n = A [[-n - 1]] := by
   rw [ncoeff_apply, neg_sub, Int.sub_neg, add_sub_cancel_left]
 
-<<<<<<< HEAD
-@[simp]
-theorem ncoeff_add (A B : VertexOperator R V) (n : ℤ) : (A + B) [[n]] = A [[n]] + B [[n]] := by
-  rw [ncoeff, ncoeff, ncoeff, map_add, Pi.add_apply]
-
-@[simp]
-theorem ncoeff_sub (A B : VertexOperator R V) (n : ℤ) : (A - B) [[n]] = A [[n]] - B [[n]] := by
-  rw [ncoeff, ncoeff, ncoeff, map_sub, Pi.sub_apply]
-
-@[simp]
-theorem ncoeff_smul (A : VertexOperator R V) (r : R) (n : ℤ) : (r • A) [[n]] = r • A [[n]] := by
-  rw [ncoeff, ncoeff, map_smul, Pi.smul_apply]
-=======
 @[deprecated (since := "2025-08-30")] alias ncoeff_add := map_add
 @[deprecated (since := "2025-08-30")] alias ncoeff_smul := map_smul
->>>>>>> ea6efff6
 
 theorem ncoeff_eq_zero_of_lt_order (A : VertexOperator R V) (n : ℤ) (x : V)
     (h : -n - 1 < HahnSeries.order ((HahnModule.of R).symm (A x))) : (A [[n]]) x = 0 := by
@@ -111,8 +97,7 @@
     (hf : ∀ (x : V), ∃ (n : ℤ), ∀ (m : ℤ), m < n → (f m) x = 0) (n : ℤ) :
     (of_coeff f hf) [[n]] = f (-n - 1) := by
   ext v
-<<<<<<< HEAD
-  rw [ncoeff, coeff_apply_apply, of_coeff_apply_coeff]
+  rw [ncoeff_apply, coeff_apply_apply_apply, of_coeff_apply_coeff]
 
 instance [CommRing R] [AddCommGroup V] [Module R V] : One (VertexOperator R V) where
   one := {
@@ -635,8 +620,5 @@
   simp [smul_sub]
 
 end ResidueProduct
-=======
-  rw [ncoeff_apply, coeff_apply_apply, of_coeff_apply_coeff]
->>>>>>> ea6efff6
 
 end VertexOperator