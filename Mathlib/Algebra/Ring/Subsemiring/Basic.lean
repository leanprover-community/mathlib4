/-
Copyright (c) 2020 Yury Kudryashov. All rights reserved.
Released under Apache 2.0 license as described in the file LICENSE.
Authors: Yury Kudryashov
-/
import Mathlib.Algebra.Group.Submonoid.Membership
import Mathlib.Algebra.Module.Defs
import Mathlib.Algebra.Ring.Action.Subobjects
import Mathlib.Algebra.Ring.Equiv
import Mathlib.Algebra.Ring.Prod
import Mathlib.Algebra.Ring.Subsemiring.Defs
import Mathlib.Data.Set.Finite
import Mathlib.GroupTheory.Submonoid.Centralizer
import Mathlib.RingTheory.NonUnitalSubsemiring.Basic

/-!
# Bundled subsemirings

We define some standard constructions on bundled subsemirings: `CompleteLattice` structure,
subsemiring `map`, `comap` and range (`rangeS`) of a `RingHom` etc.
-/


universe u v w

variable {R : Type u} {S : Type v} {T : Type w} [NonAssocSemiring R] (M : Submonoid R)

section SubsemiringClass

variable [SetLike S R] [hSR : SubsemiringClass S R] (s : S)

namespace SubsemiringClass

instance instCharZero [CharZero R] : CharZero s :=
  ⟨Function.Injective.of_comp (f := Subtype.val) (g := Nat.cast (R := s)) Nat.cast_injective⟩

end SubsemiringClass

end SubsemiringClass

variable [NonAssocSemiring S] [NonAssocSemiring T]

namespace Subsemiring

variable (s : Subsemiring R)

@[mono]
theorem toSubmonoid_strictMono : StrictMono (toSubmonoid : Subsemiring R → Submonoid R) :=
  fun _ _ => id

@[mono]
theorem toSubmonoid_mono : Monotone (toSubmonoid : Subsemiring R → Submonoid R) :=
  toSubmonoid_strictMono.monotone

@[mono]
theorem toAddSubmonoid_strictMono : StrictMono (toAddSubmonoid : Subsemiring R → AddSubmonoid R) :=
  fun _ _ => id

@[mono]
theorem toAddSubmonoid_mono : Monotone (toAddSubmonoid : Subsemiring R → AddSubmonoid R) :=
  toAddSubmonoid_strictMono.monotone

/-- Product of a list of elements in a `Subsemiring` is in the `Subsemiring`. -/
nonrec theorem list_prod_mem {R : Type*} [Semiring R] (s : Subsemiring R) {l : List R} :
    (∀ x ∈ l, x ∈ s) → l.prod ∈ s :=
  list_prod_mem

/-- Sum of a list of elements in a `Subsemiring` is in the `Subsemiring`. -/
protected theorem list_sum_mem {l : List R} : (∀ x ∈ l, x ∈ s) → l.sum ∈ s :=
  list_sum_mem

/-- Product of a multiset of elements in a `Subsemiring` of a `CommSemiring`
    is in the `Subsemiring`. -/
protected theorem multiset_prod_mem {R} [CommSemiring R] (s : Subsemiring R) (m : Multiset R) :
    (∀ a ∈ m, a ∈ s) → m.prod ∈ s :=
  multiset_prod_mem m

/-- Sum of a multiset of elements in a `Subsemiring` of a `Semiring` is
in the `add_subsemiring`. -/
protected theorem multiset_sum_mem (m : Multiset R) : (∀ a ∈ m, a ∈ s) → m.sum ∈ s :=
  multiset_sum_mem m

/-- Product of elements of a subsemiring of a `CommSemiring` indexed by a `Finset` is in the
    subsemiring. -/
protected theorem prod_mem {R : Type*} [CommSemiring R] (s : Subsemiring R) {ι : Type*}
    {t : Finset ι} {f : ι → R} (h : ∀ c ∈ t, f c ∈ s) : (∏ i ∈ t, f i) ∈ s :=
  prod_mem h

/-- Sum of elements in a `Subsemiring` of a `Semiring` indexed by a `Finset`
is in the `add_subsemiring`. -/
protected theorem sum_mem (s : Subsemiring R) {ι : Type*} {t : Finset ι} {f : ι → R}
    (h : ∀ c ∈ t, f c ∈ s) : (∑ i ∈ t, f i) ∈ s :=
  sum_mem h

/-- The ring equiv between the top element of `Subsemiring R` and `R`. -/
@[simps]
def topEquiv : (⊤ : Subsemiring R) ≃+* R where
  toFun r := r
  invFun r := ⟨r, Subsemiring.mem_top r⟩
  left_inv _ := rfl
  right_inv _ := rfl
  map_mul' := (⊤ : Subsemiring R).coe_mul
  map_add' := (⊤ : Subsemiring R).coe_add

/-- The preimage of a subsemiring along a ring homomorphism is a subsemiring. -/
def comap (f : R →+* S) (s : Subsemiring S) : Subsemiring R :=
  { s.toSubmonoid.comap (f : R →* S), s.toAddSubmonoid.comap (f : R →+ S) with carrier := f ⁻¹' s }

@[simp]
theorem coe_comap (s : Subsemiring S) (f : R →+* S) : (s.comap f : Set R) = f ⁻¹' s :=
  rfl

@[simp]
theorem mem_comap {s : Subsemiring S} {f : R →+* S} {x : R} : x ∈ s.comap f ↔ f x ∈ s :=
  Iff.rfl

theorem comap_comap (s : Subsemiring T) (g : S →+* T) (f : R →+* S) :
    (s.comap g).comap f = s.comap (g.comp f) :=
  rfl

/-- The image of a subsemiring along a ring homomorphism is a subsemiring. -/
def map (f : R →+* S) (s : Subsemiring R) : Subsemiring S :=
  { s.toSubmonoid.map (f : R →* S), s.toAddSubmonoid.map (f : R →+ S) with carrier := f '' s }

@[simp]
theorem coe_map (f : R →+* S) (s : Subsemiring R) : (s.map f : Set S) = f '' s :=
  rfl

@[simp]
lemma mem_map {f : R →+* S} {s : Subsemiring R} {y : S} : y ∈ s.map f ↔ ∃ x ∈ s, f x = y := Iff.rfl

@[simp]
theorem map_id : s.map (RingHom.id R) = s :=
  SetLike.coe_injective <| Set.image_id _

theorem map_map (g : S →+* T) (f : R →+* S) : (s.map f).map g = s.map (g.comp f) :=
  SetLike.coe_injective <| Set.image_image _ _ _

theorem map_le_iff_le_comap {f : R →+* S} {s : Subsemiring R} {t : Subsemiring S} :
    s.map f ≤ t ↔ s ≤ t.comap f :=
  Set.image_subset_iff

theorem gc_map_comap (f : R →+* S) : GaloisConnection (map f) (comap f) := fun _ _ =>
  map_le_iff_le_comap

/-- A subsemiring is isomorphic to its image under an injective function -/
noncomputable def equivMapOfInjective (f : R →+* S) (hf : Function.Injective f) : s ≃+* s.map f :=
  { Equiv.Set.image f s hf with
    map_mul' := fun _ _ => Subtype.ext (f.map_mul _ _)
    map_add' := fun _ _ => Subtype.ext (f.map_add _ _) }

@[simp]
theorem coe_equivMapOfInjective_apply (f : R →+* S) (hf : Function.Injective f) (x : s) :
    (equivMapOfInjective s f hf x : S) = f x :=
  rfl

end Subsemiring

namespace RingHom

variable (g : S →+* T) (f : R →+* S)

/-- The range of a ring homomorphism is a subsemiring. See Note [range copy pattern]. -/
def rangeS : Subsemiring S :=
  ((⊤ : Subsemiring R).map f).copy (Set.range f) Set.image_univ.symm

@[simp]
theorem coe_rangeS : (f.rangeS : Set S) = Set.range f :=
  rfl

@[simp]
theorem mem_rangeS {f : R →+* S} {y : S} : y ∈ f.rangeS ↔ ∃ x, f x = y :=
  Iff.rfl

theorem rangeS_eq_map (f : R →+* S) : f.rangeS = (⊤ : Subsemiring R).map f := by
  ext
  simp

theorem mem_rangeS_self (f : R →+* S) (x : R) : f x ∈ f.rangeS :=
  mem_rangeS.mpr ⟨x, rfl⟩

theorem map_rangeS : f.rangeS.map g = (g.comp f).rangeS := by
  simpa only [rangeS_eq_map] using (⊤ : Subsemiring R).map_map g f

/-- The range of a morphism of semirings is a fintype, if the domain is a fintype.
Note: this instance can form a diamond with `Subtype.fintype` in the
  presence of `Fintype S`. -/
instance fintypeRangeS [Fintype R] [DecidableEq S] (f : R →+* S) : Fintype (rangeS f) :=
  Set.fintypeRange f

end RingHom

namespace Subsemiring

instance : Bot (Subsemiring R) :=
  ⟨(Nat.castRingHom R).rangeS⟩

instance : Inhabited (Subsemiring R) :=
  ⟨⊥⟩

theorem coe_bot : ((⊥ : Subsemiring R) : Set R) = Set.range ((↑) : ℕ → R) :=
  (Nat.castRingHom R).coe_rangeS

theorem mem_bot {x : R} : x ∈ (⊥ : Subsemiring R) ↔ ∃ n : ℕ, ↑n = x :=
  RingHom.mem_rangeS

<<<<<<< HEAD
/-- The inf of two subsemirings is their intersection. -/
instance : Min (Subsemiring R) :=
  ⟨fun s t =>
    { s.toSubmonoid ⊓ t.toSubmonoid, s.toAddSubmonoid ⊓ t.toAddSubmonoid with carrier := s ∩ t }⟩

@[simp]
theorem coe_inf (p p' : Subsemiring R) : ((p ⊓ p' : Subsemiring R) : Set R) = (p : Set R) ∩ p' :=
  rfl

@[simp]
theorem mem_inf {p p' : Subsemiring R} {x : R} : x ∈ p ⊓ p' ↔ x ∈ p ∧ x ∈ p' :=
  Iff.rfl

=======
>>>>>>> 84343c90
instance : InfSet (Subsemiring R) :=
  ⟨fun s =>
    Subsemiring.mk' (⋂ t ∈ s, ↑t) (⨅ t ∈ s, Subsemiring.toSubmonoid t) (by simp)
      (⨅ t ∈ s, Subsemiring.toAddSubmonoid t)
      (by simp)⟩

@[simp, norm_cast]
theorem coe_sInf (S : Set (Subsemiring R)) : ((sInf S : Subsemiring R) : Set R) = ⋂ s ∈ S, ↑s :=
  rfl

theorem mem_sInf {S : Set (Subsemiring R)} {x : R} : x ∈ sInf S ↔ ∀ p ∈ S, x ∈ p :=
  Set.mem_iInter₂

@[simp, norm_cast]
theorem coe_iInf {ι : Sort*} {S : ι → Subsemiring R} : (↑(⨅ i, S i) : Set R) = ⋂ i, S i := by
  simp only [iInf, coe_sInf, Set.biInter_range]

theorem mem_iInf {ι : Sort*} {S : ι → Subsemiring R} {x : R} : (x ∈ ⨅ i, S i) ↔ ∀ i, x ∈ S i := by
  simp only [iInf, mem_sInf, Set.forall_mem_range]

@[simp]
theorem sInf_toSubmonoid (s : Set (Subsemiring R)) :
    (sInf s).toSubmonoid = ⨅ t ∈ s, Subsemiring.toSubmonoid t :=
  mk'_toSubmonoid _ _

@[simp]
theorem sInf_toAddSubmonoid (s : Set (Subsemiring R)) :
    (sInf s).toAddSubmonoid = ⨅ t ∈ s, Subsemiring.toAddSubmonoid t :=
  mk'_toAddSubmonoid _ _

/-- Subsemirings of a semiring form a complete lattice. -/
instance : CompleteLattice (Subsemiring R) :=
  { completeLatticeOfInf (Subsemiring R) fun _ =>
      IsGLB.of_image
        (fun {s t : Subsemiring R} => show (s : Set R) ⊆ t ↔ s ≤ t from SetLike.coe_subset_coe)
        isGLB_biInf with
    bot := ⊥
    bot_le := fun s _ hx =>
      let ⟨n, hn⟩ := mem_bot.1 hx
      hn ▸ natCast_mem s n
    top := ⊤
    le_top := fun _ _ _ => trivial
    inf := (· ⊓ ·)
    inf_le_left := fun _ _ _ => And.left
    inf_le_right := fun _ _ _ => And.right
    le_inf := fun _ _ _ h₁ h₂ _ hx => ⟨h₁ hx, h₂ hx⟩ }

theorem eq_top_iff' (A : Subsemiring R) : A = ⊤ ↔ ∀ x : R, x ∈ A :=
  eq_top_iff.trans ⟨fun h m => h <| mem_top m, fun h m _ => h m⟩

section NonAssocSemiring

variable (R)

/-- The center of a non-associative semiring `R` is the set of elements that commute and associate
with everything in `R` -/
def center : Subsemiring R :=
  { NonUnitalSubsemiring.center R with
    one_mem' := Set.one_mem_center }

theorem coe_center : ↑(center R) = Set.center R :=
  rfl

@[simp]
theorem center_toSubmonoid : (center R).toSubmonoid = Submonoid.center R :=
  rfl

/-- The center is commutative and associative.

This is not an instance as it forms a non-defeq diamond with
`NonUnitalSubringClass.tNonUnitalring ` in the `npow` field. -/
abbrev center.commSemiring' : CommSemiring (center R) :=
  { Submonoid.center.commMonoid', (center R).toNonAssocSemiring with }

end NonAssocSemiring

section Semiring

/-- The center is commutative. -/
instance center.commSemiring {R} [Semiring R] : CommSemiring (center R) :=
  { Submonoid.center.commMonoid, (center R).toSemiring with }

-- no instance diamond, unlike the primed version
example {R} [Semiring R] :
    center.commSemiring.toSemiring = Subsemiring.toSemiring (center R) := by
  with_reducible_and_instances rfl

theorem mem_center_iff {R} [Semiring R] {z : R} : z ∈ center R ↔ ∀ g, g * z = z * g :=
  Subsemigroup.mem_center_iff

instance decidableMemCenter {R} [Semiring R] [DecidableEq R] [Fintype R] :
    DecidablePred (· ∈ center R) := fun _ => decidable_of_iff' _ mem_center_iff

@[simp]
theorem center_eq_top (R) [CommSemiring R] : center R = ⊤ :=
  SetLike.coe_injective (Set.center_eq_univ R)


end Semiring

section Centralizer

/-- The centralizer of a set as subsemiring. -/
def centralizer {R} [Semiring R] (s : Set R) : Subsemiring R :=
  { Submonoid.centralizer s with
    carrier := s.centralizer
    zero_mem' := Set.zero_mem_centralizer
    add_mem' := Set.add_mem_centralizer }

@[simp, norm_cast]
theorem coe_centralizer {R} [Semiring R] (s : Set R) : (centralizer s : Set R) = s.centralizer :=
  rfl

theorem centralizer_toSubmonoid {R} [Semiring R] (s : Set R) :
    (centralizer s).toSubmonoid = Submonoid.centralizer s :=
  rfl

theorem mem_centralizer_iff {R} [Semiring R] {s : Set R} {z : R} :
    z ∈ centralizer s ↔ ∀ g ∈ s, g * z = z * g :=
  Iff.rfl

theorem center_le_centralizer {R} [Semiring R] (s) : center R ≤ centralizer s :=
  s.center_subset_centralizer

theorem centralizer_le {R} [Semiring R] (s t : Set R) (h : s ⊆ t) : centralizer t ≤ centralizer s :=
  Set.centralizer_subset h

@[simp]
theorem centralizer_eq_top_iff_subset {R} [Semiring R] {s : Set R} :
    centralizer s = ⊤ ↔ s ⊆ center R :=
  SetLike.ext'_iff.trans Set.centralizer_eq_top_iff_subset

@[simp]
theorem centralizer_univ {R} [Semiring R] : centralizer Set.univ = center R :=
  SetLike.ext' (Set.centralizer_univ R)

lemma le_centralizer_centralizer {R} [Semiring R] {s : Subsemiring R} :
    s ≤ centralizer (centralizer (s : Set R)) :=
  Set.subset_centralizer_centralizer

@[simp]
lemma centralizer_centralizer_centralizer {R} [Semiring R] {s : Set R} :
    centralizer s.centralizer.centralizer = centralizer s := by
  apply SetLike.coe_injective
  simp only [coe_centralizer, Set.centralizer_centralizer_centralizer]

end Centralizer

/-- The `Subsemiring` generated by a set. -/
def closure (s : Set R) : Subsemiring R :=
  sInf { S | s ⊆ S }

theorem mem_closure {x : R} {s : Set R} : x ∈ closure s ↔ ∀ S : Subsemiring R, s ⊆ S → x ∈ S :=
  mem_sInf

/-- The subsemiring generated by a set includes the set. -/
@[simp, aesop safe 20 apply (rule_sets := [SetLike])]
theorem subset_closure {s : Set R} : s ⊆ closure s := fun _ hx => mem_closure.2 fun _ hS => hS hx

theorem not_mem_of_not_mem_closure {s : Set R} {P : R} (hP : P ∉ closure s) : P ∉ s := fun h =>
  hP (subset_closure h)

/-- A subsemiring `S` includes `closure s` if and only if it includes `s`. -/
@[simp]
theorem closure_le {s : Set R} {t : Subsemiring R} : closure s ≤ t ↔ s ⊆ t :=
  ⟨Set.Subset.trans subset_closure, fun h => sInf_le h⟩

/-- Subsemiring closure of a set is monotone in its argument: if `s ⊆ t`,
then `closure s ≤ closure t`. -/
theorem closure_mono ⦃s t : Set R⦄ (h : s ⊆ t) : closure s ≤ closure t :=
  closure_le.2 <| Set.Subset.trans h subset_closure

theorem closure_eq_of_le {s : Set R} {t : Subsemiring R} (h₁ : s ⊆ t) (h₂ : t ≤ closure s) :
    closure s = t :=
  le_antisymm (closure_le.2 h₁) h₂

theorem mem_map_equiv {f : R ≃+* S} {K : Subsemiring R} {x : S} :
    x ∈ K.map (f : R →+* S) ↔ f.symm x ∈ K := by
  convert @Set.mem_image_equiv _ _ (↑K) f.toEquiv x using 1

theorem map_equiv_eq_comap_symm (f : R ≃+* S) (K : Subsemiring R) :
    K.map (f : R →+* S) = K.comap f.symm :=
  SetLike.coe_injective (f.toEquiv.image_eq_preimage K)

theorem comap_equiv_eq_map_symm (f : R ≃+* S) (K : Subsemiring S) :
    K.comap (f : R →+* S) = K.map f.symm :=
  (map_equiv_eq_comap_symm f.symm K).symm

end Subsemiring

namespace Submonoid

/-- The additive closure of a submonoid is a subsemiring. -/
def subsemiringClosure (M : Submonoid R) : Subsemiring R :=
  { AddSubmonoid.closure (M : Set R) with
    one_mem' := AddSubmonoid.mem_closure.mpr fun _ hy => hy M.one_mem
    mul_mem' := MulMemClass.mul_mem_add_closure }

theorem subsemiringClosure_coe :
    (M.subsemiringClosure : Set R) = AddSubmonoid.closure (M : Set R) :=
  rfl

theorem subsemiringClosure_toAddSubmonoid :
    M.subsemiringClosure.toAddSubmonoid = AddSubmonoid.closure (M : Set R) :=
  rfl

/-- The `Subsemiring` generated by a multiplicative submonoid coincides with the
`Subsemiring.closure` of the submonoid itself . -/
theorem subsemiringClosure_eq_closure : M.subsemiringClosure = Subsemiring.closure (M : Set R) := by
  ext
  refine
    ⟨fun hx => ?_, fun hx =>
      (Subsemiring.mem_closure.mp hx) M.subsemiringClosure fun s sM => ?_⟩
  <;> rintro - ⟨H1, rfl⟩
  <;> rintro - ⟨H2, rfl⟩
  · exact AddSubmonoid.mem_closure.mp hx H1.toAddSubmonoid H2
  · exact H2 sM

end Submonoid

namespace Subsemiring

@[simp]
theorem closure_submonoid_closure (s : Set R) : closure ↑(Submonoid.closure s) = closure s :=
  le_antisymm
    (closure_le.mpr fun _ hy =>
      (Submonoid.mem_closure.mp hy) (closure s).toSubmonoid subset_closure)
    (closure_mono Submonoid.subset_closure)

/-- The elements of the subsemiring closure of `M` are exactly the elements of the additive closure
of a multiplicative submonoid `M`. -/
theorem coe_closure_eq (s : Set R) :
    (closure s : Set R) = AddSubmonoid.closure (Submonoid.closure s : Set R) := by
  simp [← Submonoid.subsemiringClosure_toAddSubmonoid, Submonoid.subsemiringClosure_eq_closure]

theorem mem_closure_iff {s : Set R} {x} :
    x ∈ closure s ↔ x ∈ AddSubmonoid.closure (Submonoid.closure s : Set R) :=
  Set.ext_iff.mp (coe_closure_eq s) x

@[simp]
theorem closure_addSubmonoid_closure {s : Set R} :
    closure ↑(AddSubmonoid.closure s) = closure s := by
  ext x
  refine ⟨fun hx => ?_, fun hx => closure_mono AddSubmonoid.subset_closure hx⟩
  rintro - ⟨H, rfl⟩
  rintro - ⟨J, rfl⟩
  refine (AddSubmonoid.mem_closure.mp (mem_closure_iff.mp hx)) H.toAddSubmonoid fun y hy => ?_
  refine (Submonoid.mem_closure.mp hy) H.toSubmonoid fun z hz => ?_
  exact (AddSubmonoid.mem_closure.mp hz) H.toAddSubmonoid fun w hw => J hw

/-- An induction principle for closure membership. If `p` holds for `0`, `1`, and all elements
of `s`, and is preserved under addition and multiplication, then `p` holds for all elements
of the closure of `s`. -/
@[elab_as_elim]
theorem closure_induction {s : Set R} {p : (x : R) → x ∈ closure s → Prop}
    (mem : ∀ (x) (hx : x ∈ s), p x (subset_closure hx))
    (zero : p 0 (zero_mem _)) (one : p 1 (one_mem _))
    (add : ∀ x y hx hy, p x hx → p y hy → p (x + y) (add_mem hx hy))
    (mul : ∀ x y hx hy, p x hx → p y hy → p (x * y) (mul_mem hx hy))
    {x} (hx : x ∈ closure s)  : p x hx :=
  let K : Subsemiring R :=
    { carrier := { x | ∃ hx, p x hx }
      mul_mem' := fun ⟨_, hpx⟩ ⟨_, hpy⟩ ↦ ⟨_, mul _ _ _ _ hpx hpy⟩
      add_mem' := fun ⟨_, hpx⟩ ⟨_, hpy⟩ ↦ ⟨_, add _ _ _ _ hpx hpy⟩
      one_mem' := ⟨_, one⟩
      zero_mem' := ⟨_, zero⟩ }
  closure_le (t := K) |>.mpr (fun y hy ↦ ⟨subset_closure hy, mem y hy⟩) hx |>.elim fun _ ↦ id

@[deprecated closure_induction (since := "2024-10-10")]
alias closure_induction' := closure_induction

/-- An induction principle for closure membership for predicates with two arguments. -/
@[elab_as_elim]
theorem closure_induction₂ {s : Set R} {p : (x y : R) → x ∈ closure s → y ∈ closure s → Prop}
    (mem_mem : ∀ (x) (y) (hx : x ∈ s) (hy : y ∈ s), p x y (subset_closure hx) (subset_closure hy))
    (zero_left : ∀ x hx, p 0 x (zero_mem _) hx) (zero_right : ∀ x hx, p x 0 hx (zero_mem _))
    (one_left : ∀ x hx, p 1 x (one_mem _) hx) (one_right : ∀ x hx, p x 1 hx (one_mem _))
    (add_left : ∀ x y z hx hy hz, p x z hx hz → p y z hy hz → p (x + y) z (add_mem hx hy) hz)
    (add_right : ∀ x y z hx hy hz, p x y hx hy → p x z hx hz → p x (y + z) hx (add_mem hy hz))
    (mul_left : ∀ x y z hx hy hz, p x z hx hz → p y z hy hz → p (x * y) z (mul_mem hx hy) hz)
    (mul_right : ∀ x y z hx hy hz, p x y hx hy → p x z hx hz → p x (y * z) hx (mul_mem hy hz))
    {x y : R} (hx : x ∈ closure s) (hy : y ∈ closure s) :
    p x y hx hy := by
  induction hy using closure_induction with
  | mem z hz => induction hx using closure_induction with
    | mem _ h => exact mem_mem _ _ h hz
    | zero => exact zero_left _ _
    | one => exact one_left _ _
    | mul _ _ _ _ h₁ h₂ => exact mul_left _ _ _ _ _ _ h₁ h₂
    | add _ _ _ _ h₁ h₂ => exact add_left _ _ _ _ _ _ h₁ h₂
  | zero => exact zero_right x hx
  | one => exact one_right x hx
  | mul _ _ _ _ h₁ h₂ => exact mul_right _ _ _ _ _ _ h₁ h₂
  | add _ _ _ _ h₁ h₂ => exact add_right _ _ _ _ _ _ h₁ h₂

theorem mem_closure_iff_exists_list {R} [Semiring R] {s : Set R} {x} :
    x ∈ closure s ↔ ∃ L : List (List R), (∀ t ∈ L, ∀ y ∈ t, y ∈ s) ∧ (L.map List.prod).sum = x := by
  constructor
  · intro hx
    rw [mem_closure_iff] at hx
    induction hx using AddSubmonoid.closure_induction with
    | mem x hx =>
      suffices ∃ t : List R, (∀ y ∈ t, y ∈ s) ∧ t.prod = x from
        let ⟨t, ht1, ht2⟩ := this
        ⟨[t], List.forall_mem_singleton.2 ht1, by
          rw [List.map_singleton, List.sum_singleton, ht2]⟩
      induction hx using Submonoid.closure_induction with
      | mem x hx => exact ⟨[x], List.forall_mem_singleton.2 hx, List.prod_singleton⟩
      | one => exact ⟨[], List.forall_mem_nil _, rfl⟩
      | mul x y _ _ ht hu =>
        obtain ⟨⟨t, ht1, ht2⟩, ⟨u, hu1, hu2⟩⟩ := And.intro ht hu
        exact ⟨t ++ u, List.forall_mem_append.2 ⟨ht1, hu1⟩, by rw [List.prod_append, ht2, hu2]⟩
    | one => exact ⟨[], List.forall_mem_nil _, rfl⟩
    | mul x y _ _ hL hM =>
      obtain ⟨⟨L, HL1, HL2⟩, ⟨M, HM1, HM2⟩⟩ := And.intro hL hM
      exact ⟨L ++ M, List.forall_mem_append.2 ⟨HL1, HM1⟩, by
        rw [List.map_append, List.sum_append, HL2, HM2]⟩
  · rintro ⟨L, HL1, HL2⟩
    exact HL2 ▸
      list_sum_mem fun r hr =>
        let ⟨t, ht1, ht2⟩ := List.mem_map.1 hr
        ht2 ▸ list_prod_mem _ fun y hy => subset_closure <| HL1 t ht1 y hy

variable (R)

/-- `closure` forms a Galois insertion with the coercion to set. -/
protected def gi : GaloisInsertion (@closure R _) (↑) where
  choice s _ := closure s
  gc _ _ := closure_le
  le_l_u _ := subset_closure
  choice_eq _ _ := rfl

variable {R}

/-- Closure of a subsemiring `S` equals `S`. -/
theorem closure_eq (s : Subsemiring R) : closure (s : Set R) = s :=
  (Subsemiring.gi R).l_u_eq s

@[simp]
theorem closure_empty : closure (∅ : Set R) = ⊥ :=
  (Subsemiring.gi R).gc.l_bot

@[simp]
theorem closure_univ : closure (Set.univ : Set R) = ⊤ :=
  @coe_top R _ ▸ closure_eq ⊤

theorem closure_union (s t : Set R) : closure (s ∪ t) = closure s ⊔ closure t :=
  (Subsemiring.gi R).gc.l_sup

theorem closure_iUnion {ι} (s : ι → Set R) : closure (⋃ i, s i) = ⨆ i, closure (s i) :=
  (Subsemiring.gi R).gc.l_iSup

theorem closure_sUnion (s : Set (Set R)) : closure (⋃₀ s) = ⨆ t ∈ s, closure t :=
  (Subsemiring.gi R).gc.l_sSup

theorem map_sup (s t : Subsemiring R) (f : R →+* S) : (s ⊔ t).map f = s.map f ⊔ t.map f :=
  (gc_map_comap f).l_sup

theorem map_iSup {ι : Sort*} (f : R →+* S) (s : ι → Subsemiring R) :
    (iSup s).map f = ⨆ i, (s i).map f :=
  (gc_map_comap f).l_iSup

theorem map_inf (s t : Subsemiring R) (f : R →+* S) (hf : Function.Injective f) :
    (s ⊓ t).map f = s.map f ⊓ t.map f := SetLike.coe_injective (Set.image_inter hf)

theorem map_iInf {ι : Sort*} [Nonempty ι] (f : R →+* S) (hf : Function.Injective f)
    (s : ι → Subsemiring R) : (iInf s).map f = ⨅ i, (s i).map f := by
  apply SetLike.coe_injective
  simpa using (Set.injOn_of_injective hf).image_iInter_eq (s := SetLike.coe ∘ s)

theorem comap_inf (s t : Subsemiring S) (f : R →+* S) : (s ⊓ t).comap f = s.comap f ⊓ t.comap f :=
  (gc_map_comap f).u_inf

theorem comap_iInf {ι : Sort*} (f : R →+* S) (s : ι → Subsemiring S) :
    (iInf s).comap f = ⨅ i, (s i).comap f :=
  (gc_map_comap f).u_iInf

@[simp]
theorem map_bot (f : R →+* S) : (⊥ : Subsemiring R).map f = ⊥ :=
  (gc_map_comap f).l_bot

@[simp]
theorem comap_top (f : R →+* S) : (⊤ : Subsemiring S).comap f = ⊤ :=
  (gc_map_comap f).u_top

/-- Given `Subsemiring`s `s`, `t` of semirings `R`, `S` respectively, `s.prod t` is `s × t`
as a subsemiring of `R × S`. -/
def prod (s : Subsemiring R) (t : Subsemiring S) : Subsemiring (R × S) :=
  { s.toSubmonoid.prod t.toSubmonoid, s.toAddSubmonoid.prod t.toAddSubmonoid with
    carrier := s ×ˢ t }

@[norm_cast]
theorem coe_prod (s : Subsemiring R) (t : Subsemiring S) :
    (s.prod t : Set (R × S)) = (s : Set R) ×ˢ (t : Set S) :=
  rfl

theorem mem_prod {s : Subsemiring R} {t : Subsemiring S} {p : R × S} :
    p ∈ s.prod t ↔ p.1 ∈ s ∧ p.2 ∈ t :=
  Iff.rfl

@[mono]
theorem prod_mono ⦃s₁ s₂ : Subsemiring R⦄ (hs : s₁ ≤ s₂) ⦃t₁ t₂ : Subsemiring S⦄ (ht : t₁ ≤ t₂) :
    s₁.prod t₁ ≤ s₂.prod t₂ :=
  Set.prod_mono hs ht

theorem prod_mono_right (s : Subsemiring R) : Monotone fun t : Subsemiring S => s.prod t :=
  prod_mono (le_refl s)

theorem prod_mono_left (t : Subsemiring S) : Monotone fun s : Subsemiring R => s.prod t :=
  fun _ _ hs => prod_mono hs (le_refl t)

theorem prod_top (s : Subsemiring R) : s.prod (⊤ : Subsemiring S) = s.comap (RingHom.fst R S) :=
  ext fun x => by simp [mem_prod, MonoidHom.coe_fst]

theorem top_prod (s : Subsemiring S) : (⊤ : Subsemiring R).prod s = s.comap (RingHom.snd R S) :=
  ext fun x => by simp [mem_prod, MonoidHom.coe_snd]

@[simp]
theorem top_prod_top : (⊤ : Subsemiring R).prod (⊤ : Subsemiring S) = ⊤ :=
  (top_prod _).trans <| comap_top _

/-- Product of subsemirings is isomorphic to their product as monoids. -/
def prodEquiv (s : Subsemiring R) (t : Subsemiring S) : s.prod t ≃+* s × t :=
  { Equiv.Set.prod (s : Set R) (t : Set S) with
    map_mul' := fun _ _ => rfl
    map_add' := fun _ _ => rfl }

theorem mem_iSup_of_directed {ι} [hι : Nonempty ι] {S : ι → Subsemiring R} (hS : Directed (· ≤ ·) S)
    {x : R} : (x ∈ ⨆ i, S i) ↔ ∃ i, x ∈ S i := by
  refine ⟨?_, fun ⟨i, hi⟩ ↦ le_iSup S i hi⟩
  let U : Subsemiring R :=
    Subsemiring.mk' (⋃ i, (S i : Set R))
      (⨆ i, (S i).toSubmonoid) (Submonoid.coe_iSup_of_directed hS)
      (⨆ i, (S i).toAddSubmonoid) (AddSubmonoid.coe_iSup_of_directed hS)
  -- Porting note: gave the hypothesis an explicit name because `@this` doesn't work
  suffices h : ⨆ i, S i ≤ U by simpa [U] using @h x
  exact iSup_le fun i x hx ↦ Set.mem_iUnion.2 ⟨i, hx⟩

theorem coe_iSup_of_directed {ι} [hι : Nonempty ι] {S : ι → Subsemiring R}
    (hS : Directed (· ≤ ·) S) : ((⨆ i, S i : Subsemiring R) : Set R) = ⋃ i, S i :=
  Set.ext fun x ↦ by simp [mem_iSup_of_directed hS]

theorem mem_sSup_of_directedOn {S : Set (Subsemiring R)} (Sne : S.Nonempty)
    (hS : DirectedOn (· ≤ ·) S) {x : R} : x ∈ sSup S ↔ ∃ s ∈ S, x ∈ s := by
  haveI : Nonempty S := Sne.to_subtype
  simp only [sSup_eq_iSup', mem_iSup_of_directed hS.directed_val, SetCoe.exists, Subtype.coe_mk,
    exists_prop]

theorem coe_sSup_of_directedOn {S : Set (Subsemiring R)} (Sne : S.Nonempty)
    (hS : DirectedOn (· ≤ ·) S) : (↑(sSup S) : Set R) = ⋃ s ∈ S, ↑s :=
  Set.ext fun x => by simp [mem_sSup_of_directedOn Sne hS]

end Subsemiring

namespace RingHom

variable [NonAssocSemiring T] {s : Subsemiring R}
variable {σR σS : Type*}
variable [SetLike σR R] [SetLike σS S] [SubsemiringClass σR R] [SubsemiringClass σS S]

open Subsemiring

/-- Restriction of a ring homomorphism to a subsemiring of the codomain. -/
def codRestrict (f : R →+* S) (s : σS) (h : ∀ x, f x ∈ s) : R →+* s :=
  { (f : R →* S).codRestrict s h, (f : R →+ S).codRestrict s h with toFun := fun n => ⟨f n, h n⟩ }

/-- The ring homomorphism from the preimage of `s` to `s`. -/
def restrict (f : R →+* S) (s' : σR) (s : σS) (h : ∀ x ∈ s', f x ∈ s) : s' →+* s :=
  (f.domRestrict s').codRestrict s fun x => h x x.2

@[simp]
theorem coe_restrict_apply (f : R →+* S) (s' : σR) (s : σS) (h : ∀ x ∈ s', f x ∈ s) (x : s') :
    (f.restrict s' s h x : S) = f x :=
  rfl

@[simp]
theorem comp_restrict (f : R →+* S) (s' : σR) (s : σS) (h : ∀ x ∈ s', f x ∈ s) :
    (SubsemiringClass.subtype s).comp (f.restrict s' s h) = f.comp (SubsemiringClass.subtype s') :=
  rfl

/-- Restriction of a ring homomorphism to its range interpreted as a subsemiring.

This is the bundled version of `Set.rangeFactorization`. -/
def rangeSRestrict (f : R →+* S) : R →+* f.rangeS :=
  f.codRestrict (R := R) (S := S) (σS := Subsemiring S) f.rangeS f.mem_rangeS_self

@[simp]
theorem coe_rangeSRestrict (f : R →+* S) (x : R) : (f.rangeSRestrict x : S) = f x :=
  rfl

theorem rangeSRestrict_surjective (f : R →+* S) : Function.Surjective f.rangeSRestrict :=
  fun ⟨_, hy⟩ =>
  let ⟨x, hx⟩ := mem_rangeS.mp hy
  ⟨x, Subtype.ext hx⟩

theorem rangeS_top_iff_surjective {f : R →+* S} :
    f.rangeS = (⊤ : Subsemiring S) ↔ Function.Surjective f :=
  SetLike.ext'_iff.trans <| Iff.trans (by rw [coe_rangeS, coe_top]) Set.range_iff_surjective

/-- The range of a surjective ring homomorphism is the whole of the codomain. -/
@[simp]
theorem rangeS_top_of_surjective (f : R →+* S) (hf : Function.Surjective f) :
    f.rangeS = (⊤ : Subsemiring S) :=
  rangeS_top_iff_surjective.2 hf

/-- If two ring homomorphisms are equal on a set, then they are equal on its subsemiring closure. -/
theorem eqOn_sclosure {f g : R →+* S} {s : Set R} (h : Set.EqOn f g s) : Set.EqOn f g (closure s) :=
  show closure s ≤ f.eqLocusS g from closure_le.2 h

theorem eq_of_eqOn_stop {f g : R →+* S} (h : Set.EqOn f g (⊤ : Subsemiring R)) : f = g :=
  ext fun _ => h trivial

theorem eq_of_eqOn_sdense {s : Set R} (hs : closure s = ⊤) {f g : R →+* S} (h : s.EqOn f g) :
    f = g :=
  eq_of_eqOn_stop <| hs ▸ eqOn_sclosure h

theorem sclosure_preimage_le (f : R →+* S) (s : Set S) : closure (f ⁻¹' s) ≤ (closure s).comap f :=
  closure_le.2 fun _ hx => SetLike.mem_coe.2 <| mem_comap.2 <| subset_closure hx

/-- The image under a ring homomorphism of the subsemiring generated by a set equals
the subsemiring generated by the image of the set. -/
theorem map_closureS (f : R →+* S) (s : Set R) : (closure s).map f = closure (f '' s) :=
  le_antisymm
    (map_le_iff_le_comap.2 <|
      le_trans (closure_mono <| Set.subset_preimage_image _ _) (sclosure_preimage_le _ _))
    (closure_le.2 <| Set.image_subset _ subset_closure)

end RingHom

namespace Subsemiring

open RingHom

/-- The ring homomorphism associated to an inclusion of subsemirings. -/
def inclusion {S T : Subsemiring R} (h : S ≤ T) : S →+* T :=
  S.subtype.codRestrict _ fun x => h x.2

@[simp]
theorem rangeS_subtype (s : Subsemiring R) : s.subtype.rangeS = s :=
  SetLike.coe_injective <| (coe_rangeS _).trans Subtype.range_coe

@[simp]
theorem range_fst : (fst R S).rangeS = ⊤ :=
  (fst R S).rangeS_top_of_surjective <| Prod.fst_surjective

@[simp]
theorem range_snd : (snd R S).rangeS = ⊤ :=
  (snd R S).rangeS_top_of_surjective <| Prod.snd_surjective

@[simp]
theorem prod_bot_sup_bot_prod (s : Subsemiring R) (t : Subsemiring S) :
    s.prod ⊥ ⊔ prod ⊥ t = s.prod t :=
  le_antisymm (sup_le (prod_mono_right s bot_le) (prod_mono_left t bot_le)) fun p hp =>
    Prod.fst_mul_snd p ▸
      mul_mem
        ((le_sup_left : s.prod ⊥ ≤ s.prod ⊥ ⊔ prod ⊥ t) ⟨hp.1, SetLike.mem_coe.2 <| one_mem ⊥⟩)
        ((le_sup_right : prod ⊥ t ≤ s.prod ⊥ ⊔ prod ⊥ t) ⟨SetLike.mem_coe.2 <| one_mem ⊥, hp.2⟩)

end Subsemiring

namespace RingEquiv

variable {s t : Subsemiring R}

/-- Makes the identity isomorphism from a proof two subsemirings of a multiplicative
    monoid are equal. -/
def subsemiringCongr (h : s = t) : s ≃+* t :=
  {
    Equiv.setCongr <| congr_arg _ h with
    map_mul' := fun _ _ => rfl
    map_add' := fun _ _ => rfl }

/-- Restrict a ring homomorphism with a left inverse to a ring isomorphism to its
`RingHom.rangeS`. -/
def ofLeftInverseS {g : S → R} {f : R →+* S} (h : Function.LeftInverse g f) : R ≃+* f.rangeS :=
  { f.rangeSRestrict with
    toFun := fun x => f.rangeSRestrict x
    invFun := fun x => (g ∘ f.rangeS.subtype) x
    left_inv := h
    right_inv := fun x =>
      Subtype.ext <|
        let ⟨x', hx'⟩ := RingHom.mem_rangeS.mp x.prop
        show f (g x) = x by rw [← hx', h x'] }

@[simp]
theorem ofLeftInverseS_apply {g : S → R} {f : R →+* S} (h : Function.LeftInverse g f) (x : R) :
    ↑(ofLeftInverseS h x) = f x :=
  rfl

@[simp]
theorem ofLeftInverseS_symm_apply {g : S → R} {f : R →+* S} (h : Function.LeftInverse g f)
    (x : f.rangeS) : (ofLeftInverseS h).symm x = g x :=
  rfl

/-- Given an equivalence `e : R ≃+* S` of semirings and a subsemiring `s` of `R`,
`subsemiring_map e s` is the induced equivalence between `s` and `s.map e` -/
@[simps!]
def subsemiringMap (e : R ≃+* S) (s : Subsemiring R) : s ≃+* s.map e.toRingHom :=
  { e.toAddEquiv.addSubmonoidMap s.toAddSubmonoid, e.toMulEquiv.submonoidMap s.toSubmonoid with }

-- These lemmas have always been bad (#7657), but lean4#2644 made `simp` start noticing
attribute [nolint simpNF] RingEquiv.subsemiringMap_symm_apply_coe RingEquiv.subsemiringMap_apply_coe

end RingEquiv

/-! ### Actions by `Subsemiring`s

These are just copies of the definitions about `Submonoid` starting from `submonoid.mul_action`.
The only new result is `subsemiring.module`.

When `R` is commutative, `Algebra.ofSubsemiring` provides a stronger result than those found in
this file, which uses the same scalar action.
-/


section Actions

namespace Subsemiring

variable {R' α β : Type*}

section NonAssocSemiring

variable [NonAssocSemiring R']

/-- The action by a subsemiring is the action by the underlying semiring. -/
instance smul [SMul R' α] (S : Subsemiring R') : SMul S α :=
  S.toSubmonoid.smul

theorem smul_def [SMul R' α] {S : Subsemiring R'} (g : S) (m : α) : g • m = (g : R') • m :=
  rfl

instance smulCommClass_left [SMul R' β] [SMul α β] [SMulCommClass R' α β] (S : Subsemiring R') :
    SMulCommClass S α β :=
  S.toSubmonoid.smulCommClass_left

instance smulCommClass_right [SMul α β] [SMul R' β] [SMulCommClass α R' β] (S : Subsemiring R') :
    SMulCommClass α S β :=
  S.toSubmonoid.smulCommClass_right

/-- Note that this provides `IsScalarTower S R R` which is needed by `smul_mul_assoc`. -/
instance isScalarTower [SMul α β] [SMul R' α] [SMul R' β] [IsScalarTower R' α β]
    (S : Subsemiring R') :
    IsScalarTower S α β :=
  S.toSubmonoid.isScalarTower

instance faithfulSMul [SMul R' α] [FaithfulSMul R' α] (S : Subsemiring R') : FaithfulSMul S α :=
  S.toSubmonoid.faithfulSMul

/-- The action by a subsemiring is the action by the underlying semiring. -/
instance [Zero α] [SMulWithZero R' α] (S : Subsemiring R') : SMulWithZero S α :=
  SMulWithZero.compHom _ S.subtype.toMonoidWithZeroHom.toZeroHom

end NonAssocSemiring

variable [Semiring R']

/-- The action by a subsemiring is the action by the underlying semiring. -/
instance mulAction [MulAction R' α] (S : Subsemiring R') : MulAction S α :=
  S.toSubmonoid.mulAction

/-- The action by a subsemiring is the action by the underlying semiring. -/
instance distribMulAction [AddMonoid α] [DistribMulAction R' α] (S : Subsemiring R') :
    DistribMulAction S α :=
  S.toSubmonoid.distribMulAction

/-- The action by a subsemiring is the action by the underlying semiring. -/
instance mulDistribMulAction [Monoid α] [MulDistribMulAction R' α] (S : Subsemiring R') :
    MulDistribMulAction S α :=
  S.toSubmonoid.mulDistribMulAction

/-- The action by a subsemiring is the action by the underlying semiring. -/
instance mulActionWithZero [Zero α] [MulActionWithZero R' α] (S : Subsemiring R') :
    MulActionWithZero S α :=
  MulActionWithZero.compHom _ S.subtype.toMonoidWithZeroHom

-- Porting note: instance named explicitly for use in `RingTheory/Subring/Basic`
/-- The action by a subsemiring is the action by the underlying semiring. -/
instance module [AddCommMonoid α] [Module R' α] (S : Subsemiring R') : Module S α :=
  -- Porting note: copying over the `smul` field causes a timeout
  -- { Module.compHom _ S.subtype with smul := (· • ·) }
  Module.compHom _ S.subtype

/-- The action by a subsemiring is the action by the underlying semiring. -/
instance [Semiring α] [MulSemiringAction R' α] (S : Subsemiring R') : MulSemiringAction S α :=
  S.toSubmonoid.mulSemiringAction

/-- The center of a semiring acts commutatively on that semiring. -/
instance center.smulCommClass_left : SMulCommClass (center R') R' R' :=
  Submonoid.center.smulCommClass_left

/-- The center of a semiring acts commutatively on that semiring. -/
instance center.smulCommClass_right : SMulCommClass R' (center R') R' :=
  Submonoid.center.smulCommClass_right

/-- If all the elements of a set `s` commute, then `closure s` is a commutative monoid. -/
def closureCommSemiringOfComm {s : Set R'} (hcomm : ∀ a ∈ s, ∀ b ∈ s, a * b = b * a) :
    CommSemiring (closure s) :=
  { (closure s).toSemiring with
    mul_comm := fun ⟨x, hx⟩ ⟨y, hy⟩ => by
      ext
      simp only [MulMemClass.mk_mul_mk]
      induction hx, hy using closure_induction₂ with
      | mem_mem x y hx hy => exact hcomm x hx y hy
      | zero_left x _ => exact Commute.zero_left x
      | zero_right x _ => exact Commute.zero_right x
      | one_left x _ => exact Commute.one_left x
      | one_right x _ => exact Commute.one_right x
      | mul_left _ _ _ _ _ _ h₁ h₂ => exact Commute.mul_left h₁ h₂
      | mul_right _ _ _ _ _ _ h₁ h₂ => exact Commute.mul_right h₁ h₂
      | add_left _ _ _ _ _ _ h₁ h₂ => exact Commute.add_left h₁ h₂
      | add_right _ _ _ _ _ _ h₁ h₂ => exact Commute.add_right h₁ h₂ }

end Subsemiring

end Actions

namespace Subsemiring

theorem map_comap_eq (f : R →+* S) (t : Subsemiring S) : (t.comap f).map f = t ⊓ f.rangeS :=
  SetLike.coe_injective Set.image_preimage_eq_inter_range

theorem map_comap_eq_self
    {f : R →+* S} {t : Subsemiring S} (h : t ≤ f.rangeS) : (t.comap f).map f = t := by
  simpa only [inf_of_le_left h] using map_comap_eq f t

theorem map_comap_eq_self_of_surjective
    {f : R →+* S} (hf : Function.Surjective f) (t : Subsemiring S) : (t.comap f).map f = t :=
  map_comap_eq_self <| by simp [hf]

theorem comap_map_eq_self_of_injective
    {f : R →+* S} (hf : Function.Injective f) (s : Subsemiring R) : (s.map f).comap f = s :=
  SetLike.coe_injective (Set.preimage_image_eq _ hf)

end Subsemiring<|MERGE_RESOLUTION|>--- conflicted
+++ resolved
@@ -204,7 +204,6 @@
 theorem mem_bot {x : R} : x ∈ (⊥ : Subsemiring R) ↔ ∃ n : ℕ, ↑n = x :=
   RingHom.mem_rangeS
 
-<<<<<<< HEAD
 /-- The inf of two subsemirings is their intersection. -/
 instance : Min (Subsemiring R) :=
   ⟨fun s t =>
@@ -218,8 +217,6 @@
 theorem mem_inf {p p' : Subsemiring R} {x : R} : x ∈ p ⊓ p' ↔ x ∈ p ∧ x ∈ p' :=
   Iff.rfl
 
-=======
->>>>>>> 84343c90
 instance : InfSet (Subsemiring R) :=
   ⟨fun s =>
     Subsemiring.mk' (⋂ t ∈ s, ↑t) (⨅ t ∈ s, Subsemiring.toSubmonoid t) (by simp)
