/-
Copyright (c) 2018 Johannes Hölzl. All rights reserved.
Released under Apache 2.0 license as described in the file LICENSE.
Authors: Johannes Hölzl, Callum Sutton, Yury Kudryashov
-/
import Mathlib.Algebra.Group.End
import Mathlib.Algebra.Ring.Equiv

/-!
# Ring automorphisms

This file defines the automorphism group structure on `RingAut R := RingEquiv R R`.

## Implementation notes

The definition of multiplication in the automorphism group agrees with function composition,
multiplication in `Equiv.Perm`, and multiplication in `CategoryTheory.End`, but not with
`CategoryTheory.comp`.

## Tags

ring aut
-/

variable (R : Type*) [Mul R] [Add R]

/-- The group of ring automorphisms. -/
abbrev RingAut := RingEquiv R R

namespace RingAut

/-- The group operation on automorphisms of a ring is defined by
`fun g h => RingEquiv.trans h g`.
This means that multiplication agrees with composition, `(g*h)(x) = g (h x)`. -/
instance : Group (RingAut R) where
  mul g h := RingEquiv.trans h g
  one := RingEquiv.refl R
  inv := RingEquiv.symm
  mul_assoc _ _ _ := rfl
  one_mul _ := rfl
  mul_one _ := rfl
  inv_mul_cancel := RingEquiv.self_trans_symm

instance : Inhabited (RingAut R) :=
  ⟨1⟩

/-- Monoid homomorphism from ring automorphisms to additive automorphisms. -/
def toAddAut : RingAut R →* AddAut R where
  toFun := RingEquiv.toAddEquiv
  map_one' := rfl
  map_mul' _ _ := rfl

/-- Monoid homomorphism from ring automorphisms to multiplicative automorphisms. -/
def toMulAut : RingAut R →* MulAut R where
  toFun := RingEquiv.toMulEquiv
  map_one' := rfl
  map_mul' _ _ := rfl

/-- Monoid homomorphism from ring automorphisms to permutations. -/
def toPerm : RingAut R →* Equiv.Perm R where
  toFun := RingEquiv.toEquiv
  map_one' := rfl
  map_mul' _ _ := rfl

variable {R}

theorem one_eq_refl : (1 : R ≃+* R) = RingEquiv.refl R := rfl

@[simp]
theorem one_apply (x : R) : (1 : R ≃+* R) x = x := rfl

@[simp]
theorem coe_one : ⇑(1 : R ≃+* R) = id := rfl

@[simp]
theorem mul_apply (f g : R ≃+* R) (x : R) : (f * g) x = f (g x) := rfl

@[simp]
theorem inv_apply (f : R ≃+* R) (x : R) : f⁻¹ x = f.symm x := rfl

@[simp]
theorem coe_pow (f : R ≃+* R) (n : ℕ) : ⇑(f ^ n) = f^[n] := by
<<<<<<< HEAD
  induction' n with n ih
  · simp
  · ext
=======
  induction n with
  | zero =>
    simp
  | succ n ih =>
    ext
>>>>>>> ae83ddb7
    simp [pow_succ, ih]

end RingAut<|MERGE_RESOLUTION|>--- conflicted
+++ resolved
@@ -80,17 +80,11 @@
 
 @[simp]
 theorem coe_pow (f : R ≃+* R) (n : ℕ) : ⇑(f ^ n) = f^[n] := by
-<<<<<<< HEAD
-  induction' n with n ih
-  · simp
-  · ext
-=======
   induction n with
   | zero =>
     simp
   | succ n ih =>
     ext
->>>>>>> ae83ddb7
     simp [pow_succ, ih]
 
 end RingAut