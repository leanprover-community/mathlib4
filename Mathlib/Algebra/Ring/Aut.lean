--- conflicted
+++ resolved
@@ -62,7 +62,6 @@
   map_one' := rfl
   map_mul' _ _ := rfl
 
-<<<<<<< HEAD
 variable {R}
 
 theorem one_eq_refl : (1 : R ≃+* R) = RingEquiv.refl R := rfl
@@ -86,45 +85,4 @@
   · ext
     simp [pow_succ, ih]
 
-end mul_add
-
-section Semiring
-
-variable {G R : Type*} [Group G] [Semiring R]
-
-/-- The tautological action by the group of automorphism of a ring `R` on `R`. -/
-instance applyMulSemiringAction :
-    MulSemiringAction (RingAut R) R where
-  smul := (· <| ·)
-  smul_zero := RingEquiv.map_zero
-  smul_add := RingEquiv.map_add
-  smul_one := RingEquiv.map_one
-  smul_mul := RingEquiv.map_mul
-  one_smul _ := rfl
-  mul_smul _ _ _ := rfl
-
-@[simp]
-protected theorem smul_def (f : RingAut R) (r : R) : f • r = f r :=
-  rfl
-
-instance apply_faithfulSMul : FaithfulSMul (RingAut R) R :=
-  ⟨RingEquiv.ext⟩
-
-variable (G R)
-
-/-- Each element of the group defines a ring automorphism.
-
-This is a stronger version of `DistribMulAction.toAddAut` and
-`MulDistribMulAction.toMulAut`. -/
-@[simps]
-def _root_.MulSemiringAction.toRingAut [MulSemiringAction G R] :
-    G →* RingAut R where
-  toFun := MulSemiringAction.toRingEquiv G R
-  map_mul' g h := RingEquiv.ext <| mul_smul g h
-  map_one' := RingEquiv.ext <| one_smul _
-
-end Semiring
-
-=======
->>>>>>> 514991a1
 end RingAut