/-
Copyright (c) 2020 Ashvni Narayanan. All rights reserved.
Released under Apache 2.0 license as described in the file LICENSE.
Authors: Ashvni Narayanan
-/
import Mathlib.Algebra.Field.Defs
import Mathlib.Algebra.Group.Subgroup.Basic
import Mathlib.Algebra.Ring.Subsemiring.Basic

/-!
# Subrings

Let `R` be a ring. This file defines the "bundled" subring type `Subring R`, a type
whose terms correspond to subrings of `R`. This is the preferred way to talk
about subrings in mathlib. Unbundled subrings (`s : Set R` and `IsSubring s`)
are not in this file, and they will ultimately be deprecated.

We prove that subrings are a complete lattice, and that you can `map` (pushforward) and
`comap` (pull back) them along ring homomorphisms.

We define the `closure` construction from `Set R` to `Subring R`, sending a subset of `R`
to the subring it generates, and prove that it is a Galois insertion.

## Main definitions

Notation used here:

`(R : Type u) [Ring R] (S : Type u) [Ring S] (f g : R →+* S)`
`(A : Subring R) (B : Subring S) (s : Set R)`

* `Subring R` : the type of subrings of a ring `R`.

* `instance : CompleteLattice (Subring R)` : the complete lattice structure on the subrings.

* `Subring.center` : the center of a ring `R`.

* `Subring.closure` : subring closure of a set, i.e., the smallest subring that includes the set.

* `Subring.gi` : `closure : Set M → Subring M` and coercion `(↑) : Subring M → et M`
  form a `GaloisInsertion`.

* `comap f B : Subring A` : the preimage of a subring `B` along the ring homomorphism `f`

* `map f A : Subring B` : the image of a subring `A` along the ring homomorphism `f`.

* `prod A B : Subring (R × S)` : the product of subrings

* `f.range : Subring B` : the range of the ring homomorphism `f`.

* `eqLocus f g : Subring R` : given ring homomorphisms `f g : R →+* S`,
     the subring of `R` where `f x = g x`

## Implementation notes

A subring is implemented as a subsemiring which is also an additive subgroup.
The initial PR was as a submonoid which is also an additive subgroup.

Lattice inclusion (e.g. `≤` and `⊓`) is used rather than set notation (`⊆` and `∩`), although
`∈` is defined as membership of a subring's underlying set.

## Tags
subring, subrings
-/

assert_not_exists OrderedRing

universe u v w

variable {R : Type u} {S : Type v} {T : Type w} [Ring R]

section SubringClass

/-- `SubringClass S R` states that `S` is a type of subsets `s ⊆ R` that
are both a multiplicative submonoid and an additive subgroup. -/
class SubringClass (S : Type*) (R : outParam (Type u)) [Ring R] [SetLike S R] extends
  SubsemiringClass S R, NegMemClass S R : Prop

-- See note [lower instance priority]
instance (priority := 100) SubringClass.addSubgroupClass (S : Type*) (R : Type u)
    [SetLike S R] [Ring R] [h : SubringClass S R] : AddSubgroupClass S R :=
  { h with }

variable [SetLike S R] [hSR : SubringClass S R] (s : S)

@[aesop safe apply (rule_sets := [SetLike])]
theorem intCast_mem (n : ℤ) : (n : R) ∈ s := by simp only [← zsmul_one, zsmul_mem, one_mem]

@[deprecated _root_.intCast_mem (since := "2024-04-05")] alias coe_int_mem := intCast_mem

namespace SubringClass

instance (priority := 75) toHasIntCast : IntCast s :=
  ⟨fun n => ⟨n, intCast_mem s n⟩⟩

-- Prefer subclasses of `Ring` over subclasses of `SubringClass`.
/-- A subring of a ring inherits a ring structure -/
instance (priority := 75) toRing : Ring s :=
  Subtype.coe_injective.ring (↑) rfl rfl (fun _ _ => rfl) (fun _ _ => rfl) (fun _ => rfl)
    (fun _ _ => rfl) (fun _ _ => rfl) (fun _ _ => rfl) (fun _ _ => rfl) (fun _ => rfl) fun _ => rfl

-- Prefer subclasses of `Ring` over subclasses of `SubringClass`.
/-- A subring of a `CommRing` is a `CommRing`. -/
instance (priority := 75) toCommRing {R} [CommRing R] [SetLike S R] [SubringClass S R] :
    CommRing s :=
  Subtype.coe_injective.commRing (↑) rfl rfl (fun _ _ => rfl) (fun _ _ => rfl) (fun _ => rfl)
    (fun _ _ => rfl) (fun _ _ => rfl) (fun _ _ => rfl) (fun _ _ => rfl) (fun _ => rfl) fun _ => rfl

-- Prefer subclasses of `Ring` over subclasses of `SubringClass`.
/-- A subring of a domain is a domain. -/
instance (priority := 75) {R} [Ring R] [IsDomain R] [SetLike S R] [SubringClass S R] : IsDomain s :=
  NoZeroDivisors.to_isDomain _

/-- The natural ring hom from a subring of ring `R` to `R`. -/
def subtype (s : S) : s →+* R :=
  { SubmonoidClass.subtype s, AddSubgroupClass.subtype s with
    toFun := (↑) }

@[simp]
theorem coeSubtype : (subtype s : s → R) = ((↑) : s → R) :=
  rfl

@[simp, norm_cast]
theorem coe_natCast (n : ℕ) : ((n : s) : R) = n :=
  map_natCast (subtype s) n

@[simp, norm_cast]
theorem coe_intCast (n : ℤ) : ((n : s) : R) = n :=
  map_intCast (subtype s) n

end SubringClass

end SubringClass

variable [Ring S] [Ring T]

/-- `Subring R` is the type of subrings of `R`. A subring of `R` is a subset `s` that is a
  multiplicative submonoid and an additive subgroup. Note in particular that it shares the
  same 0 and 1 as R. -/
structure Subring (R : Type u) [Ring R] extends Subsemiring R, AddSubgroup R

/-- Reinterpret a `Subring` as a `Subsemiring`. -/
add_decl_doc Subring.toSubsemiring

/-- Reinterpret a `Subring` as an `AddSubgroup`. -/
add_decl_doc Subring.toAddSubgroup

namespace Subring

-- Porting note: there is no `Subring.toSubmonoid` but we can't define it because there is a
-- projection `s.toSubmonoid`

instance : SetLike (Subring R) R where
  coe s := s.carrier
  coe_injective' p q h := by cases p; cases q; congr; exact SetLike.ext' h

instance : SubringClass (Subring R) R where
  zero_mem s := s.zero_mem'
  add_mem {s} := s.add_mem'
  one_mem s := s.one_mem'
  mul_mem {s} := s.mul_mem'
  neg_mem {s} := s.neg_mem'

@[simp]
theorem mem_toSubsemiring {s : Subring R} {x : R} : x ∈ s.toSubsemiring ↔ x ∈ s := Iff.rfl

theorem mem_carrier {s : Subring R} {x : R} : x ∈ s.carrier ↔ x ∈ s :=
  Iff.rfl

@[simp]
theorem mem_mk {S : Subsemiring R} {x : R} (h) : x ∈ (⟨S, h⟩ : Subring R) ↔ x ∈ S := Iff.rfl

@[simp] theorem coe_set_mk (S : Subsemiring R) (h) : ((⟨S, h⟩ : Subring R) : Set R) = S := rfl

@[simp]
theorem mk_le_mk {S S' : Subsemiring R} (h₁ h₂) :
    (⟨S, h₁⟩ : Subring R) ≤ (⟨S', h₂⟩ : Subring R) ↔ S ≤ S' :=
  Iff.rfl

/-- Two subrings are equal if they have the same elements. -/
@[ext]
theorem ext {S T : Subring R} (h : ∀ x, x ∈ S ↔ x ∈ T) : S = T :=
  SetLike.ext h

/-- Copy of a subring with a new `carrier` equal to the old one. Useful to fix definitional
equalities. -/
protected def copy (S : Subring R) (s : Set R) (hs : s = ↑S) : Subring R :=
  { S.toSubsemiring.copy s hs with
    carrier := s
    neg_mem' := hs.symm ▸ S.neg_mem' }

@[simp]
theorem coe_copy (S : Subring R) (s : Set R) (hs : s = ↑S) : (S.copy s hs : Set R) = s :=
  rfl

theorem copy_eq (S : Subring R) (s : Set R) (hs : s = ↑S) : S.copy s hs = S :=
  SetLike.coe_injective hs

theorem toSubsemiring_injective : Function.Injective (toSubsemiring : Subring R → Subsemiring R)
  | _, _, h => ext (SetLike.ext_iff.mp h : _)

@[mono]
theorem toSubsemiring_strictMono : StrictMono (toSubsemiring : Subring R → Subsemiring R) :=
  fun _ _ => id

@[mono]
theorem toSubsemiring_mono : Monotone (toSubsemiring : Subring R → Subsemiring R) :=
  toSubsemiring_strictMono.monotone

theorem toAddSubgroup_injective : Function.Injective (toAddSubgroup : Subring R → AddSubgroup R)
  | _, _, h => ext (SetLike.ext_iff.mp h : _)

@[mono]
theorem toAddSubgroup_strictMono : StrictMono (toAddSubgroup : Subring R → AddSubgroup R) :=
  fun _ _ => id

@[mono]
theorem toAddSubgroup_mono : Monotone (toAddSubgroup : Subring R → AddSubgroup R) :=
  toAddSubgroup_strictMono.monotone

theorem toSubmonoid_injective : Function.Injective (fun s : Subring R => s.toSubmonoid)
  | _, _, h => ext (SetLike.ext_iff.mp h : _)

@[mono]
theorem toSubmonoid_strictMono : StrictMono (fun s : Subring R => s.toSubmonoid) := fun _ _ => id

@[mono]
theorem toSubmonoid_mono : Monotone (fun s : Subring R => s.toSubmonoid) :=
  toSubmonoid_strictMono.monotone

/-- Construct a `Subring R` from a set `s`, a submonoid `sm`, and an additive
subgroup `sa` such that `x ∈ s ↔ x ∈ sm ↔ x ∈ sa`. -/
protected def mk' (s : Set R) (sm : Submonoid R) (sa : AddSubgroup R) (hm : ↑sm = s)
    (ha : ↑sa = s) : Subring R :=
  { sm.copy s hm.symm, sa.copy s ha.symm with }

@[simp]
theorem coe_mk' {s : Set R} {sm : Submonoid R} (hm : ↑sm = s) {sa : AddSubgroup R} (ha : ↑sa = s) :
    (Subring.mk' s sm sa hm ha : Set R) = s :=
  rfl

@[simp]
theorem mem_mk' {s : Set R} {sm : Submonoid R} (hm : ↑sm = s) {sa : AddSubgroup R} (ha : ↑sa = s)
    {x : R} : x ∈ Subring.mk' s sm sa hm ha ↔ x ∈ s :=
  Iff.rfl

@[simp]
theorem mk'_toSubmonoid {s : Set R} {sm : Submonoid R} (hm : ↑sm = s) {sa : AddSubgroup R}
    (ha : ↑sa = s) : (Subring.mk' s sm sa hm ha).toSubmonoid = sm :=
  SetLike.coe_injective hm.symm

@[simp]
theorem mk'_toAddSubgroup {s : Set R} {sm : Submonoid R} (hm : ↑sm = s) {sa : AddSubgroup R}
    (ha : ↑sa = s) : (Subring.mk' s sm sa hm ha).toAddSubgroup = sa :=
  SetLike.coe_injective ha.symm

end Subring

/-- A `Subsemiring` containing -1 is a `Subring`. -/
def Subsemiring.toSubring (s : Subsemiring R) (hneg : (-1 : R) ∈ s) : Subring R where
  toSubsemiring := s
  neg_mem' h := by
    rw [← neg_one_mul]
    exact mul_mem hneg h

namespace Subring

variable (s : Subring R)

/-- A subring contains the ring's 1. -/
protected theorem one_mem : (1 : R) ∈ s :=
  one_mem _

/-- A subring contains the ring's 0. -/
protected theorem zero_mem : (0 : R) ∈ s :=
  zero_mem _

/-- A subring is closed under multiplication. -/
protected theorem mul_mem {x y : R} : x ∈ s → y ∈ s → x * y ∈ s :=
  mul_mem

/-- A subring is closed under addition. -/
protected theorem add_mem {x y : R} : x ∈ s → y ∈ s → x + y ∈ s :=
  add_mem

/-- A subring is closed under negation. -/
protected theorem neg_mem {x : R} : x ∈ s → -x ∈ s :=
  neg_mem

/-- A subring is closed under subtraction -/
protected theorem sub_mem {x y : R} (hx : x ∈ s) (hy : y ∈ s) : x - y ∈ s :=
  sub_mem hx hy

/-- Product of a list of elements in a subring is in the subring. -/
protected theorem list_prod_mem {l : List R} : (∀ x ∈ l, x ∈ s) → l.prod ∈ s :=
  list_prod_mem

/-- Sum of a list of elements in a subring is in the subring. -/
protected theorem list_sum_mem {l : List R} : (∀ x ∈ l, x ∈ s) → l.sum ∈ s :=
  list_sum_mem

/-- Product of a multiset of elements in a subring of a `CommRing` is in the subring. -/
protected theorem multiset_prod_mem {R} [CommRing R] (s : Subring R) (m : Multiset R) :
    (∀ a ∈ m, a ∈ s) → m.prod ∈ s :=
  multiset_prod_mem _

/-- Sum of a multiset of elements in a `Subring` of a `Ring` is
in the `Subring`. -/
protected theorem multiset_sum_mem {R} [Ring R] (s : Subring R) (m : Multiset R) :
    (∀ a ∈ m, a ∈ s) → m.sum ∈ s :=
  multiset_sum_mem _

/-- Product of elements of a subring of a `CommRing` indexed by a `Finset` is in the
    subring. -/
protected theorem prod_mem {R : Type*} [CommRing R] (s : Subring R) {ι : Type*} {t : Finset ι}
    {f : ι → R} (h : ∀ c ∈ t, f c ∈ s) : (∏ i ∈ t, f i) ∈ s :=
  prod_mem h

/-- Sum of elements in a `Subring` of a `Ring` indexed by a `Finset`
is in the `Subring`. -/
protected theorem sum_mem {R : Type*} [Ring R] (s : Subring R) {ι : Type*} {t : Finset ι}
    {f : ι → R} (h : ∀ c ∈ t, f c ∈ s) : (∑ i ∈ t, f i) ∈ s :=
  sum_mem h

/-- A subring of a ring inherits a ring structure -/
instance toRing : Ring s := SubringClass.toRing s

protected theorem zsmul_mem {x : R} (hx : x ∈ s) (n : ℤ) : n • x ∈ s :=
  zsmul_mem hx n

protected theorem pow_mem {x : R} (hx : x ∈ s) (n : ℕ) : x ^ n ∈ s :=
  pow_mem hx n

@[simp, norm_cast]
theorem coe_add (x y : s) : (↑(x + y) : R) = ↑x + ↑y :=
  rfl

@[simp, norm_cast]
theorem coe_neg (x : s) : (↑(-x) : R) = -↑x :=
  rfl

@[simp, norm_cast]
theorem coe_mul (x y : s) : (↑(x * y) : R) = ↑x * ↑y :=
  rfl

@[simp, norm_cast]
theorem coe_zero : ((0 : s) : R) = 0 :=
  rfl

@[simp, norm_cast]
theorem coe_one : ((1 : s) : R) = 1 :=
  rfl

@[simp, norm_cast]
theorem coe_pow (x : s) (n : ℕ) : ↑(x ^ n) = (x : R) ^ n :=
  SubmonoidClass.coe_pow x n

-- TODO: can be generalized to `AddSubmonoidClass`
-- @[simp] -- Porting note (#10618): simp can prove this
theorem coe_eq_zero_iff {x : s} : (x : R) = 0 ↔ x = 0 :=
  ⟨fun h => Subtype.ext (Trans.trans h s.coe_zero.symm), fun h => h.symm ▸ s.coe_zero⟩

/-- A subring of a `CommRing` is a `CommRing`. -/
instance toCommRing {R} [CommRing R] (s : Subring R) : CommRing s :=
  SubringClass.toCommRing s

/-- A subring of a non-trivial ring is non-trivial. -/
instance {R} [Ring R] [Nontrivial R] (s : Subring R) : Nontrivial s :=
  s.toSubsemiring.nontrivial

/-- A subring of a ring with no zero divisors has no zero divisors. -/
instance {R} [Ring R] [NoZeroDivisors R] (s : Subring R) : NoZeroDivisors s :=
  s.toSubsemiring.noZeroDivisors

/-- A subring of a domain is a domain. -/
instance {R} [Ring R] [IsDomain R] (s : Subring R) : IsDomain s :=
  NoZeroDivisors.to_isDomain _

/-- The natural ring hom from a subring of ring `R` to `R`. -/
def subtype (s : Subring R) : s →+* R :=
  { s.toSubmonoid.subtype, s.toAddSubgroup.subtype with toFun := (↑) }

@[simp]
theorem coeSubtype : ⇑s.subtype = ((↑) : s → R) :=
  rfl

@[norm_cast] -- Porting note (#10618): simp can prove this (removed `@[simp]`)
theorem coe_natCast : ∀ n : ℕ, ((n : s) : R) = n :=
  map_natCast s.subtype

@[norm_cast] -- Porting note (#10618): simp can prove this (removed `@[simp]`)
theorem coe_intCast : ∀ n : ℤ, ((n : s) : R) = n :=
  map_intCast s.subtype

/-! ## Partial order -/

@[simp]
theorem coe_toSubsemiring (s : Subring R) : (s.toSubsemiring : Set R) = s :=
  rfl

@[simp, nolint simpNF] -- Porting note (#10675): dsimp can not prove this
theorem mem_toSubmonoid {s : Subring R} {x : R} : x ∈ s.toSubmonoid ↔ x ∈ s :=
  Iff.rfl

@[simp]
theorem coe_toSubmonoid (s : Subring R) : (s.toSubmonoid : Set R) = s :=
  rfl

@[simp, nolint simpNF] -- Porting note (#10675): dsimp can not prove this
theorem mem_toAddSubgroup {s : Subring R} {x : R} : x ∈ s.toAddSubgroup ↔ x ∈ s :=
  Iff.rfl

@[simp]
theorem coe_toAddSubgroup (s : Subring R) : (s.toAddSubgroup : Set R) = s :=
  rfl

/-! ## top -/


/-- The subring `R` of the ring `R`. -/
instance : Top (Subring R) :=
  ⟨{ (⊤ : Submonoid R), (⊤ : AddSubgroup R) with }⟩

@[simp]
theorem mem_top (x : R) : x ∈ (⊤ : Subring R) :=
  Set.mem_univ x

@[simp]
theorem coe_top : ((⊤ : Subring R) : Set R) = Set.univ :=
  rfl

/-- The ring equiv between the top element of `Subring R` and `R`. -/
@[simps!]
def topEquiv : (⊤ : Subring R) ≃+* R :=
  Subsemiring.topEquiv

instance {R : Type*} [Ring R] [Fintype R] : Fintype (⊤ : Subring R) :=
  inferInstanceAs (Fintype (⊤ : Set R))

theorem card_top (R) [Ring R] [Fintype R] : Fintype.card (⊤ : Subring R) = Fintype.card R :=
  Fintype.card_congr topEquiv.toEquiv

/-! ## comap -/


/-- The preimage of a subring along a ring homomorphism is a subring. -/
def comap {R : Type u} {S : Type v} [Ring R] [Ring S] (f : R →+* S) (s : Subring S) : Subring R :=
  { s.toSubmonoid.comap (f : R →* S), s.toAddSubgroup.comap (f : R →+ S) with
    carrier := f ⁻¹' s.carrier }

@[simp]
theorem coe_comap (s : Subring S) (f : R →+* S) : (s.comap f : Set R) = f ⁻¹' s :=
  rfl

@[simp]
theorem mem_comap {s : Subring S} {f : R →+* S} {x : R} : x ∈ s.comap f ↔ f x ∈ s :=
  Iff.rfl

theorem comap_comap (s : Subring T) (g : S →+* T) (f : R →+* S) :
    (s.comap g).comap f = s.comap (g.comp f) :=
  rfl

/-! ## map -/


/-- The image of a subring along a ring homomorphism is a subring. -/
def map {R : Type u} {S : Type v} [Ring R] [Ring S] (f : R →+* S) (s : Subring R) : Subring S :=
  { s.toSubmonoid.map (f : R →* S), s.toAddSubgroup.map (f : R →+ S) with
    carrier := f '' s.carrier }

@[simp]
theorem coe_map (f : R →+* S) (s : Subring R) : (s.map f : Set S) = f '' s :=
  rfl

@[simp]
theorem mem_map {f : R →+* S} {s : Subring R} {y : S} : y ∈ s.map f ↔ ∃ x ∈ s, f x = y := Iff.rfl

@[simp]
theorem map_id : s.map (RingHom.id R) = s :=
  SetLike.coe_injective <| Set.image_id _

theorem map_map (g : S →+* T) (f : R →+* S) : (s.map f).map g = s.map (g.comp f) :=
  SetLike.coe_injective <| Set.image_image _ _ _

theorem map_le_iff_le_comap {f : R →+* S} {s : Subring R} {t : Subring S} :
    s.map f ≤ t ↔ s ≤ t.comap f :=
  Set.image_subset_iff

theorem gc_map_comap (f : R →+* S) : GaloisConnection (map f) (comap f) := fun _ _ =>
  map_le_iff_le_comap

/-- A subring is isomorphic to its image under an injective function -/
noncomputable def equivMapOfInjective (f : R →+* S) (hf : Function.Injective f) : s ≃+* s.map f :=
  { Equiv.Set.image f s hf with
    map_mul' := fun _ _ => Subtype.ext (f.map_mul _ _)
    map_add' := fun _ _ => Subtype.ext (f.map_add _ _) }

@[simp]
theorem coe_equivMapOfInjective_apply (f : R →+* S) (hf : Function.Injective f) (x : s) :
    (equivMapOfInjective s f hf x : S) = f x :=
  rfl

end Subring

namespace RingHom

variable (g : S →+* T) (f : R →+* S)

/-! ## range -/


/-- The range of a ring homomorphism, as a subring of the target. See Note [range copy pattern]. -/
def range {R : Type u} {S : Type v} [Ring R] [Ring S] (f : R →+* S) : Subring S :=
  ((⊤ : Subring R).map f).copy (Set.range f) Set.image_univ.symm

@[simp]
theorem coe_range : (f.range : Set S) = Set.range f :=
  rfl

@[simp]
theorem mem_range {f : R →+* S} {y : S} : y ∈ f.range ↔ ∃ x, f x = y :=
  Iff.rfl

theorem range_eq_map (f : R →+* S) : f.range = Subring.map f ⊤ := by
  ext
  simp

theorem mem_range_self (f : R →+* S) (x : R) : f x ∈ f.range :=
  mem_range.mpr ⟨x, rfl⟩

theorem map_range : f.range.map g = (g.comp f).range := by
  simpa only [range_eq_map] using (⊤ : Subring R).map_map g f

/-- The range of a ring homomorphism is a fintype, if the domain is a fintype.
Note: this instance can form a diamond with `Subtype.fintype` in the
  presence of `Fintype S`. -/
instance fintypeRange [Fintype R] [DecidableEq S] (f : R →+* S) : Fintype (range f) :=
  Set.fintypeRange f

end RingHom

namespace Subring

/-! ## bot -/


instance : Bot (Subring R) :=
  ⟨(Int.castRingHom R).range⟩

instance : Inhabited (Subring R) :=
  ⟨⊥⟩

theorem coe_bot : ((⊥ : Subring R) : Set R) = Set.range ((↑) : ℤ → R) :=
  RingHom.coe_range (Int.castRingHom R)

theorem mem_bot {x : R} : x ∈ (⊥ : Subring R) ↔ ∃ n : ℤ, ↑n = x :=
  RingHom.mem_range

/-! ## inf -/


/-- The inf of two subrings is their intersection. -/
instance : Inf (Subring R) :=
  ⟨fun s t =>
    { s.toSubmonoid ⊓ t.toSubmonoid, s.toAddSubgroup ⊓ t.toAddSubgroup with carrier := s ∩ t }⟩

@[simp]
theorem coe_inf (p p' : Subring R) : ((p ⊓ p' : Subring R) : Set R) = (p : Set R) ∩ p' :=
  rfl

@[simp]
theorem mem_inf {p p' : Subring R} {x : R} : x ∈ p ⊓ p' ↔ x ∈ p ∧ x ∈ p' :=
  Iff.rfl

instance : InfSet (Subring R) :=
  ⟨fun s =>
    Subring.mk' (⋂ t ∈ s, ↑t) (⨅ t ∈ s, t.toSubmonoid) (⨅ t ∈ s, Subring.toAddSubgroup t)
      (by simp) (by simp)⟩

@[simp, norm_cast]
theorem coe_sInf (S : Set (Subring R)) : ((sInf S : Subring R) : Set R) = ⋂ s ∈ S, ↑s :=
  rfl

theorem mem_sInf {S : Set (Subring R)} {x : R} : x ∈ sInf S ↔ ∀ p ∈ S, x ∈ p :=
  Set.mem_iInter₂

@[simp, norm_cast]
theorem coe_iInf {ι : Sort*} {S : ι → Subring R} : (↑(⨅ i, S i) : Set R) = ⋂ i, S i := by
  simp only [iInf, coe_sInf, Set.biInter_range]

theorem mem_iInf {ι : Sort*} {S : ι → Subring R} {x : R} : (x ∈ ⨅ i, S i) ↔ ∀ i, x ∈ S i := by
  simp only [iInf, mem_sInf, Set.forall_mem_range]

@[simp]
theorem sInf_toSubmonoid (s : Set (Subring R)) :
    (sInf s).toSubmonoid = ⨅ t ∈ s, t.toSubmonoid :=
  mk'_toSubmonoid _ _

@[simp]
theorem sInf_toAddSubgroup (s : Set (Subring R)) :
    (sInf s).toAddSubgroup = ⨅ t ∈ s, Subring.toAddSubgroup t :=
  mk'_toAddSubgroup _ _

/-- Subrings of a ring form a complete lattice. -/
instance : CompleteLattice (Subring R) :=
  { completeLatticeOfInf (Subring R) fun _ =>
      IsGLB.of_image SetLike.coe_subset_coe isGLB_biInf with
    bot := ⊥
    bot_le := fun s _x hx =>
      let ⟨n, hn⟩ := mem_bot.1 hx
      hn ▸ intCast_mem s n
    top := ⊤
    le_top := fun _s _x _hx => trivial
    inf := (· ⊓ ·)
    inf_le_left := fun _s _t _x => And.left
    inf_le_right := fun _s _t _x => And.right
    le_inf := fun _s _t₁ _t₂ h₁ h₂ _x hx => ⟨h₁ hx, h₂ hx⟩ }

theorem eq_top_iff' (A : Subring R) : A = ⊤ ↔ ∀ x : R, x ∈ A :=
  eq_top_iff.trans ⟨fun h m => h <| mem_top m, fun h m _ => h m⟩

/-! ## Center of a ring -/


section

variable (R)

/-- The center of a ring `R` is the set of elements that commute with everything in `R` -/
def center : Subring R :=
  { Subsemiring.center R with
    carrier := Set.center R
    neg_mem' := Set.neg_mem_center }

theorem coe_center : ↑(center R) = Set.center R :=
  rfl

@[simp]
theorem center_toSubsemiring : (center R).toSubsemiring = Subsemiring.center R :=
  rfl

variable {R}

theorem mem_center_iff {z : R} : z ∈ center R ↔ ∀ g, g * z = z * g :=
  Subsemigroup.mem_center_iff

instance decidableMemCenter [DecidableEq R] [Fintype R] : DecidablePred (· ∈ center R) := fun _ =>
  decidable_of_iff' _ mem_center_iff

@[simp]
theorem center_eq_top (R) [CommRing R] : center R = ⊤ :=
  SetLike.coe_injective (Set.center_eq_univ R)

/-- The center is commutative. -/
instance : CommRing (center R) :=
  { inferInstanceAs (CommSemiring (Subsemiring.center R)), (center R).toRing with }

end

section DivisionRing

variable {K : Type u} [DivisionRing K]

instance instField : Field (center K) where
  inv a := ⟨a⁻¹, Set.inv_mem_center a.prop⟩
  mul_inv_cancel _ ha := Subtype.ext <| mul_inv_cancel₀ <| Subtype.coe_injective.ne ha
  div a b := ⟨a / b, Set.div_mem_center a.prop b.prop⟩
  div_eq_mul_inv _ _ := Subtype.ext <| div_eq_mul_inv _ _
  inv_zero := Subtype.ext inv_zero
  -- TODO: use a nicer defeq
  nnqsmul := _
  nnqsmul_def := fun _ _ => rfl
  qsmul := _
  qsmul_def := fun _ _ => rfl

@[simp]
theorem center.coe_inv (a : center K) : ((a⁻¹ : center K) : K) = (a : K)⁻¹ :=
  rfl

@[simp]
theorem center.coe_div (a b : center K) : ((a / b : center K) : K) = (a : K) / (b : K) :=
  rfl

end DivisionRing

section Centralizer

/-- The centralizer of a set inside a ring as a `Subring`. -/
def centralizer (s : Set R) : Subring R :=
  { Subsemiring.centralizer s with neg_mem' := Set.neg_mem_centralizer }

@[simp, norm_cast]
theorem coe_centralizer (s : Set R) : (centralizer s : Set R) = s.centralizer :=
  rfl

theorem centralizer_toSubmonoid (s : Set R) :
    (centralizer s).toSubmonoid = Submonoid.centralizer s :=
  rfl

theorem centralizer_toSubsemiring (s : Set R) :
    (centralizer s).toSubsemiring = Subsemiring.centralizer s :=
  rfl

theorem mem_centralizer_iff {s : Set R} {z : R} : z ∈ centralizer s ↔ ∀ g ∈ s, g * z = z * g :=
  Iff.rfl

theorem center_le_centralizer (s) : center R ≤ centralizer s :=
  s.center_subset_centralizer

theorem centralizer_le (s t : Set R) (h : s ⊆ t) : centralizer t ≤ centralizer s :=
  Set.centralizer_subset h

@[simp]
theorem centralizer_eq_top_iff_subset {s : Set R} : centralizer s = ⊤ ↔ s ⊆ center R :=
  SetLike.ext'_iff.trans Set.centralizer_eq_top_iff_subset

@[simp]
theorem centralizer_univ : centralizer Set.univ = center R :=
  SetLike.ext' (Set.centralizer_univ R)

end Centralizer

/-! ## subring closure of a subset -/


/-- The `Subring` generated by a set. -/
def closure (s : Set R) : Subring R :=
  sInf { S | s ⊆ S }

theorem mem_closure {x : R} {s : Set R} : x ∈ closure s ↔ ∀ S : Subring R, s ⊆ S → x ∈ S :=
  mem_sInf

/-- The subring generated by a set includes the set. -/
@[simp, aesop safe 20 apply (rule_sets := [SetLike])]
theorem subset_closure {s : Set R} : s ⊆ closure s := fun _ hx => mem_closure.2 fun _ hS => hS hx

theorem not_mem_of_not_mem_closure {s : Set R} {P : R} (hP : P ∉ closure s) : P ∉ s := fun h =>
  hP (subset_closure h)

/-- A subring `t` includes `closure s` if and only if it includes `s`. -/
@[simp]
theorem closure_le {s : Set R} {t : Subring R} : closure s ≤ t ↔ s ⊆ t :=
  ⟨Set.Subset.trans subset_closure, fun h => sInf_le h⟩

/-- Subring closure of a set is monotone in its argument: if `s ⊆ t`,
then `closure s ≤ closure t`. -/
theorem closure_mono ⦃s t : Set R⦄ (h : s ⊆ t) : closure s ≤ closure t :=
  closure_le.2 <| Set.Subset.trans h subset_closure

theorem closure_eq_of_le {s : Set R} {t : Subring R} (h₁ : s ⊆ t) (h₂ : t ≤ closure s) :
    closure s = t :=
  le_antisymm (closure_le.2 h₁) h₂

/-- An induction principle for closure membership. If `p` holds for `0`, `1`, and all elements
of `s`, and is preserved under addition, negation, and multiplication, then `p` holds for all
elements of the closure of `s`. -/
@[elab_as_elim]
theorem closure_induction {s : Set R} {p : (x : R) → x ∈ closure s → Prop}
    (mem : ∀ (x) (hx : x ∈ s), p x (subset_closure hx))
    (zero : p 0 (zero_mem _)) (one : p 1 (one_mem _))
    (add : ∀ x y hx hy, p x hx → p y hy → p (x + y) (add_mem hx hy))
    (neg : ∀ x hx, p x hx → p (-x) (neg_mem hx))
    (mul : ∀ x y hx hy, p x hx → p y hy → p (x * y) (mul_mem hx hy))
    {x} (hx : x ∈ closure s)  : p x hx :=
  let K : Subring R :=
    { carrier := { x | ∃ hx, p x hx }
      mul_mem' := fun ⟨_, hpx⟩ ⟨_, hpy⟩ ↦ ⟨_, mul _ _ _ _ hpx hpy⟩
      add_mem' := fun ⟨_, hpx⟩ ⟨_, hpy⟩ ↦ ⟨_, add _ _ _ _ hpx hpy⟩
      neg_mem' := fun ⟨_, hpx⟩ ↦ ⟨_, neg _ _ hpx⟩
      zero_mem' := ⟨_, zero⟩
      one_mem' := ⟨_, one⟩ }
  closure_le (t := K) |>.mpr (fun y hy ↦ ⟨subset_closure hy, mem y hy⟩) hx |>.elim fun _ ↦ id

@[deprecated closure_induction (since := "2024-10-10")]
alias closure_induction' := closure_induction

/-- An induction principle for closure membership, for predicates with two arguments. -/
@[elab_as_elim]
theorem closure_induction₂ {s : Set R} {p : (x y : R) → x ∈ closure s → y ∈ closure s → Prop}
    (mem_mem : ∀ (x) (y) (hx : x ∈ s) (hy : y ∈ s), p x y (subset_closure hx) (subset_closure hy))
    (zero_left : ∀ x hx, p 0 x (zero_mem _) hx) (zero_right : ∀ x hx, p x 0 hx (zero_mem _))
    (one_left : ∀ x hx, p 1 x (one_mem _) hx) (one_right : ∀ x hx, p x 1 hx (one_mem _))
    (neg_left : ∀ x y hx hy, p x y hx hy → p (-x) y (neg_mem hx) hy)
    (neg_right : ∀ x y hx hy, p x y hx hy → p x (-y) hx (neg_mem hy))
    (add_left : ∀ x y z hx hy hz, p x z hx hz → p y z hy hz → p (x + y) z (add_mem hx hy) hz)
    (add_right : ∀ x y z hx hy hz, p x y hx hy → p x z hx hz → p x (y + z) hx (add_mem hy hz))
    (mul_left : ∀ x y z hx hy hz, p x z hx hz → p y z hy hz → p (x * y) z (mul_mem hx hy) hz)
    (mul_right : ∀ x y z hx hy hz, p x y hx hy → p x z hx hz → p x (y * z) hx (mul_mem hy hz))
    {x y : R} (hx : x ∈ closure s) (hy : y ∈ closure s) :
    p x y hx hy := by
  induction hy using closure_induction with
  | mem z hz => induction hx using closure_induction with
    | mem _ h => exact mem_mem _ _ h hz
    | zero => exact zero_left _ _
    | one => exact one_left _ _
    | mul _ _ _ _ h₁ h₂ => exact mul_left _ _ _ _ _ _ h₁ h₂
    | add _ _ _ _ h₁ h₂ => exact add_left _ _ _ _ _ _ h₁ h₂
    | neg _ _ h => exact neg_left _ _ _ _ h
  | zero => exact zero_right x hx
  | one => exact one_right x hx
  | mul _ _ _ _ h₁ h₂ => exact mul_right _ _ _ _ _ _ h₁ h₂
  | add _ _ _ _ h₁ h₂ => exact add_right _ _ _ _ _ _ h₁ h₂
  | neg _ _ h => exact neg_right _ _ _ _ h

theorem mem_closure_iff {s : Set R} {x} :
    x ∈ closure s ↔ x ∈ AddSubgroup.closure (Submonoid.closure s : Set R) :=
<<<<<<< HEAD
  ⟨fun h => by
    induction h using closure_induction with
    | mem x hx => exact AddSubgroup.subset_closure (Submonoid.subset_closure hx)
    | zero => exact zero_mem _
    | one => exact AddSubgroup.subset_closure (one_mem _)
    | add x y _ _ hx hy => exact add_mem hx hy
    | neg x _ hx => exact neg_mem hx
    | mul x y _hx _hy hx hy =>
      clear _hx _hy
      induction hx, hy using AddSubgroup.closure_induction₂ with
      | mem x y hx hy => exact AddSubgroup.subset_closure (mul_mem hx hy)
      | one_left => simpa using zero_mem _
      | one_right => simpa using zero_mem _
      | mul_left _ _ _ _ _ _ h₁ h₂ => simpa [add_mul] using add_mem h₁ h₂
      | mul_right _ _ _ _ _ _ h₁ h₂ => simpa [mul_add] using add_mem h₁ h₂
      | inv_left _ _ _ _ h => simpa [neg_mul] using neg_mem h
      | inv_right _ _ _ _ h => simpa [mul_neg] using neg_mem h,
    fun h => by
      induction h using AddSubgroup.closure_induction with
      | mem x hx =>
        induction hx using Submonoid.closure_induction with
        | mem _ h => exact subset_closure h
        | one => exact one_mem _
        | mul _ _ _ _ h₁ h₂ => exact mul_mem h₁ h₂
      | one => exact zero_mem _
      | mul _ _ _ _ h₁ h₂ => exact add_mem h₁ h₂
      | inv _ _ h => exact neg_mem h⟩
=======
  ⟨fun h =>
    closure_induction h (fun _ hx => AddSubgroup.subset_closure <| Submonoid.subset_closure hx)
      (AddSubgroup.zero_mem _)
      (AddSubgroup.subset_closure (Submonoid.one_mem (Submonoid.closure s)))
      (fun _ _ hx hy => AddSubgroup.add_mem _ hx hy) (fun _ hx => AddSubgroup.neg_mem _ hx)
      fun x _ hx hy =>
      AddSubgroup.closure_induction hy
        (fun q hq =>
          AddSubgroup.closure_induction hx
            (fun _ hp => AddSubgroup.subset_closure ((Submonoid.closure s).mul_mem hp hq))
            (by rw [zero_mul q]; apply AddSubgroup.zero_mem _)
            (fun p₁ p₂ ihp₁ ihp₂ => by rw [add_mul p₁ p₂ q]; apply AddSubgroup.add_mem _ ihp₁ ihp₂)
            fun x hx => by
            have f : -x * q = -(x * q) := by simp
            rw [f]; apply AddSubgroup.neg_mem _ hx)
        (by rw [mul_zero x]; apply AddSubgroup.zero_mem _)
        (fun q₁ q₂ ihq₁ ihq₂ => by rw [mul_add x q₁ q₂]; apply AddSubgroup.add_mem _ ihq₁ ihq₂)
        fun z hz => by
        have f : x * -z = -(x * z) := by simp
        rw [f]; apply AddSubgroup.neg_mem _ hz,
    fun h =>
    AddSubgroup.closure_induction (p := (· ∈ closure s)) h
      (fun _ hx =>
        Submonoid.closure_induction hx (fun _ hx => subset_closure hx) (one_mem _) fun _ _ hx hy =>
          mul_mem hx hy)
      (zero_mem _) (fun _ _ hx hy => add_mem hx hy) fun _ hx => neg_mem hx⟩
>>>>>>> 33e2fef6

/-- If all elements of `s : Set A` commute pairwise, then `closure s` is a commutative ring. -/
def closureCommRingOfComm {s : Set R} (hcomm : ∀ a ∈ s, ∀ b ∈ s, a * b = b * a) :
    CommRing (closure s) :=
  { (closure s).toRing with
    mul_comm := fun ⟨x, hx⟩ ⟨y, hy⟩ => by
      ext
<<<<<<< HEAD
      simp only [MulMemClass.mk_mul_mk]
      induction hx, hy using closure_induction₂ with
      | mem_mem x y hx hy => exact hcomm x hx y hy
      | zero_left x _ => exact Commute.zero_left x
      | zero_right x _ => exact Commute.zero_right x
      | one_left x _ => exact Commute.one_left x
      | one_right x _ => exact Commute.one_right x
      | mul_left _ _ _ _ _ _ h₁ h₂ => exact Commute.mul_left h₁ h₂
      | mul_right _ _ _ _ _ _ h₁ h₂ => exact Commute.mul_right h₁ h₂
      | add_left _ _ _ _ _ _ h₁ h₂ => exact Commute.add_left h₁ h₂
      | add_right _ _ _ _ _ _ h₁ h₂ => exact Commute.add_right h₁ h₂
      | neg_left _ _ _ _ h => exact Commute.neg_left h
      | neg_right _ _ _ _ h => exact Commute.neg_right h }

theorem exists_list_of_mem_closure {s : Set R} {x : R} (hx : x ∈ closure s) :
    ∃ L : List (List R), (∀ t ∈ L, ∀ y ∈ t, y ∈ s ∨ y = (-1 : R)) ∧ (L.map List.prod).sum = x := by
  rw [mem_closure_iff] at hx
  induction hx using AddSubgroup.closure_induction with
  | mem x hx =>
    obtain ⟨l, hl, h⟩ := Submonoid.exists_list_of_mem_closure hx
    exact ⟨[l], by simp [h]; clear_aux_decl; tauto⟩
  | one => exact ⟨[], List.forall_mem_nil _, rfl⟩
  | mul x y _ _ hL hM =>
    obtain ⟨⟨L, HL1, HL2⟩, ⟨M, HM1, HM2⟩⟩ := And.intro hL hM
    exact ⟨L ++ M, List.forall_mem_append.2 ⟨HL1, HM1⟩, by
      rw [List.map_append, List.sum_append, HL2, HM2]⟩
  | inv x _ hL =>
    obtain ⟨L, hL⟩ := hL
    exact ⟨L.map (List.cons (-1)),
=======
      simp only [Subring.coe_mul]
      refine
        closure_induction₂ x.prop y.prop hcomm (fun x => by simp only [mul_zero, zero_mul])
          (fun x => by simp only [mul_zero, zero_mul]) (fun x => by simp only [mul_one, one_mul])
          (fun x => by simp only [mul_one, one_mul])
          (fun x y hxy => by simp only [mul_neg, neg_mul, hxy])
          (fun x y hxy => by simp only [mul_neg, neg_mul, hxy])
          (fun x₁ x₂ y h₁ h₂ => by simp only [add_mul, mul_add, h₁, h₂])
          (fun x₁ x₂ y h₁ h₂ => by simp only [add_mul, mul_add, h₁, h₂])
          (fun x₁ x₂ y h₁ h₂ => by rw [← mul_assoc, ← h₁, mul_assoc x₁ y x₂, ← h₂, mul_assoc])
          fun x₁ x₂ y h₁ h₂ => by rw [← mul_assoc, h₁, mul_assoc, h₂, ← mul_assoc] }

theorem exists_list_of_mem_closure {s : Set R} {x : R} (h : x ∈ closure s) :
    ∃ L : List (List R), (∀ t ∈ L, ∀ y ∈ t, y ∈ s ∨ y = (-1 : R)) ∧ (L.map List.prod).sum = x :=
  AddSubgroup.closure_induction (G := R)
    (p := (∃ L : List (List R), (∀ t ∈ L, ∀ y ∈ t, y ∈ s ∨ y = -1) ∧ (L.map List.prod).sum = ·))
    (mem_closure_iff.1 h)
    (fun x hx =>
      let ⟨l, hl, h⟩ := Submonoid.exists_list_of_mem_closure hx
      ⟨[l], by simp [h]; clear_aux_decl; tauto⟩)
    ⟨[], by simp⟩
    (fun x y ⟨l, hl1, hl2⟩ ⟨m, hm1, hm2⟩ =>
      ⟨l ++ m, fun t ht => (List.mem_append.1 ht).elim (hl1 t) (hm1 t), by simp [hl2, hm2]⟩)
    fun _ ⟨L, hL⟩ =>
    ⟨L.map (List.cons (-1)),
>>>>>>> 33e2fef6
      List.forall_mem_map.2 fun j hj => List.forall_mem_cons.2 ⟨Or.inr rfl, hL.1 j hj⟩,
      hL.2 ▸
        List.recOn L (by simp)
          (by simp (config := { contextual := true }) [List.map_cons, add_comm])⟩

variable (R)

/-- `closure` forms a Galois insertion with the coercion to set. -/
protected def gi : GaloisInsertion (@closure R _) (↑) where
  choice s _ := closure s
  gc _s _t := closure_le
  le_l_u _s := subset_closure
  choice_eq _s _h := rfl

variable {R}

/-- Closure of a subring `S` equals `S`. -/
theorem closure_eq (s : Subring R) : closure (s : Set R) = s :=
  (Subring.gi R).l_u_eq s

@[simp]
theorem closure_empty : closure (∅ : Set R) = ⊥ :=
  (Subring.gi R).gc.l_bot

@[simp]
theorem closure_univ : closure (Set.univ : Set R) = ⊤ :=
  @coe_top R _ ▸ closure_eq ⊤

theorem closure_union (s t : Set R) : closure (s ∪ t) = closure s ⊔ closure t :=
  (Subring.gi R).gc.l_sup

theorem closure_iUnion {ι} (s : ι → Set R) : closure (⋃ i, s i) = ⨆ i, closure (s i) :=
  (Subring.gi R).gc.l_iSup

theorem closure_sUnion (s : Set (Set R)) : closure (⋃₀ s) = ⨆ t ∈ s, closure t :=
  (Subring.gi R).gc.l_sSup

theorem map_sup (s t : Subring R) (f : R →+* S) : (s ⊔ t).map f = s.map f ⊔ t.map f :=
  (gc_map_comap f).l_sup

theorem map_iSup {ι : Sort*} (f : R →+* S) (s : ι → Subring R) :
    (iSup s).map f = ⨆ i, (s i).map f :=
  (gc_map_comap f).l_iSup

theorem map_inf (s t : Subring R) (f : R →+* S) (hf : Function.Injective f) :
    (s ⊓ t).map f = s.map f ⊓ t.map f := SetLike.coe_injective (Set.image_inter hf)

theorem map_iInf {ι : Sort*} [Nonempty ι] (f : R →+* S) (hf : Function.Injective f)
    (s : ι → Subring R) : (iInf s).map f = ⨅ i, (s i).map f := by
  apply SetLike.coe_injective
  simpa using (Set.injOn_of_injective hf).image_iInter_eq (s := SetLike.coe ∘ s)

theorem comap_inf (s t : Subring S) (f : R →+* S) : (s ⊓ t).comap f = s.comap f ⊓ t.comap f :=
  (gc_map_comap f).u_inf

theorem comap_iInf {ι : Sort*} (f : R →+* S) (s : ι → Subring S) :
    (iInf s).comap f = ⨅ i, (s i).comap f :=
  (gc_map_comap f).u_iInf

@[simp]
theorem map_bot (f : R →+* S) : (⊥ : Subring R).map f = ⊥ :=
  (gc_map_comap f).l_bot

@[simp]
theorem comap_top (f : R →+* S) : (⊤ : Subring S).comap f = ⊤ :=
  (gc_map_comap f).u_top

/-- Given `Subring`s `s`, `t` of rings `R`, `S` respectively, `s.prod t` is `s ×̂ t`
as a subring of `R × S`. -/
def prod (s : Subring R) (t : Subring S) : Subring (R × S) :=
  { s.toSubmonoid.prod t.toSubmonoid, s.toAddSubgroup.prod t.toAddSubgroup with carrier := s ×ˢ t }

@[norm_cast]
theorem coe_prod (s : Subring R) (t : Subring S) :
    (s.prod t : Set (R × S)) = (s : Set R) ×ˢ (t : Set S) :=
  rfl

theorem mem_prod {s : Subring R} {t : Subring S} {p : R × S} : p ∈ s.prod t ↔ p.1 ∈ s ∧ p.2 ∈ t :=
  Iff.rfl

@[mono]
theorem prod_mono ⦃s₁ s₂ : Subring R⦄ (hs : s₁ ≤ s₂) ⦃t₁ t₂ : Subring S⦄ (ht : t₁ ≤ t₂) :
    s₁.prod t₁ ≤ s₂.prod t₂ :=
  Set.prod_mono hs ht

theorem prod_mono_right (s : Subring R) : Monotone fun t : Subring S => s.prod t :=
  prod_mono (le_refl s)

theorem prod_mono_left (t : Subring S) : Monotone fun s : Subring R => s.prod t := fun _ _ hs =>
  prod_mono hs (le_refl t)

theorem prod_top (s : Subring R) : s.prod (⊤ : Subring S) = s.comap (RingHom.fst R S) :=
  ext fun x => by simp [mem_prod, MonoidHom.coe_fst]

theorem top_prod (s : Subring S) : (⊤ : Subring R).prod s = s.comap (RingHom.snd R S) :=
  ext fun x => by simp [mem_prod, MonoidHom.coe_snd]

@[simp]
theorem top_prod_top : (⊤ : Subring R).prod (⊤ : Subring S) = ⊤ :=
  (top_prod _).trans <| comap_top _

/-- Product of subrings is isomorphic to their product as rings. -/
def prodEquiv (s : Subring R) (t : Subring S) : s.prod t ≃+* s × t :=
  { Equiv.Set.prod (s : Set R) (t : Set S) with
    map_mul' := fun _x _y => rfl
    map_add' := fun _x _y => rfl }

/-- The underlying set of a non-empty directed sSup of subrings is just a union of the subrings.
  Note that this fails without the directedness assumption (the union of two subrings is
  typically not a subring) -/
theorem mem_iSup_of_directed {ι} [hι : Nonempty ι] {S : ι → Subring R} (hS : Directed (· ≤ ·) S)
    {x : R} : (x ∈ ⨆ i, S i) ↔ ∃ i, x ∈ S i := by
  refine ⟨?_, fun ⟨i, hi⟩ ↦ le_iSup S i hi⟩
  let U : Subring R :=
    Subring.mk' (⋃ i, (S i : Set R)) (⨆ i, (S i).toSubmonoid) (⨆ i, (S i).toAddSubgroup)
      (Submonoid.coe_iSup_of_directed hS) (AddSubgroup.coe_iSup_of_directed hS)
  suffices ⨆ i, S i ≤ U by simpa [U] using @this x
  exact iSup_le fun i x hx ↦ Set.mem_iUnion.2 ⟨i, hx⟩

theorem coe_iSup_of_directed {ι} [hι : Nonempty ι] {S : ι → Subring R} (hS : Directed (· ≤ ·) S) :
    ((⨆ i, S i : Subring R) : Set R) = ⋃ i, S i :=
  Set.ext fun x ↦ by simp [mem_iSup_of_directed hS]

theorem mem_sSup_of_directedOn {S : Set (Subring R)} (Sne : S.Nonempty) (hS : DirectedOn (· ≤ ·) S)
    {x : R} : x ∈ sSup S ↔ ∃ s ∈ S, x ∈ s := by
  haveI : Nonempty S := Sne.to_subtype
  simp only [sSup_eq_iSup', mem_iSup_of_directed hS.directed_val, SetCoe.exists, Subtype.coe_mk,
    exists_prop]

theorem coe_sSup_of_directedOn {S : Set (Subring R)} (Sne : S.Nonempty)
    (hS : DirectedOn (· ≤ ·) S) : (↑(sSup S) : Set R) = ⋃ s ∈ S, ↑s :=
  Set.ext fun x => by simp [mem_sSup_of_directedOn Sne hS]

theorem mem_map_equiv {f : R ≃+* S} {K : Subring R} {x : S} :
    x ∈ K.map (f : R →+* S) ↔ f.symm x ∈ K :=
  @Set.mem_image_equiv _ _ (K : Set R) f.toEquiv x

theorem map_equiv_eq_comap_symm (f : R ≃+* S) (K : Subring R) :
    K.map (f : R →+* S) = K.comap f.symm :=
  SetLike.coe_injective (f.toEquiv.image_eq_preimage K)

theorem comap_equiv_eq_map_symm (f : R ≃+* S) (K : Subring S) :
    K.comap (f : R →+* S) = K.map f.symm :=
  (map_equiv_eq_comap_symm f.symm K).symm

end Subring

namespace RingHom

variable {s : Subring R}

open Subring

/-- Restriction of a ring homomorphism to its range interpreted as a subsemiring.

This is the bundled version of `Set.rangeFactorization`. -/
def rangeRestrict (f : R →+* S) : R →+* f.range :=
  f.codRestrict f.range fun x => ⟨x, rfl⟩

@[simp]
theorem coe_rangeRestrict (f : R →+* S) (x : R) : (f.rangeRestrict x : S) = f x :=
  rfl

theorem rangeRestrict_surjective (f : R →+* S) : Function.Surjective f.rangeRestrict :=
  fun ⟨_y, hy⟩ =>
  let ⟨x, hx⟩ := mem_range.mp hy
  ⟨x, Subtype.ext hx⟩

theorem range_top_iff_surjective {f : R →+* S} :
    f.range = (⊤ : Subring S) ↔ Function.Surjective f :=
  SetLike.ext'_iff.trans <| Iff.trans (by rw [coe_range, coe_top]) Set.range_iff_surjective

/-- The range of a surjective ring homomorphism is the whole of the codomain. -/
@[simp]
theorem range_top_of_surjective (f : R →+* S) (hf : Function.Surjective f) :
    f.range = (⊤ : Subring S) :=
  range_top_iff_surjective.2 hf

section eqLocus

variable {S : Type v} [Semiring S]

/-- The subring of elements `x : R` such that `f x = g x`, i.e.,
  the equalizer of f and g as a subring of R -/
def eqLocus (f g : R →+* S) : Subring R :=
  { (f : R →* S).eqLocusM g, (f : R →+ S).eqLocus g with carrier := { x | f x = g x } }

@[simp]
theorem eqLocus_same (f : R →+* S) : f.eqLocus f = ⊤ :=
  SetLike.ext fun _ => eq_self_iff_true _

/-- If two ring homomorphisms are equal on a set, then they are equal on its subring closure. -/
theorem eqOn_set_closure {f g : R →+* S} {s : Set R} (h : Set.EqOn f g s) :
    Set.EqOn f g (closure s) :=
  show closure s ≤ f.eqLocus g from closure_le.2 h

theorem eq_of_eqOn_set_top {f g : R →+* S} (h : Set.EqOn f g (⊤ : Subring R)) : f = g :=
  ext fun _x => h trivial

theorem eq_of_eqOn_set_dense {s : Set R} (hs : closure s = ⊤) {f g : R →+* S} (h : s.EqOn f g) :
    f = g :=
  eq_of_eqOn_set_top <| hs ▸ eqOn_set_closure h

end eqLocus

theorem closure_preimage_le (f : R →+* S) (s : Set S) : closure (f ⁻¹' s) ≤ (closure s).comap f :=
  closure_le.2 fun _ hx => SetLike.mem_coe.2 <| mem_comap.2 <| subset_closure hx

/-- The image under a ring homomorphism of the subring generated by a set equals
the subring generated by the image of the set. -/
theorem map_closure (f : R →+* S) (s : Set R) : (closure s).map f = closure (f '' s) :=
  le_antisymm
    (map_le_iff_le_comap.2 <|
      le_trans (closure_mono <| Set.subset_preimage_image _ _) (closure_preimage_le _ _))
    (closure_le.2 <| Set.image_subset _ subset_closure)

end RingHom

namespace Subring

open RingHom

/-- The ring homomorphism associated to an inclusion of subrings. -/
def inclusion {S T : Subring R} (h : S ≤ T) : S →+* T :=
  S.subtype.codRestrict _ fun x => h x.2

@[simp]
theorem range_subtype (s : Subring R) : s.subtype.range = s :=
  SetLike.coe_injective <| (coe_rangeS _).trans Subtype.range_coe

-- @[simp] -- Porting note (#10618): simp can prove this
theorem range_fst : (fst R S).rangeS = ⊤ :=
  (fst R S).rangeS_top_of_surjective <| Prod.fst_surjective

-- @[simp] -- Porting note (#10618): simp can prove this
theorem range_snd : (snd R S).rangeS = ⊤ :=
  (snd R S).rangeS_top_of_surjective <| Prod.snd_surjective

@[simp]
theorem prod_bot_sup_bot_prod (s : Subring R) (t : Subring S) : s.prod ⊥ ⊔ prod ⊥ t = s.prod t :=
  le_antisymm (sup_le (prod_mono_right s bot_le) (prod_mono_left t bot_le)) fun p hp =>
    Prod.fst_mul_snd p ▸
      mul_mem
        ((le_sup_left : s.prod ⊥ ≤ s.prod ⊥ ⊔ prod ⊥ t) ⟨hp.1, SetLike.mem_coe.2 <| one_mem ⊥⟩)
        ((le_sup_right : prod ⊥ t ≤ s.prod ⊥ ⊔ prod ⊥ t) ⟨SetLike.mem_coe.2 <| one_mem ⊥, hp.2⟩)

end Subring

namespace RingEquiv

variable {s t : Subring R}

/-- Makes the identity isomorphism from a proof two subrings of a multiplicative
    monoid are equal. -/
def subringCongr (h : s = t) : s ≃+* t :=
  { Equiv.setCongr <| congr_arg _ h with
    map_mul' := fun _ _ => rfl
    map_add' := fun _ _ => rfl }

/-- Restrict a ring homomorphism with a left inverse to a ring isomorphism to its
`RingHom.range`. -/
def ofLeftInverse {g : S → R} {f : R →+* S} (h : Function.LeftInverse g f) : R ≃+* f.range :=
  { f.rangeRestrict with
    toFun := fun x => f.rangeRestrict x
    invFun := fun x => (g ∘ f.range.subtype) x
    left_inv := h
    right_inv := fun x =>
      Subtype.ext <|
        let ⟨x', hx'⟩ := RingHom.mem_range.mp x.prop
        show f (g x) = x by rw [← hx', h x'] }

@[simp]
theorem ofLeftInverse_apply {g : S → R} {f : R →+* S} (h : Function.LeftInverse g f) (x : R) :
    ↑(ofLeftInverse h x) = f x :=
  rfl

@[simp]
theorem ofLeftInverse_symm_apply {g : S → R} {f : R →+* S} (h : Function.LeftInverse g f)
    (x : f.range) : (ofLeftInverse h).symm x = g x :=
  rfl

/-- Given an equivalence `e : R ≃+* S` of rings and a subring `s` of `R`,
`subringMap e s` is the induced equivalence between `s` and `s.map e` -/
@[simps!]
def subringMap (e : R ≃+* S) : s ≃+* s.map e.toRingHom :=
  e.subsemiringMap s.toSubsemiring

-- These lemmas have always been bad (#7657), but lean4#2644 made `simp` start noticing
attribute [nolint simpNF] RingEquiv.subringMap_symm_apply_coe
  RingEquiv.subringMap_apply_coe

end RingEquiv

namespace Subring

variable {s : Set R}

-- attribute [local reducible] closure -- Porting note: not available in Lean4

@[elab_as_elim]
protected theorem InClosure.recOn {C : R → Prop} {x : R} (hx : x ∈ closure s) (h1 : C 1)
    (hneg1 : C (-1)) (hs : ∀ z ∈ s, ∀ n, C n → C (z * n)) (ha : ∀ {x y}, C x → C y → C (x + y)) :
    C x := by
  have h0 : C 0 := add_neg_cancel (1 : R) ▸ ha h1 hneg1
  rcases exists_list_of_mem_closure hx with ⟨L, HL, rfl⟩
  clear hx
  induction' L with hd tl ih
  · exact h0
  rw [List.forall_mem_cons] at HL
  suffices C (List.prod hd) by
    rw [List.map_cons, List.sum_cons]
    exact ha this (ih HL.2)
  replace HL := HL.1
  clear ih tl
  rsuffices ⟨L, HL', HP | HP⟩ :
    ∃ L : List R, (∀ x ∈ L, x ∈ s) ∧ (List.prod hd = List.prod L ∨ List.prod hd = -List.prod L)
  · rw [HP]
    clear HP HL hd
    induction' L with hd tl ih
    · exact h1
    rw [List.forall_mem_cons] at HL'
    rw [List.prod_cons]
    exact hs _ HL'.1 _ (ih HL'.2)
  · rw [HP]
    clear HP HL hd
    induction' L with hd tl ih
    · exact hneg1
    rw [List.prod_cons, neg_mul_eq_mul_neg]
    rw [List.forall_mem_cons] at HL'
    exact hs _ HL'.1 _ (ih HL'.2)
  induction' hd with hd tl ih
  · exact ⟨[], List.forall_mem_nil _, Or.inl rfl⟩
  rw [List.forall_mem_cons] at HL
  rcases ih HL.2 with ⟨L, HL', HP | HP⟩ <;> cases' HL.1 with hhd hhd
  · exact
      ⟨hd::L, List.forall_mem_cons.2 ⟨hhd, HL'⟩,
        Or.inl <| by rw [List.prod_cons, List.prod_cons, HP]⟩
  · exact ⟨L, HL', Or.inr <| by rw [List.prod_cons, hhd, neg_one_mul, HP]⟩
  · exact
      ⟨hd::L, List.forall_mem_cons.2 ⟨hhd, HL'⟩,
        Or.inr <| by rw [List.prod_cons, List.prod_cons, HP, neg_mul_eq_mul_neg]⟩
  · exact ⟨L, HL', Or.inl <| by rw [List.prod_cons, hhd, HP, neg_one_mul, neg_neg]⟩

theorem closure_preimage_le (f : R →+* S) (s : Set S) : closure (f ⁻¹' s) ≤ (closure s).comap f :=
  closure_le.2 fun _ hx => SetLike.mem_coe.2 <| mem_comap.2 <| subset_closure hx

end Subring

theorem AddSubgroup.int_mul_mem {G : AddSubgroup R} (k : ℤ) {g : R} (h : g ∈ G) :
    (k : R) * g ∈ G := by
  convert AddSubgroup.zsmul_mem G h k using 1
  simp

/-! ## Actions by `Subring`s

These are just copies of the definitions about `Subsemiring` starting from
`Subsemiring.MulAction`.

When `R` is commutative, `Algebra.ofSubring` provides a stronger result than those found in
this file, which uses the same scalar action.
-/


section Actions

namespace Subring

variable {α β : Type*}


-- Porting note: Lean can find this instance already
/-- The action by a subring is the action by the underlying ring. -/
instance [SMul R α] (S : Subring R) : SMul S α :=
  inferInstanceAs (SMul S.toSubsemiring α)

theorem smul_def [SMul R α] {S : Subring R} (g : S) (m : α) : g • m = (g : R) • m :=
  rfl

-- Porting note: Lean can find this instance already
instance smulCommClass_left [SMul R β] [SMul α β] [SMulCommClass R α β] (S : Subring R) :
    SMulCommClass S α β :=
  inferInstanceAs (SMulCommClass S.toSubsemiring α β)

-- Porting note: Lean can find this instance already
instance smulCommClass_right [SMul α β] [SMul R β] [SMulCommClass α R β] (S : Subring R) :
    SMulCommClass α S β :=
  inferInstanceAs (SMulCommClass α S.toSubsemiring β)

-- Porting note: Lean can find this instance already
/-- Note that this provides `IsScalarTower S R R` which is needed by `smul_mul_assoc`. -/
instance [SMul α β] [SMul R α] [SMul R β] [IsScalarTower R α β] (S : Subring R) :
    IsScalarTower S α β :=
  inferInstanceAs (IsScalarTower S.toSubsemiring α β)

-- Porting note: Lean can find this instance already
instance [SMul R α] [FaithfulSMul R α] (S : Subring R) : FaithfulSMul S α :=
  inferInstanceAs (FaithfulSMul S.toSubsemiring α)

-- Porting note: Lean can find this instance already
/-- The action by a subring is the action by the underlying ring. -/
instance [MulAction R α] (S : Subring R) : MulAction S α :=
  inferInstanceAs (MulAction S.toSubsemiring α)

-- Porting note: Lean can find this instance already
/-- The action by a subring is the action by the underlying ring. -/
instance [AddMonoid α] [DistribMulAction R α] (S : Subring R) : DistribMulAction S α :=
  inferInstanceAs (DistribMulAction S.toSubsemiring α)

-- Porting note: Lean can find this instance already
/-- The action by a subring is the action by the underlying ring. -/
instance [Monoid α] [MulDistribMulAction R α] (S : Subring R) : MulDistribMulAction S α :=
  inferInstanceAs (MulDistribMulAction S.toSubsemiring α)

-- Porting note: Lean can find this instance already
/-- The action by a subring is the action by the underlying ring. -/
instance [Zero α] [SMulWithZero R α] (S : Subring R) : SMulWithZero S α :=
  inferInstanceAs (SMulWithZero S.toSubsemiring α)

/-- The action by a subring is the action by the underlying ring. -/
instance [Zero α] [MulActionWithZero R α] (S : Subring R) : MulActionWithZero S α :=
  -- inferInstanceAs (MulActionWithZero S.toSubsemiring α) -- Porting note: does not work
  Subsemiring.mulActionWithZero S.toSubsemiring

/-- The action by a subring is the action by the underlying ring. -/
instance [AddCommMonoid α] [Module R α] (S : Subring R) : Module S α :=
  -- inferInstanceAs (Module S.toSubsemiring α) -- Porting note: does not work
  Subsemiring.module S.toSubsemiring

-- Porting note: Lean can find this instance already
/-- The action by a subsemiring is the action by the underlying ring. -/
instance [Semiring α] [MulSemiringAction R α] (S : Subring R) : MulSemiringAction S α :=
  inferInstanceAs (MulSemiringAction S.toSubmonoid α)

/-- The center of a semiring acts commutatively on that semiring. -/
instance center.smulCommClass_left : SMulCommClass (center R) R R :=
  Subsemiring.center.smulCommClass_left

/-- The center of a semiring acts commutatively on that semiring. -/
instance center.smulCommClass_right : SMulCommClass R (center R) R :=
  Subsemiring.center.smulCommClass_right

end Subring

end Actions

namespace Subring

theorem map_comap_eq (f : R →+* S) (t : Subring S) : (t.comap f).map f = t ⊓ f.range :=
  SetLike.coe_injective Set.image_preimage_eq_inter_range

theorem map_comap_eq_self
    {f : R →+* S} {t : Subring S} (h : t ≤ f.range) : (t.comap f).map f = t := by
  simpa only [inf_of_le_left h] using Subring.map_comap_eq f t

theorem map_comap_eq_self_of_surjective
    {f : R →+* S} (hf : Function.Surjective f) (t : Subring S) : (t.comap f).map f = t :=
  map_comap_eq_self <| by simp [hf]

theorem comap_map_eq (f : R →+* S) (s : Subring R) :
    (s.map f).comap f = s ⊔ closure (f ⁻¹' {0}) := by
  apply le_antisymm
  · intro x hx
    rw [mem_comap, mem_map] at hx
    obtain ⟨y, hy, hxy⟩ := hx
    replace hxy : x - y ∈ f ⁻¹' {0} := by simp [hxy]
    rw [← closure_eq s, ← closure_union, ← add_sub_cancel y x]
    exact Subring.add_mem _ (subset_closure <| Or.inl hy) (subset_closure <| Or.inr hxy)
  · rw [← map_le_iff_le_comap, map_sup, f.map_closure]
    apply le_of_eq
    rw [sup_eq_left, closure_le]
    exact (Set.image_preimage_subset f {0}).trans (Set.singleton_subset_iff.2 (s.map f).zero_mem)

theorem comap_map_eq_self {f : R →+* S} {s : Subring R}
    (h : f ⁻¹' {0} ⊆ s) : (s.map f).comap f = s := by
  convert comap_map_eq f s
  rwa [left_eq_sup, closure_le]

theorem comap_map_eq_self_of_injective
    {f : R →+* S} (hf : Function.Injective f) (s : Subring R) : (s.map f).comap f = s :=
  SetLike.coe_injective (Set.preimage_image_eq _ hf)

end Subring<|MERGE_RESOLUTION|>--- conflicted
+++ resolved
@@ -803,18 +803,17 @@
 
 theorem mem_closure_iff {s : Set R} {x} :
     x ∈ closure s ↔ x ∈ AddSubgroup.closure (Submonoid.closure s : Set R) :=
-<<<<<<< HEAD
   ⟨fun h => by
     induction h using closure_induction with
-    | mem x hx => exact AddSubgroup.subset_closure (Submonoid.subset_closure hx)
+    | mem _ hx => exact AddSubgroup.subset_closure (Submonoid.subset_closure hx)
     | zero => exact zero_mem _
     | one => exact AddSubgroup.subset_closure (one_mem _)
-    | add x y _ _ hx hy => exact add_mem hx hy
-    | neg x _ hx => exact neg_mem hx
-    | mul x y _hx _hy hx hy =>
+    | add _ _ _ _ hx hy => exact add_mem hx hy
+    | neg _ _ hx => exact neg_mem hx
+    | mul _ _ _hx _hy hx hy =>
       clear _hx _hy
       induction hx, hy using AddSubgroup.closure_induction₂ with
-      | mem x y hx hy => exact AddSubgroup.subset_closure (mul_mem hx hy)
+      | mem _ _ hx hy => exact AddSubgroup.subset_closure (mul_mem hx hy)
       | one_left => simpa using zero_mem _
       | one_right => simpa using zero_mem _
       | mul_left _ _ _ _ _ _ h₁ h₂ => simpa [add_mul] using add_mem h₁ h₂
@@ -831,34 +830,6 @@
       | one => exact zero_mem _
       | mul _ _ _ _ h₁ h₂ => exact add_mem h₁ h₂
       | inv _ _ h => exact neg_mem h⟩
-=======
-  ⟨fun h =>
-    closure_induction h (fun _ hx => AddSubgroup.subset_closure <| Submonoid.subset_closure hx)
-      (AddSubgroup.zero_mem _)
-      (AddSubgroup.subset_closure (Submonoid.one_mem (Submonoid.closure s)))
-      (fun _ _ hx hy => AddSubgroup.add_mem _ hx hy) (fun _ hx => AddSubgroup.neg_mem _ hx)
-      fun x _ hx hy =>
-      AddSubgroup.closure_induction hy
-        (fun q hq =>
-          AddSubgroup.closure_induction hx
-            (fun _ hp => AddSubgroup.subset_closure ((Submonoid.closure s).mul_mem hp hq))
-            (by rw [zero_mul q]; apply AddSubgroup.zero_mem _)
-            (fun p₁ p₂ ihp₁ ihp₂ => by rw [add_mul p₁ p₂ q]; apply AddSubgroup.add_mem _ ihp₁ ihp₂)
-            fun x hx => by
-            have f : -x * q = -(x * q) := by simp
-            rw [f]; apply AddSubgroup.neg_mem _ hx)
-        (by rw [mul_zero x]; apply AddSubgroup.zero_mem _)
-        (fun q₁ q₂ ihq₁ ihq₂ => by rw [mul_add x q₁ q₂]; apply AddSubgroup.add_mem _ ihq₁ ihq₂)
-        fun z hz => by
-        have f : x * -z = -(x * z) := by simp
-        rw [f]; apply AddSubgroup.neg_mem _ hz,
-    fun h =>
-    AddSubgroup.closure_induction (p := (· ∈ closure s)) h
-      (fun _ hx =>
-        Submonoid.closure_induction hx (fun _ hx => subset_closure hx) (one_mem _) fun _ _ hx hy =>
-          mul_mem hx hy)
-      (zero_mem _) (fun _ _ hx hy => add_mem hx hy) fun _ hx => neg_mem hx⟩
->>>>>>> 33e2fef6
 
 /-- If all elements of `s : Set A` commute pairwise, then `closure s` is a commutative ring. -/
 def closureCommRingOfComm {s : Set R} (hcomm : ∀ a ∈ s, ∀ b ∈ s, a * b = b * a) :
@@ -866,7 +837,6 @@
   { (closure s).toRing with
     mul_comm := fun ⟨x, hx⟩ ⟨y, hy⟩ => by
       ext
-<<<<<<< HEAD
       simp only [MulMemClass.mk_mul_mk]
       induction hx, hy using closure_induction₂ with
       | mem_mem x y hx hy => exact hcomm x hx y hy
@@ -885,44 +855,17 @@
     ∃ L : List (List R), (∀ t ∈ L, ∀ y ∈ t, y ∈ s ∨ y = (-1 : R)) ∧ (L.map List.prod).sum = x := by
   rw [mem_closure_iff] at hx
   induction hx using AddSubgroup.closure_induction with
-  | mem x hx =>
+  | mem _ hx =>
     obtain ⟨l, hl, h⟩ := Submonoid.exists_list_of_mem_closure hx
     exact ⟨[l], by simp [h]; clear_aux_decl; tauto⟩
   | one => exact ⟨[], List.forall_mem_nil _, rfl⟩
-  | mul x y _ _ hL hM =>
+  | mul _ _ _ _ hL hM =>
     obtain ⟨⟨L, HL1, HL2⟩, ⟨M, HM1, HM2⟩⟩ := And.intro hL hM
     exact ⟨L ++ M, List.forall_mem_append.2 ⟨HL1, HM1⟩, by
       rw [List.map_append, List.sum_append, HL2, HM2]⟩
-  | inv x _ hL =>
+  | inv _ _ hL =>
     obtain ⟨L, hL⟩ := hL
     exact ⟨L.map (List.cons (-1)),
-=======
-      simp only [Subring.coe_mul]
-      refine
-        closure_induction₂ x.prop y.prop hcomm (fun x => by simp only [mul_zero, zero_mul])
-          (fun x => by simp only [mul_zero, zero_mul]) (fun x => by simp only [mul_one, one_mul])
-          (fun x => by simp only [mul_one, one_mul])
-          (fun x y hxy => by simp only [mul_neg, neg_mul, hxy])
-          (fun x y hxy => by simp only [mul_neg, neg_mul, hxy])
-          (fun x₁ x₂ y h₁ h₂ => by simp only [add_mul, mul_add, h₁, h₂])
-          (fun x₁ x₂ y h₁ h₂ => by simp only [add_mul, mul_add, h₁, h₂])
-          (fun x₁ x₂ y h₁ h₂ => by rw [← mul_assoc, ← h₁, mul_assoc x₁ y x₂, ← h₂, mul_assoc])
-          fun x₁ x₂ y h₁ h₂ => by rw [← mul_assoc, h₁, mul_assoc, h₂, ← mul_assoc] }
-
-theorem exists_list_of_mem_closure {s : Set R} {x : R} (h : x ∈ closure s) :
-    ∃ L : List (List R), (∀ t ∈ L, ∀ y ∈ t, y ∈ s ∨ y = (-1 : R)) ∧ (L.map List.prod).sum = x :=
-  AddSubgroup.closure_induction (G := R)
-    (p := (∃ L : List (List R), (∀ t ∈ L, ∀ y ∈ t, y ∈ s ∨ y = -1) ∧ (L.map List.prod).sum = ·))
-    (mem_closure_iff.1 h)
-    (fun x hx =>
-      let ⟨l, hl, h⟩ := Submonoid.exists_list_of_mem_closure hx
-      ⟨[l], by simp [h]; clear_aux_decl; tauto⟩)
-    ⟨[], by simp⟩
-    (fun x y ⟨l, hl1, hl2⟩ ⟨m, hm1, hm2⟩ =>
-      ⟨l ++ m, fun t ht => (List.mem_append.1 ht).elim (hl1 t) (hm1 t), by simp [hl2, hm2]⟩)
-    fun _ ⟨L, hL⟩ =>
-    ⟨L.map (List.cons (-1)),
->>>>>>> 33e2fef6
       List.forall_mem_map.2 fun j hj => List.forall_mem_cons.2 ⟨Or.inr rfl, hL.1 j hj⟩,
       hL.2 ▸
         List.recOn L (by simp)
