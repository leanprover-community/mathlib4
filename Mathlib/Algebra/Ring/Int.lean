--- conflicted
+++ resolved
@@ -75,8 +75,6 @@
 instance instRing         : Ring ℤ         := inferInstance
 instance instDistrib      : Distrib ℤ      := inferInstance
 
-<<<<<<< HEAD
-=======
 instance instCharZero : CharZero ℤ where
   cast_injective _ _ := ofNat.inj
 
@@ -91,7 +89,6 @@
 lemma units_ne_iff_eq_neg {u v : ℤˣ} : u ≠ v ↔ u = -v := by
   simpa only [Ne, Units.ext_iff] using isUnit_ne_iff_eq_neg u.isUnit v.isUnit
 
->>>>>>> 1666977d
 end Int
 
 assert_not_exists Set.range