--- conflicted
+++ resolved
@@ -516,16 +516,9 @@
 def centerToCentroidCenter :
     NonUnitalSubsemiring.center α →ₙ+* Subsemiring.center (CentroidHom α) where
   toFun z :=
-<<<<<<< HEAD
-    { val := { L (z : α) with
-      map_mul_left' := ((Set.mem_center_iff _).mp z.prop).left_comm
-      map_mul_right' := ((Set.mem_center_iff _).mp z.prop).left_assoc }
-      property := Subsemiring.mem_center_iff.mpr ( fun g => ext (by exact map_mul_left g (↑z))) }
-=======
     { L (z : α) with
       map_mul_left' := z.prop.left_comm
       map_mul_right' := z.prop.left_assoc }
->>>>>>> eb3bc02a
   map_zero' := by
     simp only [ZeroMemClass.coe_zero, map_zero]
     exact rfl
