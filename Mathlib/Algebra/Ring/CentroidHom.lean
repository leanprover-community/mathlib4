--- conflicted
+++ resolved
@@ -5,13 +5,10 @@
 -/
 import Mathlib.Algebra.Group.Hom.Instances
 import Mathlib.Algebra.GroupPower.Lemmas
-<<<<<<< HEAD
 import Mathlib.GroupTheory.Submonoid.Centralizer
 import Mathlib.GroupTheory.Subgroup.Basic
-=======
 import Mathlib.Algebra.Module.Hom
 import Mathlib.RingTheory.NonUnitalSubsemiring.Basic
->>>>>>> 0fee6f37
 
 #align_import algebra.hom.centroid from "leanprover-community/mathlib"@"6cb77a8eaff0ddd100e87b1591c6d3ad319514ff"
 
@@ -438,7 +435,6 @@
   rw [map_mul_right, map_mul_left, ← map_mul_right, ← map_mul_left]
 #align centroid_hom.comp_mul_comm CentroidHom.comp_mul_comm
 
-<<<<<<< HEAD
 local notation "L" => AddMonoid.End.mulLeft
 local notation "R" => AddMonoid.End.mulRight
 
@@ -490,7 +486,6 @@
       apply (Set.mem_union _ _ _).mpr
       simp only [Set.mem_range, exists_apply_eq_apply, or_true] ⟩
     exact rfl
-=======
 instance : DistribMulAction M (CentroidHom α) :=
   toEnd_injective.distribMulAction (toEndRingHom α).toAddMonoidHom toEnd_smul
 
@@ -532,7 +527,6 @@
     case mid_assoc => exact fun b c ↦ by simpa [e1 c, e2 b] using
       (map_mul_right T b c).symm.trans <| map_mul_left T b c
     case right_assoc => simpa [e2] using (map_mul_left T · ·)
->>>>>>> 0fee6f37
 
 end NonUnitalNonAssocSemiring
 
