--- conflicted
+++ resolved
@@ -3,14 +3,6 @@
 Released under Apache 2.0 license as described in the file LICENSE.
 Authors: Yaël Dillies, Christopher Hoskin
 -/
-<<<<<<< HEAD
-import Mathlib.Algebra.Group.Hom.Instances
-import Mathlib.Algebra.GroupPower.Lemmas
-import Mathlib.GroupTheory.Submonoid.Centralizer
-import Mathlib.GroupTheory.Subgroup.Basic
-import Mathlib.RingTheory.NonUnitalSubsemiring.Basic
-=======
->>>>>>> 0b3cbe39
 import Mathlib.Algebra.Module.Hom
 import Mathlib.RingTheory.NonUnitalSubsemiring.Basic
 import Mathlib.RingTheory.Subsemiring.Basic
@@ -443,44 +435,6 @@
 local notation "L" => AddMonoid.End.mulLeft
 local notation "R" => AddMonoid.End.mulRight
 
-<<<<<<< HEAD
-lemma centroid_eq_centralizer_mul_op :
-    RingHom.rangeS (toEndRingHom α) = Subsemiring.centralizer (Set.range L ∪ Set.range R) := by
-  ext T
-  constructor
-  · intro ⟨f,hf⟩ S hS
-    cases' hS with h₁ h₂
-    · cases' h₁ with a ha
-      rw [← ha, ← hf, toEndRingHom_apply]
-      apply AddMonoidHom.ext
-      intro b
-      rw [AddMonoid.mul_apply, AddMonoid.mul_apply, AddMonoid.End.mulLeft_apply_apply,
-        AddMonoid.End.mulLeft_apply_apply, toEnd, AddMonoidHom.coe_coe, map_mul_left]
-    · cases' h₂ with b hb
-      rw [← hb, ← hf, toEndRingHom_apply]
-      apply AddMonoidHom.ext
-      intro a
-      rw [AddMonoid.mul_apply, AddMonoid.mul_apply, AddMonoid.End.mulRight_apply_apply,
-        AddMonoid.End.mulRight_apply_apply, toEnd, AddMonoidHom.coe_coe, map_mul_right]
-  · intro h
-    use ⟨T, fun a b => by
-      simp only [ZeroHom.toFun_eq_coe, AddMonoidHom.toZeroHom_coe]
-      rw [← AddMonoid.End.mulLeft_apply_apply, ← AddMonoid.End.mulLeft_apply_apply,
-        ← AddMonoid.mul_apply, ← AddMonoid.mul_apply]
-      apply congrFun (congrArg FunLike.coe (id _)) b
-      rw [(Submonoid.mem_centralizer_iff.mp h)]
-      apply (Set.mem_union _ _ _).mpr
-      simp only [Set.mem_range, exists_apply_eq_apply, true_or]
-    , fun a b => by
-      simp only [ZeroHom.toFun_eq_coe, AddMonoidHom.toZeroHom_coe]
-      rw [← AddMonoid.End.mulRight_apply_apply, ← AddMonoid.End.mulRight_apply_apply,
-        ← AddMonoid.mul_apply, ← AddMonoid.mul_apply]
-      apply congrFun (congrArg FunLike.coe (id _)) a
-      rw [(Submonoid.mem_centralizer_iff.mp h)]
-      apply (Set.mem_union _ _ _).mpr
-      simp only [Set.mem_range, exists_apply_eq_apply, or_true] ⟩
-    exact rfl
-=======
 lemma centroid_eq_centralizer_mulLeftRight :
     RingHom.rangeS (toEndRingHom α) = Subsemiring.centralizer (Set.range L ∪ Set.range R) := by
   ext T
@@ -492,7 +446,6 @@
     refine ⟨⟨T, fun a b ↦ ?_, fun a b ↦ ?_⟩, rfl⟩
     · exact congr($(h (L a) (.inl ⟨a, rfl⟩)) b).symm
     · exact congr($(h (R b) (.inr ⟨b, rfl⟩)) a).symm
->>>>>>> 0b3cbe39
 
 /-- The canonical homomorphism from the center into the centroid -/
 def centerToCentroid : NonUnitalSubsemiring.center α →ₙ+* CentroidHom α where
