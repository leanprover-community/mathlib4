/-
Copyright (c) 2022 Yaël Dillies. All rights reserved.
Released under Apache 2.0 license as described in the file LICENSE.
Authors: Yaël Dillies, Christopher Hoskin
-/
import Mathlib.Algebra.Group.Hom.Instances
import Mathlib.Algebra.GroupPower.Lemmas
<<<<<<< HEAD
import Mathlib.GroupTheory.Submonoid.Centralizer
import Mathlib.GroupTheory.Subgroup.Basic
=======
import Mathlib.RingTheory.NonUnitalSubsemiring.Basic
>>>>>>> f59a076a

#align_import algebra.hom.centroid from "leanprover-community/mathlib"@"6cb77a8eaff0ddd100e87b1591c6d3ad319514ff"

/-!
# Centroid homomorphisms

Let `A` be a (non unital, non associative) algebra. The centroid of `A` is the set of linear maps
`T` on `A` such that `T` commutes with left and right multiplication, that is to say, for all `a`
and `b` in `A`,
$$
T(ab) = (Ta)b, T(ab) = a(Tb).
$$
In mathlib we call elements of the centroid "centroid homomorphisms" (`CentroidHom`) in keeping
with `AddMonoidHom` etc.

We use the `FunLike` design, so each type of morphisms has a companion typeclass which is meant to
be satisfied by itself and all stricter types.

## Types of morphisms

* `CentroidHom`: Maps which preserve left and right multiplication.

## Typeclasses

* `CentroidHomClass`

## References

* [Jacobson, Structure of Rings][Jacobson1956]
* [McCrimmon, A taste of Jordan algebras][mccrimmon2004]

## Tags

centroid
-/

open Function

variable {F α : Type*}

/-- The type of centroid homomorphisms from `α` to `α`. -/
structure CentroidHom (α : Type*) [NonUnitalNonAssocSemiring α] extends α →+ α where
  /-- Commutativity of centroid homomorphims with left multiplication. -/
  map_mul_left' (a b : α) : toFun (a * b) = a * toFun b
  /-- Commutativity of centroid homomorphims with right multiplication. -/
  map_mul_right' (a b : α) : toFun (a * b) = toFun a * b
#align centroid_hom CentroidHom

attribute [nolint docBlame] CentroidHom.toAddMonoidHom

/-- `CentroidHomClass F α` states that `F` is a type of centroid homomorphisms.

You should extend this class when you extend `CentroidHom`. -/
class CentroidHomClass (F : Type*) (α : outParam <| Type*) [NonUnitalNonAssocSemiring α] extends
  AddMonoidHomClass F α α where
  /-- Commutativity of centroid homomorphims with left multiplication. -/
  map_mul_left (f : F) (a b : α) : f (a * b) = a * f b
  /-- Commutativity of centroid homomorphims with right multiplication. -/
  map_mul_right (f : F) (a b : α) : f (a * b) = f a * b
#align centroid_hom_class CentroidHomClass


export CentroidHomClass (map_mul_left map_mul_right)

instance [NonUnitalNonAssocSemiring α] [CentroidHomClass F α] : CoeTC F (CentroidHom α) :=
  ⟨fun f ↦
    { (f : α →+ α) with
      toFun := f
      map_mul_left' := map_mul_left f
      map_mul_right' := map_mul_right f }⟩

/-! ### Centroid homomorphisms -/


namespace CentroidHom

section NonUnitalNonAssocSemiring

variable [NonUnitalNonAssocSemiring α]

instance : CentroidHomClass (CentroidHom α) α where
  coe f := f.toFun
  coe_injective' f g h := by
    cases f
    cases g
    congr with x
    exact congrFun h x
  map_zero f := f.map_zero'
  map_add f := f.map_add'
  map_mul_left f := f.map_mul_left'
  map_mul_right f := f.map_mul_right'


/-- Helper instance for when there's too many metavariables to apply `FunLike.CoeFun`
directly. -/
/- Porting note: Lean gave me `unknown constant 'FunLike.CoeFun'` and says `CoeFun` is a type
mismatch, so I used `library_search`. -/
instance : CoeFun (CentroidHom α) fun _ ↦ α → α :=
  inferInstanceAs (CoeFun (CentroidHom α) fun _ ↦ α → α)

-- Porting note: removed @[simp]; not in normal form. (`toAddMonoidHom_eq_coe` below ensures that
-- the LHS simplifies to the RHS anyway.)
theorem toFun_eq_coe {f : CentroidHom α} : f.toFun = f := rfl
#align centroid_hom.to_fun_eq_coe CentroidHom.toFun_eq_coe

@[ext]
theorem ext {f g : CentroidHom α} (h : ∀ a, f a = g a) : f = g :=
  FunLike.ext f g h
#align centroid_hom.ext CentroidHom.ext

@[simp, norm_cast]
theorem coe_toAddMonoidHom (f : CentroidHom α) : ⇑(f : α →+ α) = f :=
  rfl
#align centroid_hom.coe_to_add_monoid_hom CentroidHom.coe_toAddMonoidHom

@[simp]
theorem toAddMonoidHom_eq_coe (f : CentroidHom α) : f.toAddMonoidHom = f :=
  rfl
#align centroid_hom.to_add_monoid_hom_eq_coe CentroidHom.toAddMonoidHom_eq_coe

theorem coe_toAddMonoidHom_injective : Injective ((↑) : CentroidHom α → α →+ α) :=
  fun _f _g h => ext fun a ↦
    haveI := FunLike.congr_fun h a
    this
#align centroid_hom.coe_to_add_monoid_hom_injective CentroidHom.coe_toAddMonoidHom_injective

lemma map_mul_left (f : CentroidHom α) (a b : α) : f (a * b) = a * f b :=
    CentroidHomClass.map_mul_left _ _ _

lemma map_mul_right (f : CentroidHom α) (a b : α) : f (a * b) = f a * b :=
    CentroidHomClass.map_mul_right _ _ _

/-- Turn a centroid homomorphism into an additive monoid endomorphism. -/
def toEnd  (f : CentroidHom α) : AddMonoid.End α :=
  (f : α →+ α)
#align centroid_hom.to_End CentroidHom.toEnd

theorem toEnd_injective : Injective (CentroidHom.toEnd : CentroidHom α → AddMonoid.End α) :=
  coe_toAddMonoidHom_injective
#align centroid_hom.to_End_injective CentroidHom.toEnd_injective

/-- Copy of a `CentroidHom` with a new `toFun` equal to the old one. Useful to fix
definitional equalities. -/
protected def copy (f : CentroidHom α) (f' : α → α) (h : f' = f) : CentroidHom α :=
  { f.toAddMonoidHom.copy f' <| h with
    toFun := f'
    map_mul_left' := fun a b ↦ by simp_rw [h, map_mul_left]
    map_mul_right' := fun a b ↦ by simp_rw [h, map_mul_right] }
#align centroid_hom.copy CentroidHom.copy

@[simp]
theorem coe_copy (f : CentroidHom α) (f' : α → α) (h : f' = f) : ⇑(f.copy f' h) = f' :=
  rfl
#align centroid_hom.coe_copy CentroidHom.coe_copy

theorem copy_eq (f : CentroidHom α) (f' : α → α) (h : f' = f) : f.copy f' h = f :=
  FunLike.ext' h
#align centroid_hom.copy_eq CentroidHom.copy_eq

variable (α)

/-- `id` as a `CentroidHom`. -/
protected def id : CentroidHom α :=
  { AddMonoidHom.id α with
    map_mul_left' := fun _ _ ↦ rfl
    map_mul_right' := fun _ _ ↦ rfl }
#align centroid_hom.id CentroidHom.id

instance : Inhabited (CentroidHom α) :=
  ⟨CentroidHom.id α⟩

@[simp, norm_cast]
theorem coe_id : ⇑(CentroidHom.id α) = id :=
  rfl
#align centroid_hom.coe_id CentroidHom.coe_id

@[simp, norm_cast]
theorem toAddMonoidHom_id : (CentroidHom.id α : α →+ α) = AddMonoidHom.id α :=
  rfl
#align centroid_hom.coe_to_add_monoid_hom_id CentroidHom.toAddMonoidHom_id

variable {α}

@[simp]
theorem id_apply (a : α) : CentroidHom.id α a = a :=
  rfl
#align centroid_hom.id_apply CentroidHom.id_apply

/-- Composition of `CentroidHom`s as a `CentroidHom`. -/
def comp (g f : CentroidHom α) : CentroidHom α :=
  { g.toAddMonoidHom.comp f.toAddMonoidHom with
    map_mul_left' := fun _a _b ↦ (congr_arg g <| f.map_mul_left' _ _).trans <| g.map_mul_left' _ _
    map_mul_right' := fun _a _b ↦
      (congr_arg g <| f.map_mul_right' _ _).trans <| g.map_mul_right' _ _ }
#align centroid_hom.comp CentroidHom.comp

@[simp, norm_cast]
theorem coe_comp (g f : CentroidHom α) : ⇑(g.comp f) = g ∘ f :=
  rfl
#align centroid_hom.coe_comp CentroidHom.coe_comp

@[simp]
theorem comp_apply (g f : CentroidHom α) (a : α) : g.comp f a = g (f a) :=
  rfl
#align centroid_hom.comp_apply CentroidHom.comp_apply

@[simp, norm_cast]
theorem coe_comp_addMonoidHom (g f : CentroidHom α) : (g.comp f : α →+ α) = (g : α →+ α).comp f :=
  rfl
#align centroid_hom.coe_comp_add_monoid_hom CentroidHom.coe_comp_addMonoidHom

@[simp]
theorem comp_assoc (h g f : CentroidHom α) : (h.comp g).comp f = h.comp (g.comp f) :=
  rfl
#align centroid_hom.comp_assoc CentroidHom.comp_assoc

@[simp]
theorem comp_id (f : CentroidHom α) : f.comp (CentroidHom.id α) = f :=
  rfl
#align centroid_hom.comp_id CentroidHom.comp_id

@[simp]
theorem id_comp (f : CentroidHom α) : (CentroidHom.id α).comp f = f :=
  rfl
#align centroid_hom.id_comp CentroidHom.id_comp

@[simp]
theorem cancel_right {g₁ g₂ f : CentroidHom α} (hf : Surjective f) :
    g₁.comp f = g₂.comp f ↔ g₁ = g₂ :=
  ⟨fun h ↦ ext <| hf.forall.2 <| FunLike.ext_iff.1 h, fun a ↦ congrFun (congrArg comp a) f⟩
#align centroid_hom.cancel_right CentroidHom.cancel_right

@[simp]
theorem cancel_left {g f₁ f₂ : CentroidHom α} (hg : Injective g) :
    g.comp f₁ = g.comp f₂ ↔ f₁ = f₂ :=
  ⟨fun h ↦ ext fun a ↦ hg <| by rw [← comp_apply, h, comp_apply], congr_arg _⟩
#align centroid_hom.cancel_left CentroidHom.cancel_left

instance : Zero (CentroidHom α) :=
  ⟨{ (0 : α →+ α) with
      map_mul_left' := fun _a _b ↦ (mul_zero _).symm
      map_mul_right' := fun _a _b ↦ (zero_mul _).symm }⟩

instance : One (CentroidHom α) :=
  ⟨CentroidHom.id α⟩

instance : Add (CentroidHom α) :=
  ⟨fun f g ↦
    { (f + g : α →+ α) with
      map_mul_left' := fun a b ↦ by
        show f (a * b) + g (a * b) = a * (f b + g b)
        simp [map_mul_left, mul_add]
      map_mul_right' := fun a b ↦ by
        show f (a * b) + g (a * b) = (f a + g a) * b
        simp [map_mul_right, add_mul] }⟩

instance : Mul (CentroidHom α) :=
  ⟨comp⟩

instance hasNsmul : SMul ℕ (CentroidHom α) :=
  ⟨fun n f ↦
    { ((SMul.smul n f) : α →+ α) with
        map_mul_left' := fun a b ↦ by
          change n • f (a * b) = a * n • f b
          rw [map_mul_left f, ← mul_smul_comm]
        map_mul_right' := fun a b ↦ by
          change n • f (a * b) = n • f a * b
          rw [map_mul_right f, ← smul_mul_assoc] }⟩
#align centroid_hom.has_nsmul CentroidHom.hasNsmul

instance hasNpowNat : Pow (CentroidHom α) ℕ :=
  ⟨fun f n ↦
    { (f.toEnd ^ n : AddMonoid.End α) with
      map_mul_left' := fun a b ↦ by
        induction' n with n ih
        · exact rfl
        · simp
          rw [pow_succ]
          exact (congr_arg f.toEnd ih).trans (f.map_mul_left' _ _)
      map_mul_right' := fun a b ↦ by
        induction' n with n ih
        · exact rfl
        · simp
          rw [pow_succ]
          exact (congr_arg f.toEnd ih).trans (f.map_mul_right' _ _) }⟩
#align centroid_hom.has_npow_nat CentroidHom.hasNpowNat

@[simp, norm_cast]
theorem coe_zero : ⇑(0 : CentroidHom α) = 0 :=
  rfl
#align centroid_hom.coe_zero CentroidHom.coe_zero

@[simp, norm_cast]
theorem coe_one : ⇑(1 : CentroidHom α) = id :=
  rfl
#align centroid_hom.coe_one CentroidHom.coe_one

@[simp, norm_cast]
theorem coe_add (f g : CentroidHom α) : ⇑(f + g) = f + g :=
  rfl
#align centroid_hom.coe_add CentroidHom.coe_add

@[simp, norm_cast]
theorem coe_mul (f g : CentroidHom α) : ⇑(f * g) = f ∘ g :=
  rfl
#align centroid_hom.coe_mul CentroidHom.coe_mul

-- Eligible for `dsimp`
@[simp, norm_cast, nolint simpNF]
theorem coe_nsmul (f : CentroidHom α) (n : ℕ) : ⇑(n • f) = n • (⇑f) :=
  rfl
#align centroid_hom.coe_nsmul CentroidHom.coe_nsmul

@[simp]
theorem zero_apply (a : α) : (0 : CentroidHom α) a = 0 :=
  rfl
#align centroid_hom.zero_apply CentroidHom.zero_apply

@[simp]
theorem one_apply (a : α) : (1 : CentroidHom α) a = a :=
  rfl
#align centroid_hom.one_apply CentroidHom.one_apply

@[simp]
theorem add_apply (f g : CentroidHom α) (a : α) : (f + g) a = f a + g a :=
  rfl
#align centroid_hom.add_apply CentroidHom.add_apply

@[simp]
theorem mul_apply (f g : CentroidHom α) (a : α) : (f * g) a = f (g a) :=
  rfl
#align centroid_hom.mul_apply CentroidHom.mul_apply

-- Eligible for `dsimp`
@[simp, nolint simpNF]
theorem nsmul_apply (f : CentroidHom α) (n : ℕ) (a : α) : (n • f) a = n • f a :=
  rfl
#align centroid_hom.nsmul_apply CentroidHom.nsmul_apply

@[simp]
theorem toEnd_zero : (0 : CentroidHom α).toEnd = 0 :=
  rfl
#align centroid_hom.to_End_zero CentroidHom.toEnd_zero

@[simp]
theorem toEnd_add (x y : CentroidHom α) : (x + y).toEnd = x.toEnd + y.toEnd :=
  rfl
#align centroid_hom.to_End_add CentroidHom.toEnd_add

theorem toEnd_nsmul (x : CentroidHom α) (n : ℕ) : (n • x).toEnd = n • x.toEnd :=
  rfl
#align centroid_hom.to_End_nsmul CentroidHom.toEnd_nsmul

-- Porting note: I guess the porter has naming issues still
-- cf.`add_monoid_hom.add_comm_monoid`
instance : AddCommMonoid (CentroidHom α) :=
  coe_toAddMonoidHom_injective.addCommMonoid _ toEnd_zero toEnd_add toEnd_nsmul

instance : NatCast (CentroidHom α) where natCast n := n • (1 : CentroidHom α)

-- Porting note: `nolint simpNF` added because simplify fails on left-hand side
@[simp, norm_cast, nolint simpNF]
theorem coe_nat_cast (n : ℕ) : ⇑(n : CentroidHom α) = n • (CentroidHom.id α) :=
  rfl
#align centroid_hom.coe_nat_cast CentroidHom.coe_nat_cast

theorem nat_cast_apply (n : ℕ) (m : α) : (n : CentroidHom α) m = n • m :=
  rfl
#align centroid_hom.nat_cast_apply CentroidHom.nat_cast_apply

@[simp]
theorem toEnd_one : (1 : CentroidHom α).toEnd = 1 :=
  rfl
#align centroid_hom.to_End_one CentroidHom.toEnd_one

@[simp]
theorem toEnd_mul (x y : CentroidHom α) : (x * y).toEnd = x.toEnd * y.toEnd :=
  rfl
#align centroid_hom.to_End_mul CentroidHom.toEnd_mul

@[simp]
theorem toEnd_pow (x : CentroidHom α) (n : ℕ) : (x ^ n).toEnd = x.toEnd ^ n :=
  rfl
#align centroid_hom.to_End_pow CentroidHom.toEnd_pow

@[simp, norm_cast]
theorem toEnd_nat_cast (n : ℕ) : (n : CentroidHom α).toEnd = ↑n :=
  rfl
#align centroid_hom.to_End_nat_cast CentroidHom.toEnd_nat_cast

-- cf `add_monoid.End.semiring`
instance : Semiring (CentroidHom α) :=
  toEnd_injective.semiring _ toEnd_zero toEnd_one toEnd_add toEnd_mul toEnd_nsmul toEnd_pow
    toEnd_nat_cast

theorem comp_mul_comm (T S : CentroidHom α) (a b : α) : (T ∘ S) (a * b) = (S ∘ T) (a * b) := by
  simp only [Function.comp_apply]
  rw [map_mul_right, map_mul_left, ← map_mul_right, ← map_mul_left]
#align centroid_hom.comp_mul_comm CentroidHom.comp_mul_comm

local notation "L" => AddMonoid.End.mulLeft
local notation "R" => AddMonoid.End.mulRight

<<<<<<< HEAD
/-- Ring hom from the centroid into the additive monoid endomorphisms. -/
def toEndRingHom (α : Type*) [NonUnitalNonAssocSemiring α] :
    RingHom (CentroidHom α) (AddMonoid.End α) where
  toFun := toEnd
  map_add' := toEnd_add
  map_zero' := toEnd_zero
  map_one' := toEnd_one
  map_mul' := toEnd_mul

lemma toEnd'_apply (f : CentroidHom α) : toEndRingHom α f = f.toEnd := rfl

lemma centroid_eq_centralizer_mul_op :
    MonoidHom.mrange (toEndRingHom α) = Submonoid.centralizer (Set.range L ∪ Set.range R) := by
  ext T
  constructor
  · intro ⟨f,hf⟩ S hS
    cases' hS with h₁ h₂
    · cases' h₁ with a ha
      rw [← ha, ← hf, toEnd'_apply]
      apply AddMonoidHom.ext
      intro b
      rw [AddMonoid.mul_apply, AddMonoid.mul_apply, AddMonoid.End.mulLeft_apply_apply,
        AddMonoid.End.mulLeft_apply_apply, toEnd, AddMonoidHom.coe_coe, f.map_mul_left]
    · cases' h₂ with b hb
      rw [← hb, ← hf, toEnd'_apply]
      apply AddMonoidHom.ext
      intro a
      rw [AddMonoid.mul_apply, AddMonoid.mul_apply, AddMonoid.End.mulRight_apply_apply,
        AddMonoid.End.mulRight_apply_apply, toEnd, AddMonoidHom.coe_coe, f.map_mul_right]
  · intro h
    use ⟨T, fun a b => by
      simp only [ZeroHom.toFun_eq_coe, AddMonoidHom.toZeroHom_coe]
      rw [← AddMonoid.End.mulLeft_apply_apply, ← AddMonoid.End.mulLeft_apply_apply,
        ← AddMonoid.mul_apply, ← AddMonoid.mul_apply]
      apply congrFun (congrArg FunLike.coe (id _)) b
      rw [(Submonoid.mem_centralizer_iff.mp h)]
      apply (Set.mem_union _ _ _).mpr
      simp only [Set.mem_range, exists_apply_eq_apply, true_or]
    , fun a b => by
      simp only [ZeroHom.toFun_eq_coe, AddMonoidHom.toZeroHom_coe]
      rw [← AddMonoid.End.mulRight_apply_apply, ← AddMonoid.End.mulRight_apply_apply,
        ← AddMonoid.mul_apply, ← AddMonoid.mul_apply]
      apply congrFun (congrArg FunLike.coe (id _)) a
      rw [(Submonoid.mem_centralizer_iff.mp h)]
      apply (Set.mem_union _ _ _).mpr
      simp only [Set.mem_range, exists_apply_eq_apply, or_true] ⟩
    exact rfl
=======
/-- The canonical homomorphism from the center into the centroid -/
def centerToCentroid : NonUnitalSubsemiring.center α →ₙ+* CentroidHom α where
  toFun z := {L (z : α) with
    map_mul_left' := fun _ _ => by
      simp only [ZeroHom.toFun_eq_coe, AddMonoidHom.toZeroHom_coe,
        AddMonoid.End.mulLeft_apply_apply]
      rw [((Set.mem_center_iff _).mp z.prop).comm, ((Set.mem_center_iff _).mp z.prop).right_assoc,
        ((Set.mem_center_iff _).mp z.prop).comm]
    map_mul_right' := fun _ _ => by
      simp only [ZeroHom.toFun_eq_coe, AddMonoidHom.toZeroHom_coe,
        AddMonoid.End.mulLeft_apply_apply]
      rw [((Set.mem_center_iff _).mp z.prop).left_assoc]
  }
  map_zero' := by
    simp only [ZeroMemClass.coe_zero, map_zero]
    exact rfl
  map_add' := fun _ _ => by
    simp only [AddSubmonoid.coe_add, NonUnitalSubsemiring.coe_toAddSubmonoid, map_add]
    exact rfl
  map_mul' := fun z₁ z₂ => by
    ext a
    show  (z₁ * z₂) * a = z₁ * (z₂ * a)
    rw [((Set.mem_center_iff _).mp z₁.prop).left_assoc]

lemma centerToCentroid_apply (z : { x // x ∈ NonUnitalSubsemiring.center α }) (a : α) :
    (centerToCentroid z) a = z * a := rfl

lemma center_iff_op_centroid (a : α) :
    a ∈ NonUnitalSubsemiring.center α ↔ L a = R a ∧ (L a) ∈ Set.range CentroidHom.toEnd := by
  constructor
  · intro ha
    constructor
    · apply AddMonoidHom.ext
      intro b
      rw [AddMonoid.End.mulLeft_apply_apply, AddMonoid.End.mulRight_apply_apply]
      exact IsMulCentral.comm ha b
    · rw [Set.mem_range]
      use centerToCentroid ⟨a, ha⟩
      rfl
  · intro hla
    simp at hla
    obtain ⟨hc,⟨T,hT⟩⟩  := hla
    have e1 (d : α) : T d = a * d := (FunLike.congr (id hT.symm) rfl).symm
    have e2 (d : α) : a * d = d * a := FunLike.congr (hc) rfl
    constructor
    case comm =>
      intro b
      exact e2 b
    case left_assoc =>
      intro b c
      rw [← e1, map_mul_right, e1]
    case mid_assoc =>
      intro b c
      rw [← e2, ← e1, ←e1, ← map_mul_left, ← map_mul_right]
    case right_assoc =>
      intro b c
      rw [← e2, ← e2, ← e1, ← e1, ← map_mul_left]
>>>>>>> f59a076a

end NonUnitalNonAssocSemiring

section NonAssocSemiring

variable [NonAssocSemiring α]

/-- The canonical isomorphism from the center of a (non-associative) semiring onto its centroid. -/
def centerIsoCentroid : NonUnitalSubsemiring.center α ≃+* CentroidHom α := {
  centerToCentroid with
  invFun := fun T => ⟨T 1, {
      comm := fun a => by
        rw [← map_mul_left, mul_one, ← map_mul_right, one_mul]
      left_assoc := fun b c => by
        rw [← map_mul_right, one_mul, ← map_mul_right, one_mul, map_mul_right]
      mid_assoc := fun a c => by
        rw [← map_mul_left, mul_one, ← map_mul_right, ← map_mul_right, one_mul, map_mul_left]
      right_assoc := fun a b => by
        rw [← map_mul_left, mul_one, ← map_mul_left, mul_one, map_mul_left]
    }⟩
  left_inv := by
    intro z
    simp only [MulHom.toFun_eq_coe, NonUnitalRingHom.coe_toMulHom]
    ext
    simp only
    rw [centerToCentroid_apply, mul_one]
  right_inv := by
    intro T
    simp only [MulHom.toFun_eq_coe, NonUnitalRingHom.coe_toMulHom]
    ext a
    rw [centerToCentroid_apply, ← map_mul_right, one_mul]
}

end NonAssocSemiring

section NonUnitalNonAssocRing

variable [NonUnitalNonAssocRing α]

/-- Negation of `CentroidHom`s as a `CentroidHom`. -/
instance : Neg (CentroidHom α) :=
  ⟨fun f ↦
    { (-f : α →+ α) with
      map_mul_left' := fun a b ↦ by
        change -f (a * b) = a * (-f b)
        simp [map_mul_left]
      map_mul_right' := fun a b ↦ by
        change -f (a * b) = (-f a) * b
        simp [map_mul_right] }⟩

instance : Sub (CentroidHom α) :=
  ⟨fun f g ↦
    { (f - g : α →+ α) with
      map_mul_left' := fun a b ↦ by
        change (FunLike.coe f - FunLike.coe g) (a * b) = a * (FunLike.coe f - FunLike.coe g) b
        simp [map_mul_left, mul_sub]
      map_mul_right' := fun a b ↦ by
        change (FunLike.coe f - FunLike.coe g) (a * b) = ((FunLike.coe f - FunLike.coe g) a) * b
        simp [map_mul_right, sub_mul] }⟩

instance hasZsmul : SMul ℤ (CentroidHom α) :=
  ⟨fun n f ↦
    { (SMul.smul n f : α →+ α) with
      map_mul_left' := fun a b ↦ by
        change n • f (a * b) = a * n • f b
        rw [map_mul_left f, ← mul_smul_comm]
      map_mul_right' := fun a b ↦ by
        change n • f (a * b) = n • f a * b
        rw [map_mul_right f, ← smul_mul_assoc] }⟩
#align centroid_hom.has_zsmul CentroidHom.hasZsmul

instance : IntCast (CentroidHom α) where intCast z := z • (1 : CentroidHom α)

-- Porting note: `nolint simpNF` added because simplify fails on left-hand side
@[simp, norm_cast, nolint simpNF]
theorem coe_int_cast (z : ℤ) : ⇑(z : CentroidHom α) = z • (CentroidHom.id α) :=
  rfl
#align centroid_hom.coe_int_cast CentroidHom.coe_int_cast

theorem int_cast_apply (z : ℤ) (m : α) : (z : CentroidHom α) m = z • m :=
  rfl
#align centroid_hom.int_cast_apply CentroidHom.int_cast_apply

@[simp]
theorem toEnd_neg (x : CentroidHom α) : (-x).toEnd = -x.toEnd :=
  rfl
#align centroid_hom.to_End_neg CentroidHom.toEnd_neg

@[simp]
theorem toEnd_sub (x y : CentroidHom α) : (x - y).toEnd = x.toEnd - y.toEnd :=
  rfl
#align centroid_hom.to_End_sub CentroidHom.toEnd_sub

theorem toEnd_zsmul (x : CentroidHom α) (n : ℤ) : (n • x).toEnd = n • x.toEnd :=
  rfl
#align centroid_hom.to_End_zsmul CentroidHom.toEnd_zsmul

instance : AddCommGroup (CentroidHom α) :=
  toEnd_injective.addCommGroup _ toEnd_zero toEnd_add toEnd_neg toEnd_sub toEnd_nsmul toEnd_zsmul

@[simp, norm_cast]
theorem coe_neg (f : CentroidHom α) : ⇑(-f) = -f :=
  rfl
#align centroid_hom.coe_neg CentroidHom.coe_neg

@[simp, norm_cast]
theorem coe_sub (f g : CentroidHom α) : ⇑(f - g) = f - g :=
  rfl
#align centroid_hom.coe_sub CentroidHom.coe_sub

@[simp]
theorem neg_apply (f : CentroidHom α) (a : α) : (-f) a = -f a :=
  rfl
#align centroid_hom.neg_apply CentroidHom.neg_apply

@[simp]
theorem sub_apply (f g : CentroidHom α) (a : α) : (f - g) a = f a - g a :=
  rfl
#align centroid_hom.sub_apply CentroidHom.sub_apply

@[simp, norm_cast]
theorem toEnd_int_cast (z : ℤ) : (z : CentroidHom α).toEnd = ↑z :=
  rfl
#align centroid_hom.to_End_int_cast CentroidHom.toEnd_int_cast

instance instRing : Ring (CentroidHom α) :=
  toEnd_injective.ring _ toEnd_zero toEnd_one toEnd_add toEnd_mul toEnd_neg toEnd_sub
    toEnd_nsmul toEnd_zsmul toEnd_pow toEnd_nat_cast toEnd_int_cast

end NonUnitalNonAssocRing

section NonUnitalRing

variable [NonUnitalRing α]

-- Porting note: Not sure why Lean didn't like `CentroidHom.Ring`
-- See note [reducible non instances]
/-- A prime associative ring has commutative centroid. -/
@[reducible]
def commRing (h : ∀ a b : α, (∀ r : α, a * r * b = 0) → a = 0 ∨ b = 0) : CommRing (CentroidHom α) :=
  { CentroidHom.instRing with
    mul_comm := fun f g ↦ by
      ext
      refine' sub_eq_zero.1 (or_self_iff.1 <| (h _ _) fun r ↦ _)
      rw [mul_assoc, sub_mul, sub_eq_zero, ← map_mul_right, ← map_mul_right, coe_mul, coe_mul,
        comp_mul_comm] }
#align centroid_hom.comm_ring CentroidHom.commRing

end NonUnitalRing

end CentroidHom<|MERGE_RESOLUTION|>--- conflicted
+++ resolved
@@ -5,12 +5,9 @@
 -/
 import Mathlib.Algebra.Group.Hom.Instances
 import Mathlib.Algebra.GroupPower.Lemmas
-<<<<<<< HEAD
 import Mathlib.GroupTheory.Submonoid.Centralizer
 import Mathlib.GroupTheory.Subgroup.Basic
-=======
 import Mathlib.RingTheory.NonUnitalSubsemiring.Basic
->>>>>>> f59a076a
 
 #align_import algebra.hom.centroid from "leanprover-community/mathlib"@"6cb77a8eaff0ddd100e87b1591c6d3ad319514ff"
 
@@ -414,7 +411,6 @@
 local notation "L" => AddMonoid.End.mulLeft
 local notation "R" => AddMonoid.End.mulRight
 
-<<<<<<< HEAD
 /-- Ring hom from the centroid into the additive monoid endomorphisms. -/
 def toEndRingHom (α : Type*) [NonUnitalNonAssocSemiring α] :
     RingHom (CentroidHom α) (AddMonoid.End α) where
@@ -462,7 +458,6 @@
       apply (Set.mem_union _ _ _).mpr
       simp only [Set.mem_range, exists_apply_eq_apply, or_true] ⟩
     exact rfl
-=======
 /-- The canonical homomorphism from the center into the centroid -/
 def centerToCentroid : NonUnitalSubsemiring.center α →ₙ+* CentroidHom α where
   toFun z := {L (z : α) with
@@ -520,7 +515,6 @@
     case right_assoc =>
       intro b c
       rw [← e2, ← e2, ← e1, ← e1, ← map_mul_left]
->>>>>>> f59a076a
 
 end NonUnitalNonAssocSemiring
 
