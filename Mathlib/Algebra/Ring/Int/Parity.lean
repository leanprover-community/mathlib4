--- conflicted
+++ resolved
@@ -90,11 +90,7 @@
 protected alias ⟨_, _root_.Odd.natAbs⟩ := natAbs_odd
 
 lemma four_dvd_add_or_sub_of_odd {a b : ℤ} (ha : Odd a) (hb : Odd b) :
-<<<<<<< HEAD
-    4 ∣ a + b ∨ 4 ∣ a - b := by
-  obtain ⟨m, rfl⟩ := ha
-  obtain ⟨n, rfl⟩ := hb
-  omega
+    4 ∣ a + b ∨ 4 ∣ a - b := by grind
 
 lemma even_mul_add_one (m : ℤ) : Even (m * (m + 1)) := by
   rcases (Int.even_or_odd m) with ch | ch
@@ -104,29 +100,6 @@
 lemma two_dvd_mul_add_one (k : ℤ) : 2 ∣ k * (k + 1) :=
   have : Even (k * (k + 1)) := even_mul_succ_self k
   even_iff_two_dvd.mp this
-
-lemma two_mul_ediv_two_add_one_of_odd : Odd n → 2 * (n / 2) + 1 = n := by
-  rintro ⟨c, rfl⟩
-  rw [mul_comm]
-  convert Int.ediv_add_emod' (2 * c + 1) 2
-  simp [Int.add_emod]
-
-lemma ediv_two_mul_two_add_one_of_odd : Odd n → n / 2 * 2 + 1 = n := by
-  rintro ⟨c, rfl⟩
-  convert Int.ediv_add_emod' (2 * c + 1) 2
-  simp [Int.add_emod]
-
-lemma add_one_ediv_two_mul_two_of_odd : Odd n → 1 + n / 2 * 2 = n := by
-  rintro ⟨c, rfl⟩
-  rw [add_comm]
-  convert Int.ediv_add_emod' (2 * c + 1) 2
-  simp [Int.add_emod]
-
-lemma two_mul_ediv_two_of_odd (h : Odd n) : 2 * (n / 2) = n - 1 :=
-  eq_sub_of_add_eq (two_mul_ediv_two_add_one_of_odd h)
-=======
-    4 ∣ a + b ∨ 4 ∣ a - b := by grind
->>>>>>> d0323fbd
 
 lemma two_mul_ediv_two_add_one_of_odd : Odd n → 2 * (n / 2) + 1 = n := by grind
 
