/-
Copyright (c) 2016 Jeremy Avigad. All rights reserved.
Released under Apache 2.0 license as described in the file LICENSE.
Authors: Jeremy Avigad
-/
import Mathlib.Algebra.Ring.Parity
import Mathlib.Algebra.Ring.Int.Defs
import Mathlib.Algebra.Group.Int.Even

/-!
# Basic parity lemmas for the ring `ℤ`

See note [foundational algebra order theory].
-/

assert_not_exists DenselyOrdered Set.Subsingleton

namespace Int

/-! #### Parity -/

variable {m n : ℤ}

@[grind =]
lemma odd_iff : Odd n ↔ n % 2 = 1 where
  mp := fun ⟨m, hm⟩ ↦ by simp [hm, add_emod]
  mpr h := ⟨n / 2, by grind⟩

lemma not_odd_iff : ¬Odd n ↔ n % 2 = 0 := by grind

@[simp] lemma not_odd_zero : ¬Odd (0 : ℤ) := by grind

@[simp, grind =] lemma not_odd_iff_even : ¬Odd n ↔ Even n := by grind
@[simp] lemma not_even_iff_odd : ¬Even n ↔ Odd n := by grind

lemma even_or_odd (n : ℤ) : Even n ∨ Odd n := by grind

lemma even_or_odd' (n : ℤ) : ∃ k, n = 2 * k ∨ n = 2 * k + 1 := by
  simpa only [two_mul, exists_or, Odd, Even] using even_or_odd n

lemma even_xor'_odd (n : ℤ) : Xor' (Even n) (Odd n) := by
  grind

lemma even_xor'_odd' (n : ℤ) : ∃ k, Xor' (n = 2 * k) (n = 2 * k + 1) := by
  rcases even_or_odd n with (⟨k, rfl⟩ | ⟨k, rfl⟩) <;>
  · use k
    simp only [Xor'] -- Perhaps `grind` needs a normalization rule for `Xor'`?
    grind

instance : DecidablePred (Odd : ℤ → Prop) := fun _ => decidable_of_iff _ not_even_iff_odd

lemma even_add' : Even (m + n) ↔ (Odd m ↔ Odd n) := by grind

lemma not_even_two_mul_add_one (n : ℤ) : ¬ Even (2 * n + 1) := by grind

lemma even_sub' : Even (m - n) ↔ (Odd m ↔ Odd n) := by grind

lemma odd_mul : Odd (m * n) ↔ Odd m ∧ Odd n := by simp [← not_even_iff_odd, not_or, parity_simps]

lemma Odd.of_mul_left (h : Odd (m * n)) : Odd m := (odd_mul.mp h).1

lemma Odd.of_mul_right (h : Odd (m * n)) : Odd n := (odd_mul.mp h).2

@[parity_simps] lemma odd_pow {n : ℕ} : Odd (m ^ n) ↔ Odd m ∨ n = 0 := by grind

lemma odd_pow' {n : ℕ} (h : n ≠ 0) : Odd (m ^ n) ↔ Odd m := by grind

@[parity_simps] lemma odd_add : Odd (m + n) ↔ (Odd m ↔ Even n) := by grind

lemma odd_add' : Odd (m + n) ↔ (Odd n ↔ Even m) := by grind

lemma ne_of_odd_add (h : Odd (m + n)) : m ≠ n := by grind

@[parity_simps] lemma odd_sub : Odd (m - n) ↔ (Odd m ↔ Even n) := by grind

lemma odd_sub' : Odd (m - n) ↔ (Odd n ↔ Even m) := by grind

lemma even_mul_succ_self (n : ℤ) : Even (n * (n + 1)) := by grind

lemma even_mul_pred_self (n : ℤ) : Even (n * (n - 1)) := by grind

@[simp, norm_cast] lemma odd_coe_nat (n : ℕ) : Odd (n : ℤ) ↔ Odd n := by grind

@[simp] lemma natAbs_even : Even n.natAbs ↔ Even n := by grind

@[simp]
lemma natAbs_odd : Odd n.natAbs ↔ Odd n := by grind

protected alias ⟨_, _root_.Even.natAbs⟩ := natAbs_even
protected alias ⟨_, _root_.Odd.natAbs⟩ := natAbs_odd

lemma four_dvd_add_or_sub_of_odd {a b : ℤ} (ha : Odd a) (hb : Odd b) :
    4 ∣ a + b ∨ 4 ∣ a - b := by grind

<<<<<<< HEAD
lemma even_mul_add_one (m : ℤ) : Even (m * (m + 1)) := by
  rcases (Int.even_or_odd m) with ch | ch
  · exact even_mul_succ_self m
  · exact even_mul_succ_self m

lemma two_dvd_mul_add_one (k : ℤ) : 2 ∣ k * (k + 1) :=
  have : Even (k * (k + 1)) := even_mul_succ_self k
  even_iff_two_dvd.mp this
=======
lemma two_dvd_mul_add_one (k : ℤ) : 2 ∣ k * (k + 1) :=
  even_iff_two_dvd.mp (even_mul_succ_self k)
>>>>>>> 3a941a8f

lemma two_mul_ediv_two_add_one_of_odd : Odd n → 2 * (n / 2) + 1 = n := by grind

lemma ediv_two_mul_two_add_one_of_odd : Odd n → n / 2 * 2 + 1 = n := by grind

lemma add_one_ediv_two_mul_two_of_odd : Odd n → 1 + n / 2 * 2 = n := by grind

lemma two_mul_ediv_two_of_odd (h : Odd n) : 2 * (n / 2) = n - 1 := by grind

@[simp, grind =]
theorem even_sign_iff {z : ℤ} : Even z.sign ↔ z = 0 := by
  induction z using wlog_sign with
  | inv => simp
  | w n =>
    cases n
    · simp
    · norm_cast
      simp

@[simp]
theorem odd_sign_iff {z : ℤ} : Odd z.sign ↔ z ≠ 0 := by grind

@[norm_cast, simp]
theorem isSquare_natCast_iff {n : ℕ} : IsSquare (n : ℤ) ↔ IsSquare n := by
  constructor <;> rintro ⟨x, h⟩
  · exact ⟨x.natAbs, (natAbs_mul_natAbs_eq h.symm).symm⟩
  · exact ⟨x, mod_cast h⟩

@[simp]
theorem isSquare_ofNat_iff {n : ℕ} :
    IsSquare (ofNat(n) : ℤ) ↔ IsSquare (ofNat(n) : ℕ) :=
  isSquare_natCast_iff

end Int<|MERGE_RESOLUTION|>--- conflicted
+++ resolved
@@ -92,19 +92,8 @@
 lemma four_dvd_add_or_sub_of_odd {a b : ℤ} (ha : Odd a) (hb : Odd b) :
     4 ∣ a + b ∨ 4 ∣ a - b := by grind
 
-<<<<<<< HEAD
-lemma even_mul_add_one (m : ℤ) : Even (m * (m + 1)) := by
-  rcases (Int.even_or_odd m) with ch | ch
-  · exact even_mul_succ_self m
-  · exact even_mul_succ_self m
-
-lemma two_dvd_mul_add_one (k : ℤ) : 2 ∣ k * (k + 1) :=
-  have : Even (k * (k + 1)) := even_mul_succ_self k
-  even_iff_two_dvd.mp this
-=======
 lemma two_dvd_mul_add_one (k : ℤ) : 2 ∣ k * (k + 1) :=
   even_iff_two_dvd.mp (even_mul_succ_self k)
->>>>>>> 3a941a8f
 
 lemma two_mul_ediv_two_add_one_of_odd : Odd n → 2 * (n / 2) + 1 = n := by grind
 
