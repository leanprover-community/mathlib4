--- conflicted
+++ resolved
@@ -106,60 +106,20 @@
   {L : Type*} [NormedField L] {f : WithAbs v →+* L}
 
 /-- If the absolute value `v` factors through an embedding `f` into a normed field, then
-<<<<<<< HEAD
-the distance associated to the absolute value also factors through `f`. -/
-theorem dist_of_comp
-    (h : ∀ x, ‖f x‖ = v x)
-    (x y : WithAbs v) :
-    dist x y = dist (f x) (f y) := by
-  rw [(normedField v).dist_eq, (inferInstanceAs <| NormedField L).dist_eq,
-    ← f.map_sub, h]
-  rfl
-=======
 `f` is an isometry. -/
 theorem isometry_of_comp (h : ∀ x, ‖f x‖ = v x) : Isometry f :=
   Isometry.of_dist_eq <| fun x y => by simp only [‹NormedField L›.dist_eq, ← f.map_sub, h]; rfl
->>>>>>> 66e27ece
 
 /-- If the absolute value `v` factors through an embedding `f` into a normed field, then
 the pseudo metric space associated to the absolute value is the same as the pseudo metric space
 induced by `f`. -/
-<<<<<<< HEAD
-theorem pseudoMetricSpace_induced_of_comp
-    (h : ∀ x, ‖f x‖ = v x) :
-    (normedField v).toPseudoMetricSpace = PseudoMetricSpace.induced f inferInstance := by
-  ext
-  exact dist_of_comp h _ _
-=======
 theorem pseudoMetricSpace_induced_of_comp (h : ∀ x, ‖f x‖ = v x) :
     PseudoMetricSpace.induced f inferInstance = (normedField v).toPseudoMetricSpace := by
   ext; exact isometry_of_comp h |>.dist_eq _ _
->>>>>>> 66e27ece
 
 /-- If the absolute value `v` factors through an embedding `f` into a normed field, then
 the uniform structure associated to the absolute value is the same as the uniform structure
 induced by `f`. -/
-<<<<<<< HEAD
-theorem uniformSpace_eq_comap_of_comp
-    (h : ∀ x, ‖f x‖ = v x) :
-    (normedField v).toUniformSpace = UniformSpace.comap f inferInstance := by
-  rw [pseudoMetricSpace_induced_of_comp h]
-  rfl
-
-/-- If the absolute value `v` factors through an embedding `f` into a normed field, then
-`f` is uniform inducing. -/
-theorem isUniformInducing_of_comp
-    (h : ∀ x, ‖f x‖ = v x) :
-    IsUniformInducing f :=
-  isUniformInducing_iff_uniformSpace.2 <| Eq.symm (uniformSpace_eq_comap_of_comp h)
-
-/-- If the absolute value `v` factors through an embedding `f` into a normed field, then
-`f` is an isometry. -/
-theorem isometry_of_comp
-    (h : ∀ x, ‖f x‖ = v x) :
-    Isometry f :=
-  Isometry.of_dist_eq <| fun x y => by rw [pseudoMetricSpace_induced_of_comp h]; rfl
-=======
 theorem uniformSpace_comap_eq_of_comp (h : ∀ x, ‖f x‖ = v x) :
     UniformSpace.comap f inferInstance = (normedField v).toUniformSpace := by
   simp only [← pseudoMetricSpace_induced_of_comp h, PseudoMetricSpace.toUniformSpace]
@@ -168,7 +128,6 @@
 `f` is uniform inducing. -/
 theorem isUniformInducing_of_comp (h : ∀ x, ‖f x‖ = v x) : IsUniformInducing f :=
   isUniformInducing_iff_uniformSpace.2 <| uniformSpace_comap_eq_of_comp h
->>>>>>> 66e27ece
 
 end WithAbs
 
@@ -190,38 +149,6 @@
 
 /-- If the absolute value of a normed field factors through an embedding into another normed field
 `L`, then we can extend that embedding to an embedding on the completion `v.completion →+* L`. -/
-<<<<<<< HEAD
-def extensionEmbedding_of_comp
-    (h : ∀ x, ‖f x‖ = v x) :
-    v.completion →+* L :=
-  UniformSpace.Completion.extensionHom _
-    (WithAbs.isUniformInducing_of_comp h).uniformContinuous.continuous
-
-theorem extensionEmbedding_of_comp_coe
-    (h : ∀ x, ‖f x‖ = v x) (x : K) :
-    extensionEmbedding_of_comp h x = f x := by
-  rw [← UniformSpace.Completion.extensionHom_coe f
-    (WithAbs.isUniformInducing_of_comp h).uniformContinuous.continuous]
-  rfl
-
-/-- If the absolute value of a normed field factors through an embedding into another normed field,
-then the extended embedding `v.completion →+* L` preserves distances. -/
-theorem extensionEmbedding_dist_eq_of_comp
-    (h : ∀ x, ‖f x‖ = v x)
-    (x y : v.completion) :
-    dist (extensionEmbedding_of_comp h x) (extensionEmbedding_of_comp h y) =
-      dist x y := by
-  refine (UniformSpace.Completion.induction_on₂ x y ?_ (fun x y => ?_))
-  · refine isClosed_eq ?_ continuous_dist
-    exact (continuous_iff_continuous_dist.1 (UniformSpace.Completion.continuous_extension))
-  · simp only [extensionEmbedding_of_comp_coe]
-    exact UniformSpace.Completion.dist_eq x y ▸ Isometry.dist_eq (WithAbs.isometry_of_comp h) _ _
-
-/-- If the absolute value of a normed field factors through an embedding into another normed field,
-then the extended embedding `v.completion →+* L` is an isometry. -/
-theorem isometry_extensionEmbedding_of_comp
-    (h : ∀ x, ‖f x‖ = v x) :
-=======
 abbrev extensionEmbedding_of_comp (h : ∀ x, ‖f x‖ = v x) : v.completion →+* L :=
   UniformSpace.Completion.extensionHom _
     (WithAbs.isUniformInducing_of_comp h).uniformContinuous.continuous
@@ -245,29 +172,18 @@
 /-- If the absolute value of a normed field factors through an embedding into another normed field,
 then the extended embedding `v.completion →+* L` is an isometry. -/
 theorem isometry_extensionEmbedding_of_comp (h : ∀ x, ‖f x‖ = v x) :
->>>>>>> 66e27ece
     Isometry (extensionEmbedding_of_comp h) :=
   Isometry.of_dist_eq <| extensionEmbedding_dist_eq_of_comp h
 
 /-- If the absolute value of a normed field factors through an embedding into another normed field,
 then the extended embedding `v.completion →+* L` is a closed embedding. -/
-<<<<<<< HEAD
-theorem isClosedEmbedding_extensionEmbedding_of_comp
-    (h : ∀ x, ‖f x‖ = v x) :
-=======
 theorem isClosedEmbedding_extensionEmbedding_of_comp (h : ∀ x, ‖f x‖ = v x) :
->>>>>>> 66e27ece
     IsClosedEmbedding (extensionEmbedding_of_comp h) :=
   (isometry_extensionEmbedding_of_comp h).isClosedEmbedding
 
 /-- If the absolute value of a normed field factors through an embedding into another normed field
 that is locally compact, then the completion of the first normed field is also locally compact. -/
-<<<<<<< HEAD
-theorem locallyCompactSpace [LocallyCompactSpace L]
-    (h : ∀ x, ‖f x‖ = v x)  :
-=======
 theorem locallyCompactSpace [LocallyCompactSpace L] (h : ∀ x, ‖f x‖ = v x)  :
->>>>>>> 66e27ece
     LocallyCompactSpace (v.completion) :=
   (isClosedEmbedding_extensionEmbedding_of_comp h).locallyCompactSpace
 
