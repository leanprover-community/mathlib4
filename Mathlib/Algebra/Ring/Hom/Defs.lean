--- conflicted
+++ resolved
@@ -599,11 +599,7 @@
 variable [NonUnitalNonAssocSemiring α] [NonUnitalNonAssocSemiring β] [NonUnitalNonAssocSemiring γ]
 
 /-- If `p` is a surjective `NonUnitalRingHom`, `g` is a map, and `f`
-<<<<<<< HEAD
-  is a `NonUnitalRingHom` such that `g ∘ ⇑p = ⇑f`, then `g` is also a `NonUnitalRingHom`. -/
-=======
 is a `NonUnitalRingHom` such that `g ∘ ⇑p = ⇑f`, then `g` is also a `NonUnitalRingHom`. -/
->>>>>>> b348e21b
 @[simps]
 def liftLeft (f : α →ₙ+* β) {p : α →ₙ+* γ} (hp : Surjective p) (g : γ → β)
     (hg : ∀ x, g (p x) = f x) : γ →ₙ+* β :=
@@ -611,56 +607,21 @@
     f.toZeroHom.liftLeft p g hg with toFun := g }
 
 /-- If `p` is an injective `NonUnitalRingHom`, `g` is a map, and `f`
-<<<<<<< HEAD
-  is a `NonUnitalRingHom` such that `⇑p ∘ g = ⇑f`, then `g` is also a `NonUnitalRingHom`. -/
-=======
 is a `NonUnitalRingHom` such that `⇑p ∘ g = ⇑f`, then `g` is also a `NonUnitalRingHom`. -/
->>>>>>> b348e21b
 @[simps]
 def liftRight (f : α →ₙ+* β) {p : γ →ₙ+* β} (hp : Injective p) (g : α → γ)
     (hg : ∀ x, p (g x) = f x) : α →ₙ+* γ :=
   { f.toMulHom.liftRight (p := p) hp g hg, f.toAddHom.liftRight (p := p) hp g hg,
     f.toZeroHom.liftRight (p := p) hp g hg with toFun := g }
 
-<<<<<<< HEAD
-/-- If `p` is a `NonUnitalRingHom` with `p_inv` a right inverse map, and `f`
-  is a `NonUnitalRingHom` such that `⇑f ∘ p_inv ∘ ⇑p = ⇑f`, then
-  `⇑f ∘ p_inv` is also a `NonUnitalRingHom`. -/
-@[simps!]
-def liftOfRightInverse (p : α →ₙ+* γ) (p_inv : γ → α) (hp : RightInverse p_inv p) (f : α →ₙ+* β) :
-    (hf : ∀ x, f (p_inv (p x)) = f x) → γ →ₙ+* β := f.liftLeft hp.surjective (f ∘ p_inv)
-
-/-- If `p` is a `NonUnitalRingHom` with `p_inv` a left inverse map, and `f`
-  is a `NonUnitalRingHom` such that `⇑p ∘ p_inv ∘ ⇑f = ⇑f`, then `p_inv ∘ ⇑f` is also a
-  `NonUnitalRingHom`. -/
-@[simps!]
-def liftOfLeftInverse (p : γ →ₙ+* β) (p_inv : β → γ) (hp : LeftInverse p_inv p) (f : α →ₙ+* β) :
-    (hf : ∀ x, p (p_inv (f x)) = f x) → α →ₙ+* γ := f.liftRight hp.injective (p_inv ∘ f)
-
-/-- makes a `NonUnitalRingHom` from the bijective inverse of a `NonUnitalRingHom` -/
-@[simps!] def inverse
-    (f : α →ₙ+* β) (g : β → α)
-    (h₁ : Function.LeftInverse g f) (h₂ : Function.RightInverse g f) : β →ₙ+* α :=
-  liftLeft (NonUnitalRingHom.id α) h₂.surjective g h₁
-
-=======
->>>>>>> b348e21b
 end NonUnitalRingHom
 
 namespace RingHom
 
-<<<<<<< HEAD
-
-variable [NonAssocSemiring α] [NonAssocSemiring β] [NonAssocSemiring γ]
-
-/-- If `p` is a surjective `RingHom`, `g` is a map, and `f`
-  is a `RingHom` such that `g ∘ ⇑p = ⇑f`, then `g` is also a `RingHom`. -/
-=======
 variable [NonAssocSemiring α] [NonAssocSemiring β] [NonAssocSemiring γ]
 
 /-- If `p` is a surjective `RingHom`, `g` is a map, and `f`
 is a `RingHom` such that `g ∘ ⇑p = ⇑f`, then `g` is also a `RingHom`. -/
->>>>>>> b348e21b
 @[simps]
 def liftLeft (f : α →+* β) {p : α →+* γ} (hp : Surjective p) (g : γ → β)
     (hg : ∀ x, g (p x) = f x) : γ →+* β :=
@@ -668,28 +629,23 @@
     f.toOneHom.liftLeft p g hg, f.toZeroHom.liftLeft p g hg with toFun := g }
 
 /-- If `p` is an injective `RingHom`, `g` is a map, and `f`
-<<<<<<< HEAD
-  is a `RingHom` such that `⇑p ∘ g = ⇑f`, then `g` is also a `RingHom`. -/
-=======
 is a `RingHom` such that `⇑p ∘ g = ⇑f`, then `g` is also a `RingHom`. -/
->>>>>>> b348e21b
 @[simps]
 def liftRight (f : α →+* β) {p : γ →+* β} (hp : Injective p) (g : α → γ)
     (hg : ∀ x, p (g x) = f x) : α →+* γ :=
   { f.toMulHom.liftRight (p := p) hp g hg, f.toAddHom.liftRight (p := p) hp g hg,
     f.toOneHom.liftRight (p := p) hp g hg, f.toZeroHom.liftRight (p := p) hp g hg with toFun := g }
 
-<<<<<<< HEAD
 /-- If `p` is a `RingHom` with `p_inv` a right inverse map, and `f`
-  is a `RingHom` such that `⇑f ∘ p_inv ∘ ⇑p = ⇑f`, then
-  `⇑f ∘ p_inv` is also a `RingHom`. -/
+is a `RingHom` such that `⇑f ∘ p_inv ∘ ⇑p = ⇑f`, then
+`⇑f ∘ p_inv` is also a `RingHom`. -/
 @[simps!]
 def liftOfRightInverse (p : α →+* γ) (p_inv : γ → α) (hp : RightInverse p_inv p) (f : α →+* β) :
     (hf : ∀ x, f (p_inv (p x)) = f x) → γ →+* β := f.liftLeft hp.surjective (f ∘ p_inv)
 
 /-- If `p` is a `RingHom` with `p_inv` a left inverse map, and `f`
-  is a `RingHom` such that `⇑p ∘ p_inv ∘ ⇑f = ⇑f`, then `p_inv ∘ ⇑f` is also a
-  `RingHom`. -/
+is a `RingHom` such that `⇑p ∘ p_inv ∘ ⇑f = ⇑f`, then `p_inv ∘ ⇑f` is also a
+`RingHom`. -/
 @[simps!]
 def liftOfLeftInverse (p : γ →+* β) (p_inv : β → γ) (hp : LeftInverse p_inv p) (f : α →+* β) :
     (hf : ∀ x, p (p_inv (f x)) = f x) → α →+* γ := f.liftRight hp.injective (p_inv ∘ f)
@@ -700,8 +656,6 @@
     (h₁ : Function.LeftInverse g f) (h₂ : Function.RightInverse g f) : β →+* α :=
   liftLeft (RingHom.id α) h₂.surjective g h₁
 
-=======
->>>>>>> b348e21b
 end RingHom
 
 namespace AddMonoidHom
