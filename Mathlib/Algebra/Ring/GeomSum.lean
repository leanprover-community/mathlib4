/-
Copyright (c) 2019 Neil Strickland. All rights reserved.
Released under Apache 2.0 license as described in the file LICENSE.
Authors: Neil Strickland
-/
import Mathlib.Algebra.BigOperators.Intervals
import Mathlib.Algebra.BigOperators.Ring.Finset
import Mathlib.Algebra.Ring.Opposite

/-!
# Partial sums of geometric series in a ring

This file determines the values of the geometric series $\sum_{i=0}^{n-1} x^i$ and
$\sum_{i=0}^{n-1} x^i y^{n-1-i}$ and variants thereof.

Several variants are recorded, generalising in particular to the case of a noncommutative ring in
which `x` and `y` commute. Even versions not using division or subtraction, valid in each semiring,
are recorded.
-/

assert_not_exists Field IsOrderedRing

open Finset MulOpposite

variable {R S : Type*}

section Semiring
variable [Semiring R] [Semiring S] {x y : R}

lemma geom_sum_succ {x : R} {n : ℕ} :
    ∑ i ∈ range (n + 1), x ^ i = (x * ∑ i ∈ range n, x ^ i) + 1 := by
  simp only [mul_sum, ← pow_succ', sum_range_succ', pow_zero]

lemma geom_sum_succ' {x : R} {n : ℕ} :
    ∑ i ∈ range (n + 1), x ^ i = x ^ n + ∑ i ∈ range n, x ^ i :=
  (sum_range_succ _ _).trans (add_comm _ _)

lemma geom_sum_zero (x : R) : ∑ i ∈ range 0, x ^ i = 0 :=
  rfl

lemma geom_sum_one (x : R) : ∑ i ∈ range 1, x ^ i = 1 := by simp

@[simp]
lemma geom_sum_two {x : R} : ∑ i ∈ range 2, x ^ i = x + 1 := by simp [geom_sum_succ']

@[simp]
lemma zero_geom_sum : ∀ {n}, ∑ i ∈ range n, (0 : R) ^ i = if n = 0 then 0 else 1
  | 0 => by simp
  | 1 => by simp
  | n + 2 => by
    rw [geom_sum_succ']
    simp [zero_geom_sum]

lemma one_geom_sum (n : ℕ) : ∑ i ∈ range n, (1 : R) ^ i = n := by simp

lemma op_geom_sum (x : R) (n : ℕ) : op (∑ i ∈ range n, x ^ i) = ∑ i ∈ range n, op x ^ i := by
  simp

@[simp]
lemma op_geom_sum₂ (x y : R) (n : ℕ) : ∑ i ∈ range n, op y ^ (n - 1 - i) * op x ^ i =
    ∑ i ∈ range n, op y ^ i * op x ^ (n - 1 - i) := by
  rw [← sum_range_reflect]
  refine sum_congr rfl fun j j_in => ?_
  grind

lemma geom_sum₂_with_one (x : R) (n : ℕ) :
    ∑ i ∈ range n, x ^ i * 1 ^ (n - 1 - i) = ∑ i ∈ range n, x ^ i :=
  sum_congr rfl fun i _ => by rw [one_pow, mul_one]

/-- $x^n-y^n = (x-y) \sum x^ky^{n-1-k}$ reformulated without `-` signs. -/
protected lemma Commute.geom_sum₂_mul_add {x y : R} (h : Commute x y) (n : ℕ) :
    (∑ i ∈ range n, (x + y) ^ i * y ^ (n - 1 - i)) * x + y ^ n = (x + y) ^ n := by
  let f :  ℕ → ℕ → R := fun m i : ℕ => (x + y) ^ i * y ^ (m - 1 - i)
  change (∑ i ∈ range n, (f n) i) * x + y ^ n = (x + y) ^ n
  induction n with
  | zero => rw [range_zero, sum_empty, zero_mul, zero_add, pow_zero, pow_zero]
  | succ n ih =>
    have f_last : f (n + 1) n = (x + y) ^ n := by
      dsimp only [f]
      rw [← tsub_add_eq_tsub_tsub, Nat.add_comm, tsub_self, pow_zero, mul_one]
    have f_succ : ∀ i, i ∈ range n → f (n + 1) i = y * f n i := fun i hi => by
      dsimp only [f]
      have : Commute y ((x + y) ^ i) := (h.symm.add_right (Commute.refl y)).pow_right i
      rw [← mul_assoc, this.eq, mul_assoc, ← pow_succ' y (n - 1 - i), add_tsub_cancel_right,
        ← tsub_add_eq_tsub_tsub, add_comm 1 i]
      have : i + 1 + (n - (i + 1)) = n := add_tsub_cancel_of_le (mem_range.mp hi)
      rw [add_comm (i + 1)] at this
      rw [← this, add_tsub_cancel_right, add_comm i 1, ← add_assoc, add_tsub_cancel_right]
    rw [pow_succ' (x + y), add_mul, sum_range_succ_comm, add_mul, f_last, add_assoc,
      (((Commute.refl x).add_right h).pow_right n).eq, sum_congr rfl f_succ, ← mul_sum,
      pow_succ' y, mul_assoc, ← mul_add y, ih]

lemma geom_sum₂_self (x : R) (n : ℕ) : ∑ i ∈ range n, x ^ i * x ^ (n - 1 - i) = n * x ^ (n - 1) :=
  calc
    ∑ i ∈ Finset.range n, x ^ i * x ^ (n - 1 - i) =
        ∑ i ∈ Finset.range n, x ^ (i + (n - 1 - i)) := by
      simp_rw [← pow_add]
    _ = ∑ _i ∈ Finset.range n, x ^ (n - 1) :=
      Finset.sum_congr rfl fun _ hi =>
        congr_arg _ <| add_tsub_cancel_of_le <| Nat.le_sub_one_of_lt <| Finset.mem_range.1 hi
    _ = #(range n) • x ^ (n - 1) := sum_const _
    _ = n * x ^ (n - 1) := by rw [Finset.card_range, nsmul_eq_mul]

lemma geom_sum_mul_add (x : R) (n : ℕ) : (∑ i ∈ range n, (x + 1) ^ i) * x + 1 = (x + 1) ^ n := by
  have := (Commute.one_right x).geom_sum₂_mul_add n
  rw [one_pow, geom_sum₂_with_one] at this
  exact this

protected lemma Commute.geom_sum₂_comm (n : ℕ) (h : Commute x y) :
    ∑ i ∈ range n, x ^ i * y ^ (n - 1 - i) = ∑ i ∈ range n, y ^ i * x ^ (n - 1 - i) := by
  cases n; · simp
  simp only [Nat.add_sub_cancel]
  rw [← Finset.sum_flip]
  refine Finset.sum_congr rfl fun i hi => ?_
  simpa [Nat.sub_sub_self (Nat.succ_le_succ_iff.mp (Finset.mem_range.mp hi))] using h.pow_pow _ _

-- TODO: for consistency, the next two lemmas should be moved to the root namespace
lemma RingHom.map_geom_sum (x : R) (n : ℕ) (f : R →+* S) :
    f (∑ i ∈ range n, x ^ i) = ∑ i ∈ range n, f x ^ i := by simp [map_sum f]

lemma RingHom.map_geom_sum₂ (x y : R) (n : ℕ) (f : R →+* S) :
    f (∑ i ∈ range n, x ^ i * y ^ (n - 1 - i)) = ∑ i ∈ range n, f x ^ i * f y ^ (n - 1 - i) := by
  simp [map_sum f]

end Semiring

section CommSemiring
variable [CommSemiring R]

/-- $x^n-y^n = (x-y) \sum x^ky^{n-1-k}$ reformulated without `-` signs. -/
lemma geom_sum₂_mul_add (x y : R) (n : ℕ) :
    (∑ i ∈ range n, (x + y) ^ i * y ^ (n - 1 - i)) * x + y ^ n = (x + y) ^ n :=
  (Commute.all x y).geom_sum₂_mul_add n

lemma geom_sum₂_comm (x y : R) (n : ℕ) :
    ∑ i ∈ range n, x ^ i * y ^ (n - 1 - i) = ∑ i ∈ range n, y ^ i * x ^ (n - 1 - i) :=
  (Commute.all x y).geom_sum₂_comm n

variable [PartialOrder R] [AddLeftReflectLE R] [AddLeftMono R] [ExistsAddOfLE R] [Sub R]
  [OrderedSub R] {x y : R}

lemma geom_sum₂_mul_of_ge (hxy : y ≤ x) (n : ℕ) :
    (∑ i ∈ range n, x ^ i * y ^ (n - 1 - i)) * (x - y) = x ^ n - y ^ n := by
  apply eq_tsub_of_add_eq
  simpa only [tsub_add_cancel_of_le hxy] using geom_sum₂_mul_add (x - y) y n

lemma geom_sum₂_mul_of_le (hxy : x ≤ y) (n : ℕ) :
    (∑ i ∈ range n, x ^ i * y ^ (n - 1 - i)) * (y - x) = y ^ n - x ^ n := by
  rw [← Finset.sum_range_reflect]
  convert geom_sum₂_mul_of_ge hxy n using 3
  simp_all only [Finset.mem_range]
  rw [mul_comm]
  congr
  omega

lemma geom_sum_mul_of_one_le (hx : 1 ≤ x) (n : ℕ) :
    (∑ i ∈ range n, x ^ i) * (x - 1) = x ^ n - 1 := by simpa using geom_sum₂_mul_of_ge hx n

lemma geom_sum_mul_of_le_one (hx : x ≤ 1) (n : ℕ) :
    (∑ i ∈ range n, x ^ i) * (1 - x) = 1 - x ^ n := by simpa using geom_sum₂_mul_of_le hx n

end CommSemiring

section Ring
variable [Ring R] {x y : R}

@[simp]
lemma neg_one_geom_sum {n : ℕ} : ∑ i ∈ range n, (-1 : R) ^ i = if Even n then 0 else 1 := by
  induction n with
  | zero => simp
  | succ k hk =>
    simp only [geom_sum_succ', Nat.even_add_one, hk]
    split_ifs with h
    · rw [h.neg_one_pow, add_zero]
    · rw [(Nat.not_even_iff_odd.1 h).neg_one_pow, neg_add_cancel]

protected lemma Commute.geom_sum₂_mul (h : Commute x y) (n : ℕ) :
    (∑ i ∈ range n, x ^ i * y ^ (n - 1 - i)) * (x - y) = x ^ n - y ^ n := by
  have := (h.sub_left (Commute.refl y)).geom_sum₂_mul_add n
  rw [sub_add_cancel] at this
  rw [← this, add_sub_cancel_right]

lemma Commute.mul_neg_geom_sum₂ (h : Commute x y) (n : ℕ) :
    ((y - x) * ∑ i ∈ range n, x ^ i * y ^ (n - 1 - i)) = y ^ n - x ^ n := by
  apply op_injective
  simp only [op_mul, op_sub, op_pow]
  simp [(Commute.op h.symm).geom_sum₂_mul n]

lemma Commute.mul_geom_sum₂ (h : Commute x y) (n : ℕ) :
    ((x - y) * ∑ i ∈ range n, x ^ i * y ^ (n - 1 - i)) = x ^ n - y ^ n := by
  rw [← neg_sub (y ^ n), ← h.mul_neg_geom_sum₂, ← neg_mul, neg_sub]

lemma Commute.sub_dvd_pow_sub_pow (h : Commute x y) (n : ℕ) : x - y ∣ x ^ n - y ^ n :=
  Dvd.intro _ <| h.mul_geom_sum₂ _

lemma one_sub_dvd_one_sub_pow (x : R) (n : ℕ) : 1 - x ∣ 1 - x ^ n := by
  conv_rhs => rw [← one_pow n]
  exact (Commute.one_left x).sub_dvd_pow_sub_pow n

lemma sub_one_dvd_pow_sub_one (x : R) (n : ℕ) : x - 1 ∣ x ^ n - 1 := by
  conv_rhs => rw [← one_pow n]
  exact (Commute.one_right x).sub_dvd_pow_sub_pow n

lemma pow_one_sub_dvd_pow_mul_sub_one (x : R) (m n : ℕ) : x ^ m - 1 ∣ x ^ (m * n) - 1 := by
  rw [pow_mul]; exact sub_one_dvd_pow_sub_one (x ^ m) n

lemma geom_sum_mul (x : R) (n : ℕ) : (∑ i ∈ range n, x ^ i) * (x - 1) = x ^ n - 1 := by
  have := (Commute.one_right x).geom_sum₂_mul n
  rw [one_pow, geom_sum₂_with_one] at this
  exact this

lemma mul_geom_sum (x : R) (n : ℕ) : ((x - 1) * ∑ i ∈ range n, x ^ i) = x ^ n - 1 :=
  op_injective <| by simpa using geom_sum_mul (op x) n

lemma geom_sum_mul_neg (x : R) (n : ℕ) : (∑ i ∈ range n, x ^ i) * (1 - x) = 1 - x ^ n := by
  have := congr_arg Neg.neg (geom_sum_mul x n)
  rw [neg_sub, ← mul_neg, neg_sub] at this
  exact this

lemma mul_neg_geom_sum (x : R) (n : ℕ) : ((1 - x) * ∑ i ∈ range n, x ^ i) = 1 - x ^ n :=
  op_injective <| by simpa using geom_sum_mul_neg (op x) n

protected lemma Commute.mul_geom_sum₂_Ico (h : Commute x y) {m n : ℕ}
    (hmn : m ≤ n) :
    ((x - y) * ∑ i ∈ Finset.Ico m n, x ^ i * y ^ (n - 1 - i)) = x ^ n - x ^ m * y ^ (n - m) := by
  rw [sum_Ico_eq_sub _ hmn]
  have :
    ∑ k ∈ range m, x ^ k * y ^ (n - 1 - k) =
      ∑ k ∈ range m, x ^ k * (y ^ (n - m) * y ^ (m - 1 - k)) := by
    refine sum_congr rfl fun j j_in => ?_
    rw [← pow_add]
    congr
    rw [mem_range] at j_in
    omega
  rw [this]
  simp_rw [pow_mul_comm y (n - m) _]
  simp_rw [← mul_assoc]
  rw [← sum_mul, mul_sub, h.mul_geom_sum₂, ← mul_assoc, h.mul_geom_sum₂, sub_mul, ← pow_add,
    add_tsub_cancel_of_le hmn, sub_sub_sub_cancel_right (x ^ n) (x ^ m * y ^ (n - m)) (y ^ n)]

protected lemma Commute.geom_sum₂_succ_eq (h : Commute x y) {n : ℕ} :
    ∑ i ∈ range (n + 1), x ^ i * y ^ (n - i) =
      x ^ n + y * ∑ i ∈ range n, x ^ i * y ^ (n - 1 - i) := by
  simp_rw [mul_sum, sum_range_succ_comm, tsub_self, pow_zero, mul_one, add_right_inj, ← mul_assoc,
    (h.symm.pow_right _).eq, mul_assoc, ← pow_succ']
  refine sum_congr rfl fun i hi => ?_
  suffices n - 1 - i + 1 = n - i by rw [this]
  rw [Finset.mem_range] at hi
  omega

protected lemma Commute.geom_sum₂_Ico_mul (h : Commute x y) {m n : ℕ}
    (hmn : m ≤ n) :
    (∑ i ∈ Finset.Ico m n, x ^ i * y ^ (n - 1 - i)) * (x - y) = x ^ n - y ^ (n - m) * x ^ m := by
  apply op_injective
  simp only [op_sub, op_mul, op_pow, op_sum]
  have : (∑ k ∈ Ico m n, MulOpposite.op y ^ (n - 1 - k) * MulOpposite.op x ^ k) =
      ∑ k ∈ Ico m n, MulOpposite.op x ^ k * MulOpposite.op y ^ (n - 1 - k) := by
    refine sum_congr rfl fun k _ => ?_
    have hp := Commute.pow_pow (Commute.op h.symm) (n - 1 - k) k
    simpa [Commute, SemiconjBy] using hp
  simp only [this]
  convert (Commute.op h).mul_geom_sum₂_Ico hmn

lemma geom_sum_Ico_mul (x : R) {m n : ℕ} (hmn : m ≤ n) :
    (∑ i ∈ Finset.Ico m n, x ^ i) * (x - 1) = x ^ n - x ^ m := by
  rw [sum_Ico_eq_sub _ hmn, sub_mul, geom_sum_mul, geom_sum_mul, sub_sub_sub_cancel_right]

lemma geom_sum_Ico_mul_neg (x : R) {m n : ℕ} (hmn : m ≤ n) :
    (∑ i ∈ Finset.Ico m n, x ^ i) * (1 - x) = x ^ m - x ^ n := by
  rw [sum_Ico_eq_sub _ hmn, sub_mul, geom_sum_mul_neg, geom_sum_mul_neg, sub_sub_sub_cancel_left]

end Ring

section CommRing
variable [CommRing R]

lemma geom_sum₂_mul (x y : R) (n : ℕ) :
    (∑ i ∈ range n, x ^ i * y ^ (n - 1 - i)) * (x - y) = x ^ n - y ^ n :=
  (Commute.all x y).geom_sum₂_mul n

lemma sub_dvd_pow_sub_pow (x y : R) (n : ℕ) : x - y ∣ x ^ n - y ^ n :=
  (Commute.all x y).sub_dvd_pow_sub_pow n

lemma Odd.add_dvd_pow_add_pow (x y : R) {n : ℕ} (h : Odd n) : x + y ∣ x ^ n + y ^ n := by
  have h₁ := geom_sum₂_mul x (-y) n
  rw [Odd.neg_pow h y, sub_neg_eq_add, sub_neg_eq_add] at h₁
  exact Dvd.intro_left _ h₁

lemma geom_sum₂_succ_eq (x y : R) {n : ℕ} :
    ∑ i ∈ range (n + 1), x ^ i * y ^ (n - i) = x ^ n + y * ∑ i ∈ range n, x ^ i * y ^ (n - 1 - i) :=
  (Commute.all x y).geom_sum₂_succ_eq

lemma mul_geom_sum₂_Ico (x y : R) {m n : ℕ} (hmn : m ≤ n) :
    ((x - y) * ∑ i ∈ Finset.Ico m n, x ^ i * y ^ (n - 1 - i)) = x ^ n - x ^ m * y ^ (n - m) :=
  (Commute.all x y).mul_geom_sum₂_Ico hmn

end CommRing

<<<<<<< HEAD
section Nat

lemma nat_sub_dvd_pow_sub_pow (x y n : ℕ) : x - y ∣ x ^ n - y ^ n := by
=======
namespace Nat
variable {m k : ℕ} (x y n : ℕ)

protected lemma sub_dvd_pow_sub_pow : x - y ∣ x ^ n - y ^ n := by
>>>>>>> 88e5ab07
  rcases le_or_gt y x with h | h
  · have : y ^ n ≤ x ^ n := Nat.pow_le_pow_left h _
    exact mod_cast sub_dvd_pow_sub_pow (x : ℤ) (↑y) n
  · have : x ^ n ≤ y ^ n := Nat.pow_le_pow_left h.le _
    exact (Nat.sub_eq_zero_of_le this).symm ▸ dvd_zero (x - y)

<<<<<<< HEAD
lemma nat_sub_one_dvd_pow_sub_one (x n : ℕ) : x - 1 ∣ x ^ n - 1 := by
  simpa using nat_sub_dvd_pow_sub_pow x 1 n

lemma nat_pow_sub_pow_dvd_pow_mul_sub_pow (x y m n : ℕ) :
    x ^ m - y ^ m ∣ x ^ (m * n) - y ^ (m * n) := by
  have := nat_sub_dvd_pow_sub_pow (x ^ m) (y ^ m) n
  rwa [← Nat.pow_mul, ← Nat.pow_mul] at this

lemma nat_pow_sub_pow_dvd_pow_sub_pow_of_dvd (x y m k : ℕ) (hmk : m ∣ k) :
    x ^ m - y ^ m ∣ x ^ k - y ^ k := by
  rcases hmk with ⟨n, hn⟩
  simpa [hn] using nat_pow_sub_pow_dvd_pow_mul_sub_pow x y m n

lemma nat_pow_one_sub_dvd_pow_mul_sub_one (x m n : ℕ) : x ^ m - 1 ∣ x ^ (m * n) - 1 := by
  simpa using nat_pow_sub_pow_dvd_pow_mul_sub_pow x 1 m n

lemma nat_pow_one_sub_dvd_pow_sub_one_of_dvd (x m k : ℕ) (hmk : m ∣ k) : x ^ m - 1 ∣ x ^ k - 1 := by
  rcases hmk with ⟨n, hn⟩
  simpa [hn] using nat_pow_one_sub_dvd_pow_mul_sub_one x m n
=======
@[deprecated (since := "2025-08-23")] alias nat_sub_dvd_pow_sub_pow := Nat.sub_dvd_pow_sub_pow

lemma sub_one_dvd_pow_sub_one : x - 1 ∣ x ^ n - 1 := by
  simpa using x.sub_dvd_pow_sub_pow 1 n

@[deprecated (since := "2025-08-23")]
alias nat_pow_one_sub_dvd_pow_mul_sub_one := Nat.sub_one_dvd_pow_sub_one
>>>>>>> 88e5ab07

lemma pow_sub_pow_dvd_pow_sub_pow (hmk : m ∣ k) : x ^ m - y ^ m ∣ x ^ k - y ^ k := by
  obtain ⟨n, rfl⟩ := hmk; simpa [pow_mul] using (x ^ m).sub_dvd_pow_sub_pow (y ^ m) n

lemma pow_sub_one_dvd_pow_sub_one (hmk : m ∣ k) : x ^ m - 1 ∣ x ^ k - 1 := by
  simpa using pow_sub_pow_dvd_pow_sub_pow x 1 hmk

lemma _root_.Odd.nat_add_dvd_pow_add_pow {n : ℕ} (h : Odd n) : x + y ∣ x ^ n + y ^ n :=
  mod_cast Odd.add_dvd_pow_add_pow (x : ℤ) (↑y) h

/-- Value of a geometric sum over the naturals. Note: see `geom_sum_mul_add` for a formulation
that avoids division and subtraction. -/
lemma geomSum_eq (hm : 2 ≤ m) (n : ℕ) : ∑ k ∈ range n, m ^ k = (m ^ n - 1) / (m - 1) := by
  refine (Nat.div_eq_of_eq_mul_left (tsub_pos_iff_lt.2 hm) <| tsub_eq_of_eq_add ?_).symm
  simpa only [tsub_add_cancel_of_le (by omega : 1 ≤ m), eq_comm] using geom_sum_mul_add (m - 1) n

end Nat<|MERGE_RESOLUTION|>--- conflicted
+++ resolved
@@ -296,43 +296,16 @@
 
 end CommRing
 
-<<<<<<< HEAD
-section Nat
-
-lemma nat_sub_dvd_pow_sub_pow (x y n : ℕ) : x - y ∣ x ^ n - y ^ n := by
-=======
 namespace Nat
 variable {m k : ℕ} (x y n : ℕ)
 
 protected lemma sub_dvd_pow_sub_pow : x - y ∣ x ^ n - y ^ n := by
->>>>>>> 88e5ab07
   rcases le_or_gt y x with h | h
   · have : y ^ n ≤ x ^ n := Nat.pow_le_pow_left h _
     exact mod_cast sub_dvd_pow_sub_pow (x : ℤ) (↑y) n
   · have : x ^ n ≤ y ^ n := Nat.pow_le_pow_left h.le _
     exact (Nat.sub_eq_zero_of_le this).symm ▸ dvd_zero (x - y)
 
-<<<<<<< HEAD
-lemma nat_sub_one_dvd_pow_sub_one (x n : ℕ) : x - 1 ∣ x ^ n - 1 := by
-  simpa using nat_sub_dvd_pow_sub_pow x 1 n
-
-lemma nat_pow_sub_pow_dvd_pow_mul_sub_pow (x y m n : ℕ) :
-    x ^ m - y ^ m ∣ x ^ (m * n) - y ^ (m * n) := by
-  have := nat_sub_dvd_pow_sub_pow (x ^ m) (y ^ m) n
-  rwa [← Nat.pow_mul, ← Nat.pow_mul] at this
-
-lemma nat_pow_sub_pow_dvd_pow_sub_pow_of_dvd (x y m k : ℕ) (hmk : m ∣ k) :
-    x ^ m - y ^ m ∣ x ^ k - y ^ k := by
-  rcases hmk with ⟨n, hn⟩
-  simpa [hn] using nat_pow_sub_pow_dvd_pow_mul_sub_pow x y m n
-
-lemma nat_pow_one_sub_dvd_pow_mul_sub_one (x m n : ℕ) : x ^ m - 1 ∣ x ^ (m * n) - 1 := by
-  simpa using nat_pow_sub_pow_dvd_pow_mul_sub_pow x 1 m n
-
-lemma nat_pow_one_sub_dvd_pow_sub_one_of_dvd (x m k : ℕ) (hmk : m ∣ k) : x ^ m - 1 ∣ x ^ k - 1 := by
-  rcases hmk with ⟨n, hn⟩
-  simpa [hn] using nat_pow_one_sub_dvd_pow_mul_sub_one x m n
-=======
 @[deprecated (since := "2025-08-23")] alias nat_sub_dvd_pow_sub_pow := Nat.sub_dvd_pow_sub_pow
 
 lemma sub_one_dvd_pow_sub_one : x - 1 ∣ x ^ n - 1 := by
@@ -340,7 +313,6 @@
 
 @[deprecated (since := "2025-08-23")]
 alias nat_pow_one_sub_dvd_pow_mul_sub_one := Nat.sub_one_dvd_pow_sub_one
->>>>>>> 88e5ab07
 
 lemma pow_sub_pow_dvd_pow_sub_pow (hmk : m ∣ k) : x ^ m - y ^ m ∣ x ^ k - y ^ k := by
   obtain ⟨n, rfl⟩ := hmk; simpa [pow_mul] using (x ^ m).sub_dvd_pow_sub_pow (y ^ m) n
