--- conflicted
+++ resolved
@@ -168,13 +168,10 @@
 theorem toEquiv_eq_coe (f : R ≃+* S) : f.toEquiv = f :=
   rfl
 
-<<<<<<< HEAD
-=======
 @[simp]
 theorem coe_toEquiv (f : R ≃+* S) : ⇑(f : R ≃ S) = f :=
   rfl
 
->>>>>>> d0df76bd
 @[simp]
 theorem toAddEquiv_eq_coe (f : R ≃+* S) : f.toAddEquiv = ↑f :=
   rfl
@@ -259,17 +256,6 @@
 
 @[simp]
 theorem symm_symm (e : R ≃+* S) : e.symm.symm = e := rfl
-<<<<<<< HEAD
-
-@[simp]
-theorem symm_refl : (RingEquiv.refl R).symm = RingEquiv.refl R :=
-  rfl
-
-@[simp]
-theorem coe_toEquiv_symm (e : R ≃+* S) : (e.symm : S ≃ R) = (e : R ≃ S).symm :=
-  rfl
-=======
->>>>>>> d0df76bd
 
 theorem symm_bijective : Function.Bijective (RingEquiv.symm : (R ≃+* S) → S ≃+* R) :=
   Function.bijective_iff_has_inverse.mpr ⟨_, symm_symm, symm_symm⟩
