/-
Copyright (c) 2014 Jeremy Avigad. All rights reserved.
Released under Apache 2.0 license as described in the file LICENSE.
Authors: Jeremy Avigad, Leonardo de Moura, Floris van Doorn, Yury Kudryashov, Neil Strickland
-/
import Mathlib.Algebra.Group.Defs
import Mathlib.Algebra.GroupWithZero.Defs
import Mathlib.Data.Int.Cast.Defs
import Mathlib.Tactic.Spread
import Mathlib.Util.AssertExists

#align_import algebra.ring.defs from "leanprover-community/mathlib"@"76de8ae01554c3b37d66544866659ff174e66e1f"

/-!
# Semirings and rings

This file defines semirings, rings and domains. This is analogous to `Algebra.Group.Defs` and
`Algebra.Group.Basic`, the difference being that the former is about `+` and `*` separately, while
the present file is about their interaction.

## Main definitions

* `Distrib`: Typeclass for distributivity of multiplication over addition.
* `HasDistribNeg`: Typeclass for commutativity of negation and multiplication. This is useful when
  dealing with multiplicative submonoids which are closed under negation without being closed under
  addition, for example `Units`.
* `(NonUnital)(NonAssoc)(Semi)Ring`: Typeclasses for possibly non-unital or non-associative
  rings and semirings. Some combinations are not defined yet because they haven't found use.

## Tags

`Semiring`, `CommSemiring`, `Ring`, `CommRing`, domain, `IsDomain`, nonzero, units
-/

universe u v w x

variable {α : Type u} {β : Type v} {γ : Type w} {R : Type x}

open Function

/-!
### `Distrib` class
-/


/-- A typeclass stating that multiplication is left and right distributive
over addition. -/
class Distrib (R : Type*) extends Mul R, Add R where
  /-- Multiplication is left distributive over addition -/
  protected left_distrib : ∀ a b c : R, a * (b + c) = a * b + a * c
  /-- Multiplication is right distributive over addition -/
  protected right_distrib : ∀ a b c : R, (a + b) * c = a * c + b * c
#align distrib Distrib

/-- A typeclass stating that multiplication is left distributive over addition. -/
class LeftDistribClass (R : Type*) [Mul R] [Add R] : Prop where
  /-- Multiplication is left distributive over addition -/
  protected left_distrib : ∀ a b c : R, a * (b + c) = a * b + a * c
#align left_distrib_class LeftDistribClass

/-- A typeclass stating that multiplication is right distributive over addition. -/
class RightDistribClass (R : Type*) [Mul R] [Add R] : Prop where
  /-- Multiplication is right distributive over addition -/
  protected right_distrib : ∀ a b c : R, (a + b) * c = a * c + b * c
#align right_distrib_class RightDistribClass

-- see Note [lower instance priority]
instance (priority := 100) Distrib.leftDistribClass (R : Type*) [Distrib R] : LeftDistribClass R :=
  ⟨Distrib.left_distrib⟩
#align distrib.left_distrib_class Distrib.leftDistribClass

-- see Note [lower instance priority]
instance (priority := 100) Distrib.rightDistribClass (R : Type*) [Distrib R] :
    RightDistribClass R :=
  ⟨Distrib.right_distrib⟩
#align distrib.right_distrib_class Distrib.rightDistribClass

theorem left_distrib [Mul R] [Add R] [LeftDistribClass R] (a b c : R) :
    a * (b + c) = a * b + a * c :=
  LeftDistribClass.left_distrib a b c
#align left_distrib left_distrib

alias mul_add := left_distrib
#align mul_add mul_add

theorem right_distrib [Mul R] [Add R] [RightDistribClass R] (a b c : R) :
    (a + b) * c = a * c + b * c :=
  RightDistribClass.right_distrib a b c
#align right_distrib right_distrib

alias add_mul := right_distrib
#align add_mul add_mul

theorem distrib_three_right [Mul R] [Add R] [RightDistribClass R] (a b c d : R) :
    (a + b + c) * d = a * d + b * d + c * d := by simp [right_distrib]
#align distrib_three_right distrib_three_right

/-!
### Classes of semirings and rings

We make sure that the canonical path from `NonAssocSemiring` to `Ring` passes through `Semiring`,
as this is a path which is followed all the time in linear algebra where the defining semilinear map
`σ : R →+* S` depends on the `NonAssocSemiring` structure of `R` and `S` while the module
definition depends on the `Semiring` structure.

It is not currently possible to adjust priorities by hand (see lean4#2115). Instead, the last
declared instance is used, so we make sure that `Semiring` is declared after `NonAssocRing`, so
that `Semiring -> NonAssocSemiring` is tried before `NonAssocRing -> NonAssocSemiring`.
TODO: clean this once lean4#2115 is fixed
-/

/-- A not-necessarily-unital, not-necessarily-associative semiring. -/
class NonUnitalNonAssocSemiring (α : Type u) extends AddCommMonoid α, Distrib α, MulZeroClass α
#align non_unital_non_assoc_semiring NonUnitalNonAssocSemiring

/-- An associative but not-necessarily unital semiring. -/
class NonUnitalSemiring (α : Type u) extends NonUnitalNonAssocSemiring α, SemigroupWithZero α
#align non_unital_semiring NonUnitalSemiring

/-- A unital but not-necessarily-associative semiring. -/
class NonAssocSemiring (α : Type u) extends NonUnitalNonAssocSemiring α, MulZeroOneClass α,
    AddCommMonoidWithOne α
#align non_assoc_semiring NonAssocSemiring

/-- A not-necessarily-unital, not-necessarily-associative ring. -/
class NonUnitalNonAssocRing (α : Type u) extends AddCommGroup α, NonUnitalNonAssocSemiring α
#align non_unital_non_assoc_ring NonUnitalNonAssocRing

/-- An associative but not-necessarily unital ring. -/
class NonUnitalRing (α : Type*) extends NonUnitalNonAssocRing α, NonUnitalSemiring α
#align non_unital_ring NonUnitalRing

/-- A unital but not-necessarily-associative ring. -/
class NonAssocRing (α : Type*) extends NonUnitalNonAssocRing α, NonAssocSemiring α,
    AddCommGroupWithOne α
#align non_assoc_ring NonAssocRing

<<<<<<< HEAD
/-- A semiring is a type with the following structures: additive commutative monoid
(`AddCommMonoid`), multiplicative monoid (`Monoid`), distributive laws (`Distrib`), and
multiplication by zero law (`MulZeroClass`). The actual definition extends `MonoidWithZero` instead
of `Monoid` and `MulZeroClass`. -/
class Semiring (α : Type u) extends NonUnitalSemiring α, NonAssocSemiring α, MonoidWithZero α
#align semiring Semiring

/-- A ring is a type with the following structures: additive commutative group (`AddCommGroup`),
multiplicative monoid (`Monoid`), and distributive laws (`Distrib`). Equivalently, a ring is a
semiring with a negation operation making it an additive group. -/
=======
/-- A `Semiring` is a type with addition, multiplication, a `0` and a `1` where addition is
commutative and associative, multiplication is associative and left and right distributive over
addition, and `0` and `1` are additive and multiplicative identities. -/
class Semiring (α : Type u) extends NonUnitalSemiring α, NonAssocSemiring α, MonoidWithZero α
#align semiring Semiring

/-- A `Ring` is a `Semiring` with negation making it an additive group. -/
>>>>>>> bc9337e5
class Ring (R : Type u) extends Semiring R, AddCommGroup R, AddGroupWithOne R
#align ring Ring

/-!
### Semirings
-/

section DistribMulOneClass

variable [Add α] [MulOneClass α]

theorem add_one_mul [RightDistribClass α] (a b : α) : (a + 1) * b = a * b + b := by
  rw [add_mul, one_mul]
#align add_one_mul add_one_mul

theorem mul_add_one [LeftDistribClass α] (a b : α) : a * (b + 1) = a * b + a := by
  rw [mul_add, mul_one]
#align mul_add_one mul_add_one

theorem one_add_mul [RightDistribClass α] (a b : α) : (1 + a) * b = b + a * b := by
  rw [add_mul, one_mul]
#align one_add_mul one_add_mul

theorem mul_one_add [LeftDistribClass α] (a b : α) : a * (1 + b) = a + a * b := by
  rw [mul_add, mul_one]
#align mul_one_add mul_one_add

end DistribMulOneClass

section NonAssocSemiring

variable [NonAssocSemiring α]

-- Porting note: was [has_add α] [mul_one_class α] [right_distrib_class α]
theorem two_mul (n : α) : 2 * n = n + n :=
  (congrArg₂ _ one_add_one_eq_two.symm rfl).trans <| (right_distrib 1 1 n).trans (by rw [one_mul])
#align two_mul two_mul

-- Porting note: was [has_add α] [mul_one_class α] [right_distrib_class α]
set_option linter.deprecated false in
theorem bit0_eq_two_mul (n : α) : bit0 n = 2 * n :=
  (two_mul _).symm
#align bit0_eq_two_mul bit0_eq_two_mul

-- Porting note: was [has_add α] [mul_one_class α] [left_distrib_class α]
theorem mul_two (n : α) : n * 2 = n + n :=
  (congrArg₂ _ rfl one_add_one_eq_two.symm).trans <| (left_distrib n 1 1).trans (by rw [mul_one])
#align mul_two mul_two

end NonAssocSemiring

@[to_additive]
theorem mul_ite {α} [Mul α] (P : Prop) [Decidable P] (a b c : α) :
    (a * if P then b else c) = if P then a * b else a * c := by split_ifs <;> rfl
#align mul_ite mul_ite
#align add_ite add_ite

@[to_additive]
theorem ite_mul {α} [Mul α] (P : Prop) [Decidable P] (a b c : α) :
    (if P then a else b) * c = if P then a * c else b * c := by split_ifs <;> rfl
#align ite_mul ite_mul
#align ite_add ite_add

-- We make `mul_ite` and `ite_mul` simp lemmas,
-- but not `add_ite` or `ite_add`.
-- The problem we're trying to avoid is dealing with
-- summations of the form `∑ x in s, (f x + ite P 1 0)`,
-- in which `add_ite` followed by `sum_ite` would needlessly slice up
-- the `f x` terms according to whether `P` holds at `x`.
-- There doesn't appear to be a corresponding difficulty so far with
-- `mul_ite` and `ite_mul`.
attribute [simp] mul_ite ite_mul

section MulZeroClass
variable [MulZeroClass α] (P Q : Prop) [Decidable P] [Decidable Q] (a b : α)

lemma ite_zero_mul : ite P a 0 * b = ite P (a * b) 0 := by simp
#align ite_mul_zero_left ite_zero_mul

lemma mul_ite_zero : a * ite P b 0 = ite P (a * b) 0 := by simp
#align ite_mul_zero_right mul_ite_zero

lemma ite_zero_mul_ite_zero : ite P a 0 * ite Q b 0 = ite (P ∧ Q) (a * b) 0 := by
  simp only [← ite_and, ite_mul, mul_ite, mul_zero, zero_mul, and_comm]
#align ite_and_mul_zero ite_zero_mul_ite_zero

end MulZeroClass

-- Porting note: no @[simp] because simp proves it
theorem mul_boole {α} [MulZeroOneClass α] (P : Prop) [Decidable P] (a : α) :
    (a * if P then 1 else 0) = if P then a else 0 := by simp
#align mul_boole mul_boole

-- Porting note: no @[simp] because simp proves it
theorem boole_mul {α} [MulZeroOneClass α] (P : Prop) [Decidable P] (a : α) :
    (if P then 1 else 0) * a = if P then a else 0 := by simp
#align boole_mul boole_mul

/-- A not-necessarily-unital, not-necessarily-associative, but commutative semiring. -/
class NonUnitalNonAssocCommSemiring (α : Type u) extends NonUnitalNonAssocSemiring α, CommMagma α

/-- A non-unital commutative semiring is a `NonUnitalSemiring` with commutative multiplication.
In other words, it is a type with the following structures: additive commutative monoid
(`AddCommMonoid`), commutative semigroup (`CommSemigroup`), distributive laws (`Distrib`), and
multiplication by zero law (`MulZeroClass`). -/
class NonUnitalCommSemiring (α : Type u) extends NonUnitalSemiring α, CommSemigroup α
#align non_unital_comm_semiring NonUnitalCommSemiring

class CommSemiring (R : Type u) extends Semiring R, CommMonoid R
#align comm_semiring CommSemiring

-- see Note [lower instance priority]
instance (priority := 100) CommSemiring.toNonUnitalCommSemiring [CommSemiring α] :
    NonUnitalCommSemiring α :=
  { inferInstanceAs (CommMonoid α), inferInstanceAs (CommSemiring α) with }
#align comm_semiring.to_non_unital_comm_semiring CommSemiring.toNonUnitalCommSemiring

-- see Note [lower instance priority]
instance (priority := 100) CommSemiring.toCommMonoidWithZero [CommSemiring α] :
    CommMonoidWithZero α :=
  { inferInstanceAs (CommMonoid α), inferInstanceAs (CommSemiring α) with }
#align comm_semiring.to_comm_monoid_with_zero CommSemiring.toCommMonoidWithZero

section CommSemiring

variable [CommSemiring α] {a b c : α}

theorem add_mul_self_eq (a b : α) : (a + b) * (a + b) = a * a + 2 * a * b + b * b := by
  simp only [two_mul, add_mul, mul_add, add_assoc, mul_comm b]
#align add_mul_self_eq add_mul_self_eq

end CommSemiring

section HasDistribNeg

/-- Typeclass for a negation operator that distributes across multiplication.

This is useful for dealing with submonoids of a ring that contain `-1` without having to duplicate
lemmas. -/
class HasDistribNeg (α : Type*) [Mul α] extends InvolutiveNeg α where
  /-- Negation is left distributive over multiplication -/
  neg_mul : ∀ x y : α, -x * y = -(x * y)
  /-- Negation is right distributive over multiplication -/
  mul_neg : ∀ x y : α, x * -y = -(x * y)
#align has_distrib_neg HasDistribNeg

section Mul

variable [Mul α] [HasDistribNeg α]

@[simp]
theorem neg_mul (a b : α) : -a * b = -(a * b) :=
  HasDistribNeg.neg_mul _ _
#align neg_mul neg_mul

@[simp]
theorem mul_neg (a b : α) : a * -b = -(a * b) :=
  HasDistribNeg.mul_neg _ _
#align mul_neg mul_neg

theorem neg_mul_neg (a b : α) : -a * -b = a * b := by simp
#align neg_mul_neg neg_mul_neg

theorem neg_mul_eq_neg_mul (a b : α) : -(a * b) = -a * b :=
  (neg_mul _ _).symm
#align neg_mul_eq_neg_mul neg_mul_eq_neg_mul

theorem neg_mul_eq_mul_neg (a b : α) : -(a * b) = a * -b :=
  (mul_neg _ _).symm
#align neg_mul_eq_mul_neg neg_mul_eq_mul_neg

theorem neg_mul_comm (a b : α) : -a * b = a * -b := by simp
#align neg_mul_comm neg_mul_comm

end Mul

section MulOneClass

variable [MulOneClass α] [HasDistribNeg α]

theorem neg_eq_neg_one_mul (a : α) : -a = -1 * a := by simp
#align neg_eq_neg_one_mul neg_eq_neg_one_mul

/-- An element of a ring multiplied by the additive inverse of one is the element's additive
  inverse. -/
theorem mul_neg_one (a : α) : a * -1 = -a := by simp
#align mul_neg_one mul_neg_one

/-- The additive inverse of one multiplied by an element of a ring is the element's additive
  inverse. -/
theorem neg_one_mul (a : α) : -1 * a = -a := by simp
#align neg_one_mul neg_one_mul

end MulOneClass

section MulZeroClass

variable [MulZeroClass α] [HasDistribNeg α]

instance (priority := 100) MulZeroClass.negZeroClass : NegZeroClass α where
  __ := inferInstanceAs (Zero α); __ := inferInstanceAs (InvolutiveNeg α)
  neg_zero := by rw [← zero_mul (0 : α), ← neg_mul, mul_zero, mul_zero]
#align mul_zero_class.neg_zero_class MulZeroClass.negZeroClass

end MulZeroClass

end HasDistribNeg

/-!
### Rings
-/

section NonUnitalNonAssocRing

variable [NonUnitalNonAssocRing α]

instance (priority := 100) NonUnitalNonAssocRing.toHasDistribNeg : HasDistribNeg α where
  neg := Neg.neg
  neg_neg := neg_neg
  neg_mul a b := eq_neg_of_add_eq_zero_left <| by rw [← right_distrib, add_left_neg, zero_mul]
  mul_neg a b := eq_neg_of_add_eq_zero_left <| by rw [← left_distrib, add_left_neg, mul_zero]
#align non_unital_non_assoc_ring.to_has_distrib_neg NonUnitalNonAssocRing.toHasDistribNeg

theorem mul_sub_left_distrib (a b c : α) : a * (b - c) = a * b - a * c := by
  simpa only [sub_eq_add_neg, neg_mul_eq_mul_neg] using mul_add a b (-c)
#align mul_sub_left_distrib mul_sub_left_distrib

alias mul_sub := mul_sub_left_distrib
#align mul_sub mul_sub

theorem mul_sub_right_distrib (a b c : α) : (a - b) * c = a * c - b * c := by
  simpa only [sub_eq_add_neg, neg_mul_eq_neg_mul] using add_mul a (-b) c
#align mul_sub_right_distrib mul_sub_right_distrib

alias sub_mul := mul_sub_right_distrib
#align sub_mul sub_mul

#noalign mul_add_eq_mul_add_iff_sub_mul_add_eq
#noalign sub_mul_add_eq_of_mul_add_eq_mul_add

end NonUnitalNonAssocRing

section NonAssocRing

variable [NonAssocRing α]

theorem sub_one_mul (a b : α) : (a - 1) * b = a * b - b := by rw [sub_mul, one_mul]
#align sub_one_mul sub_one_mul

theorem mul_sub_one (a b : α) : a * (b - 1) = a * b - a := by rw [mul_sub, mul_one]
#align mul_sub_one mul_sub_one

theorem one_sub_mul (a b : α) : (1 - a) * b = b - a * b := by rw [sub_mul, one_mul]
#align one_sub_mul one_sub_mul

theorem mul_one_sub (a b : α) : a * (1 - b) = a - a * b := by rw [mul_sub, mul_one]
#align mul_one_sub mul_one_sub

end NonAssocRing

section Ring

variable [Ring α] {a b c d e : α}

-- A (unital, associative) ring is a not-necessarily-unital ring
-- see Note [lower instance priority]
instance (priority := 100) Ring.toNonUnitalRing : NonUnitalRing α :=
  { ‹Ring α› with }
#align ring.to_non_unital_ring Ring.toNonUnitalRing

-- A (unital, associative) ring is a not-necessarily-associative ring
-- see Note [lower instance priority]
instance (priority := 100) Ring.toNonAssocRing : NonAssocRing α :=
  { ‹Ring α› with }
#align ring.to_non_assoc_ring Ring.toNonAssocRing

/- The instance from `Ring` to `Semiring` happens often in linear algebra, for which all the basic
definitions are given in terms of semirings, but many applications use rings or fields. We increase
a little bit its priority above 100 to try it quickly, but remaining below the default 1000 so that
more specific instances are tried first. -/
instance (priority := 200) : Semiring α :=
  { ‹Ring α› with }
#align ring.to_semiring Ring.toSemiring

end Ring

/-- A non-unital non-associative commutative ring is a `NonUnitalNonAssocRing` with commutative
multiplication. -/
class NonUnitalNonAssocCommRing (α : Type u)
  extends NonUnitalNonAssocRing α, NonUnitalNonAssocCommSemiring α

/-- A non-unital commutative ring is a `NonUnitalRing` with commutative multiplication. -/
class NonUnitalCommRing (α : Type u) extends NonUnitalRing α, NonUnitalNonAssocCommRing α
#align non_unital_comm_ring NonUnitalCommRing

-- see Note [lower instance priority]
instance (priority := 100) NonUnitalCommRing.toNonUnitalCommSemiring [s : NonUnitalCommRing α] :
    NonUnitalCommSemiring α :=
  { s with }
#align non_unital_comm_ring.to_non_unital_comm_semiring NonUnitalCommRing.toNonUnitalCommSemiring

class CommRing (α : Type u) extends Ring α, CommMonoid α
#align comm_ring CommRing

instance (priority := 100) CommRing.toCommSemiring [s : CommRing α] : CommSemiring α :=
  { s with }
#align comm_ring.to_comm_semiring CommRing.toCommSemiring

-- see Note [lower instance priority]
instance (priority := 100) CommRing.toNonUnitalCommRing [s : CommRing α] : NonUnitalCommRing α :=
  { s with }
#align comm_ring.to_non_unital_comm_ring CommRing.toNonUnitalCommRing

-- see Note [lower instance priority]
instance (priority := 100) CommRing.toAddCommGroupWithOne [s : CommRing α] :
    AddCommGroupWithOne α :=
  { s with }

/-- A domain is a nontrivial semiring such multiplication by a non zero element is cancellative,
  on both sides. In other words, a nontrivial semiring `R` satisfying
  `∀ {a b c : R}, a ≠ 0 → a * b = a * c → b = c` and
  `∀ {a b c : R}, b ≠ 0 → a * b = c * b → a = c`.

  This is implemented as a mixin for `Semiring α`.
  To obtain an integral domain use `[CommRing α] [IsDomain α]`. -/
class IsDomain (α : Type u) [Semiring α] extends IsCancelMulZero α, Nontrivial α : Prop
#align is_domain IsDomain

/-!
Previously an import dependency on `Mathlib.Algebra.Group.Basic` had crept in.
In general, the `.Defs` files in the basic algebraic hierarchy should only depend on earlier `.Defs`
files, without importing `.Basic` theory development.

These `assert_not_exists` statements guard against this returning.
-/
assert_not_exists DivisionMonoid.toDivInvOneMonoid
assert_not_exists mul_rotate<|MERGE_RESOLUTION|>--- conflicted
+++ resolved
@@ -135,18 +135,6 @@
     AddCommGroupWithOne α
 #align non_assoc_ring NonAssocRing
 
-<<<<<<< HEAD
-/-- A semiring is a type with the following structures: additive commutative monoid
-(`AddCommMonoid`), multiplicative monoid (`Monoid`), distributive laws (`Distrib`), and
-multiplication by zero law (`MulZeroClass`). The actual definition extends `MonoidWithZero` instead
-of `Monoid` and `MulZeroClass`. -/
-class Semiring (α : Type u) extends NonUnitalSemiring α, NonAssocSemiring α, MonoidWithZero α
-#align semiring Semiring
-
-/-- A ring is a type with the following structures: additive commutative group (`AddCommGroup`),
-multiplicative monoid (`Monoid`), and distributive laws (`Distrib`). Equivalently, a ring is a
-semiring with a negation operation making it an additive group. -/
-=======
 /-- A `Semiring` is a type with addition, multiplication, a `0` and a `1` where addition is
 commutative and associative, multiplication is associative and left and right distributive over
 addition, and `0` and `1` are additive and multiplicative identities. -/
@@ -154,7 +142,6 @@
 #align semiring Semiring
 
 /-- A `Ring` is a `Semiring` with negation making it an additive group. -/
->>>>>>> bc9337e5
 class Ring (R : Type u) extends Semiring R, AddCommGroup R, AddGroupWithOne R
 #align ring Ring
 
