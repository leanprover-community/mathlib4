/-
Copyright (c) 2014 Jeremy Avigad. All rights reserved.
Released under Apache 2.0 license as described in the file LICENSE.
Authors: Jeremy Avigad, Leonardo de Moura, Floris van Doorn, Yury Kudryashov, Neil Strickland
-/
import Mathlib.Algebra.Group.Defs
import Mathlib.Algebra.GroupWithZero.Defs
import Mathlib.Data.Int.Cast.Defs
import Mathlib.Tactic.Spread
import Mathlib.Util.AssertExists

#align_import algebra.ring.defs from "leanprover-community/mathlib"@"76de8ae01554c3b37d66544866659ff174e66e1f"

/-!
# Semirings and rings

This file defines semirings, rings and domains. This is analogous to `Algebra.Group.Defs` and
`Algebra.Group.Basic`, the difference being that the former is about `+` and `*` separately, while
the present file is about their interaction.

## Main definitions

* `Distrib`: Typeclass for distributivity of multiplication over addition.
* `HasDistribNeg`: Typeclass for commutativity of negation and multiplication. This is useful when
  dealing with multiplicative submonoids which are closed under negation without being closed under
  addition, for example `Units`.
* `(NonUnital)(NonAssoc)(Semi)Ring`: Typeclasses for possibly non-unital or non-associative
  rings and semirings. Some combinations are not defined yet because they haven't found use.

## Tags

`Semiring`, `CommSemiring`, `Ring`, `CommRing`, domain, `IsDomain`, nonzero, units
-/

universe u v w x

variable {α : Type u} {β : Type v} {γ : Type w} {R : Type x}

open Function

/-!
### `Distrib` class
-/


/-- A typeclass stating that multiplication is left and right distributive
over addition. -/
class Distrib (R : Type*) extends Mul R, Add R where
  /-- Multiplication is left distributive over addition -/
  protected left_distrib : ∀ a b c : R, a * (b + c) = a * b + a * c
  /-- Multiplication is right distributive over addition -/
  protected right_distrib : ∀ a b c : R, (a + b) * c = a * c + b * c
#align distrib Distrib

/-- A typeclass stating that multiplication is left distributive over addition. -/
class LeftDistribClass (R : Type*) [Mul R] [Add R] : Prop where
  /-- Multiplication is left distributive over addition -/
  protected left_distrib : ∀ a b c : R, a * (b + c) = a * b + a * c
#align left_distrib_class LeftDistribClass

/-- A typeclass stating that multiplication is right distributive over addition. -/
class RightDistribClass (R : Type*) [Mul R] [Add R] : Prop where
  /-- Multiplication is right distributive over addition -/
  protected right_distrib : ∀ a b c : R, (a + b) * c = a * c + b * c
#align right_distrib_class RightDistribClass

-- see Note [lower instance priority]
instance (priority := 100) Distrib.leftDistribClass (R : Type*) [Distrib R] : LeftDistribClass R :=
  ⟨Distrib.left_distrib⟩
#align distrib.left_distrib_class Distrib.leftDistribClass

-- see Note [lower instance priority]
instance (priority := 100) Distrib.rightDistribClass (R : Type*) [Distrib R] :
    RightDistribClass R :=
  ⟨Distrib.right_distrib⟩
#align distrib.right_distrib_class Distrib.rightDistribClass

theorem left_distrib [Mul R] [Add R] [LeftDistribClass R] (a b c : R) :
    a * (b + c) = a * b + a * c :=
  LeftDistribClass.left_distrib a b c
#align left_distrib left_distrib

alias mul_add := left_distrib
#align mul_add mul_add

theorem right_distrib [Mul R] [Add R] [RightDistribClass R] (a b c : R) :
    (a + b) * c = a * c + b * c :=
  RightDistribClass.right_distrib a b c
#align right_distrib right_distrib

alias add_mul := right_distrib
#align add_mul add_mul

theorem distrib_three_right [Mul R] [Add R] [RightDistribClass R] (a b c d : R) :
    (a + b + c) * d = a * d + b * d + c * d := by simp [right_distrib]
#align distrib_three_right distrib_three_right

/-!
### Classes of semirings and rings

We make sure that the canonical path from `NonAssocSemiring` to `Ring` passes through `Semiring`,
as this is a path which is followed all the time in linear algebra where the defining semilinear map
`σ : R →+* S` depends on the `NonAssocSemiring` structure of `R` and `S` while the module
definition depends on the `Semiring` structure.

It is not currently possible to adjust priorities by hand (see lean4#2115). Instead, the last
declared instance is used, so we make sure that `Semiring` is declared after `NonAssocRing`, so
that `Semiring -> NonAssocSemiring` is tried before `NonAssocRing -> NonAssocSemiring`.
TODO: clean this once lean4#2115 is fixed
-/

/-- A not-necessarily-unital, not-necessarily-associative semiring. -/
class NonUnitalNonAssocSemiring (α : Type u) extends AddCommMonoid α, Distrib α, MulZeroClass α
#align non_unital_non_assoc_semiring NonUnitalNonAssocSemiring

/-- An associative but not-necessarily unital semiring. -/
class NonUnitalSemiring (α : Type u) extends NonUnitalNonAssocSemiring α, SemigroupWithZero α
#align non_unital_semiring NonUnitalSemiring

/-- A unital but not-necessarily-associative semiring. -/
class NonAssocSemiring (α : Type u) extends NonUnitalNonAssocSemiring α, MulZeroOneClass α,
    AddCommMonoidWithOne α
#align non_assoc_semiring NonAssocSemiring

/-- A not-necessarily-unital, not-necessarily-associative ring. -/
class NonUnitalNonAssocRing (α : Type u) extends AddCommGroup α, NonUnitalNonAssocSemiring α
#align non_unital_non_assoc_ring NonUnitalNonAssocRing

-- We defer the instance `NonUnitalNonAssocRing.toHasDistribNeg` to `Algebra.Ring.Basic`
-- as it relies on the lemma `eq_neg_of_add_eq_zero_left`.
/-- An associative but not-necessarily unital ring. -/
class NonUnitalRing (α : Type*) extends NonUnitalNonAssocRing α, NonUnitalSemiring α
#align non_unital_ring NonUnitalRing

/-- A unital but not-necessarily-associative ring. -/
class NonAssocRing (α : Type*) extends NonUnitalNonAssocRing α, NonAssocSemiring α,
    AddCommGroupWithOne α
#align non_assoc_ring NonAssocRing

class Semiring (α : Type u) extends NonUnitalSemiring α, NonAssocSemiring α, MonoidWithZero α
#align semiring Semiring

class Ring (R : Type u) extends Semiring R, AddCommGroup R, AddGroupWithOne R
#align ring Ring

/-!
### Semirings
-/

section DistribMulOneClass

variable [Add α] [MulOneClass α]

theorem add_one_mul [RightDistribClass α] (a b : α) : (a + 1) * b = a * b + b := by
  rw [add_mul, one_mul]
#align add_one_mul add_one_mul

theorem mul_add_one [LeftDistribClass α] (a b : α) : a * (b + 1) = a * b + a := by
  rw [mul_add, mul_one]
#align mul_add_one mul_add_one

theorem one_add_mul [RightDistribClass α] (a b : α) : (1 + a) * b = b + a * b := by
  rw [add_mul, one_mul]
#align one_add_mul one_add_mul

theorem mul_one_add [LeftDistribClass α] (a b : α) : a * (1 + b) = a + a * b := by
  rw [mul_add, mul_one]
#align mul_one_add mul_one_add

end DistribMulOneClass

section NonAssocSemiring

variable [NonAssocSemiring α]

-- Porting note: was [has_add α] [mul_one_class α] [right_distrib_class α]
theorem two_mul (n : α) : 2 * n = n + n :=
  (congrArg₂ _ one_add_one_eq_two.symm rfl).trans <| (right_distrib 1 1 n).trans (by rw [one_mul])
#align two_mul two_mul

-- Porting note: was [has_add α] [mul_one_class α] [right_distrib_class α]
set_option linter.deprecated false in
theorem bit0_eq_two_mul (n : α) : bit0 n = 2 * n :=
  (two_mul _).symm
#align bit0_eq_two_mul bit0_eq_two_mul

-- Porting note: was [has_add α] [mul_one_class α] [left_distrib_class α]
theorem mul_two (n : α) : n * 2 = n + n :=
  (congrArg₂ _ rfl one_add_one_eq_two.symm).trans <| (left_distrib n 1 1).trans (by rw [mul_one])
#align mul_two mul_two

end NonAssocSemiring

@[to_additive]
theorem mul_ite {α} [Mul α] (P : Prop) [Decidable P] (a b c : α) :
    (a * if P then b else c) = if P then a * b else a * c := by split_ifs <;> rfl
#align mul_ite mul_ite
#align add_ite add_ite

@[to_additive]
theorem ite_mul {α} [Mul α] (P : Prop) [Decidable P] (a b c : α) :
    (if P then a else b) * c = if P then a * c else b * c := by split_ifs <;> rfl
#align ite_mul ite_mul
#align ite_add ite_add

-- We make `mul_ite` and `ite_mul` simp lemmas,
-- but not `add_ite` or `ite_add`.
-- The problem we're trying to avoid is dealing with
-- summations of the form `∑ x in s, (f x + ite P 1 0)`,
-- in which `add_ite` followed by `sum_ite` would needlessly slice up
-- the `f x` terms according to whether `P` holds at `x`.
-- There doesn't appear to be a corresponding difficulty so far with
-- `mul_ite` and `ite_mul`.
attribute [simp] mul_ite ite_mul

section MulZeroClass
variable [MulZeroClass α] (P Q : Prop) [Decidable P] [Decidable Q] (a b : α)

lemma ite_zero_mul : ite P a 0 * b = ite P (a * b) 0 := by simp
#align ite_mul_zero_left ite_zero_mul

lemma mul_ite_zero : a * ite P b 0 = ite P (a * b) 0 := by simp
#align ite_mul_zero_right mul_ite_zero

lemma ite_zero_mul_ite_zero : ite P a 0 * ite Q b 0 = ite (P ∧ Q) (a * b) 0 := by
  simp only [← ite_and, ite_mul, mul_ite, mul_zero, zero_mul, and_comm]
#align ite_and_mul_zero ite_zero_mul_ite_zero

end MulZeroClass

-- Porting note: no @[simp] because simp proves it
theorem mul_boole {α} [MulZeroOneClass α] (P : Prop) [Decidable P] (a : α) :
    (a * if P then 1 else 0) = if P then a else 0 := by simp
#align mul_boole mul_boole

-- Porting note: no @[simp] because simp proves it
theorem boole_mul {α} [MulZeroOneClass α] (P : Prop) [Decidable P] (a : α) :
    (if P then 1 else 0) * a = if P then a else 0 := by simp
#align boole_mul boole_mul

<<<<<<< HEAD
=======
theorem ite_mul_zero_left {α : Type*} [MulZeroClass α] (P : Prop) [Decidable P] (a b : α) :
    ite P (a * b) 0 = ite P a 0 * b := by by_cases h : P <;> simp [h]
#align ite_mul_zero_left ite_mul_zero_left

theorem ite_mul_zero_right {α : Type*} [MulZeroClass α] (P : Prop) [Decidable P] (a b : α) :
    ite P (a * b) 0 = a * ite P b 0 := by by_cases h : P <;> simp [h]
#align ite_mul_zero_right ite_mul_zero_right

theorem ite_and_mul_zero {α : Type*} [MulZeroClass α] (P Q : Prop) [Decidable P] [Decidable Q]
    (a b : α) : ite (P ∧ Q) (a * b) 0 = ite P a 0 * ite Q b 0 := by
  simp only [← ite_and, ite_mul, mul_ite, mul_zero, zero_mul, and_comm]
#align ite_and_mul_zero ite_and_mul_zero

/-- A not-necessarily-unital, not-necessarily-associative, but commutative semiring. -/
class NonUnitalNonAssocCommSemiring (α : Type u) extends NonUnitalNonAssocSemiring α, CommMagma α

>>>>>>> 19096ec3
/-- A non-unital commutative semiring is a `NonUnitalSemiring` with commutative multiplication.
In other words, it is a type with the following structures: additive commutative monoid
(`AddCommMonoid`), commutative semigroup (`CommSemigroup`), distributive laws (`Distrib`), and
multiplication by zero law (`MulZeroClass`). -/
class NonUnitalCommSemiring (α : Type u) extends NonUnitalSemiring α, CommSemigroup α
#align non_unital_comm_semiring NonUnitalCommSemiring

class CommSemiring (R : Type u) extends Semiring R, CommMonoid R
#align comm_semiring CommSemiring

-- see Note [lower instance priority]
instance (priority := 100) CommSemiring.toNonUnitalCommSemiring [CommSemiring α] :
    NonUnitalCommSemiring α :=
  { inferInstanceAs (CommMonoid α), inferInstanceAs (CommSemiring α) with }
#align comm_semiring.to_non_unital_comm_semiring CommSemiring.toNonUnitalCommSemiring

-- see Note [lower instance priority]
instance (priority := 100) CommSemiring.toCommMonoidWithZero [CommSemiring α] :
    CommMonoidWithZero α :=
  { inferInstanceAs (CommMonoid α), inferInstanceAs (CommSemiring α) with }
#align comm_semiring.to_comm_monoid_with_zero CommSemiring.toCommMonoidWithZero

section CommSemiring

variable [CommSemiring α] {a b c : α}

theorem add_mul_self_eq (a b : α) : (a + b) * (a + b) = a * a + 2 * a * b + b * b := by
  simp only [two_mul, add_mul, mul_add, add_assoc, mul_comm b]
#align add_mul_self_eq add_mul_self_eq

end CommSemiring

section HasDistribNeg

/-- Typeclass for a negation operator that distributes across multiplication.

This is useful for dealing with submonoids of a ring that contain `-1` without having to duplicate
lemmas. -/
class HasDistribNeg (α : Type*) [Mul α] extends InvolutiveNeg α where
  /-- Negation is left distributive over multiplication -/
  neg_mul : ∀ x y : α, -x * y = -(x * y)
  /-- Negation is right distributive over multiplication -/
  mul_neg : ∀ x y : α, x * -y = -(x * y)
#align has_distrib_neg HasDistribNeg

section Mul

variable [Mul α] [HasDistribNeg α]

@[simp]
theorem neg_mul (a b : α) : -a * b = -(a * b) :=
  HasDistribNeg.neg_mul _ _
#align neg_mul neg_mul

@[simp]
theorem mul_neg (a b : α) : a * -b = -(a * b) :=
  HasDistribNeg.mul_neg _ _
#align mul_neg mul_neg

theorem neg_mul_neg (a b : α) : -a * -b = a * b := by simp
#align neg_mul_neg neg_mul_neg

theorem neg_mul_eq_neg_mul (a b : α) : -(a * b) = -a * b :=
  (neg_mul _ _).symm
#align neg_mul_eq_neg_mul neg_mul_eq_neg_mul

theorem neg_mul_eq_mul_neg (a b : α) : -(a * b) = a * -b :=
  (mul_neg _ _).symm
#align neg_mul_eq_mul_neg neg_mul_eq_mul_neg

theorem neg_mul_comm (a b : α) : -a * b = a * -b := by simp
#align neg_mul_comm neg_mul_comm

end Mul

section MulOneClass

variable [MulOneClass α] [HasDistribNeg α]

theorem neg_eq_neg_one_mul (a : α) : -a = -1 * a := by simp
#align neg_eq_neg_one_mul neg_eq_neg_one_mul

/-- An element of a ring multiplied by the additive inverse of one is the element's additive
  inverse. -/
theorem mul_neg_one (a : α) : a * -1 = -a := by simp
#align mul_neg_one mul_neg_one

/-- The additive inverse of one multiplied by an element of a ring is the element's additive
  inverse. -/
theorem neg_one_mul (a : α) : -1 * a = -a := by simp
#align neg_one_mul neg_one_mul

end MulOneClass

section MulZeroClass

variable [MulZeroClass α] [HasDistribNeg α]

instance (priority := 100) MulZeroClass.negZeroClass : NegZeroClass α where
  __ := inferInstanceAs (Zero α); __ := inferInstanceAs (InvolutiveNeg α)
  neg_zero := by rw [← zero_mul (0 : α), ← neg_mul, mul_zero, mul_zero]
#align mul_zero_class.neg_zero_class MulZeroClass.negZeroClass

end MulZeroClass

end HasDistribNeg

/-!
### Rings
-/

section NonUnitalNonAssocRing

variable [NonUnitalNonAssocRing α]

instance (priority := 100) NonUnitalNonAssocRing.toHasDistribNeg : HasDistribNeg α where
  neg := Neg.neg
  neg_neg := neg_neg
  neg_mul a b := eq_neg_of_add_eq_zero_left <| by rw [← right_distrib, add_left_neg, zero_mul]
  mul_neg a b := eq_neg_of_add_eq_zero_left <| by rw [← left_distrib, add_left_neg, mul_zero]
#align non_unital_non_assoc_ring.to_has_distrib_neg NonUnitalNonAssocRing.toHasDistribNeg

theorem mul_sub_left_distrib (a b c : α) : a * (b - c) = a * b - a * c := by
  simpa only [sub_eq_add_neg, neg_mul_eq_mul_neg] using mul_add a b (-c)
#align mul_sub_left_distrib mul_sub_left_distrib

alias mul_sub := mul_sub_left_distrib
#align mul_sub mul_sub

theorem mul_sub_right_distrib (a b c : α) : (a - b) * c = a * c - b * c := by
  simpa only [sub_eq_add_neg, neg_mul_eq_neg_mul] using add_mul a (-b) c
#align mul_sub_right_distrib mul_sub_right_distrib

alias sub_mul := mul_sub_right_distrib
#align sub_mul sub_mul

#noalign mul_add_eq_mul_add_iff_sub_mul_add_eq
#noalign sub_mul_add_eq_of_mul_add_eq_mul_add

end NonUnitalNonAssocRing

section NonAssocRing

variable [NonAssocRing α]

theorem sub_one_mul (a b : α) : (a - 1) * b = a * b - b := by rw [sub_mul, one_mul]
#align sub_one_mul sub_one_mul

theorem mul_sub_one (a b : α) : a * (b - 1) = a * b - a := by rw [mul_sub, mul_one]
#align mul_sub_one mul_sub_one

theorem one_sub_mul (a b : α) : (1 - a) * b = b - a * b := by rw [sub_mul, one_mul]
#align one_sub_mul one_sub_mul

theorem mul_one_sub (a b : α) : a * (1 - b) = a - a * b := by rw [mul_sub, mul_one]
#align mul_one_sub mul_one_sub

end NonAssocRing

section Ring

variable [Ring α] {a b c d e : α}

-- A (unital, associative) ring is a not-necessarily-unital ring
-- see Note [lower instance priority]
instance (priority := 100) Ring.toNonUnitalRing : NonUnitalRing α :=
  { ‹Ring α› with }
#align ring.to_non_unital_ring Ring.toNonUnitalRing

-- A (unital, associative) ring is a not-necessarily-associative ring
-- see Note [lower instance priority]
instance (priority := 100) Ring.toNonAssocRing : NonAssocRing α :=
  { ‹Ring α› with }
#align ring.to_non_assoc_ring Ring.toNonAssocRing

/- The instance from `Ring` to `Semiring` happens often in linear algebra, for which all the basic
definitions are given in terms of semirings, but many applications use rings or fields. We increase
a little bit its priority above 100 to try it quickly, but remaining below the default 1000 so that
more specific instances are tried first. -/
instance (priority := 200) : Semiring α :=
  { ‹Ring α› with }
#align ring.to_semiring Ring.toSemiring

end Ring

/-- A non-unital non-associative commutative ring is a `NonUnitalNonAssocRing` with commutative
multiplication. -/
class NonUnitalNonAssocCommRing (α : Type u)
  extends NonUnitalNonAssocRing α, NonUnitalNonAssocCommSemiring α

/-- A non-unital commutative ring is a `NonUnitalRing` with commutative multiplication. -/
class NonUnitalCommRing (α : Type u) extends NonUnitalRing α, NonUnitalNonAssocCommRing α
#align non_unital_comm_ring NonUnitalCommRing

-- see Note [lower instance priority]
instance (priority := 100) NonUnitalCommRing.toNonUnitalCommSemiring [s : NonUnitalCommRing α] :
    NonUnitalCommSemiring α :=
  { s with }
#align non_unital_comm_ring.to_non_unital_comm_semiring NonUnitalCommRing.toNonUnitalCommSemiring

class CommRing (α : Type u) extends Ring α, CommMonoid α
#align comm_ring CommRing

instance (priority := 100) CommRing.toCommSemiring [s : CommRing α] : CommSemiring α :=
  { s with }
#align comm_ring.to_comm_semiring CommRing.toCommSemiring

-- see Note [lower instance priority]
instance (priority := 100) CommRing.toNonUnitalCommRing [s : CommRing α] : NonUnitalCommRing α :=
  { s with }
#align comm_ring.to_non_unital_comm_ring CommRing.toNonUnitalCommRing

-- see Note [lower instance priority]
instance (priority := 100) CommRing.toAddCommGroupWithOne [s : CommRing α] :
    AddCommGroupWithOne α :=
  { s with }

/-- A domain is a nontrivial semiring such multiplication by a non zero element is cancellative,
  on both sides. In other words, a nontrivial semiring `R` satisfying
  `∀ {a b c : R}, a ≠ 0 → a * b = a * c → b = c` and
  `∀ {a b c : R}, b ≠ 0 → a * b = c * b → a = c`.

  This is implemented as a mixin for `Semiring α`.
  To obtain an integral domain use `[CommRing α] [IsDomain α]`. -/
class IsDomain (α : Type u) [Semiring α] extends IsCancelMulZero α, Nontrivial α : Prop
#align is_domain IsDomain

/-!
Previously an import dependency on `Mathlib.Algebra.Group.Basic` had crept in.
In general, the `.Defs` files in the basic algebraic hierarchy should only depend on earlier `.Defs`
files, without importing `.Basic` theory development.

These `assert_not_exists` statements guard against this returning.
-/
assert_not_exists DivisionMonoid.toDivInvOneMonoid
assert_not_exists mul_rotate<|MERGE_RESOLUTION|>--- conflicted
+++ resolved
@@ -238,25 +238,9 @@
     (if P then 1 else 0) * a = if P then a else 0 := by simp
 #align boole_mul boole_mul
 
-<<<<<<< HEAD
-=======
-theorem ite_mul_zero_left {α : Type*} [MulZeroClass α] (P : Prop) [Decidable P] (a b : α) :
-    ite P (a * b) 0 = ite P a 0 * b := by by_cases h : P <;> simp [h]
-#align ite_mul_zero_left ite_mul_zero_left
-
-theorem ite_mul_zero_right {α : Type*} [MulZeroClass α] (P : Prop) [Decidable P] (a b : α) :
-    ite P (a * b) 0 = a * ite P b 0 := by by_cases h : P <;> simp [h]
-#align ite_mul_zero_right ite_mul_zero_right
-
-theorem ite_and_mul_zero {α : Type*} [MulZeroClass α] (P Q : Prop) [Decidable P] [Decidable Q]
-    (a b : α) : ite (P ∧ Q) (a * b) 0 = ite P a 0 * ite Q b 0 := by
-  simp only [← ite_and, ite_mul, mul_ite, mul_zero, zero_mul, and_comm]
-#align ite_and_mul_zero ite_and_mul_zero
-
 /-- A not-necessarily-unital, not-necessarily-associative, but commutative semiring. -/
 class NonUnitalNonAssocCommSemiring (α : Type u) extends NonUnitalNonAssocSemiring α, CommMagma α
 
->>>>>>> 19096ec3
 /-- A non-unital commutative semiring is a `NonUnitalSemiring` with commutative multiplication.
 In other words, it is a type with the following structures: additive commutative monoid
 (`AddCommMonoid`), commutative semigroup (`CommSemigroup`), distributive laws (`Distrib`), and
