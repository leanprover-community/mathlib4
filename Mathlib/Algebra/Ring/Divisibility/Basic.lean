/-
Copyright (c) 2014 Jeremy Avigad. All rights reserved.
Released under Apache 2.0 license as described in the file LICENSE.
Authors: Jeremy Avigad, Leonardo de Moura, Floris van Doorn, Yury Kudryashov, Neil Strickland
-/
import Mathlib.Algebra.Divisibility.Basic
import Mathlib.Algebra.Group.Equiv.Basic
import Mathlib.Algebra.Ring.Defs

/-!
# Lemmas about divisibility in rings

Note that this file is imported by basic tactics like `linarith` and so must have only minimal
imports. Further results about divisibility in rings may be found in
`Mathlib.Algebra.Ring.Divisibility.Lemmas` which is not subject to this import constraint.
-/


variable {α β : Type*}

section Semigroup

variable [Semigroup α] [Semigroup β] {F : Type*} [EquivLike F α β] [MulEquivClass F α β] (f : F)

theorem map_dvd_iff {a b} : f a ∣ f b ↔ a ∣ b :=
  let f := MulEquivClass.toMulEquiv f
  ⟨fun h ↦ by rw [← f.left_inv a, ← f.left_inv b]; exact map_dvd f.symm h, map_dvd f⟩

theorem MulEquiv.decompositionMonoid [DecompositionMonoid β] : DecompositionMonoid α where
  primal a b c h := by
    rw [← map_dvd_iff f, map_mul] at h
    obtain ⟨a₁, a₂, h⟩ := DecompositionMonoid.primal _ h
    refine ⟨symm f a₁, symm f a₂, ?_⟩
    simp_rw [← map_dvd_iff f, ← map_mul, eq_symm_apply]
    iterate 2 erw [(f : α ≃* β).apply_symm_apply]
    exact h

end Semigroup

section DistribSemigroup

variable [Add α] [Semigroup α]

theorem dvd_add [LeftDistribClass α] {a b c : α} (h₁ : a ∣ b) (h₂ : a ∣ c) : a ∣ b + c :=
  Dvd.elim h₁ fun d hd => Dvd.elim h₂ fun e he => Dvd.intro (d + e) (by simp [left_distrib, hd, he])

alias Dvd.dvd.add := dvd_add

end DistribSemigroup

section Semiring
variable [Semiring α] {a b c : α} {m n : ℕ}

lemma min_pow_dvd_add (ha : c ^ m ∣ a) (hb : c ^ n ∣ b) : c ^ min m n ∣ a + b :=
  ((pow_dvd_pow c (m.min_le_left n)).trans ha).add ((pow_dvd_pow c (m.min_le_right n)).trans hb)

end Semiring

section NonUnitalCommSemiring

variable [NonUnitalCommSemiring α] [NonUnitalCommSemiring β] {a b c : α}

theorem Dvd.dvd.linear_comb {d x y : α} (hdx : d ∣ x) (hdy : d ∣ y) (a b : α) : d ∣ a * x + b * y :=
  dvd_add (hdx.mul_left a) (hdy.mul_left b)

end NonUnitalCommSemiring

section Semigroup

variable [Semigroup α] [HasDistribNeg α] {a b c : α}

/-- An element `a` of a semigroup with a distributive negation divides the negation of an element
`b` iff `a` divides `b`. -/
@[simp]
theorem dvd_neg : a ∣ -b ↔ a ∣ b :=
  (Equiv.neg _).exists_congr_left.trans <| by
    simp only [Equiv.neg_symm, Equiv.neg_apply, mul_neg, neg_inj, Dvd.dvd]

/-- The negation of an element `a` of a semigroup with a distributive negation divides another
element `b` iff `a` divides `b`. -/
@[simp]
theorem neg_dvd : -a ∣ b ↔ a ∣ b :=
  (Equiv.neg _).exists_congr_left.trans <| by
    simp only [Equiv.neg_symm, Equiv.neg_apply, mul_neg, neg_mul, neg_neg, Dvd.dvd]

alias ⟨Dvd.dvd.of_neg_left, Dvd.dvd.neg_left⟩ := neg_dvd

alias ⟨Dvd.dvd.of_neg_right, Dvd.dvd.neg_right⟩ := dvd_neg

end Semigroup

section NonUnitalRing

variable [NonUnitalRing α] {a b c : α}

theorem dvd_sub (h₁ : a ∣ b) (h₂ : a ∣ c) : a ∣ b - c := by
  simpa only [← sub_eq_add_neg] using h₁.add h₂.neg_right

alias Dvd.dvd.sub := dvd_sub

/-- If an element `a` divides another element `c` in a ring, `a` divides the sum of another element
`b` with `c` iff `a` divides `b`. -/
theorem dvd_add_left (h : a ∣ c) : a ∣ b + c ↔ a ∣ b :=
  ⟨fun H => by simpa only [add_sub_cancel_right] using dvd_sub H h, fun h₂ => dvd_add h₂ h⟩

/-- If an element `a` divides another element `b` in a ring, `a` divides the sum of `b` and another
element `c` iff `a` divides `c`. -/
theorem dvd_add_right (h : a ∣ b) : a ∣ b + c ↔ a ∣ c := by rw [add_comm]; exact dvd_add_left h

/-- If an element `a` divides another element `c` in a ring, `a` divides the difference of another
element `b` with `c` iff `a` divides `b`. -/
theorem dvd_sub_left (h : a ∣ c) : a ∣ b - c ↔ a ∣ b := by
  -- Porting note: Needed to give `α` explicitly
  simpa only [← sub_eq_add_neg] using dvd_add_left ((dvd_neg (α := α)).2 h)

/-- If an element `a` divides another element `b` in a ring, `a` divides the difference of `b` and
another element `c` iff `a` divides `c`. -/
theorem dvd_sub_right (h : a ∣ b) : a ∣ b - c ↔ a ∣ c := by
  -- Porting note: Needed to give `α` explicitly
  rw [sub_eq_add_neg, dvd_add_right h, dvd_neg (α := α)]

theorem dvd_iff_dvd_of_dvd_sub (h : a ∣ b - c) : a ∣ b ↔ a ∣ c := by
  rw [← sub_add_cancel b c, dvd_add_right h]

-- Porting note: Needed to give `α` explicitly
theorem dvd_sub_comm : a ∣ b - c ↔ a ∣ c - b := by rw [← dvd_neg (α := α), neg_sub]

end NonUnitalRing

section Ring

variable [Ring α] {a b c : α}

<<<<<<< HEAD
set_option linter.deprecated false in
theorem two_dvd_bit1 : 2 ∣ bit1 a ↔ (2 : α) ∣ 1 :=
  dvd_add_right two_dvd_bit0
#align two_dvd_bit1 two_dvd_bit1

=======
>>>>>>> 59de845a
/-- An element a divides the sum a + b if and only if a divides b. -/
@[simp]
theorem dvd_add_self_left {a b : α} : a ∣ a + b ↔ a ∣ b :=
  dvd_add_right (dvd_refl a)

/-- An element a divides the sum b + a if and only if a divides b. -/
@[simp]
theorem dvd_add_self_right {a b : α} : a ∣ b + a ↔ a ∣ b :=
  dvd_add_left (dvd_refl a)

/-- An element `a` divides the difference `a - b` if and only if `a` divides `b`. -/
@[simp]
theorem dvd_sub_self_left : a ∣ a - b ↔ a ∣ b :=
  dvd_sub_right dvd_rfl

/-- An element `a` divides the difference `b - a` if and only if `a` divides `b`. -/
@[simp]
theorem dvd_sub_self_right : a ∣ b - a ↔ a ∣ b :=
  dvd_sub_left dvd_rfl

end Ring

section NonUnitalCommRing

variable [NonUnitalCommRing α] {a b c : α}

theorem dvd_mul_sub_mul {k a b x y : α} (hab : k ∣ a - b) (hxy : k ∣ x - y) :
    k ∣ a * x - b * y := by
  convert dvd_add (hxy.mul_left a) (hab.mul_right y) using 1
  rw [mul_sub_left_distrib, mul_sub_right_distrib]
  simp only [sub_eq_add_neg, add_assoc, neg_add_cancel_left]

end NonUnitalCommRing<|MERGE_RESOLUTION|>--- conflicted
+++ resolved
@@ -131,14 +131,6 @@
 
 variable [Ring α] {a b c : α}
 
-<<<<<<< HEAD
-set_option linter.deprecated false in
-theorem two_dvd_bit1 : 2 ∣ bit1 a ↔ (2 : α) ∣ 1 :=
-  dvd_add_right two_dvd_bit0
-#align two_dvd_bit1 two_dvd_bit1
-
-=======
->>>>>>> 59de845a
 /-- An element a divides the sum a + b if and only if a divides b. -/
 @[simp]
 theorem dvd_add_self_left {a b : α} : a ∣ a + b ↔ a ∣ b :=
