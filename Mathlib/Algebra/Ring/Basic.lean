--- conflicted
+++ resolved
@@ -107,108 +107,40 @@
 variable [Group α] [HasDistribNeg α]
 
 @[simp]
-<<<<<<< HEAD
-lemma Nat.cast_pow [Semiring R] {m n : ℕ} : (m ^ n).cast = (m.cast ^ n : R) := by
-  induction n generalizing m <;> simp_all [Nat.pow_succ', _root_.pow_succ'', pow_zero]
+theorem inv_neg' (a : α) : (-a)⁻¹ = -a⁻¹ := by
+  rw [eq_comm, eq_inv_iff_mul_eq_one, neg_mul, mul_neg, neg_neg, mul_left_inv]
+#align inv_neg' inv_neg'
 
-theorem Nat.cast_commute [Semiring α] (n : ℕ) (x : α) : Commute (↑n) x := by
-  induction n with
-  | zero => rw [Nat.cast_zero]; exact Commute.zero_left x
-  | succ n ihn => rw [Nat.cast_succ]; exact ihn.add_left (Commute.one_left x)
+end Group
 
-end Semiring
+end HasDistribNeg
 
-example [Ring R] : HasInvolutiveNeg R := inferInstance
+section NonUnitalCommRing
 
+variable [NonUnitalCommRing α] {a b c : α}
 
-/- Instances -/
+attribute [local simp] add_assoc add_comm add_left_comm mul_comm
 
-namespace Nat
+/-- Vieta's formula for a quadratic equation, relating the coefficients of the polynomial with
+  its roots. This particular version states that if we have a root `x` of a monic quadratic
+  polynomial, then there is another root `y` such that `x + y` is negative the `a_1` coefficient
+  and `x * y` is the `a_0` coefficient. -/
+theorem Vieta_formula_quadratic {b c x : α} (h : x * x - b * x + c = 0) :
+    ∃ y : α, y * y - b * y + c = 0 ∧ x + y = b ∧ x * y = c := by
+  have : c = x * (b - x) := (eq_neg_of_add_eq_zero_right h).trans (by simp [mul_sub, mul_comm])
+  refine' ⟨b - x, _, by simp, by rw [this]⟩
+  rw [this, sub_add, ← sub_mul, sub_self]
+#align Vieta_formula_quadratic Vieta_formula_quadratic
 
-instance : CommSemiring ℕ where
-  mul_comm := Nat.mul_comm
-  left_distrib := Nat.left_distrib
-  right_distrib := Nat.right_distrib
-  mul_one := Nat.mul_one
-  one_mul := Nat.one_mul
-  npow (n x) := x ^ n
-  npow_zero := Nat.pow_zero
-  npow_succ n x := by simp [Nat.pow_succ, Nat.mul_comm]
-  mul_assoc := Nat.mul_assoc
-  add_comm := Nat.add_comm
-  add_assoc := Nat.add_assoc
-  add_zero := Nat.add_zero
-  zero_add := Nat.zero_add
-  nsmul := (·*·)
-  nsmul_zero := Nat.zero_mul
-  nsmul_succ n x := by simp [Nat.add_comm, (Nat.succ_mul n x)]
-  zero_mul := Nat.zero_mul
-  mul_zero := Nat.mul_zero
-  natCast := (·)
-  natCast_zero := rfl
-  natCast_succ _ := rfl
+end NonUnitalCommRing
 
-@[simp, norm_cast] lemma cast_id : Nat.cast n = n := rfl
+theorem succ_ne_self [NonAssocRing α] [Nontrivial α] (a : α) : a + 1 ≠ a := fun h =>
+  one_ne_zero ((add_right_inj a).mp (by simp [h]))
+#align succ_ne_self succ_ne_self
 
-end Nat
-
-namespace Int
-
-instance : CommRing ℤ where
-  zero_mul := Int.zero_mul
-  mul_zero := Int.mul_zero
-  mul_comm := Int.mul_comm
-  left_distrib := Int.mul_add
-  right_distrib := Int.add_mul
-  mul_one := Int.mul_one
-  one_mul := Int.one_mul
-  npow n x := x ^ n
-  npow_zero _ := rfl
-  npow_succ _ _ := by rw [Int.mul_comm]; rfl
-  mul_assoc := Int.mul_assoc
-  add_comm := Int.add_comm
-  add_assoc := Int.add_assoc
-  add_zero := Int.add_zero
-  zero_add := Int.zero_add
-  add_left_neg := Int.add_left_neg
-  nsmul := (·*·)
-  nsmul_zero := Int.zero_mul
-  nsmul_succ n x := by
-    show ofNat (Nat.succ n) * x = x + ofNat n * x
-    rw [Int.ofNat_succ, Int.add_mul, Int.add_comm, Int.one_mul]
-  sub_eq_add_neg _ _ := Int.sub_eq_add_neg
-  natCast := (·)
-  natCast_zero := rfl
-  natCast_succ _ := rfl
-  intCast := (·)
-  intCast_ofNat _ := rfl
-  intCast_negSucc _ := rfl
-
-@[simp, norm_cast] lemma cast_id : Int.cast n = n := rfl
-
-@[simp] lemma ofNat_eq_cast : Int.ofNat n = n := rfl
-
-@[simp, norm_cast]
-lemma cast_Nat_cast [AddGroupWithOne R] : (Int.cast (Nat.cast n) : R) = Nat.cast n :=
-  Int.cast_ofNat _
-
-@[simp, norm_cast]
-lemma cast_eq_cast_iff_Nat (m n : ℕ) : (m : ℤ) = (n : ℤ) ↔ m = n := ofNat_inj
-
-@[simp, norm_cast]
-lemma natAbs_cast (n : ℕ) : natAbs ↑n = n := rfl
-
-@[norm_cast]
-protected lemma coe_nat_sub {n m : ℕ} : n ≤ m → (↑(m - n) : ℤ) = ↑m - ↑n := ofNat_sub
-
-end Int
-
--- TODO restore @[to_additive coe_nat_zsmul]
-@[norm_cast]
-theorem zpow_coe_nat [DivInvMonoid G] (a : G) (n : ℕ) : a ^ (n : ℤ) = a ^ n := zpow_ofNat ..
-theorem coe_nat_zsmul [SubNegMonoid G] (a : G) (n : ℕ) : (n : ℤ) • a = n • a := ofNat_zsmul ..
-attribute [to_additive coe_nat_zsmul] zpow_coe_nat
-
+theorem pred_ne_self [NonAssocRing α] [Nontrivial α] (a : α) : a - 1 ≠ a := fun h ↦
+  one_ne_zero (neg_injective ((add_right_inj a).mp (by simp [←sub_eq_add_neg, h])))
+#align pred_ne_self pred_ne_self
 
 section no_zero_divisors
 
@@ -258,40 +190,4 @@
 IsRightCancelMulZero.toNoZeroDivisors α
 #align is_domain.to_no_zero_divisors IsDomain.toNoZeroDivisors
 
-end no_zero_divisors
-=======
-theorem inv_neg' (a : α) : (-a)⁻¹ = -a⁻¹ := by
-  rw [eq_comm, eq_inv_iff_mul_eq_one, neg_mul, mul_neg, neg_neg, mul_left_inv]
-#align inv_neg' inv_neg'
-
-end Group
-
-end HasDistribNeg
-
-section NonUnitalCommRing
-
-variable [NonUnitalCommRing α] {a b c : α}
-
-attribute [local simp] add_assoc add_comm add_left_comm mul_comm
-
-/-- Vieta's formula for a quadratic equation, relating the coefficients of the polynomial with
-  its roots. This particular version states that if we have a root `x` of a monic quadratic
-  polynomial, then there is another root `y` such that `x + y` is negative the `a_1` coefficient
-  and `x * y` is the `a_0` coefficient. -/
-theorem Vieta_formula_quadratic {b c x : α} (h : x * x - b * x + c = 0) :
-    ∃ y : α, y * y - b * y + c = 0 ∧ x + y = b ∧ x * y = c := by
-  have : c = x * (b - x) := (eq_neg_of_add_eq_zero_right h).trans (by simp [mul_sub, mul_comm])
-  refine' ⟨b - x, _, by simp, by rw [this]⟩
-  rw [this, sub_add, ← sub_mul, sub_self]
-#align Vieta_formula_quadratic Vieta_formula_quadratic
-
-end NonUnitalCommRing
-
-theorem succ_ne_self [NonAssocRing α] [Nontrivial α] (a : α) : a + 1 ≠ a := fun h =>
-  one_ne_zero ((add_right_inj a).mp (by simp [h]))
-#align succ_ne_self succ_ne_self
-
-theorem pred_ne_self [NonAssocRing α] [Nontrivial α] (a : α) : a - 1 ≠ a := fun h ↦
-  one_ne_zero (neg_injective ((add_right_inj a).mp (by simp [←sub_eq_add_neg, h])))
-#align pred_ne_self pred_ne_self
->>>>>>> ef2f0341
+end no_zero_divisors