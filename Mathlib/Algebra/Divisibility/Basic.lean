/-
Copyright (c) 2014 Jeremy Avigad. All rights reserved.
Released under Apache 2.0 license as described in the file LICENSE.
Authors: Jeremy Avigad, Leonardo de Moura, Floris van Doorn, Amelia Livingston, Yury Kudryashov,
Neil Strickland, Aaron Anderson
-/
import Mathlib.Algebra.Group.Basic
import Mathlib.Tactic.Common

/-!
# Divisibility

This file defines the basics of the divisibility relation in the context of `(Comm)` `Monoid`s.

## Main definitions

* `semigroupDvd`

## Implementation notes

The divisibility relation is defined for all monoids, and as such, depends on the order of
  multiplication if the monoid is not commutative. There are two possible conventions for
  divisibility in the noncommutative context, and this relation follows the convention for ordinals,
  so `a | b` is defined as `∃ c, b = a * c`.

## Tags

divisibility, divides
-/

variable {α : Type*}

section Semigroup

variable [Semigroup α] {a b c : α}

/-- There are two possible conventions for divisibility, which coincide in a `CommMonoid`.
    This matches the convention for ordinals. -/
@[to_additive] instance (priority := 100) semigroupDvd : Dvd α :=
  Dvd.mk fun a b ↦ ∃ c, b = a * c

-- TODO: this used to not have `c` explicit, but that seems to be important
--       for use with tactics, similar to `Exists.intro`
@[to_additive] theorem Dvd.intro (c : α) (h : a * c = b) : a ∣ b :=
  Exists.intro c h.symm

@[to_additive] alias dvd_of_mul_right_eq := Dvd.intro

@[to_additive] theorem exists_eq_mul_right_of_dvd (h : a ∣ b) : ∃ c, b = a * c :=
  h

@[to_additive] theorem dvd_def : a ∣ b ↔ ∃ c, b = a * c :=
  Iff.rfl

@[to_additive] alias dvd_iff_exists_eq_mul_right := dvd_def

@[to_additive] theorem Dvd.elim {P : Prop} {a b : α} (H₁ : a ∣ b) (H₂ : ∀ c, b = a * c → P) : P :=
  Exists.elim H₁ H₂

attribute [local simp] mul_assoc mul_comm mul_left_comm

@[to_additive (attr := trans)]
theorem dvd_trans : a ∣ b → b ∣ c → a ∣ c
  | ⟨d, h₁⟩, ⟨e, h₂⟩ => ⟨d * e, h₁ ▸ h₂.trans <| mul_assoc a d e⟩

@[to_additive] alias Dvd.dvd.trans := dvd_trans

/-- Transitivity of `|` for use in `calc` blocks. -/
@[to_additive] instance : IsTrans α Dvd.dvd :=
  ⟨fun _ _ _ ↦ dvd_trans⟩

@[to_additive (attr := simp)]
theorem dvd_mul_right (a b : α) : a ∣ a * b :=
  Dvd.intro b rfl

@[to_additive] theorem dvd_mul_of_dvd_left (h : a ∣ b) (c : α) : a ∣ b * c :=
  h.trans (dvd_mul_right b c)

@[to_additive] alias Dvd.dvd.mul_right := dvd_mul_of_dvd_left

@[to_additive] theorem dvd_of_mul_right_dvd (h : a * b ∣ c) : a ∣ c :=
  (dvd_mul_right a b).trans h

/-- An element `a` in a semigroup is primal if whenever `a` is a divisor of `b * c`, it can be
factored as the product of a divisor of `b` and a divisor of `c`. -/
@[to_additive "An element `a` in an additive semigroup is primal if whenever `a` is an additive
divisor of `b + c` (meaning `a + d = b + c` for some `d`), it can be written as the sum of an
additive divisor of `b` and an additive divisor of `c`."]
def IsPrimal (a : α) : Prop := ∀ ⦃b c⦄, a ∣ b * c → ∃ a₁ a₂, a₁ ∣ b ∧ a₂ ∣ c ∧ a = a₁ * a₂

/-- An additive monoid is a decomposition monoid if every element is primal. -/
class DecompositionAddMonoid (α) [AddSemigroup α] : Prop where
  primal (a : α) : IsAddPrimal a

variable (α) in
/-- A monoid is a decomposition monoid if every element is primal. An integral domain whose
multiplicative monoid is a decomposition monoid, is called a pre-Schreier domain; it is a
Schreier domain if it is moreover integrally closed. -/
@[to_additive (attr := mk_iff)] class DecompositionMonoid : Prop where
  primal (a : α) : IsPrimal a

@[to_additive] theorem exists_dvd_and_dvd_of_dvd_mul [DecompositionMonoid α] {b c a : α}
    (H : a ∣ b * c) : ∃ a₁ a₂, a₁ ∣ b ∧ a₂ ∣ c ∧ a = a₁ * a₂ := DecompositionMonoid.primal a H

@[to_additive (attr := gcongr)]
theorem mul_dvd_mul_left (a : α) (h : b ∣ c) : a * b ∣ a * c := by
  obtain ⟨d, rfl⟩ := h
  use d
  rw [mul_assoc]

@[to_additive]
theorem IsLeftRegular.dvd_cancel_left (h : IsLeftRegular a) : a * b ∣ a * c ↔ b ∣ c :=
  ⟨fun dvd ↦ have ⟨d, eq⟩ := dvd; ⟨d, h (eq.trans <| mul_assoc ..)⟩, mul_dvd_mul_left a⟩

end Semigroup

section Monoid
variable [Monoid α] {a b c : α} {m n : ℕ}

@[to_additive (attr := refl, simp)]
theorem dvd_refl (a : α) : a ∣ a :=
  Dvd.intro 1 (mul_one a)

@[to_additive] theorem dvd_rfl : ∀ {a : α}, a ∣ a := fun {a} => dvd_refl a

@[to_additive] instance : IsRefl α (· ∣ ·) :=
  ⟨dvd_refl⟩

@[to_additive] theorem one_dvd (a : α) : 1 ∣ a :=
  Dvd.intro a (one_mul a)

@[to_additive] theorem dvd_of_eq (h : a = b) : a ∣ b := by rw [h]

@[to_additive] alias Eq.dvd := dvd_of_eq

@[to_additive (attr := gcongr)]
lemma pow_dvd_pow (a : α) (h : m ≤ n) : a ^ m ∣ a ^ n :=
  ⟨a ^ (n - m), by rw [← pow_add, Nat.add_comm, Nat.sub_add_cancel h]⟩

@[to_additive] lemma dvd_pow (hab : a ∣ b) : ∀ {n : ℕ} (_ : n ≠ 0), a ∣ b ^ n
  | 0,     hn => (hn rfl).elim
  | n + 1, _  => by rw [pow_succ']; exact hab.mul_right _

@[to_additive] alias Dvd.dvd.pow := dvd_pow

@[to_additive] lemma dvd_pow_self (a : α) {n : ℕ} (hn : n ≠ 0) : a ∣ a ^ n := dvd_rfl.pow hn

end Monoid

section CommSemigroup

variable [CommSemigroup α] {a b c : α}

@[to_additive] theorem Dvd.intro_left (c : α) (h : c * a = b) : a ∣ b :=
  Dvd.intro c (by rw [mul_comm] at h; apply h)

@[to_additive] alias dvd_of_mul_left_eq := Dvd.intro_left

@[to_additive] theorem exists_eq_mul_left_of_dvd (h : a ∣ b) : ∃ c, b = c * a :=
  Dvd.elim h fun c => fun H1 : b = a * c => Exists.intro c (Eq.trans H1 (mul_comm a c))

@[to_additive] theorem dvd_iff_exists_eq_mul_left : a ∣ b ↔ ∃ c, b = c * a :=
  ⟨exists_eq_mul_left_of_dvd, by
    rintro ⟨c, rfl⟩
    exact ⟨c, mul_comm _ _⟩⟩

@[to_additive] theorem Dvd.elim_left {P : Prop} (h₁ : a ∣ b) (h₂ : ∀ c, b = c * a → P) : P :=
  Exists.elim (exists_eq_mul_left_of_dvd h₁) fun c => fun h₃ : b = c * a => h₂ c h₃

@[to_additive (attr := simp)]
theorem dvd_mul_left (a b : α) : a ∣ b * a :=
  Dvd.intro b (mul_comm a b)

@[to_additive] theorem dvd_mul_of_dvd_right (h : a ∣ b) (c : α) : a ∣ c * b := by
  rw [mul_comm]; exact h.mul_right _

@[to_additive] alias Dvd.dvd.mul_left := dvd_mul_of_dvd_right

attribute [local simp] mul_assoc mul_comm mul_left_comm

@[to_additive (attr := gcongr)]
theorem mul_dvd_mul : ∀ {a b c d : α}, a ∣ b → c ∣ d → a * c ∣ b * d
  | a, _, c, _, ⟨e, rfl⟩, ⟨f, rfl⟩ => ⟨e * f, by simp⟩

@[to_additive] theorem dvd_of_mul_left_dvd (h : a * b ∣ c) : b ∣ c :=
  Dvd.elim h fun d ceq => Dvd.intro (a * d) (by simp [ceq])

@[to_additive] theorem dvd_mul [DecompositionMonoid α] {k m n : α} :
    k ∣ m * n ↔ ∃ d₁ d₂, d₁ ∣ m ∧ d₂ ∣ n ∧ k = d₁ * d₂ := by
  refine ⟨exists_dvd_and_dvd_of_dvd_mul, ?_⟩
  rintro ⟨d₁, d₂, hy, hz, rfl⟩
  gcongr

@[to_additive] theorem IsRegular.dvd_cancel_left (h : IsRegular a) : a * b ∣ a * c ↔ b ∣ c :=
  h.1.dvd_cancel_left

@[to_additive] theorem IsRegular.dvd_cancel_right (h : IsRegular c) : a * c ∣ b * c ↔ a ∣ b := by
  simp_rw [← mul_comm c]; exact h.1.dvd_cancel_left

end CommSemigroup

section CommMonoid

variable [CommMonoid α] {a b : α}

<<<<<<< HEAD
@[to_additive (attr := gcongr)]
theorem mul_dvd_mul_right (h : a ∣ b) (c : α) : a * c ∣ b * c :=
  mul_dvd_mul h (dvd_refl c)

@[to_additive (attr := gcongr)]
=======
theorem mul_dvd_mul_right (h : a ∣ b) (c : α) : a * c ∣ b * c := by
  gcongr

>>>>>>> 8d2ff521
theorem pow_dvd_pow_of_dvd (h : a ∣ b) (n : ℕ) : a ^ n ∣ b ^ n := by
  induction n with
  | zero => simp
  | succ =>
    rw [pow_succ, pow_succ]
    gcongr

@[to_additive (attr := gcongr)]
lemma pow_dvd_pow_of_dvd_of_le {m n : ℕ} (hab : a ∣ b) (hmn : m ≤ n) : a ^ m ∣ b ^ n := by
  trans (a ^ n) <;> [gcongr; apply_rules [pow_dvd_pow_of_dvd]]

end CommMonoid<|MERGE_RESOLUTION|>--- conflicted
+++ resolved
@@ -203,17 +203,10 @@
 
 variable [CommMonoid α] {a b : α}
 
-<<<<<<< HEAD
-@[to_additive (attr := gcongr)]
-theorem mul_dvd_mul_right (h : a ∣ b) (c : α) : a * c ∣ b * c :=
-  mul_dvd_mul h (dvd_refl c)
-
-@[to_additive (attr := gcongr)]
-=======
+@[to_additive]
 theorem mul_dvd_mul_right (h : a ∣ b) (c : α) : a * c ∣ b * c := by
   gcongr
 
->>>>>>> 8d2ff521
 theorem pow_dvd_pow_of_dvd (h : a ∣ b) (n : ℕ) : a ^ n ∣ b ^ n := by
   induction n with
   | zero => simp
