--- conflicted
+++ resolved
@@ -137,15 +137,9 @@
 lemma pow_dvd_pow (a : α) (h : m ≤ n) : a ^ m ∣ a ^ n :=
   ⟨a ^ (n - m), by rw [← pow_add, Nat.add_comm, Nat.sub_add_cancel h]⟩
 
-<<<<<<< HEAD
 @[to_additive] lemma dvd_pow (hab : a ∣ b) : ∀ {n : ℕ} (_ : n ≠ 0), a ∣ b ^ n
-  | 0,     hn => (hn rfl).elim
-  | n + 1, _  => by rw [pow_succ']; exact hab.mul_right _
-=======
-lemma dvd_pow (hab : a ∣ b) : ∀ {n : ℕ} (_ : n ≠ 0), a ∣ b ^ n
   | 0, hn => (hn rfl).elim
   | n + 1, _ => by rw [pow_succ']; exact hab.mul_right _
->>>>>>> f8b9dcc5
 
 @[to_additive] alias Dvd.dvd.pow := dvd_pow
 
