--- conflicted
+++ resolved
@@ -1130,18 +1130,12 @@
   · exact not_isUnit_of_not_isUnit_dvd hq (dvd_pow (dvd_refl _) (Nat.sub_pos_of_lt h).ne')
   · exact (pow_mul_pow_sub q h.le).symm
 
-<<<<<<< HEAD
-theorem pow_inj_of_not_isUnit [CancelCommMonoidWithZero α] {q : α} (hq : ¬IsUnit q)
-    (hq' : q ≠ 0) {m n : ℕ} : q ^ m = q ^ n ↔ m = n :=
-  (pow_injective_of_not_unit hq hq').eq_iff
-=======
 @[deprecated (since := "2024-09-22")]
 alias pow_injective_of_not_unit := pow_injective_of_not_isUnit
 
 theorem pow_inj_of_not_isUnit [CancelCommMonoidWithZero α] {q : α} (hq : ¬IsUnit q)
     (hq' : q ≠ 0) {m n : ℕ} : q ^ m = q ^ n ↔ m = n :=
   (pow_injective_of_not_isUnit hq hq').eq_iff
->>>>>>> 7252e9d5
 
 theorem dvd_prime_pow [CancelCommMonoidWithZero α] {p q : α} (hp : Prime p) (n : ℕ) :
     q ∣ p ^ n ↔ ∃ i ≤ n, Associated q (p ^ i) := by
