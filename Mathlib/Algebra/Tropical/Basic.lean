--- conflicted
+++ resolved
@@ -167,11 +167,7 @@
   { instLETropical, instLTTropical with
     le_refl := fun x => le_refl (untrop x)
     le_trans := fun _ _ _ h h' => le_trans (α := R) h h'
-<<<<<<< HEAD
-    lt_iff_le_not_ge := fun _ _ => lt_iff_le_not_le (α := R) }
-=======
     lt_iff_le_not_ge := fun _ _ => lt_iff_le_not_ge (α := R) }
->>>>>>> 4940ad6e
 
 /-- Reinterpret `x : R` as an element of `Tropical R`, preserving the order. -/
 def tropOrderIso [Preorder R] : R ≃o Tropical R :=
