/-
Copyright (c) 2023 Antoine Chambert-Loir. All rights reserved.
Released under Apache 2.0 license as described in the file LICENSE.
Authors: Antoine Chambert-Loir
-/

import Mathlib.Algebra.Module.Submodule.Range
import Mathlib.LinearAlgebra.Prod
import Mathlib.LinearAlgebra.Quotient.Basic

/-! # Exactness of a pair

* For two maps `f : M → N` and `g : N → P`, with `Zero P`,
`Function.Exact f g` says that `Set.range f = Set.preimage g {0}`

* For additive maps `f : M →+ N`  and `g : N →+ P`,
`Exact f g` says that `range f = ker g`

* For linear maps `f : M →ₗ[R] N`  and `g : N →ₗ[R] P`,
`Exact f g` says that `range f = ker g`

## TODO :

* generalize to `SemilinearMap`, even `SemilinearMapClass`

* add the multiplicative case (`Function.Exact` will become `Function.AddExact`?)
-/



variable {R M M' N N' P P' : Type*}

namespace Function

variable (f : M → N) (g : N → P) (g' : P → P')

/-- The maps `f` and `g` form an exact pair :
  `g y = 0` iff `y` belongs to the image of `f` -/
def Exact [Zero P] : Prop := ∀ y, g y = 0 ↔ y ∈ Set.range f

variable {f g}

namespace Exact

lemma apply_apply_eq_zero [Zero P] (h : Exact f g) (x : M) :
    g (f x) = 0 := (h _).mpr <| Set.mem_range_self _

lemma comp_eq_zero [Zero P] (h : Exact f g) : g.comp f = 0 :=
  funext h.apply_apply_eq_zero

lemma of_comp_of_mem_range [Zero P] (h1 : g ∘ f = 0)
    (h2 : ∀ x, g x = 0 → x ∈ Set.range f) : Exact f g :=
  fun y => Iff.intro (h2 y) <|
    Exists.rec ((forall_apply_eq_imp_iff (p := (g · = 0))).mpr (congrFun h1) y)

lemma comp_injective [Zero P] [Zero P'] (exact : Exact f g)
    (inj : Function.Injective g') (h0 : g' 0 = 0) :
    Exact f (g' ∘ g) := by
  intro x
  refine ⟨fun H => exact x |>.mp <| inj <| h0 ▸ H, ?_⟩
  intro H
  rw [Function.comp_apply, exact x |>.mpr H, h0]

lemma of_comp_eq_zero_of_ker_in_range [Zero P] (hc : g.comp f = 0)
    (hr : ∀ y, g y = 0 → y ∈ Set.range f) :
    Exact f g :=
  fun y ↦ ⟨hr y, fun ⟨x, hx⟩ ↦ hx ▸ congrFun hc x⟩

end Exact

end Function

section AddMonoidHom

variable [AddGroup M] [AddGroup N] [AddGroup P] {f : M →+ N} {g : N →+ P}

namespace AddMonoidHom

open Function

lemma exact_iff :
    Exact f g ↔ ker g = range f :=
  Iff.symm SetLike.ext_iff

lemma exact_of_comp_eq_zero_of_ker_le_range
    (h1 : g.comp f = 0) (h2 : ker g ≤ range f) : Exact f g :=
  Exact.of_comp_of_mem_range (congrArg DFunLike.coe h1) h2

lemma exact_of_comp_of_mem_range
    (h1 : g.comp f = 0) (h2 : ∀ x, g x = 0 → x ∈ range f) : Exact f g :=
  exact_of_comp_eq_zero_of_ker_le_range h1 h2

/-- When we have a commutative diagram from a sequence of two maps to another,
<<<<<<< HEAD
such that the left map is surjective, the middle map is bijective and the right
map is injective, then the upper row is exact iff the lower row is. -/
=======
such that the left vertical map is surjective, the middle vertical map is bijective and the right
vertical map is injective, then the upper row is exact iff the lower row is.
See `ShortComplex.exact_iff_of_epi_of_isIso_of_mono` in the file
`Algebra.Homology.ShortComplex.Exact` for the categorical version of this result. -/
>>>>>>> 5ad34c03
lemma exact_iff_of_surjective_of_bijective_of_injective
  {M₁ M₂ M₃ N₁ N₂ N₃ : Type*} [AddCommMonoid M₁] [AddCommMonoid M₂] [AddCommMonoid M₃]
  [AddCommMonoid N₁] [AddCommMonoid N₂] [AddCommMonoid N₃]
  (f : M₁ →+ M₂) (g : M₂ →+ M₃) (f' : N₁ →+ N₂) (g' : N₂ →+ N₃)
  (τ₁ : M₁ →+ N₁) (τ₂ : M₂ →+ N₂) (τ₃ : M₃ →+ N₃)
  (comm₁₂ : f'.comp τ₁ = τ₂.comp f)
  (comm₂₃ : g'.comp τ₂ = τ₃.comp g)
  (h₁ : Function.Surjective τ₁) (h₂ : Function.Bijective τ₂) (h₃ : Function.Injective τ₃) :
    Exact f g ↔ Exact f' g' := by
  replace comm₁₂ := DFunLike.congr_fun comm₁₂
  replace comm₂₃ := DFunLike.congr_fun comm₂₃
  dsimp at comm₁₂ comm₂₃
  constructor
  · intro h y₂
    obtain ⟨x₂, rfl⟩ := h₂.2 y₂
    constructor
    · intro hx₂
      obtain ⟨x₁, rfl⟩ := (h x₂).1 (h₃ (by simpa only [map_zero, comm₂₃] using hx₂))
      exact ⟨τ₁ x₁, by simp only [comm₁₂]⟩
    · rintro ⟨y₁, hy₁⟩
      obtain ⟨x₁, rfl⟩ := h₁ y₁
      rw [comm₂₃, (h x₂).2 _, map_zero]
      exact ⟨x₁, h₂.1 (by simpa only [comm₁₂] using hy₁)⟩
  · intro h x₂
    constructor
    · intro hx₂
      obtain ⟨y₁, hy₁⟩ := (h (τ₂ x₂)).1 (by simp only [comm₂₃, hx₂, map_zero])
      obtain ⟨x₁, rfl⟩ := h₁ y₁
      exact ⟨x₁, h₂.1 (by simpa only [comm₁₂] using hy₁)⟩
    · rintro ⟨x₁, rfl⟩
      apply h₃
      simp only [← comm₁₂, ← comm₂₃, h.apply_apply_eq_zero (τ₁ x₁), map_zero]

end AddMonoidHom

namespace Function.Exact

open AddMonoidHom

lemma addMonoidHom_ker_eq (hfg : Exact f g) :
    ker g = range f :=
  SetLike.ext hfg

lemma addMonoidHom_comp_eq_zero (h : Exact f g) : g.comp f = 0 :=
  DFunLike.coe_injective h.comp_eq_zero

section

variable {X₁ X₂ X₃ Y₁ Y₂ Y₃ : Type*} [AddCommMonoid X₁] [AddCommMonoid X₂] [AddCommMonoid X₃]
  [AddCommMonoid Y₁] [AddCommMonoid Y₂] [AddCommMonoid Y₃]
  (e₁ : X₁ ≃+ Y₁) (e₂ : X₂ ≃+ Y₂) (e₃ : X₃ ≃+ Y₃)
  {f₁₂ : X₁ →+ X₂} {f₂₃ : X₂ →+ X₃} {g₁₂ : Y₁ →+ Y₂} {g₂₃ : Y₂ →+ Y₃}

lemma iff_of_ladder_addEquiv (comm₁₂ : g₁₂.comp e₁ = AddMonoidHom.comp e₂ f₁₂)
    (comm₂₃ : g₂₃.comp e₂ = AddMonoidHom.comp e₃ f₂₃) : Exact g₁₂ g₂₃ ↔ Exact f₁₂ f₂₃ :=
  (exact_iff_of_surjective_of_bijective_of_injective _ _ _ _ e₁ e₂ e₃ comm₁₂ comm₂₃
    e₁.surjective e₂.bijective e₃.injective).symm

lemma of_ladder_addEquiv_of_exact (comm₁₂ : g₁₂.comp e₁ = AddMonoidHom.comp e₂ f₁₂)
    (comm₂₃ : g₂₃.comp e₂ = AddMonoidHom.comp e₃ f₂₃) (H : Exact f₁₂ f₂₃) : Exact g₁₂ g₂₃ :=
  (iff_of_ladder_addEquiv _ _ _ comm₁₂ comm₂₃).2 H

lemma of_ladder_addEquiv_of_exact' (comm₁₂ : g₁₂.comp e₁ = AddMonoidHom.comp e₂ f₁₂)
    (comm₂₃ : g₂₃.comp e₂ = AddMonoidHom.comp e₃ f₂₃) (H : Exact g₁₂ g₂₃) : Exact f₁₂ f₂₃ :=
  (iff_of_ladder_addEquiv _ _ _ comm₁₂ comm₂₃).1 H

end

end Function.Exact

end AddMonoidHom

section LinearMap

open Function

variable [Semiring R] [AddCommMonoid M] [AddCommMonoid M'] [AddCommMonoid N]
  [AddCommMonoid N'] [AddCommMonoid P] [AddCommMonoid P'] [Module R M]
  [Module R M'] [Module R N] [Module R N'] [Module R P] [Module R P']

variable {f : M →ₗ[R] N} {g : N →ₗ[R] P}

namespace LinearMap

lemma exact_iff :
    Exact f g ↔ LinearMap.ker g = LinearMap.range f :=
  Iff.symm SetLike.ext_iff

lemma exact_of_comp_eq_zero_of_ker_le_range
    (h1 : g ∘ₗ f = 0) (h2 : ker g ≤ range f) : Exact f g :=
  Exact.of_comp_of_mem_range (congrArg DFunLike.coe h1) h2

lemma exact_of_comp_of_mem_range
    (h1 : g ∘ₗ f = 0) (h2 : ∀ x, g x = 0 → x ∈ range f) : Exact f g :=
  exact_of_comp_eq_zero_of_ker_le_range h1 h2

variable {R M N P : Type*} [CommRing R]
  [AddCommGroup M] [AddCommGroup N] [AddCommGroup P] [Module R M] [Module R N] [Module R P]

lemma exact_subtype_mkQ (Q : Submodule R N) :
    Exact (Submodule.subtype Q) (Submodule.mkQ Q) := by
  rw [exact_iff, Submodule.ker_mkQ, Submodule.range_subtype Q]

lemma exact_map_mkQ_range (f : M →ₗ[R] N) :
    Exact f (Submodule.mkQ (range f)) :=
  exact_iff.mpr <| Submodule.ker_mkQ _

lemma exact_subtype_ker_map (g : N →ₗ[R] P) :
    Exact (Submodule.subtype (ker g)) g :=
  exact_iff.mpr <| (Submodule.range_subtype _).symm

end LinearMap

variable (f g) in
lemma LinearEquiv.conj_exact_iff_exact (e : N ≃ₗ[R] N') :
    Function.Exact (e ∘ₗ f) (g ∘ₗ (e.symm : N' →ₗ[R] N)) ↔ Exact f g := by
  simp_rw [LinearMap.exact_iff, LinearMap.ker_comp, ← e.map_eq_comap, LinearMap.range_comp]
  exact (Submodule.map_injective_of_injective e.injective).eq_iff

namespace Function

open LinearMap

lemma Exact.linearMap_ker_eq (hfg : Exact f g) : ker g = range f :=
  SetLike.ext hfg

lemma Exact.linearMap_comp_eq_zero (h : Exact f g) : g.comp f = 0 :=
  DFunLike.coe_injective h.comp_eq_zero

lemma Surjective.comp_exact_iff_exact {p : M' →ₗ[R] M} (h : Surjective p) :
    Exact (f ∘ₗ p) g ↔ Exact f g :=
  iff_of_eq <| forall_congr fun x =>
    congrArg (g x = 0 ↔ x ∈ ·) (h.range_comp f)

lemma Injective.comp_exact_iff_exact {i : P →ₗ[R] P'} (h : Injective i) :
    Exact f (i ∘ₗ g) ↔ Exact f g :=
  forall_congr' fun _ => iff_congr (LinearMap.map_eq_zero_iff _ h) Iff.rfl

variable
    {f₁₂ : M →ₗ[R] N} {f₂₃ : N →ₗ[R] P} {g₁₂ : M' →ₗ[R] N'}
    {g₂₃ : N' →ₗ[R] P'} {e₁ : M ≃ₗ[R] M'} {e₂ : N ≃ₗ[R] N'} {e₃ : P ≃ₗ[R] P'}

lemma Exact.iff_of_ladder_linearEquiv
    (h₁₂ : g₁₂ ∘ₗ e₁ = e₂ ∘ₗ f₁₂) (h₂₃ : g₂₃ ∘ₗ e₂ = e₃ ∘ₗ f₂₃) :
    Exact g₁₂ g₂₃ ↔ Exact f₁₂ f₂₃ :=
  iff_of_ladder_addEquiv e₁.toAddEquiv e₂.toAddEquiv e₃.toAddEquiv
    (f₁₂ := f₁₂) (f₂₃ := f₂₃) (g₁₂ := g₁₂) (g₂₃ := g₂₃)
    (congr_arg LinearMap.toAddMonoidHom h₁₂) (congr_arg LinearMap.toAddMonoidHom h₂₃)

lemma Exact.of_ladder_linearEquiv_of_exact
    (h₁₂ : g₁₂ ∘ₗ e₁ = e₂ ∘ₗ f₁₂) (h₂₃ : g₂₃ ∘ₗ e₂ = e₃ ∘ₗ f₂₃)
    (H : Exact f₁₂ f₂₃) : Exact g₁₂ g₂₃ := by
  rwa [iff_of_ladder_linearEquiv h₁₂ h₂₃]

end Function

end LinearMap

namespace Function

section split

variable [Semiring R]
variable [AddCommGroup M] [AddCommGroup N] [AddCommGroup P] [Module R M] [Module R N] [Module R P]
variable {f : M →ₗ[R] N} {g : N →ₗ[R] P}

open LinearMap

/-- Given an exact sequence `0 → M → N → P`, giving a section `P → N` is equivalent to giving a
splitting `N ≃ M × P`. -/
noncomputable
def Exact.splitSurjectiveEquiv (h : Function.Exact f g) (hf : Function.Injective f) :
    { l // g ∘ₗ l = .id } ≃
      { e : N ≃ₗ[R] M × P // f = e.symm ∘ₗ inl R M P ∧ g = snd R M P ∘ₗ e } := by
  refine
  { toFun := fun l ↦ ⟨(LinearEquiv.ofBijective (f ∘ₗ fst R M P + l.1 ∘ₗ snd R M P) ?_).symm, ?_⟩
    invFun := fun e ↦ ⟨e.1.symm ∘ₗ inr R M P, ?_⟩
    left_inv := ?_
    right_inv := ?_ }
  · have h₁ : ∀ x, g (l.1 x) = x := LinearMap.congr_fun l.2
    have h₂ : ∀ x, g (f x) = 0 := congr_fun h.comp_eq_zero
    constructor
    · intros x y e
      simp only [add_apply, coe_comp, comp_apply, fst_apply, snd_apply] at e
      suffices x.2 = y.2 from Prod.ext (hf (by rwa [this, add_left_inj] at e)) this
      simpa [h₁, h₂] using DFunLike.congr_arg g e
    · intro x
      obtain ⟨y, hy⟩ := (h (x - l.1 (g x))).mp (by simp [h₁, g.map_sub])
      exact ⟨⟨y, g x⟩, by simp [hy]⟩
  · have h₁ : ∀ x, g (l.1 x) = x := LinearMap.congr_fun l.2
    have h₂ : ∀ x, g (f x) = 0 := congr_fun h.comp_eq_zero
    constructor
    · ext; simp
    · rw [LinearEquiv.eq_comp_toLinearMap_symm]
      ext <;> simp [h₁, h₂]
  · rw [← LinearMap.comp_assoc, (LinearEquiv.eq_comp_toLinearMap_symm _ _).mp e.2.2]; rfl
  · intro; ext; simp
  · rintro ⟨e, rfl, rfl⟩
    ext1
    apply LinearEquiv.symm_bijective.injective
    ext
    apply e.injective
    ext <;> simp

/-- Given an exact sequence `M → N → P → 0`, giving a retraction `N → M` is equivalent to giving a
splitting `N ≃ M × P`. -/
noncomputable
def Exact.splitInjectiveEquiv
    {R M N P} [Semiring R] [AddCommGroup M] [AddCommGroup N]
    [AddCommGroup P] [Module R M] [Module R N] [Module R P] {f : M →ₗ[R] N} {g : N →ₗ[R] P}
    (h : Function.Exact f g) (hg : Function.Surjective g) :
    { l // l ∘ₗ f = .id } ≃
      { e : N ≃ₗ[R] M × P // f = e.symm ∘ₗ inl R M P ∧ g = snd R M P ∘ₗ e } := by
  refine
  { toFun := fun l ↦ ⟨(LinearEquiv.ofBijective (l.1.prod g) ?_), ?_⟩
    invFun := fun e ↦ ⟨fst R M P ∘ₗ e.1, ?_⟩
    left_inv := ?_
    right_inv := ?_ }
  · have h₁ : ∀ x, l.1 (f x) = x := LinearMap.congr_fun l.2
    have h₂ : ∀ x, g (f x) = 0 := congr_fun h.comp_eq_zero
    constructor
    · intros x y e
      simp only [prod_apply, Pi.prod, Prod.mk.injEq] at e
      obtain ⟨z, hz⟩ := (h (x - y)).mp (by simpa [sub_eq_zero] using e.2)
      suffices z = 0 by rw [← sub_eq_zero, ← hz, this, map_zero]
      rw [← h₁ z, hz, map_sub, e.1, sub_self]
    · rintro ⟨x, y⟩
      obtain ⟨y, rfl⟩ := hg y
      refine ⟨f x + y - f (l.1 y), by ext <;> simp [h₁, h₂]⟩
  · have h₁ : ∀ x, l.1 (f x) = x := LinearMap.congr_fun l.2
    have h₂ : ∀ x, g (f x) = 0 := congr_fun h.comp_eq_zero
    constructor
    · rw [LinearEquiv.eq_toLinearMap_symm_comp]
      ext <;> simp [h₁, h₂]
    · ext; simp
  · rw [LinearMap.comp_assoc, (LinearEquiv.eq_toLinearMap_symm_comp _ _).mp e.2.1]; rfl
  · intro; ext; simp
  · rintro ⟨e, rfl, rfl⟩
    ext x <;> simp

theorem Exact.split_tfae' (h : Function.Exact f g) :
    List.TFAE [
      Function.Injective f ∧ ∃ l, g ∘ₗ l = LinearMap.id,
      Function.Surjective g ∧ ∃ l, l ∘ₗ f = LinearMap.id,
      ∃ e : N ≃ₗ[R] M × P, f = e.symm ∘ₗ LinearMap.inl R M P ∧ g = LinearMap.snd R M P ∘ₗ e] := by
  tfae_have 1 → 3
  | ⟨hf, l, hl⟩ => ⟨_, (h.splitSurjectiveEquiv hf ⟨l, hl⟩).2⟩
  tfae_have 2 → 3
  | ⟨hg, l, hl⟩ => ⟨_, (h.splitInjectiveEquiv hg ⟨l, hl⟩).2⟩
  tfae_have 3 → 1
  | ⟨e, e₁, e₂⟩ => by
    have : Function.Injective f := e₁ ▸ e.symm.injective.comp LinearMap.inl_injective
    exact ⟨this, ⟨_, ((h.splitSurjectiveEquiv this).symm ⟨e, e₁, e₂⟩).2⟩⟩
  tfae_have 3 → 2
  | ⟨e, e₁, e₂⟩ => by
    have : Function.Surjective g := e₂ ▸ Prod.snd_surjective.comp e.surjective
    exact ⟨this, ⟨_, ((h.splitInjectiveEquiv this).symm ⟨e, e₁, e₂⟩).2⟩⟩
  tfae_finish

/-- Equivalent characterizations of split exact sequences. Also known as the **Splitting lemma**. -/
theorem Exact.split_tfae
    {R M N P} [Semiring R] [AddCommGroup M] [AddCommGroup N]
    [AddCommGroup P] [Module R M] [Module R N] [Module R P] {f : M →ₗ[R] N} {g : N →ₗ[R] P}
    (h : Function.Exact f g) (hf : Function.Injective f) (hg : Function.Surjective g) :
    List.TFAE [
      ∃ l, g ∘ₗ l = LinearMap.id,
      ∃ l, l ∘ₗ f = LinearMap.id,
      ∃ e : N ≃ₗ[R] M × P, f = e.symm ∘ₗ LinearMap.inl R M P ∧ g = LinearMap.snd R M P ∘ₗ e] := by
  tfae_have 1 ↔ 3 := by
    simpa using (h.splitSurjectiveEquiv hf).nonempty_congr
  tfae_have 2 ↔ 3 := by
    simpa using (h.splitInjectiveEquiv hg).nonempty_congr
  tfae_finish

end split

section Prod

variable [Semiring R] [AddCommMonoid M] [AddCommMonoid N] [Module R M] [Module R N]

lemma Exact.inr_fst : Function.Exact (LinearMap.inr R M N) (LinearMap.fst R M N) := by
  rintro ⟨x, y⟩
  simp only [LinearMap.fst_apply, @eq_comm _ x, LinearMap.coe_inr, Set.mem_range, Prod.mk.injEq,
    exists_eq_right]

lemma Exact.inl_snd : Function.Exact (LinearMap.inl R M N) (LinearMap.snd R M N) := by
  rintro ⟨x, y⟩
  simp only [LinearMap.snd_apply, @eq_comm _ y, LinearMap.coe_inl, Set.mem_range, Prod.mk.injEq,
    exists_eq_left]

end Prod

end Function

section Ring

open LinearMap Submodule

variable [Ring R] [AddCommGroup M] [AddCommGroup N] [AddCommGroup P]
    [Module R M] [Module R N] [Module R P]
    {f : M →ₗ[R] N} {g : N →ₗ[R] P}

namespace Function

/-- A necessary and sufficient condition for an exact sequence to descend to a quotient. -/
lemma Exact.exact_mapQ_iff
    (hfg : Exact f g) {p q r} (hpq : p ≤ comap f q) (hqr : q ≤ comap g r) :
    Exact (mapQ p q f hpq) (mapQ q r g hqr) ↔ range g ⊓ r ≤ map g q := by
  rw [exact_iff, ← (comap_injective_of_surjective (mkQ_surjective _)).eq_iff]
  dsimp only [mapQ]
  rw [← ker_comp, range_liftQ, liftQ_mkQ, ker_comp, range_comp, comap_map_eq,
    ker_mkQ, ker_mkQ, ← hfg.linearMap_ker_eq, sup_comm,
    ← LE.le.le_iff_eq (sup_le hqr (ker_le_comap g)),
    ← comap_map_eq, ← map_le_iff_le_comap, map_comap_eq]

end Function

namespace LinearMap

/-- When we have a commutative diagram from a sequence of two linear maps to another,
<<<<<<< HEAD
such that the left map is surjective, the middle map is bijective and the right
map is injective, then the upper row is exact iff the lower row is. -/
=======
such that the left vertical map is surjective, the middle vertical map is bijective and the right
vertical map is injective, then the upper row is exact iff the lower row is.
See `ShortComplex.exact_iff_of_epi_of_isIso_of_mono` in the file
`Algebra.Homology.ShortComplex.Exact` for the categorical version of this result. -/
>>>>>>> 5ad34c03
lemma exact_iff_of_surjective_of_bijective_of_injective
  {M₁ M₂ M₃ N₁ N₂ N₃ : Type*} [AddCommMonoid M₁] [AddCommMonoid M₂] [AddCommMonoid M₃]
  [AddCommMonoid N₁] [AddCommMonoid N₂] [AddCommMonoid N₃]
  [Module R M₁] [Module R M₂] [Module R M₃]
  [Module R N₁] [Module R N₂] [Module R N₃]
  (f : M₁ →ₗ[R] M₂) (g : M₂ →ₗ[R] M₃) (f' : N₁ →ₗ[R] N₂) (g' : N₂ →ₗ[R] N₃)
  (τ₁ : M₁ →ₗ[R] N₁) (τ₂ : M₂ →ₗ[R] N₂) (τ₃ : M₃ →ₗ[R] N₃)
  (comm₁₂ : f'.comp τ₁ = τ₂.comp f) (comm₂₃ : g'.comp τ₂ = τ₃.comp g)
  (h₁ : Function.Surjective τ₁) (h₂ : Function.Bijective τ₂) (h₃ : Function.Injective τ₃) :
    Function.Exact f g ↔ Function.Exact f' g' :=
  AddMonoidHom.exact_iff_of_surjective_of_bijective_of_injective
    f.toAddMonoidHom g.toAddMonoidHom f'.toAddMonoidHom g'.toAddMonoidHom
    τ₁.toAddMonoidHom τ₂.toAddMonoidHom τ₃.toAddMonoidHom
    (by ext; apply DFunLike.congr_fun comm₁₂) (by ext; apply DFunLike.congr_fun comm₂₃) h₁ h₂ h₃

lemma surjective_range_liftQ (h : range f ≤ ker g) (hg : Function.Surjective g) :
    Function.Surjective ((range f).liftQ g h) := by
  intro x₃
  obtain ⟨x₂, rfl⟩ := hg x₃
  exact ⟨Submodule.Quotient.mk x₂, rfl⟩

lemma ker_eq_bot_range_liftQ_iff (h : range f ≤ ker g) :
    ker ((range f).liftQ g h) = ⊥ ↔ ker g = range f := by
  simp only [Submodule.ext_iff, mem_ker, Submodule.mem_bot, mem_range]
  constructor
  · intro hfg x
    simpa using hfg (Submodule.Quotient.mk x)
  · intro hfg x
    obtain ⟨x, rfl⟩ := Submodule.Quotient.mk_surjective _ x
    simpa using hfg x

lemma injective_range_liftQ_of_exact (h : Function.Exact f g) :
    Function.Injective ((range f).liftQ g (h · |>.mpr)) := by
  simpa only [← LinearMap.ker_eq_bot, ker_eq_bot_range_liftQ_iff, exact_iff] using h

end LinearMap

/-- The linear equivalence `(N ⧸ LinearMap.range f) ≃ₗ[A] P` associated to
an exact sequence `M → N → P → 0` of `R`-modules. -/
@[simps! apply]
noncomputable def Function.Exact.linearEquivOfSurjective (h : Function.Exact f g)
    (hg : Function.Surjective g) : (N ⧸ LinearMap.range f) ≃ₗ[R] P :=
  LinearEquiv.ofBijective ((LinearMap.range f).liftQ g (h · |>.mpr))
      ⟨LinearMap.injective_range_liftQ_of_exact h,
        LinearMap.surjective_range_liftQ _ hg⟩

end Ring<|MERGE_RESOLUTION|>--- conflicted
+++ resolved
@@ -91,15 +91,10 @@
   exact_of_comp_eq_zero_of_ker_le_range h1 h2
 
 /-- When we have a commutative diagram from a sequence of two maps to another,
-<<<<<<< HEAD
-such that the left map is surjective, the middle map is bijective and the right
-map is injective, then the upper row is exact iff the lower row is. -/
-=======
 such that the left vertical map is surjective, the middle vertical map is bijective and the right
 vertical map is injective, then the upper row is exact iff the lower row is.
 See `ShortComplex.exact_iff_of_epi_of_isIso_of_mono` in the file
 `Algebra.Homology.ShortComplex.Exact` for the categorical version of this result. -/
->>>>>>> 5ad34c03
 lemma exact_iff_of_surjective_of_bijective_of_injective
   {M₁ M₂ M₃ N₁ N₂ N₃ : Type*} [AddCommMonoid M₁] [AddCommMonoid M₂] [AddCommMonoid M₃]
   [AddCommMonoid N₁] [AddCommMonoid N₂] [AddCommMonoid N₃]
@@ -420,15 +415,10 @@
 namespace LinearMap
 
 /-- When we have a commutative diagram from a sequence of two linear maps to another,
-<<<<<<< HEAD
-such that the left map is surjective, the middle map is bijective and the right
-map is injective, then the upper row is exact iff the lower row is. -/
-=======
 such that the left vertical map is surjective, the middle vertical map is bijective and the right
 vertical map is injective, then the upper row is exact iff the lower row is.
 See `ShortComplex.exact_iff_of_epi_of_isIso_of_mono` in the file
 `Algebra.Homology.ShortComplex.Exact` for the categorical version of this result. -/
->>>>>>> 5ad34c03
 lemma exact_iff_of_surjective_of_bijective_of_injective
   {M₁ M₂ M₃ N₁ N₂ N₃ : Type*} [AddCommMonoid M₁] [AddCommMonoid M₂] [AddCommMonoid M₃]
   [AddCommMonoid N₁] [AddCommMonoid N₂] [AddCommMonoid N₃]
