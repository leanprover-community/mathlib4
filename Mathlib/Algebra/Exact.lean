--- conflicted
+++ resolved
@@ -51,7 +51,6 @@
   fun y => Iff.intro (h2 y) <|
     Exists.rec ((forall_apply_eq_imp_iff (p := (g · = 0))).mpr (congrFun h1) y)
 
-<<<<<<< HEAD
 lemma Exact.comp_injective [Zero P] [Zero P'] (exact : Exact f g)
     (inj : Function.Injective g') (h0 : g' 0 = 0) :
     Exact f (g' ∘ g) := by
@@ -59,12 +58,11 @@
   refine ⟨fun H => exact x |>.mp <| inj <| h0 ▸ H, ?_⟩
   intro H
   rw [Function.comp_apply, exact x |>.mpr H, h0]
-=======
+
 lemma Exact.of_comp_eq_zero_of_ker_in_range [Zero P] (hc : g.comp f = 0)
     (hr : ∀ y, g y = 0 → y ∈ Set.range f) :
     Exact f g :=
   fun y ↦ ⟨hr y, fun ⟨x, hx⟩ ↦ hx ▸ congrFun hc x⟩
->>>>>>> aa30cf90
 
 end Function
 
