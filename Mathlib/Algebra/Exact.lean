--- conflicted
+++ resolved
@@ -44,13 +44,8 @@
 lemma Exact.comp_eq_zero [Zero P] (h : Exact f g) : g.comp f = 0 :=
   funext h.apply_apply_eq_zero
 
-<<<<<<< HEAD
-lemma Exact.of_comp_eq_zero_of_eq_zero_imp_mem_range [Zero P]
-    (h1 : g ∘ f = 0) (h2 : ∀ x, g x = 0 → x ∈ Set.range f) : Exact f g :=
-=======
 lemma Exact.of_comp_of_mem_range [Zero P] (h1 : g ∘ f = 0)
     (h2 : ∀ x, g x = 0 → x ∈ Set.range f) : Exact f g :=
->>>>>>> fc48848e
   fun y => Iff.intro (h2 y) <|
     Exists.rec ((forall_apply_eq_imp_iff (p := (g · = 0))).mpr (congrFun h1) y)
 
@@ -60,15 +55,9 @@
 
 open LinearMap
 
-<<<<<<< HEAD
-variable [CommSemiring R] [AddCommMonoid M] [AddCommMonoid M']
-  [AddCommMonoid N] [AddCommMonoid N'] [AddCommMonoid P] [AddCommMonoid P']
-  [Module R M] [Module R M'] [Module R N] [Module R N'] [Module R P] [Module R P']
-=======
 variable [Semiring R] [AddCommMonoid M] [AddCommMonoid M'] [AddCommMonoid N]
   [AddCommMonoid N'] [AddCommMonoid P] [AddCommMonoid P'] [Module R M]
   [Module R M'] [Module R N] [Module R N'] [Module R P] [Module R P']
->>>>>>> fc48848e
 
 variable {f : M →ₗ[R] N} {g : N →ₗ[R] P}
 
@@ -77,9 +66,6 @@
 
 lemma _root_.LinearMap.exact_iff :
     Exact f g ↔ LinearMap.ker g = LinearMap.range f :=
-<<<<<<< HEAD
-  Iff.symm <| SetLike.ext_iff
-=======
   Iff.symm SetLike.ext_iff
 
 lemma _root_.LinearMap.exact_of_comp_eq_zero_of_ker_le_range
@@ -89,33 +75,16 @@
 lemma _root_.LinearMap.exact_of_comp_of_mem_range
     (h1 : g ∘ₗ f = 0) (h2 : ∀ x, g x = 0 → x ∈ range f) : Exact f g :=
   exact_of_comp_eq_zero_of_ker_le_range h1 h2
->>>>>>> fc48848e
-
-lemma _root_.LinearMap.exact_of_comp_eq_zero_of_ker_le_range
-    (h1 : g ∘ₗ f = 0) (h2 : ker g ≤ range f) : Exact f g :=
-  Exact.of_comp_eq_zero_of_eq_zero_imp_mem_range (congrArg DFunLike.coe h1) h2
-
-lemma _root_.LinearMap.exact_of_comp_eq_zero_of_eq_zero_imp_mem_range
-    (h1 : g ∘ₗ f = 0) (h2 : ∀ x, g x = 0 → x ∈ range f) : Exact f g :=
-  exact_of_comp_eq_zero_of_ker_le_range h1 h2
 
 lemma Exact.linearMap_comp_eq_zero (h : Exact f g) : g.comp f = 0 :=
   DFunLike.coe_injective h.comp_eq_zero
 
-<<<<<<< HEAD
-lemma Surjective.precomp_exact_iff_exact {p : M' →ₗ[R] M} (h : Surjective p) :
-=======
 lemma Surjective.comp_exact_iff_exact {p : M' →ₗ[R] M} (h : Surjective p) :
->>>>>>> fc48848e
     Exact (f ∘ₗ p) g ↔ Exact f g :=
   iff_of_eq <| forall_congr fun x =>
     congrArg (g x = 0 ↔ x ∈ ·) (h.range_comp f)
 
-<<<<<<< HEAD
-lemma Injective.postcomp_exact_iff_exact {i : P →ₗ[R] P'} (h : Injective i) :
-=======
 lemma Injective.comp_exact_iff_exact {i : P →ₗ[R] P'} (h : Injective i) :
->>>>>>> fc48848e
     Exact f (i ∘ₗ g) ↔ Exact f g :=
   forall_congr' fun _ => iff_congr (LinearMap.map_eq_zero_iff _ h) Iff.rfl
 
@@ -128,26 +97,15 @@
     {f₁₂ : M →ₗ[R] N} {f₂₃ : N →ₗ[R] P} {g₁₂ : M' →ₗ[R] N'}
     {g₂₃ : N' →ₗ[R] P'} {e₁ : M ≃ₗ[R] M'} {e₂ : N ≃ₗ[R] N'} {e₃ : P ≃ₗ[R] P'}
 
-<<<<<<< HEAD
-lemma Exact.of_ladder_linear_equiv_of_exact
-=======
 lemma Exact.of_ladder_linearEquiv_of_exact
->>>>>>> fc48848e
     (h₁₂ : g₁₂ ∘ₗ e₁ = e₂ ∘ₗ f₁₂) (h₂₃ : g₂₃ ∘ₗ e₂ = e₃ ∘ₗ f₂₃)
     (H : Exact f₁₂ f₂₃) : Exact g₁₂ g₂₃ := by
   rw [← LinearEquiv.eq_comp_toLinearMap_symm] at h₁₂ h₂₃
   rwa [h₁₂, h₂₃, comp_assoc, LinearEquiv.conj_exact_iff_exact,
-<<<<<<< HEAD
-    e₁.symm.surjective.precomp_exact_iff_exact,
-    e₃.injective.postcomp_exact_iff_exact]
-
-lemma Exact.iff_of_ladder_linear_equiv
-=======
     e₁.symm.surjective.comp_exact_iff_exact,
     e₃.injective.comp_exact_iff_exact]
 
 lemma Exact.iff_of_ladder_linearEquiv
->>>>>>> fc48848e
     (h₁₂ : g₁₂ ∘ₗ e₁ = e₂ ∘ₗ f₁₂) (h₂₃ : g₂₃ ∘ₗ e₂ = e₃ ∘ₗ f₂₃) :
     Exact g₁₂ g₂₃ ↔ Exact f₁₂ f₂₃ where
   mp := have h₂₁ := (e₂.eq_toLinearMap_symm_comp (f₁₂ ∘ₗ e₁.symm) g₁₂).mpr <|
@@ -156,13 +114,8 @@
         have h₃₂ := (e₃.eq_toLinearMap_symm_comp (f₂₃ ∘ₗ e₂.symm) g₂₃).mpr <|
           Eq.trans (comp_assoc _ _ _).symm <|
             (e₂.comp_toLinearMap_symm_eq g₂₃ (e₃ ∘ₗ f₂₃)).mpr h₂₃.symm
-<<<<<<< HEAD
-        of_ladder_linear_equiv_of_exact h₂₁ h₃₂
-  mpr := of_ladder_linear_equiv_of_exact h₁₂ h₂₃
-=======
         of_ladder_linearEquiv_of_exact h₂₁ h₃₂
   mpr := of_ladder_linearEquiv_of_exact h₁₂ h₂₃
->>>>>>> fc48848e
 
 end LinearMap
 
@@ -170,18 +123,11 @@
 
 open LinearMap Submodule
 
-<<<<<<< HEAD
-variable [CommRing R] [AddCommGroup M] [AddCommGroup N] [AddCommGroup P]
-    [Module R M] [Module R N] [Module R P]
-
-lemma Exact.descends_to_quotient_iff {f : M →ₗ[R] N} {g : N →ₗ[R] P}
-=======
 variable [Ring R] [AddCommGroup M] [AddCommGroup N] [AddCommGroup P]
     [Module R M] [Module R N] [Module R P]
 
 /-- A necessary and sufficient condition for an exact sequence to descend to a quotient. -/
 lemma Exact.exact_mapQ_iff {f : M →ₗ[R] N} {g : N →ₗ[R] P}
->>>>>>> fc48848e
     (hfg : Exact f g) {p q r} (hpq : p ≤ comap f q) (hqr : q ≤ comap g r) :
     Exact (mapQ p q f hpq) (mapQ q r g hqr) ↔ range g ⊓ r ≤ map g q := by
   rw [exact_iff, ← (comap_injective_of_surjective (mkQ_surjective _)).eq_iff]
