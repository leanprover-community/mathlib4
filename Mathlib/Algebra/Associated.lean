/-
Copyright (c) 2018 Johannes Hölzl. All rights reserved.
Released under Apache 2.0 license as described in the file LICENSE.
Authors: Johannes Hölzl, Jens Wagemaker
-/
import Mathlib.Algebra.Divisibility.Basic
import Mathlib.Algebra.GroupPower.Lemmas
import Mathlib.Algebra.Parity

#align_import algebra.associated from "leanprover-community/mathlib"@"2f3994e1b117b1e1da49bcfb67334f33460c3ce4"

/-!
# Associated, prime, and irreducible elements.
-/


variable {α : Type*} {β : Type*} {γ : Type*} {δ : Type*}

section Prime

variable [CommMonoidWithZero α]

/-- prime element of a `CommMonoidWithZero` -/
def Prime (p : α) : Prop :=
  p ≠ 0 ∧ ¬IsUnit p ∧ ∀ a b, p ∣ a * b → p ∣ a ∨ p ∣ b
#align prime Prime

namespace Prime

variable {p : α} (hp : Prime p)

theorem ne_zero : p ≠ 0 :=
  hp.1
#align prime.ne_zero Prime.ne_zero

theorem not_unit : ¬IsUnit p :=
  hp.2.1
#align prime.not_unit Prime.not_unit

theorem not_dvd_one : ¬p ∣ 1 :=
  mt (isUnit_of_dvd_one ·) hp.not_unit
#align prime.not_dvd_one Prime.not_dvd_one

theorem ne_one : p ≠ 1 := fun h => hp.2.1 (h.symm ▸ isUnit_one)
#align prime.ne_one Prime.ne_one

theorem dvd_or_dvd (hp : Prime p) {a b : α} (h : p ∣ a * b) : p ∣ a ∨ p ∣ b :=
  hp.2.2 a b h
#align prime.dvd_or_dvd Prime.dvd_or_dvd

theorem dvd_mul {a b : α} : p ∣ a * b ↔ p ∣ a ∨ p ∣ b :=
  ⟨hp.dvd_or_dvd, (Or.elim · (dvd_mul_of_dvd_left · _) (dvd_mul_of_dvd_right · _))⟩

theorem not_dvd_mul {a b : α} (ha : ¬ p ∣ a) (hb : ¬ p ∣ b) : ¬ p ∣ a * b :=
  hp.dvd_mul.not.mpr <| not_or.mpr ⟨ha, hb⟩

theorem dvd_of_dvd_pow (hp : Prime p) {a : α} {n : ℕ} (h : p ∣ a ^ n) : p ∣ a := by
  induction' n with n ih
  · rw [pow_zero] at h
    have := isUnit_of_dvd_one h
    have := not_unit hp
    contradiction
  rw [pow_succ] at h
  cases' dvd_or_dvd hp h with dvd_a dvd_pow
  · assumption
  exact ih dvd_pow
#align prime.dvd_of_dvd_pow Prime.dvd_of_dvd_pow

theorem dvd_pow_iff_dvd {a : α} {n : ℕ} (hn : n ≠ 0) : p ∣ a ^ n ↔ p ∣ a :=
  ⟨hp.dvd_of_dvd_pow, (dvd_pow · hn)⟩

end Prime

@[simp]
theorem not_prime_zero : ¬Prime (0 : α) := fun h => h.ne_zero rfl
#align not_prime_zero not_prime_zero

@[simp]
theorem not_prime_one : ¬Prime (1 : α) := fun h => h.not_unit isUnit_one
#align not_prime_one not_prime_one

section Map

variable [CommMonoidWithZero β] {F : Type*} {G : Type*} [MonoidWithZeroHomClass F α β]
  [MulHomClass G β α] (f : F) (g : G) {p : α}

theorem comap_prime (hinv : ∀ a, g (f a : β) = a) (hp : Prime (f p)) : Prime p :=
  ⟨fun h => hp.1 <| by simp [h], fun h => hp.2.1 <| h.map f, fun a b h => by
    refine'
        (hp.2.2 (f a) (f b) <| by
              convert map_dvd f h
              simp).imp
          _ _ <;>
      · intro h
        convert ← map_dvd g h <;> apply hinv⟩
#align comap_prime comap_prime

theorem MulEquiv.prime_iff (e : α ≃* β) : Prime p ↔ Prime (e p) :=
  ⟨fun h => (comap_prime e.symm e fun a => by simp) <| (e.symm_apply_apply p).substr h,
    comap_prime e e.symm fun a => by simp⟩
#align mul_equiv.prime_iff MulEquiv.prime_iff

end Map

end Prime

theorem Prime.left_dvd_or_dvd_right_of_dvd_mul [CancelCommMonoidWithZero α] {p : α} (hp : Prime p)
    {a b : α} : a ∣ p * b → p ∣ a ∨ a ∣ b := by
  rintro ⟨c, hc⟩
  rcases hp.2.2 a c (hc ▸ dvd_mul_right _ _) with (h | ⟨x, rfl⟩)
  · exact Or.inl h
  · rw [mul_left_comm, mul_right_inj' hp.ne_zero] at hc
    exact Or.inr (hc.symm ▸ dvd_mul_right _ _)
#align prime.left_dvd_or_dvd_right_of_dvd_mul Prime.left_dvd_or_dvd_right_of_dvd_mul

theorem Prime.pow_dvd_of_dvd_mul_left [CancelCommMonoidWithZero α] {p a b : α} (hp : Prime p)
    (n : ℕ) (h : ¬p ∣ a) (h' : p ^ n ∣ a * b) : p ^ n ∣ b := by
  induction' n with n ih
  · rw [pow_zero]
    exact one_dvd b
  · obtain ⟨c, rfl⟩ := ih (dvd_trans (pow_dvd_pow p n.le_succ) h')
    rw [pow_succ']
    apply mul_dvd_mul_left _ ((hp.dvd_or_dvd _).resolve_left h)
    rwa [← mul_dvd_mul_iff_left (pow_ne_zero n hp.ne_zero), ← pow_succ', mul_left_comm]
#align prime.pow_dvd_of_dvd_mul_left Prime.pow_dvd_of_dvd_mul_left

theorem Prime.pow_dvd_of_dvd_mul_right [CancelCommMonoidWithZero α] {p a b : α} (hp : Prime p)
    (n : ℕ) (h : ¬p ∣ b) (h' : p ^ n ∣ a * b) : p ^ n ∣ a := by
  rw [mul_comm] at h'
  exact hp.pow_dvd_of_dvd_mul_left n h h'
#align prime.pow_dvd_of_dvd_mul_right Prime.pow_dvd_of_dvd_mul_right

theorem Prime.dvd_of_pow_dvd_pow_mul_pow_of_square_not_dvd [CancelCommMonoidWithZero α] {p a b : α}
    {n : ℕ} (hp : Prime p) (hpow : p ^ n.succ ∣ a ^ n.succ * b ^ n) (hb : ¬p ^ 2 ∣ b) : p ∣ a := by
  -- Suppose `p ∣ b`, write `b = p * x` and `hy : a ^ n.succ * b ^ n = p ^ n.succ * y`.
  cases' hp.dvd_or_dvd ((dvd_pow_self p (Nat.succ_ne_zero n)).trans hpow) with H hbdiv
  · exact hp.dvd_of_dvd_pow H
  obtain ⟨x, rfl⟩ := hp.dvd_of_dvd_pow hbdiv
  obtain ⟨y, hy⟩ := hpow
  -- Then we can divide out a common factor of `p ^ n` from the equation `hy`.
  have : a ^ n.succ * x ^ n = p * y := by
    refine' mul_left_cancel₀ (pow_ne_zero n hp.ne_zero) _
    rw [← mul_assoc _ p, ← pow_succ', ← hy, mul_pow, ← mul_assoc (a ^ n.succ), mul_comm _ (p ^ n),
      mul_assoc]
  -- So `p ∣ a` (and we're done) or `p ∣ x`, which can't be the case since it implies `p^2 ∣ b`.
  refine' hp.dvd_of_dvd_pow ((hp.dvd_or_dvd ⟨_, this⟩).resolve_right fun hdvdx => hb _)
  obtain ⟨z, rfl⟩ := hp.dvd_of_dvd_pow hdvdx
  rw [pow_two, ← mul_assoc]
  exact dvd_mul_right _ _
#align prime.dvd_of_pow_dvd_pow_mul_pow_of_square_not_dvd Prime.dvd_of_pow_dvd_pow_mul_pow_of_square_not_dvd

theorem prime_pow_succ_dvd_mul {α : Type*} [CancelCommMonoidWithZero α] {p x y : α} (h : Prime p)
    {i : ℕ} (hxy : p ^ (i + 1) ∣ x * y) : p ^ (i + 1) ∣ x ∨ p ∣ y := by
  rw [or_iff_not_imp_right]
  intro hy
  induction' i with i ih generalizing x
  · rw [pow_one] at hxy ⊢
    exact (h.dvd_or_dvd hxy).resolve_right hy
  rw [pow_succ] at hxy ⊢
  obtain ⟨x', rfl⟩ := (h.dvd_or_dvd (dvd_of_mul_right_dvd hxy)).resolve_right hy
  rw [mul_assoc] at hxy
  exact mul_dvd_mul_left p (ih ((mul_dvd_mul_iff_left h.ne_zero).mp hxy))
#align prime_pow_succ_dvd_mul prime_pow_succ_dvd_mul

/-- `Irreducible p` states that `p` is non-unit and only factors into units.

We explicitly avoid stating that `p` is non-zero, this would require a semiring. Assuming only a
monoid allows us to reuse irreducible for associated elements.
-/
structure Irreducible [Monoid α] (p : α) : Prop where
  /-- `p` is not a unit -/
  not_unit : ¬IsUnit p
  /-- if `p` factors then one factor is a unit -/
  isUnit_or_isUnit' : ∀ a b, p = a * b → IsUnit a ∨ IsUnit b
#align irreducible Irreducible

namespace Irreducible

theorem not_dvd_one [CommMonoid α] {p : α} (hp : Irreducible p) : ¬p ∣ 1 :=
  mt (isUnit_of_dvd_one ·) hp.not_unit
#align irreducible.not_dvd_one Irreducible.not_dvd_one

theorem isUnit_or_isUnit [Monoid α] {p : α} (hp : Irreducible p) {a b : α} (h : p = a * b) :
    IsUnit a ∨ IsUnit b :=
  hp.isUnit_or_isUnit' a b h
#align irreducible.is_unit_or_is_unit Irreducible.isUnit_or_isUnit

end Irreducible

theorem irreducible_iff [Monoid α] {p : α} :
    Irreducible p ↔ ¬IsUnit p ∧ ∀ a b, p = a * b → IsUnit a ∨ IsUnit b :=
  ⟨fun h => ⟨h.1, h.2⟩, fun h => ⟨h.1, h.2⟩⟩
#align irreducible_iff irreducible_iff

@[simp]
theorem not_irreducible_one [Monoid α] : ¬Irreducible (1 : α) := by simp [irreducible_iff]
#align not_irreducible_one not_irreducible_one

theorem Irreducible.ne_one [Monoid α] : ∀ {p : α}, Irreducible p → p ≠ 1
  | _, hp, rfl => not_irreducible_one hp
#align irreducible.ne_one Irreducible.ne_one

@[simp]
theorem not_irreducible_zero [MonoidWithZero α] : ¬Irreducible (0 : α)
  | ⟨hn0, h⟩ =>
    have : IsUnit (0 : α) ∨ IsUnit (0 : α) := h 0 0 (mul_zero 0).symm
    this.elim hn0 hn0
#align not_irreducible_zero not_irreducible_zero

theorem Irreducible.ne_zero [MonoidWithZero α] : ∀ {p : α}, Irreducible p → p ≠ 0
  | _, hp, rfl => not_irreducible_zero hp
#align irreducible.ne_zero Irreducible.ne_zero

theorem of_irreducible_mul {α} [Monoid α] {x y : α} : Irreducible (x * y) → IsUnit x ∨ IsUnit y
  | ⟨_, h⟩ => h _ _ rfl
#align of_irreducible_mul of_irreducible_mul

theorem not_irreducible_pow {α} [Monoid α] {x : α} {n : ℕ} (hn : n ≠ 1) :
    ¬ Irreducible (x ^ n) := by
  cases n with
  | zero => simp
  | succ n =>
    intro ⟨h₁, h₂⟩
    have := h₂ _ _ (pow_succ _ _)
    rw [isUnit_pow_iff (Nat.succ_ne_succ.mp hn), or_self] at this
    exact h₁ (this.pow _)
#noalign of_irreducible_pow

theorem irreducible_or_factor {α} [Monoid α] (x : α) (h : ¬IsUnit x) :
    Irreducible x ∨ ∃ a b, ¬IsUnit a ∧ ¬IsUnit b ∧ a * b = x := by
  haveI := Classical.dec
  refine' or_iff_not_imp_right.2 fun H => _
  simp? [h, irreducible_iff] at H ⊢ says
    simp only [exists_and_left, not_exists, not_and, irreducible_iff, h, not_false_eq_true,
      true_and] at H ⊢
  refine' fun a b h => by_contradiction fun o => _
  simp? [not_or] at o says simp only [not_or] at o
  exact H _ o.1 _ o.2 h.symm
#align irreducible_or_factor irreducible_or_factor

/-- If `p` and `q` are irreducible, then `p ∣ q` implies `q ∣ p`. -/
theorem Irreducible.dvd_symm [Monoid α] {p q : α} (hp : Irreducible p) (hq : Irreducible q) :
    p ∣ q → q ∣ p := by
  rintro ⟨q', rfl⟩
  rw [IsUnit.mul_right_dvd (Or.resolve_left (of_irreducible_mul hq) hp.not_unit)]
#align irreducible.dvd_symm Irreducible.dvd_symm

theorem Irreducible.dvd_comm [Monoid α] {p q : α} (hp : Irreducible p) (hq : Irreducible q) :
    p ∣ q ↔ q ∣ p :=
  ⟨hp.dvd_symm hq, hq.dvd_symm hp⟩
#align irreducible.dvd_comm Irreducible.dvd_comm

section

variable [Monoid α]

theorem irreducible_units_mul (a : αˣ) (b : α) : Irreducible (↑a * b) ↔ Irreducible b := by
  simp only [irreducible_iff, Units.isUnit_units_mul, and_congr_right_iff]
  refine' fun _ => ⟨fun h A B HAB => _, fun h A B HAB => _⟩
  · rw [← a.isUnit_units_mul]
    apply h
    rw [mul_assoc, ← HAB]
  · rw [← a⁻¹.isUnit_units_mul]
    apply h
    rw [mul_assoc, ← HAB, Units.inv_mul_cancel_left]
#align irreducible_units_mul irreducible_units_mul

theorem irreducible_isUnit_mul {a b : α} (h : IsUnit a) : Irreducible (a * b) ↔ Irreducible b :=
  let ⟨a, ha⟩ := h
  ha ▸ irreducible_units_mul a b
#align irreducible_is_unit_mul irreducible_isUnit_mul

theorem irreducible_mul_units (a : αˣ) (b : α) : Irreducible (b * ↑a) ↔ Irreducible b := by
  simp only [irreducible_iff, Units.isUnit_mul_units, and_congr_right_iff]
  refine' fun _ => ⟨fun h A B HAB => _, fun h A B HAB => _⟩
  · rw [← Units.isUnit_mul_units B a]
    apply h
    rw [← mul_assoc, ← HAB]
  · rw [← Units.isUnit_mul_units B a⁻¹]
    apply h
    rw [← mul_assoc, ← HAB, Units.mul_inv_cancel_right]
#align irreducible_mul_units irreducible_mul_units

theorem irreducible_mul_isUnit {a b : α} (h : IsUnit a) : Irreducible (b * a) ↔ Irreducible b :=
  let ⟨a, ha⟩ := h
  ha ▸ irreducible_mul_units a b
#align irreducible_mul_is_unit irreducible_mul_isUnit

theorem irreducible_mul_iff {a b : α} :
    Irreducible (a * b) ↔ Irreducible a ∧ IsUnit b ∨ Irreducible b ∧ IsUnit a := by
  constructor
  · refine' fun h => Or.imp (fun h' => ⟨_, h'⟩) (fun h' => ⟨_, h'⟩) (h.isUnit_or_isUnit rfl).symm
    · rwa [irreducible_mul_isUnit h'] at h
    · rwa [irreducible_isUnit_mul h'] at h
  · rintro (⟨ha, hb⟩ | ⟨hb, ha⟩)
    · rwa [irreducible_mul_isUnit hb]
    · rwa [irreducible_isUnit_mul ha]
#align irreducible_mul_iff irreducible_mul_iff

end

section CommMonoid

variable [CommMonoid α] {a : α}

theorem Irreducible.not_square (ha : Irreducible a) : ¬IsSquare a := by
  rw [isSquare_iff_exists_sq]
  rintro ⟨b, rfl⟩
  exact not_irreducible_pow one_lt_two.ne' ha
#align irreducible.not_square Irreducible.not_square

theorem IsSquare.not_irreducible (ha : IsSquare a) : ¬Irreducible a := fun h => h.not_square ha
#align is_square.not_irreducible IsSquare.not_irreducible

end CommMonoid

section CancelCommMonoidWithZero

variable [CancelCommMonoidWithZero α] {a p : α}

protected theorem Prime.irreducible (hp : Prime p) : Irreducible p :=
  ⟨hp.not_unit, fun a b hab =>
    (show a * b ∣ a ∨ a * b ∣ b from hab ▸ hp.dvd_or_dvd (hab ▸ dvd_rfl)).elim
      (fun ⟨x, hx⟩ =>
        Or.inr
          (isUnit_iff_dvd_one.2
            ⟨x,
              mul_right_cancel₀ (show a ≠ 0 from fun h => by
                simp only [Prime, ne_eq, IsUnit.mul_iff] at *
                rw [h, zero_mul] at hab
                have := hp.left
                contradiction
                ) <| by
                conv =>
                    lhs
                    rw [hx]
                · simp [mul_comm, mul_assoc, mul_left_comm]
                ⟩))
      fun ⟨x, hx⟩ =>
      Or.inl
        (isUnit_iff_dvd_one.2
          ⟨x,
            mul_right_cancel₀ (show b ≠ 0 from fun h => by
            simp only [Prime, ne_eq, IsUnit.mul_iff] at *
            rw [h, mul_zero] at hab
            have := hp.left
            contradiction
            ) <| by
              conv =>
                  lhs
                  rw [hx]
              · simp [mul_comm, mul_assoc, mul_left_comm]⟩)⟩
#align prime.irreducible Prime.irreducible

theorem succ_dvd_or_succ_dvd_of_succ_sum_dvd_mul (hp : Prime p) {a b : α} {k l : ℕ} :
    p ^ k ∣ a → p ^ l ∣ b → p ^ (k + l + 1) ∣ a * b → p ^ (k + 1) ∣ a ∨ p ^ (l + 1) ∣ b :=
  fun ⟨x, hx⟩ ⟨y, hy⟩ ⟨z, hz⟩ =>
  have h : p ^ (k + l) * (x * y) = p ^ (k + l) * (p * z) := by
    simpa [mul_comm, pow_add, hx, hy, mul_assoc, mul_left_comm] using hz
  have hp0 : p ^ (k + l) ≠ 0 := pow_ne_zero _ hp.ne_zero
  have hpd : p ∣ x * y := ⟨z, by rwa [mul_right_inj' hp0] at h⟩
  (hp.dvd_or_dvd hpd).elim
    (fun ⟨d, hd⟩ => Or.inl ⟨d, by simp [*, pow_succ, mul_comm, mul_left_comm, mul_assoc]⟩)
    fun ⟨d, hd⟩ => Or.inr ⟨d, by simp [*, pow_succ, mul_comm, mul_left_comm, mul_assoc]⟩
#align succ_dvd_or_succ_dvd_of_succ_sum_dvd_mul succ_dvd_or_succ_dvd_of_succ_sum_dvd_mul

theorem Prime.not_square (hp : Prime p) : ¬IsSquare p :=
  hp.irreducible.not_square
#align prime.not_square Prime.not_square

theorem IsSquare.not_prime (ha : IsSquare a) : ¬Prime a := fun h => h.not_square ha
#align is_square.not_prime IsSquare.not_prime

theorem not_prime_pow {n : ℕ} (hn : n ≠ 1) : ¬Prime (a ^ n) := fun hp =>
  not_irreducible_pow hn hp.irreducible
#align pow_not_prime not_prime_pow

end CancelCommMonoidWithZero

/-- Two elements of a `Monoid` are `Associated` if one of them is another one
multiplied by a unit on the right. -/
def Associated [Monoid α] (x y : α) : Prop :=
  ∃ u : αˣ, x * u = y
#align associated Associated

/-- Notation for two elements of a monoid are associated, i.e.
if one of them is another one multiplied by a unit on the right.-/
local infixl:50 " ~ᵤ " => Associated

namespace Associated

@[refl]
protected theorem refl [Monoid α] (x : α) : x ~ᵤ x :=
  ⟨1, by simp⟩
#align associated.refl Associated.refl

instance [Monoid α] : IsRefl α Associated :=
  ⟨Associated.refl⟩

@[symm]
protected theorem symm [Monoid α] : ∀ {x y : α}, x ~ᵤ y → y ~ᵤ x
  | x, _, ⟨u, rfl⟩ => ⟨u⁻¹, by rw [mul_assoc, Units.mul_inv, mul_one]⟩
#align associated.symm Associated.symm

instance [Monoid α] : IsSymm α Associated :=
  ⟨fun _ _ => Associated.symm⟩

protected theorem comm [Monoid α] {x y : α} : x ~ᵤ y ↔ y ~ᵤ x :=
  ⟨Associated.symm, Associated.symm⟩
#align associated.comm Associated.comm

@[trans]
protected theorem trans [Monoid α] : ∀ {x y z : α}, x ~ᵤ y → y ~ᵤ z → x ~ᵤ z
  | x, _, _, ⟨u, rfl⟩, ⟨v, rfl⟩ => ⟨u * v, by rw [Units.val_mul, mul_assoc]⟩
#align associated.trans Associated.trans

instance [Monoid α] : IsTrans α Associated :=
  ⟨fun _ _ _ => Associated.trans⟩

/-- The setoid of the relation `x ~ᵤ y` iff there is a unit `u` such that `x * u = y` -/
protected def setoid (α : Type*) [Monoid α] :
    Setoid α where
  r := Associated
  iseqv := ⟨Associated.refl, Associated.symm, Associated.trans⟩
#align associated.setoid Associated.setoid

end Associated

attribute [local instance] Associated.setoid

theorem unit_associated_one [Monoid α] {u : αˣ} : (u : α) ~ᵤ 1 :=
  ⟨u⁻¹, Units.mul_inv u⟩
#align unit_associated_one unit_associated_one

theorem associated_one_iff_isUnit [Monoid α] {a : α} : (a : α) ~ᵤ 1 ↔ IsUnit a :=
  Iff.intro
    (fun h =>
      let ⟨c, h⟩ := h.symm
      h ▸ ⟨c, (one_mul _).symm⟩)
    fun ⟨c, h⟩ => Associated.symm ⟨c, by simp [h]⟩
#align associated_one_iff_is_unit associated_one_iff_isUnit

theorem associated_zero_iff_eq_zero [MonoidWithZero α] (a : α) : a ~ᵤ 0 ↔ a = 0 :=
  Iff.intro
    (fun h => by
      let ⟨u, h⟩ := h.symm
      simpa using h.symm)
    fun h => h ▸ Associated.refl a
#align associated_zero_iff_eq_zero associated_zero_iff_eq_zero

theorem associated_one_of_mul_eq_one [CommMonoid α] {a : α} (b : α) (hab : a * b = 1) : a ~ᵤ 1 :=
  show (Units.mkOfMulEqOne a b hab : α) ~ᵤ 1 from unit_associated_one
#align associated_one_of_mul_eq_one associated_one_of_mul_eq_one

theorem associated_one_of_associated_mul_one [CommMonoid α] {a b : α} : a * b ~ᵤ 1 → a ~ᵤ 1
  | ⟨u, h⟩ => associated_one_of_mul_eq_one (b * u) <| by simpa [mul_assoc] using h
#align associated_one_of_associated_mul_one associated_one_of_associated_mul_one

theorem associated_mul_unit_left {β : Type*} [Monoid β] (a u : β) (hu : IsUnit u) :
    Associated (a * u) a :=
  let ⟨u', hu⟩ := hu
  ⟨u'⁻¹, hu ▸ Units.mul_inv_cancel_right _ _⟩
#align associated_mul_unit_left associated_mul_unit_left

theorem associated_unit_mul_left {β : Type*} [CommMonoid β] (a u : β) (hu : IsUnit u) :
    Associated (u * a) a := by
  rw [mul_comm]
  exact associated_mul_unit_left _ _ hu
#align associated_unit_mul_left associated_unit_mul_left

theorem associated_mul_unit_right {β : Type*} [Monoid β] (a u : β) (hu : IsUnit u) :
    Associated a (a * u) :=
  (associated_mul_unit_left a u hu).symm
#align associated_mul_unit_right associated_mul_unit_right

theorem associated_unit_mul_right {β : Type*} [CommMonoid β] (a u : β) (hu : IsUnit u) :
    Associated a (u * a) :=
  (associated_unit_mul_left a u hu).symm
#align associated_unit_mul_right associated_unit_mul_right

theorem associated_mul_isUnit_left_iff {β : Type*} [Monoid β] {a u b : β} (hu : IsUnit u) :
    Associated (a * u) b ↔ Associated a b :=
  ⟨(associated_mul_unit_right _ _ hu).trans, (associated_mul_unit_left _ _ hu).trans⟩
#align associated_mul_is_unit_left_iff associated_mul_isUnit_left_iff

theorem associated_isUnit_mul_left_iff {β : Type*} [CommMonoid β] {u a b : β} (hu : IsUnit u) :
    Associated (u * a) b ↔ Associated a b := by
  rw [mul_comm]
  exact associated_mul_isUnit_left_iff hu
#align associated_is_unit_mul_left_iff associated_isUnit_mul_left_iff

theorem associated_mul_isUnit_right_iff {β : Type*} [Monoid β] {a b u : β} (hu : IsUnit u) :
    Associated a (b * u) ↔ Associated a b :=
  Associated.comm.trans <| (associated_mul_isUnit_left_iff hu).trans Associated.comm
#align associated_mul_is_unit_right_iff associated_mul_isUnit_right_iff

theorem associated_isUnit_mul_right_iff {β : Type*} [CommMonoid β] {a u b : β} (hu : IsUnit u) :
    Associated a (u * b) ↔ Associated a b :=
  Associated.comm.trans <| (associated_isUnit_mul_left_iff hu).trans Associated.comm
#align associated_is_unit_mul_right_iff associated_isUnit_mul_right_iff

@[simp]
theorem associated_mul_unit_left_iff {β : Type*} [Monoid β] {a b : β} {u : Units β} :
    Associated (a * u) b ↔ Associated a b :=
  associated_mul_isUnit_left_iff u.isUnit
#align associated_mul_unit_left_iff associated_mul_unit_left_iff

@[simp]
theorem associated_unit_mul_left_iff {β : Type*} [CommMonoid β] {a b : β} {u : Units β} :
    Associated (↑u * a) b ↔ Associated a b :=
  associated_isUnit_mul_left_iff u.isUnit
#align associated_unit_mul_left_iff associated_unit_mul_left_iff

@[simp]
theorem associated_mul_unit_right_iff {β : Type*} [Monoid β] {a b : β} {u : Units β} :
    Associated a (b * u) ↔ Associated a b :=
  associated_mul_isUnit_right_iff u.isUnit
#align associated_mul_unit_right_iff associated_mul_unit_right_iff

@[simp]
theorem associated_unit_mul_right_iff {β : Type*} [CommMonoid β] {a b : β} {u : Units β} :
    Associated a (↑u * b) ↔ Associated a b :=
  associated_isUnit_mul_right_iff u.isUnit
#align associated_unit_mul_right_iff associated_unit_mul_right_iff

theorem Associated.mul_mul [CommMonoid α] {a₁ a₂ b₁ b₂ : α} :
    a₁ ~ᵤ b₁ → a₂ ~ᵤ b₂ → a₁ * a₂ ~ᵤ b₁ * b₂
  | ⟨c₁, h₁⟩, ⟨c₂, h₂⟩ => ⟨c₁ * c₂, by simp [h₁.symm, h₂.symm, mul_assoc, mul_comm, mul_left_comm]⟩
#align associated.mul_mul Associated.mul_mul

theorem Associated.mul_left [CommMonoid α] (a : α) {b c : α} (h : b ~ᵤ c) : a * b ~ᵤ a * c :=
  (Associated.refl a).mul_mul h
#align associated.mul_left Associated.mul_left

theorem Associated.mul_right [CommMonoid α] {a b : α} (h : a ~ᵤ b) (c : α) : a * c ~ᵤ b * c :=
  h.mul_mul (Associated.refl c)
#align associated.mul_right Associated.mul_right

theorem Associated.pow_pow [CommMonoid α] {a b : α} {n : ℕ} (h : a ~ᵤ b) : a ^ n ~ᵤ b ^ n := by
  induction' n with n ih;
  · simp [h]; rfl
  convert h.mul_mul ih <;> rw [pow_succ]
#align associated.pow_pow Associated.pow_pow

protected theorem Associated.dvd [Monoid α] {a b : α} : a ~ᵤ b → a ∣ b := fun ⟨u, hu⟩ =>
  ⟨u, hu.symm⟩
#align associated.dvd Associated.dvd

protected theorem Associated.dvd_dvd [Monoid α] {a b : α} (h : a ~ᵤ b) : a ∣ b ∧ b ∣ a :=
  ⟨h.dvd, h.symm.dvd⟩
#align associated.dvd_dvd Associated.dvd_dvd

theorem associated_of_dvd_dvd [CancelMonoidWithZero α] {a b : α} (hab : a ∣ b) (hba : b ∣ a) :
    a ~ᵤ b := by
  rcases hab with ⟨c, rfl⟩
  rcases hba with ⟨d, a_eq⟩
  by_cases ha0 : a = 0
  · simp_all; rfl
  have hac0 : a * c ≠ 0 := by
    intro con
    rw [con, zero_mul] at a_eq
    apply ha0 a_eq
  have : a * (c * d) = a * 1 := by rw [← mul_assoc, ← a_eq, mul_one]
  have hcd : c * d = 1 := mul_left_cancel₀ ha0 this
  have : a * c * (d * c) = a * c * 1 := by rw [← mul_assoc, ← a_eq, mul_one]
  have hdc : d * c = 1 := mul_left_cancel₀ hac0 this
  exact ⟨⟨c, d, hcd, hdc⟩, rfl⟩
#align associated_of_dvd_dvd associated_of_dvd_dvd

theorem dvd_dvd_iff_associated [CancelMonoidWithZero α] {a b : α} : a ∣ b ∧ b ∣ a ↔ a ~ᵤ b :=
  ⟨fun ⟨h1, h2⟩ => associated_of_dvd_dvd h1 h2, Associated.dvd_dvd⟩
#align dvd_dvd_iff_associated dvd_dvd_iff_associated

instance [CancelMonoidWithZero α] [DecidableRel ((· ∣ ·) : α → α → Prop)] :
    DecidableRel ((· ~ᵤ ·) : α → α → Prop) := fun _ _ => decidable_of_iff _ dvd_dvd_iff_associated

theorem Associated.dvd_iff_dvd_left [Monoid α] {a b c : α} (h : a ~ᵤ b) : a ∣ c ↔ b ∣ c :=
  let ⟨_, hu⟩ := h
  hu ▸ Units.mul_right_dvd.symm
#align associated.dvd_iff_dvd_left Associated.dvd_iff_dvd_left

theorem Associated.dvd_iff_dvd_right [Monoid α] {a b c : α} (h : b ~ᵤ c) : a ∣ b ↔ a ∣ c :=
  let ⟨_, hu⟩ := h
  hu ▸ Units.dvd_mul_right.symm
#align associated.dvd_iff_dvd_right Associated.dvd_iff_dvd_right

theorem Associated.eq_zero_iff [MonoidWithZero α] {a b : α} (h : a ~ᵤ b) : a = 0 ↔ b = 0 :=
  ⟨fun ha => by
    let ⟨u, hu⟩ := h
    simp [hu.symm, ha], fun hb => by
    let ⟨u, hu⟩ := h.symm
    simp [hu.symm, hb]⟩
#align associated.eq_zero_iff Associated.eq_zero_iff

theorem Associated.ne_zero_iff [MonoidWithZero α] {a b : α} (h : a ~ᵤ b) : a ≠ 0 ↔ b ≠ 0 :=
  not_congr h.eq_zero_iff
#align associated.ne_zero_iff Associated.ne_zero_iff

protected theorem Associated.prime [CommMonoidWithZero α] {p q : α} (h : p ~ᵤ q) (hp : Prime p) :
    Prime q :=
  ⟨h.ne_zero_iff.1 hp.ne_zero,
    let ⟨u, hu⟩ := h
    ⟨fun ⟨v, hv⟩ => hp.not_unit ⟨v * u⁻¹, by simp [hv, hu.symm]⟩,
      hu ▸ by
        simp only [IsUnit.mul_iff, Units.isUnit, and_true, IsUnit.mul_right_dvd]
        intro a b
        exact hp.dvd_or_dvd⟩⟩
#align associated.prime Associated.prime

theorem Irreducible.dvd_iff [Monoid α] {x y : α} (hx : Irreducible x) :
    y ∣ x ↔ IsUnit y ∨ Associated x y := by
  constructor
  · rintro ⟨z, hz⟩
    obtain (h|h) := hx.isUnit_or_isUnit hz
    · exact Or.inl h
    · rw [hz]
      exact Or.inr (associated_mul_unit_left _ _ h)
  · rintro (hy|h)
    · exact hy.dvd
    · exact h.symm.dvd

theorem Irreducible.associated_of_dvd [Monoid α] {p q : α} (p_irr : Irreducible p)
    (q_irr : Irreducible q) (dvd : p ∣ q) : Associated p q :=
  ((q_irr.dvd_iff.mp dvd).resolve_left p_irr.not_unit).symm
#align irreducible.associated_of_dvd Irreducible.associated_of_dvdₓ

theorem Irreducible.dvd_irreducible_iff_associated [Monoid α] {p q : α}
    (pp : Irreducible p) (qp : Irreducible q) : p ∣ q ↔ Associated p q :=
  ⟨Irreducible.associated_of_dvd pp qp, Associated.dvd⟩
#align irreducible.dvd_irreducible_iff_associated Irreducible.dvd_irreducible_iff_associated

theorem Prime.associated_of_dvd [CancelCommMonoidWithZero α] {p q : α} (p_prime : Prime p)
    (q_prime : Prime q) (dvd : p ∣ q) : Associated p q :=
  p_prime.irreducible.associated_of_dvd q_prime.irreducible dvd
#align prime.associated_of_dvd Prime.associated_of_dvd

theorem Prime.dvd_prime_iff_associated [CancelCommMonoidWithZero α] {p q : α} (pp : Prime p)
    (qp : Prime q) : p ∣ q ↔ Associated p q :=
  pp.irreducible.dvd_irreducible_iff_associated qp.irreducible
#align prime.dvd_prime_iff_associated Prime.dvd_prime_iff_associated

theorem Associated.prime_iff [CommMonoidWithZero α] {p q : α} (h : p ~ᵤ q) : Prime p ↔ Prime q :=
  ⟨h.prime, h.symm.prime⟩
#align associated.prime_iff Associated.prime_iff

protected theorem Associated.isUnit [Monoid α] {a b : α} (h : a ~ᵤ b) : IsUnit a → IsUnit b :=
  let ⟨u, hu⟩ := h
  fun ⟨v, hv⟩ => ⟨v * u, by simp [hv, hu.symm]⟩
#align associated.is_unit Associated.isUnit

theorem Associated.isUnit_iff [Monoid α] {a b : α} (h : a ~ᵤ b) : IsUnit a ↔ IsUnit b :=
  ⟨h.isUnit, h.symm.isUnit⟩
#align associated.is_unit_iff Associated.isUnit_iff

theorem Irreducible.isUnit_iff_not_associated_of_dvd [Monoid α]
    {x y : α} (hx : Irreducible x) (hy : y ∣ x) : IsUnit y ↔ ¬ Associated x y :=
  ⟨fun hy hxy => hx.1 (hxy.symm.isUnit hy), (hx.dvd_iff.mp hy).resolve_right⟩

protected theorem Associated.irreducible [Monoid α] {p q : α} (h : p ~ᵤ q) (hp : Irreducible p) :
    Irreducible q :=
  ⟨mt h.symm.isUnit hp.1,
    let ⟨u, hu⟩ := h
    fun a b hab =>
    have hpab : p = a * (b * (u⁻¹ : αˣ)) :=
      calc
        p = p * u * (u⁻¹ : αˣ) := by simp
        _ = _ := by rw [hu]; simp [hab, mul_assoc]

    (hp.isUnit_or_isUnit hpab).elim Or.inl fun ⟨v, hv⟩ => Or.inr ⟨v * u, by simp [hv]⟩⟩
#align associated.irreducible Associated.irreducible

protected theorem Associated.irreducible_iff [Monoid α] {p q : α} (h : p ~ᵤ q) :
    Irreducible p ↔ Irreducible q :=
  ⟨h.irreducible, h.symm.irreducible⟩
#align associated.irreducible_iff Associated.irreducible_iff

theorem Associated.of_mul_left [CancelCommMonoidWithZero α] {a b c d : α} (h : a * b ~ᵤ c * d)
    (h₁ : a ~ᵤ c) (ha : a ≠ 0) : b ~ᵤ d :=
  let ⟨u, hu⟩ := h
  let ⟨v, hv⟩ := Associated.symm h₁
  ⟨u * (v : αˣ),
    mul_left_cancel₀ ha
      (by
        rw [← hv, mul_assoc c (v : α) d, mul_left_comm c, ← hu]
        simp [hv.symm, mul_assoc, mul_comm, mul_left_comm])⟩
#align associated.of_mul_left Associated.of_mul_left

theorem Associated.of_mul_right [CancelCommMonoidWithZero α] {a b c d : α} :
    a * b ~ᵤ c * d → b ~ᵤ d → b ≠ 0 → a ~ᵤ c := by
  rw [mul_comm a, mul_comm c]; exact Associated.of_mul_left
#align associated.of_mul_right Associated.of_mul_right

theorem Associated.of_pow_associated_of_prime [CancelCommMonoidWithZero α] {p₁ p₂ : α} {k₁ k₂ : ℕ}
    (hp₁ : Prime p₁) (hp₂ : Prime p₂) (hk₁ : 0 < k₁) (h : p₁ ^ k₁ ~ᵤ p₂ ^ k₂) : p₁ ~ᵤ p₂ := by
  have : p₁ ∣ p₂ ^ k₂ := by
    rw [← h.dvd_iff_dvd_right]
    apply dvd_pow_self _ hk₁.ne'
  rw [← hp₁.dvd_prime_iff_associated hp₂]
  exact hp₁.dvd_of_dvd_pow this
#align associated.of_pow_associated_of_prime Associated.of_pow_associated_of_prime

theorem Associated.of_pow_associated_of_prime' [CancelCommMonoidWithZero α] {p₁ p₂ : α} {k₁ k₂ : ℕ}
    (hp₁ : Prime p₁) (hp₂ : Prime p₂) (hk₂ : 0 < k₂) (h : p₁ ^ k₁ ~ᵤ p₂ ^ k₂) : p₁ ~ᵤ p₂ :=
  (h.symm.of_pow_associated_of_prime hp₂ hp₁ hk₂).symm
#align associated.of_pow_associated_of_prime' Associated.of_pow_associated_of_prime'

section UniqueUnits

variable [Monoid α] [Unique αˣ]

theorem units_eq_one (u : αˣ) : u = 1 :=
  Subsingleton.elim u 1
#align units_eq_one units_eq_one

theorem associated_iff_eq {x y : α} : x ~ᵤ y ↔ x = y := by
  constructor
  · rintro ⟨c, rfl⟩
    rw [units_eq_one c, Units.val_one, mul_one]
  · rintro rfl
    rfl
#align associated_iff_eq associated_iff_eq

theorem associated_eq_eq : (Associated : α → α → Prop) = Eq := by
  ext
  rw [associated_iff_eq]
#align associated_eq_eq associated_eq_eq

theorem prime_dvd_prime_iff_eq {M : Type*} [CancelCommMonoidWithZero M] [Unique Mˣ] {p q : M}
    (pp : Prime p) (qp : Prime q) : p ∣ q ↔ p = q := by
  rw [pp.dvd_prime_iff_associated qp, ← associated_eq_eq]
#align prime_dvd_prime_iff_eq prime_dvd_prime_iff_eq

end UniqueUnits

section UniqueUnits₀

variable {R : Type*} [CancelCommMonoidWithZero R] [Unique Rˣ] {p₁ p₂ : R} {k₁ k₂ : ℕ}

theorem eq_of_prime_pow_eq (hp₁ : Prime p₁) (hp₂ : Prime p₂) (hk₁ : 0 < k₁)
    (h : p₁ ^ k₁ = p₂ ^ k₂) : p₁ = p₂ := by
  rw [← associated_iff_eq] at h ⊢
  apply h.of_pow_associated_of_prime hp₁ hp₂ hk₁
#align eq_of_prime_pow_eq eq_of_prime_pow_eq

theorem eq_of_prime_pow_eq' (hp₁ : Prime p₁) (hp₂ : Prime p₂) (hk₁ : 0 < k₂)
    (h : p₁ ^ k₁ = p₂ ^ k₂) : p₁ = p₂ := by
  rw [← associated_iff_eq] at h ⊢
  apply h.of_pow_associated_of_prime' hp₁ hp₂ hk₁
#align eq_of_prime_pow_eq' eq_of_prime_pow_eq'

end UniqueUnits₀

/-- The quotient of a monoid by the `Associated` relation. Two elements `x` and `y`
  are associated iff there is a unit `u` such that `x * u = y`. There is a natural
  monoid structure on `Associates α`. -/
abbrev Associates (α : Type*) [Monoid α] : Type _ :=
  Quotient (Associated.setoid α)
#align associates Associates

namespace Associates

open Associated

/-- The canonical quotient map from a monoid `α` into the `Associates` of `α` -/
protected abbrev mk {α : Type*} [Monoid α] (a : α) : Associates α :=
  ⟦a⟧
#align associates.mk Associates.mk

instance [Monoid α] : Inhabited (Associates α) :=
  ⟨⟦1⟧⟩

theorem mk_eq_mk_iff_associated [Monoid α] {a b : α} : Associates.mk a = Associates.mk b ↔ a ~ᵤ b :=
  Iff.intro Quotient.exact Quot.sound
#align associates.mk_eq_mk_iff_associated Associates.mk_eq_mk_iff_associated

theorem quotient_mk_eq_mk [Monoid α] (a : α) : ⟦a⟧ = Associates.mk a :=
  rfl
#align associates.quotient_mk_eq_mk Associates.quotient_mk_eq_mk

theorem quot_mk_eq_mk [Monoid α] (a : α) : Quot.mk Setoid.r a = Associates.mk a :=
  rfl
#align associates.quot_mk_eq_mk Associates.quot_mk_eq_mk

@[simp]
theorem quot_out [Monoid α] (a : Associates α) : Associates.mk (Quot.out a) = a := by
  rw [← quot_mk_eq_mk, Quot.out_eq]
#align associates.quot_out Associates.quot_outₓ

theorem forall_associated [Monoid α] {p : Associates α → Prop} :
    (∀ a, p a) ↔ ∀ a, p (Associates.mk a) :=
  Iff.intro (fun h _ => h _) fun h a => Quotient.inductionOn a h
#align associates.forall_associated Associates.forall_associated

theorem mk_surjective [Monoid α] : Function.Surjective (@Associates.mk α _) :=
  forall_associated.2 fun a => ⟨a, rfl⟩
#align associates.mk_surjective Associates.mk_surjective

instance [Monoid α] : One (Associates α) :=
  ⟨⟦1⟧⟩

@[simp]
theorem mk_one [Monoid α] : Associates.mk (1 : α) = 1 :=
  rfl
#align associates.mk_one Associates.mk_one

theorem one_eq_mk_one [Monoid α] : (1 : Associates α) = Associates.mk 1 :=
  rfl
#align associates.one_eq_mk_one Associates.one_eq_mk_one

instance [Monoid α] : Bot (Associates α) :=
  ⟨1⟩

theorem bot_eq_one [Monoid α] : (⊥ : Associates α) = 1 :=
  rfl
#align associates.bot_eq_one Associates.bot_eq_one

theorem exists_rep [Monoid α] (a : Associates α) : ∃ a0 : α, Associates.mk a0 = a :=
  Quot.exists_rep a
#align associates.exists_rep Associates.exists_rep

instance [Monoid α] [Subsingleton α] :
    Unique (Associates α) where
  default := 1
  uniq a := by
    apply Quotient.recOnSubsingleton₂
    intro a b
    congr
    simp [eq_iff_true_of_subsingleton]

theorem mk_injective [Monoid α] [Unique (Units α)] : Function.Injective (@Associates.mk α _) :=
  fun _ _ h => associated_iff_eq.mp (Associates.mk_eq_mk_iff_associated.mp h)
#align associates.mk_injective Associates.mk_injective

section CommMonoid

variable [CommMonoid α]

instance instMul : Mul (Associates α) :=
  ⟨fun a' b' =>
    (Quotient.liftOn₂ a' b' fun a b => ⟦a * b⟧) fun a₁ a₂ b₁ b₂ ⟨c₁, h₁⟩ ⟨c₂, h₂⟩ =>
      Quotient.sound <| ⟨c₁ * c₂, by
        rw [← h₁, ← h₂]
        simp only [Units.val_mul, mul_left_comm, mul_comm]⟩⟩

theorem mk_mul_mk {x y : α} : Associates.mk x * Associates.mk y = Associates.mk (x * y) :=
  rfl
#align associates.mk_mul_mk Associates.mk_mul_mk

instance instCommMonoid : CommMonoid (Associates α) where
  one := 1
  mul := (· * ·)
  mul_one a' := Quotient.inductionOn a' <| fun a => show ⟦a * 1⟧ = ⟦a⟧ by simp
  one_mul a' := Quotient.inductionOn a' <| fun a => show ⟦1 * a⟧ = ⟦a⟧ by simp
  mul_assoc a' b' c' :=
    Quotient.inductionOn₃ a' b' c' <| fun a b c =>
      show ⟦a * b * c⟧ = ⟦a * (b * c)⟧ by rw [mul_assoc]
  mul_comm a' b' :=
    Quotient.inductionOn₂ a' b' <| fun a b => show ⟦a * b⟧ = ⟦b * a⟧ by rw [mul_comm]

instance instPreorder : Preorder (Associates α) where
  le := Dvd.dvd
  le_refl := dvd_refl
  le_trans a b c := dvd_trans

/-- `Associates.mk` as a `MonoidHom`. -/
protected def mkMonoidHom : α →* Associates α :=
  {
    toFun := Associates.mk
    map_one' := mk_one
    map_mul' := fun _ _ => mk_mul_mk}
#align associates.mk_monoid_hom Associates.mkMonoidHom

@[simp]
theorem mkMonoidHom_apply (a : α) : Associates.mkMonoidHom a = Associates.mk a :=
  rfl
#align associates.mk_monoid_hom_apply Associates.mkMonoidHom_apply

theorem associated_map_mk {f : Associates α →* α} (hinv : Function.RightInverse f Associates.mk)
    (a : α) : a ~ᵤ f (Associates.mk a) :=
  Associates.mk_eq_mk_iff_associated.1 (hinv (Associates.mk a)).symm
#align associates.associated_map_mk Associates.associated_map_mk

theorem mk_pow (a : α) (n : ℕ) : Associates.mk (a ^ n) = Associates.mk a ^ n := by
  induction n <;> simp [*, pow_succ, Associates.mk_mul_mk.symm]
#align associates.mk_pow Associates.mk_pow

theorem dvd_eq_le : ((· ∣ ·) : Associates α → Associates α → Prop) = (· ≤ ·) :=
  rfl
#align associates.dvd_eq_le Associates.dvd_eq_le

theorem mul_eq_one_iff {x y : Associates α} : x * y = 1 ↔ x = 1 ∧ y = 1 :=
  Iff.intro
    (Quotient.inductionOn₂ x y <| fun a b h =>
      have : a * b ~ᵤ 1 := Quotient.exact h
      ⟨Quotient.sound <| associated_one_of_associated_mul_one this,
        Quotient.sound <| associated_one_of_associated_mul_one <| by rwa [mul_comm] at this⟩)
    (by simp (config := { contextual := true }))
#align associates.mul_eq_one_iff Associates.mul_eq_one_iff

theorem units_eq_one (u : (Associates α)ˣ) : u = 1 :=
  Units.ext (mul_eq_one_iff.1 u.val_inv).1
#align associates.units_eq_one Associates.units_eq_one

instance uniqueUnits : Unique (Associates α)ˣ where
  default := 1
  uniq := Associates.units_eq_one
#align associates.unique_units Associates.uniqueUnits

@[simp]
theorem coe_unit_eq_one (u : (Associates α)ˣ) : (u : Associates α) = 1 := by
  simp [eq_iff_true_of_subsingleton]
#align associates.coe_unit_eq_one Associates.coe_unit_eq_one

theorem isUnit_iff_eq_one (a : Associates α) : IsUnit a ↔ a = 1 :=
  Iff.intro (fun ⟨_, h⟩ => h ▸ coe_unit_eq_one _) fun h => h.symm ▸ isUnit_one
#align associates.is_unit_iff_eq_one Associates.isUnit_iff_eq_one

theorem isUnit_iff_eq_bot {a : Associates α} : IsUnit a ↔ a = ⊥ := by
  rw [Associates.isUnit_iff_eq_one, bot_eq_one]
#align associates.is_unit_iff_eq_bot Associates.isUnit_iff_eq_bot

theorem isUnit_mk {a : α} : IsUnit (Associates.mk a) ↔ IsUnit a :=
  calc
    IsUnit (Associates.mk a) ↔ a ~ᵤ 1 := by
      rw [isUnit_iff_eq_one, one_eq_mk_one, mk_eq_mk_iff_associated]
    _ ↔ IsUnit a := associated_one_iff_isUnit
#align associates.is_unit_mk Associates.isUnit_mk

section Order

theorem mul_mono {a b c d : Associates α} (h₁ : a ≤ b) (h₂ : c ≤ d) : a * c ≤ b * d :=
  let ⟨x, hx⟩ := h₁
  let ⟨y, hy⟩ := h₂
  ⟨x * y, by simp [hx, hy, mul_comm, mul_assoc, mul_left_comm]⟩
#align associates.mul_mono Associates.mul_mono

theorem one_le {a : Associates α} : 1 ≤ a :=
  Dvd.intro _ (one_mul a)
#align associates.one_le Associates.one_le

theorem le_mul_right {a b : Associates α} : a ≤ a * b :=
  ⟨b, rfl⟩
#align associates.le_mul_right Associates.le_mul_right

theorem le_mul_left {a b : Associates α} : a ≤ b * a := by rw [mul_comm]; exact le_mul_right
#align associates.le_mul_left Associates.le_mul_left

instance instOrderBot : OrderBot (Associates α) where
  bot := 1
  bot_le _ := one_le

end Order

theorem dvd_of_mk_le_mk {a b : α} : Associates.mk a ≤ Associates.mk b → a ∣ b
  | ⟨c', hc'⟩ =>
    let step : ∀ (c : α),
      Associates.mk b = Associates.mk a * Quotient.mk (Associated.setoid α) c → a ∣ b := by
      intro c hc
      let ⟨d, hd⟩ := (Quotient.exact hc).symm
      exact ⟨↑d * c,
          calc
            b = a * c * ↑d := hd.symm
            _ = a * (↑d * c) := by ac_rfl
            ⟩
    Quotient.inductionOn c' step hc'
#align associates.dvd_of_mk_le_mk Associates.dvd_of_mk_le_mk

theorem mk_le_mk_of_dvd {a b : α} : a ∣ b → Associates.mk a ≤ Associates.mk b := fun ⟨c, hc⟩ =>
  ⟨Associates.mk c, by simp [hc]; rfl⟩
#align associates.mk_le_mk_of_dvd Associates.mk_le_mk_of_dvd

theorem mk_le_mk_iff_dvd_iff {a b : α} : Associates.mk a ≤ Associates.mk b ↔ a ∣ b :=
  Iff.intro dvd_of_mk_le_mk mk_le_mk_of_dvd
#align associates.mk_le_mk_iff_dvd_iff Associates.mk_le_mk_iff_dvd_iff

theorem mk_dvd_mk {a b : α} : Associates.mk a ∣ Associates.mk b ↔ a ∣ b :=
  Iff.intro dvd_of_mk_le_mk mk_le_mk_of_dvd
#align associates.mk_dvd_mk Associates.mk_dvd_mk

end CommMonoid

instance [Zero α] [Monoid α] : Zero (Associates α) :=
  ⟨⟦0⟧⟩

instance [Zero α] [Monoid α] : Top (Associates α) :=
  ⟨0⟩

section MonoidWithZero

variable [MonoidWithZero α]

@[simp]
theorem mk_eq_zero {a : α} : Associates.mk a = 0 ↔ a = 0 :=
  ⟨fun h => (associated_zero_iff_eq_zero a).1 <| Quotient.exact h, fun h => h.symm ▸ rfl⟩
#align associates.mk_eq_zero Associates.mk_eq_zero

theorem mk_ne_zero {a : α} : Associates.mk a ≠ 0 ↔ a ≠ 0 :=
  not_congr mk_eq_zero
#align associates.mk_ne_zero Associates.mk_ne_zero

instance [Nontrivial α] : Nontrivial (Associates α) :=
  ⟨⟨0, 1, fun h =>
      have : (0 : α) ~ᵤ 1 := Quotient.exact h
      have : (0 : α) = 1 := ((associated_zero_iff_eq_zero 1).1 this.symm).symm
      zero_ne_one this⟩⟩

theorem exists_non_zero_rep {a : Associates α} : a ≠ 0 → ∃ a0 : α, a0 ≠ 0 ∧ Associates.mk a0 = a :=
  Quotient.inductionOn a fun b nz => ⟨b, mt (congr_arg Quotient.mk'') nz, rfl⟩
#align associates.exists_non_zero_rep Associates.exists_non_zero_rep

end MonoidWithZero

section CommMonoidWithZero

variable [CommMonoidWithZero α]

instance instCommMonoidWithZero : CommMonoidWithZero (Associates α) where
    zero_mul := by
      rintro ⟨a⟩
      show Associates.mk (0 * a) = Associates.mk 0
      rw [zero_mul]
    mul_zero := by
      rintro ⟨a⟩
      show Associates.mk (a * 0) = Associates.mk 0
      rw [mul_zero]

instance instOrderTop : OrderTop (Associates α) where
  top := 0
  le_top a := ⟨0, (mul_zero a).symm⟩

instance instBoundedOrder : BoundedOrder (Associates α) where

instance [DecidableRel ((· ∣ ·) : α → α → Prop)] :
    DecidableRel ((· ∣ ·) : Associates α → Associates α → Prop) := fun a b =>
  Quotient.recOnSubsingleton₂ a b fun _ _ => decidable_of_iff' _ mk_dvd_mk

theorem Prime.le_or_le {p : Associates α} (hp : Prime p) {a b : Associates α} (h : p ≤ a * b) :
    p ≤ a ∨ p ≤ b :=
  hp.2.2 a b h
#align associates.prime.le_or_le Associates.Prime.le_or_le

theorem prime_mk (p : α) : Prime (Associates.mk p) ↔ Prime p := by
  rw [Prime, _root_.Prime, forall_associated]
  trans
  · apply and_congr
    rfl
    apply and_congr
    rfl
    apply forall_congr'
    intro a
    exact forall_associated
  apply and_congr mk_ne_zero
  apply and_congr
  · rw [isUnit_mk]
  refine' forall₂_congr fun a b => _
  rw [mk_mul_mk, mk_dvd_mk, mk_dvd_mk, mk_dvd_mk]
#align associates.prime_mk Associates.prime_mk

theorem irreducible_mk (a : α) : Irreducible (Associates.mk a) ↔ Irreducible a := by
  simp only [irreducible_iff, isUnit_mk]
  apply and_congr Iff.rfl
  constructor
  · rintro h x y rfl
    simpa [isUnit_mk] using h (Associates.mk x) (Associates.mk y) rfl
  · intro h x y
    refine' Quotient.inductionOn₂ x y fun x y a_eq => _
    rcases Quotient.exact a_eq.symm with ⟨u, a_eq⟩
    rw [mul_assoc] at a_eq
    show IsUnit (Associates.mk x) ∨ IsUnit (Associates.mk y)
    simpa [isUnit_mk] using h _ _ a_eq.symm
#align associates.irreducible_mk Associates.irreducible_mk

theorem mk_dvdNotUnit_mk_iff {a b : α} :
    DvdNotUnit (Associates.mk a) (Associates.mk b) ↔ DvdNotUnit a b := by
  rw [DvdNotUnit, DvdNotUnit, mk_ne_zero]
  apply and_congr_right; intro
  constructor
  · contrapose!
    rw [forall_associated]
    intro h x hx hbax
    rw [mk_mul_mk, mk_eq_mk_iff_associated] at hbax
    cases' hbax with u hu
    apply h (x * ↑u⁻¹)
    · rw [isUnit_mk] at hx
      rw [Associated.isUnit_iff]
      apply hx
      use u
      simp
    simp [← mul_assoc, ← hu]
  · rintro ⟨x, ⟨hx, rfl⟩⟩
    use Associates.mk x
    simp [isUnit_mk, mk_mul_mk, hx]
#align associates.mk_dvd_not_unit_mk_iff Associates.mk_dvdNotUnit_mk_iff

theorem dvdNotUnit_of_lt {a b : Associates α} (hlt : a < b) : DvdNotUnit a b := by
  constructor;
  · rintro rfl
    apply not_lt_of_le _ hlt
    apply dvd_zero
  rcases hlt with ⟨⟨x, rfl⟩, ndvd⟩
  refine' ⟨x, _, rfl⟩
  contrapose! ndvd
  rcases ndvd with ⟨u, rfl⟩
  simp
#align associates.dvd_not_unit_of_lt Associates.dvdNotUnit_of_lt

theorem irreducible_iff_prime_iff :
    (∀ a : α, Irreducible a ↔ Prime a) ↔ ∀ a : Associates α, Irreducible a ↔ Prime a := by
  simp_rw [forall_associated, irreducible_mk, prime_mk]
#align associates.irreducible_iff_prime_iff Associates.irreducible_iff_prime_iff

end CommMonoidWithZero

section CancelCommMonoidWithZero

variable [CancelCommMonoidWithZero α]

instance instPartialOrder : PartialOrder (Associates α) where
    le_antisymm := fun a' b' =>
      Quotient.inductionOn₂ a' b' fun _ _ hab hba =>
        Quot.sound <| associated_of_dvd_dvd (dvd_of_mk_le_mk hab) (dvd_of_mk_le_mk hba)

instance instOrderedCommMonoid : OrderedCommMonoid (Associates α) where
    mul_le_mul_left := fun a _ ⟨d, hd⟩ c => hd.symm ▸ mul_assoc c a d ▸ le_mul_right

instance instCancelCommMonoidWithZero : CancelCommMonoidWithZero (Associates α) :=
{ (by infer_instance : CommMonoidWithZero (Associates α)) with
  mul_left_cancel_of_ne_zero := by
    rintro ⟨a⟩ ⟨b⟩ ⟨c⟩ ha h
    rcases Quotient.exact' h with ⟨u, hu⟩
    have hu : a * (b * ↑u) = a * c := by rwa [← mul_assoc]
    exact Quotient.sound' ⟨u, mul_left_cancel₀ (mk_ne_zero.1 ha) hu⟩ }

instance : NoZeroDivisors (Associates α) := by infer_instance

theorem le_of_mul_le_mul_left (a b c : Associates α) (ha : a ≠ 0) : a * b ≤ a * c → b ≤ c
  | ⟨d, hd⟩ => ⟨d, mul_left_cancel₀ ha <| by rwa [← mul_assoc]⟩
#align associates.le_of_mul_le_mul_left Associates.le_of_mul_le_mul_left

theorem one_or_eq_of_le_of_prime : ∀ p m : Associates α, Prime p → m ≤ p → m = 1 ∨ m = p
  | p, m, ⟨hp0, _, h⟩, ⟨d, r⟩ => by
    have dvd_rfl' : p ∣ m * d := by rw[r]
    rw [r]
    match h m d dvd_rfl' with
    | Or.inl h' =>
      by_cases h : m = 0
      case pos =>
        simp [h, zero_mul]
      case neg =>
        rw [r] at h'
        have : m * d ≤ m * 1 := by simpa using h'
        have : d ≤ 1 := Associates.le_of_mul_le_mul_left m d 1 ‹m ≠ 0› this
        have : d = 1 := bot_unique this
        simp [this]
    | Or.inr h' =>
        by_cases h : d = 0
        case pos =>
          rw [r] at hp0
          have : m * d = 0 := by rw [h]; simp
          contradiction
        case neg =>
          rw [r] at h'
          have : d * m ≤ d * 1 := by simpa [mul_comm] using h'
          exact Or.inl <| bot_unique <| Associates.le_of_mul_le_mul_left d m 1 ‹d ≠ 0› this
#align associates.one_or_eq_of_le_of_prime Associates.one_or_eq_of_le_of_prime

<<<<<<< HEAD
instance : CanonicallyOrderedMul (Associates α) where
  exists_mul_of_le h := h
  le_self_mul _ b := ⟨b, rfl⟩

instance : OrderBot (Associates α) where
  bot_le _ := bot_le
=======
instance : CanonicallyOrderedCommMonoid (Associates α) where
  exists_mul_of_le := fun h => h
  le_self_mul := fun _ b => ⟨b, rfl⟩
  bot_le := fun _ => one_le
>>>>>>> e9fb5b31

theorem dvdNotUnit_iff_lt {a b : Associates α} : DvdNotUnit a b ↔ a < b :=
  dvd_and_not_dvd_iff.symm
#align associates.dvd_not_unit_iff_lt Associates.dvdNotUnit_iff_lt

theorem le_one_iff {p : Associates α} : p ≤ 1 ↔ p = 1 := by rw [← Associates.bot_eq_one, le_bot_iff]
#align associates.le_one_iff Associates.le_one_iff

end CancelCommMonoidWithZero

end Associates

section CommMonoidWithZero

theorem DvdNotUnit.isUnit_of_irreducible_right [CommMonoidWithZero α] {p q : α}
    (h : DvdNotUnit p q) (hq : Irreducible q) : IsUnit p := by
  obtain ⟨_, x, hx, hx'⟩ := h
  exact Or.resolve_right ((irreducible_iff.1 hq).right p x hx') hx
#align dvd_not_unit.is_unit_of_irreducible_right DvdNotUnit.isUnit_of_irreducible_right

theorem not_irreducible_of_not_unit_dvdNotUnit [CommMonoidWithZero α] {p q : α} (hp : ¬IsUnit p)
    (h : DvdNotUnit p q) : ¬Irreducible q :=
  mt h.isUnit_of_irreducible_right hp
#align not_irreducible_of_not_unit_dvd_not_unit not_irreducible_of_not_unit_dvdNotUnit

theorem DvdNotUnit.not_unit [CommMonoidWithZero α] {p q : α} (hp : DvdNotUnit p q) : ¬IsUnit q := by
  obtain ⟨-, x, hx, rfl⟩ := hp
  exact fun hc => hx (isUnit_iff_dvd_one.mpr (dvd_of_mul_left_dvd (isUnit_iff_dvd_one.mp hc)))
#align dvd_not_unit.not_unit DvdNotUnit.not_unit

theorem dvdNotUnit_of_dvdNotUnit_associated [CommMonoidWithZero α] [Nontrivial α] {p q r : α}
    (h : DvdNotUnit p q) (h' : Associated q r) : DvdNotUnit p r := by
  obtain ⟨u, rfl⟩ := Associated.symm h'
  obtain ⟨hp, x, hx⟩ := h
  refine' ⟨hp, x * ↑u⁻¹, DvdNotUnit.not_unit ⟨u⁻¹.ne_zero, x, hx.left, mul_comm _ _⟩, _⟩
  rw [← mul_assoc, ← hx.right, mul_assoc, Units.mul_inv, mul_one]
#align dvd_not_unit_of_dvd_not_unit_associated dvdNotUnit_of_dvdNotUnit_associated

end CommMonoidWithZero

section CancelCommMonoidWithZero

theorem isUnit_of_associated_mul [CancelCommMonoidWithZero α] {p b : α} (h : Associated (p * b) p)
    (hp : p ≠ 0) : IsUnit b := by
  cases' h with a ha
  refine' isUnit_of_mul_eq_one b a ((mul_right_inj' hp).mp _)
  rwa [← mul_assoc, mul_one]
#align is_unit_of_associated_mul isUnit_of_associated_mul

theorem DvdNotUnit.not_associated [CancelCommMonoidWithZero α] {p q : α} (h : DvdNotUnit p q) :
    ¬Associated p q := by
  rintro ⟨a, rfl⟩
  obtain ⟨hp, x, hx, hx'⟩ := h
  rcases (mul_right_inj' hp).mp hx' with rfl
  exact hx a.isUnit
#align dvd_not_unit.not_associated DvdNotUnit.not_associated

theorem DvdNotUnit.ne [CancelCommMonoidWithZero α] {p q : α} (h : DvdNotUnit p q) : p ≠ q := by
  by_contra hcontra
  obtain ⟨hp, x, hx', hx''⟩ := h
  conv_lhs at hx'' => rw [← hcontra, ← mul_one p]
  rw [(mul_left_cancel₀ hp hx'').symm] at hx'
  exact hx' isUnit_one
#align dvd_not_unit.ne DvdNotUnit.ne

theorem pow_injective_of_not_unit [CancelCommMonoidWithZero α] {q : α} (hq : ¬IsUnit q)
    (hq' : q ≠ 0) : Function.Injective fun n : ℕ => q ^ n := by
  refine' injective_of_lt_imp_ne fun n m h => DvdNotUnit.ne ⟨pow_ne_zero n hq', q ^ (m - n), _, _⟩
  · exact not_isUnit_of_not_isUnit_dvd hq (dvd_pow (dvd_refl _) (Nat.sub_pos_of_lt h).ne')
  · exact (pow_mul_pow_sub q h.le).symm
#align pow_injective_of_not_unit pow_injective_of_not_unit

theorem dvd_prime_pow [CancelCommMonoidWithZero α] {p q : α} (hp : Prime p) (n : ℕ) :
    q ∣ p ^ n ↔ ∃ i ≤ n, Associated q (p ^ i) := by
  induction' n with n ih generalizing q
  · simp [← isUnit_iff_dvd_one, associated_one_iff_isUnit]
  refine' ⟨fun h => _, fun ⟨i, hi, hq⟩ => hq.dvd.trans (pow_dvd_pow p hi)⟩
  rw [pow_succ] at h
  rcases hp.left_dvd_or_dvd_right_of_dvd_mul h with (⟨q, rfl⟩ | hno)
  · rw [mul_dvd_mul_iff_left hp.ne_zero, ih] at h
    rcases h with ⟨i, hi, hq⟩
    refine' ⟨i + 1, Nat.succ_le_succ hi, (hq.mul_left p).trans _⟩
    rw [pow_succ]
    rfl
  · obtain ⟨i, hi, hq⟩ := ih.mp hno
    exact ⟨i, hi.trans n.le_succ, hq⟩
#align dvd_prime_pow dvd_prime_pow

end CancelCommMonoidWithZero

assert_not_exists Multiset<|MERGE_RESOLUTION|>--- conflicted
+++ resolved
@@ -1164,19 +1164,12 @@
           exact Or.inl <| bot_unique <| Associates.le_of_mul_le_mul_left d m 1 ‹d ≠ 0› this
 #align associates.one_or_eq_of_le_of_prime Associates.one_or_eq_of_le_of_prime
 
-<<<<<<< HEAD
 instance : CanonicallyOrderedMul (Associates α) where
   exists_mul_of_le h := h
   le_self_mul _ b := ⟨b, rfl⟩
 
 instance : OrderBot (Associates α) where
   bot_le _ := bot_le
-=======
-instance : CanonicallyOrderedCommMonoid (Associates α) where
-  exists_mul_of_le := fun h => h
-  le_self_mul := fun _ b => ⟨b, rfl⟩
-  bot_le := fun _ => one_le
->>>>>>> e9fb5b31
 
 theorem dvdNotUnit_iff_lt {a b : Associates α} : DvdNotUnit a b ↔ a < b :=
   dvd_and_not_dvd_iff.symm
