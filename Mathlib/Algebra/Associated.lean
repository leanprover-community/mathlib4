--- conflicted
+++ resolved
@@ -723,16 +723,9 @@
   (h.symm.of_pow_associated_of_prime hp₂ hp₁ hk₂).symm
 #align associated.of_pow_associated_of_prime' Associated.of_pow_associated_of_prime'
 
-<<<<<<< HEAD
 lemma Irreducible.isRelPrime_iff_not_dvd [Monoid α] {p n : α} (hp : Irreducible p) :
     IsRelPrime p n ↔ ¬ p ∣ n := by
   refine ⟨fun h contra ↦ hp.not_unit (h dvd_rfl contra), fun hpn d hdp hdn ↦ ?_⟩
-=======
-/-- See also `Irreducible.coprime_iff_not_dvd`. -/
-lemma Irreducible.coprime_iff_not_dvd' [Monoid α] {p n : α} (hp : Irreducible p) :
-    (∀ d, d ∣ p → d ∣ n → IsUnit d) ↔ ¬ p ∣ n := by
-  refine ⟨fun h contra ↦ hp.not_unit (h p (refl _) contra), fun hpn d hdp hdn ↦ ?_⟩
->>>>>>> 963467ad
   contrapose! hpn
   suffices Associated p d from this.dvd.trans hdn
   exact (hp.dvd_iff.mp hdp).resolve_left hpn
