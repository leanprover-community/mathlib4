--- conflicted
+++ resolved
@@ -1227,16 +1227,10 @@
 lemma map_iso_commute (g : M₀ →ₗ[R] M₁) : (map S f₀ f₁) g ∘ₗ (iso S f₀) =
     (iso S f₁) ∘ₗ (map S (mkLinearMap S M₀) (mkLinearMap S M₁)) g := by
   ext x
-<<<<<<< HEAD
-  refine induction_on (fun m s ↦ ((Module.End.isUnit_iff _).1 (map_units f₁ s)).1 ?_) x
-  repeat rw [Module.algebraMap_end_apply, ← CompatibleSMul.map_smul, smul'_mk, mk_cancel]
-  simp -- Can't be combined with next simp. This uses map_apply, which would be preempted by map.
-=======
   induction x using induction_on with | _ m s
   refine ((Module.End.isUnit_iff _).1 (map_units f₁ s)).1 ?_
   rw [Module.algebraMap_end_apply, Module.algebraMap_end_apply,
-    ← CompatibleSMul.map_smul, ← CompatibleSMul.map_smul, smul'_mk, ← mk_smul _ s.2, mk_cancel]
->>>>>>> d4bedf39
+    ← CompatibleSMul.map_smul, ← CompatibleSMul.map_smul, smul'_mk, ← mk_smul _ s.2]
   simp [map, lift, iso_localizedModule_eq_refl, lift_mk]
 
 end IsLocalizedModule
