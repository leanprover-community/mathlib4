/-
Copyright (c) 2022 Jujian Zhang. All rights reserved.
Released under Apache 2.0 license as described in the file LICENSE.
Authors: Andrew Yang, Jujian Zhang
-/
module

public import Mathlib.Algebra.Algebra.Tower
public import Mathlib.Algebra.Module.TransferInstance
public import Mathlib.Algebra.Module.Torsion.Free
public import Mathlib.Algebra.Ring.Regular
public import Mathlib.RingTheory.Localization.Defs
public import Mathlib.RingTheory.OreLocalization.Ring

/-!
# Localized Module

Given a commutative semiring `R`, a multiplicative subset `S ⊆ R` and an `R`-module `M`, we can
localize `M` by `S`. This gives us a `Localization S`-module.

## Main definitions

* `LocalizedModule.r`: the equivalence relation defining this localization, namely
  `(m, s) ≈ (m', s')` if and only if there is some `u : S` such that `u • s' • m = u • s • m'`.
* `LocalizedModule M S`: the localized module by `S`.
* `LocalizedModule.mk`: the canonical map sending `(m, s) : M × S ↦ m/s : LocalizedModule M S`
* `LocalizedModule.liftOn`: any well-defined function `f : M × S → α` respecting `r` descents to
  a function `LocalizedModule M S → α`
* `LocalizedModule.liftOn₂`: any well-defined function `f : M × S → M × S → α` respecting `r`
  descents to a function `LocalizedModule M S → LocalizedModule M S`
* `LocalizedModule.mk_add_mk`: in the localized module
  `mk m s + mk m' s' = mk (s' • m + s • m') (s * s')`
* `LocalizedModule.mk_smul_mk` : in the localized module, for any `r : R`, `s t : S`, `m : M`,
  we have `mk r s • mk m t = mk (r • m) (s * t)` where `mk r s : Localization S` is localized ring
  by `S`.
* `LocalizedModule.isModule` : `LocalizedModule M S` is a `Localization S`-module.

## Future work

* Redefine `Localization` for monoids and rings to coincide with `LocalizedModule`.
-/

@[expose] public section

open Module

namespace LocalizedModule

universe u v

variable {R : Type u} [CommSemiring R] (S : Submonoid R)
variable (M : Type v) [AddCommMonoid M] [Module R M]
variable (T : Type*) [CommSemiring T] [Algebra R T] [IsLocalization S T]

/-- The equivalence relation on `M × S` where `(m1, s1) ≈ (m2, s2)` if and only if
for some (u : S), u * (s2 • m1 - s1 • m2) = 0 -/
def r (a b : M × S) : Prop :=
  ∃ u : S, u • b.2 • a.1 = u • a.2 • b.1

lemma oreEqv_eq_r : (OreLocalization.oreEqv S M).r = r S M := by
  ext a b
  constructor
  · rintro ⟨u, v, h₁, h₂⟩
    use u
    simp only [Submonoid.smul_def, smul_smul, h₂]
    rw [mul_comm, mul_smul, ← h₁, mul_comm, mul_smul]
    rfl
  · rintro ⟨u, hu⟩
    use u * a.2, u * b.2
    rw [mul_smul, ← hu, mul_smul, Submonoid.coe_mul, mul_assoc, mul_assoc, mul_comm (a.2 : R)]
    exact ⟨rfl, rfl⟩

theorem r.isEquiv : IsEquiv _ (r S M) :=
  { refl := fun ⟨m, s⟩ => ⟨1, by rw [one_smul]⟩
    trans := fun ⟨m1, s1⟩ ⟨m2, s2⟩ ⟨m3, s3⟩ ⟨u1, hu1⟩ ⟨u2, hu2⟩ => by
      use u1 * u2 * s2
      -- Put everything in the same shape, sorting the terms using `simp`
      have hu1' := congr_arg ((u2 * s3) • ·) hu1.symm
      have hu2' := congr_arg ((u1 * s1) • ·) hu2.symm
      simp only [← mul_smul, mul_comm, mul_left_comm] at hu1' hu2' ⊢
      rw [hu2', hu1']
    symm := fun ⟨_, _⟩ ⟨_, _⟩ ⟨u, hu⟩ => ⟨u, hu.symm⟩ }

instance r.setoid : Setoid (M × S) where
  r := r S M
  iseqv := ⟨(r.isEquiv S M).refl, (r.isEquiv S M).symm _ _, (r.isEquiv S M).trans _ _ _⟩

/-- If `S` is a multiplicative subset of a ring `R` and `M` an `R`-module, then
we can localize `M` by `S`.
-/
abbrev _root_.LocalizedModule : Type max u v :=
  OreLocalization S M

example {R} [CommSemiring R] (S : Submonoid R) : Localization S = LocalizedModule S R := by
  with_reducible rfl

section

variable {M S}

/-- The canonical map sending `(m, s) ↦ m/s` -/
abbrev mk (m : M) (s : S) : LocalizedModule S M := m /ₒ s

theorem mk_eq {m m' : M} {s s' : S} : mk m s = mk m' s' ↔ ∃ u : S, u • s' • m = u • s • m' := by
  rw [mk, mk, OreLocalization.oreDiv_eq_iff]
  exact congr($(oreEqv_eq_r S M) ⟨m, s⟩ ⟨m', s'⟩)

@[elab_as_elim, induction_eliminator, cases_eliminator]
theorem induction_on {β : LocalizedModule S M → Prop} (h : ∀ (m : M) (s : S), β (mk m s)) :
    ∀ x : LocalizedModule S M, β x := by
  rintro ⟨⟨m, s⟩⟩
  exact h m s

@[elab_as_elim]
theorem induction_on₂ {β : LocalizedModule S M → LocalizedModule S M → Prop}
    (h : ∀ (m m' : M) (s s' : S), β (mk m s) (mk m' s')) : ∀ x y, β x y := by
  rintro ⟨⟨m, s⟩⟩ ⟨⟨m', s'⟩⟩
  exact h m m' s s'

/-- If `f : M × S → α` respects the equivalence relation `LocalizedModule.r`, then
`f` descents to a map `LocalizedModule M S → α`.
-/
def liftOn {α : Type*} (x : LocalizedModule S M) (f : M × S → α)
    (wd : ∀ (p p' : M × S), p ≈ p' → f p = f p') : α :=
  Quotient.liftOn x f (by simpa only [r.setoid, ← oreEqv_eq_r S M] using wd)

theorem liftOn_mk {α : Type*} {f : M × S → α} (wd : ∀ (p p' : M × S), p ≈ p' → f p = f p')
    (m : M) (s : S) : liftOn (mk m s) f wd = f ⟨m, s⟩ := by convert Quotient.liftOn_mk f wd ⟨m, s⟩

/-- If `f : M × S → M × S → α` respects the equivalence relation `LocalizedModule.r`, then
`f` descents to a map `LocalizedModule M S → LocalizedModule M S → α`.
-/
def liftOn₂ {α : Type*} (x y : LocalizedModule S M) (f : M × S → M × S → α)
    (wd : ∀ (p q p' q' : M × S), p ≈ p' → q ≈ q' → f p q = f p' q') : α :=
  Quotient.liftOn₂ x y f (by simpa only [r.setoid, ← oreEqv_eq_r S M] using wd)

theorem liftOn₂_mk {α : Type*} (f : M × S → M × S → α)
    (wd : ∀ (p q p' q' : M × S), p ≈ p' → q ≈ q' → f p q = f p' q') (m m' : M)
    (s s' : S) : liftOn₂ (mk m s) (mk m' s') f wd = f ⟨m, s⟩ ⟨m', s'⟩ := by
  convert Quotient.liftOn₂_mk f wd _ _

/-- If `S` contains `0` then the localization at `S` is trivial. -/
theorem subsingleton (h : 0 ∈ S) : Subsingleton (LocalizedModule S M) := by
  refine ⟨fun a b ↦ ?_⟩
  induction a, b using LocalizedModule.induction_on₂
  exact mk_eq.mpr ⟨⟨0, h⟩, by simp only [Submonoid.mk_smul, zero_smul]⟩

theorem zero_mk (s : S) : mk (0 : M) s = 0 := by simp [mk]

theorem mk_add_mk {m1 m2 : M} {s1 s2 : S} :
<<<<<<< HEAD
    mk m1 s1 + mk m2 s2 = mk (s2 • m1 + s1 • m2) (s1 * s2) := by
  simp [mk, OreLocalization.oreDiv_add_oreDiv, mul_comm s1 s2, Submonoid.smul_def]

theorem mk_neg {M : Type*} [AddCommGroup M] [Module R M] {m : M} {s : S} :
    mk (-m) s = -mk m s := by simp [mk]

/--
The multiplication on the localized module.
Note that this gives a diamond with the instance on `R[S⁻¹]` (which does not require commutativity),
but is defeq to it under `with_reducible_and_instances`.
See https://github.com/leanprover-community/mathlib4/pull/25671 for an approach to generalize this
but it requires right `R` actions on `R`-algebras.
-/
protected def mul {A : Type*} [Semiring A] [Algebra R A] {S : Submonoid R}
    (m₁ m₂ : LocalizedModule S A) : LocalizedModule S A :=
  liftOn₂ m₁ m₂ (fun x₁ x₂ => LocalizedModule.mk (x₁.1 * x₂.1) (x₂.2 * x₁.2)) (by
    rintro ⟨a₁, s₁⟩ ⟨a₂, s₂⟩ ⟨b₁, t₁⟩ ⟨b₂, t₂⟩ ⟨u₁, e₁⟩ ⟨u₂, e₂⟩
    simp only [mul_comm s₂ s₁, mul_comm t₂ t₁]
    rw [mk_eq]
    use u₁ * u₂
    dsimp [Submonoid.smul_def] at *
    simp only [mul_smul_mul_comm, e₁, e₂])

instance (priority := 900) {A : Type*} [Semiring A] [Algebra R A] {S : Submonoid R} :
=======
    mk m1 s1 + mk m2 s2 = mk (s2 • m1 + s1 • m2) (s1 * s2) :=
  mk_eq.mpr <| ⟨1, rfl⟩

set_option backward.privateInPublic true in
private theorem add_assoc' (x y z : LocalizedModule S M) : x + y + z = x + (y + z) := by
  induction x with | _ mx sx
  induction y with | _ my sy
  induction z with | _ mz sz
  simp only [mk_add_mk, smul_add]
  refine mk_eq.mpr ⟨1, ?_⟩
  rw [one_smul, one_smul]
  congr 1
  · rw [mul_assoc]
  · rw [eq_comm, mul_comm, add_assoc, mul_smul, mul_smul, ← mul_smul sx sz, mul_comm, mul_smul]

set_option backward.privateInPublic true in
private theorem add_comm' (x y : LocalizedModule S M) : x + y = y + x :=
  LocalizedModule.induction_on₂ (fun m m' s s' => by rw [mk_add_mk, mk_add_mk, add_comm, mul_comm])
    x y

set_option backward.privateInPublic true in
private theorem zero_add' (x : LocalizedModule S M) : 0 + x = x :=
  induction_on
    (fun m s => by
      rw [← zero_mk s, mk_add_mk, smul_zero, zero_add, mk_eq]
      exact ⟨1, by rw [one_smul, mul_smul, one_smul]⟩)
    x

set_option backward.privateInPublic true in
private theorem add_zero' (x : LocalizedModule S M) : x + 0 = x :=
  induction_on
    (fun m s => by
      rw [← zero_mk s, mk_add_mk, smul_zero, add_zero, mk_eq]
      exact ⟨1, by rw [one_smul, mul_smul, one_smul]⟩)
    x

instance hasNatSMul : SMul ℕ (LocalizedModule S M) where smul n := nsmulRec n

set_option backward.privateInPublic true in
private theorem nsmul_zero' (x : LocalizedModule S M) : (0 : ℕ) • x = 0 :=
  LocalizedModule.induction_on (fun _ _ => rfl) x

set_option backward.privateInPublic true in
private theorem nsmul_succ' (n : ℕ) (x : LocalizedModule S M) : n.succ • x = n • x + x :=
  LocalizedModule.induction_on (fun _ _ => rfl) x

set_option backward.privateInPublic true in
set_option backward.privateInPublic.warn false in
instance : AddCommMonoid (LocalizedModule S M) where
  add_assoc := add_assoc'
  zero_add := zero_add'
  add_zero := add_zero'
  nsmul := (· • ·)
  nsmul_zero := nsmul_zero'
  nsmul_succ := nsmul_succ'
  add_comm := add_comm'

instance {M : Type*} [AddCommGroup M] [Module R M] : Neg (LocalizedModule S M) where
  neg p :=
    liftOn p (fun x => LocalizedModule.mk (-x.1) x.2) fun ⟨m1, s1⟩ ⟨m2, s2⟩ ⟨u, hu⟩ => by
      rw [mk_eq]
      exact ⟨u, by simpa⟩

instance {M : Type*} [AddCommGroup M] [Module R M] : AddCommGroup (LocalizedModule S M) :=
  { show AddCommMonoid (LocalizedModule S M) by infer_instance with
    neg_add_cancel := by
      rintro ⟨m, s⟩
      change
        (liftOn (mk m s) (fun x => mk (-x.1) x.2) fun ⟨m1, s1⟩ ⟨m2, s2⟩ ⟨u, hu⟩ => by
              rw [mk_eq]
              exact ⟨u, by simpa⟩) +
            mk m s =
          0
      rw [liftOn_mk, mk_add_mk]
      simp
    -- TODO: fix the diamond
    zsmul := zsmulRec }

theorem mk_neg {M : Type*} [AddCommGroup M] [Module R M] {m : M} {s : S} : mk (-m) s = -mk m s :=
  rfl

instance {A : Type*} [Semiring A] [Algebra R A] {S : Submonoid R} :
>>>>>>> 88c48040
    Monoid (LocalizedModule S A) :=
  fast_instance%
  { __ := inferInstanceAs (One (LocalizedModule S A))
    mul := LocalizedModule.mul
    one_mul := by
      rintro ⟨a, s⟩
      with_unfolding_all exact mk_eq.mpr ⟨1, by simp only [one_mul, mul_one, one_smul]⟩
    mul_one := by
      rintro ⟨a, s⟩
      with_unfolding_all exact mk_eq.mpr ⟨1, by simp only [mul_one, one_smul, one_mul]⟩
    mul_assoc := by with_unfolding_all
      rintro ⟨a₁, s₁⟩ ⟨a₂, s₂⟩ ⟨a₃, s₃⟩
      apply mk_eq.mpr _
      use 1
      simp only [one_mul, smul_smul, ← mul_assoc, mul_right_comm] }

example : OreLocalization.instMonoid = LocalizedModule.instMonoid (A := R) (S := S) := by
  with_reducible_and_instances rfl

/-- A variant of `mk_mul_mk` that is `rfl` but has a stranger multiplication order. -/
theorem mk_mul_mk' {A : Type*} [Semiring A] [Algebra R A] {a₁ a₂ : A} {s₁ s₂ : S} :
    mk a₁ s₁ * mk a₂ s₂ = mk (a₁ * a₂) (s₂ * s₁) := rfl

theorem mk_mul_mk {A : Type*} [Semiring A] [Algebra R A] {a₁ a₂ : A} {s₁ s₂ : S} :
    mk a₁ s₁ * mk a₂ s₂ = mk (a₁ * a₂) (s₁ * s₂) := by rw [mk_mul_mk', mul_comm s₁ s₂]

-- For the instance on `Localization S`, we prefer `OreLocalization.instSemiring`.
-- They are defeq but Lean needs to unfold a bunch to verify it.
instance (priority := 900) {A : Type*} [Semiring A] [Algebra R A] {S : Submonoid R} :
    Semiring (LocalizedModule S A) :=
  fast_instance%
  { __ := inferInstanceAs (AddCommMonoid (LocalizedModule S A))
    __ := inferInstanceAs (Monoid (LocalizedModule S A))
    left_distrib := by
      rintro ⟨a₁, s₁⟩ ⟨a₂, s₂⟩ ⟨a₃, s₃⟩
      change a₁ /ₒ s₁ * (a₂ /ₒ s₂ + a₃ /ₒ s₃) = a₁ /ₒ s₁ * (a₂ /ₒ s₂) + a₁ /ₒ s₁ * (a₃ /ₒ s₃)
      rw [← mk, ← mk, ← mk, mk_mul_mk, mk_mul_mk, mk_add_mk, mk_mul_mk, mk_add_mk]
      apply mk_eq.mpr _
      use 1
      simp only [← mul_assoc, mul_right_comm, mul_add, mul_smul_comm, smul_add, smul_smul, one_mul]
    right_distrib := by
      rintro ⟨a₁, s₁⟩ ⟨a₂, s₂⟩ ⟨a₃, s₃⟩
      change (a₁ /ₒ s₁ + a₂ /ₒ s₂) * (a₃ /ₒ s₃) = a₁ /ₒ s₁ * (a₃ /ₒ s₃) + a₂ /ₒ s₂ * (a₃ /ₒ s₃)
      rw [← mk, ← mk, ← mk, mk_mul_mk, mk_mul_mk, mk_add_mk, mk_mul_mk, mk_add_mk]
      apply mk_eq.mpr _
      use 1
      simp only [one_mul, smul_add, add_mul, smul_smul, ← mul_assoc, smul_mul_assoc,
        mul_right_comm]
    zero_mul := by with_unfolding_all
      rintro ⟨a, s⟩
      exact mk_eq.mpr ⟨1, by simp only [zero_mul, smul_zero]⟩
    mul_zero := by with_unfolding_all
      rintro ⟨a, s⟩
      exact mk_eq.mpr ⟨1, by simp only [mul_zero, smul_zero]⟩ }

-- For the instance on `Localization S`, we prefer `OreLocalization.instCommSemiring`.
-- They are defeq but Lean needs to unfold a bunch to verify it.
instance (priority := 900) {A : Type*} [CommSemiring A] [Algebra R A] {S : Submonoid R} :
    CommSemiring (LocalizedModule S A) :=
  fast_instance%
  { __ := inferInstanceAs (Semiring (LocalizedModule S A))
    mul_comm := by
      rintro ⟨a₁, s₁⟩ ⟨a₂, s₂⟩
      exact mk_eq.mpr ⟨1, by simp only [one_smul, mul_comm]⟩ }

-- For the instance on `Localization S`, we prefer `OreLocalization.instRing`.
-- They are defeq but Lean needs to unfold a bunch to verify it.
instance (priority := 900) {A : Type*} [Ring A] [Algebra R A] {S : Submonoid R} :
    Ring (LocalizedModule S A) :=
  fast_instance%
  { __ := inferInstanceAs (AddCommGroup (LocalizedModule S A))
    __ := inferInstanceAs (Semiring (LocalizedModule S A)) }

-- For the instance on `Localization S`, we prefer `OreLocalization.instCommRing`.
-- They are defeq but Lean needs to unfold a bunch to verify it.
instance (priority := 900) {A : Type*} [CommRing A] [Algebra R A] {S : Submonoid R} :
    CommRing (LocalizedModule S A) :=
  fast_instance%
  { __ := inferInstanceAs (Ring (LocalizedModule S A))
    __ := inferInstanceAs (CommSemiring (LocalizedModule S A)) }

example {R : Type*} [CommRing R] {S : Submonoid R} :
    (LocalizedModule.instCommRing : CommRing R[S⁻¹]) = OreLocalization.instCommRing := by
  with_reducible_and_instances rfl

/-- If `IsLocalization S T`, then `M[S⁻¹]` has a `T`-action.
This should eventually be replaced with `IsLocalizedModule f N` and `SMul T N`. -/
noncomputable abbrev smulOfIsLocalization : SMul T (LocalizedModule S M) where
  smul x p :=
    let a := IsLocalization.sec S x
    liftOn p (fun p ↦ mk (a.1 • p.1) (a.2 * p.2))
      (by
        rintro p p' ⟨s, h⟩
        refine mk_eq.mpr ⟨s, ?_⟩
        calc
          _ = a.2 • a.1 • s • p'.2 • p.1 := by
            simp_rw [Submonoid.smul_def, Submonoid.coe_mul, ← mul_smul]; ring_nf
          _ = a.2 • a.1 • s • p.2 • p'.1 := by rw [h]
          _ = s • (a.2 * p.2) • a.1 • p'.1 := by
            simp_rw [Submonoid.smul_def, ← mul_smul, Submonoid.coe_mul]; ring_nf )

attribute [local instance] smulOfIsLocalization

theorem smul_def (x : T) (m : M) (s : S) :
    x • mk m s = mk ((IsLocalization.sec S x).1 • m) ((IsLocalization.sec S x).2 * s) := rfl

theorem mk'_smul_mk (r : R) (m : M) (s s' : S) :
    IsLocalization.mk' T r s • mk m s' = mk (r • m) (s * s') := by
  rw [smul_def, mk_eq]
  obtain ⟨c, hc⟩ := IsLocalization.eq.mp <| IsLocalization.mk'_sec T (IsLocalization.mk' T r s)
  use c
  simp_rw [← mul_smul, Submonoid.smul_def, Submonoid.coe_mul, ← mul_smul, ← mul_assoc,
    mul_comm _ (s' : R), mul_assoc, hc]

theorem mk_smul_mk (r : R) (m : M) (s t : S) :
    Localization.mk r s • mk m t = mk (r • m) (s * t) :=
  (OreLocalization.oreDiv_smul_char _ _ _ _ _ _ (mul_comm _ _)).trans (by rw [mul_comm])

variable {T}

set_option backward.privateInPublic true in
private theorem one_smul_aux (p : LocalizedModule S M) : (1 : T) • p = p := by
  induction p with | _ m s
  rw [show (1 : T) = IsLocalization.mk' T (1 : R) (1 : S) by rw [IsLocalization.mk'_one, map_one]]
  rw [mk'_smul_mk, one_smul, one_mul]

set_option backward.privateInPublic true in
private theorem mul_smul_aux (x y : T) (p : LocalizedModule S M) :
    (x * y) • p = x • y • p := by
  induction p with | _ m s
  rw [← IsLocalization.mk'_sec (M := S) T x, ← IsLocalization.mk'_sec (M := S) T y]
  simp_rw [← IsLocalization.mk'_mul, mk'_smul_mk, ← mul_smul, mul_assoc]

set_option backward.privateInPublic true in
private theorem smul_add_aux (x : T) (p q : LocalizedModule S M) :
    x • (p + q) = x • p + x • q := by
  induction p with | _ m s
  induction q with | _ n t
  rw [smul_def, smul_def, mk_add_mk, mk_add_mk]
  rw [show x • _ = IsLocalization.mk' T _ _ • _ by rw [IsLocalization.mk'_sec (M := S) T]]
  rw [← IsLocalization.mk'_cancel _ _ (IsLocalization.sec S x).2, mk'_smul_mk]
  congr 1
  · simp only [Submonoid.smul_def, smul_add, ← mul_smul, Submonoid.coe_mul]; ring_nf
  · rw [mul_mul_mul_comm] -- ring does not work here

set_option backward.privateInPublic true in
private theorem smul_zero_aux (x : T) : x • (0 : LocalizedModule S M) = 0 := by
  conv => lhs; rw [← zero_mk 1, smul_def, smul_zero, zero_mk]

set_option backward.privateInPublic true in
private theorem add_smul_aux (x y : T) (p : LocalizedModule S M) :
    (x + y) • p = x • p + y • p := by
  induction p with | _ m s
  rw [smul_def T x, smul_def T y, mk_add_mk, show (x + y) • _ = IsLocalization.mk' T _ _ • _ by
    rw [← IsLocalization.mk'_sec (M := S) T x, ← IsLocalization.mk'_sec (M := S) T y,
      ← IsLocalization.mk'_add, IsLocalization.mk'_cancel _ _ s], mk'_smul_mk, ← smul_assoc,
    ← smul_assoc, ← add_smul]
  congr 1
  · simp only [Submonoid.smul_def, Submonoid.coe_mul, smul_eq_mul]; ring_nf
  · rw [mul_mul_mul_comm, mul_assoc] -- ring does not work here

set_option backward.privateInPublic true in
private theorem zero_smul_aux (p : LocalizedModule S M) : (0 : T) • p = 0 := by
  induction p with | _ m s
  rw [show (0 : T) = IsLocalization.mk' T (0 : R) (1 : S) by rw [IsLocalization.mk'_zero],
    mk'_smul_mk, zero_smul, zero_mk]

<<<<<<< HEAD
/-- If `IsLocalization S T`, then `M[S⁻¹]` is a `T`-module.
This should eventually be replaced with `IsLocalizedModule f N` and `Module T N`. -/
noncomputable abbrev moduleOfIsLocalization : Module T (LocalizedModule S M) where
=======
set_option backward.privateInPublic true in
set_option backward.privateInPublic.warn false in
noncomputable instance isModule : Module T (LocalizedModule S M) where
>>>>>>> 88c48040
  one_smul := one_smul_aux
  mul_smul := mul_smul_aux
  smul_add := smul_add_aux
  smul_zero := smul_zero_aux
  add_smul := add_smul_aux
  zero_smul := zero_smul_aux

@[simp]
theorem mk_cancel_common_left (s' s : S) (m : M) : mk (s' • m) (s' * s) = mk m s :=
  mk_eq.mpr
    ⟨1, by
      simp only [mul_smul, one_smul]
      rw [smul_comm]⟩

@[simp]
theorem mk_cancel (s : S) (m : M) : mk (s • m) s = mk m 1 :=
  mk_eq.mpr ⟨1, by simp⟩

@[simp]
theorem mk_cancel_common_right (s s' : S) (m : M) : mk (s' • m) (s * s') = mk m s :=
  mk_eq.mpr ⟨1, by simp [mul_smul]⟩

theorem smul'_mk (r : R) (s : S) (m : M) : r • mk m s = mk (r • m) s := by
  refine (OreLocalization.smul_oreDiv _ _ _).trans ?_
  change (r • 1 : R) • m /ₒ s = _
  rw [smul_assoc, one_smul]

lemma smul_eq_iff_of_mem
    (r : R) (hr : r ∈ S) (x y : LocalizedModule S M) :
    r • x = y ↔ x = Localization.mk 1 ⟨r, hr⟩ • y := by
  induction x using induction_on with
  | h m s =>
    induction y using induction_on with
    | h n t =>
      rw [smul'_mk, mk_smul_mk, one_smul, mk_eq, mk_eq]
      simp only [Subtype.exists, Submonoid.mk_smul, exists_prop]
      fconstructor
      · rintro ⟨a, ha, eq1⟩
        refine ⟨a, ha, ?_⟩
        rw [mul_smul, ← eq1, Submonoid.mk_smul, smul_comm r t]
      · rintro ⟨a, ha, eq1⟩
        refine ⟨a, ha, ?_⟩
        rw [← eq1, mul_comm, mul_smul, Submonoid.mk_smul, Submonoid.smul_def, Submonoid.mk_smul]

lemma eq_zero_of_smul_eq_zero
    (r : R) (hr : r ∈ S) (x : LocalizedModule S M) (hx : r • x = 0) : x = 0 := by
  rw [smul_eq_iff_of_mem (hr := hr)] at hx
  rw [hx, smul_zero]

theorem smul'_mul {A : Type*} [Semiring A] [Algebra R A] (x : T) (p₁ p₂ : LocalizedModule S A) :
    x • p₁ * p₂ = x • (p₁ * p₂) := by
  induction p₁, p₂ using induction_on₂ with | _ a₁ s₁ a₂ s₂ => _
  rw [mk_mul_mk, smul_def, smul_def, mk_mul_mk, mul_assoc, smul_mul_assoc]

theorem mul_smul' {A : Type*} [Semiring A] [Algebra R A] (x : T) (p₁ p₂ : LocalizedModule S A) :
    p₁ * x • p₂ = x • (p₁ * p₂) := by
  induction p₁, p₂ using induction_on₂ with | _ a₁ s₁ a₂ s₂ => _
  rw [smul_def, mk_mul_mk, mk_mul_mk, smul_def, mul_left_comm, mul_smul_comm]

variable (T)

attribute [local instance] moduleOfIsLocalization in
/-- If `IsLocalization S T`, then `A[S⁻¹]` is a `T`-algebra.
This should eventually be replaced with `IsLocalizedModule f N` and `Algebra T N`. -/
noncomputable abbrev algebraOfIsLocalization {A : Type*} [Semiring A] [Algebra R A] :
    Algebra T (LocalizedModule S A) :=
  Algebra.ofModule smul'_mul mul_smul'

attribute [local instance] algebraOfIsLocalization

theorem algebraMap_mk' {A : Type*} [Semiring A] [Algebra R A] (a : R) (s : S) :
    algebraMap _ _ (IsLocalization.mk' T a s) = mk (algebraMap R A a) s := by
  with_unfolding_all
  rw [Algebra.algebraMap_eq_smul_one]
  change _ • mk _ _ = _
  rw [mk'_smul_mk, Algebra.algebraMap_eq_smul_one, mul_one]

theorem algebraMap_mk {A : Type*} [Semiring A] [Algebra R A] (a : R) (s : S) :
    algebraMap _ _ (Localization.mk a s) = mk (algebraMap R A a) s := by
  rw [Localization.mk_eq_mk']
  exact algebraMap_mk' ..

instance : IsScalarTower R T (LocalizedModule S M) where
  smul_assoc r x p := by
    induction p with | _ m s
    rw [← IsLocalization.mk'_sec (M := S) T x, IsLocalization.smul_mk', mk'_smul_mk, mk'_smul_mk,
      smul'_mk, mul_smul]

/-- The ring homomorphism from `R` to `R[S⁻¹]`, mapping `r : R` to the fraction `r /ₒ 1`. -/
abbrev numeratorRingHom {A : Type*} [Semiring A] [Algebra R A] : A →+* A[S⁻¹] where
  toFun r := mk r 1
  map_one' := by simp [OreLocalization.one_def]
  map_mul' := by simp [mk_mul_mk]
  map_zero' := by simp
  map_add' := by simp

noncomputable instance (priority := 900) algebra' {A : Type*} [Semiring A] [Algebra R A] :
    Algebra R (LocalizedModule S A) where
  algebraMap := numeratorRingHom.comp (algebraMap R A)
  commutes' r x := by
    induction x using induction_on with | _ a s => _
    change mk _ _ * mk _ _ = mk _ _ * mk _ _
    rw [mk_mul_mk, mk_mul_mk, mul_comm, Algebra.commutes]
  smul_def' r x := by
    induction x using induction_on with | _ a s => _
    change _ • mk _ _ = mk _ _ * mk _ _
    rw [mk_mul_mk, smul'_mk, Algebra.smul_def, one_mul]

example : (algebra' : Algebra R (LocalizedModule S R)) = OreLocalization.instAlgebra := by
  with_reducible_and_instances rfl

section

variable (S M)

/-- The function `m ↦ m / 1` as an `R`-linear map.
-/
@[simps]
noncomputable def mkLinearMap : M →ₗ[R] LocalizedModule S M where
  toFun m := mk m 1
  map_add' x y := by simp
  map_smul' _ _ := by simp [mk, OreLocalization.smul_oreDiv]

end

/-- For any `s : S`, there is an `R`-linear map given by `a/b ↦ a/(b*s)`.
-/
@[simps]
noncomputable def divBy (s : S) : LocalizedModule S M →ₗ[R] LocalizedModule S M where
  toFun p :=
    p.liftOn (fun p => mk p.1 (p.2 * s)) fun ⟨a, b⟩ ⟨a', b'⟩ ⟨c, eq1⟩ =>
      mk_eq.mpr ⟨c, by rw [mul_smul, mul_smul, smul_comm _ s, smul_comm _ s, eq1, smul_comm _ s,
        smul_comm _ s]⟩
  map_add' x y := by
    refine x.induction_on₂ ?_ y
    intro m₁ m₂ t₁ t₂
    simp_rw [mk_add_mk, LocalizedModule.liftOn_mk, mk_add_mk, mul_smul, mul_comm _ s, mul_assoc,
      smul_comm _ s, ← smul_add, mul_left_comm s t₁ t₂, mk_cancel_common_left s]
  map_smul' r x := by
    refine x.induction_on (fun _ _ ↦ ?_)
    simp_rw [smul'_mk, liftOn_mk, smul'_mk]
    congr!

theorem divBy_mul_by (s : S) (p : LocalizedModule S M) :
    divBy s (algebraMap R (Module.End R (LocalizedModule S M)) s p) = p :=
  p.induction_on fun m t => by
    rw [Module.algebraMap_end_apply, divBy_apply, smul'_mk, liftOn_mk,
      ← Submonoid.smul_def, mk_cancel_common_right _ s]

theorem mul_by_divBy (s : S) (p : LocalizedModule S M) :
    algebraMap R (Module.End R (LocalizedModule S M)) s (divBy s p) = p :=
  p.induction_on fun m t => by
    rw [divBy_apply, Module.algebraMap_end_apply, LocalizedModule.liftOn_mk, smul'_mk,
      ← Submonoid.smul_def, mk_cancel_common_right _ s]

end

end LocalizedModule

section IsLocalizedModule

universe u v

variable {R : Type*} [CommSemiring R] (S : Submonoid R)
variable {M M' M'' : Type*} [AddCommMonoid M] [AddCommMonoid M'] [AddCommMonoid M'']
variable {A : Type*} [CommSemiring A] [Algebra R A] [Module A M'] [IsLocalization S A]
variable [Module R M] [Module R M'] [Module R M''] [IsScalarTower R A M']
variable (f : M →ₗ[R] M') (g : M →ₗ[R] M'')

/-- The characteristic predicate for localized module.
`IsLocalizedModule S f` describes that `f : M ⟶ M'` is the localization map identifying `M'` as
`LocalizedModule S M`.
-/
@[mk_iff] class IsLocalizedModule (S : Submonoid R) (f : M →ₗ[R] M') : Prop where
  map_units : ∀ x : S, IsUnit (algebraMap R (Module.End R M') x)
  surj (S f) : ∀ y : M', ∃ x : M × S, x.2 • y = f x.1
  exists_of_eq : ∀ {x₁ x₂}, f x₁ = f x₂ → ∃ c : S, c • x₁ = c • x₂

attribute [nolint docBlame] IsLocalizedModule.map_units IsLocalizedModule.surj
  IsLocalizedModule.exists_of_eq

@[deprecated (since := "2025-09-05")] alias IsLocalizedModule.surj' := IsLocalizedModule.surj

lemma IsLocalizedModule.eq_iff_exists [IsLocalizedModule S f] {x₁ x₂} :
    f x₁ = f x₂ ↔ ∃ c : S, c • x₁ = c • x₂ :=
  Iff.intro exists_of_eq fun ⟨c, h⟩ ↦ by
    apply_fun f at h
    simp_rw [f.map_smul_of_tower, Submonoid.smul_def, ← Module.algebraMap_end_apply R R] at h
    exact ((Module.End.isUnit_iff _).mp <| map_units f c).1 h

lemma IsLocalizedModule.injective_iff_isRegular [IsLocalizedModule S f] :
    Function.Injective f ↔ ∀ c : S, IsSMulRegular M c := by
  simp_rw [IsSMulRegular, Function.Injective, eq_iff_exists S, exists_imp, forall_comm (α := S)]

instance IsLocalizedModule.of_linearEquiv (e : M' ≃ₗ[R] M'') [hf : IsLocalizedModule S f] :
    IsLocalizedModule S (e ∘ₗ f : M →ₗ[R] M'') where
  map_units s := by
    rw [show algebraMap R (Module.End R M'') s = e ∘ₗ (algebraMap R (Module.End R M') s) ∘ₗ e.symm
      by ext; simp, Module.End.isUnit_iff, LinearMap.coe_comp, LinearMap.coe_comp,
      LinearEquiv.coe_coe, LinearEquiv.coe_coe, EquivLike.comp_bijective, EquivLike.bijective_comp]
    exact (Module.End.isUnit_iff _).mp <| hf.map_units s
  surj x := by
    obtain ⟨p, h⟩ := hf.surj (e.symm x)
    exact ⟨p, by rw [LinearMap.coe_comp, LinearEquiv.coe_coe, Function.comp_apply, ← e.congr_arg h,
      Submonoid.smul_def, Submonoid.smul_def, map_smul, LinearEquiv.apply_symm_apply]⟩
  exists_of_eq h := by
    simp_rw [LinearMap.coe_comp, LinearEquiv.coe_coe, Function.comp_apply,
      EmbeddingLike.apply_eq_iff_eq] at h
    exact hf.exists_of_eq h

instance IsLocalizedModule.of_linearEquiv_right (e : M'' ≃ₗ[R] M) [hf : IsLocalizedModule S f] :
    IsLocalizedModule S (f ∘ₗ e : M'' →ₗ[R] M') where
  map_units s := hf.map_units s
  surj x := by
    obtain ⟨⟨p, s⟩, h⟩ := hf.surj x
    exact ⟨⟨e.symm p, s⟩, by simpa using h⟩
  exists_of_eq h := by
    simp_rw [LinearMap.coe_comp, LinearEquiv.coe_coe, Function.comp_apply] at h
    obtain ⟨c, hc⟩ := hf.exists_of_eq h
    exact ⟨c, by simpa only [Submonoid.smul_def, map_smul, e.symm_apply_apply]
      using congr(e.symm $hc)⟩

variable (M) in
lemma isLocalizedModule_id (R') [CommSemiring R'] [Algebra R R'] [IsLocalization S R'] [Module R' M]
    [IsScalarTower R R' M] : IsLocalizedModule S (.id : M →ₗ[R] M) where
  map_units s := by
    rw [← (Algebra.lsmul R (A := R') R M).commutes]; exact (IsLocalization.map_units R' s).map _
  surj m := ⟨(m, 1), one_smul _ _⟩
  exists_of_eq h := ⟨1, congr_arg _ h⟩

namespace LocalizedModule

/--
If `g` is a linear map `M → M''` such that all scalar multiplication by `s : S` is invertible, then
there is a linear map `LocalizedModule S M → M''`.
-/
noncomputable def lift' (g : M →ₗ[R] M'')
    (h : ∀ x : S, IsUnit (algebraMap R (Module.End R M'') x)) : LocalizedModule S M → M'' :=
  fun m =>
  m.liftOn (fun p => (h p.2).unit⁻¹.val <| g p.1) fun ⟨m, s⟩ ⟨m', s'⟩ ⟨c, eq1⟩ => by
    dsimp only
    simp only [Submonoid.smul_def] at eq1
    rw [Module.End.algebraMap_isUnit_inv_apply_eq_iff, ← map_smul, eq_comm,
      Module.End.algebraMap_isUnit_inv_apply_eq_iff]
    have : c • s • g m' = c • s' • g m := by
      simp only [Submonoid.smul_def, ← g.map_smul, eq1]
    have : Function.Injective (h c).unit.inv := ((Module.End.isUnit_iff _).1 (by simp)).1
    apply_fun (h c).unit.inv
    rw [Units.inv_eq_val_inv, Module.End.algebraMap_isUnit_inv_apply_eq_iff, ←
      (h c).unit⁻¹.val.map_smul]
    symm
    rw [Module.End.algebraMap_isUnit_inv_apply_eq_iff, ← g.map_smul, ← g.map_smul, ← g.map_smul, ←
      g.map_smul, eq1]

theorem lift'_mk (g : M →ₗ[R] M'') (h : ∀ x : S, IsUnit ((algebraMap R (Module.End R M'')) x))
    (m : M) (s : S) :
    LocalizedModule.lift' S g h (LocalizedModule.mk m s) = (h s).unit⁻¹.val (g m) :=
  rfl

theorem lift'_add (g : M →ₗ[R] M'') (h : ∀ x : S, IsUnit ((algebraMap R (Module.End R M'')) x))
    (x y) :
    LocalizedModule.lift' S g h (x + y) =
      LocalizedModule.lift' S g h x + LocalizedModule.lift' S g h y :=
  LocalizedModule.induction_on₂
    (by
      intro a a' b b'
      rw [mk_add_mk, LocalizedModule.lift'_mk, LocalizedModule.lift'_mk, LocalizedModule.lift'_mk]
      rw [map_add, Module.End.algebraMap_isUnit_inv_apply_eq_iff, smul_add, ← map_smul,
        ← map_smul, ← map_smul]
      congr 1 <;> symm
      · rw [Module.End.algebraMap_isUnit_inv_apply_eq_iff]
        simp only [Submonoid.coe_mul, LinearMap.map_smul_of_tower]
        rw [mul_smul, Submonoid.smul_def]
      · dsimp
        rw [Module.End.algebraMap_isUnit_inv_apply_eq_iff, mul_comm, mul_smul, ← map_smul]
        rfl)
    x y

theorem lift'_smul (g : M →ₗ[R] M'') (h : ∀ x : S, IsUnit ((algebraMap R (Module.End R M'')) x))
    (r : R) (m) : r • LocalizedModule.lift' S g h m = LocalizedModule.lift' S g h (r • m) :=
  m.induction_on fun a b => by
    rw [LocalizedModule.lift'_mk, LocalizedModule.smul'_mk, LocalizedModule.lift'_mk,
      ← map_smul, ← g.map_smul]

/--
If `g` is a linear map `M → M''` such that all scalar multiplication by `s : S` is invertible, then
there is a linear map `LocalizedModule S M → M''`.
-/
noncomputable def lift (g : M →ₗ[R] M'')
    (h : ∀ x : S, IsUnit ((algebraMap R (Module.End R M'')) x)) :
    LocalizedModule S M →ₗ[R] M'' where
  toFun := LocalizedModule.lift' S g h
  map_add' := LocalizedModule.lift'_add S g h
  map_smul' r x := by rw [LocalizedModule.lift'_smul, RingHom.id_apply]

/--
If `g` is a linear map `M → M''` such that all scalar multiplication by `s : S` is invertible, then
`lift g m s = s⁻¹ • g m`.
-/
theorem lift_mk
    (g : M →ₗ[R] M'') (h : ∀ x : S, IsUnit (algebraMap R (Module.End R M'') x)) (m : M) (s : S) :
    LocalizedModule.lift S g h (LocalizedModule.mk m s) = (h s).unit⁻¹.val (g m) :=
  rfl

@[simp]
lemma lift_mk_one (h : ∀ (x : S), IsUnit ((algebraMap R (Module.End R M'')) x)) (m : M) :
    (LocalizedModule.lift S g h) (LocalizedModule.mk m 1) = g m := by
  simp [lift_mk]

/--
If `g` is a linear map `M → M''` such that all scalar multiplication by `s : S` is invertible, then
there is a linear map `lift g ∘ mkLinearMap = g`.
-/
theorem lift_comp (g : M →ₗ[R] M'') (h : ∀ x : S, IsUnit ((algebraMap R (Module.End R M'')) x)) :
    (lift S g h).comp (mkLinearMap S M) = g := by
  ext x
  simp [LocalizedModule.lift_mk]

/--
If `g` is a linear map `M → M''` such that all scalar multiplication by `s : S` is invertible and
`l` is another linear map `LocalizedModule S M ⟶ M''` such that `l ∘ mkLinearMap = g` then
`l = lift g`
-/
theorem lift_unique (g : M →ₗ[R] M'') (h : ∀ x : S, IsUnit ((algebraMap R (Module.End R M'')) x))
    (l : LocalizedModule S M →ₗ[R] M'') (hl : l.comp (LocalizedModule.mkLinearMap S M) = g) :
    LocalizedModule.lift S g h = l := by
  ext x; induction x with | _ m s
  rw [LocalizedModule.lift_mk]
  rw [Module.End.algebraMap_isUnit_inv_apply_eq_iff, ← hl, LinearMap.coe_comp,
    Function.comp_apply, LocalizedModule.mkLinearMap_apply, ← l.map_smul, LocalizedModule.smul'_mk]
  congr 1; rw [LocalizedModule.mk_eq]
  refine ⟨1, ?_⟩; simp only [one_smul, Submonoid.smul_def]

end LocalizedModule

instance localizedModuleIsLocalizedModule :
    IsLocalizedModule S (LocalizedModule.mkLinearMap S M) where
  map_units s :=
    ⟨⟨algebraMap R (Module.End R (LocalizedModule S M)) s, LocalizedModule.divBy s,
        DFunLike.ext _ _ <| LocalizedModule.mul_by_divBy s,
        DFunLike.ext _ _ <| LocalizedModule.divBy_mul_by s⟩,
      DFunLike.ext _ _ fun p =>
        p.induction_on <| by
          intros
          rfl⟩
  surj p :=
    p.induction_on fun m t => by
      refine ⟨⟨m, t⟩, ?_⟩
      rw [Submonoid.smul_def, LocalizedModule.smul'_mk, LocalizedModule.mkLinearMap_apply,
        ← Submonoid.smul_def, LocalizedModule.mk_cancel t]
  exists_of_eq eq1 := by simpa only [eq_comm, one_smul] using LocalizedModule.mk_eq.mp eq1

lemma IsLocalizedModule.of_restrictScalars (S : Submonoid R)
    {N : Type*} [AddCommMonoid N] [Module R N] [Module A M] [Module A N]
    [IsScalarTower R A M] [IsScalarTower R A N]
    (f : M →ₗ[A] N) [IsLocalizedModule S (f.restrictScalars R)] :
    IsLocalizedModule (Algebra.algebraMapSubmonoid A S) f where
  map_units x := by
    obtain ⟨_, x, hx, rfl⟩ := x
    have := IsLocalizedModule.map_units (f.restrictScalars R) ⟨x, hx⟩
    simp only [← IsScalarTower.algebraMap_apply, Module.End.isUnit_iff] at this ⊢
    exact this
  surj y := by
    obtain ⟨⟨x, t⟩, e⟩ := IsLocalizedModule.surj S (f.restrictScalars R) y
    exact ⟨⟨x, ⟨_, t, t.2, rfl⟩⟩, by simpa [Submonoid.smul_def] using e⟩
  exists_of_eq {x₁ x₂} e := by
    obtain ⟨c, hc⟩ := IsLocalizedModule.exists_of_eq (S := S) (f := f.restrictScalars R) e
    refine ⟨⟨_, c, c.2, rfl⟩, by simpa [Submonoid.smul_def]⟩

lemma IsLocalizedModule.of_exists_mul_mem {N : Type*} [AddCommMonoid N] [Module R N]
    (S T : Submonoid R) (h : S ≤ T) (h' : ∀ x : T, ∃ m : R, m * x ∈ S)
    (f : M →ₗ[R] N) [IsLocalizedModule S f] :
    IsLocalizedModule T f where
  map_units x := by
    obtain ⟨m, mx⟩ := h' x
    have := IsLocalizedModule.map_units f ⟨_, mx⟩
    rw [map_mul, (Algebra.commute_algebraMap_left _ _).isUnit_mul_iff] at this
    exact this.2
  surj y := by
    obtain ⟨⟨x, t⟩, e⟩ := IsLocalizedModule.surj S f y
    exact ⟨⟨x, ⟨t, h t.2⟩⟩, e⟩
  exists_of_eq {x₁ x₂} e := by
    obtain ⟨c, hc⟩ := IsLocalizedModule.exists_of_eq (S := S) (f := f) e
    exact ⟨⟨c, h c.2⟩, hc⟩

namespace IsLocalizedModule

variable [IsLocalizedModule S f]

/-- If `(M', f : M ⟶ M')` satisfies universal property of localized module, there is a canonical
map `LocalizedModule S M ⟶ M'`.
-/
noncomputable def fromLocalizedModule' : LocalizedModule S M → M' := fun p =>
  p.liftOn (fun x => (IsLocalizedModule.map_units f x.2).unit⁻¹.val (f x.1))
    (by
      rintro ⟨a, b⟩ ⟨a', b'⟩ ⟨c, eq1⟩
      dsimp
      rw [Module.End.algebraMap_isUnit_inv_apply_eq_iff, ← map_smul, ← map_smul,
        Module.End.algebraMap_isUnit_inv_apply_eq_iff', ← map_smul]
      exact (IsLocalizedModule.eq_iff_exists S f).mpr ⟨c, eq1.symm⟩)

@[simp]
theorem fromLocalizedModule'_mk (m : M) (s : S) :
    fromLocalizedModule' S f (LocalizedModule.mk m s) =
      (IsLocalizedModule.map_units f s).unit⁻¹.val (f m) :=
  rfl

theorem fromLocalizedModule'_add (x y : LocalizedModule S M) :
    fromLocalizedModule' S f (x + y) = fromLocalizedModule' S f x + fromLocalizedModule' S f y :=
  LocalizedModule.induction_on₂
    (by
      intro a a' b b'
      simp only [LocalizedModule.mk_add_mk, fromLocalizedModule'_mk]
      rw [Module.End.algebraMap_isUnit_inv_apply_eq_iff, smul_add, ← map_smul, ← map_smul,
        ← map_smul, map_add]
      congr 1
      all_goals rw [Module.End.algebraMap_isUnit_inv_apply_eq_iff']
      · simp [mul_smul, Submonoid.smul_def]
      · rw [Submonoid.coe_mul, LinearMap.map_smul_of_tower, mul_comm, mul_smul, Submonoid.smul_def])
    x y

theorem fromLocalizedModule'_smul (r : R) (x : LocalizedModule S M) :
    r • fromLocalizedModule' S f x = fromLocalizedModule' S f (r • x) :=
  LocalizedModule.induction_on
    (by
      intro a b
      rw [fromLocalizedModule'_mk, LocalizedModule.smul'_mk, fromLocalizedModule'_mk,
        f.map_smul, map_smul])
    x

/-- If `(M', f : M ⟶ M')` satisfies universal property of localized module, there is a canonical
map `LocalizedModule S M ⟶ M'`.
-/
noncomputable def fromLocalizedModule : LocalizedModule S M →ₗ[R] M' where
  toFun := fromLocalizedModule' S f
  map_add' := fromLocalizedModule'_add S f
  map_smul' r x := by rw [fromLocalizedModule'_smul, RingHom.id_apply]

theorem fromLocalizedModule_mk (m : M) (s : S) :
    fromLocalizedModule S f (LocalizedModule.mk m s) =
      (IsLocalizedModule.map_units f s).unit⁻¹.val (f m) :=
  rfl

theorem fromLocalizedModule.inj : Function.Injective <| fromLocalizedModule S f := fun x y eq1 => by
  induction x with | _ a b
  induction y with | _ a' b'
  simp only [fromLocalizedModule_mk] at eq1
  rw [Module.End.algebraMap_isUnit_inv_apply_eq_iff, ← map_smul,
    Module.End.algebraMap_isUnit_inv_apply_eq_iff'] at eq1
  rw [LocalizedModule.mk_eq, ← IsLocalizedModule.eq_iff_exists S f, Submonoid.smul_def,
    Submonoid.smul_def, f.map_smul, f.map_smul, eq1]

theorem fromLocalizedModule.surj : Function.Surjective <| fromLocalizedModule S f := fun x =>
  let ⟨⟨m, s⟩, eq1⟩ := IsLocalizedModule.surj S f x
  ⟨LocalizedModule.mk m s, by
    rw [fromLocalizedModule_mk, Module.End.algebraMap_isUnit_inv_apply_eq_iff, ← eq1,
      Submonoid.smul_def]⟩

theorem fromLocalizedModule.bij : Function.Bijective <| fromLocalizedModule S f :=
  ⟨fromLocalizedModule.inj _ _, fromLocalizedModule.surj _ _⟩

/--
If `(M', f : M ⟶ M')` satisfies universal property of localized module, then `M'` is isomorphic to
`LocalizedModule S M` as an `R`-module.
-/
noncomputable def iso : LocalizedModule S M ≃ₗ[R] M' :=
  { fromLocalizedModule S f,
    Equiv.ofBijective (fromLocalizedModule S f) <| fromLocalizedModule.bij _ _ with }

theorem iso_apply_mk (m : M) (s : S) :
    iso S f (LocalizedModule.mk m s) = (IsLocalizedModule.map_units f s).unit⁻¹.val (f m) :=
  rfl

@[simp]
lemma iso_mk_one (x : M) : (iso S f) (LocalizedModule.mk x 1) = f x := by
  simp [iso_apply_mk]

theorem iso_symm_apply_aux (m : M') :
    (iso S f).symm m =
      LocalizedModule.mk (IsLocalizedModule.surj S f m).choose.1
        (IsLocalizedModule.surj S f m).choose.2 := by
  apply_fun iso S f using LinearEquiv.injective (iso S f)
  rw [LinearEquiv.apply_symm_apply]
  simp [iso, fromLocalizedModule, Module.End.algebraMap_isUnit_inv_apply_eq_iff',
    ← Submonoid.smul_def, (surj _ _ _).choose_spec]

theorem iso_symm_apply' (m : M') (a : M) (b : S) (eq1 : b • m = f a) :
    (iso S f).symm m = LocalizedModule.mk a b :=
  (iso_symm_apply_aux S f m).trans <|
    LocalizedModule.mk_eq.mpr <| by
      rw [← IsLocalizedModule.eq_iff_exists S f, Submonoid.smul_def, Submonoid.smul_def, f.map_smul,
        f.map_smul, ← (surj _ _ _).choose_spec, ← Submonoid.smul_def, ← Submonoid.smul_def,
        ← mul_smul, mul_comm, mul_smul, eq1]

theorem iso_symm_comp : (iso S f).symm.toLinearMap.comp f = LocalizedModule.mkLinearMap S M := by
  ext m
  rw [LinearMap.comp_apply, LocalizedModule.mkLinearMap_apply, LinearEquiv.coe_coe, iso_symm_apply']
  exact one_smul _ _

@[simp]
lemma iso_symm_apply (x) : (iso S f).symm (f x) = LocalizedModule.mk x 1 :=
  DFunLike.congr_fun (iso_symm_comp S f) x

/--
If `M'` is a localized module and `g` is a linear map `M → M''` such that all scalar multiplication
by `s : S` is invertible, then there is a linear map `M' → M''`.
-/
noncomputable def lift (g : M →ₗ[R] M'')
    (h : ∀ x : S, IsUnit ((algebraMap R (Module.End R M'')) x)) : M' →ₗ[R] M'' :=
  (LocalizedModule.lift S g h).comp (iso S f).symm.toLinearMap

theorem lift_comp (g : M →ₗ[R] M'') (h : ∀ x : S, IsUnit ((algebraMap R (Module.End R M'')) x)) :
    (lift S f g h).comp f = g := by
  dsimp only [IsLocalizedModule.lift]
  rw [LinearMap.comp_assoc, iso_symm_comp, LocalizedModule.lift_comp S g h]

@[simp]
lemma lift_iso (h : ∀ (x : S), IsUnit ((algebraMap R (Module.End R M'')) x))
    (x : LocalizedModule S M) :
    IsLocalizedModule.lift S f g h ((iso S f) x) = LocalizedModule.lift S g h x := by
  simp [lift]

@[simp]
lemma lift_comp_iso (h : ∀ (x : S), IsUnit ((algebraMap R (Module.End R M'')) x)) :
    IsLocalizedModule.lift S f g h ∘ₗ iso S f = LocalizedModule.lift S g h :=
  LinearMap.ext fun x ↦ lift_iso S f g h x

@[simp]
theorem lift_apply (g : M →ₗ[R] M'') (h) (x) :
    lift S f g h (f x) = g x := LinearMap.congr_fun (lift_comp S f g h) x

theorem lift_unique (g : M →ₗ[R] M'') (h : ∀ x : S, IsUnit ((algebraMap R (Module.End R M'')) x))
    (l : M' →ₗ[R] M'') (hl : l.comp f = g) : lift S f g h = l := by
  dsimp only [IsLocalizedModule.lift]
  rw [LocalizedModule.lift_unique S g h (l.comp (iso S f).toLinearMap), LinearMap.comp_assoc,
    LinearEquiv.comp_coe, LinearEquiv.symm_trans_self, LinearEquiv.refl_toLinearMap,
    LinearMap.comp_id]
  rw [LinearMap.comp_assoc, ← hl]
  ext x
  simp

/-- Universal property from localized module:
If `(M', f : M ⟶ M')` is a localized module then it satisfies the following universal property:
For every `R`-module `M''` which every `s : S`-scalar multiplication is invertible and for every
`R`-linear map `g : M ⟶ M''`, there is a unique `R`-linear map `l : M' ⟶ M''` such that
`l ∘ f = g`.
```
M -----f----> M'
|           /
|g       /
|     /   l
v   /
M''
```
-/
theorem is_universal :
    ∀ (g : M →ₗ[R] M'') (_ : ∀ x : S, IsUnit ((algebraMap R (Module.End R M'')) x)),
      ∃! l : M' →ₗ[R] M'', l.comp f = g :=
  fun g h => ⟨lift S f g h, lift_comp S f g h, fun l hl => (lift_unique S f g h l hl).symm⟩

theorem linearMap_ext {N N'} [AddCommMonoid N] [Module R N] [AddCommMonoid N'] [Module R N']
    (f' : N →ₗ[R] N') [IsLocalizedModule S f'] ⦃g g' : M' →ₗ[R] N'⦄
    (h : g ∘ₗ f = g' ∘ₗ f) : g = g' :=
  (is_universal S f _ <| map_units f').unique h rfl

theorem ext (map_unit : ∀ x : S, IsUnit ((algebraMap R (Module.End R M'')) x))
    ⦃j k : M' →ₗ[R] M''⦄ (h : j.comp f = k.comp f) : j = k := by
  rw [← lift_unique S f (k.comp f) map_unit j h, lift_unique]
  rfl

/-- If `(M', f)` and `(M'', g)` both satisfy universal property of localized module, then `M', M''`
are isomorphic as `R`-module
-/
noncomputable def linearEquiv [IsLocalizedModule S g] : M' ≃ₗ[R] M'' :=
  (iso S f).symm.trans (iso S g)

@[simp]
lemma linearEquiv_apply [IsLocalizedModule S g] (x : M) :
    (linearEquiv S f g) (f x) = g x := by
  simp [linearEquiv]

@[simp]
lemma linearEquiv_symm_apply [IsLocalizedModule S g] (x : M) :
    (linearEquiv S f g).symm (g x) = f x := by
  simp [linearEquiv]

variable {S}

include f in
theorem smul_injective (s : S) : Function.Injective fun m : M' => s • m :=
  ((Module.End.isUnit_iff _).mp (IsLocalizedModule.map_units f s)).injective

include f in
theorem smul_inj (s : S) (m₁ m₂ : M') : s • m₁ = s • m₂ ↔ m₁ = m₂ :=
  (smul_injective f s).eq_iff

include f in
lemma isRegular_of_smul_left_injective {m : M'} (inj : Function.Injective fun r : R ↦ r • m)
    (s : S) : IsRegular (s : R) :=
  (Commute.isRegular_iff (Commute.all _)).mpr fun r r' eq ↦ by
    have := congr_arg (· • m) eq
    simp_rw [mul_smul, ← Submonoid.smul_def, smul_inj f] at this
    exact inj this

/-- `mk' f m s` is the fraction `m/s` with respect to the localization map `f`. -/
noncomputable def mk' (m : M) (s : S) : M' :=
  fromLocalizedModule S f (LocalizedModule.mk m s)

theorem mk'_smul (r : R) (m : M) (s : S) : mk' f (r • m) s = r • mk' f m s := by
  delta mk'
  rw [← LocalizedModule.smul'_mk, map_smul]

theorem mk'_add_mk' (m₁ m₂ : M) (s₁ s₂ : S) :
    mk' f m₁ s₁ + mk' f m₂ s₂ = mk' f (s₂ • m₁ + s₁ • m₂) (s₁ * s₂) := by
  delta mk'
  rw [← map_add, LocalizedModule.mk_add_mk]

@[simp]
theorem mk'_zero (s : S) : mk' f 0 s = 0 := by rw [← zero_smul R (0 : M), mk'_smul, zero_smul]

variable (S) in
@[simp]
theorem mk'_one (m : M) : mk' f m (1 : S) = f m := by
  delta mk'
  rw [fromLocalizedModule_mk, Module.End.algebraMap_isUnit_inv_apply_eq_iff, Submonoid.coe_one,
    one_smul]

@[simp]
theorem mk'_cancel (m : M) (s : S) : mk' f (s • m) s = f m := by
  delta mk'
  rw [LocalizedModule.mk_cancel, ← mk'_one S f, fromLocalizedModule_mk,
    Module.End.algebraMap_isUnit_inv_apply_eq_iff, OneMemClass.coe_one, mk'_one, one_smul]

@[simp]
theorem mk'_cancel' (m : M) (s : S) : s • mk' f m s = f m := by
  rw [Submonoid.smul_def, ← mk'_smul, ← Submonoid.smul_def, mk'_cancel]

@[simp]
theorem mk'_cancel_left (m : M) (s₁ s₂ : S) : mk' f (s₁ • m) (s₁ * s₂) = mk' f m s₂ := by
  delta mk'
  rw [LocalizedModule.mk_cancel_common_left]

@[simp]
theorem mk'_cancel_right (m : M) (s₁ s₂ : S) : mk' f (s₂ • m) (s₁ * s₂) = mk' f m s₁ := by
  delta mk'
  rw [LocalizedModule.mk_cancel_common_right]

theorem mk'_add (m₁ m₂ : M) (s : S) : mk' f (m₁ + m₂) s = mk' f m₁ s + mk' f m₂ s := by
  rw [mk'_add_mk', ← smul_add, mk'_cancel_left]

theorem mk'_eq_mk'_iff (m₁ m₂ : M) (s₁ s₂ : S) :
    mk' f m₁ s₁ = mk' f m₂ s₂ ↔ ∃ s : S, s • s₁ • m₂ = s • s₂ • m₁ := by
  delta mk'
  rw [(fromLocalizedModule.inj S f).eq_iff, LocalizedModule.mk_eq]
  simp_rw [eq_comm]

theorem mk'_neg {M M' : Type*} [AddCommGroup M] [SubtractionCommMonoid M'] [Module R M]
    [Module R M'] (f : M →ₗ[R] M') [IsLocalizedModule S f] (m : M) (s : S) :
    mk' f (-m) s = -mk' f m s := by
  delta mk'
  rw [LocalizedModule.mk_neg, map_neg]

theorem mk'_sub {M M' : Type*} [AddCommGroup M] [SubtractionCommMonoid M'] [Module R M]
    [Module R M'] (f : M →ₗ[R] M') [IsLocalizedModule S f] (m₁ m₂ : M) (s : S) :
    mk' f (m₁ - m₂) s = mk' f m₁ s - mk' f m₂ s := by
  rw [sub_eq_add_neg, sub_eq_add_neg, mk'_add, mk'_neg]

theorem mk'_sub_mk' {M M' : Type*} [AddCommGroup M] [SubtractionCommMonoid M'] [Module R M]
    [Module R M'] (f : M →ₗ[R] M') [IsLocalizedModule S f] (m₁ m₂ : M) (s₁ s₂ : S) :
    mk' f m₁ s₁ - mk' f m₂ s₂ = mk' f (s₂ • m₁ - s₁ • m₂) (s₁ * s₂) := by
  rw [sub_eq_add_neg, ← mk'_neg, mk'_add_mk', smul_neg, ← sub_eq_add_neg]

theorem mk'_mul_mk'_of_map_mul {M M' : Type*} [NonUnitalNonAssocSemiring M] [Semiring M']
    [Module R M] [Algebra R M'] (f : M →ₗ[R] M') (hf : ∀ m₁ m₂, f (m₁ * m₂) = f m₁ * f m₂)
    [IsLocalizedModule S f] (m₁ m₂ : M) (s₁ s₂ : S) :
    mk' f m₁ s₁ * mk' f m₂ s₂ = mk' f (m₁ * m₂) (s₁ * s₂) := by
  symm
  apply (Module.End.algebraMap_isUnit_inv_apply_eq_iff _ _ _ _).mpr
  simp_rw [Submonoid.coe_mul, ← smul_eq_mul]
  rw [smul_smul_smul_comm, ← mk'_smul, ← mk'_smul]
  simp_rw [← Submonoid.smul_def, mk'_cancel, smul_eq_mul, hf]

theorem mk'_mul_mk' {M M' : Type*} [Semiring M] [Semiring M'] [Algebra R M] [Algebra R M']
    (f : M →ₐ[R] M') [IsLocalizedModule S f.toLinearMap] (m₁ m₂ : M) (s₁ s₂ : S) :
    mk' f.toLinearMap m₁ s₁ * mk' f.toLinearMap m₂ s₂ = mk' f.toLinearMap (m₁ * m₂) (s₁ * s₂) :=
  mk'_mul_mk'_of_map_mul f.toLinearMap (map_mul f) m₁ m₂ s₁ s₂

variable {f}

theorem mk'_eq_iff {m : M} {s : S} {m' : M'} : mk' f m s = m' ↔ f m = s • m' := by
  rw [← smul_inj f s, Submonoid.smul_def, ← mk'_smul, ← Submonoid.smul_def, mk'_cancel]

@[simp]
theorem mk'_eq_zero {m : M} (s : S) : mk' f m s = 0 ↔ f m = 0 := by rw [mk'_eq_iff, smul_zero]

variable (f)

theorem mk'_eq_zero' {m : M} (s : S) : mk' f m s = 0 ↔ ∃ s' : S, s' • m = 0 := by
  simp_rw [← mk'_zero f (1 : S), mk'_eq_mk'_iff, smul_zero, one_smul, eq_comm]

theorem mk_eq_mk' (s : S) (m : M) :
    LocalizedModule.mk m s = mk' (LocalizedModule.mkLinearMap S M) m s := by
  rw [eq_comm, mk'_eq_iff, Submonoid.smul_def, LocalizedModule.smul'_mk, ← Submonoid.smul_def,
    LocalizedModule.mk_cancel, LocalizedModule.mkLinearMap_apply]

variable (A) in
lemma mk'_smul_mk' (x : R) (m : M) (s t : S) :
    IsLocalization.mk' A x s • mk' f m t = mk' f (x • m) (s * t) := by
  apply smul_injective f (s * t)
  conv_lhs => simp only [smul_assoc, mul_smul, smul_comm t]
  simp only [mk'_cancel', map_smul, Submonoid.smul_def s]
  rw [← smul_assoc, IsLocalization.smul_mk'_self, algebraMap_smul]

variable (S)

theorem eq_zero_iff {m : M} : f m = 0 ↔ ∃ s' : S, s' • m = 0 :=
  (mk'_eq_zero (1 : S)).symm.trans (mk'_eq_zero' f _)

theorem mk'_surjective : Function.Surjective (Function.uncurry <| mk' f : M × S → M') := by
  intro x
  obtain ⟨⟨m, s⟩, e : s • x = f m⟩ := IsLocalizedModule.surj S f x
  exact ⟨⟨m, s⟩, mk'_eq_iff.mpr e.symm⟩

section liftOfLE

variable {M₁ M₂} [AddCommMonoid M₁] [AddCommMonoid M₂] [Module R M₁] [Module R M₂]
variable (S₁ S₂ : Submonoid R) (h : S₁ ≤ S₂) (f₁ : M →ₗ[R] M₁) (f₂ : M →ₗ[R] M₂)
variable [IsLocalizedModule S₁ f₁] [IsLocalizedModule S₂ f₂]

/-- The natural map `Mₛ →ₗ[R] Mₜ` if `s ≤ t` (in `Submonoid R`). -/
noncomputable
def liftOfLE : M₁ →ₗ[R] M₂ :=
  lift S₁ f₁ f₂ fun x ↦ map_units f₂ ⟨x.1, h x.2⟩

/-- The natural map `Mₛ →ₗ[R] Mₜ` if `s ≤ t` (in `Submonoid R`). -/
noncomputable
abbrev _root_.LocalizedModule.liftOfLE : LocalizedModule S₁ M →ₗ[R] LocalizedModule S₂ M :=
  IsLocalizedModule.liftOfLE S₁ S₂ h
    (LocalizedModule.mkLinearMap S₁ M) (LocalizedModule.mkLinearMap S₂ M)

lemma liftOfLE_comp : (liftOfLE S₁ S₂ h f₁ f₂).comp f₁ = f₂ := lift_comp ..

@[simp] lemma liftOfLE_apply (x) : liftOfLE S₁ S₂ h f₁ f₂ (f₁ x) = f₂ x := lift_apply ..

/-- The image of `m/s` under `liftOfLE` is `m/s`. -/
@[simp]
lemma liftOfLE_mk' (m : M) (s : S₁) :
    liftOfLE S₁ S₂ h f₁ f₂ (mk' f₁ m s) = mk' f₂ m ⟨s.1, h s.2⟩ := by
  apply ((Module.End.isUnit_iff _).mp (map_units f₂ ⟨s, h s.2⟩)).1
  simp only [Module.algebraMap_end_apply, ← map_smul, ← Submonoid.smul_def, mk'_cancel']
  rw [liftOfLE, lift_apply]
  exact (mk'_cancel' (S := S₂) f₂ m ⟨s.1, h s.2⟩).symm

instance : IsLocalizedModule S₂ (liftOfLE S₁ S₂ h f₁ f₂) where
  map_units := map_units f₂
  surj y := by
    obtain ⟨⟨y', s⟩, e⟩ := IsLocalizedModule.surj S₂ f₂ y
    exact ⟨⟨f₁ y', s⟩, by simpa⟩
  exists_of_eq := by
    intro x₁ x₂ e
    obtain ⟨x₁, s₁, rfl⟩ := mk'_surjective S₁ f₁ x₁
    obtain ⟨x₂, s₂, rfl⟩ := mk'_surjective S₁ f₁ x₂
    simp only [Function.uncurry, liftOfLE_mk', mk'_eq_mk'_iff,
      Submonoid.smul_def, ← mk'_smul] at e ⊢
    obtain ⟨c, e⟩ := e
    exact ⟨c, 1, by simpa [← smul_comm c.1]⟩

end liftOfLE

include S in
lemma injective_of_map_eq {N : Type*} [AddCommMonoid N] [Module R N]
    {g : M' →ₗ[R] N} (H : ∀ {x y}, g (f x) = g (f y) → f x = f y) :
    Function.Injective g := by
  intro a b hab
  obtain ⟨⟨x, m⟩, (hxm : m • a = f x)⟩ := IsLocalizedModule.surj S f a
  obtain ⟨⟨y, n⟩, (hym : n • b = f y)⟩ := IsLocalizedModule.surj S f b
  suffices h : g (f (n.val • x)) = g (f (m.val • y)) by
    apply H at h
    rw [map_smul, map_smul] at h
    rwa [← IsLocalizedModule.smul_inj f (n * m), mul_smul, mul_comm, mul_smul, hxm, hym]
  simp [← hxm, ← hym, hab, ← S.smul_def, ← mul_smul, mul_comm, ← mul_smul]

lemma injective_of_map_zero {M M' N : Type*} [AddCommGroup M] [AddCommGroup M']
    [Module R M] [Module R M'] (f : M →ₗ[R] M') [IsLocalizedModule S f]
    [AddCommGroup N] [Module R N] {g : M' →ₗ[R] N} (H : ∀ m, g (f m) = 0 → f m = 0) :
    Function.Injective g := by
  refine IsLocalizedModule.injective_of_map_eq S f (fun hxy ↦ ?_)
  rw [← sub_eq_zero, ← map_sub]
  apply H
  simpa [sub_eq_zero]

variable {N N'} [AddCommMonoid N] [AddCommMonoid N'] [Module R N] [Module R N']
variable (g : N →ₗ[R] N') [IsLocalizedModule S g]

/-- A linear map `M →ₗ[R] N` gives a map between localized modules `Mₛ →ₗ[R] Nₛ`. -/
noncomputable
def map : (M →ₗ[R] N) →ₗ[R] (M' →ₗ[R] N') where
  toFun h := lift S f (g ∘ₗ h) (IsLocalizedModule.map_units g)
  map_add' h₁ h₂ := by
    apply IsLocalizedModule.ext S f (IsLocalizedModule.map_units g)
    simp only [lift_comp, LinearMap.add_comp, LinearMap.comp_add]
  map_smul' r h := by
    apply IsLocalizedModule.ext S f (IsLocalizedModule.map_units g)
    simp only [lift_comp, LinearMap.smul_comp, LinearMap.comp_smul, RingHom.id_apply]

lemma map_comp (h : M →ₗ[R] N) : (map S f g h) ∘ₗ f = g ∘ₗ h :=
  lift_comp S f (g ∘ₗ h) (IsLocalizedModule.map_units g)

@[simp]
lemma map_apply (h : M →ₗ[R] N) (x) : map S f g h (f x) = g (h x) :=
  lift_apply S f (g ∘ₗ h) (IsLocalizedModule.map_units g) x

@[simp]
lemma map_mk' (h : M →ₗ[R] N) (x) (s : S) :
    map S f g h (IsLocalizedModule.mk' f x s) = (IsLocalizedModule.mk' g (h x) s) := by
  simp only [map, lift, LinearMap.coe_mk, AddHom.coe_mk, LinearMap.coe_comp, LinearEquiv.coe_coe,
    Function.comp_apply]
  rw [iso_symm_apply' S f (mk' f x s) x s (mk'_cancel' f x s), LocalizedModule.lift_mk]
  rfl

@[simp]
lemma map_id : map S f f .id = .id := by
  ext x
  obtain ⟨⟨x, s⟩, rfl⟩ := IsLocalizedModule.mk'_surjective S f x
  simp

@[simp]
theorem map_injective (h : M →ₗ[R] N) (h_inj : Function.Injective h) :
    Function.Injective (map S f g h) := by
  intro x y
  obtain ⟨⟨x, s⟩, rfl⟩ := IsLocalizedModule.mk'_surjective S f x
  obtain ⟨⟨y, t⟩, rfl⟩ := IsLocalizedModule.mk'_surjective S f y
  simp only [Function.uncurry_apply_pair, map_mk', mk'_eq_mk'_iff, Subtype.exists,
    Submonoid.mk_smul, exists_prop, forall_exists_index, and_imp]
  intro c hc e
  exact ⟨c, hc, h_inj (by simpa)⟩

@[simp]
theorem map_surjective (h : M →ₗ[R] N) (h_surj : Function.Surjective h) :
    Function.Surjective (map S f g h) := by
  intro x
  obtain ⟨⟨x, s⟩, rfl⟩ := IsLocalizedModule.mk'_surjective S g x
  obtain ⟨x, rfl⟩ := h_surj x
  exact ⟨mk' f x s, by simp⟩

open LocalizedModule LinearEquiv LinearMap Submonoid

variable (M)

/-- The linear map `(LocalizedModule S M) → (LocalizedModule S M)` from `iso` is the identity. -/
lemma iso_localizedModule_eq_refl : iso S (mkLinearMap S M) = refl R (LocalizedModule S M) := by
  let f := mkLinearMap S M
  obtain ⟨e, _, univ⟩ := is_universal S f f (map_units f)
  rw [← toLinearMap_inj, univ (iso S f) ((eq_toLinearMap_symm_comp f f).1 (iso_symm_comp S f).symm)]
  exact Eq.symm <| univ (refl R (LocalizedModule S M)) (by simp)

variable {M₀ M₀'} [AddCommMonoid M₀] [AddCommMonoid M₀'] [Module R M₀] [Module R M₀']
variable (f₀ : M₀ →ₗ[R] M₀') [IsLocalizedModule S f₀]
variable {M₁ M₁'} [AddCommMonoid M₁] [AddCommMonoid M₁'] [Module R M₁] [Module R M₁']
variable (f₁ : M₁ →ₗ[R] M₁') [IsLocalizedModule S f₁]

/-- Formula for `IsLocalizedModule.map` when each localized module is a `LocalizedModule`. -/
lemma map_LocalizedModules (g : M₀ →ₗ[R] M₁) (m : M₀) (s : S) :
    ((map S (mkLinearMap S M₀) (mkLinearMap S M₁)) g)
    (LocalizedModule.mk m s) = LocalizedModule.mk (g m) s := by
  have := (iso_apply_mk S (mkLinearMap S M₁) (g m) s).symm
  rw [iso_localizedModule_eq_refl, refl_apply] at this
  simpa [map, lift, iso_localizedModule_eq_refl S M₀]

lemma map_iso_commute (g : M₀ →ₗ[R] M₁) : (map S f₀ f₁) g ∘ₗ (iso S f₀) =
    (iso S f₁) ∘ₗ (map S (mkLinearMap S M₀) (mkLinearMap S M₁)) g := by
  ext x
  induction x using induction_on with | _ m s
  refine ((Module.End.isUnit_iff _).1 (map_units f₁ s)).1 ?_
  rw [Module.algebraMap_end_apply, Module.algebraMap_end_apply,
    ← CompatibleSMul.map_smul, ← CompatibleSMul.map_smul, smul'_mk, ← mk_smul _ s.2, mk_cancel]
  simp [map, lift, iso_localizedModule_eq_refl, lift_mk]

end IsLocalizedModule

namespace IsLocalizedModule

variable {M₀ M₀'} [AddCommMonoid M₀] [AddCommMonoid M₀'] [Module R M₀] [Module R M₀']
variable (f₀ : M₀ →ₗ[R] M₀') [IsLocalizedModule S f₀]
variable {M₁ M₁'} [AddCommMonoid M₁] [AddCommMonoid M₁'] [Module R M₁] [Module R M₁']
variable (f₁ : M₁ →ₗ[R] M₁') [IsLocalizedModule S f₁]
variable {M₂ M₂'} [AddCommMonoid M₂] [AddCommMonoid M₂'] [Module R M₂] [Module R M₂']
variable (f₂ : M₂ →ₗ[R] M₂') [IsLocalizedModule S f₂]

/-- Localization of composition is the composition of localization -/
theorem map_comp' (g : M₀ →ₗ[R] M₁) (h : M₁ →ₗ[R] M₂) :
    map S f₀ f₂ (h ∘ₗ g) = map S f₁ f₂ h ∘ₗ map S f₀ f₁ g := by
  ext x
  obtain ⟨⟨x, s⟩, rfl⟩ := IsLocalizedModule.mk'_surjective S f₀ x
  simp

section Algebra

theorem mkOfAlgebra {R S S' : Type*} [CommSemiring R] [Ring S] [Ring S'] [Algebra R S]
    [Algebra R S'] (M : Submonoid R) (f : S →ₐ[R] S') (h₁ : ∀ x ∈ M, IsUnit (algebraMap R S' x))
    (h₂ : ∀ y, ∃ x : S × M, x.2 • y = f x.1) (h₃ : ∀ x, f x = 0 → ∃ m : M, m • x = 0) :
    IsLocalizedModule M f.toLinearMap := by
  replace h₃ := fun x =>
    Iff.intro (h₃ x) fun ⟨⟨m, hm⟩, e⟩ =>
      (h₁ m hm).mul_left_cancel <| by
        rw [← Algebra.smul_def]
        simpa [Submonoid.smul_def] using f.congr_arg e
  constructor
  · intro x
    rw [Module.End.isUnit_iff]
    constructor
    · rintro a b (e : x • a = x • b)
      simp_rw [Submonoid.smul_def, Algebra.smul_def] at e
      exact (h₁ x x.2).mul_left_cancel e
    · intro a
      refine ⟨((h₁ x x.2).unit⁻¹ :) * a, ?_⟩
      rw [Module.algebraMap_end_apply, Algebra.smul_def, ← mul_assoc, IsUnit.mul_val_inv, one_mul]
  · exact h₂
  · intro x y
    dsimp only [AlgHom.toLinearMap_apply]
    rw [← sub_eq_zero, ← map_sub, h₃]
    simp_rw [smul_sub, sub_eq_zero]
    exact id

end Algebra

variable {R A M M' : Type*} [CommSemiring R] [CommSemiring A] [Algebra R A] (S : Submonoid R)
  [AddCommMonoid M] [Module R M] [AddCommMonoid M'] [Module R M']
  [IsLocalization S A]

attribute [local instance] LocalizedModule.moduleOfIsLocalization in
/-- If `M'` is the localization of `M` at `S` and `A = S⁻¹R`, then `M'` is an `A`-module. -/
@[reducible] noncomputable def module (f : M →ₗ[R] M') [IsLocalizedModule S f] : Module A M' :=
  (IsLocalizedModule.iso S f).symm.toAddEquiv.module A

attribute [local instance] LocalizedModule.moduleOfIsLocalization in
lemma isScalarTower_module (f : M →ₗ[R] M') [IsLocalizedModule S f] :
    letI : Module A M' := IsLocalizedModule.module S f
    IsScalarTower R A M' :=
  (IsLocalizedModule.iso S f).symm.isScalarTower A

section Subsingleton

lemma mem_ker_iff (S : Submonoid R) {g : M →ₗ[R] M'}
    [IsLocalizedModule S g] {m : M} :
    m ∈ LinearMap.ker g ↔ ∃ r ∈ S, r • m = 0 := by
  simpa using IsLocalizedModule.eq_zero_iff S g

lemma subsingleton_iff_ker_eq_top (S : Submonoid R) (g : M →ₗ[R] M')
    [IsLocalizedModule S g] :
    Subsingleton M' ↔ LinearMap.ker g = ⊤ := by
  rw [← top_le_iff]
  refine ⟨fun H m _ ↦ Subsingleton.elim _ _, fun H ↦ (subsingleton_iff_forall_eq 0).mpr fun x ↦ ?_⟩
  obtain ⟨⟨x, s⟩, rfl⟩ := IsLocalizedModule.mk'_surjective S g x
  simpa using @H x Submodule.mem_top

lemma subsingleton_iff (S : Submonoid R) (g : M →ₗ[R] M')
    [IsLocalizedModule S g] :
    Subsingleton M' ↔ ∀ m : M, ∃ r ∈ S, r • m = 0 := by
  simp_rw [subsingleton_iff_ker_eq_top S g, ← top_le_iff, SetLike.le_def,
    mem_ker_iff S, Submodule.mem_top, true_implies]

end Subsingleton

end IsLocalizedModule

end IsLocalizedModule

namespace LocalizedModule

variable {R M : Type*} [CommRing R] [AddCommMonoid M] [Module R M]

lemma mem_ker_mkLinearMap_iff {S : Submonoid R} {m : M} :
    m ∈ LinearMap.ker (mkLinearMap S M) ↔ ∃ r ∈ S, r • m = 0 :=
  IsLocalizedModule.mem_ker_iff S

lemma subsingleton_iff_ker_eq_top {S : Submonoid R} :
    Subsingleton (LocalizedModule S M) ↔
      LinearMap.ker (LocalizedModule.mkLinearMap S M) = ⊤ :=
  IsLocalizedModule.subsingleton_iff_ker_eq_top S _

lemma subsingleton_iff {S : Submonoid R} :
    Subsingleton (LocalizedModule S M) ↔ ∀ m : M, ∃ r ∈ S, r • m = 0 :=
  IsLocalizedModule.subsingleton_iff S (LocalizedModule.mkLinearMap S M)

instance [Subsingleton M] (S : Submonoid R) : Subsingleton (LocalizedModule S M) := by
  rw [IsLocalizedModule.subsingleton_iff S (LocalizedModule.mkLinearMap S M)]
  intro
  use 1, S.one_mem, Subsingleton.elim _ _

end LocalizedModule

namespace IsLocalizedModule

variable {R M A N : Type*} [CommRing R] [AddCommMonoid M] [Module R M]
  [CommRing A] [AddCommMonoid N] [Module A N] [Algebra R A] [Module R N] [IsScalarTower R A N]
  (f : M →ₗ[R] N)

lemma isTorsionFree_of_forall_isRegular (S : Submonoid R) (hS : ∀ s ∈ S, s ≠ 0 → IsRegular s)
    [IsTorsionFree R M] [IsLocalization S A] [IsLocalizedModule S f] : IsTorsionFree A N where
  isSMulRegular c hc x y hxy := by
    by_cases hS₀ : 0 ∈ S
    · have : Subsingleton N := (IsLocalizedModule.subsingleton_iff S f).2 fun _ ↦ ⟨0, hS₀, by simp⟩
      exact Subsingleton.elim ..
    obtain ⟨⟨a, s⟩, rfl⟩ := IsLocalization.mk'_surjective S c
    obtain ⟨⟨m₁, t₁⟩, rfl⟩ := IsLocalizedModule.mk'_surjective S f x
    obtain ⟨⟨m₂, t₂⟩, rfl⟩ := IsLocalizedModule.mk'_surjective S f y
    replace hS : ∀ s ∈ S, IsRegular s := fun s hs ↦ hS s hs <| ne_of_mem_of_not_mem hs hS₀
    rw [IsLocalization.isRegular_mk' hS] at hc
    have (s : S) (x y : M) : s • x = s • y ↔ x = y := (hS _ s.2).isSMulRegular.eq_iff
    simp only [Function.uncurry_apply_pair, mk'_smul_mk', mk'_eq_mk'_iff, mul_smul, this,
      exists_const] at hxy ⊢
    simpa [smul_comm _ a, hc.isSMulRegular.eq_iff] using hxy

lemma isTorsionFree [IsDomain R] [IsTorsionFree R M] (S : Submonoid R)
    [IsLocalization S A] [IsLocalizedModule S f] : Module.IsTorsionFree A N :=
  isTorsionFree_of_forall_isRegular f S <| by simp [isRegular_iff_ne_zero]

instance [IsDomain R] (S : Submonoid R) [IsTorsionFree R M] :
    IsTorsionFree (Localization S) (LocalizedModule S M) :=
  isTorsionFree (LocalizedModule.mkLinearMap S M) S

theorem noZeroSMulDivisors (S : Submonoid R) [NoZeroSMulDivisors R M] [IsLocalization S A]
    [IsLocalizedModule S f] : NoZeroSMulDivisors A N := by
  rw [noZeroSMulDivisors_iff]
  intro c x hcx
  obtain ⟨a, s, rfl⟩ := IsLocalization.exists_mk'_eq S c
  obtain ⟨⟨m, t⟩, rfl⟩ := IsLocalizedModule.mk'_surjective S f x
  rw [Function.uncurry_apply_pair] at hcx ⊢
  rw [mk'_smul_mk', mk'_eq_zero, IsLocalizedModule.eq_zero_iff S] at hcx
  obtain ⟨u, hl⟩ := hcx
  rw [← smul_assoc] at hl
  obtain (hua | rfl) := NoZeroSMulDivisors.eq_zero_or_eq_zero_of_smul_eq_zero hl
  · rw [IsLocalization.mk'_eq_zero_iff]
    exact Or.inl ⟨u, hua⟩
  · simp

instance (S : Submonoid R) [NoZeroSMulDivisors R M] :
    NoZeroSMulDivisors (Localization S) (LocalizedModule S M) :=
  noZeroSMulDivisors (LocalizedModule.mkLinearMap S M) S

end IsLocalizedModule<|MERGE_RESOLUTION|>--- conflicted
+++ resolved
@@ -148,7 +148,6 @@
 theorem zero_mk (s : S) : mk (0 : M) s = 0 := by simp [mk]
 
 theorem mk_add_mk {m1 m2 : M} {s1 s2 : S} :
-<<<<<<< HEAD
     mk m1 s1 + mk m2 s2 = mk (s2 • m1 + s1 • m2) (s1 * s2) := by
   simp [mk, OreLocalization.oreDiv_add_oreDiv, mul_comm s1 s2, Submonoid.smul_def]
 
@@ -173,90 +172,6 @@
     simp only [mul_smul_mul_comm, e₁, e₂])
 
 instance (priority := 900) {A : Type*} [Semiring A] [Algebra R A] {S : Submonoid R} :
-=======
-    mk m1 s1 + mk m2 s2 = mk (s2 • m1 + s1 • m2) (s1 * s2) :=
-  mk_eq.mpr <| ⟨1, rfl⟩
-
-set_option backward.privateInPublic true in
-private theorem add_assoc' (x y z : LocalizedModule S M) : x + y + z = x + (y + z) := by
-  induction x with | _ mx sx
-  induction y with | _ my sy
-  induction z with | _ mz sz
-  simp only [mk_add_mk, smul_add]
-  refine mk_eq.mpr ⟨1, ?_⟩
-  rw [one_smul, one_smul]
-  congr 1
-  · rw [mul_assoc]
-  · rw [eq_comm, mul_comm, add_assoc, mul_smul, mul_smul, ← mul_smul sx sz, mul_comm, mul_smul]
-
-set_option backward.privateInPublic true in
-private theorem add_comm' (x y : LocalizedModule S M) : x + y = y + x :=
-  LocalizedModule.induction_on₂ (fun m m' s s' => by rw [mk_add_mk, mk_add_mk, add_comm, mul_comm])
-    x y
-
-set_option backward.privateInPublic true in
-private theorem zero_add' (x : LocalizedModule S M) : 0 + x = x :=
-  induction_on
-    (fun m s => by
-      rw [← zero_mk s, mk_add_mk, smul_zero, zero_add, mk_eq]
-      exact ⟨1, by rw [one_smul, mul_smul, one_smul]⟩)
-    x
-
-set_option backward.privateInPublic true in
-private theorem add_zero' (x : LocalizedModule S M) : x + 0 = x :=
-  induction_on
-    (fun m s => by
-      rw [← zero_mk s, mk_add_mk, smul_zero, add_zero, mk_eq]
-      exact ⟨1, by rw [one_smul, mul_smul, one_smul]⟩)
-    x
-
-instance hasNatSMul : SMul ℕ (LocalizedModule S M) where smul n := nsmulRec n
-
-set_option backward.privateInPublic true in
-private theorem nsmul_zero' (x : LocalizedModule S M) : (0 : ℕ) • x = 0 :=
-  LocalizedModule.induction_on (fun _ _ => rfl) x
-
-set_option backward.privateInPublic true in
-private theorem nsmul_succ' (n : ℕ) (x : LocalizedModule S M) : n.succ • x = n • x + x :=
-  LocalizedModule.induction_on (fun _ _ => rfl) x
-
-set_option backward.privateInPublic true in
-set_option backward.privateInPublic.warn false in
-instance : AddCommMonoid (LocalizedModule S M) where
-  add_assoc := add_assoc'
-  zero_add := zero_add'
-  add_zero := add_zero'
-  nsmul := (· • ·)
-  nsmul_zero := nsmul_zero'
-  nsmul_succ := nsmul_succ'
-  add_comm := add_comm'
-
-instance {M : Type*} [AddCommGroup M] [Module R M] : Neg (LocalizedModule S M) where
-  neg p :=
-    liftOn p (fun x => LocalizedModule.mk (-x.1) x.2) fun ⟨m1, s1⟩ ⟨m2, s2⟩ ⟨u, hu⟩ => by
-      rw [mk_eq]
-      exact ⟨u, by simpa⟩
-
-instance {M : Type*} [AddCommGroup M] [Module R M] : AddCommGroup (LocalizedModule S M) :=
-  { show AddCommMonoid (LocalizedModule S M) by infer_instance with
-    neg_add_cancel := by
-      rintro ⟨m, s⟩
-      change
-        (liftOn (mk m s) (fun x => mk (-x.1) x.2) fun ⟨m1, s1⟩ ⟨m2, s2⟩ ⟨u, hu⟩ => by
-              rw [mk_eq]
-              exact ⟨u, by simpa⟩) +
-            mk m s =
-          0
-      rw [liftOn_mk, mk_add_mk]
-      simp
-    -- TODO: fix the diamond
-    zsmul := zsmulRec }
-
-theorem mk_neg {M : Type*} [AddCommGroup M] [Module R M] {m : M} {s : S} : mk (-m) s = -mk m s :=
-  rfl
-
-instance {A : Type*} [Semiring A] [Algebra R A] {S : Submonoid R} :
->>>>>>> 88c48040
     Monoid (LocalizedModule S A) :=
   fast_instance%
   { __ := inferInstanceAs (One (LocalizedModule S A))
@@ -424,15 +339,11 @@
   rw [show (0 : T) = IsLocalization.mk' T (0 : R) (1 : S) by rw [IsLocalization.mk'_zero],
     mk'_smul_mk, zero_smul, zero_mk]
 
-<<<<<<< HEAD
+set_option backward.privateInPublic true in
+set_option backward.privateInPublic.warn false in
 /-- If `IsLocalization S T`, then `M[S⁻¹]` is a `T`-module.
 This should eventually be replaced with `IsLocalizedModule f N` and `Module T N`. -/
 noncomputable abbrev moduleOfIsLocalization : Module T (LocalizedModule S M) where
-=======
-set_option backward.privateInPublic true in
-set_option backward.privateInPublic.warn false in
-noncomputable instance isModule : Module T (LocalizedModule S M) where
->>>>>>> 88c48040
   one_smul := one_smul_aux
   mul_smul := mul_smul_aux
   smul_add := smul_add_aux
