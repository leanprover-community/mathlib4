--- conflicted
+++ resolved
@@ -167,13 +167,8 @@
     · rintro ⟨_, m, hm, s, rfl⟩
       refine ⟨⟨IsLocalizedModule.mk' f m (s * x), ⟨_, hm, _, rfl⟩⟩, Subtype.ext ?_⟩
       rw [Module.algebraMap_end_apply, SetLike.val_smul_of_tower,
-<<<<<<< HEAD
         ← IsLocalizedModule.mk'_smul, IsLocalizedModule.mk'_cancel_right]
-  surj' := by
-=======
-        ← IsLocalizedModule.mk'_smul, ← Submonoid.smul_def, IsLocalizedModule.mk'_cancel_right]
   surj := by
->>>>>>> d4bedf39
     rintro ⟨y, x, hx, s, rfl⟩
     exact ⟨⟨⟨x, hx⟩, s⟩, by ext; exact IsLocalizedModule.mk'_cancel' ..⟩
   exists_of_eq e := by simpa [Subtype.ext_iff] using
