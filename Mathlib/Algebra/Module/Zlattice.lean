/-
Copyright (c) 2023 Xavier Roblot. All rights reserved.
Released under Apache 2.0 license as described in the file LICENSE.
Authors: Xavier Roblot
-/
import Mathlib.LinearAlgebra.FreeModule.PID
import Mathlib.MeasureTheory.Group.FundamentalDomain
import Mathlib.RingTheory.Localization.Module

#align_import algebra.module.zlattice from "leanprover-community/mathlib"@"a3e83f0fa4391c8740f7d773a7a9b74e311ae2a3"

/-!
# ℤ-lattices

Let `E` be a finite dimensional vector space over a `NormedLinearOrderedField` `K` with a solid
norm that is also a `FloorRing`, e.g. `ℚ` or `ℝ`. A (full) `ℤ`-lattice `L` of `E` is a discrete
subgroup of `E` such that `L` spans `E` over `K`.

A `ℤ`-lattice `L` can be defined in two ways:
* For `b` a basis of `E`, then `L = Submodule.span ℤ (Set.range b)` is a ℤ-lattice of `E`
* As an `AddSubgroup E` with the additional properties:
  * `DiscreteTopology L`, that is `L` is discrete
  * `Submodule.span ℝ (L : Set E) = ⊤`, that is `L` spans `E` over `K`.

Results about the first point of view are in the `Zspan` namespace and results about the second
point of view are in the `Zlattice` namespace.

## Main results

* `Zspan.isAddFundamentalDomain`: for a ℤ-lattice `Submodule.span ℤ (Set.range b)`, proves that
the set defined by `Zspan.fundamentalDomain` is a fundamental domain.
* `Zlattice.module_free`: an addsubgroup of `E` that is discrete and spans `E` over `K` is a free
`ℤ`-module
* `Zlattice.rank`:  an addsubgroup of `E` that is discrete and spans `E` over `K` is a free
<<<<<<< HEAD
`ℤ`-module has `ℤ`-rank equal to the `K`-rank of `E`
=======
`ℤ`-module of `ℤ`-rank equal to the `K`-rank of `E`
>>>>>>> 923f9c9c
-/


open scoped BigOperators

noncomputable section

namespace Zspan

open MeasureTheory MeasurableSet Submodule

variable {E ι : Type _}

section NormedLatticeField

variable {K : Type _} [NormedLinearOrderedField K]

variable [NormedAddCommGroup E] [NormedSpace K E]

variable (b : Basis ι K E)

/-- The fundamental domain of the ℤ-lattice spanned by `b`. See `Zspan.isAddFundamentalDomain`
for the proof that it is a fundamental domain. -/
def fundamentalDomain : Set E := {m | ∀ i, b.repr m i ∈ Set.Ico (0 : K) 1}
#align zspan.fundamental_domain Zspan.fundamentalDomain

@[simp]
theorem mem_fundamentalDomain {m : E} :
    m ∈ fundamentalDomain b ↔ ∀ i, b.repr m i ∈ Set.Ico (0 : K) 1 := Iff.rfl
#align zspan.mem_fundamental_domain Zspan.mem_fundamentalDomain

variable [FloorRing K]

section Fintype

variable [Fintype ι]

/-- The map that sends a vector of `E` to the element of the ℤ-lattice spanned by `b` obtained
by rounding down its coordinates on the basis `b`. -/
def floor (m : E) : span ℤ (Set.range b) := ∑ i, ⌊b.repr m i⌋ • b.restrictScalars ℤ i
#align zspan.floor Zspan.floor

/-- The map that sends a vector of `E` to the element of the ℤ-lattice spanned by `b` obtained
by rounding up its coordinates on the basis `b`. -/
def ceil (m : E) : span ℤ (Set.range b) := ∑ i, ⌈b.repr m i⌉ • b.restrictScalars ℤ i
#align zspan.ceil Zspan.ceil

@[simp]
theorem repr_floor_apply (m : E) (i : ι) : b.repr (floor b m) i = ⌊b.repr m i⌋ := by
  classical simp only [floor, zsmul_eq_smul_cast K, b.repr.map_smul, Finsupp.single_apply,
    Finset.sum_apply', Basis.repr_self, Finsupp.smul_single', mul_one, Finset.sum_ite_eq', coe_sum,
    Finset.mem_univ, if_true, coe_smul_of_tower, Basis.restrictScalars_apply, LinearEquiv.map_sum]
#align zspan.repr_floor_apply Zspan.repr_floor_apply

@[simp]
theorem repr_ceil_apply (m : E) (i : ι) : b.repr (ceil b m) i = ⌈b.repr m i⌉ := by
  classical simp only [ceil, zsmul_eq_smul_cast K, b.repr.map_smul, Finsupp.single_apply,
    Finset.sum_apply', Basis.repr_self, Finsupp.smul_single', mul_one, Finset.sum_ite_eq', coe_sum,
    Finset.mem_univ, if_true, coe_smul_of_tower, Basis.restrictScalars_apply, LinearEquiv.map_sum]
#align zspan.repr_ceil_apply Zspan.repr_ceil_apply

@[simp]
theorem floor_eq_self_of_mem (m : E) (h : m ∈ span ℤ (Set.range b)) : (floor b m : E) = m := by
  apply b.ext_elem
  simp_rw [repr_floor_apply b]
  intro i
  obtain ⟨z, hz⟩ := (b.mem_span_iff_repr_mem ℤ _).mp h i
  rw [← hz]
  exact congr_arg (Int.cast : ℤ → K) (Int.floor_intCast z)
#align zspan.floor_eq_self_of_mem Zspan.floor_eq_self_of_mem

@[simp]
theorem ceil_eq_self_of_mem (m : E) (h : m ∈ span ℤ (Set.range b)) : (ceil b m : E) = m := by
  apply b.ext_elem
  simp_rw [repr_ceil_apply b]
  intro i
  obtain ⟨z, hz⟩ := (b.mem_span_iff_repr_mem ℤ _).mp h i
  rw [← hz]
  exact congr_arg (Int.cast : ℤ → K) (Int.ceil_intCast z)
#align zspan.ceil_eq_self_of_mem Zspan.ceil_eq_self_of_mem

/-- The map that sends a vector `E` to the `fundamentalDomain` of the lattice,
<<<<<<< HEAD
see `Zspan.fract_mem_fundamentalDomain` and `fract_restrict` for the map with the codomain
=======
see `Zspan.fract_mem_fundamentalDomain`, and `fract_restrict` for the map with the codomain
>>>>>>> 923f9c9c
restricted to `fundamentalDomain`. -/
def fract (m : E) : E := m - floor b m
#align zspan.fract Zspan.fract

theorem fract_apply (m : E) : fract b m = m - floor b m := rfl
#align zspan.fract_apply Zspan.fract_apply

@[simp]
theorem repr_fract_apply (m : E) (i : ι) : b.repr (fract b m) i = Int.fract (b.repr m i) := by
  rw [fract, LinearEquiv.map_sub, Finsupp.coe_sub, Pi.sub_apply, repr_floor_apply, Int.fract]
#align zspan.repr_fract_apply Zspan.repr_fract_apply

@[simp]
theorem fract_fract (m : E) : fract b (fract b m) = fract b m :=
  Basis.ext_elem b fun _ => by classical simp only [repr_fract_apply, Int.fract_fract]
#align zspan.fract_fract Zspan.fract_fract

@[simp]
theorem fract_zspan_add (m : E) {v : E} (h : v ∈ span ℤ (Set.range b)) :
    fract b (v + m) = fract b m := by
  classical
  refine (Basis.ext_elem_iff b).mpr fun i => ?_
  simp_rw [repr_fract_apply, Int.fract_eq_fract]
  use (b.restrictScalars ℤ).repr ⟨v, h⟩ i
  rw [map_add, Finsupp.coe_add, Pi.add_apply, add_tsub_cancel_right,
    ← eq_intCast (algebraMap ℤ K) _, Basis.restrictScalars_repr_apply, coe_mk]
#align zspan.fract_zspan_add Zspan.fract_zspan_add

@[simp]
theorem fract_add_zspan (m : E) {v : E} (h : v ∈ span ℤ (Set.range b)) :
    fract b (m + v) = fract b m := by rw [add_comm, fract_zspan_add b m h]
#align zspan.fract_add_zspan Zspan.fract_add_zspan

variable {b}

theorem fract_eq_self {x : E} : fract b x = x ↔ x ∈ fundamentalDomain b := by
  classical simp only [Basis.ext_elem_iff b, repr_fract_apply, Int.fract_eq_self,
    mem_fundamentalDomain, Set.mem_Ico]
#align zspan.fract_eq_self Zspan.fract_eq_self

variable (b)

theorem fract_mem_fundamentalDomain (x : E) : fract b x ∈ fundamentalDomain b :=
  fract_eq_self.mp (fract_fract b _)
#align zspan.fract_mem_fundamental_domain Zspan.fract_mem_fundamentalDomain

/-- The map `fract` with codomain restricted to `fundamentalDomain`. -/
def fract_restrict (x : E) : fundamentalDomain b := ⟨fract b x, fract_mem_fundamentalDomain b x⟩

theorem fract_restrict_surjective : Function.Surjective (fract_restrict b) :=
  fun x => ⟨↑x, Subtype.eq (fract_eq_self.mpr (Subtype.mem x))⟩

@[simp]
theorem fract_restrict_apply (x : E) : (fract_restrict b x : E) = fract b x := rfl

theorem fract_eq_fract (m n : E) : fract b m = fract b n ↔ -m + n ∈ span ℤ (Set.range b) := by
  classical
  rw [eq_comm, Basis.ext_elem_iff b]
  simp_rw [repr_fract_apply, Int.fract_eq_fract, eq_comm, Basis.mem_span_iff_repr_mem,
    sub_eq_neg_add, map_add, LinearEquiv.map_neg, Finsupp.coe_add, Finsupp.coe_neg, Pi.add_apply,
    Pi.neg_apply, ← eq_intCast (algebraMap ℤ K) _, Set.mem_range]
#align zspan.fract_eq_fract Zspan.fract_eq_fract

theorem norm_fract_le [HasSolidNorm K] (m : E) : ‖fract b m‖ ≤ ∑ i, ‖b i‖ := by
  classical
  calc
    ‖fract b m‖ = ‖∑ i, b.repr (fract b m) i • b i‖ := by rw [b.sum_repr]
    _ = ‖∑ i, Int.fract (b.repr m i) • b i‖ := by simp_rw [repr_fract_apply]
    _ ≤ ∑ i, ‖Int.fract (b.repr m i) • b i‖ := (norm_sum_le _ _)
    _ = ∑ i, ‖Int.fract (b.repr m i)‖ * ‖b i‖ := by simp_rw [norm_smul]
    _ ≤ ∑ i, ‖b i‖ := Finset.sum_le_sum fun i _ => ?_
  suffices ‖Int.fract ((b.repr m) i)‖ ≤ 1 by
    convert mul_le_mul_of_nonneg_right this (norm_nonneg _ : 0 ≤ ‖b i‖)
    exact (one_mul _).symm
  rw [(norm_one.symm : 1 = ‖(1 : K)‖)]
  apply norm_le_norm_of_abs_le_abs
  rw [abs_one, Int.abs_fract]
  exact le_of_lt (Int.fract_lt_one _)
#align zspan.norm_fract_le Zspan.norm_fract_le

section Unique

variable [Unique ι]

@[simp]
theorem coe_floor_self (k : K) : (floor (Basis.singleton ι K) k : K) = ⌊k⌋ :=
  Basis.ext_elem _ fun _ => by rw [repr_floor_apply, Basis.singleton_repr, Basis.singleton_repr]
#align zspan.coe_floor_self Zspan.coe_floor_self

@[simp]
theorem coe_fract_self (k : K) : (fract (Basis.singleton ι K) k : K) = Int.fract k :=
  Basis.ext_elem _ fun _ => by rw [repr_fract_apply, Basis.singleton_repr, Basis.singleton_repr]
#align zspan.coe_fract_self Zspan.coe_fract_self

end Unique

end Fintype

theorem fundamentalDomain_bounded [Finite ι] [HasSolidNorm K] :
    Metric.Bounded (fundamentalDomain b) := by
  cases nonempty_fintype ι
  use 2 * ∑ j, ‖b j‖
  intro x hx y hy
  refine le_trans (dist_le_norm_add_norm x y) ?_
  rw [← fract_eq_self.mpr hx, ← fract_eq_self.mpr hy]
  refine (add_le_add (norm_fract_le b x) (norm_fract_le b y)).trans ?_
  rw [← two_mul]
#align zspan.fundamental_domain_bounded Zspan.fundamentalDomain_bounded

theorem vadd_mem_fundamentalDomain [Fintype ι] (y : span ℤ (Set.range b)) (x : E) :
    y +ᵥ x ∈ fundamentalDomain b ↔ y = -floor b x := by
  rw [Subtype.ext_iff, ← add_right_inj x, AddSubgroupClass.coe_neg, ← sub_eq_add_neg, ← fract_apply,
    ← fract_zspan_add b _ (Subtype.mem y), add_comm, ← vadd_eq_add, ← vadd_def, eq_comm, ←
    fract_eq_self]
#align zspan.vadd_mem_fundamental_domain Zspan.vadd_mem_fundamentalDomain

theorem exist_unique_vadd_mem_fundamentalDomain [Finite ι] (x : E) :
    ∃! v : span ℤ (Set.range b), v +ᵥ x ∈ fundamentalDomain b := by
  cases nonempty_fintype ι
  refine ⟨-floor b x, ?_, fun y h => ?_⟩
  · exact (vadd_mem_fundamentalDomain b (-floor b x) x).mpr rfl
  · exact (vadd_mem_fundamentalDomain b y x).mp h
#align zspan.exist_unique_vadd_mem_fundamental_domain Zspan.exist_unique_vadd_mem_fundamentalDomain

<<<<<<< HEAD
/-- The map `Zspan.fract` give an equiv map between `E ⧸ span ℤ (Set.range b)`
=======
/-- The map `Zspan.fract_restrict` defines an equiv map between `E ⧸ span ℤ (Set.range b)`
>>>>>>> 923f9c9c
and `Zspan.fundamentalDomain b`. -/
def QuotientEquiv [Fintype ι] :
    E ⧸ span ℤ (Set.range b) ≃ (fundamentalDomain b) := by
  refine Equiv.ofBijective ?_ ⟨fun x y => ?_, fun x => ?_⟩
  · refine fun q => Quotient.liftOn q (fract_restrict b) (fun _ _ h => ?_)
    rw [Subtype.mk.injEq, fract_restrict_apply, fract_restrict_apply, fract_eq_fract]
    exact QuotientAddGroup.leftRel_apply.mp h
  · refine Quotient.inductionOn₂ x y (fun _ _ hxy => ?_)
    rw [Quotient.liftOn_mk (s := quotientRel (span ℤ (Set.range b))), fract_restrict,
      Quotient.liftOn_mk (s := quotientRel (span ℤ (Set.range b))),  fract_restrict,
      Subtype.mk.injEq] at hxy
    apply Quotient.sound'
    rwa [QuotientAddGroup.leftRel_apply, mem_toAddSubgroup, ← fract_eq_fract]
  · obtain ⟨a, rfl⟩ := fract_restrict_surjective b x
    exact ⟨Quotient.mk'' a, rfl⟩

@[simp]
theorem quotientEquiv_apply_mk [Fintype ι] (x : E) :
    QuotientEquiv b (Submodule.Quotient.mk x) = fract_restrict b x := rfl

end NormedLatticeField

section Real

variable [NormedAddCommGroup E] [NormedSpace ℝ E]

variable (b : Basis ι ℝ E)

@[measurability]
theorem fundamentalDomain_measurableSet [MeasurableSpace E] [OpensMeasurableSpace E] [Finite ι] :
    MeasurableSet (fundamentalDomain b) := by
  haveI : FiniteDimensional ℝ E := FiniteDimensional.of_fintype_basis b
  let f := (Finsupp.linearEquivFunOnFinite ℝ ℝ ι).toLinearMap.comp b.repr.toLinearMap
  let D : Set (ι → ℝ) := Set.pi Set.univ fun _ : ι => Set.Ico (0 : ℝ) 1
  rw [(_ : fundamentalDomain b = f ⁻¹' D)]
  · refine measurableSet_preimage (LinearMap.continuous_of_finiteDimensional f).measurable ?_
    exact MeasurableSet.pi Set.countable_univ fun _ _ => measurableSet_Ico
  · ext
    simp only [fundamentalDomain, Set.mem_setOf_eq, LinearMap.coe_comp,
      LinearEquiv.coe_toLinearMap, Set.mem_preimage, Function.comp_apply, Set.mem_univ_pi,
      Finsupp.linearEquivFunOnFinite_apply]
#align zspan.fundamental_domain_measurable_set Zspan.fundamentalDomain_measurableSet

/-- For a ℤ-lattice `Submodule.span ℤ (Set.range b)`, proves that the set defined
by `Zspan.fundamentalDomain` is a fundamental domain. -/
protected theorem isAddFundamentalDomain [Finite ι] [MeasurableSpace E] [OpensMeasurableSpace E]
    (μ : Measure E) :
    IsAddFundamentalDomain (span ℤ (Set.range b)).toAddSubgroup (fundamentalDomain b) μ := by
  cases nonempty_fintype ι
  exact IsAddFundamentalDomain.mk' (nullMeasurableSet (fundamentalDomain_measurableSet b))
    fun x => exist_unique_vadd_mem_fundamentalDomain b x
#align zspan.is_add_fundamental_domain Zspan.isAddFundamentalDomain

end Real

end Zspan

section Zlattice

open Submodule

variable (K : Type _) [NormedLinearOrderedField K] [HasSolidNorm K] [FloorRing K]
variable {E : Type _} [NormedAddCommGroup E] [NormedSpace K E] [FiniteDimensional K E]
<<<<<<< HEAD
variable {L : AddSubgroup E}
variable (hd : ∀ r : ℝ, ((L : Set E) ∩ (Metric.closedBall 0 r)).Finite)
=======
variable [ProperSpace E] {L : AddSubgroup E} [DiscreteTopology L]
>>>>>>> 923f9c9c
variable (hs : span K (L : Set E) = ⊤)

theorem Zlattice.FG : AddSubgroup.FG L := by
  suffices (AddSubgroup.toIntSubmodule L).FG by exact (fg_iff_add_subgroup_fg _).mp this
  obtain ⟨s, ⟨h_incl, ⟨h_span, h_lind⟩⟩⟩ := exists_linearIndependent K (L : Set E)
  -- Let `s` be a maximal `K`-linear independent family of elements of `L`. We show that
  -- `L` is finitely generated (as a ℤ-module) because it fits in the exact sequence
  -- `0 → span ℤ s → L → L / span ℤ s → 0` with `span ℤ s` and `L / span ℤ s` finitely generated.
  refine fg_of_fg_map_of_fg_inf_ker (span ℤ s).mkQ ?_ ?_
  · -- Let `b` be the `K`-basis of `E` formed by the vectors in `s`. The elements of
    -- `L / span ℤ s = L /span ℤ b` are in bijection with elements of `L ∩ fundamentalDomain b`
    -- so there are finitely many since `fundamentalDomain b` is bounded.
    refine fg_def.mpr ⟨map (span ℤ s).mkQ (AddSubgroup.toIntSubmodule L), ?_, span_eq _⟩
    let b := Basis.mk h_lind (by
      rw [← hs, ← h_span]
      exact span_mono (by simp only [Subtype.range_coe_subtype, Set.setOf_mem_eq, subset_rfl]))
    rw [show span ℤ s = span ℤ (Set.range b) by simp [Basis.coe_mk, Subtype.range_coe_subtype]]
    have : Fintype s := Set.Finite.fintype h_lind.finite
    refine Set.Finite.of_finite_image (f := ((↑) : _ →  E) ∘ Zspan.QuotientEquiv b) ?_
      (Function.Injective.injOn (Subtype.coe_injective.comp (Zspan.QuotientEquiv b).injective) _)
<<<<<<< HEAD
    obtain ⟨C, hC⟩ := Metric.Bounded.subset_ball (Zspan.fundamentalDomain_bounded b) 0
    refine Set.Finite.subset (hd C) ?_
    rintro _ ⟨_, ⟨⟨x, ⟨h_mem, rfl⟩⟩, rfl⟩⟩
    rw [Function.comp_apply, mkQ_apply, Zspan.quotientEquiv_apply_mk, Zspan.fract_restrict_apply]
    refine ⟨?_, hC (Zspan.fract_mem_fundamentalDomain b x)⟩
    rw [Zspan.fract, SetLike.mem_coe, sub_eq_add_neg]
    refine AddSubgroup.add_mem _ h_mem
      (neg_mem (Set.mem_of_subset_of_mem ?_ (Subtype.mem (Zspan.floor b x))))
    rw [show (L : Set E) = AddSubgroup.toIntSubmodule L by rfl]
    rw [SetLike.coe_subset_coe, Basis.coe_mk, Subtype.range_coe_subtype, Set.setOf_mem_eq]
    exact span_le.mpr h_incl
=======
    have : Set.Finite ((Zspan.fundamentalDomain b) ∩ L) :=
      Metric.Finite_bounded_inter_isClosed (Zspan.fundamentalDomain_bounded b) inferInstance
    refine Set.Finite.subset this ?_
    rintro _ ⟨_, ⟨⟨x, ⟨h_mem, rfl⟩⟩, rfl⟩⟩
    rw [Function.comp_apply, mkQ_apply, Zspan.quotientEquiv_apply_mk, Zspan.fract_restrict_apply]
    refine ⟨?_, ?_⟩
    · exact Zspan.fract_mem_fundamentalDomain b x
    · rw [Zspan.fract, SetLike.mem_coe, sub_eq_add_neg]
      refine AddSubgroup.add_mem _ h_mem
        (neg_mem (Set.mem_of_subset_of_mem ?_ (Subtype.mem (Zspan.floor b x))))
      rw [show (L : Set E) = AddSubgroup.toIntSubmodule L by rfl]
      rw [SetLike.coe_subset_coe, Basis.coe_mk, Subtype.range_coe_subtype, Set.setOf_mem_eq]
      exact span_le.mpr h_incl
>>>>>>> 923f9c9c
  · -- `span ℤ s` is finitely generated because `s` is finite
    rw [ker_mkQ, inf_of_le_right (span_le.mpr h_incl)]
    exact fg_span (LinearIndependent.finite h_lind)

theorem Zlattice.module_finite : Module.Finite ℤ L :=
<<<<<<< HEAD
  Module.Finite.iff_addGroup_fg.mpr ((AddGroup.fg_iff_addSubgroup_fg L).mpr (FG K hd hs))

theorem Zlattice.module_free : Module.Free ℤ L := by
  have : Module.Finite ℤ L := module_finite K hd hs
=======
  Module.Finite.iff_addGroup_fg.mpr ((AddGroup.fg_iff_addSubgroup_fg L).mpr (FG K hs))

theorem Zlattice.module_free : Module.Free ℤ L := by
  have : Module.Finite ℤ L := module_finite K hs
>>>>>>> 923f9c9c
  have : Module ℚ E := Module.compHom E (algebraMap ℚ K)
  have : NoZeroSMulDivisors ℤ E := RatModule.noZeroSMulDivisors
  have : NoZeroSMulDivisors ℤ L := by
    change NoZeroSMulDivisors ℤ (AddSubgroup.toIntSubmodule L)
    exact noZeroSMulDivisors _
  exact Module.free_of_finite_type_torsion_free'

open FiniteDimensional

theorem Zlattice.rank : finrank ℤ L = finrank K E := by
  classical
<<<<<<< HEAD
  have : Module.Finite ℤ L := module_finite K hd hs
  have : Module.Free ℤ L := module_free K hd hs
=======
  have : Module.Finite ℤ L := module_finite K hs
  have : Module.Free ℤ L := module_free K hs
>>>>>>> 923f9c9c
  have : Module ℚ E := Module.compHom E (algebraMap ℚ K)
  let b₀ := Module.Free.chooseBasis ℤ L
  -- Let `b` be a `ℤ`-basis of `L` formed of vectors of `E`
  let b := Subtype.val ∘ b₀
  have : LinearIndependent ℤ b :=
    LinearIndependent.map' b₀.linearIndependent (L.toIntSubmodule.subtype) (ker_subtype _)
  -- We prove some assertions that will be useful later on
  have h_spanL : span ℤ (Set.range b) = AddSubgroup.toIntSubmodule L := by
    convert congrArg (map (Submodule.subtype (AddSubgroup.toIntSubmodule L))) b₀.span_eq
    · rw [map_span, Set.range_comp]
      rfl
    · exact (map_subtype_top _).symm
  have h_spanE : span K (Set.range b) = ⊤ := by rwa [← span_span_of_tower (R := ℤ), h_spanL]
  have h_card : Fintype.card (Module.Free.ChooseBasisIndex ℤ L) =
      (Set.range b).toFinset.card := by
    rw [Set.toFinset_range, Finset.univ.card_image_of_injective]
    rfl
    exact Subtype.coe_injective.comp (Basis.injective _)
  rw [finrank_eq_card_chooseBasisIndex]
    -- We prove that `finrank ℤ L ≤ finrank K E` and `finrank K E ≤ finrank ℤ L`
  refine le_antisymm ?_ ?_
  · -- To prove that `finrank ℤ L ≤ finrank K E`, we proceed by contradiction and prove that, in
    -- this case, there is a ℤ-relation between the vectors of `b`
    obtain ⟨t, ⟨ht_inc, ⟨ht_span, ht_lin⟩⟩⟩ := exists_linearIndependent K (Set.range b)
    -- `e` is a `K`-basis of `E` formed of vectors of `b`
    let e : Basis t K E := Basis.mk ht_lin (by simp [ht_span, h_spanE])
    have : Fintype t := Set.Finite.fintype ((Set.range b).toFinite.subset ht_inc)
    have h : LinearIndependent ℤ (fun x : (Set.range b) => (x : E)) := by
      rwa [linearIndependent_subtype_range (Subtype.coe_injective.comp b₀.injective)]
    contrapose! h
<<<<<<< HEAD
    -- Since `finrank ℤ L ≤ finrank K E`, there exists a vector `v ∈ b` with `v ∉ e`
=======
    -- Since `finrank ℤ L > finrank K E`, there exists a vector `v ∈ b` with `v ∉ e`
>>>>>>> 923f9c9c
    obtain ⟨v, hv⟩ : (Set.range b \ Set.range e).Nonempty := by
      rw [Basis.coe_mk, Subtype.range_coe_subtype, Set.setOf_mem_eq, ← Set.toFinset_nonempty]
      contrapose h
      rw [Finset.not_nonempty_iff_eq_empty, Set.toFinset_diff,
        Finset.sdiff_eq_empty_iff_subset] at h
      replace h := Finset.card_le_of_subset h
      rwa [not_lt, h_card, ← topEquiv.finrank_eq, ← h_spanE, ← ht_span,
        finrank_span_set_eq_card _ ht_lin]
<<<<<<< HEAD
    -- Assume that `e ∪ {v}` is not `ℤ`-linear independent then get the contradiction
=======
    -- Assume that `e ∪ {v}` is not `ℤ`-linear independent then we get the contradiction
>>>>>>> 923f9c9c
    suffices ¬ LinearIndependent ℤ (fun x : ↥(insert v (Set.range e)) => (x : E)) by
      contrapose! this
      refine LinearIndependent.mono ?_ this
      exact Set.insert_subset (Set.mem_of_mem_diff hv) (by simp [ht_inc])
    -- We prove finally that `e ∪ {v}` is not ℤ-linear independent or, equivalently,
    -- not ℚ-linear independent by showing that `v ∈ span ℚ e`.
    rw [LinearIndependent.iff_fractionRing ℤ ℚ,
      (linearIndependent_insert (Set.not_mem_of_mem_diff hv)),  not_and, not_not]
    intro _
    -- But that follows from the fact that there exist `n, m : ℕ`, `n ≠ m`
<<<<<<< HEAD
    -- such that `(n - m) • v ∈ span ℤ e` because `n ↦ Zspan.fract e (n • v)` takes value
    -- into the finite set `fundamentalDomain e ∩ L`
    have : Set.MapsTo (fun n : ℤ => Zspan.fract e (n • v)) Set.univ
        (L ∩ Metric.closedBall 0 (∑ i, ‖e i‖)) := by
      rw [Set.mapsTo_inter, Set.maps_univ_to, Set.maps_univ_to]
      refine ⟨fun _ => ?_, fun _ =>  mem_closedBall_zero_iff.mpr (Zspan.norm_fract_le e _)⟩
=======
    -- such that `(n - m) • v ∈ span ℤ e` which is true since `n ↦ Zspan.fract e (n • v)`
    -- takes value into the finite set `fundamentalDomain e ∩ L`
    have h_mapsto : Set.MapsTo (fun n : ℤ => Zspan.fract e (n • v)) Set.univ
        (Metric.closedBall 0 (∑ i, ‖e i‖) ∩ (L : Set E)) := by
      rw [Set.mapsTo_inter, Set.maps_univ_to, Set.maps_univ_to]
      refine ⟨fun _ =>  mem_closedBall_zero_iff.mpr (Zspan.norm_fract_le e _), fun _ => ?_⟩
>>>>>>> 923f9c9c
      · change _ ∈ AddSubgroup.toIntSubmodule L
        rw [← h_spanL]
        refine sub_mem ?_ ?_
        · exact zsmul_mem (subset_span (Set.diff_subset _ _ hv)) _
        · exact span_mono (by simp [ht_inc]) (coe_mem _)
<<<<<<< HEAD
    obtain ⟨n, -, m, -, h_neq, h_eq⟩ := Set.Infinite.exists_ne_map_eq_of_mapsTo
      Set.infinite_univ this (hd (∑ i, ‖e i‖))
=======
    have h_finite : Set.Finite (Metric.closedBall 0 (∑ i, ‖e i‖) ∩ (L : Set E)) :=
      Metric.Finite_bounded_inter_isClosed Metric.bounded_closedBall inferInstance
    obtain ⟨n, -, m, -, h_neq, h_eq⟩ := Set.Infinite.exists_ne_map_eq_of_mapsTo
      Set.infinite_univ h_mapsto h_finite
>>>>>>> 923f9c9c
    have h_nz : (-n + m : ℚ) ≠ 0 := by
      rwa [Ne.def, add_eq_zero_iff_eq_neg.not, neg_inj, Rat.coe_int_inj, ← Ne.def]
    apply (smul_mem_iff _ h_nz).mp
    refine span_subset_span ℤ ℚ _ ?_
    rwa [add_smul, neg_smul, SetLike.mem_coe, ← Zspan.fract_eq_fract, ← zsmul_eq_smul_cast ℚ,
      ← zsmul_eq_smul_cast ℚ]
  · -- To prove that `finrank K E ≤ finrank ℤ L`, we use the fact `b` generates `E` over `K`
    -- and thus `finrank K E ≤ card b = finrank ℤ L`
    rw [← topEquiv.finrank_eq, ← h_spanE]
    convert finrank_span_le_card (K := K) (Set.range b)

end Zlattice<|MERGE_RESOLUTION|>--- conflicted
+++ resolved
@@ -32,11 +32,7 @@
 * `Zlattice.module_free`: an addsubgroup of `E` that is discrete and spans `E` over `K` is a free
 `ℤ`-module
 * `Zlattice.rank`:  an addsubgroup of `E` that is discrete and spans `E` over `K` is a free
-<<<<<<< HEAD
-`ℤ`-module has `ℤ`-rank equal to the `K`-rank of `E`
-=======
 `ℤ`-module of `ℤ`-rank equal to the `K`-rank of `E`
->>>>>>> 923f9c9c
 -/
 
 
@@ -119,11 +115,7 @@
 #align zspan.ceil_eq_self_of_mem Zspan.ceil_eq_self_of_mem
 
 /-- The map that sends a vector `E` to the `fundamentalDomain` of the lattice,
-<<<<<<< HEAD
-see `Zspan.fract_mem_fundamentalDomain` and `fract_restrict` for the map with the codomain
-=======
 see `Zspan.fract_mem_fundamentalDomain`, and `fract_restrict` for the map with the codomain
->>>>>>> 923f9c9c
 restricted to `fundamentalDomain`. -/
 def fract (m : E) : E := m - floor b m
 #align zspan.fract Zspan.fract
@@ -248,11 +240,7 @@
   · exact (vadd_mem_fundamentalDomain b y x).mp h
 #align zspan.exist_unique_vadd_mem_fundamental_domain Zspan.exist_unique_vadd_mem_fundamentalDomain
 
-<<<<<<< HEAD
-/-- The map `Zspan.fract` give an equiv map between `E ⧸ span ℤ (Set.range b)`
-=======
 /-- The map `Zspan.fract_restrict` defines an equiv map between `E ⧸ span ℤ (Set.range b)`
->>>>>>> 923f9c9c
 and `Zspan.fundamentalDomain b`. -/
 def QuotientEquiv [Fintype ι] :
     E ⧸ span ℤ (Set.range b) ≃ (fundamentalDomain b) := by
@@ -316,12 +304,7 @@
 
 variable (K : Type _) [NormedLinearOrderedField K] [HasSolidNorm K] [FloorRing K]
 variable {E : Type _} [NormedAddCommGroup E] [NormedSpace K E] [FiniteDimensional K E]
-<<<<<<< HEAD
-variable {L : AddSubgroup E}
-variable (hd : ∀ r : ℝ, ((L : Set E) ∩ (Metric.closedBall 0 r)).Finite)
-=======
 variable [ProperSpace E] {L : AddSubgroup E} [DiscreteTopology L]
->>>>>>> 923f9c9c
 variable (hs : span K (L : Set E) = ⊤)
 
 theorem Zlattice.FG : AddSubgroup.FG L := by
@@ -342,19 +325,6 @@
     have : Fintype s := Set.Finite.fintype h_lind.finite
     refine Set.Finite.of_finite_image (f := ((↑) : _ →  E) ∘ Zspan.QuotientEquiv b) ?_
       (Function.Injective.injOn (Subtype.coe_injective.comp (Zspan.QuotientEquiv b).injective) _)
-<<<<<<< HEAD
-    obtain ⟨C, hC⟩ := Metric.Bounded.subset_ball (Zspan.fundamentalDomain_bounded b) 0
-    refine Set.Finite.subset (hd C) ?_
-    rintro _ ⟨_, ⟨⟨x, ⟨h_mem, rfl⟩⟩, rfl⟩⟩
-    rw [Function.comp_apply, mkQ_apply, Zspan.quotientEquiv_apply_mk, Zspan.fract_restrict_apply]
-    refine ⟨?_, hC (Zspan.fract_mem_fundamentalDomain b x)⟩
-    rw [Zspan.fract, SetLike.mem_coe, sub_eq_add_neg]
-    refine AddSubgroup.add_mem _ h_mem
-      (neg_mem (Set.mem_of_subset_of_mem ?_ (Subtype.mem (Zspan.floor b x))))
-    rw [show (L : Set E) = AddSubgroup.toIntSubmodule L by rfl]
-    rw [SetLike.coe_subset_coe, Basis.coe_mk, Subtype.range_coe_subtype, Set.setOf_mem_eq]
-    exact span_le.mpr h_incl
-=======
     have : Set.Finite ((Zspan.fundamentalDomain b) ∩ L) :=
       Metric.Finite_bounded_inter_isClosed (Zspan.fundamentalDomain_bounded b) inferInstance
     refine Set.Finite.subset this ?_
@@ -368,23 +338,15 @@
       rw [show (L : Set E) = AddSubgroup.toIntSubmodule L by rfl]
       rw [SetLike.coe_subset_coe, Basis.coe_mk, Subtype.range_coe_subtype, Set.setOf_mem_eq]
       exact span_le.mpr h_incl
->>>>>>> 923f9c9c
   · -- `span ℤ s` is finitely generated because `s` is finite
     rw [ker_mkQ, inf_of_le_right (span_le.mpr h_incl)]
     exact fg_span (LinearIndependent.finite h_lind)
 
 theorem Zlattice.module_finite : Module.Finite ℤ L :=
-<<<<<<< HEAD
-  Module.Finite.iff_addGroup_fg.mpr ((AddGroup.fg_iff_addSubgroup_fg L).mpr (FG K hd hs))
-
-theorem Zlattice.module_free : Module.Free ℤ L := by
-  have : Module.Finite ℤ L := module_finite K hd hs
-=======
   Module.Finite.iff_addGroup_fg.mpr ((AddGroup.fg_iff_addSubgroup_fg L).mpr (FG K hs))
 
 theorem Zlattice.module_free : Module.Free ℤ L := by
   have : Module.Finite ℤ L := module_finite K hs
->>>>>>> 923f9c9c
   have : Module ℚ E := Module.compHom E (algebraMap ℚ K)
   have : NoZeroSMulDivisors ℤ E := RatModule.noZeroSMulDivisors
   have : NoZeroSMulDivisors ℤ L := by
@@ -396,13 +358,8 @@
 
 theorem Zlattice.rank : finrank ℤ L = finrank K E := by
   classical
-<<<<<<< HEAD
-  have : Module.Finite ℤ L := module_finite K hd hs
-  have : Module.Free ℤ L := module_free K hd hs
-=======
   have : Module.Finite ℤ L := module_finite K hs
   have : Module.Free ℤ L := module_free K hs
->>>>>>> 923f9c9c
   have : Module ℚ E := Module.compHom E (algebraMap ℚ K)
   let b₀ := Module.Free.chooseBasis ℤ L
   -- Let `b` be a `ℤ`-basis of `L` formed of vectors of `E`
@@ -433,11 +390,7 @@
     have h : LinearIndependent ℤ (fun x : (Set.range b) => (x : E)) := by
       rwa [linearIndependent_subtype_range (Subtype.coe_injective.comp b₀.injective)]
     contrapose! h
-<<<<<<< HEAD
-    -- Since `finrank ℤ L ≤ finrank K E`, there exists a vector `v ∈ b` with `v ∉ e`
-=======
     -- Since `finrank ℤ L > finrank K E`, there exists a vector `v ∈ b` with `v ∉ e`
->>>>>>> 923f9c9c
     obtain ⟨v, hv⟩ : (Set.range b \ Set.range e).Nonempty := by
       rw [Basis.coe_mk, Subtype.range_coe_subtype, Set.setOf_mem_eq, ← Set.toFinset_nonempty]
       contrapose h
@@ -446,11 +399,7 @@
       replace h := Finset.card_le_of_subset h
       rwa [not_lt, h_card, ← topEquiv.finrank_eq, ← h_spanE, ← ht_span,
         finrank_span_set_eq_card _ ht_lin]
-<<<<<<< HEAD
-    -- Assume that `e ∪ {v}` is not `ℤ`-linear independent then get the contradiction
-=======
     -- Assume that `e ∪ {v}` is not `ℤ`-linear independent then we get the contradiction
->>>>>>> 923f9c9c
     suffices ¬ LinearIndependent ℤ (fun x : ↥(insert v (Set.range e)) => (x : E)) by
       contrapose! this
       refine LinearIndependent.mono ?_ this
@@ -461,35 +410,21 @@
       (linearIndependent_insert (Set.not_mem_of_mem_diff hv)),  not_and, not_not]
     intro _
     -- But that follows from the fact that there exist `n, m : ℕ`, `n ≠ m`
-<<<<<<< HEAD
-    -- such that `(n - m) • v ∈ span ℤ e` because `n ↦ Zspan.fract e (n • v)` takes value
-    -- into the finite set `fundamentalDomain e ∩ L`
-    have : Set.MapsTo (fun n : ℤ => Zspan.fract e (n • v)) Set.univ
-        (L ∩ Metric.closedBall 0 (∑ i, ‖e i‖)) := by
-      rw [Set.mapsTo_inter, Set.maps_univ_to, Set.maps_univ_to]
-      refine ⟨fun _ => ?_, fun _ =>  mem_closedBall_zero_iff.mpr (Zspan.norm_fract_le e _)⟩
-=======
     -- such that `(n - m) • v ∈ span ℤ e` which is true since `n ↦ Zspan.fract e (n • v)`
     -- takes value into the finite set `fundamentalDomain e ∩ L`
     have h_mapsto : Set.MapsTo (fun n : ℤ => Zspan.fract e (n • v)) Set.univ
         (Metric.closedBall 0 (∑ i, ‖e i‖) ∩ (L : Set E)) := by
       rw [Set.mapsTo_inter, Set.maps_univ_to, Set.maps_univ_to]
       refine ⟨fun _ =>  mem_closedBall_zero_iff.mpr (Zspan.norm_fract_le e _), fun _ => ?_⟩
->>>>>>> 923f9c9c
       · change _ ∈ AddSubgroup.toIntSubmodule L
         rw [← h_spanL]
         refine sub_mem ?_ ?_
         · exact zsmul_mem (subset_span (Set.diff_subset _ _ hv)) _
         · exact span_mono (by simp [ht_inc]) (coe_mem _)
-<<<<<<< HEAD
-    obtain ⟨n, -, m, -, h_neq, h_eq⟩ := Set.Infinite.exists_ne_map_eq_of_mapsTo
-      Set.infinite_univ this (hd (∑ i, ‖e i‖))
-=======
     have h_finite : Set.Finite (Metric.closedBall 0 (∑ i, ‖e i‖) ∩ (L : Set E)) :=
       Metric.Finite_bounded_inter_isClosed Metric.bounded_closedBall inferInstance
     obtain ⟨n, -, m, -, h_neq, h_eq⟩ := Set.Infinite.exists_ne_map_eq_of_mapsTo
       Set.infinite_univ h_mapsto h_finite
->>>>>>> 923f9c9c
     have h_nz : (-n + m : ℚ) ≠ 0 := by
       rwa [Ne.def, add_eq_zero_iff_eq_neg.not, neg_inj, Rat.coe_int_inj, ← Ne.def]
     apply (smul_mem_iff _ h_nz).mp
