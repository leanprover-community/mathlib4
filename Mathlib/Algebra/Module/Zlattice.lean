/-
Copyright (c) 2023 Xavier Roblot. All rights reserved.
Released under Apache 2.0 license as described in the file LICENSE.
Authors: Xavier Roblot
-/
import Mathlib.LinearAlgebra.FreeModule.PID
import Mathlib.MeasureTheory.Group.FundamentalDomain
import Mathlib.MeasureTheory.Measure.Lebesgue.EqHaar
import Mathlib.RingTheory.Localization.Module

#align_import algebra.module.zlattice from "leanprover-community/mathlib"@"a3e83f0fa4391c8740f7d773a7a9b74e311ae2a3"

/-!
# ℤ-lattices

Let `E` be a finite dimensional vector space over a `NormedLinearOrderedField` `K` with a solid
norm that is also a `FloorRing`, e.g. `ℝ`. A (full) `ℤ`-lattice `L` of `E` is a discrete
subgroup of `E` such that `L` spans `E` over `K`.

A `ℤ`-lattice `L` can be defined in two ways:
* For `b` a basis of `E`, then `L = Submodule.span ℤ (Set.range b)` is a ℤ-lattice of `E`
* As an `AddSubgroup E` with the additional properties:
  * `DiscreteTopology L`, that is `L` is discrete
  * `Submodule.span ℝ (L : Set E) = ⊤`, that is `L` spans `E` over `K`.

Results about the first point of view are in the `Zspan` namespace and results about the second
point of view are in the `Zlattice` namespace.

## Main results

* `Zspan.isAddFundamentalDomain`: for a ℤ-lattice `Submodule.span ℤ (Set.range b)`, proves that
the set defined by `Zspan.fundamentalDomain` is a fundamental domain.
* `Zlattice.module_free`: an AddSubgroup of `E` that is discrete and spans `E` over `K` is a free
`ℤ`-module
* `Zlattice.rank`:  an AddSubgroup of `E` that is discrete and spans `E` over `K` is a free
`ℤ`-module of `ℤ`-rank equal to the `K`-rank of `E`
-/


open scoped BigOperators

noncomputable section

namespace Zspan

open MeasureTheory MeasurableSet Submodule Bornology

variable {E ι : Type*}

section NormedLatticeField

variable {K : Type*} [NormedLinearOrderedField K]

variable [NormedAddCommGroup E] [NormedSpace K E]

variable (b : Basis ι K E)

theorem span_top : span K (span ℤ (Set.range b) : Set E) = ⊤ := by simp [span_span_of_tower]

/-- The fundamental domain of the ℤ-lattice spanned by `b`. See `Zspan.isAddFundamentalDomain`
for the proof that it is a fundamental domain. -/
def fundamentalDomain : Set E := {m | ∀ i, b.repr m i ∈ Set.Ico (0 : K) 1}
#align zspan.fundamental_domain Zspan.fundamentalDomain

@[simp]
theorem mem_fundamentalDomain {m : E} :
    m ∈ fundamentalDomain b ↔ ∀ i, b.repr m i ∈ Set.Ico (0 : K) 1 := Iff.rfl
#align zspan.mem_fundamental_domain Zspan.mem_fundamentalDomain

theorem map_fundamentalDomain {F : Type*} [NormedAddCommGroup F] [NormedSpace K F] (f : E ≃ₗ[K] F) :
    f '' (fundamentalDomain b) = fundamentalDomain (b.map f) := by
  ext x
  rw [mem_fundamentalDomain, Basis.map_repr, LinearEquiv.trans_apply, ← mem_fundamentalDomain,
    show f.symm x = f.toEquiv.symm x by rfl, ← Set.mem_image_equiv]
  rfl

@[simp]
theorem fundamentalDomain_reindex {ι' : Type*} (e : ι ≃ ι') :
    fundamentalDomain (b.reindex e) = fundamentalDomain b := by
  ext
  simp_rw [mem_fundamentalDomain, Basis.repr_reindex_apply]
  rw [Equiv.forall_congr' e]
  simp_rw [implies_true]

lemma fundamentalDomain_pi_basisFun [Fintype ι] :
    fundamentalDomain (Pi.basisFun ℝ ι) = Set.pi Set.univ fun _ : ι ↦ Set.Ico (0 : ℝ) 1 := by
  ext; simp

variable [FloorRing K]

section Fintype

variable [Fintype ι]

/-- The map that sends a vector of `E` to the element of the ℤ-lattice spanned by `b` obtained
by rounding down its coordinates on the basis `b`. -/
def floor (m : E) : span ℤ (Set.range b) := ∑ i, ⌊b.repr m i⌋ • b.restrictScalars ℤ i
#align zspan.floor Zspan.floor

/-- The map that sends a vector of `E` to the element of the ℤ-lattice spanned by `b` obtained
by rounding up its coordinates on the basis `b`. -/
def ceil (m : E) : span ℤ (Set.range b) := ∑ i, ⌈b.repr m i⌉ • b.restrictScalars ℤ i
#align zspan.ceil Zspan.ceil

@[simp]
theorem repr_floor_apply (m : E) (i : ι) : b.repr (floor b m) i = ⌊b.repr m i⌋ := by
  classical simp only [floor, zsmul_eq_smul_cast K, b.repr.map_smul, Finsupp.single_apply,
    Finset.sum_apply', Basis.repr_self, Finsupp.smul_single', mul_one, Finset.sum_ite_eq', coe_sum,
    Finset.mem_univ, if_true, coe_smul_of_tower, Basis.restrictScalars_apply, map_sum]
#align zspan.repr_floor_apply Zspan.repr_floor_apply

@[simp]
theorem repr_ceil_apply (m : E) (i : ι) : b.repr (ceil b m) i = ⌈b.repr m i⌉ := by
  classical simp only [ceil, zsmul_eq_smul_cast K, b.repr.map_smul, Finsupp.single_apply,
    Finset.sum_apply', Basis.repr_self, Finsupp.smul_single', mul_one, Finset.sum_ite_eq', coe_sum,
    Finset.mem_univ, if_true, coe_smul_of_tower, Basis.restrictScalars_apply, map_sum]
#align zspan.repr_ceil_apply Zspan.repr_ceil_apply

@[simp]
theorem floor_eq_self_of_mem (m : E) (h : m ∈ span ℤ (Set.range b)) : (floor b m : E) = m := by
  apply b.ext_elem
  simp_rw [repr_floor_apply b]
  intro i
  obtain ⟨z, hz⟩ := (b.mem_span_iff_repr_mem ℤ _).mp h i
  rw [← hz]
  exact congr_arg (Int.cast : ℤ → K) (Int.floor_intCast z)
#align zspan.floor_eq_self_of_mem Zspan.floor_eq_self_of_mem

@[simp]
theorem ceil_eq_self_of_mem (m : E) (h : m ∈ span ℤ (Set.range b)) : (ceil b m : E) = m := by
  apply b.ext_elem
  simp_rw [repr_ceil_apply b]
  intro i
  obtain ⟨z, hz⟩ := (b.mem_span_iff_repr_mem ℤ _).mp h i
  rw [← hz]
  exact congr_arg (Int.cast : ℤ → K) (Int.ceil_intCast z)
#align zspan.ceil_eq_self_of_mem Zspan.ceil_eq_self_of_mem

/-- The map that sends a vector `E` to the `fundamentalDomain` of the lattice,
see `Zspan.fract_mem_fundamentalDomain`, and `fractRestrict` for the map with the codomain
restricted to `fundamentalDomain`. -/
def fract (m : E) : E := m - floor b m
#align zspan.fract Zspan.fract

theorem fract_apply (m : E) : fract b m = m - floor b m := rfl
#align zspan.fract_apply Zspan.fract_apply

@[simp]
theorem repr_fract_apply (m : E) (i : ι) : b.repr (fract b m) i = Int.fract (b.repr m i) := by
  rw [fract, LinearEquiv.map_sub, Finsupp.coe_sub, Pi.sub_apply, repr_floor_apply, Int.fract]
#align zspan.repr_fract_apply Zspan.repr_fract_apply

@[simp]
theorem fract_fract (m : E) : fract b (fract b m) = fract b m :=
  Basis.ext_elem b fun _ => by classical simp only [repr_fract_apply, Int.fract_fract]
#align zspan.fract_fract Zspan.fract_fract

@[simp]
theorem fract_zspan_add (m : E) {v : E} (h : v ∈ span ℤ (Set.range b)) :
    fract b (v + m) = fract b m := by
  classical
  refine (Basis.ext_elem_iff b).mpr fun i => ?_
  simp_rw [repr_fract_apply, Int.fract_eq_fract]
  use (b.restrictScalars ℤ).repr ⟨v, h⟩ i
  rw [map_add, Finsupp.coe_add, Pi.add_apply, add_tsub_cancel_right,
    ← eq_intCast (algebraMap ℤ K) _, Basis.restrictScalars_repr_apply, coe_mk]
#align zspan.fract_zspan_add Zspan.fract_zspan_add

@[simp]
theorem fract_add_zspan (m : E) {v : E} (h : v ∈ span ℤ (Set.range b)) :
    fract b (m + v) = fract b m := by rw [add_comm, fract_zspan_add b m h]
#align zspan.fract_add_zspan Zspan.fract_add_zspan

variable {b}

theorem fract_eq_self {x : E} : fract b x = x ↔ x ∈ fundamentalDomain b := by
  classical simp only [Basis.ext_elem_iff b, repr_fract_apply, Int.fract_eq_self,
    mem_fundamentalDomain, Set.mem_Ico]
#align zspan.fract_eq_self Zspan.fract_eq_self

variable (b)

theorem fract_mem_fundamentalDomain (x : E) : fract b x ∈ fundamentalDomain b :=
  fract_eq_self.mp (fract_fract b _)
#align zspan.fract_mem_fundamental_domain Zspan.fract_mem_fundamentalDomain

/-- The map `fract` with codomain restricted to `fundamentalDomain`. -/
def fractRestrict (x : E) : fundamentalDomain b := ⟨fract b x, fract_mem_fundamentalDomain b x⟩

theorem fractRestrict_surjective : Function.Surjective (fractRestrict b) :=
  fun x => ⟨↑x, Subtype.eq (fract_eq_self.mpr (Subtype.mem x))⟩

@[simp]
theorem fractRestrict_apply (x : E) : (fractRestrict b x : E) = fract b x := rfl

theorem fract_eq_fract (m n : E) : fract b m = fract b n ↔ -m + n ∈ span ℤ (Set.range b) := by
  classical
  rw [eq_comm, Basis.ext_elem_iff b]
  simp_rw [repr_fract_apply, Int.fract_eq_fract, eq_comm, Basis.mem_span_iff_repr_mem,
    sub_eq_neg_add, map_add, LinearEquiv.map_neg, Finsupp.coe_add, Finsupp.coe_neg, Pi.add_apply,
    Pi.neg_apply, ← eq_intCast (algebraMap ℤ K) _, Set.mem_range]
#align zspan.fract_eq_fract Zspan.fract_eq_fract

theorem norm_fract_le [HasSolidNorm K] (m : E) : ‖fract b m‖ ≤ ∑ i, ‖b i‖ := by
  classical
  calc
    ‖fract b m‖ = ‖∑ i, b.repr (fract b m) i • b i‖ := by rw [b.sum_repr]
    _ = ‖∑ i, Int.fract (b.repr m i) • b i‖ := by simp_rw [repr_fract_apply]
    _ ≤ ∑ i, ‖Int.fract (b.repr m i) • b i‖ := (norm_sum_le _ _)
    _ = ∑ i, ‖Int.fract (b.repr m i)‖ * ‖b i‖ := by simp_rw [norm_smul]
    _ ≤ ∑ i, ‖b i‖ := Finset.sum_le_sum fun i _ => ?_
  suffices ‖Int.fract ((b.repr m) i)‖ ≤ 1 by
    convert mul_le_mul_of_nonneg_right this (norm_nonneg _ : 0 ≤ ‖b i‖)
    exact (one_mul _).symm
  rw [(norm_one.symm : 1 = ‖(1 : K)‖)]
  apply norm_le_norm_of_abs_le_abs
  rw [abs_one, Int.abs_fract]
  exact le_of_lt (Int.fract_lt_one _)
#align zspan.norm_fract_le Zspan.norm_fract_le

section Unique

variable [Unique ι]

@[simp]
theorem coe_floor_self (k : K) : (floor (Basis.singleton ι K) k : K) = ⌊k⌋ :=
  Basis.ext_elem _ fun _ => by rw [repr_floor_apply, Basis.singleton_repr, Basis.singleton_repr]
#align zspan.coe_floor_self Zspan.coe_floor_self

@[simp]
theorem coe_fract_self (k : K) : (fract (Basis.singleton ι K) k : K) = Int.fract k :=
  Basis.ext_elem _ fun _ => by rw [repr_fract_apply, Basis.singleton_repr, Basis.singleton_repr]
#align zspan.coe_fract_self Zspan.coe_fract_self

end Unique

end Fintype

theorem fundamentalDomain_isBounded [Finite ι] [HasSolidNorm K] :
    IsBounded (fundamentalDomain b) := by
  cases nonempty_fintype ι
  refine isBounded_iff_forall_norm_le.2 ⟨∑ j, ‖b j‖, fun x hx ↦ ?_⟩
  rw [← fract_eq_self.mpr hx]
  apply norm_fract_le
#align zspan.fundamental_domain_bounded Zspan.fundamentalDomain_isBounded

theorem vadd_mem_fundamentalDomain [Fintype ι] (y : span ℤ (Set.range b)) (x : E) :
    y +ᵥ x ∈ fundamentalDomain b ↔ y = -floor b x := by
  rw [Subtype.ext_iff, ← add_right_inj x, NegMemClass.coe_neg, ← sub_eq_add_neg, ← fract_apply,
    ← fract_zspan_add b _ (Subtype.mem y), add_comm, ← vadd_eq_add, ← vadd_def, eq_comm, ←
    fract_eq_self]
#align zspan.vadd_mem_fundamental_domain Zspan.vadd_mem_fundamentalDomain

theorem exist_unique_vadd_mem_fundamentalDomain [Finite ι] (x : E) :
    ∃! v : span ℤ (Set.range b), v +ᵥ x ∈ fundamentalDomain b := by
  cases nonempty_fintype ι
  refine ⟨-floor b x, ?_, fun y h => ?_⟩
  · exact (vadd_mem_fundamentalDomain b (-floor b x) x).mpr rfl
  · exact (vadd_mem_fundamentalDomain b y x).mp h
#align zspan.exist_unique_vadd_mem_fundamental_domain Zspan.exist_unique_vadd_mem_fundamentalDomain

/-- The map `Zspan.fractRestrict` defines an equiv map between `E ⧸ span ℤ (Set.range b)`
and `Zspan.fundamentalDomain b`. -/
def quotientEquiv [Fintype ι] :
    E ⧸ span ℤ (Set.range b) ≃ (fundamentalDomain b) := by
  refine Equiv.ofBijective ?_ ⟨fun x y => ?_, fun x => ?_⟩
  · refine fun q => Quotient.liftOn q (fractRestrict b) (fun _ _ h => ?_)
    rw [Subtype.mk.injEq, fractRestrict_apply, fractRestrict_apply, fract_eq_fract]
    exact QuotientAddGroup.leftRel_apply.mp h
  · refine Quotient.inductionOn₂ x y (fun _ _ hxy => ?_)
    rw [Quotient.liftOn_mk (s := quotientRel (span ℤ (Set.range b))), fractRestrict,
      Quotient.liftOn_mk (s := quotientRel (span ℤ (Set.range b))),  fractRestrict,
      Subtype.mk.injEq] at hxy
    apply Quotient.sound'
    rwa [QuotientAddGroup.leftRel_apply, mem_toAddSubgroup, ← fract_eq_fract]
  · obtain ⟨a, rfl⟩ := fractRestrict_surjective b x
    exact ⟨Quotient.mk'' a, rfl⟩

@[simp]
theorem quotientEquiv_apply_mk [Fintype ι] (x : E) :
    quotientEquiv b (Submodule.Quotient.mk x) = fractRestrict b x := rfl

@[simp]
theorem quotientEquiv.symm_apply [Fintype ι] (x : fundamentalDomain b) :
    (quotientEquiv b).symm x = Submodule.Quotient.mk ↑x := by
  rw [Equiv.symm_apply_eq, quotientEquiv_apply_mk b ↑x, Subtype.ext_iff, fractRestrict_apply]
  exact (fract_eq_self.mpr x.prop).symm

end NormedLatticeField

section Real

theorem discreteTopology_pi_basisFun [Finite ι] :
    DiscreteTopology (span ℤ (Set.range (Pi.basisFun ℝ ι))) := by
  cases nonempty_fintype ι
  refine discreteTopology_iff_isOpen_singleton_zero.mpr ⟨Metric.ball 0 1, Metric.isOpen_ball, ?_⟩
  ext x
  rw [Set.mem_preimage, mem_ball_zero_iff, pi_norm_lt_iff zero_lt_one, Set.mem_singleton_iff]
  simp_rw [← coe_eq_zero, Function.funext_iff, Pi.zero_apply, Real.norm_eq_abs]
  refine forall_congr' (fun i => ?_)
  rsuffices ⟨y, hy⟩ : ∃ (y : ℤ), (y : ℝ) = (x : ι → ℝ) i
  · rw [← hy, ← Int.cast_abs, ← Int.cast_one,  Int.cast_lt, Int.abs_lt_one_iff, Int.cast_eq_zero]
  exact ((Pi.basisFun ℝ ι).mem_span_iff_repr_mem ℤ x).mp (SetLike.coe_mem x) i

variable [NormedAddCommGroup E] [NormedSpace ℝ E] (b : Basis ι ℝ E)

<<<<<<< HEAD
theorem fundamentalDomain_subset_parallelepiped [Fintype ι] :
    fundamentalDomain b ⊆ parallelepiped b := by
  rw [fundamentalDomain, parallelepiped_basis_eq, Set.setOf_subset_setOf]
  exact fun _ h i ↦ Set.Ico_subset_Icc_self (h i)

instance [Fintype ι] : DiscreteTopology (span ℤ (Set.range b)) := by
=======
instance [Finite ι] : DiscreteTopology (span ℤ (Set.range b)) := by
>>>>>>> 6aee244f
  have h : Set.MapsTo b.equivFun (span ℤ (Set.range b)) (span ℤ (Set.range (Pi.basisFun ℝ ι))) := by
    intro _ hx
    rwa [SetLike.mem_coe, Basis.mem_span_iff_repr_mem] at hx ⊢
  convert DiscreteTopology.of_continuous_injective ((continuous_equivFun_basis b).restrict h) ?_
  · exact discreteTopology_pi_basisFun
  · refine Subtype.map_injective _ (Basis.equivFun b).injective

instance [Fintype ι] : DiscreteTopology (span ℤ (Set.range b)).toAddSubgroup := by
  change DiscreteTopology (span ℤ (Set.range b))
  infer_instance

@[measurability]
theorem fundamentalDomain_measurableSet [MeasurableSpace E] [OpensMeasurableSpace E] [Finite ι] :
    MeasurableSet (fundamentalDomain b) := by
  cases nonempty_fintype ι
  haveI : FiniteDimensional ℝ E := FiniteDimensional.of_fintype_basis b
  let D : Set (ι → ℝ) := Set.pi Set.univ fun _ : ι => Set.Ico (0 : ℝ) 1
  rw [(_ : fundamentalDomain b = b.equivFun.toLinearMap ⁻¹' D)]
  · refine measurableSet_preimage (LinearMap.continuous_of_finiteDimensional _).measurable ?_
    exact MeasurableSet.pi Set.countable_univ fun _ _ => measurableSet_Ico
  · ext
    simp only [D, fundamentalDomain, Set.mem_Ico, Set.mem_setOf_eq, LinearEquiv.coe_coe,
      Set.mem_preimage, Basis.equivFun_apply, Set.mem_pi, Set.mem_univ, forall_true_left]
#align zspan.fundamental_domain_measurable_set Zspan.fundamentalDomain_measurableSet

/-- For a ℤ-lattice `Submodule.span ℤ (Set.range b)`, proves that the set defined
by `Zspan.fundamentalDomain` is a fundamental domain. -/
protected theorem isAddFundamentalDomain [Finite ι] [MeasurableSpace E] [OpensMeasurableSpace E]
    (μ : Measure E) :
    IsAddFundamentalDomain (span ℤ (Set.range b)).toAddSubgroup (fundamentalDomain b) μ := by
  cases nonempty_fintype ι
  exact IsAddFundamentalDomain.mk' (nullMeasurableSet (fundamentalDomain_measurableSet b))
    fun x => exist_unique_vadd_mem_fundamentalDomain b x
#align zspan.is_add_fundamental_domain Zspan.isAddFundamentalDomain

theorem measure_fundamentalDomain_ne_zero [Finite ι] [MeasurableSpace E] [BorelSpace E]
    {μ : Measure E} [Measure.IsAddHaarMeasure μ] :
    μ (fundamentalDomain b) ≠ 0 := by
  convert (Zspan.isAddFundamentalDomain b μ).measure_ne_zero (NeZero.ne μ)
  simp only [mem_toAddSubgroup]
  infer_instance

theorem measure_fundamentalDomain [Fintype ι] [DecidableEq ι] [MeasurableSpace E] (μ : Measure E)
    [BorelSpace E] [Measure.IsAddHaarMeasure μ] (b₀ : Basis ι ℝ E) :
    μ (fundamentalDomain b) = ENNReal.ofReal |b₀.det b| * μ (fundamentalDomain b₀) := by
  have : FiniteDimensional ℝ E := FiniteDimensional.of_fintype_basis b
  convert μ.addHaar_preimage_linearEquiv (b.equiv b₀ (Equiv.refl ι)) (fundamentalDomain b₀)
  · rw [Set.eq_preimage_iff_image_eq (LinearEquiv.bijective _), map_fundamentalDomain,
      Basis.map_equiv, Equiv.refl_symm, Basis.reindex_refl]
  · rw [← LinearMap.det_toMatrix b₀, Basis.equiv_symm, Equiv.refl_symm, Basis.det_apply]
    congr
    ext
    simp [Basis.toMatrix_apply, LinearMap.toMatrix_apply, LinearEquiv.coe_coe, Basis.equiv_apply]

@[simp]
theorem volume_fundamentalDomain [Fintype ι] [DecidableEq ι] (b : Basis ι ℝ (ι → ℝ)) :
    volume (fundamentalDomain b) = ENNReal.ofReal |(Matrix.of b).det| := by
  rw [measure_fundamentalDomain b volume (b₀ := Pi.basisFun ℝ ι), fundamentalDomain_pi_basisFun,
    volume_pi, Measure.pi_pi, Real.volume_Ico, sub_zero, ENNReal.ofReal_one, Finset.prod_const_one,
    mul_one, ← Matrix.det_transpose]
  rfl

theorem fundamentalDomain_ae_parallelepiped [Fintype ι] [MeasurableSpace E] (μ : Measure E)
    [BorelSpace E] [Measure.IsAddHaarMeasure μ] :
    fundamentalDomain b =ᶠ[Measure.ae μ] parallelepiped b := by
  classical
  have : FiniteDimensional ℝ E := FiniteDimensional.of_fintype_basis b
  rw [← measure_symmDiff_eq_zero_iff, symmDiff_of_le (fundamentalDomain_subset_parallelepiped b)]
  suffices (parallelepiped b \ fundamentalDomain b) ⊆ ⋃ i,
      AffineSubspace.mk' (b i) (span ℝ (b '' (Set.univ \ {i}))) by
    refine measure_mono_null this
      (measure_iUnion_null_iff.mpr fun i ↦ Measure.addHaar_affineSubspace μ _ ?_)
    refine (ne_of_mem_of_not_mem' (AffineSubspace.mem_top _ _ 0)
      (AffineSubspace.mem_mk'_iff_vsub_mem.not.mpr ?_)).symm
    simp_rw [vsub_eq_sub, zero_sub, neg_mem_iff]
    exact linearIndependent_iff_not_mem_span.mp b.linearIndependent i
  intro x hx
  simp_rw [parallelepiped_basis_eq, Set.mem_Icc, Set.mem_diff, Set.mem_setOf_eq,
    mem_fundamentalDomain, Set.mem_Ico, not_forall, not_and, not_lt] at hx
  obtain ⟨i, hi⟩ := hx.2
  have : b.repr x i = 1 := le_antisymm (hx.1 i).2 (hi (hx.1 i).1)
  rw [← b.sum_repr x, ← Finset.sum_erase_add _ _ (Finset.mem_univ i), this, one_smul, ← vadd_eq_add]
  refine Set.mem_iUnion.mpr ⟨i, AffineSubspace.vadd_mem_mk' _
    (sum_smul_mem _ _ (fun i hi ↦ Submodule.subset_span ?_))⟩
  exact ⟨i, ⟨Set.mem_diff_singleton.mpr ⟨trivial, Finset.ne_of_mem_erase hi⟩, rfl⟩⟩

end Real

end Zspan

section Zlattice

open Submodule FiniteDimensional

-- TODO: generalize this class to other rings than `ℤ`
/-- An `L : Addsubgroup E` where `E` is a vector space over a normed field `K` is a `ℤ`-lattice if
it is discrete and spans `E` over `K`. -/
class IsZlattice (K : Type*) [NormedField K] {E : Type*} [NormedAddCommGroup E] [NormedSpace K E]
    (L : AddSubgroup E) [DiscreteTopology L] : Prop where
  /-- `L` spans the full space `E` over `K`. -/
  span_top : span K (L : Set E) = ⊤

theorem _root_.Zspan.isZlattice {E ι : Type*} [NormedAddCommGroup E] [NormedSpace ℝ E]
    [Fintype ι] (b : Basis ι ℝ E) :
    IsZlattice ℝ (span ℤ (Set.range b)).toAddSubgroup where
  span_top := Zspan.span_top b

variable (K : Type*) [NormedLinearOrderedField K] [HasSolidNorm K] [FloorRing K]
variable {E : Type*} [NormedAddCommGroup E] [NormedSpace K E] [FiniteDimensional K E]
variable [ProperSpace E] (L : AddSubgroup E) [DiscreteTopology L]

theorem Zlattice.FG [hs : IsZlattice K L] : AddSubgroup.FG L := by
  suffices (AddSubgroup.toIntSubmodule L).FG by exact (fg_iff_add_subgroup_fg _).mp this
  obtain ⟨s, ⟨h_incl, ⟨h_span, h_lind⟩⟩⟩ := exists_linearIndependent K (L : Set E)
  -- Let `s` be a maximal `K`-linear independent family of elements of `L`. We show that
  -- `L` is finitely generated (as a ℤ-module) because it fits in the exact sequence
  -- `0 → span ℤ s → L → L ⧸ span ℤ s → 0` with `span ℤ s` and `L ⧸ span ℤ s` finitely generated.
  refine fg_of_fg_map_of_fg_inf_ker (span ℤ s).mkQ ?_ ?_
  · -- Let `b` be the `K`-basis of `E` formed by the vectors in `s`. The elements of
    -- `L ⧸ span ℤ s = L ⧸ span ℤ b` are in bijection with elements of `L ∩ fundamentalDomain b`
    -- so there are finitely many since `fundamentalDomain b` is bounded.
    refine fg_def.mpr ⟨map (span ℤ s).mkQ (AddSubgroup.toIntSubmodule L), ?_, span_eq _⟩
    let b := Basis.mk h_lind (by
      rw [← hs.span_top, ← h_span]
      exact span_mono (by simp only [Subtype.range_coe_subtype, Set.setOf_mem_eq, subset_rfl]))
    rw [show span ℤ s = span ℤ (Set.range b) by simp [b, Basis.coe_mk, Subtype.range_coe_subtype]]
    have : Fintype s := h_lind.setFinite.fintype
    refine Set.Finite.of_finite_image (f := ((↑) : _ →  E) ∘ Zspan.quotientEquiv b) ?_
      (Function.Injective.injOn (Subtype.coe_injective.comp (Zspan.quotientEquiv b).injective) _)
    have : Set.Finite ((Zspan.fundamentalDomain b) ∩ L) :=
      Metric.finite_isBounded_inter_isClosed (Zspan.fundamentalDomain_isBounded b) inferInstance
    refine Set.Finite.subset this ?_
    rintro _ ⟨_, ⟨⟨x, ⟨h_mem, rfl⟩⟩, rfl⟩⟩
    rw [Function.comp_apply, mkQ_apply, Zspan.quotientEquiv_apply_mk, Zspan.fractRestrict_apply]
    refine ⟨?_, ?_⟩
    · exact Zspan.fract_mem_fundamentalDomain b x
    · rw [Zspan.fract, SetLike.mem_coe, sub_eq_add_neg]
      refine AddSubgroup.add_mem _ h_mem
        (neg_mem (Set.mem_of_subset_of_mem ?_ (Subtype.mem (Zspan.floor b x))))
      rw [show (L : Set E) = AddSubgroup.toIntSubmodule L by rfl]
      rw [SetLike.coe_subset_coe, Basis.coe_mk, Subtype.range_coe_subtype, Set.setOf_mem_eq]
      exact span_le.mpr h_incl
  · -- `span ℤ s` is finitely generated because `s` is finite
    rw [ker_mkQ, inf_of_le_right (span_le.mpr h_incl)]
    exact fg_span (LinearIndependent.setFinite h_lind)

theorem Zlattice.module_finite [IsZlattice K L] : Module.Finite ℤ L :=
  Module.Finite.iff_addGroup_fg.mpr ((AddGroup.fg_iff_addSubgroup_fg L).mpr (FG K L))

instance instModuleFinite_of_discrete_addSubgroup {E : Type*} [NormedAddCommGroup E]
    [NormedSpace ℝ E] [FiniteDimensional ℝ E] (L : AddSubgroup E) [DiscreteTopology L] :
    Module.Finite ℤ L := by
  let f := (span ℝ (L : Set E)).subtype
  let L₀ := (AddSubgroup.toIntSubmodule L).comap (f.restrictScalars ℤ)
  have h_img : f '' L₀ = L := by
    rw [← LinearMap.coe_restrictScalars ℤ f, ← Submodule.map_coe (f.restrictScalars ℤ),
      Submodule.map_comap_eq_self, AddSubgroup.coe_toIntSubmodule]
    exact fun x hx ↦ LinearMap.mem_range.mpr ⟨⟨x, Submodule.subset_span hx⟩, rfl⟩
  suffices Module.Finite ℤ L₀ by
    have : L₀.map (f.restrictScalars ℤ) = (AddSubgroup.toIntSubmodule L) :=
      SetLike.ext'_iff.mpr h_img
    convert this ▸ Module.Finite.map L₀ (f.restrictScalars ℤ)
  have : DiscreteTopology L₀.toAddSubgroup := by
    refine DiscreteTopology.preimage_of_continuous_injective (L : Set E) ?_ (injective_subtype _)
    exact LinearMap.continuous_of_finiteDimensional f
  have : IsZlattice ℝ L₀.toAddSubgroup := ⟨by
    rw [← (Submodule.map_injective_of_injective (injective_subtype _)).eq_iff, Submodule.map_span,
      Submodule.map_top, range_subtype, coe_toAddSubgroup, h_img]⟩
  exact Zlattice.module_finite ℝ L₀.toAddSubgroup

theorem Zlattice.module_free [IsZlattice K L] : Module.Free ℤ L := by
  have : Module.Finite ℤ L := module_finite K L
  have : Module ℚ E := Module.compHom E (algebraMap ℚ K)
  have : NoZeroSMulDivisors ℤ E := RatModule.noZeroSMulDivisors
  have : NoZeroSMulDivisors ℤ L := by
    change NoZeroSMulDivisors ℤ (AddSubgroup.toIntSubmodule L)
    exact noZeroSMulDivisors _
  infer_instance

instance instModuleFree__of_discrete_addSubgroup {E : Type*} [NormedAddCommGroup E]
    [NormedSpace ℝ E] [FiniteDimensional ℝ E] (L : AddSubgroup E) [DiscreteTopology L] :
    Module.Free ℤ L := by
  have : Module ℚ E := Module.compHom E (algebraMap ℚ ℝ)
  have : NoZeroSMulDivisors ℤ E := RatModule.noZeroSMulDivisors
  have : NoZeroSMulDivisors ℤ L := by
    change NoZeroSMulDivisors ℤ (AddSubgroup.toIntSubmodule L)
    exact noZeroSMulDivisors _
  infer_instance

theorem Zlattice.rank [hs : IsZlattice K L] : finrank ℤ L = finrank K E := by
  classical
  have : Module.Finite ℤ L := module_finite K L
  have : Module.Free ℤ L := module_free K L
  have : Module ℚ E := Module.compHom E (algebraMap ℚ K)
  let b₀ := Module.Free.chooseBasis ℤ L
  -- Let `b` be a `ℤ`-basis of `L` formed of vectors of `E`
  let b := Subtype.val ∘ b₀
  have : LinearIndependent ℤ b :=
    LinearIndependent.map' b₀.linearIndependent (L.toIntSubmodule.subtype) (ker_subtype _)
  -- We prove some assertions that will be useful later on
  have h_spanL : span ℤ (Set.range b) = AddSubgroup.toIntSubmodule L := by
    convert congrArg (map (Submodule.subtype (AddSubgroup.toIntSubmodule L))) b₀.span_eq
    · rw [map_span, Set.range_comp]
      rfl
    · exact (map_subtype_top _).symm
  have h_spanE : span K (Set.range b) = ⊤ := by
    rw [← span_span_of_tower (R := ℤ), h_spanL]
    exact hs.span_top
  have h_card : Fintype.card (Module.Free.ChooseBasisIndex ℤ L) =
      (Set.range b).toFinset.card := by
    rw [Set.toFinset_range, Finset.univ.card_image_of_injective]
    rfl
    exact Subtype.coe_injective.comp (Basis.injective _)
  rw [finrank_eq_card_chooseBasisIndex]
    -- We prove that `finrank ℤ L ≤ finrank K E` and `finrank K E ≤ finrank ℤ L`
  refine le_antisymm ?_ ?_
  · -- To prove that `finrank ℤ L ≤ finrank K E`, we proceed by contradiction and prove that, in
    -- this case, there is a ℤ-relation between the vectors of `b`
    obtain ⟨t, ⟨ht_inc, ⟨ht_span, ht_lin⟩⟩⟩ := exists_linearIndependent K (Set.range b)
    -- `e` is a `K`-basis of `E` formed of vectors of `b`
    let e : Basis t K E := Basis.mk ht_lin (by simp [ht_span, h_spanE])
    have : Fintype t := Set.Finite.fintype ((Set.range b).toFinite.subset ht_inc)
    have h : LinearIndependent ℤ (fun x : (Set.range b) => (x : E)) := by
      rwa [linearIndependent_subtype_range (Subtype.coe_injective.comp b₀.injective)]
    contrapose! h
    -- Since `finrank ℤ L > finrank K E`, there exists a vector `v ∈ b` with `v ∉ e`
    obtain ⟨v, hv⟩ : (Set.range b \ Set.range e).Nonempty := by
      rw [Basis.coe_mk, Subtype.range_coe_subtype, Set.setOf_mem_eq, ← Set.toFinset_nonempty]
      contrapose h
      rw [Finset.not_nonempty_iff_eq_empty, Set.toFinset_diff,
        Finset.sdiff_eq_empty_iff_subset] at h
      replace h := Finset.card_le_card h
      rwa [not_lt, h_card, ← topEquiv.finrank_eq, ← h_spanE, ← ht_span,
        finrank_span_set_eq_card ht_lin]
    -- Assume that `e ∪ {v}` is not `ℤ`-linear independent then we get the contradiction
    suffices ¬ LinearIndependent ℤ (fun x : ↥(insert v (Set.range e)) => (x : E)) by
      contrapose! this
      refine LinearIndependent.mono ?_ this
      exact Set.insert_subset (Set.mem_of_mem_diff hv) (by simp [e, ht_inc])
    -- We prove finally that `e ∪ {v}` is not ℤ-linear independent or, equivalently,
    -- not ℚ-linear independent by showing that `v ∈ span ℚ e`.
    rw [LinearIndependent.iff_fractionRing ℤ ℚ,
      (linearIndependent_insert (Set.not_mem_of_mem_diff hv)),  not_and, not_not]
    intro _
    -- But that follows from the fact that there exist `n, m : ℕ`, `n ≠ m`
    -- such that `(n - m) • v ∈ span ℤ e` which is true since `n ↦ Zspan.fract e (n • v)`
    -- takes value into the finite set `fundamentalDomain e ∩ L`
    have h_mapsto : Set.MapsTo (fun n : ℤ => Zspan.fract e (n • v)) Set.univ
        (Metric.closedBall 0 (∑ i, ‖e i‖) ∩ (L : Set E)) := by
      rw [Set.mapsTo_inter, Set.mapsTo_univ_iff, Set.mapsTo_univ_iff]
      refine ⟨fun _ ↦ mem_closedBall_zero_iff.mpr (Zspan.norm_fract_le e _), fun _ => ?_⟩
      · change _ ∈ AddSubgroup.toIntSubmodule L
        rw [← h_spanL]
        refine sub_mem ?_ ?_
        · exact zsmul_mem (subset_span (Set.diff_subset _ _ hv)) _
        · exact span_mono (by simp [e, ht_inc]) (coe_mem _)
    have h_finite : Set.Finite (Metric.closedBall 0 (∑ i, ‖e i‖) ∩ (L : Set E)) :=
      Metric.finite_isBounded_inter_isClosed Metric.isBounded_closedBall inferInstance
    obtain ⟨n, -, m, -, h_neq, h_eq⟩ := Set.Infinite.exists_ne_map_eq_of_mapsTo
      Set.infinite_univ h_mapsto h_finite
    have h_nz : (-n + m : ℚ) ≠ 0 := by
      rwa [Ne.def, add_eq_zero_iff_eq_neg.not, neg_inj, Rat.coe_int_inj, ← Ne.def]
    apply (smul_mem_iff _ h_nz).mp
    refine span_subset_span ℤ ℚ _ ?_
    rwa [add_smul, neg_smul, SetLike.mem_coe, ← Zspan.fract_eq_fract, ← zsmul_eq_smul_cast ℚ,
      ← zsmul_eq_smul_cast ℚ]
  · -- To prove that `finrank K E ≤ finrank ℤ L`, we use the fact `b` generates `E` over `K`
    -- and thus `finrank K E ≤ card b = finrank ℤ L`
    rw [← topEquiv.finrank_eq, ← h_spanE]
    convert finrank_span_le_card (R := K) (Set.range b)

end Zlattice<|MERGE_RESOLUTION|>--- conflicted
+++ resolved
@@ -304,16 +304,12 @@
 
 variable [NormedAddCommGroup E] [NormedSpace ℝ E] (b : Basis ι ℝ E)
 
-<<<<<<< HEAD
 theorem fundamentalDomain_subset_parallelepiped [Fintype ι] :
     fundamentalDomain b ⊆ parallelepiped b := by
   rw [fundamentalDomain, parallelepiped_basis_eq, Set.setOf_subset_setOf]
   exact fun _ h i ↦ Set.Ico_subset_Icc_self (h i)
 
-instance [Fintype ι] : DiscreteTopology (span ℤ (Set.range b)) := by
-=======
 instance [Finite ι] : DiscreteTopology (span ℤ (Set.range b)) := by
->>>>>>> 6aee244f
   have h : Set.MapsTo b.equivFun (span ℤ (Set.range b)) (span ℤ (Set.range (Pi.basisFun ℝ ι))) := by
     intro _ hx
     rwa [SetLike.mem_coe, Basis.mem_span_iff_repr_mem] at hx ⊢
