--- conflicted
+++ resolved
@@ -227,19 +227,6 @@
 
 variable {R M}
 
-<<<<<<< HEAD
-/-- Define `Module` without proving `zero_smul` and `smul_zero` by using an auxiliary
-structure `Module.Core`, when the underlying space is an `AddCommGroup`. -/
-def Module.ofCore (H : Module.Core R M) : Module R M :=
-  letI := H.toSMul
-  { H with
-    zero_smul := fun x =>
-      (AddMonoidHom.mk' (fun r : R => r • x) fun r s => H.add_smul r s x).map_zero
-    smul_zero := fun r => (AddMonoidHom.mk' (r • ·) (H.smul_add r)).map_zero }
-#align module.of_core Module.ofCore
-
-=======
->>>>>>> 9c4be1c2
 theorem Convex.combo_eq_smul_sub_add [Module R M] {x y : M} {a b : R} (h : a + b = 1) :
     a • x + b • y = b • (y - x) + x :=
   calc
