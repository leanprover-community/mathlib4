/-
Copyright (c) 2015 Nathaniel Thomas. All rights reserved.
Released under Apache 2.0 license as described in the file LICENSE.
Authors: Nathaniel Thomas, Jeremy Avigad, Johannes Hölzl, Mario Carneiro
-/
import Mathlib.Algebra.Field.Defs
import Mathlib.Algebra.Function.Indicator
import Mathlib.Algebra.SMulWithZero
import Mathlib.Data.Int.Units
import Mathlib.Data.Rat.Defs
import Mathlib.Data.Rat.Basic
import Mathlib.GroupTheory.GroupAction.Group
import Mathlib.GroupTheory.GroupAction.Pi
import Mathlib.Tactic.Abel

#align_import algebra.module.basic from "leanprover-community/mathlib"@"30413fc89f202a090a54d78e540963ed3de0056e"

/-!
# Modules over a ring

In this file we define

* `Module R M` : an additive commutative monoid `M` is a `Module` over a
  `Semiring R` if for `r : R` and `x : M` their "scalar multiplication" `r • x : M` is defined, and
  the operation `•` satisfies some natural associativity and distributivity axioms similar to those
  on a ring.

## Implementation notes

In typical mathematical usage, our definition of `Module` corresponds to "semimodule", and the
word "module" is reserved for `Module R M` where `R` is a `Ring` and `M` an `AddCommGroup`.
If `R` is a `Field` and `M` an `AddCommGroup`, `M` would be called an `R`-vector space.
Since those assumptions can be made by changing the typeclasses applied to `R` and `M`,
without changing the axioms in `Module`, mathlib calls everything a `Module`.

In older versions of mathlib3, we had separate `semimodule` and `vector_space` abbreviations.
This caused inference issues in some cases, while not providing any real advantages, so we decided
to use a canonical `Module` typeclass throughout.

## Tags

semimodule, module, vector space
-/

open Function Set

universe u v

variable {α R k S M M₂ M₃ ι : Type*}

/-- A module is a generalization of vector spaces to a scalar semiring.
  It consists of a scalar semiring `R` and an additive monoid of "vectors" `M`,
  connected by a "scalar multiplication" operation `r • x : M`
  (where `r : R` and `x : M`) with some natural associativity and
  distributivity axioms similar to those on a ring. -/
@[ext]
class Module (R : Type u) (M : Type v) [Semiring R] [AddCommMonoid M] extends
  DistribMulAction R M where
  /-- Scalar multiplication distributes over addition from the right. -/
  protected add_smul : ∀ (r s : R) (x : M), (r + s) • x = r • x + s • x
  /-- Scalar multiplication by zero gives zero. -/
  protected zero_smul : ∀ x : M, (0 : R) • x = 0
#align module Module
#align module.ext Module.ext
#align module.ext_iff Module.ext_iff

section AddCommMonoid

variable [Semiring R] [AddCommMonoid M] [Module R M] (r s : R) (x y : M)

-- see Note [lower instance priority]
/-- A module over a semiring automatically inherits a `MulActionWithZero` structure. -/
instance (priority := 100) Module.toMulActionWithZero : MulActionWithZero R M :=
  { (inferInstance : MulAction R M) with
    smul_zero := smul_zero
    zero_smul := Module.zero_smul }
#align module.to_mul_action_with_zero Module.toMulActionWithZero

instance AddCommMonoid.natModule : Module ℕ M where
  one_smul := one_nsmul
  mul_smul m n a := mul_nsmul' a m n
  smul_add n a b := nsmul_add a b n
  smul_zero := nsmul_zero
  zero_smul := zero_nsmul
  add_smul r s x := add_nsmul x r s
#align add_comm_monoid.nat_module AddCommMonoid.natModule

theorem AddMonoid.End.nat_cast_def (n : ℕ) :
    (↑n : AddMonoid.End M) = DistribMulAction.toAddMonoidEnd ℕ M n :=
  rfl
#align add_monoid.End.nat_cast_def AddMonoid.End.nat_cast_def

theorem add_smul : (r + s) • x = r • x + s • x :=
  Module.add_smul r s x
#align add_smul add_smul

theorem Convex.combo_self {a b : R} (h : a + b = 1) (x : M) : a • x + b • x = x := by
  rw [← add_smul, h, one_smul]
#align convex.combo_self Convex.combo_self

variable (R)

-- Porting note: this is the letter of the mathlib3 version, but not really the spirit
theorem two_smul : (2 : R) • x = x + x := by rw [← one_add_one_eq_two, add_smul, one_smul]
#align two_smul two_smul

set_option linter.deprecated false in
@[deprecated] theorem two_smul' : (2 : R) • x = bit0 x :=
  two_smul R x
#align two_smul' two_smul'

@[simp]
theorem invOf_two_smul_add_invOf_two_smul [Invertible (2 : R)] (x : M) :
    (⅟ 2 : R) • x + (⅟ 2 : R) • x = x :=
  Convex.combo_self invOf_two_add_invOf_two _
#align inv_of_two_smul_add_inv_of_two_smul invOf_two_smul_add_invOf_two_smul

/-- Pullback a `Module` structure along an injective additive monoid homomorphism.
See note [reducible non-instances]. -/
@[reducible]
protected def Function.Injective.module [AddCommMonoid M₂] [SMul R M₂] (f : M₂ →+ M)
    (hf : Injective f) (smul : ∀ (c : R) (x), f (c • x) = c • f x) : Module R M₂ :=
  { hf.distribMulAction f smul with
    add_smul := fun c₁ c₂ x => hf <| by simp only [smul, f.map_add, add_smul]
    zero_smul := fun x => hf <| by simp only [smul, zero_smul, f.map_zero] }
#align function.injective.module Function.Injective.module

/-- Pushforward a `Module` structure along a surjective additive monoid homomorphism. -/
protected def Function.Surjective.module [AddCommMonoid M₂] [SMul R M₂] (f : M →+ M₂)
    (hf : Surjective f) (smul : ∀ (c : R) (x), f (c • x) = c • f x) : Module R M₂ :=
  { toDistribMulAction := hf.distribMulAction f smul
    add_smul := fun c₁ c₂ x => by
      rcases hf x with ⟨x, rfl⟩
      simp only [add_smul, ← smul, ← f.map_add]
    zero_smul := fun x => by
      rcases hf x with ⟨x, rfl⟩
      rw [← f.map_zero, ← smul, zero_smul] }
#align function.surjective.module Function.Surjective.module

/-- Push forward the action of `R` on `M` along a compatible surjective map `f : R →+* S`.

See also `Function.Surjective.mulActionLeft` and `Function.Surjective.distribMulActionLeft`.
-/
@[reducible]
def Function.Surjective.moduleLeft {R S M : Type*} [Semiring R] [AddCommMonoid M] [Module R M]
    [Semiring S] [SMul S M] (f : R →+* S) (hf : Function.Surjective f)
    (hsmul : ∀ (c) (x : M), f c • x = c • x) : Module S M :=
  { hf.distribMulActionLeft f.toMonoidHom hsmul with
    zero_smul := fun x => by rw [← f.map_zero, hsmul, zero_smul]
    add_smul := hf.forall₂.mpr fun a b x => by simp only [← f.map_add, hsmul, add_smul] }
#align function.surjective.module_left Function.Surjective.moduleLeft

variable {R} (M)

/-- Compose a `Module` with a `RingHom`, with action `f s • m`.

See note [reducible non-instances]. -/
@[reducible]
def Module.compHom [Semiring S] (f : S →+* R) : Module S M :=
  { MulActionWithZero.compHom M f.toMonoidWithZeroHom, DistribMulAction.compHom M (f : S →* R) with
    -- Porting note: the `show f (r + s) • x = f r • x + f s • x` wasn't needed in mathlib3.
    -- Somehow, now that `SMul` is heterogeneous, it can't unfold earlier fields of a definition for
    -- use in later fields.  See
    -- https://leanprover.zulipchat.com/#narrow/stream/287929-mathlib4/topic/Heterogeneous.20scalar.20multiplication
    add_smul := fun r s x => show f (r + s) • x = f r • x + f s • x by simp [add_smul] }
#align module.comp_hom Module.compHom

variable (R)

/-- `(•)` as an `AddMonoidHom`.

This is a stronger version of `DistribMulAction.toAddMonoidEnd` -/
@[simps! apply_apply]
def Module.toAddMonoidEnd : R →+* AddMonoid.End M :=
  { DistribMulAction.toAddMonoidEnd R M with
    -- Porting note: the two `show`s weren't needed in mathlib3.
    -- Somehow, now that `SMul` is heterogeneous, it can't unfold earlier fields of a definition for
    -- use in later fields.  See
    -- https://leanprover.zulipchat.com/#narrow/stream/287929-mathlib4/topic/Heterogeneous.20scalar.20multiplication
    map_zero' := AddMonoidHom.ext fun r => show (0:R) • r = 0 by simp
    map_add' := fun x y =>
      AddMonoidHom.ext fun r => show (x + y) • r = x • r + y • r by simp [add_smul] }
#align module.to_add_monoid_End Module.toAddMonoidEnd
#align module.to_add_monoid_End_apply_apply Module.toAddMonoidEnd_apply_apply

/-- A convenience alias for `Module.toAddMonoidEnd` as an `AddMonoidHom`, usually to allow the
use of `AddMonoidHom.flip`. -/
def smulAddHom : R →+ M →+ M :=
  (Module.toAddMonoidEnd R M).toAddMonoidHom
#align smul_add_hom smulAddHom

variable {R M}

@[simp]
theorem smulAddHom_apply (r : R) (x : M) : smulAddHom R M r x = r • x :=
  rfl
#align smul_add_hom_apply smulAddHom_apply

theorem Module.eq_zero_of_zero_eq_one (zero_eq_one : (0 : R) = 1) : x = 0 := by
  rw [← one_smul R x, ← zero_eq_one, zero_smul]
#align module.eq_zero_of_zero_eq_one Module.eq_zero_of_zero_eq_one

@[simp]
theorem smul_add_one_sub_smul {R : Type*} [Ring R] [Module R M] {r : R} {m : M} :
    r • m + (1 - r) • m = m := by rw [← add_smul, add_sub_cancel'_right, one_smul]
#align smul_add_one_sub_smul smul_add_one_sub_smul

end AddCommMonoid


section AddCommGroup

variable (R M) [Semiring R] [AddCommGroup M]

instance AddCommGroup.intModule : Module ℤ M where
  one_smul := one_zsmul
  mul_smul m n a := mul_zsmul a m n
  smul_add n a b := zsmul_add a b n
  smul_zero := zsmul_zero
  zero_smul := zero_zsmul
  add_smul r s x := add_zsmul x r s
#align add_comm_group.int_module AddCommGroup.intModule

theorem AddMonoid.End.int_cast_def (z : ℤ) :
    (↑z : AddMonoid.End M) = DistribMulAction.toAddMonoidEnd ℤ M z :=
  rfl
#align add_monoid.End.int_cast_def AddMonoid.End.int_cast_def

variable {R M}

theorem Convex.combo_eq_smul_sub_add [Module R M] {x y : M} {a b : R} (h : a + b = 1) :
    a • x + b • y = b • (y - x) + x :=
  calc
    a • x + b • y = b • y - b • x + (a • x + b • x) := by abel
    _ = b • (y - x) + x := by rw [smul_sub, Convex.combo_self h]
#align convex.combo_eq_smul_sub_add Convex.combo_eq_smul_sub_add

end AddCommGroup

-- We'll later use this to show `Module ℕ M` and `Module ℤ M` are subsingletons.
/-- A variant of `Module.ext` that's convenient for term-mode. -/
theorem Module.ext' {R : Type*} [Semiring R] {M : Type*} [AddCommMonoid M] (P Q : Module R M)
    (w : ∀ (r : R) (m : M), (haveI := P; r • m) = (haveI := Q; r • m)) :
    P = Q := by
  ext
  exact w _ _
#align module.ext' Module.ext'

section Module

variable [Ring R] [AddCommGroup M] [Module R M] (r s : R) (x y : M)

@[simp]
theorem neg_smul : -r • x = -(r • x) :=
  eq_neg_of_add_eq_zero_left <| by rw [← add_smul, add_left_neg, zero_smul]
#align neg_smul neg_smul

-- Porting note: simp can prove this
--@[simp]
theorem neg_smul_neg : -r • -x = r • x := by rw [neg_smul, smul_neg, neg_neg]
#align neg_smul_neg neg_smul_neg

@[simp]
theorem Units.neg_smul (u : Rˣ) (x : M) : -u • x = -(u • x) := by
  rw [Units.smul_def, Units.val_neg, _root_.neg_smul, Units.smul_def]
#align units.neg_smul Units.neg_smul

variable (R)

theorem neg_one_smul (x : M) : (-1 : R) • x = -x := by simp
#align neg_one_smul neg_one_smul

variable {R}

theorem sub_smul (r s : R) (y : M) : (r - s) • y = r • y - s • y := by
  simp [add_smul, sub_eq_add_neg]
#align sub_smul sub_smul

end Module

variable (R)

/-- An `AddCommMonoid` that is a `Module` over a `Ring` carries a natural `AddCommGroup`
structure.
See note [reducible non-instances]. -/
@[reducible]
def Module.addCommMonoidToAddCommGroup [Ring R] [AddCommMonoid M] [Module R M] : AddCommGroup M :=
  { (inferInstance : AddCommMonoid M) with
    neg := fun a => (-1 : R) • a
    add_left_neg := fun a =>
      show (-1 : R) • a + a = 0 by
        nth_rw 2 [← one_smul R a]
        rw [← add_smul, add_left_neg, zero_smul]
    zsmul := fun z a => (z : R) • a
    zsmul_zero' := fun a => by simpa only [Int.cast_zero] using zero_smul R a
    zsmul_succ' := fun z a => by simp [add_comm, add_smul]
    zsmul_neg' := fun z a => by simp [← smul_assoc, neg_one_smul] }
#align module.add_comm_monoid_to_add_comm_group Module.addCommMonoidToAddCommGroup

variable {R}

/-- A module over a `Subsingleton` semiring is a `Subsingleton`. We cannot register this
as an instance because Lean has no way to guess `R`. -/
protected theorem Module.subsingleton (R M : Type*) [Semiring R] [Subsingleton R] [AddCommMonoid M]
    [Module R M] : Subsingleton M :=
  MulActionWithZero.subsingleton R M
#align module.subsingleton Module.subsingleton

/-- A semiring is `Nontrivial` provided that there exists a nontrivial module over this semiring. -/
protected theorem Module.nontrivial (R M : Type*) [Semiring R] [Nontrivial M] [AddCommMonoid M]
    [Module R M] : Nontrivial R :=
  MulActionWithZero.nontrivial R M
#align module.nontrivial Module.nontrivial

-- see Note [lower instance priority]
instance (priority := 910) Semiring.toModule [Semiring R] : Module R R where
  smul_add := mul_add
  add_smul := add_mul
  zero_smul := zero_mul
  smul_zero := mul_zero
#align semiring.to_module Semiring.toModule

-- see Note [lower instance priority]
/-- Like `Semiring.toModule`, but multiplies on the right. -/
instance (priority := 910) Semiring.toOppositeModule [Semiring R] : Module Rᵐᵒᵖ R :=
  { MonoidWithZero.toOppositeMulActionWithZero R with
    smul_add := fun _ _ _ => add_mul _ _ _
    add_smul := fun _ _ _ => mul_add _ _ _ }
#align semiring.to_opposite_module Semiring.toOppositeModule

/-- A ring homomorphism `f : R →+* M` defines a module structure by `r • x = f r * x`. -/
def RingHom.toModule [Semiring R] [Semiring S] (f : R →+* S) : Module R S :=
  Module.compHom S f
#align ring_hom.to_module RingHom.toModule

<<<<<<< HEAD
/-- If S is a semiring, an R-module on S such that S/S/R is a scalar tower
gives rise to a RingHom from R to S. -/
@[simps!] nonrec def RingHom.smulOneHom [Semiring R] [Semiring S]
    [Module R S] [IsScalarTower R S S] : R →+* S where
  __ := smulOneHom
  map_zero' := zero_smul R 1
  map_add' := (add_smul · · 1)

/-- A homomorphism between semirings R and S can be equivalently specified by a R-module
structure on S such that S/S/R is a scalar tower. -/
def ringHomEquivModuleIsScalarTower [Semiring R] [Semiring S] :
    (R →+* S) ≃ {_inst : Module R S // IsScalarTower R S S} where
  toFun f := let m := Module.compHom S f; ⟨m, ⟨fun r ↦ mul_assoc (f r)⟩⟩
  invFun := fun ⟨_, _⟩ ↦ RingHom.smulOneHom
  left_inv f := RingHom.ext fun r ↦ mul_one (f r)
  right_inv := fun ⟨_, _⟩ ↦ Subtype.ext <| Module.ext _ _ <| funext₂ <| smul_one_smul S

=======
/-- If the module action of `R` on `S` is compatible with multiplication on `S`, then
`fun x => x • 1` is a ring homomorphism from `R` to `S`.

This is the `RingHom` version of `MonoidHom.smulOneHom`.

When `R` is commutative, usually `algebraMap` should be preferred. -/
@[simps!] def RingHom.smulOneHom
    [Semiring R] [NonAssocSemiring S] [Module R S] [IsScalarTower R S S] : R →+* S where
  __ := MonoidHom.smulOneHom
  map_zero' := zero_smul R 1
  map_add' := (add_smul · · 1)

>>>>>>> 5dce2d8c
section AddCommMonoid

variable [Semiring R] [AddCommMonoid M] [Module R M]

section

variable (R)

/-- `nsmul` is equal to any other module structure via a cast. -/
theorem nsmul_eq_smul_cast (n : ℕ) (b : M) : n • b = (n : R) • b := by
  induction' n with n ih
  · rw [Nat.zero_eq, Nat.cast_zero, zero_smul, zero_smul]
  · rw [Nat.succ_eq_add_one, Nat.cast_succ, add_smul, add_smul, one_smul, ih, one_smul]
#align nsmul_eq_smul_cast nsmul_eq_smul_cast

end

/-- Convert back any exotic `ℕ`-smul to the canonical instance. This should not be needed since in
mathlib all `AddCommMonoid`s should normally have exactly one `ℕ`-module structure by design.
-/
theorem nat_smul_eq_nsmul (h : Module ℕ M) (n : ℕ) (x : M) :
    @SMul.smul ℕ M h.toSMul n x = n • x := by rw [nsmul_eq_smul_cast ℕ n x, Nat.cast_id]; rfl
#align nat_smul_eq_nsmul nat_smul_eq_nsmul

/-- All `ℕ`-module structures are equal. Not an instance since in mathlib all `AddCommMonoid`
should normally have exactly one `ℕ`-module structure by design. -/
def AddCommMonoid.natModule.unique : Unique (Module ℕ M) where
  default := by infer_instance
  uniq P := (Module.ext' P _) fun n => by convert nat_smul_eq_nsmul P n
#align add_comm_monoid.nat_module.unique AddCommMonoid.natModule.unique

instance AddCommMonoid.nat_isScalarTower : IsScalarTower ℕ R M where
  smul_assoc n x y :=
    Nat.recOn n (by simp only [Nat.zero_eq, zero_smul])
    fun n ih => by simp only [Nat.succ_eq_add_one, add_smul, one_smul, ih]
#align add_comm_monoid.nat_is_scalar_tower AddCommMonoid.nat_isScalarTower

end AddCommMonoid

section AddCommGroup

variable [Semiring S] [Ring R] [AddCommGroup M] [Module S M] [Module R M]

section

variable (R)

/-- `zsmul` is equal to any other module structure via a cast. -/
theorem zsmul_eq_smul_cast (n : ℤ) (b : M) : n • b = (n : R) • b :=
  have : (smulAddHom ℤ M).flip b = ((smulAddHom R M).flip b).comp (Int.castAddHom R) := by
    apply AddMonoidHom.ext_int
    simp
  FunLike.congr_fun this n
#align zsmul_eq_smul_cast zsmul_eq_smul_cast

end

/-- Convert back any exotic `ℤ`-smul to the canonical instance. This should not be needed since in
mathlib all `AddCommGroup`s should normally have exactly one `ℤ`-module structure by design. -/
theorem int_smul_eq_zsmul (h : Module ℤ M) (n : ℤ) (x : M) :
    @SMul.smul ℤ M h.toSMul n x = n • x := by rw [zsmul_eq_smul_cast ℤ n x, Int.cast_id]; rfl
#align int_smul_eq_zsmul int_smul_eq_zsmul

/-- All `ℤ`-module structures are equal. Not an instance since in mathlib all `AddCommGroup`
should normally have exactly one `ℤ`-module structure by design. -/
def AddCommGroup.intModule.unique : Unique (Module ℤ M) where
  default := by infer_instance
  uniq P := (Module.ext' P _) fun n => by convert int_smul_eq_zsmul P n
#align add_comm_group.int_module.unique AddCommGroup.intModule.unique

end AddCommGroup

theorem map_int_cast_smul [AddCommGroup M] [AddCommGroup M₂] {F : Type*} [AddMonoidHomClass F M M₂]
    (f : F) (R S : Type*) [Ring R] [Ring S] [Module R M] [Module S M₂] (x : ℤ) (a : M) :
    f ((x : R) • a) = (x : S) • f a := by simp only [← zsmul_eq_smul_cast, map_zsmul]
#align map_int_cast_smul map_int_cast_smul

theorem map_nat_cast_smul [AddCommMonoid M] [AddCommMonoid M₂] {F : Type*}
    [AddMonoidHomClass F M M₂] (f : F) (R S : Type*) [Semiring R] [Semiring S] [Module R M]
    [Module S M₂] (x : ℕ) (a : M) : f ((x : R) • a) = (x : S) • f a := by
  simp only [← nsmul_eq_smul_cast, AddMonoidHom.map_nsmul, map_nsmul]
#align map_nat_cast_smul map_nat_cast_smul

theorem map_inv_nat_cast_smul [AddCommMonoid M] [AddCommMonoid M₂] {F : Type*}
    [AddMonoidHomClass F M M₂] (f : F) (R S : Type*)
    [DivisionSemiring R] [DivisionSemiring S] [Module R M]
    [Module S M₂] (n : ℕ) (x : M) : f ((n⁻¹ : R) • x) = (n⁻¹ : S) • f x := by
  by_cases hR : (n : R) = 0 <;> by_cases hS : (n : S) = 0
  · simp [hR, hS, map_zero f]
  · suffices ∀ y, f y = 0 by rw [this, this, smul_zero]
    clear x
    intro x
    rw [← inv_smul_smul₀ hS (f x), ← map_nat_cast_smul f R S]
    simp [hR, map_zero f]
  · suffices ∀ y, f y = 0 by simp [this]
    clear x
    intro x
    rw [← smul_inv_smul₀ hR x, map_nat_cast_smul f R S, hS, zero_smul]
  · rw [← inv_smul_smul₀ hS (f _), ← map_nat_cast_smul f R S, smul_inv_smul₀ hR]
#align map_inv_nat_cast_smul map_inv_nat_cast_smul

theorem map_inv_int_cast_smul [AddCommGroup M] [AddCommGroup M₂] {F : Type*}
    [AddMonoidHomClass F M M₂] (f : F) (R S : Type*) [DivisionRing R] [DivisionRing S] [Module R M]
    [Module S M₂] (z : ℤ) (x : M) : f ((z⁻¹ : R) • x) = (z⁻¹ : S) • f x := by
  obtain ⟨n, rfl | rfl⟩ := z.eq_nat_or_neg
  · rw [Int.cast_Nat_cast, Int.cast_Nat_cast, map_inv_nat_cast_smul _ R S]
  · simp_rw [Int.cast_neg, Int.cast_Nat_cast, inv_neg, neg_smul, map_neg,
      map_inv_nat_cast_smul _ R S]
#align map_inv_int_cast_smul map_inv_int_cast_smul

theorem map_rat_cast_smul [AddCommGroup M] [AddCommGroup M₂] {F : Type*} [AddMonoidHomClass F M M₂]
    (f : F) (R S : Type*) [DivisionRing R] [DivisionRing S] [Module R M] [Module S M₂] (c : ℚ)
    (x : M) : f ((c : R) • x) = (c : S) • f x := by
  rw [Rat.cast_def, Rat.cast_def, div_eq_mul_inv, div_eq_mul_inv, mul_smul, mul_smul,
    map_int_cast_smul f R S, map_inv_nat_cast_smul f R S]
#align map_rat_cast_smul map_rat_cast_smul

theorem map_rat_smul [AddCommGroup M] [AddCommGroup M₂] [Module ℚ M] [Module ℚ M₂] {F : Type*}
    [AddMonoidHomClass F M M₂] (f : F) (c : ℚ) (x : M) : f (c • x) = c • f x :=
  map_rat_cast_smul f ℚ ℚ c x
#align map_rat_smul map_rat_smul

/-- There can be at most one `Module ℚ E` structure on an additive commutative group. -/
instance subsingleton_rat_module (E : Type*) [AddCommGroup E] : Subsingleton (Module ℚ E) :=
  ⟨fun P Q => (Module.ext' P Q) fun r x => @map_rat_smul _ _ _ _ P Q _ _ (AddMonoidHom.id E) r x⟩
#align subsingleton_rat_module subsingleton_rat_module

/-- If `E` is a vector space over two division semirings `R` and `S`, then scalar multiplications
agree on inverses of natural numbers in `R` and `S`. -/
theorem inv_nat_cast_smul_eq {E : Type*} (R S : Type*) [AddCommMonoid E] [DivisionSemiring R]
    [DivisionSemiring S] [Module R E] [Module S E] (n : ℕ) (x : E) :
    (n⁻¹ : R) • x = (n⁻¹ : S) • x :=
  map_inv_nat_cast_smul (AddMonoidHom.id E) R S n x
#align inv_nat_cast_smul_eq inv_nat_cast_smul_eq

/-- If `E` is a vector space over two division rings `R` and `S`, then scalar multiplications
agree on inverses of integer numbers in `R` and `S`. -/
theorem inv_int_cast_smul_eq {E : Type*} (R S : Type*) [AddCommGroup E] [DivisionRing R]
    [DivisionRing S] [Module R E] [Module S E] (n : ℤ) (x : E) : (n⁻¹ : R) • x = (n⁻¹ : S) • x :=
  map_inv_int_cast_smul (AddMonoidHom.id E) R S n x
#align inv_int_cast_smul_eq inv_int_cast_smul_eq

/-- If `E` is a vector space over a division semiring `R` and has a monoid action by `α`, then that
action commutes by scalar multiplication of inverses of natural numbers in `R`. -/
theorem inv_nat_cast_smul_comm {α E : Type*} (R : Type*) [AddCommMonoid E] [DivisionSemiring R]
    [Monoid α] [Module R E] [DistribMulAction α E] (n : ℕ) (s : α) (x : E) :
    (n⁻¹ : R) • s • x = s • (n⁻¹ : R) • x :=
  (map_inv_nat_cast_smul (DistribMulAction.toAddMonoidHom E s) R R n x).symm
#align inv_nat_cast_smul_comm inv_nat_cast_smul_comm

/-- If `E` is a vector space over a division ring `R` and has a monoid action by `α`, then that
action commutes by scalar multiplication of inverses of integers in `R` -/
theorem inv_int_cast_smul_comm {α E : Type*} (R : Type*) [AddCommGroup E] [DivisionRing R]
    [Monoid α] [Module R E] [DistribMulAction α E] (n : ℤ) (s : α) (x : E) :
    (n⁻¹ : R) • s • x = s • (n⁻¹ : R) • x :=
  (map_inv_int_cast_smul (DistribMulAction.toAddMonoidHom E s) R R n x).symm
#align inv_int_cast_smul_comm inv_int_cast_smul_comm

/-- If `E` is a vector space over two division rings `R` and `S`, then scalar multiplications
agree on rational numbers in `R` and `S`. -/
theorem rat_cast_smul_eq {E : Type*} (R S : Type*) [AddCommGroup E] [DivisionRing R]
    [DivisionRing S] [Module R E] [Module S E] (r : ℚ) (x : E) : (r : R) • x = (r : S) • x :=
  map_rat_cast_smul (AddMonoidHom.id E) R S r x
#align rat_cast_smul_eq rat_cast_smul_eq

instance AddCommGroup.intIsScalarTower {R : Type u} {M : Type v} [Ring R] [AddCommGroup M]
    [Module R M] : IsScalarTower ℤ R M where
  smul_assoc n x y := ((smulAddHom R M).flip y).map_zsmul x n
#align add_comm_group.int_is_scalar_tower AddCommGroup.intIsScalarTower

instance IsScalarTower.rat {R : Type u} {M : Type v} [Ring R] [AddCommGroup M] [Module R M]
    [Module ℚ R] [Module ℚ M] : IsScalarTower ℚ R M where
  smul_assoc r x y := map_rat_smul ((smulAddHom R M).flip y) r x
#align is_scalar_tower.rat IsScalarTower.rat

instance SMulCommClass.rat {R : Type u} {M : Type v} [Semiring R] [AddCommGroup M] [Module R M]
    [Module ℚ M] : SMulCommClass ℚ R M where
  smul_comm r x y := (map_rat_smul (smulAddHom R M x) r y).symm
#align smul_comm_class.rat SMulCommClass.rat

instance SMulCommClass.rat' {R : Type u} {M : Type v} [Semiring R] [AddCommGroup M] [Module R M]
    [Module ℚ M] : SMulCommClass R ℚ M :=
  SMulCommClass.symm _ _ _
#align smul_comm_class.rat' SMulCommClass.rat'

section NoZeroSMulDivisors

/-! ### `NoZeroSMulDivisors`

This section defines the `NoZeroSMulDivisors` class, and includes some tests
for the vanishing of elements (especially in modules over division rings).
-/


/-- `NoZeroSMulDivisors R M` states that a scalar multiple is `0` only if either argument is `0`.
This is a version of saying that `M` is torsion free, without assuming `R` is zero-divisor free.

The main application of `NoZeroSMulDivisors R M`, when `M` is a module,
is the result `smul_eq_zero`: a scalar multiple is `0` iff either argument is `0`.

It is a generalization of the `NoZeroDivisors` class to heterogeneous multiplication.
-/
class NoZeroSMulDivisors (R M : Type*) [Zero R] [Zero M] [SMul R M] : Prop where
  /-- If scalar multiplication yields zero, either the scalar or the vector was zero. -/
  eq_zero_or_eq_zero_of_smul_eq_zero : ∀ {c : R} {x : M}, c • x = 0 → c = 0 ∨ x = 0
#align no_zero_smul_divisors NoZeroSMulDivisors

export NoZeroSMulDivisors (eq_zero_or_eq_zero_of_smul_eq_zero)

/-- Pullback a `NoZeroSMulDivisors` instance along an injective function. -/
theorem Function.Injective.noZeroSMulDivisors {R M N : Type*} [Zero R] [Zero M] [Zero N]
    [SMul R M] [SMul R N] [NoZeroSMulDivisors R N] (f : M → N) (hf : Function.Injective f)
    (h0 : f 0 = 0) (hs : ∀ (c : R) (x : M), f (c • x) = c • f x) : NoZeroSMulDivisors R M :=
  ⟨fun {_ _} h =>
    Or.imp_right (@hf _ _) <| h0.symm ▸ eq_zero_or_eq_zero_of_smul_eq_zero (by rw [← hs, h, h0])⟩
#align function.injective.no_zero_smul_divisors Function.Injective.noZeroSMulDivisors

-- See note [lower instance priority]
instance (priority := 100) NoZeroDivisors.toNoZeroSMulDivisors [Zero R] [Mul R]
    [NoZeroDivisors R] : NoZeroSMulDivisors R R :=
  ⟨fun {_ _} => eq_zero_or_eq_zero_of_mul_eq_zero⟩
#align no_zero_divisors.to_no_zero_smul_divisors NoZeroDivisors.toNoZeroSMulDivisors

theorem smul_ne_zero [Zero R] [Zero M] [SMul R M] [NoZeroSMulDivisors R M] {c : R} {x : M}
    (hc : c ≠ 0) (hx : x ≠ 0) : c • x ≠ 0 := fun h =>
  (eq_zero_or_eq_zero_of_smul_eq_zero h).elim hc hx
#align smul_ne_zero smul_ne_zero

section SMulWithZero

variable [Zero R] [Zero M] [SMulWithZero R M] [NoZeroSMulDivisors R M] {c : R} {x : M}

@[simp]
theorem smul_eq_zero : c • x = 0 ↔ c = 0 ∨ x = 0 :=
  ⟨eq_zero_or_eq_zero_of_smul_eq_zero, fun h =>
    h.elim (fun h => h.symm ▸ zero_smul R x) fun h => h.symm ▸ smul_zero c⟩
#align smul_eq_zero smul_eq_zero

theorem smul_ne_zero_iff : c • x ≠ 0 ↔ c ≠ 0 ∧ x ≠ 0 := by rw [Ne.def, smul_eq_zero, not_or]
#align smul_ne_zero_iff smul_ne_zero_iff

end SMulWithZero

section Module

variable [Semiring R] [AddCommMonoid M] [Module R M]

section Nat

variable [NoZeroSMulDivisors R M] [CharZero R]
variable (R) (M)

--include R

theorem Nat.noZeroSMulDivisors : NoZeroSMulDivisors ℕ M :=
  ⟨by
    intro c x
    rw [nsmul_eq_smul_cast R, smul_eq_zero]
    simp⟩
#align nat.no_zero_smul_divisors Nat.noZeroSMulDivisors

-- Porting note: left-hand side never simplifies when using simp on itself
--@[simp]
theorem two_nsmul_eq_zero {v : M} : 2 • v = 0 ↔ v = 0 := by
  haveI := Nat.noZeroSMulDivisors R M
  simp [smul_eq_zero]
#align two_nsmul_eq_zero two_nsmul_eq_zero

end Nat

variable (R M)

/-- If `M` is an `R`-module with one and `M` has characteristic zero, then `R` has characteristic
zero as well. Usually `M` is an `R`-algebra. -/
theorem CharZero.of_module (M) [AddCommMonoidWithOne M] [CharZero M] [Module R M] : CharZero R := by
  refine' ⟨fun m n h => @Nat.cast_injective M _ _ _ _ _⟩
  rw [← nsmul_one, ← nsmul_one, nsmul_eq_smul_cast R m (1 : M), nsmul_eq_smul_cast R n (1 : M), h]
#align char_zero.of_module CharZero.of_module

end Module

section AddCommGroup

-- `R` can still be a semiring here
variable [Semiring R] [AddCommGroup M] [Module R M]

section SMulInjective

variable (M)

theorem smul_right_injective [NoZeroSMulDivisors R M] {c : R} (hc : c ≠ 0) :
    Function.Injective (c • · : M → M) :=
  (injective_iff_map_eq_zero (smulAddHom R M c)).2 fun _ ha => (smul_eq_zero.mp ha).resolve_left hc
#align smul_right_injective smul_right_injective

variable {M}

theorem smul_right_inj [NoZeroSMulDivisors R M] {c : R} (hc : c ≠ 0) {x y : M} :
    c • x = c • y ↔ x = y :=
  (smul_right_injective M hc).eq_iff
#align smul_right_inj smul_right_inj

end SMulInjective

section Nat

variable [NoZeroSMulDivisors R M] [CharZero R]
variable (R M)
--include R

theorem self_eq_neg {v : M} : v = -v ↔ v = 0 := by
  rw [← two_nsmul_eq_zero R M, two_smul, add_eq_zero_iff_eq_neg]
#align self_eq_neg self_eq_neg

theorem neg_eq_self {v : M} : -v = v ↔ v = 0 := by rw [eq_comm, self_eq_neg R M]
#align neg_eq_self neg_eq_self

theorem self_ne_neg {v : M} : v ≠ -v ↔ v ≠ 0 :=
  (self_eq_neg R M).not
#align self_ne_neg self_ne_neg

theorem neg_ne_self {v : M} : -v ≠ v ↔ v ≠ 0 :=
  (neg_eq_self R M).not
#align neg_ne_self neg_ne_self

end Nat

end AddCommGroup

section Module

variable [Ring R] [AddCommGroup M] [Module R M] [NoZeroSMulDivisors R M]

section SMulInjective

variable (R)

theorem smul_left_injective {x : M} (hx : x ≠ 0) : Function.Injective fun c : R => c • x :=
  fun c d h =>
  sub_eq_zero.mp
    ((smul_eq_zero.mp
          (calc
            (c - d) • x = c • x - d • x := sub_smul c d x
            _ = 0 := sub_eq_zero.mpr h
            )).resolve_right
      hx)
#align smul_left_injective smul_left_injective

end SMulInjective

instance [NoZeroSMulDivisors ℤ M] : NoZeroSMulDivisors ℕ M :=
  ⟨fun {c x} hcx ↦ by rwa [nsmul_eq_smul_cast ℤ c x, smul_eq_zero, Nat.cast_eq_zero] at hcx⟩

variable (R M)

theorem NoZeroSMulDivisors.int_of_charZero [CharZero R] : NoZeroSMulDivisors ℤ M :=
  ⟨fun {z x} h ↦ by simpa [← smul_one_smul R z x] using h⟩

/-- Only a ring of characteristic zero can can have a non-trivial module without additive or
scalar torsion. -/
theorem CharZero.of_noZeroSMulDivisors [Nontrivial M] [NoZeroSMulDivisors ℤ M] : CharZero R := by
  refine ⟨fun {n m h} ↦ ?_⟩
  obtain ⟨x, hx⟩ := exists_ne (0 : M)
  replace h : (n : ℤ) • x = (m : ℤ) • x := by simp [zsmul_eq_smul_cast R, h]
  simpa using smul_left_injective ℤ hx h

end Module

section GroupWithZero

variable [GroupWithZero R] [AddMonoid M] [DistribMulAction R M]

-- see note [lower instance priority]
/-- This instance applies to `DivisionSemiring`s, in particular `NNReal` and `NNRat`. -/
instance (priority := 100) GroupWithZero.toNoZeroSMulDivisors : NoZeroSMulDivisors R M :=
  ⟨fun {_ _} h => or_iff_not_imp_left.2 fun hc => (smul_eq_zero_iff_eq' hc).1 h⟩
#align group_with_zero.to_no_zero_smul_divisors GroupWithZero.toNoZeroSMulDivisors

end GroupWithZero

-- see note [lower instance priority]
instance (priority := 100) RatModule.noZeroSMulDivisors [AddCommGroup M] [Module ℚ M] :
    NoZeroSMulDivisors ℤ M :=
  ⟨fun {k} {x : M} h => by
    simpa only [zsmul_eq_smul_cast ℚ k x, smul_eq_zero, Rat.zero_iff_num_zero] using h⟩
  -- Porting note: old proof was:
  --⟨fun {k x} h => by simpa [zsmul_eq_smul_cast ℚ k x] using h⟩
#align rat_module.no_zero_smul_divisors RatModule.noZeroSMulDivisors

end NoZeroSMulDivisors

-- Porting note: simp can prove this
--@[simp]
theorem Nat.smul_one_eq_coe {R : Type*} [Semiring R] (m : ℕ) : m • (1 : R) = ↑m := by
  rw [nsmul_eq_mul, mul_one]
#align nat.smul_one_eq_coe Nat.smul_one_eq_coe

-- Porting note: simp can prove this
--@[simp]
theorem Int.smul_one_eq_coe {R : Type*} [Ring R] (m : ℤ) : m • (1 : R) = ↑m := by
  rw [zsmul_eq_mul, mul_one]
#align int.smul_one_eq_coe Int.smul_one_eq_coe

namespace Function

lemma support_smul_subset_left [Zero R] [Zero M] [SMulWithZero R M] (f : α → R) (g : α → M) :
    support (f • g) ⊆ support f := fun x hfg hf ↦ hfg $ by rw [Pi.smul_apply', hf, zero_smul]
#align function.support_smul_subset_left Function.support_smul_subset_left

lemma support_const_smul_of_ne_zero [Zero R] [Zero M] [SMulWithZero R M] [NoZeroSMulDivisors R M]
    (c : R) (g : α → M) (hc : c ≠ 0) : support (c • g) = support g :=
  ext fun x ↦ by simp only [hc, mem_support, Pi.smul_apply, Ne.def, smul_eq_zero, false_or_iff]
#align function.support_const_smul_of_ne_zero Function.support_const_smul_of_ne_zero

lemma support_smul [Zero R] [Zero M] [SMulWithZero R M] [NoZeroSMulDivisors R M] (f : α → R)
    (g : α → M) : support (f • g) = support f ∩ support g :=
  ext fun _ => smul_ne_zero_iff
#align function.support_smul Function.support_smul

lemma support_smul_subset_right [Zero M] [SMulZeroClass R M] (a : R) (f : α → M) :
    support (a • f) ⊆ support f := fun x hbf hf =>
  hbf <| by rw [Pi.smul_apply, hf, smul_zero]
#align function.support_smul_subset_right Function.support_smul_subset_right

end Function

namespace Set
section SMulZeroClass
variable [Zero R] [Zero M] [SMulZeroClass R M]

lemma indicator_smul_apply (s : Set α) (r : α → R) (f : α → M) (a : α) :
    indicator s (fun a ↦ r a • f a) a = r a • indicator s f a := by
  dsimp only [indicator]
  split_ifs
  exacts [rfl, (smul_zero (r a)).symm]
#align set.indicator_smul_apply Set.indicator_smul_apply

lemma indicator_smul (s : Set α) (r : α → R) (f : α → M) :
    indicator s (fun a ↦ r a • f a) = fun a ↦ r a • indicator s f a :=
  funext $ indicator_smul_apply s r f
#align set.indicator_smul Set.indicator_smul

lemma indicator_const_smul_apply (s : Set α) (r : R) (f : α → M) (a : α) :
    indicator s (r • f ·) a = r • indicator s f a :=
  indicator_smul_apply s (fun _ ↦ r) f a
#align set.indicator_const_smul_apply Set.indicator_const_smul_apply

lemma indicator_const_smul (s : Set α) (r : R) (f : α → M) :
    indicator s (r • f ·) = (r • indicator s f ·) :=
  funext $ indicator_const_smul_apply s r f
#align set.indicator_const_smul Set.indicator_const_smul

end SMulZeroClass

section SMulWithZero
variable [Zero R] [Zero M] [SMulWithZero R M]

lemma indicator_smul_apply_left (s : Set α) (r : α → R) (f : α → M) (a : α) :
    indicator s (fun a ↦ r a • f a) a = indicator s r a • f a := by
  dsimp only [indicator]
  split_ifs
  exacts [rfl, (zero_smul _ (f a)).symm]

lemma indicator_smul_left (s : Set α) (r : α → R) (f : α → M) :
    indicator s (fun a ↦ r a • f a) = fun a ↦ indicator s r a • f a :=
  funext $ indicator_smul_apply_left _ _ _

lemma indicator_smul_const_apply (s : Set α) (r : α → R) (m : M) (a : α) :
    indicator s (r · • m) a = indicator s r a • m := indicator_smul_apply_left _ _ _ _

lemma indicator_smul_const (s : Set α) (r : α → R) (m : M) :
    indicator s (r · • m) = (indicator s r · • m) :=
  funext $ indicator_smul_const_apply _ _ _

end SMulWithZero
end Set

assert_not_exists Multiset<|MERGE_RESOLUTION|>--- conflicted
+++ resolved
@@ -333,9 +333,18 @@
   Module.compHom S f
 #align ring_hom.to_module RingHom.toModule
 
-<<<<<<< HEAD
-/-- If S is a semiring, an R-module on S such that S/S/R is a scalar tower
-gives rise to a RingHom from R to S. -/
+/-- If the module action of `R` on `S` is compatible with multiplication on `S`, then
+`fun x ↦ x • 1` is a ring homomorphism from `R` to `S`.
+
+This is the `RingHom` version of `MonoidHom.smulOneHom`.
+
+When `R` is commutative, usually `algebraMap` should be preferred. -/
+@[simps!] def RingHom.smulOneHom
+    [Semiring R] [NonAssocSemiring S] [Module R S] [IsScalarTower R S S] : R →+* S where
+  __ := MonoidHom.smulOneHom
+  map_zero' := zero_smul R 1
+  map_add' := (add_smul · · 1)
+
 @[simps!] nonrec def RingHom.smulOneHom [Semiring R] [Semiring S]
     [Module R S] [IsScalarTower R S S] : R →+* S where
   __ := smulOneHom
@@ -351,20 +360,6 @@
   left_inv f := RingHom.ext fun r ↦ mul_one (f r)
   right_inv := fun ⟨_, _⟩ ↦ Subtype.ext <| Module.ext _ _ <| funext₂ <| smul_one_smul S
 
-=======
-/-- If the module action of `R` on `S` is compatible with multiplication on `S`, then
-`fun x => x • 1` is a ring homomorphism from `R` to `S`.
-
-This is the `RingHom` version of `MonoidHom.smulOneHom`.
-
-When `R` is commutative, usually `algebraMap` should be preferred. -/
-@[simps!] def RingHom.smulOneHom
-    [Semiring R] [NonAssocSemiring S] [Module R S] [IsScalarTower R S S] : R →+* S where
-  __ := MonoidHom.smulOneHom
-  map_zero' := zero_smul R 1
-  map_add' := (add_smul · · 1)
-
->>>>>>> 5dce2d8c
 section AddCommMonoid
 
 variable [Semiring R] [AddCommMonoid M] [Module R M]
