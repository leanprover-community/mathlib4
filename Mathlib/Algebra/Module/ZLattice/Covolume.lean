--- conflicted
+++ resolved
@@ -10,11 +10,7 @@
 
 Let `E` be a finite dimensional real vector space.
 
-<<<<<<< HEAD
-Let `L` be a `ℤ`-lattice defined as a discrete `AddSubgroup E` that spans `E` over `ℝ`.
-=======
 Let `L` be a `ℤ`-lattice `L` defined as a discrete `ℤ`-submodule of `E` that spans `E` over `ℝ`.
->>>>>>> c3c78bbd
 
 ## Main definitions and results
 
