--- conflicted
+++ resolved
@@ -150,11 +150,7 @@
   · rw [← Basis.det_mul_det _ (Pi.basisFun ℝ ι) _, abs_mul, Pi.basisFun_det_apply,
       ← Basis.det_inv, Units.val_inv_eq_inv_val, IsUnit.unit_spec, Pi.basisFun_det_apply,
       covolume_eq_det _ b₁, covolume_eq_det _ b₂, mul_comm, abs_inv]
-<<<<<<< HEAD
-    congr <;> ext <;> simp
-=======
     congr 3 <;> ext <;> simp
->>>>>>> c07d348d
   · rw [Basis.det_apply, Basis.det_apply, Int.cast_det]
     congr; ext i j
     rw [Matrix.map_apply, Basis.toMatrix_apply, Basis.toMatrix_apply, Basis.ofZLatticeBasis_apply]
