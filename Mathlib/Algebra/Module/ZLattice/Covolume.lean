--- conflicted
+++ resolved
@@ -25,11 +25,7 @@
 * `ZLattice.covolume_eq_det`: if `L` is a lattice in `ℝ^n`, then its covolume is the absolute
   value of the determinant of any `ℤ`-basis of `L`.
 
-<<<<<<< HEAD
-* `ZLattice. covolume_div_covolume_eq_relindex`: Let `L₁` be a sub-`ℤ`-lattice of `L₂`. Then the
-=======
 * `ZLattice.covolume_div_covolume_eq_relIndex`: Let `L₁` be a sub-`ℤ`-lattice of `L₂`. Then the
->>>>>>> 10d128b5
 index of `L₁` inside `L₂` is equal to `covolume L₁ / covolume L₂`.
 
 * `ZLattice.covolume.tendsto_card_div_pow`: Let `s` be a bounded measurable set of `ι → ℝ`, then
@@ -142,41 +138,6 @@
 Let `L₁` be a sub-`ℤ`-lattice of `L₂`. Then the index of `L₁` inside `L₂` is equal to
 `covolume L₁ / covolume L₂`.
 -/
-<<<<<<< HEAD
-theorem covolume_div_covolume_eq_relindex {ι : Type*} [Fintype ι] [DecidableEq ι]
-    (L₁ L₂ : Submodule ℤ (ι → ℝ)) [DiscreteTopology L₁] [IsZLattice ℝ L₁] [DiscreteTopology L₂]
-    [IsZLattice ℝ L₂] (h : L₁ ≤ L₂) :
-    covolume L₁ / covolume L₂ = L₁.toAddSubgroup.relindex L₂.toAddSubgroup := by
-  let b₁ : Basis ι ℤ L₁ := (Free.chooseBasis ℤ L₁).reindex (Fintype.equivOfCardEq
-    (by rw [← finrank_eq_card_chooseBasisIndex, ZLattice.rank ℝ, finrank_fintype_fun_eq_card]))
-  let b₂ : Basis ι ℤ L₂ := (Free.chooseBasis ℤ L₂).reindex (Fintype.equivOfCardEq
-    (by rw [← finrank_eq_card_chooseBasisIndex, ZLattice.rank ℝ, finrank_fintype_fun_eq_card]))
-  rw [AddSubgroup.relindex_eq_natAbs_det L₁.toAddSubgroup L₂.toAddSubgroup h b₁ b₂,
-    Nat.cast_natAbs, Int.cast_abs]
-  convert_to _ = |(b₂.ofZLatticeBasis ℝ).det (b₁.ofZLatticeBasis ℝ)|
-  · change |Int.castRingHom ℝ _| = _
-    rw [Basis.det_apply, Basis.det_apply, RingHom.map_det, RingHom.mapMatrix_apply,
-      Int.coe_castRingHom]
-    congr
-    ext i j
-    rw [Matrix.map_apply, Basis.toMatrix_apply, Basis.toMatrix_apply, Basis.ofZLatticeBasis_apply]
-    exact (b₂.ofZLatticeBasis_repr_apply ℝ L₂ ⟨b₁ j, h (coe_mem _)⟩ i).symm
-  · rw [← Basis.det_mul _ (Pi.basisFun ℝ ι) _, abs_mul, Pi.basisFun_det_apply,
-      ← Basis.det_inv, Units.val_inv_eq_inv_val, IsUnit.unit_spec, Pi.basisFun_det_apply,
-      covolume_eq_det _ b₁, covolume_eq_det _ b₂, mul_comm, abs_inv]
-    congr <;> ext <;> simp
-
-/--
-A more general version of `covolume_div_covolume_eq_relindex`;
-see the `Naming conventions` section in the introduction.
--/
-theorem covolume_div_covolume_eq_relindex' {E : Type*} [NormedAddCommGroup E]
-    [InnerProductSpace ℝ E] [FiniteDimensional ℝ E] [MeasurableSpace E] [BorelSpace E]
-    (L₁ L₂ : Submodule ℤ E) [DiscreteTopology L₁] [IsZLattice ℝ L₁] [DiscreteTopology L₂]
-    [IsZLattice ℝ L₂] (h : L₁ ≤ L₂) :
-    covolume L₁ / covolume L₂ = L₁.toAddSubgroup.relindex L₂.toAddSubgroup := by
-  classical
-=======
 theorem covolume_div_covolume_eq_relIndex {ι : Type*} [Fintype ι] (L₁ L₂ : Submodule ℤ (ι → ℝ))
     [DiscreteTopology L₁] [IsZLattice ℝ L₁] [DiscreteTopology L₂] [IsZLattice ℝ L₂] (h : L₁ ≤ L₂) :
     covolume L₁ / covolume L₂ = L₁.toAddSubgroup.relIndex L₂.toAddSubgroup := by
@@ -207,25 +168,11 @@
     (L₁ L₂ : Submodule ℤ E) [DiscreteTopology L₁] [IsZLattice ℝ L₁] [DiscreteTopology L₂]
     [IsZLattice ℝ L₂] (h : L₁ ≤ L₂) :
     covolume L₁ / covolume L₂ = L₁.toAddSubgroup.relIndex L₂.toAddSubgroup := by
->>>>>>> 10d128b5
   let f := (EuclideanSpace.equiv _ ℝ).symm.trans
     (stdOrthonormalBasis ℝ E).repr.toContinuousLinearEquiv.symm
   have hf : MeasurePreserving f := (stdOrthonormalBasis ℝ E).measurePreserving_repr_symm.comp
     (EuclideanSpace.volume_preserving_measurableEquiv _).symm
   rw [← covolume_comap L₁ volume volume hf, ← covolume_comap L₂ volume volume hf,
-<<<<<<< HEAD
-    covolume_div_covolume_eq_relindex _ _ (fun _ h' ↦ h h'), ZLattice.comap_toAddSubgroup,
-    ZLattice.comap_toAddSubgroup, Nat.cast_inj]
-  have : f.toLinearEquiv.toLinearMap.toAddMonoidHom =
-     f.toLinearEquiv.toAddEquiv.toAddMonoidHom := rfl
-  rw [this, AddSubgroup.comap_equiv_eq_map_symm', AddSubgroup.comap_equiv_eq_map_symm',
-    AddSubgroup.relindex_map_map_of_injective _ _ f.symm.injective]
-
-theorem volume_image_eq_volume_div_covolume {ι : Type*} [Fintype ι]
-
-    (L : Submodule ℤ (ι → ℝ)) [DiscreteTopology L] [IsZLattice ℝ L] (b : Basis ι ℤ L)
-    {s : Set (ι → ℝ)} :
-=======
     covolume_div_covolume_eq_relIndex _ _ (fun _ h' ↦ h h'), ZLattice.comap_toAddSubgroup,
     ZLattice.comap_toAddSubgroup, Nat.cast_inj, LinearEquiv.toAddMonoidHom_commutes,
     AddSubgroup.comap_equiv_eq_map_symm', AddSubgroup.comap_equiv_eq_map_symm',
@@ -236,7 +183,6 @@
 
 theorem volume_image_eq_volume_div_covolume {ι : Type*} [Fintype ι] (L : Submodule ℤ (ι → ℝ))
     [DiscreteTopology L] [IsZLattice ℝ L] (b : Basis ι ℤ L) {s : Set (ι → ℝ)} :
->>>>>>> 10d128b5
     volume ((b.ofZLatticeBasis ℝ L).equivFun '' s) = volume s / ENNReal.ofReal (covolume L) := by
   rw [LinearEquiv.image_eq_preimage, Measure.addHaar_preimage_linearEquiv, LinearEquiv.symm_symm,
     covolume_eq_det_inv L b, ENNReal.div_eq_inv_mul, ENNReal.ofReal_inv_of_pos
