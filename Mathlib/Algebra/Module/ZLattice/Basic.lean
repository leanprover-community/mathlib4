--- conflicted
+++ resolved
@@ -652,52 +652,22 @@
   infer_instance
 
 /--
-<<<<<<< HEAD
-Assume that the set `s` span over `ℤ` a discrete set. Then its rank of `ℝ` equals its rank of `ℤ`.
-=======
 Assume that the set `s` spans over `ℤ` a discrete set. Then its `ℝ`-rank is equal to its `ℤ`-rank.
->>>>>>> 789aae7f
 -/
 theorem Real.finrank_eq_int_finrank_of_discrete {E : Type*} [NormedAddCommGroup E] [NormedSpace ℝ E]
     [FiniteDimensional ℝ E] {s : Set E} (hs : DiscreteTopology (span ℤ s)) :
     Set.finrank ℝ s = Set.finrank ℤ s := by
-<<<<<<< HEAD
-  obtain hs | hs := isEmpty_or_nonempty s
-  · rw [Set.isEmpty_coe_sort.mp hs, Set.finrank_empty, Set.finrank_empty]
-  let F := span ℝ s
-  let L : Submodule ℤ F := comap (F.restrictScalars ℤ).subtype (span ℤ s)
-  let f := Submodule.comapSubtypeEquivOfLe (span_le_restrictScalars ℤ ℝ s)
-  suffices finrank ℤ L = finrank ℝ F by
-    rw [Set.finrank, Set.finrank, ← this]
-    exact f.finrank_eq
-=======
   let F := span ℝ s
   let L : Submodule ℤ (span ℝ s) := comap (F.restrictScalars ℤ).subtype (span ℤ s)
   let f := Submodule.comapSubtypeEquivOfLe (span_le_restrictScalars ℤ ℝ s)
->>>>>>> 789aae7f
   have : DiscreteTopology L := by
     let e : span ℤ s ≃L[ℤ] L :=
       ⟨f.symm, continuous_of_discreteTopology, Isometry.continuous fun _ ↦ congrFun rfl⟩
     exact e.toHomeomorph.discreteTopology
-<<<<<<< HEAD
-  have : IsZLattice ℝ L :=
-  { span_top := by
-      unfold L
-      rw [← Submodule.span_preimage_eq Set.Nonempty.of_subtype (by simpa using subset_span),
-        Submodule.span_span_of_tower, ← (map_injective_of_injective (injective_subtype F)).eq_iff,
-        map_subtype_top, LinearMap.map_span]
-      congr
-      have : ((↑) : F → E) '' (((↑) : F → E)⁻¹' s) = s := by
-        rw [Set.image_preimage_eq_iff, Subtype.range_coe_subtype]
-        exact subset_span
-      exact this }
-  exact ZLattice.rank ℝ L
-=======
   have : IsZLattice ℝ L := ⟨eq_top_iff.mpr <|
     span_span_coe_preimage.symm.le.trans (span_mono (Set.preimage_mono subset_span))⟩
   rw [Set.finrank, Set.finrank, ← f.finrank_eq]
   exact (ZLattice.rank ℝ L).symm
->>>>>>> 789aae7f
 
 end NormedLinearOrderedField
 
