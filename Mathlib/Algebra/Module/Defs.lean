--- conflicted
+++ resolved
@@ -315,15 +315,6 @@
     [Module S M₂] (x : ℕ) (a : M) : f ((x : R) • a) = (x : S) • f a := by
   simp only [Nat.cast_smul_eq_nsmul, AddMonoidHom.map_nsmul, map_nsmul]
 
-<<<<<<< HEAD
-instance AddCommGroup.intIsScalarTower {R : Type u} {M : Type v} [Ring R] [AddCommGroup M]
-    [Module R M] : IsScalarTower ℤ R M where
-  smul_assoc n x y := ((smulAddHom R M).flip y).map_zsmul x n
-
-=======
--- Porting note (#10618): simp can prove this
---@[simp]
->>>>>>> d85e7dbb
 theorem Nat.smul_one_eq_cast {R : Type*} [NonAssocSemiring R] (m : ℕ) : m • (1 : R) = ↑m := by
   rw [nsmul_eq_mul, mul_one]
 
