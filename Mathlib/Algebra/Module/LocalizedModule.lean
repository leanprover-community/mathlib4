/-
Copyright (c) 2022 Jujian Zhang. All rights reserved.
Released under Apache 2.0 license as described in the file LICENSE.
Authors: Andrew Yang, Jujian Zhang
-/
import Mathlib.Algebra.Algebra.Bilinear
import Mathlib.RingTheory.Localization.Basic
import Mathlib.Algebra.Exact

#align_import algebra.module.localized_module from "leanprover-community/mathlib"@"831c494092374cfe9f50591ed0ac81a25efc5b86"

/-!
# Localized Module

Given a commutative semiring `R`, a multiplicative subset `S ⊆ R` and an `R`-module `M`, we can
localize `M` by `S`. This gives us a `Localization S`-module.

## Main definitions

* `LocalizedModule.r` : the equivalence relation defining this localization, namely
  `(m, s) ≈ (m', s')` if and only if there is some `u : S` such that `u • s' • m = u • s • m'`.
* `LocalizedModule M S` : the localized module by `S`.
* `LocalizedModule.mk`  : the canonical map sending `(m, s) : M × S ↦ m/s : LocalizedModule M S`
* `LocalizedModule.liftOn` : any well defined function `f : M × S → α` respecting `r` descents to
  a function `LocalizedModule M S → α`
* `LocalizedModule.liftOn₂` : any well defined function `f : M × S → M × S → α` respecting `r`
  descents to a function `LocalizedModule M S → LocalizedModule M S`
* `LocalizedModule.mk_add_mk` : in the localized module
  `mk m s + mk m' s' = mk (s' • m + s • m') (s * s')`
* `LocalizedModule.mk_smul_mk` : in the localized module, for any `r : R`, `s t : S`, `m : M`,
  we have `mk r s • mk m t = mk (r • m) (s * t)` where `mk r s : Localization S` is localized ring
  by `S`.
* `LocalizedModule.isModule` : `LocalizedModule M S` is a `Localization S`-module.

## Future work

 * Redefine `Localization` for monoids and rings to coincide with `LocalizedModule`.
-/


namespace LocalizedModule

universe u v

variable {R : Type u} [CommSemiring R] (S : Submonoid R)
variable (M : Type v) [AddCommMonoid M] [Module R M]
variable (T : Type*) [CommSemiring T] [Algebra R T] [IsLocalization S T]

/-- The equivalence relation on `M × S` where `(m1, s1) ≈ (m2, s2)` if and only if
for some (u : S), u * (s2 • m1 - s1 • m2) = 0-/
/- Porting note: We use small letter `r` since `R` is used for a ring. -/
def r (a b : M × S) : Prop :=
  ∃ u : S, u • b.2 • a.1 = u • a.2 • b.1
#align localized_module.r LocalizedModule.r

theorem r.isEquiv : IsEquiv _ (r S M) :=
  { refl := fun ⟨m, s⟩ => ⟨1, by rw [one_smul]⟩
    trans := fun ⟨m1, s1⟩ ⟨m2, s2⟩ ⟨m3, s3⟩ ⟨u1, hu1⟩ ⟨u2, hu2⟩ => by
      use u1 * u2 * s2
      -- Put everything in the same shape, sorting the terms using `simp`
      have hu1' := congr_arg ((u2 * s3) • ·) hu1.symm
      have hu2' := congr_arg ((u1 * s1) • ·) hu2.symm
      simp only [← mul_smul, smul_assoc, mul_assoc, mul_comm, mul_left_comm] at hu1' hu2' ⊢
      rw [hu2', hu1']
    symm := fun ⟨m1, s1⟩ ⟨m2, s2⟩ ⟨u, hu⟩ => ⟨u, hu.symm⟩ }
#align localized_module.r.is_equiv LocalizedModule.r.isEquiv

instance r.setoid : Setoid (M × S) where
  r := r S M
  iseqv := ⟨(r.isEquiv S M).refl, (r.isEquiv S M).symm _ _, (r.isEquiv S M).trans _ _ _⟩
#align localized_module.r.setoid LocalizedModule.r.setoid

-- TODO: change `Localization` to use `r'` instead of `r` so that the two types are also defeq,
-- `Localization S = LocalizedModule S R`.
example {R} [CommSemiring R] (S : Submonoid R) : ⇑(Localization.r' S) = LocalizedModule.r S R :=
  rfl

/-- If `S` is a multiplicative subset of a ring `R` and `M` an `R`-module, then
we can localize `M` by `S`.
-/
-- Porting note(#5171): @[nolint has_nonempty_instance]
def _root_.LocalizedModule : Type max u v :=
  Quotient (r.setoid S M)
#align localized_module LocalizedModule

section

variable {M S}

/-- The canonical map sending `(m, s) ↦ m/s`-/
def mk (m : M) (s : S) : LocalizedModule S M :=
  Quotient.mk' ⟨m, s⟩
#align localized_module.mk LocalizedModule.mk

theorem mk_eq {m m' : M} {s s' : S} : mk m s = mk m' s' ↔ ∃ u : S, u • s' • m = u • s • m' :=
  Quotient.eq'
#align localized_module.mk_eq LocalizedModule.mk_eq

@[elab_as_elim]
theorem induction_on {β : LocalizedModule S M → Prop} (h : ∀ (m : M) (s : S), β (mk m s)) :
    ∀ x : LocalizedModule S M, β x := by
  rintro ⟨⟨m, s⟩⟩
  exact h m s
#align localized_module.induction_on LocalizedModule.induction_on

@[elab_as_elim]
theorem induction_on₂ {β : LocalizedModule S M → LocalizedModule S M → Prop}
    (h : ∀ (m m' : M) (s s' : S), β (mk m s) (mk m' s')) : ∀ x y, β x y := by
  rintro ⟨⟨m, s⟩⟩ ⟨⟨m', s'⟩⟩
  exact h m m' s s'
#align localized_module.induction_on₂ LocalizedModule.induction_on₂

/-- If `f : M × S → α` respects the equivalence relation `LocalizedModule.r`, then
`f` descents to a map `LocalizedModule M S → α`.
-/
def liftOn {α : Type*} (x : LocalizedModule S M) (f : M × S → α)
    (wd : ∀ (p p' : M × S), p ≈ p' → f p = f p') : α :=
  Quotient.liftOn x f wd
#align localized_module.lift_on LocalizedModule.liftOn

theorem liftOn_mk {α : Type*} {f : M × S → α} (wd : ∀ (p p' : M × S), p ≈ p' → f p = f p')
    (m : M) (s : S) : liftOn (mk m s) f wd = f ⟨m, s⟩ := by convert Quotient.liftOn_mk f wd ⟨m, s⟩
#align localized_module.lift_on_mk LocalizedModule.liftOn_mk

/-- If `f : M × S → M × S → α` respects the equivalence relation `LocalizedModule.r`, then
`f` descents to a map `LocalizedModule M S → LocalizedModule M S → α`.
-/
def liftOn₂ {α : Type*} (x y : LocalizedModule S M) (f : M × S → M × S → α)
    (wd : ∀ (p q p' q' : M × S), p ≈ p' → q ≈ q' → f p q = f p' q') : α :=
  Quotient.liftOn₂ x y f wd
#align localized_module.lift_on₂ LocalizedModule.liftOn₂

theorem liftOn₂_mk {α : Type*} (f : M × S → M × S → α)
    (wd : ∀ (p q p' q' : M × S), p ≈ p' → q ≈ q' → f p q = f p' q') (m m' : M)
    (s s' : S) : liftOn₂ (mk m s) (mk m' s') f wd = f ⟨m, s⟩ ⟨m', s'⟩ := by
  convert Quotient.liftOn₂_mk f wd _ _
#align localized_module.lift_on₂_mk LocalizedModule.liftOn₂_mk

instance : Zero (LocalizedModule S M) :=
  ⟨mk 0 1⟩

/-- If `S` contains `0` then the localization at `S` is trivial. -/
theorem subsingleton (h : 0 ∈ S) : Subsingleton (LocalizedModule S M) := by
  refine ⟨fun a b ↦ ?_⟩
  induction a,b using LocalizedModule.induction_on₂
  exact mk_eq.mpr ⟨⟨0, h⟩, by simp only [Submonoid.mk_smul, zero_smul]⟩

@[simp]
theorem zero_mk (s : S) : mk (0 : M) s = 0 :=
  mk_eq.mpr ⟨1, by rw [one_smul, smul_zero, smul_zero, one_smul]⟩
#align localized_module.zero_mk LocalizedModule.zero_mk

instance : Add (LocalizedModule S M) where
  add p1 p2 :=
    liftOn₂ p1 p2 (fun x y => mk (y.2 • x.1 + x.2 • y.1) (x.2 * y.2)) <|
      fun ⟨m1, s1⟩ ⟨m2, s2⟩ ⟨m1', s1'⟩ ⟨m2', s2'⟩ ⟨u1, hu1⟩ ⟨u2, hu2⟩ =>
          mk_eq.mpr
            ⟨u1 * u2, by
              -- Put everything in the same shape, sorting the terms using `simp`
              have hu1' := congr_arg ((u2 * s2 * s2') • ·) hu1
              have hu2' := congr_arg ((u1 * s1 * s1') • ·) hu2
              simp only [smul_add, ← mul_smul, smul_assoc, mul_assoc, mul_comm,
                mul_left_comm] at hu1' hu2' ⊢
              rw [hu1', hu2']⟩

theorem mk_add_mk {m1 m2 : M} {s1 s2 : S} :
    mk m1 s1 + mk m2 s2 = mk (s2 • m1 + s1 • m2) (s1 * s2) :=
  mk_eq.mpr <| ⟨1, rfl⟩
#align localized_module.mk_add_mk LocalizedModule.mk_add_mk

/-- Porting note: Some auxiliary lemmas are declared with `private` in the original mathlib3 file.
We take that policy here as well, and remove the `#align` lines accordingly. -/
private theorem add_assoc' (x y z : LocalizedModule S M) : x + y + z = x + (y + z) := by
  induction' x using LocalizedModule.induction_on with mx sx
  induction' y using LocalizedModule.induction_on with my sy
  induction' z using LocalizedModule.induction_on with mz sz
  simp only [mk_add_mk, smul_add]
  refine mk_eq.mpr ⟨1, ?_⟩
  rw [one_smul, one_smul]
  congr 1
  · rw [mul_assoc]
  · rw [eq_comm, mul_comm, add_assoc, mul_smul, mul_smul, ← mul_smul sx sz, mul_comm, mul_smul]

private theorem add_comm' (x y : LocalizedModule S M) : x + y = y + x :=
  LocalizedModule.induction_on₂ (fun m m' s s' => by rw [mk_add_mk, mk_add_mk, add_comm, mul_comm])
    x y

private theorem zero_add' (x : LocalizedModule S M) : 0 + x = x :=
  induction_on
    (fun m s => by
      rw [← zero_mk s, mk_add_mk, smul_zero, zero_add, mk_eq];
        exact ⟨1, by rw [one_smul, mul_smul, one_smul]⟩)
    x

private theorem add_zero' (x : LocalizedModule S M) : x + 0 = x :=
  induction_on
    (fun m s => by
      rw [← zero_mk s, mk_add_mk, smul_zero, add_zero, mk_eq];
        exact ⟨1, by rw [one_smul, mul_smul, one_smul]⟩)
    x

instance hasNatSMul : SMul ℕ (LocalizedModule S M) where smul n := nsmulRec n
#align localized_module.has_nat_smul LocalizedModule.hasNatSMul

private theorem nsmul_zero' (x : LocalizedModule S M) : (0 : ℕ) • x = 0 :=
  LocalizedModule.induction_on (fun _ _ => rfl) x

private theorem nsmul_succ' (n : ℕ) (x : LocalizedModule S M) : n.succ • x = n • x + x :=
  LocalizedModule.induction_on (fun _ _ => rfl) x

instance : AddCommMonoid (LocalizedModule S M) where
  add := (· + ·)
  add_assoc := add_assoc'
  zero := 0
  zero_add := zero_add'
  add_zero := add_zero'
  nsmul := (· • ·)
  nsmul_zero := nsmul_zero'
  nsmul_succ := nsmul_succ'
  add_comm := add_comm'

instance {M : Type*} [AddCommGroup M] [Module R M] : Neg (LocalizedModule S M) where
  neg p :=
    liftOn p (fun x => LocalizedModule.mk (-x.1) x.2) fun ⟨m1, s1⟩ ⟨m2, s2⟩ ⟨u, hu⟩ => by
      rw [mk_eq]
      exact ⟨u, by simpa⟩

instance {M : Type*} [AddCommGroup M] [Module R M] : AddCommGroup (LocalizedModule S M) :=
  { show AddCommMonoid (LocalizedModule S M) by infer_instance with
    add_left_neg := by
      rintro ⟨m, s⟩
      change
        (liftOn (mk m s) (fun x => mk (-x.1) x.2) fun ⟨m1, s1⟩ ⟨m2, s2⟩ ⟨u, hu⟩ => by
              rw [mk_eq]
              exact ⟨u, by simpa⟩) +
            mk m s =
          0
      rw [liftOn_mk, mk_add_mk]
      simp
    -- TODO: fix the diamond
    zsmul := zsmulRec }

theorem mk_neg {M : Type*} [AddCommGroup M] [Module R M] {m : M} {s : S} : mk (-m) s = -mk m s :=
  rfl
#align localized_module.mk_neg LocalizedModule.mk_neg

instance {A : Type*} [Semiring A] [Algebra R A] {S : Submonoid R} :
    Monoid (LocalizedModule S A) :=
  { mul := fun m₁ m₂ =>
      liftOn₂ m₁ m₂ (fun x₁ x₂ => LocalizedModule.mk (x₁.1 * x₂.1) (x₁.2 * x₂.2))
        (by
          rintro ⟨a₁, s₁⟩ ⟨a₂, s₂⟩ ⟨b₁, t₁⟩ ⟨b₂, t₂⟩ ⟨u₁, e₁⟩ ⟨u₂, e₂⟩
          rw [mk_eq]
          use u₁ * u₂
          dsimp only at e₁ e₂ ⊢
          rw [eq_comm]
          trans (u₁ • t₁ • a₁) • u₂ • t₂ • a₂
          on_goal 1 => rw [e₁, e₂]
          on_goal 2 => rw [eq_comm]
          all_goals
            rw [smul_smul, mul_mul_mul_comm, ← smul_eq_mul, ← smul_eq_mul A, smul_smul_smul_comm,
              mul_smul, mul_smul])
    one := mk 1 (1 : S)
    one_mul := by
      rintro ⟨a, s⟩
      exact mk_eq.mpr ⟨1, by simp only [one_mul, one_smul]⟩
    mul_one := by
      rintro ⟨a, s⟩
      exact mk_eq.mpr ⟨1, by simp only [mul_one, one_smul]⟩
    mul_assoc := by
      rintro ⟨a₁, s₁⟩ ⟨a₂, s₂⟩ ⟨a₃, s₃⟩
      apply mk_eq.mpr _
      use 1
      simp only [one_mul, smul_smul, ← mul_assoc, mul_right_comm] }

instance {A : Type*} [Semiring A] [Algebra R A] {S : Submonoid R} :
    Semiring (LocalizedModule S A) :=
  { show (AddCommMonoid (LocalizedModule S A)) by infer_instance,
    show (Monoid (LocalizedModule S A)) by infer_instance with
    left_distrib := by
      rintro ⟨a₁, s₁⟩ ⟨a₂, s₂⟩ ⟨a₃, s₃⟩
      apply mk_eq.mpr _
      use 1
      simp only [one_mul, smul_add, mul_add, mul_smul_comm, smul_smul, ← mul_assoc,
        mul_right_comm]
    right_distrib := by
      rintro ⟨a₁, s₁⟩ ⟨a₂, s₂⟩ ⟨a₃, s₃⟩
      apply mk_eq.mpr _
      use 1
      simp only [one_mul, smul_add, add_mul, smul_smul, ← mul_assoc, smul_mul_assoc,
        mul_right_comm]
    zero_mul := by
      rintro ⟨a, s⟩
      exact mk_eq.mpr ⟨1, by simp only [zero_mul, smul_zero]⟩
    mul_zero := by
      rintro ⟨a, s⟩
      exact mk_eq.mpr ⟨1, by simp only [mul_zero, smul_zero]⟩ }

instance {A : Type*} [CommSemiring A] [Algebra R A] {S : Submonoid R} :
    CommSemiring (LocalizedModule S A) :=
  { show Semiring (LocalizedModule S A) by infer_instance with
    mul_comm := by
      rintro ⟨a₁, s₁⟩ ⟨a₂, s₂⟩
      exact mk_eq.mpr ⟨1, by simp only [one_smul, mul_comm]⟩ }

instance {A : Type*} [Ring A] [Algebra R A] {S : Submonoid R} :
    Ring (LocalizedModule S A) :=
  { inferInstanceAs (AddCommGroup (LocalizedModule S A)),
    inferInstanceAs (Semiring (LocalizedModule S A)) with }

instance {A : Type*} [CommRing A] [Algebra R A] {S : Submonoid R} :
    CommRing (LocalizedModule S A) :=
  { show (Ring (LocalizedModule S A)) by infer_instance with
    mul_comm := by
      rintro ⟨a₁, s₁⟩ ⟨a₂, s₂⟩
      exact mk_eq.mpr ⟨1, by simp only [one_smul, mul_comm]⟩ }

theorem mk_mul_mk {A : Type*} [Semiring A] [Algebra R A] {a₁ a₂ : A} {s₁ s₂ : S} :
    mk a₁ s₁ * mk a₂ s₂ = mk (a₁ * a₂) (s₁ * s₂) :=
  rfl
#align localized_module.mk_mul_mk LocalizedModule.mk_mul_mk

noncomputable instance : SMul T (LocalizedModule S M) where
  smul x p :=
    let a := IsLocalization.sec S x
    liftOn p (fun p ↦ mk (a.1 • p.1) (a.2 * p.2))
      (by
        rintro p p' ⟨s, h⟩
        refine mk_eq.mpr ⟨s, ?_⟩
        calc
          _ = a.2 • a.1 • s • p'.2 • p.1 := by
            simp_rw [Submonoid.smul_def, Submonoid.coe_mul, ← mul_smul]; ring_nf
          _ = a.2 • a.1 • s • p.2 • p'.1 := by rw [h]
          _ = s • (a.2 * p.2) • a.1 • p'.1 := by
            simp_rw [Submonoid.smul_def, ← mul_smul, Submonoid.coe_mul]; ring_nf )

theorem smul_def (x : T) (m : M) (s : S) :
    x • mk m s = mk ((IsLocalization.sec S x).1 • m) ((IsLocalization.sec S x).2 * s) := rfl

theorem mk'_smul_mk (r : R) (m : M) (s s' : S) :
    IsLocalization.mk' T r s • mk m s' = mk (r • m) (s * s') := by
  rw [smul_def, mk_eq]
  obtain ⟨c, hc⟩ := IsLocalization.eq.mp <| IsLocalization.mk'_sec T (IsLocalization.mk' T r s)
  use c
  simp_rw [← mul_smul, Submonoid.smul_def, Submonoid.coe_mul, ← mul_smul, ← mul_assoc,
    mul_comm _ (s':R), mul_assoc, hc]

theorem mk_smul_mk (r : R) (m : M) (s t : S) :
    Localization.mk r s • mk m t = mk (r • m) (s * t) := by
  rw [Localization.mk_eq_mk']
  exact mk'_smul_mk ..
#align localized_module.mk_smul_mk LocalizedModule.mk_smul_mk

variable {T}

private theorem one_smul_aux (p : LocalizedModule S M) : (1 : T) • p = p := by
  induction' p using LocalizedModule.induction_on with m s
  rw [show (1:T) = IsLocalization.mk' T (1:R) (1:S) by rw [IsLocalization.mk'_one, map_one]]
  rw [mk'_smul_mk, one_smul, one_mul]

private theorem mul_smul_aux (x y : T) (p : LocalizedModule S M) :
    (x * y) • p = x • y • p := by
  induction' p using LocalizedModule.induction_on with m s
  rw [← IsLocalization.mk'_sec (M := S) T x, ← IsLocalization.mk'_sec (M := S) T y]
  simp_rw [← IsLocalization.mk'_mul, mk'_smul_mk, ← mul_smul, mul_assoc]

private theorem smul_add_aux (x : T) (p q : LocalizedModule S M) :
    x • (p + q) = x • p + x • q := by
  induction' p using LocalizedModule.induction_on with m s
  induction' q using LocalizedModule.induction_on with n t
  rw [smul_def, smul_def, mk_add_mk, mk_add_mk]
  rw [show x • _ =  IsLocalization.mk' T _ _ • _ by rw [IsLocalization.mk'_sec (M := S) T]]
  rw [← IsLocalization.mk'_cancel _ _ (IsLocalization.sec S x).2, mk'_smul_mk]
  congr 1
  · simp only [Submonoid.smul_def, smul_add, ← mul_smul, Submonoid.coe_mul]; ring_nf
  · rw [mul_mul_mul_comm] -- ring does not work here

private theorem smul_zero_aux (x : T) : x • (0 : LocalizedModule S M) = 0 := by
  erw [smul_def, smul_zero, zero_mk]

private theorem add_smul_aux (x y : T) (p : LocalizedModule S M) :
    (x + y) • p = x • p + y • p := by
  induction' p using LocalizedModule.induction_on with m s
  rw [smul_def T x, smul_def T y, mk_add_mk, show (x + y) • _ =  IsLocalization.mk' T _ _ • _ by
    rw [← IsLocalization.mk'_sec (M := S) T x, ← IsLocalization.mk'_sec (M := S) T y,
      ← IsLocalization.mk'_add, IsLocalization.mk'_cancel _ _ s], mk'_smul_mk, ← smul_assoc,
    ← smul_assoc, ← add_smul]
  congr 1
  · simp only [Submonoid.smul_def, Submonoid.coe_mul, smul_eq_mul]; ring_nf
  · rw [mul_mul_mul_comm, mul_assoc] -- ring does not work here

private theorem zero_smul_aux (p : LocalizedModule S M) : (0 : T) • p = 0 := by
  induction' p using LocalizedModule.induction_on with m s
  rw [show (0:T) = IsLocalization.mk' T (0:R) (1:S) by rw [IsLocalization.mk'_zero], mk'_smul_mk,
    zero_smul, zero_mk]

noncomputable instance isModule : Module T (LocalizedModule S M) where
  smul := (· • ·)
  one_smul := one_smul_aux
  mul_smul := mul_smul_aux
  smul_add := smul_add_aux
  smul_zero := smul_zero_aux
  add_smul := add_smul_aux
  zero_smul := zero_smul_aux

@[simp]
theorem mk_cancel_common_left (s' s : S) (m : M) : mk (s' • m) (s' * s) = mk m s :=
  mk_eq.mpr
    ⟨1, by
      simp only [mul_smul, one_smul]
      rw [smul_comm]⟩
#align localized_module.mk_cancel_common_left LocalizedModule.mk_cancel_common_left

@[simp]
theorem mk_cancel (s : S) (m : M) : mk (s • m) s = mk m 1 :=
  mk_eq.mpr ⟨1, by simp⟩
#align localized_module.mk_cancel LocalizedModule.mk_cancel

@[simp]
theorem mk_cancel_common_right (s s' : S) (m : M) : mk (s' • m) (s * s') = mk m s :=
  mk_eq.mpr ⟨1, by simp [mul_smul]⟩
#align localized_module.mk_cancel_common_right LocalizedModule.mk_cancel_common_right

noncomputable instance isModule' : Module R (LocalizedModule S M) :=
  { Module.compHom (LocalizedModule S M) <| algebraMap R (Localization S) with }
#align localized_module.is_module' LocalizedModule.isModule'

theorem smul'_mk (r : R) (s : S) (m : M) : r • mk m s = mk (r • m) s := by
  erw [mk_smul_mk r m 1 s, one_mul]
#align localized_module.smul'_mk LocalizedModule.smul'_mk

theorem smul'_mul {A : Type*} [Semiring A] [Algebra R A] (x : T) (p₁ p₂ : LocalizedModule S A) :
    x • p₁ * p₂ = x • (p₁ * p₂) := by
  induction p₁, p₂ using induction_on₂ with | _ a₁ s₁ a₂ s₂ => _
  rw [mk_mul_mk, smul_def, smul_def, mk_mul_mk, mul_assoc, smul_mul_assoc]

theorem mul_smul' {A : Type*} [Semiring A] [Algebra R A] (x : T) (p₁ p₂ : LocalizedModule S A) :
    p₁ * x • p₂ = x • (p₁ * p₂) := by
  induction p₁, p₂ using induction_on₂ with | _ a₁ s₁ a₂ s₂ => _
  rw [smul_def, mk_mul_mk, mk_mul_mk, smul_def, mul_left_comm, mul_smul_comm]

variable (T)

noncomputable instance {A : Type*} [Semiring A] [Algebra R A] : Algebra T (LocalizedModule S A) :=
  Algebra.ofModule smul'_mul mul_smul'

theorem algebraMap_mk' {A : Type*} [Semiring A] [Algebra R A] (a : R) (s : S) :
    algebraMap _ _ (IsLocalization.mk' T a s) = mk (algebraMap R A a) s := by
  rw [Algebra.algebraMap_eq_smul_one]
  change _ • mk _ _ = _
  rw [mk'_smul_mk, Algebra.algebraMap_eq_smul_one, mul_one]

theorem algebraMap_mk {A : Type*} [Semiring A] [Algebra R A] (a : R) (s : S) :
    algebraMap _ _ (Localization.mk a s) = mk (algebraMap R A a) s := by
  rw [Localization.mk_eq_mk']
  exact algebraMap_mk' ..
#align localized_module.algebra_map_mk LocalizedModule.algebraMap_mk

instance : IsScalarTower R T (LocalizedModule S M) where
  smul_assoc r x p := by
    induction' p using LocalizedModule.induction_on with m s
    rw [← IsLocalization.mk'_sec (M := S) T x, IsLocalization.smul_mk', mk'_smul_mk, mk'_smul_mk,
      smul'_mk, mul_smul]

noncomputable instance algebra' {A : Type*} [Semiring A] [Algebra R A] :
    Algebra R (LocalizedModule S A) :=
  { (algebraMap (Localization S) (LocalizedModule S A)).comp (algebraMap R <| Localization S),
    show Module R (LocalizedModule S A) by infer_instance with
    commutes' := by
      intro r x
      induction x using induction_on with | _ a s => _
      dsimp
      rw [← Localization.mk_one_eq_algebraMap, algebraMap_mk, mk_mul_mk, mk_mul_mk, mul_comm,
        Algebra.commutes]
    smul_def' := by
      intro r x
      induction x using induction_on with | _ a s => _
      dsimp
      rw [← Localization.mk_one_eq_algebraMap, algebraMap_mk, mk_mul_mk, smul'_mk,
        Algebra.smul_def, one_mul] }
#align localized_module.algebra' LocalizedModule.algebra'

section

variable (S M)

/-- The function `m ↦ m / 1` as an `R`-linear map.
-/
@[simps]
def mkLinearMap : M →ₗ[R] LocalizedModule S M where
  toFun m := mk m 1
  map_add' x y := by simp [mk_add_mk]
  map_smul' r x := (smul'_mk _ _ _).symm
#align localized_module.mk_linear_map LocalizedModule.mkLinearMap

end

/-- For any `s : S`, there is an `R`-linear map given by `a/b ↦ a/(b*s)`.
-/
@[simps]
def divBy (s : S) : LocalizedModule S M →ₗ[R] LocalizedModule S M where
  toFun p :=
    p.liftOn (fun p => mk p.1 (p.2 * s)) fun ⟨a, b⟩ ⟨a', b'⟩ ⟨c, eq1⟩ =>
      mk_eq.mpr ⟨c, by rw [mul_smul, mul_smul, smul_comm _ s, smul_comm _ s, eq1, smul_comm _ s,
        smul_comm _ s]⟩
  map_add' x y := by
    refine x.induction_on₂ ?_ y
    intro m₁ m₂ t₁ t₂
    simp_rw [mk_add_mk, LocalizedModule.liftOn_mk, mk_add_mk, mul_smul, mul_comm _ s, mul_assoc,
      smul_comm _ s, ← smul_add, mul_left_comm s t₁ t₂, mk_cancel_common_left s]
  map_smul' r x := by
    refine x.induction_on (fun _ _ ↦ ?_)
    dsimp only
    change liftOn (mk _ _) _ _ = r • (liftOn (mk _ _) _ _)
    simp_rw [liftOn_mk, mul_assoc, ← smul_def]
    congr!
#align localized_module.div_by LocalizedModule.divBy

theorem divBy_mul_by (s : S) (p : LocalizedModule S M) :
    divBy s (algebraMap R (Module.End R (LocalizedModule S M)) s p) = p :=
  p.induction_on fun m t => by
    rw [Module.algebraMap_end_apply, divBy_apply]
    erw [smul_def]
    rw [LocalizedModule.liftOn_mk, mul_assoc, ← smul_def]
    erw [smul'_mk]
    rw [← Submonoid.smul_def, mk_cancel_common_right _ s]
#align localized_module.div_by_mul_by LocalizedModule.divBy_mul_by

theorem mul_by_divBy (s : S) (p : LocalizedModule S M) :
    algebraMap R (Module.End R (LocalizedModule S M)) s (divBy s p) = p :=
  p.induction_on fun m t => by
    rw [divBy_apply, Module.algebraMap_end_apply, LocalizedModule.liftOn_mk, smul'_mk,
      ← Submonoid.smul_def, mk_cancel_common_right _ s]
#align localized_module.mul_by_div_by LocalizedModule.mul_by_divBy

end

end LocalizedModule

section IsLocalizedModule

universe u v

variable {R : Type*} [CommSemiring R] (S : Submonoid R)
variable {M M' M'' : Type*} [AddCommMonoid M] [AddCommMonoid M'] [AddCommMonoid M'']
variable {A : Type*} [CommSemiring A] [Algebra R A] [Module A M'] [IsLocalization S A]
variable [Module R M] [Module R M'] [Module R M''] [IsScalarTower R A M']
variable (f : M →ₗ[R] M') (g : M →ₗ[R] M'')

/-- The characteristic predicate for localized module.
`IsLocalizedModule S f` describes that `f : M ⟶ M'` is the localization map identifying `M'` as
`LocalizedModule S M`.
-/
@[mk_iff] class IsLocalizedModule : Prop where
  map_units : ∀ x : S, IsUnit (algebraMap R (Module.End R M') x)
  surj' : ∀ y : M', ∃ x : M × S, x.2 • y = f x.1
  exists_of_eq : ∀ {x₁ x₂}, f x₁ = f x₂ → ∃ c : S, c • x₁ = c • x₂
#align is_localized_module IsLocalizedModule

attribute [nolint docBlame] IsLocalizedModule.map_units IsLocalizedModule.surj'
  IsLocalizedModule.exists_of_eq

-- Porting note: Manually added to make `S` and `f` explicit.
lemma IsLocalizedModule.surj [IsLocalizedModule S f] (y : M') : ∃ x : M × S, x.2 • y = f x.1 :=
  surj' y

-- Porting note: Manually added to make `S` and `f` explicit.
lemma IsLocalizedModule.eq_iff_exists [IsLocalizedModule S f] {x₁ x₂} :
    f x₁ = f x₂ ↔ ∃ c : S, c • x₁ = c • x₂ :=
  Iff.intro exists_of_eq fun ⟨c, h⟩ ↦ by
    apply_fun f at h
    simp_rw [f.map_smul_of_tower, Submonoid.smul_def, ← Module.algebraMap_end_apply R R] at h
    exact ((Module.End_isUnit_iff _).mp <| map_units f c).1 h

theorem IsLocalizedModule.of_linearEquiv (e : M' ≃ₗ[R] M'') [hf : IsLocalizedModule S f] :
    IsLocalizedModule S (e ∘ₗ f : M →ₗ[R] M'') where
  map_units s := by
    rw [show algebraMap R (Module.End R M'') s = e ∘ₗ (algebraMap R (Module.End R M') s) ∘ₗ e.symm
      by ext; simp, Module.End_isUnit_iff, LinearMap.coe_comp, LinearMap.coe_comp,
      LinearEquiv.coe_coe, LinearEquiv.coe_coe, EquivLike.comp_bijective, EquivLike.bijective_comp]
    exact (Module.End_isUnit_iff _).mp <| hf.map_units s
  surj' x := by
    obtain ⟨p, h⟩ := hf.surj' (e.symm x)
    exact ⟨p, by rw [LinearMap.coe_comp, LinearEquiv.coe_coe, Function.comp_apply, ← e.congr_arg h,
      Submonoid.smul_def, Submonoid.smul_def, LinearEquiv.map_smul, LinearEquiv.apply_symm_apply]⟩
  exists_of_eq h := by
    simp_rw [LinearMap.coe_comp, LinearEquiv.coe_coe, Function.comp_apply,
      EmbeddingLike.apply_eq_iff_eq] at h
    exact hf.exists_of_eq h

variable (M) in
lemma isLocalizedModule_id (R') [CommSemiring R'] [Algebra R R'] [IsLocalization S R'] [Module R' M]
    [IsScalarTower R R' M] : IsLocalizedModule S (.id : M →ₗ[R] M) where
  map_units s := by
    rw [← (Algebra.lsmul R (A := R') R M).commutes]; exact (IsLocalization.map_units R' s).map _
  surj' m := ⟨(m, 1), one_smul _ _⟩
  exists_of_eq h := ⟨1, congr_arg _ h⟩

variable {S} in
theorem isLocalizedModule_iff_isLocalization {A Aₛ} [CommSemiring A] [Algebra R A] [CommSemiring Aₛ]
    [Algebra A Aₛ] [Algebra R Aₛ] [IsScalarTower R A Aₛ] :
    IsLocalizedModule S (IsScalarTower.toAlgHom R A Aₛ).toLinearMap ↔
      IsLocalization (Algebra.algebraMapSubmonoid A S) Aₛ := by
  rw [isLocalizedModule_iff, isLocalization_iff]
  refine and_congr ?_ (and_congr (forall_congr' fun _ ↦ ?_) (forall₂_congr fun _ _ ↦ ?_))
  · simp_rw [← (Algebra.lmul R Aₛ).commutes, Algebra.lmul_isUnit_iff, Subtype.forall,
      Algebra.algebraMapSubmonoid, ← SetLike.mem_coe, Submonoid.coe_map,
      Set.forall_mem_image, ← IsScalarTower.algebraMap_apply]
  · simp_rw [Prod.exists, Subtype.exists, Algebra.algebraMapSubmonoid]
    simp [← IsScalarTower.algebraMap_apply, Submonoid.mk_smul, Algebra.smul_def, mul_comm]
  · congr!; simp_rw [Subtype.exists, Algebra.algebraMapSubmonoid]; simp [Algebra.smul_def]

instance {A Aₛ} [CommSemiring A] [Algebra R A][CommSemiring Aₛ] [Algebra A Aₛ] [Algebra R Aₛ]
    [IsScalarTower R A Aₛ] [h : IsLocalization (Algebra.algebraMapSubmonoid A S) Aₛ] :
    IsLocalizedModule S (IsScalarTower.toAlgHom R A Aₛ).toLinearMap :=
  isLocalizedModule_iff_isLocalization.mpr h

lemma isLocalizedModule_iff_isLocalization' (R') [CommSemiring R'] [Algebra R R'] :
    IsLocalizedModule S (Algebra.ofId R R').toLinearMap ↔ IsLocalization S R' := by
  convert isLocalizedModule_iff_isLocalization (S := S) (A := R) (Aₛ := R')
  exact (Submonoid.map_id S).symm

namespace LocalizedModule

/--
If `g` is a linear map `M → M''` such that all scalar multiplication by `s : S` is invertible, then
there is a linear map `LocalizedModule S M → M''`.
-/
noncomputable def lift' (g : M →ₗ[R] M'')
    (h : ∀ x : S, IsUnit (algebraMap R (Module.End R M'') x)) : LocalizedModule S M → M'' :=
  fun m =>
  m.liftOn (fun p => (h p.2).unit⁻¹.val <| g p.1) fun ⟨m, s⟩ ⟨m', s'⟩ ⟨c, eq1⟩ => by
    -- Porting note: We remove `generalize_proofs h1 h2`. This does nothing here.
    dsimp only
    simp only [Submonoid.smul_def] at eq1
    rw [Module.End_algebraMap_isUnit_inv_apply_eq_iff, ← map_smul, eq_comm,
      Module.End_algebraMap_isUnit_inv_apply_eq_iff]
    have : c • s • g m' = c • s' • g m := by
      simp only [Submonoid.smul_def, ← g.map_smul, eq1]
    have : Function.Injective (h c).unit.inv := ((Module.End_isUnit_iff _).1 (by simp)).1
    apply_fun (h c).unit.inv
    erw [Units.inv_eq_val_inv, Module.End_algebraMap_isUnit_inv_apply_eq_iff, ←
      (h c).unit⁻¹.val.map_smul]
    symm
    rw [Module.End_algebraMap_isUnit_inv_apply_eq_iff, ← g.map_smul, ← g.map_smul, ← g.map_smul, ←
      g.map_smul, eq1]
#align localized_module.lift' LocalizedModule.lift'

theorem lift'_mk (g : M →ₗ[R] M'') (h : ∀ x : S, IsUnit ((algebraMap R (Module.End R M'')) x))
    (m : M) (s : S) :
    LocalizedModule.lift' S g h (LocalizedModule.mk m s) = (h s).unit⁻¹.val (g m) :=
  rfl
#align localized_module.lift'_mk LocalizedModule.lift'_mk

theorem lift'_add (g : M →ₗ[R] M'') (h : ∀ x : S, IsUnit ((algebraMap R (Module.End R M'')) x))
    (x y) :
    LocalizedModule.lift' S g h (x + y) =
      LocalizedModule.lift' S g h x + LocalizedModule.lift' S g h y :=
  LocalizedModule.induction_on₂
    (by
      intro a a' b b'
      erw [LocalizedModule.lift'_mk, LocalizedModule.lift'_mk, LocalizedModule.lift'_mk]
      -- Porting note: We remove `generalize_proofs h1 h2 h3`. This only generalize `h1`.
      erw [map_add, Module.End_algebraMap_isUnit_inv_apply_eq_iff, smul_add, ← map_smul,
        ← map_smul, ← map_smul]
      congr 1 <;> symm
      · erw [Module.End_algebraMap_isUnit_inv_apply_eq_iff, mul_smul, ← map_smul]
        rfl
      · dsimp
        erw [Module.End_algebraMap_isUnit_inv_apply_eq_iff, mul_comm, mul_smul, ← map_smul]
        rfl)
    x y
#align localized_module.lift'_add LocalizedModule.lift'_add

theorem lift'_smul (g : M →ₗ[R] M'') (h : ∀ x : S, IsUnit ((algebraMap R (Module.End R M'')) x))
    (r : R) (m) : r • LocalizedModule.lift' S g h m = LocalizedModule.lift' S g h (r • m) :=
  m.induction_on fun a b => by
    rw [LocalizedModule.lift'_mk, LocalizedModule.smul'_mk, LocalizedModule.lift'_mk]
    -- Porting note: We remove `generalize_proofs h1 h2`. This does nothing here.
    rw [← map_smul, ← g.map_smul]
#align localized_module.lift'_smul LocalizedModule.lift'_smul

/--
If `g` is a linear map `M → M''` such that all scalar multiplication by `s : S` is invertible, then
there is a linear map `LocalizedModule S M → M''`.
-/
noncomputable def lift (g : M →ₗ[R] M'')
    (h : ∀ x : S, IsUnit ((algebraMap R (Module.End R M'')) x)) :
    LocalizedModule S M →ₗ[R] M'' where
  toFun := LocalizedModule.lift' S g h
  map_add' := LocalizedModule.lift'_add S g h
  map_smul' r x := by rw [LocalizedModule.lift'_smul, RingHom.id_apply]
#align localized_module.lift LocalizedModule.lift

/--
If `g` is a linear map `M → M''` such that all scalar multiplication by `s : S` is invertible, then
`lift g m s = s⁻¹ • g m`.
-/
theorem lift_mk
    (g : M →ₗ[R] M'') (h : ∀ x : S, IsUnit (algebraMap R (Module.End R M'') x)) (m : M) (s : S) :
    LocalizedModule.lift S g h (LocalizedModule.mk m s) = (h s).unit⁻¹.val (g m) :=
  rfl
#align localized_module.lift_mk LocalizedModule.lift_mk

/--
If `g` is a linear map `M → M''` such that all scalar multiplication by `s : S` is invertible, then
there is a linear map `lift g ∘ mkLinearMap = g`.
-/
theorem lift_comp (g : M →ₗ[R] M'') (h : ∀ x : S, IsUnit ((algebraMap R (Module.End R M'')) x)) :
    (lift S g h).comp (mkLinearMap S M) = g := by
  ext x; dsimp; rw [LocalizedModule.lift_mk]
  erw [Module.End_algebraMap_isUnit_inv_apply_eq_iff, one_smul]
#align localized_module.lift_comp LocalizedModule.lift_comp

/--
If `g` is a linear map `M → M''` such that all scalar multiplication by `s : S` is invertible and
`l` is another linear map `LocalizedModule S M ⟶ M''` such that `l ∘ mkLinearMap = g` then
`l = lift g`
-/
theorem lift_unique (g : M →ₗ[R] M'') (h : ∀ x : S, IsUnit ((algebraMap R (Module.End R M'')) x))
    (l : LocalizedModule S M →ₗ[R] M'') (hl : l.comp (LocalizedModule.mkLinearMap S M) = g) :
    LocalizedModule.lift S g h = l := by
  ext x; induction' x using LocalizedModule.induction_on with m s
  rw [LocalizedModule.lift_mk]
  rw [Module.End_algebraMap_isUnit_inv_apply_eq_iff, ← hl, LinearMap.coe_comp,
    Function.comp_apply, LocalizedModule.mkLinearMap_apply, ← l.map_smul, LocalizedModule.smul'_mk]
  congr 1; rw [LocalizedModule.mk_eq]
  refine ⟨1, ?_⟩; simp only [one_smul, Submonoid.smul_def]
#align localized_module.lift_unique LocalizedModule.lift_unique

end LocalizedModule

instance localizedModuleIsLocalizedModule :
    IsLocalizedModule S (LocalizedModule.mkLinearMap S M) where
  map_units s :=
    ⟨⟨algebraMap R (Module.End R (LocalizedModule S M)) s, LocalizedModule.divBy s,
        DFunLike.ext _ _ <| LocalizedModule.mul_by_divBy s,
        DFunLike.ext _ _ <| LocalizedModule.divBy_mul_by s⟩,
      DFunLike.ext _ _ fun p =>
        p.induction_on <| by
          intros
          rfl⟩
  surj' p :=
    p.induction_on fun m t => by
      refine ⟨⟨m, t⟩, ?_⟩
      erw [LocalizedModule.smul'_mk, LocalizedModule.mkLinearMap_apply, Submonoid.coe_subtype,
        LocalizedModule.mk_cancel t]
  exists_of_eq eq1 := by simpa only [eq_comm, one_smul] using LocalizedModule.mk_eq.mp eq1
#align localized_module_is_localized_module localizedModuleIsLocalizedModule

namespace IsLocalizedModule

variable [IsLocalizedModule S f]

/-- If `(M', f : M ⟶ M')` satisfies universal property of localized module, there is a canonical
map `LocalizedModule S M ⟶ M'`.
-/
noncomputable def fromLocalizedModule' : LocalizedModule S M → M' := fun p =>
  p.liftOn (fun x => (IsLocalizedModule.map_units f x.2).unit⁻¹.val (f x.1))
    (by
      rintro ⟨a, b⟩ ⟨a', b'⟩ ⟨c, eq1⟩
      dsimp
      -- Porting note: We remove `generalize_proofs h1 h2`.
      rw [Module.End_algebraMap_isUnit_inv_apply_eq_iff, ← map_smul, ← map_smul,
        Module.End_algebraMap_isUnit_inv_apply_eq_iff', ← map_smul]
      exact (IsLocalizedModule.eq_iff_exists S f).mpr ⟨c, eq1.symm⟩)
#align is_localized_module.from_localized_module' IsLocalizedModule.fromLocalizedModule'

@[simp]
theorem fromLocalizedModule'_mk (m : M) (s : S) :
    fromLocalizedModule' S f (LocalizedModule.mk m s) =
      (IsLocalizedModule.map_units f s).unit⁻¹.val (f m) :=
  rfl
#align is_localized_module.from_localized_module'_mk IsLocalizedModule.fromLocalizedModule'_mk

theorem fromLocalizedModule'_add (x y : LocalizedModule S M) :
    fromLocalizedModule' S f (x + y) = fromLocalizedModule' S f x + fromLocalizedModule' S f y :=
  LocalizedModule.induction_on₂
    (by
      intro a a' b b'
      simp only [LocalizedModule.mk_add_mk, fromLocalizedModule'_mk]
      -- Porting note: We remove `generalize_proofs h1 h2 h3`.
      rw [Module.End_algebraMap_isUnit_inv_apply_eq_iff, smul_add, ← map_smul, ← map_smul,
        ← map_smul, map_add]
      congr 1
      all_goals rw [Module.End_algebraMap_isUnit_inv_apply_eq_iff']
      · simp [mul_smul, Submonoid.smul_def]
      · rw [Submonoid.coe_mul, LinearMap.map_smul_of_tower, mul_comm, mul_smul, Submonoid.smul_def])
    x y
#align is_localized_module.from_localized_module'_add IsLocalizedModule.fromLocalizedModule'_add

theorem fromLocalizedModule'_smul (r : R) (x : LocalizedModule S M) :
    r • fromLocalizedModule' S f x = fromLocalizedModule' S f (r • x) :=
  LocalizedModule.induction_on
    (by
      intro a b
      rw [fromLocalizedModule'_mk, LocalizedModule.smul'_mk, fromLocalizedModule'_mk]
      -- Porting note: We remove `generalize_proofs h1`.
      rw [f.map_smul, map_smul])
    x
#align is_localized_module.from_localized_module'_smul IsLocalizedModule.fromLocalizedModule'_smul

/-- If `(M', f : M ⟶ M')` satisfies universal property of localized module, there is a canonical
map `LocalizedModule S M ⟶ M'`.
-/
noncomputable def fromLocalizedModule : LocalizedModule S M →ₗ[R] M' where
  toFun := fromLocalizedModule' S f
  map_add' := fromLocalizedModule'_add S f
  map_smul' r x := by rw [fromLocalizedModule'_smul, RingHom.id_apply]
#align is_localized_module.from_localized_module IsLocalizedModule.fromLocalizedModule

theorem fromLocalizedModule_mk (m : M) (s : S) :
    fromLocalizedModule S f (LocalizedModule.mk m s) =
      (IsLocalizedModule.map_units f s).unit⁻¹.val (f m) :=
  rfl
#align is_localized_module.from_localized_module_mk IsLocalizedModule.fromLocalizedModule_mk

theorem fromLocalizedModule.inj : Function.Injective <| fromLocalizedModule S f := fun x y eq1 => by
  induction' x using LocalizedModule.induction_on with a b
  induction' y using LocalizedModule.induction_on with a' b'
  simp only [fromLocalizedModule_mk] at eq1
  -- Porting note: We remove `generalize_proofs h1 h2`.
  rw [Module.End_algebraMap_isUnit_inv_apply_eq_iff, ← LinearMap.map_smul,
    Module.End_algebraMap_isUnit_inv_apply_eq_iff'] at eq1
  rw [LocalizedModule.mk_eq, ← IsLocalizedModule.eq_iff_exists S f, Submonoid.smul_def,
    Submonoid.smul_def, f.map_smul, f.map_smul, eq1]
#align is_localized_module.from_localized_module.inj IsLocalizedModule.fromLocalizedModule.inj

theorem fromLocalizedModule.surj : Function.Surjective <| fromLocalizedModule S f := fun x =>
  let ⟨⟨m, s⟩, eq1⟩ := IsLocalizedModule.surj S f x
  ⟨LocalizedModule.mk m s, by
    rw [fromLocalizedModule_mk, Module.End_algebraMap_isUnit_inv_apply_eq_iff, ← eq1,
      Submonoid.smul_def]⟩
#align is_localized_module.from_localized_module.surj IsLocalizedModule.fromLocalizedModule.surj

theorem fromLocalizedModule.bij : Function.Bijective <| fromLocalizedModule S f :=
  ⟨fromLocalizedModule.inj _ _, fromLocalizedModule.surj _ _⟩
#align is_localized_module.from_localized_module.bij IsLocalizedModule.fromLocalizedModule.bij

/--
If `(M', f : M ⟶ M')` satisfies universal property of localized module, then `M'` is isomorphic to
`LocalizedModule S M` as an `R`-module.
-/
@[simps!]
noncomputable def iso : LocalizedModule S M ≃ₗ[R] M' :=
  { fromLocalizedModule S f,
    Equiv.ofBijective (fromLocalizedModule S f) <| fromLocalizedModule.bij _ _ with }
#align is_localized_module.iso IsLocalizedModule.iso

theorem iso_apply_mk (m : M) (s : S) :
    iso S f (LocalizedModule.mk m s) = (IsLocalizedModule.map_units f s).unit⁻¹.val (f m) :=
  rfl
#align is_localized_module.iso_apply_mk IsLocalizedModule.iso_apply_mk

theorem iso_symm_apply_aux (m : M') :
    (iso S f).symm m =
      LocalizedModule.mk (IsLocalizedModule.surj S f m).choose.1
        (IsLocalizedModule.surj S f m).choose.2 := by
  -- Porting note: We remove `generalize_proofs _ h2`.
  apply_fun iso S f using LinearEquiv.injective (iso S f)
  rw [LinearEquiv.apply_symm_apply]
  simp only [iso_apply, LinearMap.toFun_eq_coe, fromLocalizedModule_mk]
  erw [Module.End_algebraMap_isUnit_inv_apply_eq_iff', (surj' _).choose_spec]

#align is_localized_module.iso_symm_apply_aux IsLocalizedModule.iso_symm_apply_aux

theorem iso_symm_apply' (m : M') (a : M) (b : S) (eq1 : b • m = f a) :
    (iso S f).symm m = LocalizedModule.mk a b :=
  (iso_symm_apply_aux S f m).trans <|
    LocalizedModule.mk_eq.mpr <| by
      -- Porting note: We remove `generalize_proofs h1`.
      rw [← IsLocalizedModule.eq_iff_exists S f, Submonoid.smul_def, Submonoid.smul_def, f.map_smul,
        f.map_smul, ← (surj' _).choose_spec, ← Submonoid.smul_def, ← Submonoid.smul_def, ← mul_smul,
        mul_comm, mul_smul, eq1]
#align is_localized_module.iso_symm_apply' IsLocalizedModule.iso_symm_apply'

theorem iso_symm_comp : (iso S f).symm.toLinearMap.comp f = LocalizedModule.mkLinearMap S M := by
  ext m
  rw [LinearMap.comp_apply, LocalizedModule.mkLinearMap_apply, LinearEquiv.coe_coe, iso_symm_apply']
  exact one_smul _ _
#align is_localized_module.iso_symm_comp IsLocalizedModule.iso_symm_comp

/--
If `M'` is a localized module and `g` is a linear map `M → M''` such that all scalar multiplication
by `s : S` is invertible, then there is a linear map `M' → M''`.
-/
noncomputable def lift (g : M →ₗ[R] M'')
    (h : ∀ x : S, IsUnit ((algebraMap R (Module.End R M'')) x)) : M' →ₗ[R] M'' :=
  (LocalizedModule.lift S g h).comp (iso S f).symm.toLinearMap
#align is_localized_module.lift IsLocalizedModule.lift

theorem lift_comp (g : M →ₗ[R] M'') (h : ∀ x : S, IsUnit ((algebraMap R (Module.End R M'')) x)) :
    (lift S f g h).comp f = g := by
  dsimp only [IsLocalizedModule.lift]
  rw [LinearMap.comp_assoc, iso_symm_comp, LocalizedModule.lift_comp S g h]
#align is_localized_module.lift_comp IsLocalizedModule.lift_comp

@[simp]
theorem lift_apply (g : M →ₗ[R] M'') (h) (x) :
    lift S f g h (f x) = g x := LinearMap.congr_fun (lift_comp S f g h) x

theorem lift_unique (g : M →ₗ[R] M'') (h : ∀ x : S, IsUnit ((algebraMap R (Module.End R M'')) x))
    (l : M' →ₗ[R] M'') (hl : l.comp f = g) : lift S f g h = l := by
  dsimp only [IsLocalizedModule.lift]
  rw [LocalizedModule.lift_unique S g h (l.comp (iso S f).toLinearMap), LinearMap.comp_assoc,
    LinearEquiv.comp_coe, LinearEquiv.symm_trans_self, LinearEquiv.refl_toLinearMap,
    LinearMap.comp_id]
  rw [LinearMap.comp_assoc, ← hl]
  congr 1
  ext x
  rw [LinearMap.comp_apply, LocalizedModule.mkLinearMap_apply, LinearEquiv.coe_coe, iso_apply,
    fromLocalizedModule'_mk, Module.End_algebraMap_isUnit_inv_apply_eq_iff, OneMemClass.coe_one,
    one_smul]
#align is_localized_module.lift_unique IsLocalizedModule.lift_unique

/-- Universal property from localized module:
If `(M', f : M ⟶ M')` is a localized module then it satisfies the following universal property:
For every `R`-module `M''` which every `s : S`-scalar multiplication is invertible and for every
`R`-linear map `g : M ⟶ M''`, there is a unique `R`-linear map `l : M' ⟶ M''` such that
`l ∘ f = g`.
```
M -----f----> M'
|           /
|g       /
|     /   l
v   /
M''
```
-/
theorem is_universal :
    ∀ (g : M →ₗ[R] M'') (_ : ∀ x : S, IsUnit ((algebraMap R (Module.End R M'')) x)),
      ∃! l : M' →ₗ[R] M'', l.comp f = g :=
  fun g h => ⟨lift S f g h, lift_comp S f g h, fun l hl => (lift_unique S f g h l hl).symm⟩
#align is_localized_module.is_universal IsLocalizedModule.is_universal

theorem ringHom_ext (map_unit : ∀ x : S, IsUnit ((algebraMap R (Module.End R M'')) x))
    ⦃j k : M' →ₗ[R] M''⦄ (h : j.comp f = k.comp f) : j = k := by
  rw [← lift_unique S f (k.comp f) map_unit j h, lift_unique]
  rfl
#align is_localized_module.ring_hom_ext IsLocalizedModule.ringHom_ext

/-- If `(M', f)` and `(M'', g)` both satisfy universal property of localized module, then `M', M''`
are isomorphic as `R`-module
-/
noncomputable def linearEquiv [IsLocalizedModule S g] : M' ≃ₗ[R] M'' :=
  (iso S f).symm.trans (iso S g)
#align is_localized_module.linear_equiv IsLocalizedModule.linearEquiv

variable {S}

theorem smul_injective (s : S) : Function.Injective fun m : M' => s • m :=
  ((Module.End_isUnit_iff _).mp (IsLocalizedModule.map_units f s)).injective
#align is_localized_module.smul_injective IsLocalizedModule.smul_injective

theorem smul_inj (s : S) (m₁ m₂ : M') : s • m₁ = s • m₂ ↔ m₁ = m₂ :=
  (smul_injective f s).eq_iff
#align is_localized_module.smul_inj IsLocalizedModule.smul_inj

/-- `mk' f m s` is the fraction `m/s` with respect to the localization map `f`. -/
noncomputable def mk' (m : M) (s : S) : M' :=
  fromLocalizedModule S f (LocalizedModule.mk m s)
#align is_localized_module.mk' IsLocalizedModule.mk'

theorem mk'_smul (r : R) (m : M) (s : S) : mk' f (r • m) s = r • mk' f m s := by
  delta mk'
  rw [← LocalizedModule.smul'_mk, LinearMap.map_smul]
#align is_localized_module.mk'_smul IsLocalizedModule.mk'_smul

theorem mk'_add_mk' (m₁ m₂ : M) (s₁ s₂ : S) :
    mk' f m₁ s₁ + mk' f m₂ s₂ = mk' f (s₂ • m₁ + s₁ • m₂) (s₁ * s₂) := by
  delta mk'
  rw [← map_add, LocalizedModule.mk_add_mk]
#align is_localized_module.mk'_add_mk' IsLocalizedModule.mk'_add_mk'

@[simp]
theorem mk'_zero (s : S) : mk' f 0 s = 0 := by rw [← zero_smul R (0 : M), mk'_smul, zero_smul]
#align is_localized_module.mk'_zero IsLocalizedModule.mk'_zero

variable (S)

@[simp]
theorem mk'_one (m : M) : mk' f m (1 : S) = f m := by
  delta mk'
  rw [fromLocalizedModule_mk, Module.End_algebraMap_isUnit_inv_apply_eq_iff, Submonoid.coe_one,
    one_smul]
#align is_localized_module.mk'_one IsLocalizedModule.mk'_one

variable {S}

@[simp]
theorem mk'_cancel (m : M) (s : S) : mk' f (s • m) s = f m := by
  delta mk'
  rw [LocalizedModule.mk_cancel, ← mk'_one S f, fromLocalizedModule_mk,
    Module.End_algebraMap_isUnit_inv_apply_eq_iff, OneMemClass.coe_one, mk'_one, one_smul]
#align is_localized_module.mk'_cancel IsLocalizedModule.mk'_cancel

@[simp]
theorem mk'_cancel' (m : M) (s : S) : s • mk' f m s = f m := by
  rw [Submonoid.smul_def, ← mk'_smul, ← Submonoid.smul_def, mk'_cancel]
#align is_localized_module.mk'_cancel' IsLocalizedModule.mk'_cancel'

@[simp]
theorem mk'_cancel_left (m : M) (s₁ s₂ : S) : mk' f (s₁ • m) (s₁ * s₂) = mk' f m s₂ := by
  delta mk'
  rw [LocalizedModule.mk_cancel_common_left]
#align is_localized_module.mk'_cancel_left IsLocalizedModule.mk'_cancel_left

@[simp]
theorem mk'_cancel_right (m : M) (s₁ s₂ : S) : mk' f (s₂ • m) (s₁ * s₂) = mk' f m s₁ := by
  delta mk'
  rw [LocalizedModule.mk_cancel_common_right]
#align is_localized_module.mk'_cancel_right IsLocalizedModule.mk'_cancel_right

theorem mk'_add (m₁ m₂ : M) (s : S) : mk' f (m₁ + m₂) s = mk' f m₁ s + mk' f m₂ s := by
  rw [mk'_add_mk', ← smul_add, mk'_cancel_left]
#align is_localized_module.mk'_add IsLocalizedModule.mk'_add

theorem mk'_eq_mk'_iff (m₁ m₂ : M) (s₁ s₂ : S) :
    mk' f m₁ s₁ = mk' f m₂ s₂ ↔ ∃ s : S, s • s₁ • m₂ = s • s₂ • m₁ := by
  delta mk'
  rw [(fromLocalizedModule.inj S f).eq_iff, LocalizedModule.mk_eq]
  simp_rw [eq_comm]
#align is_localized_module.mk'_eq_mk'_iff IsLocalizedModule.mk'_eq_mk'_iff

theorem mk'_neg {M M' : Type*} [AddCommGroup M] [AddCommGroup M'] [Module R M] [Module R M']
    (f : M →ₗ[R] M') [IsLocalizedModule S f] (m : M) (s : S) : mk' f (-m) s = -mk' f m s := by
  delta mk'
  rw [LocalizedModule.mk_neg, map_neg]
#align is_localized_module.mk'_neg IsLocalizedModule.mk'_neg

theorem mk'_sub {M M' : Type*} [AddCommGroup M] [AddCommGroup M'] [Module R M] [Module R M']
    (f : M →ₗ[R] M') [IsLocalizedModule S f] (m₁ m₂ : M) (s : S) :
    mk' f (m₁ - m₂) s = mk' f m₁ s - mk' f m₂ s := by
  rw [sub_eq_add_neg, sub_eq_add_neg, mk'_add, mk'_neg]
#align is_localized_module.mk'_sub IsLocalizedModule.mk'_sub

theorem mk'_sub_mk' {M M' : Type*} [AddCommGroup M] [AddCommGroup M'] [Module R M] [Module R M']
    (f : M →ₗ[R] M') [IsLocalizedModule S f] (m₁ m₂ : M) (s₁ s₂ : S) :
    mk' f m₁ s₁ - mk' f m₂ s₂ = mk' f (s₂ • m₁ - s₁ • m₂) (s₁ * s₂) := by
  rw [sub_eq_add_neg, ← mk'_neg, mk'_add_mk', smul_neg, ← sub_eq_add_neg]
#align is_localized_module.mk'_sub_mk' IsLocalizedModule.mk'_sub_mk'

theorem mk'_mul_mk'_of_map_mul {M M' : Type*} [Semiring M] [Semiring M'] [Module R M]
    [Algebra R M'] (f : M →ₗ[R] M') (hf : ∀ m₁ m₂, f (m₁ * m₂) = f m₁ * f m₂)
    [IsLocalizedModule S f] (m₁ m₂ : M) (s₁ s₂ : S) :
    mk' f m₁ s₁ * mk' f m₂ s₂ = mk' f (m₁ * m₂) (s₁ * s₂) := by
  symm
  apply (Module.End_algebraMap_isUnit_inv_apply_eq_iff _ _ _ _).mpr
  simp_rw [Submonoid.coe_mul, ← smul_eq_mul]
  rw [smul_smul_smul_comm, ← mk'_smul, ← mk'_smul]
  simp_rw [← Submonoid.smul_def, mk'_cancel, smul_eq_mul, hf]
#align is_localized_module.mk'_mul_mk'_of_map_mul IsLocalizedModule.mk'_mul_mk'_of_map_mul

theorem mk'_mul_mk' {M M' : Type*} [Semiring M] [Semiring M'] [Algebra R M] [Algebra R M']
    (f : M →ₐ[R] M') [IsLocalizedModule S f.toLinearMap] (m₁ m₂ : M) (s₁ s₂ : S) :
    mk' f.toLinearMap m₁ s₁ * mk' f.toLinearMap m₂ s₂ = mk' f.toLinearMap (m₁ * m₂) (s₁ * s₂) :=
  mk'_mul_mk'_of_map_mul f.toLinearMap f.map_mul m₁ m₂ s₁ s₂
#align is_localized_module.mk'_mul_mk' IsLocalizedModule.mk'_mul_mk'

variable {f}

/-- Porting note (#10618): simp can prove this
@[simp] -/
theorem mk'_eq_iff {m : M} {s : S} {m' : M'} : mk' f m s = m' ↔ f m = s • m' := by
  rw [← smul_inj f s, Submonoid.smul_def, ← mk'_smul, ← Submonoid.smul_def, mk'_cancel]
#align is_localized_module.mk'_eq_iff IsLocalizedModule.mk'_eq_iff

@[simp]
theorem mk'_eq_zero {m : M} (s : S) : mk' f m s = 0 ↔ f m = 0 := by rw [mk'_eq_iff, smul_zero]
#align is_localized_module.mk'_eq_zero IsLocalizedModule.mk'_eq_zero

variable (f)

theorem mk'_eq_zero' {m : M} (s : S) : mk' f m s = 0 ↔ ∃ s' : S, s' • m = 0 := by
  simp_rw [← mk'_zero f (1 : S), mk'_eq_mk'_iff, smul_zero, one_smul, eq_comm]
#align is_localized_module.mk'_eq_zero' IsLocalizedModule.mk'_eq_zero'

theorem mk_eq_mk' (s : S) (m : M) :
    LocalizedModule.mk m s = mk' (LocalizedModule.mkLinearMap S M) m s := by
  rw [eq_comm, mk'_eq_iff, Submonoid.smul_def, LocalizedModule.smul'_mk, ← Submonoid.smul_def,
    LocalizedModule.mk_cancel, LocalizedModule.mkLinearMap_apply]
#align is_localized_module.mk_eq_mk' IsLocalizedModule.mk_eq_mk'

variable (A) in
lemma mk'_smul_mk' (x : R) (m : M) (s t : S) :
    IsLocalization.mk' A x s • mk' f m t = mk' f (x • m) (s * t) := by
  apply smul_injective f (s * t)
  conv_lhs => simp only [smul_assoc, mul_smul, smul_comm t]
  simp only [mk'_cancel', map_smul, Submonoid.smul_def s]
  rw [← smul_assoc, IsLocalization.smul_mk'_self, algebraMap_smul]

variable (S)

theorem eq_zero_iff {m : M} : f m = 0 ↔ ∃ s' : S, s' • m = 0 :=
  (mk'_eq_zero (1 : S)).symm.trans (mk'_eq_zero' f _)
#align is_localized_module.eq_zero_iff IsLocalizedModule.eq_zero_iff

theorem mk'_surjective : Function.Surjective (Function.uncurry <| mk' f : M × S → M') := by
  intro x
  obtain ⟨⟨m, s⟩, e : s • x = f m⟩ := IsLocalizedModule.surj S f x
  exact ⟨⟨m, s⟩, mk'_eq_iff.mpr e.symm⟩
#align is_localized_module.mk'_surjective IsLocalizedModule.mk'_surjective

variable {N N'} [AddCommGroup N] [AddCommGroup N'] [Module R N] [Module R N']
variable (g : N →ₗ[R] N') [IsLocalizedModule S g]

/-- A linear map `M →ₗ[R] N` gives a map between localized modules `Mₛ →ₗ[R] Nₛ`. -/
noncomputable
def map : (M →ₗ[R] N) →ₗ[R] (M' →ₗ[R] N') where
  toFun h := lift S f (g ∘ₗ h) (IsLocalizedModule.map_units g)
  map_add' h₁ h₂ := by
    apply IsLocalizedModule.ringHom_ext S f (IsLocalizedModule.map_units g)
    simp only [lift_comp, LinearMap.add_comp, LinearMap.comp_add]
  map_smul' r h := by
    apply IsLocalizedModule.ringHom_ext S f (IsLocalizedModule.map_units g)
    simp only [lift_comp, LinearMap.add_comp, LinearMap.comp_add, LinearMap.smul_comp,
      LinearMap.comp_smul, RingHom.id_apply]

lemma map_comp (h : M →ₗ[R] N) : (map S f g h) ∘ₗ f = g ∘ₗ h :=
  lift_comp S f (g ∘ₗ h) (IsLocalizedModule.map_units g)

@[simp]
lemma map_apply (h : M →ₗ[R] N) (x) : map S f g h (f x) = g (h x) :=
  lift_apply S f (g ∘ₗ h) (IsLocalizedModule.map_units g) x

<<<<<<< HEAD
@[simp]
lemma map_mk' (h : M →ₗ[R] N) (x) (s : S) :
    map S f g h (IsLocalizedModule.mk' f x s) = (IsLocalizedModule.mk' g (h x) s) := by
  simp only [map, lift, LinearMap.coe_mk, AddHom.coe_mk, LinearMap.coe_comp, LinearEquiv.coe_coe,
    Function.comp_apply]
  rw [iso_symm_apply' S f (mk' f x s) x s (mk'_cancel' f x s), LocalizedModule.lift_mk]
  rfl
=======
open LocalizedModule LinearEquiv LinearMap Submonoid

variable (M)

/-- The linear map `(LocalizedModule S M) → (LocalizedModule S M)` from `iso` is the identity. -/
lemma iso_localizedModule_eq_refl : iso S (mkLinearMap S M) = refl R (LocalizedModule S M) := by
  let f := mkLinearMap S M
  obtain ⟨e, _, univ⟩ := is_universal S f f (map_units f)
  rw [← toLinearMap_inj, univ (iso S f) ((eq_toLinearMap_symm_comp f f).1 (iso_symm_comp S f).symm)]
  exact Eq.symm <| univ (refl R (LocalizedModule S M)) (by simp)

variable {M₀ M₀'} [AddCommGroup M₀] [AddCommGroup M₀'] [Module R M₀] [Module R M₀']
variable (f₀ : M₀  →ₗ[R] M₀') [IsLocalizedModule S f₀]
variable {M₁ M₁'} [AddCommGroup M₁] [AddCommGroup M₁'] [Module R M₁] [Module R M₁']
variable (f₁ : M₁ →ₗ[R] M₁') [IsLocalizedModule S f₁]

/-- Formula for `IsLocalizedModule.map` when each localized module is a `LocalizedModule`.-/
lemma map_LocalizedModules (g : M₀ →ₗ[R] M₁) (m : M₀) (s : S) :
    ((map S (mkLinearMap S M₀) (mkLinearMap S M₁)) g)
    (LocalizedModule.mk m s) = LocalizedModule.mk (g m) s := by
  have := (iso_apply_mk S (mkLinearMap S M₁) (g m) s).symm
  rw [iso_localizedModule_eq_refl, refl_apply] at this
  simpa [map, lift, iso_localizedModule_eq_refl S M₀]

lemma map_iso_commute (g : M₀ →ₗ[R] M₁) : (map S f₀ f₁) g ∘ₗ (iso S f₀) =
    (iso S f₁) ∘ₗ (map S (mkLinearMap S M₀) (mkLinearMap S M₁)) g := by
  ext x
  refine induction_on (fun m s ↦ ((Module.End_isUnit_iff _).1 (map_units f₁ s)).1 ?_) x
  repeat rw [Module.algebraMap_end_apply, ← CompatibleSMul.map_smul, smul'_mk, ← mk_smul, mk_cancel]
  simp -- Can't be combined with next simp. This uses map_apply, which would be preempted by map.
  simp [map, lift, iso_localizedModule_eq_refl, lift_mk]

end IsLocalizedModule

namespace LocalizedModule

open IsLocalizedModule LocalizedModule Function Submonoid

variable {M₀ M₀'} [AddCommGroup M₀] [Module R M₀]
variable {M₁ M₁'} [AddCommGroup M₁] [Module R M₁]
variable {M₂ M₂'} [AddCommGroup M₂] [Module R M₂]

/-- Localization of modules is an exact functor, proven here for `LocalizedModule`.
See `IsLocalizedModule.map_exact` for the more general version. -/
lemma map_exact (g : M₀ →ₗ[R] M₁) (h : M₁ →ₗ[R] M₂) (ex : Exact g h) :
    Exact (map S (mkLinearMap S M₀) (mkLinearMap S M₁) g)
    (map S (mkLinearMap S M₁) (mkLinearMap S M₂) h) :=
  fun y ↦ Iff.intro
    (induction_on
      (fun m s hy ↦ by
        rw [map_LocalizedModules, ← zero_mk 1, mk_eq, one_smul, smul_zero] at hy
        obtain ⟨a, aS, ha⟩ := Subtype.exists.1 hy
        rw [smul_zero, mk_smul, ← LinearMap.map_smul, ex (a • m)] at ha
        rcases ha with ⟨x, hx⟩
        use mk x (⟨a, aS⟩ * s)
        rw [map_LocalizedModules, hx, ← mk_cancel_common_left ⟨a, aS⟩ s m, mk_smul])
      y)
    fun ⟨x, hx⟩ ↦ by
      revert hx
      refine induction_on (fun m s hx ↦ ?_) x
      rw [← hx, map_LocalizedModules, map_LocalizedModules, (ex (g m)).2 ⟨m, rfl⟩, zero_mk]

end LocalizedModule

namespace IsLocalizedModule

variable {M₀ M₀'} [AddCommGroup M₀] [AddCommGroup M₀'] [Module R M₀] [Module R M₀']
variable (f₀ : M₀  →ₗ[R] M₀') [IsLocalizedModule S f₀]
variable {M₁ M₁'} [AddCommGroup M₁] [AddCommGroup M₁'] [Module R M₁] [Module R M₁']
variable (f₁ : M₁ →ₗ[R] M₁') [IsLocalizedModule S f₁]
variable {M₂ M₂'} [AddCommGroup M₂] [AddCommGroup M₂'] [Module R M₂] [Module R M₂']
variable (f₂ : M₂ →ₗ[R] M₂') [IsLocalizedModule S f₂]

/-- Localization of modules is an exact functor. -/
theorem map_exact (g : M₀ →ₗ[R] M₁) (h : M₁ →ₗ[R] M₂) (ex : Function.Exact g h) :
    Function.Exact (map S f₀ f₁ g) (map S f₁ f₂ h) :=
  Function.Exact.of_ladder_linearEquiv_of_exact
    (map_iso_commute S f₀ f₁ g) (map_iso_commute S f₁ f₂ h) (LocalizedModule.map_exact S g h ex)
>>>>>>> f687f593

section Algebra

theorem mkOfAlgebra {R S S' : Type*} [CommRing R] [CommRing S] [CommRing S'] [Algebra R S]
    [Algebra R S'] (M : Submonoid R) (f : S →ₐ[R] S') (h₁ : ∀ x ∈ M, IsUnit (algebraMap R S' x))
    (h₂ : ∀ y, ∃ x : S × M, x.2 • y = f x.1) (h₃ : ∀ x, f x = 0 → ∃ m : M, m • x = 0) :
    IsLocalizedModule M f.toLinearMap := by
  replace h₃ := fun x =>
    Iff.intro (h₃ x) fun ⟨⟨m, hm⟩, e⟩ =>
      (h₁ m hm).mul_left_cancel <| by
        rw [← Algebra.smul_def]
        simpa [Submonoid.smul_def] using f.congr_arg e
  constructor
  · intro x
    rw [Module.End_isUnit_iff]
    constructor
    · rintro a b (e : x • a = x • b)
      simp_rw [Submonoid.smul_def, Algebra.smul_def] at e
      exact (h₁ x x.2).mul_left_cancel e
    · intro a
      refine ⟨((h₁ x x.2).unit⁻¹ : _) * a, ?_⟩
      rw [Module.algebraMap_end_apply, Algebra.smul_def, ← mul_assoc, IsUnit.mul_val_inv, one_mul]
  · exact h₂
  · intros x y
    dsimp only [AlgHom.toLinearMap_apply]
    rw [← sub_eq_zero, ← map_sub, h₃]
    simp_rw [smul_sub, sub_eq_zero]
    exact id
#align is_localized_module.mk_of_algebra IsLocalizedModule.mkOfAlgebra

end Algebra

end IsLocalizedModule

end IsLocalizedModule<|MERGE_RESOLUTION|>--- conflicted
+++ resolved
@@ -1123,7 +1123,6 @@
 lemma map_apply (h : M →ₗ[R] N) (x) : map S f g h (f x) = g (h x) :=
   lift_apply S f (g ∘ₗ h) (IsLocalizedModule.map_units g) x
 
-<<<<<<< HEAD
 @[simp]
 lemma map_mk' (h : M →ₗ[R] N) (x) (s : S) :
     map S f g h (IsLocalizedModule.mk' f x s) = (IsLocalizedModule.mk' g (h x) s) := by
@@ -1131,7 +1130,7 @@
     Function.comp_apply]
   rw [iso_symm_apply' S f (mk' f x s) x s (mk'_cancel' f x s), LocalizedModule.lift_mk]
   rfl
-=======
+
 open LocalizedModule LinearEquiv LinearMap Submonoid
 
 variable (M)
@@ -1210,7 +1209,6 @@
     Function.Exact (map S f₀ f₁ g) (map S f₁ f₂ h) :=
   Function.Exact.of_ladder_linearEquiv_of_exact
     (map_iso_commute S f₀ f₁ g) (map_iso_commute S f₁ f₂ h) (LocalizedModule.map_exact S g h ex)
->>>>>>> f687f593
 
 section Algebra
 
