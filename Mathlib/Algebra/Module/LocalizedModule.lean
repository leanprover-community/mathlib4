--- conflicted
+++ resolved
@@ -1167,31 +1167,4 @@
 
 end Algebra
 
-<<<<<<< HEAD
-=======
-/-- If `(f : M →ₗ[R] M')` is a localization of modules, then the map
-`(localization S) × M → N, (s, m) ↦ s • f m` is the tensor product (insomuch as it is the universal
-bilinear map).
-In particular, there is an isomorphism between `LocalizedModule S M` and `(Localization S) ⊗[R] M`
-given by `m/s ↦ (1/s) ⊗ₜ m`.
--/
-theorem isBaseChange : IsBaseChange A f := by
-  refine' IsBaseChange.of_lift_unique _ (fun Q _ _ _ _ g ↦ _)
-  have := IsLocalizedModule.is_universal S f g <| by
-    intro s
-    simp_rw [Module.End_isUnit_iff, Function.bijective_iff_existsUnique,
-      Module.algebraMap_end_apply]
-    intro q
-    refine' ⟨(IsLocalization.mk' _ 1 s : A) • q, _, _⟩
-    · simp only [← smul_assoc, IsLocalization.smul_mk'_self, map_one, one_smul]
-    · rintro q rfl
-      simp only [smul_comm _ (s : R), ← smul_assoc, IsLocalization.smul_mk'_self, map_one, one_smul]
-  rcases this with ⟨ℓ, rfl, h₂⟩
-  refine' ⟨ℓ.extendScalarsOfIsLocalization S A, by simp, fun g'' h ↦ _⟩
-  ext x
-  simp [← h₂ (LinearMap.restrictScalars R g'') h]
-
-end IsLocalizedModule
-
->>>>>>> 484839a6
 end IsLocalizedModule