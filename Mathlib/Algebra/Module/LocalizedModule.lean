--- conflicted
+++ resolved
@@ -12,7 +12,7 @@
 /-!
 # Localized Module
 
-Given a commutative ring `R`, a multiplicative subset `S ⊆ R` and an `R`-module `M`, we can
+Given a commutative semiring `R`, a multiplicative subset `S ⊆ R` and an `R`-module `M`, we can
 localize `M` by `S`. This gives us a `Localization S`-module.
 
 ## Main definitions
@@ -595,7 +595,7 @@
     exact hf.exists_of_eq h
 
 variable (M) in
-lemma isLocalizedModule_id (R') [CommRing R'] [Algebra R R'] [IsLocalization S R'] [Module R' M]
+lemma isLocalizedModule_id (R') [CommSemiring R'] [Algebra R R'] [IsLocalization S R'] [Module R' M]
     [IsScalarTower R R' M] : IsLocalizedModule S (.id : M →ₗ[R] M) where
   map_units s := (Module.End_isUnit_iff _).mpr <| by
     convert_to Function.Bijective (algebraMap R' (Module.End R' M) (algebraMap R R' s))
@@ -605,7 +605,7 @@
   exists_of_eq h := ⟨1, congr_arg _ h⟩
 
 variable {S} in
-theorem isLocalizedModule_iff_isLocalization {A Aₛ} [CommRing A] [Algebra R A][CommRing Aₛ]
+theorem isLocalizedModule_iff_isLocalization {A Aₛ} [CommSemiring A] [Algebra R A][CommSemiring Aₛ]
     [Algebra A Aₛ] [Algebra R Aₛ] [IsScalarTower R A Aₛ] :
     IsLocalizedModule S (IsScalarTower.toAlgHom R A Aₛ).toLinearMap ↔
       IsLocalization (Algebra.algebraMapSubmonoid A S) Aₛ := by
@@ -633,12 +633,12 @@
     · rintro ⟨⟨_, s, hs, rfl⟩, h⟩
       exact ⟨⟨s, hs⟩, by rwa [← Algebra.smul_def, ← Algebra.smul_def] at h⟩
 
-instance {A Aₛ} [CommRing A] [Algebra R A][CommRing Aₛ] [Algebra A Aₛ] [Algebra R Aₛ]
+instance {A Aₛ} [CommSemiring A] [Algebra R A][CommSemiring Aₛ] [Algebra A Aₛ] [Algebra R Aₛ]
     [IsScalarTower R A Aₛ] [h : IsLocalization (Algebra.algebraMapSubmonoid A S) Aₛ] :
     IsLocalizedModule S (IsScalarTower.toAlgHom R A Aₛ).toLinearMap :=
   isLocalizedModule_iff_isLocalization.mpr h
 
-lemma isLocalizedModule_iff_isLocalization' (R') [CommRing R'] [Algebra R R'] :
+lemma isLocalizedModule_iff_isLocalization' (R') [CommSemiring R'] [Algebra R R'] :
     IsLocalizedModule S (Algebra.ofId R R').toLinearMap ↔ IsLocalization S R' := by
   convert isLocalizedModule_iff_isLocalization (S := S) (A := R) (Aₛ := R')
   exact (Submonoid.map_id S).symm
@@ -1155,35 +1155,4 @@
 
 end Algebra
 
-<<<<<<< HEAD
-=======
-variable {A : Type*}
-  [CommSemiring A] [Algebra R A] [Module A M'] [IsScalarTower R A M'] [IsLocalization S A]
-
-
-/-- If `(f : M →ₗ[R] M')` is a localization of modules, then the map
-`(localization S) × M → N, (s, m) ↦ s • f m` is the tensor product (insomuch as it is the universal
-bilinear map).
-In particular, there is an isomorphism between `LocalizedModule S M` and `(Localization S) ⊗[R] M`
-given by `m/s ↦ (1/s) ⊗ₜ m`.
--/
-theorem isBaseChange : IsBaseChange A f := by
-  refine' IsBaseChange.of_lift_unique _ (fun Q _ _ _ _ g ↦ _)
-  have := IsLocalizedModule.is_universal S f g <| by
-    intro s
-    simp_rw [Module.End_isUnit_iff, Function.bijective_iff_existsUnique,
-      Module.algebraMap_end_apply]
-    intro q
-    refine' ⟨(IsLocalization.mk' _ 1 s : A) • q, _, _⟩
-    · simp only [← smul_assoc, IsLocalization.smul_mk'_self, map_one, one_smul]
-    · rintro q rfl
-      simp only [smul_comm _ (s : R), ← smul_assoc, IsLocalization.smul_mk'_self, map_one, one_smul]
-  rcases this with ⟨ℓ, rfl, h₂⟩
-  refine' ⟨ℓ.extendScalarsOfIsLocalization S A, by simp, fun g'' h ↦ _⟩
-  ext x
-  simp [← h₂ (LinearMap.restrictScalars R g'') h]
-
-end IsLocalizedModule
-
->>>>>>> f880f9c4
 end IsLocalizedModule