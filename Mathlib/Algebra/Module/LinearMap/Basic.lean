--- conflicted
+++ resolved
@@ -674,7 +674,6 @@
 variable {σ : R →+* S}
 
 /-- A `DistribMulActionHom` between two modules is a linear map. -/
-<<<<<<< HEAD
 @[coe]
 def toSemilinearMap (fₗ : M →ₑ+[σ.toMonoidHom] M₂) : M →ₛₗ[σ] M₂ :=
   { fₗ with }
@@ -689,15 +688,8 @@
   { fₗ with }
 #align distrib_mul_action_hom.to_linear_map DistribMulActionHom.toLinearMap
 
-instance : CoeTC (M →+[R] M₃) (M →ₗ[R] M₃) :=
-  ⟨toLinearMap⟩
-=======
-instance instLinearMapClass : LinearMapClass (M →+[R] M₂) R M M₂ where
-  map_smulₛₗ := map_smul
-
 instance instCoeTCLinearMap : CoeTC (M →+[R] M₂) (M →ₗ[R] M₂) where
   coe f := SemilinearMapClass.semilinearMap f
->>>>>>> 6a3812f5
 
 /-- A `DistribMulActionHom` between two modules is a linear map. -/
 instance : LinearMapClass (M →+[R] M₃) R M M₃ where
