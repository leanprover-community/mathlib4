--- conflicted
+++ resolved
@@ -32,21 +32,10 @@
 theorem preimage_smul_setₛₗ [FunLike F M N] [SemilinearMapClass F σ M N] {c : R} (hc : IsUnit c)
     (s : Set N) :
     h ⁻¹' (σ c • s) = c • h ⁻¹' s := by
-<<<<<<< HEAD
-  apply Set.Subset.antisymm
-  · rintro x ⟨y, ys, hy⟩
-    refine' ⟨(hc.unit.inv : R) • x, _, _⟩
-    · simp only [← hy, smul_smul, Set.mem_preimage, Units.inv_eq_val_inv, map_smulₛₗ h, ← map_mul,
-        IsUnit.val_inv_mul, one_smul, map_one, ys]
-    · simp only [smul_smul, IsUnit.mul_val_inv, one_smul, Units.inv_eq_val_inv]
-  · rintro x ⟨y, hy, rfl⟩
-    exact ⟨h y, hy, by simp only [RingHom.id_apply, map_smulₛₗ h]⟩
-=======
   lift c to Rˣ using hc
   calc h ⁻¹' ((Units.map (σ : R →* S) c) • s)
       = (σ (c⁻¹).1 • h ·) ⁻¹' s := by rw [← preimage_smul_inv]; rfl
     _ = c • h ⁻¹' s := by simp only [← map_smulₛₗ h, ← preimage_smul_inv]; rfl
->>>>>>> f3fd0b2b
 #align preimage_smul_setₛₗ preimage_smul_setₛₗ
 
 variable (R)
