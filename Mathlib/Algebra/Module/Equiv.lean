/-
Copyright (c) 2020 Anne Baanen. All rights reserved.
Released under Apache 2.0 license as described in the file LICENSE.
Authors: Nathaniel Thomas, Jeremy Avigad, Johannes Hölzl, Mario Carneiro, Anne Baanen,
  Frédéric Dupuis, Heather Macbeth

! This file was ported from Lean 3 source module algebra.module.equiv
! leanprover-community/mathlib commit 1126441d6bccf98c81214a0780c73d499f6721fe
! Please do not edit these lines, except to modify the commit id
! if you have ported upstream changes.
-/
import Mathlib.Algebra.Module.LinearMap

/-!
# (Semi)linear equivalences

In this file we define

* `LinearEquiv σ M M₂`, `M ≃ₛₗ[σ] M₂`: an invertible semilinear map. Here, `σ` is a `RingHom`
  from `R` to `R₂` and an `e : M ≃ₛₗ[σ] M₂` satisfies `e (c • x) = (σ c) • (e x)`. The plain
  linear version, with `σ` being `RingHom.id R`, is denoted by `M ≃ₗ[R] M₂`, and the
  star-linear version (with `σ` being `starRingEnd`) is denoted by `M ≃ₗ⋆[R] M₂`.

## Implementation notes

To ensure that composition works smoothly for semilinear equivalences, we use the typeclasses
`RingHomCompTriple`, `RingHomInvPair` and `RingHomSurjective` from
`Algebra/Ring/CompTypeclasses`.

The group structure on automorphisms, `LinearEquiv.automorphismGroup`, is provided elsewhere.

## TODO

* Parts of this file have not yet been generalized to semilinear maps

## Tags

linear equiv, linear equivalences, linear isomorphism, linear isomorphic
-/

open Function

universe u u' v w x y z

variable {R : Type _} {R₁ : Type _} {R₂ : Type _} {R₃ : Type _}
variable {k : Type _} {S : Type _} {M : Type _} {M₁ : Type _} {M₂ : Type _} {M₃ : Type _}
variable {N₁ : Type _} {N₂ : Type _} {N₃ : Type _} {N₄ : Type _} {ι : Type _}

section

/-- A linear equivalence is an invertible linear map. -/
--Porting note: TODO @[nolint has_nonempty_instance]
structure LinearEquiv {R : Type _} {S : Type _} [Semiring R] [Semiring S] (σ : R →+* S)
  {σ' : S →+* R} [RingHomInvPair σ σ'] [RingHomInvPair σ' σ] (M : Type _) (M₂ : Type _)
  [AddCommMonoid M] [AddCommMonoid M₂] [Module R M] [Module S M₂] extends LinearMap σ M M₂, M ≃+ M₂
#align linear_equiv LinearEquiv

/-- The linear map underlying a linear equivalence. -/
add_decl_doc LinearEquiv.toLinearMap
#align linear_equiv.to_linear_map LinearEquiv.toLinearMap

/-- The additive equivalence of types underlying a linear equivalence. -/
add_decl_doc LinearEquiv.toAddEquiv
#align linear_equiv.to_add_equiv LinearEquiv.toAddEquiv

/-- The backwards directed function underlying a linear equivalence. -/
add_decl_doc LinearEquiv.invFun

/-- `LinearEquiv.invFun` is a right inverse to the linear equivalence's underlying function. -/
add_decl_doc LinearEquiv.right_inv

/-- `LinearEquiv.invFun` is a left inverse to the linear equivalence's underlying function. -/
add_decl_doc LinearEquiv.left_inv

-- mathport name: «expr ≃ₛₗ[ ] »
/-- The notation `M ≃ₛₗ[σ] M₂` denotes the type of linear equivalences between `M` and `M₂` over a
ring homomorphism `σ`. -/
notation:50 M " ≃ₛₗ[" σ "] " M₂ => LinearEquiv σ M M₂

-- mathport name: «expr ≃ₗ[ ] »
/-- The notation `M ≃ₗ [R] M₂` denotes the type of linear equivalences between `M` and `M₂` over
a plain linear map `M →ₗ M₂`. -/
notation:50 M " ≃ₗ[" R "] " M₂ => LinearEquiv (RingHom.id R) M M₂

-- mathport name: «expr ≃ₗ⋆[ ] »
/-- The notation `M ≃ₗ⋆[R] M₂` denotes the type of star-linear equivalences between `M` and `M₂`
over the `⋆` endomorphism of the underlying starred ring `R`. -/
notation:50 M " ≃ₗ⋆[" R "] " M₂ => LinearEquiv (starRingEnd R) M M₂

/-- `SemilinearEquivClass F σ M M₂` asserts `F` is a type of bundled `σ`-semilinear equivs
`M → M₂`.

See also `LinearEquivClass F R M M₂` for the case where `σ` is the identity map on `R`.

A map `f` between an `R`-module and an `S`-module over a ring homomorphism `σ : R →+* S`
is semilinear if it satisfies the two properties `f (x + y) = f x + f y` and
`f (c • x) = (σ c) • f x`. -/
class SemilinearEquivClass (F : Type _) {R S : outParam (Type _)} [Semiring R] [Semiring S]
  (σ : outParam <| R →+* S) {σ' : outParam <| S →+* R} [RingHomInvPair σ σ'] [RingHomInvPair σ' σ]
  (M M₂ : outParam (Type _)) [AddCommMonoid M] [AddCommMonoid M₂] [Module R M] [Module S M₂] extends
  AddEquivClass F M M₂ where
  /-- Applying a semilinear equivalence `f` over `σ` to `r • x ` equals `σ r • f x`. -/
  map_smulₛₗ : ∀ (f : F) (r : R) (x : M), f (r • x) = σ r • f x
#align semilinear_equiv_class SemilinearEquivClass

-- `R, S, σ, σ'` become metavars, but it's OK since they are outparams.

/-- `LinearEquivClass F R M M₂` asserts `F` is a type of bundled `R`-linear equivs `M → M₂`.
This is an abbreviation for `SemilinearEquivClass F (RingHom.id R) M M₂`.
-/
abbrev LinearEquivClass (F : Type _) (R M M₂ : outParam (Type _)) [Semiring R] [AddCommMonoid M]
    [AddCommMonoid M₂] [Module R M] [Module R M₂] :=
  SemilinearEquivClass F (RingHom.id R) M M₂
#align linear_equiv_class LinearEquivClass

end

namespace SemilinearEquivClass

variable (F : Type _) [Semiring R] [Semiring S]

variable [AddCommMonoid M] [AddCommMonoid M₁] [AddCommMonoid M₂]

variable [Module R M] [Module S M₂] {σ : R →+* S} {σ' : S →+* R}

@[infer_tc_goals_rl, nolint dangerousInstance]
instance (priority := 100) [RingHomInvPair σ σ'] [RingHomInvPair σ' σ]
  [s : SemilinearEquivClass F σ M M₂] : SemilinearMapClass F σ M M₂ :=
  { s with
    coe := (s.coe : F → M → M₂)
    coe_injective' := @FunLike.coe_injective F _ _ _ }

end SemilinearEquivClass

namespace LinearEquiv

section AddCommMonoid

variable {M₄ : Type _}

variable [Semiring R] [Semiring S]

section

variable [AddCommMonoid M] [AddCommMonoid M₁] [AddCommMonoid M₂]

variable [Module R M] [Module S M₂] {σ : R →+* S} {σ' : S →+* R}

variable [RingHomInvPair σ σ'] [RingHomInvPair σ' σ]

instance : Coe (M ≃ₛₗ[σ] M₂) (M →ₛₗ[σ] M₂) :=
  ⟨toLinearMap⟩

-- This exists for compatibility, previously `≃ₗ[R]` extended `≃` instead of `≃+`.
/-- The equivalence of types underlying a linear equivalence. -/
def toEquiv : (M ≃ₛₗ[σ] M₂) → M ≃ M₂ := fun f => f.toAddEquiv.toEquiv
#align linear_equiv.to_equiv LinearEquiv.toEquiv

theorem toEquiv_injective : Function.Injective (toEquiv : (M ≃ₛₗ[σ] M₂) → M ≃ M₂) :=
  fun ⟨⟨⟨_, _⟩, _⟩, _, _, _⟩ ⟨⟨⟨_, _⟩, _⟩, _, _, _⟩ h =>
    (LinearEquiv.mk.injEq _ _ _ _ _ _ _ _).mpr
      ⟨LinearMap.ext (congr_fun (Equiv.mk.inj h).1), (Equiv.mk.inj h).2⟩
#align linear_equiv.to_equiv_injective LinearEquiv.toEquiv_injective

@[simp]
theorem toEquiv_inj {e₁ e₂ : M ≃ₛₗ[σ] M₂} : e₁.toEquiv = e₂.toEquiv ↔ e₁ = e₂ :=
  toEquiv_injective.eq_iff
#align linear_equiv.to_equiv_inj LinearEquiv.toEquiv_inj

theorem toLinearMap_injective : Injective (toLinearMap : (M ≃ₛₗ[σ] M₂) → M →ₛₗ[σ] M₂) :=
  fun _ _ H => toEquiv_injective <| Equiv.ext <| LinearMap.congr_fun H
#align linear_equiv.to_linear_map_injective LinearEquiv.toLinearMap_injective

@[simp] --Porting note: TODO @[norm_cast]
theorem toLinearMap_inj {e₁ e₂ : M ≃ₛₗ[σ] M₂} : (↑e₁ : M →ₛₗ[σ] M₂) = e₂ ↔ e₁ = e₂ :=
  toLinearMap_injective.eq_iff
#align linear_equiv.to_linear_map_inj LinearEquiv.toLinearMap_inj

instance : SemilinearEquivClass (M ≃ₛₗ[σ] M₂) σ M M₂
    where
  inv := LinearEquiv.invFun
  coe_injective' _ _ h _ := toLinearMap_injective (FunLike.coe_injective h)
  left_inv := LinearEquiv.left_inv
  right_inv := LinearEquiv.right_inv
  map_add := (·.map_add') --map_add' Porting note: TODO why did I need to change this?
  map_smulₛₗ := (·.map_smul') --map_smul' Porting note: TODO why did I need to change this?

<<<<<<< HEAD
-- Porting note: Because coercions from `LinearEquiv`s to functions is generally implemented by
--               `FunLike` and coercions are elaborated directly in Lean 4,
--               This is on different line from Mathlib 3.
=======
-- Porting note: moved to a lower line since there is no shortcut `CoeFun` instance any more
>>>>>>> a4371c91
@[simp]
theorem coe_mk {to_fun inv_fun map_add map_smul left_inv right_inv} :
    (⟨⟨⟨to_fun, map_add⟩, map_smul⟩, inv_fun, left_inv, right_inv⟩ : M ≃ₛₗ[σ] M₂) = to_fun := rfl
#align linear_equiv.coe_mk LinearEquiv.coe_mk

theorem coe_injective : @Injective (M ≃ₛₗ[σ] M₂) (M → M₂) CoeFun.coe :=
  FunLike.coe_injective
#align linear_equiv.coe_injective LinearEquiv.coe_injective

end

section

variable [Semiring R₁] [Semiring R₂] [Semiring R₃]

variable [AddCommMonoid M] [AddCommMonoid M₁] [AddCommMonoid M₂]

variable [AddCommMonoid M₃] [AddCommMonoid M₄]

variable [AddCommMonoid N₁] [AddCommMonoid N₂]

variable {module_M : Module R M} {module_S_M₂ : Module S M₂} {σ : R →+* S} {σ' : S →+* R}

variable {re₁ : RingHomInvPair σ σ'} {re₂ : RingHomInvPair σ' σ}

variable (e e' : M ≃ₛₗ[σ] M₂)

@[simp]  -- Porting note: TODO @[norm_cast]
theorem coe_coe : ⇑(e : M →ₛₗ[σ] M₂) = e :=
  rfl
#align linear_equiv.coe_coe LinearEquiv.coe_coe

@[simp]
theorem coe_toEquiv : ⇑(e.toEquiv) = e :=
  rfl
#align linear_equiv.coe_to_equiv LinearEquiv.coe_toEquiv

@[simp]
theorem coe_toLinearMap : ⇑e.toLinearMap = e :=
  rfl
#align linear_equiv.coe_to_linear_map LinearEquiv.coe_toLinearMap

@[simp]
theorem toFun_eq_coe : e.toFun = e :=
  rfl
#align linear_equiv.to_fun_eq_coe LinearEquiv.toFun_eq_coe

section

variable {e e'}

@[ext]
theorem ext (h : ∀ x, e x = e' x) : e = e' :=
  FunLike.ext _ _ h
#align linear_equiv.ext LinearEquiv.ext

theorem ext_iff : e = e' ↔ ∀ x, e x = e' x :=
  FunLike.ext_iff
#align linear_equiv.ext_iff LinearEquiv.ext_iff

protected theorem congr_arg {x x'} : x = x' → e x = e x' :=
  FunLike.congr_arg e
#align linear_equiv.congr_arg LinearEquiv.congr_arg

protected theorem congr_fun (h : e = e') (x : M) : e x = e' x :=
  FunLike.congr_fun h x
#align linear_equiv.congr_fun LinearEquiv.congr_fun

end

section

variable (M R)

/-- The identity map is a linear equivalence. -/
@[refl]
def refl [Module R M] : M ≃ₗ[R] M :=
  { LinearMap.id, Equiv.refl M with }
#align linear_equiv.refl LinearEquiv.refl

end

@[simp]
theorem refl_apply [Module R M] (x : M) : refl R M x = x :=
  rfl
#align linear_equiv.refl_apply LinearEquiv.refl_apply

/-- Linear equivalences are symmetric. -/
@[symm]
def symm (e : M ≃ₛₗ[σ] M₂) : M₂ ≃ₛₗ[σ'] M :=
  { e.toLinearMap.inverse e.invFun e.left_inv e.right_inv,
    e.toEquiv.symm with
    toFun := e.toLinearMap.inverse e.invFun e.left_inv e.right_inv
    invFun := e.toEquiv.symm.invFun
    map_smul' := fun r x => by dsimp only; rw [map_smulₛₗ] }
#align linear_equiv.symm LinearEquiv.symm

/-- See Note [custom simps projection] -/
def Simps.symmApply {R : Type _} {S : Type _} [Semiring R] [Semiring S]
    {σ : R →+* S} {σ' : S →+* R} [RingHomInvPair σ σ'] [RingHomInvPair σ' σ]
    {M : Type _} {M₂ : Type _} [AddCommMonoid M] [AddCommMonoid M₂] [Module R M] [Module S M₂]
    (e : M ≃ₛₗ[σ] M₂) : M₂ → M :=
  e.symm
#align linear_equiv.simps.symm_apply LinearEquiv.Simps.symmApply

initialize_simps_projections LinearEquiv (toLinearMap → apply, invFun → symmApply)

@[simp]
theorem invFun_eq_symm : e.invFun = e.symm :=
  rfl
#align linear_equiv.inv_fun_eq_symm LinearEquiv.invFun_eq_symm

@[simp]
theorem coe_toEquiv_symm : e.toEquiv.symm = e.symm :=
  rfl
#align linear_equiv.coe_to_equiv_symm LinearEquiv.coe_toEquiv_symm

variable {module_M₁ : Module R₁ M₁} {module_M₂ : Module R₂ M₂} {module_M₃ : Module R₃ M₃}

variable {module_N₁ : Module R₁ N₁} {module_N₂ : Module R₁ N₂}

variable {σ₁₂ : R₁ →+* R₂} {σ₂₃ : R₂ →+* R₃} {σ₁₃ : R₁ →+* R₃}

variable {σ₂₁ : R₂ →+* R₁} {σ₃₂ : R₃ →+* R₂} {σ₃₁ : R₃ →+* R₁}

variable [RingHomCompTriple σ₁₂ σ₂₃ σ₁₃]

variable [RingHomCompTriple σ₃₂ σ₂₁ σ₃₁]

variable {re₁₂ : RingHomInvPair σ₁₂ σ₂₁} {re₂₃ : RingHomInvPair σ₂₃ σ₃₂}

variable [RingHomInvPair σ₁₃ σ₃₁] {re₂₁ : RingHomInvPair σ₂₁ σ₁₂}

variable {re₃₂ : RingHomInvPair σ₃₂ σ₂₃} [RingHomInvPair σ₃₁ σ₁₃]

variable (e₁₂ : M₁ ≃ₛₗ[σ₁₂] M₂) (e₂₃ : M₂ ≃ₛₗ[σ₂₃] M₃)

-- Note: The linter thinks the `RingHomCompTriple` argument is doubled -- it is not.
/-- Linear equivalences are transitive. -/
@[trans, nolint unusedArguments]
def trans : M₁ ≃ₛₗ[σ₁₃] M₃ :=
  { e₂₃.toLinearMap.comp e₁₂.toLinearMap, e₁₂.toEquiv.trans e₂₃.toEquiv with }
#align linear_equiv.trans LinearEquiv.trans

-- mathport name: «expr ≪≫ₗ »
set_option quotPrecheck false in
/-- The notation `e₁ ≪≫ₗ e₂` denotes the composition of the linear equivalences `e₁` and `e₂`. -/
infixl:80 " ≪≫ₗ " =>
  @LinearEquiv.trans _ _ _ _ _ _ _ _ _ _ _ _ _ _ _ (RingHom.id _) (RingHom.id _) (RingHom.id _)
    (RingHom.id _) (RingHom.id _) (RingHom.id _) RingHomCompTriple.ids RingHomCompTriple.ids
    RingHomInvPair.ids RingHomInvPair.ids RingHomInvPair.ids RingHomInvPair.ids RingHomInvPair.ids
    RingHomInvPair.ids

variable {e₁₂} {e₂₃}

@[simp]
theorem coe_toAddEquiv : e.toAddEquiv = e :=
  rfl
#align linear_equiv.coe_to_add_equiv LinearEquiv.coe_toAddEquiv

/-- The two paths coercion can take to an `AddMonoidHom` are equivalent -/
theorem toAddMonoidHom_commutes : e.toLinearMap.toAddMonoidHom = e.toAddEquiv.toAddMonoidHom :=
  rfl
#align linear_equiv.to_add_monoid_hom_commutes LinearEquiv.toAddMonoidHom_commutes

@[simp]
theorem trans_apply (c : M₁) : (e₁₂.trans e₂₃ : M₁ ≃ₛₗ[σ₁₃] M₃) c = e₂₃ (e₁₂ c) :=
  rfl
#align linear_equiv.trans_apply LinearEquiv.trans_apply

theorem coe_trans :
    (e₁₂.trans e₂₃ : M₁ →ₛₗ[σ₁₃] M₃) = (e₂₃ : M₂ →ₛₗ[σ₂₃] M₃).comp (e₁₂ : M₁ →ₛₗ[σ₁₂] M₂) :=
  rfl
#align linear_equiv.coe_trans LinearEquiv.coe_trans

@[simp]
theorem apply_symm_apply (c : M₂) : e (e.symm c) = c :=
  e.right_inv c
#align linear_equiv.apply_symm_apply LinearEquiv.apply_symm_apply

@[simp]
theorem symm_apply_apply (b : M) : e.symm (e b) = b :=
  e.left_inv b
#align linear_equiv.symm_apply_apply LinearEquiv.symm_apply_apply

@[simp]
theorem trans_symm : (e₁₂.trans e₂₃ : M₁ ≃ₛₗ[σ₁₃] M₃).symm = e₂₃.symm.trans e₁₂.symm :=
  rfl
#align linear_equiv.trans_symm LinearEquiv.trans_symm

theorem symm_trans_apply (c : M₃) :
    (e₁₂.trans e₂₃ : M₁ ≃ₛₗ[σ₁₃] M₃).symm c = e₁₂.symm (e₂₃.symm c) :=
  rfl
#align linear_equiv.symm_trans_apply LinearEquiv.symm_trans_apply

@[simp]
theorem trans_refl : e.trans (refl S M₂) = e :=
  toEquiv_injective e.toEquiv.trans_refl
#align linear_equiv.trans_refl LinearEquiv.trans_refl

@[simp]
theorem refl_trans : (refl R M).trans e = e :=
  toEquiv_injective e.toEquiv.refl_trans
#align linear_equiv.refl_trans LinearEquiv.refl_trans

theorem symm_apply_eq {x y} : e.symm x = y ↔ x = e y :=
  e.toEquiv.symm_apply_eq
#align linear_equiv.symm_apply_eq LinearEquiv.symm_apply_eq

theorem eq_symm_apply {x y} : y = e.symm x ↔ e y = x :=
  e.toEquiv.eq_symm_apply
#align linear_equiv.eq_symm_apply LinearEquiv.eq_symm_apply

theorem eq_comp_symm {α : Type _} (f : M₂ → α) (g : M₁ → α) : f = g ∘ e₁₂.symm ↔ f ∘ e₁₂ = g :=
  e₁₂.toEquiv.eq_comp_symm f g
#align linear_equiv.eq_comp_symm LinearEquiv.eq_comp_symm

theorem comp_symm_eq {α : Type _} (f : M₂ → α) (g : M₁ → α) : g ∘ e₁₂.symm = f ↔ g = f ∘ e₁₂ :=
  e₁₂.toEquiv.comp_symm_eq f g
#align linear_equiv.comp_symm_eq LinearEquiv.comp_symm_eq

theorem eq_symm_comp {α : Type _} (f : α → M₁) (g : α → M₂) : f = e₁₂.symm ∘ g ↔ e₁₂ ∘ f = g :=
  e₁₂.toEquiv.eq_symm_comp f g
#align linear_equiv.eq_symm_comp LinearEquiv.eq_symm_comp

theorem symm_comp_eq {α : Type _} (f : α → M₁) (g : α → M₂) : e₁₂.symm ∘ g = f ↔ g = e₁₂ ∘ f :=
  e₁₂.toEquiv.symm_comp_eq f g
#align linear_equiv.symm_comp_eq LinearEquiv.symm_comp_eq

variable [RingHomCompTriple σ₂₁ σ₁₃ σ₂₃] [RingHomCompTriple σ₃₁ σ₁₂ σ₃₂]

theorem eq_comp_toLinearMap_symm (f : M₂ →ₛₗ[σ₂₃] M₃) (g : M₁ →ₛₗ[σ₁₃] M₃) :
    f = g.comp e₁₂.symm.toLinearMap ↔ f.comp e₁₂.toLinearMap = g := by
  constructor <;> intro H <;> ext
  · simp [H, e₁₂.toEquiv.eq_comp_symm f g]
  · simp [← H, ← e₁₂.toEquiv.eq_comp_symm f g]
#align linear_equiv.eq_comp_to_linear_map_symm LinearEquiv.eq_comp_toLinearMap_symm

theorem comp_toLinearMap_symm_eq (f : M₂ →ₛₗ[σ₂₃] M₃) (g : M₁ →ₛₗ[σ₁₃] M₃) :
    g.comp e₁₂.symm.toLinearMap = f ↔ g = f.comp e₁₂.toLinearMap := by
  constructor <;> intro H <;> ext
  · simp [← H, ← e₁₂.toEquiv.comp_symm_eq f g]
  · simp [H, e₁₂.toEquiv.comp_symm_eq f g]
#align linear_equiv.comp_to_linear_map_symm_eq LinearEquiv.comp_toLinearMap_symm_eq

theorem eq_toLinearMap_symm_comp (f : M₃ →ₛₗ[σ₃₁] M₁) (g : M₃ →ₛₗ[σ₃₂] M₂) :
    f = e₁₂.symm.toLinearMap.comp g ↔ e₁₂.toLinearMap.comp f = g := by
  constructor <;> intro H <;> ext
  · simp [H, e₁₂.toEquiv.eq_symm_comp f g]
  · simp [← H, ← e₁₂.toEquiv.eq_symm_comp f g]
#align linear_equiv.eq_to_linear_map_symm_comp LinearEquiv.eq_toLinearMap_symm_comp

theorem toLinearMap_symm_comp_eq (f : M₃ →ₛₗ[σ₃₁] M₁) (g : M₃ →ₛₗ[σ₃₂] M₂) :
    e₁₂.symm.toLinearMap.comp g = f ↔ g = e₁₂.toLinearMap.comp f := by
  constructor <;> intro H <;> ext
  · simp [← H, ← e₁₂.toEquiv.symm_comp_eq f g]
  · simp [H, e₁₂.toEquiv.symm_comp_eq f g]
#align linear_equiv.to_linear_map_symm_comp_eq LinearEquiv.toLinearMap_symm_comp_eq

@[simp]
theorem refl_symm [Module R M] : (refl R M).symm = LinearEquiv.refl R M :=
  rfl
#align linear_equiv.refl_symm LinearEquiv.refl_symm

@[simp]
theorem self_trans_symm (f : M₁ ≃ₛₗ[σ₁₂] M₂) : f.trans f.symm = LinearEquiv.refl R₁ M₁ := by
  ext x
  simp
#align linear_equiv.self_trans_symm LinearEquiv.self_trans_symm

@[simp]
theorem symm_trans_self (f : M₁ ≃ₛₗ[σ₁₂] M₂) : f.symm.trans f = LinearEquiv.refl R₂ M₂ := by
  ext x
  simp
#align linear_equiv.symm_trans_self LinearEquiv.symm_trans_self

@[simp]  -- Porting note: norm_cast
theorem refl_toLinearMap [Module R M] : (LinearEquiv.refl R M : M →ₗ[R] M) = LinearMap.id :=
  rfl
#align linear_equiv.refl_to_linear_map LinearEquiv.refl_toLinearMap

@[simp]  -- Porting note: norm_cast
theorem comp_coe [Module R M] [Module R M₂] [Module R M₃] (f : M ≃ₗ[R] M₂) (f' : M₂ ≃ₗ[R] M₃) :
    (f' : M₂ →ₗ[R] M₃).comp (f : M →ₗ[R] M₂) = (f.trans f' : M ≃ₗ[R] M₃) :=
  rfl
#align linear_equiv.comp_coe LinearEquiv.comp_coe

@[simp]
theorem mk_coe (f h₁ h₂) : (LinearEquiv.mk e f h₁ h₂ : M ≃ₛₗ[σ] M₂) = e :=
  ext fun _ => rfl
#align linear_equiv.mk_coe LinearEquiv.mk_coe

protected theorem map_add (a b : M) : e (a + b) = e a + e b :=
  map_add e a b
#align linear_equiv.map_add LinearEquiv.map_add

protected theorem map_zero : e 0 = 0 :=
  map_zero e
#align linear_equiv.map_zero LinearEquiv.map_zero

protected theorem map_smulₛₗ (c : R) (x : M) : e (c • x) = (σ : R → S) c • e x :=
  e.map_smul' c x
#align linear_equiv.map_smulₛₗ LinearEquiv.map_smulₛₗ

theorem map_smul (e : N₁ ≃ₗ[R₁] N₂) (c : R₁) (x : N₁) : e (c • x) = c • e x :=
  map_smulₛₗ e c x
#align linear_equiv.map_smul LinearEquiv.map_smul

theorem map_eq_zero_iff {x : M} : e x = 0 ↔ x = 0 :=
  e.toAddEquiv.map_eq_zero_iff
#align linear_equiv.map_eq_zero_iff LinearEquiv.map_eq_zero_iff

theorem map_ne_zero_iff {x : M} : e x ≠ 0 ↔ x ≠ 0 :=
  e.toAddEquiv.map_ne_zero_iff
#align linear_equiv.map_ne_zero_iff LinearEquiv.map_ne_zero_iff

@[simp]
theorem symm_symm (e : M ≃ₛₗ[σ] M₂) : e.symm.symm = e := by
  cases e
  rfl
#align linear_equiv.symm_symm LinearEquiv.symm_symm

theorem symm_bijective [Module R M] [Module S M₂] [RingHomInvPair σ' σ] [RingHomInvPair σ σ'] :
    Function.Bijective (symm : (M ≃ₛₗ[σ] M₂) → M₂ ≃ₛₗ[σ'] M) :=
  Equiv.bijective
    ⟨(symm : (M ≃ₛₗ[σ] M₂) → M₂ ≃ₛₗ[σ'] M), (symm : (M₂ ≃ₛₗ[σ'] M) → M ≃ₛₗ[σ] M₂), symm_symm,
      symm_symm⟩
#align linear_equiv.symm_bijective LinearEquiv.symm_bijective

@[simp]
theorem mk_coe' (f h₁ h₂ h₃ h₄) :
    (LinearEquiv.mk ⟨⟨f, h₁⟩, h₂⟩ (⇑e) h₃ h₄ : M₂ ≃ₛₗ[σ'] M) = e.symm :=
  symm_bijective.injective <| ext fun _ => rfl
#align linear_equiv.mk_coe' LinearEquiv.mk_coe'

@[simp]
theorem symm_mk (f h₁ h₂ h₃ h₄) :
    (⟨⟨⟨e, h₁⟩, h₂⟩, f, h₃, h₄⟩ : M ≃ₛₗ[σ] M₂).symm =
      {
        (⟨⟨⟨e, h₁⟩, h₂⟩, f, h₃, h₄⟩ : M ≃ₛₗ[σ]
              M₂).symm with
        toFun := f
        invFun := e } :=
  rfl
#align linear_equiv.symm_mk LinearEquiv.symm_mk

@[simp]
theorem coe_symm_mk [Module R M] [Module R M₂]
    {to_fun inv_fun map_add map_smul left_inv right_inv} :
    ⇑(⟨⟨⟨to_fun, map_add⟩, map_smul⟩, inv_fun, left_inv, right_inv⟩ : M ≃ₗ[R] M₂).symm = inv_fun :=
  rfl
#align linear_equiv.coe_symm_mk LinearEquiv.coe_symm_mk

protected theorem bijective : Function.Bijective e :=
  e.toEquiv.bijective
#align linear_equiv.bijective LinearEquiv.bijective

protected theorem injective : Function.Injective e :=
  e.toEquiv.injective
#align linear_equiv.injective LinearEquiv.injective

protected theorem surjective : Function.Surjective e :=
  e.toEquiv.surjective
#align linear_equiv.surjective LinearEquiv.surjective

protected theorem image_eq_preimage (s : Set M) : e '' s = e.symm ⁻¹' s :=
  e.toEquiv.image_eq_preimage s
#align linear_equiv.image_eq_preimage LinearEquiv.image_eq_preimage

protected theorem image_symm_eq_preimage (s : Set M₂) : e.symm '' s = e ⁻¹' s :=
  e.toEquiv.symm.image_eq_preimage s
#align linear_equiv.image_symm_eq_preimage LinearEquiv.image_symm_eq_preimage

end

/-- Interpret a `RingEquiv` `f` as an `f`-semilinear equiv. -/
@[simps]
def _root_.RingEquiv.toSemilinearEquiv (f : R ≃+* S) :
    haveI := RingHomInvPair.of_ringEquiv f
    haveI := RingHomInvPair.symm (↑f : R →+* S) (f.symm : S →+* R)
    R ≃ₛₗ[(↑f : R →+* S)] S :=
  haveI := RingHomInvPair.of_ringEquiv f
  haveI := RingHomInvPair.symm (↑f : R →+* S) (f.symm : S →+* R)
  { f with
    toFun := f
    map_smul' := f.map_mul }
#align ring_equiv.to_semilinear_equiv RingEquiv.toSemilinearEquiv
#align ring_equiv.to_semilinear_equiv_symm_apply RingEquiv.toSemilinearEquiv_symmApply

variable [Semiring R₁] [Semiring R₂] [Semiring R₃]

variable [AddCommMonoid M] [AddCommMonoid M₁] [AddCommMonoid M₂]

/-- An involutive linear map is a linear equivalence. -/
def ofInvolutive {σ σ' : R →+* R} [RingHomInvPair σ σ'] [RingHomInvPair σ' σ]
    {_ : Module R M} (f : M →ₛₗ[σ] M) (hf : Involutive f) : M ≃ₛₗ[σ] M :=
  { f, hf.toPerm f with }
#align linear_equiv.of_involutive LinearEquiv.ofInvolutive

@[simp]
theorem coe_ofInvolutive {σ σ' : R →+* R} [RingHomInvPair σ σ'] [RingHomInvPair σ' σ]
    {_ : Module R M} (f : M →ₛₗ[σ] M) (hf : Involutive f) : ⇑(ofInvolutive f hf) = f :=
  rfl
#align linear_equiv.coe_of_involutive LinearEquiv.coe_ofInvolutive

section RestrictScalars

variable (R)
variable [Module R M] [Module R M₂] [Module S M] [Module S M₂]
  [LinearMap.CompatibleSMul M M₂ R S]

/-- If `M` and `M₂` are both `R`-semimodules and `S`-semimodules and `R`-semimodule structures
are defined by an action of `R` on `S` (formally, we have two scalar towers), then any `S`-linear
equivalence from `M` to `M₂` is also an `R`-linear equivalence.

See also `LinearMap.restrictScalars`. -/
@[simps]
def restrictScalars (f : M ≃ₗ[S] M₂) : M ≃ₗ[R] M₂ :=
  { f.toLinearMap.restrictScalars R with
    toFun := f
    invFun := f.symm
    left_inv := f.left_inv
    right_inv := f.right_inv }
#align linear_equiv.restrict_scalars LinearEquiv.restrictScalars
#align linear_equiv.restrict_scalars_symm_apply LinearEquiv.restrictScalars_symmApply

theorem restrictScalars_injective :
    Function.Injective (restrictScalars R : (M ≃ₗ[S] M₂) → M ≃ₗ[R] M₂) := fun _ _ h =>
  ext (LinearEquiv.congr_fun h : _)
#align linear_equiv.restrict_scalars_injective LinearEquiv.restrictScalars_injective

@[simp]
theorem restrictScalars_inj (f g : M ≃ₗ[S] M₂) :
    f.restrictScalars R = g.restrictScalars R ↔ f = g :=
  (restrictScalars_injective R).eq_iff
#align linear_equiv.restrict_scalars_inj LinearEquiv.restrictScalars_inj

end RestrictScalars

section Automorphisms

variable [Module R M]

instance automorphismGroup : Group (M ≃ₗ[R] M)
    where
  mul f g := g.trans f
  one := LinearEquiv.refl R M
  inv f := f.symm
  mul_assoc f g h := rfl
  mul_one f := ext fun x => rfl
  one_mul f := ext fun x => rfl
  mul_left_inv f := ext <| f.left_inv
#align linear_equiv.automorphism_group LinearEquiv.automorphismGroup

/-- Restriction from `R`-linear automorphisms of `M` to `R`-linear endomorphisms of `M`,
promoted to a monoid hom. -/
@[simps]
def automorphismGroup.toLinearMapMonoidHom : (M ≃ₗ[R] M) →* M →ₗ[R] M
    where
  toFun e := e.toLinearMap
  map_one' := rfl
  map_mul' _ _ := rfl
#align linear_equiv.automorphism_group.to_linear_map_monoid_hom LinearEquiv.automorphismGroup.toLinearMapMonoidHom
#align linear_equiv.automorphism_group.to_linear_map_monoid_hom_apply LinearEquiv.automorphismGroup.toLinearMapMonoidHom_apply

/-- The tautological action by `M ≃ₗ[R] M` on `M`.

This generalizes `Function.End.applyMulAction`. -/
instance applyDistribMulAction : DistribMulAction (M ≃ₗ[R] M) M
    where
  smul := (· <| ·)
  smul_zero := LinearEquiv.map_zero
  smul_add := LinearEquiv.map_add
  one_smul _ := rfl
  mul_smul _ _ _ := rfl
#align linear_equiv.apply_distrib_mul_action LinearEquiv.applyDistribMulAction

@[simp]
protected theorem smul_def (f : M ≃ₗ[R] M) (a : M) : f • a = f a :=
  rfl
#align linear_equiv.smul_def LinearEquiv.smul_def

/-- `LinearEquiv.applyDistribMulAction` is faithful. -/
instance apply_faithfulSMul : FaithfulSMul (M ≃ₗ[R] M) M :=
  ⟨@fun _ _ => LinearEquiv.ext⟩
#align linear_equiv.apply_has_faithful_smul LinearEquiv.apply_faithfulSMul

instance apply_sMulCommClass : SMulCommClass R (M ≃ₗ[R] M) M
    where smul_comm r e m := (e.map_smul r m).symm
#align linear_equiv.apply_smul_comm_class LinearEquiv.apply_sMulCommClass

instance apply_sMulCommClass' : SMulCommClass (M ≃ₗ[R] M) R M
    where smul_comm := LinearEquiv.map_smul
#align linear_equiv.apply_smul_comm_class' LinearEquiv.apply_sMulCommClass'

end Automorphisms

section OfSubsingleton

variable (M M₂)
variable [Module R M] [Module R M₂] [Subsingleton M] [Subsingleton M₂]

/-- Any two modules that are subsingletons are isomorphic. -/
@[simps]
def ofSubsingleton : M ≃ₗ[R] M₂ :=
  { (0 : M →ₗ[R] M₂) with
    toFun := fun _ => 0
    invFun := fun _ => 0
    left_inv := fun _ => Subsingleton.elim _ _
    right_inv := fun _ => Subsingleton.elim _ _ }
#align linear_equiv.of_subsingleton LinearEquiv.ofSubsingleton
#align linear_equiv.of_subsingleton_symm_apply LinearEquiv.ofSubsingleton_symmApply

@[simp]
theorem ofSubsingleton_self : ofSubsingleton M M = refl R M := by
  ext
  simp
#align linear_equiv.of_subsingleton_self LinearEquiv.ofSubsingleton_self

end OfSubsingleton

end AddCommMonoid

end LinearEquiv

namespace Module

/-- `g : R ≃+* S` is `R`-linear when the module structure on `S` is `Module.compHom S g` . -/
@[simps]
def compHom.toLinearEquiv {R S : Type _} [Semiring R] [Semiring S] (g : R ≃+* S) :
    haveI := compHom S (↑g : R →+* S)
    R ≃ₗ[R] S :=
  letI := compHom S (↑g : R →+* S)
  { g with
    toFun := (g : R → S)
    invFun := (g.symm : S → R)
    map_smul' := g.map_mul }
#align module.comp_hom.to_linear_equiv Module.compHom.toLinearEquiv
#align module.comp_hom.to_linear_equiv_symm_apply Module.compHom.toLinearEquiv_symmApply

end Module

namespace DistribMulAction

variable (R M) [Semiring R] [AddCommMonoid M] [Module R M]

variable [Group S] [DistribMulAction S M] [SMulCommClass S R M]

/-- Each element of the group defines a linear equivalence.

This is a stronger version of `DistribMulAction.toAddEquiv`. -/
@[simps]
def toLinearEquiv (s : S) : M ≃ₗ[R] M :=
  { toAddEquiv M s, toLinearMap R M s with }
#align distrib_mul_action.to_linear_equiv DistribMulAction.toLinearEquiv
#align distrib_mul_action.to_linear_equiv_apply DistribMulAction.toLinearEquiv_apply
#align distrib_mul_action.to_linear_equiv_symm_apply DistribMulAction.toLinearEquiv_symmApply

/-- Each element of the group defines a module automorphism.

This is a stronger version of `DistribMulAction.toAddAut`. -/
@[simps]
def toModuleAut : S →* M ≃ₗ[R] M where
  toFun := toLinearEquiv R M
  map_one' := LinearEquiv.ext <| one_smul _
  map_mul' _ _ := LinearEquiv.ext <| mul_smul _ _
#align distrib_mul_action.to_module_aut DistribMulAction.toModuleAut
#align distrib_mul_action.to_module_aut_apply DistribMulAction.toModuleAut_apply

end DistribMulAction

namespace AddEquiv

section AddCommMonoid

variable [Semiring R] [AddCommMonoid M] [AddCommMonoid M₂] [AddCommMonoid M₃]

variable [Module R M] [Module R M₂]

variable (e : M ≃+ M₂)

/-- An additive equivalence whose underlying function preserves `smul` is a linear equivalence. -/
def toLinearEquiv (h : ∀ (c : R) (x), e (c • x) = c • e x) : M ≃ₗ[R] M₂ :=
  { e with map_smul' := h }
#align add_equiv.to_linear_equiv AddEquiv.toLinearEquiv

@[simp]
theorem coe_toLinearEquiv (h : ∀ (c : R) (x), e (c • x) = c • e x) : ⇑(e.toLinearEquiv h) = e :=
  rfl
#align add_equiv.coe_to_linear_equiv AddEquiv.coe_toLinearEquiv

@[simp]
theorem coe_toLinearEquiv_symm (h : ∀ (c : R) (x), e (c • x) = c • e x) :
    ⇑(e.toLinearEquiv h).symm = e.symm :=
  rfl
#align add_equiv.coe_to_linear_equiv_symm AddEquiv.coe_toLinearEquiv_symm

/-- An additive equivalence between commutative additive monoids is a linear equivalence between
ℕ-modules -/
def toNatLinearEquiv : M ≃ₗ[ℕ] M₂ :=
  e.toLinearEquiv fun c a => by
    erw [e.toAddMonoidHom.map_nsmul]
    rfl
#align add_equiv.to_nat_linear_equiv AddEquiv.toNatLinearEquiv

@[simp]
theorem coe_toNatLinearEquiv : ⇑e.toNatLinearEquiv = e :=
  rfl
#align add_equiv.coe_to_nat_linear_equiv AddEquiv.coe_toNatLinearEquiv

@[simp]
theorem toNatLinearEquiv_toAddEquiv : ↑e.toNatLinearEquiv = e := by
  ext
  rfl
#align add_equiv.to_nat_linear_equiv_to_add_equiv AddEquiv.toNatLinearEquiv_toAddEquiv

@[simp]
theorem _root_.LinearEquiv.toAddEquiv_toNatLinearEquiv (e : M ≃ₗ[ℕ] M₂) :
    AddEquiv.toNatLinearEquiv ↑e = e :=
  FunLike.coe_injective rfl
#align linear_equiv.to_add_equiv_to_nat_linear_equiv LinearEquiv.toAddEquiv_toNatLinearEquiv

@[simp]
theorem toNatLinearEquiv_symm : e.toNatLinearEquiv.symm = e.symm.toNatLinearEquiv :=
  rfl
#align add_equiv.to_nat_linear_equiv_symm AddEquiv.toNatLinearEquiv_symm

@[simp]
theorem toNatLinearEquiv_refl : (AddEquiv.refl M).toNatLinearEquiv = LinearEquiv.refl ℕ M :=
  rfl
#align add_equiv.to_nat_linear_equiv_refl AddEquiv.toNatLinearEquiv_refl

@[simp]
theorem toNatLinearEquiv_trans (e₂ : M₂ ≃+ M₃) :
    e.toNatLinearEquiv.trans e₂.toNatLinearEquiv = (e.trans e₂).toNatLinearEquiv :=
  rfl
#align add_equiv.to_nat_linear_equiv_trans AddEquiv.toNatLinearEquiv_trans

end AddCommMonoid

section AddCommGroup

variable [AddCommGroup M] [AddCommGroup M₂] [AddCommGroup M₃]

variable (e : M ≃+ M₂)

/-- An additive equivalence between commutative additive groups is a linear
equivalence between ℤ-modules -/
def toIntLinearEquiv : M ≃ₗ[ℤ] M₂ :=
  e.toLinearEquiv fun c a => e.toAddMonoidHom.map_zsmul a c
#align add_equiv.to_int_linear_equiv AddEquiv.toIntLinearEquiv

@[simp]
theorem coe_toIntLinearEquiv : ⇑e.toIntLinearEquiv = e :=
  rfl
#align add_equiv.coe_to_int_linear_equiv AddEquiv.coe_toIntLinearEquiv

@[simp]
theorem toIntLinearEquiv_toAddEquiv : ↑e.toIntLinearEquiv = e := by
  ext
  rfl
#align add_equiv.to_int_linear_equiv_to_add_equiv AddEquiv.toIntLinearEquiv_toAddEquiv

@[simp]
theorem _root_.LinearEquiv.toAddEquiv_toIntLinearEquiv (e : M ≃ₗ[ℤ] M₂) :
    AddEquiv.toIntLinearEquiv (e : M ≃+ M₂) = e :=
  FunLike.coe_injective rfl
#align linear_equiv.to_add_equiv_to_int_linear_equiv LinearEquiv.toAddEquiv_toIntLinearEquiv

@[simp]
theorem toIntLinearEquiv_symm : e.toIntLinearEquiv.symm = e.symm.toIntLinearEquiv :=
  rfl
#align add_equiv.to_int_linear_equiv_symm AddEquiv.toIntLinearEquiv_symm

@[simp]
theorem toIntLinearEquiv_refl : (AddEquiv.refl M).toIntLinearEquiv = LinearEquiv.refl ℤ M :=
  rfl
#align add_equiv.to_int_linear_equiv_refl AddEquiv.toIntLinearEquiv_refl

@[simp]
theorem toIntLinearEquiv_trans (e₂ : M₂ ≃+ M₃) :
    e.toIntLinearEquiv.trans e₂.toIntLinearEquiv = (e.trans e₂).toIntLinearEquiv :=
  rfl
#align add_equiv.to_int_linear_equiv_trans AddEquiv.toIntLinearEquiv_trans

end AddCommGroup

end AddEquiv<|MERGE_RESOLUTION|>--- conflicted
+++ resolved
@@ -185,13 +185,7 @@
   map_add := (·.map_add') --map_add' Porting note: TODO why did I need to change this?
   map_smulₛₗ := (·.map_smul') --map_smul' Porting note: TODO why did I need to change this?
 
-<<<<<<< HEAD
--- Porting note: Because coercions from `LinearEquiv`s to functions is generally implemented by
---               `FunLike` and coercions are elaborated directly in Lean 4,
---               This is on different line from Mathlib 3.
-=======
 -- Porting note: moved to a lower line since there is no shortcut `CoeFun` instance any more
->>>>>>> a4371c91
 @[simp]
 theorem coe_mk {to_fun inv_fun map_add map_smul left_inv right_inv} :
     (⟨⟨⟨to_fun, map_add⟩, map_smul⟩, inv_fun, left_inv, right_inv⟩ : M ≃ₛₗ[σ] M₂) = to_fun := rfl
