/-
Copyright (c) 2019 Kenny Lau. All rights reserved.
Released under Apache 2.0 license as described in the file LICENSE.
Authors: Kenny Lau, Eric Wieser
-/
import Mathlib.LinearAlgebra.Span
import Mathlib.LinearAlgebra.BilinearMap

/-!
# Images of pairs of submodules under bilinear maps

This file provides `Submodule.map₂`, which is later used to implement `Submodule.mul`.

## Main results

* `Submodule.map₂_eq_span_image2`: the image of two submodules under a bilinear map is the span of
  their `Set.image2`.

## Notes

This file is quite similar to the n-ary section of `Data.Set.Basic` and to `Order.Filter.NAry`.
Please keep them in sync.
-/


universe uι u v

open Set

open Pointwise

namespace Submodule

variable {ι : Sort uι} {R M N P : Type*}
variable [CommSemiring R] [AddCommMonoid M] [AddCommMonoid N] [AddCommMonoid P]
variable [Module R M] [Module R N] [Module R P]

/-- Map a pair of submodules under a bilinear map.

This is the submodule version of `Set.image2`. -/
def map₂ (f : M →ₗ[R] N →ₗ[R] P) (p : Submodule R M) (q : Submodule R N) : Submodule R P :=
  ⨆ s : p, q.map (f s)

theorem apply_mem_map₂ (f : M →ₗ[R] N →ₗ[R] P) {m : M} {n : N} {p : Submodule R M}
    {q : Submodule R N} (hm : m ∈ p) (hn : n ∈ q) : f m n ∈ map₂ f p q :=
  (le_iSup _ ⟨m, hm⟩ : _ ≤ map₂ f p q) ⟨n, hn, by rfl⟩

theorem map₂_le {f : M →ₗ[R] N →ₗ[R] P} {p : Submodule R M} {q : Submodule R N}
    {r : Submodule R P} : map₂ f p q ≤ r ↔ ∀ m ∈ p, ∀ n ∈ q, f m n ∈ r :=
  ⟨fun H _m hm _n hn => H <| apply_mem_map₂ _ hm hn, fun H =>
    iSup_le fun ⟨m, hm⟩ => map_le_iff_le_comap.2 fun n hn => H m hm n hn⟩

variable (R)
theorem map₂_span_span (f : M →ₗ[R] N →ₗ[R] P) (s : Set M) (t : Set N) :
    map₂ f (span R s) (span R t) = span R (Set.image2 (fun m n => f m n) s t) := by
  apply le_antisymm
  · rw [map₂_le]
    apply @span_induction R M _ _ _ s
    on_goal 1 =>
      intro a ha
<<<<<<< HEAD
      apply @span_induction' R N _ _ _ t
      on_goal 1 => intro b hb
      · exact subset_span ⟨_, ‹_›, _, ‹_›, rfl⟩
=======
      apply @span_induction R N _ _ _ t
      · intro b hb
        exact subset_span ⟨_, ‹_›, _, ‹_›, rfl⟩
>>>>>>> 035f251e
    all_goals
      intros
      simp only [*, add_mem, smul_mem, zero_mem, _root_.map_zero, map_add,
        LinearMap.zero_apply, LinearMap.add_apply, LinearMap.smul_apply, map_smul]
  · rw [span_le, image2_subset_iff]
    intro a ha b hb
    exact apply_mem_map₂ _ (subset_span ha) (subset_span hb)
variable {R}

@[simp]
theorem map₂_bot_right (f : M →ₗ[R] N →ₗ[R] P) (p : Submodule R M) : map₂ f p ⊥ = ⊥ :=
  eq_bot_iff.2 <|
    map₂_le.2 fun m _hm n hn => by
      rw [Submodule.mem_bot] at hn
      rw [hn, LinearMap.map_zero]; simp only [mem_bot]

@[simp]
theorem map₂_bot_left (f : M →ₗ[R] N →ₗ[R] P) (q : Submodule R N) : map₂ f ⊥ q = ⊥ :=
  eq_bot_iff.2 <|
    map₂_le.2 fun m hm n _ => by
      rw [Submodule.mem_bot] at hm ⊢
      rw [hm, LinearMap.map_zero₂]

@[mono]
theorem map₂_le_map₂ {f : M →ₗ[R] N →ₗ[R] P} {p₁ p₂ : Submodule R M} {q₁ q₂ : Submodule R N}
    (hp : p₁ ≤ p₂) (hq : q₁ ≤ q₂) : map₂ f p₁ q₁ ≤ map₂ f p₂ q₂ :=
  map₂_le.2 fun _m hm _n hn => apply_mem_map₂ _ (hp hm) (hq hn)

theorem map₂_le_map₂_left {f : M →ₗ[R] N →ₗ[R] P} {p₁ p₂ : Submodule R M} {q : Submodule R N}
    (h : p₁ ≤ p₂) : map₂ f p₁ q ≤ map₂ f p₂ q :=
  map₂_le_map₂ h (le_refl q)

theorem map₂_le_map₂_right {f : M →ₗ[R] N →ₗ[R] P} {p : Submodule R M} {q₁ q₂ : Submodule R N}
    (h : q₁ ≤ q₂) : map₂ f p q₁ ≤ map₂ f p q₂ :=
  map₂_le_map₂ (le_refl p) h

theorem map₂_sup_right (f : M →ₗ[R] N →ₗ[R] P) (p : Submodule R M) (q₁ q₂ : Submodule R N) :
    map₂ f p (q₁ ⊔ q₂) = map₂ f p q₁ ⊔ map₂ f p q₂ :=
  le_antisymm
    (map₂_le.2 fun _m hm _np hnp =>
      let ⟨_n, hn, _p, hp, hnp⟩ := mem_sup.1 hnp
      mem_sup.2 ⟨_, apply_mem_map₂ _ hm hn, _, apply_mem_map₂ _ hm hp, hnp ▸ (map_add _ _ _).symm⟩)
    (sup_le (map₂_le_map₂_right le_sup_left) (map₂_le_map₂_right le_sup_right))

theorem map₂_sup_left (f : M →ₗ[R] N →ₗ[R] P) (p₁ p₂ : Submodule R M) (q : Submodule R N) :
    map₂ f (p₁ ⊔ p₂) q = map₂ f p₁ q ⊔ map₂ f p₂ q :=
  le_antisymm
    (map₂_le.2 fun _mn hmn _p hp =>
      let ⟨_m, hm, _n, hn, hmn⟩ := mem_sup.1 hmn
      mem_sup.2
        ⟨_, apply_mem_map₂ _ hm hp, _, apply_mem_map₂ _ hn hp,
          hmn ▸ (LinearMap.map_add₂ _ _ _ _).symm⟩)
    (sup_le (map₂_le_map₂_left le_sup_left) (map₂_le_map₂_left le_sup_right))

theorem image2_subset_map₂ (f : M →ₗ[R] N →ₗ[R] P) (p : Submodule R M) (q : Submodule R N) :
    Set.image2 (fun m n => f m n) (↑p : Set M) (↑q : Set N) ⊆ (↑(map₂ f p q) : Set P) := by
  rintro _ ⟨i, hi, j, hj, rfl⟩
  exact apply_mem_map₂ _ hi hj

theorem map₂_eq_span_image2 (f : M →ₗ[R] N →ₗ[R] P) (p : Submodule R M) (q : Submodule R N) :
    map₂ f p q = span R (Set.image2 (fun m n => f m n) (p : Set M) (q : Set N)) := by
  rw [← map₂_span_span, span_eq, span_eq]

theorem map₂_flip (f : M →ₗ[R] N →ₗ[R] P) (p : Submodule R M) (q : Submodule R N) :
    map₂ f.flip q p = map₂ f p q := by
  rw [map₂_eq_span_image2, map₂_eq_span_image2, Set.image2_swap]
  rfl

theorem map₂_iSup_left (f : M →ₗ[R] N →ₗ[R] P) (s : ι → Submodule R M) (t : Submodule R N) :
    map₂ f (⨆ i, s i) t = ⨆ i, map₂ f (s i) t := by
  suffices map₂ f (⨆ i, span R (s i : Set M)) (span R t) = ⨆ i, map₂ f (span R (s i)) (span R t) by
    simpa only [span_eq] using this
  simp_rw [map₂_span_span, ← span_iUnion, map₂_span_span, Set.image2_iUnion_left]

theorem map₂_iSup_right (f : M →ₗ[R] N →ₗ[R] P) (s : Submodule R M) (t : ι → Submodule R N) :
    map₂ f s (⨆ i, t i) = ⨆ i, map₂ f s (t i) := by
  suffices map₂ f (span R s) (⨆ i, span R (t i : Set N)) = ⨆ i, map₂ f (span R s) (span R (t i)) by
    simpa only [span_eq] using this
  simp_rw [map₂_span_span, ← span_iUnion, map₂_span_span, Set.image2_iUnion_right]

theorem map₂_span_singleton_eq_map (f : M →ₗ[R] N →ₗ[R] P) (m : M) :
    map₂ f (span R {m}) = map (f m) := by
  funext s
  rw [← span_eq s, map₂_span_span, image2_singleton_left, map_span]

theorem map₂_span_singleton_eq_map_flip (f : M →ₗ[R] N →ₗ[R] P) (s : Submodule R M) (n : N) :
    map₂ f s (span R {n}) = map (f.flip n) s := by rw [← map₂_span_singleton_eq_map, map₂_flip]

end Submodule<|MERGE_RESOLUTION|>--- conflicted
+++ resolved
@@ -58,15 +58,9 @@
     apply @span_induction R M _ _ _ s
     on_goal 1 =>
       intro a ha
-<<<<<<< HEAD
-      apply @span_induction' R N _ _ _ t
-      on_goal 1 => intro b hb
-      · exact subset_span ⟨_, ‹_›, _, ‹_›, rfl⟩
-=======
       apply @span_induction R N _ _ _ t
       · intro b hb
         exact subset_span ⟨_, ‹_›, _, ‹_›, rfl⟩
->>>>>>> 035f251e
     all_goals
       intros
       simp only [*, add_mem, smul_mem, zero_mem, _root_.map_zero, map_add,
