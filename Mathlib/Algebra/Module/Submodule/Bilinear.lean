/-
Copyright (c) 2019 Kenny Lau. All rights reserved.
Released under Apache 2.0 license as described in the file LICENSE.
Authors: Kenny Lau, Eric Wieser
-/
import Mathlib.LinearAlgebra.Span
import Mathlib.LinearAlgebra.BilinearMap

/-!
# Images of pairs of submodules under bilinear maps

This file provides `Submodule.map₂`, which is later used to implement `Submodule.mul`.

## Main results

* `Submodule.map₂_eq_span_image2`: the image of two submodules under a bilinear map is the span of
  their `Set.image2`.

## Notes

This file is quite similar to the n-ary section of `Data.Set.Basic` and to `Order.Filter.NAry`.
Please keep them in sync.
-/


universe uι u v

open Set

open Pointwise

namespace Submodule

variable {ι : Sort uι} {R M N P : Type*}
variable [CommSemiring R] [AddCommMonoid M] [AddCommMonoid N] [AddCommMonoid P]
variable [Module R M] [Module R N] [Module R P]

/-- Map a pair of submodules under a bilinear map.

This is the submodule version of `Set.image2`. -/
def map₂ (f : M →ₗ[R] N →ₗ[R] P) (p : Submodule R M) (q : Submodule R N) : Submodule R P :=
  ⨆ s : p, q.map (f s)

theorem apply_mem_map₂ (f : M →ₗ[R] N →ₗ[R] P) {m : M} {n : N} {p : Submodule R M}
    {q : Submodule R N} (hm : m ∈ p) (hn : n ∈ q) : f m n ∈ map₂ f p q :=
  (le_iSup _ ⟨m, hm⟩ : _ ≤ map₂ f p q) ⟨n, hn, by rfl⟩

theorem map₂_le {f : M →ₗ[R] N →ₗ[R] P} {p : Submodule R M} {q : Submodule R N}
    {r : Submodule R P} : map₂ f p q ≤ r ↔ ∀ m ∈ p, ∀ n ∈ q, f m n ∈ r :=
  ⟨fun H _m hm _n hn => H <| apply_mem_map₂ _ hm hn, fun H =>
    iSup_le fun ⟨m, hm⟩ => map_le_iff_le_comap.2 fun n hn => H m hm n hn⟩

variable (R)
set_option linter.multiGoal false in
theorem map₂_span_span (f : M →ₗ[R] N →ₗ[R] P) (s : Set M) (t : Set N) :
    map₂ f (span R s) (span R t) = span R (Set.image2 (fun m n => f m n) s t) := by
  apply le_antisymm
  · rw [map₂_le]
    apply @span_induction' R M _ _ _ s
    on_goal 1 =>
      intro a ha
      apply @span_induction' R N _ _ _ t
<<<<<<< HEAD
      · intro b hb
        exact subset_span ⟨_, ‹_›, _, ‹_›, rfl⟩
=======
      on_goal 1 => intro b hb
      · exact subset_span ⟨_, ‹_›, _, ‹_›, rfl⟩
>>>>>>> a07749b6
    all_goals
      intros
      simp only [*, add_mem, smul_mem, zero_mem, _root_.map_zero, map_add,
        LinearMap.zero_apply, LinearMap.add_apply, LinearMap.smul_apply, map_smul]
  · rw [span_le, image2_subset_iff]
    intro a ha b hb
    exact apply_mem_map₂ _ (subset_span ha) (subset_span hb)
variable {R}

@[simp]
theorem map₂_bot_right (f : M →ₗ[R] N →ₗ[R] P) (p : Submodule R M) : map₂ f p ⊥ = ⊥ :=
  eq_bot_iff.2 <|
    map₂_le.2 fun m _hm n hn => by
      rw [Submodule.mem_bot] at hn
      rw [hn, LinearMap.map_zero]; simp only [mem_bot]

@[simp]
theorem map₂_bot_left (f : M →ₗ[R] N →ₗ[R] P) (q : Submodule R N) : map₂ f ⊥ q = ⊥ :=
  eq_bot_iff.2 <|
    map₂_le.2 fun m hm n hn => by
      rw [Submodule.mem_bot] at hm ⊢
      rw [hm, LinearMap.map_zero₂]

@[mono]
theorem map₂_le_map₂ {f : M →ₗ[R] N →ₗ[R] P} {p₁ p₂ : Submodule R M} {q₁ q₂ : Submodule R N}
    (hp : p₁ ≤ p₂) (hq : q₁ ≤ q₂) : map₂ f p₁ q₁ ≤ map₂ f p₂ q₂ :=
  map₂_le.2 fun _m hm _n hn => apply_mem_map₂ _ (hp hm) (hq hn)

theorem map₂_le_map₂_left {f : M →ₗ[R] N →ₗ[R] P} {p₁ p₂ : Submodule R M} {q : Submodule R N}
    (h : p₁ ≤ p₂) : map₂ f p₁ q ≤ map₂ f p₂ q :=
  map₂_le_map₂ h (le_refl q)

theorem map₂_le_map₂_right {f : M →ₗ[R] N →ₗ[R] P} {p : Submodule R M} {q₁ q₂ : Submodule R N}
    (h : q₁ ≤ q₂) : map₂ f p q₁ ≤ map₂ f p q₂ :=
  map₂_le_map₂ (le_refl p) h

theorem map₂_sup_right (f : M →ₗ[R] N →ₗ[R] P) (p : Submodule R M) (q₁ q₂ : Submodule R N) :
    map₂ f p (q₁ ⊔ q₂) = map₂ f p q₁ ⊔ map₂ f p q₂ :=
  le_antisymm
    (map₂_le.2 fun _m hm _np hnp =>
      let ⟨_n, hn, _p, hp, hnp⟩ := mem_sup.1 hnp
      mem_sup.2 ⟨_, apply_mem_map₂ _ hm hn, _, apply_mem_map₂ _ hm hp, hnp ▸ (map_add _ _ _).symm⟩)
    (sup_le (map₂_le_map₂_right le_sup_left) (map₂_le_map₂_right le_sup_right))

theorem map₂_sup_left (f : M →ₗ[R] N →ₗ[R] P) (p₁ p₂ : Submodule R M) (q : Submodule R N) :
    map₂ f (p₁ ⊔ p₂) q = map₂ f p₁ q ⊔ map₂ f p₂ q :=
  le_antisymm
    (map₂_le.2 fun _mn hmn _p hp =>
      let ⟨_m, hm, _n, hn, hmn⟩ := mem_sup.1 hmn
      mem_sup.2
        ⟨_, apply_mem_map₂ _ hm hp, _, apply_mem_map₂ _ hn hp,
          hmn ▸ (LinearMap.map_add₂ _ _ _ _).symm⟩)
    (sup_le (map₂_le_map₂_left le_sup_left) (map₂_le_map₂_left le_sup_right))

theorem image2_subset_map₂ (f : M →ₗ[R] N →ₗ[R] P) (p : Submodule R M) (q : Submodule R N) :
    Set.image2 (fun m n => f m n) (↑p : Set M) (↑q : Set N) ⊆ (↑(map₂ f p q) : Set P) := by
  rintro _ ⟨i, hi, j, hj, rfl⟩
  exact apply_mem_map₂ _ hi hj

theorem map₂_eq_span_image2 (f : M →ₗ[R] N →ₗ[R] P) (p : Submodule R M) (q : Submodule R N) :
    map₂ f p q = span R (Set.image2 (fun m n => f m n) (p : Set M) (q : Set N)) := by
  rw [← map₂_span_span, span_eq, span_eq]

theorem map₂_flip (f : M →ₗ[R] N →ₗ[R] P) (p : Submodule R M) (q : Submodule R N) :
    map₂ f.flip q p = map₂ f p q := by
  rw [map₂_eq_span_image2, map₂_eq_span_image2, Set.image2_swap]
  rfl

theorem map₂_iSup_left (f : M →ₗ[R] N →ₗ[R] P) (s : ι → Submodule R M) (t : Submodule R N) :
    map₂ f (⨆ i, s i) t = ⨆ i, map₂ f (s i) t := by
  suffices map₂ f (⨆ i, span R (s i : Set M)) (span R t) = ⨆ i, map₂ f (span R (s i)) (span R t) by
    simpa only [span_eq] using this
  simp_rw [map₂_span_span, ← span_iUnion, map₂_span_span, Set.image2_iUnion_left]

theorem map₂_iSup_right (f : M →ₗ[R] N →ₗ[R] P) (s : Submodule R M) (t : ι → Submodule R N) :
    map₂ f s (⨆ i, t i) = ⨆ i, map₂ f s (t i) := by
  suffices map₂ f (span R s) (⨆ i, span R (t i : Set N)) = ⨆ i, map₂ f (span R s) (span R (t i)) by
    simpa only [span_eq] using this
  simp_rw [map₂_span_span, ← span_iUnion, map₂_span_span, Set.image2_iUnion_right]

theorem map₂_span_singleton_eq_map (f : M →ₗ[R] N →ₗ[R] P) (m : M) :
    map₂ f (span R {m}) = map (f m) := by
  funext s
  rw [← span_eq s, map₂_span_span, image2_singleton_left, map_span]

theorem map₂_span_singleton_eq_map_flip (f : M →ₗ[R] N →ₗ[R] P) (s : Submodule R M) (n : N) :
    map₂ f s (span R {n}) = map (f.flip n) s := by rw [← map₂_span_singleton_eq_map, map₂_flip]

end Submodule<|MERGE_RESOLUTION|>--- conflicted
+++ resolved
@@ -51,7 +51,6 @@
     iSup_le fun ⟨m, hm⟩ => map_le_iff_le_comap.2 fun n hn => H m hm n hn⟩
 
 variable (R)
-set_option linter.multiGoal false in
 theorem map₂_span_span (f : M →ₗ[R] N →ₗ[R] P) (s : Set M) (t : Set N) :
     map₂ f (span R s) (span R t) = span R (Set.image2 (fun m n => f m n) s t) := by
   apply le_antisymm
@@ -60,13 +59,8 @@
     on_goal 1 =>
       intro a ha
       apply @span_induction' R N _ _ _ t
-<<<<<<< HEAD
-      · intro b hb
-        exact subset_span ⟨_, ‹_›, _, ‹_›, rfl⟩
-=======
       on_goal 1 => intro b hb
       · exact subset_span ⟨_, ‹_›, _, ‹_›, rfl⟩
->>>>>>> a07749b6
     all_goals
       intros
       simp only [*, add_mem, smul_mem, zero_mem, _root_.map_zero, map_add,
