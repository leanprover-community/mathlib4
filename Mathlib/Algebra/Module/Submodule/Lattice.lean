/-
Copyright (c) 2017 Johannes Hölzl. All rights reserved.
Released under Apache 2.0 license as described in the file LICENSE.
Authors: Johannes Hölzl, Mario Carneiro, Kevin Buzzard, Yury Kudryashov
-/
import Mathlib.Algebra.Module.Submodule.Basic
import Mathlib.Algebra.PUnitInstances

#align_import algebra.module.submodule.lattice from "leanprover-community/mathlib"@"f7fc89d5d5ff1db2d1242c7bb0e9062ce47ef47c"

/-!
# The lattice structure on `Submodule`s

This file defines the lattice structure on submodules, `Submodule.CompleteLattice`, with `⊥`
defined as `{0}` and `⊓` defined as intersection of the underlying carrier.
If `p` and `q` are submodules of a module, `p ≤ q` means that `p ⊆ q`.

Many results about operations on this lattice structure are defined in `LinearAlgebra/Basic.lean`,
most notably those which use `span`.

## Implementation notes

This structure should match the `AddSubmonoid.CompleteLattice` structure, and we should try
to unify the APIs where possible.

-/

universe v

variable {R S M : Type*}

section AddCommMonoid

variable [Semiring R] [Semiring S] [AddCommMonoid M] [Module R M] [Module S M]

variable [SMul S R] [IsScalarTower S R M]

variable {p q : Submodule R M}

namespace Submodule

/-!
## Bottom element of a submodule
-/

/-- The set `{0}` is the bottom element of the lattice of submodules. -/
instance : Bot (Submodule R M) :=
  ⟨{ (⊥ : AddSubmonoid M) with
      carrier := {0}
      smul_mem' := by simp }⟩

instance inhabited' : Inhabited (Submodule R M) :=
  ⟨⊥⟩
#align submodule.inhabited' Submodule.inhabited'

@[simp]
theorem bot_coe : ((⊥ : Submodule R M) : Set M) = {0} :=
  rfl
#align submodule.bot_coe Submodule.bot_coe

@[simp]
theorem bot_toAddSubmonoid : (⊥ : Submodule R M).toAddSubmonoid = ⊥ :=
  rfl
#align submodule.bot_to_add_submonoid Submodule.bot_toAddSubmonoid

section

variable (R)

@[simp]
theorem restrictScalars_bot : restrictScalars S (⊥ : Submodule R M) = ⊥ :=
  rfl
#align submodule.restrict_scalars_bot Submodule.restrictScalars_bot

@[simp]
theorem mem_bot {x : M} : x ∈ (⊥ : Submodule R M) ↔ x = 0 :=
  Set.mem_singleton_iff
#align submodule.mem_bot Submodule.mem_bot

end

@[simp]
theorem restrictScalars_eq_bot_iff {p : Submodule R M} : restrictScalars S p = ⊥ ↔ p = ⊥ := by
  simp [SetLike.ext_iff]
#align submodule.restrict_scalars_eq_bot_iff Submodule.restrictScalars_eq_bot_iff

instance uniqueBot : Unique (⊥ : Submodule R M) :=
  ⟨inferInstance, fun x ↦ Subtype.ext <| (mem_bot R).1 x.mem⟩
#align submodule.unique_bot Submodule.uniqueBot

instance : OrderBot (Submodule R M) where
  bot := ⊥
  bot_le p x := by simp (config := { contextual := true }) [zero_mem]

protected theorem eq_bot_iff (p : Submodule R M) : p = ⊥ ↔ ∀ x ∈ p, x = (0 : M) :=
  ⟨fun h ↦ h.symm ▸ fun _ hx ↦ (mem_bot R).mp hx,
    fun h ↦ eq_bot_iff.mpr fun x hx ↦ (mem_bot R).mpr (h x hx)⟩
#align submodule.eq_bot_iff Submodule.eq_bot_iff

@[ext high]
protected theorem bot_ext (x y : (⊥ : Submodule R M)) : x = y := by
  rcases x with ⟨x, xm⟩; rcases y with ⟨y, ym⟩; congr
  rw [(Submodule.eq_bot_iff _).mp rfl x xm]
  rw [(Submodule.eq_bot_iff _).mp rfl y ym]
#align submodule.bot_ext Submodule.bot_ext

protected theorem ne_bot_iff (p : Submodule R M) : p ≠ ⊥ ↔ ∃ x ∈ p, x ≠ (0 : M) := by
  simp only [ne_eq, p.eq_bot_iff, not_forall, exists_prop]
#align submodule.ne_bot_iff Submodule.ne_bot_iff

theorem nonzero_mem_of_bot_lt {p : Submodule R M} (bot_lt : ⊥ < p) : ∃ a : p, a ≠ 0 :=
  let ⟨b, hb₁, hb₂⟩ := p.ne_bot_iff.mp bot_lt.ne'
  ⟨⟨b, hb₁⟩, hb₂ ∘ congr_arg Subtype.val⟩
#align submodule.nonzero_mem_of_bot_lt Submodule.nonzero_mem_of_bot_lt

theorem exists_mem_ne_zero_of_ne_bot {p : Submodule R M} (h : p ≠ ⊥) : ∃ b : M, b ∈ p ∧ b ≠ 0 :=
  let ⟨b, hb₁, hb₂⟩ := p.ne_bot_iff.mp h
  ⟨b, hb₁, hb₂⟩
#align submodule.exists_mem_ne_zero_of_ne_bot Submodule.exists_mem_ne_zero_of_ne_bot

-- FIXME: we default PUnit to PUnit.{1} here without the explicit universe annotation
/-- The bottom submodule is linearly equivalent to punit as an `R`-module. -/
@[simps]
def botEquivPUnit : (⊥ : Submodule R M) ≃ₗ[R] PUnit.{v+1} where
  toFun _ := PUnit.unit
  invFun _ := 0
  map_add' _ _ := rfl
  map_smul' _ _ := rfl
  left_inv _ := Subsingleton.elim _ _
  right_inv _ := rfl
#align submodule.bot_equiv_punit Submodule.botEquivPUnit

theorem subsingleton_iff_eq_bot : Subsingleton p ↔ p = ⊥ := by
  rw [subsingleton_iff, Submodule.eq_bot_iff]
  refine ⟨fun h x hx ↦ by simpa using h ⟨x, hx⟩ ⟨0, p.zero_mem⟩,
    fun h ⟨x, hx⟩ ⟨y, hy⟩ ↦ by simp [h x hx, h y hy]⟩

theorem eq_bot_of_subsingleton [Subsingleton p] : p = ⊥ :=
  subsingleton_iff_eq_bot.mp inferInstance
#align submodule.eq_bot_of_subsingleton Submodule.eq_bot_of_subsingleton

theorem nontrivial_iff_ne_bot : Nontrivial p ↔ p ≠ ⊥ := by
<<<<<<< HEAD
  rw [← not_iff_not, ne_eq, not_not, not_nontrivial_iff_subsingleton, subsingleton_iff_eq_bot]
=======
  rw [iff_not_comm, not_nontrivial_iff_subsingleton, subsingleton_iff_eq_bot]
>>>>>>> ccd15763

/-!
## Top element of a submodule
-/

/-- The universal set is the top element of the lattice of submodules. -/
instance : Top (Submodule R M) :=
  ⟨{ (⊤ : AddSubmonoid M) with
      carrier := Set.univ
      smul_mem' := fun _ _ _ ↦ trivial }⟩

@[simp]
theorem top_coe : ((⊤ : Submodule R M) : Set M) = Set.univ :=
  rfl
#align submodule.top_coe Submodule.top_coe

@[simp]
theorem top_toAddSubmonoid : (⊤ : Submodule R M).toAddSubmonoid = ⊤ :=
  rfl
#align submodule.top_to_add_submonoid Submodule.top_toAddSubmonoid

@[simp]
theorem mem_top {x : M} : x ∈ (⊤ : Submodule R M) :=
  trivial
#align submodule.mem_top Submodule.mem_top

section

variable (R)

@[simp]
theorem restrictScalars_top : restrictScalars S (⊤ : Submodule R M) = ⊤ :=
  rfl
#align submodule.restrict_scalars_top Submodule.restrictScalars_top

end

@[simp]
theorem restrictScalars_eq_top_iff {p : Submodule R M} : restrictScalars S p = ⊤ ↔ p = ⊤ := by
  simp [SetLike.ext_iff]
#align submodule.restrict_scalars_eq_top_iff Submodule.restrictScalars_eq_top_iff

instance : OrderTop (Submodule R M) where
  top := ⊤
  le_top _ _ _ := trivial

theorem eq_top_iff' {p : Submodule R M} : p = ⊤ ↔ ∀ x, x ∈ p :=
  eq_top_iff.trans ⟨fun h _ ↦ h trivial, fun h x _ ↦ h x⟩
#align submodule.eq_top_iff' Submodule.eq_top_iff'

/-- The top submodule is linearly equivalent to the module.

This is the module version of `AddSubmonoid.topEquiv`. -/
@[simps]
def topEquiv : (⊤ : Submodule R M) ≃ₗ[R] M where
  toFun x := x
  invFun x := ⟨x, mem_top⟩
  map_add' _ _ := rfl
  map_smul' _ _ := rfl
  left_inv _ := rfl
  right_inv _ := rfl
#align submodule.top_equiv Submodule.topEquiv

/-!
## Infima & suprema in a submodule
-/

instance : InfSet (Submodule R M) :=
  ⟨fun S ↦
    { carrier := ⋂ s ∈ S, (s : Set M)
      zero_mem' := by simp [zero_mem]
      add_mem' := by simp (config := { contextual := true }) [add_mem]
      smul_mem' := by simp (config := { contextual := true }) [smul_mem] }⟩

private theorem sInf_le' {S : Set (Submodule R M)} {p} : p ∈ S → sInf S ≤ p :=
  Set.biInter_subset_of_mem

private theorem le_sInf' {S : Set (Submodule R M)} {p} : (∀ q ∈ S, p ≤ q) → p ≤ sInf S :=
  Set.subset_iInter₂

instance : Inf (Submodule R M) :=
  ⟨fun p q ↦
    { carrier := p ∩ q
      zero_mem' := by simp [zero_mem]
      add_mem' := by simp (config := { contextual := true }) [add_mem]
      smul_mem' := by simp (config := { contextual := true }) [smul_mem] }⟩

instance completeLattice : CompleteLattice (Submodule R M) :=
  { (inferInstance : OrderTop (Submodule R M)),
    (inferInstance : OrderBot (Submodule R M)) with
    sup := fun a b ↦ sInf { x | a ≤ x ∧ b ≤ x }
    le_sup_left := fun _ _ ↦ le_sInf' fun _ ⟨h, _⟩ ↦ h
    le_sup_right := fun _ _ ↦ le_sInf' fun _ ⟨_, h⟩ ↦ h
    sup_le := fun _ _ _ h₁ h₂ ↦ sInf_le' ⟨h₁, h₂⟩
    inf := (· ⊓ ·)
    le_inf := fun _ _ _ ↦ Set.subset_inter
    inf_le_left := fun _ _ ↦ Set.inter_subset_left _ _
    inf_le_right := fun _ _ ↦ Set.inter_subset_right _ _
    le_sSup := fun _ _ hs ↦ le_sInf' fun _ hq ↦ by exact hq _ hs
    sSup_le := fun _ _ hs ↦ sInf_le' hs
    le_sInf := fun _ _ ↦ le_sInf'
    sInf_le := fun _ _ ↦ sInf_le' }
#align submodule.complete_lattice Submodule.completeLattice

@[simp]
theorem inf_coe : ↑(p ⊓ q) = (p ∩ q : Set M) :=
  rfl
#align submodule.inf_coe Submodule.inf_coe

@[simp]
theorem mem_inf {p q : Submodule R M} {x : M} : x ∈ p ⊓ q ↔ x ∈ p ∧ x ∈ q :=
  Iff.rfl
#align submodule.mem_inf Submodule.mem_inf

@[simp]
theorem sInf_coe (P : Set (Submodule R M)) : (↑(sInf P) : Set M) = ⋂ p ∈ P, ↑p :=
  rfl
#align submodule.Inf_coe Submodule.sInf_coe

@[simp]
theorem finset_inf_coe {ι} (s : Finset ι) (p : ι → Submodule R M) :
    (↑(s.inf p) : Set M) = ⋂ i ∈ s, ↑(p i) := by
  letI := Classical.decEq ι
  refine' s.induction_on _ fun i s _ ih ↦ _
  · simp
  · rw [Finset.inf_insert, inf_coe, ih]
    simp
#align submodule.finset_inf_coe Submodule.finset_inf_coe

@[simp]
theorem iInf_coe {ι} (p : ι → Submodule R M) : (↑(⨅ i, p i) : Set M) = ⋂ i, ↑(p i) := by
  rw [iInf, sInf_coe]; simp only [Set.mem_range, Set.iInter_exists, Set.iInter_iInter_eq']
#align submodule.infi_coe Submodule.iInf_coe

@[simp]
theorem mem_sInf {S : Set (Submodule R M)} {x : M} : x ∈ sInf S ↔ ∀ p ∈ S, x ∈ p :=
  Set.mem_iInter₂
#align submodule.mem_Inf Submodule.mem_sInf

@[simp]
theorem mem_iInf {ι} (p : ι → Submodule R M) {x} : (x ∈ ⨅ i, p i) ↔ ∀ i, x ∈ p i := by
  rw [← SetLike.mem_coe, iInf_coe, Set.mem_iInter]; rfl
#align submodule.mem_infi Submodule.mem_iInf

@[simp]
theorem mem_finset_inf {ι} {s : Finset ι} {p : ι → Submodule R M} {x : M} :
    x ∈ s.inf p ↔ ∀ i ∈ s, x ∈ p i := by
  simp only [← SetLike.mem_coe, finset_inf_coe, Set.mem_iInter]
#align submodule.mem_finset_inf Submodule.mem_finset_inf

theorem mem_sup_left {S T : Submodule R M} : ∀ {x : M}, x ∈ S → x ∈ S ⊔ T := by
  have : S ≤ S ⊔ T := le_sup_left
  rw [LE.le] at this
  exact this
#align submodule.mem_sup_left Submodule.mem_sup_left

theorem mem_sup_right {S T : Submodule R M} : ∀ {x : M}, x ∈ T → x ∈ S ⊔ T := by
  have : T ≤ S ⊔ T := le_sup_right
  rw [LE.le] at this
  exact this
#align submodule.mem_sup_right Submodule.mem_sup_right

theorem add_mem_sup {S T : Submodule R M} {s t : M} (hs : s ∈ S) (ht : t ∈ T) : s + t ∈ S ⊔ T :=
  add_mem (mem_sup_left hs) (mem_sup_right ht)
#align submodule.add_mem_sup Submodule.add_mem_sup

theorem sub_mem_sup {R' M' : Type*} [Ring R'] [AddCommGroup M'] [Module R' M']
    {S T : Submodule R' M'} {s t : M'} (hs : s ∈ S) (ht : t ∈ T) : s - t ∈ S ⊔ T := by
  rw [sub_eq_add_neg]
  exact add_mem_sup hs (neg_mem ht)
#align submodule.sub_mem_sup Submodule.sub_mem_sup

theorem mem_iSup_of_mem {ι : Sort*} {b : M} {p : ι → Submodule R M} (i : ι) (h : b ∈ p i) :
    b ∈ ⨆ i, p i :=
  (le_iSup p i) h
#align submodule.mem_supr_of_mem Submodule.mem_iSup_of_mem

open BigOperators

theorem sum_mem_iSup {ι : Type*} [Fintype ι] {f : ι → M} {p : ι → Submodule R M}
    (h : ∀ i, f i ∈ p i) : (∑ i, f i) ∈ ⨆ i, p i :=
  sum_mem fun i _ ↦ mem_iSup_of_mem i (h i)
#align submodule.sum_mem_supr Submodule.sum_mem_iSup

theorem sum_mem_biSup {ι : Type*} {s : Finset ι} {f : ι → M} {p : ι → Submodule R M}
    (h : ∀ i ∈ s, f i ∈ p i) : (∑ i in s, f i) ∈ ⨆ i ∈ s, p i :=
  sum_mem fun i hi ↦ mem_iSup_of_mem i <| mem_iSup_of_mem hi (h i hi)
#align submodule.sum_mem_bsupr Submodule.sum_mem_biSup

/-! Note that `Submodule.mem_iSup` is provided in `Mathlib/LinearAlgebra/Span.lean`. -/


theorem mem_sSup_of_mem {S : Set (Submodule R M)} {s : Submodule R M} (hs : s ∈ S) :
    ∀ {x : M}, x ∈ s → x ∈ sSup S := by
  have := le_sSup hs
  rw [LE.le] at this
  exact this
#align submodule.mem_Sup_of_mem Submodule.mem_sSup_of_mem

variable (R)

@[simp]
theorem subsingleton_iff : Subsingleton (Submodule R M) ↔ Subsingleton M :=
  have h : Subsingleton (Submodule R M) ↔ Subsingleton (AddSubmonoid M) := by
    rw [← subsingleton_iff_bot_eq_top, ← subsingleton_iff_bot_eq_top, ← toAddSubmonoid_eq,
      bot_toAddSubmonoid, top_toAddSubmonoid]
  h.trans AddSubmonoid.subsingleton_iff
#align submodule.subsingleton_iff Submodule.subsingleton_iff

@[simp]
theorem nontrivial_iff : Nontrivial (Submodule R M) ↔ Nontrivial M :=
  not_iff_not.mp
    ((not_nontrivial_iff_subsingleton.trans <| subsingleton_iff R).trans
      not_nontrivial_iff_subsingleton.symm)
#align submodule.nontrivial_iff Submodule.nontrivial_iff

variable {R}

instance [Subsingleton M] : Unique (Submodule R M) :=
  ⟨⟨⊥⟩, fun a => @Subsingleton.elim _ ((subsingleton_iff R).mpr ‹_›) a _⟩

instance unique' [Subsingleton R] : Unique (Submodule R M) := by
  haveI := Module.subsingleton R M; infer_instance
#align submodule.unique' Submodule.unique'

instance [Nontrivial M] : Nontrivial (Submodule R M) :=
  (nontrivial_iff R).mpr ‹_›

/-!
## Disjointness of submodules
-/

theorem disjoint_def {p p' : Submodule R M} : Disjoint p p' ↔ ∀ x ∈ p, x ∈ p' → x = (0 : M) :=
  disjoint_iff_inf_le.trans <| show (∀ x, x ∈ p ∧ x ∈ p' → x ∈ ({0} : Set M)) ↔ _ by simp
#align submodule.disjoint_def Submodule.disjoint_def

theorem disjoint_def' {p p' : Submodule R M} :
    Disjoint p p' ↔ ∀ x ∈ p, ∀ y ∈ p', x = y → x = (0 : M) :=
  disjoint_def.trans
    ⟨fun h x hx _ hy hxy ↦ h x hx <| hxy.symm ▸ hy, fun h x hx hx' ↦ h _ hx x hx' rfl⟩
#align submodule.disjoint_def' Submodule.disjoint_def'

theorem eq_zero_of_coe_mem_of_disjoint (hpq : Disjoint p q) {a : p} (ha : (a : M) ∈ q) : a = 0 := by
  exact_mod_cast disjoint_def.mp hpq a (coe_mem a) ha
#align submodule.eq_zero_of_coe_mem_of_disjoint Submodule.eq_zero_of_coe_mem_of_disjoint

theorem mem_right_iff_eq_zero_of_disjoint {p p' : Submodule R M} (h : Disjoint p p') {x : p} :
    (x : M) ∈ p' ↔ x = 0 :=
  ⟨fun hx => coe_eq_zero.1 <| disjoint_def.1 h x x.2 hx, fun h => h.symm ▸ p'.zero_mem⟩
#align submodule.mem_right_iff_eq_zero_of_disjoint Submodule.mem_right_iff_eq_zero_of_disjoint

theorem mem_left_iff_eq_zero_of_disjoint {p p' : Submodule R M} (h : Disjoint p p') {x : p'} :
    (x : M) ∈ p ↔ x = 0 :=
  ⟨fun hx => coe_eq_zero.1 <| disjoint_def.1 h x hx x.2, fun h => h.symm ▸ p.zero_mem⟩
#align submodule.mem_left_iff_eq_zero_of_disjoint Submodule.mem_left_iff_eq_zero_of_disjoint

end Submodule

section NatSubmodule

/-!
## ℕ-submodules
-/

-- Porting note: `S.toNatSubmodule` doesn't work. I used `AddSubmonoid.toNatSubmodule S` instead.
/-- An additive submonoid is equivalent to a ℕ-submodule. -/
def AddSubmonoid.toNatSubmodule : AddSubmonoid M ≃o Submodule ℕ M where
  toFun S := { S with smul_mem' := fun r s hs ↦ show r • s ∈ S from nsmul_mem hs _ }
  invFun := Submodule.toAddSubmonoid
  left_inv _ := rfl
  right_inv _ := rfl
  map_rel_iff' := Iff.rfl
#align add_submonoid.to_nat_submodule AddSubmonoid.toNatSubmodule

@[simp]
theorem AddSubmonoid.toNatSubmodule_symm :
    ⇑(AddSubmonoid.toNatSubmodule.symm : _ ≃o AddSubmonoid M) = Submodule.toAddSubmonoid :=
  rfl
#align add_submonoid.to_nat_submodule_symm AddSubmonoid.toNatSubmodule_symm

@[simp]
theorem AddSubmonoid.coe_toNatSubmodule (S : AddSubmonoid M) :
    (AddSubmonoid.toNatSubmodule S : Set M) = S :=
  rfl
#align add_submonoid.coe_to_nat_submodule AddSubmonoid.coe_toNatSubmodule

@[simp]
theorem AddSubmonoid.toNatSubmodule_toAddSubmonoid (S : AddSubmonoid M) :
    S.toNatSubmodule.toAddSubmonoid = S :=
  AddSubmonoid.toNatSubmodule.symm_apply_apply S
#align add_submonoid.to_nat_submodule_to_add_submonoid AddSubmonoid.toNatSubmodule_toAddSubmonoid

@[simp]
theorem Submodule.toAddSubmonoid_toNatSubmodule (S : Submodule ℕ M) :
    AddSubmonoid.toNatSubmodule S.toAddSubmonoid = S :=
  AddSubmonoid.toNatSubmodule.apply_symm_apply S
#align submodule.to_add_submonoid_to_nat_submodule Submodule.toAddSubmonoid_toNatSubmodule

end NatSubmodule

end AddCommMonoid

section IntSubmodule

/-!
## ℤ-submodules
-/

variable [AddCommGroup M]

-- Porting note: `S.toIntSubmodule` doesn't work. I used `AddSubgroup.toIntSubmodule S` instead.
/-- An additive subgroup is equivalent to a ℤ-submodule. -/
def AddSubgroup.toIntSubmodule : AddSubgroup M ≃o Submodule ℤ M where
  toFun S := { S with smul_mem' := fun _ _ hs ↦ S.zsmul_mem hs _ }
  invFun := Submodule.toAddSubgroup
  left_inv _ := rfl
  right_inv _ := rfl
  map_rel_iff' := Iff.rfl
#align add_subgroup.to_int_submodule AddSubgroup.toIntSubmodule

@[simp]
theorem AddSubgroup.toIntSubmodule_symm :
    ⇑(AddSubgroup.toIntSubmodule.symm : _ ≃o AddSubgroup M) = Submodule.toAddSubgroup :=
  rfl
#align add_subgroup.to_int_submodule_symm AddSubgroup.toIntSubmodule_symm

@[simp]
theorem AddSubgroup.coe_toIntSubmodule (S : AddSubgroup M) :
    (AddSubgroup.toIntSubmodule S : Set M) = S :=
  rfl
#align add_subgroup.coe_to_int_submodule AddSubgroup.coe_toIntSubmodule

@[simp]
theorem AddSubgroup.toIntSubmodule_toAddSubgroup (S : AddSubgroup M) :
    S.toIntSubmodule.toAddSubgroup = S :=
  AddSubgroup.toIntSubmodule.symm_apply_apply S
#align add_subgroup.to_int_submodule_to_add_subgroup AddSubgroup.toIntSubmodule_toAddSubgroup

@[simp]
theorem Submodule.toAddSubgroup_toIntSubmodule (S : Submodule ℤ M) :
    AddSubgroup.toIntSubmodule S.toAddSubgroup = S :=
  AddSubgroup.toIntSubmodule.apply_symm_apply S
#align submodule.to_add_subgroup_to_int_submodule Submodule.toAddSubgroup_toIntSubmodule

end IntSubmodule<|MERGE_RESOLUTION|>--- conflicted
+++ resolved
@@ -140,11 +140,7 @@
 #align submodule.eq_bot_of_subsingleton Submodule.eq_bot_of_subsingleton
 
 theorem nontrivial_iff_ne_bot : Nontrivial p ↔ p ≠ ⊥ := by
-<<<<<<< HEAD
-  rw [← not_iff_not, ne_eq, not_not, not_nontrivial_iff_subsingleton, subsingleton_iff_eq_bot]
-=======
   rw [iff_not_comm, not_nontrivial_iff_subsingleton, subsingleton_iff_eq_bot]
->>>>>>> ccd15763
 
 /-!
 ## Top element of a submodule
