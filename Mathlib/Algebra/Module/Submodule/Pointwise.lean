/-
Copyright (c) 2021 Eric Wieser. All rights reserved.
Released under Apache 2.0 license as described in the file LICENSE.
Authors: Eric Wieser, Jujian Zhang
-/
import Mathlib.Algebra.Group.Subgroup.Pointwise
import Mathlib.Algebra.Module.BigOperators
import Mathlib.Algebra.Order.Group.Action
import Mathlib.LinearAlgebra.Finsupp
import Mathlib.LinearAlgebra.Span
import Mathlib.RingTheory.Ideal.Basic

#align_import algebra.module.submodule.pointwise from "leanprover-community/mathlib"@"48085f140e684306f9e7da907cd5932056d1aded"

/-! # Pointwise instances on `Submodule`s

This file provides:

* `Submodule.pointwiseNeg`

and the actions

* `Submodule.pointwiseDistribMulAction`
* `Submodule.pointwiseMulActionWithZero`

which matches the action of `Set.mulActionSet`.

This file also provides:
* `Submodule.pointwiseSetSMulSubmodule`: for `R`-module `M`, a `s : Set R` can act on
  `N : Submodule R M` by defining `s • N` to be the smallest submodule containing all `a • n`
  where `a ∈ s` and `n ∈ N`.

These actions are available in the `Pointwise` locale.

## Implementation notes

For an `R`-module `M`, The action of a subset of `R` acting on a submodule of `M` introduced in
section `set_acting_on_submodules` does not have a counterpart in
`Mathlib/GroupTheory/Submonoid/Pointwise.lean`.

Other than section `set_acting_on_submodules`, most of the lemmas in this file are direct copies of
lemmas from `Mathlib/GroupTheory/Submonoid/Pointwise.lean`.
-/


variable {α : Type*} {R : Type*} {M : Type*}

open Pointwise

namespace Submodule

section Neg

section Semiring

variable [Semiring R] [AddCommGroup M] [Module R M]

/-- The submodule with every element negated. Note if `R` is a ring and not just a semiring, this
is a no-op, as shown by `Submodule.neg_eq_self`.

Recall that When `R` is the semiring corresponding to the nonnegative elements of `R'`,
`Submodule R' M` is the type of cones of `M`. This instance reflects such cones about `0`.

This is available as an instance in the `Pointwise` locale. -/
protected def pointwiseNeg : Neg (Submodule R M) where
  neg p :=
    { -p.toAddSubmonoid with
      smul_mem' := fun r m hm => Set.mem_neg.2 <| smul_neg r m ▸ p.smul_mem r <| Set.mem_neg.1 hm }
#align submodule.has_pointwise_neg Submodule.pointwiseNeg

scoped[Pointwise] attribute [instance] Submodule.pointwiseNeg

open Pointwise

@[simp]
theorem coe_set_neg (S : Submodule R M) : ↑(-S) = -(S : Set M) :=
  rfl
#align submodule.coe_set_neg Submodule.coe_set_neg

@[simp]
theorem neg_toAddSubmonoid (S : Submodule R M) : (-S).toAddSubmonoid = -S.toAddSubmonoid :=
  rfl
#align submodule.neg_to_add_submonoid Submodule.neg_toAddSubmonoid

@[simp]
theorem mem_neg {g : M} {S : Submodule R M} : g ∈ -S ↔ -g ∈ S :=
  Iff.rfl
#align submodule.mem_neg Submodule.mem_neg

/-- `Submodule.pointwiseNeg` is involutive.

This is available as an instance in the `Pointwise` locale. -/
protected def involutivePointwiseNeg : InvolutiveNeg (Submodule R M) where
  neg := Neg.neg
  neg_neg _S := SetLike.coe_injective <| neg_neg _
#align submodule.has_involutive_pointwise_neg Submodule.involutivePointwiseNeg

scoped[Pointwise] attribute [instance] Submodule.involutivePointwiseNeg

@[simp]
theorem neg_le_neg (S T : Submodule R M) : -S ≤ -T ↔ S ≤ T :=
  SetLike.coe_subset_coe.symm.trans Set.neg_subset_neg
#align submodule.neg_le_neg Submodule.neg_le_neg

theorem neg_le (S T : Submodule R M) : -S ≤ T ↔ S ≤ -T :=
  SetLike.coe_subset_coe.symm.trans Set.neg_subset
#align submodule.neg_le Submodule.neg_le

/-- `Submodule.pointwiseNeg` as an order isomorphism. -/
def negOrderIso : Submodule R M ≃o Submodule R M where
  toEquiv := Equiv.neg _
  map_rel_iff' := @neg_le_neg _ _ _ _ _
#align submodule.neg_order_iso Submodule.negOrderIso

theorem closure_neg (s : Set M) : span R (-s) = -span R s := by
  apply le_antisymm
  · rw [span_le, coe_set_neg, ← Set.neg_subset, neg_neg]
    exact subset_span
  · rw [neg_le, span_le, coe_set_neg, ← Set.neg_subset]
    exact subset_span
#align submodule.closure_neg Submodule.closure_neg

@[simp]
theorem neg_inf (S T : Submodule R M) : -(S ⊓ T) = -S ⊓ -T :=
  SetLike.coe_injective Set.inter_neg
#align submodule.neg_inf Submodule.neg_inf

@[simp]
theorem neg_sup (S T : Submodule R M) : -(S ⊔ T) = -S ⊔ -T :=
  (negOrderIso : Submodule R M ≃o Submodule R M).map_sup S T
#align submodule.neg_sup Submodule.neg_sup

@[simp]
theorem neg_bot : -(⊥ : Submodule R M) = ⊥ :=
  SetLike.coe_injective <| (Set.neg_singleton 0).trans <| congr_arg _ neg_zero
#align submodule.neg_bot Submodule.neg_bot

@[simp]
theorem neg_top : -(⊤ : Submodule R M) = ⊤ :=
  SetLike.coe_injective <| Set.neg_univ
#align submodule.neg_top Submodule.neg_top

@[simp]
theorem neg_iInf {ι : Sort*} (S : ι → Submodule R M) : (-⨅ i, S i) = ⨅ i, -S i :=
  (negOrderIso : Submodule R M ≃o Submodule R M).map_iInf _
#align submodule.neg_infi Submodule.neg_iInf

@[simp]
theorem neg_iSup {ι : Sort*} (S : ι → Submodule R M) : (-⨆ i, S i) = ⨆ i, -S i :=
  (negOrderIso : Submodule R M ≃o Submodule R M).map_iSup _
#align submodule.neg_supr Submodule.neg_iSup

end Semiring

open Pointwise

@[simp]
theorem neg_eq_self [Ring R] [AddCommGroup M] [Module R M] (p : Submodule R M) : -p = p :=
  ext fun _ => p.neg_mem_iff
#align submodule.neg_eq_self Submodule.neg_eq_self

end Neg

variable [Semiring R] [AddCommMonoid M] [Module R M]

instance pointwiseZero : Zero (Submodule R M) where
  zero := ⊥

instance pointwiseAdd : Add (Submodule R M) where
  add := (· ⊔ ·)

instance pointwiseAddCommMonoid : AddCommMonoid (Submodule R M) where
  add_assoc := sup_assoc
  zero_add := bot_sup_eq
  add_zero := sup_bot_eq
  add_comm := sup_comm
  nsmul := nsmulRec
#align submodule.pointwise_add_comm_monoid Submodule.pointwiseAddCommMonoid

@[simp]
theorem add_eq_sup (p q : Submodule R M) : p + q = p ⊔ q :=
  rfl
#align submodule.add_eq_sup Submodule.add_eq_sup

@[simp]
theorem zero_eq_bot : (0 : Submodule R M) = ⊥ :=
  rfl
#align submodule.zero_eq_bot Submodule.zero_eq_bot

instance : CanonicallyOrderedAddCommMonoid (Submodule R M) :=
  { Submodule.pointwiseAddCommMonoid,
    Submodule.completeLattice with
    add_le_add_left := fun _a _b => sup_le_sup_left
    exists_add_of_le := @fun _a b h => ⟨b, (sup_eq_right.2 h).symm⟩
    le_self_add := fun _a _b => le_sup_left }

section

variable [Monoid α] [DistribMulAction α M] [SMulCommClass α R M]

/-- The action on a submodule corresponding to applying the action to every element.

This is available as an instance in the `Pointwise` locale. -/
protected def pointwiseDistribMulAction : DistribMulAction α (Submodule R M) where
  smul a S := S.map (DistribMulAction.toLinearMap R M a : M →ₗ[R] M)
  one_smul S :=
    (congr_arg (fun f : Module.End R M => S.map f) (LinearMap.ext <| one_smul α)).trans S.map_id
  mul_smul _a₁ _a₂ S :=
    (congr_arg (fun f : Module.End R M => S.map f) (LinearMap.ext <| mul_smul _ _)).trans
      (S.map_comp _ _)
  smul_zero _a := map_bot _
  smul_add _a _S₁ _S₂ := map_sup _ _ _
#align submodule.pointwise_distrib_mul_action Submodule.pointwiseDistribMulAction

scoped[Pointwise] attribute [instance] Submodule.pointwiseDistribMulAction

open Pointwise

@[simp]
theorem coe_pointwise_smul (a : α) (S : Submodule R M) : ↑(a • S) = a • (S : Set M) :=
  rfl
#align submodule.coe_pointwise_smul Submodule.coe_pointwise_smul

@[simp]
theorem pointwise_smul_toAddSubmonoid (a : α) (S : Submodule R M) :
    (a • S).toAddSubmonoid = a • S.toAddSubmonoid :=
  rfl
#align submodule.pointwise_smul_to_add_submonoid Submodule.pointwise_smul_toAddSubmonoid

@[simp]
theorem pointwise_smul_toAddSubgroup {R M : Type*} [Ring R] [AddCommGroup M] [DistribMulAction α M]
    [Module R M] [SMulCommClass α R M] (a : α) (S : Submodule R M) :
    (a • S).toAddSubgroup = a • S.toAddSubgroup :=
  rfl
#align submodule.pointwise_smul_to_add_subgroup Submodule.pointwise_smul_toAddSubgroup

theorem smul_mem_pointwise_smul (m : M) (a : α) (S : Submodule R M) : m ∈ S → a • m ∈ a • S :=
  (Set.smul_mem_smul_set : _ → _ ∈ a • (S : Set M))
#align submodule.smul_mem_pointwise_smul Submodule.smul_mem_pointwise_smul

instance : CovariantClass α (Submodule R M) HSMul.hSMul LE.le :=
  ⟨fun _ _ => map_mono⟩

/-- See also `Submodule.smul_bot`. -/
@[simp]
theorem smul_bot' (a : α) : a • (⊥ : Submodule R M) = ⊥ :=
  map_bot _
#align submodule.smul_bot' Submodule.smul_bot'

/-- See also `Submodule.smul_sup`. -/
theorem smul_sup' (a : α) (S T : Submodule R M) : a • (S ⊔ T) = a • S ⊔ a • T :=
  map_sup _ _ _
#align submodule.smul_sup' Submodule.smul_sup'

theorem smul_span (a : α) (s : Set M) : a • span R s = span R (a • s) :=
  map_span _ _
#align submodule.smul_span Submodule.smul_span

theorem span_smul (a : α) (s : Set M) : span R (a • s) = a • span R s :=
  Eq.symm (span_image _).symm
#align submodule.span_smul Submodule.span_smul

instance pointwiseCentralScalar [DistribMulAction αᵐᵒᵖ M] [SMulCommClass αᵐᵒᵖ R M]
    [IsCentralScalar α M] : IsCentralScalar α (Submodule R M) :=
  ⟨fun _a S => (congr_arg fun f : Module.End R M => S.map f) <| LinearMap.ext <| op_smul_eq_smul _⟩
#align submodule.pointwise_central_scalar Submodule.pointwiseCentralScalar

@[simp]
theorem smul_le_self_of_tower {α : Type*} [Semiring α] [Module α R] [Module α M]
    [SMulCommClass α R M] [IsScalarTower α R M] (a : α) (S : Submodule R M) : a • S ≤ S := by
  rintro y ⟨x, hx, rfl⟩
  exact smul_of_tower_mem _ a hx
#align submodule.smul_le_self_of_tower Submodule.smul_le_self_of_tower

end

section

variable [Semiring α] [Module α M] [SMulCommClass α R M]

/-- The action on a submodule corresponding to applying the action to every element.

This is available as an instance in the `Pointwise` locale.

This is a stronger version of `Submodule.pointwiseDistribMulAction`. Note that `add_smul` does
not hold so this cannot be stated as a `Module`. -/
protected def pointwiseMulActionWithZero : MulActionWithZero α (Submodule R M) :=
  { Submodule.pointwiseDistribMulAction with
    zero_smul := fun S =>
      (congr_arg (fun f : M →ₗ[R] M => S.map f) (LinearMap.ext <| zero_smul α)).trans S.map_zero }
#align submodule.pointwise_mul_action_with_zero Submodule.pointwiseMulActionWithZero

scoped[Pointwise] attribute [instance] Submodule.pointwiseMulActionWithZero

end

/-!
### Sets acting on Submodules

Let `R` be a (semi)ring and `M` an `R`-module. Let `S` be a monoid which acts on `M` distributively,
then subsets of `S` can act on submodules of `M`.
For subset `s ⊆ S` and submodule `N ≤ M`, we define `s • N` to be the smallest submodule containing
all `r • n` where `r ∈ s` and `n ∈ N`.

#### Results
For arbitrary monoids `S` acting distributively on `M`, there is an induction principle for `s • N`:
To prove `P` holds for all `s • N`, it is enough
to prove:
- for all `r ∈ s` and `n ∈ N`, `P (r • n)`;
- for all `r` and `m ∈ s • N`, `P (r • n)`;
- for all `m₁, m₂`, `P m₁` and `P m₂` implies `P (m₁ + m₂)`;
- `P 0`.

To invoke this induction principal, use `induction x, hx using Submodule.set_smul_inductionOn` where
`x : M` and `hx : x ∈ s • N`

When we consider subset of `R` acting on `M`
- `Submodule.pointwiseSetDistribMulAction` : the action described above is distributive.
- `Submodule.mem_set_smul` : `x ∈ s • N` iff `x` can be written as `r₀ n₀ + ... + rₖ nₖ` where
  `rᵢ ∈ s` and `nᵢ ∈ N`.
- `Submodule.coe_span_smul`: `s • N` is the same as `⟨s⟩ • N` where `⟨s⟩` is the ideal spanned
  by `s`.


#### Notes
- If we assume the addition on subsets of `R` is the `⊔` and subtraction `⊓` i.e. use `SetSemiring`,
then this action actually gives a module structure on submodules of `M` over subsets of `R`.
- If we generalize so that `r • N` makes sense for all `r : S`, then `Submodule.singleton_set_smul`
  and `Submodule.singleton_set_smul` can be generalized as well.
-/

section set_acting_on_submodules

variable {S : Type*} [Monoid S]
variable [AddCommMonoid M] [Module R M] [DistribMulAction S M]

/--
Let `s ⊆ R` be a set and `N ≤ M` be a submodule, then `s • N` is the smallest submodule containing
all `r • n` where `r ∈ s` and `n ∈ N`.
-/
protected def pointwiseSetSMul : SMul (Set S) (Submodule R M) where
  smul s N := sInf { p | ∀ ⦃r : S⦄ ⦃n : M⦄, r ∈ s → n ∈ N → r • n ∈ p }

scoped[Pointwise] attribute [instance] Submodule.pointwiseSetSMul

variable (sR : Set R) (s : Set S) (N : Submodule R M)

lemma mem_set_smul_def (x : M) :
    x ∈ s • N ↔
  x ∈ sInf { p : Submodule R M | ∀ ⦃r : S⦄ {n : M}, r ∈ s → n ∈ N → r • n ∈ p } := Iff.rfl

variable {s N} in
@[aesop safe]
lemma mem_set_smul_of_mem_mem {r : S} {m : M} (mem1 : r ∈ s) (mem2 : m ∈ N) :
    r • m ∈ s • N := by
  rw [mem_set_smul_def, mem_sInf]
  exact fun _ h => h mem1 mem2

lemma set_smul_le (p : Submodule R M)
    (closed_under_smul : ∀ ⦃r : S⦄ ⦃n : M⦄, r ∈ s → n ∈ N → r • n ∈ p) :
    s • N ≤ p :=
  sInf_le closed_under_smul

lemma set_smul_le_iff (p : Submodule R M) :
    s • N ≤ p ↔
    ∀ ⦃r : S⦄ ⦃n : M⦄, r ∈ s → n ∈ N → r • n ∈ p := by
  fconstructor
  · intro h r n hr hn
    exact h <| mem_set_smul_of_mem_mem hr hn
  · apply set_smul_le

lemma set_smul_eq_of_le (p : Submodule R M)
    (closed_under_smul : ∀ ⦃r : S⦄ ⦃n : M⦄, r ∈ s → n ∈ N → r • n ∈ p)
    (le : p ≤ s • N) :
    s • N = p :=
  le_antisymm (set_smul_le s N p closed_under_smul) le

instance : CovariantClass (Set S) (Submodule R M) HSMul.hSMul LE.le :=
  ⟨fun _ _ _ le => set_smul_le _ _ _ fun _ _ hr hm => mem_set_smul_of_mem_mem (mem1 := hr)
    (mem2 := le hm)⟩

<<<<<<< HEAD
@[deprecated smul_mono_right] -- 2024-03-31
=======
@[deprecated smul_mono_right (since := "2024-03-31")]
>>>>>>> a0dc7f1d
theorem set_smul_mono_right {p q : Submodule R M} (le : p ≤ q) :
    s • p ≤ s • q :=
  smul_mono_right s le

lemma set_smul_mono_left {s t : Set S} (le : s ≤ t) :
    s • N ≤ t • N :=
  set_smul_le _ _ _ fun _ _ hr hm => mem_set_smul_of_mem_mem (mem1 := le hr)
    (mem2 := hm)

lemma set_smul_le_of_le_le {s t : Set S} {p q : Submodule R M}
    (le_set : s ≤ t) (le_submodule : p ≤ q) : s • p ≤ t • q :=
  le_trans (set_smul_mono_left _ le_set) <| smul_mono_right _ le_submodule

lemma set_smul_eq_iSup [SMulCommClass S R M] (s : Set S) (N : Submodule R M) :
    s • N = ⨆ (a ∈ s), a • N := by
  refine Eq.trans (congrArg sInf ?_) csInf_Ici
  simp_rw [← Set.Ici_def, iSup_le_iff, @forall_comm M]
  exact Set.ext fun _ => forall₂_congr (fun _ _ => Iff.symm map_le_iff_le_comap)

theorem set_smul_span [SMulCommClass S R M] (s : Set S) (t : Set M) :
    s • span R t = span R (s • t) := by
  simp_rw [set_smul_eq_iSup, smul_span, iSup_span, Set.iUnion_smul_set]

theorem span_set_smul [SMulCommClass S R M] (s : Set S) (t : Set M) :
    span R (s • t) = s • span R t := (set_smul_span s t).symm

variable {s N} in
/--
Induction principal for set acting on submodules. To prove `P` holds for all `s • N`, it is enough
to prove:
- for all `r ∈ s` and `n ∈ N`, `P (r • n)`;
- for all `r` and `m ∈ s • N`, `P (r • n)`;
- for all `m₁, m₂`, `P m₁` and `P m₂` implies `P (m₁ + m₂)`;
- `P 0`.

To invoke this induction principal, use `induction x, hx using Submodule.set_smul_inductionOn` where
`x : M` and `hx : x ∈ s • N`
-/
@[elab_as_elim]
lemma set_smul_inductionOn {motive : (x : M) → (_ : x ∈ s • N) → Prop}
    (x : M)
    (hx : x ∈ s • N)
    (smul₀ : ∀ ⦃r : S⦄ ⦃n : M⦄ (mem₁ : r ∈ s) (mem₂ : n ∈ N),
      motive (r • n) (mem_set_smul_of_mem_mem mem₁ mem₂))
    (smul₁ : ∀ (r : R) ⦃m : M⦄ (mem : m ∈ s • N) ,
      motive m mem → motive (r • m) (Submodule.smul_mem _ r mem)) --
    (add : ∀ ⦃m₁ m₂ : M⦄ (mem₁: m₁ ∈ s • N) (mem₂ : m₂ ∈ s • N),
      motive m₁ mem₁ → motive m₂ mem₂ → motive (m₁ + m₂) (Submodule.add_mem _ mem₁ mem₂))
    (zero : motive 0 (Submodule.zero_mem _)) :
    motive x hx :=
  let ⟨_, h⟩ := set_smul_le s N
    { carrier := { m | ∃ (mem : m ∈ s • N), motive m mem },
      zero_mem' := ⟨Submodule.zero_mem _, zero⟩
      add_mem' := fun ⟨mem, h⟩ ⟨mem', h'⟩ ↦ ⟨_, add mem mem' h h'⟩
      smul_mem' := fun r _ ⟨mem, h⟩ ↦ ⟨_, smul₁ r mem h⟩ }
    (fun _ _ mem mem' ↦ ⟨mem_set_smul_of_mem_mem mem mem', smul₀ mem mem'⟩) hx
  h

-- Implementation note: if `N` is both an `R`-submodule and `S`-submodule and `SMulCommClass R S M`,
-- this lemma is also true for any `s : Set S`.
lemma set_smul_eq_map [SMulCommClass R R N] :
    sR • N =
    Submodule.map
      (N.subtype.comp (Finsupp.lsum R <| DistribMulAction.toLinearMap _ _))
      (Finsupp.supported N R sR) := by
  classical
  apply set_smul_eq_of_le
  · intro r n hr hn
    exact ⟨Finsupp.single r ⟨n, hn⟩, Finsupp.single_mem_supported _ _ hr, by simp⟩

  · intro x hx
    obtain ⟨c, hc, rfl⟩ := hx
    simp only [LinearMap.coe_comp, coeSubtype, Finsupp.coe_lsum, Finsupp.sum, LinearMap.coe_mk,
      AddHom.coe_mk, Function.comp_apply, AddSubmonoid.coe_finset_sum, coe_toAddSubmonoid,
      SetLike.val_smul]
    refine Submodule.sum_mem (p := sR • N) (t := c.support) ?_ _ ⟨sR • N, ?_⟩
    · rintro r hr
      rw [mem_set_smul_def, Submodule.mem_sInf]
      rintro p hp
      exact hp (hc hr) (c r).2
    · ext x : 1
      simp only [Set.mem_iInter, SetLike.mem_coe]
      fconstructor
      · refine fun h ↦ h fun r n hr hn ↦ ?_
        rw [mem_set_smul_def, mem_sInf]
        exact fun p hp ↦ hp hr hn
      · aesop

lemma mem_set_smul (x : M) [SMulCommClass R R N] :
    x ∈ sR • N ↔ ∃ (c : R →₀ N), (c.support : Set R) ⊆ sR ∧ x = c.sum fun r m ↦ r • m := by
  fconstructor
  · intros h
    rw [set_smul_eq_map] at h
    obtain ⟨c, hc, rfl⟩ := h
    exact ⟨c, hc, rfl⟩

  · rw [mem_set_smul_def, Submodule.mem_sInf]
    rintro ⟨c, hc1, rfl⟩ p hp
    simp only [Finsupp.sum, AddSubmonoid.coe_finset_sum, coe_toAddSubmonoid, SetLike.val_smul]
    exact Submodule.sum_mem _ fun r hr ↦ hp (hc1 hr) (c _).2

@[simp] lemma empty_set_smul : (∅ : Set S) • N = ⊥ := by
  ext
  fconstructor
  · intro hx
    rw [mem_set_smul_def, Submodule.mem_sInf] at hx
    exact hx ⊥ (fun r _ hr ↦ hr.elim)
  · rintro rfl; exact Submodule.zero_mem _

@[simp] lemma set_smul_bot : s • (⊥ : Submodule R M) = ⊥ :=
  eq_bot_iff.mpr fun x hx ↦ by induction x, hx using set_smul_inductionOn <;> aesop

-- TODO: `r • N` should be generalized to allow `r` to be an element of `S`.
lemma singleton_set_smul [SMulCommClass R R M] (r : R) :
    ({r} : Set R) • N = r • N := by
  apply set_smul_eq_of_le
  · rintro r m rfl hm; exact ⟨m, hm, rfl⟩
  · rintro _ ⟨m, hm, rfl⟩
    rw [mem_set_smul_def, Submodule.mem_sInf]
    intro p hp; exact hp rfl hm

lemma mem_singleton_set_smul [SMulCommClass R S M] (r : S) (x : M) :
    x ∈ ({r} : Set S) • N ↔ ∃ (m : M), m ∈ N ∧ x = r • m := by
  fconstructor
  · intro hx
    induction' x, hx using Submodule.set_smul_inductionOn with
      t n memₜ memₙ t n mem h m₁ m₂ mem₁ mem₂ h₁ h₂
    · aesop
    · rcases h with ⟨n, hn, rfl⟩
      exact ⟨t • n, by aesop,  smul_comm _ _ _⟩
    · rcases h₁ with ⟨m₁, h₁, rfl⟩
      rcases h₂ with ⟨m₂, h₂, rfl⟩
      exact ⟨m₁ + m₂, Submodule.add_mem _ h₁ h₂, by aesop⟩
    · exact ⟨0, Submodule.zero_mem _, by aesop⟩
  · rintro ⟨m, hm, rfl⟩
    aesop

-- Note that this can't be generalized to `Set S`, because even though `SMulCommClass R R M` implies
-- `SMulComm R R N` for all `R`-submodules `N`, `SMulCommClass R S N` for all `R`-submodules `N`
-- does not make sense. If we just focus on `R`-submodules that are also `S`-submodule, then this
-- should be true.
/-- A subset of a ring `R` has a multiplicative action on submodules of a module over `R`. -/
protected def pointwiseSetMulAction [SMulCommClass R R M] :
    MulAction (Set R) (Submodule R M) where
  one_smul x := show {(1 : R)} • x = x from SetLike.ext fun m =>
    (mem_singleton_set_smul _ _ _).trans ⟨by rintro ⟨_, h, rfl⟩; rwa [one_smul],
      fun h => ⟨m, h, (one_smul _ _).symm⟩⟩
  mul_smul s t x := le_antisymm
    (set_smul_le _ _ _ <| by rintro _ _ ⟨_, _, _, _, rfl⟩ _; rw [mul_smul]; aesop)
    (set_smul_le _ _ _ fun r m hr hm ↦ by
      have : SMulCommClass R R x := ⟨fun r s m => Subtype.ext <| smul_comm _ _ _⟩
      obtain ⟨c, hc1, rfl⟩ := mem_set_smul _ _ _ |>.mp hm
      simp only [Finsupp.sum, AddSubmonoid.coe_finset_sum, coe_toAddSubmonoid, SetLike.val_smul,
        Finset.smul_sum, smul_smul]
      exact Submodule.sum_mem _ fun r' hr' ↦
        mem_set_smul_of_mem_mem (Set.mul_mem_mul hr (hc1 hr')) (c _).2)

scoped[Pointwise] attribute [instance] Submodule.pointwiseSetMulAction

-- This cannot be generalized to `Set S` because `MulAction` can't be generalized already.
/-- In a ring, sets acts on submodules. -/
protected def pointwiseSetDistribMulAction [SMulCommClass R R M] :
    DistribMulAction (Set R) (Submodule R M) where
  smul_zero s := set_smul_bot s
  smul_add s x y := le_antisymm
    (set_smul_le _ _ _ <| by
      rintro r m hr hm
      rw [add_eq_sup, Submodule.mem_sup] at hm
      obtain ⟨a, ha, b, hb, rfl⟩ := hm
      rw [smul_add, add_eq_sup, Submodule.mem_sup]
      exact ⟨r • a, mem_set_smul_of_mem_mem (mem1 := hr) (mem2 := ha),
        r • b, mem_set_smul_of_mem_mem (mem1 := hr) (mem2 := hb), rfl⟩)
    (sup_le_iff.mpr ⟨smul_mono_right _ le_sup_left, smul_mono_right _ le_sup_right⟩)

scoped[Pointwise] attribute [instance] Submodule.pointwiseSetDistribMulAction

lemma sup_set_smul (s t : Set S) :
    (s ⊔ t) • N = s • N ⊔ t • N :=
  set_smul_eq_of_le _ _ _
    (by rintro _ _ (hr|hr) hn
        · exact Submodule.mem_sup_left (mem_set_smul_of_mem_mem hr hn)
        · exact Submodule.mem_sup_right (mem_set_smul_of_mem_mem hr hn))
    (sup_le (set_smul_mono_left _ le_sup_left) (set_smul_mono_left _ le_sup_right))

lemma coe_span_smul {R' M' : Type*} [CommSemiring R'] [AddCommMonoid M'] [Module R' M']
    (s : Set R') (N : Submodule R' M') :
    (Ideal.span s : Set R') • N = s • N :=
  set_smul_eq_of_le _ _ _
    (by rintro r n hr hn
        induction' hr using Submodule.span_induction' with r h _ _ _ _ ihr ihs r r' hr hr'
        · exact mem_set_smul_of_mem_mem h hn
        · rw [zero_smul]; exact Submodule.zero_mem _
        · rw [add_smul]; exact Submodule.add_mem _ ihr ihs
        · rw [mem_span_set] at hr
          obtain ⟨c, hc, rfl⟩ := hr
          rw [Finsupp.sum, Finset.smul_sum, Finset.sum_smul]
          refine Submodule.sum_mem _ fun i hi => ?_
          rw [← mul_smul, smul_eq_mul, mul_comm, mul_smul]
          exact mem_set_smul_of_mem_mem (hc hi) <| Submodule.smul_mem _ _ hn) <|
    set_smul_mono_left _ Submodule.subset_span

end set_acting_on_submodules

end Submodule<|MERGE_RESOLUTION|>--- conflicted
+++ resolved
@@ -379,11 +379,7 @@
   ⟨fun _ _ _ le => set_smul_le _ _ _ fun _ _ hr hm => mem_set_smul_of_mem_mem (mem1 := hr)
     (mem2 := le hm)⟩
 
-<<<<<<< HEAD
-@[deprecated smul_mono_right] -- 2024-03-31
-=======
 @[deprecated smul_mono_right (since := "2024-03-31")]
->>>>>>> a0dc7f1d
 theorem set_smul_mono_right {p q : Submodule R M} (le : p ≤ q) :
     s • p ≤ s • q :=
   smul_mono_right s le
