--- conflicted
+++ resolved
@@ -497,15 +497,9 @@
 
 namespace SubmoduleClass
 
-<<<<<<< HEAD
-instance module' {T : Type*} [Semiring R] [AddCommMonoid M] [Semiring S] [Module R M] [SMul S R]
-    [Module S M] [IsScalarTower S R M] [SetLike T M] [AddSubmonoidClass T M] [SMulMemClass T R M]
-    (t : T) : Module S t where
-=======
 instance (priority := 75) module' {T : Type*} [Semiring R] [AddCommMonoid M] [Semiring S]
     [Module R M] [SMul S R] [Module S M] [IsScalarTower S R M] [SetLike T M] [AddSubmonoidClass T M]
     [SMulMemClass T R M] (t : T) : Module S t where
->>>>>>> ec3e05ab
   one_smul _ := by ext; simp
   mul_smul _ _ _ := by ext; simp [mul_smul]
   smul_zero _ := by ext; simp
@@ -513,13 +507,8 @@
   add_smul _ _ _ := by ext; simp [add_smul]
   smul_add _ _ _ := by ext; simp [smul_add]
 
-<<<<<<< HEAD
-instance module [Semiring R] [AddCommMonoid M] [Module R M] [SetLike S M] [AddSubmonoidClass S M]
-    [SMulMemClass S R M] (s : S) : Module R s :=
-=======
 instance (priority := 75) module [Semiring R] [AddCommMonoid M] [Module R M] [SetLike S M]
     [AddSubmonoidClass S M] [SMulMemClass S R M] (s : S) : Module R s :=
->>>>>>> ec3e05ab
   module' s
 
 end SubmoduleClass
