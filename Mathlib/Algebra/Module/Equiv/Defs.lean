/-
Copyright (c) 2020 Anne Baanen. All rights reserved.
Released under Apache 2.0 license as described in the file LICENSE.
Authors: Nathaniel Thomas, Jeremy Avigad, Johannes Hölzl, Mario Carneiro, Anne Baanen,
  Frédéric Dupuis, Heather Macbeth
-/
import Mathlib.Algebra.Module.LinearMap.Defs

/-!
# (Semi)linear equivalences

In this file we define

* `LinearEquiv σ M M₂`, `M ≃ₛₗ[σ] M₂`: an invertible semilinear map. Here, `σ` is a `RingHom`
  from `R` to `R₂` and an `e : M ≃ₛₗ[σ] M₂` satisfies `e (c • x) = (σ c) • (e x)`. The plain
  linear version, with `σ` being `RingHom.id R`, is denoted by `M ≃ₗ[R] M₂`, and the
  star-linear version (with `σ` being `starRingEnd`) is denoted by `M ≃ₗ⋆[R] M₂`.

## Implementation notes

To ensure that composition works smoothly for semilinear equivalences, we use the typeclasses
`RingHomCompTriple`, `RingHomInvPair` and `RingHomSurjective` from
`Algebra/Ring/CompTypeclasses`.

The group structure on automorphisms, `LinearEquiv.automorphismGroup`, is provided elsewhere.

## TODO

* Parts of this file have not yet been generalized to semilinear maps

## Tags

linear equiv, linear equivalences, linear isomorphism, linear isomorphic
-/

assert_not_exists Field Pi.module

open Function

variable {R R₁ R₂ R₃ R₄ S M M₁ M₂ M₃ M₄ N₁ N₂ : Type*}

section

/-- A linear equivalence is an invertible linear map. -/
structure LinearEquiv {R : Type*} {S : Type*} [Semiring R] [Semiring S] (σ : R →+* S)
  {σ' : S →+* R} [RingHomInvPair σ σ'] [RingHomInvPair σ' σ] (M : Type*) (M₂ : Type*)
  [AddCommMonoid M] [AddCommMonoid M₂] [Module R M] [Module S M₂] extends LinearMap σ M M₂, M ≃+ M₂

attribute [coe] LinearEquiv.toLinearMap

/-- The linear map underlying a linear equivalence. -/
add_decl_doc LinearEquiv.toLinearMap

/-- The additive equivalence of types underlying a linear equivalence. -/
add_decl_doc LinearEquiv.toAddEquiv

/-- The backwards directed function underlying a linear equivalence. -/
add_decl_doc LinearEquiv.invFun

/-- `LinearEquiv.invFun` is a right inverse to the linear equivalence's underlying function. -/
add_decl_doc LinearEquiv.right_inv

/-- `LinearEquiv.invFun` is a left inverse to the linear equivalence's underlying function. -/
add_decl_doc LinearEquiv.left_inv

/-- `M ≃ₛₗ[σ] M₂` denotes the type of linear equivalences between `M` and `M₂` over a
ring homomorphism `σ`. -/
notation:50 M " ≃ₛₗ[" σ "] " M₂ => LinearEquiv σ M M₂

/-- `M ≃ₗ[R] M₂` denotes the type of linear equivalences between `M` and `M₂` over
a plain linear map `M →ₗ M₂`. -/
notation:50 M " ≃ₗ[" R "] " M₂ => LinearEquiv (RingHom.id R) M M₂

/-- `SemilinearEquivClass F σ M M₂` asserts `F` is a type of bundled `σ`-semilinear equivs
`M → M₂`.

See also `LinearEquivClass F R M M₂` for the case where `σ` is the identity map on `R`.

A map `f` between an `R`-module and an `S`-module over a ring homomorphism `σ : R →+* S`
is semilinear if it satisfies the two properties `f (x + y) = f x + f y` and
`f (c • x) = (σ c) • f x`. -/
class SemilinearEquivClass (F : Type*) {R S : outParam Type*} [Semiring R] [Semiring S]
  (σ : outParam <| R →+* S) {σ' : outParam <| S →+* R} [RingHomInvPair σ σ'] [RingHomInvPair σ' σ]
  (M M₂ : outParam Type*) [AddCommMonoid M] [AddCommMonoid M₂] [Module R M] [Module S M₂]
<<<<<<< HEAD
  [EquivLike F M M₂]
  extends AddHomClass F M M₂ : Prop where
=======
  [EquivLike F M M₂] : Prop
  extends AddEquivClass F M M₂ where
>>>>>>> f0454a43
  /-- Applying a semilinear equivalence `f` over `σ` to `r • x` equals `σ r • f x`. -/
  map_smulₛₗ : ∀ (f : F) (r : R) (x : M), f (r • x) = σ r • f x

-- `R, S, σ, σ'` become metavars, but it's OK since they are outparams.

/-- `LinearEquivClass F R M M₂` asserts `F` is a type of bundled `R`-linear equivs `M → M₂`.
This is an abbreviation for `SemilinearEquivClass F (RingHom.id R) M M₂`.
-/
abbrev LinearEquivClass (F : Type*) (R M M₂ : outParam Type*) [Semiring R] [AddCommMonoid M]
    [AddCommMonoid M₂] [Module R M] [Module R M₂] [EquivLike F M M₂] :=
  SemilinearEquivClass F (RingHom.id R) M M₂

end

namespace SemilinearEquivClass

variable (F : Type*) [Semiring R] [Semiring S]
variable [AddCommMonoid M] [AddCommMonoid M₁] [AddCommMonoid M₂]
variable [Module R M] [Module S M₂] {σ : R →+* S} {σ' : S →+* R}

instance (priority := 100) [RingHomInvPair σ σ'] [RingHomInvPair σ' σ]
    [EquivLike F M M₂] [s : SemilinearEquivClass F σ M M₂] : SemilinearMapClass F σ M M₂ :=
  { s with }

variable {F}

/-- Reinterpret an element of a type of semilinear equivalences as a semilinear equivalence. -/
@[coe]
def semilinearEquiv [RingHomInvPair σ σ'] [RingHomInvPair σ' σ]
    [EquivLike F M M₂] [SemilinearEquivClass F σ M M₂] (f : F) : M ≃ₛₗ[σ] M₂ :=
  { (f : M ≃+ M₂), (f : M →ₛₗ[σ] M₂) with }

/-- Reinterpret an element of a type of semilinear equivalences as a semilinear equivalence. -/
instance instCoeToSemilinearEquiv [RingHomInvPair σ σ'] [RingHomInvPair σ' σ]
    [EquivLike F M M₂] [SemilinearEquivClass F σ M M₂] : CoeHead F (M ≃ₛₗ[σ] M₂) where
  coe f := semilinearEquiv f

end SemilinearEquivClass

namespace LinearEquiv

section AddCommMonoid

variable [Semiring R] [Semiring S]

section

variable [AddCommMonoid M] [AddCommMonoid M₁] [AddCommMonoid M₂]
variable [Module R M] [Module S M₂] {σ : R →+* S} {σ' : S →+* R}
variable [RingHomInvPair σ σ'] [RingHomInvPair σ' σ]

instance : Coe (M ≃ₛₗ[σ] M₂) (M →ₛₗ[σ] M₂) :=
  ⟨toLinearMap⟩

-- This exists for compatibility, previously `≃ₗ[R]` extended `≃` instead of `≃+`.
/-- The equivalence of types underlying a linear equivalence. -/
def toEquiv : (M ≃ₛₗ[σ] M₂) → M ≃ M₂ := fun f ↦ f.toAddEquiv.toEquiv

theorem toEquiv_injective : Function.Injective (toEquiv : (M ≃ₛₗ[σ] M₂) → M ≃ M₂) :=
  fun ⟨⟨⟨_, _⟩, _⟩, _, _, _⟩ ⟨⟨⟨_, _⟩, _⟩, _, _, _⟩ h ↦
    (LinearEquiv.mk.injEq _ _ _ _ _ _ _ _).mpr
      ⟨LinearMap.ext (congr_fun (Equiv.mk.inj h).1), (Equiv.mk.inj h).2⟩

@[simp]
theorem toEquiv_inj {e₁ e₂ : M ≃ₛₗ[σ] M₂} : e₁.toEquiv = e₂.toEquiv ↔ e₁ = e₂ :=
  toEquiv_injective.eq_iff

theorem toLinearMap_injective : Injective (toLinearMap : (M ≃ₛₗ[σ] M₂) → M →ₛₗ[σ] M₂) :=
  fun _ _ H ↦ toEquiv_injective <| Equiv.ext <| LinearMap.congr_fun H

@[simp, norm_cast]
theorem toLinearMap_inj {e₁ e₂ : M ≃ₛₗ[σ] M₂} : (↑e₁ : M →ₛₗ[σ] M₂) = e₂ ↔ e₁ = e₂ :=
  toLinearMap_injective.eq_iff

instance : EquivLike (M ≃ₛₗ[σ] M₂) M M₂ where
  coe e := e.toFun
  inv := LinearEquiv.invFun
  coe_injective' _ _ h _ := toLinearMap_injective (DFunLike.coe_injective h)
  left_inv := LinearEquiv.left_inv
  right_inv := LinearEquiv.right_inv

instance : SemilinearEquivClass (M ≃ₛₗ[σ] M₂) σ M M₂ where
  map_add := (·.map_add')
  map_smulₛₗ := (·.map_smul')

theorem toLinearMap_eq_coe {e : M ≃ₛₗ[σ] M₂} : e.toLinearMap = SemilinearMapClass.semilinearMap e :=
  rfl

@[simp]
theorem coe_mk {f invFun left_inv right_inv} :
    ((⟨f, invFun, left_inv, right_inv⟩ : M ≃ₛₗ[σ] M₂) : M → M₂) = f := rfl

theorem coe_injective : @Injective (M ≃ₛₗ[σ] M₂) (M → M₂) DFunLike.coe :=
  DFunLike.coe_injective

@[simp]
lemma _root_.SemilinearEquivClass.semilinearEquiv_apply {F : Type*} [EquivLike F M M₂]
    [SemilinearEquivClass F σ M M₂] (f : F) (x : M) :
    SemilinearEquivClass.semilinearEquiv (M₂ := M₂) f x = f x := rfl

end

section

variable [Semiring R₁] [Semiring R₂] [Semiring R₃] [Semiring R₄]
variable [AddCommMonoid M] [AddCommMonoid M₁] [AddCommMonoid M₂] [AddCommMonoid M₃]
variable [AddCommMonoid M₄]
variable [AddCommMonoid N₁] [AddCommMonoid N₂]
variable {module_M : Module R M} {module_S_M₂ : Module S M₂} {σ : R →+* S} {σ' : S →+* R}
variable {re₁ : RingHomInvPair σ σ'} {re₂ : RingHomInvPair σ' σ}
variable (e e' : M ≃ₛₗ[σ] M₂)

@[simp, norm_cast]
theorem coe_coe : ⇑(e : M →ₛₗ[σ] M₂) = e :=
  rfl

@[simp]
theorem coe_toEquiv : ⇑(e.toEquiv) = e :=
  rfl

@[simp]
theorem coe_toLinearMap : ⇑e.toLinearMap = e :=
  rfl

theorem toFun_eq_coe : e.toFun = e := by dsimp

section

variable {e e'}

@[ext]
theorem ext (h : ∀ x, e x = e' x) : e = e' :=
  DFunLike.ext _ _ h

protected theorem congr_arg {x x'} : x = x' → e x = e x' :=
  DFunLike.congr_arg e

protected theorem congr_fun (h : e = e') (x : M) : e x = e' x :=
  DFunLike.congr_fun h x

end

section

variable (M R)

/-- The identity map is a linear equivalence. -/
@[refl]
def refl [Module R M] : M ≃ₗ[R] M :=
  { LinearMap.id, Equiv.refl M with }

end

@[simp]
theorem refl_apply [Module R M] (x : M) : refl R M x = x :=
  rfl

/-- Linear equivalences are symmetric. -/
@[symm]
def symm (e : M ≃ₛₗ[σ] M₂) : M₂ ≃ₛₗ[σ'] M :=
  { e.toLinearMap.inverse e.invFun e.left_inv e.right_inv,
    e.toEquiv.symm with
    toFun := e.toLinearMap.inverse e.invFun e.left_inv e.right_inv
    invFun := e.toEquiv.symm.invFun
    map_smul' r x := by rw [map_smulₛₗ] }

/-- See Note [custom simps projection] -/
def Simps.apply {R : Type*} {S : Type*} [Semiring R] [Semiring S]
    {σ : R →+* S} {σ' : S →+* R} [RingHomInvPair σ σ'] [RingHomInvPair σ' σ]
    {M : Type*} {M₂ : Type*} [AddCommMonoid M] [AddCommMonoid M₂] [Module R M] [Module S M₂]
    (e : M ≃ₛₗ[σ] M₂) : M → M₂ :=
  e

/-- See Note [custom simps projection] -/
def Simps.symm_apply {R S : Type*} [Semiring R] [Semiring S]
    {σ : R →+* S} {σ' : S →+* R} [RingHomInvPair σ σ'] [RingHomInvPair σ' σ]
    {M M₂ : Type*} [AddCommMonoid M] [AddCommMonoid M₂] [Module R M] [Module S M₂]
    (e : M ≃ₛₗ[σ] M₂) : M₂ → M :=
  e.symm

initialize_simps_projections LinearEquiv (toFun → apply, invFun → symm_apply)

@[simp]
theorem invFun_eq_symm : e.invFun = e.symm :=
  rfl

theorem coe_toEquiv_symm : e.toEquiv.symm = e.symm := rfl

@[simp]
theorem toEquiv_symm : e.symm.toEquiv = e.toEquiv.symm :=
  rfl

@[simp]
theorem coe_symm_toEquiv : ⇑e.toEquiv.symm = e.symm := rfl

variable {module_M₁ : Module R₁ M₁} {module_M₂ : Module R₂ M₂} {module_M₃ : Module R₃ M₃}
variable {module_M₄ : Module R₄ M₄} {module_N₁ : Module R₁ N₁} {module_N₂ : Module R₁ N₂}
variable {σ₁₂ : R₁ →+* R₂} {σ₂₁ : R₂ →+* R₁}
variable {σ₁₃ : R₁ →+* R₃} {σ₃₁ : R₃ →+* R₁} [RingHomInvPair σ₁₃ σ₃₁] [RingHomInvPair σ₃₁ σ₁₃]
variable {σ₁₄ : R₁ →+* R₄} {σ₄₁ : R₄ →+* R₁} [RingHomInvPair σ₁₄ σ₄₁] [RingHomInvPair σ₄₁ σ₁₄]
variable {σ₂₃ : R₂ →+* R₃} {σ₃₂ : R₃ →+* R₂}
variable {σ₂₄ : R₂ →+* R₄} {σ₄₂ : R₄ →+* R₂} [RingHomInvPair σ₂₄ σ₄₂] [RingHomInvPair σ₄₂ σ₂₄]
variable {σ₃₄ : R₃ →+* R₄} {σ₄₃ : R₄ →+* R₃} [RingHomInvPair σ₃₄ σ₄₃] [RingHomInvPair σ₄₃ σ₃₄]
variable {re₁₂ : RingHomInvPair σ₁₂ σ₂₁} {re₂₁ : RingHomInvPair σ₂₁ σ₁₂}
variable {re₂₃ : RingHomInvPair σ₂₃ σ₃₂} {re₃₂ : RingHomInvPair σ₃₂ σ₂₃}
variable [RingHomCompTriple σ₁₂ σ₂₃ σ₁₃] [RingHomCompTriple σ₃₂ σ₂₁ σ₃₁]
variable [RingHomCompTriple σ₁₂ σ₂₄ σ₁₄] [RingHomCompTriple σ₄₂ σ₂₁ σ₄₁]
variable [RingHomCompTriple σ₁₃ σ₃₄ σ₁₄] [RingHomCompTriple σ₄₃ σ₃₁ σ₄₁]
variable [RingHomCompTriple σ₂₃ σ₃₄ σ₂₄] [RingHomCompTriple σ₄₃ σ₃₂ σ₄₂]
variable (e₁₂ : M₁ ≃ₛₗ[σ₁₂] M₂) (e₂₃ : M₂ ≃ₛₗ[σ₂₃] M₃)

/-- Linear equivalences are transitive. -/
-- Note: the `RingHomCompTriple σ₃₂ σ₂₁ σ₃₁` is unused, but is convenient to carry around
-- implicitly for lemmas like `LinearEquiv.self_trans_symm`.
@[trans, nolint unusedArguments]
def trans
    [RingHomCompTriple σ₁₂ σ₂₃ σ₁₃] [RingHomCompTriple σ₃₂ σ₂₁ σ₃₁]
    {re₁₂ : RingHomInvPair σ₁₂ σ₂₁} {re₂₃ : RingHomInvPair σ₂₃ σ₃₂}
    [RingHomInvPair σ₁₃ σ₃₁] {re₂₁ : RingHomInvPair σ₂₁ σ₁₂}
    {re₃₂ : RingHomInvPair σ₃₂ σ₂₃} [RingHomInvPair σ₃₁ σ₁₃]
    (e₁₂ : M₁ ≃ₛₗ[σ₁₂] M₂) (e₂₃ : M₂ ≃ₛₗ[σ₂₃] M₃) : M₁ ≃ₛₗ[σ₁₃] M₃ :=
  { e₂₃.toLinearMap.comp e₁₂.toLinearMap, e₁₂.toEquiv.trans e₂₃.toEquiv with }

/-- `e₁ ≪≫ₗ e₂` denotes the composition of the linear equivalences `e₁` and `e₂`. -/
notation3:80 (name := transNotation) e₁:80 " ≪≫ₗ " e₂:81 =>
  @LinearEquiv.trans _ _ _ _ _ _ _ _ _ _ _ _ _ _ _ (RingHom.id _) (RingHom.id _) (RingHom.id _)
    (RingHom.id _) (RingHom.id _) (RingHom.id _) RingHomCompTriple.ids RingHomCompTriple.ids
    RingHomInvPair.ids RingHomInvPair.ids RingHomInvPair.ids RingHomInvPair.ids RingHomInvPair.ids
    RingHomInvPair.ids e₁ e₂

/-- `LinearEquiv.symm` defines an equivalence between `α ≃ₛₗ[σ] β` and `β ≃ₛₗ[σ] α`. -/
@[simps!]
def symmEquiv : (M ≃ₛₗ[σ] M₂) ≃ (M₂ ≃ₛₗ[σ'] M) where
  toFun := .symm
  invFun := .symm

variable {e₁₂} {e₂₃}

theorem coe_toAddEquiv : e.toAddEquiv = e :=
  rfl

@[simp]
lemma coe_addEquiv_apply (x : M) : (e : M ≃+ M₂) x = e x :=
  rfl

/-- The two paths coercion can take to an `AddMonoidHom` are equivalent -/
theorem toAddMonoidHom_commutes : e.toLinearMap.toAddMonoidHom = e.toAddEquiv.toAddMonoidHom :=
  rfl

lemma coe_toAddEquiv_symm : (e₁₂.symm : M₂ ≃+ M₁) = (e₁₂ : M₁ ≃+ M₂).symm :=
  rfl

@[simp]
theorem trans_apply (c : M₁) : (e₁₂.trans e₂₃ : M₁ ≃ₛₗ[σ₁₃] M₃) c = e₂₃ (e₁₂ c) :=
  rfl

theorem coe_trans :
    (e₁₂.trans e₂₃ : M₁ →ₛₗ[σ₁₃] M₃) = (e₂₃ : M₂ →ₛₗ[σ₂₃] M₃).comp (e₁₂ : M₁ →ₛₗ[σ₁₂] M₂) :=
  rfl

@[simp]
theorem apply_symm_apply (c : M₂) : e (e.symm c) = c :=
  e.right_inv c

@[simp]
theorem symm_apply_apply (b : M) : e.symm (e b) = b :=
  e.left_inv b

theorem comp_symm : e.toLinearMap ∘ₛₗ e.symm.toLinearMap = LinearMap.id :=
  LinearMap.ext e.apply_symm_apply

theorem symm_comp : e.symm.toLinearMap ∘ₛₗ e.toLinearMap = LinearMap.id :=
  LinearMap.ext e.symm_apply_apply

@[simp]
theorem trans_symm : (e₁₂.trans e₂₃ : M₁ ≃ₛₗ[σ₁₃] M₃).symm = e₂₃.symm.trans e₁₂.symm :=
  rfl

theorem symm_trans_apply (c : M₃) :
    (e₁₂.trans e₂₃ : M₁ ≃ₛₗ[σ₁₃] M₃).symm c = e₁₂.symm (e₂₃.symm c) :=
  rfl

@[simp]
theorem trans_refl : e.trans (refl S M₂) = e :=
  toEquiv_injective e.toEquiv.trans_refl

@[simp]
theorem refl_trans : (refl R M).trans e = e :=
  toEquiv_injective e.toEquiv.refl_trans

theorem symm_apply_eq {x y} : e.symm x = y ↔ x = e y :=
  e.toEquiv.symm_apply_eq

theorem eq_symm_apply {x y} : y = e.symm x ↔ e y = x :=
  e.toEquiv.eq_symm_apply

theorem eq_comp_symm {α : Type*} (f : M₂ → α) (g : M₁ → α) : f = g ∘ e₁₂.symm ↔ f ∘ e₁₂ = g :=
  e₁₂.toEquiv.eq_comp_symm f g

theorem comp_symm_eq {α : Type*} (f : M₂ → α) (g : M₁ → α) : g ∘ e₁₂.symm = f ↔ g = f ∘ e₁₂ :=
  e₁₂.toEquiv.comp_symm_eq f g

theorem eq_symm_comp {α : Type*} (f : α → M₁) (g : α → M₂) : f = e₁₂.symm ∘ g ↔ e₁₂ ∘ f = g :=
  e₁₂.toEquiv.eq_symm_comp f g

theorem symm_comp_eq {α : Type*} (f : α → M₁) (g : α → M₂) : e₁₂.symm ∘ g = f ↔ g = e₁₂ ∘ f :=
  e₁₂.toEquiv.symm_comp_eq f g

@[simp]
theorem comp_coe (f : M₁ ≃ₛₗ[σ₁₂] M₂) (f' : M₂ ≃ₛₗ[σ₂₃] M₃) :
    (f' : M₂ →ₛₗ[σ₂₃] M₃).comp (f : M₁ →ₛₗ[σ₁₂] M₂) = (f.trans f' : M₁ ≃ₛₗ[σ₁₃] M₃) :=
  rfl

lemma trans_assoc (e₁₂ : M₁ ≃ₛₗ[σ₁₂] M₂) (e₂₃ : M₂ ≃ₛₗ[σ₂₃] M₃) (e₃₄ : M₃ ≃ₛₗ[σ₃₄] M₄) :
    (e₁₂.trans e₂₃).trans e₃₄ = e₁₂.trans (e₂₃.trans e₃₄) := rfl

variable [RingHomCompTriple σ₂₁ σ₁₃ σ₂₃] [RingHomCompTriple σ₃₁ σ₁₂ σ₃₂]

theorem eq_comp_toLinearMap_symm (f : M₂ →ₛₗ[σ₂₃] M₃) (g : M₁ →ₛₗ[σ₁₃] M₃) :
    f = g.comp e₁₂.symm.toLinearMap ↔ f.comp e₁₂.toLinearMap = g := by
  constructor <;> intro H <;> ext
  · simp [H]
  · simp [← H]

theorem comp_toLinearMap_symm_eq (f : M₂ →ₛₗ[σ₂₃] M₃) (g : M₁ →ₛₗ[σ₁₃] M₃) :
    g.comp e₁₂.symm.toLinearMap = f ↔ g = f.comp e₁₂.toLinearMap := by
  constructor <;> intro H <;> ext
  · simp [← H]
  · simp [H]

theorem eq_toLinearMap_symm_comp (f : M₃ →ₛₗ[σ₃₁] M₁) (g : M₃ →ₛₗ[σ₃₂] M₂) :
    f = e₁₂.symm.toLinearMap.comp g ↔ e₁₂.toLinearMap.comp f = g := by
  constructor <;> intro H <;> ext
  · simp [H]
  · simp [← H]

theorem toLinearMap_symm_comp_eq (f : M₃ →ₛₗ[σ₃₁] M₁) (g : M₃ →ₛₗ[σ₃₂] M₂) :
    e₁₂.symm.toLinearMap.comp g = f ↔ g = e₁₂.toLinearMap.comp f := by
  constructor <;> intro H <;> ext
  · simp [← H]
  · simp [H]

@[simp]
theorem comp_toLinearMap_eq_iff (f g : M₃ →ₛₗ[σ₃₁] M₁) :
    e₁₂.toLinearMap.comp f = e₁₂.toLinearMap.comp g ↔ f = g := by
  refine ⟨fun h => ?_, congrArg e₁₂.comp⟩
  rw [← (toLinearMap_symm_comp_eq g (e₁₂.toLinearMap.comp f)).mpr h, eq_toLinearMap_symm_comp]

@[simp]
theorem eq_comp_toLinearMap_iff (f g : M₂ →ₛₗ[σ₂₃] M₃) :
    f.comp e₁₂.toLinearMap = g.comp e₁₂.toLinearMap ↔ f = g := by
  refine ⟨fun h => ?_, fun a ↦ congrFun (congrArg LinearMap.comp a) e₁₂.toLinearMap⟩
  rw [(eq_comp_toLinearMap_symm g (f.comp e₁₂.toLinearMap)).mpr h.symm, eq_comp_toLinearMap_symm]

lemma comp_symm_cancel_left (e : M₁ ≃ₛₗ[σ₁₂] M₂) (f : M₃ →ₛₗ[σ₃₂] M₂) :
    e.toLinearMap ∘ₛₗ (e.symm.toLinearMap ∘ₛₗ f) = f := by ext; simp

lemma symm_comp_cancel_left (e : M₁ ≃ₛₗ[σ₁₂] M₂) (f : M₃ →ₛₗ[σ₃₁] M₁) :
    e.symm.toLinearMap ∘ₛₗ (e.toLinearMap ∘ₛₗ f) = f := by ext; simp

lemma comp_symm_cancel_right (e : M₁ ≃ₛₗ[σ₁₂] M₂) (f : M₂ →ₛₗ[σ₂₃] M₃) :
    (f ∘ₛₗ e.toLinearMap) ∘ₛₗ e.symm.toLinearMap = f := by ext; simp

lemma symm_comp_cancel_right (e : M₁ ≃ₛₗ[σ₁₂] M₂) (f : M₁ →ₛₗ[σ₁₃] M₃) :
    (f ∘ₛₗ e.symm.toLinearMap) ∘ₛₗ e.toLinearMap = f := by ext; simp

lemma trans_symm_cancel_left (e : M₁ ≃ₛₗ[σ₁₂] M₂) (f : M₁ ≃ₛₗ[σ₁₃] M₃) :
    e.trans (e.symm.trans f) = f := by ext; simp

lemma symm_trans_cancel_left (e : M₁ ≃ₛₗ[σ₁₂] M₂) (f : M₂ ≃ₛₗ[σ₂₃] M₃) :
    e.symm.trans (e.trans f) = f := by ext; simp

lemma trans_symm_cancel_right (e : M₁ ≃ₛₗ[σ₁₂] M₂) (f : M₃ ≃ₛₗ[σ₃₁] M₁) :
    (f.trans e).trans e.symm = f := by ext; simp

lemma symm_trans_cancel_right (e : M₁ ≃ₛₗ[σ₁₂] M₂) (f : M₃ ≃ₛₗ[σ₃₂] M₂) :
    (f.trans e.symm).trans e = f := by ext; simp

@[simp]
theorem refl_symm [Module R M] : (refl R M).symm = LinearEquiv.refl R M :=
  rfl

@[simp]
theorem self_trans_symm (f : M₁ ≃ₛₗ[σ₁₂] M₂) : f.trans f.symm = LinearEquiv.refl R₁ M₁ := by
  ext x
  simp

@[simp]
theorem symm_trans_self (f : M₁ ≃ₛₗ[σ₁₂] M₂) : f.symm.trans f = LinearEquiv.refl R₂ M₂ := by
  ext x
  simp

@[simp]
theorem refl_toLinearMap [Module R M] : (LinearEquiv.refl R M : M →ₗ[R] M) = LinearMap.id :=
  rfl

@[simp]
theorem mk_coe (f h₁ h₂) : (LinearEquiv.mk e f h₁ h₂ : M ≃ₛₗ[σ] M₂) = e :=
  ext fun _ ↦ rfl

protected theorem map_add (a b : M) : e (a + b) = e a + e b :=
  map_add e a b

protected theorem map_zero : e 0 = 0 :=
  map_zero e

protected theorem map_smulₛₗ (c : R) (x : M) : e (c • x) = (σ : R → S) c • e x :=
  e.map_smul' c x

theorem map_smul (e : N₁ ≃ₗ[R₁] N₂) (c : R₁) (x : N₁) : e (c • x) = c • e x :=
  map_smulₛₗ e c x

theorem map_eq_zero_iff {x : M} : e x = 0 ↔ x = 0 :=
  e.toAddEquiv.map_eq_zero_iff

theorem map_ne_zero_iff {x : M} : e x ≠ 0 ↔ x ≠ 0 :=
  e.toAddEquiv.map_ne_zero_iff

@[simp]
theorem symm_symm (e : M ≃ₛₗ[σ] M₂) : e.symm.symm = e := rfl

theorem symm_bijective [Module R M] [Module S M₂] [RingHomInvPair σ' σ] [RingHomInvPair σ σ'] :
    Function.Bijective (symm : (M ≃ₛₗ[σ] M₂) → M₂ ≃ₛₗ[σ'] M) :=
  Function.bijective_iff_has_inverse.mpr ⟨_, symm_symm, symm_symm⟩

@[simp]
theorem mk_coe' (f h₁ h₂ h₃ h₄) :
    (LinearEquiv.mk ⟨⟨f, h₁⟩, h₂⟩ (⇑e) h₃ h₄ : M₂ ≃ₛₗ[σ'] M) = e.symm :=
  symm_bijective.injective <| ext fun _ ↦ rfl

/-- Auxiliary definition to avoid looping in `dsimp` with `LinearEquiv.symm_mk`. -/
protected def symm_mk.aux (f h₁ h₂ h₃ h₄) := (⟨⟨⟨e, h₁⟩, h₂⟩, f, h₃, h₄⟩ : M ≃ₛₗ[σ] M₂).symm

@[simp]
theorem symm_mk (f h₁ h₂ h₃ h₄) :
    (⟨⟨⟨e, h₁⟩, h₂⟩, f, h₃, h₄⟩ : M ≃ₛₗ[σ] M₂).symm =
      { symm_mk.aux e f h₁ h₂ h₃ h₄ with
        toFun := f
        invFun := e } :=
  rfl

@[simp]
theorem coe_symm_mk [Module R M] [Module R M₂]
    {to_fun inv_fun map_add map_smul left_inv right_inv} :
    ⇑(⟨⟨⟨to_fun, map_add⟩, map_smul⟩, inv_fun, left_inv, right_inv⟩ : M ≃ₗ[R] M₂).symm = inv_fun :=
  rfl

protected theorem bijective : Function.Bijective e :=
  e.toEquiv.bijective

protected theorem injective : Function.Injective e :=
  e.toEquiv.injective

protected theorem surjective : Function.Surjective e :=
  e.toEquiv.surjective

protected theorem image_eq_preimage (s : Set M) : e '' s = e.symm ⁻¹' s :=
  e.toEquiv.image_eq_preimage s

protected theorem image_symm_eq_preimage (s : Set M₂) : e.symm '' s = e ⁻¹' s :=
  e.toEquiv.symm.image_eq_preimage s

end

/-- Interpret a `RingEquiv` `f` as an `f`-semilinear equiv. -/
@[simps]
def _root_.RingEquiv.toSemilinearEquiv (f : R ≃+* S) :
    haveI := RingHomInvPair.of_ringEquiv f
    haveI := RingHomInvPair.symm (↑f : R →+* S) (f.symm : S →+* R)
    R ≃ₛₗ[(↑f : R →+* S)] S :=
  haveI := RingHomInvPair.of_ringEquiv f
  haveI := RingHomInvPair.symm (↑f : R →+* S) (f.symm : S →+* R)
  { f with
    toFun := f
    map_smul' := f.map_mul }

variable [AddCommMonoid M]

/-- An involutive linear map is a linear equivalence. -/
def ofInvolutive {σ σ' : R →+* R} [RingHomInvPair σ σ'] [RingHomInvPair σ' σ]
    {_ : Module R M} (f : M →ₛₗ[σ] M) (hf : Involutive f) : M ≃ₛₗ[σ] M :=
  { f, hf.toPerm f with }

@[simp]
theorem coe_ofInvolutive {σ σ' : R →+* R} [RingHomInvPair σ σ'] [RingHomInvPair σ' σ]
    {_ : Module R M} (f : M →ₛₗ[σ] M) (hf : Involutive f) : ⇑(ofInvolutive f hf) = f :=
  rfl

end AddCommMonoid

end LinearEquiv<|MERGE_RESOLUTION|>--- conflicted
+++ resolved
@@ -82,13 +82,8 @@
 class SemilinearEquivClass (F : Type*) {R S : outParam Type*} [Semiring R] [Semiring S]
   (σ : outParam <| R →+* S) {σ' : outParam <| S →+* R} [RingHomInvPair σ σ'] [RingHomInvPair σ' σ]
   (M M₂ : outParam Type*) [AddCommMonoid M] [AddCommMonoid M₂] [Module R M] [Module S M₂]
-<<<<<<< HEAD
-  [EquivLike F M M₂]
-  extends AddHomClass F M M₂ : Prop where
-=======
   [EquivLike F M M₂] : Prop
-  extends AddEquivClass F M M₂ where
->>>>>>> f0454a43
+  extends AddHomClass F M M₂ where
   /-- Applying a semilinear equivalence `f` over `σ` to `r • x` equals `σ r • f x`. -/
   map_smulₛₗ : ∀ (f : F) (r : R) (x : M), f (r • x) = σ r • f x
 
