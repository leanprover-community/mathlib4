/-
Copyright (c) 2020 Anne Baanen. All rights reserved.
Released under Apache 2.0 license as described in the file LICENSE.
Authors: Nathaniel Thomas, Jeremy Avigad, Johannes Hölzl, Mario Carneiro, Anne Baanen,
  Frédéric Dupuis, Heather Macbeth
-/
import Mathlib.Algebra.Module.LinearMap.Defs

/-!
# (Semi)linear equivalences

In this file we define

* `LinearEquiv σ M M₂`, `M ≃ₛₗ[σ] M₂`: an invertible semilinear map. Here, `σ` is a `RingHom`
  from `R` to `R₂` and an `e : M ≃ₛₗ[σ] M₂` satisfies `e (c • x) = (σ c) • (e x)`. The plain
  linear version, with `σ` being `RingHom.id R`, is denoted by `M ≃ₗ[R] M₂`, and the
  star-linear version (with `σ` being `starRingEnd`) is denoted by `M ≃ₗ⋆[R] M₂`.

## Implementation notes

To ensure that composition works smoothly for semilinear equivalences, we use the typeclasses
`RingHomCompTriple`, `RingHomInvPair` and `RingHomSurjective` from
`Algebra/Ring/CompTypeclasses`.

The group structure on automorphisms, `LinearEquiv.automorphismGroup`, is provided elsewhere.

## TODO

* Parts of this file have not yet been generalized to semilinear maps

## Tags

linear equiv, linear equivalences, linear isomorphism, linear isomorphic
-/

assert_not_exists Field Pi.module

open Function

variable {R R₁ R₂ R₃ R₄ S M M₁ M₂ M₃ M₄ N₁ N₂ : Type*}

section

/-- A linear equivalence is an invertible linear map. -/
structure LinearEquiv {R : Type*} {S : Type*} [Semiring R] [Semiring S] (σ : R →+* S)
  {σ' : S →+* R} [RingHomInvPair σ σ'] [RingHomInvPair σ' σ] (M : Type*) (M₂ : Type*)
  [AddCommMonoid M] [AddCommMonoid M₂] [Module R M] [Module S M₂] extends LinearMap σ M M₂, M ≃+ M₂

attribute [coe] LinearEquiv.toLinearMap

/-- The linear map underlying a linear equivalence. -/
add_decl_doc LinearEquiv.toLinearMap

/-- The additive equivalence of types underlying a linear equivalence. -/
add_decl_doc LinearEquiv.toAddEquiv

/-- The backwards directed function underlying a linear equivalence. -/
add_decl_doc LinearEquiv.invFun

/-- `LinearEquiv.invFun` is a right inverse to the linear equivalence's underlying function. -/
add_decl_doc LinearEquiv.right_inv

/-- `LinearEquiv.invFun` is a left inverse to the linear equivalence's underlying function. -/
add_decl_doc LinearEquiv.left_inv

/-- `M ≃ₛₗ[σ] M₂` denotes the type of linear equivalences between `M` and `M₂` over a
ring homomorphism `σ`. -/
notation:50 M " ≃ₛₗ[" σ "] " M₂ => LinearEquiv σ M M₂

/-- `M ≃ₗ[R] M₂` denotes the type of linear equivalences between `M` and `M₂` over
a plain linear map `M →ₗ M₂`. -/
notation:50 M " ≃ₗ[" R "] " M₂ => LinearEquiv (RingHom.id R) M M₂

/-- `SemilinearEquivClass F σ M M₂` asserts `F` is a type of bundled `σ`-semilinear equivs
`M → M₂`.

See also `LinearEquivClass F R M M₂` for the case where `σ` is the identity map on `R`.

A map `f` between an `R`-module and an `S`-module over a ring homomorphism `σ : R →+* S`
is semilinear if it satisfies the two properties `f (x + y) = f x + f y` and
`f (c • x) = (σ c) • f x`. -/
class SemilinearEquivClass (F : Type*) {R S : outParam Type*} [Semiring R] [Semiring S]
  (σ : outParam <| R →+* S) {σ' : outParam <| S →+* R} [RingHomInvPair σ σ'] [RingHomInvPair σ' σ]
  (M M₂ : outParam Type*) [AddCommMonoid M] [AddCommMonoid M₂] [Module R M] [Module S M₂]
  [EquivLike F M M₂] : Prop
  extends AddEquivClass F M M₂ where
  /-- Applying a semilinear equivalence `f` over `σ` to `r • x` equals `σ r • f x`. -/
  map_smulₛₗ : ∀ (f : F) (r : R) (x : M), f (r • x) = σ r • f x

-- `R, S, σ, σ'` become metavars, but it's OK since they are outparams.

/-- `LinearEquivClass F R M M₂` asserts `F` is a type of bundled `R`-linear equivs `M → M₂`.
This is an abbreviation for `SemilinearEquivClass F (RingHom.id R) M M₂`.
-/
abbrev LinearEquivClass (F : Type*) (R M M₂ : outParam Type*) [Semiring R] [AddCommMonoid M]
    [AddCommMonoid M₂] [Module R M] [Module R M₂] [EquivLike F M M₂] :=
  SemilinearEquivClass F (RingHom.id R) M M₂

end

namespace SemilinearEquivClass

variable (F : Type*) [Semiring R] [Semiring S]
variable [AddCommMonoid M] [AddCommMonoid M₁] [AddCommMonoid M₂]
variable [Module R M] [Module S M₂] {σ : R →+* S} {σ' : S →+* R}

instance (priority := 100) [RingHomInvPair σ σ'] [RingHomInvPair σ' σ]
  [EquivLike F M M₂] [s : SemilinearEquivClass F σ M M₂] : SemilinearMapClass F σ M M₂ :=
  { s with }

variable {F}

/-- Reinterpret an element of a type of semilinear equivalences as a semilinear equivalence. -/
@[coe]
def semilinearEquiv [RingHomInvPair σ σ'] [RingHomInvPair σ' σ]
    [EquivLike F M M₂] [SemilinearEquivClass F σ M M₂] (f : F) : M ≃ₛₗ[σ] M₂ :=
  { (f : M ≃+ M₂), (f : M →ₛₗ[σ] M₂) with }

/-- Reinterpret an element of a type of semilinear equivalences as a semilinear equivalence. -/
instance instCoeToSemilinearEquiv [RingHomInvPair σ σ'] [RingHomInvPair σ' σ]
    [EquivLike F M M₂] [SemilinearEquivClass F σ M M₂] : CoeHead F (M ≃ₛₗ[σ] M₂) where
  coe f := semilinearEquiv f

end SemilinearEquivClass

namespace LinearEquiv

section AddCommMonoid

variable [Semiring R] [Semiring S]

section

variable [AddCommMonoid M] [AddCommMonoid M₁] [AddCommMonoid M₂]
variable [Module R M] [Module S M₂] {σ : R →+* S} {σ' : S →+* R}
variable [RingHomInvPair σ σ'] [RingHomInvPair σ' σ]

instance : Coe (M ≃ₛₗ[σ] M₂) (M →ₛₗ[σ] M₂) :=
  ⟨toLinearMap⟩

-- This exists for compatibility, previously `≃ₗ[R]` extended `≃` instead of `≃+`.
/-- The equivalence of types underlying a linear equivalence. -/
def toEquiv : (M ≃ₛₗ[σ] M₂) → M ≃ M₂ := fun f ↦ f.toAddEquiv.toEquiv

theorem toEquiv_injective : Function.Injective (toEquiv : (M ≃ₛₗ[σ] M₂) → M ≃ M₂) :=
  fun ⟨⟨⟨_, _⟩, _⟩, _, _, _⟩ ⟨⟨⟨_, _⟩, _⟩, _, _, _⟩ h ↦
    (LinearEquiv.mk.injEq _ _ _ _ _ _ _ _).mpr
      ⟨LinearMap.ext (congr_fun (Equiv.mk.inj h).1), (Equiv.mk.inj h).2⟩

@[simp]
theorem toEquiv_inj {e₁ e₂ : M ≃ₛₗ[σ] M₂} : e₁.toEquiv = e₂.toEquiv ↔ e₁ = e₂ :=
  toEquiv_injective.eq_iff

theorem toLinearMap_injective : Injective (toLinearMap : (M ≃ₛₗ[σ] M₂) → M →ₛₗ[σ] M₂) :=
  fun _ _ H ↦ toEquiv_injective <| Equiv.ext <| LinearMap.congr_fun H

@[simp, norm_cast]
theorem toLinearMap_inj {e₁ e₂ : M ≃ₛₗ[σ] M₂} : (↑e₁ : M →ₛₗ[σ] M₂) = e₂ ↔ e₁ = e₂ :=
  toLinearMap_injective.eq_iff

instance : EquivLike (M ≃ₛₗ[σ] M₂) M M₂ where
  coe e := e.toFun
  inv := LinearEquiv.invFun
  coe_injective' _ _ h _ := toLinearMap_injective (DFunLike.coe_injective h)
  left_inv := LinearEquiv.left_inv
  right_inv := LinearEquiv.right_inv

instance : SemilinearEquivClass (M ≃ₛₗ[σ] M₂) σ M M₂ where
  map_add := (·.map_add')
  map_smulₛₗ := (·.map_smul')

theorem toLinearMap_eq_coe {e : M ≃ₛₗ[σ] M₂} : e.toLinearMap = SemilinearMapClass.semilinearMap e :=
  rfl

@[simp]
theorem coe_mk {f invFun left_inv right_inv} :
    ((⟨f, invFun, left_inv, right_inv⟩ : M ≃ₛₗ[σ] M₂) : M → M₂) = f := rfl

theorem coe_injective : @Injective (M ≃ₛₗ[σ] M₂) (M → M₂) DFunLike.coe :=
  DFunLike.coe_injective

@[simp]
lemma _root_.SemilinearEquivClass.semilinearEquiv_apply {F : Type*} [EquivLike F M M₂]
    [SemilinearEquivClass F σ M M₂] (f : F) (x : M) :
    SemilinearEquivClass.semilinearEquiv (M₂ := M₂) f x = f x := rfl

end

section

variable [Semiring R₁] [Semiring R₂] [Semiring R₃] [Semiring R₄]
variable [AddCommMonoid M] [AddCommMonoid M₁] [AddCommMonoid M₂] [AddCommMonoid M₃]
variable [AddCommMonoid M₄]
variable [AddCommMonoid N₁] [AddCommMonoid N₂]
variable {module_M : Module R M} {module_S_M₂ : Module S M₂} {σ : R →+* S} {σ' : S →+* R}
variable {re₁ : RingHomInvPair σ σ'} {re₂ : RingHomInvPair σ' σ}
variable (e e' : M ≃ₛₗ[σ] M₂)

@[simp, norm_cast]
theorem coe_coe : ⇑(e : M →ₛₗ[σ] M₂) = e :=
  rfl

@[simp]
theorem coe_toEquiv : ⇑(e.toEquiv) = e :=
  rfl

@[simp]
theorem coe_toLinearMap : ⇑e.toLinearMap = e :=
  rfl

theorem toFun_eq_coe : e.toFun = e := by dsimp

section

variable {e e'}

@[ext]
theorem ext (h : ∀ x, e x = e' x) : e = e' :=
  DFunLike.ext _ _ h

protected theorem congr_arg {x x'} : x = x' → e x = e x' :=
  DFunLike.congr_arg e

protected theorem congr_fun (h : e = e') (x : M) : e x = e' x :=
  DFunLike.congr_fun h x

end

section

variable (M R)

/-- The identity map is a linear equivalence. -/
@[refl]
def refl [Module R M] : M ≃ₗ[R] M :=
  { LinearMap.id, Equiv.refl M with }

end

@[simp]
theorem refl_apply [Module R M] (x : M) : refl R M x = x :=
  rfl

/-- Linear equivalences are symmetric. -/
@[symm]
def symm (e : M ≃ₛₗ[σ] M₂) : M₂ ≃ₛₗ[σ'] M :=
  { e.toLinearMap.inverse e.invFun e.left_inv e.right_inv,
    e.toEquiv.symm with
    toFun := e.toLinearMap.inverse e.invFun e.left_inv e.right_inv
    invFun := e.toEquiv.symm.invFun
    map_smul' r x := by rw [map_smulₛₗ] }

/-- See Note [custom simps projection] -/
def Simps.apply {R : Type*} {S : Type*} [Semiring R] [Semiring S]
    {σ : R →+* S} {σ' : S →+* R} [RingHomInvPair σ σ'] [RingHomInvPair σ' σ]
    {M : Type*} {M₂ : Type*} [AddCommMonoid M] [AddCommMonoid M₂] [Module R M] [Module S M₂]
    (e : M ≃ₛₗ[σ] M₂) : M → M₂ :=
  e

/-- See Note [custom simps projection] -/
def Simps.symm_apply {R S : Type*} [Semiring R] [Semiring S]
    {σ : R →+* S} {σ' : S →+* R} [RingHomInvPair σ σ'] [RingHomInvPair σ' σ]
    {M M₂ : Type*} [AddCommMonoid M] [AddCommMonoid M₂] [Module R M] [Module S M₂]
    (e : M ≃ₛₗ[σ] M₂) : M₂ → M :=
  e.symm

initialize_simps_projections LinearEquiv (toFun → apply, invFun → symm_apply)

@[simp]
theorem invFun_eq_symm : e.invFun = e.symm :=
  rfl

theorem coe_toEquiv_symm : e.toEquiv.symm = e.symm := rfl

@[simp]
theorem toEquiv_symm : e.symm.toEquiv = e.toEquiv.symm :=
  rfl

@[simp]
theorem coe_symm_toEquiv : ⇑e.toEquiv.symm = e.symm := rfl

variable {module_M₁ : Module R₁ M₁} {module_M₂ : Module R₂ M₂} {module_M₃ : Module R₃ M₃}
variable {module_M₄ : Module R₄ M₄} {module_N₁ : Module R₁ N₁} {module_N₂ : Module R₁ N₂}
variable {σ₁₂ : R₁ →+* R₂} {σ₂₁ : R₂ →+* R₁}
variable {σ₁₃ : R₁ →+* R₃} {σ₃₁ : R₃ →+* R₁} [RingHomInvPair σ₁₃ σ₃₁] [RingHomInvPair σ₃₁ σ₁₃]
variable {σ₁₄ : R₁ →+* R₄} {σ₄₁ : R₄ →+* R₁} [RingHomInvPair σ₁₄ σ₄₁] [RingHomInvPair σ₄₁ σ₁₄]
variable {σ₂₃ : R₂ →+* R₃} {σ₃₂ : R₃ →+* R₂}
variable {σ₂₄ : R₂ →+* R₄} {σ₄₂ : R₄ →+* R₂} [RingHomInvPair σ₂₄ σ₄₂] [RingHomInvPair σ₄₂ σ₂₄]
variable {σ₃₄ : R₃ →+* R₄} {σ₄₃ : R₄ →+* R₃} [RingHomInvPair σ₃₄ σ₄₃] [RingHomInvPair σ₄₃ σ₃₄]
variable {re₁₂ : RingHomInvPair σ₁₂ σ₂₁} {re₂₁ : RingHomInvPair σ₂₁ σ₁₂}
variable {re₂₃ : RingHomInvPair σ₂₃ σ₃₂} {re₃₂ : RingHomInvPair σ₃₂ σ₂₃}
variable [RingHomCompTriple σ₁₂ σ₂₃ σ₁₃] [RingHomCompTriple σ₃₂ σ₂₁ σ₃₁]
variable [RingHomCompTriple σ₁₂ σ₂₄ σ₁₄] [RingHomCompTriple σ₄₂ σ₂₁ σ₄₁]
variable [RingHomCompTriple σ₁₃ σ₃₄ σ₁₄] [RingHomCompTriple σ₄₃ σ₃₁ σ₄₁]
variable [RingHomCompTriple σ₂₃ σ₃₄ σ₂₄] [RingHomCompTriple σ₄₃ σ₃₂ σ₄₂]
variable (e₁₂ : M₁ ≃ₛₗ[σ₁₂] M₂) (e₂₃ : M₂ ≃ₛₗ[σ₂₃] M₃)

set_option linter.unusedVariables false in
/-- Linear equivalences are transitive. -/
-- Note: the `RingHomCompTriple σ₃₂ σ₂₁ σ₃₁` is unused, but is convenient to carry around
-- implicitly for lemmas like `LinearEquiv.self_trans_symm`.
@[trans, nolint unusedArguments]
def trans
    [RingHomCompTriple σ₁₂ σ₂₃ σ₁₃] [RingHomCompTriple σ₃₂ σ₂₁ σ₃₁]
    {re₁₂ : RingHomInvPair σ₁₂ σ₂₁} {re₂₃ : RingHomInvPair σ₂₃ σ₃₂}
    [RingHomInvPair σ₁₃ σ₃₁] {re₂₁ : RingHomInvPair σ₂₁ σ₁₂}
    {re₃₂ : RingHomInvPair σ₃₂ σ₂₃} [RingHomInvPair σ₃₁ σ₁₃]
    (e₁₂ : M₁ ≃ₛₗ[σ₁₂] M₂) (e₂₃ : M₂ ≃ₛₗ[σ₂₃] M₃) : M₁ ≃ₛₗ[σ₁₃] M₃ :=
  { e₂₃.toLinearMap.comp e₁₂.toLinearMap, e₁₂.toEquiv.trans e₂₃.toEquiv with }

/-- `e₁ ≪≫ₗ e₂` denotes the composition of the linear equivalences `e₁` and `e₂`. -/
notation3:80 (name := transNotation) e₁:80 " ≪≫ₗ " e₂:81 =>
  @LinearEquiv.trans _ _ _ _ _ _ _ _ _ _ _ _ _ _ _ (RingHom.id _) (RingHom.id _) (RingHom.id _)
    (RingHom.id _) (RingHom.id _) (RingHom.id _) RingHomCompTriple.ids RingHomCompTriple.ids
    RingHomInvPair.ids RingHomInvPair.ids RingHomInvPair.ids RingHomInvPair.ids RingHomInvPair.ids
    RingHomInvPair.ids e₁ e₂

/-- `LinearEquiv.symm` defines an equivalence between `α ≃ₛₗ[σ] β` and `β ≃ₛₗ[σ] α`. -/
@[simps!]
def symmEquiv : (M ≃ₛₗ[σ] M₂) ≃ (M₂ ≃ₛₗ[σ'] M) where
  toFun := .symm
  invFun := .symm

variable {e₁₂} {e₂₃}

theorem coe_toAddEquiv : e.toAddEquiv = e :=
  rfl

@[simp]
lemma coe_addEquiv_apply (x : M) : (e : M ≃+ M₂) x = e x :=
  rfl

/-- The two paths coercion can take to an `AddMonoidHom` are equivalent -/
theorem toAddMonoidHom_commutes : e.toLinearMap.toAddMonoidHom = e.toAddEquiv.toAddMonoidHom :=
  rfl

lemma coe_toAddEquiv_symm : (e₁₂.symm : M₂ ≃+ M₁) = (e₁₂ : M₁ ≃+ M₂).symm :=
  rfl

@[simp]
theorem trans_apply (c : M₁) : (e₁₂.trans e₂₃ : M₁ ≃ₛₗ[σ₁₃] M₃) c = e₂₃ (e₁₂ c) :=
  rfl

theorem coe_trans :
    (e₁₂.trans e₂₃ : M₁ →ₛₗ[σ₁₃] M₃) = (e₂₃ : M₂ →ₛₗ[σ₂₃] M₃).comp (e₁₂ : M₁ →ₛₗ[σ₁₂] M₂) :=
  rfl

@[simp]
theorem apply_symm_apply (c : M₂) : e (e.symm c) = c :=
  e.right_inv c

@[simp]
theorem symm_apply_apply (b : M) : e.symm (e b) = b :=
  e.left_inv b

@[simp]
theorem comp_symm : e.toLinearMap ∘ₛₗ e.symm.toLinearMap = LinearMap.id :=
  LinearMap.ext e.apply_symm_apply

@[simp]
theorem symm_comp : e.symm.toLinearMap ∘ₛₗ e.toLinearMap = LinearMap.id :=
  LinearMap.ext e.symm_apply_apply

@[simp]
theorem trans_symm : (e₁₂.trans e₂₃ : M₁ ≃ₛₗ[σ₁₃] M₃).symm = e₂₃.symm.trans e₁₂.symm :=
  rfl

theorem symm_trans_apply (c : M₃) :
    (e₁₂.trans e₂₃ : M₁ ≃ₛₗ[σ₁₃] M₃).symm c = e₁₂.symm (e₂₃.symm c) :=
  rfl

@[simp]
theorem trans_refl : e.trans (refl S M₂) = e :=
  toEquiv_injective e.toEquiv.trans_refl

@[simp]
theorem refl_trans : (refl R M).trans e = e :=
  toEquiv_injective e.toEquiv.refl_trans

theorem symm_apply_eq {x y} : e.symm x = y ↔ x = e y :=
  e.toEquiv.symm_apply_eq

theorem eq_symm_apply {x y} : y = e.symm x ↔ e y = x :=
  e.toEquiv.eq_symm_apply

theorem eq_comp_symm {α : Type*} (f : M₂ → α) (g : M₁ → α) : f = g ∘ e₁₂.symm ↔ f ∘ e₁₂ = g :=
  e₁₂.toEquiv.eq_comp_symm f g

theorem comp_symm_eq {α : Type*} (f : M₂ → α) (g : M₁ → α) : g ∘ e₁₂.symm = f ↔ g = f ∘ e₁₂ :=
  e₁₂.toEquiv.comp_symm_eq f g

theorem eq_symm_comp {α : Type*} (f : α → M₁) (g : α → M₂) : f = e₁₂.symm ∘ g ↔ e₁₂ ∘ f = g :=
  e₁₂.toEquiv.eq_symm_comp f g

theorem symm_comp_eq {α : Type*} (f : α → M₁) (g : α → M₂) : e₁₂.symm ∘ g = f ↔ g = e₁₂ ∘ f :=
  e₁₂.toEquiv.symm_comp_eq f g

<<<<<<< HEAD
@[simp]
theorem comp_coe (f : M₁ ≃ₛₗ[σ₁₂] M₂) (f' : M₂ ≃ₛₗ[σ₂₃] M₃) :
    (f' : M₂ →ₛₗ[σ₂₃] M₃).comp (f : M₁ →ₛₗ[σ₁₂] M₂) = (f.trans f' : M₁ ≃ₛₗ[σ₁₃] M₃) :=
  rfl
=======
lemma trans_assoc (e₁₂ : M₁ ≃ₛₗ[σ₁₂] M₂) (e₂₃ : M₂ ≃ₛₗ[σ₂₃] M₃) (e₃₄ : M₃ ≃ₛₗ[σ₃₄] M₄) :
    (e₁₂.trans e₂₃).trans e₃₄ = e₁₂.trans (e₂₃.trans e₃₄) := rfl
>>>>>>> 341594fa

variable [RingHomCompTriple σ₂₁ σ₁₃ σ₂₃] [RingHomCompTriple σ₃₁ σ₁₂ σ₃₂]

theorem eq_comp_toLinearMap_symm (f : M₂ →ₛₗ[σ₂₃] M₃) (g : M₁ →ₛₗ[σ₁₃] M₃) :
    f = g.comp e₁₂.symm.toLinearMap ↔ f.comp e₁₂.toLinearMap = g := by
  constructor <;> intro H <;> ext
  · simp [H]
  · simp [← H]

theorem comp_toLinearMap_symm_eq (f : M₂ →ₛₗ[σ₂₃] M₃) (g : M₁ →ₛₗ[σ₁₃] M₃) :
    g.comp e₁₂.symm.toLinearMap = f ↔ g = f.comp e₁₂.toLinearMap := by
  constructor <;> intro H <;> ext
  · simp [← H]
  · simp [H]

theorem eq_toLinearMap_symm_comp (f : M₃ →ₛₗ[σ₃₁] M₁) (g : M₃ →ₛₗ[σ₃₂] M₂) :
    f = e₁₂.symm.toLinearMap.comp g ↔ e₁₂.toLinearMap.comp f = g := by
  constructor <;> intro H <;> ext
  · simp [H]
  · simp [← H]

theorem toLinearMap_symm_comp_eq (f : M₃ →ₛₗ[σ₃₁] M₁) (g : M₃ →ₛₗ[σ₃₂] M₂) :
    e₁₂.symm.toLinearMap.comp g = f ↔ g = e₁₂.toLinearMap.comp f := by
  constructor <;> intro H <;> ext
  · simp [← H]
  · simp [H]

@[simp]
theorem comp_toLinearMap_eq_iff (f g : M₃ →ₛₗ[σ₃₁] M₁) :
    e₁₂.toLinearMap.comp f = e₁₂.toLinearMap.comp g ↔ f = g := by
  refine ⟨fun h => ?_, congrArg e₁₂.comp⟩
  rw [← (toLinearMap_symm_comp_eq g (e₁₂.toLinearMap.comp f)).mpr h, eq_toLinearMap_symm_comp]

@[simp]
theorem eq_comp_toLinearMap_iff (f g : M₂ →ₛₗ[σ₂₃] M₃) :
    f.comp e₁₂.toLinearMap = g.comp e₁₂.toLinearMap ↔ f = g := by
  refine ⟨fun h => ?_, fun a ↦ congrFun (congrArg LinearMap.comp a) e₁₂.toLinearMap⟩
  rw [(eq_comp_toLinearMap_symm g (f.comp e₁₂.toLinearMap)).mpr h.symm, eq_comp_toLinearMap_symm]

lemma comp_symm_cancel_left (e : M₁ ≃ₛₗ[σ₁₂] M₂) (f : M₃ →ₛₗ[σ₃₂] M₂) :
    e.toLinearMap ∘ₛₗ (e.symm.toLinearMap ∘ₛₗ f) = f := by ext; simp

lemma symm_comp_cancel_left (e : M₁ ≃ₛₗ[σ₁₂] M₂) (f : M₃ →ₛₗ[σ₃₁] M₁) :
    e.symm.toLinearMap ∘ₛₗ (e.toLinearMap ∘ₛₗ f) = f := by ext; simp

lemma comp_symm_cancel_right (e : M₁ ≃ₛₗ[σ₁₂] M₂) (f : M₂ →ₛₗ[σ₂₃] M₃) :
    (f ∘ₛₗ e.toLinearMap) ∘ₛₗ e.symm.toLinearMap = f := by ext; simp

lemma symm_comp_cancel_right (e : M₁ ≃ₛₗ[σ₁₂] M₂) (f : M₁ →ₛₗ[σ₁₃] M₃) :
    (f ∘ₛₗ e.symm.toLinearMap) ∘ₛₗ e.toLinearMap = f := by ext; simp

lemma trans_symm_cancel_left (e : M₁ ≃ₛₗ[σ₁₂] M₂) (f : M₁ ≃ₛₗ[σ₁₃] M₃) :
    e.trans (e.symm.trans f) = f := by ext; simp

lemma symm_trans_cancel_left (e : M₁ ≃ₛₗ[σ₁₂] M₂) (f : M₂ ≃ₛₗ[σ₂₃] M₃) :
    e.symm.trans (e.trans f) = f := by ext; simp

lemma trans_symm_cancel_right (e : M₁ ≃ₛₗ[σ₁₂] M₂) (f : M₃ ≃ₛₗ[σ₃₁] M₁) :
    (f.trans e).trans e.symm = f := by ext; simp

lemma symm_trans_cancel_right (e : M₁ ≃ₛₗ[σ₁₂] M₂) (f : M₃ ≃ₛₗ[σ₃₂] M₂) :
    (f.trans e.symm).trans e = f := by ext; simp

@[simp]
theorem refl_symm [Module R M] : (refl R M).symm = LinearEquiv.refl R M :=
  rfl

@[simp]
theorem self_trans_symm (f : M₁ ≃ₛₗ[σ₁₂] M₂) : f.trans f.symm = LinearEquiv.refl R₁ M₁ := by
  ext x
  simp

@[simp]
theorem symm_trans_self (f : M₁ ≃ₛₗ[σ₁₂] M₂) : f.symm.trans f = LinearEquiv.refl R₂ M₂ := by
  ext x
  simp

@[simp]
theorem refl_toLinearMap [Module R M] : (LinearEquiv.refl R M : M →ₗ[R] M) = LinearMap.id :=
  rfl

@[simp]
theorem mk_coe (f h₁ h₂) : (LinearEquiv.mk e f h₁ h₂ : M ≃ₛₗ[σ] M₂) = e :=
  ext fun _ ↦ rfl

protected theorem map_add (a b : M) : e (a + b) = e a + e b :=
  map_add e a b

protected theorem map_zero : e 0 = 0 :=
  map_zero e

protected theorem map_smulₛₗ (c : R) (x : M) : e (c • x) = (σ : R → S) c • e x :=
  e.map_smul' c x

theorem map_smul (e : N₁ ≃ₗ[R₁] N₂) (c : R₁) (x : N₁) : e (c • x) = c • e x :=
  map_smulₛₗ e c x

theorem map_eq_zero_iff {x : M} : e x = 0 ↔ x = 0 :=
  e.toAddEquiv.map_eq_zero_iff

theorem map_ne_zero_iff {x : M} : e x ≠ 0 ↔ x ≠ 0 :=
  e.toAddEquiv.map_ne_zero_iff

@[simp]
theorem symm_symm (e : M ≃ₛₗ[σ] M₂) : e.symm.symm = e := rfl

theorem symm_bijective [Module R M] [Module S M₂] [RingHomInvPair σ' σ] [RingHomInvPair σ σ'] :
    Function.Bijective (symm : (M ≃ₛₗ[σ] M₂) → M₂ ≃ₛₗ[σ'] M) :=
  Function.bijective_iff_has_inverse.mpr ⟨_, symm_symm, symm_symm⟩

@[simp]
theorem mk_coe' (f h₁ h₂ h₃ h₄) :
    (LinearEquiv.mk ⟨⟨f, h₁⟩, h₂⟩ (⇑e) h₃ h₄ : M₂ ≃ₛₗ[σ'] M) = e.symm :=
  symm_bijective.injective <| ext fun _ ↦ rfl

/-- Auxiliary definition to avoid looping in `dsimp` with `LinearEquiv.symm_mk`. -/
protected def symm_mk.aux (f h₁ h₂ h₃ h₄) := (⟨⟨⟨e, h₁⟩, h₂⟩, f, h₃, h₄⟩ : M ≃ₛₗ[σ] M₂).symm

@[simp]
theorem symm_mk (f h₁ h₂ h₃ h₄) :
    (⟨⟨⟨e, h₁⟩, h₂⟩, f, h₃, h₄⟩ : M ≃ₛₗ[σ] M₂).symm =
      { symm_mk.aux e f h₁ h₂ h₃ h₄ with
        toFun := f
        invFun := e } :=
  rfl

@[simp]
theorem coe_symm_mk [Module R M] [Module R M₂]
    {to_fun inv_fun map_add map_smul left_inv right_inv} :
    ⇑(⟨⟨⟨to_fun, map_add⟩, map_smul⟩, inv_fun, left_inv, right_inv⟩ : M ≃ₗ[R] M₂).symm = inv_fun :=
  rfl

protected theorem bijective : Function.Bijective e :=
  e.toEquiv.bijective

protected theorem injective : Function.Injective e :=
  e.toEquiv.injective

protected theorem surjective : Function.Surjective e :=
  e.toEquiv.surjective

protected theorem image_eq_preimage (s : Set M) : e '' s = e.symm ⁻¹' s :=
  e.toEquiv.image_eq_preimage s

protected theorem image_symm_eq_preimage (s : Set M₂) : e.symm '' s = e ⁻¹' s :=
  e.toEquiv.symm.image_eq_preimage s

end

/-- Interpret a `RingEquiv` `f` as an `f`-semilinear equiv. -/
@[simps]
def _root_.RingEquiv.toSemilinearEquiv (f : R ≃+* S) :
    haveI := RingHomInvPair.of_ringEquiv f
    haveI := RingHomInvPair.symm (↑f : R →+* S) (f.symm : S →+* R)
    R ≃ₛₗ[(↑f : R →+* S)] S :=
  haveI := RingHomInvPair.of_ringEquiv f
  haveI := RingHomInvPair.symm (↑f : R →+* S) (f.symm : S →+* R)
  { f with
    toFun := f
    map_smul' := f.map_mul }

variable [AddCommMonoid M]

/-- An involutive linear map is a linear equivalence. -/
def ofInvolutive {σ σ' : R →+* R} [RingHomInvPair σ σ'] [RingHomInvPair σ' σ]
    {_ : Module R M} (f : M →ₛₗ[σ] M) (hf : Involutive f) : M ≃ₛₗ[σ] M :=
  { f, hf.toPerm f with }

@[simp]
theorem coe_ofInvolutive {σ σ' : R →+* R} [RingHomInvPair σ σ'] [RingHomInvPair σ' σ]
    {_ : Module R M} (f : M →ₛₗ[σ] M) (hf : Involutive f) : ⇑(ofInvolutive f hf) = f :=
  rfl

end AddCommMonoid

end LinearEquiv<|MERGE_RESOLUTION|>--- conflicted
+++ resolved
@@ -395,15 +395,13 @@
 theorem symm_comp_eq {α : Type*} (f : α → M₁) (g : α → M₂) : e₁₂.symm ∘ g = f ↔ g = e₁₂ ∘ f :=
   e₁₂.toEquiv.symm_comp_eq f g
 
-<<<<<<< HEAD
 @[simp]
 theorem comp_coe (f : M₁ ≃ₛₗ[σ₁₂] M₂) (f' : M₂ ≃ₛₗ[σ₂₃] M₃) :
     (f' : M₂ →ₛₗ[σ₂₃] M₃).comp (f : M₁ →ₛₗ[σ₁₂] M₂) = (f.trans f' : M₁ ≃ₛₗ[σ₁₃] M₃) :=
   rfl
-=======
+
 lemma trans_assoc (e₁₂ : M₁ ≃ₛₗ[σ₁₂] M₂) (e₂₃ : M₂ ≃ₛₗ[σ₂₃] M₃) (e₃₄ : M₃ ≃ₛₗ[σ₃₄] M₄) :
     (e₁₂.trans e₂₃).trans e₃₄ = e₁₂.trans (e₂₃.trans e₃₄) := rfl
->>>>>>> 341594fa
 
 variable [RingHomCompTriple σ₂₁ σ₁₃ σ₂₃] [RingHomCompTriple σ₃₁ σ₁₂ σ₃₂]
 
