/-
Copyright (c) 2020 Anne Baanen. All rights reserved.
Released under Apache 2.0 license as described in the file LICENSE.
Authors: Nathaniel Thomas, Jeremy Avigad, Johannes Hölzl, Mario Carneiro, Anne Baanen,
  Frédéric Dupuis, Heather Macbeth
-/
module

public import Mathlib.Algebra.Field.Defs
public import Mathlib.Algebra.GroupWithZero.Action.Basic
public import Mathlib.Algebra.GroupWithZero.Action.Units
public import Mathlib.Algebra.Module.Equiv.Defs
public import Mathlib.Algebra.Module.Hom
public import Mathlib.Algebra.Module.LinearMap.Basic
public import Mathlib.Algebra.Module.LinearMap.End
public import Mathlib.Algebra.Module.Pi
public import Mathlib.Algebra.Module.Prod

/-!
# Further results on (semi)linear equivalences.
-/

@[expose] public section

open Function

variable {R : Type*} {R₂ : Type*}
variable {K : Type*} {S : Type*} {M : Type*} {M₁ : Type*} {M₂ : Type*} {M₃ : Type*}

section AddCommMonoid

namespace LinearEquiv

variable [Semiring R] [Semiring S] [Semiring R₂] [AddCommMonoid M] [AddCommMonoid M₂]

section RestrictScalars

variable (R)
variable [Module R M] [Module R M₂] [Module S M] [Module S M₂]
  [LinearMap.CompatibleSMul M M₂ R S]

/-- If `M` and `M₂` are both `R`-semimodules and `S`-semimodules and `R`-semimodule structures
are defined by an action of `R` on `S` (formally, we have two scalar towers), then any `S`-linear
equivalence from `M` to `M₂` is also an `R`-linear equivalence.

See also `LinearMap.restrictScalars`. -/
@[simps]
def restrictScalars (f : M ≃ₗ[S] M₂) : M ≃ₗ[R] M₂ :=
  { f.toLinearMap.restrictScalars R with
    toFun := f
    invFun := f.symm
    left_inv := f.left_inv
    right_inv := f.right_inv }

theorem restrictScalars_injective :
    Function.Injective (restrictScalars R : (M ≃ₗ[S] M₂) → M ≃ₗ[R] M₂) := fun _ _ h ↦
  ext (LinearEquiv.congr_fun h :)

@[simp]
theorem restrictScalars_inj (f g : M ≃ₗ[S] M₂) :
    f.restrictScalars R = g.restrictScalars R ↔ f = g :=
  (restrictScalars_injective R).eq_iff

end RestrictScalars

theorem _root_.Module.End.isUnit_iff [Module R M] (f : Module.End R M) :
    IsUnit f ↔ Function.Bijective f :=
  ⟨fun h ↦
    Function.bijective_iff_has_inverse.mpr <|
      ⟨h.unit.inv,
        ⟨Module.End.isUnit_inv_apply_apply_of_isUnit h,
        Module.End.isUnit_apply_inv_apply_of_isUnit h⟩⟩,
    fun H ↦
    let e : M ≃ₗ[R] M := { f, Equiv.ofBijective f H with }
    ⟨⟨_, e.symm, LinearMap.ext e.right_inv, LinearMap.ext e.left_inv⟩, rfl⟩⟩

@[deprecated (since := "2025-04-28")]
alias _root_.Module.End_isUnit_iff := _root_.Module.End.isUnit_iff

section Automorphisms

variable [Module R M]

instance automorphismGroup : Group (M ≃ₗ[R] M) where
  mul f g := g.trans f
  one := LinearEquiv.refl R M
  inv f := f.symm
  mul_assoc _ _ _ := rfl
  mul_one _ := ext fun _ ↦ rfl
  one_mul _ := ext fun _ ↦ rfl
  inv_mul_cancel f := ext <| f.left_inv

lemma one_eq_refl : (1 : M ≃ₗ[R] M) = refl R M := rfl
lemma mul_eq_trans (f g : M ≃ₗ[R] M) : f * g = g.trans f := rfl

@[simp]
lemma coe_one : ↑(1 : M ≃ₗ[R] M) = id := rfl

@[simp] lemma coe_inv (f : M ≃ₗ[R] M) : ⇑f⁻¹ = ⇑f.symm := rfl

@[simp]
lemma coe_toLinearMap_one : (↑(1 : M ≃ₗ[R] M) : M →ₗ[R] M) = LinearMap.id := rfl

@[simp]
lemma coe_toLinearMap_mul {e₁ e₂ : M ≃ₗ[R] M} :
    (↑(e₁ * e₂) : M →ₗ[R] M) = (e₁ : M →ₗ[R] M) * (e₂ : M →ₗ[R] M) :=
  rfl

theorem coe_pow (e : M ≃ₗ[R] M) (n : ℕ) : ⇑(e ^ n) = e^[n] := hom_coe_pow _ rfl (fun _ _ ↦ rfl) _ _

theorem pow_apply (e : M ≃ₗ[R] M) (n : ℕ) (m : M) : (e ^ n) m = e^[n] m := congr_fun (coe_pow e n) m

@[simp] lemma mul_apply (f : M ≃ₗ[R] M) (g : M ≃ₗ[R] M) (x : M) : (f * g) x = f (g x) := rfl

/-- Restriction from `R`-linear automorphisms of `M` to `R`-linear endomorphisms of `M`,
promoted to a monoid hom. -/
@[simps]
def automorphismGroup.toLinearMapMonoidHom : (M ≃ₗ[R] M) →* M →ₗ[R] M where
  toFun e := e.toLinearMap
  map_one' := rfl
  map_mul' _ _ := rfl

/-- The tautological action by `M ≃ₗ[R] M` on `M`.

This generalizes `Function.End.applyMulAction`. -/
instance applyDistribMulAction : DistribMulAction (M ≃ₗ[R] M) M where
  smul := (· <| ·)
  smul_zero := map_zero
  smul_add := map_add
  one_smul _ := rfl
  mul_smul _ _ _ := rfl

@[simp]
protected theorem smul_def (f : M ≃ₗ[R] M) (a : M) : f • a = f a :=
  rfl

/-- `LinearEquiv.applyDistribMulAction` is faithful. -/
instance apply_faithfulSMul : FaithfulSMul (M ≃ₗ[R] M) M :=
  ⟨LinearEquiv.ext⟩

instance apply_smulCommClass [SMul S R] [SMul S M] [IsScalarTower S R M] :
    SMulCommClass S (M ≃ₗ[R] M) M where
  smul_comm r e m := (e.map_smul_of_tower r m).symm

instance apply_smulCommClass' [SMul S R] [SMul S M] [IsScalarTower S R M] :
    SMulCommClass (M ≃ₗ[R] M) S M :=
  SMulCommClass.symm _ _ _

end Automorphisms

section OfSubsingleton

variable (M M₂)
variable [Module R M] [Module R M₂] [Subsingleton M] [Subsingleton M₂]

/-- Any two modules that are subsingletons are isomorphic. -/
@[simps]
def ofSubsingleton : M ≃ₗ[R] M₂ :=
  { (0 : M →ₗ[R] M₂) with
    toFun := fun _ ↦ 0
    invFun := fun _ ↦ 0
    left_inv := fun _ ↦ Subsingleton.elim _ _
    right_inv := fun _ ↦ Subsingleton.elim _ _ }

@[simp]
theorem ofSubsingleton_self : ofSubsingleton M M = refl R M := by
  ext
  simp [eq_iff_true_of_subsingleton]

end OfSubsingleton

end LinearEquiv

namespace Module

/-- `g : R ≃+* S` is `R`-linear when the module structure on `S` is `Module.compHom S g` . -/
@[simps]
def compHom.toLinearEquiv {R S : Type*} [Semiring R] [Semiring S] (g : R ≃+* S) :
    haveI := compHom S (↑g : R →+* S)
    R ≃ₗ[R] S :=
  letI := compHom S (↑g : R →+* S)
  { g with
    toFun := (g : R → S)
    invFun := (g.symm : S → R)
    map_smul' := g.map_mul }

end Module

namespace DistribMulAction

variable (R M) [Semiring R] [AddCommMonoid M] [Module R M]
variable [Group S] [DistribMulAction S M] [SMulCommClass S R M]

/-- Each element of the group defines a linear equivalence.

This is a stronger version of `DistribMulAction.toAddEquiv`. -/
@[simps!]
def toLinearEquiv (s : S) : M ≃ₗ[R] M :=
  { toAddEquiv M s, toLinearMap R M s with }

/-- Each element of the group defines a module automorphism.

This is a stronger version of `DistribMulAction.toAddAut`. -/
@[simps]
def toModuleAut : S →* M ≃ₗ[R] M where
  toFun := toLinearEquiv R M
  map_one' := LinearEquiv.ext <| one_smul _
  map_mul' _ _ := LinearEquiv.ext <| mul_smul _ _

end DistribMulAction

namespace AddEquiv

section AddCommMonoid

variable [Semiring R] [AddCommMonoid M] [AddCommMonoid M₂] [AddCommMonoid M₃]
variable [Module R M] [Module R M₂]
variable (e : M ≃+ M₂)

/-- An additive equivalence whose underlying function preserves `smul` is a linear equivalence. -/
def toLinearEquiv (h : ∀ (c : R) (x), e (c • x) = c • e x) : M ≃ₗ[R] M₂ :=
  { e with map_smul' := h }

@[simp]
theorem coe_toLinearEquiv (h : ∀ (c : R) (x), e (c • x) = c • e x) : ⇑(e.toLinearEquiv h) = e :=
  rfl

@[simp]
theorem coe_toLinearEquiv_symm (h : ∀ (c : R) (x), e (c • x) = c • e x) :
    ⇑(e.toLinearEquiv h).symm = e.symm :=
  rfl

/-- An additive equivalence between commutative additive monoids is a linear equivalence between
ℕ-modules -/
def toNatLinearEquiv : M ≃ₗ[ℕ] M₂ :=
  e.toLinearEquiv fun c a ↦ by rw [map_nsmul]

@[simp]
theorem coe_toNatLinearEquiv : ⇑e.toNatLinearEquiv = e :=
  rfl

@[simp]
theorem coe_symm_toNatLinearEquiv : ⇑e.toNatLinearEquiv.symm = e.symm :=
  rfl

@[simp]
theorem toNatLinearEquiv_toAddEquiv : ↑e.toNatLinearEquiv = e :=
  rfl

@[simp]
theorem _root_.LinearEquiv.toAddEquiv_toNatLinearEquiv (e : M ≃ₗ[ℕ] M₂) :
    AddEquiv.toNatLinearEquiv ↑e = e :=
  DFunLike.coe_injective rfl

@[simp]
theorem toNatLinearEquiv_symm : e.symm.toNatLinearEquiv = e.toNatLinearEquiv.symm :=
  rfl

@[simp]
theorem toNatLinearEquiv_refl : (AddEquiv.refl M).toNatLinearEquiv = LinearEquiv.refl ℕ M :=
  rfl

@[simp]
theorem toNatLinearEquiv_trans (e₂ : M₂ ≃+ M₃) :
    (e.trans e₂).toNatLinearEquiv = e.toNatLinearEquiv.trans e₂.toNatLinearEquiv :=
  rfl

end AddCommMonoid

section AddCommGroup

variable [AddCommGroup M] [AddCommGroup M₂] [AddCommGroup M₃]
variable (e : M ≃+ M₂)

/-- An additive equivalence between commutative additive groups is a linear
equivalence between ℤ-modules -/
def toIntLinearEquiv : M ≃ₗ[ℤ] M₂ :=
  e.toLinearEquiv fun c a ↦ e.toAddMonoidHom.map_zsmul a c

@[simp]
theorem coe_toIntLinearEquiv : ⇑e.toIntLinearEquiv = e :=
  rfl

@[simp]
theorem coe_symm_toIntLinearEquiv : ⇑e.toIntLinearEquiv.symm = e.symm :=
  rfl

@[simp]
theorem toIntLinearEquiv_toAddEquiv : ↑e.toIntLinearEquiv = e := by
  ext
  rfl

@[simp]
theorem _root_.LinearEquiv.toAddEquiv_toIntLinearEquiv (e : M ≃ₗ[ℤ] M₂) :
    AddEquiv.toIntLinearEquiv (e : M ≃+ M₂) = e :=
  DFunLike.coe_injective rfl

@[simp]
theorem toIntLinearEquiv_symm : e.symm.toIntLinearEquiv = e.toIntLinearEquiv.symm :=
  rfl

@[simp]
theorem toIntLinearEquiv_refl : (AddEquiv.refl M).toIntLinearEquiv = LinearEquiv.refl ℤ M :=
  rfl

@[simp]
theorem toIntLinearEquiv_trans (e₂ : M₂ ≃+ M₃) :
    (e.trans e₂).toIntLinearEquiv = e.toIntLinearEquiv.trans e₂.toIntLinearEquiv :=
  rfl

end AddCommGroup

end AddEquiv

namespace LinearMap

variable (R S M)
variable [Semiring R] [Semiring S] [AddCommMonoid M] [Module R M]

/-- The equivalence between R-linear maps from `R` to `M`, and points of `M` itself.
This says that the forgetful functor from `R`-modules to types is representable, by `R`.

This is an `S`-linear equivalence, under the assumption that `S` acts on `M` commuting with `R`.
When `R` is commutative, we can take this to be the usual action with `S = R`.
Otherwise, `S = ℕ` shows that the equivalence is additive.
See note [bundled maps over different rings].
-/
@[simps]
def ringLmapEquivSelf [Module S M] [SMulCommClass R S M] : (R →ₗ[R] M) ≃ₗ[S] M :=
  { applyₗ' S (1 : R) with
    toFun := fun f ↦ f 1
    invFun := smulRight (1 : R →ₗ[R] R)
    left_inv := fun f ↦ by
      ext
      simp only [coe_smulRight, Module.End.one_apply, smul_eq_mul, ← map_smul f, mul_one]
    right_inv := fun x ↦ by simp }

end LinearMap

/--
The `R`-linear equivalence between additive morphisms `A →+ B` and `ℕ`-linear morphisms `A →ₗ[ℕ] B`.
-/
@[simps]
def addMonoidHomLequivNat {A B : Type*} (R : Type*) [Semiring R] [AddCommMonoid A]
    [AddCommMonoid B] [Module R B] : (A →+ B) ≃ₗ[R] A →ₗ[ℕ] B where
  toFun := AddMonoidHom.toNatLinearMap
  invFun := LinearMap.toAddMonoidHom
  map_add' _ _ := rfl
  map_smul' _ _ := rfl

/--
The `R`-linear equivalence between additive morphisms `A →+ B` and `ℤ`-linear morphisms `A →ₗ[ℤ] B`.
-/
@[simps]
def addMonoidHomLequivInt {A B : Type*} (R : Type*) [Semiring R] [AddCommGroup A] [AddCommGroup B]
    [Module R B] : (A →+ B) ≃ₗ[R] A →ₗ[ℤ] B where
  toFun := AddMonoidHom.toIntLinearMap
  invFun := LinearMap.toAddMonoidHom
  map_add' _ _ := rfl
  map_smul' _ _ := rfl

/-- Ring equivalence between additive group endomorphisms of an `AddCommGroup` `A` and
`ℤ`-module endomorphisms of `A.` -/
@[simps] def addMonoidEndRingEquivInt (A : Type*) [AddCommGroup A] :
    AddMonoid.End A ≃+* Module.End ℤ A :=
  { addMonoidHomLequivInt (B := A) ℤ with
    map_mul' := fun _ _ ↦ rfl }

namespace LinearEquiv

section AddCommMonoid

section Subsingleton

variable [Semiring R] [Semiring R₂]
variable [AddCommMonoid M] [AddCommMonoid M₂]
variable [Module R M] [Module R₂ M₂]
variable {σ₁₂ : R →+* R₂} {σ₂₁ : R₂ →+* R}
variable [RingHomInvPair σ₁₂ σ₂₁] [RingHomInvPair σ₂₁ σ₁₂]

section Module

variable [Subsingleton M] [Subsingleton M₂]

/-- Between two zero modules, the zero map is an equivalence. -/
instance : Zero (M ≃ₛₗ[σ₁₂] M₂) :=
  ⟨{ (0 : M →ₛₗ[σ₁₂] M₂) with
      toFun := 0
      invFun := 0
      right_inv := Subsingleton.elim _
      left_inv := Subsingleton.elim _ }⟩

-- Even though these are implied by `Subsingleton.elim` via the `Unique` instance below, they're
-- nice to have as `rfl`-lemmas for `dsimp`.
@[simp]
theorem zero_symm : (0 : M ≃ₛₗ[σ₁₂] M₂).symm = 0 :=
  rfl

@[simp]
theorem coe_zero : ⇑(0 : M ≃ₛₗ[σ₁₂] M₂) = 0 :=
  rfl

theorem zero_apply (x : M) : (0 : M ≃ₛₗ[σ₁₂] M₂) x = 0 :=
  rfl

/-- Between two zero modules, the zero map is the only equivalence. -/
instance : Unique (M ≃ₛₗ[σ₁₂] M₂) where
  uniq _ := toLinearMap_injective (Subsingleton.elim _ _)
  default := 0

end Module

instance uniqueOfSubsingleton [Subsingleton R] [Subsingleton R₂] : Unique (M ≃ₛₗ[σ₁₂] M₂) := by
  haveI := Module.subsingleton R M
  haveI := Module.subsingleton R₂ M₂
  infer_instance

end Subsingleton

section Uncurry

variable [Semiring R]
variable [AddCommMonoid M] [Module R M]
variable (V V₂ R M)

/-- Linear equivalence between a curried and uncurried function.
  Differs from `TensorProduct.curry`. -/
protected def curry : (V × V₂ → M) ≃ₗ[R] V → V₂ → M :=
  { Equiv.curry _ _ _ with
    map_add' := fun _ _ ↦ rfl
    map_smul' := fun _ _ ↦ rfl }

@[simp]
theorem coe_curry : ⇑(LinearEquiv.curry R M V V₂) = curry :=
  rfl

@[simp]
theorem coe_curry_symm : ⇑(LinearEquiv.curry R M V V₂).symm = uncurry :=
  rfl

end Uncurry

section

variable [Semiring R] [Semiring R₂]
variable [AddCommMonoid M] [AddCommMonoid M₂]
variable {module_M : Module R M} {module_M₂ : Module R₂ M₂}
variable {σ₁₂ : R →+* R₂} {σ₂₁ : R₂ →+* R}
variable {re₁₂ : RingHomInvPair σ₁₂ σ₂₁} {re₂₁ : RingHomInvPair σ₂₁ σ₁₂}
variable (f : M →ₛₗ[σ₁₂] M₂) (g : M₂ →ₛₗ[σ₂₁] M)


/-- If a linear map has an inverse, it is a linear equivalence. -/
def ofLinear (h₁ : f.comp g = LinearMap.id) (h₂ : g.comp f = LinearMap.id) : M ≃ₛₗ[σ₁₂] M₂ :=
  { f with
    invFun := g
    left_inv := LinearMap.ext_iff.1 h₂
    right_inv := LinearMap.ext_iff.1 h₁ }

@[simp]
theorem ofLinear_apply {h₁ h₂} (x : M) : (ofLinear f g h₁ h₂ : M ≃ₛₗ[σ₁₂] M₂) x = f x :=
  rfl

@[simp]
theorem ofLinear_symm_apply {h₁ h₂} (x : M₂) : (ofLinear f g h₁ h₂ : M ≃ₛₗ[σ₁₂] M₂).symm x = g x :=
  rfl

@[simp]
theorem ofLinear_toLinearMap {h₁ h₂} : (ofLinear f g h₁ h₂ : M ≃ₛₗ[σ₁₂] M₂) = f := rfl

@[simp]
theorem ofLinear_symm_toLinearMap {h₁ h₂} : (ofLinear f g h₁ h₂ : M ≃ₛₗ[σ₁₂] M₂).symm = g := rfl

end

end AddCommMonoid

section Neg

variable (R) [Semiring R] [AddCommGroup M] [Module R M]

/-- `x ↦ -x` as a `LinearEquiv` -/
def neg : M ≃ₗ[R] M :=
  { Equiv.neg M, (-LinearMap.id : M →ₗ[R] M) with }

variable {R}

@[simp]
theorem coe_neg : ⇑(neg R : M ≃ₗ[R] M) = -id :=
  rfl

theorem neg_apply (x : M) : neg R x = -x := by simp

@[simp]
theorem symm_neg : (neg R : M ≃ₗ[R] M).symm = neg R :=
  rfl

end Neg

section Semiring

open LinearMap

section Semilinear

variable {R₁ R₂ R₁' R₂' : Type*} {M₁ M₂ M₁' M₂' : Type*}
variable [Semiring R₁] [Semiring R₂] [Semiring R₁'] [Semiring R₂']
variable [AddCommMonoid M₁] [AddCommMonoid M₂] [AddCommMonoid M₁'] [AddCommMonoid M₂']
variable [Module R₁ M₁] [Module R₂ M₂] [Module R₁' M₁'] [Module R₂' M₂']
variable {σ₁₂ : R₁ →+* R₂} {σ₂₁ : R₂ →+* R₁} {σ₁'₂' : R₁' →+* R₂'} {σ₂'₁' : R₂' →+* R₁'}
variable {σ₁₁' : R₁ →+* R₁'} {σ₂₂' : R₂ →+* R₂'}
variable {σ₂₁' : R₂ →+* R₁'} {σ₁₂' : R₁ →+* R₂'}
variable [RingHomInvPair σ₁₂ σ₂₁] [RingHomInvPair σ₂₁ σ₁₂]
variable [RingHomInvPair σ₁'₂' σ₂'₁'] [RingHomInvPair σ₂'₁' σ₁'₂']
variable [RingHomCompTriple σ₁₁' σ₁'₂' σ₁₂'] [RingHomCompTriple σ₂₁ σ₁₂' σ₂₂']
variable [RingHomCompTriple σ₂₂' σ₂'₁' σ₂₁'] [RingHomCompTriple σ₁₂ σ₂₁' σ₁₁']

/-- A linear isomorphism between the domains and codomains of two spaces of linear maps gives an
additive isomorphism between the two function spaces.

See also `LinearEquiv.arrowCongr` for the linear version of this isomorphism. -/
@[simps] def arrowCongrAddEquiv (e₁ : M₁ ≃ₛₗ[σ₁₂] M₂) (e₂ : M₁' ≃ₛₗ[σ₁'₂'] M₂') :
    (M₁ →ₛₗ[σ₁₁'] M₁') ≃+ (M₂ →ₛₗ[σ₂₂'] M₂') where
  toFun f := (e₂.comp f).comp e₁.symm.toLinearMap
  invFun f := (e₂.symm.comp f).comp e₁.toLinearMap
  left_inv f := by
    ext x
    simp only [symm_apply_apply, Function.comp_apply, coe_comp, coe_coe]
  right_inv f := by
    ext x
    simp only [Function.comp_apply, apply_symm_apply, coe_comp, coe_coe]
  map_add' f g := by
    ext x
    simp only [map_add, add_apply, Function.comp_apply, coe_comp, coe_coe]

/-- If `M` and `M₂` are linearly isomorphic then the endomorphism rings of `M` and `M₂`
are isomorphic.

See `LinearEquiv.conj` for the linear version of this isomorphism. -/
@[simps!] def conjRingEquiv (e : M₁ ≃ₛₗ[σ₁₂] M₂) : Module.End R₁ M₁ ≃+* Module.End R₂ M₂ where
  __ := arrowCongrAddEquiv e e
  map_mul' _ _ := by ext; simp [arrowCongrAddEquiv]

/-- A linear isomorphism between the domains and codomains of two spaces of linear maps gives a
linear isomorphism with respect to an action on the domains. -/
@[simps] def domMulActCongrRight [Semiring S] [Module S M₁]
    [SMulCommClass R₁ S M₁] [RingHomCompTriple σ₁₂' σ₂'₁' σ₁₁']
    (e₂ : M₁' ≃ₛₗ[σ₁'₂'] M₂') : (M₁ →ₛₗ[σ₁₁'] M₁') ≃ₗ[Sᵈᵐᵃ] (M₁ →ₛₗ[σ₁₂'] M₂') where
  __ := arrowCongrAddEquiv (.refl ..) e₂
  map_smul' := DomMulAct.mk.forall_congr_right.mp fun _ _ ↦ by ext; simp

end Semilinear

end Semiring

section CommSemiring

variable [CommSemiring R] [AddCommMonoid M] [AddCommMonoid M₂] [AddCommMonoid M₃]
variable [Module R M] [Module R M₂] [Module R M₃]

open LinearMap

/-- Multiplying by a unit `a` of the ring `R` is a linear equivalence. -/
def smulOfUnit (a : Rˣ) : M ≃ₗ[R] M :=
  DistribMulAction.toLinearEquiv R M a

section arrowCongr

-- Difference from above: `R₁` and `R₂` are commutative
/-!
The modules for `arrowCongr` and its lemmas below are related via the semilinearities
```
M₁  ←⎯⎯⎯σ₁₂⎯⎯⎯→ M₂  ←⎯⎯⎯σ₂₃⎯⎯⎯→ M₃
⏐               ⏐               ⏐
σ₁₁'            σ₂₂'            σ₃₃'
↓               ↓               ↓
M₁' ←⎯⎯σ₁'₂'⎯⎯→ M₂' ←⎯⎯σ₂'₃'⎯⎯→ M₃
⏐               ⏐
σ₁'₁''          σ₂'₂''
↓               ↓
M₁''←⎯σ₁''₂''⎯→ M₂''
```
where the horizontal direction corresponds to the `≃ₛₗ`s, and is needed for `arrowCongr_trans`,
while the vertical direction corresponds to the `→ₛₗ`s, and is needed `arrowCongr_comp`.

`Rᵢ` is not necessarily commutative, but `Rᵢ'` and `Rᵢ''` are.
-/
variable {R₁ R₂ R₃ R₁' R₂' R₃' R₁'' R₂'' : Type*} {M₁ M₂ M₃ M₁' M₂' M₃' M₁'' M₂'' : Type*}
variable [Semiring R₁] [Semiring R₂] [Semiring R₃]
variable [CommSemiring R₁'] [CommSemiring R₂'] [CommSemiring R₃']
variable [CommSemiring R₁''] [CommSemiring R₂'']
variable [AddCommMonoid M₁] [AddCommMonoid M₂] [AddCommMonoid M₃]
variable [AddCommMonoid M₁'] [AddCommMonoid M₂'] [AddCommMonoid M₃']
variable [AddCommMonoid M₁''] [AddCommMonoid M₂'']
variable [Module R₁ M₁] [Module R₂ M₂] [Module R₃ M₃]
variable [Module R₁' M₁'] [Module R₂' M₂'] [Module R₃' M₃']
variable [Module R₁'' M₁''] [Module R₂'' M₂'']
-- horizontal edges and closures
variable {σ₁₂ : R₁ →+* R₂} {σ₂₁ : R₂ →+* R₁}
variable {σ₂₃ : R₂ →+* R₃} {σ₃₂ : R₃ →+* R₂}
variable {σ₁₃ : R₁ →+* R₃} {σ₃₁ : R₃ →+* R₁}
variable {σ₁'₂' : R₁' →+* R₂'} {σ₂'₁' : R₂' →+* R₁'}
variable {σ₂'₃' : R₂' →+* R₃'} {σ₃'₂' : R₃' →+* R₂'}
variable {σ₁'₃' : R₁' →+* R₃'} {σ₃'₁' : R₃' →+* R₁'}
-- vertical edges and closures
variable {σ₁''₂'' : R₁'' →+* R₂''} {σ₂''₁'' : R₂'' →+* R₁''}
variable {σ₁₁' : R₁ →+* R₁'} {σ₂₂' : R₂ →+* R₂'} {σ₃₃' : R₃ →+* R₃'}
variable {σ₁'₁'' : R₁' →+* R₁''} {σ₂'₂'' : R₂' →+* R₂''}
variable {σ₁₁'' : R₁ →+* R₁''} {σ₂₂'' : R₂ →+* R₂''}
-- diagonals
variable {σ₂₁' : R₂ →+* R₁'} {σ₁₂' : R₁ →+* R₂'}
variable {σ₃₂' : R₃ →+* R₂'} {σ₂₃' : R₂ →+* R₃'}
variable {σ₃₁' : R₃ →+* R₁'} {σ₁₃' : R₁ →+* R₃'}
variable {σ₂'₁'' : R₂' →+* R₁''} {σ₁'₂'' : R₁' →+* R₂''}
variable {σ₂₁'' : R₂ →+* R₁''} {σ₁₂'' : R₁ →+* R₂''}
variable [RingHomInvPair σ₁₂ σ₂₁] [RingHomInvPair σ₂₁ σ₁₂]
variable [RingHomInvPair σ₁'₂' σ₂'₁'] [RingHomInvPair σ₂'₁' σ₁'₂']
variable [RingHomInvPair σ₂₃ σ₃₂] [RingHomInvPair σ₃₂ σ₂₃]
variable [RingHomInvPair σ₂'₃' σ₃'₂'] [RingHomInvPair σ₃'₂' σ₂'₃']
variable [RingHomInvPair σ₁₃ σ₃₁] [RingHomInvPair σ₃₁ σ₁₃]
variable [RingHomInvPair σ₁'₃' σ₃'₁'] [RingHomInvPair σ₃'₁' σ₁'₃']
variable [RingHomInvPair σ₁''₂'' σ₂''₁''] [RingHomInvPair σ₂''₁'' σ₁''₂'']
variable [RingHomCompTriple σ₁₁' σ₁'₁'' σ₁₁''] [RingHomCompTriple σ₂₂' σ₂'₂'' σ₂₂'']
variable [RingHomCompTriple σ₁₁' σ₁'₂' σ₁₂'] [RingHomCompTriple σ₂₁ σ₁₂' σ₂₂']
variable [RingHomCompTriple σ₂₂' σ₂'₁' σ₂₁'] [RingHomCompTriple σ₁₂ σ₂₁' σ₁₁']
variable [RingHomCompTriple σ₁₁' σ₁'₃' σ₁₃'] [RingHomCompTriple σ₃₁ σ₁₃' σ₃₃']
variable [RingHomCompTriple σ₃₃' σ₃'₁' σ₃₁'] [RingHomCompTriple σ₁₃ σ₃₁' σ₁₁']
variable [RingHomCompTriple σ₂₂' σ₂'₃' σ₂₃'] [RingHomCompTriple σ₃₂ σ₂₃' σ₃₃']
variable [RingHomCompTriple σ₃₃' σ₃'₂' σ₃₂'] [RingHomCompTriple σ₂₃ σ₃₂' σ₂₂']
variable [RingHomCompTriple σ₁₁'' σ₁''₂'' σ₁₂''] [RingHomCompTriple σ₂₁ σ₁₂'' σ₂₂'']
variable [RingHomCompTriple σ₂₂'' σ₂''₁'' σ₂₁''] [RingHomCompTriple σ₁₂ σ₂₁'' σ₁₁'']
variable [RingHomCompTriple σ₁'₁'' σ₁''₂'' σ₁'₂''] [RingHomCompTriple σ₂'₁' σ₁'₂'' σ₂'₂'']
variable [RingHomCompTriple σ₂'₂'' σ₂''₁'' σ₂'₁''] [RingHomCompTriple σ₁'₂' σ₂'₁'' σ₁'₁'']
variable [RingHomCompTriple σ₁₂ σ₂₃ σ₁₃] [RingHomCompTriple σ₃₂ σ₂₁ σ₃₁]
variable [RingHomCompTriple σ₁'₂' σ₂'₃' σ₁'₃'] [RingHomCompTriple σ₃'₂' σ₂'₁' σ₃'₁']

/-- A linear isomorphism between the domains and codomains of two spaces of linear maps gives a
linear isomorphism between the two function spaces.

See `LinearEquiv.arrowCongrAddEquiv` for the additive version of this isomorphism that works
over a not necessarily commutative semiring. -/
def arrowCongr (e₁ : M₁ ≃ₛₗ[σ₁₂] M₂) (e₂ : M₁' ≃ₛₗ[σ₁'₂'] M₂') :
    (M₁ →ₛₗ[σ₁₁'] M₁') ≃ₛₗ[σ₁'₂'] (M₂ →ₛₗ[σ₂₂'] M₂') where
  __ := arrowCongrAddEquiv e₁ e₂
  map_smul' c f := by ext; simp [arrowCongrAddEquiv, map_smulₛₗ]

@[simp]
theorem arrowCongr_apply (e₁ : M₁ ≃ₛₗ[σ₁₂] M₂) (e₂ : M₁' ≃ₛₗ[σ₁'₂'] M₂') (f : M₁ →ₛₗ[σ₁₁'] M₁')
    (x : M₂) : arrowCongr e₁ e₂ f x = e₂ (f (e₁.symm x)) :=
  rfl

@[simp]
theorem arrowCongr_symm_apply (e₁ : M₁ ≃ₛₗ[σ₁₂] M₂) (e₂ : M₁' ≃ₛₗ[σ₁'₂'] M₂') (f : M₂ →ₛₗ[σ₂₂'] M₂')
    (x : M₁) : (arrowCongr e₁ e₂).symm f x = e₂.symm (f (e₁ x)) :=
  rfl

theorem arrowCongr_comp
    (e₁ : M₁ ≃ₛₗ[σ₁₂] M₂) (e₂ : M₁' ≃ₛₗ[σ₁'₂'] M₂') (e₃ : M₁'' ≃ₛₗ[σ₁''₂''] M₂'')
    (f : M₁ →ₛₗ[σ₁₁'] M₁') (g : M₁' →ₛₗ[σ₁'₁''] M₁'') :
    arrowCongr e₁ e₃ (g.comp f) = (arrowCongr e₂ e₃ g).comp (arrowCongr e₁ e₂ f) := by
  ext
  simp only [symm_apply_apply, arrowCongr_apply, LinearMap.comp_apply]

theorem arrowCongr_trans
    (e₁ : M₁ ≃ₛₗ[σ₁₂] M₂) (e₁' : M₁' ≃ₛₗ[σ₁'₂'] M₂')
    (e₂ : M₂ ≃ₛₗ[σ₂₃] M₃) (e₂' : M₂' ≃ₛₗ[σ₂'₃'] M₃') :
    ((arrowCongr e₁ e₁').trans (arrowCongr e₂ e₂' : (M₂ →ₛₗ[σ₂₂'] M₂') ≃ₛₗ[σ₂'₃'] _)) =
      arrowCongr (e₁.trans e₂) (e₁'.trans e₂') :=
  rfl

/-- If `M` and `M₂` are linearly isomorphic then the two spaces of linear maps from `M` and `M₂` to
themselves are linearly isomorphic.

See `LinearEquiv.conjRingEquiv` for the isomorphism between endomorphism rings,
which works over a not necessarily commutative semiring. -/
-- TODO: upgrade to AlgEquiv (but this file currently cannot import AlgEquiv)
def conj (e : M₁' ≃ₛₗ[σ₁'₂'] M₂') : Module.End R₁' M₁' ≃ₛₗ[σ₁'₂'] Module.End R₂' M₂' :=
  arrowCongr e e

theorem conj_apply (e : M₁' ≃ₛₗ[σ₁'₂'] M₂') (f : Module.End R₁' M₁') :
    e.conj f = ((↑e : M₁' →ₛₗ[σ₁'₂'] M₂').comp f).comp (e.symm : M₂' →ₛₗ[σ₂'₁'] M₁') :=
  rfl

theorem conj_apply_apply (e : M₁' ≃ₛₗ[σ₁'₂'] M₂') (f : Module.End R₁' M₁') (x : M₂') :
    e.conj f x = e (f (e.symm x)) :=
  rfl

theorem symm_conj_apply (e : M₁' ≃ₛₗ[σ₁'₂'] M₂') (f : Module.End R₂' M₂') :
    e.symm.conj f = ((↑e.symm : M₂' →ₛₗ[σ₂'₁'] M₁').comp f).comp (e : M₁' →ₛₗ[σ₁'₂'] M₂') :=
  rfl

theorem conj_comp (e : M₁' ≃ₛₗ[σ₁'₂'] M₂') (f g : Module.End R₁' M₁') :
    e.conj (g.comp f) = (e.conj g).comp (e.conj f) :=
  arrowCongr_comp e e e f g

theorem conj_trans (e₁ : M₁' ≃ₛₗ[σ₁'₂'] M₂') (e₂ : M₂' ≃ₛₗ[σ₂'₃'] M₃') :
    e₁.conj.trans e₂.conj = (e₁.trans e₂).conj :=
  rfl

@[simp] lemma conj_conj_symm (e : M₁' ≃ₛₗ[σ₁'₂'] M₂') (f : Module.End R₂' M₂') :
    e.conj (e.symm.conj f) = f := by ext; simp [conj_apply]

@[simp] lemma conj_symm_conj (e : M₁' ≃ₛₗ[σ₁'₂'] M₂') (f : Module.End R₁' M₁') :
    e.symm.conj (e.conj f) = f := by ext; simp [conj_apply]

@[simp]
theorem conj_id (e : M₁' ≃ₛₗ[σ₁'₂'] M₂') : e.conj LinearMap.id = LinearMap.id := by
  simp [conj_apply]

@[simp]
theorem conj_refl (f : Module.End R M) : (refl R M).conj f = f := rfl

end arrowCongr

/-- If `M₂` and `M₃` are linearly isomorphic then the two spaces of linear maps from `M` into `M₂`
and `M` into `M₃` are linearly isomorphic. -/
def congrRight (f : M₂ ≃ₗ[R] M₃) : (M →ₗ[R] M₂) ≃ₗ[R] M →ₗ[R] M₃ :=
  arrowCongr (LinearEquiv.refl R M) f

variable (M) in
/-- An `R`-linear isomorphism between two `R`-modules `M₂` and `M₃` induces an `S`-linear
isomorphism between `M₂ →ₗ[R] M` and `M₃ →ₗ[R] M`, if `M` is both an `R`-module and an
`S`-module and their actions commute. -/
<<<<<<< HEAD
@[simps]
def congrLeft {R} (S) [Semiring R] [Semiring S] [Module R M₂] [Module R M₃] [Module R M]
=======
@[simps] def congrLeft {R} (S) [Semiring R] [Semiring S] [Module R M₂] [Module R M₃] [Module R M]
>>>>>>> ff45808e
    [Module S M] [SMulCommClass R S M] (e : M₂ ≃ₗ[R] M₃) : (M₂ →ₗ[R] M) ≃ₗ[S] (M₃ →ₗ[R] M) where
  __ := e.arrowCongrAddEquiv (.refl ..)
  map_smul' _ _ := rfl

end CommSemiring

section Field

variable [Field K] [AddCommGroup M] [Module K M]
variable (K) (M)

open LinearMap

/-- Multiplying by a nonzero element `a` of the field `K` is a linear equivalence. -/
@[simps!]
def smulOfNeZero (a : K) (ha : a ≠ 0) : M ≃ₗ[K] M :=
  smulOfUnit <| Units.mk0 a ha

end Field

end LinearEquiv

namespace Equiv

variable [Semiring R] [AddCommMonoid M] [Module R M] [AddCommMonoid M₂] [Module R M₂]

/-- An equivalence whose underlying function is linear is a linear equivalence. -/
def toLinearEquiv (e : M ≃ M₂) (h : IsLinearMap R (e : M → M₂)) : M ≃ₗ[R] M₂ :=
  { e, h.mk' e with }

end Equiv

section FunLeft

variable (R M) [Semiring R] [AddCommMonoid M] [Module R M]
variable {m n p : Type*}

namespace LinearMap

/-- Given an `R`-module `M` and a function `m → n` between arbitrary types,
construct a linear map `(n → M) →ₗ[R] (m → M)` -/
def funLeft (f : m → n) : (n → M) →ₗ[R] m → M where
  toFun := (· ∘ f)
  map_add' _ _ := rfl
  map_smul' _ _ := rfl

@[simp]
theorem funLeft_apply (f : m → n) (g : n → M) (i : m) : funLeft R M f g i = g (f i) :=
  rfl

@[simp]
theorem funLeft_id (g : n → M) : funLeft R M _root_.id g = g :=
  rfl

theorem funLeft_comp (f₁ : n → p) (f₂ : m → n) :
    funLeft R M (f₁ ∘ f₂) = (funLeft R M f₂).comp (funLeft R M f₁) :=
  rfl

theorem funLeft_surjective_of_injective (f : m → n) (hf : Injective f) :
    Surjective (funLeft R M f) :=
  hf.surjective_comp_right

theorem funLeft_injective_of_surjective (f : m → n) (hf : Surjective f) :
    Injective (funLeft R M f) :=
  hf.injective_comp_right

end LinearMap

namespace LinearEquiv

open LinearMap

/-- Given an `R`-module `M` and an equivalence `m ≃ n` between arbitrary types,
construct a linear equivalence `(n → M) ≃ₗ[R] (m → M)` -/
def funCongrLeft (e : m ≃ n) : (n → M) ≃ₗ[R] m → M :=
  LinearEquiv.ofLinear (funLeft R M e) (funLeft R M e.symm)
    (LinearMap.ext fun x ↦
      funext fun i ↦ by rw [id_apply, ← funLeft_comp, Equiv.symm_comp_self, LinearMap.funLeft_id])
    (LinearMap.ext fun x ↦
      funext fun i ↦ by rw [id_apply, ← funLeft_comp, Equiv.self_comp_symm, LinearMap.funLeft_id])

@[simp]
theorem funCongrLeft_apply (e : m ≃ n) (x : n → M) : funCongrLeft R M e x = funLeft R M e x :=
  rfl

@[simp]
theorem funCongrLeft_id : funCongrLeft R M (Equiv.refl n) = LinearEquiv.refl R (n → M) :=
  rfl

@[simp]
theorem funCongrLeft_comp (e₁ : m ≃ n) (e₂ : n ≃ p) :
    funCongrLeft R M (Equiv.trans e₁ e₂) =
      LinearEquiv.trans (funCongrLeft R M e₂) (funCongrLeft R M e₁) :=
  rfl

@[simp]
theorem funCongrLeft_symm (e : m ≃ n) : (funCongrLeft R M e).symm = funCongrLeft R M e.symm :=
  rfl

end LinearEquiv

end FunLeft

section Pi

namespace LinearEquiv

/-- The product over `S ⊕ T` of a family of modules is isomorphic to the product of
(the product over `S`) and (the product over `T`).

This is `Equiv.sumPiEquivProdPi` as a `LinearEquiv`.
-/
@[simps -fullyApplied +simpRhs]
def sumPiEquivProdPi (R : Type*) [Semiring R] (S T : Type*) (A : S ⊕ T → Type*)
    [∀ st, AddCommMonoid (A st)] [∀ st, Module R (A st)] :
    (Π (st : S ⊕ T), A st) ≃ₗ[R] (Π (s : S), A (.inl s)) × (Π (t : T), A (.inr t)) where
  __ := Equiv.sumPiEquivProdPi _
  map_add' _ _ := rfl
  map_smul' _ _ := rfl

/-- The product `Π t : α, f t` of a family of modules is linearly isomorphic to the module
`f ⬝` when `α` only contains `⬝`.

This is `Equiv.piUnique` as a `LinearEquiv`.
-/
@[simps -fullyApplied]
def piUnique {α : Type*} [Unique α] (R : Type*) [Semiring R] (f : α → Type*)
    [∀ x, AddCommMonoid (f x)] [∀ x, Module R (f x)] : (Π t : α, f t) ≃ₗ[R] f default where
  __ := Equiv.piUnique _
  map_add' _ _ := rfl
  map_smul' _ _ := rfl

end LinearEquiv

end Pi

end AddCommMonoid<|MERGE_RESOLUTION|>--- conflicted
+++ resolved
@@ -721,12 +721,7 @@
 /-- An `R`-linear isomorphism between two `R`-modules `M₂` and `M₃` induces an `S`-linear
 isomorphism between `M₂ →ₗ[R] M` and `M₃ →ₗ[R] M`, if `M` is both an `R`-module and an
 `S`-module and their actions commute. -/
-<<<<<<< HEAD
-@[simps]
-def congrLeft {R} (S) [Semiring R] [Semiring S] [Module R M₂] [Module R M₃] [Module R M]
-=======
 @[simps] def congrLeft {R} (S) [Semiring R] [Semiring S] [Module R M₂] [Module R M₃] [Module R M]
->>>>>>> ff45808e
     [Module S M] [SMulCommClass R S M] (e : M₂ ≃ₗ[R] M₃) : (M₂ →ₗ[R] M) ≃ₗ[S] (M₃ →ₗ[R] M) where
   __ := e.arrowCongrAddEquiv (.refl ..)
   map_smul' _ _ := rfl
