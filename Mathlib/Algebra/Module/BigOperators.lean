--- conflicted
+++ resolved
@@ -32,7 +32,7 @@
 #align multiset.sum_smul Multiset.sum_smul
 
 theorem Multiset.sum_smul_sum {s : Multiset R} {t : Multiset M} :
-    s.sum • t.sum = ((s ×ᵐˢ t).map fun p : R × M ↦ p.fst • p.snd).sum := by
+    s.sum • t.sum = ((s ×ˢ t).map fun p : R × M ↦ p.fst • p.snd).sum := by
   induction' s using Multiset.induction with a s ih
   · simp
   · simp [add_smul, ih, ← Multiset.smul_sum]
@@ -43,11 +43,7 @@
 #align finset.sum_smul Finset.sum_smul
 
 theorem Finset.sum_smul_sum {f : α → R} {g : β → M} {s : Finset α} {t : Finset β} :
-<<<<<<< HEAD
-    ((∑ i in s, f i) • ∑ i in t, g i) = ∑ p in s ×ᶠˢ t, f p.fst • g p.snd := by
-=======
     ((∑ i in s, f i) • ∑ i in t, g i) = ∑ p in s ×ˢ t, f p.fst • g p.snd := by
->>>>>>> 5e57a8cf
   rw [Finset.sum_product, Finset.sum_smul, Finset.sum_congr rfl]
   intros
   rw [Finset.smul_sum]
