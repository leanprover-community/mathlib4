--- conflicted
+++ resolved
@@ -27,7 +27,6 @@
 namespace ZeroHom
 
 instance instModule [Semiring R] [AddMonoid A] [AddCommMonoid B] [Module R B] :
-<<<<<<< HEAD
     Module R (ZeroHom A B) where
   __ : MulActionWithZero _ _ := ZeroHom.instMulActionWithZero
   add_smul _ _ _ := ext fun _ => add_smul _ _ _
@@ -40,8 +39,6 @@
 namespace AddMonoidHom
 
 instance instModule [Semiring R] [AddMonoid A] [AddCommMonoid B] [Module R B] :
-=======
->>>>>>> d3c295b4
     Module R (A →+ B) where
   add_smul _ _ _ := ext fun _ => add_smul _ _ _
   zero_smul _ := ext fun _ => zero_smul _ _
