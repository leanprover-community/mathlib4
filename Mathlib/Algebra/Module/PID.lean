--- conflicted
+++ resolved
@@ -276,18 +276,6 @@
     ∃ x : M, ker (toSpanSingleton R _ x) = annihilator R M := by
   have ⟨m, ι, _, p, irr, n, ⟨e⟩⟩ := equiv_free_prod_directSum (R := R) (M := M)
   refine ⟨e.symm (Finsupp.equivFunOnFinite.symm fun _ ↦ 1, DFinsupp.equivFunOnFintype.symm
-<<<<<<< HEAD
-    fun _ ↦ Submodule.mkQ _ 1), le_antisymm (fun x h ↦ ?_) fun x h ↦ mem_annihilator.mp h _⟩
-  simp_rw [mem_ker, toSpanSingleton_apply, ← map_smul] at h
-  rw [e.symm.map_eq_zero_iff, Prod.ext_iff, Finsupp.ext_iff, DFinsupp.ext_iff] at h
-  obtain _ | m := m
-  · simp_rw [e.annihilator_eq, annihilator_prod, annihilator_eq_top_iff.mpr inferInstance,
-      DirectSum, annihilator_dfinsupp, top_inf_eq, Ideal.mem_iInf, mem_annihilator]
-    intro i r
-    obtain ⟨r, rfl⟩ := Submodule.mkQ_surjective _ r
-    rw [← mul_one r, ← smul_eq_mul, map_smul, ← mul_smul, mul_comm, mul_smul]
-    exact congr(r • $(h.2 i)).trans (smul_zero _)
-=======
     fun _ ↦ mkQ _ 1), le_antisymm (fun x h ↦ ?_) fun x h ↦ mem_annihilator.mp h _⟩
   rw [mem_ker, toSpanSingleton_apply, ← map_smul,
     e.symm.map_eq_zero_iff, Prod.ext_iff, Finsupp.ext_iff, DFinsupp.ext_iff] at h
@@ -296,7 +284,6 @@
     simp_rw [annihilator_eq_top_iff.mpr inferInstance, DirectSum, annihilator_dfinsupp,
       top_inf_eq, mem_iInf, Ideal.annihilator_quotient, ← Quotient.mk_eq_zero]
     exact h.2
->>>>>>> 4ce895f5
   · rw [show x = 0 by simpa using h.1 0]
     exact zero_mem _
 
