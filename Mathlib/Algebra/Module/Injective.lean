--- conflicted
+++ resolved
@@ -54,11 +54,7 @@
   Q
   ```
 -/
-<<<<<<< HEAD
-protected class Module.Injective : Prop where
-=======
 class Module.Injective : Prop where
->>>>>>> 65d37dc6
   out : ∀ ⦃X Y : Type v⦄ [AddCommGroup X] [AddCommGroup Y] [Module R X] [Module R Y]
     (f : X →ₗ[R] Y) (_ : Function.Injective f) (g : X →ₗ[R] Q),
     ∃ h : Y →ₗ[R] Q, ∀ x, h (f x) = g x
@@ -77,11 +73,7 @@
   out X Y _ _ _ _ f hf g := by
     have : CategoryTheory.Mono (ModuleCat.ofHom f) := (ModuleCat.mono_iff_injective _).mpr hf
     obtain ⟨l, rfl⟩ := inj.factors (ModuleCat.ofHom g) (ModuleCat.ofHom f)
-<<<<<<< HEAD
-    refine ⟨l, fun _ ↦ rfl⟩
-=======
     exact ⟨l, fun _ ↦ rfl⟩
->>>>>>> 65d37dc6
 #align module.injective_module_of_injective_object Module.injective_module_of_injective_object
 
 theorem Module.injective_iff_injective_object :
@@ -456,14 +448,6 @@
       map_smul' := fun r x ↦  by rw [← LinearPMap.map_smul]; dsimp } <|
     LinearMap.ext fun x ↦ ((extensionOfMax f g).is_extension x).symm
 
-<<<<<<< HEAD
-/-- **Baer's criterion** for injective module : a Baer module is an injective module, i.e. if every
-linear map from an ideal can be extended, then the module is injective.-/
-protected theorem injective (h : Module.Baer R Q) : Module.Injective R Q :=
-  { out := fun X Y ins1 ins2 ins3 ins4 i hi f ↦ by
-      obtain ⟨h, H⟩ := Module.Baer.extension_property h i hi f
-      exact ⟨h, FunLike.congr_fun H⟩ }
-=======
 theorem extension_property_addMonoidHom (h : Module.Baer ℤ Q)
     (f : M →+ N) (hf : Function.Injective f) (g : M →+ Q) : ∃ h : N →+ Q, h.comp f = g :=
   have ⟨g', hg'⟩ := h.extension_property f.toIntLinearMap hf g.toIntLinearMap
@@ -475,7 +459,6 @@
   out := fun X Y _ _ _ _ i hi f ↦ by
     obtain ⟨h, H⟩ := Module.Baer.extension_property h i hi f
     exact ⟨h, DFunLike.congr_fun H⟩
->>>>>>> 65d37dc6
 set_option linter.uppercaseLean3 false in
 #align module.Baer.injective Module.Baer.injective
 
@@ -483,64 +466,17 @@
   intro I g
   let eI := Shrink.linearEquiv I R
   let eR := Shrink.linearEquiv R R
-<<<<<<< HEAD
-
-  obtain ⟨g', hg'⟩ := Module.Injective.out (eR.symm.toLinearMap ∘ₗ I.subtype ∘ₗ eI.toLinearMap)
-    (eR.symm.injective.comp <| Subtype.val_injective.comp eI.injective) (g ∘ₗ eI.toLinearMap)
-
-  exact ⟨g' ∘ₗ eR.symm.toLinearMap, fun x mx ↦ by simpa using hg' (equivShrink I ⟨x, mx⟩)⟩
-
-protected theorem iff_injective [UnivLE.{u, v}] : Module.Baer R Q ↔ Module.Injective R Q :=
-  ⟨Module.Baer.injective, Module.Baer.of_injective.{u, v}⟩
-=======
   obtain ⟨g', hg'⟩ := Module.Injective.out (eR.symm.toLinearMap ∘ₗ I.subtype ∘ₗ eI.toLinearMap)
     (eR.symm.injective.comp <| Subtype.val_injective.comp eI.injective) (g ∘ₗ eI.toLinearMap)
   exact ⟨g' ∘ₗ eR.symm.toLinearMap, fun x mx ↦ by simpa [eI,eR] using hg' (equivShrink I ⟨x, mx⟩)⟩
 
 protected theorem iff_injective [UnivLE.{u, v}] : Module.Baer R Q ↔ Module.Injective R Q :=
   ⟨Module.Baer.injective, Module.Baer.of_injective⟩
->>>>>>> 65d37dc6
 
 end Module.Baer
 
 section ULift
 
-<<<<<<< HEAD
-variable {M : Type v} [AddCommGroup M] [Module R M] [UnivLE.{u, v}]
-
-lemma Module.ulift_injective_of_injective
-    (inj : Module.Injective R M) :
-    Module.Injective R (ULift.{max v' v} M) := by
-  letI : UnivLE.{u, max v' v} := UnivLE.trans.{v, u, max v' v}
-  rw [← Module.Baer.iff_injective.{u, v}] at inj
-  rw [← Module.Baer.iff_injective.{u, max v' v}]
-  intro I g
-  obtain ⟨g', hg'⟩ := inj I (ULift.moduleEquiv.toLinearMap ∘ₗ g)
-  exact ⟨ULift.moduleEquiv.symm.toLinearMap ∘ₗ g', fun r hr ↦ ULift.ext _ _ <| hg' r hr⟩
-
-lemma Module.injective_of_ulift_injective
-    (inj : Module.Injective R (ULift.{max v v'} M)) :
-    Module.Injective R M := by
-  letI : UnivLE.{u, max v' v} := UnivLE.trans.{v, u, max v' v}
-  rw [← Module.Baer.iff_injective.{u, max v v'}] at inj
-  rw [← Module.Baer.iff_injective.{u, v}]
-  intro I g
-  obtain ⟨g', hg'⟩ := inj I (ULift.moduleEquiv.symm.toLinearMap ∘ₗ g)
-  exact ⟨ULift.moduleEquiv.toLinearMap ∘ₗ g', fun r hr ↦ ULift.ext_iff _ _ |>.mp <| hg' r hr⟩
-
-variable (M)
-
-lemma Module.injective_iff_ulift_injective :
-    Module.Injective R M ↔ Module.Injective R (ULift.{max v v'} M) :=
-  ⟨Module.ulift_injective_of_injective.{u, v, v'} R,
-   Module.injective_of_ulift_injective.{u, v, v'} R⟩
-
-instance ModuleCat.ulift_injective_of_injective
-    [inj : CategoryTheory.Injective <| ModuleCat.of R M] :
-    CategoryTheory.Injective <| ModuleCat.of R (ULift.{max v v'} M) :=
-  Module.injective_object_of_injective_module
-    (inj := Module.ulift_injective_of_injective.{u, v, v'}
-=======
 variable {M : Type v} [AddCommGroup M] [Module R M]
 
 lemma Module.ulift_injective_of_injective [UnivLE.{u, v}]
@@ -572,7 +508,6 @@
     CategoryTheory.Injective <| ModuleCat.of R (ULift.{v'} M) :=
   Module.injective_object_of_injective_module
     (inj := Module.ulift_injective_of_injective
->>>>>>> 65d37dc6
       (inj := Module.injective_module_of_injective_object (inj := inj)))
 
 end ULift
@@ -589,44 +524,7 @@
 
 lemma Module.Injective.extension_property
     (f : P →ₗ[R] P') (hf : Function.Injective f)
-<<<<<<< HEAD
-    (g : P →ₗ[R] M) : ∃ h : P' →ₗ[R] M, h ∘ₗ f = g := by
-  have inj' : Module.Injective R (ULift.{max uM uP uP'} M) :=
-    Module.ulift_injective_of_injective.{uR, uM, max uM uP uP'} R inj
-  obtain ⟨h, H⟩ := inj'.out
-    (ULift.moduleEquiv.symm.toLinearMap ∘ₗ f ∘ₗ ULift.moduleEquiv.toLinearMap :
-      ULift.{max uM uP uP'} P →ₗ[R] ULift.{max uM uP uP'} P')
-    (ULift.moduleEquiv.symm.injective.comp (hf.comp ULift.moduleEquiv.injective))
-    (ULift.moduleEquiv.symm.toLinearMap ∘ₗ g ∘ₗ ULift.moduleEquiv.toLinearMap)
-  refine ⟨ULift.moduleEquiv.toLinearMap ∘ₗ h ∘ₗ ULift.moduleEquiv.symm.toLinearMap, ?_⟩
-  ext x
-  specialize H (ULift.up x)
-  simp only [LinearMap.coe_comp, LinearEquiv.coe_coe, Function.comp_apply, ULift.moduleEquiv_apply,
-    ULift.moduleEquiv_symm_apply] at H ⊢
-  rw [H]
-
-end lifting_property
-
-section CommRing
-
-variable (R Q : Type*) [CommRing R] [AddCommGroup Q] [Module R Q]
-
-protected lemma Module.Baer.iff_surjective :
-    Module.Baer R Q ↔
-    ∀ (I : Ideal R), Function.Surjective <| LinearMap.domRestrict' (M₂ := Q) I := by
-  fconstructor
-  · intro H I g
-    obtain ⟨L, H⟩:= H I g
-    refine ⟨L, LinearMap.ext fun x => H x.1 x.2⟩
-  · intro H I g
-    obtain ⟨L, H⟩ := H I g
-    refine ⟨L, fun x hx => by convert FunLike.congr_fun H ⟨x, hx⟩⟩
-
-
-end CommRing
-=======
     (g : P →ₗ[R] M) : ∃ h : P' →ₗ[R] M, h ∘ₗ f = g :=
   (Module.Baer.of_injective inj).extension_property f hf g
 
-end lifting_property
->>>>>>> 65d37dc6
+end lifting_property