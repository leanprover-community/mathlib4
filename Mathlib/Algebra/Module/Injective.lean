/-
Copyright (c) 2022 Jujian Zhang. All rights reserved.
Released under Apache 2.0 license as described in the file LICENSE.
Authors: Jujian Zhang
-/
import Mathlib.CategoryTheory.Preadditive.Injective
import Mathlib.Algebra.Category.ModuleCat.EpiMono
import Mathlib.RingTheory.Ideal.Basic
import Mathlib.LinearAlgebra.LinearPMap
<<<<<<< HEAD
=======
import Mathlib.LinearAlgebra.BilinearMap
>>>>>>> 8878ffc0
import Mathlib.Logic.Equiv.TransferInstance

#align_import algebra.module.injective from "leanprover-community/mathlib"@"f8d8465c3c392a93b9ed226956e26dee00975946"

/-!
# Injective modules

## Main definitions

* `Module.Injective`: an `R`-module `Q` is injective if and only if every injective `R`-linear
  map descends to a linear map to `Q`, i.e. in the following diagram, if `f` is injective then there
  is an `R`-linear map `h : Y ⟶ Q` such that `g = h ∘ f`
  ```
  X --- f ---> Y
  |
  | g
  v
  Q
  ```
* `Module.Baer`: an `R`-module `Q` satisfies Baer's criterion if any `R`-linear map from an
  `Ideal R` extends to an `R`-linear map `R ⟶ Q`

## Main statements

* `Module.Baer.injective`: an `R`-module is injective if it is Baer.

-/


noncomputable section

universe u v v'

variable (R : Type u) [Ring R] (Q : Type v) [AddCommGroup Q] [Module R Q]

/--
An `R`-module `Q` is injective if and only if every injective `R`-linear map descends to a linear
map to `Q`, i.e. in the following diagram, if `f` is injective then there is an `R`-linear map
`h : Y ⟶ Q` such that `g = h ∘ f`
  ```
  X --- f ---> Y
  |
  | g
  v
  Q
  ```
-/
<<<<<<< HEAD
protected class Module.Injective : Prop where
=======
class Module.Injective : Prop where
>>>>>>> 8878ffc0
  out : ∀ ⦃X Y : Type v⦄ [AddCommGroup X] [AddCommGroup Y] [Module R X] [Module R Y]
    (f : X →ₗ[R] Y) (_ : Function.Injective f) (g : X →ₗ[R] Q),
    ∃ h : Y →ₗ[R] Q, ∀ x, h (f x) = g x
#align module.injective Module.Injective

theorem Module.injective_object_of_injective_module [inj : Module.Injective R Q] :
    CategoryTheory.Injective (ModuleCat.of R Q) where
  factors g f m :=
    have ⟨l, h⟩ := inj.out f ((ModuleCat.mono_iff_injective f).mp m) g
    ⟨l, LinearMap.ext h⟩
#align module.injective_object_of_injective_module Module.injective_object_of_injective_module

theorem Module.injective_module_of_injective_object
    [inj : CategoryTheory.Injective <| ModuleCat.of R Q] :
    Module.Injective R Q where
  out X Y _ _ _ _ f hf g := by
    have : CategoryTheory.Mono (ModuleCat.ofHom f) := (ModuleCat.mono_iff_injective _).mpr hf
    obtain ⟨l, rfl⟩ := inj.factors (ModuleCat.ofHom g) (ModuleCat.ofHom f)
    refine ⟨l, fun _ ↦ rfl⟩
#align module.injective_module_of_injective_object Module.injective_module_of_injective_object

theorem Module.injective_iff_injective_object :
    Module.Injective R Q ↔
    CategoryTheory.Injective (ModuleCat.of R Q) :=
  ⟨fun _ => injective_object_of_injective_module R Q,
   fun _ => injective_module_of_injective_object R Q⟩
#align module.injective_iff_injective_object Module.injective_iff_injective_object

/-- An `R`-module `Q` satisfies Baer's criterion if any `R`-linear map from an `Ideal R` extends to
an `R`-linear map `R ⟶ Q`-/
def Module.Baer : Prop :=
  ∀ (I : Ideal R) (g : I →ₗ[R] Q), ∃ g' : R →ₗ[R] Q, ∀ (x : R) (mem : x ∈ I), g' x = g ⟨x, mem⟩
set_option linter.uppercaseLean3 false in
#align module.Baer Module.Baer

namespace Module.Baer

variable {R Q} {M N : Type*} [AddCommGroup M] [AddCommGroup N]

variable [Module R M] [Module R N] (i : M →ₗ[R] N) (f : M →ₗ[R] Q)

/-- If we view `M` as a submodule of `N` via the injective linear map `i : M ↪ N`, then a submodule
between `M` and `N` is a submodule `N'` of `N`. To prove Baer's criterion, we need to consider
pairs of `(N', f')` such that `M ≤ N' ≤ N` and `f'` extends `f`. -/
structure ExtensionOf extends LinearPMap R N Q where
  le : LinearMap.range i ≤ domain
  is_extension : ∀ m : M, f m = toLinearPMap ⟨i m, le ⟨m, rfl⟩⟩
set_option linter.uppercaseLean3 false in
#align module.Baer.extension_of Module.Baer.ExtensionOf

section Ext

variable {i f}

@[ext]
theorem ExtensionOf.ext {a b : ExtensionOf i f} (domain_eq : a.domain = b.domain)
    (to_fun_eq :
      ∀ ⦃x : a.domain⦄ ⦃y : b.domain⦄, (x : N) = y → a.toLinearPMap x = b.toLinearPMap y) :
    a = b := by
  rcases a with ⟨a, a_le, e1⟩
  rcases b with ⟨b, b_le, e2⟩
  congr
  exact LinearPMap.ext domain_eq to_fun_eq
set_option linter.uppercaseLean3 false in
#align module.Baer.extension_of.ext Module.Baer.ExtensionOf.ext

theorem ExtensionOf.ext_iff {a b : ExtensionOf i f} :
    a = b ↔ ∃ _ : a.domain = b.domain, ∀ ⦃x : a.domain⦄ ⦃y : b.domain⦄,
    (x : N) = y → a.toLinearPMap x = b.toLinearPMap y :=
  ⟨fun r => r ▸ ⟨rfl, fun _ _ h => congr_arg a.toFun <| mod_cast h⟩, fun ⟨h1, h2⟩ =>
    ExtensionOf.ext h1 h2⟩
set_option linter.uppercaseLean3 false in
#align module.Baer.extension_of.ext_iff Module.Baer.ExtensionOf.ext_iff

end Ext

instance : Inf (ExtensionOf i f) where
  inf X1 X2 :=
    { X1.toLinearPMap ⊓
        X2.toLinearPMap with
      le := fun x hx =>
        (by
          rcases hx with ⟨x, rfl⟩
          refine' ⟨X1.le (Set.mem_range_self _), X2.le (Set.mem_range_self _), _⟩
          rw [← X1.is_extension x, ← X2.is_extension x] :
          x ∈ X1.toLinearPMap.eqLocus X2.toLinearPMap)
      is_extension := fun m => X1.is_extension _ }

instance : SemilatticeInf (ExtensionOf i f) :=
  Function.Injective.semilatticeInf ExtensionOf.toLinearPMap
    (fun X Y h =>
      ExtensionOf.ext (by rw [h]) fun x y h' => by
        -- Porting note: induction didn't handle dependent rw like in Lean 3
        have : {x y : N} → (h'' : x = y) → (hx : x ∈ X.toLinearPMap.domain) →
          (hy : y ∈ Y.toLinearPMap.domain) → X.toLinearPMap ⟨x,hx⟩ = Y.toLinearPMap ⟨y,hy⟩ := by
            rw [h]
            intro _ _ h _ _
            congr
        apply this h' _ _)
    fun X Y =>
    LinearPMap.ext rfl fun x y h => by
      congr
      exact mod_cast h

variable {i f}

theorem chain_linearPMap_of_chain_extensionOf {c : Set (ExtensionOf i f)}
    (hchain : IsChain (· ≤ ·) c) :
    IsChain (· ≤ ·) <| (fun x : ExtensionOf i f => x.toLinearPMap) '' c := by
  rintro _ ⟨a, a_mem, rfl⟩ _ ⟨b, b_mem, rfl⟩ neq
  exact hchain a_mem b_mem (ne_of_apply_ne _ neq)
set_option linter.uppercaseLean3 false in
#align module.Baer.chain_linear_pmap_of_chain_extension_of Module.Baer.chain_linearPMap_of_chain_extensionOf

/-- The maximal element of every nonempty chain of `extension_of i f`. -/
def ExtensionOf.max {c : Set (ExtensionOf i f)} (hchain : IsChain (· ≤ ·) c)
    (hnonempty : c.Nonempty) : ExtensionOf i f :=
  { LinearPMap.sSup _
      (IsChain.directedOn <|
        chain_linearPMap_of_chain_extensionOf
          hchain) with
    le := by
      refine' le_trans hnonempty.some.le <|
        (LinearPMap.le_sSup _ <|
            (Set.mem_image _ _ _).mpr ⟨hnonempty.some, hnonempty.choose_spec, rfl⟩).1
      -- porting note: this subgoal didn't exist before the reenableeta branch
      -- follow-up note: the subgoal was moved from after `refine'` in `is_extension` to here
      -- after the behavior of `refine'` changed.
      exact (IsChain.directedOn <| chain_linearPMap_of_chain_extensionOf hchain)
    is_extension := fun m => by
      refine' Eq.trans (hnonempty.some.is_extension m) _
      symm
      generalize_proofs _ h1
      exact
        LinearPMap.sSup_apply (IsChain.directedOn <| chain_linearPMap_of_chain_extensionOf hchain)
          ((Set.mem_image _ _ _).mpr ⟨hnonempty.some, hnonempty.choose_spec, rfl⟩) ⟨i m, h1⟩ }
set_option linter.uppercaseLean3 false in
#align module.Baer.extension_of.max Module.Baer.ExtensionOf.max

theorem ExtensionOf.le_max {c : Set (ExtensionOf i f)} (hchain : IsChain (· ≤ ·) c)
    (hnonempty : c.Nonempty) (a : ExtensionOf i f) (ha : a ∈ c) :
    a ≤ ExtensionOf.max hchain hnonempty :=
  LinearPMap.le_sSup (IsChain.directedOn <| chain_linearPMap_of_chain_extensionOf hchain) <|
    (Set.mem_image _ _ _).mpr ⟨a, ha, rfl⟩
set_option linter.uppercaseLean3 false in
#align module.Baer.extension_of.le_max Module.Baer.ExtensionOf.le_max

variable (i f) [Fact <| Function.Injective i]

instance ExtensionOf.inhabited : Inhabited (ExtensionOf i f) where
  default :=
    { domain := LinearMap.range i
      toFun :=
        { toFun := fun x => f x.2.choose
          map_add' := fun x y => by
            have eq1 : _ + _ = (x + y).1 := congr_arg₂ (· + ·) x.2.choose_spec y.2.choose_spec
            rw [← map_add, ← (x + y).2.choose_spec] at eq1
            dsimp
            rw [← Fact.out (p := Function.Injective i) eq1, map_add]
          map_smul' := fun r x => by
            have eq1 : r • _ = (r • x).1 := congr_arg (r • ·) x.2.choose_spec
            rw [← LinearMap.map_smul, ← (r • x).2.choose_spec] at eq1
            dsimp
            rw [← Fact.out (p := Function.Injective i) eq1, LinearMap.map_smul] }
      le := le_refl _
      is_extension := fun m => by
        simp only [LinearPMap.mk_apply, LinearMap.coe_mk]
        dsimp
        apply congrArg
        exact Fact.out (p := Function.Injective i)
          (⟨i m, ⟨_, rfl⟩⟩ : LinearMap.range i).2.choose_spec.symm }
set_option linter.uppercaseLean3 false in
#align module.Baer.extension_of.inhabited Module.Baer.ExtensionOf.inhabited

/-- Since every nonempty chain has a maximal element, by Zorn's lemma, there is a maximal
`extension_of i f`. -/
def extensionOfMax : ExtensionOf i f :=
  (@zorn_nonempty_partialOrder (ExtensionOf i f) _ ⟨Inhabited.default⟩ fun _ hchain hnonempty =>
      ⟨ExtensionOf.max hchain hnonempty, ExtensionOf.le_max hchain hnonempty⟩).choose
set_option linter.uppercaseLean3 false in
#align module.Baer.extension_of_max Module.Baer.extensionOfMax

theorem extensionOfMax_is_max :
    ∀ a : ExtensionOf i f, extensionOfMax i f ≤ a → a = extensionOfMax i f :=
  (@zorn_nonempty_partialOrder (ExtensionOf i f) _ ⟨Inhabited.default⟩ fun _ hchain hnonempty =>
      ⟨ExtensionOf.max hchain hnonempty, ExtensionOf.le_max hchain hnonempty⟩).choose_spec
set_option linter.uppercaseLean3 false in
#align module.Baer.extension_of_max_is_max Module.Baer.extensionOfMax_is_max

-- Porting note: helper function. Lean looks for an instance of `Sup (Type u)` when the
-- right hand side is substituted in directly
@[reducible]
def supExtensionOfMaxSingleton (y : N) : Submodule R N :=
  (extensionOfMax i f).domain ⊔ (Submodule.span R {y})

variable {f}

private theorem extensionOfMax_adjoin.aux1 {y : N} (x : supExtensionOfMaxSingleton i f y) :
    ∃ (a : (extensionOfMax i f).domain) (b : R), x.1 = a.1 + b • y := by
  have mem1 : x.1 ∈ (_ : Set _) := x.2
  rw [Submodule.coe_sup] at mem1
  rcases mem1 with ⟨a, b, a_mem, b_mem : b ∈ (Submodule.span R _ : Submodule R N), eq1⟩
  rw [Submodule.mem_span_singleton] at b_mem
  rcases b_mem with ⟨z, eq2⟩
  exact ⟨⟨a, a_mem⟩, z, by rw [← eq1, ← eq2]⟩
set_option align.precheck false in
set_option linter.uppercaseLean3 false in
#align module.Baer.extension_of_max_adjoin.aux1 Module.Baer.extensionOfMax_adjoin.aux1

/-- If `x ∈ M ⊔ ⟨y⟩`, then `x = m + r • y`, `fst` pick an arbitrary such `m`.-/
def ExtensionOfMaxAdjoin.fst {y : N} (x : supExtensionOfMaxSingleton i f y) :
    (extensionOfMax i f).domain :=
  (extensionOfMax_adjoin.aux1 i x).choose
set_option linter.uppercaseLean3 false in
#align module.Baer.extension_of_max_adjoin.fst Module.Baer.ExtensionOfMaxAdjoin.fst

/-- If `x ∈ M ⊔ ⟨y⟩`, then `x = m + r • y`, `snd` pick an arbitrary such `r`.-/
def ExtensionOfMaxAdjoin.snd {y : N} (x : supExtensionOfMaxSingleton i f y) : R :=
  (extensionOfMax_adjoin.aux1 i x).choose_spec.choose
set_option linter.uppercaseLean3 false in
#align module.Baer.extension_of_max_adjoin.snd Module.Baer.ExtensionOfMaxAdjoin.snd

theorem ExtensionOfMaxAdjoin.eqn {y : N} (x : supExtensionOfMaxSingleton i f y) :
    ↑x = ↑(ExtensionOfMaxAdjoin.fst i x) + ExtensionOfMaxAdjoin.snd i x • y :=
  (extensionOfMax_adjoin.aux1 i x).choose_spec.choose_spec
set_option linter.uppercaseLean3 false in
#align module.Baer.extension_of_max_adjoin.eqn Module.Baer.ExtensionOfMaxAdjoin.eqn

variable (f)

-- TODO: refactor to use colon ideals?
/-- The ideal `I = {r | r • y ∈ N}`-/
def ExtensionOfMaxAdjoin.ideal (y : N) : Ideal R :=
  (extensionOfMax i f).domain.comap ((LinearMap.id : R →ₗ[R] R).smulRight y)
set_option linter.uppercaseLean3 false in
#align module.Baer.extension_of_max_adjoin.ideal Module.Baer.ExtensionOfMaxAdjoin.ideal

/-- A linear map `I ⟶ Q` by `x ↦ f' (x • y)` where `f'` is the maximal extension-/
def ExtensionOfMaxAdjoin.idealTo (y : N) : ExtensionOfMaxAdjoin.ideal i f y →ₗ[R] Q where
  toFun (z : { x // x ∈ ideal i f y }) := (extensionOfMax i f).toLinearPMap ⟨(↑z : R) • y, z.prop⟩
  map_add' (z1 z2 : { x // x ∈ ideal i f y }) := by
    -- porting note: a single simp took care of the goal before reenableeta
    simp_rw [← (extensionOfMax i f).toLinearPMap.map_add]
    congr
    apply add_smul
  map_smul' z1 (z2 : {x // x ∈ ideal i f y}) := by
    -- porting note: a single simp took care of the goal before reenableeta
    simp_rw [← (extensionOfMax i f).toLinearPMap.map_smul]
    congr 2
    apply mul_smul
set_option linter.uppercaseLean3 false in
#align module.Baer.extension_of_max_adjoin.ideal_to Module.Baer.ExtensionOfMaxAdjoin.idealTo

/-- Since we assumed `Q` being Baer, the linear map `x ↦ f' (x • y) : I ⟶ Q` extends to `R ⟶ Q`,
call this extended map `φ`-/
def ExtensionOfMaxAdjoin.extendIdealTo (h : Module.Baer R Q) (y : N) : R →ₗ[R] Q :=
  (h (ExtensionOfMaxAdjoin.ideal i f y) (ExtensionOfMaxAdjoin.idealTo i f y)).choose
set_option linter.uppercaseLean3 false in
#align module.Baer.extension_of_max_adjoin.extend_ideal_to Module.Baer.ExtensionOfMaxAdjoin.extendIdealTo

theorem ExtensionOfMaxAdjoin.extendIdealTo_is_extension (h : Module.Baer R Q) (y : N) :
    ∀ (x : R) (mem : x ∈ ExtensionOfMaxAdjoin.ideal i f y),
      ExtensionOfMaxAdjoin.extendIdealTo i f h y x = ExtensionOfMaxAdjoin.idealTo i f y ⟨x, mem⟩ :=
  (h (ExtensionOfMaxAdjoin.ideal i f y) (ExtensionOfMaxAdjoin.idealTo i f y)).choose_spec
set_option linter.uppercaseLean3 false in
#align module.Baer.extension_of_max_adjoin.extend_ideal_to_is_extension Module.Baer.ExtensionOfMaxAdjoin.extendIdealTo_is_extension

theorem ExtensionOfMaxAdjoin.extendIdealTo_wd' (h : Module.Baer R Q) {y : N} (r : R)
    (eq1 : r • y = 0) : ExtensionOfMaxAdjoin.extendIdealTo i f h y r = 0 := by
  have : r ∈ ideal i f y := by
    change (r • y) ∈ (extensionOfMax i f).toLinearPMap.domain
    rw [eq1]
    apply Submodule.zero_mem _
  rw [ExtensionOfMaxAdjoin.extendIdealTo_is_extension i f h y r this]
  dsimp [ExtensionOfMaxAdjoin.idealTo]
  simp only [LinearMap.coe_mk, eq1, Subtype.coe_mk, ← ZeroMemClass.zero_def,
    (extensionOfMax i f).toLinearPMap.map_zero]
set_option linter.uppercaseLean3 false in
#align module.Baer.extension_of_max_adjoin.extend_ideal_to_wd' Module.Baer.ExtensionOfMaxAdjoin.extendIdealTo_wd'

theorem ExtensionOfMaxAdjoin.extendIdealTo_wd (h : Module.Baer R Q) {y : N} (r r' : R)
    (eq1 : r • y = r' • y) : ExtensionOfMaxAdjoin.extendIdealTo i f h y r =
    ExtensionOfMaxAdjoin.extendIdealTo i f h y r' := by
  rw [← sub_eq_zero, ← map_sub]
  convert ExtensionOfMaxAdjoin.extendIdealTo_wd' i f h (r - r') _
  rw [sub_smul, sub_eq_zero, eq1]
set_option linter.uppercaseLean3 false in
#align module.Baer.extension_of_max_adjoin.extend_ideal_to_wd Module.Baer.ExtensionOfMaxAdjoin.extendIdealTo_wd

theorem ExtensionOfMaxAdjoin.extendIdealTo_eq (h : Module.Baer R Q) {y : N} (r : R)
    (hr : r • y ∈ (extensionOfMax i f).domain) : ExtensionOfMaxAdjoin.extendIdealTo i f h y r =
    (extensionOfMax i f).toLinearPMap ⟨r • y, hr⟩ := by
    -- porting note: in mathlib3 `AddHom.coe_mk` was not needed
  simp only [ExtensionOfMaxAdjoin.extendIdealTo_is_extension i f h _ _ hr,
    ExtensionOfMaxAdjoin.idealTo, LinearMap.coe_mk, Subtype.coe_mk, AddHom.coe_mk]
set_option linter.uppercaseLean3 false in
#align module.Baer.extension_of_max_adjoin.extend_ideal_to_eq Module.Baer.ExtensionOfMaxAdjoin.extendIdealTo_eq

/-- We can finally define a linear map `M ⊔ ⟨y⟩ ⟶ Q` by `x + r • y ↦ f x + φ r`
-/
def ExtensionOfMaxAdjoin.extensionToFun (h : Module.Baer R Q) {y : N} :
    supExtensionOfMaxSingleton i f y → Q := fun x =>
  (extensionOfMax i f).toLinearPMap (ExtensionOfMaxAdjoin.fst i x) +
    ExtensionOfMaxAdjoin.extendIdealTo i f h y (ExtensionOfMaxAdjoin.snd i x)
set_option linter.uppercaseLean3 false in
#align module.Baer.extension_of_max_adjoin.extension_to_fun Module.Baer.ExtensionOfMaxAdjoin.extensionToFun

theorem ExtensionOfMaxAdjoin.extensionToFun_wd (h : Module.Baer R Q) {y : N}
    (x : supExtensionOfMaxSingleton i f y) (a : (extensionOfMax i f).domain)
    (r : R) (eq1 : ↑x = ↑a + r • y) :
    ExtensionOfMaxAdjoin.extensionToFun i f h x =
      (extensionOfMax i f).toLinearPMap a + ExtensionOfMaxAdjoin.extendIdealTo i f h y r := by
  cases' a with a ha
  have eq2 :
    (ExtensionOfMaxAdjoin.fst i x - a : N) = (r - ExtensionOfMaxAdjoin.snd i x) • y := by
    change x = a + r • y at eq1
    rwa [ExtensionOfMaxAdjoin.eqn, ← sub_eq_zero, ← sub_sub_sub_eq, sub_eq_zero, ← sub_smul]
      at eq1
  have eq3 :=
    ExtensionOfMaxAdjoin.extendIdealTo_eq i f h (r - ExtensionOfMaxAdjoin.snd i x)
      (by rw [← eq2]; exact Submodule.sub_mem _ (ExtensionOfMaxAdjoin.fst i x).2 ha)
  simp only [map_sub, sub_smul, sub_eq_iff_eq_add] at eq3
  unfold ExtensionOfMaxAdjoin.extensionToFun
  rw [eq3, ← add_assoc, ← (extensionOfMax i f).toLinearPMap.map_add, AddMemClass.mk_add_mk]
  congr
  ext
  dsimp
  rw [Subtype.coe_mk, add_sub, ← eq1]
  exact eq_sub_of_add_eq (ExtensionOfMaxAdjoin.eqn i x).symm
set_option linter.uppercaseLean3 false in
#align module.Baer.extension_of_max_adjoin.extension_to_fun_wd Module.Baer.ExtensionOfMaxAdjoin.extensionToFun_wd

/-- The linear map `M ⊔ ⟨y⟩ ⟶ Q` by `x + r • y ↦ f x + φ r` is an extension of `f`-/
def extensionOfMaxAdjoin (h : Module.Baer R Q) (y : N) : ExtensionOf i f where
  domain := supExtensionOfMaxSingleton i f y -- (extensionOfMax i f).domain ⊔ Submodule.span R {y}
  le := le_trans (extensionOfMax i f).le le_sup_left
  toFun :=
    { toFun := ExtensionOfMaxAdjoin.extensionToFun i f h
      map_add' := fun a b => by
        have eq1 :
          ↑a + ↑b =
            ↑(ExtensionOfMaxAdjoin.fst i a + ExtensionOfMaxAdjoin.fst i b) +
              (ExtensionOfMaxAdjoin.snd i a + ExtensionOfMaxAdjoin.snd i b) • y := by
          rw [ExtensionOfMaxAdjoin.eqn, ExtensionOfMaxAdjoin.eqn, add_smul, Submodule.coe_add]
          ac_rfl
        rw [ExtensionOfMaxAdjoin.extensionToFun_wd (y := y) i f h (a + b) _ _ eq1,
          LinearPMap.map_add, map_add]
        unfold ExtensionOfMaxAdjoin.extensionToFun
        abel
      map_smul' := fun r a => by
        dsimp
        have eq1 :
          r • (a : N) =
            ↑(r • ExtensionOfMaxAdjoin.fst i a) + (r • ExtensionOfMaxAdjoin.snd i a) • y := by
          rw [ExtensionOfMaxAdjoin.eqn, smul_add, smul_eq_mul, mul_smul]
          rfl
        rw [ExtensionOfMaxAdjoin.extensionToFun_wd i f h (r • a :) _ _ eq1, LinearMap.map_smul,
          LinearPMap.map_smul, ← smul_add]
        congr }
  is_extension m := by
    dsimp
    rw [(extensionOfMax i f).is_extension,
      ExtensionOfMaxAdjoin.extensionToFun_wd i f h _ ⟨i m, _⟩ 0 _, map_zero, add_zero]
    simp
set_option linter.uppercaseLean3 false in
#align module.Baer.extension_of_max_adjoin Module.Baer.extensionOfMaxAdjoin

theorem extensionOfMax_le (h : Module.Baer R Q) {y : N} :
    extensionOfMax i f ≤ extensionOfMaxAdjoin i f h y :=
  ⟨le_sup_left, fun x x' EQ => by
    symm
    change ExtensionOfMaxAdjoin.extensionToFun i f h _ = _
    rw [ExtensionOfMaxAdjoin.extensionToFun_wd i f h x' x 0 (by simp [EQ]), map_zero,
      add_zero]⟩
set_option linter.uppercaseLean3 false in
#align module.Baer.extension_of_max_le Module.Baer.extensionOfMax_le

theorem extensionOfMax_to_submodule_eq_top (h : Module.Baer R Q) :
    (extensionOfMax i f).domain = ⊤ := by
  refine' Submodule.eq_top_iff'.mpr fun y => _
  dsimp
  rw [← extensionOfMax_is_max i f _ (extensionOfMax_le i f h), extensionOfMaxAdjoin,
    Submodule.mem_sup]
  exact ⟨0, Submodule.zero_mem _, y, Submodule.mem_span_singleton_self _, zero_add _⟩
set_option linter.uppercaseLean3 false in
#align module.Baer.extension_of_max_to_submodule_eq_top Module.Baer.extensionOfMax_to_submodule_eq_top

protected theorem extension_property (h : Module.Baer R Q)
    (f : M →ₗ[R] N) (hf : Function.Injective f) (g : M →ₗ[R] Q) : ∃ h, h ∘ₗ f = g :=
  haveI : Fact (Function.Injective f) := ⟨hf⟩
  Exists.intro
    { toFun := ((extensionOfMax f g).toLinearPMap
        ⟨·, (extensionOfMax_to_submodule_eq_top f g h).symm ▸ ⟨⟩⟩)
      map_add' := fun x y ↦ by rw [← LinearPMap.map_add]; congr
      map_smul' := fun r x ↦  by rw [← LinearPMap.map_smul]; dsimp } <|
    LinearMap.ext fun x ↦ ((extensionOfMax f g).is_extension x).symm

/-- **Baer's criterion** for injective module : a Baer module is an injective module, i.e. if every
linear map from an ideal can be extended, then the module is injective.-/
protected theorem injective (h : Module.Baer R Q) : Module.Injective R Q :=
  { out := fun X Y ins1 ins2 ins3 ins4 i hi f ↦ by
      obtain ⟨h, H⟩ := Module.Baer.extension_property h i hi f
      exact ⟨h, FunLike.congr_fun H⟩ }
set_option linter.uppercaseLean3 false in
#align module.Baer.injective Module.Baer.injective

protected theorem of_injective [UnivLE.{u, v}] (inj : Module.Injective R Q) : Module.Baer R Q := by
  intro I g
  let eI := Shrink.linearEquiv I R
  let eR := Shrink.linearEquiv R R

  obtain ⟨g', hg'⟩ := Module.Injective.out (eR.symm.toLinearMap ∘ₗ I.subtype ∘ₗ eI.toLinearMap)
    (eR.symm.injective.comp <| Subtype.val_injective.comp eI.injective) (g ∘ₗ eI.toLinearMap)

  exact ⟨g' ∘ₗ eR.symm.toLinearMap, fun x mx ↦ by simpa using hg' (equivShrink I ⟨x, mx⟩)⟩

protected theorem iff_injective [UnivLE.{u, v}] : Module.Baer R Q ↔ Module.Injective R Q :=
  ⟨Module.Baer.injective, Module.Baer.of_injective.{u, v}⟩

end Module.Baer

section ULift

variable {M : Type v} [AddCommGroup M] [Module R M] [UnivLE.{u, v}]

lemma Module.ulift_injective_of_injective
    (inj : Module.Injective R M) :
    Module.Injective R (ULift.{max v' v} M) := by
  letI : UnivLE.{u, max v' v} := UnivLE.trans.{v, u, max v' v}
  rw [← Module.Baer.iff_injective.{u, v}] at inj
  rw [← Module.Baer.iff_injective.{u, max v' v}]
  intro I g
  obtain ⟨g', hg'⟩ := inj I (ULift.moduleEquiv.toLinearMap ∘ₗ g)
  exact ⟨ULift.moduleEquiv.symm.toLinearMap ∘ₗ g', fun r hr ↦ ULift.ext _ _ <| hg' r hr⟩

lemma Module.injective_of_ulift_injective
    (inj : Module.Injective R (ULift.{max v v'} M)) :
    Module.Injective R M := by
  letI : UnivLE.{u, max v' v} := UnivLE.trans.{v, u, max v' v}
  rw [← Module.Baer.iff_injective.{u, max v v'}] at inj
  rw [← Module.Baer.iff_injective.{u, v}]
  intro I g
  obtain ⟨g', hg'⟩ := inj I (ULift.moduleEquiv.symm.toLinearMap ∘ₗ g)
  exact ⟨ULift.moduleEquiv.toLinearMap ∘ₗ g', fun r hr ↦ ULift.ext_iff _ _ |>.mp <| hg' r hr⟩

variable (M)

lemma Module.injective_iff_ulift_injective :
    Module.Injective R M ↔ Module.Injective R (ULift.{max v v'} M) :=
  ⟨Module.ulift_injective_of_injective.{u, v, v'} R,
   Module.injective_of_ulift_injective.{u, v, v'} R⟩

instance ModuleCat.ulift_injective_of_injective
    [inj : CategoryTheory.Injective <| ModuleCat.of R M] :
    CategoryTheory.Injective <| ModuleCat.of R (ULift.{max v v'} M) :=
  Module.injective_object_of_injective_module
    (inj := Module.ulift_injective_of_injective.{u, v, v'}
      (inj := Module.injective_module_of_injective_object (inj := inj)))

end ULift

section lifting_property

universe uR uM uP uP'

variable [UnivLE.{uR, uM}]
variable (R : Type uR) [Ring R]
variable (M : Type uM) [AddCommGroup M] [Module R M] [inj : Module.Injective R M]
variable (P : Type uP) [AddCommGroup P] [Module R P]
variable (P' : Type uP') [AddCommGroup P'] [Module R P']

lemma Module.Injective.extension_property
    (f : P →ₗ[R] P') (hf : Function.Injective f)
    (g : P →ₗ[R] M) : ∃ h : P' →ₗ[R] M, h ∘ₗ f = g := by
  have inj' : Module.Injective R (ULift.{max uM uP uP'} M) :=
    Module.ulift_injective_of_injective.{uR, uM, max uM uP uP'} R inj
  obtain ⟨h, H⟩ := inj'.out
    (ULift.moduleEquiv.symm.toLinearMap ∘ₗ f ∘ₗ ULift.moduleEquiv.toLinearMap :
      ULift.{max uM uP uP'} P →ₗ[R] ULift.{max uM uP uP'} P')
    (ULift.moduleEquiv.symm.injective.comp (hf.comp ULift.moduleEquiv.injective))
    (ULift.moduleEquiv.symm.toLinearMap ∘ₗ g ∘ₗ ULift.moduleEquiv.toLinearMap)
  refine ⟨ULift.moduleEquiv.toLinearMap ∘ₗ h ∘ₗ ULift.moduleEquiv.symm.toLinearMap, ?_⟩
  ext x
  specialize H (ULift.up x)
  simp only [LinearMap.coe_comp, LinearEquiv.coe_coe, Function.comp_apply, ULift.moduleEquiv_apply,
    ULift.moduleEquiv_symm_apply] at H ⊢
  rw [H]

<<<<<<< HEAD
end lifting_property
=======
end lifting_property

section

variable {R : Type u} {M N P : Type*} [CommRing R]
variable [AddCommGroup M]  [AddCommGroup N] [AddCommGroup P]
variable [Module R M] [Module R N]  [Module R P]

lemma LinearMap.lrcomp_surjective_of_injective
    (f : M →ₗ[R] N) (hf : Function.Injective f) (baer : Module.Baer R P)  :
    Function.Surjective <| LinearMap.lrcomp R M N P f :=
  baer.extension_property f hf

instance ModuleCat.rightHomFunctorPreservesEpi
    (M : ModuleCat.{v, u} R) [UnivLE.{u, v}] [CategoryTheory.Injective M] :
    (ModuleCat.rightHomFunctor R M).PreservesEpimorphisms where
  preserves {N₁ N₂} L hL := by
    rw [ModuleCat.epi_iff_surjective]
    let inj : Function.Injective L.unop := ModuleCat.mono_iff_injective _ |>.mp inferInstance
    refine L.unop.lrcomp_surjective_of_injective inj ?_
    rw [Module.Baer.iff_injective, Module.injective_iff_injective_object]
    assumption

end
>>>>>>> 8878ffc0
<|MERGE_RESOLUTION|>--- conflicted
+++ resolved
@@ -7,10 +7,7 @@
 import Mathlib.Algebra.Category.ModuleCat.EpiMono
 import Mathlib.RingTheory.Ideal.Basic
 import Mathlib.LinearAlgebra.LinearPMap
-<<<<<<< HEAD
-=======
 import Mathlib.LinearAlgebra.BilinearMap
->>>>>>> 8878ffc0
 import Mathlib.Logic.Equiv.TransferInstance
 
 #align_import algebra.module.injective from "leanprover-community/mathlib"@"f8d8465c3c392a93b9ed226956e26dee00975946"
@@ -58,11 +55,7 @@
   Q
   ```
 -/
-<<<<<<< HEAD
 protected class Module.Injective : Prop where
-=======
-class Module.Injective : Prop where
->>>>>>> 8878ffc0
   out : ∀ ⦃X Y : Type v⦄ [AddCommGroup X] [AddCommGroup Y] [Module R X] [Module R Y]
     (f : X →ₗ[R] Y) (_ : Function.Injective f) (g : X →ₗ[R] Q),
     ∃ h : Y →ₗ[R] Q, ∀ x, h (f x) = g x
@@ -551,9 +544,6 @@
     ULift.moduleEquiv_symm_apply] at H ⊢
   rw [H]
 
-<<<<<<< HEAD
-end lifting_property
-=======
 end lifting_property
 
 section
@@ -577,5 +567,4 @@
     rw [Module.Baer.iff_injective, Module.injective_iff_injective_object]
     assumption
 
-end
->>>>>>> 8878ffc0
+end