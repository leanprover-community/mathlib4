--- conflicted
+++ resolved
@@ -68,11 +68,7 @@
 
 end Mul
 
-<<<<<<< HEAD
-@[to_additive (attr := simp) even_zero]
-=======
 @[to_additive (attr := simp)]
->>>>>>> 56bf4cd6
 theorem isSquare_one [MulOneClass α] : IsSquare (1 : α) :=
   ⟨1, (mul_one _).symm⟩
 #align is_square_one isSquare_one
@@ -163,11 +159,7 @@
 
 variable [DivisionMonoid α] {a : α}
 
-<<<<<<< HEAD
-@[to_additive (attr := simp) even_neg]
-=======
 @[to_additive (attr := simp)]
->>>>>>> 56bf4cd6
 theorem isSquare_inv : IsSquare a⁻¹ ↔ IsSquare a := by
   refine' ⟨fun h => _, fun h => _⟩
   · rw [← isSquare_op_iff, ← inv_inv a]
