--- conflicted
+++ resolved
@@ -276,11 +276,7 @@
 
 section Semiring
 
-<<<<<<< HEAD
-variable [Semiring α] [Semiring β] {a b : α} {m n : ℕ}
-=======
 variable [Semiring α] [Semiring β] {a b : α} {n : ℕ}
->>>>>>> cd502bdf
 
 theorem even_iff_exists_two_mul (a : α) : Even a ↔ ∃ b, a = 2 * b := by
   simp [even_iff_exists_two_nsmul]
@@ -528,104 +524,4 @@
   cases' abs_choice a with h h <;> simp only [h, odd_neg]
 #align odd_abs odd_abs
 
-<<<<<<< HEAD
-end Ring
-=======
-end Ring
-
-section Powers
-
-/-!
-### Lemmas for canonically linear ordered semirings or linear ordered rings
-
-The slightly unusual typeclass assumptions `[LinearOrderedSemiring R] [ExistsAddOfLE R]` cover two
-more familiar settings:
-* `[LinearOrderedRing R]`, eg `ℤ`, `ℚ` or `ℝ`
-* `[CanonicallyLinearOrderedSemiring R]` (although we don't actually have this typeclass), eg `ℕ`,
-  `ℚ≥0` or `ℝ≥0`
--/
-
-section LinearOrderedSemiring
-variable [LinearOrderedSemiring R] [ExistsAddOfLE R] {a b : R} {n : ℕ}
-
-theorem Even.pow_nonneg (hn : Even n) (a : R) : 0 ≤ a ^ n := by
-  obtain ⟨k, rfl⟩ := hn; rw [pow_add]; exact mul_self_nonneg _
-#align even.pow_nonneg Even.pow_nonneg
-
-theorem Even.pow_pos (hn : Even n) (ha : a ≠ 0) : 0 < a ^ n :=
-  (hn.pow_nonneg _).lt_of_ne' (pow_ne_zero _ ha)
-#align even.pow_pos Even.pow_pos
-
-theorem Odd.pow_neg_iff (hn : Odd n) : a ^ n < 0 ↔ a < 0 := by
-  refine ⟨lt_imp_lt_of_le_imp_le (pow_nonneg · _), fun ha ↦ ?_⟩
-  obtain ⟨k, rfl⟩ := hn
-  rw [pow_succ]
-  exact mul_neg_of_pos_of_neg ((even_two_mul _).pow_pos ha.ne) ha
-#align odd.pow_neg_iff Odd.pow_neg_iff
-
-theorem Odd.pow_nonneg_iff (hn : Odd n) : 0 ≤ a ^ n ↔ 0 ≤ a :=
-  le_iff_le_iff_lt_iff_lt.2 hn.pow_neg_iff
-#align odd.pow_nonneg_iff Odd.pow_nonneg_iff
-
-theorem Odd.pow_nonpos_iff (hn : Odd n) : a ^ n ≤ 0 ↔ a ≤ 0 := by
-  rw [le_iff_lt_or_eq, le_iff_lt_or_eq, hn.pow_neg_iff, pow_eq_zero_iff]
-  rintro rfl; simp [Odd, eq_comm (a := 0)] at hn
-#align odd.pow_nonpos_iff Odd.pow_nonpos_iff
-
-theorem Odd.pow_pos_iff (hn : Odd n) : 0 < a ^ n ↔ 0 < a :=
-  lt_iff_lt_of_le_iff_le hn.pow_nonpos_iff
-#align odd.pow_pos_iff Odd.pow_pos_iff
-
-alias ⟨_, Odd.pow_nonpos⟩ := Odd.pow_nonpos_iff
-#align odd.pow_nonpos Odd.pow_nonpos
-
-alias ⟨_, Odd.pow_neg⟩ := Odd.pow_neg_iff
-#align odd.pow_neg Odd.pow_neg
-
-theorem Even.pow_pos_iff (hn : Even n) (h₀ : n ≠ 0) : 0 < a ^ n ↔ a ≠ 0 :=
-  ⟨fun h ha => by
-    rw [ha, zero_pow h₀] at h
-    exact lt_irrefl 0 h, hn.pow_pos⟩
-#align even.pow_pos_iff Even.pow_pos_iff
-
-lemma Odd.strictMono_pow (hn : Odd n) : StrictMono fun a : R => a ^ n := by
-  have hn₀ : n ≠ 0 := by rintro rfl; simp [Odd, eq_comm (a := 0)] at hn
-  intro a b hab
-  obtain ha | ha := le_total 0 a
-  · exact pow_lt_pow_left hab ha hn₀
-  obtain hb | hb := lt_or_le 0 b
-  · exact (hn.pow_nonpos ha).trans_lt (pow_pos hb _)
-  obtain ⟨c, hac⟩ := exists_add_of_le ha
-  obtain ⟨d, hbd⟩ := exists_add_of_le hb
-  have hd := nonneg_of_le_add_right (hb.trans_eq hbd)
-  refine lt_of_add_lt_add_right (a := c ^ n + d ^ n) ?_
-  dsimp
-  calc
-    a ^ n + (c ^ n + d ^ n) = d ^ n := by
-      rw [← add_assoc, hn.pow_add_pow_eq_zero hac.symm, zero_add]
-    _ < c ^ n := pow_lt_pow_left ?_ hd hn₀
-    _ = b ^ n + (c ^ n + d ^ n) := by rw [add_left_comm, hn.pow_add_pow_eq_zero hbd.symm, add_zero]
-  refine lt_of_add_lt_add_right (a := a + b) ?_
-  rwa [add_rotate', ← hbd, add_zero, add_left_comm, ← add_assoc, ← hac, zero_add]
-#align odd.strict_mono_pow Odd.strictMono_pow
-
-end LinearOrderedSemiring
-
-section LinearOrderedRing
-variable [LinearOrderedRing R] {a : R} {n : ℕ}
-
-theorem Even.pow_abs {p : ℕ} (hp : Even p) (a : R) : |a| ^ p = a ^ p := by
-  rw [← abs_pow, abs_eq_self]
-  exact hp.pow_nonneg _
-#align even.pow_abs Even.pow_abs
-
-set_option linter.deprecated false in
-@[simp]
-theorem pow_bit0_abs (a : R) (p : ℕ) : |a| ^ bit0 p = a ^ bit0 p :=
-  (even_bit0 _).pow_abs _
-#align pow_bit0_abs pow_bit0_abs
-
-end LinearOrderedRing
-
-end Powers
->>>>>>> cd502bdf
+end Ring