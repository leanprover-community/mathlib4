--- conflicted
+++ resolved
@@ -42,232 +42,6 @@
 
 variable {F α β R : Type*}
 
-<<<<<<< HEAD
-section Mul
-
-variable [Mul α]
-
-/-- An element `a` of a type `α` with multiplication satisfies `IsSquare a` if `a = r * r`,
-for some `r : α`. -/
-@[to_additive
-      "An element `a` of a type `α` with addition satisfies `Even a` if `a = r + r`,
-      for some `r : α`."]
-def IsSquare (a : α) : Prop :=
-  ∃ r, a = r * r
-#align is_square IsSquare
-#align even Even
-
-@[to_additive (attr := simp)]
-theorem isSquare_mul_self (m : α) : IsSquare (m * m) :=
-  ⟨m, rfl⟩
-#align is_square_mul_self isSquare_mul_self
-#align even_add_self even_add_self
-
-@[to_additive]
-theorem isSquare_op_iff {a : α} : IsSquare (op a) ↔ IsSquare a :=
-  ⟨fun ⟨c, hc⟩ => ⟨unop c, congr_arg unop hc⟩, fun ⟨c, hc⟩ => ⟨op c, congr_arg op hc⟩⟩
-#align is_square_op_iff isSquare_op_iff
-#align even_op_iff even_op_iff
-
-@[to_additive]
-theorem isSquare_unop_iff {a : αᵐᵒᵖ} : IsSquare (unop a) ↔ IsSquare a := isSquare_op_iff.symm
-
-@[to_additive]
-instance [DecidablePred (IsSquare : α → Prop)] : DecidablePred (IsSquare : αᵐᵒᵖ → Prop) :=
-  fun _ => decidable_of_iff _ isSquare_unop_iff
-
-@[simp]
-theorem even_ofMul_iff {a : α} : Even (Additive.ofMul a) ↔ IsSquare a := Iff.rfl
-
-@[simp]
-theorem isSquare_toMul_iff {a : Additive α} : IsSquare (Additive.toMul a) ↔ Even a := Iff.rfl
-
-instance [DecidablePred (IsSquare : α → Prop)] : DecidablePred (Even : Additive α → Prop) :=
-  fun _ => decidable_of_iff _ isSquare_toMul_iff
-
-end Mul
-
-section Add
-variable [Add α]
-
-@[simp]
-theorem isSquare_ofAdd_iff {a : α} : IsSquare (Multiplicative.ofAdd a) ↔ Even a := Iff.rfl
-
-@[simp]
-theorem even_toAdd_iff {a : Multiplicative α} :
-    Even (Multiplicative.toAdd a) ↔ IsSquare a := Iff.rfl
-
-instance [DecidablePred (Even : α → Prop)] : DecidablePred (IsSquare : Multiplicative α → Prop) :=
-  fun _ => decidable_of_iff _ even_toAdd_iff
-
-end Add
-
-@[to_additive (attr := simp)]
-theorem isSquare_one [MulOneClass α] : IsSquare (1 : α) :=
-  ⟨1, (mul_one _).symm⟩
-#align is_square_one isSquare_one
-#align even_zero even_zero
-
-@[to_additive]
-theorem IsSquare.map [MulOneClass α] [MulOneClass β] [FunLike F α β] [MonoidHomClass F α β]
-    {m : α} (f : F) :
-    IsSquare m → IsSquare (f m) := by
-  rintro ⟨m, rfl⟩
-  exact ⟨f m, by simp⟩
-#align is_square.map IsSquare.map
-#align even.map Even.map
-
-section Monoid
-
-variable [Monoid α] {n : ℕ} {a : α}
-
-
-@[to_additive even_iff_exists_two_nsmul]
-theorem isSquare_iff_exists_sq (m : α) : IsSquare m ↔ ∃ c, m = c ^ 2 := by simp [IsSquare, pow_two]
-#align is_square_iff_exists_sq isSquare_iff_exists_sq
-#align even_iff_exists_two_nsmul even_iff_exists_two_nsmul
-
-alias ⟨IsSquare.exists_sq, isSquare_of_exists_sq⟩ := isSquare_iff_exists_sq
-#align is_square.exists_sq IsSquare.exists_sq
-#align is_square_of_exists_sq isSquare_of_exists_sq
-
-attribute
-  [to_additive Even.exists_two_nsmul
-      "Alias of the forwards direction of `even_iff_exists_two_nsmul`."]
-  IsSquare.exists_sq
-#align even.exists_two_nsmul Even.exists_two_nsmul
-
-@[to_additive]
-theorem IsSquare.pow (n : ℕ) : IsSquare a → IsSquare (a ^ n) := by
-  rintro ⟨a, rfl⟩
-  exact ⟨a ^ n, (Commute.refl _).mul_pow _⟩
-#align is_square.pow IsSquare.pow
-#align even.nsmul Even.nsmul
-
-/- Porting note (#10618): `simp` attribute removed because linter reports:
-simp can prove this:
-  by simp only [even_two, Even.nsmul']
--/
-@[to_additive Even.nsmul']
-theorem Even.isSquare_pow : Even n → ∀ a : α, IsSquare (a ^ n) := by
-  rintro ⟨n, rfl⟩ a
-  exact ⟨a ^ n, pow_add _ _ _⟩
-#align even.is_square_pow Even.isSquare_pow
-#align even.nsmul' Even.nsmul'
-
-/- Porting note (#10618): `simp` attribute removed because linter reports:
-simp can prove this:
-  by simp only [even_two, Even.is_square_pow]
--/
-@[to_additive even_two_nsmul]
-theorem IsSquare_sq (a : α) : IsSquare (a ^ 2) :=
-  ⟨a, pow_two _⟩
-#align is_square_sq IsSquare_sq
-#align even_two_nsmul even_two_nsmul
-
-variable [HasDistribNeg α]
-
-@[simp]
-theorem Even.neg_pow : Even n → ∀ a : α, (-a) ^ n = a ^ n := by
-  rintro ⟨c, rfl⟩ a
-  simp_rw [← two_mul, pow_mul, neg_sq]
-#align even.neg_pow Even.neg_pow
-
-theorem Even.neg_one_pow (h : Even n) : (-1 : α) ^ n = 1 := by rw [h.neg_pow, one_pow]
-#align even.neg_one_pow Even.neg_one_pow
-
-end Monoid
-
-@[to_additive]
-theorem IsSquare.mul [CommSemigroup α] {a b : α} : IsSquare a → IsSquare b → IsSquare (a * b) := by
-  rintro ⟨a, rfl⟩ ⟨b, rfl⟩
-  exact ⟨a * b, mul_mul_mul_comm _ _ _ _⟩
-#align is_square.mul IsSquare.mul
-#align even.add Even.add
-
-variable (α)
-
-@[simp]
-theorem isSquare_zero [MulZeroClass α] : IsSquare (0 : α) :=
-  ⟨0, (mul_zero _).symm⟩
-#align is_square_zero isSquare_zero
-
-variable {α}
-
-section DivisionMonoid
-
-variable [DivisionMonoid α] {a : α}
-
-@[to_additive (attr := simp)]
-theorem isSquare_inv : IsSquare a⁻¹ ↔ IsSquare a := by
-  refine' ⟨fun h => _, fun h => _⟩
-  · rw [← isSquare_op_iff, ← inv_inv a]
-    exact h.map (MulEquiv.inv' α)
-  · exact (isSquare_op_iff.mpr h).map (MulEquiv.inv' α).symm
-#align is_square_inv isSquare_inv
-#align even_neg even_neg
-
-alias ⟨_, IsSquare.inv⟩ := isSquare_inv
-#align is_square.inv IsSquare.inv
-
-attribute [to_additive] IsSquare.inv
-#align even.neg Even.neg
-
-@[to_additive]
-theorem IsSquare.zpow (n : ℤ) : IsSquare a → IsSquare (a ^ n) := by
-  rintro ⟨a, rfl⟩
-  exact ⟨a ^ n, (Commute.refl _).mul_zpow _⟩
-#align is_square.zpow IsSquare.zpow
-#align even.zsmul Even.zsmul
-
-variable [HasDistribNeg α] {n : ℤ}
-
-theorem Even.neg_zpow : Even n → ∀ a : α, (-a) ^ n = a ^ n := by
-  rintro ⟨c, rfl⟩ a; simp_rw [← Int.two_mul, zpow_mul, zpow_two, neg_mul_neg]
-#align even.neg_zpow Even.neg_zpow
-
-theorem Even.neg_one_zpow (h : Even n) : (-1 : α) ^ n = 1 := by rw [h.neg_zpow, one_zpow]
-#align even.neg_one_zpow Even.neg_one_zpow
-
-end DivisionMonoid
-
-theorem even_abs [AddGroup α] [LinearOrder α] {a : α} : Even |a| ↔ Even a := by
-  cases abs_choice a
-  · have h : abs a = a := by assumption
-    simp only [h, even_neg]
-  · have h : abs a = -a := by assumption
-    simp only [h, even_neg]
-#align even_abs even_abs
-
-@[to_additive]
-theorem IsSquare.div [DivisionCommMonoid α] {a b : α} (ha : IsSquare a) (hb : IsSquare b) :
-    IsSquare (a / b) := by
-  rw [div_eq_mul_inv]
-  exact ha.mul hb.inv
-#align is_square.div IsSquare.div
-#align even.sub Even.sub
-
-@[to_additive (attr := simp) Even.zsmul']
-theorem Even.isSquare_zpow [Group α] {n : ℤ} : Even n → ∀ a : α, IsSquare (a ^ n) := by
-  rintro ⟨n, rfl⟩ a
-  exact ⟨a ^ n, zpow_add _ _ _⟩
-#align even.is_square_zpow Even.isSquare_zpow
-#align even.zsmul' Even.zsmul'
-
--- `Odd.tsub` requires `CanonicallyLinearOrderedSemiring`, which we don't have
-theorem Even.tsub [CanonicallyLinearOrderedAddCommMonoid α] [Sub α] [OrderedSub α]
-    [ContravariantClass α α (· + ·) (· ≤ ·)] {m n : α} (hm : Even m) (hn : Even n) :
-    Even (m - n) := by
-  obtain ⟨a, rfl⟩ := hm
-  obtain ⟨b, rfl⟩ := hn
-  refine' ⟨a - b, _⟩
-  obtain h | h := le_total a b
-  · rw [tsub_eq_zero_of_le h, tsub_eq_zero_of_le (add_le_add h h), add_zero]
-  · exact (tsub_add_tsub_comm h h).symm
-#align even.tsub Even.tsub
-
-=======
->>>>>>> 403f769c
 set_option linter.deprecated false in
 theorem even_iff_exists_bit0 [Add α] {a : α} : Even a ↔ ∃ b, a = bit0 b :=
   Iff.rfl
