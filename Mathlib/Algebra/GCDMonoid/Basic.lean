/-
Copyright (c) 2018 Johannes Hölzl. All rights reserved.
Released under Apache 2.0 license as described in the file LICENSE.
Authors: Johannes Hölzl, Jens Wagemaker
-/
import Mathlib.Algebra.Associated.Basic
import Mathlib.Algebra.Ring.Regular

/-!
# Monoids with normalization functions, `gcd`, and `lcm`

This file defines extra structures on `CancelCommMonoidWithZero`s, including `IsDomain`s.

## Main Definitions

* `NormalizationMonoid`
* `GCDMonoid`
* `NormalizedGCDMonoid`
* `gcdMonoidOfGCD`, `gcdMonoidOfExistsGCD`, `normalizedGCDMonoidOfGCD`,
  `normalizedGCDMonoidOfExistsGCD`
* `gcdMonoidOfLCM`, `gcdMonoidOfExistsLCM`, `normalizedGCDMonoidOfLCM`,
  `normalizedGCDMonoidOfExistsLCM`

For the `NormalizedGCDMonoid` instances on `ℕ` and `ℤ`, see `Mathlib.Algebra.GCDMonoid.Nat`.

## Implementation Notes

* `NormalizationMonoid` is defined by assigning to each element a `normUnit` such that multiplying
by that unit normalizes the monoid, and `normalize` is an idempotent monoid homomorphism. This
definition as currently implemented does casework on `0`.

* `GCDMonoid` contains the definitions of `gcd` and `lcm` with the usual properties. They are
  both determined up to a unit.

* `NormalizedGCDMonoid` extends `NormalizationMonoid`, so the `gcd` and `lcm` are always
  normalized. This makes `gcd`s of polynomials easier to work with, but excludes Euclidean domains,
  and monoids without zero.

* `gcdMonoidOfGCD` and `normalizedGCDMonoidOfGCD` noncomputably construct a `GCDMonoid`
  (resp. `NormalizedGCDMonoid`) structure just from the `gcd` and its properties.

* `gcdMonoidOfExistsGCD` and `normalizedGCDMonoidOfExistsGCD` noncomputably construct a
  `GCDMonoid` (resp. `NormalizedGCDMonoid`) structure just from a proof that any two elements
  have a (not necessarily normalized) `gcd`.

* `gcdMonoidOfLCM` and `normalizedGCDMonoidOfLCM` noncomputably construct a `GCDMonoid`
  (resp. `NormalizedGCDMonoid`) structure just from the `lcm` and its properties.

* `gcdMonoidOfExistsLCM` and `normalizedGCDMonoidOfExistsLCM` noncomputably construct a
  `GCDMonoid` (resp. `NormalizedGCDMonoid`) structure just from a proof that any two elements
  have a (not necessarily normalized) `lcm`.

## TODO

* Port GCD facts about nats, definition of coprime
* Generalize normalization monoids to commutative (cancellative) monoids with or without zero

## Tags

divisibility, gcd, lcm, normalize
-/


variable {α : Type*}

-- Porting note: mathlib3 had a `@[protect_proj]` here, but adding `protected` to all the fields
-- adds unnecessary clutter to later code
/-- Normalization monoid: multiplying with `normUnit` gives a normal form for associated
elements. -/
class NormalizationMonoid (α : Type*) [CancelCommMonoidWithZero α] where
  /-- `normUnit` assigns to each element of the monoid a unit of the monoid. -/
  normUnit : α → αˣ
  /-- The proposition that `normUnit` maps `0` to the identity. -/
  normUnit_zero : normUnit 0 = 1
  /-- The proposition that `normUnit` respects multiplication of non-zero elements. -/
  normUnit_mul : ∀ {a b}, a ≠ 0 → b ≠ 0 → normUnit (a * b) = normUnit a * normUnit b
  /-- The proposition that `normUnit` maps units to their inverses. -/
  normUnit_coe_units : ∀ u : αˣ, normUnit u = u⁻¹

export NormalizationMonoid (normUnit normUnit_zero normUnit_mul normUnit_coe_units)

attribute [simp] normUnit_coe_units normUnit_zero normUnit_mul

section NormalizationMonoid

variable [CancelCommMonoidWithZero α] [NormalizationMonoid α]

@[simp]
theorem normUnit_one : normUnit (1 : α) = 1 :=
  normUnit_coe_units 1

/-- Chooses an element of each associate class, by multiplying by `normUnit` -/
def normalize : α →*₀ α where
  toFun x := x * normUnit x
  map_zero' := by
    simp only [normUnit_zero]
    exact mul_one (0 : α)
  map_one' := by dsimp only; rw [normUnit_one, one_mul]; rfl
  map_mul' x y :=
    (by_cases fun hx : x = 0 => by dsimp only; rw [hx, zero_mul, zero_mul, zero_mul]) fun hx =>
      (by_cases fun hy : y = 0 => by dsimp only; rw [hy, mul_zero, zero_mul, mul_zero]) fun hy => by
        simp only [normUnit_mul hx hy, Units.val_mul]; simp only [mul_assoc, mul_left_comm y]

theorem associated_normalize (x : α) : Associated x (normalize x) :=
  ⟨_, rfl⟩

theorem normalize_associated (x : α) : Associated (normalize x) x :=
  (associated_normalize _).symm

theorem associated_normalize_iff {x y : α} : Associated x (normalize y) ↔ Associated x y :=
  ⟨fun h => h.trans (normalize_associated y), fun h => h.trans (associated_normalize y)⟩

theorem normalize_associated_iff {x y : α} : Associated (normalize x) y ↔ Associated x y :=
  ⟨fun h => (associated_normalize _).trans h, fun h => (normalize_associated _).trans h⟩

theorem Associates.mk_normalize (x : α) : Associates.mk (normalize x) = Associates.mk x :=
  Associates.mk_eq_mk_iff_associated.2 (normalize_associated _)

theorem normalize_apply (x : α) : normalize x = x * normUnit x :=
  rfl

theorem normalize_zero : normalize (0 : α) = 0 :=
  normalize.map_zero

theorem normalize_one : normalize (1 : α) = 1 :=
  normalize.map_one

theorem normalize_coe_units (u : αˣ) : normalize (u : α) = 1 := by simp [normalize_apply]

theorem normalize_eq_zero {x : α} : normalize x = 0 ↔ x = 0 :=
  ⟨fun hx => (associated_zero_iff_eq_zero x).1 <| hx ▸ associated_normalize _, by
    rintro rfl; exact normalize_zero⟩

theorem normalize_eq_one {x : α} : normalize x = 1 ↔ IsUnit x :=
  ⟨fun hx => isUnit_iff_exists_inv.2 ⟨_, hx⟩, fun ⟨u, hu⟩ => hu ▸ normalize_coe_units u⟩

-- Porting note (https://github.com/leanprover-community/mathlib4/issues/11083): quite slow. Improve performance?
@[simp]
theorem normUnit_mul_normUnit (a : α) : normUnit (a * normUnit a) = 1 := by
  nontriviality α using Subsingleton.elim a 0
  obtain rfl | h := eq_or_ne a 0
  · rw [normUnit_zero, zero_mul, normUnit_zero]
  · rw [normUnit_mul h (Units.ne_zero _), normUnit_coe_units, mul_inv_eq_one]

@[simp]
theorem normalize_idem (x : α) : normalize (normalize x) = normalize x := by simp [normalize_apply]

theorem normalize_eq_normalize {a b : α} (hab : a ∣ b) (hba : b ∣ a) :
    normalize a = normalize b := by
  nontriviality α
  rcases associated_of_dvd_dvd hab hba with ⟨u, rfl⟩
  refine by_cases (by rintro rfl; simp only [zero_mul]) fun ha : a ≠ 0 => ?_
  suffices a * ↑(normUnit a) = a * ↑u * ↑(normUnit a) * ↑u⁻¹ by
    simpa only [normalize_apply, mul_assoc, normUnit_mul ha u.ne_zero, normUnit_coe_units]
  calc
    a * ↑(normUnit a) = a * ↑(normUnit a) * ↑u * ↑u⁻¹ := (Units.mul_inv_cancel_right _ _).symm
    _ = a * ↑u * ↑(normUnit a) * ↑u⁻¹ := by rw [mul_right_comm a]

theorem normalize_eq_normalize_iff {x y : α} : normalize x = normalize y ↔ x ∣ y ∧ y ∣ x :=
  ⟨fun h => ⟨Units.dvd_mul_right.1 ⟨_, h.symm⟩, Units.dvd_mul_right.1 ⟨_, h⟩⟩, fun ⟨hxy, hyx⟩ =>
    normalize_eq_normalize hxy hyx⟩

theorem dvd_antisymm_of_normalize_eq {a b : α} (ha : normalize a = a) (hb : normalize b = b)
    (hab : a ∣ b) (hba : b ∣ a) : a = b :=
  ha ▸ hb ▸ normalize_eq_normalize hab hba

theorem Associated.eq_of_normalized
    {a b : α} (h : Associated a b) (ha : normalize a = a) (hb : normalize b = b) :
    a = b :=
  dvd_antisymm_of_normalize_eq ha hb h.dvd h.dvd'

@[simp]
theorem dvd_normalize_iff {a b : α} : a ∣ normalize b ↔ a ∣ b :=
  Units.dvd_mul_right

@[simp]
theorem normalize_dvd_iff {a b : α} : normalize a ∣ b ↔ a ∣ b :=
  Units.mul_right_dvd

end NormalizationMonoid

namespace Associates

variable [CancelCommMonoidWithZero α] [NormalizationMonoid α]

/-- Maps an element of `Associates` back to the normalized element of its associate class -/
protected def out : Associates α → α :=
  (Quotient.lift (normalize : α → α)) fun a _ ⟨_, hu⟩ =>
    hu ▸ normalize_eq_normalize ⟨_, rfl⟩ (Units.mul_right_dvd.2 <| dvd_refl a)

@[simp]
theorem out_mk (a : α) : (Associates.mk a).out = normalize a :=
  rfl

@[simp]
theorem out_one : (1 : Associates α).out = 1 :=
  normalize_one

theorem out_mul (a b : Associates α) : (a * b).out = a.out * b.out :=
  Quotient.inductionOn₂ a b fun _ _ => by
    simp only [Associates.quotient_mk_eq_mk, out_mk, mk_mul_mk, normalize.map_mul]

theorem dvd_out_iff (a : α) (b : Associates α) : a ∣ b.out ↔ Associates.mk a ≤ b :=
  Quotient.inductionOn b <| by
    simp [Associates.out_mk, Associates.quotient_mk_eq_mk, mk_le_mk_iff_dvd]

theorem out_dvd_iff (a : α) (b : Associates α) : b.out ∣ a ↔ b ≤ Associates.mk a :=
  Quotient.inductionOn b <| by
    simp [Associates.out_mk, Associates.quotient_mk_eq_mk, mk_le_mk_iff_dvd]

@[simp]
theorem out_top : (⊤ : Associates α).out = 0 :=
  normalize_zero

@[simp]
theorem normalize_out (a : Associates α) : normalize a.out = a.out :=
  Quotient.inductionOn a normalize_idem

@[simp]
theorem mk_out (a : Associates α) : Associates.mk a.out = a :=
  Quotient.inductionOn a mk_normalize

theorem out_injective : Function.Injective (Associates.out : _ → α) :=
  Function.LeftInverse.injective mk_out

end Associates

-- Porting note: mathlib3 had a `@[protect_proj]` here, but adding `protected` to all the fields
-- adds unnecessary clutter to later code
/-- GCD monoid: a `CancelCommMonoidWithZero` with `gcd` (greatest common divisor) and
`lcm` (least common multiple) operations, determined up to a unit. The type class focuses on `gcd`
and we derive the corresponding `lcm` facts from `gcd`.
-/
class GCDMonoid (α : Type*) [CancelCommMonoidWithZero α] where
  /-- The greatest common divisor between two elements. -/
  gcd : α → α → α
  /-- The least common multiple between two elements. -/
  lcm : α → α → α
  /-- The GCD is a divisor of the first element. -/
  gcd_dvd_left : ∀ a b, gcd a b ∣ a
  /-- The GCD is a divisor of the second element. -/
  gcd_dvd_right : ∀ a b, gcd a b ∣ b
  /-- Any common divisor of both elements is a divisor of the GCD. -/
  dvd_gcd : ∀ {a b c}, a ∣ c → a ∣ b → a ∣ gcd c b
  /-- The product of two elements is `Associated` with the product of their GCD and LCM. -/
  gcd_mul_lcm : ∀ a b, Associated (gcd a b * lcm a b) (a * b)
  /-- `0` is left-absorbing. -/
  lcm_zero_left : ∀ a, lcm 0 a = 0
  /-- `0` is right-absorbing. -/
  lcm_zero_right : ∀ a, lcm a 0 = 0

/-- Normalized GCD monoid: a `CancelCommMonoidWithZero` with normalization and `gcd`
(greatest common divisor) and `lcm` (least common multiple) operations. In this setting `gcd` and
`lcm` form a bounded lattice on the associated elements where `gcd` is the infimum, `lcm` is the
supremum, `1` is bottom, and `0` is top. The type class focuses on `gcd` and we derive the
corresponding `lcm` facts from `gcd`.
-/
class NormalizedGCDMonoid (α : Type*) [CancelCommMonoidWithZero α] extends NormalizationMonoid α,
  GCDMonoid α where
  /-- The GCD is normalized to itself. -/
  normalize_gcd : ∀ a b, normalize (gcd a b) = gcd a b
  /-- The LCM is normalized to itself. -/
  normalize_lcm : ∀ a b, normalize (lcm a b) = lcm a b

export GCDMonoid (gcd lcm gcd_dvd_left gcd_dvd_right dvd_gcd lcm_zero_left lcm_zero_right)

attribute [simp] lcm_zero_left lcm_zero_right

section GCDMonoid

variable [CancelCommMonoidWithZero α]

instance [NormalizationMonoid α] : Nonempty (NormalizationMonoid α) := ⟨‹_›⟩
instance [GCDMonoid α] : Nonempty (GCDMonoid α) := ⟨‹_›⟩
instance [NormalizedGCDMonoid α] : Nonempty (NormalizedGCDMonoid α) := ⟨‹_›⟩
instance [h : Nonempty (NormalizedGCDMonoid α)] : Nonempty (NormalizationMonoid α) :=
  h.elim fun _ ↦ inferInstance
instance [h : Nonempty (NormalizedGCDMonoid α)] : Nonempty (GCDMonoid α) :=
  h.elim fun _ ↦ inferInstance

theorem gcd_isUnit_iff_isRelPrime [GCDMonoid α] {a b : α} :
    IsUnit (gcd a b) ↔ IsRelPrime a b :=
  ⟨fun h _ ha hb ↦ isUnit_of_dvd_unit (dvd_gcd ha hb) h, (· (gcd_dvd_left a b) (gcd_dvd_right a b))⟩

@[simp]
theorem normalize_gcd [NormalizedGCDMonoid α] : ∀ a b : α, normalize (gcd a b) = gcd a b :=
  NormalizedGCDMonoid.normalize_gcd

theorem gcd_mul_lcm [GCDMonoid α] : ∀ a b : α, Associated (gcd a b * lcm a b) (a * b) :=
  GCDMonoid.gcd_mul_lcm

section GCD

theorem dvd_gcd_iff [GCDMonoid α] (a b c : α) : a ∣ gcd b c ↔ a ∣ b ∧ a ∣ c :=
  Iff.intro (fun h => ⟨h.trans (gcd_dvd_left _ _), h.trans (gcd_dvd_right _ _)⟩) fun ⟨hab, hac⟩ =>
    dvd_gcd hab hac

theorem gcd_comm [NormalizedGCDMonoid α] (a b : α) : gcd a b = gcd b a :=
  dvd_antisymm_of_normalize_eq (normalize_gcd _ _) (normalize_gcd _ _)
    (dvd_gcd (gcd_dvd_right _ _) (gcd_dvd_left _ _))
    (dvd_gcd (gcd_dvd_right _ _) (gcd_dvd_left _ _))

theorem gcd_comm' [GCDMonoid α] (a b : α) : Associated (gcd a b) (gcd b a) :=
  associated_of_dvd_dvd (dvd_gcd (gcd_dvd_right _ _) (gcd_dvd_left _ _))
    (dvd_gcd (gcd_dvd_right _ _) (gcd_dvd_left _ _))

theorem gcd_assoc [NormalizedGCDMonoid α] (m n k : α) : gcd (gcd m n) k = gcd m (gcd n k) :=
  dvd_antisymm_of_normalize_eq (normalize_gcd _ _) (normalize_gcd _ _)
    (dvd_gcd ((gcd_dvd_left (gcd m n) k).trans (gcd_dvd_left m n))
      (dvd_gcd ((gcd_dvd_left (gcd m n) k).trans (gcd_dvd_right m n)) (gcd_dvd_right (gcd m n) k)))
    (dvd_gcd
      (dvd_gcd (gcd_dvd_left m (gcd n k)) ((gcd_dvd_right m (gcd n k)).trans (gcd_dvd_left n k)))
      ((gcd_dvd_right m (gcd n k)).trans (gcd_dvd_right n k)))

theorem gcd_assoc' [GCDMonoid α] (m n k : α) : Associated (gcd (gcd m n) k) (gcd m (gcd n k)) :=
  associated_of_dvd_dvd
    (dvd_gcd ((gcd_dvd_left (gcd m n) k).trans (gcd_dvd_left m n))
      (dvd_gcd ((gcd_dvd_left (gcd m n) k).trans (gcd_dvd_right m n)) (gcd_dvd_right (gcd m n) k)))
    (dvd_gcd
      (dvd_gcd (gcd_dvd_left m (gcd n k)) ((gcd_dvd_right m (gcd n k)).trans (gcd_dvd_left n k)))
      ((gcd_dvd_right m (gcd n k)).trans (gcd_dvd_right n k)))

instance [NormalizedGCDMonoid α] : Std.Commutative (α := α) gcd where
  comm := gcd_comm

instance [NormalizedGCDMonoid α] : Std.Associative (α := α) gcd where
  assoc := gcd_assoc

theorem gcd_eq_normalize [NormalizedGCDMonoid α] {a b c : α} (habc : gcd a b ∣ c)
    (hcab : c ∣ gcd a b) : gcd a b = normalize c :=
  normalize_gcd a b ▸ normalize_eq_normalize habc hcab

@[simp]
theorem gcd_zero_left [NormalizedGCDMonoid α] (a : α) : gcd 0 a = normalize a :=
  gcd_eq_normalize (gcd_dvd_right 0 a) (dvd_gcd (dvd_zero _) (dvd_refl a))

theorem gcd_zero_left' [GCDMonoid α] (a : α) : Associated (gcd 0 a) a :=
  associated_of_dvd_dvd (gcd_dvd_right 0 a) (dvd_gcd (dvd_zero _) (dvd_refl a))

@[simp]
theorem gcd_zero_right [NormalizedGCDMonoid α] (a : α) : gcd a 0 = normalize a :=
  gcd_eq_normalize (gcd_dvd_left a 0) (dvd_gcd (dvd_refl a) (dvd_zero _))

theorem gcd_zero_right' [GCDMonoid α] (a : α) : Associated (gcd a 0) a :=
  associated_of_dvd_dvd (gcd_dvd_left a 0) (dvd_gcd (dvd_refl a) (dvd_zero _))

@[simp]
theorem gcd_eq_zero_iff [GCDMonoid α] (a b : α) : gcd a b = 0 ↔ a = 0 ∧ b = 0 :=
  Iff.intro
    (fun h => by
      let ⟨ca, ha⟩ := gcd_dvd_left a b
      let ⟨cb, hb⟩ := gcd_dvd_right a b
      rw [h, zero_mul] at ha hb
      exact ⟨ha, hb⟩)
    fun ⟨ha, hb⟩ => by
    rw [ha, hb, ← zero_dvd_iff]
    apply dvd_gcd <;> rfl

@[simp]
theorem gcd_one_left [NormalizedGCDMonoid α] (a : α) : gcd 1 a = 1 :=
  dvd_antisymm_of_normalize_eq (normalize_gcd _ _) normalize_one (gcd_dvd_left _ _) (one_dvd _)

@[simp]
theorem isUnit_gcd_one_left [GCDMonoid α] (a : α) : IsUnit (gcd 1 a) :=
  isUnit_of_dvd_one (gcd_dvd_left _ _)

theorem gcd_one_left' [GCDMonoid α] (a : α) : Associated (gcd 1 a) 1 := by simp

@[simp]
theorem gcd_one_right [NormalizedGCDMonoid α] (a : α) : gcd a 1 = 1 :=
  dvd_antisymm_of_normalize_eq (normalize_gcd _ _) normalize_one (gcd_dvd_right _ _) (one_dvd _)

@[simp]
theorem isUnit_gcd_one_right [GCDMonoid α] (a : α) : IsUnit (gcd a 1) :=
  isUnit_of_dvd_one (gcd_dvd_right _ _)

theorem gcd_one_right' [GCDMonoid α] (a : α) : Associated (gcd a 1) 1 := by simp

theorem gcd_dvd_gcd [GCDMonoid α] {a b c d : α} (hab : a ∣ b) (hcd : c ∣ d) : gcd a c ∣ gcd b d :=
  dvd_gcd ((gcd_dvd_left _ _).trans hab) ((gcd_dvd_right _ _).trans hcd)

protected theorem Associated.gcd [GCDMonoid α]
    {a₁ a₂ b₁ b₂ : α} (ha : Associated a₁ a₂) (hb : Associated b₁ b₂) :
    Associated (gcd a₁ b₁) (gcd a₂ b₂) :=
  associated_of_dvd_dvd (gcd_dvd_gcd ha.dvd hb.dvd) (gcd_dvd_gcd ha.dvd' hb.dvd')

@[simp]
theorem gcd_same [NormalizedGCDMonoid α] (a : α) : gcd a a = normalize a :=
  gcd_eq_normalize (gcd_dvd_left _ _) (dvd_gcd (dvd_refl a) (dvd_refl a))

@[simp]
theorem gcd_mul_left [NormalizedGCDMonoid α] (a b c : α) :
    gcd (a * b) (a * c) = normalize a * gcd b c :=
  (by_cases (by rintro rfl; simp only [zero_mul, gcd_zero_left, normalize_zero]))
    fun ha : a ≠ 0 =>
    suffices gcd (a * b) (a * c) = normalize (a * gcd b c) by simpa [- normalize_apply]
    let ⟨d, eq⟩ := dvd_gcd (dvd_mul_right a b) (dvd_mul_right a c)
    gcd_eq_normalize
      (eq.symm ▸ mul_dvd_mul_left a
        (show d ∣ gcd b c from
          dvd_gcd ((mul_dvd_mul_iff_left ha).1 <| eq ▸ gcd_dvd_left _ _)
            ((mul_dvd_mul_iff_left ha).1 <| eq ▸ gcd_dvd_right _ _)))
      (dvd_gcd (mul_dvd_mul_left a <| gcd_dvd_left _ _) (mul_dvd_mul_left a <| gcd_dvd_right _ _))

theorem gcd_mul_left' [GCDMonoid α] (a b c : α) :
    Associated (gcd (a * b) (a * c)) (a * gcd b c) := by
  obtain rfl | ha := eq_or_ne a 0
  · simp only [zero_mul, gcd_zero_left']
  obtain ⟨d, eq⟩ := dvd_gcd (dvd_mul_right a b) (dvd_mul_right a c)
  apply associated_of_dvd_dvd
  · rw [eq]
    apply mul_dvd_mul_left
    exact
      dvd_gcd ((mul_dvd_mul_iff_left ha).1 <| eq ▸ gcd_dvd_left _ _)
        ((mul_dvd_mul_iff_left ha).1 <| eq ▸ gcd_dvd_right _ _)
  · exact dvd_gcd (mul_dvd_mul_left a <| gcd_dvd_left _ _) (mul_dvd_mul_left a <| gcd_dvd_right _ _)

@[simp]
theorem gcd_mul_right [NormalizedGCDMonoid α] (a b c : α) :
    gcd (b * a) (c * a) = gcd b c * normalize a := by simp only [mul_comm, gcd_mul_left]

@[simp]
theorem gcd_mul_right' [GCDMonoid α] (a b c : α) :
    Associated (gcd (b * a) (c * a)) (gcd b c * a) := by
  simp only [mul_comm, gcd_mul_left']

theorem gcd_eq_left_iff [NormalizedGCDMonoid α] (a b : α) (h : normalize a = a) :
    gcd a b = a ↔ a ∣ b :=
  (Iff.intro fun eq => eq ▸ gcd_dvd_right _ _) fun hab =>
    dvd_antisymm_of_normalize_eq (normalize_gcd _ _) h (gcd_dvd_left _ _) (dvd_gcd (dvd_refl a) hab)

theorem gcd_eq_right_iff [NormalizedGCDMonoid α] (a b : α) (h : normalize b = b) :
    gcd a b = b ↔ b ∣ a := by simpa only [gcd_comm a b] using gcd_eq_left_iff b a h

theorem gcd_dvd_gcd_mul_left [GCDMonoid α] (m n k : α) : gcd m n ∣ gcd (k * m) n :=
  gcd_dvd_gcd (dvd_mul_left _ _) dvd_rfl

theorem gcd_dvd_gcd_mul_right [GCDMonoid α] (m n k : α) : gcd m n ∣ gcd (m * k) n :=
  gcd_dvd_gcd (dvd_mul_right _ _) dvd_rfl

theorem gcd_dvd_gcd_mul_left_right [GCDMonoid α] (m n k : α) : gcd m n ∣ gcd m (k * n) :=
  gcd_dvd_gcd dvd_rfl (dvd_mul_left _ _)

theorem gcd_dvd_gcd_mul_right_right [GCDMonoid α] (m n k : α) : gcd m n ∣ gcd m (n * k) :=
  gcd_dvd_gcd dvd_rfl (dvd_mul_right _ _)

theorem Associated.gcd_eq_left [NormalizedGCDMonoid α] {m n : α} (h : Associated m n) (k : α) :
    gcd m k = gcd n k :=
  dvd_antisymm_of_normalize_eq (normalize_gcd _ _) (normalize_gcd _ _) (gcd_dvd_gcd h.dvd dvd_rfl)
    (gcd_dvd_gcd h.symm.dvd dvd_rfl)

theorem Associated.gcd_eq_right [NormalizedGCDMonoid α] {m n : α} (h : Associated m n) (k : α) :
    gcd k m = gcd k n :=
  dvd_antisymm_of_normalize_eq (normalize_gcd _ _) (normalize_gcd _ _) (gcd_dvd_gcd dvd_rfl h.dvd)
    (gcd_dvd_gcd dvd_rfl h.symm.dvd)

theorem dvd_gcd_mul_of_dvd_mul [GCDMonoid α] {m n k : α} (H : k ∣ m * n) : k ∣ gcd k m * n :=
  (dvd_gcd (dvd_mul_right _ n) H).trans (gcd_mul_right' n k m).dvd

theorem dvd_gcd_mul_iff_dvd_mul [GCDMonoid α] {m n k : α} : k ∣ gcd k m * n ↔ k ∣ m * n :=
  ⟨fun h => h.trans (mul_dvd_mul (gcd_dvd_right k m) dvd_rfl), dvd_gcd_mul_of_dvd_mul⟩

theorem dvd_mul_gcd_of_dvd_mul [GCDMonoid α] {m n k : α} (H : k ∣ m * n) : k ∣ m * gcd k n := by
  rw [mul_comm] at H ⊢
  exact dvd_gcd_mul_of_dvd_mul H

theorem dvd_mul_gcd_iff_dvd_mul [GCDMonoid α] {m n k : α} : k ∣ m * gcd k n ↔ k ∣ m * n :=
  ⟨fun h => h.trans (mul_dvd_mul dvd_rfl (gcd_dvd_right k n)), dvd_mul_gcd_of_dvd_mul⟩

/-- Represent a divisor of `m * n` as a product of a divisor of `m` and a divisor of `n`.

Note: In general, this representation is highly non-unique.

See `Nat.prodDvdAndDvdOfDvdProd` for a constructive version on `ℕ`. -/
instance [h : Nonempty (GCDMonoid α)] : DecompositionMonoid α where
  primal k m n H := by
    cases h
    by_cases h0 : gcd k m = 0
    · rw [gcd_eq_zero_iff] at h0
      rcases h0 with ⟨rfl, rfl⟩
      exact ⟨0, n, dvd_refl 0, dvd_refl n, by simp⟩
    · obtain ⟨a, ha⟩ := gcd_dvd_left k m
      refine ⟨gcd k m, a, gcd_dvd_right _ _, ?_, ha⟩
      rw [← mul_dvd_mul_iff_left h0, ← ha]
      exact dvd_gcd_mul_of_dvd_mul H

theorem gcd_mul_dvd_mul_gcd [GCDMonoid α] (k m n : α) : gcd k (m * n) ∣ gcd k m * gcd k n := by
  obtain ⟨m', n', hm', hn', h⟩ := exists_dvd_and_dvd_of_dvd_mul (gcd_dvd_right k (m * n))
  replace h : gcd k (m * n) = m' * n' := h
  rw [h]
  have hm'n' : m' * n' ∣ k := h ▸ gcd_dvd_left _ _
  apply mul_dvd_mul
  · have hm'k : m' ∣ k := (dvd_mul_right m' n').trans hm'n'
    exact dvd_gcd hm'k hm'
  · have hn'k : n' ∣ k := (dvd_mul_left n' m').trans hm'n'
    exact dvd_gcd hn'k hn'

theorem gcd_pow_right_dvd_pow_gcd [GCDMonoid α] {a b : α} {k : ℕ} :
    gcd a (b ^ k) ∣ gcd a b ^ k := by
  by_cases hg : gcd a b = 0
  · rw [gcd_eq_zero_iff] at hg
    rcases hg with ⟨rfl, rfl⟩
    exact
      (gcd_zero_left' (0 ^ k : α)).dvd.trans
        (pow_dvd_pow_of_dvd (gcd_zero_left' (0 : α)).symm.dvd _)
  · induction k with
    | zero => rw [pow_zero, pow_zero]; exact (gcd_one_right' a).dvd
    | succ k hk =>
      rw [pow_succ', pow_succ']
      trans gcd a b * gcd a (b ^ k)
      · exact gcd_mul_dvd_mul_gcd a b (b ^ k)
      · exact (mul_dvd_mul_iff_left hg).mpr hk

theorem gcd_pow_left_dvd_pow_gcd [GCDMonoid α] {a b : α} {k : ℕ} : gcd (a ^ k) b ∣ gcd a b ^ k :=
  calc
    gcd (a ^ k) b ∣ gcd b (a ^ k) := (gcd_comm' _ _).dvd
    _ ∣ gcd b a ^ k := gcd_pow_right_dvd_pow_gcd
    _ ∣ gcd a b ^ k := pow_dvd_pow_of_dvd (gcd_comm' _ _).dvd _

theorem pow_dvd_of_mul_eq_pow [GCDMonoid α] {a b c d₁ d₂ : α} (ha : a ≠ 0) (hab : IsUnit (gcd a b))
    {k : ℕ} (h : a * b = c ^ k) (hc : c = d₁ * d₂) (hd₁ : d₁ ∣ a) : d₁ ^ k ≠ 0 ∧ d₁ ^ k ∣ a := by
  have h1 : IsUnit (gcd (d₁ ^ k) b) := by
    apply isUnit_of_dvd_one
    trans gcd d₁ b ^ k
    · exact gcd_pow_left_dvd_pow_gcd
    · apply IsUnit.dvd
      apply IsUnit.pow
      apply isUnit_of_dvd_one
      apply dvd_trans _ hab.dvd
      apply gcd_dvd_gcd hd₁ (dvd_refl b)
  have h2 : d₁ ^ k ∣ a * b := by
    use d₂ ^ k
    rw [h, hc]
    exact mul_pow d₁ d₂ k
  rw [mul_comm] at h2
  have h3 : d₁ ^ k ∣ a := by
    apply (dvd_gcd_mul_of_dvd_mul h2).trans
    rw [h1.mul_left_dvd]
  have h4 : d₁ ^ k ≠ 0 := by
    intro hdk
    rw [hdk] at h3
    apply absurd (zero_dvd_iff.mp h3) ha
  exact ⟨h4, h3⟩

theorem exists_associated_pow_of_mul_eq_pow [GCDMonoid α] {a b c : α} (hab : IsUnit (gcd a b))
    {k : ℕ} (h : a * b = c ^ k) : ∃ d : α, Associated (d ^ k) a := by
  cases subsingleton_or_nontrivial α
  · use 0
    rw [Subsingleton.elim a (0 ^ k)]
  by_cases ha : a = 0
  · use 0
    obtain rfl | hk := eq_or_ne k 0
    · simp [ha] at h
    · rw [ha, zero_pow hk]
  by_cases hb : b = 0
  · use 1
    rw [one_pow]
    apply (associated_one_iff_isUnit.mpr hab).symm.trans
    rw [hb]
    exact gcd_zero_right' a
  obtain rfl | hk := k.eq_zero_or_pos
  · use 1
    rw [pow_zero] at h ⊢
    use Units.mkOfMulEqOne _ _ h
    rw [Units.val_mkOfMulEqOne, one_mul]
  have hc : c ∣ a * b := by
    rw [h]
    exact dvd_pow_self _ hk.ne'
  obtain ⟨d₁, d₂, hd₁, hd₂, hc⟩ := exists_dvd_and_dvd_of_dvd_mul hc
  use d₁
  obtain ⟨h0₁, ⟨a', ha'⟩⟩ := pow_dvd_of_mul_eq_pow ha hab h hc hd₁
  rw [mul_comm] at h hc
  rw [(gcd_comm' a b).isUnit_iff] at hab
  obtain ⟨h0₂, ⟨b', hb'⟩⟩ := pow_dvd_of_mul_eq_pow hb hab h hc hd₂
  rw [ha', hb', hc, mul_pow] at h
  have h' : a' * b' = 1 := by
    apply (mul_right_inj' h0₁).mp
    rw [mul_one]
    apply (mul_right_inj' h0₂).mp
    rw [← h]
    rw [mul_assoc, mul_comm a', ← mul_assoc _ b', ← mul_assoc b', mul_comm b']
  use Units.mkOfMulEqOne _ _ h'
  rw [Units.val_mkOfMulEqOne, ha']

theorem exists_eq_pow_of_mul_eq_pow [GCDMonoid α] [Subsingleton αˣ]
    {a b c : α} (hab : IsUnit (gcd a b)) {k : ℕ} (h : a * b = c ^ k) : ∃ d : α, a = d ^ k :=
  let ⟨d, hd⟩ := exists_associated_pow_of_mul_eq_pow hab h
  ⟨d, (associated_iff_eq.mp hd).symm⟩

theorem gcd_greatest {α : Type*} [CancelCommMonoidWithZero α] [NormalizedGCDMonoid α] {a b d : α}
    (hda : d ∣ a) (hdb : d ∣ b) (hd : ∀ e : α, e ∣ a → e ∣ b → e ∣ d) :
    GCDMonoid.gcd a b = normalize d :=
  haveI h := hd _ (GCDMonoid.gcd_dvd_left a b) (GCDMonoid.gcd_dvd_right a b)
  gcd_eq_normalize h (GCDMonoid.dvd_gcd hda hdb)

theorem gcd_greatest_associated {α : Type*} [CancelCommMonoidWithZero α] [GCDMonoid α] {a b d : α}
    (hda : d ∣ a) (hdb : d ∣ b) (hd : ∀ e : α, e ∣ a → e ∣ b → e ∣ d) :
    Associated d (GCDMonoid.gcd a b) :=
  haveI h := hd _ (GCDMonoid.gcd_dvd_left a b) (GCDMonoid.gcd_dvd_right a b)
  associated_of_dvd_dvd (GCDMonoid.dvd_gcd hda hdb) h

theorem isUnit_gcd_of_eq_mul_gcd {α : Type*} [CancelCommMonoidWithZero α] [GCDMonoid α]
    {x y x' y' : α} (ex : x = gcd x y * x') (ey : y = gcd x y * y') (h : gcd x y ≠ 0) :
    IsUnit (gcd x' y') := by
  rw [← associated_one_iff_isUnit]
  refine Associated.of_mul_left ?_ (Associated.refl <| gcd x y) h
  convert (gcd_mul_left' (gcd x y) x' y').symm using 1
  rw [← ex, ← ey, mul_one]

theorem extract_gcd {α : Type*} [CancelCommMonoidWithZero α] [GCDMonoid α] (x y : α) :
    ∃ x' y', x = gcd x y * x' ∧ y = gcd x y * y' ∧ IsUnit (gcd x' y') := by
  by_cases h : gcd x y = 0
  · obtain ⟨rfl, rfl⟩ := (gcd_eq_zero_iff x y).1 h
    simp_rw [← associated_one_iff_isUnit]
    exact ⟨1, 1, by rw [h, zero_mul], by rw [h, zero_mul], gcd_one_left' 1⟩
  obtain ⟨x', ex⟩ := gcd_dvd_left x y
  obtain ⟨y', ey⟩ := gcd_dvd_right x y
  exact ⟨x', y', ex, ey, isUnit_gcd_of_eq_mul_gcd ex ey h⟩

theorem associated_gcd_left_iff [GCDMonoid α] {x y : α} : Associated x (gcd x y) ↔ x ∣ y :=
  ⟨fun hx => hx.dvd.trans (gcd_dvd_right x y),
    fun hxy => associated_of_dvd_dvd (dvd_gcd dvd_rfl hxy) (gcd_dvd_left x y)⟩

theorem associated_gcd_right_iff [GCDMonoid α] {x y : α} : Associated y (gcd x y) ↔ y ∣ x :=
  ⟨fun hx => hx.dvd.trans (gcd_dvd_left x y),
    fun hxy => associated_of_dvd_dvd (dvd_gcd hxy dvd_rfl) (gcd_dvd_right x y)⟩

theorem Irreducible.isUnit_gcd_iff [GCDMonoid α] {x y : α} (hx : Irreducible x) :
    IsUnit (gcd x y) ↔ ¬(x ∣ y) := by
  rw [hx.isUnit_iff_not_associated_of_dvd (gcd_dvd_left x y), not_iff_not, associated_gcd_left_iff]

theorem Irreducible.gcd_eq_one_iff [NormalizedGCDMonoid α] {x y : α} (hx : Irreducible x) :
    gcd x y = 1 ↔ ¬(x ∣ y) := by
  rw [← hx.isUnit_gcd_iff, ← normalize_eq_one, NormalizedGCDMonoid.normalize_gcd]

section Neg

variable [HasDistribNeg α]

lemma gcd_neg' [GCDMonoid α] {a b : α} : Associated (gcd a (-b)) (gcd a b) :=
  Associated.gcd .rfl (.neg_left .rfl)

lemma gcd_neg [NormalizedGCDMonoid α] {a b : α} : gcd a (-b) = gcd a b :=
  gcd_neg'.eq_of_normalized (normalize_gcd _ _) (normalize_gcd _ _)

lemma neg_gcd' [GCDMonoid α] {a b : α} : Associated (gcd (-a) b) (gcd a b) :=
  Associated.gcd (.neg_left .rfl) .rfl

lemma neg_gcd [NormalizedGCDMonoid α] {a b : α} : gcd (-a) b = gcd a b :=
  neg_gcd'.eq_of_normalized (normalize_gcd _ _) (normalize_gcd _ _)

end Neg

end GCD

section LCM

theorem lcm_dvd_iff [GCDMonoid α] {a b c : α} : lcm a b ∣ c ↔ a ∣ c ∧ b ∣ c := by
  by_cases h : a = 0 ∨ b = 0
  · rcases h with (rfl | rfl) <;>
<<<<<<< HEAD
      simp (config := { contextual := true }) only [iff_def, lcm_zero_left, lcm_zero_right,
=======
      simp +contextual only [iff_def, lcm_zero_left, lcm_zero_right,
>>>>>>> d0df76bd
        zero_dvd_iff, dvd_zero, eq_self_iff_true, and_true, imp_true_iff]
  · obtain ⟨h1, h2⟩ := not_or.1 h
    have h : gcd a b ≠ 0 := fun H => h1 ((gcd_eq_zero_iff _ _).1 H).1
    rw [← mul_dvd_mul_iff_left h, (gcd_mul_lcm a b).dvd_iff_dvd_left, ←
      (gcd_mul_right' c a b).dvd_iff_dvd_right, dvd_gcd_iff, mul_comm b c, mul_dvd_mul_iff_left h1,
      mul_dvd_mul_iff_right h2, and_comm]

theorem dvd_lcm_left [GCDMonoid α] (a b : α) : a ∣ lcm a b :=
  (lcm_dvd_iff.1 (dvd_refl (lcm a b))).1

theorem dvd_lcm_right [GCDMonoid α] (a b : α) : b ∣ lcm a b :=
  (lcm_dvd_iff.1 (dvd_refl (lcm a b))).2

theorem lcm_dvd [GCDMonoid α] {a b c : α} (hab : a ∣ b) (hcb : c ∣ b) : lcm a c ∣ b :=
  lcm_dvd_iff.2 ⟨hab, hcb⟩

@[simp]
theorem lcm_eq_zero_iff [GCDMonoid α] (a b : α) : lcm a b = 0 ↔ a = 0 ∨ b = 0 :=
  Iff.intro
    (fun h : lcm a b = 0 => by
      have : Associated (a * b) 0 := (gcd_mul_lcm a b).symm.trans <| by rw [h, mul_zero]
      rwa [← mul_eq_zero, ← associated_zero_iff_eq_zero])
    (by rintro (rfl | rfl) <;> [apply lcm_zero_left; apply lcm_zero_right])

@[simp]
theorem normalize_lcm [NormalizedGCDMonoid α] (a b : α) : normalize (lcm a b) = lcm a b :=
  NormalizedGCDMonoid.normalize_lcm a b

theorem lcm_comm [NormalizedGCDMonoid α] (a b : α) : lcm a b = lcm b a :=
  dvd_antisymm_of_normalize_eq (normalize_lcm _ _) (normalize_lcm _ _)
    (lcm_dvd (dvd_lcm_right _ _) (dvd_lcm_left _ _))
    (lcm_dvd (dvd_lcm_right _ _) (dvd_lcm_left _ _))

theorem lcm_comm' [GCDMonoid α] (a b : α) : Associated (lcm a b) (lcm b a) :=
  associated_of_dvd_dvd (lcm_dvd (dvd_lcm_right _ _) (dvd_lcm_left _ _))
    (lcm_dvd (dvd_lcm_right _ _) (dvd_lcm_left _ _))

theorem lcm_assoc [NormalizedGCDMonoid α] (m n k : α) : lcm (lcm m n) k = lcm m (lcm n k) :=
  dvd_antisymm_of_normalize_eq (normalize_lcm _ _) (normalize_lcm _ _)
    (lcm_dvd (lcm_dvd (dvd_lcm_left _ _) ((dvd_lcm_left _ _).trans (dvd_lcm_right _ _)))
      ((dvd_lcm_right _ _).trans (dvd_lcm_right _ _)))
    (lcm_dvd ((dvd_lcm_left _ _).trans (dvd_lcm_left _ _))
      (lcm_dvd ((dvd_lcm_right _ _).trans (dvd_lcm_left _ _)) (dvd_lcm_right _ _)))

theorem lcm_assoc' [GCDMonoid α] (m n k : α) : Associated (lcm (lcm m n) k) (lcm m (lcm n k)) :=
  associated_of_dvd_dvd
    (lcm_dvd (lcm_dvd (dvd_lcm_left _ _) ((dvd_lcm_left _ _).trans (dvd_lcm_right _ _)))
      ((dvd_lcm_right _ _).trans (dvd_lcm_right _ _)))
    (lcm_dvd ((dvd_lcm_left _ _).trans (dvd_lcm_left _ _))
      (lcm_dvd ((dvd_lcm_right _ _).trans (dvd_lcm_left _ _)) (dvd_lcm_right _ _)))

instance [NormalizedGCDMonoid α] : Std.Commutative (α := α) lcm where
  comm := lcm_comm

instance [NormalizedGCDMonoid α] : Std.Associative (α := α) lcm where
  assoc := lcm_assoc

theorem lcm_eq_normalize [NormalizedGCDMonoid α] {a b c : α} (habc : lcm a b ∣ c)
    (hcab : c ∣ lcm a b) : lcm a b = normalize c :=
  normalize_lcm a b ▸ normalize_eq_normalize habc hcab

theorem lcm_dvd_lcm [GCDMonoid α] {a b c d : α} (hab : a ∣ b) (hcd : c ∣ d) : lcm a c ∣ lcm b d :=
  lcm_dvd (hab.trans (dvd_lcm_left _ _)) (hcd.trans (dvd_lcm_right _ _))

protected theorem Associated.lcm [GCDMonoid α]
    {a₁ a₂ b₁ b₂ : α} (ha : Associated a₁ a₂) (hb : Associated b₁ b₂) :
    Associated (lcm a₁ b₁) (lcm a₂ b₂) :=
  associated_of_dvd_dvd (lcm_dvd_lcm ha.dvd hb.dvd) (lcm_dvd_lcm ha.dvd' hb.dvd')

@[simp]
theorem lcm_units_coe_left [NormalizedGCDMonoid α] (u : αˣ) (a : α) : lcm (↑u) a = normalize a :=
  lcm_eq_normalize (lcm_dvd Units.coe_dvd dvd_rfl) (dvd_lcm_right _ _)

@[simp]
theorem lcm_units_coe_right [NormalizedGCDMonoid α] (a : α) (u : αˣ) : lcm a ↑u = normalize a :=
  (lcm_comm a u).trans <| lcm_units_coe_left _ _

@[simp]
theorem lcm_one_left [NormalizedGCDMonoid α] (a : α) : lcm 1 a = normalize a :=
  lcm_units_coe_left 1 a

@[simp]
theorem lcm_one_right [NormalizedGCDMonoid α] (a : α) : lcm a 1 = normalize a :=
  lcm_units_coe_right a 1

@[simp]
theorem lcm_same [NormalizedGCDMonoid α] (a : α) : lcm a a = normalize a :=
  lcm_eq_normalize (lcm_dvd dvd_rfl dvd_rfl) (dvd_lcm_left _ _)

@[simp]
theorem lcm_eq_one_iff [NormalizedGCDMonoid α] (a b : α) : lcm a b = 1 ↔ a ∣ 1 ∧ b ∣ 1 :=
  Iff.intro (fun eq => eq ▸ ⟨dvd_lcm_left _ _, dvd_lcm_right _ _⟩) fun ⟨⟨c, hc⟩, ⟨d, hd⟩⟩ =>
    show lcm (Units.mkOfMulEqOne a c hc.symm : α) (Units.mkOfMulEqOne b d hd.symm) = 1 by
      rw [lcm_units_coe_left, normalize_coe_units]

@[simp]
theorem lcm_mul_left [NormalizedGCDMonoid α] (a b c : α) :
    lcm (a * b) (a * c) = normalize a * lcm b c :=
  (by_cases (by rintro rfl; simp only [zero_mul, lcm_zero_left, normalize_zero]))
    fun ha : a ≠ 0 =>
    suffices lcm (a * b) (a * c) = normalize (a * lcm b c) by simpa [- normalize_apply]
    have : a ∣ lcm (a * b) (a * c) := (dvd_mul_right _ _).trans (dvd_lcm_left _ _)
    let ⟨_, eq⟩ := this
    lcm_eq_normalize
      (lcm_dvd (mul_dvd_mul_left a (dvd_lcm_left _ _)) (mul_dvd_mul_left a (dvd_lcm_right _ _)))
      (eq.symm ▸
        (mul_dvd_mul_left a <|
          lcm_dvd ((mul_dvd_mul_iff_left ha).1 <| eq ▸ dvd_lcm_left _ _)
            ((mul_dvd_mul_iff_left ha).1 <| eq ▸ dvd_lcm_right _ _)))

@[simp]
theorem lcm_mul_right [NormalizedGCDMonoid α] (a b c : α) :
    lcm (b * a) (c * a) = lcm b c * normalize a := by simp only [mul_comm, lcm_mul_left]

theorem lcm_eq_left_iff [NormalizedGCDMonoid α] (a b : α) (h : normalize a = a) :
    lcm a b = a ↔ b ∣ a :=
  (Iff.intro fun eq => eq ▸ dvd_lcm_right _ _) fun hab =>
    dvd_antisymm_of_normalize_eq (normalize_lcm _ _) h (lcm_dvd (dvd_refl a) hab) (dvd_lcm_left _ _)

theorem lcm_eq_right_iff [NormalizedGCDMonoid α] (a b : α) (h : normalize b = b) :
    lcm a b = b ↔ a ∣ b := by simpa only [lcm_comm b a] using lcm_eq_left_iff b a h

theorem lcm_dvd_lcm_mul_left [GCDMonoid α] (m n k : α) : lcm m n ∣ lcm (k * m) n :=
  lcm_dvd_lcm (dvd_mul_left _ _) dvd_rfl

theorem lcm_dvd_lcm_mul_right [GCDMonoid α] (m n k : α) : lcm m n ∣ lcm (m * k) n :=
  lcm_dvd_lcm (dvd_mul_right _ _) dvd_rfl

theorem lcm_dvd_lcm_mul_left_right [GCDMonoid α] (m n k : α) : lcm m n ∣ lcm m (k * n) :=
  lcm_dvd_lcm dvd_rfl (dvd_mul_left _ _)

theorem lcm_dvd_lcm_mul_right_right [GCDMonoid α] (m n k : α) : lcm m n ∣ lcm m (n * k) :=
  lcm_dvd_lcm dvd_rfl (dvd_mul_right _ _)

theorem lcm_eq_of_associated_left [NormalizedGCDMonoid α] {m n : α} (h : Associated m n) (k : α) :
    lcm m k = lcm n k :=
  dvd_antisymm_of_normalize_eq (normalize_lcm _ _) (normalize_lcm _ _) (lcm_dvd_lcm h.dvd dvd_rfl)
    (lcm_dvd_lcm h.symm.dvd dvd_rfl)

theorem lcm_eq_of_associated_right [NormalizedGCDMonoid α] {m n : α} (h : Associated m n) (k : α) :
    lcm k m = lcm k n :=
  dvd_antisymm_of_normalize_eq (normalize_lcm _ _) (normalize_lcm _ _) (lcm_dvd_lcm dvd_rfl h.dvd)
    (lcm_dvd_lcm dvd_rfl h.symm.dvd)

end LCM

@[deprecated (since := "2024-02-12")] alias GCDMonoid.prime_of_irreducible := Irreducible.prime
@[deprecated (since := "2024-02-12")] alias GCDMonoid.irreducible_iff_prime := irreducible_iff_prime

end GCDMonoid

section UniqueUnit

variable [CancelCommMonoidWithZero α] [Subsingleton αˣ]

-- see Note [lower instance priority]
instance (priority := 100) normalizationMonoidOfUniqueUnits : NormalizationMonoid α where
  normUnit _ := 1
  normUnit_zero := rfl
  normUnit_mul _ _ := (mul_one 1).symm
  normUnit_coe_units _ := Subsingleton.elim _ _

instance uniqueNormalizationMonoidOfUniqueUnits : Unique (NormalizationMonoid α) where
  default := normalizationMonoidOfUniqueUnits
  uniq := fun ⟨u, _, _, _⟩ => by congr; simp [eq_iff_true_of_subsingleton]

instance subsingleton_gcdMonoid_of_unique_units : Subsingleton (GCDMonoid α) :=
  ⟨fun g₁ g₂ => by
    have hgcd : g₁.gcd = g₂.gcd := by
      ext a b
      refine associated_iff_eq.mp (associated_of_dvd_dvd ?_ ?_)
      -- Porting note: Lean4 seems to need help specifying `g₁` and `g₂`
      · exact dvd_gcd (@gcd_dvd_left _ _ g₁ _ _) (@gcd_dvd_right _ _ g₁ _ _)
      · exact @dvd_gcd _ _ g₁ _ _ _ (@gcd_dvd_left _ _ g₂ _ _) (@gcd_dvd_right _ _ g₂ _ _)
    have hlcm : g₁.lcm = g₂.lcm := by
      ext a b
      -- Porting note: Lean4 seems to need help specifying `g₁` and `g₂`
      refine associated_iff_eq.mp (associated_of_dvd_dvd ?_ ?_)
      · exact (@lcm_dvd_iff _ _ g₁ ..).mpr ⟨@dvd_lcm_left _ _ g₂ _ _, @dvd_lcm_right _ _ g₂ _ _⟩
      · exact lcm_dvd_iff.mpr ⟨@dvd_lcm_left _ _ g₁ _ _, @dvd_lcm_right _ _ g₁ _ _⟩
    cases g₁
    cases g₂
    dsimp only at hgcd hlcm
    simp only [hgcd, hlcm]⟩

instance subsingleton_normalizedGCDMonoid_of_unique_units : Subsingleton (NormalizedGCDMonoid α) :=
  ⟨by
    intro a b
    cases a; rename_i a_norm a_gcd _ _
    cases b; rename_i b_norm b_gcd _ _
    have := Subsingleton.elim a_gcd b_gcd
    subst this
    have := Subsingleton.elim a_norm b_norm
    subst this
    rfl⟩

@[simp]
theorem normUnit_eq_one (x : α) : normUnit x = 1 :=
  rfl

@[simp]
theorem normalize_eq (x : α) : normalize x = x :=
  mul_one x

/-- If a monoid's only unit is `1`, then it is isomorphic to its associates. -/
@[simps]
def associatesEquivOfUniqueUnits : Associates α ≃* α where
  toFun := Associates.out
  invFun := Associates.mk
  left_inv := Associates.mk_out
  right_inv _ := (Associates.out_mk _).trans <| normalize_eq _
  map_mul' := Associates.out_mul

end UniqueUnit

section IsDomain

variable [CommRing α] [IsDomain α] [NormalizedGCDMonoid α]

theorem gcd_eq_of_dvd_sub_right {a b c : α} (h : a ∣ b - c) : gcd a b = gcd a c := by
  apply dvd_antisymm_of_normalize_eq (normalize_gcd _ _) (normalize_gcd _ _) <;>
    rw [dvd_gcd_iff] <;>
    refine ⟨gcd_dvd_left _ _, ?_⟩
  · rcases h with ⟨d, hd⟩
    rcases gcd_dvd_right a b with ⟨e, he⟩
    rcases gcd_dvd_left a b with ⟨f, hf⟩
    use e - f * d
    rw [mul_sub, ← he, ← mul_assoc, ← hf, ← hd, sub_sub_cancel]
  · rcases h with ⟨d, hd⟩
    rcases gcd_dvd_right a c with ⟨e, he⟩
    rcases gcd_dvd_left a c with ⟨f, hf⟩
    use e + f * d
    rw [mul_add, ← he, ← mul_assoc, ← hf, ← hd, ← add_sub_assoc, add_comm c b, add_sub_cancel_right]

theorem gcd_eq_of_dvd_sub_left {a b c : α} (h : a ∣ b - c) : gcd b a = gcd c a := by
  rw [gcd_comm _ a, gcd_comm _ a, gcd_eq_of_dvd_sub_right h]

end IsDomain

noncomputable section Constructors

open Associates

variable [CancelCommMonoidWithZero α]

private theorem map_mk_unit_aux [DecidableEq α] {f : Associates α →* α}
    (hinv : Function.RightInverse f Associates.mk) (a : α) :
    a * ↑(Classical.choose (associated_map_mk hinv a)) = f (Associates.mk a) :=
  Classical.choose_spec (associated_map_mk hinv a)

/-- Define `NormalizationMonoid` on a structure from a `MonoidHom` inverse to `Associates.mk`. -/
def normalizationMonoidOfMonoidHomRightInverse [DecidableEq α] (f : Associates α →* α)
    (hinv : Function.RightInverse f Associates.mk) :
    NormalizationMonoid α where
  normUnit a :=
    if a = 0 then 1
    else Classical.choose (Associates.mk_eq_mk_iff_associated.1 (hinv (Associates.mk a)).symm)
  normUnit_zero := if_pos rfl
  normUnit_mul {a b} ha hb := by
    simp_rw [if_neg (mul_ne_zero ha hb), if_neg ha, if_neg hb, Units.ext_iff, Units.val_mul]
    suffices a * b * ↑(Classical.choose (associated_map_mk hinv (a * b))) =
        a * ↑(Classical.choose (associated_map_mk hinv a)) *
        (b * ↑(Classical.choose (associated_map_mk hinv b))) by
      apply mul_left_cancel₀ (mul_ne_zero ha hb) _
      -- Porting note: original `simpa` fails with `unexpected bound variable #1`
      -- simpa only [mul_assoc, mul_comm, mul_left_comm] using this
      rw [this, mul_assoc, ← mul_assoc _ b, mul_comm _ b, ← mul_assoc, ← mul_assoc,
        mul_assoc (a * b)]
    rw [map_mk_unit_aux hinv a, map_mk_unit_aux hinv (a * b), map_mk_unit_aux hinv b, ←
      MonoidHom.map_mul, Associates.mk_mul_mk]
  normUnit_coe_units u := by
    nontriviality α
    simp_rw [if_neg (Units.ne_zero u), Units.ext_iff]
    apply mul_left_cancel₀ (Units.ne_zero u)
    rw [Units.mul_inv, map_mk_unit_aux hinv u,
      Associates.mk_eq_mk_iff_associated.2 (associated_one_iff_isUnit.2 ⟨u, rfl⟩),
      Associates.mk_one, MonoidHom.map_one]

/-- Define `GCDMonoid` on a structure just from the `gcd` and its properties. -/
noncomputable def gcdMonoidOfGCD [DecidableEq α] (gcd : α → α → α)
    (gcd_dvd_left : ∀ a b, gcd a b ∣ a) (gcd_dvd_right : ∀ a b, gcd a b ∣ b)
    (dvd_gcd : ∀ {a b c}, a ∣ c → a ∣ b → a ∣ gcd c b) : GCDMonoid α :=
  { gcd
    gcd_dvd_left
    gcd_dvd_right
    dvd_gcd := fun {_ _ _} => dvd_gcd
    lcm := fun a b =>
      if a = 0 then 0 else Classical.choose ((gcd_dvd_left a b).trans (Dvd.intro b rfl))
    gcd_mul_lcm := fun a b => by
      -- Porting note (https://github.com/leanprover-community/mathlib4/issues/12129): additional beta reduction needed
      beta_reduce
      split_ifs with a0
      · rw [mul_zero, a0, zero_mul]
      · rw [← Classical.choose_spec ((gcd_dvd_left a b).trans (Dvd.intro b rfl))]
    lcm_zero_left := fun _ => if_pos rfl
    lcm_zero_right := fun a => by
      -- Porting note (https://github.com/leanprover-community/mathlib4/issues/12129): additional beta reduction needed
      beta_reduce
      split_ifs with a0
      · rfl
      have h := (Classical.choose_spec ((gcd_dvd_left a 0).trans (Dvd.intro 0 rfl))).symm
      have a0' : gcd a 0 ≠ 0 := by
        contrapose! a0
        rw [← associated_zero_iff_eq_zero, ← a0]
        exact associated_of_dvd_dvd (dvd_gcd (dvd_refl a) (dvd_zero a)) (gcd_dvd_left _ _)
      apply Or.resolve_left (mul_eq_zero.1 _) a0'
      rw [h, mul_zero] }

/-- Define `NormalizedGCDMonoid` on a structure just from the `gcd` and its properties. -/
noncomputable def normalizedGCDMonoidOfGCD [NormalizationMonoid α] [DecidableEq α] (gcd : α → α → α)
    (gcd_dvd_left : ∀ a b, gcd a b ∣ a) (gcd_dvd_right : ∀ a b, gcd a b ∣ b)
    (dvd_gcd : ∀ {a b c}, a ∣ c → a ∣ b → a ∣ gcd c b)
    (normalize_gcd : ∀ a b, normalize (gcd a b) = gcd a b) : NormalizedGCDMonoid α :=
  { (inferInstance : NormalizationMonoid α) with
    gcd
    gcd_dvd_left
    gcd_dvd_right
    dvd_gcd := fun {_ _ _} => dvd_gcd
    normalize_gcd
    lcm := fun a b =>
      if a = 0 then 0
      else Classical.choose (dvd_normalize_iff.2 ((gcd_dvd_left a b).trans (Dvd.intro b rfl)))
    normalize_lcm := fun a b => by
      dsimp [normalize]
      split_ifs with a0
      · exact @normalize_zero α _ _
      · have := (Classical.choose_spec
          (dvd_normalize_iff.2 ((gcd_dvd_left a b).trans (Dvd.intro b rfl)))).symm
        set l := Classical.choose (dvd_normalize_iff.2 ((gcd_dvd_left a b).trans (Dvd.intro b rfl)))
        obtain rfl | hb := eq_or_ne b 0
        -- Porting note: using `simp only` causes the propositions inside `Classical.choose` to
        -- differ, so `set` is unable to produce `l = 0` inside `this`. See
        -- https://leanprover.zulipchat.com/#narrow/stream/287929-mathlib4/topic/
        -- Classical.2Echoose/near/317491179
        · rw [mul_zero a, normalize_zero, mul_eq_zero] at this
          obtain ha | hl := this
          · apply (a0 _).elim
            rw [← zero_dvd_iff, ← ha]
            exact gcd_dvd_left _ _
          · rw [hl, zero_mul]
        have h1 : gcd a b ≠ 0 := by
          have hab : a * b ≠ 0 := mul_ne_zero a0 hb
          contrapose! hab
          rw [← normalize_eq_zero, ← this, hab, zero_mul]
        have h2 : normalize (gcd a b * l) = gcd a b * l := by rw [this, normalize_idem]
        rw [← normalize_gcd] at this
        rwa [normalize.map_mul, normalize_gcd, mul_right_inj' h1] at h2
    gcd_mul_lcm := fun a b => by
      -- Porting note (https://github.com/leanprover-community/mathlib4/issues/12129): additional beta reduction needed
      beta_reduce
      split_ifs with a0
      · rw [mul_zero, a0, zero_mul]
      · rw [←
          Classical.choose_spec (dvd_normalize_iff.2 ((gcd_dvd_left a b).trans (Dvd.intro b rfl)))]
        exact normalize_associated (a * b)
    lcm_zero_left := fun _ => if_pos rfl
    lcm_zero_right := fun a => by
      -- Porting note (https://github.com/leanprover-community/mathlib4/issues/12129): additional beta reduction needed
      beta_reduce
      split_ifs with a0
      · rfl
      rw [← normalize_eq_zero] at a0
      have h :=
        (Classical.choose_spec
            (dvd_normalize_iff.2 ((gcd_dvd_left a 0).trans (Dvd.intro 0 rfl)))).symm
      have gcd0 : gcd a 0 = normalize a := by
        rw [← normalize_gcd]
        exact normalize_eq_normalize (gcd_dvd_left _ _) (dvd_gcd (dvd_refl a) (dvd_zero a))
      rw [← gcd0] at a0
      apply Or.resolve_left (mul_eq_zero.1 _) a0
      rw [h, mul_zero, normalize_zero] }

/-- Define `GCDMonoid` on a structure just from the `lcm` and its properties. -/
noncomputable def gcdMonoidOfLCM [DecidableEq α] (lcm : α → α → α)
    (dvd_lcm_left : ∀ a b, a ∣ lcm a b) (dvd_lcm_right : ∀ a b, b ∣ lcm a b)
    (lcm_dvd : ∀ {a b c}, c ∣ a → b ∣ a → lcm c b ∣ a) : GCDMonoid α :=
  let exists_gcd a b := lcm_dvd (Dvd.intro b rfl) (Dvd.intro_left a rfl)
  { lcm
    gcd := fun a b => if a = 0 then b else if b = 0 then a else Classical.choose (exists_gcd a b)
    gcd_mul_lcm := fun a b => by
      -- Porting note (https://github.com/leanprover-community/mathlib4/issues/12129): additional beta reduction needed
      beta_reduce
      split_ifs with h h_1
      · rw [h, eq_zero_of_zero_dvd (dvd_lcm_left _ _), mul_zero, zero_mul]
      · rw [h_1, eq_zero_of_zero_dvd (dvd_lcm_right _ _)]
      rw [mul_comm, ← Classical.choose_spec (exists_gcd a b)]
    lcm_zero_left := fun _ => eq_zero_of_zero_dvd (dvd_lcm_left _ _)
    lcm_zero_right := fun _ => eq_zero_of_zero_dvd (dvd_lcm_right _ _)
    gcd_dvd_left := fun a b => by
      -- Porting note (https://github.com/leanprover-community/mathlib4/issues/12129): additional beta reduction needed
      beta_reduce
      split_ifs with h h_1
      · rw [h]
        apply dvd_zero
      · exact dvd_rfl
      have h0 : lcm a b ≠ 0 := by
        intro con
        have h := lcm_dvd (Dvd.intro b rfl) (Dvd.intro_left a rfl)
        rw [con, zero_dvd_iff, mul_eq_zero] at h
        cases h
        · exact absurd ‹a = 0› h
        · exact absurd ‹b = 0› h_1
      rw [← mul_dvd_mul_iff_left h0, ← Classical.choose_spec (exists_gcd a b), mul_comm,
        mul_dvd_mul_iff_right h]
      apply dvd_lcm_right
    gcd_dvd_right := fun a b => by
      -- Porting note (https://github.com/leanprover-community/mathlib4/issues/12129): additional beta reduction needed
      beta_reduce
      split_ifs with h h_1
      · exact dvd_rfl
      · rw [h_1]
        apply dvd_zero
      have h0 : lcm a b ≠ 0 := by
        intro con
        have h := lcm_dvd (Dvd.intro b rfl) (Dvd.intro_left a rfl)
        rw [con, zero_dvd_iff, mul_eq_zero] at h
        cases h
        · exact absurd ‹a = 0› h
        · exact absurd ‹b = 0› h_1
      rw [← mul_dvd_mul_iff_left h0, ← Classical.choose_spec (exists_gcd a b),
        mul_dvd_mul_iff_right h_1]
      apply dvd_lcm_left
    dvd_gcd := fun {a b c} ac ab => by
      -- Porting note (https://github.com/leanprover-community/mathlib4/issues/12129): additional beta reduction needed
      beta_reduce
      split_ifs with h h_1
      · exact ab
      · exact ac
      have h0 : lcm c b ≠ 0 := by
        intro con
        have h := lcm_dvd (Dvd.intro b rfl) (Dvd.intro_left c rfl)
        rw [con, zero_dvd_iff, mul_eq_zero] at h
        cases h
        · exact absurd ‹c = 0› h
        · exact absurd ‹b = 0› h_1
      rw [← mul_dvd_mul_iff_left h0, ← Classical.choose_spec (exists_gcd c b)]
      rcases ab with ⟨d, rfl⟩
      rw [mul_eq_zero] at ‹a * d ≠ 0›
      push_neg at h_1
      rw [mul_comm a, ← mul_assoc, mul_dvd_mul_iff_right h_1.1]
      apply lcm_dvd (Dvd.intro d rfl)
      rw [mul_comm, mul_dvd_mul_iff_right h_1.2]
      apply ac }

/-- Define `NormalizedGCDMonoid` on a structure just from the `lcm` and its properties. -/
noncomputable def normalizedGCDMonoidOfLCM [NormalizationMonoid α] [DecidableEq α] (lcm : α → α → α)
    (dvd_lcm_left : ∀ a b, a ∣ lcm a b) (dvd_lcm_right : ∀ a b, b ∣ lcm a b)
    (lcm_dvd : ∀ {a b c}, c ∣ a → b ∣ a → lcm c b ∣ a)
    (normalize_lcm : ∀ a b, normalize (lcm a b) = lcm a b) : NormalizedGCDMonoid α :=
  let exists_gcd a b := dvd_normalize_iff.2 (lcm_dvd (Dvd.intro b rfl) (Dvd.intro_left a rfl))
  { (inferInstance : NormalizationMonoid α) with
    lcm
    gcd := fun a b =>
      if a = 0 then normalize b
      else if b = 0 then normalize a else Classical.choose (exists_gcd a b)
    gcd_mul_lcm := fun a b => by
      beta_reduce
      split_ifs with h h_1
      · rw [h, eq_zero_of_zero_dvd (dvd_lcm_left _ _), mul_zero, zero_mul]
      · rw [h_1, eq_zero_of_zero_dvd (dvd_lcm_right _ _), mul_zero, mul_zero]
      rw [mul_comm, ← Classical.choose_spec (exists_gcd a b)]
      exact normalize_associated (a * b)
    normalize_lcm
    normalize_gcd := fun a b => by
      dsimp [normalize]
      split_ifs with h h_1
      · apply normalize_idem
      · apply normalize_idem
      have h0 : lcm a b ≠ 0 := by
        intro con
        have h := lcm_dvd (Dvd.intro b rfl) (Dvd.intro_left a rfl)
        rw [con, zero_dvd_iff, mul_eq_zero] at h
        cases h
        · exact absurd ‹a = 0› h
        · exact absurd ‹b = 0› h_1
      apply mul_left_cancel₀ h0
      refine _root_.trans ?_ (Classical.choose_spec (exists_gcd a b))
      conv_lhs =>
        congr
        rw [← normalize_lcm a b]
      erw [← normalize.map_mul, ← Classical.choose_spec (exists_gcd a b), normalize_idem]
    lcm_zero_left := fun _ => eq_zero_of_zero_dvd (dvd_lcm_left _ _)
    lcm_zero_right := fun _ => eq_zero_of_zero_dvd (dvd_lcm_right _ _)
    gcd_dvd_left := fun a b => by
      beta_reduce
      split_ifs with h h_1
      · rw [h]
        apply dvd_zero
      · exact (normalize_associated _).dvd
      have h0 : lcm a b ≠ 0 := by
        intro con
        have h := lcm_dvd (Dvd.intro b rfl) (Dvd.intro_left a rfl)
        rw [con, zero_dvd_iff, mul_eq_zero] at h
        cases h
        · exact absurd ‹a = 0› h
        · exact absurd ‹b = 0› h_1
      rw [← mul_dvd_mul_iff_left h0, ← Classical.choose_spec (exists_gcd a b), normalize_dvd_iff,
        mul_comm, mul_dvd_mul_iff_right h]
      apply dvd_lcm_right
    gcd_dvd_right := fun a b => by
      beta_reduce
      split_ifs with h h_1
      · exact (normalize_associated _).dvd
      · rw [h_1]
        apply dvd_zero
      have h0 : lcm a b ≠ 0 := by
        intro con
        have h := lcm_dvd (Dvd.intro b rfl) (Dvd.intro_left a rfl)
        rw [con, zero_dvd_iff, mul_eq_zero] at h
        cases h
        · exact absurd ‹a = 0› h
        · exact absurd ‹b = 0› h_1
      rw [← mul_dvd_mul_iff_left h0, ← Classical.choose_spec (exists_gcd a b), normalize_dvd_iff,
        mul_dvd_mul_iff_right h_1]
      apply dvd_lcm_left
    dvd_gcd := fun {a b c} ac ab => by
      beta_reduce
      split_ifs with h h_1
      · apply dvd_normalize_iff.2 ab
      · apply dvd_normalize_iff.2 ac
      have h0 : lcm c b ≠ 0 := by
        intro con
        have h := lcm_dvd (Dvd.intro b rfl) (Dvd.intro_left c rfl)
        rw [con, zero_dvd_iff, mul_eq_zero] at h
        cases h
        · exact absurd ‹c = 0› h
        · exact absurd ‹b = 0› h_1
      rw [← mul_dvd_mul_iff_left h0, ←
      Classical.choose_spec
        (dvd_normalize_iff.2 (lcm_dvd (Dvd.intro b rfl) (Dvd.intro_left c rfl))),
      dvd_normalize_iff]
      rcases ab with ⟨d, rfl⟩
      rw [mul_eq_zero] at h_1
      push_neg at h_1
      rw [mul_comm a, ← mul_assoc, mul_dvd_mul_iff_right h_1.1]
      apply lcm_dvd (Dvd.intro d rfl)
      rw [mul_comm, mul_dvd_mul_iff_right h_1.2]
      apply ac }

/-- Define a `GCDMonoid` structure on a monoid just from the existence of a `gcd`. -/
noncomputable def gcdMonoidOfExistsGCD [DecidableEq α]
    (h : ∀ a b : α, ∃ c : α, ∀ d : α, d ∣ a ∧ d ∣ b ↔ d ∣ c) : GCDMonoid α :=
  gcdMonoidOfGCD (fun a b => Classical.choose (h a b))
    (fun a b => ((Classical.choose_spec (h a b) (Classical.choose (h a b))).2 dvd_rfl).1)
    (fun a b => ((Classical.choose_spec (h a b) (Classical.choose (h a b))).2 dvd_rfl).2)
    fun {a b c} ac ab => (Classical.choose_spec (h c b) a).1 ⟨ac, ab⟩

/-- Define a `NormalizedGCDMonoid` structure on a monoid just from the existence of a `gcd`. -/
noncomputable def normalizedGCDMonoidOfExistsGCD [NormalizationMonoid α] [DecidableEq α]
    (h : ∀ a b : α, ∃ c : α, ∀ d : α, d ∣ a ∧ d ∣ b ↔ d ∣ c) : NormalizedGCDMonoid α :=
  normalizedGCDMonoidOfGCD (fun a b => normalize (Classical.choose (h a b)))
    (fun a b =>
      normalize_dvd_iff.2 ((Classical.choose_spec (h a b) (Classical.choose (h a b))).2 dvd_rfl).1)
    (fun a b =>
      normalize_dvd_iff.2 ((Classical.choose_spec (h a b) (Classical.choose (h a b))).2 dvd_rfl).2)
    (fun {a b c} ac ab => dvd_normalize_iff.2 ((Classical.choose_spec (h c b) a).1 ⟨ac, ab⟩))
    fun _ _ => normalize_idem _

/-- Define a `GCDMonoid` structure on a monoid just from the existence of an `lcm`. -/
noncomputable def gcdMonoidOfExistsLCM [DecidableEq α]
    (h : ∀ a b : α, ∃ c : α, ∀ d : α, a ∣ d ∧ b ∣ d ↔ c ∣ d) : GCDMonoid α :=
  gcdMonoidOfLCM (fun a b => Classical.choose (h a b))
    (fun a b => ((Classical.choose_spec (h a b) (Classical.choose (h a b))).2 dvd_rfl).1)
    (fun a b => ((Classical.choose_spec (h a b) (Classical.choose (h a b))).2 dvd_rfl).2)
    fun {a b c} ac ab => (Classical.choose_spec (h c b) a).1 ⟨ac, ab⟩

/-- Define a `NormalizedGCDMonoid` structure on a monoid just from the existence of an `lcm`. -/
noncomputable def normalizedGCDMonoidOfExistsLCM [NormalizationMonoid α] [DecidableEq α]
    (h : ∀ a b : α, ∃ c : α, ∀ d : α, a ∣ d ∧ b ∣ d ↔ c ∣ d) : NormalizedGCDMonoid α :=
  normalizedGCDMonoidOfLCM (fun a b => normalize (Classical.choose (h a b)))
    (fun a b =>
      dvd_normalize_iff.2 ((Classical.choose_spec (h a b) (Classical.choose (h a b))).2 dvd_rfl).1)
    (fun a b =>
      dvd_normalize_iff.2 ((Classical.choose_spec (h a b) (Classical.choose (h a b))).2 dvd_rfl).2)
    (fun {a b c} ac ab => normalize_dvd_iff.2 ((Classical.choose_spec (h c b) a).1 ⟨ac, ab⟩))
    fun _ _ => normalize_idem _

end Constructors

namespace CommGroupWithZero

variable (G₀ : Type*) [CommGroupWithZero G₀] [DecidableEq G₀]

-- see Note [lower instance priority]
instance (priority := 100) : NormalizedGCDMonoid G₀ where
  normUnit x := if h : x = 0 then 1 else (Units.mk0 x h)⁻¹
  normUnit_zero := dif_pos rfl
  normUnit_mul := fun {x y} x0 y0 => Units.eq_iff.1 (by
    -- Porting note (https://github.com/leanprover-community/mathlib4/issues/12129): additional beta reduction needed
    -- Porting note: `simp` reaches maximum heartbeat
    -- by Units.eq_iff.mp (by simp only [x0, y0, mul_comm])
    beta_reduce
    split_ifs with h
    · rw [mul_eq_zero] at h
      cases h
      · exact absurd ‹x = 0› x0
      · exact absurd ‹y = 0› y0
    · rw [Units.mk0_mul, mul_inv_rev, mul_comm] )
  normUnit_coe_units u := by
    -- Porting note (https://github.com/leanprover-community/mathlib4/issues/12129): additional beta reduction needed
    beta_reduce
    rw [dif_neg (Units.ne_zero _), Units.mk0_val]
  gcd a b := if a = 0 ∧ b = 0 then 0 else 1
  lcm a b := if a = 0 ∨ b = 0 then 0 else 1
  gcd_dvd_left a b := by
    -- Porting note (https://github.com/leanprover-community/mathlib4/issues/12129): additional beta reduction needed
    beta_reduce
    split_ifs with h
    · rw [h.1]
    · exact one_dvd _
  gcd_dvd_right a b := by
    -- Porting note (https://github.com/leanprover-community/mathlib4/issues/12129): additional beta reduction needed
    beta_reduce
    split_ifs with h
    · rw [h.2]
    · exact one_dvd _
  dvd_gcd := fun {a b c} hac hab => by
    -- Porting note (https://github.com/leanprover-community/mathlib4/issues/12129): additional beta reduction needed
    beta_reduce
    split_ifs with h
    · apply dvd_zero
    · rw [not_and_or] at h
      cases h
      · refine isUnit_iff_dvd_one.mp (isUnit_of_dvd_unit ?_ (IsUnit.mk0 _ ‹c ≠ 0›))
        exact hac
      · refine isUnit_iff_dvd_one.mp (isUnit_of_dvd_unit ?_ (IsUnit.mk0 _ ‹b ≠ 0›))
        exact hab
  gcd_mul_lcm a b := by
    by_cases ha : a = 0
    · simp only [ha, true_and, true_or, ite_true, mul_zero, zero_mul]
      exact Associated.refl _
    · by_cases hb : b = 0
      · simp only [hb, and_true, or_true, ite_true, mul_zero]
        exact Associated.refl _
      -- Porting note (https://github.com/leanprover-community/mathlib4/issues/12129): additional beta reduction needed
      · beta_reduce
        rw [if_neg (not_and_of_not_left _ ha), one_mul, if_neg (not_or_intro ha hb)]
        exact (associated_one_iff_isUnit.mpr ((IsUnit.mk0 _ ha).mul (IsUnit.mk0 _ hb))).symm
  lcm_zero_left _ := if_pos (Or.inl rfl)
  lcm_zero_right _ := if_pos (Or.inr rfl)
  -- `split_ifs` wants to split `normalize`, so handle the cases manually
  normalize_gcd a b := if h : a = 0 ∧ b = 0 then by simp [if_pos h] else by simp [if_neg h]
  normalize_lcm a b := if h : a = 0 ∨ b = 0 then by simp [if_pos h] else by simp [if_neg h]

@[simp]
theorem coe_normUnit {a : G₀} (h0 : a ≠ 0) : (↑(normUnit a) : G₀) = a⁻¹ := by simp [normUnit, h0]

theorem normalize_eq_one {a : G₀} (h0 : a ≠ 0) : normalize a = 1 := by simp [normalize_apply, h0]

end CommGroupWithZero

namespace Associates

variable [CancelCommMonoidWithZero α] [GCDMonoid α]

instance instGCDMonoid : GCDMonoid (Associates α) where
  gcd := Quotient.map₂' gcd fun _ _ (ha : Associated _ _) _ _ (hb : Associated _ _) => ha.gcd hb
  lcm := Quotient.map₂' lcm fun _ _ (ha : Associated _ _) _ _ (hb : Associated _ _) => ha.lcm hb
  gcd_dvd_left := by rintro ⟨a⟩ ⟨b⟩; exact mk_le_mk_of_dvd (gcd_dvd_left _ _)
  gcd_dvd_right := by rintro ⟨a⟩ ⟨b⟩; exact mk_le_mk_of_dvd (gcd_dvd_right _ _)
  dvd_gcd := by
    rintro ⟨a⟩ ⟨b⟩ ⟨c⟩ hac hbc
    exact mk_le_mk_of_dvd (dvd_gcd (dvd_of_mk_le_mk hac) (dvd_of_mk_le_mk hbc))
  gcd_mul_lcm := by
    rintro ⟨a⟩ ⟨b⟩
    rw [associated_iff_eq]
    exact Quotient.sound <| gcd_mul_lcm _ _
  lcm_zero_left := by rintro ⟨a⟩; exact congr_arg Associates.mk <| lcm_zero_left _
  lcm_zero_right := by rintro ⟨a⟩; exact congr_arg Associates.mk <| lcm_zero_right _

theorem gcd_mk_mk {a b : α} : gcd (Associates.mk a) (Associates.mk b) = Associates.mk (gcd a b) :=
  rfl
theorem lcm_mk_mk {a b : α} : lcm (Associates.mk a) (Associates.mk b) = Associates.mk (lcm a b) :=
  rfl

end Associates<|MERGE_RESOLUTION|>--- conflicted
+++ resolved
@@ -393,7 +393,7 @@
     gcd (a * b) (a * c) = normalize a * gcd b c :=
   (by_cases (by rintro rfl; simp only [zero_mul, gcd_zero_left, normalize_zero]))
     fun ha : a ≠ 0 =>
-    suffices gcd (a * b) (a * c) = normalize (a * gcd b c) by simpa [- normalize_apply]
+    suffices gcd (a * b) (a * c) = normalize (a * gcd b c) by simpa
     let ⟨d, eq⟩ := dvd_gcd (dvd_mul_right a b) (dvd_mul_right a c)
     gcd_eq_normalize
       (eq.symm ▸ mul_dvd_mul_left a
@@ -658,11 +658,7 @@
 theorem lcm_dvd_iff [GCDMonoid α] {a b c : α} : lcm a b ∣ c ↔ a ∣ c ∧ b ∣ c := by
   by_cases h : a = 0 ∨ b = 0
   · rcases h with (rfl | rfl) <;>
-<<<<<<< HEAD
-      simp (config := { contextual := true }) only [iff_def, lcm_zero_left, lcm_zero_right,
-=======
       simp +contextual only [iff_def, lcm_zero_left, lcm_zero_right,
->>>>>>> d0df76bd
         zero_dvd_iff, dvd_zero, eq_self_iff_true, and_true, imp_true_iff]
   · obtain ⟨h1, h2⟩ := not_or.1 h
     have h : gcd a b ≠ 0 := fun H => h1 ((gcd_eq_zero_iff _ _).1 H).1
@@ -763,7 +759,7 @@
     lcm (a * b) (a * c) = normalize a * lcm b c :=
   (by_cases (by rintro rfl; simp only [zero_mul, lcm_zero_left, normalize_zero]))
     fun ha : a ≠ 0 =>
-    suffices lcm (a * b) (a * c) = normalize (a * lcm b c) by simpa [- normalize_apply]
+    suffices lcm (a * b) (a * c) = normalize (a * lcm b c) by simpa
     have : a ∣ lcm (a * b) (a * c) := (dvd_mul_right _ _).trans (dvd_lcm_left _ _)
     let ⟨_, eq⟩ := this
     lcm_eq_normalize
