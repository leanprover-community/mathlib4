--- conflicted
+++ resolved
@@ -808,57 +808,6 @@
   dvd_antisymm_of_normalize_eq (normalize_lcm _ _) (normalize_lcm _ _) (lcm_dvd_lcm dvd_rfl h.dvd)
     (lcm_dvd_lcm dvd_rfl h.symm.dvd)
 
-<<<<<<< HEAD
--- TODO consider reorganizing and extracting the variables here
-/-
-section Divisibility
-
-variable [GCDMonoid α] {m n a b c : α}
- -/
-
--- adapted from `Nat.lcm_dvd_mul` in Lean 4's source
-@[simp] theorem lcm_dvd_mul [GCDMonoid α] (m n : α) : lcm m n ∣ m * n :=
-  lcm_dvd (by simp) (by simp)
-
-/-- adapted from and similar to `dvd_mul_of_dvd_left` -/
-theorem dvd_lcm_of_dvd_left [GCDMonoid α] {a b : α} (h : a ∣ b) (c : α) : a ∣ lcm b c :=
-  h.trans (dvd_lcm_left b c)
-
-/-- adapted from and similar to `Dvd.dvd.mul_right` -/
-alias Dvd.dvd.lcm_right := dvd_lcm_of_dvd_left
-
-/-- adapted from and similar to `dvd_of_mul_right_dvd` -/
-theorem dvd_of_lcm_right_dvd [GCDMonoid α] {a b c : α} (h : lcm a b ∣ c) : a ∣ c :=
-  (dvd_lcm_left a b).trans h
-
-/-- adapted from and similar to `dvd_mul_of_dvd_right` -/
-theorem dvd_lcm_of_dvd_right [GCDMonoid α] {a b : α} (h : a ∣ b) (c : α) : a ∣ lcm c b :=
-  h.trans (dvd_lcm_right c b)
-
-/-- adapted from and similar to `Dvd.dvd.mul_left` -/
-alias Dvd.dvd.lcm_left := dvd_lcm_of_dvd_right
-
-/-- adapted from and similar to `dvd_of_mul_left_dvd` -/
-theorem dvd_of_lcm_left_dvd [GCDMonoid α] {a b c : α} (h : lcm a b ∣ c) : b ∣ c :=
-  (dvd_lcm_right a b).trans h
-
---end Divisibility
-
-namespace Prime
-
-variable [GCDMonoid α] {p a b : α} (hp : Prime p)
-include hp
-
-/-- adapted from and similar to `Prime.dvd_or_dvd` -/
-theorem dvd_or_dvd_of_dvd_lcm (h : p ∣ lcm a b) : p ∣ a ∨ p ∣ b :=
-  dvd_or_dvd hp (h.trans (lcm_dvd_mul a b))
-
-/-- adapted from and similar to `Prime.dvd_mul` -/
-theorem dvd_lcm : p ∣ lcm a b ↔ p ∣ a ∨ p ∣ b :=
-  ⟨hp.dvd_or_dvd_of_dvd_lcm, (Or.elim · (dvd_lcm_of_dvd_left · _) (dvd_lcm_of_dvd_right · _))⟩
-
-/-- adapted from and similar to `Prime.not_dvd_mul` -/
-=======
 section Divisibility
 
 variable [GCDMonoid α] {m n a b c : α}
@@ -894,17 +843,13 @@
 theorem dvd_lcm : p ∣ lcm a b ↔ p ∣ a ∨ p ∣ b :=
   ⟨hp.dvd_or_dvd_of_dvd_lcm, (Or.elim · (dvd_lcm_of_dvd_left · _) (dvd_lcm_of_dvd_right · _))⟩
 
->>>>>>> 41d61869
 theorem not_dvd_lcm (ha : ¬ p ∣ a) (hb : ¬ p ∣ b) : ¬ p ∣ lcm a b :=
   hp.dvd_lcm.not.mpr <| not_or.mpr ⟨ha, hb⟩
 
 end Prime
 
-<<<<<<< HEAD
-=======
 end Divisibility
 
->>>>>>> 41d61869
 end LCM
 
 end GCDMonoid
