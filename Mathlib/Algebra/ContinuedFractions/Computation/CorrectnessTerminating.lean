/-
Copyright (c) 2020 Kevin Kappelmann. All rights reserved.
Released under Apache 2.0 license as described in the file LICENSE.
Authors: Kevin Kappelmann
-/
import Mathlib.Algebra.ContinuedFractions.Computation.Translations
import Mathlib.Algebra.ContinuedFractions.TerminatedStable
import Mathlib.Algebra.ContinuedFractions.ContinuantsRecurrence
import Mathlib.Order.Filter.AtTopBot.Basic
import Mathlib.Tactic.FieldSimp
import Mathlib.Tactic.Ring

/-!
# Correctness of Terminating Continued Fraction Computations (`GenContFract.of`)

## Summary

We show the correctness of the algorithm computing continued fractions (`GenContFract.of`)
in case of termination in the following sense:

At every step `n : ℕ`, we can obtain the value `v` by adding a specific residual term to the last
denominator of the fraction described by `(GenContFract.of v).convs' n`.
The residual term will be zero exactly when the continued fraction terminated; otherwise, the
residual term will be given by the fractional part stored in `GenContFract.IntFractPair.stream v n`.

For an example, refer to
`GenContFract.compExactValue_correctness_of_stream_eq_some` and for more
information about the computation process, refer to `Algebra.ContinuedFractions.Computation.Basic`.

## Main definitions

- `GenContFract.compExactValue` can be used to compute the exact value approximated by the
  continued fraction `GenContFract.of v` by adding a residual term as described in the summary.

## Main Theorems

- `GenContFract.compExactValue_correctness_of_stream_eq_some` shows that
  `GenContFract.compExactValue` indeed returns the value `v` when given the convergent and
  fractional part as described in the summary.
- `GenContFract.of_correctness_of_terminatedAt` shows the equality
  `v = (GenContFract.of v).convs n` if `GenContFract.of v` terminated at position `n`.
-/

assert_not_exists Finset

namespace GenContFract

open GenContFract (of)

-- `compExactValue_correctness_of_stream_eq_some` does not trivially generalize to `DivisionRing`
variable {K : Type*} [Field K] [LinearOrder K] {v : K} {n : ℕ}

/-- Given two continuants `pconts` and `conts` and a value `fr`, this function returns
- `conts.a / conts.b` if `fr = 0`
- `exactConts.a / exactConts.b` where `exactConts = nextConts 1 fr⁻¹ pconts conts`
  otherwise.

This function can be used to compute the exact value approximated by a continued fraction
`GenContFract.of v` as described in lemma `compExactValue_correctness_of_stream_eq_some`.
-/
protected def compExactValue (pconts conts : Pair K) (fr : K) : K :=
  -- if the fractional part is zero, we exactly approximated the value by the last continuants
  if fr = 0 then
    conts.a / conts.b
  else -- otherwise, we have to include the fractional part in a final continuants step.
    let exactConts := nextConts 1 fr⁻¹ pconts conts
    exactConts.a / exactConts.b

variable [FloorRing K]

/-- Just a computational lemma we need for the next main proof. -/
protected theorem compExactValue_correctness_of_stream_eq_some_aux_comp {a : K} (b c : K)
    (fract_a_ne_zero : Int.fract a ≠ 0) :
    ((⌊a⌋ : K) * b + c) / Int.fract a + b = (b * a + c) / Int.fract a := by
  field_simp
  rw [Int.fract]
  ring

open GenContFract
  (compExactValue compExactValue_correctness_of_stream_eq_some_aux_comp)

/-- Shows the correctness of `compExactValue` in case the continued fraction
`GenContFract.of v` did not terminate at position `n`. That is, we obtain the
value `v` if we pass the two successive (auxiliary) continuants at positions `n` and `n + 1` as well
as the fractional part at `IntFractPair.stream n` to `compExactValue`.

The correctness might be seen more readily if one uses `convs'` to evaluate the continued
fraction. Here is an example to illustrate the idea:

Let `(v : ℚ) := 3.4`. We have
- `GenContFract.IntFractPair.stream v 0 = some ⟨3, 0.4⟩`, and
- `GenContFract.IntFractPair.stream v 1 = some ⟨2, 0.5⟩`.
Now `(GenContFract.of v).convs' 1 = 3 + 1/2`, and our fractional term at position `2` is `0.5`.
We hence have `v = 3 + 1/(2 + 0.5) = 3 + 1/2.5 = 3.4`.
This computation corresponds exactly to the one using the recurrence equation in `compExactValue`.
-/
theorem compExactValue_correctness_of_stream_eq_some :
    ∀ {ifp_n : IntFractPair K}, IntFractPair.stream v n = some ifp_n →
      v = compExactValue ((of v).contsAux n) ((of v).contsAux <| n + 1) ifp_n.fr := by
  let g := of v
  induction n with
  | zero =>
    intro ifp_zero stream_zero_eq
    obtain rfl : IntFractPair.of v = ifp_zero := by
      have : IntFractPair.stream v 0 = some (IntFractPair.of v) := rfl
      simpa only [this, Option.some.injEq] using stream_zero_eq
    cases eq_or_ne (Int.fract v) 0 with
    | inl fract_eq_zero =>
      -- Int.fract v = 0; we must then have `v = ⌊v⌋`
      suffices v = ⌊v⌋ by
        simpa [nextConts, nextNum, nextDen, compExactValue, IntFractPair.of, fract_eq_zero]
      calc
        v = Int.fract v + ⌊v⌋ := by rw [Int.fract_add_floor]
        _ = ⌊v⌋ := by simp [fract_eq_zero]
    | inr fract_ne_zero =>
      -- Int.fract v ≠ 0; the claim then easily follows by unfolding a single computation step
      simp [field, contsAux, nextConts, nextNum, nextDen, of_h_eq_floor, compExactValue,
        IntFractPair.of, fract_ne_zero]
  | succ n IH =>
    intro ifp_succ_n succ_nth_stream_eq
    obtain ⟨ifp_n, nth_stream_eq, nth_fract_ne_zero, -⟩ :
      ∃ ifp_n, IntFractPair.stream v n = some ifp_n ∧
        ifp_n.fr ≠ 0 ∧ IntFractPair.of ifp_n.fr⁻¹ = ifp_succ_n :=
      IntFractPair.succ_nth_stream_eq_some_iff.1 succ_nth_stream_eq
    -- introduce some notation
    let conts := g.contsAux (n + 2)
    set pconts := g.contsAux (n + 1) with pconts_eq
    set ppconts := g.contsAux n with ppconts_eq
    cases eq_or_ne ifp_succ_n.fr 0 with
    | inl ifp_succ_n_fr_eq_zero =>
      -- ifp_succ_n.fr = 0
      suffices v = conts.a / conts.b by simpa [compExactValue, ifp_succ_n_fr_eq_zero]
      -- use the IH and the fact that ifp_n.fr⁻¹ = ⌊ifp_n.fr⁻¹⌋ to prove this case
      obtain ⟨ifp_n', nth_stream_eq', ifp_n_fract_inv_eq_floor⟩ :
          ∃ ifp_n, IntFractPair.stream v n = some ifp_n ∧ ifp_n.fr⁻¹ = ⌊ifp_n.fr⁻¹⌋ :=
        IntFractPair.exists_succ_nth_stream_of_fr_zero succ_nth_stream_eq ifp_succ_n_fr_eq_zero
      have : ifp_n' = ifp_n := by injection Eq.trans nth_stream_eq'.symm nth_stream_eq
      cases this
      have s_nth_eq : g.s.get? n = some ⟨1, ⌊ifp_n.fr⁻¹⌋⟩ :=
        get?_of_eq_some_of_get?_intFractPair_stream_fr_ne_zero nth_stream_eq nth_fract_ne_zero
      rw [← ifp_n_fract_inv_eq_floor] at s_nth_eq
      suffices v = compExactValue ppconts pconts ifp_n.fr by
        simpa [conts, contsAux, s_nth_eq, compExactValue, nth_fract_ne_zero] using this
      exact IH nth_stream_eq
    | inr ifp_succ_n_fr_ne_zero =>
      -- ifp_succ_n.fr ≠ 0
      -- use the IH to show that the following equality suffices
      suffices
<<<<<<< HEAD
        compExactValue ppconts pconts ifp_n.fr = compExactValue pconts conts ifp_succ_n.fr by
        #adaptation_note /-- 2025-08-10 replace the following with grind after
        https://github.com/leanprover/lean4/issues/9825 is fixed -/
        have : v = compExactValue ppconts pconts ifp_n.fr := IH nth_stream_eq
        conv_lhs => rw [this]
        assumption
=======
        compExactValue ppconts pconts ifp_n.fr = compExactValue pconts conts ifp_succ_n.fr by grind
>>>>>>> c07d348d
      -- get the correspondence between ifp_n and ifp_succ_n
      obtain ⟨ifp_n', nth_stream_eq', ifp_n_fract_ne_zero, ⟨refl⟩⟩ :
        ∃ ifp_n, IntFractPair.stream v n = some ifp_n ∧
          ifp_n.fr ≠ 0 ∧ IntFractPair.of ifp_n.fr⁻¹ = ifp_succ_n :=
        IntFractPair.succ_nth_stream_eq_some_iff.1 succ_nth_stream_eq
      have : ifp_n' = ifp_n := by injection Eq.trans nth_stream_eq'.symm nth_stream_eq
      cases this
      -- get the correspondence between ifp_n and g.s.nth n
      have s_nth_eq : g.s.get? n = some ⟨1, (⌊ifp_n.fr⁻¹⌋ : K)⟩ :=
        get?_of_eq_some_of_get?_intFractPair_stream_fr_ne_zero nth_stream_eq ifp_n_fract_ne_zero
      -- the claim now follows by unfolding the definitions and tedious calculations
      -- some shorthand notation
      let ppA := ppconts.a
      let ppB := ppconts.b
      let pA := pconts.a
      let pB := pconts.b
      have : compExactValue ppconts pconts ifp_n.fr =
          (ppA + ifp_n.fr⁻¹ * pA) / (ppB + ifp_n.fr⁻¹ * pB) := by
        -- unfold compExactValue and the convergent computation once
        simp only [compExactValue, ifp_n_fract_ne_zero, ↓reduceIte, nextConts, nextNum, one_mul,
          nextDen, ppA, ppB]
        ac_rfl
      rw [this]
      -- two calculations needed to show the claim
      have tmp_calc :=
        compExactValue_correctness_of_stream_eq_some_aux_comp pA ppA ifp_succ_n_fr_ne_zero
      have tmp_calc' :=
        compExactValue_correctness_of_stream_eq_some_aux_comp pB ppB ifp_succ_n_fr_ne_zero
      let f := Int.fract (1 / ifp_n.fr)
      have f_ne_zero : f ≠ 0 := by simpa [f] using ifp_succ_n_fr_ne_zero
      -- now unfold the recurrence one step and simplify both sides to arrive at the conclusion
      dsimp only [conts, pconts, ppconts]
      have hfr : (IntFractPair.of (1 / ifp_n.fr)).fr = f := rfl
<<<<<<< HEAD
      #adaptation_note /-- 2025-08-10 replace the following with grind after
        https://github.com/leanprover/lean4/issues/9825 is fixed -/
      rw [one_div, if_neg _, ← one_div, hfr]
      · field_simp [pA, pB, ppA, ppB, pconts, ppconts, hA, hB]
        ac_rfl
      · rwa [inv_eq_one_div, hfr]
=======
      simp [compExactValue, contsAux_recurrence s_nth_eq ppconts_eq pconts_eq,
        nextConts, nextNum, nextDen]
      grind
>>>>>>> c07d348d

open GenContFract (of_terminatedAt_n_iff_succ_nth_intFractPair_stream_eq_none)

/-- The convergent of `GenContFract.of v` at step `n - 1` is exactly `v` if the
`IntFractPair.stream` of the corresponding continued fraction terminated at step `n`. -/
theorem of_correctness_of_nth_stream_eq_none (nth_stream_eq_none : IntFractPair.stream v n = none) :
    v = (of v).convs (n - 1) := by
  induction n with
  | zero => contradiction
  -- IntFractPair.stream v 0 ≠ none
  | succ n IH =>
    let g := of v
    change v = g.convs n
    obtain ⟨nth_stream_eq_none⟩ | ⟨ifp_n, nth_stream_eq, nth_stream_fr_eq_zero⟩ :
      IntFractPair.stream v n = none ∨ ∃ ifp, IntFractPair.stream v n = some ifp ∧ ifp.fr = 0 :=
      IntFractPair.succ_nth_stream_eq_none_iff.1 nth_stream_eq_none
    · cases n with
      | zero => contradiction
      | succ n' =>
        -- IntFractPair.stream v 0 ≠ none
        have : g.TerminatedAt n' :=
          of_terminatedAt_n_iff_succ_nth_intFractPair_stream_eq_none.2
            nth_stream_eq_none
        have : g.convs (n' + 1) = g.convs n' :=
          convs_stable_of_terminated n'.le_succ this
        rw [this]
        exact IH nth_stream_eq_none
    · simpa [nth_stream_fr_eq_zero, compExactValue] using
        compExactValue_correctness_of_stream_eq_some nth_stream_eq

/-- If `GenContFract.of v` terminated at step `n`, then the `n`th convergent is exactly `v`. -/
theorem of_correctness_of_terminatedAt (terminatedAt_n : (of v).TerminatedAt n) :
    v = (of v).convs n :=
  have : IntFractPair.stream v (n + 1) = none :=
    of_terminatedAt_n_iff_succ_nth_intFractPair_stream_eq_none.1 terminatedAt_n
  of_correctness_of_nth_stream_eq_none this

/-- If `GenContFract.of v` terminates, then there is `n : ℕ` such that the `n`th convergent is
exactly `v`.
-/
theorem of_correctness_of_terminates (terminates : (of v).Terminates) :
    ∃ n : ℕ, v = (of v).convs n :=
  Exists.elim terminates fun n terminatedAt_n =>
    Exists.intro n (of_correctness_of_terminatedAt terminatedAt_n)

open Filter

/-- If `GenContFract.of v` terminates, then its convergents will eventually always be `v`. -/
theorem of_correctness_atTop_of_terminates (terminates : (of v).Terminates) :
    ∀ᶠ n in atTop, v = (of v).convs n := by
  rw [eventually_atTop]
  obtain ⟨n, terminatedAt_n⟩ : ∃ n, (of v).TerminatedAt n := terminates
  use n
  intro m m_geq_n
  rw [convs_stable_of_terminated m_geq_n terminatedAt_n]
  exact of_correctness_of_terminatedAt terminatedAt_n

end GenContFract<|MERGE_RESOLUTION|>--- conflicted
+++ resolved
@@ -146,16 +146,7 @@
       -- ifp_succ_n.fr ≠ 0
       -- use the IH to show that the following equality suffices
       suffices
-<<<<<<< HEAD
-        compExactValue ppconts pconts ifp_n.fr = compExactValue pconts conts ifp_succ_n.fr by
-        #adaptation_note /-- 2025-08-10 replace the following with grind after
-        https://github.com/leanprover/lean4/issues/9825 is fixed -/
-        have : v = compExactValue ppconts pconts ifp_n.fr := IH nth_stream_eq
-        conv_lhs => rw [this]
-        assumption
-=======
         compExactValue ppconts pconts ifp_n.fr = compExactValue pconts conts ifp_succ_n.fr by grind
->>>>>>> c07d348d
       -- get the correspondence between ifp_n and ifp_succ_n
       obtain ⟨ifp_n', nth_stream_eq', ifp_n_fract_ne_zero, ⟨refl⟩⟩ :
         ∃ ifp_n, IntFractPair.stream v n = some ifp_n ∧
@@ -189,18 +180,9 @@
       -- now unfold the recurrence one step and simplify both sides to arrive at the conclusion
       dsimp only [conts, pconts, ppconts]
       have hfr : (IntFractPair.of (1 / ifp_n.fr)).fr = f := rfl
-<<<<<<< HEAD
-      #adaptation_note /-- 2025-08-10 replace the following with grind after
-        https://github.com/leanprover/lean4/issues/9825 is fixed -/
-      rw [one_div, if_neg _, ← one_div, hfr]
-      · field_simp [pA, pB, ppA, ppB, pconts, ppconts, hA, hB]
-        ac_rfl
-      · rwa [inv_eq_one_div, hfr]
-=======
       simp [compExactValue, contsAux_recurrence s_nth_eq ppconts_eq pconts_eq,
         nextConts, nextNum, nextDen]
       grind
->>>>>>> c07d348d
 
 open GenContFract (of_terminatedAt_n_iff_succ_nth_intFractPair_stream_eq_none)
 
