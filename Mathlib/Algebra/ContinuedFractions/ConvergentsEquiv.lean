--- conflicted
+++ resolved
@@ -373,11 +373,7 @@
 
 /-- Shows that the recurrence relation (`convs`) and direct evaluation (`convs'`) of a
 (regular) continued fraction coincide. -/
-<<<<<<< HEAD
-nonrec theorem convs_eq_convs' [Field K] [LinearOrder K] [IsOrderedRing K]
-=======
-theorem convs_eq_convs' [Field K] [LinearOrder K] [IsStrictOrderedRing K]
->>>>>>> 65b97340
+theorem convs_eq_convs' [Field K] [LinearOrder K] [IsOrderedRing K]
     {c : ContFract K} :
     (↑c : GenContFract K).convs = (↑c : GenContFract K).convs' := by
   ext n
