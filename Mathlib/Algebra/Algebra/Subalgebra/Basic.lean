/-
Copyright (c) 2018 Kenny Lau. All rights reserved.
Released under Apache 2.0 license as described in the file LICENSE.
Authors: Kenny Lau, Yury Kudryashov
-/
import Mathlib.Algebra.Algebra.Operations

/-!
# Subalgebras over Commutative Semiring

In this file we define `Subalgebra`s and the usual operations on them (`map`, `comap`).

More lemmas about `adjoin` can be found in `RingTheory.Adjoin`.
-/


universe u u' v w w'

/-- A subalgebra is a sub(semi)ring that includes the range of `algebraMap`. -/
structure Subalgebra (R : Type u) (A : Type v) [CommSemiring R] [Semiring A] [Algebra R A] extends
  Subsemiring A : Type v where
  /-- The image of `algebraMap` is contained in the underlying set of the subalgebra -/
  algebraMap_mem' : ∀ r, algebraMap R A r ∈ carrier
  zero_mem' := (algebraMap R A).map_zero ▸ algebraMap_mem' 0
  one_mem' := (algebraMap R A).map_one ▸ algebraMap_mem' 1

/-- Reinterpret a `Subalgebra` as a `Subsemiring`. -/
add_decl_doc Subalgebra.toSubsemiring

namespace Subalgebra

variable {R' : Type u'} {R : Type u} {A : Type v} {B : Type w} {C : Type w'}
variable [CommSemiring R]
variable [Semiring A] [Algebra R A] [Semiring B] [Algebra R B] [Semiring C] [Algebra R C]

instance : SetLike (Subalgebra R A) A where
  coe s := s.carrier
  coe_injective' p q h := by cases p; cases q; congr; exact SetLike.coe_injective' h

instance SubsemiringClass : SubsemiringClass (Subalgebra R A) A where
  add_mem {s} := add_mem (s := s.toSubsemiring)
  mul_mem {s} := mul_mem (s := s.toSubsemiring)
  one_mem {s} := one_mem s.toSubsemiring
  zero_mem {s} := zero_mem s.toSubsemiring

@[simp]
theorem mem_toSubsemiring {S : Subalgebra R A} {x} : x ∈ S.toSubsemiring ↔ x ∈ S :=
  Iff.rfl

-- @[simp] -- Porting note (#10618): simp can prove this
theorem mem_carrier {s : Subalgebra R A} {x : A} : x ∈ s.carrier ↔ x ∈ s :=
  Iff.rfl

@[ext]
theorem ext {S T : Subalgebra R A} (h : ∀ x : A, x ∈ S ↔ x ∈ T) : S = T :=
  SetLike.ext h

@[simp]
theorem coe_toSubsemiring (S : Subalgebra R A) : (↑S.toSubsemiring : Set A) = S :=
  rfl

theorem toSubsemiring_injective :
    Function.Injective (toSubsemiring : Subalgebra R A → Subsemiring A) := fun S T h =>
  ext fun x => by rw [← mem_toSubsemiring, ← mem_toSubsemiring, h]

theorem toSubsemiring_inj {S U : Subalgebra R A} : S.toSubsemiring = U.toSubsemiring ↔ S = U :=
  toSubsemiring_injective.eq_iff

/-- Copy of a subalgebra with a new `carrier` equal to the old one. Useful to fix definitional
equalities. -/
protected def copy (S : Subalgebra R A) (s : Set A) (hs : s = ↑S) : Subalgebra R A :=
  { S.toSubsemiring.copy s hs with
    carrier := s
    algebraMap_mem' := hs.symm ▸ S.algebraMap_mem' }

@[simp]
theorem coe_copy (S : Subalgebra R A) (s : Set A) (hs : s = ↑S) : (S.copy s hs : Set A) = s :=
  rfl

theorem copy_eq (S : Subalgebra R A) (s : Set A) (hs : s = ↑S) : S.copy s hs = S :=
  SetLike.coe_injective hs

variable (S : Subalgebra R A)

instance instSMulMemClass : SMulMemClass (Subalgebra R A) R A where
  smul_mem {S} r x hx := (Algebra.smul_def r x).symm ▸ mul_mem (S.algebraMap_mem' r) hx

@[aesop safe apply (rule_sets := [SetLike])]
theorem _root_.algebraMap_mem {S R A : Type*} [CommSemiring R] [Semiring A] [Algebra R A]
    [SetLike S A] [OneMemClass S A] [SMulMemClass S R A] (s : S) (r : R) :
    algebraMap R A r ∈ s :=
  Algebra.algebraMap_eq_smul_one (A := A) r ▸ SMulMemClass.smul_mem r (one_mem s)

protected theorem algebraMap_mem (r : R) : algebraMap R A r ∈ S :=
  algebraMap_mem S r

theorem rangeS_le : (algebraMap R A).rangeS ≤ S.toSubsemiring := fun _x ⟨r, hr⟩ =>
  hr ▸ S.algebraMap_mem r

theorem range_subset : Set.range (algebraMap R A) ⊆ S := fun _x ⟨r, hr⟩ => hr ▸ S.algebraMap_mem r

theorem range_le : Set.range (algebraMap R A) ≤ S :=
  S.range_subset

theorem smul_mem {x : A} (hx : x ∈ S) (r : R) : r • x ∈ S :=
  SMulMemClass.smul_mem r hx

protected theorem one_mem : (1 : A) ∈ S :=
  one_mem S

protected theorem mul_mem {x y : A} (hx : x ∈ S) (hy : y ∈ S) : x * y ∈ S :=
  mul_mem hx hy

protected theorem pow_mem {x : A} (hx : x ∈ S) (n : ℕ) : x ^ n ∈ S :=
  pow_mem hx n

protected theorem zero_mem : (0 : A) ∈ S :=
  zero_mem S

protected theorem add_mem {x y : A} (hx : x ∈ S) (hy : y ∈ S) : x + y ∈ S :=
  add_mem hx hy

protected theorem nsmul_mem {x : A} (hx : x ∈ S) (n : ℕ) : n • x ∈ S :=
  nsmul_mem hx n

protected theorem natCast_mem (n : ℕ) : (n : A) ∈ S :=
  natCast_mem S n

protected theorem list_prod_mem {L : List A} (h : ∀ x ∈ L, x ∈ S) : L.prod ∈ S :=
  list_prod_mem h

protected theorem list_sum_mem {L : List A} (h : ∀ x ∈ L, x ∈ S) : L.sum ∈ S :=
  list_sum_mem h

protected theorem multiset_sum_mem {m : Multiset A} (h : ∀ x ∈ m, x ∈ S) : m.sum ∈ S :=
  multiset_sum_mem m h

protected theorem sum_mem {ι : Type w} {t : Finset ι} {f : ι → A} (h : ∀ x ∈ t, f x ∈ S) :
    (∑ x ∈ t, f x) ∈ S :=
  sum_mem h

protected theorem multiset_prod_mem {R : Type u} {A : Type v} [CommSemiring R] [CommSemiring A]
    [Algebra R A] (S : Subalgebra R A) {m : Multiset A} (h : ∀ x ∈ m, x ∈ S) : m.prod ∈ S :=
  multiset_prod_mem m h

protected theorem prod_mem {R : Type u} {A : Type v} [CommSemiring R] [CommSemiring A] [Algebra R A]
    (S : Subalgebra R A) {ι : Type w} {t : Finset ι} {f : ι → A} (h : ∀ x ∈ t, f x ∈ S) :
    (∏ x ∈ t, f x) ∈ S :=
  prod_mem h

instance {R A : Type*} [CommRing R] [Ring A] [Algebra R A] : SubringClass (Subalgebra R A) A :=
  { Subalgebra.SubsemiringClass with
    neg_mem := fun {S x} hx => neg_one_smul R x ▸ S.smul_mem hx _ }

protected theorem neg_mem {R : Type u} {A : Type v} [CommRing R] [Ring A] [Algebra R A]
    (S : Subalgebra R A) {x : A} (hx : x ∈ S) : -x ∈ S :=
  neg_mem hx

protected theorem sub_mem {R : Type u} {A : Type v} [CommRing R] [Ring A] [Algebra R A]
    (S : Subalgebra R A) {x y : A} (hx : x ∈ S) (hy : y ∈ S) : x - y ∈ S :=
  sub_mem hx hy

protected theorem zsmul_mem {R : Type u} {A : Type v} [CommRing R] [Ring A] [Algebra R A]
    (S : Subalgebra R A) {x : A} (hx : x ∈ S) (n : ℤ) : n • x ∈ S :=
  zsmul_mem hx n

protected theorem intCast_mem {R : Type u} {A : Type v} [CommRing R] [Ring A] [Algebra R A]
    (S : Subalgebra R A) (n : ℤ) : (n : A) ∈ S :=
  intCast_mem S n

@[deprecated natCast_mem (since := "2024-04-05")] alias coe_nat_mem := Subalgebra.natCast_mem
@[deprecated intCast_mem (since := "2024-04-05")] alias coe_int_mem := Subalgebra.intCast_mem

/-- The projection from a subalgebra of `A` to an additive submonoid of `A`. -/
def toAddSubmonoid {R : Type u} {A : Type v} [CommSemiring R] [Semiring A] [Algebra R A]
    (S : Subalgebra R A) : AddSubmonoid A :=
  S.toSubsemiring.toAddSubmonoid

-- Porting note: this field already exists in Lean 4.
-- /-- The projection from a subalgebra of `A` to a submonoid of `A`. -/
-- def toSubmonoid {R : Type u} {A : Type v} [CommSemiring R] [Semiring A] [Algebra R A]
--     (S : Subalgebra R A) : Submonoid A :=
--   S.toSubsemiring.toSubmonoid

/-- A subalgebra over a ring is also a `Subring`. -/
def toSubring {R : Type u} {A : Type v} [CommRing R] [Ring A] [Algebra R A] (S : Subalgebra R A) :
    Subring A :=
  { S.toSubsemiring with neg_mem' := S.neg_mem }

@[simp]
theorem mem_toSubring {R : Type u} {A : Type v} [CommRing R] [Ring A] [Algebra R A]
    {S : Subalgebra R A} {x} : x ∈ S.toSubring ↔ x ∈ S :=
  Iff.rfl

@[simp]
theorem coe_toSubring {R : Type u} {A : Type v} [CommRing R] [Ring A] [Algebra R A]
    (S : Subalgebra R A) : (↑S.toSubring : Set A) = S :=
  rfl

theorem toSubring_injective {R : Type u} {A : Type v} [CommRing R] [Ring A] [Algebra R A] :
    Function.Injective (toSubring : Subalgebra R A → Subring A) := fun S T h =>
  ext fun x => by rw [← mem_toSubring, ← mem_toSubring, h]

theorem toSubring_inj {R : Type u} {A : Type v} [CommRing R] [Ring A] [Algebra R A]
    {S U : Subalgebra R A} : S.toSubring = U.toSubring ↔ S = U :=
  toSubring_injective.eq_iff

instance : Inhabited S :=
  ⟨(0 : S.toSubsemiring)⟩

section

/-! `Subalgebra`s inherit structure from their `Subsemiring` / `Semiring` coercions. -/


instance toSemiring {R A} [CommSemiring R] [Semiring A] [Algebra R A] (S : Subalgebra R A) :
    Semiring S :=
  S.toSubsemiring.toSemiring

instance toCommSemiring {R A} [CommSemiring R] [CommSemiring A] [Algebra R A] (S : Subalgebra R A) :
    CommSemiring S :=
  S.toSubsemiring.toCommSemiring

instance toRing {R A} [CommRing R] [Ring A] [Algebra R A] (S : Subalgebra R A) : Ring S :=
  S.toSubring.toRing

instance toCommRing {R A} [CommRing R] [CommRing A] [Algebra R A] (S : Subalgebra R A) :
    CommRing S :=
  S.toSubring.toCommRing

end

/-- The forgetful map from `Subalgebra` to `Submodule` as an `OrderEmbedding` -/
def toSubmodule : Subalgebra R A ↪o Submodule R A where
  toEmbedding :=
    { toFun := fun S =>
        { S with
          carrier := S
          smul_mem' := fun c {x} hx ↦
            (Algebra.smul_def c x).symm ▸ mul_mem (S.range_le ⟨c, rfl⟩) hx }
      inj' := fun _ _ h ↦ ext fun x ↦ SetLike.ext_iff.mp h x }
  map_rel_iff' := SetLike.coe_subset_coe.symm.trans SetLike.coe_subset_coe

/- TODO: bundle other forgetful maps between algebraic substructures, e.g.
  `to_subsemiring` and `to_subring` in this file. -/
@[simp]
theorem mem_toSubmodule {x} : x ∈ (toSubmodule S) ↔ x ∈ S := Iff.rfl

@[simp]
theorem coe_toSubmodule (S : Subalgebra R A) : (toSubmodule S : Set A) = S := rfl

theorem toSubmodule_injective : Function.Injective (toSubmodule : Subalgebra R A → Submodule R A) :=
  fun _S₁ _S₂ h => SetLike.ext (SetLike.ext_iff.mp h :)

section

/-! `Subalgebra`s inherit structure from their `Submodule` coercions. -/


instance (priority := low) module' [Semiring R'] [SMul R' R] [Module R' A] [IsScalarTower R' R A] :
    Module R' S :=
  S.toSubmodule.module'

instance : Module R S :=
  S.module'

instance [Semiring R'] [SMul R' R] [Module R' A] [IsScalarTower R' R A] : IsScalarTower R' R S :=
  inferInstanceAs (IsScalarTower R' R (toSubmodule S))

/- More general form of `Subalgebra.algebra`.

This instance should have low priority since it is slow to fail:
before failing, it will cause a search through all `SMul R' R` instances,
which can quickly get expensive.
-/
instance (priority := 500) algebra' [CommSemiring R'] [SMul R' R] [Algebra R' A]
    [IsScalarTower R' R A] :
    Algebra R' S :=
  { (algebraMap R' A).codRestrict S fun x => by
      rw [Algebra.algebraMap_eq_smul_one, ← smul_one_smul R x (1 : A), ←
        Algebra.algebraMap_eq_smul_one]
      exact algebraMap_mem S
          _ with
    commutes' := fun c x => Subtype.eq <| Algebra.commutes _ _
    smul_def' := fun c x => Subtype.eq <| Algebra.smul_def _ _ }

instance algebra : Algebra R S := S.algebra'

end

instance noZeroSMulDivisors_bot [NoZeroSMulDivisors R A] : NoZeroSMulDivisors R S :=
  ⟨fun {c} {x : S} h =>
    have : c = 0 ∨ (x : A) = 0 := eq_zero_or_eq_zero_of_smul_eq_zero (congr_arg Subtype.val h)
    this.imp_right (@Subtype.ext_iff _ _ x 0).mpr⟩

protected theorem coe_add (x y : S) : (↑(x + y) : A) = ↑x + ↑y := rfl

protected theorem coe_mul (x y : S) : (↑(x * y) : A) = ↑x * ↑y := rfl

protected theorem coe_zero : ((0 : S) : A) = 0 := rfl

protected theorem coe_one : ((1 : S) : A) = 1 := rfl

protected theorem coe_neg {R : Type u} {A : Type v} [CommRing R] [Ring A] [Algebra R A]
    {S : Subalgebra R A} (x : S) : (↑(-x) : A) = -↑x := rfl

protected theorem coe_sub {R : Type u} {A : Type v} [CommRing R] [Ring A] [Algebra R A]
    {S : Subalgebra R A} (x y : S) : (↑(x - y) : A) = ↑x - ↑y := rfl

@[simp, norm_cast]
theorem coe_smul [Semiring R'] [SMul R' R] [Module R' A] [IsScalarTower R' R A] (r : R') (x : S) :
    (↑(r • x) : A) = r • (x : A) := rfl

@[simp, norm_cast]
theorem coe_algebraMap [CommSemiring R'] [SMul R' R] [Algebra R' A] [IsScalarTower R' R A]
    (r : R') : ↑(algebraMap R' S r) = algebraMap R' A r := rfl

protected theorem coe_pow (x : S) (n : ℕ) : (↑(x ^ n) : A) = (x : A) ^ n :=
  SubmonoidClass.coe_pow x n

protected theorem coe_eq_zero {x : S} : (x : A) = 0 ↔ x = 0 :=
  ZeroMemClass.coe_eq_zero

protected theorem coe_eq_one {x : S} : (x : A) = 1 ↔ x = 1 :=
  OneMemClass.coe_eq_one

-- todo: standardize on the names these morphisms
-- compare with submodule.subtype
/-- Embedding of a subalgebra into the algebra. -/
def val : S →ₐ[R] A :=
  { toFun := ((↑) : S → A)
    map_zero' := rfl
    map_one' := rfl
    map_add' := fun _ _ ↦ rfl
    map_mul' := fun _ _ ↦ rfl
    commutes' := fun _ ↦ rfl }

@[simp]
theorem coe_val : (S.val : S → A) = ((↑) : S → A) := rfl

theorem val_apply (x : S) : S.val x = (x : A) := rfl

@[simp]
theorem toSubsemiring_subtype : S.toSubsemiring.subtype = (S.val : S →+* A) := rfl

@[simp]
theorem toSubring_subtype {R A : Type*} [CommRing R] [Ring A] [Algebra R A] (S : Subalgebra R A) :
    S.toSubring.subtype = (S.val : S →+* A) := rfl

/-- Linear equivalence between `S : Submodule R A` and `S`. Though these types are equal,
we define it as a `LinearEquiv` to avoid type equalities. -/
def toSubmoduleEquiv (S : Subalgebra R A) : toSubmodule S ≃ₗ[R] S :=
  LinearEquiv.ofEq _ _ rfl

/-- Transport a subalgebra via an algebra homomorphism. -/
def map (f : A →ₐ[R] B) (S : Subalgebra R A) : Subalgebra R B :=
  { S.toSubsemiring.map (f : A →+* B) with
    algebraMap_mem' := fun r => f.commutes r ▸ Set.mem_image_of_mem _ (S.algebraMap_mem r) }

theorem map_mono {S₁ S₂ : Subalgebra R A} {f : A →ₐ[R] B} : S₁ ≤ S₂ → S₁.map f ≤ S₂.map f :=
  Set.image_subset f

theorem map_injective {f : A →ₐ[R] B} (hf : Function.Injective f) : Function.Injective (map f) :=
  fun _S₁ _S₂ ih =>
  ext <| Set.ext_iff.1 <| Set.image_injective.2 hf <| Set.ext <| SetLike.ext_iff.mp ih

@[simp]
theorem map_id (S : Subalgebra R A) : S.map (AlgHom.id R A) = S :=
  SetLike.coe_injective <| Set.image_id _

theorem map_map (S : Subalgebra R A) (g : B →ₐ[R] C) (f : A →ₐ[R] B) :
    (S.map f).map g = S.map (g.comp f) :=
  SetLike.coe_injective <| Set.image_image _ _ _

@[simp]
theorem mem_map {S : Subalgebra R A} {f : A →ₐ[R] B} {y : B} : y ∈ map f S ↔ ∃ x ∈ S, f x = y :=
  Subsemiring.mem_map

theorem map_toSubmodule {S : Subalgebra R A} {f : A →ₐ[R] B} :
    (toSubmodule <| S.map f) = S.toSubmodule.map f.toLinearMap :=
  SetLike.coe_injective rfl

theorem map_toSubsemiring {S : Subalgebra R A} {f : A →ₐ[R] B} :
    (S.map f).toSubsemiring = S.toSubsemiring.map f.toRingHom :=
  SetLike.coe_injective rfl

@[simp]
theorem coe_map (S : Subalgebra R A) (f : A →ₐ[R] B) : (S.map f : Set B) = f '' S := rfl

/-- Preimage of a subalgebra under an algebra homomorphism. -/
def comap (f : A →ₐ[R] B) (S : Subalgebra R B) : Subalgebra R A :=
  { S.toSubsemiring.comap (f : A →+* B) with
    algebraMap_mem' := fun r =>
      show f (algebraMap R A r) ∈ S from (f.commutes r).symm ▸ S.algebraMap_mem r }

theorem map_le {S : Subalgebra R A} {f : A →ₐ[R] B} {U : Subalgebra R B} :
    map f S ≤ U ↔ S ≤ comap f U :=
  Set.image_subset_iff

theorem gc_map_comap (f : A →ₐ[R] B) : GaloisConnection (map f) (comap f) := fun _S _U => map_le

@[simp]
theorem mem_comap (S : Subalgebra R B) (f : A →ₐ[R] B) (x : A) : x ∈ S.comap f ↔ f x ∈ S :=
  Iff.rfl

@[simp, norm_cast]
theorem coe_comap (S : Subalgebra R B) (f : A →ₐ[R] B) : (S.comap f : Set A) = f ⁻¹' (S : Set B) :=
  rfl

instance noZeroDivisors {R A : Type*} [CommSemiring R] [Semiring A] [NoZeroDivisors A]
    [Algebra R A] (S : Subalgebra R A) : NoZeroDivisors S :=
  inferInstanceAs (NoZeroDivisors S.toSubsemiring)

instance isDomain {R A : Type*} [CommRing R] [Ring A] [IsDomain A] [Algebra R A]
    (S : Subalgebra R A) : IsDomain S :=
  inferInstanceAs (IsDomain S.toSubring)

end Subalgebra

namespace SubalgebraClass

variable {S R A : Type*} [CommSemiring R] [Semiring A] [Algebra R A]
variable [SetLike S A] [SubsemiringClass S A] [hSR : SMulMemClass S R A] (s : S)

instance (priority := 75) toAlgebra : Algebra R s where
  toFun r := ⟨algebraMap R A r, algebraMap_mem s r⟩
  map_one' := Subtype.ext <| by simp
  map_mul' _ _ := Subtype.ext <| by simp
  map_zero' := Subtype.ext <| by simp
  map_add' _ _ := Subtype.ext <| by simp
  commutes' r x := Subtype.ext <| Algebra.commutes r (x : A)
  smul_def' r x := Subtype.ext <| (algebraMap_smul A r (x : A)).symm

@[simp, norm_cast]
lemma coe_algebraMap (r : R) : (algebraMap R s r : A) = algebraMap R A r := rfl

/-- Embedding of a subalgebra into the algebra, as an algebra homomorphism. -/
def val (s : S) : s →ₐ[R] A :=
  { SubsemiringClass.subtype s, SMulMemClass.subtype s with
    toFun := (↑)
    commutes' := fun _ ↦ rfl }

@[simp]
theorem coe_val : (val s : s → A) = ((↑) : s → A) :=
  rfl

end SubalgebraClass

namespace Submodule

variable {R A : Type*} [CommSemiring R] [Semiring A] [Algebra R A]
variable (p : Submodule R A)

/-- A submodule containing `1` and closed under multiplication is a subalgebra. -/
def toSubalgebra (p : Submodule R A) (h_one : (1 : A) ∈ p)
    (h_mul : ∀ x y, x ∈ p → y ∈ p → x * y ∈ p) : Subalgebra R A :=
  { p with
    mul_mem' := fun hx hy ↦ h_mul _ _ hx hy
    one_mem' := h_one
    algebraMap_mem' := fun r => by
      rw [Algebra.algebraMap_eq_smul_one]
      exact p.smul_mem _ h_one }

@[simp]
theorem mem_toSubalgebra {p : Submodule R A} {h_one h_mul} {x} :
    x ∈ p.toSubalgebra h_one h_mul ↔ x ∈ p := Iff.rfl

@[simp]
theorem coe_toSubalgebra (p : Submodule R A) (h_one h_mul) :
    (p.toSubalgebra h_one h_mul : Set A) = p := rfl

-- Porting note: changed statement to reflect new structures
-- @[simp] -- Porting note: as a result, it is no longer a great simp lemma
theorem toSubalgebra_mk (s : Submodule R A) (h1 hmul) :
    s.toSubalgebra h1 hmul =
      Subalgebra.mk ⟨⟨⟨s, @hmul⟩, h1⟩, s.add_mem, s.zero_mem⟩
        (by intro r; rw [Algebra.algebraMap_eq_smul_one]; apply s.smul_mem _ h1) :=
  rfl

@[simp]
theorem toSubalgebra_toSubmodule (p : Submodule R A) (h_one h_mul) :
    Subalgebra.toSubmodule (p.toSubalgebra h_one h_mul) = p :=
  SetLike.coe_injective rfl

@[simp]
theorem _root_.Subalgebra.toSubmodule_toSubalgebra (S : Subalgebra R A) :
    (S.toSubmodule.toSubalgebra S.one_mem fun _ _ => S.mul_mem) = S :=
  SetLike.coe_injective rfl

end Submodule

namespace AlgHom

variable {R' : Type u'} {R : Type u} {A : Type v} {B : Type w} {C : Type w'}
variable [CommSemiring R]
variable [Semiring A] [Algebra R A] [Semiring B] [Algebra R B] [Semiring C] [Algebra R C]
variable (φ : A →ₐ[R] B)

/-- Range of an `AlgHom` as a subalgebra. -/
protected def range (φ : A →ₐ[R] B) : Subalgebra R B :=
  { φ.toRingHom.rangeS with algebraMap_mem' := fun r => ⟨algebraMap R A r, φ.commutes r⟩ }

@[simp]
theorem mem_range (φ : A →ₐ[R] B) {y : B} : y ∈ φ.range ↔ ∃ x, φ x = y :=
  RingHom.mem_rangeS

theorem mem_range_self (φ : A →ₐ[R] B) (x : A) : φ x ∈ φ.range :=
  φ.mem_range.2 ⟨x, rfl⟩

@[simp]
theorem coe_range (φ : A →ₐ[R] B) : (φ.range : Set B) = Set.range φ := by
  ext
  rw [SetLike.mem_coe, mem_range]
  rfl

theorem range_comp (f : A →ₐ[R] B) (g : B →ₐ[R] C) : (g.comp f).range = f.range.map g :=
  SetLike.coe_injective (Set.range_comp g f)

theorem range_comp_le_range (f : A →ₐ[R] B) (g : B →ₐ[R] C) : (g.comp f).range ≤ g.range :=
  SetLike.coe_mono (Set.range_comp_subset_range f g)

/-- Restrict the codomain of an algebra homomorphism. -/
def codRestrict (f : A →ₐ[R] B) (S : Subalgebra R B) (hf : ∀ x, f x ∈ S) : A →ₐ[R] S :=
  { RingHom.codRestrict (f : A →+* B) S hf with commutes' := fun r => Subtype.eq <| f.commutes r }

@[simp]
theorem val_comp_codRestrict (f : A →ₐ[R] B) (S : Subalgebra R B) (hf : ∀ x, f x ∈ S) :
    S.val.comp (f.codRestrict S hf) = f :=
  AlgHom.ext fun _ => rfl

@[simp]
theorem coe_codRestrict (f : A →ₐ[R] B) (S : Subalgebra R B) (hf : ∀ x, f x ∈ S) (x : A) :
    ↑(f.codRestrict S hf x) = f x :=
  rfl

theorem injective_codRestrict (f : A →ₐ[R] B) (S : Subalgebra R B) (hf : ∀ x, f x ∈ S) :
    Function.Injective (f.codRestrict S hf) ↔ Function.Injective f :=
  ⟨fun H _x _y hxy => H <| Subtype.eq hxy, fun H _x _y hxy => H (congr_arg Subtype.val hxy : _)⟩

/-- Restrict the codomain of an `AlgHom` `f` to `f.range`.

This is the bundled version of `Set.rangeFactorization`. -/
abbrev rangeRestrict (f : A →ₐ[R] B) : A →ₐ[R] f.range :=
  f.codRestrict f.range f.mem_range_self

theorem rangeRestrict_surjective (f : A →ₐ[R] B) : Function.Surjective (f.rangeRestrict) :=
  fun ⟨_y, hy⟩ =>
    let ⟨x, hx⟩ := hy
    ⟨x, SetCoe.ext hx⟩

/-- The range of a morphism of algebras is a fintype, if the domain is a fintype.

Note that this instance can cause a diamond with `Subtype.fintype` if `B` is also a fintype. -/
instance fintypeRange [Fintype A] [DecidableEq B] (φ : A →ₐ[R] B) : Fintype φ.range :=
  Set.fintypeRange φ

end AlgHom

namespace AlgEquiv

variable {R : Type u} {A : Type v} {B : Type w}
variable [CommSemiring R] [Semiring A] [Semiring B] [Algebra R A] [Algebra R B]

/-- Restrict an algebra homomorphism with a left inverse to an algebra isomorphism to its range.

This is a computable alternative to `AlgEquiv.ofInjective`. -/
def ofLeftInverse {g : B → A} {f : A →ₐ[R] B} (h : Function.LeftInverse g f) : A ≃ₐ[R] f.range :=
  { f.rangeRestrict with
    toFun := f.rangeRestrict
    invFun := g ∘ f.range.val
    left_inv := h
    right_inv := fun x =>
      Subtype.ext <|
        let ⟨x', hx'⟩ := f.mem_range.mp x.prop
        show f (g x) = x by rw [← hx', h x'] }

@[simp]
theorem ofLeftInverse_apply {g : B → A} {f : A →ₐ[R] B} (h : Function.LeftInverse g f) (x : A) :
    ↑(ofLeftInverse h x) = f x :=
  rfl

@[simp]
theorem ofLeftInverse_symm_apply {g : B → A} {f : A →ₐ[R] B} (h : Function.LeftInverse g f)
    (x : f.range) : (ofLeftInverse h).symm x = g x :=
  rfl

/-- Restrict an injective algebra homomorphism to an algebra isomorphism -/
noncomputable def ofInjective (f : A →ₐ[R] B) (hf : Function.Injective f) : A ≃ₐ[R] f.range :=
  ofLeftInverse (Classical.choose_spec hf.hasLeftInverse)

@[simp]
theorem ofInjective_apply (f : A →ₐ[R] B) (hf : Function.Injective f) (x : A) :
    ↑(ofInjective f hf x) = f x :=
  rfl

/-- Restrict an algebra homomorphism between fields to an algebra isomorphism -/
noncomputable def ofInjectiveField {E F : Type*} [DivisionRing E] [Semiring F] [Nontrivial F]
    [Algebra R E] [Algebra R F] (f : E →ₐ[R] F) : E ≃ₐ[R] f.range :=
  ofInjective f f.toRingHom.injective

/-- Given an equivalence `e : A ≃ₐ[R] B` of `R`-algebras and a subalgebra `S` of `A`,
`subalgebraMap` is the induced equivalence between `S` and `S.map e` -/
@[simps!]
def subalgebraMap (e : A ≃ₐ[R] B) (S : Subalgebra R A) : S ≃ₐ[R] S.map (e : A →ₐ[R] B) :=
  { e.toRingEquiv.subsemiringMap S.toSubsemiring with
    commutes' := fun r => by
      ext; dsimp only; erw [RingEquiv.subsemiringMap_apply_coe]
      exact e.commutes _ }

end AlgEquiv

namespace Algebra

variable (R : Type u) {A : Type v} {B : Type w}
variable [CommSemiring R] [Semiring A] [Algebra R A] [Semiring B] [Algebra R B]

/-- The minimal subalgebra that includes `s`. -/
def adjoin (s : Set A) : Subalgebra R A :=
  { Subsemiring.closure (Set.range (algebraMap R A) ∪ s) with
    algebraMap_mem' := fun r => Subsemiring.subset_closure <| Or.inl ⟨r, rfl⟩ }

variable {R}

protected theorem gc : GaloisConnection (adjoin R : Set A → Subalgebra R A) (↑) := fun s S =>
  ⟨fun H => le_trans (le_trans Set.subset_union_right Subsemiring.subset_closure) H,
   fun H => show Subsemiring.closure (Set.range (algebraMap R A) ∪ s) ≤ S.toSubsemiring from
      Subsemiring.closure_le.2 <| Set.union_subset S.range_subset H⟩

/-- Galois insertion between `adjoin` and `coe`. -/
protected def gi : GaloisInsertion (adjoin R : Set A → Subalgebra R A) (↑) where
  choice s hs := (adjoin R s).copy s <| le_antisymm (Algebra.gc.le_u_l s) hs
  gc := Algebra.gc
  le_l_u S := (Algebra.gc (S : Set A) (adjoin R S)).1 <| le_rfl
  choice_eq _ _ := Subalgebra.copy_eq _ _ _

instance : CompleteLattice (Subalgebra R A) where
  __ := GaloisInsertion.liftCompleteLattice Algebra.gi
  bot := (Algebra.ofId R A).range
  bot_le _S := fun _a ⟨_r, hr⟩ => hr ▸ algebraMap_mem _ _

@[simp]
theorem coe_top : (↑(⊤ : Subalgebra R A) : Set A) = Set.univ := rfl

@[simp]
theorem mem_top {x : A} : x ∈ (⊤ : Subalgebra R A) := Set.mem_univ x

@[simp]
theorem top_toSubmodule : Subalgebra.toSubmodule (⊤ : Subalgebra R A) = ⊤ := rfl

@[simp]
theorem top_toSubsemiring : (⊤ : Subalgebra R A).toSubsemiring = ⊤ := rfl

@[simp]
theorem top_toSubring {R A : Type*} [CommRing R] [Ring A] [Algebra R A] :
    (⊤ : Subalgebra R A).toSubring = ⊤ := rfl

@[simp]
theorem toSubmodule_eq_top {S : Subalgebra R A} : Subalgebra.toSubmodule S = ⊤ ↔ S = ⊤ :=
  Subalgebra.toSubmodule.injective.eq_iff' top_toSubmodule

@[simp]
theorem toSubsemiring_eq_top {S : Subalgebra R A} : S.toSubsemiring = ⊤ ↔ S = ⊤ :=
  Subalgebra.toSubsemiring_injective.eq_iff' top_toSubsemiring

@[simp]
theorem toSubring_eq_top {R A : Type*} [CommRing R] [Ring A] [Algebra R A] {S : Subalgebra R A} :
    S.toSubring = ⊤ ↔ S = ⊤ :=
  Subalgebra.toSubring_injective.eq_iff' top_toSubring

theorem mem_sup_left {S T : Subalgebra R A} : ∀ {x : A}, x ∈ S → x ∈ S ⊔ T :=
  have : S ≤ S ⊔ T := le_sup_left; (this ·) -- Porting note: need `have` instead of `show`

theorem mem_sup_right {S T : Subalgebra R A} : ∀ {x : A}, x ∈ T → x ∈ S ⊔ T :=
  have : T ≤ S ⊔ T := le_sup_right; (this ·) -- Porting note: need `have` instead of `show`

theorem mul_mem_sup {S T : Subalgebra R A} {x y : A} (hx : x ∈ S) (hy : y ∈ T) : x * y ∈ S ⊔ T :=
  (S ⊔ T).mul_mem (mem_sup_left hx) (mem_sup_right hy)

theorem map_sup (f : A →ₐ[R] B) (S T : Subalgebra R A) : (S ⊔ T).map f = S.map f ⊔ T.map f :=
  (Subalgebra.gc_map_comap f).l_sup

@[simp, norm_cast]
theorem coe_inf (S T : Subalgebra R A) : (↑(S ⊓ T) : Set A) = (S ∩ T : Set A) := rfl

@[simp]
theorem mem_inf {S T : Subalgebra R A} {x : A} : x ∈ S ⊓ T ↔ x ∈ S ∧ x ∈ T := Iff.rfl

open Subalgebra in
@[simp]
theorem inf_toSubmodule (S T : Subalgebra R A) :
    toSubmodule (S ⊓ T) = toSubmodule S ⊓ toSubmodule T := rfl

@[simp]
theorem inf_toSubsemiring (S T : Subalgebra R A) :
    (S ⊓ T).toSubsemiring = S.toSubsemiring ⊓ T.toSubsemiring :=
  rfl

@[simp, norm_cast]
theorem coe_sInf (S : Set (Subalgebra R A)) : (↑(sInf S) : Set A) = ⋂ s ∈ S, ↑s :=
  sInf_image

theorem mem_sInf {S : Set (Subalgebra R A)} {x : A} : x ∈ sInf S ↔ ∀ p ∈ S, x ∈ p := by
  simp only [← SetLike.mem_coe, coe_sInf, Set.mem_iInter₂]

@[simp]
theorem sInf_toSubmodule (S : Set (Subalgebra R A)) :
    Subalgebra.toSubmodule (sInf S) = sInf (Subalgebra.toSubmodule '' S) :=
  SetLike.coe_injective <| by simp

@[simp]
theorem sInf_toSubsemiring (S : Set (Subalgebra R A)) :
    (sInf S).toSubsemiring = sInf (Subalgebra.toSubsemiring '' S) :=
  SetLike.coe_injective <| by simp

@[simp, norm_cast]
theorem coe_iInf {ι : Sort*} {S : ι → Subalgebra R A} : (↑(⨅ i, S i) : Set A) = ⋂ i, S i := by
  simp [iInf]

theorem mem_iInf {ι : Sort*} {S : ι → Subalgebra R A} {x : A} : (x ∈ ⨅ i, S i) ↔ ∀ i, x ∈ S i := by
  simp only [iInf, mem_sInf, Set.forall_mem_range]

open Subalgebra in
@[simp]
theorem iInf_toSubmodule {ι : Sort*} (S : ι → Subalgebra R A) :
    toSubmodule (⨅ i, S i) = ⨅ i, toSubmodule (S i) :=
  SetLike.coe_injective <| by simp

instance : Inhabited (Subalgebra R A) := ⟨⊥⟩

theorem mem_bot {x : A} : x ∈ (⊥ : Subalgebra R A) ↔ x ∈ Set.range (algebraMap R A) := Iff.rfl

theorem toSubmodule_bot : Subalgebra.toSubmodule (⊥ : Subalgebra R A) = 1 := rfl

@[simp]
theorem coe_bot : ((⊥ : Subalgebra R A) : Set A) = Set.range (algebraMap R A) := rfl

theorem eq_top_iff {S : Subalgebra R A} : S = ⊤ ↔ ∀ x : A, x ∈ S :=
  ⟨fun h x => by rw [h]; exact mem_top, fun h => by
    ext x; exact ⟨fun _ => mem_top, fun _ => h x⟩⟩

theorem range_top_iff_surjective (f : A →ₐ[R] B) :
    f.range = (⊤ : Subalgebra R B) ↔ Function.Surjective f :=
  Algebra.eq_top_iff

@[simp]
theorem range_id : (AlgHom.id R A).range = ⊤ :=
  SetLike.coe_injective Set.range_id

@[simp]
theorem map_top (f : A →ₐ[R] B) : (⊤ : Subalgebra R A).map f = f.range :=
  SetLike.coe_injective Set.image_univ

@[simp]
theorem map_bot (f : A →ₐ[R] B) : (⊥ : Subalgebra R A).map f = ⊥ :=
  Subalgebra.toSubmodule_injective <| Submodule.map_one _

@[simp]
theorem comap_top (f : A →ₐ[R] B) : (⊤ : Subalgebra R B).comap f = ⊤ :=
  eq_top_iff.2 fun _x => mem_top

/-- `AlgHom` to `⊤ : Subalgebra R A`. -/
def toTop : A →ₐ[R] (⊤ : Subalgebra R A) :=
  (AlgHom.id R A).codRestrict ⊤ fun _ => mem_top

theorem surjective_algebraMap_iff :
    Function.Surjective (algebraMap R A) ↔ (⊤ : Subalgebra R A) = ⊥ :=
  ⟨fun h =>
    eq_bot_iff.2 fun y _ =>
      let ⟨_x, hx⟩ := h y
      hx ▸ Subalgebra.algebraMap_mem _ _,
    fun h y => Algebra.mem_bot.1 <| eq_bot_iff.1 h (Algebra.mem_top : y ∈ _)⟩

theorem bijective_algebraMap_iff {R A : Type*} [Field R] [Semiring A] [Nontrivial A]
    [Algebra R A] : Function.Bijective (algebraMap R A) ↔ (⊤ : Subalgebra R A) = ⊥ :=
  ⟨fun h => surjective_algebraMap_iff.1 h.2, fun h =>
    ⟨(algebraMap R A).injective, surjective_algebraMap_iff.2 h⟩⟩

/-- The bottom subalgebra is isomorphic to the base ring. -/
noncomputable def botEquivOfInjective (h : Function.Injective (algebraMap R A)) :
    (⊥ : Subalgebra R A) ≃ₐ[R] R :=
  AlgEquiv.symm <|
    AlgEquiv.ofBijective (Algebra.ofId R _)
      ⟨fun _x _y hxy => h (congr_arg Subtype.val hxy : _), fun ⟨_y, x, hx⟩ => ⟨x, Subtype.eq hx⟩⟩

/-- The bottom subalgebra is isomorphic to the field. -/
@[simps! symm_apply]
noncomputable def botEquiv (F R : Type*) [Field F] [Semiring R] [Nontrivial R] [Algebra F R] :
    (⊥ : Subalgebra F R) ≃ₐ[F] F :=
  botEquivOfInjective (RingHom.injective _)

end Algebra

namespace Subalgebra

open Algebra

variable {R : Type u} {A : Type v} {B : Type w}
variable [CommSemiring R] [Semiring A] [Algebra R A] [Semiring B] [Algebra R B]
variable (S : Subalgebra R A)

/-- The top subalgebra is isomorphic to the algebra.

This is the algebra version of `Submodule.topEquiv`. -/
@[simps!]
def topEquiv : (⊤ : Subalgebra R A) ≃ₐ[R] A :=
  AlgEquiv.ofAlgHom (Subalgebra.val ⊤) toTop rfl <| AlgHom.ext fun _ => Subtype.ext rfl

instance subsingleton_of_subsingleton [Subsingleton A] : Subsingleton (Subalgebra R A) :=
  ⟨fun B C => ext fun x => by simp only [Subsingleton.elim x 0, zero_mem B, zero_mem C]⟩

instance _root_.AlgHom.subsingleton [Subsingleton (Subalgebra R A)] : Subsingleton (A →ₐ[R] B) :=
  ⟨fun f g =>
    AlgHom.ext fun a =>
      have : a ∈ (⊥ : Subalgebra R A) := Subsingleton.elim (⊤ : Subalgebra R A) ⊥ ▸ mem_top
      let ⟨_x, hx⟩ := Set.mem_range.mp (mem_bot.mp this)
      hx ▸ (f.commutes _).trans (g.commutes _).symm⟩

instance _root_.AlgEquiv.subsingleton_left [Subsingleton (Subalgebra R A)] :
    Subsingleton (A ≃ₐ[R] B) :=
  ⟨fun f g => AlgEquiv.ext fun x => AlgHom.ext_iff.mp (Subsingleton.elim f.toAlgHom g.toAlgHom) x⟩

instance _root_.AlgEquiv.subsingleton_right [Subsingleton (Subalgebra R B)] :
    Subsingleton (A ≃ₐ[R] B) :=
  ⟨fun f g => by rw [← f.symm_symm, Subsingleton.elim f.symm g.symm, g.symm_symm]⟩

theorem range_val : S.val.range = S :=
  ext <| Set.ext_iff.1 <| S.val.coe_range.trans Subtype.range_val

instance : Unique (Subalgebra R R) :=
  { inferInstanceAs (Inhabited (Subalgebra R R)) with
    uniq := by
      intro S
      refine le_antisymm ?_ bot_le
      intro _ _
      simp only [Set.mem_range, mem_bot, id.map_eq_self, exists_apply_eq_apply, default] }

/-- The map `S → T` when `S` is a subalgebra contained in the subalgebra `T`.

This is the subalgebra version of `Submodule.inclusion`, or `Subring.inclusion`  -/
def inclusion {S T : Subalgebra R A} (h : S ≤ T) : S →ₐ[R] T where
  toFun := Set.inclusion h
  map_one' := rfl
  map_add' _ _ := rfl
  map_mul' _ _ := rfl
  map_zero' := rfl
  commutes' _ := rfl

theorem inclusion_injective {S T : Subalgebra R A} (h : S ≤ T) : Function.Injective (inclusion h) :=
  fun _ _ => Subtype.ext ∘ Subtype.mk.inj

@[simp]
theorem inclusion_self {S : Subalgebra R A} : inclusion (le_refl S) = AlgHom.id R S :=
  AlgHom.ext fun _x => Subtype.ext rfl

@[simp]
theorem inclusion_mk {S T : Subalgebra R A} (h : S ≤ T) (x : A) (hx : x ∈ S) :
    inclusion h ⟨x, hx⟩ = ⟨x, h hx⟩ :=
  rfl

theorem inclusion_right {S T : Subalgebra R A} (h : S ≤ T) (x : T) (m : (x : A) ∈ S) :
    inclusion h ⟨x, m⟩ = x :=
  Subtype.ext rfl

@[simp]
theorem inclusion_inclusion {S T U : Subalgebra R A} (hst : S ≤ T) (htu : T ≤ U) (x : S) :
    inclusion htu (inclusion hst x) = inclusion (le_trans hst htu) x :=
  Subtype.ext rfl

@[simp]
theorem coe_inclusion {S T : Subalgebra R A} (h : S ≤ T) (s : S) : (inclusion h s : A) = s :=
  rfl

/-- Two subalgebras that are equal are also equivalent as algebras.

This is the `Subalgebra` version of `LinearEquiv.ofEq` and `Equiv.Set.ofEq`. -/
@[simps apply]
def equivOfEq (S T : Subalgebra R A) (h : S = T) : S ≃ₐ[R] T where
  __ := LinearEquiv.ofEq _ _ (congr_arg toSubmodule h)
  toFun x := ⟨x, h ▸ x.2⟩
  invFun x := ⟨x, h.symm ▸ x.2⟩
  map_mul' _ _ := rfl
  commutes' _ := rfl

@[simp]
theorem equivOfEq_symm (S T : Subalgebra R A) (h : S = T) :
    (equivOfEq S T h).symm = equivOfEq T S h.symm := rfl

@[simp]
theorem equivOfEq_rfl (S : Subalgebra R A) : equivOfEq S S rfl = AlgEquiv.refl := by ext; rfl

@[simp]
theorem equivOfEq_trans (S T U : Subalgebra R A) (hST : S = T) (hTU : T = U) :
    (equivOfEq S T hST).trans (equivOfEq T U hTU) = equivOfEq S U (hST.trans hTU) := rfl

section equivMapOfInjective

variable (f : A →ₐ[R] B)

theorem range_comp_val : (f.comp S.val).range = S.map f := by
  rw [AlgHom.range_comp, range_val]

variable (hf : Function.Injective f)

/-- A subalgebra is isomorphic to its image under an injective `AlgHom` -/
noncomputable def equivMapOfInjective : S ≃ₐ[R] S.map f :=
  (AlgEquiv.ofInjective (f.comp S.val) (hf.comp Subtype.val_injective)).trans
    (equivOfEq _ _ (range_comp_val S f))

@[simp]
theorem coe_equivMapOfInjective_apply (x : S) : ↑(equivMapOfInjective S f hf x) = f x := rfl

end equivMapOfInjective

/-! ## Actions by `Subalgebra`s

These are just copies of the definitions about `Subsemiring` starting from
`Subring.mulAction`.
-/


section Actions

variable {α β : Type*}

/-- The action by a subalgebra is the action by the underlying algebra. -/
instance [SMul A α] (S : Subalgebra R A) : SMul S α :=
  inferInstanceAs (SMul S.toSubsemiring α)

theorem smul_def [SMul A α] {S : Subalgebra R A} (g : S) (m : α) : g • m = (g : A) • m := rfl

instance smulCommClass_left [SMul A β] [SMul α β] [SMulCommClass A α β] (S : Subalgebra R A) :
    SMulCommClass S α β :=
  S.toSubsemiring.smulCommClass_left

instance smulCommClass_right [SMul α β] [SMul A β] [SMulCommClass α A β] (S : Subalgebra R A) :
    SMulCommClass α S β :=
  S.toSubsemiring.smulCommClass_right

/-- Note that this provides `IsScalarTower S R R` which is needed by `smul_mul_assoc`. -/
instance isScalarTower_left [SMul α β] [SMul A α] [SMul A β] [IsScalarTower A α β]
    (S : Subalgebra R A) : IsScalarTower S α β :=
  inferInstanceAs (IsScalarTower S.toSubsemiring α β)

instance isScalarTower_mid {R S T : Type*} [CommSemiring R] [Semiring S] [AddCommMonoid T]
    [Algebra R S] [Module R T] [Module S T] [IsScalarTower R S T] (S' : Subalgebra R S) :
    IsScalarTower R S' T :=
  ⟨fun _x y _z => (smul_assoc _ (y : S) _ : _)⟩

instance [SMul A α] [FaithfulSMul A α] (S : Subalgebra R A) : FaithfulSMul S α :=
  inferInstanceAs (FaithfulSMul S.toSubsemiring α)

/-- The action by a subalgebra is the action by the underlying algebra. -/
instance [MulAction A α] (S : Subalgebra R A) : MulAction S α :=
  inferInstanceAs (MulAction S.toSubsemiring α)

/-- The action by a subalgebra is the action by the underlying algebra. -/
instance [AddMonoid α] [DistribMulAction A α] (S : Subalgebra R A) : DistribMulAction S α :=
  inferInstanceAs (DistribMulAction S.toSubsemiring α)

/-- The action by a subalgebra is the action by the underlying algebra. -/
instance [Zero α] [SMulWithZero A α] (S : Subalgebra R A) : SMulWithZero S α :=
  inferInstanceAs (SMulWithZero S.toSubsemiring α)

/-- The action by a subalgebra is the action by the underlying algebra. -/
instance [Zero α] [MulActionWithZero A α] (S : Subalgebra R A) : MulActionWithZero S α :=
  inferInstanceAs (MulActionWithZero S.toSubsemiring α)

/-- The action by a subalgebra is the action by the underlying algebra. -/
instance moduleLeft [AddCommMonoid α] [Module A α] (S : Subalgebra R A) : Module S α :=
  inferInstanceAs (Module S.toSubsemiring α)

/-- The action by a subalgebra is the action by the underlying algebra. -/
instance toAlgebra {R A : Type*} [CommSemiring R] [CommSemiring A] [Semiring α] [Algebra R A]
    [Algebra A α] (S : Subalgebra R A) : Algebra S α :=
  Algebra.ofSubsemiring S.toSubsemiring

theorem algebraMap_eq {R A : Type*} [CommSemiring R] [CommSemiring A] [Semiring α] [Algebra R A]
    [Algebra A α] (S : Subalgebra R A) : algebraMap S α = (algebraMap A α).comp S.val :=
  rfl

@[simp]
theorem rangeS_algebraMap {R A : Type*} [CommSemiring R] [CommSemiring A] [Algebra R A]
    (S : Subalgebra R A) : (algebraMap S A).rangeS = S.toSubsemiring := by
  rw [algebraMap_eq, Algebra.id.map_eq_id, RingHom.id_comp, ← toSubsemiring_subtype,
    Subsemiring.rangeS_subtype]

@[simp]
theorem range_algebraMap {R A : Type*} [CommRing R] [CommRing A] [Algebra R A]
    (S : Subalgebra R A) : (algebraMap S A).range = S.toSubring := by
  rw [algebraMap_eq, Algebra.id.map_eq_id, RingHom.id_comp, ← toSubring_subtype,
    Subring.range_subtype]

instance noZeroSMulDivisors_top [NoZeroDivisors A] (S : Subalgebra R A) : NoZeroSMulDivisors S A :=
  ⟨fun {c} x h =>
    have : (c : A) = 0 ∨ x = 0 := eq_zero_or_eq_zero_of_mul_eq_zero h
    this.imp_left (@Subtype.ext_iff _ _ c 0).mpr⟩

end Actions

section Center

theorem _root_.Set.algebraMap_mem_center (r : R) : algebraMap R A r ∈ Set.center A := by
  simp only [Semigroup.mem_center_iff, commutes, forall_const]

variable (R A)

/-- The center of an algebra is the set of elements which commute with every element. They form a
subalgebra. -/
def center : Subalgebra R A :=
  { Subsemiring.center A with algebraMap_mem' := Set.algebraMap_mem_center }

theorem coe_center : (center R A : Set A) = Set.center A :=
  rfl

@[simp]
theorem center_toSubsemiring : (center R A).toSubsemiring = Subsemiring.center A :=
  rfl

@[simp]
theorem center_toSubring (R A : Type*) [CommRing R] [Ring A] [Algebra R A] :
    (center R A).toSubring = Subring.center A :=
  rfl

@[simp]
theorem center_eq_top (A : Type*) [CommSemiring A] [Algebra R A] : center R A = ⊤ :=
  SetLike.coe_injective (Set.center_eq_univ A)

variable {R A}

instance : CommSemiring (center R A) :=
  inferInstanceAs (CommSemiring (Subsemiring.center A))

instance {A : Type*} [Ring A] [Algebra R A] : CommRing (center R A) :=
  inferInstanceAs (CommRing (Subring.center A))

theorem mem_center_iff {a : A} : a ∈ center R A ↔ ∀ b : A, b * a = a * b :=
  Subsemigroup.mem_center_iff

end Center

section Centralizer

@[simp]
theorem _root_.Set.algebraMap_mem_centralizer {s : Set A} (r : R) :
    algebraMap R A r ∈ s.centralizer :=
  fun _a _h => (Algebra.commutes _ _).symm

variable (R)

/-- The centralizer of a set as a subalgebra. -/
def centralizer (s : Set A) : Subalgebra R A :=
  { Subsemiring.centralizer s with algebraMap_mem' := Set.algebraMap_mem_centralizer }

@[simp, norm_cast]
theorem coe_centralizer (s : Set A) : (centralizer R s : Set A) = s.centralizer :=
  rfl

theorem mem_centralizer_iff {s : Set A} {z : A} : z ∈ centralizer R s ↔ ∀ g ∈ s, g * z = z * g :=
  Iff.rfl

theorem center_le_centralizer (s) : center R A ≤ centralizer R s :=
  s.center_subset_centralizer

theorem centralizer_le (s t : Set A) (h : s ⊆ t) : centralizer R t ≤ centralizer R s :=
  Set.centralizer_subset h

@[simp]
theorem centralizer_eq_top_iff_subset {s : Set A} : centralizer R s = ⊤ ↔ s ⊆ center R A :=
  SetLike.ext'_iff.trans Set.centralizer_eq_top_iff_subset

@[simp]
theorem centralizer_univ : centralizer R Set.univ = center R A :=
  SetLike.ext' (Set.centralizer_univ A)

lemma le_centralizer_centralizer {s : Subalgebra R A} :
    s ≤ centralizer R (centralizer R (s : Set A)) :=
  Set.subset_centralizer_centralizer

@[simp]
lemma centralizer_centralizer_centralizer {s : Set A} :
    centralizer R s.centralizer.centralizer = centralizer R s := by
  apply SetLike.coe_injective
  simp only [coe_centralizer, Set.centralizer_centralizer_centralizer]

end Centralizer

end Subalgebra

section Nat

variable {R : Type*} [Semiring R]

/-- A subsemiring is an `ℕ`-subalgebra. -/
def subalgebraOfSubsemiring (S : Subsemiring R) : Subalgebra ℕ R :=
  { S with algebraMap_mem' := fun i => natCast_mem S i }

@[simp]
theorem mem_subalgebraOfSubsemiring {x : R} {S : Subsemiring R} :
    x ∈ subalgebraOfSubsemiring S ↔ x ∈ S :=
  Iff.rfl

end Nat

section Int

variable {R : Type*} [Ring R]

/-- A subring is a `ℤ`-subalgebra. -/
def subalgebraOfSubring (S : Subring R) : Subalgebra ℤ R :=
  { S with
    algebraMap_mem' := fun i =>
      Int.induction_on i (by simpa using S.zero_mem)
        (fun i ih => by simpa using S.add_mem ih S.one_mem) fun i ih =>
        show ((-i - 1 : ℤ) : R) ∈ S by
          rw [Int.cast_sub, Int.cast_one]
          exact S.sub_mem ih S.one_mem }

variable {S : Type*} [Semiring S]

@[simp]
theorem mem_subalgebraOfSubring {x : R} {S : Subring R} : x ∈ subalgebraOfSubring S ↔ x ∈ S :=
  Iff.rfl

end Int

<<<<<<< HEAD
namespace Subalgebra

variable {R A B : Type*} [CommSemiring R] [Semiring A] [Algebra R A] [Semiring B] [Algebra R B]

theorem map_comap_eq (f : A →ₐ[R] B) (S : Subalgebra R B) : (S.comap f).map f = S ⊓ f.range :=
  SetLike.coe_injective Set.image_preimage_eq_inter_range

theorem map_comap_eq_self
    {f : A →ₐ[R] B} {S : Subalgebra R B} (h : S ≤ f.range) : (S.comap f).map f = S := by
  simpa only [inf_of_le_left h] using map_comap_eq f S

theorem map_comap_eq_self_of_surjective
    {f : A →ₐ[R] B} (hf : Function.Surjective f) (S : Subalgebra R B) : (S.comap f).map f = S :=
  map_comap_eq_self <| by simp [(Algebra.range_top_iff_surjective f).2 hf]

theorem comap_map_eq_self_of_injective
    {f : A →ₐ[R] B} (hf : Function.Injective f) (S : Subalgebra R A) : (S.map f).comap f = S :=
  SetLike.coe_injective (Set.preimage_image_eq _ hf)

end Subalgebra
=======
section Equalizer

namespace AlgHom

variable {R A B : Type*} [CommSemiring R] [Semiring A] [Algebra R A] [Semiring B] [Algebra R B]
variable {F : Type*} [FunLike F A B] [AlgHomClass F R A B]

/-- The equalizer of two R-algebra homomorphisms -/
def equalizer (ϕ ψ : F) : Subalgebra R A where
  carrier := { a | ϕ a = ψ a }
  zero_mem' := by simp only [Set.mem_setOf_eq, map_zero]
  one_mem' := by simp only [Set.mem_setOf_eq, map_one]
  add_mem' {x y} (hx : ϕ x = ψ x) (hy : ϕ y = ψ y) := by
    rw [Set.mem_setOf_eq, map_add, map_add, hx, hy]
  mul_mem' {x y} (hx : ϕ x = ψ x) (hy : ϕ y = ψ y) := by
    rw [Set.mem_setOf_eq, map_mul, map_mul, hx, hy]
  algebraMap_mem' x := by
    simp only [Set.mem_setOf_eq, AlgHomClass.commutes]

@[simp]
theorem mem_equalizer (φ ψ : F) (x : A) : x ∈ equalizer φ ψ ↔ φ x = ψ x :=
  Iff.rfl

theorem equalizer_toSubmodule {φ ψ : F} :
    Subalgebra.toSubmodule (equalizer φ ψ) = LinearMap.eqLocus φ ψ := rfl

@[simp]
theorem equalizer_eq_top {φ ψ : F} : equalizer φ ψ = ⊤ ↔ φ = ψ := by
  simp [SetLike.ext_iff, DFunLike.ext_iff]

@[simp]
theorem equalizer_same (φ : F) : equalizer φ φ = ⊤ := equalizer_eq_top.2 rfl

theorem le_equalizer {φ ψ : F} {S : Subalgebra R A} : S ≤ equalizer φ ψ ↔ Set.EqOn φ ψ S := Iff.rfl

theorem eqOn_sup {φ ψ : F} {S T : Subalgebra R A} (hS : Set.EqOn φ ψ S) (hT : Set.EqOn φ ψ T) :
    Set.EqOn φ ψ ↑(S ⊔ T) := by
  rw [← le_equalizer] at hS hT ⊢
  exact sup_le hS hT

theorem ext_on_codisjoint {φ ψ : F} {S T : Subalgebra R A} (hST : Codisjoint S T)
    (hS : Set.EqOn φ ψ S) (hT : Set.EqOn φ ψ T) : φ = ψ :=
  DFunLike.ext _ _ fun _ ↦ eqOn_sup hS hT <| hST.eq_top.symm ▸ trivial

end AlgHom

end Equalizer
>>>>>>> 65c21dc1
<|MERGE_RESOLUTION|>--- conflicted
+++ resolved
@@ -1123,28 +1123,6 @@
 
 end Int
 
-<<<<<<< HEAD
-namespace Subalgebra
-
-variable {R A B : Type*} [CommSemiring R] [Semiring A] [Algebra R A] [Semiring B] [Algebra R B]
-
-theorem map_comap_eq (f : A →ₐ[R] B) (S : Subalgebra R B) : (S.comap f).map f = S ⊓ f.range :=
-  SetLike.coe_injective Set.image_preimage_eq_inter_range
-
-theorem map_comap_eq_self
-    {f : A →ₐ[R] B} {S : Subalgebra R B} (h : S ≤ f.range) : (S.comap f).map f = S := by
-  simpa only [inf_of_le_left h] using map_comap_eq f S
-
-theorem map_comap_eq_self_of_surjective
-    {f : A →ₐ[R] B} (hf : Function.Surjective f) (S : Subalgebra R B) : (S.comap f).map f = S :=
-  map_comap_eq_self <| by simp [(Algebra.range_top_iff_surjective f).2 hf]
-
-theorem comap_map_eq_self_of_injective
-    {f : A →ₐ[R] B} (hf : Function.Injective f) (S : Subalgebra R A) : (S.map f).comap f = S :=
-  SetLike.coe_injective (Set.preimage_image_eq _ hf)
-
-end Subalgebra
-=======
 section Equalizer
 
 namespace AlgHom
@@ -1192,4 +1170,28 @@
 end AlgHom
 
 end Equalizer
->>>>>>> 65c21dc1
+
+section MapComap
+
+namespace Subalgebra
+
+variable {R A B : Type*} [CommSemiring R] [Semiring A] [Algebra R A] [Semiring B] [Algebra R B]
+
+theorem map_comap_eq (f : A →ₐ[R] B) (S : Subalgebra R B) : (S.comap f).map f = S ⊓ f.range :=
+  SetLike.coe_injective Set.image_preimage_eq_inter_range
+
+theorem map_comap_eq_self
+    {f : A →ₐ[R] B} {S : Subalgebra R B} (h : S ≤ f.range) : (S.comap f).map f = S := by
+  simpa only [inf_of_le_left h] using map_comap_eq f S
+
+theorem map_comap_eq_self_of_surjective
+    {f : A →ₐ[R] B} (hf : Function.Surjective f) (S : Subalgebra R B) : (S.comap f).map f = S :=
+  map_comap_eq_self <| by simp [(Algebra.range_top_iff_surjective f).2 hf]
+
+theorem comap_map_eq_self_of_injective
+    {f : A →ₐ[R] B} (hf : Function.Injective f) (S : Subalgebra R A) : (S.map f).comap f = S :=
+  SetLike.coe_injective (Set.preimage_image_eq _ hf)
+
+end Subalgebra
+
+end MapComap