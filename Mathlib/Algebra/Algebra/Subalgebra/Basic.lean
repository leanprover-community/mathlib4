/-
Copyright (c) 2018 Kenny Lau. All rights reserved.
Released under Apache 2.0 license as described in the file LICENSE.
Authors: Kenny Lau, Yury Kudryashov
-/
import Mathlib.RingTheory.SimpleRing.Basic
import Mathlib.Algebra.Algebra.Operations
import Mathlib.LinearAlgebra.Finsupp.LinearCombination
import Mathlib.Algebra.Algebra.NonUnitalSubalgebra

/-!
# Subalgebras over Commutative Semiring

In this file we define `Subalgebra`s and the usual operations on them (`map`, `comap`).

More lemmas about `adjoin` can be found in `RingTheory.Adjoin`.
-/

universe u u' v w w'

/-- A subalgebra is a sub(semi)ring that includes the range of `algebraMap`. -/
structure Subalgebra (R : Type u) (A : Type v) [CommSemiring R] [Semiring A] [Algebra R A] extends
  Subsemiring A : Type v where
  /-- The image of `algebraMap` is contained in the underlying set of the subalgebra -/
  algebraMap_mem' : ∀ r, algebraMap R A r ∈ carrier
  zero_mem' := (algebraMap R A).map_zero ▸ algebraMap_mem' 0
  one_mem' := (algebraMap R A).map_one ▸ algebraMap_mem' 1

/-- Reinterpret a `Subalgebra` as a `Subsemiring`. -/
add_decl_doc Subalgebra.toSubsemiring

namespace Subalgebra

variable {R' : Type u'} {R : Type u} {A : Type v} {B : Type w} {C : Type w'}
variable [CommSemiring R]
variable [Semiring A] [Algebra R A] [Semiring B] [Algebra R B] [Semiring C] [Algebra R C]

instance : SetLike (Subalgebra R A) A where
  coe s := s.carrier
  coe_injective' p q h := by cases p; cases q; congr; exact SetLike.coe_injective' h

instance SubsemiringClass : SubsemiringClass (Subalgebra R A) A where
  add_mem {s} := add_mem (s := s.toSubsemiring)
  mul_mem {s} := mul_mem (s := s.toSubsemiring)
  one_mem {s} := one_mem s.toSubsemiring
  zero_mem {s} := zero_mem s.toSubsemiring

initialize_simps_projections Subalgebra (carrier → coe, as_prefix coe)

@[simp]
theorem mem_toSubsemiring {S : Subalgebra R A} {x} : x ∈ S.toSubsemiring ↔ x ∈ S :=
  Iff.rfl

theorem mem_carrier {s : Subalgebra R A} {x : A} : x ∈ s.carrier ↔ x ∈ s :=
  Iff.rfl

@[ext]
theorem ext {S T : Subalgebra R A} (h : ∀ x : A, x ∈ S ↔ x ∈ T) : S = T :=
  SetLike.ext h

@[simp]
theorem coe_toSubsemiring (S : Subalgebra R A) : (↑S.toSubsemiring : Set A) = S :=
  rfl

theorem toSubsemiring_injective :
    Function.Injective (toSubsemiring : Subalgebra R A → Subsemiring A) := fun S T h =>
  ext fun x => by rw [← mem_toSubsemiring, ← mem_toSubsemiring, h]

theorem toSubsemiring_inj {S U : Subalgebra R A} : S.toSubsemiring = U.toSubsemiring ↔ S = U :=
  toSubsemiring_injective.eq_iff

/-- Copy of a subalgebra with a new `carrier` equal to the old one. Useful to fix definitional
equalities. -/
@[simps coe toSubsemiring]
protected def copy (S : Subalgebra R A) (s : Set A) (hs : s = ↑S) : Subalgebra R A :=
  { S.toSubsemiring.copy s hs with
    carrier := s
    algebraMap_mem' := hs.symm ▸ S.algebraMap_mem' }

theorem copy_eq (S : Subalgebra R A) (s : Set A) (hs : s = ↑S) : S.copy s hs = S :=
  SetLike.coe_injective hs

variable (S : Subalgebra R A)

instance instSMulMemClass : SMulMemClass (Subalgebra R A) R A where
  smul_mem {S} r x hx := (Algebra.smul_def r x).symm ▸ mul_mem (S.algebraMap_mem' r) hx

@[aesop safe apply (rule_sets := [SetLike])]
theorem _root_.algebraMap_mem {S R A : Type*} [CommSemiring R] [Semiring A] [Algebra R A]
    [SetLike S A] [OneMemClass S A] [SMulMemClass S R A] (s : S) (r : R) :
    algebraMap R A r ∈ s :=
  Algebra.algebraMap_eq_smul_one (A := A) r ▸ SMulMemClass.smul_mem r (one_mem s)

protected theorem algebraMap_mem (r : R) : algebraMap R A r ∈ S :=
  algebraMap_mem S r

theorem rangeS_le : (algebraMap R A).rangeS ≤ S.toSubsemiring := fun _x ⟨r, hr⟩ =>
  hr ▸ S.algebraMap_mem r

theorem range_subset : Set.range (algebraMap R A) ⊆ S := fun _x ⟨r, hr⟩ => hr ▸ S.algebraMap_mem r

theorem range_le : Set.range (algebraMap R A) ≤ S :=
  S.range_subset

theorem smul_mem {x : A} (hx : x ∈ S) (r : R) : r • x ∈ S :=
  SMulMemClass.smul_mem r hx

protected theorem one_mem : (1 : A) ∈ S :=
  one_mem S

protected theorem mul_mem {x y : A} (hx : x ∈ S) (hy : y ∈ S) : x * y ∈ S :=
  mul_mem hx hy

protected theorem pow_mem {x : A} (hx : x ∈ S) (n : ℕ) : x ^ n ∈ S :=
  pow_mem hx n

protected theorem zero_mem : (0 : A) ∈ S :=
  zero_mem S

protected theorem add_mem {x y : A} (hx : x ∈ S) (hy : y ∈ S) : x + y ∈ S :=
  add_mem hx hy

protected theorem nsmul_mem {x : A} (hx : x ∈ S) (n : ℕ) : n • x ∈ S :=
  nsmul_mem hx n

protected theorem natCast_mem (n : ℕ) : (n : A) ∈ S :=
  natCast_mem S n

protected theorem list_prod_mem {L : List A} (h : ∀ x ∈ L, x ∈ S) : L.prod ∈ S :=
  list_prod_mem h

protected theorem list_sum_mem {L : List A} (h : ∀ x ∈ L, x ∈ S) : L.sum ∈ S :=
  list_sum_mem h

protected theorem multiset_sum_mem {m : Multiset A} (h : ∀ x ∈ m, x ∈ S) : m.sum ∈ S :=
  multiset_sum_mem m h

protected theorem sum_mem {ι : Type w} {t : Finset ι} {f : ι → A} (h : ∀ x ∈ t, f x ∈ S) :
    (∑ x ∈ t, f x) ∈ S :=
  sum_mem h

protected theorem multiset_prod_mem {R : Type u} {A : Type v} [CommSemiring R] [CommSemiring A]
    [Algebra R A] (S : Subalgebra R A) {m : Multiset A} (h : ∀ x ∈ m, x ∈ S) : m.prod ∈ S :=
  multiset_prod_mem m h

protected theorem prod_mem {R : Type u} {A : Type v} [CommSemiring R] [CommSemiring A] [Algebra R A]
    (S : Subalgebra R A) {ι : Type w} {t : Finset ι} {f : ι → A} (h : ∀ x ∈ t, f x ∈ S) :
    (∏ x ∈ t, f x) ∈ S :=
  prod_mem h

/-- Turn a `Subalgebra` into a `NonUnitalSubalgebra` by forgetting that it contains `1`. -/
def toNonUnitalSubalgebra (S : Subalgebra R A) : NonUnitalSubalgebra R A where
  __ := S
  smul_mem' r _x hx := S.smul_mem hx r

lemma one_mem_toNonUnitalSubalgebra (S : Subalgebra R A) : (1 : A) ∈ S.toNonUnitalSubalgebra :=
  S.one_mem

instance {R A : Type*} [CommRing R] [Ring A] [Algebra R A] : SubringClass (Subalgebra R A) A :=
  { Subalgebra.SubsemiringClass with
    neg_mem := fun {S x} hx => neg_one_smul R x ▸ S.smul_mem hx _ }

protected theorem neg_mem {R : Type u} {A : Type v} [CommRing R] [Ring A] [Algebra R A]
    (S : Subalgebra R A) {x : A} (hx : x ∈ S) : -x ∈ S :=
  neg_mem hx

protected theorem sub_mem {R : Type u} {A : Type v} [CommRing R] [Ring A] [Algebra R A]
    (S : Subalgebra R A) {x y : A} (hx : x ∈ S) (hy : y ∈ S) : x - y ∈ S :=
  sub_mem hx hy

protected theorem zsmul_mem {R : Type u} {A : Type v} [CommRing R] [Ring A] [Algebra R A]
    (S : Subalgebra R A) {x : A} (hx : x ∈ S) (n : ℤ) : n • x ∈ S :=
  zsmul_mem hx n

protected theorem intCast_mem {R : Type u} {A : Type v} [CommRing R] [Ring A] [Algebra R A]
    (S : Subalgebra R A) (n : ℤ) : (n : A) ∈ S :=
  intCast_mem S n

/-- The projection from a subalgebra of `A` to an additive submonoid of `A`. -/
@[simps coe]
def toAddSubmonoid {R : Type u} {A : Type v} [CommSemiring R] [Semiring A] [Algebra R A]
    (S : Subalgebra R A) : AddSubmonoid A :=
  S.toSubsemiring.toAddSubmonoid

<<<<<<< HEAD
-- Porting note: this field already exists in Lean 4.
-- /-- The projection from a subalgebra of `A` to a submonoid of `A`. -/
-- def toSubmonoid {R : Type u} {A : Type v} [CommSemiring R] [Semiring A] [Algebra R A]
--     (S : Subalgebra R A) : Submonoid A :=
--   S.toSubsemiring.toSubmonoid

/-- The span of a set which contains one and is closed under multiplication is a subalgebra. -/
def of_span_set {R : Type u} {A : Type v} [CommSemiring R] [Semiring A] [Algebra R A]
    (s : Set A) (h_one_mem : 1 ∈ s) (h_mul_mem : ∀ x y : A, x ∈ s → y ∈ s → x * y ∈ s) :
    Subalgebra R A :=
  { Submodule.span R s with
    mul_mem' := by
      intro _ _ hx hy
      simp only [AddSubsemigroup.mem_carrier, AddSubmonoid.mem_toSubsemigroup,
        Submodule.mem_toAddSubmonoid] at *
      rcases (mem_span_set'.mp hx) with ⟨nx, fx, gx, hx⟩
      rcases (mem_span_set'.mp hy) with ⟨ny, fy, gy, hy⟩
      rw [← hx, ← hy, Finset.sum_mul_sum]
      apply Submodule.sum_mem
      intro c _
      apply Submodule.sum_mem
      intro d _
      simp only [Algebra.mul_smul_comm, Algebra.smul_mul_assoc]
      apply Submodule.smul_mem _ _ (Submodule.smul_mem _ _ _)
      apply Submodule.subset_span
          (h_mul_mem _ _ (Subtype.coe_prop (gx c)) (Subtype.coe_prop (gy d)))
    one_mem' := Submodule.subset_span (h_one_mem)
    algebraMap_mem' := by
      intro r
      rw [Algebra.algebraMap_eq_smul_one]
      exact Submodule.smul_mem (Submodule.span R (s : Set A)) _ (Submodule.subset_span h_one_mem) }

/-- The span of a submonoid is a subalgebra -/
def of_span_submonoid (R : Type u) {A : Type v} [CommSemiring R] [Semiring A] [Algebra R A]
    (s : Submonoid A) : Subalgebra R A :=
  of_span_set (s : Set A) s.one_mem (@Submonoid.mul_mem _ _ s)

=======
>>>>>>> 2a10b0ad
/-- A subalgebra over a ring is also a `Subring`. -/
@[simps toSubsemiring]
def toSubring {R : Type u} {A : Type v} [CommRing R] [Ring A] [Algebra R A] (S : Subalgebra R A) :
    Subring A :=
  { S.toSubsemiring with neg_mem' := S.neg_mem }

@[simp]
theorem mem_toSubring {R : Type u} {A : Type v} [CommRing R] [Ring A] [Algebra R A]
    {S : Subalgebra R A} {x} : x ∈ S.toSubring ↔ x ∈ S :=
  Iff.rfl

@[simp]
theorem coe_toSubring {R : Type u} {A : Type v} [CommRing R] [Ring A] [Algebra R A]
    (S : Subalgebra R A) : (↑S.toSubring : Set A) = S :=
  rfl

theorem toSubring_injective {R : Type u} {A : Type v} [CommRing R] [Ring A] [Algebra R A] :
    Function.Injective (toSubring : Subalgebra R A → Subring A) := fun S T h =>
  ext fun x => by rw [← mem_toSubring, ← mem_toSubring, h]

theorem toSubring_inj {R : Type u} {A : Type v} [CommRing R] [Ring A] [Algebra R A]
    {S U : Subalgebra R A} : S.toSubring = U.toSubring ↔ S = U :=
  toSubring_injective.eq_iff

instance : Inhabited S :=
  ⟨(0 : S.toSubsemiring)⟩

section

/-! `Subalgebra`s inherit structure from their `Subsemiring` / `Semiring` coercions. -/


instance toSemiring {R A} [CommSemiring R] [Semiring A] [Algebra R A] (S : Subalgebra R A) :
    Semiring S :=
  S.toSubsemiring.toSemiring

instance toCommSemiring {R A} [CommSemiring R] [CommSemiring A] [Algebra R A] (S : Subalgebra R A) :
    CommSemiring S :=
  S.toSubsemiring.toCommSemiring

instance toRing {R A} [CommRing R] [Ring A] [Algebra R A] (S : Subalgebra R A) : Ring S :=
  S.toSubring.toRing

instance toCommRing {R A} [CommRing R] [CommRing A] [Algebra R A] (S : Subalgebra R A) :
    CommRing S :=
  S.toSubring.toCommRing

end

/-- The forgetful map from `Subalgebra` to `Submodule` as an `OrderEmbedding` -/
def toSubmodule : Subalgebra R A ↪o Submodule R A where
  toEmbedding :=
    { toFun := fun S =>
        { S with
          carrier := S
          smul_mem' := fun c {x} hx ↦
            (Algebra.smul_def c x).symm ▸ mul_mem (S.range_le ⟨c, rfl⟩) hx }
      inj' := fun _ _ h ↦ ext fun x ↦ SetLike.ext_iff.mp h x }
  map_rel_iff' := SetLike.coe_subset_coe.symm.trans SetLike.coe_subset_coe

/- TODO: bundle other forgetful maps between algebraic substructures, e.g.
  `toSubsemiring` and `toSubring` in this file. -/
@[simp]
theorem mem_toSubmodule {x} : x ∈ (toSubmodule S) ↔ x ∈ S := Iff.rfl

@[simp]
theorem coe_toSubmodule (S : Subalgebra R A) : (toSubmodule S : Set A) = S := rfl

theorem toSubmodule_injective : Function.Injective (toSubmodule : Subalgebra R A → Submodule R A) :=
  fun _S₁ _S₂ h => SetLike.ext (SetLike.ext_iff.mp h :)

section

/-! `Subalgebra`s inherit structure from their `Submodule` coercions. -/


instance (priority := low) module' [Semiring R'] [SMul R' R] [Module R' A] [IsScalarTower R' R A] :
    Module R' S :=
  S.toSubmodule.module'

instance : Module R S :=
  S.module'

instance [Semiring R'] [SMul R' R] [Module R' A] [IsScalarTower R' R A] : IsScalarTower R' R S :=
  inferInstanceAs (IsScalarTower R' R (toSubmodule S))

/- More general form of `Subalgebra.algebra`.

This instance should have low priority since it is slow to fail:
before failing, it will cause a search through all `SMul R' R` instances,
which can quickly get expensive.
-/
instance (priority := 500) algebra' [CommSemiring R'] [SMul R' R] [Algebra R' A]
    [IsScalarTower R' R A] :
    Algebra R' S where
  algebraMap := (algebraMap R' A).codRestrict S fun x => by
    rw [Algebra.algebraMap_eq_smul_one, ← smul_one_smul R x (1 : A), ←
      Algebra.algebraMap_eq_smul_one]
    exact algebraMap_mem S _
  commutes' := fun _ _ => Subtype.eq <| Algebra.commutes _ _
  smul_def' := fun _ _ => Subtype.eq <| Algebra.smul_def _ _

instance algebra : Algebra R S := S.algebra'

end

instance noZeroSMulDivisors_bot [NoZeroSMulDivisors R A] : NoZeroSMulDivisors R S :=
  ⟨fun {c} {x : S} h =>
    have : c = 0 ∨ (x : A) = 0 := eq_zero_or_eq_zero_of_smul_eq_zero (congr_arg Subtype.val h)
    this.imp_right (@Subtype.ext_iff _ _ x 0).mpr⟩

protected theorem coe_add (x y : S) : (↑(x + y) : A) = ↑x + ↑y := rfl

protected theorem coe_mul (x y : S) : (↑(x * y) : A) = ↑x * ↑y := rfl

protected theorem coe_zero : ((0 : S) : A) = 0 := rfl

protected theorem coe_one : ((1 : S) : A) = 1 := rfl

protected theorem coe_neg {R : Type u} {A : Type v} [CommRing R] [Ring A] [Algebra R A]
    {S : Subalgebra R A} (x : S) : (↑(-x) : A) = -↑x := rfl

protected theorem coe_sub {R : Type u} {A : Type v} [CommRing R] [Ring A] [Algebra R A]
    {S : Subalgebra R A} (x y : S) : (↑(x - y) : A) = ↑x - ↑y := rfl

@[simp, norm_cast]
theorem coe_smul [Semiring R'] [SMul R' R] [Module R' A] [IsScalarTower R' R A] (r : R') (x : S) :
    (↑(r • x) : A) = r • (x : A) := rfl

@[simp, norm_cast]
theorem coe_algebraMap [CommSemiring R'] [SMul R' R] [Algebra R' A] [IsScalarTower R' R A]
    (r : R') : ↑(algebraMap R' S r) = algebraMap R' A r := rfl

protected theorem coe_pow (x : S) (n : ℕ) : (↑(x ^ n) : A) = (x : A) ^ n :=
  SubmonoidClass.coe_pow x n

protected theorem coe_eq_zero {x : S} : (x : A) = 0 ↔ x = 0 :=
  ZeroMemClass.coe_eq_zero

protected theorem coe_eq_one {x : S} : (x : A) = 1 ↔ x = 1 :=
  OneMemClass.coe_eq_one

-- todo: standardize on the names these morphisms
-- compare with submodule.subtype
/-- Embedding of a subalgebra into the algebra. -/
def val : S →ₐ[R] A :=
  { toFun := ((↑) : S → A)
    map_zero' := rfl
    map_one' := rfl
    map_add' := fun _ _ ↦ rfl
    map_mul' := fun _ _ ↦ rfl
    commutes' := fun _ ↦ rfl }

@[simp]
theorem coe_val : (S.val : S → A) = ((↑) : S → A) := rfl

theorem val_apply (x : S) : S.val x = (x : A) := rfl

@[simp]
theorem toSubsemiring_subtype : S.toSubsemiring.subtype = (S.val : S →+* A) := rfl

@[simp]
theorem toSubring_subtype {R A : Type*} [CommRing R] [Ring A] [Algebra R A] (S : Subalgebra R A) :
    S.toSubring.subtype = (S.val : S →+* A) := rfl

/-- Linear equivalence between `S : Submodule R A` and `S`. Though these types are equal,
we define it as a `LinearEquiv` to avoid type equalities. -/
def toSubmoduleEquiv (S : Subalgebra R A) : toSubmodule S ≃ₗ[R] S :=
  LinearEquiv.ofEq _ _ rfl

/-- Transport a subalgebra via an algebra homomorphism. -/
@[simps! coe toSubsemiring]
def map (f : A →ₐ[R] B) (S : Subalgebra R A) : Subalgebra R B :=
  { S.toSubsemiring.map (f : A →+* B) with
    algebraMap_mem' := fun r => f.commutes r ▸ Set.mem_image_of_mem _ (S.algebraMap_mem r) }

theorem map_mono {S₁ S₂ : Subalgebra R A} {f : A →ₐ[R] B} : S₁ ≤ S₂ → S₁.map f ≤ S₂.map f :=
  Set.image_subset f

theorem map_injective {f : A →ₐ[R] B} (hf : Function.Injective f) : Function.Injective (map f) :=
  fun _S₁ _S₂ ih =>
  ext <| Set.ext_iff.1 <| Set.image_injective.2 hf <| Set.ext <| SetLike.ext_iff.mp ih

@[simp]
theorem map_id (S : Subalgebra R A) : S.map (AlgHom.id R A) = S :=
  SetLike.coe_injective <| Set.image_id _

theorem map_map (S : Subalgebra R A) (g : B →ₐ[R] C) (f : A →ₐ[R] B) :
    (S.map f).map g = S.map (g.comp f) :=
  SetLike.coe_injective <| Set.image_image _ _ _

@[simp]
theorem mem_map {S : Subalgebra R A} {f : A →ₐ[R] B} {y : B} : y ∈ map f S ↔ ∃ x ∈ S, f x = y :=
  Subsemiring.mem_map

theorem map_toSubmodule {S : Subalgebra R A} {f : A →ₐ[R] B} :
    (toSubmodule <| S.map f) = S.toSubmodule.map f.toLinearMap :=
  SetLike.coe_injective rfl

/-- Preimage of a subalgebra under an algebra homomorphism. -/
@[simps! coe toSubsemiring]
def comap (f : A →ₐ[R] B) (S : Subalgebra R B) : Subalgebra R A :=
  { S.toSubsemiring.comap (f : A →+* B) with
    algebraMap_mem' := fun r =>
      show f (algebraMap R A r) ∈ S from (f.commutes r).symm ▸ S.algebraMap_mem r }

attribute [norm_cast] coe_comap

theorem map_le {S : Subalgebra R A} {f : A →ₐ[R] B} {U : Subalgebra R B} :
    map f S ≤ U ↔ S ≤ comap f U :=
  Set.image_subset_iff

theorem gc_map_comap (f : A →ₐ[R] B) : GaloisConnection (map f) (comap f) := fun _S _U => map_le

@[simp]
theorem mem_comap (S : Subalgebra R B) (f : A →ₐ[R] B) (x : A) : x ∈ S.comap f ↔ f x ∈ S :=
  Iff.rfl

instance noZeroDivisors {R A : Type*} [CommSemiring R] [Semiring A] [NoZeroDivisors A]
    [Algebra R A] (S : Subalgebra R A) : NoZeroDivisors S :=
  inferInstanceAs (NoZeroDivisors S.toSubsemiring)

instance isDomain {R A : Type*} [CommRing R] [Ring A] [IsDomain A] [Algebra R A]
    (S : Subalgebra R A) : IsDomain S :=
  inferInstanceAs (IsDomain S.toSubring)

end Subalgebra

namespace SubalgebraClass

variable {S R A : Type*} [CommSemiring R] [Semiring A] [Algebra R A]
variable [SetLike S A] [SubsemiringClass S A] [hSR : SMulMemClass S R A] (s : S)

instance (priority := 75) toAlgebra : Algebra R s where
  algebraMap := {
    toFun r := ⟨algebraMap R A r, algebraMap_mem s r⟩
    map_one' := Subtype.ext <| by simp
    map_mul' _ _ := Subtype.ext <| by simp
    map_zero' := Subtype.ext <| by simp
    map_add' _ _ := Subtype.ext <| by simp}
  commutes' r x := Subtype.ext <| Algebra.commutes r (x : A)
  smul_def' r x := Subtype.ext <| (algebraMap_smul A r (x : A)).symm

@[simp, norm_cast]
lemma coe_algebraMap (r : R) : (algebraMap R s r : A) = algebraMap R A r := rfl

/-- Embedding of a subalgebra into the algebra, as an algebra homomorphism. -/
def val (s : S) : s →ₐ[R] A :=
  { SubsemiringClass.subtype s, SMulMemClass.subtype s with
    toFun := (↑)
    commutes' := fun _ ↦ rfl }

@[simp]
theorem coe_val : (val s : s → A) = ((↑) : s → A) :=
  rfl

end SubalgebraClass

namespace Submodule

variable {R A : Type*} [CommSemiring R] [Semiring A] [Algebra R A]
variable (p : Submodule R A)

/-- A submodule containing `1` and closed under multiplication is a subalgebra. -/
@[simps coe toSubsemiring]
def toSubalgebra (p : Submodule R A) (h_one : (1 : A) ∈ p)
    (h_mul : ∀ x y, x ∈ p → y ∈ p → x * y ∈ p) : Subalgebra R A :=
  { p with
    mul_mem' := fun hx hy ↦ h_mul _ _ hx hy
    one_mem' := h_one
    algebraMap_mem' := fun r => by
      rw [Algebra.algebraMap_eq_smul_one]
      exact p.smul_mem _ h_one }

@[simp]
theorem mem_toSubalgebra {p : Submodule R A} {h_one h_mul} {x} :
    x ∈ p.toSubalgebra h_one h_mul ↔ x ∈ p := Iff.rfl

theorem toSubalgebra_mk (s : Submodule R A) (h1 hmul) :
    s.toSubalgebra h1 hmul =
      Subalgebra.mk ⟨⟨⟨s, @hmul⟩, h1⟩, s.add_mem, s.zero_mem⟩
        (by intro r; rw [Algebra.algebraMap_eq_smul_one]; apply s.smul_mem _ h1) :=
  rfl

@[simp]
theorem toSubalgebra_toSubmodule (p : Submodule R A) (h_one h_mul) :
    Subalgebra.toSubmodule (p.toSubalgebra h_one h_mul) = p :=
  SetLike.coe_injective rfl

@[simp]
theorem _root_.Subalgebra.toSubmodule_toSubalgebra (S : Subalgebra R A) :
    (S.toSubmodule.toSubalgebra S.one_mem fun _ _ => S.mul_mem) = S :=
  SetLike.coe_injective rfl

end Submodule

namespace AlgHom

variable {R' : Type u'} {R : Type u} {A : Type v} {B : Type w} {C : Type w'}
variable [CommSemiring R]
variable [Semiring A] [Algebra R A] [Semiring B] [Algebra R B] [Semiring C] [Algebra R C]
variable (φ : A →ₐ[R] B)

/-- Range of an `AlgHom` as a subalgebra. -/
@[simps! coe toSubsemiring]
protected def range (φ : A →ₐ[R] B) : Subalgebra R B :=
  { φ.toRingHom.rangeS with algebraMap_mem' := fun r => ⟨algebraMap R A r, φ.commutes r⟩ }

@[simp]
theorem mem_range (φ : A →ₐ[R] B) {y : B} : y ∈ φ.range ↔ ∃ x, φ x = y :=
  RingHom.mem_rangeS

theorem mem_range_self (φ : A →ₐ[R] B) (x : A) : φ x ∈ φ.range :=
  φ.mem_range.2 ⟨x, rfl⟩

theorem range_comp (f : A →ₐ[R] B) (g : B →ₐ[R] C) : (g.comp f).range = f.range.map g :=
  SetLike.coe_injective (Set.range_comp g f)

theorem range_comp_le_range (f : A →ₐ[R] B) (g : B →ₐ[R] C) : (g.comp f).range ≤ g.range :=
  SetLike.coe_mono (Set.range_comp_subset_range f g)

/-- Restrict the codomain of an algebra homomorphism. -/
def codRestrict (f : A →ₐ[R] B) (S : Subalgebra R B) (hf : ∀ x, f x ∈ S) : A →ₐ[R] S :=
  { RingHom.codRestrict (f : A →+* B) S hf with commutes' := fun r => Subtype.eq <| f.commutes r }

@[simp]
theorem val_comp_codRestrict (f : A →ₐ[R] B) (S : Subalgebra R B) (hf : ∀ x, f x ∈ S) :
    S.val.comp (f.codRestrict S hf) = f :=
  AlgHom.ext fun _ => rfl

@[simp]
theorem coe_codRestrict (f : A →ₐ[R] B) (S : Subalgebra R B) (hf : ∀ x, f x ∈ S) (x : A) :
    ↑(f.codRestrict S hf x) = f x :=
  rfl

theorem injective_codRestrict (f : A →ₐ[R] B) (S : Subalgebra R B) (hf : ∀ x, f x ∈ S) :
    Function.Injective (f.codRestrict S hf) ↔ Function.Injective f :=
  ⟨fun H _x _y hxy => H <| Subtype.eq hxy, fun H _x _y hxy => H (congr_arg Subtype.val hxy :)⟩

/-- Restrict the codomain of an `AlgHom` `f` to `f.range`.

This is the bundled version of `Set.rangeFactorization`. -/
abbrev rangeRestrict (f : A →ₐ[R] B) : A →ₐ[R] f.range :=
  f.codRestrict f.range f.mem_range_self

theorem rangeRestrict_surjective (f : A →ₐ[R] B) : Function.Surjective (f.rangeRestrict) :=
  fun ⟨_y, hy⟩ =>
    let ⟨x, hx⟩ := hy
    ⟨x, SetCoe.ext hx⟩

/-- The range of a morphism of algebras is a fintype, if the domain is a fintype.

Note that this instance can cause a diamond with `Subtype.fintype` if `B` is also a fintype. -/
instance fintypeRange [Fintype A] [DecidableEq B] (φ : A →ₐ[R] B) : Fintype φ.range :=
  Set.fintypeRange φ

end AlgHom

namespace AlgEquiv

variable {R : Type u} {A : Type v} {B : Type w}
variable [CommSemiring R] [Semiring A] [Semiring B] [Algebra R A] [Algebra R B]

/-- Restrict an algebra homomorphism with a left inverse to an algebra isomorphism to its range.

This is a computable alternative to `AlgEquiv.ofInjective`. -/
def ofLeftInverse {g : B → A} {f : A →ₐ[R] B} (h : Function.LeftInverse g f) : A ≃ₐ[R] f.range :=
  { f.rangeRestrict with
    toFun := f.rangeRestrict
    invFun := g ∘ f.range.val
    left_inv := h
    right_inv := fun x =>
      Subtype.ext <|
        let ⟨x', hx'⟩ := f.mem_range.mp x.prop
        show f (g x) = x by rw [← hx', h x'] }

@[simp]
theorem ofLeftInverse_apply {g : B → A} {f : A →ₐ[R] B} (h : Function.LeftInverse g f) (x : A) :
    ↑(ofLeftInverse h x) = f x :=
  rfl

@[simp]
theorem ofLeftInverse_symm_apply {g : B → A} {f : A →ₐ[R] B} (h : Function.LeftInverse g f)
    (x : f.range) : (ofLeftInverse h).symm x = g x :=
  rfl

/-- Restrict an injective algebra homomorphism to an algebra isomorphism -/
noncomputable def ofInjective (f : A →ₐ[R] B) (hf : Function.Injective f) : A ≃ₐ[R] f.range :=
  ofLeftInverse (Classical.choose_spec hf.hasLeftInverse)

@[simp]
theorem ofInjective_apply (f : A →ₐ[R] B) (hf : Function.Injective f) (x : A) :
    ↑(ofInjective f hf x) = f x :=
  rfl

/-- Restrict an algebra homomorphism between fields to an algebra isomorphism -/
noncomputable def ofInjectiveField {E F : Type*} [DivisionRing E] [Semiring F] [Nontrivial F]
    [Algebra R E] [Algebra R F] (f : E →ₐ[R] F) : E ≃ₐ[R] f.range :=
  ofInjective f f.toRingHom.injective

/-- Given an equivalence `e : A ≃ₐ[R] B` of `R`-algebras and a subalgebra `S` of `A`,
`subalgebraMap` is the induced equivalence between `S` and `S.map e` -/
@[simps!]
def subalgebraMap (e : A ≃ₐ[R] B) (S : Subalgebra R A) : S ≃ₐ[R] S.map (e : A →ₐ[R] B) :=
  { e.toRingEquiv.subsemiringMap S.toSubsemiring with
    commutes' := fun r => by
      ext; dsimp only; erw [RingEquiv.subsemiringMap_apply_coe]
      exact e.commutes _ }

end AlgEquiv

namespace Algebra

variable (R : Type u) {A : Type v} {B : Type w}
variable [CommSemiring R] [Semiring A] [Algebra R A] [Semiring B] [Algebra R B]

/-- The minimal subalgebra that includes `s`. -/
@[simps toSubsemiring]
def adjoin (s : Set A) : Subalgebra R A :=
  { Subsemiring.closure (Set.range (algebraMap R A) ∪ s) with
    algebraMap_mem' := fun r => Subsemiring.subset_closure <| Or.inl ⟨r, rfl⟩ }

variable {R}

protected theorem gc : GaloisConnection (adjoin R : Set A → Subalgebra R A) (↑) := fun s S =>
  ⟨fun H => le_trans (le_trans Set.subset_union_right Subsemiring.subset_closure) H,
   fun H => show Subsemiring.closure (Set.range (algebraMap R A) ∪ s) ≤ S.toSubsemiring from
      Subsemiring.closure_le.2 <| Set.union_subset S.range_subset H⟩

/-- Galois insertion between `adjoin` and `coe`. -/
protected def gi : GaloisInsertion (adjoin R : Set A → Subalgebra R A) (↑) where
  choice s hs := (adjoin R s).copy s <| le_antisymm (Algebra.gc.le_u_l s) hs
  gc := Algebra.gc
  le_l_u S := (Algebra.gc (S : Set A) (adjoin R S)).1 <| le_rfl
  choice_eq _ _ := Subalgebra.copy_eq _ _ _

instance : CompleteLattice (Subalgebra R A) where
  __ := GaloisInsertion.liftCompleteLattice Algebra.gi
  bot := (Algebra.ofId R A).range
  bot_le _S := fun _a ⟨_r, hr⟩ => hr ▸ algebraMap_mem _ _

theorem sup_def (S T : Subalgebra R A) : S ⊔ T = adjoin R (S ∪ T : Set A) := rfl

theorem sSup_def (S : Set (Subalgebra R A)) : sSup S = adjoin R (⋃₀ (SetLike.coe '' S)) := rfl

@[simp]
theorem coe_top : (↑(⊤ : Subalgebra R A) : Set A) = Set.univ := rfl

@[simp]
theorem mem_top {x : A} : x ∈ (⊤ : Subalgebra R A) := Set.mem_univ x

@[simp]
theorem top_toSubmodule : Subalgebra.toSubmodule (⊤ : Subalgebra R A) = ⊤ := rfl

@[simp]
theorem top_toSubsemiring : (⊤ : Subalgebra R A).toSubsemiring = ⊤ := rfl

@[simp]
theorem top_toSubring {R A : Type*} [CommRing R] [Ring A] [Algebra R A] :
    (⊤ : Subalgebra R A).toSubring = ⊤ := rfl

@[simp]
theorem toSubmodule_eq_top {S : Subalgebra R A} : Subalgebra.toSubmodule S = ⊤ ↔ S = ⊤ :=
  Subalgebra.toSubmodule.injective.eq_iff' top_toSubmodule

@[simp]
theorem toSubsemiring_eq_top {S : Subalgebra R A} : S.toSubsemiring = ⊤ ↔ S = ⊤ :=
  Subalgebra.toSubsemiring_injective.eq_iff' top_toSubsemiring

@[simp]
theorem toSubring_eq_top {R A : Type*} [CommRing R] [Ring A] [Algebra R A] {S : Subalgebra R A} :
    S.toSubring = ⊤ ↔ S = ⊤ :=
  Subalgebra.toSubring_injective.eq_iff' top_toSubring

theorem mem_sup_left {S T : Subalgebra R A} : ∀ {x : A}, x ∈ S → x ∈ S ⊔ T :=
  have : S ≤ S ⊔ T := le_sup_left; (this ·)

theorem mem_sup_right {S T : Subalgebra R A} : ∀ {x : A}, x ∈ T → x ∈ S ⊔ T :=
  have : T ≤ S ⊔ T := le_sup_right; (this ·)

theorem mul_mem_sup {S T : Subalgebra R A} {x y : A} (hx : x ∈ S) (hy : y ∈ T) : x * y ∈ S ⊔ T :=
  (S ⊔ T).mul_mem (mem_sup_left hx) (mem_sup_right hy)

theorem map_sup (f : A →ₐ[R] B) (S T : Subalgebra R A) : (S ⊔ T).map f = S.map f ⊔ T.map f :=
  (Subalgebra.gc_map_comap f).l_sup

theorem map_inf (f : A →ₐ[R] B) (hf : Function.Injective f) (S T : Subalgebra R A) :
    (S ⊓ T).map f = S.map f ⊓ T.map f := SetLike.coe_injective (Set.image_inter hf)

@[simp, norm_cast]
theorem coe_inf (S T : Subalgebra R A) : (↑(S ⊓ T) : Set A) = (S ∩ T : Set A) := rfl

@[simp]
theorem mem_inf {S T : Subalgebra R A} {x : A} : x ∈ S ⊓ T ↔ x ∈ S ∧ x ∈ T := Iff.rfl

open Subalgebra in
@[simp]
theorem inf_toSubmodule (S T : Subalgebra R A) :
    toSubmodule (S ⊓ T) = toSubmodule S ⊓ toSubmodule T := rfl

@[simp]
theorem inf_toSubsemiring (S T : Subalgebra R A) :
    (S ⊓ T).toSubsemiring = S.toSubsemiring ⊓ T.toSubsemiring :=
  rfl

@[simp]
theorem sup_toSubsemiring (S T : Subalgebra R A) :
    (S ⊔ T).toSubsemiring = S.toSubsemiring ⊔ T.toSubsemiring := by
  rw [← S.toSubsemiring.closure_eq, ← T.toSubsemiring.closure_eq, ← Subsemiring.closure_union]
  simp_rw [sup_def, adjoin_toSubsemiring, Subalgebra.coe_toSubsemiring]
  congr 1
  rw [Set.union_eq_right]
  rintro _ ⟨x, rfl⟩
  exact Set.mem_union_left _ (algebraMap_mem S x)

@[simp, norm_cast]
theorem coe_sInf (S : Set (Subalgebra R A)) : (↑(sInf S) : Set A) = ⋂ s ∈ S, ↑s :=
  sInf_image

theorem mem_sInf {S : Set (Subalgebra R A)} {x : A} : x ∈ sInf S ↔ ∀ p ∈ S, x ∈ p := by
  simp only [← SetLike.mem_coe, coe_sInf, Set.mem_iInter₂]

@[simp]
theorem sInf_toSubmodule (S : Set (Subalgebra R A)) :
    Subalgebra.toSubmodule (sInf S) = sInf (Subalgebra.toSubmodule '' S) :=
  SetLike.coe_injective <| by simp

@[simp]
theorem sInf_toSubsemiring (S : Set (Subalgebra R A)) :
    (sInf S).toSubsemiring = sInf (Subalgebra.toSubsemiring '' S) :=
  SetLike.coe_injective <| by simp

open Subalgebra in
@[simp]
theorem sSup_toSubsemiring (S : Set (Subalgebra R A)) (hS : S.Nonempty) :
    (sSup S).toSubsemiring = sSup (toSubsemiring '' S) := by
  have h : toSubsemiring '' S = Subsemiring.closure '' (SetLike.coe '' S) := by
    rw [Set.image_image]
    congr! with x
    exact x.toSubsemiring.closure_eq.symm
  rw [h, sSup_image, ← Subsemiring.closure_sUnion, sSup_def, adjoin_toSubsemiring]
  congr 1
  rw [Set.union_eq_right]
  rintro _ ⟨x, rfl⟩
  obtain ⟨y, hy⟩ := hS
  simp only [Set.mem_sUnion, Set.mem_image, exists_exists_and_eq_and, SetLike.mem_coe]
  exact ⟨y, hy, algebraMap_mem y x⟩

@[simp, norm_cast]
theorem coe_iInf {ι : Sort*} {S : ι → Subalgebra R A} : (↑(⨅ i, S i) : Set A) = ⋂ i, S i := by
  simp [iInf]

theorem mem_iInf {ι : Sort*} {S : ι → Subalgebra R A} {x : A} : (x ∈ ⨅ i, S i) ↔ ∀ i, x ∈ S i := by
  simp only [iInf, mem_sInf, Set.forall_mem_range]

theorem map_iInf {ι : Sort*} [Nonempty ι] (f : A →ₐ[R] B) (hf : Function.Injective f)
    (s : ι → Subalgebra R A) : (iInf s).map f = ⨅ (i : ι), (s i).map f := by
  apply SetLike.coe_injective
  simpa using (Set.injOn_of_injective hf).image_iInter_eq (s := SetLike.coe ∘ s)

open Subalgebra in
@[simp]
theorem iInf_toSubmodule {ι : Sort*} (S : ι → Subalgebra R A) :
    toSubmodule (⨅ i, S i) = ⨅ i, toSubmodule (S i) :=
  SetLike.coe_injective <| by simp

@[simp]
theorem iInf_toSubsemiring {ι : Sort*} (S : ι → Subalgebra R A) :
    (iInf S).toSubsemiring = ⨅ i, (S i).toSubsemiring := by
  simp only [iInf, sInf_toSubsemiring, ← Set.range_comp, Function.comp_def]

@[simp]
theorem iSup_toSubsemiring {ι : Sort*} [Nonempty ι] (S : ι → Subalgebra R A) :
    (iSup S).toSubsemiring = ⨆ i, (S i).toSubsemiring := by
  simp only [iSup, Set.range_nonempty, sSup_toSubsemiring, ← Set.range_comp, Function.comp_def]

lemma mem_iSup_of_mem {ι : Sort*} {S : ι → Subalgebra R A} (i : ι) {x : A} (hx : x ∈ S i) :
    x ∈ iSup S :=
  le_iSup S i hx

@[elab_as_elim]
lemma iSup_induction {ι : Sort*} (S : ι → Subalgebra R A) {motive : A → Prop}
    {x : A} (mem : x ∈ ⨆ i, S i)
    (basic : ∀ i, ∀ a ∈ S i, motive a)
    (zero : motive 0) (one : motive 1)
    (add : ∀ a b, motive a → motive b → motive (a + b))
    (mul : ∀ a b, motive a → motive b → motive (a * b))
    (algebraMap : ∀ r, motive (algebraMap R A r)) : motive x := by
  let T : Subalgebra R A :=
  { carrier := {x | motive x}
    mul_mem' {a b} := mul a b
    one_mem' := one
    add_mem' {a b} := add a b
    zero_mem' := zero
    algebraMap_mem' := algebraMap }
  suffices iSup S ≤ T from this mem
  rwa [iSup_le_iff]

/-- A dependent version of `Subalgebra.iSup_induction`. -/
@[elab_as_elim]
theorem iSup_induction' {ι : Sort*} (S : ι → Subalgebra R A) {motive : ∀ x, (x ∈ ⨆ i, S i) → Prop}
    {x : A} (mem : x ∈ ⨆ i, S i)
    (basic : ∀ (i) (x) (hx : x ∈ S i), motive x (mem_iSup_of_mem i hx))
    (zero : motive 0 (zero_mem _)) (one : motive 1 (one_mem _))
    (add : ∀ x y hx hy, motive x hx → motive y hy → motive (x + y) (add_mem ‹_› ‹_›))
    (mul : ∀ x y hx hy, motive x hx → motive y hy → motive (x * y) (mul_mem ‹_› ‹_›))
    (algebraMap : ∀ r, motive (algebraMap R A r) (Subalgebra.algebraMap_mem _ ‹_›)) :
    motive x mem := by
  refine Exists.elim ?_ fun (hx : x ∈ ⨆ i, S i) (hc : motive x hx) ↦ hc
  exact iSup_induction S (motive := fun x' ↦ ∃ h, motive x' h) mem
    (fun _ _ h ↦ ⟨_, basic _ _ h⟩) ⟨_, zero⟩ ⟨_, one⟩ (fun _ _ h h' ↦ ⟨_, add _ _ _ _ h.2 h'.2⟩)
    (fun _ _ h h' ↦ ⟨_, mul _ _ _ _ h.2 h'.2⟩) fun _ ↦ ⟨_, algebraMap _⟩

instance : Inhabited (Subalgebra R A) := ⟨⊥⟩

theorem mem_bot {x : A} : x ∈ (⊥ : Subalgebra R A) ↔ x ∈ Set.range (algebraMap R A) := Iff.rfl

/-- TODO: change proof to `rfl` when fixing https://github.com/leanprover-community/mathlib4/issues/18110. -/
theorem toSubmodule_bot : Subalgebra.toSubmodule (⊥ : Subalgebra R A) = 1 :=
  Submodule.one_eq_range.symm

@[simp]
theorem coe_bot : ((⊥ : Subalgebra R A) : Set A) = Set.range (algebraMap R A) := rfl

theorem eq_top_iff {S : Subalgebra R A} : S = ⊤ ↔ ∀ x : A, x ∈ S :=
  ⟨fun h x => by rw [h]; exact mem_top, fun h => by
    ext x; exact ⟨fun _ => mem_top, fun _ => h x⟩⟩

theorem _root_.AlgHom.range_eq_top (f : A →ₐ[R] B) :
    f.range = (⊤ : Subalgebra R B) ↔ Function.Surjective f :=
  Algebra.eq_top_iff

@[deprecated (since := "2024-11-11")] alias range_top_iff_surjective := AlgHom.range_eq_top

@[simp]
theorem range_ofId : (Algebra.ofId R A).range = ⊥ := rfl

@[simp]
theorem range_id : (AlgHom.id R A).range = ⊤ :=
  SetLike.coe_injective Set.range_id

@[simp]
theorem map_top (f : A →ₐ[R] B) : (⊤ : Subalgebra R A).map f = f.range :=
  SetLike.coe_injective Set.image_univ

@[simp]
theorem map_bot (f : A →ₐ[R] B) : (⊥ : Subalgebra R A).map f = ⊥ :=
  Subalgebra.toSubmodule_injective <| by
    simpa only [Subalgebra.map_toSubmodule, toSubmodule_bot] using Submodule.map_one _

@[simp]
theorem comap_top (f : A →ₐ[R] B) : (⊤ : Subalgebra R B).comap f = ⊤ :=
  eq_top_iff.2 fun _x => mem_top

/-- `AlgHom` to `⊤ : Subalgebra R A`. -/
def toTop : A →ₐ[R] (⊤ : Subalgebra R A) :=
  (AlgHom.id R A).codRestrict ⊤ fun _ => mem_top

theorem surjective_algebraMap_iff :
    Function.Surjective (algebraMap R A) ↔ (⊤ : Subalgebra R A) = ⊥ :=
  ⟨fun h =>
    eq_bot_iff.2 fun y _ =>
      let ⟨_x, hx⟩ := h y
      hx ▸ Subalgebra.algebraMap_mem _ _,
    fun h y => Algebra.mem_bot.1 <| eq_bot_iff.1 h (Algebra.mem_top : y ∈ _)⟩

theorem bijective_algebraMap_iff {R A : Type*} [Field R] [Semiring A] [Nontrivial A]
    [Algebra R A] : Function.Bijective (algebraMap R A) ↔ (⊤ : Subalgebra R A) = ⊥ :=
  ⟨fun h => surjective_algebraMap_iff.1 h.2, fun h =>
    ⟨(algebraMap R A).injective, surjective_algebraMap_iff.2 h⟩⟩

/-- The bottom subalgebra is isomorphic to the base ring. -/
noncomputable def botEquivOfInjective (h : Function.Injective (algebraMap R A)) :
    (⊥ : Subalgebra R A) ≃ₐ[R] R :=
  AlgEquiv.symm <|
    AlgEquiv.ofBijective (Algebra.ofId R _)
      ⟨fun _x _y hxy => h (congr_arg Subtype.val hxy :), fun ⟨_y, x, hx⟩ => ⟨x, Subtype.eq hx⟩⟩

/-- The bottom subalgebra is isomorphic to the field. -/
@[simps! symm_apply]
noncomputable def botEquiv (F R : Type*) [Field F] [Semiring R] [Nontrivial R] [Algebra F R] :
    (⊥ : Subalgebra F R) ≃ₐ[F] F :=
  botEquivOfInjective (RingHom.injective _)

end Algebra

namespace Subalgebra

open Algebra

variable {R : Type u} {A : Type v} {B : Type w}
variable [CommSemiring R] [Semiring A] [Algebra R A] [Semiring B] [Algebra R B]
variable (S : Subalgebra R A)

/-- The top subalgebra is isomorphic to the algebra.

This is the algebra version of `Submodule.topEquiv`. -/
@[simps!]
def topEquiv : (⊤ : Subalgebra R A) ≃ₐ[R] A :=
  AlgEquiv.ofAlgHom (Subalgebra.val ⊤) toTop rfl rfl

instance subsingleton_of_subsingleton [Subsingleton A] : Subsingleton (Subalgebra R A) :=
  ⟨fun B C => ext fun x => by simp only [Subsingleton.elim x 0, zero_mem B, zero_mem C]⟩

instance _root_.AlgHom.subsingleton [Subsingleton (Subalgebra R A)] : Subsingleton (A →ₐ[R] B) :=
  ⟨fun f g =>
    AlgHom.ext fun a =>
      have : a ∈ (⊥ : Subalgebra R A) := Subsingleton.elim (⊤ : Subalgebra R A) ⊥ ▸ mem_top
      let ⟨_x, hx⟩ := Set.mem_range.mp (mem_bot.mp this)
      hx ▸ (f.commutes _).trans (g.commutes _).symm⟩

instance _root_.AlgEquiv.subsingleton_left [Subsingleton (Subalgebra R A)] :
    Subsingleton (A ≃ₐ[R] B) :=
  ⟨fun f g => AlgEquiv.ext fun x => AlgHom.ext_iff.mp (Subsingleton.elim f.toAlgHom g.toAlgHom) x⟩

instance _root_.AlgEquiv.subsingleton_right [Subsingleton (Subalgebra R B)] :
    Subsingleton (A ≃ₐ[R] B) :=
  ⟨fun f g => by rw [← f.symm_symm, Subsingleton.elim f.symm g.symm, g.symm_symm]⟩

theorem range_val : S.val.range = S :=
  ext <| Set.ext_iff.1 <| S.val.coe_range.trans Subtype.range_val

instance : Unique (Subalgebra R R) :=
  { inferInstanceAs (Inhabited (Subalgebra R R)) with
    uniq := by
      intro S
      refine le_antisymm ?_ bot_le
      intro _ _
      simp only [Set.mem_range, mem_bot, id.map_eq_self, exists_apply_eq_apply, default] }

/-- The map `S → T` when `S` is a subalgebra contained in the subalgebra `T`.

This is the subalgebra version of `Submodule.inclusion`, or `Subring.inclusion`  -/
def inclusion {S T : Subalgebra R A} (h : S ≤ T) : S →ₐ[R] T where
  toFun := Set.inclusion h
  map_one' := rfl
  map_add' _ _ := rfl
  map_mul' _ _ := rfl
  map_zero' := rfl
  commutes' _ := rfl

theorem inclusion_injective {S T : Subalgebra R A} (h : S ≤ T) : Function.Injective (inclusion h) :=
  fun _ _ => Subtype.ext ∘ Subtype.mk.inj

@[simp]
theorem inclusion_self {S : Subalgebra R A} : inclusion (le_refl S) = AlgHom.id R S :=
  AlgHom.ext fun _x => Subtype.ext rfl

@[simp]
theorem inclusion_mk {S T : Subalgebra R A} (h : S ≤ T) (x : A) (hx : x ∈ S) :
    inclusion h ⟨x, hx⟩ = ⟨x, h hx⟩ :=
  rfl

theorem inclusion_right {S T : Subalgebra R A} (h : S ≤ T) (x : T) (m : (x : A) ∈ S) :
    inclusion h ⟨x, m⟩ = x :=
  Subtype.ext rfl

@[simp]
theorem inclusion_inclusion {S T U : Subalgebra R A} (hst : S ≤ T) (htu : T ≤ U) (x : S) :
    inclusion htu (inclusion hst x) = inclusion (le_trans hst htu) x :=
  Subtype.ext rfl

@[simp]
theorem coe_inclusion {S T : Subalgebra R A} (h : S ≤ T) (s : S) : (inclusion h s : A) = s :=
  rfl

/-- Two subalgebras that are equal are also equivalent as algebras.

This is the `Subalgebra` version of `LinearEquiv.ofEq` and `Equiv.Set.ofEq`. -/
@[simps apply]
def equivOfEq (S T : Subalgebra R A) (h : S = T) : S ≃ₐ[R] T where
  __ := LinearEquiv.ofEq _ _ (congr_arg toSubmodule h)
  toFun x := ⟨x, h ▸ x.2⟩
  invFun x := ⟨x, h.symm ▸ x.2⟩
  map_mul' _ _ := rfl
  commutes' _ := rfl

@[simp]
theorem equivOfEq_symm (S T : Subalgebra R A) (h : S = T) :
    (equivOfEq S T h).symm = equivOfEq T S h.symm := rfl

@[simp]
theorem equivOfEq_rfl (S : Subalgebra R A) : equivOfEq S S rfl = AlgEquiv.refl := by ext; rfl

@[simp]
theorem equivOfEq_trans (S T U : Subalgebra R A) (hST : S = T) (hTU : T = U) :
    (equivOfEq S T hST).trans (equivOfEq T U hTU) = equivOfEq S U (hST.trans hTU) := rfl

section equivMapOfInjective

variable (f : A →ₐ[R] B)

theorem range_comp_val : (f.comp S.val).range = S.map f := by
  rw [AlgHom.range_comp, range_val]

/-- An `AlgHom` between two rings restricts to an `AlgHom` from any subalgebra of the
domain onto the image of that subalgebra. -/
def _root_.AlgHom.subalgebraMap : S →ₐ[R] S.map f :=
  (f.comp S.val).codRestrict _ fun x ↦ ⟨_, x.2, rfl⟩

variable {S} in
@[simp]
theorem _root_.AlgHom.subalgebraMap_coe_apply (x : S) : f.subalgebraMap S x = f x := rfl

theorem _root_.AlgHom.subalgebraMap_surjective : Function.Surjective (f.subalgebraMap S) :=
  f.toAddMonoidHom.addSubmonoidMap_surjective S.toAddSubmonoid

variable (hf : Function.Injective f)

/-- A subalgebra is isomorphic to its image under an injective `AlgHom` -/
noncomputable def equivMapOfInjective : S ≃ₐ[R] S.map f :=
  (AlgEquiv.ofInjective (f.comp S.val) (hf.comp Subtype.val_injective)).trans
    (equivOfEq _ _ (range_comp_val S f))

@[simp]
theorem coe_equivMapOfInjective_apply (x : S) : ↑(equivMapOfInjective S f hf x) = f x := rfl

end equivMapOfInjective

/-! ## Actions by `Subalgebra`s

These are just copies of the definitions about `Subsemiring` starting from
`Subring.mulAction`.
-/


section Actions

variable {α β : Type*}

/-- The action by a subalgebra is the action by the underlying algebra. -/
instance [SMul A α] (S : Subalgebra R A) : SMul S α :=
  inferInstanceAs (SMul S.toSubsemiring α)

theorem smul_def [SMul A α] {S : Subalgebra R A} (g : S) (m : α) : g • m = (g : A) • m := rfl

instance smulCommClass_left [SMul A β] [SMul α β] [SMulCommClass A α β] (S : Subalgebra R A) :
    SMulCommClass S α β :=
  S.toSubsemiring.smulCommClass_left

instance smulCommClass_right [SMul α β] [SMul A β] [SMulCommClass α A β] (S : Subalgebra R A) :
    SMulCommClass α S β :=
  S.toSubsemiring.smulCommClass_right

/-- Note that this provides `IsScalarTower S R R` which is needed by `smul_mul_assoc`. -/
instance isScalarTower_left [SMul α β] [SMul A α] [SMul A β] [IsScalarTower A α β]
    (S : Subalgebra R A) : IsScalarTower S α β :=
  inferInstanceAs (IsScalarTower S.toSubsemiring α β)

instance isScalarTower_mid {R S T : Type*} [CommSemiring R] [Semiring S] [AddCommMonoid T]
    [Algebra R S] [Module R T] [Module S T] [IsScalarTower R S T] (S' : Subalgebra R S) :
    IsScalarTower R S' T :=
  ⟨fun _x y _z => smul_assoc _ (y : S) _⟩

instance [SMul A α] [FaithfulSMul A α] (S : Subalgebra R A) : FaithfulSMul S α :=
  inferInstanceAs (FaithfulSMul S.toSubsemiring α)

/-- The action by a subalgebra is the action by the underlying algebra. -/
instance [MulAction A α] (S : Subalgebra R A) : MulAction S α :=
  inferInstanceAs (MulAction S.toSubsemiring α)

/-- The action by a subalgebra is the action by the underlying algebra. -/
instance [AddMonoid α] [DistribMulAction A α] (S : Subalgebra R A) : DistribMulAction S α :=
  inferInstanceAs (DistribMulAction S.toSubsemiring α)

/-- The action by a subalgebra is the action by the underlying algebra. -/
instance [Zero α] [SMulWithZero A α] (S : Subalgebra R A) : SMulWithZero S α :=
  inferInstanceAs (SMulWithZero S.toSubsemiring α)

/-- The action by a subalgebra is the action by the underlying algebra. -/
instance [Zero α] [MulActionWithZero A α] (S : Subalgebra R A) : MulActionWithZero S α :=
  inferInstanceAs (MulActionWithZero S.toSubsemiring α)

/-- The action by a subalgebra is the action by the underlying algebra. -/
instance moduleLeft [AddCommMonoid α] [Module A α] (S : Subalgebra R A) : Module S α :=
  inferInstanceAs (Module S.toSubsemiring α)

/-- The action by a subalgebra is the action by the underlying algebra. -/
instance toAlgebra {R A : Type*} [CommSemiring R] [CommSemiring A] [Semiring α] [Algebra R A]
    [Algebra A α] (S : Subalgebra R A) : Algebra S α :=
  Algebra.ofSubsemiring S.toSubsemiring

theorem algebraMap_eq {R A : Type*} [CommSemiring R] [CommSemiring A] [Semiring α] [Algebra R A]
    [Algebra A α] (S : Subalgebra R A) : algebraMap S α = (algebraMap A α).comp S.val :=
  rfl

@[simp]
theorem rangeS_algebraMap {R A : Type*} [CommSemiring R] [CommSemiring A] [Algebra R A]
    (S : Subalgebra R A) : (algebraMap S A).rangeS = S.toSubsemiring := by
  rw [algebraMap_eq, Algebra.id.map_eq_id, RingHom.id_comp, ← toSubsemiring_subtype,
    Subsemiring.rangeS_subtype]

@[simp]
theorem range_algebraMap {R A : Type*} [CommRing R] [CommRing A] [Algebra R A]
    (S : Subalgebra R A) : (algebraMap S A).range = S.toSubring := by
  rw [algebraMap_eq, Algebra.id.map_eq_id, RingHom.id_comp, ← toSubring_subtype,
    Subring.range_subtype]

instance noZeroSMulDivisors_top [NoZeroDivisors A] (S : Subalgebra R A) : NoZeroSMulDivisors S A :=
  ⟨fun {c} x h =>
    have : (c : A) = 0 ∨ x = 0 := eq_zero_or_eq_zero_of_mul_eq_zero h
    this.imp_left (@Subtype.ext_iff _ _ c 0).mpr⟩

end Actions

section Center

theorem _root_.Set.algebraMap_mem_center (r : R) : algebraMap R A r ∈ Set.center A := by
  simp only [Semigroup.mem_center_iff, commutes, forall_const]

variable (R A)

/-- The center of an algebra is the set of elements which commute with every element. They form a
subalgebra. -/
@[simps! coe toSubsemiring]
def center : Subalgebra R A :=
  { Subsemiring.center A with algebraMap_mem' := Set.algebraMap_mem_center }

@[simp]
theorem center_toSubring (R A : Type*) [CommRing R] [Ring A] [Algebra R A] :
    (center R A).toSubring = Subring.center A :=
  rfl

@[simp]
theorem center_eq_top (A : Type*) [CommSemiring A] [Algebra R A] : center R A = ⊤ :=
  SetLike.coe_injective (Set.center_eq_univ A)

variable {R A}

instance : CommSemiring (center R A) :=
  inferInstanceAs (CommSemiring (Subsemiring.center A))

instance {A : Type*} [Ring A] [Algebra R A] : CommRing (center R A) :=
  inferInstanceAs (CommRing (Subring.center A))

theorem mem_center_iff {a : A} : a ∈ center R A ↔ ∀ b : A, b * a = a * b :=
  Subsemigroup.mem_center_iff

end Center

section Centralizer

@[simp]
theorem _root_.Set.algebraMap_mem_centralizer {s : Set A} (r : R) :
    algebraMap R A r ∈ s.centralizer :=
  fun _a _h => (Algebra.commutes _ _).symm

variable (R)

/-- The centralizer of a set as a subalgebra. -/
def centralizer (s : Set A) : Subalgebra R A :=
  { Subsemiring.centralizer s with algebraMap_mem' := Set.algebraMap_mem_centralizer }

@[simp, norm_cast]
theorem coe_centralizer (s : Set A) : (centralizer R s : Set A) = s.centralizer :=
  rfl

theorem mem_centralizer_iff {s : Set A} {z : A} : z ∈ centralizer R s ↔ ∀ g ∈ s, g * z = z * g :=
  Iff.rfl

theorem center_le_centralizer (s) : center R A ≤ centralizer R s :=
  s.center_subset_centralizer

theorem centralizer_le (s t : Set A) (h : s ⊆ t) : centralizer R t ≤ centralizer R s :=
  Set.centralizer_subset h

@[simp]
theorem centralizer_eq_top_iff_subset {s : Set A} : centralizer R s = ⊤ ↔ s ⊆ center R A :=
  SetLike.ext'_iff.trans Set.centralizer_eq_top_iff_subset

@[simp]
theorem centralizer_univ : centralizer R Set.univ = center R A :=
  SetLike.ext' (Set.centralizer_univ A)

lemma le_centralizer_centralizer {s : Subalgebra R A} :
    s ≤ centralizer R (centralizer R (s : Set A)) :=
  Set.subset_centralizer_centralizer

@[simp]
lemma centralizer_centralizer_centralizer {s : Set A} :
    centralizer R s.centralizer.centralizer = centralizer R s := by
  apply SetLike.coe_injective
  simp only [coe_centralizer, Set.centralizer_centralizer_centralizer]

end Centralizer

end Subalgebra

section Nat

variable {R : Type*} [Semiring R]

/-- A subsemiring is an `ℕ`-subalgebra. -/
@[simps toSubsemiring]
def subalgebraOfSubsemiring (S : Subsemiring R) : Subalgebra ℕ R :=
  { S with algebraMap_mem' := fun i => natCast_mem S i }

@[simp]
theorem mem_subalgebraOfSubsemiring {x : R} {S : Subsemiring R} :
    x ∈ subalgebraOfSubsemiring S ↔ x ∈ S :=
  Iff.rfl

end Nat

section Int

variable {R : Type*} [Ring R]

/-- A subring is a `ℤ`-subalgebra. -/
@[simps toSubsemiring]
def subalgebraOfSubring (S : Subring R) : Subalgebra ℤ R :=
  { S with
    algebraMap_mem' := fun i =>
      Int.induction_on i (by simpa using S.zero_mem)
        (fun i ih => by simpa using S.add_mem ih S.one_mem) fun i ih =>
        show ((-i - 1 : ℤ) : R) ∈ S by
          rw [Int.cast_sub, Int.cast_one]
          exact S.sub_mem ih S.one_mem }

variable {S : Type*} [Semiring S]

@[simp]
theorem mem_subalgebraOfSubring {x : R} {S : Subring R} : x ∈ subalgebraOfSubring S ↔ x ∈ S :=
  Iff.rfl

end Int

section Equalizer

namespace AlgHom

variable {R A B : Type*} [CommSemiring R] [Semiring A] [Algebra R A] [Semiring B] [Algebra R B]
variable {F : Type*}

/-- The equalizer of two R-algebra homomorphisms -/
@[simps coe toSubsemiring]
def equalizer (ϕ ψ : F) [FunLike F A B] [AlgHomClass F R A B] : Subalgebra R A where
  carrier := { a | ϕ a = ψ a }
  zero_mem' := by simp only [Set.mem_setOf_eq, map_zero]
  one_mem' := by simp only [Set.mem_setOf_eq, map_one]
  add_mem' {x y} (hx : ϕ x = ψ x) (hy : ϕ y = ψ y) := by
    rw [Set.mem_setOf_eq, map_add, map_add, hx, hy]
  mul_mem' {x y} (hx : ϕ x = ψ x) (hy : ϕ y = ψ y) := by
    rw [Set.mem_setOf_eq, map_mul, map_mul, hx, hy]
  algebraMap_mem' x := by
    simp only [Set.mem_setOf_eq, AlgHomClass.commutes]

variable [FunLike F A B] [AlgHomClass F R A B]

@[simp]
theorem mem_equalizer (φ ψ : F) (x : A) : x ∈ equalizer φ ψ ↔ φ x = ψ x :=
  Iff.rfl

theorem equalizer_toSubmodule {φ ψ : F} :
    Subalgebra.toSubmodule (equalizer φ ψ) = LinearMap.eqLocus φ ψ := rfl

@[simp]
theorem equalizer_eq_top {φ ψ : F} : equalizer φ ψ = ⊤ ↔ φ = ψ := by
  simp [SetLike.ext_iff, DFunLike.ext_iff]

@[simp]
theorem equalizer_same (φ : F) : equalizer φ φ = ⊤ := equalizer_eq_top.2 rfl

theorem le_equalizer {φ ψ : F} {S : Subalgebra R A} : S ≤ equalizer φ ψ ↔ Set.EqOn φ ψ S := Iff.rfl

theorem eqOn_sup {φ ψ : F} {S T : Subalgebra R A} (hS : Set.EqOn φ ψ S) (hT : Set.EqOn φ ψ T) :
    Set.EqOn φ ψ ↑(S ⊔ T) := by
  rw [← le_equalizer] at hS hT ⊢
  exact sup_le hS hT

theorem ext_on_codisjoint {φ ψ : F} {S T : Subalgebra R A} (hST : Codisjoint S T)
    (hS : Set.EqOn φ ψ S) (hT : Set.EqOn φ ψ T) : φ = ψ :=
  DFunLike.ext _ _ fun _ ↦ eqOn_sup hS hT <| hST.eq_top.symm ▸ trivial

end AlgHom

end Equalizer

section MapComap

namespace Subalgebra

variable {R A B : Type*} [CommSemiring R] [Semiring A] [Algebra R A] [Semiring B] [Algebra R B]

theorem map_comap_eq (f : A →ₐ[R] B) (S : Subalgebra R B) : (S.comap f).map f = S ⊓ f.range :=
  SetLike.coe_injective Set.image_preimage_eq_inter_range

theorem map_comap_eq_self
    {f : A →ₐ[R] B} {S : Subalgebra R B} (h : S ≤ f.range) : (S.comap f).map f = S := by
  simpa only [inf_of_le_left h] using map_comap_eq f S

theorem map_comap_eq_self_of_surjective
    {f : A →ₐ[R] B} (hf : Function.Surjective f) (S : Subalgebra R B) : (S.comap f).map f = S :=
  map_comap_eq_self <| by simp [(AlgHom.range_eq_top f).2 hf]

theorem comap_map_eq_self_of_injective
    {f : A →ₐ[R] B} (hf : Function.Injective f) (S : Subalgebra R A) : (S.map f).comap f = S :=
  SetLike.coe_injective (Set.preimage_image_eq _ hf)

end Subalgebra

end MapComap

variable {R A : Type*} [CommSemiring R] [Semiring A] [Algebra R A]

/-- Turn a non-unital subalgebra containing `1` into a subalgebra. -/
def NonUnitalSubalgebra.toSubalgebra (S : NonUnitalSubalgebra R A) (h1 : (1 : A) ∈ S) :
    Subalgebra R A :=
  { S with
    one_mem' := h1
    algebraMap_mem' := fun r =>
      (Algebra.algebraMap_eq_smul_one (R := R) (A := A) r).symm ▸ SMulMemClass.smul_mem r h1 }

lemma Subalgebra.toNonUnitalSubalgebra_toSubalgebra (S : Subalgebra R A) :
    S.toNonUnitalSubalgebra.toSubalgebra S.one_mem = S := by cases S; rfl

lemma NonUnitalSubalgebra.toSubalgebra_toNonUnitalSubalgebra (S : NonUnitalSubalgebra R A)
    (h1 : (1 : A) ∈ S) : (NonUnitalSubalgebra.toSubalgebra S h1).toNonUnitalSubalgebra = S := by
  cases S; rfl<|MERGE_RESOLUTION|>--- conflicted
+++ resolved
@@ -181,13 +181,6 @@
 def toAddSubmonoid {R : Type u} {A : Type v} [CommSemiring R] [Semiring A] [Algebra R A]
     (S : Subalgebra R A) : AddSubmonoid A :=
   S.toSubsemiring.toAddSubmonoid
-
-<<<<<<< HEAD
--- Porting note: this field already exists in Lean 4.
--- /-- The projection from a subalgebra of `A` to a submonoid of `A`. -/
--- def toSubmonoid {R : Type u} {A : Type v} [CommSemiring R] [Semiring A] [Algebra R A]
---     (S : Subalgebra R A) : Submonoid A :=
---   S.toSubsemiring.toSubmonoid
 
 /-- The span of a set which contains one and is closed under multiplication is a subalgebra. -/
 def of_span_set {R : Type u} {A : Type v} [CommSemiring R] [Semiring A] [Algebra R A]
@@ -220,8 +213,6 @@
     (s : Submonoid A) : Subalgebra R A :=
   of_span_set (s : Set A) s.one_mem (@Submonoid.mul_mem _ _ s)
 
-=======
->>>>>>> 2a10b0ad
 /-- A subalgebra over a ring is also a `Subring`. -/
 @[simps toSubsemiring]
 def toSubring {R : Type u} {A : Type v} [CommRing R] [Ring A] [Algebra R A] (S : Subalgebra R A) :
