--- conflicted
+++ resolved
@@ -1415,11 +1415,6 @@
 
 end Centralizer
 
-<<<<<<< HEAD
--- Porting note: in the following proof, we manually add the instances `_i₁` and `_i₂`
--- Removing those lines and enabling `etaExperiment` on the next line gives a *broken* proof
-=======
->>>>>>> 1c09f074
 /-- Suppose we are given `∑ i, lᵢ * sᵢ = 1` in `S`, and `S'` a subalgebra of `S` that contains
 `lᵢ` and `sᵢ`. To check that an `x : S` falls in `S'`, we only need to show that
 `sᵢ ^ n • x ∈ S'` for some `n` for each `sᵢ`. -/
