--- conflicted
+++ resolved
@@ -148,11 +148,7 @@
     [FunLike F (Unitization R s) A] [AlgHomClass F R (Unitization R s) A]
     (f : F) (hf : ∀ x : s, f x = x) : Function.Injective f := by
   refine (injective_iff_map_eq_zero f).mpr fun x hx => ?_
-<<<<<<< HEAD
-  induction' x using Unitization.ind with r a
-=======
   induction' x with r a
->>>>>>> d97a437a
   simp_rw [map_add, hf, ← Unitization.algebraMap_eq_inl, AlgHomClass.commutes] at hx
   rw [add_eq_zero_iff_eq_neg] at hx ⊢
   by_cases hr : r = 0
