--- conflicted
+++ resolved
@@ -4,11 +4,7 @@
 Authors: Kenny Lau
 
 ! This file was ported from Lean 3 source module algebra.algebra.operations
-<<<<<<< HEAD
-! leanprover-community/mathlib commit 2bbc7e3884ba234309d2a43b19144105a753292e TODO: update
-=======
 ! leanprover-community/mathlib commit 27b54c47c3137250a521aa64e9f1db90be5f6a26
->>>>>>> ee6fcf06
 ! Please do not edit these lines, except to modify the commit id
 ! if you have ported upstream changes.
 -/
@@ -528,8 +524,7 @@
 /-- The ring of submodules of the opposite algebra is isomorphic to the opposite ring of
 submodules. -/
 @[simps apply symm_apply]
-def equivOpposite : Submodule R Aᵐᵒᵖ ≃+* (Submodule R A)ᵐᵒᵖ
-    where
+def equivOpposite : Submodule R Aᵐᵒᵖ ≃+* (Submodule R A)ᵐᵒᵖ where
   toFun p := op <| p.comap (↑(opLinearEquiv R : A ≃ₗ[R] Aᵐᵒᵖ) : A →ₗ[R] Aᵐᵒᵖ)
   invFun p := p.unop.comap (↑(opLinearEquiv R : A ≃ₗ[R] Aᵐᵒᵖ).symm : Aᵐᵒᵖ →ₗ[R] A)
   left_inv p := SetLike.coe_injective <| rfl
@@ -569,19 +564,15 @@
 
 /-- `span` is a semiring homomorphism (recall multiplication is pointwise multiplication of subsets
 on either side). -/
-<<<<<<< HEAD
+@[simps]
 def span.ringHom : SetSemiring A →+* Submodule R A where
-  toFun := Submodule.span R
-=======
-@[simps]
-def span.ringHom : SetSemiring A →+* Submodule R A
-    where
-  toFun s := Submodule.span R s.down
->>>>>>> ee6fcf06
+  toFun s := Submodule.span R (SetSemiring.down s)
   map_zero' := span_empty
   map_one' := one_eq_span.symm
   map_add' := span_union
-  map_mul' s t := by rw [SetSemiring.down_mul, span_mul_span, ← image_mul_prod]
+  map_mul' s t := by
+    dsimp only -- porting note: new, needed due to new-style structures
+    rw [SetSemiring.down_mul, span_mul_span, ← image_mul_prod]
 #align submodule.span.ring_hom Submodule.span.ringHom
 
 section
@@ -643,7 +634,6 @@
 
 variable (R A)
 
-<<<<<<< HEAD
 /-- R-submodules of the R-algebra A are a module over `Set A`. -/
 instance moduleSet : Module (SetSemiring A) (Submodule R A) where
   -- porting note: have to unfold both `HSMul.hSMul` and `SMul.smul`
@@ -657,32 +647,18 @@
     simp_rw [HSMul.hSMul, SMul.smul, SetSemiring.down_one, ←one_eq_span_one_set, one_mul]
   zero_smul P := by
     simp_rw [HSMul.hSMul, SMul.smul, SetSemiring.down_zero, span_empty, bot_mul, bot_eq_zero]
-=======
-/-- R-submodules of the R-algebra A are a module over `set A`. -/
-instance moduleSet : Module (SetSemiring A) (Submodule R A)
-    where
-  smul s P := span R s.down * P
-  smul_add _ _ _ := mul_add _ _ _
-  add_smul s t P := by simp_rw [SMul.smul, SetSemiring.down_add, span_union, sup_mul, add_eq_sup]
-  mul_smul s t P := by simp_rw [SMul.smul, SetSemiring.down_mul, ← mul_assoc, span_mul_span]
-  one_smul P := by simp_rw [SMul.smul, SetSemiring.down_one, ← one_eq_span_one_set, one_mul]
-  zero_smul P := by simp_rw [SMul.smul, SetSemiring.down_zero, span_empty, bot_mul, bot_eq_zero]
->>>>>>> ee6fcf06
   smul_zero _ := mul_bot _
 #align submodule.module_set Submodule.moduleSet
 
 variable {R A}
 
-theorem smul_def (s : SetSemiring A) (P : Submodule R A) : s • P = span R s.down * P :=
+theorem smul_def (s : SetSemiring A) (P : Submodule R A) :
+  s • P = span R (SetSemiring.down s) * P :=
   rfl
 #align submodule.smul_def Submodule.smul_def
 
-<<<<<<< HEAD
 theorem smul_le_smul {s t : SetSemiring A} {M N : Submodule R A}
     (h₁ : SetSemiring.down s ⊆ SetSemiring.down t)
-=======
-theorem smul_le_smul {s t : SetSemiring A} {M N : Submodule R A} (h₁ : s.down ⊆ t.down)
->>>>>>> ee6fcf06
     (h₂ : M ≤ N) : s • M ≤ t • N :=
   mul_le_mul (span_mono h₁) h₂
 #align submodule.smul_le_smul Submodule.smul_le_smul
