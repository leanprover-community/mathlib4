/-
Copyright (c) 2019 Kenny Lau. All rights reserved.
Released under Apache 2.0 license as described in the file LICENSE.
Authors: Kenny Lau
-/
import Mathlib.Algebra.Algebra.Bilinear
import Mathlib.Algebra.Algebra.Opposite
import Mathlib.Algebra.Group.Pointwise.Finset.Basic
import Mathlib.Algebra.GroupWithZero.NonZeroDivisors
import Mathlib.Algebra.Module.Submodule.Pointwise
<<<<<<< HEAD
import Mathlib.Algebra.Order.Kleene
=======
>>>>>>> d0df76bd
import Mathlib.Data.Set.Pointwise.BigOperators
import Mathlib.Data.Set.Semiring
import Mathlib.GroupTheory.GroupAction.SubMulAction.Pointwise

/-!
# Multiplication and division of submodules of an algebra.

An interface for multiplication and division of sub-R-modules of an R-algebra A is developed.

## Main definitions

Let `R` be a commutative ring (or semiring) and let `A` be an `R`-algebra.

* `1 : Submodule R A`   : the R-submodule R of the R-algebra A
* `Mul (Submodule R A)` : multiplication of two sub-R-modules M and N of A is defined to be
                              the smallest submodule containing all the products `m * n`.
* `Div (Submodule R A)` : `I / J` is defined to be the submodule consisting of all `a : A` such
                              that `a • J ⊆ I`

It is proved that `Submodule R A` is a semiring, and also an algebra over `Set A`.

Additionally, in the `Pointwise` locale we promote `Submodule.pointwiseDistribMulAction` to a
`MulSemiringAction` as `Submodule.pointwiseMulSemiringAction`.

When `R` is not necessarily commutative, and `A` is merely a `R`-module with a ring structure
such that `IsScalarTower R A A` holds (equivalent to the data of a ring homomorphism `R →+* A`
by `ringHomEquivModuleIsScalarTower`), we can still define `1 : Submodule R A` and
`Mul (Submodule R A)`, but `1` is only a left identity, not necessarily a right one.

## Tags

multiplication of submodules, division of submodules, submodule semiring
-/


universe uι u v

open Algebra Set MulOpposite

open Pointwise

namespace SubMulAction

variable {R : Type u} {A : Type v} [CommSemiring R] [Semiring A] [Algebra R A]

theorem algebraMap_mem (r : R) : algebraMap R A r ∈ (1 : SubMulAction R A) :=
  ⟨r, (algebraMap_eq_smul_one r).symm⟩

theorem mem_one' {x : A} : x ∈ (1 : SubMulAction R A) ↔ ∃ y, algebraMap R A y = x :=
  exists_congr fun r => by rw [algebraMap_eq_smul_one]

end SubMulAction

namespace Submodule

section Module

variable {R : Type u} [Semiring R] {A : Type v} [Semiring A] [Module R A]

/-- `1 : Submodule R A` is the submodule `R ∙ 1` of A.
TODO: potentially change this back to `LinearMap.range (Algebra.linearMap R A)`
once a version of `Algebra` without the `commutes'` field is introduced.
See issue https://github.com/leanprover-community/mathlib4/issues/18110.
-/
instance one : One (Submodule R A) :=
  ⟨LinearMap.range (LinearMap.toSpanSingleton R A 1)⟩

theorem one_eq_span : (1 : Submodule R A) = R ∙ 1 :=
  (LinearMap.span_singleton_eq_range _ _ _).symm

theorem le_one_toAddSubmonoid : 1 ≤ (1 : Submodule R A).toAddSubmonoid := by
  rintro x ⟨n, rfl⟩
  exact ⟨n, show (n : R) • (1 : A) = n by rw [Nat.cast_smul_eq_nsmul, nsmul_one]⟩

@[simp]
theorem toSubMulAction_one : (1 : Submodule R A).toSubMulAction = 1 :=
  SetLike.ext fun _ ↦ by rw [one_eq_span, SubMulAction.mem_one]; exact mem_span_singleton

theorem one_eq_span_one_set : (1 : Submodule R A) = span R 1 :=
  one_eq_span

theorem one_le {P : Submodule R A} : (1 : Submodule R A) ≤ P ↔ (1 : A) ∈ P := by
  -- Porting note: simpa no longer closes refl goals, so added `SetLike.mem_coe`
  simp only [one_eq_span, span_le, Set.singleton_subset_iff, SetLike.mem_coe]

variable [IsScalarTower R A A]

/-- Multiplication of sub-R-modules of an R-module A that is also a semiring. The submodule `M * N`
consists of finite sums of elements `m * n` for `m ∈ M` and `n ∈ N`. -/
instance mul : Mul (Submodule R A) where
  mul M N :=
  { __ := M.toAddSubmonoid * N.toAddSubmonoid
    smul_mem' := fun r a ha ↦ AddSubmonoid.mul_induction_on ha
      (fun m h n h' ↦ by rw [← smul_mul_assoc]; exact AddSubmonoid.mul_mem_mul (M.smul_mem r h) h')
      fun a₁ a₂ h₁ h₂ ↦ by rw [smul_add]; apply (M.1 * N.1).add_mem h₁ h₂ }

variable (S T : Set A) {M N P Q : Submodule R A} {m n : A}

theorem mul_mem_mul (hm : m ∈ M) (hn : n ∈ N) : m * n ∈ M * N :=
  AddSubmonoid.mul_mem_mul hm hn

theorem mul_le : M * N ≤ P ↔ ∀ m ∈ M, ∀ n ∈ N, m * n ∈ P :=
  AddSubmonoid.mul_le

theorem mul_toAddSubmonoid (M N : Submodule R A) :
    (M * N).toAddSubmonoid = M.toAddSubmonoid * N.toAddSubmonoid := rfl

@[elab_as_elim]
protected theorem mul_induction_on {C : A → Prop} {r : A} (hr : r ∈ M * N)
    (hm : ∀ m ∈ M, ∀ n ∈ N, C (m * n)) (ha : ∀ x y, C x → C y → C (x + y)) : C r :=
  AddSubmonoid.mul_induction_on hr hm ha

/-- A dependent version of `mul_induction_on`. -/
@[elab_as_elim]
protected theorem mul_induction_on' {C : ∀ r, r ∈ M * N → Prop}
    (mem_mul_mem : ∀ m (hm : m ∈ M) n (hn : n ∈ N), C (m * n) (mul_mem_mul hm hn))
    (add : ∀ x hx y hy, C x hx → C y hy → C (x + y) (add_mem hx hy)) {r : A} (hr : r ∈ M * N) :
    C r hr := by
  refine Exists.elim ?_ fun (hr : r ∈ M * N) (hc : C r hr) ↦ hc
  exact Submodule.mul_induction_on hr
    (fun x hx y hy ↦ ⟨_, mem_mul_mem _ hx _ hy⟩)
    fun x y ⟨_, hx⟩ ⟨_, hy⟩ ↦ ⟨_, add _ _ _ _ hx hy⟩

variable (M)

@[simp]
theorem mul_bot : M * ⊥ = ⊥ :=
  toAddSubmonoid_injective (AddSubmonoid.mul_bot _)

@[simp]
theorem bot_mul : ⊥ * M = ⊥ :=
  toAddSubmonoid_injective (AddSubmonoid.bot_mul _)

protected theorem one_mul : (1 : Submodule R A) * M = M := by
  refine le_antisymm (mul_le.mpr fun r hr m hm ↦ ?_) fun m hm ↦ ?_
  · obtain ⟨r, rfl⟩ := hr
    rw [LinearMap.toSpanSingleton_apply, smul_one_mul]; exact M.smul_mem r hm
  · rw [← one_mul m]; exact mul_mem_mul (one_le.mp le_rfl) hm

variable {M}

@[mono]
theorem mul_le_mul (hmp : M ≤ P) (hnq : N ≤ Q) : M * N ≤ P * Q :=
  AddSubmonoid.mul_le_mul hmp hnq

theorem mul_le_mul_left (h : M ≤ N) : M * P ≤ N * P :=
  AddSubmonoid.mul_le_mul_left h

theorem mul_le_mul_right (h : N ≤ P) : M * N ≤ M * P :=
  AddSubmonoid.mul_le_mul_right h

variable (M N P)

theorem mul_sup : M * (N ⊔ P) = M * N ⊔ M * P :=
  toAddSubmonoid_injective <| by
    simp only [mul_toAddSubmonoid, sup_toAddSubmonoid, AddSubmonoid.mul_sup]

theorem sup_mul : (M ⊔ N) * P = M * P ⊔ N * P :=
  toAddSubmonoid_injective <| by
    simp only [mul_toAddSubmonoid, sup_toAddSubmonoid, AddSubmonoid.sup_mul]

theorem mul_subset_mul : (↑M : Set A) * (↑N : Set A) ⊆ (↑(M * N) : Set A) :=
  AddSubmonoid.mul_subset_mul

lemma restrictScalars_mul {A B C} [Semiring A] [Semiring B] [Semiring C]
    [SMul A B] [Module A C] [Module B C] [IsScalarTower A C C] [IsScalarTower B C C]
    [IsScalarTower A B C] {I J : Submodule B C} :
    (I * J).restrictScalars A = I.restrictScalars A * J.restrictScalars A :=
  rfl

variable {ι : Sort uι}

theorem iSup_mul (s : ι → Submodule R A) (t : Submodule R A) : (⨆ i, s i) * t = ⨆ i, s i * t :=
  toAddSubmonoid_injective <| by
    simp only [mul_toAddSubmonoid, iSup_toAddSubmonoid, AddSubmonoid.iSup_mul]

theorem mul_iSup (t : Submodule R A) (s : ι → Submodule R A) : (t * ⨆ i, s i) = ⨆ i, t * s i :=
  toAddSubmonoid_injective <| by
    simp only [mul_toAddSubmonoid, iSup_toAddSubmonoid, AddSubmonoid.mul_iSup]

/-- Sub-`R`-modules of an `R`-module form an idempotent semiring. -/
instance : NonUnitalSemiring (Submodule R A) where
  __ := toAddSubmonoid_injective.semigroup _ mul_toAddSubmonoid
  zero_mul := bot_mul
  mul_zero := mul_bot
  left_distrib := mul_sup
  right_distrib := sup_mul

instance : Pow (Submodule R A) ℕ where
  pow s n := npowRec n s

theorem pow_eq_npowRec {n : ℕ} : M ^ n = npowRec n M := rfl

protected theorem pow_zero : M ^ 0 = 1 := rfl

protected theorem pow_succ {n : ℕ} : M ^ (n + 1) = M ^ n * M := rfl

protected theorem pow_one : M ^ 1 = M := by
  rw [Submodule.pow_succ, Submodule.pow_zero, Submodule.one_mul]

theorem pow_toAddSubmonoid {n : ℕ} (h : n ≠ 0) : (M ^ n).toAddSubmonoid = M.toAddSubmonoid ^ n := by
  induction n with
  | zero => exact (h rfl).elim
  | succ n ih =>
    rw [Submodule.pow_succ, pow_succ, mul_toAddSubmonoid]
    cases n with
    | zero => rw [Submodule.pow_zero, pow_zero, one_mul, ← mul_toAddSubmonoid, Submodule.one_mul]
    | succ n => rw [ih n.succ_ne_zero]

theorem le_pow_toAddSubmonoid {n : ℕ} : M.toAddSubmonoid ^ n ≤ (M ^ n).toAddSubmonoid := by
  obtain rfl | hn := Decidable.eq_or_ne n 0
  · rw [Submodule.pow_zero, pow_zero]
    exact le_one_toAddSubmonoid
  · exact (pow_toAddSubmonoid M hn).ge

theorem pow_subset_pow {n : ℕ} : (↑M : Set A) ^ n ⊆ ↑(M ^ n : Submodule R A) :=
  trans AddSubmonoid.pow_subset_pow (le_pow_toAddSubmonoid M)

theorem pow_mem_pow {x : A} (hx : x ∈ M) (n : ℕ) : x ^ n ∈ M ^ n :=
  pow_subset_pow _ <| Set.pow_mem_pow hx _

end Module

variable {ι : Sort uι}
variable {R : Type u} [CommSemiring R]

section AlgebraSemiring

variable {A : Type v} [Semiring A] [Algebra R A]
variable (S T : Set A) {M N P Q : Submodule R A} {m n : A}

theorem one_eq_range : (1 : Submodule R A) = LinearMap.range (Algebra.linearMap R A) := by
  rw [one_eq_span, LinearMap.span_singleton_eq_range,
    LinearMap.toSpanSingleton_eq_algebra_linearMap]

theorem algebraMap_mem (r : R) : algebraMap R A r ∈ (1 : Submodule R A) := by
  rw [one_eq_range]; exact LinearMap.mem_range_self _ _

@[simp]
theorem mem_one {x : A} : x ∈ (1 : Submodule R A) ↔ ∃ y, algebraMap R A y = x := by
  rw [one_eq_range]; rfl

protected theorem map_one {A'} [Semiring A'] [Algebra R A'] (f : A →ₐ[R] A') :
    map f.toLinearMap (1 : Submodule R A) = 1 := by
  ext
  simp

@[simp]
theorem map_op_one :
    map (↑(opLinearEquiv R : A ≃ₗ[R] Aᵐᵒᵖ) : A →ₗ[R] Aᵐᵒᵖ) (1 : Submodule R A) = 1 := by
  ext x
  induction x
  simp

@[simp]
theorem comap_op_one :
    comap (↑(opLinearEquiv R : A ≃ₗ[R] Aᵐᵒᵖ) : A →ₗ[R] Aᵐᵒᵖ) (1 : Submodule R Aᵐᵒᵖ) = 1 := by
  ext
  simp

@[simp]
theorem map_unop_one :
    map (↑(opLinearEquiv R : A ≃ₗ[R] Aᵐᵒᵖ).symm : Aᵐᵒᵖ →ₗ[R] A) (1 : Submodule R Aᵐᵒᵖ) = 1 := by
  rw [← comap_equiv_eq_map_symm, comap_op_one]

@[simp]
theorem comap_unop_one :
    comap (↑(opLinearEquiv R : A ≃ₗ[R] Aᵐᵒᵖ).symm : Aᵐᵒᵖ →ₗ[R] A) (1 : Submodule R A) = 1 := by
  rw [← map_equiv_eq_comap_symm, map_op_one]

theorem mul_eq_map₂ : M * N = map₂ (LinearMap.mul R A) M N :=
  le_antisymm (mul_le.mpr fun _m hm _n ↦ apply_mem_map₂ _ hm)
    (map₂_le.mpr fun _m hm _n ↦ mul_mem_mul hm)

variable (R)

theorem span_mul_span : span R S * span R T = span R (S * T) := by
  rw [mul_eq_map₂]; apply map₂_span_span

variable {R} (M N P Q)

protected theorem mul_one : M * 1 = M := by
  conv_lhs => rw [one_eq_span, ← span_eq M]
  erw [span_mul_span, mul_one, span_eq]

protected theorem map_mul {A'} [Semiring A'] [Algebra R A'] (f : A →ₐ[R] A') :
    map f.toLinearMap (M * N) = map f.toLinearMap M * map f.toLinearMap N :=
  calc
    map f.toLinearMap (M * N) = ⨆ i : M, (N.map (LinearMap.mul R A i)).map f.toLinearMap := by
      rw [mul_eq_map₂]; apply map_iSup
    _ = map f.toLinearMap M * map f.toLinearMap N := by
      rw [mul_eq_map₂]
      apply congr_arg sSup
      ext S
      constructor <;> rintro ⟨y, hy⟩
      · use ⟨f y, mem_map.mpr ⟨y.1, y.2, rfl⟩⟩  -- Porting note: added `⟨⟩`
        refine Eq.trans ?_ hy
        ext
        simp
      · obtain ⟨y', hy', fy_eq⟩ := mem_map.mp y.2
        use ⟨y', hy'⟩  -- Porting note: added `⟨⟩`
        refine Eq.trans ?_ hy
        rw [f.toLinearMap_apply] at fy_eq
        ext
        simp [fy_eq]

theorem map_op_mul :
    map (↑(opLinearEquiv R : A ≃ₗ[R] Aᵐᵒᵖ) : A →ₗ[R] Aᵐᵒᵖ) (M * N) =
      map (↑(opLinearEquiv R : A ≃ₗ[R] Aᵐᵒᵖ) : A →ₗ[R] Aᵐᵒᵖ) N *
        map (↑(opLinearEquiv R : A ≃ₗ[R] Aᵐᵒᵖ) : A →ₗ[R] Aᵐᵒᵖ) M := by
  apply le_antisymm
  · simp_rw [map_le_iff_le_comap]
    refine mul_le.2 fun m hm n hn => ?_
    rw [mem_comap, map_equiv_eq_comap_symm, map_equiv_eq_comap_symm]
    show op n * op m ∈ _
    exact mul_mem_mul hn hm
  · refine mul_le.2 (MulOpposite.rec' fun m hm => MulOpposite.rec' fun n hn => ?_)
    rw [Submodule.mem_map_equiv] at hm hn ⊢
    exact mul_mem_mul hn hm

theorem comap_unop_mul :
    comap (↑(opLinearEquiv R : A ≃ₗ[R] Aᵐᵒᵖ).symm : Aᵐᵒᵖ →ₗ[R] A) (M * N) =
      comap (↑(opLinearEquiv R : A ≃ₗ[R] Aᵐᵒᵖ).symm : Aᵐᵒᵖ →ₗ[R] A) N *
        comap (↑(opLinearEquiv R : A ≃ₗ[R] Aᵐᵒᵖ).symm : Aᵐᵒᵖ →ₗ[R] A) M := by
  simp_rw [← map_equiv_eq_comap_symm, map_op_mul]

theorem map_unop_mul (M N : Submodule R Aᵐᵒᵖ) :
    map (↑(opLinearEquiv R : A ≃ₗ[R] Aᵐᵒᵖ).symm : Aᵐᵒᵖ →ₗ[R] A) (M * N) =
      map (↑(opLinearEquiv R : A ≃ₗ[R] Aᵐᵒᵖ).symm : Aᵐᵒᵖ →ₗ[R] A) N *
        map (↑(opLinearEquiv R : A ≃ₗ[R] Aᵐᵒᵖ).symm : Aᵐᵒᵖ →ₗ[R] A) M :=
  have : Function.Injective (↑(opLinearEquiv R : A ≃ₗ[R] Aᵐᵒᵖ) : A →ₗ[R] Aᵐᵒᵖ) :=
    LinearEquiv.injective _
  map_injective_of_injective this <| by
    rw [← map_comp, map_op_mul, ← map_comp, ← map_comp, LinearEquiv.comp_coe,
      LinearEquiv.symm_trans_self, LinearEquiv.refl_toLinearMap, map_id, map_id, map_id]

theorem comap_op_mul (M N : Submodule R Aᵐᵒᵖ) :
    comap (↑(opLinearEquiv R : A ≃ₗ[R] Aᵐᵒᵖ) : A →ₗ[R] Aᵐᵒᵖ) (M * N) =
      comap (↑(opLinearEquiv R : A ≃ₗ[R] Aᵐᵒᵖ) : A →ₗ[R] Aᵐᵒᵖ) N *
        comap (↑(opLinearEquiv R : A ≃ₗ[R] Aᵐᵒᵖ) : A →ₗ[R] Aᵐᵒᵖ) M := by
  simp_rw [comap_equiv_eq_map_symm, map_unop_mul]

section

open Pointwise

/-- `Submodule.pointwiseNeg` distributes over multiplication.

This is available as an instance in the `Pointwise` locale. -/
protected def hasDistribPointwiseNeg {A} [Ring A] [Algebra R A] : HasDistribNeg (Submodule R A) :=
  toAddSubmonoid_injective.hasDistribNeg _ neg_toAddSubmonoid mul_toAddSubmonoid

scoped[Pointwise] attribute [instance] Submodule.hasDistribPointwiseNeg

end

section DecidableEq

theorem mem_span_mul_finite_of_mem_span_mul {R A} [Semiring R] [AddCommMonoid A] [Mul A]
    [Module R A] {S : Set A} {S' : Set A} {x : A} (hx : x ∈ span R (S * S')) :
    ∃ T T' : Finset A, ↑T ⊆ S ∧ ↑T' ⊆ S' ∧ x ∈ span R (T * T' : Set A) := by
  classical
  obtain ⟨U, h, hU⟩ := mem_span_finite_of_mem_span hx
  obtain ⟨T, T', hS, hS', h⟩ := Finset.subset_mul h
  use T, T', hS, hS'
  have h' : (U : Set A) ⊆ T * T' := by assumption_mod_cast
  have h'' := span_mono h' hU
  assumption

end DecidableEq

theorem mul_eq_span_mul_set (s t : Submodule R A) : s * t = span R ((s : Set A) * (t : Set A)) := by
  rw [mul_eq_map₂]; exact map₂_eq_span_image2 _ s t

theorem mem_span_mul_finite_of_mem_mul {P Q : Submodule R A} {x : A} (hx : x ∈ P * Q) :
    ∃ T T' : Finset A, (T : Set A) ⊆ P ∧ (T' : Set A) ⊆ Q ∧ x ∈ span R (T * T' : Set A) :=
  Submodule.mem_span_mul_finite_of_mem_span_mul
    (by rwa [← Submodule.span_eq P, ← Submodule.span_eq Q, Submodule.span_mul_span] at hx)

variable {M N P}

theorem mem_span_singleton_mul {x y : A} : x ∈ span R {y} * P ↔ ∃ z ∈ P, y * z = x := by
  simp_rw [mul_eq_map₂, (· * ·), map₂_span_singleton_eq_map]
  rfl

theorem mem_mul_span_singleton {x y : A} : x ∈ P * span R {y} ↔ ∃ z ∈ P, z * y = x := by
  simp_rw [mul_eq_map₂, (· * ·), map₂_span_singleton_eq_map_flip]
  rfl

lemma span_singleton_mul {x : A} {p : Submodule R A} :
    Submodule.span R {x} * p = x • p := ext fun _ ↦ mem_span_singleton_mul

lemma mem_smul_iff_inv_mul_mem {S} [Field S] [Algebra R S] {x : S} {p : Submodule R S} {y : S}
    (hx : x ≠ 0) : y ∈ x • p ↔ x⁻¹ * y ∈ p := by
  constructor
  · rintro ⟨a, ha : a ∈ p, rfl⟩; simpa [inv_mul_cancel_left₀ hx]
  · exact fun h ↦ ⟨_, h, by simp [mul_inv_cancel_left₀ hx]⟩

lemma mul_mem_smul_iff {S} [CommRing S] [Algebra R S] {x : S} {p : Submodule R S} {y : S}
    (hx : x ∈ nonZeroDivisors S) :
    x * y ∈ x • p ↔ y ∈ p :=
  show Exists _ ↔ _ by simp [mul_cancel_left_mem_nonZeroDivisors hx]

variable (M N) in
theorem mul_smul_mul_eq_smul_mul_smul (x y : R) : (x * y) • (M * N) = (x • M) * (y • N) := by
  ext
  refine ⟨?_, fun hx ↦ Submodule.mul_induction_on hx ?_ fun _ _ hx hy ↦ Submodule.add_mem _ hx hy⟩
  · rintro ⟨_, hx, rfl⟩
    rw [DistribMulAction.toLinearMap_apply]
    refine Submodule.mul_induction_on hx (fun m hm n hn ↦ ?_) (fun _ _ hn hm ↦ ?_)
    · rw [mul_smul_mul_comm]
      exact mul_mem_mul (smul_mem_pointwise_smul m x M hm) (smul_mem_pointwise_smul n y N hn)
    · rw [smul_add]
      exact Submodule.add_mem _ hn hm
  · rintro _ ⟨m, hm, rfl⟩ _ ⟨n, hn, rfl⟩
    simp_rw [DistribMulAction.toLinearMap_apply, smul_mul_smul_comm]
    exact smul_mem_pointwise_smul _ _ _ (mul_mem_mul hm hn)

/-- Sub-R-modules of an R-algebra form an idempotent semiring. -/
instance idemSemiring : IdemSemiring (Submodule R A) where
  __ := instNonUnitalSemiring
  one_mul := Submodule.one_mul
  mul_one := Submodule.mul_one
  bot_le _ := bot_le

variable (M)

theorem span_pow (s : Set A) : ∀ n : ℕ, span R s ^ n = span R (s ^ n)
  | 0 => by rw [pow_zero, pow_zero, one_eq_span_one_set]
  | n + 1 => by rw [pow_succ, pow_succ, span_pow s n, span_mul_span]

theorem pow_eq_span_pow_set (n : ℕ) : M ^ n = span R ((M : Set A) ^ n) := by
  rw [← span_pow, span_eq]

<<<<<<< HEAD
theorem pow_subset_pow {n : ℕ} : (↑M : Set A) ^ n ⊆ ↑(M ^ n : Submodule R A) :=
  (pow_eq_span_pow_set M n).symm ▸ subset_span

theorem pow_mem_pow {x : A} (hx : x ∈ M) (n : ℕ) : x ^ n ∈ M ^ n :=
  pow_subset_pow _ <| Set.pow_mem_pow hx _

theorem pow_toAddSubmonoid {n : ℕ} (h : n ≠ 0) : (M ^ n).toAddSubmonoid = M.toAddSubmonoid ^ n := by
  induction n with
  | zero => exact (h rfl).elim
  | succ n ih =>
    rw [pow_succ, pow_succ, mul_toAddSubmonoid]
    cases n with
    | zero => rw [pow_zero, pow_zero, one_mul, ← mul_toAddSubmonoid, one_mul]
    | succ n => rw [ih n.succ_ne_zero]

theorem le_pow_toAddSubmonoid {n : ℕ} : M.toAddSubmonoid ^ n ≤ (M ^ n).toAddSubmonoid := by
  obtain rfl | hn := Decidable.eq_or_ne n 0
  · rw [pow_zero, pow_zero]
    exact le_one_toAddSubmonoid
  · exact (pow_toAddSubmonoid M hn).ge

=======
>>>>>>> d0df76bd
/-- Dependent version of `Submodule.pow_induction_on_left`. -/
@[elab_as_elim]
protected theorem pow_induction_on_left' {C : ∀ (n : ℕ) (x), x ∈ M ^ n → Prop}
    (algebraMap : ∀ r : R, C 0 (algebraMap _ _ r) (algebraMap_mem r))
    (add : ∀ x y i hx hy, C i x hx → C i y hy → C i (x + y) (add_mem ‹_› ‹_›))
    (mem_mul : ∀ m (hm : m ∈ M), ∀ (i x hx), C i x hx → C i.succ (m * x)
      ((pow_succ' M i).symm ▸ (mul_mem_mul hm hx)))
    -- Porting note: swapped argument order to match order of `C`
    {n : ℕ} {x : A}
    (hx : x ∈ M ^ n) : C n x hx := by
  induction n generalizing x with
  | zero =>
    rw [pow_zero] at hx
<<<<<<< HEAD
    obtain ⟨r, rfl⟩ := hx
=======
    obtain ⟨r, rfl⟩ := mem_one.mp hx
>>>>>>> d0df76bd
    exact algebraMap r
  | succ n n_ih =>
    revert hx
    simp_rw [pow_succ']
    exact fun hx ↦ Submodule.mul_induction_on' (fun m hm x ih => mem_mul _ hm _ _ _ (n_ih ih))
      (fun x hx y hy Cx Cy => add _ _ _ _ _ Cx Cy) hx

/-- Dependent version of `Submodule.pow_induction_on_right`. -/
@[elab_as_elim]
protected theorem pow_induction_on_right' {C : ∀ (n : ℕ) (x), x ∈ M ^ n → Prop}
    (algebraMap : ∀ r : R, C 0 (algebraMap _ _ r) (algebraMap_mem r))
    (add : ∀ x y i hx hy, C i x hx → C i y hy → C i (x + y) (add_mem ‹_› ‹_›))
    (mul_mem :
      ∀ i x hx, C i x hx →
        ∀ m (hm : m ∈ M), C i.succ (x * m) (mul_mem_mul hx hm))
    -- Porting note: swapped argument order to match order of `C`
    {n : ℕ} {x : A} (hx : x ∈ M ^ n) : C n x hx := by
  induction n generalizing x with
  | zero =>
    rw [pow_zero] at hx
<<<<<<< HEAD
    obtain ⟨r, rfl⟩ := hx
=======
    obtain ⟨r, rfl⟩ := mem_one.mp hx
>>>>>>> d0df76bd
    exact algebraMap r
  | succ n n_ih =>
    revert hx
    simp_rw [pow_succ]
    exact fun hx ↦ Submodule.mul_induction_on' (fun m hm x ih => mul_mem _ _ hm (n_ih _) _ ih)
      (fun x hx y hy Cx Cy => add _ _ _ _ _ Cx Cy) hx

/-- To show a property on elements of `M ^ n` holds, it suffices to show that it holds for scalars,
is closed under addition, and holds for `m * x` where `m ∈ M` and it holds for `x` -/
@[elab_as_elim]
protected theorem pow_induction_on_left {C : A → Prop} (hr : ∀ r : R, C (algebraMap _ _ r))
    (hadd : ∀ x y, C x → C y → C (x + y)) (hmul : ∀ m ∈ M, ∀ (x), C x → C (m * x)) {x : A} {n : ℕ}
    (hx : x ∈ M ^ n) : C x :=
  -- Porting note: `M` is explicit yet can't be passed positionally!
  Submodule.pow_induction_on_left' (M := M) (C := fun _ a _ => C a) hr
    (fun x y _i _hx _hy => hadd x y)
    (fun _m hm _i _x _hx => hmul _ hm _) hx

/-- To show a property on elements of `M ^ n` holds, it suffices to show that it holds for scalars,
is closed under addition, and holds for `x * m` where `m ∈ M` and it holds for `x` -/
@[elab_as_elim]
protected theorem pow_induction_on_right {C : A → Prop} (hr : ∀ r : R, C (algebraMap _ _ r))
    (hadd : ∀ x y, C x → C y → C (x + y)) (hmul : ∀ x, C x → ∀ m ∈ M, C (x * m)) {x : A} {n : ℕ}
    (hx : x ∈ M ^ n) : C x :=
  Submodule.pow_induction_on_right' (M := M) (C := fun _ a _ => C a) hr
    (fun x y _i _hx _hy => hadd x y)
    (fun _i _x _hx => hmul _) hx

/-- `Submonoid.map` as a `MonoidWithZeroHom`, when applied to `AlgHom`s. -/
@[simps]
def mapHom {A'} [Semiring A'] [Algebra R A'] (f : A →ₐ[R] A') :
    Submodule R A →*₀ Submodule R A' where
  toFun := map f.toLinearMap
  map_zero' := Submodule.map_bot _
  map_one' := Submodule.map_one _
  map_mul' _ _ := Submodule.map_mul _ _ _

/-- The ring of submodules of the opposite algebra is isomorphic to the opposite ring of
submodules. -/
@[simps apply symm_apply]
def equivOpposite : Submodule R Aᵐᵒᵖ ≃+* (Submodule R A)ᵐᵒᵖ where
  toFun p := op <| p.comap (↑(opLinearEquiv R : A ≃ₗ[R] Aᵐᵒᵖ) : A →ₗ[R] Aᵐᵒᵖ)
  invFun p := p.unop.comap (↑(opLinearEquiv R : A ≃ₗ[R] Aᵐᵒᵖ).symm : Aᵐᵒᵖ →ₗ[R] A)
  left_inv _ := SetLike.coe_injective <| rfl
  right_inv _ := unop_injective <| SetLike.coe_injective rfl
  map_add' p q := by simp [comap_equiv_eq_map_symm, ← op_add]
  map_mul' _ _ := congr_arg op <| comap_op_mul _ _

protected theorem map_pow {A'} [Semiring A'] [Algebra R A'] (f : A →ₐ[R] A') (n : ℕ) :
    map f.toLinearMap (M ^ n) = map f.toLinearMap M ^ n :=
  map_pow (mapHom f) M n

theorem comap_unop_pow (n : ℕ) :
    comap (↑(opLinearEquiv R : A ≃ₗ[R] Aᵐᵒᵖ).symm : Aᵐᵒᵖ →ₗ[R] A) (M ^ n) =
      comap (↑(opLinearEquiv R : A ≃ₗ[R] Aᵐᵒᵖ).symm : Aᵐᵒᵖ →ₗ[R] A) M ^ n :=
  (equivOpposite : Submodule R Aᵐᵒᵖ ≃+* _).symm.map_pow (op M) n

theorem comap_op_pow (n : ℕ) (M : Submodule R Aᵐᵒᵖ) :
    comap (↑(opLinearEquiv R : A ≃ₗ[R] Aᵐᵒᵖ) : A →ₗ[R] Aᵐᵒᵖ) (M ^ n) =
      comap (↑(opLinearEquiv R : A ≃ₗ[R] Aᵐᵒᵖ) : A →ₗ[R] Aᵐᵒᵖ) M ^ n :=
  op_injective <| (equivOpposite : Submodule R Aᵐᵒᵖ ≃+* _).map_pow M n

theorem map_op_pow (n : ℕ) :
    map (↑(opLinearEquiv R : A ≃ₗ[R] Aᵐᵒᵖ) : A →ₗ[R] Aᵐᵒᵖ) (M ^ n) =
      map (↑(opLinearEquiv R : A ≃ₗ[R] Aᵐᵒᵖ) : A →ₗ[R] Aᵐᵒᵖ) M ^ n := by
  rw [map_equiv_eq_comap_symm, map_equiv_eq_comap_symm, comap_unop_pow]

theorem map_unop_pow (n : ℕ) (M : Submodule R Aᵐᵒᵖ) :
    map (↑(opLinearEquiv R : A ≃ₗ[R] Aᵐᵒᵖ).symm : Aᵐᵒᵖ →ₗ[R] A) (M ^ n) =
      map (↑(opLinearEquiv R : A ≃ₗ[R] Aᵐᵒᵖ).symm : Aᵐᵒᵖ →ₗ[R] A) M ^ n := by
  rw [← comap_equiv_eq_map_symm, ← comap_equiv_eq_map_symm, comap_op_pow]

/-- `span` is a semiring homomorphism (recall multiplication is pointwise multiplication of subsets
on either side). -/
@[simps]
def span.ringHom : SetSemiring A →+* Submodule R A where
  -- Note: the hint `(α := A)` is new in https://github.com/leanprover-community/mathlib4/pull/8386
  toFun s := Submodule.span R (SetSemiring.down (α := A) s)
  map_zero' := span_empty
  map_one' := one_eq_span.symm
  map_add' := span_union
  map_mul' s t := by
    dsimp only -- Porting note: new, needed due to new-style structures
    rw [SetSemiring.down_mul, span_mul_span]

section

variable {α : Type*} [Monoid α] [MulSemiringAction α A] [SMulCommClass α R A]

/-- The action on a submodule corresponding to applying the action to every element.

This is available as an instance in the `Pointwise` locale.

This is a stronger version of `Submodule.pointwiseDistribMulAction`. -/
protected def pointwiseMulSemiringAction : MulSemiringAction α (Submodule R A) where
  __ := Submodule.pointwiseDistribMulAction
  smul_mul r x y := Submodule.map_mul x y <| MulSemiringAction.toAlgHom R A r
  smul_one r := Submodule.map_one <| MulSemiringAction.toAlgHom R A r

scoped[Pointwise] attribute [instance] Submodule.pointwiseMulSemiringAction

end

end AlgebraSemiring

section AlgebraCommSemiring

variable {A : Type v} [CommSemiring A] [Algebra R A]
variable {M N : Submodule R A} {m n : A}

theorem mul_mem_mul_rev (hm : m ∈ M) (hn : n ∈ N) : n * m ∈ M * N :=
  mul_comm m n ▸ mul_mem_mul hm hn

variable (M N)

protected theorem mul_comm : M * N = N * M :=
  le_antisymm (mul_le.2 fun _r hrm _s hsn => mul_mem_mul_rev hsn hrm)
    (mul_le.2 fun _r hrn _s hsm => mul_mem_mul_rev hsm hrn)

/-- Sub-R-modules of an R-algebra A form a semiring. -/
instance : IdemCommSemiring (Submodule R A) :=
  { Submodule.idemSemiring with mul_comm := Submodule.mul_comm }

theorem prod_span {ι : Type*} (s : Finset ι) (M : ι → Set A) :
    (∏ i ∈ s, Submodule.span R (M i)) = Submodule.span R (∏ i ∈ s, M i) := by
  letI := Classical.decEq ι
  refine Finset.induction_on s ?_ ?_
  · simp [one_eq_span, Set.singleton_one]
  · intro _ _ H ih
    rw [Finset.prod_insert H, Finset.prod_insert H, ih, span_mul_span]

theorem prod_span_singleton {ι : Type*} (s : Finset ι) (x : ι → A) :
    (∏ i ∈ s, span R ({x i} : Set A)) = span R {∏ i ∈ s, x i} := by
  rw [prod_span, Set.finset_prod_singleton]

variable (R A)

/-- R-submodules of the R-algebra A are a module over `Set A`. -/
instance moduleSet : Module (SetSemiring A) (Submodule R A) where
  -- Porting note: have to unfold both `HSMul.hSMul` and `SMul.smul`
  -- Note: the hint `(α := A)` is new in https://github.com/leanprover-community/mathlib4/pull/8386
  smul s P := span R (SetSemiring.down (α := A) s) * P
  smul_add _ _ _ := mul_add _ _ _
  add_smul s t P := by
    simp_rw [HSMul.hSMul, SetSemiring.down_add, span_union, sup_mul, add_eq_sup]
  mul_smul s t P := by
    simp_rw [HSMul.hSMul, SetSemiring.down_mul, ← mul_assoc, span_mul_span]
  one_smul P := by
    simp_rw [HSMul.hSMul, SetSemiring.down_one, ← one_eq_span_one_set, one_mul]
  zero_smul P := by
    simp_rw [HSMul.hSMul, SetSemiring.down_zero, span_empty, bot_mul, bot_eq_zero]
  smul_zero _ := mul_bot _

variable {R A}

theorem smul_def (s : SetSemiring A) (P : Submodule R A) :
    s • P = span R (SetSemiring.down (α := A) s) * P :=
  rfl

theorem smul_le_smul {s t : SetSemiring A} {M N : Submodule R A}
    (h₁ : SetSemiring.down (α := A) s ⊆ SetSemiring.down (α := A) t)
    (h₂ : M ≤ N) : s • M ≤ t • N :=
  mul_le_mul (span_mono h₁) h₂

theorem singleton_smul (a : A) (M : Submodule R A) :
    Set.up ({a} : Set A) • M = M.map (LinearMap.mulLeft R a) := by
  conv_lhs => rw [← span_eq M]
  rw [smul_def, SetSemiring.down_up, span_mul_span, singleton_mul]
  exact (map (LinearMap.mulLeft R a) M).span_eq

section Quotient

/-- The elements of `I / J` are the `x` such that `x • J ⊆ I`.

In fact, we define `x ∈ I / J` to be `∀ y ∈ J, x * y ∈ I` (see `mem_div_iff_forall_mul_mem`),
which is equivalent to `x • J ⊆ I` (see `mem_div_iff_smul_subset`), but nicer to use in proofs.

This is the general form of the ideal quotient, traditionally written $I : J$.
-/
instance : Div (Submodule R A) :=
  ⟨fun I J =>
    { carrier := { x | ∀ y ∈ J, x * y ∈ I }
      zero_mem' := fun y _ => by
        rw [zero_mul]
        apply Submodule.zero_mem
      add_mem' := fun ha hb y hy => by
        rw [add_mul]
        exact Submodule.add_mem _ (ha _ hy) (hb _ hy)
      smul_mem' := fun r x hx y hy => by
        rw [Algebra.smul_mul_assoc]
        exact Submodule.smul_mem _ _ (hx _ hy) }⟩

theorem mem_div_iff_forall_mul_mem {x : A} {I J : Submodule R A} : x ∈ I / J ↔ ∀ y ∈ J, x * y ∈ I :=
  Iff.refl _

theorem mem_div_iff_smul_subset {x : A} {I J : Submodule R A} : x ∈ I / J ↔ x • (J : Set A) ⊆ I :=
  ⟨fun h y ⟨y', hy', xy'_eq_y⟩ => by
    rw [← xy'_eq_y]
    apply h
    assumption, fun h _ hy => h (Set.smul_mem_smul_set hy)⟩

theorem le_div_iff {I J K : Submodule R A} : I ≤ J / K ↔ ∀ x ∈ I, ∀ z ∈ K, x * z ∈ J :=
  Iff.refl _

theorem le_div_iff_mul_le {I J K : Submodule R A} : I ≤ J / K ↔ I * K ≤ J := by
  rw [le_div_iff, mul_le]

@[simp]
theorem one_le_one_div {I : Submodule R A} : 1 ≤ 1 / I ↔ I ≤ 1 := by
  constructor; all_goals intro hI
  · rwa [le_div_iff_mul_le, one_mul] at hI
  · rwa [le_div_iff_mul_le, one_mul]

theorem le_self_mul_one_div {I : Submodule R A} (hI : I ≤ 1) : I ≤ I * (1 / I) := by
  refine (mul_one I).symm.trans_le ?_  -- Porting note: drop `rw {occs := _}` in favor of `refine`
  apply mul_le_mul_right (one_le_one_div.mpr hI)

theorem mul_one_div_le_one {I : Submodule R A} : I * (1 / I) ≤ 1 := by
  rw [Submodule.mul_le]
  intro m hm n hn
  rw [Submodule.mem_div_iff_forall_mul_mem] at hn
  rw [mul_comm]
  exact hn m hm

@[simp]
protected theorem map_div {B : Type*} [CommSemiring B] [Algebra R B] (I J : Submodule R A)
    (h : A ≃ₐ[R] B) : (I / J).map h.toLinearMap = I.map h.toLinearMap / J.map h.toLinearMap := by
  ext x
  simp only [mem_map, mem_div_iff_forall_mul_mem]
  constructor
  · rintro ⟨x, hx, rfl⟩ _ ⟨y, hy, rfl⟩
    exact ⟨x * y, hx _ hy, map_mul h x y⟩
  · rintro hx
    refine ⟨h.symm x, fun z hz => ?_, h.apply_symm_apply x⟩
    obtain ⟨xz, xz_mem, hxz⟩ := hx (h z) ⟨z, hz, rfl⟩
    convert xz_mem
    apply h.injective
    erw [map_mul, h.apply_symm_apply, hxz]

end Quotient

end AlgebraCommSemiring

end Submodule<|MERGE_RESOLUTION|>--- conflicted
+++ resolved
@@ -8,10 +8,6 @@
 import Mathlib.Algebra.Group.Pointwise.Finset.Basic
 import Mathlib.Algebra.GroupWithZero.NonZeroDivisors
 import Mathlib.Algebra.Module.Submodule.Pointwise
-<<<<<<< HEAD
-import Mathlib.Algebra.Order.Kleene
-=======
->>>>>>> d0df76bd
 import Mathlib.Data.Set.Pointwise.BigOperators
 import Mathlib.Data.Set.Semiring
 import Mathlib.GroupTheory.GroupAction.SubMulAction.Pointwise
@@ -446,30 +442,6 @@
 theorem pow_eq_span_pow_set (n : ℕ) : M ^ n = span R ((M : Set A) ^ n) := by
   rw [← span_pow, span_eq]
 
-<<<<<<< HEAD
-theorem pow_subset_pow {n : ℕ} : (↑M : Set A) ^ n ⊆ ↑(M ^ n : Submodule R A) :=
-  (pow_eq_span_pow_set M n).symm ▸ subset_span
-
-theorem pow_mem_pow {x : A} (hx : x ∈ M) (n : ℕ) : x ^ n ∈ M ^ n :=
-  pow_subset_pow _ <| Set.pow_mem_pow hx _
-
-theorem pow_toAddSubmonoid {n : ℕ} (h : n ≠ 0) : (M ^ n).toAddSubmonoid = M.toAddSubmonoid ^ n := by
-  induction n with
-  | zero => exact (h rfl).elim
-  | succ n ih =>
-    rw [pow_succ, pow_succ, mul_toAddSubmonoid]
-    cases n with
-    | zero => rw [pow_zero, pow_zero, one_mul, ← mul_toAddSubmonoid, one_mul]
-    | succ n => rw [ih n.succ_ne_zero]
-
-theorem le_pow_toAddSubmonoid {n : ℕ} : M.toAddSubmonoid ^ n ≤ (M ^ n).toAddSubmonoid := by
-  obtain rfl | hn := Decidable.eq_or_ne n 0
-  · rw [pow_zero, pow_zero]
-    exact le_one_toAddSubmonoid
-  · exact (pow_toAddSubmonoid M hn).ge
-
-=======
->>>>>>> d0df76bd
 /-- Dependent version of `Submodule.pow_induction_on_left`. -/
 @[elab_as_elim]
 protected theorem pow_induction_on_left' {C : ∀ (n : ℕ) (x), x ∈ M ^ n → Prop}
@@ -483,11 +455,7 @@
   induction n generalizing x with
   | zero =>
     rw [pow_zero] at hx
-<<<<<<< HEAD
-    obtain ⟨r, rfl⟩ := hx
-=======
     obtain ⟨r, rfl⟩ := mem_one.mp hx
->>>>>>> d0df76bd
     exact algebraMap r
   | succ n n_ih =>
     revert hx
@@ -508,11 +476,7 @@
   induction n generalizing x with
   | zero =>
     rw [pow_zero] at hx
-<<<<<<< HEAD
-    obtain ⟨r, rfl⟩ := hx
-=======
     obtain ⟨r, rfl⟩ := mem_one.mp hx
->>>>>>> d0df76bd
     exact algebraMap r
   | succ n n_ih =>
     revert hx
