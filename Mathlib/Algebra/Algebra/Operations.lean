--- conflicted
+++ resolved
@@ -467,11 +467,6 @@
   · exact (pow_toAddSubmonoid M hn).ge
 #align submodule.le_pow_to_add_submonoid Submodule.le_pow_toAddSubmonoid
 
-<<<<<<< HEAD
--- Adaptation note: nightly-2024-04-01
--- Previously this maxHeartbeats was not required. None of the backwards compatibility flags help.
-=======
->>>>>>> d7681006
 /-- Dependent version of `Submodule.pow_induction_on_left`. -/
 @[elab_as_elim]
 protected theorem pow_induction_on_left' {C : ∀ (n : ℕ) (x), x ∈ M ^ n → Prop}
