--- conflicted
+++ resolved
@@ -675,11 +675,7 @@
   conv_lhs => rw [← span_eq M]
   rw [smul_def, SetSemiring.down_up, span_mul_span, singleton_mul]
   exact (map (LinearMap.mulLeft R a) M).span_eq
-<<<<<<< HEAD
-#align submodule.smul_singleton Submodule.smul_singleton
-=======
 #align submodule.smul_singleton Submodule.singleton_smul
->>>>>>> 42ab70e7
 
 section Quotient
 
