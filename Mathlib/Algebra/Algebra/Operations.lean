/-
Copyright (c) 2019 Kenny Lau. All rights reserved.
Released under Apache 2.0 license as described in the file LICENSE.
Authors: Kenny Lau

! This file was ported from Lean 3 source module algebra.algebra.operations
! leanprover-community/mathlib commit 27b54c47c3137250a521aa64e9f1db90be5f6a26
! Please do not edit these lines, except to modify the commit id
! if you have ported upstream changes.
-/
import Mathlib.Algebra.Algebra.Bilinear
import Mathlib.Algebra.Algebra.Equiv
import Mathlib.Algebra.Module.Submodule.Pointwise
import Mathlib.Algebra.Module.Submodule.Bilinear
import Mathlib.Algebra.Module.Opposites
import Mathlib.Algebra.Order.Kleene
import Mathlib.Data.Finset.Pointwise
import Mathlib.Data.Set.Semiring
import Mathlib.Data.Set.Pointwise.BigOperators
import Mathlib.GroupTheory.GroupAction.SubMulAction.Pointwise

/-!
# Multiplication and division of submodules of an algebra.

An interface for multiplication and division of sub-R-modules of an R-algebra A is developed.

## Main definitions

Let `R` be a commutative ring (or semiring) and let `A` be an `R`-algebra.

* `1 : Submodule R A`       : the R-submodule R of the R-algebra A
* `Mul (Submodule R A)` : multiplication of two sub-R-modules M and N of A is defined to be
                              the smallest submodule containing all the products `m * n`.
* `Div (Submodule R A)` : `I / J` is defined to be the submodule consisting of all `a : A` such
                              that `a • J ⊆ I`

It is proved that `Submodule R A` is a semiring, and also an algebra over `Set A`.

Additionally, in the `pointwise` locale we promote `Submodule.pointwiseDistribMulAction` to a
`MulSemiringAction` as `Submodule.pointwiseMulSemiringAction`.

## Tags

multiplication of submodules, division of submodules, submodule semiring
-/


universe uι u v

open Algebra Set MulOpposite

open BigOperators

open Pointwise

namespace SubMulAction

variable {R : Type u} {A : Type v} [CommSemiring R] [Semiring A] [Algebra R A]

theorem algebraMap_mem (r : R) : algebraMap R A r ∈ (1 : SubMulAction R A) :=
  ⟨r, (algebraMap_eq_smul_one r).symm⟩
#align sub_mul_action.algebra_map_mem SubMulAction.algebraMap_mem

theorem mem_one' {x : A} : x ∈ (1 : SubMulAction R A) ↔ ∃ y, algebraMap R A y = x :=
  exists_congr fun r => by rw [algebraMap_eq_smul_one]
#align sub_mul_action.mem_one' SubMulAction.mem_one'

end SubMulAction

namespace Submodule

variable {ι : Sort uι}

variable {R : Type u} [CommSemiring R]

section Ring

variable {A : Type v} [Semiring A] [Algebra R A]

variable (S T : Set A) {M N P Q : Submodule R A} {m n : A}

/-- `1 : Submodule R A` is the submodule R of A. -/
instance one : One (Submodule R A) :=
-- porting note: `f.range` notation doesn't work
  ⟨LinearMap.range (Algebra.linearMap R A)⟩
#align submodule.has_one Submodule.one

theorem one_eq_range : (1 : Submodule R A) = LinearMap.range (Algebra.linearMap R A) :=
  rfl
#align submodule.one_eq_range Submodule.one_eq_range

theorem le_one_toAddSubmonoid : 1 ≤ (1 : Submodule R A).toAddSubmonoid := by
  rintro x ⟨n, rfl⟩
  exact ⟨n, map_natCast (algebraMap R A) n⟩
#align submodule.le_one_to_add_submonoid Submodule.le_one_toAddSubmonoid

theorem algebraMap_mem (r : R) : algebraMap R A r ∈ (1 : Submodule R A) :=
  LinearMap.mem_range_self _ _
#align submodule.algebra_map_mem Submodule.algebraMap_mem

@[simp]
theorem mem_one {x : A} : x ∈ (1 : Submodule R A) ↔ ∃ y, algebraMap R A y = x :=
  Iff.rfl
#align submodule.mem_one Submodule.mem_one

@[simp]
theorem toSubMulAction_one : (1 : Submodule R A).toSubMulAction = 1 :=
  SetLike.ext fun _ => mem_one.trans SubMulAction.mem_one'.symm
#align submodule.to_sub_mul_action_one Submodule.toSubMulAction_one

theorem one_eq_span : (1 : Submodule R A) = R ∙ 1 := by
  apply Submodule.ext
  intro a
  simp only [mem_one, mem_span_singleton, Algebra.smul_def, mul_one]
#align submodule.one_eq_span Submodule.one_eq_span

theorem one_eq_span_one_set : (1 : Submodule R A) = span R 1 :=
  one_eq_span
#align submodule.one_eq_span_one_set Submodule.one_eq_span_one_set

theorem one_le : (1 : Submodule R A) ≤ P ↔ (1 : A) ∈ P := by
  -- porting note: simpa no longer closes refl goals, so added `SetLike.mem_coe`
  simp only [one_eq_span, span_le, Set.singleton_subset_iff, SetLike.mem_coe]
#align submodule.one_le Submodule.one_le

protected theorem map_one {A'} [Semiring A'] [Algebra R A'] (f : A →ₐ[R] A') :
    map f.toLinearMap (1 : Submodule R A) = 1 := by
  ext
  simp
#align submodule.map_one Submodule.map_one

@[simp]
theorem map_op_one :
    map (↑(opLinearEquiv R : A ≃ₗ[R] Aᵐᵒᵖ) : A →ₗ[R] Aᵐᵒᵖ) (1 : Submodule R A) = 1 := by
  ext x
  induction x using MulOpposite.rec'
  simp
#align submodule.map_op_one Submodule.map_op_one

@[simp]
theorem comap_op_one :
    comap (↑(opLinearEquiv R : A ≃ₗ[R] Aᵐᵒᵖ) : A →ₗ[R] Aᵐᵒᵖ) (1 : Submodule R Aᵐᵒᵖ) = 1 := by
  ext
  simp
#align submodule.comap_op_one Submodule.comap_op_one

@[simp]
theorem map_unop_one :
    map (↑(opLinearEquiv R : A ≃ₗ[R] Aᵐᵒᵖ).symm : Aᵐᵒᵖ →ₗ[R] A) (1 : Submodule R Aᵐᵒᵖ) = 1 := by
  rw [← comap_equiv_eq_map_symm, comap_op_one]
#align submodule.map_unop_one Submodule.map_unop_one

@[simp]
theorem comap_unop_one :
    comap (↑(opLinearEquiv R : A ≃ₗ[R] Aᵐᵒᵖ).symm : Aᵐᵒᵖ →ₗ[R] A) (1 : Submodule R A) = 1 := by
  rw [← map_equiv_eq_comap_symm, map_op_one]
#align submodule.comap_unop_one Submodule.comap_unop_one

/-- Multiplication of sub-R-modules of an R-algebra A. The submodule `M * N` is the
smallest R-submodule of `A` containing the elements `m * n` for `m ∈ M` and `n ∈ N`. -/
instance mul : Mul (Submodule R A) :=
  ⟨Submodule.map₂ <| LinearMap.mul R A⟩
#align submodule.has_mul Submodule.mul

theorem mul_mem_mul (hm : m ∈ M) (hn : n ∈ N) : m * n ∈ M * N :=
  apply_mem_map₂ _ hm hn
#align submodule.mul_mem_mul Submodule.mul_mem_mul

theorem mul_le : M * N ≤ P ↔ ∀ m ∈ M, ∀ n ∈ N, m * n ∈ P :=
  map₂_le
#align submodule.mul_le Submodule.mul_le

theorem mul_toAddSubmonoid (M N : Submodule R A) :
    (M * N).toAddSubmonoid = M.toAddSubmonoid * N.toAddSubmonoid := by
  dsimp [HMul.hMul, Mul.mul]  --porting note: added `hMul`
  rw [map₂, iSup_toAddSubmonoid]
  rfl
#align submodule.mul_to_add_submonoid Submodule.mul_toAddSubmonoid

@[elab_as_elim]
protected theorem mul_induction_on {C : A → Prop} {r : A} (hr : r ∈ M * N)
    (hm : ∀ m ∈ M, ∀ n ∈ N, C (m * n)) (ha : ∀ x y, C x → C y → C (x + y)) : C r := by
  rw [← mem_toAddSubmonoid, mul_toAddSubmonoid] at hr
  exact AddSubmonoid.mul_induction_on hr hm ha
#align submodule.mul_induction_on Submodule.mul_induction_on

/-- A dependent version of `mul_induction_on`. -/
@[elab_as_elim]
protected theorem mul_induction_on' {C : ∀ r, r ∈ M * N → Prop}
    (hm : ∀ m (_ : m ∈ M), ∀ n (_ : n ∈ N), C (m * n) (mul_mem_mul ‹_› ‹_›))
    (ha : ∀ x hx y hy, C x hx → C y hy → C (x + y) (add_mem ‹_› ‹_›)) {r : A} (hr : r ∈ M * N) :
    C r hr := by
  refine' Exists.elim _ fun (hr : r ∈ M * N) (hc : C r hr) => hc
  exact
    Submodule.mul_induction_on hr (fun x hx y hy => ⟨_, hm _ hx _ hy⟩) fun x y ⟨_, hx⟩ ⟨_, hy⟩ =>
      ⟨_, ha _ _ _ _ hx hy⟩
#align submodule.mul_induction_on' Submodule.mul_induction_on'

variable (R)

theorem span_mul_span : span R S * span R T = span R (S * T) :=
  map₂_span_span _ _ _ _
#align submodule.span_mul_span Submodule.span_mul_span

variable {R}

variable (M N P Q)

@[simp]
theorem mul_bot : M * ⊥ = ⊥ :=
  map₂_bot_right _ _
#align submodule.mul_bot Submodule.mul_bot

@[simp]
theorem bot_mul : ⊥ * M = ⊥ :=
  map₂_bot_left _ _
#align submodule.bot_mul Submodule.bot_mul

-- @[simp] -- Porting note: simp can prove this once we have a monoid structure
protected theorem one_mul : (1 : Submodule R A) * M = M := by
  conv_lhs => rw [one_eq_span, ← span_eq M]
  erw [span_mul_span, one_mul, span_eq]
#align submodule.one_mul Submodule.one_mul

-- @[simp] -- Porting note: simp can prove this once we have a monoid structure
protected theorem mul_one : M * 1 = M := by
  conv_lhs => rw [one_eq_span, ← span_eq M]
  erw [span_mul_span, mul_one, span_eq]
#align submodule.mul_one Submodule.mul_one

variable {M N P Q}

@[mono]
theorem mul_le_mul (hmp : M ≤ P) (hnq : N ≤ Q) : M * N ≤ P * Q :=
  map₂_le_map₂ hmp hnq
#align submodule.mul_le_mul Submodule.mul_le_mul

theorem mul_le_mul_left (h : M ≤ N) : M * P ≤ N * P :=
  map₂_le_map₂_left h
#align submodule.mul_le_mul_left Submodule.mul_le_mul_left

theorem mul_le_mul_right (h : N ≤ P) : M * N ≤ M * P :=
  map₂_le_map₂_right h
#align submodule.mul_le_mul_right Submodule.mul_le_mul_right

variable (M N P)

theorem mul_sup : M * (N ⊔ P) = M * N ⊔ M * P :=
  map₂_sup_right _ _ _ _
#align submodule.mul_sup Submodule.mul_sup

theorem sup_mul : (M ⊔ N) * P = M * P ⊔ N * P :=
  map₂_sup_left _ _ _ _
#align submodule.sup_mul Submodule.sup_mul

theorem mul_subset_mul : (↑M : Set A) * (↑N : Set A) ⊆ (↑(M * N) : Set A) :=
  image2_subset_map₂ (Algebra.lmul R A).toLinearMap M N
#align submodule.mul_subset_mul Submodule.mul_subset_mul

protected theorem map_mul {A'} [Semiring A'] [Algebra R A'] (f : A →ₐ[R] A') :
    map f.toLinearMap (M * N) = map f.toLinearMap M * map f.toLinearMap N :=
  calc
    map f.toLinearMap (M * N) = ⨆ i : M, (N.map (LinearMap.mul R A i)).map f.toLinearMap :=
      map_iSup _ _
    _ = map f.toLinearMap M * map f.toLinearMap N := by
      apply congr_arg sSup
      ext S
      constructor <;> rintro ⟨y, hy⟩
      · use ⟨f y, mem_map.mpr ⟨y.1, y.2, rfl⟩⟩  -- porting note: added `⟨⟩`
        refine' Eq.trans _ hy
        ext
        simp
      · obtain ⟨y', hy', fy_eq⟩ := mem_map.mp y.2
        use ⟨y', hy'⟩  -- porting note: added `⟨⟩`
        refine' Eq.trans _ hy
        rw [f.toLinearMap_apply] at fy_eq
        ext
        simp [fy_eq]
#align submodule.map_mul Submodule.map_mul

theorem map_op_mul :
    map (↑(opLinearEquiv R : A ≃ₗ[R] Aᵐᵒᵖ) : A →ₗ[R] Aᵐᵒᵖ) (M * N) =
      map (↑(opLinearEquiv R : A ≃ₗ[R] Aᵐᵒᵖ) : A →ₗ[R] Aᵐᵒᵖ) N *
        map (↑(opLinearEquiv R : A ≃ₗ[R] Aᵐᵒᵖ) : A →ₗ[R] Aᵐᵒᵖ) M := by
  apply le_antisymm
  · simp_rw [map_le_iff_le_comap]
    refine' mul_le.2 fun m hm n hn => _
    rw [mem_comap, map_equiv_eq_comap_symm, map_equiv_eq_comap_symm]
    show op n * op m ∈ _
    exact mul_mem_mul hn hm
  · refine' mul_le.2 (MulOpposite.rec' fun m hm => MulOpposite.rec' fun n hn => _)
    rw [Submodule.mem_map_equiv] at hm hn⊢
    exact mul_mem_mul hn hm
#align submodule.map_op_mul Submodule.map_op_mul

theorem comap_unop_mul :
    comap (↑(opLinearEquiv R : A ≃ₗ[R] Aᵐᵒᵖ).symm : Aᵐᵒᵖ →ₗ[R] A) (M * N) =
      comap (↑(opLinearEquiv R : A ≃ₗ[R] Aᵐᵒᵖ).symm : Aᵐᵒᵖ →ₗ[R] A) N *
        comap (↑(opLinearEquiv R : A ≃ₗ[R] Aᵐᵒᵖ).symm : Aᵐᵒᵖ →ₗ[R] A) M :=
  by simp_rw [← map_equiv_eq_comap_symm, map_op_mul]
#align submodule.comap_unop_mul Submodule.comap_unop_mul

theorem map_unop_mul (M N : Submodule R Aᵐᵒᵖ) :
    map (↑(opLinearEquiv R : A ≃ₗ[R] Aᵐᵒᵖ).symm : Aᵐᵒᵖ →ₗ[R] A) (M * N) =
      map (↑(opLinearEquiv R : A ≃ₗ[R] Aᵐᵒᵖ).symm : Aᵐᵒᵖ →ₗ[R] A) N *
        map (↑(opLinearEquiv R : A ≃ₗ[R] Aᵐᵒᵖ).symm : Aᵐᵒᵖ →ₗ[R] A) M :=
  have : Function.Injective (↑(opLinearEquiv R : A ≃ₗ[R] Aᵐᵒᵖ) : A →ₗ[R] Aᵐᵒᵖ) :=
    LinearEquiv.injective _
  map_injective_of_injective this <| by
    rw [← map_comp, map_op_mul, ← map_comp, ← map_comp, LinearEquiv.comp_coe,
      LinearEquiv.symm_trans_self, LinearEquiv.refl_toLinearMap, map_id, map_id, map_id]
#align submodule.map_unop_mul Submodule.map_unop_mul

theorem comap_op_mul (M N : Submodule R Aᵐᵒᵖ) :
    comap (↑(opLinearEquiv R : A ≃ₗ[R] Aᵐᵒᵖ) : A →ₗ[R] Aᵐᵒᵖ) (M * N) =
      comap (↑(opLinearEquiv R : A ≃ₗ[R] Aᵐᵒᵖ) : A →ₗ[R] Aᵐᵒᵖ) N *
        comap (↑(opLinearEquiv R : A ≃ₗ[R] Aᵐᵒᵖ) : A →ₗ[R] Aᵐᵒᵖ) M :=
  by simp_rw [comap_equiv_eq_map_symm, map_unop_mul]
#align submodule.comap_op_mul Submodule.comap_op_mul

section

open Pointwise

/-- `Submodule.pointwiseNeg` distributes over multiplication.

<<<<<<< HEAD
This is available as an instance in the `pointwise` locale. -/
protected def hasDistribPointwiseNeg {A} [Ring A] [Algebra R A] :
    HasDistribNeg (Submodule R A) :=
  Function.Injective.hasDistribNeg _ toAddSubmonoid_injective
    neg_toAddSubmonoid mul_toAddSubmonoid
=======
This is available as an instance in the `Pointwise` locale. -/
protected def hasDistribPointwiseNeg {A} [Ring A] [Algebra R A] : HasDistribNeg (Submodule R A) :=
  toAddSubmonoid_injective.hasDistribNeg _ neg_toAddSubmonoid mul_toAddSubmonoid
>>>>>>> 8886682a
#align submodule.has_distrib_pointwise_neg Submodule.hasDistribPointwiseNeg

scoped[Pointwise] attribute [instance] Submodule.hasDistribPointwiseNeg

end

section DecidableEq

open Classical

theorem mem_span_mul_finite_of_mem_span_mul {R A} [Semiring R] [AddCommMonoid A] [Mul A]
    [Module R A] {S : Set A} {S' : Set A} {x : A} (hx : x ∈ span R (S * S')) :
    ∃ T T' : Finset A, ↑T ⊆ S ∧ ↑T' ⊆ S' ∧ x ∈ span R (T * T' : Set A) := by
  obtain ⟨U, h, hU⟩ := mem_span_finite_of_mem_span hx
  obtain ⟨T, T', hS, hS', h⟩ := Finset.subset_mul h
  use T, T', hS, hS'
  have h' : (U : Set A) ⊆ T * T' := by assumption_mod_cast
  have h'' := span_mono h' hU
  assumption
#align submodule.mem_span_mul_finite_of_mem_span_mul Submodule.mem_span_mul_finite_of_mem_span_mul

end DecidableEq

theorem mul_eq_span_mul_set (s t : Submodule R A) : s * t = span R ((s : Set A) * (t : Set A)) :=
  map₂_eq_span_image2 _ s t
#align submodule.mul_eq_span_mul_set Submodule.mul_eq_span_mul_set

theorem iSup_mul (s : ι → Submodule R A) (t : Submodule R A) : (⨆ i, s i) * t = ⨆ i, s i * t :=
  map₂_iSup_left _ s t
#align submodule.supr_mul Submodule.iSup_mul

theorem mul_iSup (t : Submodule R A) (s : ι → Submodule R A) : (t * ⨆ i, s i) = ⨆ i, t * s i :=
  map₂_iSup_right _ t s
#align submodule.mul_supr Submodule.mul_iSup

theorem mem_span_mul_finite_of_mem_mul {P Q : Submodule R A} {x : A} (hx : x ∈ P * Q) :
    ∃ T T' : Finset A, (T : Set A) ⊆ P ∧ (T' : Set A) ⊆ Q ∧ x ∈ span R (T * T' : Set A) :=
  Submodule.mem_span_mul_finite_of_mem_span_mul
    (by rwa [← Submodule.span_eq P, ← Submodule.span_eq Q, Submodule.span_mul_span] at hx)
#align submodule.mem_span_mul_finite_of_mem_mul Submodule.mem_span_mul_finite_of_mem_mul

variable {M N P}

theorem mem_span_singleton_mul {x y : A} : x ∈ span R {y} * P ↔ ∃ z ∈ P, y * z = x := by
  --porting note: need both `*` and `Mul.mul`
  simp_rw [(· * ·), Mul.mul, map₂_span_singleton_eq_map]
  rfl
#align submodule.mem_span_singleton_mul Submodule.mem_span_singleton_mul

theorem mem_mul_span_singleton {x y : A} : x ∈ P * span R {y} ↔ ∃ z ∈ P, z * y = x := by
  --porting note: need both `*` and `Mul.mul`
  simp_rw [(· * ·), Mul.mul, map₂_span_singleton_eq_map_flip]
  rfl
#align submodule.mem_mul_span_singleton Submodule.mem_mul_span_singleton

/-- Sub-R-modules of an R-algebra form an idempotent semiring. -/
instance idemSemiring : IdemSemiring (Submodule R A) :=
  { toAddSubmonoid_injective.semigroup _ fun m n : Submodule R A => mul_toAddSubmonoid m n,
    AddMonoidWithOne.unary, Submodule.pointwiseAddCommMonoid,
    (by infer_instance :
      Lattice (Submodule R A)) with
    one_mul := Submodule.one_mul
    mul_one := Submodule.mul_one
    zero_mul := bot_mul
    mul_zero := mul_bot
    left_distrib := mul_sup
    right_distrib := sup_mul,
    -- porting note: removed `(by infer_instance : OrderBot (Submodule R A))`
    bot_le := fun _ => bot_le }

variable (M)

theorem span_pow (s : Set A) : ∀ n : ℕ, span R s ^ n = span R (s ^ n)
  | 0 => by rw [pow_zero, pow_zero, one_eq_span_one_set]
  | n + 1 => by rw [pow_succ, pow_succ, span_pow s n, span_mul_span]
#align submodule.span_pow Submodule.span_pow

theorem pow_eq_span_pow_set (n : ℕ) : M ^ n = span R ((M : Set A) ^ n) := by
  rw [← span_pow, span_eq]
#align submodule.pow_eq_span_pow_set Submodule.pow_eq_span_pow_set

theorem pow_subset_pow {n : ℕ} : (↑M : Set A) ^ n ⊆ ↑(M ^ n : Submodule R A) :=
  (pow_eq_span_pow_set M n).symm ▸ subset_span
#align submodule.pow_subset_pow Submodule.pow_subset_pow

theorem pow_mem_pow {x : A} (hx : x ∈ M) (n : ℕ) : x ^ n ∈ M ^ n :=
  pow_subset_pow _ <| Set.pow_mem_pow hx _
#align submodule.pow_mem_pow Submodule.pow_mem_pow

theorem pow_toAddSubmonoid {n : ℕ} (h : n ≠ 0) : (M ^ n).toAddSubmonoid = M.toAddSubmonoid ^ n := by
  induction' n with n ih
  · exact (h rfl).elim
  · rw [pow_succ, pow_succ, mul_toAddSubmonoid]
    cases n with
    | zero => rw [pow_zero, pow_zero, mul_one, ← mul_toAddSubmonoid, mul_one]
    | succ n => rw [ih n.succ_ne_zero]
#align submodule.pow_to_add_submonoid Submodule.pow_toAddSubmonoid

theorem le_pow_toAddSubmonoid {n : ℕ} : M.toAddSubmonoid ^ n ≤ (M ^ n).toAddSubmonoid := by
  obtain rfl | hn := Decidable.eq_or_ne n 0
  · rw [pow_zero, pow_zero]
    exact le_one_toAddSubmonoid
  · exact (pow_toAddSubmonoid M hn).ge
#align submodule.le_pow_to_add_submonoid Submodule.le_pow_toAddSubmonoid

/-- Dependent version of `Submodule.pow_induction_on_left`. -/
@[elab_as_elim]
protected theorem pow_induction_on_left' {C : ∀ (n : ℕ) (x), x ∈ M ^ n → Prop}
    (hr : ∀ r : R, C 0 (algebraMap _ _ r) (algebraMap_mem r))
    (hadd : ∀ x y i hx hy, C i x hx → C i y hy → C i (x + y) (add_mem ‹_› ‹_›))
    (hmul : ∀ m (hm : m ∈ M), ∀ (i x hx), C i x hx → C i.succ (m * x) (mul_mem_mul hm hx))
    {x : A} {n : ℕ}
    (hx : x ∈ M ^ n) : C n x hx := by
  induction' n with n n_ih generalizing x
  · rw [pow_zero] at hx
    obtain ⟨r, rfl⟩ := hx
    exact hr r
  exact
    Submodule.mul_induction_on' (fun m hm x ih => hmul _ hm _ _ _ (n_ih ih))
      (fun x hx y hy Cx Cy => hadd _ _ _ _ _ Cx Cy) hx
#align submodule.pow_induction_on_left' Submodule.pow_induction_on_left'

/-- Dependent version of `Submodule.pow_induction_on_right`. -/
@[elab_as_elim]
protected theorem pow_induction_on_right' {C : ∀ (n : ℕ) (x), x ∈ M ^ n → Prop}
    (hr : ∀ r : R, C 0 (algebraMap _ _ r) (algebraMap_mem r))
    (hadd : ∀ x y i hx hy, C i x hx → C i y hy → C i (x + y) (add_mem ‹_› ‹_›))
    (hmul :
      ∀ i x hx, C i x hx →
        ∀ m (hm : m ∈ M), C i.succ (x * m) ((pow_succ' M i).symm ▸ mul_mem_mul hx hm))
    {x : A} {n : ℕ} (hx : x ∈ M ^ n) : C n x hx := by
  induction' n with n n_ih generalizing x
  · rw [pow_zero] at hx
    obtain ⟨r, rfl⟩ := hx
    exact hr r
  revert hx
  -- porting note: workaround for lean4#1926, was `simp_rw [pow_succ']`
  suffices h_lean4_1926 : ∀ (hx' : x ∈ M ^ n * M), C (Nat.succ n) x (by rwa [pow_succ']) from
    fun hx => h_lean4_1926 (by rwa [← pow_succ'])
  -- porting note: end workaround
  intro hx
  exact
    Submodule.mul_induction_on' (fun m hm x ih => hmul _ _ hm (n_ih _) _ ih)
      (fun x hx y hy Cx Cy => hadd _ _ _ _ _ Cx Cy) hx
#align submodule.pow_induction_on_right' Submodule.pow_induction_on_right'

/-- To show a property on elements of `M ^ n` holds, it suffices to show that it holds for scalars,
is closed under addition, and holds for `m * x` where `m ∈ M` and it holds for `x` -/
@[elab_as_elim]
protected theorem pow_induction_on_left {C : A → Prop} (hr : ∀ r : R, C (algebraMap _ _ r))
    (hadd : ∀ x y, C x → C y → C (x + y)) (hmul : ∀ m ∈ M, ∀ (x), C x → C (m * x)) {x : A} {n : ℕ}
    (hx : x ∈ M ^ n) : C x :=
  -- porting note: `M` is explicit yet can't be passed positionally!
  Submodule.pow_induction_on_left' (M := M) (C := fun _ a _ => C a) hr
    (fun x y _i _hx _hy => hadd x y)
    (fun _m hm _i _x _hx => hmul _ hm _) hx
#align submodule.pow_induction_on_left Submodule.pow_induction_on_left

/-- To show a property on elements of `M ^ n` holds, it suffices to show that it holds for scalars,
is closed under addition, and holds for `x * m` where `m ∈ M` and it holds for `x` -/
@[elab_as_elim]
protected theorem pow_induction_on_right {C : A → Prop} (hr : ∀ r : R, C (algebraMap _ _ r))
    (hadd : ∀ x y, C x → C y → C (x + y)) (hmul : ∀ x, C x → ∀ m ∈ M, C (x * m)) {x : A} {n : ℕ}
    (hx : x ∈ M ^ n) : C x :=
  Submodule.pow_induction_on_right' (M := M) (C := fun _ a _ => C a) hr
    (fun x y _i _hx _hy => hadd x y)
    (fun _i _x _hx => hmul _) hx
#align submodule.pow_induction_on_right Submodule.pow_induction_on_right

/-- `Submonoid.map` as a `MonoidWithZeroHom`, when applied to `AlgHom`s. -/
@[simps]
def mapHom {A'} [Semiring A'] [Algebra R A'] (f : A →ₐ[R] A') : Submodule R A →*₀ Submodule R A'
    where
  toFun := map f.toLinearMap
  map_zero' := Submodule.map_bot _
  map_one' := Submodule.map_one _
  map_mul' _ _ := Submodule.map_mul _ _ _
#align submodule.map_hom Submodule.mapHom

/-- The ring of submodules of the opposite algebra is isomorphic to the opposite ring of
submodules. -/
@[simps apply symm_apply]
def equivOpposite : Submodule R Aᵐᵒᵖ ≃+* (Submodule R A)ᵐᵒᵖ where
  toFun p := op <| p.comap (↑(opLinearEquiv R : A ≃ₗ[R] Aᵐᵒᵖ) : A →ₗ[R] Aᵐᵒᵖ)
  invFun p := p.unop.comap (↑(opLinearEquiv R : A ≃ₗ[R] Aᵐᵒᵖ).symm : Aᵐᵒᵖ →ₗ[R] A)
  left_inv p := SetLike.coe_injective <| rfl
  right_inv p := unop_injective <| SetLike.coe_injective rfl
  map_add' p q := by simp [comap_equiv_eq_map_symm, ← op_add]
  map_mul' p q := congr_arg op <| comap_op_mul _ _
#align submodule.equiv_opposite Submodule.equivOpposite

protected theorem map_pow {A'} [Semiring A'] [Algebra R A'] (f : A →ₐ[R] A') (n : ℕ) :
    map f.toLinearMap (M ^ n) = map f.toLinearMap M ^ n :=
  map_pow (mapHom f) M n
#align submodule.map_pow Submodule.map_pow

theorem comap_unop_pow (n : ℕ) :
    comap (↑(opLinearEquiv R : A ≃ₗ[R] Aᵐᵒᵖ).symm : Aᵐᵒᵖ →ₗ[R] A) (M ^ n) =
      comap (↑(opLinearEquiv R : A ≃ₗ[R] Aᵐᵒᵖ).symm : Aᵐᵒᵖ →ₗ[R] A) M ^ n :=
  (equivOpposite : Submodule R Aᵐᵒᵖ ≃+* _).symm.map_pow (op M) n
#align submodule.comap_unop_pow Submodule.comap_unop_pow

theorem comap_op_pow (n : ℕ) (M : Submodule R Aᵐᵒᵖ) :
    comap (↑(opLinearEquiv R : A ≃ₗ[R] Aᵐᵒᵖ) : A →ₗ[R] Aᵐᵒᵖ) (M ^ n) =
      comap (↑(opLinearEquiv R : A ≃ₗ[R] Aᵐᵒᵖ) : A →ₗ[R] Aᵐᵒᵖ) M ^ n :=
  op_injective <| (equivOpposite : Submodule R Aᵐᵒᵖ ≃+* _).map_pow M n
#align submodule.comap_op_pow Submodule.comap_op_pow

theorem map_op_pow (n : ℕ) :
    map (↑(opLinearEquiv R : A ≃ₗ[R] Aᵐᵒᵖ) : A →ₗ[R] Aᵐᵒᵖ) (M ^ n) =
      map (↑(opLinearEquiv R : A ≃ₗ[R] Aᵐᵒᵖ) : A →ₗ[R] Aᵐᵒᵖ) M ^ n :=
  by rw [map_equiv_eq_comap_symm, map_equiv_eq_comap_symm, comap_unop_pow]
#align submodule.map_op_pow Submodule.map_op_pow

theorem map_unop_pow (n : ℕ) (M : Submodule R Aᵐᵒᵖ) :
    map (↑(opLinearEquiv R : A ≃ₗ[R] Aᵐᵒᵖ).symm : Aᵐᵒᵖ →ₗ[R] A) (M ^ n) =
      map (↑(opLinearEquiv R : A ≃ₗ[R] Aᵐᵒᵖ).symm : Aᵐᵒᵖ →ₗ[R] A) M ^ n :=
  by rw [← comap_equiv_eq_map_symm, ← comap_equiv_eq_map_symm, comap_op_pow]
#align submodule.map_unop_pow Submodule.map_unop_pow

/-- `span` is a semiring homomorphism (recall multiplication is pointwise multiplication of subsets
on either side). -/
@[simps]
def span.ringHom : SetSemiring A →+* Submodule R A where
  toFun s := Submodule.span R (SetSemiring.down s)
  map_zero' := span_empty
  map_one' := one_eq_span.symm
  map_add' := span_union
  map_mul' s t := by
    dsimp only -- porting note: new, needed due to new-style structures
    rw [SetSemiring.down_mul, span_mul_span, ← image_mul_prod]
#align submodule.span.ring_hom Submodule.span.ringHom

section

variable {α : Type _} [Monoid α] [MulSemiringAction α A] [SMulCommClass α R A]

/-- The action on a submodule corresponding to applying the action to every element.

This is available as an instance in the `pointwise` locale.

This is a stronger version of `Submodule.pointwiseDistribMulAction`. -/
protected def pointwiseMulSemiringAction : MulSemiringAction α (Submodule R A) :=
  {
    Submodule.pointwiseDistribMulAction with
    smul_mul := fun r x y => Submodule.map_mul x y <| MulSemiringAction.toAlgHom R A r
    smul_one := fun r => Submodule.map_one <| MulSemiringAction.toAlgHom R A r }
#align submodule.pointwise_mul_semiring_action Submodule.pointwiseMulSemiringAction

scoped[Pointwise] attribute [instance] Submodule.pointwiseMulSemiringAction

end

end Ring

section CommRing

variable {A : Type v} [CommSemiring A] [Algebra R A]

variable {M N : Submodule R A} {m n : A}

theorem mul_mem_mul_rev (hm : m ∈ M) (hn : n ∈ N) : n * m ∈ M * N :=
  mul_comm m n ▸ mul_mem_mul hm hn
#align submodule.mul_mem_mul_rev Submodule.mul_mem_mul_rev

variable (M N)

protected theorem mul_comm : M * N = N * M :=
  le_antisymm (mul_le.2 fun _r hrm _s hsn => mul_mem_mul_rev hsn hrm)
    (mul_le.2 fun _r hrn _s hsm => mul_mem_mul_rev hsm hrn)
#align submodule.mul_comm Submodule.mul_comm

/-- Sub-R-modules of an R-algebra A form a semiring. -/
instance : IdemCommSemiring (Submodule R A) :=
  { Submodule.idemSemiring with mul_comm := Submodule.mul_comm }

theorem prod_span {ι : Type _} (s : Finset ι) (M : ι → Set A) :
    (∏ i in s, Submodule.span R (M i)) = Submodule.span R (∏ i in s, M i) := by
  letI := Classical.decEq ι
  refine' Finset.induction_on s _ _
  · simp [one_eq_span, Set.singleton_one]
  · intro _ _ H ih
    rw [Finset.prod_insert H, Finset.prod_insert H, ih, span_mul_span]
#align submodule.prod_span Submodule.prod_span

theorem prod_span_singleton {ι : Type _} (s : Finset ι) (x : ι → A) :
    (∏ i in s, span R ({x i} : Set A)) = span R {∏ i in s, x i} := by
  rw [prod_span, Set.finset_prod_singleton]
#align submodule.prod_span_singleton Submodule.prod_span_singleton

variable (R A)

/-- R-submodules of the R-algebra A are a module over `Set A`. -/
instance moduleSet : Module (SetSemiring A) (Submodule R A) where
  -- porting note: have to unfold both `HSMul.hSMul` and `SMul.smul`
  smul s P := span R (SetSemiring.down s) * P
  smul_add _ _ _ := mul_add _ _ _
  add_smul s t P := by
    simp_rw [HSMul.hSMul, SetSemiring.down_add, span_union, sup_mul, add_eq_sup]
  mul_smul s t P := by
    simp_rw [HSMul.hSMul, SetSemiring.down_mul, ← mul_assoc, span_mul_span]
  one_smul P := by
    simp_rw [HSMul.hSMul, SetSemiring.down_one, ←one_eq_span_one_set, one_mul]
  zero_smul P := by
    simp_rw [HSMul.hSMul, SetSemiring.down_zero, span_empty, bot_mul, bot_eq_zero]
  smul_zero _ := mul_bot _
#align submodule.module_set Submodule.moduleSet

variable {R A}

theorem smul_def (s : SetSemiring A) (P : Submodule R A) :
  s • P = span R (SetSemiring.down s) * P :=
  rfl
#align submodule.smul_def Submodule.smul_def

theorem smul_le_smul {s t : SetSemiring A} {M N : Submodule R A}
    (h₁ : SetSemiring.down s ⊆ SetSemiring.down t)
    (h₂ : M ≤ N) : s • M ≤ t • N :=
  mul_le_mul (span_mono h₁) h₂
#align submodule.smul_le_smul Submodule.smul_le_smul

theorem smul_singleton (a : A) (M : Submodule R A) :
    Set.up ({a} : Set A) • M = M.map (LinearMap.mulLeft R a) := by
  conv_lhs => rw [← span_eq M]
  change span _ _ * span _ _ = _
  rw [span_mul_span]
  apply le_antisymm
  · rw [span_le]
    rintro _ ⟨b, m, hb, hm, rfl⟩
    rw [SetLike.mem_coe, mem_map, Set.mem_singleton_iff.mp hb]
    exact ⟨m, hm, rfl⟩
  · rintro _ ⟨m, hm, rfl⟩
    exact subset_span ⟨a, m, Set.mem_singleton a, hm, rfl⟩
#align submodule.smul_singleton Submodule.smul_singleton

section Quotient

/-- The elements of `I / J` are the `x` such that `x • J ⊆ I`.

In fact, we define `x ∈ I / J` to be `∀ y ∈ J, x * y ∈ I` (see `mem_div_iff_forall_mul_mem`),
which is equivalent to `x • J ⊆ I` (see `mem_div_iff_smul_subset`), but nicer to use in proofs.

This is the general form of the ideal quotient, traditionally written $I : J$.
-/
instance : Div (Submodule R A) :=
  ⟨fun I J =>
    { carrier := { x | ∀ y ∈ J, x * y ∈ I }
      zero_mem' := fun y _ => by
        rw [zero_mul]
        apply Submodule.zero_mem
      add_mem' := fun ha hb y hy => by
        rw [add_mul]
        exact Submodule.add_mem _ (ha _ hy) (hb _ hy)
      smul_mem' := fun r x hx y hy => by
        rw [Algebra.smul_mul_assoc]
        exact Submodule.smul_mem _ _ (hx _ hy) }⟩

theorem mem_div_iff_forall_mul_mem {x : A} {I J : Submodule R A} : x ∈ I / J ↔ ∀ y ∈ J, x * y ∈ I :=
  Iff.refl _
#align submodule.mem_div_iff_forall_mul_mem Submodule.mem_div_iff_forall_mul_mem

theorem mem_div_iff_smul_subset {x : A} {I J : Submodule R A} : x ∈ I / J ↔ x • (J : Set A) ⊆ I :=
  ⟨fun h y ⟨y', hy', xy'_eq_y⟩ => by
    rw [← xy'_eq_y]
    apply h
    assumption, fun h y hy => h (Set.smul_mem_smul_set hy)⟩
#align submodule.mem_div_iff_smul_subset Submodule.mem_div_iff_smul_subset

theorem le_div_iff {I J K : Submodule R A} : I ≤ J / K ↔ ∀ x ∈ I, ∀ z ∈ K, x * z ∈ J :=
  Iff.refl _
#align submodule.le_div_iff Submodule.le_div_iff

theorem le_div_iff_mul_le {I J K : Submodule R A} : I ≤ J / K ↔ I * K ≤ J := by
  rw [le_div_iff, mul_le]
#align submodule.le_div_iff_mul_le Submodule.le_div_iff_mul_le

@[simp]
theorem one_le_one_div {I : Submodule R A} : 1 ≤ 1 / I ↔ I ≤ 1 := by
  constructor; all_goals intro hI
  · rwa [le_div_iff_mul_le, one_mul] at hI
  · rwa [le_div_iff_mul_le, one_mul]
#align submodule.one_le_one_div Submodule.one_le_one_div

theorem le_self_mul_one_div {I : Submodule R A} (hI : I ≤ 1) : I ≤ I * (1 / I) := by
  refine (mul_one I).symm.trans_le ?_  -- porting note: drop `rw {occs := _}` in favor of `refine`
  apply mul_le_mul_right (one_le_one_div.mpr hI)
#align submodule.le_self_mul_one_div Submodule.le_self_mul_one_div

theorem mul_one_div_le_one {I : Submodule R A} : I * (1 / I) ≤ 1 := by
  rw [Submodule.mul_le]
  intro m hm n hn
  rw [Submodule.mem_div_iff_forall_mul_mem] at hn
  rw [mul_comm]
  exact hn m hm
#align submodule.mul_one_div_le_one Submodule.mul_one_div_le_one

@[simp]
protected theorem map_div {B : Type _} [CommSemiring B] [Algebra R B] (I J : Submodule R A)
    (h : A ≃ₐ[R] B) : (I / J).map h.toLinearMap = I.map h.toLinearMap / J.map h.toLinearMap := by
  ext x
  simp only [mem_map, mem_div_iff_forall_mul_mem]
  constructor
  · rintro ⟨x, hx, rfl⟩ _ ⟨y, hy, rfl⟩
    exact ⟨x * y, hx _ hy, h.map_mul x y⟩
  · rintro hx
    refine' ⟨h.symm x, fun z hz => _, h.apply_symm_apply x⟩
    obtain ⟨xz, xz_mem, hxz⟩ := hx (h z) ⟨z, hz, rfl⟩
    convert xz_mem
    apply h.injective
    erw [h.map_mul, h.apply_symm_apply, hxz]
#align submodule.map_div Submodule.map_div

end Quotient

end CommRing

end Submodule<|MERGE_RESOLUTION|>--- conflicted
+++ resolved
@@ -324,17 +324,9 @@
 
 /-- `Submodule.pointwiseNeg` distributes over multiplication.
 
-<<<<<<< HEAD
-This is available as an instance in the `pointwise` locale. -/
-protected def hasDistribPointwiseNeg {A} [Ring A] [Algebra R A] :
-    HasDistribNeg (Submodule R A) :=
-  Function.Injective.hasDistribNeg _ toAddSubmonoid_injective
-    neg_toAddSubmonoid mul_toAddSubmonoid
-=======
 This is available as an instance in the `Pointwise` locale. -/
 protected def hasDistribPointwiseNeg {A} [Ring A] [Algebra R A] : HasDistribNeg (Submodule R A) :=
   toAddSubmonoid_injective.hasDistribNeg _ neg_toAddSubmonoid mul_toAddSubmonoid
->>>>>>> 8886682a
 #align submodule.has_distrib_pointwise_neg Submodule.hasDistribPointwiseNeg
 
 scoped[Pointwise] attribute [instance] Submodule.hasDistribPointwiseNeg
