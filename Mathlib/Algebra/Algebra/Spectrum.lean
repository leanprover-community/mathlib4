--- conflicted
+++ resolved
@@ -114,11 +114,7 @@
 alias ⟨isUnit_of_zero_not_mem, zero_not_mem⟩ := spectrum.zero_not_mem_iff
 
 @[simp]
-<<<<<<< HEAD
-lemma Units.zero_not_mem_spectrum (a : Aˣ) : 0 ∉ spectrum R (a : A) :=
-=======
 lemma _root_.Units.zero_not_mem_spectrum (a : Aˣ) : 0 ∉ spectrum R (a : A) :=
->>>>>>> 58c6844c
   spectrum.zero_not_mem R a.isUnit
 
 lemma subset_singleton_zero_compl {a : A} (ha : IsUnit a) : spectrum R a ⊆ {0}ᶜ :=
