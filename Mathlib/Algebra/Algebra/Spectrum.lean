/-
Copyright (c) 2021 Jireh Loreaux. All rights reserved.
Released under Apache 2.0 license as described in the file LICENSE.
Authors: Jireh Loreaux
-/
import Mathlib.Algebra.Star.Pointwise
import Mathlib.Algebra.Star.Subalgebra
import Mathlib.Tactic.NoncommRing

#align_import algebra.algebra.spectrum from "leanprover-community/mathlib"@"58a272265b5e05f258161260dd2c5d247213cbd3"

/-!
# Spectrum of an element in an algebra
This file develops the basic theory of the spectrum of an element of an algebra.
This theory will serve as the foundation for spectral theory in Banach algebras.

## Main definitions

* `resolventSet a : Set R`: the resolvent set of an element `a : A` where
  `A` is an `R`-algebra.
* `spectrum a : Set R`: the spectrum of an element `a : A` where
  `A` is an `R`-algebra.
* `resolvent : R → A`: the resolvent function is `fun r ↦ Ring.inverse (↑ₐr - a)`, and hence
  when `r ∈ resolvent R A`, it is actually the inverse of the unit `(↑ₐr - a)`.

## Main statements

* `spectrum.unit_smul_eq_smul` and `spectrum.smul_eq_smul`: units in the scalar ring commute
  (multiplication) with the spectrum, and over a field even `0` commutes with the spectrum.
* `spectrum.left_add_coset_eq`: elements of the scalar ring commute (addition) with the spectrum.
* `spectrum.unit_mem_mul_iff_mem_swap_mul` and `spectrum.preimage_units_mul_eq_swap_mul`: the
  units (of `R`) in `σ (a*b)` coincide with those in `σ (b*a)`.
* `spectrum.scalar_eq`: in a nontrivial algebra over a field, the spectrum of a scalar is
  a singleton.

## Notations

* `σ a` : `spectrum R a` of `a : A`
-/


open Set

open scoped Pointwise

universe u v

section Defs

variable (R : Type u) {A : Type v}

variable [CommSemiring R] [Ring A] [Algebra R A]

local notation "↑ₐ" => algebraMap R A

-- definition and basic properties
/-- Given a commutative ring `R` and an `R`-algebra `A`, the *resolvent set* of `a : A`
is the `Set R` consisting of those `r : R` for which `r•1 - a` is a unit of the
algebra `A`.  -/
def resolventSet (a : A) : Set R :=
  {r : R | IsUnit (↑ₐ r - a)}
#align resolvent_set resolventSet

/-- Given a commutative ring `R` and an `R`-algebra `A`, the *spectrum* of `a : A`
is the `Set R` consisting of those `r : R` for which `r•1 - a` is not a unit of the
algebra `A`.

The spectrum is simply the complement of the resolvent set.  -/
def spectrum (a : A) : Set R :=
  (resolventSet R a)ᶜ
#align spectrum spectrum

variable {R}

/-- Given an `a : A` where `A` is an `R`-algebra, the *resolvent* is
    a map `R → A` which sends `r : R` to `(algebraMap R A r - a)⁻¹` when
    `r ∈ resolvent R A` and `0` when `r ∈ spectrum R A`. -/
noncomputable def resolvent (a : A) (r : R) : A :=
  Ring.inverse (↑ₐ r - a)
#align resolvent resolvent

/-- The unit `1 - r⁻¹ • a` constructed from `r • 1 - a` when the latter is a unit. -/
@[simps]
noncomputable def IsUnit.subInvSMul {r : Rˣ} {s : R} {a : A} (h : IsUnit <| r • ↑ₐ s - a) : Aˣ where
  val := ↑ₐ s - r⁻¹ • a
  inv := r • ↑h.unit⁻¹
  val_inv := by rw [mul_smul_comm, ← smul_mul_assoc, smul_sub, smul_inv_smul, h.mul_val_inv]
  inv_val := by rw [smul_mul_assoc, ← mul_smul_comm, smul_sub, smul_inv_smul, h.val_inv_mul]
#align is_unit.sub_inv_smul IsUnit.subInvSMul
#align is_unit.coe_sub_inv_smul IsUnit.val_subInvSMul
#align is_unit.coe_inv_sub_inv_smul IsUnit.val_inv_subInvSMul

end Defs

namespace spectrum

section ScalarSemiring

variable {R : Type u} {A : Type v}

variable [CommSemiring R] [Ring A] [Algebra R A]

local notation "σ" => spectrum R

local notation "↑ₐ" => algebraMap R A

theorem mem_iff {r : R} {a : A} : r ∈ σ a ↔ ¬IsUnit (↑ₐ r - a) :=
  Iff.rfl
#align spectrum.mem_iff spectrum.mem_iff

theorem not_mem_iff {r : R} {a : A} : r ∉ σ a ↔ IsUnit (↑ₐ r - a) := by
  apply not_iff_not.mp
  simp [Set.not_not_mem, mem_iff]
#align spectrum.not_mem_iff spectrum.not_mem_iff

variable (R)

theorem zero_mem_iff {a : A} : (0 : R) ∈ σ a ↔ ¬IsUnit a := by
  rw [mem_iff, map_zero, zero_sub, IsUnit.neg_iff]
#align spectrum.zero_mem_iff spectrum.zero_mem_iff

alias ⟨not_isUnit_of_zero_mem, zero_mem⟩ := spectrum.zero_mem_iff

theorem zero_not_mem_iff {a : A} : (0 : R) ∉ σ a ↔ IsUnit a := by
  rw [zero_mem_iff, Classical.not_not]
#align spectrum.zero_not_mem_iff spectrum.zero_not_mem_iff

alias ⟨isUnit_of_zero_not_mem, zero_not_mem⟩ := spectrum.zero_not_mem_iff

lemma subset_singleton_zero_compl {a : A} (ha : IsUnit a) : spectrum R a ⊆ {0}ᶜ :=
  Set.subset_compl_singleton_iff.mpr <| spectrum.zero_not_mem R ha

variable {R}

theorem mem_resolventSet_of_left_right_inverse {r : R} {a b c : A} (h₁ : (↑ₐ r - a) * b = 1)
    (h₂ : c * (↑ₐ r - a) = 1) : r ∈ resolventSet R a :=
  Units.isUnit ⟨↑ₐ r - a, b, h₁, by rwa [← left_inv_eq_right_inv h₂ h₁]⟩
#align spectrum.mem_resolvent_set_of_left_right_inverse spectrum.mem_resolventSet_of_left_right_inverse

theorem mem_resolventSet_iff {r : R} {a : A} : r ∈ resolventSet R a ↔ IsUnit (↑ₐ r - a) :=
  Iff.rfl
#align spectrum.mem_resolvent_set_iff spectrum.mem_resolventSet_iff

@[simp]
theorem algebraMap_mem_iff (S : Type*) {R A : Type*} [CommSemiring R] [CommSemiring S]
    [Ring A] [Algebra R S] [Algebra R A] [Algebra S A] [IsScalarTower R S A] {a : A} {r : R} :
    algebraMap R S r ∈ spectrum S a ↔ r ∈ spectrum R a := by
  simp only [spectrum.mem_iff, Algebra.algebraMap_eq_smul_one, smul_assoc, one_smul]

protected alias ⟨of_algebraMap_mem, algebraMap_mem⟩ := spectrum.algebraMap_mem_iff

@[simp]
theorem preimage_algebraMap (S : Type*) {R A : Type*} [CommSemiring R] [CommSemiring S]
    [Ring A] [Algebra R S] [Algebra R A] [Algebra S A] [IsScalarTower R S A] {a : A} :
    algebraMap R S ⁻¹' spectrum S a = spectrum R a :=
  Set.ext fun _ => spectrum.algebraMap_mem_iff _

@[simp]
theorem resolventSet_of_subsingleton [Subsingleton A] (a : A) : resolventSet R a = Set.univ := by
  simp_rw [resolventSet, Subsingleton.elim (algebraMap R A _ - a) 1, isUnit_one, Set.setOf_true]
#align spectrum.resolvent_set_of_subsingleton spectrum.resolventSet_of_subsingleton

@[simp]
theorem of_subsingleton [Subsingleton A] (a : A) : spectrum R a = ∅ := by
  rw [spectrum, resolventSet_of_subsingleton, Set.compl_univ]
#align spectrum.of_subsingleton spectrum.of_subsingleton

theorem resolvent_eq {a : A} {r : R} (h : r ∈ resolventSet R a) : resolvent a r = ↑h.unit⁻¹ :=
  Ring.inverse_unit h.unit
#align spectrum.resolvent_eq spectrum.resolvent_eq

theorem units_smul_resolvent {r : Rˣ} {s : R} {a : A} :
    r • resolvent a (s : R) = resolvent (r⁻¹ • a) (r⁻¹ • s : R) := by
  by_cases h : s ∈ spectrum R a
  · rw [mem_iff] at h
    simp only [resolvent, Algebra.algebraMap_eq_smul_one] at *
    rw [smul_assoc, ← smul_sub]
    have h' : ¬IsUnit (r⁻¹ • (s • (1 : A) - a)) := fun hu =>
      h (by simpa only [smul_inv_smul] using IsUnit.smul r hu)
    simp only [Ring.inverse_non_unit _ h, Ring.inverse_non_unit _ h', smul_zero]
  · simp only [resolvent]
    have h' : IsUnit (r • algebraMap R A (r⁻¹ • s) - a) := by
      simpa [Algebra.algebraMap_eq_smul_one, smul_assoc] using not_mem_iff.mp h
    rw [← h'.val_subInvSMul, ← (not_mem_iff.mp h).unit_spec, Ring.inverse_unit, Ring.inverse_unit,
      h'.val_inv_subInvSMul]
    simp only [Algebra.algebraMap_eq_smul_one, smul_assoc, smul_inv_smul]
#align spectrum.units_smul_resolvent spectrum.units_smul_resolvent

theorem units_smul_resolvent_self {r : Rˣ} {a : A} :
    r • resolvent a (r : R) = resolvent (r⁻¹ • a) (1 : R) := by
  simpa only [Units.smul_def, Algebra.id.smul_eq_mul, Units.inv_mul] using
    @units_smul_resolvent _ _ _ _ _ r r a
#align spectrum.units_smul_resolvent_self spectrum.units_smul_resolvent_self

/-- The resolvent is a unit when the argument is in the resolvent set. -/
theorem isUnit_resolvent {r : R} {a : A} : r ∈ resolventSet R a ↔ IsUnit (resolvent a r) :=
  isUnit_ring_inverse.symm
#align spectrum.is_unit_resolvent spectrum.isUnit_resolvent

theorem inv_mem_resolventSet {r : Rˣ} {a : Aˣ} (h : (r : R) ∈ resolventSet R (a : A)) :
    (↑r⁻¹ : R) ∈ resolventSet R (↑a⁻¹ : A) := by
  rw [mem_resolventSet_iff, Algebra.algebraMap_eq_smul_one, ← Units.smul_def] at h ⊢
  rw [IsUnit.smul_sub_iff_sub_inv_smul, inv_inv, IsUnit.sub_iff]
  have h₁ : (a : A) * (r • (↑a⁻¹ : A) - 1) = r • (1 : A) - a := by
    rw [mul_sub, mul_smul_comm, a.mul_inv, mul_one]
  have h₂ : (r • (↑a⁻¹ : A) - 1) * a = r • (1 : A) - a := by
    rw [sub_mul, smul_mul_assoc, a.inv_mul, one_mul]
  have hcomm : Commute (a : A) (r • (↑a⁻¹ : A) - 1) := by rwa [← h₂] at h₁
  exact (hcomm.isUnit_mul_iff.mp (h₁.symm ▸ h)).2
#align spectrum.inv_mem_resolvent_set spectrum.inv_mem_resolventSet

theorem inv_mem_iff {r : Rˣ} {a : Aˣ} : (r : R) ∈ σ (a : A) ↔ (↑r⁻¹ : R) ∈ σ (↑a⁻¹ : A) :=
  not_iff_not.2 <| ⟨inv_mem_resolventSet, inv_mem_resolventSet⟩
#align spectrum.inv_mem_iff spectrum.inv_mem_iff

theorem zero_mem_resolventSet_of_unit (a : Aˣ) : 0 ∈ resolventSet R (a : A) := by
  simpa only [mem_resolventSet_iff, ← not_mem_iff, zero_not_mem_iff] using a.isUnit
#align spectrum.zero_mem_resolvent_set_of_unit spectrum.zero_mem_resolventSet_of_unit

theorem ne_zero_of_mem_of_unit {a : Aˣ} {r : R} (hr : r ∈ σ (a : A)) : r ≠ 0 := fun hn =>
  (hn ▸ hr) (zero_mem_resolventSet_of_unit a)
#align spectrum.ne_zero_of_mem_of_unit spectrum.ne_zero_of_mem_of_unit

theorem add_mem_iff {a : A} {r s : R} : r + s ∈ σ a ↔ r ∈ σ (-↑ₐ s + a) := by
  simp only [mem_iff, sub_neg_eq_add, ← sub_sub, map_add]
#align spectrum.add_mem_iff spectrum.add_mem_iff

theorem add_mem_add_iff {a : A} {r s : R} : r + s ∈ σ (↑ₐ s + a) ↔ r ∈ σ a := by
  rw [add_mem_iff, neg_add_cancel_left]
#align spectrum.add_mem_add_iff spectrum.add_mem_add_iff

theorem smul_mem_smul_iff {a : A} {s : R} {r : Rˣ} : r • s ∈ σ (r • a) ↔ s ∈ σ a := by
  simp only [mem_iff, not_iff_not, Algebra.algebraMap_eq_smul_one, smul_assoc, ← smul_sub,
    isUnit_smul_iff]
#align spectrum.smul_mem_smul_iff spectrum.smul_mem_smul_iff

theorem unit_smul_eq_smul (a : A) (r : Rˣ) : σ (r • a) = r • σ a := by
  ext x
  have x_eq : x = r • r⁻¹ • x := by simp
  nth_rw 1 [x_eq]
  rw [smul_mem_smul_iff]
  constructor
  · exact fun h => ⟨r⁻¹ • x, ⟨h, show r • r⁻¹ • x = x by simp⟩⟩
  · rintro ⟨w, _, (x'_eq : r • w = x)⟩
    simpa [← x'_eq ]
#align spectrum.unit_smul_eq_smul spectrum.unit_smul_eq_smul

-- `r ∈ σ(a*b) ↔ r ∈ σ(b*a)` for any `r : Rˣ`
theorem unit_mem_mul_iff_mem_swap_mul {a b : A} {r : Rˣ} : ↑r ∈ σ (a * b) ↔ ↑r ∈ σ (b * a) := by
  have h₁ : ∀ x y : A, IsUnit (1 - x * y) → IsUnit (1 - y * x) := by
    refine' fun x y h => ⟨⟨1 - y * x, 1 + y * h.unit.inv * x, _, _⟩, rfl⟩
    calc
      (1 - y * x) * (1 + y * (IsUnit.unit h).inv * x) =
          1 - y * x + y * ((1 - x * y) * h.unit.inv) * x := by noncomm_ring
      _ = 1 := by simp only [Units.inv_eq_val_inv, IsUnit.mul_val_inv, mul_one, sub_add_cancel]
    calc
      (1 + y * (IsUnit.unit h).inv * x) * (1 - y * x) =
          1 - y * x + y * (h.unit.inv * (1 - x * y)) * x := by noncomm_ring
      _ = 1 := by simp only [Units.inv_eq_val_inv, IsUnit.val_inv_mul, mul_one, sub_add_cancel]
  have := Iff.intro (h₁ (r⁻¹ • a) b) (h₁ b (r⁻¹ • a))
  rw [mul_smul_comm r⁻¹ b a] at this
  simpa only [mem_iff, not_iff_not, Algebra.algebraMap_eq_smul_one, ← Units.smul_def,
    IsUnit.smul_sub_iff_sub_inv_smul, smul_mul_assoc]
#align spectrum.unit_mem_mul_iff_mem_swap_mul spectrum.unit_mem_mul_iff_mem_swap_mul

theorem preimage_units_mul_eq_swap_mul {a b : A} :
    ((↑) : Rˣ → R) ⁻¹' σ (a * b) = (↑) ⁻¹' σ (b * a) :=
  Set.ext fun _ => unit_mem_mul_iff_mem_swap_mul
#align spectrum.preimage_units_mul_eq_swap_mul spectrum.preimage_units_mul_eq_swap_mul

section Star

variable [InvolutiveStar R] [StarRing A] [StarModule R A]

theorem star_mem_resolventSet_iff {r : R} {a : A} :
    star r ∈ resolventSet R a ↔ r ∈ resolventSet R (star a) := by
  refine' ⟨fun h => _, fun h => _⟩ <;>
    simpa only [mem_resolventSet_iff, Algebra.algebraMap_eq_smul_one, star_sub, star_smul,
      star_star, star_one] using IsUnit.star h
#align spectrum.star_mem_resolvent_set_iff spectrum.star_mem_resolventSet_iff

protected theorem map_star (a : A) : σ (star a) = star (σ a) := by
  ext
  simpa only [Set.mem_star, mem_iff, not_iff_not] using star_mem_resolventSet_iff.symm
#align spectrum.map_star spectrum.map_star

end Star

end ScalarSemiring

section ScalarRing

variable {R : Type u} {A : Type v}

variable [CommRing R] [Ring A] [Algebra R A]

local notation "σ" => spectrum R

local notation "↑ₐ" => algebraMap R A

-- it would be nice to state this for `subalgebra_class`, but we don't have such a thing yet
theorem subset_subalgebra {S : Subalgebra R A} (a : S) : spectrum R (a : A) ⊆ spectrum R a :=
  compl_subset_compl.2 fun _ => IsUnit.map S.val
#align spectrum.subset_subalgebra spectrum.subset_subalgebra

-- this is why it would be nice if `subset_subalgebra` was registered for `subalgebra_class`.
theorem subset_starSubalgebra [StarRing R] [StarRing A] [StarModule R A] {S : StarSubalgebra R A}
    (a : S) : spectrum R (a : A) ⊆ spectrum R a :=
  compl_subset_compl.2 fun _ => IsUnit.map S.subtype
#align spectrum.subset_star_subalgebra spectrum.subset_starSubalgebra

theorem singleton_add_eq (a : A) (r : R) : {r} + σ a = σ (↑ₐ r + a) :=
  ext fun x => by
    rw [singleton_add, image_add_left, mem_preimage, add_comm, add_mem_iff, map_neg, neg_neg]
#align spectrum.singleton_add_eq spectrum.singleton_add_eq

theorem add_singleton_eq (a : A) (r : R) : σ a + {r} = σ (a + ↑ₐ r) :=
  add_comm {r} (σ a) ▸ add_comm (algebraMap R A r) a ▸ singleton_add_eq a r
#align spectrum.add_singleton_eq spectrum.add_singleton_eq

theorem vadd_eq (a : A) (r : R) : r +ᵥ σ a = σ (↑ₐ r + a) :=
  singleton_add.symm.trans <| singleton_add_eq a r
#align spectrum.vadd_eq spectrum.vadd_eq

theorem neg_eq (a : A) : -σ a = σ (-a) :=
  Set.ext fun x => by
    simp only [mem_neg, mem_iff, map_neg, ← neg_add', IsUnit.neg_iff, sub_neg_eq_add]
#align spectrum.neg_eq spectrum.neg_eq

theorem singleton_sub_eq (a : A) (r : R) : {r} - σ a = σ (↑ₐ r - a) := by
  rw [sub_eq_add_neg, neg_eq, singleton_add_eq, sub_eq_add_neg]
#align spectrum.singleton_sub_eq spectrum.singleton_sub_eq

theorem sub_singleton_eq (a : A) (r : R) : σ a - {r} = σ (a - ↑ₐ r) := by
  simpa only [neg_sub, neg_eq] using congr_arg Neg.neg (singleton_sub_eq a r)
#align spectrum.sub_singleton_eq spectrum.sub_singleton_eq

end ScalarRing

section ScalarField

variable {𝕜 : Type u} {A : Type v}

variable [Field 𝕜] [Ring A] [Algebra 𝕜 A]

local notation "σ" => spectrum 𝕜

local notation "↑ₐ" => algebraMap 𝕜 A

/-- Without the assumption `Nontrivial A`, then `0 : A` would be invertible. -/
@[simp]
theorem zero_eq [Nontrivial A] : σ (0 : A) = {0} := by
  refine' Set.Subset.antisymm _ (by simp [Algebra.algebraMap_eq_smul_one, mem_iff])
  rw [spectrum, Set.compl_subset_comm]
  intro k hk
  rw [Set.mem_compl_singleton_iff] at hk
  have : IsUnit (Units.mk0 k hk • (1 : A)) := IsUnit.smul (Units.mk0 k hk) isUnit_one
  simpa [mem_resolventSet_iff, Algebra.algebraMap_eq_smul_one]
#align spectrum.zero_eq spectrum.zero_eq

@[simp]
theorem scalar_eq [Nontrivial A] (k : 𝕜) : σ (↑ₐ k) = {k} := by
  rw [← add_zero (↑ₐ k), ← singleton_add_eq, zero_eq, Set.singleton_add_singleton, add_zero]
#align spectrum.scalar_eq spectrum.scalar_eq

@[simp]
theorem one_eq [Nontrivial A] : σ (1 : A) = {1} :=
  calc
    σ (1 : A) = σ (↑ₐ 1) := by rw [Algebra.algebraMap_eq_smul_one, one_smul]
    _ = {1} := scalar_eq 1

#align spectrum.one_eq spectrum.one_eq

/-- the assumption `(σ a).Nonempty` is necessary and cannot be removed without
further conditions on the algebra `A` and scalar field `𝕜`. -/
theorem smul_eq_smul [Nontrivial A] (k : 𝕜) (a : A) (ha : (σ a).Nonempty) :
    σ (k • a) = k • σ a := by
  rcases eq_or_ne k 0 with (rfl | h)
  · simpa [ha, zero_smul_set] using (show {(0 : 𝕜)} = (0 : Set 𝕜) from rfl)
  · exact unit_smul_eq_smul a (Units.mk0 k h)
#align spectrum.smul_eq_smul spectrum.smul_eq_smul

theorem nonzero_mul_eq_swap_mul (a b : A) : σ (a * b) \ {0} = σ (b * a) \ {0} := by
  suffices h : ∀ x y : A, σ (x * y) \ {0} ⊆ σ (y * x) \ {0} from
    Set.eq_of_subset_of_subset (h a b) (h b a)
  rintro _ _ k ⟨k_mem, k_neq⟩
  change ((Units.mk0 k k_neq) : 𝕜) ∈ _ at k_mem
  exact ⟨unit_mem_mul_iff_mem_swap_mul.mp k_mem, k_neq⟩
#align spectrum.nonzero_mul_eq_swap_mul spectrum.nonzero_mul_eq_swap_mul

protected theorem map_inv (a : Aˣ) : (σ (a : A))⁻¹ = σ (↑a⁻¹ : A) := by
  refine' Set.eq_of_subset_of_subset (fun k hk => _) fun k hk => _
  · rw [Set.mem_inv] at hk
    have : k ≠ 0 := by simpa only [inv_inv] using inv_ne_zero (ne_zero_of_mem_of_unit hk)
    lift k to 𝕜ˣ using isUnit_iff_ne_zero.mpr this
    rw [← Units.val_inv_eq_inv_val k] at hk
    exact inv_mem_iff.mp hk
  · lift k to 𝕜ˣ using isUnit_iff_ne_zero.mpr (ne_zero_of_mem_of_unit hk)
    simpa only [Units.val_inv_eq_inv_val] using inv_mem_iff.mp hk
#align spectrum.map_inv spectrum.map_inv

end ScalarField

end spectrum

namespace AlgHom

section CommSemiring

variable {F R A B : Type*} [CommSemiring R] [Ring A] [Algebra R A] [Ring B] [Algebra R B]

variable [FunLike F A B] [AlgHomClass F R A B]

local notation "σ" => spectrum R

local notation "↑ₐ" => algebraMap R A

theorem mem_resolventSet_apply (φ : F) {a : A} {r : R} (h : r ∈ resolventSet R a) :
    r ∈ resolventSet R ((φ : A → B) a) := by
  simpa only [map_sub, AlgHomClass.commutes] using h.map φ
#align alg_hom.mem_resolvent_set_apply AlgHom.mem_resolventSet_apply

theorem spectrum_apply_subset (φ : F) (a : A) : σ ((φ : A → B) a) ⊆ σ a := fun _ =>
  mt (mem_resolventSet_apply φ)
#align alg_hom.spectrum_apply_subset AlgHom.spectrum_apply_subset

end CommSemiring

section CommRing

variable {F R A B : Type*} [CommRing R] [Ring A] [Algebra R A] [Ring B] [Algebra R B]

variable [FunLike F A R] [AlgHomClass F R A R]

local notation "σ" => spectrum R

local notation "↑ₐ" => algebraMap R A

theorem apply_mem_spectrum [Nontrivial R] (φ : F) (a : A) : φ a ∈ σ a := by
  have h : ↑ₐ (φ a) - a ∈ RingHom.ker (φ : A →+* R) := by
    simp only [RingHom.mem_ker, map_sub, RingHom.coe_coe, AlgHomClass.commutes,
      Algebra.id.map_eq_id, RingHom.id_apply, sub_self]
  simp only [spectrum.mem_iff, ← mem_nonunits_iff,
    coe_subset_nonunits (RingHom.ker_ne_top (φ : A →+* R)) h]
#align alg_hom.apply_mem_spectrum AlgHom.apply_mem_spectrum

end CommRing

end AlgHom

@[simp]
theorem AlgEquiv.spectrum_eq {F R A B : Type*} [CommSemiring R] [Ring A] [Ring B] [Algebra R A]
    [Algebra R B] [EquivLike F A B] [AlgEquivClass F R A B] (f : F) (a : A) :
    spectrum R (f a) = spectrum R a :=
  Set.Subset.antisymm (AlgHom.spectrum_apply_subset _ _) <| by
    simpa only [AlgEquiv.coe_algHom, AlgEquiv.coe_coe_symm_apply_coe_apply] using
      AlgHom.spectrum_apply_subset (f : A ≃ₐ[R] B).symm (f a)

/-! ### Restriction of the spectrum -/

/-- Given an element `a : A` of an `S`-algebra, where `S` is itself an `R`-algebra, we say that
the spectrum of `a` restricts via a function `f : S → R` if `f` is a left inverse of
`algebraMap R S`, and `f` is a right inverse of `algebraMap R S` on `spectrum S a`.

<<<<<<< HEAD
=======
For example, when `f = Complex.re` (so `S := ℂ` and `R := ℝ`), `SpectrumRestricts a f` means that
the `ℂ`-spectrum of `a` is contained within `ℝ`. This arises naturally when `a` is selfadjoint
and `A` is a C⋆-algebra.

>>>>>>> bb9eaa6b
This is the property allows us to restrict a continuous functional calculus over `S` to a
continuous functional calculus over `R`. -/
structure SpectrumRestricts {R S A : Type*} [CommSemiring R] [CommSemiring S] [Ring A]
    [Algebra R S] [Algebra R A] [Algebra S A] (a : A) (f : S → R) : Prop where
  /-- `f` is a right inverse of `algebraMap R S` when restricted to `spectrum S a`. -/
  rightInvOn : (spectrum S a).RightInvOn f (algebraMap R S)
  /-- `f` is a left inverse of `algebraMap R S`. -/
  left_inv : Function.LeftInverse f (algebraMap R S)

namespace SpectrumRestricts

variable {R S A : Type*} [CommSemiring R] [CommSemiring S] [Ring A]
    [Algebra R S] [Algebra R A] [Algebra S A]

theorem of_subset_range_algebraMap (a : A) (f : S → R) (hf : f.LeftInverse (algebraMap R S))
    (h : spectrum S a ⊆ Set.range (algebraMap R S)) : SpectrumRestricts a f where
  rightInvOn := fun s hs => by obtain ⟨r, rfl⟩ := h hs; rw [hf r]
  left_inv := hf

variable [IsScalarTower R S A] {a : A} {f : S → R} (h : SpectrumRestricts a f)

theorem algebraMap_image : algebraMap R S '' spectrum R a = spectrum S a := by
  refine' Set.eq_of_subset_of_subset _ fun s hs => ⟨f s, _⟩
  simpa only [spectrum.preimage_algebraMap] using
    (spectrum S a).image_preimage_subset (algebraMap R S)
  exact ⟨spectrum.of_algebraMap_mem S ((h.rightInvOn hs).symm ▸ hs), h.rightInvOn hs⟩

theorem image : f '' spectrum S a = spectrum R a := by
  simp only [← h.algebraMap_image, Set.image_image, h.left_inv _, Set.image_id']

theorem apply_mem {s : S} (hs : s ∈ spectrum S a) : f s ∈ spectrum R a :=
  h.image ▸ ⟨s, hs, rfl⟩

theorem subset_preimage : spectrum S a ⊆ f ⁻¹' spectrum R a :=
  h.image ▸ (spectrum S a).subset_preimage_image f

<<<<<<< HEAD
=======
lemma of_spectrum_eq {a b : A} {f : S → R} (ha : SpectrumRestricts a f)
    (h : spectrum S a = spectrum S b) : SpectrumRestricts b f where
  rightInvOn := h ▸ ha.rightInvOn
  left_inv := ha.left_inv

protected lemma comp {R₁ R₂ R₃ A : Type*} [CommSemiring R₁] [CommSemiring R₂] [CommSemiring R₃]
    [Ring A] [Algebra R₁ A] [Algebra R₂ A] [Algebra R₃ A] [Algebra R₁ R₂] [Algebra R₂ R₃]
    [Algebra R₁ R₃] [IsScalarTower R₁ R₂ R₃] [IsScalarTower R₂ R₃ A]
    {a : A} {f : R₃ → R₂} {g : R₂ → R₁} {e : R₃ → R₁} (hfge : g ∘ f = e)
    (hf : SpectrumRestricts a f) (hg : SpectrumRestricts a g) :
    SpectrumRestricts a e where
  left_inv := by
    convert hfge ▸ hf.left_inv.comp hg.left_inv
    congrm(⇑$(IsScalarTower.algebraMap_eq R₁ R₂ R₃))
  rightInvOn := by
    convert hfge ▸ hg.rightInvOn.comp hf.rightInvOn fun _ ↦ hf.apply_mem
    congrm(⇑$(IsScalarTower.algebraMap_eq R₁ R₂ R₃))

>>>>>>> bb9eaa6b
end SpectrumRestricts<|MERGE_RESOLUTION|>--- conflicted
+++ resolved
@@ -462,13 +462,10 @@
 the spectrum of `a` restricts via a function `f : S → R` if `f` is a left inverse of
 `algebraMap R S`, and `f` is a right inverse of `algebraMap R S` on `spectrum S a`.
 
-<<<<<<< HEAD
-=======
 For example, when `f = Complex.re` (so `S := ℂ` and `R := ℝ`), `SpectrumRestricts a f` means that
 the `ℂ`-spectrum of `a` is contained within `ℝ`. This arises naturally when `a` is selfadjoint
 and `A` is a C⋆-algebra.
 
->>>>>>> bb9eaa6b
 This is the property allows us to restrict a continuous functional calculus over `S` to a
 continuous functional calculus over `R`. -/
 structure SpectrumRestricts {R S A : Type*} [CommSemiring R] [CommSemiring S] [Ring A]
@@ -505,8 +502,6 @@
 theorem subset_preimage : spectrum S a ⊆ f ⁻¹' spectrum R a :=
   h.image ▸ (spectrum S a).subset_preimage_image f
 
-<<<<<<< HEAD
-=======
 lemma of_spectrum_eq {a b : A} {f : S → R} (ha : SpectrumRestricts a f)
     (h : spectrum S a = spectrum S b) : SpectrumRestricts b f where
   rightInvOn := h ▸ ha.rightInvOn
@@ -525,5 +520,4 @@
     convert hfge ▸ hg.rightInvOn.comp hf.rightInvOn fun _ ↦ hf.apply_mem
     congrm(⇑$(IsScalarTower.algebraMap_eq R₁ R₂ R₃))
 
->>>>>>> bb9eaa6b
 end SpectrumRestricts