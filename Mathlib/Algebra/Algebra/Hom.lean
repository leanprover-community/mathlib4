/-
Copyright (c) 2018 Kenny Lau. All rights reserved.
Released under Apache 2.0 license as described in the file LICENSE.
Authors: Kenny Lau, Yury Kudryashov

! This file was ported from Lean 3 source module algebra.algebra.hom
! leanprover-community/mathlib commit e97cf15cd1aec9bd5c193b2ffac5a6dc9118912b
! Please do not edit these lines, except to modify the commit id
! if you have ported upstream changes.
-/
import Mathlib.Algebra.Algebra.Basic

/-!
# Homomorphisms of `R`-algebras

This file defines bundled homomorphisms of `R`-algebras.

## Main definitions

* `AlgHom R A B`: the type of `R`-algebra morphisms from `A` to `B`.
* `Algebra.ofId R A : R →ₐ[R] A`: the canonical map from `R` to `A`, as an `AlgHom`.

## Notations

* `A →ₐ[R] B` : `R`-algebra homomorphism from `A` to `B`.
-/


open BigOperators

universe u v w u₁ v₁

/-- Defining the homomorphism in the category R-Alg. -/
-- @[nolint has_nonempty_instance] -- Porting note: This linter does not exist yet.
structure AlgHom (R : Type u) (A : Type v) (B : Type w) [CommSemiring R] [Semiring A] [Semiring B]
  [Algebra R A] [Algebra R B] extends RingHom A B where
  commutes' : ∀ r : R, toFun (algebraMap R A r) = algebraMap R B r
#align alg_hom AlgHom

/-- Reinterpret an `AlgHom` as a `RingHom` -/
add_decl_doc AlgHom.toRingHom

@[inherit_doc AlgHom]
infixr:25 " →ₐ " => AlgHom _

@[inherit_doc]
notation:25 A " →ₐ[" R "] " B => AlgHom R A B

/-- `AlgHomClass F R A B` asserts `F` is a type of bundled algebra homomorphisms
from `A` to `B`.  -/
class AlgHomClass (F : Type _) (R : outParam (Type _)) (A : outParam (Type _))
  (B : outParam (Type _)) [CommSemiring R] [Semiring A] [Semiring B] [Algebra R A]
  [Algebra R B] extends RingHomClass F A B where
  commutes : ∀ (f : F) (r : R), f (algebraMap R A r) = algebraMap R B r
#align alg_hom_class AlgHomClass

-- Porting note: `dangerousInstance` linter has become smarter about `outParam`s
-- attribute [nolint dangerousInstance] AlgHomClass.toRingHomClass

-- Porting note: simp can prove this
-- attribute [simp] AlgHomClass.commutes

namespace AlgHomClass

variable {R : Type _} {A : Type _} {B : Type _} [CommSemiring R] [Semiring A] [Semiring B]
  [Algebra R A] [Algebra R B]

-- see Note [lower instance priority]
instance (priority := 100) linearMapClass [AlgHomClass F R A B] : LinearMapClass F R A B :=
  { ‹AlgHomClass F R A B› with
    map_smulₛₗ := fun f r x => by
      simp only [Algebra.smul_def, map_mul, commutes, RingHom.id_apply] }
#align alg_hom_class.linear_map_class AlgHomClass.linearMapClass

-- Porting note: A new definition underlying a coercion `↑`.
/-- Turn an element of a type `F` satisfying `AlgHomClass F α β` into an actual
`AlgHom`. This is declared as the default coercion from `F` to `α →+* β`. -/
@[coe]
def toAlgHom {F : Type _} [AlgHomClass F R A B] (f : F) : A →ₐ[R] B :=
{ (f : A →+* B) with
    toFun := f
    commutes' := AlgHomClass.commutes f }

instance coeTC {F : Type _} [AlgHomClass F R A B] : CoeTC F (A →ₐ[R] B) :=
  ⟨AlgHomClass.toAlgHom⟩
#align alg_hom_class.alg_hom.has_coe_t AlgHomClass.coeTC

end AlgHomClass

namespace AlgHom

variable {R : Type u} {A : Type v} {B : Type w} {C : Type u₁} {D : Type v₁}

section Semiring

variable [CommSemiring R] [Semiring A] [Semiring B] [Semiring C] [Semiring D]

variable [Algebra R A] [Algebra R B] [Algebra R C] [Algebra R D]

-- Porting note: we don't port specialized `CoeFun` instances if there is `FunLike` instead
#noalign alg_hom.has_coe_to_fun

-- Porting note: This instance is moved.
instance algHomClass : AlgHomClass (A →ₐ[R] B) R A B where
  coe f := f.toFun
  coe_injective' f g h := by
    rcases f with ⟨⟨⟨⟨_, _⟩, _⟩, _, _⟩, _⟩
    rcases g with ⟨⟨⟨⟨_, _⟩, _⟩, _, _⟩, _⟩
    congr
  map_add f := f.map_add'
  map_zero f := f.map_zero'
  map_mul f := f.map_mul'
  map_one f := f.map_one'
  commutes f := f.commutes'
#align alg_hom.alg_hom_class AlgHom.algHomClass

/-- See Note [custom simps projection] -/
def Simps.apply {R α β : Type _} [CommSemiring R]
    [Semiring α] [Semiring β] [Algebra R α] [Algebra R β] (f : α →ₐ[R] β) : α → β := f

initialize_simps_projections AlgHom (toFun → apply)

@[simp]
protected theorem coe_coe {F : Type _} [AlgHomClass F R A B] (f : F) : ⇑(f : A →ₐ[R] B) = f :=
  rfl
#align alg_hom.coe_coe AlgHom.coe_coe

@[simp]
theorem toFun_eq_coe (f : A →ₐ[R] B) : f.toFun = f :=
  rfl
#align alg_hom.to_fun_eq_coe AlgHom.toFun_eq_coe

attribute [coe] AlgHom.toRingHom

instance coeOutRingHom : CoeOut (A →ₐ[R] B) (A →+* B) :=
  ⟨AlgHom.toRingHom⟩
#align alg_hom.coe_ring_hom AlgHom.coeOutRingHom

-- Porting note: A new definition underlying a coercion `↑`.
@[coe]
def toMonoidHom' (f : A →ₐ[R] B) : A →* B := (f : A →+* B)

instance coeOutMonoidHom : CoeOut (A →ₐ[R] B) (A →* B) :=
  ⟨AlgHom.toMonoidHom'⟩
#align alg_hom.coe_monoid_hom AlgHom.coeOutMonoidHom

-- Porting note: A new definition underlying a coercion `↑`.
@[coe]
def toAddMonoidHom' (f : A →ₐ[R] B) : A →+ B := (f : A →+* B)

instance coeOutAddMonoidHom : CoeOut (A →ₐ[R] B) (A →+ B) :=
  ⟨AlgHom.toAddMonoidHom'⟩
#align alg_hom.coe_add_monoid_hom AlgHom.coeOutAddMonoidHom

-- Porting note: Lean 3: `@[simp, norm_cast] coe_mk`
--               Lean 4: `@[simp] coe_mk` & `@[norm_cast] coe_mks`
@[simp]
theorem coe_mk {f : A →+* B} (h) : ((⟨f, h⟩ : A →ₐ[R] B) : A → B) = f :=
  rfl

@[norm_cast]
theorem coe_mks {f : A → B} (h₁ h₂ h₃ h₄ h₅) : ⇑(⟨⟨⟨⟨f, h₁⟩, h₂⟩, h₃, h₄⟩, h₅⟩ : A →ₐ[R] B) = f :=
  rfl
#align alg_hom.coe_mk AlgHom.coe_mks

-- Porting note: This theorem is new.
@[simp, norm_cast]
theorem coe_ringHom_mk {f : A →+* B} (h) : ((⟨f, h⟩ : A →ₐ[R] B) : A →+* B) = f :=
  rfl

-- make the coercion the simp-normal form
@[simp]
theorem toRingHom_eq_coe (f : A →ₐ[R] B) : f.toRingHom = f :=
  rfl
#align alg_hom.to_ring_hom_eq_coe AlgHom.toRingHom_eq_coe

@[simp, norm_cast]
theorem coe_toRingHom (f : A →ₐ[R] B) : ⇑(f : A →+* B) = f :=
  rfl
#align alg_hom.coe_to_ring_hom AlgHom.coe_toRingHom

@[simp, norm_cast]
theorem coe_toMonoidHom (f : A →ₐ[R] B) : ⇑(f : A →* B) = f :=
  rfl
#align alg_hom.coe_to_monoid_hom AlgHom.coe_toMonoidHom

@[simp, norm_cast]
theorem coe_toAddMonoidHom (f : A →ₐ[R] B) : ⇑(f : A →+ B) = f :=
  rfl
#align alg_hom.coe_to_add_monoid_hom AlgHom.coe_toAddMonoidHom

variable (φ : A →ₐ[R] B)

theorem coe_fn_injective : @Function.Injective (A →ₐ[R] B) (A → B) (↑) :=
  FunLike.coe_injective
#align alg_hom.coe_fn_injective AlgHom.coe_fn_injective

theorem coe_fn_inj {φ₁ φ₂ : A →ₐ[R] B} : (φ₁ : A → B) = φ₂ ↔ φ₁ = φ₂ :=
  FunLike.coe_fn_eq
#align alg_hom.coe_fn_inj AlgHom.coe_fn_inj

theorem coe_ringHom_injective : Function.Injective ((↑) : (A →ₐ[R] B) → A →+* B) := fun φ₁ φ₂ H =>
  coe_fn_injective <| show ((φ₁ : A →+* B) : A → B) = ((φ₂ : A →+* B) : A → B) from congr_arg _ H
#align alg_hom.coe_ring_hom_injective AlgHom.coe_ringHom_injective

theorem coe_monoidHom_injective : Function.Injective ((↑) : (A →ₐ[R] B) → A →* B) :=
  RingHom.coe_monoidHom_injective.comp coe_ringHom_injective
#align alg_hom.coe_monoid_hom_injective AlgHom.coe_monoidHom_injective

theorem coe_addMonoidHom_injective : Function.Injective ((↑) : (A →ₐ[R] B) → A →+ B) :=
  RingHom.coe_addMonoidHom_injective.comp coe_ringHom_injective
#align alg_hom.coe_add_monoid_hom_injective AlgHom.coe_addMonoidHom_injective

protected theorem congr_fun {φ₁ φ₂ : A →ₐ[R] B} (H : φ₁ = φ₂) (x : A) : φ₁ x = φ₂ x :=
  FunLike.congr_fun H x
#align alg_hom.congr_fun AlgHom.congr_fun

protected theorem congr_arg (φ : A →ₐ[R] B) {x y : A} (h : x = y) : φ x = φ y :=
  FunLike.congr_arg φ h
#align alg_hom.congr_arg AlgHom.congr_arg

@[ext]
theorem ext {φ₁ φ₂ : A →ₐ[R] B} (H : ∀ x, φ₁ x = φ₂ x) : φ₁ = φ₂ :=
  FunLike.ext _ _ H
#align alg_hom.ext AlgHom.ext

theorem ext_iff {φ₁ φ₂ : A →ₐ[R] B} : φ₁ = φ₂ ↔ ∀ x, φ₁ x = φ₂ x :=
  FunLike.ext_iff
#align alg_hom.ext_iff AlgHom.ext_iff

@[simp]
theorem mk_coe {f : A →ₐ[R] B} (h₁ h₂ h₃ h₄ h₅) : (⟨⟨⟨⟨f, h₁⟩, h₂⟩, h₃, h₄⟩, h₅⟩ : A →ₐ[R] B) = f :=
  ext fun _ => rfl
#align alg_hom.mk_coe AlgHom.mk_coe

@[simp]
theorem commutes (r : R) : φ (algebraMap R A r) = algebraMap R B r :=
  φ.commutes' r
#align alg_hom.commutes AlgHom.commutes

theorem comp_algebraMap : (φ : A →+* B).comp (algebraMap R A) = algebraMap R B :=
  RingHom.ext <| φ.commutes
#align alg_hom.comp_algebra_map AlgHom.comp_algebraMap

protected theorem map_add (r s : A) : φ (r + s) = φ r + φ s :=
  map_add _ _ _
#align alg_hom.map_add AlgHom.map_add

protected theorem map_zero : φ 0 = 0 :=
  map_zero _
#align alg_hom.map_zero AlgHom.map_zero

protected theorem map_mul (x y) : φ (x * y) = φ x * φ y :=
  map_mul _ _ _
#align alg_hom.map_mul AlgHom.map_mul

protected theorem map_one : φ 1 = 1 :=
  map_one _
#align alg_hom.map_one AlgHom.map_one

protected theorem map_pow (x : A) (n : ℕ) : φ (x ^ n) = φ x ^ n :=
  map_pow _ _ _
#align alg_hom.map_pow AlgHom.map_pow

-- @[simp] -- Porting note: simp can prove this
protected theorem map_smul (r : R) (x : A) : φ (r • x) = r • φ x :=
  map_smul _ _ _
#align alg_hom.map_smul AlgHom.map_smul

protected theorem map_sum {ι : Type _} (f : ι → A) (s : Finset ι) :
    φ (∑ x in s, f x) = ∑ x in s, φ (f x) :=
  map_sum _ _ _
#align alg_hom.map_sum AlgHom.map_sum

protected theorem map_finsupp_sum {α : Type _} [Zero α] {ι : Type _} (f : ι →₀ α) (g : ι → α → A) :
    φ (f.sum g) = f.sum fun i a => φ (g i a) :=
  map_finsupp_sum _ _ _
#align alg_hom.map_finsupp_sum AlgHom.map_finsupp_sum

set_option linter.deprecated false in
protected theorem map_bit0 (x) : φ (bit0 x) = bit0 (φ x) :=
  map_bit0 _ _
#align alg_hom.map_bit0 AlgHom.map_bit0

set_option linter.deprecated false in
protected theorem map_bit1 (x) : φ (bit1 x) = bit1 (φ x) :=
  map_bit1 _ _
#align alg_hom.map_bit1 AlgHom.map_bit1

/-- If a `RingHom` is `R`-linear, then it is an `AlgHom`. -/
def mk' (f : A →+* B) (h : ∀ (c : R) (x), f (c • x) = c • f x) : A →ₐ[R] B :=
  { f with
    toFun := f
    commutes' := fun c => by simp only [Algebra.algebraMap_eq_smul_one, h, f.map_one] }
#align alg_hom.mk' AlgHom.mk'

@[simp]
theorem coe_mk' (f : A →+* B) (h : ∀ (c : R) (x), f (c • x) = c • f x) : ⇑(mk' f h) = f :=
  rfl
#align alg_hom.coe_mk' AlgHom.coe_mk'

section

variable (R A)

/-- Identity map as an `AlgHom`. -/
protected def id : A →ₐ[R] A :=
  { RingHom.id A with commutes' := fun _ => rfl }
#align alg_hom.id AlgHom.id

@[simp]
theorem coe_id : ⇑(AlgHom.id R A) = id :=
  rfl
#align alg_hom.coe_id AlgHom.coe_id

@[simp]
theorem id_toRingHom : (AlgHom.id R A : A →+* A) = RingHom.id _ :=
  rfl
#align alg_hom.id_to_ring_hom AlgHom.id_toRingHom

end

theorem id_apply (p : A) : AlgHom.id R A p = p :=
  rfl
#align alg_hom.id_apply AlgHom.id_apply

/-- Composition of algebra homeomorphisms. -/
def comp (φ₁ : B →ₐ[R] C) (φ₂ : A →ₐ[R] B) : A →ₐ[R] C :=
  { φ₁.toRingHom.comp ↑φ₂ with
    commutes' := fun r : R => by rw [← φ₁.commutes, ← φ₂.commutes]; rfl }
#align alg_hom.comp AlgHom.comp

@[simp]
theorem coe_comp (φ₁ : B →ₐ[R] C) (φ₂ : A →ₐ[R] B) : ⇑(φ₁.comp φ₂) = φ₁ ∘ φ₂ :=
  rfl
#align alg_hom.coe_comp AlgHom.coe_comp

theorem comp_apply (φ₁ : B →ₐ[R] C) (φ₂ : A →ₐ[R] B) (p : A) : φ₁.comp φ₂ p = φ₁ (φ₂ p) :=
  rfl
#align alg_hom.comp_apply AlgHom.comp_apply

theorem comp_toRingHom (φ₁ : B →ₐ[R] C) (φ₂ : A →ₐ[R] B) :
    (φ₁.comp φ₂ : A →+* C) = (φ₁ : B →+* C).comp ↑φ₂ :=
  rfl
#align alg_hom.comp_to_ring_hom AlgHom.comp_toRingHom

@[simp]
theorem comp_id : φ.comp (AlgHom.id R A) = φ :=
  ext fun _x => rfl
#align alg_hom.comp_id AlgHom.comp_id

@[simp]
theorem id_comp : (AlgHom.id R B).comp φ = φ :=
  ext fun _x => rfl
#align alg_hom.id_comp AlgHom.id_comp

theorem comp_assoc (φ₁ : C →ₐ[R] D) (φ₂ : B →ₐ[R] C) (φ₃ : A →ₐ[R] B) :
    (φ₁.comp φ₂).comp φ₃ = φ₁.comp (φ₂.comp φ₃) :=
  ext fun _x => rfl
#align alg_hom.comp_assoc AlgHom.comp_assoc

/-- R-Alg ⥤ R-Mod -/
def toLinearMap : A →ₗ[R] B where
  toFun := φ
  map_add' := map_add _
  map_smul' := map_smul _
#align alg_hom.to_linear_map AlgHom.toLinearMap

@[simp]
theorem toLinearMap_apply (p : A) : φ.toLinearMap p = φ p :=
  rfl
#align alg_hom.to_linear_map_apply AlgHom.toLinearMap_apply

theorem toLinearMap_injective :
    Function.Injective (toLinearMap : _ → A →ₗ[R] B) := fun _φ₁ _φ₂ h =>
  ext <| LinearMap.congr_fun h
#align alg_hom.to_linear_map_injective AlgHom.toLinearMap_injective

@[simp]
theorem comp_toLinearMap (f : A →ₐ[R] B) (g : B →ₐ[R] C) :
    (g.comp f).toLinearMap = g.toLinearMap.comp f.toLinearMap :=
  rfl
#align alg_hom.comp_to_linear_map AlgHom.comp_toLinearMap

@[simp]
theorem toLinearMap_id : toLinearMap (AlgHom.id R A) = LinearMap.id :=
  LinearMap.ext fun _ => rfl
#align alg_hom.to_linear_map_id AlgHom.toLinearMap_id

/-- Promote a `LinearMap` to an `AlgHom` by supplying proofs about the behavior on `1` and `*`. -/
@[simps]
def ofLinearMap (f : A →ₗ[R] B) (map_one : f 1 = 1) (map_mul : ∀ x y, f (x * y) = f x * f y) :
    A →ₐ[R] B :=
  { f.toAddMonoidHom with
    toFun := f
    map_one' := map_one
    map_mul' := map_mul
    commutes' := fun c => by simp only [Algebra.algebraMap_eq_smul_one, f.map_smul, map_one] }
#align alg_hom.of_linear_map AlgHom.ofLinearMap

@[simp]
theorem ofLinearMap_toLinearMap (map_one) (map_mul) :
    ofLinearMap φ.toLinearMap map_one map_mul = φ := by
  ext
  rfl
#align alg_hom.of_linear_map_to_linear_map AlgHom.ofLinearMap_toLinearMap

@[simp]
theorem toLinearMap_ofLinearMap (f : A →ₗ[R] B) (map_one) (map_mul) :
    toLinearMap (ofLinearMap f map_one map_mul) = f := by
  ext
  rfl
#align alg_hom.to_linear_map_of_linear_map AlgHom.toLinearMap_ofLinearMap

@[simp]
theorem ofLinearMap_id (map_one) (map_mul) :
    ofLinearMap LinearMap.id map_one map_mul = AlgHom.id R A :=
  ext fun _ => rfl
#align alg_hom.of_linear_map_id AlgHom.ofLinearMap_id

theorem map_smul_of_tower {R'} [SMul R' A] [SMul R' B] [LinearMap.CompatibleSMul A B R' R] (r : R')
    (x : A) : φ (r • x) = r • φ x :=
  φ.toLinearMap.map_smul_of_tower r x
#align alg_hom.map_smul_of_tower AlgHom.map_smul_of_tower

theorem map_list_prod (s : List A) : φ s.prod = (s.map φ).prod :=
  φ.toRingHom.map_list_prod s
#align alg_hom.map_list_prod AlgHom.map_list_prod

@[simps (config := .lemmasOnly) toSemigroup_toMul_mul toOne_one]
instance End : Monoid (A →ₐ[R] A) where
  mul := comp
  mul_assoc ϕ ψ χ := rfl
  one := AlgHom.id R A
  one_mul ϕ := ext fun x => rfl
  mul_one ϕ := ext fun x => rfl
#align alg_hom.End AlgHom.End

@[simp]
theorem one_apply (x : A) : (1 : A →ₐ[R] A) x = x :=
  rfl
#align alg_hom.one_apply AlgHom.one_apply

@[simp]
theorem mul_apply (φ ψ : A →ₐ[R] A) (x : A) : (φ * ψ) x = φ (ψ x) :=
  rfl
#align alg_hom.mul_apply AlgHom.mul_apply

theorem algebraMap_eq_apply (f : A →ₐ[R] B) {y : R} {x : A} (h : algebraMap R A y = x) :
    algebraMap R B y = f x :=
  h ▸ (f.commutes _).symm
#align alg_hom.algebra_map_eq_apply AlgHom.algebraMap_eq_apply

end Semiring

section CommSemiring

variable [CommSemiring R] [CommSemiring A] [CommSemiring B]

variable [Algebra R A] [Algebra R B] (φ : A →ₐ[R] B)

protected theorem map_multiset_prod (s : Multiset A) : φ s.prod = (s.map φ).prod :=
  map_multiset_prod _ _
#align alg_hom.map_multiset_prod AlgHom.map_multiset_prod

protected theorem map_prod {ι : Type _} (f : ι → A) (s : Finset ι) :
    φ (∏ x in s, f x) = ∏ x in s, φ (f x) :=
  map_prod _ _ _
#align alg_hom.map_prod AlgHom.map_prod

protected theorem map_finsupp_prod {α : Type _} [Zero α] {ι : Type _} (f : ι →₀ α) (g : ι → α → A) :
    φ (f.prod g) = f.prod fun i a => φ (g i a) :=
  map_finsupp_prod _ _ _
#align alg_hom.map_finsupp_prod AlgHom.map_finsupp_prod

end CommSemiring

section Ring

variable [CommSemiring R] [Ring A] [Ring B]

variable [Algebra R A] [Algebra R B] (φ : A →ₐ[R] B)

protected theorem map_neg (x) : φ (-x) = -φ x :=
  map_neg _ _
#align alg_hom.map_neg AlgHom.map_neg

protected theorem map_sub (x y) : φ (x - y) = φ x - φ y :=
  map_sub _ _ _
#align alg_hom.map_sub AlgHom.map_sub

end Ring

end AlgHom

namespace RingHom

variable {R S : Type _}

/-- Reinterpret a `RingHom` as an `ℕ`-algebra homomorphism. -/
def toNatAlgHom [Semiring R] [Semiring S] (f : R →+* S) : R →ₐ[ℕ] S :=
  { f with
    toFun := f
    commutes' := fun n => by simp }
#align ring_hom.to_nat_alg_hom RingHom.toNatAlgHom

/-- Reinterpret a `RingHom` as a `ℤ`-algebra homomorphism. -/
def toIntAlgHom [Ring R] [Ring S] [Algebra ℤ R] [Algebra ℤ S] (f : R →+* S) : R →ₐ[ℤ] S :=
<<<<<<< HEAD
  { f with
    commutes' := fun n => by simp }
=======
  { f with commutes' := fun n => by simp }
>>>>>>> 8886682a
#align ring_hom.to_int_alg_hom RingHom.toIntAlgHom

/-- Reinterpret a `RingHom` as a `ℚ`-algebra homomorphism. This actually yields an equivalence,
see `RingHom.equivRatAlgHom`. -/
def toRatAlgHom [Ring R] [Ring S] [Algebra ℚ R] [Algebra ℚ S] (f : R →+* S) : R →ₐ[ℚ] S :=
  { f with commutes' := f.map_rat_algebraMap }
#align ring_hom.to_rat_alg_hom RingHom.toRatAlgHom

@[simp]
theorem toRatAlgHom_toRingHom [Ring R] [Ring S] [Algebra ℚ R] [Algebra ℚ S] (f : R →+* S) :
    ↑f.toRatAlgHom = f :=
  RingHom.ext fun _x => rfl
#align ring_hom.to_rat_alg_hom_to_ring_hom RingHom.toRatAlgHom_toRingHom

end RingHom

section

variable {R S : Type _}

@[simp]
theorem AlgHom.toRingHom_toRatAlgHom [Ring R] [Ring S] [Algebra ℚ R] [Algebra ℚ S]
    (f : R →ₐ[ℚ] S) : (f : R →+* S).toRatAlgHom = f :=
  AlgHom.ext fun _x => rfl
#align alg_hom.to_ring_hom_to_rat_alg_hom AlgHom.toRingHom_toRatAlgHom

/-- The equivalence between `RingHom` and `ℚ`-algebra homomorphisms. -/
@[simps]
def RingHom.equivRatAlgHom [Ring R] [Ring S] [Algebra ℚ R] [Algebra ℚ S] : (R →+* S) ≃ (R →ₐ[ℚ] S)
    where
  toFun := RingHom.toRatAlgHom
  invFun := AlgHom.toRingHom
  left_inv f := RingHom.toRatAlgHom_toRingHom f
  right_inv f := AlgHom.toRingHom_toRatAlgHom f
#align ring_hom.equiv_rat_alg_hom RingHom.equivRatAlgHom

end

namespace Algebra

variable (R : Type u) (A : Type v)

variable [CommSemiring R] [Semiring A] [Algebra R A]

/-- `AlgebraMap` as an `AlgHom`. -/
def ofId : R →ₐ[R] A :=
  { algebraMap R A with commutes' := fun _ => rfl }
#align algebra.of_id Algebra.ofId

variable {R}

theorem ofId_apply (r) : ofId R A r = algebraMap R A r :=
  rfl
#align algebra.of_id_apply Algebra.ofId_apply

end Algebra

namespace MulSemiringAction

variable {M G : Type _} (R A : Type _) [CommSemiring R] [Semiring A] [Algebra R A]

variable [Monoid M] [MulSemiringAction M A] [SMulCommClass M R A]

/-- Each element of the monoid defines a algebra homomorphism.

This is a stronger version of `MulSemiringAction.toRingHom` and
`DistribMulAction.toLinearMap`. -/
@[simps]
def toAlgHom (m : M) : A →ₐ[R] A :=
  { MulSemiringAction.toRingHom _ _ m with
    toFun := fun a => m • a
    commutes' := smul_algebraMap _ }
#align mul_semiring_action.to_alg_hom MulSemiringAction.toAlgHom

theorem toAlgHom_injective [FaithfulSMul M A] :
    Function.Injective (MulSemiringAction.toAlgHom R A : M → A →ₐ[R] A) := fun _m₁ _m₂ h =>
  eq_of_smul_eq_smul fun r => AlgHom.ext_iff.1 h r
#align mul_semiring_action.to_alg_hom_injective MulSemiringAction.toAlgHom_injective

end MulSemiringAction<|MERGE_RESOLUTION|>--- conflicted
+++ resolved
@@ -506,12 +506,7 @@
 
 /-- Reinterpret a `RingHom` as a `ℤ`-algebra homomorphism. -/
 def toIntAlgHom [Ring R] [Ring S] [Algebra ℤ R] [Algebra ℤ S] (f : R →+* S) : R →ₐ[ℤ] S :=
-<<<<<<< HEAD
-  { f with
-    commutes' := fun n => by simp }
-=======
   { f with commutes' := fun n => by simp }
->>>>>>> 8886682a
 #align ring_hom.to_int_alg_hom RingHom.toIntAlgHom
 
 /-- Reinterpret a `RingHom` as a `ℚ`-algebra homomorphism. This actually yields an equivalence,
