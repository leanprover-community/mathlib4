/-
Copyright (c) 2018 Kenny Lau. All rights reserved.
Released under Apache 2.0 license as described in the file LICENSE.
Authors: Kenny Lau, Yury Kudryashov
-/
import Mathlib.Algebra.Algebra.Basic
import Mathlib.Algebra.Algebra.NonUnitalHom
import Mathlib.Algebra.GroupPower.IterateHom
import Mathlib.LinearAlgebra.TensorProduct

#align_import algebra.algebra.bilinear from "leanprover-community/mathlib"@"657df4339ae6ceada048c8a2980fb10e393143ec"

/-!
# Facts about algebras involving bilinear maps and tensor products

We move a few basic statements about algebras out of `Algebra.Algebra.Basic`,
in order to avoid importing `LinearAlgebra.BilinearMap` and
`LinearAlgebra.TensorProduct` unnecessarily.
-/

open TensorProduct Module

namespace LinearMap

<<<<<<< HEAD
/-- A version of `LinearMap.restrictScalars` for bilinear maps. -/
@[simps!]
def restrictScalars₂
    (R : Type*) {A M N P : Type*}
    [CommSemiring R] [CommSemiring A]
    [AddCommMonoid M] [AddCommMonoid N] [AddCommMonoid P]
    [Algebra R A]
    [Module R M] [Module R N] [Module R P]
    [Module A M] [Module A N] [Module A P]
    [IsScalarTower R A M] [IsScalarTower R A N] [IsScalarTower R A P]
    (f : M →ₗ[A] N →ₗ[A] P) : M →ₗ[R] N →ₗ[R] P :=
  (f.flip.restrictScalars _).flip.restrictScalars _

=======
section RestrictScalars

variable
  (R : Type*) {A M N P : Type*}
  [CommSemiring R] [CommSemiring A]
  [AddCommMonoid M] [AddCommMonoid N] [AddCommMonoid P]
  [Algebra R A]
  [Module R M] [Module R N] [Module R P]
  [Module A M] [Module A N] [Module A P]
  [IsScalarTower R A M] [IsScalarTower R A N] [IsScalarTower R A P]

/-- A version of `LinearMap.restrictScalars` for bilinear maps.

The double subscript in the name is to match `LinearMap.compl₁₂`. -/
@[simps!]
def restrictScalars₁₂ (f : M →ₗ[A] N →ₗ[A] P) : M →ₗ[R] N →ₗ[R] P :=
  (f.flip.restrictScalars _).flip.restrictScalars _

end RestrictScalars

>>>>>>> 922e827c
section NonUnitalNonAssoc

variable (R A : Type*) [CommSemiring R] [NonUnitalNonAssocSemiring A] [Module R A]
  [SMulCommClass R A A] [IsScalarTower R A A]

/-- The multiplication in a non-unital non-associative algebra is a bilinear map.

A weaker version of this for semirings exists as `AddMonoidHom.mul`. -/
def mul : A →ₗ[R] A →ₗ[R] A :=
  LinearMap.mk₂ R (· * ·) add_mul smul_mul_assoc mul_add mul_smul_comm
#align linear_map.mul LinearMap.mul

/-- The multiplication map on a non-unital algebra, as an `R`-linear map from `A ⊗[R] A` to `A`. -/
noncomputable def mul' : A ⊗[R] A →ₗ[R] A :=
  TensorProduct.lift (mul R A)
#align linear_map.mul' LinearMap.mul'

variable {A}

/-- The multiplication on the left in a non-unital algebra is a linear map. -/
def mulLeft (a : A) : A →ₗ[R] A :=
  mul R A a
#align linear_map.mul_left LinearMap.mulLeft

/-- The multiplication on the right in an algebra is a linear map. -/
def mulRight (a : A) : A →ₗ[R] A :=
  (mul R A).flip a
#align linear_map.mul_right LinearMap.mulRight

/-- Simultaneous multiplication on the left and right is a linear map. -/
def mulLeftRight (ab : A × A) : A →ₗ[R] A :=
  (mulRight R ab.snd).comp (mulLeft R ab.fst)
#align linear_map.mul_left_right LinearMap.mulLeftRight

@[simp]
theorem mulLeft_toAddMonoidHom (a : A) : (mulLeft R a : A →+ A) = AddMonoidHom.mulLeft a :=
  rfl
#align linear_map.mul_left_to_add_monoid_hom LinearMap.mulLeft_toAddMonoidHom

@[simp]
theorem mulRight_toAddMonoidHom (a : A) : (mulRight R a : A →+ A) = AddMonoidHom.mulRight a :=
  rfl
#align linear_map.mul_right_to_add_monoid_hom LinearMap.mulRight_toAddMonoidHom

variable {R}

@[simp]
theorem mul_apply' (a b : A) : mul R A a b = a * b :=
  rfl
#align linear_map.mul_apply' LinearMap.mul_apply'

@[simp]
theorem mulLeft_apply (a b : A) : mulLeft R a b = a * b :=
  rfl
#align linear_map.mul_left_apply LinearMap.mulLeft_apply

@[simp]
theorem mulRight_apply (a b : A) : mulRight R a b = b * a :=
  rfl
#align linear_map.mul_right_apply LinearMap.mulRight_apply

@[simp]
theorem mulLeftRight_apply (a b x : A) : mulLeftRight R (a, b) x = a * x * b :=
  rfl
#align linear_map.mul_left_right_apply LinearMap.mulLeftRight_apply

@[simp]
theorem mul'_apply {a b : A} : mul' R A (a ⊗ₜ b) = a * b :=
  rfl
#align linear_map.mul'_apply LinearMap.mul'_apply

@[simp]
theorem mulLeft_zero_eq_zero : mulLeft R (0 : A) = 0 :=
  (mul R A).map_zero
#align linear_map.mul_left_zero_eq_zero LinearMap.mulLeft_zero_eq_zero

@[simp]
theorem mulRight_zero_eq_zero : mulRight R (0 : A) = 0 :=
  (mul R A).flip.map_zero
#align linear_map.mul_right_zero_eq_zero LinearMap.mulRight_zero_eq_zero

end NonUnitalNonAssoc

section NonUnital

variable (R A : Type*) [CommSemiring R] [NonUnitalSemiring A] [Module R A] [SMulCommClass R A A]
  [IsScalarTower R A A]

/-- The multiplication in a non-unital algebra is a bilinear map.

A weaker version of this for non-unital non-associative algebras exists as `LinearMap.mul`. -/
def _root_.NonUnitalAlgHom.lmul : A →ₙₐ[R] End R A :=
  { mul R A with
    map_mul' := by
      intro a b
      ext c
      exact mul_assoc a b c
    map_zero' := by
      ext a
      exact zero_mul a }
#align non_unital_alg_hom.lmul NonUnitalAlgHom.lmul

variable {R A}

@[simp]
theorem _root_.NonUnitalAlgHom.coe_lmul_eq_mul : ⇑(NonUnitalAlgHom.lmul R A) = mul R A :=
  rfl
#align non_unital_alg_hom.coe_lmul_eq_mul NonUnitalAlgHom.coe_lmul_eq_mul

theorem commute_mulLeft_right (a b : A) : Commute (mulLeft R a) (mulRight R b) := by
  ext c
  exact (mul_assoc a c b).symm
#align linear_map.commute_mul_left_right LinearMap.commute_mulLeft_right

@[simp]
theorem mulLeft_mul (a b : A) : mulLeft R (a * b) = (mulLeft R a).comp (mulLeft R b) := by
  ext
  simp only [mulLeft_apply, comp_apply, mul_assoc]
#align linear_map.mul_left_mul LinearMap.mulLeft_mul

@[simp]
theorem mulRight_mul (a b : A) : mulRight R (a * b) = (mulRight R b).comp (mulRight R a) := by
  ext
  simp only [mulRight_apply, comp_apply, mul_assoc]
#align linear_map.mul_right_mul LinearMap.mulRight_mul

end NonUnital

section Semiring

variable (R A B : Type*) [CommSemiring R] [Semiring A] [Semiring B] [Algebra R A] [Algebra R B]

variable {R A B} in
/-- A `LinearMap` preserves multiplication if pre- and post- composition with `LinearMap.mul` are
equivalent. By converting the statement into an equality of `LinearMap`s, this lemma allows various
specialized `ext` lemmas about `→ₗ[R]` to then be applied.

This is the `LinearMap` version of `AddMonoidHom.map_mul_iff`. -/
theorem map_mul_iff (f : A →ₗ[R] B) :
    (∀ x y, f (x * y) = f x * f y) ↔
      (LinearMap.mul R A).compr₂ f = (LinearMap.mul R B ∘ₗ f).compl₂ f :=
  Iff.symm LinearMap.ext_iff₂

/-- The multiplication in an algebra is an algebra homomorphism into the endomorphisms on
the algebra.

A weaker version of this for non-unital algebras exists as `NonUnitalAlgHom.mul`. -/
def _root_.Algebra.lmul : A →ₐ[R] End R A :=
  { LinearMap.mul R A with
    map_one' := by
      ext a
      exact one_mul a
    map_mul' := by
      intro a b
      ext c
      exact mul_assoc a b c
    map_zero' := by
      ext a
      exact zero_mul a
    commutes' := by
      intro r
      ext a
      exact (Algebra.smul_def r a).symm }
#align algebra.lmul Algebra.lmul

variable {R A}

@[simp]
theorem _root_.Algebra.coe_lmul_eq_mul : ⇑(Algebra.lmul R A) = mul R A :=
  rfl
#align algebra.coe_lmul_eq_mul Algebra.coe_lmul_eq_mul

theorem _root_.Algebra.lmul_injective : Function.Injective (Algebra.lmul R A) :=
  fun a₁ a₂ h ↦ by simpa using DFunLike.congr_fun h 1

theorem _root_.Algebra.lmul_isUnit_iff {x : A} :
    IsUnit (Algebra.lmul R A x) ↔ IsUnit x := by
  rw [Module.End_isUnit_iff, Iff.comm]
  exact IsUnit.isUnit_iff_mulLeft_bijective

@[simp]
theorem mulLeft_eq_zero_iff (a : A) : mulLeft R a = 0 ↔ a = 0 := by
  constructor <;> intro h
  -- porting note: had to supply `R` explicitly in `@mulLeft_apply` below
  · rw [← mul_one a, ← @mulLeft_apply R _ _ _ _ _ _ a 1, h, LinearMap.zero_apply]
  · rw [h]
    exact mulLeft_zero_eq_zero
#align linear_map.mul_left_eq_zero_iff LinearMap.mulLeft_eq_zero_iff

@[simp]
theorem mulRight_eq_zero_iff (a : A) : mulRight R a = 0 ↔ a = 0 := by
  constructor <;> intro h
  -- porting note: had to supply `R` explicitly in `@mulRight_apply` below
  · rw [← one_mul a, ← @mulRight_apply R _ _ _ _ _ _ a 1, h, LinearMap.zero_apply]
  · rw [h]
    exact mulRight_zero_eq_zero
#align linear_map.mul_right_eq_zero_iff LinearMap.mulRight_eq_zero_iff

@[simp]
theorem mulLeft_one : mulLeft R (1 : A) = LinearMap.id := by
  ext
  simp only [LinearMap.id_coe, one_mul, id.def, mulLeft_apply]
#align linear_map.mul_left_one LinearMap.mulLeft_one

@[simp]
theorem mulRight_one : mulRight R (1 : A) = LinearMap.id := by
  ext
  simp only [LinearMap.id_coe, mul_one, id.def, mulRight_apply]
#align linear_map.mul_right_one LinearMap.mulRight_one

@[simp]
theorem pow_mulLeft (a : A) (n : ℕ) : mulLeft R a ^ n = mulLeft R (a ^ n) := by
  simpa only [mulLeft, ← Algebra.coe_lmul_eq_mul] using ((Algebra.lmul R A).map_pow a n).symm
#align linear_map.pow_mul_left LinearMap.pow_mulLeft

@[simp]
theorem pow_mulRight (a : A) (n : ℕ) : mulRight R a ^ n = mulRight R (a ^ n) := by
  simp only [mulRight, ← Algebra.coe_lmul_eq_mul]
  exact
    LinearMap.coe_injective (((mulRight R a).coe_pow n).symm ▸ mul_right_iterate a n)
#align linear_map.pow_mul_right LinearMap.pow_mulRight

end Semiring

section Ring

variable {R A : Type*} [CommSemiring R] [Ring A] [Algebra R A]

theorem mulLeft_injective [NoZeroDivisors A] {x : A} (hx : x ≠ 0) :
    Function.Injective (mulLeft R x) := by
  letI : Nontrivial A := ⟨⟨x, 0, hx⟩⟩
  letI := NoZeroDivisors.to_isDomain A
  exact mul_right_injective₀ hx
#align linear_map.mul_left_injective LinearMap.mulLeft_injective

theorem mulRight_injective [NoZeroDivisors A] {x : A} (hx : x ≠ 0) :
    Function.Injective (mulRight R x) := by
  letI : Nontrivial A := ⟨⟨x, 0, hx⟩⟩
  letI := NoZeroDivisors.to_isDomain A
  exact mul_left_injective₀ hx
#align linear_map.mul_right_injective LinearMap.mulRight_injective

theorem mul_injective [NoZeroDivisors A] {x : A} (hx : x ≠ 0) : Function.Injective (mul R A x) := by
  letI : Nontrivial A := ⟨⟨x, 0, hx⟩⟩
  letI := NoZeroDivisors.to_isDomain A
  exact mul_right_injective₀ hx
#align linear_map.mul_injective LinearMap.mul_injective

end Ring

end LinearMap<|MERGE_RESOLUTION|>--- conflicted
+++ resolved
@@ -22,21 +22,6 @@
 
 namespace LinearMap
 
-<<<<<<< HEAD
-/-- A version of `LinearMap.restrictScalars` for bilinear maps. -/
-@[simps!]
-def restrictScalars₂
-    (R : Type*) {A M N P : Type*}
-    [CommSemiring R] [CommSemiring A]
-    [AddCommMonoid M] [AddCommMonoid N] [AddCommMonoid P]
-    [Algebra R A]
-    [Module R M] [Module R N] [Module R P]
-    [Module A M] [Module A N] [Module A P]
-    [IsScalarTower R A M] [IsScalarTower R A N] [IsScalarTower R A P]
-    (f : M →ₗ[A] N →ₗ[A] P) : M →ₗ[R] N →ₗ[R] P :=
-  (f.flip.restrictScalars _).flip.restrictScalars _
-
-=======
 section RestrictScalars
 
 variable
@@ -57,7 +42,6 @@
 
 end RestrictScalars
 
->>>>>>> 922e827c
 section NonUnitalNonAssoc
 
 variable (R A : Type*) [CommSemiring R] [NonUnitalNonAssocSemiring A] [Module R A]
