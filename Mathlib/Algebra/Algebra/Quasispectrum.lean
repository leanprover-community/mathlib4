/-
Copyright (c) 2024 Jireh Loreaux. All rights reserved.
Released under Apache 2.0 license as described in the file LICENSE.
Authors: Jireh Loreaux
-/
import Mathlib.Algebra.Algebra.Unitization
import Mathlib.Algebra.Algebra.Spectrum

/-!
# Quasiregularity and quasispectrum

For a non-unital ring `R`, an element `r : R` is *quasiregular* if it is invertible in the monoid
`(R, ∘)` where `x ∘ y := y + x + x * y` with identity `0 : R`. We implement this both as a type
synonym `PreQuasiregular` which has an associated `Monoid` instance (note: *not* an `AddMonoid`
instance despite the fact that `0 : R` is the identity in this monoid) so that one may access
the quasiregular elements of `R` as `(PreQuasiregular R)ˣ`, but also as a predicate
`IsQuasiregular`.

Quasiregularity is closely tied to invertibility. Indeed, `(PreQuasiregular A)ˣ` is isomorphic to
the subgroup of `Unitization R A` whose scalar part is `1`, whenever `A` is a non-unital
`R`-algebra, and moreover this isomorphism is implemented by the map
`(x : A) ↦ (1 + x : Unitization R A)`. It is because of this isomorphism, and the associated ties
with multiplicative invertibility, that we choose a `Monoid` (as opposed to an `AddMonoid`)
structure on `PreQuasiregular`.  In addition, in unital rings, we even have
`IsQuasiregular x ↔ IsUnit (1 + x)`.

The *quasispectrum* of `a : A` (with respect to `R`) is defined in terms of quasiregularity, and
this is the natural analogue of the `spectrum` for non-unital rings. Indeed, it is true that
`quasispectrum R a = spectrum R a ∪ {0}` when `A` is unital.

In Mathlib, the quasispectrum is the domain of the continuous functions associated to the
*non-unital* continuous functional calculus.

## Main definitions

+ `PreQuasiregular R`: a structure wrapping `R` that inherits a distinct `Monoid` instance when `R`
  is a non-unital semiring.
+ `Unitization.unitsFstOne`: the subgroup with carrier `{ x : (Unitization R A)ˣ | x.fst = 1 }`.
+ `unitsFstOne_mulEquiv_quasiregular`: the group isomorphism between
  `Unitization.unitsFstOne` and the units of `PreQuasiregular` (i.e., the quasiregular elements)
  which sends `(1, x) ↦ x`.
+ `IsQuasiregular x`: the proposition that `x : R` is a unit with respect to the monoid structure on
  `PreQuasiregular R`, i.e., there is some `u : (PreQuasiregular R)ˣ` such that `u.val` is
  identified with `x` (via the natural equivalence between `R` and `PreQuasiregular R`).
+ `quasispectrum R a`: in an algebra over the semifield `R`, this is the set
  `{r : R | (hr : IsUnit r) → ¬ IsQuasiregular (-(hr.unit⁻¹ • a))}`, which should be thought of
  as a version of the `spectrum` which is applicable in non-unital algebras.

## Main theorems

+ `isQuasiregular_iff_isUnit`: in a unital ring, `x` is quasiregular if and only if `1 + x` is
  a unit.
+ `quasispectrum_eq_spectrum_union_zero`: in a unital algebra `A` over a semifield `R`, the
  quasispectrum of `a : A` is the `spectrum` with zero added.
+ `Unitization.isQuasiregular_inr_iff`: `a : A` is quasiregular if and only if it is quasiregular
  in `Unitization R A` (via the coercion `Unitization.inr`).
+ `Unitization.quasispectrum_eq_spectrum_inr`: the quasispectrum of `a` in a non-unital `R`-algebra
  `A` is precisely the spectrum of `a` in the unitization.
  in `Unitization R A` (via the coercion `Unitization.inr`).
-/

/-- A type synonym for non-unital rings where an alternative monoid structure is introduced.
If `R` is a non-unital semiring, then `PreQuasiregular R` is equipped with the monoid structure
with binary operation `fun x y ↦ y + x + x * y` and identity `0`. Elements of `R` which are
invertible in this monoid satisfy the predicate `IsQuasiregular`. -/
structure PreQuasiregular (R : Type*) where
  /-- The value wrapped into a term of `PreQuasiregular`. -/
  val : R

namespace PreQuasiregular

variable {R : Type*} [NonUnitalSemiring R]

/-- The identity map between `R` and `PreQuasiregular R`. -/
@[simps]
def equiv : R ≃ PreQuasiregular R where
  toFun := .mk
  invFun := PreQuasiregular.val
  left_inv _ := rfl
  right_inv _ := rfl

instance instOne : One (PreQuasiregular R) where
  one := equiv 0

@[simp]
lemma val_one : (1 : PreQuasiregular R).val = 0 := rfl

instance instMul : Mul (PreQuasiregular R) where
  mul x y := .mk (y.val + x.val + x.val * y.val)

@[simp]
lemma val_mul (x y : PreQuasiregular R) : (x * y).val = y.val + x.val + x.val * y.val := rfl

instance instMonoid : Monoid (PreQuasiregular R) where
  one := equiv 0
  mul x y := .mk (y.val + x.val + x.val * y.val)
  mul_one _ := equiv.symm.injective <| by simp [-EmbeddingLike.apply_eq_iff_eq]
  one_mul _ := equiv.symm.injective <| by simp [-EmbeddingLike.apply_eq_iff_eq]
  mul_assoc x y z := equiv.symm.injective <| by simp [mul_add, add_mul, mul_assoc]; abel

@[simp]
lemma inv_add_add_mul_eq_zero (u : (PreQuasiregular R)ˣ) :
    u⁻¹.val.val + u.val.val + u.val.val * u⁻¹.val.val = 0 := by
  simpa [-Units.mul_inv] using congr($(u.mul_inv).val)

@[simp]
lemma add_inv_add_mul_eq_zero (u : (PreQuasiregular R)ˣ) :
    u.val.val + u⁻¹.val.val + u⁻¹.val.val * u.val.val = 0 := by
  simpa [-Units.inv_mul] using congr($(u.inv_mul).val)

end PreQuasiregular

namespace Unitization
open PreQuasiregular

variable {R A : Type*} [CommSemiring R] [NonUnitalSemiring A] [Module R A] [IsScalarTower R A A]
  [SMulCommClass R A A]

variable (R A) in
/-- The subgroup of the units of `Unitization R A` whose scalar part is `1`. -/
def unitsFstOne : Subgroup (Unitization R A)ˣ where
  carrier := {x | x.val.fst = 1}
  one_mem' := rfl
  mul_mem' {x} {y} (hx : fst x.val = 1) (hy : fst y.val = 1) := by simp [hx, hy]
  inv_mem' {x} (hx : fst x.val = 1) := by
    simpa [-Units.mul_inv, hx] using congr(fstHom R A $(x.mul_inv))

@[simp]
lemma mem_unitsFstOne {x : (Unitization R A)ˣ} : x ∈ unitsFstOne R A ↔ x.val.fst = 1 := Iff.rfl

@[simp]
lemma unitsFstOne_val_val_fst (x : (unitsFstOne R A)) : x.val.val.fst = 1 :=
  mem_unitsFstOne.mp x.property

@[simp]
lemma unitsFstOne_val_inv_val_fst (x : (unitsFstOne R A)) : x.val⁻¹.val.fst = 1 :=
  mem_unitsFstOne.mp x⁻¹.property

variable (R) in
/-- If `A` is a non-unital `R`-algebra, then the subgroup of units of `Unitization R A` whose
scalar part is `1 : R` (i.e., `Unitization.unitsFstOne`) is isomorphic to the group of units of
`PreQuasiregular A`. -/
@[simps]
def unitsFstOne_mulEquiv_quasiregular : unitsFstOne R A ≃* (PreQuasiregular A)ˣ where
  toFun x :=
    { val := equiv x.val.val.snd
      inv := equiv x⁻¹.val.val.snd
      val_inv := equiv.symm.injective <| by
        simpa [-Units.mul_inv] using congr(snd $(x.val.mul_inv))
      inv_val := equiv.symm.injective <| by
        simpa [-Units.inv_mul] using congr(snd $(x.val.inv_mul)) }
  invFun x :=
    { val :=
      { val := 1 + equiv.symm x.val
        inv := 1 + equiv.symm x⁻¹.val
        val_inv := by
          convert congr((1 + $(inv_add_add_mul_eq_zero x) : Unitization R A)) using 1
          · simp only [mul_one, equiv_symm_apply, one_mul, inr_zero, add_zero, mul_add, add_mul,
              inr_add, inr_mul]
            abel
          · simp only [inr_zero, add_zero]
        inv_val := by
          convert congr((1 + $(add_inv_add_mul_eq_zero x) : Unitization R A)) using 1
          · simp only [mul_one, equiv_symm_apply, one_mul, inr_zero, add_zero, mul_add, add_mul,
              inr_add, inr_mul]
            abel
          · simp only [inr_zero, add_zero] }
      property := by simp }
  left_inv x := Subtype.ext <| Units.ext <| by simpa using x.val.val.inl_fst_add_inr_snd_eq
  right_inv x := Units.ext <| by simp [-equiv_symm_apply]
  map_mul' x y := Units.ext <| equiv.symm.injective <| by simp

end Unitization

section PreQuasiregular

open PreQuasiregular

variable {R : Type*} [NonUnitalSemiring R]

/-- In a non-unital semiring `R`, an element `x : R` satisfies `IsQuasiregular` if it is a unit
under the monoid operation `fun x y ↦ y + x + x * y`. -/
def IsQuasiregular (x : R) : Prop :=
  ∃ u : (PreQuasiregular R)ˣ, equiv.symm u.val = x

@[simp]
lemma isQuasiregular_zero : IsQuasiregular 0 := ⟨1, rfl⟩

lemma isQuasiregular_iff {x : R} :
    IsQuasiregular x ↔ ∃ y, y + x + x * y = 0 ∧ x + y + y * x = 0 := by
  constructor
  · rintro ⟨u, rfl⟩
    exact ⟨equiv.symm u⁻¹.val, by simp⟩
  · rintro ⟨y, hy₁, hy₂⟩
    refine ⟨⟨equiv x, equiv y, ?_, ?_⟩, rfl⟩
    all_goals
      apply equiv.symm.injective
      assumption

end PreQuasiregular

lemma IsQuasiregular.map {F R S : Type*} [NonUnitalSemiring R] [NonUnitalSemiring S]
    [FunLike F R S] [NonUnitalRingHomClass F R S] (f : F) {x : R} (hx : IsQuasiregular x) :
    IsQuasiregular (f x) := by
  rw [isQuasiregular_iff] at hx ⊢
  obtain ⟨y, hy₁, hy₂⟩ := hx
  exact ⟨f y, by simpa using And.intro congr(f $(hy₁)) congr(f $(hy₂))⟩

lemma IsQuasiregular.isUnit_one_add {R : Type*} [Semiring R] {x : R} (hx : IsQuasiregular x) :
    IsUnit (1 + x) := by
  obtain ⟨y, hy₁, hy₂⟩ := isQuasiregular_iff.mp hx
  refine ⟨⟨1 + x, 1 + y, ?_, ?_⟩, rfl⟩
  · convert congr(1 + $(hy₁)) using 1 <;> [noncomm_ring; simp]
  · convert congr(1 + $(hy₂)) using 1 <;> [noncomm_ring; simp]

lemma isQuasiregular_iff_isUnit {R : Type*} [Ring R] {x : R} :
    IsQuasiregular x ↔ IsUnit (1 + x) := by
  refine ⟨IsQuasiregular.isUnit_one_add, fun hx ↦ ?_⟩
  rw [isQuasiregular_iff]
  use hx.unit⁻¹ - 1
  constructor
  case' h.left => have := congr($(hx.mul_val_inv) - 1)
  case' h.right => have := congr($(hx.val_inv_mul) - 1)
  all_goals
    rw [← sub_add_cancel (↑hx.unit⁻¹ : R) 1, sub_self] at this
    convert this using 1
    noncomm_ring

-- interestingly, this holds even in the semiring case.
lemma isQuasiregular_iff_isUnit' (R : Type*) {A : Type*} [CommSemiring R] [NonUnitalSemiring A]
    [Module R A] [IsScalarTower R A A] [SMulCommClass R A A] {x : A} :
    IsQuasiregular x ↔ IsUnit (1 + x : Unitization R A) := by
  refine ⟨?_, fun hx ↦ ?_⟩
  · rintro ⟨u, rfl⟩
    exact (Unitization.unitsFstOne_mulEquiv_quasiregular R).symm u |>.val.isUnit
  · exact ⟨(Unitization.unitsFstOne_mulEquiv_quasiregular R) ⟨hx.unit, by simp⟩, by simp⟩

variable (R : Type*) {A : Type*} [CommSemiring R] [NonUnitalRing A]
  [Module R A]

/-- If `A` is a non-unital `R`-algebra, the `R`-quasispectrum of `a : A` consists of those `r : R`
such that if `r` is invertible (in `R`), then `-(r⁻¹ • a)` is not quasiregular.

The quasispectrum is precisely the spectrum in the unitization when `R` is a commutative ring.
See `Unitization.quasispectrum_eq_spectrum_inr`. -/
def quasispectrum (a : A) : Set R :=
  {r : R | (hr : IsUnit r) → ¬ IsQuasiregular (-(hr.unit⁻¹ • a))}

variable {R} in
lemma quasispectrum.not_isUnit_mem (a : A) {r : R} (hr : ¬ IsUnit r) : r ∈ quasispectrum R a :=
  fun hr' ↦ (hr hr').elim

@[simp]
lemma quasispectrum.zero_mem [Nontrivial R] (a : A) : 0 ∈ quasispectrum R a :=
  quasispectrum.not_isUnit_mem a <| by simp

instance quasispectrum.instZero [Nontrivial R] (a : A) : Zero (quasispectrum R a) where
  zero := ⟨0, quasispectrum.zero_mem R a⟩

variable {R}

/-- A version of `NonUnitalAlgHom.quasispectrum_apply_subset` which allows for `quasispectrum R`,
where `R` is a *semi*ring, but `φ` must still function over a scalar ring `S`. In this case, we
<<<<<<< HEAD
need `S` to be explivit. The primary use case is, for instance, `R := ℝ≥0` and `S := ℝ` or
=======
need `S` to be explicit. The primary use case is, for instance, `R := ℝ≥0` and `S := ℝ` or
>>>>>>> 12972e5e
`S := ℂ`. -/
lemma NonUnitalAlgHom.quasispectrum_apply_subset' {F R : Type*} (S : Type*) {A B : Type*}
    [CommSemiring R] [CommRing S] [NonUnitalRing A] [NonUnitalRing B] [Module R S]
    [Module S A] [Module R A] [Module S B] [Module R B] [IsScalarTower R S A] [IsScalarTower R S B]
    [FunLike F A B] [NonUnitalAlgHomClass F S A B] (φ : F) (a : A) :
    quasispectrum R (φ a) ⊆ quasispectrum R a := by
  refine Set.compl_subset_compl.mp fun x ↦ ?_
  simp only [quasispectrum, Set.mem_compl_iff, Set.mem_setOf_eq, not_forall, not_not,
    forall_exists_index]
  refine fun hx this ↦ ⟨hx, ?_⟩
  rw [Units.smul_def, ← smul_one_smul S] at this ⊢
  simpa [- smul_assoc] using this.map φ

/-- If `φ` is non-unital algebra homomorphism over a scalar ring `R`, then
`quasispectrum R (φ a) ⊆ quasispectrum R a`. -/
lemma NonUnitalAlgHom.quasispectrum_apply_subset {F R A B : Type*}
    [CommRing R] [NonUnitalRing A] [NonUnitalRing B] [Module R A] [Module R B]
    [FunLike F A B] [NonUnitalAlgHomClass F R A B] (φ : F) (a : A) :
    quasispectrum R (φ a) ⊆ quasispectrum R a :=
  NonUnitalAlgHom.quasispectrum_apply_subset' R φ a

@[simp]
lemma quasispectrum.coe_zero [Nontrivial R] (a : A) : (0 : quasispectrum R a) = (0 : R) := rfl

lemma quasispectrum.mem_of_not_quasiregular (a : A) {r : Rˣ}
    (hr : ¬ IsQuasiregular (-(r⁻¹ • a))) : (r : R) ∈ quasispectrum R a :=
  fun _ ↦ by simpa using hr

lemma quasispectrum_eq_spectrum_union (R : Type*) {A : Type*} [CommSemiring R]
    [Ring A] [Algebra R A] (a : A) : quasispectrum R a = spectrum R a ∪ {r : R | ¬ IsUnit r} := by
  ext r
  rw [quasispectrum]
  simp only [Set.mem_setOf_eq, Set.mem_union, ← imp_iff_or_not, spectrum.mem_iff]
  congr! 1 with hr
  rw [not_iff_not, isQuasiregular_iff_isUnit, ← sub_eq_add_neg, Algebra.algebraMap_eq_smul_one]
  exact (IsUnit.smul_sub_iff_sub_inv_smul hr.unit a).symm

lemma spectrum_subset_quasispectrum (R : Type*) {A : Type*} [CommSemiring R] [Ring A] [Algebra R A]
    (a : A) : spectrum R a ⊆ quasispectrum R a :=
  quasispectrum_eq_spectrum_union R a ▸ Set.subset_union_left

lemma quasispectrum_eq_spectrum_union_zero (R : Type*) {A : Type*} [Semifield R] [Ring A]
    [Algebra R A] (a : A) : quasispectrum R a = spectrum R a ∪ {0} := by
  convert quasispectrum_eq_spectrum_union R a
  ext x
  simp

lemma mem_quasispectrum_iff {R A : Type*} [Semifield R] [Ring A]
    [Algebra R A] {a : A} {x : R} :
    x ∈ quasispectrum R a ↔ x = 0 ∨ x ∈ spectrum R a := by
  simp [quasispectrum_eq_spectrum_union_zero]

namespace Unitization
variable [IsScalarTower R A A] [SMulCommClass R A A]

lemma isQuasiregular_inr_iff (a : A) :
    IsQuasiregular (a : Unitization R A) ↔ IsQuasiregular a := by
  refine ⟨fun ha ↦ ?_, IsQuasiregular.map (inrNonUnitalAlgHom R A)⟩
  rw [isQuasiregular_iff] at ha ⊢
  obtain ⟨y, hy₁, hy₂⟩ := ha
  lift y to A using by simpa using congr(fstHom R A $(hy₁))
  refine ⟨y, ?_, ?_⟩ <;> exact inr_injective (R := R) <| by simpa

lemma zero_mem_spectrum_inr (R S : Type*) {A : Type*} [CommSemiring R]
    [CommRing S] [Nontrivial S] [NonUnitalRing A] [Algebra R S] [Module S A] [IsScalarTower S A A]
    [SMulCommClass S A A] [Module R A] [IsScalarTower R S A] (a : A) :
    0 ∈ spectrum R (a : Unitization S A) := by
  rw [spectrum.zero_mem_iff]
  rintro ⟨u, hu⟩
  simpa [-Units.mul_inv, hu] using congr($(u.mul_inv).fst)

lemma mem_spectrum_inr_of_not_isUnit {R A : Type*} [CommRing R]
    [NonUnitalRing A] [Module R A] [IsScalarTower R A A] [SMulCommClass R A A]
    (a : A) (r : R) (hr : ¬ IsUnit r) : r ∈ spectrum R (a : Unitization R A) :=
  fun h ↦ hr <| by simpa using h.map (fstHom R A)

lemma quasispectrum_eq_spectrum_inr (R : Type*) {A : Type*} [CommRing R] [Ring A]
    [Algebra R A] (a : A) : quasispectrum R a = spectrum R (a : Unitization R A) := by
  ext r
  have : { r | ¬ IsUnit r} ⊆ spectrum R _ := mem_spectrum_inr_of_not_isUnit a
  rw [← Set.union_eq_left.mpr this, ← quasispectrum_eq_spectrum_union]
  apply forall_congr' fun hr ↦ ?_
  rw [not_iff_not, Units.smul_def, Units.smul_def, ← inr_smul, ← inr_neg, isQuasiregular_inr_iff]

lemma quasispectrum_eq_spectrum_inr' (R S : Type*) {A : Type*} [Semifield R]
    [Field S] [NonUnitalRing A] [Algebra R S] [Module S A] [IsScalarTower S A A]
    [SMulCommClass S A A] [Module R A] [IsScalarTower R S A] (a : A) :
    quasispectrum R a = spectrum R (a : Unitization S A) := by
  ext r
  have := Set.singleton_subset_iff.mpr (zero_mem_spectrum_inr R S a)
  rw [← Set.union_eq_self_of_subset_right this, ← quasispectrum_eq_spectrum_union_zero]
  apply forall_congr' fun x ↦ ?_
  rw [not_iff_not, Units.smul_def, Units.smul_def, ← inr_smul, ← inr_neg, isQuasiregular_inr_iff]

end Unitization

/-- A class for `𝕜`-algebras with a partial order where the ordering is compatible with the
(quasi)spectrum. -/
class NonnegSpectrumClass (𝕜 A : Type*) [OrderedCommSemiring 𝕜] [NonUnitalRing A] [PartialOrder A]
    [Module 𝕜 A] : Prop where
  quasispectrum_nonneg_of_nonneg : ∀ a : A, 0 ≤ a → ∀ x ∈ quasispectrum 𝕜 a, 0 ≤ x

export NonnegSpectrumClass (quasispectrum_nonneg_of_nonneg)

namespace NonnegSpectrumClass

lemma iff_spectrum_nonneg {𝕜 A : Type*} [LinearOrderedSemifield 𝕜] [Ring A] [PartialOrder A]
    [Algebra 𝕜 A] : NonnegSpectrumClass 𝕜 A ↔ ∀ a : A, 0 ≤ a → ∀ x ∈ spectrum 𝕜 a, 0 ≤ x := by
  simp [show NonnegSpectrumClass 𝕜 A ↔ _ from ⟨fun ⟨h⟩ ↦ h, (⟨·⟩)⟩,
    quasispectrum_eq_spectrum_union_zero]

alias ⟨_, of_spectrum_nonneg⟩ := iff_spectrum_nonneg

end NonnegSpectrumClass

lemma spectrum_nonneg_of_nonneg {𝕜 A : Type*} [OrderedCommSemiring 𝕜] [Ring A] [PartialOrder A]
    [Algebra 𝕜 A] [NonnegSpectrumClass 𝕜 A] ⦃a : A⦄ (ha : 0 ≤ a) ⦃x : 𝕜⦄ (hx : x ∈ spectrum 𝕜 a) :
    0 ≤ x :=
  NonnegSpectrumClass.quasispectrum_nonneg_of_nonneg a ha x (spectrum_subset_quasispectrum 𝕜 a hx)

/-! ### Restriction of the spectrum -/

/-- Given an element `a : A` of an `S`-algebra, where `S` is itself an `R`-algebra, we say that
the spectrum of `a` restricts via a function `f : S → R` if `f` is a left inverse of
`algebraMap R S`, and `f` is a right inverse of `algebraMap R S` on `spectrum S a`.

For example, when `f = Complex.re` (so `S := ℂ` and `R := ℝ`), `SpectrumRestricts a f` means that
the `ℂ`-spectrum of `a` is contained within `ℝ`. This arises naturally when `a` is selfadjoint
and `A` is a C⋆-algebra.

This is the property allows us to restrict a continuous functional calculus over `S` to a
continuous functional calculus over `R`. -/
structure QuasispectrumRestricts
    {R S A : Type*} [CommSemiring R] [CommSemiring S] [NonUnitalRing A]
    [Module R A] [Module S A] [Algebra R S] (a : A) (f : S → R) : Prop where
  /-- `f` is a right inverse of `algebraMap R S` when restricted to `quasispectrum S a`. -/
  rightInvOn : (quasispectrum S a).RightInvOn f (algebraMap R S)
  /-- `f` is a left inverse of `algebraMap R S`. -/
  left_inv : Function.LeftInverse f (algebraMap R S)

lemma quasispectrumRestricts_iff
    {R S A : Type*} [CommSemiring R] [CommSemiring S] [NonUnitalRing A]
    [Module R A] [Module S A] [Algebra R S] (a : A) (f : S → R) :
    QuasispectrumRestricts a f ↔ (quasispectrum S a).RightInvOn f (algebraMap R S) ∧
      Function.LeftInverse f (algebraMap R S) :=
  ⟨fun ⟨h₁, h₂⟩ ↦ ⟨h₁, h₂⟩, fun ⟨h₁, h₂⟩ ↦ ⟨h₁, h₂⟩⟩

@[simp]
theorem quasispectrum.algebraMap_mem_iff (S : Type*) {R A : Type*} [Semifield R] [Field S]
    [NonUnitalRing A] [Algebra R S] [Module S A] [IsScalarTower S A A]
    [SMulCommClass S A A] [Module R A] [IsScalarTower R S A] {a : A} {r : R} :
    algebraMap R S r ∈ quasispectrum S a ↔ r ∈ quasispectrum R a := by
  simp_rw [Unitization.quasispectrum_eq_spectrum_inr' _ S a, spectrum.algebraMap_mem_iff]

protected alias ⟨quasispectrum.of_algebraMap_mem, quasispectrum.algebraMap_mem⟩ :=
  quasispectrum.algebraMap_mem_iff

@[simp]
theorem quasispectrum.preimage_algebraMap (S : Type*) {R A : Type*} [Semifield R] [Field S]
    [NonUnitalRing A] [Algebra R S] [Module S A] [IsScalarTower S A A]
    [SMulCommClass S A A] [Module R A] [IsScalarTower R S A] {a : A} :
    algebraMap R S ⁻¹' quasispectrum S a = quasispectrum R a :=
  Set.ext fun _ => quasispectrum.algebraMap_mem_iff _

namespace QuasispectrumRestricts

section NonUnital

variable {R S A : Type*} [Semifield R] [Field S] [NonUnitalRing A] [Module R A] [Module S A]
variable [Algebra R S] {a : A} {f : S → R}

protected theorem map_zero (h : QuasispectrumRestricts a f) : f 0 = 0 := by
  rw [← h.left_inv 0, map_zero (algebraMap R S)]

theorem of_subset_range_algebraMap (hf : f.LeftInverse (algebraMap R S))
    (h : quasispectrum S a ⊆ Set.range (algebraMap R S)) : QuasispectrumRestricts a f where
  rightInvOn := fun s hs => by obtain ⟨r, rfl⟩ := h hs; rw [hf r]
  left_inv := hf

lemma of_quasispectrum_eq {a b : A} {f : S → R} (ha : QuasispectrumRestricts a f)
    (h : quasispectrum S a = quasispectrum S b) : QuasispectrumRestricts b f where
  rightInvOn := h ▸ ha.rightInvOn
  left_inv := ha.left_inv

variable [IsScalarTower S A A] [SMulCommClass S A A] [IsScalarTower R S A]

theorem algebraMap_image (h : QuasispectrumRestricts a f) :
    algebraMap R S '' quasispectrum R a = quasispectrum S a := by
  refine Set.eq_of_subset_of_subset ?_ fun s hs => ⟨f s, ?_⟩
  · simpa only [quasispectrum.preimage_algebraMap] using
      (quasispectrum S a).image_preimage_subset (algebraMap R S)
  exact ⟨quasispectrum.of_algebraMap_mem S ((h.rightInvOn hs).symm ▸ hs), h.rightInvOn hs⟩

theorem image (h : QuasispectrumRestricts a f) : f '' quasispectrum S a = quasispectrum R a := by
  simp only [← h.algebraMap_image, Set.image_image, h.left_inv _, Set.image_id']

theorem apply_mem (h : QuasispectrumRestricts a f) {s : S} (hs : s ∈ quasispectrum S a) :
    f s ∈ quasispectrum R a :=
  h.image ▸ ⟨s, hs, rfl⟩

theorem subset_preimage (h : QuasispectrumRestricts a f) :
    quasispectrum S a ⊆ f ⁻¹' quasispectrum R a :=
  h.image ▸ (quasispectrum S a).subset_preimage_image f

protected lemma comp {R₁ R₂ R₃ A : Type*} [Semifield R₁] [Field R₂] [Field R₃]
    [NonUnitalRing A] [Module R₁ A] [Module R₂ A] [Module R₃ A] [Algebra R₁ R₂] [Algebra R₂ R₃]
    [Algebra R₁ R₃] [IsScalarTower R₁ R₂ R₃] [IsScalarTower R₂ R₃ A] [IsScalarTower R₃ A A]
    [SMulCommClass R₃ A A] {a : A} {f : R₃ → R₂} {g : R₂ → R₁} {e : R₃ → R₁} (hfge : g ∘ f = e)
    (hf : QuasispectrumRestricts a f) (hg : QuasispectrumRestricts a g) :
    QuasispectrumRestricts a e where
  left_inv := by
    convert hfge ▸ hf.left_inv.comp hg.left_inv
    congrm(⇑$(IsScalarTower.algebraMap_eq R₁ R₂ R₃))
  rightInvOn := by
    convert hfge ▸ hg.rightInvOn.comp hf.rightInvOn fun _ ↦ hf.apply_mem
    congrm(⇑$(IsScalarTower.algebraMap_eq R₁ R₂ R₃))

end NonUnital

end QuasispectrumRestricts

/-- A (reducible) alias of `QuasispectrumRestricts` which enforces stronger type class assumptions
on the types involved, as it's really intended for the `spectrum`. The separate definition also
allows for dot notation. -/
@[reducible]
def SpectrumRestricts
    {R S A : Type*} [Semifield R] [Semifield S] [Ring A]
    [Algebra R A] [Algebra S A] [Algebra R S] (a : A) (f : S → R) : Prop :=
  QuasispectrumRestricts a f

namespace SpectrumRestricts

section Unital

variable {R S A : Type*} [Semifield R] [Semifield S] [Ring A]
variable [Algebra R S] [Algebra R A] [Algebra S A] {a : A} {f : S → R}

theorem rightInvOn (h : SpectrumRestricts a f) : (spectrum S a).RightInvOn f (algebraMap R S) :=
  (QuasispectrumRestricts.rightInvOn h).mono <| spectrum_subset_quasispectrum _ _

theorem of_rightInvOn (h₁ : Function.LeftInverse f (algebraMap R S))
    (h₂ : (spectrum S a).RightInvOn f (algebraMap R S)) : SpectrumRestricts a f where
  rightInvOn x hx := by
    obtain (rfl | hx) := mem_quasispectrum_iff.mp hx
    · simpa using h₁ 0
    · exact h₂ hx
  left_inv := h₁

lemma _root_.spectrumRestricts_iff :
    SpectrumRestricts a f ↔ (spectrum S a).RightInvOn f (algebraMap R S) ∧
      Function.LeftInverse f (algebraMap R S) :=
  ⟨fun h ↦ ⟨h.rightInvOn, h.left_inv⟩, fun h ↦ .of_rightInvOn h.2 h.1⟩

theorem of_subset_range_algebraMap (hf : f.LeftInverse (algebraMap R S))
    (h : spectrum S a ⊆ Set.range (algebraMap R S)) : SpectrumRestricts a f where
  rightInvOn := fun s hs => by
    rw [mem_quasispectrum_iff] at hs
    obtain (rfl | hs) := hs
    · simpa using hf 0
    · obtain ⟨r, rfl⟩ := h hs
      rw [hf r]
  left_inv := hf

lemma of_spectrum_eq {a b : A} {f : S → R} (ha : SpectrumRestricts a f)
    (h : spectrum S a = spectrum S b) : SpectrumRestricts b f where
  rightInvOn :=  by
    rw [quasispectrum_eq_spectrum_union_zero, ← h, ← quasispectrum_eq_spectrum_union_zero]
    exact QuasispectrumRestricts.rightInvOn ha
  left_inv := ha.left_inv

variable [IsScalarTower R S A]

theorem algebraMap_image (h : SpectrumRestricts a f) :
    algebraMap R S '' spectrum R a = spectrum S a := by
  refine Set.eq_of_subset_of_subset ?_ fun s hs => ⟨f s, ?_⟩
  · simpa only [spectrum.preimage_algebraMap] using
      (spectrum S a).image_preimage_subset (algebraMap R S)
  exact ⟨spectrum.of_algebraMap_mem S ((h.rightInvOn hs).symm ▸ hs), h.rightInvOn hs⟩

theorem image (h : SpectrumRestricts a f) : f '' spectrum S a = spectrum R a := by
  simp only [← h.algebraMap_image, Set.image_image, h.left_inv _, Set.image_id']

theorem apply_mem (h : SpectrumRestricts a f) {s : S} (hs : s ∈ spectrum S a) :
    f s ∈ spectrum R a :=
  h.image ▸ ⟨s, hs, rfl⟩

theorem subset_preimage (h : SpectrumRestricts a f) : spectrum S a ⊆ f ⁻¹' spectrum R a :=
  h.image ▸ (spectrum S a).subset_preimage_image f

end Unital

end SpectrumRestricts

theorem quasispectrumRestricts_iff_spectrumRestricts_inr (S : Type*) {R A : Type*} [Semifield R]
    [Field S] [NonUnitalRing A] [Algebra R S] [Module R A] [Module S A] [IsScalarTower S A A]
    [SMulCommClass S A A] [IsScalarTower R S A] {a : A} {f : S → R} :
    QuasispectrumRestricts a f ↔ SpectrumRestricts (a : Unitization S A) f := by
  rw [quasispectrumRestricts_iff, spectrumRestricts_iff,
    ← Unitization.quasispectrum_eq_spectrum_inr']

theorem quasispectrumRestricts_iff_spectrumRestricts {R S A : Type*} [Semifield R] [Semifield S]
    [Ring A] [Algebra R S] [Algebra R A] [Algebra S A] {a : A} {f : S → R} :
    QuasispectrumRestricts a f ↔ SpectrumRestricts a f := by
  rw [quasispectrumRestricts_iff, spectrumRestricts_iff, quasispectrum_eq_spectrum_union_zero]
  refine and_congr_left fun h ↦ ?_
  refine ⟨(Set.RightInvOn.mono · Set.subset_union_left), fun h' x hx ↦ ?_⟩
  simp only [Set.union_singleton, Set.mem_insert_iff] at hx
  obtain (rfl | hx) := hx
  · simpa using h 0
  · exact h' hx<|MERGE_RESOLUTION|>--- conflicted
+++ resolved
@@ -261,11 +261,7 @@
 
 /-- A version of `NonUnitalAlgHom.quasispectrum_apply_subset` which allows for `quasispectrum R`,
 where `R` is a *semi*ring, but `φ` must still function over a scalar ring `S`. In this case, we
-<<<<<<< HEAD
-need `S` to be explivit. The primary use case is, for instance, `R := ℝ≥0` and `S := ℝ` or
-=======
 need `S` to be explicit. The primary use case is, for instance, `R := ℝ≥0` and `S := ℝ` or
->>>>>>> 12972e5e
 `S := ℂ`. -/
 lemma NonUnitalAlgHom.quasispectrum_apply_subset' {F R : Type*} (S : Type*) {A B : Type*}
     [CommSemiring R] [CommRing S] [NonUnitalRing A] [NonUnitalRing B] [Module R S]
