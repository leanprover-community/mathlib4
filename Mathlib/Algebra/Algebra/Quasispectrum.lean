--- conflicted
+++ resolved
@@ -335,11 +335,7 @@
 
 /-- A class for `𝕜`-algebras with a partial order where the ordering is compatible with the
 (quasi)spectrum. -/
-<<<<<<< HEAD
-class NonnegSpectrumClass (𝕜 A : Type*) [OrderedCommRing 𝕜] [NonUnitalRing A] [PartialOrder A]
-=======
 class NonnegSpectrumClass (𝕜 A : Type*) [OrderedCommSemiring 𝕜] [NonUnitalRing A] [PartialOrder A]
->>>>>>> 59de845a
     [Module 𝕜 A] : Prop where
   quasispectrum_nonneg_of_nonneg : ∀ a : A, 0 ≤ a → ∀ x ∈ quasispectrum 𝕜 a, 0 ≤ x
 
@@ -347,11 +343,7 @@
 
 namespace NonnegSpectrumClass
 
-<<<<<<< HEAD
-lemma iff_spectrum_nonneg {𝕜 A : Type*} [LinearOrderedField 𝕜] [Ring A] [PartialOrder A]
-=======
 lemma iff_spectrum_nonneg {𝕜 A : Type*} [LinearOrderedSemifield 𝕜] [Ring A] [PartialOrder A]
->>>>>>> 59de845a
     [Algebra 𝕜 A] : NonnegSpectrumClass 𝕜 A ↔ ∀ a : A, 0 ≤ a → ∀ x ∈ spectrum 𝕜 a, 0 ≤ x := by
   simp [show NonnegSpectrumClass 𝕜 A ↔ _ from ⟨fun ⟨h⟩ ↦ h, (⟨·⟩)⟩,
     quasispectrum_eq_spectrum_union_zero]
@@ -360,12 +352,6 @@
 
 end NonnegSpectrumClass
 
-<<<<<<< HEAD
-lemma spectrum_nonneg_of_nonneg {𝕜 A : Type*} [LinearOrderedField 𝕜] [Ring A] [PartialOrder A]
-    [Algebra 𝕜 A] [NonnegSpectrumClass 𝕜 A] ⦃a : A⦄ (ha : 0 ≤ a) ⦃x : 𝕜⦄ (hx : x ∈ spectrum 𝕜 a) :
-    0 ≤ x :=
-  NonnegSpectrumClass.iff_spectrum_nonneg.mp inferInstance a ha x hx
-=======
 lemma spectrum_nonneg_of_nonneg {𝕜 A : Type*} [OrderedCommSemiring 𝕜] [Ring A] [PartialOrder A]
     [Algebra 𝕜 A] [NonnegSpectrumClass 𝕜 A] ⦃a : A⦄ (ha : 0 ≤ a) ⦃x : 𝕜⦄ (hx : x ∈ spectrum 𝕜 a) :
     0 ≤ x :=
@@ -555,5 +541,4 @@
   simp only [Set.union_singleton, Set.mem_insert_iff] at hx
   obtain (rfl | hx) := hx
   · simpa using h 0
-  · exact h' hx
->>>>>>> 59de845a
+  · exact h' hx