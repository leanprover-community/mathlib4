/-
Copyright (c) 2018 Kenny Lau. All rights reserved.
Released under Apache 2.0 license as described in the file LICENSE.
Authors: Kenny Lau, Yury Kudryashov
-/
import Mathlib.Algebra.Algebra.Hom
import Mathlib.Algebra.Ring.Action.Group

/-!
# Isomorphisms of `R`-algebras

This file defines bundled isomorphisms of `R`-algebras.

## Main definitions

* `AlgEquiv R A B`: the type of `R`-algebra isomorphisms between `A` and `B`.

## Notations

* `A ≃ₐ[R] B` : `R`-algebra equivalence from `A` to `B`.
-/

universe u v w u₁ v₁

/-- An equivalence of algebras is an equivalence of rings commuting with the actions of scalars.
By defining this in terms of the scalar action instead of `algebraMap`, we avoid the need
for an `Algebra` structure on the types, thereby allowing this to pertain to non-unital algebras
as well.
In certain contexts where the `Algebra` structure is avaiable it is easier to define an `AlgEquiv`
by providing the `AlgHom.commutes'` field. For this reason a convenience constructor
`AlgEquiv.ofCommutes` is provided to the user. -/
structure AlgEquiv (R : Type u) (A : Type v) (B : Type w) [Add A] [Add B] [Mul A] [Mul B]
    [SMul R A] [SMul R B] extends A ≃ B, A ≃+ B, A ≃* B, A ≃+* B where
  /-- An equivalence of algebras commutes with the action of scalars. -/
  protected map_smul' : ∀ r : R, ∀ a : A, toFun (r • a) = r • toFun a

attribute [nolint docBlame] AlgEquiv.toRingEquiv
attribute [nolint docBlame] AlgEquiv.toEquiv
attribute [nolint docBlame] AlgEquiv.toAddEquiv
attribute [nolint docBlame] AlgEquiv.toMulEquiv

@[inherit_doc]
notation:50 A " ≃ₐ[" R "] " A' => AlgEquiv R A A'

/-- `AlgEquivClass F R A B` states that `F` is a type of algebra structure preserving
  equivalences. You should extend this class when you extend `AlgEquiv`. -/
class AlgEquivClass (F : Type*) (R A B : outParam (Type*)) [Add A] [Add B] [Mul A] [Mul B]
    [SMul R A] [SMul R B] [EquivLike F A B] extends RingEquivClass F A B where
  /-- An equivalence of algebras commutes with the action of scalars. -/
  map_smul : ∀ (f : F) (r : R) (a : A), f (r • a) = r • f a

namespace AlgEquivClass

instance (priority := 100) toLinearEquivClass (F R A B : Type*) [Semiring R]
    [NonUnitalNonAssocSemiring A] [NonUnitalNonAssocSemiring B] [Module R A] [Module R B]
    [EquivLike F A B] [h : AlgEquivClass F R A B] : LinearEquivClass F R A B :=
  { h with map_smulₛₗ := map_smul }

-- See note [lower instance priority]
instance (priority := 100) toAlgHomClass (F R A B : Type*) [CommSemiring R] [Semiring A]
    [Semiring B] [Algebra R A] [Algebra R B] [EquivLike F A B] [h : AlgEquivClass F R A B] :
    AlgHomClass F R A B :=
  { h with commutes := by simp [Algebra.algebraMap_eq_smul_one] }

/-- Turn an element of a type `F` satisfying `AlgEquivClass F R A B` into an actual `AlgEquiv`.
This is declared as the default coercion from `F` to `A ≃ₐ[R] B`. -/
@[coe]
def toAlgEquiv {F R A B : Type*} [Add A] [Add B] [Mul A] [Mul B] [SMul R A] [SMul R B]
    [EquivLike F A B] [AlgEquivClass F R A B] (f : F) : A ≃ₐ[R] B :=
  { (f : A ≃+* B) with map_smul' := map_smul f }

instance (F R A B : Type*) [Add A] [Add B] [Mul A] [Mul B] [SMul R A] [SMul R B]
    [EquivLike F A B] [AlgEquivClass F R A B] : CoeTC F (A ≃ₐ[R] B) :=
  ⟨toAlgEquiv⟩
end AlgEquivClass

namespace AlgEquiv

universe uR uA₁ uA₂ uA₃ uA₁' uA₂' uA₃'
variable {R : Type uR}
variable {A₁ : Type uA₁} {A₂ : Type uA₂} {A₃ : Type uA₃}
variable {A₁' : Type uA₁'} {A₂' : Type uA₂'} {A₃' : Type uA₃'}

section Semiring

@[reducible, inline]
def ofCommutes [CommSemiring R] [Semiring A₁] [Semiring A₂] [Algebra R A₁] [Algebra R A₂]
    (e : A₁ ≃+* A₂) (h_comm : ∀ r : R, e (algebraMap R A₁ r) = algebraMap R A₂ r) :
    A₁ ≃ₐ[R] A₂ where
  toEquiv := e.toEquiv
  map_add' := map_add e
  map_mul' := map_mul e
  map_smul' r a := show e (r • a) = r • (e a) by simp [Algebra.smul_def, h_comm]

variable [Add A₁] [Add A₂] [Add A₃] [Mul A₁] [Mul A₂] [Mul A₃]
variable [Add A₁'] [Add A₂'] [Add A₃'] [Mul A₁'] [Mul A₂'] [Mul A₃']
variable [SMul R A₁] [SMul R A₂] [SMul R A₃]
variable [SMul R A₁'] [SMul R A₂'] [SMul R A₃']
variable (e : A₁ ≃ₐ[R] A₂)

section coe

instance : EquivLike (A₁ ≃ₐ[R] A₂) A₁ A₂ where
  coe f := f.toFun
  inv f := f.invFun
  left_inv f := f.left_inv
  right_inv f := f.right_inv
  coe_injective' f g h₁ h₂ := by
    obtain ⟨⟨f,_⟩,_⟩ := f
    obtain ⟨⟨g,_⟩,_⟩ := g
    congr

/-- Helper instance since the coercion is not always found. -/
instance : FunLike (A₁ ≃ₐ[R] A₂) A₁ A₂ where
  coe := DFunLike.coe
  coe_injective' := DFunLike.coe_injective'

instance : AlgEquivClass (A₁ ≃ₐ[R] A₂) R A₁ A₂ where
  map_add f := f.map_add'
  map_mul f := f.map_mul'
  map_smul f := f.map_smul'

@[ext]
theorem ext {f g : A₁ ≃ₐ[R] A₂} (h : ∀ a, f a = g a) : f = g :=
  DFunLike.ext f g h

protected theorem congr_arg {f : A₁ ≃ₐ[R] A₂} {x x' : A₁} : x = x' → f x = f x' :=
  DFunLike.congr_arg f

protected theorem congr_fun {f g : A₁ ≃ₐ[R] A₂} (h : f = g) (x : A₁) : f x = g x :=
  DFunLike.congr_fun h x

@[simp]
theorem coe_mk {toEquiv map_mul map_add commutes} :
    ⇑(⟨toEquiv, map_mul, map_add, commutes⟩ : A₁ ≃ₐ[R] A₂) = toEquiv :=
  rfl

@[simp]
theorem mk_coe (e : A₁ ≃ₐ[R] A₂) (e' h₁ h₂ h₃ h₄ h₅) :
    (⟨⟨e, e', h₁, h₂⟩, h₃, h₄, h₅⟩ : A₁ ≃ₐ[R] A₂) = e :=
  ext fun _ => rfl

@[simp]
theorem toEquiv_eq_coe : e.toEquiv = e :=
  rfl

@[simp]
protected theorem coe_coe {F : Type*} [EquivLike F A₁ A₂] [AlgEquivClass F R A₁ A₂] (f : F) :
    ⇑(f : A₁ ≃ₐ[R] A₂) = f :=
  rfl

theorem coe_fun_injective : @Function.Injective (A₁ ≃ₐ[R] A₂) (A₁ → A₂) fun e => (e : A₁ → A₂) :=
  DFunLike.coe_injective

instance hasCoeToRingEquiv : CoeOut (A₁ ≃ₐ[R] A₂) (A₁ ≃+* A₂) :=
  ⟨AlgEquiv.toRingEquiv⟩

@[simp]
theorem coe_toEquiv : ((e : A₁ ≃ A₂) : A₁ → A₂) = e :=
  rfl

@[simp]
theorem toRingEquiv_eq_coe : e.toRingEquiv = e :=
  rfl

@[simp, norm_cast]
lemma toRingEquiv_toRingHom {A₁ A₂ : Type*} [NonAssocSemiring A₁] [NonAssocSemiring A₂]
    [SMul R A₁] [SMul R A₂] (e : A₁ ≃ₐ[R] A₂) : ((e : A₁ ≃+* A₂) : A₁ →+* A₂) = e :=
  rfl

@[simp, norm_cast]
theorem coe_ringEquiv : ((e : A₁ ≃+* A₂) : A₁ → A₂) = e :=
  rfl

theorem coe_ringEquiv' : (e.toRingEquiv : A₁ → A₂) = e :=
  rfl

theorem coe_ringEquiv_injective : Function.Injective ((↑) : (A₁ ≃ₐ[R] A₂) → A₁ ≃+* A₂) :=
  fun _ _ h => ext <| RingEquiv.congr_fun h

@[simp]
theorem commutes {A₁ A₂ : Type*} [CommSemiring R] [Semiring A₁] [Semiring A₂] [Algebra R A₁]
    [Algebra R A₂] (e : A₁ ≃ₐ[R] A₂) : ∀ r : R, e (algebraMap R A₁ r) = algebraMap R A₂ r :=
  AlgHomClass.commutes e

section toAlgHom
variable {A₁ A₂ : Type*} [CommSemiring R] [Semiring A₁] [Semiring A₂] [Algebra R A₁]
  [Algebra R A₂] (e : A₁ ≃ₐ[R] A₂)

/-- Interpret an algebra equivalence as an algebra homomorphism.

This definition is included for symmetry with the other `to*Hom` projections.
The `simp` normal form is to use the coercion of the `AlgHomClass.coeTC` instance. -/
@[coe]
def toAlgHom : A₁ →ₐ[R] A₂ :=
  { e with
    map_one' := map_one e
    map_zero' := map_zero e
    commutes' := e.commutes }

@[simp]
theorem toAlgHom_eq_coe : e.toAlgHom = e :=
  rfl

@[simp, norm_cast]
theorem coe_algHom : DFunLike.coe (e.toAlgHom) = DFunLike.coe e :=
  rfl

theorem coe_algHom_injective : Function.Injective ((↑) : (A₁ ≃ₐ[R] A₂) → A₁ →ₐ[R] A₂) :=
  fun _ _ h => ext <| AlgHom.congr_fun h

@[simp, norm_cast]
lemma toAlgHom_toRingHom : ((e : A₁ →ₐ[R] A₂) : A₁ →+* A₂) = e :=
  rfl

/-- The two paths coercion can take to a `RingHom` are equivalent -/
theorem coe_ringHom_commutes : ((e : A₁ →ₐ[R] A₂) : A₁ →+* A₂) = ((e : A₁ ≃+* A₂) : A₁ →+* A₂) :=
  rfl

end toAlgHom

end coe

section bijective

protected theorem bijective : Function.Bijective e :=
  EquivLike.bijective e

protected theorem injective : Function.Injective e :=
  EquivLike.injective e

protected theorem surjective : Function.Surjective e :=
  EquivLike.surjective e

end bijective

section refl

/-- Algebra equivalences are reflexive. -/
@[refl]
def refl : A₁ ≃ₐ[R] A₁ :=
  { (.refl _ : A₁ ≃+* A₁) with map_smul' := fun _ _ => rfl }

instance : Inhabited (A₁ ≃ₐ[R] A₁) :=
  ⟨refl⟩

@[simp, norm_cast] lemma refl_toAlgHom {A₁ A₂ : Type*} [CommSemiring R]
    [Semiring A₁] [Semiring A₂] [Algebra R A₁] [Algebra R A₂] :
    (refl : A₁ ≃ₐ[R] A₁) = AlgHom.id R A₁ := rfl
@[simp, norm_cast] lemma refl_toRingHom {A₁ : Type*} [NonAssocSemiring A₁] [SMul R A₁] :
    (refl : A₁ ≃ₐ[R] A₁) = RingHom.id A₁ := rfl

@[simp]
theorem coe_refl : ⇑(refl : A₁ ≃ₐ[R] A₁) = id :=
  rfl

end refl

-- needed?
instance : MulActionHomClass (A₁ ≃ₐ[R] A₂) R A₁ A₂ where
  map_smulₛₗ f := f.map_smul'

section symm

/-- Algebra equivalences are symmetric. -/
@[symm]
def symm (e : A₁ ≃ₐ[R] A₂) : A₂ ≃ₐ[R] A₁ :=
  { e.toRingEquiv.symm with
    map_smul' := fun r a => by
      change e.toEquiv.symm (r • a) = r • e.toEquiv.symm a
      rw [← e.toEquiv.symm_apply_apply (r • e.toEquiv.symm a)]
      simp [map_smul] }

theorem invFun_eq_symm {e : A₁ ≃ₐ[R] A₂} : e.invFun = e.symm :=
  rfl

@[simp]
theorem coe_apply_coe_coe_symm_apply {F : Type*} [EquivLike F A₁ A₂] [AlgEquivClass F R A₁ A₂]
    (f : F) (x : A₂) :
    f ((f : A₁ ≃ₐ[R] A₂).symm x) = x :=
  EquivLike.right_inv f x

@[simp]
theorem coe_coe_symm_apply_coe_apply {F : Type*} [EquivLike F A₁ A₂] [AlgEquivClass F R A₁ A₂]
    (f : F) (x : A₁) :
    (f : A₁ ≃ₐ[R] A₂).symm (f x) = x :=
  EquivLike.left_inv f x

/-- `simp` normal form of `invFun_eq_symm` -/
@[simp]
theorem symm_toEquiv_eq_symm {e : A₁ ≃ₐ[R] A₂} : (e : A₁ ≃ A₂).symm = e.symm :=
  rfl

@[simp]
theorem symm_symm (e : A₁ ≃ₐ[R] A₂) : e.symm.symm = e := rfl

theorem symm_bijective : Function.Bijective (symm : (A₁ ≃ₐ[R] A₂) → A₂ ≃ₐ[R] A₁) :=
  Function.bijective_iff_has_inverse.mpr ⟨_, symm_symm, symm_symm⟩

@[simp]
theorem mk_coe' (e : A₁ ≃ₐ[R] A₂) (f h₁ h₂ h₃ h₄ h₅) :
    (⟨⟨f, e, h₁, h₂⟩, h₃, h₄, h₅⟩ : A₂ ≃ₐ[R] A₁) = e.symm :=
  symm_bijective.injective <| ext fun _ => rfl

/-- Auxiliary definition to avoid looping in `dsimp` with `AlgEquiv.symm_mk`. -/
protected def symm_mk.aux (f f') (h₁ h₂ h₃ h₄ h₅) :=
  (⟨⟨f, f', h₁, h₂⟩, h₃, h₄, h₅⟩ : A₁ ≃ₐ[R] A₂).symm

@[simp]
theorem symm_mk (f f') (h₁ h₂ h₃ h₄ h₅) :
    (⟨⟨f, f', h₁, h₂⟩, h₃, h₄, h₅⟩ : A₁ ≃ₐ[R] A₂).symm =
      { symm_mk.aux f f' h₁ h₂ h₃ h₄ h₅ with
        toFun := f'
        invFun := f } :=
  rfl

@[simp]
theorem refl_symm : (AlgEquiv.refl : A₁ ≃ₐ[R] A₁).symm = AlgEquiv.refl :=
  rfl

--this should be a simp lemma but causes a lint timeout
theorem toRingEquiv_symm (f : A₁ ≃ₐ[R] A₁) : (f : A₁ ≃+* A₁).symm = f.symm :=
  rfl

@[simp]
theorem symm_toRingEquiv : (e.symm : A₂ ≃+* A₁) = (e : A₁ ≃+* A₂).symm :=
  rfl

@[simp]
theorem symm_toAddEquiv : (e.symm : A₂ ≃+ A₁) = (e : A₁ ≃+ A₂).symm :=
  rfl

@[simp]
theorem symm_toMulEquiv : (e.symm : A₂ ≃* A₁) = (e : A₁ ≃* A₂).symm :=
  rfl

@[simp]
theorem apply_symm_apply (e : A₁ ≃ₐ[R] A₂) : ∀ x, e (e.symm x) = x :=
  e.toEquiv.apply_symm_apply

@[simp]
theorem symm_apply_apply (e : A₁ ≃ₐ[R] A₂) : ∀ x, e.symm (e x) = x :=
  e.toEquiv.symm_apply_apply

theorem symm_apply_eq (e : A₁ ≃ₐ[R] A₂) {x y} : e.symm x = y ↔ x = e y :=
  e.toEquiv.symm_apply_eq

theorem eq_symm_apply (e : A₁ ≃ₐ[R] A₂) {x y} : y = e.symm x ↔ e y = x :=
  e.toEquiv.eq_symm_apply

section AlgHomComp
variable {A₁ A₂ : Type*} [CommSemiring R] [Semiring A₁] [Semiring A₂] [Algebra R A₁]
  [Algebra R A₂] (e : A₁ ≃ₐ[R] A₂)

@[simp]
theorem comp_symm (e : A₁ ≃ₐ[R] A₂) : AlgHom.comp (e : A₁ →ₐ[R] A₂) ↑e.symm = AlgHom.id R A₂ := by
  ext
  simp

@[simp]
theorem symm_comp (e : A₁ ≃ₐ[R] A₂) : AlgHom.comp ↑e.symm (e : A₁ →ₐ[R] A₂) = AlgHom.id R A₁ := by
  ext
  simp

end AlgHomComp

theorem leftInverse_symm (e : A₁ ≃ₐ[R] A₂) : Function.LeftInverse e.symm e :=
  e.left_inv

theorem rightInverse_symm (e : A₁ ≃ₐ[R] A₂) : Function.RightInverse e.symm e :=
  e.right_inv

end symm

section simps

/-- See Note [custom simps projection] -/
def Simps.apply (e : A₁ ≃ₐ[R] A₂) : A₁ → A₂ :=
  e

/-- See Note [custom simps projection] -/
def Simps.toEquiv (e : A₁ ≃ₐ[R] A₂) : A₁ ≃ A₂ :=
  e

/-- See Note [custom simps projection] -/
def Simps.symm_apply (e : A₁ ≃ₐ[R] A₂) : A₂ → A₁ :=
  e.symm

initialize_simps_projections AlgEquiv (toFun → apply, invFun → symm_apply)

end simps

section trans

/-- Algebra equivalences are transitive. -/
@[trans]
def trans (e₁ : A₁ ≃ₐ[R] A₂) (e₂ : A₂ ≃ₐ[R] A₃) : A₁ ≃ₐ[R] A₃ :=
  { e₁.toRingEquiv.trans e₂.toRingEquiv with
    map_smul' := fun r _ => by simp }

@[simp]
theorem coe_trans (e₁ : A₁ ≃ₐ[R] A₂) (e₂ : A₂ ≃ₐ[R] A₃) : ⇑(e₁.trans e₂) = e₂ ∘ e₁ :=
  rfl

@[simp]
theorem trans_apply (e₁ : A₁ ≃ₐ[R] A₂) (e₂ : A₂ ≃ₐ[R] A₃) (x : A₁) : (e₁.trans e₂) x = e₂ (e₁ x) :=
  rfl

@[simp]
theorem symm_trans_apply (e₁ : A₁ ≃ₐ[R] A₂) (e₂ : A₂ ≃ₐ[R] A₃) (x : A₃) :
    (e₁.trans e₂).symm x = e₁.symm (e₂.symm x) :=
  rfl

@[simp] lemma self_trans_symm (e : A₁ ≃ₐ[R] A₂) : e.trans e.symm = refl := by ext; simp
@[simp] lemma symm_trans_self (e : A₁ ≃ₐ[R] A₂) : e.symm.trans e = refl := by ext; simp

@[simp, norm_cast]
lemma toRingHom_trans {A₁ A₂ A₃ : Type*} [NonAssocSemiring A₁] [NonAssocSemiring A₂]
    [NonAssocSemiring A₃] [SMul R A₁] [SMul R A₂] [SMul R A₃] (e₁ : A₁ ≃ₐ[R] A₂)
    (e₂ : A₂ ≃ₐ[R] A₃) : (e₁.trans e₂ : A₁ →+* A₃) = RingHom.comp e₂ (e₁ : A₁ →+* A₂) := rfl

end trans

<<<<<<< HEAD
section arrowCongr
variable {A₁ A₂ A₃ A₁' A₂' A₃' : Type*} [CommSemiring R]
variable [Semiring A₁] [Semiring A₂] [Semiring A₃] [Semiring A₁'] [Semiring A₂'] [Semiring A₃']
variable [Algebra R A₁] [Algebra R A₂] [Algebra R A₃]
variable [Algebra R A₁'] [Algebra R A₂'] [Algebra R A₃']
=======
/-- `Equiv.cast (congrArg _ h)` as an algebra equiv.

Note that unlike `Equiv.cast`, this takes an equality of indices rather than an equality of types,
to avoid having to deal with an equality of the algebraic structure itself. -/
@[simps!]
protected def cast
    {ι : Type*} {A : ι → Type*} [∀ i, Semiring (A i)] [∀ i, Algebra R (A i)] {i j : ι} (h : i = j) :
    A i ≃ₐ[R] A j where
  __ := RingEquiv.cast h
  commutes' _ := by cases h; rfl
>>>>>>> 839e7417

/-- If `A₁` is equivalent to `A₁'` and `A₂` is equivalent to `A₂'`, then the type of maps
`A₁ →ₐ[R] A₂` is equivalent to the type of maps `A₁' →ₐ[R] A₂'`. -/
@[simps apply]
def arrowCongr (e₁ : A₁ ≃ₐ[R] A₁') (e₂ : A₂ ≃ₐ[R] A₂') : (A₁ →ₐ[R] A₂) ≃ (A₁' →ₐ[R] A₂') where
  toFun f := (e₂.toAlgHom.comp f).comp e₁.symm.toAlgHom
  invFun f := (e₂.symm.toAlgHom.comp f).comp e₁.toAlgHom
  left_inv f := by
    simp only [AlgHom.comp_assoc, toAlgHom_eq_coe, symm_comp]
    simp only [← AlgHom.comp_assoc, symm_comp, AlgHom.id_comp, AlgHom.comp_id]
  right_inv f := by
    simp only [AlgHom.comp_assoc, toAlgHom_eq_coe, comp_symm]
    simp only [← AlgHom.comp_assoc, comp_symm, AlgHom.id_comp, AlgHom.comp_id]

theorem arrowCongr_comp (e₁ : A₁ ≃ₐ[R] A₁') (e₂ : A₂ ≃ₐ[R] A₂')
    (e₃ : A₃ ≃ₐ[R] A₃') (f : A₁ →ₐ[R] A₂) (g : A₂ →ₐ[R] A₃) :
    arrowCongr e₁ e₃ (g.comp f) = (arrowCongr e₂ e₃ g).comp (arrowCongr e₁ e₂ f) := by
  ext
  simp

@[simp]
theorem arrowCongr_refl : arrowCongr AlgEquiv.refl AlgEquiv.refl = Equiv.refl (A₁ →ₐ[R] A₂) :=
  rfl

@[simp]
theorem arrowCongr_trans (e₁ : A₁ ≃ₐ[R] A₂) (e₁' : A₁' ≃ₐ[R] A₂')
    (e₂ : A₂ ≃ₐ[R] A₃) (e₂' : A₂' ≃ₐ[R] A₃') :
    arrowCongr (e₁.trans e₂) (e₁'.trans e₂') = (arrowCongr e₁ e₁').trans (arrowCongr e₂ e₂') :=
  rfl

@[simp]
theorem arrowCongr_symm (e₁ : A₁ ≃ₐ[R] A₁') (e₂ : A₂ ≃ₐ[R] A₂') :
    (arrowCongr e₁ e₂).symm = arrowCongr e₁.symm e₂.symm :=
  rfl

end arrowCongr

/-- If `A₁` is equivalent to `A₂` and `A₁'` is equivalent to `A₂'`, then the type of maps
`A₁ ≃ₐ[R] A₁'` is equivalent to the type of maps `A₂ ≃ₐ[R] A₂'`.

This is the `AlgEquiv` version of `AlgEquiv.arrowCongr`. -/
@[simps apply]
def equivCongr (e : A₁ ≃ₐ[R] A₂) (e' : A₁' ≃ₐ[R] A₂') : (A₁ ≃ₐ[R] A₁') ≃ A₂ ≃ₐ[R] A₂' where
  toFun ψ := e.symm.trans (ψ.trans e')
  invFun ψ := e.trans (ψ.trans e'.symm)
  left_inv ψ := by
    ext
    simp_rw [trans_apply, symm_apply_apply]
  right_inv ψ := by
    ext
    simp_rw [trans_apply, apply_symm_apply]

@[simp]
theorem equivCongr_refl : equivCongr AlgEquiv.refl AlgEquiv.refl = Equiv.refl (A₁ ≃ₐ[R] A₁') :=
  rfl

@[simp]
theorem equivCongr_symm (e : A₁ ≃ₐ[R] A₂) (e' : A₁' ≃ₐ[R] A₂') :
    (equivCongr e e').symm = equivCongr e.symm e'.symm :=
  rfl

@[simp]
theorem equivCongr_trans (e₁₂ : A₁ ≃ₐ[R] A₂) (e₁₂' : A₁' ≃ₐ[R] A₂')
    (e₂₃ : A₂ ≃ₐ[R] A₃) (e₂₃' : A₂' ≃ₐ[R] A₃') :
    (equivCongr e₁₂ e₁₂').trans (equivCongr e₂₃ e₂₃') =
      equivCongr (e₁₂.trans e₂₃) (e₁₂'.trans e₂₃') :=
  rfl

section ofAlgHom
variable {A₁ A₂ : Type*} [CommSemiring R] [Semiring A₁] [Semiring A₂] [Algebra R A₁]
  [Algebra R A₂] (e : A₁ ≃ₐ[R] A₂)

/-- If an algebra morphism has an inverse, it is an algebra isomorphism. -/
@[simps]
def ofAlgHom (f : A₁ →ₐ[R] A₂) (g : A₂ →ₐ[R] A₁) (h₁ : f.comp g = AlgHom.id R A₂)
    (h₂ : g.comp f = AlgHom.id R A₁) : A₁ ≃ₐ[R] A₂ :=
  { f with
    toFun := f
    invFun := g
    left_inv := AlgHom.ext_iff.1 h₂
    right_inv := AlgHom.ext_iff.1 h₁
    map_smul' := map_smul f }

theorem coe_algHom_ofAlgHom (f : A₁ →ₐ[R] A₂) (g : A₂ →ₐ[R] A₁) (h₁ h₂) :
    ↑(ofAlgHom f g h₁ h₂) = f :=
  rfl

@[simp]
theorem ofAlgHom_coe_algHom (f : A₁ ≃ₐ[R] A₂) (g : A₂ →ₐ[R] A₁) (h₁ h₂) :
    ofAlgHom (↑f) g h₁ h₂ = f :=
  ext fun _ => rfl

theorem ofAlgHom_symm (f : A₁ →ₐ[R] A₂) (g : A₂ →ₐ[R] A₁) (h₁ h₂) :
    (ofAlgHom f g h₁ h₂).symm = ofAlgHom g f h₂ h₁ :=
  rfl

end ofAlgHom

section toLinearEquiv
variable {A₁ A₂ A₃ : Type*} [Semiring R]
variable [NonUnitalNonAssocSemiring A₁] [NonUnitalNonAssocSemiring A₂]
  [NonUnitalNonAssocSemiring A₃]
variable [Module R A₁] [Module R A₂] [Module R A₃] (e : A₁ ≃ₐ[R] A₂)

/-- Forgetting the multiplicative structures, an equivalence of algebras is a linear equivalence. -/
@[simps apply]
def toLinearEquiv (e : A₁ ≃ₐ[R] A₂) : A₁ ≃ₗ[R] A₂ :=
  { e with
    toFun := e
    map_smul' := map_smul e
    invFun := e.symm }

@[simp]
theorem toLinearEquiv_refl : (AlgEquiv.refl : A₁ ≃ₐ[R] A₁).toLinearEquiv = LinearEquiv.refl R A₁ :=
  rfl

@[simp]
theorem toLinearEquiv_symm (e : A₁ ≃ₐ[R] A₂) : e.symm.toLinearEquiv = e.toLinearEquiv.symm :=
  rfl

@[simp]
theorem coe_toLinearEquiv (e : A₁ ≃ₐ[R] A₂) : ⇑e.toLinearEquiv = e := rfl

@[simp]
theorem coe_symm_toLinearEquiv (e : A₁ ≃ₐ[R] A₂) : ⇑e.toLinearEquiv.symm = e.symm := rfl

@[simp]
theorem toLinearEquiv_trans (e₁ : A₁ ≃ₐ[R] A₂) (e₂ : A₂ ≃ₐ[R] A₃) :
    (e₁.trans e₂).toLinearEquiv = e₁.toLinearEquiv.trans e₂.toLinearEquiv :=
  rfl

theorem toLinearEquiv_injective : Function.Injective (toLinearEquiv : _ → A₁ ≃ₗ[R] A₂) :=
  fun _ _ h => ext <| LinearEquiv.congr_fun h

/-- Interpret an algebra equivalence as a linear map. -/
def toLinearMap : A₁ →ₗ[R] A₂ :=
  e.toLinearEquiv.toLinearMap

@[simp]
theorem toLinearEquiv_toLinearMap : e.toLinearEquiv.toLinearMap = e.toLinearMap :=
  rfl

@[simp]
theorem toLinearMap_apply (x : A₁) : e.toLinearMap x = e x :=
  rfl

theorem toLinearMap_injective : Function.Injective (toLinearMap : _ → A₁ →ₗ[R] A₂) := fun _ _ h =>
  ext <| LinearMap.congr_fun h

@[simp]
theorem trans_toLinearMap (f : A₁ ≃ₐ[R] A₂) (g : A₂ ≃ₐ[R] A₃) :
    (f.trans g).toLinearMap = g.toLinearMap.comp f.toLinearMap :=
  rfl

end toLinearEquiv

section algHom_linearMap_ofBijective
variable {A₁ A₂ : Type*} [CommSemiring R] [Semiring A₁] [Semiring A₂]
variable [Algebra R A₁] [Algebra R A₂] (e : A₁ ≃ₐ[R] A₂)

@[simp]
theorem toAlgHom_toLinearMap : (e : A₁ →ₐ[R] A₂).toLinearMap = e.toLinearMap :=
  rfl

theorem toLinearMap_ofAlgHom (f : A₁ →ₐ[R] A₂) (g : A₂ →ₐ[R] A₁) (h₁ h₂) :
    (ofAlgHom f g h₁ h₂).toLinearMap = f.toLinearMap :=
  LinearMap.ext fun _ => rfl

/-- Promotes a bijective algebra homomorphism to an algebra equivalence. -/
noncomputable def ofBijective (f : A₁ →ₐ[R] A₂) (hf : Function.Bijective f) : A₁ ≃ₐ[R] A₂ :=
  { RingEquiv.ofBijective (f : A₁ →+* A₂) hf, f with
    map_smul' := by simp }

@[simp]
lemma coe_ofBijective (f : A₁ →ₐ[R] A₂) (hf : Function.Bijective f) :
    (ofBijective f hf : A₁ → A₂) = f := rfl

lemma ofBijective_apply (f : A₁ →ₐ[R] A₂) (hf : Function.Bijective f) (a : A₁) :
    (ofBijective f hf) a = f a := rfl

@[simp]
lemma toLinearMap_ofBijective (f : A₁ →ₐ[R] A₂) (hf : Function.Bijective f) :
    (ofBijective f hf).toLinearMap = f := rfl

@[simp]
lemma toAlgHom_ofBijective (f : A₁ →ₐ[R] A₂) (hf : Function.Bijective f) :
    AlgHomClass.toAlgHom (ofBijective f hf) = f := rfl

lemma ofBijective_apply_symm_apply (f : A₁ →ₐ[R] A₂) (hf : Function.Bijective f) (x : A₂) :
    f ((ofBijective f hf).symm x) = x :=
  (ofBijective f hf).apply_symm_apply x

@[simp]
lemma ofBijective_symm_apply_apply (f : A₁ →ₐ[R] A₂) (hf : Function.Bijective f) (x : A₁) :
    (ofBijective f hf).symm (f x) = x :=
  (ofBijective f hf).symm_apply_apply x

end algHom_linearMap_ofBijective

section OfLinearEquiv
variable {A₁ A₂ : Type*} [Semiring R]
variable [NonUnitalNonAssocSemiring A₁] [NonUnitalNonAssocSemiring A₂]
variable [Module R A₁] [Module R A₂] (e : A₁ ≃ₐ[R] A₂)
variable (l : A₁ ≃ₗ[R] A₂) (map_mul : ∀ x y : A₁, l (x * y) = l x * l y)
/--
Upgrade a linear equivalence to an algebra equivalence,
given that it distributes over multiplication and the identity
-/
@[simps apply]
def ofLinearEquiv : A₁ ≃ₐ[R] A₂ :=
  { l with
    toFun := l
    invFun := l.symm
    map_mul' := map_mul
    map_smul' := map_smul l }

/-- Auxiliary definition to avoid looping in `dsimp` with `AlgEquiv.ofLinearEquiv_symm`. -/
protected def ofLinearEquiv_symm.aux := (ofLinearEquiv l map_mul).symm

@[simp]
theorem ofLinearEquiv_symm :
    (ofLinearEquiv l map_mul).symm = ofLinearEquiv l.symm (ofLinearEquiv l map_mul).symm.map_mul :=
  rfl

@[simp]
theorem ofLinearEquiv_toLinearEquiv (map_mul) :
    ofLinearEquiv e.toLinearEquiv map_mul = e :=
  rfl

@[simp]
theorem toLinearEquiv_ofLinearEquiv : toLinearEquiv (ofLinearEquiv l map_mul) = l :=
  rfl

end OfLinearEquiv

section OfRingEquiv

/-- Promotes a linear `RingEquiv` to an `AlgEquiv`. -/
@[simps apply symm_apply toEquiv]
def ofRingEquiv {f : A₁ ≃+* A₂} (hf : ∀ (r : R) x, f (r • x) = r • f x) :
    A₁ ≃ₐ[R] A₂ :=
  { f with
    toFun := f
    invFun := f.symm
    map_smul' := hf }

end OfRingEquiv

@[simps -isSimp one mul, stacks 09HR]
instance aut : Group (A₁ ≃ₐ[R] A₁) where
  mul ϕ ψ := ψ.trans ϕ
  mul_assoc _ _ _ := rfl
  one := refl
  one_mul _ := ext fun _ => rfl
  mul_one _ := ext fun _ => rfl
  inv := symm
  inv_mul_cancel ϕ := ext <| symm_apply_apply ϕ

@[simp]
theorem one_apply (x : A₁) : (1 : A₁ ≃ₐ[R] A₁) x = x :=
  rfl

@[simp]
theorem mul_apply (e₁ e₂ : A₁ ≃ₐ[R] A₁) (x : A₁) : (e₁ * e₂) x = e₁ (e₂ x) :=
  rfl

lemma aut_inv (ϕ : A₁ ≃ₐ[R] A₁) : ϕ⁻¹ = ϕ.symm := rfl

@[simp] theorem coe_pow (e : A₁ ≃ₐ[R] A₁) (n : ℕ) : ⇑(e ^ n) = e^[n] :=
  n.rec (by ext; simp) fun _ ih ↦ by ext; simp [pow_succ, ih]

/-- An algebra isomorphism induces a group isomorphism between automorphism groups.

This is a more bundled version of `AlgEquiv.equivCongr`. -/
@[simps apply]
def autCongr (ϕ : A₁ ≃ₐ[R] A₂) : (A₁ ≃ₐ[R] A₁) ≃* A₂ ≃ₐ[R] A₂ where
  __ := equivCongr ϕ ϕ
  toFun ψ := ϕ.symm.trans (ψ.trans ϕ)
  invFun ψ := ϕ.trans (ψ.trans ϕ.symm)
  map_mul' ψ χ := by
    ext
    simp only [mul_apply, trans_apply, symm_apply_apply]

@[simp]
theorem autCongr_refl : autCongr AlgEquiv.refl = MulEquiv.refl (A₁ ≃ₐ[R] A₁) := rfl

@[simp]
theorem autCongr_symm (ϕ : A₁ ≃ₐ[R] A₂) : (autCongr ϕ).symm = autCongr ϕ.symm :=
  rfl

@[simp]
theorem autCongr_trans (ϕ : A₁ ≃ₐ[R] A₂) (ψ : A₂ ≃ₐ[R] A₃) :
    (autCongr ϕ).trans (autCongr ψ) = autCongr (ϕ.trans ψ) :=
  rfl

section mulSemiringAction
variable {R A₁ A₂ : Type*}
  [CommSemiring R] [Semiring A₁] [Semiring A₂] [Algebra R A₁] [Algebra R A₂]

/-- The tautological action by `A₁ ≃ₐ[R] A₁` on `A₁`.

This generalizes `Function.End.applyMulAction`. -/
instance applyMulSemiringAction : MulSemiringAction (A₁ ≃ₐ[R] A₁) A₁ where
  smul := (· <| ·)
  smul_zero := map_zero
  smul_add := map_add
  smul_one := map_one
  smul_mul := map_mul
  one_smul _ := rfl
  mul_smul _ _ _ := rfl

@[simp]
protected theorem smul_def (f : A₁ ≃ₐ[R] A₁) (a : A₁) : f • a = f a :=
  rfl

instance apply_faithfulSMul : FaithfulSMul (A₁ ≃ₐ[R] A₁) A₁ :=
  ⟨AlgEquiv.ext⟩

instance apply_smulCommClass {S} [SMul S R] [SMul S A₁] [IsScalarTower S R A₁] :
    SMulCommClass S (A₁ ≃ₐ[R] A₁) A₁ where
  smul_comm r e a := (e.toLinearEquiv.map_smul_of_tower r a).symm

instance apply_smulCommClass' {S} [SMul S R] [SMul S A₁] [IsScalarTower S R A₁] :
    SMulCommClass (A₁ ≃ₐ[R] A₁) S A₁ :=
  SMulCommClass.symm _ _ _

instance : MulDistribMulAction (A₁ ≃ₐ[R] A₁) A₁ˣ where
  smul := fun f => Units.map f
  one_smul := fun x => by ext; rfl
  mul_smul := fun x y z => by ext; rfl
  smul_mul := fun x y z => by ext; exact map_mul x _ _
  smul_one := fun x => by ext; exact map_one x

@[simp]
theorem smul_units_def (f : A₁ ≃ₐ[R] A₁) (x : A₁ˣ) :
    f • x = Units.map f x := rfl

@[simp]
lemma _root_.MulSemiringAction.toRingEquiv_algEquiv (σ : A₁ ≃ₐ[R] A₁) :
    MulSemiringAction.toRingEquiv _ A₁ σ = σ := rfl

@[simp]
theorem algebraMap_eq_apply (e : A₁ ≃ₐ[R] A₂) {y : R} {x : A₁} :
    algebraMap R A₂ y = e x ↔ algebraMap R A₁ y = x :=
  ⟨fun h => by simpa using e.symm.toAlgHom.algebraMap_eq_apply h, fun h =>
    e.toAlgHom.algebraMap_eq_apply h⟩

/-- `AlgEquiv.toAlgHom` as a `MonoidHom`. -/
@[simps] def toAlgHomHom (R A) [CommSemiring R] [Semiring A] [Algebra R A] :
    (A ≃ₐ[R] A) →* A →ₐ[R] A where
  toFun := AlgEquiv.toAlgHom
  map_one' := rfl
  map_mul' _ _ := rfl

/-- `AlgEquiv.toLinearMap` as a `MonoidHom`. -/
@[simps!]
def toLinearMapHom (R A) [CommSemiring R] [Semiring A] [Algebra R A] :
    (A ≃ₐ[R] A) →* Module.End R A :=
  AlgHom.toEnd.comp (toAlgHomHom R A)

lemma pow_toLinearMap (σ : A₁ ≃ₐ[R] A₁) (n : ℕ) :
    (σ ^ n).toLinearMap = σ.toLinearMap ^ n :=
  (AlgEquiv.toLinearMapHom R A₁).map_pow σ n

end mulSemiringAction

@[simp]
lemma one_toLinearMap {R A : Type*} [Semiring R] [NonUnitalNonAssocSemiring A]
    [Module R A] : (1 : A ≃ₐ[R] A).toLinearMap = 1 := rfl

/-- The units group of `S →ₐ[R] S` is `S ≃ₐ[R] S`.
See `LinearMap.GeneralLinearGroup.generalLinearEquiv` for the linear map version. -/
@[simps]
def algHomUnitsEquiv (R S : Type*) [CommSemiring R] [Semiring S] [Algebra R S] :
    (S →ₐ[R] S)ˣ ≃* (S ≃ₐ[R] S) where
  toFun := fun f ↦
    { (f : S →ₐ[R] S) with
      invFun := ↑(f⁻¹)
      left_inv := (fun x ↦ show (↑(f⁻¹ * f) : S →ₐ[R] S) x = x by rw [inv_mul_cancel]; rfl)
      right_inv := (fun x ↦ show (↑(f * f⁻¹) : S →ₐ[R] S) x = x by rw [mul_inv_cancel]; rfl)
      map_smul' := by simp }
  invFun := fun f ↦ ⟨f, f.symm, f.comp_symm, f.symm_comp⟩
  map_mul' := fun _ _ ↦ rfl

/-- See also `Finite.algHom` -/
instance _root_.Finite.algEquiv {R A₁ A₂ : Type*} [CommSemiring R] [Semiring A₁] [Semiring A₂]
    [Algebra R A₁] [Algebra R A₂] [Finite (A₁ →ₐ[R] A₂)] : Finite (A₁ ≃ₐ[R] A₂) :=
  Finite.of_injective _ AlgEquiv.coe_algHom_injective

end Semiring

end AlgEquiv

namespace MulSemiringAction

variable {M G : Type*} (R A : Type*) [CommSemiring R] [Semiring A] [Algebra R A]

section

variable [Group G] [MulSemiringAction G A] [SMulCommClass G R A]

/-- Each element of the group defines an algebra equivalence.

This is a stronger version of `MulSemiringAction.toRingEquiv` and
`DistribMulAction.toLinearEquiv`. -/
@[simps! apply symm_apply toEquiv]
def toAlgEquiv (g : G) : A ≃ₐ[R] A :=
  { MulSemiringAction.toRingEquiv _ _ g, MulSemiringAction.toAlgHom R A g with
    map_smul' _ _ := by simp [smul_comm] }

theorem toAlgEquiv_injective [FaithfulSMul G A] :
    Function.Injective (MulSemiringAction.toAlgEquiv R A : G → A ≃ₐ[R] A) := fun _ _ h =>
  eq_of_smul_eq_smul fun r => AlgEquiv.ext_iff.1 h r

variable (G)

/-- Each element of the group defines an algebra equivalence.

This is a stronger version of `MulSemiringAction.toRingAut` and
`DistribMulAction.toModuleEnd`. -/
@[simps]
def toAlgAut : G →* A ≃ₐ[R] A where
  toFun := toAlgEquiv R A
  map_one' := AlgEquiv.ext <| one_smul _
  map_mul' g h := AlgEquiv.ext <| mul_smul g h

end

end MulSemiringAction

section

variable {R S T : Type*} [CommSemiring R] [Semiring S] [Semiring T] [Algebra R S] [Algebra R T]

instance [Subsingleton S] [Subsingleton T] : Unique (S ≃ₐ[R] T) where
  default := AlgEquiv.ofAlgHom default default
    (AlgHom.ext fun _ ↦ Subsingleton.elim _ _)
    (AlgHom.ext fun _ ↦ Subsingleton.elim _ _)
  uniq _ := AlgEquiv.ext fun _ ↦ Subsingleton.elim _ _

@[simp]
lemma AlgEquiv.default_apply [Subsingleton S] [Subsingleton T] (x : S) :
    (default : S ≃ₐ[R] T) x = 0 :=
  rfl

end

/-- The algebra equivalence between `ULift A` and `A`. -/
@[simps! -isSimp apply]
def ULift.algEquiv {R : Type u} {A : Type v} [CommSemiring R] [Semiring A] [Algebra R A] :
    ULift.{w} A ≃ₐ[R] A where
  __ := ULift.ringEquiv
  map_smul' _ _ := rfl<|MERGE_RESOLUTION|>--- conflicted
+++ resolved
@@ -421,13 +421,12 @@
 
 end trans
 
-<<<<<<< HEAD
 section arrowCongr
 variable {A₁ A₂ A₃ A₁' A₂' A₃' : Type*} [CommSemiring R]
 variable [Semiring A₁] [Semiring A₂] [Semiring A₃] [Semiring A₁'] [Semiring A₂'] [Semiring A₃']
 variable [Algebra R A₁] [Algebra R A₂] [Algebra R A₃]
 variable [Algebra R A₁'] [Algebra R A₂'] [Algebra R A₃']
-=======
+
 /-- `Equiv.cast (congrArg _ h)` as an algebra equiv.
 
 Note that unlike `Equiv.cast`, this takes an equality of indices rather than an equality of types,
@@ -438,7 +437,6 @@
     A i ≃ₐ[R] A j where
   __ := RingEquiv.cast h
   commutes' _ := by cases h; rfl
->>>>>>> 839e7417
 
 /-- If `A₁` is equivalent to `A₁'` and `A₂` is equivalent to `A₂'`, then the type of maps
 `A₁ →ₐ[R] A₂` is equivalent to the type of maps `A₁' →ₐ[R] A₂'`. -/
