/-
Copyright (c) 2018 Kenny Lau. All rights reserved.
Released under Apache 2.0 license as described in the file LICENSE.
Authors: Kenny Lau, Yury Kudryashov
-/
import Mathlib.Algebra.Module.Basic
import Mathlib.Algebra.Module.ULift
import Mathlib.Algebra.NeZero
import Mathlib.Algebra.PUnitInstances
import Mathlib.Algebra.Ring.Aut
import Mathlib.Algebra.Ring.ULift
import Mathlib.Algebra.CharZero.Lemmas
import Mathlib.LinearAlgebra.Basic
import Mathlib.RingTheory.Subring.Basic

#align_import algebra.algebra.basic from "leanprover-community/mathlib"@"36b8aa61ea7c05727161f96a0532897bd72aedab"

/-!
# Algebras over commutative semirings

In this file we define associative unital `Algebra`s over commutative (semi)rings.

* algebra homomorphisms `AlgHom` are defined in `Mathlib.Algebra.Algebra.Hom`;

* algebra equivalences `AlgEquiv` are defined in `Mathlib.Algebra.Algebra.Equiv`;

* `Subalgebra`s are defined in `Mathlib.Algebra.Algebra.Subalgebra`;

* The category `AlgebraCat R` of `R`-algebras is defined in the file
  `Mathlib.Algebra.Category.Algebra.Basic`.

See the implementation notes for remarks about non-associative and non-unital algebras.

## Main definitions:

* `Algebra R A`: the algebra typeclass.
* `algebraMap R A : R →+* A`: the canonical map from `R` to `A`, as a `RingHom`. This is the
  preferred spelling of this map, it is also available as:
  * `Algebra.linearMap R A : R →ₗ[R] A`, a `LinearMap`.
  * `algebra.ofId R A : R →ₐ[R] A`, an `AlgHom` (defined in a later file).
* Instances of `Algebra` in this file:
  * `Algebra.id`
  * `algebraNat`
  * `algebraInt`
  * `algebraRat`
  * `module.End.algebra`

## Implementation notes

Given a commutative (semi)ring `R`, there are two ways to define an `R`-algebra structure on a
(possibly noncommutative) (semi)ring `A`:
* By endowing `A` with a morphism of rings `R →+* A` denoted `algebraMap R A` which lands in the
  center of `A`.
* By requiring `A` be an `R`-module such that the action associates and commutes with multiplication
  as `r • (a₁ * a₂) = (r • a₁) * a₂ = a₁ * (r • a₂)`.

We define `Algebra R A` in a way that subsumes both definitions, by extending `SMul R A` and
requiring that this scalar action `r • x` must agree with left multiplication by the image of the
structure morphism `algebraMap R A r * x`.

As a result, there are two ways to talk about an `R`-algebra `A` when `A` is a semiring:
1. ```lean
   variables [CommSemiring R] [Semiring A]
   variables [Algebra R A]
   ```
2. ```lean
   variables [CommSemiring R] [Semiring A]
   variables [Module R A] [SMulCommClass R A A] [IsScalarTower R A A]
   ```

The first approach implies the second via typeclass search; so any lemma stated with the second set
of arguments will automatically apply to the first set. Typeclass search does not know that the
second approach implies the first, but this can be shown with:
```lean
example {R A : Type*} [CommSemiring R] [Semiring A]
  [Module R A] [SMulCommClass R A A] [IsScalarTower R A A] : Algebra R A :=
Algebra.ofModule smul_mul_assoc mul_smul_comm
```

The advantage of the first approach is that `algebraMap R A` is available, and `AlgHom R A B` and
`Subalgebra R A` can be used. For concrete `R` and `A`, `algebraMap R A` is often definitionally
convenient.

The advantage of the second approach is that `CommSemiring R`, `Semiring A`, and `Module R A` can
all be relaxed independently; for instance, this allows us to:
* Replace `Semiring A` with `NonUnitalNonAssocSemiring A` in order to describe non-unital and/or
  non-associative algebras.
* Replace `CommSemiring R` and `Module R A` with `CommGroup R'` and `DistribMulAction R' A`,
  which when `R' = Rˣ` lets us talk about the "algebra-like" action of `Rˣ` on an
  `R`-algebra `A`.

While `AlgHom R A B` cannot be used in the second approach, `NonUnitalAlgHom R A B` still can.

You should always use the first approach when working with associative unital algebras, and mimic
the second approach only when you need to weaken a condition on either `R` or `A`.

-/

universe u v w u₁ v₁

open BigOperators

section Prio

-- We set this priority to 0 later in this file
-- porting note: unsupported set_option extends_priority 200

/- control priority of
`instance [Algebra R A] : SMul R A` -/
/-- An associative unital `R`-algebra is a semiring `A` equipped with a map into its center `R → A`.

See the implementation notes in this file for discussion of the details of this definition.
-/
-- porting note: unsupported @[nolint has_nonempty_instance]
class Algebra (R : Type u) (A : Type v) [CommSemiring R] [Semiring A] extends SMul R A,
  R →+* A where
  commutes' : ∀ r x, toRingHom r * x = x * toRingHom r
  smul_def' : ∀ r x, r • x = toRingHom r * x
#align algebra Algebra

end Prio

/-- Embedding `R →+* A` given by `Algebra` structure. -/
def algebraMap (R : Type u) (A : Type v) [CommSemiring R] [Semiring A] [Algebra R A] : R →+* A :=
  Algebra.toRingHom
#align algebra_map algebraMap

/-- Coercion from a commutative semiring to an algebra over this semiring. -/
@[coe] def Algebra.cast {R A : Type*} [CommSemiring R] [Semiring A] [Algebra R A] : R → A :=
  algebraMap R A

namespace algebraMap

scoped instance coeHTCT (R A : Type*) [CommSemiring R] [Semiring A] [Algebra R A] :
    CoeHTCT R A :=
  ⟨Algebra.cast⟩
#align algebra_map.has_lift_t algebraMap.coeHTCT

section CommSemiringSemiring

variable {R A : Type*} [CommSemiring R] [Semiring A] [Algebra R A]

@[simp, norm_cast]
theorem coe_zero : (↑(0 : R) : A) = 0 :=
  map_zero (algebraMap R A)
#align algebra_map.coe_zero algebraMap.coe_zero

@[simp, norm_cast]
theorem coe_one : (↑(1 : R) : A) = 1 :=
  map_one (algebraMap R A)
#align algebra_map.coe_one algebraMap.coe_one

@[norm_cast]
theorem coe_add (a b : R) : (↑(a + b : R) : A) = ↑a + ↑b :=
  map_add (algebraMap R A) a b
#align algebra_map.coe_add algebraMap.coe_add

@[norm_cast]
theorem coe_mul (a b : R) : (↑(a * b : R) : A) = ↑a * ↑b :=
  map_mul (algebraMap R A) a b
#align algebra_map.coe_mul algebraMap.coe_mul

@[norm_cast]
theorem coe_pow (a : R) (n : ℕ) : (↑(a ^ n : R) : A) = (a : A) ^ n :=
  map_pow (algebraMap R A) _ _
#align algebra_map.coe_pow algebraMap.coe_pow

end CommSemiringSemiring

section CommRingRing

variable {R A : Type*} [CommRing R] [Ring A] [Algebra R A]

@[norm_cast]
theorem coe_neg (x : R) : (↑(-x : R) : A) = -↑x :=
  map_neg (algebraMap R A) x
#align algebra_map.coe_neg algebraMap.coe_neg

end CommRingRing

section CommSemiringCommSemiring

variable {R A : Type*} [CommSemiring R] [CommSemiring A] [Algebra R A]

open BigOperators

-- direct to_additive fails because of some mix-up with polynomials
@[norm_cast]
theorem coe_prod {ι : Type*} {s : Finset ι} (a : ι → R) :
    (↑(∏ i : ι in s, a i : R) : A) = ∏ i : ι in s, (↑(a i) : A) :=
  map_prod (algebraMap R A) a s
#align algebra_map.coe_prod algebraMap.coe_prod

-- to_additive fails for some reason
@[norm_cast]
theorem coe_sum {ι : Type*} {s : Finset ι} (a : ι → R) :
    ↑(∑ i : ι in s, a i) = ∑ i : ι in s, (↑(a i) : A) :=
  map_sum (algebraMap R A) a s
#align algebra_map.coe_sum algebraMap.coe_sum

-- porting note: removed attribute [to_additive] coe_prod; why should this be a `to_additive`?

end CommSemiringCommSemiring

section FieldNontrivial

variable {R A : Type*} [Field R] [CommSemiring A] [Nontrivial A] [Algebra R A]

@[norm_cast, simp]
theorem coe_inj {a b : R} : (↑a : A) = ↑b ↔ a = b :=
  (algebraMap R A).injective.eq_iff
#align algebra_map.coe_inj algebraMap.coe_inj

@[norm_cast, simp]
theorem lift_map_eq_zero_iff (a : R) : (↑a : A) = 0 ↔ a = 0 :=
  map_eq_zero_iff _ (algebraMap R A).injective
#align algebra_map.lift_map_eq_zero_iff algebraMap.lift_map_eq_zero_iff

end FieldNontrivial

section SemifieldSemidivisionRing

variable {R : Type*} (A : Type*) [Semifield R] [DivisionSemiring A] [Algebra R A]

@[norm_cast]
theorem coe_inv (r : R) : ↑r⁻¹ = ((↑r)⁻¹ : A) :=
  map_inv₀ (algebraMap R A) r
#align algebra_map.coe_inv algebraMap.coe_inv

@[norm_cast]
theorem coe_div (r s : R) : ↑(r / s) = (↑r / ↑s : A) :=
  map_div₀ (algebraMap R A) r s
#align algebra_map.coe_div algebraMap.coe_div

@[norm_cast]
theorem coe_zpow (r : R) (z : ℤ) : ↑(r ^ z) = (r : A) ^ z :=
  map_zpow₀ (algebraMap R A) r z
#align algebra_map.coe_zpow algebraMap.coe_zpow

end SemifieldSemidivisionRing

section FieldDivisionRing

variable (R A : Type*) [Field R] [DivisionRing A] [Algebra R A]

-- porting note: todo: drop implicit args
@[norm_cast]
theorem coe_ratCast (q : ℚ) : ↑(q : R) = (q : A) :=
  @map_ratCast (R →+* A) R A _ _ _ (algebraMap R A) q
#align algebra_map.coe_rat_cast algebraMap.coe_ratCast

end FieldDivisionRing

end algebraMap

/-- Creating an algebra from a morphism to the center of a semiring. -/
def RingHom.toAlgebra' {R S} [CommSemiring R] [Semiring S] (i : R →+* S)
    (h : ∀ c x, i c * x = x * i c) : Algebra R S where
  smul c x := i c * x
  commutes' := h
  smul_def' _ _ := rfl
  toRingHom := i
#align ring_hom.to_algebra' RingHom.toAlgebra'

/-- Creating an algebra from a morphism to a commutative semiring. -/
def RingHom.toAlgebra {R S} [CommSemiring R] [CommSemiring S] (i : R →+* S) : Algebra R S :=
  i.toAlgebra' fun _ => mul_comm _
#align ring_hom.to_algebra RingHom.toAlgebra

theorem RingHom.algebraMap_toAlgebra {R S} [CommSemiring R] [CommSemiring S] (i : R →+* S) :
    @algebraMap R S _ _ i.toAlgebra = i :=
  rfl
#align ring_hom.algebra_map_to_algebra RingHom.algebraMap_toAlgebra

namespace Algebra

variable {R : Type u} {S : Type v} {A : Type w} {B : Type*}

/-- Let `R` be a commutative semiring, let `A` be a semiring with a `Module R` structure.
If `(r • 1) * x = x * (r • 1) = r • x` for all `r : R` and `x : A`, then `A` is an `Algebra`
over `R`.

See note [reducible non-instances]. -/
@[reducible]
def ofModule' [CommSemiring R] [Semiring A] [Module R A]
    (h₁ : ∀ (r : R) (x : A), r • (1 : A) * x = r • x)
    (h₂ : ∀ (r : R) (x : A), x * r • (1 : A) = r • x) : Algebra R A where
  toFun r := r • (1 : A)
  map_one' := one_smul _ _
  map_mul' r₁ r₂ := by simp only [h₁, mul_smul]
  map_zero' := zero_smul _ _
  map_add' r₁ r₂ := add_smul r₁ r₂ 1
  commutes' r x := by simp [h₁, h₂]
  smul_def' r x := by simp [h₁]
#align algebra.of_module' Algebra.ofModule'

/-- Let `R` be a commutative semiring, let `A` be a semiring with a `Module R` structure.
If `(r • x) * y = x * (r • y) = r • (x * y)` for all `r : R` and `x y : A`, then `A`
is an `Algebra` over `R`.

See note [reducible non-instances]. -/
@[reducible]
def ofModule [CommSemiring R] [Semiring A] [Module R A]
    (h₁ : ∀ (r : R) (x y : A), r • x * y = r • (x * y))
    (h₂ : ∀ (r : R) (x y : A), x * r • y = r • (x * y)) : Algebra R A :=
  ofModule' (fun r x => by rw [h₁, one_mul]) fun r x => by rw [h₂, mul_one]
#align algebra.of_module Algebra.ofModule

section Semiring

variable [CommSemiring R] [CommSemiring S]
variable [Semiring A] [Algebra R A] [Semiring B] [Algebra R B]

-- porting note: deleted a private lemma

-- We'll later use this to show `Algebra ℤ M` is a subsingleton.
/-- To prove two algebra structures on a fixed `[CommSemiring R] [Semiring A]` agree,
it suffices to check the `algebraMap`s agree.
-/
@[ext]
theorem algebra_ext {R : Type*} [CommSemiring R] {A : Type*} [Semiring A] (P Q : Algebra R A)
    (h : ∀ r : R, (haveI := P; algebraMap R A r) = haveI := Q; algebraMap R A r) :
    P = Q := by
  replace h : P.toRingHom = Q.toRingHom := FunLike.ext _ _ h
  have h' : (haveI := P; (· • ·) : R → A → A) = (haveI := Q; (· • ·) : R → A → A) := by
    funext r a
    rw [P.smul_def', Q.smul_def', h]
  rcases P with @⟨⟨P⟩⟩
  rcases Q with @⟨⟨Q⟩⟩
  congr
#align algebra.algebra_ext Algebra.algebra_ext

-- see Note [lower instance priority]
instance (priority := 200) toModule : Module R A where
  one_smul _ := by simp [smul_def']
  mul_smul := by simp [smul_def', mul_assoc]
  smul_add := by simp [smul_def', mul_add]
  smul_zero := by simp [smul_def']
  add_smul := by simp [smul_def', add_mul]
  zero_smul := by simp [smul_def']
#align algebra.to_module Algebra.toModule

-- porting note: this caused deterministic timeouts later in mathlib3 but not in mathlib 4.
-- attribute [instance 0] Algebra.toSMul

theorem smul_def (r : R) (x : A) : r • x = algebraMap R A r * x :=
  Algebra.smul_def' r x
#align algebra.smul_def Algebra.smul_def

theorem algebraMap_eq_smul_one (r : R) : algebraMap R A r = r • (1 : A) :=
  calc
    algebraMap R A r = algebraMap R A r * 1 := (mul_one _).symm
    _ = r • (1 : A) := (Algebra.smul_def r 1).symm
#align algebra.algebra_map_eq_smul_one Algebra.algebraMap_eq_smul_one

theorem algebraMap_eq_smul_one' : ⇑(algebraMap R A) = fun r => r • (1 : A) :=
  funext algebraMap_eq_smul_one
#align algebra.algebra_map_eq_smul_one' Algebra.algebraMap_eq_smul_one'

/-- `mul_comm` for `Algebra`s when one element is from the base ring. -/
theorem commutes (r : R) (x : A) : algebraMap R A r * x = x * algebraMap R A r :=
  Algebra.commutes' r x
#align algebra.commutes Algebra.commutes

/-- `mul_left_comm` for `Algebra`s when one element is from the base ring. -/
theorem left_comm (x : A) (r : R) (y : A) :
    x * (algebraMap R A r * y) = algebraMap R A r * (x * y) := by
  rw [← mul_assoc, ← commutes, mul_assoc]
#align algebra.left_comm Algebra.left_comm

/-- `mul_right_comm` for `Algebra`s when one element is from the base ring. -/
theorem right_comm (x : A) (r : R) (y : A) : x * algebraMap R A r * y = x * y * algebraMap R A r :=
  by rw [mul_assoc, commutes, ← mul_assoc]
#align algebra.right_comm Algebra.right_comm

instance _root_.IsScalarTower.right : IsScalarTower R A A :=
  ⟨fun x y z => by rw [smul_eq_mul, smul_eq_mul, smul_def, smul_def, mul_assoc]⟩
#align is_scalar_tower.right IsScalarTower.right

-- TODO: set up `IsScalarTower.smulCommClass` earlier so that we can actually prove this using
-- `mul_smul_comm s x y`.

/-- This is just a special case of the global `mul_smul_comm` lemma that requires less typeclass
search (and was here first). -/
@[simp]
protected theorem mul_smul_comm (s : R) (x y : A) : x * s • y = s • (x * y) := by
  rw [smul_def, smul_def, left_comm]
#align algebra.mul_smul_comm Algebra.mul_smul_comm

/-- This is just a special case of the global `smul_mul_assoc` lemma that requires less typeclass
search (and was here first). -/
@[simp]
protected theorem smul_mul_assoc (r : R) (x y : A) : r • x * y = r • (x * y) :=
  smul_mul_assoc r x y
#align algebra.smul_mul_assoc Algebra.smul_mul_assoc

@[simp]
theorem _root_.smul_algebraMap {α : Type*} [Monoid α] [MulDistribMulAction α A]
    [SMulCommClass α R A] (a : α) (r : R) : a • algebraMap R A r = algebraMap R A r := by
  rw [algebraMap_eq_smul_one, smul_comm a r (1 : A), smul_one]
#align smul_algebra_map smul_algebraMap

section

#noalign algebra.bit0_smul_one
#noalign algebra.bit0_smul_one'
#noalign algebra.bit0_smul_bit0
#noalign algebra.bit0_smul_bit1
#noalign algebra.bit1_smul_one
#noalign algebra.bit1_smul_one'
#noalign algebra.bit1_smul_bit0
#noalign algebra.bit1_smul_bit1

end

variable (R A)

/-- The canonical ring homomorphism `algebraMap R A : R →* A` for any `R`-algebra `A`,
packaged as an `R`-linear map.
-/
protected def linearMap : R →ₗ[R] A :=
  { algebraMap R A with map_smul' := fun x y => by simp [Algebra.smul_def] }
#align algebra.linear_map Algebra.linearMap

@[simp]
theorem linearMap_apply (r : R) : Algebra.linearMap R A r = algebraMap R A r :=
  rfl
#align algebra.linear_map_apply Algebra.linearMap_apply

theorem coe_linearMap : ⇑(Algebra.linearMap R A) = algebraMap R A :=
  rfl
#align algebra.coe_linear_map Algebra.coe_linearMap

instance id : Algebra R R :=
  (RingHom.id R).toAlgebra
#align algebra.id Algebra.id

variable {R A}

namespace id

@[simp]
theorem map_eq_id : algebraMap R R = RingHom.id _ :=
  rfl
#align algebra.id.map_eq_id Algebra.id.map_eq_id

theorem map_eq_self (x : R) : algebraMap R R x = x :=
  rfl
#align algebra.id.map_eq_self Algebra.id.map_eq_self

@[simp]
theorem smul_eq_mul (x y : R) : x • y = x * y :=
  rfl
#align algebra.id.smul_eq_mul Algebra.id.smul_eq_mul

end id

section PUnit

instance _root_.PUnit.algebra : Algebra R PUnit where
  toFun _ := PUnit.unit
  map_one' := rfl
  map_mul' _ _ := rfl
  map_zero' := rfl
  map_add' _ _ := rfl
  commutes' _ _ := rfl
  smul_def' _ _ := rfl
#align punit.algebra PUnit.algebra

@[simp]
theorem algebraMap_pUnit (r : R) : algebraMap R PUnit r = PUnit.unit :=
  rfl
#align algebra.algebra_map_punit Algebra.algebraMap_pUnit

end PUnit

section ULift

instance _root_.ULift.algebra : Algebra R (ULift A) :=
  { ULift.module',
    (ULift.ringEquiv : ULift A ≃+* A).symm.toRingHom.comp (algebraMap R A) with
    toFun := fun r => ULift.up (algebraMap R A r)
    commutes' := fun r x => ULift.down_injective <| Algebra.commutes r x.down
    smul_def' := fun r x => ULift.down_injective <| Algebra.smul_def' r x.down }
#align ulift.algebra ULift.algebra

theorem _root_.ULift.algebraMap_eq (r : R) :
    algebraMap R (ULift A) r = ULift.up (algebraMap R A r) :=
  rfl
#align ulift.algebra_map_eq ULift.algebraMap_eq

@[simp]
theorem _root_.ULift.down_algebraMap (r : R) : (algebraMap R (ULift A) r).down = algebraMap R A r :=
  rfl
#align ulift.down_algebra_map ULift.down_algebraMap

end ULift

/-- Algebra over a subsemiring. This builds upon `Subsemiring.module`. -/
instance ofSubsemiring (S : Subsemiring R) : Algebra S A where
  toRingHom := (algebraMap R A).comp S.subtype
  smul := (· • ·)
  commutes' r x := Algebra.commutes (r : R) x
  smul_def' r x := Algebra.smul_def (r : R) x
#align algebra.of_subsemiring Algebra.ofSubsemiring

theorem algebraMap_ofSubsemiring (S : Subsemiring R) :
    (algebraMap S R : S →+* R) = Subsemiring.subtype S :=
  rfl
#align algebra.algebra_map_of_subsemiring Algebra.algebraMap_ofSubsemiring

theorem coe_algebraMap_ofSubsemiring (S : Subsemiring R) : (algebraMap S R : S → R) = Subtype.val :=
  rfl
#align algebra.coe_algebra_map_of_subsemiring Algebra.coe_algebraMap_ofSubsemiring

theorem algebraMap_ofSubsemiring_apply (S : Subsemiring R) (x : S) : algebraMap S R x = x :=
  rfl
#align algebra.algebra_map_of_subsemiring_apply Algebra.algebraMap_ofSubsemiring_apply

/-- Algebra over a subring. This builds upon `Subring.module`. -/
instance ofSubring {R A : Type*} [CommRing R] [Ring A] [Algebra R A] (S : Subring R) :
    Algebra S A where -- porting note: don't use `toSubsemiring` because of a timeout
  toRingHom := (algebraMap R A).comp S.subtype
  smul := (· • ·)
  commutes' r x := Algebra.commutes (r : R) x
  smul_def' r x := Algebra.smul_def (r : R) x
#align algebra.of_subring Algebra.ofSubring

theorem algebraMap_ofSubring {R : Type*} [CommRing R] (S : Subring R) :
    (algebraMap S R : S →+* R) = Subring.subtype S :=
  rfl
#align algebra.algebra_map_of_subring Algebra.algebraMap_ofSubring

theorem coe_algebraMap_ofSubring {R : Type*} [CommRing R] (S : Subring R) :
    (algebraMap S R : S → R) = Subtype.val :=
  rfl
#align algebra.coe_algebra_map_of_subring Algebra.coe_algebraMap_ofSubring

theorem algebraMap_ofSubring_apply {R : Type*} [CommRing R] (S : Subring R) (x : S) :
    algebraMap S R x = x :=
  rfl
#align algebra.algebra_map_of_subring_apply Algebra.algebraMap_ofSubring_apply

/-- Explicit characterization of the submonoid map in the case of an algebra.
`S` is made explicit to help with type inference -/
def algebraMapSubmonoid (S : Type*) [Semiring S] [Algebra R S] (M : Submonoid R) : Submonoid S :=
  M.map (algebraMap R S)
#align algebra.algebra_map_submonoid Algebra.algebraMapSubmonoid

theorem mem_algebraMapSubmonoid_of_mem {S : Type*} [Semiring S] [Algebra R S] {M : Submonoid R}
    (x : M) : algebraMap R S x ∈ algebraMapSubmonoid S M :=
  Set.mem_image_of_mem (algebraMap R S) x.2
#align algebra.mem_algebra_map_submonoid_of_mem Algebra.mem_algebraMapSubmonoid_of_mem

end Semiring

section CommSemiring

variable [CommSemiring R]

theorem mul_sub_algebraMap_commutes [Ring A] [Algebra R A] (x : A) (r : R) :
    x * (x - algebraMap R A r) = (x - algebraMap R A r) * x := by rw [mul_sub, ← commutes, sub_mul]
#align algebra.mul_sub_algebra_map_commutes Algebra.mul_sub_algebraMap_commutes

theorem mul_sub_algebraMap_pow_commutes [Ring A] [Algebra R A] (x : A) (r : R) (n : ℕ) :
    x * (x - algebraMap R A r) ^ n = (x - algebraMap R A r) ^ n * x := by
  induction' n with n ih
  · simp
  · rw [pow_succ, ← mul_assoc, mul_sub_algebraMap_commutes, mul_assoc, ih, ← mul_assoc]
#align algebra.mul_sub_algebra_map_pow_commutes Algebra.mul_sub_algebraMap_pow_commutes

end CommSemiring

section Ring

variable [CommRing R]

variable (R)

/-- A `Semiring` that is an `Algebra` over a commutative ring carries a natural `Ring` structure.
See note [reducible non-instances]. -/
@[reducible]
def semiringToRing [Semiring A] [Algebra R A] : Ring A :=
  { Module.addCommMonoidToAddCommGroup R, (inferInstance : Semiring A) with
    intCast := fun z => algebraMap R A z
    intCast_ofNat := fun z => by simp only [Int.cast_ofNat, map_natCast]
    intCast_negSucc := fun z => by simp }
#align algebra.semiring_to_ring Algebra.semiringToRing

end Ring

end Algebra

open scoped Algebra

<<<<<<< HEAD
=======
namespace MulOpposite

variable {R A : Type*} [CommSemiring R] [Semiring A] [Algebra R A]

instance instAlgebraMulOpposite : Algebra R Aᵐᵒᵖ where
  toRingHom := (algebraMap R A).toOpposite fun x y => Algebra.commutes _ _
  smul_def' c x := unop_injective <| by
    simp only [unop_smul, RingHom.toOpposite_apply, Function.comp_apply, unop_mul, op_mul,
      Algebra.smul_def, Algebra.commutes, op_unop, unop_op]
  commutes' r := MulOpposite.rec' fun x => by
    simp only [RingHom.toOpposite_apply, Function.comp_apply, ← op_mul, Algebra.commutes]

@[simp]
theorem algebraMap_apply (c : R) : algebraMap R Aᵐᵒᵖ c = op (algebraMap R A c) :=
  rfl
#align mul_opposite.algebra_map_apply MulOpposite.algebraMap_apply

end MulOpposite

>>>>>>> 96a37689
namespace Module

variable (R : Type u) (S : Type v) (M : Type w)
variable [CommSemiring R] [Semiring S] [AddCommMonoid M] [Module R M] [Module S M]
variable [SMulCommClass S R M] [SMul R S] [IsScalarTower R S M]

instance End.instAlgebra : Algebra R (Module.End S M) :=
  Algebra.ofModule smul_mul_assoc fun r f g => (smul_comm r f g).symm

-- to prove this is a special case of the above
example : Algebra R (Module.End R M) := End.instAlgebra _ _ _

theorem algebraMap_end_eq_smul_id (a : R) : algebraMap R (End S M) a = a • LinearMap.id :=
  rfl

@[simp]
theorem algebraMap_end_apply (a : R) (m : M) : algebraMap R (End S M) a m = a • m :=
  rfl
#align module.algebra_map_End_apply Module.algebraMap_end_applyₓ

@[simp]
theorem ker_algebraMap_end (K : Type u) (V : Type v) [Field K] [AddCommGroup V] [Module K V] (a : K)
    (ha : a ≠ 0) : LinearMap.ker ((algebraMap K (End K V)) a) = ⊥ :=
  LinearMap.ker_smul _ _ ha
#align module.ker_algebra_map_End Module.ker_algebraMap_end

section

variable {R M}

theorem End_algebraMap_isUnit_inv_apply_eq_iff {x : R}
    (h : IsUnit (algebraMap R (Module.End S M) x)) (m m' : M) :
    (↑(h.unit⁻¹) : Module.End S M) m = m' ↔ m = x • m' :=
  { mp := fun H => ((congr_arg h.unit H).symm.trans (End_isUnit_apply_inv_apply_of_isUnit h _)).symm
    mpr := fun H =>
      H.symm ▸ by
        apply_fun ⇑h.unit.val using ((Module.End_isUnit_iff _).mp h).injective
        erw [End_isUnit_apply_inv_apply_of_isUnit]
        rfl }
#align module.End_algebra_map_is_unit_inv_apply_eq_iff Module.End_algebraMap_isUnit_inv_apply_eq_iff

theorem End_algebraMap_isUnit_inv_apply_eq_iff' {x : R}
    (h : IsUnit (algebraMap R (Module.End S M) x)) (m m' : M) :
    m' = (↑h.unit⁻¹ : Module.End S M) m ↔ m = x • m' :=
  { mp := fun H => ((congr_arg h.unit H).trans (End_isUnit_apply_inv_apply_of_isUnit h _)).symm
    mpr := fun H =>
      H.symm ▸ by
        apply_fun (↑h.unit : M → M) using ((Module.End_isUnit_iff _).mp h).injective
        erw [End_isUnit_apply_inv_apply_of_isUnit]
        rfl }
#align module.End_algebra_map_is_unit_inv_apply_eq_iff' Module.End_algebraMap_isUnit_inv_apply_eq_iff'

end

end Module

namespace LinearMap

variable {R : Type*} {A : Type*} {B : Type*} [CommSemiring R] [Semiring A] [Semiring B]
  [Algebra R A] [Algebra R B]

/-- An alternate statement of `LinearMap.map_smul` for when `algebraMap` is more convenient to
work with than `•`. -/
theorem map_algebraMap_mul (f : A →ₗ[R] B) (a : A) (r : R) :
    f (algebraMap R A r * a) = algebraMap R B r * f a := by
  rw [← Algebra.smul_def, ← Algebra.smul_def, map_smul]
#align linear_map.map_algebra_map_mul LinearMap.map_algebraMap_mul

theorem map_mul_algebraMap (f : A →ₗ[R] B) (a : A) (r : R) :
    f (a * algebraMap R A r) = f a * algebraMap R B r := by
  rw [← Algebra.commutes, ← Algebra.commutes, map_algebraMap_mul]
#align linear_map.map_mul_algebra_map LinearMap.map_mul_algebraMap

end LinearMap

section Nat

variable {R : Type*} [Semiring R]

-- Lower the priority so that `Algebra.id` is picked most of the time when working with
-- `ℕ`-algebras. This is only an issue since `Algebra.id` and `algebraNat` are not yet defeq.
-- TODO: fix this by adding an `ofNat` field to semirings.
/-- Semiring ⥤ ℕ-Alg -/
instance (priority := 99) algebraNat : Algebra ℕ R where
  commutes' := Nat.cast_commute
  smul_def' _ _ := nsmul_eq_mul _ _
  toRingHom := Nat.castRingHom R
#align algebra_nat algebraNat

instance nat_algebra_subsingleton : Subsingleton (Algebra ℕ R) :=
  ⟨fun P Q => by ext; simp⟩
#align nat_algebra_subsingleton nat_algebra_subsingleton

end Nat

namespace RingHom

variable {R S : Type*}

-- porting note: changed `[Ring R] [Ring S]` to `[Semiring R] [Semiring S]`
-- otherwise, Lean failed to find a `Subsingleton (ℚ →+* S)` instance
@[simp]
theorem map_rat_algebraMap [Semiring R] [Semiring S] [Algebra ℚ R] [Algebra ℚ S] (f : R →+* S)
    (r : ℚ) : f (algebraMap ℚ R r) = algebraMap ℚ S r :=
  RingHom.ext_iff.1 (Subsingleton.elim (f.comp (algebraMap ℚ R)) (algebraMap ℚ S)) r
#align ring_hom.map_rat_algebra_map RingHom.map_rat_algebraMap

end RingHom

section Rat

instance algebraRat {α} [DivisionRing α] [CharZero α] : Algebra ℚ α where
  smul := (· • ·)
  smul_def' := DivisionRing.qsmul_eq_mul'
  toRingHom := Rat.castHom α
  commutes' := Rat.cast_commute
#align algebra_rat algebraRat

/-- The two `Algebra ℚ ℚ` instances should coincide. -/
example : algebraRat = Algebra.id ℚ :=
  rfl

@[simp] theorem algebraMap_rat_rat : algebraMap ℚ ℚ = RingHom.id ℚ := rfl
#align algebra_map_rat_rat algebraMap_rat_rat

instance algebra_rat_subsingleton {α} [Semiring α] : Subsingleton (Algebra ℚ α) :=
  ⟨fun x y => Algebra.algebra_ext x y <| RingHom.congr_fun <| Subsingleton.elim _ _⟩
#align algebra_rat_subsingleton algebra_rat_subsingleton

end Rat

section Int

variable (R : Type*) [Ring R]

-- Lower the priority so that `Algebra.id` is picked most of the time when working with
-- `ℤ`-algebras. This is only an issue since `Algebra.id ℤ` and `algebraInt ℤ` are not yet defeq.
-- TODO: fix this by adding an `ofInt` field to rings.
/-- Ring ⥤ ℤ-Alg -/
instance (priority := 99) algebraInt : Algebra ℤ R where
  commutes' := Int.cast_commute
  smul_def' _ _ := zsmul_eq_mul _ _
  toRingHom := Int.castRingHom R
#align algebra_int algebraInt

/-- A special case of `eq_intCast'` that happens to be true definitionally -/
@[simp]
theorem algebraMap_int_eq : algebraMap ℤ R = Int.castRingHom R :=
  rfl
#align algebra_map_int_eq algebraMap_int_eq

variable {R}

instance int_algebra_subsingleton : Subsingleton (Algebra ℤ R) :=
  ⟨fun P Q => Algebra.algebra_ext P Q <| RingHom.congr_fun <| Subsingleton.elim _ _⟩
#align int_algebra_subsingleton int_algebra_subsingleton

end Int

namespace NoZeroSMulDivisors

variable {R A : Type*}

open Algebra

/-- If `algebraMap R A` is injective and `A` has no zero divisors,
`R`-multiples in `A` are zero only if one of the factors is zero.

Cannot be an instance because there is no `Injective (algebraMap R A)` typeclass.
-/
theorem of_algebraMap_injective [CommSemiring R] [Semiring A] [Algebra R A] [NoZeroDivisors A]
    (h : Function.Injective (algebraMap R A)) : NoZeroSMulDivisors R A :=
  ⟨fun hcx => (mul_eq_zero.mp ((smul_def _ _).symm.trans hcx)).imp_left
    (map_eq_zero_iff (algebraMap R A) h).mp⟩
#align no_zero_smul_divisors.of_algebra_map_injective NoZeroSMulDivisors.of_algebraMap_injective

variable (R A)

theorem algebraMap_injective [CommRing R] [Ring A] [Nontrivial A] [Algebra R A]
    [NoZeroSMulDivisors R A] : Function.Injective (algebraMap R A) := by
  -- porting note: todo: drop implicit args
  have := @smul_left_injective R A CommRing.toRing Ring.toAddCommGroup Algebra.toModule
    ‹_› 1 one_ne_zero
  simpa only [algebraMap_eq_smul_one'] using this
#align no_zero_smul_divisors.algebra_map_injective NoZeroSMulDivisors.algebraMap_injective

theorem _root_.NeZero.of_noZeroSMulDivisors (n : ℕ) [CommRing R] [NeZero (n : R)] [Ring A]
    [Nontrivial A] [Algebra R A] [NoZeroSMulDivisors R A] : NeZero (n : A) :=
  -- porting note: todo: drop implicit args
  @NeZero.nat_of_injective R A (R →+* A) _ _ n ‹_› _ _ <|
    NoZeroSMulDivisors.algebraMap_injective R A
#align ne_zero.of_no_zero_smul_divisors NeZero.of_noZeroSMulDivisors

variable {R A}

theorem iff_algebraMap_injective [CommRing R] [Ring A] [IsDomain A] [Algebra R A] :
    NoZeroSMulDivisors R A ↔ Function.Injective (algebraMap R A) :=
  ⟨@NoZeroSMulDivisors.algebraMap_injective R A _ _ _ _, NoZeroSMulDivisors.of_algebraMap_injective⟩
#align no_zero_smul_divisors.iff_algebra_map_injective NoZeroSMulDivisors.iff_algebraMap_injective

-- see note [lower instance priority]
instance (priority := 100) CharZero.noZeroSMulDivisors_nat [Semiring R] [NoZeroDivisors R]
    [CharZero R] : NoZeroSMulDivisors ℕ R :=
  NoZeroSMulDivisors.of_algebraMap_injective <| (algebraMap ℕ R).injective_nat
#align no_zero_smul_divisors.char_zero.no_zero_smul_divisors_nat NoZeroSMulDivisors.CharZero.noZeroSMulDivisors_nat

-- see note [lower instance priority]
instance (priority := 100) CharZero.noZeroSMulDivisors_int [Ring R] [NoZeroDivisors R]
    [CharZero R] : NoZeroSMulDivisors ℤ R :=
  NoZeroSMulDivisors.of_algebraMap_injective <| (algebraMap ℤ R).injective_int
#align no_zero_smul_divisors.char_zero.no_zero_smul_divisors_int NoZeroSMulDivisors.CharZero.noZeroSMulDivisors_int

section Field

variable [Field R] [Semiring A] [Algebra R A]

-- see note [lower instance priority]
instance (priority := 100) Algebra.noZeroSMulDivisors [Nontrivial A] [NoZeroDivisors A] :
    NoZeroSMulDivisors R A :=
  NoZeroSMulDivisors.of_algebraMap_injective (algebraMap R A).injective
#align no_zero_smul_divisors.algebra.no_zero_smul_divisors NoZeroSMulDivisors.Algebra.noZeroSMulDivisors

end Field

end NoZeroSMulDivisors

section IsScalarTower

variable {R : Type*} [CommSemiring R]
variable (A : Type*) [Semiring A] [Algebra R A]
variable {M : Type*} [AddCommMonoid M] [Module A M] [Module R M] [IsScalarTower R A M]
variable {N : Type*} [AddCommMonoid N] [Module A N] [Module R N] [IsScalarTower R A N]

theorem algebra_compatible_smul (r : R) (m : M) : r • m = (algebraMap R A) r • m := by
  rw [← one_smul A m, ← smul_assoc, Algebra.smul_def, mul_one, one_smul]
#align algebra_compatible_smul algebra_compatible_smul

@[simp]
theorem algebraMap_smul (r : R) (m : M) : (algebraMap R A) r • m = r • m :=
  (algebra_compatible_smul A r m).symm
#align algebra_map_smul algebraMap_smul

theorem intCast_smul {k V : Type*} [CommRing k] [AddCommGroup V] [Module k V] (r : ℤ) (x : V) :
    (r : k) • x = r • x :=
  algebraMap_smul k r x
#align int_cast_smul intCast_smul

theorem NoZeroSMulDivisors.trans (R A M : Type*) [CommRing R] [Ring A] [IsDomain A] [Algebra R A]
    [AddCommGroup M] [Module R M] [Module A M] [IsScalarTower R A M] [NoZeroSMulDivisors R A]
    [NoZeroSMulDivisors A M] : NoZeroSMulDivisors R M := by
  refine' ⟨fun {r m} h => _⟩
  rw [algebra_compatible_smul A r m] at h
  cases' smul_eq_zero.1 h with H H
  · have : Function.Injective (algebraMap R A) :=
      NoZeroSMulDivisors.iff_algebraMap_injective.1 inferInstance
    left
    exact (injective_iff_map_eq_zero _).1 this _ H
  · right
    exact H
#align no_zero_smul_divisors.trans NoZeroSMulDivisors.trans

variable {A}

-- see Note [lower instance priority]
instance (priority := 100) IsScalarTower.to_smulCommClass : SMulCommClass R A M :=
  ⟨fun r a m => by
    rw [algebra_compatible_smul A r (a • m), smul_smul, Algebra.commutes, mul_smul, ←
      algebra_compatible_smul]⟩
#align is_scalar_tower.to_smul_comm_class IsScalarTower.to_smulCommClass

-- see Note [lower instance priority]
instance (priority := 100) IsScalarTower.to_smulCommClass' : SMulCommClass A R M :=
  SMulCommClass.symm _ _ _
#align is_scalar_tower.to_smul_comm_class' IsScalarTower.to_smulCommClass'

-- see Note [lower instance priority]
instance (priority := 200) Algebra.to_smulCommClass {R A} [CommSemiring R] [Semiring A]
    [Algebra R A] : SMulCommClass R A A :=
  IsScalarTower.to_smulCommClass
#align algebra.to_smul_comm_class Algebra.to_smulCommClass

theorem smul_algebra_smul_comm (r : R) (a : A) (m : M) : a • r • m = r • a • m :=
  smul_comm _ _ _
#align smul_algebra_smul_comm smul_algebra_smul_comm

namespace LinearMap

variable (R)

#align linear_map.coe_restrict_scalars_eq_coe LinearMap.coe_restrictScalars
#align linear_map.coe_coe_is_scalar_tower LinearMap.coe_restrictScalars

-- porting note: todo: generalize to `CompatibleSMul`
/-- `A`-linearly coerce an `R`-linear map from `M` to `A` to a function, given an algebra `A` over
a commutative semiring `R` and `M` a module over `R`. -/
def ltoFun (R : Type u) (M : Type v) (A : Type w) [CommSemiring R] [AddCommMonoid M] [Module R M]
    [CommSemiring A] [Algebra R A] : (M →ₗ[R] A) →ₗ[A] M → A where
  toFun f := f.toFun
  map_add' _ _ := rfl
  map_smul' _ _ := rfl
#align linear_map.lto_fun LinearMap.ltoFun

end LinearMap

end IsScalarTower

/-! TODO: The following lemmas no longer involve `Algebra` at all, and could be moved closer
to `Algebra/Module/Submodule.lean`. Currently this is tricky because `ker`, `range`, `⊤`, and `⊥`
are all defined in `LinearAlgebra/Basic.lean`. -/

section Module

variable (R : Type*) {S M N : Type*} [Semiring R] [Semiring S] [SMul R S]
variable [AddCommMonoid M] [Module R M] [Module S M] [IsScalarTower R S M]
variable [AddCommMonoid N] [Module R N] [Module S N] [IsScalarTower R S N]

@[simp]
theorem LinearMap.ker_restrictScalars (f : M →ₗ[S] N) :
    LinearMap.ker (f.restrictScalars R) = f.ker.restrictScalars R :=
  rfl
#align linear_map.ker_restrict_scalars LinearMap.ker_restrictScalars

end Module

example {R A} [CommSemiring R] [Semiring A] [Module R A] [SMulCommClass R A A]
    [IsScalarTower R A A] : Algebra R A :=
  Algebra.ofModule smul_mul_assoc mul_smul_comm<|MERGE_RESOLUTION|>--- conflicted
+++ resolved
@@ -593,28 +593,6 @@
 
 open scoped Algebra
 
-<<<<<<< HEAD
-=======
-namespace MulOpposite
-
-variable {R A : Type*} [CommSemiring R] [Semiring A] [Algebra R A]
-
-instance instAlgebraMulOpposite : Algebra R Aᵐᵒᵖ where
-  toRingHom := (algebraMap R A).toOpposite fun x y => Algebra.commutes _ _
-  smul_def' c x := unop_injective <| by
-    simp only [unop_smul, RingHom.toOpposite_apply, Function.comp_apply, unop_mul, op_mul,
-      Algebra.smul_def, Algebra.commutes, op_unop, unop_op]
-  commutes' r := MulOpposite.rec' fun x => by
-    simp only [RingHom.toOpposite_apply, Function.comp_apply, ← op_mul, Algebra.commutes]
-
-@[simp]
-theorem algebraMap_apply (c : R) : algebraMap R Aᵐᵒᵖ c = op (algebraMap R A c) :=
-  rfl
-#align mul_opposite.algebra_map_apply MulOpposite.algebraMap_apply
-
-end MulOpposite
-
->>>>>>> 96a37689
 namespace Module
 
 variable (R : Type u) (S : Type v) (M : Type w)
