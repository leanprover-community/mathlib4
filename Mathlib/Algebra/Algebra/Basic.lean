/-
Copyright (c) 2018 Kenny Lau. All rights reserved.
Released under Apache 2.0 license as described in the file LICENSE.
Authors: Kenny Lau, Yury Kudryashov
-/
module

public import Mathlib.Algebra.Algebra.Defs
public import Mathlib.Algebra.Module.Equiv.Basic
public import Mathlib.Algebra.Module.Submodule.Ker
public import Mathlib.Algebra.Module.Submodule.RestrictScalars
public import Mathlib.Algebra.Module.ULift
public import Mathlib.Algebra.Ring.CharZero
public import Mathlib.Algebra.Ring.Subring.Basic
public import Mathlib.Data.Nat.Cast.Order.Basic
public import Mathlib.Data.Int.CharZero

/-!
# Further basic results about `Algebra`.

This file could usefully be split further.
-/

@[expose] public section

universe u v w u₁ v₁

open Function

namespace Algebra

variable {R : Type u} {A : Type w}

section Semiring

variable [CommSemiring R]
variable [Semiring A] [Algebra R A]

section PUnit

instance _root_.PUnit.algebra : Algebra R PUnit.{v + 1} where
  algebraMap :=
  { toFun _ := PUnit.unit
    map_one' := rfl
    map_mul' _ _ := rfl
    map_zero' := rfl
    map_add' _ _ := rfl }
  commutes' _ _ := rfl
  smul_def' _ _ := rfl

@[simp]
theorem algebraMap_pUnit (r : R) : algebraMap R PUnit r = PUnit.unit :=
  rfl

end PUnit

section ULift

instance _root_.ULift.algebra : Algebra R (ULift A) :=
  { ULift.module' with
    algebraMap :=
    { (ULift.ringEquiv : ULift A ≃+* A).symm.toRingHom.comp (algebraMap R A) with
      toFun := fun r => ULift.up (algebraMap R A r) }
    commutes' := fun r x => ULift.down_injective <| Algebra.commutes r x.down
    smul_def' := fun r x => ULift.down_injective <| Algebra.smul_def' r x.down }

theorem _root_.ULift.algebraMap_eq (r : R) :
    algebraMap R (ULift A) r = ULift.up (algebraMap R A r) :=
  rfl

@[simp]
theorem _root_.ULift.down_algebraMap (r : R) : (algebraMap R (ULift A) r).down = algebraMap R A r :=
  rfl

end ULift

/-- Algebra over a subsemiring. This builds upon `Subsemiring.module`. -/
instance ofSubsemiring (S : Subsemiring R) : Algebra S A where
  algebraMap := (algebraMap R A).comp S.subtype
  commutes' r x := Algebra.commutes (r : R) x
  smul_def' r x := Algebra.smul_def (r : R) x

theorem algebraMap_ofSubsemiring (S : Subsemiring R) :
    (algebraMap S R : S →+* R) = Subsemiring.subtype S :=
  rfl

theorem coe_algebraMap_ofSubsemiring (S : Subsemiring R) : (algebraMap S R : S → R) = Subtype.val :=
  rfl

theorem algebraMap_ofSubsemiring_apply (S : Subsemiring R) (x : S) : algebraMap S R x = x :=
  rfl

/-- Algebra over a subring. This builds upon `Subring.module`. -/
instance ofSubring {R A : Type*} [CommRing R] [Ring A] [Algebra R A] (S : Subring R) :
    Algebra S A where
  algebraMap := (algebraMap R A).comp S.subtype
  commutes' r x := Algebra.commutes (r : R) x
  smul_def' r x := Algebra.smul_def (r : R) x

theorem algebraMap_ofSubring {R : Type*} [CommRing R] (S : Subring R) :
    (algebraMap S R : S →+* R) = Subring.subtype S :=
  rfl

theorem coe_algebraMap_ofSubring {R : Type*} [CommRing R] (S : Subring R) :
    (algebraMap S R : S → R) = Subtype.val :=
  rfl

theorem algebraMap_ofSubring_apply {R : Type*} [CommRing R] (S : Subring R) (x : S) :
    algebraMap S R x = x :=
  rfl

/-- Explicit characterization of the submonoid map in the case of an algebra.
`S` is made explicit to help with type inference -/
def algebraMapSubmonoid (S : Type*) [Semiring S] [Algebra R S] (M : Submonoid R) : Submonoid S :=
  M.map (algebraMap R S)

theorem mem_algebraMapSubmonoid_of_mem {S : Type*} [Semiring S] [Algebra R S] {M : Submonoid R}
    (x : M) : algebraMap R S x ∈ algebraMapSubmonoid S M :=
  Set.mem_image_of_mem (algebraMap R S) x.2

@[simp]
lemma algebraMapSubmonoid_self (M : Submonoid R) : Algebra.algebraMapSubmonoid R M = M :=
  Submonoid.map_id M

@[simp]
lemma algebraMapSubmonoid_powers {S : Type*} [Semiring S] [Algebra R S] (r : R) :
    Algebra.algebraMapSubmonoid S (.powers r) = Submonoid.powers (algebraMap R S r) := by
  simp [Algebra.algebraMapSubmonoid]

end Semiring

section CommSemiring

variable [CommSemiring R]

theorem mul_sub_algebraMap_commutes [Ring A] [Algebra R A] (x : A) (r : R) :
    x * (x - algebraMap R A r) = (x - algebraMap R A r) * x := by rw [mul_sub, ← commutes, sub_mul]

theorem mul_sub_algebraMap_pow_commutes [Ring A] [Algebra R A] (x : A) (r : R) (n : ℕ) :
    x * (x - algebraMap R A r) ^ n = (x - algebraMap R A r) ^ n * x := by
  induction n with
  | zero => simp
  | succ n ih =>
    rw [pow_succ', ← mul_assoc, mul_sub_algebraMap_commutes, mul_assoc, ih, ← mul_assoc]

end CommSemiring

section Ring

/-- A `Semiring` that is an `Algebra` over a commutative ring carries a natural `Ring` structure.
See note [reducible non-instances]. -/
abbrev semiringToRing (R : Type*) [CommRing R] [Semiring A] [Algebra R A] : Ring A :=
  { __ := (inferInstance : Semiring A)
    __ := Module.addCommMonoidToAddCommGroup R
    intCast := fun z => algebraMap R A z
    intCast_ofNat := fun z => by simp only [Int.cast_natCast, map_natCast]
    intCast_negSucc := fun z => by simp }

instance {R : Type*} [Ring R] : Algebra (Subring.center R) R where
  algebraMap :=
  { toFun := Subtype.val
    map_one' := rfl
    map_mul' _ _ := rfl
    map_zero' := rfl
    map_add' _ _ := rfl }
  commutes' r x := (Subring.mem_center_iff.1 r.2 x).symm
  smul_def' _ _ := rfl

end Ring

end Algebra

open scoped Algebra

namespace Module

variable (R : Type u) (S : Type v) (M : Type w)
variable [CommSemiring R] [Semiring S] [AddCommMonoid M] [Module R M] [Module S M]
variable [SMulCommClass S R M] [SMul R S] [IsScalarTower R S M]

instance End.instAlgebra : Algebra R (Module.End S M) :=
  Algebra.ofModule smul_mul_assoc fun r f g => (smul_comm r f g).symm

-- to prove this is a special case of the above
example : Algebra R (Module.End R M) := End.instAlgebra _ _ _

theorem algebraMap_end_eq_smul_id (a : R) : algebraMap R (End S M) a = a • LinearMap.id :=
  rfl

@[simp]
theorem algebraMap_end_apply (a : R) (m : M) : algebraMap R (End S M) a m = a • m :=
  rfl

@[simp]
theorem ker_algebraMap_end (K : Type u) (V : Type v) [Semifield K] [AddCommMonoid V] [Module K V]
    (a : K) (ha : a ≠ 0) : LinearMap.ker ((algebraMap K (End K V)) a) = ⊥ :=
  LinearMap.ker_smul _ _ ha

section

variable {R M}

theorem End.algebraMap_isUnit_inv_apply_eq_iff {x : R}
    (h : IsUnit (algebraMap R (Module.End S M) x)) (m m' : M) :
    (↑(h.unit⁻¹) : Module.End S M) m = m' ↔ m = x • m' where
  mp H := H ▸ (isUnit_apply_inv_apply_of_isUnit h m).symm
  mpr H :=
    H.symm ▸ by
      apply_fun ⇑h.unit.val using ((isUnit_iff _).mp h).injective
      simpa using Module.End.isUnit_apply_inv_apply_of_isUnit h (x • m')

@[deprecated (since := "2025-04-28")]
alias End_algebraMap_isUnit_inv_apply_eq_iff := End.algebraMap_isUnit_inv_apply_eq_iff

theorem End.algebraMap_isUnit_inv_apply_eq_iff' {x : R}
    (h : IsUnit (algebraMap R (Module.End S M) x)) (m m' : M) :
    m' = (↑h.unit⁻¹ : Module.End S M) m ↔ m = x • m' where
  mp H := H ▸ (isUnit_apply_inv_apply_of_isUnit h m).symm
  mpr H :=
    H.symm ▸ by
      apply_fun (↑h.unit : M → M) using ((isUnit_iff _).mp h).injective
      simpa using isUnit_apply_inv_apply_of_isUnit h (x • m') |>.symm

@[deprecated (since := "2025-04-28")]
alias End_algebraMap_isUnit_inv_apply_eq_iff' := End.algebraMap_isUnit_inv_apply_eq_iff'

end

end Module

namespace LinearMap

variable {R : Type*} {A : Type*} {B : Type*} [CommSemiring R] [Semiring A] [Semiring B]
  [Algebra R A] [Algebra R B]

/-- An alternate statement of `LinearMap.map_smul` for when `algebraMap` is more convenient to
work with than `•`. -/
theorem map_algebraMap_mul (f : A →ₗ[R] B) (a : A) (r : R) :
    f (algebraMap R A r * a) = algebraMap R B r * f a := by
  rw [← Algebra.smul_def, ← Algebra.smul_def, map_smul]

theorem map_mul_algebraMap (f : A →ₗ[R] B) (a : A) (r : R) :
    f (a * algebraMap R A r) = f a * algebraMap R B r := by
  rw [← Algebra.commutes, ← Algebra.commutes, map_algebraMap_mul]

end LinearMap

section Nat

variable {R : Type*} [Semiring R]

-- Lower the priority so that `Algebra.id` is picked most of the time when working with
-- `ℕ`-algebras.
-- TODO: is this still needed?
/-- Semiring ⥤ ℕ-Alg -/
instance (priority := 99) Semiring.toNatAlgebra : Algebra ℕ R where
  commutes' := Nat.cast_commute
  smul_def' _ _ := nsmul_eq_mul _ _
  algebraMap := Nat.castRingHom R

instance nat_algebra_subsingleton : Subsingleton (Algebra ℕ R) :=
  ⟨fun P Q => by ext; simp⟩

@[simp]
lemma algebraMap_comp_natCast (R A : Type*) [CommSemiring R] [Semiring A] [Algebra R A] :
    algebraMap R A ∘ Nat.cast = Nat.cast := by
  ext; simp

end Nat

section Int

variable (R : Type*) [Ring R]

-- Lower the priority so that `Algebra.id` is picked most of the time when working with
-- `ℤ`-algebras.
-- TODO: is this still needed?
/-- Ring ⥤ ℤ-Alg -/
instance (priority := 99) Ring.toIntAlgebra : Algebra ℤ R where
  commutes' := Int.cast_commute
  smul_def' _ _ := zsmul_eq_mul _ _
  algebraMap := Int.castRingHom R

/-- A special case of `eq_intCast'` that happens to be true definitionally -/
@[simp]
theorem algebraMap_int_eq : algebraMap ℤ R = Int.castRingHom R :=
  rfl

variable {R}

instance int_algebra_subsingleton : Subsingleton (Algebra ℤ R) :=
  ⟨fun P Q => Algebra.algebra_ext P Q <| RingHom.congr_fun <| Subsingleton.elim _ _⟩

@[simp]
lemma algebraMap_comp_intCast (R A : Type*) [CommRing R] [Ring A] [Algebra R A] :
    algebraMap R A ∘ Int.cast = Int.cast := by
  ext; simp

end Int

section FaithfulSMul

theorem _root_.NeZero.of_faithfulSMul (R A : Type*) [Semiring R] [Semiring A] [Module R A]
    [IsScalarTower R A A] [FaithfulSMul R A] (n : ℕ) [NeZero (n : R)] :
    NeZero (n : A) :=
  NeZero.nat_of_injective (f := ringHomEquivModuleIsScalarTower.symm ⟨_, ‹_›⟩) <|
    (faithfulSMul_iff_injective_smul_one R A).mp ‹_›

variable (R A : Type*) [CommSemiring R] [Semiring A] [Algebra R A]

lemma faithfulSMul_iff_algebraMap_injective : FaithfulSMul R A ↔ Injective (algebraMap R A) := by
  rw [faithfulSMul_iff_injective_smul_one, Algebra.algebraMap_eq_smul_one']

variable [FaithfulSMul R A]

namespace FaithfulSMul

lemma algebraMap_injective : Injective (algebraMap R A) :=
  (faithfulSMul_iff_algebraMap_injective R A).mp inferInstance

@[simp]
lemma algebraMap_eq_zero_iff {r : R} : algebraMap R A r = 0 ↔ r = 0 :=
  map_eq_zero_iff (algebraMap R A) <| algebraMap_injective R A

@[simp]
lemma algebraMap_eq_one_iff {r : R} : algebraMap R A r = 1 ↔ r = 1 :=
  map_eq_one_iff _ <| FaithfulSMul.algebraMap_injective R A

end FaithfulSMul

namespace algebraMap

@[norm_cast, simp]
theorem coe_inj {a b : R} : (↑a : A) = ↑b ↔ a = b :=
  (FaithfulSMul.algebraMap_injective _ _).eq_iff

@[norm_cast]
theorem coe_eq_zero_iff (a : R) : (↑a : A) = 0 ↔ a = 0 :=
  FaithfulSMul.algebraMap_eq_zero_iff _ _

@[deprecated coe_eq_zero_iff (since := "29/09/2025")]
theorem lift_map_eq_zero_iff (a : R) : (↑a : A) = 0 ↔ a = 0 :=
  coe_eq_zero_iff _ _ _

end algebraMap

lemma Algebra.charZero_of_charZero [CharZero R] : CharZero A :=
  have := algebraMap_comp_natCast R A
  ⟨this ▸ (FaithfulSMul.algebraMap_injective R A).comp CharZero.cast_injective⟩

instance [CharZero R] : FaithfulSMul ℕ R := by
  simpa only [faithfulSMul_iff_algebraMap_injective] using (algebraMap ℕ R).injective_nat

instance (R : Type*) [Ring R] [CharZero R] : FaithfulSMul ℤ R := by
  simpa only [faithfulSMul_iff_algebraMap_injective] using (algebraMap ℤ R).injective_int

end FaithfulSMul

namespace NoZeroSMulDivisors

-- see Note [lower instance priority]
instance (priority := 100) instOfFaithfulSMul {R A : Type*}
    [CommSemiring R] [Semiring A] [Algebra R A] [NoZeroDivisors A] [FaithfulSMul R A] :
    NoZeroSMulDivisors R A :=
  ⟨fun hcx => (mul_eq_zero.mp ((Algebra.smul_def _ _).symm.trans hcx)).imp_left
    (map_eq_zero_iff (algebraMap R A) <| FaithfulSMul.algebraMap_injective R A).mp⟩

variable {R A : Type*} [CommRing R] [Ring A] [Algebra R A]

instance [Nontrivial A] [NoZeroSMulDivisors R A] : FaithfulSMul R A where
  eq_of_smul_eq_smul {r₁ r₂} h := by
    specialize h 1
    rw [← sub_eq_zero, ← sub_smul, smul_eq_zero, sub_eq_zero] at h
    exact h.resolve_right one_ne_zero

theorem iff_faithfulSMul [IsDomain A] : NoZeroSMulDivisors R A ↔ FaithfulSMul R A :=
  ⟨fun _ ↦ inferInstance, fun _ ↦ inferInstance⟩

theorem iff_algebraMap_injective [IsDomain A] :
    NoZeroSMulDivisors R A ↔ Injective (algebraMap R A) := by
  rw [iff_faithfulSMul]
  exact faithfulSMul_iff_algebraMap_injective R A

end NoZeroSMulDivisors

section IsScalarTower

variable {R : Type*} [CommSemiring R]
variable (A : Type*) [Semiring A] [Algebra R A]
variable {M : Type*} [AddCommMonoid M] [Module A M] [Module R M] [IsScalarTower R A M]

theorem algebra_compatible_smul (r : R) (m : M) : r • m = (algebraMap R A) r • m := by
  rw [← one_smul A m, ← smul_assoc, Algebra.smul_def, mul_one, one_smul]

@[simp]
theorem algebraMap_smul (r : R) (m : M) : (algebraMap R A) r • m = r • m :=
  (algebra_compatible_smul A r m).symm

/-- If `M` is `A`-torsion free and `algebraMap R A` is injective, `M` is also `R`-torsion free. -/
theorem NoZeroSMulDivisors.trans_faithfulSMul (R A M : Type*) [CommSemiring R] [Semiring A]
    [Algebra R A] [FaithfulSMul R A] [AddCommMonoid M] [Module R M] [Module A M]
    [IsScalarTower R A M] [NoZeroSMulDivisors A M] : NoZeroSMulDivisors R M where
  eq_zero_or_eq_zero_of_smul_eq_zero hx := by
    rw [← algebraMap_smul (A := A)] at hx
    simpa only [map_eq_zero_iff _ <| FaithfulSMul.algebraMap_injective R A] using
      eq_zero_or_eq_zero_of_smul_eq_zero hx

variable {A}

-- see Note [lower instance priority]
-- priority manually adjusted in https://github.com/leanprover-community/mathlib4/pull/11980, as it is a very common path
instance (priority := 120) IsScalarTower.to_smulCommClass : SMulCommClass R A M :=
  ⟨fun r a m => by
    rw [algebra_compatible_smul A r (a • m), smul_smul, Algebra.commutes, mul_smul, ←
      algebra_compatible_smul]⟩

-- see Note [lower instance priority]
-- priority manually adjusted in https://github.com/leanprover-community/mathlib4/pull/11980, as it is a very common path
instance (priority := 110) IsScalarTower.to_smulCommClass' : SMulCommClass A R M :=
  SMulCommClass.symm _ _ _

-- see Note [lower instance priority]
instance (priority := 200) Algebra.to_smulCommClass {R A} [CommSemiring R] [Semiring A]
    [Algebra R A] : SMulCommClass R A A :=
  IsScalarTower.to_smulCommClass

-- see Note [lower instance priority]
instance (priority := 100) {R S A : Type*} [CommSemiring R] [CommSemiring S] [Semiring A]
    [Algebra R A] [Algebra S A] :
    SMulCommClass R S A where
  smul_comm r s a := by
    rw [Algebra.smul_def, mul_smul_comm, ← Algebra.smul_def]

theorem smul_algebra_smul_comm (r : R) (a : A) (m : M) : a • r • m = r • a • m :=
  smul_comm _ _ _

<<<<<<< HEAD
namespace LinearMap

variable (R)

/-- `A`-linearly coerce an `R`-linear map from `M` to `N` to a function, when `N` is an
`(R, A)`-bimodule. -/
def ltoFun (R M N A : Type*) [Semiring R] [Semiring A]
    [AddCommMonoid M] [Module R M] [AddCommMonoid N] [Module R N] [Module A N]
    [SMulCommClass R A N] : (M →ₗ[R] N) →ₗ[A] (M → N) where
  toFun f := f.toFun
  map_add' _ _ := rfl
  map_smul' _ _ := rfl

end LinearMap

=======
>>>>>>> 57b18cb1
end IsScalarTower

/-! TODO: The following lemmas no longer involve `Algebra` at all, and could be moved closer
to `Algebra/Module/Submodule.lean`. Currently this is tricky because `ker`, `range`, `⊤`, and `⊥`
are all defined in `LinearAlgebra/Basic.lean`. -/

section Module

variable (R : Type*) {S M N : Type*} [Semiring R] [Semiring S] [SMul R S]
variable [AddCommMonoid M] [Module R M] [Module S M] [IsScalarTower R S M]
variable [AddCommMonoid N] [Module R N] [Module S N] [IsScalarTower R S N]

@[simp]
theorem LinearMap.ker_restrictScalars (f : M →ₗ[S] N) :
    LinearMap.ker (f.restrictScalars R) = (LinearMap.ker f).restrictScalars R :=
  rfl

end Module

example {R A} [CommSemiring R] [Semiring A] [Module R A] [SMulCommClass R A A]
    [IsScalarTower R A A] : Algebra R A :=
  Algebra.ofModule smul_mul_assoc mul_smul_comm

section invertibility

variable {R A B : Type*}
variable [CommSemiring R] [Semiring A] [Semiring B] [Algebra R A] [Algebra R B]

/-- If there is a linear map `f : A →ₗ[R] B` that preserves `1`, then `algebraMap R B r` is
invertible when `algebraMap R A r` is. -/
abbrev Invertible.algebraMapOfInvertibleAlgebraMap (f : A →ₗ[R] B) (hf : f 1 = 1) {r : R}
    (h : Invertible (algebraMap R A r)) : Invertible (algebraMap R B r) where
  invOf := f ⅟(algebraMap R A r)
  invOf_mul_self := by rw [← Algebra.commutes, ← Algebra.smul_def, ← map_smul, Algebra.smul_def,
    mul_invOf_self, hf]
  mul_invOf_self := by rw [← Algebra.smul_def, ← map_smul, Algebra.smul_def, mul_invOf_self, hf]

/-- If there is a linear map `f : A →ₗ[R] B` that preserves `1`, then `algebraMap R B r` is
a unit when `algebraMap R A r` is. -/
lemma IsUnit.algebraMap_of_algebraMap (f : A →ₗ[R] B) (hf : f 1 = 1) {r : R}
    (h : IsUnit (algebraMap R A r)) : IsUnit (algebraMap R B r) :=
  let ⟨i⟩ := nonempty_invertible h
  letI := Invertible.algebraMapOfInvertibleAlgebraMap f hf i
  isUnit_of_invertible _

end invertibility

section algebraMap

variable {F E : Type*} [CommSemiring F] [Semiring E] [Algebra F E] (b : F →ₗ[F] E)

/-- If `E` is an `F`-algebra, and there exists an injective `F`-linear map from `F` to `E`,
then the algebra map from `F` to `E` is also injective. -/
theorem injective_algebraMap_of_linearMap (hb : Injective b) :
    Injective (algebraMap F E) := fun x y e ↦ hb <| by
  rw [← mul_one x, ← mul_one y, ← smul_eq_mul, ← smul_eq_mul,
    map_smul, map_smul, Algebra.smul_def, Algebra.smul_def, e]

/-- If `E` is an `F`-algebra, and there exists a surjective `F`-linear map from `F` to `E`,
then the algebra map from `F` to `E` is also surjective. -/
theorem surjective_algebraMap_of_linearMap (hb : Surjective b) :
    Surjective (algebraMap F E) := fun x ↦ by
  obtain ⟨x, rfl⟩ := hb x
  obtain ⟨y, hy⟩ := hb (b 1 * b 1)
  refine ⟨x * y, ?_⟩
  obtain ⟨z, hz⟩ := hb 1
  apply_fun (x • z • ·) at hy
  rwa [← map_smul, smul_eq_mul, mul_comm, ← smul_mul_assoc, ← map_smul _ z, smul_eq_mul, mul_one,
    ← smul_eq_mul, map_smul, hz, one_mul, ← map_smul, smul_eq_mul, mul_one, smul_smul,
    ← Algebra.algebraMap_eq_smul_one] at hy

/-- If `E` is an `F`-algebra, and there exists a bijective `F`-linear map from `F` to `E`,
then the algebra map from `F` to `E` is also bijective.

NOTE: The same result can also be obtained if there are two `F`-linear maps from `F` to `E`,
one is injective, the other one is surjective. In this case, use
`injective_algebraMap_of_linearMap` and `surjective_algebraMap_of_linearMap` separately. -/
theorem bijective_algebraMap_of_linearMap (hb : Bijective b) :
    Bijective (algebraMap F E) :=
  ⟨injective_algebraMap_of_linearMap b hb.1, surjective_algebraMap_of_linearMap b hb.2⟩

/-- If `E` is an `F`-algebra, there exists an `F`-linear isomorphism from `F` to `E` (namely,
`E` is a free `F`-module of rank one), then the algebra map from `F` to `E` is bijective. -/
theorem bijective_algebraMap_of_linearEquiv (b : F ≃ₗ[F] E) :
    Bijective (algebraMap F E) :=
  bijective_algebraMap_of_linearMap _ b.bijective

end algebraMap

section surjective

variable {R S} [CommSemiring R] [Semiring S] [Algebra R S]
variable {M N} [AddCommMonoid M] [AddCommMonoid N] [Module R M] [Module S M] [IsScalarTower R S M]
variable [Module R N] [Module S N] [IsScalarTower R S N]

/-- If `R →+* S` is surjective, then `S`-linear maps between modules are exactly `R`-linear maps. -/
def LinearMap.extendScalarsOfSurjectiveEquiv (h : Surjective (algebraMap R S)) :
    (M →ₗ[R] N) ≃ₗ[R] (M →ₗ[S] N) where
  toFun f := { __ := f, map_smul' := fun r x ↦ by obtain ⟨r, rfl⟩ := h r; simp }
  map_add' _ _ := rfl
  map_smul' _ _ := rfl
  invFun f := f.restrictScalars S

/-- If `R →+* S` is surjective, then `R`-linear maps are also `S`-linear. -/
abbrev LinearMap.extendScalarsOfSurjective (h : Surjective (algebraMap R S))
    (l : M →ₗ[R] N) : M →ₗ[S] N :=
  extendScalarsOfSurjectiveEquiv h l

/-- If `R →+* S` is surjective, then `R`-linear isomorphisms are also `S`-linear. -/
def LinearEquiv.extendScalarsOfSurjective (h : Surjective (algebraMap R S))
    (f : M ≃ₗ[R] N) : M ≃ₗ[S] N where
  __ := f
  map_smul' r x := by obtain ⟨r, rfl⟩ := h r; simp

variable (h : Surjective (algebraMap R S))

@[simp]
lemma LinearMap.extendScalarsOfSurjective_apply (l : M →ₗ[R] N) (x) :
    l.extendScalarsOfSurjective h x = l x := rfl

@[simp]
lemma LinearEquiv.extendScalarsOfSurjective_apply (f : M ≃ₗ[R] N) (x) :
    f.extendScalarsOfSurjective h x = f x := rfl

@[simp]
lemma LinearEquiv.extendScalarsOfSurjective_symm (f : M ≃ₗ[R] N) :
    (f.extendScalarsOfSurjective h).symm = f.symm.extendScalarsOfSurjective h := rfl

end surjective

namespace algebraMap

section CommSemiringCommSemiring

variable {R A : Type*} [CommSemiring R] [CommSemiring A] [Algebra R A] {ι : Type*} {s : Finset ι}

@[norm_cast]
theorem coe_prod (a : ι → R) : (↑(∏ i ∈ s, a i : R) : A) = ∏ i ∈ s, (↑(a i) : A) :=
  map_prod (algebraMap R A) a s

@[norm_cast]
theorem coe_sum (a : ι → R) : ↑(∑ i ∈ s, a i) = ∑ i ∈ s, (↑(a i) : A) :=
  map_sum (algebraMap R A) a s

end CommSemiringCommSemiring

end algebraMap<|MERGE_RESOLUTION|>--- conflicted
+++ resolved
@@ -434,24 +434,6 @@
 theorem smul_algebra_smul_comm (r : R) (a : A) (m : M) : a • r • m = r • a • m :=
   smul_comm _ _ _
 
-<<<<<<< HEAD
-namespace LinearMap
-
-variable (R)
-
-/-- `A`-linearly coerce an `R`-linear map from `M` to `N` to a function, when `N` is an
-`(R, A)`-bimodule. -/
-def ltoFun (R M N A : Type*) [Semiring R] [Semiring A]
-    [AddCommMonoid M] [Module R M] [AddCommMonoid N] [Module R N] [Module A N]
-    [SMulCommClass R A N] : (M →ₗ[R] N) →ₗ[A] (M → N) where
-  toFun f := f.toFun
-  map_add' _ _ := rfl
-  map_smul' _ _ := rfl
-
-end LinearMap
-
-=======
->>>>>>> 57b18cb1
 end IsScalarTower
 
 /-! TODO: The following lemmas no longer involve `Algebra` at all, and could be moved closer
