--- conflicted
+++ resolved
@@ -395,13 +395,8 @@
     [NoZeroSMulDivisors A M] : NoZeroSMulDivisors R M where
   eq_zero_or_eq_zero_of_smul_eq_zero hx := by
     rw [← algebraMap_smul (A := A)] at hx
-<<<<<<< HEAD
-    simpa only [map_eq_zero_iff _ h] using eq_zero_or_eq_zero_of_smul_eq_zero hx
-=======
-    obtain (hc|hx) := eq_zero_or_eq_zero_of_smul_eq_zero hx
-    · exact Or.inl <| (map_eq_zero_iff _ <| FaithfulSMul.algebraMap_injective R A).mp hc
-    · exact Or.inr hx
->>>>>>> 3e6a2f15
+    simpa only [map_eq_zero_iff _ <| FaithfulSMul.algebraMap_injective R A] using
+      eq_zero_or_eq_zero_of_smul_eq_zero hx
 
 @[deprecated (since := "2025-01-31")]
 alias NoZeroSMulDivisors.of_algebraMap_injective' := NoZeroSMulDivisors.trans_faithfulSMul
