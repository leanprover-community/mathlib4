--- conflicted
+++ resolved
@@ -841,7 +841,8 @@
     NonUnitalAlgHom.range f = (⊤ : NonUnitalSubalgebra R B) ↔ Function.Surjective f :=
   NonUnitalAlgebra.eq_top_iff
 
-<<<<<<< HEAD
+@[deprecated (since := "2024-11-11")] alias range_top_iff_surjective := range_eq_top
+
 end NonAssoc
 
 variable {R A : Type*} [CommSemiring R] [NonUnitalSemiring A]
@@ -890,11 +891,6 @@
     [Module R A] [IsScalarTower R A A] [SMulCommClass R A A] {s : Set A}
     (hcomm : ∀ a ∈ s, ∀ b ∈ s, a * b = b * a) : NonUnitalCommRing (adjoin R s) :=
   { (adjoin R s).toNonUnitalRing, adjoinNonUnitalCommSemiringOfComm R hcomm with }
-=======
-@[deprecated (since := "2024-11-11")] alias range_top_iff_surjective := range_eq_top
-
-end NonUnitalAlgebra
->>>>>>> 6a85082c
 
 end NonUnitalAlgebra
 namespace NonUnitalSubalgebra
