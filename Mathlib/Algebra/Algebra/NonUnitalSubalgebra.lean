/-
Copyright (c) 2023 Jireh Loreaux. All rights reserved.
Released under Apache 2.0 license as described in the file LICENSE.
Authors: Jireh Loreaux
-/
import Mathlib.Algebra.Algebra.NonUnitalHom
import Mathlib.Data.Set.UnionLift
import Mathlib.LinearAlgebra.Basic
import Mathlib.LinearAlgebra.Span
import Mathlib.RingTheory.NonUnitalSubring.Basic

/-!
# Non-unital Subalgebras over Commutative Semirings

In this file we define `NonUnitalSubalgebra`s and the usual operations on them (`map`, `comap`).

## TODO

* once we have scalar actions by semigroups (as opposed to monoids), implement the action of a
  non-unital subalgebra on the larger algebra.
-/

universe u u' v v' w w'

open scoped BigOperators

section NonUnitalSubalgebraClass

variable {S R A : Type*} [CommSemiring R] [NonUnitalNonAssocSemiring A] [Module R A]
variable [SetLike S A] [NonUnitalSubsemiringClass S A] [hSR : SMulMemClass S R A] (s : S)

namespace NonUnitalSubalgebraClass

/-- Embedding of a non-unital subalgebra into the non-unital algebra. -/
def subtype (s : S) : s →ₙₐ[R] A :=
  { NonUnitalSubsemiringClass.subtype s, SMulMemClass.subtype s with toFun := (↑) }

@[simp]
theorem coeSubtype : (subtype s : s → A) = ((↑) : s → A) :=
  rfl

end NonUnitalSubalgebraClass

end NonUnitalSubalgebraClass

/-- A non-unital subalgebra is a sub(semi)ring that is also a submodule. -/
structure NonUnitalSubalgebra (R : Type u) (A : Type v) [CommSemiring R]
    [NonUnitalNonAssocSemiring A] [Module R A]
    extends NonUnitalSubsemiring A, Submodule R A : Type v

/-- Reinterpret a `NonUnitalSubalgebra` as a `NonUnitalSubsemiring`. -/
add_decl_doc NonUnitalSubalgebra.toNonUnitalSubsemiring

/-- Reinterpret a `NonUnitalSubalgebra` as a `Submodule`. -/
add_decl_doc NonUnitalSubalgebra.toSubmodule

namespace NonUnitalSubalgebra

variable {F : Type v'} {R' : Type u'} {R : Type u} {A : Type v} {B : Type w} {C : Type w'}

section NonUnitalNonAssocSemiring
variable [CommSemiring R]
variable [NonUnitalNonAssocSemiring A] [NonUnitalNonAssocSemiring B] [NonUnitalNonAssocSemiring C]
variable [Module R A] [Module R B] [Module R C]

instance : SetLike (NonUnitalSubalgebra R A) A
    where
  coe s := s.carrier
  coe_injective' p q h := by cases p; cases q; congr; exact SetLike.coe_injective h

instance instNonUnitalSubsemiringClass : NonUnitalSubsemiringClass (NonUnitalSubalgebra R A) A
    where
  add_mem {s} := s.add_mem'
  mul_mem {s} := s.mul_mem'
  zero_mem {s} := s.zero_mem'

instance instSMulMemClass : SMulMemClass (NonUnitalSubalgebra R A) R A where
  smul_mem := @fun s => s.smul_mem'

theorem mem_carrier {s : NonUnitalSubalgebra R A} {x : A} : x ∈ s.carrier ↔ x ∈ s :=
  Iff.rfl

@[ext]
theorem ext {S T : NonUnitalSubalgebra R A} (h : ∀ x : A, x ∈ S ↔ x ∈ T) : S = T :=
  SetLike.ext h

@[simp]
theorem mem_toNonUnitalSubsemiring {S : NonUnitalSubalgebra R A} {x} :
    x ∈ S.toNonUnitalSubsemiring ↔ x ∈ S :=
  Iff.rfl

@[simp]
theorem coe_toNonUnitalSubsemiring (S : NonUnitalSubalgebra R A) :
    (↑S.toNonUnitalSubsemiring : Set A) = S :=
  rfl

theorem toNonUnitalSubsemiring_injective :
    Function.Injective
      (toNonUnitalSubsemiring : NonUnitalSubalgebra R A → NonUnitalSubsemiring A) :=
  fun S T h =>
  ext fun x => by rw [← mem_toNonUnitalSubsemiring, ← mem_toNonUnitalSubsemiring, h]

theorem toNonUnitalSubsemiring_inj {S U : NonUnitalSubalgebra R A} :
    S.toNonUnitalSubsemiring = U.toNonUnitalSubsemiring ↔ S = U :=
  toNonUnitalSubsemiring_injective.eq_iff

theorem mem_toSubmodule (S : NonUnitalSubalgebra R A) {x} : x ∈ S.toSubmodule ↔ x ∈ S :=
  Iff.rfl

@[simp]
theorem coe_toSubmodule (S : NonUnitalSubalgebra R A) : (↑S.toSubmodule : Set A) = S :=
  rfl

theorem toSubmodule_injective :
    Function.Injective (toSubmodule : NonUnitalSubalgebra R A → Submodule R A) := fun S T h =>
  ext fun x => by rw [← mem_toSubmodule, ← mem_toSubmodule, h]

theorem toSubmodule_inj {S U : NonUnitalSubalgebra R A} : S.toSubmodule = U.toSubmodule ↔ S = U :=
  toSubmodule_injective.eq_iff

/-- Copy of a non-unital subalgebra with a new `carrier` equal to the old one.
Useful to fix definitional equalities. -/
protected def copy (S : NonUnitalSubalgebra R A) (s : Set A) (hs : s = ↑S) :
    NonUnitalSubalgebra R A :=
  { S.toNonUnitalSubsemiring.copy s hs with
    smul_mem' := fun r a (ha : a ∈ s) => by
      show r • a ∈ s
      rw [hs] at ha ⊢
      exact S.smul_mem' r ha }

@[simp]
theorem coe_copy (S : NonUnitalSubalgebra R A) (s : Set A) (hs : s = ↑S) :
    (S.copy s hs : Set A) = s :=
  rfl

theorem copy_eq (S : NonUnitalSubalgebra R A) (s : Set A) (hs : s = ↑S) : S.copy s hs = S :=
  SetLike.coe_injective hs

instance (S : NonUnitalSubalgebra R A) : Inhabited S :=
  ⟨(0 : S.toNonUnitalSubsemiring)⟩

end NonUnitalNonAssocSemiring

section NonUnitalNonAssocRing
variable [CommRing R]
variable [NonUnitalNonAssocRing A] [NonUnitalNonAssocRing B] [NonUnitalNonAssocRing C]
variable [Module R A] [Module R B] [Module R C]

instance instNonUnitalSubringClass : NonUnitalSubringClass (NonUnitalSubalgebra R A) A :=
  { NonUnitalSubalgebra.instNonUnitalSubsemiringClass with
    neg_mem := @fun _ x hx => neg_one_smul R x ▸ SMulMemClass.smul_mem _ hx }

/-- A non-unital subalgebra over a ring is also a `Subring`. -/
def toNonUnitalSubring (S : NonUnitalSubalgebra R A) : NonUnitalSubring A where
  toNonUnitalSubsemiring := S.toNonUnitalSubsemiring
  neg_mem' := neg_mem (s := S)

@[simp]
theorem mem_toNonUnitalSubring {S : NonUnitalSubalgebra R A} {x} :
    x ∈ S.toNonUnitalSubring ↔ x ∈ S :=
  Iff.rfl

@[simp]
theorem coe_toNonUnitalSubring (S : NonUnitalSubalgebra R A) :
    (↑S.toNonUnitalSubring : Set A) = S :=
  rfl

theorem toNonUnitalSubring_injective :
    Function.Injective (toNonUnitalSubring : NonUnitalSubalgebra R A → NonUnitalSubring A) :=
  fun S T h => ext fun x => by rw [← mem_toNonUnitalSubring, ← mem_toNonUnitalSubring, h]

theorem toNonUnitalSubring_inj {S U : NonUnitalSubalgebra R A} :
    S.toNonUnitalSubring = U.toNonUnitalSubring ↔ S = U :=
  toNonUnitalSubring_injective.eq_iff

end NonUnitalNonAssocRing

section

/-! `NonUnitalSubalgebra`s inherit structure from their `NonUnitalSubsemiring` / `Semiring`
coercions. -/


instance toNonUnitalNonAssocSemiring [CommSemiring R] [NonUnitalNonAssocSemiring A] [Module R A]
    (S : NonUnitalSubalgebra R A) : NonUnitalNonAssocSemiring S :=
  inferInstance

instance toNonUnitalSemiring [CommSemiring R] [NonUnitalSemiring A] [Module R A]
    (S : NonUnitalSubalgebra R A) : NonUnitalSemiring S :=
  inferInstance

instance toNonUnitalCommSemiring [CommSemiring R] [NonUnitalCommSemiring A] [Module R A]
    (S : NonUnitalSubalgebra R A) : NonUnitalCommSemiring S :=
  inferInstance

instance toNonUnitalNonAssocRing [CommRing R] [NonUnitalNonAssocRing A] [Module R A]
    (S : NonUnitalSubalgebra R A) : NonUnitalNonAssocRing S :=
  inferInstance

instance toNonUnitalRing [CommRing R] [NonUnitalRing A] [Module R A]
    (S : NonUnitalSubalgebra R A) : NonUnitalRing S :=
  inferInstance

instance toNonUnitalCommRing [CommRing R] [NonUnitalCommRing A] [Module R A]
    (S : NonUnitalSubalgebra R A) : NonUnitalCommRing S :=
  inferInstance

end

/-- The forgetful map from `NonUnitalSubalgebra` to `Submodule` as an `OrderEmbedding` -/
def toSubmodule' [CommSemiring R] [NonUnitalNonAssocSemiring A] [Module R A] :
    NonUnitalSubalgebra R A ↪o Submodule R A where
  toEmbedding :=
    { toFun := fun S => S.toSubmodule
      inj' := fun S T h => ext <| by apply SetLike.ext_iff.1 h }
  map_rel_iff' := SetLike.coe_subset_coe.symm.trans SetLike.coe_subset_coe

/-- The forgetful map from `NonUnitalSubalgebra` to `NonUnitalSubsemiring` as an
`OrderEmbedding` -/
def toNonUnitalSubsemiring' [CommSemiring R] [NonUnitalNonAssocSemiring A] [Module R A] :
    NonUnitalSubalgebra R A ↪o NonUnitalSubsemiring A where
  toEmbedding :=
    { toFun := fun S => S.toNonUnitalSubsemiring
      inj' := fun S T h => ext <| by apply SetLike.ext_iff.1 h }
  map_rel_iff' := SetLike.coe_subset_coe.symm.trans SetLike.coe_subset_coe

/-- The forgetful map from `NonUnitalSubalgebra` to `NonUnitalSubsemiring` as an
`OrderEmbedding` -/
def toNonUnitalSubring' [CommRing R] [NonUnitalNonAssocRing A] [Module R A] :
    NonUnitalSubalgebra R A ↪o NonUnitalSubring A where
  toEmbedding :=
    { toFun := fun S => S.toNonUnitalSubring
      inj' := fun S T h => ext <| by apply SetLike.ext_iff.1 h }
  map_rel_iff' := SetLike.coe_subset_coe.symm.trans SetLike.coe_subset_coe

variable [CommSemiring R]
variable [NonUnitalNonAssocSemiring A] [NonUnitalNonAssocSemiring B] [NonUnitalNonAssocSemiring C]
variable [Module R A] [Module R B] [Module R C]
variable {S : NonUnitalSubalgebra R A}

section

/-! ### `NonUnitalSubalgebra`s inherit structure from their `Submodule` coercions. -/

instance instModule' [Semiring R'] [SMul R' R] [Module R' A] [IsScalarTower R' R A] : Module R' S :=
  SMulMemClass.toModule' _ R' R A S

instance instModule : Module R S :=
  S.instModule'

instance instIsScalarTower' [Semiring R'] [SMul R' R] [Module R' A] [IsScalarTower R' R A] :
    IsScalarTower R' R S :=
  S.toSubmodule.isScalarTower

instance [IsScalarTower R A A] : IsScalarTower R S S where
  smul_assoc r x y := Subtype.ext <| smul_assoc r (x : A) (y : A)

instance instSMulCommClass' [Semiring R'] [SMul R' R] [Module R' A] [IsScalarTower R' R A]
    [SMulCommClass R' R A] : SMulCommClass R' R S where
  smul_comm r' r s := Subtype.ext <| smul_comm r' r (s : A)

instance instSMulCommClass [SMulCommClass R A A] : SMulCommClass R S S where
  smul_comm r x y := Subtype.ext <| smul_comm r (x : A) (y : A)

instance noZeroSMulDivisors_bot [NoZeroSMulDivisors R A] : NoZeroSMulDivisors R S :=
  ⟨fun {c x} h =>
    have : c = 0 ∨ (x : A) = 0 := eq_zero_or_eq_zero_of_smul_eq_zero (congr_arg ((↑) : S → A) h)
    this.imp_right (@Subtype.ext_iff _ _ x 0).mpr⟩

end

protected theorem coe_add (x y : S) : (↑(x + y) : A) = ↑x + ↑y :=
  rfl

protected theorem coe_mul (x y : S) : (↑(x * y) : A) = ↑x * ↑y :=
  rfl

protected theorem coe_zero : ((0 : S) : A) = 0 :=
  rfl

protected theorem coe_neg {R : Type u} {A : Type v} [CommRing R] [Ring A] [Algebra R A]
    {S : NonUnitalSubalgebra R A} (x : S) : (↑(-x) : A) = -↑x :=
  rfl

protected theorem coe_sub {R : Type u} {A : Type v} [CommRing R] [Ring A] [Algebra R A]
    {S : NonUnitalSubalgebra R A} (x y : S) : (↑(x - y) : A) = ↑x - ↑y :=
  rfl

@[simp, norm_cast]
theorem coe_smul [Semiring R'] [SMul R' R] [Module R' A] [IsScalarTower R' R A] (r : R') (x : S) :
    ↑(r • x) = r • (x : A) :=
  rfl

protected theorem coe_eq_zero {x : S} : (x : A) = 0 ↔ x = 0 :=
  ZeroMemClass.coe_eq_zero

@[simp]
theorem toNonUnitalSubsemiring_subtype :
    NonUnitalSubsemiringClass.subtype S = NonUnitalSubalgebraClass.subtype (R := R) S :=
  rfl

@[simp]
theorem toSubring_subtype {R A : Type*} [CommRing R] [Ring A] [Algebra R A]
    (S : NonUnitalSubalgebra R A) :
    NonUnitalSubringClass.subtype S = NonUnitalSubalgebraClass.subtype (R := R) S :=
  rfl

/-- Linear equivalence between `S : Submodule R A` and `S`. Though these types are equal,
we define it as a `LinearEquiv` to avoid type equalities. -/
def toSubmoduleEquiv (S : NonUnitalSubalgebra R A) : S.toSubmodule ≃ₗ[R] S :=
  LinearEquiv.ofEq _ _ rfl

variable [FunLike F A B] [NonUnitalAlgHomClass F R A B]

/-- Transport a non-unital subalgebra via an algebra homomorphism. -/
def map (f : F) (S : NonUnitalSubalgebra R A) : NonUnitalSubalgebra R B :=
  { S.toNonUnitalSubsemiring.map (f : A →ₙ+* B) with
    smul_mem' := fun r b hb => by
      rcases hb with ⟨a, ha, rfl⟩
      exact map_smul f r a ▸ Set.mem_image_of_mem f (S.smul_mem' r ha) }

theorem map_mono {S₁ S₂ : NonUnitalSubalgebra R A} {f : F} :
    S₁ ≤ S₂ → (map f S₁ : NonUnitalSubalgebra R B) ≤ map f S₂ :=
  Set.image_subset f

theorem map_injective {f : F} (hf : Function.Injective f) :
    Function.Injective (map f : NonUnitalSubalgebra R A → NonUnitalSubalgebra R B) :=
  fun _S₁ _S₂ ih =>
  ext <| Set.ext_iff.1 <| Set.image_injective.2 hf <| Set.ext <| SetLike.ext_iff.mp ih

@[simp]
theorem map_id (S : NonUnitalSubalgebra R A) : map (NonUnitalAlgHom.id R A) S = S :=
  SetLike.coe_injective <| Set.image_id _

theorem map_map (S : NonUnitalSubalgebra R A) (g : B →ₙₐ[R] C) (f : A →ₙₐ[R] B) :
    (S.map f).map g = S.map (g.comp f) :=
  SetLike.coe_injective <| Set.image_image _ _ _

@[simp]
theorem mem_map {S : NonUnitalSubalgebra R A} {f : F} {y : B} : y ∈ map f S ↔ ∃ x ∈ S, f x = y :=
  NonUnitalSubsemiring.mem_map

theorem map_toSubmodule {S : NonUnitalSubalgebra R A} {f : F} :
    -- TODO: introduce a better coercion from `NonUnitalAlgHomClass` to `LinearMap`
    (map f S).toSubmodule = Submodule.map ((↑f : A →+[R] B) : A →ₗ[R] B) S.toSubmodule :=
  SetLike.coe_injective rfl

theorem map_toNonUnitalSubsemiring {S : NonUnitalSubalgebra R A} {f : F} :
    (map f S).toNonUnitalSubsemiring = S.toNonUnitalSubsemiring.map (f : A →ₙ+* B) :=
  SetLike.coe_injective rfl

@[simp]
theorem coe_map (S : NonUnitalSubalgebra R A) (f : F) : (map f S : Set B) = f '' S :=
  rfl

/-- Preimage of a non-unital subalgebra under an algebra homomorphism. -/
def comap (f : F) (S : NonUnitalSubalgebra R B) : NonUnitalSubalgebra R A :=
  { S.toNonUnitalSubsemiring.comap (f : A →ₙ+* B) with
    smul_mem' := fun r a (ha : f a ∈ S) =>
      show f (r • a) ∈ S from (map_smul f r a).symm ▸ SMulMemClass.smul_mem r ha }

theorem map_le {S : NonUnitalSubalgebra R A} {f : F} {U : NonUnitalSubalgebra R B} :
    map f S ≤ U ↔ S ≤ comap f U :=
  Set.image_subset_iff

theorem gc_map_comap (f : F) :
    GaloisConnection (map f : NonUnitalSubalgebra R A → NonUnitalSubalgebra R B) (comap f) :=
  fun _ _ => map_le

@[simp]
theorem mem_comap (S : NonUnitalSubalgebra R B) (f : F) (x : A) : x ∈ comap f S ↔ f x ∈ S :=
  Iff.rfl

@[simp, norm_cast]
theorem coe_comap (S : NonUnitalSubalgebra R B) (f : F) : (comap f S : Set A) = f ⁻¹' (S : Set B) :=
  rfl

instance noZeroDivisors {R A : Type*} [CommSemiring R] [NonUnitalSemiring A] [NoZeroDivisors A]
    [Module R A] (S : NonUnitalSubalgebra R A) : NoZeroDivisors S :=
  NonUnitalSubsemiringClass.noZeroDivisors S

end NonUnitalSubalgebra

namespace Submodule

variable {R A : Type*} [CommSemiring R] [NonUnitalNonAssocSemiring A] [Module R A]

/-- A submodule closed under multiplication is a non-unital subalgebra. -/
def toNonUnitalSubalgebra (p : Submodule R A) (h_mul : ∀ x y, x ∈ p → y ∈ p → x * y ∈ p) :
    NonUnitalSubalgebra R A :=
  { p with
    mul_mem' := h_mul _ _ }

@[simp]
theorem mem_toNonUnitalSubalgebra {p : Submodule R A} {h_mul} {x} :
    x ∈ p.toNonUnitalSubalgebra h_mul ↔ x ∈ p :=
  Iff.rfl

@[simp]
theorem coe_toNonUnitalSubalgebra (p : Submodule R A) (h_mul) :
    (p.toNonUnitalSubalgebra h_mul : Set A) = p :=
  rfl

theorem toNonUnitalSubalgebra_mk (p : Submodule R A) hmul :
    p.toNonUnitalSubalgebra hmul =
      NonUnitalSubalgebra.mk ⟨⟨⟨p, p.add_mem⟩, p.zero_mem⟩, hmul _ _⟩ p.smul_mem' :=
  rfl

@[simp]
theorem toNonUnitalSubalgebra_toSubmodule (p : Submodule R A) (h_mul) :
    (p.toNonUnitalSubalgebra h_mul).toSubmodule = p :=
  SetLike.coe_injective rfl

@[simp]
theorem _root_.NonUnitalSubalgebra.toSubmodule_toNonUnitalSubalgebra (S : NonUnitalSubalgebra R A) :
    (S.toSubmodule.toNonUnitalSubalgebra fun _ _ => mul_mem (s := S)) = S :=
  SetLike.coe_injective rfl

end Submodule

namespace NonUnitalAlgHom

variable {F : Type v'} {R' : Type u'} {R : Type u} {A : Type v} {B : Type w} {C : Type w'}
variable [CommSemiring R]
variable [NonUnitalNonAssocSemiring A] [Module R A] [NonUnitalNonAssocSemiring B] [Module R B]
variable [NonUnitalNonAssocSemiring C] [Module R C] [FunLike F A B] [NonUnitalAlgHomClass F R A B]

/-- Range of an `NonUnitalAlgHom` as a non-unital subalgebra. -/
protected def range (φ : F) : NonUnitalSubalgebra R B where
  toNonUnitalSubsemiring := NonUnitalRingHom.srange (φ : A →ₙ+* B)
  smul_mem' := fun r a => by rintro ⟨a, rfl⟩; exact ⟨r • a, map_smul φ r a⟩

@[simp]
theorem mem_range (φ : F) {y : B} :
    y ∈ (NonUnitalAlgHom.range φ : NonUnitalSubalgebra R B) ↔ ∃ x : A, φ x = y :=
  NonUnitalRingHom.mem_srange

theorem mem_range_self (φ : F) (x : A) :
    φ x ∈ (NonUnitalAlgHom.range φ : NonUnitalSubalgebra R B) :=
  (NonUnitalAlgHom.mem_range φ).2 ⟨x, rfl⟩

@[simp]
theorem coe_range (φ : F) :
    ((NonUnitalAlgHom.range φ : NonUnitalSubalgebra R B) : Set B) = Set.range (φ : A → B) := by
  ext
  rw [SetLike.mem_coe, mem_range]
  rfl

theorem range_comp (f : A →ₙₐ[R] B) (g : B →ₙₐ[R] C) :
    NonUnitalAlgHom.range (g.comp f) = (NonUnitalAlgHom.range f).map g :=
  SetLike.coe_injective (Set.range_comp g f)

theorem range_comp_le_range (f : A →ₙₐ[R] B) (g : B →ₙₐ[R] C) :
    NonUnitalAlgHom.range (g.comp f) ≤ NonUnitalAlgHom.range g :=
  SetLike.coe_mono (Set.range_comp_subset_range f g)

/-- Restrict the codomain of a non-unital algebra homomorphism. -/
def codRestrict (f : F) (S : NonUnitalSubalgebra R B) (hf : ∀ x, f x ∈ S) : A →ₙₐ[R] S :=
  { NonUnitalRingHom.codRestrict (f : A →ₙ+* B) S.toNonUnitalSubsemiring hf with
    map_smul' := fun r a => Subtype.ext <| map_smul f r a }

@[simp]
theorem subtype_comp_codRestrict (f : F) (S : NonUnitalSubalgebra R B) (hf : ∀ x : A, f x ∈ S) :
    (NonUnitalSubalgebraClass.subtype S).comp (NonUnitalAlgHom.codRestrict f S hf) = f :=
  NonUnitalAlgHom.ext fun _ => rfl

@[simp]
theorem coe_codRestrict (f : F) (S : NonUnitalSubalgebra R B) (hf : ∀ x, f x ∈ S) (x : A) :
    ↑(NonUnitalAlgHom.codRestrict f S hf x) = f x :=
  rfl

theorem injective_codRestrict (f : F) (S : NonUnitalSubalgebra R B) (hf : ∀ x : A, f x ∈ S) :
    Function.Injective (NonUnitalAlgHom.codRestrict f S hf) ↔ Function.Injective f :=
  ⟨fun H _x _y hxy => H <| Subtype.eq hxy, fun H _x _y hxy => H (congr_arg Subtype.val hxy : _)⟩

/-- Restrict the codomain of an `NonUnitalAlgHom` `f` to `f.range`.

This is the bundled version of `Set.rangeFactorization`. -/
@[reducible]
def rangeRestrict (f : F) : A →ₙₐ[R] (NonUnitalAlgHom.range f : NonUnitalSubalgebra R B) :=
  NonUnitalAlgHom.codRestrict f (NonUnitalAlgHom.range f) (NonUnitalAlgHom.mem_range_self f)

/-- The equalizer of two non-unital `R`-algebra homomorphisms -/
def equalizer (ϕ ψ : F) : NonUnitalSubalgebra R A
    where
  carrier := {a | (ϕ a : B) = ψ a}
  zero_mem' := by rw [Set.mem_setOf_eq, map_zero, map_zero]
  add_mem' {x y} (hx : ϕ x = ψ x) (hy : ϕ y = ψ y) := by
    rw [Set.mem_setOf_eq, map_add, map_add, hx, hy]
  mul_mem' {x y} (hx : ϕ x = ψ x) (hy : ϕ y = ψ y) := by
    rw [Set.mem_setOf_eq, map_mul, map_mul, hx, hy]
  smul_mem' r x (hx : ϕ x = ψ x) := by rw [Set.mem_setOf_eq, map_smul, map_smul, hx]

@[simp]
theorem mem_equalizer (φ ψ : F) (x : A) :
    x ∈ NonUnitalAlgHom.equalizer φ ψ ↔ φ x = ψ x :=
  Iff.rfl

/-- The range of a morphism of algebras is a fintype, if the domain is a fintype.

Note that this instance can cause a diamond with `Subtype.fintype` if `B` is also a fintype. -/
instance fintypeRange [Fintype A] [DecidableEq B] (φ : F) :
    Fintype (NonUnitalAlgHom.range φ) :=
  Set.fintypeRange φ

end NonUnitalAlgHom

namespace NonUnitalAlgebra

variable {F : Type*} (R : Type u) {A : Type v} {B : Type w}
variable [CommSemiring R]
variable [NonUnitalNonAssocSemiring A] [Module R A] [IsScalarTower R A A] [SMulCommClass R A A]
variable [NonUnitalNonAssocSemiring B] [Module R B] [IsScalarTower R B B] [SMulCommClass R B B]
variable [FunLike F A B] [NonUnitalAlgHomClass F R A B]

/-- The minimal non-unital subalgebra that includes `s`. -/
def adjoin (s : Set A) : NonUnitalSubalgebra R A :=
  { Submodule.span R (NonUnitalSubsemiring.closure s : Set A) with
    mul_mem' :=
      @fun a b (ha : a ∈ Submodule.span R (NonUnitalSubsemiring.closure s : Set A))
        (hb : b ∈ Submodule.span R (NonUnitalSubsemiring.closure s : Set A)) =>
      show a * b ∈ Submodule.span R (NonUnitalSubsemiring.closure s : Set A) by
        refine' Submodule.span_induction ha _ _ _ _
        · refine' Submodule.span_induction hb _ _ _ _
          · exact fun x (hx : x ∈ NonUnitalSubsemiring.closure s) y
              (hy : y ∈ NonUnitalSubsemiring.closure s) => Submodule.subset_span (mul_mem hy hx)
          · exact fun x _hx => (mul_zero x).symm ▸ Submodule.zero_mem _
          · exact fun x y hx hy z hz => (mul_add z x y).symm ▸ add_mem (hx z hz) (hy z hz)
          · exact fun r x hx y hy => (mul_smul_comm r y x).symm ▸ SMulMemClass.smul_mem r (hx y hy)
        · exact (zero_mul b).symm ▸ Submodule.zero_mem _
        · exact fun x y => (add_mul x y b).symm ▸ add_mem
        · exact fun r x hx => (smul_mul_assoc r x b).symm ▸ SMulMemClass.smul_mem r hx }

theorem adjoin_toSubmodule (s : Set A) :
    (adjoin R s).toSubmodule = Submodule.span R (NonUnitalSubsemiring.closure s : Set A) :=
  rfl

@[aesop safe 20 apply (rule_sets := [SetLike])]
theorem subset_adjoin {s : Set A} : s ⊆ adjoin R s :=
  NonUnitalSubsemiring.subset_closure.trans Submodule.subset_span

theorem self_mem_adjoin_singleton (x : A) : x ∈ adjoin R ({x} : Set A) :=
  NonUnitalAlgebra.subset_adjoin R (Set.mem_singleton x)

variable {R}

/-- If some predicate holds for all `x ∈ (s : Set A)` and this predicate is closed under the
`algebraMap`, addition, multiplication and star operations, then it holds for `a ∈ adjoin R s`. -/
@[elab_as_elim]
theorem adjoin_induction {s : Set A} {p : A → Prop} {a : A} (h : a ∈ adjoin R s)
    (mem : ∀ x ∈ s, p x) (add : ∀ x y, p x → p y → p (x + y)) (zero : p 0)
    (mul : ∀ x y, p x → p y → p (x * y)) (smul : ∀ (r : R) x, p x → p (r • x)) : p a :=
  Submodule.span_induction h
    (fun _a ha => NonUnitalSubsemiring.closure_induction ha mem zero add mul) zero add smul

@[elab_as_elim]
theorem adjoin_induction₂ {s : Set A} {p : A → A → Prop} {a b : A} (ha : a ∈ adjoin R s)
    (hb : b ∈ adjoin R s) (Hs : ∀ x ∈ s, ∀ y ∈ s, p x y) (H0_left : ∀ y, p 0 y)
    (H0_right : ∀ x, p x 0) (Hadd_left : ∀ x₁ x₂ y, p x₁ y → p x₂ y → p (x₁ + x₂) y)
    (Hadd_right : ∀ x y₁ y₂, p x y₁ → p x y₂ → p x (y₁ + y₂))
    (Hmul_left : ∀ x₁ x₂ y, p x₁ y → p x₂ y → p (x₁ * x₂) y)
    (Hmul_right : ∀ x y₁ y₂, p x y₁ → p x y₂ → p x (y₁ * y₂))
    (Hsmul_left : ∀ (r : R) x y, p x y → p (r • x) y)
    (Hsmul_right : ∀ (r : R) x y, p x y → p x (r • y)) : p a b :=
  Submodule.span_induction₂ ha hb
    (fun _x hx _y hy =>
      NonUnitalSubsemiring.closure_induction₂ hx hy Hs H0_left H0_right Hadd_left Hadd_right
        Hmul_left Hmul_right)
    H0_left H0_right Hadd_left Hadd_right Hsmul_left Hsmul_right

/-- The difference with `NonUnitalAlgebra.adjoin_induction` is that this acts on the subtype. -/
@[elab_as_elim]
lemma adjoin_induction' {s : Set A} {p : adjoin R s → Prop} (a : adjoin R s)
    (mem : ∀ x (h : x ∈ s), p ⟨x, subset_adjoin R h⟩)
    (add : ∀ x y, p x → p y → p (x + y)) (zero : p 0)
    (mul : ∀ x y, p x → p y → p (x * y)) (smul : ∀ (r : R) x, p x → p (r • x)) : p a :=
  Subtype.recOn a fun b hb => by
    refine Exists.elim ?_ (fun (hb : b ∈ adjoin R s) (hc : p ⟨b, hb⟩) => hc)
    refine adjoin_induction hb ?_ ?_ ?_ ?_ ?_
<<<<<<< HEAD
    · exact fun x hx => ⟨subset_adjoin R hx, Hs x hx⟩
=======
    · exact fun x hx => ⟨subset_adjoin R hx, mem x hx⟩
>>>>>>> a87bb680
    · exact fun x y hx hy => Exists.elim hx fun hx' hx => Exists.elim hy fun hy' hy =>
        ⟨add_mem hx' hy', add _ _ hx hy⟩
    · exact ⟨_, zero⟩
    · exact fun x y hx hy => Exists.elim hx fun hx' hx => Exists.elim hy fun hy' hy =>
        ⟨mul_mem hx' hy', mul _ _ hx hy⟩
    · exact fun r x hx => Exists.elim hx fun hx' hx =>
        ⟨SMulMemClass.smul_mem r hx', smul r _ hx⟩

protected theorem gc : GaloisConnection (adjoin R : Set A → NonUnitalSubalgebra R A) (↑) :=
  fun s S =>
  ⟨fun H => (NonUnitalSubsemiring.subset_closure.trans Submodule.subset_span).trans H,
    fun H => show Submodule.span R _ ≤ S.toSubmodule from Submodule.span_le.mpr <|
      show NonUnitalSubsemiring.closure s ≤ S.toNonUnitalSubsemiring from
        NonUnitalSubsemiring.closure_le.2 H⟩

/-- Galois insertion between `adjoin` and `Subtype.val`. -/
protected def gi : GaloisInsertion (adjoin R : Set A → NonUnitalSubalgebra R A) (↑)
    where
  choice s hs := (adjoin R s).copy s <| le_antisymm (NonUnitalAlgebra.gc.le_u_l s) hs
  gc := NonUnitalAlgebra.gc
  le_l_u S := (NonUnitalAlgebra.gc (S : Set A) (adjoin R S)).1 <| le_rfl
  choice_eq _ _ := NonUnitalSubalgebra.copy_eq _ _ _

instance : CompleteLattice (NonUnitalSubalgebra R A) :=
  GaloisInsertion.liftCompleteLattice NonUnitalAlgebra.gi

theorem adjoin_le {S : NonUnitalSubalgebra R A} {s : Set A} (hs : s ⊆ S) : adjoin R s ≤ S :=
  NonUnitalAlgebra.gc.l_le hs

theorem adjoin_le_iff {S : NonUnitalSubalgebra R A} {s : Set A} : adjoin R s ≤ S ↔ s ⊆ S :=
  NonUnitalAlgebra.gc _ _

theorem adjoin_union (s t : Set A) : adjoin R (s ∪ t) = adjoin R s ⊔ adjoin R t :=
  (NonUnitalAlgebra.gc : GaloisConnection _ ((↑) : NonUnitalSubalgebra R A → Set A)).l_sup

variable (R A)

@[simp]
theorem adjoin_empty : adjoin R (∅ : Set A) = ⊥ :=
  show adjoin R ⊥ = ⊥ by apply GaloisConnection.l_bot; exact NonUnitalAlgebra.gc

@[simp]
theorem adjoin_univ : adjoin R (Set.univ : Set A) = ⊤ :=
  eq_top_iff.2 fun _x hx => subset_adjoin R hx

variable {R A}

@[simp]
theorem coe_top : (↑(⊤ : NonUnitalSubalgebra R A) : Set A) = Set.univ :=
  rfl

@[simp]
theorem mem_top {x : A} : x ∈ (⊤ : NonUnitalSubalgebra R A) :=
  Set.mem_univ x

@[simp]
theorem top_toSubmodule : (⊤ : NonUnitalSubalgebra R A).toSubmodule = ⊤ :=
  rfl

@[simp]
theorem top_toNonUnitalSubsemiring : (⊤ : NonUnitalSubalgebra R A).toNonUnitalSubsemiring = ⊤ :=
  rfl

@[simp]
theorem top_toSubring {R A : Type*} [CommRing R] [NonUnitalNonAssocRing A] [Module R A]
    [IsScalarTower R A A] [SMulCommClass R A A] :
    (⊤ : NonUnitalSubalgebra R A).toNonUnitalSubring = ⊤ :=
  rfl

@[simp]
theorem toSubmodule_eq_top {S : NonUnitalSubalgebra R A} : S.toSubmodule = ⊤ ↔ S = ⊤ :=
  NonUnitalSubalgebra.toSubmodule'.injective.eq_iff' top_toSubmodule

@[simp]
theorem toNonUnitalSubsemiring_eq_top {S : NonUnitalSubalgebra R A} :
    S.toNonUnitalSubsemiring = ⊤ ↔ S = ⊤ :=
  NonUnitalSubalgebra.toNonUnitalSubsemiring_injective.eq_iff' top_toNonUnitalSubsemiring

@[simp]
theorem to_subring_eq_top {R A : Type*} [CommRing R] [Ring A] [Algebra R A]
    {S : NonUnitalSubalgebra R A} : S.toNonUnitalSubring = ⊤ ↔ S = ⊤ :=
  NonUnitalSubalgebra.toNonUnitalSubring_injective.eq_iff' top_toSubring

theorem mem_sup_left {S T : NonUnitalSubalgebra R A} : ∀ {x : A}, x ∈ S → x ∈ S ⊔ T := by
  rw [← SetLike.le_def]
  exact le_sup_left

theorem mem_sup_right {S T : NonUnitalSubalgebra R A} : ∀ {x : A}, x ∈ T → x ∈ S ⊔ T := by
  rw [← SetLike.le_def]
  exact le_sup_right

theorem mul_mem_sup {S T : NonUnitalSubalgebra R A} {x y : A} (hx : x ∈ S) (hy : y ∈ T) :
    x * y ∈ S ⊔ T :=
  mul_mem (mem_sup_left hx) (mem_sup_right hy)

theorem map_sup (f : F) (S T : NonUnitalSubalgebra R A) :
    ((S ⊔ T).map f : NonUnitalSubalgebra R B) = S.map f ⊔ T.map f :=
  (NonUnitalSubalgebra.gc_map_comap f).l_sup

@[simp, norm_cast]
theorem coe_inf (S T : NonUnitalSubalgebra R A) : (↑(S ⊓ T) : Set A) = (S : Set A) ∩ T :=
  rfl

@[simp]
theorem mem_inf {S T : NonUnitalSubalgebra R A} {x : A} : x ∈ S ⊓ T ↔ x ∈ S ∧ x ∈ T :=
  Iff.rfl

@[simp]
theorem inf_toSubmodule (S T : NonUnitalSubalgebra R A) :
    (S ⊓ T).toSubmodule = S.toSubmodule ⊓ T.toSubmodule :=
  rfl

@[simp]
theorem inf_toNonUnitalSubsemiring (S T : NonUnitalSubalgebra R A) :
    (S ⊓ T).toNonUnitalSubsemiring = S.toNonUnitalSubsemiring ⊓ T.toNonUnitalSubsemiring :=
  rfl

@[simp, norm_cast]
theorem coe_sInf (S : Set (NonUnitalSubalgebra R A)) : (↑(sInf S) : Set A) = ⋂ s ∈ S, ↑s :=
  sInf_image

theorem mem_sInf {S : Set (NonUnitalSubalgebra R A)} {x : A} : x ∈ sInf S ↔ ∀ p ∈ S, x ∈ p := by
  simp only [← SetLike.mem_coe, coe_sInf, Set.mem_iInter₂]

@[simp]
theorem sInf_toSubmodule (S : Set (NonUnitalSubalgebra R A)) :
    (sInf S).toSubmodule = sInf (NonUnitalSubalgebra.toSubmodule '' S) :=
  SetLike.coe_injective <| by simp

@[simp]
theorem sInf_toNonUnitalSubsemiring (S : Set (NonUnitalSubalgebra R A)) :
    (sInf S).toNonUnitalSubsemiring = sInf (NonUnitalSubalgebra.toNonUnitalSubsemiring '' S) :=
  SetLike.coe_injective <| by simp

@[simp, norm_cast]
theorem coe_iInf {ι : Sort*} {S : ι → NonUnitalSubalgebra R A} :
    (↑(⨅ i, S i) : Set A) = ⋂ i, S i := by simp [iInf]

theorem mem_iInf {ι : Sort*} {S : ι → NonUnitalSubalgebra R A} {x : A} :
    (x ∈ ⨅ i, S i) ↔ ∀ i, x ∈ S i := by simp only [iInf, mem_sInf, Set.forall_mem_range]

@[simp]
theorem iInf_toSubmodule {ι : Sort*} (S : ι → NonUnitalSubalgebra R A) :
    (⨅ i, S i).toSubmodule = ⨅ i, (S i).toSubmodule :=
  SetLike.coe_injective <| by simp

instance : Inhabited (NonUnitalSubalgebra R A) :=
  ⟨⊥⟩

theorem mem_bot {x : A} : x ∈ (⊥ : NonUnitalSubalgebra R A) ↔ x = 0 :=
  show x ∈ Submodule.span R (NonUnitalSubsemiring.closure (∅ : Set A) : Set A) ↔ x = 0 by
    rw [NonUnitalSubsemiring.closure_empty, NonUnitalSubsemiring.coe_bot,
      Submodule.span_zero_singleton, Submodule.mem_bot]

theorem toSubmodule_bot : (⊥ : NonUnitalSubalgebra R A).toSubmodule = ⊥ := by
  ext
  simp only [mem_bot, NonUnitalSubalgebra.mem_toSubmodule, Submodule.mem_bot]

@[simp]
theorem coe_bot : ((⊥ : NonUnitalSubalgebra R A) : Set A) = {0} := by
  simp [Set.ext_iff, NonUnitalAlgebra.mem_bot]

theorem eq_top_iff {S : NonUnitalSubalgebra R A} : S = ⊤ ↔ ∀ x : A, x ∈ S :=
  ⟨fun h x => by rw [h]; exact mem_top, fun h => by ext x; exact ⟨fun _ => mem_top, fun _ => h x⟩⟩

theorem range_top_iff_surjective (f : A →ₙₐ[R] B) :
    NonUnitalAlgHom.range f = (⊤ : NonUnitalSubalgebra R B) ↔ Function.Surjective f :=
  NonUnitalAlgebra.eq_top_iff

@[simp]
theorem range_id : NonUnitalAlgHom.range (NonUnitalAlgHom.id R A) = ⊤ :=
  SetLike.coe_injective Set.range_id

@[simp]
theorem map_top (f : A →ₙₐ[R] B) : (⊤ : NonUnitalSubalgebra R A).map f = NonUnitalAlgHom.range f :=
  SetLike.coe_injective Set.image_univ

@[simp]
theorem map_bot (f : A →ₙₐ[R] B) : (⊥ : NonUnitalSubalgebra R A).map f = ⊥ :=
  SetLike.coe_injective <| by simp [NonUnitalAlgebra.coe_bot, NonUnitalSubalgebra.coe_map]

@[simp]
theorem comap_top (f : A →ₙₐ[R] B) : (⊤ : NonUnitalSubalgebra R B).comap f = ⊤ :=
  eq_top_iff.2 fun _ => mem_top

/-- `NonUnitalAlgHom` to `⊤ : NonUnitalSubalgebra R A`. -/
def toTop : A →ₙₐ[R] (⊤ : NonUnitalSubalgebra R A) :=
  NonUnitalAlgHom.codRestrict (NonUnitalAlgHom.id R A) ⊤ fun _ => mem_top

end NonUnitalAlgebra

namespace NonUnitalSubalgebra

open NonUnitalAlgebra

section NonAssoc

variable {R : Type u} {A : Type v} {B : Type w}
variable [CommSemiring R]
variable [NonUnitalNonAssocSemiring A] [Module R A] [IsScalarTower R A A] [SMulCommClass R A A]
variable [NonUnitalNonAssocSemiring B] [Module R B] [IsScalarTower R B B] [SMulCommClass R B B]
variable (S : NonUnitalSubalgebra R A)

instance subsingleton_of_subsingleton [Subsingleton A] : Subsingleton (NonUnitalSubalgebra R A) :=
  ⟨fun B C => ext fun x => by simp only [Subsingleton.elim x 0, zero_mem B, zero_mem C]⟩

instance _root_.NonUnitalAlgHom.subsingleton [Subsingleton (NonUnitalSubalgebra R A)] :
    Subsingleton (A →ₙₐ[R] B) :=
  ⟨fun f g =>
    NonUnitalAlgHom.ext fun a =>
      have : a ∈ (⊥ : NonUnitalSubalgebra R A) :=
        Subsingleton.elim (⊤ : NonUnitalSubalgebra R A) ⊥ ▸ mem_top
      (mem_bot.mp this).symm ▸ (map_zero f).trans (map_zero g).symm⟩

theorem range_val : NonUnitalAlgHom.range (NonUnitalSubalgebraClass.subtype S) = S :=
  ext <| Set.ext_iff.1 <| (NonUnitalSubalgebraClass.subtype S).coe_range.trans Subtype.range_val

/-- The map `S → T` when `S` is a non-unital subalgebra contained in the non-unital subalgebra `T`.

This is the non-unital subalgebra version of `Submodule.inclusion`, or `Subring.inclusion`  -/
def inclusion {S T : NonUnitalSubalgebra R A} (h : S ≤ T) : S →ₙₐ[R] T
    where
  toFun := Set.inclusion h
  map_add' _ _ := rfl
  map_mul' _ _ := rfl
  map_zero' := rfl
  map_smul' _ _ := rfl

theorem inclusion_injective {S T : NonUnitalSubalgebra R A} (h : S ≤ T) :
    Function.Injective (inclusion h) := fun _ _ => Subtype.ext ∘ Subtype.mk.inj

@[simp]
theorem inclusion_self {S : NonUnitalSubalgebra R A} :
    inclusion (le_refl S) = NonUnitalAlgHom.id R S :=
  NonUnitalAlgHom.ext fun _ => Subtype.ext rfl

@[simp]
theorem inclusion_mk {S T : NonUnitalSubalgebra R A} (h : S ≤ T) (x : A) (hx : x ∈ S) :
    inclusion h ⟨x, hx⟩ = ⟨x, h hx⟩ :=
  rfl

theorem inclusion_right {S T : NonUnitalSubalgebra R A} (h : S ≤ T) (x : T) (m : (x : A) ∈ S) :
    inclusion h ⟨x, m⟩ = x :=
  Subtype.ext rfl

@[simp]
theorem inclusion_inclusion {S T U : NonUnitalSubalgebra R A} (hst : S ≤ T) (htu : T ≤ U) (x : S) :
    inclusion htu (inclusion hst x) = inclusion (le_trans hst htu) x :=
  Subtype.ext rfl

@[simp]
theorem coe_inclusion {S T : NonUnitalSubalgebra R A} (h : S ≤ T) (s : S) :
    (inclusion h s : A) = s :=
  rfl

section Prod

variable (S₁ : NonUnitalSubalgebra R B)

/-- The product of two non-unital subalgebras is a non-unital subalgebra. -/
def prod : NonUnitalSubalgebra R (A × B) :=
  { S.toNonUnitalSubsemiring.prod S₁.toNonUnitalSubsemiring with
    carrier := S ×ˢ S₁
    smul_mem' := fun r _x hx => ⟨SMulMemClass.smul_mem r hx.1, SMulMemClass.smul_mem r hx.2⟩ }

@[simp]
theorem coe_prod : (prod S S₁ : Set (A × B)) = (S : Set A) ×ˢ S₁ :=
  rfl

theorem prod_toSubmodule : (S.prod S₁).toSubmodule = S.toSubmodule.prod S₁.toSubmodule :=
  rfl

@[simp]
theorem mem_prod {S : NonUnitalSubalgebra R A} {S₁ : NonUnitalSubalgebra R B} {x : A × B} :
    x ∈ prod S S₁ ↔ x.1 ∈ S ∧ x.2 ∈ S₁ :=
  Set.mem_prod

@[simp]
theorem prod_top : (prod ⊤ ⊤ : NonUnitalSubalgebra R (A × B)) = ⊤ := by ext; simp

theorem prod_mono {S T : NonUnitalSubalgebra R A} {S₁ T₁ : NonUnitalSubalgebra R B} :
    S ≤ T → S₁ ≤ T₁ → prod S S₁ ≤ prod T T₁ :=
  Set.prod_mono

@[simp]
theorem prod_inf_prod {S T : NonUnitalSubalgebra R A} {S₁ T₁ : NonUnitalSubalgebra R B} :
    S.prod S₁ ⊓ T.prod T₁ = (S ⊓ T).prod (S₁ ⊓ T₁) :=
  SetLike.coe_injective Set.prod_inter_prod

end Prod

section SuprLift

variable {ι : Type*}

theorem coe_iSup_of_directed [Nonempty ι] {S : ι → NonUnitalSubalgebra R A}
    (dir : Directed (· ≤ ·) S) : ↑(iSup S) = ⋃ i, (S i : Set A) :=
  let K : NonUnitalSubalgebra R A :=
    { __ := NonUnitalSubsemiring.copy _ _ (NonUnitalSubsemiring.coe_iSup_of_directed dir).symm
      smul_mem' := fun r _x hx ↦
        let ⟨i, hi⟩ := Set.mem_iUnion.1 hx
        Set.mem_iUnion.2 ⟨i, (S i).smul_mem' r hi⟩ }
  have : iSup S = K := le_antisymm
    (iSup_le fun i ↦ le_iSup (fun i ↦ (S i : Set A)) i) (Set.iUnion_subset fun _ ↦ le_iSup S _)
  this.symm ▸ rfl

/-- Define an algebra homomorphism on a directed supremum of non-unital subalgebras by defining
it on each non-unital subalgebra, and proving that it agrees on the intersection of
non-unital subalgebras. -/
noncomputable def iSupLift [Nonempty ι] (K : ι → NonUnitalSubalgebra R A) (dir : Directed (· ≤ ·) K)
    (f : ∀ i, K i →ₙₐ[R] B) (hf : ∀ (i j : ι) (h : K i ≤ K j), f i = (f j).comp (inclusion h))
    (T : NonUnitalSubalgebra R A) (hT : T = iSup K) : ↥T →ₙₐ[R] B := by
  subst hT
  exact
      { toFun :=
          Set.iUnionLift (fun i => ↑(K i)) (fun i x => f i x)
            (fun i j x hxi hxj => by
              let ⟨k, hik, hjk⟩ := dir i j
              simp only
              rw [hf i k hik, hf j k hjk]
              rfl)
            (↑(iSup K)) (by rw [coe_iSup_of_directed dir])
        map_zero' := by
          dsimp
          exact Set.iUnionLift_const _ (fun i : ι => (0 : K i)) (fun _ => rfl) _ (by simp)
        map_mul' := by
          dsimp
          apply Set.iUnionLift_binary (coe_iSup_of_directed dir) dir _ (fun _ => (· * ·))
          on_goal 3 => rw [coe_iSup_of_directed dir]
          all_goals simp
        map_add' := by
          dsimp
          apply Set.iUnionLift_binary (coe_iSup_of_directed dir) dir _ (fun _ => (· + ·))
          on_goal 3 => rw [coe_iSup_of_directed dir]
          all_goals simp
        map_smul' := fun r => by
          dsimp
          apply Set.iUnionLift_unary (coe_iSup_of_directed dir) _ (fun _ x => r • x)
            (fun _ _ => rfl)
          on_goal 2 => rw [coe_iSup_of_directed dir]
          all_goals simp }

variable [Nonempty ι] {K : ι → NonUnitalSubalgebra R A} {dir : Directed (· ≤ ·) K}
  {f : ∀ i, K i →ₙₐ[R] B} {hf : ∀ (i j : ι) (h : K i ≤ K j), f i = (f j).comp (inclusion h)}
  {T : NonUnitalSubalgebra R A} {hT : T = iSup K}

@[simp]
theorem iSupLift_inclusion {i : ι} (x : K i) (h : K i ≤ T) :
    iSupLift K dir f hf T hT (inclusion h x) = f i x := by
  subst T
  dsimp [iSupLift]
  apply Set.iUnionLift_inclusion
  exact h

@[simp]
theorem iSupLift_comp_inclusion {i : ι} (h : K i ≤ T) :
    (iSupLift K dir f hf T hT).comp (inclusion h) = f i := by ext; simp

@[simp]
theorem iSupLift_mk {i : ι} (x : K i) (hx : (x : A) ∈ T) :
    iSupLift K dir f hf T hT ⟨x, hx⟩ = f i x := by
  subst hT
  dsimp [iSupLift]
  apply Set.iUnionLift_mk

theorem iSupLift_of_mem {i : ι} (x : T) (hx : (x : A) ∈ K i) :
    iSupLift K dir f hf T hT x = f i ⟨x, hx⟩ := by
  subst hT
  dsimp [iSupLift]
  apply Set.iUnionLift_of_mem

end SuprLift

end NonAssoc

section Center

section NonUnitalNonAssocSemiring
variable {R A : Type*}
variable [CommSemiring R] [NonUnitalNonAssocSemiring A] [Module R A]
variable [IsScalarTower R A A] [SMulCommClass R A A]

theorem _root_.Set.smul_mem_center (r : R) {a : A} (ha : a ∈ Set.center A) :
    r • a ∈ Set.center A where
  comm b := by rw [mul_smul_comm, smul_mul_assoc, ha.comm]
  left_assoc b c := by rw [smul_mul_assoc, smul_mul_assoc, smul_mul_assoc, ha.left_assoc]
  mid_assoc b c := by
    rw [mul_smul_comm, smul_mul_assoc, smul_mul_assoc, mul_smul_comm, ha.mid_assoc]
  right_assoc b c := by
    rw [mul_smul_comm, mul_smul_comm, mul_smul_comm, ha.right_assoc]

variable (R A) in
/-- The center of a non-unital algebra is the set of elements which commute with every element.
They form a non-unital subalgebra. -/
def center : NonUnitalSubalgebra R A :=
  { NonUnitalSubsemiring.center A with smul_mem' := Set.smul_mem_center }

theorem coe_center : (center R A : Set A) = Set.center A :=
  rfl

/-- The center of a non-unital algebra is commutative and associative -/
instance center.instNonUnitalCommSemiring : NonUnitalCommSemiring (center R A) :=
  NonUnitalSubsemiring.center.instNonUnitalCommSemiring _

instance center.instNonUnitalCommRing {A : Type*} [NonUnitalNonAssocRing A] [Module R A]
    [IsScalarTower R A A] [SMulCommClass R A A] : NonUnitalCommRing (center R A) :=
  NonUnitalSubring.center.instNonUnitalCommRing _

@[simp]
theorem center_toNonUnitalSubsemiring :
    (center R A).toNonUnitalSubsemiring = NonUnitalSubsemiring.center A :=
  rfl

@[simp] lemma center_toNonUnitalSubring (R A : Type*) [CommRing R] [NonUnitalRing A]
    [Module R A] [IsScalarTower R A A] [SMulCommClass R A A] :
    (center R A).toNonUnitalSubring = NonUnitalSubring.center A :=
  rfl

end NonUnitalNonAssocSemiring

variable (R A : Type*) [CommSemiring R] [NonUnitalSemiring A] [Module R A] [IsScalarTower R A A]
  [SMulCommClass R A A]

-- no instance diamond, as the `npow` field isn't present in the non-unital case.
example : center.instNonUnitalCommSemiring.toNonUnitalSemiring =
    NonUnitalSubsemiringClass.toNonUnitalSemiring (center R A) := by
  with_reducible_and_instances rfl

@[simp]
theorem center_eq_top (A : Type*) [NonUnitalCommSemiring A] [Module R A] [IsScalarTower R A A]
    [SMulCommClass R A A] : center R A = ⊤ :=
  SetLike.coe_injective (Set.center_eq_univ A)

variable {R A}

theorem mem_center_iff {a : A} : a ∈ center R A ↔ ∀ b : A, b * a = a * b :=
  Subsemigroup.mem_center_iff

end Center

section Centralizer

variable {R A : Type*} [CommSemiring R] [NonUnitalSemiring A] [Module R A] [IsScalarTower R A A]
  [SMulCommClass R A A]

@[simp]
theorem _root_.Set.smul_mem_centralizer {s : Set A} (r : R) {a : A} (ha : a ∈ s.centralizer) :
    r • a ∈ s.centralizer :=
  fun x hx => by rw [mul_smul_comm, smul_mul_assoc, ha x hx]

variable (R)

/-- The centralizer of a set as a non-unital subalgebra. -/
def centralizer (s : Set A) : NonUnitalSubalgebra R A where
  toNonUnitalSubsemiring := NonUnitalSubsemiring.centralizer s
  smul_mem' := Set.smul_mem_centralizer

@[simp, norm_cast]
theorem coe_centralizer (s : Set A) : (centralizer R s : Set A) = s.centralizer :=
  rfl

theorem mem_centralizer_iff {s : Set A} {z : A} : z ∈ centralizer R s ↔ ∀ g ∈ s, g * z = z * g :=
  Iff.rfl

theorem centralizer_le (s t : Set A) (h : s ⊆ t) : centralizer R t ≤ centralizer R s :=
  Set.centralizer_subset h

@[simp]
theorem centralizer_univ : centralizer R Set.univ = center R A :=
  SetLike.ext' (Set.centralizer_univ A)

end Centralizer

end NonUnitalSubalgebra

section Nat

variable {R : Type*} [NonUnitalNonAssocSemiring R]

/-- A non-unital subsemiring is a non-unital `ℕ`-subalgebra. -/
def nonUnitalSubalgebraOfNonUnitalSubsemiring (S : NonUnitalSubsemiring R) :
    NonUnitalSubalgebra ℕ R where
  toNonUnitalSubsemiring := S
  smul_mem' n _x hx := nsmul_mem (S := S) hx n

@[simp]
theorem mem_nonUnitalSubalgebraOfNonUnitalSubsemiring {x : R} {S : NonUnitalSubsemiring R} :
    x ∈ nonUnitalSubalgebraOfNonUnitalSubsemiring S ↔ x ∈ S :=
  Iff.rfl

end Nat

section Int

variable {R : Type*} [NonUnitalNonAssocRing R]

/-- A non-unital subring is a non-unital `ℤ`-subalgebra. -/
def nonUnitalSubalgebraOfNonUnitalSubring (S : NonUnitalSubring R) : NonUnitalSubalgebra ℤ R where
  toNonUnitalSubsemiring := S.toNonUnitalSubsemiring
  smul_mem' n _x hx := zsmul_mem (K := S) hx n

@[simp]
theorem mem_nonUnitalSubalgebraOfNonUnitalSubring {x : R} {S : NonUnitalSubring R} :
    x ∈ nonUnitalSubalgebraOfNonUnitalSubring S ↔ x ∈ S :=
  Iff.rfl

end Int<|MERGE_RESOLUTION|>--- conflicted
+++ resolved
@@ -577,11 +577,7 @@
   Subtype.recOn a fun b hb => by
     refine Exists.elim ?_ (fun (hb : b ∈ adjoin R s) (hc : p ⟨b, hb⟩) => hc)
     refine adjoin_induction hb ?_ ?_ ?_ ?_ ?_
-<<<<<<< HEAD
-    · exact fun x hx => ⟨subset_adjoin R hx, Hs x hx⟩
-=======
     · exact fun x hx => ⟨subset_adjoin R hx, mem x hx⟩
->>>>>>> a87bb680
     · exact fun x y hx hy => Exists.elim hx fun hx' hx => Exists.elim hy fun hy' hy =>
         ⟨add_mem hx' hy', add _ _ hx hy⟩
     · exact ⟨_, zero⟩
