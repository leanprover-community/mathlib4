/-
Copyright (c) 2023 Jireh Loreaux. All rights reserved.
Released under Apache 2.0 license as described in the file LICENSE.
Authors: Jireh Loreaux
-/
import Mathlib.Algebra.Algebra.NonUnitalHom
import Mathlib.Data.Set.UnionLift
import Mathlib.LinearAlgebra.Span.Basic
import Mathlib.RingTheory.NonUnitalSubring.Basic

/-!
# Non-unital Subalgebras over Commutative Semirings

In this file we define `NonUnitalSubalgebra`s and the usual operations on them (`map`, `comap`).

## TODO

* once we have scalar actions by semigroups (as opposed to monoids), implement the action of a
  non-unital subalgebra on the larger algebra.
-/

universe u u' v v' w w'

section NonUnitalSubalgebraClass

variable {S R A : Type*} [CommSemiring R] [NonUnitalNonAssocSemiring A] [Module R A]
variable [SetLike S A] [NonUnitalSubsemiringClass S A] [hSR : SMulMemClass S R A] (s : S)

namespace NonUnitalSubalgebraClass

/-- Embedding of a non-unital subalgebra into the non-unital algebra. -/
def subtype (s : S) : s →ₙₐ[R] A :=
  { NonUnitalSubsemiringClass.subtype s, SMulMemClass.subtype s with toFun := (↑) }

@[simp]
theorem coeSubtype : (subtype s : s → A) = ((↑) : s → A) :=
  rfl

end NonUnitalSubalgebraClass

end NonUnitalSubalgebraClass

/-- A non-unital subalgebra is a sub(semi)ring that is also a submodule. -/
structure NonUnitalSubalgebra (R : Type u) (A : Type v) [CommSemiring R]
    [NonUnitalNonAssocSemiring A] [Module R A]
    extends NonUnitalSubsemiring A, Submodule R A : Type v

/-- Reinterpret a `NonUnitalSubalgebra` as a `NonUnitalSubsemiring`. -/
add_decl_doc NonUnitalSubalgebra.toNonUnitalSubsemiring

/-- Reinterpret a `NonUnitalSubalgebra` as a `Submodule`. -/
add_decl_doc NonUnitalSubalgebra.toSubmodule

namespace NonUnitalSubalgebra

variable {F : Type v'} {R' : Type u'} {R : Type u} {A : Type v} {B : Type w} {C : Type w'}

section NonUnitalNonAssocSemiring
variable [CommSemiring R]
variable [NonUnitalNonAssocSemiring A] [NonUnitalNonAssocSemiring B] [NonUnitalNonAssocSemiring C]
variable [Module R A] [Module R B] [Module R C]

instance : SetLike (NonUnitalSubalgebra R A) A where
  coe s := s.carrier
  coe_injective' p q h := by cases p; cases q; congr; exact SetLike.coe_injective h

instance instNonUnitalSubsemiringClass :
    NonUnitalSubsemiringClass (NonUnitalSubalgebra R A) A where
  add_mem {s} := s.add_mem'
  mul_mem {s} := s.mul_mem'
  zero_mem {s} := s.zero_mem'

instance instSMulMemClass : SMulMemClass (NonUnitalSubalgebra R A) R A where
  smul_mem := @fun s => s.smul_mem'

theorem mem_carrier {s : NonUnitalSubalgebra R A} {x : A} : x ∈ s.carrier ↔ x ∈ s :=
  Iff.rfl

@[ext]
theorem ext {S T : NonUnitalSubalgebra R A} (h : ∀ x : A, x ∈ S ↔ x ∈ T) : S = T :=
  SetLike.ext h

@[simp]
theorem mem_toNonUnitalSubsemiring {S : NonUnitalSubalgebra R A} {x} :
    x ∈ S.toNonUnitalSubsemiring ↔ x ∈ S :=
  Iff.rfl

@[simp]
theorem coe_toNonUnitalSubsemiring (S : NonUnitalSubalgebra R A) :
    (↑S.toNonUnitalSubsemiring : Set A) = S :=
  rfl

theorem toNonUnitalSubsemiring_injective :
    Function.Injective
      (toNonUnitalSubsemiring : NonUnitalSubalgebra R A → NonUnitalSubsemiring A) :=
  fun S T h =>
  ext fun x => by rw [← mem_toNonUnitalSubsemiring, ← mem_toNonUnitalSubsemiring, h]

theorem toNonUnitalSubsemiring_inj {S U : NonUnitalSubalgebra R A} :
    S.toNonUnitalSubsemiring = U.toNonUnitalSubsemiring ↔ S = U :=
  toNonUnitalSubsemiring_injective.eq_iff

theorem mem_toSubmodule (S : NonUnitalSubalgebra R A) {x} : x ∈ S.toSubmodule ↔ x ∈ S :=
  Iff.rfl

@[simp]
theorem coe_toSubmodule (S : NonUnitalSubalgebra R A) : (↑S.toSubmodule : Set A) = S :=
  rfl

theorem toSubmodule_injective :
    Function.Injective (toSubmodule : NonUnitalSubalgebra R A → Submodule R A) := fun S T h =>
  ext fun x => by rw [← mem_toSubmodule, ← mem_toSubmodule, h]

theorem toSubmodule_inj {S U : NonUnitalSubalgebra R A} : S.toSubmodule = U.toSubmodule ↔ S = U :=
  toSubmodule_injective.eq_iff

/-- Copy of a non-unital subalgebra with a new `carrier` equal to the old one.
Useful to fix definitional equalities. -/
protected def copy (S : NonUnitalSubalgebra R A) (s : Set A) (hs : s = ↑S) :
    NonUnitalSubalgebra R A :=
  { S.toNonUnitalSubsemiring.copy s hs with
    smul_mem' := fun r a (ha : a ∈ s) => by
      show r • a ∈ s
      rw [hs] at ha ⊢
      exact S.smul_mem' r ha }

@[simp]
theorem coe_copy (S : NonUnitalSubalgebra R A) (s : Set A) (hs : s = ↑S) :
    (S.copy s hs : Set A) = s :=
  rfl

theorem copy_eq (S : NonUnitalSubalgebra R A) (s : Set A) (hs : s = ↑S) : S.copy s hs = S :=
  SetLike.coe_injective hs

instance (S : NonUnitalSubalgebra R A) : Inhabited S :=
  ⟨(0 : S.toNonUnitalSubsemiring)⟩

end NonUnitalNonAssocSemiring

section NonUnitalNonAssocRing
variable [CommRing R]
variable [NonUnitalNonAssocRing A] [NonUnitalNonAssocRing B] [NonUnitalNonAssocRing C]
variable [Module R A] [Module R B] [Module R C]

instance instNonUnitalSubringClass : NonUnitalSubringClass (NonUnitalSubalgebra R A) A :=
  { NonUnitalSubalgebra.instNonUnitalSubsemiringClass with
    neg_mem := @fun _ x hx => neg_one_smul R x ▸ SMulMemClass.smul_mem _ hx }

/-- A non-unital subalgebra over a ring is also a `Subring`. -/
def toNonUnitalSubring (S : NonUnitalSubalgebra R A) : NonUnitalSubring A where
  toNonUnitalSubsemiring := S.toNonUnitalSubsemiring
  neg_mem' := neg_mem (s := S)

@[simp]
theorem mem_toNonUnitalSubring {S : NonUnitalSubalgebra R A} {x} :
    x ∈ S.toNonUnitalSubring ↔ x ∈ S :=
  Iff.rfl

@[simp]
theorem coe_toNonUnitalSubring (S : NonUnitalSubalgebra R A) :
    (↑S.toNonUnitalSubring : Set A) = S :=
  rfl

theorem toNonUnitalSubring_injective :
    Function.Injective (toNonUnitalSubring : NonUnitalSubalgebra R A → NonUnitalSubring A) :=
  fun S T h => ext fun x => by rw [← mem_toNonUnitalSubring, ← mem_toNonUnitalSubring, h]

theorem toNonUnitalSubring_inj {S U : NonUnitalSubalgebra R A} :
    S.toNonUnitalSubring = U.toNonUnitalSubring ↔ S = U :=
  toNonUnitalSubring_injective.eq_iff

end NonUnitalNonAssocRing

section

/-! `NonUnitalSubalgebra`s inherit structure from their `NonUnitalSubsemiring` / `Semiring`
coercions. -/


instance toNonUnitalNonAssocSemiring [CommSemiring R] [NonUnitalNonAssocSemiring A] [Module R A]
    (S : NonUnitalSubalgebra R A) : NonUnitalNonAssocSemiring S :=
  inferInstance

instance toNonUnitalSemiring [CommSemiring R] [NonUnitalSemiring A] [Module R A]
    (S : NonUnitalSubalgebra R A) : NonUnitalSemiring S :=
  inferInstance

instance toNonUnitalCommSemiring [CommSemiring R] [NonUnitalCommSemiring A] [Module R A]
    (S : NonUnitalSubalgebra R A) : NonUnitalCommSemiring S :=
  inferInstance

instance toNonUnitalNonAssocRing [CommRing R] [NonUnitalNonAssocRing A] [Module R A]
    (S : NonUnitalSubalgebra R A) : NonUnitalNonAssocRing S :=
  inferInstance

instance toNonUnitalRing [CommRing R] [NonUnitalRing A] [Module R A]
    (S : NonUnitalSubalgebra R A) : NonUnitalRing S :=
  inferInstance

instance toNonUnitalCommRing [CommRing R] [NonUnitalCommRing A] [Module R A]
    (S : NonUnitalSubalgebra R A) : NonUnitalCommRing S :=
  inferInstance

end

/-- The forgetful map from `NonUnitalSubalgebra` to `Submodule` as an `OrderEmbedding` -/
def toSubmodule' [CommSemiring R] [NonUnitalNonAssocSemiring A] [Module R A] :
    NonUnitalSubalgebra R A ↪o Submodule R A where
  toEmbedding :=
    { toFun := fun S => S.toSubmodule
      inj' := fun S T h => ext <| by apply SetLike.ext_iff.1 h }
  map_rel_iff' := SetLike.coe_subset_coe.symm.trans SetLike.coe_subset_coe

/-- The forgetful map from `NonUnitalSubalgebra` to `NonUnitalSubsemiring` as an
`OrderEmbedding` -/
def toNonUnitalSubsemiring' [CommSemiring R] [NonUnitalNonAssocSemiring A] [Module R A] :
    NonUnitalSubalgebra R A ↪o NonUnitalSubsemiring A where
  toEmbedding :=
    { toFun := fun S => S.toNonUnitalSubsemiring
      inj' := fun S T h => ext <| by apply SetLike.ext_iff.1 h }
  map_rel_iff' := SetLike.coe_subset_coe.symm.trans SetLike.coe_subset_coe

/-- The forgetful map from `NonUnitalSubalgebra` to `NonUnitalSubsemiring` as an
`OrderEmbedding` -/
def toNonUnitalSubring' [CommRing R] [NonUnitalNonAssocRing A] [Module R A] :
    NonUnitalSubalgebra R A ↪o NonUnitalSubring A where
  toEmbedding :=
    { toFun := fun S => S.toNonUnitalSubring
      inj' := fun S T h => ext <| by apply SetLike.ext_iff.1 h }
  map_rel_iff' := SetLike.coe_subset_coe.symm.trans SetLike.coe_subset_coe

variable [CommSemiring R]
variable [NonUnitalNonAssocSemiring A] [NonUnitalNonAssocSemiring B] [NonUnitalNonAssocSemiring C]
variable [Module R A] [Module R B] [Module R C]
variable {S : NonUnitalSubalgebra R A}

section

/-! ### `NonUnitalSubalgebra`s inherit structure from their `Submodule` coercions. -/

instance instModule' [Semiring R'] [SMul R' R] [Module R' A] [IsScalarTower R' R A] : Module R' S :=
  SMulMemClass.toModule' _ R' R A S

instance instModule : Module R S :=
  S.instModule'

instance instIsScalarTower' [Semiring R'] [SMul R' R] [Module R' A] [IsScalarTower R' R A] :
    IsScalarTower R' R S :=
  S.toSubmodule.isScalarTower

instance [IsScalarTower R A A] : IsScalarTower R S S where
  smul_assoc r x y := Subtype.ext <| smul_assoc r (x : A) (y : A)

instance instSMulCommClass' [Semiring R'] [SMul R' R] [Module R' A] [IsScalarTower R' R A]
    [SMulCommClass R' R A] : SMulCommClass R' R S where
  smul_comm r' r s := Subtype.ext <| smul_comm r' r (s : A)

instance instSMulCommClass [SMulCommClass R A A] : SMulCommClass R S S where
  smul_comm r x y := Subtype.ext <| smul_comm r (x : A) (y : A)

instance noZeroSMulDivisors_bot [NoZeroSMulDivisors R A] : NoZeroSMulDivisors R S :=
  ⟨fun {c x} h =>
    have : c = 0 ∨ (x : A) = 0 := eq_zero_or_eq_zero_of_smul_eq_zero (congr_arg ((↑) : S → A) h)
    this.imp_right (@Subtype.ext_iff _ _ x 0).mpr⟩

end

protected theorem coe_add (x y : S) : (↑(x + y) : A) = ↑x + ↑y :=
  rfl

protected theorem coe_mul (x y : S) : (↑(x * y) : A) = ↑x * ↑y :=
  rfl

protected theorem coe_zero : ((0 : S) : A) = 0 :=
  rfl

protected theorem coe_neg {R : Type u} {A : Type v} [CommRing R] [Ring A] [Algebra R A]
    {S : NonUnitalSubalgebra R A} (x : S) : (↑(-x) : A) = -↑x :=
  rfl

protected theorem coe_sub {R : Type u} {A : Type v} [CommRing R] [Ring A] [Algebra R A]
    {S : NonUnitalSubalgebra R A} (x y : S) : (↑(x - y) : A) = ↑x - ↑y :=
  rfl

@[simp, norm_cast]
theorem coe_smul [Semiring R'] [SMul R' R] [Module R' A] [IsScalarTower R' R A] (r : R') (x : S) :
    ↑(r • x) = r • (x : A) :=
  rfl

protected theorem coe_eq_zero {x : S} : (x : A) = 0 ↔ x = 0 :=
  ZeroMemClass.coe_eq_zero

@[simp]
theorem toNonUnitalSubsemiring_subtype :
    NonUnitalSubsemiringClass.subtype S = NonUnitalSubalgebraClass.subtype (R := R) S :=
  rfl

@[simp]
theorem toSubring_subtype {R A : Type*} [CommRing R] [Ring A] [Algebra R A]
    (S : NonUnitalSubalgebra R A) :
    NonUnitalSubringClass.subtype S = NonUnitalSubalgebraClass.subtype (R := R) S :=
  rfl

/-- Linear equivalence between `S : Submodule R A` and `S`. Though these types are equal,
we define it as a `LinearEquiv` to avoid type equalities. -/
def toSubmoduleEquiv (S : NonUnitalSubalgebra R A) : S.toSubmodule ≃ₗ[R] S :=
  LinearEquiv.ofEq _ _ rfl

variable [FunLike F A B] [NonUnitalAlgHomClass F R A B]

/-- Transport a non-unital subalgebra via an algebra homomorphism. -/
def map (f : F) (S : NonUnitalSubalgebra R A) : NonUnitalSubalgebra R B :=
  { S.toNonUnitalSubsemiring.map (f : A →ₙ+* B) with
    smul_mem' := fun r b hb => by
      rcases hb with ⟨a, ha, rfl⟩
      exact map_smulₛₗ f r a ▸ Set.mem_image_of_mem f (S.smul_mem' r ha) }

theorem map_mono {S₁ S₂ : NonUnitalSubalgebra R A} {f : F} :
    S₁ ≤ S₂ → (map f S₁ : NonUnitalSubalgebra R B) ≤ map f S₂ :=
  Set.image_subset f

theorem map_injective {f : F} (hf : Function.Injective f) :
    Function.Injective (map f : NonUnitalSubalgebra R A → NonUnitalSubalgebra R B) :=
  fun _S₁ _S₂ ih =>
  ext <| Set.ext_iff.1 <| Set.image_injective.2 hf <| Set.ext <| SetLike.ext_iff.mp ih

@[simp]
theorem map_id (S : NonUnitalSubalgebra R A) : map (NonUnitalAlgHom.id R A) S = S :=
  SetLike.coe_injective <| Set.image_id _

theorem map_map (S : NonUnitalSubalgebra R A) (g : B →ₙₐ[R] C) (f : A →ₙₐ[R] B) :
    (S.map f).map g = S.map (g.comp f) :=
  SetLike.coe_injective <| Set.image_image _ _ _

@[simp]
theorem mem_map {S : NonUnitalSubalgebra R A} {f : F} {y : B} : y ∈ map f S ↔ ∃ x ∈ S, f x = y :=
  NonUnitalSubsemiring.mem_map

theorem map_toSubmodule {S : NonUnitalSubalgebra R A} {f : F} :
    -- TODO: introduce a better coercion from `NonUnitalAlgHomClass` to `LinearMap`
    (map f S).toSubmodule = Submodule.map (LinearMapClass.linearMap f) S.toSubmodule :=
  SetLike.coe_injective rfl

theorem map_toNonUnitalSubsemiring {S : NonUnitalSubalgebra R A} {f : F} :
    (map f S).toNonUnitalSubsemiring = S.toNonUnitalSubsemiring.map (f : A →ₙ+* B) :=
  SetLike.coe_injective rfl

@[simp]
theorem coe_map (S : NonUnitalSubalgebra R A) (f : F) : (map f S : Set B) = f '' S :=
  rfl

/-- Preimage of a non-unital subalgebra under an algebra homomorphism. -/
def comap (f : F) (S : NonUnitalSubalgebra R B) : NonUnitalSubalgebra R A :=
  { S.toNonUnitalSubsemiring.comap (f : A →ₙ+* B) with
    smul_mem' := fun r a (ha : f a ∈ S) =>
      show f (r • a) ∈ S from (map_smulₛₗ f r a).symm ▸ SMulMemClass.smul_mem r ha }

theorem map_le {S : NonUnitalSubalgebra R A} {f : F} {U : NonUnitalSubalgebra R B} :
    map f S ≤ U ↔ S ≤ comap f U :=
  Set.image_subset_iff

theorem gc_map_comap (f : F) :
    GaloisConnection (map f : NonUnitalSubalgebra R A → NonUnitalSubalgebra R B) (comap f) :=
  fun _ _ => map_le

@[simp]
theorem mem_comap (S : NonUnitalSubalgebra R B) (f : F) (x : A) : x ∈ comap f S ↔ f x ∈ S :=
  Iff.rfl

@[simp, norm_cast]
theorem coe_comap (S : NonUnitalSubalgebra R B) (f : F) : (comap f S : Set A) = f ⁻¹' (S : Set B) :=
  rfl

instance noZeroDivisors {R A : Type*} [CommSemiring R] [NonUnitalSemiring A] [NoZeroDivisors A]
    [Module R A] (S : NonUnitalSubalgebra R A) : NoZeroDivisors S :=
  NonUnitalSubsemiringClass.noZeroDivisors S

end NonUnitalSubalgebra

namespace Submodule

variable {R A : Type*} [CommSemiring R] [NonUnitalNonAssocSemiring A] [Module R A]

/-- A submodule closed under multiplication is a non-unital subalgebra. -/
def toNonUnitalSubalgebra (p : Submodule R A) (h_mul : ∀ x y, x ∈ p → y ∈ p → x * y ∈ p) :
    NonUnitalSubalgebra R A :=
  { p with
    mul_mem' := h_mul _ _ }

@[simp]
theorem mem_toNonUnitalSubalgebra {p : Submodule R A} {h_mul} {x} :
    x ∈ p.toNonUnitalSubalgebra h_mul ↔ x ∈ p :=
  Iff.rfl

@[simp]
theorem coe_toNonUnitalSubalgebra (p : Submodule R A) (h_mul) :
    (p.toNonUnitalSubalgebra h_mul : Set A) = p :=
  rfl

theorem toNonUnitalSubalgebra_mk (p : Submodule R A) hmul :
    p.toNonUnitalSubalgebra hmul =
      NonUnitalSubalgebra.mk ⟨⟨⟨p, p.add_mem⟩, p.zero_mem⟩, hmul _ _⟩ p.smul_mem' :=
  rfl

@[simp]
theorem toNonUnitalSubalgebra_toSubmodule (p : Submodule R A) (h_mul) :
    (p.toNonUnitalSubalgebra h_mul).toSubmodule = p :=
  SetLike.coe_injective rfl

@[simp]
theorem _root_.NonUnitalSubalgebra.toSubmodule_toNonUnitalSubalgebra (S : NonUnitalSubalgebra R A) :
    (S.toSubmodule.toNonUnitalSubalgebra fun _ _ => mul_mem (s := S)) = S :=
  SetLike.coe_injective rfl

end Submodule

namespace NonUnitalAlgHom

variable {F : Type v'} {R' : Type u'} {R : Type u} {A : Type v} {B : Type w} {C : Type w'}
variable [CommSemiring R]
variable [NonUnitalNonAssocSemiring A] [Module R A] [NonUnitalNonAssocSemiring B] [Module R B]
variable [NonUnitalNonAssocSemiring C] [Module R C] [FunLike F A B] [NonUnitalAlgHomClass F R A B]

/-- Range of an `NonUnitalAlgHom` as a non-unital subalgebra. -/
protected def range (φ : F) : NonUnitalSubalgebra R B where
  toNonUnitalSubsemiring := NonUnitalRingHom.srange (φ : A →ₙ+* B)
  smul_mem' := fun r a => by rintro ⟨a, rfl⟩; exact ⟨r • a, map_smul φ r a⟩

@[simp]
theorem mem_range (φ : F) {y : B} :
    y ∈ (NonUnitalAlgHom.range φ : NonUnitalSubalgebra R B) ↔ ∃ x : A, φ x = y :=
  NonUnitalRingHom.mem_srange

theorem mem_range_self (φ : F) (x : A) :
    φ x ∈ (NonUnitalAlgHom.range φ : NonUnitalSubalgebra R B) :=
  (NonUnitalAlgHom.mem_range φ).2 ⟨x, rfl⟩

@[simp]
theorem coe_range (φ : F) :
    ((NonUnitalAlgHom.range φ : NonUnitalSubalgebra R B) : Set B) = Set.range (φ : A → B) := by
  ext
  rw [SetLike.mem_coe, mem_range]
  rfl

theorem range_comp (f : A →ₙₐ[R] B) (g : B →ₙₐ[R] C) :
    NonUnitalAlgHom.range (g.comp f) = (NonUnitalAlgHom.range f).map g :=
  SetLike.coe_injective (Set.range_comp g f)

theorem range_comp_le_range (f : A →ₙₐ[R] B) (g : B →ₙₐ[R] C) :
    NonUnitalAlgHom.range (g.comp f) ≤ NonUnitalAlgHom.range g :=
  SetLike.coe_mono (Set.range_comp_subset_range f g)

/-- Restrict the codomain of a non-unital algebra homomorphism. -/
def codRestrict (f : F) (S : NonUnitalSubalgebra R B) (hf : ∀ x, f x ∈ S) : A →ₙₐ[R] S :=
  { NonUnitalRingHom.codRestrict (f : A →ₙ+* B) S.toNonUnitalSubsemiring hf with
    map_smul' := fun r a => Subtype.ext <| map_smul f r a }

@[simp]
theorem subtype_comp_codRestrict (f : F) (S : NonUnitalSubalgebra R B) (hf : ∀ x : A, f x ∈ S) :
    (NonUnitalSubalgebraClass.subtype S).comp (NonUnitalAlgHom.codRestrict f S hf) = f :=
  rfl

@[simp]
theorem coe_codRestrict (f : F) (S : NonUnitalSubalgebra R B) (hf : ∀ x, f x ∈ S) (x : A) :
    ↑(NonUnitalAlgHom.codRestrict f S hf x) = f x :=
  rfl

theorem injective_codRestrict (f : F) (S : NonUnitalSubalgebra R B) (hf : ∀ x : A, f x ∈ S) :
    Function.Injective (NonUnitalAlgHom.codRestrict f S hf) ↔ Function.Injective f :=
  ⟨fun H _x _y hxy => H <| Subtype.eq hxy, fun H _x _y hxy => H (congr_arg Subtype.val hxy : _)⟩

/-- Restrict the codomain of an `NonUnitalAlgHom` `f` to `f.range`.

This is the bundled version of `Set.rangeFactorization`. -/
abbrev rangeRestrict (f : F) : A →ₙₐ[R] (NonUnitalAlgHom.range f : NonUnitalSubalgebra R B) :=
  NonUnitalAlgHom.codRestrict f (NonUnitalAlgHom.range f) (NonUnitalAlgHom.mem_range_self f)

/-- The equalizer of two non-unital `R`-algebra homomorphisms -/
def equalizer (ϕ ψ : F) : NonUnitalSubalgebra R A where
  carrier := {a | (ϕ a : B) = ψ a}
  zero_mem' := by rw [Set.mem_setOf_eq, map_zero, map_zero]
  add_mem' {x y} (hx : ϕ x = ψ x) (hy : ϕ y = ψ y) := by
    rw [Set.mem_setOf_eq, map_add, map_add, hx, hy]
  mul_mem' {x y} (hx : ϕ x = ψ x) (hy : ϕ y = ψ y) := by
    rw [Set.mem_setOf_eq, map_mul, map_mul, hx, hy]
  smul_mem' r x (hx : ϕ x = ψ x) := by rw [Set.mem_setOf_eq, map_smul, map_smul, hx]

@[simp]
theorem mem_equalizer (φ ψ : F) (x : A) :
    x ∈ NonUnitalAlgHom.equalizer φ ψ ↔ φ x = ψ x :=
  Iff.rfl

/-- The range of a morphism of algebras is a fintype, if the domain is a fintype.

Note that this instance can cause a diamond with `Subtype.fintype` if `B` is also a fintype. -/
instance fintypeRange [Fintype A] [DecidableEq B] (φ : F) :
    Fintype (NonUnitalAlgHom.range φ) :=
  Set.fintypeRange φ

end NonUnitalAlgHom

namespace NonUnitalAlgebra

section NonAssoc

variable {F : Type*} (R : Type u) {A : Type v} {B : Type w}
variable [CommSemiring R] [NonUnitalNonAssocSemiring A] [Module R A]

@[simp]
lemma span_eq_toSubmodule (s : NonUnitalSubalgebra R A) :
    Submodule.span R (s : Set A) = s.toSubmodule := by
  simp [SetLike.ext'_iff, Submodule.coe_span_eq_self]

variable [NonUnitalNonAssocSemiring B] [Module R B]
variable [FunLike F A B] [NonUnitalAlgHomClass F R A B]

section IsScalarTower

variable [IsScalarTower R A A] [SMulCommClass R A A]

/-- The minimal non-unital subalgebra that includes `s`. -/
def adjoin (s : Set A) : NonUnitalSubalgebra R A :=
  { Submodule.span R (NonUnitalSubsemiring.closure s : Set A) with
    mul_mem' :=
      @fun a b (ha : a ∈ Submodule.span R (NonUnitalSubsemiring.closure s : Set A))
        (hb : b ∈ Submodule.span R (NonUnitalSubsemiring.closure s : Set A)) =>
      show a * b ∈ Submodule.span R (NonUnitalSubsemiring.closure s : Set A) by
        refine Submodule.span_induction ?_ ?_ ?_ ?_ ha
        · refine Submodule.span_induction ?_ ?_ ?_ ?_ hb
          · exact fun x (hx : x ∈ NonUnitalSubsemiring.closure s) y
              (hy : y ∈ NonUnitalSubsemiring.closure s) => Submodule.subset_span (mul_mem hy hx)
          · exact fun x _hx => (mul_zero x).symm ▸ Submodule.zero_mem _
          · exact fun x y _ _ hx hy z hz => (mul_add z x y).symm ▸ add_mem (hx z hz) (hy z hz)
          · exact fun r x _ hx y hy =>
              (mul_smul_comm r y x).symm ▸ SMulMemClass.smul_mem r (hx y hy)
        · exact (zero_mul b).symm ▸ Submodule.zero_mem _
        · exact fun x y _ _ => (add_mul x y b).symm ▸ add_mem
        · exact fun r x _ hx => (smul_mul_assoc r x b).symm ▸ SMulMemClass.smul_mem r hx }

theorem adjoin_toSubmodule (s : Set A) :
    (adjoin R s).toSubmodule = Submodule.span R (NonUnitalSubsemiring.closure s : Set A) :=
  rfl

@[aesop safe 20 apply (rule_sets := [SetLike])]
theorem subset_adjoin {s : Set A} : s ⊆ adjoin R s :=
  NonUnitalSubsemiring.subset_closure.trans Submodule.subset_span

theorem self_mem_adjoin_singleton (x : A) : x ∈ adjoin R ({x} : Set A) :=
  NonUnitalAlgebra.subset_adjoin R (Set.mem_singleton x)

variable {R}

protected theorem gc : GaloisConnection (adjoin R : Set A → NonUnitalSubalgebra R A) (↑) :=
  fun s S =>
  ⟨fun H => (NonUnitalSubsemiring.subset_closure.trans Submodule.subset_span).trans H,
    fun H => show Submodule.span R _ ≤ S.toSubmodule from Submodule.span_le.mpr <|
      show NonUnitalSubsemiring.closure s ≤ S.toNonUnitalSubsemiring from
        NonUnitalSubsemiring.closure_le.2 H⟩

/-- Galois insertion between `adjoin` and `Subtype.val`. -/
protected def gi : GaloisInsertion (adjoin R : Set A → NonUnitalSubalgebra R A) (↑) where
  choice s hs := (adjoin R s).copy s <| le_antisymm (NonUnitalAlgebra.gc.le_u_l s) hs
  gc := NonUnitalAlgebra.gc
  le_l_u S := (NonUnitalAlgebra.gc (S : Set A) (adjoin R S)).1 <| le_rfl
  choice_eq _ _ := NonUnitalSubalgebra.copy_eq _ _ _

instance : CompleteLattice (NonUnitalSubalgebra R A) :=
  GaloisInsertion.liftCompleteLattice NonUnitalAlgebra.gi

theorem adjoin_le {S : NonUnitalSubalgebra R A} {s : Set A} (hs : s ⊆ S) : adjoin R s ≤ S :=
  NonUnitalAlgebra.gc.l_le hs

theorem adjoin_le_iff {S : NonUnitalSubalgebra R A} {s : Set A} : adjoin R s ≤ S ↔ s ⊆ S :=
  NonUnitalAlgebra.gc _ _

theorem adjoin_union (s t : Set A) : adjoin R (s ∪ t) = adjoin R s ⊔ adjoin R t :=
  (NonUnitalAlgebra.gc : GaloisConnection _ ((↑) : NonUnitalSubalgebra R A → Set A)).l_sup

lemma adjoin_eq (s : NonUnitalSubalgebra R A) : adjoin R (s : Set A) = s :=
  le_antisymm (adjoin_le le_rfl) (subset_adjoin R)

/-- If some predicate holds for all `x ∈ (s : Set A)` and this predicate is closed under the
`algebraMap`, addition, multiplication and star operations, then it holds for `a ∈ adjoin R s`. -/
@[elab_as_elim]
theorem adjoin_induction {s : Set A} {p : (x : A) → x ∈ adjoin R s → Prop}
    (mem : ∀ (x) (hx : x ∈ s), p x (subset_adjoin R hx))
    (add : ∀ x y hx hy, p x hx → p y hy → p (x + y) (add_mem hx hy)) (zero : p 0 (zero_mem _))
    (mul : ∀ x y hx hy, p x hx → p y hy → p (x * y) (mul_mem hx hy))
    (smul : ∀ r x hx, p x hx → p (r • x) (SMulMemClass.smul_mem r hx))
    {x} (hx : x ∈ adjoin R s) : p x hx :=
  let S : NonUnitalSubalgebra R A :=
    { carrier := { x | ∃ hx, p x hx }
      mul_mem' := (Exists.elim · fun _ ha ↦ (Exists.elim · fun _ hb ↦ ⟨_, mul _ _ _ _ ha hb⟩))
      add_mem' := (Exists.elim · fun _ ha ↦ (Exists.elim · fun _ hb ↦ ⟨_, add _ _ _ _ ha hb⟩))
      smul_mem' := fun r ↦ (Exists.elim · fun _ hb ↦ ⟨_, smul r _ _ hb⟩)
      zero_mem' := ⟨_, zero⟩ }
  adjoin_le (S := S) (fun y hy ↦ ⟨subset_adjoin R hy, mem y hy⟩) hx |>.elim fun _ ↦ id

@[deprecated adjoin_induction (since := "2024-10-10")]
alias adjoin_induction' := adjoin_induction

@[elab_as_elim]
theorem adjoin_induction₂ {s : Set A} {p : ∀ x y, x ∈ adjoin R s → y ∈ adjoin R s → Prop}
    (mem_mem : ∀ (x) (y) (hx : x ∈ s) (hy : y ∈ s), p x y (subset_adjoin R hx) (subset_adjoin R hy))
    (zero_left : ∀ x hx, p 0 x (zero_mem _) hx) (zero_right : ∀ x hx, p x 0 hx (zero_mem _))
    (add_left : ∀ x y z hx hy hz, p x z hx hz → p y z hy hz → p (x + y) z (add_mem hx hy) hz)
    (add_right : ∀ x y z hx hy hz, p x y hx hy → p x z hx hz → p x (y + z) hx (add_mem hy hz))
    (mul_left : ∀ x y z hx hy hz, p x z hx hz → p y z hy hz → p (x * y) z (mul_mem hx hy) hz)
    (mul_right : ∀ x y z hx hy hz, p x y hx hy → p x z hx hz → p x (y * z) hx (mul_mem hy hz))
    (smul_left : ∀ r x y hx hy, p x y hx hy → p (r • x) y (SMulMemClass.smul_mem r hx) hy)
    (smul_right : ∀ r x y hx hy, p x y hx hy → p x (r • y) hx (SMulMemClass.smul_mem r hy))
    {x y : A} (hx : x ∈ adjoin R s) (hy : y ∈ adjoin R s) :
    p x y hx hy := by
  induction hy using adjoin_induction with
  | mem z hz =>
    induction hx using adjoin_induction with
    | mem _ h => exact mem_mem _ _ h hz
    | zero => exact zero_left _ _
    | mul _ _ _ _ h₁ h₂ => exact mul_left _ _ _ _ _ _ h₁ h₂
    | add _ _ _ _ h₁ h₂ => exact add_left _ _ _ _ _ _ h₁ h₂
    | smul _ _ _ h => exact smul_left _ _ _ _ _ h
  | zero => exact zero_right x hx
  | mul _ _ _ _ h₁ h₂ => exact mul_right _ _ _ _ _ _ h₁ h₂
  | add _ _ _ _ h₁ h₂ => exact add_right _ _ _ _ _ _ h₁ h₂
  | smul _ _ _ h => exact smul_right _ _ _ _ _ h

/-- The difference with `NonUnitalAlgebra.adjoin_induction` is that this acts on the subtype. -/
@[elab_as_elim, deprecated adjoin_induction (since := "2024-10-11")]
lemma adjoin_induction_subtype {s : Set A} {p : adjoin R s → Prop} (a : adjoin R s)
    (mem : ∀ x (h : x ∈ s), p ⟨x, subset_adjoin R h⟩)
    (add : ∀ x y, p x → p y → p (x + y)) (zero : p 0)
    (mul : ∀ x y, p x → p y → p (x * y)) (smul : ∀ (r : R) x, p x → p (r • x)) : p a :=
  Subtype.recOn a fun b hb => by
    induction hb using adjoin_induction with
    | mem _ h => exact mem _ h
    | zero => exact zero
    | mul _ _ _ _ h₁ h₂ => exact mul _ _ h₁ h₂
    | add _ _ _ _ h₁ h₂ => exact add _ _ h₁ h₂
    | smul _ _ _ h => exact smul _ _ h

open Submodule in
lemma adjoin_eq_span (s : Set A) : (adjoin R s).toSubmodule = span R (Subsemigroup.closure s) := by
  apply le_antisymm
  · intro x hx
    induction hx using adjoin_induction with
    | mem x hx => exact subset_span <| Subsemigroup.subset_closure hx
    | add x y _ _ hpx hpy => exact add_mem hpx hpy
    | zero => exact zero_mem _
    | mul x y _ _ hpx hpy =>
      apply span_induction₂ ?Hs (by simp) (by simp) ?Hadd_l ?Hadd_r ?Hsmul_l ?Hsmul_r hpx hpy
      case Hs => exact fun x y hx hy ↦ subset_span <| mul_mem hx hy
      case Hadd_l => exact fun x y z _ _ _ hxz hyz ↦ by simpa [add_mul] using add_mem hxz hyz
      case Hadd_r => exact fun x y z _ _ _ hxz hyz ↦ by simpa [mul_add] using add_mem hxz hyz
      case Hsmul_l => exact fun r x y _ _ hxy ↦ by simpa [smul_mul_assoc] using smul_mem _ _ hxy
      case Hsmul_r => exact fun r x y _ _ hxy ↦ by simpa [mul_smul_comm] using smul_mem _ _ hxy
    | smul r x _ hpx => exact smul_mem _ _ hpx
  · apply span_le.2 _
    show Subsemigroup.closure s ≤ (adjoin R s).toSubsemigroup
    exact Subsemigroup.closure_le.2 (subset_adjoin R)

variable (R A)

@[simp]
theorem adjoin_empty : adjoin R (∅ : Set A) = ⊥ :=
  show adjoin R ⊥ = ⊥ by apply GaloisConnection.l_bot; exact NonUnitalAlgebra.gc

@[simp]
theorem adjoin_univ : adjoin R (Set.univ : Set A) = ⊤ :=
  eq_top_iff.2 fun _x hx => subset_adjoin R hx

open NonUnitalSubalgebra in
lemma _root_.NonUnitalAlgHom.map_adjoin [IsScalarTower R B B] [SMulCommClass R B B]
    (f : F) (s : Set A) : map f (adjoin R s) = adjoin R (f '' s) :=
  Set.image_preimage.l_comm_of_u_comm (gc_map_comap f) NonUnitalAlgebra.gi.gc
    NonUnitalAlgebra.gi.gc fun _t => rfl

open NonUnitalSubalgebra in
@[simp]
lemma _root_.NonUnitalAlgHom.map_adjoin_singleton [IsScalarTower R B B] [SMulCommClass R B B]
    (f : F) (x : A) : map f (adjoin R {x}) = adjoin R {f x} := by
  simp [NonUnitalAlgHom.map_adjoin]

variable {R A}

@[simp]
theorem coe_top : (↑(⊤ : NonUnitalSubalgebra R A) : Set A) = Set.univ :=
  rfl

@[simp]
theorem mem_top {x : A} : x ∈ (⊤ : NonUnitalSubalgebra R A) :=
  Set.mem_univ x

@[simp]
theorem top_toSubmodule : (⊤ : NonUnitalSubalgebra R A).toSubmodule = ⊤ :=
  rfl

@[simp]
theorem top_toNonUnitalSubsemiring : (⊤ : NonUnitalSubalgebra R A).toNonUnitalSubsemiring = ⊤ :=
  rfl

@[simp]
theorem top_toSubring {R A : Type*} [CommRing R] [NonUnitalNonAssocRing A] [Module R A]
    [IsScalarTower R A A] [SMulCommClass R A A] :
    (⊤ : NonUnitalSubalgebra R A).toNonUnitalSubring = ⊤ :=
  rfl

@[simp]
theorem toSubmodule_eq_top {S : NonUnitalSubalgebra R A} : S.toSubmodule = ⊤ ↔ S = ⊤ :=
  NonUnitalSubalgebra.toSubmodule'.injective.eq_iff' top_toSubmodule

@[simp]
theorem toNonUnitalSubsemiring_eq_top {S : NonUnitalSubalgebra R A} :
    S.toNonUnitalSubsemiring = ⊤ ↔ S = ⊤ :=
  NonUnitalSubalgebra.toNonUnitalSubsemiring_injective.eq_iff' top_toNonUnitalSubsemiring

@[simp]
theorem to_subring_eq_top {R A : Type*} [CommRing R] [Ring A] [Algebra R A]
    {S : NonUnitalSubalgebra R A} : S.toNonUnitalSubring = ⊤ ↔ S = ⊤ :=
  NonUnitalSubalgebra.toNonUnitalSubring_injective.eq_iff' top_toSubring

theorem mem_sup_left {S T : NonUnitalSubalgebra R A} : ∀ {x : A}, x ∈ S → x ∈ S ⊔ T := by
  rw [← SetLike.le_def]
  exact le_sup_left

theorem mem_sup_right {S T : NonUnitalSubalgebra R A} : ∀ {x : A}, x ∈ T → x ∈ S ⊔ T := by
  rw [← SetLike.le_def]
  exact le_sup_right

theorem mul_mem_sup {S T : NonUnitalSubalgebra R A} {x y : A} (hx : x ∈ S) (hy : y ∈ T) :
    x * y ∈ S ⊔ T :=
  mul_mem (mem_sup_left hx) (mem_sup_right hy)

theorem map_sup [IsScalarTower R B B] [SMulCommClass R B B]
    (f : F) (S T : NonUnitalSubalgebra R A) :
    ((S ⊔ T).map f : NonUnitalSubalgebra R B) = S.map f ⊔ T.map f :=
  (NonUnitalSubalgebra.gc_map_comap f).l_sup

theorem map_inf [IsScalarTower R B B] [SMulCommClass R B B]
    (f : F) (hf : Function.Injective f) (S T : NonUnitalSubalgebra R A) :
    ((S ⊓ T).map f : NonUnitalSubalgebra R B) = S.map f ⊓ T.map f :=
  SetLike.coe_injective (Set.image_inter hf)

@[simp, norm_cast]
theorem coe_inf (S T : NonUnitalSubalgebra R A) : (↑(S ⊓ T) : Set A) = (S : Set A) ∩ T :=
  rfl

@[simp]
theorem mem_inf {S T : NonUnitalSubalgebra R A} {x : A} : x ∈ S ⊓ T ↔ x ∈ S ∧ x ∈ T :=
  Iff.rfl

@[simp]
theorem inf_toSubmodule (S T : NonUnitalSubalgebra R A) :
    (S ⊓ T).toSubmodule = S.toSubmodule ⊓ T.toSubmodule :=
  rfl

@[simp]
theorem inf_toNonUnitalSubsemiring (S T : NonUnitalSubalgebra R A) :
    (S ⊓ T).toNonUnitalSubsemiring = S.toNonUnitalSubsemiring ⊓ T.toNonUnitalSubsemiring :=
  rfl

@[simp, norm_cast]
theorem coe_sInf (S : Set (NonUnitalSubalgebra R A)) : (↑(sInf S) : Set A) = ⋂ s ∈ S, ↑s :=
  sInf_image

theorem mem_sInf {S : Set (NonUnitalSubalgebra R A)} {x : A} : x ∈ sInf S ↔ ∀ p ∈ S, x ∈ p := by
  simp only [← SetLike.mem_coe, coe_sInf, Set.mem_iInter₂]

@[simp]
theorem sInf_toSubmodule (S : Set (NonUnitalSubalgebra R A)) :
    (sInf S).toSubmodule = sInf (NonUnitalSubalgebra.toSubmodule '' S) :=
  SetLike.coe_injective <| by simp

@[simp]
theorem sInf_toNonUnitalSubsemiring (S : Set (NonUnitalSubalgebra R A)) :
    (sInf S).toNonUnitalSubsemiring = sInf (NonUnitalSubalgebra.toNonUnitalSubsemiring '' S) :=
  SetLike.coe_injective <| by simp

@[simp, norm_cast]
theorem coe_iInf {ι : Sort*} {S : ι → NonUnitalSubalgebra R A} :
    (↑(⨅ i, S i) : Set A) = ⋂ i, S i := by simp [iInf]

theorem mem_iInf {ι : Sort*} {S : ι → NonUnitalSubalgebra R A} {x : A} :
    (x ∈ ⨅ i, S i) ↔ ∀ i, x ∈ S i := by simp only [iInf, mem_sInf, Set.forall_mem_range]

theorem map_iInf {ι : Sort*} [Nonempty ι]
    [IsScalarTower R B B] [SMulCommClass R B B] (f : F)
    (hf : Function.Injective f) (S : ι → NonUnitalSubalgebra R A) :
    ((⨅ i, S i).map f : NonUnitalSubalgebra R B) = ⨅ i, (S i).map f := by
  apply SetLike.coe_injective
  simpa using (Set.injOn_of_injective hf).image_iInter_eq (s := SetLike.coe ∘ S)

@[simp]
theorem iInf_toSubmodule {ι : Sort*} (S : ι → NonUnitalSubalgebra R A) :
    (⨅ i, S i).toSubmodule = ⨅ i, (S i).toSubmodule :=
  SetLike.coe_injective <| by simp

instance : Inhabited (NonUnitalSubalgebra R A) :=
  ⟨⊥⟩

theorem mem_bot {x : A} : x ∈ (⊥ : NonUnitalSubalgebra R A) ↔ x = 0 :=
  show x ∈ Submodule.span R (NonUnitalSubsemiring.closure (∅ : Set A) : Set A) ↔ x = 0 by
    rw [NonUnitalSubsemiring.closure_empty, NonUnitalSubsemiring.coe_bot,
      Submodule.span_zero_singleton, Submodule.mem_bot]

theorem toSubmodule_bot : (⊥ : NonUnitalSubalgebra R A).toSubmodule = ⊥ := by
  ext
  simp only [mem_bot, NonUnitalSubalgebra.mem_toSubmodule, Submodule.mem_bot]

@[simp]
theorem coe_bot : ((⊥ : NonUnitalSubalgebra R A) : Set A) = {0} := by
  simp [Set.ext_iff, NonUnitalAlgebra.mem_bot]

theorem eq_top_iff {S : NonUnitalSubalgebra R A} : S = ⊤ ↔ ∀ x : A, x ∈ S :=
  ⟨fun h x => by rw [h]; exact mem_top, fun h => by ext x; exact ⟨fun _ => mem_top, fun _ => h x⟩⟩

@[simp]
theorem range_id : NonUnitalAlgHom.range (NonUnitalAlgHom.id R A) = ⊤ :=
  SetLike.coe_injective Set.range_id

@[simp]
theorem map_top (f : A →ₙₐ[R] B) : (⊤ : NonUnitalSubalgebra R A).map f = NonUnitalAlgHom.range f :=
  SetLike.coe_injective Set.image_univ

@[simp]
theorem map_bot [IsScalarTower R B B] [SMulCommClass R B B]
    (f : A →ₙₐ[R] B) : (⊥ : NonUnitalSubalgebra R A).map f = ⊥ :=
  SetLike.coe_injective <| by simp [NonUnitalAlgebra.coe_bot, NonUnitalSubalgebra.coe_map]

@[simp]
theorem comap_top [IsScalarTower R B B] [SMulCommClass R B B]
    (f : A →ₙₐ[R] B) : (⊤ : NonUnitalSubalgebra R B).comap f = ⊤ :=
  eq_top_iff.2 fun _ => mem_top

/-- `NonUnitalAlgHom` to `⊤ : NonUnitalSubalgebra R A`. -/
def toTop : A →ₙₐ[R] (⊤ : NonUnitalSubalgebra R A) :=
  NonUnitalAlgHom.codRestrict (NonUnitalAlgHom.id R A) ⊤ fun _ => mem_top

end IsScalarTower

theorem range_eq_top [IsScalarTower R B B] [SMulCommClass R B B] (f : A →ₙₐ[R] B) :
    NonUnitalAlgHom.range f = (⊤ : NonUnitalSubalgebra R B) ↔ Function.Surjective f :=
  NonUnitalAlgebra.eq_top_iff

<<<<<<< HEAD
end NonAssoc

variable {R A : Type*} [CommSemiring R] [NonUnitalSemiring A]
variable [Module R A] [IsScalarTower R A A] [SMulCommClass R A A]

lemma commute_of_mem_adjoin_of_forall_mem_commute {a b : A} {s : Set A}
    (hb : b ∈ adjoin R s) (h : ∀ b ∈ s, Commute a b) :
    Commute a b := by
  induction hb using adjoin_induction with
  | mem x hx => exact h x hx
  | zero => exact Commute.zero_right a
  | add y z _ _ hy hz => exact hy.add_right hz
  | mul y z _ _ hy hz => exact hy.mul_right hz
  | smul r x _ hx => exact hx.smul_right r

lemma commute_of_mem_adjoin_singleton_of_commute {a b c : A}
    (hc : c ∈ adjoin R {b}) (h : Commute a b) :
    Commute a c :=
  commute_of_mem_adjoin_of_forall_mem_commute hc <| by simpa

lemma commute_of_mem_adjoin_self {a b : A} (hb : b ∈ adjoin R {a}) :
    Commute a b :=
  commute_of_mem_adjoin_singleton_of_commute hb rfl

variable (R) in
/-- If all elements of `s : Set A` commute pairwise, then `adjoin R s` is a non-unital commutative
semiring.

See note [reducible non-instances]. -/
abbrev adjoinNonUnitalCommSemiringOfComm {s : Set A} (hcomm : ∀ a ∈ s, ∀ b ∈ s, a * b = b * a) :
    NonUnitalCommSemiring (adjoin R s) :=
  { (adjoin R s).toNonUnitalSemiring with
    mul_comm := fun ⟨x, hx⟩ ⟨y, hy⟩ => by
      induction hx using adjoin_induction with
      | mem x hx => ext; exact commute_of_mem_adjoin_of_forall_mem_commute hy (hcomm x hx) |>.eq
      | add _ _ _ _ h₁ h₂ => exact Commute.add_left h₁ h₂
      | mul _ _ _ _ h₁ h₂ => exact Commute.mul_left h₁ h₂
      | zero => exact Commute.zero_left _
      | smul r _ _ h => exact Commute.smul_left h r }

/-- If all elements of `s : Set A` commute pairwise, then `adjoin R s` is a non-unital commutative
ring.

See note [reducible non-instances]. -/
abbrev adjoinNonUnitalCommRingOfComm (R : Type*) {A : Type*} [CommRing R] [NonUnitalRing A]
    [Module R A] [IsScalarTower R A A] [SMulCommClass R A A] {s : Set A}
    (hcomm : ∀ a ∈ s, ∀ b ∈ s, a * b = b * a) : NonUnitalCommRing (adjoin R s) :=
  { (adjoin R s).toNonUnitalRing, adjoinNonUnitalCommSemiringOfComm R hcomm with }
=======
@[deprecated (since := "2024-11-11")] alias range_top_iff_surjective := range_eq_top

end NonUnitalAlgebra
>>>>>>> 25b91b60

end NonUnitalAlgebra
namespace NonUnitalSubalgebra

open NonUnitalAlgebra

section NonAssoc

variable {R : Type u} {A : Type v} {B : Type w}
variable [CommSemiring R]
variable [NonUnitalNonAssocSemiring A] [Module R A]
variable (S : NonUnitalSubalgebra R A)

theorem range_val : NonUnitalAlgHom.range (NonUnitalSubalgebraClass.subtype S) = S :=
  ext <| Set.ext_iff.1 <| (NonUnitalSubalgebraClass.subtype S).coe_range.trans Subtype.range_val

instance subsingleton_of_subsingleton [Subsingleton A] : Subsingleton (NonUnitalSubalgebra R A) :=
  ⟨fun B C => ext fun x => by simp only [Subsingleton.elim x 0, zero_mem B, zero_mem C]⟩

variable [NonUnitalNonAssocSemiring B] [Module R B]

section Prod

variable (S₁ : NonUnitalSubalgebra R B)

/-- The product of two non-unital subalgebras is a non-unital subalgebra. -/
def prod : NonUnitalSubalgebra R (A × B) :=
  { S.toNonUnitalSubsemiring.prod S₁.toNonUnitalSubsemiring with
    carrier := S ×ˢ S₁
    smul_mem' := fun r _x hx => ⟨SMulMemClass.smul_mem r hx.1, SMulMemClass.smul_mem r hx.2⟩ }

@[simp]
theorem coe_prod : (prod S S₁ : Set (A × B)) = (S : Set A) ×ˢ S₁ :=
  rfl

theorem prod_toSubmodule : (S.prod S₁).toSubmodule = S.toSubmodule.prod S₁.toSubmodule :=
  rfl

@[simp]
theorem mem_prod {S : NonUnitalSubalgebra R A} {S₁ : NonUnitalSubalgebra R B} {x : A × B} :
    x ∈ prod S S₁ ↔ x.1 ∈ S ∧ x.2 ∈ S₁ :=
  Set.mem_prod

variable [IsScalarTower R A A] [SMulCommClass R A A] [IsScalarTower R B B] [SMulCommClass R B B]

@[simp]
theorem prod_top : (prod ⊤ ⊤ : NonUnitalSubalgebra R (A × B)) = ⊤ := by ext; simp

theorem prod_mono {S T : NonUnitalSubalgebra R A} {S₁ T₁ : NonUnitalSubalgebra R B} :
    S ≤ T → S₁ ≤ T₁ → prod S S₁ ≤ prod T T₁ :=
  Set.prod_mono

@[simp]
theorem prod_inf_prod {S T : NonUnitalSubalgebra R A} {S₁ T₁ : NonUnitalSubalgebra R B} :
    S.prod S₁ ⊓ T.prod T₁ = (S ⊓ T).prod (S₁ ⊓ T₁) :=
  SetLike.coe_injective Set.prod_inter_prod

end Prod

variable [IsScalarTower R A A] [SMulCommClass R A A]

instance _root_.NonUnitalAlgHom.subsingleton [Subsingleton (NonUnitalSubalgebra R A)] :
    Subsingleton (A →ₙₐ[R] B) :=
  ⟨fun f g =>
    NonUnitalAlgHom.ext fun a =>
      have : a ∈ (⊥ : NonUnitalSubalgebra R A) :=
        Subsingleton.elim (⊤ : NonUnitalSubalgebra R A) ⊥ ▸ mem_top
      (mem_bot.mp this).symm ▸ (map_zero f).trans (map_zero g).symm⟩


/-- The map `S → T` when `S` is a non-unital subalgebra contained in the non-unital subalgebra `T`.

This is the non-unital subalgebra version of `Submodule.inclusion`, or `Subring.inclusion`  -/
def inclusion {S T : NonUnitalSubalgebra R A} (h : S ≤ T) : S →ₙₐ[R] T where
  toFun := Set.inclusion h
  map_add' _ _ := rfl
  map_mul' _ _ := rfl
  map_zero' := rfl
  map_smul' _ _ := rfl

theorem inclusion_injective {S T : NonUnitalSubalgebra R A} (h : S ≤ T) :
    Function.Injective (inclusion h) := fun _ _ => Subtype.ext ∘ Subtype.mk.inj

@[simp]
theorem inclusion_self {S : NonUnitalSubalgebra R A} :
    inclusion (le_refl S) = NonUnitalAlgHom.id R S :=
  rfl

@[simp]
theorem inclusion_mk {S T : NonUnitalSubalgebra R A} (h : S ≤ T) (x : A) (hx : x ∈ S) :
    inclusion h ⟨x, hx⟩ = ⟨x, h hx⟩ :=
  rfl

theorem inclusion_right {S T : NonUnitalSubalgebra R A} (h : S ≤ T) (x : T) (m : (x : A) ∈ S) :
    inclusion h ⟨x, m⟩ = x :=
  Subtype.ext rfl

@[simp]
theorem inclusion_inclusion {S T U : NonUnitalSubalgebra R A} (hst : S ≤ T) (htu : T ≤ U) (x : S) :
    inclusion htu (inclusion hst x) = inclusion (le_trans hst htu) x :=
  Subtype.ext rfl

@[simp]
theorem coe_inclusion {S T : NonUnitalSubalgebra R A} (h : S ≤ T) (s : S) :
    (inclusion h s : A) = s :=
  rfl

section SuprLift

variable {ι : Type*}

theorem coe_iSup_of_directed [Nonempty ι] {S : ι → NonUnitalSubalgebra R A}
    (dir : Directed (· ≤ ·) S) : ↑(iSup S) = ⋃ i, (S i : Set A) :=
  let K : NonUnitalSubalgebra R A :=
    { __ := NonUnitalSubsemiring.copy _ _ (NonUnitalSubsemiring.coe_iSup_of_directed dir).symm
      smul_mem' := fun r _x hx ↦
        let ⟨i, hi⟩ := Set.mem_iUnion.1 hx
        Set.mem_iUnion.2 ⟨i, (S i).smul_mem' r hi⟩ }
  have : iSup S = K := le_antisymm
    (iSup_le fun i ↦ le_iSup (fun i ↦ (S i : Set A)) i) (Set.iUnion_subset fun _ ↦ le_iSup S _)
  this.symm ▸ rfl

/-- Define an algebra homomorphism on a directed supremum of non-unital subalgebras by defining
it on each non-unital subalgebra, and proving that it agrees on the intersection of
non-unital subalgebras. -/
noncomputable def iSupLift [Nonempty ι] (K : ι → NonUnitalSubalgebra R A) (dir : Directed (· ≤ ·) K)
    (f : ∀ i, K i →ₙₐ[R] B) (hf : ∀ (i j : ι) (h : K i ≤ K j), f i = (f j).comp (inclusion h))
    (T : NonUnitalSubalgebra R A) (hT : T = iSup K) : ↥T →ₙₐ[R] B := by
  subst hT
  exact
      { toFun :=
          Set.iUnionLift (fun i => ↑(K i)) (fun i x => f i x)
            (fun i j x hxi hxj => by
              let ⟨k, hik, hjk⟩ := dir i j
              simp only
              rw [hf i k hik, hf j k hjk]
              rfl)
            _ (by rw [coe_iSup_of_directed dir])
        map_zero' := by
          dsimp
          exact Set.iUnionLift_const _ (fun i : ι => (0 : K i)) (fun _ => rfl) _ (by simp)
        map_mul' := by
          dsimp
          apply Set.iUnionLift_binary (coe_iSup_of_directed dir) dir _ (fun _ => (· * ·))
          all_goals simp
        map_add' := by
          dsimp
          apply Set.iUnionLift_binary (coe_iSup_of_directed dir) dir _ (fun _ => (· + ·))
          all_goals simp
        map_smul' := fun r => by
          dsimp
          apply Set.iUnionLift_unary (coe_iSup_of_directed dir) _ (fun _ x => r • x)
            (fun _ _ => rfl)
          all_goals simp }

variable [Nonempty ι] {K : ι → NonUnitalSubalgebra R A} {dir : Directed (· ≤ ·) K}
  {f : ∀ i, K i →ₙₐ[R] B} {hf : ∀ (i j : ι) (h : K i ≤ K j), f i = (f j).comp (inclusion h)}
  {T : NonUnitalSubalgebra R A} {hT : T = iSup K}

@[simp]
theorem iSupLift_inclusion {i : ι} (x : K i) (h : K i ≤ T) :
    iSupLift K dir f hf T hT (inclusion h x) = f i x := by
  subst T
  dsimp [iSupLift]
  apply Set.iUnionLift_inclusion
  exact h

@[simp]
theorem iSupLift_comp_inclusion {i : ι} (h : K i ≤ T) :
    (iSupLift K dir f hf T hT).comp (inclusion h) = f i := by
  ext
  simp only [NonUnitalAlgHom.comp_apply, iSupLift_inclusion]

@[simp]
theorem iSupLift_mk {i : ι} (x : K i) (hx : (x : A) ∈ T) :
    iSupLift K dir f hf T hT ⟨x, hx⟩ = f i x := by
  subst hT
  dsimp [iSupLift]
  apply Set.iUnionLift_mk

theorem iSupLift_of_mem {i : ι} (x : T) (hx : (x : A) ∈ K i) :
    iSupLift K dir f hf T hT x = f i ⟨x, hx⟩ := by
  subst hT
  dsimp [iSupLift]
  apply Set.iUnionLift_of_mem

end SuprLift

end NonAssoc

section Center

section NonUnitalNonAssocSemiring
variable {R A : Type*}
variable [CommSemiring R] [NonUnitalNonAssocSemiring A] [Module R A]
variable [IsScalarTower R A A] [SMulCommClass R A A]

theorem _root_.Set.smul_mem_center (r : R) {a : A} (ha : a ∈ Set.center A) :
    r • a ∈ Set.center A where
  comm b := by rw [mul_smul_comm, smul_mul_assoc, ha.comm]
  left_assoc b c := by rw [smul_mul_assoc, smul_mul_assoc, smul_mul_assoc, ha.left_assoc]
  mid_assoc b c := by
    rw [mul_smul_comm, smul_mul_assoc, smul_mul_assoc, mul_smul_comm, ha.mid_assoc]
  right_assoc b c := by
    rw [mul_smul_comm, mul_smul_comm, mul_smul_comm, ha.right_assoc]

variable (R A) in
/-- The center of a non-unital algebra is the set of elements which commute with every element.
They form a non-unital subalgebra. -/
def center : NonUnitalSubalgebra R A :=
  { NonUnitalSubsemiring.center A with smul_mem' := Set.smul_mem_center }

theorem coe_center : (center R A : Set A) = Set.center A :=
  rfl

/-- The center of a non-unital algebra is commutative and associative -/
instance center.instNonUnitalCommSemiring : NonUnitalCommSemiring (center R A) :=
  NonUnitalSubsemiring.center.instNonUnitalCommSemiring _

instance center.instNonUnitalCommRing {A : Type*} [NonUnitalNonAssocRing A] [Module R A]
    [IsScalarTower R A A] [SMulCommClass R A A] : NonUnitalCommRing (center R A) :=
  NonUnitalSubring.center.instNonUnitalCommRing _

@[simp]
theorem center_toNonUnitalSubsemiring :
    (center R A).toNonUnitalSubsemiring = NonUnitalSubsemiring.center A :=
  rfl

@[simp] lemma center_toNonUnitalSubring (R A : Type*) [CommRing R] [NonUnitalRing A]
    [Module R A] [IsScalarTower R A A] [SMulCommClass R A A] :
    (center R A).toNonUnitalSubring = NonUnitalSubring.center A :=
  rfl

end NonUnitalNonAssocSemiring

variable (R A : Type*) [CommSemiring R] [NonUnitalSemiring A] [Module R A] [IsScalarTower R A A]
  [SMulCommClass R A A]

-- no instance diamond, as the `npow` field isn't present in the non-unital case.
example : center.instNonUnitalCommSemiring.toNonUnitalSemiring =
    NonUnitalSubsemiringClass.toNonUnitalSemiring (center R A) := by
  with_reducible_and_instances rfl

@[simp]
theorem center_eq_top (A : Type*) [NonUnitalCommSemiring A] [Module R A] [IsScalarTower R A A]
    [SMulCommClass R A A] : center R A = ⊤ :=
  SetLike.coe_injective (Set.center_eq_univ A)

variable {R A}

theorem mem_center_iff {a : A} : a ∈ center R A ↔ ∀ b : A, b * a = a * b :=
  Subsemigroup.mem_center_iff

end Center

section Centralizer

variable {R A : Type*} [CommSemiring R] [NonUnitalSemiring A] [Module R A] [IsScalarTower R A A]
  [SMulCommClass R A A]

@[simp]
theorem _root_.Set.smul_mem_centralizer {s : Set A} (r : R) {a : A} (ha : a ∈ s.centralizer) :
    r • a ∈ s.centralizer :=
  fun x hx => by rw [mul_smul_comm, smul_mul_assoc, ha x hx]

variable (R)

/-- The centralizer of a set as a non-unital subalgebra. -/
def centralizer (s : Set A) : NonUnitalSubalgebra R A where
  toNonUnitalSubsemiring := NonUnitalSubsemiring.centralizer s
  smul_mem' := Set.smul_mem_centralizer

@[simp, norm_cast]
theorem coe_centralizer (s : Set A) : (centralizer R s : Set A) = s.centralizer :=
  rfl

theorem mem_centralizer_iff {s : Set A} {z : A} : z ∈ centralizer R s ↔ ∀ g ∈ s, g * z = z * g :=
  Iff.rfl

theorem centralizer_le (s t : Set A) (h : s ⊆ t) : centralizer R t ≤ centralizer R s :=
  Set.centralizer_subset h

@[simp]
theorem centralizer_univ : centralizer R Set.univ = center R A :=
  SetLike.ext' (Set.centralizer_univ A)

end Centralizer

end NonUnitalSubalgebra

namespace NonUnitalAlgebra

open NonUnitalSubalgebra

variable {R A : Type*} [CommSemiring R] [NonUnitalSemiring A]
variable [Module R A] [IsScalarTower R A A] [SMulCommClass R A A]

variable (R) in
lemma adjoin_le_centralizer_centralizer (s : Set A) :
    adjoin R s ≤ centralizer R (centralizer R s) :=
  adjoin_le Set.subset_centralizer_centralizer

lemma commute_of_mem_adjoin_of_forall_mem_commute {a b : A} {s : Set A}
    (hb : b ∈ adjoin R s) (h : ∀ b ∈ s, Commute a b) :
    Commute a b := by
  have : a ∈ centralizer R s := by simpa only [Commute.symm_iff (a := a)] using h
  exact adjoin_le_centralizer_centralizer R s hb a this

lemma commute_of_mem_adjoin_singleton_of_commute {a b c : A}
    (hc : c ∈ adjoin R {b}) (h : Commute a b) :
    Commute a c :=
  commute_of_mem_adjoin_of_forall_mem_commute hc <| by simpa

lemma commute_of_mem_adjoin_self {a b : A} (hb : b ∈ adjoin R {a}) :
    Commute a b :=
  commute_of_mem_adjoin_singleton_of_commute hb rfl

variable (R) in

/-- If all elements of `s : Set A` commute pairwise, then `adjoin R s` is a non-unital commutative
semiring.

See note [reducible non-instances]. -/
abbrev adjoinNonUnitalCommSemiringOfComm {s : Set A} (hcomm : ∀ a ∈ s, ∀ b ∈ s, a * b = b * a) :
    NonUnitalCommSemiring (adjoin R s) :=
  { (adjoin R s).toNonUnitalSemiring with
    mul_comm := fun ⟨_, h₁⟩ ⟨_, h₂⟩ ↦
      have := adjoin_le_centralizer_centralizer R s
      Subtype.ext <| Set.centralizer_centralizer_comm_of_comm hcomm _ (this h₁) _ (this h₂) }

/-- If all elements of `s : Set A` commute pairwise, then `adjoin R s` is a non-unital commutative
ring.

See note [reducible non-instances]. -/
abbrev adjoinNonUnitalCommRingOfComm (R : Type*) {A : Type*} [CommRing R] [NonUnitalRing A]
    [Module R A] [IsScalarTower R A A] [SMulCommClass R A A] {s : Set A}
    (hcomm : ∀ a ∈ s, ∀ b ∈ s, a * b = b * a) : NonUnitalCommRing (adjoin R s) :=
  { (adjoin R s).toNonUnitalRing, adjoinNonUnitalCommSemiringOfComm R hcomm with }

end NonUnitalAlgebra

section Nat

variable {R : Type*} [NonUnitalNonAssocSemiring R]

/-- A non-unital subsemiring is a non-unital `ℕ`-subalgebra. -/
def nonUnitalSubalgebraOfNonUnitalSubsemiring (S : NonUnitalSubsemiring R) :
    NonUnitalSubalgebra ℕ R where
  toNonUnitalSubsemiring := S
  smul_mem' n _x hx := nsmul_mem (S := S) hx n

@[simp]
theorem mem_nonUnitalSubalgebraOfNonUnitalSubsemiring {x : R} {S : NonUnitalSubsemiring R} :
    x ∈ nonUnitalSubalgebraOfNonUnitalSubsemiring S ↔ x ∈ S :=
  Iff.rfl

end Nat

section Int

variable {R : Type*} [NonUnitalNonAssocRing R]

/-- A non-unital subring is a non-unital `ℤ`-subalgebra. -/
def nonUnitalSubalgebraOfNonUnitalSubring (S : NonUnitalSubring R) : NonUnitalSubalgebra ℤ R where
  toNonUnitalSubsemiring := S.toNonUnitalSubsemiring
  smul_mem' n _x hx := zsmul_mem (K := S) hx n

@[simp]
theorem mem_nonUnitalSubalgebraOfNonUnitalSubring {x : R} {S : NonUnitalSubring R} :
    x ∈ nonUnitalSubalgebraOfNonUnitalSubring S ↔ x ∈ S :=
  Iff.rfl

end Int<|MERGE_RESOLUTION|>--- conflicted
+++ resolved
@@ -841,8 +841,9 @@
     NonUnitalAlgHom.range f = (⊤ : NonUnitalSubalgebra R B) ↔ Function.Surjective f :=
   NonUnitalAlgebra.eq_top_iff
 
-<<<<<<< HEAD
-end NonAssoc
+@[deprecated (since := "2024-11-11")] alias range_top_iff_surjective := range_eq_top
+
+end NonUnitalAlgebra
 
 variable {R A : Type*} [CommSemiring R] [NonUnitalSemiring A]
 variable [Module R A] [IsScalarTower R A A] [SMulCommClass R A A]
@@ -890,11 +891,6 @@
     [Module R A] [IsScalarTower R A A] [SMulCommClass R A A] {s : Set A}
     (hcomm : ∀ a ∈ s, ∀ b ∈ s, a * b = b * a) : NonUnitalCommRing (adjoin R s) :=
   { (adjoin R s).toNonUnitalRing, adjoinNonUnitalCommSemiringOfComm R hcomm with }
-=======
-@[deprecated (since := "2024-11-11")] alias range_top_iff_surjective := range_eq_top
-
-end NonUnitalAlgebra
->>>>>>> 25b91b60
 
 end NonUnitalAlgebra
 namespace NonUnitalSubalgebra
