--- conflicted
+++ resolved
@@ -3,12 +3,7 @@
 Released under Apache 2.0 license as described in the file LICENSE.
 Authors: María Inés de Frutos Fernández, Xavier Généreux
 -/
-<<<<<<< HEAD
-import Mathlib.Data.Finsupp.Basic
-import Mathlib.Algebra.BigOperators.GroupWithZero.Action
-=======
-import Mathlib.Data.Finsupp.SMul
->>>>>>> 347a323d
+import Mathlib.LinearAlgebra.Finsupp.LSum
 
 /-!
 # Skew Monoid Algebras
@@ -422,7 +417,7 @@
 
 theorem smul_sum {M : Type*} {R : Type*} [AddCommMonoid M] [DistribSMul R M]
     {v : SkewMonoidAlgebra k G} {c : R} {h : G → k → M} :
-    c • v.sum h = v.sum fun a b ↦ c • h a b := Finset.smul_sum
+    c • v.sum h = v.sum fun a b ↦ c • h a b := Finsupp.smul_sum
 
 theorem sum_congr {f : SkewMonoidAlgebra k G} {M : Type*} [AddCommMonoid M] {g₁ g₂ : G → k → M}
     (h : ∀ x ∈ f.support, g₁ x (f.coeff x) = g₂ x (f.coeff x)) :
