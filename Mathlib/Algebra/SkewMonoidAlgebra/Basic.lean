/-
Copyright (c) 2024 María Inés de Frutos Fernández. All rights reserved.
Released under Apache 2.0 license as described in the file LICENSE.
Authors: María Inés de Frutos Fernández, Xavier Généreux
-/
module

public import Mathlib.LinearAlgebra.FreeModule.Basic
public import Mathlib.Algebra.Algebra.NonUnitalHom

/-!
# Skew Monoid Algebras

Given a monoid `G` acting on a ring `k`, the skew monoid algebra of `G` over `k` is the set
of finitely supported functions `f : G → k` for which addition is defined pointwise and
multiplication of two elements `f` and `g` is given by the finitely supported function whose
value at `a` is the sum of `f x * (x • g y)` over all pairs `x, y` such that `x * y = a`,
where `•` denotes the action of `G` on `k`. When this action is trivial, this product is
the usual convolution product.

In fact the construction of the skew monoid algebra makes sense when `G` is not even a monoid, but
merely a magma, i.e., when `G` carries a multiplication which is not required to satisfy any
conditions at all, and `k` is a not-necessarily-associative semiring. In this case the construction
yields a not-necessarily-unital, not-necessarily-associative algebra.

## Main Definitions
- `SkewMonoidAlgebra k G`: the skew monoid algebra of `G` over `k` is the type of finite formal
`k`-linear combinations of terms of `G`, endowed with a skewed convolution product.

-/

@[expose] public section


noncomputable section

/-- The skew monoid algebra of `G` over `k` is the type of finite formal `k`-linear
combinations of terms of `G`, endowed with a skewed convolution product. -/
structure SkewMonoidAlgebra (k : Type*) (G : Type*) [Zero k] where
  /-- The natural map from `G →₀ k` to `SkewMonoidAlgebra k G`. -/
  ofFinsupp ::
  /-- The natural map from `SkewMonoidAlgebra k G` to `G →₀ k`. -/
  toFinsupp : G →₀ k

open Function
namespace SkewMonoidAlgebra

variable {k G : Type*}

section AddMonoid

variable [AddMonoid k]

@[simp]
theorem eta (f : SkewMonoidAlgebra k G) : ofFinsupp f.toFinsupp = f := rfl

set_option backward.privateInPublic true in
@[irreducible]
private def add :
    SkewMonoidAlgebra k G → SkewMonoidAlgebra k G → SkewMonoidAlgebra k G
  | ⟨a⟩, ⟨b⟩ => ⟨a + b⟩

set_option backward.privateInPublic true in
private def smul {S : Type*} [SMulZeroClass S k] :
    S → SkewMonoidAlgebra k G → SkewMonoidAlgebra k G
  | s, ⟨b⟩ => ⟨s • b⟩

instance : Zero (SkewMonoidAlgebra k G) := ⟨⟨0⟩⟩

set_option backward.privateInPublic true in
set_option backward.privateInPublic.warn false in
instance : Add (SkewMonoidAlgebra k G) := ⟨add⟩

set_option backward.privateInPublic true in
set_option backward.privateInPublic.warn false in
instance {S : Type*} [SMulZeroClass S k] :
    SMulZeroClass S (SkewMonoidAlgebra k G) where
  smul s f := smul s f
  smul_zero a := by exact congr_arg ofFinsupp (smul_zero a)

@[simp]
theorem ofFinsupp_zero : (⟨0⟩ : SkewMonoidAlgebra k G) = 0 := rfl

@[simp]
theorem ofFinsupp_add {a b} : (⟨a + b⟩ : SkewMonoidAlgebra k G) = ⟨a⟩ + ⟨b⟩ :=
  show _ = add _ _ by rw [add]

@[simp]
theorem ofFinsupp_smul {S : Type*} [SMulZeroClass S k] (a : S) (b : G →₀ k) :
    (⟨a • b⟩ : SkewMonoidAlgebra k G) = (a • ⟨b⟩ : SkewMonoidAlgebra k G) :=
  show _ = smul _ _ by rw [smul]

@[simp]
theorem toFinsupp_zero : (0 : SkewMonoidAlgebra k G).toFinsupp = 0 := rfl

@[simp]
theorem toFinsupp_add (a b : SkewMonoidAlgebra k G) :
    (a + b).toFinsupp = a.toFinsupp + b.toFinsupp := by
  rw [← ofFinsupp_add]

@[simp]
theorem toFinsupp_smul {S : Type*} [SMulZeroClass S k] (a : S) (b : SkewMonoidAlgebra k G) :
    (a • b).toFinsupp = a • b.toFinsupp := by
  rw [← ofFinsupp_smul]

theorem _root_.IsSMulRegular.skewMonoidAlgebra {S : Type*} [Monoid S] [DistribMulAction S k] {a : S}
    (ha : IsSMulRegular k a) : IsSMulRegular (SkewMonoidAlgebra k G) a
  | ⟨_⟩, ⟨_⟩, h => by
    exact congr_arg _ <| ha.finsupp (ofFinsupp.inj h)

theorem toFinsupp_injective :
    Function.Injective (toFinsupp : SkewMonoidAlgebra k G → Finsupp _ _) :=
  fun ⟨_⟩ _ ↦ congr_arg _

@[simp]
theorem toFinsupp_inj {a b : SkewMonoidAlgebra k G} : a.toFinsupp = b.toFinsupp ↔ a = b :=
  toFinsupp_injective.eq_iff

theorem ofFinsupp_injective :
    Function.Injective (ofFinsupp : Finsupp _ _ → SkewMonoidAlgebra k G) :=
  fun _ _ ↦ congr_arg toFinsupp

/-- A variant of `SkewMonoidAlgebra.ofFinsupp_injective` in terms of `Iff`. -/
theorem ofFinsupp_inj {a b} : (⟨a⟩ : SkewMonoidAlgebra k G) = ⟨b⟩ ↔ a = b :=
  ofFinsupp_injective.eq_iff

@[simp]
theorem toFinsupp_eq_zero {a : SkewMonoidAlgebra k G} : a.toFinsupp = 0 ↔ a = 0 :=
  toFinsupp_inj

@[simp]
theorem ofFinsupp_eq_zero {a} : (⟨a⟩ : SkewMonoidAlgebra k G) = 0 ↔ a = 0 :=
  ofFinsupp_inj

instance : Inhabited (SkewMonoidAlgebra k G) := ⟨0⟩

instance [Nontrivial k] [Nonempty G] :
    Nontrivial (SkewMonoidAlgebra k G) := Function.Injective.nontrivial ofFinsupp_injective

instance [Subsingleton k] : Unique (SkewMonoidAlgebra k G) :=
  Function.Injective.unique toFinsupp_injective

instance : AddMonoid (SkewMonoidAlgebra k G) where
  __ := toFinsupp_injective.addMonoid _ toFinsupp_zero toFinsupp_add
    (fun _ _ ↦ toFinsupp_smul _ _)

section Support

/-- For `f : SkewMonoidAlgebra k G`, `f.support` is the set of all `a ∈ G` such that
`f.coeff a ≠ 0`. -/
def support (p : SkewMonoidAlgebra k G) : Finset G := p.toFinsupp.support

@[simp]
theorem support_ofFinsupp (p) : support (⟨p⟩ : SkewMonoidAlgebra k G) = p.support := by
  rw [support]

theorem support_toFinsupp (p : SkewMonoidAlgebra k G) : p.toFinsupp.support = p.support := by
  rw [support]

@[simp]
theorem support_zero : (0 : SkewMonoidAlgebra k G).support = ∅ := rfl

@[simp]
theorem support_eq_empty {p} : p.support = ∅ ↔ (p : SkewMonoidAlgebra k G) = 0 := by
  rcases p
  simp only [support, Finsupp.support_eq_empty, ofFinsupp_eq_zero]

lemma support_add [DecidableEq G] {p q : SkewMonoidAlgebra k G} :
    (p + q).support ⊆ p.support ∪ q.support := by
  simpa [support] using Finsupp.support_add

end Support

section Coeff

/-- `coeff f a` (often denoted `f.coeff a`) is the coefficient of `a` in `f`. -/
def coeff : SkewMonoidAlgebra k G → G → k
  | ⟨p⟩ => p

@[simp]
theorem coeff_ofFinsupp (p) : coeff (⟨p⟩ : SkewMonoidAlgebra k G) = p := rfl

theorem coeff_injective : Injective (coeff : SkewMonoidAlgebra k G → G → k) := by
  rintro ⟨p⟩ ⟨q⟩
  simp only [coeff, DFunLike.coe_fn_eq, imp_self, ofFinsupp.injEq]

@[simp]
theorem coeff_inj (p q : SkewMonoidAlgebra k G) : p.coeff = q.coeff ↔ p = q :=
  coeff_injective.eq_iff

@[simp]
theorem toFinsupp_apply (f : SkewMonoidAlgebra k G) (g) : f.toFinsupp g = f.coeff g := rfl

@[simp]
theorem coeff_zero (g : G) : coeff (0 : SkewMonoidAlgebra k G) g = 0 := rfl

@[simp]
theorem mem_support_iff {f : SkewMonoidAlgebra k G} {a : G} : a ∈ f.support ↔ f.coeff a ≠ 0 := by
  rcases f with ⟨⟩
  simp only [coeff, support_ofFinsupp, Finsupp.mem_support_iff, ne_eq]

theorem notMem_support_iff {f : SkewMonoidAlgebra k G} {a : G} :
    a ∉ f.support ↔ f.coeff a = 0 := by
  simp only [mem_support_iff, ne_eq, not_not]

@[deprecated (since := "2025-05-23")] alias not_mem_support_iff := notMem_support_iff

theorem ext_iff {p q : SkewMonoidAlgebra k G} : p = q ↔ ∀ n, coeff p n = coeff q n := by
  rcases p with ⟨f : G →₀ k⟩
  rcases q with ⟨g : G →₀ k⟩
  simpa [coeff] using DFunLike.ext_iff (f := f) (g := g)

@[ext]
theorem ext {p q : SkewMonoidAlgebra k G} : (∀ a, coeff p a = coeff q a) → p = q := ext_iff.2

@[simp]
theorem coeff_add (p q : SkewMonoidAlgebra k G) (a : G) :
    coeff (p + q) a = coeff p a + coeff q a := by
  rcases p
  rcases q
  simp_rw [← ofFinsupp_add, coeff]
  exact Finsupp.add_apply _ _ _

@[simp]
theorem coeff_smul {S} [SMulZeroClass S k] (r : S) (p : SkewMonoidAlgebra k G) (a : G) :
    coeff (r • p) a = r • coeff p a := by
  rfl

end Coeff

section Single

/-- `single a b` is the finitely supported function with value `b` at `a` and zero otherwise. -/
def single (a : G) (b : k) : SkewMonoidAlgebra k G := ⟨Finsupp.single a b⟩

@[simp]
theorem toFinsupp_single (a : G) (b : k) : (single a b).toFinsupp = Finsupp.single a b := rfl

@[simp]
theorem ofFinsupp_single (a : G) (b : k) : ⟨Finsupp.single a b⟩ = single a b := rfl

theorem coeff_single (a : G) (b : k) [DecidableEq G] :
    coeff (single a b) = Pi.single a b := by
  simp [coeff, Finsupp.single_eq_pi_single]

theorem coeff_single_apply {a a' : G} {b : k} [Decidable (a = a')] :
    coeff (single a b) a' = if a = a' then b else 0 := by
  simp [coeff, Finsupp.single_apply]

theorem single_zero_right (a : G) : single a (0 : k) = 0 := by
  simp [← toFinsupp_inj]

@[simp]
theorem single_add (a : G) (b₁ b₂ : k) : single a (b₁ + b₂) = single a b₁ + single a b₂ := by
  simp [← toFinsupp_inj]

@[simp]
theorem single_zero (a : G) : (single a 0 : SkewMonoidAlgebra k G) = 0 := by
  simp [← toFinsupp_inj]

theorem single_eq_zero {a : G} {b : k} : single a b = 0 ↔ b = 0 := by
  simp [← toFinsupp_inj]

/-- Group isomorphism between `SkewMonoidAlgebra k G` and `G →₀ k`. -/
@[simps apply symm_apply]
def toFinsuppAddEquiv : SkewMonoidAlgebra k G ≃+ (G →₀ k) where
  toFun        := toFinsupp
  invFun       := ofFinsupp
  map_add'     := toFinsupp_add

theorem smul_single {S} [SMulZeroClass S k] (s : S) (a : G) (b : k) :
    s • single a b = single a (s • b) :=
  toFinsupp_injective <| by simp;

theorem single_injective (a : G) : Function.Injective (single a : k → SkewMonoidAlgebra k G) :=
  toFinsuppAddEquiv.symm.injective.comp (Finsupp.single_injective a)

theorem single_left_inj {a a' : G} {b : k} (h : b ≠ 0) : single a b = single a' b ↔ a = a' := by
  rw [← toFinsupp_inj]
  exact Finsupp.single_left_inj h

theorem _root_.IsSMulRegular.skewMonoidAlgebra_iff {S : Type*} [Monoid S] [DistribMulAction S k]
    {a : S} [Nonempty G] : IsSMulRegular k a ↔ IsSMulRegular (SkewMonoidAlgebra k G) a := by
  inhabit G
  refine ⟨IsSMulRegular.skewMonoidAlgebra, fun ha b₁ b₂ inj ↦ ?_⟩
  rw [← (single_injective _).eq_iff, ← smul_single, ← smul_single] at inj
  exact single_injective (default) (ha inj)

end Single

end AddMonoid

section AddMonoidWithOne

section One

variable [One G] [AddMonoidWithOne k]

/-- The unit of the multiplication is `single 1 1`, i.e. the function that is `1` at `1` and
  zero elsewhere. -/
instance : One (SkewMonoidAlgebra k G) where
  one := single 1 1

instance : AddMonoidWithOne (SkewMonoidAlgebra k G) where

theorem ofFinsupp_one : (⟨Finsupp.single 1 1⟩ : SkewMonoidAlgebra k G) = 1 := rfl

@[simp]
theorem toFinsupp_one : (1 : SkewMonoidAlgebra k G).toFinsupp = Finsupp.single 1 1 := rfl

@[simp]
theorem toFinsupp_eq_single_one_one_iff {a : SkewMonoidAlgebra k G} :
    a.toFinsupp = Finsupp.single 1 1 ↔ a = 1 := by
  simp [← toFinsupp_inj]

@[simp]
theorem ofFinsupp_eq_one {a} :
    (⟨a⟩ : SkewMonoidAlgebra k G) = 1 ↔ a = Finsupp.single 1 1 := by
  simp [← toFinsupp_inj]

@[simp]
theorem single_one_one : single (1 : G) (1 : k) = 1 := rfl

theorem one_def : (1 : SkewMonoidAlgebra k G) = single 1 1 := rfl

@[simp]
theorem coeff_one_one : coeff (1 : SkewMonoidAlgebra k G) 1 = 1 := by
  simp only [coeff, toFinsupp_single, Finsupp.single_eq_same]

theorem coeff_one {a : G} [Decidable (a = 1)] :
    (1 : SkewMonoidAlgebra k G).coeff a = if a = 1 then 1 else 0 := by
  classical
  simpa [eq_comm (a := a)] using coeff_single_apply

theorem natCast_def (n : ℕ) : (n : SkewMonoidAlgebra k G) = single (1 : G) (n : k) := by
  induction n <;> simp_all

@[simp]
lemma single_nat (n : ℕ) : (single 1 n : SkewMonoidAlgebra k G) = n := (natCast_def _).symm

end One

end AddMonoidWithOne

section AddCommMonoid

variable [AddCommMonoid k]

instance : AddCommMonoid (SkewMonoidAlgebra k G) where
  __ := toFinsupp_injective.addCommMonoid _ toFinsupp_zero toFinsupp_add
    (fun _ _ ↦ toFinsupp_smul _ _)

section sum

instance [DecidableEq G] [DecidableEq k] : DecidableEq (SkewMonoidAlgebra k G) :=
  Equiv.decidableEq toFinsuppAddEquiv.toEquiv

/-- `sum f g` is the sum of `g a (f.coeff a)` over the support of `f`. -/
def sum {N : Type*} [AddCommMonoid N] (f : SkewMonoidAlgebra k G) (g : G → k → N) : N :=
  f.toFinsupp.sum g

theorem sum_def {N : Type*} [AddCommMonoid N] (f : SkewMonoidAlgebra k G) (g : G → k → N) :
    sum f g = f.toFinsupp.sum g := rfl

/-- Unfolded version of `sum_def` in terms of `Finset.sum`. -/
theorem sum_def' {N : Type*} [AddCommMonoid N] (f : SkewMonoidAlgebra k G) (g : G → k → N) :
    sum f g = ∑ a ∈ f.support, g a (f.coeff a) := rfl

@[simp]
theorem sum_single_index {N} [AddCommMonoid N] {a : G} {b : k} {h : G → k → N}
    (h_zero : h a 0 = 0) : (SkewMonoidAlgebra.single a b).sum h = h a b :=
  Finsupp.sum_single_index h_zero

theorem map_sum {N P : Type*} [AddCommMonoid N] [AddCommMonoid P] {H : Type*} [FunLike H N P]
    [AddMonoidHomClass H N P] (h : H) (f : SkewMonoidAlgebra k G) (g : G → k → N) :
    h (sum f g) = sum f fun a b ↦ h (g a b) :=
  _root_.map_sum h _ _

/-- Variant where the image of `g` is a `SkewMonoidAlgebra`. -/
theorem toFinsupp_sum' {k' G' : Type*} [AddCommMonoid k'] (f : SkewMonoidAlgebra k G)
    (g : G → k → SkewMonoidAlgebra k' G') :
    (sum f g).toFinsupp = Finsupp.sum f.toFinsupp (toFinsupp <| g · ·) :=
  _root_.map_sum toFinsuppAddEquiv (fun a ↦ g a (f.coeff a)) f.toFinsupp.support

theorem ofFinsupp_sum {k' G' : Type*} [AddCommMonoid k'] (f : G →₀ k)
    (g : G → k → G' →₀ k') :
    (⟨Finsupp.sum f g⟩ : SkewMonoidAlgebra k' G') = sum ⟨f⟩ (⟨g · ·⟩) := by
  apply toFinsupp_injective; simp only [toFinsupp_sum']

theorem sum_single (f : SkewMonoidAlgebra k G) : f.sum single = f := by
  apply toFinsupp_injective; simp only [toFinsupp_sum', toFinsupp_single, Finsupp.sum_single]

/-- Taking the `sum` under `h` is an additive homomorphism, if `h` is an additive homomorphism.
This is a more specific version of `SkewMonoidAlgebra.sum_add_index` with simpler hypotheses. -/
theorem sum_add_index' {S : Type*} [AddCommMonoid S] {f g : SkewMonoidAlgebra k G} {h : G → k → S}
    (hf : ∀ i, h i 0 = 0) (h_add : ∀ a b₁ b₂, h a (b₁ + b₂) = h a b₁ + h a b₂) :
    (f + g).sum h = f.sum h + g.sum h := by
  rw [show f + g = ⟨f.toFinsupp + g.toFinsupp⟩ by rw [ofFinsupp_add, eta]]
  exact Finsupp.sum_add_index' hf h_add

/-- Taking the `sum` under `h` is an additive homomorphism, if `h` is an additive homomorphism.
This is a more general version of `SkewMonoidAlgebra.sum_add_index'`;
the latter has simpler hypotheses. -/
theorem sum_add_index {S : Type*} [DecidableEq G] [AddCommMonoid S]
    {f g : SkewMonoidAlgebra k G} {h : G → k → S} (h_zero : ∀ a ∈ f.support ∪ g.support, h a 0 = 0)
    (h_add : ∀ a ∈ f.support ∪ g.support, ∀ b₁ b₂, h a (b₁ + b₂) = h a b₁ + h a b₂) :
    (f + g).sum h = f.sum h + g.sum h := by
  rw [show f + g = ⟨f.toFinsupp + g.toFinsupp⟩ by rw [ofFinsupp_add, eta]]
  exact Finsupp.sum_add_index h_zero h_add

@[simp]
theorem sum_add {S : Type*} [AddCommMonoid S] (p : SkewMonoidAlgebra k G) (f g : G → k → S) :
    (p.sum fun n x ↦ f n x + g n x) = p.sum f + p.sum g := Finsupp.sum_add

@[simp]
theorem sum_zero_index {S : Type*} [AddCommMonoid S] {f : G → k → S} :
    (0 : SkewMonoidAlgebra k G).sum f = 0 := by simp [sum]

@[simp]
theorem sum_zero {N : Type*} [AddCommMonoid N] {f : SkewMonoidAlgebra k G} :
    (f.sum fun _ _ ↦ (0 : N)) = 0 := Finset.sum_const_zero

theorem sum_sum_index {α β M N P : Type*} [AddCommMonoid M] [AddCommMonoid N] [AddCommMonoid P]
    {f : SkewMonoidAlgebra M α} {g : α → M → SkewMonoidAlgebra N β} {h : β → N → P}
    (h_zero : ∀ (a : β), h a 0 = 0)
    (h_add : ∀ (a : β) (b₁ b₂ : N), h a (b₁ + b₂) = h a b₁ + h a b₂) :
    sum (sum f g) h = sum f fun a b ↦ sum (g a b) h := by
  rw [sum_def, toFinsupp_sum' f g, Finsupp.sum_sum_index h_zero h_add]; simp [sum_def]

@[simp]
theorem coeff_sum {k' G' : Type*} [AddCommMonoid k'] {f : SkewMonoidAlgebra k G}
    {g : G → k → SkewMonoidAlgebra k' G'} {a₂ : G'} :
    (f.sum g).coeff a₂ = f.sum fun a₁ b ↦ (g a₁ b).coeff a₂ := by
  simp_rw [coeff, toFinsupp_sum', sum_def, Finsupp.sum_apply]

theorem sum_mul {S : Type*} [NonUnitalNonAssocSemiring S] (b : S) (s : SkewMonoidAlgebra k G)
    {f : G → k → S} : s.sum f * b = s.sum fun a c ↦ f a c * b := by
  simp only [sum, Finsupp.sum, Finset.sum_mul]

theorem mul_sum {S : Type*} [NonUnitalNonAssocSemiring S] (b : S) (s : SkewMonoidAlgebra k G)
    {f : G → k → S} : b * s.sum f = s.sum fun a c ↦ b * f a c := by
  simp only [sum, Finsupp.sum, Finset.mul_sum]

/-- Analogue of `Finsupp.sum_ite_eq'` for `SkewMonoidAlgebra`. -/
@[simp]
theorem sum_ite_eq' {N : Type*} [AddCommMonoid N] [DecidableEq G] (f : SkewMonoidAlgebra k G)
    (a : G) (b : G → k → N) : (f.sum fun (x : G) (v : k) ↦ if x = a then b x v else 0) =
      if a ∈ f.support then b a (f.coeff a) else 0 := by
  simp only [sum_def', f.toFinsupp.support.sum_ite_eq', support]

theorem smul_sum {M : Type*} {R : Type*} [AddCommMonoid M] [DistribSMul R M]
    {v : SkewMonoidAlgebra k G} {c : R} {h : G → k → M} :
    c • v.sum h = v.sum fun a b ↦ c • h a b := Finsupp.smul_sum

theorem sum_congr {f : SkewMonoidAlgebra k G} {M : Type*} [AddCommMonoid M] {g₁ g₂ : G → k → M}
    (h : ∀ x ∈ f.support, g₁ x (f.coeff x) = g₂ x (f.coeff x)) :
    f.sum g₁ = f.sum g₂ := Finset.sum_congr rfl h

@[elab_as_elim]
theorem induction_on {p : SkewMonoidAlgebra k G → Prop} (f : SkewMonoidAlgebra k G)
    (zero : p 0) (single : ∀ g a, p (single g a)) (add : ∀ f g :
    SkewMonoidAlgebra k G, p f → p g → p (f + g)) : p f := by
  rw [← sum_single f, sum_def']
  exact Finset.sum_induction _ _ add zero (by simp_all)

/-- Slightly less general but more convenient version of `SkewMonoidAlgebra.induction_on`. -/
@[induction_eliminator]
theorem induction_on' [instNonempty : Nonempty G] {p : SkewMonoidAlgebra k G → Prop}
    (f : SkewMonoidAlgebra k G) (single : ∀ g a, p (single g a)) (add : ∀ f g :
    SkewMonoidAlgebra k G, p f → p g → p (f + g)) : p f :=
  induction_on f (by simpa using single (Classical.choice instNonempty) 0) single add

/-- If two additive homomorphisms from `SkewMonoidAlgebra k G ` are equal on each `single a b`,
then they are equal. -/
@[ext high]
theorem addHom_ext {M : Type*} [AddZeroClass M] {f g : SkewMonoidAlgebra k G →+ M}
    (h : ∀ a b, f (single a b) = g (single a b)) : f = g := by
  ext p; induction p using SkewMonoidAlgebra.induction_on <;> simp_all

end sum

section mapDomain

variable {G' G'' : Type*} (f : G → G') {g : G' → G''} (v : SkewMonoidAlgebra k G)

/-- Given `f : G → G'` and `v : SkewMonoidAlgebra k G`, `mapDomain f v : SkewMonoidAlgebra k G'`
is the finitely supported additive homomorphism whose value at `a : G'` is the sum of `v x` over
all `x` such that `f x = a`.
Note that `SkewMonoidAlgebra.mapDomain` is defined as an `AddHom`, while `MonoidAlgebra.mapDomain`
is defined as a function. -/
@[simps]
def mapDomain :
    SkewMonoidAlgebra k G →+ SkewMonoidAlgebra k G' where
  toFun v      := v.sum fun a ↦ single (f a)
  map_zero'    := sum_zero_index
  map_add' _ _ := sum_add_index' (fun _ ↦ single_zero _) fun _ ↦ single_add _

lemma toFinsupp_mapDomain :
    (mapDomain f v).toFinsupp = Finsupp.mapDomain f v.toFinsupp := by
  simp_rw [mapDomain_apply, Finsupp.mapDomain, toFinsupp_sum', single]

variable {f v}

theorem mapDomain_id : mapDomain id v = v := sum_single _

theorem mapDomain_comp : mapDomain (g ∘ f) v = mapDomain g (mapDomain f v) :=
  ((sum_sum_index (single_zero <| g ·) (single_add <| g ·)).trans
    (sum_congr fun _ _ ↦ sum_single_index (single_zero _))).symm

theorem sum_mapDomain_index {k' : Type*} [AddCommMonoid k'] {h : G' → k → k'}
    (h_zero : ∀ (b : G'), h b 0 = 0)
    (h_add : ∀ (b : G') (m₁ m₂ : k), h b (m₁ + m₂) = h b m₁ + h b m₂) :
    sum (mapDomain f v) h = sum v fun a m ↦ h (f a) m :=
  (sum_sum_index h_zero h_add).trans <| sum_congr fun _ _ ↦ sum_single_index (h_zero _)

theorem mapDomain_single {a : G} {b : k} : mapDomain f (single a b) = single (f a) b :=
  sum_single_index <| single_zero _

theorem mapDomain_smul {R : Type*} [Monoid R] [DistribMulAction R k] {b : R} :
    mapDomain f (b • v) = b • mapDomain f v := by
  simp_rw [← toFinsupp_inj, toFinsupp_smul, toFinsupp_mapDomain]
  simp [Finsupp.mapDomain_smul]

/-- A non-commutative version of `SkewMonoidAlgebra.lift`: given an additive homomorphism
`f : k →+ R` and a homomorphism `g : G → R`, returns the additive homomorphism from
`SkewMonoidAlgebra k G` such that `liftNC f g (single a b) = f b * g a`.

If `k` is a semiring and `f` is a ring homomorphism and for all `x : R`, `y : G` the equality
`(f (y • x)) * g y = (g y) * (f x))` holds, then the result is a ring homomorphism (see
`SkewMonoidAlgebra.liftNCRingHom`).

If `R` is a `k`-algebra and `f = algebraMap k R`, then the result is an algebra homomorphism called
`SkewMonoidAlgebra.lift`. -/
def liftNC {R : Type*} [NonUnitalNonAssocSemiring R] (f : k →+ R) (g : G → R) :
    SkewMonoidAlgebra k G →+ R :=
  (Finsupp.liftAddHom fun x ↦ (AddMonoidHom.mulRight (g x)).comp f).comp
    (AddEquiv.toAddMonoidHom toFinsuppAddEquiv)

@[simp] theorem liftNC_single {R : Type*} [NonUnitalNonAssocSemiring R] (f : k →+ R)
    (g : G → R) (a : G) (b : k) : liftNC f g (single a b) = f b * g a :=
  Finsupp.liftAddHom_apply_single _ _ _

theorem eq_liftNC {R : Type*} [NonUnitalNonAssocSemiring R] (f : k →+ R) (g : G → R)
    (l : SkewMonoidAlgebra k G →+ R) (h : ∀ a b, l (single a b) = f b * g a) : l = liftNC f g := by
  ext a b; simp_all

end mapDomain

end AddCommMonoid

section AddGroup

variable [AddGroup k]

<<<<<<< HEAD
set_option backward.privateInPublic true in
private irreducible_def neg : SkewMonoidAlgebra k G → SkewMonoidAlgebra k G
  | ⟨a⟩ => ⟨-a⟩

set_option backward.privateInPublic true in
set_option backward.privateInPublic.warn false in
instance : Neg (SkewMonoidAlgebra k G) :=
  ⟨neg⟩
=======
@[no_expose] instance : Neg (SkewMonoidAlgebra k G) :=
  ⟨fun ⟨a⟩ ↦ ⟨-a⟩⟩
>>>>>>> 8c38971b

@[simp]
theorem ofFinsupp_neg {a} : (⟨-a⟩ : SkewMonoidAlgebra k G) = -⟨a⟩ :=
  (rfl)

instance : AddGroup (SkewMonoidAlgebra k G) where
  zsmul := zsmulRec
  neg_add_cancel a := by cases a; simp [← ofFinsupp_neg, ← ofFinsupp_add]

@[simp]
theorem toFinsupp_neg (a : SkewMonoidAlgebra k G) : (-a).toFinsupp = -a.toFinsupp :=
  toFinsuppAddEquiv.map_neg a

@[simp]
theorem ofFinsupp_sub {a b} : (⟨a - b⟩ : SkewMonoidAlgebra k G) = ⟨a⟩ - ⟨b⟩ :=
  toFinsuppAddEquiv.symm.map_sub a b

@[simp]
theorem toFinsupp_sub (a b : SkewMonoidAlgebra k G) :
    (a - b).toFinsupp = a.toFinsupp - b.toFinsupp :=
  toFinsuppAddEquiv.map_sub a b

@[simp]
theorem single_neg (a : G) (b : k) : single a (-b) = -single a b := by
  simp [← ofFinsupp_single]

end AddGroup

section AddCommGroup

variable [AddCommGroup k]

instance : AddCommGroup (SkewMonoidAlgebra k G) where
  add_comm

end AddCommGroup

section AddGroupWithOne

variable [AddGroupWithOne k] [One G]

instance : AddGroupWithOne (SkewMonoidAlgebra k G) where
  __ := instAddGroup

theorem intCast_def (z : ℤ) : (z : SkewMonoidAlgebra k G) = single (1 : G) (z : k) := by
  cases z <;> simp

end AddGroupWithOne

section Mul

/- Interaction of `sum` and `•` assuming some multiplication structure. -/
theorem sum_smul_index {N : Type*} [AddCommMonoid N] [NonUnitalNonAssocSemiring k]
    {g : SkewMonoidAlgebra k G} {b : k} {h : G → k → N} (h0 : ∀ i, h i 0 = 0) :
    (b • g).sum h = g.sum (h · <| b * ·) := by
  simp [sum_def, Finsupp.sum_smul_index' h0]

/- Variant of the interaction of `sum` and `•` assuming some scalar multiplication structure. -/
theorem sum_smul_index' {N R : Type*} [AddCommMonoid k]
    [DistribSMul R k] [AddCommMonoid N]
    {g : SkewMonoidAlgebra k G} {b : R} {h : G → k → N} (h0 : ∀ i, h i 0 = 0) :
    (b • g).sum h = g.sum (h · <| b • ·) := by
  simp only [sum_def, toFinsupp_smul, Finsupp.sum_smul_index' h0]

@[simp]
theorem liftNC_one {g_hom R : Type*} [NonAssocSemiring k] [One G] [Semiring R] [FunLike g_hom G R]
    [OneHomClass g_hom G R] (f : k →+* R) (g : g_hom) : liftNC (f : k →+ R) g 1 = 1 := by
  simp only [one_def, liftNC_single, AddMonoidHom.coe_coe, map_one, mul_one]

end Mul

section Mul

variable [Mul G]

section SMul

variable [SMul G k] [NonUnitalNonAssocSemiring k]

/-- The product of `f g : SkewMonoidAlgebra k G` is the finitely supported function whose value
  at `a` is the sum of `f x * (x • g y)` over all pairs `x, y` such that `x * y = a`.
  (Think of a skew group ring.) -/
instance : Mul (SkewMonoidAlgebra k G) :=
  ⟨fun f g ↦ f.sum fun a₁ b₁ ↦ g.sum fun a₂ b₂ ↦ single (a₁ * a₂) (b₁ * (a₁ • b₂))⟩

theorem mul_def {f g : SkewMonoidAlgebra k G} :
    f * g = f.sum fun a₁ b₁ ↦ g.sum fun a₂ b₂ ↦ single (a₁ * a₂) (b₁ * (a₁ • b₂)) :=
  rfl

end SMul

section DistribSMul

instance instNonUnitalNonAssocSemiring [NonUnitalNonAssocSemiring k] [DistribSMul G k] :
    NonUnitalNonAssocSemiring (SkewMonoidAlgebra k G) where
  left_distrib f g h := by
    classical
    simp only [mul_def]
    refine Eq.trans (congr_arg (sum f) (funext₂ fun _ _ ↦ sum_add_index ?_ ?_)) ?_ <;>
      simp only [smul_zero, smul_add, mul_add, mul_zero, single_zero, single_add,
        forall_true_iff, sum_add]
  right_distrib f g h := by
    classical
    simp only [mul_def]
    refine Eq.trans (sum_add_index ?_ ?_) ?_ <;>
      simp only [add_mul, zero_mul, single_zero, single_add, forall_true_iff, sum_zero, sum_add]
  zero_mul f := sum_zero_index
  mul_zero f := Eq.trans (congr_arg (sum f) (funext₂ fun _ _ ↦ sum_zero_index)) sum_zero

variable {R : Type*} [Semiring R] [NonAssocSemiring k] [SMul G k]

theorem liftNC_mul {g_hom : Type*} [FunLike g_hom G R]
    [MulHomClass g_hom G R] (f : k →+* R) (g : g_hom) (a b : SkewMonoidAlgebra k G)
    (h_comm : ∀ {x y}, y ∈ a.support → (f (y • b.coeff x)) * g y = (g y) * (f (b.coeff x))) :
    liftNC (f : k →+ R) g (a * b) = liftNC (f : k →+ R) g a * liftNC (f : k →+ R) g b := by
  conv_rhs => rw [← sum_single a, ← sum_single b]
  simp_rw [mul_def, map_sum, liftNC_single, sum_mul, mul_sum]
  refine sum_congr fun y hy ↦ sum_congr fun x _hx ↦ ?_
  simp only [AddMonoidHom.coe_coe, map_mul]
  rw [mul_assoc, ← mul_assoc (f (y • b.coeff x)), h_comm hy, mul_assoc, mul_assoc]

end DistribSMul

end Mul

/-! #### Semiring structure -/

section Semiring

variable [Semiring k] [Monoid G] [MulSemiringAction G k]

open MulSemiringAction

instance : NonUnitalSemiring (SkewMonoidAlgebra k G) where
  mul_assoc f g h := by
    induction f with
    | single x a => induction g with
      | single y b => induction h with
        | single z c => simp [mul_assoc, mul_smul, mul_def]
        | add => simp_all [mul_add]
      | add => simp_all [add_mul, mul_add]
    | add => simp_all [add_mul]

instance : NonAssocSemiring (SkewMonoidAlgebra k G) where
  one_mul f := by
    induction f with
    | single g a => rw [one_def, mul_def, sum_single_index] <;> simp
    | add f g _ _ => simp_all [mul_add]
  mul_one f := by
    induction f with
    | single g a => rw [one_def, mul_def, sum_single_index, sum_single_index] <;> simp
    | add f g _ _ => simp_all [add_mul]

instance : Semiring (SkewMonoidAlgebra k G) where
  __ := instNonUnitalSemiring
  __ := instNonAssocSemiring

variable {R : Type*} [Semiring R]

/-- `liftNC` as a `RingHom`, for when `f x` and `g y` commute -/
def liftNCRingHom (f : k →+* R) (g : G →* R) (h_comm : ∀ {x y}, (f (y • x)) * g y = (g y) * (f x)) :
    SkewMonoidAlgebra k G →+* R where
  __ := liftNC (f : k →+ R) g
  map_one' := liftNC_one _ _
  map_mul' _ _ :=  liftNC_mul _ _ _ _ fun {_ _} _ ↦ h_comm

end Semiring

/-! #### Derived instances -/

section DerivedInstances

instance instNonUnitalNonAssocRing [Ring k] [Monoid G] [MulSemiringAction G k] :
    NonUnitalNonAssocRing (SkewMonoidAlgebra k G) where
  __ := instAddCommGroup
  __ := instNonUnitalNonAssocSemiring

instance instNonUnitalRing [Ring k] [Monoid G] [MulSemiringAction G k] :
    NonUnitalRing (SkewMonoidAlgebra k G) where
  __ := instAddCommGroup
  __ := instNonUnitalSemiring

instance instNonAssocRing [Ring k] [Monoid G] [MulSemiringAction G k] :
    NonAssocRing (SkewMonoidAlgebra k G) where
  __ := instAddCommGroup
  __ := instNonAssocSemiring

instance instCommSemiring [CommSemiring k] [CommMonoid G] [MulSemiringAction G k]
    [SMulCommClass G k k] : CommSemiring (SkewMonoidAlgebra k G) where
  mul_comm a b := by
    have hgk (g : G) (r : k) : g • r = r := by
      rw [← Algebra.algebraMap_self_apply r, smul_algebraMap g r]
    simp only [mul_def, hgk, sum_def]
    rw [Finsupp.sum_comm]
    exact Finsupp.sum_congr (fun x _ ↦ Finsupp.sum_congr
      (fun y _ ↦ by rw [mul_comm, mul_comm (a.toFinsupp y) _]))

instance instRing [Ring k] [Monoid G] [MulSemiringAction G k] : Ring (SkewMonoidAlgebra k G) where
  __ := instNonAssocRing
  __ := instSemiring

variable {S S₁ S₂ : Type*}

instance [AddMonoid k] [DistribSMul S k] :
    DistribSMul S (SkewMonoidAlgebra k G) where
  __ := toFinsupp_injective.distribSMul ⟨⟨toFinsupp, toFinsupp_zero⟩, toFinsupp_add⟩
    toFinsupp_smul

instance [Monoid S] [AddMonoid k] [DistribMulAction S k] :
    DistribMulAction S (SkewMonoidAlgebra k G) where
  __ := toFinsupp_injective.distribMulAction ⟨⟨toFinsupp, toFinsupp_zero (k := k)⟩, toFinsupp_add⟩
      toFinsupp_smul

instance [Semiring S] [AddCommMonoid k] [Module S k] :
    Module S (SkewMonoidAlgebra k G) where
  __ := toFinsupp_injective.module _ ⟨⟨toFinsupp, toFinsupp_zero⟩, toFinsupp_add⟩ toFinsupp_smul

instance instFaithfulSMul [AddMonoid k] [SMulZeroClass S k] [FaithfulSMul S k] [Nonempty G] :
    FaithfulSMul S (SkewMonoidAlgebra k G) where
  eq_of_smul_eq_smul {_s₁ _s₂} h := by
    apply eq_of_smul_eq_smul fun a : G →₀ k ↦ congr_arg toFinsupp _
    intro a
    simp_rw [ofFinsupp_smul, h]

instance [AddMonoid k] [SMul S₁ S₂] [SMulZeroClass S₁ k] [SMulZeroClass S₂ k]
    [IsScalarTower S₁ S₂ k] : IsScalarTower S₁ S₂ (SkewMonoidAlgebra k G) :=
  ⟨fun _ _ ⟨_⟩ ↦ by simp_rw [← ofFinsupp_smul, smul_assoc]⟩

instance [AddMonoid k] [SMulZeroClass S₁ k] [SMulZeroClass S₂ k] [SMulCommClass S₁ S₂ k] :
    SMulCommClass S₁ S₂ (SkewMonoidAlgebra k G) :=
  ⟨fun _ _ ⟨_⟩ ↦ by simp_rw [← ofFinsupp_smul, smul_comm _ _ _]⟩

instance [AddMonoid k] [SMulZeroClass S k] [SMulZeroClass Sᵐᵒᵖ k] [IsCentralScalar S k] :
    IsCentralScalar S (SkewMonoidAlgebra k G) :=
  ⟨fun _ ⟨_⟩ ↦ by simp_rw [← ofFinsupp_smul, op_smul_eq_smul]⟩

section Module.Free

variable [Semiring S]

/-- Linear equivalence between `SkewMonoidAlgebra k G` and `G →₀ k`. -/
def toFinsuppLinearEquiv [AddCommMonoid k] [Module S k] : SkewMonoidAlgebra k G ≃ₗ[S] (G →₀ k) :=
  AddEquiv.toLinearEquiv toFinsuppAddEquiv (by simp)

/-- The basis on `SkewMonoidAlgebra k G` with basis vectors `fun i ↦ single i 1` -/
def basisSingleOne [Semiring k] : Module.Basis G k (SkewMonoidAlgebra k G) where
  repr := toFinsuppLinearEquiv

instance [Semiring k] : Module.Free k (SkewMonoidAlgebra k G) :=
  Module.Free.of_basis basisSingleOne

end Module.Free

variable {M α : Type*} [Monoid G] [AddCommMonoid M] [MulAction G α]

/-- Scalar multiplication acting on the domain.

This is not an instance as it would conflict with the action on the range.
See the file `test/instance_diamonds.lean` for examples of such conflicts. -/
def comapSMul [AddCommMonoid M] : SMul G (SkewMonoidAlgebra M α) where smul g := mapDomain (g • ·)

attribute [local instance] comapSMul

theorem comapSMul_def (g : G) (f : SkewMonoidAlgebra M α) : g • f = mapDomain (g • ·) f := rfl

@[simp]
theorem comapSMul_single (g : G) (a : α) (b : M) : g • single a b = single (g • a) b :=
  mapDomain_single

/-- `comapSMul` is multiplicative -/
def comapMulAction : MulAction G (SkewMonoidAlgebra M α) where
  one_smul f := by rw [comapSMul_def, one_smul_eq_id, mapDomain_id]
  mul_smul g g' f := by
    rw [comapSMul_def, comapSMul_def, comapSMul_def, ← comp_smul_left, mapDomain_comp]

attribute [local instance] comapMulAction
/-- This is not an instance as it conflicts with `SkewMonoidAlgebra.distribMulAction`
  when `G = kˣ`. -/
def comapDistribMulActionSelf [AddCommMonoid k] :
    DistribMulAction G (SkewMonoidAlgebra k G) where
  smul_zero g := by
    ext
    simp [comapSMul_def, mapDomain]
  smul_add g f f' := by
    ext
    simp [comapSMul_def, map_add]

end DerivedInstances

section coeff_mul

variable [Semiring k]

section Monoid

variable [Monoid G] [MulSemiringAction G k]

theorem coeff_mul [DecidableEq G] (f g : SkewMonoidAlgebra k G)
    (x : G) : (f * g).coeff x = f.sum fun a₁ b₁ ↦ g.sum fun a₂ b₂ ↦
      if a₁ * a₂ = x then b₁ * a₁ • b₂ else 0 := by
  rw [mul_def, coeff_sum]; congr; ext
  rw [coeff_sum]; congr; ext
  exact coeff_single_apply

theorem coeff_mul_antidiagonal_of_finset (f g : SkewMonoidAlgebra k G) (x : G)
    (s : Finset (G × G)) (hs : ∀ {p : G × G}, p ∈ s ↔ p.1 * p.2 = x) :
    (f * g).coeff x = ∑ p ∈ s, f.coeff p.1 * p.1 • g.coeff p.2 := by
  classical
  let F : G × G → k := fun p ↦ if p.1 * p.2 = x then f.coeff p.1 * p.1 • g.coeff p.2 else 0
  calc
    (f * g).coeff x = ∑ a₁ ∈ f.support, ∑ a₂ ∈ g.support, F (a₁, a₂) := coeff_mul f g x
    _ = ∑ p ∈ f.support ×ˢ g.support, F p := by rw [← Finset.sum_product _ _ _]
    _ = ∑ p ∈ (f.support ×ˢ g.support).filter fun p : G × G ↦ p.1 * p.2 = x,
      f.coeff p.1 * p.1 • g.coeff p.2 := (Finset.sum_filter _ _).symm
    _ = ∑ p ∈ s.filter fun p : G × G ↦ p.1 ∈ f.support ∧ p.2 ∈ g.support,
      f.coeff p.1 * p.1 • g.coeff p.2 :=
      (Finset.sum_congr (by ext; simp [Finset.mem_filter, Finset.mem_product, hs, and_comm])
        fun _ _ ↦ rfl)
    _ = ∑ p ∈ s, f.coeff p.1 * p.1 • g.coeff p.2 :=
      Finset.sum_subset (Finset.filter_subset _ _) fun p hps hp ↦ by
        simp only [Finset.mem_filter, mem_support_iff, not_and, Classical.not_not] at hp ⊢
        by_cases h1 : f.coeff p.1 = 0 <;> simp_all

theorem coeff_mul_antidiagonal_finsum (f g : SkewMonoidAlgebra k G) (x : G) :
    (f * g).coeff x = ∑ᶠ p ∈ {p : G × G | p.1 * p.2 = x}, f.coeff p.1 * p.1 • g.coeff p.2 := by
  have : ({p : G × G | p.1 * p.2 = x}
      ∩ Function.support fun p ↦ f.coeff p.1 * p.1 • g.coeff p.2).Finite := by
    apply Set.Finite.inter_of_right
    apply Set.Finite.subset (Finset.finite_toSet ((f.support).product (g.support)))
    aesop
  rw [← finsum_mem_inter_support, finsum_mem_eq_finite_toFinset_sum _ this]
  classical
  let s := Set.Finite.toFinset (s := ({p : G × G | p.1 * p.2 = x}
    ∩ Function.support fun p ↦ f.coeff p.1 * p.1 • g.coeff p.2)) this
  let F : G × G → k := fun p ↦ if p.1 * p.2 = x then f.coeff p.1 * p.1 • g.coeff p.2 else 0
  calc
    (f * g).coeff x = ∑ a₁ ∈ f.support, ∑ a₂ ∈ g.support, F (a₁, a₂) := coeff_mul f g x
    _ = ∑ p ∈ f.support ×ˢ g.support, F p := by rw [← Finset.sum_product _ _ _]
    _ = ∑ p ∈ (f.support ×ˢ g.support).filter fun p : G × G ↦ p.1 * p.2 = x,
      f.coeff p.1 * p.1 • g.coeff p.2 := (Finset.sum_filter _ _).symm
    _ = ∑ p ∈ s.filter fun p : G × G ↦ p.1 ∈ f.support ∧ p.2 ∈ g.support,
      f.coeff p.1 * p.1 • g.coeff p.2 := by
        apply Finset.sum_congr_of_eq_on_inter <;> aesop
    _ = ∑ p ∈ s, f.coeff p.1 * p.1 • g.coeff p.2 :=
      Finset.sum_subset (Finset.filter_subset _ _) fun p hps hp ↦ by
        simp only [Finset.mem_filter, mem_support_iff, not_and, Classical.not_not] at hp ⊢
        by_cases h1 : f.coeff p.1 = 0 <;> simp_all

theorem coeff_mul_single_aux (f : SkewMonoidAlgebra k G) {r : k} {x y z : G}
    (H : ∀ a, a * x = z ↔ a = y) : (f * single x r).coeff z = f.coeff y * y • r := by
  classical
  have A : ∀ a₁ b₁, ((single x r).sum fun a₂ b₂ ↦ ite (a₁ * a₂ = z) (b₁ * a₁ • b₂) 0) =
      ite (a₁ * x = z) (b₁ * a₁ • r) 0 :=
    fun a₁ b₁ ↦ sum_single_index <| by simp
  calc
    (f * (single x r)).coeff z =
        sum f fun a b ↦ if a = y then b * y • r else 0 := by simp [coeff_mul, A, H, sum_ite_eq']
    _ = if y ∈ f.support then f.coeff y * y • r else 0 := (f.support.sum_ite_eq' _ _)
    _ = f.coeff y * y • r := by
      split_ifs with h <;> simp [support] at h <;> simp [h]

theorem coeff_mul_single_one (f : SkewMonoidAlgebra k G) (r : k) (x : G) :
    (f * single 1 r).coeff x = f.coeff x * x • r :=
  f.coeff_mul_single_aux fun a ↦ by rw [mul_one]

theorem coeff_mul_single_of_not_exists_mul (r : k) {g g' : G} (x : SkewMonoidAlgebra k G)
    (h : ∀ x, ¬g' = x * g) : (x * single g r).coeff g' = 0 := by
  classical
  simp only [coeff_mul, smul_zero, mul_zero, ite_self, sum_single_index]
  apply Finset.sum_eq_zero
  simp_rw [ite_eq_right_iff]
  rintro _ _ rfl
  exact False.elim (h _ rfl)

theorem coeff_single_mul_aux (f : SkewMonoidAlgebra k G) {r : k} {x y z : G}
    (H : ∀ a, x * a = y ↔ a = z) : (single x r * f).coeff y = r * x • f.coeff z := by
  classical
  have : (f.sum fun a b ↦ ite (x * a = y) (0 * x • b) 0) = 0 := by simp
  calc
    ((single x r) *  f).coeff y =
        sum f fun a b ↦ ite (x * a = y) (r * x • b) 0 :=
      (coeff_mul _ _ _).trans <| sum_single_index this
    _ = f.sum fun a b ↦ ite (a = z) (r * x • b) 0 := by simp [H]
    _ = if z ∈ f.support then r * x • f.coeff z else 0 := (f.support.sum_ite_eq' _ _)
    _ = _ := by split_ifs with h <;> simp [support] at h <;> simp [h]

theorem coeff_single_one_mul (f : SkewMonoidAlgebra k G) (r : k) (x : G) :
    (single (1 : G) r * f).coeff x = r * f.coeff x := by
  simp [coeff_single_mul_aux, one_smul]

theorem coeff_single_mul_of_not_exists_mul (r : k) {g g' : G} (x : SkewMonoidAlgebra k G)
    (h : ¬∃ d, g' = g * d) : (single g r * x).coeff g' = 0 := by
  classical
  rw [coeff_mul, sum_single_index]
  · apply Finset.sum_eq_zero
    simp_rw [ite_eq_right_iff]
    rintro g'' _hg'' rfl
    exact absurd ⟨_, rfl⟩ h
  · simp

end Monoid

section Group

-- We now prove some additional statements that hold for group algebras.
variable [Group G] [MulSemiringAction G k]

@[simp]
theorem coeff_mul_single (f : SkewMonoidAlgebra k G) (r : k) (x y : G) :
    (f * single x r).coeff y = f.coeff (y * x⁻¹) * (y * x⁻¹) • r :=
  f.coeff_mul_single_aux fun _a ↦ eq_mul_inv_iff_mul_eq.symm

@[simp]
theorem coeff_single_mul (r : k) (x : G) (f : SkewMonoidAlgebra k G) (y : G) :
    (single x r * f).coeff y = r * x • f.coeff (x⁻¹ * y) :=
  f.coeff_single_mul_aux fun _z ↦ eq_inv_mul_iff_mul_eq.symm

theorem coeff_mul_left (f g : SkewMonoidAlgebra k G) (x : G) :
    (f * g).coeff x = f.sum fun a b ↦ b * a • g.coeff (a⁻¹ * x) :=
  calc
    (f * g).coeff x = sum f fun a b ↦ (single a b * g).coeff x := by
      rw [← coeff_sum, ← sum_mul g f, f.sum_single]
    _ = _ := by simp

theorem coeff_mul_right (f g : SkewMonoidAlgebra k G) (x : G) :
    (f * g).coeff x = g.sum fun a b ↦ f.coeff (x * a⁻¹) * (x * a⁻¹) • b :=
  calc
    (f * g).coeff x = sum g fun a b ↦ (f * single a b).coeff x := by
      rw [← coeff_sum, ← mul_sum f g, g.sum_single]
    _ = _ := by simp

end Group

end coeff_mul

section AddHom

variable [AddCommMonoid k]

/-- `single` as an `AddMonoidHom`.

See `lsingle` for the stronger version as a linear map. -/
@[simps]
def singleAddHom (a : G) : k →+ SkewMonoidAlgebra k G where
  toFun := single a
  map_zero' := single_zero a
  map_add' _ := single_add a _

@[ext high]
theorem addHom_ext' {N : Type*} [AddZeroClass N] ⦃f g : SkewMonoidAlgebra k G →+ N⦄
    (H : ∀ x, f.comp (singleAddHom x) = g.comp (singleAddHom x)) : f = g :=
  addHom_ext fun x ↦ DFunLike.congr_fun (H x)

end AddHom

section Semiring

variable [Semiring k]

section singleOneRingHom

variable [Monoid G] [MulSemiringAction G k]

@[simp]
theorem single_mul_single {a₁ a₂ : G} {b₁ b₂ : k} :
    (single a₁ b₁) * (single a₂ b₂) = single (a₁ * a₂) (b₁ * a₁ • b₂) :=
  (sum_single_index (by simp [zero_mul, single_zero, sum_zero])).trans
    (sum_single_index (by simp [smul_zero, mul_zero, single_zero]))

/-- `single 1` as a `RingHom` -/
def singleOneRingHom : k →+* SkewMonoidAlgebra k G where
  __ := singleAddHom 1
  map_one' := rfl
  map_mul' x y := by simp [ZeroHom.toFun_eq_coe, AddMonoidHom.toZeroHom_coe, singleAddHom_apply,
    single_mul_single, mul_one, one_smul]

/-- If two ring homomorphisms from `SkewMonoidAlgebra k G` are equal on all `single a 1`
and `single 1 b`, then they are equal. -/
theorem ringHom_ext {f g : SkewMonoidAlgebra k G →+* k} (h₁ : ∀ b, f (single 1 b) = g (single 1 b))
    (h_of : ∀ a, f (single a 1) = g (single a 1)) : f = g :=
  have {a : G} {b₁ b₂ : k} : (single 1 b₁) * (single a b₂) = single a (b₁ * b₂) := by
    simp [single_mul_single, one_mul, one_smul]
  RingHom.coe_addMonoidHom_injective <|
    addHom_ext fun a b ↦ by rw [← mul_one b, ← this, AddMonoidHom.coe_coe f,
      AddMonoidHom.coe_coe g, f.map_mul, g.map_mul, h₁, h_of]

end singleOneRingHom

section MapDomain

variable {α α₂ β F : Type*} [Semiring β] [Monoid α] [Monoid α₂] [FunLike F α α₂]

/-- Like `mapDomain_zero`, but for the `1` we define in this file -/
theorem mapDomain_one [MonoidHomClass F α α₂] (f : F) :
    (mapDomain f (1 : SkewMonoidAlgebra β α) : SkewMonoidAlgebra β α₂) =
      (1 : SkewMonoidAlgebra β α₂) := by
  simp_rw [one_def, mapDomain_single, map_one]

/- Like `mapDomain_add`, but for the skewed convolutive multiplication we define in this
  file. This theorem holds assuming that `(hf : ∀ (a : α) (x : β), a • x = (f a) • x)`. -/
theorem mapDomain_mul [MulSemiringAction α β] [MulSemiringAction α₂ β]
    [MulHomClass F α α₂] {f : F} (x y : SkewMonoidAlgebra β α)
    (hf : ∀ (a : α) (x : β), a • x = (f a) • x) :
    mapDomain f (x * y) = mapDomain f x * mapDomain f y := by
  rw [mul_def, map_sum]
  have : (sum x fun a b ↦ sum y fun a₂ b₂ ↦ mapDomain (↑f) (single (a * a₂) (b * a • b₂))) =
      sum (mapDomain (↑f) x) fun a₁ b₁ ↦
        sum (mapDomain (↑f) y) fun a₂ b₂ ↦ single (a₁ * a₂) (b₁ * a₁ • b₂) := by
    simp_rw [mapDomain_single, map_mul]
    rw [sum_mapDomain_index (by simp) (by simp [add_mul, single_add, sum_add])]
    congr
    ext a b c
    rw [sum_mapDomain_index (by simp) (by simp [smul_add, mul_add, single_add])]
    simp_rw [hf]
  convert this using 4
  rw [map_sum]

/-- If f : G → H is a multiplicative homomorphism between two monoids and
  `∀ (a : G) (x : k), a • x = (f a) • x`, then `mapDomain f` is a ring homomorphism
  between their skew monoid algebras. -/
def mapDomainRingHom [MulSemiringAction α β] [MulSemiringAction α₂ β]
    [MonoidHomClass F α α₂] {f : F} (hf : ∀ (a : α) (x : β), a • x = (f a) • x) :
    SkewMonoidAlgebra β α →+* SkewMonoidAlgebra β α₂ where
  __ := (mapDomain f : SkewMonoidAlgebra β α →+ SkewMonoidAlgebra β α₂)
  map_one' := mapDomain_one f
  map_mul' x y := mapDomain_mul x y hf

end MapDomain

section of

variable (k G)

variable [Monoid G] [MulSemiringAction G k]

/-- The embedding of a monoid into its skew monoid algebra. -/
def of : G →* SkewMonoidAlgebra k G where
  toFun a      := single a 1
  map_one'     := rfl
  map_mul' a b := by simp

@[simp]
lemma of_apply (a : G) : (of k G) a = single a 1 := by
  simp [of, MonoidHom.coe_mk, OneHom.coe_mk]

theorem smul_of (g : G) (r : k) : r • of k G g = single g r := by
  rw [of_apply, smul_single, smul_eq_mul, mul_one]

theorem of_injective [Nontrivial k] :
    Function.Injective (of k G) := fun a b h ↦ by
  simp_rw [of_apply, ← toFinsupp_inj] at h
  simpa using (Finsupp.single_eq_single_iff _ _ _ _).mp h

/-- If two ring homomorphisms from `SkewMonoidAlgebra k G` are equal on all `single a 1`
and `single 1 b`, then they are equal.

See note [partially-applied ext lemmas]. -/
@[ext high]
theorem ringHom_ext' {f g : SkewMonoidAlgebra k G →+* k}
    (h₁ : f.comp singleOneRingHom = g.comp singleOneRingHom)
    (h_of : (f : SkewMonoidAlgebra k G →* k).comp (of k G) =
      (g : SkewMonoidAlgebra k G →* k).comp (of k G)) : f = g :=
  ringHom_ext (RingHom.congr_fun h₁) (DFunLike.congr_fun h_of)

end of

/-! #### Non-unital, non-associative algebra structure -/

section NonUnitalNonAssocAlgebra

theorem liftNC_smul [MulOneClass G] {R : Type*} [Semiring R] (f : k →+* R) (g : G →* R) (c : k)
    (φ : SkewMonoidAlgebra k G) :
    liftNC (f : k →+ R) g (c • φ) = f c * liftNC (f : k →+ R) g φ := by
  suffices this :
    (liftNC ↑f g).comp (smulAddHom k (SkewMonoidAlgebra k G) c) =
      (AddMonoidHom.mulLeft (f c)).comp (liftNC ↑f g) by simpa using congr($this φ)
  refine addHom_ext' fun a => AddMonoidHom.ext fun b => ?_
  simp [smul_single, mul_assoc]

variable (k G) [Monoid G] [MulSemiringAction G k]

instance isScalarTower_self [IsScalarTower k k k] :
    IsScalarTower k (SkewMonoidAlgebra k G) (SkewMonoidAlgebra k G) :=
  ⟨fun t a b ↦ by
    classical
    simp only [smul_eq_mul]
    refine Eq.trans (sum_smul_index' (g := a) (b := t) ?_) ?_ <;>
      simp only [← smul_sum, smul_mul_assoc, ← smul_single,
        zero_mul, imp_true_iff, sum_zero, single_zero]; rfl⟩

end NonUnitalNonAssocAlgebra

end Semiring

section DistribMulActionHom

variable {R M N : Type*} [Semiring R] [AddCommMonoid M] [AddCommMonoid N]

/-- `single` as a `DistribMulActionSemiHom`.

See also `lsingle` for the version as a linear map. -/
@[simps]
def DistribMulActionHom.single [DistribMulAction R M] {α : Type*} (a : α) :
    M →+[R] SkewMonoidAlgebra M α where
  __ := singleAddHom a
  map_smul' k m := by simp [singleAddHom, smul_single, MonoidHom.id_apply]

theorem distribMulActionHom_ext [DistribMulAction R M] [DistribMulAction R N] {α : Type*}
    {f g : SkewMonoidAlgebra M α →+[R] N}
    (h : ∀ (a : α) (m : M), f (single a m) = g (single a m)) : f = g :=
  DistribMulActionHom.toAddMonoidHom_injective <| addHom_ext h

/-- See note [partially-applied ext lemmas]. -/
@[ext]
theorem distribMulActionHom_ext' [DistribMulAction R M] [DistribMulAction R N] {α : Type*}
    {f g : SkewMonoidAlgebra M α →+[R] N}
    (h : ∀ a : α, f.comp (DistribMulActionHom.single a) = g.comp (DistribMulActionHom.single a)) :
    f = g :=
  distribMulActionHom_ext fun a ↦ DistribMulActionHom.congr_fun (h a)

/-- Interpret `single a` as a linear map. -/
def lsingle {α : Type*} (a : α) [Module R M] : M →ₗ[R] (SkewMonoidAlgebra M α) where
  __ := singleAddHom a
  map_smul' _ _ := (smul_single _ _ _).symm

/-- Two `R`-linear maps from `SkewMonoidAlgebra M α` which agree on each `single x y`
  agree everywhere. -/
theorem lhom_ext {α : Type*} [Module R M] [Module R N] ⦃φ ψ : SkewMonoidAlgebra M α →ₗ[R] N⦄
    (h : ∀ a b, φ (single a b) = ψ (single a b)) : φ = ψ :=
  LinearMap.toAddMonoidHom_injective <| addHom_ext h

@[ext high]
theorem lhom_ext' {α : Type*} [Module R M] [Module R N] ⦃φ ψ : SkewMonoidAlgebra M α →ₗ[R] N⦄
    (h : ∀ a, φ.comp (lsingle a) = ψ.comp (lsingle a)) : φ = ψ :=
  lhom_ext fun a ↦ LinearMap.congr_fun (h a)

variable {A : Type*} [NonUnitalNonAssocSemiring A] [Monoid G] [Semiring k] [MulSemiringAction G k]
open NonUnitalAlgHom

/-- A non-unital `k`-algebra homomorphism from `SkewMonoidAlgebra k G` is uniquely defined by its
values on the functions `single a 1`. -/
theorem nonUnitalAlgHom_ext [DistribMulAction k A] {φ₁ φ₂ : SkewMonoidAlgebra k G →ₙₐ[k] A}
    (h : ∀ x, φ₁ (single x 1) = φ₂ (single x 1)) : φ₁ = φ₂ := by
  apply NonUnitalAlgHom.to_distribMulActionHom_injective
  apply distribMulActionHom_ext'
  intro a
  ext
  simp [singleAddHom_apply, h]

/-- See note [partially-applied ext lemmas]. -/
@[ext high]
theorem nonUnitalAlgHom_ext' [DistribMulAction k A] {φ₁ φ₂ : SkewMonoidAlgebra k G →ₙₐ[k] A}
    (h : φ₁.toMulHom.comp (of k G).toMulHom = φ₂.toMulHom.comp (of k G).toMulHom) : φ₁ = φ₂ :=
  nonUnitalAlgHom_ext <| DFunLike.congr_fun h

end DistribMulActionHom

section CommSemiring

variable [Monoid G] [CommSemiring k]
variable {A : Type*} [Semiring A] [Algebra k A]

/-- The instance `Algebra k (SkewMonoidAlgebra A G)` whenever we have `Algebra k A`.
  In particular this provides the instance `Algebra k (SkewMonoidAlgebra k G)`. -/
instance [MulSemiringAction G A]
    [SMulCommClass G k A] : Algebra k (SkewMonoidAlgebra A G) where
  algebraMap := singleOneRingHom.comp (algebraMap k A)
  smul_def' r a := by
    ext
    simp only [RingHom.coe_comp, comp_apply, coeff_smul, Algebra.smul_def, singleOneRingHom,
      singleAddHom, ZeroHom.toFun_eq_coe, ZeroHom.coe_mk, RingHom.coe_mk, MonoidHom.coe_mk,
      OneHom.coe_mk, coeff_single_one_mul]
  commutes' r f := by
    ext
    simp only [singleOneRingHom, singleAddHom, ZeroHom.toFun_eq_coe, ZeroHom.coe_mk, RingHom.coe_mk,
      MonoidHom.coe_mk, OneHom.coe_mk, coeff_single_one_mul, Algebra.commutes, coeff_mul_single_one,
      smul_algebraMap, RingHom.coe_comp, comp_apply]

@[simp]
theorem coe_algebraMap [MulSemiringAction G A] [SMulCommClass G k A] :
    ⇑(algebraMap k (SkewMonoidAlgebra A G)) = single 1 ∘ algebraMap k A :=
  rfl

theorem single_eq_algebraMap_mul_of [MulSemiringAction G k] [SMulCommClass G k k] (a : G) (b : k) :
    single a b = algebraMap k (SkewMonoidAlgebra k G) b * of k G a := by
  simp [coe_algebraMap, comp_apply, of_apply, single_mul_single, one_mul, smul_one, mul_one]

theorem single_algebraMap_eq_algebraMap_mul_of (a : G) (b : k) [MulSemiringAction G A]
    [SMulCommClass G k A] :
    single a (algebraMap k A b) = algebraMap k (SkewMonoidAlgebra A G) b * of A G a := by
  simp [coe_algebraMap, comp_apply, of_apply, single_mul_single, one_mul, smul_one, mul_one]

/- Hypotheses needed for `k`-algebra homomorphism from `SkewMonoidAlgebra k G`-/
variable [MulSemiringAction G k] [SMulCommClass G k k]

/-- A `k`-algebra homomorphism from `SkewMonoidAlgebra k G` is uniquely defined by its
values on the functions `single a 1`. -/
theorem algHom_ext ⦃φ₁ φ₂ : AlgHom k (SkewMonoidAlgebra k G) A⦄
    (h : ∀ x, φ₁ (single x 1) = φ₂ (single x 1)) : φ₁ = φ₂ :=
    AlgHom.toLinearMap_injective (lhom_ext' fun a ↦ (LinearMap.ext_ring (h a)))

@[ext high]
theorem algHom_ext' ⦃φ₁ φ₂ : AlgHom k (SkewMonoidAlgebra k G) A⦄
    (h : (φ₁ : SkewMonoidAlgebra k G →* A).comp (of k G) =
      (φ₂ : SkewMonoidAlgebra k G →* A).comp (of k G)) :
    φ₁ = φ₂ := algHom_ext <| DFunLike.congr_fun h

end CommSemiring

end SkewMonoidAlgebra<|MERGE_RESOLUTION|>--- conflicted
+++ resolved
@@ -552,19 +552,8 @@
 
 variable [AddGroup k]
 
-<<<<<<< HEAD
-set_option backward.privateInPublic true in
-private irreducible_def neg : SkewMonoidAlgebra k G → SkewMonoidAlgebra k G
-  | ⟨a⟩ => ⟨-a⟩
-
-set_option backward.privateInPublic true in
-set_option backward.privateInPublic.warn false in
-instance : Neg (SkewMonoidAlgebra k G) :=
-  ⟨neg⟩
-=======
 @[no_expose] instance : Neg (SkewMonoidAlgebra k G) :=
   ⟨fun ⟨a⟩ ↦ ⟨-a⟩⟩
->>>>>>> 8c38971b
 
 @[simp]
 theorem ofFinsupp_neg {a} : (⟨-a⟩ : SkewMonoidAlgebra k G) = -⟨a⟩ :=
