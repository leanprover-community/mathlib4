/-
Copyright (c) 2024 María Inés de Frutos Fernández. All rights reserved.
Released under Apache 2.0 license as described in the file LICENSE.
Authors: María Inés de Frutos Fernández, Xavier Généreux
-/
import Mathlib.LinearAlgebra.FreeModule.Basic
import Mathlib.Algebra.Algebra.NonUnitalHom

/-!
# Skew Monoid Algebras

Given a monoid `G` acting on a ring `k`, the skew monoid algebra of `G` over `k` is the set
of finitely supported functions `f : G → k` for which addition is defined pointwise and
multiplication of two elements `f` and `g` is given by the finitely supported function whose
value at `a` is the sum of `f x * (x • g y)` over all pairs `x, y` such that `x * y = a`,
where `•` denotes the action of `G` on `k`. When this action is trivial, this product is
the usual convolution product.

In fact the construction of the skew monoid algebra makes sense when `G` is not even a monoid, but
merely a magma, i.e., when `G` carries a multiplication which is not required to satisfy any
conditions at all, and `k` is a not-necessarily-associative semiring. In this case the construction
yields a not-necessarily-unital, not-necessarily-associative algebra.

## Main Definitions
- `SkewMonoidAlgebra k G`: the skew monoid algebra of `G` over `k` is the type of finite formal
`k`-linear combinations of terms of `G`, endowed with a skewed convolution product.

## TODO
- the algebra instance (see #10541)
- lifting lemmas (see #10541)
-/


noncomputable section

/-- The skew monoid algebra of `G` over `k` is the type of finite formal `k`-linear
combinations of terms of `G`, endowed with a skewed convolution product. -/
structure SkewMonoidAlgebra (k : Type*) (G : Type*) [Zero k] where
  /-- The natural map from `G →₀ k` to `SkewMonoidAlgebra k G`. -/
  ofFinsupp ::
  /-- The natural map from `SkewMonoidAlgebra k G` to `G →₀ k`. -/
  toFinsupp : G →₀ k

open Function
namespace SkewMonoidAlgebra

variable {k G : Type*}

section AddMonoid

variable [AddMonoid k]

@[simp]
theorem eta (f : SkewMonoidAlgebra k G) : ofFinsupp f.toFinsupp = f := rfl

@[irreducible]
private def add :
    SkewMonoidAlgebra k G → SkewMonoidAlgebra k G → SkewMonoidAlgebra k G
  | ⟨a⟩, ⟨b⟩ => ⟨a + b⟩

private def smul {S : Type*} [SMulZeroClass S k] :
    S → SkewMonoidAlgebra k G → SkewMonoidAlgebra k G
  | s, ⟨b⟩ => ⟨s • b⟩

instance : Zero (SkewMonoidAlgebra k G) := ⟨⟨0⟩⟩

instance : Add (SkewMonoidAlgebra k G) := ⟨add⟩

instance {S : Type*} [SMulZeroClass S k] :
    SMulZeroClass S (SkewMonoidAlgebra k G) where
  smul s f := smul s f
  smul_zero a := by exact congr_arg ofFinsupp (smul_zero a)

@[simp]
theorem ofFinsupp_zero : (⟨0⟩ : SkewMonoidAlgebra k G) = 0 := rfl

@[simp]
theorem ofFinsupp_add {a b} : (⟨a + b⟩ : SkewMonoidAlgebra k G) = ⟨a⟩ + ⟨b⟩ :=
  show _ = add _ _ by rw [add]

@[simp]
theorem ofFinsupp_smul {S : Type*} [SMulZeroClass S k] (a : S) (b : G →₀ k) :
    (⟨a • b⟩ : SkewMonoidAlgebra k G) = (a • ⟨b⟩ : SkewMonoidAlgebra k G) :=
  show _ = smul _ _ by rw [smul]

@[simp]
theorem toFinsupp_zero : (0 : SkewMonoidAlgebra k G).toFinsupp = 0 := rfl

@[simp]
theorem toFinsupp_add (a b : SkewMonoidAlgebra k G) :
    (a + b).toFinsupp = a.toFinsupp + b.toFinsupp := by
  rw [← ofFinsupp_add]

@[simp]
theorem toFinsupp_smul {S : Type*} [SMulZeroClass S k] (a : S) (b : SkewMonoidAlgebra k G) :
    (a • b).toFinsupp = a • b.toFinsupp := by
  rw [← ofFinsupp_smul]

theorem _root_.IsSMulRegular.skewMonoidAlgebra {S : Type*} [Monoid S] [DistribMulAction S k] {a : S}
    (ha : IsSMulRegular k a) : IsSMulRegular (SkewMonoidAlgebra k G) a
  | ⟨_⟩, ⟨_⟩, h => by
    exact congr_arg _ <| ha.finsupp (ofFinsupp.inj h)

theorem toFinsupp_injective :
    Function.Injective (toFinsupp : SkewMonoidAlgebra k G → Finsupp _ _) :=
  fun ⟨_⟩ _ ↦ congr_arg _

@[simp]
theorem toFinsupp_inj {a b : SkewMonoidAlgebra k G} : a.toFinsupp = b.toFinsupp ↔ a = b :=
  toFinsupp_injective.eq_iff

theorem ofFinsupp_injective :
    Function.Injective (ofFinsupp : Finsupp _ _ → SkewMonoidAlgebra k G) :=
  fun _ _ ↦ congr_arg toFinsupp

/-- A variant of `SkewMonoidAlgebra.ofFinsupp_injective` in terms of `Iff`. -/
theorem ofFinsupp_inj {a b} : (⟨a⟩ : SkewMonoidAlgebra k G) = ⟨b⟩ ↔ a = b :=
  ofFinsupp_injective.eq_iff

@[simp]
theorem toFinsupp_eq_zero {a : SkewMonoidAlgebra k G} : a.toFinsupp = 0 ↔ a = 0 :=
  toFinsupp_inj

@[simp]
theorem ofFinsupp_eq_zero {a} : (⟨a⟩ : SkewMonoidAlgebra k G) = 0 ↔ a = 0 :=
  ofFinsupp_inj

instance : Inhabited (SkewMonoidAlgebra k G) := ⟨0⟩

instance [Nontrivial k] [Nonempty G] :
    Nontrivial (SkewMonoidAlgebra k G) := Function.Injective.nontrivial ofFinsupp_injective

instance [Subsingleton k] : Unique (SkewMonoidAlgebra k G) :=
  Function.Injective.unique toFinsupp_injective

instance : AddMonoid (SkewMonoidAlgebra k G) where
  __ := toFinsupp_injective.addMonoid _ toFinsupp_zero toFinsupp_add
    (fun _ _ ↦ toFinsupp_smul _ _)

section Support

/-- For `f : SkewMonoidAlgebra k G`, `f.support` is the set of all `a ∈ G` such that
`f a ≠ 0`. -/
def support : SkewMonoidAlgebra k G → Finset G
  | ⟨p⟩ => p.support

@[simp]
theorem support_ofFinsupp (p) : support (⟨p⟩ : SkewMonoidAlgebra k G) = p.support := by
  rw [support]

theorem support_toFinsupp (p : SkewMonoidAlgebra k G) : p.toFinsupp.support = p.support := by
  rw [support]

@[simp]
theorem support_zero : (0 : SkewMonoidAlgebra k G).support = ∅ := rfl

@[simp]
theorem support_eq_empty {p} : p.support = ∅ ↔ (p : SkewMonoidAlgebra k G) = 0 := by
  rcases p
  simp only [support, Finsupp.support_eq_empty, ofFinsupp_eq_zero]

end Support

section Coeff

/-- `coeff f a` (often denoted `f.coeff a`) is the coefficient of `a` in `f`. -/
def coeff : SkewMonoidAlgebra k G → G → k
  | ⟨p⟩ => p

@[simp]
theorem coeff_ofFinsupp (p) : coeff (⟨p⟩ : SkewMonoidAlgebra k G) = p := rfl

theorem coeff_injective : Injective (coeff : SkewMonoidAlgebra k G → G → k) := by
  rintro ⟨p⟩ ⟨q⟩
  simp only [coeff, DFunLike.coe_fn_eq, imp_self, ofFinsupp.injEq]

@[simp]
theorem coeff_inj (p q : SkewMonoidAlgebra k G) : p.coeff = q.coeff ↔ p = q :=
  coeff_injective.eq_iff

@[simp]
theorem toFinsupp_apply (f : SkewMonoidAlgebra k G) (g) : f.toFinsupp g = f.coeff g := rfl

@[simp]
theorem coeff_zero (g : G) : coeff (0 : SkewMonoidAlgebra k G) g = 0 := rfl

@[simp]
theorem mem_support_iff {f : SkewMonoidAlgebra k G} {a : G} : a ∈ f.support ↔ f.coeff a ≠ 0 := by
  rcases f with ⟨⟩
  simp only [coeff, support_ofFinsupp, Finsupp.mem_support_iff, ne_eq]

theorem notMem_support_iff {f : SkewMonoidAlgebra k G} {a : G} :
    a ∉ f.support ↔ f.coeff a = 0 := by
  simp only [mem_support_iff, ne_eq, not_not]

@[deprecated (since := "2025-05-23")] alias not_mem_support_iff := notMem_support_iff

theorem ext_iff {p q : SkewMonoidAlgebra k G} : p = q ↔ ∀ n, coeff p n = coeff q n := by
  rcases p with ⟨f : G →₀ k⟩
  rcases q with ⟨g : G →₀ k⟩
  simpa [coeff] using DFunLike.ext_iff (f := f) (g := g)

@[ext]
theorem ext {p q : SkewMonoidAlgebra k G} : (∀ a, coeff p a = coeff q a) → p = q := ext_iff.2

@[simp]
theorem coeff_add (p q : SkewMonoidAlgebra k G) (a : G) :
    coeff (p + q) a = coeff p a + coeff q a := by
  rcases p
  rcases q
  simp_rw [← ofFinsupp_add, coeff]
  exact Finsupp.add_apply _ _ _

@[simp]
theorem coeff_smul {S} [SMulZeroClass S k] (r : S) (p : SkewMonoidAlgebra k G) (a : G) :
    coeff (r • p) a = r • coeff p a := by
  rcases p
  simp_rw [← ofFinsupp_smul, coeff]
  exact Finsupp.smul_apply _ _ _

end Coeff

section Single

/-- `single a b` is the finitely supported function with value `b` at `a` and zero otherwise. -/
def single (a : G) (b : k) : SkewMonoidAlgebra k G := ⟨Finsupp.single a b⟩

@[simp]
theorem toFinsupp_single (a : G) (b : k) : (single a b).toFinsupp = Finsupp.single a b := rfl

@[simp]
theorem ofFinsupp_single (a : G) (b : k) : ⟨Finsupp.single a b⟩ = single a b := rfl

theorem coeff_single (a : G) (b : k) [DecidableEq G] :
    coeff (single a b) = Pi.single a b := by
  simp [coeff, Finsupp.single_eq_pi_single]

theorem coeff_single_apply {a a' : G} {b : k} [Decidable (a = a')] :
    coeff (single a b) a' = if a = a' then b else 0 := by
  simp [coeff, Finsupp.single_apply]

theorem single_zero_right (a : G) : single a (0 : k) = 0 := by
  simp [← toFinsupp_inj]

@[simp]
theorem single_add (a : G) (b₁ b₂ : k) : single a (b₁ + b₂) = single a b₁ + single a b₂ := by
  simp [← toFinsupp_inj]

@[simp]
theorem single_zero (a : G) : (single a 0 : SkewMonoidAlgebra k G) = 0 := by
  simp [← toFinsupp_inj]

theorem single_eq_zero {a : G} {b : k} : single a b = 0 ↔ b = 0 := by
  simp [← toFinsupp_inj]

/-- Group isomorphism between `SkewMonoidAlgebra k G` and `G →₀ k`. -/
@[simps apply symm_apply]
def toFinsuppAddEquiv : SkewMonoidAlgebra k G ≃+ (G →₀ k) where
  toFun        := toFinsupp
  invFun       := ofFinsupp
  map_add'     := toFinsupp_add

theorem smul_single {S} [SMulZeroClass S k] (s : S) (a : G) (b : k) :
    s • single a b = single a (s • b) :=
  toFinsupp_injective <| by simp;

theorem single_injective (a : G) : Function.Injective (single a : k → SkewMonoidAlgebra k G) :=
  toFinsuppAddEquiv.symm.injective.comp (Finsupp.single_injective a)

theorem _root_.IsSMulRegular.skewMonoidAlgebra_iff {S : Type*} [Monoid S] [DistribMulAction S k]
    {a : S} [Nonempty G] : IsSMulRegular k a ↔ IsSMulRegular (SkewMonoidAlgebra k G) a := by
  inhabit G
  refine ⟨IsSMulRegular.skewMonoidAlgebra, fun ha b₁ b₂ inj ↦ ?_⟩
  rw [← (single_injective _).eq_iff, ← smul_single, ← smul_single] at inj
  exact single_injective (default) (ha inj)

end Single

end AddMonoid

section AddMonoidWithOne

section One

variable [One G] [AddMonoidWithOne k]

/-- The unit of the multiplication is `single 1 1`, i.e. the function that is `1` at `1` and
  zero elsewhere. -/
instance : One (SkewMonoidAlgebra k G) where
  one := single 1 1

instance : AddMonoidWithOne (SkewMonoidAlgebra k G) where

theorem ofFinsupp_one : (⟨Finsupp.single 1 1⟩ : SkewMonoidAlgebra k G) = 1 := rfl

@[simp]
theorem toFinsupp_one : (1 : SkewMonoidAlgebra k G).toFinsupp = Finsupp.single 1 1 := rfl

@[simp]
theorem toFinsupp_eq_single_one_one_iff {a : SkewMonoidAlgebra k G} :
    a.toFinsupp = Finsupp.single 1 1 ↔ a = 1 := by
  simp [← toFinsupp_inj]

@[simp]
theorem ofFinsupp_eq_one {a} :
    (⟨a⟩ : SkewMonoidAlgebra k G) = 1 ↔ a = Finsupp.single 1 1 := by
  simp [← toFinsupp_inj]

@[simp]
theorem single_one_one : single (1 : G) (1 : k) = 1 := rfl

theorem one_def : (1 : SkewMonoidAlgebra k G) = single 1 1 := rfl

@[simp]
theorem coeff_one_one : coeff (1 : SkewMonoidAlgebra k G) 1 = 1 := by
  simp only [coeff, toFinsupp_single, Finsupp.single_eq_same]

theorem coeff_one {a : G} [Decidable (a = 1)] :
    (1 : SkewMonoidAlgebra k G).coeff a = if a = 1 then 1 else 0 := by
  classical
  simpa [eq_comm (a := a)] using coeff_single_apply

theorem natCast_def (n : ℕ) : (n : SkewMonoidAlgebra k G) = single (1 : G) (n : k) := by
  induction n <;> simp_all

@[simp]
lemma single_nat (n : ℕ) : (single 1 n : SkewMonoidAlgebra k G) = n := (natCast_def _).symm

end One

end AddMonoidWithOne

section AddCommMonoid

variable [AddCommMonoid k]

instance : AddCommMonoid (SkewMonoidAlgebra k G) where
  __ := toFinsupp_injective.addCommMonoid _ toFinsupp_zero toFinsupp_add
    (fun _ _ ↦ toFinsupp_smul _ _)

section sum

instance [DecidableEq G] [DecidableEq k] : DecidableEq (SkewMonoidAlgebra k G) :=
  Equiv.decidableEq toFinsuppAddEquiv.toEquiv

/-- `sum f g` is the sum of `g a (f.coeff a)` over the support of `f`. -/
def sum {N : Type*} [AddCommMonoid N] (f : SkewMonoidAlgebra k G) (g : G → k → N) : N :=
  f.toFinsupp.sum g

theorem sum_def {N : Type*} [AddCommMonoid N] (f : SkewMonoidAlgebra k G) (g : G → k → N) :
    sum f g = f.toFinsupp.sum g := rfl

/-- Unfolded version of `sum_def` in terms of `Finset.sum`. -/
theorem sum_def' {N : Type*} [AddCommMonoid N] (f : SkewMonoidAlgebra k G) (g : G → k → N) :
    sum f g = ∑ a ∈ f.support, g a (f.coeff a) := rfl

@[simp]
theorem sum_single_index {N} [AddCommMonoid N] {a : G} {b : k} {h : G → k → N}
    (h_zero : h a 0 = 0) : (SkewMonoidAlgebra.single a b).sum h = h a b :=
  Finsupp.sum_single_index h_zero

theorem map_sum {N P : Type*} [AddCommMonoid N] [AddCommMonoid P] {H : Type*} [FunLike H N P]
    [AddMonoidHomClass H N P] (h : H) (f : SkewMonoidAlgebra k G) (g : G → k → N) :
    h (sum f g) = sum f fun a b ↦ h (g a b) :=
  _root_.map_sum h _ _

/-- Variant where the image of `g` is a `SkewMonoidAlgebra`. -/
theorem toFinsupp_sum' {k' G' : Type*} [AddCommMonoid k'] (f : SkewMonoidAlgebra k G)
    (g : G → k → SkewMonoidAlgebra k' G') :
    (sum f g).toFinsupp = Finsupp.sum f.toFinsupp (toFinsupp <| g · ·) :=
  _root_.map_sum toFinsuppAddEquiv (fun a ↦ g a (f.coeff a)) f.toFinsupp.support

theorem ofFinsupp_sum {k' G' : Type*} [AddCommMonoid k'] (f : G →₀ k)
    (g : G → k → G' →₀ k') :
    (⟨Finsupp.sum f g⟩ : SkewMonoidAlgebra k' G') = sum ⟨f⟩ (⟨g · ·⟩) := by
  apply toFinsupp_injective; simp only [toFinsupp_sum']

theorem sum_single (f : SkewMonoidAlgebra k G) : f.sum single = f := by
  apply toFinsupp_injective; simp only [toFinsupp_sum', toFinsupp_single, Finsupp.sum_single]

/-- Taking the `sum` under `h` is an additive homomorphism, if `h` is an additive homomorphism.
This is a more specific version of `SkewMonoidAlgebra.sum_add_index` with simpler hypotheses. -/
theorem sum_add_index' {S : Type*} [AddCommMonoid S] {f g : SkewMonoidAlgebra k G} {h : G → k → S}
    (hf : ∀ i, h i 0 = 0) (h_add : ∀ a b₁ b₂, h a (b₁ + b₂) = h a b₁ + h a b₂) :
    (f + g).sum h = f.sum h + g.sum h := by
  rw [show f + g = ⟨f.toFinsupp + g.toFinsupp⟩ by rw [ofFinsupp_add, eta]]
  exact Finsupp.sum_add_index' hf h_add

/-- Taking the `sum` under `h` is an additive homomorphism, if `h` is an additive homomorphism.
This is a more general version of `SkewMonoidAlgebra.sum_add_index'`;
the latter has simpler hypotheses. -/
theorem sum_add_index {S : Type*} [DecidableEq G] [AddCommMonoid S]
    {f g : SkewMonoidAlgebra k G} {h : G → k → S} (h_zero : ∀ a ∈ f.support ∪ g.support, h a 0 = 0)
    (h_add : ∀ a ∈ f.support ∪ g.support, ∀ b₁ b₂, h a (b₁ + b₂) = h a b₁ + h a b₂) :
    (f + g).sum h = f.sum h + g.sum h := by
  rw [show f + g = ⟨f.toFinsupp + g.toFinsupp⟩ by rw [ofFinsupp_add, eta]]
  exact Finsupp.sum_add_index h_zero h_add

@[simp]
theorem sum_add {S : Type*} [AddCommMonoid S] (p : SkewMonoidAlgebra k G) (f g : G → k → S) :
    (p.sum fun n x ↦ f n x + g n x) = p.sum f + p.sum g := Finsupp.sum_add

@[simp]
theorem sum_zero_index {S : Type*} [AddCommMonoid S] {f : G → k → S} :
    (0 : SkewMonoidAlgebra k G).sum f = 0 := by simp [sum]

@[simp]
theorem sum_zero {N : Type*} [AddCommMonoid N] {f : SkewMonoidAlgebra k G} :
    (f.sum fun _ _ ↦ (0 : N)) = 0 := Finset.sum_const_zero

theorem sum_sum_index {α β M N P : Type*} [AddCommMonoid M] [AddCommMonoid N] [AddCommMonoid P]
    {f : SkewMonoidAlgebra M α} {g : α → M → SkewMonoidAlgebra N β} {h : β → N → P}
    (h_zero : ∀ (a : β), h a 0 = 0)
    (h_add : ∀ (a : β) (b₁ b₂ : N), h a (b₁ + b₂) = h a b₁ + h a b₂) :
    sum (sum f g) h = sum f fun a b ↦ sum (g a b) h := by
  rw [sum_def, toFinsupp_sum' f g, Finsupp.sum_sum_index h_zero h_add]; simp [sum_def]

@[simp]
theorem coeff_sum {k' G' : Type*} [AddCommMonoid k'] {f : SkewMonoidAlgebra k G}
    {g : G → k → SkewMonoidAlgebra k' G'} {a₂ : G'} :
    (f.sum g).coeff a₂ = f.sum fun a₁ b ↦ (g a₁ b).coeff a₂ := by
  simp_rw [coeff, toFinsupp_sum', sum_def, Finsupp.sum_apply]

theorem sum_mul {S : Type*} [NonUnitalNonAssocSemiring S] (b : S) (s : SkewMonoidAlgebra k G)
    {f : G → k → S} : s.sum f * b = s.sum fun a c ↦ f a c * b := by
  simp only [sum, Finsupp.sum, Finset.sum_mul]

theorem mul_sum {S : Type*} [NonUnitalNonAssocSemiring S] (b : S) (s : SkewMonoidAlgebra k G)
    {f : G → k → S} : b * s.sum f = s.sum fun a c ↦ b * f a c := by
  simp only [sum, Finsupp.sum, Finset.mul_sum]

/-- Analogue of `Finsupp.sum_ite_eq'` for `SkewMonoidAlgebra`. -/
@[simp]
theorem sum_ite_eq' {N : Type*} [AddCommMonoid N] [DecidableEq G] (f : SkewMonoidAlgebra k G)
    (a : G) (b : G → k → N) : (f.sum fun (x : G) (v : k) ↦ if x = a then b x v else 0) =
      if a ∈ f.support then b a (f.coeff a) else 0 := by
  simp only [sum_def', f.toFinsupp.support.sum_ite_eq', support]

theorem smul_sum {M : Type*} {R : Type*} [AddCommMonoid M] [DistribSMul R M]
    {v : SkewMonoidAlgebra k G} {c : R} {h : G → k → M} :
    c • v.sum h = v.sum fun a b ↦ c • h a b := Finsupp.smul_sum

theorem sum_congr {f : SkewMonoidAlgebra k G} {M : Type*} [AddCommMonoid M] {g₁ g₂ : G → k → M}
    (h : ∀ x ∈ f.support, g₁ x (f.coeff x) = g₂ x (f.coeff x)) :
    f.sum g₁ = f.sum g₂ := Finset.sum_congr rfl h

@[elab_as_elim]
theorem induction_on {p : SkewMonoidAlgebra k G → Prop} (f : SkewMonoidAlgebra k G)
    (zero : p 0) (single : ∀ g a, p (single g a)) (add : ∀ f g :
    SkewMonoidAlgebra k G, p f → p g → p (f + g)) : p f := by
  rw [← sum_single f, sum_def']
  exact Finset.sum_induction _ _ add zero (by aesop)

/-- Slightly less general but more convenient version of `SkewMonoidAlgebra.induction_on`. -/
@[induction_eliminator]
theorem induction_on' [instNonempty : Nonempty G] {p : SkewMonoidAlgebra k G → Prop}
    (f : SkewMonoidAlgebra k G) (single : ∀ g a, p (single g a)) (add : ∀ f g :
    SkewMonoidAlgebra k G, p f → p g → p (f + g)) : p f :=
  induction_on f (by simpa using single (Classical.choice instNonempty) 0) single add

/-- If two additive homomorphisms from `SkewMonoidAlgebra k G ` are equal on each `single a b`,
then they are equal. -/
@[ext high]
theorem addHom_ext {M : Type*} [AddZeroClass M] {f g : SkewMonoidAlgebra k G →+ M}
    (h : ∀ a b, f (single a b) = g (single a b)) : f = g := by
  ext p; induction p using SkewMonoidAlgebra.induction_on <;> simp_all

end sum

section mapDomain

variable {G' G'' : Type*} (f : G → G') {g : G' → G''} (v : SkewMonoidAlgebra k G)

/-- Given `f : G → G'` and `v : SkewMonoidAlgebra k G`, `mapDomain f v : SkewMonoidAlgebra k G'`
is the finitely supported additive homomorphism whose value at `a : G'` is the sum of `v x` over
all `x` such that `f x = a`.
Note that `SkewMonoidAlgebra.mapDomain` is defined as an `AddHom`, while `MonoidAlgebra.mapDomain`
is defined as a function. -/
@[simps]
def mapDomain :
    SkewMonoidAlgebra k G →+ SkewMonoidAlgebra k G' where
  toFun v      := v.sum fun a ↦ single (f a)
  map_zero'    := sum_zero_index
  map_add' _ _ := sum_add_index' (fun _ ↦ single_zero _) fun _ ↦ single_add _

lemma toFinsupp_mapDomain :
    (mapDomain f v).toFinsupp = Finsupp.mapDomain f v.toFinsupp := by
  simp_rw [mapDomain_apply, Finsupp.mapDomain, toFinsupp_sum', single]

variable {f v}

theorem mapDomain_id : mapDomain id v = v := sum_single _

theorem mapDomain_comp : mapDomain (g ∘ f) v = mapDomain g (mapDomain f v) :=
  ((sum_sum_index (single_zero <| g ·) (single_add <| g ·)).trans
    (sum_congr fun _ _ ↦ sum_single_index (single_zero _))).symm

theorem sum_mapDomain_index {k' : Type*} [AddCommMonoid k'] {h : G' → k → k'}
    (h_zero : ∀ (b : G'), h b 0 = 0)
    (h_add : ∀ (b : G') (m₁ m₂ : k), h b (m₁ + m₂) = h b m₁ + h b m₂) :
    sum (mapDomain f v) h = sum v fun a m ↦ h (f a) m :=
  (sum_sum_index h_zero h_add).trans <| sum_congr fun _ _ ↦ sum_single_index (h_zero _)

theorem mapDomain_single {a : G} {b : k} : mapDomain f (single a b) = single (f a) b :=
  sum_single_index <| single_zero _

theorem mapDomain_smul {R : Type*} [Monoid R] [DistribMulAction R k] {b : R} :
    mapDomain f (b • v) = b • mapDomain f v := by
  simp_rw [← toFinsupp_inj, toFinsupp_smul, toFinsupp_mapDomain]
  simp [Finsupp.mapDomain_smul]

/-- A non-commutative version of `SkewMonoidAlgebra.lift`: given an additive homomorphism
`f : k →+ R` and a homomorphism `g : G → R`, returns the additive homomorphism from
`SkewMonoidAlgebra k G` such that `liftNC f g (single a b) = f b * g a`.

If `k` is a semiring and `f` is a ring homomorphism and for all `x : R`, `y : G` the equality
`(f (y • x)) * g y = (g y) * (f x))` holds, then the result is a ring homomorphism (see
`SkewMonoidAlgebra.liftNCRingHom`).

If `R` is a `k`-algebra and `f = algebraMap k R`, then the result is an algebra homomorphism called
`SkewMonoidAlgebra.lift`. -/
def liftNC {R : Type*} [NonUnitalNonAssocSemiring R] (f : k →+ R) (g : G → R) :
    SkewMonoidAlgebra k G →+ R :=
  (Finsupp.liftAddHom fun x ↦ (AddMonoidHom.mulRight (g x)).comp f).comp
    (AddEquiv.toAddMonoidHom toFinsuppAddEquiv)

@[simp] theorem liftNC_single {R : Type*} [NonUnitalNonAssocSemiring R] (f : k →+ R)
    (g : G → R) (a : G) (b : k) : liftNC f g (single a b) = f b * g a :=
  Finsupp.liftAddHom_apply_single _ _ _

theorem eq_liftNC {R : Type*} [NonUnitalNonAssocSemiring R] (f : k →+ R) (g : G → R)
    (l : SkewMonoidAlgebra k G →+ R) (h : ∀ a b, l (single a b) = f b * g a) : l = liftNC f g := by
  ext a b; simp_all

end mapDomain

end AddCommMonoid

section AddGroup

variable [AddGroup k]

private irreducible_def neg : SkewMonoidAlgebra k G → SkewMonoidAlgebra k G
  | ⟨a⟩ => ⟨-a⟩

instance : Neg (SkewMonoidAlgebra k G) :=
  ⟨neg⟩

@[simp]
theorem ofFinsupp_neg {a} : (⟨-a⟩ : SkewMonoidAlgebra k G) = -⟨a⟩ :=
  show _ = neg _ by rw [neg_def]

instance : AddGroup (SkewMonoidAlgebra k G) where
  zsmul := zsmulRec
  neg_add_cancel a := by cases a; simp [← ofFinsupp_neg, ← ofFinsupp_add]

@[simp]
theorem toFinsupp_neg (a : SkewMonoidAlgebra k G) : (-a).toFinsupp = -a.toFinsupp :=
  toFinsuppAddEquiv.map_neg a

@[simp]
theorem ofFinsupp_sub {a b} : (⟨a - b⟩ : SkewMonoidAlgebra k G) = ⟨a⟩ - ⟨b⟩ :=
  toFinsuppAddEquiv.symm.map_sub a b

@[simp]
theorem toFinsupp_sub (a b : SkewMonoidAlgebra k G) :
    (a - b).toFinsupp = a.toFinsupp - b.toFinsupp :=
  toFinsuppAddEquiv.map_sub a b

@[simp]
theorem single_neg (a : G) (b : k) : single a (-b) = -single a b := by
  simp [← ofFinsupp_single]

end AddGroup

section AddCommGroup

variable [AddCommGroup k]

instance : AddCommGroup (SkewMonoidAlgebra k G) where
  add_comm

end AddCommGroup

section AddGroupWithOne

variable [AddGroupWithOne k] [One G]

instance : AddGroupWithOne (SkewMonoidAlgebra k G) where
  __ := instAddGroup

theorem intCast_def (z : ℤ) : (z : SkewMonoidAlgebra k G) = single (1 : G) (z : k) := by
  cases z <;> simp

end AddGroupWithOne

section Mul

/- Interaction of `sum` and `•` assuming some multiplication structure. -/
theorem sum_smul_index {N : Type*} [AddCommMonoid N] [NonUnitalNonAssocSemiring k]
    {g : SkewMonoidAlgebra k G} {b : k} {h : G → k → N} (h0 : ∀ i, h i 0 = 0) :
    (b • g).sum h = g.sum (h · <| b * ·) := by
  simp [sum_def, Finsupp.sum_smul_index' h0]

/- Variant of the interaction of `sum` and `•` assuming some scalar multiplication structure. -/
theorem sum_smul_index' {N R : Type*} [AddCommMonoid k]
    [DistribSMul R k] [AddCommMonoid N]
    {g : SkewMonoidAlgebra k G} {b : R} {h : G → k → N} (h0 : ∀ i, h i 0 = 0) :
    (b • g).sum h = g.sum (h · <| b • ·) := by
  simp only [sum_def, toFinsupp_smul, Finsupp.sum_smul_index' h0]

@[simp]
theorem liftNC_one {g_hom R : Type*} [NonAssocSemiring k] [One G] [Semiring R] [FunLike g_hom G R]
    [OneHomClass g_hom G R] (f : k →+* R) (g : g_hom) : liftNC (f : k →+ R) g 1 = 1 := by
  simp only [one_def, liftNC_single, AddMonoidHom.coe_coe, map_one, mul_one]

end Mul

section Mul

variable [Mul G]

section SMul

variable [SMul G k] [NonUnitalNonAssocSemiring k]

/-- The product of `f g : SkewMonoidAlgebra k G` is the finitely supported function whose value
  at `a` is the sum of `f x * (x • g y)` over all pairs `x, y` such that `x * y = a`.
  (Think of a skew group ring.) -/
instance : Mul (SkewMonoidAlgebra k G) :=
  ⟨fun f g ↦ f.sum fun a₁ b₁ ↦ g.sum fun a₂ b₂ ↦ single (a₁ * a₂) (b₁ * (a₁ • b₂))⟩

theorem mul_def {f g : SkewMonoidAlgebra k G} :
    f * g = f.sum fun a₁ b₁ ↦ g.sum fun a₂ b₂ ↦ single (a₁ * a₂) (b₁ * (a₁ • b₂)) :=
  rfl

end SMul

section DistribSMul

instance instNonUnitalNonAssocSemiring [NonUnitalNonAssocSemiring k] [DistribSMul G k] :
    NonUnitalNonAssocSemiring (SkewMonoidAlgebra k G) where
  left_distrib f g h := by
    classical
    simp only [mul_def]
    refine Eq.trans (congr_arg (sum f) (funext₂ fun _ _ ↦ sum_add_index ?_ ?_)) ?_ <;>
      simp only [smul_zero, smul_add, mul_add, mul_zero, single_zero, single_add,
        forall_true_iff, sum_add]
  right_distrib f g h := by
    classical
    simp only [mul_def]
    refine Eq.trans (sum_add_index ?_ ?_) ?_ <;>
      simp only [add_mul, zero_mul, single_zero, single_add, forall_true_iff, sum_zero, sum_add]
  zero_mul f := sum_zero_index
  mul_zero f := Eq.trans (congr_arg (sum f) (funext₂ fun _ _ ↦ sum_zero_index)) sum_zero

variable {R : Type*} [Semiring R] [NonAssocSemiring k] [SMul G k]

theorem liftNC_mul {g_hom : Type*} [FunLike g_hom G R]
    [MulHomClass g_hom G R] (f : k →+* R) (g : g_hom) (a b : SkewMonoidAlgebra k G)
    (h_comm : ∀ {x y}, y ∈ a.support → (f (y • b.coeff x)) * g y = (g y) * (f (b.coeff x))) :
    liftNC (f : k →+ R) g (a * b) = liftNC (f : k →+ R) g a * liftNC (f : k →+ R) g b := by
  conv_rhs => rw [← sum_single a, ← sum_single b]
  simp_rw [mul_def, map_sum, liftNC_single, sum_mul, mul_sum]
  refine sum_congr fun y hy ↦ sum_congr fun x _hx ↦ ?_
  simp only [AddMonoidHom.coe_coe, map_mul]
  rw [mul_assoc, ← mul_assoc (f (y • b.coeff x)), h_comm hy, mul_assoc, mul_assoc]

end DistribSMul

end Mul

/-! #### Semiring structure -/

section Semiring

variable [Semiring k] [Monoid G] [MulSemiringAction G k]

open MulSemiringAction

instance : NonUnitalSemiring (SkewMonoidAlgebra k G) where
  mul_assoc f g h := by
    induction f with
    | single x a => induction g with
      | single y b => induction h with
        | single z c => simp [mul_assoc, mul_smul, mul_def]
        | add => simp_all [mul_add]
      | add => simp_all [add_mul, mul_add]
    | add => simp_all [add_mul]

instance : NonAssocSemiring (SkewMonoidAlgebra k G) where
  one_mul f := by
    induction f with
    | single g a => rw [one_def, mul_def, sum_single_index] <;> simp
    | add f g _ _ => simp_all [mul_add]
  mul_one f := by
    induction f with
    | single g a => rw [one_def, mul_def, sum_single_index, sum_single_index] <;> simp
    | add f g _ _ => simp_all [add_mul]

instance : Semiring (SkewMonoidAlgebra k G) where
  __ := instNonUnitalSemiring
  __ := instNonAssocSemiring

variable {R : Type*} [Semiring R]

/-- `liftNC` as a `RingHom`, for when `f x` and `g y` commute -/
def liftNCRingHom (f : k →+* R) (g : G →* R) (h_comm : ∀ {x y}, (f (y • x)) * g y = (g y) * (f x)) :
    SkewMonoidAlgebra k G →+* R where
  __ := liftNC (f : k →+ R) g
  map_one' := liftNC_one _ _
  map_mul' _ _ :=  liftNC_mul _ _ _ _ fun {_ _} _ ↦ h_comm

end Semiring

/-! #### Derived instances -/

section DerivedInstances

instance instNonUnitalNonAssocRing [Ring k] [Monoid G] [MulSemiringAction G k] :
    NonUnitalNonAssocRing (SkewMonoidAlgebra k G) where
  __ := instAddCommGroup
  __ := instNonUnitalNonAssocSemiring

instance instNonUnitalRing [Ring k] [Monoid G] [MulSemiringAction G k] :
    NonUnitalRing (SkewMonoidAlgebra k G) where
  __ := instAddCommGroup
  __ := instNonUnitalSemiring

instance instNonAssocRing [Ring k] [Monoid G] [MulSemiringAction G k] :
    NonAssocRing (SkewMonoidAlgebra k G) where
  __ := instAddCommGroup
  __ := instNonAssocSemiring

instance instCommSemiring [CommSemiring k] [CommMonoid G] [MulSemiringAction G k]
    [SMulCommClass G k k] : CommSemiring (SkewMonoidAlgebra k G) where
  mul_comm a b := by
    have hgk (g : G) (r : k) : g • r = r := by
      rw [← Algebra.algebraMap_self_apply r, smul_algebraMap g r]
    simp only [mul_def, hgk, sum_def]
    rw [Finsupp.sum_comm]
    exact Finsupp.sum_congr (fun x _ ↦ Finsupp.sum_congr
      (fun y _ ↦ by rw [mul_comm, mul_comm (a.toFinsupp y) _]))

instance instRing [Ring k] [Monoid G] [MulSemiringAction G k] : Ring (SkewMonoidAlgebra k G) where
  __ := instNonAssocRing
  __ := instSemiring

variable {S S₁ S₂ : Type*}

instance [AddMonoid k] [DistribSMul S k] :
    DistribSMul S (SkewMonoidAlgebra k G) where
  __ := toFinsupp_injective.distribSMul ⟨⟨toFinsupp, toFinsupp_zero⟩, toFinsupp_add⟩
    toFinsupp_smul

instance [Monoid S] [AddMonoid k] [DistribMulAction S k] :
    DistribMulAction S (SkewMonoidAlgebra k G) where
  __ := toFinsupp_injective.distribMulAction ⟨⟨toFinsupp, toFinsupp_zero (k := k)⟩, toFinsupp_add⟩
      toFinsupp_smul

instance [Semiring S] [AddCommMonoid k] [Module S k] :
    Module S (SkewMonoidAlgebra k G) where
  __ := toFinsupp_injective.module _ ⟨⟨toFinsupp, toFinsupp_zero⟩, toFinsupp_add⟩ toFinsupp_smul

instance instFaithfulSMul [AddMonoid k] [SMulZeroClass S k] [FaithfulSMul S k] [Nonempty G] :
    FaithfulSMul S (SkewMonoidAlgebra k G) where
  eq_of_smul_eq_smul {_s₁ _s₂} h := by
    apply eq_of_smul_eq_smul fun a : G →₀ k ↦ congr_arg toFinsupp _
    intro a
    simp_rw [ofFinsupp_smul, h]

instance [AddMonoid k] [SMul S₁ S₂] [SMulZeroClass S₁ k] [SMulZeroClass S₂ k]
    [IsScalarTower S₁ S₂ k] : IsScalarTower S₁ S₂ (SkewMonoidAlgebra k G) :=
  ⟨fun _ _ ⟨_⟩ ↦ by simp_rw [← ofFinsupp_smul, smul_assoc]⟩

instance [AddMonoid k] [SMulZeroClass S₁ k] [SMulZeroClass S₂ k] [SMulCommClass S₁ S₂ k] :
    SMulCommClass S₁ S₂ (SkewMonoidAlgebra k G) :=
  ⟨fun _ _ ⟨_⟩ ↦ by simp_rw [← ofFinsupp_smul, smul_comm _ _ _]⟩

instance [AddMonoid k] [SMulZeroClass S k] [SMulZeroClass Sᵐᵒᵖ k] [IsCentralScalar S k] :
    IsCentralScalar S (SkewMonoidAlgebra k G) :=
  ⟨fun _ ⟨_⟩ ↦ by simp_rw [← ofFinsupp_smul, op_smul_eq_smul]⟩

section Module.Free

variable [Semiring S]

/-- Linear equivalence between `SkewMonoidAlgebra k G` and `G →₀ k`. -/
def toFinsuppLinearEquiv [AddCommMonoid k] [Module S k] : SkewMonoidAlgebra k G ≃ₗ[S] (G →₀ k) :=
  AddEquiv.toLinearEquiv toFinsuppAddEquiv (by simp)

/-- The basis on `SkewMonoidAlgebra k G` with basis vectors `fun i ↦ single i 1` -/
def basisSingleOne [Semiring k] : Module.Basis G k (SkewMonoidAlgebra k G) where
  repr := toFinsuppLinearEquiv

instance [Semiring k] : Module.Free k (SkewMonoidAlgebra k G) :=
  Module.Free.of_basis basisSingleOne

end Module.Free

variable {M α : Type*} [Monoid G] [AddCommMonoid M] [MulAction G α]

/-- Scalar multiplication acting on the domain.

This is not an instance as it would conflict with the action on the range.
See the file `test/instance_diamonds.lean` for examples of such conflicts. -/
def comapSMul [AddCommMonoid M] : SMul G (SkewMonoidAlgebra M α) where smul g := mapDomain (g • ·)

attribute [local instance] comapSMul

theorem comapSMul_def (g : G) (f : SkewMonoidAlgebra M α) : g • f = mapDomain (g • ·) f := rfl

@[simp]
theorem comapSMul_single (g : G) (a : α) (b : M) : g • single a b = single (g • a) b :=
  mapDomain_single

/-- `comapSMul` is multiplicative -/
def comapMulAction : MulAction G (SkewMonoidAlgebra M α) where
  one_smul f := by rw [comapSMul_def, one_smul_eq_id, mapDomain_id]
  mul_smul g g' f := by
    rw [comapSMul_def, comapSMul_def, comapSMul_def, ← comp_smul_left, mapDomain_comp]

attribute [local instance] comapMulAction
/-- This is not an instance as it conflicts with `SkewMonoidAlgebra.distribMulAction`
  when `G = kˣ`. -/
def comapDistribMulActionSelf [AddCommMonoid k] :
    DistribMulAction G (SkewMonoidAlgebra k G) where
  smul_zero g := by
    ext
    simp [comapSMul_def, mapDomain]
  smul_add g f f' := by
    ext
    simp [comapSMul_def, map_add]

end DerivedInstances

<<<<<<< HEAD
section AddHom

variable [AddCommMonoid k]

/-- `single` as an `AddMonoidHom`.

See `lsingle` for the stronger version as a linear map. -/
@[simps]
def singleAddHom (a : G) : k →+ SkewMonoidAlgebra k G where
  toFun := single a
  map_zero' := single_zero a
  map_add' _ := single_add a _

@[ext high]
theorem addHom_ext' {N : Type*} [AddZeroClass N] ⦃f g : SkewMonoidAlgebra k G →+ N⦄
    (H : ∀ x, f.comp (singleAddHom x) = g.comp (singleAddHom x)) : f = g :=
  addHom_ext fun x => DFunLike.congr_fun (H x)

end AddHom

section Semiring

variable [Semiring k]

section singleOneRingHom

variable [Monoid G] [MulSemiringAction G k]

@[simp]
theorem single_mul_single {a₁ a₂ : G} {b₁ b₂ : k} :
    (single a₁ b₁) * (single a₂ b₂) = single (a₁ * a₂) (b₁ * a₁ • b₂) :=
  (sum_single_index (by simp [zero_mul, single_zero, sum_zero])).trans
    (sum_single_index (by simp [smul_zero, mul_zero, single_zero]))

/-- `single 1` as a `RingHom` -/
def singleOneRingHom : k →+* SkewMonoidAlgebra k G where
  __ := singleAddHom 1
  map_one' := rfl
  map_mul' x y := by simp [ZeroHom.toFun_eq_coe, AddMonoidHom.toZeroHom_coe, singleAddHom_apply,
    single_mul_single, mul_one, one_smul]

/-- If two ring homomorphisms from `SkewMonoidAlgebra k G` are equal on all `single a 1`
and `single 1 b`, then they are equal. -/
theorem ringHom_ext {f g : SkewMonoidAlgebra k G →+* k} (h₁ : ∀ b, f (single 1 b) = g (single 1 b))
    (h_of : ∀ a, f (single a 1) = g (single a 1)) : f = g :=
  have {a : G} {b₁ b₂ : k} : (single 1 b₁) * (single a b₂) = single a (b₁ * b₂) := by
    simp [single_mul_single, one_mul, one_smul]
  RingHom.coe_addMonoidHom_injective <|
    addHom_ext fun a b => by rw [← mul_one b, ← this, AddMonoidHom.coe_coe f,
      AddMonoidHom.coe_coe g, f.map_mul, g.map_mul, h₁, h_of]

end singleOneRingHom

section MapDomain

variable {α α₂ β F : Type*} [Semiring β] [Monoid α] [Monoid α₂] [FunLike F α α₂]

/-- Like `mapDomain_zero`, but for the `1` we define in this file -/
theorem mapDomain_one [MonoidHomClass F α α₂] (f : F) :
    (mapDomain f (1 : SkewMonoidAlgebra β α) : SkewMonoidAlgebra β α₂) =
      (1 : SkewMonoidAlgebra β α₂) := by
  simp_rw [one_def, mapDomain_single, map_one]

/- Like `mapDomain_add`, but for the skewed convolutive multiplication we define in this
  file. This theorem holds assuming that `(hf : ∀ (a : α) (x : β), a • x = (f a) • x)`. -/
theorem mapDomain_mul [MulSemiringAction α β] [MulSemiringAction α₂ β]
    [MulHomClass F α α₂] {f : F} (x y : SkewMonoidAlgebra β α)
    (hf : ∀ (a : α) (x : β), a • x = (f a) • x) :
    mapDomain f (x * y) = mapDomain f x * mapDomain f y := by
  rw [mul_def, map_sum]
  have : (sum x fun a b => sum y fun a₂ b₂ => mapDomain (↑f) (single (a * a₂) (b * a • b₂))) =
      sum (mapDomain (↑f) x) fun a₁ b₁ =>
        sum (mapDomain (↑f) y) fun a₂ b₂ => single (a₁ * a₂) (b₁ * a₁ • b₂) := by
    simp_rw [mapDomain_single, map_mul]
    rw [sum_mapDomain_index (by simp) (by simp [add_mul, single_add, sum_add])]
    congr
    ext a b c
    rw [sum_mapDomain_index (by simp) (by simp [smul_add, mul_add, single_add])]
    simp_rw [hf]
  convert this using 4
  rw [map_sum]

/-- If f : G → H is a multiplicative homomorphism between two monoids and
  `∀ (a : G) (x : k), a • x = (f a) • x`, then `mapDomain f` is a ring homomorphism
  between their skew monoid algebras. -/
def mapDomainRingHom [MulSemiringAction α β] [MulSemiringAction α₂ β]
    [MonoidHomClass F α α₂] {f : F} (hf : ∀ (a : α) (x : β), a • x = (f a) • x) :
    SkewMonoidAlgebra β α →+* SkewMonoidAlgebra β α₂ where
  __ := (mapDomain f : SkewMonoidAlgebra β α →+ SkewMonoidAlgebra β α₂)
  map_one' := mapDomain_one f
  map_mul' x y := mapDomain_mul x y hf

end MapDomain

section of

variable (k G)

variable [Monoid G] [MulSemiringAction G k]

/-- The embedding of a monoid into its skew monoid algebra. -/
def of : G →* SkewMonoidAlgebra k G where
  toFun a      := single a 1
  map_one'     := rfl
  map_mul' a b := by simp

@[simp]
lemma of_apply (a : G) : (of k G) a = single a 1 := by
  simp [of, MonoidHom.coe_mk, OneHom.coe_mk]

theorem smul_of (g : G) (r : k) : r • of k G g = single g r := by
  rw [of_apply, smul_single, smul_eq_mul, mul_one]

theorem of_injective [Nontrivial k] :
    Function.Injective (of k G) := fun a b h => by
  simp_rw [of_apply, ← toFinsupp_inj] at h
  simpa using (Finsupp.single_eq_single_iff _ _ _ _).mp h

/-- If two ring homomorphisms from `SkewMonoidAlgebra k G` are equal on all `single a 1`
and `single 1 b`, then they are equal.

See note [partially-applied ext lemmas]. -/
@[ext high]
theorem ringHom_ext' {f g : SkewMonoidAlgebra k G →+* k}
    (h₁ : f.comp singleOneRingHom = g.comp singleOneRingHom)
    (h_of : (f : SkewMonoidAlgebra k G →* k).comp (of k G) =
      (g : SkewMonoidAlgebra k G →* k).comp (of k G)) : f = g :=
  ringHom_ext (RingHom.congr_fun h₁) (DFunLike.congr_fun h_of)

end of

/-! #### Non-unital, non-associative algebra structure -/

section NonUnitalNonAssocAlgebra

theorem liftNC_smul [MulOneClass G] {R : Type*} [Semiring R] (f : k →+* R) (g : G →* R) (c : k)
    (φ : SkewMonoidAlgebra k G) :
    liftNC (f : k →+ R) g (c • φ) = f c * liftNC (f : k →+ R) g φ := by
  suffices this :
    (liftNC ↑f g).comp (smulAddHom k (SkewMonoidAlgebra k G) c) =
      (AddMonoidHom.mulLeft (f c)).comp (liftNC ↑f g) by exact DFunLike.congr_fun this φ
  refine addHom_ext' fun a => AddMonoidHom.ext fun b => ?_
  simp only [AddMonoidHom.coe_comp, Function.comp_apply, singleAddHom_apply, smulAddHom_apply,
    smul_single, smul_eq_mul, AddMonoidHom.coe_mulLeft]
  simp [liftNC_single, liftNC_single, AddMonoidHom.coe_coe, map_mul, mul_assoc]

variable (k G) [Monoid G] [MulSemiringAction G k]

instance isScalarTower_self [IsScalarTower k k k] :
    IsScalarTower k (SkewMonoidAlgebra k G) (SkewMonoidAlgebra k G) :=
  ⟨fun t a b => by
    classical
    simp only [smul_eq_mul]
    refine Eq.trans (sum_smul_index' (g := a) (b := t) ?_) ?_ <;>
      simp only [← smul_sum, smul_mul_assoc, ← smul_single,
        zero_mul, imp_true_iff, sum_zero, single_zero]; rfl⟩

end NonUnitalNonAssocAlgebra

end Semiring

section DistribMulActionHom

variable {R M N : Type*} [Semiring R] [AddCommMonoid M] [AddCommMonoid N]

/-- `single` as a `DistribMulActionSemiHom`.

See also `lsingle` for the version as a linear map. -/
@[simps]
def DistribMulActionHom.single [DistribMulAction R M] {α : Type*} (a : α) :
    M →+[R] SkewMonoidAlgebra M α where
  __ := singleAddHom a
  map_smul' k m := by simp [singleAddHom, smul_single, MonoidHom.id_apply]

theorem distribMulActionHom_ext [DistribMulAction R M] [DistribMulAction R N] {α : Type*}
    {f g : SkewMonoidAlgebra M α →+[R] N}
    (h : ∀ (a : α) (m : M), f (single a m) = g (single a m)) : f = g :=
  DistribMulActionHom.toAddMonoidHom_injective <| addHom_ext h

/-- See note [partially-applied ext lemmas]. -/
@[ext]
theorem distribMulActionHom_ext' [DistribMulAction R M] [DistribMulAction R N] {α : Type*}
    {f g : SkewMonoidAlgebra M α →+[R] N}
    (h : ∀ a : α, f.comp (DistribMulActionHom.single a) = g.comp (DistribMulActionHom.single a)) :
    f = g :=
  distribMulActionHom_ext fun a => DistribMulActionHom.congr_fun (h a)

/-- Interpret `single a` as a linear map. -/
def lsingle {α : Type*} (a : α) [Module R M] : M →ₗ[R] (SkewMonoidAlgebra M α) where
  __ := singleAddHom a
  map_smul' _ _ := (smul_single _ _ _).symm

/-- Two `R`-linear maps from `SkewMonoidAlgebra M α` which agree on each `single x y`
  agree everywhere. -/
theorem lhom_ext {α : Type*} [Module R M] [Module R N] ⦃φ ψ : SkewMonoidAlgebra M α →ₗ[R] N⦄
    (h : ∀ a b, φ (single a b) = ψ (single a b)) : φ = ψ :=
  LinearMap.toAddMonoidHom_injective <| addHom_ext h

@[ext high]
theorem lhom_ext' {α : Type*} [Module R M] [Module R N] ⦃φ ψ : SkewMonoidAlgebra M α →ₗ[R] N⦄
    (h : ∀ a, φ.comp (lsingle a) = ψ.comp (lsingle a)) : φ = ψ :=
  lhom_ext fun a => LinearMap.congr_fun (h a)

variable {A : Type*} [NonUnitalNonAssocSemiring A] [Monoid G] [Semiring k] [MulSemiringAction G k]
open NonUnitalAlgHom

/-- A non_unital `k`-algebra homomorphism from `SkewMonoidAlgebra k G` is uniquely defined by its
values on the functions `single a 1`. -/
theorem nonUnitalAlgHom_ext [DistribMulAction k A] {φ₁ φ₂ : SkewMonoidAlgebra k G →ₙₐ[k] A}
    (h : ∀ x, φ₁ (single x 1) = φ₂ (single x 1)) : φ₁ = φ₂ := by
  apply NonUnitalAlgHom.to_distribMulActionHom_injective
  apply distribMulActionHom_ext'
  intro a
  ext
  simp [DistribMulActionHom.comp_apply, NonUnitalAlgHom.coe_to_distribMulActionHom,
    DistribMulActionHom.single_toFun, ZeroHom.toFun_eq_coe, AddMonoidHom.toZeroHom_coe,
    singleAddHom_apply, h]

/-- See note [partially-applied ext lemmas]. -/
@[ext high]
theorem nonUnitalAlgHom_ext' [DistribMulAction k A] {φ₁ φ₂ : SkewMonoidAlgebra k G →ₙₐ[k] A}
    (h : φ₁.toMulHom.comp (of k G).toMulHom = φ₂.toMulHom.comp (of k G).toMulHom) : φ₁ = φ₂ :=
  nonUnitalAlgHom_ext <| DFunLike.congr_fun h

end DistribMulActionHom
=======
section coeff_mul

variable [Semiring k]

section Monoid

variable [Monoid G] [MulSemiringAction G k]

theorem coeff_mul [DecidableEq G] (f g : SkewMonoidAlgebra k G)
    (x : G) : (f * g).coeff x = f.sum fun a₁ b₁ ↦ g.sum fun a₂ b₂ ↦
      if a₁ * a₂ = x then b₁ * a₁ • b₂ else 0 := by
  rw [mul_def, coeff_sum]; congr; ext
  rw [coeff_sum]; congr; ext
  exact coeff_single_apply

theorem coeff_mul_antidiagonal_of_finset (f g : SkewMonoidAlgebra k G) (x : G)
    (s : Finset (G × G)) (hs : ∀ {p : G × G}, p ∈ s ↔ p.1 * p.2 = x) :
    (f * g).coeff x = ∑ p ∈ s, f.coeff p.1 * p.1 • g.coeff p.2 := by
  classical
  let F : G × G → k := fun p ↦ if p.1 * p.2 = x then f.coeff p.1 * p.1 • g.coeff p.2 else 0
  calc
    (f * g).coeff x = ∑ a₁ ∈ f.support, ∑ a₂ ∈ g.support, F (a₁, a₂) := coeff_mul f g x
    _ = ∑ p ∈ f.support ×ˢ g.support, F p := by rw [← Finset.sum_product _ _ _]
    _ = ∑ p ∈ (f.support ×ˢ g.support).filter fun p : G × G ↦ p.1 * p.2 = x,
      f.coeff p.1 * p.1 • g.coeff p.2 := (Finset.sum_filter _ _).symm
    _ = ∑ p ∈ s.filter fun p : G × G ↦ p.1 ∈ f.support ∧ p.2 ∈ g.support,
      f.coeff p.1 * p.1 • g.coeff p.2 :=
      (Finset.sum_congr (by ext; simp [Finset.mem_filter, Finset.mem_product, hs, and_comm])
        fun _ _ ↦ rfl)
    _ = ∑ p ∈ s, f.coeff p.1 * p.1 • g.coeff p.2 :=
      Finset.sum_subset (Finset.filter_subset _ _) fun p hps hp ↦ by
        simp only [Finset.mem_filter, mem_support_iff, not_and, Classical.not_not] at hp ⊢
        by_cases h1 : f.coeff p.1 = 0 <;> simp_all

theorem coeff_mul_antidiagonal_finsum (f g : SkewMonoidAlgebra k G) (x : G) :
    (f * g).coeff x = ∑ᶠ p ∈ {p : G × G | p.1 * p.2 = x}, f.coeff p.1 * p.1 • g.coeff p.2 := by
  have : ({p : G × G | p.1 * p.2 = x}
      ∩ Function.support fun p ↦ f.coeff p.1 * p.1 • g.coeff p.2).Finite := by
    apply Set.Finite.inter_of_right
    apply Set.Finite.subset (Finset.finite_toSet ((f.support).product (g.support)))
    aesop
  rw [← finsum_mem_inter_support, finsum_mem_eq_finite_toFinset_sum _ this]
  classical
  let s := Set.Finite.toFinset (s := ({p : G × G | p.1 * p.2 = x}
    ∩ Function.support fun p ↦ f.coeff p.1 * p.1 • g.coeff p.2)) this
  let F : G × G → k := fun p ↦ if p.1 * p.2 = x then f.coeff p.1 * p.1 • g.coeff p.2 else 0
  calc
    (f * g).coeff x = ∑ a₁ ∈ f.support, ∑ a₂ ∈ g.support, F (a₁, a₂) := coeff_mul f g x
    _ = ∑ p ∈ f.support ×ˢ g.support, F p := by rw [← Finset.sum_product _ _ _]
    _ = ∑ p ∈ (f.support ×ˢ g.support).filter fun p : G × G ↦ p.1 * p.2 = x,
      f.coeff p.1 * p.1 • g.coeff p.2 := (Finset.sum_filter _ _).symm
    _ = ∑ p ∈ s.filter fun p : G × G ↦ p.1 ∈ f.support ∧ p.2 ∈ g.support,
      f.coeff p.1 * p.1 • g.coeff p.2 := by
        apply Finset.sum_congr_of_eq_on_inter <;> aesop
    _ = ∑ p ∈ s, f.coeff p.1 * p.1 • g.coeff p.2 :=
      Finset.sum_subset (Finset.filter_subset _ _) fun p hps hp ↦ by
        simp only [Finset.mem_filter, mem_support_iff, not_and, Classical.not_not] at hp ⊢
        by_cases h1 : f.coeff p.1 = 0 <;> simp_all

theorem coeff_mul_single_aux (f : SkewMonoidAlgebra k G) {r : k} {x y z : G}
    (H : ∀ a, a * x = z ↔ a = y) : (f * single x r).coeff z = f.coeff y * y • r := by
  classical
  have A : ∀ a₁ b₁, ((single x r).sum fun a₂ b₂ ↦ ite (a₁ * a₂ = z) (b₁ * a₁ • b₂) 0) =
      ite (a₁ * x = z) (b₁ * a₁ • r) 0 :=
    fun a₁ b₁ ↦ sum_single_index <| by simp
  calc
    (f * (single x r)).coeff z =
        sum f fun a b ↦ if a = y then b * y • r else 0 := by simp [coeff_mul, A, H, sum_ite_eq']
    _ = if y ∈ f.support then f.coeff y * y • r else 0 := (f.support.sum_ite_eq' _ _)
    _ = f.coeff y * y • r := by
      split_ifs with h <;> simp [support] at h <;> simp [h]

theorem coeff_mul_single_one (f : SkewMonoidAlgebra k G) (r : k) (x : G) :
    (f * single 1 r).coeff x = f.coeff x * x • r :=
  f.coeff_mul_single_aux fun a ↦ by rw [mul_one]

theorem coeff_mul_single_of_not_exists_mul (r : k) {g g' : G} (x : SkewMonoidAlgebra k G)
    (h : ∀ x, ¬g' = x * g) : (x * single g r).coeff g' = 0 := by
  classical
  simp only [coeff_mul, smul_zero, mul_zero, ite_self, sum_single_index]
  apply Finset.sum_eq_zero
  simp_rw [ite_eq_right_iff]
  rintro _ _ rfl
  exact False.elim (h _ rfl)

theorem coeff_single_mul_aux (f : SkewMonoidAlgebra k G) {r : k} {x y z : G}
    (H : ∀ a, x * a = y ↔ a = z) : (single x r * f).coeff y = r * x • f.coeff z := by
  classical
  have : (f.sum fun a b ↦ ite (x * a = y) (0 * x • b) 0) = 0 := by simp
  calc
    ((single x r) *  f).coeff y =
        sum f fun a b ↦ ite (x * a = y) (r * x • b) 0 :=
      (coeff_mul _ _ _).trans <| sum_single_index this
    _ = f.sum fun a b ↦ ite (a = z) (r * x • b) 0 := by simp [H]
    _ = if z ∈ f.support then r * x • f.coeff z else 0 := (f.support.sum_ite_eq' _ _)
    _ = _ := by split_ifs with h <;> simp [support] at h <;> simp [h]

theorem coeff_single_one_mul (f : SkewMonoidAlgebra k G) (r : k) (x : G) :
    (single (1 : G) r * f).coeff x = r * f.coeff x := by
  simp [coeff_single_mul_aux, one_smul]

theorem coeff_single_mul_of_not_exists_mul (r : k) {g g' : G} (x : SkewMonoidAlgebra k G)
    (h : ¬∃ d, g' = g * d) : (single g r * x).coeff g' = 0 := by
  classical
  rw [coeff_mul, sum_single_index]
  · apply Finset.sum_eq_zero
    simp_rw [ite_eq_right_iff]
    rintro g'' _hg'' rfl
    exact absurd ⟨_, rfl⟩ h
  · simp

end Monoid

section Group

-- We now prove some additional statements that hold for group algebras.
variable [Group G] [MulSemiringAction G k]

@[simp]
theorem coeff_mul_single (f : SkewMonoidAlgebra k G) (r : k) (x y : G) :
    (f * single x r).coeff y = f.coeff (y * x⁻¹) * (y * x⁻¹) • r :=
  f.coeff_mul_single_aux fun _a ↦ eq_mul_inv_iff_mul_eq.symm

@[simp]
theorem coeff_single_mul (r : k) (x : G) (f : SkewMonoidAlgebra k G) (y : G) :
    (single x r * f).coeff y = r * x • f.coeff (x⁻¹ * y) :=
  f.coeff_single_mul_aux fun _z ↦ eq_inv_mul_iff_mul_eq.symm

theorem coeff_mul_left (f g : SkewMonoidAlgebra k G) (x : G) :
    (f * g).coeff x = f.sum fun a b ↦ b * a • g.coeff (a⁻¹ * x) :=
  calc
    (f * g).coeff x = sum f fun a b ↦ (single a b * g).coeff x := by
      rw [← coeff_sum, ← sum_mul g f, f.sum_single]
    _ = _ := by simp

theorem coeff_mul_right (f g : SkewMonoidAlgebra k G) (x : G) :
    (f * g).coeff x = g.sum fun a b ↦ f.coeff (x * a⁻¹) * (x * a⁻¹) • b :=
  calc
    (f * g).coeff x = sum g fun a b ↦ (f * single a b).coeff x := by
      rw [← coeff_sum, ← mul_sum f g, g.sum_single]
    _ = _ := by simp

end Group

end coeff_mul
>>>>>>> 77ee539f

end SkewMonoidAlgebra<|MERGE_RESOLUTION|>--- conflicted
+++ resolved
@@ -834,233 +834,6 @@
 
 end DerivedInstances
 
-<<<<<<< HEAD
-section AddHom
-
-variable [AddCommMonoid k]
-
-/-- `single` as an `AddMonoidHom`.
-
-See `lsingle` for the stronger version as a linear map. -/
-@[simps]
-def singleAddHom (a : G) : k →+ SkewMonoidAlgebra k G where
-  toFun := single a
-  map_zero' := single_zero a
-  map_add' _ := single_add a _
-
-@[ext high]
-theorem addHom_ext' {N : Type*} [AddZeroClass N] ⦃f g : SkewMonoidAlgebra k G →+ N⦄
-    (H : ∀ x, f.comp (singleAddHom x) = g.comp (singleAddHom x)) : f = g :=
-  addHom_ext fun x => DFunLike.congr_fun (H x)
-
-end AddHom
-
-section Semiring
-
-variable [Semiring k]
-
-section singleOneRingHom
-
-variable [Monoid G] [MulSemiringAction G k]
-
-@[simp]
-theorem single_mul_single {a₁ a₂ : G} {b₁ b₂ : k} :
-    (single a₁ b₁) * (single a₂ b₂) = single (a₁ * a₂) (b₁ * a₁ • b₂) :=
-  (sum_single_index (by simp [zero_mul, single_zero, sum_zero])).trans
-    (sum_single_index (by simp [smul_zero, mul_zero, single_zero]))
-
-/-- `single 1` as a `RingHom` -/
-def singleOneRingHom : k →+* SkewMonoidAlgebra k G where
-  __ := singleAddHom 1
-  map_one' := rfl
-  map_mul' x y := by simp [ZeroHom.toFun_eq_coe, AddMonoidHom.toZeroHom_coe, singleAddHom_apply,
-    single_mul_single, mul_one, one_smul]
-
-/-- If two ring homomorphisms from `SkewMonoidAlgebra k G` are equal on all `single a 1`
-and `single 1 b`, then they are equal. -/
-theorem ringHom_ext {f g : SkewMonoidAlgebra k G →+* k} (h₁ : ∀ b, f (single 1 b) = g (single 1 b))
-    (h_of : ∀ a, f (single a 1) = g (single a 1)) : f = g :=
-  have {a : G} {b₁ b₂ : k} : (single 1 b₁) * (single a b₂) = single a (b₁ * b₂) := by
-    simp [single_mul_single, one_mul, one_smul]
-  RingHom.coe_addMonoidHom_injective <|
-    addHom_ext fun a b => by rw [← mul_one b, ← this, AddMonoidHom.coe_coe f,
-      AddMonoidHom.coe_coe g, f.map_mul, g.map_mul, h₁, h_of]
-
-end singleOneRingHom
-
-section MapDomain
-
-variable {α α₂ β F : Type*} [Semiring β] [Monoid α] [Monoid α₂] [FunLike F α α₂]
-
-/-- Like `mapDomain_zero`, but for the `1` we define in this file -/
-theorem mapDomain_one [MonoidHomClass F α α₂] (f : F) :
-    (mapDomain f (1 : SkewMonoidAlgebra β α) : SkewMonoidAlgebra β α₂) =
-      (1 : SkewMonoidAlgebra β α₂) := by
-  simp_rw [one_def, mapDomain_single, map_one]
-
-/- Like `mapDomain_add`, but for the skewed convolutive multiplication we define in this
-  file. This theorem holds assuming that `(hf : ∀ (a : α) (x : β), a • x = (f a) • x)`. -/
-theorem mapDomain_mul [MulSemiringAction α β] [MulSemiringAction α₂ β]
-    [MulHomClass F α α₂] {f : F} (x y : SkewMonoidAlgebra β α)
-    (hf : ∀ (a : α) (x : β), a • x = (f a) • x) :
-    mapDomain f (x * y) = mapDomain f x * mapDomain f y := by
-  rw [mul_def, map_sum]
-  have : (sum x fun a b => sum y fun a₂ b₂ => mapDomain (↑f) (single (a * a₂) (b * a • b₂))) =
-      sum (mapDomain (↑f) x) fun a₁ b₁ =>
-        sum (mapDomain (↑f) y) fun a₂ b₂ => single (a₁ * a₂) (b₁ * a₁ • b₂) := by
-    simp_rw [mapDomain_single, map_mul]
-    rw [sum_mapDomain_index (by simp) (by simp [add_mul, single_add, sum_add])]
-    congr
-    ext a b c
-    rw [sum_mapDomain_index (by simp) (by simp [smul_add, mul_add, single_add])]
-    simp_rw [hf]
-  convert this using 4
-  rw [map_sum]
-
-/-- If f : G → H is a multiplicative homomorphism between two monoids and
-  `∀ (a : G) (x : k), a • x = (f a) • x`, then `mapDomain f` is a ring homomorphism
-  between their skew monoid algebras. -/
-def mapDomainRingHom [MulSemiringAction α β] [MulSemiringAction α₂ β]
-    [MonoidHomClass F α α₂] {f : F} (hf : ∀ (a : α) (x : β), a • x = (f a) • x) :
-    SkewMonoidAlgebra β α →+* SkewMonoidAlgebra β α₂ where
-  __ := (mapDomain f : SkewMonoidAlgebra β α →+ SkewMonoidAlgebra β α₂)
-  map_one' := mapDomain_one f
-  map_mul' x y := mapDomain_mul x y hf
-
-end MapDomain
-
-section of
-
-variable (k G)
-
-variable [Monoid G] [MulSemiringAction G k]
-
-/-- The embedding of a monoid into its skew monoid algebra. -/
-def of : G →* SkewMonoidAlgebra k G where
-  toFun a      := single a 1
-  map_one'     := rfl
-  map_mul' a b := by simp
-
-@[simp]
-lemma of_apply (a : G) : (of k G) a = single a 1 := by
-  simp [of, MonoidHom.coe_mk, OneHom.coe_mk]
-
-theorem smul_of (g : G) (r : k) : r • of k G g = single g r := by
-  rw [of_apply, smul_single, smul_eq_mul, mul_one]
-
-theorem of_injective [Nontrivial k] :
-    Function.Injective (of k G) := fun a b h => by
-  simp_rw [of_apply, ← toFinsupp_inj] at h
-  simpa using (Finsupp.single_eq_single_iff _ _ _ _).mp h
-
-/-- If two ring homomorphisms from `SkewMonoidAlgebra k G` are equal on all `single a 1`
-and `single 1 b`, then they are equal.
-
-See note [partially-applied ext lemmas]. -/
-@[ext high]
-theorem ringHom_ext' {f g : SkewMonoidAlgebra k G →+* k}
-    (h₁ : f.comp singleOneRingHom = g.comp singleOneRingHom)
-    (h_of : (f : SkewMonoidAlgebra k G →* k).comp (of k G) =
-      (g : SkewMonoidAlgebra k G →* k).comp (of k G)) : f = g :=
-  ringHom_ext (RingHom.congr_fun h₁) (DFunLike.congr_fun h_of)
-
-end of
-
-/-! #### Non-unital, non-associative algebra structure -/
-
-section NonUnitalNonAssocAlgebra
-
-theorem liftNC_smul [MulOneClass G] {R : Type*} [Semiring R] (f : k →+* R) (g : G →* R) (c : k)
-    (φ : SkewMonoidAlgebra k G) :
-    liftNC (f : k →+ R) g (c • φ) = f c * liftNC (f : k →+ R) g φ := by
-  suffices this :
-    (liftNC ↑f g).comp (smulAddHom k (SkewMonoidAlgebra k G) c) =
-      (AddMonoidHom.mulLeft (f c)).comp (liftNC ↑f g) by exact DFunLike.congr_fun this φ
-  refine addHom_ext' fun a => AddMonoidHom.ext fun b => ?_
-  simp only [AddMonoidHom.coe_comp, Function.comp_apply, singleAddHom_apply, smulAddHom_apply,
-    smul_single, smul_eq_mul, AddMonoidHom.coe_mulLeft]
-  simp [liftNC_single, liftNC_single, AddMonoidHom.coe_coe, map_mul, mul_assoc]
-
-variable (k G) [Monoid G] [MulSemiringAction G k]
-
-instance isScalarTower_self [IsScalarTower k k k] :
-    IsScalarTower k (SkewMonoidAlgebra k G) (SkewMonoidAlgebra k G) :=
-  ⟨fun t a b => by
-    classical
-    simp only [smul_eq_mul]
-    refine Eq.trans (sum_smul_index' (g := a) (b := t) ?_) ?_ <;>
-      simp only [← smul_sum, smul_mul_assoc, ← smul_single,
-        zero_mul, imp_true_iff, sum_zero, single_zero]; rfl⟩
-
-end NonUnitalNonAssocAlgebra
-
-end Semiring
-
-section DistribMulActionHom
-
-variable {R M N : Type*} [Semiring R] [AddCommMonoid M] [AddCommMonoid N]
-
-/-- `single` as a `DistribMulActionSemiHom`.
-
-See also `lsingle` for the version as a linear map. -/
-@[simps]
-def DistribMulActionHom.single [DistribMulAction R M] {α : Type*} (a : α) :
-    M →+[R] SkewMonoidAlgebra M α where
-  __ := singleAddHom a
-  map_smul' k m := by simp [singleAddHom, smul_single, MonoidHom.id_apply]
-
-theorem distribMulActionHom_ext [DistribMulAction R M] [DistribMulAction R N] {α : Type*}
-    {f g : SkewMonoidAlgebra M α →+[R] N}
-    (h : ∀ (a : α) (m : M), f (single a m) = g (single a m)) : f = g :=
-  DistribMulActionHom.toAddMonoidHom_injective <| addHom_ext h
-
-/-- See note [partially-applied ext lemmas]. -/
-@[ext]
-theorem distribMulActionHom_ext' [DistribMulAction R M] [DistribMulAction R N] {α : Type*}
-    {f g : SkewMonoidAlgebra M α →+[R] N}
-    (h : ∀ a : α, f.comp (DistribMulActionHom.single a) = g.comp (DistribMulActionHom.single a)) :
-    f = g :=
-  distribMulActionHom_ext fun a => DistribMulActionHom.congr_fun (h a)
-
-/-- Interpret `single a` as a linear map. -/
-def lsingle {α : Type*} (a : α) [Module R M] : M →ₗ[R] (SkewMonoidAlgebra M α) where
-  __ := singleAddHom a
-  map_smul' _ _ := (smul_single _ _ _).symm
-
-/-- Two `R`-linear maps from `SkewMonoidAlgebra M α` which agree on each `single x y`
-  agree everywhere. -/
-theorem lhom_ext {α : Type*} [Module R M] [Module R N] ⦃φ ψ : SkewMonoidAlgebra M α →ₗ[R] N⦄
-    (h : ∀ a b, φ (single a b) = ψ (single a b)) : φ = ψ :=
-  LinearMap.toAddMonoidHom_injective <| addHom_ext h
-
-@[ext high]
-theorem lhom_ext' {α : Type*} [Module R M] [Module R N] ⦃φ ψ : SkewMonoidAlgebra M α →ₗ[R] N⦄
-    (h : ∀ a, φ.comp (lsingle a) = ψ.comp (lsingle a)) : φ = ψ :=
-  lhom_ext fun a => LinearMap.congr_fun (h a)
-
-variable {A : Type*} [NonUnitalNonAssocSemiring A] [Monoid G] [Semiring k] [MulSemiringAction G k]
-open NonUnitalAlgHom
-
-/-- A non_unital `k`-algebra homomorphism from `SkewMonoidAlgebra k G` is uniquely defined by its
-values on the functions `single a 1`. -/
-theorem nonUnitalAlgHom_ext [DistribMulAction k A] {φ₁ φ₂ : SkewMonoidAlgebra k G →ₙₐ[k] A}
-    (h : ∀ x, φ₁ (single x 1) = φ₂ (single x 1)) : φ₁ = φ₂ := by
-  apply NonUnitalAlgHom.to_distribMulActionHom_injective
-  apply distribMulActionHom_ext'
-  intro a
-  ext
-  simp [DistribMulActionHom.comp_apply, NonUnitalAlgHom.coe_to_distribMulActionHom,
-    DistribMulActionHom.single_toFun, ZeroHom.toFun_eq_coe, AddMonoidHom.toZeroHom_coe,
-    singleAddHom_apply, h]
-
-/-- See note [partially-applied ext lemmas]. -/
-@[ext high]
-theorem nonUnitalAlgHom_ext' [DistribMulAction k A] {φ₁ φ₂ : SkewMonoidAlgebra k G →ₙₐ[k] A}
-    (h : φ₁.toMulHom.comp (of k G).toMulHom = φ₂.toMulHom.comp (of k G).toMulHom) : φ₁ = φ₂ :=
-  nonUnitalAlgHom_ext <| DFunLike.congr_fun h
-
-end DistribMulActionHom
-=======
 section coeff_mul
 
 variable [Semiring k]
@@ -1206,6 +979,231 @@
 end Group
 
 end coeff_mul
->>>>>>> 77ee539f
+
+section AddHom
+
+variable [AddCommMonoid k]
+
+/-- `single` as an `AddMonoidHom`.
+
+See `lsingle` for the stronger version as a linear map. -/
+@[simps]
+def singleAddHom (a : G) : k →+ SkewMonoidAlgebra k G where
+  toFun := single a
+  map_zero' := single_zero a
+  map_add' _ := single_add a _
+
+@[ext high]
+theorem addHom_ext' {N : Type*} [AddZeroClass N] ⦃f g : SkewMonoidAlgebra k G →+ N⦄
+    (H : ∀ x, f.comp (singleAddHom x) = g.comp (singleAddHom x)) : f = g :=
+  addHom_ext fun x => DFunLike.congr_fun (H x)
+
+end AddHom
+
+section Semiring
+
+variable [Semiring k]
+
+section singleOneRingHom
+
+variable [Monoid G] [MulSemiringAction G k]
+
+@[simp]
+theorem single_mul_single {a₁ a₂ : G} {b₁ b₂ : k} :
+    (single a₁ b₁) * (single a₂ b₂) = single (a₁ * a₂) (b₁ * a₁ • b₂) :=
+  (sum_single_index (by simp [zero_mul, single_zero, sum_zero])).trans
+    (sum_single_index (by simp [smul_zero, mul_zero, single_zero]))
+
+/-- `single 1` as a `RingHom` -/
+def singleOneRingHom : k →+* SkewMonoidAlgebra k G where
+  __ := singleAddHom 1
+  map_one' := rfl
+  map_mul' x y := by simp [ZeroHom.toFun_eq_coe, AddMonoidHom.toZeroHom_coe, singleAddHom_apply,
+    single_mul_single, mul_one, one_smul]
+
+/-- If two ring homomorphisms from `SkewMonoidAlgebra k G` are equal on all `single a 1`
+and `single 1 b`, then they are equal. -/
+theorem ringHom_ext {f g : SkewMonoidAlgebra k G →+* k} (h₁ : ∀ b, f (single 1 b) = g (single 1 b))
+    (h_of : ∀ a, f (single a 1) = g (single a 1)) : f = g :=
+  have {a : G} {b₁ b₂ : k} : (single 1 b₁) * (single a b₂) = single a (b₁ * b₂) := by
+    simp [single_mul_single, one_mul, one_smul]
+  RingHom.coe_addMonoidHom_injective <|
+    addHom_ext fun a b => by rw [← mul_one b, ← this, AddMonoidHom.coe_coe f,
+      AddMonoidHom.coe_coe g, f.map_mul, g.map_mul, h₁, h_of]
+
+end singleOneRingHom
+
+section MapDomain
+
+variable {α α₂ β F : Type*} [Semiring β] [Monoid α] [Monoid α₂] [FunLike F α α₂]
+
+/-- Like `mapDomain_zero`, but for the `1` we define in this file -/
+theorem mapDomain_one [MonoidHomClass F α α₂] (f : F) :
+    (mapDomain f (1 : SkewMonoidAlgebra β α) : SkewMonoidAlgebra β α₂) =
+      (1 : SkewMonoidAlgebra β α₂) := by
+  simp_rw [one_def, mapDomain_single, map_one]
+
+/- Like `mapDomain_add`, but for the skewed convolutive multiplication we define in this
+  file. This theorem holds assuming that `(hf : ∀ (a : α) (x : β), a • x = (f a) • x)`. -/
+theorem mapDomain_mul [MulSemiringAction α β] [MulSemiringAction α₂ β]
+    [MulHomClass F α α₂] {f : F} (x y : SkewMonoidAlgebra β α)
+    (hf : ∀ (a : α) (x : β), a • x = (f a) • x) :
+    mapDomain f (x * y) = mapDomain f x * mapDomain f y := by
+  rw [mul_def, map_sum]
+  have : (sum x fun a b => sum y fun a₂ b₂ => mapDomain (↑f) (single (a * a₂) (b * a • b₂))) =
+      sum (mapDomain (↑f) x) fun a₁ b₁ =>
+        sum (mapDomain (↑f) y) fun a₂ b₂ => single (a₁ * a₂) (b₁ * a₁ • b₂) := by
+    simp_rw [mapDomain_single, map_mul]
+    rw [sum_mapDomain_index (by simp) (by simp [add_mul, single_add, sum_add])]
+    congr
+    ext a b c
+    rw [sum_mapDomain_index (by simp) (by simp [smul_add, mul_add, single_add])]
+    simp_rw [hf]
+  convert this using 4
+  rw [map_sum]
+
+/-- If f : G → H is a multiplicative homomorphism between two monoids and
+  `∀ (a : G) (x : k), a • x = (f a) • x`, then `mapDomain f` is a ring homomorphism
+  between their skew monoid algebras. -/
+def mapDomainRingHom [MulSemiringAction α β] [MulSemiringAction α₂ β]
+    [MonoidHomClass F α α₂] {f : F} (hf : ∀ (a : α) (x : β), a • x = (f a) • x) :
+    SkewMonoidAlgebra β α →+* SkewMonoidAlgebra β α₂ where
+  __ := (mapDomain f : SkewMonoidAlgebra β α →+ SkewMonoidAlgebra β α₂)
+  map_one' := mapDomain_one f
+  map_mul' x y := mapDomain_mul x y hf
+
+end MapDomain
+
+section of
+
+variable (k G)
+
+variable [Monoid G] [MulSemiringAction G k]
+
+/-- The embedding of a monoid into its skew monoid algebra. -/
+def of : G →* SkewMonoidAlgebra k G where
+  toFun a      := single a 1
+  map_one'     := rfl
+  map_mul' a b := by simp
+
+@[simp]
+lemma of_apply (a : G) : (of k G) a = single a 1 := by
+  simp [of, MonoidHom.coe_mk, OneHom.coe_mk]
+
+theorem smul_of (g : G) (r : k) : r • of k G g = single g r := by
+  rw [of_apply, smul_single, smul_eq_mul, mul_one]
+
+theorem of_injective [Nontrivial k] :
+    Function.Injective (of k G) := fun a b h => by
+  simp_rw [of_apply, ← toFinsupp_inj] at h
+  simpa using (Finsupp.single_eq_single_iff _ _ _ _).mp h
+
+/-- If two ring homomorphisms from `SkewMonoidAlgebra k G` are equal on all `single a 1`
+and `single 1 b`, then they are equal.
+
+See note [partially-applied ext lemmas]. -/
+@[ext high]
+theorem ringHom_ext' {f g : SkewMonoidAlgebra k G →+* k}
+    (h₁ : f.comp singleOneRingHom = g.comp singleOneRingHom)
+    (h_of : (f : SkewMonoidAlgebra k G →* k).comp (of k G) =
+      (g : SkewMonoidAlgebra k G →* k).comp (of k G)) : f = g :=
+  ringHom_ext (RingHom.congr_fun h₁) (DFunLike.congr_fun h_of)
+
+end of
+
+/-! #### Non-unital, non-associative algebra structure -/
+
+section NonUnitalNonAssocAlgebra
+
+theorem liftNC_smul [MulOneClass G] {R : Type*} [Semiring R] (f : k →+* R) (g : G →* R) (c : k)
+    (φ : SkewMonoidAlgebra k G) :
+    liftNC (f : k →+ R) g (c • φ) = f c * liftNC (f : k →+ R) g φ := by
+  suffices this :
+    (liftNC ↑f g).comp (smulAddHom k (SkewMonoidAlgebra k G) c) =
+      (AddMonoidHom.mulLeft (f c)).comp (liftNC ↑f g) by exact DFunLike.congr_fun this φ
+  refine addHom_ext' fun a => AddMonoidHom.ext fun b => ?_
+  simp only [AddMonoidHom.coe_comp, Function.comp_apply, singleAddHom_apply, smulAddHom_apply,
+    smul_single, smul_eq_mul, AddMonoidHom.coe_mulLeft]
+  simp [liftNC_single, liftNC_single, AddMonoidHom.coe_coe, map_mul, mul_assoc]
+
+variable (k G) [Monoid G] [MulSemiringAction G k]
+
+instance isScalarTower_self [IsScalarTower k k k] :
+    IsScalarTower k (SkewMonoidAlgebra k G) (SkewMonoidAlgebra k G) :=
+  ⟨fun t a b => by
+    classical
+    simp only [smul_eq_mul]
+    refine Eq.trans (sum_smul_index' (g := a) (b := t) ?_) ?_ <;>
+      simp only [← smul_sum, smul_mul_assoc, ← smul_single,
+        zero_mul, imp_true_iff, sum_zero, single_zero]; rfl⟩
+
+end NonUnitalNonAssocAlgebra
+
+end Semiring
+
+section DistribMulActionHom
+
+variable {R M N : Type*} [Semiring R] [AddCommMonoid M] [AddCommMonoid N]
+
+/-- `single` as a `DistribMulActionSemiHom`.
+
+See also `lsingle` for the version as a linear map. -/
+@[simps]
+def DistribMulActionHom.single [DistribMulAction R M] {α : Type*} (a : α) :
+    M →+[R] SkewMonoidAlgebra M α where
+  __ := singleAddHom a
+  map_smul' k m := by simp [singleAddHom, smul_single, MonoidHom.id_apply]
+
+theorem distribMulActionHom_ext [DistribMulAction R M] [DistribMulAction R N] {α : Type*}
+    {f g : SkewMonoidAlgebra M α →+[R] N}
+    (h : ∀ (a : α) (m : M), f (single a m) = g (single a m)) : f = g :=
+  DistribMulActionHom.toAddMonoidHom_injective <| addHom_ext h
+
+/-- See note [partially-applied ext lemmas]. -/
+@[ext]
+theorem distribMulActionHom_ext' [DistribMulAction R M] [DistribMulAction R N] {α : Type*}
+    {f g : SkewMonoidAlgebra M α →+[R] N}
+    (h : ∀ a : α, f.comp (DistribMulActionHom.single a) = g.comp (DistribMulActionHom.single a)) :
+    f = g :=
+  distribMulActionHom_ext fun a => DistribMulActionHom.congr_fun (h a)
+
+/-- Interpret `single a` as a linear map. -/
+def lsingle {α : Type*} (a : α) [Module R M] : M →ₗ[R] (SkewMonoidAlgebra M α) where
+  __ := singleAddHom a
+  map_smul' _ _ := (smul_single _ _ _).symm
+
+/-- Two `R`-linear maps from `SkewMonoidAlgebra M α` which agree on each `single x y`
+  agree everywhere. -/
+theorem lhom_ext {α : Type*} [Module R M] [Module R N] ⦃φ ψ : SkewMonoidAlgebra M α →ₗ[R] N⦄
+    (h : ∀ a b, φ (single a b) = ψ (single a b)) : φ = ψ :=
+  LinearMap.toAddMonoidHom_injective <| addHom_ext h
+
+@[ext high]
+theorem lhom_ext' {α : Type*} [Module R M] [Module R N] ⦃φ ψ : SkewMonoidAlgebra M α →ₗ[R] N⦄
+    (h : ∀ a, φ.comp (lsingle a) = ψ.comp (lsingle a)) : φ = ψ :=
+  lhom_ext fun a => LinearMap.congr_fun (h a)
+
+variable {A : Type*} [NonUnitalNonAssocSemiring A] [Monoid G] [Semiring k] [MulSemiringAction G k]
+open NonUnitalAlgHom
+
+/-- A non_unital `k`-algebra homomorphism from `SkewMonoidAlgebra k G` is uniquely defined by its
+values on the functions `single a 1`. -/
+theorem nonUnitalAlgHom_ext [DistribMulAction k A] {φ₁ φ₂ : SkewMonoidAlgebra k G →ₙₐ[k] A}
+    (h : ∀ x, φ₁ (single x 1) = φ₂ (single x 1)) : φ₁ = φ₂ := by
+  apply NonUnitalAlgHom.to_distribMulActionHom_injective
+  apply distribMulActionHom_ext'
+  intro a
+  ext
+  simp [DistribMulActionHom.comp_apply, NonUnitalAlgHom.coe_to_distribMulActionHom,
+    DistribMulActionHom.single_toFun, ZeroHom.toFun_eq_coe, AddMonoidHom.toZeroHom_coe,
+    singleAddHom_apply, h]
+
+/-- See note [partially-applied ext lemmas]. -/
+@[ext high]
+theorem nonUnitalAlgHom_ext' [DistribMulAction k A] {φ₁ φ₂ : SkewMonoidAlgebra k G →ₙₐ[k] A}
+    (h : φ₁.toMulHom.comp (of k G).toMulHom = φ₂.toMulHom.comp (of k G).toMulHom) : φ₁ = φ₂ :=
+  nonUnitalAlgHom_ext <| DFunLike.congr_fun h
+
+end DistribMulActionHom
 
 end SkewMonoidAlgebra