/-
Copyright (c) 2024 María Inés de Frutos Fernández. All rights reserved.
Released under Apache 2.0 license as described in the file LICENSE.
Authors: María Inés de Frutos Fernández, Xavier Généreux
-/
import Mathlib.LinearAlgebra.FreeModule.Basic
import Mathlib.Algebra.Algebra.NonUnitalHom

/-!
# Skew Monoid Algebras

Given a monoid `G` acting on a ring `k`, the skew monoid algebra of `G` over `k` is the set
of finitely supported functions `f : G → k` for which addition is defined pointwise and
multiplication of two elements `f` and `g` is given by the finitely supported function whose
value at `a` is the sum of `f x * (x • g y)` over all pairs `x, y` such that `x * y = a`,
where `•` denotes the action of `G` on `k`. When this action is trivial, this product is
the usual convolution product.

In fact the construction of the skew monoid algebra makes sense when `G` is not even a monoid, but
merely a magma, i.e., when `G` carries a multiplication which is not required to satisfy any
conditions at all, and `k` is a not-necessarily-associative semiring. In this case the construction
yields a not-necessarily-unital, not-necessarily-associative algebra.

## Main Definitions
- `SkewMonoidAlgebra k G`: the skew monoid algebra of `G` over `k` is the type of finite formal
`k`-linear combinations of terms of `G`, endowed with a skewed convolution product.

## TODO
- lifting lemmas (see #10541)
-/


noncomputable section

/-- The skew monoid algebra of `G` over `k` is the type of finite formal `k`-linear
combinations of terms of `G`, endowed with a skewed convolution product. -/
structure SkewMonoidAlgebra (k : Type*) (G : Type*) [Zero k] where
  /-- The natural map from `G →₀ k` to `SkewMonoidAlgebra k G`. -/
  ofFinsupp ::
  /-- The natural map from `SkewMonoidAlgebra k G` to `G →₀ k`. -/
  toFinsupp : G →₀ k

open Function
namespace SkewMonoidAlgebra

variable {k G : Type*}

section AddMonoid

variable [AddMonoid k]

@[simp]
theorem eta (f : SkewMonoidAlgebra k G) : ofFinsupp f.toFinsupp = f := rfl

@[irreducible]
private def add :
    SkewMonoidAlgebra k G → SkewMonoidAlgebra k G → SkewMonoidAlgebra k G
  | ⟨a⟩, ⟨b⟩ => ⟨a + b⟩

private def smul {S : Type*} [SMulZeroClass S k] :
    S → SkewMonoidAlgebra k G → SkewMonoidAlgebra k G
  | s, ⟨b⟩ => ⟨s • b⟩

instance : Zero (SkewMonoidAlgebra k G) := ⟨⟨0⟩⟩

instance : Add (SkewMonoidAlgebra k G) := ⟨add⟩

instance {S : Type*} [SMulZeroClass S k] :
    SMulZeroClass S (SkewMonoidAlgebra k G) where
  smul s f := smul s f
  smul_zero a := by exact congr_arg ofFinsupp (smul_zero a)

@[simp]
theorem ofFinsupp_zero : (⟨0⟩ : SkewMonoidAlgebra k G) = 0 := rfl

@[simp]
theorem ofFinsupp_add {a b} : (⟨a + b⟩ : SkewMonoidAlgebra k G) = ⟨a⟩ + ⟨b⟩ :=
  show _ = add _ _ by rw [add]

@[simp]
theorem ofFinsupp_smul {S : Type*} [SMulZeroClass S k] (a : S) (b : G →₀ k) :
    (⟨a • b⟩ : SkewMonoidAlgebra k G) = (a • ⟨b⟩ : SkewMonoidAlgebra k G) :=
  show _ = smul _ _ by rw [smul]

@[simp]
theorem toFinsupp_zero : (0 : SkewMonoidAlgebra k G).toFinsupp = 0 := rfl

@[simp]
theorem toFinsupp_add (a b : SkewMonoidAlgebra k G) :
    (a + b).toFinsupp = a.toFinsupp + b.toFinsupp := by
  rw [← ofFinsupp_add]

@[simp]
theorem toFinsupp_smul {S : Type*} [SMulZeroClass S k] (a : S) (b : SkewMonoidAlgebra k G) :
    (a • b).toFinsupp = a • b.toFinsupp := by
  rw [← ofFinsupp_smul]

theorem _root_.IsSMulRegular.skewMonoidAlgebra {S : Type*} [Monoid S] [DistribMulAction S k] {a : S}
    (ha : IsSMulRegular k a) : IsSMulRegular (SkewMonoidAlgebra k G) a
  | ⟨_⟩, ⟨_⟩, h => by
    exact congr_arg _ <| ha.finsupp (ofFinsupp.inj h)

theorem toFinsupp_injective :
    Function.Injective (toFinsupp : SkewMonoidAlgebra k G → Finsupp _ _) :=
  fun ⟨_⟩ _ ↦ congr_arg _

@[simp]
theorem toFinsupp_inj {a b : SkewMonoidAlgebra k G} : a.toFinsupp = b.toFinsupp ↔ a = b :=
  toFinsupp_injective.eq_iff

theorem ofFinsupp_injective :
    Function.Injective (ofFinsupp : Finsupp _ _ → SkewMonoidAlgebra k G) :=
  fun _ _ ↦ congr_arg toFinsupp

/-- A variant of `SkewMonoidAlgebra.ofFinsupp_injective` in terms of `Iff`. -/
theorem ofFinsupp_inj {a b} : (⟨a⟩ : SkewMonoidAlgebra k G) = ⟨b⟩ ↔ a = b :=
  ofFinsupp_injective.eq_iff

@[simp]
theorem toFinsupp_eq_zero {a : SkewMonoidAlgebra k G} : a.toFinsupp = 0 ↔ a = 0 :=
  toFinsupp_inj

@[simp]
theorem ofFinsupp_eq_zero {a} : (⟨a⟩ : SkewMonoidAlgebra k G) = 0 ↔ a = 0 :=
  ofFinsupp_inj

instance : Inhabited (SkewMonoidAlgebra k G) := ⟨0⟩

instance [Nontrivial k] [Nonempty G] :
    Nontrivial (SkewMonoidAlgebra k G) := Function.Injective.nontrivial ofFinsupp_injective

instance [Subsingleton k] : Unique (SkewMonoidAlgebra k G) :=
  Function.Injective.unique toFinsupp_injective

instance : AddMonoid (SkewMonoidAlgebra k G) where
  __ := toFinsupp_injective.addMonoid _ toFinsupp_zero toFinsupp_add
    (fun _ _ ↦ toFinsupp_smul _ _)

section Support

/-- For `f : SkewMonoidAlgebra k G`, `f.support` is the set of all `a ∈ G` such that
`f.coeff a ≠ 0`. -/
def support : SkewMonoidAlgebra k G → Finset G
  | ⟨p⟩ => p.support

@[simp]
theorem support_ofFinsupp (p) : support (⟨p⟩ : SkewMonoidAlgebra k G) = p.support := by
  rw [support]

theorem support_toFinsupp (p : SkewMonoidAlgebra k G) : p.toFinsupp.support = p.support := by
  rw [support]

@[simp]
theorem support_zero : (0 : SkewMonoidAlgebra k G).support = ∅ := rfl

@[simp]
theorem support_eq_empty {p} : p.support = ∅ ↔ (p : SkewMonoidAlgebra k G) = 0 := by
  rcases p
  simp only [support, Finsupp.support_eq_empty, ofFinsupp_eq_zero]

end Support

section Coeff

/-- `coeff f a` (often denoted `f.coeff a`) is the coefficient of `a` in `f`. -/
def coeff : SkewMonoidAlgebra k G → G → k
  | ⟨p⟩ => p

@[simp]
theorem coeff_ofFinsupp (p) : coeff (⟨p⟩ : SkewMonoidAlgebra k G) = p := rfl

theorem coeff_injective : Injective (coeff : SkewMonoidAlgebra k G → G → k) := by
  rintro ⟨p⟩ ⟨q⟩
  simp only [coeff, DFunLike.coe_fn_eq, imp_self, ofFinsupp.injEq]

@[simp]
theorem coeff_inj (p q : SkewMonoidAlgebra k G) : p.coeff = q.coeff ↔ p = q :=
  coeff_injective.eq_iff

@[simp]
theorem toFinsupp_apply (f : SkewMonoidAlgebra k G) (g) : f.toFinsupp g = f.coeff g := rfl

@[simp]
theorem coeff_zero (g : G) : coeff (0 : SkewMonoidAlgebra k G) g = 0 := rfl

@[simp]
theorem mem_support_iff {f : SkewMonoidAlgebra k G} {a : G} : a ∈ f.support ↔ f.coeff a ≠ 0 := by
  rcases f with ⟨⟩
  simp only [coeff, support_ofFinsupp, Finsupp.mem_support_iff, ne_eq]

theorem notMem_support_iff {f : SkewMonoidAlgebra k G} {a : G} :
    a ∉ f.support ↔ f.coeff a = 0 := by
  simp only [mem_support_iff, ne_eq, not_not]

@[deprecated (since := "2025-05-23")] alias not_mem_support_iff := notMem_support_iff

theorem ext_iff {p q : SkewMonoidAlgebra k G} : p = q ↔ ∀ n, coeff p n = coeff q n := by
  rcases p with ⟨f : G →₀ k⟩
  rcases q with ⟨g : G →₀ k⟩
  simpa [coeff] using DFunLike.ext_iff (f := f) (g := g)

@[ext]
theorem ext {p q : SkewMonoidAlgebra k G} : (∀ a, coeff p a = coeff q a) → p = q := ext_iff.2

@[simp]
theorem coeff_add (p q : SkewMonoidAlgebra k G) (a : G) :
    coeff (p + q) a = coeff p a + coeff q a := by
  rcases p
  rcases q
  simp_rw [← ofFinsupp_add, coeff]
  exact Finsupp.add_apply _ _ _

@[simp]
theorem coeff_smul {S} [SMulZeroClass S k] (r : S) (p : SkewMonoidAlgebra k G) (a : G) :
    coeff (r • p) a = r • coeff p a := by
  rfl

end Coeff

section Single

/-- `single a b` is the finitely supported function with value `b` at `a` and zero otherwise. -/
def single (a : G) (b : k) : SkewMonoidAlgebra k G := ⟨Finsupp.single a b⟩

@[simp]
theorem toFinsupp_single (a : G) (b : k) : (single a b).toFinsupp = Finsupp.single a b := rfl

@[simp]
theorem ofFinsupp_single (a : G) (b : k) : ⟨Finsupp.single a b⟩ = single a b := rfl

theorem coeff_single (a : G) (b : k) [DecidableEq G] :
    coeff (single a b) = Pi.single a b := by
  simp [coeff, Finsupp.single_eq_pi_single]

theorem coeff_single_apply {a a' : G} {b : k} [Decidable (a = a')] :
    coeff (single a b) a' = if a = a' then b else 0 := by
  simp [coeff, Finsupp.single_apply]

theorem single_zero_right (a : G) : single a (0 : k) = 0 := by
  simp [← toFinsupp_inj]

@[simp]
theorem single_add (a : G) (b₁ b₂ : k) : single a (b₁ + b₂) = single a b₁ + single a b₂ := by
  simp [← toFinsupp_inj]

@[simp]
theorem single_zero (a : G) : (single a 0 : SkewMonoidAlgebra k G) = 0 := by
  simp [← toFinsupp_inj]

theorem single_eq_zero {a : G} {b : k} : single a b = 0 ↔ b = 0 := by
  simp [← toFinsupp_inj]

/-- Group isomorphism between `SkewMonoidAlgebra k G` and `G →₀ k`. -/
@[simps apply symm_apply]
def toFinsuppAddEquiv : SkewMonoidAlgebra k G ≃+ (G →₀ k) where
  toFun        := toFinsupp
  invFun       := ofFinsupp
  map_add'     := toFinsupp_add

theorem smul_single {S} [SMulZeroClass S k] (s : S) (a : G) (b : k) :
    s • single a b = single a (s • b) :=
  toFinsupp_injective <| by simp;

theorem single_injective (a : G) : Function.Injective (single a : k → SkewMonoidAlgebra k G) :=
  toFinsuppAddEquiv.symm.injective.comp (Finsupp.single_injective a)

theorem single_left_inj {a a' : G} {b : k} (h : b ≠ 0) : single a b = single a' b ↔ a = a' := by
  rw [← toFinsupp_inj]
  exact Finsupp.single_left_inj h

theorem _root_.IsSMulRegular.skewMonoidAlgebra_iff {S : Type*} [Monoid S] [DistribMulAction S k]
    {a : S} [Nonempty G] : IsSMulRegular k a ↔ IsSMulRegular (SkewMonoidAlgebra k G) a := by
  inhabit G
  refine ⟨IsSMulRegular.skewMonoidAlgebra, fun ha b₁ b₂ inj ↦ ?_⟩
  rw [← (single_injective _).eq_iff, ← smul_single, ← smul_single] at inj
  exact single_injective (default) (ha inj)

end Single

end AddMonoid

section AddMonoidWithOne

section One

variable [One G] [AddMonoidWithOne k]

/-- The unit of the multiplication is `single 1 1`, i.e. the function that is `1` at `1` and
  zero elsewhere. -/
instance : One (SkewMonoidAlgebra k G) where
  one := single 1 1

instance : AddMonoidWithOne (SkewMonoidAlgebra k G) where

theorem ofFinsupp_one : (⟨Finsupp.single 1 1⟩ : SkewMonoidAlgebra k G) = 1 := rfl

@[simp]
theorem toFinsupp_one : (1 : SkewMonoidAlgebra k G).toFinsupp = Finsupp.single 1 1 := rfl

@[simp]
theorem toFinsupp_eq_single_one_one_iff {a : SkewMonoidAlgebra k G} :
    a.toFinsupp = Finsupp.single 1 1 ↔ a = 1 := by
  simp [← toFinsupp_inj]

@[simp]
theorem ofFinsupp_eq_one {a} :
    (⟨a⟩ : SkewMonoidAlgebra k G) = 1 ↔ a = Finsupp.single 1 1 := by
  simp [← toFinsupp_inj]

@[simp]
theorem single_one_one : single (1 : G) (1 : k) = 1 := rfl

theorem one_def : (1 : SkewMonoidAlgebra k G) = single 1 1 := rfl

@[simp]
theorem coeff_one_one : coeff (1 : SkewMonoidAlgebra k G) 1 = 1 := by
  simp only [coeff, toFinsupp_single, Finsupp.single_eq_same]

theorem coeff_one {a : G} [Decidable (a = 1)] :
    (1 : SkewMonoidAlgebra k G).coeff a = if a = 1 then 1 else 0 := by
  classical
  simpa [eq_comm (a := a)] using coeff_single_apply

theorem natCast_def (n : ℕ) : (n : SkewMonoidAlgebra k G) = single (1 : G) (n : k) := by
  induction n <;> simp_all

@[simp]
lemma single_nat (n : ℕ) : (single 1 n : SkewMonoidAlgebra k G) = n := (natCast_def _).symm

end One

end AddMonoidWithOne

section AddCommMonoid

variable [AddCommMonoid k]

instance : AddCommMonoid (SkewMonoidAlgebra k G) where
  __ := toFinsupp_injective.addCommMonoid _ toFinsupp_zero toFinsupp_add
    (fun _ _ ↦ toFinsupp_smul _ _)

section sum

instance [DecidableEq G] [DecidableEq k] : DecidableEq (SkewMonoidAlgebra k G) :=
  Equiv.decidableEq toFinsuppAddEquiv.toEquiv

/-- `sum f g` is the sum of `g a (f.coeff a)` over the support of `f`. -/
def sum {N : Type*} [AddCommMonoid N] (f : SkewMonoidAlgebra k G) (g : G → k → N) : N :=
  f.toFinsupp.sum g

theorem sum_def {N : Type*} [AddCommMonoid N] (f : SkewMonoidAlgebra k G) (g : G → k → N) :
    sum f g = f.toFinsupp.sum g := rfl

/-- Unfolded version of `sum_def` in terms of `Finset.sum`. -/
theorem sum_def' {N : Type*} [AddCommMonoid N] (f : SkewMonoidAlgebra k G) (g : G → k → N) :
    sum f g = ∑ a ∈ f.support, g a (f.coeff a) := rfl

@[simp]
theorem sum_single_index {N} [AddCommMonoid N] {a : G} {b : k} {h : G → k → N}
    (h_zero : h a 0 = 0) : (SkewMonoidAlgebra.single a b).sum h = h a b :=
  Finsupp.sum_single_index h_zero

theorem map_sum {N P : Type*} [AddCommMonoid N] [AddCommMonoid P] {H : Type*} [FunLike H N P]
    [AddMonoidHomClass H N P] (h : H) (f : SkewMonoidAlgebra k G) (g : G → k → N) :
    h (sum f g) = sum f fun a b ↦ h (g a b) :=
  _root_.map_sum h _ _

/-- Variant where the image of `g` is a `SkewMonoidAlgebra`. -/
theorem toFinsupp_sum' {k' G' : Type*} [AddCommMonoid k'] (f : SkewMonoidAlgebra k G)
    (g : G → k → SkewMonoidAlgebra k' G') :
    (sum f g).toFinsupp = Finsupp.sum f.toFinsupp (toFinsupp <| g · ·) :=
  _root_.map_sum toFinsuppAddEquiv (fun a ↦ g a (f.coeff a)) f.toFinsupp.support

theorem ofFinsupp_sum {k' G' : Type*} [AddCommMonoid k'] (f : G →₀ k)
    (g : G → k → G' →₀ k') :
    (⟨Finsupp.sum f g⟩ : SkewMonoidAlgebra k' G') = sum ⟨f⟩ (⟨g · ·⟩) := by
  apply toFinsupp_injective; simp only [toFinsupp_sum']

theorem sum_single (f : SkewMonoidAlgebra k G) : f.sum single = f := by
  apply toFinsupp_injective; simp only [toFinsupp_sum', toFinsupp_single, Finsupp.sum_single]

/-- Taking the `sum` under `h` is an additive homomorphism, if `h` is an additive homomorphism.
This is a more specific version of `SkewMonoidAlgebra.sum_add_index` with simpler hypotheses. -/
theorem sum_add_index' {S : Type*} [AddCommMonoid S] {f g : SkewMonoidAlgebra k G} {h : G → k → S}
    (hf : ∀ i, h i 0 = 0) (h_add : ∀ a b₁ b₂, h a (b₁ + b₂) = h a b₁ + h a b₂) :
    (f + g).sum h = f.sum h + g.sum h := by
  rw [show f + g = ⟨f.toFinsupp + g.toFinsupp⟩ by rw [ofFinsupp_add, eta]]
  exact Finsupp.sum_add_index' hf h_add

/-- Taking the `sum` under `h` is an additive homomorphism, if `h` is an additive homomorphism.
This is a more general version of `SkewMonoidAlgebra.sum_add_index'`;
the latter has simpler hypotheses. -/
theorem sum_add_index {S : Type*} [DecidableEq G] [AddCommMonoid S]
    {f g : SkewMonoidAlgebra k G} {h : G → k → S} (h_zero : ∀ a ∈ f.support ∪ g.support, h a 0 = 0)
    (h_add : ∀ a ∈ f.support ∪ g.support, ∀ b₁ b₂, h a (b₁ + b₂) = h a b₁ + h a b₂) :
    (f + g).sum h = f.sum h + g.sum h := by
  rw [show f + g = ⟨f.toFinsupp + g.toFinsupp⟩ by rw [ofFinsupp_add, eta]]
  exact Finsupp.sum_add_index h_zero h_add

@[simp]
theorem sum_add {S : Type*} [AddCommMonoid S] (p : SkewMonoidAlgebra k G) (f g : G → k → S) :
    (p.sum fun n x ↦ f n x + g n x) = p.sum f + p.sum g := Finsupp.sum_add

@[simp]
theorem sum_zero_index {S : Type*} [AddCommMonoid S] {f : G → k → S} :
    (0 : SkewMonoidAlgebra k G).sum f = 0 := by simp [sum]

@[simp]
theorem sum_zero {N : Type*} [AddCommMonoid N] {f : SkewMonoidAlgebra k G} :
    (f.sum fun _ _ ↦ (0 : N)) = 0 := Finset.sum_const_zero

theorem sum_sum_index {α β M N P : Type*} [AddCommMonoid M] [AddCommMonoid N] [AddCommMonoid P]
    {f : SkewMonoidAlgebra M α} {g : α → M → SkewMonoidAlgebra N β} {h : β → N → P}
    (h_zero : ∀ (a : β), h a 0 = 0)
    (h_add : ∀ (a : β) (b₁ b₂ : N), h a (b₁ + b₂) = h a b₁ + h a b₂) :
    sum (sum f g) h = sum f fun a b ↦ sum (g a b) h := by
  rw [sum_def, toFinsupp_sum' f g, Finsupp.sum_sum_index h_zero h_add]; simp [sum_def]

@[simp]
theorem coeff_sum {k' G' : Type*} [AddCommMonoid k'] {f : SkewMonoidAlgebra k G}
    {g : G → k → SkewMonoidAlgebra k' G'} {a₂ : G'} :
    (f.sum g).coeff a₂ = f.sum fun a₁ b ↦ (g a₁ b).coeff a₂ := by
  simp_rw [coeff, toFinsupp_sum', sum_def, Finsupp.sum_apply]

theorem sum_mul {S : Type*} [NonUnitalNonAssocSemiring S] (b : S) (s : SkewMonoidAlgebra k G)
    {f : G → k → S} : s.sum f * b = s.sum fun a c ↦ f a c * b := by
  simp only [sum, Finsupp.sum, Finset.sum_mul]

theorem mul_sum {S : Type*} [NonUnitalNonAssocSemiring S] (b : S) (s : SkewMonoidAlgebra k G)
    {f : G → k → S} : b * s.sum f = s.sum fun a c ↦ b * f a c := by
  simp only [sum, Finsupp.sum, Finset.mul_sum]

/-- Analogue of `Finsupp.sum_ite_eq'` for `SkewMonoidAlgebra`. -/
@[simp]
theorem sum_ite_eq' {N : Type*} [AddCommMonoid N] [DecidableEq G] (f : SkewMonoidAlgebra k G)
    (a : G) (b : G → k → N) : (f.sum fun (x : G) (v : k) ↦ if x = a then b x v else 0) =
      if a ∈ f.support then b a (f.coeff a) else 0 := by
  simp only [sum_def', f.toFinsupp.support.sum_ite_eq', support]

theorem smul_sum {M : Type*} {R : Type*} [AddCommMonoid M] [DistribSMul R M]
    {v : SkewMonoidAlgebra k G} {c : R} {h : G → k → M} :
    c • v.sum h = v.sum fun a b ↦ c • h a b := Finsupp.smul_sum

theorem sum_congr {f : SkewMonoidAlgebra k G} {M : Type*} [AddCommMonoid M] {g₁ g₂ : G → k → M}
    (h : ∀ x ∈ f.support, g₁ x (f.coeff x) = g₂ x (f.coeff x)) :
    f.sum g₁ = f.sum g₂ := Finset.sum_congr rfl h

@[elab_as_elim]
theorem induction_on {p : SkewMonoidAlgebra k G → Prop} (f : SkewMonoidAlgebra k G)
    (zero : p 0) (single : ∀ g a, p (single g a)) (add : ∀ f g :
    SkewMonoidAlgebra k G, p f → p g → p (f + g)) : p f := by
  rw [← sum_single f, sum_def']
  exact Finset.sum_induction _ _ add zero (by simp_all)

/-- Slightly less general but more convenient version of `SkewMonoidAlgebra.induction_on`. -/
@[induction_eliminator]
theorem induction_on' [instNonempty : Nonempty G] {p : SkewMonoidAlgebra k G → Prop}
    (f : SkewMonoidAlgebra k G) (single : ∀ g a, p (single g a)) (add : ∀ f g :
    SkewMonoidAlgebra k G, p f → p g → p (f + g)) : p f :=
  induction_on f (by simpa using single (Classical.choice instNonempty) 0) single add

/-- If two additive homomorphisms from `SkewMonoidAlgebra k G ` are equal on each `single a b`,
then they are equal. -/
@[ext high]
theorem addHom_ext {M : Type*} [AddZeroClass M] {f g : SkewMonoidAlgebra k G →+ M}
    (h : ∀ a b, f (single a b) = g (single a b)) : f = g := by
  ext p; induction p using SkewMonoidAlgebra.induction_on <;> simp_all

end sum

section mapDomain

variable {G' G'' : Type*} (f : G → G') {g : G' → G''} (v : SkewMonoidAlgebra k G)

/-- Given `f : G → G'` and `v : SkewMonoidAlgebra k G`, `mapDomain f v : SkewMonoidAlgebra k G'`
is the finitely supported additive homomorphism whose value at `a : G'` is the sum of `v x` over
all `x` such that `f x = a`.
Note that `SkewMonoidAlgebra.mapDomain` is defined as an `AddHom`, while `MonoidAlgebra.mapDomain`
is defined as a function. -/
@[simps]
def mapDomain :
    SkewMonoidAlgebra k G →+ SkewMonoidAlgebra k G' where
  toFun v      := v.sum fun a ↦ single (f a)
  map_zero'    := sum_zero_index
  map_add' _ _ := sum_add_index' (fun _ ↦ single_zero _) fun _ ↦ single_add _

lemma toFinsupp_mapDomain :
    (mapDomain f v).toFinsupp = Finsupp.mapDomain f v.toFinsupp := by
  simp_rw [mapDomain_apply, Finsupp.mapDomain, toFinsupp_sum', single]

variable {f v}

theorem mapDomain_id : mapDomain id v = v := sum_single _

theorem mapDomain_comp : mapDomain (g ∘ f) v = mapDomain g (mapDomain f v) :=
  ((sum_sum_index (single_zero <| g ·) (single_add <| g ·)).trans
    (sum_congr fun _ _ ↦ sum_single_index (single_zero _))).symm

theorem sum_mapDomain_index {k' : Type*} [AddCommMonoid k'] {h : G' → k → k'}
    (h_zero : ∀ (b : G'), h b 0 = 0)
    (h_add : ∀ (b : G') (m₁ m₂ : k), h b (m₁ + m₂) = h b m₁ + h b m₂) :
    sum (mapDomain f v) h = sum v fun a m ↦ h (f a) m :=
  (sum_sum_index h_zero h_add).trans <| sum_congr fun _ _ ↦ sum_single_index (h_zero _)

theorem mapDomain_single {a : G} {b : k} : mapDomain f (single a b) = single (f a) b :=
  sum_single_index <| single_zero _

theorem mapDomain_smul {R : Type*} [Monoid R] [DistribMulAction R k] {b : R} :
    mapDomain f (b • v) = b • mapDomain f v := by
  simp_rw [← toFinsupp_inj, toFinsupp_smul, toFinsupp_mapDomain]
  simp [Finsupp.mapDomain_smul]

/-- A non-commutative version of `SkewMonoidAlgebra.lift`: given an additive homomorphism
`f : k →+ R` and a homomorphism `g : G → R`, returns the additive homomorphism from
`SkewMonoidAlgebra k G` such that `liftNC f g (single a b) = f b * g a`.

If `k` is a semiring and `f` is a ring homomorphism and for all `x : R`, `y : G` the equality
`(f (y • x)) * g y = (g y) * (f x))` holds, then the result is a ring homomorphism (see
`SkewMonoidAlgebra.liftNCRingHom`).

If `R` is a `k`-algebra and `f = algebraMap k R`, then the result is an algebra homomorphism called
`SkewMonoidAlgebra.lift`. -/
def liftNC {R : Type*} [NonUnitalNonAssocSemiring R] (f : k →+ R) (g : G → R) :
    SkewMonoidAlgebra k G →+ R :=
  (Finsupp.liftAddHom fun x ↦ (AddMonoidHom.mulRight (g x)).comp f).comp
    (AddEquiv.toAddMonoidHom toFinsuppAddEquiv)

@[simp] theorem liftNC_single {R : Type*} [NonUnitalNonAssocSemiring R] (f : k →+ R)
    (g : G → R) (a : G) (b : k) : liftNC f g (single a b) = f b * g a :=
  Finsupp.liftAddHom_apply_single _ _ _

theorem eq_liftNC {R : Type*} [NonUnitalNonAssocSemiring R] (f : k →+ R) (g : G → R)
    (l : SkewMonoidAlgebra k G →+ R) (h : ∀ a b, l (single a b) = f b * g a) : l = liftNC f g := by
  ext a b; simp_all

end mapDomain

end AddCommMonoid

section AddGroup

variable [AddGroup k]

private irreducible_def neg : SkewMonoidAlgebra k G → SkewMonoidAlgebra k G
  | ⟨a⟩ => ⟨-a⟩

instance : Neg (SkewMonoidAlgebra k G) :=
  ⟨neg⟩

@[simp]
theorem ofFinsupp_neg {a} : (⟨-a⟩ : SkewMonoidAlgebra k G) = -⟨a⟩ :=
  show _ = neg _ by rw [neg_def]

instance : AddGroup (SkewMonoidAlgebra k G) where
  zsmul := zsmulRec
  neg_add_cancel a := by cases a; simp [← ofFinsupp_neg, ← ofFinsupp_add]

@[simp]
theorem toFinsupp_neg (a : SkewMonoidAlgebra k G) : (-a).toFinsupp = -a.toFinsupp :=
  toFinsuppAddEquiv.map_neg a

@[simp]
theorem ofFinsupp_sub {a b} : (⟨a - b⟩ : SkewMonoidAlgebra k G) = ⟨a⟩ - ⟨b⟩ :=
  toFinsuppAddEquiv.symm.map_sub a b

@[simp]
theorem toFinsupp_sub (a b : SkewMonoidAlgebra k G) :
    (a - b).toFinsupp = a.toFinsupp - b.toFinsupp :=
  toFinsuppAddEquiv.map_sub a b

@[simp]
theorem single_neg (a : G) (b : k) : single a (-b) = -single a b := by
  simp [← ofFinsupp_single]

end AddGroup

section AddCommGroup

variable [AddCommGroup k]

instance : AddCommGroup (SkewMonoidAlgebra k G) where
  add_comm

end AddCommGroup

section AddGroupWithOne

variable [AddGroupWithOne k] [One G]

instance : AddGroupWithOne (SkewMonoidAlgebra k G) where
  __ := instAddGroup

theorem intCast_def (z : ℤ) : (z : SkewMonoidAlgebra k G) = single (1 : G) (z : k) := by
  cases z <;> simp

end AddGroupWithOne

section Mul

/- Interaction of `sum` and `•` assuming some multiplication structure. -/
theorem sum_smul_index {N : Type*} [AddCommMonoid N] [NonUnitalNonAssocSemiring k]
    {g : SkewMonoidAlgebra k G} {b : k} {h : G → k → N} (h0 : ∀ i, h i 0 = 0) :
    (b • g).sum h = g.sum (h · <| b * ·) := by
  simp [sum_def, Finsupp.sum_smul_index' h0]

/- Variant of the interaction of `sum` and `•` assuming some scalar multiplication structure. -/
theorem sum_smul_index' {N R : Type*} [AddCommMonoid k]
    [DistribSMul R k] [AddCommMonoid N]
    {g : SkewMonoidAlgebra k G} {b : R} {h : G → k → N} (h0 : ∀ i, h i 0 = 0) :
    (b • g).sum h = g.sum (h · <| b • ·) := by
  simp only [sum_def, toFinsupp_smul, Finsupp.sum_smul_index' h0]

@[simp]
theorem liftNC_one {g_hom R : Type*} [NonAssocSemiring k] [One G] [Semiring R] [FunLike g_hom G R]
    [OneHomClass g_hom G R] (f : k →+* R) (g : g_hom) : liftNC (f : k →+ R) g 1 = 1 := by
  simp only [one_def, liftNC_single, AddMonoidHom.coe_coe, map_one, mul_one]

end Mul

section Mul

variable [Mul G]

section SMul

variable [SMul G k] [NonUnitalNonAssocSemiring k]

/-- The product of `f g : SkewMonoidAlgebra k G` is the finitely supported function whose value
  at `a` is the sum of `f x * (x • g y)` over all pairs `x, y` such that `x * y = a`.
  (Think of a skew group ring.) -/
instance : Mul (SkewMonoidAlgebra k G) :=
  ⟨fun f g ↦ f.sum fun a₁ b₁ ↦ g.sum fun a₂ b₂ ↦ single (a₁ * a₂) (b₁ * (a₁ • b₂))⟩

theorem mul_def {f g : SkewMonoidAlgebra k G} :
    f * g = f.sum fun a₁ b₁ ↦ g.sum fun a₂ b₂ ↦ single (a₁ * a₂) (b₁ * (a₁ • b₂)) :=
  rfl

end SMul

section DistribSMul

instance instNonUnitalNonAssocSemiring [NonUnitalNonAssocSemiring k] [DistribSMul G k] :
    NonUnitalNonAssocSemiring (SkewMonoidAlgebra k G) where
  left_distrib f g h := by
    classical
    simp only [mul_def]
    refine Eq.trans (congr_arg (sum f) (funext₂ fun _ _ ↦ sum_add_index ?_ ?_)) ?_ <;>
      simp only [smul_zero, smul_add, mul_add, mul_zero, single_zero, single_add,
        forall_true_iff, sum_add]
  right_distrib f g h := by
    classical
    simp only [mul_def]
    refine Eq.trans (sum_add_index ?_ ?_) ?_ <;>
      simp only [add_mul, zero_mul, single_zero, single_add, forall_true_iff, sum_zero, sum_add]
  zero_mul f := sum_zero_index
  mul_zero f := Eq.trans (congr_arg (sum f) (funext₂ fun _ _ ↦ sum_zero_index)) sum_zero

variable {R : Type*} [Semiring R] [NonAssocSemiring k] [SMul G k]

theorem liftNC_mul {g_hom : Type*} [FunLike g_hom G R]
    [MulHomClass g_hom G R] (f : k →+* R) (g : g_hom) (a b : SkewMonoidAlgebra k G)
    (h_comm : ∀ {x y}, y ∈ a.support → (f (y • b.coeff x)) * g y = (g y) * (f (b.coeff x))) :
    liftNC (f : k →+ R) g (a * b) = liftNC (f : k →+ R) g a * liftNC (f : k →+ R) g b := by
  conv_rhs => rw [← sum_single a, ← sum_single b]
  simp_rw [mul_def, map_sum, liftNC_single, sum_mul, mul_sum]
  refine sum_congr fun y hy ↦ sum_congr fun x _hx ↦ ?_
  simp only [AddMonoidHom.coe_coe, map_mul]
  rw [mul_assoc, ← mul_assoc (f (y • b.coeff x)), h_comm hy, mul_assoc, mul_assoc]

end DistribSMul

end Mul

/-! #### Semiring structure -/

section Semiring

variable [Semiring k] [Monoid G] [MulSemiringAction G k]

open MulSemiringAction

instance : NonUnitalSemiring (SkewMonoidAlgebra k G) where
  mul_assoc f g h := by
    induction f with
    | single x a => induction g with
      | single y b => induction h with
        | single z c => simp [mul_assoc, mul_smul, mul_def]
        | add => simp_all [mul_add]
      | add => simp_all [add_mul, mul_add]
    | add => simp_all [add_mul]

instance : NonAssocSemiring (SkewMonoidAlgebra k G) where
  one_mul f := by
    induction f with
    | single g a => rw [one_def, mul_def, sum_single_index] <;> simp
    | add f g _ _ => simp_all [mul_add]
  mul_one f := by
    induction f with
    | single g a => rw [one_def, mul_def, sum_single_index, sum_single_index] <;> simp
    | add f g _ _ => simp_all [add_mul]

instance : Semiring (SkewMonoidAlgebra k G) where
  __ := instNonUnitalSemiring
  __ := instNonAssocSemiring

variable {R : Type*} [Semiring R]

/-- `liftNC` as a `RingHom`, for when `f x` and `g y` commute -/
def liftNCRingHom (f : k →+* R) (g : G →* R) (h_comm : ∀ {x y}, (f (y • x)) * g y = (g y) * (f x)) :
    SkewMonoidAlgebra k G →+* R where
  __ := liftNC (f : k →+ R) g
  map_one' := liftNC_one _ _
  map_mul' _ _ :=  liftNC_mul _ _ _ _ fun {_ _} _ ↦ h_comm

end Semiring

/-! #### Derived instances -/

section DerivedInstances

instance instNonUnitalNonAssocRing [Ring k] [Monoid G] [MulSemiringAction G k] :
    NonUnitalNonAssocRing (SkewMonoidAlgebra k G) where
  __ := instAddCommGroup
  __ := instNonUnitalNonAssocSemiring

instance instNonUnitalRing [Ring k] [Monoid G] [MulSemiringAction G k] :
    NonUnitalRing (SkewMonoidAlgebra k G) where
  __ := instAddCommGroup
  __ := instNonUnitalSemiring

instance instNonAssocRing [Ring k] [Monoid G] [MulSemiringAction G k] :
    NonAssocRing (SkewMonoidAlgebra k G) where
  __ := instAddCommGroup
  __ := instNonAssocSemiring

instance instCommSemiring [CommSemiring k] [CommMonoid G] [MulSemiringAction G k]
    [SMulCommClass G k k] : CommSemiring (SkewMonoidAlgebra k G) where
  mul_comm a b := by
    have hgk (g : G) (r : k) : g • r = r := by
      rw [← Algebra.algebraMap_self_apply r, smul_algebraMap g r]
    simp only [mul_def, hgk, sum_def]
    rw [Finsupp.sum_comm]
    exact Finsupp.sum_congr (fun x _ ↦ Finsupp.sum_congr
      (fun y _ ↦ by rw [mul_comm, mul_comm (a.toFinsupp y) _]))

instance instRing [Ring k] [Monoid G] [MulSemiringAction G k] : Ring (SkewMonoidAlgebra k G) where
  __ := instNonAssocRing
  __ := instSemiring

variable {S S₁ S₂ : Type*}

instance [AddMonoid k] [DistribSMul S k] :
    DistribSMul S (SkewMonoidAlgebra k G) where
  __ := toFinsupp_injective.distribSMul ⟨⟨toFinsupp, toFinsupp_zero⟩, toFinsupp_add⟩
    toFinsupp_smul

instance [Monoid S] [AddMonoid k] [DistribMulAction S k] :
    DistribMulAction S (SkewMonoidAlgebra k G) where
  __ := toFinsupp_injective.distribMulAction ⟨⟨toFinsupp, toFinsupp_zero (k := k)⟩, toFinsupp_add⟩
      toFinsupp_smul

instance [Semiring S] [AddCommMonoid k] [Module S k] :
    Module S (SkewMonoidAlgebra k G) where
  __ := toFinsupp_injective.module _ ⟨⟨toFinsupp, toFinsupp_zero⟩, toFinsupp_add⟩ toFinsupp_smul

instance instFaithfulSMul [AddMonoid k] [SMulZeroClass S k] [FaithfulSMul S k] [Nonempty G] :
    FaithfulSMul S (SkewMonoidAlgebra k G) where
  eq_of_smul_eq_smul {_s₁ _s₂} h := by
    apply eq_of_smul_eq_smul fun a : G →₀ k ↦ congr_arg toFinsupp _
    intro a
    simp_rw [ofFinsupp_smul, h]

instance [AddMonoid k] [SMul S₁ S₂] [SMulZeroClass S₁ k] [SMulZeroClass S₂ k]
    [IsScalarTower S₁ S₂ k] : IsScalarTower S₁ S₂ (SkewMonoidAlgebra k G) :=
  ⟨fun _ _ ⟨_⟩ ↦ by simp_rw [← ofFinsupp_smul, smul_assoc]⟩

instance [AddMonoid k] [SMulZeroClass S₁ k] [SMulZeroClass S₂ k] [SMulCommClass S₁ S₂ k] :
    SMulCommClass S₁ S₂ (SkewMonoidAlgebra k G) :=
  ⟨fun _ _ ⟨_⟩ ↦ by simp_rw [← ofFinsupp_smul, smul_comm _ _ _]⟩

instance [AddMonoid k] [SMulZeroClass S k] [SMulZeroClass Sᵐᵒᵖ k] [IsCentralScalar S k] :
    IsCentralScalar S (SkewMonoidAlgebra k G) :=
  ⟨fun _ ⟨_⟩ ↦ by simp_rw [← ofFinsupp_smul, op_smul_eq_smul]⟩

section Module.Free

variable [Semiring S]

/-- Linear equivalence between `SkewMonoidAlgebra k G` and `G →₀ k`. -/
def toFinsuppLinearEquiv [AddCommMonoid k] [Module S k] : SkewMonoidAlgebra k G ≃ₗ[S] (G →₀ k) :=
  AddEquiv.toLinearEquiv toFinsuppAddEquiv (by simp)

/-- The basis on `SkewMonoidAlgebra k G` with basis vectors `fun i ↦ single i 1` -/
def basisSingleOne [Semiring k] : Module.Basis G k (SkewMonoidAlgebra k G) where
  repr := toFinsuppLinearEquiv

instance [Semiring k] : Module.Free k (SkewMonoidAlgebra k G) :=
  Module.Free.of_basis basisSingleOne

end Module.Free

variable {M α : Type*} [Monoid G] [AddCommMonoid M] [MulAction G α]

/-- Scalar multiplication acting on the domain.

This is not an instance as it would conflict with the action on the range.
See the file `test/instance_diamonds.lean` for examples of such conflicts. -/
def comapSMul [AddCommMonoid M] : SMul G (SkewMonoidAlgebra M α) where smul g := mapDomain (g • ·)

attribute [local instance] comapSMul

theorem comapSMul_def (g : G) (f : SkewMonoidAlgebra M α) : g • f = mapDomain (g • ·) f := rfl

@[simp]
theorem comapSMul_single (g : G) (a : α) (b : M) : g • single a b = single (g • a) b :=
  mapDomain_single

/-- `comapSMul` is multiplicative -/
def comapMulAction : MulAction G (SkewMonoidAlgebra M α) where
  one_smul f := by rw [comapSMul_def, one_smul_eq_id, mapDomain_id]
  mul_smul g g' f := by
    rw [comapSMul_def, comapSMul_def, comapSMul_def, ← comp_smul_left, mapDomain_comp]

attribute [local instance] comapMulAction
/-- This is not an instance as it conflicts with `SkewMonoidAlgebra.distribMulAction`
  when `G = kˣ`. -/
def comapDistribMulActionSelf [AddCommMonoid k] :
    DistribMulAction G (SkewMonoidAlgebra k G) where
  smul_zero g := by
    ext
    simp [comapSMul_def, mapDomain]
  smul_add g f f' := by
    ext
    simp [comapSMul_def, map_add]

end DerivedInstances

section coeff_mul

variable [Semiring k]

section Monoid

variable [Monoid G] [MulSemiringAction G k]

theorem coeff_mul [DecidableEq G] (f g : SkewMonoidAlgebra k G)
    (x : G) : (f * g).coeff x = f.sum fun a₁ b₁ ↦ g.sum fun a₂ b₂ ↦
      if a₁ * a₂ = x then b₁ * a₁ • b₂ else 0 := by
  rw [mul_def, coeff_sum]; congr; ext
  rw [coeff_sum]; congr; ext
  exact coeff_single_apply

theorem coeff_mul_antidiagonal_of_finset (f g : SkewMonoidAlgebra k G) (x : G)
    (s : Finset (G × G)) (hs : ∀ {p : G × G}, p ∈ s ↔ p.1 * p.2 = x) :
    (f * g).coeff x = ∑ p ∈ s, f.coeff p.1 * p.1 • g.coeff p.2 := by
  classical
  let F : G × G → k := fun p ↦ if p.1 * p.2 = x then f.coeff p.1 * p.1 • g.coeff p.2 else 0
  calc
    (f * g).coeff x = ∑ a₁ ∈ f.support, ∑ a₂ ∈ g.support, F (a₁, a₂) := coeff_mul f g x
    _ = ∑ p ∈ f.support ×ˢ g.support, F p := by rw [← Finset.sum_product _ _ _]
    _ = ∑ p ∈ (f.support ×ˢ g.support).filter fun p : G × G ↦ p.1 * p.2 = x,
      f.coeff p.1 * p.1 • g.coeff p.2 := (Finset.sum_filter _ _).symm
    _ = ∑ p ∈ s.filter fun p : G × G ↦ p.1 ∈ f.support ∧ p.2 ∈ g.support,
      f.coeff p.1 * p.1 • g.coeff p.2 :=
      (Finset.sum_congr (by ext; simp [Finset.mem_filter, Finset.mem_product, hs, and_comm])
        fun _ _ ↦ rfl)
    _ = ∑ p ∈ s, f.coeff p.1 * p.1 • g.coeff p.2 :=
      Finset.sum_subset (Finset.filter_subset _ _) fun p hps hp ↦ by
        simp only [Finset.mem_filter, mem_support_iff, not_and, Classical.not_not] at hp ⊢
        by_cases h1 : f.coeff p.1 = 0 <;> simp_all

theorem coeff_mul_antidiagonal_finsum (f g : SkewMonoidAlgebra k G) (x : G) :
    (f * g).coeff x = ∑ᶠ p ∈ {p : G × G | p.1 * p.2 = x}, f.coeff p.1 * p.1 • g.coeff p.2 := by
  have : ({p : G × G | p.1 * p.2 = x}
      ∩ Function.support fun p ↦ f.coeff p.1 * p.1 • g.coeff p.2).Finite := by
    apply Set.Finite.inter_of_right
    apply Set.Finite.subset (Finset.finite_toSet ((f.support).product (g.support)))
    aesop
  rw [← finsum_mem_inter_support, finsum_mem_eq_finite_toFinset_sum _ this]
  classical
  let s := Set.Finite.toFinset (s := ({p : G × G | p.1 * p.2 = x}
    ∩ Function.support fun p ↦ f.coeff p.1 * p.1 • g.coeff p.2)) this
  let F : G × G → k := fun p ↦ if p.1 * p.2 = x then f.coeff p.1 * p.1 • g.coeff p.2 else 0
  calc
    (f * g).coeff x = ∑ a₁ ∈ f.support, ∑ a₂ ∈ g.support, F (a₁, a₂) := coeff_mul f g x
    _ = ∑ p ∈ f.support ×ˢ g.support, F p := by rw [← Finset.sum_product _ _ _]
    _ = ∑ p ∈ (f.support ×ˢ g.support).filter fun p : G × G ↦ p.1 * p.2 = x,
      f.coeff p.1 * p.1 • g.coeff p.2 := (Finset.sum_filter _ _).symm
    _ = ∑ p ∈ s.filter fun p : G × G ↦ p.1 ∈ f.support ∧ p.2 ∈ g.support,
      f.coeff p.1 * p.1 • g.coeff p.2 := by
        apply Finset.sum_congr_of_eq_on_inter <;> aesop
    _ = ∑ p ∈ s, f.coeff p.1 * p.1 • g.coeff p.2 :=
      Finset.sum_subset (Finset.filter_subset _ _) fun p hps hp ↦ by
        simp only [Finset.mem_filter, mem_support_iff, not_and, Classical.not_not] at hp ⊢
        by_cases h1 : f.coeff p.1 = 0 <;> simp_all

theorem coeff_mul_single_aux (f : SkewMonoidAlgebra k G) {r : k} {x y z : G}
    (H : ∀ a, a * x = z ↔ a = y) : (f * single x r).coeff z = f.coeff y * y • r := by
  classical
  have A : ∀ a₁ b₁, ((single x r).sum fun a₂ b₂ ↦ ite (a₁ * a₂ = z) (b₁ * a₁ • b₂) 0) =
      ite (a₁ * x = z) (b₁ * a₁ • r) 0 :=
    fun a₁ b₁ ↦ sum_single_index <| by simp
  calc
    (f * (single x r)).coeff z =
        sum f fun a b ↦ if a = y then b * y • r else 0 := by simp [coeff_mul, A, H, sum_ite_eq']
    _ = if y ∈ f.support then f.coeff y * y • r else 0 := (f.support.sum_ite_eq' _ _)
    _ = f.coeff y * y • r := by
      split_ifs with h <;> simp [support] at h <;> simp [h]

theorem coeff_mul_single_one (f : SkewMonoidAlgebra k G) (r : k) (x : G) :
    (f * single 1 r).coeff x = f.coeff x * x • r :=
  f.coeff_mul_single_aux fun a ↦ by rw [mul_one]

theorem coeff_mul_single_of_not_exists_mul (r : k) {g g' : G} (x : SkewMonoidAlgebra k G)
    (h : ∀ x, ¬g' = x * g) : (x * single g r).coeff g' = 0 := by
  classical
  simp only [coeff_mul, smul_zero, mul_zero, ite_self, sum_single_index]
  apply Finset.sum_eq_zero
  simp_rw [ite_eq_right_iff]
  rintro _ _ rfl
  exact False.elim (h _ rfl)

theorem coeff_single_mul_aux (f : SkewMonoidAlgebra k G) {r : k} {x y z : G}
    (H : ∀ a, x * a = y ↔ a = z) : (single x r * f).coeff y = r * x • f.coeff z := by
  classical
  have : (f.sum fun a b ↦ ite (x * a = y) (0 * x • b) 0) = 0 := by simp
  calc
    ((single x r) *  f).coeff y =
        sum f fun a b ↦ ite (x * a = y) (r * x • b) 0 :=
      (coeff_mul _ _ _).trans <| sum_single_index this
    _ = f.sum fun a b ↦ ite (a = z) (r * x • b) 0 := by simp [H]
    _ = if z ∈ f.support then r * x • f.coeff z else 0 := (f.support.sum_ite_eq' _ _)
    _ = _ := by split_ifs with h <;> simp [support] at h <;> simp [h]

theorem coeff_single_one_mul (f : SkewMonoidAlgebra k G) (r : k) (x : G) :
    (single (1 : G) r * f).coeff x = r * f.coeff x := by
  simp [coeff_single_mul_aux, one_smul]

theorem coeff_single_mul_of_not_exists_mul (r : k) {g g' : G} (x : SkewMonoidAlgebra k G)
    (h : ¬∃ d, g' = g * d) : (single g r * x).coeff g' = 0 := by
  classical
  rw [coeff_mul, sum_single_index]
  · apply Finset.sum_eq_zero
    simp_rw [ite_eq_right_iff]
    rintro g'' _hg'' rfl
    exact absurd ⟨_, rfl⟩ h
  · simp

end Monoid

section Group

-- We now prove some additional statements that hold for group algebras.
variable [Group G] [MulSemiringAction G k]

@[simp]
theorem coeff_mul_single (f : SkewMonoidAlgebra k G) (r : k) (x y : G) :
    (f * single x r).coeff y = f.coeff (y * x⁻¹) * (y * x⁻¹) • r :=
  f.coeff_mul_single_aux fun _a ↦ eq_mul_inv_iff_mul_eq.symm

@[simp]
theorem coeff_single_mul (r : k) (x : G) (f : SkewMonoidAlgebra k G) (y : G) :
    (single x r * f).coeff y = r * x • f.coeff (x⁻¹ * y) :=
  f.coeff_single_mul_aux fun _z ↦ eq_inv_mul_iff_mul_eq.symm

theorem coeff_mul_left (f g : SkewMonoidAlgebra k G) (x : G) :
    (f * g).coeff x = f.sum fun a b ↦ b * a • g.coeff (a⁻¹ * x) :=
  calc
    (f * g).coeff x = sum f fun a b ↦ (single a b * g).coeff x := by
      rw [← coeff_sum, ← sum_mul g f, f.sum_single]
    _ = _ := by simp

theorem coeff_mul_right (f g : SkewMonoidAlgebra k G) (x : G) :
    (f * g).coeff x = g.sum fun a b ↦ f.coeff (x * a⁻¹) * (x * a⁻¹) • b :=
  calc
    (f * g).coeff x = sum g fun a b ↦ (f * single a b).coeff x := by
      rw [← coeff_sum, ← mul_sum f g, g.sum_single]
    _ = _ := by simp

end Group

end coeff_mul

section AddHom

variable [AddCommMonoid k]

/-- `single` as an `AddMonoidHom`.

See `lsingle` for the stronger version as a linear map. -/
@[simps]
def singleAddHom (a : G) : k →+ SkewMonoidAlgebra k G where
  toFun := single a
  map_zero' := single_zero a
  map_add' _ := single_add a _

@[ext high]
theorem addHom_ext' {N : Type*} [AddZeroClass N] ⦃f g : SkewMonoidAlgebra k G →+ N⦄
    (H : ∀ x, f.comp (singleAddHom x) = g.comp (singleAddHom x)) : f = g :=
  addHom_ext fun x ↦ DFunLike.congr_fun (H x)

end AddHom

section Semiring

variable [Semiring k]

section singleOneRingHom

variable [Monoid G] [MulSemiringAction G k]

@[simp]
theorem single_mul_single {a₁ a₂ : G} {b₁ b₂ : k} :
    (single a₁ b₁) * (single a₂ b₂) = single (a₁ * a₂) (b₁ * a₁ • b₂) :=
  (sum_single_index (by simp [zero_mul, single_zero, sum_zero])).trans
    (sum_single_index (by simp [smul_zero, mul_zero, single_zero]))

/-- `single 1` as a `RingHom` -/
def singleOneRingHom : k →+* SkewMonoidAlgebra k G where
  __ := singleAddHom 1
  map_one' := rfl
  map_mul' x y := by simp [ZeroHom.toFun_eq_coe, AddMonoidHom.toZeroHom_coe, singleAddHom_apply,
    single_mul_single, mul_one, one_smul]

/-- If two ring homomorphisms from `SkewMonoidAlgebra k G` are equal on all `single a 1`
and `single 1 b`, then they are equal. -/
theorem ringHom_ext {f g : SkewMonoidAlgebra k G →+* k} (h₁ : ∀ b, f (single 1 b) = g (single 1 b))
    (h_of : ∀ a, f (single a 1) = g (single a 1)) : f = g :=
  have {a : G} {b₁ b₂ : k} : (single 1 b₁) * (single a b₂) = single a (b₁ * b₂) := by
    simp [single_mul_single, one_mul, one_smul]
  RingHom.coe_addMonoidHom_injective <|
    addHom_ext fun a b ↦ by rw [← mul_one b, ← this, AddMonoidHom.coe_coe f,
      AddMonoidHom.coe_coe g, f.map_mul, g.map_mul, h₁, h_of]

end singleOneRingHom

section MapDomain

variable {α α₂ β F : Type*} [Semiring β] [Monoid α] [Monoid α₂] [FunLike F α α₂]

/-- Like `mapDomain_zero`, but for the `1` we define in this file -/
theorem mapDomain_one [MonoidHomClass F α α₂] (f : F) :
    (mapDomain f (1 : SkewMonoidAlgebra β α) : SkewMonoidAlgebra β α₂) =
      (1 : SkewMonoidAlgebra β α₂) := by
  simp_rw [one_def, mapDomain_single, map_one]

/- Like `mapDomain_add`, but for the skewed convolutive multiplication we define in this
  file. This theorem holds assuming that `(hf : ∀ (a : α) (x : β), a • x = (f a) • x)`. -/
theorem mapDomain_mul [MulSemiringAction α β] [MulSemiringAction α₂ β]
    [MulHomClass F α α₂] {f : F} (x y : SkewMonoidAlgebra β α)
    (hf : ∀ (a : α) (x : β), a • x = (f a) • x) :
    mapDomain f (x * y) = mapDomain f x * mapDomain f y := by
  rw [mul_def, map_sum]
  have : (sum x fun a b ↦ sum y fun a₂ b₂ ↦ mapDomain (↑f) (single (a * a₂) (b * a • b₂))) =
      sum (mapDomain (↑f) x) fun a₁ b₁ ↦
        sum (mapDomain (↑f) y) fun a₂ b₂ ↦ single (a₁ * a₂) (b₁ * a₁ • b₂) := by
    simp_rw [mapDomain_single, map_mul]
    rw [sum_mapDomain_index (by simp) (by simp [add_mul, single_add, sum_add])]
    congr
    ext a b c
    rw [sum_mapDomain_index (by simp) (by simp [smul_add, mul_add, single_add])]
    simp_rw [hf]
  convert this using 4
  rw [map_sum]

/-- If f : G → H is a multiplicative homomorphism between two monoids and
  `∀ (a : G) (x : k), a • x = (f a) • x`, then `mapDomain f` is a ring homomorphism
  between their skew monoid algebras. -/
def mapDomainRingHom [MulSemiringAction α β] [MulSemiringAction α₂ β]
    [MonoidHomClass F α α₂] {f : F} (hf : ∀ (a : α) (x : β), a • x = (f a) • x) :
    SkewMonoidAlgebra β α →+* SkewMonoidAlgebra β α₂ where
  __ := (mapDomain f : SkewMonoidAlgebra β α →+ SkewMonoidAlgebra β α₂)
  map_one' := mapDomain_one f
  map_mul' x y := mapDomain_mul x y hf

end MapDomain

section of

variable (k G)

variable [Monoid G] [MulSemiringAction G k]

/-- The embedding of a monoid into its skew monoid algebra. -/
def of : G →* SkewMonoidAlgebra k G where
  toFun a      := single a 1
  map_one'     := rfl
  map_mul' a b := by simp

@[simp]
lemma of_apply (a : G) : (of k G) a = single a 1 := by
  simp [of, MonoidHom.coe_mk, OneHom.coe_mk]

theorem smul_of (g : G) (r : k) : r • of k G g = single g r := by
  rw [of_apply, smul_single, smul_eq_mul, mul_one]

theorem of_injective [Nontrivial k] :
    Function.Injective (of k G) := fun a b h ↦ by
  simp_rw [of_apply, ← toFinsupp_inj] at h
  simpa using (Finsupp.single_eq_single_iff _ _ _ _).mp h

/-- If two ring homomorphisms from `SkewMonoidAlgebra k G` are equal on all `single a 1`
and `single 1 b`, then they are equal.

See note [partially-applied ext lemmas]. -/
@[ext high]
theorem ringHom_ext' {f g : SkewMonoidAlgebra k G →+* k}
    (h₁ : f.comp singleOneRingHom = g.comp singleOneRingHom)
    (h_of : (f : SkewMonoidAlgebra k G →* k).comp (of k G) =
      (g : SkewMonoidAlgebra k G →* k).comp (of k G)) : f = g :=
  ringHom_ext (RingHom.congr_fun h₁) (DFunLike.congr_fun h_of)

end of

/-! #### Non-unital, non-associative algebra structure -/

section NonUnitalNonAssocAlgebra

theorem liftNC_smul [MulOneClass G] {R : Type*} [Semiring R] (f : k →+* R) (g : G →* R) (c : k)
    (φ : SkewMonoidAlgebra k G) :
    liftNC (f : k →+ R) g (c • φ) = f c * liftNC (f : k →+ R) g φ := by
  suffices this :
    (liftNC ↑f g).comp (smulAddHom k (SkewMonoidAlgebra k G) c) =
<<<<<<< HEAD
      (AddMonoidHom.mulLeft (f c)).comp (liftNC ↑f g) by exact DFunLike.congr_fun this φ
  refine addHom_ext' fun a ↦ AddMonoidHom.ext fun b ↦ ?_
  simp only [AddMonoidHom.coe_comp, Function.comp_apply, singleAddHom_apply, smulAddHom_apply,
    smul_single, smul_eq_mul, AddMonoidHom.coe_mulLeft]
  simp [liftNC_single, liftNC_single, AddMonoidHom.coe_coe, map_mul, mul_assoc]
=======
      (AddMonoidHom.mulLeft (f c)).comp (liftNC ↑f g) by simpa using congr($this φ)
  refine addHom_ext' fun a => AddMonoidHom.ext fun b => ?_
  simp [smul_single, mul_assoc]
>>>>>>> b6578540

variable (k G) [Monoid G] [MulSemiringAction G k]

instance isScalarTower_self [IsScalarTower k k k] :
    IsScalarTower k (SkewMonoidAlgebra k G) (SkewMonoidAlgebra k G) :=
  ⟨fun t a b ↦ by
    classical
    simp only [smul_eq_mul]
    refine Eq.trans (sum_smul_index' (g := a) (b := t) ?_) ?_ <;>
      simp only [← smul_sum, smul_mul_assoc, ← smul_single,
        zero_mul, imp_true_iff, sum_zero, single_zero]; rfl⟩

end NonUnitalNonAssocAlgebra

end Semiring

section DistribMulActionHom

variable {R M N : Type*} [Semiring R] [AddCommMonoid M] [AddCommMonoid N]

/-- `single` as a `DistribMulActionSemiHom`.

See also `lsingle` for the version as a linear map. -/
@[simps]
def DistribMulActionHom.single [DistribMulAction R M] {α : Type*} (a : α) :
    M →+[R] SkewMonoidAlgebra M α where
  __ := singleAddHom a
  map_smul' k m := by simp [singleAddHom, smul_single, MonoidHom.id_apply]

theorem distribMulActionHom_ext [DistribMulAction R M] [DistribMulAction R N] {α : Type*}
    {f g : SkewMonoidAlgebra M α →+[R] N}
    (h : ∀ (a : α) (m : M), f (single a m) = g (single a m)) : f = g :=
  DistribMulActionHom.toAddMonoidHom_injective <| addHom_ext h

/-- See note [partially-applied ext lemmas]. -/
@[ext]
theorem distribMulActionHom_ext' [DistribMulAction R M] [DistribMulAction R N] {α : Type*}
    {f g : SkewMonoidAlgebra M α →+[R] N}
    (h : ∀ a : α, f.comp (DistribMulActionHom.single a) = g.comp (DistribMulActionHom.single a)) :
    f = g :=
  distribMulActionHom_ext fun a ↦ DistribMulActionHom.congr_fun (h a)

/-- Interpret `single a` as a linear map. -/
def lsingle {α : Type*} (a : α) [Module R M] : M →ₗ[R] (SkewMonoidAlgebra M α) where
  __ := singleAddHom a
  map_smul' _ _ := (smul_single _ _ _).symm

/-- Two `R`-linear maps from `SkewMonoidAlgebra M α` which agree on each `single x y`
  agree everywhere. -/
theorem lhom_ext {α : Type*} [Module R M] [Module R N] ⦃φ ψ : SkewMonoidAlgebra M α →ₗ[R] N⦄
    (h : ∀ a b, φ (single a b) = ψ (single a b)) : φ = ψ :=
  LinearMap.toAddMonoidHom_injective <| addHom_ext h

@[ext high]
theorem lhom_ext' {α : Type*} [Module R M] [Module R N] ⦃φ ψ : SkewMonoidAlgebra M α →ₗ[R] N⦄
    (h : ∀ a, φ.comp (lsingle a) = ψ.comp (lsingle a)) : φ = ψ :=
  lhom_ext fun a ↦ LinearMap.congr_fun (h a)

variable {A : Type*} [NonUnitalNonAssocSemiring A] [Monoid G] [Semiring k] [MulSemiringAction G k]
open NonUnitalAlgHom

/-- A non_unital `k`-algebra homomorphism from `SkewMonoidAlgebra k G` is uniquely defined by its
values on the functions `single a 1`. -/
theorem nonUnitalAlgHom_ext [DistribMulAction k A] {φ₁ φ₂ : SkewMonoidAlgebra k G →ₙₐ[k] A}
    (h : ∀ x, φ₁ (single x 1) = φ₂ (single x 1)) : φ₁ = φ₂ := by
  apply NonUnitalAlgHom.to_distribMulActionHom_injective
  apply distribMulActionHom_ext'
  intro a
  ext
  simp [singleAddHom_apply, h]

/-- See note [partially-applied ext lemmas]. -/
@[ext high]
theorem nonUnitalAlgHom_ext' [DistribMulAction k A] {φ₁ φ₂ : SkewMonoidAlgebra k G →ₙₐ[k] A}
    (h : φ₁.toMulHom.comp (of k G).toMulHom = φ₂.toMulHom.comp (of k G).toMulHom) : φ₁ = φ₂ :=
  nonUnitalAlgHom_ext <| DFunLike.congr_fun h

end DistribMulActionHom

section CommSemiring

variable [Monoid G] [CommSemiring k]
variable {A : Type*} [Semiring A] [Algebra k A]

/-- The instance `Algebra k (SkewMonoidAlgebra A G)` whenever we have `Algebra k A`.
  In particular this provides the instance `Algebra k (SkewMonoidAlgebra k G)`.
  This requires `SmulTrivAction G k A`. -/
instance algebra [MulSemiringAction G A]
    [SMulCommClass G k A] : Algebra k (SkewMonoidAlgebra A G) where
  algebraMap := singleOneRingHom.comp (algebraMap k A)
  smul_def' r a := by
    simp only [RingHom.coe_comp, comp_apply]
    ext
    simp only [coeff_smul, Algebra.smul_def, singleOneRingHom, singleAddHom, ZeroHom.toFun_eq_coe,
      ZeroHom.coe_mk, RingHom.coe_mk, MonoidHom.coe_mk, OneHom.coe_mk, coeff_single_one_mul];
  commutes' r f := by
    simp only [RingHom.coe_comp, comp_apply]
    ext
    simp only [singleOneRingHom, singleAddHom, ZeroHom.toFun_eq_coe, ZeroHom.coe_mk, RingHom.coe_mk,
      MonoidHom.coe_mk, OneHom.coe_mk, coeff_single_one_mul, Algebra.commutes, coeff_mul_single_one,
      smul_algebraMap]

@[simp]
theorem coe_algebraMap [MulSemiringAction G A] [SMulCommClass G k A] :
    ⇑(algebraMap k (SkewMonoidAlgebra A G)) = single 1 ∘ algebraMap k A :=
  rfl

theorem single_eq_algebraMap_mul_of [MulSemiringAction G k] [SMulCommClass G k k] (a : G) (b : k) :
    single a b = algebraMap k (SkewMonoidAlgebra k G) b * of k G a := by
  simp [coe_algebraMap, comp_apply, of_apply, single_mul_single, one_mul, smul_one, mul_one]

theorem single_algebraMap_eq_algebraMap_mul_of (a : G) (b : k) [MulSemiringAction G A]
    [SMulCommClass G k A] :
    single a (algebraMap k A b) = algebraMap k (SkewMonoidAlgebra A G) b * of A G a := by
  simp [coe_algebraMap, comp_apply, of_apply, single_mul_single, one_mul, smul_one, mul_one]

/- Hypotheses needed for `k`-algebra homomorphism from `SkewMonoidAlgebra k G`-/
variable [MulSemiringAction G k] [SMulCommClass G k k]

/-- A `k`-algebra homomorphism from `SkewMonoidAlgebra k G` is uniquely defined by its
values on the functions `single a 1`. -/
theorem algHom_ext ⦃φ₁ φ₂ : AlgHom k (SkewMonoidAlgebra k G) A⦄
    (h : ∀ x, φ₁ (single x 1) = φ₂ (single x 1)) : φ₁ = φ₂ :=
    AlgHom.toLinearMap_injective (lhom_ext' fun a ↦ (LinearMap.ext_ring (h a)))

@[ext high]
theorem algHom_ext' ⦃φ₁ φ₂ : AlgHom k (SkewMonoidAlgebra k G) A⦄
    (h : (φ₁ : SkewMonoidAlgebra k G →* A).comp (of k G) =
      (φ₂ : SkewMonoidAlgebra k G →* A).comp (of k G)) :
    φ₁ = φ₂ := algHom_ext <| DFunLike.congr_fun h

end CommSemiring

end SkewMonoidAlgebra<|MERGE_RESOLUTION|>--- conflicted
+++ resolved
@@ -1121,17 +1121,9 @@
     liftNC (f : k →+ R) g (c • φ) = f c * liftNC (f : k →+ R) g φ := by
   suffices this :
     (liftNC ↑f g).comp (smulAddHom k (SkewMonoidAlgebra k G) c) =
-<<<<<<< HEAD
-      (AddMonoidHom.mulLeft (f c)).comp (liftNC ↑f g) by exact DFunLike.congr_fun this φ
-  refine addHom_ext' fun a ↦ AddMonoidHom.ext fun b ↦ ?_
-  simp only [AddMonoidHom.coe_comp, Function.comp_apply, singleAddHom_apply, smulAddHom_apply,
-    smul_single, smul_eq_mul, AddMonoidHom.coe_mulLeft]
-  simp [liftNC_single, liftNC_single, AddMonoidHom.coe_coe, map_mul, mul_assoc]
-=======
       (AddMonoidHom.mulLeft (f c)).comp (liftNC ↑f g) by simpa using congr($this φ)
   refine addHom_ext' fun a => AddMonoidHom.ext fun b => ?_
   simp [smul_single, mul_assoc]
->>>>>>> b6578540
 
 variable (k G) [Monoid G] [MulSemiringAction G k]
 
