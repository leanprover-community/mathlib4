--- conflicted
+++ resolved
@@ -26,12 +26,7 @@
 `k`-linear combinations of terms of `G`, endowed with a skewed convolution product.
 
 ## TODO
-<<<<<<< HEAD
 - lifting lemmas (see #10541)
-=======
-- the algebra instance (see https://github.com/leanprover-community/mathlib4/issues/10541)
-- lifting lemmas (see https://github.com/leanprover-community/mathlib4/issues/10541)
->>>>>>> 07c73630
 -/
 
 
