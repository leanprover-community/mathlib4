--- conflicted
+++ resolved
@@ -25,12 +25,6 @@
 - `SkewMonoidAlgebra k G`: the skew monoid algebra of `G` over `k` is the type of finite formal
 `k`-linear combinations of terms of `G`, endowed with a skewed convolution product.
 
-## TODO
-<<<<<<< HEAD
-- Define update and delete for skew monoids algebras
-=======
-- lifting lemmas (see #10541)
->>>>>>> e8c43857
 -/
 
 
@@ -1213,24 +1207,6 @@
 variable {A : Type*} [Semiring A] [Algebra k A]
 
 /-- The instance `Algebra k (SkewMonoidAlgebra A G)` whenever we have `Algebra k A`.
-<<<<<<< HEAD
-  In particular this provides the instance `Algebra k (SkewMonoidAlgebra k G)`.
-  This requires `SmulTrivAction G k A`. -/
-instance algebra [MulSemiringAction G A]
-    [SMulCommClass G k A] : Algebra k (SkewMonoidAlgebra A G) where
-  algebraMap := singleOneRingHom.comp (algebraMap k A)
-  smul_def' r a := by
-    simp only [RingHom.coe_comp, comp_apply]
-    ext
-    simp only [coeff_smul, Algebra.smul_def, singleOneRingHom, singleAddHom, ZeroHom.toFun_eq_coe,
-      ZeroHom.coe_mk, RingHom.coe_mk, MonoidHom.coe_mk, OneHom.coe_mk, coeff_single_one_mul];
-  commutes' r f := by
-    simp only [RingHom.coe_comp, comp_apply]
-    ext
-    simp only [singleOneRingHom, singleAddHom, ZeroHom.toFun_eq_coe, ZeroHom.coe_mk, RingHom.coe_mk,
-      MonoidHom.coe_mk, OneHom.coe_mk, coeff_single_one_mul, Algebra.commutes, coeff_mul_single_one,
-      smul_algebraMap]
-=======
   In particular this provides the instance `Algebra k (SkewMonoidAlgebra k G)`. -/
 instance [MulSemiringAction G A]
     [SMulCommClass G k A] : Algebra k (SkewMonoidAlgebra A G) where
@@ -1245,7 +1221,6 @@
     simp only [singleOneRingHom, singleAddHom, ZeroHom.toFun_eq_coe, ZeroHom.coe_mk, RingHom.coe_mk,
       MonoidHom.coe_mk, OneHom.coe_mk, coeff_single_one_mul, Algebra.commutes, coeff_mul_single_one,
       smul_algebraMap, RingHom.coe_comp, comp_apply]
->>>>>>> e8c43857
 
 @[simp]
 theorem coe_algebraMap [MulSemiringAction G A] [SMulCommClass G k A] :
@@ -1268,11 +1243,7 @@
 values on the functions `single a 1`. -/
 theorem algHom_ext ⦃φ₁ φ₂ : AlgHom k (SkewMonoidAlgebra k G) A⦄
     (h : ∀ x, φ₁ (single x 1) = φ₂ (single x 1)) : φ₁ = φ₂ :=
-<<<<<<< HEAD
-    AlgHom.toLinearMap_injective (lhom_ext' fun a => (LinearMap.ext_ring (h a)))
-=======
     AlgHom.toLinearMap_injective (lhom_ext' fun a ↦ (LinearMap.ext_ring (h a)))
->>>>>>> e8c43857
 
 @[ext high]
 theorem algHom_ext' ⦃φ₁ φ₂ : AlgHom k (SkewMonoidAlgebra k G) A⦄
