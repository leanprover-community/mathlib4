/-
Copyright (c) 2018 Mario Carneiro. All rights reserved.
Released under Apache 2.0 license as described in the file LICENSE.
Authors: Mario Carneiro, Kevin Kappelmann
-/
module

public import Mathlib.Algebra.Order.Floor.Ring
import Mathlib.Algebra.Order.Interval.Set.Group

/-!
# Rounding

This file defines the `round` function, which uses the `floor` or `ceil` function to round a number
to the nearest integer.

## Main Definitions

* `round a`: Nearest integer to `a`. It rounds halves towards infinity.

## Tags

rounding
-/

@[expose] public section

assert_not_exists Finset

open Set

variable {F α β : Type*}

open Int

/-! ### Round -/

section round

section LinearOrderedRing

variable [Ring α] [LinearOrder α] [IsStrictOrderedRing α] [FloorRing α]

/--
`round x` rounds `x` to the nearest integer, breaking ties towards positive infinity.

`round (0.5 : ℚ) = 1`.
-/
def round (x : α) : ℤ :=
  if 2 * fract x < 1 then ⌊x⌋ else ⌈x⌉

/-- Formula for `round` in terms of `Int.floor`, a version that works over any ring.

TODO: decide if we want to use this as a definition. It may be slightly faster over `ℚ`. -/
<<<<<<< HEAD
theorem round_eq' (x : α) : round x = (⌊2 * x⌋ + 1) / 2 := by
=======
theorem round_eq_div (x : α) : round x = (⌊2 * x⌋ + 1) / 2 := by
>>>>>>> 3341f6f6
  rw [← floor_add_fract x, round, fract_intCast_add, fract_fract, floor_intCast_add, mul_add,
    ← Int.cast_ofNat, ← Int.cast_mul, floor_intCast_add, ceil_intCast_add, add_assoc,
    Int.mul_add_ediv_left _ _ two_ne_zero, Int.cast_ofNat]
  split_ifs with h <;> congr 1
  · rw [Int.floor_eq_zero_iff.mpr, Int.floor_eq_zero_iff.mpr]
    · simp
    · simp [h]
    · suffices fract x < 1 by simpa
      refine lt_of_le_of_lt ?_ h
      apply le_mul_of_one_le_left <;> simp
  · have H : ⌊2 * fract x⌋ = 1 := by simpa [floor_eq_iff, ← two_mul, fract_lt_one] using h
    suffices 0 < fract x by simp [this, H, ceil_eq_iff, (fract_lt_one _).le]
    contrapose! h
    grw [h]
    simp

@[simp]
theorem round_zero : round (0 : α) = 0 := by simp [round]

@[simp]
theorem round_one : round (1 : α) = 1 := by simp [round]

@[simp]
theorem round_natCast (n : ℕ) : round (n : α) = n := by simp [round]

@[simp]
theorem round_ofNat (n : ℕ) [n.AtLeastTwo] : round (ofNat(n) : α) = ofNat(n) :=
  round_natCast n

@[simp]
theorem round_intCast (n : ℤ) : round (n : α) = n := by simp [round]

/-- Away from the points with fractional part `1 / 2`, `round x = ⌈2 * x⌉ / 2`. -/
theorem round_eq_half_ceil_two_mul {x : α} (hx : 2 * fract x ≠ 1) : round x = ⌈2 * x⌉ / 2 := by
  rcases em (2 * x ∈ range Int.cast) with ⟨m, hm⟩ | hx'
  · rw [← hm, ceil_intCast]
    rcases m.even_or_odd with ⟨m, rfl⟩ | ⟨m, rfl⟩
    · obtain rfl : m = x := mul_left_cancel₀ two_ne_zero <| by simp [← hm, ← two_mul]
      rw [round_intCast, ← two_mul, Int.mul_ediv_cancel_left _ two_ne_zero]
    · refine absurd ?_ hx
<<<<<<< HEAD
      exact two_mul_fract_eq_one_iff_exists_int.mpr ⟨m, mod_cast hm.symm⟩
  · rw [round_eq', (ceil_eq_floor_add_one_iff_notMem _).mpr hx']
=======
      exact (mul_fract_eq_one_iff_exists_int one_lt_two).mpr ⟨m, mod_cast hm.symm⟩
  · rw [round_eq_div, (ceil_eq_floor_add_one_iff_notMem _).mpr hx']
>>>>>>> 3341f6f6

@[simp]
theorem round_add_intCast (x : α) (y : ℤ) : round (x + y) = round x + y := by
  rw [round, round, Int.fract_add_intCast, Int.floor_add_intCast, Int.ceil_add_intCast,
    ← apply_ite₂, ite_self]

@[simp]
theorem round_add_one (a : α) : round (a + 1) = round a + 1 := by
  rw [← round_add_intCast a 1, cast_one]

@[simp]
theorem round_sub_intCast (x : α) (y : ℤ) : round (x - y) = round x - y := by
  rw [sub_eq_add_neg]
  norm_cast
  rw [round_add_intCast, sub_eq_add_neg]

@[simp]
theorem round_sub_one (a : α) : round (a - 1) = round a - 1 := by
  rw [← round_sub_intCast a 1, cast_one]

@[simp]
theorem round_add_natCast (x : α) (y : ℕ) : round (x + y) = round x + y :=
  mod_cast round_add_intCast x y

@[simp]
theorem round_add_ofNat (x : α) (n : ℕ) [n.AtLeastTwo] :
    round (x + ofNat(n)) = round x + ofNat(n) :=
  round_add_natCast x n

@[simp]
theorem round_sub_natCast (x : α) (y : ℕ) : round (x - y) = round x - y :=
  mod_cast round_sub_intCast x y

@[simp]
theorem round_sub_ofNat (x : α) (n : ℕ) [n.AtLeastTwo] :
    round (x - ofNat(n)) = round x - ofNat(n) :=
  round_sub_natCast x n

@[simp]
theorem round_intCast_add (x : α) (y : ℤ) : round ((y : α) + x) = y + round x := by
  rw [add_comm, round_add_intCast, add_comm]

@[simp]
theorem round_natCast_add (x : α) (y : ℕ) : round ((y : α) + x) = y + round x := by
  rw [add_comm, round_add_natCast, add_comm]

@[simp]
theorem round_ofNat_add (n : ℕ) [n.AtLeastTwo] (x : α) :
    round (ofNat(n) + x) = ofNat(n) + round x :=
  round_natCast_add x n

theorem abs_sub_round_eq_min (x : α) : |x - round x| = min (fract x) (1 - fract x) := by
  simp_rw [round, min_def_lt, two_mul, ← lt_tsub_iff_left]
  rcases lt_or_ge (fract x) (1 - fract x) with hx | hx
  · rw [if_pos hx, if_pos hx, self_sub_floor, abs_fract]
  · have : 0 < fract x := by
      replace hx : 0 < fract x + fract x := lt_of_lt_of_le zero_lt_one (tsub_le_iff_left.mp hx)
      simpa only [← two_mul, mul_pos_iff_of_pos_left, zero_lt_two] using hx
    rw [if_neg (not_lt.mpr hx), if_neg (not_lt.mpr hx), abs_sub_comm, ceil_sub_self_eq this.ne.symm,
      abs_one_sub_fract]

theorem round_le (x : α) (z : ℤ) : |x - round x| ≤ |x - z| := by
  rw [abs_sub_round_eq_min, min_le_iff]
  rcases le_or_gt (z : α) x with (hx | hx) <;> [left; right]
  · conv_rhs => rw [abs_eq_self.mpr (sub_nonneg.mpr hx), ← fract_add_floor x, add_sub_assoc]
    simpa only [le_add_iff_nonneg_right, sub_nonneg, cast_le] using le_floor.mpr hx
  · rw [abs_eq_neg_self.mpr (sub_neg.mpr hx).le]
    conv_rhs => rw [← fract_add_floor x]
    rw [add_sub_assoc, add_comm, neg_add, neg_sub, le_add_neg_iff_add_le, sub_add_cancel,
      le_sub_comm]
    norm_cast
    exact floor_le_sub_one_iff.mpr hx

end LinearOrderedRing

section LinearOrderedField

variable [Field α] [LinearOrder α] [IsStrictOrderedRing α] [FloorRing α]

theorem round_eq (x : α) : round x = ⌊x + 1 / 2⌋ := by
<<<<<<< HEAD
  rw [← cast_mul_floor_div_cancel_of_pos two_pos, round_eq']
=======
  rw [← cast_mul_floor_div_cancel_of_pos two_pos, round_eq_div]
>>>>>>> 3341f6f6
  simp [mul_add]

theorem round_eq_iff {x : α} {n : ℤ} : round x = n ↔ x ∈ Ico (n - 1 / 2 : α) (n + 1 / 2) := by
  norm_num [round_eq, floor_eq_iff, ← lt_sub_iff_add_lt, add_sub_assoc]

@[simp]
theorem round_two_inv : round (2⁻¹ : α) = 1 := by norm_num [round_eq_iff]

@[simp]
theorem round_neg_two_inv : round (-2⁻¹ : α) = 0 := by norm_num [round_eq_iff]

@[simp]
theorem round_eq_zero_iff {x : α} : round x = 0 ↔ x ∈ Ico (-(1 / 2)) ((1 : α) / 2) := by
  simp [round_eq_iff]

theorem abs_sub_round (x : α) : |x - round x| ≤ 1 / 2 := by
  rw [round_eq, abs_sub_le_iff]
  have := floor_le (x + 1 / 2)
  have := lt_floor_add_one (x + 1 / 2)
  constructor <;> linarith

theorem abs_sub_round_div_natCast_eq {m n : ℕ} :
    |(m : α) / n - round ((m : α) / n)| = ↑(min (m % n) (n - m % n)) / n := by
  rcases n.eq_zero_or_pos with (rfl | hn)
  · simp
  have hn' : 0 < (n : α) := by
    norm_cast
  rw [abs_sub_round_eq_min, Nat.cast_min, ← min_div_div_right hn'.le,
    fract_div_natCast_eq_div_natCast_mod, Nat.cast_sub (m.mod_lt hn).le, sub_div, div_self hn'.ne']

@[bound]
theorem sub_half_lt_round (x : α) : x - 1 / 2 < round x := by
  rw [round_eq x, show x - 1 / 2 = x + 1 / 2 - 1 by linarith]
  exact Int.sub_one_lt_floor (x + 1 / 2)

@[bound]
theorem round_le_add_half (x : α) : round x ≤ x + 1 / 2 := by
  rw [round_eq x]
  exact Int.floor_le (x + 1 / 2)

end LinearOrderedField

end round

namespace Int

variable [Field α] [LinearOrder α] [IsStrictOrderedRing α]
  [Field β] [LinearOrder β] [IsStrictOrderedRing β] [FloorRing α] [FloorRing β]
variable [FunLike F α β] [RingHomClass F α β] {a : α} {b : β}

theorem map_round (f : F) (hf : StrictMono f) (a : α) : round (f a) = round a := by
  simp_rw [round_eq, ← map_floor _ hf, map_add, one_div, map_inv₀, map_ofNat]

end Int<|MERGE_RESOLUTION|>--- conflicted
+++ resolved
@@ -52,11 +52,7 @@
 /-- Formula for `round` in terms of `Int.floor`, a version that works over any ring.
 
 TODO: decide if we want to use this as a definition. It may be slightly faster over `ℚ`. -/
-<<<<<<< HEAD
-theorem round_eq' (x : α) : round x = (⌊2 * x⌋ + 1) / 2 := by
-=======
 theorem round_eq_div (x : α) : round x = (⌊2 * x⌋ + 1) / 2 := by
->>>>>>> 3341f6f6
   rw [← floor_add_fract x, round, fract_intCast_add, fract_fract, floor_intCast_add, mul_add,
     ← Int.cast_ofNat, ← Int.cast_mul, floor_intCast_add, ceil_intCast_add, add_assoc,
     Int.mul_add_ediv_left _ _ two_ne_zero, Int.cast_ofNat]
@@ -97,13 +93,8 @@
     · obtain rfl : m = x := mul_left_cancel₀ two_ne_zero <| by simp [← hm, ← two_mul]
       rw [round_intCast, ← two_mul, Int.mul_ediv_cancel_left _ two_ne_zero]
     · refine absurd ?_ hx
-<<<<<<< HEAD
-      exact two_mul_fract_eq_one_iff_exists_int.mpr ⟨m, mod_cast hm.symm⟩
-  · rw [round_eq', (ceil_eq_floor_add_one_iff_notMem _).mpr hx']
-=======
       exact (mul_fract_eq_one_iff_exists_int one_lt_two).mpr ⟨m, mod_cast hm.symm⟩
   · rw [round_eq_div, (ceil_eq_floor_add_one_iff_notMem _).mpr hx']
->>>>>>> 3341f6f6
 
 @[simp]
 theorem round_add_intCast (x : α) (y : ℤ) : round (x + y) = round x + y := by
@@ -184,11 +175,7 @@
 variable [Field α] [LinearOrder α] [IsStrictOrderedRing α] [FloorRing α]
 
 theorem round_eq (x : α) : round x = ⌊x + 1 / 2⌋ := by
-<<<<<<< HEAD
-  rw [← cast_mul_floor_div_cancel_of_pos two_pos, round_eq']
-=======
   rw [← cast_mul_floor_div_cancel_of_pos two_pos, round_eq_div]
->>>>>>> 3341f6f6
   simp [mul_add]
 
 theorem round_eq_iff {x : α} {n : ℤ} : round x = n ↔ x ∈ Ico (n - 1 / 2 : α) (n + 1 / 2) := by
