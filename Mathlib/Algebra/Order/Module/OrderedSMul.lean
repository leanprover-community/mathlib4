/-
Copyright (c) 2020 Frédéric Dupuis. All rights reserved.
Released under Apache 2.0 license as described in the file LICENSE.
Authors: Frédéric Dupuis
-/
import Mathlib.Algebra.Module.Pi
import Mathlib.Algebra.Module.Prod
import Mathlib.Algebra.Order.Module.Defs
import Mathlib.Algebra.Order.Monoid.Prod
import Mathlib.Algebra.Order.Pi
import Mathlib.Tactic.GCongr.Core

#align_import algebra.order.smul from "leanprover-community/mathlib"@"3ba15165bd6927679be7c22d6091a87337e3cd0c"

/-!
# Ordered scalar product

In this file we define

* `OrderedSMul R M` : an ordered additive commutative monoid `M` is an `OrderedSMul`
  over an `OrderedSemiring` `R` if the scalar product respects the order relation on the
  monoid and on the ring. There is a correspondence between this structure and convex cones,
  which is proven in `Analysis/Convex/Cone.lean`.

## Implementation notes
* We choose to define `OrderedSMul` as a `Prop`-valued mixin, so that it can be
  used for actions, modules, and algebras
  (the axioms for an "ordered algebra" are exactly that the algebra is ordered as a module).
* To get ordered modules and ordered vector spaces, it suffices to replace the
  `OrderedAddCommMonoid` and the `OrderedSemiring` as desired.

## TODO

This file is now mostly useless. We should try deleting `OrderedSMul`

## References

* https://en.wikipedia.org/wiki/Ordered_vector_space

## Tags

ordered module, ordered scalar, ordered smul, ordered action, ordered vector space
-/

/-- The ordered scalar product property is when an ordered additive commutative monoid
with a partial order has a scalar multiplication which is compatible with the order.
-/
class OrderedSMul (R M : Type*) [OrderedSemiring R] [OrderedAddCommMonoid M] [SMulWithZero R M] :
  Prop where
  /-- Scalar multiplication by positive elements preserves the order. -/
  protected smul_lt_smul_of_pos : ∀ {a b : M}, ∀ {c : R}, a < b → 0 < c → c • a < c • b
  /-- If `c • a < c • b` for some positive `c`, then `a < b`. -/
  protected lt_of_smul_lt_smul_of_pos : ∀ {a b : M}, ∀ {c : R}, c • a < c • b → 0 < c → a < b
#align ordered_smul OrderedSMul

variable {ι α β γ 𝕜 R M N : Type*}

section OrderedSMul
variable [OrderedSemiring R] [OrderedAddCommMonoid M] [SMulWithZero R M] [OrderedSMul R M]
  {s : Set M} {a b : M} {c : R}

instance OrderedSMul.toPosSMulStrictMono : PosSMulStrictMono R M where
  elim _a ha _b₁ _b₂ hb := OrderedSMul.smul_lt_smul_of_pos hb ha

instance OrderedSMul.toPosSMulReflectLT : PosSMulReflectLT R M :=
  PosSMulReflectLT.of_pos fun _a ha _b₁ _b₂ h ↦ OrderedSMul.lt_of_smul_lt_smul_of_pos h ha

instance OrderDual.instOrderedSMul : OrderedSMul R Mᵒᵈ where
  smul_lt_smul_of_pos := OrderedSMul.smul_lt_smul_of_pos (M := M)
  lt_of_smul_lt_smul_of_pos := OrderedSMul.lt_of_smul_lt_smul_of_pos (M := M)

end OrderedSMul

/-- To prove that a linear ordered monoid is an ordered module, it suffices to verify only the first
axiom of `OrderedSMul`. -/
theorem OrderedSMul.mk'' [OrderedSemiring 𝕜] [LinearOrderedAddCommMonoid M] [SMulWithZero 𝕜 M]
    (h : ∀ ⦃c : 𝕜⦄, 0 < c → StrictMono fun a : M => c • a) : OrderedSMul 𝕜 M :=
  { smul_lt_smul_of_pos := fun hab hc => h hc hab
    lt_of_smul_lt_smul_of_pos := fun hab hc => (h hc).lt_iff_lt.1 hab }
#align ordered_smul.mk'' OrderedSMul.mk''

instance Nat.orderedSMul [LinearOrderedCancelAddCommMonoid M] : OrderedSMul ℕ M :=
  OrderedSMul.mk'' fun n hn a b hab => by
    cases n with
    | zero => cases hn
    | succ n =>
      induction n with
      | zero => dsimp; rwa [one_nsmul, one_nsmul]
      | succ n ih => simp only [succ_nsmul _ n.succ, _root_.add_lt_add (ih n.succ_pos) hab]
#align nat.ordered_smul Nat.orderedSMul

instance Int.orderedSMul [LinearOrderedAddCommGroup M] : OrderedSMul ℤ M :=
  OrderedSMul.mk'' fun n hn => by
    cases n
    · simp only [Int.ofNat_eq_coe, Int.natCast_pos, natCast_zsmul] at hn ⊢
      exact strictMono_smul_left_of_pos hn
    · cases (Int.negSucc_not_pos _).1 hn
#align int.ordered_smul Int.orderedSMul

section LinearOrderedSemiring
variable [LinearOrderedSemiring R] [LinearOrderedAddCommMonoid M] [SMulWithZero R M]
  [OrderedSMul R M] {a : R}

-- TODO: `LinearOrderedField M → OrderedSMul ℚ M`
instance LinearOrderedSemiring.toOrderedSMul : OrderedSMul R R :=
  OrderedSMul.mk'' fun _ => strictMono_mul_left_of_pos
#align linear_ordered_semiring.to_ordered_smul LinearOrderedSemiring.toOrderedSMul

end LinearOrderedSemiring

section LinearOrderedSemifield

variable [LinearOrderedSemifield 𝕜] [OrderedAddCommMonoid M] [OrderedAddCommMonoid N]
  [MulActionWithZero 𝕜 M] [MulActionWithZero 𝕜 N]

/-- To prove that a vector space over a linear ordered field is ordered, it suffices to verify only
the first axiom of `OrderedSMul`. -/
theorem OrderedSMul.mk' (h : ∀ ⦃a b : M⦄ ⦃c : 𝕜⦄, a < b → 0 < c → c • a ≤ c • b) :
    OrderedSMul 𝕜 M := by
  have hlt' : ∀ (a b : M) (c : 𝕜), a < b → 0 < c → c • a < c • b := by
    refine fun a b c hab hc => (h hab hc).lt_of_ne ?_
    rw [Ne, hc.ne'.isUnit.smul_left_cancel]
    exact hab.ne
<<<<<<< HEAD
  refine ⟨fun {a b c} ↦ hlt' a b c, fun {a b c hab hc} ↦ ?_⟩
=======
  refine ⟨fun {a b c} => hlt' a b c, fun {a b c hab hc} => ?_⟩
>>>>>>> 52b851a9
  obtain ⟨c, rfl⟩ := hc.ne'.isUnit
  rw [← inv_smul_smul c a, ← inv_smul_smul c b]
  refine hlt' _ _ _ hab (pos_of_mul_pos_right ?_ hc.le)
  simp only [c.mul_inv, zero_lt_one]
#align ordered_smul.mk' OrderedSMul.mk'

instance [OrderedSMul 𝕜 M] [OrderedSMul 𝕜 N] : OrderedSMul 𝕜 (M × N) :=
  OrderedSMul.mk' fun _ _ _ h hc =>
    ⟨smul_le_smul_of_nonneg_left h.1.1 hc.le, smul_le_smul_of_nonneg_left h.1.2 hc.le⟩

instance Pi.orderedSMul {M : ι → Type*} [∀ i, OrderedAddCommMonoid (M i)]
    [∀ i, MulActionWithZero 𝕜 (M i)] [∀ i, OrderedSMul 𝕜 (M i)] : OrderedSMul 𝕜 (∀ i, M i) :=
  OrderedSMul.mk' fun _ _ _ h hc i => smul_le_smul_of_nonneg_left (h.le i) hc.le
#align pi.ordered_smul Pi.orderedSMul

#noalign pi.ordered_smul'
#noalign pi.ordered_smul''

end LinearOrderedSemifield

section Invertible
variable (α : Type*) {β : Type*}
variable [Semiring α] [Invertible (2 : α)] [Lattice β] [AddCommGroup β] [Module α β]
  [CovariantClass β β (· + ·) (· ≤ ·)]

lemma inf_eq_half_smul_add_sub_abs_sub (x y : β) : x ⊓ y = (⅟2 : α) • (x + y - |y - x|) := by
  rw [← two_nsmul_inf_eq_add_sub_abs_sub x y, two_smul, ← two_smul α,
    smul_smul, invOf_mul_self, one_smul]

lemma sup_eq_half_smul_add_add_abs_sub (x y : β) : x ⊔ y = (⅟2 : α) • (x + y + |y - x|) := by
  rw [← two_nsmul_sup_eq_add_add_abs_sub x y, two_smul, ← two_smul α,
    smul_smul, invOf_mul_self, one_smul]

end Invertible

section DivisionSemiring
variable (α : Type*) {β : Type*}
variable [DivisionSemiring α] [NeZero (2 : α)] [Lattice β] [AddCommGroup β] [Module α β]
  [CovariantClass β β (· + ·) (· ≤ ·)]

lemma inf_eq_half_smul_add_sub_abs_sub' (x y : β) : x ⊓ y = (2⁻¹ : α) • (x + y - |y - x|) := by
  letI := invertibleOfNonzero (two_ne_zero' α)
  exact inf_eq_half_smul_add_sub_abs_sub α x y

lemma sup_eq_half_smul_add_add_abs_sub' (x y : β) : x ⊔ y = (2⁻¹ : α) • (x + y + |y - x|) := by
  letI := invertibleOfNonzero (two_ne_zero' α)
  exact sup_eq_half_smul_add_add_abs_sub α x y

end DivisionSemiring<|MERGE_RESOLUTION|>--- conflicted
+++ resolved
@@ -121,11 +121,7 @@
     refine fun a b c hab hc => (h hab hc).lt_of_ne ?_
     rw [Ne, hc.ne'.isUnit.smul_left_cancel]
     exact hab.ne
-<<<<<<< HEAD
-  refine ⟨fun {a b c} ↦ hlt' a b c, fun {a b c hab hc} ↦ ?_⟩
-=======
   refine ⟨fun {a b c} => hlt' a b c, fun {a b c hab hc} => ?_⟩
->>>>>>> 52b851a9
   obtain ⟨c, rfl⟩ := hc.ne'.isUnit
   rw [← inv_smul_smul c a, ← inv_smul_smul c b]
   refine hlt' _ _ _ hab (pos_of_mul_pos_right ?_ hc.le)
