--- conflicted
+++ resolved
@@ -140,25 +140,16 @@
 
 end LinearOrderedCommGroup
 
-<<<<<<< HEAD
 section OrderedSemiring
 
 variable [Semiring R] [PartialOrder R] [IsOrderedRing R] [Archimedean R]
 
 theorem exists_nat_ge (x : R) :
-=======
-theorem exists_nat_ge [Semiring R] [PartialOrder R] [IsOrderedRing R] [Archimedean R] (x : R) :
->>>>>>> 4a15f082
     ∃ n : ℕ, x ≤ n := by
   nontriviality R
   exact (Archimedean.arch x one_pos).imp fun n h => by rwa [← nsmul_one]
 
-<<<<<<< HEAD
 instance (priority := 100) : IsDirected R (· ≤ ·) :=
-=======
-instance (priority := 100) [Semiring R] [PartialOrder R] [IsOrderedRing R] [Archimedean R] :
-    IsDirected R (· ≤ ·) :=
->>>>>>> 4a15f082
   ⟨fun x y ↦
     let ⟨m, hm⟩ := exists_nat_ge x; let ⟨n, hn⟩ := exists_nat_ge y
     let ⟨k, hmk, hnk⟩ := exists_ge_ge m n
@@ -220,11 +211,7 @@
   ⟨-n, by rw [Int.cast_neg]; exact neg_lt.1 h⟩
 
 theorem exists_floor (x : R) : ∃ fl : ℤ, ∀ z : ℤ, z ≤ fl ↔ (z : R) ≤ x := by
-<<<<<<< HEAD
   classical
-=======
-  haveI := Classical.propDecidable
->>>>>>> 4a15f082
   have : ∃ ub : ℤ, (ub : R) ≤ x ∧ ∀ z : ℤ, (z : R) ≤ x → z ≤ ub :=
     Int.exists_greatest_of_bdd
       (let ⟨n, hn⟩ := exists_int_gt x
@@ -515,11 +502,7 @@
     Archimedean { x : M // 0 ≤ x } :=
   ⟨fun x y hy =>
     let ⟨n, hr⟩ := Archimedean.arch (x : M) (hy : (0 : M) < y)
-<<<<<<< HEAD
     ⟨n, mod_cast hr⟩⟩
-=======
-    ⟨n, show (x : M) ≤ (n • y : { x : M // 0 ≤ x }) by simp [*, -nsmul_eq_mul, nsmul_coe]⟩⟩
->>>>>>> 4a15f082
 
 instance Nonneg.instMulArchimedean [CommSemiring R] [PartialOrder R] [IsStrictOrderedRing R]
     [Archimedean R] [ExistsAddOfLE R] :
@@ -533,11 +516,7 @@
 cases we have a computable `floor` function. -/
 noncomputable def Archimedean.floorRing (R) [Ring R] [LinearOrder R] [IsStrictOrderedRing R]
     [Archimedean R] : FloorRing R :=
-<<<<<<< HEAD
   .ofFloor R (fun a => Classical.choose (exists_floor a)) fun z a =>
-=======
-  FloorRing.ofFloor R (fun a => Classical.choose (exists_floor a)) fun z a =>
->>>>>>> 4a15f082
     (Classical.choose_spec (exists_floor a) z).symm
 
 -- see Note [lower instance priority]
@@ -553,11 +532,7 @@
     MulArchimedean Mˣ :=
   ⟨fun x {_} h ↦ MulArchimedean.arch x.val h⟩
 
-<<<<<<< HEAD
 instance WithBot.instArchimedean (M) [OrderedAddCommMonoid M] [Archimedean M] :
-=======
-instance WithBot.instArchimedean (M) [AddCommMonoid M] [PartialOrder M] [Archimedean M] :
->>>>>>> 4a15f082
     Archimedean (WithBot M) := by
   constructor
   intro x y hxy
@@ -568,11 +543,7 @@
     | bot => refine ⟨0, bot_le⟩
     | coe x => simpa [← WithBot.coe_nsmul] using (Archimedean.arch x (by simpa using hxy))
 
-<<<<<<< HEAD
 instance WithZero.instMulArchimedean (M) [OrderedCommMonoid M] [MulArchimedean M] :
-=======
-instance WithZero.instMulArchimedean (M) [CommMonoid M] [PartialOrder M] [MulArchimedean M] :
->>>>>>> 4a15f082
     MulArchimedean (WithZero M) := by
   constructor
   intro x y hxy
