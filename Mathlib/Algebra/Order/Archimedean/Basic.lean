--- conflicted
+++ resolved
@@ -3,10 +3,6 @@
 Released under Apache 2.0 license as described in the file LICENSE.
 Authors: Mario Carneiro
 -/
-<<<<<<< HEAD
-=======
-import Mathlib.Algebra.Group.Action.Defs
->>>>>>> d28737c0
 import Mathlib.Algebra.Order.Monoid.Units
 import Mathlib.Algebra.Order.Ring.Pow
 import Mathlib.Data.Int.LeastGreatest
@@ -490,8 +486,8 @@
 
 instance : Archimedean ℕ :=
   ⟨fun n m m0 => ⟨n, by
-    rw [← mul_one n, smul_eq_mul, mul_assoc, one_mul m]
-    exact Nat.mul_le_mul_left n (by omega)⟩⟩
+    rw [← mul_one n, nsmul_eq_mul, Nat.cast_id, mul_one]
+    exact Nat.le_mul_of_pos_right n m0⟩⟩
 
 instance : Archimedean ℤ :=
   ⟨fun n m m0 =>
@@ -535,7 +531,7 @@
     MulArchimedean αˣ :=
   ⟨fun x {_} h ↦ MulArchimedean.arch x.val h⟩
 
-instance WithBot.instArchimedean (α) [OrderedAddCommMonoid α] [Archimedean α] :
+instance WithBot.instArchimedean (α) [AddCommMonoid α] [PartialOrder α] [Archimedean α] :
     Archimedean (WithBot α) := by
   constructor
   intro x y hxy
@@ -546,7 +542,7 @@
     | bot => refine ⟨0, bot_le⟩
     | coe x => simpa [← WithBot.coe_nsmul] using (Archimedean.arch x (by simpa using hxy))
 
-instance WithZero.instMulArchimedean (α) [OrderedCommMonoid α] [MulArchimedean α] :
+instance WithZero.instMulArchimedean (α) [CommMonoid α] [PartialOrder α] [MulArchimedean α] :
     MulArchimedean (WithZero α) := by
   constructor
   intro x y hxy
