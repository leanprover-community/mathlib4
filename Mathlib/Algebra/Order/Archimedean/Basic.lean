--- conflicted
+++ resolved
@@ -257,13 +257,8 @@
 theorem exists_mem_Ioc_zpow (hx : 0 < x) (hy : 1 < y) : ∃ n : ℤ, x ∈ Ioc (y ^ n) (y ^ (n + 1)) :=
   let ⟨m, hle, hlt⟩ := exists_mem_Ico_zpow (inv_pos.2 hx) hy
   have hyp : 0 < y := lt_trans zero_lt_one hy
-<<<<<<< HEAD
-  ⟨-(m + 1), by rwa [zpow_neg, inv_lt_comm₀ (zpow_pos_of_pos hyp _) hx], by
-    rwa [neg_add, neg_add_cancel_right, zpow_neg, le_inv_comm₀ hx (zpow_pos_of_pos hyp _)]⟩
-=======
   ⟨-(m + 1), by rwa [zpow_neg, inv_lt_comm₀ (zpow_pos hyp _) hx], by
     rwa [neg_add, neg_add_cancel_right, zpow_neg, le_inv_comm₀ hx (zpow_pos hyp _)]⟩
->>>>>>> 22b17a30
 
 /-- For any `y < 1` and any positive `x`, there exists `n : ℕ` with `y ^ n < x`. -/
 theorem exists_pow_lt_of_lt_one (hx : 0 < x) (hy : y < 1) : ∃ n : ℕ, y ^ n < x := by
