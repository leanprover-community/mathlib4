--- conflicted
+++ resolved
@@ -73,14 +73,8 @@
   ⟨fun x _ hy ↦ Archimedean.arch x.toAdd hy⟩
 
 @[to_additive]
-<<<<<<< HEAD
-theorem exists_lt_pow [OrderedCommMonoid M] [MulArchimedean M] [MulLeftStrictMono M]
+theorem exists_lt_pow [CommMonoid M] [PartialOrder M] [MulArchimedean M] [MulLeftStrictMono M]
     {a : M} (ha : 1 < a) (b : M) : ∃ n : ℕ, b < a ^ n :=
-=======
-theorem exists_lt_pow [CommMonoid M] [PartialOrder M] [MulArchimedean M]
-    [MulLeftStrictMono M] {a : M} (ha : 1 < a) (b : M) :
-    ∃ n : ℕ, b < a ^ n :=
->>>>>>> bc4e76d9
   let ⟨k, hk⟩ := MulArchimedean.arch b ha
   ⟨k + 1, hk.trans_lt <| pow_lt_pow_right' ha k.lt_succ_self⟩
 
@@ -147,25 +141,16 @@
 
 end LinearOrderedCommGroup
 
-<<<<<<< HEAD
 section OrderedSemiring
 
-variable [OrderedSemiring R] [Archimedean R]
-
-theorem exists_nat_ge (x : R) : ∃ n : ℕ, x ≤ n := by
-  nontriviality R
-  exact (Archimedean.arch x one_pos).imp fun n h => by rwa [← nsmul_one]
-
-instance (priority := 100) : IsDirected R (· ≤ ·) :=
-=======
-theorem exists_nat_ge [Semiring R] [PartialOrder R] [IsOrderedRing R] [Archimedean R] (x : R) :
+variable [Semiring R] [PartialOrder R] [IsOrderedRing R] [Archimedean R]
+
+theorem exists_nat_ge (x : R) :
     ∃ n : ℕ, x ≤ n := by
   nontriviality R
   exact (Archimedean.arch x one_pos).imp fun n h => by rwa [← nsmul_one]
 
-instance (priority := 100) [Semiring R] [PartialOrder R] [IsOrderedRing R] [Archimedean R] :
-    IsDirected R (· ≤ ·) :=
->>>>>>> bc4e76d9
+instance (priority := 100) : IsDirected R (· ≤ ·) :=
   ⟨fun x y ↦
     let ⟨m, hm⟩ := exists_nat_ge x; let ⟨n, hn⟩ := exists_nat_ge y
     let ⟨k, hmk, hnk⟩ := exists_ge_ge m n
@@ -530,14 +515,9 @@
 
 /-- A linear ordered archimedean ring is a floor ring. This is not an `instance` because in some
 cases we have a computable `floor` function. -/
-<<<<<<< HEAD
-noncomputable def Archimedean.floorRing (R) [LinearOrderedRing R] [Archimedean R] : FloorRing R :=
-  .ofFloor R (fun a => Classical.choose (exists_floor a)) fun z a =>
-=======
 noncomputable def Archimedean.floorRing (R) [Ring R] [LinearOrder R] [IsStrictOrderedRing R]
     [Archimedean R] : FloorRing R :=
-  FloorRing.ofFloor R (fun a => Classical.choose (exists_floor a)) fun z a =>
->>>>>>> bc4e76d9
+  .ofFloor R (fun a => Classical.choose (exists_floor a)) fun z a =>
     (Classical.choose_spec (exists_floor a) z).symm
 
 -- see Note [lower instance priority]
