--- conflicted
+++ resolved
@@ -542,16 +542,8 @@
   constructor
   intro x y hxy
   cases y with
-<<<<<<< HEAD
-  | h₁ => exact absurd hxy (zero_le _).not_lt
-  | h₂ y =>
-    cases x with
-    | h₁ => refine ⟨0, zero_le _⟩
-    | h₂ x => simpa [← WithZero.coe_pow] using (MulArchimedean.arch x (by simpa using hxy))
-=======
   | zero => exact absurd hxy (zero_le _).not_lt
   | coe y =>
     cases x with
     | zero => refine ⟨0, zero_le _⟩
-    | coe x => simpa [← WithZero.coe_pow] using (MulArchimedean.arch x (by simpa using hxy))
->>>>>>> 2a55f2f1
+    | coe x => simpa [← WithZero.coe_pow] using (MulArchimedean.arch x (by simpa using hxy))