--- conflicted
+++ resolved
@@ -156,13 +156,9 @@
 equivalence, where two elements `a` and `b` are in the same class iff
 `(∃ m : ℕ, |b|ₘ ≤ |a|ₘ ^ m) ∧ (∃ n : ℕ, |a|ₘ ≤ |b|ₘ ^ n)`. -/
 @[to_additive ArchimedeanClass
-<<<<<<< HEAD
-/-- `ArchimedeanClass` is the antisymmetrization of `ArchimedeanOrder`. -/]
-=======
 /-- `ArchimedeanClass M` is the quotient of the additive group `M` by additive archimedean
 equivalence, where two elements `a` and `b` are in the same class iff
 `(∃ m : ℕ, |b| ≤ m • |a|) ∧ (∃ n : ℕ, |a| ≤ n • |b|)`. -/]
->>>>>>> c07d348d
 def MulArchimedeanClass := Antisymmetrization (MulArchimedeanOrder M) (· ≤ ·)
 
 namespace MulArchimedeanClass
