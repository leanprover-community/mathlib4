/-
Copyright (c) 2022 Alex J. Best, Yaël Dillies. All rights reserved.
Released under Apache 2.0 license as described in the file LICENSE.
Authors: Alex J. Best, Yaël Dillies
-/
import Mathlib.Algebra.Order.Archimedean.Basic
import Mathlib.Algebra.Order.Hom.Ring

/-!
### Uniqueness of ring homomorphisms to archimedean fields.

There is at most one ordered ring homomorphism from a linear ordered field to an archimedean linear
ordered field. Reciprocally, such an ordered ring homomorphism exists when the codomain is further
conditionally complete.
-/

assert_not_exists Finset

variable {α β : Type*} [Field α] [LinearOrder α] [Field β] [LinearOrder β]

/-- There is at most one ordered ring homomorphism from a linear ordered field to an archimedean
linear ordered field. -/
<<<<<<< HEAD
instance OrderRingHom.subsingleton [Field α] [LinearOrder α]
    [Field β] [LinearOrder β] [IsOrderedRing β] [Archimedean β] :
=======
instance OrderRingHom.subsingleton [IsStrictOrderedRing β] [Archimedean β] :
>>>>>>> 65b97340
    Subsingleton (α →+*o β) :=
  ⟨fun f g => by
    ext x
    by_contra! h' : f x ≠ g x
    wlog h : f x < g x with h₂
    · exact h₂ g f x (Ne.symm h') (h'.lt_or_gt.resolve_left h)
    obtain ⟨q, hf, hg⟩ := exists_rat_btwn h
    rw [← map_ratCast f] at hf
    rw [← map_ratCast g] at hg
    exact
      (lt_asymm ((OrderHomClass.mono g).reflect_lt hg) <|
          (OrderHomClass.mono f).reflect_lt hf).elim⟩

/-- There is at most one ordered ring isomorphism between a linear ordered field and an archimedean
linear ordered field. -/
<<<<<<< HEAD
instance OrderRingIso.subsingleton_right [Field α] [LinearOrder α]
    [Field β] [LinearOrder β] [IsOrderedRing β]
    [Archimedean β] : Subsingleton (α ≃+*o β) :=
=======
instance OrderRingIso.subsingleton_right [IsStrictOrderedRing β] [Archimedean β] :
    Subsingleton (α ≃+*o β) :=
>>>>>>> 65b97340
  OrderRingIso.toOrderRingHom_injective.subsingleton

/-- There is at most one ordered ring isomorphism between an archimedean linear ordered field and a
linear ordered field. -/
<<<<<<< HEAD
instance OrderRingIso.subsingleton_left [Field α] [LinearOrder α] [IsOrderedRing α]
    [Archimedean α] [Field β] [LinearOrder β] : Subsingleton (α ≃+*o β) :=
  OrderRingIso.symm_bijective.injective.subsingleton
=======
instance OrderRingIso.subsingleton_left [IsStrictOrderedRing α] [Archimedean α] :
    Subsingleton (α ≃+*o β) :=
  OrderRingIso.symm_bijective.injective.subsingleton

theorem OrderRingHom.eq_id [IsStrictOrderedRing α] [Archimedean α] (f : α →+*o α) : f = .id _ :=
  Subsingleton.elim ..

theorem OrderRingIso.eq_refl [IsStrictOrderedRing α] [Archimedean α] (f : α ≃+*o α) : f = .refl _ :=
  Subsingleton.elim ..

theorem OrderRingHom.apply_eq_self [IsStrictOrderedRing α] [Archimedean α] (f : α →+*o α) (x : α) :
    f x = x := by
  rw [f.eq_id]; rfl

theorem OrderRingIso.apply_eq_self [IsStrictOrderedRing α] [Archimedean α] (f : α ≃+*o α) (x : α) :
    f x = x :=
  f.toOrderRingHom.apply_eq_self x
>>>>>>> 65b97340
<|MERGE_RESOLUTION|>--- conflicted
+++ resolved
@@ -20,12 +20,7 @@
 
 /-- There is at most one ordered ring homomorphism from a linear ordered field to an archimedean
 linear ordered field. -/
-<<<<<<< HEAD
-instance OrderRingHom.subsingleton [Field α] [LinearOrder α]
-    [Field β] [LinearOrder β] [IsOrderedRing β] [Archimedean β] :
-=======
-instance OrderRingHom.subsingleton [IsStrictOrderedRing β] [Archimedean β] :
->>>>>>> 65b97340
+instance OrderRingHom.subsingleton [IsOrderedRing β] [Archimedean β] :
     Subsingleton (α →+*o β) :=
   ⟨fun f g => by
     ext x
@@ -41,38 +36,26 @@
 
 /-- There is at most one ordered ring isomorphism between a linear ordered field and an archimedean
 linear ordered field. -/
-<<<<<<< HEAD
-instance OrderRingIso.subsingleton_right [Field α] [LinearOrder α]
-    [Field β] [LinearOrder β] [IsOrderedRing β]
-    [Archimedean β] : Subsingleton (α ≃+*o β) :=
-=======
-instance OrderRingIso.subsingleton_right [IsStrictOrderedRing β] [Archimedean β] :
+instance OrderRingIso.subsingleton_right [IsOrderedRing β] [Archimedean β] :
     Subsingleton (α ≃+*o β) :=
->>>>>>> 65b97340
   OrderRingIso.toOrderRingHom_injective.subsingleton
 
 /-- There is at most one ordered ring isomorphism between an archimedean linear ordered field and a
 linear ordered field. -/
-<<<<<<< HEAD
-instance OrderRingIso.subsingleton_left [Field α] [LinearOrder α] [IsOrderedRing α]
-    [Archimedean α] [Field β] [LinearOrder β] : Subsingleton (α ≃+*o β) :=
-  OrderRingIso.symm_bijective.injective.subsingleton
-=======
-instance OrderRingIso.subsingleton_left [IsStrictOrderedRing α] [Archimedean α] :
+instance OrderRingIso.subsingleton_left [IsOrderedRing α] [Archimedean α] :
     Subsingleton (α ≃+*o β) :=
   OrderRingIso.symm_bijective.injective.subsingleton
 
-theorem OrderRingHom.eq_id [IsStrictOrderedRing α] [Archimedean α] (f : α →+*o α) : f = .id _ :=
+theorem OrderRingHom.eq_id [IsOrderedRing α] [Archimedean α] (f : α →+*o α) : f = .id _ :=
   Subsingleton.elim ..
 
-theorem OrderRingIso.eq_refl [IsStrictOrderedRing α] [Archimedean α] (f : α ≃+*o α) : f = .refl _ :=
+theorem OrderRingIso.eq_refl [IsOrderedRing α] [Archimedean α] (f : α ≃+*o α) : f = .refl _ :=
   Subsingleton.elim ..
 
-theorem OrderRingHom.apply_eq_self [IsStrictOrderedRing α] [Archimedean α] (f : α →+*o α) (x : α) :
+theorem OrderRingHom.apply_eq_self [IsOrderedRing α] [Archimedean α] (f : α →+*o α) (x : α) :
     f x = x := by
   rw [f.eq_id]; rfl
 
-theorem OrderRingIso.apply_eq_self [IsStrictOrderedRing α] [Archimedean α] (f : α ≃+*o α) (x : α) :
+theorem OrderRingIso.apply_eq_self [IsOrderedRing α] [Archimedean α] (f : α ≃+*o α) (x : α) :
     f x = x :=
-  f.toOrderRingHom.apply_eq_self x
->>>>>>> 65b97340
+  f.toOrderRingHom.apply_eq_self x