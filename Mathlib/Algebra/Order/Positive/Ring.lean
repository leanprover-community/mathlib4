/-
Copyright (c) 2022 Yury Kudryashov. All rights reserved.
Released under Apache 2.0 license as described in the file LICENSE.
Authors: Yury Kudryashov
-/
import Mathlib.Algebra.Order.Ring.Defs
import Mathlib.Algebra.Ring.InjSurj

/-!
# Algebraic structures on the set of positive numbers

In this file we define various instances (`AddSemigroup`, `OrderedCommMonoid` etc) on the
type `{x : R // 0 < x}`. In each case we try to require the weakest possible typeclass
assumptions on `R` but possibly, there is a room for improvements.
-/


open Function

namespace Positive

variable {M R K : Type*}

section AddBasic

variable [AddMonoid M] [Preorder M] [AddLeftStrictMono M]

instance : Add { x : M // 0 < x } :=
  ⟨fun x y => ⟨x + y, add_pos x.2 y.2⟩⟩

@[simp, norm_cast]
theorem coe_add (x y : { x : M // 0 < x }) : ↑(x + y) = (x + y : M) :=
  rfl

instance addSemigroup : AddSemigroup { x : M // 0 < x } :=
  Subtype.coe_injective.addSemigroup _ coe_add

instance addCommSemigroup {M : Type*} [AddCommMonoid M] [Preorder M]
    [AddLeftStrictMono M] : AddCommSemigroup { x : M // 0 < x } :=
  Subtype.coe_injective.addCommSemigroup _ coe_add

instance addLeftCancelSemigroup {M : Type*} [AddLeftCancelMonoid M] [Preorder M]
    [AddLeftStrictMono M] : AddLeftCancelSemigroup { x : M // 0 < x } :=
  Subtype.coe_injective.addLeftCancelSemigroup _ coe_add

instance addRightCancelSemigroup {M : Type*} [AddRightCancelMonoid M] [Preorder M]
    [AddLeftStrictMono M] : AddRightCancelSemigroup { x : M // 0 < x } :=
  Subtype.coe_injective.addRightCancelSemigroup _ coe_add

instance addLeftStrictMono :
    AddLeftStrictMono { x : M // 0 < x } :=
  ⟨fun _ y z hyz => Subtype.coe_lt_coe.1 <| add_lt_add_left (show (y : M) < z from hyz) _⟩
<<<<<<< HEAD
#align positive.covariant_class_add_lt Positive.addLeftStrictMono
=======
>>>>>>> 45264925

instance addRightStrictMono [AddRightStrictMono M] :
    AddRightStrictMono { x : M // 0 < x } :=
  ⟨fun _ y z hyz => Subtype.coe_lt_coe.1 <| add_lt_add_right (show (y : M) < z from hyz) _⟩
<<<<<<< HEAD
#align positive.covariant_class_swap_add_lt Positive.addRightStrictMono
=======
>>>>>>> 45264925

instance addLeftReflectLT [AddLeftReflectLT M] :
    AddLeftReflectLT { x : M // 0 < x } :=
  ⟨fun _ _ _ h => Subtype.coe_lt_coe.1 <| lt_of_add_lt_add_left h⟩
<<<<<<< HEAD
#align positive.contravariant_class_add_lt Positive.addLeftReflectLT
=======
>>>>>>> 45264925

instance addRightReflectLT [AddRightReflectLT M] :
    AddRightReflectLT { x : M // 0 < x } :=
  ⟨fun _ _ _ h => Subtype.coe_lt_coe.1 <| lt_of_add_lt_add_right h⟩
<<<<<<< HEAD
#align positive.contravariant_class_swap_add_lt Positive.addRightReflectLT
=======
>>>>>>> 45264925

instance addLeftReflectLE [AddLeftReflectLE M] :
    AddLeftReflectLE { x : M // 0 < x } :=
  ⟨fun _ _ _ h => Subtype.coe_le_coe.1 <| le_of_add_le_add_left h⟩
<<<<<<< HEAD
#align positive.contravariant_class_add_le Positive.addLeftReflectLE
=======
>>>>>>> 45264925

instance addRightReflectLE [AddRightReflectLE M] :
    AddRightReflectLE { x : M // 0 < x } :=
  ⟨fun _ _ _ h => Subtype.coe_le_coe.1 <| le_of_add_le_add_right h⟩
<<<<<<< HEAD
#align positive.contravariant_class_swap_add_le Positive.addRightReflectLE
=======
>>>>>>> 45264925

end AddBasic

instance addLeftMono [AddMonoid M] [PartialOrder M]
    [AddLeftStrictMono M] :
    AddLeftMono { x : M // 0 < x } :=
  ⟨@fun _ _ _ h₁ => StrictMono.monotone (fun _ _ h => add_lt_add_left h _) h₁⟩
<<<<<<< HEAD
#align positive.covariant_class_add_le Positive.addLeftMono
=======
>>>>>>> 45264925

section Mul

variable [StrictOrderedSemiring R]

instance : Mul { x : R // 0 < x } :=
  ⟨fun x y => ⟨x * y, mul_pos x.2 y.2⟩⟩

@[simp]
theorem val_mul (x y : { x : R // 0 < x }) : ↑(x * y) = (x * y : R) :=
  rfl

instance : Pow { x : R // 0 < x } ℕ :=
  ⟨fun x n => ⟨(x : R) ^ n , pow_pos x.2 n⟩⟩

@[simp]
theorem val_pow (x : { x : R // 0 < x }) (n : ℕ) :
    ↑(x ^ n) = (x : R) ^ n :=
  rfl

instance : Semigroup { x : R // 0 < x } :=
  Subtype.coe_injective.semigroup Subtype.val val_mul

instance : Distrib { x : R // 0 < x } :=
  Subtype.coe_injective.distrib _ coe_add val_mul

instance : One { x : R // 0 < x } :=
  ⟨⟨1, one_pos⟩⟩

@[simp]
theorem val_one : ((1 : { x : R // 0 < x }) : R) = 1 :=
  rfl

instance : Monoid { x : R // 0 < x } :=
  Subtype.coe_injective.monoid _ val_one val_mul val_pow

end Mul

section mul_comm

instance orderedCommMonoid [StrictOrderedCommSemiring R] :
    OrderedCommMonoid { x : R // 0 < x } :=
  { Subtype.partialOrder _,
    Subtype.coe_injective.commMonoid (M₂ := R) (Subtype.val) val_one val_mul val_pow with
    mul_le_mul_left := fun _ _ hxy c =>
      Subtype.coe_le_coe.1 <| mul_le_mul_of_nonneg_left hxy c.2.le }

/-- If `R` is a nontrivial linear ordered commutative semiring, then `{x : R // 0 < x}` is a linear
ordered cancellative commutative monoid. -/
instance linearOrderedCancelCommMonoid [LinearOrderedCommSemiring R] :
    LinearOrderedCancelCommMonoid { x : R // 0 < x } :=
  { Subtype.instLinearOrder _, Positive.orderedCommMonoid with
    le_of_mul_le_mul_left := fun a _ _ h => Subtype.coe_le_coe.1 <| (mul_le_mul_left a.2).1 h }

end mul_comm

end Positive<|MERGE_RESOLUTION|>--- conflicted
+++ resolved
@@ -50,50 +50,26 @@
 instance addLeftStrictMono :
     AddLeftStrictMono { x : M // 0 < x } :=
   ⟨fun _ y z hyz => Subtype.coe_lt_coe.1 <| add_lt_add_left (show (y : M) < z from hyz) _⟩
-<<<<<<< HEAD
-#align positive.covariant_class_add_lt Positive.addLeftStrictMono
-=======
->>>>>>> 45264925
 
 instance addRightStrictMono [AddRightStrictMono M] :
     AddRightStrictMono { x : M // 0 < x } :=
   ⟨fun _ y z hyz => Subtype.coe_lt_coe.1 <| add_lt_add_right (show (y : M) < z from hyz) _⟩
-<<<<<<< HEAD
-#align positive.covariant_class_swap_add_lt Positive.addRightStrictMono
-=======
->>>>>>> 45264925
 
 instance addLeftReflectLT [AddLeftReflectLT M] :
     AddLeftReflectLT { x : M // 0 < x } :=
   ⟨fun _ _ _ h => Subtype.coe_lt_coe.1 <| lt_of_add_lt_add_left h⟩
-<<<<<<< HEAD
-#align positive.contravariant_class_add_lt Positive.addLeftReflectLT
-=======
->>>>>>> 45264925
 
 instance addRightReflectLT [AddRightReflectLT M] :
     AddRightReflectLT { x : M // 0 < x } :=
   ⟨fun _ _ _ h => Subtype.coe_lt_coe.1 <| lt_of_add_lt_add_right h⟩
-<<<<<<< HEAD
-#align positive.contravariant_class_swap_add_lt Positive.addRightReflectLT
-=======
->>>>>>> 45264925
 
 instance addLeftReflectLE [AddLeftReflectLE M] :
     AddLeftReflectLE { x : M // 0 < x } :=
   ⟨fun _ _ _ h => Subtype.coe_le_coe.1 <| le_of_add_le_add_left h⟩
-<<<<<<< HEAD
-#align positive.contravariant_class_add_le Positive.addLeftReflectLE
-=======
->>>>>>> 45264925
 
 instance addRightReflectLE [AddRightReflectLE M] :
     AddRightReflectLE { x : M // 0 < x } :=
   ⟨fun _ _ _ h => Subtype.coe_le_coe.1 <| le_of_add_le_add_right h⟩
-<<<<<<< HEAD
-#align positive.contravariant_class_swap_add_le Positive.addRightReflectLE
-=======
->>>>>>> 45264925
 
 end AddBasic
 
@@ -101,10 +77,6 @@
     [AddLeftStrictMono M] :
     AddLeftMono { x : M // 0 < x } :=
   ⟨@fun _ _ _ h₁ => StrictMono.monotone (fun _ _ h => add_lt_add_left h _) h₁⟩
-<<<<<<< HEAD
-#align positive.covariant_class_add_le Positive.addLeftMono
-=======
->>>>>>> 45264925
 
 section Mul
 
