/-
Copyright (c) 2018 Mario Carneiro. All rights reserved.
Released under Apache 2.0 license as described in the file LICENSE.
Authors: Mario Carneiro
-/
import Mathlib.Algebra.Group.Action.Pi
import Mathlib.Algebra.Order.AbsoluteValue.Basic
import Mathlib.Algebra.Order.Field.Basic
import Mathlib.Algebra.Order.Group.MinMax
import Mathlib.Algebra.Ring.Pi
import Mathlib.Data.Setoid.Basic
import Mathlib.GroupTheory.GroupAction.Ring
import Mathlib.Tactic.GCongr

/-!
# Cauchy sequences

A basic theory of Cauchy sequences, used in the construction of the reals and p-adic numbers. Where
applicable, lemmas that will be reused in other contexts have been stated in extra generality.
There are other "versions" of Cauchyness in the library, in particular Cauchy filters in topology.
This is a concrete implementation that is useful for simplicity and computability reasons.

## Important definitions

* `IsCauSeq`: a predicate that says `f : ℕ → β` is Cauchy.
* `CauSeq`: the type of Cauchy sequences valued in type `β` with respect to an absolute value
  function `abv`.

## Tags

sequence, cauchy, abs val, absolute value
-/

assert_not_exists Finset Module Submonoid FloorRing

variable {α β : Type*}

open IsAbsoluteValue

section

variable [Field α] [LinearOrder α] [IsStrictOrderedRing α] [Ring β]
  (abv : β → α) [IsAbsoluteValue abv]

theorem rat_add_continuous_lemma {ε : α} (ε0 : 0 < ε) :
    ∃ δ > 0, ∀ {a₁ a₂ b₁ b₂ : β}, abv (a₁ - b₁) < δ → abv (a₂ - b₂) < δ →
      abv (a₁ + a₂ - (b₁ + b₂)) < ε :=
  ⟨ε / 2, half_pos ε0, fun {a₁ a₂ b₁ b₂} h₁ h₂ => by
    simpa [add_halves, sub_eq_add_neg, add_comm, add_left_comm, add_assoc] using
      lt_of_le_of_lt (abv_add abv _ _) (add_lt_add h₁ h₂)⟩

theorem rat_mul_continuous_lemma {ε K₁ K₂ : α} (ε0 : 0 < ε) :
    ∃ δ > 0, ∀ {a₁ a₂ b₁ b₂ : β}, abv a₁ < K₁ → abv b₂ < K₂ → abv (a₁ - b₁) < δ →
      abv (a₂ - b₂) < δ → abv (a₁ * a₂ - b₁ * b₂) < ε := by
  have K0 : (0 : α) < max 1 (max K₁ K₂) := lt_of_lt_of_le zero_lt_one (le_max_left _ _)
  have εK := div_pos (half_pos ε0) K0
  refine ⟨_, εK, fun {a₁ a₂ b₁ b₂} ha₁ hb₂ h₁ h₂ => ?_⟩
  replace ha₁ := lt_of_lt_of_le ha₁ (le_trans (le_max_left _ K₂) (le_max_right 1 _))
  replace hb₂ := lt_of_lt_of_le hb₂ (le_trans (le_max_right K₁ _) (le_max_right 1 _))
  set M := max 1 (max K₁ K₂)
  have : abv (a₁ - b₁) * abv b₂ + abv (a₂ - b₂) * abv a₁ < ε / 2 / M * M + ε / 2 / M * M := by
    gcongr
  rw [← abv_mul abv, mul_comm, div_mul_cancel₀ _ (ne_of_gt K0), ← abv_mul abv, add_halves] at this
  simpa [sub_eq_add_neg, mul_add, add_mul, add_left_comm] using
    lt_of_le_of_lt (abv_add abv _ _) this

theorem rat_inv_continuous_lemma {β : Type*} [DivisionRing β] (abv : β → α) [IsAbsoluteValue abv]
    {ε K : α} (ε0 : 0 < ε) (K0 : 0 < K) :
    ∃ δ > 0, ∀ {a b : β}, K ≤ abv a → K ≤ abv b → abv (a - b) < δ → abv (a⁻¹ - b⁻¹) < ε := by
  refine ⟨K * ε * K, mul_pos (mul_pos K0 ε0) K0, fun {a b} ha hb h => ?_⟩
  have a0 := K0.trans_le ha
  have b0 := K0.trans_le hb
  rw [inv_sub_inv' ((abv_pos abv).1 a0) ((abv_pos abv).1 b0), abv_mul abv, abv_mul abv, abv_inv abv,
    abv_inv abv, abv_sub abv]
  refine lt_of_mul_lt_mul_left (lt_of_mul_lt_mul_right ?_ b0.le) a0.le
  rw [mul_assoc, inv_mul_cancel_right₀ b0.ne', ← mul_assoc, mul_inv_cancel₀ a0.ne', one_mul]
  refine h.trans_le ?_
  gcongr
  exact mul_nonneg a0.le ε0.le

end

/-- A sequence is Cauchy if the distance between its entries tends to zero. -/
@[nolint unusedArguments]
def IsCauSeq {α : Type*} [Field α] [LinearOrder α] [IsStrictOrderedRing α]
    {β : Type*} [Ring β] (abv : β → α) (f : ℕ → β) :
    Prop :=
  ∀ ε > 0, ∃ i, ∀ j ≥ i, abv (f j - f i) < ε

namespace IsCauSeq

variable [Field α] [LinearOrder α] [IsStrictOrderedRing α] [Ring β]
  {abv : β → α} [IsAbsoluteValue abv] {f g : ℕ → β}

-- see Note [nolint_ge]
theorem cauchy₂ (hf : IsCauSeq abv f) {ε : α} (ε0 : 0 < ε) :
    ∃ i, ∀ j ≥ i, ∀ k ≥ i, abv (f j - f k) < ε := by
  refine (hf _ (half_pos ε0)).imp fun i hi j ij k ik => ?_
  rw [← add_halves ε]
  refine lt_of_le_of_lt (abv_sub_le abv _ _ _) (add_lt_add (hi _ ij) ?_)
  rw [abv_sub abv]; exact hi _ ik

theorem cauchy₃ (hf : IsCauSeq abv f) {ε : α} (ε0 : 0 < ε) :
    ∃ i, ∀ j ≥ i, ∀ k ≥ j, abv (f k - f j) < ε :=
  let ⟨i, H⟩ := hf.cauchy₂ ε0
  ⟨i, fun _ ij _ jk => H _ (le_trans ij jk) _ ij⟩

lemma bounded (hf : IsCauSeq abv f) : ∃ r, ∀ i, abv (f i) < r := by
  obtain ⟨i, h⟩ := hf _ zero_lt_one
  set R : ℕ → α := @Nat.rec (fun _ => α) (abv (f 0)) fun i c => max c (abv (f i.succ)) with hR
  have : ∀ i, ∀ j ≤ i, abv (f j) ≤ R i := by
    refine Nat.rec (by simp [hR]) ?_
    rintro i hi j (rfl | hj)
    · simp [R]
    · exact (hi j hj).trans (le_max_left _ _)
  refine ⟨R i + 1, fun j ↦ ?_⟩
  obtain hji | hij := le_total j i
  · exact (this i _ hji).trans_lt (lt_add_one _)
  · simpa using (abv_add abv _ _).trans_lt <| add_lt_add_of_le_of_lt (this i _ le_rfl) (h _ hij)

lemma bounded' (hf : IsCauSeq abv f) (x : α) : ∃ r > x, ∀ i, abv (f i) < r :=
  let ⟨r, h⟩ := hf.bounded
  ⟨max r (x + 1), (lt_add_one x).trans_le (le_max_right _ _),
    fun i ↦ (h i).trans_le (le_max_left _ _)⟩

lemma const (x : β) : IsCauSeq abv fun _ ↦ x :=
  fun ε ε0 ↦ ⟨0, fun j _ => by simpa [abv_zero] using ε0⟩

theorem add (hf : IsCauSeq abv f) (hg : IsCauSeq abv g) : IsCauSeq abv (f + g) := fun _ ε0 =>
  let ⟨_, δ0, Hδ⟩ := rat_add_continuous_lemma abv ε0
  let ⟨i, H⟩ := exists_forall_ge_and (hf.cauchy₃ δ0) (hg.cauchy₃ δ0)
  ⟨i, fun _ ij =>
    let ⟨H₁, H₂⟩ := H _ le_rfl
    Hδ (H₁ _ ij) (H₂ _ ij)⟩

lemma mul (hf : IsCauSeq abv f) (hg : IsCauSeq abv g) : IsCauSeq abv (f * g) := fun _ ε0 =>
  let ⟨_, _, hF⟩ := hf.bounded' 0
  let ⟨_, _, hG⟩ := hg.bounded' 0
  let ⟨_, δ0, Hδ⟩ := rat_mul_continuous_lemma abv ε0
  let ⟨i, H⟩ := exists_forall_ge_and (hf.cauchy₃ δ0) (hg.cauchy₃ δ0)
  ⟨i, fun j ij =>
    let ⟨H₁, H₂⟩ := H _ le_rfl
    Hδ (hF j) (hG i) (H₁ _ ij) (H₂ _ ij)⟩

@[simp] lemma _root_.isCauSeq_neg : IsCauSeq abv (-f) ↔ IsCauSeq abv f := by
  simp only [IsCauSeq, Pi.neg_apply, ← neg_sub', abv_neg]

protected alias ⟨of_neg, neg⟩ := isCauSeq_neg

end IsCauSeq

/-- `CauSeq β abv` is the type of `β`-valued Cauchy sequences, with respect to the absolute value
function `abv`. -/
def CauSeq {α : Type*} [Field α] [LinearOrder α] [IsStrictOrderedRing α]
    (β : Type*) [Ring β] (abv : β → α) : Type _ :=
  { f : ℕ → β // IsCauSeq abv f }

namespace CauSeq

variable [Field α] [LinearOrder α] [IsStrictOrderedRing α]

section Ring

variable [Ring β] {abv : β → α}

instance : CoeFun (CauSeq β abv) fun _ => ℕ → β :=
  ⟨Subtype.val⟩

@[ext]
theorem ext {f g : CauSeq β abv} (h : ∀ i, f i = g i) : f = g := Subtype.eq (funext h)

theorem isCauSeq (f : CauSeq β abv) : IsCauSeq abv f :=
  f.2

theorem cauchy (f : CauSeq β abv) : ∀ {ε}, 0 < ε → ∃ i, ∀ j ≥ i, abv (f j - f i) < ε := @f.2

/-- Given a Cauchy sequence `f`, create a Cauchy sequence from a sequence `g` with
the same values as `f`. -/
def ofEq (f : CauSeq β abv) (g : ℕ → β) (e : ∀ i, f i = g i) : CauSeq β abv :=
  ⟨g, fun ε => by rw [show g = f from (funext e).symm]; exact f.cauchy⟩

variable [IsAbsoluteValue abv]

-- see Note [nolint_ge]
theorem cauchy₂ (f : CauSeq β abv) {ε} :
    0 < ε → ∃ i, ∀ j ≥ i, ∀ k ≥ i, abv (f j - f k) < ε :=
  f.2.cauchy₂

theorem cauchy₃ (f : CauSeq β abv) {ε} : 0 < ε → ∃ i, ∀ j ≥ i, ∀ k ≥ j, abv (f k - f j) < ε :=
  f.2.cauchy₃

theorem bounded (f : CauSeq β abv) : ∃ r, ∀ i, abv (f i) < r := f.2.bounded

theorem bounded' (f : CauSeq β abv) (x : α) : ∃ r > x, ∀ i, abv (f i) < r := f.2.bounded' x

instance : Add (CauSeq β abv) :=
  ⟨fun f g => ⟨f + g, f.2.add g.2⟩⟩

@[simp, norm_cast]
theorem coe_add (f g : CauSeq β abv) : ⇑(f + g) = (f : ℕ → β) + g :=
  rfl

@[simp, norm_cast]
theorem add_apply (f g : CauSeq β abv) (i : ℕ) : (f + g) i = f i + g i :=
  rfl

variable (abv) in
/-- The constant Cauchy sequence. -/
def const (x : β) : CauSeq β abv := ⟨fun _ ↦ x, IsCauSeq.const _⟩

/-- The constant Cauchy sequence -/
local notation "const" => const abv

@[simp, norm_cast]
theorem coe_const (x : β) : (const x : ℕ → β) = Function.const ℕ x :=
  rfl

@[simp, norm_cast]
theorem const_apply (x : β) (i : ℕ) : (const x : ℕ → β) i = x :=
  rfl

theorem const_inj {x y : β} : (const x : CauSeq β abv) = const y ↔ x = y :=
  ⟨fun h => congr_arg (fun f : CauSeq β abv => (f : ℕ → β) 0) h, congr_arg _⟩

instance : Zero (CauSeq β abv) :=
  ⟨const 0⟩

instance : One (CauSeq β abv) :=
  ⟨const 1⟩

instance : Inhabited (CauSeq β abv) :=
  ⟨0⟩

@[simp, norm_cast]
theorem coe_zero : ⇑(0 : CauSeq β abv) = 0 :=
  rfl

@[simp, norm_cast]
theorem coe_one : ⇑(1 : CauSeq β abv) = 1 :=
  rfl

@[simp, norm_cast]
theorem zero_apply (i) : (0 : CauSeq β abv) i = 0 :=
  rfl

@[simp, norm_cast]
theorem one_apply (i) : (1 : CauSeq β abv) i = 1 :=
  rfl

@[simp]
theorem const_zero : const 0 = 0 :=
  rfl

@[simp]
theorem const_one : const 1 = 1 :=
  rfl

theorem const_add (x y : β) : const (x + y) = const x + const y :=
  rfl

instance : Mul (CauSeq β abv) := ⟨fun f g ↦ ⟨f * g, f.2.mul g.2⟩⟩

@[simp, norm_cast]
theorem coe_mul (f g : CauSeq β abv) : ⇑(f * g) = (f : ℕ → β) * g :=
  rfl

@[simp, norm_cast]
theorem mul_apply (f g : CauSeq β abv) (i : ℕ) : (f * g) i = f i * g i :=
  rfl

theorem const_mul (x y : β) : const (x * y) = const x * const y :=
  rfl

instance : Neg (CauSeq β abv) := ⟨fun f ↦ ⟨-f, f.2.neg⟩⟩

@[simp, norm_cast]
theorem coe_neg (f : CauSeq β abv) : ⇑(-f) = -f :=
  rfl

@[simp, norm_cast]
theorem neg_apply (f : CauSeq β abv) (i) : (-f) i = -f i :=
  rfl

theorem const_neg (x : β) : const (-x) = -const x :=
  rfl

instance : Sub (CauSeq β abv) :=
  ⟨fun f g => ofEq (f + -g) (fun x => f x - g x) fun i => by simp [sub_eq_add_neg]⟩

@[simp, norm_cast]
theorem coe_sub (f g : CauSeq β abv) : ⇑(f - g) = (f : ℕ → β) - g :=
  rfl

@[simp, norm_cast]
theorem sub_apply (f g : CauSeq β abv) (i : ℕ) : (f - g) i = f i - g i :=
  rfl

theorem const_sub (x y : β) : const (x - y) = const x - const y :=
  rfl

section SMul

variable {G : Type*} [SMul G β] [IsScalarTower G β β]

instance : SMul G (CauSeq β abv) :=
  ⟨fun a f => (ofEq (const (a • (1 : β)) * f) (a • (f : ℕ → β))) fun _ => smul_one_mul _ _⟩

@[simp, norm_cast]
theorem coe_smul (a : G) (f : CauSeq β abv) : ⇑(a • f) = a • (f : ℕ → β) :=
  rfl

@[simp, norm_cast]
theorem smul_apply (a : G) (f : CauSeq β abv) (i : ℕ) : (a • f) i = a • f i :=
  rfl

theorem const_smul (a : G) (x : β) : const (a • x) = a • const x :=
  rfl

instance : IsScalarTower G (CauSeq β abv) (CauSeq β abv) :=
  ⟨fun a f g => Subtype.ext <| smul_assoc a (f : ℕ → β) (g : ℕ → β)⟩

end SMul

instance addGroup : AddGroup (CauSeq β abv) :=
  Function.Injective.addGroup Subtype.val Subtype.val_injective rfl coe_add coe_neg coe_sub
    (fun _ _ => coe_smul _ _) fun _ _ => coe_smul _ _

instance instNatCast : NatCast (CauSeq β abv) := ⟨fun n => const n⟩

instance instIntCast : IntCast (CauSeq β abv) := ⟨fun n => const n⟩

instance addGroupWithOne : AddGroupWithOne (CauSeq β abv) :=
  Function.Injective.addGroupWithOne Subtype.val Subtype.val_injective rfl rfl
  coe_add coe_neg coe_sub
  (by intros; rfl)
  (by intros; rfl)
  (by intros; rfl)
  (by intros; rfl)

instance : Pow (CauSeq β abv) ℕ :=
  ⟨fun f n =>
    (ofEq (npowRec n f) fun i => f i ^ n) <| by induction n <;> simp [*, npowRec, pow_succ]⟩

@[simp, norm_cast]
theorem coe_pow (f : CauSeq β abv) (n : ℕ) : ⇑(f ^ n) = (f : ℕ → β) ^ n :=
  rfl

@[simp, norm_cast]
theorem pow_apply (f : CauSeq β abv) (n i : ℕ) : (f ^ n) i = f i ^ n :=
  rfl

theorem const_pow (x : β) (n : ℕ) : const (x ^ n) = const x ^ n :=
  rfl

instance ring : Ring (CauSeq β abv) :=
  Function.Injective.ring Subtype.val Subtype.val_injective rfl rfl coe_add coe_mul coe_neg coe_sub
    (fun _ _ => coe_smul _ _) (fun _ _ => coe_smul _ _) coe_pow (fun _ => rfl) fun _ => rfl

instance {β : Type*} [CommRing β] {abv : β → α} [IsAbsoluteValue abv] : CommRing (CauSeq β abv) :=
  { CauSeq.ring with
    mul_comm := fun a b => ext fun n => by simp [mul_comm] }

/-- `LimZero f` holds when `f` approaches 0. -/
def LimZero {abv : β → α} (f : CauSeq β abv) : Prop :=
  ∀ ε > 0, ∃ i, ∀ j ≥ i, abv (f j) < ε

theorem add_limZero {f g : CauSeq β abv} (hf : LimZero f) (hg : LimZero g) : LimZero (f + g)
  | ε, ε0 =>
    (exists_forall_ge_and (hf _ <| half_pos ε0) (hg _ <| half_pos ε0)).imp fun _ H j ij => by
      let ⟨H₁, H₂⟩ := H _ ij
      simpa [add_halves ε] using lt_of_le_of_lt (abv_add abv _ _) (add_lt_add H₁ H₂)

theorem mul_limZero_right (f : CauSeq β abv) {g} (hg : LimZero g) : LimZero (f * g)
  | ε, ε0 =>
    let ⟨F, F0, hF⟩ := f.bounded' 0
    (hg _ <| div_pos ε0 F0).imp fun _ H j ij => by
      have := mul_lt_mul' (le_of_lt <| hF j) (H _ ij) (abv_nonneg abv _) F0
      rwa [mul_comm F, div_mul_cancel₀ _ (ne_of_gt F0), ← abv_mul] at this

theorem mul_limZero_left {f} (g : CauSeq β abv) (hg : LimZero f) : LimZero (f * g)
  | ε, ε0 =>
    let ⟨G, G0, hG⟩ := g.bounded' 0
    (hg _ <| div_pos ε0 G0).imp fun _ H j ij => by
      have := mul_lt_mul'' (H _ ij) (hG j) (abv_nonneg abv _) (abv_nonneg abv _)
      rwa [div_mul_cancel₀ _ (ne_of_gt G0), ← abv_mul] at this

theorem neg_limZero {f : CauSeq β abv} (hf : LimZero f) : LimZero (-f) := by
  rw [← neg_one_mul f]
  exact mul_limZero_right _ hf

theorem sub_limZero {f g : CauSeq β abv} (hf : LimZero f) (hg : LimZero g) : LimZero (f - g) := by
  simpa only [sub_eq_add_neg] using add_limZero hf (neg_limZero hg)

theorem limZero_sub_rev {f g : CauSeq β abv} (hfg : LimZero (f - g)) : LimZero (g - f) := by
  simpa using neg_limZero hfg

theorem zero_limZero : LimZero (0 : CauSeq β abv)
  | ε, ε0 => ⟨0, fun j _ => by simpa [abv_zero abv] using ε0⟩

theorem const_limZero {x : β} : LimZero (const x) ↔ x = 0 :=
  ⟨fun H =>
    (abv_eq_zero abv).1 <|
      (eq_of_le_of_forall_lt_imp_le_of_dense (abv_nonneg abv _)) fun _ ε0 =>
        let ⟨_, hi⟩ := H _ ε0
        le_of_lt <| hi _ le_rfl,
    fun e => e.symm ▸ zero_limZero⟩

instance equiv : Setoid (CauSeq β abv) :=
  ⟨fun f g => LimZero (f - g),
    ⟨fun f => by simp [zero_limZero],
    fun f ε hε => by simpa using neg_limZero f ε hε,
    fun fg gh => by simpa using add_limZero fg gh⟩⟩

theorem add_equiv_add {f1 f2 g1 g2 : CauSeq β abv} (hf : f1 ≈ f2) (hg : g1 ≈ g2) :
    f1 + g1 ≈ f2 + g2 := by simpa only [← add_sub_add_comm] using add_limZero hf hg

theorem neg_equiv_neg {f g : CauSeq β abv} (hf : f ≈ g) : -f ≈ -g := by
  simpa only [neg_sub'] using neg_limZero hf

theorem sub_equiv_sub {f1 f2 g1 g2 : CauSeq β abv} (hf : f1 ≈ f2) (hg : g1 ≈ g2) :
    f1 - g1 ≈ f2 - g2 := by simpa only [sub_eq_add_neg] using add_equiv_add hf (neg_equiv_neg hg)

theorem equiv_def₃ {f g : CauSeq β abv} (h : f ≈ g) {ε : α} (ε0 : 0 < ε) :
    ∃ i, ∀ j ≥ i, ∀ k ≥ j, abv (f k - g j) < ε :=
  (exists_forall_ge_and (h _ <| half_pos ε0) (f.cauchy₃ <| half_pos ε0)).imp fun _ H j ij k jk => by
    let ⟨h₁, h₂⟩ := H _ ij
    have := lt_of_le_of_lt (abv_add abv (f j - g j) _) (add_lt_add h₁ (h₂ _ jk))
    rwa [sub_add_sub_cancel', add_halves] at this

theorem limZero_congr {f g : CauSeq β abv} (h : f ≈ g) : LimZero f ↔ LimZero g :=
  ⟨fun l => by simpa using add_limZero (Setoid.symm h) l, fun l => by simpa using add_limZero h l⟩

theorem abv_pos_of_not_limZero {f : CauSeq β abv} (hf : ¬LimZero f) :
    ∃ K > 0, ∃ i, ∀ j ≥ i, K ≤ abv (f j) := by
  haveI := Classical.propDecidable
  by_contra nk
  refine hf fun ε ε0 => ?_
<<<<<<< HEAD
  simp only [gt_iff_lt, ge_iff_le, not_exists, not_and, not_forall, not_le] at nk
=======
  simp only [not_exists, not_and, not_forall, not_le] at nk
>>>>>>> 71e57acb
  obtain ⟨i, hi⟩ := f.cauchy₃ (half_pos ε0)
  rcases nk _ (half_pos ε0) i with ⟨j, ij, hj⟩
  refine ⟨j, fun k jk => ?_⟩
  have := lt_of_le_of_lt (abv_add abv _ _) (add_lt_add (hi j ij k jk) hj)
  rwa [sub_add_cancel, add_halves] at this

theorem of_near (f : ℕ → β) (g : CauSeq β abv) (h : ∀ ε > 0, ∃ i, ∀ j ≥ i, abv (f j - g j) < ε) :
    IsCauSeq abv f
  | ε, ε0 =>
    let ⟨i, hi⟩ := exists_forall_ge_and (h _ (half_pos <| half_pos ε0)) (g.cauchy₃ <| half_pos ε0)
    ⟨i, fun j ij => by
      obtain ⟨h₁, h₂⟩ := hi _ le_rfl; rw [abv_sub abv] at h₁
      have := lt_of_le_of_lt (abv_add abv _ _) (add_lt_add (hi _ ij).1 h₁)
      have := lt_of_le_of_lt (abv_add abv _ _) (add_lt_add this (h₂ _ ij))
      rwa [add_halves, add_halves, add_right_comm, sub_add_sub_cancel, sub_add_sub_cancel] at this⟩

theorem not_limZero_of_not_congr_zero {f : CauSeq _ abv} (hf : ¬f ≈ 0) : ¬LimZero f := by
  intro h
  have : LimZero (f - 0) := by simp [h]
  exact hf this

theorem mul_equiv_zero (g : CauSeq _ abv) {f : CauSeq _ abv} (hf : f ≈ 0) : g * f ≈ 0 :=
  have : LimZero (f - 0) := hf
  have : LimZero (g * f) := mul_limZero_right _ <| by simpa
  show LimZero (g * f - 0) by simpa

theorem mul_equiv_zero' (g : CauSeq _ abv) {f : CauSeq _ abv} (hf : f ≈ 0) : f * g ≈ 0 :=
  have : LimZero (f - 0) := hf
  have : LimZero (f * g) := mul_limZero_left _ <| by simpa
  show LimZero (f * g - 0) by simpa

theorem mul_not_equiv_zero {f g : CauSeq _ abv} (hf : ¬f ≈ 0) (hg : ¬g ≈ 0) : ¬f * g ≈ 0 :=
  fun (this : LimZero (f * g - 0)) => by
  have hlz : LimZero (f * g) := by simpa
  have hf' : ¬LimZero f := by simpa using show ¬LimZero (f - 0) from hf
  have hg' : ¬LimZero g := by simpa using show ¬LimZero (g - 0) from hg
  rcases abv_pos_of_not_limZero hf' with ⟨a1, ha1, N1, hN1⟩
  rcases abv_pos_of_not_limZero hg' with ⟨a2, ha2, N2, hN2⟩
  have : 0 < a1 * a2 := mul_pos ha1 ha2
  obtain ⟨N, hN⟩ := hlz _ this
  let i := max N (max N1 N2)
  have hN' := hN i (le_max_left _ _)
  have hN1' := hN1 i (le_trans (le_max_left _ _) (le_max_right _ _))
  have hN1' := hN2 i (le_trans (le_max_right _ _) (le_max_right _ _))
  apply not_le_of_gt hN'
  change _ ≤ abv (_ * _)
  rw [abv_mul abv]
  gcongr

theorem const_equiv {x y : β} : const x ≈ const y ↔ x = y :=
  show LimZero _ ↔ _ by rw [← const_sub, const_limZero, sub_eq_zero]

theorem mul_equiv_mul {f1 f2 g1 g2 : CauSeq β abv} (hf : f1 ≈ f2) (hg : g1 ≈ g2) :
    f1 * g1 ≈ f2 * g2 := by
  simpa only [mul_sub, sub_mul, sub_add_sub_cancel]
    using add_limZero (mul_limZero_left g1 hf) (mul_limZero_right f2 hg)

theorem smul_equiv_smul {G : Type*} [SMul G β] [IsScalarTower G β β] {f1 f2 : CauSeq β abv} (c : G)
    (hf : f1 ≈ f2) : c • f1 ≈ c • f2 := by
  simpa [const_smul, smul_one_mul _ _] using
    mul_equiv_mul (const_equiv.mpr <| Eq.refl <| c • (1 : β)) hf

theorem pow_equiv_pow {f1 f2 : CauSeq β abv} (hf : f1 ≈ f2) (n : ℕ) : f1 ^ n ≈ f2 ^ n := by
  induction n with
  | zero => simp only [pow_zero, Setoid.refl]
  | succ n ih => simpa only [pow_succ'] using mul_equiv_mul hf ih

end Ring

section IsDomain

variable [Ring β] [IsDomain β] (abv : β → α) [IsAbsoluteValue abv]

theorem one_not_equiv_zero : ¬const abv 1 ≈ const abv 0 := fun h =>
  have : ∀ ε > 0, ∃ i, ∀ k, i ≤ k → abv (1 - 0) < ε := h
  have h1 : abv 1 ≤ 0 :=
    le_of_not_gt fun h2 : 0 < abv 1 =>
      (Exists.elim (this _ h2)) fun i hi => lt_irrefl (abv 1) <| by simpa using hi _ le_rfl
  have h2 : 0 ≤ abv 1 := abv_nonneg abv _
  have : abv 1 = 0 := le_antisymm h1 h2
  have : (1 : β) = 0 := (abv_eq_zero abv).mp this
  absurd this one_ne_zero

end IsDomain

section DivisionRing

variable [DivisionRing β] {abv : β → α} [IsAbsoluteValue abv]

theorem inv_aux {f : CauSeq β abv} (hf : ¬LimZero f) :
    ∀ ε > 0, ∃ i, ∀ j ≥ i, abv ((f j)⁻¹ - (f i)⁻¹) < ε
  | _, ε0 =>
    let ⟨_, K0, HK⟩ := abv_pos_of_not_limZero hf
    let ⟨_, δ0, Hδ⟩ := rat_inv_continuous_lemma abv ε0 K0
    let ⟨i, H⟩ := exists_forall_ge_and HK (f.cauchy₃ δ0)
    ⟨i, fun _ ij =>
      let ⟨iK, H'⟩ := H _ le_rfl
      Hδ (H _ ij).1 iK (H' _ ij)⟩

/-- Given a Cauchy sequence `f` with nonzero limit, create a Cauchy sequence with values equal to
the inverses of the values of `f`. -/
def inv (f : CauSeq β abv) (hf : ¬LimZero f) : CauSeq β abv :=
  ⟨_, inv_aux hf⟩

@[simp, norm_cast]
theorem coe_inv {f : CauSeq β abv} (hf) : ⇑(inv f hf) = (f : ℕ → β)⁻¹ :=
  rfl

@[simp, norm_cast]
theorem inv_apply {f : CauSeq β abv} (hf i) : inv f hf i = (f i)⁻¹ :=
  rfl

theorem inv_mul_cancel {f : CauSeq β abv} (hf) : inv f hf * f ≈ 1 := fun ε ε0 =>
  let ⟨K, K0, i, H⟩ := abv_pos_of_not_limZero hf
  ⟨i, fun j ij => by simpa [(abv_pos abv).1 (lt_of_lt_of_le K0 (H _ ij)), abv_zero abv] using ε0⟩

theorem mul_inv_cancel {f : CauSeq β abv} (hf) : f * inv f hf ≈ 1 := fun ε ε0 =>
  let ⟨K, K0, i, H⟩ := abv_pos_of_not_limZero hf
  ⟨i, fun j ij => by simpa [(abv_pos abv).1 (lt_of_lt_of_le K0 (H _ ij)), abv_zero abv] using ε0⟩

theorem const_inv {x : β} (hx : x ≠ 0) :
    const abv x⁻¹ = inv (const abv x) (by rwa [const_limZero]) :=
  rfl

end DivisionRing

section Abs

/-- The constant Cauchy sequence -/
local notation "const" => const abs

/-- The entries of a positive Cauchy sequence eventually have a positive lower bound. -/
def Pos (f : CauSeq α abs) : Prop :=
  ∃ K > 0, ∃ i, ∀ j ≥ i, K ≤ f j

theorem not_limZero_of_pos {f : CauSeq α abs} : Pos f → ¬LimZero f
  | ⟨_, F0, hF⟩, H =>
    let ⟨_, h⟩ := exists_forall_ge_and hF (H _ F0)
    let ⟨h₁, h₂⟩ := h _ le_rfl
    not_lt_of_ge h₁ (abs_lt.1 h₂).2

theorem const_pos {x : α} : Pos (const x) ↔ 0 < x :=
  ⟨fun ⟨_, K0, _, h⟩ => lt_of_lt_of_le K0 (h _ le_rfl), fun h => ⟨x, h, 0, fun _ _ => le_rfl⟩⟩

theorem add_pos {f g : CauSeq α abs} : Pos f → Pos g → Pos (f + g)
  | ⟨_, F0, hF⟩, ⟨_, G0, hG⟩ =>
    let ⟨i, h⟩ := exists_forall_ge_and hF hG
    ⟨_, _root_.add_pos F0 G0, i, fun _ ij =>
      let ⟨h₁, h₂⟩ := h _ ij
      add_le_add h₁ h₂⟩

theorem pos_add_limZero {f g : CauSeq α abs} : Pos f → LimZero g → Pos (f + g)
  | ⟨F, F0, hF⟩, H =>
    let ⟨i, h⟩ := exists_forall_ge_and hF (H _ (half_pos F0))
    ⟨_, half_pos F0, i, fun j ij => by
      obtain ⟨h₁, h₂⟩ := h j ij
      have := add_le_add h₁ (le_of_lt (abs_lt.1 h₂).1)
      rwa [← sub_eq_add_neg, sub_self_div_two] at this⟩

protected theorem mul_pos {f g : CauSeq α abs} : Pos f → Pos g → Pos (f * g)
  | ⟨_, F0, hF⟩, ⟨_, G0, hG⟩ =>
    let ⟨i, h⟩ := exists_forall_ge_and hF hG
    ⟨_, mul_pos F0 G0, i, fun _ ij =>
      let ⟨h₁, h₂⟩ := h _ ij
      mul_le_mul h₁ h₂ (le_of_lt G0) (le_trans (le_of_lt F0) h₁)⟩

theorem trichotomy (f : CauSeq α abs) : Pos f ∨ LimZero f ∨ Pos (-f) := by
  rcases Classical.em (LimZero f) with h | h
  · simp [*]
  simp only [false_or, h]
  rcases abv_pos_of_not_limZero h with ⟨K, K0, hK⟩
  rcases exists_forall_ge_and hK (f.cauchy₃ K0) with ⟨i, hi⟩
  refine (le_total 0 (f i)).imp ?_ ?_ <;>
    refine fun h => ⟨K, K0, i, fun j ij => ?_⟩ <;>
    have := (hi _ ij).1 <;>
    obtain ⟨h₁, h₂⟩ := hi _ le_rfl
  · rwa [abs_of_nonneg] at this
    rw [abs_of_nonneg h] at h₁
    exact
      (le_add_iff_nonneg_right _).1
        (le_trans h₁ <| neg_le_sub_iff_le_add'.1 <| le_of_lt (abs_lt.1 <| h₂ _ ij).1)
  · rwa [abs_of_nonpos] at this
    rw [abs_of_nonpos h] at h₁
    rw [← sub_le_sub_iff_right, zero_sub]
    exact le_trans (le_of_lt (abs_lt.1 <| h₂ _ ij).2) h₁

instance : LT (CauSeq α abs) :=
  ⟨fun f g => Pos (g - f)⟩

instance : LE (CauSeq α abs) :=
  ⟨fun f g => f < g ∨ f ≈ g⟩

theorem lt_of_lt_of_eq {f g h : CauSeq α abs} (fg : f < g) (gh : g ≈ h) : f < h :=
  show Pos (h - f) by
    convert pos_add_limZero fg (neg_limZero gh) using 1
    simp

theorem lt_of_eq_of_lt {f g h : CauSeq α abs} (fg : f ≈ g) (gh : g < h) : f < h := by
  have := pos_add_limZero gh (neg_limZero fg)
  rwa [← sub_eq_add_neg, sub_sub_sub_cancel_right] at this

theorem lt_trans {f g h : CauSeq α abs} (fg : f < g) (gh : g < h) : f < h :=
  show Pos (h - f) by
    convert add_pos fg gh using 1
    simp

theorem lt_irrefl {f : CauSeq α abs} : ¬f < f
  | h => not_limZero_of_pos h (by simp [zero_limZero])

theorem le_of_eq_of_le {f g h : CauSeq α abs} (hfg : f ≈ g) (hgh : g ≤ h) : f ≤ h :=
  hgh.elim (Or.inl ∘ CauSeq.lt_of_eq_of_lt hfg) (Or.inr ∘ Setoid.trans hfg)

theorem le_of_le_of_eq {f g h : CauSeq α abs} (hfg : f ≤ g) (hgh : g ≈ h) : f ≤ h :=
  hfg.elim (fun h => Or.inl (CauSeq.lt_of_lt_of_eq h hgh)) fun h => Or.inr (Setoid.trans h hgh)

instance : Preorder (CauSeq α abs) where
  lt := (· < ·)
  le f g := f < g ∨ f ≈ g
  le_refl _ := Or.inr (Setoid.refl _)
  le_trans _ _ _ fg gh :=
    match fg, gh with
    | Or.inl fg, Or.inl gh => Or.inl <| lt_trans fg gh
    | Or.inl fg, Or.inr gh => Or.inl <| lt_of_lt_of_eq fg gh
    | Or.inr fg, Or.inl gh => Or.inl <| lt_of_eq_of_lt fg gh
    | Or.inr fg, Or.inr gh => Or.inr <| Setoid.trans fg gh
  lt_iff_le_not_ge _ _ :=
    ⟨fun h => ⟨Or.inl h, not_or_intro (mt (lt_trans h) lt_irrefl) (not_limZero_of_pos h)⟩,
      fun ⟨h₁, h₂⟩ => h₁.resolve_right (mt (fun h => Or.inr (Setoid.symm h)) h₂)⟩

theorem le_antisymm {f g : CauSeq α abs} (fg : f ≤ g) (gf : g ≤ f) : f ≈ g :=
  fg.resolve_left (not_lt_of_ge gf)

theorem lt_total (f g : CauSeq α abs) : f < g ∨ f ≈ g ∨ g < f :=
  (trichotomy (g - f)).imp_right fun h =>
    h.imp (fun h => Setoid.symm h) fun h => by rwa [neg_sub] at h

theorem le_total (f g : CauSeq α abs) : f ≤ g ∨ g ≤ f :=
  (or_assoc.2 (lt_total f g)).imp_right Or.inl

theorem const_lt {x y : α} : const x < const y ↔ x < y :=
  show Pos _ ↔ _ by rw [← const_sub, const_pos, sub_pos]

theorem const_le {x y : α} : const x ≤ const y ↔ x ≤ y := by
  rw [le_iff_lt_or_eq]; exact or_congr const_lt const_equiv

theorem le_of_exists {f g : CauSeq α abs} (h : ∃ i, ∀ j ≥ i, f j ≤ g j) : f ≤ g :=
  let ⟨i, hi⟩ := h
  (or_assoc.2 (CauSeq.lt_total f g)).elim id fun hgf =>
    False.elim
      (let ⟨_, hK0, j, hKj⟩ := hgf
      not_lt_of_ge (hi (max i j) (le_max_left _ _))
        (sub_pos.1 (lt_of_lt_of_le hK0 (hKj _ (le_max_right _ _)))))

theorem exists_gt (f : CauSeq α abs) : ∃ a : α, f < const a :=
  let ⟨K, H⟩ := f.bounded
  ⟨K + 1, 1, zero_lt_one, 0, fun i _ => by
    rw [sub_apply, const_apply, le_sub_iff_add_le', add_le_add_iff_right]
    exact le_of_lt (abs_lt.1 (H _)).2⟩

theorem exists_lt (f : CauSeq α abs) : ∃ a : α, const a < f :=
  let ⟨a, h⟩ := (-f).exists_gt
  ⟨-a, show Pos _ by rwa [const_neg, sub_neg_eq_add, add_comm, ← sub_neg_eq_add]⟩

-- so named to match `rat_add_continuous_lemma`
theorem rat_sup_continuous_lemma {ε : α} {a₁ a₂ b₁ b₂ : α} :
    abs (a₁ - b₁) < ε → abs (a₂ - b₂) < ε → abs (a₁ ⊔ a₂ - b₁ ⊔ b₂) < ε := fun h₁ h₂ =>
  (abs_max_sub_max_le_max _ _ _ _).trans_lt (max_lt h₁ h₂)

-- so named to match `rat_add_continuous_lemma`
theorem rat_inf_continuous_lemma {ε : α} {a₁ a₂ b₁ b₂ : α} :
    abs (a₁ - b₁) < ε → abs (a₂ - b₂) < ε → abs (a₁ ⊓ a₂ - b₁ ⊓ b₂) < ε := fun h₁ h₂ =>
  (abs_min_sub_min_le_max _ _ _ _).trans_lt (max_lt h₁ h₂)

instance : Max (CauSeq α abs) :=
  ⟨fun f g =>
    ⟨f ⊔ g, fun _ ε0 =>
      (exists_forall_ge_and (f.cauchy₃ ε0) (g.cauchy₃ ε0)).imp fun _ H _ ij =>
        let ⟨H₁, H₂⟩ := H _ le_rfl
        rat_sup_continuous_lemma (H₁ _ ij) (H₂ _ ij)⟩⟩

instance : Min (CauSeq α abs) :=
  ⟨fun f g =>
    ⟨f ⊓ g, fun _ ε0 =>
      (exists_forall_ge_and (f.cauchy₃ ε0) (g.cauchy₃ ε0)).imp fun _ H _ ij =>
        let ⟨H₁, H₂⟩ := H _ le_rfl
        rat_inf_continuous_lemma (H₁ _ ij) (H₂ _ ij)⟩⟩

@[simp, norm_cast]
theorem coe_sup (f g : CauSeq α abs) : ⇑(f ⊔ g) = (f : ℕ → α) ⊔ g :=
  rfl

@[simp, norm_cast]
theorem coe_inf (f g : CauSeq α abs) : ⇑(f ⊓ g) = (f : ℕ → α) ⊓ g :=
  rfl

theorem sup_limZero {f g : CauSeq α abs} (hf : LimZero f) (hg : LimZero g) : LimZero (f ⊔ g)
  | ε, ε0 =>
    (exists_forall_ge_and (hf _ ε0) (hg _ ε0)).imp fun _ H j ij => by
      let ⟨H₁, H₂⟩ := H _ ij
      rw [abs_lt] at H₁ H₂ ⊢
      exact ⟨lt_sup_iff.mpr (Or.inl H₁.1), sup_lt_iff.mpr ⟨H₁.2, H₂.2⟩⟩

theorem inf_limZero {f g : CauSeq α abs} (hf : LimZero f) (hg : LimZero g) : LimZero (f ⊓ g)
  | ε, ε0 =>
    (exists_forall_ge_and (hf _ ε0) (hg _ ε0)).imp fun _ H j ij => by
      let ⟨H₁, H₂⟩ := H _ ij
      rw [abs_lt] at H₁ H₂ ⊢
      exact ⟨lt_inf_iff.mpr ⟨H₁.1, H₂.1⟩, inf_lt_iff.mpr (Or.inl H₁.2)⟩

theorem sup_equiv_sup {a₁ b₁ a₂ b₂ : CauSeq α abs} (ha : a₁ ≈ a₂) (hb : b₁ ≈ b₂) :
    a₁ ⊔ b₁ ≈ a₂ ⊔ b₂ := by
  intro ε ε0
  obtain ⟨ai, hai⟩ := ha ε ε0
  obtain ⟨bi, hbi⟩ := hb ε ε0
  exact
    ⟨ai ⊔ bi, fun i hi =>
      (abs_max_sub_max_le_max (a₁ i) (b₁ i) (a₂ i) (b₂ i)).trans_lt
        (max_lt (hai i (sup_le_iff.mp hi).1) (hbi i (sup_le_iff.mp hi).2))⟩

theorem inf_equiv_inf {a₁ b₁ a₂ b₂ : CauSeq α abs} (ha : a₁ ≈ a₂) (hb : b₁ ≈ b₂) :
    a₁ ⊓ b₁ ≈ a₂ ⊓ b₂ := by
  intro ε ε0
  obtain ⟨ai, hai⟩ := ha ε ε0
  obtain ⟨bi, hbi⟩ := hb ε ε0
  exact
    ⟨ai ⊔ bi, fun i hi =>
      (abs_min_sub_min_le_max (a₁ i) (b₁ i) (a₂ i) (b₂ i)).trans_lt
        (max_lt (hai i (sup_le_iff.mp hi).1) (hbi i (sup_le_iff.mp hi).2))⟩

protected theorem sup_lt {a b c : CauSeq α abs} (ha : a < c) (hb : b < c) : a ⊔ b < c := by
  obtain ⟨⟨εa, εa0, ia, ha⟩, ⟨εb, εb0, ib, hb⟩⟩ := ha, hb
  refine ⟨εa ⊓ εb, lt_inf_iff.mpr ⟨εa0, εb0⟩, ia ⊔ ib, fun i hi => ?_⟩
  have := min_le_min (ha _ (sup_le_iff.mp hi).1) (hb _ (sup_le_iff.mp hi).2)
  exact this.trans_eq (min_sub_sub_left _ _ _)

protected theorem lt_inf {a b c : CauSeq α abs} (hb : a < b) (hc : a < c) : a < b ⊓ c := by
  obtain ⟨⟨εb, εb0, ib, hb⟩, ⟨εc, εc0, ic, hc⟩⟩ := hb, hc
  refine ⟨εb ⊓ εc, lt_inf_iff.mpr ⟨εb0, εc0⟩, ib ⊔ ic, fun i hi => ?_⟩
  have := min_le_min (hb _ (sup_le_iff.mp hi).1) (hc _ (sup_le_iff.mp hi).2)
  exact this.trans_eq (min_sub_sub_right _ _ _)

@[simp]
protected theorem sup_idem (a : CauSeq α abs) : a ⊔ a = a := Subtype.ext (sup_idem _)

@[simp]
protected theorem inf_idem (a : CauSeq α abs) : a ⊓ a = a := Subtype.ext (inf_idem _)

protected theorem sup_comm (a b : CauSeq α abs) : a ⊔ b = b ⊔ a := Subtype.ext (sup_comm _ _)

protected theorem inf_comm (a b : CauSeq α abs) : a ⊓ b = b ⊓ a := Subtype.ext (inf_comm _ _)

protected theorem sup_eq_right {a b : CauSeq α abs} (h : a ≤ b) : a ⊔ b ≈ b := by
  obtain ⟨ε, ε0 : _ < _, i, h⟩ | h := h
  · intro _ _
    refine ⟨i, fun j hj => ?_⟩
    dsimp
    rw [← max_sub_sub_right]
    rwa [sub_self, max_eq_right, abs_zero]
    rw [sub_nonpos, ← sub_nonneg]
    exact ε0.le.trans (h _ hj)
  · refine Setoid.trans (sup_equiv_sup h (Setoid.refl _)) ?_
    rw [CauSeq.sup_idem]

protected theorem inf_eq_right {a b : CauSeq α abs} (h : b ≤ a) : a ⊓ b ≈ b := by
  obtain ⟨ε, ε0 : _ < _, i, h⟩ | h := h
  · intro _ _
    refine ⟨i, fun j hj => ?_⟩
    dsimp
    rw [← min_sub_sub_right]
    rwa [sub_self, min_eq_right, abs_zero]
    exact ε0.le.trans (h _ hj)
  · refine Setoid.trans (inf_equiv_inf (Setoid.symm h) (Setoid.refl _)) ?_
    rw [CauSeq.inf_idem]

protected theorem sup_eq_left {a b : CauSeq α abs} (h : b ≤ a) : a ⊔ b ≈ a := by
  simpa only [CauSeq.sup_comm] using CauSeq.sup_eq_right h

protected theorem inf_eq_left {a b : CauSeq α abs} (h : a ≤ b) : a ⊓ b ≈ a := by
  simpa only [CauSeq.inf_comm] using CauSeq.inf_eq_right h

protected theorem le_sup_left {a b : CauSeq α abs} : a ≤ a ⊔ b :=
  le_of_exists ⟨0, fun _ _ => le_sup_left⟩

protected theorem inf_le_left {a b : CauSeq α abs} : a ⊓ b ≤ a :=
  le_of_exists ⟨0, fun _ _ => inf_le_left⟩

protected theorem le_sup_right {a b : CauSeq α abs} : b ≤ a ⊔ b :=
  le_of_exists ⟨0, fun _ _ => le_sup_right⟩

protected theorem inf_le_right {a b : CauSeq α abs} : a ⊓ b ≤ b :=
  le_of_exists ⟨0, fun _ _ => inf_le_right⟩

protected theorem sup_le {a b c : CauSeq α abs} (ha : a ≤ c) (hb : b ≤ c) : a ⊔ b ≤ c := by
  obtain ha | ha := ha
  · obtain hb | hb := hb
    · exact Or.inl (CauSeq.sup_lt ha hb)
    · replace ha := le_of_le_of_eq ha.le (Setoid.symm hb)
      refine le_of_le_of_eq (Or.inr ?_) hb
      exact CauSeq.sup_eq_right ha
  · replace hb := le_of_le_of_eq hb (Setoid.symm ha)
    refine le_of_le_of_eq (Or.inr ?_) ha
    exact CauSeq.sup_eq_left hb

protected theorem le_inf {a b c : CauSeq α abs} (hb : a ≤ b) (hc : a ≤ c) : a ≤ b ⊓ c := by
  obtain hb | hb := hb
  · obtain hc | hc := hc
    · exact Or.inl (CauSeq.lt_inf hb hc)
    · replace hb := le_of_eq_of_le (Setoid.symm hc) hb.le
      refine le_of_eq_of_le hc (Or.inr ?_)
      exact Setoid.symm (CauSeq.inf_eq_right hb)
  · replace hc := le_of_eq_of_le (Setoid.symm hb) hc
    refine le_of_eq_of_le hb (Or.inr ?_)
    exact Setoid.symm (CauSeq.inf_eq_left hc)

/-! Note that `DistribLattice (CauSeq α abs)` is not true because there is no `PartialOrder`. -/


protected theorem sup_inf_distrib_left (a b c : CauSeq α abs) : a ⊔ b ⊓ c = (a ⊔ b) ⊓ (a ⊔ c) :=
  ext fun _ ↦ max_min_distrib_left _ _ _

protected theorem sup_inf_distrib_right (a b c : CauSeq α abs) : a ⊓ b ⊔ c = (a ⊔ c) ⊓ (b ⊔ c) :=
  ext fun _ ↦ max_min_distrib_right _ _ _

end Abs

end CauSeq<|MERGE_RESOLUTION|>--- conflicted
+++ resolved
@@ -435,11 +435,7 @@
   haveI := Classical.propDecidable
   by_contra nk
   refine hf fun ε ε0 => ?_
-<<<<<<< HEAD
-  simp only [gt_iff_lt, ge_iff_le, not_exists, not_and, not_forall, not_le] at nk
-=======
   simp only [not_exists, not_and, not_forall, not_le] at nk
->>>>>>> 71e57acb
   obtain ⟨i, hi⟩ := f.cauchy₃ (half_pos ε0)
   rcases nk _ (half_pos ε0) i with ⟨j, ij, hj⟩
   refine ⟨j, fun k jk => ?_⟩
