/-
Copyright (c) 2018 Chris Hughes. All rights reserved.
Released under Apache 2.0 license as described in the file LICENSE.
Authors: Chris Hughes, Yaël Dillies
-/
import Mathlib.Algebra.GeomSum
import Mathlib.Algebra.Order.Archimedean
import Mathlib.Algebra.Order.CauSeq.Basic

#align_import data.real.cau_seq from "leanprover-community/mathlib"@"9116dd6709f303dcf781632e15fdef382b0fc579"

/-!
# Cauchy sequences and big operators

This file proves some more lemmas about basic Cauchy sequences that involve finite sums.
-/

open Finset IsAbsoluteValue
open scoped BigOperators

namespace IsCauSeq
variable {α β : Type*} [LinearOrderedField α] [Ring β] {abv : β → α} [IsAbsoluteValue abv]
  {f g : ℕ → β} {a : ℕ → α}

lemma of_abv_le (n : ℕ) (hm : ∀ m, n ≤ m → abv (f m) ≤ a m) :
    IsCauSeq abs (fun n ↦ ∑ i in range n, a i) → IsCauSeq abv fun n ↦ ∑ i in range n, f i := by
  intro hg ε ε0
  cases' hg (ε / 2) (div_pos ε0 (by norm_num)) with i hi
  exists max n i
  intro j ji
  have hi₁ := hi j (le_trans (le_max_right n i) ji)
  have hi₂ := hi (max n i) (le_max_right n i)
  have sub_le :=
    abs_sub_le (∑ k in range j, a k) (∑ k in range i, a k) (∑ k in range (max n i), a k)
  have := add_lt_add hi₁ hi₂
  rw [abs_sub_comm (∑ k in range (max n i), a k), add_halves ε] at this
  refine' lt_of_le_of_lt (le_trans (le_trans _ (le_abs_self _)) sub_le) this
  generalize hk : j - max n i = k
  clear this hi₂ hi₁ hi ε0 ε hg sub_le
  rw [tsub_eq_iff_eq_add_of_le ji] at hk
  rw [hk]
  dsimp only
  clear hk ji j
  induction' k with k' hi
  · simp [abv_zero abv]
  simp only [Nat.succ_add, Nat.succ_eq_add_one, Finset.sum_range_succ_comm]
  simp only [add_assoc, sub_eq_add_neg]
  refine le_trans (abv_add _ _ _) ?_
  simp only [sub_eq_add_neg] at hi
  exact add_le_add (hm _ (le_add_of_nonneg_of_le (Nat.zero_le _) (le_max_left _ _))) hi
#align is_cau_series_of_abv_le_cau IsCauSeq.of_abv_le

lemma of_abv (hf : IsCauSeq abs fun m ↦ ∑ n in range m, abv (f n)) :
    IsCauSeq abv fun m ↦ ∑ n in range m, f n :=
  hf.of_abv_le 0 fun _ _ ↦ le_rfl
#align is_cau_series_of_abv_cau IsCauSeq.of_abv

theorem _root_.cauchy_product (ha : IsCauSeq abs fun m ↦ ∑ n in range m, abv (f n))
    (hb : IsCauSeq abv fun m ↦ ∑ n in range m, g n) (ε : α) (ε0 : 0 < ε) :
    ∃ i : ℕ, ∀ j ≥ i,
      abv ((∑ k in range j, f k) * ∑ k in range j, g k -
        ∑ n in range j, ∑ m in range (n + 1), f m * g (n - m)) < ε := by
  let ⟨P, hP⟩ := ha.bounded
  let ⟨Q, hQ⟩ := hb.bounded
  have hP0 : 0 < P := lt_of_le_of_lt (abs_nonneg _) (hP 0)
  have hPε0 : 0 < ε / (2 * P) := div_pos ε0 (mul_pos (show (2 : α) > 0 by norm_num) hP0)
  let ⟨N, hN⟩ := hb.cauchy₂ hPε0
  have hQε0 : 0 < ε / (4 * Q) :=
    div_pos ε0 (mul_pos (show (0 : α) < 4 by norm_num) (lt_of_le_of_lt (abv_nonneg _ _) (hQ 0)))
  let ⟨M, hM⟩ := ha.cauchy₂ hQε0
  refine ⟨2 * (max N M + 1), fun K hK ↦ ?_⟩
  have h₁ :
    (∑ m in range K, ∑ k in range (m + 1), f k * g (m - k)) =
      ∑ m in range K, ∑ n in range (K - m), f m * g n :=
    by simpa using sum_range_diag_flip K fun m n ↦ f m * g n
  have h₂ :
    (fun i ↦ ∑ k in range (K - i), f i * g k) = fun i ↦ f i * ∑ k in range (K - i), g k := by
    simp [Finset.mul_sum]
  have h₃ :
    ∑ i in range K, f i * ∑ k in range (K - i), g k =
      ∑ i in range K, f i * (∑ k in range (K - i), g k - ∑ k in range K, g k) +
        ∑ i in range K, f i * ∑ k in range K, g k :=
    by rw [← sum_add_distrib]; simp [(mul_add _ _ _).symm]
  have two_mul_two : (4 : α) = 2 * 2 := by norm_num
  have hQ0 : Q ≠ 0 := fun h ↦ by simp [h, lt_irrefl] at hQε0
  have h2Q0 : 2 * Q ≠ 0 := mul_ne_zero two_ne_zero hQ0
  have hε : ε / (2 * P) * P + ε / (4 * Q) * (2 * Q) = ε := by
    rw [← div_div, div_mul_cancel₀ _ (Ne.symm (ne_of_lt hP0)), two_mul_two, mul_assoc, ← div_div,
      div_mul_cancel₀ _ h2Q0, add_halves]
  have hNMK : max N M + 1 < K :=
    lt_of_lt_of_le (by rw [two_mul]; exact lt_add_of_pos_left _ (Nat.succ_pos _)) hK
  have hKN : N < K :=
    calc
      N ≤ max N M := le_max_left _ _
      _ < max N M + 1 := Nat.lt_succ_self _
      _ < K := hNMK
  have hsumlesum :
      (∑ i in range (max N M + 1),
        abv (f i) * abv ((∑ k in range (K - i), g k) - ∑ k in range K, g k)) ≤
      ∑ i in range (max N M + 1), abv (f i) * (ε / (2 * P)) := by
    gcongr with m hmJ
    refine le_of_lt $ hN (K - m) (le_tsub_of_add_le_left $ hK.trans' ?_) K hKN.le
    rw [two_mul]
    gcongr
    · exact (mem_range.1 hmJ).le
    · exact Nat.le_succ_of_le (le_max_left _ _)
  have hsumltP : (∑ n in range (max N M + 1), abv (f n)) < P :=
    calc
      (∑ n in range (max N M + 1), abv (f n)) = |∑ n in range (max N M + 1), abv (f n)| :=
        Eq.symm (abs_of_nonneg (sum_nonneg fun x _ ↦ abv_nonneg abv (f x)))
      _ < P := hP (max N M + 1)

  rw [h₁, h₂, h₃, sum_mul, ← sub_sub, sub_right_comm, sub_self, zero_sub, abv_neg abv]
  refine' lt_of_le_of_lt (IsAbsoluteValue.abv_sum _ _ _) _
  suffices
    (∑ i in range (max N M + 1),
          abv (f i) * abv ((∑ k in range (K - i), g k) - ∑ k in range K, g k)) +
        ((∑ i in range K, abv (f i) * abv ((∑ k in range (K - i), g k) - ∑ k in range K, g k)) -
          ∑ i in range (max N M + 1),
            abv (f i) * abv ((∑ k in range (K - i), g k) - ∑ k in range K, g k)) <
      ε / (2 * P) * P + ε / (4 * Q) * (2 * Q) by
    rw [hε] at this
    simpa [abv_mul abv] using this
  gcongr
  · exact lt_of_le_of_lt hsumlesum
        (by rw [← sum_mul, mul_comm]; gcongr)
  rw [sum_range_sub_sum_range (le_of_lt hNMK)]
  calc
    (∑ i in (range K).filter fun k ↦ max N M + 1 ≤ k,
          abv (f i) * abv ((∑ k in range (K - i), g k) - ∑ k in range K, g k)) ≤
        ∑ i in (range K).filter fun k ↦ max N M + 1 ≤ k, abv (f i) * (2 * Q) := by
        gcongr
        rw [sub_eq_add_neg]
        refine' le_trans (abv_add _ _ _) _
        rw [two_mul, abv_neg abv]
        gcongr <;> exact le_of_lt (hQ _)
    _ < ε / (4 * Q) * (2 * Q) := by
        rw [← sum_mul, ← sum_range_sub_sum_range (le_of_lt hNMK)]
        have := lt_of_le_of_lt (abv_nonneg _ _) (hQ 0)
        gcongr
        exact (le_abs_self _).trans_lt $ hM _ ((Nat.le_succ_of_le (le_max_right _ _)).trans hNMK.le)
          _  $ Nat.le_succ_of_le $ le_max_right _ _
#align cauchy_product cauchy_product

variable [Archimedean α]

lemma of_decreasing_bounded (f : ℕ → α) {a : α} {m : ℕ} (ham : ∀ n ≥ m, |f n| ≤ a)
    (hnm : ∀ n ≥ m, f n.succ ≤ f n) : IsCauSeq abs f := fun ε ε0 ↦ by
  classical
  let ⟨k, hk⟩ := Archimedean.arch a ε0
  have h : ∃ l, ∀ n ≥ m, a - l • ε < f n :=
    ⟨k + k + 1, fun n hnm ↦
      lt_of_lt_of_le (show a - (k + (k + 1)) • ε < -|f n| from
          lt_neg.1 <| (ham n hnm).trans_lt
              (by
                rw [neg_sub, lt_sub_iff_add_lt, add_nsmul, add_nsmul, one_nsmul]
                exact add_lt_add_of_le_of_lt hk (lt_of_le_of_lt hk (lt_add_of_pos_right _ ε0))))
        (neg_le.2 <| abs_neg (f n) ▸ le_abs_self _)⟩
  let l := Nat.find h
  have hl : ∀ n : ℕ, n ≥ m → f n > a - l • ε := Nat.find_spec h
  have hl0 : l ≠ 0 := fun hl0 ↦
    not_lt_of_ge (ham m le_rfl)
      (lt_of_lt_of_le (by have := hl m (le_refl m); simpa [hl0] using this) (le_abs_self (f m)))
  cases' not_forall.1 (Nat.find_min h (Nat.pred_lt hl0)) with i hi
  rw [not_imp, not_lt] at hi
  exists i
  intro j hj
  have hfij : f j ≤ f i := (Nat.rel_of_forall_rel_succ_of_le_of_le (· ≥ ·) hnm hi.1 hj).le
  rw [abs_of_nonpos (sub_nonpos.2 hfij), neg_sub, sub_lt_iff_lt_add']
  calc
    f i ≤ a - Nat.pred l • ε := hi.2
    _ = a - l • ε + ε := by
      conv =>
        rhs
<<<<<<< HEAD
        rw [← Nat.succ_pred_eq_of_pos (Nat.pos_of_ne_zero hl0), succ_nsmul, sub_add,
          add_sub_cancel]
=======
        rw [← Nat.succ_pred_eq_of_pos (Nat.pos_of_ne_zero hl0), succ_nsmul', sub_add,
          add_sub_cancel_right]
>>>>>>> f2373e03
    _ < f j + ε := add_lt_add_right (hl j (le_trans hi.1 hj)) _
#align is_cau_of_decreasing_bounded IsCauSeq.of_decreasing_bounded

lemma of_mono_bounded (f : ℕ → α) {a : α} {m : ℕ} (ham : ∀ n ≥ m, |f n| ≤ a)
    (hnm : ∀ n ≥ m, f n ≤ f n.succ) : IsCauSeq abs f :=
  (of_decreasing_bounded _ (by simpa using ham) $ by simpa using hnm).of_neg
#align is_cau_of_mono_bounded IsCauSeq.of_mono_bounded

lemma geo_series [Nontrivial β] (x : β) (hx1 : abv x < 1) :
    IsCauSeq abv fun n ↦ ∑ m in range n, x ^ m := by
  have hx1' : abv x ≠ 1 := fun h ↦ by simp [h, lt_irrefl] at hx1
  refine of_abv ?_
  simp only [abv_pow abv, geom_sum_eq hx1']
  conv in _ / _ => rw [← neg_div_neg_eq, neg_sub, neg_sub]
  have : 0 < 1 - abv x := sub_pos.2 hx1
  refine' @of_mono_bounded _ _ _ _ ((1 : α) / (1 - abv x)) 0 _ _
  · intro n _
    rw [abs_of_nonneg]
    gcongr
    · exact sub_le_self _ (abv_pow abv x n ▸ abv_nonneg _ _)
    refine' div_nonneg (sub_nonneg.2 _) (sub_nonneg.2 <| le_of_lt hx1)
    exact pow_le_one _ (by positivity) hx1.le
  · intro n _
    rw [← one_mul (abv x ^ n), pow_succ']
    gcongr
#align is_cau_geo_series IsCauSeq.geo_series

lemma geo_series_const (a : α) {x : α} (hx1 : |x| < 1) :
    IsCauSeq abs fun m ↦ ∑ n in range m, (a * x ^ n) := by
  simpa [mul_sum, Pi.mul_def] using (const a).mul (geo_series x hx1)
#align is_cau_geo_series_const IsCauSeq.geo_series_const

lemma series_ratio_test {f : ℕ → β} (n : ℕ) (r : α) (hr0 : 0 ≤ r) (hr1 : r < 1)
    (h : ∀ m, n ≤ m → abv (f m.succ) ≤ r * abv (f m)) :
    IsCauSeq abv fun m ↦ ∑ n in range m, f n := by
  have har1 : |r| < 1 := by rwa [abs_of_nonneg hr0]
  refine (geo_series_const (abv (f n.succ) * r⁻¹ ^ n.succ) har1).of_abv_le n.succ fun m hmn ↦ ?_
  obtain rfl | hr := hr0.eq_or_lt
  · have m_pos := lt_of_lt_of_le (Nat.succ_pos n) hmn
    have := h m.pred (Nat.le_of_succ_le_succ (by rwa [Nat.succ_pred_eq_of_pos m_pos]))
    simpa [Nat.succ_pred_eq_of_pos m_pos, pow_succ] using this
  generalize hk : m - n.succ = k
  replace hk : m = k + n.succ := (tsub_eq_iff_eq_add_of_le hmn).1 hk
  induction' k with k ih generalizing m n
  · rw [hk, Nat.zero_add, mul_right_comm, inv_pow _ _, ← div_eq_mul_inv, mul_div_cancel_right₀]
    positivity
  · have kn : k + n.succ ≥ n.succ := by
      rw [← zero_add n.succ]; exact add_le_add (Nat.zero_le _) (by simp)
    erw [hk, Nat.succ_add, pow_succ r, ← mul_assoc]
    refine
      le_trans (by rw [mul_comm] <;> exact h _ (Nat.le_of_succ_le kn))
        (mul_le_mul_of_nonneg_right ?_ hr0)
    exact ih _ h _ (by simp) rfl
#align series_ratio_test IsCauSeq.series_ratio_test

end IsCauSeq<|MERGE_RESOLUTION|>--- conflicted
+++ resolved
@@ -172,13 +172,8 @@
     _ = a - l • ε + ε := by
       conv =>
         rhs
-<<<<<<< HEAD
         rw [← Nat.succ_pred_eq_of_pos (Nat.pos_of_ne_zero hl0), succ_nsmul, sub_add,
           add_sub_cancel]
-=======
-        rw [← Nat.succ_pred_eq_of_pos (Nat.pos_of_ne_zero hl0), succ_nsmul', sub_add,
-          add_sub_cancel_right]
->>>>>>> f2373e03
     _ < f j + ε := add_lt_add_right (hl j (le_trans hi.1 hj)) _
 #align is_cau_of_decreasing_bounded IsCauSeq.of_decreasing_bounded
 
