/-
Copyright (c) 2016 Jeremy Avigad. All rights reserved.
Released under Apache 2.0 license as described in the file LICENSE.
Authors: Jeremy Avigad, Leonardo de Moura, Mario Carneiro, Johannes Hölzl
-/
import Mathlib.Algebra.Order.Group.Abs
import Mathlib.Algebra.Order.Monoid.Unbundled.MinMax

/-!
# `min` and `max` in linearly ordered groups.
-/


section

variable {α : Type*} [Group α] [LinearOrder α] [MulLeftMono α]

-- TODO: This duplicates `oneLePart_div_leOnePart`
@[to_additive (attr := simp)]
theorem max_one_div_max_inv_one_eq_self (a : α) : max a 1 / max a⁻¹ 1 = a := by
  rcases le_total a 1 with (h | h) <;> simp [h]

alias max_zero_sub_eq_self := max_zero_sub_max_neg_zero_eq_self

@[to_additive]
lemma max_inv_one (a : α) : max a⁻¹ 1 = a⁻¹ * max a 1 := by
  rw [eq_inv_mul_iff_mul_eq, ← eq_div_iff_mul_eq', max_one_div_max_inv_one_eq_self]

end

section LinearOrderedCommGroup

variable {α : Type*} [LinearOrderedCommGroup α] {a b c : α}

@[to_additive min_neg_neg]
theorem min_inv_inv' (a b : α) : min a⁻¹ b⁻¹ = (max a b)⁻¹ :=
  Eq.symm <| (@Monotone.map_max α αᵒᵈ _ _ Inv.inv a b) fun _ _ =>
<<<<<<< HEAD
    inv_le_inv_iff.mpr
#align min_inv_inv' min_inv_inv'
#align min_neg_neg min_neg_neg
=======
  -- Porting note: Explicit `α` necessary to infer `CovariantClass` instance
    (@inv_le_inv_iff α _ _ _).mpr
>>>>>>> 45264925

@[to_additive max_neg_neg]
theorem max_inv_inv' (a b : α) : max a⁻¹ b⁻¹ = (min a b)⁻¹ :=
  Eq.symm <| (@Monotone.map_min α αᵒᵈ _ _ Inv.inv a b) fun _ _ =>
<<<<<<< HEAD
    inv_le_inv_iff.mpr
#align max_inv_inv' max_inv_inv'
#align max_neg_neg max_neg_neg
=======
  -- Porting note: Explicit `α` necessary to infer `CovariantClass` instance
    (@inv_le_inv_iff α _ _ _).mpr
>>>>>>> 45264925

@[to_additive min_sub_sub_right]
theorem min_div_div_right' (a b c : α) : min (a / c) (b / c) = min a b / c := by
  simpa only [div_eq_mul_inv] using min_mul_mul_right a b c⁻¹

@[to_additive max_sub_sub_right]
theorem max_div_div_right' (a b c : α) : max (a / c) (b / c) = max a b / c := by
  simpa only [div_eq_mul_inv] using max_mul_mul_right a b c⁻¹

@[to_additive min_sub_sub_left]
theorem min_div_div_left' (a b c : α) : min (a / b) (a / c) = a / max b c := by
  simp only [div_eq_mul_inv, min_mul_mul_left, min_inv_inv']

@[to_additive max_sub_sub_left]
theorem max_div_div_left' (a b c : α) : max (a / b) (a / c) = a / min b c := by
  simp only [div_eq_mul_inv, max_mul_mul_left, max_inv_inv']

end LinearOrderedCommGroup

section LinearOrderedAddCommGroup

variable {α : Type*} [LinearOrderedAddCommGroup α] {a b c : α}

theorem max_sub_max_le_max (a b c d : α) : max a b - max c d ≤ max (a - c) (b - d) := by
  simp only [sub_le_iff_le_add, max_le_iff]; constructor
  · calc
    a = a - c + c := (sub_add_cancel a c).symm
    _ ≤ max (a - c) (b - d) + max c d := add_le_add (le_max_left _ _) (le_max_left _ _)
  · calc
    b = b - d + d := (sub_add_cancel b d).symm
    _ ≤ max (a - c) (b - d) + max c d := add_le_add (le_max_right _ _) (le_max_right _ _)

theorem abs_max_sub_max_le_max (a b c d : α) : |max a b - max c d| ≤ max |a - c| |b - d| := by
  refine abs_sub_le_iff.2 ⟨?_, ?_⟩
  · exact (max_sub_max_le_max _ _ _ _).trans (max_le_max (le_abs_self _) (le_abs_self _))
  · rw [abs_sub_comm a c, abs_sub_comm b d]
    exact (max_sub_max_le_max _ _ _ _).trans (max_le_max (le_abs_self _) (le_abs_self _))

theorem abs_min_sub_min_le_max (a b c d : α) : |min a b - min c d| ≤ max |a - c| |b - d| := by
  simpa only [max_neg_neg, neg_sub_neg, abs_sub_comm] using
    abs_max_sub_max_le_max (-a) (-b) (-c) (-d)

theorem abs_max_sub_max_le_abs (a b c : α) : |max a c - max b c| ≤ |a - b| := by
  simpa only [sub_self, abs_zero, max_eq_left (abs_nonneg (a - b))]
    using abs_max_sub_max_le_max a c b c

end LinearOrderedAddCommGroup<|MERGE_RESOLUTION|>--- conflicted
+++ resolved
@@ -35,26 +35,12 @@
 @[to_additive min_neg_neg]
 theorem min_inv_inv' (a b : α) : min a⁻¹ b⁻¹ = (max a b)⁻¹ :=
   Eq.symm <| (@Monotone.map_max α αᵒᵈ _ _ Inv.inv a b) fun _ _ =>
-<<<<<<< HEAD
     inv_le_inv_iff.mpr
-#align min_inv_inv' min_inv_inv'
-#align min_neg_neg min_neg_neg
-=======
-  -- Porting note: Explicit `α` necessary to infer `CovariantClass` instance
-    (@inv_le_inv_iff α _ _ _).mpr
->>>>>>> 45264925
 
 @[to_additive max_neg_neg]
 theorem max_inv_inv' (a b : α) : max a⁻¹ b⁻¹ = (min a b)⁻¹ :=
   Eq.symm <| (@Monotone.map_min α αᵒᵈ _ _ Inv.inv a b) fun _ _ =>
-<<<<<<< HEAD
     inv_le_inv_iff.mpr
-#align max_inv_inv' max_inv_inv'
-#align max_neg_neg max_neg_neg
-=======
-  -- Porting note: Explicit `α` necessary to infer `CovariantClass` instance
-    (@inv_le_inv_iff α _ _ _).mpr
->>>>>>> 45264925
 
 @[to_additive min_sub_sub_right]
 theorem min_div_div_right' (a b c : α) : min (a / c) (b / c) = min a b / c := by
