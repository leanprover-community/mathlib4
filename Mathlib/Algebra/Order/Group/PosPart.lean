--- conflicted
+++ resolved
@@ -27,17 +27,10 @@
 
 ## Notations
 
-<<<<<<< HEAD
-* `a⁺ᵐ = a ⊔ 1`: The *positive component* of an element `a` of a lattice ordered group
-* `a⁻ᵐ = (-a) ⊔ 1`: The *negative component* of an element `a` of a lattice ordered group
-* `a⁺ = a ⊔ 0`: The *positive component* of an element `a` of a lattice ordered group
-* `a⁻ = (-a) ⊔ 0`: The *negative component* of an element `a` of a lattice ordered group
-=======
 * `a⁺ᵐ = a ⊔ 1`: *Positive component* of an element `a` of a multiplicative lattice ordered group
 * `a⁻ᵐ = a⁻¹ ⊔ 1`: *Negative component* of an element `a` of a multiplicative lattice ordered group
 * `a⁺ = a ⊔ 0`: *Positive component* of an element `a` of a lattice ordered group
 * `a⁻ = (-a) ⊔ 0`: *Negative component* of an element `a` of a lattice ordered group
->>>>>>> 18eeff5e
 
 ## References
 
